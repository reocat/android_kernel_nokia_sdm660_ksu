/*
 *	Linux NET3:	Internet Group Management Protocol  [IGMP]
 *
 *	This code implements the IGMP protocol as defined in RFC1112. There has
 *	been a further revision of this protocol since which is now supported.
 *
 *	If you have trouble with this module be careful what gcc you have used,
 *	the older version didn't come out right using gcc 2.5.8, the newer one
 *	seems to fall out with gcc 2.6.2.
 *
 *	Authors:
 *		Alan Cox <alan@lxorguk.ukuu.org.uk>
 *
 *	This program is free software; you can redistribute it and/or
 *	modify it under the terms of the GNU General Public License
 *	as published by the Free Software Foundation; either version
 *	2 of the License, or (at your option) any later version.
 *
 *	Fixes:
 *
 *		Alan Cox	:	Added lots of __inline__ to optimise
 *					the memory usage of all the tiny little
 *					functions.
 *		Alan Cox	:	Dumped the header building experiment.
 *		Alan Cox	:	Minor tweaks ready for multicast routing
 *					and extended IGMP protocol.
 *		Alan Cox	:	Removed a load of inline directives. Gcc 2.5.8
 *					writes utterly bogus code otherwise (sigh)
 *					fixed IGMP loopback to behave in the manner
 *					desired by mrouted, fixed the fact it has been
 *					broken since 1.3.6 and cleaned up a few minor
 *					points.
 *
 *		Chih-Jen Chang	:	Tried to revise IGMP to Version 2
 *		Tsu-Sheng Tsao		E-mail: chihjenc@scf.usc.edu and tsusheng@scf.usc.edu
 *					The enhancements are mainly based on Steve Deering's
 * 					ipmulti-3.5 source code.
 *		Chih-Jen Chang	:	Added the igmp_get_mrouter_info and
 *		Tsu-Sheng Tsao		igmp_set_mrouter_info to keep track of
 *					the mrouted version on that device.
 *		Chih-Jen Chang	:	Added the max_resp_time parameter to
 *		Tsu-Sheng Tsao		igmp_heard_query(). Using this parameter
 *					to identify the multicast router version
 *					and do what the IGMP version 2 specified.
 *		Chih-Jen Chang	:	Added a timer to revert to IGMP V2 router
 *		Tsu-Sheng Tsao		if the specified time expired.
 *		Alan Cox	:	Stop IGMP from 0.0.0.0 being accepted.
 *		Alan Cox	:	Use GFP_ATOMIC in the right places.
 *		Christian Daudt :	igmp timer wasn't set for local group
 *					memberships but was being deleted,
 *					which caused a "del_timer() called
 *					from %p with timer not initialized\n"
 *					message (960131).
 *		Christian Daudt :	removed del_timer from
 *					igmp_timer_expire function (960205).
 *             Christian Daudt :       igmp_heard_report now only calls
 *                                     igmp_timer_expire if tm->running is
 *                                     true (960216).
 *		Malcolm Beattie :	ttl comparison wrong in igmp_rcv made
 *					igmp_heard_query never trigger. Expiry
 *					miscalculation fixed in igmp_heard_query
 *					and random() made to return unsigned to
 *					prevent negative expiry times.
 *		Alexey Kuznetsov:	Wrong group leaving behaviour, backport
 *					fix from pending 2.1.x patches.
 *		Alan Cox:		Forget to enable FDDI support earlier.
 *		Alexey Kuznetsov:	Fixed leaving groups on device down.
 *		Alexey Kuznetsov:	Accordance to igmp-v2-06 draft.
 *		David L Stevens:	IGMPv3 support, with help from
 *					Vinay Kulkarni
 */

#include <linux/module.h>
#include <linux/slab.h>
#include <linux/uaccess.h>
#include <linux/types.h>
#include <linux/kernel.h>
#include <linux/jiffies.h>
#include <linux/string.h>
#include <linux/socket.h>
#include <linux/sockios.h>
#include <linux/in.h>
#include <linux/inet.h>
#include <linux/netdevice.h>
#include <linux/skbuff.h>
#include <linux/inetdevice.h>
#include <linux/igmp.h>
#include <linux/if_arp.h>
#include <linux/rtnetlink.h>
#include <linux/times.h>
#include <linux/pkt_sched.h>
#include <linux/byteorder/generic.h>

#include <net/net_namespace.h>
#include <net/arp.h>
#include <net/ip.h>
#include <net/protocol.h>
#include <net/route.h>
#include <net/sock.h>
#include <net/checksum.h>
#include <net/inet_common.h>
#include <linux/netfilter_ipv4.h>
#ifdef CONFIG_IP_MROUTE
#include <linux/mroute.h>
#endif
#ifdef CONFIG_PROC_FS
#include <linux/proc_fs.h>
#include <linux/seq_file.h>
#endif

#ifdef CONFIG_IP_MULTICAST
/* Parameter names and values are taken from igmp-v2-06 draft */

#define IGMP_V2_UNSOLICITED_REPORT_INTERVAL	(10*HZ)
#define IGMP_V3_UNSOLICITED_REPORT_INTERVAL	(1*HZ)
#define IGMP_QUERY_INTERVAL			(125*HZ)
#define IGMP_QUERY_RESPONSE_INTERVAL		(10*HZ)

#define IGMP_INITIAL_REPORT_DELAY		(1)

/* IGMP_INITIAL_REPORT_DELAY is not from IGMP specs!
 * IGMP specs require to report membership immediately after
 * joining a group, but we delay the first report by a
 * small interval. It seems more natural and still does not
 * contradict to specs provided this delay is small enough.
 */

#define IGMP_V1_SEEN(in_dev) \
	(IPV4_DEVCONF_ALL(dev_net(in_dev->dev), FORCE_IGMP_VERSION) == 1 || \
	 IN_DEV_CONF_GET((in_dev), FORCE_IGMP_VERSION) == 1 || \
	 ((in_dev)->mr_v1_seen && \
	  time_before(jiffies, (in_dev)->mr_v1_seen)))
#define IGMP_V2_SEEN(in_dev) \
	(IPV4_DEVCONF_ALL(dev_net(in_dev->dev), FORCE_IGMP_VERSION) == 2 || \
	 IN_DEV_CONF_GET((in_dev), FORCE_IGMP_VERSION) == 2 || \
	 ((in_dev)->mr_v2_seen && \
	  time_before(jiffies, (in_dev)->mr_v2_seen)))

static int unsolicited_report_interval(struct in_device *in_dev)
{
	int interval_ms, interval_jiffies;

	if (IGMP_V1_SEEN(in_dev) || IGMP_V2_SEEN(in_dev))
		interval_ms = IN_DEV_CONF_GET(
			in_dev,
			IGMPV2_UNSOLICITED_REPORT_INTERVAL);
	else /* v3 */
		interval_ms = IN_DEV_CONF_GET(
			in_dev,
			IGMPV3_UNSOLICITED_REPORT_INTERVAL);

	interval_jiffies = msecs_to_jiffies(interval_ms);

	/* _timer functions can't handle a delay of 0 jiffies so ensure
	 *  we always return a positive value.
	 */
	if (interval_jiffies <= 0)
		interval_jiffies = 1;
	return interval_jiffies;
}

static void igmpv3_add_delrec(struct in_device *in_dev, struct ip_mc_list *im);
static void igmpv3_del_delrec(struct in_device *in_dev, struct ip_mc_list *im);
static void igmpv3_clear_delrec(struct in_device *in_dev);
static int sf_setstate(struct ip_mc_list *pmc);
static void sf_markstate(struct ip_mc_list *pmc);
#endif
static void ip_mc_clear_src(struct ip_mc_list *pmc);
static int ip_mc_add_src(struct in_device *in_dev, __be32 *pmca, int sfmode,
			 int sfcount, __be32 *psfsrc, int delta);

static void ip_ma_put(struct ip_mc_list *im)
{
	if (refcount_dec_and_test(&im->refcnt)) {
		in_dev_put(im->interface);
		kfree_rcu(im, rcu);
	}
}

#define for_each_pmc_rcu(in_dev, pmc)				\
	for (pmc = rcu_dereference(in_dev->mc_list);		\
	     pmc != NULL;					\
	     pmc = rcu_dereference(pmc->next_rcu))

#define for_each_pmc_rtnl(in_dev, pmc)				\
	for (pmc = rtnl_dereference(in_dev->mc_list);		\
	     pmc != NULL;					\
	     pmc = rtnl_dereference(pmc->next_rcu))

static void ip_sf_list_clear_all(struct ip_sf_list *psf)
{
	struct ip_sf_list *next;

	while (psf) {
		next = psf->sf_next;
		kfree(psf);
		psf = next;
	}
}

#ifdef CONFIG_IP_MULTICAST

/*
 *	Timer management
 */

static void igmp_stop_timer(struct ip_mc_list *im)
{
	spin_lock_bh(&im->lock);
	if (del_timer(&im->timer))
		refcount_dec(&im->refcnt);
	im->tm_running = 0;
	im->reporter = 0;
	im->unsolicit_count = 0;
	spin_unlock_bh(&im->lock);
}

/* It must be called with locked im->lock */
static void igmp_start_timer(struct ip_mc_list *im, int max_delay)
{
	int tv = prandom_u32() % max_delay;

	im->tm_running = 1;
	if (!mod_timer(&im->timer, jiffies+tv+2))
		refcount_inc(&im->refcnt);
}

static void igmp_gq_start_timer(struct in_device *in_dev)
{
	int tv = prandom_u32() % in_dev->mr_maxdelay;
	unsigned long exp = jiffies + tv + 2;

	if (in_dev->mr_gq_running &&
	    time_after_eq(exp, (in_dev->mr_gq_timer).expires))
		return;

	in_dev->mr_gq_running = 1;
	if (!mod_timer(&in_dev->mr_gq_timer, exp))
		in_dev_hold(in_dev);
}

static void igmp_ifc_start_timer(struct in_device *in_dev, int delay)
{
	int tv = prandom_u32() % delay;

	if (!mod_timer(&in_dev->mr_ifc_timer, jiffies+tv+2))
		in_dev_hold(in_dev);
}

static void igmp_mod_timer(struct ip_mc_list *im, int max_delay)
{
	spin_lock_bh(&im->lock);
	im->unsolicit_count = 0;
	if (del_timer(&im->timer)) {
		if ((long)(im->timer.expires-jiffies) < max_delay) {
			add_timer(&im->timer);
			im->tm_running = 1;
			spin_unlock_bh(&im->lock);
			return;
		}
		refcount_dec(&im->refcnt);
	}
	igmp_start_timer(im, max_delay);
	spin_unlock_bh(&im->lock);
}


/*
 *	Send an IGMP report.
 */

#define IGMP_SIZE (sizeof(struct igmphdr)+sizeof(struct iphdr)+4)


static int is_in(struct ip_mc_list *pmc, struct ip_sf_list *psf, int type,
	int gdeleted, int sdeleted)
{
	switch (type) {
	case IGMPV3_MODE_IS_INCLUDE:
	case IGMPV3_MODE_IS_EXCLUDE:
		if (gdeleted || sdeleted)
			return 0;
		if (!(pmc->gsquery && !psf->sf_gsresp)) {
			if (pmc->sfmode == MCAST_INCLUDE)
				return 1;
			/* don't include if this source is excluded
			 * in all filters
			 */
			if (psf->sf_count[MCAST_INCLUDE])
				return type == IGMPV3_MODE_IS_INCLUDE;
			return pmc->sfcount[MCAST_EXCLUDE] ==
				psf->sf_count[MCAST_EXCLUDE];
		}
		return 0;
	case IGMPV3_CHANGE_TO_INCLUDE:
		if (gdeleted || sdeleted)
			return 0;
		return psf->sf_count[MCAST_INCLUDE] != 0;
	case IGMPV3_CHANGE_TO_EXCLUDE:
		if (gdeleted || sdeleted)
			return 0;
		if (pmc->sfcount[MCAST_EXCLUDE] == 0 ||
		    psf->sf_count[MCAST_INCLUDE])
			return 0;
		return pmc->sfcount[MCAST_EXCLUDE] ==
			psf->sf_count[MCAST_EXCLUDE];
	case IGMPV3_ALLOW_NEW_SOURCES:
		if (gdeleted || !psf->sf_crcount)
			return 0;
		return (pmc->sfmode == MCAST_INCLUDE) ^ sdeleted;
	case IGMPV3_BLOCK_OLD_SOURCES:
		if (pmc->sfmode == MCAST_INCLUDE)
			return gdeleted || (psf->sf_crcount && sdeleted);
		return psf->sf_crcount && !gdeleted && !sdeleted;
	}
	return 0;
}

static int
igmp_scount(struct ip_mc_list *pmc, int type, int gdeleted, int sdeleted)
{
	struct ip_sf_list *psf;
	int scount = 0;

	for (psf = pmc->sources; psf; psf = psf->sf_next) {
		if (!is_in(pmc, psf, type, gdeleted, sdeleted))
			continue;
		scount++;
	}
	return scount;
}

/* source address selection per RFC 3376 section 4.2.13 */
static __be32 igmpv3_get_srcaddr(struct net_device *dev,
				 const struct flowi4 *fl4)
{
	struct in_device *in_dev = __in_dev_get_rcu(dev);

	if (!in_dev)
		return htonl(INADDR_ANY);

	for_ifa(in_dev) {
		if (fl4->saddr == ifa->ifa_local)
			return fl4->saddr;
	} endfor_ifa(in_dev);

	return htonl(INADDR_ANY);
}

static struct sk_buff *igmpv3_newpack(struct net_device *dev, unsigned int mtu)
{
	struct sk_buff *skb;
	struct rtable *rt;
	struct iphdr *pip;
	struct igmpv3_report *pig;
	struct net *net = dev_net(dev);
	struct flowi4 fl4;
	int hlen = LL_RESERVED_SPACE(dev);
	int tlen = dev->needed_tailroom;
	unsigned int size;

	size = min(mtu, IP_MAX_MTU);
	while (1) {
		skb = alloc_skb(size + hlen + tlen,
				GFP_ATOMIC | __GFP_NOWARN);
		if (skb)
			break;
		size >>= 1;
		if (size < 256)
			return NULL;
	}
	skb->priority = TC_PRIO_CONTROL;

	rt = ip_route_output_ports(net, &fl4, NULL, IGMPV3_ALL_MCR, 0,
				   0, 0,
				   IPPROTO_IGMP, 0, dev->ifindex);
	if (IS_ERR(rt)) {
		kfree_skb(skb);
		return NULL;
	}

	skb_dst_set(skb, &rt->dst);
	skb->dev = dev;

	skb_reserve(skb, hlen);
	skb_tailroom_reserve(skb, mtu, tlen);

	skb_reset_network_header(skb);
	pip = ip_hdr(skb);
	skb_put(skb, sizeof(struct iphdr) + 4);

	pip->version  = 4;
	pip->ihl      = (sizeof(struct iphdr)+4)>>2;
	pip->tos      = 0xc0;
	pip->frag_off = htons(IP_DF);
	pip->ttl      = 1;
	pip->daddr    = fl4.daddr;

	rcu_read_lock();
	pip->saddr    = igmpv3_get_srcaddr(dev, &fl4);
	rcu_read_unlock();

	pip->protocol = IPPROTO_IGMP;
	pip->tot_len  = 0;	/* filled in later */
	ip_select_ident(net, skb, NULL);
	((u8 *)&pip[1])[0] = IPOPT_RA;
	((u8 *)&pip[1])[1] = 4;
	((u8 *)&pip[1])[2] = 0;
	((u8 *)&pip[1])[3] = 0;

	skb->transport_header = skb->network_header + sizeof(struct iphdr) + 4;
	skb_put(skb, sizeof(*pig));
	pig = igmpv3_report_hdr(skb);
	pig->type = IGMPV3_HOST_MEMBERSHIP_REPORT;
	pig->resv1 = 0;
	pig->csum = 0;
	pig->resv2 = 0;
	pig->ngrec = 0;
	return skb;
}

static int igmpv3_sendpack(struct sk_buff *skb)
{
	struct igmphdr *pig = igmp_hdr(skb);
	const int igmplen = skb_tail_pointer(skb) - skb_transport_header(skb);

	pig->csum = ip_compute_csum(igmp_hdr(skb), igmplen);

	return ip_local_out(dev_net(skb_dst(skb)->dev), skb->sk, skb);
}

static int grec_size(struct ip_mc_list *pmc, int type, int gdel, int sdel)
{
	return sizeof(struct igmpv3_grec) + 4*igmp_scount(pmc, type, gdel, sdel);
}

static struct sk_buff *add_grhead(struct sk_buff *skb, struct ip_mc_list *pmc,
	int type, struct igmpv3_grec **ppgr, unsigned int mtu)
{
	struct net_device *dev = pmc->interface->dev;
	struct igmpv3_report *pih;
	struct igmpv3_grec *pgr;

	if (!skb) {
		skb = igmpv3_newpack(dev, mtu);
		if (!skb)
			return NULL;
	}
<<<<<<< HEAD
	pgr = (struct igmpv3_grec *)skb_put(skb, sizeof(struct igmpv3_grec));
=======
	pgr = skb_put(skb, sizeof(struct igmpv3_grec));
>>>>>>> 286cd8c7
	pgr->grec_type = type;
	pgr->grec_auxwords = 0;
	pgr->grec_nsrcs = 0;
	pgr->grec_mca = pmc->multiaddr;
	pih = igmpv3_report_hdr(skb);
	pih->ngrec = htons(ntohs(pih->ngrec)+1);
	*ppgr = pgr;
	return skb;
}

#define AVAILABLE(skb)	((skb) ? skb_availroom(skb) : 0)

static struct sk_buff *add_grec(struct sk_buff *skb, struct ip_mc_list *pmc,
	int type, int gdeleted, int sdeleted)
{
	struct net_device *dev = pmc->interface->dev;
	struct net *net = dev_net(dev);
	struct igmpv3_report *pih;
	struct igmpv3_grec *pgr = NULL;
	struct ip_sf_list *psf, *psf_next, *psf_prev, **psf_list;
	int scount, stotal, first, isquery, truncate;
	unsigned int mtu;

	if (pmc->multiaddr == IGMP_ALL_HOSTS)
		return skb;
	if (ipv4_is_local_multicast(pmc->multiaddr) &&
	    !READ_ONCE(net->ipv4.sysctl_igmp_llm_reports))
		return skb;

	mtu = READ_ONCE(dev->mtu);
	if (mtu < IPV4_MIN_MTU)
		return skb;

	mtu = READ_ONCE(dev->mtu);
	if (mtu < IPV4_MIN_MTU)
		return skb;

	isquery = type == IGMPV3_MODE_IS_INCLUDE ||
		  type == IGMPV3_MODE_IS_EXCLUDE;
	truncate = type == IGMPV3_MODE_IS_EXCLUDE ||
		    type == IGMPV3_CHANGE_TO_EXCLUDE;

	stotal = scount = 0;

	psf_list = sdeleted ? &pmc->tomb : &pmc->sources;

	if (!*psf_list)
		goto empty_source;

	pih = skb ? igmpv3_report_hdr(skb) : NULL;

	/* EX and TO_EX get a fresh packet, if needed */
	if (truncate) {
		if (pih && pih->ngrec &&
		    AVAILABLE(skb) < grec_size(pmc, type, gdeleted, sdeleted)) {
			if (skb)
				igmpv3_sendpack(skb);
			skb = igmpv3_newpack(dev, mtu);
		}
	}
	first = 1;
	psf_prev = NULL;
	for (psf = *psf_list; psf; psf = psf_next) {
		__be32 *psrc;

		psf_next = psf->sf_next;

		if (!is_in(pmc, psf, type, gdeleted, sdeleted)) {
			psf_prev = psf;
			continue;
		}

		/* Based on RFC3376 5.1. Should not send source-list change
		 * records when there is a filter mode change.
		 */
		if (((gdeleted && pmc->sfmode == MCAST_EXCLUDE) ||
		     (!gdeleted && pmc->crcount)) &&
		    (type == IGMPV3_ALLOW_NEW_SOURCES ||
		     type == IGMPV3_BLOCK_OLD_SOURCES) && psf->sf_crcount)
			goto decrease_sf_crcount;

		/* clear marks on query responses */
		if (isquery)
			psf->sf_gsresp = 0;

		if (AVAILABLE(skb) < sizeof(__be32) +
		    first*sizeof(struct igmpv3_grec)) {
			if (truncate && !first)
				break;	 /* truncate these */
			if (pgr)
				pgr->grec_nsrcs = htons(scount);
			if (skb)
				igmpv3_sendpack(skb);
			skb = igmpv3_newpack(dev, mtu);
			first = 1;
			scount = 0;
		}
		if (first) {
			skb = add_grhead(skb, pmc, type, &pgr, mtu);
			first = 0;
		}
		if (!skb)
			return NULL;
		psrc = skb_put(skb, sizeof(__be32));
		*psrc = psf->sf_inaddr;
		scount++; stotal++;
		if ((type == IGMPV3_ALLOW_NEW_SOURCES ||
		     type == IGMPV3_BLOCK_OLD_SOURCES) && psf->sf_crcount) {
decrease_sf_crcount:
			psf->sf_crcount--;
			if ((sdeleted || gdeleted) && psf->sf_crcount == 0) {
				if (psf_prev)
					psf_prev->sf_next = psf->sf_next;
				else
					*psf_list = psf->sf_next;
				kfree(psf);
				continue;
			}
		}
		psf_prev = psf;
	}

empty_source:
	if (!stotal) {
		if (type == IGMPV3_ALLOW_NEW_SOURCES ||
		    type == IGMPV3_BLOCK_OLD_SOURCES)
			return skb;
		if (pmc->crcount || isquery) {
			/* make sure we have room for group header */
			if (skb && AVAILABLE(skb) < sizeof(struct igmpv3_grec)) {
				igmpv3_sendpack(skb);
				skb = NULL; /* add_grhead will get a new one */
			}
			skb = add_grhead(skb, pmc, type, &pgr, mtu);
		}
	}
	if (pgr)
		pgr->grec_nsrcs = htons(scount);

	if (isquery)
		pmc->gsquery = 0;	/* clear query state on report */
	return skb;
}

static int igmpv3_send_report(struct in_device *in_dev, struct ip_mc_list *pmc)
{
	struct sk_buff *skb = NULL;
	struct net *net = dev_net(in_dev->dev);
	int type;

	if (!pmc) {
		rcu_read_lock();
		for_each_pmc_rcu(in_dev, pmc) {
			if (pmc->multiaddr == IGMP_ALL_HOSTS)
				continue;
			if (ipv4_is_local_multicast(pmc->multiaddr) &&
			    !READ_ONCE(net->ipv4.sysctl_igmp_llm_reports))
				continue;
			spin_lock_bh(&pmc->lock);
			if (pmc->sfcount[MCAST_EXCLUDE])
				type = IGMPV3_MODE_IS_EXCLUDE;
			else
				type = IGMPV3_MODE_IS_INCLUDE;
			skb = add_grec(skb, pmc, type, 0, 0);
			spin_unlock_bh(&pmc->lock);
		}
		rcu_read_unlock();
	} else {
		spin_lock_bh(&pmc->lock);
		if (pmc->sfcount[MCAST_EXCLUDE])
			type = IGMPV3_MODE_IS_EXCLUDE;
		else
			type = IGMPV3_MODE_IS_INCLUDE;
		skb = add_grec(skb, pmc, type, 0, 0);
		spin_unlock_bh(&pmc->lock);
	}
	if (!skb)
		return 0;
	return igmpv3_sendpack(skb);
}

/*
 * remove zero-count source records from a source filter list
 */
static void igmpv3_clear_zeros(struct ip_sf_list **ppsf)
{
	struct ip_sf_list *psf_prev, *psf_next, *psf;

	psf_prev = NULL;
	for (psf = *ppsf; psf; psf = psf_next) {
		psf_next = psf->sf_next;
		if (psf->sf_crcount == 0) {
			if (psf_prev)
				psf_prev->sf_next = psf->sf_next;
			else
				*ppsf = psf->sf_next;
			kfree(psf);
		} else
			psf_prev = psf;
	}
}

static void kfree_pmc(struct ip_mc_list *pmc)
{
	ip_sf_list_clear_all(pmc->sources);
	ip_sf_list_clear_all(pmc->tomb);
	kfree(pmc);
}

static void igmpv3_send_cr(struct in_device *in_dev)
{
	struct ip_mc_list *pmc, *pmc_prev, *pmc_next;
	struct sk_buff *skb = NULL;
	int type, dtype;

	rcu_read_lock();
	spin_lock_bh(&in_dev->mc_tomb_lock);

	/* deleted MCA's */
	pmc_prev = NULL;
	for (pmc = in_dev->mc_tomb; pmc; pmc = pmc_next) {
		pmc_next = pmc->next;
		if (pmc->sfmode == MCAST_INCLUDE) {
			type = IGMPV3_BLOCK_OLD_SOURCES;
			dtype = IGMPV3_BLOCK_OLD_SOURCES;
			skb = add_grec(skb, pmc, type, 1, 0);
			skb = add_grec(skb, pmc, dtype, 1, 1);
		}
		if (pmc->crcount) {
			if (pmc->sfmode == MCAST_EXCLUDE) {
				type = IGMPV3_CHANGE_TO_INCLUDE;
				skb = add_grec(skb, pmc, type, 1, 0);
			}
			pmc->crcount--;
			if (pmc->crcount == 0) {
				igmpv3_clear_zeros(&pmc->tomb);
				igmpv3_clear_zeros(&pmc->sources);
			}
		}
		if (pmc->crcount == 0 && !pmc->tomb && !pmc->sources) {
			if (pmc_prev)
				pmc_prev->next = pmc_next;
			else
				in_dev->mc_tomb = pmc_next;
			in_dev_put(pmc->interface);
			kfree_pmc(pmc);
		} else
			pmc_prev = pmc;
	}
	spin_unlock_bh(&in_dev->mc_tomb_lock);

	/* change recs */
	for_each_pmc_rcu(in_dev, pmc) {
		spin_lock_bh(&pmc->lock);
		if (pmc->sfcount[MCAST_EXCLUDE]) {
			type = IGMPV3_BLOCK_OLD_SOURCES;
			dtype = IGMPV3_ALLOW_NEW_SOURCES;
		} else {
			type = IGMPV3_ALLOW_NEW_SOURCES;
			dtype = IGMPV3_BLOCK_OLD_SOURCES;
		}
		skb = add_grec(skb, pmc, type, 0, 0);
		skb = add_grec(skb, pmc, dtype, 0, 1);	/* deleted sources */

		/* filter mode changes */
		if (pmc->crcount) {
			if (pmc->sfmode == MCAST_EXCLUDE)
				type = IGMPV3_CHANGE_TO_EXCLUDE;
			else
				type = IGMPV3_CHANGE_TO_INCLUDE;
			skb = add_grec(skb, pmc, type, 0, 0);
			pmc->crcount--;
		}
		spin_unlock_bh(&pmc->lock);
	}
	rcu_read_unlock();

	if (!skb)
		return;
	(void) igmpv3_sendpack(skb);
}

static int igmp_send_report(struct in_device *in_dev, struct ip_mc_list *pmc,
	int type)
{
	struct sk_buff *skb;
	struct iphdr *iph;
	struct igmphdr *ih;
	struct rtable *rt;
	struct net_device *dev = in_dev->dev;
	struct net *net = dev_net(dev);
	__be32	group = pmc ? pmc->multiaddr : 0;
	struct flowi4 fl4;
	__be32	dst;
	int hlen, tlen;

	if (type == IGMPV3_HOST_MEMBERSHIP_REPORT)
		return igmpv3_send_report(in_dev, pmc);

	if (ipv4_is_local_multicast(group) &&
	    !READ_ONCE(net->ipv4.sysctl_igmp_llm_reports))
		return 0;

	if (type == IGMP_HOST_LEAVE_MESSAGE)
		dst = IGMP_ALL_ROUTER;
	else
		dst = group;

	rt = ip_route_output_ports(net, &fl4, NULL, dst, 0,
				   0, 0,
				   IPPROTO_IGMP, 0, dev->ifindex);
	if (IS_ERR(rt))
		return -1;

	hlen = LL_RESERVED_SPACE(dev);
	tlen = dev->needed_tailroom;
	skb = alloc_skb(IGMP_SIZE + hlen + tlen, GFP_ATOMIC);
	if (!skb) {
		ip_rt_put(rt);
		return -1;
	}
	skb->priority = TC_PRIO_CONTROL;

	skb_dst_set(skb, &rt->dst);

	skb_reserve(skb, hlen);

	skb_reset_network_header(skb);
	iph = ip_hdr(skb);
	skb_put(skb, sizeof(struct iphdr) + 4);

	iph->version  = 4;
	iph->ihl      = (sizeof(struct iphdr)+4)>>2;
	iph->tos      = 0xc0;
	iph->frag_off = htons(IP_DF);
	iph->ttl      = 1;
	iph->daddr    = dst;
	iph->saddr    = fl4.saddr;
	iph->protocol = IPPROTO_IGMP;
	ip_select_ident(net, skb, NULL);
	((u8 *)&iph[1])[0] = IPOPT_RA;
	((u8 *)&iph[1])[1] = 4;
	((u8 *)&iph[1])[2] = 0;
	((u8 *)&iph[1])[3] = 0;

	ih = skb_put(skb, sizeof(struct igmphdr));
	ih->type = type;
	ih->code = 0;
	ih->csum = 0;
	ih->group = group;
	ih->csum = ip_compute_csum((void *)ih, sizeof(struct igmphdr));

	return ip_local_out(net, skb->sk, skb);
}

static void igmp_gq_timer_expire(struct timer_list *t)
{
	struct in_device *in_dev = from_timer(in_dev, t, mr_gq_timer);

	in_dev->mr_gq_running = 0;
	igmpv3_send_report(in_dev, NULL);
	in_dev_put(in_dev);
}

static void igmp_ifc_timer_expire(struct timer_list *t)
{
	struct in_device *in_dev = from_timer(in_dev, t, mr_ifc_timer);

	igmpv3_send_cr(in_dev);
	if (in_dev->mr_ifc_count) {
		in_dev->mr_ifc_count--;
		igmp_ifc_start_timer(in_dev,
				     unsolicited_report_interval(in_dev));
	}
	in_dev_put(in_dev);
}

static void igmp_ifc_event(struct in_device *in_dev)
{
	struct net *net = dev_net(in_dev->dev);
	if (IGMP_V1_SEEN(in_dev) || IGMP_V2_SEEN(in_dev))
		return;
	in_dev->mr_ifc_count = in_dev->mr_qrv ?: READ_ONCE(net->ipv4.sysctl_igmp_qrv);
	igmp_ifc_start_timer(in_dev, 1);
}


static void igmp_timer_expire(struct timer_list *t)
{
	struct ip_mc_list *im = from_timer(im, t, timer);
	struct in_device *in_dev = im->interface;

	spin_lock(&im->lock);
	im->tm_running = 0;

	if (im->unsolicit_count && --im->unsolicit_count)
		igmp_start_timer(im, unsolicited_report_interval(in_dev));

	im->reporter = 1;
	spin_unlock(&im->lock);

	if (IGMP_V1_SEEN(in_dev))
		igmp_send_report(in_dev, im, IGMP_HOST_MEMBERSHIP_REPORT);
	else if (IGMP_V2_SEEN(in_dev))
		igmp_send_report(in_dev, im, IGMPV2_HOST_MEMBERSHIP_REPORT);
	else
		igmp_send_report(in_dev, im, IGMPV3_HOST_MEMBERSHIP_REPORT);

	ip_ma_put(im);
}

/* mark EXCLUDE-mode sources */
static int igmp_xmarksources(struct ip_mc_list *pmc, int nsrcs, __be32 *srcs)
{
	struct ip_sf_list *psf;
	int i, scount;

	scount = 0;
	for (psf = pmc->sources; psf; psf = psf->sf_next) {
		if (scount == nsrcs)
			break;
		for (i = 0; i < nsrcs; i++) {
			/* skip inactive filters */
			if (psf->sf_count[MCAST_INCLUDE] ||
			    pmc->sfcount[MCAST_EXCLUDE] !=
			    psf->sf_count[MCAST_EXCLUDE])
				break;
			if (srcs[i] == psf->sf_inaddr) {
				scount++;
				break;
			}
		}
	}
	pmc->gsquery = 0;
	if (scount == nsrcs)	/* all sources excluded */
		return 0;
	return 1;
}

static int igmp_marksources(struct ip_mc_list *pmc, int nsrcs, __be32 *srcs)
{
	struct ip_sf_list *psf;
	int i, scount;

	if (pmc->sfmode == MCAST_EXCLUDE)
		return igmp_xmarksources(pmc, nsrcs, srcs);

	/* mark INCLUDE-mode sources */
	scount = 0;
	for (psf = pmc->sources; psf; psf = psf->sf_next) {
		if (scount == nsrcs)
			break;
		for (i = 0; i < nsrcs; i++)
			if (srcs[i] == psf->sf_inaddr) {
				psf->sf_gsresp = 1;
				scount++;
				break;
			}
	}
	if (!scount) {
		pmc->gsquery = 0;
		return 0;
	}
	pmc->gsquery = 1;
	return 1;
}

/* return true if packet was dropped */
static bool igmp_heard_report(struct in_device *in_dev, __be32 group)
{
	struct ip_mc_list *im;
	struct net *net = dev_net(in_dev->dev);

	/* Timers are only set for non-local groups */

	if (group == IGMP_ALL_HOSTS)
		return false;
	if (ipv4_is_local_multicast(group) &&
	    !READ_ONCE(net->ipv4.sysctl_igmp_llm_reports))
		return false;

	rcu_read_lock();
	for_each_pmc_rcu(in_dev, im) {
		if (im->multiaddr == group) {
			igmp_stop_timer(im);
			break;
		}
	}
	rcu_read_unlock();
	return false;
}

/* return true if packet was dropped */
static bool igmp_heard_query(struct in_device *in_dev, struct sk_buff *skb,
	int len)
{
	struct igmphdr 		*ih = igmp_hdr(skb);
	struct igmpv3_query *ih3 = igmpv3_query_hdr(skb);
	struct ip_mc_list	*im;
	__be32			group = ih->group;
	int			max_delay;
	int			mark = 0;
	struct net		*net = dev_net(in_dev->dev);


	if (len == 8) {
		if (ih->code == 0) {
			/* Alas, old v1 router presents here. */

			max_delay = IGMP_QUERY_RESPONSE_INTERVAL;
			in_dev->mr_v1_seen = jiffies +
				(in_dev->mr_qrv * in_dev->mr_qi) +
				in_dev->mr_qri;
			group = 0;
		} else {
			/* v2 router present */
			max_delay = ih->code*(HZ/IGMP_TIMER_SCALE);
			in_dev->mr_v2_seen = jiffies +
				(in_dev->mr_qrv * in_dev->mr_qi) +
				in_dev->mr_qri;
		}
		/* cancel the interface change timer */
		in_dev->mr_ifc_count = 0;
		if (del_timer(&in_dev->mr_ifc_timer))
			__in_dev_put(in_dev);
		/* clear deleted report items */
		igmpv3_clear_delrec(in_dev);
	} else if (len < 12) {
		return true;	/* ignore bogus packet; freed by caller */
	} else if (IGMP_V1_SEEN(in_dev)) {
		/* This is a v3 query with v1 queriers present */
		max_delay = IGMP_QUERY_RESPONSE_INTERVAL;
		group = 0;
	} else if (IGMP_V2_SEEN(in_dev)) {
		/* this is a v3 query with v2 queriers present;
		 * Interpretation of the max_delay code is problematic here.
		 * A real v2 host would use ih_code directly, while v3 has a
		 * different encoding. We use the v3 encoding as more likely
		 * to be intended in a v3 query.
		 */
		max_delay = IGMPV3_MRC(ih3->code)*(HZ/IGMP_TIMER_SCALE);
		if (!max_delay)
			max_delay = 1;	/* can't mod w/ 0 */
	} else { /* v3 */
		if (!pskb_may_pull(skb, sizeof(struct igmpv3_query)))
			return true;

		ih3 = igmpv3_query_hdr(skb);
		if (ih3->nsrcs) {
			if (!pskb_may_pull(skb, sizeof(struct igmpv3_query)
					   + ntohs(ih3->nsrcs)*sizeof(__be32)))
				return true;
			ih3 = igmpv3_query_hdr(skb);
		}

		max_delay = IGMPV3_MRC(ih3->code)*(HZ/IGMP_TIMER_SCALE);
		if (!max_delay)
			max_delay = 1;	/* can't mod w/ 0 */
		in_dev->mr_maxdelay = max_delay;

		/* RFC3376, 4.1.6. QRV and 4.1.7. QQIC, when the most recently
		 * received value was zero, use the default or statically
		 * configured value.
		 */
		in_dev->mr_qrv = ih3->qrv ?: READ_ONCE(net->ipv4.sysctl_igmp_qrv);
		in_dev->mr_qi = IGMPV3_QQIC(ih3->qqic)*HZ ?: IGMP_QUERY_INTERVAL;

		/* RFC3376, 8.3. Query Response Interval:
		 * The number of seconds represented by the [Query Response
		 * Interval] must be less than the [Query Interval].
		 */
		if (in_dev->mr_qri >= in_dev->mr_qi)
			in_dev->mr_qri = (in_dev->mr_qi/HZ - 1)*HZ;

		if (!group) { /* general query */
			if (ih3->nsrcs)
				return true;	/* no sources allowed */
			igmp_gq_start_timer(in_dev);
			return false;
		}
		/* mark sources to include, if group & source-specific */
		mark = ih3->nsrcs != 0;
	}

	/*
	 * - Start the timers in all of our membership records
	 *   that the query applies to for the interface on
	 *   which the query arrived excl. those that belong
	 *   to a "local" group (224.0.0.X)
	 * - For timers already running check if they need to
	 *   be reset.
	 * - Use the igmp->igmp_code field as the maximum
	 *   delay possible
	 */
	rcu_read_lock();
	for_each_pmc_rcu(in_dev, im) {
		int changed;

		if (group && group != im->multiaddr)
			continue;
		if (im->multiaddr == IGMP_ALL_HOSTS)
			continue;
		if (ipv4_is_local_multicast(im->multiaddr) &&
		    !READ_ONCE(net->ipv4.sysctl_igmp_llm_reports))
			continue;
		spin_lock_bh(&im->lock);
		if (im->tm_running)
			im->gsquery = im->gsquery && mark;
		else
			im->gsquery = mark;
		changed = !im->gsquery ||
			igmp_marksources(im, ntohs(ih3->nsrcs), ih3->srcs);
		spin_unlock_bh(&im->lock);
		if (changed)
			igmp_mod_timer(im, max_delay);
	}
	rcu_read_unlock();
	return false;
}

/* called in rcu_read_lock() section */
int igmp_rcv(struct sk_buff *skb)
{
	/* This basically follows the spec line by line -- see RFC1112 */
	struct igmphdr *ih;
	struct net_device *dev = skb->dev;
	struct in_device *in_dev;
	int len = skb->len;
	bool dropped = true;

	if (netif_is_l3_master(dev)) {
		dev = dev_get_by_index_rcu(dev_net(dev), IPCB(skb)->iif);
		if (!dev)
			goto drop;
	}

	in_dev = __in_dev_get_rcu(dev);
	if (!in_dev)
		goto drop;

	if (!pskb_may_pull(skb, sizeof(struct igmphdr)))
		goto drop;

	if (skb_checksum_simple_validate(skb))
		goto drop;

	ih = igmp_hdr(skb);
	switch (ih->type) {
	case IGMP_HOST_MEMBERSHIP_QUERY:
		dropped = igmp_heard_query(in_dev, skb, len);
		break;
	case IGMP_HOST_MEMBERSHIP_REPORT:
	case IGMPV2_HOST_MEMBERSHIP_REPORT:
		/* Is it our report looped back? */
		if (rt_is_output_route(skb_rtable(skb)))
			break;
		/* don't rely on MC router hearing unicast reports */
		if (skb->pkt_type == PACKET_MULTICAST ||
		    skb->pkt_type == PACKET_BROADCAST)
			dropped = igmp_heard_report(in_dev, ih->group);
		break;
	case IGMP_PIM:
#ifdef CONFIG_IP_PIMSM_V1
		return pim_rcv_v1(skb);
#endif
	case IGMPV3_HOST_MEMBERSHIP_REPORT:
	case IGMP_DVMRP:
	case IGMP_TRACE:
	case IGMP_HOST_LEAVE_MESSAGE:
	case IGMP_MTRACE:
	case IGMP_MTRACE_RESP:
		break;
	default:
		break;
	}

drop:
	if (dropped)
		kfree_skb(skb);
	else
		consume_skb(skb);
	return 0;
}

#endif


/*
 *	Add a filter to a device
 */

static void ip_mc_filter_add(struct in_device *in_dev, __be32 addr)
{
	char buf[MAX_ADDR_LEN];
	struct net_device *dev = in_dev->dev;

	/* Checking for IFF_MULTICAST here is WRONG-WRONG-WRONG.
	   We will get multicast token leakage, when IFF_MULTICAST
	   is changed. This check should be done in ndo_set_rx_mode
	   routine. Something sort of:
	   if (dev->mc_list && dev->flags&IFF_MULTICAST) { do it; }
	   --ANK
	   */
	if (arp_mc_map(addr, buf, dev, 0) == 0)
		dev_mc_add(dev, buf);
}

/*
 *	Remove a filter from a device
 */

static void ip_mc_filter_del(struct in_device *in_dev, __be32 addr)
{
	char buf[MAX_ADDR_LEN];
	struct net_device *dev = in_dev->dev;

	if (arp_mc_map(addr, buf, dev, 0) == 0)
		dev_mc_del(dev, buf);
}

#ifdef CONFIG_IP_MULTICAST
/*
 * deleted ip_mc_list manipulation
 */
static void igmpv3_add_delrec(struct in_device *in_dev, struct ip_mc_list *im)
{
	struct ip_mc_list *pmc;
	struct net *net = dev_net(in_dev->dev);

	/* this is an "ip_mc_list" for convenience; only the fields below
	 * are actually used. In particular, the refcnt and users are not
	 * used for management of the delete list. Using the same structure
	 * for deleted items allows change reports to use common code with
	 * non-deleted or query-response MCA's.
	 */
	pmc = kzalloc(sizeof(*pmc), GFP_KERNEL);
	if (!pmc)
		return;
	spin_lock_init(&pmc->lock);
	spin_lock_bh(&im->lock);
	pmc->interface = im->interface;
	in_dev_hold(in_dev);
	pmc->multiaddr = im->multiaddr;
	pmc->crcount = in_dev->mr_qrv ?: READ_ONCE(net->ipv4.sysctl_igmp_qrv);
	pmc->sfmode = im->sfmode;
	if (pmc->sfmode == MCAST_INCLUDE) {
		struct ip_sf_list *psf;

		pmc->tomb = im->tomb;
		pmc->sources = im->sources;
		im->tomb = im->sources = NULL;
		for (psf = pmc->sources; psf; psf = psf->sf_next)
			psf->sf_crcount = pmc->crcount;
	}
	spin_unlock_bh(&im->lock);

	spin_lock_bh(&in_dev->mc_tomb_lock);
	pmc->next = in_dev->mc_tomb;
	in_dev->mc_tomb = pmc;
	spin_unlock_bh(&in_dev->mc_tomb_lock);
}

/*
 * restore ip_mc_list deleted records
 */
static void igmpv3_del_delrec(struct in_device *in_dev, struct ip_mc_list *im)
{
	struct ip_mc_list *pmc, *pmc_prev;
	struct ip_sf_list *psf;
	struct net *net = dev_net(in_dev->dev);
	__be32 multiaddr = im->multiaddr;

	spin_lock_bh(&in_dev->mc_tomb_lock);
	pmc_prev = NULL;
	for (pmc = in_dev->mc_tomb; pmc; pmc = pmc->next) {
		if (pmc->multiaddr == multiaddr)
			break;
		pmc_prev = pmc;
	}
	if (pmc) {
		if (pmc_prev)
			pmc_prev->next = pmc->next;
		else
			in_dev->mc_tomb = pmc->next;
	}
	spin_unlock_bh(&in_dev->mc_tomb_lock);

	spin_lock_bh(&im->lock);
	if (pmc) {
		im->interface = pmc->interface;
		if (im->sfmode == MCAST_INCLUDE) {
			swap(im->tomb, pmc->tomb);
			swap(im->sources, pmc->sources);
			for (psf = im->sources; psf; psf = psf->sf_next)
				psf->sf_crcount = in_dev->mr_qrv ?:
					READ_ONCE(net->ipv4.sysctl_igmp_qrv);
		} else {
			im->crcount = in_dev->mr_qrv ?:
				READ_ONCE(net->ipv4.sysctl_igmp_qrv);
		}
		in_dev_put(pmc->interface);
		kfree_pmc(pmc);
	}
	spin_unlock_bh(&im->lock);
}

/*
 * flush ip_mc_list deleted records
 */
static void igmpv3_clear_delrec(struct in_device *in_dev)
{
	struct ip_mc_list *pmc, *nextpmc;

	spin_lock_bh(&in_dev->mc_tomb_lock);
	pmc = in_dev->mc_tomb;
	in_dev->mc_tomb = NULL;
	spin_unlock_bh(&in_dev->mc_tomb_lock);

	for (; pmc; pmc = nextpmc) {
		nextpmc = pmc->next;
		ip_mc_clear_src(pmc);
		in_dev_put(pmc->interface);
		kfree_pmc(pmc);
	}
	/* clear dead sources, too */
	rcu_read_lock();
	for_each_pmc_rcu(in_dev, pmc) {
		struct ip_sf_list *psf;

		spin_lock_bh(&pmc->lock);
		psf = pmc->tomb;
		pmc->tomb = NULL;
		spin_unlock_bh(&pmc->lock);
		ip_sf_list_clear_all(psf);
	}
	rcu_read_unlock();
}
#endif

static void igmp_group_dropped(struct ip_mc_list *im)
{
	struct in_device *in_dev = im->interface;
#ifdef CONFIG_IP_MULTICAST
	struct net *net = dev_net(in_dev->dev);
	int reporter;
#endif

	if (im->loaded) {
		im->loaded = 0;
		ip_mc_filter_del(in_dev, im->multiaddr);
	}

#ifdef CONFIG_IP_MULTICAST
	if (im->multiaddr == IGMP_ALL_HOSTS)
		return;
	if (ipv4_is_local_multicast(im->multiaddr) &&
	    !READ_ONCE(net->ipv4.sysctl_igmp_llm_reports))
		return;

	reporter = im->reporter;
	igmp_stop_timer(im);

	if (!in_dev->dead) {
		if (IGMP_V1_SEEN(in_dev))
			return;
		if (IGMP_V2_SEEN(in_dev)) {
			if (reporter)
				igmp_send_report(in_dev, im, IGMP_HOST_LEAVE_MESSAGE);
			return;
		}
		/* IGMPv3 */
		igmpv3_add_delrec(in_dev, im);

		igmp_ifc_event(in_dev);
	}
#endif
}

static void igmp_group_added(struct ip_mc_list *im)
{
	struct in_device *in_dev = im->interface;
#ifdef CONFIG_IP_MULTICAST
	struct net *net = dev_net(in_dev->dev);
#endif

	if (im->loaded == 0) {
		im->loaded = 1;
		ip_mc_filter_add(in_dev, im->multiaddr);
	}

#ifdef CONFIG_IP_MULTICAST
	if (im->multiaddr == IGMP_ALL_HOSTS)
		return;
	if (ipv4_is_local_multicast(im->multiaddr) &&
	    !READ_ONCE(net->ipv4.sysctl_igmp_llm_reports))
		return;

	if (in_dev->dead)
		return;

	im->unsolicit_count = READ_ONCE(net->ipv4.sysctl_igmp_qrv);
	if (IGMP_V1_SEEN(in_dev) || IGMP_V2_SEEN(in_dev)) {
		spin_lock_bh(&im->lock);
		igmp_start_timer(im, IGMP_INITIAL_REPORT_DELAY);
		spin_unlock_bh(&im->lock);
		return;
	}
	/* else, v3 */

	/* Based on RFC3376 5.1, for newly added INCLUDE SSM, we should
	 * not send filter-mode change record as the mode should be from
	 * IN() to IN(A).
	 */
	if (im->sfmode == MCAST_EXCLUDE)
		im->crcount = in_dev->mr_qrv ?: READ_ONCE(net->ipv4.sysctl_igmp_qrv);

	igmp_ifc_event(in_dev);
#endif
}


/*
 *	Multicast list managers
 */

static u32 ip_mc_hash(const struct ip_mc_list *im)
{
	return hash_32((__force u32)im->multiaddr, MC_HASH_SZ_LOG);
}

static void ip_mc_hash_add(struct in_device *in_dev,
			   struct ip_mc_list *im)
{
	struct ip_mc_list __rcu **mc_hash;
	u32 hash;

	mc_hash = rtnl_dereference(in_dev->mc_hash);
	if (mc_hash) {
		hash = ip_mc_hash(im);
		im->next_hash = mc_hash[hash];
		rcu_assign_pointer(mc_hash[hash], im);
		return;
	}

	/* do not use a hash table for small number of items */
	if (in_dev->mc_count < 4)
		return;

	mc_hash = kzalloc(sizeof(struct ip_mc_list *) << MC_HASH_SZ_LOG,
			  GFP_KERNEL);
	if (!mc_hash)
		return;

	for_each_pmc_rtnl(in_dev, im) {
		hash = ip_mc_hash(im);
		im->next_hash = mc_hash[hash];
		RCU_INIT_POINTER(mc_hash[hash], im);
	}

	rcu_assign_pointer(in_dev->mc_hash, mc_hash);
}

static void ip_mc_hash_remove(struct in_device *in_dev,
			      struct ip_mc_list *im)
{
	struct ip_mc_list __rcu **mc_hash = rtnl_dereference(in_dev->mc_hash);
	struct ip_mc_list *aux;

	if (!mc_hash)
		return;
	mc_hash += ip_mc_hash(im);
	while ((aux = rtnl_dereference(*mc_hash)) != im)
		mc_hash = &aux->next_hash;
	*mc_hash = im->next_hash;
}


/*
 *	A socket has joined a multicast group on device dev.
 */
static void __ip_mc_inc_group(struct in_device *in_dev, __be32 addr,
			      unsigned int mode)
{
	struct ip_mc_list *im;

	ASSERT_RTNL();

	for_each_pmc_rtnl(in_dev, im) {
		if (im->multiaddr == addr) {
			im->users++;
			ip_mc_add_src(in_dev, &addr, mode, 0, NULL, 0);
			goto out;
		}
	}

	im = kzalloc(sizeof(*im), GFP_KERNEL);
	if (!im)
		goto out;

	im->users = 1;
	im->interface = in_dev;
	in_dev_hold(in_dev);
	im->multiaddr = addr;
	/* initial mode is (EX, empty) */
	im->sfmode = mode;
	im->sfcount[mode] = 1;
	refcount_set(&im->refcnt, 1);
	spin_lock_init(&im->lock);
#ifdef CONFIG_IP_MULTICAST
	timer_setup(&im->timer, igmp_timer_expire, 0);
#endif

	im->next_rcu = in_dev->mc_list;
	in_dev->mc_count++;
	rcu_assign_pointer(in_dev->mc_list, im);

	ip_mc_hash_add(in_dev, im);

#ifdef CONFIG_IP_MULTICAST
	igmpv3_del_delrec(in_dev, im);
#endif
	igmp_group_added(im);
	if (!in_dev->dead)
		ip_rt_multicast_event(in_dev);
out:
	return;
}

void ip_mc_inc_group(struct in_device *in_dev, __be32 addr)
{
	__ip_mc_inc_group(in_dev, addr, MCAST_EXCLUDE);
}
EXPORT_SYMBOL(ip_mc_inc_group);

static int ip_mc_check_iphdr(struct sk_buff *skb)
{
	const struct iphdr *iph;
	unsigned int len;
	unsigned int offset = skb_network_offset(skb) + sizeof(*iph);

	if (!pskb_may_pull(skb, offset))
		return -EINVAL;

	iph = ip_hdr(skb);

	if (iph->version != 4 || ip_hdrlen(skb) < sizeof(*iph))
		return -EINVAL;

	offset += ip_hdrlen(skb) - sizeof(*iph);

	if (!pskb_may_pull(skb, offset))
		return -EINVAL;

	iph = ip_hdr(skb);

	if (unlikely(ip_fast_csum((u8 *)iph, iph->ihl)))
		return -EINVAL;

	len = skb_network_offset(skb) + ntohs(iph->tot_len);
	if (skb->len < len || len < offset)
		return -EINVAL;

	skb_set_transport_header(skb, offset);

	return 0;
}

static int ip_mc_check_igmp_reportv3(struct sk_buff *skb)
{
	unsigned int len = skb_transport_offset(skb);

	len += sizeof(struct igmpv3_report);

	return pskb_may_pull(skb, len) ? 0 : -EINVAL;
}

static int ip_mc_check_igmp_query(struct sk_buff *skb)
{
	unsigned int len = skb_transport_offset(skb);

	len += sizeof(struct igmphdr);
	if (skb->len < len)
		return -EINVAL;

	/* IGMPv{1,2}? */
	if (skb->len != len) {
		/* or IGMPv3? */
		len += sizeof(struct igmpv3_query) - sizeof(struct igmphdr);
		if (skb->len < len || !pskb_may_pull(skb, len))
			return -EINVAL;
	}

	/* RFC2236+RFC3376 (IGMPv2+IGMPv3) require the multicast link layer
	 * all-systems destination addresses (224.0.0.1) for general queries
	 */
	if (!igmp_hdr(skb)->group &&
	    ip_hdr(skb)->daddr != htonl(INADDR_ALLHOSTS_GROUP))
		return -EINVAL;

	return 0;
}

static int ip_mc_check_igmp_msg(struct sk_buff *skb)
{
	switch (igmp_hdr(skb)->type) {
	case IGMP_HOST_LEAVE_MESSAGE:
	case IGMP_HOST_MEMBERSHIP_REPORT:
	case IGMPV2_HOST_MEMBERSHIP_REPORT:
		/* fall through */
		return 0;
	case IGMPV3_HOST_MEMBERSHIP_REPORT:
		return ip_mc_check_igmp_reportv3(skb);
	case IGMP_HOST_MEMBERSHIP_QUERY:
		return ip_mc_check_igmp_query(skb);
	default:
		return -ENOMSG;
	}
}

static inline __sum16 ip_mc_validate_checksum(struct sk_buff *skb)
{
	return skb_checksum_simple_validate(skb);
}

static int __ip_mc_check_igmp(struct sk_buff *skb, struct sk_buff **skb_trimmed)

{
	struct sk_buff *skb_chk;
	unsigned int transport_len;
	unsigned int len = skb_transport_offset(skb) + sizeof(struct igmphdr);
	int ret = -EINVAL;

	transport_len = ntohs(ip_hdr(skb)->tot_len) - ip_hdrlen(skb);

	skb_chk = skb_checksum_trimmed(skb, transport_len,
				       ip_mc_validate_checksum);
	if (!skb_chk)
		goto err;

	if (!pskb_may_pull(skb_chk, len))
		goto err;

	ret = ip_mc_check_igmp_msg(skb_chk);
	if (ret)
		goto err;

	if (skb_trimmed)
		*skb_trimmed = skb_chk;
	/* free now unneeded clone */
	else if (skb_chk != skb)
		kfree_skb(skb_chk);

	ret = 0;

err:
	if (ret && skb_chk && skb_chk != skb)
		kfree_skb(skb_chk);

	return ret;
}

/**
 * ip_mc_check_igmp - checks whether this is a sane IGMP packet
 * @skb: the skb to validate
 * @skb_trimmed: to store an skb pointer trimmed to IPv4 packet tail (optional)
 *
 * Checks whether an IPv4 packet is a valid IGMP packet. If so sets
 * skb transport header accordingly and returns zero.
 *
 * -EINVAL: A broken packet was detected, i.e. it violates some internet
 *  standard
 * -ENOMSG: IP header validation succeeded but it is not an IGMP packet.
 * -ENOMEM: A memory allocation failure happened.
 *
 * Optionally, an skb pointer might be provided via skb_trimmed (or set it
 * to NULL): After parsing an IGMP packet successfully it will point to
 * an skb which has its tail aligned to the IP packet end. This might
 * either be the originally provided skb or a trimmed, cloned version if
 * the skb frame had data beyond the IP packet. A cloned skb allows us
 * to leave the original skb and its full frame unchanged (which might be
 * desirable for layer 2 frame jugglers).
 *
 * Caller needs to set the skb network header and free any returned skb if it
 * differs from the provided skb.
 */
int ip_mc_check_igmp(struct sk_buff *skb, struct sk_buff **skb_trimmed)
{
	int ret = ip_mc_check_iphdr(skb);

	if (ret < 0)
		return ret;

	if (ip_hdr(skb)->protocol != IPPROTO_IGMP)
		return -ENOMSG;

	return __ip_mc_check_igmp(skb, skb_trimmed);
}
EXPORT_SYMBOL(ip_mc_check_igmp);

/*
 *	Resend IGMP JOIN report; used by netdev notifier.
 */
static void ip_mc_rejoin_groups(struct in_device *in_dev)
{
#ifdef CONFIG_IP_MULTICAST
	struct ip_mc_list *im;
	int type;
	struct net *net = dev_net(in_dev->dev);

	ASSERT_RTNL();

	for_each_pmc_rtnl(in_dev, im) {
		if (im->multiaddr == IGMP_ALL_HOSTS)
			continue;
		if (ipv4_is_local_multicast(im->multiaddr) &&
		    !READ_ONCE(net->ipv4.sysctl_igmp_llm_reports))
			continue;

		/* a failover is happening and switches
		 * must be notified immediately
		 */
		if (IGMP_V1_SEEN(in_dev))
			type = IGMP_HOST_MEMBERSHIP_REPORT;
		else if (IGMP_V2_SEEN(in_dev))
			type = IGMPV2_HOST_MEMBERSHIP_REPORT;
		else
			type = IGMPV3_HOST_MEMBERSHIP_REPORT;
		igmp_send_report(in_dev, im, type);
	}
#endif
}

/*
 *	A socket has left a multicast group on device dev
 */

void ip_mc_dec_group(struct in_device *in_dev, __be32 addr)
{
	struct ip_mc_list *i;
	struct ip_mc_list __rcu **ip;

	ASSERT_RTNL();

	for (ip = &in_dev->mc_list;
	     (i = rtnl_dereference(*ip)) != NULL;
	     ip = &i->next_rcu) {
		if (i->multiaddr == addr) {
			if (--i->users == 0) {
				ip_mc_hash_remove(in_dev, i);
				*ip = i->next_rcu;
				in_dev->mc_count--;
				igmp_group_dropped(i);
				ip_mc_clear_src(i);

				if (!in_dev->dead)
					ip_rt_multicast_event(in_dev);

				ip_ma_put(i);
				return;
			}
			break;
		}
	}
}
EXPORT_SYMBOL(ip_mc_dec_group);

/* Device changing type */

void ip_mc_unmap(struct in_device *in_dev)
{
	struct ip_mc_list *pmc;

	ASSERT_RTNL();

	for_each_pmc_rtnl(in_dev, pmc)
		igmp_group_dropped(pmc);
}

void ip_mc_remap(struct in_device *in_dev)
{
	struct ip_mc_list *pmc;

	ASSERT_RTNL();

	for_each_pmc_rtnl(in_dev, pmc) {
#ifdef CONFIG_IP_MULTICAST
		igmpv3_del_delrec(in_dev, pmc);
#endif
		igmp_group_added(pmc);
	}
}

/* Device going down */

void ip_mc_down(struct in_device *in_dev)
{
	struct ip_mc_list *pmc;

	ASSERT_RTNL();

	for_each_pmc_rtnl(in_dev, pmc)
		igmp_group_dropped(pmc);

#ifdef CONFIG_IP_MULTICAST
	in_dev->mr_ifc_count = 0;
	if (del_timer(&in_dev->mr_ifc_timer))
		__in_dev_put(in_dev);
	in_dev->mr_gq_running = 0;
	if (del_timer(&in_dev->mr_gq_timer))
		__in_dev_put(in_dev);
#endif

	ip_mc_dec_group(in_dev, IGMP_ALL_HOSTS);
}

#ifdef CONFIG_IP_MULTICAST
static void ip_mc_reset(struct in_device *in_dev)
{
	struct net *net = dev_net(in_dev->dev);

	in_dev->mr_qi = IGMP_QUERY_INTERVAL;
	in_dev->mr_qri = IGMP_QUERY_RESPONSE_INTERVAL;
	in_dev->mr_qrv = READ_ONCE(net->ipv4.sysctl_igmp_qrv);
}
#else
static void ip_mc_reset(struct in_device *in_dev)
{
}
#endif

void ip_mc_init_dev(struct in_device *in_dev)
{
	ASSERT_RTNL();

#ifdef CONFIG_IP_MULTICAST
	timer_setup(&in_dev->mr_gq_timer, igmp_gq_timer_expire, 0);
	timer_setup(&in_dev->mr_ifc_timer, igmp_ifc_timer_expire, 0);
#endif
	ip_mc_reset(in_dev);

	spin_lock_init(&in_dev->mc_tomb_lock);
}

/* Device going up */

void ip_mc_up(struct in_device *in_dev)
{
	struct ip_mc_list *pmc;

	ASSERT_RTNL();

	ip_mc_reset(in_dev);
	ip_mc_inc_group(in_dev, IGMP_ALL_HOSTS);

	for_each_pmc_rtnl(in_dev, pmc) {
#ifdef CONFIG_IP_MULTICAST
		igmpv3_del_delrec(in_dev, pmc);
#endif
		igmp_group_added(pmc);
	}
}

/*
 *	Device is about to be destroyed: clean up.
 */

void ip_mc_destroy_dev(struct in_device *in_dev)
{
	struct ip_mc_list *i;

	ASSERT_RTNL();

	/* Deactivate timers */
	ip_mc_down(in_dev);
#ifdef CONFIG_IP_MULTICAST
	igmpv3_clear_delrec(in_dev);
#endif

	while ((i = rtnl_dereference(in_dev->mc_list)) != NULL) {
		in_dev->mc_list = i->next_rcu;
		in_dev->mc_count--;
		ip_mc_clear_src(i);
		ip_ma_put(i);
	}
}

/* RTNL is locked */
static struct in_device *ip_mc_find_dev(struct net *net, struct ip_mreqn *imr)
{
	struct net_device *dev = NULL;
	struct in_device *idev = NULL;

	if (imr->imr_ifindex) {
		idev = inetdev_by_index(net, imr->imr_ifindex);
		return idev;
	}
	if (imr->imr_address.s_addr) {
		dev = __ip_dev_find(net, imr->imr_address.s_addr, false);
		if (!dev)
			return NULL;
	}

	if (!dev) {
		struct rtable *rt = ip_route_output(net,
						    imr->imr_multiaddr.s_addr,
						    0, 0, 0);
		if (!IS_ERR(rt)) {
			dev = rt->dst.dev;
			ip_rt_put(rt);
		}
	}
	if (dev) {
		imr->imr_ifindex = dev->ifindex;
		idev = __in_dev_get_rtnl(dev);
	}
	return idev;
}

/*
 *	Join a socket to a group
 */

static int ip_mc_del1_src(struct ip_mc_list *pmc, int sfmode,
	__be32 *psfsrc)
{
	struct ip_sf_list *psf, *psf_prev;
	int rv = 0;

	psf_prev = NULL;
	for (psf = pmc->sources; psf; psf = psf->sf_next) {
		if (psf->sf_inaddr == *psfsrc)
			break;
		psf_prev = psf;
	}
	if (!psf || psf->sf_count[sfmode] == 0) {
		/* source filter not found, or count wrong =>  bug */
		return -ESRCH;
	}
	psf->sf_count[sfmode]--;
	if (psf->sf_count[sfmode] == 0) {
		ip_rt_multicast_event(pmc->interface);
	}
	if (!psf->sf_count[MCAST_INCLUDE] && !psf->sf_count[MCAST_EXCLUDE]) {
#ifdef CONFIG_IP_MULTICAST
		struct in_device *in_dev = pmc->interface;
		struct net *net = dev_net(in_dev->dev);
#endif

		/* no more filters for this source */
		if (psf_prev)
			psf_prev->sf_next = psf->sf_next;
		else
			pmc->sources = psf->sf_next;
#ifdef CONFIG_IP_MULTICAST
		if (psf->sf_oldin &&
		    !IGMP_V1_SEEN(in_dev) && !IGMP_V2_SEEN(in_dev)) {
			psf->sf_crcount = in_dev->mr_qrv ?: READ_ONCE(net->ipv4.sysctl_igmp_qrv);
			psf->sf_next = pmc->tomb;
			pmc->tomb = psf;
			rv = 1;
		} else
#endif
			kfree(psf);
	}
	return rv;
}

#ifndef CONFIG_IP_MULTICAST
#define igmp_ifc_event(x)	do { } while (0)
#endif

static int ip_mc_del_src(struct in_device *in_dev, __be32 *pmca, int sfmode,
			 int sfcount, __be32 *psfsrc, int delta)
{
	struct ip_mc_list *pmc;
	int	changerec = 0;
	int	i, err;

	if (!in_dev)
		return -ENODEV;
	rcu_read_lock();
	for_each_pmc_rcu(in_dev, pmc) {
		if (*pmca == pmc->multiaddr)
			break;
	}
	if (!pmc) {
		/* MCA not found?? bug */
		rcu_read_unlock();
		return -ESRCH;
	}
	spin_lock_bh(&pmc->lock);
	rcu_read_unlock();
#ifdef CONFIG_IP_MULTICAST
	sf_markstate(pmc);
#endif
	if (!delta) {
		err = -EINVAL;
		if (!pmc->sfcount[sfmode])
			goto out_unlock;
		pmc->sfcount[sfmode]--;
	}
	err = 0;
	for (i = 0; i < sfcount; i++) {
		int rv = ip_mc_del1_src(pmc, sfmode, &psfsrc[i]);

		changerec |= rv > 0;
		if (!err && rv < 0)
			err = rv;
	}
	if (pmc->sfmode == MCAST_EXCLUDE &&
	    pmc->sfcount[MCAST_EXCLUDE] == 0 &&
	    pmc->sfcount[MCAST_INCLUDE]) {
#ifdef CONFIG_IP_MULTICAST
		struct ip_sf_list *psf;
		struct net *net = dev_net(in_dev->dev);
#endif

		/* filter mode change */
		pmc->sfmode = MCAST_INCLUDE;
#ifdef CONFIG_IP_MULTICAST
		pmc->crcount = in_dev->mr_qrv ?: READ_ONCE(net->ipv4.sysctl_igmp_qrv);
		in_dev->mr_ifc_count = pmc->crcount;
		for (psf = pmc->sources; psf; psf = psf->sf_next)
			psf->sf_crcount = 0;
		igmp_ifc_event(pmc->interface);
	} else if (sf_setstate(pmc) || changerec) {
		igmp_ifc_event(pmc->interface);
#endif
	}
out_unlock:
	spin_unlock_bh(&pmc->lock);
	return err;
}

/*
 * Add multicast single-source filter to the interface list
 */
static int ip_mc_add1_src(struct ip_mc_list *pmc, int sfmode,
	__be32 *psfsrc)
{
	struct ip_sf_list *psf, *psf_prev;

	psf_prev = NULL;
	for (psf = pmc->sources; psf; psf = psf->sf_next) {
		if (psf->sf_inaddr == *psfsrc)
			break;
		psf_prev = psf;
	}
	if (!psf) {
		psf = kzalloc(sizeof(*psf), GFP_ATOMIC);
		if (!psf)
			return -ENOBUFS;
		psf->sf_inaddr = *psfsrc;
		if (psf_prev) {
			psf_prev->sf_next = psf;
		} else
			pmc->sources = psf;
	}
	psf->sf_count[sfmode]++;
	if (psf->sf_count[sfmode] == 1) {
		ip_rt_multicast_event(pmc->interface);
	}
	return 0;
}

#ifdef CONFIG_IP_MULTICAST
static void sf_markstate(struct ip_mc_list *pmc)
{
	struct ip_sf_list *psf;
	int mca_xcount = pmc->sfcount[MCAST_EXCLUDE];

	for (psf = pmc->sources; psf; psf = psf->sf_next)
		if (pmc->sfcount[MCAST_EXCLUDE]) {
			psf->sf_oldin = mca_xcount ==
				psf->sf_count[MCAST_EXCLUDE] &&
				!psf->sf_count[MCAST_INCLUDE];
		} else
			psf->sf_oldin = psf->sf_count[MCAST_INCLUDE] != 0;
}

static int sf_setstate(struct ip_mc_list *pmc)
{
	struct ip_sf_list *psf, *dpsf;
	int mca_xcount = pmc->sfcount[MCAST_EXCLUDE];
	int qrv = pmc->interface->mr_qrv;
	int new_in, rv;

	rv = 0;
	for (psf = pmc->sources; psf; psf = psf->sf_next) {
		if (pmc->sfcount[MCAST_EXCLUDE]) {
			new_in = mca_xcount == psf->sf_count[MCAST_EXCLUDE] &&
				!psf->sf_count[MCAST_INCLUDE];
		} else
			new_in = psf->sf_count[MCAST_INCLUDE] != 0;
		if (new_in) {
			if (!psf->sf_oldin) {
				struct ip_sf_list *prev = NULL;

				for (dpsf = pmc->tomb; dpsf; dpsf = dpsf->sf_next) {
					if (dpsf->sf_inaddr == psf->sf_inaddr)
						break;
					prev = dpsf;
				}
				if (dpsf) {
					if (prev)
						prev->sf_next = dpsf->sf_next;
					else
						pmc->tomb = dpsf->sf_next;
					kfree(dpsf);
				}
				psf->sf_crcount = qrv;
				rv++;
			}
		} else if (psf->sf_oldin) {

			psf->sf_crcount = 0;
			/*
			 * add or update "delete" records if an active filter
			 * is now inactive
			 */
			for (dpsf = pmc->tomb; dpsf; dpsf = dpsf->sf_next)
				if (dpsf->sf_inaddr == psf->sf_inaddr)
					break;
			if (!dpsf) {
				dpsf = kmalloc(sizeof(*dpsf), GFP_ATOMIC);
				if (!dpsf)
					continue;
				*dpsf = *psf;
				/* pmc->lock held by callers */
				dpsf->sf_next = pmc->tomb;
				pmc->tomb = dpsf;
			}
			dpsf->sf_crcount = qrv;
			rv++;
		}
	}
	return rv;
}
#endif

/*
 * Add multicast source filter list to the interface list
 */
static int ip_mc_add_src(struct in_device *in_dev, __be32 *pmca, int sfmode,
			 int sfcount, __be32 *psfsrc, int delta)
{
	struct ip_mc_list *pmc;
	int	isexclude;
	int	i, err;

	if (!in_dev)
		return -ENODEV;
	rcu_read_lock();
	for_each_pmc_rcu(in_dev, pmc) {
		if (*pmca == pmc->multiaddr)
			break;
	}
	if (!pmc) {
		/* MCA not found?? bug */
		rcu_read_unlock();
		return -ESRCH;
	}
	spin_lock_bh(&pmc->lock);
	rcu_read_unlock();

#ifdef CONFIG_IP_MULTICAST
	sf_markstate(pmc);
#endif
	isexclude = pmc->sfmode == MCAST_EXCLUDE;
	if (!delta)
		pmc->sfcount[sfmode]++;
	err = 0;
	for (i = 0; i < sfcount; i++) {
		err = ip_mc_add1_src(pmc, sfmode, &psfsrc[i]);
		if (err)
			break;
	}
	if (err) {
		int j;

		if (!delta)
			pmc->sfcount[sfmode]--;
		for (j = 0; j < i; j++)
			(void) ip_mc_del1_src(pmc, sfmode, &psfsrc[j]);
	} else if (isexclude != (pmc->sfcount[MCAST_EXCLUDE] != 0)) {
#ifdef CONFIG_IP_MULTICAST
		struct ip_sf_list *psf;
		struct net *net = dev_net(pmc->interface->dev);
		in_dev = pmc->interface;
#endif

		/* filter mode change */
		if (pmc->sfcount[MCAST_EXCLUDE])
			pmc->sfmode = MCAST_EXCLUDE;
		else if (pmc->sfcount[MCAST_INCLUDE])
			pmc->sfmode = MCAST_INCLUDE;
#ifdef CONFIG_IP_MULTICAST
		/* else no filters; keep old mode for reports */

		pmc->crcount = in_dev->mr_qrv ?: READ_ONCE(net->ipv4.sysctl_igmp_qrv);
		in_dev->mr_ifc_count = pmc->crcount;
		for (psf = pmc->sources; psf; psf = psf->sf_next)
			psf->sf_crcount = 0;
		igmp_ifc_event(in_dev);
	} else if (sf_setstate(pmc)) {
		igmp_ifc_event(in_dev);
#endif
	}
	spin_unlock_bh(&pmc->lock);
	return err;
}

static void ip_mc_clear_src(struct ip_mc_list *pmc)
{
<<<<<<< HEAD
	struct ip_sf_list *psf, *nextpsf, *tomb, *sources;

	spin_lock_bh(&pmc->lock);
	tomb = pmc->tomb;
	pmc->tomb = NULL;
	sources = pmc->sources;
	pmc->sources = NULL;
	pmc->sfmode = MCAST_EXCLUDE;
	pmc->sfcount[MCAST_INCLUDE] = 0;
	pmc->sfcount[MCAST_EXCLUDE] = 1;
	spin_unlock_bh(&pmc->lock);

	for (psf = tomb; psf; psf = nextpsf) {
		nextpsf = psf->sf_next;
		kfree(psf);
	}
	for (psf = sources; psf; psf = nextpsf) {
		nextpsf = psf->sf_next;
		kfree(psf);
	}
=======
	struct ip_sf_list *tomb, *sources;

	spin_lock_bh(&pmc->lock);
	tomb = pmc->tomb;
	pmc->tomb = NULL;
	sources = pmc->sources;
	pmc->sources = NULL;
	pmc->sfmode = MCAST_EXCLUDE;
	pmc->sfcount[MCAST_INCLUDE] = 0;
	pmc->sfcount[MCAST_EXCLUDE] = 1;
	spin_unlock_bh(&pmc->lock);

	ip_sf_list_clear_all(tomb);
	ip_sf_list_clear_all(sources);
>>>>>>> 286cd8c7
}

/* Join a multicast group
 */
static int __ip_mc_join_group(struct sock *sk, struct ip_mreqn *imr,
			      unsigned int mode)
{
	__be32 addr = imr->imr_multiaddr.s_addr;
	struct ip_mc_socklist *iml, *i;
	struct in_device *in_dev;
	struct inet_sock *inet = inet_sk(sk);
	struct net *net = sock_net(sk);
	int ifindex;
	int count = 0;
	int err;

	ASSERT_RTNL();

	if (!ipv4_is_multicast(addr))
		return -EINVAL;

	in_dev = ip_mc_find_dev(net, imr);

	if (!in_dev) {
		err = -ENODEV;
		goto done;
	}

	err = -EADDRINUSE;
	ifindex = imr->imr_ifindex;
	for_each_pmc_rtnl(inet, i) {
		if (i->multi.imr_multiaddr.s_addr == addr &&
		    i->multi.imr_ifindex == ifindex)
			goto done;
		count++;
	}
	err = -ENOBUFS;
	if (count >= READ_ONCE(net->ipv4.sysctl_igmp_max_memberships))
		goto done;
	iml = sock_kmalloc(sk, sizeof(*iml), GFP_KERNEL);
	if (!iml)
		goto done;

	memcpy(&iml->multi, imr, sizeof(*imr));
	iml->next_rcu = inet->mc_list;
	iml->sflist = NULL;
	iml->sfmode = mode;
	rcu_assign_pointer(inet->mc_list, iml);
	__ip_mc_inc_group(in_dev, addr, mode);
	err = 0;
done:
	return err;
}

/* Join ASM (Any-Source Multicast) group
 */
int ip_mc_join_group(struct sock *sk, struct ip_mreqn *imr)
{
	return __ip_mc_join_group(sk, imr, MCAST_EXCLUDE);
}
EXPORT_SYMBOL(ip_mc_join_group);

/* Join SSM (Source-Specific Multicast) group
 */
int ip_mc_join_group_ssm(struct sock *sk, struct ip_mreqn *imr,
			 unsigned int mode)
{
	return __ip_mc_join_group(sk, imr, mode);
}

static int ip_mc_leave_src(struct sock *sk, struct ip_mc_socklist *iml,
			   struct in_device *in_dev)
{
	struct ip_sf_socklist *psf = rtnl_dereference(iml->sflist);
	int err;

	if (!psf) {
		/* any-source empty exclude case */
		return ip_mc_del_src(in_dev, &iml->multi.imr_multiaddr.s_addr,
			iml->sfmode, 0, NULL, 0);
	}
	err = ip_mc_del_src(in_dev, &iml->multi.imr_multiaddr.s_addr,
			iml->sfmode, psf->sl_count, psf->sl_addr, 0);
	RCU_INIT_POINTER(iml->sflist, NULL);
	/* decrease mem now to avoid the memleak warning */
	atomic_sub(IP_SFLSIZE(psf->sl_max), &sk->sk_omem_alloc);
	kfree_rcu(psf, rcu);
	return err;
}

int ip_mc_leave_group(struct sock *sk, struct ip_mreqn *imr)
{
	struct inet_sock *inet = inet_sk(sk);
	struct ip_mc_socklist *iml;
	struct ip_mc_socklist __rcu **imlp;
	struct in_device *in_dev;
	struct net *net = sock_net(sk);
	__be32 group = imr->imr_multiaddr.s_addr;
	u32 ifindex;
	int ret = -EADDRNOTAVAIL;

	ASSERT_RTNL();

	in_dev = ip_mc_find_dev(net, imr);
	if (!imr->imr_ifindex && !imr->imr_address.s_addr && !in_dev) {
		ret = -ENODEV;
		goto out;
	}
	ifindex = imr->imr_ifindex;
	for (imlp = &inet->mc_list;
	     (iml = rtnl_dereference(*imlp)) != NULL;
	     imlp = &iml->next_rcu) {
		if (iml->multi.imr_multiaddr.s_addr != group)
			continue;
		if (ifindex) {
			if (iml->multi.imr_ifindex != ifindex)
				continue;
		} else if (imr->imr_address.s_addr && imr->imr_address.s_addr !=
				iml->multi.imr_address.s_addr)
			continue;

		(void) ip_mc_leave_src(sk, iml, in_dev);

		*imlp = iml->next_rcu;

		if (in_dev)
			ip_mc_dec_group(in_dev, group);

		/* decrease mem now to avoid the memleak warning */
		atomic_sub(sizeof(*iml), &sk->sk_omem_alloc);
		kfree_rcu(iml, rcu);
		return 0;
	}
out:
	return ret;
}
EXPORT_SYMBOL(ip_mc_leave_group);

int ip_mc_source(int add, int omode, struct sock *sk, struct
	ip_mreq_source *mreqs, int ifindex)
{
	int err;
	struct ip_mreqn imr;
	__be32 addr = mreqs->imr_multiaddr;
	struct ip_mc_socklist *pmc;
	struct in_device *in_dev = NULL;
	struct inet_sock *inet = inet_sk(sk);
	struct ip_sf_socklist *psl;
	struct net *net = sock_net(sk);
	int leavegroup = 0;
	int i, j, rv;

	if (!ipv4_is_multicast(addr))
		return -EINVAL;

	ASSERT_RTNL();

	imr.imr_multiaddr.s_addr = mreqs->imr_multiaddr;
	imr.imr_address.s_addr = mreqs->imr_interface;
	imr.imr_ifindex = ifindex;
	in_dev = ip_mc_find_dev(net, &imr);

	if (!in_dev) {
		err = -ENODEV;
		goto done;
	}
	err = -EADDRNOTAVAIL;

	for_each_pmc_rtnl(inet, pmc) {
		if ((pmc->multi.imr_multiaddr.s_addr ==
		     imr.imr_multiaddr.s_addr) &&
		    (pmc->multi.imr_ifindex == imr.imr_ifindex))
			break;
	}
	if (!pmc) {		/* must have a prior join */
		err = -EINVAL;
		goto done;
	}
	/* if a source filter was set, must be the same mode as before */
	if (pmc->sflist) {
		if (pmc->sfmode != omode) {
			err = -EINVAL;
			goto done;
		}
	} else if (pmc->sfmode != omode) {
		/* allow mode switches for empty-set filters */
		ip_mc_add_src(in_dev, &mreqs->imr_multiaddr, omode, 0, NULL, 0);
		ip_mc_del_src(in_dev, &mreqs->imr_multiaddr, pmc->sfmode, 0,
			NULL, 0);
		pmc->sfmode = omode;
	}

	psl = rtnl_dereference(pmc->sflist);
	if (!add) {
		if (!psl)
			goto done;	/* err = -EADDRNOTAVAIL */
		rv = !0;
		for (i = 0; i < psl->sl_count; i++) {
			rv = memcmp(&psl->sl_addr[i], &mreqs->imr_sourceaddr,
				sizeof(__be32));
			if (rv == 0)
				break;
		}
		if (rv)		/* source not found */
			goto done;	/* err = -EADDRNOTAVAIL */

		/* special case - (INCLUDE, empty) == LEAVE_GROUP */
		if (psl->sl_count == 1 && omode == MCAST_INCLUDE) {
			leavegroup = 1;
			goto done;
		}

		/* update the interface filter */
		ip_mc_del_src(in_dev, &mreqs->imr_multiaddr, omode, 1,
			&mreqs->imr_sourceaddr, 1);

		for (j = i+1; j < psl->sl_count; j++)
			psl->sl_addr[j-1] = psl->sl_addr[j];
		psl->sl_count--;
		err = 0;
		goto done;
	}
	/* else, add a new source to the filter */

	if (psl && psl->sl_count >= net->ipv4.sysctl_igmp_max_msf) {
		err = -ENOBUFS;
		goto done;
	}
	if (!psl || psl->sl_count == psl->sl_max) {
		struct ip_sf_socklist *newpsl;
		int count = IP_SFBLOCK;

		if (psl)
			count += psl->sl_max;
		newpsl = sock_kmalloc(sk, IP_SFLSIZE(count), GFP_KERNEL);
		if (!newpsl) {
			err = -ENOBUFS;
			goto done;
		}
		newpsl->sl_max = count;
		newpsl->sl_count = count - IP_SFBLOCK;
		if (psl) {
			for (i = 0; i < psl->sl_count; i++)
				newpsl->sl_addr[i] = psl->sl_addr[i];
			/* decrease mem now to avoid the memleak warning */
			atomic_sub(IP_SFLSIZE(psl->sl_max), &sk->sk_omem_alloc);
		}
		rcu_assign_pointer(pmc->sflist, newpsl);
		if (psl)
			kfree_rcu(psl, rcu);
		psl = newpsl;
	}
	rv = 1;	/* > 0 for insert logic below if sl_count is 0 */
	for (i = 0; i < psl->sl_count; i++) {
		rv = memcmp(&psl->sl_addr[i], &mreqs->imr_sourceaddr,
			sizeof(__be32));
		if (rv == 0)
			break;
	}
	if (rv == 0)		/* address already there is an error */
		goto done;
	for (j = psl->sl_count-1; j >= i; j--)
		psl->sl_addr[j+1] = psl->sl_addr[j];
	psl->sl_addr[i] = mreqs->imr_sourceaddr;
	psl->sl_count++;
	err = 0;
	/* update the interface list */
	ip_mc_add_src(in_dev, &mreqs->imr_multiaddr, omode, 1,
		&mreqs->imr_sourceaddr, 1);
done:
	if (leavegroup)
		err = ip_mc_leave_group(sk, &imr);
	return err;
}

int ip_mc_msfilter(struct sock *sk, struct ip_msfilter *msf, int ifindex)
{
	int err = 0;
	struct ip_mreqn	imr;
	__be32 addr = msf->imsf_multiaddr;
	struct ip_mc_socklist *pmc;
	struct in_device *in_dev;
	struct inet_sock *inet = inet_sk(sk);
	struct ip_sf_socklist *newpsl, *psl;
	struct net *net = sock_net(sk);
	int leavegroup = 0;

	if (!ipv4_is_multicast(addr))
		return -EINVAL;
	if (msf->imsf_fmode != MCAST_INCLUDE &&
	    msf->imsf_fmode != MCAST_EXCLUDE)
		return -EINVAL;

	ASSERT_RTNL();

	imr.imr_multiaddr.s_addr = msf->imsf_multiaddr;
	imr.imr_address.s_addr = msf->imsf_interface;
	imr.imr_ifindex = ifindex;
	in_dev = ip_mc_find_dev(net, &imr);

	if (!in_dev) {
		err = -ENODEV;
		goto done;
	}

	/* special case - (INCLUDE, empty) == LEAVE_GROUP */
	if (msf->imsf_fmode == MCAST_INCLUDE && msf->imsf_numsrc == 0) {
		leavegroup = 1;
		goto done;
	}

	for_each_pmc_rtnl(inet, pmc) {
		if (pmc->multi.imr_multiaddr.s_addr == msf->imsf_multiaddr &&
		    pmc->multi.imr_ifindex == imr.imr_ifindex)
			break;
	}
	if (!pmc) {		/* must have a prior join */
		err = -EINVAL;
		goto done;
	}
	if (msf->imsf_numsrc) {
		newpsl = sock_kmalloc(sk, IP_SFLSIZE(msf->imsf_numsrc),
							   GFP_KERNEL);
		if (!newpsl) {
			err = -ENOBUFS;
			goto done;
		}
		newpsl->sl_max = newpsl->sl_count = msf->imsf_numsrc;
		memcpy(newpsl->sl_addr, msf->imsf_slist,
			msf->imsf_numsrc * sizeof(msf->imsf_slist[0]));
		err = ip_mc_add_src(in_dev, &msf->imsf_multiaddr,
			msf->imsf_fmode, newpsl->sl_count, newpsl->sl_addr, 0);
		if (err) {
			sock_kfree_s(sk, newpsl, IP_SFLSIZE(newpsl->sl_max));
			goto done;
		}
	} else {
		newpsl = NULL;
		(void) ip_mc_add_src(in_dev, &msf->imsf_multiaddr,
				     msf->imsf_fmode, 0, NULL, 0);
	}
	psl = rtnl_dereference(pmc->sflist);
	if (psl) {
		(void) ip_mc_del_src(in_dev, &msf->imsf_multiaddr, pmc->sfmode,
			psl->sl_count, psl->sl_addr, 0);
		/* decrease mem now to avoid the memleak warning */
		atomic_sub(IP_SFLSIZE(psl->sl_max), &sk->sk_omem_alloc);
	} else {
		(void) ip_mc_del_src(in_dev, &msf->imsf_multiaddr, pmc->sfmode,
			0, NULL, 0);
	}
	rcu_assign_pointer(pmc->sflist, newpsl);
	if (psl)
		kfree_rcu(psl, rcu);
	pmc->sfmode = msf->imsf_fmode;
	err = 0;
done:
	if (leavegroup)
		err = ip_mc_leave_group(sk, &imr);
	return err;
}

int ip_mc_msfget(struct sock *sk, struct ip_msfilter *msf,
	struct ip_msfilter __user *optval, int __user *optlen)
{
	int err, len, count, copycount;
	struct ip_mreqn	imr;
	__be32 addr = msf->imsf_multiaddr;
	struct ip_mc_socklist *pmc;
	struct in_device *in_dev;
	struct inet_sock *inet = inet_sk(sk);
	struct ip_sf_socklist *psl;
	struct net *net = sock_net(sk);

	ASSERT_RTNL();

	if (!ipv4_is_multicast(addr))
		return -EINVAL;

	imr.imr_multiaddr.s_addr = msf->imsf_multiaddr;
	imr.imr_address.s_addr = msf->imsf_interface;
	imr.imr_ifindex = 0;
	in_dev = ip_mc_find_dev(net, &imr);

	if (!in_dev) {
		err = -ENODEV;
		goto done;
	}
	err = -EADDRNOTAVAIL;

	for_each_pmc_rtnl(inet, pmc) {
		if (pmc->multi.imr_multiaddr.s_addr == msf->imsf_multiaddr &&
		    pmc->multi.imr_ifindex == imr.imr_ifindex)
			break;
	}
	if (!pmc)		/* must have a prior join */
		goto done;
	msf->imsf_fmode = pmc->sfmode;
	psl = rtnl_dereference(pmc->sflist);
	if (!psl) {
		len = 0;
		count = 0;
	} else {
		count = psl->sl_count;
	}
	copycount = count < msf->imsf_numsrc ? count : msf->imsf_numsrc;
	len = copycount * sizeof(psl->sl_addr[0]);
	msf->imsf_numsrc = count;
	if (put_user(IP_MSFILTER_SIZE(copycount), optlen) ||
	    copy_to_user(optval, msf, IP_MSFILTER_SIZE(0))) {
		return -EFAULT;
	}
	if (len &&
	    copy_to_user(&optval->imsf_slist[0], psl->sl_addr, len))
		return -EFAULT;
	return 0;
done:
	return err;
}

int ip_mc_gsfget(struct sock *sk, struct group_filter *gsf,
	struct group_filter __user *optval, int __user *optlen)
{
	int err, i, count, copycount;
	struct sockaddr_in *psin;
	__be32 addr;
	struct ip_mc_socklist *pmc;
	struct inet_sock *inet = inet_sk(sk);
	struct ip_sf_socklist *psl;

	ASSERT_RTNL();

	psin = (struct sockaddr_in *)&gsf->gf_group;
	if (psin->sin_family != AF_INET)
		return -EINVAL;
	addr = psin->sin_addr.s_addr;
	if (!ipv4_is_multicast(addr))
		return -EINVAL;

	err = -EADDRNOTAVAIL;

	for_each_pmc_rtnl(inet, pmc) {
		if (pmc->multi.imr_multiaddr.s_addr == addr &&
		    pmc->multi.imr_ifindex == gsf->gf_interface)
			break;
	}
	if (!pmc)		/* must have a prior join */
		goto done;
	gsf->gf_fmode = pmc->sfmode;
	psl = rtnl_dereference(pmc->sflist);
	count = psl ? psl->sl_count : 0;
	copycount = count < gsf->gf_numsrc ? count : gsf->gf_numsrc;
	gsf->gf_numsrc = count;
	if (put_user(GROUP_FILTER_SIZE(copycount), optlen) ||
	    copy_to_user(optval, gsf, GROUP_FILTER_SIZE(0))) {
		return -EFAULT;
	}
	for (i = 0; i < copycount; i++) {
		struct sockaddr_storage ss;

		psin = (struct sockaddr_in *)&ss;
		memset(&ss, 0, sizeof(ss));
		psin->sin_family = AF_INET;
		psin->sin_addr.s_addr = psl->sl_addr[i];
		if (copy_to_user(&optval->gf_slist[i], &ss, sizeof(ss)))
			return -EFAULT;
	}
	return 0;
done:
	return err;
}

/*
 * check if a multicast source filter allows delivery for a given <src,dst,intf>
 */
int ip_mc_sf_allow(struct sock *sk, __be32 loc_addr, __be32 rmt_addr,
		   int dif, int sdif)
{
	struct inet_sock *inet = inet_sk(sk);
	struct ip_mc_socklist *pmc;
	struct ip_sf_socklist *psl;
	int i;
	int ret;

	ret = 1;
	if (!ipv4_is_multicast(loc_addr))
		goto out;

	rcu_read_lock();
	for_each_pmc_rcu(inet, pmc) {
		if (pmc->multi.imr_multiaddr.s_addr == loc_addr &&
		    (pmc->multi.imr_ifindex == dif ||
		     (sdif && pmc->multi.imr_ifindex == sdif)))
			break;
	}
	ret = inet->mc_all;
	if (!pmc)
		goto unlock;
	psl = rcu_dereference(pmc->sflist);
	ret = (pmc->sfmode == MCAST_EXCLUDE);
	if (!psl)
		goto unlock;

	for (i = 0; i < psl->sl_count; i++) {
		if (psl->sl_addr[i] == rmt_addr)
			break;
	}
	ret = 0;
	if (pmc->sfmode == MCAST_INCLUDE && i >= psl->sl_count)
		goto unlock;
	if (pmc->sfmode == MCAST_EXCLUDE && i < psl->sl_count)
		goto unlock;
	ret = 1;
unlock:
	rcu_read_unlock();
out:
	return ret;
}

/*
 *	A socket is closing.
 */

void ip_mc_drop_socket(struct sock *sk)
{
	struct inet_sock *inet = inet_sk(sk);
	struct ip_mc_socklist *iml;
	struct net *net = sock_net(sk);

	if (!inet->mc_list)
		return;

	rtnl_lock();
	while ((iml = rtnl_dereference(inet->mc_list)) != NULL) {
		struct in_device *in_dev;

		inet->mc_list = iml->next_rcu;
		in_dev = inetdev_by_index(net, iml->multi.imr_ifindex);
		(void) ip_mc_leave_src(sk, iml, in_dev);
		if (in_dev)
			ip_mc_dec_group(in_dev, iml->multi.imr_multiaddr.s_addr);
		/* decrease mem now to avoid the memleak warning */
		atomic_sub(sizeof(*iml), &sk->sk_omem_alloc);
		kfree_rcu(iml, rcu);
	}
	rtnl_unlock();
}

/* called with rcu_read_lock() */
int ip_check_mc_rcu(struct in_device *in_dev, __be32 mc_addr, __be32 src_addr, u8 proto)
{
	struct ip_mc_list *im;
	struct ip_mc_list __rcu **mc_hash;
	struct ip_sf_list *psf;
	int rv = 0;

	mc_hash = rcu_dereference(in_dev->mc_hash);
	if (mc_hash) {
		u32 hash = hash_32((__force u32)mc_addr, MC_HASH_SZ_LOG);

		for (im = rcu_dereference(mc_hash[hash]);
		     im != NULL;
		     im = rcu_dereference(im->next_hash)) {
			if (im->multiaddr == mc_addr)
				break;
		}
	} else {
		for_each_pmc_rcu(in_dev, im) {
			if (im->multiaddr == mc_addr)
				break;
		}
	}
	if (im && proto == IPPROTO_IGMP) {
		rv = 1;
	} else if (im) {
		if (src_addr) {
			spin_lock_bh(&im->lock);
			for (psf = im->sources; psf; psf = psf->sf_next) {
				if (psf->sf_inaddr == src_addr)
					break;
			}
			if (psf)
				rv = psf->sf_count[MCAST_INCLUDE] ||
					psf->sf_count[MCAST_EXCLUDE] !=
					im->sfcount[MCAST_EXCLUDE];
			else
				rv = im->sfcount[MCAST_EXCLUDE] != 0;
			spin_unlock_bh(&im->lock);
		} else
			rv = 1; /* unspecified source; tentatively allow */
	}
	return rv;
}

#if defined(CONFIG_PROC_FS)
struct igmp_mc_iter_state {
	struct seq_net_private p;
	struct net_device *dev;
	struct in_device *in_dev;
};

#define	igmp_mc_seq_private(seq)	((struct igmp_mc_iter_state *)(seq)->private)

static inline struct ip_mc_list *igmp_mc_get_first(struct seq_file *seq)
{
	struct net *net = seq_file_net(seq);
	struct ip_mc_list *im = NULL;
	struct igmp_mc_iter_state *state = igmp_mc_seq_private(seq);

	state->in_dev = NULL;
	for_each_netdev_rcu(net, state->dev) {
		struct in_device *in_dev;

		in_dev = __in_dev_get_rcu(state->dev);
		if (!in_dev)
			continue;
		im = rcu_dereference(in_dev->mc_list);
		if (im) {
			state->in_dev = in_dev;
			break;
		}
	}
	return im;
}

static struct ip_mc_list *igmp_mc_get_next(struct seq_file *seq, struct ip_mc_list *im)
{
	struct igmp_mc_iter_state *state = igmp_mc_seq_private(seq);

	im = rcu_dereference(im->next_rcu);
	while (!im) {
		state->dev = next_net_device_rcu(state->dev);
		if (!state->dev) {
			state->in_dev = NULL;
			break;
		}
		state->in_dev = __in_dev_get_rcu(state->dev);
		if (!state->in_dev)
			continue;
		im = rcu_dereference(state->in_dev->mc_list);
	}
	return im;
}

static struct ip_mc_list *igmp_mc_get_idx(struct seq_file *seq, loff_t pos)
{
	struct ip_mc_list *im = igmp_mc_get_first(seq);
	if (im)
		while (pos && (im = igmp_mc_get_next(seq, im)) != NULL)
			--pos;
	return pos ? NULL : im;
}

static void *igmp_mc_seq_start(struct seq_file *seq, loff_t *pos)
	__acquires(rcu)
{
	rcu_read_lock();
	return *pos ? igmp_mc_get_idx(seq, *pos - 1) : SEQ_START_TOKEN;
}

static void *igmp_mc_seq_next(struct seq_file *seq, void *v, loff_t *pos)
{
	struct ip_mc_list *im;
	if (v == SEQ_START_TOKEN)
		im = igmp_mc_get_first(seq);
	else
		im = igmp_mc_get_next(seq, v);
	++*pos;
	return im;
}

static void igmp_mc_seq_stop(struct seq_file *seq, void *v)
	__releases(rcu)
{
	struct igmp_mc_iter_state *state = igmp_mc_seq_private(seq);

	state->in_dev = NULL;
	state->dev = NULL;
	rcu_read_unlock();
}

static int igmp_mc_seq_show(struct seq_file *seq, void *v)
{
	if (v == SEQ_START_TOKEN)
		seq_puts(seq,
			 "Idx\tDevice    : Count Querier\tGroup    Users Timer\tReporter\n");
	else {
		struct ip_mc_list *im = (struct ip_mc_list *)v;
		struct igmp_mc_iter_state *state = igmp_mc_seq_private(seq);
		char   *querier;
		long delta;

#ifdef CONFIG_IP_MULTICAST
		querier = IGMP_V1_SEEN(state->in_dev) ? "V1" :
			  IGMP_V2_SEEN(state->in_dev) ? "V2" :
			  "V3";
#else
		querier = "NONE";
#endif

		if (rcu_access_pointer(state->in_dev->mc_list) == im) {
			seq_printf(seq, "%d\t%-10s: %5d %7s\n",
				   state->dev->ifindex, state->dev->name, state->in_dev->mc_count, querier);
		}

		delta = im->timer.expires - jiffies;
		seq_printf(seq,
			   "\t\t\t\t%08X %5d %d:%08lX\t\t%d\n",
			   im->multiaddr, im->users,
			   im->tm_running,
			   im->tm_running ? jiffies_delta_to_clock_t(delta) : 0,
			   im->reporter);
	}
	return 0;
}

static const struct seq_operations igmp_mc_seq_ops = {
	.start	=	igmp_mc_seq_start,
	.next	=	igmp_mc_seq_next,
	.stop	=	igmp_mc_seq_stop,
	.show	=	igmp_mc_seq_show,
};

struct igmp_mcf_iter_state {
	struct seq_net_private p;
	struct net_device *dev;
	struct in_device *idev;
	struct ip_mc_list *im;
};

#define igmp_mcf_seq_private(seq)	((struct igmp_mcf_iter_state *)(seq)->private)

static inline struct ip_sf_list *igmp_mcf_get_first(struct seq_file *seq)
{
	struct net *net = seq_file_net(seq);
	struct ip_sf_list *psf = NULL;
	struct ip_mc_list *im = NULL;
	struct igmp_mcf_iter_state *state = igmp_mcf_seq_private(seq);

	state->idev = NULL;
	state->im = NULL;
	for_each_netdev_rcu(net, state->dev) {
		struct in_device *idev;
		idev = __in_dev_get_rcu(state->dev);
		if (unlikely(!idev))
			continue;
		im = rcu_dereference(idev->mc_list);
		if (likely(im)) {
			spin_lock_bh(&im->lock);
			psf = im->sources;
			if (likely(psf)) {
				state->im = im;
				state->idev = idev;
				break;
			}
			spin_unlock_bh(&im->lock);
		}
	}
	return psf;
}

static struct ip_sf_list *igmp_mcf_get_next(struct seq_file *seq, struct ip_sf_list *psf)
{
	struct igmp_mcf_iter_state *state = igmp_mcf_seq_private(seq);

	psf = psf->sf_next;
	while (!psf) {
		spin_unlock_bh(&state->im->lock);
		state->im = state->im->next;
		while (!state->im) {
			state->dev = next_net_device_rcu(state->dev);
			if (!state->dev) {
				state->idev = NULL;
				goto out;
			}
			state->idev = __in_dev_get_rcu(state->dev);
			if (!state->idev)
				continue;
			state->im = rcu_dereference(state->idev->mc_list);
		}
		if (!state->im)
			break;
		spin_lock_bh(&state->im->lock);
		psf = state->im->sources;
	}
out:
	return psf;
}

static struct ip_sf_list *igmp_mcf_get_idx(struct seq_file *seq, loff_t pos)
{
	struct ip_sf_list *psf = igmp_mcf_get_first(seq);
	if (psf)
		while (pos && (psf = igmp_mcf_get_next(seq, psf)) != NULL)
			--pos;
	return pos ? NULL : psf;
}

static void *igmp_mcf_seq_start(struct seq_file *seq, loff_t *pos)
	__acquires(rcu)
{
	rcu_read_lock();
	return *pos ? igmp_mcf_get_idx(seq, *pos - 1) : SEQ_START_TOKEN;
}

static void *igmp_mcf_seq_next(struct seq_file *seq, void *v, loff_t *pos)
{
	struct ip_sf_list *psf;
	if (v == SEQ_START_TOKEN)
		psf = igmp_mcf_get_first(seq);
	else
		psf = igmp_mcf_get_next(seq, v);
	++*pos;
	return psf;
}

static void igmp_mcf_seq_stop(struct seq_file *seq, void *v)
	__releases(rcu)
{
	struct igmp_mcf_iter_state *state = igmp_mcf_seq_private(seq);
	if (likely(state->im)) {
		spin_unlock_bh(&state->im->lock);
		state->im = NULL;
	}
	state->idev = NULL;
	state->dev = NULL;
	rcu_read_unlock();
}

static int igmp_mcf_seq_show(struct seq_file *seq, void *v)
{
	struct ip_sf_list *psf = (struct ip_sf_list *)v;
	struct igmp_mcf_iter_state *state = igmp_mcf_seq_private(seq);

	if (v == SEQ_START_TOKEN) {
		seq_puts(seq, "Idx Device        MCA        SRC    INC    EXC\n");
	} else {
		seq_printf(seq,
			   "%3d %6.6s 0x%08x "
			   "0x%08x %6lu %6lu\n",
			   state->dev->ifindex, state->dev->name,
			   ntohl(state->im->multiaddr),
			   ntohl(psf->sf_inaddr),
			   psf->sf_count[MCAST_INCLUDE],
			   psf->sf_count[MCAST_EXCLUDE]);
	}
	return 0;
}

static const struct seq_operations igmp_mcf_seq_ops = {
	.start	=	igmp_mcf_seq_start,
	.next	=	igmp_mcf_seq_next,
	.stop	=	igmp_mcf_seq_stop,
	.show	=	igmp_mcf_seq_show,
};

static int __net_init igmp_net_init(struct net *net)
{
	struct proc_dir_entry *pde;
	int err;

	pde = proc_create_net("igmp", 0444, net->proc_net, &igmp_mc_seq_ops,
			sizeof(struct igmp_mc_iter_state));
	if (!pde)
		goto out_igmp;
	pde = proc_create_net("mcfilter", 0444, net->proc_net,
			&igmp_mcf_seq_ops, sizeof(struct igmp_mcf_iter_state));
	if (!pde)
		goto out_mcfilter;
	err = inet_ctl_sock_create(&net->ipv4.mc_autojoin_sk, AF_INET,
				   SOCK_DGRAM, 0, net);
	if (err < 0) {
		pr_err("Failed to initialize the IGMP autojoin socket (err %d)\n",
		       err);
		goto out_sock;
	}

	return 0;

out_sock:
	remove_proc_entry("mcfilter", net->proc_net);
out_mcfilter:
	remove_proc_entry("igmp", net->proc_net);
out_igmp:
	return -ENOMEM;
}

static void __net_exit igmp_net_exit(struct net *net)
{
	remove_proc_entry("mcfilter", net->proc_net);
	remove_proc_entry("igmp", net->proc_net);
	inet_ctl_sock_destroy(net->ipv4.mc_autojoin_sk);
}

static struct pernet_operations igmp_net_ops = {
	.init = igmp_net_init,
	.exit = igmp_net_exit,
};
#endif

static int igmp_netdev_event(struct notifier_block *this,
			     unsigned long event, void *ptr)
{
	struct net_device *dev = netdev_notifier_info_to_dev(ptr);
	struct in_device *in_dev;

	switch (event) {
	case NETDEV_RESEND_IGMP:
		in_dev = __in_dev_get_rtnl(dev);
		if (in_dev)
			ip_mc_rejoin_groups(in_dev);
		break;
	default:
		break;
	}
	return NOTIFY_DONE;
}

static struct notifier_block igmp_notifier = {
	.notifier_call = igmp_netdev_event,
};

int __init igmp_mc_init(void)
{
#if defined(CONFIG_PROC_FS)
	int err;

	err = register_pernet_subsys(&igmp_net_ops);
	if (err)
		return err;
	err = register_netdevice_notifier(&igmp_notifier);
	if (err)
		goto reg_notif_fail;
	return 0;

reg_notif_fail:
	unregister_pernet_subsys(&igmp_net_ops);
	return err;
#else
	return register_netdevice_notifier(&igmp_notifier);
#endif
}<|MERGE_RESOLUTION|>--- conflicted
+++ resolved
@@ -446,11 +446,7 @@
 		if (!skb)
 			return NULL;
 	}
-<<<<<<< HEAD
-	pgr = (struct igmpv3_grec *)skb_put(skb, sizeof(struct igmpv3_grec));
-=======
 	pgr = skb_put(skb, sizeof(struct igmpv3_grec));
->>>>>>> 286cd8c7
 	pgr->grec_type = type;
 	pgr->grec_auxwords = 0;
 	pgr->grec_nsrcs = 0;
@@ -2165,8 +2161,7 @@
 
 static void ip_mc_clear_src(struct ip_mc_list *pmc)
 {
-<<<<<<< HEAD
-	struct ip_sf_list *psf, *nextpsf, *tomb, *sources;
+	struct ip_sf_list *tomb, *sources;
 
 	spin_lock_bh(&pmc->lock);
 	tomb = pmc->tomb;
@@ -2178,30 +2173,8 @@
 	pmc->sfcount[MCAST_EXCLUDE] = 1;
 	spin_unlock_bh(&pmc->lock);
 
-	for (psf = tomb; psf; psf = nextpsf) {
-		nextpsf = psf->sf_next;
-		kfree(psf);
-	}
-	for (psf = sources; psf; psf = nextpsf) {
-		nextpsf = psf->sf_next;
-		kfree(psf);
-	}
-=======
-	struct ip_sf_list *tomb, *sources;
-
-	spin_lock_bh(&pmc->lock);
-	tomb = pmc->tomb;
-	pmc->tomb = NULL;
-	sources = pmc->sources;
-	pmc->sources = NULL;
-	pmc->sfmode = MCAST_EXCLUDE;
-	pmc->sfcount[MCAST_INCLUDE] = 0;
-	pmc->sfcount[MCAST_EXCLUDE] = 1;
-	spin_unlock_bh(&pmc->lock);
-
 	ip_sf_list_clear_all(tomb);
 	ip_sf_list_clear_all(sources);
->>>>>>> 286cd8c7
 }
 
 /* Join a multicast group
