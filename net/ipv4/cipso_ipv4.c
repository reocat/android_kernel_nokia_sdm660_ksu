--- conflicted
+++ resolved
@@ -135,80 +135,6 @@
  */
 
 /**
-<<<<<<< HEAD
- * cipso_v4_bitmap_walk - Walk a bitmap looking for a bit
- * @bitmap: the bitmap
- * @bitmap_len: length in bits
- * @offset: starting offset
- * @state: if non-zero, look for a set (1) bit else look for a cleared (0) bit
- *
- * Description:
- * Starting at @offset, walk the bitmap from left to right until either the
- * desired bit is found or we reach the end.  Return the bit offset, -1 if
- * not found, or -2 if error.
- */
-static int cipso_v4_bitmap_walk(const unsigned char *bitmap,
-				u32 bitmap_len,
-				u32 offset,
-				u8 state)
-{
-	u32 bit_spot;
-	u32 byte_offset;
-	unsigned char bitmask;
-	unsigned char byte;
-
-	/* gcc always rounds to zero when doing integer division */
-	byte_offset = offset / 8;
-	byte = bitmap[byte_offset];
-	bit_spot = offset;
-	bitmask = 0x80 >> (offset % 8);
-
-	while (bit_spot < bitmap_len) {
-		if ((state && (byte & bitmask) == bitmask) ||
-		    (state == 0 && (byte & bitmask) == 0))
-			return bit_spot;
-
-		if (++bit_spot >= bitmap_len)
-			return -1;
-		bitmask >>= 1;
-		if (bitmask == 0) {
-			byte = bitmap[++byte_offset];
-			bitmask = 0x80;
-		}
-	}
-
-	return -1;
-}
-
-/**
- * cipso_v4_bitmap_setbit - Sets a single bit in a bitmap
- * @bitmap: the bitmap
- * @bit: the bit
- * @state: if non-zero, set the bit (1) else clear the bit (0)
- *
- * Description:
- * Set a single bit in the bitmask.  Returns zero on success, negative values
- * on error.
- */
-static void cipso_v4_bitmap_setbit(unsigned char *bitmap,
-				   u32 bit,
-				   u8 state)
-{
-	u32 byte_spot;
-	u8 bitmask;
-
-	/* gcc always rounds to zero when doing integer division */
-	byte_spot = bit / 8;
-	bitmask = 0x80 >> (bit % 8);
-	if (state)
-		bitmap[byte_spot] |= bitmask;
-	else
-		bitmap[byte_spot] &= ~bitmask;
-}
-
-/**
-=======
->>>>>>> 286cd8c7
  * cipso_v4_cache_entry_free - Frees a cache entry
  * @entry: the entry to free
  *
