--- conflicted
+++ resolved
@@ -114,11 +114,8 @@
 #include <net/busy_poll.h>
 #include "udp_impl.h"
 #include <net/sock_reuseport.h>
-<<<<<<< HEAD
-=======
 #include <net/addrconf.h>
 #include <net/udp_tunnel.h>
->>>>>>> 286cd8c7
 
 struct udp_table udp_table __read_mostly;
 EXPORT_SYMBOL(udp_table);
@@ -146,15 +143,7 @@
 static int udp_lib_lport_inuse(struct net *net, __u16 num,
 			       const struct udp_hslot *hslot,
 			       unsigned long *bitmap,
-<<<<<<< HEAD
-			       struct sock *sk,
-			       int (*saddr_comp)(const struct sock *sk1,
-						 const struct sock *sk2,
-						 bool match_wildcard),
-			       unsigned int log)
-=======
 			       struct sock *sk, unsigned int log)
->>>>>>> 286cd8c7
 {
 	struct sock *sk2;
 	kuid_t uid = sock_i_uid(sk);
@@ -166,15 +155,6 @@
 		    (!sk2->sk_reuse || !sk->sk_reuse) &&
 		    (!sk2->sk_bound_dev_if || !sk->sk_bound_dev_if ||
 		     sk2->sk_bound_dev_if == sk->sk_bound_dev_if) &&
-<<<<<<< HEAD
-		    (!sk2->sk_reuseport || !sk->sk_reuseport ||
-		     rcu_access_pointer(sk->sk_reuseport_cb) ||
-		     !uid_eq(uid, sock_i_uid(sk2))) &&
-		    saddr_comp(sk, sk2, true)) {
-			if (!bitmap)
-				return 1;
-			__set_bit(udp_sk(sk2)->udp_port_hash >> log, bitmap);
-=======
 		    inet_rcv_saddr_equal(sk, sk2, true)) {
 			if (sk2->sk_reuseport && sk->sk_reuseport &&
 			    !rcu_access_pointer(sk->sk_reuseport_cb) &&
@@ -187,7 +167,6 @@
 				__set_bit(udp_sk(sk2)->udp_port_hash >> log,
 					  bitmap);
 			}
->>>>>>> 286cd8c7
 		}
 	}
 	return 0;
@@ -199,14 +178,7 @@
  */
 static int udp_lib_lport_inuse2(struct net *net, __u16 num,
 				struct udp_hslot *hslot2,
-<<<<<<< HEAD
-				struct sock *sk,
-				int (*saddr_comp)(const struct sock *sk1,
-						  const struct sock *sk2,
-						  bool match_wildcard))
-=======
 				struct sock *sk)
->>>>>>> 286cd8c7
 {
 	struct sock *sk2;
 	kuid_t uid = sock_i_uid(sk);
@@ -220,13 +192,6 @@
 		    (!sk2->sk_reuse || !sk->sk_reuse) &&
 		    (!sk2->sk_bound_dev_if || !sk->sk_bound_dev_if ||
 		     sk2->sk_bound_dev_if == sk->sk_bound_dev_if) &&
-<<<<<<< HEAD
-		    (!sk2->sk_reuseport || !sk->sk_reuseport ||
-		     rcu_access_pointer(sk->sk_reuseport_cb) ||
-		     !uid_eq(uid, sock_i_uid(sk2))) &&
-		    saddr_comp(sk, sk2, true)) {
-			res = 1;
-=======
 		    inet_rcv_saddr_equal(sk, sk2, true)) {
 			if (sk2->sk_reuseport && sk->sk_reuseport &&
 			    !rcu_access_pointer(sk->sk_reuseport_cb) &&
@@ -235,7 +200,6 @@
 			} else {
 				res = 1;
 			}
->>>>>>> 286cd8c7
 			break;
 		}
 	}
@@ -243,19 +207,6 @@
 	return res;
 }
 
-<<<<<<< HEAD
-static int udp_reuseport_add_sock(struct sock *sk, struct udp_hslot *hslot,
-				  int (*saddr_same)(const struct sock *sk1,
-						    const struct sock *sk2,
-						    bool match_wildcard))
-{
-	struct net *net = sock_net(sk);
-	struct hlist_nulls_node *node;
-	kuid_t uid = sock_i_uid(sk);
-	struct sock *sk2;
-
-	sk_nulls_for_each(sk2, node, &hslot->head) {
-=======
 static int udp_reuseport_add_sock(struct sock *sk, struct udp_hslot *hslot)
 {
 	struct net *net = sock_net(sk);
@@ -263,7 +214,6 @@
 	struct sock *sk2;
 
 	sk_for_each(sk2, &hslot->head) {
->>>>>>> 286cd8c7
 		if (net_eq(sock_net(sk2), net) &&
 		    sk2 != sk &&
 		    sk2->sk_family == sk->sk_family &&
@@ -271,17 +221,6 @@
 		    (udp_sk(sk2)->udp_port_hash == udp_sk(sk)->udp_port_hash) &&
 		    (sk2->sk_bound_dev_if == sk->sk_bound_dev_if) &&
 		    sk2->sk_reuseport && uid_eq(uid, sock_i_uid(sk2)) &&
-<<<<<<< HEAD
-		    (*saddr_same)(sk, sk2, false)) {
-			return reuseport_add_sock(sk, sk2);
-		}
-	}
-
-	/* Initial allocation may have already happened via setsockopt */
-	if (!rcu_access_pointer(sk->sk_reuseport_cb))
-		return reuseport_alloc(sk);
-	return 0;
-=======
 		    inet_rcv_saddr_equal(sk, sk2, false)) {
 			return reuseport_add_sock(sk, sk2,
 						  inet_rcv_saddr_any(sk));
@@ -289,7 +228,6 @@
 	}
 
 	return reuseport_alloc(sk, inet_rcv_saddr_any(sk));
->>>>>>> 286cd8c7
 }
 
 /**
@@ -301,12 +239,6 @@
  *                   with NULL address
  */
 int udp_lib_get_port(struct sock *sk, unsigned short snum,
-<<<<<<< HEAD
-		     int (*saddr_comp)(const struct sock *sk1,
-				       const struct sock *sk2,
-				       bool match_wildcard),
-=======
->>>>>>> 286cd8c7
 		     unsigned int hash2_nulladdr)
 {
 	struct udp_hslot *hslot, *hslot2;
@@ -394,22 +326,14 @@
 	udp_sk(sk)->udp_portaddr_hash ^= snum;
 	if (sk_unhashed(sk)) {
 		if (sk->sk_reuseport &&
-<<<<<<< HEAD
-		    udp_reuseport_add_sock(sk, hslot, saddr_comp)) {
-=======
 		    udp_reuseport_add_sock(sk, hslot)) {
->>>>>>> 286cd8c7
 			inet_sk(sk)->inet_num = 0;
 			udp_sk(sk)->udp_port_hash = 0;
 			udp_sk(sk)->udp_portaddr_hash ^= snum;
 			goto fail_unlock;
 		}
 
-<<<<<<< HEAD
-		sk_nulls_add_node_rcu(sk, &hslot->head);
-=======
 		sk_add_node_rcu(sk, &hslot->head);
->>>>>>> 286cd8c7
 		hslot->count++;
 		sock_prot_inuse_add(sock_net(sk), sk->sk_prot, 1);
 
@@ -434,33 +358,6 @@
 }
 EXPORT_SYMBOL(udp_lib_get_port);
 
-<<<<<<< HEAD
-/* match_wildcard == true:  0.0.0.0 equals to any IPv4 addresses
- * match_wildcard == false: addresses must be exactly the same, i.e.
- *                          0.0.0.0 only equals to 0.0.0.0
- */
-static int ipv4_rcv_saddr_equal(const struct sock *sk1, const struct sock *sk2,
-				bool match_wildcard)
-{
-	struct inet_sock *inet1 = inet_sk(sk1), *inet2 = inet_sk(sk2);
-
-	if (!ipv6_only_sock(sk2)) {
-		if (inet1->inet_rcv_saddr == inet2->inet_rcv_saddr)
-			return 1;
-		if (!inet1->inet_rcv_saddr || !inet2->inet_rcv_saddr)
-			return match_wildcard;
-	}
-	return 0;
-}
-
-static u32 udp4_portaddr_hash(const struct net *net, __be32 saddr,
-			      unsigned int port)
-{
-	return jhash_1word((__force u32)saddr, net_hash_mix(net)) ^ port;
-}
-
-=======
->>>>>>> 286cd8c7
 int udp_v4_get_port(struct sock *sk, unsigned short snum)
 {
 	unsigned int hash2_nulladdr =
@@ -552,44 +449,6 @@
 		score = compute_score(sk, net, saddr, sport,
 				      daddr, hnum, dif, sdif, exact_dif);
 		if (score > badness) {
-<<<<<<< HEAD
-			result = sk;
-			badness = score;
-			reuseport = sk->sk_reuseport;
-			if (reuseport) {
-				struct sock *sk2;
-				hash = udp_ehashfn(net, daddr, hnum,
-						   saddr, sport);
-				sk2 = reuseport_select_sock(sk, hash, NULL, 0);
-				if (sk2) {
-					result = sk2;
-					goto found;
-				}
-				matches = 1;
-			}
-		} else if (score == badness && reuseport) {
-			matches++;
-			if (reciprocal_scale(hash, matches) == 0)
-				result = sk;
-			hash = next_pseudo_random32(hash);
-		}
-	}
-	/*
-	 * if the nulls value we got at the end of this lookup is
-	 * not the expected one, we must restart lookup.
-	 * We probably met an item that was moved to another chain.
-	 */
-	if (get_nulls_value(node) != slot2)
-		goto begin;
-	if (result) {
-found:
-		if (unlikely(!atomic_inc_not_zero_hint(&result->sk_refcnt, 2)))
-			result = NULL;
-		else if (unlikely(compute_score2(result, net, saddr, sport,
-				  daddr, hnum, dif) < badness)) {
-			sock_put(result);
-			goto begin;
-=======
 			reuseport_result = NULL;
 
 			if (sk->sk_reuseport &&
@@ -604,7 +463,6 @@
 
 			result = reuseport_result ? : sk;
 			badness = score;
->>>>>>> 286cd8c7
 		}
 	}
 	return result;
@@ -614,13 +472,8 @@
  * harder than this. -DaveM
  */
 struct sock *__udp4_lib_lookup(struct net *net, __be32 saddr,
-<<<<<<< HEAD
-		__be16 sport, __be32 daddr, __be16 dport,
-		int dif, struct udp_table *udptable, struct sk_buff *skb)
-=======
 		__be16 sport, __be32 daddr, __be16 dport, int dif,
 		int sdif, struct udp_table *udptable, struct sk_buff *skb)
->>>>>>> 286cd8c7
 {
 	struct sock *sk, *result;
 	unsigned short hnum = ntohs(dport);
@@ -667,46 +520,6 @@
 		score = compute_score(sk, net, saddr, sport,
 				      daddr, hnum, dif, sdif, exact_dif);
 		if (score > badness) {
-<<<<<<< HEAD
-			result = sk;
-			badness = score;
-			reuseport = sk->sk_reuseport;
-			if (reuseport) {
-				struct sock *sk2;
-				hash = udp_ehashfn(net, daddr, hnum,
-						   saddr, sport);
-				sk2 = reuseport_select_sock(sk, hash, skb,
-							sizeof(struct udphdr));
-				if (sk2) {
-					result = sk2;
-					goto found;
-				}
-				matches = 1;
-			}
-		} else if (score == badness && reuseport) {
-			matches++;
-			if (reciprocal_scale(hash, matches) == 0)
-				result = sk;
-			hash = next_pseudo_random32(hash);
-		}
-	}
-	/*
-	 * if the nulls value we got at the end of this lookup is
-	 * not the expected one, we must restart lookup.
-	 * We probably met an item that was moved to another chain.
-	 */
-	if (get_nulls_value(node) != slot)
-		goto begin;
-
-	if (result) {
-found:
-		if (unlikely(!atomic_inc_not_zero_hint(&result->sk_refcnt, 2)))
-			result = NULL;
-		else if (unlikely(compute_score(result, net, saddr, hnum, sport,
-				  daddr, dport, dif) < badness)) {
-			sock_put(result);
-			goto begin;
-=======
 			if (sk->sk_reuseport) {
 				hash = udp_ehashfn(net, daddr, hnum,
 						   saddr, sport);
@@ -719,7 +532,6 @@
 			}
 			result = sk;
 			badness = score;
->>>>>>> 286cd8c7
 		}
 	}
 	return result;
@@ -734,11 +546,7 @@
 
 	return __udp4_lib_lookup(dev_net(skb->dev), iph->saddr, sport,
 				 iph->daddr, dport, inet_iif(skb),
-<<<<<<< HEAD
-				 udptable, skb);
-=======
 				 inet_sdif(skb), udptable, skb);
->>>>>>> 286cd8c7
 }
 
 struct sock *udp4_lib_lookup_skb(struct sk_buff *skb,
@@ -759,10 +567,6 @@
 struct sock *udp4_lib_lookup(struct net *net, __be32 saddr, __be16 sport,
 			     __be32 daddr, __be16 dport, int dif)
 {
-<<<<<<< HEAD
-	return __udp4_lib_lookup(net, saddr, sport, daddr, dport, dif,
-				 &udp_table, NULL);
-=======
 	struct sock *sk;
 
 	sk = __udp4_lib_lookup(net, saddr, sport, daddr, dport,
@@ -770,7 +574,6 @@
 	if (sk && !refcount_inc_not_zero(&sk->sk_refcnt))
 		sk = NULL;
 	return sk;
->>>>>>> 286cd8c7
 }
 EXPORT_SYMBOL_GPL(udp4_lib_lookup);
 #endif
@@ -820,13 +623,8 @@
 	struct net *net = dev_net(skb->dev);
 
 	sk = __udp4_lib_lookup(net, iph->daddr, uh->dest,
-<<<<<<< HEAD
-			iph->saddr, uh->source, skb->dev->ifindex, udptable,
-			NULL);
-=======
 			       iph->saddr, uh->source, skb->dev->ifindex, 0,
 			       udptable, NULL);
->>>>>>> 286cd8c7
 	if (!sk) {
 		__ICMP_INC_STATS(net, ICMP_MIB_INERRORS);
 		return;	/* No socket for error */
@@ -1032,11 +830,7 @@
 	if (is_udplite)  				 /*     UDP-Lite      */
 		csum = udplite_csum(skb);
 
-<<<<<<< HEAD
-	else if (sk->sk_no_check_tx && !skb_is_gso(skb)) {   /* UDP csum off */
-=======
 	else if (sk->sk_no_check_tx) {			 /* UDP csum off */
->>>>>>> 286cd8c7
 
 		skb->ip_summed = CHECKSUM_NONE;
 		goto send;
@@ -1212,17 +1006,11 @@
 	ipc.gso_size = READ_ONCE(up->gso_size);
 
 	if (msg->msg_controllen) {
-<<<<<<< HEAD
-		err = ip_cmsg_send(sock_net(sk), msg, &ipc,
-				   sk->sk_family == AF_INET6);
-		if (unlikely(err)) {
-=======
 		err = udp_cmsg_send(sk, msg, &ipc.gso_size);
 		if (err > 0)
 			err = ip_cmsg_send(sk, msg, &ipc,
 					   sk->sk_family == AF_INET6);
 		if (unlikely(err < 0)) {
->>>>>>> 286cd8c7
 			kfree(ipc.opt);
 			return err;
 		}
@@ -1314,15 +1102,6 @@
 				   flow_flags,
 				   faddr, saddr, dport, inet->inet_sport,
 				   sk->sk_uid);
-<<<<<<< HEAD
-
-		if (!saddr && ipc.oif) {
-			err = l3mdev_get_saddr(net, ipc.oif, fl4);
-			if (err < 0)
-				goto out;
-		}
-=======
->>>>>>> 286cd8c7
 
 		security_sk_classify_flow(sk, flowi4_to_flowi(fl4));
 		rt = ip_route_output_flow(net, fl4, sk);
@@ -1906,10 +1685,6 @@
 	int err;
 	int is_udplite = IS_UDPLITE(sk);
 	bool checksum_valid = false;
-<<<<<<< HEAD
-	bool slow;
-=======
->>>>>>> 286cd8c7
 
 	if (flags & MSG_ERRQUEUE)
 		return ip_recv_error(sk, msg, len, addr_len);
@@ -1934,27 +1709,14 @@
 	 * coverage checksum (UDP-Lite), do it before the copy.
 	 */
 
-<<<<<<< HEAD
-	if (copied < ulen || UDP_SKB_CB(skb)->partial_cov) {
-		checksum_valid = !udp_lib_checksum_complete(skb);
-=======
 	if (copied < ulen || peeking ||
 	    (is_udplite && UDP_SKB_CB(skb)->partial_cov)) {
 		checksum_valid = udp_skb_csum_unnecessary(skb) ||
 				!__udp_lib_checksum_complete(skb);
->>>>>>> 286cd8c7
 		if (!checksum_valid)
 			goto csum_copy_err;
 	}
 
-<<<<<<< HEAD
-	if (checksum_valid || skb_csum_unnecessary(skb))
-		err = skb_copy_datagram_msg(skb, sizeof(struct udphdr),
-					    msg, copied);
-	else {
-		err = skb_copy_and_csum_datagram_msg(skb, sizeof(struct udphdr),
-						     msg);
-=======
 	if (checksum_valid || udp_skb_csum_unnecessary(skb)) {
 		if (udp_skb_is_linear(skb))
 			err = copy_linear_skb(skb, copied, off, &msg->msg_iter);
@@ -1962,7 +1724,6 @@
 			err = skb_copy_datagram_msg(skb, off, msg, copied);
 	} else {
 		err = skb_copy_and_csum_datagram_msg(skb, off, msg);
->>>>>>> 286cd8c7
 
 		if (err == -EINVAL)
 			goto csum_copy_err;
@@ -2001,11 +1762,7 @@
 		udp_cmsg_recv(msg, sk, skb);
 
 	if (inet->cmsg_flags)
-<<<<<<< HEAD
-		ip_cmsg_recv_offset(msg, skb, sizeof(struct udphdr), off);
-=======
 		ip_cmsg_recv_offset(msg, sk, skb, sizeof(struct udphdr), off);
->>>>>>> 286cd8c7
 
 	err = copied;
 	if (flags & MSG_TRUNC)
@@ -2087,11 +1844,7 @@
 		spin_lock_bh(&hslot->lock);
 		if (rcu_access_pointer(sk->sk_reuseport_cb))
 			reuseport_detach_sock(sk);
-<<<<<<< HEAD
-		if (sk_nulls_del_node_init_rcu(sk)) {
-=======
 		if (sk_del_node_init_rcu(sk)) {
->>>>>>> 286cd8c7
 			hslot->count--;
 			inet_sk(sk)->inet_num = 0;
 			sock_prot_inuse_add(sock_net(sk), sk->sk_prot, -1);
@@ -2130,20 +1883,12 @@
 
 			if (hslot2 != nhslot2) {
 				spin_lock(&hslot2->lock);
-<<<<<<< HEAD
-				hlist_nulls_del_init_rcu(&udp_sk(sk)->udp_portaddr_node);
-=======
 				hlist_del_init_rcu(&udp_sk(sk)->udp_portaddr_node);
->>>>>>> 286cd8c7
 				hslot2->count--;
 				spin_unlock(&hslot2->lock);
 
 				spin_lock(&nhslot2->lock);
-<<<<<<< HEAD
-				hlist_nulls_add_head_rcu(&udp_sk(sk)->udp_portaddr_node,
-=======
 				hlist_add_head_rcu(&udp_sk(sk)->udp_portaddr_node,
->>>>>>> 286cd8c7
 							 &nhslot2->head);
 				nhslot2->count++;
 				spin_unlock(&nhslot2->lock);
@@ -2236,11 +1981,7 @@
 		 */
 
 		/* if we're overly short, let UDP handle it */
-<<<<<<< HEAD
-		encap_rcv = ACCESS_ONCE(up->encap_rcv);
-=======
 		encap_rcv = READ_ONCE(up->encap_rcv);
->>>>>>> 286cd8c7
 		if (encap_rcv) {
 			int ret;
 
@@ -2294,15 +2035,10 @@
 		}
 	}
 
-<<<<<<< HEAD
-	if (udp_lib_checksum_complete(skb))
-		goto csum_error;
-=======
 	prefetch(&sk->sk_rmem_alloc);
 	if (rcu_access_pointer(sk->sk_filter) &&
 	    udp_lib_checksum_complete(skb))
 			goto csum_error;
->>>>>>> 286cd8c7
 
 	if (sk_filter_trim_cap(sk, skb, sizeof(struct udphdr)))
 		goto drop;
@@ -2380,15 +2116,9 @@
 	struct sk_buff *nskb;
 
 	if (use_hash2) {
-<<<<<<< HEAD
-		hash2_any = udp4_portaddr_hash(net, htonl(INADDR_ANY), hnum) &
-			    udptable->mask;
-		hash2 = udp4_portaddr_hash(net, daddr, hnum) & udptable->mask;
-=======
 		hash2_any = ipv4_portaddr_hash(net, htonl(INADDR_ANY), hnum) &
 			    udptable->mask;
 		hash2 = ipv4_portaddr_hash(net, daddr, hnum) & udptable->mask;
->>>>>>> 286cd8c7
 start_lookup:
 		hslot = &udptable->hash2[hash2];
 		offset = offsetof(typeof(*sk), __sk_common.skc_portaddr_node);
@@ -2461,10 +2191,6 @@
 	/* Note, we are only interested in != 0 or == 0, thus the
 	 * force to int.
 	 */
-<<<<<<< HEAD
-	return (__force int)skb_checksum_init_zero_check(skb, proto, uh->check,
-							 inet_compute_pseudo);
-=======
 	err = (__force int)skb_checksum_init_zero_check(skb, proto, uh->check,
 							inet_compute_pseudo);
 	if (err)
@@ -2505,7 +2231,6 @@
 	if (ret > 0)
 		return -ret;
 	return 0;
->>>>>>> 286cd8c7
 }
 
 /*
@@ -2691,20 +2416,10 @@
 		if (!in_dev)
 			return 0;
 
-<<<<<<< HEAD
-		/* we are supposed to accept bcast packets */
-		if (skb->pkt_type == PACKET_MULTICAST) {
-			ours = ip_check_mc_rcu(in_dev, iph->daddr, iph->saddr,
-					       iph->protocol);
-			if (!ours)
-				return;
-		}
-=======
 		ours = ip_check_mc_rcu(in_dev, iph->daddr, iph->saddr,
 				       iph->protocol);
 		if (!ours)
 			return 0;
->>>>>>> 286cd8c7
 
 		sk = __udp4_lib_mcast_demux_lookup(net, uh->dest, iph->daddr,
 						   uh->source, iph->saddr,
@@ -3011,12 +2726,6 @@
 {
 	lock_sock(sk);
 
-<<<<<<< HEAD
-	sk->sk_err = err;
-	sk->sk_error_report(sk);
-	udp_disconnect(sk, 0);
-
-=======
 	/* udp{v6}_destroy_sock() sets it under the sk lock, avoid racing
 	 * with close()
 	 */
@@ -3028,7 +2737,6 @@
 	__udp_disconnect(sk, 0);
 
 out:
->>>>>>> 286cd8c7
 	release_sock(sk);
 
 	return 0;
@@ -3065,12 +2773,7 @@
 	.compat_setsockopt	= compat_udp_setsockopt,
 	.compat_getsockopt	= compat_udp_getsockopt,
 #endif
-<<<<<<< HEAD
-	.clear_sk	   = sk_prot_clear_portaddr_nulls,
-	.diag_destroy	   = udp_abort,
-=======
 	.diag_destroy		= udp_abort,
->>>>>>> 286cd8c7
 };
 EXPORT_SYMBOL(udp_prot);
 
@@ -3177,10 +2880,7 @@
 	__u16 destp	  = ntohs(inet->inet_dport);
 	__u16 srcp	  = ntohs(inet->inet_sport);
 	__u8 state = sp->sk_state;
-<<<<<<< HEAD
-=======
-
->>>>>>> 286cd8c7
+
 	if (up->encap_rcv)
 		state |= 0xF0;
 	else if (inet->transparent)
