--- conflicted
+++ resolved
@@ -203,11 +203,7 @@
 		struct fib_table *tb;
 
 		hlist_for_each_entry_safe(tb, tmp, head, tb_hlist)
-<<<<<<< HEAD
-			flushed += fib_table_flush(tb, false);
-=======
 			flushed += fib_table_flush(net, tb, false);
->>>>>>> 286cd8c7
 	}
 
 	if (flushed)
@@ -656,14 +652,11 @@
 	[RTA_ENCAP_TYPE]	= { .type = NLA_U16 },
 	[RTA_ENCAP]		= { .type = NLA_NESTED },
 	[RTA_UID]		= { .type = NLA_U32 },
-<<<<<<< HEAD
-=======
 	[RTA_MARK]		= { .type = NLA_U32 },
 	[RTA_TABLE]		= { .type = NLA_U32 },
 	[RTA_IP_PROTO]		= { .type = NLA_U8 },
 	[RTA_SPORT]		= { .type = NLA_U16 },
 	[RTA_DPORT]		= { .type = NLA_U16 },
->>>>>>> 286cd8c7
 };
 
 static int rtm_to_fib_config(struct net *net, struct sk_buff *skb,
@@ -1376,11 +1369,7 @@
 
 		hlist_for_each_entry_safe(tb, tmp, head, tb_hlist) {
 			hlist_del(&tb->tb_hlist);
-<<<<<<< HEAD
-			fib_table_flush(tb, true);
-=======
 			fib_table_flush(net, tb, true);
->>>>>>> 286cd8c7
 			fib_free_table(tb);
 		}
 	}
@@ -1440,13 +1429,7 @@
 	register_netdevice_notifier(&fib_netdev_notifier);
 	register_inetaddr_notifier(&fib_inetaddr_notifier);
 
-<<<<<<< HEAD
-	rtnl_register(PF_INET, RTM_NEWROUTE, inet_rtm_newroute, NULL, NULL);
-	rtnl_register(PF_INET, RTM_DELROUTE, inet_rtm_delroute, NULL, NULL);
-	rtnl_register(PF_INET, RTM_GETROUTE, NULL, inet_dump_fib, NULL);
-=======
 	rtnl_register(PF_INET, RTM_NEWROUTE, inet_rtm_newroute, NULL, 0);
 	rtnl_register(PF_INET, RTM_DELROUTE, inet_rtm_delroute, NULL, 0);
 	rtnl_register(PF_INET, RTM_GETROUTE, NULL, inet_dump_fib, 0);
->>>>>>> 286cd8c7
 }