--- conflicted
+++ resolved
@@ -185,10 +185,7 @@
 config NET_IP_TUNNEL
 	tristate
 	select DST_CACHE
-<<<<<<< HEAD
-=======
 	select GRO_CELLS
->>>>>>> 286cd8c7
 	default n
 
 config NET_IPGRE
@@ -437,17 +434,6 @@
 
 	  If unsure, say Y.
 
-<<<<<<< HEAD
-config INET_LRO
-	tristate "Large Receive Offload (ipv4/tcp)"
-	default n
-	---help---
-	  Support for Large Receive Offload (ipv4/tcp).
-
-	  If unsure, say Y.
-
-=======
->>>>>>> 286cd8c7
 config INET_DIAG
 	tristate "INET: socket monitoring interface"
 	default y
@@ -472,8 +458,6 @@
 	  Support for UDP socket monitoring interface used by the ss tool.
 	  If unsure, say Y.
 
-<<<<<<< HEAD
-=======
 config INET_RAW_DIAG
 	tristate "RAW: socket monitoring interface"
 	depends on INET_DIAG && (IPV6 || IPV6=n)
@@ -482,7 +466,6 @@
 	  Support for RAW socket monitoring interface used by the ss tool.
 	  If unsure, say Y.
 
->>>>>>> 286cd8c7
 config INET_DIAG_DESTROY
 	bool "INET: allow privileged process to administratively close sockets"
 	depends on INET_DIAG
