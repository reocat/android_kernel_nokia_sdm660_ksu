--- conflicted
+++ resolved
@@ -116,10 +116,6 @@
 
 	return e->target_offset == sizeof(struct ipt_entry) &&
 	       memcmp(&e->ip, &uncond, sizeof(uncond)) == 0;
-<<<<<<< HEAD
-#undef FWINV
-=======
->>>>>>> 286cd8c7
 }
 
 /* for const-correctness */
@@ -424,12 +420,7 @@
 
 				/* Move along one */
 				size = e->next_offset;
-<<<<<<< HEAD
-				e = (struct ipt_entry *)
-					(entry0 + pos + size);
-=======
 				e = entry0 + pos + size;
->>>>>>> 286cd8c7
 				if (pos + size >= newinfo->size)
 					return 0;
 				e->counters.pcnt = pos;
@@ -441,19 +432,9 @@
 					   XT_STANDARD_TARGET) == 0 &&
 				    newpos >= 0) {
 					/* This a jump; chase it. */
-<<<<<<< HEAD
-					duprintf("Jump rule %u -> %u\n",
-						 pos, newpos);
 					if (!xt_find_jump_offset(offsets, newpos,
 								 newinfo->number))
 						return 0;
-					e = (struct ipt_entry *)
-						(entry0 + newpos);
-=======
-					if (!xt_find_jump_offset(offsets, newpos,
-								 newinfo->number))
-						return 0;
->>>>>>> 286cd8c7
 				} else {
 					/* ... this is a fallthru */
 					newpos = pos + e->next_offset;
@@ -620,12 +601,7 @@
 
 	if ((unsigned long)e % __alignof__(struct ipt_entry) != 0 ||
 	    (unsigned char *)e + sizeof(struct ipt_entry) >= limit ||
-<<<<<<< HEAD
-	    (unsigned char *)e + e->next_offset > limit) {
-		duprintf("Bad offset %p\n", e);
-=======
 	    (unsigned char *)e + e->next_offset > limit)
->>>>>>> 286cd8c7
 		return -EINVAL;
 
 	if (e->next_offset
@@ -655,14 +631,7 @@
 		if ((unsigned char *)e - base == hook_entries[h])
 			newinfo->hook_entry[h] = hook_entries[h];
 		if ((unsigned char *)e - base == underflows[h]) {
-<<<<<<< HEAD
-			if (!check_underflow(e)) {
-				pr_debug("Underflows must be unconditional and "
-					 "use the STANDARD target with "
-					 "ACCEPT/DROP\n");
-=======
 			if (!check_underflow(e))
->>>>>>> 286cd8c7
 				return -EINVAL;
 
 			newinfo->underflow[h] = underflows[h];
@@ -718,10 +687,6 @@
 		newinfo->underflow[i] = 0xFFFFFFFF;
 	}
 
-<<<<<<< HEAD
-	duprintf("translate_table: size %u\n", newinfo->size);
-=======
->>>>>>> 286cd8c7
 	offsets = xt_alloc_entry_offsets(newinfo->number);
 	if (!offsets)
 		return -ENOMEM;
@@ -744,37 +709,12 @@
 	}
 
 	ret = -EINVAL;
-<<<<<<< HEAD
-	if (i != repl->num_entries) {
-		duprintf("translate_table: %u not %u entries\n",
-			 i, repl->num_entries);
-		goto out_free;
-	}
-
-	/* Check hooks all assigned */
-	for (i = 0; i < NF_INET_NUMHOOKS; i++) {
-		/* Only hooks which are valid */
-		if (!(repl->valid_hooks & (1 << i)))
-			continue;
-		if (newinfo->hook_entry[i] == 0xFFFFFFFF) {
-			duprintf("Invalid hook entry %u %u\n",
-				 i, repl->hook_entry[i]);
-			goto out_free;
-		}
-		if (newinfo->underflow[i] == 0xFFFFFFFF) {
-			duprintf("Invalid underflow %u %u\n",
-				 i, repl->underflow[i]);
-			goto out_free;
-		}
-	}
-=======
 	if (i != repl->num_entries)
 		goto out_free;
 
 	ret = xt_check_table_hooks(newinfo, repl->valid_hooks);
 	if (ret)
 		goto out_free;
->>>>>>> 286cd8c7
 
 	if (!mark_source_chains(newinfo, repl->valid_hooks, entry0, offsets)) {
 		ret = -ELOOP;
@@ -903,11 +843,7 @@
 		const struct xt_entry_match *m;
 		const struct xt_entry_target *t;
 
-<<<<<<< HEAD
-		e = (struct ipt_entry *)(loc_cpu_entry + off);
-=======
 		e = loc_cpu_entry + off;
->>>>>>> 286cd8c7
 		if (copy_to_user(userptr + off, e, sizeof(*e))) {
 			ret = -EFAULT;
 			goto free_counters;
@@ -1090,10 +1026,6 @@
 		return -EFAULT;
 	if (*len != sizeof(struct ipt_get_entries) + get.size)
 		return -EINVAL;
-<<<<<<< HEAD
-	}
-=======
->>>>>>> 286cd8c7
 	get.name[sizeof(get.name) - 1] = '\0';
 
 	t = xt_find_table_lock(net, AF_INET, get.name);
@@ -1247,13 +1179,8 @@
 		return PTR_ERR(paddc);
 
 	t = xt_find_table_lock(net, AF_INET, tmp.name);
-<<<<<<< HEAD
-	if (IS_ERR_OR_NULL(t)) {
-		ret = t ? PTR_ERR(t) : -ENOENT;
-=======
 	if (IS_ERR(t)) {
 		ret = PTR_ERR(t);
->>>>>>> 286cd8c7
 		goto free;
 	}
 
@@ -1381,12 +1308,7 @@
 
 	if ((unsigned long)e % __alignof__(struct compat_ipt_entry) != 0 ||
 	    (unsigned char *)e + sizeof(struct compat_ipt_entry) >= limit ||
-<<<<<<< HEAD
-	    (unsigned char *)e + e->next_offset > limit) {
-		duprintf("Bad offset %p, limit = %p\n", e, limit);
-=======
 	    (unsigned char *)e + e->next_offset > limit)
->>>>>>> 286cd8c7
 		return -EINVAL;
 
 	if (e->next_offset < sizeof(struct compat_ipt_entry) +
@@ -1396,12 +1318,6 @@
 	if (!ip_checkentry(&e->ip))
 		return -EINVAL;
 
-<<<<<<< HEAD
-	if (!ip_checkentry(&e->ip))
-		return -EINVAL;
-
-=======
->>>>>>> 286cd8c7
 	ret = xt_compat_check_entry_offsets(e, e->elems,
 					    e->target_offset, e->next_offset);
 	if (ret)
@@ -1502,13 +1418,9 @@
 
 	j = 0;
 	xt_compat_lock(AF_INET);
-<<<<<<< HEAD
-	xt_compat_init_offsets(AF_INET, compatr->num_entries);
-=======
 	ret = xt_compat_init_offsets(AF_INET, compatr->num_entries);
 	if (ret)
 		goto out_unlock;
->>>>>>> 286cd8c7
 	/* Walk through entries, checking offsets. */
 	xt_entry_foreach(iter0, entry0, compatr->size) {
 		ret = check_compat_entry_size_and_hooks(iter0, info, &size,
@@ -1520,16 +1432,8 @@
 	}
 
 	ret = -EINVAL;
-<<<<<<< HEAD
-	if (j != compatr->num_entries) {
-		duprintf("translate_compat_table: %u not %u entries\n",
-			 j, compatr->num_entries);
-		goto out_unlock;
-	}
-=======
 	if (j != compatr->num_entries)
 		goto out_unlock;
->>>>>>> 286cd8c7
 
 	ret = -ENOMEM;
 	newinfo = xt_alloc_table_info(size);
@@ -1718,11 +1622,7 @@
 
 	if (*len != sizeof(struct compat_ipt_get_entries) + get.size)
 		return -EINVAL;
-<<<<<<< HEAD
-	}
-=======
-
->>>>>>> 286cd8c7
+
 	get.name[sizeof(get.name) - 1] = '\0';
 
 	xt_compat_lock(AF_INET);
