/*
 * inet_diag.c	Module for monitoring INET transport protocols sockets.
 *
 * Authors:	Alexey Kuznetsov, <kuznet@ms2.inr.ac.ru>
 *
 *	This program is free software; you can redistribute it and/or
 *      modify it under the terms of the GNU General Public License
 *      as published by the Free Software Foundation; either version
 *      2 of the License, or (at your option) any later version.
 */

#include <linux/kernel.h>
#include <linux/module.h>
#include <linux/types.h>
#include <linux/fcntl.h>
#include <linux/random.h>
#include <linux/slab.h>
#include <linux/cache.h>
#include <linux/init.h>
#include <linux/time.h>

#include <net/icmp.h>
#include <net/tcp.h>
#include <net/ipv6.h>
#include <net/inet_common.h>
#include <net/inet_connection_sock.h>
#include <net/inet_hashtables.h>
#include <net/inet_timewait_sock.h>
#include <net/inet6_hashtables.h>
#include <net/netlink.h>

#include <linux/inet.h>
#include <linux/stddef.h>

#include <linux/inet_diag.h>
#include <linux/sock_diag.h>

static const struct inet_diag_handler **inet_diag_table;

struct inet_diag_entry {
	const __be32 *saddr;
	const __be32 *daddr;
	u16 sport;
	u16 dport;
	u16 family;
	u16 userlocks;
	u32 ifindex;
	u32 mark;
};

static DEFINE_MUTEX(inet_diag_table_mutex);

static const struct inet_diag_handler *inet_diag_lock_handler(int proto)
{
	if (!inet_diag_table[proto])
		sock_load_diag_module(AF_INET, proto);

	mutex_lock(&inet_diag_table_mutex);
	if (!inet_diag_table[proto])
		return ERR_PTR(-ENOENT);

	return inet_diag_table[proto];
}

static void inet_diag_unlock_handler(const struct inet_diag_handler *handler)
{
	mutex_unlock(&inet_diag_table_mutex);
}

void inet_diag_msg_common_fill(struct inet_diag_msg *r, struct sock *sk)
{
	r->idiag_family = sk->sk_family;

	r->id.idiag_sport = htons(sk->sk_num);
	r->id.idiag_dport = sk->sk_dport;
	r->id.idiag_if = sk->sk_bound_dev_if;
	sock_diag_save_cookie(sk, r->id.idiag_cookie);

#if IS_ENABLED(CONFIG_IPV6)
	if (sk->sk_family == AF_INET6) {
		*(struct in6_addr *)r->id.idiag_src = sk->sk_v6_rcv_saddr;
		*(struct in6_addr *)r->id.idiag_dst = sk->sk_v6_daddr;
	} else
#endif
	{
	memset(&r->id.idiag_src, 0, sizeof(r->id.idiag_src));
	memset(&r->id.idiag_dst, 0, sizeof(r->id.idiag_dst));

	r->id.idiag_src[0] = sk->sk_rcv_saddr;
	r->id.idiag_dst[0] = sk->sk_daddr;
	}
}
EXPORT_SYMBOL_GPL(inet_diag_msg_common_fill);

static size_t inet_sk_attr_size(struct sock *sk,
				const struct inet_diag_req_v2 *req,
				bool net_admin)
{
	const struct inet_diag_handler *handler;
	size_t aux = 0;

	handler = inet_diag_table[req->sdiag_protocol];
	if (handler && handler->idiag_get_aux_size)
		aux = handler->idiag_get_aux_size(sk, net_admin);

	return	  nla_total_size(sizeof(struct tcp_info))
<<<<<<< HEAD
		+ nla_total_size(1) /* INET_DIAG_SHUTDOWN */
		+ nla_total_size(1) /* INET_DIAG_TOS */
		+ nla_total_size(1) /* INET_DIAG_TCLASS */
		+ nla_total_size(4) /* INET_DIAG_MARK */
		+ nla_total_size(sizeof(struct inet_diag_meminfo))
=======
>>>>>>> 286cd8c7
		+ nla_total_size(sizeof(struct inet_diag_msg))
		+ inet_diag_msg_attrs_size()
		+ nla_total_size(sizeof(struct inet_diag_meminfo))
		+ nla_total_size(SK_MEMINFO_VARS * sizeof(u32))
		+ nla_total_size(TCP_CA_NAME_MAX)
		+ nla_total_size(sizeof(struct tcpvegas_info))
		+ aux
		+ 64;
}

int inet_diag_msg_attrs_fill(struct sock *sk, struct sk_buff *skb,
			     struct inet_diag_msg *r, int ext,
			     struct user_namespace *user_ns,
			     bool net_admin)
{
	const struct inet_sock *inet = inet_sk(sk);

	if (nla_put_u8(skb, INET_DIAG_SHUTDOWN, sk->sk_shutdown))
		goto errout;

	/* IPv6 dual-stack sockets use inet->tos for IPv4 connections,
	 * hence this needs to be included regardless of socket family.
	 */
	if (ext & (1 << (INET_DIAG_TOS - 1)))
		if (nla_put_u8(skb, INET_DIAG_TOS, inet->tos) < 0)
			goto errout;

#if IS_ENABLED(CONFIG_IPV6)
	if (r->idiag_family == AF_INET6) {
		if (ext & (1 << (INET_DIAG_TCLASS - 1)))
			if (nla_put_u8(skb, INET_DIAG_TCLASS,
				       inet6_sk(sk)->tclass) < 0)
				goto errout;

		if (((1 << sk->sk_state) & (TCPF_LISTEN | TCPF_CLOSE)) &&
		    nla_put_u8(skb, INET_DIAG_SKV6ONLY, ipv6_only_sock(sk)))
			goto errout;
	}
#endif

	if (net_admin && nla_put_u32(skb, INET_DIAG_MARK, sk->sk_mark))
		goto errout;

	if (ext & (1 << (INET_DIAG_CLASS_ID - 1)) ||
	    ext & (1 << (INET_DIAG_TCLASS - 1))) {
		u32 classid = 0;

#ifdef CONFIG_SOCK_CGROUP_DATA
		classid = sock_cgroup_classid(&sk->sk_cgrp_data);
#endif
		/* Fallback to socket priority if class id isn't set.
		 * Classful qdiscs use it as direct reference to class.
		 * For cgroup2 classid is always zero.
		 */
		if (!classid)
			classid = sk->sk_priority;

		if (nla_put_u32(skb, INET_DIAG_CLASS_ID, classid))
			goto errout;
	}

	r->idiag_uid = from_kuid_munged(user_ns, sock_i_uid(sk));
	r->idiag_inode = sock_i_ino(sk);

	return 0;
errout:
	return 1;
}
EXPORT_SYMBOL_GPL(inet_diag_msg_attrs_fill);

int inet_sk_diag_fill(struct sock *sk, struct inet_connection_sock *icsk,
		      struct sk_buff *skb, const struct inet_diag_req_v2 *req,
		      struct user_namespace *user_ns,
		      u32 portid, u32 seq, u16 nlmsg_flags,
		      const struct nlmsghdr *unlh,
		      bool net_admin)
{
	const struct tcp_congestion_ops *ca_ops;
	const struct inet_diag_handler *handler;
	int ext = req->idiag_ext;
	struct inet_diag_msg *r;
	struct nlmsghdr  *nlh;
	struct nlattr *attr;
	void *info = NULL;

	handler = inet_diag_table[req->sdiag_protocol];
	BUG_ON(!handler);

	nlh = nlmsg_put(skb, portid, seq, unlh->nlmsg_type, sizeof(*r),
			nlmsg_flags);
	if (!nlh)
		return -EMSGSIZE;

	r = nlmsg_data(nlh);
	BUG_ON(!sk_fullsock(sk));

	inet_diag_msg_common_fill(r, sk);
	r->idiag_state = sk->sk_state;
	r->idiag_timer = 0;
	r->idiag_retrans = 0;

	if (inet_diag_msg_attrs_fill(sk, skb, r, ext, user_ns, net_admin))
		goto errout;

<<<<<<< HEAD
	/* IPv6 dual-stack sockets use inet->tos for IPv4 connections,
	 * hence this needs to be included regardless of socket family.
	 */
	if (ext & (1 << (INET_DIAG_TOS - 1)))
		if (nla_put_u8(skb, INET_DIAG_TOS, inet->tos) < 0)
			goto errout;

#if IS_ENABLED(CONFIG_IPV6)
	if (r->idiag_family == AF_INET6) {
		if (ext & (1 << (INET_DIAG_TCLASS - 1)))
			if (nla_put_u8(skb, INET_DIAG_TCLASS,
				       inet6_sk(sk)->tclass) < 0)
				goto errout;

		if (((1 << sk->sk_state) & (TCPF_LISTEN | TCPF_CLOSE)) &&
		    nla_put_u8(skb, INET_DIAG_SKV6ONLY, ipv6_only_sock(sk)))
			goto errout;
	}
#endif

	if (net_admin && nla_put_u32(skb, INET_DIAG_MARK, sk->sk_mark))
		goto errout;

	r->idiag_uid = from_kuid_munged(user_ns, sock_i_uid(sk));
	r->idiag_inode = sock_i_ino(sk);

=======
>>>>>>> 286cd8c7
	if (ext & (1 << (INET_DIAG_MEMINFO - 1))) {
		struct inet_diag_meminfo minfo = {
			.idiag_rmem = sk_rmem_alloc_get(sk),
			.idiag_wmem = sk->sk_wmem_queued,
			.idiag_fmem = sk->sk_forward_alloc,
			.idiag_tmem = sk_wmem_alloc_get(sk),
		};

		if (nla_put(skb, INET_DIAG_MEMINFO, sizeof(minfo), &minfo) < 0)
			goto errout;
	}

	if (ext & (1 << (INET_DIAG_SKMEMINFO - 1)))
		if (sock_diag_put_meminfo(sk, skb, INET_DIAG_SKMEMINFO))
			goto errout;

	/*
	 * RAW sockets might have user-defined protocols assigned,
	 * so report the one supplied on socket creation.
	 */
	if (sk->sk_type == SOCK_RAW) {
		if (nla_put_u8(skb, INET_DIAG_PROTOCOL, sk->sk_protocol))
			goto errout;
	}

	if (!icsk) {
		handler->idiag_get_info(sk, r, NULL);
		goto out;
	}

	if (icsk->icsk_pending == ICSK_TIME_RETRANS ||
	    icsk->icsk_pending == ICSK_TIME_REO_TIMEOUT ||
	    icsk->icsk_pending == ICSK_TIME_LOSS_PROBE) {
		r->idiag_timer = 1;
		r->idiag_retrans = icsk->icsk_retransmits;
		r->idiag_expires =
			jiffies_to_msecs(icsk->icsk_timeout - jiffies);
	} else if (icsk->icsk_pending == ICSK_TIME_PROBE0) {
		r->idiag_timer = 4;
		r->idiag_retrans = icsk->icsk_probes_out;
		r->idiag_expires =
			jiffies_to_msecs(icsk->icsk_timeout - jiffies);
	} else if (timer_pending(&sk->sk_timer)) {
		r->idiag_timer = 2;
		r->idiag_retrans = icsk->icsk_probes_out;
		r->idiag_expires =
			jiffies_to_msecs(sk->sk_timer.expires - jiffies);
	} else {
		r->idiag_timer = 0;
		r->idiag_expires = 0;
	}

	if ((ext & (1 << (INET_DIAG_INFO - 1))) && handler->idiag_info_size) {
		attr = nla_reserve_64bit(skb, INET_DIAG_INFO,
					 handler->idiag_info_size,
					 INET_DIAG_PAD);
		if (!attr)
			goto errout;

		info = nla_data(attr);
	}

	if (ext & (1 << (INET_DIAG_CONG - 1))) {
		int err = 0;

		rcu_read_lock();
		ca_ops = READ_ONCE(icsk->icsk_ca_ops);
		if (ca_ops)
			err = nla_put_string(skb, INET_DIAG_CONG, ca_ops->name);
		rcu_read_unlock();
		if (err < 0)
			goto errout;
	}

	handler->idiag_get_info(sk, r, info);

	if (ext & (1 << (INET_DIAG_INFO - 1)) && handler->idiag_get_aux)
		if (handler->idiag_get_aux(sk, net_admin, skb) < 0)
			goto errout;

	if (sk->sk_state < TCP_TIME_WAIT) {
		union tcp_cc_info info;
		size_t sz = 0;
		int attr;

		rcu_read_lock();
		ca_ops = READ_ONCE(icsk->icsk_ca_ops);
		if (ca_ops && ca_ops->get_info)
			sz = ca_ops->get_info(sk, ext, &attr, &info);
		rcu_read_unlock();
		if (sz && nla_put(skb, attr, sz, &info) < 0)
			goto errout;
	}

out:
	nlmsg_end(skb, nlh);
	return 0;

errout:
	nlmsg_cancel(skb, nlh);
	return -EMSGSIZE;
}
EXPORT_SYMBOL_GPL(inet_sk_diag_fill);

static int inet_csk_diag_fill(struct sock *sk,
			      struct sk_buff *skb,
			      const struct inet_diag_req_v2 *req,
			      struct user_namespace *user_ns,
			      u32 portid, u32 seq, u16 nlmsg_flags,
			      const struct nlmsghdr *unlh,
			      bool net_admin)
{
	return inet_sk_diag_fill(sk, inet_csk(sk), skb, req, user_ns,
				 portid, seq, nlmsg_flags, unlh, net_admin);
}

static int inet_twsk_diag_fill(struct sock *sk,
			       struct sk_buff *skb,
			       u32 portid, u32 seq, u16 nlmsg_flags,
			       const struct nlmsghdr *unlh)
{
	struct inet_timewait_sock *tw = inet_twsk(sk);
	struct inet_diag_msg *r;
	struct nlmsghdr *nlh;
	long tmo;

	nlh = nlmsg_put(skb, portid, seq, unlh->nlmsg_type, sizeof(*r),
			nlmsg_flags);
	if (!nlh)
		return -EMSGSIZE;

	r = nlmsg_data(nlh);
	BUG_ON(tw->tw_state != TCP_TIME_WAIT);

	tmo = tw->tw_timer.expires - jiffies;
	if (tmo < 0)
		tmo = 0;

	inet_diag_msg_common_fill(r, sk);
	r->idiag_retrans      = 0;

	r->idiag_state	      = tw->tw_substate;
	r->idiag_timer	      = 3;
	r->idiag_expires      = jiffies_to_msecs(tmo);
	r->idiag_rqueue	      = 0;
	r->idiag_wqueue	      = 0;
	r->idiag_uid	      = 0;
	r->idiag_inode	      = 0;

	nlmsg_end(skb, nlh);
	return 0;
}

static int inet_req_diag_fill(struct sock *sk, struct sk_buff *skb,
			      u32 portid, u32 seq, u16 nlmsg_flags,
			      const struct nlmsghdr *unlh, bool net_admin)
{
	struct request_sock *reqsk = inet_reqsk(sk);
	struct inet_diag_msg *r;
	struct nlmsghdr *nlh;
	long tmo;

	nlh = nlmsg_put(skb, portid, seq, unlh->nlmsg_type, sizeof(*r),
			nlmsg_flags);
	if (!nlh)
		return -EMSGSIZE;

	r = nlmsg_data(nlh);
	inet_diag_msg_common_fill(r, sk);
	r->idiag_state = TCP_SYN_RECV;
	r->idiag_timer = 1;
	r->idiag_retrans = reqsk->num_retrans;

	BUILD_BUG_ON(offsetof(struct inet_request_sock, ir_cookie) !=
		     offsetof(struct sock, sk_cookie));

	tmo = inet_reqsk(sk)->rsk_timer.expires - jiffies;
	r->idiag_expires = (tmo >= 0) ? jiffies_to_msecs(tmo) : 0;
	r->idiag_rqueue	= 0;
	r->idiag_wqueue	= 0;
	r->idiag_uid	= 0;
	r->idiag_inode	= 0;

	if (net_admin && nla_put_u32(skb, INET_DIAG_MARK,
<<<<<<< HEAD
				     inet_rsk(reqsk)->ir_mark))
		return -EMSGSIZE;
=======
				     inet_rsk(reqsk)->ir_mark)) {
		nlmsg_cancel(skb, nlh);
		return -EMSGSIZE;
	}
>>>>>>> 286cd8c7

	nlmsg_end(skb, nlh);
	return 0;
}

static int sk_diag_fill(struct sock *sk, struct sk_buff *skb,
			const struct inet_diag_req_v2 *r,
			struct user_namespace *user_ns,
			u32 portid, u32 seq, u16 nlmsg_flags,
			const struct nlmsghdr *unlh, bool net_admin)
{
	if (sk->sk_state == TCP_TIME_WAIT)
		return inet_twsk_diag_fill(sk, skb, portid, seq,
					   nlmsg_flags, unlh);

	if (sk->sk_state == TCP_NEW_SYN_RECV)
		return inet_req_diag_fill(sk, skb, portid, seq,
					  nlmsg_flags, unlh, net_admin);

	return inet_csk_diag_fill(sk, skb, r, user_ns, portid, seq,
				  nlmsg_flags, unlh, net_admin);
}

struct sock *inet_diag_find_one_icsk(struct net *net,
				     struct inet_hashinfo *hashinfo,
				     const struct inet_diag_req_v2 *req)
{
	struct sock *sk;

<<<<<<< HEAD
=======
	rcu_read_lock();
>>>>>>> 286cd8c7
	if (req->sdiag_family == AF_INET)
		sk = inet_lookup(net, hashinfo, NULL, 0, req->id.idiag_dst[0],
				 req->id.idiag_dport, req->id.idiag_src[0],
				 req->id.idiag_sport, req->id.idiag_if);
#if IS_ENABLED(CONFIG_IPV6)
	else if (req->sdiag_family == AF_INET6) {
		if (ipv6_addr_v4mapped((struct in6_addr *)req->id.idiag_dst) &&
		    ipv6_addr_v4mapped((struct in6_addr *)req->id.idiag_src))
<<<<<<< HEAD
			sk = inet_lookup(net, hashinfo, req->id.idiag_dst[3],
					 req->id.idiag_dport, req->id.idiag_src[3],
					 req->id.idiag_sport, req->id.idiag_if);
		else
			sk = inet6_lookup(net, hashinfo,
=======
			sk = inet_lookup(net, hashinfo, NULL, 0, req->id.idiag_dst[3],
					 req->id.idiag_dport, req->id.idiag_src[3],
					 req->id.idiag_sport, req->id.idiag_if);
		else
			sk = inet6_lookup(net, hashinfo, NULL, 0,
>>>>>>> 286cd8c7
					  (struct in6_addr *)req->id.idiag_dst,
					  req->id.idiag_dport,
					  (struct in6_addr *)req->id.idiag_src,
					  req->id.idiag_sport,
					  req->id.idiag_if);
	}
#endif
<<<<<<< HEAD
	else
		return ERR_PTR(-EINVAL);

=======
	else {
		rcu_read_unlock();
		return ERR_PTR(-EINVAL);
	}
	rcu_read_unlock();
>>>>>>> 286cd8c7
	if (!sk)
		return ERR_PTR(-ENOENT);

	if (sock_diag_check_cookie(sk, req->id.idiag_cookie)) {
		sock_gen_put(sk);
		return ERR_PTR(-ENOENT);
	}

	return sk;
}
EXPORT_SYMBOL_GPL(inet_diag_find_one_icsk);

int inet_diag_dump_one_icsk(struct inet_hashinfo *hashinfo,
			    struct sk_buff *in_skb,
			    const struct nlmsghdr *nlh,
			    const struct inet_diag_req_v2 *req)
{
<<<<<<< HEAD
=======
	bool net_admin = netlink_net_capable(in_skb, CAP_NET_ADMIN);
>>>>>>> 286cd8c7
	struct net *net = sock_net(in_skb->sk);
	struct sk_buff *rep;
	struct sock *sk;
	int err;

	sk = inet_diag_find_one_icsk(net, hashinfo, req);
	if (IS_ERR(sk))
		return PTR_ERR(sk);

	rep = nlmsg_new(inet_sk_attr_size(sk, req, net_admin), GFP_KERNEL);
	if (!rep) {
		err = -ENOMEM;
		goto out;
	}

	err = sk_diag_fill(sk, rep, req,
			   sk_user_ns(NETLINK_CB(in_skb).sk),
			   NETLINK_CB(in_skb).portid,
<<<<<<< HEAD
			   nlh->nlmsg_seq, 0, nlh,
			   netlink_net_capable(in_skb, CAP_NET_ADMIN));
=======
			   nlh->nlmsg_seq, 0, nlh, net_admin);
>>>>>>> 286cd8c7
	if (err < 0) {
		WARN_ON(err == -EMSGSIZE);
		nlmsg_free(rep);
		goto out;
	}
	err = netlink_unicast(net->diag_nlsk, rep, NETLINK_CB(in_skb).portid,
			      MSG_DONTWAIT);
	if (err > 0)
		err = 0;

out:
	if (sk)
		sock_gen_put(sk);

	return err;
}
EXPORT_SYMBOL_GPL(inet_diag_dump_one_icsk);

static int inet_diag_cmd_exact(int cmd, struct sk_buff *in_skb,
			       const struct nlmsghdr *nlh,
			       const struct inet_diag_req_v2 *req)
{
	const struct inet_diag_handler *handler;
	int err;

	handler = inet_diag_lock_handler(req->sdiag_protocol);
	if (IS_ERR(handler))
		err = PTR_ERR(handler);
	else if (cmd == SOCK_DIAG_BY_FAMILY)
		err = handler->dump_one(in_skb, nlh, req);
<<<<<<< HEAD
	else if (cmd == SOCK_DESTROY_BACKPORT && handler->destroy)
=======
	else if (cmd == SOCK_DESTROY && handler->destroy)
>>>>>>> 286cd8c7
		err = handler->destroy(in_skb, req);
	else
		err = -EOPNOTSUPP;
	inet_diag_unlock_handler(handler);

	return err;
}

static int bitstring_match(const __be32 *a1, const __be32 *a2, int bits)
{
	int words = bits >> 5;

	bits &= 0x1f;

	if (words) {
		if (memcmp(a1, a2, words << 2))
			return 0;
	}
	if (bits) {
		__be32 w1, w2;
		__be32 mask;

		w1 = a1[words];
		w2 = a2[words];

		mask = htonl((0xffffffff) << (32 - bits));

		if ((w1 ^ w2) & mask)
			return 0;
	}

	return 1;
}

static int inet_diag_bc_run(const struct nlattr *_bc,
			    const struct inet_diag_entry *entry)
{
	const void *bc = nla_data(_bc);
	int len = nla_len(_bc);

	while (len > 0) {
		int yes = 1;
		const struct inet_diag_bc_op *op = bc;

		switch (op->code) {
		case INET_DIAG_BC_NOP:
			break;
		case INET_DIAG_BC_JMP:
			yes = 0;
			break;
		case INET_DIAG_BC_S_EQ:
			yes = entry->sport == op[1].no;
			break;
		case INET_DIAG_BC_S_GE:
			yes = entry->sport >= op[1].no;
			break;
		case INET_DIAG_BC_S_LE:
			yes = entry->sport <= op[1].no;
			break;
		case INET_DIAG_BC_D_EQ:
			yes = entry->dport == op[1].no;
			break;
		case INET_DIAG_BC_D_GE:
			yes = entry->dport >= op[1].no;
			break;
		case INET_DIAG_BC_D_LE:
			yes = entry->dport <= op[1].no;
			break;
		case INET_DIAG_BC_AUTO:
			yes = !(entry->userlocks & SOCK_BINDPORT_LOCK);
			break;
		case INET_DIAG_BC_S_COND:
		case INET_DIAG_BC_D_COND: {
			const struct inet_diag_hostcond *cond;
			const __be32 *addr;

			cond = (const struct inet_diag_hostcond *)(op + 1);
			if (cond->port != -1 &&
			    cond->port != (op->code == INET_DIAG_BC_S_COND ?
					     entry->sport : entry->dport)) {
				yes = 0;
				break;
			}

			if (op->code == INET_DIAG_BC_S_COND)
				addr = entry->saddr;
			else
				addr = entry->daddr;

			if (cond->family != AF_UNSPEC &&
			    cond->family != entry->family) {
				if (entry->family == AF_INET6 &&
				    cond->family == AF_INET) {
					if (addr[0] == 0 && addr[1] == 0 &&
					    addr[2] == htonl(0xffff) &&
					    bitstring_match(addr + 3,
							    cond->addr,
							    cond->prefix_len))
						break;
				}
				yes = 0;
				break;
			}

			if (cond->prefix_len == 0)
				break;
			if (bitstring_match(addr, cond->addr,
					    cond->prefix_len))
				break;
			yes = 0;
			break;
		}
		case INET_DIAG_BC_DEV_COND: {
			u32 ifindex;

			ifindex = *((const u32 *)(op + 1));
			if (ifindex != entry->ifindex)
				yes = 0;
			break;
		}
		case INET_DIAG_BC_MARK_COND: {
			struct inet_diag_markcond *cond;

			cond = (struct inet_diag_markcond *)(op + 1);
			if ((entry->mark & cond->mask) != cond->mark)
				yes = 0;
			break;
		}
		}

		if (yes) {
			len -= op->yes;
			bc += op->yes;
		} else {
			len -= op->no;
			bc += op->no;
		}
	}
	return len == 0;
}

/* This helper is available for all sockets (ESTABLISH, TIMEWAIT, SYN_RECV)
 */
static void entry_fill_addrs(struct inet_diag_entry *entry,
			     const struct sock *sk)
{
#if IS_ENABLED(CONFIG_IPV6)
	if (sk->sk_family == AF_INET6) {
		entry->saddr = sk->sk_v6_rcv_saddr.s6_addr32;
		entry->daddr = sk->sk_v6_daddr.s6_addr32;
	} else
#endif
	{
		entry->saddr = &sk->sk_rcv_saddr;
		entry->daddr = &sk->sk_daddr;
	}
}

int inet_diag_bc_sk(const struct nlattr *bc, struct sock *sk)
{
	struct inet_sock *inet = inet_sk(sk);
	struct inet_diag_entry entry;

	if (!bc)
		return 1;

	entry.family = sk->sk_family;
	entry_fill_addrs(&entry, sk);
	entry.sport = inet->inet_num;
	entry.dport = ntohs(inet->inet_dport);
	entry.ifindex = sk->sk_bound_dev_if;
	entry.userlocks = sk_fullsock(sk) ? sk->sk_userlocks : 0;
	if (sk_fullsock(sk))
		entry.mark = sk->sk_mark;
	else if (sk->sk_state == TCP_NEW_SYN_RECV)
		entry.mark = inet_rsk(inet_reqsk(sk))->ir_mark;
	else
		entry.mark = 0;

	return inet_diag_bc_run(bc, &entry);
}
EXPORT_SYMBOL_GPL(inet_diag_bc_sk);

static int valid_cc(const void *bc, int len, int cc)
{
	while (len >= 0) {
		const struct inet_diag_bc_op *op = bc;

		if (cc > len)
			return 0;
		if (cc == len)
			return 1;
		if (op->yes < 4 || op->yes & 3)
			return 0;
		len -= op->yes;
		bc  += op->yes;
	}
	return 0;
}

/* data is u32 ifindex */
static bool valid_devcond(const struct inet_diag_bc_op *op, int len,
			  int *min_len)
{
	/* Check ifindex space. */
	*min_len += sizeof(u32);
	if (len < *min_len)
		return false;

	return true;
}
/* Validate an inet_diag_hostcond. */
static bool valid_hostcond(const struct inet_diag_bc_op *op, int len,
			   int *min_len)
{
	struct inet_diag_hostcond *cond;
	int addr_len;

	/* Check hostcond space. */
	*min_len += sizeof(struct inet_diag_hostcond);
	if (len < *min_len)
		return false;
	cond = (struct inet_diag_hostcond *)(op + 1);

	/* Check address family and address length. */
	switch (cond->family) {
	case AF_UNSPEC:
		addr_len = 0;
		break;
	case AF_INET:
		addr_len = sizeof(struct in_addr);
		break;
	case AF_INET6:
		addr_len = sizeof(struct in6_addr);
		break;
	default:
		return false;
	}
	*min_len += addr_len;
	if (len < *min_len)
		return false;

	/* Check prefix length (in bits) vs address length (in bytes). */
	if (cond->prefix_len > 8 * addr_len)
		return false;

	return true;
}

/* Validate a port comparison operator. */
static bool valid_port_comparison(const struct inet_diag_bc_op *op,
				  int len, int *min_len)
{
	/* Port comparisons put the port in a follow-on inet_diag_bc_op. */
	*min_len += sizeof(struct inet_diag_bc_op);
	if (len < *min_len)
		return false;
	return true;
}

static bool valid_markcond(const struct inet_diag_bc_op *op, int len,
			   int *min_len)
{
	*min_len += sizeof(struct inet_diag_markcond);
	return len >= *min_len;
}

static int inet_diag_bc_audit(const struct nlattr *attr,
			      const struct sk_buff *skb)
{
	bool net_admin = netlink_net_capable(skb, CAP_NET_ADMIN);
	const void *bytecode, *bc;
	int bytecode_len, len;

	if (!attr || nla_len(attr) < sizeof(struct inet_diag_bc_op))
		return -EINVAL;

	bytecode = bc = nla_data(attr);
	len = bytecode_len = nla_len(attr);

	while (len > 0) {
		int min_len = sizeof(struct inet_diag_bc_op);
		const struct inet_diag_bc_op *op = bc;

		switch (op->code) {
		case INET_DIAG_BC_S_COND:
		case INET_DIAG_BC_D_COND:
			if (!valid_hostcond(bc, len, &min_len))
				return -EINVAL;
			break;
		case INET_DIAG_BC_DEV_COND:
			if (!valid_devcond(bc, len, &min_len))
				return -EINVAL;
			break;
<<<<<<< HEAD
=======
		case INET_DIAG_BC_S_EQ:
>>>>>>> 286cd8c7
		case INET_DIAG_BC_S_GE:
		case INET_DIAG_BC_S_LE:
		case INET_DIAG_BC_D_EQ:
		case INET_DIAG_BC_D_GE:
		case INET_DIAG_BC_D_LE:
			if (!valid_port_comparison(bc, len, &min_len))
				return -EINVAL;
			break;
		case INET_DIAG_BC_MARK_COND:
			if (!net_admin)
				return -EPERM;
			if (!valid_markcond(bc, len, &min_len))
				return -EINVAL;
			break;
		case INET_DIAG_BC_AUTO:
		case INET_DIAG_BC_JMP:
		case INET_DIAG_BC_NOP:
			break;
		default:
			return -EINVAL;
		}

		if (op->code != INET_DIAG_BC_NOP) {
			if (op->no < min_len || op->no > len + 4 || op->no & 3)
				return -EINVAL;
			if (op->no < len &&
			    !valid_cc(bytecode, bytecode_len, len - op->no))
				return -EINVAL;
		}

		if (op->yes < min_len || op->yes > len + 4 || op->yes & 3)
			return -EINVAL;
		bc  += op->yes;
		len -= op->yes;
	}
	return len == 0 ? 0 : -EINVAL;
}

static int inet_csk_diag_dump(struct sock *sk,
			      struct sk_buff *skb,
			      struct netlink_callback *cb,
			      const struct inet_diag_req_v2 *r,
			      const struct nlattr *bc,
			      bool net_admin)
{
	if (!inet_diag_bc_sk(bc, sk))
		return 0;

	return inet_csk_diag_fill(sk, skb, r,
				  sk_user_ns(NETLINK_CB(cb->skb).sk),
				  NETLINK_CB(cb->skb).portid,
				  cb->nlh->nlmsg_seq, NLM_F_MULTI, cb->nlh,
				  net_admin);
}

static void twsk_build_assert(void)
{
	BUILD_BUG_ON(offsetof(struct inet_timewait_sock, tw_family) !=
		     offsetof(struct sock, sk_family));

	BUILD_BUG_ON(offsetof(struct inet_timewait_sock, tw_num) !=
		     offsetof(struct inet_sock, inet_num));

	BUILD_BUG_ON(offsetof(struct inet_timewait_sock, tw_dport) !=
		     offsetof(struct inet_sock, inet_dport));

	BUILD_BUG_ON(offsetof(struct inet_timewait_sock, tw_rcv_saddr) !=
		     offsetof(struct inet_sock, inet_rcv_saddr));

	BUILD_BUG_ON(offsetof(struct inet_timewait_sock, tw_daddr) !=
		     offsetof(struct inet_sock, inet_daddr));

#if IS_ENABLED(CONFIG_IPV6)
	BUILD_BUG_ON(offsetof(struct inet_timewait_sock, tw_v6_rcv_saddr) !=
		     offsetof(struct sock, sk_v6_rcv_saddr));

	BUILD_BUG_ON(offsetof(struct inet_timewait_sock, tw_v6_daddr) !=
		     offsetof(struct sock, sk_v6_daddr));
#endif
}

void inet_diag_dump_icsk(struct inet_hashinfo *hashinfo, struct sk_buff *skb,
			 struct netlink_callback *cb,
			 const struct inet_diag_req_v2 *r, struct nlattr *bc)
{
	bool net_admin = netlink_net_capable(cb->skb, CAP_NET_ADMIN);
	struct net *net = sock_net(skb->sk);
	u32 idiag_states = r->idiag_states;
<<<<<<< HEAD
	bool net_admin = netlink_net_capable(cb->skb, CAP_NET_ADMIN);
=======
	int i, num, s_i, s_num;
	struct sock *sk;
>>>>>>> 286cd8c7

	if (idiag_states & TCPF_SYN_RECV)
		idiag_states |= TCPF_NEW_SYN_RECV;
	s_i = cb->args[1];
	s_num = num = cb->args[2];

	if (cb->args[0] == 0) {
		if (!(idiag_states & TCPF_LISTEN) || r->id.idiag_dport)
			goto skip_listen_ht;

		for (i = s_i; i < INET_LHTABLE_SIZE; i++) {
			struct inet_listen_hashbucket *ilb;
			struct hlist_nulls_node *node;

			num = 0;
			ilb = &hashinfo->listening_hash[i];
			spin_lock(&ilb->lock);
			sk_nulls_for_each(sk, node, &ilb->nulls_head) {
				struct inet_sock *inet = inet_sk(sk);

				if (!net_eq(sock_net(sk), net))
					continue;

				if (num < s_num) {
					num++;
					continue;
				}

				if (r->sdiag_family != AF_UNSPEC &&
				    sk->sk_family != r->sdiag_family)
					goto next_listen;

				if (r->id.idiag_sport != inet->inet_sport &&
				    r->id.idiag_sport)
					goto next_listen;

<<<<<<< HEAD
				if (r->id.idiag_dport ||
				    cb->args[3] > 0)
					goto next_listen;

				if (inet_csk_diag_dump(sk, skb, cb, r,
						       bc, net_admin) < 0) {
					spin_unlock_bh(&ilb->lock);
=======
				if (inet_csk_diag_dump(sk, skb, cb, r,
						       bc, net_admin) < 0) {
					spin_unlock(&ilb->lock);
>>>>>>> 286cd8c7
					goto done;
				}

next_listen:
				++num;
			}
			spin_unlock(&ilb->lock);

			s_num = 0;
		}
skip_listen_ht:
		cb->args[0] = 1;
		s_i = num = s_num = 0;
	}

	if (!(idiag_states & ~TCPF_LISTEN))
		goto out;

#define SKARR_SZ 16
	for (i = s_i; i <= hashinfo->ehash_mask; i++) {
		struct inet_ehash_bucket *head = &hashinfo->ehash[i];
		spinlock_t *lock = inet_ehash_lockp(hashinfo, i);
		struct hlist_nulls_node *node;
		struct sock *sk_arr[SKARR_SZ];
		int num_arr[SKARR_SZ];
		int idx, accum, res;

		if (hlist_nulls_empty(&head->chain))
			continue;

		if (i > s_i)
			s_num = 0;

next_chunk:
		num = 0;
		accum = 0;
		spin_lock_bh(lock);
		sk_nulls_for_each(sk, node, &head->chain) {
			int state;

			if (!net_eq(sock_net(sk), net))
				continue;
			if (num < s_num)
				goto next_normal;
			state = (sk->sk_state == TCP_TIME_WAIT) ?
				inet_twsk(sk)->tw_substate : sk->sk_state;
			if (!(idiag_states & (1 << state)))
				goto next_normal;
			if (r->sdiag_family != AF_UNSPEC &&
			    sk->sk_family != r->sdiag_family)
				goto next_normal;
			if (r->id.idiag_sport != htons(sk->sk_num) &&
			    r->id.idiag_sport)
				goto next_normal;
			if (r->id.idiag_dport != sk->sk_dport &&
			    r->id.idiag_dport)
				goto next_normal;
			twsk_build_assert();

			if (!inet_diag_bc_sk(bc, sk))
				goto next_normal;

			if (!refcount_inc_not_zero(&sk->sk_refcnt))
				goto next_normal;

			num_arr[accum] = num;
			sk_arr[accum] = sk;
			if (++accum == SKARR_SZ)
				break;
next_normal:
			++num;
		}
		spin_unlock_bh(lock);
		res = 0;
		for (idx = 0; idx < accum; idx++) {
			if (res >= 0) {
				res = sk_diag_fill(sk_arr[idx], skb, r,
					   sk_user_ns(NETLINK_CB(cb->skb).sk),
					   NETLINK_CB(cb->skb).portid,
					   cb->nlh->nlmsg_seq, NLM_F_MULTI,
					   cb->nlh, net_admin);
<<<<<<< HEAD
			if (res < 0) {
				spin_unlock_bh(lock);
				goto done;
=======
				if (res < 0)
					num = num_arr[idx];
>>>>>>> 286cd8c7
			}
			sock_gen_put(sk_arr[idx]);
		}
		if (res < 0)
			break;
		cond_resched();
		if (accum == SKARR_SZ) {
			s_num = num + 1;
			goto next_chunk;
		}
	}

done:
	cb->args[1] = i;
	cb->args[2] = num;
out:
	;
}
EXPORT_SYMBOL_GPL(inet_diag_dump_icsk);

static int __inet_diag_dump(struct sk_buff *skb, struct netlink_callback *cb,
			    const struct inet_diag_req_v2 *r,
			    struct nlattr *bc)
{
	const struct inet_diag_handler *handler;
	int err = 0;

	handler = inet_diag_lock_handler(r->sdiag_protocol);
	if (!IS_ERR(handler))
		handler->dump(skb, cb, r, bc);
	else
		err = PTR_ERR(handler);
	inet_diag_unlock_handler(handler);

	return err ? : skb->len;
}

static int inet_diag_dump(struct sk_buff *skb, struct netlink_callback *cb)
{
	int hdrlen = sizeof(struct inet_diag_req_v2);
	struct nlattr *bc = NULL;

	if (nlmsg_attrlen(cb->nlh, hdrlen))
		bc = nlmsg_find_attr(cb->nlh, hdrlen, INET_DIAG_REQ_BYTECODE);

	return __inet_diag_dump(skb, cb, nlmsg_data(cb->nlh), bc);
}

static int inet_diag_type2proto(int type)
{
	switch (type) {
	case TCPDIAG_GETSOCK:
		return IPPROTO_TCP;
	case DCCPDIAG_GETSOCK:
		return IPPROTO_DCCP;
	default:
		return 0;
	}
}

static int inet_diag_dump_compat(struct sk_buff *skb,
				 struct netlink_callback *cb)
{
	struct inet_diag_req *rc = nlmsg_data(cb->nlh);
	int hdrlen = sizeof(struct inet_diag_req);
	struct inet_diag_req_v2 req;
	struct nlattr *bc = NULL;

	req.sdiag_family = AF_UNSPEC; /* compatibility */
	req.sdiag_protocol = inet_diag_type2proto(cb->nlh->nlmsg_type);
	req.idiag_ext = rc->idiag_ext;
	req.idiag_states = rc->idiag_states;
	req.id = rc->id;

	if (nlmsg_attrlen(cb->nlh, hdrlen))
		bc = nlmsg_find_attr(cb->nlh, hdrlen, INET_DIAG_REQ_BYTECODE);

	return __inet_diag_dump(skb, cb, &req, bc);
}

static int inet_diag_get_exact_compat(struct sk_buff *in_skb,
				      const struct nlmsghdr *nlh)
{
	struct inet_diag_req *rc = nlmsg_data(nlh);
	struct inet_diag_req_v2 req;

	req.sdiag_family = rc->idiag_family;
	req.sdiag_protocol = inet_diag_type2proto(nlh->nlmsg_type);
	req.idiag_ext = rc->idiag_ext;
	req.idiag_states = rc->idiag_states;
	req.id = rc->id;

	return inet_diag_cmd_exact(SOCK_DIAG_BY_FAMILY, in_skb, nlh, &req);
}

static int inet_diag_rcv_msg_compat(struct sk_buff *skb, struct nlmsghdr *nlh)
{
	int hdrlen = sizeof(struct inet_diag_req);
	struct net *net = sock_net(skb->sk);

	if (nlh->nlmsg_type >= INET_DIAG_GETSOCK_MAX ||
	    nlmsg_len(nlh) < hdrlen)
		return -EINVAL;

	if (nlh->nlmsg_flags & NLM_F_DUMP) {
		if (nlmsg_attrlen(nlh, hdrlen)) {
			struct nlattr *attr;
			int err;

			attr = nlmsg_find_attr(nlh, hdrlen,
					       INET_DIAG_REQ_BYTECODE);
			err = inet_diag_bc_audit(attr, skb);
			if (err)
				return err;
		}
		{
			struct netlink_dump_control c = {
				.dump = inet_diag_dump_compat,
			};
			return netlink_dump_start(net->diag_nlsk, skb, nlh, &c);
		}
	}

	return inet_diag_get_exact_compat(skb, nlh);
}

static int inet_diag_handler_cmd(struct sk_buff *skb, struct nlmsghdr *h)
{
	int hdrlen = sizeof(struct inet_diag_req_v2);
	struct net *net = sock_net(skb->sk);

	if (nlmsg_len(h) < hdrlen)
		return -EINVAL;

	if (h->nlmsg_type == SOCK_DIAG_BY_FAMILY &&
	    h->nlmsg_flags & NLM_F_DUMP) {
		if (nlmsg_attrlen(h, hdrlen)) {
			struct nlattr *attr;
			int err;

			attr = nlmsg_find_attr(h, hdrlen,
					       INET_DIAG_REQ_BYTECODE);
			err = inet_diag_bc_audit(attr, skb);
			if (err)
				return err;
		}
		{
			struct netlink_dump_control c = {
				.dump = inet_diag_dump,
			};
			return netlink_dump_start(net->diag_nlsk, skb, h, &c);
		}
	}

	return inet_diag_cmd_exact(h->nlmsg_type, skb, h, nlmsg_data(h));
}

static
int inet_diag_handler_get_info(struct sk_buff *skb, struct sock *sk)
{
	const struct inet_diag_handler *handler;
	struct nlmsghdr *nlh;
	struct nlattr *attr;
	struct inet_diag_msg *r;
	void *info = NULL;
	int err = 0;

	nlh = nlmsg_put(skb, 0, 0, SOCK_DIAG_BY_FAMILY, sizeof(*r), 0);
	if (!nlh)
		return -ENOMEM;

	r = nlmsg_data(nlh);
	memset(r, 0, sizeof(*r));
	inet_diag_msg_common_fill(r, sk);
	if (sk->sk_type == SOCK_DGRAM || sk->sk_type == SOCK_STREAM)
		r->id.idiag_sport = inet_sk(sk)->inet_sport;
	r->idiag_state = sk->sk_state;

	if ((err = nla_put_u8(skb, INET_DIAG_PROTOCOL, sk->sk_protocol))) {
		nlmsg_cancel(skb, nlh);
		return err;
	}

	handler = inet_diag_lock_handler(sk->sk_protocol);
	if (IS_ERR(handler)) {
		inet_diag_unlock_handler(handler);
		nlmsg_cancel(skb, nlh);
		return PTR_ERR(handler);
	}

	attr = handler->idiag_info_size
		? nla_reserve_64bit(skb, INET_DIAG_INFO,
				    handler->idiag_info_size,
				    INET_DIAG_PAD)
		: NULL;
	if (attr)
		info = nla_data(attr);

	handler->idiag_get_info(sk, r, info);
	inet_diag_unlock_handler(handler);

	nlmsg_end(skb, nlh);
	return 0;
}

static const struct sock_diag_handler inet_diag_handler = {
	.family = AF_INET,
	.dump = inet_diag_handler_cmd,
	.get_info = inet_diag_handler_get_info,
	.destroy = inet_diag_handler_cmd,
};

static const struct sock_diag_handler inet6_diag_handler = {
	.family = AF_INET6,
	.dump = inet_diag_handler_cmd,
	.get_info = inet_diag_handler_get_info,
	.destroy = inet_diag_handler_cmd,
};

int inet_diag_register(const struct inet_diag_handler *h)
{
	const __u16 type = h->idiag_type;
	int err = -EINVAL;

	if (type >= IPPROTO_MAX)
		goto out;

	mutex_lock(&inet_diag_table_mutex);
	err = -EEXIST;
	if (!inet_diag_table[type]) {
		inet_diag_table[type] = h;
		err = 0;
	}
	mutex_unlock(&inet_diag_table_mutex);
out:
	return err;
}
EXPORT_SYMBOL_GPL(inet_diag_register);

void inet_diag_unregister(const struct inet_diag_handler *h)
{
	const __u16 type = h->idiag_type;

	if (type >= IPPROTO_MAX)
		return;

	mutex_lock(&inet_diag_table_mutex);
	inet_diag_table[type] = NULL;
	mutex_unlock(&inet_diag_table_mutex);
}
EXPORT_SYMBOL_GPL(inet_diag_unregister);

static int __init inet_diag_init(void)
{
	const int inet_diag_table_size = (IPPROTO_MAX *
					  sizeof(struct inet_diag_handler *));
	int err = -ENOMEM;

	inet_diag_table = kzalloc(inet_diag_table_size, GFP_KERNEL);
	if (!inet_diag_table)
		goto out;

	err = sock_diag_register(&inet_diag_handler);
	if (err)
		goto out_free_nl;

	err = sock_diag_register(&inet6_diag_handler);
	if (err)
		goto out_free_inet;

	sock_diag_register_inet_compat(inet_diag_rcv_msg_compat);
out:
	return err;

out_free_inet:
	sock_diag_unregister(&inet_diag_handler);
out_free_nl:
	kfree(inet_diag_table);
	goto out;
}

static void __exit inet_diag_exit(void)
{
	sock_diag_unregister(&inet6_diag_handler);
	sock_diag_unregister(&inet_diag_handler);
	sock_diag_unregister_inet_compat(inet_diag_rcv_msg_compat);
	kfree(inet_diag_table);
}

module_init(inet_diag_init);
module_exit(inet_diag_exit);
MODULE_LICENSE("GPL");
MODULE_ALIAS_NET_PF_PROTO_TYPE(PF_NETLINK, NETLINK_SOCK_DIAG, 2 /* AF_INET */);
MODULE_ALIAS_NET_PF_PROTO_TYPE(PF_NETLINK, NETLINK_SOCK_DIAG, 10 /* AF_INET6 */);<|MERGE_RESOLUTION|>--- conflicted
+++ resolved
@@ -104,14 +104,6 @@
 		aux = handler->idiag_get_aux_size(sk, net_admin);
 
 	return	  nla_total_size(sizeof(struct tcp_info))
-<<<<<<< HEAD
-		+ nla_total_size(1) /* INET_DIAG_SHUTDOWN */
-		+ nla_total_size(1) /* INET_DIAG_TOS */
-		+ nla_total_size(1) /* INET_DIAG_TCLASS */
-		+ nla_total_size(4) /* INET_DIAG_MARK */
-		+ nla_total_size(sizeof(struct inet_diag_meminfo))
-=======
->>>>>>> 286cd8c7
 		+ nla_total_size(sizeof(struct inet_diag_msg))
 		+ inet_diag_msg_attrs_size()
 		+ nla_total_size(sizeof(struct inet_diag_meminfo))
@@ -216,35 +208,6 @@
 	if (inet_diag_msg_attrs_fill(sk, skb, r, ext, user_ns, net_admin))
 		goto errout;
 
-<<<<<<< HEAD
-	/* IPv6 dual-stack sockets use inet->tos for IPv4 connections,
-	 * hence this needs to be included regardless of socket family.
-	 */
-	if (ext & (1 << (INET_DIAG_TOS - 1)))
-		if (nla_put_u8(skb, INET_DIAG_TOS, inet->tos) < 0)
-			goto errout;
-
-#if IS_ENABLED(CONFIG_IPV6)
-	if (r->idiag_family == AF_INET6) {
-		if (ext & (1 << (INET_DIAG_TCLASS - 1)))
-			if (nla_put_u8(skb, INET_DIAG_TCLASS,
-				       inet6_sk(sk)->tclass) < 0)
-				goto errout;
-
-		if (((1 << sk->sk_state) & (TCPF_LISTEN | TCPF_CLOSE)) &&
-		    nla_put_u8(skb, INET_DIAG_SKV6ONLY, ipv6_only_sock(sk)))
-			goto errout;
-	}
-#endif
-
-	if (net_admin && nla_put_u32(skb, INET_DIAG_MARK, sk->sk_mark))
-		goto errout;
-
-	r->idiag_uid = from_kuid_munged(user_ns, sock_i_uid(sk));
-	r->idiag_inode = sock_i_ino(sk);
-
-=======
->>>>>>> 286cd8c7
 	if (ext & (1 << (INET_DIAG_MEMINFO - 1))) {
 		struct inet_diag_meminfo minfo = {
 			.idiag_rmem = sk_rmem_alloc_get(sk),
@@ -429,15 +392,10 @@
 	r->idiag_inode	= 0;
 
 	if (net_admin && nla_put_u32(skb, INET_DIAG_MARK,
-<<<<<<< HEAD
-				     inet_rsk(reqsk)->ir_mark))
-		return -EMSGSIZE;
-=======
 				     inet_rsk(reqsk)->ir_mark)) {
 		nlmsg_cancel(skb, nlh);
 		return -EMSGSIZE;
 	}
->>>>>>> 286cd8c7
 
 	nlmsg_end(skb, nlh);
 	return 0;
@@ -467,10 +425,7 @@
 {
 	struct sock *sk;
 
-<<<<<<< HEAD
-=======
 	rcu_read_lock();
->>>>>>> 286cd8c7
 	if (req->sdiag_family == AF_INET)
 		sk = inet_lookup(net, hashinfo, NULL, 0, req->id.idiag_dst[0],
 				 req->id.idiag_dport, req->id.idiag_src[0],
@@ -479,19 +434,11 @@
 	else if (req->sdiag_family == AF_INET6) {
 		if (ipv6_addr_v4mapped((struct in6_addr *)req->id.idiag_dst) &&
 		    ipv6_addr_v4mapped((struct in6_addr *)req->id.idiag_src))
-<<<<<<< HEAD
-			sk = inet_lookup(net, hashinfo, req->id.idiag_dst[3],
-					 req->id.idiag_dport, req->id.idiag_src[3],
-					 req->id.idiag_sport, req->id.idiag_if);
-		else
-			sk = inet6_lookup(net, hashinfo,
-=======
 			sk = inet_lookup(net, hashinfo, NULL, 0, req->id.idiag_dst[3],
 					 req->id.idiag_dport, req->id.idiag_src[3],
 					 req->id.idiag_sport, req->id.idiag_if);
 		else
 			sk = inet6_lookup(net, hashinfo, NULL, 0,
->>>>>>> 286cd8c7
 					  (struct in6_addr *)req->id.idiag_dst,
 					  req->id.idiag_dport,
 					  (struct in6_addr *)req->id.idiag_src,
@@ -499,17 +446,11 @@
 					  req->id.idiag_if);
 	}
 #endif
-<<<<<<< HEAD
-	else
-		return ERR_PTR(-EINVAL);
-
-=======
 	else {
 		rcu_read_unlock();
 		return ERR_PTR(-EINVAL);
 	}
 	rcu_read_unlock();
->>>>>>> 286cd8c7
 	if (!sk)
 		return ERR_PTR(-ENOENT);
 
@@ -527,10 +468,7 @@
 			    const struct nlmsghdr *nlh,
 			    const struct inet_diag_req_v2 *req)
 {
-<<<<<<< HEAD
-=======
 	bool net_admin = netlink_net_capable(in_skb, CAP_NET_ADMIN);
->>>>>>> 286cd8c7
 	struct net *net = sock_net(in_skb->sk);
 	struct sk_buff *rep;
 	struct sock *sk;
@@ -549,12 +487,7 @@
 	err = sk_diag_fill(sk, rep, req,
 			   sk_user_ns(NETLINK_CB(in_skb).sk),
 			   NETLINK_CB(in_skb).portid,
-<<<<<<< HEAD
-			   nlh->nlmsg_seq, 0, nlh,
-			   netlink_net_capable(in_skb, CAP_NET_ADMIN));
-=======
 			   nlh->nlmsg_seq, 0, nlh, net_admin);
->>>>>>> 286cd8c7
 	if (err < 0) {
 		WARN_ON(err == -EMSGSIZE);
 		nlmsg_free(rep);
@@ -585,11 +518,7 @@
 		err = PTR_ERR(handler);
 	else if (cmd == SOCK_DIAG_BY_FAMILY)
 		err = handler->dump_one(in_skb, nlh, req);
-<<<<<<< HEAD
-	else if (cmd == SOCK_DESTROY_BACKPORT && handler->destroy)
-=======
 	else if (cmd == SOCK_DESTROY && handler->destroy)
->>>>>>> 286cd8c7
 		err = handler->destroy(in_skb, req);
 	else
 		err = -EOPNOTSUPP;
@@ -884,10 +813,7 @@
 			if (!valid_devcond(bc, len, &min_len))
 				return -EINVAL;
 			break;
-<<<<<<< HEAD
-=======
 		case INET_DIAG_BC_S_EQ:
->>>>>>> 286cd8c7
 		case INET_DIAG_BC_S_GE:
 		case INET_DIAG_BC_S_LE:
 		case INET_DIAG_BC_D_EQ:
@@ -976,12 +902,8 @@
 	bool net_admin = netlink_net_capable(cb->skb, CAP_NET_ADMIN);
 	struct net *net = sock_net(skb->sk);
 	u32 idiag_states = r->idiag_states;
-<<<<<<< HEAD
-	bool net_admin = netlink_net_capable(cb->skb, CAP_NET_ADMIN);
-=======
 	int i, num, s_i, s_num;
 	struct sock *sk;
->>>>>>> 286cd8c7
 
 	if (idiag_states & TCPF_SYN_RECV)
 		idiag_states |= TCPF_NEW_SYN_RECV;
@@ -1018,19 +940,9 @@
 				    r->id.idiag_sport)
 					goto next_listen;
 
-<<<<<<< HEAD
-				if (r->id.idiag_dport ||
-				    cb->args[3] > 0)
-					goto next_listen;
-
-				if (inet_csk_diag_dump(sk, skb, cb, r,
-						       bc, net_admin) < 0) {
-					spin_unlock_bh(&ilb->lock);
-=======
 				if (inet_csk_diag_dump(sk, skb, cb, r,
 						       bc, net_admin) < 0) {
 					spin_unlock(&ilb->lock);
->>>>>>> 286cd8c7
 					goto done;
 				}
 
@@ -1112,14 +1024,8 @@
 					   NETLINK_CB(cb->skb).portid,
 					   cb->nlh->nlmsg_seq, NLM_F_MULTI,
 					   cb->nlh, net_admin);
-<<<<<<< HEAD
-			if (res < 0) {
-				spin_unlock_bh(lock);
-				goto done;
-=======
 				if (res < 0)
 					num = num_arr[idx];
->>>>>>> 286cd8c7
 			}
 			sock_gen_put(sk_arr[idx]);
 		}
