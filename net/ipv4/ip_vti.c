--- conflicted
+++ resolved
@@ -111,11 +111,7 @@
 
 		if (!xfrm4_policy_check(NULL, XFRM_POLICY_IN, skb))
 			goto drop;
-<<<<<<< HEAD
-		if (iptunnel_pull_header(skb, 0, tpi.proto))
-=======
 		if (iptunnel_pull_header(skb, 0, tpi.proto, false))
->>>>>>> 286cd8c7
 			goto drop;
 		return ip_tunnel_rcv(tunnel, skb, &tpi, NULL, false);
 	}
@@ -297,11 +293,7 @@
 	err = dst_output(tunnel->net, skb->sk, skb);
 	if (net_xmit_eval(err) == 0)
 		err = pkt_len;
-<<<<<<< HEAD
-	iptunnel_xmit_stats(err, &dev->stats, dev->tstats);
-=======
 	iptunnel_xmit_stats(dev, err);
->>>>>>> 286cd8c7
 	return NETDEV_TX_OK;
 
 tx_error_icmp:
@@ -472,10 +464,6 @@
 	memcpy(dev->dev_addr, &iph->saddr, 4);
 	memcpy(dev->broadcast, &iph->daddr, 4);
 
-<<<<<<< HEAD
-	dev->mtu		= ETH_DATA_LEN;
-=======
->>>>>>> 286cd8c7
 	dev->flags		= IFF_NOARP;
 	dev->addr_len		= 4;
 	dev->features		|= NETIF_F_LLTX;
