/*
 * INET		An implementation of the TCP/IP protocol suite for the LINUX
 *		operating system.  INET is implemented using the  BSD Socket
 *		interface as the means of communication with the user level.
 *
 *		Implementation of the Transmission Control Protocol(TCP).
 *
 * Authors:	Ross Biro
 *		Fred N. van Kempen, <waltje@uWalt.NL.Mugnet.ORG>
 *		Mark Evans, <evansmp@uhura.aston.ac.uk>
 *		Corey Minyard <wf-rch!minyard@relay.EU.net>
 *		Florian La Roche, <flla@stud.uni-sb.de>
 *		Charles Hedrick, <hedrick@klinzhai.rutgers.edu>
 *		Linus Torvalds, <torvalds@cs.helsinki.fi>
 *		Alan Cox, <gw4pts@gw4pts.ampr.org>
 *		Matthew Dillon, <dillon@apollo.west.oic.com>
 *		Arnt Gulbrandsen, <agulbra@nvg.unit.no>
 *		Jorge Cwik, <jorge@laser.satlink.net>
 */

/*
 * Changes:	Pedro Roque	:	Retransmit queue handled by TCP.
 *				:	Fragmentation on mtu decrease
 *				:	Segment collapse on retransmit
 *				:	AF independence
 *
 *		Linus Torvalds	:	send_delayed_ack
 *		David S. Miller	:	Charge memory using the right skb
 *					during syn/ack processing.
 *		David S. Miller :	Output engine completely rewritten.
 *		Andrea Arcangeli:	SYNACK carry ts_recent in tsecr.
 *		Cacophonix Gaul :	draft-minshall-nagle-01
 *		J Hadi Salim	:	ECN support
 *
 */

#define pr_fmt(fmt) "TCP: " fmt

#include <net/tcp.h>

#include <linux/compiler.h>
#include <linux/gfp.h>
#include <linux/module.h>
#include <linux/static_key.h>

#include <trace/events/tcp.h>

static bool tcp_write_xmit(struct sock *sk, unsigned int mss_now, int nonagle,
			   int push_one, gfp_t gfp);

/* Account for new data that has been sent to the network. */
static void tcp_event_new_data_sent(struct sock *sk, struct sk_buff *skb)
{
	struct inet_connection_sock *icsk = inet_csk(sk);
	struct tcp_sock *tp = tcp_sk(sk);
	unsigned int prior_packets = tp->packets_out;

	tp->snd_nxt = TCP_SKB_CB(skb)->end_seq;

	__skb_unlink(skb, &sk->sk_write_queue);
	tcp_rbtree_insert(&sk->tcp_rtx_queue, skb);

	if (tp->highest_sack == NULL)
		tp->highest_sack = skb;

	tp->packets_out += tcp_skb_pcount(skb);
	if (!prior_packets || icsk->icsk_pending == ICSK_TIME_LOSS_PROBE)
		tcp_rearm_rto(sk);

	NET_ADD_STATS(sock_net(sk), LINUX_MIB_TCPORIGDATASENT,
		      tcp_skb_pcount(skb));
	tcp_check_space(sk);
}

/* SND.NXT, if window was not shrunk or the amount of shrunk was less than one
 * window scaling factor due to loss of precision.
 * If window has been shrunk, what should we make? It is not clear at all.
 * Using SND.UNA we will fail to open window, SND.NXT is out of window. :-(
 * Anything in between SND.UNA...SND.UNA+SND.WND also can be already
 * invalid. OK, let's make this for now:
 */
static inline __u32 tcp_acceptable_seq(const struct sock *sk)
{
	const struct tcp_sock *tp = tcp_sk(sk);

	if (!before(tcp_wnd_end(tp), tp->snd_nxt) ||
	    (tp->rx_opt.wscale_ok &&
	     ((tp->snd_nxt - tcp_wnd_end(tp)) < (1 << tp->rx_opt.rcv_wscale))))
		return tp->snd_nxt;
	else
		return tcp_wnd_end(tp);
}

/* Calculate mss to advertise in SYN segment.
 * RFC1122, RFC1063, draft-ietf-tcpimpl-pmtud-01 state that:
 *
 * 1. It is independent of path mtu.
 * 2. Ideally, it is maximal possible segment size i.e. 65535-40.
 * 3. For IPv4 it is reasonable to calculate it from maximal MTU of
 *    attached devices, because some buggy hosts are confused by
 *    large MSS.
 * 4. We do not make 3, we advertise MSS, calculated from first
 *    hop device mtu, but allow to raise it to ip_rt_min_advmss.
 *    This may be overridden via information stored in routing table.
 * 5. Value 65535 for MSS is valid in IPv6 and means "as large as possible,
 *    probably even Jumbo".
 */
static __u16 tcp_advertise_mss(struct sock *sk)
{
	struct tcp_sock *tp = tcp_sk(sk);
	const struct dst_entry *dst = __sk_dst_get(sk);
	int mss = tp->advmss;

	if (dst) {
		unsigned int metric = dst_metric_advmss(dst);

		if (metric < mss) {
			mss = metric;
			tp->advmss = mss;
		}
	}

	return (__u16)mss;
}

/* RFC2861. Reset CWND after idle period longer RTO to "restart window".
 * This is the first part of cwnd validation mechanism.
 */
void tcp_cwnd_restart(struct sock *sk, s32 delta)
{
	struct tcp_sock *tp = tcp_sk(sk);
	u32 restart_cwnd = tcp_init_cwnd(tp, __sk_dst_get(sk));
	u32 cwnd = tp->snd_cwnd;

	tcp_ca_event(sk, CA_EVENT_CWND_RESTART);

	tp->snd_ssthresh = tcp_current_ssthresh(sk);
	restart_cwnd = min(restart_cwnd, cwnd);

	while ((delta -= inet_csk(sk)->icsk_rto) > 0 && cwnd > restart_cwnd)
		cwnd >>= 1;
	tp->snd_cwnd = max(cwnd, restart_cwnd);
	tp->snd_cwnd_stamp = tcp_jiffies32;
	tp->snd_cwnd_used = 0;
}

/* Congestion state accounting after a packet has been sent. */
static void tcp_event_data_sent(struct tcp_sock *tp,
				struct sock *sk)
{
	struct inet_connection_sock *icsk = inet_csk(sk);
	const u32 now = tcp_jiffies32;

	if (tcp_packets_in_flight(tp) == 0)
		tcp_ca_event(sk, CA_EVENT_TX_START);

	tp->lsndtime = now;

	/* If it is a reply for ato after last received
	 * packet, enter pingpong mode.
	 */
	if ((u32)(now - icsk->icsk_ack.lrcvtime) < icsk->icsk_ack.ato)
		icsk->icsk_ack.pingpong = 1;
}

/* Account for an ACK we sent. */
static inline void tcp_event_ack_sent(struct sock *sk, unsigned int pkts,
				      u32 rcv_nxt)
{
	struct tcp_sock *tp = tcp_sk(sk);
<<<<<<< HEAD

	if (unlikely(rcv_nxt != tp->rcv_nxt))
		return;  /* Special ACK sent by DCTCP to reflect ECN */
	tcp_dec_quickack_mode(sk, pkts);
	inet_csk_clear_xmit_timer(sk, ICSK_TIME_DACK);
}


u32 tcp_default_init_rwnd(u32 mss)
{
	/* Initial receive window should be twice of TCP_INIT_CWND to
	 * enable proper sending of new unsent data during fast recovery
	 * (RFC 3517, Section 4, NextSeg() rule (2)). Further place a
	 * limit when mss is larger than 1460.
	 */
	u32 init_rwnd = sysctl_tcp_default_init_rwnd;
=======

	if (unlikely(tp->compressed_ack > TCP_FASTRETRANS_THRESH)) {
		NET_ADD_STATS(sock_net(sk), LINUX_MIB_TCPACKCOMPRESSED,
			      tp->compressed_ack - TCP_FASTRETRANS_THRESH);
		tp->compressed_ack = TCP_FASTRETRANS_THRESH;
		if (hrtimer_try_to_cancel(&tp->compressed_ack_timer) == 1)
			__sock_put(sk);
	}
>>>>>>> 286cd8c7

	if (unlikely(rcv_nxt != tp->rcv_nxt))
		return;  /* Special ACK sent by DCTCP to reflect ECN */
	tcp_dec_quickack_mode(sk, pkts);
	inet_csk_clear_xmit_timer(sk, ICSK_TIME_DACK);
}

/* Determine a window scaling and initial window to offer.
 * Based on the assumption that the given amount of space
 * will be offered. Store the results in the tp structure.
 * NOTE: for smooth operation initial space offering should
 * be a multiple of mss if possible. We assume here that mss >= 1.
 * This MUST be enforced by all callers.
 */
void tcp_select_initial_window(const struct sock *sk, int __space, __u32 mss,
			       __u32 *rcv_wnd, __u32 *window_clamp,
			       int wscale_ok, __u8 *rcv_wscale,
			       __u32 init_rcv_wnd)
{
	unsigned int space = (__space < 0 ? 0 : __space);

	/* If no clamp set the clamp to the max possible scaled window */
	if (*window_clamp == 0)
		(*window_clamp) = (U16_MAX << TCP_MAX_WSCALE);
	space = min(*window_clamp, space);

	/* Quantize space offering to a multiple of mss if possible. */
	if (space > mss)
		space = rounddown(space, mss);

	/* NOTE: offering an initial window larger than 32767
	 * will break some buggy TCP stacks. If the admin tells us
	 * it is likely we could be speaking with such a buggy stack
	 * we will truncate our initial window offering to 32K-1
	 * unless the remote has sent us a window scaling option,
	 * which we interpret as a sign the remote TCP is not
	 * misinterpreting the window field as a signed quantity.
	 */
	if (sock_net(sk)->ipv4.sysctl_tcp_workaround_signed_windows)
		(*rcv_wnd) = min(space, MAX_TCP_WINDOW);
	else
		(*rcv_wnd) = min_t(u32, space, U16_MAX);

	if (init_rcv_wnd)
		*rcv_wnd = min(*rcv_wnd, init_rcv_wnd * mss);

	(*rcv_wscale) = 0;
	if (wscale_ok) {
<<<<<<< HEAD
		/* Set window scaling on max possible window
		 * See RFC1323 for an explanation of the limit to 14
		 */
		space = max_t(u32, space, sysctl_tcp_rmem[2]);
=======
		/* Set window scaling on max possible window */
		space = max_t(u32, space, sock_net(sk)->ipv4.sysctl_tcp_rmem[2]);
>>>>>>> 286cd8c7
		space = max_t(u32, space, sysctl_rmem_max);
		space = min_t(u32, space, *window_clamp);
		while (space > U16_MAX && (*rcv_wscale) < TCP_MAX_WSCALE) {
			space >>= 1;
			(*rcv_wscale)++;
		}
	}
	/* Set the clamp no higher than max representable value */
	(*window_clamp) = min_t(__u32, U16_MAX << (*rcv_wscale), *window_clamp);
}
EXPORT_SYMBOL(tcp_select_initial_window);

/* Chose a new window to advertise, update state in tcp_sock for the
 * socket, and return result with RFC1323 scaling applied.  The return
 * value can be stuffed directly into th->window for an outgoing
 * frame.
 */
static u16 tcp_select_window(struct sock *sk)
{
	struct tcp_sock *tp = tcp_sk(sk);
	u32 old_win = tp->rcv_wnd;
	u32 cur_win = tcp_receive_window(tp);
	u32 new_win = __tcp_select_window(sk);

	/* Never shrink the offered window */
	if (new_win < cur_win) {
		/* Danger Will Robinson!
		 * Don't update rcv_wup/rcv_wnd here or else
		 * we will not be able to advertise a zero
		 * window in time.  --DaveM
		 *
		 * Relax Will Robinson.
		 */
		if (new_win == 0)
			NET_INC_STATS(sock_net(sk),
				      LINUX_MIB_TCPWANTZEROWINDOWADV);
		new_win = ALIGN(cur_win, 1 << tp->rx_opt.rcv_wscale);
	}
	tp->rcv_wnd = new_win;
	tp->rcv_wup = tp->rcv_nxt;

	/* Make sure we do not exceed the maximum possible
	 * scaled window.
	 */
	if (!tp->rx_opt.rcv_wscale &&
	    sock_net(sk)->ipv4.sysctl_tcp_workaround_signed_windows)
		new_win = min(new_win, MAX_TCP_WINDOW);
	else
		new_win = min(new_win, (65535U << tp->rx_opt.rcv_wscale));

	/* RFC1323 scaling applied */
	new_win >>= tp->rx_opt.rcv_wscale;

	/* If we advertise zero window, disable fast path. */
	if (new_win == 0) {
		tp->pred_flags = 0;
		if (old_win)
			NET_INC_STATS(sock_net(sk),
				      LINUX_MIB_TCPTOZEROWINDOWADV);
	} else if (old_win == 0) {
		NET_INC_STATS(sock_net(sk), LINUX_MIB_TCPFROMZEROWINDOWADV);
	}

	return new_win;
}

/* Packet ECN state for a SYN-ACK */
static void tcp_ecn_send_synack(struct sock *sk, struct sk_buff *skb)
{
	const struct tcp_sock *tp = tcp_sk(sk);

	TCP_SKB_CB(skb)->tcp_flags &= ~TCPHDR_CWR;
	if (!(tp->ecn_flags & TCP_ECN_OK))
		TCP_SKB_CB(skb)->tcp_flags &= ~TCPHDR_ECE;
	else if (tcp_ca_needs_ecn(sk) ||
		 tcp_bpf_ca_needs_ecn(sk))
		INET_ECN_xmit(sk);
}

/* Packet ECN state for a SYN.  */
static void tcp_ecn_send_syn(struct sock *sk, struct sk_buff *skb)
{
	struct tcp_sock *tp = tcp_sk(sk);
	bool bpf_needs_ecn = tcp_bpf_ca_needs_ecn(sk);
	bool use_ecn = sock_net(sk)->ipv4.sysctl_tcp_ecn == 1 ||
		tcp_ca_needs_ecn(sk) || bpf_needs_ecn;

	if (!use_ecn) {
		const struct dst_entry *dst = __sk_dst_get(sk);

		if (dst && dst_feature(dst, RTAX_FEATURE_ECN))
			use_ecn = true;
	}

	tp->ecn_flags = 0;

	if (use_ecn) {
		TCP_SKB_CB(skb)->tcp_flags |= TCPHDR_ECE | TCPHDR_CWR;
		tp->ecn_flags = TCP_ECN_OK;
		if (tcp_ca_needs_ecn(sk) || bpf_needs_ecn)
			INET_ECN_xmit(sk);
	}
}

static void tcp_ecn_clear_syn(struct sock *sk, struct sk_buff *skb)
{
	if (sock_net(sk)->ipv4.sysctl_tcp_ecn_fallback)
		/* tp->ecn_flags are cleared at a later point in time when
		 * SYN ACK is ultimatively being received.
		 */
		TCP_SKB_CB(skb)->tcp_flags &= ~(TCPHDR_ECE | TCPHDR_CWR);
}

static void
tcp_ecn_make_synack(const struct request_sock *req, struct tcphdr *th)
{
	if (inet_rsk(req)->ecn_ok)
		th->ece = 1;
}

/* Set up ECN state for a packet on a ESTABLISHED socket that is about to
 * be sent.
 */
static void tcp_ecn_send(struct sock *sk, struct sk_buff *skb,
			 struct tcphdr *th, int tcp_header_len)
{
	struct tcp_sock *tp = tcp_sk(sk);

	if (tp->ecn_flags & TCP_ECN_OK) {
		/* Not-retransmitted data segment: set ECT and inject CWR. */
		if (skb->len != tcp_header_len &&
		    !before(TCP_SKB_CB(skb)->seq, tp->snd_nxt)) {
			INET_ECN_xmit(sk);
			if (tp->ecn_flags & TCP_ECN_QUEUE_CWR) {
				tp->ecn_flags &= ~TCP_ECN_QUEUE_CWR;
				th->cwr = 1;
				skb_shinfo(skb)->gso_type |= SKB_GSO_TCP_ECN;
			}
		} else if (!tcp_ca_needs_ecn(sk)) {
			/* ACK or retransmitted segment: clear ECT|CE */
			INET_ECN_dontxmit(sk);
		}
		if (tp->ecn_flags & TCP_ECN_DEMAND_CWR)
			th->ece = 1;
	}
}

/* Constructs common control bits of non-data skb. If SYN/FIN is present,
 * auto increment end seqno.
 */
static void tcp_init_nondata_skb(struct sk_buff *skb, u32 seq, u8 flags)
{
	skb->ip_summed = CHECKSUM_PARTIAL;

	TCP_SKB_CB(skb)->tcp_flags = flags;
	TCP_SKB_CB(skb)->sacked = 0;

	tcp_skb_pcount_set(skb, 1);

	TCP_SKB_CB(skb)->seq = seq;
	if (flags & (TCPHDR_SYN | TCPHDR_FIN))
		seq++;
	TCP_SKB_CB(skb)->end_seq = seq;
}

static inline bool tcp_urg_mode(const struct tcp_sock *tp)
{
	return tp->snd_una != tp->snd_up;
}

#define OPTION_SACK_ADVERTISE	(1 << 0)
#define OPTION_TS		(1 << 1)
#define OPTION_MD5		(1 << 2)
#define OPTION_WSCALE		(1 << 3)
#define OPTION_FAST_OPEN_COOKIE	(1 << 8)
#define OPTION_SMC		(1 << 9)

static void smc_options_write(__be32 *ptr, u16 *options)
{
#if IS_ENABLED(CONFIG_SMC)
	if (static_branch_unlikely(&tcp_have_smc)) {
		if (unlikely(OPTION_SMC & *options)) {
			*ptr++ = htonl((TCPOPT_NOP  << 24) |
				       (TCPOPT_NOP  << 16) |
				       (TCPOPT_EXP <<  8) |
				       (TCPOLEN_EXP_SMC_BASE));
			*ptr++ = htonl(TCPOPT_SMC_MAGIC);
		}
	}
#endif
}

struct tcp_out_options {
	u16 options;		/* bit field of OPTION_* */
	u16 mss;		/* 0 to disable */
	u8 ws;			/* window scale, 0 to disable */
	u8 num_sack_blocks;	/* number of SACK blocks to include */
	u8 hash_size;		/* bytes in hash_location */
	__u8 *hash_location;	/* temporary pointer, overloaded */
	__u32 tsval, tsecr;	/* need to include OPTION_TS */
	struct tcp_fastopen_cookie *fastopen_cookie;	/* Fast open cookie */
};

/* Write previously computed TCP options to the packet.
 *
 * Beware: Something in the Internet is very sensitive to the ordering of
 * TCP options, we learned this through the hard way, so be careful here.
 * Luckily we can at least blame others for their non-compliance but from
 * inter-operability perspective it seems that we're somewhat stuck with
 * the ordering which we have been using if we want to keep working with
 * those broken things (not that it currently hurts anybody as there isn't
 * particular reason why the ordering would need to be changed).
 *
 * At least SACK_PERM as the first option is known to lead to a disaster
 * (but it may well be that other scenarios fail similarly).
 */
static void tcp_options_write(__be32 *ptr, struct tcp_sock *tp,
			      struct tcp_out_options *opts)
{
	u16 options = opts->options;	/* mungable copy */

	if (unlikely(OPTION_MD5 & options)) {
		*ptr++ = htonl((TCPOPT_NOP << 24) | (TCPOPT_NOP << 16) |
			       (TCPOPT_MD5SIG << 8) | TCPOLEN_MD5SIG);
		/* overload cookie hash location */
		opts->hash_location = (__u8 *)ptr;
		ptr += 4;
	}

	if (unlikely(opts->mss)) {
		*ptr++ = htonl((TCPOPT_MSS << 24) |
			       (TCPOLEN_MSS << 16) |
			       opts->mss);
	}

	if (likely(OPTION_TS & options)) {
		if (unlikely(OPTION_SACK_ADVERTISE & options)) {
			*ptr++ = htonl((TCPOPT_SACK_PERM << 24) |
				       (TCPOLEN_SACK_PERM << 16) |
				       (TCPOPT_TIMESTAMP << 8) |
				       TCPOLEN_TIMESTAMP);
			options &= ~OPTION_SACK_ADVERTISE;
		} else {
			*ptr++ = htonl((TCPOPT_NOP << 24) |
				       (TCPOPT_NOP << 16) |
				       (TCPOPT_TIMESTAMP << 8) |
				       TCPOLEN_TIMESTAMP);
		}
		*ptr++ = htonl(opts->tsval);
		*ptr++ = htonl(opts->tsecr);
	}

	if (unlikely(OPTION_SACK_ADVERTISE & options)) {
		*ptr++ = htonl((TCPOPT_NOP << 24) |
			       (TCPOPT_NOP << 16) |
			       (TCPOPT_SACK_PERM << 8) |
			       TCPOLEN_SACK_PERM);
	}

	if (unlikely(OPTION_WSCALE & options)) {
		*ptr++ = htonl((TCPOPT_NOP << 24) |
			       (TCPOPT_WINDOW << 16) |
			       (TCPOLEN_WINDOW << 8) |
			       opts->ws);
	}

	if (unlikely(opts->num_sack_blocks)) {
		struct tcp_sack_block *sp = tp->rx_opt.dsack ?
			tp->duplicate_sack : tp->selective_acks;
		int this_sack;

		*ptr++ = htonl((TCPOPT_NOP  << 24) |
			       (TCPOPT_NOP  << 16) |
			       (TCPOPT_SACK <<  8) |
			       (TCPOLEN_SACK_BASE + (opts->num_sack_blocks *
						     TCPOLEN_SACK_PERBLOCK)));

		for (this_sack = 0; this_sack < opts->num_sack_blocks;
		     ++this_sack) {
			*ptr++ = htonl(sp[this_sack].start_seq);
			*ptr++ = htonl(sp[this_sack].end_seq);
		}

		tp->rx_opt.dsack = 0;
	}

	if (unlikely(OPTION_FAST_OPEN_COOKIE & options)) {
		struct tcp_fastopen_cookie *foc = opts->fastopen_cookie;
		u8 *p = (u8 *)ptr;
		u32 len; /* Fast Open option length */

		if (foc->exp) {
			len = TCPOLEN_EXP_FASTOPEN_BASE + foc->len;
			*ptr = htonl((TCPOPT_EXP << 24) | (len << 16) |
				     TCPOPT_FASTOPEN_MAGIC);
			p += TCPOLEN_EXP_FASTOPEN_BASE;
		} else {
			len = TCPOLEN_FASTOPEN_BASE + foc->len;
			*p++ = TCPOPT_FASTOPEN;
			*p++ = len;
		}

		memcpy(p, foc->val, foc->len);
		if ((len & 3) == 2) {
			p[foc->len] = TCPOPT_NOP;
			p[foc->len + 1] = TCPOPT_NOP;
		}
		ptr += (len + 3) >> 2;
	}

	smc_options_write(ptr, &options);
}

static void smc_set_option(const struct tcp_sock *tp,
			   struct tcp_out_options *opts,
			   unsigned int *remaining)
{
#if IS_ENABLED(CONFIG_SMC)
	if (static_branch_unlikely(&tcp_have_smc)) {
		if (tp->syn_smc) {
			if (*remaining >= TCPOLEN_EXP_SMC_BASE_ALIGNED) {
				opts->options |= OPTION_SMC;
				*remaining -= TCPOLEN_EXP_SMC_BASE_ALIGNED;
			}
		}
	}
#endif
}

static void smc_set_option_cond(const struct tcp_sock *tp,
				const struct inet_request_sock *ireq,
				struct tcp_out_options *opts,
				unsigned int *remaining)
{
#if IS_ENABLED(CONFIG_SMC)
	if (static_branch_unlikely(&tcp_have_smc)) {
		if (tp->syn_smc && ireq->smc_ok) {
			if (*remaining >= TCPOLEN_EXP_SMC_BASE_ALIGNED) {
				opts->options |= OPTION_SMC;
				*remaining -= TCPOLEN_EXP_SMC_BASE_ALIGNED;
			}
		}
	}
#endif
}

/* Compute TCP options for SYN packets. This is not the final
 * network wire format yet.
 */
static unsigned int tcp_syn_options(struct sock *sk, struct sk_buff *skb,
				struct tcp_out_options *opts,
				struct tcp_md5sig_key **md5)
{
	struct tcp_sock *tp = tcp_sk(sk);
	unsigned int remaining = MAX_TCP_OPTION_SPACE;
	struct tcp_fastopen_request *fastopen = tp->fastopen_req;

	*md5 = NULL;
#ifdef CONFIG_TCP_MD5SIG
	if (unlikely(rcu_access_pointer(tp->md5sig_info))) {
		*md5 = tp->af_specific->md5_lookup(sk, sk);
		if (*md5) {
			opts->options |= OPTION_MD5;
			remaining -= TCPOLEN_MD5SIG_ALIGNED;
		}
	}
#endif

	/* We always get an MSS option.  The option bytes which will be seen in
	 * normal data packets should timestamps be used, must be in the MSS
	 * advertised.  But we subtract them from tp->mss_cache so that
	 * calculations in tcp_sendmsg are simpler etc.  So account for this
	 * fact here if necessary.  If we don't do this correctly, as a
	 * receiver we won't recognize data packets as being full sized when we
	 * should, and thus we won't abide by the delayed ACK rules correctly.
	 * SACKs don't matter, we never delay an ACK when we have any of those
	 * going out.  */
	opts->mss = tcp_advertise_mss(sk);
	remaining -= TCPOLEN_MSS_ALIGNED;

	if (likely(sock_net(sk)->ipv4.sysctl_tcp_timestamps && !*md5)) {
		opts->options |= OPTION_TS;
		opts->tsval = tcp_skb_timestamp(skb) + tp->tsoffset;
		opts->tsecr = tp->rx_opt.ts_recent;
		remaining -= TCPOLEN_TSTAMP_ALIGNED;
	}
	if (likely(sock_net(sk)->ipv4.sysctl_tcp_window_scaling)) {
		opts->ws = tp->rx_opt.rcv_wscale;
		opts->options |= OPTION_WSCALE;
		remaining -= TCPOLEN_WSCALE_ALIGNED;
	}
	if (likely(sock_net(sk)->ipv4.sysctl_tcp_sack)) {
		opts->options |= OPTION_SACK_ADVERTISE;
		if (unlikely(!(OPTION_TS & opts->options)))
			remaining -= TCPOLEN_SACKPERM_ALIGNED;
	}

	if (fastopen && fastopen->cookie.len >= 0) {
		u32 need = fastopen->cookie.len;

		need += fastopen->cookie.exp ? TCPOLEN_EXP_FASTOPEN_BASE :
					       TCPOLEN_FASTOPEN_BASE;
		need = (need + 3) & ~3U;  /* Align to 32 bits */
		if (remaining >= need) {
			opts->options |= OPTION_FAST_OPEN_COOKIE;
			opts->fastopen_cookie = &fastopen->cookie;
			remaining -= need;
			tp->syn_fastopen = 1;
			tp->syn_fastopen_exp = fastopen->cookie.exp ? 1 : 0;
		}
	}

	smc_set_option(tp, opts, &remaining);

	return MAX_TCP_OPTION_SPACE - remaining;
}

/* Set up TCP options for SYN-ACKs. */
static unsigned int tcp_synack_options(const struct sock *sk,
				       struct request_sock *req,
				       unsigned int mss, struct sk_buff *skb,
				       struct tcp_out_options *opts,
				       const struct tcp_md5sig_key *md5,
				       struct tcp_fastopen_cookie *foc,
				       enum tcp_synack_type synack_type)
{
	struct inet_request_sock *ireq = inet_rsk(req);
	unsigned int remaining = MAX_TCP_OPTION_SPACE;

#ifdef CONFIG_TCP_MD5SIG
	if (md5) {
		opts->options |= OPTION_MD5;
		remaining -= TCPOLEN_MD5SIG_ALIGNED;

		/* We can't fit any SACK blocks in a packet with MD5 + TS
		 * options. There was discussion about disabling SACK
		 * rather than TS in order to fit in better with old,
		 * buggy kernels, but that was deemed to be unnecessary.
		 */
		if (synack_type != TCP_SYNACK_COOKIE)
			ireq->tstamp_ok &= !ireq->sack_ok;
	}
#endif

	/* We always send an MSS option. */
	opts->mss = mss;
	remaining -= TCPOLEN_MSS_ALIGNED;

	if (likely(ireq->wscale_ok)) {
		opts->ws = ireq->rcv_wscale;
		opts->options |= OPTION_WSCALE;
		remaining -= TCPOLEN_WSCALE_ALIGNED;
	}
	if (likely(ireq->tstamp_ok)) {
		opts->options |= OPTION_TS;
		opts->tsval = tcp_skb_timestamp(skb) + tcp_rsk(req)->ts_off;
		opts->tsecr = req->ts_recent;
		remaining -= TCPOLEN_TSTAMP_ALIGNED;
	}
	if (likely(ireq->sack_ok)) {
		opts->options |= OPTION_SACK_ADVERTISE;
		if (unlikely(!ireq->tstamp_ok))
			remaining -= TCPOLEN_SACKPERM_ALIGNED;
	}
	if (foc != NULL && foc->len >= 0) {
		u32 need = foc->len;

		need += foc->exp ? TCPOLEN_EXP_FASTOPEN_BASE :
				   TCPOLEN_FASTOPEN_BASE;
		need = (need + 3) & ~3U;  /* Align to 32 bits */
		if (remaining >= need) {
			opts->options |= OPTION_FAST_OPEN_COOKIE;
			opts->fastopen_cookie = foc;
			remaining -= need;
		}
	}

	smc_set_option_cond(tcp_sk(sk), ireq, opts, &remaining);

	return MAX_TCP_OPTION_SPACE - remaining;
}

/* Compute TCP options for ESTABLISHED sockets. This is not the
 * final wire format yet.
 */
static unsigned int tcp_established_options(struct sock *sk, struct sk_buff *skb,
					struct tcp_out_options *opts,
					struct tcp_md5sig_key **md5)
{
	struct tcp_sock *tp = tcp_sk(sk);
	unsigned int size = 0;
	unsigned int eff_sacks;

	opts->options = 0;

	*md5 = NULL;
#ifdef CONFIG_TCP_MD5SIG
	if (unlikely(rcu_access_pointer(tp->md5sig_info))) {
		*md5 = tp->af_specific->md5_lookup(sk, sk);
		if (*md5) {
			opts->options |= OPTION_MD5;
			size += TCPOLEN_MD5SIG_ALIGNED;
		}
	}
#endif

	if (likely(tp->rx_opt.tstamp_ok)) {
		opts->options |= OPTION_TS;
		opts->tsval = skb ? tcp_skb_timestamp(skb) + tp->tsoffset : 0;
		opts->tsecr = tp->rx_opt.ts_recent;
		size += TCPOLEN_TSTAMP_ALIGNED;
	}

	eff_sacks = tp->rx_opt.num_sacks + tp->rx_opt.dsack;
	if (unlikely(eff_sacks)) {
		const unsigned int remaining = MAX_TCP_OPTION_SPACE - size;
		opts->num_sack_blocks =
			min_t(unsigned int, eff_sacks,
			      (remaining - TCPOLEN_SACK_BASE_ALIGNED) /
			      TCPOLEN_SACK_PERBLOCK);
		if (likely(opts->num_sack_blocks))
			size += TCPOLEN_SACK_BASE_ALIGNED +
				opts->num_sack_blocks * TCPOLEN_SACK_PERBLOCK;
	}

	return size;
}


/* TCP SMALL QUEUES (TSQ)
 *
 * TSQ goal is to keep small amount of skbs per tcp flow in tx queues (qdisc+dev)
 * to reduce RTT and bufferbloat.
 * We do this using a special skb destructor (tcp_wfree).
 *
 * Its important tcp_wfree() can be replaced by sock_wfree() in the event skb
 * needs to be reallocated in a driver.
 * The invariant being skb->truesize subtracted from sk->sk_wmem_alloc
 *
 * Since transmit from skb destructor is forbidden, we use a tasklet
 * to process all sockets that eventually need to send more skbs.
 * We use one tasklet per cpu, with its own queue of sockets.
 */
struct tsq_tasklet {
	struct tasklet_struct	tasklet;
	struct list_head	head; /* queue of tcp sockets */
};
static DEFINE_PER_CPU(struct tsq_tasklet, tsq_tasklet);

static void tcp_tsq_write(struct sock *sk)
{
	if ((1 << sk->sk_state) &
	    (TCPF_ESTABLISHED | TCPF_FIN_WAIT1 | TCPF_CLOSING |
	     TCPF_CLOSE_WAIT  | TCPF_LAST_ACK)) {
		struct tcp_sock *tp = tcp_sk(sk);

		if (tp->lost_out > tp->retrans_out &&
		    tp->snd_cwnd > tcp_packets_in_flight(tp)) {
			tcp_mstamp_refresh(tp);
			tcp_xmit_retransmit_queue(sk);
		}

		tcp_write_xmit(sk, tcp_current_mss(sk), tp->nonagle,
			       0, GFP_ATOMIC);
	}
}

static void tcp_tsq_handler(struct sock *sk)
{
	bh_lock_sock(sk);
	if (!sock_owned_by_user(sk))
		tcp_tsq_write(sk);
	else if (!test_and_set_bit(TCP_TSQ_DEFERRED, &sk->sk_tsq_flags))
		sock_hold(sk);
	bh_unlock_sock(sk);
}
/*
 * One tasklet per cpu tries to send more skbs.
 * We run in tasklet context but need to disable irqs when
 * transferring tsq->head because tcp_wfree() might
 * interrupt us (non NAPI drivers)
 */
static void tcp_tasklet_func(unsigned long data)
{
	struct tsq_tasklet *tsq = (struct tsq_tasklet *)data;
	LIST_HEAD(list);
	unsigned long flags;
	struct list_head *q, *n;
	struct tcp_sock *tp;
	struct sock *sk;

	local_irq_save(flags);
	list_splice_init(&tsq->head, &list);
	local_irq_restore(flags);

	list_for_each_safe(q, n, &list) {
		tp = list_entry(q, struct tcp_sock, tsq_node);
		list_del(&tp->tsq_node);

		sk = (struct sock *)tp;
		smp_mb__before_atomic();
		clear_bit(TSQ_QUEUED, &sk->sk_tsq_flags);

		tcp_tsq_handler(sk);
		sk_free(sk);
	}
}

#define TCP_DEFERRED_ALL (TCPF_TSQ_DEFERRED |		\
			  TCPF_WRITE_TIMER_DEFERRED |	\
			  TCPF_DELACK_TIMER_DEFERRED |	\
			  TCPF_MTU_REDUCED_DEFERRED)
/**
 * tcp_release_cb - tcp release_sock() callback
 * @sk: socket
 *
 * called from release_sock() to perform protocol dependent
 * actions before socket release.
 */
void tcp_release_cb(struct sock *sk)
{
	unsigned long flags, nflags;

	/* perform an atomic operation only if at least one flag is set */
	do {
		flags = sk->sk_tsq_flags;
		if (!(flags & TCP_DEFERRED_ALL))
			return;
		nflags = flags & ~TCP_DEFERRED_ALL;
	} while (cmpxchg(&sk->sk_tsq_flags, flags, nflags) != flags);

	if (flags & TCPF_TSQ_DEFERRED) {
		tcp_tsq_write(sk);
		__sock_put(sk);
	}
	/* Here begins the tricky part :
	 * We are called from release_sock() with :
	 * 1) BH disabled
	 * 2) sk_lock.slock spinlock held
	 * 3) socket owned by us (sk->sk_lock.owned == 1)
	 *
	 * But following code is meant to be called from BH handlers,
	 * so we should keep BH disabled, but early release socket ownership
	 */
	sock_release_ownership(sk);

	if (flags & TCPF_WRITE_TIMER_DEFERRED) {
		tcp_write_timer_handler(sk);
		__sock_put(sk);
	}
	if (flags & TCPF_DELACK_TIMER_DEFERRED) {
		tcp_delack_timer_handler(sk);
		__sock_put(sk);
	}
	if (flags & TCPF_MTU_REDUCED_DEFERRED) {
		inet_csk(sk)->icsk_af_ops->mtu_reduced(sk);
		__sock_put(sk);
	}
}
EXPORT_SYMBOL(tcp_release_cb);

void __init tcp_tasklet_init(void)
{
	int i;

	for_each_possible_cpu(i) {
		struct tsq_tasklet *tsq = &per_cpu(tsq_tasklet, i);

		INIT_LIST_HEAD(&tsq->head);
		tasklet_init(&tsq->tasklet,
			     tcp_tasklet_func,
			     (unsigned long)tsq);
	}
}

/*
 * Write buffer destructor automatically called from kfree_skb.
 * We can't xmit new skbs from this context, as we might already
 * hold qdisc lock.
 */
void tcp_wfree(struct sk_buff *skb)
{
	struct sock *sk = skb->sk;
	struct tcp_sock *tp = tcp_sk(sk);
	unsigned long flags, nval, oval;

	/* Keep one reference on sk_wmem_alloc.
	 * Will be released by sk_free() from here or tcp_tasklet_func()
	 */
	WARN_ON(refcount_sub_and_test(skb->truesize - 1, &sk->sk_wmem_alloc));

	/* If this softirq is serviced by ksoftirqd, we are likely under stress.
	 * Wait until our queues (qdisc + devices) are drained.
	 * This gives :
	 * - less callbacks to tcp_write_xmit(), reducing stress (batches)
	 * - chance for incoming ACK (processed by another cpu maybe)
	 *   to migrate this flow (skb->ooo_okay will be eventually set)
	 */
	if (refcount_read(&sk->sk_wmem_alloc) >= SKB_TRUESIZE(1) && this_cpu_ksoftirqd() == current)
		goto out;

	for (oval = READ_ONCE(sk->sk_tsq_flags);; oval = nval) {
		struct tsq_tasklet *tsq;
		bool empty;

		if (!(oval & TSQF_THROTTLED) || (oval & TSQF_QUEUED))
			goto out;

		nval = (oval & ~TSQF_THROTTLED) | TSQF_QUEUED;
		nval = cmpxchg(&sk->sk_tsq_flags, oval, nval);
		if (nval != oval)
			continue;

		/* queue this socket to tasklet queue */
		local_irq_save(flags);
		tsq = this_cpu_ptr(&tsq_tasklet);
		empty = list_empty(&tsq->head);
		list_add(&tp->tsq_node, &tsq->head);
		if (empty)
			tasklet_schedule(&tsq->tasklet);
		local_irq_restore(flags);
		return;
	}
out:
	sk_free(sk);
}

/* Note: Called under soft irq.
 * We can call TCP stack right away, unless socket is owned by user.
 */
enum hrtimer_restart tcp_pace_kick(struct hrtimer *timer)
{
	struct tcp_sock *tp = container_of(timer, struct tcp_sock, pacing_timer);
	struct sock *sk = (struct sock *)tp;

	tcp_tsq_handler(sk);
	sock_put(sk);

	return HRTIMER_NORESTART;
}

static void tcp_internal_pacing(struct sock *sk, const struct sk_buff *skb)
{
	struct tcp_sock *tp = tcp_sk(sk);
	ktime_t expire, now;
	u64 len_ns;
	u32 rate;

	if (!tcp_needs_internal_pacing(sk))
		return;
	rate = sk->sk_pacing_rate;
	if (!rate || rate == ~0U)
		return;

	len_ns = (u64)skb->len * NSEC_PER_SEC;
	do_div(len_ns, rate);
	now = ktime_get();
	/* If hrtimer is already armed, then our caller has not
	 * used tcp_pacing_check().
	 */
	if (unlikely(hrtimer_is_queued(&tp->pacing_timer))) {
		expire = hrtimer_get_softexpires(&tp->pacing_timer);
		if (ktime_after(expire, now))
			now = expire;
		if (hrtimer_try_to_cancel(&tp->pacing_timer) == 1)
			__sock_put(sk);
	}
	hrtimer_start(&tp->pacing_timer, ktime_add_ns(now, len_ns),
		      HRTIMER_MODE_ABS_PINNED_SOFT);
	sock_hold(sk);
}

static bool tcp_pacing_check(const struct sock *sk)
{
	return tcp_needs_internal_pacing(sk) &&
	       hrtimer_is_queued(&tcp_sk(sk)->pacing_timer);
}

static void tcp_update_skb_after_send(struct tcp_sock *tp, struct sk_buff *skb)
{
	skb->skb_mstamp = tp->tcp_mstamp;
	list_move_tail(&skb->tcp_tsorted_anchor, &tp->tsorted_sent_queue);
}

/* This routine actually transmits TCP packets queued in by
 * tcp_do_sendmsg().  This is used by both the initial
 * transmission and possible later retransmissions.
 * All SKB's seen here are completely headerless.  It is our
 * job to build the TCP header, and pass the packet down to
 * IP so it can do the same plus pass the packet off to the
 * device.
 *
 * We are working here with either a clone of the original
 * SKB, or a fresh unique copy made by the retransmit engine.
 */
static int __tcp_transmit_skb(struct sock *sk, struct sk_buff *skb,
			      int clone_it, gfp_t gfp_mask, u32 rcv_nxt)
{
	const struct inet_connection_sock *icsk = inet_csk(sk);
	struct inet_sock *inet;
	struct tcp_sock *tp;
	struct tcp_skb_cb *tcb;
	struct tcp_out_options opts;
	unsigned int tcp_options_size, tcp_header_size;
	struct sk_buff *oskb = NULL;
	struct tcp_md5sig_key *md5;
	struct tcphdr *th;
	int err;

	BUG_ON(!skb || !tcp_skb_pcount(skb));
	tp = tcp_sk(sk);

	if (clone_it) {
		TCP_SKB_CB(skb)->tx.in_flight = TCP_SKB_CB(skb)->end_seq
			- tp->snd_una;
		oskb = skb;

		tcp_skb_tsorted_save(oskb) {
			if (unlikely(skb_cloned(oskb)))
				skb = pskb_copy(oskb, gfp_mask);
			else
				skb = skb_clone(oskb, gfp_mask);
		} tcp_skb_tsorted_restore(oskb);

		if (unlikely(!skb))
			return -ENOBUFS;
	}
	skb->skb_mstamp = tp->tcp_mstamp;

	inet = inet_sk(sk);
	tcb = TCP_SKB_CB(skb);
	memset(&opts, 0, sizeof(opts));

	if (unlikely(tcb->tcp_flags & TCPHDR_SYN))
		tcp_options_size = tcp_syn_options(sk, skb, &opts, &md5);
	else
		tcp_options_size = tcp_established_options(sk, skb, &opts,
							   &md5);
	tcp_header_size = tcp_options_size + sizeof(struct tcphdr);

	/* if no packet is in qdisc/device queue, then allow XPS to select
	 * another queue. We can be called from tcp_tsq_handler()
	 * which holds one reference to sk.
	 *
	 * TODO: Ideally, in-flight pure ACK packets should not matter here.
	 * One way to get this would be to set skb->truesize = 2 on them.
	 */
	skb->ooo_okay = sk_wmem_alloc_get(sk) < SKB_TRUESIZE(1);

	/* If we had to use memory reserve to allocate this skb,
	 * this might cause drops if packet is looped back :
	 * Other socket might not have SOCK_MEMALLOC.
	 * Packets not looped back do not care about pfmemalloc.
	 */
	skb->pfmemalloc = 0;

	skb_push(skb, tcp_header_size);
	skb_reset_transport_header(skb);

	skb_orphan(skb);
	skb->sk = sk;
	skb->destructor = skb_is_tcp_pure_ack(skb) ? __sock_wfree : tcp_wfree;
	skb_set_hash_from_sk(skb, sk);
	refcount_add(skb->truesize, &sk->sk_wmem_alloc);

	skb_set_dst_pending_confirm(skb, sk->sk_dst_pending_confirm);

	/* Build TCP header and checksum it. */
	th = (struct tcphdr *)skb->data;
	th->source		= inet->inet_sport;
	th->dest		= inet->inet_dport;
	th->seq			= htonl(tcb->seq);
	th->ack_seq		= htonl(rcv_nxt);
	*(((__be16 *)th) + 6)	= htons(((tcp_header_size >> 2) << 12) |
					tcb->tcp_flags);

	th->check		= 0;
	th->urg_ptr		= 0;

	/* The urg_mode check is necessary during a below snd_una win probe */
	if (unlikely(tcp_urg_mode(tp) && before(tcb->seq, tp->snd_up))) {
		if (before(tp->snd_up, tcb->seq + 0x10000)) {
			th->urg_ptr = htons(tp->snd_up - tcb->seq);
			th->urg = 1;
		} else if (after(tcb->seq + 0xFFFF, tp->snd_nxt)) {
			th->urg_ptr = htons(0xFFFF);
			th->urg = 1;
		}
	}

	tcp_options_write((__be32 *)(th + 1), tp, &opts);
	skb_shinfo(skb)->gso_type = sk->sk_gso_type;
	if (likely(!(tcb->tcp_flags & TCPHDR_SYN))) {
		th->window      = htons(tcp_select_window(sk));
		tcp_ecn_send(sk, skb, th, tcp_header_size);
	} else {
		/* RFC1323: The window in SYN & SYN/ACK segments
		 * is never scaled.
		 */
		th->window	= htons(min(tp->rcv_wnd, 65535U));
	}
#ifdef CONFIG_TCP_MD5SIG
	/* Calculate the MD5 hash, as we have all we need now */
	if (md5) {
		sk_nocaps_add(sk, NETIF_F_GSO_MASK);
		tp->af_specific->calc_md5_hash(opts.hash_location,
					       md5, sk, skb);
	}
#endif

	icsk->icsk_af_ops->send_check(sk, skb);

	if (likely(tcb->tcp_flags & TCPHDR_ACK))
		tcp_event_ack_sent(sk, tcp_skb_pcount(skb), rcv_nxt);

	if (skb->len != tcp_header_size) {
		tcp_event_data_sent(tp, sk);
		tp->data_segs_out += tcp_skb_pcount(skb);
		tp->bytes_sent += skb->len - tcp_header_size;
		tcp_internal_pacing(sk, skb);
	}

	if (after(tcb->end_seq, tp->snd_nxt) || tcb->seq == tcb->end_seq)
		TCP_ADD_STATS(sock_net(sk), TCP_MIB_OUTSEGS,
			      tcp_skb_pcount(skb));

	tp->segs_out += tcp_skb_pcount(skb);
	/* OK, its time to fill skb_shinfo(skb)->gso_{segs|size} */
	skb_shinfo(skb)->gso_segs = tcp_skb_pcount(skb);
	skb_shinfo(skb)->gso_size = tcp_skb_mss(skb);

	/* Our usage of tstamp should remain private */
	skb->tstamp = 0;

	/* Cleanup our debris for IP stacks */
	memset(skb->cb, 0, max(sizeof(struct inet_skb_parm),
			       sizeof(struct inet6_skb_parm)));

	err = icsk->icsk_af_ops->queue_xmit(sk, skb, &inet->cork.fl);

	if (unlikely(err > 0)) {
		tcp_enter_cwr(sk);
		err = net_xmit_eval(err);
	}
	if (!err && oskb) {
		tcp_update_skb_after_send(tp, oskb);
		tcp_rate_skb_sent(sk, oskb);
	}
	return err;
}

static int tcp_transmit_skb(struct sock *sk, struct sk_buff *skb, int clone_it,
			    gfp_t gfp_mask)
{
	return __tcp_transmit_skb(sk, skb, clone_it, gfp_mask,
				  tcp_sk(sk)->rcv_nxt);
}

static int tcp_transmit_skb(struct sock *sk, struct sk_buff *skb, int clone_it,
			    gfp_t gfp_mask)
{
	return __tcp_transmit_skb(sk, skb, clone_it, gfp_mask,
				  tcp_sk(sk)->rcv_nxt);
}

/* This routine just queues the buffer for sending.
 *
 * NOTE: probe0 timer is not checked, do not forget tcp_push_pending_frames,
 * otherwise socket can stall.
 */
static void tcp_queue_skb(struct sock *sk, struct sk_buff *skb)
{
	struct tcp_sock *tp = tcp_sk(sk);

	/* Advance write_seq and place onto the write_queue. */
	WRITE_ONCE(tp->write_seq, TCP_SKB_CB(skb)->end_seq);
	__skb_header_release(skb);
	tcp_add_write_queue_tail(sk, skb);
	sk->sk_wmem_queued += skb->truesize;
	sk_mem_charge(sk, skb->truesize);
}

/* Initialize TSO segments for a packet. */
static void tcp_set_skb_tso_segs(struct sk_buff *skb, unsigned int mss_now)
{
	if (skb->len <= mss_now) {
		/* Avoid the costly divide in the normal
		 * non-TSO case.
		 */
		tcp_skb_pcount_set(skb, 1);
		TCP_SKB_CB(skb)->tcp_gso_size = 0;
	} else {
		tcp_skb_pcount_set(skb, DIV_ROUND_UP(skb->len, mss_now));
		TCP_SKB_CB(skb)->tcp_gso_size = mss_now;
	}
}

/* Pcount in the middle of the write queue got changed, we need to do various
 * tweaks to fix counters
 */
static void tcp_adjust_pcount(struct sock *sk, const struct sk_buff *skb, int decr)
{
	struct tcp_sock *tp = tcp_sk(sk);

	tp->packets_out -= decr;

	if (TCP_SKB_CB(skb)->sacked & TCPCB_SACKED_ACKED)
		tp->sacked_out -= decr;
	if (TCP_SKB_CB(skb)->sacked & TCPCB_SACKED_RETRANS)
		tp->retrans_out -= decr;
	if (TCP_SKB_CB(skb)->sacked & TCPCB_LOST)
		tp->lost_out -= decr;

	/* Reno case is special. Sigh... */
	if (tcp_is_reno(tp) && decr > 0)
		tp->sacked_out -= min_t(u32, tp->sacked_out, decr);

	if (tp->lost_skb_hint &&
	    before(TCP_SKB_CB(skb)->seq, TCP_SKB_CB(tp->lost_skb_hint)->seq) &&
	    (TCP_SKB_CB(skb)->sacked & TCPCB_SACKED_ACKED))
		tp->lost_cnt_hint -= decr;

	tcp_verify_left_out(tp);
}

static bool tcp_has_tx_tstamp(const struct sk_buff *skb)
{
	return TCP_SKB_CB(skb)->txstamp_ack ||
		(skb_shinfo(skb)->tx_flags & SKBTX_ANY_TSTAMP);
}

static void tcp_fragment_tstamp(struct sk_buff *skb, struct sk_buff *skb2)
{
	struct skb_shared_info *shinfo = skb_shinfo(skb);

	if (unlikely(tcp_has_tx_tstamp(skb)) &&
	    !before(shinfo->tskey, TCP_SKB_CB(skb2)->seq)) {
		struct skb_shared_info *shinfo2 = skb_shinfo(skb2);
		u8 tsflags = shinfo->tx_flags & SKBTX_ANY_TSTAMP;

		shinfo->tx_flags &= ~tsflags;
		shinfo2->tx_flags |= tsflags;
		swap(shinfo->tskey, shinfo2->tskey);
		TCP_SKB_CB(skb2)->txstamp_ack = TCP_SKB_CB(skb)->txstamp_ack;
		TCP_SKB_CB(skb)->txstamp_ack = 0;
	}
}

static void tcp_skb_fragment_eor(struct sk_buff *skb, struct sk_buff *skb2)
{
	TCP_SKB_CB(skb2)->eor = TCP_SKB_CB(skb)->eor;
	TCP_SKB_CB(skb)->eor = 0;
}

/* Insert buff after skb on the write or rtx queue of sk.  */
static void tcp_insert_write_queue_after(struct sk_buff *skb,
					 struct sk_buff *buff,
					 struct sock *sk,
					 enum tcp_queue tcp_queue)
{
	if (tcp_queue == TCP_FRAG_IN_WRITE_QUEUE)
		__skb_queue_after(&sk->sk_write_queue, skb, buff);
	else
		tcp_rbtree_insert(&sk->tcp_rtx_queue, buff);
}

/* Function to create two new TCP segments.  Shrinks the given segment
 * to the specified size and appends a new segment with the rest of the
 * packet to the list.  This won't be called frequently, I hope.
 * Remember, these are still headerless SKBs at this point.
 */
int tcp_fragment(struct sock *sk, enum tcp_queue tcp_queue,
		 struct sk_buff *skb, u32 len,
		 unsigned int mss_now, gfp_t gfp)
{
	struct tcp_sock *tp = tcp_sk(sk);
	struct sk_buff *buff;
	int nsize, old_factor;
	long limit;
	int nlen;
	u8 flags;

	if (WARN_ON(len > skb->len))
		return -EINVAL;

	nsize = skb_headlen(skb) - len;
	if (nsize < 0)
		nsize = 0;

	/* tcp_sendmsg() can overshoot sk_wmem_queued by one full size skb.
	 * We need some allowance to not penalize applications setting small
	 * SO_SNDBUF values.
	 * Also allow first and last skb in retransmit queue to be split.
	 */
	limit = sk->sk_sndbuf + 2 * SKB_TRUESIZE(GSO_MAX_SIZE);
	if (unlikely((sk->sk_wmem_queued >> 1) > limit &&
<<<<<<< HEAD
=======
		     tcp_queue != TCP_FRAG_IN_WRITE_QUEUE &&
>>>>>>> 286cd8c7
		     skb != tcp_rtx_queue_head(sk) &&
		     skb != tcp_rtx_queue_tail(sk))) {
		NET_INC_STATS(sock_net(sk), LINUX_MIB_TCPWQUEUETOOBIG);
		return -ENOMEM;
	}

	if (skb_unclone(skb, gfp))
		return -ENOMEM;

	/* Get a new skb... force flag on. */
	buff = sk_stream_alloc_skb(sk, nsize, gfp, true);
	if (!buff)
		return -ENOMEM; /* We'll just try again later. */

	sk->sk_wmem_queued += buff->truesize;
	sk_mem_charge(sk, buff->truesize);
	nlen = skb->len - len - nsize;
	buff->truesize += nlen;
	skb->truesize -= nlen;

	/* Correct the sequence numbers. */
	TCP_SKB_CB(buff)->seq = TCP_SKB_CB(skb)->seq + len;
	TCP_SKB_CB(buff)->end_seq = TCP_SKB_CB(skb)->end_seq;
	TCP_SKB_CB(skb)->end_seq = TCP_SKB_CB(buff)->seq;

	/* PSH and FIN should only be set in the second packet. */
	flags = TCP_SKB_CB(skb)->tcp_flags;
	TCP_SKB_CB(skb)->tcp_flags = flags & ~(TCPHDR_FIN | TCPHDR_PSH);
	TCP_SKB_CB(buff)->tcp_flags = flags;
	TCP_SKB_CB(buff)->sacked = TCP_SKB_CB(skb)->sacked;
	tcp_skb_fragment_eor(skb, buff);

	skb_split(skb, buff, len);

	buff->ip_summed = CHECKSUM_PARTIAL;

	buff->tstamp = skb->tstamp;
	tcp_fragment_tstamp(skb, buff);

	old_factor = tcp_skb_pcount(skb);

	/* Fix up tso_factor for both original and new SKB.  */
	tcp_set_skb_tso_segs(skb, mss_now);
	tcp_set_skb_tso_segs(buff, mss_now);

	/* Update delivered info for the new segment */
	TCP_SKB_CB(buff)->tx = TCP_SKB_CB(skb)->tx;

	/* If this packet has been sent out already, we must
	 * adjust the various packet counters.
	 */
	if (!before(tp->snd_nxt, TCP_SKB_CB(buff)->end_seq)) {
		int diff = old_factor - tcp_skb_pcount(skb) -
			tcp_skb_pcount(buff);

		if (diff)
			tcp_adjust_pcount(sk, skb, diff);
	}

	/* Link BUFF into the send queue. */
	__skb_header_release(buff);
	tcp_insert_write_queue_after(skb, buff, sk, tcp_queue);
	if (tcp_queue == TCP_FRAG_IN_RTX_QUEUE)
		list_add(&buff->tcp_tsorted_anchor, &skb->tcp_tsorted_anchor);

	return 0;
}

/* This is similar to __pskb_pull_tail(). The difference is that pulled
 * data is not copied, but immediately discarded.
 */
static int __pskb_trim_head(struct sk_buff *skb, int len)
{
	struct skb_shared_info *shinfo;
	int i, k, eat;

	eat = min_t(int, len, skb_headlen(skb));
	if (eat) {
		__skb_pull(skb, eat);
		len -= eat;
		if (!len)
			return 0;
	}
	eat = len;
	k = 0;
	shinfo = skb_shinfo(skb);
	for (i = 0; i < shinfo->nr_frags; i++) {
		int size = skb_frag_size(&shinfo->frags[i]);

		if (size <= eat) {
			skb_frag_unref(skb, i);
			eat -= size;
		} else {
			shinfo->frags[k] = shinfo->frags[i];
			if (eat) {
				shinfo->frags[k].page_offset += eat;
				skb_frag_size_sub(&shinfo->frags[k], eat);
				eat = 0;
			}
			k++;
		}
	}
	shinfo->nr_frags = k;

	skb->data_len -= len;
	skb->len = skb->data_len;
	return len;
}

/* Remove acked data from a packet in the transmit queue. */
int tcp_trim_head(struct sock *sk, struct sk_buff *skb, u32 len)
{
	u32 delta_truesize;

	if (skb_unclone(skb, GFP_ATOMIC))
		return -ENOMEM;

	delta_truesize = __pskb_trim_head(skb, len);

	TCP_SKB_CB(skb)->seq += len;
	skb->ip_summed = CHECKSUM_PARTIAL;

	if (delta_truesize) {
		skb->truesize	   -= delta_truesize;
		sk->sk_wmem_queued -= delta_truesize;
		sk_mem_uncharge(sk, delta_truesize);
		sock_set_flag(sk, SOCK_QUEUE_SHRUNK);
	}

	/* Any change of skb->len requires recalculation of tso factor. */
	if (tcp_skb_pcount(skb) > 1)
		tcp_set_skb_tso_segs(skb, tcp_skb_mss(skb));

	return 0;
}

/* Calculate MSS not accounting any TCP options.  */
static inline int __tcp_mtu_to_mss(struct sock *sk, int pmtu)
{
	const struct tcp_sock *tp = tcp_sk(sk);
	const struct inet_connection_sock *icsk = inet_csk(sk);
	int mss_now;

	/* Calculate base mss without TCP options:
	   It is MMS_S - sizeof(tcphdr) of rfc1122
	 */
	mss_now = pmtu - icsk->icsk_af_ops->net_header_len - sizeof(struct tcphdr);

	/* IPv6 adds a frag_hdr in case RTAX_FEATURE_ALLFRAG is set */
	if (icsk->icsk_af_ops->net_frag_header_len) {
		const struct dst_entry *dst = __sk_dst_get(sk);

		if (dst && dst_allfrag(dst))
			mss_now -= icsk->icsk_af_ops->net_frag_header_len;
	}

	/* Clamp it (mss_clamp does not include tcp options) */
	if (mss_now > tp->rx_opt.mss_clamp)
		mss_now = tp->rx_opt.mss_clamp;

	/* Now subtract optional transport overhead */
	mss_now -= icsk->icsk_ext_hdr_len;

	/* Then reserve room for full set of TCP options and 8 bytes of data */
	mss_now = max(mss_now, sock_net(sk)->ipv4.sysctl_tcp_min_snd_mss);
	return mss_now;
}

/* Calculate MSS. Not accounting for SACKs here.  */
int tcp_mtu_to_mss(struct sock *sk, int pmtu)
{
	/* Subtract TCP options size, not including SACKs */
	return __tcp_mtu_to_mss(sk, pmtu) -
	       (tcp_sk(sk)->tcp_header_len - sizeof(struct tcphdr));
}
EXPORT_SYMBOL(tcp_mtu_to_mss);

/* Inverse of above */
int tcp_mss_to_mtu(struct sock *sk, int mss)
{
	const struct tcp_sock *tp = tcp_sk(sk);
	const struct inet_connection_sock *icsk = inet_csk(sk);
	int mtu;

	mtu = mss +
	      tp->tcp_header_len +
	      icsk->icsk_ext_hdr_len +
	      icsk->icsk_af_ops->net_header_len;

	/* IPv6 adds a frag_hdr in case RTAX_FEATURE_ALLFRAG is set */
	if (icsk->icsk_af_ops->net_frag_header_len) {
		const struct dst_entry *dst = __sk_dst_get(sk);

		if (dst && dst_allfrag(dst))
			mtu += icsk->icsk_af_ops->net_frag_header_len;
	}
	return mtu;
}
EXPORT_SYMBOL(tcp_mss_to_mtu);

/* MTU probing init per socket */
void tcp_mtup_init(struct sock *sk)
{
	struct tcp_sock *tp = tcp_sk(sk);
	struct inet_connection_sock *icsk = inet_csk(sk);
	struct net *net = sock_net(sk);

	icsk->icsk_mtup.enabled = READ_ONCE(net->ipv4.sysctl_tcp_mtu_probing) > 1;
	icsk->icsk_mtup.search_high = tp->rx_opt.mss_clamp + sizeof(struct tcphdr) +
			       icsk->icsk_af_ops->net_header_len;
	icsk->icsk_mtup.search_low = tcp_mss_to_mtu(sk, net->ipv4.sysctl_tcp_base_mss);
	icsk->icsk_mtup.probe_size = 0;
	if (icsk->icsk_mtup.enabled)
		icsk->icsk_mtup.probe_timestamp = tcp_jiffies32;
}
EXPORT_SYMBOL(tcp_mtup_init);

/* This function synchronize snd mss to current pmtu/exthdr set.

   tp->rx_opt.user_mss is mss set by user by TCP_MAXSEG. It does NOT counts
   for TCP options, but includes only bare TCP header.

   tp->rx_opt.mss_clamp is mss negotiated at connection setup.
   It is minimum of user_mss and mss received with SYN.
   It also does not include TCP options.

   inet_csk(sk)->icsk_pmtu_cookie is last pmtu, seen by this function.

   tp->mss_cache is current effective sending mss, including
   all tcp options except for SACKs. It is evaluated,
   taking into account current pmtu, but never exceeds
   tp->rx_opt.mss_clamp.

   NOTE1. rfc1122 clearly states that advertised MSS
   DOES NOT include either tcp or ip options.

   NOTE2. inet_csk(sk)->icsk_pmtu_cookie and tp->mss_cache
   are READ ONLY outside this function.		--ANK (980731)
 */
unsigned int tcp_sync_mss(struct sock *sk, u32 pmtu)
{
	struct tcp_sock *tp = tcp_sk(sk);
	struct inet_connection_sock *icsk = inet_csk(sk);
	int mss_now;

	if (icsk->icsk_mtup.search_high > pmtu)
		icsk->icsk_mtup.search_high = pmtu;

	mss_now = tcp_mtu_to_mss(sk, pmtu);
	mss_now = tcp_bound_to_half_wnd(tp, mss_now);

	/* And store cached results */
	icsk->icsk_pmtu_cookie = pmtu;
	if (icsk->icsk_mtup.enabled)
		mss_now = min(mss_now, tcp_mtu_to_mss(sk, icsk->icsk_mtup.search_low));
	tp->mss_cache = mss_now;

	return mss_now;
}
EXPORT_SYMBOL(tcp_sync_mss);

/* Compute the current effective MSS, taking SACKs and IP options,
 * and even PMTU discovery events into account.
 */
unsigned int tcp_current_mss(struct sock *sk)
{
	const struct tcp_sock *tp = tcp_sk(sk);
	const struct dst_entry *dst = __sk_dst_get(sk);
	u32 mss_now;
	unsigned int header_len;
	struct tcp_out_options opts;
	struct tcp_md5sig_key *md5;

	mss_now = tp->mss_cache;

	if (dst) {
		u32 mtu = dst_mtu(dst);
		if (mtu != inet_csk(sk)->icsk_pmtu_cookie)
			mss_now = tcp_sync_mss(sk, mtu);
	}

	header_len = tcp_established_options(sk, NULL, &opts, &md5) +
		     sizeof(struct tcphdr);
	/* The mss_cache is sized based on tp->tcp_header_len, which assumes
	 * some common options. If this is an odd packet (because we have SACK
	 * blocks etc) then our calculated header_len will be different, and
	 * we have to adjust mss_now correspondingly */
	if (header_len != tp->tcp_header_len) {
		int delta = (int) header_len - tp->tcp_header_len;
		mss_now -= delta;
	}

	return mss_now;
}

/* RFC2861, slow part. Adjust cwnd, after it was not full during one rto.
 * As additional protections, we do not touch cwnd in retransmission phases,
 * and if application hit its sndbuf limit recently.
 */
static void tcp_cwnd_application_limited(struct sock *sk)
{
	struct tcp_sock *tp = tcp_sk(sk);

	if (inet_csk(sk)->icsk_ca_state == TCP_CA_Open &&
	    sk->sk_socket && !test_bit(SOCK_NOSPACE, &sk->sk_socket->flags)) {
		/* Limited by application or receiver window. */
		u32 init_win = tcp_init_cwnd(tp, __sk_dst_get(sk));
		u32 win_used = max(tp->snd_cwnd_used, init_win);
		if (win_used < tp->snd_cwnd) {
			tp->snd_ssthresh = tcp_current_ssthresh(sk);
			tp->snd_cwnd = (tp->snd_cwnd + win_used) >> 1;
		}
		tp->snd_cwnd_used = 0;
	}
	tp->snd_cwnd_stamp = tcp_jiffies32;
}

static void tcp_cwnd_validate(struct sock *sk, bool is_cwnd_limited)
{
	const struct tcp_congestion_ops *ca_ops = inet_csk(sk)->icsk_ca_ops;
	struct tcp_sock *tp = tcp_sk(sk);

	/* Track the strongest available signal of the degree to which the cwnd
	 * is fully utilized. If cwnd-limited then remember that fact for the
	 * current window. If not cwnd-limited then track the maximum number of
	 * outstanding packets in the current window. (If cwnd-limited then we
	 * chose to not update tp->max_packets_out to avoid an extra else
	 * clause with no functional impact.)
	 */
<<<<<<< HEAD
	if (!before(tp->snd_una, tp->max_packets_seq) ||
	    tp->packets_out > tp->max_packets_out ||
	    is_cwnd_limited) {
		tp->max_packets_out = tp->packets_out;
		tp->max_packets_seq = tp->snd_nxt;
=======
	if (!before(tp->snd_una, tp->cwnd_usage_seq) ||
	    is_cwnd_limited ||
	    (!tp->is_cwnd_limited &&
	     tp->packets_out > tp->max_packets_out)) {
>>>>>>> 286cd8c7
		tp->is_cwnd_limited = is_cwnd_limited;
		tp->max_packets_out = tp->packets_out;
		tp->cwnd_usage_seq = tp->snd_nxt;
	}

	if (tcp_is_cwnd_limited(sk)) {
		/* Network is feed fully. */
		tp->snd_cwnd_used = 0;
		tp->snd_cwnd_stamp = tcp_jiffies32;
	} else {
		/* Network starves. */
		if (tp->packets_out > tp->snd_cwnd_used)
			tp->snd_cwnd_used = tp->packets_out;

		if (READ_ONCE(sock_net(sk)->ipv4.sysctl_tcp_slow_start_after_idle) &&
		    (s32)(tcp_jiffies32 - tp->snd_cwnd_stamp) >= inet_csk(sk)->icsk_rto &&
		    !ca_ops->cong_control)
			tcp_cwnd_application_limited(sk);

		/* The following conditions together indicate the starvation
		 * is caused by insufficient sender buffer:
		 * 1) just sent some data (see tcp_write_xmit)
		 * 2) not cwnd limited (this else condition)
		 * 3) no more data to send (tcp_write_queue_empty())
		 * 4) application is hitting buffer limit (SOCK_NOSPACE)
		 */
		if (tcp_write_queue_empty(sk) && sk->sk_socket &&
		    test_bit(SOCK_NOSPACE, &sk->sk_socket->flags) &&
		    (1 << sk->sk_state) & (TCPF_ESTABLISHED | TCPF_CLOSE_WAIT))
			tcp_chrono_start(sk, TCP_CHRONO_SNDBUF_LIMITED);
	}
}

/* Minshall's variant of the Nagle send check. */
static bool tcp_minshall_check(const struct tcp_sock *tp)
{
	return after(tp->snd_sml, tp->snd_una) &&
		!after(tp->snd_sml, tp->snd_nxt);
}

/* Update snd_sml if this skb is under mss
 * Note that a TSO packet might end with a sub-mss segment
 * The test is really :
 * if ((skb->len % mss) != 0)
 *        tp->snd_sml = TCP_SKB_CB(skb)->end_seq;
 * But we can avoid doing the divide again given we already have
 *  skb_pcount = skb->len / mss_now
 */
static void tcp_minshall_update(struct tcp_sock *tp, unsigned int mss_now,
				const struct sk_buff *skb)
{
	if (skb->len < tcp_skb_pcount(skb) * mss_now)
		tp->snd_sml = TCP_SKB_CB(skb)->end_seq;
}

/* Return false, if packet can be sent now without violation Nagle's rules:
 * 1. It is full sized. (provided by caller in %partial bool)
 * 2. Or it contains FIN. (already checked by caller)
 * 3. Or TCP_CORK is not set, and TCP_NODELAY is set.
 * 4. Or TCP_CORK is not set, and all sent packets are ACKed.
 *    With Minshall's modification: all sent small packets are ACKed.
 */
static bool tcp_nagle_check(bool partial, const struct tcp_sock *tp,
			    int nonagle)
{
	return partial &&
		((nonagle & TCP_NAGLE_CORK) ||
		 (!nonagle && tp->packets_out && tcp_minshall_check(tp)));
}

/* Return how many segs we'd like on a TSO packet,
 * to send one TSO packet per ms
 */
static u32 tcp_tso_autosize(const struct sock *sk, unsigned int mss_now,
			    int min_tso_segs)
{
	u32 bytes, segs;

	bytes = min(sk->sk_pacing_rate >> sk->sk_pacing_shift,
		    sk->sk_gso_max_size - 1 - MAX_TCP_HEADER);

	/* Goal is to send at least one packet per ms,
	 * not one big TSO packet every 100 ms.
	 * This preserves ACK clocking and is consistent
	 * with tcp_tso_should_defer() heuristic.
	 */
	segs = max_t(u32, bytes / mss_now, min_tso_segs);

	return segs;
}

/* Return the number of segments we want in the skb we are transmitting.
 * See if congestion control module wants to decide; otherwise, autosize.
 */
static u32 tcp_tso_segs(struct sock *sk, unsigned int mss_now)
{
	const struct tcp_congestion_ops *ca_ops = inet_csk(sk)->icsk_ca_ops;
	u32 min_tso, tso_segs;

	min_tso = ca_ops->min_tso_segs ?
			ca_ops->min_tso_segs(sk) :
			READ_ONCE(sock_net(sk)->ipv4.sysctl_tcp_min_tso_segs);

	tso_segs = tcp_tso_autosize(sk, mss_now, min_tso);
	return min_t(u32, tso_segs, sk->sk_gso_max_segs);
}

/* Returns the portion of skb which can be sent right away */
static unsigned int tcp_mss_split_point(const struct sock *sk,
					const struct sk_buff *skb,
					unsigned int mss_now,
					unsigned int max_segs,
					int nonagle)
{
	const struct tcp_sock *tp = tcp_sk(sk);
	u32 partial, needed, window, max_len;

	window = tcp_wnd_end(tp) - TCP_SKB_CB(skb)->seq;
	max_len = mss_now * max_segs;

	if (likely(max_len <= window && skb != tcp_write_queue_tail(sk)))
		return max_len;

	needed = min(skb->len, window);

	if (max_len <= needed)
		return max_len;

	partial = needed % mss_now;
	/* If last segment is not a full MSS, check if Nagle rules allow us
	 * to include this last segment in this skb.
	 * Otherwise, we'll split the skb at last MSS boundary
	 */
	if (tcp_nagle_check(partial != 0, tp, nonagle))
		return needed - partial;

	return needed;
}

/* Can at least one segment of SKB be sent right now, according to the
 * congestion window rules?  If so, return how many segments are allowed.
 */
static inline unsigned int tcp_cwnd_test(const struct tcp_sock *tp,
					 const struct sk_buff *skb)
{
	u32 in_flight, cwnd, halfcwnd;

	/* Don't be strict about the congestion window for the final FIN.  */
	if ((TCP_SKB_CB(skb)->tcp_flags & TCPHDR_FIN) &&
	    tcp_skb_pcount(skb) == 1)
		return 1;

	in_flight = tcp_packets_in_flight(tp);
	cwnd = tp->snd_cwnd;
	if (in_flight >= cwnd)
		return 0;

	/* For better scheduling, ensure we have at least
	 * 2 GSO packets in flight.
	 */
	halfcwnd = max(cwnd >> 1, 1U);
	return min(halfcwnd, cwnd - in_flight);
}

/* Initialize TSO state of a skb.
 * This must be invoked the first time we consider transmitting
 * SKB onto the wire.
 */
static int tcp_init_tso_segs(struct sk_buff *skb, unsigned int mss_now)
{
	int tso_segs = tcp_skb_pcount(skb);

	if (!tso_segs || (tso_segs > 1 && tcp_skb_mss(skb) != mss_now)) {
		tcp_set_skb_tso_segs(skb, mss_now);
		tso_segs = tcp_skb_pcount(skb);
	}
	return tso_segs;
}


/* Return true if the Nagle test allows this packet to be
 * sent now.
 */
static inline bool tcp_nagle_test(const struct tcp_sock *tp, const struct sk_buff *skb,
				  unsigned int cur_mss, int nonagle)
{
	/* Nagle rule does not apply to frames, which sit in the middle of the
	 * write_queue (they have no chances to get new data).
	 *
	 * This is implemented in the callers, where they modify the 'nonagle'
	 * argument based upon the location of SKB in the send queue.
	 */
	if (nonagle & TCP_NAGLE_PUSH)
		return true;

	/* Don't use the nagle rule for urgent data (or for the final FIN). */
	if (tcp_urg_mode(tp) || (TCP_SKB_CB(skb)->tcp_flags & TCPHDR_FIN))
		return true;

	if (!tcp_nagle_check(skb->len < cur_mss, tp, nonagle))
		return true;

	return false;
}

/* Does at least the first segment of SKB fit into the send window? */
static bool tcp_snd_wnd_test(const struct tcp_sock *tp,
			     const struct sk_buff *skb,
			     unsigned int cur_mss)
{
	u32 end_seq = TCP_SKB_CB(skb)->end_seq;

	if (skb->len > cur_mss)
		end_seq = TCP_SKB_CB(skb)->seq + cur_mss;

	return !after(end_seq, tcp_wnd_end(tp));
}

/* Trim TSO SKB to LEN bytes, put the remaining data into a new packet
 * which is put after SKB on the list.  It is very much like
 * tcp_fragment() except that it may make several kinds of assumptions
 * in order to speed up the splitting operation.  In particular, we
 * know that all the data is in scatter-gather pages, and that the
 * packet has never been sent out before (and thus is not cloned).
 */
static int tso_fragment(struct sock *sk, enum tcp_queue tcp_queue,
			struct sk_buff *skb, unsigned int len,
			unsigned int mss_now, gfp_t gfp)
{
	struct sk_buff *buff;
	int nlen = skb->len - len;
	u8 flags;

	/* All of a TSO frame must be composed of paged data.  */
	if (skb->len != skb->data_len)
		return tcp_fragment(sk, tcp_queue, skb, len, mss_now, gfp);

	buff = sk_stream_alloc_skb(sk, 0, gfp, true);
	if (unlikely(!buff))
		return -ENOMEM;

	sk->sk_wmem_queued += buff->truesize;
	sk_mem_charge(sk, buff->truesize);
	buff->truesize += nlen;
	skb->truesize -= nlen;

	/* Correct the sequence numbers. */
	TCP_SKB_CB(buff)->seq = TCP_SKB_CB(skb)->seq + len;
	TCP_SKB_CB(buff)->end_seq = TCP_SKB_CB(skb)->end_seq;
	TCP_SKB_CB(skb)->end_seq = TCP_SKB_CB(buff)->seq;

	/* PSH and FIN should only be set in the second packet. */
	flags = TCP_SKB_CB(skb)->tcp_flags;
	TCP_SKB_CB(skb)->tcp_flags = flags & ~(TCPHDR_FIN | TCPHDR_PSH);
	TCP_SKB_CB(buff)->tcp_flags = flags;

	/* This packet was never sent out yet, so no SACK bits. */
	TCP_SKB_CB(buff)->sacked = 0;

	tcp_skb_fragment_eor(skb, buff);

	buff->ip_summed = CHECKSUM_PARTIAL;
	skb_split(skb, buff, len);
	tcp_fragment_tstamp(skb, buff);

	/* Fix up tso_factor for both original and new SKB.  */
	tcp_set_skb_tso_segs(skb, mss_now);
	tcp_set_skb_tso_segs(buff, mss_now);

	/* Link BUFF into the send queue. */
	__skb_header_release(buff);
	tcp_insert_write_queue_after(skb, buff, sk, tcp_queue);

	return 0;
}

/* Try to defer sending, if possible, in order to minimize the amount
 * of TSO splitting we do.  View it as a kind of TSO Nagle test.
 *
 * This algorithm is from John Heffner.
 */
static bool tcp_tso_should_defer(struct sock *sk, struct sk_buff *skb,
				 bool *is_cwnd_limited,
				 bool *is_rwnd_limited,
				 u32 max_segs)
{
	const struct inet_connection_sock *icsk = inet_csk(sk);
	u32 age, send_win, cong_win, limit, in_flight;
	struct tcp_sock *tp = tcp_sk(sk);
	struct sk_buff *head;
	int win_divisor;

	if (icsk->icsk_ca_state >= TCP_CA_Recovery)
		goto send_now;

	/* Avoid bursty behavior by allowing defer
	 * only if the last write was recent.
	 */
	if ((s32)(tcp_jiffies32 - tp->lsndtime) > 0)
		goto send_now;

	in_flight = tcp_packets_in_flight(tp);

	BUG_ON(tcp_skb_pcount(skb) <= 1);
	BUG_ON(tp->snd_cwnd <= in_flight);

	send_win = tcp_wnd_end(tp) - TCP_SKB_CB(skb)->seq;

	/* From in_flight test above, we know that cwnd > in_flight.  */
	cong_win = (tp->snd_cwnd - in_flight) * tp->mss_cache;

	limit = min(send_win, cong_win);

	/* If a full-sized TSO skb can be sent, do it. */
	if (limit >= max_segs * tp->mss_cache)
		goto send_now;

	/* Middle in queue won't get any more data, full sendable already? */
	if ((skb != tcp_write_queue_tail(sk)) && (limit >= skb->len))
		goto send_now;

	win_divisor = READ_ONCE(sock_net(sk)->ipv4.sysctl_tcp_tso_win_divisor);
	if (win_divisor) {
		u32 chunk = min(tp->snd_wnd, tp->snd_cwnd * tp->mss_cache);

		/* If at least some fraction of a window is available,
		 * just use it.
		 */
		chunk /= win_divisor;
		if (limit >= chunk)
			goto send_now;
	} else {
		/* Different approach, try not to defer past a single
		 * ACK.  Receiver should ACK every other full sized
		 * frame, so if we have space for more than 3 frames
		 * then send now.
		 */
		if (limit > tcp_max_tso_deferred_mss(tp) * tp->mss_cache)
			goto send_now;
	}

	/* TODO : use tsorted_sent_queue ? */
	head = tcp_rtx_queue_head(sk);
	if (!head)
		goto send_now;
	age = tcp_stamp_us_delta(tp->tcp_mstamp, head->skb_mstamp);
	/* If next ACK is likely to come too late (half srtt), do not defer */
	if (age < (tp->srtt_us >> 4))
		goto send_now;

	/* Ok, it looks like it is advisable to defer.
	 * Three cases are tracked :
	 * 1) We are cwnd-limited
	 * 2) We are rwnd-limited
	 * 3) We are application limited.
	 */
	if (cong_win < send_win) {
		if (cong_win <= skb->len) {
			*is_cwnd_limited = true;
			return true;
		}
	} else {
		if (send_win <= skb->len) {
			*is_rwnd_limited = true;
			return true;
		}
	}

	/* If this packet won't get more data, do not wait. */
	if (TCP_SKB_CB(skb)->tcp_flags & TCPHDR_FIN)
		goto send_now;

	return true;

send_now:
	return false;
}

static inline void tcp_mtu_check_reprobe(struct sock *sk)
{
	struct inet_connection_sock *icsk = inet_csk(sk);
	struct tcp_sock *tp = tcp_sk(sk);
	struct net *net = sock_net(sk);
	u32 interval;
	s32 delta;

	interval = READ_ONCE(net->ipv4.sysctl_tcp_probe_interval);
	delta = tcp_jiffies32 - icsk->icsk_mtup.probe_timestamp;
	if (unlikely(delta >= interval * HZ)) {
		int mss = tcp_current_mss(sk);

		/* Update current search range */
		icsk->icsk_mtup.probe_size = 0;
		icsk->icsk_mtup.search_high = tp->rx_opt.mss_clamp +
			sizeof(struct tcphdr) +
			icsk->icsk_af_ops->net_header_len;
		icsk->icsk_mtup.search_low = tcp_mss_to_mtu(sk, mss);

		/* Update probe time stamp */
		icsk->icsk_mtup.probe_timestamp = tcp_jiffies32;
	}
}

static bool tcp_can_coalesce_send_queue_head(struct sock *sk, int len)
{
	struct sk_buff *skb, *next;

	skb = tcp_send_head(sk);
	if (!skb)
		return false;

	tcp_for_write_queue_from_safe(skb, next, sk) {
		if (len <= skb->len)
			break;

		if (unlikely(TCP_SKB_CB(skb)->eor) || tcp_has_tx_tstamp(skb))
			return false;

		len -= skb->len;
	}

	return true;
}

/* Create a new MTU probe if we are ready.
 * MTU probe is regularly attempting to increase the path MTU by
 * deliberately sending larger packets.  This discovers routing
 * changes resulting in larger path MTUs.
 *
 * Returns 0 if we should wait to probe (no cwnd available),
 *         1 if a probe was sent,
 *         -1 otherwise
 */
static int tcp_mtu_probe(struct sock *sk)
{
	struct inet_connection_sock *icsk = inet_csk(sk);
	struct tcp_sock *tp = tcp_sk(sk);
	struct sk_buff *skb, *nskb, *next;
	struct net *net = sock_net(sk);
	int probe_size;
	int size_needed;
	int copy, len;
	int mss_now;
	int interval;

	/* Not currently probing/verifying,
	 * not in recovery,
	 * have enough cwnd, and
	 * not SACKing (the variable headers throw things off)
	 */
	if (likely(!icsk->icsk_mtup.enabled ||
		   icsk->icsk_mtup.probe_size ||
		   inet_csk(sk)->icsk_ca_state != TCP_CA_Open ||
		   tp->snd_cwnd < 11 ||
		   tp->rx_opt.num_sacks || tp->rx_opt.dsack))
		return -1;

	/* Use binary search for probe_size between tcp_mss_base,
	 * and current mss_clamp. if (search_high - search_low)
	 * smaller than a threshold, backoff from probing.
	 */
	mss_now = tcp_current_mss(sk);
	probe_size = tcp_mtu_to_mss(sk, (icsk->icsk_mtup.search_high +
				    icsk->icsk_mtup.search_low) >> 1);
	size_needed = probe_size + (tp->reordering + 1) * tp->mss_cache;
	interval = icsk->icsk_mtup.search_high - icsk->icsk_mtup.search_low;
	/* When misfortune happens, we are reprobing actively,
	 * and then reprobe timer has expired. We stick with current
	 * probing process by not resetting search range to its orignal.
	 */
	if (probe_size > tcp_mtu_to_mss(sk, icsk->icsk_mtup.search_high) ||
	    interval < READ_ONCE(net->ipv4.sysctl_tcp_probe_threshold)) {
		/* Check whether enough time has elaplased for
		 * another round of probing.
		 */
		tcp_mtu_check_reprobe(sk);
		return -1;
	}

	/* Have enough data in the send queue to probe? */
	if (tp->write_seq - tp->snd_nxt < size_needed)
		return -1;

	if (tp->snd_wnd < size_needed)
		return -1;
	if (after(tp->snd_nxt + size_needed, tcp_wnd_end(tp)))
		return 0;

	/* Do we need to wait to drain cwnd? With none in flight, don't stall */
	if (tcp_packets_in_flight(tp) + 2 > tp->snd_cwnd) {
		if (!tcp_packets_in_flight(tp))
			return -1;
		else
			return 0;
	}

	if (!tcp_can_coalesce_send_queue_head(sk, probe_size))
		return -1;

	if (tcp_pacing_check(sk))
		return -1;

	/* We're allowed to probe.  Build it now. */
	nskb = sk_stream_alloc_skb(sk, probe_size, GFP_ATOMIC, false);
	if (!nskb)
		return -1;
	sk->sk_wmem_queued += nskb->truesize;
	sk_mem_charge(sk, nskb->truesize);

	skb = tcp_send_head(sk);

	TCP_SKB_CB(nskb)->seq = TCP_SKB_CB(skb)->seq;
	TCP_SKB_CB(nskb)->end_seq = TCP_SKB_CB(skb)->seq + probe_size;
	TCP_SKB_CB(nskb)->tcp_flags = TCPHDR_ACK;
	TCP_SKB_CB(nskb)->sacked = 0;
	nskb->csum = 0;
	nskb->ip_summed = CHECKSUM_PARTIAL;

	tcp_insert_write_queue_before(nskb, skb, sk);
	tcp_highest_sack_replace(sk, skb, nskb);

	len = 0;
	tcp_for_write_queue_from_safe(skb, next, sk) {
		copy = min_t(int, skb->len, probe_size - len);
<<<<<<< HEAD
		if (nskb->ip_summed) {
			skb_copy_bits(skb, 0, skb_put(nskb, copy), copy);
		} else {
			__wsum csum = skb_copy_and_csum_bits(skb, 0,
							     skb_put(nskb, copy),
							     copy, 0);
			nskb->csum = csum_block_add(nskb->csum, csum, len);
		}
=======
		skb_copy_bits(skb, 0, skb_put(nskb, copy), copy);
>>>>>>> 286cd8c7

		if (skb->len <= copy) {
			/* We've eaten all the data from this skb.
			 * Throw it away. */
			TCP_SKB_CB(nskb)->tcp_flags |= TCP_SKB_CB(skb)->tcp_flags;
			/* If this is the last SKB we copy and eor is set
			 * we need to propagate it to the new skb.
			 */
			TCP_SKB_CB(nskb)->eor = TCP_SKB_CB(skb)->eor;
			tcp_skb_collapse_tstamp(nskb, skb);
			tcp_unlink_write_queue(skb, sk);
			sk_wmem_free_skb(sk, skb);
		} else {
			TCP_SKB_CB(nskb)->tcp_flags |= TCP_SKB_CB(skb)->tcp_flags &
						   ~(TCPHDR_FIN|TCPHDR_PSH);
			if (!skb_shinfo(skb)->nr_frags) {
				skb_pull(skb, copy);
			} else {
				__pskb_trim_head(skb, copy);
				tcp_set_skb_tso_segs(skb, mss_now);
			}
			TCP_SKB_CB(skb)->seq += copy;
		}

		len += copy;

		if (len >= probe_size)
			break;
	}
	tcp_init_tso_segs(nskb, nskb->len);

	/* We're ready to send.  If this fails, the probe will
	 * be resegmented into mss-sized pieces by tcp_write_xmit().
	 */
	if (!tcp_transmit_skb(sk, nskb, 1, GFP_ATOMIC)) {
		/* Decrement cwnd here because we are sending
		 * effectively two packets. */
		tp->snd_cwnd--;
		tcp_event_new_data_sent(sk, nskb);

		icsk->icsk_mtup.probe_size = tcp_mss_to_mtu(sk, nskb->len);
		tp->mtu_probe.probe_seq_start = TCP_SKB_CB(nskb)->seq;
		tp->mtu_probe.probe_seq_end = TCP_SKB_CB(nskb)->end_seq;

		return 1;
	}

	return -1;
}

/* TCP Small Queues :
 * Control number of packets in qdisc/devices to two packets / or ~1 ms.
 * (These limits are doubled for retransmits)
 * This allows for :
 *  - better RTT estimation and ACK scheduling
 *  - faster recovery
 *  - high rates
 * Alas, some drivers / subsystems require a fair amount
 * of queued bytes to ensure line rate.
 * One example is wifi aggregation (802.11 AMPDU)
 */
static bool tcp_small_queue_check(struct sock *sk, const struct sk_buff *skb,
				  unsigned int factor)
{
	unsigned int limit;

	limit = max(2 * skb->truesize, sk->sk_pacing_rate >> sk->sk_pacing_shift);
	limit = min_t(u32, limit,
		      sock_net(sk)->ipv4.sysctl_tcp_limit_output_bytes);
	limit <<= factor;

	if (refcount_read(&sk->sk_wmem_alloc) > limit) {
		/* Always send skb if rtx queue is empty.
		 * No need to wait for TX completion to call us back,
		 * after softirq/tasklet schedule.
		 * This helps when TX completions are delayed too much.
		 */
		if (tcp_rtx_queue_empty(sk))
			return false;

		set_bit(TSQ_THROTTLED, &sk->sk_tsq_flags);
		/* It is possible TX completion already happened
		 * before we set TSQ_THROTTLED, so we must
		 * test again the condition.
		 */
		smp_mb__after_atomic();
		if (refcount_read(&sk->sk_wmem_alloc) > limit)
			return true;
	}
	return false;
}

static void tcp_chrono_set(struct tcp_sock *tp, const enum tcp_chrono new)
{
	const u32 now = tcp_jiffies32;
	enum tcp_chrono old = tp->chrono_type;

	if (old > TCP_CHRONO_UNSPEC)
		tp->chrono_stat[old - 1] += now - tp->chrono_start;
	tp->chrono_start = now;
	tp->chrono_type = new;
}

void tcp_chrono_start(struct sock *sk, const enum tcp_chrono type)
{
	struct tcp_sock *tp = tcp_sk(sk);

	/* If there are multiple conditions worthy of tracking in a
	 * chronograph then the highest priority enum takes precedence
	 * over the other conditions. So that if something "more interesting"
	 * starts happening, stop the previous chrono and start a new one.
	 */
	if (type > tp->chrono_type)
		tcp_chrono_set(tp, type);
}

void tcp_chrono_stop(struct sock *sk, const enum tcp_chrono type)
{
	struct tcp_sock *tp = tcp_sk(sk);


	/* There are multiple conditions worthy of tracking in a
	 * chronograph, so that the highest priority enum takes
	 * precedence over the other conditions (see tcp_chrono_start).
	 * If a condition stops, we only stop chrono tracking if
	 * it's the "most interesting" or current chrono we are
	 * tracking and starts busy chrono if we have pending data.
	 */
	if (tcp_rtx_and_write_queues_empty(sk))
		tcp_chrono_set(tp, TCP_CHRONO_UNSPEC);
	else if (type == tp->chrono_type)
		tcp_chrono_set(tp, TCP_CHRONO_BUSY);
}

/* This routine writes packets to the network.  It advances the
 * send_head.  This happens as incoming acks open up the remote
 * window for us.
 *
 * LARGESEND note: !tcp_urg_mode is overkill, only frames between
 * snd_up-64k-mss .. snd_up cannot be large. However, taking into
 * account rare use of URG, this is not a big flaw.
 *
 * Send at most one packet when push_one > 0. Temporarily ignore
 * cwnd limit to force at most one packet out when push_one == 2.

 * Returns true, if no segments are in flight and we have queued segments,
 * but cannot send anything now because of SWS or another problem.
 */
static bool tcp_write_xmit(struct sock *sk, unsigned int mss_now, int nonagle,
			   int push_one, gfp_t gfp)
{
	struct tcp_sock *tp = tcp_sk(sk);
	struct sk_buff *skb;
	unsigned int tso_segs, sent_pkts;
	int cwnd_quota;
	int result;
	bool is_cwnd_limited = false, is_rwnd_limited = false;
	u32 max_segs;

	sent_pkts = 0;

	tcp_mstamp_refresh(tp);
	if (!push_one) {
		/* Do MTU probing. */
		result = tcp_mtu_probe(sk);
		if (!result) {
			return false;
		} else if (result > 0) {
			sent_pkts = 1;
		}
	}

	max_segs = tcp_tso_segs(sk, mss_now);
	while ((skb = tcp_send_head(sk))) {
		unsigned int limit;

		if (tcp_pacing_check(sk))
			break;

		tso_segs = tcp_init_tso_segs(skb, mss_now);
		BUG_ON(!tso_segs);

		if (unlikely(tp->repair) && tp->repair_queue == TCP_SEND_QUEUE) {
			/* "skb_mstamp" is used as a start point for the retransmit timer */
			tcp_update_skb_after_send(tp, skb);
			goto repair; /* Skip network transmission */
		}

		cwnd_quota = tcp_cwnd_test(tp, skb);
		if (!cwnd_quota) {
			if (push_one == 2)
				/* Force out a loss probe pkt. */
				cwnd_quota = 1;
			else
				break;
		}

		if (unlikely(!tcp_snd_wnd_test(tp, skb, mss_now))) {
			is_rwnd_limited = true;
			break;
		}

		if (tso_segs == 1) {
			if (unlikely(!tcp_nagle_test(tp, skb, mss_now,
						     (tcp_skb_is_last(sk, skb) ?
						      nonagle : TCP_NAGLE_PUSH))))
				break;
		} else {
			if (!push_one &&
			    tcp_tso_should_defer(sk, skb, &is_cwnd_limited,
						 &is_rwnd_limited, max_segs))
				break;
		}

		limit = mss_now;
		if (tso_segs > 1 && !tcp_urg_mode(tp))
			limit = tcp_mss_split_point(sk, skb, mss_now,
						    min_t(unsigned int,
							  cwnd_quota,
							  max_segs),
						    nonagle);

		if (skb->len > limit &&
		    unlikely(tso_fragment(sk, TCP_FRAG_IN_WRITE_QUEUE,
					  skb, limit, mss_now, gfp)))
			break;

		if (tcp_small_queue_check(sk, skb, 0))
			break;

		/* Argh, we hit an empty skb(), presumably a thread
		 * is sleeping in sendmsg()/sk_stream_wait_memory().
		 * We do not want to send a pure-ack packet and have
		 * a strange looking rtx queue with empty packet(s).
		 */
		if (TCP_SKB_CB(skb)->end_seq == TCP_SKB_CB(skb)->seq)
			break;

		/* Argh, we hit an empty skb(), presumably a thread
		 * is sleeping in sendmsg()/sk_stream_wait_memory().
		 * We do not want to send a pure-ack packet and have
		 * a strange looking rtx queue with empty packet(s).
		 */
		if (TCP_SKB_CB(skb)->end_seq == TCP_SKB_CB(skb)->seq)
			break;

		if (unlikely(tcp_transmit_skb(sk, skb, 1, gfp)))
			break;

repair:
		/* Advance the send_head.  This one is sent out.
		 * This call will increment packets_out.
		 */
		tcp_event_new_data_sent(sk, skb);

		tcp_minshall_update(tp, mss_now, skb);
		sent_pkts += tcp_skb_pcount(skb);

		if (push_one)
			break;
	}

<<<<<<< HEAD
=======
	if (is_rwnd_limited)
		tcp_chrono_start(sk, TCP_CHRONO_RWND_LIMITED);
	else
		tcp_chrono_stop(sk, TCP_CHRONO_RWND_LIMITED);

>>>>>>> 286cd8c7
	is_cwnd_limited |= (tcp_packets_in_flight(tp) >= tp->snd_cwnd);
	if (likely(sent_pkts || is_cwnd_limited))
		tcp_cwnd_validate(sk, is_cwnd_limited);

	if (likely(sent_pkts)) {
		if (tcp_in_cwnd_reduction(sk))
			tp->prr_out += sent_pkts;

		/* Send one loss probe per tail loss episode. */
		if (push_one != 2)
<<<<<<< HEAD
			tcp_schedule_loss_probe(sk);
=======
			tcp_schedule_loss_probe(sk, false);
>>>>>>> 286cd8c7
		return false;
	}
	return !tp->packets_out && !tcp_write_queue_empty(sk);
}

bool tcp_schedule_loss_probe(struct sock *sk, bool advancing_rto)
{
	struct inet_connection_sock *icsk = inet_csk(sk);
	struct tcp_sock *tp = tcp_sk(sk);
	u32 timeout, rto_delta_us;
	int early_retrans;

	/* Don't do any loss probe on a Fast Open connection before 3WHS
	 * finishes.
	 */
	if (tp->fastopen_rsk)
		return false;

	early_retrans = READ_ONCE(sock_net(sk)->ipv4.sysctl_tcp_early_retrans);
	/* Schedule a loss probe in 2*RTT for SACK capable connections
	 * not in loss recovery, that are either limited by cwnd or application.
	 */
	if ((early_retrans != 3 && early_retrans != 4) ||
	    !tp->packets_out || !tcp_is_sack(tp) ||
	    (icsk->icsk_ca_state != TCP_CA_Open &&
	     icsk->icsk_ca_state != TCP_CA_CWR))
		return false;

	/* Probe timeout is 2*rtt. Add minimum RTO to account
	 * for delayed ack when there's one outstanding packet. If no RTT
	 * sample is available then probe after TCP_TIMEOUT_INIT.
	 */
	if (tp->srtt_us) {
		timeout = usecs_to_jiffies(tp->srtt_us >> 2);
		if (tp->packets_out == 1)
			timeout += TCP_RTO_MIN;
		else
			timeout += TCP_TIMEOUT_MIN;
	} else {
		timeout = TCP_TIMEOUT_INIT;
	}

	/* If the RTO formula yields an earlier time, then use that time. */
	rto_delta_us = advancing_rto ?
			jiffies_to_usecs(inet_csk(sk)->icsk_rto) :
			tcp_rto_delta_us(sk);  /* How far in future is RTO? */
	if (rto_delta_us > 0)
		timeout = min_t(u32, timeout, usecs_to_jiffies(rto_delta_us));

	inet_csk_reset_xmit_timer(sk, ICSK_TIME_LOSS_PROBE, timeout,
				  TCP_RTO_MAX);
	return true;
}

/* Thanks to skb fast clones, we can detect if a prior transmit of
 * a packet is still in a qdisc or driver queue.
 * In this case, there is very little point doing a retransmit !
 */
static bool skb_still_in_host_queue(const struct sock *sk,
				    const struct sk_buff *skb)
{
	if (unlikely(skb_fclone_busy(sk, skb))) {
		NET_INC_STATS(sock_net(sk),
			      LINUX_MIB_TCPSPURIOUS_RTX_HOSTQUEUES);
		return true;
	}
	return false;
}

/* When probe timeout (PTO) fires, try send a new segment if possible, else
 * retransmit the last segment.
 */
void tcp_send_loss_probe(struct sock *sk)
{
	struct tcp_sock *tp = tcp_sk(sk);
	struct sk_buff *skb;
	int pcount;
	int mss = tcp_current_mss(sk);

	/* At most one outstanding TLP */
	if (tp->tlp_high_seq)
		goto rearm_timer;

	tp->tlp_retrans = 0;
	skb = tcp_send_head(sk);
<<<<<<< HEAD
	if (skb) {
		if (tcp_snd_wnd_test(tp, skb, mss)) {
			pcount = tp->packets_out;
			tcp_write_xmit(sk, mss, TCP_NAGLE_OFF, 2, GFP_ATOMIC);
			if (tp->packets_out > pcount)
				goto probe_sent;
			goto rearm_timer;
		}
		skb = tcp_write_queue_prev(sk, skb);
	} else {
		skb = tcp_write_queue_tail(sk);
	}

=======
	if (skb && tcp_snd_wnd_test(tp, skb, mss)) {
		pcount = tp->packets_out;
		tcp_write_xmit(sk, mss, TCP_NAGLE_OFF, 2, GFP_ATOMIC);
		if (tp->packets_out > pcount)
			goto probe_sent;
		goto rearm_timer;
	}
	skb = skb_rb_last(&sk->tcp_rtx_queue);
>>>>>>> 286cd8c7
	if (unlikely(!skb)) {
		WARN_ONCE(tp->packets_out,
			  "invalid inflight: %u state %u cwnd %u mss %d\n",
			  tp->packets_out, sk->sk_state, tp->snd_cwnd, mss);
		inet_csk(sk)->icsk_pending = 0;
		return;
	}

	if (skb_still_in_host_queue(sk, skb))
		goto rearm_timer;

	pcount = tcp_skb_pcount(skb);
	if (WARN_ON(!pcount))
		goto rearm_timer;

	if ((pcount > 1) && (skb->len > (pcount - 1) * mss)) {
		if (unlikely(tcp_fragment(sk, TCP_FRAG_IN_RTX_QUEUE, skb,
					  (pcount - 1) * mss, mss,
					  GFP_ATOMIC)))
			goto rearm_timer;
		skb = skb_rb_next(skb);
	}

	if (WARN_ON(!skb || !tcp_skb_pcount(skb)))
		goto rearm_timer;

	if (__tcp_retransmit_skb(sk, skb, 1))
		goto rearm_timer;

	tp->tlp_retrans = 1;

probe_sent:
	/* Record snd_nxt for loss detection. */
	tp->tlp_high_seq = tp->snd_nxt;

<<<<<<< HEAD
	NET_INC_STATS_BH(sock_net(sk), LINUX_MIB_TCPLOSSPROBES);
=======
	NET_INC_STATS(sock_net(sk), LINUX_MIB_TCPLOSSPROBES);
>>>>>>> 286cd8c7
	/* Reset s.t. tcp_rearm_rto will restart timer from now */
	inet_csk(sk)->icsk_pending = 0;
rearm_timer:
	tcp_rearm_rto(sk);
}

/* Push out any pending frames which were held back due to
 * TCP_CORK or attempt at coalescing tiny packets.
 * The socket must be locked by the caller.
 */
void __tcp_push_pending_frames(struct sock *sk, unsigned int cur_mss,
			       int nonagle)
{
	/* If we are closed, the bytes will have to remain here.
	 * In time closedown will finish, we empty the write queue and
	 * all will be happy.
	 */
	if (unlikely(sk->sk_state == TCP_CLOSE))
		return;

	if (tcp_write_xmit(sk, cur_mss, nonagle, 0,
			   sk_gfp_mask(sk, GFP_ATOMIC)))
		tcp_check_probe_timer(sk);
}

/* Send _single_ skb sitting at the send head. This function requires
 * true push pending frames to setup probe timer etc.
 */
void tcp_push_one(struct sock *sk, unsigned int mss_now)
{
	struct sk_buff *skb = tcp_send_head(sk);

	BUG_ON(!skb || skb->len < mss_now);

	tcp_write_xmit(sk, mss_now, TCP_NAGLE_PUSH, 1, sk->sk_allocation);
}

/* This function returns the amount that we can raise the
 * usable window based on the following constraints
 *
 * 1. The window can never be shrunk once it is offered (RFC 793)
 * 2. We limit memory per socket
 *
 * RFC 1122:
 * "the suggested [SWS] avoidance algorithm for the receiver is to keep
 *  RECV.NEXT + RCV.WIN fixed until:
 *  RCV.BUFF - RCV.USER - RCV.WINDOW >= min(1/2 RCV.BUFF, MSS)"
 *
 * i.e. don't raise the right edge of the window until you can raise
 * it at least MSS bytes.
 *
 * Unfortunately, the recommended algorithm breaks header prediction,
 * since header prediction assumes th->window stays fixed.
 *
 * Strictly speaking, keeping th->window fixed violates the receiver
 * side SWS prevention criteria. The problem is that under this rule
 * a stream of single byte packets will cause the right side of the
 * window to always advance by a single byte.
 *
 * Of course, if the sender implements sender side SWS prevention
 * then this will not be a problem.
 *
 * BSD seems to make the following compromise:
 *
 *	If the free space is less than the 1/4 of the maximum
 *	space available and the free space is less than 1/2 mss,
 *	then set the window to 0.
 *	[ Actually, bsd uses MSS and 1/4 of maximal _window_ ]
 *	Otherwise, just prevent the window from shrinking
 *	and from being larger than the largest representable value.
 *
 * This prevents incremental opening of the window in the regime
 * where TCP is limited by the speed of the reader side taking
 * data out of the TCP receive queue. It does nothing about
 * those cases where the window is constrained on the sender side
 * because the pipeline is full.
 *
 * BSD also seems to "accidentally" limit itself to windows that are a
 * multiple of MSS, at least until the free space gets quite small.
 * This would appear to be a side effect of the mbuf implementation.
 * Combining these two algorithms results in the observed behavior
 * of having a fixed window size at almost all times.
 *
 * Below we obtain similar behavior by forcing the offered window to
 * a multiple of the mss when it is feasible to do so.
 *
 * Note, we don't "adjust" for TIMESTAMP or SACK option bytes.
 * Regular options like TIMESTAMP are taken into account.
 */
u32 __tcp_select_window(struct sock *sk)
{
	struct inet_connection_sock *icsk = inet_csk(sk);
	struct tcp_sock *tp = tcp_sk(sk);
	/* MSS for the peer's data.  Previous versions used mss_clamp
	 * here.  I don't know if the value based on our guesses
	 * of peer's MSS is better for the performance.  It's more correct
	 * but may be worse for the performance because of rcv_mss
	 * fluctuations.  --SAW  1998/11/1
	 */
	int mss = icsk->icsk_ack.rcv_mss;
	int free_space = tcp_space(sk);
	int allowed_space = tcp_full_space(sk);
	int full_space = min_t(int, tp->window_clamp, allowed_space);
	int window;

	if (unlikely(mss > full_space)) {
		mss = full_space;
		if (mss <= 0)
			return 0;
	}
	if (free_space < (full_space >> 1)) {
		icsk->icsk_ack.quick = 0;

		if (tcp_under_memory_pressure(sk))
			tp->rcv_ssthresh = min(tp->rcv_ssthresh,
					       4U * tp->advmss);

		/* free_space might become our new window, make sure we don't
		 * increase it due to wscale.
		 */
		free_space = round_down(free_space, 1 << tp->rx_opt.rcv_wscale);

		/* if free space is less than mss estimate, or is below 1/16th
		 * of the maximum allowed, try to move to zero-window, else
		 * tcp_clamp_window() will grow rcv buf up to tcp_rmem[2], and
		 * new incoming data is dropped due to memory limits.
		 * With large window, mss test triggers way too late in order
		 * to announce zero window in time before rmem limit kicks in.
		 */
		if (free_space < (allowed_space >> 4) || free_space < mss)
			return 0;
	}

	if (free_space > tp->rcv_ssthresh)
		free_space = tp->rcv_ssthresh;

	/* Don't do rounding if we are using window scaling, since the
	 * scaled window will not line up with the MSS boundary anyway.
	 */
	if (tp->rx_opt.rcv_wscale) {
		window = free_space;

		/* Advertise enough space so that it won't get scaled away.
		 * Import case: prevent zero window announcement if
		 * 1<<rcv_wscale > mss.
		 */
		window = ALIGN(window, (1 << tp->rx_opt.rcv_wscale));
	} else {
		window = tp->rcv_wnd;
		/* Get the largest window that is a nice multiple of mss.
		 * Window clamp already applied above.
		 * If our current window offering is within 1 mss of the
		 * free space we just keep it. This prevents the divide
		 * and multiply from happening most of the time.
		 * We also don't do any window rounding when the free space
		 * is too small.
		 */
		if (window <= free_space - mss || window > free_space)
			window = rounddown(free_space, mss);
		else if (mss == full_space &&
			 free_space > window + (full_space >> 1))
			window = free_space;
	}

	return window;
}

void tcp_skb_collapse_tstamp(struct sk_buff *skb,
			     const struct sk_buff *next_skb)
{
	if (unlikely(tcp_has_tx_tstamp(next_skb))) {
		const struct skb_shared_info *next_shinfo =
			skb_shinfo(next_skb);
		struct skb_shared_info *shinfo = skb_shinfo(skb);

		shinfo->tx_flags |= next_shinfo->tx_flags & SKBTX_ANY_TSTAMP;
		shinfo->tskey = next_shinfo->tskey;
		TCP_SKB_CB(skb)->txstamp_ack |=
			TCP_SKB_CB(next_skb)->txstamp_ack;
	}
}

/* Collapses two adjacent SKB's during retransmission. */
static bool tcp_collapse_retrans(struct sock *sk, struct sk_buff *skb)
{
	struct tcp_sock *tp = tcp_sk(sk);
	struct sk_buff *next_skb = skb_rb_next(skb);
	int next_skb_size;

	next_skb_size = next_skb->len;

	BUG_ON(tcp_skb_pcount(skb) != 1 || tcp_skb_pcount(next_skb) != 1);

<<<<<<< HEAD
	tcp_highest_sack_replace(sk, next_skb, skb);

	tcp_unlink_write_queue(next_skb, sk);

	skb_copy_from_linear_data(next_skb, skb_put(skb, next_skb_size),
				  next_skb_size);

	if (next_skb->ip_summed == CHECKSUM_PARTIAL)
		skb->ip_summed = CHECKSUM_PARTIAL;

	if (skb->ip_summed != CHECKSUM_PARTIAL)
		skb->csum = csum_block_add(skb->csum, next_skb->csum, skb_size);
=======
	if (next_skb_size) {
		if (next_skb_size <= skb_availroom(skb))
			skb_copy_bits(next_skb, 0, skb_put(skb, next_skb_size),
				      next_skb_size);
		else if (!tcp_skb_shift(skb, next_skb, 1, next_skb_size))
			return false;
	}
	tcp_highest_sack_replace(sk, next_skb, skb);
>>>>>>> 286cd8c7

	/* Update sequence range on original skb. */
	TCP_SKB_CB(skb)->end_seq = TCP_SKB_CB(next_skb)->end_seq;

	/* Merge over control information. This moves PSH/FIN etc. over */
	TCP_SKB_CB(skb)->tcp_flags |= TCP_SKB_CB(next_skb)->tcp_flags;

	/* All done, get rid of second SKB and account for it so
	 * packet counting does not break.
	 */
	TCP_SKB_CB(skb)->sacked |= TCP_SKB_CB(next_skb)->sacked & TCPCB_EVER_RETRANS;
	TCP_SKB_CB(skb)->eor = TCP_SKB_CB(next_skb)->eor;

	/* changed transmit queue under us so clear hints */
	tcp_clear_retrans_hints_partial(tp);
	if (next_skb == tp->retransmit_skb_hint)
		tp->retransmit_skb_hint = skb;

	tcp_adjust_pcount(sk, next_skb, tcp_skb_pcount(next_skb));

	tcp_skb_collapse_tstamp(skb, next_skb);

	tcp_rtx_queue_unlink_and_free(next_skb, sk);
	return true;
}

/* Check if coalescing SKBs is legal. */
static bool tcp_can_collapse(const struct sock *sk, const struct sk_buff *skb)
{
	if (tcp_skb_pcount(skb) > 1)
		return false;
	if (skb_cloned(skb))
		return false;
	/* Some heuristics for collapsing over SACK'd could be invented */
	if (TCP_SKB_CB(skb)->sacked & TCPCB_SACKED_ACKED)
		return false;

	return true;
}

/* Collapse packets in the retransmit queue to make to create
 * less packets on the wire. This is only done on retransmission.
 */
static void tcp_retrans_try_collapse(struct sock *sk, struct sk_buff *to,
				     int space)
{
	struct tcp_sock *tp = tcp_sk(sk);
	struct sk_buff *skb = to, *tmp;
	bool first = true;

	if (!READ_ONCE(sock_net(sk)->ipv4.sysctl_tcp_retrans_collapse))
		return;
	if (TCP_SKB_CB(skb)->tcp_flags & TCPHDR_SYN)
		return;

	skb_rbtree_walk_from_safe(skb, tmp) {
		if (!tcp_can_collapse(sk, skb))
			break;

		if (!tcp_skb_can_collapse_to(to))
			break;

		space -= skb->len;

		if (first) {
			first = false;
			continue;
		}

		if (space < 0)
			break;

		if (after(TCP_SKB_CB(skb)->end_seq, tcp_wnd_end(tp)))
			break;

		if (!tcp_collapse_retrans(sk, to))
			break;
	}
}

/* This retransmits one SKB.  Policy decisions and retransmit queue
 * state updates are done by the caller.  Returns non-zero if an
 * error occurred which prevented the send.
 */
int __tcp_retransmit_skb(struct sock *sk, struct sk_buff *skb, int segs)
{
	struct inet_connection_sock *icsk = inet_csk(sk);
	struct tcp_sock *tp = tcp_sk(sk);
	unsigned int cur_mss;
	int diff, len, err;
	int avail_wnd;

	/* Inconclusive MTU probe */
	if (icsk->icsk_mtup.probe_size)
		icsk->icsk_mtup.probe_size = 0;

	/* Do not sent more than we queued. 1/4 is reserved for possible
	 * copying overhead: fragmentation, tunneling, mangling etc.
	 */
<<<<<<< HEAD
	if (atomic_read(&sk->sk_wmem_alloc) >
=======
	if (refcount_read(&sk->sk_wmem_alloc) >
>>>>>>> 286cd8c7
	    min_t(u32, sk->sk_wmem_queued + (sk->sk_wmem_queued >> 2),
		  sk->sk_sndbuf))
		return -EAGAIN;

	if (skb_still_in_host_queue(sk, skb))
		return -EBUSY;

	if (before(TCP_SKB_CB(skb)->seq, tp->snd_una)) {
		if (unlikely(before(TCP_SKB_CB(skb)->end_seq, tp->snd_una))) {
			WARN_ON_ONCE(1);
			return -EINVAL;
		}
		if (tcp_trim_head(sk, skb, tp->snd_una - TCP_SKB_CB(skb)->seq))
			return -ENOMEM;
	}

	if (inet_csk(sk)->icsk_af_ops->rebuild_header(sk))
		return -EHOSTUNREACH; /* Routing failure or similar. */

	cur_mss = tcp_current_mss(sk);
	avail_wnd = tcp_wnd_end(tp) - TCP_SKB_CB(skb)->seq;

	/* If receiver has shrunk his window, and skb is out of
	 * new window, do not retransmit it. The exception is the
	 * case, when window is shrunk to zero. In this case
	 * our retransmit of one segment serves as a zero window probe.
	 */
	if (avail_wnd <= 0) {
		if (TCP_SKB_CB(skb)->seq != tp->snd_una)
			return -EAGAIN;
		avail_wnd = cur_mss;
	}

	len = cur_mss * segs;
	if (len > avail_wnd) {
		len = rounddown(avail_wnd, cur_mss);
		if (!len)
			len = avail_wnd;
	}
	if (skb->len > len) {
		if (tcp_fragment(sk, TCP_FRAG_IN_RTX_QUEUE, skb, len,
				 cur_mss, GFP_ATOMIC))
			return -ENOMEM; /* We'll try again later. */
	} else {
		if (skb_unclone(skb, GFP_ATOMIC))
			return -ENOMEM;

		diff = tcp_skb_pcount(skb);
		tcp_set_skb_tso_segs(skb, cur_mss);
		diff -= tcp_skb_pcount(skb);
		if (diff)
			tcp_adjust_pcount(sk, skb, diff);
		avail_wnd = min_t(int, avail_wnd, cur_mss);
		if (skb->len < avail_wnd)
			tcp_retrans_try_collapse(sk, skb, avail_wnd);
	}

	/* RFC3168, section 6.1.1.1. ECN fallback */
	if ((TCP_SKB_CB(skb)->tcp_flags & TCPHDR_SYN_ECN) == TCPHDR_SYN_ECN)
		tcp_ecn_clear_syn(sk, skb);

	/* Update global and local TCP statistics. */
	segs = tcp_skb_pcount(skb);
	TCP_ADD_STATS(sock_net(sk), TCP_MIB_RETRANSSEGS, segs);
	if (TCP_SKB_CB(skb)->tcp_flags & TCPHDR_SYN)
		__NET_INC_STATS(sock_net(sk), LINUX_MIB_TCPSYNRETRANS);
	tp->total_retrans += segs;
	tp->bytes_retrans += skb->len;

	/* make sure skb->data is aligned on arches that require it
	 * and check if ack-trimming & collapsing extended the headroom
	 * beyond what csum_start can cover.
	 */
	if (unlikely((NET_IP_ALIGN && ((unsigned long)skb->data & 3)) ||
		     skb_headroom(skb) >= 0xFFFF)) {
		struct sk_buff *nskb;

<<<<<<< HEAD
		skb_mstamp_get(&skb->skb_mstamp);
		nskb = __pskb_copy(skb, MAX_TCP_HEADER, GFP_ATOMIC);
		err = nskb ? tcp_transmit_skb(sk, nskb, 0, GFP_ATOMIC) :
			     -ENOBUFS;
=======
		tcp_skb_tsorted_save(skb) {
			nskb = __pskb_copy(skb, MAX_TCP_HEADER, GFP_ATOMIC);
			err = nskb ? tcp_transmit_skb(sk, nskb, 0, GFP_ATOMIC) :
				     -ENOBUFS;
		} tcp_skb_tsorted_restore(skb);

		if (!err) {
			tcp_update_skb_after_send(tp, skb);
			tcp_rate_skb_sent(sk, skb);
		}
>>>>>>> 286cd8c7
	} else {
		err = tcp_transmit_skb(sk, skb, 1, GFP_ATOMIC);
	}

	if (BPF_SOCK_OPS_TEST_FLAG(tp, BPF_SOCK_OPS_RETRANS_CB_FLAG))
		tcp_call_bpf_3arg(sk, BPF_SOCK_OPS_RETRANS_CB,
				  TCP_SKB_CB(skb)->seq, segs, err);

	if (likely(!err)) {
		TCP_SKB_CB(skb)->sacked |= TCPCB_EVER_RETRANS;
		trace_tcp_retransmit_skb(sk, skb);
	} else if (err != -EBUSY) {
		NET_ADD_STATS(sock_net(sk), LINUX_MIB_TCPRETRANSFAIL, segs);
	}
	return err;
}

int tcp_retransmit_skb(struct sock *sk, struct sk_buff *skb, int segs)
{
	struct tcp_sock *tp = tcp_sk(sk);
	int err = __tcp_retransmit_skb(sk, skb, segs);

	if (err == 0) {
#if FASTRETRANS_DEBUG > 0
		if (TCP_SKB_CB(skb)->sacked & TCPCB_SACKED_RETRANS) {
			net_dbg_ratelimited("retrans_out leaked\n");
		}
#endif
		TCP_SKB_CB(skb)->sacked |= TCPCB_RETRANS;
		tp->retrans_out += tcp_skb_pcount(skb);
	}

	/* Save stamp of the first (attempted) retransmit. */
	if (!tp->retrans_stamp)
		tp->retrans_stamp = tcp_skb_timestamp(skb);

	if (tp->undo_retrans < 0)
		tp->undo_retrans = 0;
	tp->undo_retrans += tcp_skb_pcount(skb);
	return err;
}

/* This gets called after a retransmit timeout, and the initially
 * retransmitted data is acknowledged.  It tries to continue
 * resending the rest of the retransmit queue, until either
 * we've sent it all or the congestion window limit is reached.
 */
void tcp_xmit_retransmit_queue(struct sock *sk)
{
	const struct inet_connection_sock *icsk = inet_csk(sk);
	struct sk_buff *skb, *rtx_head, *hole = NULL;
	struct tcp_sock *tp = tcp_sk(sk);
	u32 max_segs;
	int mib_idx;

	if (!tp->packets_out)
		return;

	rtx_head = tcp_rtx_queue_head(sk);
	skb = tp->retransmit_skb_hint ?: rtx_head;
	max_segs = tcp_tso_segs(sk, tcp_current_mss(sk));
	skb_rbtree_walk_from(skb) {
		__u8 sacked;
		int segs;

		if (tcp_pacing_check(sk))
			break;

		/* we could do better than to assign each time */
		if (!hole)
			tp->retransmit_skb_hint = skb;

		segs = tp->snd_cwnd - tcp_packets_in_flight(tp);
		if (segs <= 0)
			return;
		sacked = TCP_SKB_CB(skb)->sacked;
		/* In case tcp_shift_skb_data() have aggregated large skbs,
		 * we need to make sure not sending too bigs TSO packets
		 */
		segs = min_t(int, segs, max_segs);

		if (tp->retrans_out >= tp->lost_out) {
			break;
		} else if (!(sacked & TCPCB_LOST)) {
			if (!hole && !(sacked & (TCPCB_SACKED_RETRANS|TCPCB_SACKED_ACKED)))
				hole = skb;
			continue;

		} else {
			if (icsk->icsk_ca_state != TCP_CA_Loss)
				mib_idx = LINUX_MIB_TCPFASTRETRANS;
			else
				mib_idx = LINUX_MIB_TCPSLOWSTARTRETRANS;
		}

		if (sacked & (TCPCB_SACKED_ACKED|TCPCB_SACKED_RETRANS))
			continue;

		if (tcp_small_queue_check(sk, skb, 1))
			return;

		if (tcp_retransmit_skb(sk, skb, segs))
			return;

		NET_ADD_STATS(sock_net(sk), mib_idx, tcp_skb_pcount(skb));

		if (tcp_in_cwnd_reduction(sk))
			tp->prr_out += tcp_skb_pcount(skb);

		if (skb == rtx_head &&
		    icsk->icsk_pending != ICSK_TIME_REO_TIMEOUT)
			inet_csk_reset_xmit_timer(sk, ICSK_TIME_RETRANS,
						  inet_csk(sk)->icsk_rto,
						  TCP_RTO_MAX);
	}
}

/* We allow to exceed memory limits for FIN packets to expedite
 * connection tear down and (memory) recovery.
 * Otherwise tcp_send_fin() could be tempted to either delay FIN
 * or even be forced to close flow without any FIN.
 * In general, we want to allow one skb per socket to avoid hangs
 * with edge trigger epoll()
 */
void sk_forced_mem_schedule(struct sock *sk, int size)
{
	int delta, amt;

	delta = size - sk->sk_forward_alloc;
	if (delta <= 0)
		return;
	amt = sk_mem_pages(delta);
	sk->sk_forward_alloc += amt * SK_MEM_QUANTUM;
	sk_memory_allocated_add(sk, amt);

	if (mem_cgroup_sockets_enabled && sk->sk_memcg)
		mem_cgroup_charge_skmem(sk->sk_memcg, amt);
}

/* Send a FIN. The caller locks the socket for us.
 * We should try to send a FIN packet really hard, but eventually give up.
 */
void tcp_send_fin(struct sock *sk)
{
	struct sk_buff *skb, *tskb = tcp_write_queue_tail(sk);
	struct tcp_sock *tp = tcp_sk(sk);

	/* Optimization, tack on the FIN if we have one skb in write queue and
	 * this skb was not yet sent, or we are under memory pressure.
	 * Note: in the latter case, FIN packet will be sent after a timeout,
	 * as TCP stack thinks it has already been transmitted.
	 */
	if (!tskb && tcp_under_memory_pressure(sk))
		tskb = skb_rb_last(&sk->tcp_rtx_queue);

	if (tskb) {
coalesce:
		TCP_SKB_CB(tskb)->tcp_flags |= TCPHDR_FIN;
		TCP_SKB_CB(tskb)->end_seq++;
		tp->write_seq++;
		if (tcp_write_queue_empty(sk)) {
			/* This means tskb was already sent.
			 * Pretend we included the FIN on previous transmit.
			 * We need to set tp->snd_nxt to the value it would have
			 * if FIN had been sent. This is because retransmit path
			 * does not change tp->snd_nxt.
			 */
			tp->snd_nxt++;
			return;
		}
	} else {
		skb = alloc_skb_fclone(MAX_TCP_HEADER, sk->sk_allocation);
		if (unlikely(!skb)) {
			if (tskb)
				goto coalesce;
			return;
		}
		INIT_LIST_HEAD(&skb->tcp_tsorted_anchor);
		skb_reserve(skb, MAX_TCP_HEADER);
		sk_forced_mem_schedule(sk, skb->truesize);
		/* FIN eats a sequence byte, write_seq advanced by tcp_queue_skb(). */
		tcp_init_nondata_skb(skb, tp->write_seq,
				     TCPHDR_ACK | TCPHDR_FIN);
		tcp_queue_skb(sk, skb);
	}
	__tcp_push_pending_frames(sk, tcp_current_mss(sk), TCP_NAGLE_OFF);
}

/* We get here when a process closes a file descriptor (either due to
 * an explicit close() or as a byproduct of exit()'ing) and there
 * was unread data in the receive queue.  This behavior is recommended
 * by RFC 2525, section 2.17.  -DaveM
 */
void tcp_send_active_reset(struct sock *sk, gfp_t priority)
{
	struct sk_buff *skb;

	TCP_INC_STATS(sock_net(sk), TCP_MIB_OUTRSTS);

	/* NOTE: No TCP options attached and we never retransmit this. */
	skb = alloc_skb(MAX_TCP_HEADER, priority);
	if (!skb) {
		NET_INC_STATS(sock_net(sk), LINUX_MIB_TCPABORTFAILED);
		return;
	}

	/* Reserve space for headers and prepare control bits. */
	skb_reserve(skb, MAX_TCP_HEADER);
	tcp_init_nondata_skb(skb, tcp_acceptable_seq(sk),
			     TCPHDR_ACK | TCPHDR_RST);
	tcp_mstamp_refresh(tcp_sk(sk));
	/* Send it off. */
	if (tcp_transmit_skb(sk, skb, 0, priority))
		NET_INC_STATS(sock_net(sk), LINUX_MIB_TCPABORTFAILED);

	/* skb of trace_tcp_send_reset() keeps the skb that caused RST,
	 * skb here is different to the troublesome skb, so use NULL
	 */
	trace_tcp_send_reset(sk, NULL);
}

/* Send a crossed SYN-ACK during socket establishment.
 * WARNING: This routine must only be called when we have already sent
 * a SYN packet that crossed the incoming SYN that caused this routine
 * to get called. If this assumption fails then the initial rcv_wnd
 * and rcv_wscale values will not be correct.
 */
int tcp_send_synack(struct sock *sk)
{
	struct sk_buff *skb;

	skb = tcp_rtx_queue_head(sk);
	if (!skb || !(TCP_SKB_CB(skb)->tcp_flags & TCPHDR_SYN)) {
		pr_err("%s: wrong queue state\n", __func__);
		return -EFAULT;
	}
	if (!(TCP_SKB_CB(skb)->tcp_flags & TCPHDR_ACK)) {
		if (skb_cloned(skb)) {
			struct sk_buff *nskb;

			tcp_skb_tsorted_save(skb) {
				nskb = skb_copy(skb, GFP_ATOMIC);
			} tcp_skb_tsorted_restore(skb);
			if (!nskb)
				return -ENOMEM;
			INIT_LIST_HEAD(&nskb->tcp_tsorted_anchor);
			tcp_highest_sack_replace(sk, skb, nskb);
			tcp_rtx_queue_unlink_and_free(skb, sk);
			__skb_header_release(nskb);
			tcp_rbtree_insert(&sk->tcp_rtx_queue, nskb);
			sk->sk_wmem_queued += nskb->truesize;
			sk_mem_charge(sk, nskb->truesize);
			skb = nskb;
		}

		TCP_SKB_CB(skb)->tcp_flags |= TCPHDR_ACK;
		tcp_ecn_send_synack(sk, skb);
	}
	return tcp_transmit_skb(sk, skb, 1, GFP_ATOMIC);
}

/**
 * tcp_make_synack - Prepare a SYN-ACK.
 * sk: listener socket
 * dst: dst entry attached to the SYNACK
 * req: request_sock pointer
 *
 * Allocate one skb and build a SYNACK packet.
 * @dst is consumed : Caller should not use it again.
 */
struct sk_buff *tcp_make_synack(const struct sock *sk, struct dst_entry *dst,
				struct request_sock *req,
				struct tcp_fastopen_cookie *foc,
				enum tcp_synack_type synack_type)
{
	struct inet_request_sock *ireq = inet_rsk(req);
	const struct tcp_sock *tp = tcp_sk(sk);
	struct tcp_md5sig_key *md5 = NULL;
	struct tcp_out_options opts;
	struct sk_buff *skb;
	int tcp_header_size;
	struct tcphdr *th;
	int mss;

	skb = alloc_skb(MAX_TCP_HEADER, GFP_ATOMIC);
	if (unlikely(!skb)) {
		dst_release(dst);
		return NULL;
	}
	/* Reserve space for headers. */
	skb_reserve(skb, MAX_TCP_HEADER);

	switch (synack_type) {
	case TCP_SYNACK_NORMAL:
		skb_set_owner_w(skb, req_to_sk(req));
		break;
	case TCP_SYNACK_COOKIE:
		/* Under synflood, we do not attach skb to a socket,
		 * to avoid false sharing.
		 */
		break;
	case TCP_SYNACK_FASTOPEN:
		/* sk is a const pointer, because we want to express multiple
		 * cpu might call us concurrently.
		 * sk->sk_wmem_alloc in an atomic, we can promote to rw.
		 */
		skb_set_owner_w(skb, (struct sock *)sk);
		break;
	}
	skb_dst_set(skb, dst);

	mss = tcp_mss_clamp(tp, dst_metric_advmss(dst));

	memset(&opts, 0, sizeof(opts));
#ifdef CONFIG_SYN_COOKIES
	if (unlikely(req->cookie_ts))
		skb->skb_mstamp = cookie_init_timestamp(req);
	else
#endif
		skb->skb_mstamp = tcp_clock_us();

#ifdef CONFIG_TCP_MD5SIG
	rcu_read_lock();
	md5 = tcp_rsk(req)->af_specific->req_md5_lookup(sk, req_to_sk(req));
#endif
	skb_set_hash(skb, tcp_rsk(req)->txhash, PKT_HASH_TYPE_L4);
	tcp_header_size = tcp_synack_options(sk, req, mss, skb, &opts, md5,
					     foc, synack_type) + sizeof(*th);

	skb_push(skb, tcp_header_size);
	skb_reset_transport_header(skb);

	th = (struct tcphdr *)skb->data;
	memset(th, 0, sizeof(struct tcphdr));
	th->syn = 1;
	th->ack = 1;
	tcp_ecn_make_synack(req, th);
	th->source = htons(ireq->ir_num);
	th->dest = ireq->ir_rmt_port;
<<<<<<< HEAD
=======
	skb->mark = ireq->ir_mark;
>>>>>>> 286cd8c7
	skb->ip_summed = CHECKSUM_PARTIAL;
	th->seq = htonl(tcp_rsk(req)->snt_isn);
	/* XXX data is queued and acked as is. No buffer/window check */
	th->ack_seq = htonl(tcp_rsk(req)->rcv_nxt);

	/* RFC1323: The window in SYN & SYN/ACK segments is never scaled. */
	th->window = htons(min(req->rsk_rcv_wnd, 65535U));
	tcp_options_write((__be32 *)(th + 1), NULL, &opts);
	th->doff = (tcp_header_size >> 2);
	TCP_INC_STATS(sock_net(sk), TCP_MIB_OUTSEGS);

#ifdef CONFIG_TCP_MD5SIG
	/* Okay, we have all we need - do the md5 hash if needed */
	if (md5)
		tcp_rsk(req)->af_specific->calc_md5_hash(opts.hash_location,
					       md5, req_to_sk(req), skb);
	rcu_read_unlock();
#endif

	/* Do not fool tcpdump (if any), clean our debris */
	skb->tstamp = 0;
	return skb;
}
EXPORT_SYMBOL(tcp_make_synack);

static void tcp_ca_dst_init(struct sock *sk, const struct dst_entry *dst)
{
	struct inet_connection_sock *icsk = inet_csk(sk);
	const struct tcp_congestion_ops *ca;
	u32 ca_key = dst_metric(dst, RTAX_CC_ALGO);

	if (ca_key == TCP_CA_UNSPEC)
		return;

	rcu_read_lock();
	ca = tcp_ca_find_key(ca_key);
	if (likely(ca && try_module_get(ca->owner))) {
		module_put(icsk->icsk_ca_ops->owner);
		icsk->icsk_ca_dst_locked = tcp_ca_dst_locked(dst);
		icsk->icsk_ca_ops = ca;
	}
	rcu_read_unlock();
}

/* Do all connect socket setups that can be done AF independent. */
static void tcp_connect_init(struct sock *sk)
{
	const struct dst_entry *dst = __sk_dst_get(sk);
	struct tcp_sock *tp = tcp_sk(sk);
	__u8 rcv_wscale;
	u32 rcv_wnd;

	/* We'll fix this up when we get a response from the other end.
	 * See tcp_input.c:tcp_rcv_state_process case TCP_SYN_SENT.
	 */
	tp->tcp_header_len = sizeof(struct tcphdr);
	if (sock_net(sk)->ipv4.sysctl_tcp_timestamps)
		tp->tcp_header_len += TCPOLEN_TSTAMP_ALIGNED;

#ifdef CONFIG_TCP_MD5SIG
	if (tp->af_specific->md5_lookup(sk, sk))
		tp->tcp_header_len += TCPOLEN_MD5SIG_ALIGNED;
#endif

	/* If user gave his TCP_MAXSEG, record it to clamp */
	if (tp->rx_opt.user_mss)
		tp->rx_opt.mss_clamp = tp->rx_opt.user_mss;
	tp->max_window = 0;
	tcp_mtup_init(sk);
	tcp_sync_mss(sk, dst_mtu(dst));

	tcp_ca_dst_init(sk, dst);

	if (!tp->window_clamp)
		tp->window_clamp = dst_metric(dst, RTAX_WINDOW);
	tp->advmss = tcp_mss_clamp(tp, dst_metric_advmss(dst));

	tcp_initialize_rcv_mss(sk);

	/* limit the window selection if the user enforce a smaller rx buffer */
	if (sk->sk_userlocks & SOCK_RCVBUF_LOCK &&
	    (tp->window_clamp > tcp_full_space(sk) || tp->window_clamp == 0))
		tp->window_clamp = tcp_full_space(sk);

	rcv_wnd = tcp_rwnd_init_bpf(sk);
	if (rcv_wnd == 0)
		rcv_wnd = dst_metric(dst, RTAX_INITRWND);

	tcp_select_initial_window(sk, tcp_full_space(sk),
				  tp->advmss - (tp->rx_opt.ts_recent_stamp ? tp->tcp_header_len - sizeof(struct tcphdr) : 0),
				  &tp->rcv_wnd,
				  &tp->window_clamp,
				  sock_net(sk)->ipv4.sysctl_tcp_window_scaling,
				  &rcv_wscale,
				  rcv_wnd);

	tp->rx_opt.rcv_wscale = rcv_wscale;
	tp->rcv_ssthresh = tp->rcv_wnd;

	sk->sk_err = 0;
	sock_reset_flag(sk, SOCK_DONE);
	tp->snd_wnd = 0;
	tcp_init_wl(tp, 0);
	tcp_write_queue_purge(sk);
	tp->snd_una = tp->write_seq;
	tp->snd_sml = tp->write_seq;
	tp->snd_up = tp->write_seq;
	tp->snd_nxt = tp->write_seq;

	if (likely(!tp->repair))
		tp->rcv_nxt = 0;
	else
		tp->rcv_tstamp = tcp_jiffies32;
	tp->rcv_wup = tp->rcv_nxt;
	WRITE_ONCE(tp->copied_seq, tp->rcv_nxt);

	inet_csk(sk)->icsk_rto = tcp_timeout_init(sk);
	inet_csk(sk)->icsk_retransmits = 0;
	tcp_clear_retrans(tp);
}

static void tcp_connect_queue_skb(struct sock *sk, struct sk_buff *skb)
{
	struct tcp_sock *tp = tcp_sk(sk);
	struct tcp_skb_cb *tcb = TCP_SKB_CB(skb);

	tcb->end_seq += skb->len;
	__skb_header_release(skb);
	sk->sk_wmem_queued += skb->truesize;
	sk_mem_charge(sk, skb->truesize);
	WRITE_ONCE(tp->write_seq, tcb->end_seq);
	tp->packets_out += tcp_skb_pcount(skb);
}

/* Build and send a SYN with data and (cached) Fast Open cookie. However,
 * queue a data-only packet after the regular SYN, such that regular SYNs
 * are retransmitted on timeouts. Also if the remote SYN-ACK acknowledges
 * only the SYN sequence, the data are retransmitted in the first ACK.
 * If cookie is not cached or other error occurs, falls back to send a
 * regular SYN with Fast Open cookie request option.
 */
static int tcp_send_syn_data(struct sock *sk, struct sk_buff *syn)
{
	struct inet_connection_sock *icsk = inet_csk(sk);
	struct tcp_sock *tp = tcp_sk(sk);
	struct tcp_fastopen_request *fo = tp->fastopen_req;
	int space, err = 0;
	struct sk_buff *syn_data;

	tp->rx_opt.mss_clamp = tp->advmss;  /* If MSS is not cached */
	if (!tcp_fastopen_cookie_check(sk, &tp->rx_opt.mss_clamp, &fo->cookie))
		goto fallback;

	/* MSS for SYN-data is based on cached MSS and bounded by PMTU and
	 * user-MSS. Reserve maximum option space for middleboxes that add
	 * private TCP options. The cost is reduced data space in SYN :(
	 */
	tp->rx_opt.mss_clamp = tcp_mss_clamp(tp, tp->rx_opt.mss_clamp);
	/* Sync mss_cache after updating the mss_clamp */
	tcp_sync_mss(sk, icsk->icsk_pmtu_cookie);

	space = __tcp_mtu_to_mss(sk, icsk->icsk_pmtu_cookie) -
		MAX_TCP_OPTION_SPACE;

	space = min_t(size_t, space, fo->size);

	/* limit to order-0 allocations */
	space = min_t(size_t, space, SKB_MAX_HEAD(MAX_TCP_HEADER));

	syn_data = sk_stream_alloc_skb(sk, space, sk->sk_allocation, false);
	if (!syn_data)
		goto fallback;
	syn_data->ip_summed = CHECKSUM_PARTIAL;
	memcpy(syn_data->cb, syn->cb, sizeof(syn->cb));
	if (space) {
		int copied = copy_from_iter(skb_put(syn_data, space), space,
					    &fo->data->msg_iter);
		if (unlikely(!copied)) {
			tcp_skb_tsorted_anchor_cleanup(syn_data);
			kfree_skb(syn_data);
			goto fallback;
		}
		if (copied != space) {
			skb_trim(syn_data, copied);
			space = copied;
		}
	}
	/* No more data pending in inet_wait_for_connect() */
	if (space == fo->size)
		fo->data = NULL;
	fo->copied = space;

	tcp_connect_queue_skb(sk, syn_data);
	if (syn_data->len)
		tcp_chrono_start(sk, TCP_CHRONO_BUSY);

	err = tcp_transmit_skb(sk, syn_data, 1, sk->sk_allocation);

	syn->skb_mstamp = syn_data->skb_mstamp;

	/* Now full SYN+DATA was cloned and sent (or not),
	 * remove the SYN from the original skb (syn_data)
	 * we keep in write queue in case of a retransmit, as we
	 * also have the SYN packet (with no data) in the same queue.
	 */
	TCP_SKB_CB(syn_data)->seq++;
	TCP_SKB_CB(syn_data)->tcp_flags = TCPHDR_ACK | TCPHDR_PSH;
	if (!err) {
		tp->syn_data = (fo->copied > 0);
		tcp_rbtree_insert(&sk->tcp_rtx_queue, syn_data);
		NET_INC_STATS(sock_net(sk), LINUX_MIB_TCPORIGDATASENT);
		goto done;
	}

	/* data was not sent, put it in write_queue */
	__skb_queue_tail(&sk->sk_write_queue, syn_data);
	tp->packets_out -= tcp_skb_pcount(syn_data);

fallback:
	/* Send a regular SYN with Fast Open cookie request option */
	if (fo->cookie.len > 0)
		fo->cookie.len = 0;
	err = tcp_transmit_skb(sk, syn, 1, sk->sk_allocation);
	if (err)
		tp->syn_fastopen = 0;
done:
	fo->cookie.len = -1;  /* Exclude Fast Open option for SYN retries */
	return err;
}

/* Build a SYN and send it off. */
int tcp_connect(struct sock *sk)
{
	struct tcp_sock *tp = tcp_sk(sk);
	struct sk_buff *buff;
	int err;

<<<<<<< HEAD
=======
	tcp_call_bpf(sk, BPF_SOCK_OPS_TCP_CONNECT_CB, 0, NULL);

>>>>>>> 286cd8c7
	if (inet_csk(sk)->icsk_af_ops->rebuild_header(sk))
		return -EHOSTUNREACH; /* Routing failure or similar. */

	tcp_connect_init(sk);

	if (unlikely(tp->repair)) {
		tcp_finish_connect(sk, NULL);
		return 0;
	}

	buff = sk_stream_alloc_skb(sk, 0, sk->sk_allocation, true);
	if (unlikely(!buff))
		return -ENOBUFS;

	tcp_init_nondata_skb(buff, tp->write_seq++, TCPHDR_SYN);
	tcp_mstamp_refresh(tp);
	tp->retrans_stamp = tcp_time_stamp(tp);
	tcp_connect_queue_skb(sk, buff);
	tcp_ecn_send_syn(sk, buff);
	tcp_rbtree_insert(&sk->tcp_rtx_queue, buff);

	/* Send off SYN; include data in Fast Open. */
	err = tp->fastopen_req ? tcp_send_syn_data(sk, buff) :
	      tcp_transmit_skb(sk, buff, 1, sk->sk_allocation);
	if (err == -ECONNREFUSED)
		return err;

	/* We change tp->snd_nxt after the tcp_transmit_skb() call
	 * in order to make this packet get counted in tcpOutSegs.
	 */
	tp->snd_nxt = tp->write_seq;
	tp->pushed_seq = tp->write_seq;
	buff = tcp_send_head(sk);
	if (unlikely(buff)) {
		tp->snd_nxt	= TCP_SKB_CB(buff)->seq;
		tp->pushed_seq	= TCP_SKB_CB(buff)->seq;
	}
	TCP_INC_STATS(sock_net(sk), TCP_MIB_ACTIVEOPENS);

	/* Timer for repeating the SYN until an answer. */
	inet_csk_reset_xmit_timer(sk, ICSK_TIME_RETRANS,
				  inet_csk(sk)->icsk_rto, TCP_RTO_MAX);
	return 0;
}
EXPORT_SYMBOL(tcp_connect);

/* Send out a delayed ack, the caller does the policy checking
 * to see if we should even be here.  See tcp_input.c:tcp_ack_snd_check()
 * for details.
 */
void tcp_send_delayed_ack(struct sock *sk)
{
	struct inet_connection_sock *icsk = inet_csk(sk);
	int ato = icsk->icsk_ack.ato;
	unsigned long timeout;

	if (ato > TCP_DELACK_MIN) {
		const struct tcp_sock *tp = tcp_sk(sk);
		int max_ato = HZ / 2;

		if (icsk->icsk_ack.pingpong ||
		    (icsk->icsk_ack.pending & ICSK_ACK_PUSHED))
			max_ato = TCP_DELACK_MAX;

		/* Slow path, intersegment interval is "high". */

		/* If some rtt estimate is known, use it to bound delayed ack.
		 * Do not use inet_csk(sk)->icsk_rto here, use results of rtt measurements
		 * directly.
		 */
		if (tp->srtt_us) {
			int rtt = max_t(int, usecs_to_jiffies(tp->srtt_us >> 3),
					TCP_DELACK_MIN);

			if (rtt < max_ato)
				max_ato = rtt;
		}

		ato = min(ato, max_ato);
	}

	/* Stay within the limit we were given */
	timeout = jiffies + ato;

	/* Use new timeout only if there wasn't a older one earlier. */
	if (icsk->icsk_ack.pending & ICSK_ACK_TIMER) {
		/* If delack timer was blocked or is about to expire,
		 * send ACK now.
		 */
		if (icsk->icsk_ack.blocked ||
		    time_before_eq(icsk->icsk_ack.timeout, jiffies + (ato >> 2))) {
			tcp_send_ack(sk);
			return;
		}

		if (!time_before(timeout, icsk->icsk_ack.timeout))
			timeout = icsk->icsk_ack.timeout;
	}
	icsk->icsk_ack.pending |= ICSK_ACK_SCHED | ICSK_ACK_TIMER;
	icsk->icsk_ack.timeout = timeout;
	sk_reset_timer(sk, &icsk->icsk_delack_timer, timeout);
}

/* This routine sends an ack and also updates the window. */
void __tcp_send_ack(struct sock *sk, u32 rcv_nxt)
{
	struct sk_buff *buff;

	/* If we have been reset, we may not send again. */
	if (sk->sk_state == TCP_CLOSE)
		return;

	/* We are not putting this on the write queue, so
	 * tcp_transmit_skb() will set the ownership to this
	 * sock.
	 */
	buff = alloc_skb(MAX_TCP_HEADER,
			 sk_gfp_mask(sk, GFP_ATOMIC | __GFP_NOWARN));
	if (unlikely(!buff)) {
		inet_csk_schedule_ack(sk);
		inet_csk(sk)->icsk_ack.ato = TCP_ATO_MIN;
		inet_csk_reset_xmit_timer(sk, ICSK_TIME_DACK,
					  TCP_DELACK_MAX, TCP_RTO_MAX);
		return;
	}

	/* Reserve space for headers and prepare control bits. */
	skb_reserve(buff, MAX_TCP_HEADER);
	tcp_init_nondata_skb(buff, tcp_acceptable_seq(sk), TCPHDR_ACK);

	/* We do not want pure acks influencing TCP Small Queues or fq/pacing
	 * too much.
	 * SKB_TRUESIZE(max(1 .. 66, MAX_TCP_HEADER)) is unfortunately ~784
	 */
	skb_set_tcp_pure_ack(buff);

	/* Send it off, this clears delayed acks for us. */
<<<<<<< HEAD
	skb_mstamp_get(&buff->skb_mstamp);
	__tcp_transmit_skb(sk, buff, 0, sk_gfp_atomic(sk, GFP_ATOMIC), rcv_nxt);
=======
	__tcp_transmit_skb(sk, buff, 0, (__force gfp_t)0, rcv_nxt);
>>>>>>> 286cd8c7
}
EXPORT_SYMBOL_GPL(__tcp_send_ack);

void tcp_send_ack(struct sock *sk)
{
	__tcp_send_ack(sk, tcp_sk(sk)->rcv_nxt);
}

/* This routine sends a packet with an out of date sequence
 * number. It assumes the other end will try to ack it.
 *
 * Question: what should we make while urgent mode?
 * 4.4BSD forces sending single byte of data. We cannot send
 * out of window data, because we have SND.NXT==SND.MAX...
 *
 * Current solution: to send TWO zero-length segments in urgent mode:
 * one is with SEG.SEQ=SND.UNA to deliver urgent pointer, another is
 * out-of-date with SND.UNA-1 to probe window.
 */
static int tcp_xmit_probe_skb(struct sock *sk, int urgent, int mib)
{
	struct tcp_sock *tp = tcp_sk(sk);
	struct sk_buff *skb;

	/* We don't queue it, tcp_transmit_skb() sets ownership. */
	skb = alloc_skb(MAX_TCP_HEADER,
			sk_gfp_mask(sk, GFP_ATOMIC | __GFP_NOWARN));
	if (!skb)
		return -1;

	/* Reserve space for headers and set control bits. */
	skb_reserve(skb, MAX_TCP_HEADER);
	/* Use a previous sequence.  This should cause the other
	 * end to send an ack.  Don't queue or clone SKB, just
	 * send it.
	 */
	tcp_init_nondata_skb(skb, tp->snd_una - !urgent, TCPHDR_ACK);
	NET_INC_STATS(sock_net(sk), mib);
	return tcp_transmit_skb(sk, skb, 0, (__force gfp_t)0);
}

/* Called from setsockopt( ... TCP_REPAIR ) */
void tcp_send_window_probe(struct sock *sk)
{
	if (sk->sk_state == TCP_ESTABLISHED) {
		tcp_sk(sk)->snd_wl1 = tcp_sk(sk)->rcv_nxt - 1;
		tcp_mstamp_refresh(tcp_sk(sk));
		tcp_xmit_probe_skb(sk, 0, LINUX_MIB_TCPWINPROBE);
	}
}

/* Initiate keepalive or window probe from timer. */
int tcp_write_wakeup(struct sock *sk, int mib)
{
	struct tcp_sock *tp = tcp_sk(sk);
	struct sk_buff *skb;

	if (sk->sk_state == TCP_CLOSE)
		return -1;

	skb = tcp_send_head(sk);
	if (skb && before(TCP_SKB_CB(skb)->seq, tcp_wnd_end(tp))) {
		int err;
		unsigned int mss = tcp_current_mss(sk);
		unsigned int seg_size = tcp_wnd_end(tp) - TCP_SKB_CB(skb)->seq;

		if (before(tp->pushed_seq, TCP_SKB_CB(skb)->end_seq))
			tp->pushed_seq = TCP_SKB_CB(skb)->end_seq;

		/* We are probing the opening of a window
		 * but the window size is != 0
		 * must have been a result SWS avoidance ( sender )
		 */
		if (seg_size < TCP_SKB_CB(skb)->end_seq - TCP_SKB_CB(skb)->seq ||
		    skb->len > mss) {
			seg_size = min(seg_size, mss);
			TCP_SKB_CB(skb)->tcp_flags |= TCPHDR_PSH;
			if (tcp_fragment(sk, TCP_FRAG_IN_WRITE_QUEUE,
					 skb, seg_size, mss, GFP_ATOMIC))
				return -1;
		} else if (!tcp_skb_pcount(skb))
			tcp_set_skb_tso_segs(skb, mss);

		TCP_SKB_CB(skb)->tcp_flags |= TCPHDR_PSH;
		err = tcp_transmit_skb(sk, skb, 1, GFP_ATOMIC);
		if (!err)
			tcp_event_new_data_sent(sk, skb);
		return err;
	} else {
		if (between(tp->snd_up, tp->snd_una + 1, tp->snd_una + 0xFFFF))
			tcp_xmit_probe_skb(sk, 1, mib);
		return tcp_xmit_probe_skb(sk, 0, mib);
	}
}

/* A window probe timeout has occurred.  If window is not closed send
 * a partial packet else a zero probe.
 */
void tcp_send_probe0(struct sock *sk)
{
	struct inet_connection_sock *icsk = inet_csk(sk);
	struct tcp_sock *tp = tcp_sk(sk);
	struct net *net = sock_net(sk);
	unsigned long probe_max;
	int err;

	err = tcp_write_wakeup(sk, LINUX_MIB_TCPWINPROBE);

	if (tp->packets_out || tcp_write_queue_empty(sk)) {
		/* Cancel probe timer, if it is not required. */
		icsk->icsk_probes_out = 0;
		icsk->icsk_backoff = 0;
		return;
	}

	if (err <= 0) {
		if (icsk->icsk_backoff < READ_ONCE(net->ipv4.sysctl_tcp_retries2))
			icsk->icsk_backoff++;
		icsk->icsk_probes_out++;
		probe_max = TCP_RTO_MAX;
	} else {
		/* If packet was not sent due to local congestion,
		 * do not backoff and do not remember icsk_probes_out.
		 * Let local senders to fight for local resources.
		 *
		 * Use accumulated backoff yet.
		 */
		if (!icsk->icsk_probes_out)
			icsk->icsk_probes_out = 1;
		probe_max = TCP_RESOURCE_PROBE_INTERVAL;
	}
	inet_csk_reset_xmit_timer(sk, ICSK_TIME_PROBE0,
				  tcp_probe0_when(sk, probe_max),
				  TCP_RTO_MAX);
}

int tcp_rtx_synack(const struct sock *sk, struct request_sock *req)
{
	const struct tcp_request_sock_ops *af_ops = tcp_rsk(req)->af_specific;
	struct flowi fl;
	int res;

	tcp_rsk(req)->txhash = net_tx_rndhash();
	res = af_ops->send_synack(sk, NULL, &fl, req, NULL, TCP_SYNACK_NORMAL);
	if (!res) {
		TCP_INC_STATS(sock_net(sk), TCP_MIB_RETRANSSEGS);
		NET_INC_STATS(sock_net(sk), LINUX_MIB_TCPSYNRETRANS);
		if (unlikely(tcp_passive_fastopen(sk)))
			tcp_sk(sk)->total_retrans++;
		trace_tcp_retransmit_synack(sk, req);
	}
	return res;
}
EXPORT_SYMBOL(tcp_rtx_synack);<|MERGE_RESOLUTION|>--- conflicted
+++ resolved
@@ -168,24 +168,6 @@
 				      u32 rcv_nxt)
 {
 	struct tcp_sock *tp = tcp_sk(sk);
-<<<<<<< HEAD
-
-	if (unlikely(rcv_nxt != tp->rcv_nxt))
-		return;  /* Special ACK sent by DCTCP to reflect ECN */
-	tcp_dec_quickack_mode(sk, pkts);
-	inet_csk_clear_xmit_timer(sk, ICSK_TIME_DACK);
-}
-
-
-u32 tcp_default_init_rwnd(u32 mss)
-{
-	/* Initial receive window should be twice of TCP_INIT_CWND to
-	 * enable proper sending of new unsent data during fast recovery
-	 * (RFC 3517, Section 4, NextSeg() rule (2)). Further place a
-	 * limit when mss is larger than 1460.
-	 */
-	u32 init_rwnd = sysctl_tcp_default_init_rwnd;
-=======
 
 	if (unlikely(tp->compressed_ack > TCP_FASTRETRANS_THRESH)) {
 		NET_ADD_STATS(sock_net(sk), LINUX_MIB_TCPACKCOMPRESSED,
@@ -194,7 +176,6 @@
 		if (hrtimer_try_to_cancel(&tp->compressed_ack_timer) == 1)
 			__sock_put(sk);
 	}
->>>>>>> 286cd8c7
 
 	if (unlikely(rcv_nxt != tp->rcv_nxt))
 		return;  /* Special ACK sent by DCTCP to reflect ECN */
@@ -243,15 +224,8 @@
 
 	(*rcv_wscale) = 0;
 	if (wscale_ok) {
-<<<<<<< HEAD
-		/* Set window scaling on max possible window
-		 * See RFC1323 for an explanation of the limit to 14
-		 */
-		space = max_t(u32, space, sysctl_tcp_rmem[2]);
-=======
 		/* Set window scaling on max possible window */
 		space = max_t(u32, space, sock_net(sk)->ipv4.sysctl_tcp_rmem[2]);
->>>>>>> 286cd8c7
 		space = max_t(u32, space, sysctl_rmem_max);
 		space = min_t(u32, space, *window_clamp);
 		while (space > U16_MAX && (*rcv_wscale) < TCP_MAX_WSCALE) {
@@ -1348,10 +1322,7 @@
 	 */
 	limit = sk->sk_sndbuf + 2 * SKB_TRUESIZE(GSO_MAX_SIZE);
 	if (unlikely((sk->sk_wmem_queued >> 1) > limit &&
-<<<<<<< HEAD
-=======
 		     tcp_queue != TCP_FRAG_IN_WRITE_QUEUE &&
->>>>>>> 286cd8c7
 		     skb != tcp_rtx_queue_head(sk) &&
 		     skb != tcp_rtx_queue_tail(sk))) {
 		NET_INC_STATS(sock_net(sk), LINUX_MIB_TCPWQUEUETOOBIG);
@@ -1681,18 +1652,10 @@
 	 * chose to not update tp->max_packets_out to avoid an extra else
 	 * clause with no functional impact.)
 	 */
-<<<<<<< HEAD
-	if (!before(tp->snd_una, tp->max_packets_seq) ||
-	    tp->packets_out > tp->max_packets_out ||
-	    is_cwnd_limited) {
-		tp->max_packets_out = tp->packets_out;
-		tp->max_packets_seq = tp->snd_nxt;
-=======
 	if (!before(tp->snd_una, tp->cwnd_usage_seq) ||
 	    is_cwnd_limited ||
 	    (!tp->is_cwnd_limited &&
 	     tp->packets_out > tp->max_packets_out)) {
->>>>>>> 286cd8c7
 		tp->is_cwnd_limited = is_cwnd_limited;
 		tp->max_packets_out = tp->packets_out;
 		tp->cwnd_usage_seq = tp->snd_nxt;
@@ -2217,18 +2180,7 @@
 	len = 0;
 	tcp_for_write_queue_from_safe(skb, next, sk) {
 		copy = min_t(int, skb->len, probe_size - len);
-<<<<<<< HEAD
-		if (nskb->ip_summed) {
-			skb_copy_bits(skb, 0, skb_put(nskb, copy), copy);
-		} else {
-			__wsum csum = skb_copy_and_csum_bits(skb, 0,
-							     skb_put(nskb, copy),
-							     copy, 0);
-			nskb->csum = csum_block_add(nskb->csum, csum, len);
-		}
-=======
 		skb_copy_bits(skb, 0, skb_put(nskb, copy), copy);
->>>>>>> 286cd8c7
 
 		if (skb->len <= copy) {
 			/* We've eaten all the data from this skb.
@@ -2491,14 +2443,11 @@
 			break;
 	}
 
-<<<<<<< HEAD
-=======
 	if (is_rwnd_limited)
 		tcp_chrono_start(sk, TCP_CHRONO_RWND_LIMITED);
 	else
 		tcp_chrono_stop(sk, TCP_CHRONO_RWND_LIMITED);
 
->>>>>>> 286cd8c7
 	is_cwnd_limited |= (tcp_packets_in_flight(tp) >= tp->snd_cwnd);
 	if (likely(sent_pkts || is_cwnd_limited))
 		tcp_cwnd_validate(sk, is_cwnd_limited);
@@ -2509,11 +2458,7 @@
 
 		/* Send one loss probe per tail loss episode. */
 		if (push_one != 2)
-<<<<<<< HEAD
-			tcp_schedule_loss_probe(sk);
-=======
 			tcp_schedule_loss_probe(sk, false);
->>>>>>> 286cd8c7
 		return false;
 	}
 	return !tp->packets_out && !tcp_write_queue_empty(sk);
@@ -2599,21 +2544,6 @@
 
 	tp->tlp_retrans = 0;
 	skb = tcp_send_head(sk);
-<<<<<<< HEAD
-	if (skb) {
-		if (tcp_snd_wnd_test(tp, skb, mss)) {
-			pcount = tp->packets_out;
-			tcp_write_xmit(sk, mss, TCP_NAGLE_OFF, 2, GFP_ATOMIC);
-			if (tp->packets_out > pcount)
-				goto probe_sent;
-			goto rearm_timer;
-		}
-		skb = tcp_write_queue_prev(sk, skb);
-	} else {
-		skb = tcp_write_queue_tail(sk);
-	}
-
-=======
 	if (skb && tcp_snd_wnd_test(tp, skb, mss)) {
 		pcount = tp->packets_out;
 		tcp_write_xmit(sk, mss, TCP_NAGLE_OFF, 2, GFP_ATOMIC);
@@ -2622,7 +2552,6 @@
 		goto rearm_timer;
 	}
 	skb = skb_rb_last(&sk->tcp_rtx_queue);
->>>>>>> 286cd8c7
 	if (unlikely(!skb)) {
 		WARN_ONCE(tp->packets_out,
 			  "invalid inflight: %u state %u cwnd %u mss %d\n",
@@ -2658,11 +2587,7 @@
 	/* Record snd_nxt for loss detection. */
 	tp->tlp_high_seq = tp->snd_nxt;
 
-<<<<<<< HEAD
-	NET_INC_STATS_BH(sock_net(sk), LINUX_MIB_TCPLOSSPROBES);
-=======
 	NET_INC_STATS(sock_net(sk), LINUX_MIB_TCPLOSSPROBES);
->>>>>>> 286cd8c7
 	/* Reset s.t. tcp_rearm_rto will restart timer from now */
 	inet_csk(sk)->icsk_pending = 0;
 rearm_timer:
@@ -2856,20 +2781,6 @@
 
 	BUG_ON(tcp_skb_pcount(skb) != 1 || tcp_skb_pcount(next_skb) != 1);
 
-<<<<<<< HEAD
-	tcp_highest_sack_replace(sk, next_skb, skb);
-
-	tcp_unlink_write_queue(next_skb, sk);
-
-	skb_copy_from_linear_data(next_skb, skb_put(skb, next_skb_size),
-				  next_skb_size);
-
-	if (next_skb->ip_summed == CHECKSUM_PARTIAL)
-		skb->ip_summed = CHECKSUM_PARTIAL;
-
-	if (skb->ip_summed != CHECKSUM_PARTIAL)
-		skb->csum = csum_block_add(skb->csum, next_skb->csum, skb_size);
-=======
 	if (next_skb_size) {
 		if (next_skb_size <= skb_availroom(skb))
 			skb_copy_bits(next_skb, 0, skb_put(skb, next_skb_size),
@@ -2878,7 +2789,6 @@
 			return false;
 	}
 	tcp_highest_sack_replace(sk, next_skb, skb);
->>>>>>> 286cd8c7
 
 	/* Update sequence range on original skb. */
 	TCP_SKB_CB(skb)->end_seq = TCP_SKB_CB(next_skb)->end_seq;
@@ -2978,11 +2888,7 @@
 	/* Do not sent more than we queued. 1/4 is reserved for possible
 	 * copying overhead: fragmentation, tunneling, mangling etc.
 	 */
-<<<<<<< HEAD
-	if (atomic_read(&sk->sk_wmem_alloc) >
-=======
 	if (refcount_read(&sk->sk_wmem_alloc) >
->>>>>>> 286cd8c7
 	    min_t(u32, sk->sk_wmem_queued + (sk->sk_wmem_queued >> 2),
 		  sk->sk_sndbuf))
 		return -EAGAIN;
@@ -3060,12 +2966,6 @@
 		     skb_headroom(skb) >= 0xFFFF)) {
 		struct sk_buff *nskb;
 
-<<<<<<< HEAD
-		skb_mstamp_get(&skb->skb_mstamp);
-		nskb = __pskb_copy(skb, MAX_TCP_HEADER, GFP_ATOMIC);
-		err = nskb ? tcp_transmit_skb(sk, nskb, 0, GFP_ATOMIC) :
-			     -ENOBUFS;
-=======
 		tcp_skb_tsorted_save(skb) {
 			nskb = __pskb_copy(skb, MAX_TCP_HEADER, GFP_ATOMIC);
 			err = nskb ? tcp_transmit_skb(sk, nskb, 0, GFP_ATOMIC) :
@@ -3076,7 +2976,6 @@
 			tcp_update_skb_after_send(tp, skb);
 			tcp_rate_skb_sent(sk, skb);
 		}
->>>>>>> 286cd8c7
 	} else {
 		err = tcp_transmit_skb(sk, skb, 1, GFP_ATOMIC);
 	}
@@ -3416,10 +3315,7 @@
 	tcp_ecn_make_synack(req, th);
 	th->source = htons(ireq->ir_num);
 	th->dest = ireq->ir_rmt_port;
-<<<<<<< HEAD
-=======
 	skb->mark = ireq->ir_mark;
->>>>>>> 286cd8c7
 	skb->ip_summed = CHECKSUM_PARTIAL;
 	th->seq = htonl(tcp_rsk(req)->snt_isn);
 	/* XXX data is queued and acked as is. No buffer/window check */
@@ -3657,11 +3553,8 @@
 	struct sk_buff *buff;
 	int err;
 
-<<<<<<< HEAD
-=======
 	tcp_call_bpf(sk, BPF_SOCK_OPS_TCP_CONNECT_CB, 0, NULL);
 
->>>>>>> 286cd8c7
 	if (inet_csk(sk)->icsk_af_ops->rebuild_header(sk))
 		return -EHOSTUNREACH; /* Routing failure or similar. */
 
@@ -3799,12 +3692,7 @@
 	skb_set_tcp_pure_ack(buff);
 
 	/* Send it off, this clears delayed acks for us. */
-<<<<<<< HEAD
-	skb_mstamp_get(&buff->skb_mstamp);
-	__tcp_transmit_skb(sk, buff, 0, sk_gfp_atomic(sk, GFP_ATOMIC), rcv_nxt);
-=======
 	__tcp_transmit_skb(sk, buff, 0, (__force gfp_t)0, rcv_nxt);
->>>>>>> 286cd8c7
 }
 EXPORT_SYMBOL_GPL(__tcp_send_ack);
 
