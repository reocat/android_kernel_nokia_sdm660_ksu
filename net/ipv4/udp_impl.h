/* SPDX-License-Identifier: GPL-2.0 */
#ifndef _UDP4_IMPL_H
#define _UDP4_IMPL_H
#include <net/udp.h>
#include <net/udplite.h>
#include <net/protocol.h>
#include <net/inet_common.h>

int __udp4_lib_rcv(struct sk_buff *, struct udp_table *, int);
void __udp4_lib_err(struct sk_buff *, u32, struct udp_table *);

int udp_v4_get_port(struct sock *sk, unsigned short snum);

int udp_setsockopt(struct sock *sk, int level, int optname,
		   char __user *optval, unsigned int optlen);
int udp_getsockopt(struct sock *sk, int level, int optname,
		   char __user *optval, int __user *optlen);

#ifdef CONFIG_COMPAT
int compat_udp_setsockopt(struct sock *sk, int level, int optname,
			  char __user *optval, unsigned int optlen);
int compat_udp_getsockopt(struct sock *sk, int level, int optname,
			  char __user *optval, int __user *optlen);
#endif
int udp_recvmsg(struct sock *sk, struct msghdr *msg, size_t len, int noblock,
		int flags, int *addr_len);
int udp_sendpage(struct sock *sk, struct page *page, int offset, size_t size,
		 int flags);
<<<<<<< HEAD
int __udp_queue_rcv_skb(struct sock *sk, struct sk_buff *skb);
=======
>>>>>>> 286cd8c7
void udp_destroy_sock(struct sock *sk);

#ifdef CONFIG_PROC_FS
int udp4_seq_show(struct seq_file *seq, void *v);
#endif
#endif	/* _UDP4_IMPL_H */<|MERGE_RESOLUTION|>--- conflicted
+++ resolved
@@ -26,10 +26,6 @@
 		int flags, int *addr_len);
 int udp_sendpage(struct sock *sk, struct page *page, int offset, size_t size,
 		 int flags);
-<<<<<<< HEAD
-int __udp_queue_rcv_skb(struct sock *sk, struct sk_buff *skb);
-=======
->>>>>>> 286cd8c7
 void udp_destroy_sock(struct sock *sk);
 
 #ifdef CONFIG_PROC_FS
