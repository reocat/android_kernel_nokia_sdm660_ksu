// SPDX-License-Identifier: GPL-2.0
/*
 * xfrm4_policy.c
 *
 * Changes:
 *	Kazunori MIYAZAWA @USAGI
 * 	YOSHIFUJI Hideaki @USAGI
 *		Split up af-specific portion
 *
 */

#include <linux/err.h>
#include <linux/kernel.h>
#include <linux/inetdevice.h>
#include <linux/if_tunnel.h>
#include <net/dst.h>
#include <net/xfrm.h>
#include <net/ip.h>
#include <net/l3mdev.h>
#include <net/inet_ecn.h>

static struct dst_entry *__xfrm4_dst_lookup(struct net *net, struct flowi4 *fl4,
					    int tos, int oif,
					    const xfrm_address_t *saddr,
					    const xfrm_address_t *daddr,
					    u32 mark)
{
	struct rtable *rt;

	memset(fl4, 0, sizeof(*fl4));
	fl4->daddr = daddr->a4;
	fl4->flowi4_tos = tos;
	fl4->flowi4_oif = l3mdev_master_ifindex_by_index(net, oif);
	fl4->flowi4_mark = mark;
	if (saddr)
		fl4->saddr = saddr->a4;

	fl4->flowi4_flags = FLOWI_FLAG_SKIP_NH_OIF;

	rt = __ip_route_output_key(net, fl4);
	if (!IS_ERR(rt))
		return &rt->dst;

	return ERR_CAST(rt);
}

static struct dst_entry *xfrm4_dst_lookup(struct net *net, int tos, int oif,
					  const xfrm_address_t *saddr,
					  const xfrm_address_t *daddr,
					  u32 mark)
{
	struct flowi4 fl4;

	return __xfrm4_dst_lookup(net, &fl4, tos, oif, saddr, daddr, mark);
}

static int xfrm4_get_saddr(struct net *net, int oif,
			   xfrm_address_t *saddr, xfrm_address_t *daddr,
			   u32 mark)
{
	struct dst_entry *dst;
	struct flowi4 fl4;

	dst = __xfrm4_dst_lookup(net, &fl4, 0, oif, NULL, daddr, mark);
	if (IS_ERR(dst))
		return -EHOSTUNREACH;

	saddr->a4 = fl4.saddr;
	dst_release(dst);
	return 0;
}

static int xfrm4_get_tos(const struct flowi *fl)
{
	return IPTOS_RT_MASK & fl->u.ip4.flowi4_tos; /* Strip ECN bits */
}

static int xfrm4_init_path(struct xfrm_dst *path, struct dst_entry *dst,
			   int nfheader_len)
{
	return 0;
}

static int xfrm4_fill_dst(struct xfrm_dst *xdst, struct net_device *dev,
			  const struct flowi *fl)
{
	struct rtable *rt = (struct rtable *)xdst->route;
	const struct flowi4 *fl4 = &fl->u.ip4;

	xdst->u.rt.rt_iif = fl4->flowi4_iif;

	xdst->u.dst.dev = dev;
	dev_hold(dev);

	/* Sheit... I remember I did this right. Apparently,
	 * it was magically lost, so this code needs audit */
	xdst->u.rt.rt_is_input = rt->rt_is_input;
	xdst->u.rt.rt_flags = rt->rt_flags & (RTCF_BROADCAST | RTCF_MULTICAST |
					      RTCF_LOCAL);
	xdst->u.rt.rt_type = rt->rt_type;
	xdst->u.rt.rt_gateway = rt->rt_gateway;
	xdst->u.rt.rt_uses_gateway = rt->rt_uses_gateway;
	xdst->u.rt.rt_pmtu = rt->rt_pmtu;
	xdst->u.rt.rt_mtu_locked = rt->rt_mtu_locked;
<<<<<<< HEAD
	xdst->u.rt.rt_table_id = rt->rt_table_id;
=======
>>>>>>> 286cd8c7
	INIT_LIST_HEAD(&xdst->u.rt.rt_uncached);
	rt_add_uncached_list(&xdst->u.rt);

	return 0;
}

static void
_decode_session4(struct sk_buff *skb, struct flowi *fl, int reverse)
{
	const struct iphdr *iph = ip_hdr(skb);
	int ihl = iph->ihl;
	u8 *xprth = skb_network_header(skb) + ihl * 4;
	struct flowi4 *fl4 = &fl->u.ip4;
	int oif = 0;

	if (skb_dst(skb))
		oif = skb_dst(skb)->dev->ifindex;

	memset(fl4, 0, sizeof(struct flowi4));
	fl4->flowi4_mark = skb->mark;
	fl4->flowi4_oif = reverse ? skb->skb_iif : oif;

	fl4->flowi4_proto = iph->protocol;
	fl4->daddr = reverse ? iph->saddr : iph->daddr;
	fl4->saddr = reverse ? iph->daddr : iph->saddr;
<<<<<<< HEAD
	fl4->flowi4_tos = iph->tos;
=======
	fl4->flowi4_tos = iph->tos & ~INET_ECN_MASK;
>>>>>>> 286cd8c7

	if (!ip_is_fragment(iph)) {
		switch (iph->protocol) {
		case IPPROTO_UDP:
		case IPPROTO_UDPLITE:
		case IPPROTO_TCP:
		case IPPROTO_SCTP:
		case IPPROTO_DCCP:
			if (xprth + 4 < skb->data ||
			    pskb_may_pull(skb, xprth + 4 - skb->data)) {
				__be16 *ports;

				xprth = skb_network_header(skb) + ihl * 4;
				ports = (__be16 *)xprth;

				fl4->fl4_sport = ports[!!reverse];
				fl4->fl4_dport = ports[!reverse];
			}
			break;

		case IPPROTO_ICMP:
			if (xprth + 2 < skb->data ||
			    pskb_may_pull(skb, xprth + 2 - skb->data)) {
				u8 *icmp;

				xprth = skb_network_header(skb) + ihl * 4;
				icmp = xprth;

				fl4->fl4_icmp_type = icmp[0];
				fl4->fl4_icmp_code = icmp[1];
			}
			break;

		case IPPROTO_ESP:
			if (xprth + 4 < skb->data ||
			    pskb_may_pull(skb, xprth + 4 - skb->data)) {
				__be32 *ehdr;

				xprth = skb_network_header(skb) + ihl * 4;
				ehdr = (__be32 *)xprth;

				fl4->fl4_ipsec_spi = ehdr[0];
			}
			break;

		case IPPROTO_AH:
			if (xprth + 8 < skb->data ||
			    pskb_may_pull(skb, xprth + 8 - skb->data)) {
				__be32 *ah_hdr;

				xprth = skb_network_header(skb) + ihl * 4;
				ah_hdr = (__be32 *)xprth;

				fl4->fl4_ipsec_spi = ah_hdr[1];
			}
			break;

		case IPPROTO_COMP:
			if (xprth + 4 < skb->data ||
			    pskb_may_pull(skb, xprth + 4 - skb->data)) {
				__be16 *ipcomp_hdr;

				xprth = skb_network_header(skb) + ihl * 4;
				ipcomp_hdr = (__be16 *)xprth;

				fl4->fl4_ipsec_spi = htonl(ntohs(ipcomp_hdr[1]));
			}
			break;

		case IPPROTO_GRE:
			if (xprth + 12 < skb->data ||
			    pskb_may_pull(skb, xprth + 12 - skb->data)) {
				__be16 *greflags;
				__be32 *gre_hdr;

				xprth = skb_network_header(skb) + ihl * 4;
				greflags = (__be16 *)xprth;
				gre_hdr = (__be32 *)xprth;

				if (greflags[0] & GRE_KEY) {
					if (greflags[0] & GRE_CSUM)
						gre_hdr++;
					fl4->fl4_gre_key = gre_hdr[1];
				}
			}
			break;

		default:
			fl4->fl4_ipsec_spi = 0;
			break;
		}
	}
<<<<<<< HEAD
}

static inline int xfrm4_garbage_collect(struct dst_ops *ops)
{
	struct net *net = container_of(ops, struct net, xfrm.xfrm4_dst_ops);

	xfrm4_policy_afinfo.garbage_collect(net);
	return (dst_entries_get_slow(ops) > ops->gc_thresh * 2);
=======
>>>>>>> 286cd8c7
}

static void xfrm4_update_pmtu(struct dst_entry *dst, struct sock *sk,
			      struct sk_buff *skb, u32 mtu,
			      bool confirm_neigh)
{
	struct xfrm_dst *xdst = (struct xfrm_dst *)dst;
	struct dst_entry *path = xdst->route;

	path->ops->update_pmtu(path, sk, skb, mtu, confirm_neigh);
}

static void xfrm4_redirect(struct dst_entry *dst, struct sock *sk,
			   struct sk_buff *skb)
{
	struct xfrm_dst *xdst = (struct xfrm_dst *)dst;
	struct dst_entry *path = xdst->route;

	path->ops->redirect(path, sk, skb);
}

static void xfrm4_dst_destroy(struct dst_entry *dst)
{
	struct xfrm_dst *xdst = (struct xfrm_dst *)dst;

	dst_destroy_metrics_generic(dst);
	if (xdst->u.rt.rt_uncached_list)
		rt_del_uncached_list(&xdst->u.rt);
	xfrm_dst_destroy(xdst);
}

static void xfrm4_dst_ifdown(struct dst_entry *dst, struct net_device *dev,
			     int unregister)
{
	if (!unregister)
		return;

	xfrm_dst_ifdown(dst, dev);
}

static struct dst_ops xfrm4_dst_ops_template = {
	.family =		AF_INET,
	.update_pmtu =		xfrm4_update_pmtu,
	.redirect =		xfrm4_redirect,
	.cow_metrics =		dst_cow_metrics_generic,
	.destroy =		xfrm4_dst_destroy,
	.ifdown =		xfrm4_dst_ifdown,
	.local_out =		__ip_local_out,
	.gc_thresh =		32768,
};

static const struct xfrm_policy_afinfo xfrm4_policy_afinfo = {
	.dst_ops =		&xfrm4_dst_ops_template,
	.dst_lookup =		xfrm4_dst_lookup,
	.get_saddr =		xfrm4_get_saddr,
	.decode_session =	_decode_session4,
	.get_tos =		xfrm4_get_tos,
	.init_path =		xfrm4_init_path,
	.fill_dst =		xfrm4_fill_dst,
	.blackhole_route =	ipv4_blackhole_route,
};

#ifdef CONFIG_SYSCTL
static struct ctl_table xfrm4_policy_table[] = {
	{
		.procname       = "xfrm4_gc_thresh",
		.data           = &init_net.xfrm.xfrm4_dst_ops.gc_thresh,
		.maxlen         = sizeof(int),
		.mode           = 0644,
		.proc_handler   = proc_dointvec,
	},
	{ }
};

static __net_init int xfrm4_net_sysctl_init(struct net *net)
{
	struct ctl_table *table;
	struct ctl_table_header *hdr;

	table = xfrm4_policy_table;
	if (!net_eq(net, &init_net)) {
		table = kmemdup(table, sizeof(xfrm4_policy_table), GFP_KERNEL);
		if (!table)
			goto err_alloc;

		table[0].data = &net->xfrm.xfrm4_dst_ops.gc_thresh;
	}

	hdr = register_net_sysctl(net, "net/ipv4", table);
	if (!hdr)
		goto err_reg;

	net->ipv4.xfrm4_hdr = hdr;
	return 0;

err_reg:
	if (!net_eq(net, &init_net))
		kfree(table);
err_alloc:
	return -ENOMEM;
}

static __net_exit void xfrm4_net_sysctl_exit(struct net *net)
{
	struct ctl_table *table;

	if (!net->ipv4.xfrm4_hdr)
		return;

	table = net->ipv4.xfrm4_hdr->ctl_table_arg;
	unregister_net_sysctl_table(net->ipv4.xfrm4_hdr);
	if (!net_eq(net, &init_net))
		kfree(table);
}
#else /* CONFIG_SYSCTL */
static inline int xfrm4_net_sysctl_init(struct net *net)
{
	return 0;
}

static inline void xfrm4_net_sysctl_exit(struct net *net)
{
}
#endif

static int __net_init xfrm4_net_init(struct net *net)
{
	int ret;

	memcpy(&net->xfrm.xfrm4_dst_ops, &xfrm4_dst_ops_template,
	       sizeof(xfrm4_dst_ops_template));
	ret = dst_entries_init(&net->xfrm.xfrm4_dst_ops);
	if (ret)
		return ret;

	ret = xfrm4_net_sysctl_init(net);
	if (ret)
		dst_entries_destroy(&net->xfrm.xfrm4_dst_ops);

	return ret;
}

static void __net_exit xfrm4_net_exit(struct net *net)
{
	xfrm4_net_sysctl_exit(net);
	dst_entries_destroy(&net->xfrm.xfrm4_dst_ops);
}

static struct pernet_operations __net_initdata xfrm4_net_ops = {
	.init	= xfrm4_net_init,
	.exit	= xfrm4_net_exit,
};

static void __init xfrm4_policy_init(void)
{
	xfrm_policy_register_afinfo(&xfrm4_policy_afinfo, AF_INET);
}

void __init xfrm4_init(void)
{
	xfrm4_state_init();
	xfrm4_policy_init();
	xfrm4_protocol_init();
	register_pernet_subsys(&xfrm4_net_ops);
}<|MERGE_RESOLUTION|>--- conflicted
+++ resolved
@@ -102,10 +102,6 @@
 	xdst->u.rt.rt_uses_gateway = rt->rt_uses_gateway;
 	xdst->u.rt.rt_pmtu = rt->rt_pmtu;
 	xdst->u.rt.rt_mtu_locked = rt->rt_mtu_locked;
-<<<<<<< HEAD
-	xdst->u.rt.rt_table_id = rt->rt_table_id;
-=======
->>>>>>> 286cd8c7
 	INIT_LIST_HEAD(&xdst->u.rt.rt_uncached);
 	rt_add_uncached_list(&xdst->u.rt);
 
@@ -131,11 +127,7 @@
 	fl4->flowi4_proto = iph->protocol;
 	fl4->daddr = reverse ? iph->saddr : iph->daddr;
 	fl4->saddr = reverse ? iph->daddr : iph->saddr;
-<<<<<<< HEAD
-	fl4->flowi4_tos = iph->tos;
-=======
 	fl4->flowi4_tos = iph->tos & ~INET_ECN_MASK;
->>>>>>> 286cd8c7
 
 	if (!ip_is_fragment(iph)) {
 		switch (iph->protocol) {
@@ -228,17 +220,6 @@
 			break;
 		}
 	}
-<<<<<<< HEAD
-}
-
-static inline int xfrm4_garbage_collect(struct dst_ops *ops)
-{
-	struct net *net = container_of(ops, struct net, xfrm.xfrm4_dst_ops);
-
-	xfrm4_policy_afinfo.garbage_collect(net);
-	return (dst_entries_get_slow(ops) > ops->gc_thresh * 2);
-=======
->>>>>>> 286cd8c7
 }
 
 static void xfrm4_update_pmtu(struct dst_entry *dst, struct sock *sk,
