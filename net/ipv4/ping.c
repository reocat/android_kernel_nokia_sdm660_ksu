/*
 * INET		An implementation of the TCP/IP protocol suite for the LINUX
 *		operating system.  INET is implemented using the  BSD Socket
 *		interface as the means of communication with the user level.
 *
 *		"Ping" sockets
 *
 *		This program is free software; you can redistribute it and/or
 *		modify it under the terms of the GNU General Public License
 *		as published by the Free Software Foundation; either version
 *		2 of the License, or (at your option) any later version.
 *
 * Based on ipv4/udp.c code.
 *
 * Authors:	Vasiliy Kulikov / Openwall (for Linux 2.6),
 *		Pavel Kankovsky (for Linux 2.4.32)
 *
 * Pavel gave all rights to bugs to Vasiliy,
 * none of the bugs are Pavel's now.
 *
 */

#include <linux/uaccess.h>
#include <linux/types.h>
#include <linux/fcntl.h>
#include <linux/socket.h>
#include <linux/sockios.h>
#include <linux/in.h>
#include <linux/errno.h>
#include <linux/timer.h>
#include <linux/mm.h>
#include <linux/inet.h>
#include <linux/netdevice.h>
#include <net/snmp.h>
#include <net/ip.h>
#include <net/icmp.h>
#include <net/protocol.h>
#include <linux/skbuff.h>
#include <linux/proc_fs.h>
#include <linux/export.h>
#include <net/sock.h>
#include <net/ping.h>
#include <net/udp.h>
#include <net/route.h>
#include <net/inet_common.h>
#include <net/checksum.h>

#if IS_ENABLED(CONFIG_IPV6)
#include <linux/in6.h>
#include <linux/icmpv6.h>
#include <net/addrconf.h>
#include <net/ipv6.h>
#include <net/transp_v6.h>
#endif

struct ping_table {
	struct hlist_nulls_head	hash[PING_HTABLE_SIZE];
	rwlock_t		lock;
};

static struct ping_table ping_table;
struct pingv6_ops pingv6_ops;
EXPORT_SYMBOL_GPL(pingv6_ops);

static u16 ping_port_rover;

static inline u32 ping_hashfn(const struct net *net, u32 num, u32 mask)
{
	u32 res = (num + net_hash_mix(net)) & mask;

	pr_debug("hash(%u) = %u\n", num, res);
	return res;
}
EXPORT_SYMBOL_GPL(ping_hash);

static inline struct hlist_nulls_head *ping_hashslot(struct ping_table *table,
					     struct net *net, unsigned int num)
{
	return &table->hash[ping_hashfn(net, num, PING_HTABLE_MASK)];
}

int ping_get_port(struct sock *sk, unsigned short ident)
{
	struct hlist_nulls_node *node;
	struct hlist_nulls_head *hlist;
	struct inet_sock *isk, *isk2;
	struct sock *sk2 = NULL;

	isk = inet_sk(sk);
	write_lock_bh(&ping_table.lock);
	if (ident == 0) {
		u32 i;
		u16 result = ping_port_rover + 1;

		for (i = 0; i < (1L << 16); i++, result++) {
			if (!result)
				result++; /* avoid zero */
			hlist = ping_hashslot(&ping_table, sock_net(sk),
					    result);
			ping_portaddr_for_each_entry(sk2, node, hlist) {
				isk2 = inet_sk(sk2);

				if (isk2->inet_num == result)
					goto next_port;
			}

			/* found */
			ping_port_rover = ident = result;
			break;
next_port:
			;
		}
		if (i >= (1L << 16))
			goto fail;
	} else {
		hlist = ping_hashslot(&ping_table, sock_net(sk), ident);
		ping_portaddr_for_each_entry(sk2, node, hlist) {
			isk2 = inet_sk(sk2);

			/* BUG? Why is this reuse and not reuseaddr? ping.c
			 * doesn't turn off SO_REUSEADDR, and it doesn't expect
			 * that other ping processes can steal its packets.
			 */
			if ((isk2->inet_num == ident) &&
			    (sk2 != sk) &&
			    (!sk2->sk_reuse || !sk->sk_reuse))
				goto fail;
		}
	}

	pr_debug("found port/ident = %d\n", ident);
	isk->inet_num = ident;
	if (sk_unhashed(sk)) {
		pr_debug("was not hashed\n");
		sock_hold(sk);
		hlist_nulls_add_head(&sk->sk_nulls_node, hlist);
		sock_prot_inuse_add(sock_net(sk), sk->sk_prot, 1);
	}
	write_unlock_bh(&ping_table.lock);
	return 0;

fail:
	write_unlock_bh(&ping_table.lock);
	return 1;
}
EXPORT_SYMBOL_GPL(ping_get_port);

int ping_hash(struct sock *sk)
{
	pr_debug("ping_hash(sk->port=%u)\n", inet_sk(sk)->inet_num);
	BUG(); /* "Please do not press this button again." */

	return 0;
}

void ping_unhash(struct sock *sk)
{
	struct inet_sock *isk = inet_sk(sk);

	pr_debug("ping_unhash(isk=%p,isk->num=%u)\n", isk, isk->inet_num);
	write_lock_bh(&ping_table.lock);
	if (sk_hashed(sk)) {
		hlist_nulls_del(&sk->sk_nulls_node);
		sk_nulls_node_init(&sk->sk_nulls_node);
		sock_put(sk);
		isk->inet_num = 0;
		isk->inet_sport = 0;
		sock_prot_inuse_add(sock_net(sk), sk->sk_prot, -1);
	}
	write_unlock_bh(&ping_table.lock);
}
EXPORT_SYMBOL_GPL(ping_unhash);

static struct sock *ping_lookup(struct net *net, struct sk_buff *skb, u16 ident)
{
	struct hlist_nulls_head *hslot = ping_hashslot(&ping_table, net, ident);
	struct sock *sk = NULL;
	struct inet_sock *isk;
	struct hlist_nulls_node *hnode;
	int dif, sdif;

	if (skb->protocol == htons(ETH_P_IP)) {
		dif = inet_iif(skb);
		sdif = inet_sdif(skb);
		pr_debug("try to find: num = %d, daddr = %pI4, dif = %d\n",
			 (int)ident, &ip_hdr(skb)->daddr, dif);
#if IS_ENABLED(CONFIG_IPV6)
	} else if (skb->protocol == htons(ETH_P_IPV6)) {
		dif = inet6_iif(skb);
		sdif = inet6_sdif(skb);
		pr_debug("try to find: num = %d, daddr = %pI6c, dif = %d\n",
			 (int)ident, &ipv6_hdr(skb)->daddr, dif);
#endif
	} else {
		return NULL;
	}

	read_lock_bh(&ping_table.lock);

	ping_portaddr_for_each_entry(sk, hnode, hslot) {
		isk = inet_sk(sk);

		pr_debug("iterate\n");
		if (isk->inet_num != ident)
			continue;

		if (skb->protocol == htons(ETH_P_IP) &&
		    sk->sk_family == AF_INET) {
			pr_debug("found: %p: num=%d, daddr=%pI4, dif=%d\n", sk,
				 (int) isk->inet_num, &isk->inet_rcv_saddr,
				 sk->sk_bound_dev_if);

			if (isk->inet_rcv_saddr &&
			    isk->inet_rcv_saddr != ip_hdr(skb)->daddr)
				continue;
#if IS_ENABLED(CONFIG_IPV6)
		} else if (skb->protocol == htons(ETH_P_IPV6) &&
			   sk->sk_family == AF_INET6) {

			pr_debug("found: %p: num=%d, daddr=%pI6c, dif=%d\n", sk,
				 (int) isk->inet_num,
				 &sk->sk_v6_rcv_saddr,
				 sk->sk_bound_dev_if);

			if (!ipv6_addr_any(&sk->sk_v6_rcv_saddr) &&
			    !ipv6_addr_equal(&sk->sk_v6_rcv_saddr,
					     &ipv6_hdr(skb)->daddr))
				continue;
#endif
		} else {
			continue;
		}

		if (sk->sk_bound_dev_if && sk->sk_bound_dev_if != dif &&
		    sk->sk_bound_dev_if != sdif)
			continue;

		sock_hold(sk);
		goto exit;
	}

	sk = NULL;
exit:
	read_unlock_bh(&ping_table.lock);

	return sk;
}

static void inet_get_ping_group_range_net(struct net *net, kgid_t *low,
					  kgid_t *high)
{
	kgid_t *data = net->ipv4.ping_group_range.range;
	unsigned int seq;

	do {
		seq = read_seqbegin(&net->ipv4.ping_group_range.lock);

		*low = data[0];
		*high = data[1];
	} while (read_seqretry(&net->ipv4.ping_group_range.lock, seq));
}


int ping_init_sock(struct sock *sk)
{
	struct net *net = sock_net(sk);
	kgid_t group = current_egid();
	struct group_info *group_info;
	int i;
	kgid_t low, high;
	int ret = 0;

	if (sk->sk_family == AF_INET6)
		sk->sk_ipv6only = 1;

	inet_get_ping_group_range_net(net, &low, &high);
	if (gid_lte(low, group) && gid_lte(group, high))
		return 0;

	group_info = get_current_groups();
	for (i = 0; i < group_info->ngroups; i++) {
		kgid_t gid = group_info->gid[i];

		if (gid_lte(low, gid) && gid_lte(gid, high))
			goto out_release_group;
	}

	ret = -EACCES;

out_release_group:
	put_group_info(group_info);
	return ret;
}
EXPORT_SYMBOL_GPL(ping_init_sock);

void ping_close(struct sock *sk, long timeout)
{
	pr_debug("ping_close(sk=%p,sk->num=%u)\n",
		 inet_sk(sk), inet_sk(sk)->inet_num);
	pr_debug("isk->refcnt = %d\n", refcount_read(&sk->sk_refcnt));

	sk_common_release(sk);
}
EXPORT_SYMBOL_GPL(ping_close);

/* Checks the bind address and possibly modifies sk->sk_bound_dev_if. */
static int ping_check_bind_addr(struct sock *sk, struct inet_sock *isk,
				struct sockaddr *uaddr, int addr_len) {
	struct net *net = sock_net(sk);
	if (sk->sk_family == AF_INET) {
		struct sockaddr_in *addr = (struct sockaddr_in *) uaddr;
		u32 tb_id = RT_TABLE_LOCAL;
		int chk_addr_ret;

		if (addr_len < sizeof(*addr))
			return -EINVAL;

		if (addr->sin_family != AF_INET &&
		    !(addr->sin_family == AF_UNSPEC &&
		      addr->sin_addr.s_addr == htonl(INADDR_ANY)))
			return -EAFNOSUPPORT;

		pr_debug("ping_check_bind_addr(sk=%p,addr=%pI4,port=%d)\n",
			 sk, &addr->sin_addr.s_addr, ntohs(addr->sin_port));

		tb_id = l3mdev_fib_table_by_index(net, sk->sk_bound_dev_if) ? : tb_id;
		chk_addr_ret = inet_addr_type_table(net, addr->sin_addr.s_addr, tb_id);

		if (addr->sin_addr.s_addr == htonl(INADDR_ANY))
			chk_addr_ret = RTN_LOCAL;

		if ((!inet_can_nonlocal_bind(net, isk) &&
		     chk_addr_ret != RTN_LOCAL) ||
		    chk_addr_ret == RTN_MULTICAST ||
		    chk_addr_ret == RTN_BROADCAST)
			return -EADDRNOTAVAIL;

#if IS_ENABLED(CONFIG_IPV6)
	} else if (sk->sk_family == AF_INET6) {
		struct sockaddr_in6 *addr = (struct sockaddr_in6 *) uaddr;
		int addr_type, scoped, has_addr;
		struct net_device *dev = NULL;

		if (addr_len < sizeof(*addr))
			return -EINVAL;

		if (addr->sin6_family != AF_INET6)
			return -EAFNOSUPPORT;

		pr_debug("ping_check_bind_addr(sk=%p,addr=%pI6c,port=%d)\n",
			 sk, addr->sin6_addr.s6_addr, ntohs(addr->sin6_port));

		addr_type = ipv6_addr_type(&addr->sin6_addr);
		scoped = __ipv6_addr_needs_scope_id(addr_type);
		if ((addr_type != IPV6_ADDR_ANY &&
		     !(addr_type & IPV6_ADDR_UNICAST)) ||
		    (scoped && !addr->sin6_scope_id))
			return -EINVAL;

		rcu_read_lock();
		if (addr->sin6_scope_id) {
			dev = dev_get_by_index_rcu(net, addr->sin6_scope_id);
			if (!dev) {
				rcu_read_unlock();
				return -ENODEV;
			}
		}

		if (!dev && sk->sk_bound_dev_if) {
			dev = dev_get_by_index_rcu(net, sk->sk_bound_dev_if);
			if (!dev) {
				rcu_read_unlock();
				return -ENODEV;
			}
		}
		has_addr = pingv6_ops.ipv6_chk_addr(net, &addr->sin6_addr, dev,
						    scoped);
		rcu_read_unlock();

		if (!(ipv6_can_nonlocal_bind(net, isk) || has_addr ||
		      addr_type == IPV6_ADDR_ANY))
			return -EADDRNOTAVAIL;

		if (scoped)
			sk->sk_bound_dev_if = addr->sin6_scope_id;
#endif
	} else {
		return -EAFNOSUPPORT;
	}
	return 0;
}

static void ping_set_saddr(struct sock *sk, struct sockaddr *saddr)
{
	if (saddr->sa_family == AF_INET) {
		struct inet_sock *isk = inet_sk(sk);
		struct sockaddr_in *addr = (struct sockaddr_in *) saddr;
		isk->inet_rcv_saddr = isk->inet_saddr = addr->sin_addr.s_addr;
#if IS_ENABLED(CONFIG_IPV6)
	} else if (saddr->sa_family == AF_INET6) {
		struct sockaddr_in6 *addr = (struct sockaddr_in6 *) saddr;
		struct ipv6_pinfo *np = inet6_sk(sk);
		sk->sk_v6_rcv_saddr = np->saddr = addr->sin6_addr;
#endif
	}
}

static void ping_clear_saddr(struct sock *sk, int dif)
{
	sk->sk_bound_dev_if = dif;
	if (sk->sk_family == AF_INET) {
		struct inet_sock *isk = inet_sk(sk);
		isk->inet_rcv_saddr = isk->inet_saddr = 0;
#if IS_ENABLED(CONFIG_IPV6)
	} else if (sk->sk_family == AF_INET6) {
		struct ipv6_pinfo *np = inet6_sk(sk);
		memset(&sk->sk_v6_rcv_saddr, 0, sizeof(sk->sk_v6_rcv_saddr));
		memset(&np->saddr, 0, sizeof(np->saddr));
#endif
	}
}
/*
 * We need our own bind because there are no privileged id's == local ports.
 * Moreover, we don't allow binding to multi- and broadcast addresses.
 */

int ping_bind(struct sock *sk, struct sockaddr *uaddr, int addr_len)
{
	struct inet_sock *isk = inet_sk(sk);
	unsigned short snum;
	int err;
	int dif = sk->sk_bound_dev_if;

	err = ping_check_bind_addr(sk, isk, uaddr, addr_len);
	if (err)
		return err;

	lock_sock(sk);

	err = -EINVAL;
	if (isk->inet_num != 0)
		goto out;

	err = -EADDRINUSE;
	ping_set_saddr(sk, uaddr);
	snum = ntohs(((struct sockaddr_in *)uaddr)->sin_port);
	if (ping_get_port(sk, snum) != 0) {
		ping_clear_saddr(sk, dif);
		goto out;
	}

	pr_debug("after bind(): num = %hu, dif = %d\n",
		 isk->inet_num,
		 sk->sk_bound_dev_if);

	err = 0;
	if (sk->sk_family == AF_INET && isk->inet_rcv_saddr)
		sk->sk_userlocks |= SOCK_BINDADDR_LOCK;
#if IS_ENABLED(CONFIG_IPV6)
	if (sk->sk_family == AF_INET6 && !ipv6_addr_any(&sk->sk_v6_rcv_saddr))
		sk->sk_userlocks |= SOCK_BINDADDR_LOCK;
#endif

	if (snum)
		sk->sk_userlocks |= SOCK_BINDPORT_LOCK;
	isk->inet_sport = htons(isk->inet_num);
	isk->inet_daddr = 0;
	isk->inet_dport = 0;

#if IS_ENABLED(CONFIG_IPV6)
	if (sk->sk_family == AF_INET6)
		memset(&sk->sk_v6_daddr, 0, sizeof(sk->sk_v6_daddr));
#endif

	sk_dst_reset(sk);
out:
	release_sock(sk);
	pr_debug("ping_v4_bind -> %d\n", err);
	return err;
}
EXPORT_SYMBOL_GPL(ping_bind);

/*
 * Is this a supported type of ICMP message?
 */

static inline int ping_supported(int family, int type, int code)
{
	return (family == AF_INET && type == ICMP_ECHO && code == 0) ||
	       (family == AF_INET6 && type == ICMPV6_ECHO_REQUEST && code == 0);
}

/*
 * This routine is called by the ICMP module when it gets some
 * sort of error condition.
 */

void ping_err(struct sk_buff *skb, int offset, u32 info)
{
	int family;
	struct icmphdr *icmph;
	struct inet_sock *inet_sock;
	int type;
	int code;
	struct net *net = dev_net(skb->dev);
	struct sock *sk;
	int harderr;
	int err;

	if (skb->protocol == htons(ETH_P_IP)) {
		family = AF_INET;
		type = icmp_hdr(skb)->type;
		code = icmp_hdr(skb)->code;
		icmph = (struct icmphdr *)(skb->data + offset);
	} else if (skb->protocol == htons(ETH_P_IPV6)) {
		family = AF_INET6;
		type = icmp6_hdr(skb)->icmp6_type;
		code = icmp6_hdr(skb)->icmp6_code;
		icmph = (struct icmphdr *) (skb->data + offset);
	} else {
		BUG();
	}

	/* We assume the packet has already been checked by icmp_unreach */

	if (!ping_supported(family, icmph->type, icmph->code))
		return;

	pr_debug("ping_err(proto=0x%x,type=%d,code=%d,id=%04x,seq=%04x)\n",
		 skb->protocol, type, code, ntohs(icmph->un.echo.id),
		 ntohs(icmph->un.echo.sequence));

	sk = ping_lookup(net, skb, ntohs(icmph->un.echo.id));
	if (!sk) {
		pr_debug("no socket, dropping\n");
		return;	/* No socket for error */
	}
	pr_debug("err on socket %p\n", sk);

	err = 0;
	harderr = 0;
	inet_sock = inet_sk(sk);

	if (skb->protocol == htons(ETH_P_IP)) {
		switch (type) {
		default:
		case ICMP_TIME_EXCEEDED:
			err = EHOSTUNREACH;
			break;
		case ICMP_SOURCE_QUENCH:
			/* This is not a real error but ping wants to see it.
			 * Report it with some fake errno.
			 */
			err = EREMOTEIO;
			break;
		case ICMP_PARAMETERPROB:
			err = EPROTO;
			harderr = 1;
			break;
		case ICMP_DEST_UNREACH:
			if (code == ICMP_FRAG_NEEDED) { /* Path MTU discovery */
				ipv4_sk_update_pmtu(skb, sk, info);
				if (inet_sock->pmtudisc != IP_PMTUDISC_DONT) {
					err = EMSGSIZE;
					harderr = 1;
					break;
				}
				goto out;
			}
			err = EHOSTUNREACH;
			if (code <= NR_ICMP_UNREACH) {
				harderr = icmp_err_convert[code].fatal;
				err = icmp_err_convert[code].errno;
			}
			break;
		case ICMP_REDIRECT:
			/* See ICMP_SOURCE_QUENCH */
			ipv4_sk_redirect(skb, sk);
			err = EREMOTEIO;
			break;
		}
#if IS_ENABLED(CONFIG_IPV6)
	} else if (skb->protocol == htons(ETH_P_IPV6)) {
		harderr = pingv6_ops.icmpv6_err_convert(type, code, &err);
#endif
	}

	/*
	 *      RFC1122: OK.  Passes ICMP errors back to application, as per
	 *	4.1.3.3.
	 */
	if ((family == AF_INET && !inet_sock->recverr) ||
	    (family == AF_INET6 && !inet6_sk(sk)->recverr)) {
		if (!harderr || sk->sk_state != TCP_ESTABLISHED)
			goto out;
	} else {
		if (family == AF_INET) {
			ip_icmp_error(sk, skb, err, 0 /* no remote port */,
				      info, (u8 *)icmph);
#if IS_ENABLED(CONFIG_IPV6)
		} else if (family == AF_INET6) {
			pingv6_ops.ipv6_icmp_error(sk, skb, err, 0,
						   info, (u8 *)icmph);
#endif
		}
	}
	sk->sk_err = err;
	sk->sk_error_report(sk);
out:
	sock_put(sk);
}
EXPORT_SYMBOL_GPL(ping_err);

/*
 *	Copy and checksum an ICMP Echo packet from user space into a buffer
 *	starting from the payload.
 */

int ping_getfrag(void *from, char *to,
		 int offset, int fraglen, int odd, struct sk_buff *skb)
{
	struct pingfakehdr *pfh = (struct pingfakehdr *)from;

	if (offset == 0) {
		fraglen -= sizeof(struct icmphdr);
		if (fraglen < 0)
			BUG();
		if (!csum_and_copy_from_iter_full(to + sizeof(struct icmphdr),
			    fraglen, &pfh->wcheck,
			    &pfh->msg->msg_iter))
			return -EFAULT;
	} else if (offset < sizeof(struct icmphdr)) {
			BUG();
	} else {
		if (!csum_and_copy_from_iter_full(to, fraglen, &pfh->wcheck,
					    &pfh->msg->msg_iter))
			return -EFAULT;
	}

#if IS_ENABLED(CONFIG_IPV6)
	/* For IPv6, checksum each skb as we go along, as expected by
	 * icmpv6_push_pending_frames. For IPv4, accumulate the checksum in
	 * wcheck, it will be finalized in ping_v4_push_pending_frames.
	 */
	if (pfh->family == AF_INET6) {
		skb->csum = pfh->wcheck;
		skb->ip_summed = CHECKSUM_NONE;
		pfh->wcheck = 0;
	}
#endif

	return 0;
}
EXPORT_SYMBOL_GPL(ping_getfrag);

static int ping_v4_push_pending_frames(struct sock *sk, struct pingfakehdr *pfh,
				       struct flowi4 *fl4)
{
	struct sk_buff *skb = skb_peek(&sk->sk_write_queue);

	if (!skb)
		return 0;
	pfh->wcheck = csum_partial((char *)&pfh->icmph,
		sizeof(struct icmphdr), pfh->wcheck);
	pfh->icmph.checksum = csum_fold(pfh->wcheck);
	memcpy(icmp_hdr(skb), &pfh->icmph, sizeof(struct icmphdr));
	skb->ip_summed = CHECKSUM_NONE;
	return ip_push_pending_frames(sk, fl4);
}

int ping_common_sendmsg(int family, struct msghdr *msg, size_t len,
			void *user_icmph, size_t icmph_len) {
	u8 type, code;

	if (len > 0xFFFF || len < icmph_len)
		return -EMSGSIZE;

	/* Must have at least a full ICMP header. */
	if (len < icmph_len)
		return -EINVAL;

	/*
	 *	Check the flags.
	 */

	/* Mirror BSD error message compatibility */
	if (msg->msg_flags & MSG_OOB)
		return -EOPNOTSUPP;

	/*
	 *	Fetch the ICMP header provided by the userland.
	 *	iovec is modified! The ICMP header is consumed.
	 */
	if (memcpy_from_msg(user_icmph, msg, icmph_len))
		return -EFAULT;

	if (family == AF_INET) {
		type = ((struct icmphdr *) user_icmph)->type;
		code = ((struct icmphdr *) user_icmph)->code;
#if IS_ENABLED(CONFIG_IPV6)
	} else if (family == AF_INET6) {
		type = ((struct icmp6hdr *) user_icmph)->icmp6_type;
		code = ((struct icmp6hdr *) user_icmph)->icmp6_code;
#endif
	} else {
		BUG();
	}

	if (!ping_supported(family, type, code))
		return -EINVAL;

	return 0;
}
EXPORT_SYMBOL_GPL(ping_common_sendmsg);

static int ping_v4_sendmsg(struct sock *sk, struct msghdr *msg, size_t len)
{
	struct net *net = sock_net(sk);
	struct flowi4 fl4;
	struct inet_sock *inet = inet_sk(sk);
	struct ipcm_cookie ipc;
	struct icmphdr user_icmph;
	struct pingfakehdr pfh;
	struct rtable *rt = NULL;
	struct ip_options_data opt_copy;
	int free = 0;
	__be32 saddr, daddr, faddr;
	u8  tos;
	int err;

	pr_debug("ping_v4_sendmsg(sk=%p,sk->num=%u)\n", inet, inet->inet_num);

	err = ping_common_sendmsg(AF_INET, msg, len, &user_icmph,
				  sizeof(user_icmph));
	if (err)
		return err;

	/*
	 *	Get and verify the address.
	 */

	if (msg->msg_name) {
		DECLARE_SOCKADDR(struct sockaddr_in *, usin, msg->msg_name);
		if (msg->msg_namelen < sizeof(*usin))
			return -EINVAL;
		if (usin->sin_family != AF_INET)
			return -EAFNOSUPPORT;
		daddr = usin->sin_addr.s_addr;
		/* no remote port */
	} else {
		if (sk->sk_state != TCP_ESTABLISHED)
			return -EDESTADDRREQ;
		daddr = inet->inet_daddr;
		/* no remote port */
	}

	ipcm_init_sk(&ipc, inet);

	if (msg->msg_controllen) {
<<<<<<< HEAD
		err = ip_cmsg_send(sock_net(sk), msg, &ipc, false);
=======
		err = ip_cmsg_send(sk, msg, &ipc, false);
>>>>>>> 286cd8c7
		if (unlikely(err)) {
			kfree(ipc.opt);
			return err;
		}
		if (ipc.opt)
			free = 1;
	}
	if (!ipc.opt) {
		struct ip_options_rcu *inet_opt;

		rcu_read_lock();
		inet_opt = rcu_dereference(inet->inet_opt);
		if (inet_opt) {
			memcpy(&opt_copy, inet_opt,
			       sizeof(*inet_opt) + inet_opt->opt.optlen);
			ipc.opt = &opt_copy.opt;
		}
		rcu_read_unlock();
	}

	saddr = ipc.addr;
	ipc.addr = faddr = daddr;

	if (ipc.opt && ipc.opt->opt.srr) {
		if (!daddr) {
			err = -EINVAL;
			goto out_free;
		}
		faddr = ipc.opt->opt.faddr;
	}
	tos = get_rttos(&ipc, inet);
	if (sock_flag(sk, SOCK_LOCALROUTE) ||
	    (msg->msg_flags & MSG_DONTROUTE) ||
	    (ipc.opt && ipc.opt->opt.is_strictroute)) {
		tos |= RTO_ONLINK;
	}

	if (ipv4_is_multicast(daddr)) {
		if (!ipc.oif)
			ipc.oif = inet->mc_index;
		if (!saddr)
			saddr = inet->mc_addr;
	} else if (!ipc.oif)
		ipc.oif = inet->uc_index;

	flowi4_init_output(&fl4, ipc.oif, sk->sk_mark, tos,
			   RT_SCOPE_UNIVERSE, sk->sk_protocol,
			   inet_sk_flowi_flags(sk), faddr, saddr, 0, 0,
			   sk->sk_uid);

	fl4.fl4_icmp_type = user_icmph.type;
	fl4.fl4_icmp_code = user_icmph.code;

	security_sk_classify_flow(sk, flowi4_to_flowi(&fl4));
	rt = ip_route_output_flow(net, &fl4, sk);
	if (IS_ERR(rt)) {
		err = PTR_ERR(rt);
		rt = NULL;
		if (err == -ENETUNREACH)
			IP_INC_STATS(net, IPSTATS_MIB_OUTNOROUTES);
		goto out;
	}

	err = -EACCES;
	if ((rt->rt_flags & RTCF_BROADCAST) &&
	    !sock_flag(sk, SOCK_BROADCAST))
		goto out;

	if (msg->msg_flags & MSG_CONFIRM)
		goto do_confirm;
back_from_confirm:

	if (!ipc.addr)
		ipc.addr = fl4.daddr;

	lock_sock(sk);

	pfh.icmph.type = user_icmph.type; /* already checked */
	pfh.icmph.code = user_icmph.code; /* ditto */
	pfh.icmph.checksum = 0;
	pfh.icmph.un.echo.id = inet->inet_sport;
	pfh.icmph.un.echo.sequence = user_icmph.un.echo.sequence;
	pfh.msg = msg;
	pfh.wcheck = 0;
	pfh.family = AF_INET;

	err = ip_append_data(sk, &fl4, ping_getfrag, &pfh, len,
			0, &ipc, &rt, msg->msg_flags);
	if (err)
		ip_flush_pending_frames(sk);
	else
		err = ping_v4_push_pending_frames(sk, &pfh, &fl4);
	release_sock(sk);

out:
	ip_rt_put(rt);
out_free:
	if (free)
		kfree(ipc.opt);
	if (!err) {
		icmp_out_count(sock_net(sk), user_icmph.type);
		return len;
	}
	return err;

do_confirm:
	if (msg->msg_flags & MSG_PROBE)
		dst_confirm_neigh(&rt->dst, &fl4.daddr);
	if (!(msg->msg_flags & MSG_PROBE) || len)
		goto back_from_confirm;
	err = 0;
	goto out;
}

int ping_recvmsg(struct sock *sk, struct msghdr *msg, size_t len, int noblock,
		 int flags, int *addr_len)
{
	struct inet_sock *isk = inet_sk(sk);
	int family = sk->sk_family;
	struct sk_buff *skb;
	int copied, err;

	pr_debug("ping_recvmsg(sk=%p,sk->num=%u)\n", isk, isk->inet_num);

	err = -EOPNOTSUPP;
	if (flags & MSG_OOB)
		goto out;

	if (flags & MSG_ERRQUEUE)
		return inet_recv_error(sk, msg, len, addr_len);

	skb = skb_recv_datagram(sk, flags, noblock, &err);
	if (!skb)
		goto out;

	copied = skb->len;
	if (copied > len) {
		msg->msg_flags |= MSG_TRUNC;
		copied = len;
	}

	/* Don't bother checking the checksum */
	err = skb_copy_datagram_msg(skb, 0, msg, copied);
	if (err)
		goto done;

	sock_recv_timestamp(msg, sk, skb);

	/* Copy the address and add cmsg data. */
	if (family == AF_INET) {
		DECLARE_SOCKADDR(struct sockaddr_in *, sin, msg->msg_name);

		if (sin) {
			sin->sin_family = AF_INET;
			sin->sin_port = 0 /* skb->h.uh->source */;
			sin->sin_addr.s_addr = ip_hdr(skb)->saddr;
			memset(sin->sin_zero, 0, sizeof(sin->sin_zero));
			*addr_len = sizeof(*sin);
		}

		if (isk->cmsg_flags)
			ip_cmsg_recv(msg, skb);

#if IS_ENABLED(CONFIG_IPV6)
	} else if (family == AF_INET6) {
		struct ipv6_pinfo *np = inet6_sk(sk);
		struct ipv6hdr *ip6 = ipv6_hdr(skb);
		DECLARE_SOCKADDR(struct sockaddr_in6 *, sin6, msg->msg_name);

		if (sin6) {
			sin6->sin6_family = AF_INET6;
			sin6->sin6_port = 0;
			sin6->sin6_addr = ip6->saddr;
			sin6->sin6_flowinfo = 0;
			if (np->sndflow)
				sin6->sin6_flowinfo = ip6_flowinfo(ip6);
			sin6->sin6_scope_id =
				ipv6_iface_scope_id(&sin6->sin6_addr,
						    inet6_iif(skb));
			*addr_len = sizeof(*sin6);
		}

		if (inet6_sk(sk)->rxopt.all)
			pingv6_ops.ip6_datagram_recv_common_ctl(sk, msg, skb);
		if (skb->protocol == htons(ETH_P_IPV6) &&
		    inet6_sk(sk)->rxopt.all)
			pingv6_ops.ip6_datagram_recv_specific_ctl(sk, msg, skb);
		else if (skb->protocol == htons(ETH_P_IP) && isk->cmsg_flags)
			ip_cmsg_recv(msg, skb);
#endif
	} else {
		BUG();
	}

	err = copied;

done:
	skb_free_datagram(sk, skb);
out:
	pr_debug("ping_recvmsg -> %d\n", err);
	return err;
}
EXPORT_SYMBOL_GPL(ping_recvmsg);

int ping_queue_rcv_skb(struct sock *sk, struct sk_buff *skb)
{
	pr_debug("ping_queue_rcv_skb(sk=%p,sk->num=%d,skb=%p)\n",
		 inet_sk(sk), inet_sk(sk)->inet_num, skb);
	if (sock_queue_rcv_skb(sk, skb) < 0) {
		kfree_skb(skb);
		pr_debug("ping_queue_rcv_skb -> failed\n");
		return -1;
	}
	return 0;
}
EXPORT_SYMBOL_GPL(ping_queue_rcv_skb);


/*
 *	All we need to do is get the socket.
 */

bool ping_rcv(struct sk_buff *skb)
{
	struct sock *sk;
	struct net *net = dev_net(skb->dev);
	struct icmphdr *icmph = icmp_hdr(skb);
	bool rc = false;

	/* We assume the packet has already been checked by icmp_rcv */

	pr_debug("ping_rcv(skb=%p,id=%04x,seq=%04x)\n",
		 skb, ntohs(icmph->un.echo.id), ntohs(icmph->un.echo.sequence));

	/* Push ICMP header back */
	skb_push(skb, skb->data - (u8 *)icmph);

	sk = ping_lookup(net, skb, ntohs(icmph->un.echo.id));
	if (sk) {
		struct sk_buff *skb2 = skb_clone(skb, GFP_ATOMIC);

		pr_debug("rcv on socket %p\n", sk);
		if (skb2 && !ping_queue_rcv_skb(sk, skb2))
			rc = true;
		sock_put(sk);
	}

	if (!rc)
		pr_debug("no socket, dropping\n");

	return rc;
}
EXPORT_SYMBOL_GPL(ping_rcv);

struct proto ping_prot = {
	.name =		"PING",
	.owner =	THIS_MODULE,
	.init =		ping_init_sock,
	.close =	ping_close,
	.connect =	ip4_datagram_connect,
	.disconnect =	__udp_disconnect,
	.setsockopt =	ip_setsockopt,
	.getsockopt =	ip_getsockopt,
	.sendmsg =	ping_v4_sendmsg,
	.recvmsg =	ping_recvmsg,
	.bind =		ping_bind,
	.backlog_rcv =	ping_queue_rcv_skb,
	.release_cb =	ip4_datagram_release_cb,
	.hash =		ping_hash,
	.unhash =	ping_unhash,
	.get_port =	ping_get_port,
	.obj_size =	sizeof(struct inet_sock),
};
EXPORT_SYMBOL(ping_prot);

#ifdef CONFIG_PROC_FS

static struct sock *ping_get_first(struct seq_file *seq, int start)
{
	struct sock *sk;
	struct ping_iter_state *state = seq->private;
	struct net *net = seq_file_net(seq);

	for (state->bucket = start; state->bucket < PING_HTABLE_SIZE;
	     ++state->bucket) {
		struct hlist_nulls_node *node;
		struct hlist_nulls_head *hslot;

		hslot = &ping_table.hash[state->bucket];

		if (hlist_nulls_empty(hslot))
			continue;

		sk_nulls_for_each(sk, node, hslot) {
			if (net_eq(sock_net(sk), net) &&
			    sk->sk_family == state->family)
				goto found;
		}
	}
	sk = NULL;
found:
	return sk;
}

static struct sock *ping_get_next(struct seq_file *seq, struct sock *sk)
{
	struct ping_iter_state *state = seq->private;
	struct net *net = seq_file_net(seq);

	do {
		sk = sk_nulls_next(sk);
	} while (sk && (!net_eq(sock_net(sk), net)));

	if (!sk)
		return ping_get_first(seq, state->bucket + 1);
	return sk;
}

static struct sock *ping_get_idx(struct seq_file *seq, loff_t pos)
{
	struct sock *sk = ping_get_first(seq, 0);

	if (sk)
		while (pos && (sk = ping_get_next(seq, sk)) != NULL)
			--pos;
	return pos ? NULL : sk;
}

void *ping_seq_start(struct seq_file *seq, loff_t *pos, sa_family_t family)
	__acquires(ping_table.lock)
{
	struct ping_iter_state *state = seq->private;
	state->bucket = 0;
	state->family = family;

	read_lock_bh(&ping_table.lock);

	return *pos ? ping_get_idx(seq, *pos-1) : SEQ_START_TOKEN;
}
EXPORT_SYMBOL_GPL(ping_seq_start);

static void *ping_v4_seq_start(struct seq_file *seq, loff_t *pos)
{
	return ping_seq_start(seq, pos, AF_INET);
}

void *ping_seq_next(struct seq_file *seq, void *v, loff_t *pos)
{
	struct sock *sk;

	if (v == SEQ_START_TOKEN)
		sk = ping_get_idx(seq, 0);
	else
		sk = ping_get_next(seq, v);

	++*pos;
	return sk;
}
EXPORT_SYMBOL_GPL(ping_seq_next);

void ping_seq_stop(struct seq_file *seq, void *v)
	__releases(ping_table.lock)
{
	read_unlock_bh(&ping_table.lock);
}
EXPORT_SYMBOL_GPL(ping_seq_stop);

static void ping_v4_format_sock(struct sock *sp, struct seq_file *f,
		int bucket)
{
	struct inet_sock *inet = inet_sk(sp);
	__be32 dest = inet->inet_daddr;
	__be32 src = inet->inet_rcv_saddr;
	__u16 destp = ntohs(inet->inet_dport);
	__u16 srcp = ntohs(inet->inet_sport);

	seq_printf(f, "%5d: %08X:%04X %08X:%04X"
		" %02X %08X:%08X %02X:%08lX %08X %5u %8d %lu %d %pK %d",
		bucket, src, srcp, dest, destp, sp->sk_state,
		sk_wmem_alloc_get(sp),
		sk_rmem_alloc_get(sp),
		0, 0L, 0,
		from_kuid_munged(seq_user_ns(f), sock_i_uid(sp)),
		0, sock_i_ino(sp),
		refcount_read(&sp->sk_refcnt), sp,
		atomic_read(&sp->sk_drops));
}

static int ping_v4_seq_show(struct seq_file *seq, void *v)
{
	seq_setwidth(seq, 127);
	if (v == SEQ_START_TOKEN)
		seq_puts(seq, "  sl  local_address rem_address   st tx_queue "
			   "rx_queue tr tm->when retrnsmt   uid  timeout "
			   "inode ref pointer drops");
	else {
		struct ping_iter_state *state = seq->private;

		ping_v4_format_sock(v, seq, state->bucket);
	}
	seq_pad(seq, '\n');
	return 0;
}

static const struct seq_operations ping_v4_seq_ops = {
	.start		= ping_v4_seq_start,
	.show		= ping_v4_seq_show,
	.next		= ping_seq_next,
	.stop		= ping_seq_stop,
};

static int __net_init ping_v4_proc_init_net(struct net *net)
{
	if (!proc_create_net("icmp", 0444, net->proc_net, &ping_v4_seq_ops,
			sizeof(struct ping_iter_state)))
		return -ENOMEM;
	return 0;
}

static void __net_exit ping_v4_proc_exit_net(struct net *net)
{
	remove_proc_entry("icmp", net->proc_net);
}

static struct pernet_operations ping_v4_net_ops = {
	.init = ping_v4_proc_init_net,
	.exit = ping_v4_proc_exit_net,
};

int __init ping_proc_init(void)
{
	return register_pernet_subsys(&ping_v4_net_ops);
}

void ping_proc_exit(void)
{
	unregister_pernet_subsys(&ping_v4_net_ops);
}

#endif

void __init ping_init(void)
{
	int i;

	for (i = 0; i < PING_HTABLE_SIZE; i++)
		INIT_HLIST_NULLS_HEAD(&ping_table.hash[i], i);
	rwlock_init(&ping_table.lock);
}<|MERGE_RESOLUTION|>--- conflicted
+++ resolved
@@ -757,11 +757,7 @@
 	ipcm_init_sk(&ipc, inet);
 
 	if (msg->msg_controllen) {
-<<<<<<< HEAD
-		err = ip_cmsg_send(sock_net(sk), msg, &ipc, false);
-=======
 		err = ip_cmsg_send(sk, msg, &ipc, false);
->>>>>>> 286cd8c7
 		if (unlikely(err)) {
 			kfree(ipc.opt);
 			return err;
