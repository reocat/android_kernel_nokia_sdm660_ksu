/*
 *	NET3	IP device support routines.
 *
 *		This program is free software; you can redistribute it and/or
 *		modify it under the terms of the GNU General Public License
 *		as published by the Free Software Foundation; either version
 *		2 of the License, or (at your option) any later version.
 *
 *	Derived from the IP parts of dev.c 1.0.19
 * 		Authors:	Ross Biro
 *				Fred N. van Kempen, <waltje@uWalt.NL.Mugnet.ORG>
 *				Mark Evans, <evansmp@uhura.aston.ac.uk>
 *
 *	Additional Authors:
 *		Alan Cox, <gw4pts@gw4pts.ampr.org>
 *		Alexey Kuznetsov, <kuznet@ms2.inr.ac.ru>
 *
 *	Changes:
 *		Alexey Kuznetsov:	pa_* fields are replaced with ifaddr
 *					lists.
 *		Cyrus Durgin:		updated for kmod
 *		Matthias Andree:	in devinet_ioctl, compare label and
 *					address (4.4BSD alias style support),
 *					fall back to comparing just the label
 *					if no match found.
 */


#include <linux/uaccess.h>
#include <linux/bitops.h>
#include <linux/capability.h>
#include <linux/module.h>
#include <linux/types.h>
#include <linux/kernel.h>
#include <linux/sched/signal.h>
#include <linux/string.h>
#include <linux/mm.h>
#include <linux/socket.h>
#include <linux/sockios.h>
#include <linux/in.h>
#include <linux/errno.h>
#include <linux/interrupt.h>
#include <linux/if_addr.h>
#include <linux/if_ether.h>
#include <linux/inet.h>
#include <linux/netdevice.h>
#include <linux/etherdevice.h>
#include <linux/skbuff.h>
#include <linux/init.h>
#include <linux/notifier.h>
#include <linux/inetdevice.h>
#include <linux/igmp.h>
#include <linux/slab.h>
#include <linux/hash.h>
#ifdef CONFIG_SYSCTL
#include <linux/sysctl.h>
#endif
#include <linux/kmod.h>
#include <linux/netconf.h>

#include <net/arp.h>
#include <net/ip.h>
#include <net/route.h>
#include <net/ip_fib.h>
#include <net/rtnetlink.h>
#include <net/net_namespace.h>
#include <net/addrconf.h>

#define IPV6ONLY_FLAGS	\
		(IFA_F_NODAD | IFA_F_OPTIMISTIC | IFA_F_DADFAILED | \
		 IFA_F_HOMEADDRESS | IFA_F_TENTATIVE | \
		 IFA_F_MANAGETEMPADDR | IFA_F_STABLE_PRIVACY)

#define IPV6ONLY_FLAGS	\
		(IFA_F_NODAD | IFA_F_OPTIMISTIC | IFA_F_DADFAILED | \
		 IFA_F_HOMEADDRESS | IFA_F_TENTATIVE | \
		 IFA_F_MANAGETEMPADDR | IFA_F_STABLE_PRIVACY)

static struct ipv4_devconf ipv4_devconf = {
	.data = {
		[IPV4_DEVCONF_ACCEPT_REDIRECTS - 1] = 1,
		[IPV4_DEVCONF_SEND_REDIRECTS - 1] = 1,
		[IPV4_DEVCONF_SECURE_REDIRECTS - 1] = 1,
		[IPV4_DEVCONF_SHARED_MEDIA - 1] = 1,
		[IPV4_DEVCONF_IGMPV2_UNSOLICITED_REPORT_INTERVAL - 1] = 10000 /*ms*/,
		[IPV4_DEVCONF_IGMPV3_UNSOLICITED_REPORT_INTERVAL - 1] =  1000 /*ms*/,
	},
};

static struct ipv4_devconf ipv4_devconf_dflt = {
	.data = {
		[IPV4_DEVCONF_ACCEPT_REDIRECTS - 1] = 1,
		[IPV4_DEVCONF_SEND_REDIRECTS - 1] = 1,
		[IPV4_DEVCONF_SECURE_REDIRECTS - 1] = 1,
		[IPV4_DEVCONF_SHARED_MEDIA - 1] = 1,
		[IPV4_DEVCONF_ACCEPT_SOURCE_ROUTE - 1] = 1,
		[IPV4_DEVCONF_IGMPV2_UNSOLICITED_REPORT_INTERVAL - 1] = 10000 /*ms*/,
		[IPV4_DEVCONF_IGMPV3_UNSOLICITED_REPORT_INTERVAL - 1] =  1000 /*ms*/,
	},
};

#define IPV4_DEVCONF_DFLT(net, attr) \
	IPV4_DEVCONF((*net->ipv4.devconf_dflt), attr)

static const struct nla_policy ifa_ipv4_policy[IFA_MAX+1] = {
	[IFA_LOCAL]     	= { .type = NLA_U32 },
	[IFA_ADDRESS]   	= { .type = NLA_U32 },
	[IFA_BROADCAST] 	= { .type = NLA_U32 },
	[IFA_LABEL]     	= { .type = NLA_STRING, .len = IFNAMSIZ - 1 },
	[IFA_CACHEINFO]		= { .len = sizeof(struct ifa_cacheinfo) },
	[IFA_FLAGS]		= { .type = NLA_U32 },
	[IFA_RT_PRIORITY]	= { .type = NLA_U32 },
};

#define IN4_ADDR_HSIZE_SHIFT	8
#define IN4_ADDR_HSIZE		(1U << IN4_ADDR_HSIZE_SHIFT)

static struct hlist_head inet_addr_lst[IN4_ADDR_HSIZE];

static u32 inet_addr_hash(const struct net *net, __be32 addr)
{
	u32 val = (__force u32) addr ^ net_hash_mix(net);

	return hash_32(val, IN4_ADDR_HSIZE_SHIFT);
}

static void inet_hash_insert(struct net *net, struct in_ifaddr *ifa)
{
	u32 hash = inet_addr_hash(net, ifa->ifa_local);

	ASSERT_RTNL();
	hlist_add_head_rcu(&ifa->hash, &inet_addr_lst[hash]);
}

static void inet_hash_remove(struct in_ifaddr *ifa)
{
	ASSERT_RTNL();
	hlist_del_init_rcu(&ifa->hash);
}

/**
 * __ip_dev_find - find the first device with a given source address.
 * @net: the net namespace
 * @addr: the source address
 * @devref: if true, take a reference on the found device
 *
 * If a caller uses devref=false, it should be protected by RCU, or RTNL
 */
struct net_device *__ip_dev_find(struct net *net, __be32 addr, bool devref)
{
	struct net_device *result = NULL;
	struct in_ifaddr *ifa;

	rcu_read_lock();
	ifa = inet_lookup_ifaddr_rcu(net, addr);
	if (!ifa) {
		struct flowi4 fl4 = { .daddr = addr };
		struct fib_result res = { 0 };
		struct fib_table *local;

		/* Fallback to FIB local table so that communication
		 * over loopback subnets work.
		 */
		local = fib_get_table(net, RT_TABLE_LOCAL);
		if (local &&
		    !fib_table_lookup(local, &fl4, &res, FIB_LOOKUP_NOREF) &&
		    res.type == RTN_LOCAL)
			result = FIB_RES_DEV(res);
	} else {
		result = ifa->ifa_dev->dev;
	}
	if (result && devref)
		dev_hold(result);
	rcu_read_unlock();
	return result;
}
EXPORT_SYMBOL(__ip_dev_find);

/* called under RCU lock */
struct in_ifaddr *inet_lookup_ifaddr_rcu(struct net *net, __be32 addr)
{
	u32 hash = inet_addr_hash(net, addr);
	struct in_ifaddr *ifa;

	hlist_for_each_entry_rcu(ifa, &inet_addr_lst[hash], hash)
		if (ifa->ifa_local == addr &&
		    net_eq(dev_net(ifa->ifa_dev->dev), net))
			return ifa;

	return NULL;
}

static void rtmsg_ifa(int event, struct in_ifaddr *, struct nlmsghdr *, u32);

static BLOCKING_NOTIFIER_HEAD(inetaddr_chain);
static BLOCKING_NOTIFIER_HEAD(inetaddr_validator_chain);
static void inet_del_ifa(struct in_device *in_dev, struct in_ifaddr **ifap,
			 int destroy);
#ifdef CONFIG_SYSCTL
static int devinet_sysctl_register(struct in_device *idev);
static void devinet_sysctl_unregister(struct in_device *idev);
#else
static int devinet_sysctl_register(struct in_device *idev)
{
	return 0;
}
static void devinet_sysctl_unregister(struct in_device *idev)
{
}
#endif

/* Locks all the inet devices. */

static struct in_ifaddr *inet_alloc_ifa(void)
{
	return kzalloc(sizeof(struct in_ifaddr), GFP_KERNEL);
}

static void inet_rcu_free_ifa(struct rcu_head *head)
{
	struct in_ifaddr *ifa = container_of(head, struct in_ifaddr, rcu_head);
	if (ifa->ifa_dev)
		in_dev_put(ifa->ifa_dev);
	kfree(ifa);
}

static void inet_free_ifa(struct in_ifaddr *ifa)
{
	call_rcu(&ifa->rcu_head, inet_rcu_free_ifa);
}

void in_dev_finish_destroy(struct in_device *idev)
{
	struct net_device *dev = idev->dev;

	WARN_ON(idev->ifa_list);
	WARN_ON(idev->mc_list);
	kfree(rcu_dereference_protected(idev->mc_hash, 1));
#ifdef NET_REFCNT_DEBUG
	pr_debug("%s: %p=%s\n", __func__, idev, dev ? dev->name : "NIL");
#endif
	dev_put(dev);
	if (!idev->dead)
		pr_err("Freeing alive in_device %p\n", idev);
	else
		kfree(idev);
}
EXPORT_SYMBOL(in_dev_finish_destroy);

static struct in_device *inetdev_init(struct net_device *dev)
{
	struct in_device *in_dev;
	int err = -ENOMEM;

	ASSERT_RTNL();

	in_dev = kzalloc(sizeof(*in_dev), GFP_KERNEL);
	if (!in_dev)
		goto out;
	memcpy(&in_dev->cnf, dev_net(dev)->ipv4.devconf_dflt,
			sizeof(in_dev->cnf));
	in_dev->cnf.sysctl = NULL;
	in_dev->dev = dev;
	in_dev->arp_parms = neigh_parms_alloc(dev, &arp_tbl);
	if (!in_dev->arp_parms)
		goto out_kfree;
	if (IPV4_DEVCONF(in_dev->cnf, FORWARDING))
		dev_disable_lro(dev);
	/* Reference in_dev->dev */
	dev_hold(dev);
	/* Account for reference dev->ip_ptr (below) */
	refcount_set(&in_dev->refcnt, 1);

	err = devinet_sysctl_register(in_dev);
	if (err) {
		in_dev->dead = 1;
		neigh_parms_release(&arp_tbl, in_dev->arp_parms);
		in_dev_put(in_dev);
		in_dev = NULL;
		goto out;
	}
	ip_mc_init_dev(in_dev);
	if (dev->flags & IFF_UP)
		ip_mc_up(in_dev);

	/* we can receive as soon as ip_ptr is set -- do this last */
	rcu_assign_pointer(dev->ip_ptr, in_dev);
out:
	return in_dev ?: ERR_PTR(err);
out_kfree:
	kfree(in_dev);
	in_dev = NULL;
	goto out;
}

static void in_dev_rcu_put(struct rcu_head *head)
{
	struct in_device *idev = container_of(head, struct in_device, rcu_head);
	in_dev_put(idev);
}

static void inetdev_destroy(struct in_device *in_dev)
{
	struct in_ifaddr *ifa;
	struct net_device *dev;

	ASSERT_RTNL();

	dev = in_dev->dev;

	in_dev->dead = 1;

	ip_mc_destroy_dev(in_dev);

	while ((ifa = in_dev->ifa_list) != NULL) {
		inet_del_ifa(in_dev, &in_dev->ifa_list, 0);
		inet_free_ifa(ifa);
	}

	RCU_INIT_POINTER(dev->ip_ptr, NULL);

	devinet_sysctl_unregister(in_dev);
	neigh_parms_release(&arp_tbl, in_dev->arp_parms);
	arp_ifdown(dev);

	call_rcu(&in_dev->rcu_head, in_dev_rcu_put);
}

int inet_addr_onlink(struct in_device *in_dev, __be32 a, __be32 b)
{
	rcu_read_lock();
	for_primary_ifa(in_dev) {
		if (inet_ifa_match(a, ifa)) {
			if (!b || inet_ifa_match(b, ifa)) {
				rcu_read_unlock();
				return 1;
			}
		}
	} endfor_ifa(in_dev);
	rcu_read_unlock();
	return 0;
}

static void __inet_del_ifa(struct in_device *in_dev, struct in_ifaddr **ifap,
			 int destroy, struct nlmsghdr *nlh, u32 portid)
{
	struct in_ifaddr *promote = NULL;
	struct in_ifaddr *ifa, *ifa1 = *ifap;
	struct in_ifaddr *last_prim = in_dev->ifa_list;
	struct in_ifaddr *prev_prom = NULL;
	int do_promote = IN_DEV_PROMOTE_SECONDARIES(in_dev);

	ASSERT_RTNL();

	if (in_dev->dead)
		goto no_promotions;

	/* 1. Deleting primary ifaddr forces deletion all secondaries
	 * unless alias promotion is set
	 **/

	if (!(ifa1->ifa_flags & IFA_F_SECONDARY)) {
		struct in_ifaddr **ifap1 = &ifa1->ifa_next;

		while ((ifa = *ifap1) != NULL) {
			if (!(ifa->ifa_flags & IFA_F_SECONDARY) &&
			    ifa1->ifa_scope <= ifa->ifa_scope)
				last_prim = ifa;

			if (!(ifa->ifa_flags & IFA_F_SECONDARY) ||
			    ifa1->ifa_mask != ifa->ifa_mask ||
			    !inet_ifa_match(ifa1->ifa_address, ifa)) {
				ifap1 = &ifa->ifa_next;
				prev_prom = ifa;
				continue;
			}

			if (!do_promote) {
				inet_hash_remove(ifa);
				*ifap1 = ifa->ifa_next;

				rtmsg_ifa(RTM_DELADDR, ifa, nlh, portid);
				blocking_notifier_call_chain(&inetaddr_chain,
						NETDEV_DOWN, ifa);
				inet_free_ifa(ifa);
			} else {
				promote = ifa;
				break;
			}
		}
	}

	/* On promotion all secondaries from subnet are changing
	 * the primary IP, we must remove all their routes silently
	 * and later to add them back with new prefsrc. Do this
	 * while all addresses are on the device list.
	 */
	for (ifa = promote; ifa; ifa = ifa->ifa_next) {
		if (ifa1->ifa_mask == ifa->ifa_mask &&
		    inet_ifa_match(ifa1->ifa_address, ifa))
			fib_del_ifaddr(ifa, ifa1);
	}

no_promotions:
	/* 2. Unlink it */

	*ifap = ifa1->ifa_next;
	inet_hash_remove(ifa1);

	/* 3. Announce address deletion */

	/* Send message first, then call notifier.
	   At first sight, FIB update triggered by notifier
	   will refer to already deleted ifaddr, that could confuse
	   netlink listeners. It is not true: look, gated sees
	   that route deleted and if it still thinks that ifaddr
	   is valid, it will try to restore deleted routes... Grr.
	   So that, this order is correct.
	 */
	rtmsg_ifa(RTM_DELADDR, ifa1, nlh, portid);
	blocking_notifier_call_chain(&inetaddr_chain, NETDEV_DOWN, ifa1);

	if (promote) {
		struct in_ifaddr *next_sec = promote->ifa_next;

		if (prev_prom) {
			prev_prom->ifa_next = promote->ifa_next;
			promote->ifa_next = last_prim->ifa_next;
			last_prim->ifa_next = promote;
		}

		promote->ifa_flags &= ~IFA_F_SECONDARY;
		rtmsg_ifa(RTM_NEWADDR, promote, nlh, portid);
		blocking_notifier_call_chain(&inetaddr_chain,
				NETDEV_UP, promote);
		for (ifa = next_sec; ifa; ifa = ifa->ifa_next) {
			if (ifa1->ifa_mask != ifa->ifa_mask ||
			    !inet_ifa_match(ifa1->ifa_address, ifa))
					continue;
			fib_add_ifaddr(ifa);
		}

	}
	if (destroy)
		inet_free_ifa(ifa1);
}

static void inet_del_ifa(struct in_device *in_dev, struct in_ifaddr **ifap,
			 int destroy)
{
	__inet_del_ifa(in_dev, ifap, destroy, NULL, 0);
}

static void check_lifetime(struct work_struct *work);

static DECLARE_DELAYED_WORK(check_lifetime_work, check_lifetime);

static int __inet_insert_ifa(struct in_ifaddr *ifa, struct nlmsghdr *nlh,
			     u32 portid, struct netlink_ext_ack *extack)
{
	struct in_device *in_dev = ifa->ifa_dev;
	struct in_ifaddr *ifa1, **ifap, **last_primary;
	struct in_validator_info ivi;
	int ret;

	ASSERT_RTNL();

	if (!ifa->ifa_local) {
		inet_free_ifa(ifa);
		return 0;
	}

	ifa->ifa_flags &= ~IFA_F_SECONDARY;
	last_primary = &in_dev->ifa_list;

	/* Don't set IPv6 only flags to IPv4 addresses */
	ifa->ifa_flags &= ~IPV6ONLY_FLAGS;

	for (ifap = &in_dev->ifa_list; (ifa1 = *ifap) != NULL;
	     ifap = &ifa1->ifa_next) {
		if (!(ifa1->ifa_flags & IFA_F_SECONDARY) &&
		    ifa->ifa_scope <= ifa1->ifa_scope)
			last_primary = &ifa1->ifa_next;
		if (ifa1->ifa_mask == ifa->ifa_mask &&
		    inet_ifa_match(ifa1->ifa_address, ifa)) {
			if (ifa1->ifa_local == ifa->ifa_local) {
				inet_free_ifa(ifa);
				return -EEXIST;
			}
			if (ifa1->ifa_scope != ifa->ifa_scope) {
				inet_free_ifa(ifa);
				return -EINVAL;
			}
			ifa->ifa_flags |= IFA_F_SECONDARY;
		}
	}

	/* Allow any devices that wish to register ifaddr validtors to weigh
	 * in now, before changes are committed.  The rntl lock is serializing
	 * access here, so the state should not change between a validator call
	 * and a final notify on commit.  This isn't invoked on promotion under
	 * the assumption that validators are checking the address itself, and
	 * not the flags.
	 */
	ivi.ivi_addr = ifa->ifa_address;
	ivi.ivi_dev = ifa->ifa_dev;
	ivi.extack = extack;
	ret = blocking_notifier_call_chain(&inetaddr_validator_chain,
					   NETDEV_UP, &ivi);
	ret = notifier_to_errno(ret);
	if (ret) {
		inet_free_ifa(ifa);
		return ret;
	}

	if (!(ifa->ifa_flags & IFA_F_SECONDARY)) {
		prandom_seed((__force u32) ifa->ifa_local);
		ifap = last_primary;
	}

	ifa->ifa_next = *ifap;
	*ifap = ifa;

	inet_hash_insert(dev_net(in_dev->dev), ifa);

	cancel_delayed_work(&check_lifetime_work);
	queue_delayed_work(system_power_efficient_wq, &check_lifetime_work, 0);

	/* Send message first, then call notifier.
	   Notifier will trigger FIB update, so that
	   listeners of netlink will know about new ifaddr */
	rtmsg_ifa(RTM_NEWADDR, ifa, nlh, portid);
	blocking_notifier_call_chain(&inetaddr_chain, NETDEV_UP, ifa);

	return 0;
}

static int inet_insert_ifa(struct in_ifaddr *ifa)
{
	return __inet_insert_ifa(ifa, NULL, 0, NULL);
}

static int inet_set_ifa(struct net_device *dev, struct in_ifaddr *ifa)
{
	struct in_device *in_dev = __in_dev_get_rtnl(dev);

	ASSERT_RTNL();

	if (!in_dev) {
		inet_free_ifa(ifa);
		return -ENOBUFS;
	}
	ipv4_devconf_setall(in_dev);
	neigh_parms_data_state_setall(in_dev->arp_parms);
	if (ifa->ifa_dev != in_dev) {
		WARN_ON(ifa->ifa_dev);
		in_dev_hold(in_dev);
		ifa->ifa_dev = in_dev;
	}
	if (ipv4_is_loopback(ifa->ifa_local))
		ifa->ifa_scope = RT_SCOPE_HOST;
	return inet_insert_ifa(ifa);
}

/* Caller must hold RCU or RTNL :
 * We dont take a reference on found in_device
 */
struct in_device *inetdev_by_index(struct net *net, int ifindex)
{
	struct net_device *dev;
	struct in_device *in_dev = NULL;

	rcu_read_lock();
	dev = dev_get_by_index_rcu(net, ifindex);
	if (dev)
		in_dev = rcu_dereference_rtnl(dev->ip_ptr);
	rcu_read_unlock();
	return in_dev;
}
EXPORT_SYMBOL(inetdev_by_index);

/* Called only from RTNL semaphored context. No locks. */

struct in_ifaddr *inet_ifa_byprefix(struct in_device *in_dev, __be32 prefix,
				    __be32 mask)
{
	ASSERT_RTNL();

	for_primary_ifa(in_dev) {
		if (ifa->ifa_mask == mask && inet_ifa_match(prefix, ifa))
			return ifa;
	} endfor_ifa(in_dev);
	return NULL;
}

static int ip_mc_autojoin_config(struct net *net, bool join,
				 const struct in_ifaddr *ifa)
{
#if defined(CONFIG_IP_MULTICAST)
	struct ip_mreqn mreq = {
		.imr_multiaddr.s_addr = ifa->ifa_address,
		.imr_ifindex = ifa->ifa_dev->dev->ifindex,
	};
	struct sock *sk = net->ipv4.mc_autojoin_sk;
	int ret;

	ASSERT_RTNL();

	lock_sock(sk);
	if (join)
		ret = ip_mc_join_group(sk, &mreq);
	else
		ret = ip_mc_leave_group(sk, &mreq);
	release_sock(sk);

	return ret;
#else
	return -EOPNOTSUPP;
#endif
}

static int inet_rtm_deladdr(struct sk_buff *skb, struct nlmsghdr *nlh,
			    struct netlink_ext_ack *extack)
{
	struct net *net = sock_net(skb->sk);
	struct nlattr *tb[IFA_MAX+1];
	struct in_device *in_dev;
	struct ifaddrmsg *ifm;
	struct in_ifaddr *ifa, **ifap;
	int err = -EINVAL;

	ASSERT_RTNL();

	err = nlmsg_parse(nlh, sizeof(*ifm), tb, IFA_MAX, ifa_ipv4_policy,
			  extack);
	if (err < 0)
		goto errout;

	ifm = nlmsg_data(nlh);
	in_dev = inetdev_by_index(net, ifm->ifa_index);
	if (!in_dev) {
		err = -ENODEV;
		goto errout;
	}

	for (ifap = &in_dev->ifa_list; (ifa = *ifap) != NULL;
	     ifap = &ifa->ifa_next) {
		if (tb[IFA_LOCAL] &&
		    ifa->ifa_local != nla_get_in_addr(tb[IFA_LOCAL]))
			continue;

		if (tb[IFA_LABEL] && nla_strcmp(tb[IFA_LABEL], ifa->ifa_label))
			continue;

		if (tb[IFA_ADDRESS] &&
		    (ifm->ifa_prefixlen != ifa->ifa_prefixlen ||
		    !inet_ifa_match(nla_get_in_addr(tb[IFA_ADDRESS]), ifa)))
			continue;

		if (ipv4_is_multicast(ifa->ifa_address))
			ip_mc_autojoin_config(net, false, ifa);
		__inet_del_ifa(in_dev, ifap, 1, nlh, NETLINK_CB(skb).portid);
		return 0;
	}

	err = -EADDRNOTAVAIL;
errout:
	return err;
}

#define INFINITY_LIFE_TIME	0xFFFFFFFF

static void check_lifetime(struct work_struct *work)
{
	unsigned long now, next, next_sec, next_sched;
	struct in_ifaddr *ifa;
	struct hlist_node *n;
	int i;

	now = jiffies;
	next = round_jiffies_up(now + ADDR_CHECK_FREQUENCY);

	for (i = 0; i < IN4_ADDR_HSIZE; i++) {
		bool change_needed = false;

		rcu_read_lock();
		hlist_for_each_entry_rcu(ifa, &inet_addr_lst[i], hash) {
			unsigned long age;

			if (ifa->ifa_flags & IFA_F_PERMANENT)
				continue;

			/* We try to batch several events at once. */
			age = (now - ifa->ifa_tstamp +
			       ADDRCONF_TIMER_FUZZ_MINUS) / HZ;

			if (ifa->ifa_valid_lft != INFINITY_LIFE_TIME &&
			    age >= ifa->ifa_valid_lft) {
				change_needed = true;
			} else if (ifa->ifa_preferred_lft ==
				   INFINITY_LIFE_TIME) {
				continue;
			} else if (age >= ifa->ifa_preferred_lft) {
				if (time_before(ifa->ifa_tstamp +
						ifa->ifa_valid_lft * HZ, next))
					next = ifa->ifa_tstamp +
					       ifa->ifa_valid_lft * HZ;

				if (!(ifa->ifa_flags & IFA_F_DEPRECATED))
					change_needed = true;
			} else if (time_before(ifa->ifa_tstamp +
					       ifa->ifa_preferred_lft * HZ,
					       next)) {
				next = ifa->ifa_tstamp +
				       ifa->ifa_preferred_lft * HZ;
			}
		}
		rcu_read_unlock();
		if (!change_needed)
			continue;
		rtnl_lock();
		hlist_for_each_entry_safe(ifa, n, &inet_addr_lst[i], hash) {
			unsigned long age;

			if (ifa->ifa_flags & IFA_F_PERMANENT)
				continue;

			/* We try to batch several events at once. */
			age = (now - ifa->ifa_tstamp +
			       ADDRCONF_TIMER_FUZZ_MINUS) / HZ;

			if (ifa->ifa_valid_lft != INFINITY_LIFE_TIME &&
			    age >= ifa->ifa_valid_lft) {
				struct in_ifaddr **ifap;

				for (ifap = &ifa->ifa_dev->ifa_list;
				     *ifap != NULL; ifap = &(*ifap)->ifa_next) {
					if (*ifap == ifa) {
						inet_del_ifa(ifa->ifa_dev,
							     ifap, 1);
						break;
					}
				}
			} else if (ifa->ifa_preferred_lft !=
				   INFINITY_LIFE_TIME &&
				   age >= ifa->ifa_preferred_lft &&
				   !(ifa->ifa_flags & IFA_F_DEPRECATED)) {
				ifa->ifa_flags |= IFA_F_DEPRECATED;
				rtmsg_ifa(RTM_NEWADDR, ifa, NULL, 0);
			}
		}
		rtnl_unlock();
	}

	next_sec = round_jiffies_up(next);
	next_sched = next;

	/* If rounded timeout is accurate enough, accept it. */
	if (time_before(next_sec, next + ADDRCONF_TIMER_FUZZ))
		next_sched = next_sec;

	now = jiffies;
	/* And minimum interval is ADDRCONF_TIMER_FUZZ_MAX. */
	if (time_before(next_sched, now + ADDRCONF_TIMER_FUZZ_MAX))
		next_sched = now + ADDRCONF_TIMER_FUZZ_MAX;

	queue_delayed_work(system_power_efficient_wq, &check_lifetime_work,
			next_sched - now);
}

static void set_ifa_lifetime(struct in_ifaddr *ifa, __u32 valid_lft,
			     __u32 prefered_lft)
{
	unsigned long timeout;

	ifa->ifa_flags &= ~(IFA_F_PERMANENT | IFA_F_DEPRECATED);

	timeout = addrconf_timeout_fixup(valid_lft, HZ);
	if (addrconf_finite_timeout(timeout))
		ifa->ifa_valid_lft = timeout;
	else
		ifa->ifa_flags |= IFA_F_PERMANENT;

	timeout = addrconf_timeout_fixup(prefered_lft, HZ);
	if (addrconf_finite_timeout(timeout)) {
		if (timeout == 0)
			ifa->ifa_flags |= IFA_F_DEPRECATED;
		ifa->ifa_preferred_lft = timeout;
	}
	ifa->ifa_tstamp = jiffies;
	if (!ifa->ifa_cstamp)
		ifa->ifa_cstamp = ifa->ifa_tstamp;
}

static struct in_ifaddr *rtm_to_ifaddr(struct net *net, struct nlmsghdr *nlh,
				       __u32 *pvalid_lft, __u32 *pprefered_lft)
{
	struct nlattr *tb[IFA_MAX+1];
	struct in_ifaddr *ifa;
	struct ifaddrmsg *ifm;
	struct net_device *dev;
	struct in_device *in_dev;
	int err;

	err = nlmsg_parse(nlh, sizeof(*ifm), tb, IFA_MAX, ifa_ipv4_policy,
			  NULL);
	if (err < 0)
		goto errout;

	ifm = nlmsg_data(nlh);
	err = -EINVAL;
	if (ifm->ifa_prefixlen > 32 || !tb[IFA_LOCAL])
		goto errout;

	dev = __dev_get_by_index(net, ifm->ifa_index);
	err = -ENODEV;
	if (!dev)
		goto errout;

	in_dev = __in_dev_get_rtnl(dev);
	err = -ENOBUFS;
	if (!in_dev)
		goto errout;

	ifa = inet_alloc_ifa();
	if (!ifa)
		/*
		 * A potential indev allocation can be left alive, it stays
		 * assigned to its device and is destroy with it.
		 */
		goto errout;

	ipv4_devconf_setall(in_dev);
	neigh_parms_data_state_setall(in_dev->arp_parms);
	in_dev_hold(in_dev);

	if (!tb[IFA_ADDRESS])
		tb[IFA_ADDRESS] = tb[IFA_LOCAL];

	INIT_HLIST_NODE(&ifa->hash);
	ifa->ifa_prefixlen = ifm->ifa_prefixlen;
	ifa->ifa_mask = inet_make_mask(ifm->ifa_prefixlen);
	ifa->ifa_flags = tb[IFA_FLAGS] ? nla_get_u32(tb[IFA_FLAGS]) :
					 ifm->ifa_flags;
	ifa->ifa_scope = ifm->ifa_scope;
	ifa->ifa_dev = in_dev;

	ifa->ifa_local = nla_get_in_addr(tb[IFA_LOCAL]);
	ifa->ifa_address = nla_get_in_addr(tb[IFA_ADDRESS]);

	if (tb[IFA_BROADCAST])
		ifa->ifa_broadcast = nla_get_in_addr(tb[IFA_BROADCAST]);

	if (tb[IFA_LABEL])
		nla_strlcpy(ifa->ifa_label, tb[IFA_LABEL], IFNAMSIZ);
	else
		memcpy(ifa->ifa_label, dev->name, IFNAMSIZ);

	if (tb[IFA_RT_PRIORITY])
		ifa->ifa_rt_priority = nla_get_u32(tb[IFA_RT_PRIORITY]);

	if (tb[IFA_CACHEINFO]) {
		struct ifa_cacheinfo *ci;

		ci = nla_data(tb[IFA_CACHEINFO]);
		if (!ci->ifa_valid || ci->ifa_prefered > ci->ifa_valid) {
			err = -EINVAL;
			goto errout_free;
		}
		*pvalid_lft = ci->ifa_valid;
		*pprefered_lft = ci->ifa_prefered;
	}

	return ifa;

errout_free:
	inet_free_ifa(ifa);
errout:
	return ERR_PTR(err);
}

static struct in_ifaddr *find_matching_ifa(struct in_ifaddr *ifa)
{
	struct in_device *in_dev = ifa->ifa_dev;
	struct in_ifaddr *ifa1, **ifap;

	if (!ifa->ifa_local)
		return NULL;

	for (ifap = &in_dev->ifa_list; (ifa1 = *ifap) != NULL;
	     ifap = &ifa1->ifa_next) {
		if (ifa1->ifa_mask == ifa->ifa_mask &&
		    inet_ifa_match(ifa1->ifa_address, ifa) &&
		    ifa1->ifa_local == ifa->ifa_local)
			return ifa1;
	}
	return NULL;
}

static int inet_rtm_newaddr(struct sk_buff *skb, struct nlmsghdr *nlh,
			    struct netlink_ext_ack *extack)
{
	struct net *net = sock_net(skb->sk);
	struct in_ifaddr *ifa;
	struct in_ifaddr *ifa_existing;
	__u32 valid_lft = INFINITY_LIFE_TIME;
	__u32 prefered_lft = INFINITY_LIFE_TIME;

	ASSERT_RTNL();

	ifa = rtm_to_ifaddr(net, nlh, &valid_lft, &prefered_lft);
	if (IS_ERR(ifa))
		return PTR_ERR(ifa);

	ifa_existing = find_matching_ifa(ifa);
	if (!ifa_existing) {
		/* It would be best to check for !NLM_F_CREATE here but
		 * userspace already relies on not having to provide this.
		 */
		set_ifa_lifetime(ifa, valid_lft, prefered_lft);
		if (ifa->ifa_flags & IFA_F_MCAUTOJOIN) {
			int ret = ip_mc_autojoin_config(net, true, ifa);

			if (ret < 0) {
				inet_free_ifa(ifa);
				return ret;
			}
		}
		return __inet_insert_ifa(ifa, nlh, NETLINK_CB(skb).portid,
					 extack);
	} else {
		u32 new_metric = ifa->ifa_rt_priority;

		inet_free_ifa(ifa);

		if (nlh->nlmsg_flags & NLM_F_EXCL ||
		    !(nlh->nlmsg_flags & NLM_F_REPLACE))
			return -EEXIST;
		ifa = ifa_existing;

		if (ifa->ifa_rt_priority != new_metric) {
			fib_modify_prefix_metric(ifa, new_metric);
			ifa->ifa_rt_priority = new_metric;
		}

		set_ifa_lifetime(ifa, valid_lft, prefered_lft);
		cancel_delayed_work(&check_lifetime_work);
		queue_delayed_work(system_power_efficient_wq,
				&check_lifetime_work, 0);
		rtmsg_ifa(RTM_NEWADDR, ifa, nlh, NETLINK_CB(skb).portid);
	}
	return 0;
}

/*
 *	Determine a default network mask, based on the IP address.
 */

static int inet_abc_len(__be32 addr)
{
	int rc = -1;	/* Something else, probably a multicast. */

	if (ipv4_is_zeronet(addr))
		rc = 0;
	else {
		__u32 haddr = ntohl(addr);

		if (IN_CLASSA(haddr))
			rc = 8;
		else if (IN_CLASSB(haddr))
			rc = 16;
		else if (IN_CLASSC(haddr))
			rc = 24;
	}

	return rc;
}


int devinet_ioctl(struct net *net, unsigned int cmd, struct ifreq *ifr)
{
	struct sockaddr_in sin_orig;
	struct sockaddr_in *sin = (struct sockaddr_in *)&ifr->ifr_addr;
	struct in_device *in_dev;
	struct in_ifaddr **ifap = NULL;
	struct in_ifaddr *ifa = NULL;
	struct net_device *dev;
	char *colon;
	int ret = -EFAULT;
	int tryaddrmatch = 0;

	ifr->ifr_name[IFNAMSIZ - 1] = 0;

	/* save original address for comparison */
	memcpy(&sin_orig, sin, sizeof(*sin));

	colon = strchr(ifr->ifr_name, ':');
	if (colon)
		*colon = 0;

	dev_load(net, ifr->ifr_name);

	switch (cmd) {
	case SIOCGIFADDR:	/* Get interface address */
	case SIOCGIFBRDADDR:	/* Get the broadcast address */
	case SIOCGIFDSTADDR:	/* Get the destination address */
	case SIOCGIFNETMASK:	/* Get the netmask for the interface */
		/* Note that these ioctls will not sleep,
		   so that we do not impose a lock.
		   One day we will be forced to put shlock here (I mean SMP)
		 */
		tryaddrmatch = (sin_orig.sin_family == AF_INET);
		memset(sin, 0, sizeof(*sin));
		sin->sin_family = AF_INET;
		break;

	case SIOCSIFFLAGS:
		ret = -EPERM;
		if (!ns_capable(net->user_ns, CAP_NET_ADMIN))
			goto out;
		break;
	case SIOCSIFADDR:	/* Set interface address (and family) */
	case SIOCSIFBRDADDR:	/* Set the broadcast address */
	case SIOCSIFDSTADDR:	/* Set the destination address */
	case SIOCSIFNETMASK: 	/* Set the netmask for the interface */
		ret = -EPERM;
		if (!ns_capable(net->user_ns, CAP_NET_ADMIN))
			goto out;
		ret = -EINVAL;
		if (sin->sin_family != AF_INET)
			goto out;
		break;
	default:
		ret = -EINVAL;
		goto out;
	}

	rtnl_lock();

	ret = -ENODEV;
	dev = __dev_get_by_name(net, ifr->ifr_name);
	if (!dev)
		goto done;

	if (colon)
		*colon = ':';

	in_dev = __in_dev_get_rtnl(dev);
	if (in_dev) {
		if (tryaddrmatch) {
			/* Matthias Andree */
			/* compare label and address (4.4BSD style) */
			/* note: we only do this for a limited set of ioctls
			   and only if the original address family was AF_INET.
			   This is checked above. */
			for (ifap = &in_dev->ifa_list; (ifa = *ifap) != NULL;
			     ifap = &ifa->ifa_next) {
				if (!strcmp(ifr->ifr_name, ifa->ifa_label) &&
				    sin_orig.sin_addr.s_addr ==
							ifa->ifa_local) {
					break; /* found */
				}
			}
		}
		/* we didn't get a match, maybe the application is
		   4.3BSD-style and passed in junk so we fall back to
		   comparing just the label */
		if (!ifa) {
			for (ifap = &in_dev->ifa_list; (ifa = *ifap) != NULL;
			     ifap = &ifa->ifa_next)
				if (!strcmp(ifr->ifr_name, ifa->ifa_label))
					break;
		}
	}

	ret = -EADDRNOTAVAIL;
	if (!ifa && cmd != SIOCSIFADDR && cmd != SIOCSIFFLAGS)
		goto done;

	switch (cmd) {
	case SIOCGIFADDR:	/* Get interface address */
		ret = 0;
		sin->sin_addr.s_addr = ifa->ifa_local;
		break;

	case SIOCGIFBRDADDR:	/* Get the broadcast address */
		ret = 0;
		sin->sin_addr.s_addr = ifa->ifa_broadcast;
		break;

	case SIOCGIFDSTADDR:	/* Get the destination address */
		ret = 0;
		sin->sin_addr.s_addr = ifa->ifa_address;
		break;

	case SIOCGIFNETMASK:	/* Get the netmask for the interface */
		ret = 0;
		sin->sin_addr.s_addr = ifa->ifa_mask;
		break;

	case SIOCSIFFLAGS:
		if (colon) {
			ret = -EADDRNOTAVAIL;
			if (!ifa)
				break;
			ret = 0;
			if (!(ifr->ifr_flags & IFF_UP))
				inet_del_ifa(in_dev, ifap, 1);
			break;
		}
		ret = dev_change_flags(dev, ifr->ifr_flags);
		break;

	case SIOCSIFADDR:	/* Set interface address (and family) */
		ret = -EINVAL;
		if (inet_abc_len(sin->sin_addr.s_addr) < 0)
			break;

		if (!ifa) {
			ret = -ENOBUFS;
			ifa = inet_alloc_ifa();
			if (!ifa)
				break;
			INIT_HLIST_NODE(&ifa->hash);
			if (colon)
				memcpy(ifa->ifa_label, ifr->ifr_name, IFNAMSIZ);
			else
				memcpy(ifa->ifa_label, dev->name, IFNAMSIZ);
		} else {
			ret = 0;
			if (ifa->ifa_local == sin->sin_addr.s_addr)
				break;
			inet_del_ifa(in_dev, ifap, 0);
			ifa->ifa_broadcast = 0;
			ifa->ifa_scope = 0;
		}

		ifa->ifa_address = ifa->ifa_local = sin->sin_addr.s_addr;

		if (!(dev->flags & IFF_POINTOPOINT)) {
			ifa->ifa_prefixlen = inet_abc_len(ifa->ifa_address);
			ifa->ifa_mask = inet_make_mask(ifa->ifa_prefixlen);
			if ((dev->flags & IFF_BROADCAST) &&
			    ifa->ifa_prefixlen < 31)
				ifa->ifa_broadcast = ifa->ifa_address |
						     ~ifa->ifa_mask;
		} else {
			ifa->ifa_prefixlen = 32;
			ifa->ifa_mask = inet_make_mask(32);
		}
		set_ifa_lifetime(ifa, INFINITY_LIFE_TIME, INFINITY_LIFE_TIME);
		ret = inet_set_ifa(dev, ifa);
		break;

	case SIOCSIFBRDADDR:	/* Set the broadcast address */
		ret = 0;
		if (ifa->ifa_broadcast != sin->sin_addr.s_addr) {
			inet_del_ifa(in_dev, ifap, 0);
			ifa->ifa_broadcast = sin->sin_addr.s_addr;
			inet_insert_ifa(ifa);
		}
		break;

	case SIOCSIFDSTADDR:	/* Set the destination address */
		ret = 0;
		if (ifa->ifa_address == sin->sin_addr.s_addr)
			break;
		ret = -EINVAL;
		if (inet_abc_len(sin->sin_addr.s_addr) < 0)
			break;
		ret = 0;
		inet_del_ifa(in_dev, ifap, 0);
		ifa->ifa_address = sin->sin_addr.s_addr;
		inet_insert_ifa(ifa);
		break;

	case SIOCSIFNETMASK: 	/* Set the netmask for the interface */

		/*
		 *	The mask we set must be legal.
		 */
		ret = -EINVAL;
		if (bad_mask(sin->sin_addr.s_addr, 0))
			break;
		ret = 0;
		if (ifa->ifa_mask != sin->sin_addr.s_addr) {
			__be32 old_mask = ifa->ifa_mask;
			inet_del_ifa(in_dev, ifap, 0);
			ifa->ifa_mask = sin->sin_addr.s_addr;
			ifa->ifa_prefixlen = inet_mask_len(ifa->ifa_mask);

			/* See if current broadcast address matches
			 * with current netmask, then recalculate
			 * the broadcast address. Otherwise it's a
			 * funny address, so don't touch it since
			 * the user seems to know what (s)he's doing...
			 */
			if ((dev->flags & IFF_BROADCAST) &&
			    (ifa->ifa_prefixlen < 31) &&
			    (ifa->ifa_broadcast ==
			     (ifa->ifa_local|~old_mask))) {
				ifa->ifa_broadcast = (ifa->ifa_local |
						      ~sin->sin_addr.s_addr);
			}
			inet_insert_ifa(ifa);
		}
		break;
	}
done:
	rtnl_unlock();
out:
	return ret;
}

static int inet_gifconf(struct net_device *dev, char __user *buf, int len, int size)
{
	struct in_device *in_dev = __in_dev_get_rtnl(dev);
	struct in_ifaddr *ifa;
	struct ifreq ifr;
	int done = 0;

	if (WARN_ON(size > sizeof(struct ifreq)))
		goto out;

	if (!in_dev)
		goto out;

	for (ifa = in_dev->ifa_list; ifa; ifa = ifa->ifa_next) {
		if (!buf) {
			done += size;
			continue;
		}
		if (len < size)
			break;
		memset(&ifr, 0, sizeof(struct ifreq));
		strcpy(ifr.ifr_name, ifa->ifa_label);

		(*(struct sockaddr_in *)&ifr.ifr_addr).sin_family = AF_INET;
		(*(struct sockaddr_in *)&ifr.ifr_addr).sin_addr.s_addr =
								ifa->ifa_local;

		if (copy_to_user(buf + done, &ifr, size)) {
			done = -EFAULT;
			break;
		}
		len  -= size;
		done += size;
	}
out:
	return done;
}

static __be32 in_dev_select_addr(const struct in_device *in_dev,
				 int scope)
{
	for_primary_ifa(in_dev) {
		if (ifa->ifa_scope != RT_SCOPE_LINK &&
		    ifa->ifa_scope <= scope)
			return ifa->ifa_local;
	} endfor_ifa(in_dev);

	return 0;
}

__be32 inet_select_addr(const struct net_device *dev, __be32 dst, int scope)
{
	__be32 addr = 0;
	struct in_device *in_dev;
	struct net *net = dev_net(dev);
	int master_idx;

	rcu_read_lock();
	in_dev = __in_dev_get_rcu(dev);
	if (!in_dev)
		goto no_in_dev;

	for_primary_ifa(in_dev) {
		if (ifa->ifa_scope > scope)
			continue;
		if (!dst || inet_ifa_match(dst, ifa)) {
			addr = ifa->ifa_local;
			break;
		}
		if (!addr)
			addr = ifa->ifa_local;
	} endfor_ifa(in_dev);

	if (addr)
		goto out_unlock;
no_in_dev:
	master_idx = l3mdev_master_ifindex_rcu(dev);

	/* For VRFs, the VRF device takes the place of the loopback device,
	 * with addresses on it being preferred.  Note in such cases the
	 * loopback device will be among the devices that fail the master_idx
	 * equality check in the loop below.
	 */
	if (master_idx &&
	    (dev = dev_get_by_index_rcu(net, master_idx)) &&
	    (in_dev = __in_dev_get_rcu(dev))) {
		addr = in_dev_select_addr(in_dev, scope);
		if (addr)
			goto out_unlock;
	}

	/* Not loopback addresses on loopback should be preferred
	   in this case. It is important that lo is the first interface
	   in dev_base list.
	 */
	for_each_netdev_rcu(net, dev) {
		if (l3mdev_master_ifindex_rcu(dev) != master_idx)
			continue;

		in_dev = __in_dev_get_rcu(dev);
		if (!in_dev)
			continue;

		addr = in_dev_select_addr(in_dev, scope);
		if (addr)
			goto out_unlock;
	}
out_unlock:
	rcu_read_unlock();
	return addr;
}
EXPORT_SYMBOL(inet_select_addr);

static __be32 confirm_addr_indev(struct in_device *in_dev, __be32 dst,
			      __be32 local, int scope)
{
	int same = 0;
	__be32 addr = 0;

	for_ifa(in_dev) {
		if (!addr &&
		    (local == ifa->ifa_local || !local) &&
		    ifa->ifa_scope <= scope) {
			addr = ifa->ifa_local;
			if (same)
				break;
		}
		if (!same) {
			same = (!local || inet_ifa_match(local, ifa)) &&
				(!dst || inet_ifa_match(dst, ifa));
			if (same && addr) {
				if (local || !dst)
					break;
				/* Is the selected addr into dst subnet? */
				if (inet_ifa_match(addr, ifa))
					break;
				/* No, then can we use new local src? */
				if (ifa->ifa_scope <= scope) {
					addr = ifa->ifa_local;
					break;
				}
				/* search for large dst subnet for addr */
				same = 0;
			}
		}
	} endfor_ifa(in_dev);

	return same ? addr : 0;
}

/*
 * Confirm that local IP address exists using wildcards:
 * - net: netns to check, cannot be NULL
 * - in_dev: only on this interface, NULL=any interface
 * - dst: only in the same subnet as dst, 0=any dst
 * - local: address, 0=autoselect the local address
 * - scope: maximum allowed scope value for the local address
 */
__be32 inet_confirm_addr(struct net *net, struct in_device *in_dev,
			 __be32 dst, __be32 local, int scope)
{
	__be32 addr = 0;
	struct net_device *dev;

	if (in_dev)
		return confirm_addr_indev(in_dev, dst, local, scope);

	rcu_read_lock();
	for_each_netdev_rcu(net, dev) {
		in_dev = __in_dev_get_rcu(dev);
		if (in_dev) {
			addr = confirm_addr_indev(in_dev, dst, local, scope);
			if (addr)
				break;
		}
	}
	rcu_read_unlock();

	return addr;
}
EXPORT_SYMBOL(inet_confirm_addr);

/*
 *	Device notifier
 */

int register_inetaddr_notifier(struct notifier_block *nb)
{
	return blocking_notifier_chain_register(&inetaddr_chain, nb);
}
EXPORT_SYMBOL(register_inetaddr_notifier);

int unregister_inetaddr_notifier(struct notifier_block *nb)
{
	return blocking_notifier_chain_unregister(&inetaddr_chain, nb);
}
EXPORT_SYMBOL(unregister_inetaddr_notifier);

int register_inetaddr_validator_notifier(struct notifier_block *nb)
{
	return blocking_notifier_chain_register(&inetaddr_validator_chain, nb);
}
EXPORT_SYMBOL(register_inetaddr_validator_notifier);

int unregister_inetaddr_validator_notifier(struct notifier_block *nb)
{
	return blocking_notifier_chain_unregister(&inetaddr_validator_chain,
	    nb);
}
EXPORT_SYMBOL(unregister_inetaddr_validator_notifier);

/* Rename ifa_labels for a device name change. Make some effort to preserve
 * existing alias numbering and to create unique labels if possible.
*/
static void inetdev_changename(struct net_device *dev, struct in_device *in_dev)
{
	struct in_ifaddr *ifa;
	int named = 0;

	for (ifa = in_dev->ifa_list; ifa; ifa = ifa->ifa_next) {
		char old[IFNAMSIZ], *dot;

		memcpy(old, ifa->ifa_label, IFNAMSIZ);
		memcpy(ifa->ifa_label, dev->name, IFNAMSIZ);
		if (named++ == 0)
			goto skip;
		dot = strchr(old, ':');
		if (!dot) {
			sprintf(old, ":%d", named);
			dot = old;
		}
		if (strlen(dot) + strlen(dev->name) < IFNAMSIZ)
			strcat(ifa->ifa_label, dot);
		else
			strcpy(ifa->ifa_label + (IFNAMSIZ - strlen(dot) - 1), dot);
skip:
		rtmsg_ifa(RTM_NEWADDR, ifa, NULL, 0);
	}
}

static void inetdev_send_gratuitous_arp(struct net_device *dev,
					struct in_device *in_dev)

{
	struct in_ifaddr *ifa;

	for (ifa = in_dev->ifa_list; ifa;
	     ifa = ifa->ifa_next) {
		arp_send(ARPOP_REQUEST, ETH_P_ARP,
			 ifa->ifa_local, dev,
			 ifa->ifa_local, NULL,
			 dev->dev_addr, NULL);
	}
}

/* Called only under RTNL semaphore */

static int inetdev_event(struct notifier_block *this, unsigned long event,
			 void *ptr)
{
	struct net_device *dev = netdev_notifier_info_to_dev(ptr);
	struct in_device *in_dev = __in_dev_get_rtnl(dev);

	ASSERT_RTNL();

	if (!in_dev) {
		if (event == NETDEV_REGISTER) {
			in_dev = inetdev_init(dev);
			if (IS_ERR(in_dev))
				return notifier_from_errno(PTR_ERR(in_dev));
			if (dev->flags & IFF_LOOPBACK) {
				IN_DEV_CONF_SET(in_dev, NOXFRM, 1);
				IN_DEV_CONF_SET(in_dev, NOPOLICY, 1);
			}
		} else if (event == NETDEV_CHANGEMTU) {
			/* Re-enabling IP */
			if (inetdev_valid_mtu(dev->mtu))
				in_dev = inetdev_init(dev);
		}
		goto out;
	}

	switch (event) {
	case NETDEV_REGISTER:
		pr_debug("%s: bug\n", __func__);
		RCU_INIT_POINTER(dev->ip_ptr, NULL);
		break;
	case NETDEV_UP:
		if (!inetdev_valid_mtu(dev->mtu))
			break;
		if (dev->flags & IFF_LOOPBACK) {
			struct in_ifaddr *ifa = inet_alloc_ifa();

			if (ifa) {
				INIT_HLIST_NODE(&ifa->hash);
				ifa->ifa_local =
				  ifa->ifa_address = htonl(INADDR_LOOPBACK);
				ifa->ifa_prefixlen = 8;
				ifa->ifa_mask = inet_make_mask(8);
				in_dev_hold(in_dev);
				ifa->ifa_dev = in_dev;
				ifa->ifa_scope = RT_SCOPE_HOST;
				memcpy(ifa->ifa_label, dev->name, IFNAMSIZ);
				set_ifa_lifetime(ifa, INFINITY_LIFE_TIME,
						 INFINITY_LIFE_TIME);
				ipv4_devconf_setall(in_dev);
				neigh_parms_data_state_setall(in_dev->arp_parms);
				inet_insert_ifa(ifa);
			}
		}
		ip_mc_up(in_dev);
		/* fall through */
	case NETDEV_CHANGEADDR:
		if (!IN_DEV_ARP_NOTIFY(in_dev))
			break;
		/* fall through */
	case NETDEV_NOTIFY_PEERS:
		/* Send gratuitous ARP to notify of link change */
		inetdev_send_gratuitous_arp(dev, in_dev);
		break;
	case NETDEV_DOWN:
		ip_mc_down(in_dev);
		break;
	case NETDEV_PRE_TYPE_CHANGE:
		ip_mc_unmap(in_dev);
		break;
	case NETDEV_POST_TYPE_CHANGE:
		ip_mc_remap(in_dev);
		break;
	case NETDEV_CHANGEMTU:
		if (inetdev_valid_mtu(dev->mtu))
			break;
		/* disable IP when MTU is not enough */
		/* fall through */
	case NETDEV_UNREGISTER:
		inetdev_destroy(in_dev);
		break;
	case NETDEV_CHANGENAME:
		/* Do not notify about label change, this event is
		 * not interesting to applications using netlink.
		 */
		inetdev_changename(dev, in_dev);

		devinet_sysctl_unregister(in_dev);
		devinet_sysctl_register(in_dev);
		break;
	}
out:
	return NOTIFY_DONE;
}

static struct notifier_block ip_netdev_notifier = {
	.notifier_call = inetdev_event,
};

static size_t inet_nlmsg_size(void)
{
	return NLMSG_ALIGN(sizeof(struct ifaddrmsg))
	       + nla_total_size(4) /* IFA_ADDRESS */
	       + nla_total_size(4) /* IFA_LOCAL */
	       + nla_total_size(4) /* IFA_BROADCAST */
	       + nla_total_size(IFNAMSIZ) /* IFA_LABEL */
	       + nla_total_size(4)  /* IFA_FLAGS */
	       + nla_total_size(4)  /* IFA_RT_PRIORITY */
	       + nla_total_size(sizeof(struct ifa_cacheinfo)); /* IFA_CACHEINFO */
}

static inline u32 cstamp_delta(unsigned long cstamp)
{
	return (cstamp - INITIAL_JIFFIES) * 100UL / HZ;
}

static int put_cacheinfo(struct sk_buff *skb, unsigned long cstamp,
			 unsigned long tstamp, u32 preferred, u32 valid)
{
	struct ifa_cacheinfo ci;

	ci.cstamp = cstamp_delta(cstamp);
	ci.tstamp = cstamp_delta(tstamp);
	ci.ifa_prefered = preferred;
	ci.ifa_valid = valid;

	return nla_put(skb, IFA_CACHEINFO, sizeof(ci), &ci);
}

static int inet_fill_ifaddr(struct sk_buff *skb, struct in_ifaddr *ifa,
			    u32 portid, u32 seq, int event, unsigned int flags)
{
	struct ifaddrmsg *ifm;
	struct nlmsghdr  *nlh;
	u32 preferred, valid;

	nlh = nlmsg_put(skb, portid, seq, event, sizeof(*ifm), flags);
	if (!nlh)
		return -EMSGSIZE;

	ifm = nlmsg_data(nlh);
	ifm->ifa_family = AF_INET;
	ifm->ifa_prefixlen = ifa->ifa_prefixlen;
	ifm->ifa_flags = ifa->ifa_flags;
	ifm->ifa_scope = ifa->ifa_scope;
	ifm->ifa_index = ifa->ifa_dev->dev->ifindex;

	if (!(ifm->ifa_flags & IFA_F_PERMANENT)) {
		preferred = ifa->ifa_preferred_lft;
		valid = ifa->ifa_valid_lft;
		if (preferred != INFINITY_LIFE_TIME) {
			long tval = (jiffies - ifa->ifa_tstamp) / HZ;

			if (preferred > tval)
				preferred -= tval;
			else
				preferred = 0;
			if (valid != INFINITY_LIFE_TIME) {
				if (valid > tval)
					valid -= tval;
				else
					valid = 0;
			}
		}
	} else {
		preferred = INFINITY_LIFE_TIME;
		valid = INFINITY_LIFE_TIME;
	}
	if ((ifa->ifa_address &&
	     nla_put_in_addr(skb, IFA_ADDRESS, ifa->ifa_address)) ||
	    (ifa->ifa_local &&
	     nla_put_in_addr(skb, IFA_LOCAL, ifa->ifa_local)) ||
	    (ifa->ifa_broadcast &&
	     nla_put_in_addr(skb, IFA_BROADCAST, ifa->ifa_broadcast)) ||
	    (ifa->ifa_label[0] &&
	     nla_put_string(skb, IFA_LABEL, ifa->ifa_label)) ||
	    nla_put_u32(skb, IFA_FLAGS, ifa->ifa_flags) ||
	    (ifa->ifa_rt_priority &&
	     nla_put_u32(skb, IFA_RT_PRIORITY, ifa->ifa_rt_priority)) ||
	    put_cacheinfo(skb, ifa->ifa_cstamp, ifa->ifa_tstamp,
			  preferred, valid))
		goto nla_put_failure;

	nlmsg_end(skb, nlh);
	return 0;

nla_put_failure:
	nlmsg_cancel(skb, nlh);
	return -EMSGSIZE;
}

static int inet_dump_ifaddr(struct sk_buff *skb, struct netlink_callback *cb)
{
	struct net *net = sock_net(skb->sk);
	int h, s_h;
	int idx, s_idx;
	int ip_idx, s_ip_idx;
	struct net_device *dev;
	struct in_device *in_dev;
	struct in_ifaddr *ifa;
	struct hlist_head *head;

	s_h = cb->args[0];
	s_idx = idx = cb->args[1];
	s_ip_idx = ip_idx = cb->args[2];

	for (h = s_h; h < NETDEV_HASHENTRIES; h++, s_idx = 0) {
		idx = 0;
		head = &net->dev_index_head[h];
		rcu_read_lock();
		cb->seq = atomic_read(&net->ipv4.dev_addr_genid) ^
			  net->dev_base_seq;
		hlist_for_each_entry_rcu(dev, head, index_hlist) {
			if (idx < s_idx)
				goto cont;
			if (h > s_h || idx > s_idx)
				s_ip_idx = 0;
			in_dev = __in_dev_get_rcu(dev);
			if (!in_dev)
				goto cont;

			for (ifa = in_dev->ifa_list, ip_idx = 0; ifa;
			     ifa = ifa->ifa_next, ip_idx++) {
				if (ip_idx < s_ip_idx)
					continue;
				if (inet_fill_ifaddr(skb, ifa,
					     NETLINK_CB(cb->skb).portid,
					     cb->nlh->nlmsg_seq,
					     RTM_NEWADDR, NLM_F_MULTI) < 0) {
					rcu_read_unlock();
					goto done;
				}
				nl_dump_check_consistent(cb, nlmsg_hdr(skb));
			}
cont:
			idx++;
		}
		rcu_read_unlock();
	}

done:
	cb->args[0] = h;
	cb->args[1] = idx;
	cb->args[2] = ip_idx;

	return skb->len;
}

static void rtmsg_ifa(int event, struct in_ifaddr *ifa, struct nlmsghdr *nlh,
		      u32 portid)
{
	struct sk_buff *skb;
	u32 seq = nlh ? nlh->nlmsg_seq : 0;
	int err = -ENOBUFS;
	struct net *net;

	net = dev_net(ifa->ifa_dev->dev);
	skb = nlmsg_new(inet_nlmsg_size(), GFP_KERNEL);
	if (!skb)
		goto errout;

	err = inet_fill_ifaddr(skb, ifa, portid, seq, event, 0);
	if (err < 0) {
		/* -EMSGSIZE implies BUG in inet_nlmsg_size() */
		WARN_ON(err == -EMSGSIZE);
		kfree_skb(skb);
		goto errout;
	}
	rtnl_notify(skb, net, portid, RTNLGRP_IPV4_IFADDR, nlh, GFP_KERNEL);
	return;
errout:
	if (err < 0)
		rtnl_set_sk_err(net, RTNLGRP_IPV4_IFADDR, err);
}

static size_t inet_get_link_af_size(const struct net_device *dev,
				    u32 ext_filter_mask)
{
	struct in_device *in_dev = rcu_dereference_rtnl(dev->ip_ptr);

	if (!in_dev)
		return 0;

	return nla_total_size(IPV4_DEVCONF_MAX * 4); /* IFLA_INET_CONF */
}

static int inet_fill_link_af(struct sk_buff *skb, const struct net_device *dev,
			     u32 ext_filter_mask)
{
	struct in_device *in_dev = rcu_dereference_rtnl(dev->ip_ptr);
	struct nlattr *nla;
	int i;

	if (!in_dev)
		return -ENODATA;

	nla = nla_reserve(skb, IFLA_INET_CONF, IPV4_DEVCONF_MAX * 4);
	if (!nla)
		return -EMSGSIZE;

	for (i = 0; i < IPV4_DEVCONF_MAX; i++)
		((u32 *) nla_data(nla))[i] = in_dev->cnf.data[i];

	return 0;
}

static const struct nla_policy inet_af_policy[IFLA_INET_MAX+1] = {
	[IFLA_INET_CONF]	= { .type = NLA_NESTED },
};

static int inet_validate_link_af(const struct net_device *dev,
				 const struct nlattr *nla)
{
	struct nlattr *a, *tb[IFLA_INET_MAX+1];
	int err, rem;

	if (dev && !__in_dev_get_rcu(dev))
		return -EAFNOSUPPORT;

	err = nla_parse_nested(tb, IFLA_INET_MAX, nla, inet_af_policy, NULL);
	if (err < 0)
		return err;

	if (tb[IFLA_INET_CONF]) {
		nla_for_each_nested(a, tb[IFLA_INET_CONF], rem) {
			int cfgid = nla_type(a);

			if (nla_len(a) < 4)
				return -EINVAL;

			if (cfgid <= 0 || cfgid > IPV4_DEVCONF_MAX)
				return -EINVAL;
		}
	}

	return 0;
}

static int inet_set_link_af(struct net_device *dev, const struct nlattr *nla)
{
	struct in_device *in_dev = __in_dev_get_rcu(dev);
	struct nlattr *a, *tb[IFLA_INET_MAX+1];
	int rem;

	if (!in_dev)
		return -EAFNOSUPPORT;

	if (nla_parse_nested(tb, IFLA_INET_MAX, nla, NULL, NULL) < 0)
		BUG();

	if (tb[IFLA_INET_CONF]) {
		nla_for_each_nested(a, tb[IFLA_INET_CONF], rem)
			ipv4_devconf_set(in_dev, nla_type(a), nla_get_u32(a));
	}

	return 0;
}

static int inet_netconf_msgsize_devconf(int type)
{
	int size = NLMSG_ALIGN(sizeof(struct netconfmsg))
		   + nla_total_size(4);	/* NETCONFA_IFINDEX */
	bool all = false;

	if (type == NETCONFA_ALL)
		all = true;

	if (all || type == NETCONFA_FORWARDING)
		size += nla_total_size(4);
	if (all || type == NETCONFA_RP_FILTER)
		size += nla_total_size(4);
	if (all || type == NETCONFA_MC_FORWARDING)
		size += nla_total_size(4);
	if (all || type == NETCONFA_BC_FORWARDING)
		size += nla_total_size(4);
	if (all || type == NETCONFA_PROXY_NEIGH)
		size += nla_total_size(4);
	if (all || type == NETCONFA_IGNORE_ROUTES_WITH_LINKDOWN)
		size += nla_total_size(4);

	return size;
}

static int inet_netconf_fill_devconf(struct sk_buff *skb, int ifindex,
				     struct ipv4_devconf *devconf, u32 portid,
				     u32 seq, int event, unsigned int flags,
				     int type)
{
	struct nlmsghdr  *nlh;
	struct netconfmsg *ncm;
	bool all = false;

	nlh = nlmsg_put(skb, portid, seq, event, sizeof(struct netconfmsg),
			flags);
	if (!nlh)
		return -EMSGSIZE;

	if (type == NETCONFA_ALL)
		all = true;

	ncm = nlmsg_data(nlh);
	ncm->ncm_family = AF_INET;

	if (nla_put_s32(skb, NETCONFA_IFINDEX, ifindex) < 0)
		goto nla_put_failure;

	if (!devconf)
		goto out;

	if ((all || type == NETCONFA_FORWARDING) &&
	    nla_put_s32(skb, NETCONFA_FORWARDING,
			IPV4_DEVCONF(*devconf, FORWARDING)) < 0)
		goto nla_put_failure;
	if ((all || type == NETCONFA_RP_FILTER) &&
	    nla_put_s32(skb, NETCONFA_RP_FILTER,
			IPV4_DEVCONF(*devconf, RP_FILTER)) < 0)
		goto nla_put_failure;
	if ((all || type == NETCONFA_MC_FORWARDING) &&
	    nla_put_s32(skb, NETCONFA_MC_FORWARDING,
			IPV4_DEVCONF(*devconf, MC_FORWARDING)) < 0)
		goto nla_put_failure;
	if ((all || type == NETCONFA_BC_FORWARDING) &&
	    nla_put_s32(skb, NETCONFA_BC_FORWARDING,
			IPV4_DEVCONF(*devconf, BC_FORWARDING)) < 0)
		goto nla_put_failure;
	if ((all || type == NETCONFA_PROXY_NEIGH) &&
	    nla_put_s32(skb, NETCONFA_PROXY_NEIGH,
			IPV4_DEVCONF(*devconf, PROXY_ARP)) < 0)
		goto nla_put_failure;
	if ((all || type == NETCONFA_IGNORE_ROUTES_WITH_LINKDOWN) &&
	    nla_put_s32(skb, NETCONFA_IGNORE_ROUTES_WITH_LINKDOWN,
			IPV4_DEVCONF(*devconf, IGNORE_ROUTES_WITH_LINKDOWN)) < 0)
		goto nla_put_failure;

out:
	nlmsg_end(skb, nlh);
	return 0;

nla_put_failure:
	nlmsg_cancel(skb, nlh);
	return -EMSGSIZE;
}

void inet_netconf_notify_devconf(struct net *net, int event, int type,
				 int ifindex, struct ipv4_devconf *devconf)
{
	struct sk_buff *skb;
	int err = -ENOBUFS;

	skb = nlmsg_new(inet_netconf_msgsize_devconf(type), GFP_KERNEL);
	if (!skb)
		goto errout;

	err = inet_netconf_fill_devconf(skb, ifindex, devconf, 0, 0,
					event, 0, type);
	if (err < 0) {
		/* -EMSGSIZE implies BUG in inet_netconf_msgsize_devconf() */
		WARN_ON(err == -EMSGSIZE);
		kfree_skb(skb);
		goto errout;
	}
	rtnl_notify(skb, net, 0, RTNLGRP_IPV4_NETCONF, NULL, GFP_KERNEL);
	return;
errout:
	if (err < 0)
		rtnl_set_sk_err(net, RTNLGRP_IPV4_NETCONF, err);
}

static const struct nla_policy devconf_ipv4_policy[NETCONFA_MAX+1] = {
	[NETCONFA_IFINDEX]	= { .len = sizeof(int) },
	[NETCONFA_FORWARDING]	= { .len = sizeof(int) },
	[NETCONFA_RP_FILTER]	= { .len = sizeof(int) },
	[NETCONFA_PROXY_NEIGH]	= { .len = sizeof(int) },
	[NETCONFA_IGNORE_ROUTES_WITH_LINKDOWN]	= { .len = sizeof(int) },
};

static int inet_netconf_get_devconf(struct sk_buff *in_skb,
				    struct nlmsghdr *nlh,
				    struct netlink_ext_ack *extack)
{
	struct net *net = sock_net(in_skb->sk);
	struct nlattr *tb[NETCONFA_MAX+1];
	struct netconfmsg *ncm;
	struct sk_buff *skb;
	struct ipv4_devconf *devconf;
	struct in_device *in_dev;
	struct net_device *dev;
	int ifindex;
	int err;

	err = nlmsg_parse(nlh, sizeof(*ncm), tb, NETCONFA_MAX,
			  devconf_ipv4_policy, extack);
	if (err < 0)
		goto errout;

	err = -EINVAL;
	if (!tb[NETCONFA_IFINDEX])
		goto errout;

	ifindex = nla_get_s32(tb[NETCONFA_IFINDEX]);
	switch (ifindex) {
	case NETCONFA_IFINDEX_ALL:
		devconf = net->ipv4.devconf_all;
		break;
	case NETCONFA_IFINDEX_DEFAULT:
		devconf = net->ipv4.devconf_dflt;
		break;
	default:
		dev = __dev_get_by_index(net, ifindex);
		if (!dev)
			goto errout;
		in_dev = __in_dev_get_rtnl(dev);
		if (!in_dev)
			goto errout;
		devconf = &in_dev->cnf;
		break;
	}

	err = -ENOBUFS;
<<<<<<< HEAD
	skb = nlmsg_new(inet_netconf_msgsize_devconf(-1), GFP_KERNEL);
=======
	skb = nlmsg_new(inet_netconf_msgsize_devconf(NETCONFA_ALL), GFP_KERNEL);
>>>>>>> 286cd8c7
	if (!skb)
		goto errout;

	err = inet_netconf_fill_devconf(skb, ifindex, devconf,
					NETLINK_CB(in_skb).portid,
					nlh->nlmsg_seq, RTM_NEWNETCONF, 0,
					NETCONFA_ALL);
	if (err < 0) {
		/* -EMSGSIZE implies BUG in inet_netconf_msgsize_devconf() */
		WARN_ON(err == -EMSGSIZE);
		kfree_skb(skb);
		goto errout;
	}
	err = rtnl_unicast(skb, net, NETLINK_CB(in_skb).portid);
errout:
	return err;
}

static int inet_netconf_dump_devconf(struct sk_buff *skb,
				     struct netlink_callback *cb)
{
	struct net *net = sock_net(skb->sk);
	int h, s_h;
	int idx, s_idx;
	struct net_device *dev;
	struct in_device *in_dev;
	struct hlist_head *head;

	s_h = cb->args[0];
	s_idx = idx = cb->args[1];

	for (h = s_h; h < NETDEV_HASHENTRIES; h++, s_idx = 0) {
		idx = 0;
		head = &net->dev_index_head[h];
		rcu_read_lock();
		cb->seq = atomic_read(&net->ipv4.dev_addr_genid) ^
			  net->dev_base_seq;
		hlist_for_each_entry_rcu(dev, head, index_hlist) {
			if (idx < s_idx)
				goto cont;
			in_dev = __in_dev_get_rcu(dev);
			if (!in_dev)
				goto cont;

			if (inet_netconf_fill_devconf(skb, dev->ifindex,
						      &in_dev->cnf,
						      NETLINK_CB(cb->skb).portid,
						      cb->nlh->nlmsg_seq,
						      RTM_NEWNETCONF,
						      NLM_F_MULTI,
						      NETCONFA_ALL) < 0) {
				rcu_read_unlock();
				goto done;
			}
			nl_dump_check_consistent(cb, nlmsg_hdr(skb));
cont:
			idx++;
		}
		rcu_read_unlock();
	}
	if (h == NETDEV_HASHENTRIES) {
		if (inet_netconf_fill_devconf(skb, NETCONFA_IFINDEX_ALL,
					      net->ipv4.devconf_all,
					      NETLINK_CB(cb->skb).portid,
					      cb->nlh->nlmsg_seq,
					      RTM_NEWNETCONF, NLM_F_MULTI,
					      NETCONFA_ALL) < 0)
			goto done;
		else
			h++;
	}
	if (h == NETDEV_HASHENTRIES + 1) {
		if (inet_netconf_fill_devconf(skb, NETCONFA_IFINDEX_DEFAULT,
					      net->ipv4.devconf_dflt,
					      NETLINK_CB(cb->skb).portid,
					      cb->nlh->nlmsg_seq,
					      RTM_NEWNETCONF, NLM_F_MULTI,
					      NETCONFA_ALL) < 0)
			goto done;
		else
			h++;
	}
done:
	cb->args[0] = h;
	cb->args[1] = idx;

	return skb->len;
}

#ifdef CONFIG_SYSCTL

static void devinet_copy_dflt_conf(struct net *net, int i)
{
	struct net_device *dev;

	rcu_read_lock();
	for_each_netdev_rcu(net, dev) {
		struct in_device *in_dev;

		in_dev = __in_dev_get_rcu(dev);
		if (in_dev && !test_bit(i, in_dev->cnf.state))
			in_dev->cnf.data[i] = net->ipv4.devconf_dflt->data[i];
	}
	rcu_read_unlock();
}

/* called with RTNL locked */
static void inet_forward_change(struct net *net)
{
	struct net_device *dev;
	int on = IPV4_DEVCONF_ALL(net, FORWARDING);

	IPV4_DEVCONF_ALL(net, ACCEPT_REDIRECTS) = !on;
	IPV4_DEVCONF_DFLT(net, FORWARDING) = on;
	inet_netconf_notify_devconf(net, RTM_NEWNETCONF,
				    NETCONFA_FORWARDING,
				    NETCONFA_IFINDEX_ALL,
				    net->ipv4.devconf_all);
	inet_netconf_notify_devconf(net, RTM_NEWNETCONF,
				    NETCONFA_FORWARDING,
				    NETCONFA_IFINDEX_DEFAULT,
				    net->ipv4.devconf_dflt);

	for_each_netdev(net, dev) {
		struct in_device *in_dev;

		if (on)
			dev_disable_lro(dev);

		in_dev = __in_dev_get_rtnl(dev);
		if (in_dev) {
			IN_DEV_CONF_SET(in_dev, FORWARDING, on);
			inet_netconf_notify_devconf(net, RTM_NEWNETCONF,
						    NETCONFA_FORWARDING,
						    dev->ifindex, &in_dev->cnf);
		}
	}
}

static int devinet_conf_ifindex(struct net *net, struct ipv4_devconf *cnf)
{
	if (cnf == net->ipv4.devconf_dflt)
		return NETCONFA_IFINDEX_DEFAULT;
	else if (cnf == net->ipv4.devconf_all)
		return NETCONFA_IFINDEX_ALL;
	else {
		struct in_device *idev
			= container_of(cnf, struct in_device, cnf);
		return idev->dev->ifindex;
	}
}

static int devinet_conf_proc(struct ctl_table *ctl, int write,
			     void __user *buffer,
			     size_t *lenp, loff_t *ppos)
{
	int old_value = *(int *)ctl->data;
	int ret = proc_dointvec(ctl, write, buffer, lenp, ppos);
	int new_value = *(int *)ctl->data;

	if (write) {
		struct ipv4_devconf *cnf = ctl->extra1;
		struct net *net = ctl->extra2;
		int i = (int *)ctl->data - cnf->data;
		int ifindex;

		set_bit(i, cnf->state);

		if (cnf == net->ipv4.devconf_dflt)
			devinet_copy_dflt_conf(net, i);
		if (i == IPV4_DEVCONF_ACCEPT_LOCAL - 1 ||
		    i == IPV4_DEVCONF_ROUTE_LOCALNET - 1)
			if ((new_value == 0) && (old_value != 0))
				rt_cache_flush(net);

		if (i == IPV4_DEVCONF_BC_FORWARDING - 1 &&
		    new_value != old_value)
			rt_cache_flush(net);

		if (i == IPV4_DEVCONF_RP_FILTER - 1 &&
		    new_value != old_value) {
			ifindex = devinet_conf_ifindex(net, cnf);
			inet_netconf_notify_devconf(net, RTM_NEWNETCONF,
						    NETCONFA_RP_FILTER,
						    ifindex, cnf);
		}
		if (i == IPV4_DEVCONF_PROXY_ARP - 1 &&
		    new_value != old_value) {
			ifindex = devinet_conf_ifindex(net, cnf);
			inet_netconf_notify_devconf(net, RTM_NEWNETCONF,
						    NETCONFA_PROXY_NEIGH,
						    ifindex, cnf);
		}
		if (i == IPV4_DEVCONF_IGNORE_ROUTES_WITH_LINKDOWN - 1 &&
		    new_value != old_value) {
			ifindex = devinet_conf_ifindex(net, cnf);
			inet_netconf_notify_devconf(net, RTM_NEWNETCONF,
						    NETCONFA_IGNORE_ROUTES_WITH_LINKDOWN,
						    ifindex, cnf);
		}
	}

	return ret;
}

static int devinet_sysctl_forward(struct ctl_table *ctl, int write,
				  void __user *buffer,
				  size_t *lenp, loff_t *ppos)
{
	int *valp = ctl->data;
	int val = *valp;
	loff_t pos = *ppos;
	int ret = proc_dointvec(ctl, write, buffer, lenp, ppos);

	if (write && *valp != val) {
		struct net *net = ctl->extra2;

		if (valp != &IPV4_DEVCONF_DFLT(net, FORWARDING)) {
			if (!rtnl_trylock()) {
				/* Restore the original values before restarting */
				*valp = val;
				*ppos = pos;
				return restart_syscall();
			}
			if (valp == &IPV4_DEVCONF_ALL(net, FORWARDING)) {
				inet_forward_change(net);
			} else {
				struct ipv4_devconf *cnf = ctl->extra1;
				struct in_device *idev =
					container_of(cnf, struct in_device, cnf);
				if (*valp)
					dev_disable_lro(idev->dev);
				inet_netconf_notify_devconf(net, RTM_NEWNETCONF,
							    NETCONFA_FORWARDING,
							    idev->dev->ifindex,
							    cnf);
			}
			rtnl_unlock();
			rt_cache_flush(net);
		} else
			inet_netconf_notify_devconf(net, RTM_NEWNETCONF,
						    NETCONFA_FORWARDING,
						    NETCONFA_IFINDEX_DEFAULT,
						    net->ipv4.devconf_dflt);
	}

	return ret;
}

static int ipv4_doint_and_flush(struct ctl_table *ctl, int write,
				void __user *buffer,
				size_t *lenp, loff_t *ppos)
{
	int *valp = ctl->data;
	int val = *valp;
	int ret = proc_dointvec(ctl, write, buffer, lenp, ppos);
	struct net *net = ctl->extra2;

	if (write && *valp != val)
		rt_cache_flush(net);

	return ret;
}

#define DEVINET_SYSCTL_ENTRY(attr, name, mval, proc) \
	{ \
		.procname	= name, \
		.data		= ipv4_devconf.data + \
				  IPV4_DEVCONF_ ## attr - 1, \
		.maxlen		= sizeof(int), \
		.mode		= mval, \
		.proc_handler	= proc, \
		.extra1		= &ipv4_devconf, \
	}

#define DEVINET_SYSCTL_RW_ENTRY(attr, name) \
	DEVINET_SYSCTL_ENTRY(attr, name, 0644, devinet_conf_proc)

#define DEVINET_SYSCTL_RO_ENTRY(attr, name) \
	DEVINET_SYSCTL_ENTRY(attr, name, 0444, devinet_conf_proc)

#define DEVINET_SYSCTL_COMPLEX_ENTRY(attr, name, proc) \
	DEVINET_SYSCTL_ENTRY(attr, name, 0644, proc)

#define DEVINET_SYSCTL_FLUSHING_ENTRY(attr, name) \
	DEVINET_SYSCTL_COMPLEX_ENTRY(attr, name, ipv4_doint_and_flush)

static struct devinet_sysctl_table {
	struct ctl_table_header *sysctl_header;
	struct ctl_table devinet_vars[__IPV4_DEVCONF_MAX];
} devinet_sysctl = {
	.devinet_vars = {
		DEVINET_SYSCTL_COMPLEX_ENTRY(FORWARDING, "forwarding",
					     devinet_sysctl_forward),
		DEVINET_SYSCTL_RO_ENTRY(MC_FORWARDING, "mc_forwarding"),
		DEVINET_SYSCTL_RW_ENTRY(BC_FORWARDING, "bc_forwarding"),

		DEVINET_SYSCTL_RW_ENTRY(ACCEPT_REDIRECTS, "accept_redirects"),
		DEVINET_SYSCTL_RW_ENTRY(SECURE_REDIRECTS, "secure_redirects"),
		DEVINET_SYSCTL_RW_ENTRY(SHARED_MEDIA, "shared_media"),
		DEVINET_SYSCTL_RW_ENTRY(RP_FILTER, "rp_filter"),
		DEVINET_SYSCTL_RW_ENTRY(SEND_REDIRECTS, "send_redirects"),
		DEVINET_SYSCTL_RW_ENTRY(ACCEPT_SOURCE_ROUTE,
					"accept_source_route"),
		DEVINET_SYSCTL_RW_ENTRY(ACCEPT_LOCAL, "accept_local"),
		DEVINET_SYSCTL_RW_ENTRY(SRC_VMARK, "src_valid_mark"),
		DEVINET_SYSCTL_RW_ENTRY(PROXY_ARP, "proxy_arp"),
		DEVINET_SYSCTL_RW_ENTRY(MEDIUM_ID, "medium_id"),
		DEVINET_SYSCTL_RW_ENTRY(BOOTP_RELAY, "bootp_relay"),
		DEVINET_SYSCTL_RW_ENTRY(LOG_MARTIANS, "log_martians"),
		DEVINET_SYSCTL_RW_ENTRY(TAG, "tag"),
		DEVINET_SYSCTL_RW_ENTRY(ARPFILTER, "arp_filter"),
		DEVINET_SYSCTL_RW_ENTRY(ARP_ANNOUNCE, "arp_announce"),
		DEVINET_SYSCTL_RW_ENTRY(ARP_IGNORE, "arp_ignore"),
		DEVINET_SYSCTL_RW_ENTRY(ARP_ACCEPT, "arp_accept"),
		DEVINET_SYSCTL_RW_ENTRY(ARP_NOTIFY, "arp_notify"),
		DEVINET_SYSCTL_RW_ENTRY(PROXY_ARP_PVLAN, "proxy_arp_pvlan"),
		DEVINET_SYSCTL_RW_ENTRY(FORCE_IGMP_VERSION,
					"force_igmp_version"),
		DEVINET_SYSCTL_RW_ENTRY(IGMPV2_UNSOLICITED_REPORT_INTERVAL,
					"igmpv2_unsolicited_report_interval"),
		DEVINET_SYSCTL_RW_ENTRY(IGMPV3_UNSOLICITED_REPORT_INTERVAL,
					"igmpv3_unsolicited_report_interval"),
		DEVINET_SYSCTL_RW_ENTRY(IGNORE_ROUTES_WITH_LINKDOWN,
					"ignore_routes_with_linkdown"),
		DEVINET_SYSCTL_RW_ENTRY(DROP_GRATUITOUS_ARP,
					"drop_gratuitous_arp"),

		DEVINET_SYSCTL_FLUSHING_ENTRY(NOXFRM, "disable_xfrm"),
		DEVINET_SYSCTL_FLUSHING_ENTRY(NOPOLICY, "disable_policy"),
		DEVINET_SYSCTL_FLUSHING_ENTRY(PROMOTE_SECONDARIES,
					      "promote_secondaries"),
		DEVINET_SYSCTL_FLUSHING_ENTRY(ROUTE_LOCALNET,
					      "route_localnet"),
<<<<<<< HEAD
=======
		DEVINET_SYSCTL_FLUSHING_ENTRY(DROP_UNICAST_IN_L2_MULTICAST,
					      "drop_unicast_in_l2_multicast"),
>>>>>>> 286cd8c7
		DEVINET_SYSCTL_RW_ENTRY(NF_IPV4_DEFRAG_SKIP,
					"nf_ipv4_defrag_skip"),
	},
};

static int __devinet_sysctl_register(struct net *net, char *dev_name,
				     int ifindex, struct ipv4_devconf *p)
{
	int i;
	struct devinet_sysctl_table *t;
	char path[sizeof("net/ipv4/conf/") + IFNAMSIZ];

	t = kmemdup(&devinet_sysctl, sizeof(*t), GFP_KERNEL);
	if (!t)
		goto out;

	for (i = 0; i < ARRAY_SIZE(t->devinet_vars) - 1; i++) {
		t->devinet_vars[i].data += (char *)p - (char *)&ipv4_devconf;
		t->devinet_vars[i].extra1 = p;
		t->devinet_vars[i].extra2 = net;
	}

	snprintf(path, sizeof(path), "net/ipv4/conf/%s", dev_name);

	t->sysctl_header = register_net_sysctl(net, path, t->devinet_vars);
	if (!t->sysctl_header)
		goto free;

	p->sysctl = t;

	inet_netconf_notify_devconf(net, RTM_NEWNETCONF, NETCONFA_ALL,
				    ifindex, p);
	return 0;

free:
	kfree(t);
out:
	return -ENOMEM;
}

static void __devinet_sysctl_unregister(struct net *net,
					struct ipv4_devconf *cnf, int ifindex)
{
	struct devinet_sysctl_table *t = cnf->sysctl;

	if (t) {
		cnf->sysctl = NULL;
		unregister_net_sysctl_table(t->sysctl_header);
		kfree(t);
	}

	inet_netconf_notify_devconf(net, RTM_DELNETCONF, 0, ifindex, NULL);
}

static int devinet_sysctl_register(struct in_device *idev)
{
	int err;

	if (!sysctl_dev_name_is_allowed(idev->dev->name))
		return -EINVAL;

	err = neigh_sysctl_register(idev->dev, idev->arp_parms, NULL);
	if (err)
		return err;
	err = __devinet_sysctl_register(dev_net(idev->dev), idev->dev->name,
					idev->dev->ifindex, &idev->cnf);
	if (err)
		neigh_sysctl_unregister(idev->arp_parms);
	return err;
}

static void devinet_sysctl_unregister(struct in_device *idev)
{
	struct net *net = dev_net(idev->dev);

	__devinet_sysctl_unregister(net, &idev->cnf, idev->dev->ifindex);
	neigh_sysctl_unregister(idev->arp_parms);
}

static struct ctl_table ctl_forward_entry[] = {
	{
		.procname	= "ip_forward",
		.data		= &ipv4_devconf.data[
					IPV4_DEVCONF_FORWARDING - 1],
		.maxlen		= sizeof(int),
		.mode		= 0644,
		.proc_handler	= devinet_sysctl_forward,
		.extra1		= &ipv4_devconf,
		.extra2		= &init_net,
	},
	{ },
};
#endif

static __net_init int devinet_init_net(struct net *net)
{
	int err;
	struct ipv4_devconf *all, *dflt;
#ifdef CONFIG_SYSCTL
	struct ctl_table *tbl = ctl_forward_entry;
	struct ctl_table_header *forw_hdr;
#endif

	err = -ENOMEM;
	all = &ipv4_devconf;
	dflt = &ipv4_devconf_dflt;

	if (!net_eq(net, &init_net)) {
		all = kmemdup(all, sizeof(ipv4_devconf), GFP_KERNEL);
		if (!all)
			goto err_alloc_all;

		dflt = kmemdup(dflt, sizeof(ipv4_devconf_dflt), GFP_KERNEL);
		if (!dflt)
			goto err_alloc_dflt;

#ifdef CONFIG_SYSCTL
		tbl = kmemdup(tbl, sizeof(ctl_forward_entry), GFP_KERNEL);
		if (!tbl)
			goto err_alloc_ctl;

		tbl[0].data = &all->data[IPV4_DEVCONF_FORWARDING - 1];
		tbl[0].extra1 = all;
		tbl[0].extra2 = net;
#endif
	}

#ifdef CONFIG_SYSCTL
	err = __devinet_sysctl_register(net, "all", NETCONFA_IFINDEX_ALL, all);
	if (err < 0)
		goto err_reg_all;

	err = __devinet_sysctl_register(net, "default",
					NETCONFA_IFINDEX_DEFAULT, dflt);
	if (err < 0)
		goto err_reg_dflt;

	err = -ENOMEM;
	forw_hdr = register_net_sysctl(net, "net/ipv4", tbl);
	if (!forw_hdr)
		goto err_reg_ctl;
	net->ipv4.forw_hdr = forw_hdr;
#endif

	net->ipv4.devconf_all = all;
	net->ipv4.devconf_dflt = dflt;
	return 0;

#ifdef CONFIG_SYSCTL
err_reg_ctl:
	__devinet_sysctl_unregister(net, dflt, NETCONFA_IFINDEX_DEFAULT);
err_reg_dflt:
	__devinet_sysctl_unregister(net, all, NETCONFA_IFINDEX_ALL);
err_reg_all:
	if (tbl != ctl_forward_entry)
		kfree(tbl);
err_alloc_ctl:
#endif
	if (dflt != &ipv4_devconf_dflt)
		kfree(dflt);
err_alloc_dflt:
	if (all != &ipv4_devconf)
		kfree(all);
err_alloc_all:
	return err;
}

static __net_exit void devinet_exit_net(struct net *net)
{
#ifdef CONFIG_SYSCTL
	struct ctl_table *tbl;

	tbl = net->ipv4.forw_hdr->ctl_table_arg;
	unregister_net_sysctl_table(net->ipv4.forw_hdr);
	__devinet_sysctl_unregister(net, net->ipv4.devconf_dflt,
				    NETCONFA_IFINDEX_DEFAULT);
	__devinet_sysctl_unregister(net, net->ipv4.devconf_all,
				    NETCONFA_IFINDEX_ALL);
	kfree(tbl);
#endif
	kfree(net->ipv4.devconf_dflt);
	kfree(net->ipv4.devconf_all);
}

static __net_initdata struct pernet_operations devinet_ops = {
	.init = devinet_init_net,
	.exit = devinet_exit_net,
};

static struct rtnl_af_ops inet_af_ops __read_mostly = {
	.family		  = AF_INET,
	.fill_link_af	  = inet_fill_link_af,
	.get_link_af_size = inet_get_link_af_size,
	.validate_link_af = inet_validate_link_af,
	.set_link_af	  = inet_set_link_af,
};

void __init devinet_init(void)
{
	int i;

	for (i = 0; i < IN4_ADDR_HSIZE; i++)
		INIT_HLIST_HEAD(&inet_addr_lst[i]);

	register_pernet_subsys(&devinet_ops);

	register_gifconf(PF_INET, inet_gifconf);
	register_netdevice_notifier(&ip_netdev_notifier);

	queue_delayed_work(system_power_efficient_wq, &check_lifetime_work, 0);

	rtnl_af_register(&inet_af_ops);

	rtnl_register(PF_INET, RTM_NEWADDR, inet_rtm_newaddr, NULL, 0);
	rtnl_register(PF_INET, RTM_DELADDR, inet_rtm_deladdr, NULL, 0);
	rtnl_register(PF_INET, RTM_GETADDR, NULL, inet_dump_ifaddr, 0);
	rtnl_register(PF_INET, RTM_GETNETCONF, inet_netconf_get_devconf,
		      inet_netconf_dump_devconf, 0);
}<|MERGE_RESOLUTION|>--- conflicted
+++ resolved
@@ -1987,11 +1987,7 @@
 	}
 
 	err = -ENOBUFS;
-<<<<<<< HEAD
-	skb = nlmsg_new(inet_netconf_msgsize_devconf(-1), GFP_KERNEL);
-=======
 	skb = nlmsg_new(inet_netconf_msgsize_devconf(NETCONFA_ALL), GFP_KERNEL);
->>>>>>> 286cd8c7
 	if (!skb)
 		goto errout;
 
@@ -2326,11 +2322,8 @@
 					      "promote_secondaries"),
 		DEVINET_SYSCTL_FLUSHING_ENTRY(ROUTE_LOCALNET,
 					      "route_localnet"),
-<<<<<<< HEAD
-=======
 		DEVINET_SYSCTL_FLUSHING_ENTRY(DROP_UNICAST_IN_L2_MULTICAST,
 					      "drop_unicast_in_l2_multicast"),
->>>>>>> 286cd8c7
 		DEVINET_SYSCTL_RW_ENTRY(NF_IPV4_DEFRAG_SKIP,
 					"nf_ipv4_defrag_skip"),
 	},
