// SPDX-License-Identifier: GPL-2.0
/*
 *  Automatic Configuration of IP -- use DHCP, BOOTP, RARP, or
 *  user-supplied information to configure own IP address and routes.
 *
 *  Copyright (C) 1996-1998 Martin Mares <mj@atrey.karlin.mff.cuni.cz>
 *
 *  Derived from network configuration code in fs/nfs/nfsroot.c,
 *  originally Copyright (C) 1995, 1996 Gero Kuhlmann and me.
 *
 *  BOOTP rewritten to construct and analyse packets itself instead
 *  of misusing the IP layer. num_bugs_causing_wrong_arp_replies--;
 *					     -- MJ, December 1998
 *
 *  Fixed ip_auto_config_setup calling at startup in the new "Linker Magic"
 *  initialization scheme.
 *	- Arnaldo Carvalho de Melo <acme@conectiva.com.br>, 08/11/1999
 *
 *  DHCP support added.  To users this looks like a whole separate
 *  protocol, but we know it's just a bag on the side of BOOTP.
 *		-- Chip Salzenberg <chip@valinux.com>, May 2000
 *
 *  Ported DHCP support from 2.2.16 to 2.4.0-test4
 *              -- Eric Biederman <ebiederman@lnxi.com>, 30 Aug 2000
 *
 *  Merged changes from 2.2.19 into 2.4.3
 *              -- Eric Biederman <ebiederman@lnxi.com>, 22 April Aug 2001
 *
 *  Multiple Nameservers in /proc/net/pnp
 *              --  Josef Siemes <jsiemes@web.de>, Aug 2002
 *
 *  NTP servers in /proc/net/ipconfig/ntp_servers
 *              --  Chris Novakovic <chris@chrisn.me.uk>, April 2018
 */

#include <linux/types.h>
#include <linux/string.h>
#include <linux/kernel.h>
#include <linux/jiffies.h>
#include <linux/random.h>
#include <linux/init.h>
#include <linux/utsname.h>
#include <linux/in.h>
#include <linux/if.h>
#include <linux/inet.h>
#include <linux/inetdevice.h>
#include <linux/netdevice.h>
#include <linux/if_arp.h>
#include <linux/skbuff.h>
#include <linux/ip.h>
#include <linux/socket.h>
#include <linux/route.h>
#include <linux/udp.h>
#include <linux/proc_fs.h>
#include <linux/seq_file.h>
#include <linux/major.h>
#include <linux/root_dev.h>
#include <linux/delay.h>
#include <linux/nfs_fs.h>
#include <linux/slab.h>
#include <linux/export.h>
#include <net/net_namespace.h>
#include <net/arp.h>
#include <net/dsa.h>
#include <net/ip.h>
#include <net/ipconfig.h>
#include <net/route.h>

#include <linux/uaccess.h>
#include <net/checksum.h>
#include <asm/processor.h>

#if defined(CONFIG_IP_PNP_DHCP)
#define IPCONFIG_DHCP
#endif
#if defined(CONFIG_IP_PNP_BOOTP) || defined(CONFIG_IP_PNP_DHCP)
#define IPCONFIG_BOOTP
#endif
#if defined(CONFIG_IP_PNP_RARP)
#define IPCONFIG_RARP
#endif
#if defined(IPCONFIG_BOOTP) || defined(IPCONFIG_RARP)
#define IPCONFIG_DYNAMIC
#endif

/* Define the friendly delay before and after opening net devices */
#define CONF_POST_OPEN		10	/* After opening: 10 msecs */
#define CONF_CARRIER_TIMEOUT	120000	/* Wait for carrier timeout */

/* Define the timeout for waiting for a DHCP/BOOTP/RARP reply */
#define CONF_OPEN_RETRIES 	2	/* (Re)open devices twice */
#define CONF_SEND_RETRIES 	6	/* Send six requests per open */
#define CONF_BASE_TIMEOUT	(HZ*2)	/* Initial timeout: 2 seconds */
#define CONF_TIMEOUT_RANDOM	(HZ)	/* Maximum amount of randomization */
#define CONF_TIMEOUT_MULT	*7/4	/* Rate of timeout growth */
#define CONF_TIMEOUT_MAX	(HZ*30)	/* Maximum allowed timeout */
#define CONF_NAMESERVERS_MAX   3       /* Maximum number of nameservers
					   - '3' from resolv.h */
#define CONF_NTP_SERVERS_MAX   3	/* Maximum number of NTP servers */

#define NONE cpu_to_be32(INADDR_NONE)
#define ANY cpu_to_be32(INADDR_ANY)

/*
 * Public IP configuration
 */

/* This is used by platforms which might be able to set the ipconfig
 * variables using firmware environment vars.  If this is set, it will
 * ignore such firmware variables.
 */
int ic_set_manually __initdata = 0;		/* IPconfig parameters set manually */

static int ic_enable __initdata;		/* IP config enabled? */

/* Protocol choice */
int ic_proto_enabled __initdata = 0
#ifdef IPCONFIG_BOOTP
			| IC_BOOTP
#endif
#ifdef CONFIG_IP_PNP_DHCP
			| IC_USE_DHCP
#endif
#ifdef IPCONFIG_RARP
			| IC_RARP
#endif
			;

static int ic_host_name_set __initdata;	/* Host name set by us? */

__be32 ic_myaddr = NONE;		/* My IP address */
static __be32 ic_netmask = NONE;	/* Netmask for local subnet */
__be32 ic_gateway = NONE;	/* Gateway IP address */

#ifdef IPCONFIG_DYNAMIC
static __be32 ic_addrservaddr = NONE;	/* IP Address of the IP addresses'server */
#endif

__be32 ic_servaddr = NONE;	/* Boot server IP address */

__be32 root_server_addr = NONE;	/* Address of NFS server */
u8 root_server_path[256] = { 0, };	/* Path to mount as root */

/* vendor class identifier */
static char vendor_class_identifier[253] __initdata;

#if defined(CONFIG_IP_PNP_DHCP)
static char dhcp_client_identifier[253] __initdata;
#endif

/* Persistent data: */

#ifdef IPCONFIG_DYNAMIC
static int ic_proto_used;			/* Protocol used, if any */
#else
#define ic_proto_used 0
#endif
static __be32 ic_nameservers[CONF_NAMESERVERS_MAX]; /* DNS Server IP addresses */
static __be32 ic_ntp_servers[CONF_NTP_SERVERS_MAX]; /* NTP server IP addresses */
static u8 ic_domain[64];		/* DNS (not NIS) domain name */

/*
 * Private state.
 */

/* Name of user-selected boot device */
static char user_dev_name[IFNAMSIZ] __initdata = { 0, };

/* Protocols supported by available interfaces */
static int ic_proto_have_if __initdata;

/* MTU for boot device */
static int ic_dev_mtu __initdata;

#ifdef IPCONFIG_DYNAMIC
static DEFINE_SPINLOCK(ic_recv_lock);
static volatile int ic_got_reply __initdata;    /* Proto(s) that replied */
#endif
#ifdef IPCONFIG_DHCP
static int ic_dhcp_msgtype __initdata;	/* DHCP msg type received */
#endif


/*
 *	Network devices
 */

struct ic_device {
	struct ic_device *next;
	struct net_device *dev;
	unsigned short flags;
	short able;
	__be32 xid;
};

static struct ic_device *ic_first_dev __initdata;	/* List of open device */
static struct ic_device *ic_dev __initdata;		/* Selected device */

static bool __init ic_is_init_dev(struct net_device *dev)
{
	if (dev->flags & IFF_LOOPBACK)
		return false;
	return user_dev_name[0] ? !strcmp(dev->name, user_dev_name) :
	    (!(dev->flags & IFF_LOOPBACK) &&
	     (dev->flags & (IFF_POINTOPOINT|IFF_BROADCAST)) &&
	     strncmp(dev->name, "dummy", 5));
}

static int __init ic_open_devs(void)
{
	struct ic_device *d, **last;
	struct net_device *dev;
	unsigned short oflags;
	unsigned long start, next_msg;

	last = &ic_first_dev;
	rtnl_lock();

	/* bring loopback and DSA master network devices up first */
	for_each_netdev(&init_net, dev) {
		if (!(dev->flags & IFF_LOOPBACK) && !netdev_uses_dsa(dev))
			continue;
		if (dev_change_flags(dev, dev->flags | IFF_UP) < 0)
			pr_err("IP-Config: Failed to open %s\n", dev->name);
	}

	for_each_netdev(&init_net, dev) {
		if (ic_is_init_dev(dev)) {
			int able = 0;
			if (dev->mtu >= 364)
				able |= IC_BOOTP;
			else
				pr_warn("DHCP/BOOTP: Ignoring device %s, MTU %d too small\n",
					dev->name, dev->mtu);
			if (!(dev->flags & IFF_NOARP))
				able |= IC_RARP;
			able &= ic_proto_enabled;
			if (ic_proto_enabled && !able)
				continue;
			oflags = dev->flags;
			if (dev_change_flags(dev, oflags | IFF_UP) < 0) {
				pr_err("IP-Config: Failed to open %s\n",
				       dev->name);
				continue;
			}
			if (!(d = kmalloc(sizeof(struct ic_device), GFP_KERNEL))) {
				rtnl_unlock();
				return -ENOMEM;
			}
			d->dev = dev;
			*last = d;
			last = &d->next;
			d->flags = oflags;
			d->able = able;
			if (able & IC_BOOTP)
				get_random_bytes(&d->xid, sizeof(__be32));
			else
				d->xid = 0;
			ic_proto_have_if |= able;
			pr_debug("IP-Config: %s UP (able=%d, xid=%08x)\n",
				 dev->name, able, d->xid);
		}
	}

	/* no point in waiting if we could not bring up at least one device */
	if (!ic_first_dev)
		goto have_carrier;

	/* wait for a carrier on at least one device */
	start = jiffies;
	next_msg = start + msecs_to_jiffies(CONF_CARRIER_TIMEOUT/12);
	while (time_before(jiffies, start +
			   msecs_to_jiffies(CONF_CARRIER_TIMEOUT))) {
		int wait, elapsed;

		for_each_netdev(&init_net, dev)
			if (ic_is_init_dev(dev) && netif_carrier_ok(dev))
				goto have_carrier;

		msleep(1);

		if (time_before(jiffies, next_msg))
			continue;

		elapsed = jiffies_to_msecs(jiffies - start);
		wait = (CONF_CARRIER_TIMEOUT - elapsed + 500)/1000;
		pr_info("Waiting up to %d more seconds for network.\n", wait);
		next_msg = jiffies + msecs_to_jiffies(CONF_CARRIER_TIMEOUT/12);
	}
have_carrier:
	rtnl_unlock();

	*last = NULL;

	if (!ic_first_dev) {
		if (user_dev_name[0])
			pr_err("IP-Config: Device `%s' not found\n",
			       user_dev_name);
		else
			pr_err("IP-Config: No network devices available\n");
		return -ENODEV;
	}
	return 0;
}

static void __init ic_close_devs(void)
{
	struct ic_device *d, *next;
	struct net_device *dev;

	rtnl_lock();
	next = ic_first_dev;
	while ((d = next)) {
		next = d->next;
		dev = d->dev;
		if (d != ic_dev && !netdev_uses_dsa(dev)) {
			pr_debug("IP-Config: Downing %s\n", dev->name);
			dev_change_flags(dev, d->flags);
		}
		kfree(d);
	}
	rtnl_unlock();
}

/*
 *	Interface to various network functions.
 */

static inline void
set_sockaddr(struct sockaddr_in *sin, __be32 addr, __be16 port)
{
	sin->sin_family = AF_INET;
	sin->sin_addr.s_addr = addr;
	sin->sin_port = port;
}

/*
 *	Set up interface addresses and routes.
 */

static int __init ic_setup_if(void)
{
	struct ifreq ir;
	struct sockaddr_in *sin = (void *) &ir.ifr_ifru.ifru_addr;
	int err;

	memset(&ir, 0, sizeof(ir));
	strcpy(ir.ifr_ifrn.ifrn_name, ic_dev->dev->name);
	set_sockaddr(sin, ic_myaddr, 0);
	if ((err = devinet_ioctl(&init_net, SIOCSIFADDR, &ir)) < 0) {
		pr_err("IP-Config: Unable to set interface address (%d)\n",
		       err);
		return -1;
	}
	set_sockaddr(sin, ic_netmask, 0);
	if ((err = devinet_ioctl(&init_net, SIOCSIFNETMASK, &ir)) < 0) {
		pr_err("IP-Config: Unable to set interface netmask (%d)\n",
		       err);
		return -1;
	}
	set_sockaddr(sin, ic_myaddr | ~ic_netmask, 0);
	if ((err = devinet_ioctl(&init_net, SIOCSIFBRDADDR, &ir)) < 0) {
		pr_err("IP-Config: Unable to set interface broadcast address (%d)\n",
		       err);
		return -1;
	}
	/* Handle the case where we need non-standard MTU on the boot link (a network
	 * using jumbo frames, for instance).  If we can't set the mtu, don't error
	 * out, we'll try to muddle along.
	 */
	if (ic_dev_mtu != 0) {
		rtnl_lock();
		if ((err = dev_set_mtu(ic_dev->dev, ic_dev_mtu)) < 0)
			pr_err("IP-Config: Unable to set interface mtu to %d (%d)\n",
			       ic_dev_mtu, err);
		rtnl_unlock();
	}
	return 0;
}

static int __init ic_setup_routes(void)
{
	/* No need to setup device routes, only the default route... */

	if (ic_gateway != NONE) {
		struct rtentry rm;
		int err;

		memset(&rm, 0, sizeof(rm));
		if ((ic_gateway ^ ic_myaddr) & ic_netmask) {
			pr_err("IP-Config: Gateway not on directly connected network\n");
			return -1;
		}
		set_sockaddr((struct sockaddr_in *) &rm.rt_dst, 0, 0);
		set_sockaddr((struct sockaddr_in *) &rm.rt_genmask, 0, 0);
		set_sockaddr((struct sockaddr_in *) &rm.rt_gateway, ic_gateway, 0);
		rm.rt_flags = RTF_UP | RTF_GATEWAY;
		if ((err = ip_rt_ioctl(&init_net, SIOCADDRT, &rm)) < 0) {
			pr_err("IP-Config: Cannot add default route (%d)\n",
			       err);
			return -1;
		}
	}

	return 0;
}

/*
 *	Fill in default values for all missing parameters.
 */

static int __init ic_defaults(void)
{
	/*
	 *	At this point we have no userspace running so need not
	 *	claim locks on system_utsname
	 */

	if (!ic_host_name_set)
		sprintf(init_utsname()->nodename, "%pI4", &ic_myaddr);

	if (root_server_addr == NONE)
		root_server_addr = ic_servaddr;

	if (ic_netmask == NONE) {
		if (IN_CLASSA(ntohl(ic_myaddr)))
			ic_netmask = htonl(IN_CLASSA_NET);
		else if (IN_CLASSB(ntohl(ic_myaddr)))
			ic_netmask = htonl(IN_CLASSB_NET);
		else if (IN_CLASSC(ntohl(ic_myaddr)))
			ic_netmask = htonl(IN_CLASSC_NET);
		else {
			pr_err("IP-Config: Unable to guess netmask for address %pI4\n",
			       &ic_myaddr);
			return -1;
		}
		pr_notice("IP-Config: Guessing netmask %pI4\n",
			  &ic_netmask);
	}

	return 0;
}

/*
 *	RARP support.
 */

#ifdef IPCONFIG_RARP

static int ic_rarp_recv(struct sk_buff *skb, struct net_device *dev, struct packet_type *pt, struct net_device *orig_dev);

static struct packet_type rarp_packet_type __initdata = {
	.type =	cpu_to_be16(ETH_P_RARP),
	.func =	ic_rarp_recv,
};

static inline void __init ic_rarp_init(void)
{
	dev_add_pack(&rarp_packet_type);
}

static inline void __init ic_rarp_cleanup(void)
{
	dev_remove_pack(&rarp_packet_type);
}

/*
 *  Process received RARP packet.
 */
static int __init
ic_rarp_recv(struct sk_buff *skb, struct net_device *dev, struct packet_type *pt, struct net_device *orig_dev)
{
	struct arphdr *rarp;
	unsigned char *rarp_ptr;
	__be32 sip, tip;
	unsigned char *tha;		/* t for "target" */
	struct ic_device *d;

	if (!net_eq(dev_net(dev), &init_net))
		goto drop;

	skb = skb_share_check(skb, GFP_ATOMIC);
	if (!skb)
		return NET_RX_DROP;

	if (!pskb_may_pull(skb, sizeof(struct arphdr)))
		goto drop;

	/* Basic sanity checks can be done without the lock.  */
	rarp = (struct arphdr *)skb_transport_header(skb);

	/* If this test doesn't pass, it's not IP, or we should
	 * ignore it anyway.
	 */
	if (rarp->ar_hln != dev->addr_len || dev->type != ntohs(rarp->ar_hrd))
		goto drop;

	/* If it's not a RARP reply, delete it. */
	if (rarp->ar_op != htons(ARPOP_RREPLY))
		goto drop;

	/* If it's not Ethernet, delete it. */
	if (rarp->ar_pro != htons(ETH_P_IP))
		goto drop;

	if (!pskb_may_pull(skb, arp_hdr_len(dev)))
		goto drop;

	/* OK, it is all there and looks valid, process... */
	rarp = (struct arphdr *)skb_transport_header(skb);
	rarp_ptr = (unsigned char *) (rarp + 1);

	/* One reply at a time, please. */
	spin_lock(&ic_recv_lock);

	/* If we already have a reply, just drop the packet */
	if (ic_got_reply)
		goto drop_unlock;

	/* Find the ic_device that the packet arrived on */
	d = ic_first_dev;
	while (d && d->dev != dev)
		d = d->next;
	if (!d)
		goto drop_unlock;	/* should never happen */

	/* Extract variable-width fields */
	rarp_ptr += dev->addr_len;
	memcpy(&sip, rarp_ptr, 4);
	rarp_ptr += 4;
	tha = rarp_ptr;
	rarp_ptr += dev->addr_len;
	memcpy(&tip, rarp_ptr, 4);

	/* Discard packets which are not meant for us. */
	if (memcmp(tha, dev->dev_addr, dev->addr_len))
		goto drop_unlock;

	/* Discard packets which are not from specified server. */
	if (ic_servaddr != NONE && ic_servaddr != sip)
		goto drop_unlock;

	/* We have a winner! */
	ic_dev = d;
	if (ic_myaddr == NONE)
		ic_myaddr = tip;
	ic_servaddr = sip;
	ic_addrservaddr = sip;
	ic_got_reply = IC_RARP;

drop_unlock:
	/* Show's over.  Nothing to see here.  */
	spin_unlock(&ic_recv_lock);

drop:
	/* Throw the packet out. */
	kfree_skb(skb);
	return 0;
}


/*
 *  Send RARP request packet over a single interface.
 */
static void __init ic_rarp_send_if(struct ic_device *d)
{
	struct net_device *dev = d->dev;
	arp_send(ARPOP_RREQUEST, ETH_P_RARP, 0, dev, 0, NULL,
		 dev->dev_addr, dev->dev_addr);
}
#endif

/*
 *  Predefine Nameservers
 */
static inline void __init ic_nameservers_predef(void)
{
	int i;

	for (i = 0; i < CONF_NAMESERVERS_MAX; i++)
		ic_nameservers[i] = NONE;
}

/* Predefine NTP servers */
static inline void __init ic_ntp_servers_predef(void)
{
	int i;

	for (i = 0; i < CONF_NTP_SERVERS_MAX; i++)
		ic_ntp_servers[i] = NONE;
}

/*
 *	DHCP/BOOTP support.
 */

#ifdef IPCONFIG_BOOTP

struct bootp_pkt {		/* BOOTP packet format */
	struct iphdr iph;	/* IP header */
	struct udphdr udph;	/* UDP header */
	u8 op;			/* 1=request, 2=reply */
	u8 htype;		/* HW address type */
	u8 hlen;		/* HW address length */
	u8 hops;		/* Used only by gateways */
	__be32 xid;		/* Transaction ID */
	__be16 secs;		/* Seconds since we started */
	__be16 flags;		/* Just what it says */
	__be32 client_ip;		/* Client's IP address if known */
	__be32 your_ip;		/* Assigned IP address */
	__be32 server_ip;		/* (Next, e.g. NFS) Server's IP address */
	__be32 relay_ip;		/* IP address of BOOTP relay */
	u8 hw_addr[16];		/* Client's HW address */
	u8 serv_name[64];	/* Server host name */
	u8 boot_file[128];	/* Name of boot file */
	u8 exten[312];		/* DHCP options / BOOTP vendor extensions */
};

/* packet ops */
#define BOOTP_REQUEST	1
#define BOOTP_REPLY	2

/* DHCP message types */
#define DHCPDISCOVER	1
#define DHCPOFFER	2
#define DHCPREQUEST	3
#define DHCPDECLINE	4
#define DHCPACK		5
#define DHCPNAK		6
#define DHCPRELEASE	7
#define DHCPINFORM	8

static int ic_bootp_recv(struct sk_buff *skb, struct net_device *dev, struct packet_type *pt, struct net_device *orig_dev);

static struct packet_type bootp_packet_type __initdata = {
	.type =	cpu_to_be16(ETH_P_IP),
	.func =	ic_bootp_recv,
};

/*
 *  Initialize DHCP/BOOTP extension fields in the request.
 */

static const u8 ic_bootp_cookie[4] = { 99, 130, 83, 99 };

#ifdef IPCONFIG_DHCP

static void __init
ic_dhcp_init_options(u8 *options, struct ic_device *d)
{
	u8 mt = ((ic_servaddr == NONE)
		 ? DHCPDISCOVER : DHCPREQUEST);
	u8 *e = options;
	int len;

	pr_debug("DHCP: Sending message type %d (%s)\n", mt, d->dev->name);

	memcpy(e, ic_bootp_cookie, 4);	/* RFC1048 Magic Cookie */
	e += 4;

	*e++ = 53;		/* DHCP message type */
	*e++ = 1;
	*e++ = mt;

	if (mt == DHCPREQUEST) {
		*e++ = 54;	/* Server ID (IP address) */
		*e++ = 4;
		memcpy(e, &ic_servaddr, 4);
		e += 4;

		*e++ = 50;	/* Requested IP address */
		*e++ = 4;
		memcpy(e, &ic_myaddr, 4);
		e += 4;
	}

	/* always? */
	{
		static const u8 ic_req_params[] = {
			1,	/* Subnet mask */
			3,	/* Default gateway */
			6,	/* DNS server */
			12,	/* Host name */
			15,	/* Domain name */
			17,	/* Boot path */
			26,	/* MTU */
			40,	/* NIS domain name */
			42,	/* NTP servers */
		};

		*e++ = 55;	/* Parameter request list */
		*e++ = sizeof(ic_req_params);
		memcpy(e, ic_req_params, sizeof(ic_req_params));
		e += sizeof(ic_req_params);

		if (ic_host_name_set) {
			*e++ = 12;	/* host-name */
			len = strlen(utsname()->nodename);
			*e++ = len;
			memcpy(e, utsname()->nodename, len);
			e += len;
		}
		if (*vendor_class_identifier) {
			pr_info("DHCP: sending class identifier \"%s\"\n",
				vendor_class_identifier);
			*e++ = 60;	/* Class-identifier */
			len = strlen(vendor_class_identifier);
			*e++ = len;
			memcpy(e, vendor_class_identifier, len);
			e += len;
		}
		len = strlen(dhcp_client_identifier + 1);
		/* the minimum length of identifier is 2, include 1 byte type,
		 * and can not be larger than the length of options
		 */
		if (len >= 1 && len < 312 - (e - options) - 1) {
			*e++ = 61;
			*e++ = len + 1;
			memcpy(e, dhcp_client_identifier, len + 1);
			e += len + 1;
		}
	}

	*e++ = 255;	/* End of the list */
}

#endif /* IPCONFIG_DHCP */

static void __init ic_bootp_init_ext(u8 *e)
{
	memcpy(e, ic_bootp_cookie, 4);	/* RFC1048 Magic Cookie */
	e += 4;
	*e++ = 1;		/* Subnet mask request */
	*e++ = 4;
	e += 4;
	*e++ = 3;		/* Default gateway request */
	*e++ = 4;
	e += 4;
#if CONF_NAMESERVERS_MAX > 0
	*e++ = 6;		/* (DNS) name server request */
	*e++ = 4 * CONF_NAMESERVERS_MAX;
	e += 4 * CONF_NAMESERVERS_MAX;
#endif
	*e++ = 12;		/* Host name request */
	*e++ = 32;
	e += 32;
	*e++ = 40;		/* NIS Domain name request */
	*e++ = 32;
	e += 32;
	*e++ = 17;		/* Boot path */
	*e++ = 40;
	e += 40;

	*e++ = 57;		/* set extension buffer size for reply */
	*e++ = 2;
	*e++ = 1;		/* 128+236+8+20+14, see dhcpd sources */
	*e++ = 150;

	*e++ = 255;		/* End of the list */
}


/*
 *  Initialize the DHCP/BOOTP mechanism.
 */
static inline void __init ic_bootp_init(void)
{
<<<<<<< HEAD
	/* Re-initialise all name servers to NONE, in case any were set via the
	 * "ip=" or "nfsaddrs=" kernel command line parameters: any IP addresses
	 * specified there will already have been decoded but are no longer
	 * needed
=======
	/* Re-initialise all name servers and NTP servers to NONE, in case any
	 * were set via the "ip=" or "nfsaddrs=" kernel command line parameters:
	 * any IP addresses specified there will already have been decoded but
	 * are no longer needed
>>>>>>> 286cd8c7
	 */
	ic_nameservers_predef();
	ic_ntp_servers_predef();

	dev_add_pack(&bootp_packet_type);
}


/*
 *  DHCP/BOOTP cleanup.
 */
static inline void __init ic_bootp_cleanup(void)
{
	dev_remove_pack(&bootp_packet_type);
}


/*
 *  Send DHCP/BOOTP request to single interface.
 */
static void __init ic_bootp_send_if(struct ic_device *d, unsigned long jiffies_diff)
{
	struct net_device *dev = d->dev;
	struct sk_buff *skb;
	struct bootp_pkt *b;
	struct iphdr *h;
	int hlen = LL_RESERVED_SPACE(dev);
	int tlen = dev->needed_tailroom;

	/* Allocate packet */
	skb = alloc_skb(sizeof(struct bootp_pkt) + hlen + tlen + 15,
			GFP_KERNEL);
	if (!skb)
		return;
	skb_reserve(skb, hlen);
	b = skb_put_zero(skb, sizeof(struct bootp_pkt));

	/* Construct IP header */
	skb_reset_network_header(skb);
	h = ip_hdr(skb);
	h->version = 4;
	h->ihl = 5;
	h->tot_len = htons(sizeof(struct bootp_pkt));
	h->frag_off = htons(IP_DF);
	h->ttl = 64;
	h->protocol = IPPROTO_UDP;
	h->daddr = htonl(INADDR_BROADCAST);
	h->check = ip_fast_csum((unsigned char *) h, h->ihl);

	/* Construct UDP header */
	b->udph.source = htons(68);
	b->udph.dest = htons(67);
	b->udph.len = htons(sizeof(struct bootp_pkt) - sizeof(struct iphdr));
	/* UDP checksum not calculated -- explicitly allowed in BOOTP RFC */

	/* Construct DHCP/BOOTP header */
	b->op = BOOTP_REQUEST;
	if (dev->type < 256) /* check for false types */
		b->htype = dev->type;
	else if (dev->type == ARPHRD_FDDI)
		b->htype = ARPHRD_ETHER;
	else {
		pr_warn("Unknown ARP type 0x%04x for device %s\n", dev->type,
			dev->name);
		b->htype = dev->type; /* can cause undefined behavior */
	}

	/* server_ip and your_ip address are both already zero per RFC2131 */
	b->hlen = dev->addr_len;
	memcpy(b->hw_addr, dev->dev_addr, dev->addr_len);
	b->secs = htons(jiffies_diff / HZ);
	b->xid = d->xid;

	/* add DHCP options or BOOTP extensions */
#ifdef IPCONFIG_DHCP
	if (ic_proto_enabled & IC_USE_DHCP)
		ic_dhcp_init_options(b->exten, d);
	else
#endif
		ic_bootp_init_ext(b->exten);

	/* Chain packet down the line... */
	skb->dev = dev;
	skb->protocol = htons(ETH_P_IP);
	if (dev_hard_header(skb, dev, ntohs(skb->protocol),
			    dev->broadcast, dev->dev_addr, skb->len) < 0) {
		kfree_skb(skb);
		printk("E");
		return;
	}

	if (dev_queue_xmit(skb) < 0)
		printk("E");
}


/*
 *  Copy BOOTP-supplied string
 */
static int __init ic_bootp_string(char *dest, char *src, int len, int max)
{
	if (!len)
		return 0;
	if (len > max-1)
		len = max-1;
	memcpy(dest, src, len);
	dest[len] = '\0';
	return 1;
}


/*
 *  Process BOOTP extensions.
 */
static void __init ic_do_bootp_ext(u8 *ext)
{
	u8 servers;
	int i;
	__be16 mtu;

	u8 *c;

	pr_debug("DHCP/BOOTP: Got extension %d:", *ext);
	for (c=ext+2; c<ext+2+ext[1]; c++)
		pr_debug(" %02x", *c);
	pr_debug("\n");

	switch (*ext++) {
	case 1:		/* Subnet mask */
		if (ic_netmask == NONE)
			memcpy(&ic_netmask, ext+1, 4);
		break;
	case 3:		/* Default gateway */
		if (ic_gateway == NONE)
			memcpy(&ic_gateway, ext+1, 4);
		break;
	case 6:		/* DNS server */
		servers= *ext/4;
		if (servers > CONF_NAMESERVERS_MAX)
			servers = CONF_NAMESERVERS_MAX;
		for (i = 0; i < servers; i++) {
			if (ic_nameservers[i] == NONE)
				memcpy(&ic_nameservers[i], ext+1+4*i, 4);
		}
		break;
	case 12:	/* Host name */
		if (!ic_host_name_set) {
			ic_bootp_string(utsname()->nodename, ext+1, *ext,
					__NEW_UTS_LEN);
			ic_host_name_set = 1;
		}
		break;
	case 15:	/* Domain name (DNS) */
		if (!ic_domain[0])
			ic_bootp_string(ic_domain, ext+1, *ext, sizeof(ic_domain));
		break;
	case 17:	/* Root path */
		if (!root_server_path[0])
			ic_bootp_string(root_server_path, ext+1, *ext,
					sizeof(root_server_path));
		break;
	case 26:	/* Interface MTU */
		memcpy(&mtu, ext+1, sizeof(mtu));
		ic_dev_mtu = ntohs(mtu);
		break;
	case 40:	/* NIS Domain name (_not_ DNS) */
		ic_bootp_string(utsname()->domainname, ext+1, *ext,
				__NEW_UTS_LEN);
		break;
	case 42:	/* NTP servers */
		servers = *ext / 4;
		if (servers > CONF_NTP_SERVERS_MAX)
			servers = CONF_NTP_SERVERS_MAX;
		for (i = 0; i < servers; i++) {
			if (ic_ntp_servers[i] == NONE)
				memcpy(&ic_ntp_servers[i], ext+1+4*i, 4);
		}
		break;
	}
}


/*
 *  Receive BOOTP reply.
 */
static int __init ic_bootp_recv(struct sk_buff *skb, struct net_device *dev, struct packet_type *pt, struct net_device *orig_dev)
{
	struct bootp_pkt *b;
	struct iphdr *h;
	struct ic_device *d;
	int len, ext_len;

	if (!net_eq(dev_net(dev), &init_net))
		goto drop;

	/* Perform verifications before taking the lock.  */
	if (skb->pkt_type == PACKET_OTHERHOST)
		goto drop;

	skb = skb_share_check(skb, GFP_ATOMIC);
	if (!skb)
		return NET_RX_DROP;

	if (!pskb_may_pull(skb,
			   sizeof(struct iphdr) +
			   sizeof(struct udphdr)))
		goto drop;

	b = (struct bootp_pkt *)skb_network_header(skb);
	h = &b->iph;

	if (h->ihl != 5 || h->version != 4 || h->protocol != IPPROTO_UDP)
		goto drop;

	/* Fragments are not supported */
	if (ip_is_fragment(h)) {
		net_err_ratelimited("DHCP/BOOTP: Ignoring fragmented reply\n");
		goto drop;
	}

	if (skb->len < ntohs(h->tot_len))
		goto drop;

	if (ip_fast_csum((char *) h, h->ihl))
		goto drop;

	if (b->udph.source != htons(67) || b->udph.dest != htons(68))
		goto drop;

	if (ntohs(h->tot_len) < ntohs(b->udph.len) + sizeof(struct iphdr))
		goto drop;

	len = ntohs(b->udph.len) - sizeof(struct udphdr);
	ext_len = len - (sizeof(*b) -
			 sizeof(struct iphdr) -
			 sizeof(struct udphdr) -
			 sizeof(b->exten));
	if (ext_len < 0)
		goto drop;

	/* Ok the front looks good, make sure we can get at the rest.  */
	if (!pskb_may_pull(skb, skb->len))
		goto drop;

	b = (struct bootp_pkt *)skb_network_header(skb);
	h = &b->iph;

	/* One reply at a time, please. */
	spin_lock(&ic_recv_lock);

	/* If we already have a reply, just drop the packet */
	if (ic_got_reply)
		goto drop_unlock;

	/* Find the ic_device that the packet arrived on */
	d = ic_first_dev;
	while (d && d->dev != dev)
		d = d->next;
	if (!d)
		goto drop_unlock;  /* should never happen */

	/* Is it a reply to our BOOTP request? */
	if (b->op != BOOTP_REPLY ||
	    b->xid != d->xid) {
		net_err_ratelimited("DHCP/BOOTP: Reply not for us on %s, op[%x] xid[%x]\n",
				    d->dev->name, b->op, b->xid);
		goto drop_unlock;
	}

	/* Parse extensions */
	if (ext_len >= 4 &&
	    !memcmp(b->exten, ic_bootp_cookie, 4)) { /* Check magic cookie */
		u8 *end = (u8 *) b + ntohs(b->iph.tot_len);
		u8 *ext;

#ifdef IPCONFIG_DHCP
		if (ic_proto_enabled & IC_USE_DHCP) {
			__be32 server_id = NONE;
			int mt = 0;

			ext = &b->exten[4];
			while (ext < end && *ext != 0xff) {
				u8 *opt = ext++;
				if (*opt == 0)	/* Padding */
					continue;
				ext += *ext + 1;
				if (ext >= end)
					break;
				switch (*opt) {
				case 53:	/* Message type */
					if (opt[1])
						mt = opt[2];
					break;
				case 54:	/* Server ID (IP address) */
					if (opt[1] >= 4)
						memcpy(&server_id, opt + 2, 4);
					break;
				}
			}

			pr_debug("DHCP: Got message type %d (%s)\n", mt, d->dev->name);

			switch (mt) {
			case DHCPOFFER:
				/* While in the process of accepting one offer,
				 * ignore all others.
				 */
				if (ic_myaddr != NONE)
					goto drop_unlock;

				/* Let's accept that offer. */
				ic_myaddr = b->your_ip;
				ic_servaddr = server_id;
				pr_debug("DHCP: Offered address %pI4 by server %pI4\n",
					 &ic_myaddr, &b->iph.saddr);
				/* The DHCP indicated server address takes
				 * precedence over the bootp header one if
				 * they are different.
				 */
				if ((server_id != NONE) &&
				    (b->server_ip != server_id))
					b->server_ip = ic_servaddr;
				break;

			case DHCPACK:
				if (memcmp(dev->dev_addr, b->hw_addr, dev->addr_len) != 0)
					goto drop_unlock;

				/* Yeah! */
				break;

			default:
				/* Urque.  Forget it*/
				ic_myaddr = NONE;
				ic_servaddr = NONE;
				goto drop_unlock;
			}

			ic_dhcp_msgtype = mt;

		}
#endif /* IPCONFIG_DHCP */

		ext = &b->exten[4];
		while (ext < end && *ext != 0xff) {
			u8 *opt = ext++;
			if (*opt == 0)	/* Padding */
				continue;
			ext += *ext + 1;
			if (ext < end)
				ic_do_bootp_ext(opt);
		}
	}

	/* We have a winner! */
	ic_dev = d;
	ic_myaddr = b->your_ip;
	ic_servaddr = b->server_ip;
	ic_addrservaddr = b->iph.saddr;
	if (ic_gateway == NONE && b->relay_ip)
		ic_gateway = b->relay_ip;
	if (ic_nameservers[0] == NONE)
		ic_nameservers[0] = ic_servaddr;
	ic_got_reply = IC_BOOTP;

drop_unlock:
	/* Show's over.  Nothing to see here.  */
	spin_unlock(&ic_recv_lock);

drop:
	/* Throw the packet out. */
	kfree_skb(skb);

	return 0;
}


#endif


/*
 *	Dynamic IP configuration -- DHCP, BOOTP, RARP.
 */

#ifdef IPCONFIG_DYNAMIC

static int __init ic_dynamic(void)
{
	int retries;
	struct ic_device *d;
	unsigned long start_jiffies, timeout, jiff;
	int do_bootp = ic_proto_have_if & IC_BOOTP;
	int do_rarp = ic_proto_have_if & IC_RARP;

	/*
	 * If none of DHCP/BOOTP/RARP was selected, return with an error.
	 * This routine gets only called when some pieces of information
	 * are missing, and without DHCP/BOOTP/RARP we are unable to get it.
	 */
	if (!ic_proto_enabled) {
		pr_err("IP-Config: Incomplete network configuration information\n");
		return -1;
	}

#ifdef IPCONFIG_BOOTP
	if ((ic_proto_enabled ^ ic_proto_have_if) & IC_BOOTP)
		pr_err("DHCP/BOOTP: No suitable device found\n");
#endif
#ifdef IPCONFIG_RARP
	if ((ic_proto_enabled ^ ic_proto_have_if) & IC_RARP)
		pr_err("RARP: No suitable device found\n");
#endif

	if (!ic_proto_have_if)
		/* Error message already printed */
		return -1;

	/*
	 * Setup protocols
	 */
#ifdef IPCONFIG_BOOTP
	if (do_bootp)
		ic_bootp_init();
#endif
#ifdef IPCONFIG_RARP
	if (do_rarp)
		ic_rarp_init();
#endif

	/*
	 * Send requests and wait, until we get an answer. This loop
	 * seems to be a terrible waste of CPU time, but actually there is
	 * only one process running at all, so we don't need to use any
	 * scheduler functions.
	 * [Actually we could now, but the nothing else running note still
	 *  applies.. - AC]
	 */
	pr_notice("Sending %s%s%s requests .",
		  do_bootp
		  ? ((ic_proto_enabled & IC_USE_DHCP) ? "DHCP" : "BOOTP") : "",
		  (do_bootp && do_rarp) ? " and " : "",
		  do_rarp ? "RARP" : "");

	start_jiffies = jiffies;
	d = ic_first_dev;
	retries = CONF_SEND_RETRIES;
	get_random_bytes(&timeout, sizeof(timeout));
	timeout = CONF_BASE_TIMEOUT + (timeout % (unsigned int) CONF_TIMEOUT_RANDOM);
	for (;;) {
#ifdef IPCONFIG_BOOTP
		if (do_bootp && (d->able & IC_BOOTP))
			ic_bootp_send_if(d, jiffies - start_jiffies);
#endif
#ifdef IPCONFIG_RARP
		if (do_rarp && (d->able & IC_RARP))
			ic_rarp_send_if(d);
#endif

		if (!d->next) {
			jiff = jiffies + timeout;
			while (time_before(jiffies, jiff) && !ic_got_reply)
				schedule_timeout_uninterruptible(1);
		}
#ifdef IPCONFIG_DHCP
		/* DHCP isn't done until we get a DHCPACK. */
		if ((ic_got_reply & IC_BOOTP) &&
		    (ic_proto_enabled & IC_USE_DHCP) &&
		    ic_dhcp_msgtype != DHCPACK) {
			ic_got_reply = 0;
			/* continue on device that got the reply */
			d = ic_dev;
			pr_cont(",");
			continue;
		}
#endif /* IPCONFIG_DHCP */

		if (ic_got_reply) {
			pr_cont(" OK\n");
			break;
		}

		if ((d = d->next))
			continue;

		if (! --retries) {
			pr_cont(" timed out!\n");
			break;
		}

		d = ic_first_dev;

		timeout = timeout CONF_TIMEOUT_MULT;
		if (timeout > CONF_TIMEOUT_MAX)
			timeout = CONF_TIMEOUT_MAX;

		pr_cont(".");
	}

#ifdef IPCONFIG_BOOTP
	if (do_bootp)
		ic_bootp_cleanup();
#endif
#ifdef IPCONFIG_RARP
	if (do_rarp)
		ic_rarp_cleanup();
#endif

	if (!ic_got_reply) {
		ic_myaddr = NONE;
		return -1;
	}

	pr_info("IP-Config: Got %s answer from %pI4, my address is %pI4\n",
		((ic_got_reply & IC_RARP) ? "RARP"
		: (ic_proto_enabled & IC_USE_DHCP) ? "DHCP" : "BOOTP"),
		&ic_addrservaddr, &ic_myaddr);

	return 0;
}

#endif /* IPCONFIG_DYNAMIC */

#ifdef CONFIG_PROC_FS
/* proc_dir_entry for /proc/net/ipconfig */
static struct proc_dir_entry *ipconfig_dir;

/* Name servers: */
static int pnp_seq_show(struct seq_file *seq, void *v)
{
	int i;

	if (ic_proto_used & IC_PROTO)
		seq_printf(seq, "#PROTO: %s\n",
			   (ic_proto_used & IC_RARP) ? "RARP"
			   : (ic_proto_used & IC_USE_DHCP) ? "DHCP" : "BOOTP");
	else
		seq_puts(seq, "#MANUAL\n");

	if (ic_domain[0])
		seq_printf(seq,
			   "domain %s\n", ic_domain);
	for (i = 0; i < CONF_NAMESERVERS_MAX; i++) {
		if (ic_nameservers[i] != NONE)
			seq_printf(seq, "nameserver %pI4\n",
				   &ic_nameservers[i]);
	}
	if (ic_servaddr != NONE)
		seq_printf(seq, "bootserver %pI4\n",
			   &ic_servaddr);
	return 0;
}

/* Create the /proc/net/ipconfig directory */
static int __init ipconfig_proc_net_init(void)
{
	ipconfig_dir = proc_net_mkdir(&init_net, "ipconfig", init_net.proc_net);
	if (!ipconfig_dir)
		return -ENOMEM;

	return 0;
}

/* Create a new file under /proc/net/ipconfig */
static int ipconfig_proc_net_create(const char *name,
				    const struct file_operations *fops)
{
	char *pname;
	struct proc_dir_entry *p;

	if (!ipconfig_dir)
		return -ENOMEM;

	pname = kasprintf(GFP_KERNEL, "%s%s", "ipconfig/", name);
	if (!pname)
		return -ENOMEM;

	p = proc_create(pname, 0444, init_net.proc_net, fops);
	kfree(pname);
	if (!p)
		return -ENOMEM;

	return 0;
}

/* Write NTP server IP addresses to /proc/net/ipconfig/ntp_servers */
static int ntp_servers_seq_show(struct seq_file *seq, void *v)
{
	int i;

	for (i = 0; i < CONF_NTP_SERVERS_MAX; i++) {
		if (ic_ntp_servers[i] != NONE)
			seq_printf(seq, "%pI4\n", &ic_ntp_servers[i]);
	}
	return 0;
}

static int ntp_servers_seq_open(struct inode *inode, struct file *file)
{
	return single_open(file, ntp_servers_seq_show, NULL);
}

static const struct file_operations ntp_servers_seq_fops = {
	.open		= ntp_servers_seq_open,
	.read		= seq_read,
	.llseek		= seq_lseek,
	.release	= single_release,
};
#endif /* CONFIG_PROC_FS */

/*
 *  Extract IP address from the parameter string if needed. Note that we
 *  need to have root_server_addr set _before_ IPConfig gets called as it
 *  can override it.
 */
__be32 __init root_nfs_parse_addr(char *name)
{
	__be32 addr;
	int octets = 0;
	char *cp, *cq;

	cp = cq = name;
	while (octets < 4) {
		while (*cp >= '0' && *cp <= '9')
			cp++;
		if (cp == cq || cp - cq > 3)
			break;
		if (*cp == '.' || octets == 3)
			octets++;
		if (octets < 4)
			cp++;
		cq = cp;
	}
	if (octets == 4 && (*cp == ':' || *cp == '\0')) {
		if (*cp == ':')
			*cp++ = '\0';
		addr = in_aton(name);
		memmove(name, cp, strlen(cp) + 1);
	} else
		addr = NONE;

	return addr;
}

#define DEVICE_WAIT_MAX		12 /* 12 seconds */

static int __init wait_for_devices(void)
{
	int i;

	for (i = 0; i < DEVICE_WAIT_MAX; i++) {
		struct net_device *dev;
		int found = 0;

		rtnl_lock();
		for_each_netdev(&init_net, dev) {
			if (ic_is_init_dev(dev)) {
				found = 1;
				break;
			}
		}
		rtnl_unlock();
		if (found)
			return 0;
		ssleep(1);
	}
	return -ENODEV;
}

/*
 *	IP Autoconfig dispatcher.
 */

static int __init ip_auto_config(void)
{
	__be32 addr;
#ifdef IPCONFIG_DYNAMIC
	int retries = CONF_OPEN_RETRIES;
#endif
	int err;
	unsigned int i;

<<<<<<< HEAD
	/* Initialise all name servers to NONE (but only if the "ip=" or
	 * "nfsaddrs=" kernel command line parameters weren't decoded, otherwise
	 * we'll overwrite the IP addresses specified there)
	 */
	if (ic_set_manually == 0)
		ic_nameservers_predef();
=======
	/* Initialise all name servers and NTP servers to NONE (but only if the
	 * "ip=" or "nfsaddrs=" kernel command line parameters weren't decoded,
	 * otherwise we'll overwrite the IP addresses specified there)
	 */
	if (ic_set_manually == 0) {
		ic_nameservers_predef();
		ic_ntp_servers_predef();
	}
>>>>>>> 286cd8c7

#ifdef CONFIG_PROC_FS
	proc_create_single("pnp", 0444, init_net.proc_net, pnp_seq_show);

	if (ipconfig_proc_net_init() == 0)
		ipconfig_proc_net_create("ntp_servers", &ntp_servers_seq_fops);
#endif /* CONFIG_PROC_FS */

	if (!ic_enable)
		return 0;

	pr_debug("IP-Config: Entered.\n");
#ifdef IPCONFIG_DYNAMIC
 try_try_again:
#endif
	/* Wait for devices to appear */
	err = wait_for_devices();
	if (err)
		return err;

	/* Setup all network devices */
	err = ic_open_devs();
	if (err)
		return err;

	/* Give drivers a chance to settle */
	msleep(CONF_POST_OPEN);

	/*
	 * If the config information is insufficient (e.g., our IP address or
	 * IP address of the boot server is missing or we have multiple network
	 * interfaces and no default was set), use BOOTP or RARP to get the
	 * missing values.
	 */
	if (ic_myaddr == NONE ||
#ifdef CONFIG_ROOT_NFS
	    (root_server_addr == NONE &&
	     ic_servaddr == NONE &&
	     ROOT_DEV == Root_NFS) ||
#endif
	    ic_first_dev->next) {
#ifdef IPCONFIG_DYNAMIC
		if (ic_dynamic() < 0) {
			ic_close_devs();

			/*
			 * I don't know why, but sometimes the
			 * eepro100 driver (at least) gets upset and
			 * doesn't work the first time it's opened.
			 * But then if you close it and reopen it, it
			 * works just fine.  So we need to try that at
			 * least once before giving up.
			 *
			 * Also, if the root will be NFS-mounted, we
			 * have nowhere to go if DHCP fails.  So we
			 * just have to keep trying forever.
			 *
			 * 				-- Chip
			 */
#ifdef CONFIG_ROOT_NFS
			if (ROOT_DEV ==  Root_NFS) {
				pr_err("IP-Config: Retrying forever (NFS root)...\n");
				goto try_try_again;
			}
#endif

			if (--retries) {
				pr_err("IP-Config: Reopening network devices...\n");
				goto try_try_again;
			}

			/* Oh, well.  At least we tried. */
			pr_err("IP-Config: Auto-configuration of network failed\n");
			return -1;
		}
#else /* !DYNAMIC */
		pr_err("IP-Config: Incomplete network configuration information\n");
		ic_close_devs();
		return -1;
#endif /* IPCONFIG_DYNAMIC */
	} else {
		/* Device selected manually or only one device -> use it */
		ic_dev = ic_first_dev;
	}

	addr = root_nfs_parse_addr(root_server_path);
	if (root_server_addr == NONE)
		root_server_addr = addr;

	/*
	 * Use defaults wherever applicable.
	 */
	if (ic_defaults() < 0)
		return -1;

	/*
	 * Record which protocol was actually used.
	 */
#ifdef IPCONFIG_DYNAMIC
	ic_proto_used = ic_got_reply | (ic_proto_enabled & IC_USE_DHCP);
#endif

#ifndef IPCONFIG_SILENT
	/*
	 * Clue in the operator.
	 */
	pr_info("IP-Config: Complete:\n");

	pr_info("     device=%s, hwaddr=%*phC, ipaddr=%pI4, mask=%pI4, gw=%pI4\n",
		ic_dev->dev->name, ic_dev->dev->addr_len, ic_dev->dev->dev_addr,
		&ic_myaddr, &ic_netmask, &ic_gateway);
	pr_info("     host=%s, domain=%s, nis-domain=%s\n",
		utsname()->nodename, ic_domain, utsname()->domainname);
	pr_info("     bootserver=%pI4, rootserver=%pI4, rootpath=%s",
		&ic_servaddr, &root_server_addr, root_server_path);
	if (ic_dev_mtu)
		pr_cont(", mtu=%d", ic_dev_mtu);
	/* Name servers (if any): */
	for (i = 0; i < CONF_NAMESERVERS_MAX; i++) {
		if (ic_nameservers[i] != NONE) {
			if (i == 0)
				pr_info("     nameserver%u=%pI4",
					i, &ic_nameservers[i]);
			else
				pr_cont(", nameserver%u=%pI4",
					i, &ic_nameservers[i]);
		}
		if (i + 1 == CONF_NAMESERVERS_MAX)
			pr_cont("\n");
	}
	/* NTP servers (if any): */
	for (i = 0; i < CONF_NTP_SERVERS_MAX; i++) {
		if (ic_ntp_servers[i] != NONE) {
			if (i == 0)
				pr_info("     ntpserver%u=%pI4",
					i, &ic_ntp_servers[i]);
			else
				pr_cont(", ntpserver%u=%pI4",
					i, &ic_ntp_servers[i]);
		}
		if (i + 1 == CONF_NTP_SERVERS_MAX)
			pr_cont("\n");
	}
#endif /* !SILENT */

	/*
	 * Close all network devices except the device we've
	 * autoconfigured and set up routes.
	 */
	if (ic_setup_if() < 0 || ic_setup_routes() < 0)
		err = -1;
	else
		err = 0;

	ic_close_devs();

	return err;
}

late_initcall(ip_auto_config);


/*
 *  Decode any IP configuration options in the "ip=" or "nfsaddrs=" kernel
 *  command line parameter.  See Documentation/filesystems/nfs/nfsroot.txt.
 */
static int __init ic_proto_name(char *name)
{
	if (!strcmp(name, "on") || !strcmp(name, "any")) {
		return 1;
	}
	if (!strcmp(name, "off") || !strcmp(name, "none")) {
		return 0;
	}
#ifdef CONFIG_IP_PNP_DHCP
	else if (!strncmp(name, "dhcp", 4)) {
		char *client_id;

		ic_proto_enabled &= ~IC_RARP;
		client_id = strstr(name, "dhcp,");
		if (client_id) {
			char *v;

			client_id = client_id + 5;
			v = strchr(client_id, ',');
			if (!v)
				return 1;
			*v = 0;
			if (kstrtou8(client_id, 0, dhcp_client_identifier))
				pr_debug("DHCP: Invalid client identifier type\n");
			strncpy(dhcp_client_identifier + 1, v + 1, 251);
			*v = ',';
		}
		return 1;
	}
#endif
#ifdef CONFIG_IP_PNP_BOOTP
	else if (!strcmp(name, "bootp")) {
		ic_proto_enabled &= ~(IC_RARP | IC_USE_DHCP);
		return 1;
	}
#endif
#ifdef CONFIG_IP_PNP_RARP
	else if (!strcmp(name, "rarp")) {
		ic_proto_enabled &= ~(IC_BOOTP | IC_USE_DHCP);
		return 1;
	}
#endif
#ifdef IPCONFIG_DYNAMIC
	else if (!strcmp(name, "both")) {
		ic_proto_enabled &= ~IC_USE_DHCP; /* backward compat :-( */
		return 1;
	}
#endif
	return 0;
}

static int __init ip_auto_config_setup(char *addrs)
{
	char *cp, *ip, *dp;
	int num = 0;

	ic_set_manually = 1;
	ic_enable = 1;

	/*
	 * If any dhcp, bootp etc options are set, leave autoconfig on
	 * and skip the below static IP processing.
	 */
	if (ic_proto_name(addrs))
		return 1;

	/* If no static IP is given, turn off autoconfig and bail.  */
	if (*addrs == 0 ||
	    strcmp(addrs, "off") == 0 ||
	    strcmp(addrs, "none") == 0) {
		ic_enable = 0;
		return 1;
	}

<<<<<<< HEAD
	/* Initialise all name servers to NONE */
=======
	/* Initialise all name servers and NTP servers to NONE */
>>>>>>> 286cd8c7
	ic_nameservers_predef();
	ic_ntp_servers_predef();

	/* Parse string for static IP assignment.  */
	ip = addrs;
	while (ip && *ip) {
		if ((cp = strchr(ip, ':')))
			*cp++ = '\0';
		if (strlen(ip) > 0) {
			pr_debug("IP-Config: Parameter #%d: `%s'\n", num, ip);
			switch (num) {
			case 0:
				if ((ic_myaddr = in_aton(ip)) == ANY)
					ic_myaddr = NONE;
				break;
			case 1:
				if ((ic_servaddr = in_aton(ip)) == ANY)
					ic_servaddr = NONE;
				break;
			case 2:
				if ((ic_gateway = in_aton(ip)) == ANY)
					ic_gateway = NONE;
				break;
			case 3:
				if ((ic_netmask = in_aton(ip)) == ANY)
					ic_netmask = NONE;
				break;
			case 4:
				if ((dp = strchr(ip, '.'))) {
					*dp++ = '\0';
					strlcpy(utsname()->domainname, dp,
						sizeof(utsname()->domainname));
				}
				strlcpy(utsname()->nodename, ip,
					sizeof(utsname()->nodename));
				ic_host_name_set = 1;
				break;
			case 5:
				strlcpy(user_dev_name, ip, sizeof(user_dev_name));
				break;
			case 6:
				if (ic_proto_name(ip) == 0 &&
				    ic_myaddr == NONE) {
					ic_enable = 0;
				}
				break;
			case 7:
				if (CONF_NAMESERVERS_MAX >= 1) {
					ic_nameservers[0] = in_aton(ip);
					if (ic_nameservers[0] == ANY)
						ic_nameservers[0] = NONE;
				}
				break;
			case 8:
				if (CONF_NAMESERVERS_MAX >= 2) {
					ic_nameservers[1] = in_aton(ip);
					if (ic_nameservers[1] == ANY)
						ic_nameservers[1] = NONE;
				}
				break;
			case 9:
				if (CONF_NTP_SERVERS_MAX >= 1) {
					ic_ntp_servers[0] = in_aton(ip);
					if (ic_ntp_servers[0] == ANY)
						ic_ntp_servers[0] = NONE;
				}
				break;
			}
		}
		ip = cp;
		num++;
	}

	return 1;
}
__setup("ip=", ip_auto_config_setup);

static int __init nfsaddrs_config_setup(char *addrs)
{
	return ip_auto_config_setup(addrs);
}
__setup("nfsaddrs=", nfsaddrs_config_setup);

static int __init vendor_class_identifier_setup(char *addrs)
{
	if (strlcpy(vendor_class_identifier, addrs,
		    sizeof(vendor_class_identifier))
	    >= sizeof(vendor_class_identifier))
		pr_warn("DHCP: vendorclass too long, truncated to \"%s\"\n",
			vendor_class_identifier);
	return 1;
}
__setup("dhcpclass=", vendor_class_identifier_setup);<|MERGE_RESOLUTION|>--- conflicted
+++ resolved
@@ -765,17 +765,10 @@
  */
 static inline void __init ic_bootp_init(void)
 {
-<<<<<<< HEAD
-	/* Re-initialise all name servers to NONE, in case any were set via the
-	 * "ip=" or "nfsaddrs=" kernel command line parameters: any IP addresses
-	 * specified there will already have been decoded but are no longer
-	 * needed
-=======
 	/* Re-initialise all name servers and NTP servers to NONE, in case any
 	 * were set via the "ip=" or "nfsaddrs=" kernel command line parameters:
 	 * any IP addresses specified there will already have been decoded but
 	 * are no longer needed
->>>>>>> 286cd8c7
 	 */
 	ic_nameservers_predef();
 	ic_ntp_servers_predef();
@@ -1457,14 +1450,6 @@
 	int err;
 	unsigned int i;
 
-<<<<<<< HEAD
-	/* Initialise all name servers to NONE (but only if the "ip=" or
-	 * "nfsaddrs=" kernel command line parameters weren't decoded, otherwise
-	 * we'll overwrite the IP addresses specified there)
-	 */
-	if (ic_set_manually == 0)
-		ic_nameservers_predef();
-=======
 	/* Initialise all name servers and NTP servers to NONE (but only if the
 	 * "ip=" or "nfsaddrs=" kernel command line parameters weren't decoded,
 	 * otherwise we'll overwrite the IP addresses specified there)
@@ -1473,7 +1458,6 @@
 		ic_nameservers_predef();
 		ic_ntp_servers_predef();
 	}
->>>>>>> 286cd8c7
 
 #ifdef CONFIG_PROC_FS
 	proc_create_single("pnp", 0444, init_net.proc_net, pnp_seq_show);
@@ -1714,11 +1698,7 @@
 		return 1;
 	}
 
-<<<<<<< HEAD
-	/* Initialise all name servers to NONE */
-=======
 	/* Initialise all name servers and NTP servers to NONE */
->>>>>>> 286cd8c7
 	ic_nameservers_predef();
 	ic_ntp_servers_predef();
 
