/*
 *	IPV4 GSO/GRO offload support
 *	Linux INET implementation
 *
 *	This program is free software; you can redistribute it and/or
 *	modify it under the terms of the GNU General Public License
 *	as published by the Free Software Foundation; either version
 *	2 of the License, or (at your option) any later version.
 *
 *	UDPv4 GSO support
 */

#include <linux/skbuff.h>
#include <net/udp.h>
#include <net/protocol.h>

static struct sk_buff *__skb_udp_tunnel_segment(struct sk_buff *skb,
	netdev_features_t features,
	struct sk_buff *(*gso_inner_segment)(struct sk_buff *skb,
					     netdev_features_t features),
	__be16 new_protocol, bool is_ipv6)
{
	int tnl_hlen = skb_inner_mac_header(skb) - skb_transport_header(skb);
	bool remcsum, need_csum, offload_csum, gso_partial;
	struct sk_buff *segs = ERR_PTR(-EINVAL);
	struct udphdr *uh = udp_hdr(skb);
	u16 mac_offset = skb->mac_header;
	__be16 protocol = skb->protocol;
	u16 mac_len = skb->mac_len;
	int udp_offset, outer_hlen;
	__wsum partial;
	bool need_ipsec;

	if (unlikely(!pskb_may_pull(skb, tnl_hlen)))
		goto out;

	/* Adjust partial header checksum to negate old length.
	 * We cannot rely on the value contained in uh->len as it is
	 * possible that the actual value exceeds the boundaries of the
	 * 16 bit length field due to the header being added outside of an
	 * IP or IPv6 frame that was already limited to 64K - 1.
	 */
	if (skb_shinfo(skb)->gso_type & SKB_GSO_PARTIAL)
		partial = (__force __wsum)uh->len;
	else
		partial = (__force __wsum)htonl(skb->len);
	partial = csum_sub(csum_unfold(uh->check), partial);

	/* setup inner skb. */
	skb->encapsulation = 0;
	SKB_GSO_CB(skb)->encap_level = 0;
	__skb_pull(skb, tnl_hlen);
	skb_reset_mac_header(skb);
	skb_set_network_header(skb, skb_inner_network_offset(skb));
	skb->mac_len = skb_inner_network_offset(skb);
	skb->protocol = new_protocol;

	need_csum = !!(skb_shinfo(skb)->gso_type & SKB_GSO_UDP_TUNNEL_CSUM);
	skb->encap_hdr_csum = need_csum;

	remcsum = !!(skb_shinfo(skb)->gso_type & SKB_GSO_TUNNEL_REMCSUM);
	skb->remcsum_offload = remcsum;

	need_ipsec = skb_dst(skb) && dst_xfrm(skb_dst(skb));
	/* Try to offload checksum if possible */
	offload_csum = !!(need_csum &&
			  !need_ipsec &&
			  (skb->dev->features &
			   (is_ipv6 ? (NETIF_F_HW_CSUM | NETIF_F_IPV6_CSUM) :
				      (NETIF_F_HW_CSUM | NETIF_F_IP_CSUM))));

	features &= skb->dev->hw_enc_features;

	/* The only checksum offload we care about from here on out is the
	 * outer one so strip the existing checksum feature flags and
	 * instead set the flag based on our outer checksum offload value.
	 */
	if (remcsum) {
		features &= ~NETIF_F_CSUM_MASK;
		if (!need_csum || offload_csum)
			features |= NETIF_F_HW_CSUM;
	}

	/* segment inner packet. */
	segs = gso_inner_segment(skb, features);
	if (IS_ERR_OR_NULL(segs)) {
		skb_gso_error_unwind(skb, protocol, tnl_hlen, mac_offset,
				     mac_len);
		goto out;
	}

	gso_partial = !!(skb_shinfo(segs)->gso_type & SKB_GSO_PARTIAL);

	outer_hlen = skb_tnl_header_len(skb);
	udp_offset = outer_hlen - tnl_hlen;
	skb = segs;
	do {
		unsigned int len;

		if (remcsum)
			skb->ip_summed = CHECKSUM_NONE;

		/* Set up inner headers if we are offloading inner checksum */
		if (skb->ip_summed == CHECKSUM_PARTIAL) {
			skb_reset_inner_headers(skb);
			skb->encapsulation = 1;
		}

		skb->mac_len = mac_len;
		skb->protocol = protocol;

		__skb_push(skb, outer_hlen);
		skb_reset_mac_header(skb);
		skb_set_network_header(skb, mac_len);
		skb_set_transport_header(skb, udp_offset);
		len = skb->len - udp_offset;
		uh = udp_hdr(skb);

		/* If we are only performing partial GSO the inner header
		 * will be using a length value equal to only one MSS sized
		 * segment instead of the entire frame.
		 */
		if (gso_partial && skb_is_gso(skb)) {
			uh->len = htons(skb_shinfo(skb)->gso_size +
					SKB_GSO_CB(skb)->data_offset +
					skb->head - (unsigned char *)uh);
		} else {
			uh->len = htons(len);
		}

		if (!need_csum)
			continue;

		uh->check = ~csum_fold(csum_add(partial,
				       (__force __wsum)htonl(len)));

		if (skb->encapsulation || !offload_csum) {
			uh->check = gso_make_checksum(skb, ~uh->check);
			if (uh->check == 0)
				uh->check = CSUM_MANGLED_0;
		} else {
			skb->ip_summed = CHECKSUM_PARTIAL;
			skb->csum_start = skb_transport_header(skb) - skb->head;
			skb->csum_offset = offsetof(struct udphdr, check);
		}
	} while ((skb = skb->next));
out:
	return segs;
}

struct sk_buff *skb_udp_tunnel_segment(struct sk_buff *skb,
				       netdev_features_t features,
				       bool is_ipv6)
{
	__be16 protocol = skb->protocol;
	const struct net_offload **offloads;
	const struct net_offload *ops;
	struct sk_buff *segs = ERR_PTR(-EINVAL);
	struct sk_buff *(*gso_inner_segment)(struct sk_buff *skb,
					     netdev_features_t features);

	rcu_read_lock();

	switch (skb->inner_protocol_type) {
	case ENCAP_TYPE_ETHER:
		protocol = skb->inner_protocol;
		gso_inner_segment = skb_mac_gso_segment;
		break;
	case ENCAP_TYPE_IPPROTO:
		offloads = is_ipv6 ? inet6_offloads : inet_offloads;
		ops = rcu_dereference(offloads[skb->inner_ipproto]);
		if (!ops || !ops->callbacks.gso_segment)
			goto out_unlock;
		gso_inner_segment = ops->callbacks.gso_segment;
		break;
	default:
		goto out_unlock;
	}

	segs = __skb_udp_tunnel_segment(skb, features, gso_inner_segment,
					protocol, is_ipv6);

out_unlock:
	rcu_read_unlock();

	return segs;
}
EXPORT_SYMBOL(skb_udp_tunnel_segment);

struct sk_buff *__udp_gso_segment(struct sk_buff *gso_skb,
				  netdev_features_t features)
{
	struct sock *sk = gso_skb->sk;
	unsigned int sum_truesize = 0;
	struct sk_buff *segs, *seg;
	struct udphdr *uh;
	unsigned int mss;
	bool copy_dtor;
	__sum16 check;
	__be16 newlen;

	mss = skb_shinfo(gso_skb)->gso_size;
	if (gso_skb->len <= sizeof(*uh) + mss)
		return ERR_PTR(-EINVAL);

	skb_pull(gso_skb, sizeof(*uh));

	/* clear destructor to avoid skb_segment assigning it to tail */
	copy_dtor = gso_skb->destructor == sock_wfree;
	if (copy_dtor)
		gso_skb->destructor = NULL;

	segs = skb_segment(gso_skb, features);
	if (unlikely(IS_ERR_OR_NULL(segs))) {
		if (copy_dtor)
			gso_skb->destructor = sock_wfree;
		return segs;
	}

	/* GSO partial and frag_list segmentation only requires splitting
	 * the frame into an MSS multiple and possibly a remainder, both
	 * cases return a GSO skb. So update the mss now.
	 */
	if (skb_is_gso(segs))
		mss *= skb_shinfo(segs)->gso_segs;

	seg = segs;
	uh = udp_hdr(seg);

	/* preserve TX timestamp flags and TS key for first segment */
	skb_shinfo(seg)->tskey = skb_shinfo(gso_skb)->tskey;
	skb_shinfo(seg)->tx_flags |=
			(skb_shinfo(gso_skb)->tx_flags & SKBTX_ANY_TSTAMP);

	/* compute checksum adjustment based on old length versus new */
	newlen = htons(sizeof(*uh) + mss);
	check = csum16_add(csum16_sub(uh->check, uh->len), newlen);

	for (;;) {
		if (copy_dtor) {
			seg->destructor = sock_wfree;
			seg->sk = sk;
			sum_truesize += seg->truesize;
		}

		if (!seg->next)
			break;

		uh->len = newlen;
		uh->check = check;

		if (seg->ip_summed == CHECKSUM_PARTIAL)
			gso_reset_checksum(seg, ~check);
		else
			uh->check = gso_make_checksum(seg, ~check) ? :
				    CSUM_MANGLED_0;

		seg = seg->next;
		uh = udp_hdr(seg);
	}

	/* last packet can be partial gso_size, account for that in checksum */
	newlen = htons(skb_tail_pointer(seg) - skb_transport_header(seg) +
		       seg->data_len);
	check = csum16_add(csum16_sub(uh->check, uh->len), newlen);

	uh->len = newlen;
	uh->check = check;

	if (seg->ip_summed == CHECKSUM_PARTIAL)
		gso_reset_checksum(seg, ~check);
	else
		uh->check = gso_make_checksum(seg, ~check) ? : CSUM_MANGLED_0;

	/* update refcount for the packet */
	if (copy_dtor) {
		int delta = sum_truesize - gso_skb->truesize;

		/* In some pathological cases, delta can be negative.
		 * We need to either use refcount_add() or refcount_sub_and_test()
		 */
		if (likely(delta >= 0))
			refcount_add(delta, &sk->sk_wmem_alloc);
		else
			WARN_ON_ONCE(refcount_sub_and_test(-delta, &sk->sk_wmem_alloc));
	}
	return segs;
}
EXPORT_SYMBOL_GPL(__udp_gso_segment);

static struct sk_buff *udp4_ufo_fragment(struct sk_buff *skb,
					 netdev_features_t features)
{
	struct sk_buff *segs = ERR_PTR(-EINVAL);
	unsigned int mss;
	__wsum csum;
	struct udphdr *uh;
	struct iphdr *iph;

	if (skb->encapsulation &&
	    (skb_shinfo(skb)->gso_type &
	     (SKB_GSO_UDP_TUNNEL|SKB_GSO_UDP_TUNNEL_CSUM))) {
		segs = skb_udp_tunnel_segment(skb, features, false);
		goto out;
	}

	if (!(skb_shinfo(skb)->gso_type & (SKB_GSO_UDP | SKB_GSO_UDP_L4)))
		goto out;

	if (!pskb_may_pull(skb, sizeof(struct udphdr)))
		goto out;

	if (skb_shinfo(skb)->gso_type & SKB_GSO_UDP_L4)
		return __udp_gso_segment(skb, features);

	mss = skb_shinfo(skb)->gso_size;
	if (unlikely(skb->len <= mss))
		goto out;

	/* Do software UFO. Complete and fill in the UDP checksum as
	 * HW cannot do checksum of UDP packets sent as multiple
	 * IP fragments.
	 */

	uh = udp_hdr(skb);
	iph = ip_hdr(skb);

	uh->check = 0;
	csum = skb_checksum(skb, 0, skb->len, 0);
	uh->check = udp_v4_check(skb->len, iph->saddr, iph->daddr, csum);
	if (uh->check == 0)
		uh->check = CSUM_MANGLED_0;

	skb->ip_summed = CHECKSUM_UNNECESSARY;
<<<<<<< HEAD
=======

	/* If there is no outer header we can fake a checksum offload
	 * due to the fact that we have already done the checksum in
	 * software prior to segmenting the frame.
	 */
	if (!skb->encap_hdr_csum)
		features |= NETIF_F_HW_CSUM;
>>>>>>> 286cd8c7

	/* Fragment the skb. IP headers of the fragments are updated in
	 * inet_gso_segment()
	 */
	segs = skb_segment(skb, features);
out:
	return segs;
}

#define UDP_GRO_CNT_MAX 64
static struct sk_buff *udp_gro_receive_segment(struct list_head *head,
					       struct sk_buff *skb)
{
	struct udphdr *uh = udp_hdr(skb);
	struct sk_buff *pp = NULL;
	struct udphdr *uh2;
	struct sk_buff *p;

	/* requires non zero csum, for symmetry with GSO */
	if (!uh->check) {
		NAPI_GRO_CB(skb)->flush = 1;
		return NULL;
	}

	/* pull encapsulating udp header */
	skb_gro_pull(skb, sizeof(struct udphdr));
	skb_gro_postpull_rcsum(skb, uh, sizeof(struct udphdr));

	list_for_each_entry(p, head, list) {
		if (!NAPI_GRO_CB(p)->same_flow)
			continue;

		uh2 = udp_hdr(p);

		/* Match ports only, as csum is always non zero */
		if ((*(u32 *)&uh->source != *(u32 *)&uh2->source)) {
			NAPI_GRO_CB(p)->same_flow = 0;
			continue;
		}

		/* Terminate the flow on len mismatch or if it grow "too much".
		 * Under small packet flood GRO count could elsewhere grow a lot
		 * leading to execessive truesize values
		 */
		if (!skb_gro_receive(p, skb) &&
		    NAPI_GRO_CB(p)->count >= UDP_GRO_CNT_MAX)
			pp = p;
		else if (uh->len != uh2->len)
			pp = p;

		return pp;
	}

	/* mismatch, but we never need to flush */
	return NULL;
}

struct sk_buff *udp_gro_receive(struct list_head *head, struct sk_buff *skb,
				struct udphdr *uh, udp_lookup_t lookup)
{
	struct sk_buff *pp = NULL;
	struct sk_buff *p;
	struct udphdr *uh2;
	unsigned int off = skb_gro_offset(skb);
	int flush = 1;
<<<<<<< HEAD

	if (NAPI_GRO_CB(skb)->encap_mark ||
	    (uh->check && skb->ip_summed != CHECKSUM_PARTIAL &&
	     NAPI_GRO_CB(skb)->csum_cnt == 0 &&
	     !NAPI_GRO_CB(skb)->csum_valid))
		goto out;

	/* mark that this skb passed once through the tunnel gro layer */
	NAPI_GRO_CB(skb)->encap_mark = 1;
=======
	struct sock *sk;
>>>>>>> 286cd8c7

	rcu_read_lock();
	sk = (*lookup)(skb, uh->source, uh->dest);
	if (!sk)
		goto out_unlock;

	if (udp_sk(sk)->gro_enabled) {
		pp = call_gro_receive(udp_gro_receive_segment, head, skb);
		rcu_read_unlock();
		return pp;
	}

	if (NAPI_GRO_CB(skb)->encap_mark ||
	    (uh->check && skb->ip_summed != CHECKSUM_PARTIAL &&
	     NAPI_GRO_CB(skb)->csum_cnt == 0 &&
	     !NAPI_GRO_CB(skb)->csum_valid) ||
	    !udp_sk(sk)->gro_receive)
		goto out_unlock;

	/* mark that this skb passed once through the tunnel gro layer */
	NAPI_GRO_CB(skb)->encap_mark = 1;

	flush = 0;

	list_for_each_entry(p, head, list) {
		if (!NAPI_GRO_CB(p)->same_flow)
			continue;

		uh2 = (struct udphdr   *)(p->data + off);

		/* Match ports and either checksums are either both zero
		 * or nonzero.
		 */
		if ((*(u32 *)&uh->source != *(u32 *)&uh2->source) ||
		    (!uh->check ^ !uh2->check)) {
			NAPI_GRO_CB(p)->same_flow = 0;
			continue;
		}
	}

	skb_gro_pull(skb, sizeof(struct udphdr)); /* pull encapsulating udp header */
	skb_gro_postpull_rcsum(skb, uh, sizeof(struct udphdr));
<<<<<<< HEAD
	NAPI_GRO_CB(skb)->proto = uo_priv->offload->ipproto;
	pp = call_gro_receive_udp(uo_priv->offload->callbacks.gro_receive,
				  head, skb, uo_priv->offload);
=======
	pp = call_gro_receive_sk(udp_sk(sk)->gro_receive, sk, head, skb);
>>>>>>> 286cd8c7

out_unlock:
	rcu_read_unlock();
	skb_gro_flush_final(skb, pp, flush);
	return pp;
}
EXPORT_SYMBOL(udp_gro_receive);

static struct sk_buff *udp4_gro_receive(struct list_head *head,
					struct sk_buff *skb)
{
	struct udphdr *uh = udp_gro_udphdr(skb);

	if (unlikely(!uh))
		goto flush;

	/* Don't bother verifying checksum if we're going to flush anyway. */
	if (NAPI_GRO_CB(skb)->flush)
		goto skip;

	if (skb_gro_checksum_validate_zero_check(skb, IPPROTO_UDP, uh->check,
						 inet_gro_compute_pseudo))
		goto flush;
	else if (uh->check)
		skb_gro_checksum_try_convert(skb, IPPROTO_UDP, uh->check,
					     inet_gro_compute_pseudo);
skip:
	NAPI_GRO_CB(skb)->is_ipv6 = 0;
	return udp_gro_receive(head, skb, uh, udp4_lib_lookup_skb);

flush:
	NAPI_GRO_CB(skb)->flush = 1;
	return NULL;
}

static int udp_gro_complete_segment(struct sk_buff *skb)
{
	struct udphdr *uh = udp_hdr(skb);

	skb->csum_start = (unsigned char *)uh - skb->head;
	skb->csum_offset = offsetof(struct udphdr, check);
	skb->ip_summed = CHECKSUM_PARTIAL;

	skb_shinfo(skb)->gso_segs = NAPI_GRO_CB(skb)->count;
	skb_shinfo(skb)->gso_type |= SKB_GSO_UDP_L4;
	return 0;
}

int udp_gro_complete(struct sk_buff *skb, int nhoff,
		     udp_lookup_t lookup)
{
	__be16 newlen = htons(skb->len - nhoff);
	struct udphdr *uh = (struct udphdr *)(skb->data + nhoff);
	int err = -ENOSYS;
	struct sock *sk;

	uh->len = newlen;

	rcu_read_lock();
	sk = (*lookup)(skb, uh->source, uh->dest);
	if (sk && udp_sk(sk)->gro_enabled) {
		err = udp_gro_complete_segment(skb);
	} else if (sk && udp_sk(sk)->gro_complete) {
		skb_shinfo(skb)->gso_type = uh->check ? SKB_GSO_UDP_TUNNEL_CSUM
					: SKB_GSO_UDP_TUNNEL;

		/* Set encapsulation before calling into inner gro_complete()
		 * functions to make them set up the inner offsets.
		 */
		skb->encapsulation = 1;
		err = udp_sk(sk)->gro_complete(sk, skb,
				nhoff + sizeof(struct udphdr));
	}
	rcu_read_unlock();

	if (skb->remcsum_offload)
		skb_shinfo(skb)->gso_type |= SKB_GSO_TUNNEL_REMCSUM;

	return err;
}
EXPORT_SYMBOL(udp_gro_complete);

static int udp4_gro_complete(struct sk_buff *skb, int nhoff)
{
	const struct iphdr *iph = ip_hdr(skb);
	struct udphdr *uh = (struct udphdr *)(skb->data + nhoff);

	if (uh->check)
		uh->check = ~udp_v4_check(skb->len - nhoff, iph->saddr,
					  iph->daddr, 0);

	return udp_gro_complete(skb, nhoff, udp4_lib_lookup_skb);
}

static const struct net_offload udpv4_offload = {
	.callbacks = {
		.gso_segment = udp4_ufo_fragment,
		.gro_receive  =	udp4_gro_receive,
		.gro_complete =	udp4_gro_complete,
	},
};

int __init udpv4_offload_init(void)
{
	return inet_add_offload(&udpv4_offload, IPPROTO_UDP);
}<|MERGE_RESOLUTION|>--- conflicted
+++ resolved
@@ -332,8 +332,6 @@
 		uh->check = CSUM_MANGLED_0;
 
 	skb->ip_summed = CHECKSUM_UNNECESSARY;
-<<<<<<< HEAD
-=======
 
 	/* If there is no outer header we can fake a checksum offload
 	 * due to the fact that we have already done the checksum in
@@ -341,7 +339,6 @@
 	 */
 	if (!skb->encap_hdr_csum)
 		features |= NETIF_F_HW_CSUM;
->>>>>>> 286cd8c7
 
 	/* Fragment the skb. IP headers of the fragments are updated in
 	 * inet_gso_segment()
@@ -407,19 +404,7 @@
 	struct udphdr *uh2;
 	unsigned int off = skb_gro_offset(skb);
 	int flush = 1;
-<<<<<<< HEAD
-
-	if (NAPI_GRO_CB(skb)->encap_mark ||
-	    (uh->check && skb->ip_summed != CHECKSUM_PARTIAL &&
-	     NAPI_GRO_CB(skb)->csum_cnt == 0 &&
-	     !NAPI_GRO_CB(skb)->csum_valid))
-		goto out;
-
-	/* mark that this skb passed once through the tunnel gro layer */
-	NAPI_GRO_CB(skb)->encap_mark = 1;
-=======
 	struct sock *sk;
->>>>>>> 286cd8c7
 
 	rcu_read_lock();
 	sk = (*lookup)(skb, uh->source, uh->dest);
@@ -462,13 +447,7 @@
 
 	skb_gro_pull(skb, sizeof(struct udphdr)); /* pull encapsulating udp header */
 	skb_gro_postpull_rcsum(skb, uh, sizeof(struct udphdr));
-<<<<<<< HEAD
-	NAPI_GRO_CB(skb)->proto = uo_priv->offload->ipproto;
-	pp = call_gro_receive_udp(uo_priv->offload->callbacks.gro_receive,
-				  head, skb, uo_priv->offload);
-=======
 	pp = call_gro_receive_sk(udp_sk(sk)->gro_receive, sk, head, skb);
->>>>>>> 286cd8c7
 
 out_unlock:
 	rcu_read_unlock();
