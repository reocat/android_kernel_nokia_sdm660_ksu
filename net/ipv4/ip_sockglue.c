// SPDX-License-Identifier: GPL-2.0
/*
 * INET		An implementation of the TCP/IP protocol suite for the LINUX
 *		operating system.  INET is implemented using the  BSD Socket
 *		interface as the means of communication with the user level.
 *
 *		The IP to API glue.
 *
 * Authors:	see ip.c
 *
 * Fixes:
 *		Many		:	Split from ip.c , see ip.c for history.
 *		Martin Mares	:	TOS setting fixed.
 *		Alan Cox	:	Fixed a couple of oopses in Martin's
 *					TOS tweaks.
 *		Mike McLagan	:	Routing by source
 */

#include <linux/module.h>
#include <linux/types.h>
#include <linux/mm.h>
#include <linux/skbuff.h>
#include <linux/ip.h>
#include <linux/icmp.h>
#include <linux/inetdevice.h>
#include <linux/netdevice.h>
#include <linux/slab.h>
#include <net/sock.h>
#include <net/ip.h>
#include <net/icmp.h>
#include <net/tcp_states.h>
#include <linux/udp.h>
#include <linux/igmp.h>
#include <linux/netfilter.h>
#include <linux/route.h>
#include <linux/mroute.h>
#include <net/inet_ecn.h>
#include <net/route.h>
#include <net/xfrm.h>
#include <net/compat.h>
#include <net/checksum.h>
#if IS_ENABLED(CONFIG_IPV6)
#include <net/transp_v6.h>
#endif
#include <net/ip_fib.h>

#include <linux/errqueue.h>
#include <linux/uaccess.h>

#include <linux/bpfilter.h>

/*
 *	SOL_IP control messages.
 */

static void ip_cmsg_recv_pktinfo(struct msghdr *msg, struct sk_buff *skb)
{
	struct in_pktinfo info = *PKTINFO_SKB_CB(skb);

	info.ipi_addr.s_addr = ip_hdr(skb)->daddr;

	put_cmsg(msg, SOL_IP, IP_PKTINFO, sizeof(info), &info);
}

static void ip_cmsg_recv_ttl(struct msghdr *msg, struct sk_buff *skb)
{
	int ttl = ip_hdr(skb)->ttl;
	put_cmsg(msg, SOL_IP, IP_TTL, sizeof(int), &ttl);
}

static void ip_cmsg_recv_tos(struct msghdr *msg, struct sk_buff *skb)
{
	put_cmsg(msg, SOL_IP, IP_TOS, 1, &ip_hdr(skb)->tos);
}

static void ip_cmsg_recv_opts(struct msghdr *msg, struct sk_buff *skb)
{
	if (IPCB(skb)->opt.optlen == 0)
		return;

	put_cmsg(msg, SOL_IP, IP_RECVOPTS, IPCB(skb)->opt.optlen,
		 ip_hdr(skb) + 1);
}


static void ip_cmsg_recv_retopts(struct net *net, struct msghdr *msg,
				 struct sk_buff *skb)
{
	unsigned char optbuf[sizeof(struct ip_options) + 40];
	struct ip_options *opt = (struct ip_options *)optbuf;

	if (IPCB(skb)->opt.optlen == 0)
		return;

	if (ip_options_echo(net, opt, skb)) {
		msg->msg_flags |= MSG_CTRUNC;
		return;
	}
	ip_options_undo(opt);

	put_cmsg(msg, SOL_IP, IP_RETOPTS, opt->optlen, opt->__data);
}

static void ip_cmsg_recv_fragsize(struct msghdr *msg, struct sk_buff *skb)
{
	int val;

	if (IPCB(skb)->frag_max_size == 0)
		return;

	val = IPCB(skb)->frag_max_size;
	put_cmsg(msg, SOL_IP, IP_RECVFRAGSIZE, sizeof(val), &val);
}

static void ip_cmsg_recv_checksum(struct msghdr *msg, struct sk_buff *skb,
				  int tlen, int offset)
{
	__wsum csum = skb->csum;

	if (skb->ip_summed != CHECKSUM_COMPLETE)
		return;

	if (offset != 0) {
		int tend_off = skb_transport_offset(skb) + tlen;
		csum = csum_sub(csum, skb_checksum(skb, tend_off, offset, 0));
	}

	put_cmsg(msg, SOL_IP, IP_CHECKSUM, sizeof(__wsum), &csum);
}

static void ip_cmsg_recv_security(struct msghdr *msg, struct sk_buff *skb)
{
	char *secdata;
	u32 seclen, secid;
	int err;

	err = security_socket_getpeersec_dgram(NULL, skb, &secid);
	if (err)
		return;

	err = security_secid_to_secctx(secid, &secdata, &seclen);
	if (err)
		return;

	put_cmsg(msg, SOL_IP, SCM_SECURITY, seclen, secdata);
	security_release_secctx(secdata, seclen);
}

static void ip_cmsg_recv_dstaddr(struct msghdr *msg, struct sk_buff *skb)
{
	__be16 _ports[2], *ports;
	struct sockaddr_in sin;

	/* All current transport protocols have the port numbers in the
	 * first four bytes of the transport header and this function is
	 * written with this assumption in mind.
	 */
	ports = skb_header_pointer(skb, skb_transport_offset(skb),
				   sizeof(_ports), &_ports);
	if (!ports)
		return;

	sin.sin_family = AF_INET;
	sin.sin_addr.s_addr = ip_hdr(skb)->daddr;
	sin.sin_port = ports[1];
	memset(sin.sin_zero, 0, sizeof(sin.sin_zero));

	put_cmsg(msg, SOL_IP, IP_ORIGDSTADDR, sizeof(sin), &sin);
}

<<<<<<< HEAD
void ip_cmsg_recv_offset(struct msghdr *msg, struct sk_buff *skb,
			 int tlen, int offset)
=======
void ip_cmsg_recv_offset(struct msghdr *msg, struct sock *sk,
			 struct sk_buff *skb, int tlen, int offset)
>>>>>>> 286cd8c7
{
	struct inet_sock *inet = inet_sk(sk);
	unsigned int flags = inet->cmsg_flags;

	/* Ordered by supposed usage frequency */
	if (flags & IP_CMSG_PKTINFO) {
		ip_cmsg_recv_pktinfo(msg, skb);

		flags &= ~IP_CMSG_PKTINFO;
		if (!flags)
			return;
	}

	if (flags & IP_CMSG_TTL) {
		ip_cmsg_recv_ttl(msg, skb);

		flags &= ~IP_CMSG_TTL;
		if (!flags)
			return;
	}

	if (flags & IP_CMSG_TOS) {
		ip_cmsg_recv_tos(msg, skb);

		flags &= ~IP_CMSG_TOS;
		if (!flags)
			return;
	}

	if (flags & IP_CMSG_RECVOPTS) {
		ip_cmsg_recv_opts(msg, skb);

		flags &= ~IP_CMSG_RECVOPTS;
		if (!flags)
			return;
	}

	if (flags & IP_CMSG_RETOPTS) {
		ip_cmsg_recv_retopts(sock_net(sk), msg, skb);

		flags &= ~IP_CMSG_RETOPTS;
		if (!flags)
			return;
	}

	if (flags & IP_CMSG_PASSSEC) {
		ip_cmsg_recv_security(msg, skb);

		flags &= ~IP_CMSG_PASSSEC;
		if (!flags)
			return;
	}

	if (flags & IP_CMSG_ORIGDSTADDR) {
		ip_cmsg_recv_dstaddr(msg, skb);

		flags &= ~IP_CMSG_ORIGDSTADDR;
		if (!flags)
			return;
	}

	if (flags & IP_CMSG_CHECKSUM)
		ip_cmsg_recv_checksum(msg, skb, tlen, offset);
<<<<<<< HEAD
=======

	if (flags & IP_CMSG_RECVFRAGSIZE)
		ip_cmsg_recv_fragsize(msg, skb);
>>>>>>> 286cd8c7
}
EXPORT_SYMBOL(ip_cmsg_recv_offset);

int ip_cmsg_send(struct sock *sk, struct msghdr *msg, struct ipcm_cookie *ipc,
		 bool allow_ipv6)
{
	int err, val;
	struct cmsghdr *cmsg;
	struct net *net = sock_net(sk);

	for_each_cmsghdr(cmsg, msg) {
		if (!CMSG_OK(msg, cmsg))
			return -EINVAL;
#if IS_ENABLED(CONFIG_IPV6)
		if (allow_ipv6 &&
		    cmsg->cmsg_level == SOL_IPV6 &&
		    cmsg->cmsg_type == IPV6_PKTINFO) {
			struct in6_pktinfo *src_info;

			if (cmsg->cmsg_len < CMSG_LEN(sizeof(*src_info)))
				return -EINVAL;
			src_info = (struct in6_pktinfo *)CMSG_DATA(cmsg);
			if (!ipv6_addr_v4mapped(&src_info->ipi6_addr))
				return -EINVAL;
			if (src_info->ipi6_ifindex)
				ipc->oif = src_info->ipi6_ifindex;
			ipc->addr = src_info->ipi6_addr.s6_addr32[3];
			continue;
		}
#endif
		if (cmsg->cmsg_level == SOL_SOCKET) {
			err = __sock_cmsg_send(sk, msg, cmsg, &ipc->sockc);
			if (err)
				return err;
			continue;
		}

		if (cmsg->cmsg_level != SOL_IP)
			continue;
		switch (cmsg->cmsg_type) {
		case IP_RETOPTS:
<<<<<<< HEAD
			err = cmsg->cmsg_len - CMSG_ALIGN(sizeof(struct cmsghdr));
=======
			err = cmsg->cmsg_len - sizeof(struct cmsghdr);
>>>>>>> 286cd8c7

			/* Our caller is responsible for freeing ipc->opt */
			err = ip_options_get(net, &ipc->opt, CMSG_DATA(cmsg),
					     err < 40 ? err : 40);
			if (err)
				return err;
			break;
		case IP_PKTINFO:
		{
			struct in_pktinfo *info;
			if (cmsg->cmsg_len != CMSG_LEN(sizeof(struct in_pktinfo)))
				return -EINVAL;
			info = (struct in_pktinfo *)CMSG_DATA(cmsg);
			if (info->ipi_ifindex)
				ipc->oif = info->ipi_ifindex;
			ipc->addr = info->ipi_spec_dst.s_addr;
			break;
		}
		case IP_TTL:
			if (cmsg->cmsg_len != CMSG_LEN(sizeof(int)))
				return -EINVAL;
			val = *(int *)CMSG_DATA(cmsg);
			if (val < 1 || val > 255)
				return -EINVAL;
			ipc->ttl = val;
			break;
		case IP_TOS:
			if (cmsg->cmsg_len == CMSG_LEN(sizeof(int)))
				val = *(int *)CMSG_DATA(cmsg);
			else if (cmsg->cmsg_len == CMSG_LEN(sizeof(u8)))
				val = *(u8 *)CMSG_DATA(cmsg);
			else
				return -EINVAL;
			if (val < 0 || val > 255)
				return -EINVAL;
			ipc->tos = val;
			ipc->priority = rt_tos2priority(ipc->tos);
			break;
		case IP_PROTOCOL:
			if (cmsg->cmsg_len != CMSG_LEN(sizeof(int)))
				return -EINVAL;
			val = *(int *)CMSG_DATA(cmsg);
			if (val < 1 || val > 255)
				return -EINVAL;
			ipc->protocol = val;
			break;
		default:
			return -EINVAL;
		}
	}
	return 0;
}

static void ip_ra_destroy_rcu(struct rcu_head *head)
{
	struct ip_ra_chain *ra = container_of(head, struct ip_ra_chain, rcu);

	sock_put(ra->saved_sk);
	kfree(ra);
}

int ip_ra_control(struct sock *sk, unsigned char on,
		  void (*destructor)(struct sock *))
{
	struct ip_ra_chain *ra, *new_ra;
	struct ip_ra_chain __rcu **rap;
	struct net *net = sock_net(sk);

	if (sk->sk_type != SOCK_RAW || inet_sk(sk)->inet_num == IPPROTO_RAW)
		return -EINVAL;

	new_ra = on ? kmalloc(sizeof(*new_ra), GFP_KERNEL) : NULL;

	mutex_lock(&net->ipv4.ra_mutex);
	for (rap = &net->ipv4.ra_chain;
	     (ra = rcu_dereference_protected(*rap,
			lockdep_is_held(&net->ipv4.ra_mutex))) != NULL;
	     rap = &ra->next) {
		if (ra->sk == sk) {
			if (on) {
				mutex_unlock(&net->ipv4.ra_mutex);
				kfree(new_ra);
				return -EADDRINUSE;
			}
			/* dont let ip_call_ra_chain() use sk again */
			ra->sk = NULL;
			RCU_INIT_POINTER(*rap, ra->next);
			mutex_unlock(&net->ipv4.ra_mutex);

			if (ra->destructor)
				ra->destructor(sk);
			/*
			 * Delay sock_put(sk) and kfree(ra) after one rcu grace
			 * period. This guarantee ip_call_ra_chain() dont need
			 * to mess with socket refcounts.
			 */
			ra->saved_sk = sk;
			call_rcu(&ra->rcu, ip_ra_destroy_rcu);
			return 0;
		}
	}
	if (!new_ra) {
		mutex_unlock(&net->ipv4.ra_mutex);
		return -ENOBUFS;
	}
	new_ra->sk = sk;
	new_ra->destructor = destructor;

	RCU_INIT_POINTER(new_ra->next, ra);
	rcu_assign_pointer(*rap, new_ra);
	sock_hold(sk);
	mutex_unlock(&net->ipv4.ra_mutex);

	return 0;
}

void ip_icmp_error(struct sock *sk, struct sk_buff *skb, int err,
		   __be16 port, u32 info, u8 *payload)
{
	struct sock_exterr_skb *serr;

	skb = skb_clone(skb, GFP_ATOMIC);
	if (!skb)
		return;

	serr = SKB_EXT_ERR(skb);
	serr->ee.ee_errno = err;
	serr->ee.ee_origin = SO_EE_ORIGIN_ICMP;
	serr->ee.ee_type = icmp_hdr(skb)->type;
	serr->ee.ee_code = icmp_hdr(skb)->code;
	serr->ee.ee_pad = 0;
	serr->ee.ee_info = info;
	serr->ee.ee_data = 0;
	serr->addr_offset = (u8 *)&(((struct iphdr *)(icmp_hdr(skb) + 1))->daddr) -
				   skb_network_header(skb);
	serr->port = port;

	if (skb_pull(skb, payload - skb->data)) {
		skb_reset_transport_header(skb);
		if (sock_queue_err_skb(sk, skb) == 0)
			return;
	}
	kfree_skb(skb);
}

void ip_local_error(struct sock *sk, int err, __be32 daddr, __be16 port, u32 info)
{
	struct inet_sock *inet = inet_sk(sk);
	struct sock_exterr_skb *serr;
	struct iphdr *iph;
	struct sk_buff *skb;

	if (!inet->recverr)
		return;

	skb = alloc_skb(sizeof(struct iphdr), GFP_ATOMIC);
	if (!skb)
		return;

	skb_put(skb, sizeof(struct iphdr));
	skb_reset_network_header(skb);
	iph = ip_hdr(skb);
	iph->daddr = daddr;

	serr = SKB_EXT_ERR(skb);
	serr->ee.ee_errno = err;
	serr->ee.ee_origin = SO_EE_ORIGIN_LOCAL;
	serr->ee.ee_type = 0;
	serr->ee.ee_code = 0;
	serr->ee.ee_pad = 0;
	serr->ee.ee_info = info;
	serr->ee.ee_data = 0;
	serr->addr_offset = (u8 *)&iph->daddr - skb_network_header(skb);
	serr->port = port;

	__skb_pull(skb, skb_tail_pointer(skb) - skb->data);
	skb_reset_transport_header(skb);

	if (sock_queue_err_skb(sk, skb))
		kfree_skb(skb);
}

/* For some errors we have valid addr_offset even with zero payload and
 * zero port. Also, addr_offset should be supported if port is set.
 */
static inline bool ipv4_datagram_support_addr(struct sock_exterr_skb *serr)
{
	return serr->ee.ee_origin == SO_EE_ORIGIN_ICMP ||
	       serr->ee.ee_origin == SO_EE_ORIGIN_LOCAL || serr->port;
}

/* IPv4 supports cmsg on all imcp errors and some timestamps
 *
 * Timestamp code paths do not initialize the fields expected by cmsg:
 * the PKTINFO fields in skb->cb[]. Fill those in here.
 */
static bool ipv4_datagram_support_cmsg(const struct sock *sk,
				       struct sk_buff *skb,
				       int ee_origin)
{
	struct in_pktinfo *info;

	if (ee_origin == SO_EE_ORIGIN_ICMP)
		return true;

	if (ee_origin == SO_EE_ORIGIN_LOCAL)
		return false;

	/* Support IP_PKTINFO on tstamp packets if requested, to correlate
	 * timestamp with egress dev. Not possible for packets without iif
	 * or without payload (SOF_TIMESTAMPING_OPT_TSONLY).
	 */
	info = PKTINFO_SKB_CB(skb);
	if (!(sk->sk_tsflags & SOF_TIMESTAMPING_OPT_CMSG) ||
	    !info->ipi_ifindex)
		return false;

	info->ipi_spec_dst.s_addr = ip_hdr(skb)->saddr;
	return true;
}

/*
 *	Handle MSG_ERRQUEUE
 */
int ip_recv_error(struct sock *sk, struct msghdr *msg, int len, int *addr_len)
{
	struct sock_exterr_skb *serr;
	struct sk_buff *skb;
	DECLARE_SOCKADDR(struct sockaddr_in *, sin, msg->msg_name);
	struct {
		struct sock_extended_err ee;
		struct sockaddr_in	 offender;
	} errhdr;
	int err;
	int copied;

	err = -EAGAIN;
	skb = sock_dequeue_err_skb(sk);
	if (!skb)
		goto out;

	copied = skb->len;
	if (copied > len) {
		msg->msg_flags |= MSG_TRUNC;
		copied = len;
	}
	err = skb_copy_datagram_msg(skb, 0, msg, copied);
	if (unlikely(err)) {
		kfree_skb(skb);
		return err;
	}
	sock_recv_timestamp(msg, sk, skb);

	serr = SKB_EXT_ERR(skb);

	if (sin && ipv4_datagram_support_addr(serr)) {
		sin->sin_family = AF_INET;
		sin->sin_addr.s_addr = *(__be32 *)(skb_network_header(skb) +
						   serr->addr_offset);
		sin->sin_port = serr->port;
		memset(&sin->sin_zero, 0, sizeof(sin->sin_zero));
		*addr_len = sizeof(*sin);
	}

	memcpy(&errhdr.ee, &serr->ee, sizeof(struct sock_extended_err));
	sin = &errhdr.offender;
	memset(sin, 0, sizeof(*sin));

	if (ipv4_datagram_support_cmsg(sk, skb, serr->ee.ee_origin)) {
		sin->sin_family = AF_INET;
		sin->sin_addr.s_addr = ip_hdr(skb)->saddr;
		if (inet_sk(sk)->cmsg_flags)
			ip_cmsg_recv(msg, skb);
	}

	put_cmsg(msg, SOL_IP, IP_RECVERR, sizeof(errhdr), &errhdr);

	/* Now we could try to dump offended packet options */

	msg->msg_flags |= MSG_ERRQUEUE;
	err = copied;

	consume_skb(skb);
out:
	return err;
}


/*
 *	Socket option code for IP. This is the end of the line after any
 *	TCP,UDP etc options on an IP socket.
 */
static bool setsockopt_needs_rtnl(int optname)
{
	switch (optname) {
	case IP_ADD_MEMBERSHIP:
	case IP_ADD_SOURCE_MEMBERSHIP:
	case IP_BLOCK_SOURCE:
	case IP_DROP_MEMBERSHIP:
	case IP_DROP_SOURCE_MEMBERSHIP:
	case IP_MSFILTER:
	case IP_UNBLOCK_SOURCE:
	case MCAST_BLOCK_SOURCE:
	case MCAST_MSFILTER:
	case MCAST_JOIN_GROUP:
	case MCAST_JOIN_SOURCE_GROUP:
	case MCAST_LEAVE_GROUP:
	case MCAST_LEAVE_SOURCE_GROUP:
	case MCAST_UNBLOCK_SOURCE:
		return true;
	}
	return false;
}

static int do_ip_setsockopt(struct sock *sk, int level,
			    int optname, char __user *optval, unsigned int optlen)
{
	struct inet_sock *inet = inet_sk(sk);
	struct net *net = sock_net(sk);
	int val = 0, err;
	bool needs_rtnl = setsockopt_needs_rtnl(optname);

	switch (optname) {
	case IP_PKTINFO:
	case IP_RECVTTL:
	case IP_RECVOPTS:
	case IP_RECVTOS:
	case IP_RETOPTS:
	case IP_TOS:
	case IP_TTL:
	case IP_HDRINCL:
	case IP_MTU_DISCOVER:
	case IP_RECVERR:
	case IP_ROUTER_ALERT:
	case IP_FREEBIND:
	case IP_PASSSEC:
	case IP_TRANSPARENT:
	case IP_MINTTL:
	case IP_NODEFRAG:
	case IP_BIND_ADDRESS_NO_PORT:
	case IP_UNICAST_IF:
	case IP_MULTICAST_TTL:
	case IP_MULTICAST_ALL:
	case IP_MULTICAST_LOOP:
	case IP_RECVORIGDSTADDR:
	case IP_CHECKSUM:
	case IP_RECVFRAGSIZE:
		if (optlen >= sizeof(int)) {
			if (get_user(val, (int __user *) optval))
				return -EFAULT;
		} else if (optlen >= sizeof(char)) {
			unsigned char ucval;

			if (get_user(ucval, (unsigned char __user *) optval))
				return -EFAULT;
			val = (int) ucval;
		}
	}

	/* If optlen==0, it is equivalent to val == 0 */

	if (optname == IP_ROUTER_ALERT)
		return ip_ra_control(sk, val ? 1 : 0, NULL);
	if (ip_mroute_opt(optname))
		return ip_mroute_setsockopt(sk, optname, optval, optlen);

	err = 0;
	if (needs_rtnl)
		rtnl_lock();
	lock_sock(sk);

	switch (optname) {
	case IP_OPTIONS:
	{
		struct ip_options_rcu *old, *opt = NULL;

		if (optlen > 40)
			goto e_inval;
		err = ip_options_get_from_user(sock_net(sk), &opt,
					       optval, optlen);
		if (err)
			break;
		old = rcu_dereference_protected(inet->inet_opt,
						lockdep_sock_is_held(sk));
		if (inet->is_icsk) {
			struct inet_connection_sock *icsk = inet_csk(sk);
#if IS_ENABLED(CONFIG_IPV6)
			if (sk->sk_family == PF_INET ||
			    (!((1 << sk->sk_state) &
			       (TCPF_LISTEN | TCPF_CLOSE)) &&
			     inet->inet_daddr != LOOPBACK4_IPV6)) {
#endif
				if (old)
					icsk->icsk_ext_hdr_len -= old->opt.optlen;
				if (opt)
					icsk->icsk_ext_hdr_len += opt->opt.optlen;
				icsk->icsk_sync_mss(sk, icsk->icsk_pmtu_cookie);
#if IS_ENABLED(CONFIG_IPV6)
			}
#endif
		}
		rcu_assign_pointer(inet->inet_opt, opt);
		if (old)
			kfree_rcu(old, rcu);
		break;
	}
	case IP_PKTINFO:
		if (val)
			inet->cmsg_flags |= IP_CMSG_PKTINFO;
		else
			inet->cmsg_flags &= ~IP_CMSG_PKTINFO;
		break;
	case IP_RECVTTL:
		if (val)
			inet->cmsg_flags |=  IP_CMSG_TTL;
		else
			inet->cmsg_flags &= ~IP_CMSG_TTL;
		break;
	case IP_RECVTOS:
		if (val)
			inet->cmsg_flags |=  IP_CMSG_TOS;
		else
			inet->cmsg_flags &= ~IP_CMSG_TOS;
		break;
	case IP_RECVOPTS:
		if (val)
			inet->cmsg_flags |=  IP_CMSG_RECVOPTS;
		else
			inet->cmsg_flags &= ~IP_CMSG_RECVOPTS;
		break;
	case IP_RETOPTS:
		if (val)
			inet->cmsg_flags |= IP_CMSG_RETOPTS;
		else
			inet->cmsg_flags &= ~IP_CMSG_RETOPTS;
		break;
	case IP_PASSSEC:
		if (val)
			inet->cmsg_flags |= IP_CMSG_PASSSEC;
		else
			inet->cmsg_flags &= ~IP_CMSG_PASSSEC;
		break;
	case IP_RECVORIGDSTADDR:
		if (val)
			inet->cmsg_flags |= IP_CMSG_ORIGDSTADDR;
		else
			inet->cmsg_flags &= ~IP_CMSG_ORIGDSTADDR;
		break;
	case IP_CHECKSUM:
		if (val) {
			if (!(inet->cmsg_flags & IP_CMSG_CHECKSUM)) {
				inet_inc_convert_csum(sk);
				inet->cmsg_flags |= IP_CMSG_CHECKSUM;
			}
		} else {
			if (inet->cmsg_flags & IP_CMSG_CHECKSUM) {
				inet_dec_convert_csum(sk);
				inet->cmsg_flags &= ~IP_CMSG_CHECKSUM;
			}
		}
		break;
	case IP_RECVFRAGSIZE:
		if (sk->sk_type != SOCK_RAW && sk->sk_type != SOCK_DGRAM)
			goto e_inval;
		if (val)
			inet->cmsg_flags |= IP_CMSG_RECVFRAGSIZE;
		else
			inet->cmsg_flags &= ~IP_CMSG_RECVFRAGSIZE;
		break;
	case IP_TOS:	/* This sets both TOS and Precedence */
		if (sk->sk_type == SOCK_STREAM) {
			val &= ~INET_ECN_MASK;
			val |= inet->tos & INET_ECN_MASK;
		}
		if (inet->tos != val) {
			inet->tos = val;
			sk->sk_priority = rt_tos2priority(val);
			sk_dst_reset(sk);
		}
		break;
	case IP_TTL:
		if (optlen < 1)
			goto e_inval;
		if (val != -1 && (val < 1 || val > 255))
			goto e_inval;
		inet->uc_ttl = val;
		break;
	case IP_HDRINCL:
		if (sk->sk_type != SOCK_RAW) {
			err = -ENOPROTOOPT;
			break;
		}
		inet->hdrincl = val ? 1 : 0;
		break;
	case IP_NODEFRAG:
		if (sk->sk_type != SOCK_RAW) {
			err = -ENOPROTOOPT;
			break;
		}
		inet->nodefrag = val ? 1 : 0;
		break;
	case IP_BIND_ADDRESS_NO_PORT:
		inet->bind_address_no_port = val ? 1 : 0;
		break;
	case IP_MTU_DISCOVER:
		if (val < IP_PMTUDISC_DONT || val > IP_PMTUDISC_OMIT)
			goto e_inval;
		inet->pmtudisc = val;
		break;
	case IP_RECVERR:
		inet->recverr = !!val;
		if (!val)
			skb_queue_purge(&sk->sk_error_queue);
		break;
	case IP_MULTICAST_TTL:
		if (sk->sk_type == SOCK_STREAM)
			goto e_inval;
		if (optlen < 1)
			goto e_inval;
		if (val == -1)
			val = 1;
		if (val < 0 || val > 255)
			goto e_inval;
		inet->mc_ttl = val;
		break;
	case IP_MULTICAST_LOOP:
		if (optlen < 1)
			goto e_inval;
		inet->mc_loop = !!val;
		break;
	case IP_UNICAST_IF:
	{
		struct net_device *dev = NULL;
		int ifindex;
		int midx;

		if (optlen != sizeof(int))
			goto e_inval;

		ifindex = (__force int)ntohl((__force __be32)val);
		if (ifindex == 0) {
			inet->uc_index = 0;
			err = 0;
			break;
		}

		dev = dev_get_by_index(sock_net(sk), ifindex);
		err = -EADDRNOTAVAIL;
		if (!dev)
			break;

		midx = l3mdev_master_ifindex(dev);
		dev_put(dev);

		err = -EINVAL;
		if (sk->sk_bound_dev_if &&
		    (!midx || midx != sk->sk_bound_dev_if))
			break;

		inet->uc_index = ifindex;
		err = 0;
		break;
	}
	case IP_MULTICAST_IF:
	{
		struct ip_mreqn mreq;
		struct net_device *dev = NULL;
		int midx;

		if (sk->sk_type == SOCK_STREAM)
			goto e_inval;
		/*
		 *	Check the arguments are allowable
		 */

		if (optlen < sizeof(struct in_addr))
			goto e_inval;

		err = -EFAULT;
		if (optlen >= sizeof(struct ip_mreqn)) {
			if (copy_from_user(&mreq, optval, sizeof(mreq)))
				break;
		} else {
			memset(&mreq, 0, sizeof(mreq));
			if (optlen >= sizeof(struct ip_mreq)) {
				if (copy_from_user(&mreq, optval,
						   sizeof(struct ip_mreq)))
					break;
			} else if (optlen >= sizeof(struct in_addr)) {
				if (copy_from_user(&mreq.imr_address, optval,
						   sizeof(struct in_addr)))
					break;
			}
		}

		if (!mreq.imr_ifindex) {
			if (mreq.imr_address.s_addr == htonl(INADDR_ANY)) {
				inet->mc_index = 0;
				inet->mc_addr  = 0;
				err = 0;
				break;
			}
			dev = ip_dev_find(sock_net(sk), mreq.imr_address.s_addr);
			if (dev)
				mreq.imr_ifindex = dev->ifindex;
		} else
			dev = dev_get_by_index(sock_net(sk), mreq.imr_ifindex);


		err = -EADDRNOTAVAIL;
		if (!dev)
			break;

		midx = l3mdev_master_ifindex(dev);

		dev_put(dev);

		err = -EINVAL;
		if (sk->sk_bound_dev_if &&
		    mreq.imr_ifindex != sk->sk_bound_dev_if &&
		    (!midx || midx != sk->sk_bound_dev_if))
			break;

		inet->mc_index = mreq.imr_ifindex;
		inet->mc_addr  = mreq.imr_address.s_addr;
		err = 0;
		break;
	}

	case IP_ADD_MEMBERSHIP:
	case IP_DROP_MEMBERSHIP:
	{
		struct ip_mreqn mreq;

		err = -EPROTO;
		if (inet_sk(sk)->is_icsk)
			break;

		if (optlen < sizeof(struct ip_mreq))
			goto e_inval;
		err = -EFAULT;
		if (optlen >= sizeof(struct ip_mreqn)) {
			if (copy_from_user(&mreq, optval, sizeof(mreq)))
				break;
		} else {
			memset(&mreq, 0, sizeof(mreq));
			if (copy_from_user(&mreq, optval, sizeof(struct ip_mreq)))
				break;
		}

		if (optname == IP_ADD_MEMBERSHIP)
			err = ip_mc_join_group(sk, &mreq);
		else
			err = ip_mc_leave_group(sk, &mreq);
		break;
	}
	case IP_MSFILTER:
	{
		struct ip_msfilter *msf;

		if (optlen < IP_MSFILTER_SIZE(0))
			goto e_inval;
		if (optlen > sysctl_optmem_max) {
			err = -ENOBUFS;
			break;
		}
		msf = memdup_user(optval, optlen);
		if (IS_ERR(msf)) {
			err = PTR_ERR(msf);
			break;
		}
		/* numsrc >= (1G-4) overflow in 32 bits */
		if (msf->imsf_numsrc >= 0x3ffffffcU ||
		    msf->imsf_numsrc > net->ipv4.sysctl_igmp_max_msf) {
			kfree(msf);
			err = -ENOBUFS;
			break;
		}
		if (IP_MSFILTER_SIZE(msf->imsf_numsrc) > optlen) {
			kfree(msf);
			err = -EINVAL;
			break;
		}
		err = ip_mc_msfilter(sk, msf, 0);
		kfree(msf);
		break;
	}
	case IP_BLOCK_SOURCE:
	case IP_UNBLOCK_SOURCE:
	case IP_ADD_SOURCE_MEMBERSHIP:
	case IP_DROP_SOURCE_MEMBERSHIP:
	{
		struct ip_mreq_source mreqs;
		int omode, add;

		if (optlen != sizeof(struct ip_mreq_source))
			goto e_inval;
		if (copy_from_user(&mreqs, optval, sizeof(mreqs))) {
			err = -EFAULT;
			break;
		}
		if (optname == IP_BLOCK_SOURCE) {
			omode = MCAST_EXCLUDE;
			add = 1;
		} else if (optname == IP_UNBLOCK_SOURCE) {
			omode = MCAST_EXCLUDE;
			add = 0;
		} else if (optname == IP_ADD_SOURCE_MEMBERSHIP) {
			struct ip_mreqn mreq;

			mreq.imr_multiaddr.s_addr = mreqs.imr_multiaddr;
			mreq.imr_address.s_addr = mreqs.imr_interface;
			mreq.imr_ifindex = 0;
			err = ip_mc_join_group_ssm(sk, &mreq, MCAST_INCLUDE);
			if (err && err != -EADDRINUSE)
				break;
			omode = MCAST_INCLUDE;
			add = 1;
		} else /* IP_DROP_SOURCE_MEMBERSHIP */ {
			omode = MCAST_INCLUDE;
			add = 0;
		}
		err = ip_mc_source(add, omode, sk, &mreqs, 0);
		break;
	}
	case MCAST_JOIN_GROUP:
	case MCAST_LEAVE_GROUP:
	{
		struct group_req greq;
		struct sockaddr_in *psin;
		struct ip_mreqn mreq;

		if (optlen < sizeof(struct group_req))
			goto e_inval;
		err = -EFAULT;
		if (copy_from_user(&greq, optval, sizeof(greq)))
			break;
		psin = (struct sockaddr_in *)&greq.gr_group;
		if (psin->sin_family != AF_INET)
			goto e_inval;
		memset(&mreq, 0, sizeof(mreq));
		mreq.imr_multiaddr = psin->sin_addr;
		mreq.imr_ifindex = greq.gr_interface;

		if (optname == MCAST_JOIN_GROUP)
			err = ip_mc_join_group(sk, &mreq);
		else
			err = ip_mc_leave_group(sk, &mreq);
		break;
	}
	case MCAST_JOIN_SOURCE_GROUP:
	case MCAST_LEAVE_SOURCE_GROUP:
	case MCAST_BLOCK_SOURCE:
	case MCAST_UNBLOCK_SOURCE:
	{
		struct group_source_req greqs;
		struct ip_mreq_source mreqs;
		struct sockaddr_in *psin;
		int omode, add;

		if (optlen != sizeof(struct group_source_req))
			goto e_inval;
		if (copy_from_user(&greqs, optval, sizeof(greqs))) {
			err = -EFAULT;
			break;
		}
		if (greqs.gsr_group.ss_family != AF_INET ||
		    greqs.gsr_source.ss_family != AF_INET) {
			err = -EADDRNOTAVAIL;
			break;
		}
		psin = (struct sockaddr_in *)&greqs.gsr_group;
		mreqs.imr_multiaddr = psin->sin_addr.s_addr;
		psin = (struct sockaddr_in *)&greqs.gsr_source;
		mreqs.imr_sourceaddr = psin->sin_addr.s_addr;
		mreqs.imr_interface = 0; /* use index for mc_source */

		if (optname == MCAST_BLOCK_SOURCE) {
			omode = MCAST_EXCLUDE;
			add = 1;
		} else if (optname == MCAST_UNBLOCK_SOURCE) {
			omode = MCAST_EXCLUDE;
			add = 0;
		} else if (optname == MCAST_JOIN_SOURCE_GROUP) {
			struct ip_mreqn mreq;

			psin = (struct sockaddr_in *)&greqs.gsr_group;
			mreq.imr_multiaddr = psin->sin_addr;
			mreq.imr_address.s_addr = 0;
			mreq.imr_ifindex = greqs.gsr_interface;
			err = ip_mc_join_group_ssm(sk, &mreq, MCAST_INCLUDE);
			if (err && err != -EADDRINUSE)
				break;
			greqs.gsr_interface = mreq.imr_ifindex;
			omode = MCAST_INCLUDE;
			add = 1;
		} else /* MCAST_LEAVE_SOURCE_GROUP */ {
			omode = MCAST_INCLUDE;
			add = 0;
		}
		err = ip_mc_source(add, omode, sk, &mreqs,
				   greqs.gsr_interface);
		break;
	}
	case MCAST_MSFILTER:
	{
		struct sockaddr_in *psin;
		struct ip_msfilter *msf = NULL;
		struct group_filter *gsf = NULL;
		int msize, i, ifindex;

		if (optlen < GROUP_FILTER_SIZE(0))
			goto e_inval;
		if (optlen > sysctl_optmem_max) {
			err = -ENOBUFS;
			break;
		}
		gsf = memdup_user(optval, optlen);
		if (IS_ERR(gsf)) {
			err = PTR_ERR(gsf);
			break;
		}

		/* numsrc >= (4G-140)/128 overflow in 32 bits */
		if (gsf->gf_numsrc >= 0x1ffffff ||
		    gsf->gf_numsrc > net->ipv4.sysctl_igmp_max_msf) {
			err = -ENOBUFS;
			goto mc_msf_out;
		}
		if (GROUP_FILTER_SIZE(gsf->gf_numsrc) > optlen) {
			err = -EINVAL;
			goto mc_msf_out;
		}
		msize = IP_MSFILTER_SIZE(gsf->gf_numsrc);
		msf = kmalloc(msize, GFP_KERNEL);
		if (!msf) {
			err = -ENOBUFS;
			goto mc_msf_out;
		}
		ifindex = gsf->gf_interface;
		psin = (struct sockaddr_in *)&gsf->gf_group;
		if (psin->sin_family != AF_INET) {
			err = -EADDRNOTAVAIL;
			goto mc_msf_out;
		}
		msf->imsf_multiaddr = psin->sin_addr.s_addr;
		msf->imsf_interface = 0;
		msf->imsf_fmode = gsf->gf_fmode;
		msf->imsf_numsrc = gsf->gf_numsrc;
		err = -EADDRNOTAVAIL;
		for (i = 0; i < gsf->gf_numsrc; ++i) {
			psin = (struct sockaddr_in *)&gsf->gf_slist[i];

			if (psin->sin_family != AF_INET)
				goto mc_msf_out;
			msf->imsf_slist[i] = psin->sin_addr.s_addr;
		}
		kfree(gsf);
		gsf = NULL;

		err = ip_mc_msfilter(sk, msf, ifindex);
mc_msf_out:
		kfree(msf);
		kfree(gsf);
		break;
	}
	case IP_MULTICAST_ALL:
		if (optlen < 1)
			goto e_inval;
		if (val != 0 && val != 1)
			goto e_inval;
		inet->mc_all = val;
		break;

	case IP_FREEBIND:
		if (optlen < 1)
			goto e_inval;
		inet->freebind = !!val;
		break;

	case IP_IPSEC_POLICY:
	case IP_XFRM_POLICY:
		err = -EPERM;
		if (!ns_capable(sock_net(sk)->user_ns, CAP_NET_ADMIN))
			break;
		err = xfrm_user_policy(sk, optname, optval, optlen);
		break;

	case IP_TRANSPARENT:
		if (!!val && !ns_capable(sock_net(sk)->user_ns, CAP_NET_RAW) &&
		    !ns_capable(sock_net(sk)->user_ns, CAP_NET_ADMIN)) {
			err = -EPERM;
			break;
		}
		if (optlen < 1)
			goto e_inval;
		inet->transparent = !!val;
		break;

	case IP_MINTTL:
		if (optlen < 1)
			goto e_inval;
		if (val < 0 || val > 255)
			goto e_inval;
		inet->min_ttl = val;
		break;

	default:
		err = -ENOPROTOOPT;
		break;
	}
	release_sock(sk);
	if (needs_rtnl)
		rtnl_unlock();
	return err;

e_inval:
	release_sock(sk);
	if (needs_rtnl)
		rtnl_unlock();
	return -EINVAL;
}

/**
 * ipv4_pktinfo_prepare - transfer some info from rtable to skb
 * @sk: socket
 * @skb: buffer
 *
 * To support IP_CMSG_PKTINFO option, we store rt_iif and specific
 * destination in skb->cb[] before dst drop.
 * This way, receiver doesn't make cache line misses to read rtable.
 */
void ipv4_pktinfo_prepare(const struct sock *sk, struct sk_buff *skb)
{
	struct in_pktinfo *pktinfo = PKTINFO_SKB_CB(skb);
	bool prepare = (inet_sk(sk)->cmsg_flags & IP_CMSG_PKTINFO) ||
		       ipv6_sk_rxinfo(sk);

	if (prepare && skb_rtable(skb)) {
		/* skb->cb is overloaded: prior to this point it is IP{6}CB
		 * which has interface index (iif) as the first member of the
		 * underlying inet{6}_skb_parm struct. This code then overlays
		 * PKTINFO_SKB_CB and in_pktinfo also has iif as the first
		 * element so the iif is picked up from the prior IPCB. If iif
		 * is the loopback interface, then return the sending interface
		 * (e.g., process binds socket to eth0 for Tx which is
		 * redirected to loopback in the rtable/dst).
		 */
		struct rtable *rt = skb_rtable(skb);
		bool l3slave = ipv4_l3mdev_skb(IPCB(skb)->flags);

		if (pktinfo->ipi_ifindex == LOOPBACK_IFINDEX)
			pktinfo->ipi_ifindex = inet_iif(skb);
		else if (l3slave && rt && rt->rt_iif)
			pktinfo->ipi_ifindex = rt->rt_iif;

		pktinfo->ipi_spec_dst.s_addr = fib_compute_spec_dst(skb);
	} else {
		pktinfo->ipi_ifindex = 0;
		pktinfo->ipi_spec_dst.s_addr = 0;
	}
	/* We need to keep the dst for __ip_options_echo()
	 * We could restrict the test to opt.ts_needtime || opt.srr,
	 * but the following is good enough as IP options are not often used.
	 */
	if (unlikely(IPCB(skb)->opt.optlen))
		skb_dst_force(skb);
	else
		skb_dst_drop(skb);
}

int ip_setsockopt(struct sock *sk, int level,
		int optname, char __user *optval, unsigned int optlen)
{
	int err;

	if (level != SOL_IP)
		return -ENOPROTOOPT;

	err = do_ip_setsockopt(sk, level, optname, optval, optlen);
#if IS_ENABLED(CONFIG_BPFILTER_UMH)
	if (optname >= BPFILTER_IPT_SO_SET_REPLACE &&
	    optname < BPFILTER_IPT_SET_MAX)
		err = bpfilter_ip_set_sockopt(sk, optname, optval, optlen);
#endif
#ifdef CONFIG_NETFILTER
	/* we need to exclude all possible ENOPROTOOPTs except default case */
	if (err == -ENOPROTOOPT && optname != IP_HDRINCL &&
			optname != IP_IPSEC_POLICY &&
			optname != IP_XFRM_POLICY &&
			!ip_mroute_opt(optname))
		err = nf_setsockopt(sk, PF_INET, optname, optval, optlen);
#endif
	return err;
}
EXPORT_SYMBOL(ip_setsockopt);

#ifdef CONFIG_COMPAT
int compat_ip_setsockopt(struct sock *sk, int level, int optname,
			 char __user *optval, unsigned int optlen)
{
	int err;

	if (level != SOL_IP)
		return -ENOPROTOOPT;

	if (optname >= MCAST_JOIN_GROUP && optname <= MCAST_MSFILTER)
		return compat_mc_setsockopt(sk, level, optname, optval, optlen,
			ip_setsockopt);

	err = do_ip_setsockopt(sk, level, optname, optval, optlen);
#ifdef CONFIG_NETFILTER
	/* we need to exclude all possible ENOPROTOOPTs except default case */
	if (err == -ENOPROTOOPT && optname != IP_HDRINCL &&
			optname != IP_IPSEC_POLICY &&
			optname != IP_XFRM_POLICY &&
			!ip_mroute_opt(optname))
		err = compat_nf_setsockopt(sk, PF_INET, optname, optval,
					   optlen);
#endif
	return err;
}
EXPORT_SYMBOL(compat_ip_setsockopt);
#endif

/*
 *	Get the options. Note for future reference. The GET of IP options gets
 *	the _received_ ones. The set sets the _sent_ ones.
 */

static bool getsockopt_needs_rtnl(int optname)
{
	switch (optname) {
	case IP_MSFILTER:
	case MCAST_MSFILTER:
		return true;
	}
	return false;
}

static int do_ip_getsockopt(struct sock *sk, int level, int optname,
			    char __user *optval, int __user *optlen, unsigned int flags)
{
	struct inet_sock *inet = inet_sk(sk);
	bool needs_rtnl = getsockopt_needs_rtnl(optname);
	int val, err = 0;
	int len;

	if (level != SOL_IP)
		return -EOPNOTSUPP;

	if (ip_mroute_opt(optname))
		return ip_mroute_getsockopt(sk, optname, optval, optlen);

	if (get_user(len, optlen))
		return -EFAULT;
	if (len < 0)
		return -EINVAL;

	if (needs_rtnl)
		rtnl_lock();
	lock_sock(sk);

	switch (optname) {
	case IP_OPTIONS:
	{
		unsigned char optbuf[sizeof(struct ip_options)+40];
		struct ip_options *opt = (struct ip_options *)optbuf;
		struct ip_options_rcu *inet_opt;

		inet_opt = rcu_dereference_protected(inet->inet_opt,
						     lockdep_sock_is_held(sk));
		opt->optlen = 0;
		if (inet_opt)
			memcpy(optbuf, &inet_opt->opt,
			       sizeof(struct ip_options) +
			       inet_opt->opt.optlen);
		release_sock(sk);

		if (opt->optlen == 0)
			return put_user(0, optlen);

		ip_options_undo(opt);

		len = min_t(unsigned int, len, opt->optlen);
		if (put_user(len, optlen))
			return -EFAULT;
		if (copy_to_user(optval, opt->__data, len))
			return -EFAULT;
		return 0;
	}
	case IP_PKTINFO:
		val = (inet->cmsg_flags & IP_CMSG_PKTINFO) != 0;
		break;
	case IP_RECVTTL:
		val = (inet->cmsg_flags & IP_CMSG_TTL) != 0;
		break;
	case IP_RECVTOS:
		val = (inet->cmsg_flags & IP_CMSG_TOS) != 0;
		break;
	case IP_RECVOPTS:
		val = (inet->cmsg_flags & IP_CMSG_RECVOPTS) != 0;
		break;
	case IP_RETOPTS:
		val = (inet->cmsg_flags & IP_CMSG_RETOPTS) != 0;
		break;
	case IP_PASSSEC:
		val = (inet->cmsg_flags & IP_CMSG_PASSSEC) != 0;
		break;
	case IP_RECVORIGDSTADDR:
		val = (inet->cmsg_flags & IP_CMSG_ORIGDSTADDR) != 0;
		break;
	case IP_CHECKSUM:
		val = (inet->cmsg_flags & IP_CMSG_CHECKSUM) != 0;
		break;
	case IP_RECVFRAGSIZE:
		val = (inet->cmsg_flags & IP_CMSG_RECVFRAGSIZE) != 0;
		break;
	case IP_TOS:
		val = inet->tos;
		break;
	case IP_TTL:
	{
		struct net *net = sock_net(sk);
		val = (inet->uc_ttl == -1 ?
		       net->ipv4.sysctl_ip_default_ttl :
		       inet->uc_ttl);
		break;
	}
	case IP_HDRINCL:
		val = inet->hdrincl;
		break;
	case IP_NODEFRAG:
		val = inet->nodefrag;
		break;
	case IP_BIND_ADDRESS_NO_PORT:
		val = inet->bind_address_no_port;
		break;
	case IP_MTU_DISCOVER:
		val = inet->pmtudisc;
		break;
	case IP_MTU:
	{
		struct dst_entry *dst;
		val = 0;
		dst = sk_dst_get(sk);
		if (dst) {
			val = dst_mtu(dst);
			dst_release(dst);
		}
		if (!val) {
			release_sock(sk);
			return -ENOTCONN;
		}
		break;
	}
	case IP_RECVERR:
		val = inet->recverr;
		break;
	case IP_MULTICAST_TTL:
		val = inet->mc_ttl;
		break;
	case IP_MULTICAST_LOOP:
		val = inet->mc_loop;
		break;
	case IP_UNICAST_IF:
		val = (__force int)htonl((__u32) inet->uc_index);
		break;
	case IP_MULTICAST_IF:
	{
		struct in_addr addr;
		len = min_t(unsigned int, len, sizeof(struct in_addr));
		addr.s_addr = inet->mc_addr;
		release_sock(sk);

		if (put_user(len, optlen))
			return -EFAULT;
		if (copy_to_user(optval, &addr, len))
			return -EFAULT;
		return 0;
	}
	case IP_MSFILTER:
	{
		struct ip_msfilter msf;

		if (len < IP_MSFILTER_SIZE(0)) {
			err = -EINVAL;
			goto out;
		}
		if (copy_from_user(&msf, optval, IP_MSFILTER_SIZE(0))) {
			err = -EFAULT;
			goto out;
		}
		err = ip_mc_msfget(sk, &msf,
				   (struct ip_msfilter __user *)optval, optlen);
		goto out;
	}
	case MCAST_MSFILTER:
	{
		struct group_filter gsf;

		if (len < GROUP_FILTER_SIZE(0)) {
			err = -EINVAL;
			goto out;
		}
		if (copy_from_user(&gsf, optval, GROUP_FILTER_SIZE(0))) {
			err = -EFAULT;
			goto out;
		}
		err = ip_mc_gsfget(sk, &gsf,
				   (struct group_filter __user *)optval,
				   optlen);
		goto out;
	}
	case IP_MULTICAST_ALL:
		val = inet->mc_all;
		break;
	case IP_PKTOPTIONS:
	{
		struct msghdr msg;

		release_sock(sk);

		if (sk->sk_type != SOCK_STREAM)
			return -ENOPROTOOPT;

		msg.msg_control = (__force void *) optval;
		msg.msg_controllen = len;
		msg.msg_flags = flags;

		if (inet->cmsg_flags & IP_CMSG_PKTINFO) {
			struct in_pktinfo info;

			info.ipi_addr.s_addr = inet->inet_rcv_saddr;
			info.ipi_spec_dst.s_addr = inet->inet_rcv_saddr;
			info.ipi_ifindex = inet->mc_index;
			put_cmsg(&msg, SOL_IP, IP_PKTINFO, sizeof(info), &info);
		}
		if (inet->cmsg_flags & IP_CMSG_TTL) {
			int hlim = inet->mc_ttl;
			put_cmsg(&msg, SOL_IP, IP_TTL, sizeof(hlim), &hlim);
		}
		if (inet->cmsg_flags & IP_CMSG_TOS) {
			int tos = inet->rcv_tos;
			put_cmsg(&msg, SOL_IP, IP_TOS, sizeof(tos), &tos);
		}
		len -= msg.msg_controllen;
		return put_user(len, optlen);
	}
	case IP_FREEBIND:
		val = inet->freebind;
		break;
	case IP_TRANSPARENT:
		val = inet->transparent;
		break;
	case IP_MINTTL:
		val = inet->min_ttl;
		break;
	case IP_PROTOCOL:
		val = inet_sk(sk)->inet_num;
		break;
	default:
		release_sock(sk);
		return -ENOPROTOOPT;
	}
	release_sock(sk);

	if (len < sizeof(int) && len > 0 && val >= 0 && val <= 255) {
		unsigned char ucval = (unsigned char)val;
		len = 1;
		if (put_user(len, optlen))
			return -EFAULT;
		if (copy_to_user(optval, &ucval, 1))
			return -EFAULT;
	} else {
		len = min_t(unsigned int, sizeof(int), len);
		if (put_user(len, optlen))
			return -EFAULT;
		if (copy_to_user(optval, &val, len))
			return -EFAULT;
	}
	return 0;

out:
	release_sock(sk);
	if (needs_rtnl)
		rtnl_unlock();
	return err;
}

int ip_getsockopt(struct sock *sk, int level,
		  int optname, char __user *optval, int __user *optlen)
{
	int err;

	err = do_ip_getsockopt(sk, level, optname, optval, optlen, 0);
#if IS_ENABLED(CONFIG_BPFILTER_UMH)
	if (optname >= BPFILTER_IPT_SO_GET_INFO &&
	    optname < BPFILTER_IPT_GET_MAX)
		err = bpfilter_ip_get_sockopt(sk, optname, optval, optlen);
#endif
#ifdef CONFIG_NETFILTER
	/* we need to exclude all possible ENOPROTOOPTs except default case */
	if (err == -ENOPROTOOPT && optname != IP_PKTOPTIONS &&
			!ip_mroute_opt(optname)) {
		int len;

		if (get_user(len, optlen))
			return -EFAULT;

		err = nf_getsockopt(sk, PF_INET, optname, optval, &len);
		if (err >= 0)
			err = put_user(len, optlen);
		return err;
	}
#endif
	return err;
}
EXPORT_SYMBOL(ip_getsockopt);

#ifdef CONFIG_COMPAT
int compat_ip_getsockopt(struct sock *sk, int level, int optname,
			 char __user *optval, int __user *optlen)
{
	int err;

	if (optname == MCAST_MSFILTER)
		return compat_mc_getsockopt(sk, level, optname, optval, optlen,
			ip_getsockopt);

	err = do_ip_getsockopt(sk, level, optname, optval, optlen,
		MSG_CMSG_COMPAT);

#if IS_ENABLED(CONFIG_BPFILTER_UMH)
	if (optname >= BPFILTER_IPT_SO_GET_INFO &&
	    optname < BPFILTER_IPT_GET_MAX)
		err = bpfilter_ip_get_sockopt(sk, optname, optval, optlen);
#endif
#ifdef CONFIG_NETFILTER
	/* we need to exclude all possible ENOPROTOOPTs except default case */
	if (err == -ENOPROTOOPT && optname != IP_PKTOPTIONS &&
			!ip_mroute_opt(optname)) {
		int len;

		if (get_user(len, optlen))
			return -EFAULT;

		err = compat_nf_getsockopt(sk, PF_INET, optname, optval, &len);
		if (err >= 0)
			err = put_user(len, optlen);
		return err;
	}
#endif
	return err;
}
EXPORT_SYMBOL(compat_ip_getsockopt);
#endif<|MERGE_RESOLUTION|>--- conflicted
+++ resolved
@@ -168,13 +168,8 @@
 	put_cmsg(msg, SOL_IP, IP_ORIGDSTADDR, sizeof(sin), &sin);
 }
 
-<<<<<<< HEAD
-void ip_cmsg_recv_offset(struct msghdr *msg, struct sk_buff *skb,
-			 int tlen, int offset)
-=======
 void ip_cmsg_recv_offset(struct msghdr *msg, struct sock *sk,
 			 struct sk_buff *skb, int tlen, int offset)
->>>>>>> 286cd8c7
 {
 	struct inet_sock *inet = inet_sk(sk);
 	unsigned int flags = inet->cmsg_flags;
@@ -238,12 +233,9 @@
 
 	if (flags & IP_CMSG_CHECKSUM)
 		ip_cmsg_recv_checksum(msg, skb, tlen, offset);
-<<<<<<< HEAD
-=======
 
 	if (flags & IP_CMSG_RECVFRAGSIZE)
 		ip_cmsg_recv_fragsize(msg, skb);
->>>>>>> 286cd8c7
 }
 EXPORT_SYMBOL(ip_cmsg_recv_offset);
 
@@ -285,11 +277,7 @@
 			continue;
 		switch (cmsg->cmsg_type) {
 		case IP_RETOPTS:
-<<<<<<< HEAD
-			err = cmsg->cmsg_len - CMSG_ALIGN(sizeof(struct cmsghdr));
-=======
 			err = cmsg->cmsg_len - sizeof(struct cmsghdr);
->>>>>>> 286cd8c7
 
 			/* Our caller is responsible for freeing ipc->opt */
 			err = ip_options_get(net, &ipc->opt, CMSG_DATA(cmsg),
