/*
 * inet fragments management
 *
 *		This program is free software; you can redistribute it and/or
 *		modify it under the terms of the GNU General Public License
 *		as published by the Free Software Foundation; either version
 *		2 of the License, or (at your option) any later version.
 *
 * 		Authors:	Pavel Emelyanov <xemul@openvz.org>
 *				Started as consolidation of ipv4/ip_fragment.c,
 *				ipv6/reassembly. and ipv6 nf conntrack reassembly
 */

#include <linux/list.h>
#include <linux/spinlock.h>
#include <linux/module.h>
#include <linux/timer.h>
#include <linux/mm.h>
#include <linux/random.h>
#include <linux/skbuff.h>
#include <linux/rtnetlink.h>
#include <linux/slab.h>
#include <linux/rhashtable.h>

#include <net/sock.h>
#include <net/inet_frag.h>
#include <net/inet_ecn.h>
#include <net/ip.h>
#include <net/ipv6.h>

<<<<<<< HEAD
=======
/* Use skb->cb to track consecutive/adjacent fragments coming at
 * the end of the queue. Nodes in the rb-tree queue will
 * contain "runs" of one or more adjacent fragments.
 *
 * Invariants:
 * - next_frag is NULL at the tail of a "run";
 * - the head of a "run" has the sum of all fragment lengths in frag_run_len.
 */
struct ipfrag_skb_cb {
	union {
		struct inet_skb_parm	h4;
		struct inet6_skb_parm	h6;
	};
	struct sk_buff		*next_frag;
	int			frag_run_len;
};

#define FRAG_CB(skb)		((struct ipfrag_skb_cb *)((skb)->cb))

static void fragcb_clear(struct sk_buff *skb)
{
	RB_CLEAR_NODE(&skb->rbnode);
	FRAG_CB(skb)->next_frag = NULL;
	FRAG_CB(skb)->frag_run_len = skb->len;
}

/* Append skb to the last "run". */
static void fragrun_append_to_last(struct inet_frag_queue *q,
				   struct sk_buff *skb)
{
	fragcb_clear(skb);

	FRAG_CB(q->last_run_head)->frag_run_len += skb->len;
	FRAG_CB(q->fragments_tail)->next_frag = skb;
	q->fragments_tail = skb;
}

/* Create a new "run" with the skb. */
static void fragrun_create(struct inet_frag_queue *q, struct sk_buff *skb)
{
	BUILD_BUG_ON(sizeof(struct ipfrag_skb_cb) > sizeof(skb->cb));
	fragcb_clear(skb);

	if (q->last_run_head)
		rb_link_node(&skb->rbnode, &q->last_run_head->rbnode,
			     &q->last_run_head->rbnode.rb_right);
	else
		rb_link_node(&skb->rbnode, NULL, &q->rb_fragments.rb_node);
	rb_insert_color(&skb->rbnode, &q->rb_fragments);

	q->fragments_tail = skb;
	q->last_run_head = skb;
}

>>>>>>> 286cd8c7
/* Given the OR values of all fragments, apply RFC 3168 5.3 requirements
 * Value : 0xff if frame should be dropped.
 *         0 or INET_ECN_CE value, to be ORed in to final iph->tos field
 */
const u8 ip_frag_ecn_table[16] = {
	/* at least one fragment had CE, and others ECT_0 or ECT_1 */
	[IPFRAG_ECN_CE | IPFRAG_ECN_ECT_0]			= INET_ECN_CE,
	[IPFRAG_ECN_CE | IPFRAG_ECN_ECT_1]			= INET_ECN_CE,
	[IPFRAG_ECN_CE | IPFRAG_ECN_ECT_0 | IPFRAG_ECN_ECT_1]	= INET_ECN_CE,

	/* invalid combinations : drop frame */
	[IPFRAG_ECN_NOT_ECT | IPFRAG_ECN_CE] = 0xff,
	[IPFRAG_ECN_NOT_ECT | IPFRAG_ECN_ECT_0] = 0xff,
	[IPFRAG_ECN_NOT_ECT | IPFRAG_ECN_ECT_1] = 0xff,
	[IPFRAG_ECN_NOT_ECT | IPFRAG_ECN_ECT_0 | IPFRAG_ECN_ECT_1] = 0xff,
	[IPFRAG_ECN_NOT_ECT | IPFRAG_ECN_CE | IPFRAG_ECN_ECT_0] = 0xff,
	[IPFRAG_ECN_NOT_ECT | IPFRAG_ECN_CE | IPFRAG_ECN_ECT_1] = 0xff,
	[IPFRAG_ECN_NOT_ECT | IPFRAG_ECN_CE | IPFRAG_ECN_ECT_0 | IPFRAG_ECN_ECT_1] = 0xff,
};
EXPORT_SYMBOL(ip_frag_ecn_table);

int inet_frags_init(struct inet_frags *f)
{
	f->frags_cachep = kmem_cache_create(f->frags_cache_name, f->qsize, 0, 0,
					    NULL);
	if (!f->frags_cachep)
		return -ENOMEM;

	return 0;
}
EXPORT_SYMBOL(inet_frags_init);

void inet_frags_fini(struct inet_frags *f)
{
	/* We must wait that all inet_frag_destroy_rcu() have completed. */
	rcu_barrier();

	kmem_cache_destroy(f->frags_cachep);
	f->frags_cachep = NULL;
}
EXPORT_SYMBOL(inet_frags_fini);

static void inet_frags_free_cb(void *ptr, void *arg)
<<<<<<< HEAD
{
	struct inet_frag_queue *fq = ptr;

	/* If we can not cancel the timer, it means this frag_queue
	 * is already disappearing, we have nothing to do.
	 * Otherwise, we own a refcount until the end of this function.
	 */
	if (!del_timer(&fq->timer))
		return;

	spin_lock_bh(&fq->lock);
	if (!(fq->flags & INET_FRAG_COMPLETE)) {
		fq->flags |= INET_FRAG_COMPLETE;
		atomic_dec(&fq->refcnt);
	}
	spin_unlock_bh(&fq->lock);

	inet_frag_put(fq);
=======
{
	struct inet_frag_queue *fq = ptr;

	/* If we can not cancel the timer, it means this frag_queue
	 * is already disappearing, we have nothing to do.
	 * Otherwise, we own a refcount until the end of this function.
	 */
	if (!del_timer(&fq->timer))
		return;

	spin_lock_bh(&fq->lock);
	if (!(fq->flags & INET_FRAG_COMPLETE)) {
		fq->flags |= INET_FRAG_COMPLETE;
		refcount_dec(&fq->refcnt);
	}
	spin_unlock_bh(&fq->lock);

	inet_frag_put(fq);
}

void inet_frags_exit_net(struct netns_frags *nf)
{
	nf->high_thresh = 0; /* prevent creation of new frags */

	rhashtable_free_and_destroy(&nf->rhashtable, inet_frags_free_cb, NULL);
}
EXPORT_SYMBOL(inet_frags_exit_net);

void inet_frag_kill(struct inet_frag_queue *fq)
{
	if (del_timer(&fq->timer))
		refcount_dec(&fq->refcnt);

	if (!(fq->flags & INET_FRAG_COMPLETE)) {
		struct netns_frags *nf = fq->net;

		fq->flags |= INET_FRAG_COMPLETE;
		rhashtable_remove_fast(&nf->rhashtable, &fq->node, nf->f->rhash_params);
		refcount_dec(&fq->refcnt);
	}
>>>>>>> 286cd8c7
}
EXPORT_SYMBOL(inet_frag_kill);

<<<<<<< HEAD
void inet_frags_exit_net(struct netns_frags *nf)
{
	nf->high_thresh = 0; /* prevent creation of new frags */

	rhashtable_free_and_destroy(&nf->rhashtable, inet_frags_free_cb, NULL);
=======
static void inet_frag_destroy_rcu(struct rcu_head *head)
{
	struct inet_frag_queue *q = container_of(head, struct inet_frag_queue,
						 rcu);
	struct inet_frags *f = q->net->f;

	if (f->destructor)
		f->destructor(q);
	kmem_cache_free(f->frags_cachep, q);
>>>>>>> 286cd8c7
}
EXPORT_SYMBOL(inet_frags_exit_net);

<<<<<<< HEAD
void inet_frag_kill(struct inet_frag_queue *fq)
=======
unsigned int inet_frag_rbtree_purge(struct rb_root *root)
>>>>>>> 286cd8c7
{
	struct rb_node *p = rb_first(root);
	unsigned int sum = 0;

<<<<<<< HEAD
	if (!(fq->flags & INET_FRAG_COMPLETE)) {
		struct netns_frags *nf = fq->net;

		fq->flags |= INET_FRAG_COMPLETE;
		rhashtable_remove_fast(&nf->rhashtable, &fq->node, nf->f->rhash_params);
		atomic_dec(&fq->refcnt);
	}
}
EXPORT_SYMBOL(inet_frag_kill);
=======
	while (p) {
		struct sk_buff *skb = rb_entry(p, struct sk_buff, rbnode);
>>>>>>> 286cd8c7

		p = rb_next(p);
		rb_erase(&skb->rbnode, root);
		while (skb) {
			struct sk_buff *next = FRAG_CB(skb)->next_frag;

			sum += skb->truesize;
			kfree_skb(skb);
			skb = next;
		}
	}
	return sum;
}
EXPORT_SYMBOL(inet_frag_rbtree_purge);

<<<<<<< HEAD
static void inet_frag_destroy_rcu(struct rcu_head *head)
{
	struct inet_frag_queue *q = container_of(head, struct inet_frag_queue,
						 rcu);
	struct inet_frags *f = q->net->f;

	if (f->destructor)
		f->destructor(q);
	kmem_cache_free(f->frags_cachep, q);
}

=======
>>>>>>> 286cd8c7
void inet_frag_destroy(struct inet_frag_queue *q)
{
	struct sk_buff *fp;
	struct netns_frags *nf;
	unsigned int sum, sum_truesize = 0;
	struct inet_frags *f;

	WARN_ON(!(q->flags & INET_FRAG_COMPLETE));
	WARN_ON(del_timer(&q->timer) != 0);

	/* Release all fragment data. */
	fp = q->fragments;
	nf = q->net;
	f = nf->f;
	if (fp) {
		do {
			struct sk_buff *xp = fp->next;

			sum_truesize += fp->truesize;
<<<<<<< HEAD
			frag_kfree_skb(nf, f, fp);
=======
			kfree_skb(fp);
>>>>>>> 286cd8c7
			fp = xp;
		} while (fp);
	} else {
		sum_truesize = inet_frag_rbtree_purge(&q->rb_fragments);
	}
	sum = sum_truesize + f->qsize;

	call_rcu(&q->rcu, inet_frag_destroy_rcu);

	sub_frag_mem_limit(nf, sum);
}
EXPORT_SYMBOL(inet_frag_destroy);

static struct inet_frag_queue *inet_frag_alloc(struct netns_frags *nf,
					       struct inet_frags *f,
					       void *arg)
{
	struct inet_frag_queue *q;

<<<<<<< HEAD
	if (!nf->high_thresh || frag_mem_limit(nf) > nf->high_thresh)
		return NULL;

=======
>>>>>>> 286cd8c7
	q = kmem_cache_zalloc(f->frags_cachep, GFP_ATOMIC);
	if (!q)
		return NULL;

	q->net = nf;
	f->constructor(q, arg);
	add_frag_mem_limit(nf, f->qsize);

	timer_setup(&q->timer, f->frag_expire, 0);
	spin_lock_init(&q->lock);
<<<<<<< HEAD
	atomic_set(&q->refcnt, 3);
=======
	refcount_set(&q->refcnt, 3);
>>>>>>> 286cd8c7

	return q;
}

static struct inet_frag_queue *inet_frag_create(struct netns_frags *nf,
						void *arg,
						struct inet_frag_queue **prev)
{
	struct inet_frags *f = nf->f;
	struct inet_frag_queue *q;

	q = inet_frag_alloc(nf, f, arg);
	if (!q) {
		*prev = ERR_PTR(-ENOMEM);
<<<<<<< HEAD
		return NULL;
	}
	mod_timer(&q->timer, jiffies + nf->timeout);

	*prev = rhashtable_lookup_get_insert_key(&nf->rhashtable, &q->key,
						 &q->node, f->rhash_params);
	if (*prev) {
		q->flags |= INET_FRAG_COMPLETE;
		inet_frag_kill(q);
		inet_frag_destroy(q);
		return NULL;
	}
	return q;
}
EXPORT_SYMBOL(inet_frag_create);

/* TODO : call from rcu_read_lock() and no longer use refcount_inc_not_zero() */
struct inet_frag_queue *inet_frag_find(struct netns_frags *nf, void *key)
{
	struct inet_frag_queue *fq = NULL, *prev;

	rcu_read_lock();
	prev = rhashtable_lookup(&nf->rhashtable, key, nf->f->rhash_params);
	if (!prev)
		fq = inet_frag_create(nf, key, &prev);
	if (prev && !IS_ERR(prev)) {
		fq = prev;
		if (!atomic_inc_not_zero(&fq->refcnt))
			fq = NULL;
	}
	rcu_read_unlock();
	return fq;
}
EXPORT_SYMBOL(inet_frag_find);
=======
		return NULL;
	}
	mod_timer(&q->timer, jiffies + nf->timeout);

	*prev = rhashtable_lookup_get_insert_key(&nf->rhashtable, &q->key,
						 &q->node, f->rhash_params);
	if (*prev) {
		q->flags |= INET_FRAG_COMPLETE;
		inet_frag_kill(q);
		inet_frag_destroy(q);
		return NULL;
	}
	return q;
}

/* TODO : call from rcu_read_lock() and no longer use refcount_inc_not_zero() */
struct inet_frag_queue *inet_frag_find(struct netns_frags *nf, void *key)
{
	struct inet_frag_queue *fq = NULL, *prev;

	if (!nf->high_thresh || frag_mem_limit(nf) > nf->high_thresh)
		return NULL;

	rcu_read_lock();

	prev = rhashtable_lookup(&nf->rhashtable, key, nf->f->rhash_params);
	if (!prev)
		fq = inet_frag_create(nf, key, &prev);
	if (prev && !IS_ERR(prev)) {
		fq = prev;
		if (!refcount_inc_not_zero(&fq->refcnt))
			fq = NULL;
	}
	rcu_read_unlock();
	return fq;
}
EXPORT_SYMBOL(inet_frag_find);

int inet_frag_queue_insert(struct inet_frag_queue *q, struct sk_buff *skb,
			   int offset, int end)
{
	struct sk_buff *last = q->fragments_tail;

	/* RFC5722, Section 4, amended by Errata ID : 3089
	 *                          When reassembling an IPv6 datagram, if
	 *   one or more its constituent fragments is determined to be an
	 *   overlapping fragment, the entire datagram (and any constituent
	 *   fragments) MUST be silently discarded.
	 *
	 * Duplicates, however, should be ignored (i.e. skb dropped, but the
	 * queue/fragments kept for later reassembly).
	 */
	if (!last)
		fragrun_create(q, skb);  /* First fragment. */
	else if (last->ip_defrag_offset + last->len < end) {
		/* This is the common case: skb goes to the end. */
		/* Detect and discard overlaps. */
		if (offset < last->ip_defrag_offset + last->len)
			return IPFRAG_OVERLAP;
		if (offset == last->ip_defrag_offset + last->len)
			fragrun_append_to_last(q, skb);
		else
			fragrun_create(q, skb);
	} else {
		/* Binary search. Note that skb can become the first fragment,
		 * but not the last (covered above).
		 */
		struct rb_node **rbn, *parent;

		rbn = &q->rb_fragments.rb_node;
		do {
			struct sk_buff *curr;
			int curr_run_end;

			parent = *rbn;
			curr = rb_to_skb(parent);
			curr_run_end = curr->ip_defrag_offset +
					FRAG_CB(curr)->frag_run_len;
			if (end <= curr->ip_defrag_offset)
				rbn = &parent->rb_left;
			else if (offset >= curr_run_end)
				rbn = &parent->rb_right;
			else if (offset >= curr->ip_defrag_offset &&
				 end <= curr_run_end)
				return IPFRAG_DUP;
			else
				return IPFRAG_OVERLAP;
		} while (*rbn);
		/* Here we have parent properly set, and rbn pointing to
		 * one of its NULL left/right children. Insert skb.
		 */
		fragcb_clear(skb);
		rb_link_node(&skb->rbnode, parent, rbn);
		rb_insert_color(&skb->rbnode, &q->rb_fragments);
	}

	skb->ip_defrag_offset = offset;

	return IPFRAG_OK;
}
EXPORT_SYMBOL(inet_frag_queue_insert);

void *inet_frag_reasm_prepare(struct inet_frag_queue *q, struct sk_buff *skb,
			      struct sk_buff *parent)
{
	struct sk_buff *fp, *head = skb_rb_first(&q->rb_fragments);
	struct sk_buff **nextp;
	int delta;

	if (head != skb) {
		fp = skb_clone(skb, GFP_ATOMIC);
		if (!fp)
			return NULL;
		FRAG_CB(fp)->next_frag = FRAG_CB(skb)->next_frag;
		if (RB_EMPTY_NODE(&skb->rbnode))
			FRAG_CB(parent)->next_frag = fp;
		else
			rb_replace_node(&skb->rbnode, &fp->rbnode,
					&q->rb_fragments);
		if (q->fragments_tail == skb)
			q->fragments_tail = fp;
		skb_morph(skb, head);
		FRAG_CB(skb)->next_frag = FRAG_CB(head)->next_frag;
		rb_replace_node(&head->rbnode, &skb->rbnode,
				&q->rb_fragments);
		consume_skb(head);
		head = skb;
	}
	WARN_ON(head->ip_defrag_offset != 0);

	delta = -head->truesize;

	/* Head of list must not be cloned. */
	if (skb_unclone(head, GFP_ATOMIC))
		return NULL;

	delta += head->truesize;
	if (delta)
		add_frag_mem_limit(q->net, delta);

	/* If the first fragment is fragmented itself, we split
	 * it to two chunks: the first with data and paged part
	 * and the second, holding only fragments.
	 */
	if (skb_has_frag_list(head)) {
		struct sk_buff *clone;
		int i, plen = 0;

		clone = alloc_skb(0, GFP_ATOMIC);
		if (!clone)
			return NULL;
		skb_shinfo(clone)->frag_list = skb_shinfo(head)->frag_list;
		skb_frag_list_init(head);
		for (i = 0; i < skb_shinfo(head)->nr_frags; i++)
			plen += skb_frag_size(&skb_shinfo(head)->frags[i]);
		clone->data_len = head->data_len - plen;
		clone->len = clone->data_len;
		head->truesize += clone->truesize;
		clone->csum = 0;
		clone->ip_summed = head->ip_summed;
		add_frag_mem_limit(q->net, clone->truesize);
		skb_shinfo(head)->frag_list = clone;
		nextp = &clone->next;
	} else {
		nextp = &skb_shinfo(head)->frag_list;
	}

	return nextp;
}
EXPORT_SYMBOL(inet_frag_reasm_prepare);

void inet_frag_reasm_finish(struct inet_frag_queue *q, struct sk_buff *head,
			    void *reasm_data)
{
	struct sk_buff **nextp = (struct sk_buff **)reasm_data;
	struct rb_node *rbn;
	struct sk_buff *fp;

	skb_push(head, head->data - skb_network_header(head));

	/* Traverse the tree in order, to build frag_list. */
	fp = FRAG_CB(head)->next_frag;
	rbn = rb_next(&head->rbnode);
	rb_erase(&head->rbnode, &q->rb_fragments);
	while (rbn || fp) {
		/* fp points to the next sk_buff in the current run;
		 * rbn points to the next run.
		 */
		/* Go through the current run. */
		while (fp) {
			*nextp = fp;
			nextp = &fp->next;
			fp->prev = NULL;
			memset(&fp->rbnode, 0, sizeof(fp->rbnode));
			fp->sk = NULL;
			head->data_len += fp->len;
			head->len += fp->len;
			if (head->ip_summed != fp->ip_summed)
				head->ip_summed = CHECKSUM_NONE;
			else if (head->ip_summed == CHECKSUM_COMPLETE)
				head->csum = csum_add(head->csum, fp->csum);
			head->truesize += fp->truesize;
			fp = FRAG_CB(fp)->next_frag;
		}
		/* Move to the next run. */
		if (rbn) {
			struct rb_node *rbnext = rb_next(rbn);

			fp = rb_to_skb(rbn);
			rb_erase(rbn, &q->rb_fragments);
			rbn = rbnext;
		}
	}
	sub_frag_mem_limit(q->net, head->truesize);

	*nextp = NULL;
	skb_mark_not_on_list(head);
	head->prev = NULL;
	head->tstamp = q->stamp;
}
EXPORT_SYMBOL(inet_frag_reasm_finish);

struct sk_buff *inet_frag_pull_head(struct inet_frag_queue *q)
{
	struct sk_buff *head;

	if (q->fragments) {
		head = q->fragments;
		q->fragments = head->next;
	} else {
		struct sk_buff *skb;

		head = skb_rb_first(&q->rb_fragments);
		if (!head)
			return NULL;
		skb = FRAG_CB(head)->next_frag;
		if (skb)
			rb_replace_node(&head->rbnode, &skb->rbnode,
					&q->rb_fragments);
		else
			rb_erase(&head->rbnode, &q->rb_fragments);
		memset(&head->rbnode, 0, sizeof(head->rbnode));
		barrier();
	}
	if (head == q->fragments_tail)
		q->fragments_tail = NULL;

	sub_frag_mem_limit(q->net, head->truesize);

	return head;
}
EXPORT_SYMBOL(inet_frag_pull_head);
>>>>>>> 286cd8c7
<|MERGE_RESOLUTION|>--- conflicted
+++ resolved
@@ -28,8 +28,6 @@
 #include <net/ip.h>
 #include <net/ipv6.h>
 
-<<<<<<< HEAD
-=======
 /* Use skb->cb to track consecutive/adjacent fragments coming at
  * the end of the queue. Nodes in the rb-tree queue will
  * contain "runs" of one or more adjacent fragments.
@@ -84,7 +82,6 @@
 	q->last_run_head = skb;
 }
 
->>>>>>> 286cd8c7
 /* Given the OR values of all fragments, apply RFC 3168 5.3 requirements
  * Value : 0xff if frame should be dropped.
  *         0 or INET_ECN_CE value, to be ORed in to final iph->tos field
@@ -128,7 +125,6 @@
 EXPORT_SYMBOL(inet_frags_fini);
 
 static void inet_frags_free_cb(void *ptr, void *arg)
-<<<<<<< HEAD
 {
 	struct inet_frag_queue *fq = ptr;
 
@@ -142,25 +138,6 @@
 	spin_lock_bh(&fq->lock);
 	if (!(fq->flags & INET_FRAG_COMPLETE)) {
 		fq->flags |= INET_FRAG_COMPLETE;
-		atomic_dec(&fq->refcnt);
-	}
-	spin_unlock_bh(&fq->lock);
-
-	inet_frag_put(fq);
-=======
-{
-	struct inet_frag_queue *fq = ptr;
-
-	/* If we can not cancel the timer, it means this frag_queue
-	 * is already disappearing, we have nothing to do.
-	 * Otherwise, we own a refcount until the end of this function.
-	 */
-	if (!del_timer(&fq->timer))
-		return;
-
-	spin_lock_bh(&fq->lock);
-	if (!(fq->flags & INET_FRAG_COMPLETE)) {
-		fq->flags |= INET_FRAG_COMPLETE;
 		refcount_dec(&fq->refcnt);
 	}
 	spin_unlock_bh(&fq->lock);
@@ -188,17 +165,9 @@
 		rhashtable_remove_fast(&nf->rhashtable, &fq->node, nf->f->rhash_params);
 		refcount_dec(&fq->refcnt);
 	}
->>>>>>> 286cd8c7
 }
 EXPORT_SYMBOL(inet_frag_kill);
 
-<<<<<<< HEAD
-void inet_frags_exit_net(struct netns_frags *nf)
-{
-	nf->high_thresh = 0; /* prevent creation of new frags */
-
-	rhashtable_free_and_destroy(&nf->rhashtable, inet_frags_free_cb, NULL);
-=======
 static void inet_frag_destroy_rcu(struct rcu_head *head)
 {
 	struct inet_frag_queue *q = container_of(head, struct inet_frag_queue,
@@ -208,33 +177,15 @@
 	if (f->destructor)
 		f->destructor(q);
 	kmem_cache_free(f->frags_cachep, q);
->>>>>>> 286cd8c7
-}
-EXPORT_SYMBOL(inet_frags_exit_net);
-
-<<<<<<< HEAD
-void inet_frag_kill(struct inet_frag_queue *fq)
-=======
+}
+
 unsigned int inet_frag_rbtree_purge(struct rb_root *root)
->>>>>>> 286cd8c7
 {
 	struct rb_node *p = rb_first(root);
 	unsigned int sum = 0;
 
-<<<<<<< HEAD
-	if (!(fq->flags & INET_FRAG_COMPLETE)) {
-		struct netns_frags *nf = fq->net;
-
-		fq->flags |= INET_FRAG_COMPLETE;
-		rhashtable_remove_fast(&nf->rhashtable, &fq->node, nf->f->rhash_params);
-		atomic_dec(&fq->refcnt);
-	}
-}
-EXPORT_SYMBOL(inet_frag_kill);
-=======
 	while (p) {
 		struct sk_buff *skb = rb_entry(p, struct sk_buff, rbnode);
->>>>>>> 286cd8c7
 
 		p = rb_next(p);
 		rb_erase(&skb->rbnode, root);
@@ -250,20 +201,6 @@
 }
 EXPORT_SYMBOL(inet_frag_rbtree_purge);
 
-<<<<<<< HEAD
-static void inet_frag_destroy_rcu(struct rcu_head *head)
-{
-	struct inet_frag_queue *q = container_of(head, struct inet_frag_queue,
-						 rcu);
-	struct inet_frags *f = q->net->f;
-
-	if (f->destructor)
-		f->destructor(q);
-	kmem_cache_free(f->frags_cachep, q);
-}
-
-=======
->>>>>>> 286cd8c7
 void inet_frag_destroy(struct inet_frag_queue *q)
 {
 	struct sk_buff *fp;
@@ -283,11 +220,7 @@
 			struct sk_buff *xp = fp->next;
 
 			sum_truesize += fp->truesize;
-<<<<<<< HEAD
-			frag_kfree_skb(nf, f, fp);
-=======
 			kfree_skb(fp);
->>>>>>> 286cd8c7
 			fp = xp;
 		} while (fp);
 	} else {
@@ -307,12 +240,6 @@
 {
 	struct inet_frag_queue *q;
 
-<<<<<<< HEAD
-	if (!nf->high_thresh || frag_mem_limit(nf) > nf->high_thresh)
-		return NULL;
-
-=======
->>>>>>> 286cd8c7
 	q = kmem_cache_zalloc(f->frags_cachep, GFP_ATOMIC);
 	if (!q)
 		return NULL;
@@ -323,11 +250,7 @@
 
 	timer_setup(&q->timer, f->frag_expire, 0);
 	spin_lock_init(&q->lock);
-<<<<<<< HEAD
-	atomic_set(&q->refcnt, 3);
-=======
 	refcount_set(&q->refcnt, 3);
->>>>>>> 286cd8c7
 
 	return q;
 }
@@ -342,7 +265,6 @@
 	q = inet_frag_alloc(nf, f, arg);
 	if (!q) {
 		*prev = ERR_PTR(-ENOMEM);
-<<<<<<< HEAD
 		return NULL;
 	}
 	mod_timer(&q->timer, jiffies + nf->timeout);
@@ -358,40 +280,6 @@
 	return q;
 }
 EXPORT_SYMBOL(inet_frag_create);
-
-/* TODO : call from rcu_read_lock() and no longer use refcount_inc_not_zero() */
-struct inet_frag_queue *inet_frag_find(struct netns_frags *nf, void *key)
-{
-	struct inet_frag_queue *fq = NULL, *prev;
-
-	rcu_read_lock();
-	prev = rhashtable_lookup(&nf->rhashtable, key, nf->f->rhash_params);
-	if (!prev)
-		fq = inet_frag_create(nf, key, &prev);
-	if (prev && !IS_ERR(prev)) {
-		fq = prev;
-		if (!atomic_inc_not_zero(&fq->refcnt))
-			fq = NULL;
-	}
-	rcu_read_unlock();
-	return fq;
-}
-EXPORT_SYMBOL(inet_frag_find);
-=======
-		return NULL;
-	}
-	mod_timer(&q->timer, jiffies + nf->timeout);
-
-	*prev = rhashtable_lookup_get_insert_key(&nf->rhashtable, &q->key,
-						 &q->node, f->rhash_params);
-	if (*prev) {
-		q->flags |= INET_FRAG_COMPLETE;
-		inet_frag_kill(q);
-		inet_frag_destroy(q);
-		return NULL;
-	}
-	return q;
-}
 
 /* TODO : call from rcu_read_lock() and no longer use refcount_inc_not_zero() */
 struct inet_frag_queue *inet_frag_find(struct netns_frags *nf, void *key)
@@ -629,5 +517,4 @@
 
 	return head;
 }
-EXPORT_SYMBOL(inet_frag_pull_head);
->>>>>>> 286cd8c7
+EXPORT_SYMBOL(inet_frag_pull_head);