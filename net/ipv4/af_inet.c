/*
 * INET		An implementation of the TCP/IP protocol suite for the LINUX
 *		operating system.  INET is implemented using the  BSD Socket
 *		interface as the means of communication with the user level.
 *
 *		PF_INET protocol family socket handler.
 *
 * Authors:	Ross Biro
 *		Fred N. van Kempen, <waltje@uWalt.NL.Mugnet.ORG>
 *		Florian La Roche, <flla@stud.uni-sb.de>
 *		Alan Cox, <A.Cox@swansea.ac.uk>
 *
 * Changes (see also sock.c)
 *
 *		piggy,
 *		Karl Knutson	:	Socket protocol table
 *		A.N.Kuznetsov	:	Socket death error in accept().
 *		John Richardson :	Fix non blocking error in connect()
 *					so sockets that fail to connect
 *					don't return -EINPROGRESS.
 *		Alan Cox	:	Asynchronous I/O support
 *		Alan Cox	:	Keep correct socket pointer on sock
 *					structures
 *					when accept() ed
 *		Alan Cox	:	Semantics of SO_LINGER aren't state
 *					moved to close when you look carefully.
 *					With this fixed and the accept bug fixed
 *					some RPC stuff seems happier.
 *		Niibe Yutaka	:	4.4BSD style write async I/O
 *		Alan Cox,
 *		Tony Gale 	:	Fixed reuse semantics.
 *		Alan Cox	:	bind() shouldn't abort existing but dead
 *					sockets. Stops FTP netin:.. I hope.
 *		Alan Cox	:	bind() works correctly for RAW sockets.
 *					Note that FreeBSD at least was broken
 *					in this respect so be careful with
 *					compatibility tests...
 *		Alan Cox	:	routing cache support
 *		Alan Cox	:	memzero the socket structure for
 *					compactness.
 *		Matt Day	:	nonblock connect error handler
 *		Alan Cox	:	Allow large numbers of pending sockets
 *					(eg for big web sites), but only if
 *					specifically application requested.
 *		Alan Cox	:	New buffering throughout IP. Used
 *					dumbly.
 *		Alan Cox	:	New buffering now used smartly.
 *		Alan Cox	:	BSD rather than common sense
 *					interpretation of listen.
 *		Germano Caronni	:	Assorted small races.
 *		Alan Cox	:	sendmsg/recvmsg basic support.
 *		Alan Cox	:	Only sendmsg/recvmsg now supported.
 *		Alan Cox	:	Locked down bind (see security list).
 *		Alan Cox	:	Loosened bind a little.
 *		Mike McLagan	:	ADD/DEL DLCI Ioctls
 *	Willy Konynenberg	:	Transparent proxying support.
 *		David S. Miller	:	New socket lookup architecture.
 *					Some other random speedups.
 *		Cyrus Durgin	:	Cleaned up file for kmod hacks.
 *		Andi Kleen	:	Fix inet_stream_connect TCP race.
 *
 *		This program is free software; you can redistribute it and/or
 *		modify it under the terms of the GNU General Public License
 *		as published by the Free Software Foundation; either version
 *		2 of the License, or (at your option) any later version.
 */

#define pr_fmt(fmt) "IPv4: " fmt

#include <linux/err.h>
#include <linux/errno.h>
#include <linux/types.h>
#include <linux/socket.h>
#include <linux/in.h>
#include <linux/kernel.h>
#include <linux/kmod.h>
#include <linux/sched.h>
#include <linux/timer.h>
#include <linux/string.h>
#include <linux/sockios.h>
#include <linux/net.h>
#include <linux/capability.h>
#include <linux/fcntl.h>
#include <linux/mm.h>
#include <linux/interrupt.h>
#include <linux/stat.h>
#include <linux/init.h>
#include <linux/poll.h>
#include <linux/netfilter_ipv4.h>
#include <linux/random.h>
#include <linux/slab.h>
#include <linux/netfilter/xt_qtaguid.h>

#include <linux/uaccess.h>

#include <linux/inet.h>
#include <linux/igmp.h>
#include <linux/inetdevice.h>
#include <linux/netdevice.h>
#include <net/checksum.h>
#include <net/ip.h>
#include <net/protocol.h>
#include <net/arp.h>
#include <net/route.h>
#include <net/ip_fib.h>
#include <net/inet_connection_sock.h>
#include <net/tcp.h>
#include <net/udp.h>
#include <net/udplite.h>
#include <net/ping.h>
#include <linux/skbuff.h>
#include <net/sock.h>
#include <net/raw.h>
#include <net/icmp.h>
#include <net/inet_common.h>
#include <net/ip_tunnels.h>
#include <net/xfrm.h>
#include <net/net_namespace.h>
#include <net/secure_seq.h>
#ifdef CONFIG_IP_MROUTE
#include <linux/mroute.h>
#endif
#include <net/l3mdev.h>

<<<<<<< HEAD
=======
#include <trace/events/sock.h>

>>>>>>> 286cd8c7
#ifdef CONFIG_ANDROID_PARANOID_NETWORK
#include <linux/android_aid.h>

static inline int current_has_network(void)
{
	return in_egroup_p(AID_INET) || capable(CAP_NET_RAW);
}
#else
static inline int current_has_network(void)
{
	return 1;
}
#endif

int sysctl_reserved_port_bind __read_mostly = 1;

/* The inetsw table contains everything that inet_create needs to
 * build a new socket.
 */
static struct list_head inetsw[SOCK_MAX];
static DEFINE_SPINLOCK(inetsw_lock);

/* New destruction routine */

void inet_sock_destruct(struct sock *sk)
{
	struct inet_sock *inet = inet_sk(sk);

	__skb_queue_purge(&sk->sk_receive_queue);
	__skb_queue_purge(&sk->sk_error_queue);

	sk_mem_reclaim(sk);

	if (sk->sk_type == SOCK_STREAM && sk->sk_state != TCP_CLOSE) {
		pr_err("Attempt to release TCP socket in state %d %p\n",
		       sk->sk_state, sk);
		return;
	}
	if (!sock_flag(sk, SOCK_DEAD)) {
		pr_err("Attempt to release alive inet socket %p\n", sk);
		return;
	}

	WARN_ON(atomic_read(&sk->sk_rmem_alloc));
	WARN_ON(refcount_read(&sk->sk_wmem_alloc));
	WARN_ON(sk->sk_wmem_queued);
	WARN_ON(sk->sk_forward_alloc);

	kfree(rcu_dereference_protected(inet->inet_opt, 1));
	dst_release(rcu_dereference_check(sk->sk_dst_cache, 1));
	dst_release(rcu_dereference_protected(sk->sk_rx_dst, 1));
	sk_refcnt_debug_dec(sk);
}
EXPORT_SYMBOL(inet_sock_destruct);

/*
 *	The routines beyond this point handle the behaviour of an AF_INET
 *	socket object. Mostly it punts to the subprotocols of IP to do
 *	the work.
 */

/*
 *	Automatically bind an unbound socket.
 */

static int inet_autobind(struct sock *sk)
{
	struct inet_sock *inet;
	/* We may need to bind the socket. */
	lock_sock(sk);
	inet = inet_sk(sk);
	if (!inet->inet_num) {
		if (sk->sk_prot->get_port(sk, 0)) {
			release_sock(sk);
			return -EAGAIN;
		}
		inet->inet_sport = htons(inet->inet_num);
	}
	release_sock(sk);
	return 0;
}

/*
 *	Move a socket into listening state.
 */
int inet_listen(struct socket *sock, int backlog)
{
	struct sock *sk = sock->sk;
	unsigned char old_state;
	int err, tcp_fastopen;

	lock_sock(sk);

	err = -EINVAL;
	if (sock->state != SS_UNCONNECTED || sock->type != SOCK_STREAM)
		goto out;

	old_state = sk->sk_state;
	if (!((1 << old_state) & (TCPF_CLOSE | TCPF_LISTEN)))
		goto out;

	/* Really, if the socket is already in listen state
	 * we can only allow the backlog to be adjusted.
	 */
	if (old_state != TCP_LISTEN) {
		/* Enable TFO w/o requiring TCP_FASTOPEN socket option.
		 * Note that only TCP sockets (SOCK_STREAM) will reach here.
		 * Also fastopen backlog may already been set via the option
		 * because the socket was in TCP_LISTEN state previously but
		 * was shutdown() rather than close().
		 */
		tcp_fastopen = READ_ONCE(sock_net(sk)->ipv4.sysctl_tcp_fastopen);
		if ((tcp_fastopen & TFO_SERVER_WO_SOCKOPT1) &&
		    (tcp_fastopen & TFO_SERVER_ENABLE) &&
		    !inet_csk(sk)->icsk_accept_queue.fastopenq.max_qlen) {
			fastopen_queue_tune(sk, backlog);
			tcp_fastopen_init_key_once(sock_net(sk));
		}

		err = inet_csk_listen_start(sk, backlog);
		if (err)
			goto out;
		tcp_call_bpf(sk, BPF_SOCK_OPS_TCP_LISTEN_CB, 0, NULL);
	}
	sk->sk_max_ack_backlog = backlog;
	err = 0;

out:
	release_sock(sk);
	return err;
}
EXPORT_SYMBOL(inet_listen);

/*
 *	Create an inet socket.
 */

static int inet_create(struct net *net, struct socket *sock, int protocol,
		       int kern)
{
	struct sock *sk;
	struct inet_protosw *answer;
	struct inet_sock *inet;
	struct proto *answer_prot;
	unsigned char answer_flags;
	int try_loading_module = 0;
	int err;

	if (protocol < 0 || protocol >= IPPROTO_MAX)
		return -EINVAL;

	if (!current_has_network())
		return -EACCES;

	sock->state = SS_UNCONNECTED;

	/* Look for the requested type/protocol pair. */
lookup_protocol:
	err = -ESOCKTNOSUPPORT;
	rcu_read_lock();
	list_for_each_entry_rcu(answer, &inetsw[sock->type], list) {

		err = 0;
		/* Check the non-wild match. */
		if (protocol == answer->protocol) {
			if (protocol != IPPROTO_IP)
				break;
		} else {
			/* Check for the two wild cases. */
			if (IPPROTO_IP == protocol) {
				protocol = answer->protocol;
				break;
			}
			if (IPPROTO_IP == answer->protocol)
				break;
		}
		err = -EPROTONOSUPPORT;
	}

	if (unlikely(err)) {
		if (try_loading_module < 2) {
			rcu_read_unlock();
			/*
			 * Be more specific, e.g. net-pf-2-proto-132-type-1
			 * (net-pf-PF_INET-proto-IPPROTO_SCTP-type-SOCK_STREAM)
			 */
			if (++try_loading_module == 1)
				request_module("net-pf-%d-proto-%d-type-%d",
					       PF_INET, protocol, sock->type);
			/*
			 * Fall back to generic, e.g. net-pf-2-proto-132
			 * (net-pf-PF_INET-proto-IPPROTO_SCTP)
			 */
			else
				request_module("net-pf-%d-proto-%d",
					       PF_INET, protocol);
			goto lookup_protocol;
		} else
			goto out_rcu_unlock;
	}

	err = -EPERM;
	if (sock->type == SOCK_RAW && !kern && !capable(CAP_NET_RAW))
		goto out_rcu_unlock;

	sock->ops = answer->ops;
	answer_prot = answer->prot;
	answer_flags = answer->flags;
	rcu_read_unlock();

	WARN_ON(!answer_prot->slab);

	err = -ENOBUFS;
	sk = sk_alloc(net, PF_INET, GFP_KERNEL, answer_prot, kern);
	if (!sk)
		goto out;

	err = 0;
	if (INET_PROTOSW_REUSE & answer_flags)
		sk->sk_reuse = SK_CAN_REUSE;

	inet = inet_sk(sk);
	inet->is_icsk = (INET_PROTOSW_ICSK & answer_flags) != 0;

	inet->nodefrag = 0;

	if (SOCK_RAW == sock->type) {
		inet->inet_num = protocol;
		if (IPPROTO_RAW == protocol)
			inet->hdrincl = 1;
	}

	if (net->ipv4.sysctl_ip_no_pmtu_disc)
		inet->pmtudisc = IP_PMTUDISC_DONT;
	else
		inet->pmtudisc = IP_PMTUDISC_WANT;

	inet->inet_id = 0;

	sock_init_data(sock, sk);

	sk->sk_destruct	   = inet_sock_destruct;
	sk->sk_protocol	   = protocol;
	sk->sk_backlog_rcv = sk->sk_prot->backlog_rcv;

	inet->uc_ttl	= -1;
	inet->mc_loop	= 1;
	inet->mc_ttl	= 1;
	inet->mc_all	= 1;
	inet->mc_index	= 0;
	inet->mc_list	= NULL;
	inet->rcv_tos	= 0;

	sk_refcnt_debug_inc(sk);

	if (inet->inet_num) {
		/* It assumes that any protocol which allows
		 * the user to assign a number at socket
		 * creation time automatically
		 * shares.
		 */
		inet->inet_sport = htons(inet->inet_num);
		/* Add to protocol hash chains. */
		err = sk->sk_prot->hash(sk);
		if (err) {
			sk_common_release(sk);
			goto out;
		}
	}

	if (sk->sk_prot->init) {
		err = sk->sk_prot->init(sk);
		if (err) {
			sk_common_release(sk);
			goto out;
		}
	}

	if (!kern) {
		err = BPF_CGROUP_RUN_PROG_INET_SOCK(sk);
		if (err) {
			sk_common_release(sk);
			goto out;
		}
	}
out:
	return err;
out_rcu_unlock:
	rcu_read_unlock();
	goto out;
}


/*
 *	The peer socket should always be NULL (or else). When we call this
 *	function we are destroying the object and from then on nobody
 *	should refer to it.
 */
int inet_release(struct socket *sock)
{
	struct sock *sk = sock->sk;

	if (sk) {
		long timeout;

#ifdef CONFIG_NETFILTER_XT_MATCH_QTAGUID
		qtaguid_untag(sock, true);
#endif
		/* Applications forget to leave groups before exiting */
		ip_mc_drop_socket(sk);

		/* If linger is set, we don't return until the close
		 * is complete.  Otherwise we return immediately. The
		 * actually closing is done the same either way.
		 *
		 * If the close is due to the process exiting, we never
		 * linger..
		 */
		timeout = 0;
		if (sock_flag(sk, SOCK_LINGER) &&
		    !(current->flags & PF_EXITING))
			timeout = sk->sk_lingertime;
		sk->sk_prot->close(sk, timeout);
		sock->sk = NULL;
	}
	return 0;
}
EXPORT_SYMBOL(inet_release);

int inet_bind(struct socket *sock, struct sockaddr *uaddr, int addr_len)
{
	struct sock *sk = sock->sk;
	int err;

	/* If the socket has its own bind function then use it. (RAW) */
	if (sk->sk_prot->bind) {
		return sk->sk_prot->bind(sk, uaddr, addr_len);
	}
	if (addr_len < sizeof(struct sockaddr_in))
		return -EINVAL;

	/* BPF prog is run before any checks are done so that if the prog
	 * changes context in a wrong way it will be caught.
	 */
	err = BPF_CGROUP_RUN_PROG_INET4_BIND(sk, uaddr);
	if (err)
		return err;

	return __inet_bind(sk, uaddr, addr_len, false, true);
}
EXPORT_SYMBOL(inet_bind);

int __inet_bind(struct sock *sk, struct sockaddr *uaddr, int addr_len,
		bool force_bind_address_no_port, bool with_lock)
{
	struct sockaddr_in *addr = (struct sockaddr_in *)uaddr;
	struct inet_sock *inet = inet_sk(sk);
	struct net *net = sock_net(sk);
	unsigned short snum;
	int chk_addr_ret;
	u32 tb_id = RT_TABLE_LOCAL;
	int err;

	if (addr->sin_family != AF_INET) {
		/* Compatibility games : accept AF_UNSPEC (mapped to AF_INET)
		 * only if s_addr is INADDR_ANY.
		 */
		err = -EAFNOSUPPORT;
		if (addr->sin_family != AF_UNSPEC ||
		    addr->sin_addr.s_addr != htonl(INADDR_ANY))
			goto out;
	}

	tb_id = l3mdev_fib_table_by_index(net, sk->sk_bound_dev_if) ? : tb_id;
	chk_addr_ret = inet_addr_type_table(net, addr->sin_addr.s_addr, tb_id);

	/* Not specified by any standard per-se, however it breaks too
	 * many applications when removed.  It is unfortunate since
	 * allowing applications to make a non-local bind solves
	 * several problems with systems using dynamic addressing.
	 * (ie. your servers still start up even if your ISDN link
	 *  is temporarily down)
	 */
	err = -EADDRNOTAVAIL;
	if (!inet_can_nonlocal_bind(net, inet) &&
	    addr->sin_addr.s_addr != htonl(INADDR_ANY) &&
	    chk_addr_ret != RTN_LOCAL &&
	    chk_addr_ret != RTN_MULTICAST &&
	    chk_addr_ret != RTN_BROADCAST)
		goto out;

	snum = ntohs(addr->sin_port);
	err = -EACCES;
	if (snum && snum < inet_prot_sock(net) &&
	    !ns_capable(net->user_ns, CAP_NET_BIND_SERVICE))
		goto out;

	/*      We keep a pair of addresses. rcv_saddr is the one
	 *      used by hash lookups, and saddr is used for transmit.
	 *
	 *      In the BSD API these are the same except where it
	 *      would be illegal to use them (multicast/broadcast) in
	 *      which case the sending device address is used.
	 */
	if (with_lock)
		lock_sock(sk);

	/* Check these errors (active socket, double bind). */
	err = -EINVAL;
	if (sk->sk_state != TCP_CLOSE || inet->inet_num)
		goto out_release_sock;

	inet->inet_rcv_saddr = inet->inet_saddr = addr->sin_addr.s_addr;
	if (chk_addr_ret == RTN_MULTICAST || chk_addr_ret == RTN_BROADCAST)
		inet->inet_saddr = 0;  /* Use device */

	/* Make sure we are allowed to bind here. */
	if (snum || !(inet->bind_address_no_port ||
		      force_bind_address_no_port)) {
		if (sk->sk_prot->get_port(sk, snum)) {
			inet->inet_saddr = inet->inet_rcv_saddr = 0;
			err = -EADDRINUSE;
			goto out_release_sock;
		}
		err = BPF_CGROUP_RUN_PROG_INET4_POST_BIND(sk);
		if (err) {
			inet->inet_saddr = inet->inet_rcv_saddr = 0;
			goto out_release_sock;
		}
	}

	if (inet->inet_rcv_saddr)
		sk->sk_userlocks |= SOCK_BINDADDR_LOCK;
	if (snum)
		sk->sk_userlocks |= SOCK_BINDPORT_LOCK;
	inet->inet_sport = htons(inet->inet_num);
	inet->inet_daddr = 0;
	inet->inet_dport = 0;
	sk_dst_reset(sk);
	err = 0;
out_release_sock:
	if (with_lock)
		release_sock(sk);
out:
	return err;
}

int inet_dgram_connect(struct socket *sock, struct sockaddr *uaddr,
		       int addr_len, int flags)
{
	struct sock *sk = sock->sk;
	int err;

	if (addr_len < sizeof(uaddr->sa_family))
		return -EINVAL;
	if (uaddr->sa_family == AF_UNSPEC)
		return sk->sk_prot->disconnect(sk, flags);

	if (BPF_CGROUP_PRE_CONNECT_ENABLED(sk)) {
		err = sk->sk_prot->pre_connect(sk, uaddr, addr_len);
		if (err)
			return err;
	}

	if (!inet_sk(sk)->inet_num && inet_autobind(sk))
		return -EAGAIN;
	return sk->sk_prot->connect(sk, uaddr, addr_len);
}
EXPORT_SYMBOL(inet_dgram_connect);

static long inet_wait_for_connect(struct sock *sk, long timeo, int writebias)
{
	DEFINE_WAIT_FUNC(wait, woken_wake_function);

	add_wait_queue(sk_sleep(sk), &wait);
	sk->sk_write_pending += writebias;

	/* Basic assumption: if someone sets sk->sk_err, he _must_
	 * change state of the socket from TCP_SYN_*.
	 * Connect() does not allow to get error notifications
	 * without closing the socket.
	 */
	while ((1 << sk->sk_state) & (TCPF_SYN_SENT | TCPF_SYN_RECV)) {
		release_sock(sk);
		timeo = wait_woken(&wait, TASK_INTERRUPTIBLE, timeo);
		lock_sock(sk);
		if (signal_pending(current) || !timeo)
			break;
	}
	remove_wait_queue(sk_sleep(sk), &wait);
	sk->sk_write_pending -= writebias;
	return timeo;
}

/*
 *	Connect to a remote host. There is regrettably still a little
 *	TCP 'magic' in here.
 */
int __inet_stream_connect(struct socket *sock, struct sockaddr *uaddr,
			  int addr_len, int flags, int is_sendmsg)
{
	struct sock *sk = sock->sk;
	int err;
	long timeo;

	/*
	 * uaddr can be NULL and addr_len can be 0 if:
	 * sk is a TCP fastopen active socket and
	 * TCP_FASTOPEN_CONNECT sockopt is set and
	 * we already have a valid cookie for this socket.
	 * In this case, user can call write() after connect().
	 * write() will invoke tcp_sendmsg_fastopen() which calls
	 * __inet_stream_connect().
	 */
	if (uaddr) {
		if (addr_len < sizeof(uaddr->sa_family))
			return -EINVAL;

		if (uaddr->sa_family == AF_UNSPEC) {
			err = sk->sk_prot->disconnect(sk, flags);
			sock->state = err ? SS_DISCONNECTING : SS_UNCONNECTED;
			goto out;
		}
	}

	switch (sock->state) {
	default:
		err = -EINVAL;
		goto out;
	case SS_CONNECTED:
		err = -EISCONN;
		goto out;
	case SS_CONNECTING:
		if (inet_sk(sk)->defer_connect)
			err = is_sendmsg ? -EINPROGRESS : -EISCONN;
		else
			err = -EALREADY;
		/* Fall out of switch with err, set for this state */
		break;
	case SS_UNCONNECTED:
		err = -EISCONN;
		if (sk->sk_state != TCP_CLOSE)
			goto out;

		if (BPF_CGROUP_PRE_CONNECT_ENABLED(sk)) {
			err = sk->sk_prot->pre_connect(sk, uaddr, addr_len);
			if (err)
				goto out;
		}

		err = sk->sk_prot->connect(sk, uaddr, addr_len);
		if (err < 0)
			goto out;

		sock->state = SS_CONNECTING;

		if (!err && inet_sk(sk)->defer_connect)
			goto out;

		/* Just entered SS_CONNECTING state; the only
		 * difference is that return value in non-blocking
		 * case is EINPROGRESS, rather than EALREADY.
		 */
		err = -EINPROGRESS;
		break;
	}

	timeo = sock_sndtimeo(sk, flags & O_NONBLOCK);

	if ((1 << sk->sk_state) & (TCPF_SYN_SENT | TCPF_SYN_RECV)) {
		int writebias = (sk->sk_protocol == IPPROTO_TCP) &&
				tcp_sk(sk)->fastopen_req &&
				tcp_sk(sk)->fastopen_req->data ? 1 : 0;

		/* Error code is set above */
		if (!timeo || !inet_wait_for_connect(sk, timeo, writebias))
			goto out;

		err = sock_intr_errno(timeo);
		if (signal_pending(current))
			goto out;
	}

	/* Connection was closed by RST, timeout, ICMP error
	 * or another process disconnected us.
	 */
	if (sk->sk_state == TCP_CLOSE)
		goto sock_error;

	/* sk->sk_err may be not zero now, if RECVERR was ordered by user
	 * and error was received after socket entered established state.
	 * Hence, it is handled normally after connect() return successfully.
	 */

	sock->state = SS_CONNECTED;
	err = 0;
out:
	return err;

sock_error:
	err = sock_error(sk) ? : -ECONNABORTED;
	sock->state = SS_UNCONNECTED;
	if (sk->sk_prot->disconnect(sk, flags))
		sock->state = SS_DISCONNECTING;
	goto out;
}
EXPORT_SYMBOL(__inet_stream_connect);

int inet_stream_connect(struct socket *sock, struct sockaddr *uaddr,
			int addr_len, int flags)
{
	int err;

	lock_sock(sock->sk);
	err = __inet_stream_connect(sock, uaddr, addr_len, flags, 0);
	release_sock(sock->sk);
	return err;
}
EXPORT_SYMBOL(inet_stream_connect);

/*
 *	Accept a pending connection. The TCP layer now gives BSD semantics.
 */

int inet_accept(struct socket *sock, struct socket *newsock, int flags,
		bool kern)
{
	struct sock *sk1 = sock->sk;
	int err = -EINVAL;
	struct sock *sk2 = sk1->sk_prot->accept(sk1, flags, &err, kern);

	if (!sk2)
		goto do_err;

	lock_sock(sk2);

	sock_rps_record_flow(sk2);
	WARN_ON(!((1 << sk2->sk_state) &
		  (TCPF_ESTABLISHED | TCPF_SYN_RECV |
		  TCPF_CLOSE_WAIT | TCPF_CLOSE)));

	sock_graft(sk2, newsock);

	newsock->state = SS_CONNECTED;
	err = 0;
	release_sock(sk2);
do_err:
	return err;
}
EXPORT_SYMBOL(inet_accept);


/*
 *	This does both peername and sockname.
 */
int inet_getname(struct socket *sock, struct sockaddr *uaddr,
			int peer)
{
	struct sock *sk		= sock->sk;
	struct inet_sock *inet	= inet_sk(sk);
	DECLARE_SOCKADDR(struct sockaddr_in *, sin, uaddr);

	sin->sin_family = AF_INET;
	if (peer) {
		if (!inet->inet_dport ||
		    (((1 << sk->sk_state) & (TCPF_CLOSE | TCPF_SYN_SENT)) &&
		     peer == 1))
			return -ENOTCONN;
		sin->sin_port = inet->inet_dport;
		sin->sin_addr.s_addr = inet->inet_daddr;
	} else {
		__be32 addr = inet->inet_rcv_saddr;
		if (!addr)
			addr = inet->inet_saddr;
		sin->sin_port = inet->inet_sport;
		sin->sin_addr.s_addr = addr;
	}
	memset(sin->sin_zero, 0, sizeof(sin->sin_zero));
	return sizeof(*sin);
}
EXPORT_SYMBOL(inet_getname);

int inet_sendmsg(struct socket *sock, struct msghdr *msg, size_t size)
{
	struct sock *sk = sock->sk;

	sock_rps_record_flow(sk);

	/* We may need to bind the socket. */
	if (!inet_sk(sk)->inet_num && !sk->sk_prot->no_autobind &&
	    inet_autobind(sk))
		return -EAGAIN;

	return sk->sk_prot->sendmsg(sk, msg, size);
}
EXPORT_SYMBOL(inet_sendmsg);

ssize_t inet_sendpage(struct socket *sock, struct page *page, int offset,
		      size_t size, int flags)
{
	struct sock *sk = sock->sk;

	sock_rps_record_flow(sk);

	/* We may need to bind the socket. */
	if (!inet_sk(sk)->inet_num && !sk->sk_prot->no_autobind &&
	    inet_autobind(sk))
		return -EAGAIN;

	if (sk->sk_prot->sendpage)
		return sk->sk_prot->sendpage(sk, page, offset, size, flags);
	return sock_no_sendpage(sock, page, offset, size, flags);
}
EXPORT_SYMBOL(inet_sendpage);

int inet_recvmsg(struct socket *sock, struct msghdr *msg, size_t size,
		 int flags)
{
	struct sock *sk = sock->sk;
	int addr_len = 0;
	int err;

	if (likely(!(flags & MSG_ERRQUEUE)))
		sock_rps_record_flow(sk);

	err = sk->sk_prot->recvmsg(sk, msg, size, flags & MSG_DONTWAIT,
				   flags & ~MSG_DONTWAIT, &addr_len);
	if (err >= 0)
		msg->msg_namelen = addr_len;
	return err;
}
EXPORT_SYMBOL(inet_recvmsg);

int inet_shutdown(struct socket *sock, int how)
{
	struct sock *sk = sock->sk;
	int err = 0;

	/* This should really check to make sure
	 * the socket is a TCP socket. (WHY AC...)
	 */
	how++; /* maps 0->1 has the advantage of making bit 1 rcvs and
		       1->2 bit 2 snds.
		       2->3 */
	if ((how & ~SHUTDOWN_MASK) || !how)	/* MAXINT->0 */
		return -EINVAL;

	lock_sock(sk);
	if (sock->state == SS_CONNECTING) {
		if ((1 << sk->sk_state) &
		    (TCPF_SYN_SENT | TCPF_SYN_RECV | TCPF_CLOSE))
			sock->state = SS_DISCONNECTING;
		else
			sock->state = SS_CONNECTED;
	}

	switch (sk->sk_state) {
	case TCP_CLOSE:
		err = -ENOTCONN;
		/* Hack to wake up other listeners, who can poll for
		   EPOLLHUP, even on eg. unconnected UDP sockets -- RR */
		/* fall through */
	default:
		sk->sk_shutdown |= how;
		if (sk->sk_prot->shutdown)
			sk->sk_prot->shutdown(sk, how);
		break;

	/* Remaining two branches are temporary solution for missing
	 * close() in multithreaded environment. It is _not_ a good idea,
	 * but we have no choice until close() is repaired at VFS level.
	 */
	case TCP_LISTEN:
		if (!(how & RCV_SHUTDOWN))
			break;
		/* fall through */
	case TCP_SYN_SENT:
		err = sk->sk_prot->disconnect(sk, O_NONBLOCK);
		sock->state = err ? SS_DISCONNECTING : SS_UNCONNECTED;
		break;
	}

	/* Wake up anyone sleeping in poll. */
	sk->sk_state_change(sk);
	release_sock(sk);
	return err;
}
EXPORT_SYMBOL(inet_shutdown);

/*
 *	ioctl() calls you can issue on an INET socket. Most of these are
 *	device configuration and stuff and very rarely used. Some ioctls
 *	pass on to the socket itself.
 *
 *	NOTE: I like the idea of a module for the config stuff. ie ifconfig
 *	loads the devconfigure module does its configuring and unloads it.
 *	There's a good 20K of config code hanging around the kernel.
 */

int inet_ioctl(struct socket *sock, unsigned int cmd, unsigned long arg)
{
	struct sock *sk = sock->sk;
	int err = 0;
	struct net *net = sock_net(sk);
	void __user *p = (void __user *)arg;
	struct ifreq ifr;
	struct rtentry rt;

	switch (cmd) {
	case SIOCGSTAMP:
		err = sock_get_timestamp(sk, (struct timeval __user *)arg);
		break;
	case SIOCGSTAMPNS:
		err = sock_get_timestampns(sk, (struct timespec __user *)arg);
		break;
	case SIOCADDRT:
	case SIOCDELRT:
		if (copy_from_user(&rt, p, sizeof(struct rtentry)))
			return -EFAULT;
		err = ip_rt_ioctl(net, cmd, &rt);
		break;
	case SIOCRTMSG:
		err = -EINVAL;
		break;
	case SIOCDARP:
	case SIOCGARP:
	case SIOCSARP:
		err = arp_ioctl(net, cmd, (void __user *)arg);
		break;
	case SIOCGIFADDR:
	case SIOCGIFBRDADDR:
	case SIOCGIFNETMASK:
	case SIOCGIFDSTADDR:
	case SIOCGIFPFLAGS:
		if (copy_from_user(&ifr, p, sizeof(struct ifreq)))
			return -EFAULT;
		err = devinet_ioctl(net, cmd, &ifr);
		if (!err && copy_to_user(p, &ifr, sizeof(struct ifreq)))
			err = -EFAULT;
		break;

	case SIOCSIFADDR:
	case SIOCSIFBRDADDR:
	case SIOCSIFNETMASK:
	case SIOCSIFDSTADDR:
	case SIOCSIFPFLAGS:
	case SIOCSIFFLAGS:
		if (copy_from_user(&ifr, p, sizeof(struct ifreq)))
			return -EFAULT;
		err = devinet_ioctl(net, cmd, &ifr);
		break;
	default:
		if (sk->sk_prot->ioctl)
			err = sk->sk_prot->ioctl(sk, cmd, arg);
		else
			err = -ENOIOCTLCMD;
		break;
	}
	return err;
}
EXPORT_SYMBOL(inet_ioctl);

#ifdef CONFIG_COMPAT
static int inet_compat_ioctl(struct socket *sock, unsigned int cmd, unsigned long arg)
{
	struct sock *sk = sock->sk;
	int err = -ENOIOCTLCMD;

	if (sk->sk_prot->compat_ioctl)
		err = sk->sk_prot->compat_ioctl(sk, cmd, arg);

	return err;
}
#endif

const struct proto_ops inet_stream_ops = {
	.family		   = PF_INET,
	.owner		   = THIS_MODULE,
	.release	   = inet_release,
	.bind		   = inet_bind,
	.connect	   = inet_stream_connect,
	.socketpair	   = sock_no_socketpair,
	.accept		   = inet_accept,
	.getname	   = inet_getname,
	.poll		   = tcp_poll,
	.ioctl		   = inet_ioctl,
	.listen		   = inet_listen,
	.shutdown	   = inet_shutdown,
	.setsockopt	   = sock_common_setsockopt,
	.getsockopt	   = sock_common_getsockopt,
	.sendmsg	   = inet_sendmsg,
	.recvmsg	   = inet_recvmsg,
#ifdef CONFIG_MMU
	.mmap		   = tcp_mmap,
#endif
	.sendpage	   = inet_sendpage,
	.splice_read	   = tcp_splice_read,
	.read_sock	   = tcp_read_sock,
	.sendmsg_locked    = tcp_sendmsg_locked,
	.sendpage_locked   = tcp_sendpage_locked,
	.peek_len	   = tcp_peek_len,
#ifdef CONFIG_COMPAT
	.compat_setsockopt = compat_sock_common_setsockopt,
	.compat_getsockopt = compat_sock_common_getsockopt,
	.compat_ioctl	   = inet_compat_ioctl,
#endif
	.set_rcvlowat	   = tcp_set_rcvlowat,
};
EXPORT_SYMBOL(inet_stream_ops);

const struct proto_ops inet_dgram_ops = {
	.family		   = PF_INET,
	.owner		   = THIS_MODULE,
	.release	   = inet_release,
	.bind		   = inet_bind,
	.connect	   = inet_dgram_connect,
	.socketpair	   = sock_no_socketpair,
	.accept		   = sock_no_accept,
	.getname	   = inet_getname,
	.poll		   = udp_poll,
	.ioctl		   = inet_ioctl,
	.listen		   = sock_no_listen,
	.shutdown	   = inet_shutdown,
	.setsockopt	   = sock_common_setsockopt,
	.getsockopt	   = sock_common_getsockopt,
	.sendmsg	   = inet_sendmsg,
	.recvmsg	   = inet_recvmsg,
	.mmap		   = sock_no_mmap,
	.sendpage	   = inet_sendpage,
	.set_peek_off	   = sk_set_peek_off,
#ifdef CONFIG_COMPAT
	.compat_setsockopt = compat_sock_common_setsockopt,
	.compat_getsockopt = compat_sock_common_getsockopt,
	.compat_ioctl	   = inet_compat_ioctl,
#endif
};
EXPORT_SYMBOL(inet_dgram_ops);

/*
 * For SOCK_RAW sockets; should be the same as inet_dgram_ops but without
 * udp_poll
 */
static const struct proto_ops inet_sockraw_ops = {
	.family		   = PF_INET,
	.owner		   = THIS_MODULE,
	.release	   = inet_release,
	.bind		   = inet_bind,
	.connect	   = inet_dgram_connect,
	.socketpair	   = sock_no_socketpair,
	.accept		   = sock_no_accept,
	.getname	   = inet_getname,
	.poll		   = datagram_poll,
	.ioctl		   = inet_ioctl,
	.listen		   = sock_no_listen,
	.shutdown	   = inet_shutdown,
	.setsockopt	   = sock_common_setsockopt,
	.getsockopt	   = sock_common_getsockopt,
	.sendmsg	   = inet_sendmsg,
	.recvmsg	   = inet_recvmsg,
	.mmap		   = sock_no_mmap,
	.sendpage	   = inet_sendpage,
#ifdef CONFIG_COMPAT
	.compat_setsockopt = compat_sock_common_setsockopt,
	.compat_getsockopt = compat_sock_common_getsockopt,
	.compat_ioctl	   = inet_compat_ioctl,
#endif
};

static const struct net_proto_family inet_family_ops = {
	.family = PF_INET,
	.create = inet_create,
	.owner	= THIS_MODULE,
};

/* Upon startup we insert all the elements in inetsw_array[] into
 * the linked list inetsw.
 */
static struct inet_protosw inetsw_array[] =
{
	{
		.type =       SOCK_STREAM,
		.protocol =   IPPROTO_TCP,
		.prot =       &tcp_prot,
		.ops =        &inet_stream_ops,
		.flags =      INET_PROTOSW_PERMANENT |
			      INET_PROTOSW_ICSK,
	},

	{
		.type =       SOCK_DGRAM,
		.protocol =   IPPROTO_UDP,
		.prot =       &udp_prot,
		.ops =        &inet_dgram_ops,
		.flags =      INET_PROTOSW_PERMANENT,
       },

       {
		.type =       SOCK_DGRAM,
		.protocol =   IPPROTO_ICMP,
		.prot =       &ping_prot,
		.ops =        &inet_sockraw_ops,
		.flags =      INET_PROTOSW_REUSE,
       },

       {
	       .type =       SOCK_RAW,
	       .protocol =   IPPROTO_IP,	/* wild card */
	       .prot =       &raw_prot,
	       .ops =        &inet_sockraw_ops,
	       .flags =      INET_PROTOSW_REUSE,
       }
};

#define INETSW_ARRAY_LEN ARRAY_SIZE(inetsw_array)

void inet_register_protosw(struct inet_protosw *p)
{
	struct list_head *lh;
	struct inet_protosw *answer;
	int protocol = p->protocol;
	struct list_head *last_perm;

	spin_lock_bh(&inetsw_lock);

	if (p->type >= SOCK_MAX)
		goto out_illegal;

	/* If we are trying to override a permanent protocol, bail. */
	last_perm = &inetsw[p->type];
	list_for_each(lh, &inetsw[p->type]) {
		answer = list_entry(lh, struct inet_protosw, list);
		/* Check only the non-wild match. */
		if ((INET_PROTOSW_PERMANENT & answer->flags) == 0)
			break;
		if (protocol == answer->protocol)
			goto out_permanent;
		last_perm = lh;
	}

	/* Add the new entry after the last permanent entry if any, so that
	 * the new entry does not override a permanent entry when matched with
	 * a wild-card protocol. But it is allowed to override any existing
	 * non-permanent entry.  This means that when we remove this entry, the
	 * system automatically returns to the old behavior.
	 */
	list_add_rcu(&p->list, last_perm);
out:
	spin_unlock_bh(&inetsw_lock);

	return;

out_permanent:
	pr_err("Attempt to override permanent protocol %d\n", protocol);
	goto out;

out_illegal:
	pr_err("Ignoring attempt to register invalid socket type %d\n",
	       p->type);
	goto out;
}
EXPORT_SYMBOL(inet_register_protosw);

void inet_unregister_protosw(struct inet_protosw *p)
{
	if (INET_PROTOSW_PERMANENT & p->flags) {
		pr_err("Attempt to unregister permanent protocol %d\n",
		       p->protocol);
	} else {
		spin_lock_bh(&inetsw_lock);
		list_del_rcu(&p->list);
		spin_unlock_bh(&inetsw_lock);

		synchronize_net();
	}
}
EXPORT_SYMBOL(inet_unregister_protosw);

static int inet_sk_reselect_saddr(struct sock *sk)
{
	struct inet_sock *inet = inet_sk(sk);
	__be32 old_saddr = inet->inet_saddr;
	__be32 daddr = inet->inet_daddr;
	struct flowi4 *fl4;
	struct rtable *rt;
	__be32 new_saddr;
	struct ip_options_rcu *inet_opt;

	inet_opt = rcu_dereference_protected(inet->inet_opt,
					     lockdep_sock_is_held(sk));
	if (inet_opt && inet_opt->opt.srr)
		daddr = inet_opt->opt.faddr;

	/* Query new route. */
	fl4 = &inet->cork.fl.u.ip4;
	rt = ip_route_connect(fl4, daddr, 0, RT_CONN_FLAGS(sk),
			      sk->sk_bound_dev_if, sk->sk_protocol,
			      inet->inet_sport, inet->inet_dport, sk);
	if (IS_ERR(rt))
		return PTR_ERR(rt);

	sk_setup_caps(sk, &rt->dst);

	new_saddr = fl4->saddr;

	if (new_saddr == old_saddr)
		return 0;

	if (READ_ONCE(sock_net(sk)->ipv4.sysctl_ip_dynaddr) > 1) {
		pr_info("%s(): shifting inet->saddr from %pI4 to %pI4\n",
			__func__, &old_saddr, &new_saddr);
	}

	inet->inet_saddr = inet->inet_rcv_saddr = new_saddr;

	/*
	 * XXX The only one ugly spot where we need to
	 * XXX really change the sockets identity after
	 * XXX it has entered the hashes. -DaveM
	 *
	 * Besides that, it does not check for connection
	 * uniqueness. Wait for troubles.
	 */
	return __sk_prot_rehash(sk);
}

int inet_sk_rebuild_header(struct sock *sk)
{
	struct inet_sock *inet = inet_sk(sk);
	struct rtable *rt = (struct rtable *)__sk_dst_check(sk, 0);
	__be32 daddr;
	struct ip_options_rcu *inet_opt;
	struct flowi4 *fl4;
	int err;

	/* Route is OK, nothing to do. */
	if (rt)
		return 0;

	/* Reroute. */
	rcu_read_lock();
	inet_opt = rcu_dereference(inet->inet_opt);
	daddr = inet->inet_daddr;
	if (inet_opt && inet_opt->opt.srr)
		daddr = inet_opt->opt.faddr;
	rcu_read_unlock();
	fl4 = &inet->cork.fl.u.ip4;
	rt = ip_route_output_ports(sock_net(sk), fl4, sk, daddr, inet->inet_saddr,
				   inet->inet_dport, inet->inet_sport,
				   sk->sk_protocol, RT_CONN_FLAGS(sk),
				   sk->sk_bound_dev_if);
	if (!IS_ERR(rt)) {
		err = 0;
		sk_setup_caps(sk, &rt->dst);
	} else {
		err = PTR_ERR(rt);

		/* Routing failed... */
		sk->sk_route_caps = 0;
		/*
		 * Other protocols have to map its equivalent state to TCP_SYN_SENT.
		 * DCCP maps its DCCP_REQUESTING state to TCP_SYN_SENT. -acme
		 */
		if (!READ_ONCE(sock_net(sk)->ipv4.sysctl_ip_dynaddr) ||
		    sk->sk_state != TCP_SYN_SENT ||
		    (sk->sk_userlocks & SOCK_BINDADDR_LOCK) ||
		    (err = inet_sk_reselect_saddr(sk)) != 0)
			sk->sk_err_soft = -err;
	}

	return err;
}
EXPORT_SYMBOL(inet_sk_rebuild_header);

void inet_sk_set_state(struct sock *sk, int state)
{
	trace_inet_sock_set_state(sk, sk->sk_state, state);
	sk->sk_state = state;
}
EXPORT_SYMBOL(inet_sk_set_state);

void inet_sk_state_store(struct sock *sk, int newstate)
{
	trace_inet_sock_set_state(sk, sk->sk_state, newstate);
	smp_store_release(&sk->sk_state, newstate);
}

struct sk_buff *inet_gso_segment(struct sk_buff *skb,
				 netdev_features_t features)
{
	bool udpfrag = false, fixedid = false, gso_partial, encap;
	struct sk_buff *segs = ERR_PTR(-EINVAL);
	const struct net_offload *ops;
	unsigned int offset = 0;
	struct iphdr *iph;
	int proto, tot_len;
	int nhoff;
	int ihl;
	int id;

	skb_reset_network_header(skb);
	nhoff = skb_network_header(skb) - skb_mac_header(skb);
	if (unlikely(!pskb_may_pull(skb, sizeof(*iph))))
		goto out;

	iph = ip_hdr(skb);
	ihl = iph->ihl * 4;
	if (ihl < sizeof(*iph))
		goto out;

	id = ntohs(iph->id);
	proto = iph->protocol;

	/* Warning: after this point, iph might be no longer valid */
	if (unlikely(!pskb_may_pull(skb, ihl)))
		goto out;
	__skb_pull(skb, ihl);

	encap = SKB_GSO_CB(skb)->encap_level > 0;
	if (encap)
		features &= skb->dev->hw_enc_features;
	SKB_GSO_CB(skb)->encap_level += ihl;

	skb_reset_transport_header(skb);

	segs = ERR_PTR(-EPROTONOSUPPORT);

	if (!skb->encapsulation || encap) {
		udpfrag = !!(skb_shinfo(skb)->gso_type & SKB_GSO_UDP);
		fixedid = !!(skb_shinfo(skb)->gso_type & SKB_GSO_TCP_FIXEDID);

		/* fixed ID is invalid if DF bit is not set */
		if (fixedid && !(ip_hdr(skb)->frag_off & htons(IP_DF)))
			goto out;
	}

	ops = rcu_dereference(inet_offloads[proto]);
	if (likely(ops && ops->callbacks.gso_segment)) {
		segs = ops->callbacks.gso_segment(skb, features);
		if (!segs)
			skb->network_header = skb_mac_header(skb) + nhoff - skb->head;
	}

	if (IS_ERR_OR_NULL(segs))
		goto out;

	gso_partial = !!(skb_shinfo(segs)->gso_type & SKB_GSO_PARTIAL);

	skb = segs;
	do {
		iph = (struct iphdr *)(skb_mac_header(skb) + nhoff);
		if (udpfrag) {
			iph->frag_off = htons(offset >> 3);
			if (skb->next)
				iph->frag_off |= htons(IP_MF);
			offset += skb->len - nhoff - ihl;
			tot_len = skb->len - nhoff;
		} else if (skb_is_gso(skb)) {
			if (!fixedid) {
				iph->id = htons(id);
				id += skb_shinfo(skb)->gso_segs;
			}

			if (gso_partial)
				tot_len = skb_shinfo(skb)->gso_size +
					  SKB_GSO_CB(skb)->data_offset +
					  skb->head - (unsigned char *)iph;
			else
				tot_len = skb->len - nhoff;
		} else {
			if (!fixedid)
				iph->id = htons(id++);
			tot_len = skb->len - nhoff;
		}
		iph->tot_len = htons(tot_len);
		ip_send_check(iph);
		if (encap)
			skb_reset_inner_headers(skb);
		skb->network_header = (u8 *)iph - skb->head;
		skb_reset_mac_len(skb);
	} while ((skb = skb->next));

out:
	return segs;
}
EXPORT_SYMBOL(inet_gso_segment);

struct sk_buff *inet_gro_receive(struct list_head *head, struct sk_buff *skb)
{
	const struct net_offload *ops;
	struct sk_buff *pp = NULL;
	const struct iphdr *iph;
	struct sk_buff *p;
	unsigned int hlen;
	unsigned int off;
	unsigned int id;
	int flush = 1;
	int proto;

	off = skb_gro_offset(skb);
	hlen = off + sizeof(*iph);
	iph = skb_gro_header_fast(skb, off);
	if (skb_gro_header_hard(skb, hlen)) {
		iph = skb_gro_header_slow(skb, hlen, off);
		if (unlikely(!iph))
			goto out;
	}

	proto = iph->protocol;

	rcu_read_lock();
	ops = rcu_dereference(inet_offloads[proto]);
	if (!ops || !ops->callbacks.gro_receive)
		goto out_unlock;

	if (*(u8 *)iph != 0x45)
		goto out_unlock;

	if (ip_is_fragment(iph))
		goto out_unlock;

	if (unlikely(ip_fast_csum((u8 *)iph, 5)))
		goto out_unlock;

	id = ntohl(*(__be32 *)&iph->id);
	flush = (u16)((ntohl(*(__be32 *)iph) ^ skb_gro_len(skb)) | (id & ~IP_DF));
	id >>= 16;

	list_for_each_entry(p, head, list) {
		struct iphdr *iph2;
		u16 flush_id;

		if (!NAPI_GRO_CB(p)->same_flow)
			continue;

		iph2 = (struct iphdr *)(p->data + off);
		/* The above works because, with the exception of the top
		 * (inner most) layer, we only aggregate pkts with the same
		 * hdr length so all the hdrs we'll need to verify will start
		 * at the same offset.
		 */
		if ((iph->protocol ^ iph2->protocol) |
		    ((__force u32)iph->saddr ^ (__force u32)iph2->saddr) |
		    ((__force u32)iph->daddr ^ (__force u32)iph2->daddr)) {
			NAPI_GRO_CB(p)->same_flow = 0;
			continue;
		}

		/* All fields must match except length and checksum. */
		NAPI_GRO_CB(p)->flush |=
			(iph->ttl ^ iph2->ttl) |
			(iph->tos ^ iph2->tos) |
			((iph->frag_off ^ iph2->frag_off) & htons(IP_DF));

		NAPI_GRO_CB(p)->flush |= flush;

<<<<<<< HEAD
=======
		/* For non-atomic datagrams we need to save the IP ID offset
		 * to be included later.  If the frame has the DF bit set
		 * we must ignore the IP ID value as per RFC 6864.
		 */
		if (iph2->frag_off & htons(IP_DF))
			continue;

>>>>>>> 286cd8c7
		/* We must save the offset as it is possible to have multiple
		 * flows using the same protocol and address pairs so we
		 * need to wait until we can validate this is part of the
		 * same flow with a 5-tuple or better to avoid unnecessary
<<<<<<< HEAD
		 * collisions between flows.  We can support one of two
		 * possible scenarios, either a fixed value with DF bit set
		 * or an incrementing value with DF either set or unset.
		 * In the case of a fixed value we will end up losing the
		 * data that the IP ID was a fixed value, however per RFC
		 * 6864 in such a case the actual value of the IP ID is
		 * meant to be ignored anyway.
		 */
		flush_id = (u16)(id - ntohs(iph2->id));
		if (flush_id || !(iph2->frag_off & htons(IP_DF)))
			NAPI_GRO_CB(p)->flush_id |= flush_id ^
						    NAPI_GRO_CB(p)->count;
=======
		 * collisions between flows.
		 */
		NAPI_GRO_CB(p)->flush_id |= ntohs(iph2->id) ^
					    (u16)(id - NAPI_GRO_CB(p)->count);
>>>>>>> 286cd8c7
	}

	NAPI_GRO_CB(skb)->flush |= flush;
	skb_set_network_header(skb, off);
	/* The above will be needed by the transport layer if there is one
	 * immediately following this IP hdr.
	 */

	/* Note : No need to call skb_gro_postpull_rcsum() here,
	 * as we already checked checksum over ipv4 header was 0
	 */
	skb_gro_pull(skb, sizeof(*iph));
	skb_set_transport_header(skb, skb_gro_offset(skb));

	pp = call_gro_receive(ops->callbacks.gro_receive, head, skb);

out_unlock:
	rcu_read_unlock();

out:
	skb_gro_flush_final(skb, pp, flush);

	return pp;
}
EXPORT_SYMBOL(inet_gro_receive);

static struct sk_buff *ipip_gro_receive(struct list_head *head,
					struct sk_buff *skb)
{
	if (NAPI_GRO_CB(skb)->encap_mark) {
		NAPI_GRO_CB(skb)->flush = 1;
		return NULL;
	}

	NAPI_GRO_CB(skb)->encap_mark = 1;

	return inet_gro_receive(head, skb);
}

#define SECONDS_PER_DAY	86400

/* inet_current_timestamp - Return IP network timestamp
 *
 * Return milliseconds since midnight in network byte order.
 */
__be32 inet_current_timestamp(void)
{
	u32 secs;
	u32 msecs;
	struct timespec64 ts;

	ktime_get_real_ts64(&ts);

	/* Get secs since midnight. */
	(void)div_u64_rem(ts.tv_sec, SECONDS_PER_DAY, &secs);
	/* Convert to msecs. */
	msecs = secs * MSEC_PER_SEC;
	/* Convert nsec to msec. */
	msecs += (u32)ts.tv_nsec / NSEC_PER_MSEC;

	/* Convert to network byte order. */
	return htonl(msecs);
}
EXPORT_SYMBOL(inet_current_timestamp);

static struct sk_buff **ipip_gro_receive(struct sk_buff **head,
					 struct sk_buff *skb)
{
	if (NAPI_GRO_CB(skb)->encap_mark) {
		NAPI_GRO_CB(skb)->flush = 1;
		return NULL;
	}

	NAPI_GRO_CB(skb)->encap_mark = 1;

	return inet_gro_receive(head, skb);
}

int inet_recv_error(struct sock *sk, struct msghdr *msg, int len, int *addr_len)
{
	if (sk->sk_family == AF_INET)
		return ip_recv_error(sk, msg, len, addr_len);
#if IS_ENABLED(CONFIG_IPV6)
	if (sk->sk_family == AF_INET6)
		return pingv6_ops.ipv6_recv_error(sk, msg, len, addr_len);
#endif
	return -EINVAL;
}

int inet_gro_complete(struct sk_buff *skb, int nhoff)
{
	__be16 newlen = htons(skb->len - nhoff);
	struct iphdr *iph = (struct iphdr *)(skb->data + nhoff);
	const struct net_offload *ops;
	int proto = iph->protocol;
	int err = -ENOSYS;

	if (skb->encapsulation) {
		skb_set_inner_protocol(skb, cpu_to_be16(ETH_P_IP));
		skb_set_inner_network_header(skb, nhoff);
	}

	csum_replace2(&iph->check, iph->tot_len, newlen);
	iph->tot_len = newlen;

	rcu_read_lock();
	ops = rcu_dereference(inet_offloads[proto]);
	if (WARN_ON(!ops || !ops->callbacks.gro_complete))
		goto out_unlock;

	/* Only need to add sizeof(*iph) to get to the next hdr below
	 * because any hdr with option will have been flushed in
	 * inet_gro_receive().
	 */
	err = ops->callbacks.gro_complete(skb, nhoff + sizeof(*iph));

out_unlock:
	rcu_read_unlock();

	return err;
}
EXPORT_SYMBOL(inet_gro_complete);

static int ipip_gro_complete(struct sk_buff *skb, int nhoff)
{
	skb->encapsulation = 1;
	skb_shinfo(skb)->gso_type |= SKB_GSO_IPXIP4;
	return inet_gro_complete(skb, nhoff);
}

static int ipip_gro_complete(struct sk_buff *skb, int nhoff)
{
	skb->encapsulation = 1;
	skb_shinfo(skb)->gso_type |= SKB_GSO_IPIP;
	return inet_gro_complete(skb, nhoff);
}

int inet_ctl_sock_create(struct sock **sk, unsigned short family,
			 unsigned short type, unsigned char protocol,
			 struct net *net)
{
	struct socket *sock;
	int rc = sock_create_kern(net, family, type, protocol, &sock);

	if (rc == 0) {
		*sk = sock->sk;
		(*sk)->sk_allocation = GFP_ATOMIC;
		/*
		 * Unhash it so that IP input processing does not even see it,
		 * we do not wish this socket to see incoming packets.
		 */
		(*sk)->sk_prot->unhash(*sk);
	}
	return rc;
}
EXPORT_SYMBOL_GPL(inet_ctl_sock_create);

u64 snmp_get_cpu_field(void __percpu *mib, int cpu, int offt)
{
	return  *(((unsigned long *)per_cpu_ptr(mib, cpu)) + offt);
}
EXPORT_SYMBOL_GPL(snmp_get_cpu_field);

unsigned long snmp_fold_field(void __percpu *mib, int offt)
{
	unsigned long res = 0;
	int i;

	for_each_possible_cpu(i)
		res += snmp_get_cpu_field(mib, i, offt);
	return res;
}
EXPORT_SYMBOL_GPL(snmp_fold_field);

#if BITS_PER_LONG==32

u64 snmp_get_cpu_field64(void __percpu *mib, int cpu, int offt,
			 size_t syncp_offset)
{
	void *bhptr;
	struct u64_stats_sync *syncp;
	u64 v;
	unsigned int start;

	bhptr = per_cpu_ptr(mib, cpu);
	syncp = (struct u64_stats_sync *)(bhptr + syncp_offset);
	do {
		start = u64_stats_fetch_begin_irq(syncp);
		v = *(((u64 *)bhptr) + offt);
	} while (u64_stats_fetch_retry_irq(syncp, start));

	return v;
}
EXPORT_SYMBOL_GPL(snmp_get_cpu_field64);

u64 snmp_fold_field64(void __percpu *mib, int offt, size_t syncp_offset)
{
	u64 res = 0;
	int cpu;

	for_each_possible_cpu(cpu) {
		res += snmp_get_cpu_field64(mib, cpu, offt, syncp_offset);
	}
	return res;
}
EXPORT_SYMBOL_GPL(snmp_fold_field64);
#endif

#ifdef CONFIG_IP_MULTICAST
static const struct net_protocol igmp_protocol = {
	.handler =	igmp_rcv,
	.netns_ok =	1,
};
#endif

/* thinking of making this const? Don't.
 * early_demux can change based on sysctl.
 */
static struct net_protocol tcp_protocol = {
	.early_demux	=	tcp_v4_early_demux,
	.early_demux_handler =  tcp_v4_early_demux,
	.handler	=	tcp_v4_rcv,
	.err_handler	=	tcp_v4_err,
	.no_policy	=	1,
	.netns_ok	=	1,
	.icmp_strict_tag_validation = 1,
};

/* thinking of making this const? Don't.
 * early_demux can change based on sysctl.
 */
static struct net_protocol udp_protocol = {
	.early_demux =	udp_v4_early_demux,
	.early_demux_handler =	udp_v4_early_demux,
	.handler =	udp_rcv,
	.err_handler =	udp_err,
	.no_policy =	1,
	.netns_ok =	1,
};

static const struct net_protocol icmp_protocol = {
	.handler =	icmp_rcv,
	.err_handler =	icmp_err,
	.no_policy =	1,
	.netns_ok =	1,
};

static __net_init int ipv4_mib_init_net(struct net *net)
{
	int i;

	net->mib.tcp_statistics = alloc_percpu(struct tcp_mib);
	if (!net->mib.tcp_statistics)
		goto err_tcp_mib;
	net->mib.ip_statistics = alloc_percpu(struct ipstats_mib);
	if (!net->mib.ip_statistics)
		goto err_ip_mib;

	for_each_possible_cpu(i) {
		struct ipstats_mib *af_inet_stats;
		af_inet_stats = per_cpu_ptr(net->mib.ip_statistics, i);
		u64_stats_init(&af_inet_stats->syncp);
	}

	net->mib.net_statistics = alloc_percpu(struct linux_mib);
	if (!net->mib.net_statistics)
		goto err_net_mib;
	net->mib.udp_statistics = alloc_percpu(struct udp_mib);
	if (!net->mib.udp_statistics)
		goto err_udp_mib;
	net->mib.udplite_statistics = alloc_percpu(struct udp_mib);
	if (!net->mib.udplite_statistics)
		goto err_udplite_mib;
	net->mib.icmp_statistics = alloc_percpu(struct icmp_mib);
	if (!net->mib.icmp_statistics)
		goto err_icmp_mib;
	net->mib.icmpmsg_statistics = kzalloc(sizeof(struct icmpmsg_mib),
					      GFP_KERNEL);
	if (!net->mib.icmpmsg_statistics)
		goto err_icmpmsg_mib;

	tcp_mib_init(net);
	return 0;

err_icmpmsg_mib:
	free_percpu(net->mib.icmp_statistics);
err_icmp_mib:
	free_percpu(net->mib.udplite_statistics);
err_udplite_mib:
	free_percpu(net->mib.udp_statistics);
err_udp_mib:
	free_percpu(net->mib.net_statistics);
err_net_mib:
	free_percpu(net->mib.ip_statistics);
err_ip_mib:
	free_percpu(net->mib.tcp_statistics);
err_tcp_mib:
	return -ENOMEM;
}

static __net_exit void ipv4_mib_exit_net(struct net *net)
{
	kfree(net->mib.icmpmsg_statistics);
	free_percpu(net->mib.icmp_statistics);
	free_percpu(net->mib.udplite_statistics);
	free_percpu(net->mib.udp_statistics);
	free_percpu(net->mib.net_statistics);
	free_percpu(net->mib.ip_statistics);
	free_percpu(net->mib.tcp_statistics);
}

static __net_initdata struct pernet_operations ipv4_mib_ops = {
	.init = ipv4_mib_init_net,
	.exit = ipv4_mib_exit_net,
};

static int __init init_ipv4_mibs(void)
{
	return register_pernet_subsys(&ipv4_mib_ops);
}

static __net_init int inet_init_net(struct net *net)
{
	/*
	 * Set defaults for local port range
	 */
	seqlock_init(&net->ipv4.ip_local_ports.lock);
	net->ipv4.ip_local_ports.range[0] =  32768;
	net->ipv4.ip_local_ports.range[1] =  60999;

	seqlock_init(&net->ipv4.ping_group_range.lock);
	/*
	 * Sane defaults - nobody may create ping sockets.
	 * Boot scripts should set this to distro-specific group.
	 */
	net->ipv4.ping_group_range.range[0] = make_kgid(&init_user_ns, 1);
	net->ipv4.ping_group_range.range[1] = make_kgid(&init_user_ns, 0);

	/* Default values for sysctl-controlled parameters.
	 * We set them here, in case sysctl is not compiled.
	 */
	net->ipv4.sysctl_ip_default_ttl = IPDEFTTL;
	net->ipv4.sysctl_ip_fwd_update_priority = 1;
	net->ipv4.sysctl_ip_dynaddr = 0;
	net->ipv4.sysctl_ip_early_demux = 1;
	net->ipv4.sysctl_udp_early_demux = 1;
	net->ipv4.sysctl_tcp_early_demux = 1;
#ifdef CONFIG_SYSCTL
	net->ipv4.sysctl_ip_prot_sock = PROT_SOCK;
#endif

	/* Some igmp sysctl, whose values are always used */
	net->ipv4.sysctl_igmp_max_memberships = 20;
	net->ipv4.sysctl_igmp_max_msf = 10;
	/* IGMP reports for link-local multicast groups are enabled by default */
	net->ipv4.sysctl_igmp_llm_reports = 1;
	net->ipv4.sysctl_igmp_qrv = 2;

	return 0;
}

static __net_exit void inet_exit_net(struct net *net)
{
}

static __net_initdata struct pernet_operations af_inet_ops = {
	.init = inet_init_net,
	.exit = inet_exit_net,
};

static int __init init_inet_pernet_ops(void)
{
	return register_pernet_subsys(&af_inet_ops);
}

static int ipv4_proc_init(void);

/*
 *	IP protocol layer initialiser
 */

static struct packet_offload ip_packet_offload __read_mostly = {
	.type = cpu_to_be16(ETH_P_IP),
	.callbacks = {
		.gso_segment = inet_gso_segment,
		.gro_receive = inet_gro_receive,
		.gro_complete = inet_gro_complete,
	},
};

static const struct net_offload ipip_offload = {
	.callbacks = {
		.gso_segment	= inet_gso_segment,
		.gro_receive	= ipip_gro_receive,
		.gro_complete	= ipip_gro_complete,
	},
};

static int __init ipip_offload_init(void)
{
	return inet_add_offload(&ipip_offload, IPPROTO_IPIP);
}

static int __init ipv4_offload_init(void)
{
	/*
	 * Add offloads
	 */
	if (udpv4_offload_init() < 0)
		pr_crit("%s: Cannot add UDP protocol offload\n", __func__);
	if (tcpv4_offload_init() < 0)
		pr_crit("%s: Cannot add TCP protocol offload\n", __func__);
	if (ipip_offload_init() < 0)
		pr_crit("%s: Cannot add IPIP protocol offload\n", __func__);

	dev_add_offload(&ip_packet_offload);
	return 0;
}

fs_initcall(ipv4_offload_init);

static struct packet_type ip_packet_type __read_mostly = {
	.type = cpu_to_be16(ETH_P_IP),
	.func = ip_rcv,
	.list_func = ip_list_rcv,
};

static int __init inet_init(void)
{
	struct inet_protosw *q;
	struct list_head *r;
	int rc = -EINVAL;

	sock_skb_cb_check_size(sizeof(struct inet_skb_parm));

	rc = proto_register(&tcp_prot, 1);
	if (rc)
		goto out;

	rc = proto_register(&udp_prot, 1);
	if (rc)
		goto out_unregister_tcp_proto;

	rc = proto_register(&raw_prot, 1);
	if (rc)
		goto out_unregister_udp_proto;

	rc = proto_register(&ping_prot, 1);
	if (rc)
		goto out_unregister_raw_proto;

	/*
	 *	Tell SOCKET that we are alive...
	 */

	(void)sock_register(&inet_family_ops);

#ifdef CONFIG_SYSCTL
	ip_static_sysctl_init();
#endif

	/*
	 *	Add all the base protocols.
	 */

	if (inet_add_protocol(&icmp_protocol, IPPROTO_ICMP) < 0)
		pr_crit("%s: Cannot add ICMP protocol\n", __func__);
	if (inet_add_protocol(&udp_protocol, IPPROTO_UDP) < 0)
		pr_crit("%s: Cannot add UDP protocol\n", __func__);
	if (inet_add_protocol(&tcp_protocol, IPPROTO_TCP) < 0)
		pr_crit("%s: Cannot add TCP protocol\n", __func__);
#ifdef CONFIG_IP_MULTICAST
	if (inet_add_protocol(&igmp_protocol, IPPROTO_IGMP) < 0)
		pr_crit("%s: Cannot add IGMP protocol\n", __func__);
#endif

	/* Register the socket-side information for inet_create. */
	for (r = &inetsw[0]; r < &inetsw[SOCK_MAX]; ++r)
		INIT_LIST_HEAD(r);

	for (q = inetsw_array; q < &inetsw_array[INETSW_ARRAY_LEN]; ++q)
		inet_register_protosw(q);

	/*
	 *	Set the ARP module up
	 */

	arp_init();

	/*
	 *	Set the IP module up
	 */

	ip_init();

	/* Initialise per-cpu ipv4 mibs */
	if (init_ipv4_mibs())
		panic("%s: Cannot init ipv4 mibs\n", __func__);

	/* Initialise per-cpu ipv4 mibs */
	if (init_ipv4_mibs())
		panic("%s: Cannot init ipv4 mibs\n", __func__);

	/* Setup TCP slab cache for open requests. */
	tcp_init();

	/* Setup UDP memory threshold */
	udp_init();

	/* Add UDP-Lite (RFC 3828) */
	udplite4_register();

	ping_init();

	/*
	 *	Set the ICMP layer up
	 */

	if (icmp_init() < 0)
		panic("Failed to create the ICMP control socket.\n");

	/*
	 *	Initialise the multicast router
	 */
#if defined(CONFIG_IP_MROUTE)
	if (ip_mr_init())
		pr_crit("%s: Cannot init ipv4 mroute\n", __func__);
#endif

	if (init_inet_pernet_ops())
		pr_crit("%s: Cannot init ipv4 inet pernet ops\n", __func__);

	ipv4_proc_init();

	ipfrag_init();

	dev_add_pack(&ip_packet_type);

	ip_tunnel_core_init();

	rc = 0;
out:
	return rc;
out_unregister_raw_proto:
	proto_unregister(&raw_prot);
out_unregister_udp_proto:
	proto_unregister(&udp_prot);
out_unregister_tcp_proto:
	proto_unregister(&tcp_prot);
	goto out;
}

fs_initcall(inet_init);

/* ------------------------------------------------------------------------ */

#ifdef CONFIG_PROC_FS
static int __init ipv4_proc_init(void)
{
	int rc = 0;

	if (raw_proc_init())
		goto out_raw;
	if (tcp4_proc_init())
		goto out_tcp;
	if (udp4_proc_init())
		goto out_udp;
	if (ping_proc_init())
		goto out_ping;
	if (ip_misc_proc_init())
		goto out_misc;
out:
	return rc;
out_misc:
	ping_proc_exit();
out_ping:
	udp4_proc_exit();
out_udp:
	tcp4_proc_exit();
out_tcp:
	raw_proc_exit();
out_raw:
	rc = -ENOMEM;
	goto out;
}

#else /* CONFIG_PROC_FS */
static int __init ipv4_proc_init(void)
{
	return 0;
}
#endif /* CONFIG_PROC_FS */<|MERGE_RESOLUTION|>--- conflicted
+++ resolved
@@ -122,11 +122,8 @@
 #endif
 #include <net/l3mdev.h>
 
-<<<<<<< HEAD
-=======
 #include <trace/events/sock.h>
 
->>>>>>> 286cd8c7
 #ifdef CONFIG_ANDROID_PARANOID_NETWORK
 #include <linux/android_aid.h>
 
@@ -1482,8 +1479,6 @@
 
 		NAPI_GRO_CB(p)->flush |= flush;
 
-<<<<<<< HEAD
-=======
 		/* For non-atomic datagrams we need to save the IP ID offset
 		 * to be included later.  If the frame has the DF bit set
 		 * we must ignore the IP ID value as per RFC 6864.
@@ -1491,30 +1486,14 @@
 		if (iph2->frag_off & htons(IP_DF))
 			continue;
 
->>>>>>> 286cd8c7
 		/* We must save the offset as it is possible to have multiple
 		 * flows using the same protocol and address pairs so we
 		 * need to wait until we can validate this is part of the
 		 * same flow with a 5-tuple or better to avoid unnecessary
-<<<<<<< HEAD
-		 * collisions between flows.  We can support one of two
-		 * possible scenarios, either a fixed value with DF bit set
-		 * or an incrementing value with DF either set or unset.
-		 * In the case of a fixed value we will end up losing the
-		 * data that the IP ID was a fixed value, however per RFC
-		 * 6864 in such a case the actual value of the IP ID is
-		 * meant to be ignored anyway.
-		 */
-		flush_id = (u16)(id - ntohs(iph2->id));
-		if (flush_id || !(iph2->frag_off & htons(IP_DF)))
-			NAPI_GRO_CB(p)->flush_id |= flush_id ^
-						    NAPI_GRO_CB(p)->count;
-=======
 		 * collisions between flows.
 		 */
 		NAPI_GRO_CB(p)->flush_id |= ntohs(iph2->id) ^
 					    (u16)(id - NAPI_GRO_CB(p)->count);
->>>>>>> 286cd8c7
 	}
 
 	NAPI_GRO_CB(skb)->flush |= flush;
