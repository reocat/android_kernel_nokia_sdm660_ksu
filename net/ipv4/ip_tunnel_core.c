--- conflicted
+++ resolved
@@ -125,11 +125,7 @@
 	skb_clear_hash_if_not_l4(skb);
 	skb->vlan_tci = 0;
 	skb_set_queue_mapping(skb, 0);
-<<<<<<< HEAD
-	skb->pkt_type = PACKET_HOST;
-=======
 	skb_scrub_packet(skb, xnet);
->>>>>>> 286cd8c7
 
 	return iptunnel_pull_offloads(skb);
 }
