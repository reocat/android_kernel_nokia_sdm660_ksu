--- conflicted
+++ resolved
@@ -8,11 +8,7 @@
 #include <linux/kthread.h>
 #include <linux/net.h>
 #include <linux/nsproxy.h>
-<<<<<<< HEAD
-#include <linux/sched.h>
-=======
 #include <linux/sched/mm.h>
->>>>>>> 286cd8c7
 #include <linux/slab.h>
 #include <linux/socket.h>
 #include <linux/string.h>
@@ -1284,11 +1280,7 @@
 	m->footer.flags |= CEPH_MSG_FOOTER_COMPLETE;
 
 	dout("prepare_write_message_footer %p\n", con);
-<<<<<<< HEAD
-	con->out_kvec[v].iov_base = &m->footer;
-=======
 	con_out_kvec_add(con, sizeof_footer(con), &m->footer);
->>>>>>> 286cd8c7
 	if (con->peer_features & CEPH_FEATURE_MSG_AUTH) {
 		if (con->ops->sign_message)
 			con->ops->sign_message(m);
@@ -2105,22 +2097,11 @@
 
 	dout("process_connect on %p tag %d\n", con, (int)con->in_tag);
 
-<<<<<<< HEAD
-	if (con->auth_reply_buf) {
-=======
 	if (con->auth) {
->>>>>>> 286cd8c7
 		int len = le32_to_cpu(con->in_reply.authorizer_len);
 
 		/*
 		 * Any connection that defines ->get_authorizer()
-<<<<<<< HEAD
-		 * should also define ->verify_authorizer_reply().
-		 * See get_connect_authorizer().
-		 */
-		if (len) {
-			ret = con->ops->verify_authorizer_reply(con, 0);
-=======
 		 * should also define ->add_authorizer_challenge() and
 		 * ->verify_authorizer_reply().
 		 *
@@ -2140,7 +2121,6 @@
 
 		if (len) {
 			ret = con->ops->verify_authorizer_reply(con);
->>>>>>> 286cd8c7
 			if (ret < 0) {
 				con->error_msg = "bad authorize reply";
 				return ret;
@@ -2633,12 +2613,6 @@
 	    con->state != CON_STATE_NEGOTIATING &&
 	    con->state != CON_STATE_OPEN)
 		return 0;
-<<<<<<< HEAD
-
-more:
-	dout("try_write out_kvec_bytes %d\n", con->out_kvec_bytes);
-=======
->>>>>>> 286cd8c7
 
 	/* open the socket first? */
 	if (con->state == CON_STATE_PREOPEN) {
@@ -2660,12 +2634,8 @@
 		}
 	}
 
-<<<<<<< HEAD
-more_kvec:
-=======
 more:
 	dout("try_write out_kvec_bytes %d\n", con->out_kvec_bytes);
->>>>>>> 286cd8c7
 	BUG_ON(!con->sock);
 
 	/* kvec data queued? */
@@ -3221,14 +3191,7 @@
 			con->out_skip += con_out_kvec_skip(con);
 		} else {
 			BUG_ON(!msg->data_length);
-<<<<<<< HEAD
-			if (con->peer_features & CEPH_FEATURE_MSG_AUTH)
-				con->out_skip += sizeof(msg->footer);
-			else
-				con->out_skip += sizeof(msg->old_footer);
-=======
 			con->out_skip += sizeof_footer(con);
->>>>>>> 286cd8c7
 		}
 		/* data, middle, front */
 		if (msg->data_length)
