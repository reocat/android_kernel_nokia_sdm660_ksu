--- conflicted
+++ resolved
@@ -120,11 +120,7 @@
 	int err = 0;
 	long vm_wait = 0;
 	long current_timeo = *timeo_p;
-<<<<<<< HEAD
-	DEFINE_WAIT(wait);
-=======
 	DEFINE_WAIT_FUNC(wait, woken_wake_function);
->>>>>>> 286cd8c7
 
 	if (sk_stream_memory_free(sk))
 		current_timeo = vm_wait = (prandom_u32() % (HZ / 5)) + 2;
@@ -200,15 +196,12 @@
 	/* First the read buffer. */
 	__skb_queue_purge(&sk->sk_receive_queue);
 
-<<<<<<< HEAD
-=======
 	/* Next, the error queue.
 	 * We need to use queue lock, because other threads might
 	 * add packets to the queue without socket lock being held.
 	 */
 	skb_queue_purge(&sk->sk_error_queue);
 
->>>>>>> 286cd8c7
 	/* Next, the write queue. */
 	WARN_ON(!skb_queue_empty(&sk->sk_write_queue));
 
