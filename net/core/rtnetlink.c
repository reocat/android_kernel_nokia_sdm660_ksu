/*
 * INET		An implementation of the TCP/IP protocol suite for the LINUX
 *		operating system.  INET is implemented using the  BSD Socket
 *		interface as the means of communication with the user level.
 *
 *		Routing netlink socket interface: protocol independent part.
 *
 * Authors:	Alexey Kuznetsov, <kuznet@ms2.inr.ac.ru>
 *
 *		This program is free software; you can redistribute it and/or
 *		modify it under the terms of the GNU General Public License
 *		as published by the Free Software Foundation; either version
 *		2 of the License, or (at your option) any later version.
 *
 *	Fixes:
 *	Vitaly E. Lavrov		RTA_OK arithmetics was wrong.
 */

#include <linux/bitops.h>
#include <linux/errno.h>
#include <linux/module.h>
#include <linux/types.h>
#include <linux/socket.h>
#include <linux/kernel.h>
#include <linux/timer.h>
#include <linux/string.h>
#include <linux/sockios.h>
#include <linux/net.h>
#include <linux/fcntl.h>
#include <linux/mm.h>
#include <linux/slab.h>
#include <linux/interrupt.h>
#include <linux/capability.h>
#include <linux/skbuff.h>
#include <linux/init.h>
#include <linux/security.h>
#include <linux/mutex.h>
#include <linux/if_addr.h>
#include <linux/if_bridge.h>
#include <linux/if_vlan.h>
#include <linux/pci.h>
#include <linux/etherdevice.h>
#include <linux/bpf.h>

#include <linux/uaccess.h>

#include <linux/inet.h>
#include <linux/netdevice.h>
#include <net/switchdev.h>
#include <net/ip.h>
#include <net/protocol.h>
#include <net/arp.h>
#include <net/route.h>
#include <net/udp.h>
#include <net/tcp.h>
#include <net/sock.h>
#include <net/pkt_sched.h>
#include <net/fib_rules.h>
#include <net/rtnetlink.h>
#include <net/net_namespace.h>

#define RTNL_MAX_TYPE		48
#define RTNL_SLAVE_MAX_TYPE	36

struct rtnl_link {
	rtnl_doit_func		doit;
	rtnl_dumpit_func	dumpit;
	struct module		*owner;
	unsigned int		flags;
	struct rcu_head		rcu;
};

static DEFINE_MUTEX(rtnl_mutex);

void rtnl_lock(void)
{
	mutex_lock(&rtnl_mutex);
}
EXPORT_SYMBOL(rtnl_lock);

int rtnl_lock_killable(void)
{
	return mutex_lock_killable(&rtnl_mutex);
}
EXPORT_SYMBOL(rtnl_lock_killable);

static struct sk_buff *defer_kfree_skb_list;
void rtnl_kfree_skbs(struct sk_buff *head, struct sk_buff *tail)
{
	if (head && tail) {
		tail->next = defer_kfree_skb_list;
		defer_kfree_skb_list = head;
	}
}
EXPORT_SYMBOL(rtnl_kfree_skbs);

void __rtnl_unlock(void)
{
	struct sk_buff *head = defer_kfree_skb_list;

	defer_kfree_skb_list = NULL;

	mutex_unlock(&rtnl_mutex);

	while (head) {
		struct sk_buff *next = head->next;

		kfree_skb(head);
		cond_resched();
		head = next;
	}
}

void rtnl_unlock(void)
{
	/* This fellow will unlock it for us. */
	netdev_run_todo();
}
EXPORT_SYMBOL(rtnl_unlock);

int rtnl_trylock(void)
{
	return mutex_trylock(&rtnl_mutex);
}
EXPORT_SYMBOL(rtnl_trylock);

int rtnl_is_locked(void)
{
	return mutex_is_locked(&rtnl_mutex);
}
EXPORT_SYMBOL(rtnl_is_locked);

bool refcount_dec_and_rtnl_lock(refcount_t *r)
{
	return refcount_dec_and_mutex_lock(r, &rtnl_mutex);
}
EXPORT_SYMBOL(refcount_dec_and_rtnl_lock);

#ifdef CONFIG_PROVE_LOCKING
bool lockdep_rtnl_is_held(void)
{
	return lockdep_is_held(&rtnl_mutex);
}
EXPORT_SYMBOL(lockdep_rtnl_is_held);
#endif /* #ifdef CONFIG_PROVE_LOCKING */

static struct rtnl_link *__rcu *rtnl_msg_handlers[RTNL_FAMILY_MAX + 1];

static inline int rtm_msgindex(int msgtype)
{
	int msgindex = msgtype - RTM_BASE;

	/*
	 * msgindex < 0 implies someone tried to register a netlink
	 * control code. msgindex >= RTM_NR_MSGTYPES may indicate that
	 * the message type has not been added to linux/rtnetlink.h
	 */
	BUG_ON(msgindex < 0 || msgindex >= RTM_NR_MSGTYPES);

	return msgindex;
}

static struct rtnl_link *rtnl_get_link(int protocol, int msgtype)
{
	struct rtnl_link **tab;

	if (protocol >= ARRAY_SIZE(rtnl_msg_handlers))
		protocol = PF_UNSPEC;

	tab = rcu_dereference_rtnl(rtnl_msg_handlers[protocol]);
	if (!tab)
		tab = rcu_dereference_rtnl(rtnl_msg_handlers[PF_UNSPEC]);

	return tab[msgtype];
}

static int rtnl_register_internal(struct module *owner,
				  int protocol, int msgtype,
				  rtnl_doit_func doit, rtnl_dumpit_func dumpit,
				  unsigned int flags)
{
	struct rtnl_link *link, *old;
	struct rtnl_link __rcu **tab;
	int msgindex;
	int ret = -ENOBUFS;

	BUG_ON(protocol < 0 || protocol > RTNL_FAMILY_MAX);
	msgindex = rtm_msgindex(msgtype);

	rtnl_lock();
	tab = rtnl_msg_handlers[protocol];
	if (tab == NULL) {
		tab = kcalloc(RTM_NR_MSGTYPES, sizeof(void *), GFP_KERNEL);
		if (!tab)
			goto unlock;

		/* ensures we see the 0 stores */
		rcu_assign_pointer(rtnl_msg_handlers[protocol], tab);
	}

	old = rtnl_dereference(tab[msgindex]);
	if (old) {
		link = kmemdup(old, sizeof(*old), GFP_KERNEL);
		if (!link)
			goto unlock;
	} else {
		link = kzalloc(sizeof(*link), GFP_KERNEL);
		if (!link)
			goto unlock;
	}

	WARN_ON(link->owner && link->owner != owner);
	link->owner = owner;

	WARN_ON(doit && link->doit && link->doit != doit);
	if (doit)
		link->doit = doit;
	WARN_ON(dumpit && link->dumpit && link->dumpit != dumpit);
	if (dumpit)
		link->dumpit = dumpit;

	link->flags |= flags;

	/* publish protocol:msgtype */
	rcu_assign_pointer(tab[msgindex], link);
	ret = 0;
	if (old)
		kfree_rcu(old, rcu);
unlock:
	rtnl_unlock();
	return ret;
}

/**
 * rtnl_register_module - Register a rtnetlink message type
 *
 * @owner: module registering the hook (THIS_MODULE)
 * @protocol: Protocol family or PF_UNSPEC
 * @msgtype: rtnetlink message type
 * @doit: Function pointer called for each request message
 * @dumpit: Function pointer called for each dump request (NLM_F_DUMP) message
 * @flags: rtnl_link_flags to modifiy behaviour of doit/dumpit functions
 *
 * Like rtnl_register, but for use by removable modules.
 */
int rtnl_register_module(struct module *owner,
			 int protocol, int msgtype,
			 rtnl_doit_func doit, rtnl_dumpit_func dumpit,
			 unsigned int flags)
{
	return rtnl_register_internal(owner, protocol, msgtype,
				      doit, dumpit, flags);
}
EXPORT_SYMBOL_GPL(rtnl_register_module);

/**
 * rtnl_register - Register a rtnetlink message type
 * @protocol: Protocol family or PF_UNSPEC
 * @msgtype: rtnetlink message type
 * @doit: Function pointer called for each request message
 * @dumpit: Function pointer called for each dump request (NLM_F_DUMP) message
 * @flags: rtnl_link_flags to modifiy behaviour of doit/dumpit functions
 *
 * Registers the specified function pointers (at least one of them has
 * to be non-NULL) to be called whenever a request message for the
 * specified protocol family and message type is received.
 *
 * The special protocol family PF_UNSPEC may be used to define fallback
 * function pointers for the case when no entry for the specific protocol
 * family exists.
 */
void rtnl_register(int protocol, int msgtype,
		   rtnl_doit_func doit, rtnl_dumpit_func dumpit,
		   unsigned int flags)
{
	int err;

	err = rtnl_register_internal(NULL, protocol, msgtype, doit, dumpit,
				     flags);
	if (err)
		pr_err("Unable to register rtnetlink message handler, "
		       "protocol = %d, message type = %d\n", protocol, msgtype);
}

/**
 * rtnl_unregister - Unregister a rtnetlink message type
 * @protocol: Protocol family or PF_UNSPEC
 * @msgtype: rtnetlink message type
 *
 * Returns 0 on success or a negative error code.
 */
int rtnl_unregister(int protocol, int msgtype)
{
	struct rtnl_link **tab, *link;
	int msgindex;

	BUG_ON(protocol < 0 || protocol > RTNL_FAMILY_MAX);
	msgindex = rtm_msgindex(msgtype);

	rtnl_lock();
	tab = rtnl_dereference(rtnl_msg_handlers[protocol]);
	if (!tab) {
		rtnl_unlock();
		return -ENOENT;
	}

<<<<<<< HEAD
	rtnl_msg_handlers[protocol][msgindex].doit = NULL;
	rtnl_msg_handlers[protocol][msgindex].dumpit = NULL;
	rtnl_msg_handlers[protocol][msgindex].calcit = NULL;
=======
	link = tab[msgindex];
	rcu_assign_pointer(tab[msgindex], NULL);
	rtnl_unlock();

	kfree_rcu(link, rcu);
>>>>>>> 286cd8c7

	return 0;
}
EXPORT_SYMBOL_GPL(rtnl_unregister);

/**
 * rtnl_unregister_all - Unregister all rtnetlink message type of a protocol
 * @protocol : Protocol family or PF_UNSPEC
 *
 * Identical to calling rtnl_unregster() for all registered message types
 * of a certain protocol family.
 */
void rtnl_unregister_all(int protocol)
{
	struct rtnl_link **tab, *link;
	int msgindex;

	BUG_ON(protocol < 0 || protocol > RTNL_FAMILY_MAX);

	rtnl_lock();
	tab = rtnl_msg_handlers[protocol];
	if (!tab) {
		rtnl_unlock();
		return;
	}
	RCU_INIT_POINTER(rtnl_msg_handlers[protocol], NULL);
	for (msgindex = 0; msgindex < RTM_NR_MSGTYPES; msgindex++) {
		link = tab[msgindex];
		if (!link)
			continue;

		rcu_assign_pointer(tab[msgindex], NULL);
		kfree_rcu(link, rcu);
	}
	rtnl_unlock();

	synchronize_net();

	kfree(tab);
}
EXPORT_SYMBOL_GPL(rtnl_unregister_all);

static LIST_HEAD(link_ops);

static const struct rtnl_link_ops *rtnl_link_ops_get(const char *kind)
{
	const struct rtnl_link_ops *ops;

	list_for_each_entry(ops, &link_ops, list) {
		if (!strcmp(ops->kind, kind))
			return ops;
	}
	return NULL;
}

/**
 * __rtnl_link_register - Register rtnl_link_ops with rtnetlink.
 * @ops: struct rtnl_link_ops * to register
 *
 * The caller must hold the rtnl_mutex. This function should be used
 * by drivers that create devices during module initialization. It
 * must be called before registering the devices.
 *
 * Returns 0 on success or a negative error code.
 */
int __rtnl_link_register(struct rtnl_link_ops *ops)
{
	if (rtnl_link_ops_get(ops->kind))
		return -EEXIST;

	/* The check for setup is here because if ops
	 * does not have that filled up, it is not possible
	 * to use the ops for creating device. So do not
	 * fill up dellink as well. That disables rtnl_dellink.
	 */
	if (ops->setup && !ops->dellink)
		ops->dellink = unregister_netdevice_queue;

	list_add_tail(&ops->list, &link_ops);
	return 0;
}
EXPORT_SYMBOL_GPL(__rtnl_link_register);

/**
 * rtnl_link_register - Register rtnl_link_ops with rtnetlink.
 * @ops: struct rtnl_link_ops * to register
 *
 * Returns 0 on success or a negative error code.
 */
int rtnl_link_register(struct rtnl_link_ops *ops)
{
	int err;

	/* Sanity-check max sizes to avoid stack buffer overflow. */
	if (WARN_ON(ops->maxtype > RTNL_MAX_TYPE ||
		    ops->slave_maxtype > RTNL_SLAVE_MAX_TYPE))
		return -EINVAL;

	rtnl_lock();
	err = __rtnl_link_register(ops);
	rtnl_unlock();
	return err;
}
EXPORT_SYMBOL_GPL(rtnl_link_register);

static void __rtnl_kill_links(struct net *net, struct rtnl_link_ops *ops)
{
	struct net_device *dev;
	LIST_HEAD(list_kill);

	for_each_netdev(net, dev) {
		if (dev->rtnl_link_ops == ops)
			ops->dellink(dev, &list_kill);
	}
	unregister_netdevice_many(&list_kill);
}

/**
 * __rtnl_link_unregister - Unregister rtnl_link_ops from rtnetlink.
 * @ops: struct rtnl_link_ops * to unregister
 *
 * The caller must hold the rtnl_mutex and guarantee net_namespace_list
 * integrity (hold pernet_ops_rwsem for writing to close the race
 * with setup_net() and cleanup_net()).
 */
void __rtnl_link_unregister(struct rtnl_link_ops *ops)
{
	struct net *net;

	for_each_net(net) {
		__rtnl_kill_links(net, ops);
	}
	list_del(&ops->list);
}
EXPORT_SYMBOL_GPL(__rtnl_link_unregister);

/* Return with the rtnl_lock held when there are no network
 * devices unregistering in any network namespace.
 */
static void rtnl_lock_unregistering_all(void)
{
	struct net *net;
	bool unregistering;
	DEFINE_WAIT_FUNC(wait, woken_wake_function);

	add_wait_queue(&netdev_unregistering_wq, &wait);
	for (;;) {
		unregistering = false;
		rtnl_lock();
		/* We held write locked pernet_ops_rwsem, and parallel
		 * setup_net() and cleanup_net() are not possible.
		 */
		for_each_net(net) {
			if (net->dev_unreg_count > 0) {
				unregistering = true;
				break;
			}
		}
		if (!unregistering)
			break;
		__rtnl_unlock();

		wait_woken(&wait, TASK_UNINTERRUPTIBLE, MAX_SCHEDULE_TIMEOUT);
	}
	remove_wait_queue(&netdev_unregistering_wq, &wait);
}

/**
 * rtnl_link_unregister - Unregister rtnl_link_ops from rtnetlink.
 * @ops: struct rtnl_link_ops * to unregister
 */
void rtnl_link_unregister(struct rtnl_link_ops *ops)
{
	/* Close the race with setup_net() and cleanup_net() */
	down_write(&pernet_ops_rwsem);
	rtnl_lock_unregistering_all();
	__rtnl_link_unregister(ops);
	rtnl_unlock();
	up_write(&pernet_ops_rwsem);
}
EXPORT_SYMBOL_GPL(rtnl_link_unregister);

static size_t rtnl_link_get_slave_info_data_size(const struct net_device *dev)
{
	struct net_device *master_dev;
	const struct rtnl_link_ops *ops;
	size_t size = 0;

	rcu_read_lock();

	master_dev = netdev_master_upper_dev_get_rcu((struct net_device *)dev);
	if (!master_dev)
		goto out;

	ops = master_dev->rtnl_link_ops;
	if (!ops || !ops->get_slave_size)
		goto out;
	/* IFLA_INFO_SLAVE_DATA + nested data */
	size = nla_total_size(sizeof(struct nlattr)) +
	       ops->get_slave_size(master_dev, dev);

out:
	rcu_read_unlock();
	return size;
}

static size_t rtnl_link_get_size(const struct net_device *dev)
{
	const struct rtnl_link_ops *ops = dev->rtnl_link_ops;
	size_t size;

	if (!ops)
		return 0;

	size = nla_total_size(sizeof(struct nlattr)) + /* IFLA_LINKINFO */
	       nla_total_size(strlen(ops->kind) + 1);  /* IFLA_INFO_KIND */

	if (ops->get_size)
		/* IFLA_INFO_DATA + nested data */
		size += nla_total_size(sizeof(struct nlattr)) +
			ops->get_size(dev);

	if (ops->get_xstats_size)
		/* IFLA_INFO_XSTATS */
		size += nla_total_size(ops->get_xstats_size(dev));

	size += rtnl_link_get_slave_info_data_size(dev);

	return size;
}

static LIST_HEAD(rtnl_af_ops);

static const struct rtnl_af_ops *rtnl_af_lookup(const int family)
{
	const struct rtnl_af_ops *ops;

	list_for_each_entry_rcu(ops, &rtnl_af_ops, list) {
		if (ops->family == family)
			return ops;
	}

	return NULL;
}

/**
 * rtnl_af_register - Register rtnl_af_ops with rtnetlink.
 * @ops: struct rtnl_af_ops * to register
 *
 * Returns 0 on success or a negative error code.
 */
void rtnl_af_register(struct rtnl_af_ops *ops)
{
	rtnl_lock();
	list_add_tail_rcu(&ops->list, &rtnl_af_ops);
	rtnl_unlock();
}
EXPORT_SYMBOL_GPL(rtnl_af_register);

/**
 * rtnl_af_unregister - Unregister rtnl_af_ops from rtnetlink.
 * @ops: struct rtnl_af_ops * to unregister
 */
void rtnl_af_unregister(struct rtnl_af_ops *ops)
{
	rtnl_lock();
	list_del_rcu(&ops->list);
	rtnl_unlock();

	synchronize_rcu();
}
EXPORT_SYMBOL_GPL(rtnl_af_unregister);

static size_t rtnl_link_get_af_size(const struct net_device *dev,
				    u32 ext_filter_mask)
{
	struct rtnl_af_ops *af_ops;
	size_t size;

	/* IFLA_AF_SPEC */
	size = nla_total_size(sizeof(struct nlattr));

	rcu_read_lock();
	list_for_each_entry_rcu(af_ops, &rtnl_af_ops, list) {
		if (af_ops->get_link_af_size) {
			/* AF_* + nested data */
			size += nla_total_size(sizeof(struct nlattr)) +
				af_ops->get_link_af_size(dev, ext_filter_mask);
		}
	}
	rcu_read_unlock();

	return size;
}

static bool rtnl_have_link_slave_info(const struct net_device *dev)
{
	struct net_device *master_dev;
	bool ret = false;

	rcu_read_lock();

	master_dev = netdev_master_upper_dev_get_rcu((struct net_device *)dev);
	if (master_dev && master_dev->rtnl_link_ops)
		ret = true;
	rcu_read_unlock();
	return ret;
}

static int rtnl_link_slave_info_fill(struct sk_buff *skb,
				     const struct net_device *dev)
{
	struct net_device *master_dev;
	const struct rtnl_link_ops *ops;
	struct nlattr *slave_data;
	int err;

	master_dev = netdev_master_upper_dev_get((struct net_device *) dev);
	if (!master_dev)
		return 0;
	ops = master_dev->rtnl_link_ops;
	if (!ops)
		return 0;
	if (nla_put_string(skb, IFLA_INFO_SLAVE_KIND, ops->kind) < 0)
		return -EMSGSIZE;
	if (ops->fill_slave_info) {
		slave_data = nla_nest_start(skb, IFLA_INFO_SLAVE_DATA);
		if (!slave_data)
			return -EMSGSIZE;
		err = ops->fill_slave_info(skb, master_dev, dev);
		if (err < 0)
			goto err_cancel_slave_data;
		nla_nest_end(skb, slave_data);
	}
	return 0;

err_cancel_slave_data:
	nla_nest_cancel(skb, slave_data);
	return err;
}

static int rtnl_link_info_fill(struct sk_buff *skb,
			       const struct net_device *dev)
{
	const struct rtnl_link_ops *ops = dev->rtnl_link_ops;
	struct nlattr *data;
	int err;

	if (!ops)
		return 0;
	if (nla_put_string(skb, IFLA_INFO_KIND, ops->kind) < 0)
		return -EMSGSIZE;
	if (ops->fill_xstats) {
		err = ops->fill_xstats(skb, dev);
		if (err < 0)
			return err;
	}
	if (ops->fill_info) {
		data = nla_nest_start(skb, IFLA_INFO_DATA);
		if (data == NULL)
			return -EMSGSIZE;
		err = ops->fill_info(skb, dev);
		if (err < 0)
			goto err_cancel_data;
		nla_nest_end(skb, data);
	}
	return 0;

err_cancel_data:
	nla_nest_cancel(skb, data);
	return err;
}

static int rtnl_link_fill(struct sk_buff *skb, const struct net_device *dev)
{
	struct nlattr *linkinfo;
	int err = -EMSGSIZE;

	linkinfo = nla_nest_start(skb, IFLA_LINKINFO);
	if (linkinfo == NULL)
		goto out;

	err = rtnl_link_info_fill(skb, dev);
	if (err < 0)
		goto err_cancel_link;

	err = rtnl_link_slave_info_fill(skb, dev);
	if (err < 0)
		goto err_cancel_link;

	nla_nest_end(skb, linkinfo);
	return 0;

err_cancel_link:
	nla_nest_cancel(skb, linkinfo);
out:
	return err;
}

int rtnetlink_send(struct sk_buff *skb, struct net *net, u32 pid, unsigned int group, int echo)
{
	struct sock *rtnl = net->rtnl;
	int err = 0;

	NETLINK_CB(skb).dst_group = group;
	if (echo)
		refcount_inc(&skb->users);
	netlink_broadcast(rtnl, skb, pid, group, GFP_KERNEL);
	if (echo)
		err = netlink_unicast(rtnl, skb, pid, MSG_DONTWAIT);
	return err;
}

int rtnl_unicast(struct sk_buff *skb, struct net *net, u32 pid)
{
	struct sock *rtnl = net->rtnl;

	return nlmsg_unicast(rtnl, skb, pid);
}
EXPORT_SYMBOL(rtnl_unicast);

void rtnl_notify(struct sk_buff *skb, struct net *net, u32 pid, u32 group,
		 struct nlmsghdr *nlh, gfp_t flags)
{
	struct sock *rtnl = net->rtnl;
	int report = 0;

	if (nlh)
		report = nlmsg_report(nlh);

	nlmsg_notify(rtnl, skb, pid, group, report, flags);
}
EXPORT_SYMBOL(rtnl_notify);

void rtnl_set_sk_err(struct net *net, u32 group, int error)
{
	struct sock *rtnl = net->rtnl;

	netlink_set_err(rtnl, 0, group, error);
}
EXPORT_SYMBOL(rtnl_set_sk_err);

int rtnetlink_put_metrics(struct sk_buff *skb, u32 *metrics)
{
	struct nlattr *mx;
	int i, valid = 0;

	mx = nla_nest_start(skb, RTA_METRICS);
	if (mx == NULL)
		return -ENOBUFS;

	for (i = 0; i < RTAX_MAX; i++) {
		if (metrics[i]) {
			if (i == RTAX_CC_ALGO - 1) {
				char tmp[TCP_CA_NAME_MAX], *name;

				name = tcp_ca_get_name_by_key(metrics[i], tmp);
				if (!name)
					continue;
				if (nla_put_string(skb, i + 1, name))
					goto nla_put_failure;
			} else if (i == RTAX_FEATURES - 1) {
				u32 user_features = metrics[i] & RTAX_FEATURE_MASK;

				if (!user_features)
					continue;
				BUILD_BUG_ON(RTAX_FEATURE_MASK & DST_FEATURE_MASK);
				if (nla_put_u32(skb, i + 1, user_features))
					goto nla_put_failure;
			} else {
				if (nla_put_u32(skb, i + 1, metrics[i]))
					goto nla_put_failure;
			}
			valid++;
		}
	}

	if (!valid) {
		nla_nest_cancel(skb, mx);
		return 0;
	}

	return nla_nest_end(skb, mx);

nla_put_failure:
	nla_nest_cancel(skb, mx);
	return -EMSGSIZE;
}
EXPORT_SYMBOL(rtnetlink_put_metrics);

int rtnl_put_cacheinfo(struct sk_buff *skb, struct dst_entry *dst, u32 id,
		       long expires, u32 error)
{
	struct rta_cacheinfo ci = {
		.rta_error = error,
		.rta_id =  id,
	};

	if (dst) {
		ci.rta_lastuse = jiffies_delta_to_clock_t(jiffies - dst->lastuse);
		ci.rta_used = dst->__use;
		ci.rta_clntref = atomic_read(&dst->__refcnt);
	}
	if (expires) {
		unsigned long clock;

		clock = jiffies_to_clock_t(abs(expires));
		clock = min_t(unsigned long, clock, INT_MAX);
		ci.rta_expires = (expires > 0) ? clock : -clock;
	}
	return nla_put(skb, RTA_CACHEINFO, sizeof(ci), &ci);
}
EXPORT_SYMBOL_GPL(rtnl_put_cacheinfo);

static void set_operstate(struct net_device *dev, unsigned char transition)
{
	unsigned char operstate = dev->operstate;

	switch (transition) {
	case IF_OPER_UP:
		if ((operstate == IF_OPER_DORMANT ||
		     operstate == IF_OPER_UNKNOWN) &&
		    !netif_dormant(dev))
			operstate = IF_OPER_UP;
		break;

	case IF_OPER_DORMANT:
		if (operstate == IF_OPER_UP ||
		    operstate == IF_OPER_UNKNOWN)
			operstate = IF_OPER_DORMANT;
		break;
	}

	if (dev->operstate != operstate) {
		write_lock_bh(&dev_base_lock);
		dev->operstate = operstate;
		write_unlock_bh(&dev_base_lock);
		netdev_state_change(dev);
	}
}

static unsigned int rtnl_dev_get_flags(const struct net_device *dev)
{
	return (dev->flags & ~(IFF_PROMISC | IFF_ALLMULTI)) |
	       (dev->gflags & (IFF_PROMISC | IFF_ALLMULTI));
}

static unsigned int rtnl_dev_combine_flags(const struct net_device *dev,
					   const struct ifinfomsg *ifm)
{
	unsigned int flags = ifm->ifi_flags;

	/* bugwards compatibility: ifi_change == 0 is treated as ~0 */
	if (ifm->ifi_change)
		flags = (flags & ifm->ifi_change) |
			(rtnl_dev_get_flags(dev) & ~ifm->ifi_change);

	return flags;
}

static void copy_rtnl_link_stats(struct rtnl_link_stats *a,
				 const struct rtnl_link_stats64 *b)
{
	a->rx_packets = b->rx_packets;
	a->tx_packets = b->tx_packets;
	a->rx_bytes = b->rx_bytes;
	a->tx_bytes = b->tx_bytes;
	a->rx_errors = b->rx_errors;
	a->tx_errors = b->tx_errors;
	a->rx_dropped = b->rx_dropped;
	a->tx_dropped = b->tx_dropped;

	a->multicast = b->multicast;
	a->collisions = b->collisions;

	a->rx_length_errors = b->rx_length_errors;
	a->rx_over_errors = b->rx_over_errors;
	a->rx_crc_errors = b->rx_crc_errors;
	a->rx_frame_errors = b->rx_frame_errors;
	a->rx_fifo_errors = b->rx_fifo_errors;
	a->rx_missed_errors = b->rx_missed_errors;

	a->tx_aborted_errors = b->tx_aborted_errors;
	a->tx_carrier_errors = b->tx_carrier_errors;
	a->tx_fifo_errors = b->tx_fifo_errors;
	a->tx_heartbeat_errors = b->tx_heartbeat_errors;
	a->tx_window_errors = b->tx_window_errors;

	a->rx_compressed = b->rx_compressed;
	a->tx_compressed = b->tx_compressed;

	a->rx_nohandler = b->rx_nohandler;
}

/* All VF info */
static inline int rtnl_vfinfo_size(const struct net_device *dev,
				   u32 ext_filter_mask)
{
	if (dev->dev.parent && (ext_filter_mask & RTEXT_FILTER_VF)) {
		int num_vfs = dev_num_vf(dev->dev.parent);
		size_t size = nla_total_size(0);
		size += num_vfs *
			(nla_total_size(0) +
			 nla_total_size(sizeof(struct ifla_vf_mac)) +
			 nla_total_size(sizeof(struct ifla_vf_vlan)) +
			 nla_total_size(0) + /* nest IFLA_VF_VLAN_LIST */
			 nla_total_size(MAX_VLAN_LIST_LEN *
					sizeof(struct ifla_vf_vlan_info)) +
			 nla_total_size(sizeof(struct ifla_vf_spoofchk)) +
			 nla_total_size(sizeof(struct ifla_vf_tx_rate)) +
			 nla_total_size(sizeof(struct ifla_vf_rate)) +
			 nla_total_size(sizeof(struct ifla_vf_link_state)) +
			 nla_total_size(sizeof(struct ifla_vf_rss_query_en)) +
			 nla_total_size(0) + /* nest IFLA_VF_STATS */
			 /* IFLA_VF_STATS_RX_PACKETS */
			 nla_total_size_64bit(sizeof(__u64)) +
			 /* IFLA_VF_STATS_TX_PACKETS */
			 nla_total_size_64bit(sizeof(__u64)) +
			 /* IFLA_VF_STATS_RX_BYTES */
			 nla_total_size_64bit(sizeof(__u64)) +
			 /* IFLA_VF_STATS_TX_BYTES */
			 nla_total_size_64bit(sizeof(__u64)) +
			 /* IFLA_VF_STATS_BROADCAST */
			 nla_total_size_64bit(sizeof(__u64)) +
			 /* IFLA_VF_STATS_MULTICAST */
			 nla_total_size_64bit(sizeof(__u64)) +
			 /* IFLA_VF_STATS_RX_DROPPED */
			 nla_total_size_64bit(sizeof(__u64)) +
			 /* IFLA_VF_STATS_TX_DROPPED */
			 nla_total_size_64bit(sizeof(__u64)) +
			 nla_total_size(sizeof(struct ifla_vf_trust)));
		return size;
	} else
		return 0;
}

static size_t rtnl_port_size(const struct net_device *dev,
			     u32 ext_filter_mask)
{
	size_t port_size = nla_total_size(4)		/* PORT_VF */
		+ nla_total_size(PORT_PROFILE_MAX)	/* PORT_PROFILE */
		+ nla_total_size(PORT_UUID_MAX)		/* PORT_INSTANCE_UUID */
		+ nla_total_size(PORT_UUID_MAX)		/* PORT_HOST_UUID */
		+ nla_total_size(1)			/* PROT_VDP_REQUEST */
		+ nla_total_size(2);			/* PORT_VDP_RESPONSE */
	size_t vf_ports_size = nla_total_size(sizeof(struct nlattr));
	size_t vf_port_size = nla_total_size(sizeof(struct nlattr))
		+ port_size;
	size_t port_self_size = nla_total_size(sizeof(struct nlattr))
		+ port_size;

	if (!dev->netdev_ops->ndo_get_vf_port || !dev->dev.parent ||
	    !(ext_filter_mask & RTEXT_FILTER_VF))
		return 0;
	if (dev_num_vf(dev->dev.parent))
		return port_self_size + vf_ports_size +
			vf_port_size * dev_num_vf(dev->dev.parent);
	else
		return port_self_size;
}

static size_t rtnl_xdp_size(void)
{
	size_t xdp_size = nla_total_size(0) +	/* nest IFLA_XDP */
			  nla_total_size(1) +	/* XDP_ATTACHED */
			  nla_total_size(4) +	/* XDP_PROG_ID (or 1st mode) */
			  nla_total_size(4);	/* XDP_<mode>_PROG_ID */

	return xdp_size;
}

static noinline size_t if_nlmsg_size(const struct net_device *dev,
				     u32 ext_filter_mask)
{
	return NLMSG_ALIGN(sizeof(struct ifinfomsg))
	       + nla_total_size(IFNAMSIZ) /* IFLA_IFNAME */
	       + nla_total_size(IFALIASZ) /* IFLA_IFALIAS */
	       + nla_total_size(IFNAMSIZ) /* IFLA_QDISC */
	       + nla_total_size_64bit(sizeof(struct rtnl_link_ifmap))
	       + nla_total_size(sizeof(struct rtnl_link_stats))
	       + nla_total_size_64bit(sizeof(struct rtnl_link_stats64))
	       + nla_total_size(MAX_ADDR_LEN) /* IFLA_ADDRESS */
	       + nla_total_size(MAX_ADDR_LEN) /* IFLA_BROADCAST */
	       + nla_total_size(4) /* IFLA_TXQLEN */
	       + nla_total_size(4) /* IFLA_WEIGHT */
	       + nla_total_size(4) /* IFLA_MTU */
	       + nla_total_size(4) /* IFLA_LINK */
	       + nla_total_size(4) /* IFLA_MASTER */
	       + nla_total_size(1) /* IFLA_CARRIER */
	       + nla_total_size(4) /* IFLA_PROMISCUITY */
	       + nla_total_size(4) /* IFLA_NUM_TX_QUEUES */
	       + nla_total_size(4) /* IFLA_NUM_RX_QUEUES */
	       + nla_total_size(4) /* IFLA_GSO_MAX_SEGS */
	       + nla_total_size(4) /* IFLA_GSO_MAX_SIZE */
	       + nla_total_size(1) /* IFLA_OPERSTATE */
	       + nla_total_size(1) /* IFLA_LINKMODE */
	       + nla_total_size(4) /* IFLA_CARRIER_CHANGES */
	       + nla_total_size(4) /* IFLA_LINK_NETNSID */
	       + nla_total_size(4) /* IFLA_GROUP */
	       + nla_total_size(ext_filter_mask
			        & RTEXT_FILTER_VF ? 4 : 0) /* IFLA_NUM_VF */
	       + rtnl_vfinfo_size(dev, ext_filter_mask) /* IFLA_VFINFO_LIST */
	       + rtnl_port_size(dev, ext_filter_mask) /* IFLA_VF_PORTS + IFLA_PORT_SELF */
	       + rtnl_link_get_size(dev) /* IFLA_LINKINFO */
	       + rtnl_link_get_af_size(dev, ext_filter_mask) /* IFLA_AF_SPEC */
	       + nla_total_size(MAX_PHYS_ITEM_ID_LEN) /* IFLA_PHYS_PORT_ID */
	       + nla_total_size(MAX_PHYS_ITEM_ID_LEN) /* IFLA_PHYS_SWITCH_ID */
	       + nla_total_size(IFNAMSIZ) /* IFLA_PHYS_PORT_NAME */
<<<<<<< HEAD
	       + nla_total_size(1); /* IFLA_PROTO_DOWN */

=======
	       + rtnl_xdp_size() /* IFLA_XDP */
	       + nla_total_size(4)  /* IFLA_EVENT */
	       + nla_total_size(4)  /* IFLA_NEW_NETNSID */
	       + nla_total_size(4)  /* IFLA_NEW_IFINDEX */
	       + nla_total_size(1)  /* IFLA_PROTO_DOWN */
	       + nla_total_size(4)  /* IFLA_IF_NETNSID */
	       + nla_total_size(4)  /* IFLA_CARRIER_UP_COUNT */
	       + nla_total_size(4)  /* IFLA_CARRIER_DOWN_COUNT */
	       + nla_total_size(4)  /* IFLA_MIN_MTU */
	       + nla_total_size(4)  /* IFLA_MAX_MTU */
	       + 0;
>>>>>>> 286cd8c7
}

static int rtnl_vf_ports_fill(struct sk_buff *skb, struct net_device *dev)
{
	struct nlattr *vf_ports;
	struct nlattr *vf_port;
	int vf;
	int err;

	vf_ports = nla_nest_start(skb, IFLA_VF_PORTS);
	if (!vf_ports)
		return -EMSGSIZE;

	for (vf = 0; vf < dev_num_vf(dev->dev.parent); vf++) {
		vf_port = nla_nest_start(skb, IFLA_VF_PORT);
		if (!vf_port)
			goto nla_put_failure;
		if (nla_put_u32(skb, IFLA_PORT_VF, vf))
			goto nla_put_failure;
		err = dev->netdev_ops->ndo_get_vf_port(dev, vf, skb);
		if (err == -EMSGSIZE)
			goto nla_put_failure;
		if (err) {
			nla_nest_cancel(skb, vf_port);
			continue;
		}
		nla_nest_end(skb, vf_port);
	}

	nla_nest_end(skb, vf_ports);

	return 0;

nla_put_failure:
	nla_nest_cancel(skb, vf_ports);
	return -EMSGSIZE;
}

static int rtnl_port_self_fill(struct sk_buff *skb, struct net_device *dev)
{
	struct nlattr *port_self;
	int err;

	port_self = nla_nest_start(skb, IFLA_PORT_SELF);
	if (!port_self)
		return -EMSGSIZE;

	err = dev->netdev_ops->ndo_get_vf_port(dev, PORT_SELF_VF, skb);
	if (err) {
		nla_nest_cancel(skb, port_self);
		return (err == -EMSGSIZE) ? err : 0;
	}

	nla_nest_end(skb, port_self);

	return 0;
}

static int rtnl_port_fill(struct sk_buff *skb, struct net_device *dev,
			  u32 ext_filter_mask)
{
	int err;

	if (!dev->netdev_ops->ndo_get_vf_port || !dev->dev.parent ||
	    !(ext_filter_mask & RTEXT_FILTER_VF))
		return 0;

	err = rtnl_port_self_fill(skb, dev);
	if (err)
		return err;

	if (dev_num_vf(dev->dev.parent)) {
		err = rtnl_vf_ports_fill(skb, dev);
		if (err)
			return err;
	}

	return 0;
}

static int rtnl_phys_port_id_fill(struct sk_buff *skb, struct net_device *dev)
{
	int err;
	struct netdev_phys_item_id ppid;

	err = dev_get_phys_port_id(dev, &ppid);
	if (err) {
		if (err == -EOPNOTSUPP)
			return 0;
		return err;
	}

	if (nla_put(skb, IFLA_PHYS_PORT_ID, ppid.id_len, ppid.id))
		return -EMSGSIZE;

	return 0;
}

static int rtnl_phys_port_name_fill(struct sk_buff *skb, struct net_device *dev)
{
	char name[IFNAMSIZ];
	int err;

	err = dev_get_phys_port_name(dev, name, sizeof(name));
	if (err) {
		if (err == -EOPNOTSUPP)
			return 0;
		return err;
	}

	if (nla_put_string(skb, IFLA_PHYS_PORT_NAME, name))
		return -EMSGSIZE;

	return 0;
}

static int rtnl_phys_switch_id_fill(struct sk_buff *skb, struct net_device *dev)
{
	int err;
	struct switchdev_attr attr = {
		.orig_dev = dev,
		.id = SWITCHDEV_ATTR_ID_PORT_PARENT_ID,
		.flags = SWITCHDEV_F_NO_RECURSE,
	};

	err = switchdev_port_attr_get(dev, &attr);
	if (err) {
		if (err == -EOPNOTSUPP)
			return 0;
		return err;
	}

	if (nla_put(skb, IFLA_PHYS_SWITCH_ID, attr.u.ppid.id_len,
		    attr.u.ppid.id))
		return -EMSGSIZE;

	return 0;
}

static noinline_for_stack int rtnl_fill_stats(struct sk_buff *skb,
					      struct net_device *dev)
{
	struct rtnl_link_stats64 *sp;
	struct nlattr *attr;

	attr = nla_reserve_64bit(skb, IFLA_STATS64,
				 sizeof(struct rtnl_link_stats64), IFLA_PAD);
	if (!attr)
		return -EMSGSIZE;

	sp = nla_data(attr);
	dev_get_stats(dev, sp);

	attr = nla_reserve(skb, IFLA_STATS,
			   sizeof(struct rtnl_link_stats));
	if (!attr)
		return -EMSGSIZE;

	copy_rtnl_link_stats(nla_data(attr), sp);

	return 0;
}

static noinline_for_stack int rtnl_fill_vfinfo(struct sk_buff *skb,
					       struct net_device *dev,
					       int vfs_num,
					       struct nlattr *vfinfo)
{
	struct ifla_vf_rss_query_en vf_rss_query_en;
	struct nlattr *vf, *vfstats, *vfvlanlist;
	struct ifla_vf_link_state vf_linkstate;
	struct ifla_vf_vlan_info vf_vlan_info;
	struct ifla_vf_spoofchk vf_spoofchk;
	struct ifla_vf_tx_rate vf_tx_rate;
	struct ifla_vf_stats vf_stats;
	struct ifla_vf_trust vf_trust;
	struct ifla_vf_vlan vf_vlan;
	struct ifla_vf_rate vf_rate;
	struct ifla_vf_mac vf_mac;
	struct ifla_vf_info ivi;

	memset(&ivi, 0, sizeof(ivi));

	/* Not all SR-IOV capable drivers support the
	 * spoofcheck and "RSS query enable" query.  Preset to
	 * -1 so the user space tool can detect that the driver
	 * didn't report anything.
	 */
	ivi.spoofchk = -1;
	ivi.rss_query_en = -1;
	ivi.trusted = -1;
	/* The default value for VF link state is "auto"
	 * IFLA_VF_LINK_STATE_AUTO which equals zero
	 */
	ivi.linkstate = 0;
	/* VLAN Protocol by default is 802.1Q */
	ivi.vlan_proto = htons(ETH_P_8021Q);
	if (dev->netdev_ops->ndo_get_vf_config(dev, vfs_num, &ivi))
		return 0;

	memset(&vf_vlan_info, 0, sizeof(vf_vlan_info));

	vf_mac.vf =
		vf_vlan.vf =
		vf_vlan_info.vf =
		vf_rate.vf =
		vf_tx_rate.vf =
		vf_spoofchk.vf =
		vf_linkstate.vf =
		vf_rss_query_en.vf =
		vf_trust.vf = ivi.vf;

	memcpy(vf_mac.mac, ivi.mac, sizeof(ivi.mac));
	vf_vlan.vlan = ivi.vlan;
	vf_vlan.qos = ivi.qos;
	vf_vlan_info.vlan = ivi.vlan;
	vf_vlan_info.qos = ivi.qos;
	vf_vlan_info.vlan_proto = ivi.vlan_proto;
	vf_tx_rate.rate = ivi.max_tx_rate;
	vf_rate.min_tx_rate = ivi.min_tx_rate;
	vf_rate.max_tx_rate = ivi.max_tx_rate;
	vf_spoofchk.setting = ivi.spoofchk;
	vf_linkstate.link_state = ivi.linkstate;
	vf_rss_query_en.setting = ivi.rss_query_en;
	vf_trust.setting = ivi.trusted;
	vf = nla_nest_start(skb, IFLA_VF_INFO);
	if (!vf)
		goto nla_put_vfinfo_failure;
	if (nla_put(skb, IFLA_VF_MAC, sizeof(vf_mac), &vf_mac) ||
	    nla_put(skb, IFLA_VF_VLAN, sizeof(vf_vlan), &vf_vlan) ||
	    nla_put(skb, IFLA_VF_RATE, sizeof(vf_rate),
		    &vf_rate) ||
	    nla_put(skb, IFLA_VF_TX_RATE, sizeof(vf_tx_rate),
		    &vf_tx_rate) ||
	    nla_put(skb, IFLA_VF_SPOOFCHK, sizeof(vf_spoofchk),
		    &vf_spoofchk) ||
	    nla_put(skb, IFLA_VF_LINK_STATE, sizeof(vf_linkstate),
		    &vf_linkstate) ||
	    nla_put(skb, IFLA_VF_RSS_QUERY_EN,
		    sizeof(vf_rss_query_en),
		    &vf_rss_query_en) ||
	    nla_put(skb, IFLA_VF_TRUST,
		    sizeof(vf_trust), &vf_trust))
		goto nla_put_vf_failure;
	vfvlanlist = nla_nest_start(skb, IFLA_VF_VLAN_LIST);
	if (!vfvlanlist)
		goto nla_put_vf_failure;
	if (nla_put(skb, IFLA_VF_VLAN_INFO, sizeof(vf_vlan_info),
		    &vf_vlan_info)) {
		nla_nest_cancel(skb, vfvlanlist);
		goto nla_put_vf_failure;
	}
	nla_nest_end(skb, vfvlanlist);
	memset(&vf_stats, 0, sizeof(vf_stats));
	if (dev->netdev_ops->ndo_get_vf_stats)
		dev->netdev_ops->ndo_get_vf_stats(dev, vfs_num,
						&vf_stats);
	vfstats = nla_nest_start(skb, IFLA_VF_STATS);
	if (!vfstats)
		goto nla_put_vf_failure;
	if (nla_put_u64_64bit(skb, IFLA_VF_STATS_RX_PACKETS,
			      vf_stats.rx_packets, IFLA_VF_STATS_PAD) ||
	    nla_put_u64_64bit(skb, IFLA_VF_STATS_TX_PACKETS,
			      vf_stats.tx_packets, IFLA_VF_STATS_PAD) ||
	    nla_put_u64_64bit(skb, IFLA_VF_STATS_RX_BYTES,
			      vf_stats.rx_bytes, IFLA_VF_STATS_PAD) ||
	    nla_put_u64_64bit(skb, IFLA_VF_STATS_TX_BYTES,
			      vf_stats.tx_bytes, IFLA_VF_STATS_PAD) ||
	    nla_put_u64_64bit(skb, IFLA_VF_STATS_BROADCAST,
			      vf_stats.broadcast, IFLA_VF_STATS_PAD) ||
	    nla_put_u64_64bit(skb, IFLA_VF_STATS_MULTICAST,
			      vf_stats.multicast, IFLA_VF_STATS_PAD) ||
	    nla_put_u64_64bit(skb, IFLA_VF_STATS_RX_DROPPED,
			      vf_stats.rx_dropped, IFLA_VF_STATS_PAD) ||
	    nla_put_u64_64bit(skb, IFLA_VF_STATS_TX_DROPPED,
			      vf_stats.tx_dropped, IFLA_VF_STATS_PAD)) {
		nla_nest_cancel(skb, vfstats);
		goto nla_put_vf_failure;
	}
	nla_nest_end(skb, vfstats);
	nla_nest_end(skb, vf);
	return 0;

nla_put_vf_failure:
	nla_nest_cancel(skb, vf);
nla_put_vfinfo_failure:
	nla_nest_cancel(skb, vfinfo);
	return -EMSGSIZE;
}

static noinline_for_stack int rtnl_fill_vf(struct sk_buff *skb,
					   struct net_device *dev,
					   u32 ext_filter_mask)
{
<<<<<<< HEAD
	struct rtnl_link_ifmap map;

	memset(&map, 0, sizeof(map));
	map.mem_start   = dev->mem_start;
	map.mem_end     = dev->mem_end;
	map.base_addr   = dev->base_addr;
	map.irq         = dev->irq;
	map.dma         = dev->dma;
	map.port        = dev->if_port;

	if (nla_put(skb, IFLA_MAP, sizeof(map), &map))
=======
	struct nlattr *vfinfo;
	int i, num_vfs;

	if (!dev->dev.parent || ((ext_filter_mask & RTEXT_FILTER_VF) == 0))
		return 0;

	num_vfs = dev_num_vf(dev->dev.parent);
	if (nla_put_u32(skb, IFLA_NUM_VF, num_vfs))
		return -EMSGSIZE;

	if (!dev->netdev_ops->ndo_get_vf_config)
		return 0;

	vfinfo = nla_nest_start(skb, IFLA_VFINFO_LIST);
	if (!vfinfo)
>>>>>>> 286cd8c7
		return -EMSGSIZE;

	for (i = 0; i < num_vfs; i++) {
		if (rtnl_fill_vfinfo(skb, dev, i, vfinfo))
			return -EMSGSIZE;
	}

	nla_nest_end(skb, vfinfo);
	return 0;
}

static int rtnl_fill_link_ifmap(struct sk_buff *skb, struct net_device *dev)
{
	struct rtnl_link_ifmap map;

	memset(&map, 0, sizeof(map));
	map.mem_start   = dev->mem_start;
	map.mem_end     = dev->mem_end;
	map.base_addr   = dev->base_addr;
	map.irq         = dev->irq;
	map.dma         = dev->dma;
	map.port        = dev->if_port;

	if (nla_put_64bit(skb, IFLA_MAP, sizeof(map), &map, IFLA_PAD))
		return -EMSGSIZE;

	return 0;
}

static u32 rtnl_xdp_prog_skb(struct net_device *dev)
{
	const struct bpf_prog *generic_xdp_prog;

	ASSERT_RTNL();

	generic_xdp_prog = rtnl_dereference(dev->xdp_prog);
	if (!generic_xdp_prog)
		return 0;
	return generic_xdp_prog->aux->id;
}

static u32 rtnl_xdp_prog_drv(struct net_device *dev)
{
	return __dev_xdp_query(dev, dev->netdev_ops->ndo_bpf, XDP_QUERY_PROG);
}

static u32 rtnl_xdp_prog_hw(struct net_device *dev)
{
	return __dev_xdp_query(dev, dev->netdev_ops->ndo_bpf,
			       XDP_QUERY_PROG_HW);
}

static int rtnl_xdp_report_one(struct sk_buff *skb, struct net_device *dev,
			       u32 *prog_id, u8 *mode, u8 tgt_mode, u32 attr,
			       u32 (*get_prog_id)(struct net_device *dev))
{
	u32 curr_id;
	int err;

	curr_id = get_prog_id(dev);
	if (!curr_id)
		return 0;

	*prog_id = curr_id;
	err = nla_put_u32(skb, attr, curr_id);
	if (err)
		return err;

	if (*mode != XDP_ATTACHED_NONE)
		*mode = XDP_ATTACHED_MULTI;
	else
		*mode = tgt_mode;

	return 0;
}

static int rtnl_xdp_fill(struct sk_buff *skb, struct net_device *dev)
{
	struct nlattr *xdp;
	u32 prog_id;
	int err;
	u8 mode;

	xdp = nla_nest_start(skb, IFLA_XDP);
	if (!xdp)
		return -EMSGSIZE;

	prog_id = 0;
	mode = XDP_ATTACHED_NONE;
	err = rtnl_xdp_report_one(skb, dev, &prog_id, &mode, XDP_ATTACHED_SKB,
				  IFLA_XDP_SKB_PROG_ID, rtnl_xdp_prog_skb);
	if (err)
		goto err_cancel;
	err = rtnl_xdp_report_one(skb, dev, &prog_id, &mode, XDP_ATTACHED_DRV,
				  IFLA_XDP_DRV_PROG_ID, rtnl_xdp_prog_drv);
	if (err)
		goto err_cancel;
	err = rtnl_xdp_report_one(skb, dev, &prog_id, &mode, XDP_ATTACHED_HW,
				  IFLA_XDP_HW_PROG_ID, rtnl_xdp_prog_hw);
	if (err)
		goto err_cancel;

	err = nla_put_u8(skb, IFLA_XDP_ATTACHED, mode);
	if (err)
		goto err_cancel;

	if (prog_id && mode != XDP_ATTACHED_MULTI) {
		err = nla_put_u32(skb, IFLA_XDP_PROG_ID, prog_id);
		if (err)
			goto err_cancel;
	}

	nla_nest_end(skb, xdp);
	return 0;

err_cancel:
	nla_nest_cancel(skb, xdp);
	return err;
}

static u32 rtnl_get_event(unsigned long event)
{
	u32 rtnl_event_type = IFLA_EVENT_NONE;

	switch (event) {
	case NETDEV_REBOOT:
		rtnl_event_type = IFLA_EVENT_REBOOT;
		break;
	case NETDEV_FEAT_CHANGE:
		rtnl_event_type = IFLA_EVENT_FEATURES;
		break;
	case NETDEV_BONDING_FAILOVER:
		rtnl_event_type = IFLA_EVENT_BONDING_FAILOVER;
		break;
	case NETDEV_NOTIFY_PEERS:
		rtnl_event_type = IFLA_EVENT_NOTIFY_PEERS;
		break;
	case NETDEV_RESEND_IGMP:
		rtnl_event_type = IFLA_EVENT_IGMP_RESEND;
		break;
	case NETDEV_CHANGEINFODATA:
		rtnl_event_type = IFLA_EVENT_BONDING_OPTIONS;
		break;
	default:
		break;
	}

	return rtnl_event_type;
}

static int put_master_ifindex(struct sk_buff *skb, struct net_device *dev)
{
	const struct net_device *upper_dev;
	int ret = 0;

	rcu_read_lock();

	upper_dev = netdev_master_upper_dev_get_rcu(dev);
	if (upper_dev)
		ret = nla_put_u32(skb, IFLA_MASTER, upper_dev->ifindex);

	rcu_read_unlock();
	return ret;
}

static int nla_put_iflink(struct sk_buff *skb, const struct net_device *dev,
			  bool force)
{
	int ifindex = dev_get_iflink(dev);

	if (force || dev->ifindex != ifindex)
		return nla_put_u32(skb, IFLA_LINK, ifindex);

	return 0;
}

static noinline_for_stack int nla_put_ifalias(struct sk_buff *skb,
					      struct net_device *dev)
{
	char buf[IFALIASZ];
	int ret;

	ret = dev_get_alias(dev, buf, sizeof(buf));
	return ret > 0 ? nla_put_string(skb, IFLA_IFALIAS, buf) : 0;
}

static int rtnl_fill_link_netnsid(struct sk_buff *skb,
				  const struct net_device *dev,
				  struct net *src_net, gfp_t gfp)
{
	bool put_iflink = false;

	if (dev->rtnl_link_ops && dev->rtnl_link_ops->get_link_net) {
		struct net *link_net = dev->rtnl_link_ops->get_link_net(dev);

		if (!net_eq(dev_net(dev), link_net)) {
			int id = peernet2id_alloc(src_net, link_net, gfp);

			if (nla_put_s32(skb, IFLA_LINK_NETNSID, id))
				return -EMSGSIZE;

			put_iflink = true;
		}
	}

	return nla_put_iflink(skb, dev, put_iflink);
}

static int rtnl_fill_link_af(struct sk_buff *skb,
			     const struct net_device *dev,
			     u32 ext_filter_mask)
{
	const struct rtnl_af_ops *af_ops;
	struct nlattr *af_spec;

	af_spec = nla_nest_start(skb, IFLA_AF_SPEC);
	if (!af_spec)
		return -EMSGSIZE;

	list_for_each_entry_rcu(af_ops, &rtnl_af_ops, list) {
		struct nlattr *af;
		int err;

		if (!af_ops->fill_link_af)
			continue;

		af = nla_nest_start(skb, af_ops->family);
		if (!af)
			return -EMSGSIZE;

		err = af_ops->fill_link_af(skb, dev, ext_filter_mask);
		/*
		 * Caller may return ENODATA to indicate that there
		 * was no data to be dumped. This is not an error, it
		 * means we should trim the attribute header and
		 * continue.
		 */
		if (err == -ENODATA)
			nla_nest_cancel(skb, af);
		else if (err < 0)
			return -EMSGSIZE;

		nla_nest_end(skb, af);
	}

	nla_nest_end(skb, af_spec);
	return 0;
}

static int rtnl_fill_ifinfo(struct sk_buff *skb,
			    struct net_device *dev, struct net *src_net,
			    int type, u32 pid, u32 seq, u32 change,
			    unsigned int flags, u32 ext_filter_mask,
			    u32 event, int *new_nsid, int new_ifindex,
			    int tgt_netnsid, gfp_t gfp)
{
	struct ifinfomsg *ifm;
	struct nlmsghdr *nlh;

	ASSERT_RTNL();
	nlh = nlmsg_put(skb, pid, seq, type, sizeof(*ifm), flags);
	if (nlh == NULL)
		return -EMSGSIZE;

	ifm = nlmsg_data(nlh);
	ifm->ifi_family = AF_UNSPEC;
	ifm->__ifi_pad = 0;
	ifm->ifi_type = dev->type;
	ifm->ifi_index = dev->ifindex;
	ifm->ifi_flags = dev_get_flags(dev);
	ifm->ifi_change = change;

	if (tgt_netnsid >= 0 && nla_put_s32(skb, IFLA_IF_NETNSID, tgt_netnsid))
		goto nla_put_failure;

	if (nla_put_string(skb, IFLA_IFNAME, dev->name) ||
	    nla_put_u32(skb, IFLA_TXQLEN, dev->tx_queue_len) ||
	    nla_put_u8(skb, IFLA_OPERSTATE,
		       netif_running(dev) ? dev->operstate : IF_OPER_DOWN) ||
	    nla_put_u8(skb, IFLA_LINKMODE, dev->link_mode) ||
	    nla_put_u32(skb, IFLA_MTU, dev->mtu) ||
	    nla_put_u32(skb, IFLA_MIN_MTU, dev->min_mtu) ||
	    nla_put_u32(skb, IFLA_MAX_MTU, dev->max_mtu) ||
	    nla_put_u32(skb, IFLA_GROUP, dev->group) ||
	    nla_put_u32(skb, IFLA_PROMISCUITY, dev->promiscuity) ||
	    nla_put_u32(skb, IFLA_NUM_TX_QUEUES, dev->num_tx_queues) ||
	    nla_put_u32(skb, IFLA_GSO_MAX_SEGS, dev->gso_max_segs) ||
	    nla_put_u32(skb, IFLA_GSO_MAX_SIZE, dev->gso_max_size) ||
#ifdef CONFIG_RPS
	    nla_put_u32(skb, IFLA_NUM_RX_QUEUES, dev->num_rx_queues) ||
#endif
	    put_master_ifindex(skb, dev) ||
	    nla_put_u8(skb, IFLA_CARRIER, netif_carrier_ok(dev)) ||
	    (dev->qdisc &&
	     nla_put_string(skb, IFLA_QDISC, dev->qdisc->ops->id)) ||
	    nla_put_ifalias(skb, dev) ||
	    nla_put_u32(skb, IFLA_CARRIER_CHANGES,
			atomic_read(&dev->carrier_up_count) +
			atomic_read(&dev->carrier_down_count)) ||
	    nla_put_u8(skb, IFLA_PROTO_DOWN, dev->proto_down) ||
	    nla_put_u32(skb, IFLA_CARRIER_UP_COUNT,
			atomic_read(&dev->carrier_up_count)) ||
	    nla_put_u32(skb, IFLA_CARRIER_DOWN_COUNT,
			atomic_read(&dev->carrier_down_count)))
		goto nla_put_failure;

	if (event != IFLA_EVENT_NONE) {
		if (nla_put_u32(skb, IFLA_EVENT, event))
			goto nla_put_failure;
	}

	if (rtnl_fill_link_ifmap(skb, dev))
		goto nla_put_failure;

	if (dev->addr_len) {
		if (nla_put(skb, IFLA_ADDRESS, dev->addr_len, dev->dev_addr) ||
		    nla_put(skb, IFLA_BROADCAST, dev->addr_len, dev->broadcast))
			goto nla_put_failure;
	}

	if (rtnl_phys_port_id_fill(skb, dev))
		goto nla_put_failure;

	if (rtnl_phys_port_name_fill(skb, dev))
		goto nla_put_failure;

	if (rtnl_phys_switch_id_fill(skb, dev))
		goto nla_put_failure;

	if (rtnl_fill_stats(skb, dev))
		goto nla_put_failure;

	if (rtnl_fill_vf(skb, dev, ext_filter_mask))
		goto nla_put_failure;

	if (rtnl_port_fill(skb, dev, ext_filter_mask))
		goto nla_put_failure;

	if (rtnl_xdp_fill(skb, dev))
		goto nla_put_failure;

	if (dev->rtnl_link_ops || rtnl_have_link_slave_info(dev)) {
		if (rtnl_link_fill(skb, dev) < 0)
			goto nla_put_failure;
	}

	if (rtnl_fill_link_netnsid(skb, dev, src_net, gfp))
		goto nla_put_failure;

	if (new_nsid &&
	    nla_put_s32(skb, IFLA_NEW_NETNSID, *new_nsid) < 0)
		goto nla_put_failure;
	if (new_ifindex &&
	    nla_put_s32(skb, IFLA_NEW_IFINDEX, new_ifindex) < 0)
		goto nla_put_failure;


	rcu_read_lock();
	if (rtnl_fill_link_af(skb, dev, ext_filter_mask))
		goto nla_put_failure_rcu;
	rcu_read_unlock();

	nlmsg_end(skb, nlh);
	return 0;

nla_put_failure_rcu:
	rcu_read_unlock();
nla_put_failure:
	nlmsg_cancel(skb, nlh);
	return -EMSGSIZE;
}

static const struct nla_policy ifla_policy[IFLA_MAX+1] = {
	[IFLA_IFNAME]		= { .type = NLA_STRING, .len = IFNAMSIZ-1 },
	[IFLA_ADDRESS]		= { .type = NLA_BINARY, .len = MAX_ADDR_LEN },
	[IFLA_BROADCAST]	= { .type = NLA_BINARY, .len = MAX_ADDR_LEN },
	[IFLA_MAP]		= { .len = sizeof(struct rtnl_link_ifmap) },
	[IFLA_MTU]		= { .type = NLA_U32 },
	[IFLA_LINK]		= { .type = NLA_U32 },
	[IFLA_MASTER]		= { .type = NLA_U32 },
	[IFLA_CARRIER]		= { .type = NLA_U8 },
	[IFLA_TXQLEN]		= { .type = NLA_U32 },
	[IFLA_WEIGHT]		= { .type = NLA_U32 },
	[IFLA_OPERSTATE]	= { .type = NLA_U8 },
	[IFLA_LINKMODE]		= { .type = NLA_U8 },
	[IFLA_LINKINFO]		= { .type = NLA_NESTED },
	[IFLA_NET_NS_PID]	= { .type = NLA_U32 },
	[IFLA_NET_NS_FD]	= { .type = NLA_U32 },
	/* IFLA_IFALIAS is a string, but policy is set to NLA_BINARY to
	 * allow 0-length string (needed to remove an alias).
	 */
	[IFLA_IFALIAS]	        = { .type = NLA_BINARY, .len = IFALIASZ - 1 },
	[IFLA_VFINFO_LIST]	= {. type = NLA_NESTED },
	[IFLA_VF_PORTS]		= { .type = NLA_NESTED },
	[IFLA_PORT_SELF]	= { .type = NLA_NESTED },
	[IFLA_AF_SPEC]		= { .type = NLA_NESTED },
	[IFLA_EXT_MASK]		= { .type = NLA_U32 },
	[IFLA_PROMISCUITY]	= { .type = NLA_U32 },
	[IFLA_NUM_TX_QUEUES]	= { .type = NLA_U32 },
	[IFLA_NUM_RX_QUEUES]	= { .type = NLA_U32 },
	[IFLA_GSO_MAX_SEGS]	= { .type = NLA_U32 },
	[IFLA_GSO_MAX_SIZE]	= { .type = NLA_U32 },
	[IFLA_PHYS_PORT_ID]	= { .type = NLA_BINARY, .len = MAX_PHYS_ITEM_ID_LEN },
	[IFLA_CARRIER_CHANGES]	= { .type = NLA_U32 },  /* ignored */
	[IFLA_PHYS_SWITCH_ID]	= { .type = NLA_BINARY, .len = MAX_PHYS_ITEM_ID_LEN },
	[IFLA_LINK_NETNSID]	= { .type = NLA_S32 },
	[IFLA_PROTO_DOWN]	= { .type = NLA_U8 },
<<<<<<< HEAD
	[IFLA_GROUP]		= { .type = NLA_U32 },
=======
	[IFLA_XDP]		= { .type = NLA_NESTED },
	[IFLA_EVENT]		= { .type = NLA_U32 },
	[IFLA_GROUP]		= { .type = NLA_U32 },
	[IFLA_IF_NETNSID]	= { .type = NLA_S32 },
	[IFLA_CARRIER_UP_COUNT]	= { .type = NLA_U32 },
	[IFLA_CARRIER_DOWN_COUNT] = { .type = NLA_U32 },
	[IFLA_MIN_MTU]		= { .type = NLA_U32 },
	[IFLA_MAX_MTU]		= { .type = NLA_U32 },
>>>>>>> 286cd8c7
};

static const struct nla_policy ifla_info_policy[IFLA_INFO_MAX+1] = {
	[IFLA_INFO_KIND]	= { .type = NLA_STRING },
	[IFLA_INFO_DATA]	= { .type = NLA_NESTED },
	[IFLA_INFO_SLAVE_KIND]	= { .type = NLA_STRING },
	[IFLA_INFO_SLAVE_DATA]	= { .type = NLA_NESTED },
};

static const struct nla_policy ifla_vf_policy[IFLA_VF_MAX+1] = {
	[IFLA_VF_MAC]		= { .len = sizeof(struct ifla_vf_mac) },
	[IFLA_VF_VLAN]		= { .len = sizeof(struct ifla_vf_vlan) },
	[IFLA_VF_VLAN_LIST]     = { .type = NLA_NESTED },
	[IFLA_VF_TX_RATE]	= { .len = sizeof(struct ifla_vf_tx_rate) },
	[IFLA_VF_SPOOFCHK]	= { .len = sizeof(struct ifla_vf_spoofchk) },
	[IFLA_VF_RATE]		= { .len = sizeof(struct ifla_vf_rate) },
	[IFLA_VF_LINK_STATE]	= { .len = sizeof(struct ifla_vf_link_state) },
	[IFLA_VF_RSS_QUERY_EN]	= { .len = sizeof(struct ifla_vf_rss_query_en) },
	[IFLA_VF_STATS]		= { .type = NLA_NESTED },
	[IFLA_VF_TRUST]		= { .len = sizeof(struct ifla_vf_trust) },
	[IFLA_VF_IB_NODE_GUID]	= { .len = sizeof(struct ifla_vf_guid) },
	[IFLA_VF_IB_PORT_GUID]	= { .len = sizeof(struct ifla_vf_guid) },
};

static const struct nla_policy ifla_port_policy[IFLA_PORT_MAX+1] = {
	[IFLA_PORT_VF]		= { .type = NLA_U32 },
	[IFLA_PORT_PROFILE]	= { .type = NLA_STRING,
				    .len = PORT_PROFILE_MAX },
	[IFLA_PORT_INSTANCE_UUID] = { .type = NLA_BINARY,
				      .len = PORT_UUID_MAX },
	[IFLA_PORT_HOST_UUID]	= { .type = NLA_STRING,
				    .len = PORT_UUID_MAX },
	[IFLA_PORT_REQUEST]	= { .type = NLA_U8, },
	[IFLA_PORT_RESPONSE]	= { .type = NLA_U16, },

	/* Unused, but we need to keep it here since user space could
	 * fill it. It's also broken with regard to NLA_BINARY use in
	 * combination with structs.
	 */
	[IFLA_PORT_VSI_TYPE]	= { .type = NLA_BINARY,
				    .len = sizeof(struct ifla_port_vsi) },
};

static const struct nla_policy ifla_xdp_policy[IFLA_XDP_MAX + 1] = {
	[IFLA_XDP_FD]		= { .type = NLA_S32 },
	[IFLA_XDP_ATTACHED]	= { .type = NLA_U8 },
	[IFLA_XDP_FLAGS]	= { .type = NLA_U32 },
	[IFLA_XDP_PROG_ID]	= { .type = NLA_U32 },
};

static const struct rtnl_link_ops *linkinfo_to_kind_ops(const struct nlattr *nla)
{
	const struct rtnl_link_ops *ops = NULL;
	struct nlattr *linfo[IFLA_INFO_MAX + 1];

	if (nla_parse_nested(linfo, IFLA_INFO_MAX, nla,
			     ifla_info_policy, NULL) < 0)
		return NULL;

	if (linfo[IFLA_INFO_KIND]) {
		char kind[MODULE_NAME_LEN];

		nla_strlcpy(kind, linfo[IFLA_INFO_KIND], sizeof(kind));
		ops = rtnl_link_ops_get(kind);
	}

	return ops;
}

static bool link_master_filtered(struct net_device *dev, int master_idx)
{
	struct net_device *master;

	if (!master_idx)
		return false;

	master = netdev_master_upper_dev_get(dev);
	if (!master || master->ifindex != master_idx)
		return true;

	return false;
}

static bool link_kind_filtered(const struct net_device *dev,
			       const struct rtnl_link_ops *kind_ops)
{
	if (kind_ops && dev->rtnl_link_ops != kind_ops)
		return true;

	return false;
}

static bool link_dump_filtered(struct net_device *dev,
			       int master_idx,
			       const struct rtnl_link_ops *kind_ops)
{
	if (link_master_filtered(dev, master_idx) ||
	    link_kind_filtered(dev, kind_ops))
		return true;

	return false;
}

static struct net *get_target_net(struct sock *sk, int netnsid)
{
	struct net *net;

	net = get_net_ns_by_id(sock_net(sk), netnsid);
	if (!net)
		return ERR_PTR(-EINVAL);

	/* For now, the caller is required to have CAP_NET_ADMIN in
	 * the user namespace owning the target net ns.
	 */
	if (!sk_ns_capable(sk, net->user_ns, CAP_NET_ADMIN)) {
		put_net(net);
		return ERR_PTR(-EACCES);
	}
	return net;
}

static int rtnl_dump_ifinfo(struct sk_buff *skb, struct netlink_callback *cb)
{
	struct net *net = sock_net(skb->sk);
	struct net *tgt_net = net;
	int h, s_h;
	int idx = 0, s_idx;
	struct net_device *dev;
	struct hlist_head *head;
	struct nlattr *tb[IFLA_MAX+1];
	u32 ext_filter_mask = 0;
	const struct rtnl_link_ops *kind_ops = NULL;
	unsigned int flags = NLM_F_MULTI;
	int master_idx = 0;
	int netnsid = -1;
	int err;
	int hdrlen;

	s_h = cb->args[0];
	s_idx = cb->args[1];

	/* A hack to preserve kernel<->userspace interface.
	 * The correct header is ifinfomsg. It is consistent with rtnl_getlink.
	 * However, before Linux v3.9 the code here assumed rtgenmsg and that's
	 * what iproute2 < v3.9.0 used.
	 * We can detect the old iproute2. Even including the IFLA_EXT_MASK
	 * attribute, its netlink message is shorter than struct ifinfomsg.
	 */
	hdrlen = nlmsg_len(cb->nlh) < sizeof(struct ifinfomsg) ?
		 sizeof(struct rtgenmsg) : sizeof(struct ifinfomsg);

	if (nlmsg_parse(cb->nlh, hdrlen, tb, IFLA_MAX,
			ifla_policy, NULL) >= 0) {
		if (tb[IFLA_IF_NETNSID]) {
			netnsid = nla_get_s32(tb[IFLA_IF_NETNSID]);
			tgt_net = get_target_net(skb->sk, netnsid);
			if (IS_ERR(tgt_net))
				return PTR_ERR(tgt_net);
		}

		if (tb[IFLA_EXT_MASK])
			ext_filter_mask = nla_get_u32(tb[IFLA_EXT_MASK]);

		if (tb[IFLA_MASTER])
			master_idx = nla_get_u32(tb[IFLA_MASTER]);

		if (tb[IFLA_LINKINFO])
			kind_ops = linkinfo_to_kind_ops(tb[IFLA_LINKINFO]);

		if (master_idx || kind_ops)
			flags |= NLM_F_DUMP_FILTERED;
	}

	for (h = s_h; h < NETDEV_HASHENTRIES; h++, s_idx = 0) {
		idx = 0;
		head = &tgt_net->dev_index_head[h];
		hlist_for_each_entry(dev, head, index_hlist) {
			if (link_dump_filtered(dev, master_idx, kind_ops))
				goto cont;
			if (idx < s_idx)
				goto cont;
			err = rtnl_fill_ifinfo(skb, dev, net,
					       RTM_NEWLINK,
					       NETLINK_CB(cb->skb).portid,
					       cb->nlh->nlmsg_seq, 0,
<<<<<<< HEAD
					       NLM_F_MULTI,
					       ext_filter_mask);
=======
					       flags,
					       ext_filter_mask, 0, NULL, 0,
					       netnsid, GFP_KERNEL);
>>>>>>> 286cd8c7

			if (err < 0) {
				if (likely(skb->len))
					goto out;
<<<<<<< HEAD

				goto out_err;
			}
=======
>>>>>>> 286cd8c7

				goto out_err;
			}
cont:
			idx++;
		}
	}
out:
	err = skb->len;
out_err:
	cb->args[1] = idx;
	cb->args[0] = h;
	cb->seq = net->dev_base_seq;
	nl_dump_check_consistent(cb, nlmsg_hdr(skb));
	if (netnsid >= 0)
		put_net(tgt_net);

	return err;
}

int rtnl_nla_parse_ifla(struct nlattr **tb, const struct nlattr *head, int len,
			struct netlink_ext_ack *exterr)
{
	return nla_parse(tb, IFLA_MAX, head, len, ifla_policy, exterr);
}
EXPORT_SYMBOL(rtnl_nla_parse_ifla);

struct net *rtnl_link_get_net(struct net *src_net, struct nlattr *tb[])
{
	struct net *net;
	/* Examine the link attributes and figure out which
	 * network namespace we are talking about.
	 */
	if (tb[IFLA_NET_NS_PID])
		net = get_net_ns_by_pid(nla_get_u32(tb[IFLA_NET_NS_PID]));
	else if (tb[IFLA_NET_NS_FD])
		net = get_net_ns_by_fd(nla_get_u32(tb[IFLA_NET_NS_FD]));
	else
		net = get_net(src_net);
	return net;
}
EXPORT_SYMBOL(rtnl_link_get_net);

/* Figure out which network namespace we are talking about by
 * examining the link attributes in the following order:
 *
 * 1. IFLA_NET_NS_PID
 * 2. IFLA_NET_NS_FD
 * 3. IFLA_IF_NETNSID
 */
static struct net *rtnl_link_get_net_by_nlattr(struct net *src_net,
					       struct nlattr *tb[])
{
	struct net *net;

	if (tb[IFLA_NET_NS_PID] || tb[IFLA_NET_NS_FD])
		return rtnl_link_get_net(src_net, tb);

	if (!tb[IFLA_IF_NETNSID])
		return get_net(src_net);

	net = get_net_ns_by_id(src_net, nla_get_u32(tb[IFLA_IF_NETNSID]));
	if (!net)
		return ERR_PTR(-EINVAL);

	return net;
}

static struct net *rtnl_link_get_net_capable(const struct sk_buff *skb,
					     struct net *src_net,
					     struct nlattr *tb[], int cap)
{
	struct net *net;

	net = rtnl_link_get_net_by_nlattr(src_net, tb);
	if (IS_ERR(net))
		return net;

	if (!netlink_ns_capable(skb, net->user_ns, cap)) {
		put_net(net);
		return ERR_PTR(-EPERM);
	}

	return net;
}

/* Verify that rtnetlink requests do not pass additional properties
 * potentially referring to different network namespaces.
 */
static int rtnl_ensure_unique_netns(struct nlattr *tb[],
				    struct netlink_ext_ack *extack,
				    bool netns_id_only)
{

	if (netns_id_only) {
		if (!tb[IFLA_NET_NS_PID] && !tb[IFLA_NET_NS_FD])
			return 0;

		NL_SET_ERR_MSG(extack, "specified netns attribute not supported");
		return -EOPNOTSUPP;
	}

	if (tb[IFLA_IF_NETNSID] && (tb[IFLA_NET_NS_PID] || tb[IFLA_NET_NS_FD]))
		goto invalid_attr;

	if (tb[IFLA_NET_NS_PID] && (tb[IFLA_IF_NETNSID] || tb[IFLA_NET_NS_FD]))
		goto invalid_attr;

	if (tb[IFLA_NET_NS_FD] && (tb[IFLA_IF_NETNSID] || tb[IFLA_NET_NS_PID]))
		goto invalid_attr;

	return 0;

invalid_attr:
	NL_SET_ERR_MSG(extack, "multiple netns identifying attributes specified");
	return -EINVAL;
}

static int validate_linkmsg(struct net_device *dev, struct nlattr *tb[])
{
	if (dev) {
		if (tb[IFLA_ADDRESS] &&
		    nla_len(tb[IFLA_ADDRESS]) < dev->addr_len)
			return -EINVAL;

		if (tb[IFLA_BROADCAST] &&
		    nla_len(tb[IFLA_BROADCAST]) < dev->addr_len)
			return -EINVAL;
	}

	if (tb[IFLA_AF_SPEC]) {
		struct nlattr *af;
		int rem, err;

		nla_for_each_nested(af, tb[IFLA_AF_SPEC], rem) {
			const struct rtnl_af_ops *af_ops;

			rcu_read_lock();
			af_ops = rtnl_af_lookup(nla_type(af));
			if (!af_ops) {
				rcu_read_unlock();
				return -EAFNOSUPPORT;
			}

			if (!af_ops->set_link_af) {
				rcu_read_unlock();
				return -EOPNOTSUPP;
			}

			if (af_ops->validate_link_af) {
				err = af_ops->validate_link_af(dev, af);
				if (err < 0) {
					rcu_read_unlock();
					return err;
				}
			}

			rcu_read_unlock();
		}
	}

	return 0;
}

static int handle_infiniband_guid(struct net_device *dev, struct ifla_vf_guid *ivt,
				  int guid_type)
{
	const struct net_device_ops *ops = dev->netdev_ops;

	return ops->ndo_set_vf_guid(dev, ivt->vf, ivt->guid, guid_type);
}

static int handle_vf_guid(struct net_device *dev, struct ifla_vf_guid *ivt, int guid_type)
{
	if (dev->type != ARPHRD_INFINIBAND)
		return -EOPNOTSUPP;

	return handle_infiniband_guid(dev, ivt, guid_type);
}

static int do_setvfinfo(struct net_device *dev, struct nlattr **tb)
{
	const struct net_device_ops *ops = dev->netdev_ops;
	int err = -EINVAL;

	if (tb[IFLA_VF_MAC]) {
		struct ifla_vf_mac *ivm = nla_data(tb[IFLA_VF_MAC]);

		if (ivm->vf >= INT_MAX)
			return -EINVAL;
		err = -EOPNOTSUPP;
		if (ops->ndo_set_vf_mac)
			err = ops->ndo_set_vf_mac(dev, ivm->vf,
						  ivm->mac);
		if (err < 0)
			return err;
	}

	if (tb[IFLA_VF_VLAN]) {
		struct ifla_vf_vlan *ivv = nla_data(tb[IFLA_VF_VLAN]);

		if (ivv->vf >= INT_MAX)
			return -EINVAL;
		err = -EOPNOTSUPP;
		if (ops->ndo_set_vf_vlan)
			err = ops->ndo_set_vf_vlan(dev, ivv->vf, ivv->vlan,
						   ivv->qos,
						   htons(ETH_P_8021Q));
		if (err < 0)
			return err;
	}

	if (tb[IFLA_VF_VLAN_LIST]) {
		struct ifla_vf_vlan_info *ivvl[MAX_VLAN_LIST_LEN];
		struct nlattr *attr;
		int rem, len = 0;

		err = -EOPNOTSUPP;
		if (!ops->ndo_set_vf_vlan)
			return err;

		nla_for_each_nested(attr, tb[IFLA_VF_VLAN_LIST], rem) {
			if (nla_type(attr) != IFLA_VF_VLAN_INFO ||
			    nla_len(attr) < NLA_HDRLEN) {
				return -EINVAL;
			}
			if (len >= MAX_VLAN_LIST_LEN)
				return -EOPNOTSUPP;
			ivvl[len] = nla_data(attr);

			len++;
		}
		if (len == 0)
			return -EINVAL;

		if (ivvl[0]->vf >= INT_MAX)
			return -EINVAL;
		err = ops->ndo_set_vf_vlan(dev, ivvl[0]->vf, ivvl[0]->vlan,
					   ivvl[0]->qos, ivvl[0]->vlan_proto);
		if (err < 0)
			return err;
	}

	if (tb[IFLA_VF_TX_RATE]) {
		struct ifla_vf_tx_rate *ivt = nla_data(tb[IFLA_VF_TX_RATE]);
		struct ifla_vf_info ivf;

		if (ivt->vf >= INT_MAX)
			return -EINVAL;
		err = -EOPNOTSUPP;
		if (ops->ndo_get_vf_config)
			err = ops->ndo_get_vf_config(dev, ivt->vf, &ivf);
		if (err < 0)
			return err;

		err = -EOPNOTSUPP;
		if (ops->ndo_set_vf_rate)
			err = ops->ndo_set_vf_rate(dev, ivt->vf,
						   ivf.min_tx_rate,
						   ivt->rate);
		if (err < 0)
			return err;
	}

	if (tb[IFLA_VF_RATE]) {
		struct ifla_vf_rate *ivt = nla_data(tb[IFLA_VF_RATE]);

		if (ivt->vf >= INT_MAX)
			return -EINVAL;
		err = -EOPNOTSUPP;
		if (ops->ndo_set_vf_rate)
			err = ops->ndo_set_vf_rate(dev, ivt->vf,
						   ivt->min_tx_rate,
						   ivt->max_tx_rate);
		if (err < 0)
			return err;
	}

	if (tb[IFLA_VF_SPOOFCHK]) {
		struct ifla_vf_spoofchk *ivs = nla_data(tb[IFLA_VF_SPOOFCHK]);

		if (ivs->vf >= INT_MAX)
			return -EINVAL;
		err = -EOPNOTSUPP;
		if (ops->ndo_set_vf_spoofchk)
			err = ops->ndo_set_vf_spoofchk(dev, ivs->vf,
						       ivs->setting);
		if (err < 0)
			return err;
	}

	if (tb[IFLA_VF_LINK_STATE]) {
		struct ifla_vf_link_state *ivl = nla_data(tb[IFLA_VF_LINK_STATE]);

		if (ivl->vf >= INT_MAX)
			return -EINVAL;
		err = -EOPNOTSUPP;
		if (ops->ndo_set_vf_link_state)
			err = ops->ndo_set_vf_link_state(dev, ivl->vf,
							 ivl->link_state);
		if (err < 0)
			return err;
	}

	if (tb[IFLA_VF_RSS_QUERY_EN]) {
		struct ifla_vf_rss_query_en *ivrssq_en;

		err = -EOPNOTSUPP;
		ivrssq_en = nla_data(tb[IFLA_VF_RSS_QUERY_EN]);
		if (ivrssq_en->vf >= INT_MAX)
			return -EINVAL;
		if (ops->ndo_set_vf_rss_query_en)
			err = ops->ndo_set_vf_rss_query_en(dev, ivrssq_en->vf,
							   ivrssq_en->setting);
		if (err < 0)
			return err;
	}

	if (tb[IFLA_VF_TRUST]) {
		struct ifla_vf_trust *ivt = nla_data(tb[IFLA_VF_TRUST]);

		if (ivt->vf >= INT_MAX)
			return -EINVAL;
		err = -EOPNOTSUPP;
		if (ops->ndo_set_vf_trust)
			err = ops->ndo_set_vf_trust(dev, ivt->vf, ivt->setting);
		if (err < 0)
			return err;
	}

	if (tb[IFLA_VF_IB_NODE_GUID]) {
		struct ifla_vf_guid *ivt = nla_data(tb[IFLA_VF_IB_NODE_GUID]);

		if (ivt->vf >= INT_MAX)
			return -EINVAL;
		if (!ops->ndo_set_vf_guid)
			return -EOPNOTSUPP;
		return handle_vf_guid(dev, ivt, IFLA_VF_IB_NODE_GUID);
	}

	if (tb[IFLA_VF_IB_PORT_GUID]) {
		struct ifla_vf_guid *ivt = nla_data(tb[IFLA_VF_IB_PORT_GUID]);

		if (ivt->vf >= INT_MAX)
			return -EINVAL;
		if (!ops->ndo_set_vf_guid)
			return -EOPNOTSUPP;

		return handle_vf_guid(dev, ivt, IFLA_VF_IB_PORT_GUID);
	}

	return err;
}

static int do_set_master(struct net_device *dev, int ifindex,
			 struct netlink_ext_ack *extack)
{
	struct net_device *upper_dev = netdev_master_upper_dev_get(dev);
	const struct net_device_ops *ops;
	int err;

	if (upper_dev) {
		if (upper_dev->ifindex == ifindex)
			return 0;
		ops = upper_dev->netdev_ops;
		if (ops->ndo_del_slave) {
			err = ops->ndo_del_slave(upper_dev, dev);
			if (err)
				return err;
		} else {
			return -EOPNOTSUPP;
		}
	}

	if (ifindex) {
		upper_dev = __dev_get_by_index(dev_net(dev), ifindex);
		if (!upper_dev)
			return -EINVAL;
		ops = upper_dev->netdev_ops;
		if (ops->ndo_add_slave) {
			err = ops->ndo_add_slave(upper_dev, dev, extack);
			if (err)
				return err;
		} else {
			return -EOPNOTSUPP;
		}
	}
	return 0;
}

#define DO_SETLINK_MODIFIED	0x01
/* notify flag means notify + modified. */
#define DO_SETLINK_NOTIFY	0x03
static int do_setlink(const struct sk_buff *skb,
		      struct net_device *dev, struct ifinfomsg *ifm,
		      struct netlink_ext_ack *extack,
		      struct nlattr **tb, char *ifname, int status)
{
	const struct net_device_ops *ops = dev->netdev_ops;
	int err;

	err = validate_linkmsg(dev, tb);
	if (err < 0)
		return err;

<<<<<<< HEAD
	if (tb[IFLA_NET_NS_PID] || tb[IFLA_NET_NS_FD]) {
		struct net *net = rtnl_link_get_net(dev_net(dev), tb);
=======
	if (tb[IFLA_NET_NS_PID] || tb[IFLA_NET_NS_FD] || tb[IFLA_IF_NETNSID]) {
		struct net *net = rtnl_link_get_net_capable(skb, dev_net(dev),
							    tb, CAP_NET_ADMIN);
>>>>>>> 286cd8c7
		if (IS_ERR(net)) {
			err = PTR_ERR(net);
			goto errout;
		}

		err = dev_change_net_namespace(dev, net, ifname);
		put_net(net);
		if (err)
			goto errout;
		status |= DO_SETLINK_MODIFIED;
	}

	if (tb[IFLA_MAP]) {
		struct rtnl_link_ifmap *u_map;
		struct ifmap k_map;

		if (!ops->ndo_set_config) {
			err = -EOPNOTSUPP;
			goto errout;
		}

		if (!netif_device_present(dev)) {
			err = -ENODEV;
			goto errout;
		}

		u_map = nla_data(tb[IFLA_MAP]);
		k_map.mem_start = (unsigned long) u_map->mem_start;
		k_map.mem_end = (unsigned long) u_map->mem_end;
		k_map.base_addr = (unsigned short) u_map->base_addr;
		k_map.irq = (unsigned char) u_map->irq;
		k_map.dma = (unsigned char) u_map->dma;
		k_map.port = (unsigned char) u_map->port;

		err = ops->ndo_set_config(dev, &k_map);
		if (err < 0)
			goto errout;

		status |= DO_SETLINK_NOTIFY;
	}

	if (tb[IFLA_ADDRESS]) {
		struct sockaddr *sa;
		int len;

		len = sizeof(sa_family_t) + max_t(size_t, dev->addr_len,
						  sizeof(*sa));
		sa = kmalloc(len, GFP_KERNEL);
		if (!sa) {
			err = -ENOMEM;
			goto errout;
		}
		sa->sa_family = dev->type;
		memcpy(sa->sa_data, nla_data(tb[IFLA_ADDRESS]),
		       dev->addr_len);
		err = dev_set_mac_address(dev, sa);
		kfree(sa);
		if (err)
			goto errout;
		status |= DO_SETLINK_MODIFIED;
	}

	if (tb[IFLA_MTU]) {
		err = dev_set_mtu_ext(dev, nla_get_u32(tb[IFLA_MTU]), extack);
		if (err < 0)
			goto errout;
		status |= DO_SETLINK_MODIFIED;
	}

	if (tb[IFLA_GROUP]) {
		dev_set_group(dev, nla_get_u32(tb[IFLA_GROUP]));
		status |= DO_SETLINK_NOTIFY;
	}

	/*
	 * Interface selected by interface index but interface
	 * name provided implies that a name change has been
	 * requested.
	 */
	if (ifm->ifi_index > 0 && ifname[0]) {
		err = dev_change_name(dev, ifname);
		if (err < 0)
			goto errout;
		status |= DO_SETLINK_MODIFIED;
	}

	if (tb[IFLA_IFALIAS]) {
		err = dev_set_alias(dev, nla_data(tb[IFLA_IFALIAS]),
				    nla_len(tb[IFLA_IFALIAS]));
		if (err < 0)
			goto errout;
		status |= DO_SETLINK_NOTIFY;
	}

	if (tb[IFLA_BROADCAST]) {
		nla_memcpy(dev->broadcast, tb[IFLA_BROADCAST], dev->addr_len);
		call_netdevice_notifiers(NETDEV_CHANGEADDR, dev);
	}

	if (ifm->ifi_flags || ifm->ifi_change) {
		err = dev_change_flags(dev, rtnl_dev_combine_flags(dev, ifm));
		if (err < 0)
			goto errout;
	}

	if (tb[IFLA_MASTER]) {
		err = do_set_master(dev, nla_get_u32(tb[IFLA_MASTER]), extack);
		if (err)
			goto errout;
		status |= DO_SETLINK_MODIFIED;
	}

	if (tb[IFLA_CARRIER]) {
		err = dev_change_carrier(dev, nla_get_u8(tb[IFLA_CARRIER]));
		if (err)
			goto errout;
		status |= DO_SETLINK_MODIFIED;
	}

	if (tb[IFLA_TXQLEN]) {
		unsigned int value = nla_get_u32(tb[IFLA_TXQLEN]);

		err = dev_change_tx_queue_len(dev, value);
		if (err)
			goto errout;
		status |= DO_SETLINK_MODIFIED;
	}

	if (tb[IFLA_GSO_MAX_SIZE]) {
		u32 max_size = nla_get_u32(tb[IFLA_GSO_MAX_SIZE]);

		if (max_size > GSO_MAX_SIZE) {
			err = -EINVAL;
			goto errout;
		}

		if (dev->gso_max_size ^ max_size) {
			netif_set_gso_max_size(dev, max_size);
			status |= DO_SETLINK_MODIFIED;
		}
	}

	if (tb[IFLA_GSO_MAX_SEGS]) {
		u32 max_segs = nla_get_u32(tb[IFLA_GSO_MAX_SEGS]);

		if (max_segs > GSO_MAX_SEGS) {
			err = -EINVAL;
			goto errout;
		}

		if (dev->gso_max_segs ^ max_segs) {
			dev->gso_max_segs = max_segs;
			status |= DO_SETLINK_MODIFIED;
		}
	}

	if (tb[IFLA_OPERSTATE])
		set_operstate(dev, nla_get_u8(tb[IFLA_OPERSTATE]));

	if (tb[IFLA_LINKMODE]) {
		unsigned char value = nla_get_u8(tb[IFLA_LINKMODE]);

		write_lock_bh(&dev_base_lock);
		if (dev->link_mode ^ value)
			status |= DO_SETLINK_NOTIFY;
		dev->link_mode = value;
		write_unlock_bh(&dev_base_lock);
	}

	if (tb[IFLA_VFINFO_LIST]) {
		struct nlattr *vfinfo[IFLA_VF_MAX + 1];
		struct nlattr *attr;
		int rem;

		nla_for_each_nested(attr, tb[IFLA_VFINFO_LIST], rem) {
			if (nla_type(attr) != IFLA_VF_INFO ||
			    nla_len(attr) < NLA_HDRLEN) {
				err = -EINVAL;
				goto errout;
			}
			err = nla_parse_nested(vfinfo, IFLA_VF_MAX, attr,
					       ifla_vf_policy, NULL);
			if (err < 0)
				goto errout;
			err = do_setvfinfo(dev, vfinfo);
			if (err < 0)
				goto errout;
			status |= DO_SETLINK_NOTIFY;
		}
	}
	err = 0;

	if (tb[IFLA_VF_PORTS]) {
		struct nlattr *port[IFLA_PORT_MAX+1];
		struct nlattr *attr;
		int vf;
		int rem;

		err = -EOPNOTSUPP;
		if (!ops->ndo_set_vf_port)
			goto errout;

		nla_for_each_nested(attr, tb[IFLA_VF_PORTS], rem) {
			if (nla_type(attr) != IFLA_VF_PORT ||
			    nla_len(attr) < NLA_HDRLEN) {
				err = -EINVAL;
				goto errout;
			}
			err = nla_parse_nested(port, IFLA_PORT_MAX, attr,
					       ifla_port_policy, NULL);
			if (err < 0)
				goto errout;
			if (!port[IFLA_PORT_VF]) {
				err = -EOPNOTSUPP;
				goto errout;
			}
			vf = nla_get_u32(port[IFLA_PORT_VF]);
			err = ops->ndo_set_vf_port(dev, vf, port);
			if (err < 0)
				goto errout;
			status |= DO_SETLINK_NOTIFY;
		}
	}
	err = 0;

	if (tb[IFLA_PORT_SELF]) {
		struct nlattr *port[IFLA_PORT_MAX+1];

		err = nla_parse_nested(port, IFLA_PORT_MAX,
				       tb[IFLA_PORT_SELF], ifla_port_policy,
				       NULL);
		if (err < 0)
			goto errout;

		err = -EOPNOTSUPP;
		if (ops->ndo_set_vf_port)
			err = ops->ndo_set_vf_port(dev, PORT_SELF_VF, port);
		if (err < 0)
			goto errout;
		status |= DO_SETLINK_NOTIFY;
	}

	if (tb[IFLA_AF_SPEC]) {
		struct nlattr *af;
		int rem;

		nla_for_each_nested(af, tb[IFLA_AF_SPEC], rem) {
			const struct rtnl_af_ops *af_ops;

			rcu_read_lock();

			BUG_ON(!(af_ops = rtnl_af_lookup(nla_type(af))));

			err = af_ops->set_link_af(dev, af);
			if (err < 0) {
				rcu_read_unlock();
				goto errout;
			}

			rcu_read_unlock();
			status |= DO_SETLINK_NOTIFY;
		}
	}
	err = 0;

	if (tb[IFLA_PROTO_DOWN]) {
		err = dev_change_proto_down(dev,
					    nla_get_u8(tb[IFLA_PROTO_DOWN]));
		if (err)
			goto errout;
		status |= DO_SETLINK_NOTIFY;
	}

	if (tb[IFLA_XDP]) {
		struct nlattr *xdp[IFLA_XDP_MAX + 1];
		u32 xdp_flags = 0;

		err = nla_parse_nested(xdp, IFLA_XDP_MAX, tb[IFLA_XDP],
				       ifla_xdp_policy, NULL);
		if (err < 0)
			goto errout;

		if (xdp[IFLA_XDP_ATTACHED] || xdp[IFLA_XDP_PROG_ID]) {
			err = -EINVAL;
			goto errout;
		}

		if (xdp[IFLA_XDP_FLAGS]) {
			xdp_flags = nla_get_u32(xdp[IFLA_XDP_FLAGS]);
			if (xdp_flags & ~XDP_FLAGS_MASK) {
				err = -EINVAL;
				goto errout;
			}
			if (hweight32(xdp_flags & XDP_FLAGS_MODES) > 1) {
				err = -EINVAL;
				goto errout;
			}
		}

		if (xdp[IFLA_XDP_FD]) {
			err = dev_change_xdp_fd(dev, extack,
						nla_get_s32(xdp[IFLA_XDP_FD]),
						xdp_flags);
			if (err)
				goto errout;
			status |= DO_SETLINK_NOTIFY;
		}
	}

errout:
	if (status & DO_SETLINK_MODIFIED) {
		if ((status & DO_SETLINK_NOTIFY) == DO_SETLINK_NOTIFY)
			netdev_state_change(dev);

		if (err < 0)
			net_warn_ratelimited("A link change request failed with some changes committed already. Interface %s may have been left with an inconsistent configuration, please check.\n",
					     dev->name);
	}

	return err;
}

static int rtnl_setlink(struct sk_buff *skb, struct nlmsghdr *nlh,
			struct netlink_ext_ack *extack)
{
	struct net *net = sock_net(skb->sk);
	struct ifinfomsg *ifm;
	struct net_device *dev;
	int err;
	struct nlattr *tb[IFLA_MAX+1];
	char ifname[IFNAMSIZ];

	err = nlmsg_parse(nlh, sizeof(*ifm), tb, IFLA_MAX, ifla_policy,
			  extack);
	if (err < 0)
		goto errout;

	err = rtnl_ensure_unique_netns(tb, extack, false);
	if (err < 0)
		goto errout;

	if (tb[IFLA_IFNAME])
		nla_strlcpy(ifname, tb[IFLA_IFNAME], IFNAMSIZ);
	else
		ifname[0] = '\0';

	err = -EINVAL;
	ifm = nlmsg_data(nlh);
	if (ifm->ifi_index > 0)
		dev = __dev_get_by_index(net, ifm->ifi_index);
	else if (ifm->ifi_index < 0) {
		NL_SET_ERR_MSG(extack, "ifindex can't be negative");
		return -EINVAL;
	} else if (tb[IFLA_IFNAME])
		dev = __dev_get_by_name(net, ifname);
	else
		goto errout;

	if (dev == NULL) {
		err = -ENODEV;
		goto errout;
	}

<<<<<<< HEAD
	err = do_setlink(skb, dev, ifm, tb, ifname, 0);
=======
	err = do_setlink(skb, dev, ifm, extack, tb, ifname, 0);
>>>>>>> 286cd8c7
errout:
	return err;
}

static int rtnl_group_dellink(const struct net *net, int group)
{
	struct net_device *dev, *aux;
	LIST_HEAD(list_kill);
	bool found = false;

	if (!group)
		return -EPERM;

	for_each_netdev(net, dev) {
		if (dev->group == group) {
			const struct rtnl_link_ops *ops;

			found = true;
			ops = dev->rtnl_link_ops;
			if (!ops || !ops->dellink)
				return -EOPNOTSUPP;
		}
	}

	if (!found)
		return -ENODEV;

	for_each_netdev_safe(net, dev, aux) {
		if (dev->group == group) {
			const struct rtnl_link_ops *ops;

			ops = dev->rtnl_link_ops;
			ops->dellink(dev, &list_kill);
		}
	}
	unregister_netdevice_many(&list_kill);

	return 0;
}

int rtnl_delete_link(struct net_device *dev)
{
	const struct rtnl_link_ops *ops;
	LIST_HEAD(list_kill);

	ops = dev->rtnl_link_ops;
	if (!ops || !ops->dellink)
		return -EOPNOTSUPP;

	ops->dellink(dev, &list_kill);
	unregister_netdevice_many(&list_kill);

	return 0;
}
EXPORT_SYMBOL_GPL(rtnl_delete_link);

static int rtnl_dellink(struct sk_buff *skb, struct nlmsghdr *nlh,
			struct netlink_ext_ack *extack)
{
	struct net *net = sock_net(skb->sk);
	struct net *tgt_net = net;
	struct net_device *dev = NULL;
	struct ifinfomsg *ifm;
	char ifname[IFNAMSIZ];
	struct nlattr *tb[IFLA_MAX+1];
	int err;
	int netnsid = -1;

	err = nlmsg_parse(nlh, sizeof(*ifm), tb, IFLA_MAX, ifla_policy, extack);
	if (err < 0)
		return err;

	err = rtnl_ensure_unique_netns(tb, extack, true);
	if (err < 0)
		return err;

	if (tb[IFLA_IFNAME])
		nla_strlcpy(ifname, tb[IFLA_IFNAME], IFNAMSIZ);

	if (tb[IFLA_IF_NETNSID]) {
		netnsid = nla_get_s32(tb[IFLA_IF_NETNSID]);
		tgt_net = get_target_net(NETLINK_CB(skb).sk, netnsid);
		if (IS_ERR(tgt_net))
			return PTR_ERR(tgt_net);
	}

	err = -EINVAL;
	ifm = nlmsg_data(nlh);
	if (ifm->ifi_index > 0)
		dev = __dev_get_by_index(tgt_net, ifm->ifi_index);
	else if (tb[IFLA_IFNAME])
		dev = __dev_get_by_name(tgt_net, ifname);
	else if (tb[IFLA_GROUP])
		err = rtnl_group_dellink(tgt_net, nla_get_u32(tb[IFLA_GROUP]));
	else
		goto out;

	if (!dev) {
		if (tb[IFLA_IFNAME] || ifm->ifi_index > 0)
			err = -ENODEV;

		goto out;
	}

	err = rtnl_delete_link(dev);

out:
	if (netnsid >= 0)
		put_net(tgt_net);

	return err;
}

int rtnl_configure_link(struct net_device *dev, const struct ifinfomsg *ifm)
{
	unsigned int old_flags;
	int err;

	old_flags = dev->flags;
	if (ifm && (ifm->ifi_flags || ifm->ifi_change)) {
		err = __dev_change_flags(dev, rtnl_dev_combine_flags(dev, ifm));
		if (err < 0)
			return err;
	}

	if (dev->rtnl_link_state == RTNL_LINK_INITIALIZED) {
		__dev_notify_flags(dev, old_flags, (old_flags ^ dev->flags));
	} else {
		dev->rtnl_link_state = RTNL_LINK_INITIALIZED;
		__dev_notify_flags(dev, old_flags, ~0U);
	}
	return 0;
}
EXPORT_SYMBOL(rtnl_configure_link);

struct net_device *rtnl_create_link(struct net *net,
	const char *ifname, unsigned char name_assign_type,
	const struct rtnl_link_ops *ops, struct nlattr *tb[])
{
	struct net_device *dev;
	unsigned int num_tx_queues = 1;
	unsigned int num_rx_queues = 1;

	if (tb[IFLA_NUM_TX_QUEUES])
		num_tx_queues = nla_get_u32(tb[IFLA_NUM_TX_QUEUES]);
	else if (ops->get_num_tx_queues)
		num_tx_queues = ops->get_num_tx_queues();

	if (tb[IFLA_NUM_RX_QUEUES])
		num_rx_queues = nla_get_u32(tb[IFLA_NUM_RX_QUEUES]);
	else if (ops->get_num_rx_queues)
		num_rx_queues = ops->get_num_rx_queues();

	if (num_tx_queues < 1 || num_tx_queues > 4096)
		return ERR_PTR(-EINVAL);

	if (num_rx_queues < 1 || num_rx_queues > 4096)
		return ERR_PTR(-EINVAL);

<<<<<<< HEAD
	err = -ENOMEM;
=======
>>>>>>> 286cd8c7
	dev = alloc_netdev_mqs(ops->priv_size, ifname, name_assign_type,
			       ops->setup, num_tx_queues, num_rx_queues);
	if (!dev)
		return ERR_PTR(-ENOMEM);

	dev_net_set(dev, net);
	dev->rtnl_link_ops = ops;
	dev->rtnl_link_state = RTNL_LINK_INITIALIZING;

	if (tb[IFLA_MTU]) {
		u32 mtu = nla_get_u32(tb[IFLA_MTU]);
		int err;

		err = dev_validate_mtu(dev, mtu, NULL);
		if (err) {
			free_netdev(dev);
			return ERR_PTR(err);
		}
		dev->mtu = mtu;
	}
	if (tb[IFLA_ADDRESS]) {
		memcpy(dev->dev_addr, nla_data(tb[IFLA_ADDRESS]),
				nla_len(tb[IFLA_ADDRESS]));
		dev->addr_assign_type = NET_ADDR_SET;
	}
	if (tb[IFLA_BROADCAST])
		memcpy(dev->broadcast, nla_data(tb[IFLA_BROADCAST]),
				nla_len(tb[IFLA_BROADCAST]));
	if (tb[IFLA_TXQLEN])
		dev->tx_queue_len = nla_get_u32(tb[IFLA_TXQLEN]);
	if (tb[IFLA_OPERSTATE])
		set_operstate(dev, nla_get_u8(tb[IFLA_OPERSTATE]));
	if (tb[IFLA_LINKMODE])
		dev->link_mode = nla_get_u8(tb[IFLA_LINKMODE]);
	if (tb[IFLA_GROUP])
		dev_set_group(dev, nla_get_u32(tb[IFLA_GROUP]));
	if (tb[IFLA_GSO_MAX_SIZE])
		netif_set_gso_max_size(dev, nla_get_u32(tb[IFLA_GSO_MAX_SIZE]));
	if (tb[IFLA_GSO_MAX_SEGS])
		dev->gso_max_segs = nla_get_u32(tb[IFLA_GSO_MAX_SEGS]);

	return dev;
}
EXPORT_SYMBOL(rtnl_create_link);

static int rtnl_group_changelink(const struct sk_buff *skb,
		struct net *net, int group,
		struct ifinfomsg *ifm,
		struct netlink_ext_ack *extack,
		struct nlattr **tb)
{
	struct net_device *dev, *aux;
	int err;

	for_each_netdev_safe(net, dev, aux) {
		if (dev->group == group) {
			err = do_setlink(skb, dev, ifm, extack, tb, NULL, 0);
			if (err < 0)
				return err;
		}
	}

	return 0;
}

static int rtnl_newlink(struct sk_buff *skb, struct nlmsghdr *nlh,
			struct netlink_ext_ack *extack)
{
	struct net *net = sock_net(skb->sk);
	const struct rtnl_link_ops *ops;
	const struct rtnl_link_ops *m_ops;
	struct net_device *dev;
	struct net_device *master_dev;
	struct ifinfomsg *ifm;
	char kind[MODULE_NAME_LEN];
	char ifname[IFNAMSIZ];
	struct nlattr *tb[IFLA_MAX+1];
	struct nlattr *linkinfo[IFLA_INFO_MAX+1];
	unsigned char name_assign_type = NET_NAME_USER;
	int err;

#ifdef CONFIG_MODULES
replay:
#endif
	err = nlmsg_parse(nlh, sizeof(*ifm), tb, IFLA_MAX, ifla_policy, extack);
	if (err < 0)
		return err;

	err = rtnl_ensure_unique_netns(tb, extack, false);
	if (err < 0)
		return err;

	if (tb[IFLA_IFNAME])
		nla_strlcpy(ifname, tb[IFLA_IFNAME], IFNAMSIZ);
	else
		ifname[0] = '\0';

	ifm = nlmsg_data(nlh);
	if (ifm->ifi_index > 0)
		dev = __dev_get_by_index(net, ifm->ifi_index);
	else {
		if (ifname[0])
			dev = __dev_get_by_name(net, ifname);
		else
			dev = NULL;
	}

	master_dev = NULL;
	m_ops = NULL;
	if (dev) {
		master_dev = netdev_master_upper_dev_get(dev);
		if (master_dev)
			m_ops = master_dev->rtnl_link_ops;
	}

	err = validate_linkmsg(dev, tb);
	if (err < 0)
		return err;

	if (tb[IFLA_LINKINFO]) {
		err = nla_parse_nested(linkinfo, IFLA_INFO_MAX,
				       tb[IFLA_LINKINFO], ifla_info_policy,
				       NULL);
		if (err < 0)
			return err;
	} else
		memset(linkinfo, 0, sizeof(linkinfo));

	if (linkinfo[IFLA_INFO_KIND]) {
		nla_strlcpy(kind, linkinfo[IFLA_INFO_KIND], sizeof(kind));
		ops = rtnl_link_ops_get(kind);
	} else {
		kind[0] = '\0';
		ops = NULL;
	}

	if (1) {
		struct nlattr *attr[RTNL_MAX_TYPE + 1];
		struct nlattr *slave_attr[RTNL_SLAVE_MAX_TYPE + 1];
		struct nlattr **data = NULL;
		struct nlattr **slave_data = NULL;
		struct net *dest_net, *link_net = NULL;

		if (ops) {
			if (ops->maxtype > RTNL_MAX_TYPE)
				return -EINVAL;

			if (ops->maxtype && linkinfo[IFLA_INFO_DATA]) {
				err = nla_parse_nested(attr, ops->maxtype,
						       linkinfo[IFLA_INFO_DATA],
						       ops->policy, NULL);
				if (err < 0)
					return err;
				data = attr;
			}
			if (ops->validate) {
				err = ops->validate(tb, data, extack);
				if (err < 0)
					return err;
			}
		}

		if (m_ops) {
			if (m_ops->slave_maxtype > RTNL_SLAVE_MAX_TYPE)
				return -EINVAL;

			if (m_ops->slave_maxtype &&
			    linkinfo[IFLA_INFO_SLAVE_DATA]) {
				err = nla_parse_nested(slave_attr,
						       m_ops->slave_maxtype,
						       linkinfo[IFLA_INFO_SLAVE_DATA],
						       m_ops->slave_policy,
						       NULL);
				if (err < 0)
					return err;
				slave_data = slave_attr;
			}
		}

		if (dev) {
			int status = 0;

			if (nlh->nlmsg_flags & NLM_F_EXCL)
				return -EEXIST;
			if (nlh->nlmsg_flags & NLM_F_REPLACE)
				return -EOPNOTSUPP;

			if (linkinfo[IFLA_INFO_DATA]) {
				if (!ops || ops != dev->rtnl_link_ops ||
				    !ops->changelink)
					return -EOPNOTSUPP;

				err = ops->changelink(dev, tb, data, extack);
				if (err < 0)
					return err;
				status |= DO_SETLINK_NOTIFY;
			}

			if (linkinfo[IFLA_INFO_SLAVE_DATA]) {
				if (!m_ops || !m_ops->slave_changelink)
					return -EOPNOTSUPP;

				err = m_ops->slave_changelink(master_dev, dev,
							      tb, slave_data,
							      extack);
				if (err < 0)
					return err;
				status |= DO_SETLINK_NOTIFY;
			}

			return do_setlink(skb, dev, ifm, extack, tb, ifname,
					  status);
		}

		if (!(nlh->nlmsg_flags & NLM_F_CREATE)) {
			if (ifm->ifi_index == 0 && tb[IFLA_GROUP])
				return rtnl_group_changelink(skb, net,
						nla_get_u32(tb[IFLA_GROUP]),
						ifm, extack, tb);
			return -ENODEV;
		}

		if (tb[IFLA_MAP] || tb[IFLA_PROTINFO])
			return -EOPNOTSUPP;

		if (!ops) {
#ifdef CONFIG_MODULES
			if (kind[0]) {
				__rtnl_unlock();
				request_module("rtnl-link-%s", kind);
				rtnl_lock();
				ops = rtnl_link_ops_get(kind);
				if (ops)
					goto replay;
			}
#endif
			return -EOPNOTSUPP;
		}

		if (!ops->setup)
			return -EOPNOTSUPP;

		if (!ifname[0]) {
			snprintf(ifname, IFNAMSIZ, "%s%%d", ops->kind);
			name_assign_type = NET_NAME_ENUM;
		}

		dest_net = rtnl_link_get_net_capable(skb, net, tb, CAP_NET_ADMIN);
		if (IS_ERR(dest_net))
			return PTR_ERR(dest_net);

		if (tb[IFLA_LINK_NETNSID]) {
			int id = nla_get_s32(tb[IFLA_LINK_NETNSID]);

			link_net = get_net_ns_by_id(dest_net, id);
			if (!link_net) {
				err =  -EINVAL;
				goto out;
			}
			err = -EPERM;
			if (!netlink_ns_capable(skb, link_net->user_ns, CAP_NET_ADMIN))
				goto out;
		}

		dev = rtnl_create_link(link_net ? : dest_net, ifname,
				       name_assign_type, ops, tb);
		if (IS_ERR(dev)) {
			err = PTR_ERR(dev);
			goto out;
		}

		dev->ifindex = ifm->ifi_index;

		if (ops->newlink) {
			err = ops->newlink(link_net ? : net, dev, tb, data,
					   extack);
			/* Drivers should call free_netdev() in ->destructor
			 * and unregister it on failure after registration
			 * so that device could be finally freed in rtnl_unlock.
			 */
			if (err < 0) {
				/* If device is not registered at all, free it now */
				if (dev->reg_state == NETREG_UNINITIALIZED ||
				    dev->reg_state == NETREG_UNREGISTERED)
					free_netdev(dev);
				goto out;
			}
		} else {
			err = register_netdevice(dev);
			if (err < 0) {
				free_netdev(dev);
				goto out;
			}
		}
		err = rtnl_configure_link(dev, ifm);
		if (err < 0)
			goto out_unregister;
		if (link_net) {
			err = dev_change_net_namespace(dev, dest_net, ifname);
			if (err < 0)
				goto out_unregister;
		}
		if (tb[IFLA_MASTER]) {
			err = do_set_master(dev, nla_get_u32(tb[IFLA_MASTER]),
					    extack);
			if (err)
				goto out_unregister;
		}
out:
		if (link_net)
			put_net(link_net);
		put_net(dest_net);
		return err;
out_unregister:
		if (ops->newlink) {
			LIST_HEAD(list_kill);

			ops->dellink(dev, &list_kill);
			unregister_netdevice_many(&list_kill);
		} else {
			unregister_netdevice(dev);
		}
		goto out;
	}
}

static int rtnl_getlink(struct sk_buff *skb, struct nlmsghdr *nlh,
			struct netlink_ext_ack *extack)
{
	struct net *net = sock_net(skb->sk);
	struct net *tgt_net = net;
	struct ifinfomsg *ifm;
	char ifname[IFNAMSIZ];
	struct nlattr *tb[IFLA_MAX+1];
	struct net_device *dev = NULL;
	struct sk_buff *nskb;
	int netnsid = -1;
	int err;
	u32 ext_filter_mask = 0;

	err = nlmsg_parse(nlh, sizeof(*ifm), tb, IFLA_MAX, ifla_policy, extack);
	if (err < 0)
		return err;

	err = rtnl_ensure_unique_netns(tb, extack, true);
	if (err < 0)
		return err;

	if (tb[IFLA_IF_NETNSID]) {
		netnsid = nla_get_s32(tb[IFLA_IF_NETNSID]);
		tgt_net = get_target_net(NETLINK_CB(skb).sk, netnsid);
		if (IS_ERR(tgt_net))
			return PTR_ERR(tgt_net);
	}

	if (tb[IFLA_IFNAME])
		nla_strlcpy(ifname, tb[IFLA_IFNAME], IFNAMSIZ);

	if (tb[IFLA_EXT_MASK])
		ext_filter_mask = nla_get_u32(tb[IFLA_EXT_MASK]);

	err = -EINVAL;
	ifm = nlmsg_data(nlh);
	if (ifm->ifi_index > 0)
		dev = __dev_get_by_index(tgt_net, ifm->ifi_index);
	else if (tb[IFLA_IFNAME])
		dev = __dev_get_by_name(tgt_net, ifname);
	else
		goto out;

	err = -ENODEV;
	if (dev == NULL)
		goto out;

	err = -ENOBUFS;
	nskb = nlmsg_new(if_nlmsg_size(dev, ext_filter_mask), GFP_KERNEL);
	if (nskb == NULL)
		goto out;

	err = rtnl_fill_ifinfo(nskb, dev, net,
			       RTM_NEWLINK, NETLINK_CB(skb).portid,
			       nlh->nlmsg_seq, 0, 0, ext_filter_mask,
			       0, NULL, 0, netnsid, GFP_KERNEL);
	if (err < 0) {
		/* -EMSGSIZE implies BUG in if_nlmsg_size */
		WARN_ON(err == -EMSGSIZE);
		kfree_skb(nskb);
	} else
		err = rtnl_unicast(nskb, net, NETLINK_CB(skb).portid);
out:
	if (netnsid >= 0)
		put_net(tgt_net);

	return err;
}

static u16 rtnl_calcit(struct sk_buff *skb, struct nlmsghdr *nlh)
{
	struct net *net = sock_net(skb->sk);
	struct net_device *dev;
	struct nlattr *tb[IFLA_MAX+1];
	u32 ext_filter_mask = 0;
	u16 min_ifinfo_dump_size = 0;
	int hdrlen;

	/* Same kernel<->userspace interface hack as in rtnl_dump_ifinfo. */
	hdrlen = nlmsg_len(nlh) < sizeof(struct ifinfomsg) ?
		 sizeof(struct rtgenmsg) : sizeof(struct ifinfomsg);

	if (nlmsg_parse(nlh, hdrlen, tb, IFLA_MAX, ifla_policy, NULL) >= 0) {
		if (tb[IFLA_EXT_MASK])
			ext_filter_mask = nla_get_u32(tb[IFLA_EXT_MASK]);
	}

	if (!ext_filter_mask)
		return NLMSG_GOODSIZE;
	/*
	 * traverse the list of net devices and compute the minimum
	 * buffer size based upon the filter mask.
	 */
	rcu_read_lock();
	for_each_netdev_rcu(net, dev) {
		min_ifinfo_dump_size = max_t(u16, min_ifinfo_dump_size,
					     if_nlmsg_size(dev,
						           ext_filter_mask));
	}
	rcu_read_unlock();

	return nlmsg_total_size(min_ifinfo_dump_size);
}

static int rtnl_dump_all(struct sk_buff *skb, struct netlink_callback *cb)
{
	int idx;
	int s_idx = cb->family;
	int type = cb->nlh->nlmsg_type - RTM_BASE;

	if (s_idx == 0)
		s_idx = 1;

	for (idx = 1; idx <= RTNL_FAMILY_MAX; idx++) {
		struct rtnl_link **tab;
		struct rtnl_link *link;
		rtnl_dumpit_func dumpit;

		if (idx < s_idx || idx == PF_PACKET)
			continue;

		if (type < 0 || type >= RTM_NR_MSGTYPES)
			continue;

		tab = rcu_dereference_rtnl(rtnl_msg_handlers[idx]);
		if (!tab)
			continue;

		link = tab[type];
		if (!link)
			continue;

		dumpit = link->dumpit;
		if (!dumpit)
			continue;

		if (idx > s_idx) {
			memset(&cb->args[0], 0, sizeof(cb->args));
			cb->prev_seq = 0;
			cb->seq = 0;
		}
		if (dumpit(skb, cb))
			break;
	}
	cb->family = idx;

	return skb->len;
}

struct sk_buff *rtmsg_ifinfo_build_skb(int type, struct net_device *dev,
				       unsigned int change,
				       u32 event, gfp_t flags, int *new_nsid,
				       int new_ifindex)
{
	struct net *net = dev_net(dev);
	struct sk_buff *skb;
	int err = -ENOBUFS;
	size_t if_info_size;

	skb = nlmsg_new((if_info_size = if_nlmsg_size(dev, 0)), flags);
	if (skb == NULL)
		goto errout;

	err = rtnl_fill_ifinfo(skb, dev, dev_net(dev),
			       type, 0, 0, change, 0, 0, event,
			       new_nsid, new_ifindex, -1, flags);
	if (err < 0) {
		/* -EMSGSIZE implies BUG in if_nlmsg_size() */
		WARN_ON(err == -EMSGSIZE);
		kfree_skb(skb);
		goto errout;
	}
	return skb;
errout:
	if (err < 0)
		rtnl_set_sk_err(net, RTNLGRP_LINK, err);
	return NULL;
}

void rtmsg_ifinfo_send(struct sk_buff *skb, struct net_device *dev, gfp_t flags)
{
	struct net *net = dev_net(dev);

	rtnl_notify(skb, net, 0, RTNLGRP_LINK, NULL, flags);
}

static void rtmsg_ifinfo_event(int type, struct net_device *dev,
			       unsigned int change, u32 event,
			       gfp_t flags, int *new_nsid, int new_ifindex)
{
	struct sk_buff *skb;

	if (dev->reg_state != NETREG_REGISTERED)
		return;

	skb = rtmsg_ifinfo_build_skb(type, dev, change, event, flags, new_nsid,
				     new_ifindex);
	if (skb)
		rtmsg_ifinfo_send(skb, dev, flags);
}

void rtmsg_ifinfo(int type, struct net_device *dev, unsigned int change,
		  gfp_t flags)
{
	rtmsg_ifinfo_event(type, dev, change, rtnl_get_event(0), flags,
			   NULL, 0);
}

void rtmsg_ifinfo_newnet(int type, struct net_device *dev, unsigned int change,
			 gfp_t flags, int *new_nsid, int new_ifindex)
{
	rtmsg_ifinfo_event(type, dev, change, rtnl_get_event(0), flags,
			   new_nsid, new_ifindex);
}

static int nlmsg_populate_fdb_fill(struct sk_buff *skb,
				   struct net_device *dev,
				   u8 *addr, u16 vid, u32 pid, u32 seq,
				   int type, unsigned int flags,
				   int nlflags, u16 ndm_state)
{
	struct nlmsghdr *nlh;
	struct ndmsg *ndm;

	nlh = nlmsg_put(skb, pid, seq, type, sizeof(*ndm), nlflags);
	if (!nlh)
		return -EMSGSIZE;

	ndm = nlmsg_data(nlh);
	ndm->ndm_family  = AF_BRIDGE;
	ndm->ndm_pad1	 = 0;
	ndm->ndm_pad2    = 0;
	ndm->ndm_flags	 = flags;
	ndm->ndm_type	 = 0;
	ndm->ndm_ifindex = dev->ifindex;
	ndm->ndm_state   = ndm_state;

	if (nla_put(skb, NDA_LLADDR, dev->addr_len, addr))
		goto nla_put_failure;
	if (vid)
		if (nla_put(skb, NDA_VLAN, sizeof(u16), &vid))
			goto nla_put_failure;

	nlmsg_end(skb, nlh);
	return 0;

nla_put_failure:
	nlmsg_cancel(skb, nlh);
	return -EMSGSIZE;
}

static inline size_t rtnl_fdb_nlmsg_size(const struct net_device *dev)
{
	return NLMSG_ALIGN(sizeof(struct ndmsg)) +
<<<<<<< HEAD
	       nla_total_size(ETH_ALEN) +	/* NDA_LLADDR */
=======
	       nla_total_size(dev->addr_len) +	/* NDA_LLADDR */
>>>>>>> 286cd8c7
	       nla_total_size(sizeof(u16)) +	/* NDA_VLAN */
	       0;
}

static void rtnl_fdb_notify(struct net_device *dev, u8 *addr, u16 vid, int type,
			    u16 ndm_state)
{
	struct net *net = dev_net(dev);
	struct sk_buff *skb;
	int err = -ENOBUFS;

	skb = nlmsg_new(rtnl_fdb_nlmsg_size(dev), GFP_ATOMIC);
	if (!skb)
		goto errout;

	err = nlmsg_populate_fdb_fill(skb, dev, addr, vid,
				      0, 0, type, NTF_SELF, 0, ndm_state);
	if (err < 0) {
		kfree_skb(skb);
		goto errout;
	}

	rtnl_notify(skb, net, 0, RTNLGRP_NEIGH, NULL, GFP_ATOMIC);
	return;
errout:
	rtnl_set_sk_err(net, RTNLGRP_NEIGH, err);
}

/**
 * ndo_dflt_fdb_add - default netdevice operation to add an FDB entry
 */
int ndo_dflt_fdb_add(struct ndmsg *ndm,
		     struct nlattr *tb[],
		     struct net_device *dev,
		     const unsigned char *addr, u16 vid,
		     u16 flags)
{
	int err = -EINVAL;

	/* If aging addresses are supported device will need to
	 * implement its own handler for this.
	 */
	if (ndm->ndm_state && !(ndm->ndm_state & NUD_PERMANENT)) {
		pr_info("%s: FDB only supports static addresses\n", dev->name);
		return err;
	}

	if (vid) {
		pr_info("%s: vlans aren't supported yet for dev_uc|mc_add()\n", dev->name);
		return err;
	}

	if (is_unicast_ether_addr(addr) || is_link_local_ether_addr(addr))
		err = dev_uc_add_excl(dev, addr);
	else if (is_multicast_ether_addr(addr))
		err = dev_mc_add_excl(dev, addr);

	/* Only return duplicate errors if NLM_F_EXCL is set */
	if (err == -EEXIST && !(flags & NLM_F_EXCL))
		err = 0;

	return err;
}
EXPORT_SYMBOL(ndo_dflt_fdb_add);

static int fdb_vid_parse(struct nlattr *vlan_attr, u16 *p_vid,
			 struct netlink_ext_ack *extack)
{
	u16 vid = 0;

	if (vlan_attr) {
		if (nla_len(vlan_attr) != sizeof(u16)) {
			NL_SET_ERR_MSG(extack, "invalid vlan attribute size");
			return -EINVAL;
		}

		vid = nla_get_u16(vlan_attr);

		if (!vid || vid >= VLAN_VID_MASK) {
			NL_SET_ERR_MSG(extack, "invalid vlan id");
			return -EINVAL;
		}
	}
	*p_vid = vid;
	return 0;
}

static int rtnl_fdb_add(struct sk_buff *skb, struct nlmsghdr *nlh,
			struct netlink_ext_ack *extack)
{
	struct net *net = sock_net(skb->sk);
	struct ndmsg *ndm;
	struct nlattr *tb[NDA_MAX+1];
	struct net_device *dev;
	u8 *addr;
	u16 vid;
	int err;

	err = nlmsg_parse(nlh, sizeof(*ndm), tb, NDA_MAX, NULL, extack);
	if (err < 0)
		return err;

	ndm = nlmsg_data(nlh);
	if (ndm->ndm_ifindex == 0) {
		NL_SET_ERR_MSG(extack, "invalid ifindex");
		return -EINVAL;
	}

	dev = __dev_get_by_index(net, ndm->ndm_ifindex);
	if (dev == NULL) {
		NL_SET_ERR_MSG(extack, "unknown ifindex");
		return -ENODEV;
	}

	if (!tb[NDA_LLADDR] || nla_len(tb[NDA_LLADDR]) != ETH_ALEN) {
		NL_SET_ERR_MSG(extack, "invalid address");
		return -EINVAL;
	}

	if (dev->type != ARPHRD_ETHER) {
		NL_SET_ERR_MSG(extack, "FDB delete only supported for Ethernet devices");
		return -EINVAL;
	}

	if (dev->type != ARPHRD_ETHER) {
		pr_info("PF_BRIDGE: FDB add only supported for Ethernet devices");
		return -EINVAL;
	}

	addr = nla_data(tb[NDA_LLADDR]);

	err = fdb_vid_parse(tb[NDA_VLAN], &vid, extack);
	if (err)
		return err;

	err = -EOPNOTSUPP;

	/* Support fdb on master device the net/bridge default case */
	if ((!ndm->ndm_flags || ndm->ndm_flags & NTF_MASTER) &&
	    (dev->priv_flags & IFF_BRIDGE_PORT)) {
		struct net_device *br_dev = netdev_master_upper_dev_get(dev);
		const struct net_device_ops *ops = br_dev->netdev_ops;

		err = ops->ndo_fdb_add(ndm, tb, dev, addr, vid,
				       nlh->nlmsg_flags);
		if (err)
			goto out;
		else
			ndm->ndm_flags &= ~NTF_MASTER;
	}

	/* Embedded bridge, macvlan, and any other device support */
	if ((ndm->ndm_flags & NTF_SELF)) {
		if (dev->netdev_ops->ndo_fdb_add)
			err = dev->netdev_ops->ndo_fdb_add(ndm, tb, dev, addr,
							   vid,
							   nlh->nlmsg_flags);
		else
			err = ndo_dflt_fdb_add(ndm, tb, dev, addr, vid,
					       nlh->nlmsg_flags);

		if (!err) {
			rtnl_fdb_notify(dev, addr, vid, RTM_NEWNEIGH,
					ndm->ndm_state);
			ndm->ndm_flags &= ~NTF_SELF;
		}
	}
out:
	return err;
}

/**
 * ndo_dflt_fdb_del - default netdevice operation to delete an FDB entry
 */
int ndo_dflt_fdb_del(struct ndmsg *ndm,
		     struct nlattr *tb[],
		     struct net_device *dev,
		     const unsigned char *addr, u16 vid)
{
	int err = -EINVAL;

	/* If aging addresses are supported device will need to
	 * implement its own handler for this.
	 */
	if (!(ndm->ndm_state & NUD_PERMANENT)) {
		pr_info("%s: FDB only supports static addresses\n", dev->name);
		return err;
	}

	if (is_unicast_ether_addr(addr) || is_link_local_ether_addr(addr))
		err = dev_uc_del(dev, addr);
	else if (is_multicast_ether_addr(addr))
		err = dev_mc_del(dev, addr);

	return err;
}
EXPORT_SYMBOL(ndo_dflt_fdb_del);

static int rtnl_fdb_del(struct sk_buff *skb, struct nlmsghdr *nlh,
			struct netlink_ext_ack *extack)
{
	struct net *net = sock_net(skb->sk);
	struct ndmsg *ndm;
	struct nlattr *tb[NDA_MAX+1];
	struct net_device *dev;
	int err = -EINVAL;
	__u8 *addr;
	u16 vid;

	if (!netlink_capable(skb, CAP_NET_ADMIN))
		return -EPERM;

	err = nlmsg_parse(nlh, sizeof(*ndm), tb, NDA_MAX, NULL, extack);
	if (err < 0)
		return err;

	ndm = nlmsg_data(nlh);
	if (ndm->ndm_ifindex == 0) {
		NL_SET_ERR_MSG(extack, "invalid ifindex");
		return -EINVAL;
	}

	dev = __dev_get_by_index(net, ndm->ndm_ifindex);
	if (dev == NULL) {
		NL_SET_ERR_MSG(extack, "unknown ifindex");
		return -ENODEV;
	}

	if (!tb[NDA_LLADDR] || nla_len(tb[NDA_LLADDR]) != ETH_ALEN) {
		NL_SET_ERR_MSG(extack, "invalid address");
		return -EINVAL;
	}

	if (dev->type != ARPHRD_ETHER) {
		NL_SET_ERR_MSG(extack, "FDB add only supported for Ethernet devices");
		return -EINVAL;
	}

	if (dev->type != ARPHRD_ETHER) {
		pr_info("PF_BRIDGE: FDB delete only supported for Ethernet devices");
		return -EINVAL;
	}

	addr = nla_data(tb[NDA_LLADDR]);

	err = fdb_vid_parse(tb[NDA_VLAN], &vid, extack);
	if (err)
		return err;

	err = -EOPNOTSUPP;

	/* Support fdb on master device the net/bridge default case */
	if ((!ndm->ndm_flags || ndm->ndm_flags & NTF_MASTER) &&
	    (dev->priv_flags & IFF_BRIDGE_PORT)) {
		struct net_device *br_dev = netdev_master_upper_dev_get(dev);
		const struct net_device_ops *ops = br_dev->netdev_ops;

		if (ops->ndo_fdb_del)
			err = ops->ndo_fdb_del(ndm, tb, dev, addr, vid);

		if (err)
			goto out;
		else
			ndm->ndm_flags &= ~NTF_MASTER;
	}

	/* Embedded bridge, macvlan, and any other device support */
	if (ndm->ndm_flags & NTF_SELF) {
		if (dev->netdev_ops->ndo_fdb_del)
			err = dev->netdev_ops->ndo_fdb_del(ndm, tb, dev, addr,
							   vid);
		else
			err = ndo_dflt_fdb_del(ndm, tb, dev, addr, vid);

		if (!err) {
			rtnl_fdb_notify(dev, addr, vid, RTM_DELNEIGH,
					ndm->ndm_state);
			ndm->ndm_flags &= ~NTF_SELF;
		}
	}
out:
	return err;
}

static int nlmsg_populate_fdb(struct sk_buff *skb,
			      struct netlink_callback *cb,
			      struct net_device *dev,
			      int *idx,
			      struct netdev_hw_addr_list *list)
{
	struct netdev_hw_addr *ha;
	int err;
	u32 portid, seq;

	portid = NETLINK_CB(cb->skb).portid;
	seq = cb->nlh->nlmsg_seq;

	list_for_each_entry(ha, &list->list, list) {
		if (*idx < cb->args[2])
			goto skip;

		err = nlmsg_populate_fdb_fill(skb, dev, ha->addr, 0,
					      portid, seq,
					      RTM_NEWNEIGH, NTF_SELF,
					      NLM_F_MULTI, NUD_PERMANENT);
		if (err < 0)
			return err;
skip:
		*idx += 1;
	}
	return 0;
}

/**
 * ndo_dflt_fdb_dump - default netdevice operation to dump an FDB table.
 * @nlh: netlink message header
 * @dev: netdevice
 *
 * Default netdevice operation to dump the existing unicast address list.
 * Returns number of addresses from list put in skb.
 */
int ndo_dflt_fdb_dump(struct sk_buff *skb,
		      struct netlink_callback *cb,
		      struct net_device *dev,
		      struct net_device *filter_dev,
		      int *idx)
{
	int err;

	if (dev->type != ARPHRD_ETHER)
		return -EINVAL;

	netif_addr_lock_bh(dev);
	err = nlmsg_populate_fdb(skb, cb, dev, idx, &dev->uc);
	if (err)
		goto out;
	err = nlmsg_populate_fdb(skb, cb, dev, idx, &dev->mc);
out:
	netif_addr_unlock_bh(dev);
	return err;
}
EXPORT_SYMBOL(ndo_dflt_fdb_dump);

static int rtnl_fdb_dump(struct sk_buff *skb, struct netlink_callback *cb)
{
	struct net_device *dev;
	struct nlattr *tb[IFLA_MAX+1];
	struct net_device *br_dev = NULL;
	const struct net_device_ops *ops = NULL;
	const struct net_device_ops *cops = NULL;
	struct ifinfomsg *ifm = nlmsg_data(cb->nlh);
	struct net *net = sock_net(skb->sk);
	struct hlist_head *head;
	int brport_idx = 0;
	int br_idx = 0;
	int h, s_h;
	int idx = 0, s_idx;
	int err = 0;
	int fidx = 0;

	/* A hack to preserve kernel<->userspace interface.
	 * Before Linux v4.12 this code accepted ndmsg since iproute2 v3.3.0.
	 * However, ndmsg is shorter than ifinfomsg thus nlmsg_parse() bails.
	 * So, check for ndmsg with an optional u32 attribute (not used here).
	 * Fortunately these sizes don't conflict with the size of ifinfomsg
	 * with an optional attribute.
	 */
	if (nlmsg_len(cb->nlh) != sizeof(struct ndmsg) &&
	    (nlmsg_len(cb->nlh) != sizeof(struct ndmsg) +
	     nla_attr_size(sizeof(u32)))) {
		err = nlmsg_parse(cb->nlh, sizeof(struct ifinfomsg), tb,
				  IFLA_MAX, ifla_policy, NULL);
		if (err < 0) {
			return -EINVAL;
		} else if (err == 0) {
			if (tb[IFLA_MASTER])
				br_idx = nla_get_u32(tb[IFLA_MASTER]);
		}

		brport_idx = ifm->ifi_index;
	}

	if (br_idx) {
		br_dev = __dev_get_by_index(net, br_idx);
		if (!br_dev)
			return -ENODEV;

		ops = br_dev->netdev_ops;
	}

	s_h = cb->args[0];
	s_idx = cb->args[1];

	for (h = s_h; h < NETDEV_HASHENTRIES; h++, s_idx = 0) {
		idx = 0;
		head = &net->dev_index_head[h];
		hlist_for_each_entry(dev, head, index_hlist) {

			if (brport_idx && (dev->ifindex != brport_idx))
				continue;

			if (!br_idx) { /* user did not specify a specific bridge */
				if (dev->priv_flags & IFF_BRIDGE_PORT) {
					br_dev = netdev_master_upper_dev_get(dev);
					cops = br_dev->netdev_ops;
				}
			} else {
				if (dev != br_dev &&
				    !(dev->priv_flags & IFF_BRIDGE_PORT))
					continue;

				if (br_dev != netdev_master_upper_dev_get(dev) &&
				    !(dev->priv_flags & IFF_EBRIDGE))
					continue;
				cops = ops;
			}

			if (idx < s_idx)
				goto cont;

			if (dev->priv_flags & IFF_BRIDGE_PORT) {
				if (cops && cops->ndo_fdb_dump) {
					err = cops->ndo_fdb_dump(skb, cb,
								br_dev, dev,
								&fidx);
					if (err == -EMSGSIZE)
						goto out;
				}
			}

			if (dev->netdev_ops->ndo_fdb_dump)
				err = dev->netdev_ops->ndo_fdb_dump(skb, cb,
								    dev, NULL,
								    &fidx);
			else
				err = ndo_dflt_fdb_dump(skb, cb, dev, NULL,
							&fidx);
			if (err == -EMSGSIZE)
				goto out;

			cops = NULL;

			/* reset fdb offset to 0 for rest of the interfaces */
			cb->args[2] = 0;
			fidx = 0;
cont:
			idx++;
		}
	}

out:
	cb->args[0] = h;
	cb->args[1] = idx;
	cb->args[2] = fidx;

	return skb->len;
}

static int brport_nla_put_flag(struct sk_buff *skb, u32 flags, u32 mask,
			       unsigned int attrnum, unsigned int flag)
{
	if (mask & flag)
		return nla_put_u8(skb, attrnum, !!(flags & flag));
	return 0;
}

int ndo_dflt_bridge_getlink(struct sk_buff *skb, u32 pid, u32 seq,
			    struct net_device *dev, u16 mode,
			    u32 flags, u32 mask, int nlflags,
			    u32 filter_mask,
			    int (*vlan_fill)(struct sk_buff *skb,
					     struct net_device *dev,
					     u32 filter_mask))
{
	struct nlmsghdr *nlh;
	struct ifinfomsg *ifm;
	struct nlattr *br_afspec;
	struct nlattr *protinfo;
	u8 operstate = netif_running(dev) ? dev->operstate : IF_OPER_DOWN;
	struct net_device *br_dev = netdev_master_upper_dev_get(dev);
	int err = 0;

	nlh = nlmsg_put(skb, pid, seq, RTM_NEWLINK, sizeof(*ifm), nlflags);
	if (nlh == NULL)
		return -EMSGSIZE;

	ifm = nlmsg_data(nlh);
	ifm->ifi_family = AF_BRIDGE;
	ifm->__ifi_pad = 0;
	ifm->ifi_type = dev->type;
	ifm->ifi_index = dev->ifindex;
	ifm->ifi_flags = dev_get_flags(dev);
	ifm->ifi_change = 0;


	if (nla_put_string(skb, IFLA_IFNAME, dev->name) ||
	    nla_put_u32(skb, IFLA_MTU, dev->mtu) ||
	    nla_put_u8(skb, IFLA_OPERSTATE, operstate) ||
	    (br_dev &&
	     nla_put_u32(skb, IFLA_MASTER, br_dev->ifindex)) ||
	    (dev->addr_len &&
	     nla_put(skb, IFLA_ADDRESS, dev->addr_len, dev->dev_addr)) ||
	    (dev->ifindex != dev_get_iflink(dev) &&
	     nla_put_u32(skb, IFLA_LINK, dev_get_iflink(dev))))
		goto nla_put_failure;

	br_afspec = nla_nest_start(skb, IFLA_AF_SPEC);
	if (!br_afspec)
		goto nla_put_failure;

	if (nla_put_u16(skb, IFLA_BRIDGE_FLAGS, BRIDGE_FLAGS_SELF)) {
		nla_nest_cancel(skb, br_afspec);
		goto nla_put_failure;
	}

	if (mode != BRIDGE_MODE_UNDEF) {
		if (nla_put_u16(skb, IFLA_BRIDGE_MODE, mode)) {
			nla_nest_cancel(skb, br_afspec);
			goto nla_put_failure;
		}
	}
	if (vlan_fill) {
		err = vlan_fill(skb, dev, filter_mask);
		if (err) {
			nla_nest_cancel(skb, br_afspec);
			goto nla_put_failure;
		}
	}
	nla_nest_end(skb, br_afspec);

	protinfo = nla_nest_start(skb, IFLA_PROTINFO | NLA_F_NESTED);
	if (!protinfo)
		goto nla_put_failure;

	if (brport_nla_put_flag(skb, flags, mask,
				IFLA_BRPORT_MODE, BR_HAIRPIN_MODE) ||
	    brport_nla_put_flag(skb, flags, mask,
				IFLA_BRPORT_GUARD, BR_BPDU_GUARD) ||
	    brport_nla_put_flag(skb, flags, mask,
				IFLA_BRPORT_FAST_LEAVE,
				BR_MULTICAST_FAST_LEAVE) ||
	    brport_nla_put_flag(skb, flags, mask,
				IFLA_BRPORT_PROTECT, BR_ROOT_BLOCK) ||
	    brport_nla_put_flag(skb, flags, mask,
				IFLA_BRPORT_LEARNING, BR_LEARNING) ||
	    brport_nla_put_flag(skb, flags, mask,
				IFLA_BRPORT_LEARNING_SYNC, BR_LEARNING_SYNC) ||
	    brport_nla_put_flag(skb, flags, mask,
				IFLA_BRPORT_UNICAST_FLOOD, BR_FLOOD) ||
	    brport_nla_put_flag(skb, flags, mask,
				IFLA_BRPORT_PROXYARP, BR_PROXYARP)) {
		nla_nest_cancel(skb, protinfo);
		goto nla_put_failure;
	}

	nla_nest_end(skb, protinfo);

	nlmsg_end(skb, nlh);
	return 0;
nla_put_failure:
	nlmsg_cancel(skb, nlh);
	return err ? err : -EMSGSIZE;
}
EXPORT_SYMBOL_GPL(ndo_dflt_bridge_getlink);

static int rtnl_bridge_getlink(struct sk_buff *skb, struct netlink_callback *cb)
{
	struct net *net = sock_net(skb->sk);
	struct net_device *dev;
	int idx = 0;
	u32 portid = NETLINK_CB(cb->skb).portid;
	u32 seq = cb->nlh->nlmsg_seq;
	u32 filter_mask = 0;
	int err;

	if (nlmsg_len(cb->nlh) > sizeof(struct ifinfomsg)) {
		struct nlattr *extfilt;

		extfilt = nlmsg_find_attr(cb->nlh, sizeof(struct ifinfomsg),
					  IFLA_EXT_MASK);
		if (extfilt) {
			if (nla_len(extfilt) < sizeof(filter_mask))
				return -EINVAL;

			filter_mask = nla_get_u32(extfilt);
		}
	}

	rcu_read_lock();
	for_each_netdev_rcu(net, dev) {
		const struct net_device_ops *ops = dev->netdev_ops;
		struct net_device *br_dev = netdev_master_upper_dev_get(dev);

		if (br_dev && br_dev->netdev_ops->ndo_bridge_getlink) {
			if (idx >= cb->args[0]) {
				err = br_dev->netdev_ops->ndo_bridge_getlink(
						skb, portid, seq, dev,
						filter_mask, NLM_F_MULTI);
				if (err < 0 && err != -EOPNOTSUPP) {
					if (likely(skb->len))
						break;

					goto out_err;
				}
			}
			idx++;
		}

		if (ops->ndo_bridge_getlink) {
			if (idx >= cb->args[0]) {
				err = ops->ndo_bridge_getlink(skb, portid,
							      seq, dev,
							      filter_mask,
							      NLM_F_MULTI);
				if (err < 0 && err != -EOPNOTSUPP) {
					if (likely(skb->len))
						break;

					goto out_err;
				}
			}
			idx++;
		}
	}
	err = skb->len;
out_err:
	rcu_read_unlock();
	cb->args[0] = idx;

	return err;
}

static inline size_t bridge_nlmsg_size(void)
{
	return NLMSG_ALIGN(sizeof(struct ifinfomsg))
		+ nla_total_size(IFNAMSIZ)	/* IFLA_IFNAME */
		+ nla_total_size(MAX_ADDR_LEN)	/* IFLA_ADDRESS */
		+ nla_total_size(sizeof(u32))	/* IFLA_MASTER */
		+ nla_total_size(sizeof(u32))	/* IFLA_MTU */
		+ nla_total_size(sizeof(u32))	/* IFLA_LINK */
		+ nla_total_size(sizeof(u32))	/* IFLA_OPERSTATE */
		+ nla_total_size(sizeof(u8))	/* IFLA_PROTINFO */
		+ nla_total_size(sizeof(struct nlattr))	/* IFLA_AF_SPEC */
		+ nla_total_size(sizeof(u16))	/* IFLA_BRIDGE_FLAGS */
		+ nla_total_size(sizeof(u16));	/* IFLA_BRIDGE_MODE */
}

static int rtnl_bridge_notify(struct net_device *dev)
{
	struct net *net = dev_net(dev);
	struct sk_buff *skb;
	int err = -EOPNOTSUPP;

	if (!dev->netdev_ops->ndo_bridge_getlink)
		return 0;

	skb = nlmsg_new(bridge_nlmsg_size(), GFP_ATOMIC);
	if (!skb) {
		err = -ENOMEM;
		goto errout;
	}

	err = dev->netdev_ops->ndo_bridge_getlink(skb, 0, 0, dev, 0, 0);
	if (err < 0)
		goto errout;

	/* Notification info is only filled for bridge ports, not the bridge
	 * device itself. Therefore, a zero notification length is valid and
	 * should not result in an error.
	 */
	if (!skb->len)
		goto errout;

	rtnl_notify(skb, net, 0, RTNLGRP_LINK, NULL, GFP_ATOMIC);
	return 0;
errout:
	WARN_ON(err == -EMSGSIZE);
	kfree_skb(skb);
	if (err)
		rtnl_set_sk_err(net, RTNLGRP_LINK, err);
	return err;
}

static int rtnl_bridge_setlink(struct sk_buff *skb, struct nlmsghdr *nlh,
			       struct netlink_ext_ack *extack)
{
	struct net *net = sock_net(skb->sk);
	struct ifinfomsg *ifm;
	struct net_device *dev;
	struct nlattr *br_spec, *attr = NULL;
	int rem, err = -EOPNOTSUPP;
	u16 flags = 0;
	bool have_flags = false;

	if (nlmsg_len(nlh) < sizeof(*ifm))
		return -EINVAL;

	ifm = nlmsg_data(nlh);
	if (ifm->ifi_family != AF_BRIDGE)
		return -EPFNOSUPPORT;

	dev = __dev_get_by_index(net, ifm->ifi_index);
	if (!dev) {
		NL_SET_ERR_MSG(extack, "unknown ifindex");
		return -ENODEV;
	}

	br_spec = nlmsg_find_attr(nlh, sizeof(struct ifinfomsg), IFLA_AF_SPEC);
	if (br_spec) {
		nla_for_each_nested(attr, br_spec, rem) {
			if (nla_type(attr) == IFLA_BRIDGE_FLAGS) {
				if (nla_len(attr) < sizeof(flags))
					return -EINVAL;

				have_flags = true;
				flags = nla_get_u16(attr);
				break;
			}
		}
	}

	if (!flags || (flags & BRIDGE_FLAGS_MASTER)) {
		struct net_device *br_dev = netdev_master_upper_dev_get(dev);

		if (!br_dev || !br_dev->netdev_ops->ndo_bridge_setlink) {
			err = -EOPNOTSUPP;
			goto out;
		}

		err = br_dev->netdev_ops->ndo_bridge_setlink(dev, nlh, flags);
		if (err)
			goto out;

		flags &= ~BRIDGE_FLAGS_MASTER;
	}

	if ((flags & BRIDGE_FLAGS_SELF)) {
		if (!dev->netdev_ops->ndo_bridge_setlink)
			err = -EOPNOTSUPP;
		else
			err = dev->netdev_ops->ndo_bridge_setlink(dev, nlh,
								  flags);
		if (!err) {
			flags &= ~BRIDGE_FLAGS_SELF;

			/* Generate event to notify upper layer of bridge
			 * change
			 */
			err = rtnl_bridge_notify(dev);
		}
	}

	if (have_flags)
		memcpy(nla_data(attr), &flags, sizeof(flags));
out:
	return err;
}

static int rtnl_bridge_dellink(struct sk_buff *skb, struct nlmsghdr *nlh,
			       struct netlink_ext_ack *extack)
{
	struct net *net = sock_net(skb->sk);
	struct ifinfomsg *ifm;
	struct net_device *dev;
	struct nlattr *br_spec, *attr = NULL;
	int rem, err = -EOPNOTSUPP;
	u16 flags = 0;
	bool have_flags = false;

	if (nlmsg_len(nlh) < sizeof(*ifm))
		return -EINVAL;

	ifm = nlmsg_data(nlh);
	if (ifm->ifi_family != AF_BRIDGE)
		return -EPFNOSUPPORT;

	dev = __dev_get_by_index(net, ifm->ifi_index);
	if (!dev) {
		NL_SET_ERR_MSG(extack, "unknown ifindex");
		return -ENODEV;
	}

	br_spec = nlmsg_find_attr(nlh, sizeof(struct ifinfomsg), IFLA_AF_SPEC);
	if (br_spec) {
		nla_for_each_nested(attr, br_spec, rem) {
			if (nla_type(attr) == IFLA_BRIDGE_FLAGS) {
				if (nla_len(attr) < sizeof(flags))
					return -EINVAL;

				have_flags = true;
				flags = nla_get_u16(attr);
				break;
			}
		}
	}

	if (!flags || (flags & BRIDGE_FLAGS_MASTER)) {
		struct net_device *br_dev = netdev_master_upper_dev_get(dev);

		if (!br_dev || !br_dev->netdev_ops->ndo_bridge_dellink) {
			err = -EOPNOTSUPP;
			goto out;
		}

		err = br_dev->netdev_ops->ndo_bridge_dellink(dev, nlh, flags);
		if (err)
			goto out;

		flags &= ~BRIDGE_FLAGS_MASTER;
	}

	if ((flags & BRIDGE_FLAGS_SELF)) {
		if (!dev->netdev_ops->ndo_bridge_dellink)
			err = -EOPNOTSUPP;
		else
			err = dev->netdev_ops->ndo_bridge_dellink(dev, nlh,
								  flags);

		if (!err) {
			flags &= ~BRIDGE_FLAGS_SELF;

			/* Generate event to notify upper layer of bridge
			 * change
			 */
			err = rtnl_bridge_notify(dev);
		}
	}

	if (have_flags)
		memcpy(nla_data(attr), &flags, sizeof(flags));
out:
	return err;
}

static bool stats_attr_valid(unsigned int mask, int attrid, int idxattr)
{
	return (mask & IFLA_STATS_FILTER_BIT(attrid)) &&
	       (!idxattr || idxattr == attrid);
}

#define IFLA_OFFLOAD_XSTATS_FIRST (IFLA_OFFLOAD_XSTATS_UNSPEC + 1)
static int rtnl_get_offload_stats_attr_size(int attr_id)
{
	switch (attr_id) {
	case IFLA_OFFLOAD_XSTATS_CPU_HIT:
		return sizeof(struct rtnl_link_stats64);
	}

	return 0;
}

static int rtnl_get_offload_stats(struct sk_buff *skb, struct net_device *dev,
				  int *prividx)
{
	struct nlattr *attr = NULL;
	int attr_id, size;
	void *attr_data;
	int err;

	if (!(dev->netdev_ops && dev->netdev_ops->ndo_has_offload_stats &&
	      dev->netdev_ops->ndo_get_offload_stats))
		return -ENODATA;

	for (attr_id = IFLA_OFFLOAD_XSTATS_FIRST;
	     attr_id <= IFLA_OFFLOAD_XSTATS_MAX; attr_id++) {
		if (attr_id < *prividx)
			continue;

		size = rtnl_get_offload_stats_attr_size(attr_id);
		if (!size)
			continue;

		if (!dev->netdev_ops->ndo_has_offload_stats(dev, attr_id))
			continue;

		attr = nla_reserve_64bit(skb, attr_id, size,
					 IFLA_OFFLOAD_XSTATS_UNSPEC);
		if (!attr)
			goto nla_put_failure;

		attr_data = nla_data(attr);
		memset(attr_data, 0, size);
		err = dev->netdev_ops->ndo_get_offload_stats(attr_id, dev,
							     attr_data);
		if (err)
			goto get_offload_stats_failure;
	}

	if (!attr)
		return -ENODATA;

	*prividx = 0;
	return 0;

nla_put_failure:
	err = -EMSGSIZE;
get_offload_stats_failure:
	*prividx = attr_id;
	return err;
}

static int rtnl_get_offload_stats_size(const struct net_device *dev)
{
	int nla_size = 0;
	int attr_id;
	int size;

	if (!(dev->netdev_ops && dev->netdev_ops->ndo_has_offload_stats &&
	      dev->netdev_ops->ndo_get_offload_stats))
		return 0;

	for (attr_id = IFLA_OFFLOAD_XSTATS_FIRST;
	     attr_id <= IFLA_OFFLOAD_XSTATS_MAX; attr_id++) {
		if (!dev->netdev_ops->ndo_has_offload_stats(dev, attr_id))
			continue;
		size = rtnl_get_offload_stats_attr_size(attr_id);
		nla_size += nla_total_size_64bit(size);
	}

	if (nla_size != 0)
		nla_size += nla_total_size(0);

	return nla_size;
}

static int rtnl_fill_statsinfo(struct sk_buff *skb, struct net_device *dev,
			       int type, u32 pid, u32 seq, u32 change,
			       unsigned int flags, unsigned int filter_mask,
			       int *idxattr, int *prividx)
{
	struct if_stats_msg *ifsm;
	struct nlmsghdr *nlh;
	struct nlattr *attr;
	int s_prividx = *prividx;
	int err;

	ASSERT_RTNL();

	nlh = nlmsg_put(skb, pid, seq, type, sizeof(*ifsm), flags);
	if (!nlh)
		return -EMSGSIZE;

	ifsm = nlmsg_data(nlh);
	ifsm->family = PF_UNSPEC;
	ifsm->pad1 = 0;
	ifsm->pad2 = 0;
	ifsm->ifindex = dev->ifindex;
	ifsm->filter_mask = filter_mask;

	if (stats_attr_valid(filter_mask, IFLA_STATS_LINK_64, *idxattr)) {
		struct rtnl_link_stats64 *sp;

		attr = nla_reserve_64bit(skb, IFLA_STATS_LINK_64,
					 sizeof(struct rtnl_link_stats64),
					 IFLA_STATS_UNSPEC);
		if (!attr)
			goto nla_put_failure;

		sp = nla_data(attr);
		dev_get_stats(dev, sp);
	}

	if (stats_attr_valid(filter_mask, IFLA_STATS_LINK_XSTATS, *idxattr)) {
		const struct rtnl_link_ops *ops = dev->rtnl_link_ops;

		if (ops && ops->fill_linkxstats) {
			*idxattr = IFLA_STATS_LINK_XSTATS;
			attr = nla_nest_start(skb,
					      IFLA_STATS_LINK_XSTATS);
			if (!attr)
				goto nla_put_failure;

			err = ops->fill_linkxstats(skb, dev, prividx, *idxattr);
			nla_nest_end(skb, attr);
			if (err)
				goto nla_put_failure;
			*idxattr = 0;
		}
	}

	if (stats_attr_valid(filter_mask, IFLA_STATS_LINK_XSTATS_SLAVE,
			     *idxattr)) {
		const struct rtnl_link_ops *ops = NULL;
		const struct net_device *master;

		master = netdev_master_upper_dev_get(dev);
		if (master)
			ops = master->rtnl_link_ops;
		if (ops && ops->fill_linkxstats) {
			*idxattr = IFLA_STATS_LINK_XSTATS_SLAVE;
			attr = nla_nest_start(skb,
					      IFLA_STATS_LINK_XSTATS_SLAVE);
			if (!attr)
				goto nla_put_failure;

			err = ops->fill_linkxstats(skb, dev, prividx, *idxattr);
			nla_nest_end(skb, attr);
			if (err)
				goto nla_put_failure;
			*idxattr = 0;
		}
	}

	if (stats_attr_valid(filter_mask, IFLA_STATS_LINK_OFFLOAD_XSTATS,
			     *idxattr)) {
		*idxattr = IFLA_STATS_LINK_OFFLOAD_XSTATS;
		attr = nla_nest_start(skb, IFLA_STATS_LINK_OFFLOAD_XSTATS);
		if (!attr)
			goto nla_put_failure;

		err = rtnl_get_offload_stats(skb, dev, prividx);
		if (err == -ENODATA)
			nla_nest_cancel(skb, attr);
		else
			nla_nest_end(skb, attr);

		if (err && err != -ENODATA)
			goto nla_put_failure;
		*idxattr = 0;
	}

	if (stats_attr_valid(filter_mask, IFLA_STATS_AF_SPEC, *idxattr)) {
		struct rtnl_af_ops *af_ops;

		*idxattr = IFLA_STATS_AF_SPEC;
		attr = nla_nest_start(skb, IFLA_STATS_AF_SPEC);
		if (!attr)
			goto nla_put_failure;

		rcu_read_lock();
		list_for_each_entry_rcu(af_ops, &rtnl_af_ops, list) {
			if (af_ops->fill_stats_af) {
				struct nlattr *af;
				int err;

				af = nla_nest_start(skb, af_ops->family);
				if (!af) {
					rcu_read_unlock();
					goto nla_put_failure;
				}
				err = af_ops->fill_stats_af(skb, dev);

				if (err == -ENODATA) {
					nla_nest_cancel(skb, af);
				} else if (err < 0) {
					rcu_read_unlock();
					goto nla_put_failure;
				}

				nla_nest_end(skb, af);
			}
		}
		rcu_read_unlock();

		nla_nest_end(skb, attr);

		*idxattr = 0;
	}

	nlmsg_end(skb, nlh);

	return 0;

nla_put_failure:
	/* not a multi message or no progress mean a real error */
	if (!(flags & NLM_F_MULTI) || s_prividx == *prividx)
		nlmsg_cancel(skb, nlh);
	else
		nlmsg_end(skb, nlh);

	return -EMSGSIZE;
}

static size_t if_nlmsg_stats_size(const struct net_device *dev,
				  u32 filter_mask)
{
	size_t size = NLMSG_ALIGN(sizeof(struct if_stats_msg));

	if (stats_attr_valid(filter_mask, IFLA_STATS_LINK_64, 0))
		size += nla_total_size_64bit(sizeof(struct rtnl_link_stats64));

	if (stats_attr_valid(filter_mask, IFLA_STATS_LINK_XSTATS, 0)) {
		const struct rtnl_link_ops *ops = dev->rtnl_link_ops;
		int attr = IFLA_STATS_LINK_XSTATS;

		if (ops && ops->get_linkxstats_size) {
			size += nla_total_size(ops->get_linkxstats_size(dev,
									attr));
			/* for IFLA_STATS_LINK_XSTATS */
			size += nla_total_size(0);
		}
	}

	if (stats_attr_valid(filter_mask, IFLA_STATS_LINK_XSTATS_SLAVE, 0)) {
		struct net_device *_dev = (struct net_device *)dev;
		const struct rtnl_link_ops *ops = NULL;
		const struct net_device *master;

		/* netdev_master_upper_dev_get can't take const */
		master = netdev_master_upper_dev_get(_dev);
		if (master)
			ops = master->rtnl_link_ops;
		if (ops && ops->get_linkxstats_size) {
			int attr = IFLA_STATS_LINK_XSTATS_SLAVE;

			size += nla_total_size(ops->get_linkxstats_size(dev,
									attr));
			/* for IFLA_STATS_LINK_XSTATS_SLAVE */
			size += nla_total_size(0);
		}
	}

	if (stats_attr_valid(filter_mask, IFLA_STATS_LINK_OFFLOAD_XSTATS, 0))
		size += rtnl_get_offload_stats_size(dev);

	if (stats_attr_valid(filter_mask, IFLA_STATS_AF_SPEC, 0)) {
		struct rtnl_af_ops *af_ops;

		/* for IFLA_STATS_AF_SPEC */
		size += nla_total_size(0);

		rcu_read_lock();
		list_for_each_entry_rcu(af_ops, &rtnl_af_ops, list) {
			if (af_ops->get_stats_af_size) {
				size += nla_total_size(
					af_ops->get_stats_af_size(dev));

				/* for AF_* */
				size += nla_total_size(0);
			}
		}
		rcu_read_unlock();
	}

	return size;
}

static int rtnl_stats_get(struct sk_buff *skb, struct nlmsghdr *nlh,
			  struct netlink_ext_ack *extack)
{
	struct net *net = sock_net(skb->sk);
	struct net_device *dev = NULL;
	int idxattr = 0, prividx = 0;
	struct if_stats_msg *ifsm;
	struct sk_buff *nskb;
	u32 filter_mask;
	int err;

	if (nlmsg_len(nlh) < sizeof(*ifsm))
		return -EINVAL;

	ifsm = nlmsg_data(nlh);
	if (ifsm->ifindex > 0)
		dev = __dev_get_by_index(net, ifsm->ifindex);
	else
		return -EINVAL;

	if (!dev)
		return -ENODEV;

	filter_mask = ifsm->filter_mask;
	if (!filter_mask)
		return -EINVAL;

	nskb = nlmsg_new(if_nlmsg_stats_size(dev, filter_mask), GFP_KERNEL);
	if (!nskb)
		return -ENOBUFS;

	err = rtnl_fill_statsinfo(nskb, dev, RTM_NEWSTATS,
				  NETLINK_CB(skb).portid, nlh->nlmsg_seq, 0,
				  0, filter_mask, &idxattr, &prividx);
	if (err < 0) {
		/* -EMSGSIZE implies BUG in if_nlmsg_stats_size */
		WARN_ON(err == -EMSGSIZE);
		kfree_skb(nskb);
	} else {
		err = rtnl_unicast(nskb, net, NETLINK_CB(skb).portid);
	}

	return err;
}

static int rtnl_stats_dump(struct sk_buff *skb, struct netlink_callback *cb)
{
	int h, s_h, err, s_idx, s_idxattr, s_prividx;
	struct net *net = sock_net(skb->sk);
	unsigned int flags = NLM_F_MULTI;
	struct if_stats_msg *ifsm;
	struct hlist_head *head;
	struct net_device *dev;
	u32 filter_mask = 0;
	int idx = 0;

	s_h = cb->args[0];
	s_idx = cb->args[1];
	s_idxattr = cb->args[2];
	s_prividx = cb->args[3];

	cb->seq = net->dev_base_seq;

	if (nlmsg_len(cb->nlh) < sizeof(*ifsm))
		return -EINVAL;

	ifsm = nlmsg_data(cb->nlh);
	filter_mask = ifsm->filter_mask;
	if (!filter_mask)
		return -EINVAL;

	for (h = s_h; h < NETDEV_HASHENTRIES; h++, s_idx = 0) {
		idx = 0;
		head = &net->dev_index_head[h];
		hlist_for_each_entry(dev, head, index_hlist) {
			if (idx < s_idx)
				goto cont;
			err = rtnl_fill_statsinfo(skb, dev, RTM_NEWSTATS,
						  NETLINK_CB(cb->skb).portid,
						  cb->nlh->nlmsg_seq, 0,
						  flags, filter_mask,
						  &s_idxattr, &s_prividx);
			/* If we ran out of room on the first message,
			 * we're in trouble
			 */
			WARN_ON((err == -EMSGSIZE) && (skb->len == 0));

			if (err < 0)
				goto out;
			s_prividx = 0;
			s_idxattr = 0;
			nl_dump_check_consistent(cb, nlmsg_hdr(skb));
cont:
			idx++;
		}
	}
out:
	cb->args[3] = s_prividx;
	cb->args[2] = s_idxattr;
	cb->args[1] = idx;
	cb->args[0] = h;

	return skb->len;
}

/* Process one rtnetlink message. */

static int rtnetlink_rcv_msg(struct sk_buff *skb, struct nlmsghdr *nlh,
			     struct netlink_ext_ack *extack)
{
	struct net *net = sock_net(skb->sk);
	struct rtnl_link *link;
	struct module *owner;
	int err = -EOPNOTSUPP;
	rtnl_doit_func doit;
	unsigned int flags;
	int kind;
	int family;
	int type;

	type = nlh->nlmsg_type;
	if (type > RTM_MAX)
		return -EOPNOTSUPP;

	type -= RTM_BASE;

	/* All the messages must have at least 1 byte length */
	if (nlmsg_len(nlh) < sizeof(struct rtgenmsg))
		return 0;

	family = ((struct rtgenmsg *)nlmsg_data(nlh))->rtgen_family;
	kind = type&3;

	if (kind != 2 && !netlink_net_capable(skb, CAP_NET_ADMIN))
		return -EPERM;

	rcu_read_lock();
	if (kind == 2 && nlh->nlmsg_flags&NLM_F_DUMP) {
		struct sock *rtnl;
		rtnl_dumpit_func dumpit;
		u16 min_dump_alloc = 0;

		link = rtnl_get_link(family, type);
		if (!link || !link->dumpit) {
			family = PF_UNSPEC;
			link = rtnl_get_link(family, type);
			if (!link || !link->dumpit)
				goto err_unlock;
		}
		owner = link->owner;
		dumpit = link->dumpit;

		if (type == RTM_GETLINK - RTM_BASE)
			min_dump_alloc = rtnl_calcit(skb, nlh);

		err = 0;
		/* need to do this before rcu_read_unlock() */
		if (!try_module_get(owner))
			err = -EPROTONOSUPPORT;

		rcu_read_unlock();

		rtnl = net->rtnl;
		if (err == 0) {
			struct netlink_dump_control c = {
				.dump		= dumpit,
				.min_dump_alloc	= min_dump_alloc,
				.module		= owner,
			};
			err = netlink_dump_start(rtnl, skb, nlh, &c);
			/* netlink_dump_start() will keep a reference on
			 * module if dump is still in progress.
			 */
			module_put(owner);
		}
		return err;
	}

	link = rtnl_get_link(family, type);
	if (!link || !link->doit) {
		family = PF_UNSPEC;
		link = rtnl_get_link(PF_UNSPEC, type);
		if (!link || !link->doit)
			goto out_unlock;
	}

	owner = link->owner;
	if (!try_module_get(owner)) {
		err = -EPROTONOSUPPORT;
		goto out_unlock;
	}

	flags = link->flags;
	if (flags & RTNL_FLAG_DOIT_UNLOCKED) {
		doit = link->doit;
		rcu_read_unlock();
		if (doit)
			err = doit(skb, nlh, extack);
		module_put(owner);
		return err;
	}
	rcu_read_unlock();

	rtnl_lock();
	link = rtnl_get_link(family, type);
	if (link && link->doit)
		err = link->doit(skb, nlh, extack);
	rtnl_unlock();

	module_put(owner);

	return err;

out_unlock:
	rcu_read_unlock();
	return err;

err_unlock:
	rcu_read_unlock();
	return -EOPNOTSUPP;
}

static void rtnetlink_rcv(struct sk_buff *skb)
{
	netlink_rcv_skb(skb, &rtnetlink_rcv_msg);
}

static int rtnetlink_bind(struct net *net, int group)
{
	switch (group) {
	case RTNLGRP_IPV4_MROUTE_R:
	case RTNLGRP_IPV6_MROUTE_R:
		if (!ns_capable(net->user_ns, CAP_NET_ADMIN))
			return -EPERM;
		break;
	}
	return 0;
}

static int rtnetlink_event(struct notifier_block *this, unsigned long event, void *ptr)
{
	struct net_device *dev = netdev_notifier_info_to_dev(ptr);

	switch (event) {
	case NETDEV_REBOOT:
	case NETDEV_CHANGEMTU:
	case NETDEV_CHANGEADDR:
	case NETDEV_CHANGENAME:
	case NETDEV_FEAT_CHANGE:
	case NETDEV_BONDING_FAILOVER:
	case NETDEV_POST_TYPE_CHANGE:
	case NETDEV_NOTIFY_PEERS:
	case NETDEV_CHANGEUPPER:
	case NETDEV_RESEND_IGMP:
	case NETDEV_CHANGEINFODATA:
	case NETDEV_CHANGELOWERSTATE:
	case NETDEV_CHANGE_TX_QUEUE_LEN:
		rtmsg_ifinfo_event(RTM_NEWLINK, dev, 0, rtnl_get_event(event),
				   GFP_KERNEL, NULL, 0);
		break;
	default:
		break;
	}
	return NOTIFY_DONE;
}

static struct notifier_block rtnetlink_dev_notifier = {
	.notifier_call	= rtnetlink_event,
};


static int __net_init rtnetlink_net_init(struct net *net)
{
	struct sock *sk;
	struct netlink_kernel_cfg cfg = {
		.groups		= RTNLGRP_MAX,
		.input		= rtnetlink_rcv,
		.cb_mutex	= &rtnl_mutex,
		.flags		= NL_CFG_F_NONROOT_RECV,
		.bind		= rtnetlink_bind,
	};

	sk = netlink_kernel_create(net, NETLINK_ROUTE, &cfg);
	if (!sk)
		return -ENOMEM;
	net->rtnl = sk;
	return 0;
}

static void __net_exit rtnetlink_net_exit(struct net *net)
{
	netlink_kernel_release(net->rtnl);
	net->rtnl = NULL;
}

static struct pernet_operations rtnetlink_net_ops = {
	.init = rtnetlink_net_init,
	.exit = rtnetlink_net_exit,
};

void __init rtnetlink_init(void)
{
	if (register_pernet_subsys(&rtnetlink_net_ops))
		panic("rtnetlink_init: cannot initialize rtnetlink\n");

	register_netdevice_notifier(&rtnetlink_dev_notifier);

	rtnl_register(PF_UNSPEC, RTM_GETLINK, rtnl_getlink,
		      rtnl_dump_ifinfo, 0);
	rtnl_register(PF_UNSPEC, RTM_SETLINK, rtnl_setlink, NULL, 0);
	rtnl_register(PF_UNSPEC, RTM_NEWLINK, rtnl_newlink, NULL, 0);
	rtnl_register(PF_UNSPEC, RTM_DELLINK, rtnl_dellink, NULL, 0);

	rtnl_register(PF_UNSPEC, RTM_GETADDR, NULL, rtnl_dump_all, 0);
	rtnl_register(PF_UNSPEC, RTM_GETROUTE, NULL, rtnl_dump_all, 0);
	rtnl_register(PF_UNSPEC, RTM_GETNETCONF, NULL, rtnl_dump_all, 0);

	rtnl_register(PF_BRIDGE, RTM_NEWNEIGH, rtnl_fdb_add, NULL, 0);
	rtnl_register(PF_BRIDGE, RTM_DELNEIGH, rtnl_fdb_del, NULL, 0);
	rtnl_register(PF_BRIDGE, RTM_GETNEIGH, NULL, rtnl_fdb_dump, 0);

	rtnl_register(PF_BRIDGE, RTM_GETLINK, NULL, rtnl_bridge_getlink, 0);
	rtnl_register(PF_BRIDGE, RTM_DELLINK, rtnl_bridge_dellink, NULL, 0);
	rtnl_register(PF_BRIDGE, RTM_SETLINK, rtnl_bridge_setlink, NULL, 0);

	rtnl_register(PF_UNSPEC, RTM_GETSTATS, rtnl_stats_get, rtnl_stats_dump,
		      0);
}<|MERGE_RESOLUTION|>--- conflicted
+++ resolved
@@ -304,17 +304,11 @@
 		return -ENOENT;
 	}
 
-<<<<<<< HEAD
-	rtnl_msg_handlers[protocol][msgindex].doit = NULL;
-	rtnl_msg_handlers[protocol][msgindex].dumpit = NULL;
-	rtnl_msg_handlers[protocol][msgindex].calcit = NULL;
-=======
 	link = tab[msgindex];
 	rcu_assign_pointer(tab[msgindex], NULL);
 	rtnl_unlock();
 
 	kfree_rcu(link, rcu);
->>>>>>> 286cd8c7
 
 	return 0;
 }
@@ -1023,10 +1017,6 @@
 	       + nla_total_size(MAX_PHYS_ITEM_ID_LEN) /* IFLA_PHYS_PORT_ID */
 	       + nla_total_size(MAX_PHYS_ITEM_ID_LEN) /* IFLA_PHYS_SWITCH_ID */
 	       + nla_total_size(IFNAMSIZ) /* IFLA_PHYS_PORT_NAME */
-<<<<<<< HEAD
-	       + nla_total_size(1); /* IFLA_PROTO_DOWN */
-
-=======
 	       + rtnl_xdp_size() /* IFLA_XDP */
 	       + nla_total_size(4)  /* IFLA_EVENT */
 	       + nla_total_size(4)  /* IFLA_NEW_NETNSID */
@@ -1038,7 +1028,6 @@
 	       + nla_total_size(4)  /* IFLA_MIN_MTU */
 	       + nla_total_size(4)  /* IFLA_MAX_MTU */
 	       + 0;
->>>>>>> 286cd8c7
 }
 
 static int rtnl_vf_ports_fill(struct sk_buff *skb, struct net_device *dev)
@@ -1333,19 +1322,6 @@
 					   struct net_device *dev,
 					   u32 ext_filter_mask)
 {
-<<<<<<< HEAD
-	struct rtnl_link_ifmap map;
-
-	memset(&map, 0, sizeof(map));
-	map.mem_start   = dev->mem_start;
-	map.mem_end     = dev->mem_end;
-	map.base_addr   = dev->base_addr;
-	map.irq         = dev->irq;
-	map.dma         = dev->dma;
-	map.port        = dev->if_port;
-
-	if (nla_put(skb, IFLA_MAP, sizeof(map), &map))
-=======
 	struct nlattr *vfinfo;
 	int i, num_vfs;
 
@@ -1361,7 +1337,6 @@
 
 	vfinfo = nla_nest_start(skb, IFLA_VFINFO_LIST);
 	if (!vfinfo)
->>>>>>> 286cd8c7
 		return -EMSGSIZE;
 
 	for (i = 0; i < num_vfs; i++) {
@@ -1769,9 +1744,6 @@
 	[IFLA_PHYS_SWITCH_ID]	= { .type = NLA_BINARY, .len = MAX_PHYS_ITEM_ID_LEN },
 	[IFLA_LINK_NETNSID]	= { .type = NLA_S32 },
 	[IFLA_PROTO_DOWN]	= { .type = NLA_U8 },
-<<<<<<< HEAD
-	[IFLA_GROUP]		= { .type = NLA_U32 },
-=======
 	[IFLA_XDP]		= { .type = NLA_NESTED },
 	[IFLA_EVENT]		= { .type = NLA_U32 },
 	[IFLA_GROUP]		= { .type = NLA_U32 },
@@ -1780,7 +1752,6 @@
 	[IFLA_CARRIER_DOWN_COUNT] = { .type = NLA_U32 },
 	[IFLA_MIN_MTU]		= { .type = NLA_U32 },
 	[IFLA_MAX_MTU]		= { .type = NLA_U32 },
->>>>>>> 286cd8c7
 };
 
 static const struct nla_policy ifla_info_policy[IFLA_INFO_MAX+1] = {
@@ -1966,24 +1937,13 @@
 					       RTM_NEWLINK,
 					       NETLINK_CB(cb->skb).portid,
 					       cb->nlh->nlmsg_seq, 0,
-<<<<<<< HEAD
-					       NLM_F_MULTI,
-					       ext_filter_mask);
-=======
 					       flags,
 					       ext_filter_mask, 0, NULL, 0,
 					       netnsid, GFP_KERNEL);
->>>>>>> 286cd8c7
 
 			if (err < 0) {
 				if (likely(skb->len))
 					goto out;
-<<<<<<< HEAD
-
-				goto out_err;
-			}
-=======
->>>>>>> 286cd8c7
 
 				goto out_err;
 			}
@@ -2389,14 +2349,9 @@
 	if (err < 0)
 		return err;
 
-<<<<<<< HEAD
-	if (tb[IFLA_NET_NS_PID] || tb[IFLA_NET_NS_FD]) {
-		struct net *net = rtnl_link_get_net(dev_net(dev), tb);
-=======
 	if (tb[IFLA_NET_NS_PID] || tb[IFLA_NET_NS_FD] || tb[IFLA_IF_NETNSID]) {
 		struct net *net = rtnl_link_get_net_capable(skb, dev_net(dev),
 							    tb, CAP_NET_ADMIN);
->>>>>>> 286cd8c7
 		if (IS_ERR(net)) {
 			err = PTR_ERR(net);
 			goto errout;
@@ -2760,11 +2715,7 @@
 		goto errout;
 	}
 
-<<<<<<< HEAD
-	err = do_setlink(skb, dev, ifm, tb, ifname, 0);
-=======
 	err = do_setlink(skb, dev, ifm, extack, tb, ifname, 0);
->>>>>>> 286cd8c7
 errout:
 	return err;
 }
@@ -2924,10 +2875,6 @@
 	if (num_rx_queues < 1 || num_rx_queues > 4096)
 		return ERR_PTR(-EINVAL);
 
-<<<<<<< HEAD
-	err = -ENOMEM;
-=======
->>>>>>> 286cd8c7
 	dev = alloc_netdev_mqs(ops->priv_size, ifname, name_assign_type,
 			       ops->setup, num_tx_queues, num_rx_queues);
 	if (!dev)
@@ -3509,11 +3456,7 @@
 static inline size_t rtnl_fdb_nlmsg_size(const struct net_device *dev)
 {
 	return NLMSG_ALIGN(sizeof(struct ndmsg)) +
-<<<<<<< HEAD
-	       nla_total_size(ETH_ALEN) +	/* NDA_LLADDR */
-=======
 	       nla_total_size(dev->addr_len) +	/* NDA_LLADDR */
->>>>>>> 286cd8c7
 	       nla_total_size(sizeof(u16)) +	/* NDA_VLAN */
 	       0;
 }
