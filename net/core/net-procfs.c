// SPDX-License-Identifier: GPL-2.0
#include <linux/netdevice.h>
#include <linux/proc_fs.h>
#include <linux/seq_file.h>
#include <net/wext.h>

#define BUCKET_SPACE (32 - NETDEV_HASHBITS - 1)

#define get_bucket(x) ((x) >> BUCKET_SPACE)
#define get_offset(x) ((x) & ((1 << BUCKET_SPACE) - 1))
#define set_bucket_offset(b, o) ((b) << BUCKET_SPACE | (o))

extern struct list_head ptype_all __read_mostly;
extern struct list_head ptype_base[PTYPE_HASH_SIZE] __read_mostly;

static inline struct net_device *dev_from_same_bucket(struct seq_file *seq, loff_t *pos)
{
	struct net *net = seq_file_net(seq);
	struct net_device *dev;
	struct hlist_head *h;
	unsigned int count = 0, offset = get_offset(*pos);

	h = &net->dev_name_head[get_bucket(*pos)];
	hlist_for_each_entry_rcu(dev, h, name_hlist) {
		if (++count == offset)
			return dev;
	}

	return NULL;
}

static inline struct net_device *dev_from_bucket(struct seq_file *seq, loff_t *pos)
{
	struct net_device *dev;
	unsigned int bucket;

	do {
		dev = dev_from_same_bucket(seq, pos);
		if (dev)
			return dev;

		bucket = get_bucket(*pos) + 1;
		*pos = set_bucket_offset(bucket, 1);
	} while (bucket < NETDEV_HASHENTRIES);

	return NULL;
}

/*
 *	This is invoked by the /proc filesystem handler to display a device
 *	in detail.
 */
static void *dev_seq_start(struct seq_file *seq, loff_t *pos)
	__acquires(RCU)
{
	rcu_read_lock();
	if (!*pos)
		return SEQ_START_TOKEN;

	if (get_bucket(*pos) >= NETDEV_HASHENTRIES)
		return NULL;

	return dev_from_bucket(seq, pos);
}

static void *dev_seq_next(struct seq_file *seq, void *v, loff_t *pos)
{
	++*pos;
	return dev_from_bucket(seq, pos);
}

static void dev_seq_stop(struct seq_file *seq, void *v)
	__releases(RCU)
{
	rcu_read_unlock();
}

static void dev_seq_printf_stats(struct seq_file *seq, struct net_device *dev)
{
	struct rtnl_link_stats64 temp;
	const struct rtnl_link_stats64 *stats = dev_get_stats(dev, &temp);

	seq_printf(seq, "%6s: %7llu %7llu %4llu %4llu %4llu %5llu %10llu %9llu "
		   "%8llu %7llu %4llu %4llu %4llu %5llu %7llu %10llu\n",
		   dev->name, stats->rx_bytes, stats->rx_packets,
		   stats->rx_errors,
		   stats->rx_dropped + stats->rx_missed_errors,
		   stats->rx_fifo_errors,
		   stats->rx_length_errors + stats->rx_over_errors +
		    stats->rx_crc_errors + stats->rx_frame_errors,
		   stats->rx_compressed, stats->multicast,
		   stats->tx_bytes, stats->tx_packets,
		   stats->tx_errors, stats->tx_dropped,
		   stats->tx_fifo_errors, stats->collisions,
		   stats->tx_carrier_errors +
		    stats->tx_aborted_errors +
		    stats->tx_window_errors +
		    stats->tx_heartbeat_errors,
		   stats->tx_compressed);
}

/*
 *	Called from the PROCfs module. This now uses the new arbitrary sized
 *	/proc/net interface to create /proc/net/dev
 */
static int dev_seq_show(struct seq_file *seq, void *v)
{
	if (v == SEQ_START_TOKEN)
		seq_puts(seq, "Inter-|   Receive                            "
			      "                    |  Transmit\n"
			      " face |bytes    packets errs drop fifo frame "
			      "compressed multicast|bytes    packets errs "
			      "drop fifo colls carrier compressed\n");
	else
		dev_seq_printf_stats(seq, v);
	return 0;
}

static struct softnet_data *softnet_get_online(loff_t *pos)
{
	struct softnet_data *sd = NULL;

	while (*pos < nr_cpu_ids)
		if (cpu_online(*pos)) {
			sd = &per_cpu(softnet_data, *pos);
			break;
		} else
			++*pos;
	return sd;
}

static void *softnet_seq_start(struct seq_file *seq, loff_t *pos)
{
	return softnet_get_online(pos);
}

static void *softnet_seq_next(struct seq_file *seq, void *v, loff_t *pos)
{
	++*pos;
	return softnet_get_online(pos);
}

static void softnet_seq_stop(struct seq_file *seq, void *v)
{
}

static int softnet_seq_show(struct seq_file *seq, void *v)
{
	struct softnet_data *sd = v;
	unsigned int flow_limit_count = 0;

#ifdef CONFIG_NET_FLOW_LIMIT
	struct sd_flow_limit *fl;

	rcu_read_lock();
	fl = rcu_dereference(sd->flow_limit);
	if (fl)
		flow_limit_count = fl->count;
	rcu_read_unlock();
#endif

<<<<<<< HEAD
	seq_printf(seq,
		   "%08x %08x %08x %08x %08x %08x %08x %08x %08x %08x %08x %08x\n",
		   sd->processed, sd->dropped, sd->time_squeeze, 0,
		   0, 0, 0, 0, /* was fastroute */
		   sd->cpu_collision, sd->received_rps, flow_limit_count,
		   sd->gro_coalesced);
=======
	seq_printf
	(seq, "%08x %08x %08x %08x %08x %08x %08x %08x %08x %08x %08x %08x\n",
	 sd->processed, sd->dropped, sd->time_squeeze, 0,
	 0, 0, 0, 0, /* was fastroute */
	 0, /* was cpu_collision */
	 sd->received_rps, flow_limit_count, sd->gro_coalesced);
>>>>>>> 286cd8c7
	return 0;
}

static const struct seq_operations dev_seq_ops = {
	.start = dev_seq_start,
	.next  = dev_seq_next,
	.stop  = dev_seq_stop,
	.show  = dev_seq_show,
};

static const struct seq_operations softnet_seq_ops = {
	.start = softnet_seq_start,
	.next  = softnet_seq_next,
	.stop  = softnet_seq_stop,
	.show  = softnet_seq_show,
};

<<<<<<< HEAD
static int softnet_seq_open(struct inode *inode, struct file *file)
{
	return seq_open(file, &softnet_seq_ops);
}

static const struct file_operations softnet_seq_fops = {
	.owner	 = THIS_MODULE,
	.open    = softnet_seq_open,
	.read    = seq_read,
	.llseek  = seq_lseek,
	.release = seq_release,
};

=======
>>>>>>> 286cd8c7
static void *ptype_get_idx(struct seq_file *seq, loff_t pos)
{
	struct list_head *ptype_list = NULL;
	struct packet_type *pt = NULL;
	struct net_device *dev;
	loff_t i = 0;
	int t;

	for_each_netdev_rcu(seq_file_net(seq), dev) {
		ptype_list = &dev->ptype_all;
		list_for_each_entry_rcu(pt, ptype_list, list) {
			if (i == pos)
				return pt;
			++i;
		}
	}

	list_for_each_entry_rcu(pt, &ptype_all, list) {
		if (i == pos)
			return pt;
		++i;
	}

	for (t = 0; t < PTYPE_HASH_SIZE; t++) {
		list_for_each_entry_rcu(pt, &ptype_base[t], list) {
			if (i == pos)
				return pt;
			++i;
		}
	}
	return NULL;
}

static void *ptype_seq_start(struct seq_file *seq, loff_t *pos)
	__acquires(RCU)
{
	rcu_read_lock();
	return *pos ? ptype_get_idx(seq, *pos - 1) : SEQ_START_TOKEN;
}

static void *ptype_seq_next(struct seq_file *seq, void *v, loff_t *pos)
{
	struct net_device *dev;
	struct packet_type *pt;
	struct list_head *nxt;
	int hash;

	++*pos;
	if (v == SEQ_START_TOKEN)
		return ptype_get_idx(seq, 0);

	pt = v;
	nxt = pt->list.next;
	if (pt->dev) {
		if (nxt != &pt->dev->ptype_all)
			goto found;

		dev = pt->dev;
		for_each_netdev_continue_rcu(seq_file_net(seq), dev) {
			if (!list_empty(&dev->ptype_all)) {
				nxt = dev->ptype_all.next;
				goto found;
			}
		}

		nxt = ptype_all.next;
		goto ptype_all;
	}

	if (pt->type == htons(ETH_P_ALL)) {
ptype_all:
		if (nxt != &ptype_all)
			goto found;
		hash = 0;
		nxt = ptype_base[0].next;
	} else
		hash = ntohs(pt->type) & PTYPE_HASH_MASK;

	while (nxt == &ptype_base[hash]) {
		if (++hash >= PTYPE_HASH_SIZE)
			return NULL;
		nxt = ptype_base[hash].next;
	}
found:
	return list_entry(nxt, struct packet_type, list);
}

static void ptype_seq_stop(struct seq_file *seq, void *v)
	__releases(RCU)
{
	rcu_read_unlock();
}

static int ptype_seq_show(struct seq_file *seq, void *v)
{
	struct packet_type *pt = v;

	if (v == SEQ_START_TOKEN)
		seq_puts(seq, "Type Device      Function\n");
	else if ((!pt->af_packet_net || net_eq(pt->af_packet_net, seq_file_net(seq))) &&
		 (!pt->dev || net_eq(dev_net(pt->dev), seq_file_net(seq)))) {
		if (pt->type == htons(ETH_P_ALL))
			seq_puts(seq, "ALL ");
		else
			seq_printf(seq, "%04x", ntohs(pt->type));

		seq_printf(seq, " %-8s %pf\n",
			   pt->dev ? pt->dev->name : "", pt->func);
	}

	return 0;
}

static const struct seq_operations ptype_seq_ops = {
	.start = ptype_seq_start,
	.next  = ptype_seq_next,
	.stop  = ptype_seq_stop,
	.show  = ptype_seq_show,
};

static int __net_init dev_proc_net_init(struct net *net)
{
	int rc = -ENOMEM;

	if (!proc_create_net("dev", 0444, net->proc_net, &dev_seq_ops,
			sizeof(struct seq_net_private)))
		goto out;
	if (!proc_create_seq("softnet_stat", 0444, net->proc_net,
			 &softnet_seq_ops))
		goto out_dev;
	if (!proc_create_net("ptype", 0444, net->proc_net, &ptype_seq_ops,
			sizeof(struct seq_net_private)))
		goto out_softnet;

	if (wext_proc_init(net))
		goto out_ptype;
	rc = 0;
out:
	return rc;
out_ptype:
	remove_proc_entry("ptype", net->proc_net);
out_softnet:
	remove_proc_entry("softnet_stat", net->proc_net);
out_dev:
	remove_proc_entry("dev", net->proc_net);
	goto out;
}

static void __net_exit dev_proc_net_exit(struct net *net)
{
	wext_proc_exit(net);

	remove_proc_entry("ptype", net->proc_net);
	remove_proc_entry("softnet_stat", net->proc_net);
	remove_proc_entry("dev", net->proc_net);
}

static struct pernet_operations __net_initdata dev_proc_ops = {
	.init = dev_proc_net_init,
	.exit = dev_proc_net_exit,
};

static int dev_mc_seq_show(struct seq_file *seq, void *v)
{
	struct netdev_hw_addr *ha;
	struct net_device *dev = v;

	if (v == SEQ_START_TOKEN)
		return 0;

	netif_addr_lock_bh(dev);
	netdev_for_each_mc_addr(ha, dev) {
		seq_printf(seq, "%-4d %-15s %-5d %-5d %*phN\n",
			   dev->ifindex, dev->name,
			   ha->refcount, ha->global_use,
			   (int)dev->addr_len, ha->addr);
	}
	netif_addr_unlock_bh(dev);
	return 0;
}

static const struct seq_operations dev_mc_seq_ops = {
	.start = dev_seq_start,
	.next  = dev_seq_next,
	.stop  = dev_seq_stop,
	.show  = dev_mc_seq_show,
};

static int __net_init dev_mc_net_init(struct net *net)
{
	if (!proc_create_net("dev_mcast", 0, net->proc_net, &dev_mc_seq_ops,
			sizeof(struct seq_net_private)))
		return -ENOMEM;
	return 0;
}

static void __net_exit dev_mc_net_exit(struct net *net)
{
	remove_proc_entry("dev_mcast", net->proc_net);
}

static struct pernet_operations __net_initdata dev_mc_net_ops = {
	.init = dev_mc_net_init,
	.exit = dev_mc_net_exit,
};

int __init dev_proc_init(void)
{
	int ret = register_pernet_subsys(&dev_proc_ops);
	if (!ret)
		return register_pernet_subsys(&dev_mc_net_ops);
	return ret;
}<|MERGE_RESOLUTION|>--- conflicted
+++ resolved
@@ -159,21 +159,12 @@
 	rcu_read_unlock();
 #endif
 
-<<<<<<< HEAD
-	seq_printf(seq,
-		   "%08x %08x %08x %08x %08x %08x %08x %08x %08x %08x %08x %08x\n",
-		   sd->processed, sd->dropped, sd->time_squeeze, 0,
-		   0, 0, 0, 0, /* was fastroute */
-		   sd->cpu_collision, sd->received_rps, flow_limit_count,
-		   sd->gro_coalesced);
-=======
 	seq_printf
 	(seq, "%08x %08x %08x %08x %08x %08x %08x %08x %08x %08x %08x %08x\n",
 	 sd->processed, sd->dropped, sd->time_squeeze, 0,
 	 0, 0, 0, 0, /* was fastroute */
 	 0, /* was cpu_collision */
 	 sd->received_rps, flow_limit_count, sd->gro_coalesced);
->>>>>>> 286cd8c7
 	return 0;
 }
 
@@ -191,22 +182,6 @@
 	.show  = softnet_seq_show,
 };
 
-<<<<<<< HEAD
-static int softnet_seq_open(struct inode *inode, struct file *file)
-{
-	return seq_open(file, &softnet_seq_ops);
-}
-
-static const struct file_operations softnet_seq_fops = {
-	.owner	 = THIS_MODULE,
-	.open    = softnet_seq_open,
-	.read    = seq_read,
-	.llseek  = seq_lseek,
-	.release = seq_release,
-};
-
-=======
->>>>>>> 286cd8c7
 static void *ptype_get_idx(struct seq_file *seq, loff_t pos)
 {
 	struct list_head *ptype_list = NULL;
