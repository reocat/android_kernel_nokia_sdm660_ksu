--- conflicted
+++ resolved
@@ -142,13 +142,10 @@
 #include <linux/errqueue.h>
 #include <linux/hrtimer.h>
 #include <linux/netfilter_ingress.h>
-<<<<<<< HEAD
-=======
 #include <linux/crash_dump.h>
 #include <linux/sctp.h>
 #include <net/udp_tunnel.h>
 #include <linux/net_namespace.h>
->>>>>>> 286cd8c7
 #include <linux/tcp.h>
 #include <net/tcp.h>
 
@@ -1143,22 +1140,6 @@
 }
 EXPORT_SYMBOL(dev_alloc_name);
 
-<<<<<<< HEAD
-static int dev_alloc_name_ns(struct net *net,
-			     struct net_device *dev,
-			     const char *name)
-{
-	char buf[IFNAMSIZ];
-	int ret;
-
-	ret = __dev_alloc_name(net, name, buf);
-	if (ret >= 0)
-		strlcpy(dev->name, buf, IFNAMSIZ);
-	return ret;
-}
-
-=======
->>>>>>> 286cd8c7
 int dev_get_valid_name(struct net *net, struct net_device *dev,
 		       const char *name)
 {
@@ -1305,14 +1286,6 @@
 		new_alias->ifalias[len] = 0;
 	}
 
-<<<<<<< HEAD
-	new_ifalias = krealloc(dev->ifalias, len + 1, GFP_KERNEL);
-	if (!new_ifalias)
-		return -ENOMEM;
-	dev->ifalias = new_ifalias;
-	memcpy(dev->ifalias, alias, len);
-	dev->ifalias[len] = 0;
-=======
 	mutex_lock(&ifalias_mutex);
 	rcu_swap_protected(dev->ifalias, new_alias,
 			   mutex_is_locked(&ifalias_mutex));
@@ -1320,7 +1293,6 @@
 
 	if (new_alias)
 		kfree_rcu(new_alias, rcuhead);
->>>>>>> 286cd8c7
 
 	return len;
 }
@@ -1812,11 +1784,7 @@
 
 	BUILD_BUG_ON(offsetof(struct netdev_notifier_info_ext, info) != 0);
 
-<<<<<<< HEAD
-	return call_netdevice_notifiers_info(val, dev, &info.info);
-=======
 	return call_netdevice_notifiers_info(val, &info.info);
->>>>>>> 286cd8c7
 }
 
 #ifdef CONFIG_NET_INGRESS
@@ -1835,10 +1803,6 @@
 EXPORT_SYMBOL_GPL(net_dec_ingress_queue);
 #endif
 
-<<<<<<< HEAD
-static struct static_key netstamp_needed __read_mostly;
-#ifdef HAVE_JUMP_LABEL
-=======
 #ifdef CONFIG_NET_EGRESS
 static DEFINE_STATIC_KEY_FALSE(egress_needed_key);
 
@@ -1857,7 +1821,6 @@
 
 static DEFINE_STATIC_KEY_FALSE(netstamp_needed_key);
 #ifdef CONFIG_JUMP_LABEL
->>>>>>> 286cd8c7
 static atomic_t netstamp_needed_deferred;
 static atomic_t netstamp_wanted;
 static void netstamp_clear(struct work_struct *work)
@@ -1867,26 +1830,16 @@
 
 	wanted = atomic_add_return(deferred, &netstamp_wanted);
 	if (wanted > 0)
-<<<<<<< HEAD
-		static_key_enable(&netstamp_needed);
-	else
-		static_key_disable(&netstamp_needed);
-=======
 		static_branch_enable(&netstamp_needed_key);
 	else
 		static_branch_disable(&netstamp_needed_key);
->>>>>>> 286cd8c7
 }
 static DECLARE_WORK(netstamp_work, netstamp_clear);
 #endif
 
 void net_enable_timestamp(void)
 {
-<<<<<<< HEAD
-#ifdef HAVE_JUMP_LABEL
-=======
 #ifdef CONFIG_JUMP_LABEL
->>>>>>> 286cd8c7
 	int wanted;
 
 	while (1) {
@@ -1899,22 +1852,14 @@
 	atomic_inc(&netstamp_needed_deferred);
 	schedule_work(&netstamp_work);
 #else
-<<<<<<< HEAD
-	static_key_slow_inc(&netstamp_needed);
-=======
 	static_branch_inc(&netstamp_needed_key);
->>>>>>> 286cd8c7
 #endif
 }
 EXPORT_SYMBOL(net_enable_timestamp);
 
 void net_disable_timestamp(void)
 {
-<<<<<<< HEAD
-#ifdef HAVE_JUMP_LABEL
-=======
 #ifdef CONFIG_JUMP_LABEL
->>>>>>> 286cd8c7
 	int wanted;
 
 	while (1) {
@@ -1927,11 +1872,7 @@
 	atomic_dec(&netstamp_needed_deferred);
 	schedule_work(&netstamp_work);
 #else
-<<<<<<< HEAD
-	static_key_slow_dec(&netstamp_needed);
-=======
 	static_branch_dec(&netstamp_needed_key);
->>>>>>> 286cd8c7
 #endif
 }
 EXPORT_SYMBOL(net_disable_timestamp);
@@ -2836,11 +2777,7 @@
 	if (unlikely(!skb))
 		return;
 
-<<<<<<< HEAD
-	if (likely(atomic_read(&skb->users) == 1)) {
-=======
 	if (likely(refcount_read(&skb->users) == 1)) {
->>>>>>> 286cd8c7
 		smp_rmb();
 		refcount_set(&skb->users, 0);
 	} else if (likely(!refcount_dec_and_test(&skb->users))) {
@@ -3137,8 +3074,6 @@
 			return ERR_PTR(err);
 	}
 
-<<<<<<< HEAD
-=======
 	/* Only report GSO partial support if it will enable us to
 	 * support segmentation on this frame without needing additional
 	 * work.
@@ -3152,7 +3087,6 @@
 			features &= ~NETIF_F_GSO_PARTIAL;
 	}
 
->>>>>>> 286cd8c7
 	BUILD_BUG_ON(SKB_SGO_CB_OFFSET +
 		     sizeof(*SKB_GSO_CB(skb)) > sizeof(skb->cb));
 
@@ -3234,11 +3168,7 @@
 
 	if (skb->ip_summed != CHECKSUM_NONE &&
 	    !can_checksum_protocol(features, type)) {
-<<<<<<< HEAD
-		features &= ~NETIF_F_ALL_CSUM;
-=======
 		features &= ~(NETIF_F_CSUM_MASK | NETIF_F_GSO_MASK);
->>>>>>> 286cd8c7
 	}
 	if (illegal_highdma(skb->dev, skb))
 		features &= ~NETIF_F_SG;
@@ -3606,13 +3536,7 @@
 	if (!sk)
 		return;
 
-<<<<<<< HEAD
-	if (!skb->priority && skb->sk && map) {
-		unsigned int prioidx =
-			sock_cgroup_prioidx(&skb->sk->sk_cgrp_data);
-=======
 	prioidx = sock_cgroup_prioidx(&sk->sk_cgrp_data);
->>>>>>> 286cd8c7
 
 	if (prioidx < map->priomap_len)
 		skb->priority = map->priomap[prioidx];
@@ -3621,12 +3545,6 @@
 #define skb_update_prio(skb)
 #endif
 
-<<<<<<< HEAD
-DEFINE_PER_CPU(int, xmit_recursion);
-EXPORT_SYMBOL(xmit_recursion);
-
-=======
->>>>>>> 286cd8c7
 /**
  *	dev_loopback_xmit - loop back @skb
  *	@net: network namespace this loopback is happening in
@@ -3916,17 +3834,11 @@
 	if (dev->flags & IFF_UP) {
 		int cpu = smp_processor_id(); /* ok because BHs are off */
 
-<<<<<<< HEAD
-		if (txq->xmit_lock_owner != cpu) {
-			if (unlikely(__this_cpu_read(xmit_recursion) >
-				     XMIT_RECURSION_LIMIT))
-=======
 		/* Other cpus might concurrently change txq->xmit_lock_owner
 		 * to -1 or to their cpu id, but not to our id.
 		 */
 		if (READ_ONCE(txq->xmit_lock_owner) != cpu) {
 			if (dev_xmit_recursion())
->>>>>>> 286cd8c7
 				goto recursion_alert;
 
 			skb = validate_xmit_skb(skb, dev, &again);
@@ -5481,10 +5393,7 @@
 		diffs = (unsigned long)p->dev ^ (unsigned long)skb->dev;
 		diffs |= p->vlan_tci ^ skb->vlan_tci;
 		diffs |= skb_metadata_dst_cmp(p, skb);
-<<<<<<< HEAD
-=======
 		diffs |= skb_metadata_differs(p, skb);
->>>>>>> 286cd8c7
 		if (maclen == ETH_HLEN)
 			diffs |= compare_ether_header(skb_mac_header(p),
 						      skb_mac_header(skb));
@@ -5698,10 +5607,7 @@
 static void napi_skb_free_stolen_head(struct sk_buff *skb)
 {
 	skb_dst_drop(skb);
-<<<<<<< HEAD
-=======
 	secpath_reset(skb);
->>>>>>> 286cd8c7
 	kmem_cache_free(skbuff_head_cache, skb);
 }
 
@@ -5903,10 +5809,7 @@
 		if (cpu_online(remsd->cpu)) {
 			smp_call_function_single_async(remsd->cpu, &remsd->csd);
 		} else {
-<<<<<<< HEAD
-=======
 			pr_err("%s() cpu offline\n", __func__);
->>>>>>> 286cd8c7
 			rps_lock(remsd);
 			remsd->backlog.state = 0;
 			rps_unlock(remsd);
@@ -5969,14 +5872,8 @@
 			__netif_receive_skb(skb);
 			rcu_read_unlock();
 			input_queue_head_incr(sd);
-<<<<<<< HEAD
-			if (++work >= quota) {
-				goto state_changed;
-			}
-=======
 			if (++work >= quota)
 				goto state_changed;
->>>>>>> 286cd8c7
 		}
 
 		local_irq_disable();
@@ -5991,27 +5888,16 @@
 			 * and we dont need an smp_mb() memory barrier.
 			 */
 			napi->state = 0;
-<<<<<<< HEAD
-			rps_unlock(sd);
-
-			goto state_changed;
-=======
 			again = false;
 		} else {
 			skb_queue_splice_tail_init(&sd->input_pkt_queue,
 						   &sd->process_queue);
->>>>>>> 286cd8c7
 		}
 		rps_unlock(sd);
 		local_irq_enable();
 	}
-<<<<<<< HEAD
+
 state_changed:
-	local_irq_enable();
-=======
-
-state_changed:
->>>>>>> 286cd8c7
 	napi_gro_flush(napi, false);
 	sd->current_napi = NULL;
 
@@ -6089,24 +5975,7 @@
 
 bool napi_complete_done(struct napi_struct *n, int work_done)
 {
-<<<<<<< HEAD
-	struct softnet_data *sd = this_cpu_ptr(&softnet_data);
-
-	BUG_ON(!test_bit(NAPI_STATE_SCHED, &n->state));
-
-	list_del_init(&n->poll_list);
-	smp_mb__before_atomic();
-	sd->current_napi = NULL;
-	clear_bit(NAPI_STATE_SCHED, &n->state);
-}
-EXPORT_SYMBOL(__napi_complete);
-
-void napi_complete_done(struct napi_struct *n, int work_done)
-{
-	unsigned long flags;
-=======
 	unsigned long flags, val, new;
->>>>>>> 286cd8c7
 
 	/*
 	 * 1) Don't let napi dequeue from the cpu poll list
@@ -6186,23 +6055,6 @@
 
 static void busy_poll_stop(struct napi_struct *napi, void *have_poll_lock)
 {
-<<<<<<< HEAD
-	if (test_and_set_bit(NAPI_STATE_HASHED, &napi->state))
-		return;
-
-	spin_lock(&napi_hash_lock);
-
-	/* 0..NR_CPUS+1 range is reserved for sender_cpu use */
-	do {
-		if (unlikely(++napi_gen_id < NR_CPUS + 1))
-			napi_gen_id = NR_CPUS + 1;
-	} while (napi_by_id(napi_gen_id));
-	napi->napi_id = napi_gen_id;
-
-	hlist_add_head_rcu(&napi->napi_hash_node,
-			   &napi_hash[napi->napi_id % HASH_SIZE(napi_hash)]);
-
-=======
 	int rc;
 
 	/* Busy polling means there is a high chance device driver hard irq
@@ -6320,7 +6172,6 @@
 	hlist_add_head_rcu(&napi->napi_hash_node,
 			   &napi_hash[napi->napi_id % HASH_SIZE(napi_hash)]);
 
->>>>>>> 286cd8c7
 	spin_unlock(&napi_hash_lock);
 }
 
@@ -6389,10 +6240,7 @@
 	set_bit(NAPI_STATE_SCHED, &napi->state);
 	set_bit(NAPI_STATE_NPSVC, &napi->state);
 	list_add_rcu(&napi->dev_list, &dev->napi_list);
-<<<<<<< HEAD
-=======
 	napi_hash_add(napi);
->>>>>>> 286cd8c7
 }
 EXPORT_SYMBOL(netif_napi_add);
 
@@ -6439,10 +6287,6 @@
 }
 EXPORT_SYMBOL(netif_napi_del);
 
-<<<<<<< HEAD
-
-=======
->>>>>>> 286cd8c7
 struct napi_struct *get_current_napi_context(void)
 {
 	struct softnet_data *sd = this_cpu_ptr(&softnet_data);
@@ -7184,14 +7028,10 @@
 	adj = __netdev_find_adj(adj_dev, dev_list);
 
 	if (adj) {
-<<<<<<< HEAD
-		adj->ref_nr += ref_nr;
-=======
 		adj->ref_nr += 1;
 		pr_debug("Insert adjacency: dev %s adj_dev %s adj->ref_nr %d\n",
 			 dev->name, adj_dev->name, adj->ref_nr);
 
->>>>>>> 286cd8c7
 		return 0;
 	}
 
@@ -7258,14 +7098,9 @@
 	}
 
 	if (adj->ref_nr > ref_nr) {
-<<<<<<< HEAD
-		pr_debug("%s to %s ref_nr-%d = %d\n", dev->name, adj_dev->name,
-			 ref_nr, adj->ref_nr-ref_nr);
-=======
 		pr_debug("adjacency: %s to %s ref_nr - %d = %d\n",
 			 dev->name, adj_dev->name, ref_nr,
 			 adj->ref_nr - ref_nr);
->>>>>>> 286cd8c7
 		adj->ref_nr -= ref_nr;
 		return;
 	}
@@ -7292,45 +7127,21 @@
 {
 	int ret;
 
-<<<<<<< HEAD
-	ret = __netdev_adjacent_dev_insert(dev, upper_dev, ref_nr, up_list,
-=======
 	ret = __netdev_adjacent_dev_insert(dev, upper_dev, up_list,
->>>>>>> 286cd8c7
 					   private, master);
 	if (ret)
 		return ret;
 
-<<<<<<< HEAD
-	ret = __netdev_adjacent_dev_insert(upper_dev, dev, ref_nr, down_list,
-					   private, false);
-	if (ret) {
-		__netdev_adjacent_dev_remove(dev, upper_dev, ref_nr, up_list);
-=======
 	ret = __netdev_adjacent_dev_insert(upper_dev, dev, down_list,
 					   private, false);
 	if (ret) {
 		__netdev_adjacent_dev_remove(dev, upper_dev, 1, up_list);
->>>>>>> 286cd8c7
 		return ret;
 	}
 
 	return 0;
 }
 
-<<<<<<< HEAD
-static int __netdev_adjacent_dev_link(struct net_device *dev,
-				      struct net_device *upper_dev,
-				      u16 ref_nr)
-{
-	return __netdev_adjacent_dev_link_lists(dev, upper_dev, ref_nr,
-						&dev->all_adj_list.upper,
-						&upper_dev->all_adj_list.lower,
-						NULL, false);
-}
-
-=======
->>>>>>> 286cd8c7
 static void __netdev_adjacent_dev_unlink_lists(struct net_device *dev,
 					       struct net_device *upper_dev,
 					       u16 ref_nr,
@@ -7340,36 +7151,6 @@
 	__netdev_adjacent_dev_remove(dev, upper_dev, ref_nr, up_list);
 	__netdev_adjacent_dev_remove(upper_dev, dev, ref_nr, down_list);
 }
-<<<<<<< HEAD
-
-static void __netdev_adjacent_dev_unlink(struct net_device *dev,
-					 struct net_device *upper_dev,
-					 u16 ref_nr)
-{
-	__netdev_adjacent_dev_unlink_lists(dev, upper_dev, ref_nr,
-					   &dev->all_adj_list.upper,
-					   &upper_dev->all_adj_list.lower);
-}
-
-static int __netdev_adjacent_dev_link_neighbour(struct net_device *dev,
-						struct net_device *upper_dev,
-						void *private, bool master)
-{
-	int ret = __netdev_adjacent_dev_link(dev, upper_dev, 1);
-
-	if (ret)
-		return ret;
-
-	ret = __netdev_adjacent_dev_link_lists(dev, upper_dev, 1,
-					       &dev->adj_list.upper,
-					       &upper_dev->adj_list.lower,
-					       private, master);
-	if (ret) {
-		__netdev_adjacent_dev_unlink(dev, upper_dev, 1);
-		return ret;
-	}
-=======
->>>>>>> 286cd8c7
 
 static int __netdev_adjacent_dev_link_neighbour(struct net_device *dev,
 						struct net_device *upper_dev,
@@ -7384,10 +7165,6 @@
 static void __netdev_adjacent_dev_unlink_neighbour(struct net_device *dev,
 						   struct net_device *upper_dev)
 {
-<<<<<<< HEAD
-	__netdev_adjacent_dev_unlink(dev, upper_dev, 1);
-=======
->>>>>>> 286cd8c7
 	__netdev_adjacent_dev_unlink_lists(dev, upper_dev, 1,
 					   &dev->adj_list.upper,
 					   &upper_dev->adj_list.lower);
@@ -7443,40 +7220,6 @@
 	if (ret)
 		return ret;
 
-<<<<<<< HEAD
-	/* Now that we linked these devs, make all the upper_dev's
-	 * all_adj_list.upper visible to every dev's all_adj_list.lower an
-	 * versa, and don't forget the devices itself. All of these
-	 * links are non-neighbours.
-	 */
-	list_for_each_entry(i, &dev->all_adj_list.lower, list) {
-		list_for_each_entry(j, &upper_dev->all_adj_list.upper, list) {
-			pr_debug("Interlinking %s with %s, non-neighbour\n",
-				 i->dev->name, j->dev->name);
-			ret = __netdev_adjacent_dev_link(i->dev, j->dev, i->ref_nr);
-			if (ret)
-				goto rollback_mesh;
-		}
-	}
-
-	/* add dev to every upper_dev's upper device */
-	list_for_each_entry(i, &upper_dev->all_adj_list.upper, list) {
-		pr_debug("linking %s's upper device %s with %s\n",
-			 upper_dev->name, i->dev->name, dev->name);
-		ret = __netdev_adjacent_dev_link(dev, i->dev, i->ref_nr);
-		if (ret)
-			goto rollback_upper_mesh;
-	}
-
-	/* add upper_dev to every dev's lower device */
-	list_for_each_entry(i, &dev->all_adj_list.lower, list) {
-		pr_debug("linking %s's lower device %s with %s\n", dev->name,
-			 i->dev->name, upper_dev->name);
-		ret = __netdev_adjacent_dev_link(i->dev, upper_dev, i->ref_nr);
-		if (ret)
-			goto rollback_lower_mesh;
-	}
-=======
 	ret = call_netdevice_notifiers_info(NETDEV_CHANGEUPPER,
 					    &changeupper_info.info);
 	ret = notifier_to_errno(ret);
@@ -7488,47 +7231,10 @@
 
 	__netdev_update_lower_level(upper_dev, NULL);
 	netdev_walk_all_upper_dev(upper_dev, __netdev_update_lower_level, NULL);
->>>>>>> 286cd8c7
 
 	return 0;
 
-<<<<<<< HEAD
-rollback_lower_mesh:
-	to_i = i;
-	list_for_each_entry(i, &dev->all_adj_list.lower, list) {
-		if (i == to_i)
-			break;
-		__netdev_adjacent_dev_unlink(i->dev, upper_dev, i->ref_nr);
-	}
-
-	i = NULL;
-
-rollback_upper_mesh:
-	to_i = i;
-	list_for_each_entry(i, &upper_dev->all_adj_list.upper, list) {
-		if (i == to_i)
-			break;
-		__netdev_adjacent_dev_unlink(dev, i->dev, i->ref_nr);
-	}
-
-	i = j = NULL;
-
-rollback_mesh:
-	to_i = i;
-	to_j = j;
-	list_for_each_entry(i, &dev->all_adj_list.lower, list) {
-		list_for_each_entry(j, &upper_dev->all_adj_list.upper, list) {
-			if (i == to_i && j == to_j)
-				break;
-			__netdev_adjacent_dev_unlink(i->dev, j->dev, i->ref_nr);
-		}
-		if (i == to_i)
-			break;
-	}
-
-=======
 rollback:
->>>>>>> 286cd8c7
 	__netdev_adjacent_dev_unlink_neighbour(dev, upper_dev);
 
 	return ret;
@@ -7606,30 +7312,11 @@
 
 	__netdev_adjacent_dev_unlink_neighbour(dev, upper_dev);
 
-<<<<<<< HEAD
-	/* Here is the tricky part. We must remove all dev's lower
-	 * devices from all upper_dev's upper devices and vice
-	 * versa, to maintain the graph relationship.
-	 */
-	list_for_each_entry(i, &dev->all_adj_list.lower, list)
-		list_for_each_entry(j, &upper_dev->all_adj_list.upper, list)
-			__netdev_adjacent_dev_unlink(i->dev, j->dev, i->ref_nr);
-
-	/* remove also the devices itself from lower/upper device
-	 * list
-	 */
-	list_for_each_entry(i, &dev->all_adj_list.lower, list)
-		__netdev_adjacent_dev_unlink(i->dev, upper_dev, i->ref_nr);
-
-	list_for_each_entry(i, &upper_dev->all_adj_list.upper, list)
-		__netdev_adjacent_dev_unlink(dev, i->dev, i->ref_nr);
-=======
 	call_netdevice_notifiers_info(NETDEV_CHANGEUPPER,
 				      &changeupper_info.info);
 
 	__netdev_update_upper_level(dev, NULL);
 	netdev_walk_all_lower_dev(dev, __netdev_update_upper_level, NULL);
->>>>>>> 286cd8c7
 
 	__netdev_update_lower_level(upper_dev, NULL);
 	netdev_walk_all_upper_dev(upper_dev, __netdev_update_lower_level, NULL);
@@ -8119,8 +7806,6 @@
 
 	/* Pairs with all the lockless reads of dev->mtu in the stack */
 	WRITE_ONCE(dev->mtu, new_mtu);
-<<<<<<< HEAD
-=======
 	return 0;
 }
 EXPORT_SYMBOL(__dev_set_mtu);
@@ -8138,7 +7823,6 @@
 		NL_SET_ERR_MSG(extack, "mtu greater than device maximum");
 		return -EINVAL;
 	}
->>>>>>> 286cd8c7
 	return 0;
 }
 
@@ -9422,10 +9106,7 @@
 	}
 	storage->rx_dropped += (unsigned long)atomic_long_read(&dev->rx_dropped);
 	storage->tx_dropped += (unsigned long)atomic_long_read(&dev->tx_dropped);
-<<<<<<< HEAD
-=======
 	storage->rx_nohandler += (unsigned long)atomic_long_read(&dev->rx_nohandler);
->>>>>>> 286cd8c7
 	return storage;
 }
 EXPORT_SYMBOL(dev_get_stats);
@@ -9548,11 +9229,7 @@
 
 	if (!dev->tx_queue_len) {
 		dev->priv_flags |= IFF_NO_QUEUE;
-<<<<<<< HEAD
-		dev->tx_queue_len = 1;
-=======
 		dev->tx_queue_len = DEFAULT_TX_QUEUE_LEN;
->>>>>>> 286cd8c7
 	}
 
 	dev->num_tx_queues = txqs;
@@ -9838,16 +9515,8 @@
 {
 	struct sk_buff **list_skb;
 	struct sk_buff *skb;
-<<<<<<< HEAD
-	unsigned int cpu, oldcpu = (unsigned long)ocpu;
-	struct softnet_data *sd, *oldsd, *remsd;
-
-	if (action != CPU_DEAD && action != CPU_DEAD_FROZEN)
-		return NOTIFY_OK;
-=======
 	unsigned int cpu;
 	struct softnet_data *sd, *oldsd, *remsd = NULL;
->>>>>>> 286cd8c7
 
 	local_irq_disable();
 	cpu = smp_processor_id();
