--- conflicted
+++ resolved
@@ -1878,11 +1878,7 @@
 	gstrings.len = ret;
 
 	if (gstrings.len) {
-<<<<<<< HEAD
-		data = kcalloc(gstrings.len, ETH_GSTRING_LEN, GFP_USER);
-=======
 		data = vzalloc(array_size(gstrings.len, ETH_GSTRING_LEN));
->>>>>>> 286cd8c7
 		if (!data)
 			return -ENOMEM;
 
@@ -1985,14 +1981,6 @@
 		return -EFAULT;
 
 	stats.n_stats = n_stats;
-<<<<<<< HEAD
-	if (n_stats) {
-		data = kmalloc(n_stats * sizeof(u64), GFP_USER);
-		if (!data)
-			return -ENOMEM;
-
-		ops->get_ethtool_stats(dev, &stats, data);
-=======
 
 	if (n_stats) {
 		data = vzalloc(array_size(n_stats, sizeof(u64)));
@@ -2055,7 +2043,6 @@
 		} else {
 			ops->get_ethtool_phy_stats(dev, &stats, data);
 		}
->>>>>>> 286cd8c7
 	} else {
 		data = NULL;
 	}
