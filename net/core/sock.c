/*
 * INET		An implementation of the TCP/IP protocol suite for the LINUX
 *		operating system.  INET is implemented using the  BSD Socket
 *		interface as the means of communication with the user level.
 *
 *		Generic socket support routines. Memory allocators, socket lock/release
 *		handler for protocols to use and generic option handler.
 *
 *
 * Authors:	Ross Biro
 *		Fred N. van Kempen, <waltje@uWalt.NL.Mugnet.ORG>
 *		Florian La Roche, <flla@stud.uni-sb.de>
 *		Alan Cox, <A.Cox@swansea.ac.uk>
 *
 * Fixes:
 *		Alan Cox	: 	Numerous verify_area() problems
 *		Alan Cox	:	Connecting on a connecting socket
 *					now returns an error for tcp.
 *		Alan Cox	:	sock->protocol is set correctly.
 *					and is not sometimes left as 0.
 *		Alan Cox	:	connect handles icmp errors on a
 *					connect properly. Unfortunately there
 *					is a restart syscall nasty there. I
 *					can't match BSD without hacking the C
 *					library. Ideas urgently sought!
 *		Alan Cox	:	Disallow bind() to addresses that are
 *					not ours - especially broadcast ones!!
 *		Alan Cox	:	Socket 1024 _IS_ ok for users. (fencepost)
 *		Alan Cox	:	sock_wfree/sock_rfree don't destroy sockets,
 *					instead they leave that for the DESTROY timer.
 *		Alan Cox	:	Clean up error flag in accept
 *		Alan Cox	:	TCP ack handling is buggy, the DESTROY timer
 *					was buggy. Put a remove_sock() in the handler
 *					for memory when we hit 0. Also altered the timer
 *					code. The ACK stuff can wait and needs major
 *					TCP layer surgery.
 *		Alan Cox	:	Fixed TCP ack bug, removed remove sock
 *					and fixed timer/inet_bh race.
 *		Alan Cox	:	Added zapped flag for TCP
 *		Alan Cox	:	Move kfree_skb into skbuff.c and tidied up surplus code
 *		Alan Cox	:	for new sk_buff allocations wmalloc/rmalloc now call alloc_skb
 *		Alan Cox	:	kfree_s calls now are kfree_skbmem so we can track skb resources
 *		Alan Cox	:	Supports socket option broadcast now as does udp. Packet and raw need fixing.
 *		Alan Cox	:	Added RCVBUF,SNDBUF size setting. It suddenly occurred to me how easy it was so...
 *		Rick Sladkey	:	Relaxed UDP rules for matching packets.
 *		C.E.Hawkins	:	IFF_PROMISC/SIOCGHWADDR support
 *	Pauline Middelink	:	identd support
 *		Alan Cox	:	Fixed connect() taking signals I think.
 *		Alan Cox	:	SO_LINGER supported
 *		Alan Cox	:	Error reporting fixes
 *		Anonymous	:	inet_create tidied up (sk->reuse setting)
 *		Alan Cox	:	inet sockets don't set sk->type!
 *		Alan Cox	:	Split socket option code
 *		Alan Cox	:	Callbacks
 *		Alan Cox	:	Nagle flag for Charles & Johannes stuff
 *		Alex		:	Removed restriction on inet fioctl
 *		Alan Cox	:	Splitting INET from NET core
 *		Alan Cox	:	Fixed bogus SO_TYPE handling in getsockopt()
 *		Adam Caldwell	:	Missing return in SO_DONTROUTE/SO_DEBUG code
 *		Alan Cox	:	Split IP from generic code
 *		Alan Cox	:	New kfree_skbmem()
 *		Alan Cox	:	Make SO_DEBUG superuser only.
 *		Alan Cox	:	Allow anyone to clear SO_DEBUG
 *					(compatibility fix)
 *		Alan Cox	:	Added optimistic memory grabbing for AF_UNIX throughput.
 *		Alan Cox	:	Allocator for a socket is settable.
 *		Alan Cox	:	SO_ERROR includes soft errors.
 *		Alan Cox	:	Allow NULL arguments on some SO_ opts
 *		Alan Cox	: 	Generic socket allocation to make hooks
 *					easier (suggested by Craig Metz).
 *		Michael Pall	:	SO_ERROR returns positive errno again
 *              Steve Whitehouse:       Added default destructor to free
 *                                      protocol private data.
 *              Steve Whitehouse:       Added various other default routines
 *                                      common to several socket families.
 *              Chris Evans     :       Call suser() check last on F_SETOWN
 *		Jay Schulist	:	Added SO_ATTACH_FILTER and SO_DETACH_FILTER.
 *		Andi Kleen	:	Add sock_kmalloc()/sock_kfree_s()
 *		Andi Kleen	:	Fix write_space callback
 *		Chris Evans	:	Security fixes - signedness again
 *		Arnaldo C. Melo :       cleanups, use skb_queue_purge
 *
 * To Fix:
 *
 *
 *		This program is free software; you can redistribute it and/or
 *		modify it under the terms of the GNU General Public License
 *		as published by the Free Software Foundation; either version
 *		2 of the License, or (at your option) any later version.
 */

#define pr_fmt(fmt) KBUILD_MODNAME ": " fmt

#include <asm/unaligned.h>
#include <linux/capability.h>
#include <linux/errno.h>
#include <linux/errqueue.h>
#include <linux/types.h>
#include <linux/socket.h>
#include <linux/in.h>
#include <linux/kernel.h>
#include <linux/module.h>
#include <linux/proc_fs.h>
#include <linux/seq_file.h>
#include <linux/sched.h>
#include <linux/sched/mm.h>
#include <linux/timer.h>
#include <linux/string.h>
#include <linux/sockios.h>
#include <linux/net.h>
#include <linux/mm.h>
#include <linux/slab.h>
#include <linux/interrupt.h>
#include <linux/poll.h>
#include <linux/tcp.h>
#include <linux/init.h>
#include <linux/highmem.h>
#include <linux/user_namespace.h>
#include <linux/static_key.h>
#include <linux/memcontrol.h>
#include <linux/prefetch.h>

#include <linux/uaccess.h>

#include <linux/netdevice.h>
#include <net/protocol.h>
#include <linux/skbuff.h>
#include <net/net_namespace.h>
#include <net/request_sock.h>
#include <net/sock.h>
#include <linux/net_tstamp.h>
#include <net/xfrm.h>
#include <linux/ipsec.h>
#include <net/cls_cgroup.h>
#include <net/netprio_cgroup.h>
#include <linux/sock_diag.h>

#include <linux/filter.h>
#include <net/sock_reuseport.h>

#include <trace/events/sock.h>

#include <net/tcp.h>
#include <net/busy_poll.h>

static DEFINE_MUTEX(proto_list_mutex);
static LIST_HEAD(proto_list);

static void sock_inuse_add(struct net *net, int val);

/**
 * sk_ns_capable - General socket capability test
 * @sk: Socket to use a capability on or through
 * @user_ns: The user namespace of the capability to use
 * @cap: The capability to use
 *
 * Test to see if the opener of the socket had when the socket was
 * created and the current process has the capability @cap in the user
 * namespace @user_ns.
 */
bool sk_ns_capable(const struct sock *sk,
		   struct user_namespace *user_ns, int cap)
{
	return file_ns_capable(sk->sk_socket->file, user_ns, cap) &&
		ns_capable(user_ns, cap);
}
EXPORT_SYMBOL(sk_ns_capable);

/**
 * sk_capable - Socket global capability test
 * @sk: Socket to use a capability on or through
 * @cap: The global capability to use
 *
 * Test to see if the opener of the socket had when the socket was
 * created and the current process has the capability @cap in all user
 * namespaces.
 */
bool sk_capable(const struct sock *sk, int cap)
{
	return sk_ns_capable(sk, &init_user_ns, cap);
}
EXPORT_SYMBOL(sk_capable);

/**
 * sk_net_capable - Network namespace socket capability test
 * @sk: Socket to use a capability on or through
 * @cap: The capability to use
 *
 * Test to see if the opener of the socket had when the socket was created
 * and the current process has the capability @cap over the network namespace
 * the socket is a member of.
 */
bool sk_net_capable(const struct sock *sk, int cap)
{
	return sk_ns_capable(sk, sock_net(sk)->user_ns, cap);
}
EXPORT_SYMBOL(sk_net_capable);

/*
 * Each address family might have different locking rules, so we have
 * one slock key per address family and separate keys for internal and
 * userspace sockets.
 */
static struct lock_class_key af_family_keys[AF_MAX];
static struct lock_class_key af_family_kern_keys[AF_MAX];
static struct lock_class_key af_family_slock_keys[AF_MAX];
static struct lock_class_key af_family_kern_slock_keys[AF_MAX];

/*
 * Make lock validator output more readable. (we pre-construct these
 * strings build-time, so that runtime initialization of socket
 * locks is fast):
 */

#define _sock_locks(x)						  \
  x "AF_UNSPEC",	x "AF_UNIX"     ,	x "AF_INET"     , \
  x "AF_AX25"  ,	x "AF_IPX"      ,	x "AF_APPLETALK", \
  x "AF_NETROM",	x "AF_BRIDGE"   ,	x "AF_ATMPVC"   , \
  x "AF_X25"   ,	x "AF_INET6"    ,	x "AF_ROSE"     , \
  x "AF_DECnet",	x "AF_NETBEUI"  ,	x "AF_SECURITY" , \
  x "AF_KEY"   ,	x "AF_NETLINK"  ,	x "AF_PACKET"   , \
  x "AF_ASH"   ,	x "AF_ECONET"   ,	x "AF_ATMSVC"   , \
  x "AF_RDS"   ,	x "AF_SNA"      ,	x "AF_IRDA"     , \
  x "AF_PPPOX" ,	x "AF_WANPIPE"  ,	x "AF_LLC"      , \
  x "27"       ,	x "28"          ,	x "AF_CAN"      , \
  x "AF_TIPC"  ,	x "AF_BLUETOOTH",	x "IUCV"        , \
  x "AF_RXRPC" ,	x "AF_ISDN"     ,	x "AF_PHONET"   , \
  x "AF_IEEE802154",	x "AF_CAIF"	,	x "AF_ALG"      , \
  x "AF_NFC"   ,	x "AF_VSOCK"    ,	x "AF_KCM"      , \
  x "AF_QIPCRTR",	x "AF_SMC"	,	x "AF_XDP"	, \
  x "AF_MAX"

static const char *const af_family_key_strings[AF_MAX+1] = {
	_sock_locks("sk_lock-")
};
static const char *const af_family_slock_key_strings[AF_MAX+1] = {
	_sock_locks("slock-")
};
static const char *const af_family_clock_key_strings[AF_MAX+1] = {
	_sock_locks("clock-")
};

static const char *const af_family_kern_key_strings[AF_MAX+1] = {
	_sock_locks("k-sk_lock-")
};
static const char *const af_family_kern_slock_key_strings[AF_MAX+1] = {
	_sock_locks("k-slock-")
};
static const char *const af_family_kern_clock_key_strings[AF_MAX+1] = {
	_sock_locks("k-clock-")
};
static const char *const af_family_rlock_key_strings[AF_MAX+1] = {
	_sock_locks("rlock-")
};
static const char *const af_family_wlock_key_strings[AF_MAX+1] = {
	_sock_locks("wlock-")
};
static const char *const af_family_elock_key_strings[AF_MAX+1] = {
	_sock_locks("elock-")
};

/*
 * sk_callback_lock and sk queues locking rules are per-address-family,
 * so split the lock classes by using a per-AF key:
 */
static struct lock_class_key af_callback_keys[AF_MAX];
static struct lock_class_key af_rlock_keys[AF_MAX];
static struct lock_class_key af_wlock_keys[AF_MAX];
static struct lock_class_key af_elock_keys[AF_MAX];
static struct lock_class_key af_kern_callback_keys[AF_MAX];

/* Run time adjustable parameters. */
__u32 sysctl_wmem_max __read_mostly = SK_WMEM_MAX;
EXPORT_SYMBOL(sysctl_wmem_max);
__u32 sysctl_rmem_max __read_mostly = SK_RMEM_MAX;
EXPORT_SYMBOL(sysctl_rmem_max);
__u32 sysctl_wmem_default __read_mostly = SK_WMEM_MAX;
__u32 sysctl_rmem_default __read_mostly = SK_RMEM_MAX;

/* Maximal space eaten by iovec or ancillary data plus some space */
int sysctl_optmem_max __read_mostly = sizeof(unsigned long)*(2*UIO_MAXIOV+512);
EXPORT_SYMBOL(sysctl_optmem_max);

int sysctl_tstamp_allow_data __read_mostly = 1;

DEFINE_STATIC_KEY_FALSE(memalloc_socks_key);
EXPORT_SYMBOL_GPL(memalloc_socks_key);

/**
 * sk_set_memalloc - sets %SOCK_MEMALLOC
 * @sk: socket to set it on
 *
 * Set %SOCK_MEMALLOC on a socket for access to emergency reserves.
 * It's the responsibility of the admin to adjust min_free_kbytes
 * to meet the requirements
 */
void sk_set_memalloc(struct sock *sk)
{
	sock_set_flag(sk, SOCK_MEMALLOC);
	sk->sk_allocation |= __GFP_MEMALLOC;
	static_branch_inc(&memalloc_socks_key);
}
EXPORT_SYMBOL_GPL(sk_set_memalloc);

void sk_clear_memalloc(struct sock *sk)
{
	sock_reset_flag(sk, SOCK_MEMALLOC);
	sk->sk_allocation &= ~__GFP_MEMALLOC;
	static_branch_dec(&memalloc_socks_key);

	/*
	 * SOCK_MEMALLOC is allowed to ignore rmem limits to ensure forward
	 * progress of swapping. SOCK_MEMALLOC may be cleared while
	 * it has rmem allocations due to the last swapfile being deactivated
	 * but there is a risk that the socket is unusable due to exceeding
	 * the rmem limits. Reclaim the reserves and obey rmem limits again.
	 */
	sk_mem_reclaim(sk);
}
EXPORT_SYMBOL_GPL(sk_clear_memalloc);

int __sk_backlog_rcv(struct sock *sk, struct sk_buff *skb)
{
	int ret;
	unsigned int noreclaim_flag;

	/* these should have been dropped before queueing */
	BUG_ON(!sock_flag(sk, SOCK_MEMALLOC));

	noreclaim_flag = memalloc_noreclaim_save();
	ret = sk->sk_backlog_rcv(sk, skb);
	memalloc_noreclaim_restore(noreclaim_flag);

	return ret;
}
EXPORT_SYMBOL(__sk_backlog_rcv);

static int sock_set_timeout(long *timeo_p, char __user *optval, int optlen)
{
	struct timeval tv;

	if (optlen < sizeof(tv))
		return -EINVAL;
	if (copy_from_user(&tv, optval, sizeof(tv)))
		return -EFAULT;
	if (tv.tv_usec < 0 || tv.tv_usec >= USEC_PER_SEC)
		return -EDOM;

	if (tv.tv_sec < 0) {
		static int warned __read_mostly;

		*timeo_p = 0;
		if (warned < 10 && net_ratelimit()) {
			warned++;
			pr_info("%s: `%s' (pid %d) tries to set negative timeout\n",
				__func__, current->comm, task_pid_nr(current));
		}
		return 0;
	}
	*timeo_p = MAX_SCHEDULE_TIMEOUT;
	if (tv.tv_sec == 0 && tv.tv_usec == 0)
		return 0;
	if (tv.tv_sec < (MAX_SCHEDULE_TIMEOUT/HZ - 1))
		*timeo_p = tv.tv_sec * HZ + DIV_ROUND_UP(tv.tv_usec, USEC_PER_SEC / HZ);
	return 0;
}

static void sock_warn_obsolete_bsdism(const char *name)
{
	static int warned;
	static char warncomm[TASK_COMM_LEN];
	if (strcmp(warncomm, current->comm) && warned < 5) {
		strcpy(warncomm,  current->comm);
		pr_warn("process `%s' is using obsolete %s SO_BSDCOMPAT\n",
			warncomm, name);
		warned++;
	}
}

static bool sock_needs_netstamp(const struct sock *sk)
{
	switch (sk->sk_family) {
	case AF_UNSPEC:
	case AF_UNIX:
		return false;
	default:
		return true;
	}
}

static void sock_disable_timestamp(struct sock *sk, unsigned long flags)
{
	if (sk->sk_flags & flags) {
		sk->sk_flags &= ~flags;
		if (sock_needs_netstamp(sk) &&
		    !(sk->sk_flags & SK_FLAGS_TIMESTAMP))
			net_disable_timestamp();
	}
}


int __sock_queue_rcv_skb(struct sock *sk, struct sk_buff *skb)
{
	unsigned long flags;
	struct sk_buff_head *list = &sk->sk_receive_queue;

	if (atomic_read(&sk->sk_rmem_alloc) >= sk->sk_rcvbuf) {
		atomic_inc(&sk->sk_drops);
		trace_sock_rcvqueue_full(sk, skb);
		return -ENOMEM;
	}

	if (!sk_rmem_schedule(sk, skb, skb->truesize)) {
		atomic_inc(&sk->sk_drops);
		return -ENOBUFS;
	}

	skb->dev = NULL;
	skb_set_owner_r(skb, sk);

	/* we escape from rcu protected region, make sure we dont leak
	 * a norefcounted dst
	 */
	skb_dst_force(skb);

	spin_lock_irqsave(&list->lock, flags);
	sock_skb_set_dropcount(sk, skb);
	__skb_queue_tail(list, skb);
	spin_unlock_irqrestore(&list->lock, flags);

	if (!sock_flag(sk, SOCK_DEAD))
		sk->sk_data_ready(sk);
	return 0;
}
EXPORT_SYMBOL(__sock_queue_rcv_skb);

int sock_queue_rcv_skb(struct sock *sk, struct sk_buff *skb)
{
	int err;

	err = sk_filter(sk, skb);
	if (err)
		return err;

	return __sock_queue_rcv_skb(sk, skb);
}
EXPORT_SYMBOL(sock_queue_rcv_skb);

int __sk_receive_skb(struct sock *sk, struct sk_buff *skb,
<<<<<<< HEAD
		     const int nested, unsigned int trim_cap)
=======
		     const int nested, unsigned int trim_cap, bool refcounted)
>>>>>>> 286cd8c7
{
	int rc = NET_RX_SUCCESS;

	if (sk_filter_trim_cap(sk, skb, trim_cap))
		goto discard_and_relse;

	skb->dev = NULL;

	if (sk_rcvqueues_full(sk, sk->sk_rcvbuf)) {
		atomic_inc(&sk->sk_drops);
		goto discard_and_relse;
	}
	if (nested)
		bh_lock_sock_nested(sk);
	else
		bh_lock_sock(sk);
	if (!sock_owned_by_user(sk)) {
		/*
		 * trylock + unlock semantics:
		 */
		mutex_acquire(&sk->sk_lock.dep_map, 0, 1, _RET_IP_);

		rc = sk_backlog_rcv(sk, skb);

		mutex_release(&sk->sk_lock.dep_map, 1, _RET_IP_);
	} else if (sk_add_backlog(sk, skb, sk->sk_rcvbuf)) {
		bh_unlock_sock(sk);
		atomic_inc(&sk->sk_drops);
		goto discard_and_relse;
	}

	bh_unlock_sock(sk);
out:
	if (refcounted)
		sock_put(sk);
	return rc;
discard_and_relse:
	kfree_skb(skb);
	goto out;
}
EXPORT_SYMBOL(__sk_receive_skb);

struct dst_entry *__sk_dst_check(struct sock *sk, u32 cookie)
{
	struct dst_entry *dst = __sk_dst_get(sk);

	if (dst && dst->obsolete && dst->ops->check(dst, cookie) == NULL) {
		sk_tx_queue_clear(sk);
		sk->sk_dst_pending_confirm = 0;
		RCU_INIT_POINTER(sk->sk_dst_cache, NULL);
		dst_release(dst);
		return NULL;
	}

	return dst;
}
EXPORT_SYMBOL(__sk_dst_check);

struct dst_entry *sk_dst_check(struct sock *sk, u32 cookie)
{
	struct dst_entry *dst = sk_dst_get(sk);

	if (dst && dst->obsolete && dst->ops->check(dst, cookie) == NULL) {
		sk_dst_reset(sk);
		dst_release(dst);
		return NULL;
	}

	return dst;
}
EXPORT_SYMBOL(sk_dst_check);

static int sock_setbindtodevice(struct sock *sk, char __user *optval,
				int optlen)
{
	int ret = -ENOPROTOOPT;
#ifdef CONFIG_NETDEVICES
	struct net *net = sock_net(sk);
	char devname[IFNAMSIZ];
	int index;

	/* Sorry... */
	ret = -EPERM;
	if (!ns_capable(net->user_ns, CAP_NET_RAW))
		goto out;

	ret = -EINVAL;
	if (optlen < 0)
		goto out;

	/* Bind this socket to a particular device like "eth0",
	 * as specified in the passed interface name. If the
	 * name is "" or the option length is zero the socket
	 * is not bound.
	 */
	if (optlen > IFNAMSIZ - 1)
		optlen = IFNAMSIZ - 1;
	memset(devname, 0, sizeof(devname));

	ret = -EFAULT;
	if (copy_from_user(devname, optval, optlen))
		goto out;

	index = 0;
	if (devname[0] != '\0') {
		struct net_device *dev;

		rcu_read_lock();
		dev = dev_get_by_name_rcu(net, devname);
		if (dev)
			index = dev->ifindex;
		rcu_read_unlock();
		ret = -ENODEV;
		if (!dev)
			goto out;
	}

	lock_sock(sk);
	sk->sk_bound_dev_if = index;
	sk_dst_reset(sk);
	release_sock(sk);

	ret = 0;

out:
#endif

	return ret;
}

static int sock_getbindtodevice(struct sock *sk, char __user *optval,
				int __user *optlen, int len)
{
	int ret = -ENOPROTOOPT;
#ifdef CONFIG_NETDEVICES
	struct net *net = sock_net(sk);
	char devname[IFNAMSIZ];

	if (sk->sk_bound_dev_if == 0) {
		len = 0;
		goto zero;
	}

	ret = -EINVAL;
	if (len < IFNAMSIZ)
		goto out;

	ret = netdev_get_name(net, devname, sk->sk_bound_dev_if);
	if (ret)
		goto out;

	len = strlen(devname) + 1;

	ret = -EFAULT;
	if (copy_to_user(optval, devname, len))
		goto out;

zero:
	ret = -EFAULT;
	if (put_user(len, optlen))
		goto out;

	ret = 0;

out:
#endif

	return ret;
}

static inline void sock_valbool_flag(struct sock *sk, int bit, int valbool)
{
	if (valbool)
		sock_set_flag(sk, bit);
	else
		sock_reset_flag(sk, bit);
}

bool sk_mc_loop(struct sock *sk)
{
	if (dev_recursion_level())
		return false;
	if (!sk)
		return true;
	/* IPV6_ADDRFORM can change sk->sk_family under us. */
	switch (READ_ONCE(sk->sk_family)) {
	case AF_INET:
		return inet_sk(sk)->mc_loop;
#if IS_ENABLED(CONFIG_IPV6)
	case AF_INET6:
		return inet6_sk(sk)->mc_loop;
#endif
	}
	WARN_ON_ONCE(1);
	return true;
}
EXPORT_SYMBOL(sk_mc_loop);

/*
 *	This is meant for all protocols to use and covers goings on
 *	at the socket level. Everything here is generic.
 */

int sock_setsockopt(struct socket *sock, int level, int optname,
		    char __user *optval, unsigned int optlen)
{
	struct sock_txtime sk_txtime;
	struct sock *sk = sock->sk;
	int val;
	int valbool;
	struct linger ling;
	int ret = 0;

	/*
	 *	Options without arguments
	 */

	if (optname == SO_BINDTODEVICE)
		return sock_setbindtodevice(sk, optval, optlen);

	if (optlen < sizeof(int))
		return -EINVAL;

	if (get_user(val, (int __user *)optval))
		return -EFAULT;

	valbool = val ? 1 : 0;

	lock_sock(sk);

	switch (optname) {
	case SO_DEBUG:
		if (val && !capable(CAP_NET_ADMIN))
			ret = -EACCES;
		else
			sock_valbool_flag(sk, SOCK_DBG, valbool);
		break;
	case SO_REUSEADDR:
		sk->sk_reuse = (valbool ? SK_CAN_REUSE : SK_NO_REUSE);
		break;
	case SO_REUSEPORT:
		sk->sk_reuseport = valbool;
		break;
	case SO_TYPE:
	case SO_PROTOCOL:
	case SO_DOMAIN:
	case SO_ERROR:
		ret = -ENOPROTOOPT;
		break;
	case SO_DONTROUTE:
		sock_valbool_flag(sk, SOCK_LOCALROUTE, valbool);
		sk_dst_reset(sk);
		break;
	case SO_BROADCAST:
		sock_valbool_flag(sk, SOCK_BROADCAST, valbool);
		break;
	case SO_SNDBUF:
		/* Don't error on this BSD doesn't and if you think
		 * about it this is right. Otherwise apps have to
		 * play 'guess the biggest size' games. RCVBUF/SNDBUF
		 * are treated in BSD as hints
		 */
		val = min_t(u32, val, sysctl_wmem_max);
set_sndbuf:
		sk->sk_userlocks |= SOCK_SNDBUF_LOCK;
		sk->sk_sndbuf = max_t(int, val * 2, SOCK_MIN_SNDBUF);
		/* Wake up sending tasks if we upped the value. */
		sk->sk_write_space(sk);
		break;

	case SO_SNDBUFFORCE:
		if (!capable(CAP_NET_ADMIN)) {
			ret = -EPERM;
			break;
		}
		goto set_sndbuf;

	case SO_RCVBUF:
		/* Don't error on this BSD doesn't and if you think
		 * about it this is right. Otherwise apps have to
		 * play 'guess the biggest size' games. RCVBUF/SNDBUF
		 * are treated in BSD as hints
		 */
		val = min_t(u32, val, sysctl_rmem_max);
set_rcvbuf:
		sk->sk_userlocks |= SOCK_RCVBUF_LOCK;
		/*
		 * We double it on the way in to account for
		 * "struct sk_buff" etc. overhead.   Applications
		 * assume that the SO_RCVBUF setting they make will
		 * allow that much actual data to be received on that
		 * socket.
		 *
		 * Applications are unaware that "struct sk_buff" and
		 * other overheads allocate from the receive buffer
		 * during socket buffer allocation.
		 *
		 * And after considering the possible alternatives,
		 * returning the value we actually used in getsockopt
		 * is the most desirable behavior.
		 */
		sk->sk_rcvbuf = max_t(int, val * 2, SOCK_MIN_RCVBUF);
		break;

	case SO_RCVBUFFORCE:
		if (!capable(CAP_NET_ADMIN)) {
			ret = -EPERM;
			break;
		}
		goto set_rcvbuf;

	case SO_KEEPALIVE:
		if (sk->sk_prot->keepalive)
			sk->sk_prot->keepalive(sk, valbool);
		sock_valbool_flag(sk, SOCK_KEEPOPEN, valbool);
		break;

	case SO_OOBINLINE:
		sock_valbool_flag(sk, SOCK_URGINLINE, valbool);
		break;

	case SO_NO_CHECK:
		sk->sk_no_check_tx = valbool;
		break;

	case SO_PRIORITY:
		if ((val >= 0 && val <= 6) ||
		    ns_capable(sock_net(sk)->user_ns, CAP_NET_ADMIN))
			sk->sk_priority = val;
		else
			ret = -EPERM;
		break;

	case SO_LINGER:
		if (optlen < sizeof(ling)) {
			ret = -EINVAL;	/* 1003.1g */
			break;
		}
		if (copy_from_user(&ling, optval, sizeof(ling))) {
			ret = -EFAULT;
			break;
		}
		if (!ling.l_onoff)
			sock_reset_flag(sk, SOCK_LINGER);
		else {
#if (BITS_PER_LONG == 32)
			if ((unsigned int)ling.l_linger >= MAX_SCHEDULE_TIMEOUT/HZ)
				sk->sk_lingertime = MAX_SCHEDULE_TIMEOUT;
			else
#endif
				sk->sk_lingertime = (unsigned int)ling.l_linger * HZ;
			sock_set_flag(sk, SOCK_LINGER);
		}
		break;

	case SO_BSDCOMPAT:
		sock_warn_obsolete_bsdism("setsockopt");
		break;

	case SO_PASSCRED:
		if (valbool)
			set_bit(SOCK_PASSCRED, &sock->flags);
		else
			clear_bit(SOCK_PASSCRED, &sock->flags);
		break;

	case SO_TIMESTAMP:
	case SO_TIMESTAMPNS:
		if (valbool)  {
			if (optname == SO_TIMESTAMP)
				sock_reset_flag(sk, SOCK_RCVTSTAMPNS);
			else
				sock_set_flag(sk, SOCK_RCVTSTAMPNS);
			sock_set_flag(sk, SOCK_RCVTSTAMP);
			sock_enable_timestamp(sk, SOCK_TIMESTAMP);
		} else {
			sock_reset_flag(sk, SOCK_RCVTSTAMP);
			sock_reset_flag(sk, SOCK_RCVTSTAMPNS);
		}
		break;

	case SO_TIMESTAMPING:
		if (val & ~SOF_TIMESTAMPING_MASK) {
			ret = -EINVAL;
			break;
		}

		if (val & SOF_TIMESTAMPING_OPT_ID &&
		    !(sk->sk_tsflags & SOF_TIMESTAMPING_OPT_ID)) {
			if (sk->sk_protocol == IPPROTO_TCP &&
			    sk->sk_type == SOCK_STREAM) {
				if ((1 << sk->sk_state) &
				    (TCPF_CLOSE | TCPF_LISTEN)) {
					ret = -EINVAL;
					break;
				}
				sk->sk_tskey = tcp_sk(sk)->snd_una;
			} else {
				sk->sk_tskey = 0;
			}
		}

		if (val & SOF_TIMESTAMPING_OPT_STATS &&
		    !(val & SOF_TIMESTAMPING_OPT_TSONLY)) {
			ret = -EINVAL;
			break;
		}

		sk->sk_tsflags = val;
		if (val & SOF_TIMESTAMPING_RX_SOFTWARE)
			sock_enable_timestamp(sk,
					      SOCK_TIMESTAMPING_RX_SOFTWARE);
		else
			sock_disable_timestamp(sk,
					       (1UL << SOCK_TIMESTAMPING_RX_SOFTWARE));
		break;

	case SO_RCVLOWAT:
		if (val < 0)
			val = INT_MAX;
		if (sock->ops->set_rcvlowat)
			ret = sock->ops->set_rcvlowat(sk, val);
		else
			sk->sk_rcvlowat = val ? : 1;
		break;

	case SO_RCVTIMEO:
		ret = sock_set_timeout(&sk->sk_rcvtimeo, optval, optlen);
		break;

	case SO_SNDTIMEO:
		ret = sock_set_timeout(&sk->sk_sndtimeo, optval, optlen);
		break;

	case SO_ATTACH_FILTER:
		ret = -EINVAL;
		if (optlen == sizeof(struct sock_fprog)) {
			struct sock_fprog fprog;

			ret = -EFAULT;
			if (copy_from_user(&fprog, optval, sizeof(fprog)))
				break;

			ret = sk_attach_filter(&fprog, sk);
		}
		break;

	case SO_ATTACH_BPF:
		ret = -EINVAL;
		if (optlen == sizeof(u32)) {
			u32 ufd;

			ret = -EFAULT;
			if (copy_from_user(&ufd, optval, sizeof(ufd)))
				break;

			ret = sk_attach_bpf(ufd, sk);
		}
		break;

	case SO_ATTACH_REUSEPORT_CBPF:
		ret = -EINVAL;
		if (optlen == sizeof(struct sock_fprog)) {
			struct sock_fprog fprog;

			ret = -EFAULT;
			if (copy_from_user(&fprog, optval, sizeof(fprog)))
				break;

			ret = sk_reuseport_attach_filter(&fprog, sk);
		}
		break;

	case SO_ATTACH_REUSEPORT_EBPF:
		ret = -EINVAL;
		if (optlen == sizeof(u32)) {
			u32 ufd;

			ret = -EFAULT;
			if (copy_from_user(&ufd, optval, sizeof(ufd)))
				break;

			ret = sk_reuseport_attach_bpf(ufd, sk);
		}
		break;

	case SO_DETACH_FILTER:
		ret = sk_detach_filter(sk);
		break;

	case SO_LOCK_FILTER:
		if (sock_flag(sk, SOCK_FILTER_LOCKED) && !valbool)
			ret = -EPERM;
		else
			sock_valbool_flag(sk, SOCK_FILTER_LOCKED, valbool);
		break;

	case SO_PASSSEC:
		if (valbool)
			set_bit(SOCK_PASSSEC, &sock->flags);
		else
			clear_bit(SOCK_PASSSEC, &sock->flags);
		break;
	case SO_MARK:
		if (!ns_capable(sock_net(sk)->user_ns, CAP_NET_ADMIN))
			ret = -EPERM;
		else
			sk->sk_mark = val;
		break;

	case SO_RXQ_OVFL:
		sock_valbool_flag(sk, SOCK_RXQ_OVFL, valbool);
		break;

	case SO_WIFI_STATUS:
		sock_valbool_flag(sk, SOCK_WIFI_STATUS, valbool);
		break;

	case SO_PEEK_OFF:
		if (sock->ops->set_peek_off)
			ret = sock->ops->set_peek_off(sk, val);
		else
			ret = -EOPNOTSUPP;
		break;

	case SO_NOFCS:
		sock_valbool_flag(sk, SOCK_NOFCS, valbool);
		break;

	case SO_SELECT_ERR_QUEUE:
		sock_valbool_flag(sk, SOCK_SELECT_ERR_QUEUE, valbool);
		break;

#ifdef CONFIG_NET_RX_BUSY_POLL
	case SO_BUSY_POLL:
		/* allow unprivileged users to decrease the value */
		if ((val > sk->sk_ll_usec) && !capable(CAP_NET_ADMIN))
			ret = -EPERM;
		else {
			if (val < 0)
				ret = -EINVAL;
			else
				WRITE_ONCE(sk->sk_ll_usec, val);
		}
		break;
#endif

	case SO_MAX_PACING_RATE:
		if (val != ~0U)
			cmpxchg(&sk->sk_pacing_status,
				SK_PACING_NONE,
				SK_PACING_NEEDED);
		sk->sk_max_pacing_rate = val;
		sk->sk_pacing_rate = min(sk->sk_pacing_rate,
					 sk->sk_max_pacing_rate);
		break;

	case SO_INCOMING_CPU:
		WRITE_ONCE(sk->sk_incoming_cpu, val);
		break;

	case SO_CNX_ADVICE:
		if (val == 1)
			dst_negative_advice(sk);
		break;

	case SO_ZEROCOPY:
		if (sk->sk_family == PF_INET || sk->sk_family == PF_INET6) {
			if (sk->sk_protocol != IPPROTO_TCP)
				ret = -ENOTSUPP;
		} else if (sk->sk_family != PF_RDS) {
			ret = -ENOTSUPP;
		}
		if (!ret) {
			if (val < 0 || val > 1)
				ret = -EINVAL;
			else
				sock_valbool_flag(sk, SOCK_ZEROCOPY, valbool);
		}
		break;

	case SO_TXTIME:
		if (!ns_capable(sock_net(sk)->user_ns, CAP_NET_ADMIN)) {
			ret = -EPERM;
		} else if (optlen != sizeof(struct sock_txtime)) {
			ret = -EINVAL;
		} else if (copy_from_user(&sk_txtime, optval,
			   sizeof(struct sock_txtime))) {
			ret = -EFAULT;
		} else if (sk_txtime.flags & ~SOF_TXTIME_FLAGS_MASK) {
			ret = -EINVAL;
		} else {
			sock_valbool_flag(sk, SOCK_TXTIME, true);
			sk->sk_clockid = sk_txtime.clockid;
			sk->sk_txtime_deadline_mode =
				!!(sk_txtime.flags & SOF_TXTIME_DEADLINE_MODE);
			sk->sk_txtime_report_errors =
				!!(sk_txtime.flags & SOF_TXTIME_REPORT_ERRORS);
		}
		break;

	default:
		ret = -ENOPROTOOPT;
		break;
	}
	release_sock(sk);
	return ret;
}
EXPORT_SYMBOL(sock_setsockopt);

<<<<<<< HEAD
=======
static const struct cred *sk_get_peer_cred(struct sock *sk)
{
	const struct cred *cred;

	spin_lock(&sk->sk_peer_lock);
	cred = get_cred(sk->sk_peer_cred);
	spin_unlock(&sk->sk_peer_lock);

	return cred;
}

>>>>>>> 286cd8c7
static void cred_to_ucred(struct pid *pid, const struct cred *cred,
			  struct ucred *ucred)
{
	ucred->pid = pid_vnr(pid);
	ucred->uid = ucred->gid = -1;
	if (cred) {
		struct user_namespace *current_ns = current_user_ns();

		ucred->uid = from_kuid_munged(current_ns, cred->euid);
		ucred->gid = from_kgid_munged(current_ns, cred->egid);
	}
}

static int groups_to_user(gid_t __user *dst, const struct group_info *src)
{
	struct user_namespace *user_ns = current_user_ns();
	int i;

	for (i = 0; i < src->ngroups; i++)
		if (put_user(from_kgid_munged(user_ns, src->gid[i]), dst + i))
			return -EFAULT;

	return 0;
}

int sock_getsockopt(struct socket *sock, int level, int optname,
		    char __user *optval, int __user *optlen)
{
	struct sock *sk = sock->sk;

	union {
		int val;
		u64 val64;
		struct linger ling;
		struct timeval tm;
		struct sock_txtime txtime;
	} v;

	int lv = sizeof(int);
	int len;

	if (get_user(len, optlen))
		return -EFAULT;
	if (len < 0)
		return -EINVAL;

	memset(&v, 0, sizeof(v));

	switch (optname) {
	case SO_DEBUG:
		v.val = sock_flag(sk, SOCK_DBG);
		break;

	case SO_DONTROUTE:
		v.val = sock_flag(sk, SOCK_LOCALROUTE);
		break;

	case SO_BROADCAST:
		v.val = sock_flag(sk, SOCK_BROADCAST);
		break;

	case SO_SNDBUF:
		v.val = sk->sk_sndbuf;
		break;

	case SO_RCVBUF:
		v.val = sk->sk_rcvbuf;
		break;

	case SO_REUSEADDR:
		v.val = sk->sk_reuse;
		break;

	case SO_REUSEPORT:
		v.val = sk->sk_reuseport;
		break;

	case SO_KEEPALIVE:
		v.val = sock_flag(sk, SOCK_KEEPOPEN);
		break;

	case SO_TYPE:
		v.val = sk->sk_type;
		break;

	case SO_PROTOCOL:
		v.val = sk->sk_protocol;
		break;

	case SO_DOMAIN:
		v.val = sk->sk_family;
		break;

	case SO_ERROR:
		v.val = -sock_error(sk);
		if (v.val == 0)
			v.val = xchg(&sk->sk_err_soft, 0);
		break;

	case SO_OOBINLINE:
		v.val = sock_flag(sk, SOCK_URGINLINE);
		break;

	case SO_NO_CHECK:
		v.val = sk->sk_no_check_tx;
		break;

	case SO_PRIORITY:
		v.val = sk->sk_priority;
		break;

	case SO_LINGER:
		lv		= sizeof(v.ling);
		v.ling.l_onoff	= sock_flag(sk, SOCK_LINGER);
		v.ling.l_linger	= sk->sk_lingertime / HZ;
		break;

	case SO_BSDCOMPAT:
		sock_warn_obsolete_bsdism("getsockopt");
		break;

	case SO_TIMESTAMP:
		v.val = sock_flag(sk, SOCK_RCVTSTAMP) &&
				!sock_flag(sk, SOCK_RCVTSTAMPNS);
		break;

	case SO_TIMESTAMPNS:
		v.val = sock_flag(sk, SOCK_RCVTSTAMPNS);
		break;

	case SO_TIMESTAMPING:
		v.val = sk->sk_tsflags;
		break;

	case SO_RCVTIMEO:
		lv = sizeof(struct timeval);
		if (sk->sk_rcvtimeo == MAX_SCHEDULE_TIMEOUT) {
			v.tm.tv_sec = 0;
			v.tm.tv_usec = 0;
		} else {
			v.tm.tv_sec = sk->sk_rcvtimeo / HZ;
			v.tm.tv_usec = ((sk->sk_rcvtimeo % HZ) * USEC_PER_SEC) / HZ;
		}
		break;

	case SO_SNDTIMEO:
		lv = sizeof(struct timeval);
		if (sk->sk_sndtimeo == MAX_SCHEDULE_TIMEOUT) {
			v.tm.tv_sec = 0;
			v.tm.tv_usec = 0;
		} else {
			v.tm.tv_sec = sk->sk_sndtimeo / HZ;
			v.tm.tv_usec = ((sk->sk_sndtimeo % HZ) * USEC_PER_SEC) / HZ;
		}
		break;

	case SO_RCVLOWAT:
		v.val = sk->sk_rcvlowat;
		break;

	case SO_SNDLOWAT:
		v.val = 1;
		break;

	case SO_PASSCRED:
		v.val = !!test_bit(SOCK_PASSCRED, &sock->flags);
		break;

	case SO_PEERCRED:
	{
		struct ucred peercred;
		if (len > sizeof(peercred))
			len = sizeof(peercred);

		spin_lock(&sk->sk_peer_lock);
		cred_to_ucred(sk->sk_peer_pid, sk->sk_peer_cred, &peercred);
		spin_unlock(&sk->sk_peer_lock);

		if (copy_to_user(optval, &peercred, len))
			return -EFAULT;
		goto lenout;
	}

	case SO_PEERGROUPS:
	{
		const struct cred *cred;
		int ret, n;

		cred = sk_get_peer_cred(sk);
		if (!cred)
			return -ENODATA;

		n = cred->group_info->ngroups;
		if (len < n * sizeof(gid_t)) {
			len = n * sizeof(gid_t);
			put_cred(cred);
			return put_user(len, optlen) ? -EFAULT : -ERANGE;
		}
		len = n * sizeof(gid_t);

		ret = groups_to_user((gid_t __user *)optval, cred->group_info);
		put_cred(cred);
		if (ret)
			return ret;
		goto lenout;
	}

	case SO_PEERNAME:
	{
		char address[128];

		lv = sock->ops->getname(sock, (struct sockaddr *)address, 2);
		if (lv < 0)
			return -ENOTCONN;
		if (lv < len)
			return -EINVAL;
		if (copy_to_user(optval, address, len))
			return -EFAULT;
		goto lenout;
	}

	/* Dubious BSD thing... Probably nobody even uses it, but
	 * the UNIX standard wants it for whatever reason... -DaveM
	 */
	case SO_ACCEPTCONN:
		v.val = sk->sk_state == TCP_LISTEN;
		break;

	case SO_PASSSEC:
		v.val = !!test_bit(SOCK_PASSSEC, &sock->flags);
		break;

	case SO_PEERSEC:
		return security_socket_getpeersec_stream(sock, optval, optlen, len);

	case SO_MARK:
		v.val = sk->sk_mark;
		break;

	case SO_RXQ_OVFL:
		v.val = sock_flag(sk, SOCK_RXQ_OVFL);
		break;

	case SO_WIFI_STATUS:
		v.val = sock_flag(sk, SOCK_WIFI_STATUS);
		break;

	case SO_PEEK_OFF:
		if (!sock->ops->set_peek_off)
			return -EOPNOTSUPP;

		v.val = READ_ONCE(sk->sk_peek_off);
		break;
	case SO_NOFCS:
		v.val = sock_flag(sk, SOCK_NOFCS);
		break;

	case SO_BINDTODEVICE:
		return sock_getbindtodevice(sk, optval, optlen, len);

	case SO_GET_FILTER:
		len = sk_get_filter(sk, (struct sock_filter __user *)optval, len);
		if (len < 0)
			return len;

		goto lenout;

	case SO_LOCK_FILTER:
		v.val = sock_flag(sk, SOCK_FILTER_LOCKED);
		break;

	case SO_BPF_EXTENSIONS:
		v.val = bpf_tell_extensions();
		break;

	case SO_SELECT_ERR_QUEUE:
		v.val = sock_flag(sk, SOCK_SELECT_ERR_QUEUE);
		break;

#ifdef CONFIG_NET_RX_BUSY_POLL
	case SO_BUSY_POLL:
		v.val = READ_ONCE(sk->sk_ll_usec);
		break;
#endif

	case SO_MAX_PACING_RATE:
		v.val = sk->sk_max_pacing_rate;
		break;

	case SO_INCOMING_CPU:
		v.val = READ_ONCE(sk->sk_incoming_cpu);
		break;

	case SO_MEMINFO:
	{
		u32 meminfo[SK_MEMINFO_VARS];

		sk_get_meminfo(sk, meminfo);

		len = min_t(unsigned int, len, sizeof(meminfo));
		if (copy_to_user(optval, &meminfo, len))
			return -EFAULT;

		goto lenout;
	}

#ifdef CONFIG_NET_RX_BUSY_POLL
	case SO_INCOMING_NAPI_ID:
		v.val = READ_ONCE(sk->sk_napi_id);

		/* aggregate non-NAPI IDs down to 0 */
		if (v.val < MIN_NAPI_ID)
			v.val = 0;

		break;
#endif

	case SO_COOKIE:
		lv = sizeof(u64);
		if (len < lv)
			return -EINVAL;
		v.val64 = sock_gen_cookie(sk);
		break;

	case SO_ZEROCOPY:
		v.val = sock_flag(sk, SOCK_ZEROCOPY);
		break;

	case SO_TXTIME:
		lv = sizeof(v.txtime);
		v.txtime.clockid = sk->sk_clockid;
		v.txtime.flags |= sk->sk_txtime_deadline_mode ?
				  SOF_TXTIME_DEADLINE_MODE : 0;
		v.txtime.flags |= sk->sk_txtime_report_errors ?
				  SOF_TXTIME_REPORT_ERRORS : 0;
		break;


	case SO_COOKIE:
		lv = sizeof(u64);
		if (len < lv)
			return -EINVAL;
		v.val64 = sock_gen_cookie(sk);
		break;
	default:
		/* We implement the SO_SNDLOWAT etc to not be settable
		 * (1003.1g 7).
		 */
		return -ENOPROTOOPT;
	}

	if (len > lv)
		len = lv;
	if (copy_to_user(optval, &v, len))
		return -EFAULT;
lenout:
	if (put_user(len, optlen))
		return -EFAULT;
	return 0;
}

/*
 * Initialize an sk_lock.
 *
 * (We also register the sk_lock with the lock validator.)
 */
static inline void sock_lock_init(struct sock *sk)
{
	if (sk->sk_kern_sock)
		sock_lock_init_class_and_name(
			sk,
			af_family_kern_slock_key_strings[sk->sk_family],
			af_family_kern_slock_keys + sk->sk_family,
			af_family_kern_key_strings[sk->sk_family],
			af_family_kern_keys + sk->sk_family);
	else
		sock_lock_init_class_and_name(
			sk,
			af_family_slock_key_strings[sk->sk_family],
			af_family_slock_keys + sk->sk_family,
			af_family_key_strings[sk->sk_family],
			af_family_keys + sk->sk_family);
}

/*
 * Copy all fields from osk to nsk but nsk->sk_refcnt must not change yet,
 * even temporarly, because of RCU lookups. sk_node should also be left as is.
 * We must not copy fields between sk_dontcopy_begin and sk_dontcopy_end
 */
static void sock_copy(struct sock *nsk, const struct sock *osk)
{
#ifdef CONFIG_SECURITY_NETWORK
	void *sptr = nsk->sk_security;
#endif
	memcpy(nsk, osk, offsetof(struct sock, sk_dontcopy_begin));

	memcpy(&nsk->sk_dontcopy_end, &osk->sk_dontcopy_end,
	       osk->sk_prot->obj_size - offsetof(struct sock, sk_dontcopy_end));

#ifdef CONFIG_SECURITY_NETWORK
	nsk->sk_security = sptr;
	security_sk_clone(osk, nsk);
#endif
}

static struct sock *sk_prot_alloc(struct proto *prot, gfp_t priority,
		int family)
{
	struct sock *sk;
	struct kmem_cache *slab;

	slab = prot->slab;
	if (slab != NULL) {
		sk = kmem_cache_alloc(slab, priority & ~__GFP_ZERO);
		if (!sk)
			return sk;
		if (want_init_on_alloc(priority))
			sk_prot_clear_nulls(sk, prot->obj_size);
	} else
		sk = kmalloc(prot->obj_size, priority);

	if (sk != NULL) {
		if (security_sk_alloc(sk, family, priority))
			goto out_free;

		if (!try_module_get(prot->owner))
			goto out_free_sec;
		sk_tx_queue_clear(sk);
	}

	return sk;

out_free_sec:
	security_sk_free(sk);
out_free:
	if (slab != NULL)
		kmem_cache_free(slab, sk);
	else
		kfree(sk);
	return NULL;
}

static void sk_prot_free(struct proto *prot, struct sock *sk)
{
	struct kmem_cache *slab;
	struct module *owner;

	owner = prot->owner;
	slab = prot->slab;

	cgroup_sk_free(&sk->sk_cgrp_data);
<<<<<<< HEAD
=======
	mem_cgroup_sk_free(sk);
>>>>>>> 286cd8c7
	security_sk_free(sk);
	if (slab != NULL)
		kmem_cache_free(slab, sk);
	else
		kfree(sk);
	module_put(owner);
}

/**
 *	sk_alloc - All socket objects are allocated here
 *	@net: the applicable net namespace
 *	@family: protocol family
 *	@priority: for allocation (%GFP_KERNEL, %GFP_ATOMIC, etc)
 *	@prot: struct proto associated with this new sock instance
 *	@kern: is this to be a kernel socket?
 */
struct sock *sk_alloc(struct net *net, int family, gfp_t priority,
		      struct proto *prot, int kern)
{
	struct sock *sk;

	sk = sk_prot_alloc(prot, priority | __GFP_ZERO, family);
	if (sk) {
		sk->sk_family = family;
		/*
		 * See comment in struct sock definition to understand
		 * why we need sk_prot_creator -acme
		 */
		sk->sk_prot = sk->sk_prot_creator = prot;
		sk->sk_kern_sock = kern;
		sock_lock_init(sk);
		sk->sk_net_refcnt = kern ? 0 : 1;
		if (likely(sk->sk_net_refcnt)) {
			get_net(net);
			sock_inuse_add(net, 1);
		}

		sock_net_set(sk, net);
		refcount_set(&sk->sk_wmem_alloc, 1);

<<<<<<< HEAD
=======
		mem_cgroup_sk_alloc(sk);
>>>>>>> 286cd8c7
		cgroup_sk_alloc(&sk->sk_cgrp_data);
		sock_update_classid(&sk->sk_cgrp_data);
		sock_update_netprioidx(&sk->sk_cgrp_data);
		sk_tx_queue_clear(sk);
	}

	return sk;
}
EXPORT_SYMBOL(sk_alloc);

/* Sockets having SOCK_RCU_FREE will call this function after one RCU
 * grace period. This is the case for UDP sockets and TCP listeners.
 */
static void __sk_destruct(struct rcu_head *head)
{
	struct sock *sk = container_of(head, struct sock, sk_rcu);
	struct sk_filter *filter;

	if (sk->sk_destruct)
		sk->sk_destruct(sk);

	filter = rcu_dereference_check(sk->sk_filter,
				       refcount_read(&sk->sk_wmem_alloc) == 0);
	if (filter) {
		sk_filter_uncharge(sk, filter);
		RCU_INIT_POINTER(sk->sk_filter, NULL);
	}
	if (rcu_access_pointer(sk->sk_reuseport_cb))
		reuseport_detach_sock(sk);

	sock_disable_timestamp(sk, SK_FLAGS_TIMESTAMP);

	if (atomic_read(&sk->sk_omem_alloc))
		pr_debug("%s: optmem leakage (%d bytes) detected\n",
			 __func__, atomic_read(&sk->sk_omem_alloc));

	if (sk->sk_frag.page) {
		put_page(sk->sk_frag.page);
		sk->sk_frag.page = NULL;
	}

	/* We do not need to acquire sk->sk_peer_lock, we are the last user. */
	put_cred(sk->sk_peer_cred);
	put_pid(sk->sk_peer_pid);

	if (likely(sk->sk_net_refcnt))
		put_net(sock_net(sk));
	sk_prot_free(sk->sk_prot_creator, sk);
}

void sk_destruct(struct sock *sk)
{
<<<<<<< HEAD
	if (sock_flag(sk, SOCK_RCU_FREE))
=======
	bool use_call_rcu = sock_flag(sk, SOCK_RCU_FREE);

	if (rcu_access_pointer(sk->sk_reuseport_cb)) {
		reuseport_detach_sock(sk);
		use_call_rcu = true;
	}

	if (use_call_rcu)
>>>>>>> 286cd8c7
		call_rcu(&sk->sk_rcu, __sk_destruct);
	else
		__sk_destruct(&sk->sk_rcu);
}

static void __sk_free(struct sock *sk)
{
<<<<<<< HEAD
=======
	if (likely(sk->sk_net_refcnt))
		sock_inuse_add(sock_net(sk), -1);

>>>>>>> 286cd8c7
	if (unlikely(sk->sk_net_refcnt && sock_diag_has_destroy_listeners(sk)))
		sock_diag_broadcast_destroy(sk);
	else
		sk_destruct(sk);
}

void sk_free(struct sock *sk)
{
	/*
	 * We subtract one from sk_wmem_alloc and can know if
	 * some packets are still in some tx queue.
	 * If not null, sock_wfree() will call __sk_free(sk) later
	 */
	if (refcount_dec_and_test(&sk->sk_wmem_alloc))
		__sk_free(sk);
}
EXPORT_SYMBOL(sk_free);

static void sk_init_common(struct sock *sk)
{
	skb_queue_head_init(&sk->sk_receive_queue);
	skb_queue_head_init(&sk->sk_write_queue);
	skb_queue_head_init(&sk->sk_error_queue);

	rwlock_init(&sk->sk_callback_lock);
	lockdep_set_class_and_name(&sk->sk_receive_queue.lock,
			af_rlock_keys + sk->sk_family,
			af_family_rlock_key_strings[sk->sk_family]);
	lockdep_set_class_and_name(&sk->sk_write_queue.lock,
			af_wlock_keys + sk->sk_family,
			af_family_wlock_key_strings[sk->sk_family]);
	lockdep_set_class_and_name(&sk->sk_error_queue.lock,
			af_elock_keys + sk->sk_family,
			af_family_elock_key_strings[sk->sk_family]);
	lockdep_set_class_and_name(&sk->sk_callback_lock,
			af_callback_keys + sk->sk_family,
			af_family_clock_key_strings[sk->sk_family]);
}

/**
 *	sk_clone_lock - clone a socket, and lock its clone
 *	@sk: the socket to clone
 *	@priority: for allocation (%GFP_KERNEL, %GFP_ATOMIC, etc)
 *
 *	Caller must unlock socket even in error path (bh_unlock_sock(newsk))
 */
struct sock *sk_clone_lock(const struct sock *sk, const gfp_t priority)
{
	struct sock *newsk;
	bool is_charged = true;

	newsk = sk_prot_alloc(sk->sk_prot, priority, sk->sk_family);
	if (newsk != NULL) {
		struct sk_filter *filter;

		sock_copy(newsk, sk);

		newsk->sk_prot_creator = sk->sk_prot;

		/* SANITY */
		if (likely(newsk->sk_net_refcnt))
			get_net(sock_net(newsk));
		sk_node_init(&newsk->sk_node);
		sock_lock_init(newsk);
		bh_lock_sock(newsk);
		newsk->sk_backlog.head	= newsk->sk_backlog.tail = NULL;
		newsk->sk_backlog.len = 0;

		atomic_set(&newsk->sk_rmem_alloc, 0);
		/*
		 * sk_wmem_alloc set to one (see sk_free() and sock_wfree())
		 */
		refcount_set(&newsk->sk_wmem_alloc, 1);
		atomic_set(&newsk->sk_omem_alloc, 0);
		sk_init_common(newsk);

		newsk->sk_dst_cache	= NULL;
		newsk->sk_dst_pending_confirm = 0;
		newsk->sk_wmem_queued	= 0;
		newsk->sk_forward_alloc = 0;
		atomic_set(&newsk->sk_drops, 0);
		newsk->sk_send_head	= NULL;
		newsk->sk_userlocks	= sk->sk_userlocks & ~SOCK_BINDPORT_LOCK;
		atomic_set(&newsk->sk_zckey, 0);

		sock_reset_flag(newsk, SOCK_DONE);
<<<<<<< HEAD
		cgroup_sk_clone(&newsk->sk_cgrp_data);

		skb_queue_head_init(&newsk->sk_error_queue);
=======
>>>>>>> 286cd8c7

		/* sk->sk_memcg will be populated at accept() time */
		newsk->sk_memcg = NULL;

		cgroup_sk_clone(&newsk->sk_cgrp_data);

		rcu_read_lock();
		filter = rcu_dereference(sk->sk_filter);
		if (filter != NULL)
			/* though it's an empty new sock, the charging may fail
			 * if sysctl_optmem_max was changed between creation of
			 * original socket and cloning
			 */
			is_charged = sk_filter_charge(newsk, filter);
		RCU_INIT_POINTER(newsk->sk_filter, filter);
		rcu_read_unlock();

		if (unlikely(!is_charged || xfrm_sk_clone_policy(newsk, sk))) {
			/* We need to make sure that we don't uncharge the new
			 * socket if we couldn't charge it in the first place
			 * as otherwise we uncharge the parent's filter.
			 */
			if (!is_charged)
				RCU_INIT_POINTER(newsk->sk_filter, NULL);
<<<<<<< HEAD
			/* It is still raw copy of parent, so invalidate
			 * destructor and make plain sk_free() */
			newsk->sk_destruct = NULL;
			bh_unlock_sock(newsk);
			sk_free(newsk);
=======
			sk_free_unlock_clone(newsk);
>>>>>>> 286cd8c7
			newsk = NULL;
			goto out;
		}
		RCU_INIT_POINTER(newsk->sk_reuseport_cb, NULL);

		newsk->sk_err	   = 0;
		newsk->sk_err_soft = 0;
		newsk->sk_priority = 0;
		newsk->sk_incoming_cpu = raw_smp_processor_id();
		atomic64_set(&newsk->sk_cookie, 0);
<<<<<<< HEAD

		cgroup_sk_alloc(&newsk->sk_cgrp_data);
=======
		if (likely(newsk->sk_net_refcnt))
			sock_inuse_add(sock_net(newsk), 1);
>>>>>>> 286cd8c7

		/*
		 * Before updating sk_refcnt, we must commit prior changes to memory
		 * (Documentation/RCU/rculist_nulls.txt for details)
		 */
		smp_wmb();
		refcount_set(&newsk->sk_refcnt, 2);

		/*
		 * Increment the counter in the same struct proto as the master
		 * sock (sk_refcnt_debug_inc uses newsk->sk_prot->socks, that
		 * is the same as sk->sk_prot->socks, as this field was copied
		 * with memcpy).
		 *
		 * This _changes_ the previous behaviour, where
		 * tcp_create_openreq_child always was incrementing the
		 * equivalent to tcp_prot->socks (inet_sock_nr), so this have
		 * to be taken into account in all callers. -acme
		 */
		sk_refcnt_debug_inc(newsk);
		sk_set_socket(newsk, NULL);
		sk_tx_queue_clear(newsk);
		newsk->sk_wq = NULL;

		if (newsk->sk_prot->sockets_allocated)
			sk_sockets_allocated_inc(newsk);

		if (sock_needs_netstamp(sk) &&
		    newsk->sk_flags & SK_FLAGS_TIMESTAMP)
			net_enable_timestamp();
	}
out:
	return newsk;
}
EXPORT_SYMBOL_GPL(sk_clone_lock);

void sk_free_unlock_clone(struct sock *sk)
{
	/* It is still raw copy of parent, so invalidate
	 * destructor and make plain sk_free() */
	sk->sk_destruct = NULL;
	bh_unlock_sock(sk);
	sk_free(sk);
}
EXPORT_SYMBOL_GPL(sk_free_unlock_clone);

void sk_setup_caps(struct sock *sk, struct dst_entry *dst)
{
	u32 max_segs = 1;

	sk->sk_route_caps = dst->dev->features | sk->sk_route_forced_caps;
	if (sk->sk_route_caps & NETIF_F_GSO)
		sk->sk_route_caps |= NETIF_F_GSO_SOFTWARE;
	sk->sk_route_caps &= ~sk->sk_route_nocaps;
	if (sk_can_gso(sk)) {
		if (dst->header_len && !xfrm_dst_offload_ok(dst)) {
			sk->sk_route_caps &= ~NETIF_F_GSO_MASK;
		} else {
			sk->sk_route_caps |= NETIF_F_SG | NETIF_F_HW_CSUM;
			sk->sk_gso_max_size = dst->dev->gso_max_size;
			max_segs = max_t(u32, dst->dev->gso_max_segs, 1);
		}
	}
	sk->sk_gso_max_segs = max_segs;
	sk_dst_set(sk, dst);
}
EXPORT_SYMBOL_GPL(sk_setup_caps);

/*
 *	Simple resource managers for sockets.
 */


/*
 * Write buffer destructor automatically called from kfree_skb.
 */
void sock_wfree(struct sk_buff *skb)
{
	struct sock *sk = skb->sk;
	unsigned int len = skb->truesize;

	if (!sock_flag(sk, SOCK_USE_WRITE_QUEUE)) {
		/*
		 * Keep a reference on sk_wmem_alloc, this will be released
		 * after sk_write_space() call
		 */
		WARN_ON(refcount_sub_and_test(len - 1, &sk->sk_wmem_alloc));
		sk->sk_write_space(sk);
		len = 1;
	}
	/*
	 * if sk_wmem_alloc reaches 0, we must finish what sk_free()
	 * could not do because of in-flight packets
	 */
	if (refcount_sub_and_test(len, &sk->sk_wmem_alloc))
		__sk_free(sk);
}
EXPORT_SYMBOL(sock_wfree);

/* This variant of sock_wfree() is used by TCP,
 * since it sets SOCK_USE_WRITE_QUEUE.
 */
void __sock_wfree(struct sk_buff *skb)
{
	struct sock *sk = skb->sk;

	if (refcount_sub_and_test(skb->truesize, &sk->sk_wmem_alloc))
		__sk_free(sk);
}

void skb_set_owner_w(struct sk_buff *skb, struct sock *sk)
{
	skb_orphan(skb);
	skb->sk = sk;
#ifdef CONFIG_INET
	if (unlikely(!sk_fullsock(sk))) {
		skb->destructor = sock_edemux;
		sock_hold(sk);
		return;
	}
#endif
	skb->destructor = sock_wfree;
	skb_set_hash_from_sk(skb, sk);
	/*
	 * We used to take a refcount on sk, but following operation
	 * is enough to guarantee sk_free() wont free this sock until
	 * all in-flight packets are completed
	 */
	refcount_add(skb->truesize, &sk->sk_wmem_alloc);
}
EXPORT_SYMBOL(skb_set_owner_w);

/* This helper is used by netem, as it can hold packets in its
 * delay queue. We want to allow the owner socket to send more
 * packets, as if they were already TX completed by a typical driver.
 * But we also want to keep skb->sk set because some packet schedulers
 * rely on it (sch_fq for example).
 */
void skb_orphan_partial(struct sk_buff *skb)
{
<<<<<<< HEAD
=======
	if (skb_is_tcp_pure_ack(skb))
		return;

>>>>>>> 286cd8c7
	if (skb->destructor == sock_wfree
#ifdef CONFIG_INET
	    || skb->destructor == tcp_wfree
#endif
		) {
		struct sock *sk = skb->sk;

<<<<<<< HEAD
		if (atomic_inc_not_zero(&sk->sk_refcnt)) {
			atomic_sub(skb->truesize, &sk->sk_wmem_alloc);
=======
		if (refcount_inc_not_zero(&sk->sk_refcnt)) {
			WARN_ON(refcount_sub_and_test(skb->truesize, &sk->sk_wmem_alloc));
>>>>>>> 286cd8c7
			skb->destructor = sock_efree;
		}
	} else {
		skb_orphan(skb);
	}
}
EXPORT_SYMBOL(skb_orphan_partial);

/*
 * Read buffer destructor automatically called from kfree_skb.
 */
void sock_rfree(struct sk_buff *skb)
{
	struct sock *sk = skb->sk;
	unsigned int len = skb->truesize;

	atomic_sub(len, &sk->sk_rmem_alloc);
	sk_mem_uncharge(sk, len);
}
EXPORT_SYMBOL(sock_rfree);

/*
 * Buffer destructor for skbs that are not used directly in read or write
 * path, e.g. for error handler skbs. Automatically called from kfree_skb.
 */
void sock_efree(struct sk_buff *skb)
{
	sock_put(skb->sk);
}
EXPORT_SYMBOL(sock_efree);

kuid_t sock_i_uid(struct sock *sk)
{
	kuid_t uid;

	read_lock_bh(&sk->sk_callback_lock);
	uid = sk->sk_socket ? SOCK_INODE(sk->sk_socket)->i_uid : GLOBAL_ROOT_UID;
	read_unlock_bh(&sk->sk_callback_lock);
	return uid;
}
EXPORT_SYMBOL(sock_i_uid);

unsigned long __sock_i_ino(struct sock *sk)
{
	unsigned long ino;

	read_lock(&sk->sk_callback_lock);
	ino = sk->sk_socket ? SOCK_INODE(sk->sk_socket)->i_ino : 0;
	read_unlock(&sk->sk_callback_lock);
	return ino;
}
EXPORT_SYMBOL(__sock_i_ino);

unsigned long sock_i_ino(struct sock *sk)
{
	unsigned long ino;

	local_bh_disable();
	ino = __sock_i_ino(sk);
	local_bh_enable();
	return ino;
}
EXPORT_SYMBOL(sock_i_ino);

/*
 * Allocate a skb from the socket's send buffer.
 */
struct sk_buff *sock_wmalloc(struct sock *sk, unsigned long size, int force,
			     gfp_t priority)
{
	if (force || refcount_read(&sk->sk_wmem_alloc) < sk->sk_sndbuf) {
		struct sk_buff *skb = alloc_skb(size, priority);
		if (skb) {
			skb_set_owner_w(skb, sk);
			return skb;
		}
	}
	return NULL;
}
EXPORT_SYMBOL(sock_wmalloc);

static void sock_ofree(struct sk_buff *skb)
{
	struct sock *sk = skb->sk;

	atomic_sub(skb->truesize, &sk->sk_omem_alloc);
}

struct sk_buff *sock_omalloc(struct sock *sk, unsigned long size,
			     gfp_t priority)
{
	struct sk_buff *skb;

	/* small safe race: SKB_TRUESIZE may differ from final skb->truesize */
	if (atomic_read(&sk->sk_omem_alloc) + SKB_TRUESIZE(size) >
	    sysctl_optmem_max)
		return NULL;

	skb = alloc_skb(size, priority);
	if (!skb)
		return NULL;

	atomic_add(skb->truesize, &sk->sk_omem_alloc);
	skb->sk = sk;
	skb->destructor = sock_ofree;
	return skb;
}

/*
 * Allocate a memory block from the socket's option memory buffer.
 */
void *sock_kmalloc(struct sock *sk, int size, gfp_t priority)
{
	if ((unsigned int)size <= sysctl_optmem_max &&
	    atomic_read(&sk->sk_omem_alloc) + size < sysctl_optmem_max) {
		void *mem;
		/* First do the add, to avoid the race if kmalloc
		 * might sleep.
		 */
		atomic_add(size, &sk->sk_omem_alloc);
		mem = kmalloc(size, priority);
		if (mem)
			return mem;
		atomic_sub(size, &sk->sk_omem_alloc);
	}
	return NULL;
}
EXPORT_SYMBOL(sock_kmalloc);

/* Free an option memory block. Note, we actually want the inline
 * here as this allows gcc to detect the nullify and fold away the
 * condition entirely.
 */
static inline void __sock_kfree_s(struct sock *sk, void *mem, int size,
				  const bool nullify)
{
	if (WARN_ON_ONCE(!mem))
		return;
	if (nullify)
		kzfree(mem);
	else
		kfree(mem);
	atomic_sub(size, &sk->sk_omem_alloc);
}

void sock_kfree_s(struct sock *sk, void *mem, int size)
{
	__sock_kfree_s(sk, mem, size, false);
}
EXPORT_SYMBOL(sock_kfree_s);

void sock_kzfree_s(struct sock *sk, void *mem, int size)
{
	__sock_kfree_s(sk, mem, size, true);
}
EXPORT_SYMBOL(sock_kzfree_s);

/* It is almost wait_for_tcp_memory minus release_sock/lock_sock.
   I think, these locks should be removed for datagram sockets.
 */
static long sock_wait_for_wmem(struct sock *sk, long timeo)
{
	DEFINE_WAIT(wait);

	sk_clear_bit(SOCKWQ_ASYNC_NOSPACE, sk);
	for (;;) {
		if (!timeo)
			break;
		if (signal_pending(current))
			break;
		set_bit(SOCK_NOSPACE, &sk->sk_socket->flags);
		prepare_to_wait(sk_sleep(sk), &wait, TASK_INTERRUPTIBLE);
		if (refcount_read(&sk->sk_wmem_alloc) < sk->sk_sndbuf)
			break;
		if (READ_ONCE(sk->sk_shutdown) & SEND_SHUTDOWN)
			break;
		if (READ_ONCE(sk->sk_err))
			break;
		timeo = schedule_timeout(timeo);
	}
	finish_wait(sk_sleep(sk), &wait);
	return timeo;
}


/*
 *	Generic send/receive buffer handlers
 */

struct sk_buff *sock_alloc_send_pskb(struct sock *sk, unsigned long header_len,
				     unsigned long data_len, int noblock,
				     int *errcode, int max_page_order)
{
	struct sk_buff *skb;
	long timeo;
	int err;

	timeo = sock_sndtimeo(sk, noblock);
	for (;;) {
		err = sock_error(sk);
		if (err != 0)
			goto failure;

		err = -EPIPE;
		if (READ_ONCE(sk->sk_shutdown) & SEND_SHUTDOWN)
			goto failure;

		if (sk_wmem_alloc_get(sk) < sk->sk_sndbuf)
			break;

		sk_set_bit(SOCKWQ_ASYNC_NOSPACE, sk);
		set_bit(SOCK_NOSPACE, &sk->sk_socket->flags);
		err = -EAGAIN;
		if (!timeo)
			goto failure;
		if (signal_pending(current))
			goto interrupted;
		timeo = sock_wait_for_wmem(sk, timeo);
	}
	skb = alloc_skb_with_frags(header_len, data_len, max_page_order,
				   errcode, sk->sk_allocation);
	if (skb)
		skb_set_owner_w(skb, sk);
	return skb;

interrupted:
	err = sock_intr_errno(timeo);
failure:
	*errcode = err;
	return NULL;
}
EXPORT_SYMBOL(sock_alloc_send_pskb);

struct sk_buff *sock_alloc_send_skb(struct sock *sk, unsigned long size,
				    int noblock, int *errcode)
{
	return sock_alloc_send_pskb(sk, size, 0, noblock, errcode, 0);
}
EXPORT_SYMBOL(sock_alloc_send_skb);

int __sock_cmsg_send(struct sock *sk, struct msghdr *msg, struct cmsghdr *cmsg,
		     struct sockcm_cookie *sockc)
{
	u32 tsflags;

	switch (cmsg->cmsg_type) {
	case SO_MARK:
		if (!ns_capable(sock_net(sk)->user_ns, CAP_NET_ADMIN))
			return -EPERM;
		if (cmsg->cmsg_len != CMSG_LEN(sizeof(u32)))
			return -EINVAL;
		sockc->mark = *(u32 *)CMSG_DATA(cmsg);
		break;
	case SO_TIMESTAMPING:
		if (cmsg->cmsg_len != CMSG_LEN(sizeof(u32)))
			return -EINVAL;

		tsflags = *(u32 *)CMSG_DATA(cmsg);
		if (tsflags & ~SOF_TIMESTAMPING_TX_RECORD_MASK)
			return -EINVAL;

		sockc->tsflags &= ~SOF_TIMESTAMPING_TX_RECORD_MASK;
		sockc->tsflags |= tsflags;
		break;
	case SCM_TXTIME:
		if (!sock_flag(sk, SOCK_TXTIME))
			return -EINVAL;
		if (cmsg->cmsg_len != CMSG_LEN(sizeof(u64)))
			return -EINVAL;
		sockc->transmit_time = get_unaligned((u64 *)CMSG_DATA(cmsg));
		break;
	/* SCM_RIGHTS and SCM_CREDENTIALS are semantically in SOL_UNIX. */
	case SCM_RIGHTS:
	case SCM_CREDENTIALS:
		break;
	default:
		return -EINVAL;
	}
	return 0;
}
EXPORT_SYMBOL(__sock_cmsg_send);

int sock_cmsg_send(struct sock *sk, struct msghdr *msg,
		   struct sockcm_cookie *sockc)
{
	struct cmsghdr *cmsg;
	int ret;

	for_each_cmsghdr(cmsg, msg) {
		if (!CMSG_OK(msg, cmsg))
			return -EINVAL;
		if (cmsg->cmsg_level != SOL_SOCKET)
			continue;
		ret = __sock_cmsg_send(sk, msg, cmsg, sockc);
		if (ret)
			return ret;
	}
	return 0;
}
EXPORT_SYMBOL(sock_cmsg_send);

static void sk_enter_memory_pressure(struct sock *sk)
{
	if (!sk->sk_prot->enter_memory_pressure)
		return;

	sk->sk_prot->enter_memory_pressure(sk);
}

static void sk_leave_memory_pressure(struct sock *sk)
{
	if (sk->sk_prot->leave_memory_pressure) {
		sk->sk_prot->leave_memory_pressure(sk);
	} else {
		unsigned long *memory_pressure = sk->sk_prot->memory_pressure;

		if (memory_pressure && READ_ONCE(*memory_pressure))
			WRITE_ONCE(*memory_pressure, 0);
	}
}

/**
 * skb_page_frag_refill - check that a page_frag contains enough room
 * @sz: minimum size of the fragment we want to get
 * @pfrag: pointer to page_frag
 * @gfp: priority for memory allocation
 *
 * Note: While this allocator tries to use high order pages, there is
 * no guarantee that allocations succeed. Therefore, @sz MUST be
 * less or equal than PAGE_SIZE.
 */
bool skb_page_frag_refill(unsigned int sz, struct page_frag *pfrag, gfp_t gfp)
{
	if (pfrag->page) {
		if (page_ref_count(pfrag->page) == 1) {
			pfrag->offset = 0;
			return true;
		}
		if (pfrag->offset + sz <= pfrag->size)
			return true;
		put_page(pfrag->page);
	}

	pfrag->offset = 0;
	if (SKB_FRAG_PAGE_ORDER) {
		/* Avoid direct reclaim but allow kswapd to wake */
		pfrag->page = alloc_pages((gfp & ~__GFP_DIRECT_RECLAIM) |
					  __GFP_COMP | __GFP_NOWARN |
					  __GFP_NORETRY,
					  SKB_FRAG_PAGE_ORDER);
		if (likely(pfrag->page)) {
			pfrag->size = PAGE_SIZE << SKB_FRAG_PAGE_ORDER;
			return true;
		}
	}
	pfrag->page = alloc_page(gfp);
	if (likely(pfrag->page)) {
		pfrag->size = PAGE_SIZE;
		return true;
	}
	return false;
}
EXPORT_SYMBOL(skb_page_frag_refill);

bool sk_page_frag_refill(struct sock *sk, struct page_frag *pfrag)
{
	if (likely(skb_page_frag_refill(32U, pfrag, sk->sk_allocation)))
		return true;

	sk_enter_memory_pressure(sk);
	sk_stream_moderate_sndbuf(sk);
	return false;
}
EXPORT_SYMBOL(sk_page_frag_refill);

int sk_alloc_sg(struct sock *sk, int len, struct scatterlist *sg,
		int sg_start, int *sg_curr_index, unsigned int *sg_curr_size,
		int first_coalesce)
{
	int sg_curr = *sg_curr_index, use = 0, rc = 0;
	unsigned int size = *sg_curr_size;
	struct page_frag *pfrag;
	struct scatterlist *sge;

	len -= size;
	pfrag = sk_page_frag(sk);

	while (len > 0) {
		unsigned int orig_offset;

		if (!sk_page_frag_refill(sk, pfrag)) {
			rc = -ENOMEM;
			goto out;
		}

		use = min_t(int, len, pfrag->size - pfrag->offset);

		if (!sk_wmem_schedule(sk, use)) {
			rc = -ENOMEM;
			goto out;
		}

		sk_mem_charge(sk, use);
		size += use;
		orig_offset = pfrag->offset;
		pfrag->offset += use;

		sge = sg + sg_curr - 1;
		if (sg_curr > first_coalesce && sg_page(sge) == pfrag->page &&
		    sge->offset + sge->length == orig_offset) {
			sge->length += use;
		} else {
			sge = sg + sg_curr;
			sg_unmark_end(sge);
			sg_set_page(sge, pfrag->page, use, orig_offset);
			get_page(pfrag->page);
			sg_curr++;

			if (sg_curr == MAX_SKB_FRAGS)
				sg_curr = 0;

			if (sg_curr == sg_start) {
				rc = -ENOSPC;
				break;
			}
		}

		len -= use;
	}
out:
	*sg_curr_size = size;
	*sg_curr_index = sg_curr;
	return rc;
}
EXPORT_SYMBOL(sk_alloc_sg);

static void __lock_sock(struct sock *sk)
	__releases(&sk->sk_lock.slock)
	__acquires(&sk->sk_lock.slock)
{
	DEFINE_WAIT(wait);

	for (;;) {
		prepare_to_wait_exclusive(&sk->sk_lock.wq, &wait,
					TASK_UNINTERRUPTIBLE);
		spin_unlock_bh(&sk->sk_lock.slock);
		schedule();
		spin_lock_bh(&sk->sk_lock.slock);
		if (!sock_owned_by_user(sk))
			break;
	}
	finish_wait(&sk->sk_lock.wq, &wait);
}

void __release_sock(struct sock *sk)
	__releases(&sk->sk_lock.slock)
	__acquires(&sk->sk_lock.slock)
{
	struct sk_buff *skb, *next;

	while ((skb = sk->sk_backlog.head) != NULL) {
		sk->sk_backlog.head = sk->sk_backlog.tail = NULL;

		spin_unlock_bh(&sk->sk_lock.slock);

		do {
			next = skb->next;
			prefetch(next);
			WARN_ON_ONCE(skb_dst_is_noref(skb));
			skb->next = NULL;
			sk_backlog_rcv(sk, skb);

			cond_resched();

			skb = next;
		} while (skb != NULL);

		spin_lock_bh(&sk->sk_lock.slock);
	}

	/*
	 * Doing the zeroing here guarantee we can not loop forever
	 * while a wild producer attempts to flood us.
	 */
	sk->sk_backlog.len = 0;
}

void __sk_flush_backlog(struct sock *sk)
{
	spin_lock_bh(&sk->sk_lock.slock);
	__release_sock(sk);
	spin_unlock_bh(&sk->sk_lock.slock);
}

/**
 * sk_wait_data - wait for data to arrive at sk_receive_queue
 * @sk:    sock to wait on
 * @timeo: for how long
 * @skb:   last skb seen on sk_receive_queue
 *
 * Now socket state including sk->sk_err is changed only under lock,
 * hence we may omit checks after joining wait queue.
 * We check receive queue before schedule() only as optimization;
 * it is very likely that release_sock() added new data.
 */
int sk_wait_data(struct sock *sk, long *timeo, const struct sk_buff *skb)
{
	DEFINE_WAIT_FUNC(wait, woken_wake_function);
	int rc;

	add_wait_queue(sk_sleep(sk), &wait);
	sk_set_bit(SOCKWQ_ASYNC_WAITDATA, sk);
	rc = sk_wait_event(sk, timeo, skb_peek_tail(&sk->sk_receive_queue) != skb, &wait);
	sk_clear_bit(SOCKWQ_ASYNC_WAITDATA, sk);
	remove_wait_queue(sk_sleep(sk), &wait);
	return rc;
}
EXPORT_SYMBOL(sk_wait_data);

/**
 *	__sk_mem_raise_allocated - increase memory_allocated
 *	@sk: socket
 *	@size: memory size to allocate
 *	@amt: pages to allocate
 *	@kind: allocation type
 *
 *	Similar to __sk_mem_schedule(), but does not update sk_forward_alloc
 */
int __sk_mem_raise_allocated(struct sock *sk, int size, int amt, int kind)
{
	struct proto *prot = sk->sk_prot;
	long allocated = sk_memory_allocated_add(sk, amt);
	bool charged = true;

	if (mem_cgroup_sockets_enabled && sk->sk_memcg &&
	    !(charged = mem_cgroup_charge_skmem(sk->sk_memcg, amt)))
		goto suppress_allocation;

	/* Under limit. */
	if (allocated <= sk_prot_mem_limits(sk, 0)) {
		sk_leave_memory_pressure(sk);
		return 1;
	}

	/* Under pressure. */
	if (allocated > sk_prot_mem_limits(sk, 1))
		sk_enter_memory_pressure(sk);

	/* Over hard limit. */
	if (allocated > sk_prot_mem_limits(sk, 2))
		goto suppress_allocation;

	/* guarantee minimum buffer size under pressure */
	if (kind == SK_MEM_RECV) {
		if (atomic_read(&sk->sk_rmem_alloc) < sk_get_rmem0(sk, prot))
			return 1;

	} else { /* SK_MEM_SEND */
		int wmem0 = sk_get_wmem0(sk, prot);

		if (sk->sk_type == SOCK_STREAM) {
			if (sk->sk_wmem_queued < wmem0)
				return 1;
		} else if (refcount_read(&sk->sk_wmem_alloc) < wmem0) {
				return 1;
		}
	}

	if (sk_has_memory_pressure(sk)) {
		u64 alloc;

		if (!sk_under_memory_pressure(sk))
			return 1;
		alloc = sk_sockets_allocated_read_positive(sk);
		if (sk_prot_mem_limits(sk, 2) > alloc *
		    sk_mem_pages(sk->sk_wmem_queued +
				 atomic_read(&sk->sk_rmem_alloc) +
				 sk->sk_forward_alloc))
			return 1;
	}

suppress_allocation:

	if (kind == SK_MEM_SEND && sk->sk_type == SOCK_STREAM) {
		sk_stream_moderate_sndbuf(sk);

		/* Fail only if socket is _under_ its sndbuf.
		 * In this case we cannot block, so that we have to fail.
		 */
		if (sk->sk_wmem_queued + size >= sk->sk_sndbuf)
			return 1;
	}

	if (kind == SK_MEM_SEND || (kind == SK_MEM_RECV && charged))
		trace_sock_exceed_buf_limit(sk, prot, allocated, kind);

	sk_memory_allocated_sub(sk, amt);

	if (mem_cgroup_sockets_enabled && sk->sk_memcg)
		mem_cgroup_uncharge_skmem(sk->sk_memcg, amt);

	return 0;
}
EXPORT_SYMBOL(__sk_mem_raise_allocated);

/**
 *	__sk_mem_schedule - increase sk_forward_alloc and memory_allocated
 *	@sk: socket
 *	@size: memory size to allocate
 *	@kind: allocation type
 *
 *	If kind is SK_MEM_SEND, it means wmem allocation. Otherwise it means
 *	rmem allocation. This function assumes that protocols which have
 *	memory_pressure use sk_wmem_queued as write buffer accounting.
 */
int __sk_mem_schedule(struct sock *sk, int size, int kind)
{
	int ret, amt = sk_mem_pages(size);

	sk->sk_forward_alloc += amt << SK_MEM_QUANTUM_SHIFT;
	ret = __sk_mem_raise_allocated(sk, size, amt, kind);
	if (!ret)
		sk->sk_forward_alloc -= amt << SK_MEM_QUANTUM_SHIFT;
	return ret;
}
EXPORT_SYMBOL(__sk_mem_schedule);

/**
 *	__sk_mem_reduce_allocated - reclaim memory_allocated
 *	@sk: socket
 *	@amount: number of quanta
 *
 *	Similar to __sk_mem_reclaim(), but does not update sk_forward_alloc
 */
void __sk_mem_reduce_allocated(struct sock *sk, int amount)
{
	sk_memory_allocated_sub(sk, amount);

	if (mem_cgroup_sockets_enabled && sk->sk_memcg)
		mem_cgroup_uncharge_skmem(sk->sk_memcg, amount);

	if (sk_under_global_memory_pressure(sk) &&
	    (sk_memory_allocated(sk) < sk_prot_mem_limits(sk, 0)))
		sk_leave_memory_pressure(sk);
}
EXPORT_SYMBOL(__sk_mem_reduce_allocated);

/**
 *	__sk_mem_reclaim - reclaim sk_forward_alloc and memory_allocated
 *	@sk: socket
 *	@amount: number of bytes (rounded down to a SK_MEM_QUANTUM multiple)
 */
void __sk_mem_reclaim(struct sock *sk, int amount)
{
	amount >>= SK_MEM_QUANTUM_SHIFT;
	sk->sk_forward_alloc -= amount << SK_MEM_QUANTUM_SHIFT;
	__sk_mem_reduce_allocated(sk, amount);
}
EXPORT_SYMBOL(__sk_mem_reclaim);

int sk_set_peek_off(struct sock *sk, int val)
{
	WRITE_ONCE(sk->sk_peek_off, val);
	return 0;
}
EXPORT_SYMBOL_GPL(sk_set_peek_off);

/*
 * Set of default routines for initialising struct proto_ops when
 * the protocol does not support a particular function. In certain
 * cases where it makes no sense for a protocol to have a "do nothing"
 * function, some default processing is provided.
 */

int sock_no_bind(struct socket *sock, struct sockaddr *saddr, int len)
{
	return -EOPNOTSUPP;
}
EXPORT_SYMBOL(sock_no_bind);

int sock_no_connect(struct socket *sock, struct sockaddr *saddr,
		    int len, int flags)
{
	return -EOPNOTSUPP;
}
EXPORT_SYMBOL(sock_no_connect);

int sock_no_socketpair(struct socket *sock1, struct socket *sock2)
{
	return -EOPNOTSUPP;
}
EXPORT_SYMBOL(sock_no_socketpair);

int sock_no_accept(struct socket *sock, struct socket *newsock, int flags,
		   bool kern)
{
	return -EOPNOTSUPP;
}
EXPORT_SYMBOL(sock_no_accept);

int sock_no_getname(struct socket *sock, struct sockaddr *saddr,
		    int peer)
{
	return -EOPNOTSUPP;
}
EXPORT_SYMBOL(sock_no_getname);

int sock_no_ioctl(struct socket *sock, unsigned int cmd, unsigned long arg)
{
	return -EOPNOTSUPP;
}
EXPORT_SYMBOL(sock_no_ioctl);

int sock_no_listen(struct socket *sock, int backlog)
{
	return -EOPNOTSUPP;
}
EXPORT_SYMBOL(sock_no_listen);

int sock_no_shutdown(struct socket *sock, int how)
{
	return -EOPNOTSUPP;
}
EXPORT_SYMBOL(sock_no_shutdown);

int sock_no_setsockopt(struct socket *sock, int level, int optname,
		    char __user *optval, unsigned int optlen)
{
	return -EOPNOTSUPP;
}
EXPORT_SYMBOL(sock_no_setsockopt);

int sock_no_getsockopt(struct socket *sock, int level, int optname,
		    char __user *optval, int __user *optlen)
{
	return -EOPNOTSUPP;
}
EXPORT_SYMBOL(sock_no_getsockopt);

int sock_no_sendmsg(struct socket *sock, struct msghdr *m, size_t len)
{
	return -EOPNOTSUPP;
}
EXPORT_SYMBOL(sock_no_sendmsg);

int sock_no_sendmsg_locked(struct sock *sk, struct msghdr *m, size_t len)
{
	return -EOPNOTSUPP;
}
EXPORT_SYMBOL(sock_no_sendmsg_locked);

int sock_no_recvmsg(struct socket *sock, struct msghdr *m, size_t len,
		    int flags)
{
	return -EOPNOTSUPP;
}
EXPORT_SYMBOL(sock_no_recvmsg);

int sock_no_mmap(struct file *file, struct socket *sock, struct vm_area_struct *vma)
{
	/* Mirror missing mmap method error code */
	return -ENODEV;
}
EXPORT_SYMBOL(sock_no_mmap);

/*
 * When a file is received (via SCM_RIGHTS, etc), we must bump the
 * various sock-based usage counts.
 */
void __receive_sock(struct file *file)
{
	struct socket *sock;
	int error;

	/*
	 * The resulting value of "error" is ignored here since we only
	 * need to take action when the file is a socket and testing
	 * "sock" for NULL is sufficient.
	 */
	sock = sock_from_file(file, &error);
	if (sock) {
		sock_update_netprioidx(&sock->sk->sk_cgrp_data);
		sock_update_classid(&sock->sk->sk_cgrp_data);
	}
}

ssize_t sock_no_sendpage(struct socket *sock, struct page *page, int offset, size_t size, int flags)
{
	ssize_t res;
	struct msghdr msg = {.msg_flags = flags};
	struct kvec iov;
	char *kaddr = kmap(page);
	iov.iov_base = kaddr + offset;
	iov.iov_len = size;
	res = kernel_sendmsg(sock, &msg, &iov, 1, size);
	kunmap(page);
	return res;
}
EXPORT_SYMBOL(sock_no_sendpage);

ssize_t sock_no_sendpage_locked(struct sock *sk, struct page *page,
				int offset, size_t size, int flags)
{
	ssize_t res;
	struct msghdr msg = {.msg_flags = flags};
	struct kvec iov;
	char *kaddr = kmap(page);

	iov.iov_base = kaddr + offset;
	iov.iov_len = size;
	res = kernel_sendmsg_locked(sk, &msg, &iov, 1, size);
	kunmap(page);
	return res;
}
EXPORT_SYMBOL(sock_no_sendpage_locked);

/*
 *	Default Socket Callbacks
 */

static void sock_def_wakeup(struct sock *sk)
{
	struct socket_wq *wq;

	rcu_read_lock();
	wq = rcu_dereference(sk->sk_wq);
	if (skwq_has_sleeper(wq))
		wake_up_interruptible_all(&wq->wait);
	rcu_read_unlock();
}

static void sock_def_error_report(struct sock *sk)
{
	struct socket_wq *wq;

	rcu_read_lock();
	wq = rcu_dereference(sk->sk_wq);
	if (skwq_has_sleeper(wq))
		wake_up_interruptible_poll(&wq->wait, EPOLLERR);
	sk_wake_async(sk, SOCK_WAKE_IO, POLL_ERR);
	rcu_read_unlock();
}

static void sock_def_readable(struct sock *sk)
{
	struct socket_wq *wq;

	rcu_read_lock();
	wq = rcu_dereference(sk->sk_wq);
	if (skwq_has_sleeper(wq))
		wake_up_interruptible_sync_poll(&wq->wait, EPOLLIN | EPOLLPRI |
						EPOLLRDNORM | EPOLLRDBAND);
	sk_wake_async(sk, SOCK_WAKE_WAITD, POLL_IN);
	rcu_read_unlock();
}

static void sock_def_write_space(struct sock *sk)
{
	struct socket_wq *wq;

	rcu_read_lock();

	/* Do not wake up a writer until he can make "significant"
	 * progress.  --DaveM
	 */
	if ((refcount_read(&sk->sk_wmem_alloc) << 1) <= sk->sk_sndbuf) {
		wq = rcu_dereference(sk->sk_wq);
		if (skwq_has_sleeper(wq))
			wake_up_interruptible_sync_poll(&wq->wait, EPOLLOUT |
						EPOLLWRNORM | EPOLLWRBAND);

		/* Should agree with poll, otherwise some programs break */
		if (sock_writeable(sk))
			sk_wake_async(sk, SOCK_WAKE_SPACE, POLL_OUT);
	}

	rcu_read_unlock();
}

static void sock_def_destruct(struct sock *sk)
{
}

void sk_send_sigurg(struct sock *sk)
{
	if (sk->sk_socket && sk->sk_socket->file)
		if (send_sigurg(&sk->sk_socket->file->f_owner))
			sk_wake_async(sk, SOCK_WAKE_URG, POLL_PRI);
}
EXPORT_SYMBOL(sk_send_sigurg);

void sk_reset_timer(struct sock *sk, struct timer_list* timer,
		    unsigned long expires)
{
	if (!mod_timer(timer, expires))
		sock_hold(sk);
}
EXPORT_SYMBOL(sk_reset_timer);

void sk_stop_timer(struct sock *sk, struct timer_list* timer)
{
	if (del_timer(timer))
		__sock_put(sk);
}
EXPORT_SYMBOL(sk_stop_timer);

void sock_init_data_uid(struct socket *sock, struct sock *sk, kuid_t uid)
{
	sk_init_common(sk);
	sk->sk_send_head	=	NULL;

	timer_setup(&sk->sk_timer, NULL, 0);

	sk->sk_allocation	=	GFP_KERNEL;
	sk->sk_rcvbuf		=	sysctl_rmem_default;
	sk->sk_sndbuf		=	sysctl_wmem_default;
	sk->sk_state		=	TCP_CLOSE;
	sk_set_socket(sk, sock);

	sock_set_flag(sk, SOCK_ZAPPED);

	if (sock) {
		sk->sk_type	=	sock->type;
		sk->sk_wq	=	sock->wq;
		sock->sk	=	sk;
<<<<<<< HEAD
		sk->sk_uid	=	SOCK_INODE(sock)->i_uid;
	} else {
		sk->sk_wq	=	NULL;
		sk->sk_uid	=	make_kuid(sock_net(sk)->user_ns, 0);
	}
=======
	} else {
		sk->sk_wq	=	NULL;
	}
	sk->sk_uid	=	uid;
>>>>>>> 286cd8c7

	rwlock_init(&sk->sk_callback_lock);
	if (sk->sk_kern_sock)
		lockdep_set_class_and_name(
			&sk->sk_callback_lock,
			af_kern_callback_keys + sk->sk_family,
			af_family_kern_clock_key_strings[sk->sk_family]);
	else
		lockdep_set_class_and_name(
			&sk->sk_callback_lock,
			af_callback_keys + sk->sk_family,
			af_family_clock_key_strings[sk->sk_family]);

	sk->sk_state_change	=	sock_def_wakeup;
	sk->sk_data_ready	=	sock_def_readable;
	sk->sk_write_space	=	sock_def_write_space;
	sk->sk_error_report	=	sock_def_error_report;
	sk->sk_destruct		=	sock_def_destruct;

	sk->sk_frag.page	=	NULL;
	sk->sk_frag.offset	=	0;
	sk->sk_peek_off		=	-1;

	sk->sk_peer_pid 	=	NULL;
	sk->sk_peer_cred	=	NULL;
	spin_lock_init(&sk->sk_peer_lock);

	sk->sk_write_pending	=	0;
	sk->sk_rcvlowat		=	1;
	sk->sk_rcvtimeo		=	MAX_SCHEDULE_TIMEOUT;
	sk->sk_sndtimeo		=	MAX_SCHEDULE_TIMEOUT;

<<<<<<< HEAD
	sk->sk_stamp = ktime_set(-1L, 0);
#if BITS_PER_LONG==32
	seqlock_init(&sk->sk_stamp_seq);
#endif
=======
	sk->sk_stamp = SK_DEFAULT_STAMP;
#if BITS_PER_LONG==32
	seqlock_init(&sk->sk_stamp_seq);
#endif
	atomic_set(&sk->sk_zckey, 0);
>>>>>>> 286cd8c7

#ifdef CONFIG_NET_RX_BUSY_POLL
	sk->sk_napi_id		=	0;
	sk->sk_ll_usec		=	READ_ONCE(sysctl_net_busy_read);
#endif

	sk->sk_max_pacing_rate = ~0U;
	sk->sk_pacing_rate = ~0U;
	sk->sk_pacing_shift = 10;
	sk->sk_incoming_cpu = -1;

	sk_rx_queue_clear(sk);
	/*
	 * Before updating sk_refcnt, we must commit prior changes to memory
	 * (Documentation/RCU/rculist_nulls.txt for details)
	 */
	smp_wmb();
	refcount_set(&sk->sk_refcnt, 1);
	atomic_set(&sk->sk_drops, 0);
}
EXPORT_SYMBOL(sock_init_data_uid);

void sock_init_data(struct socket *sock, struct sock *sk)
{
	kuid_t uid = sock ?
		SOCK_INODE(sock)->i_uid :
		make_kuid(sock_net(sk)->user_ns, 0);

	sock_init_data_uid(sock, sk, uid);
}
EXPORT_SYMBOL(sock_init_data);

void lock_sock_nested(struct sock *sk, int subclass)
{
	might_sleep();
	spin_lock_bh(&sk->sk_lock.slock);
	if (sk->sk_lock.owned)
		__lock_sock(sk);
	sk->sk_lock.owned = 1;
	spin_unlock(&sk->sk_lock.slock);
	/*
	 * The sk_lock has mutex_lock() semantics here:
	 */
	mutex_acquire(&sk->sk_lock.dep_map, subclass, 0, _RET_IP_);
	local_bh_enable();
}
EXPORT_SYMBOL(lock_sock_nested);

void release_sock(struct sock *sk)
{
	spin_lock_bh(&sk->sk_lock.slock);
	if (sk->sk_backlog.tail)
		__release_sock(sk);

	/* Warning : release_cb() might need to release sk ownership,
	 * ie call sock_release_ownership(sk) before us.
	 */
	if (sk->sk_prot->release_cb)
		sk->sk_prot->release_cb(sk);

	sock_release_ownership(sk);
	if (waitqueue_active(&sk->sk_lock.wq))
		wake_up(&sk->sk_lock.wq);
	spin_unlock_bh(&sk->sk_lock.slock);
}
EXPORT_SYMBOL(release_sock);

/**
 * lock_sock_fast - fast version of lock_sock
 * @sk: socket
 *
 * This version should be used for very small section, where process wont block
 * return false if fast path is taken:
 *
 *   sk_lock.slock locked, owned = 0, BH disabled
 *
 * return true if slow path is taken:
 *
 *   sk_lock.slock unlocked, owned = 1, BH enabled
 */
bool lock_sock_fast(struct sock *sk)
{
	might_sleep();
	spin_lock_bh(&sk->sk_lock.slock);

	if (!sk->sk_lock.owned)
		/*
		 * Note : We must disable BH
		 */
		return false;

	__lock_sock(sk);
	sk->sk_lock.owned = 1;
	spin_unlock(&sk->sk_lock.slock);
	/*
	 * The sk_lock has mutex_lock() semantics here:
	 */
	mutex_acquire(&sk->sk_lock.dep_map, 0, 0, _RET_IP_);
	local_bh_enable();
	return true;
}
EXPORT_SYMBOL(lock_sock_fast);

int sock_get_timestamp(struct sock *sk, struct timeval __user *userstamp)
{
	struct timeval tv;

	sock_enable_timestamp(sk, SOCK_TIMESTAMP);
	tv = ktime_to_timeval(sock_read_timestamp(sk));
	if (tv.tv_sec == -1)
		return -ENOENT;
	if (tv.tv_sec == 0) {
		ktime_t kt = ktime_get_real();
		sock_write_timestamp(sk, kt);
		tv = ktime_to_timeval(kt);
	}
	return copy_to_user(userstamp, &tv, sizeof(tv)) ? -EFAULT : 0;
}
EXPORT_SYMBOL(sock_get_timestamp);

int sock_get_timestampns(struct sock *sk, struct timespec __user *userstamp)
{
	struct timespec ts;

	sock_enable_timestamp(sk, SOCK_TIMESTAMP);
	ts = ktime_to_timespec(sock_read_timestamp(sk));
	if (ts.tv_sec == -1)
		return -ENOENT;
	if (ts.tv_sec == 0) {
		ktime_t kt = ktime_get_real();
		sock_write_timestamp(sk, kt);
		ts = ktime_to_timespec(sk->sk_stamp);
	}
	return copy_to_user(userstamp, &ts, sizeof(ts)) ? -EFAULT : 0;
}
EXPORT_SYMBOL(sock_get_timestampns);

void sock_enable_timestamp(struct sock *sk, int flag)
{
	if (!sock_flag(sk, flag)) {
		unsigned long previous_flags = sk->sk_flags;

		sock_set_flag(sk, flag);
		/*
		 * we just set one of the two flags which require net
		 * time stamping, but time stamping might have been on
		 * already because of the other one
		 */
		if (sock_needs_netstamp(sk) &&
		    !(previous_flags & SK_FLAGS_TIMESTAMP))
			net_enable_timestamp();
	}
}

int sock_recv_errqueue(struct sock *sk, struct msghdr *msg, int len,
		       int level, int type)
{
	struct sock_exterr_skb *serr;
	struct sk_buff *skb;
	int copied, err;

	err = -EAGAIN;
	skb = sock_dequeue_err_skb(sk);
	if (skb == NULL)
		goto out;

	copied = skb->len;
	if (copied > len) {
		msg->msg_flags |= MSG_TRUNC;
		copied = len;
	}
	err = skb_copy_datagram_msg(skb, 0, msg, copied);
	if (err)
		goto out_free_skb;

	sock_recv_timestamp(msg, sk, skb);

	serr = SKB_EXT_ERR(skb);
	put_cmsg(msg, level, type, sizeof(serr->ee), &serr->ee);

	msg->msg_flags |= MSG_ERRQUEUE;
	err = copied;

out_free_skb:
	kfree_skb(skb);
out:
	return err;
}
EXPORT_SYMBOL(sock_recv_errqueue);

/*
 *	Get a socket option on an socket.
 *
 *	FIX: POSIX 1003.1g is very ambiguous here. It states that
 *	asynchronous errors should be reported by getsockopt. We assume
 *	this means if you specify SO_ERROR (otherwise whats the point of it).
 */
int sock_common_getsockopt(struct socket *sock, int level, int optname,
			   char __user *optval, int __user *optlen)
{
	struct sock *sk = sock->sk;

	return sk->sk_prot->getsockopt(sk, level, optname, optval, optlen);
}
EXPORT_SYMBOL(sock_common_getsockopt);

#ifdef CONFIG_COMPAT
int compat_sock_common_getsockopt(struct socket *sock, int level, int optname,
				  char __user *optval, int __user *optlen)
{
	struct sock *sk = sock->sk;

	if (sk->sk_prot->compat_getsockopt != NULL)
		return sk->sk_prot->compat_getsockopt(sk, level, optname,
						      optval, optlen);
	return sk->sk_prot->getsockopt(sk, level, optname, optval, optlen);
}
EXPORT_SYMBOL(compat_sock_common_getsockopt);
#endif

int sock_common_recvmsg(struct socket *sock, struct msghdr *msg, size_t size,
			int flags)
{
	struct sock *sk = sock->sk;
	int addr_len = 0;
	int err;

	err = sk->sk_prot->recvmsg(sk, msg, size, flags & MSG_DONTWAIT,
				   flags & ~MSG_DONTWAIT, &addr_len);
	if (err >= 0)
		msg->msg_namelen = addr_len;
	return err;
}
EXPORT_SYMBOL(sock_common_recvmsg);

/*
 *	Set socket options on an inet socket.
 */
int sock_common_setsockopt(struct socket *sock, int level, int optname,
			   char __user *optval, unsigned int optlen)
{
	struct sock *sk = sock->sk;

	return sk->sk_prot->setsockopt(sk, level, optname, optval, optlen);
}
EXPORT_SYMBOL(sock_common_setsockopt);

#ifdef CONFIG_COMPAT
int compat_sock_common_setsockopt(struct socket *sock, int level, int optname,
				  char __user *optval, unsigned int optlen)
{
	struct sock *sk = sock->sk;

	if (sk->sk_prot->compat_setsockopt != NULL)
		return sk->sk_prot->compat_setsockopt(sk, level, optname,
						      optval, optlen);
	return sk->sk_prot->setsockopt(sk, level, optname, optval, optlen);
}
EXPORT_SYMBOL(compat_sock_common_setsockopt);
#endif

void sk_common_release(struct sock *sk)
{
	if (sk->sk_prot->destroy)
		sk->sk_prot->destroy(sk);

	/*
	 * Observation: when sock_common_release is called, processes have
	 * no access to socket. But net still has.
	 * Step one, detach it from networking:
	 *
	 * A. Remove from hash tables.
	 */

	sk->sk_prot->unhash(sk);

	/*
	 * In this point socket cannot receive new packets, but it is possible
	 * that some packets are in flight because some CPU runs receiver and
	 * did hash table lookup before we unhashed socket. They will achieve
	 * receive queue and will be purged by socket destructor.
	 *
	 * Also we still have packets pending on receive queue and probably,
	 * our own packets waiting in device queues. sock_destroy will drain
	 * receive queue, but transmitted packets will delay socket destruction
	 * until the last reference will be released.
	 */

	sock_orphan(sk);

	xfrm_sk_free_policy(sk);

	sk_refcnt_debug_release(sk);

	sock_put(sk);
}
EXPORT_SYMBOL(sk_common_release);

void sk_get_meminfo(const struct sock *sk, u32 *mem)
{
	memset(mem, 0, sizeof(*mem) * SK_MEMINFO_VARS);

	mem[SK_MEMINFO_RMEM_ALLOC] = sk_rmem_alloc_get(sk);
	mem[SK_MEMINFO_RCVBUF] = sk->sk_rcvbuf;
	mem[SK_MEMINFO_WMEM_ALLOC] = sk_wmem_alloc_get(sk);
	mem[SK_MEMINFO_SNDBUF] = sk->sk_sndbuf;
	mem[SK_MEMINFO_FWD_ALLOC] = sk->sk_forward_alloc;
	mem[SK_MEMINFO_WMEM_QUEUED] = sk->sk_wmem_queued;
	mem[SK_MEMINFO_OPTMEM] = atomic_read(&sk->sk_omem_alloc);
	mem[SK_MEMINFO_BACKLOG] = sk->sk_backlog.len;
	mem[SK_MEMINFO_DROPS] = atomic_read(&sk->sk_drops);
}

#ifdef CONFIG_PROC_FS
#define PROTO_INUSE_NR	64	/* should be enough for the first time */
struct prot_inuse {
	int val[PROTO_INUSE_NR];
};

static DECLARE_BITMAP(proto_inuse_idx, PROTO_INUSE_NR);

void sock_prot_inuse_add(struct net *net, struct proto *prot, int val)
{
	__this_cpu_add(net->core.prot_inuse->val[prot->inuse_idx], val);
}
EXPORT_SYMBOL_GPL(sock_prot_inuse_add);

int sock_prot_inuse_get(struct net *net, struct proto *prot)
{
	int cpu, idx = prot->inuse_idx;
	int res = 0;

	for_each_possible_cpu(cpu)
		res += per_cpu_ptr(net->core.prot_inuse, cpu)->val[idx];

	return res >= 0 ? res : 0;
}
EXPORT_SYMBOL_GPL(sock_prot_inuse_get);

static void sock_inuse_add(struct net *net, int val)
{
	this_cpu_add(*net->core.sock_inuse, val);
}

int sock_inuse_get(struct net *net)
{
	int cpu, res = 0;

	for_each_possible_cpu(cpu)
		res += *per_cpu_ptr(net->core.sock_inuse, cpu);

	return res;
}

EXPORT_SYMBOL_GPL(sock_inuse_get);

static int __net_init sock_inuse_init_net(struct net *net)
{
	net->core.prot_inuse = alloc_percpu(struct prot_inuse);
	if (net->core.prot_inuse == NULL)
		return -ENOMEM;

	net->core.sock_inuse = alloc_percpu(int);
	if (net->core.sock_inuse == NULL)
		goto out;

	return 0;

out:
	free_percpu(net->core.prot_inuse);
	return -ENOMEM;
}

static void __net_exit sock_inuse_exit_net(struct net *net)
{
	free_percpu(net->core.prot_inuse);
	free_percpu(net->core.sock_inuse);
}

static struct pernet_operations net_inuse_ops = {
	.init = sock_inuse_init_net,
	.exit = sock_inuse_exit_net,
};

static __init int net_inuse_init(void)
{
	if (register_pernet_subsys(&net_inuse_ops))
		panic("Cannot initialize net inuse counters");

	return 0;
}

core_initcall(net_inuse_init);

static void assign_proto_idx(struct proto *prot)
{
	prot->inuse_idx = find_first_zero_bit(proto_inuse_idx, PROTO_INUSE_NR);

	if (unlikely(prot->inuse_idx == PROTO_INUSE_NR - 1)) {
		pr_err("PROTO_INUSE_NR exhausted\n");
		return;
	}

	set_bit(prot->inuse_idx, proto_inuse_idx);
}

static void release_proto_idx(struct proto *prot)
{
	if (prot->inuse_idx != PROTO_INUSE_NR - 1)
		clear_bit(prot->inuse_idx, proto_inuse_idx);
}
#else
static inline void assign_proto_idx(struct proto *prot)
{
}

static inline void release_proto_idx(struct proto *prot)
{
}

static void sock_inuse_add(struct net *net, int val)
{
}
#endif

static void req_prot_cleanup(struct request_sock_ops *rsk_prot)
{
	if (!rsk_prot)
		return;
	kfree(rsk_prot->slab_name);
	rsk_prot->slab_name = NULL;
	kmem_cache_destroy(rsk_prot->slab);
	rsk_prot->slab = NULL;
}

static int req_prot_init(const struct proto *prot)
{
	struct request_sock_ops *rsk_prot = prot->rsk_prot;

	if (!rsk_prot)
		return 0;

	rsk_prot->slab_name = kasprintf(GFP_KERNEL, "request_sock_%s",
					prot->name);
	if (!rsk_prot->slab_name)
		return -ENOMEM;

	rsk_prot->slab = kmem_cache_create(rsk_prot->slab_name,
					   rsk_prot->obj_size, 0,
					   SLAB_ACCOUNT | prot->slab_flags,
					   NULL);

	if (!rsk_prot->slab) {
		pr_crit("%s: Can't create request sock SLAB cache!\n",
			prot->name);
		return -ENOMEM;
	}
	return 0;
}

int proto_register(struct proto *prot, int alloc_slab)
{
	if (alloc_slab) {
		prot->slab = kmem_cache_create_usercopy(prot->name,
					prot->obj_size, 0,
					SLAB_HWCACHE_ALIGN | SLAB_ACCOUNT |
					prot->slab_flags,
					prot->useroffset, prot->usersize,
					NULL);

		if (prot->slab == NULL) {
			pr_crit("%s: Can't create sock SLAB cache!\n",
				prot->name);
			goto out;
		}

		if (req_prot_init(prot))
			goto out_free_request_sock_slab;

		if (prot->twsk_prot != NULL) {
			prot->twsk_prot->twsk_slab_name = kasprintf(GFP_KERNEL, "tw_sock_%s", prot->name);

			if (prot->twsk_prot->twsk_slab_name == NULL)
				goto out_free_request_sock_slab;

			prot->twsk_prot->twsk_slab =
				kmem_cache_create(prot->twsk_prot->twsk_slab_name,
						  prot->twsk_prot->twsk_obj_size,
						  0,
						  SLAB_ACCOUNT |
						  prot->slab_flags,
						  NULL);
			if (prot->twsk_prot->twsk_slab == NULL)
				goto out_free_timewait_sock_slab_name;
		}
	}

	mutex_lock(&proto_list_mutex);
	list_add(&prot->node, &proto_list);
	assign_proto_idx(prot);
	mutex_unlock(&proto_list_mutex);
	return 0;

out_free_timewait_sock_slab_name:
	kfree(prot->twsk_prot->twsk_slab_name);
out_free_request_sock_slab:
	req_prot_cleanup(prot->rsk_prot);

	kmem_cache_destroy(prot->slab);
	prot->slab = NULL;
out:
	return -ENOBUFS;
}
EXPORT_SYMBOL(proto_register);

void proto_unregister(struct proto *prot)
{
	mutex_lock(&proto_list_mutex);
	release_proto_idx(prot);
	list_del(&prot->node);
	mutex_unlock(&proto_list_mutex);

	kmem_cache_destroy(prot->slab);
	prot->slab = NULL;

	req_prot_cleanup(prot->rsk_prot);

	if (prot->twsk_prot != NULL && prot->twsk_prot->twsk_slab != NULL) {
		kmem_cache_destroy(prot->twsk_prot->twsk_slab);
		kfree(prot->twsk_prot->twsk_slab_name);
		prot->twsk_prot->twsk_slab = NULL;
	}
}
EXPORT_SYMBOL(proto_unregister);

int sock_load_diag_module(int family, int protocol)
{
	if (!protocol) {
		if (!sock_is_registered(family))
			return -ENOENT;

		return request_module("net-pf-%d-proto-%d-type-%d", PF_NETLINK,
				      NETLINK_SOCK_DIAG, family);
	}

#ifdef CONFIG_INET
	if (family == AF_INET &&
	    protocol != IPPROTO_RAW &&
	    !rcu_access_pointer(inet_protos[protocol]))
		return -ENOENT;
#endif

	return request_module("net-pf-%d-proto-%d-type-%d-%d", PF_NETLINK,
			      NETLINK_SOCK_DIAG, family, protocol);
}
EXPORT_SYMBOL(sock_load_diag_module);

#ifdef CONFIG_PROC_FS
static void *proto_seq_start(struct seq_file *seq, loff_t *pos)
	__acquires(proto_list_mutex)
{
	mutex_lock(&proto_list_mutex);
	return seq_list_start_head(&proto_list, *pos);
}

static void *proto_seq_next(struct seq_file *seq, void *v, loff_t *pos)
{
	return seq_list_next(v, &proto_list, pos);
}

static void proto_seq_stop(struct seq_file *seq, void *v)
	__releases(proto_list_mutex)
{
	mutex_unlock(&proto_list_mutex);
}

static char proto_method_implemented(const void *method)
{
	return method == NULL ? 'n' : 'y';
}
static long sock_prot_memory_allocated(struct proto *proto)
{
	return proto->memory_allocated != NULL ? proto_memory_allocated(proto) : -1L;
}

static char *sock_prot_memory_pressure(struct proto *proto)
{
	return proto->memory_pressure != NULL ?
	proto_memory_pressure(proto) ? "yes" : "no" : "NI";
}

static void proto_seq_printf(struct seq_file *seq, struct proto *proto)
{

	seq_printf(seq, "%-9s %4u %6d  %6ld   %-3s %6u   %-3s  %-10s "
			"%2c %2c %2c %2c %2c %2c %2c %2c %2c %2c %2c %2c %2c %2c %2c %2c %2c %2c %2c\n",
		   proto->name,
		   proto->obj_size,
		   sock_prot_inuse_get(seq_file_net(seq), proto),
		   sock_prot_memory_allocated(proto),
		   sock_prot_memory_pressure(proto),
		   proto->max_header,
		   proto->slab == NULL ? "no" : "yes",
		   module_name(proto->owner),
		   proto_method_implemented(proto->close),
		   proto_method_implemented(proto->connect),
		   proto_method_implemented(proto->disconnect),
		   proto_method_implemented(proto->accept),
		   proto_method_implemented(proto->ioctl),
		   proto_method_implemented(proto->init),
		   proto_method_implemented(proto->destroy),
		   proto_method_implemented(proto->shutdown),
		   proto_method_implemented(proto->setsockopt),
		   proto_method_implemented(proto->getsockopt),
		   proto_method_implemented(proto->sendmsg),
		   proto_method_implemented(proto->recvmsg),
		   proto_method_implemented(proto->sendpage),
		   proto_method_implemented(proto->bind),
		   proto_method_implemented(proto->backlog_rcv),
		   proto_method_implemented(proto->hash),
		   proto_method_implemented(proto->unhash),
		   proto_method_implemented(proto->get_port),
		   proto_method_implemented(proto->enter_memory_pressure));
}

static int proto_seq_show(struct seq_file *seq, void *v)
{
	if (v == &proto_list)
		seq_printf(seq, "%-9s %-4s %-8s %-6s %-5s %-7s %-4s %-10s %s",
			   "protocol",
			   "size",
			   "sockets",
			   "memory",
			   "press",
			   "maxhdr",
			   "slab",
			   "module",
			   "cl co di ac io in de sh ss gs se re sp bi br ha uh gp em\n");
	else
		proto_seq_printf(seq, list_entry(v, struct proto, node));
	return 0;
}

static const struct seq_operations proto_seq_ops = {
	.start  = proto_seq_start,
	.next   = proto_seq_next,
	.stop   = proto_seq_stop,
	.show   = proto_seq_show,
};

static __net_init int proto_init_net(struct net *net)
{
	if (!proc_create_net("protocols", 0444, net->proc_net, &proto_seq_ops,
			sizeof(struct seq_net_private)))
		return -ENOMEM;

	return 0;
}

static __net_exit void proto_exit_net(struct net *net)
{
	remove_proc_entry("protocols", net->proc_net);
}


static __net_initdata struct pernet_operations proto_net_ops = {
	.init = proto_init_net,
	.exit = proto_exit_net,
};

static int __init proto_init(void)
{
	return register_pernet_subsys(&proto_net_ops);
}

subsys_initcall(proto_init);

#endif /* PROC_FS */

#ifdef CONFIG_NET_RX_BUSY_POLL
bool sk_busy_loop_end(void *p, unsigned long start_time)
{
	struct sock *sk = p;

	return !skb_queue_empty_lockless(&sk->sk_receive_queue) ||
	       sk_busy_loop_timeout(sk, start_time);
}
EXPORT_SYMBOL(sk_busy_loop_end);
#endif /* CONFIG_NET_RX_BUSY_POLL */<|MERGE_RESOLUTION|>--- conflicted
+++ resolved
@@ -447,11 +447,7 @@
 EXPORT_SYMBOL(sock_queue_rcv_skb);
 
 int __sk_receive_skb(struct sock *sk, struct sk_buff *skb,
-<<<<<<< HEAD
-		     const int nested, unsigned int trim_cap)
-=======
 		     const int nested, unsigned int trim_cap, bool refcounted)
->>>>>>> 286cd8c7
 {
 	int rc = NET_RX_SUCCESS;
 
@@ -1062,8 +1058,6 @@
 }
 EXPORT_SYMBOL(sock_setsockopt);
 
-<<<<<<< HEAD
-=======
 static const struct cred *sk_get_peer_cred(struct sock *sk)
 {
 	const struct cred *cred;
@@ -1075,7 +1069,6 @@
 	return cred;
 }
 
->>>>>>> 286cd8c7
 static void cred_to_ucred(struct pid *pid, const struct cred *cred,
 			  struct ucred *ucred)
 {
@@ -1527,10 +1520,7 @@
 	slab = prot->slab;
 
 	cgroup_sk_free(&sk->sk_cgrp_data);
-<<<<<<< HEAD
-=======
 	mem_cgroup_sk_free(sk);
->>>>>>> 286cd8c7
 	security_sk_free(sk);
 	if (slab != NULL)
 		kmem_cache_free(slab, sk);
@@ -1571,10 +1561,7 @@
 		sock_net_set(sk, net);
 		refcount_set(&sk->sk_wmem_alloc, 1);
 
-<<<<<<< HEAD
-=======
 		mem_cgroup_sk_alloc(sk);
->>>>>>> 286cd8c7
 		cgroup_sk_alloc(&sk->sk_cgrp_data);
 		sock_update_classid(&sk->sk_cgrp_data);
 		sock_update_netprioidx(&sk->sk_cgrp_data);
@@ -1627,9 +1614,6 @@
 
 void sk_destruct(struct sock *sk)
 {
-<<<<<<< HEAD
-	if (sock_flag(sk, SOCK_RCU_FREE))
-=======
 	bool use_call_rcu = sock_flag(sk, SOCK_RCU_FREE);
 
 	if (rcu_access_pointer(sk->sk_reuseport_cb)) {
@@ -1638,7 +1622,6 @@
 	}
 
 	if (use_call_rcu)
->>>>>>> 286cd8c7
 		call_rcu(&sk->sk_rcu, __sk_destruct);
 	else
 		__sk_destruct(&sk->sk_rcu);
@@ -1646,12 +1629,9 @@
 
 static void __sk_free(struct sock *sk)
 {
-<<<<<<< HEAD
-=======
 	if (likely(sk->sk_net_refcnt))
 		sock_inuse_add(sock_net(sk), -1);
 
->>>>>>> 286cd8c7
 	if (unlikely(sk->sk_net_refcnt && sock_diag_has_destroy_listeners(sk)))
 		sock_diag_broadcast_destroy(sk);
 	else
@@ -1738,12 +1718,6 @@
 		atomic_set(&newsk->sk_zckey, 0);
 
 		sock_reset_flag(newsk, SOCK_DONE);
-<<<<<<< HEAD
-		cgroup_sk_clone(&newsk->sk_cgrp_data);
-
-		skb_queue_head_init(&newsk->sk_error_queue);
-=======
->>>>>>> 286cd8c7
 
 		/* sk->sk_memcg will be populated at accept() time */
 		newsk->sk_memcg = NULL;
@@ -1768,15 +1742,7 @@
 			 */
 			if (!is_charged)
 				RCU_INIT_POINTER(newsk->sk_filter, NULL);
-<<<<<<< HEAD
-			/* It is still raw copy of parent, so invalidate
-			 * destructor and make plain sk_free() */
-			newsk->sk_destruct = NULL;
-			bh_unlock_sock(newsk);
-			sk_free(newsk);
-=======
 			sk_free_unlock_clone(newsk);
->>>>>>> 286cd8c7
 			newsk = NULL;
 			goto out;
 		}
@@ -1787,13 +1753,8 @@
 		newsk->sk_priority = 0;
 		newsk->sk_incoming_cpu = raw_smp_processor_id();
 		atomic64_set(&newsk->sk_cookie, 0);
-<<<<<<< HEAD
-
-		cgroup_sk_alloc(&newsk->sk_cgrp_data);
-=======
 		if (likely(newsk->sk_net_refcnt))
 			sock_inuse_add(sock_net(newsk), 1);
->>>>>>> 286cd8c7
 
 		/*
 		 * Before updating sk_refcnt, we must commit prior changes to memory
@@ -1934,12 +1895,9 @@
  */
 void skb_orphan_partial(struct sk_buff *skb)
 {
-<<<<<<< HEAD
-=======
 	if (skb_is_tcp_pure_ack(skb))
 		return;
 
->>>>>>> 286cd8c7
 	if (skb->destructor == sock_wfree
 #ifdef CONFIG_INET
 	    || skb->destructor == tcp_wfree
@@ -1947,13 +1905,8 @@
 		) {
 		struct sock *sk = skb->sk;
 
-<<<<<<< HEAD
-		if (atomic_inc_not_zero(&sk->sk_refcnt)) {
-			atomic_sub(skb->truesize, &sk->sk_wmem_alloc);
-=======
 		if (refcount_inc_not_zero(&sk->sk_refcnt)) {
 			WARN_ON(refcount_sub_and_test(skb->truesize, &sk->sk_wmem_alloc));
->>>>>>> 286cd8c7
 			skb->destructor = sock_efree;
 		}
 	} else {
@@ -2879,18 +2832,10 @@
 		sk->sk_type	=	sock->type;
 		sk->sk_wq	=	sock->wq;
 		sock->sk	=	sk;
-<<<<<<< HEAD
-		sk->sk_uid	=	SOCK_INODE(sock)->i_uid;
 	} else {
 		sk->sk_wq	=	NULL;
-		sk->sk_uid	=	make_kuid(sock_net(sk)->user_ns, 0);
-	}
-=======
-	} else {
-		sk->sk_wq	=	NULL;
 	}
 	sk->sk_uid	=	uid;
->>>>>>> 286cd8c7
 
 	rwlock_init(&sk->sk_callback_lock);
 	if (sk->sk_kern_sock)
@@ -2923,18 +2868,11 @@
 	sk->sk_rcvtimeo		=	MAX_SCHEDULE_TIMEOUT;
 	sk->sk_sndtimeo		=	MAX_SCHEDULE_TIMEOUT;
 
-<<<<<<< HEAD
-	sk->sk_stamp = ktime_set(-1L, 0);
-#if BITS_PER_LONG==32
-	seqlock_init(&sk->sk_stamp_seq);
-#endif
-=======
 	sk->sk_stamp = SK_DEFAULT_STAMP;
 #if BITS_PER_LONG==32
 	seqlock_init(&sk->sk_stamp_seq);
 #endif
 	atomic_set(&sk->sk_zckey, 0);
->>>>>>> 286cd8c7
 
 #ifdef CONFIG_NET_RX_BUSY_POLL
 	sk->sk_napi_id		=	0;
