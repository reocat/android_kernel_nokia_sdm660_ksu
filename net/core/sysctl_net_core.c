// SPDX-License-Identifier: GPL-2.0
/* -*- linux-c -*-
 * sysctl_net_core.c: sysctl interface to net core subsystem.
 *
 * Begun April 1, 1996, Mike Shaver.
 * Added /proc/sys/net/core directory entry (empty =) ). [MS]
 */

#include <linux/mm.h>
#include <linux/sysctl.h>
#include <linux/module.h>
#include <linux/socket.h>
#include <linux/netdevice.h>
#include <linux/ratelimit.h>
#include <linux/vmalloc.h>
#include <linux/init.h>
#include <linux/slab.h>

#include <net/ip.h>
#include <net/sock.h>
#include <net/net_ratelimit.h>
#include <net/busy_poll.h>
#include <net/pkt_sched.h>

static int zero = 0;
static int one = 1;
static int two __maybe_unused = 2;
static int min_sndbuf = SOCK_MIN_SNDBUF;
static int min_rcvbuf = SOCK_MIN_RCVBUF;
static int max_skb_frags = MAX_SKB_FRAGS;
static long long_one __maybe_unused = 1;
static long long_max __maybe_unused = LONG_MAX;

static int net_msg_warn;	/* Unused, but still a sysctl */

int sysctl_fb_tunnels_only_for_init_net __read_mostly = 0;
EXPORT_SYMBOL(sysctl_fb_tunnels_only_for_init_net);

#ifdef CONFIG_RPS
static int rps_sock_flow_sysctl(struct ctl_table *table, int write,
				void __user *buffer, size_t *lenp, loff_t *ppos)
{
	unsigned int orig_size, size;
	int ret, i;
	struct ctl_table tmp = {
		.data = &size,
		.maxlen = sizeof(size),
		.mode = table->mode
	};
	struct rps_sock_flow_table *orig_sock_table, *sock_table;
	static DEFINE_MUTEX(sock_flow_mutex);

	mutex_lock(&sock_flow_mutex);

	orig_sock_table = rcu_dereference_protected(rps_sock_flow_table,
					lockdep_is_held(&sock_flow_mutex));
	size = orig_size = orig_sock_table ? orig_sock_table->mask + 1 : 0;

	ret = proc_dointvec(&tmp, write, buffer, lenp, ppos);

	if (write) {
		if (size) {
			if (size > 1<<29) {
				/* Enforce limit to prevent overflow */
				mutex_unlock(&sock_flow_mutex);
				return -EINVAL;
			}
			size = roundup_pow_of_two(size);
			if (size != orig_size) {
				sock_table =
				    vmalloc(RPS_SOCK_FLOW_TABLE_SIZE(size));
				if (!sock_table) {
					mutex_unlock(&sock_flow_mutex);
					return -ENOMEM;
				}
				rps_cpu_mask = roundup_pow_of_two(nr_cpu_ids) - 1;
				sock_table->mask = size - 1;
			} else
				sock_table = orig_sock_table;

			for (i = 0; i < size; i++)
				sock_table->ents[i] = RPS_NO_CPU;
		} else
			sock_table = NULL;

		if (sock_table != orig_sock_table) {
			rcu_assign_pointer(rps_sock_flow_table, sock_table);
			if (sock_table) {
				static_key_slow_inc(&rps_needed);
				static_key_slow_inc(&rfs_needed);
			}
			if (orig_sock_table) {
				static_key_slow_dec(&rps_needed);
				static_key_slow_dec(&rfs_needed);
				synchronize_rcu();
				vfree(orig_sock_table);
			}
		}
	}

	mutex_unlock(&sock_flow_mutex);

	return ret;
}
#endif /* CONFIG_RPS */

#ifdef CONFIG_NET_FLOW_LIMIT
static DEFINE_MUTEX(flow_limit_update_mutex);

static int flow_limit_cpu_sysctl(struct ctl_table *table, int write,
				 void __user *buffer, size_t *lenp,
				 loff_t *ppos)
{
	struct sd_flow_limit *cur;
	struct softnet_data *sd;
	cpumask_var_t mask;
	int i, len, ret = 0;

	if (!alloc_cpumask_var(&mask, GFP_KERNEL))
		return -ENOMEM;

	if (write) {
		ret = cpumask_parse_user(buffer, *lenp, mask);
		if (ret)
			goto done;

		mutex_lock(&flow_limit_update_mutex);
		len = sizeof(*cur) + netdev_flow_limit_table_len;
		for_each_possible_cpu(i) {
			sd = &per_cpu(softnet_data, i);
			cur = rcu_dereference_protected(sd->flow_limit,
				     lockdep_is_held(&flow_limit_update_mutex));
			if (cur && !cpumask_test_cpu(i, mask)) {
				RCU_INIT_POINTER(sd->flow_limit, NULL);
				synchronize_rcu();
				kfree(cur);
			} else if (!cur && cpumask_test_cpu(i, mask)) {
				cur = kzalloc_node(len, GFP_KERNEL,
						   cpu_to_node(i));
				if (!cur) {
					/* not unwinding previous changes */
					ret = -ENOMEM;
					goto write_unlock;
				}
				cur->num_buckets = netdev_flow_limit_table_len;
				rcu_assign_pointer(sd->flow_limit, cur);
			}
		}
write_unlock:
		mutex_unlock(&flow_limit_update_mutex);
	} else {
		char kbuf[128];

		if (*ppos || !*lenp) {
			*lenp = 0;
			goto done;
		}

		cpumask_clear(mask);
		rcu_read_lock();
		for_each_possible_cpu(i) {
			sd = &per_cpu(softnet_data, i);
			if (rcu_dereference(sd->flow_limit))
				cpumask_set_cpu(i, mask);
		}
		rcu_read_unlock();

		len = min(sizeof(kbuf) - 1, *lenp);
		len = scnprintf(kbuf, len, "%*pb", cpumask_pr_args(mask));
		if (!len) {
			*lenp = 0;
			goto done;
		}
		if (len < *lenp)
			kbuf[len++] = '\n';
		if (copy_to_user(buffer, kbuf, len)) {
			ret = -EFAULT;
			goto done;
		}
		*lenp = len;
		*ppos += len;
	}

done:
	free_cpumask_var(mask);
	return ret;
}

static int flow_limit_table_len_sysctl(struct ctl_table *table, int write,
				       void __user *buffer, size_t *lenp,
				       loff_t *ppos)
{
	unsigned int old, *ptr;
	int ret;

	mutex_lock(&flow_limit_update_mutex);

	ptr = table->data;
	old = *ptr;
	ret = proc_dointvec(table, write, buffer, lenp, ppos);
	if (!ret && write && !is_power_of_2(*ptr)) {
		*ptr = old;
		ret = -EINVAL;
	}

	mutex_unlock(&flow_limit_update_mutex);
	return ret;
}
#endif /* CONFIG_NET_FLOW_LIMIT */

#ifdef CONFIG_NET_SCHED
static int set_default_qdisc(struct ctl_table *table, int write,
			     void __user *buffer, size_t *lenp, loff_t *ppos)
{
	char id[IFNAMSIZ];
	struct ctl_table tbl = {
		.data = id,
		.maxlen = IFNAMSIZ,
	};
	int ret;

	qdisc_get_default(id, IFNAMSIZ);

	ret = proc_dostring(&tbl, write, buffer, lenp, ppos);
	if (write && ret == 0)
		ret = qdisc_set_default(id);
	return ret;
}
#endif

static int proc_do_dev_weight(struct ctl_table *table, int write,
			   void __user *buffer, size_t *lenp, loff_t *ppos)
{
	static DEFINE_MUTEX(dev_weight_mutex);
	int ret, weight;

	mutex_lock(&dev_weight_mutex);
	ret = proc_dointvec(table, write, buffer, lenp, ppos);
	if (!ret && write) {
		weight = READ_ONCE(weight_p);
		WRITE_ONCE(dev_rx_weight, weight * dev_weight_rx_bias);
		WRITE_ONCE(dev_tx_weight, weight * dev_weight_tx_bias);
	}
	mutex_unlock(&dev_weight_mutex);

	return ret;
}

static int proc_do_rss_key(struct ctl_table *table, int write,
			   void __user *buffer, size_t *lenp, loff_t *ppos)
{
	struct ctl_table fake_table;
	char buf[NETDEV_RSS_KEY_LEN * 3];

	snprintf(buf, sizeof(buf), "%*phC", NETDEV_RSS_KEY_LEN, netdev_rss_key);
	fake_table.data = buf;
	fake_table.maxlen = sizeof(buf);
	return proc_dostring(&fake_table, write, buffer, lenp, ppos);
}

#ifdef CONFIG_BPF_JIT
static int proc_dointvec_minmax_bpf_enable(struct ctl_table *table, int write,
					   void __user *buffer, size_t *lenp,
					   loff_t *ppos)
{
	int ret, jit_enable = *(int *)table->data;
	struct ctl_table tmp = *table;

	if (write && !capable(CAP_SYS_ADMIN))
		return -EPERM;

	tmp.data = &jit_enable;
	ret = proc_dointvec_minmax(&tmp, write, buffer, lenp, ppos);
	if (write && !ret) {
<<<<<<< HEAD
		*(int *)table->data = jit_enable;
		if (jit_enable == 2)
			pr_warn("bpf_jit_enable = 2 was set! NEVER use this in production, only for JIT debugging!\n");
=======
		if (jit_enable < 2 ||
		    (jit_enable == 2 && bpf_dump_raw_ok(current_cred()))) {
			*(int *)table->data = jit_enable;
			if (jit_enable == 2)
				pr_warn("bpf_jit_enable = 2 was set! NEVER use this in production, only for JIT debugging!\n");
		} else {
			ret = -EPERM;
		}
>>>>>>> 286cd8c7
	}
	return ret;
}

# ifdef CONFIG_HAVE_EBPF_JIT
static int
proc_dointvec_minmax_bpf_restricted(struct ctl_table *table, int write,
				    void __user *buffer, size_t *lenp,
				    loff_t *ppos)
{
	if (!capable(CAP_SYS_ADMIN))
		return -EPERM;

	return proc_dointvec_minmax(table, write, buffer, lenp, ppos);
}
# endif /* CONFIG_HAVE_EBPF_JIT */

static int
proc_dolongvec_minmax_bpf_restricted(struct ctl_table *table, int write,
				     void __user *buffer, size_t *lenp,
				     loff_t *ppos)
{
	if (!capable(CAP_SYS_ADMIN))
		return -EPERM;

	return proc_doulongvec_minmax(table, write, buffer, lenp, ppos);
}
#endif

static struct ctl_table net_core_table[] = {
#ifdef CONFIG_NET
	{
		.procname	= "wmem_max",
		.data		= &sysctl_wmem_max,
		.maxlen		= sizeof(int),
		.mode		= 0644,
		.proc_handler	= proc_dointvec_minmax,
		.extra1		= &min_sndbuf,
	},
	{
		.procname	= "rmem_max",
		.data		= &sysctl_rmem_max,
		.maxlen		= sizeof(int),
		.mode		= 0644,
		.proc_handler	= proc_dointvec_minmax,
		.extra1		= &min_rcvbuf,
	},
	{
		.procname	= "wmem_default",
		.data		= &sysctl_wmem_default,
		.maxlen		= sizeof(int),
		.mode		= 0644,
		.proc_handler	= proc_dointvec_minmax,
		.extra1		= &min_sndbuf,
	},
	{
		.procname	= "rmem_default",
		.data		= &sysctl_rmem_default,
		.maxlen		= sizeof(int),
		.mode		= 0644,
		.proc_handler	= proc_dointvec_minmax,
		.extra1		= &min_rcvbuf,
	},
	{
		.procname	= "dev_weight",
		.data		= &weight_p,
		.maxlen		= sizeof(int),
		.mode		= 0644,
		.proc_handler	= proc_do_dev_weight,
	},
	{
		.procname	= "dev_weight_rx_bias",
		.data		= &dev_weight_rx_bias,
		.maxlen		= sizeof(int),
		.mode		= 0644,
		.proc_handler	= proc_do_dev_weight,
	},
	{
		.procname	= "dev_weight_tx_bias",
		.data		= &dev_weight_tx_bias,
		.maxlen		= sizeof(int),
		.mode		= 0644,
		.proc_handler	= proc_do_dev_weight,
	},
	{
		.procname	= "netdev_max_backlog",
		.data		= &netdev_max_backlog,
		.maxlen		= sizeof(int),
		.mode		= 0644,
		.proc_handler	= proc_dointvec
	},
	{
		.procname	= "netdev_rss_key",
		.data		= &netdev_rss_key,
		.maxlen		= sizeof(int),
		.mode		= 0444,
		.proc_handler	= proc_do_rss_key,
	},
#ifdef CONFIG_BPF_JIT
	{
		.procname	= "bpf_jit_enable",
		.data		= &bpf_jit_enable,
		.maxlen		= sizeof(int),
		.mode		= 0644,
		.proc_handler	= proc_dointvec_minmax_bpf_enable,
# ifdef CONFIG_BPF_JIT_ALWAYS_ON
		.extra1		= &one,
		.extra2		= &one,
# else
		.extra1		= &zero,
		.extra2		= &two,
# endif
	},
# ifdef CONFIG_HAVE_EBPF_JIT
	{
		.procname	= "bpf_jit_harden",
		.data		= &bpf_jit_harden,
		.maxlen		= sizeof(int),
		.mode		= 0600,
		.proc_handler	= proc_dointvec_minmax_bpf_restricted,
		.extra1		= &zero,
		.extra2		= &two,
	},
<<<<<<< HEAD
=======
	{
		.procname	= "bpf_jit_kallsyms",
		.data		= &bpf_jit_kallsyms,
		.maxlen		= sizeof(int),
		.mode		= 0600,
		.proc_handler	= proc_dointvec_minmax_bpf_restricted,
		.extra1		= &zero,
		.extra2		= &one,
	},
>>>>>>> 286cd8c7
# endif
	{
		.procname	= "bpf_jit_limit",
		.data		= &bpf_jit_limit,
		.maxlen		= sizeof(long),
		.mode		= 0600,
		.proc_handler	= proc_dolongvec_minmax_bpf_restricted,
		.extra1		= &long_one,
		.extra2		= &bpf_jit_limit_max,
	},
#endif
	{
		.procname	= "netdev_tstamp_prequeue",
		.data		= &netdev_tstamp_prequeue,
		.maxlen		= sizeof(int),
		.mode		= 0644,
		.proc_handler	= proc_dointvec
	},
	{
		.procname	= "message_cost",
		.data		= &net_ratelimit_state.interval,
		.maxlen		= sizeof(int),
		.mode		= 0644,
		.proc_handler	= proc_dointvec_jiffies,
	},
	{
		.procname	= "message_burst",
		.data		= &net_ratelimit_state.burst,
		.maxlen		= sizeof(int),
		.mode		= 0644,
		.proc_handler	= proc_dointvec,
	},
	{
		.procname	= "optmem_max",
		.data		= &sysctl_optmem_max,
		.maxlen		= sizeof(int),
		.mode		= 0644,
		.proc_handler	= proc_dointvec
	},
	{
		.procname	= "tstamp_allow_data",
		.data		= &sysctl_tstamp_allow_data,
		.maxlen		= sizeof(int),
		.mode		= 0644,
		.proc_handler	= proc_dointvec_minmax,
		.extra1		= &zero,
		.extra2		= &one
	},
#ifdef CONFIG_RPS
	{
		.procname	= "rps_sock_flow_entries",
		.maxlen		= sizeof(int),
		.mode		= 0644,
		.proc_handler	= rps_sock_flow_sysctl
	},
#endif
#ifdef CONFIG_NET_FLOW_LIMIT
	{
		.procname	= "flow_limit_cpu_bitmap",
		.mode		= 0644,
		.proc_handler	= flow_limit_cpu_sysctl
	},
	{
		.procname	= "flow_limit_table_len",
		.data		= &netdev_flow_limit_table_len,
		.maxlen		= sizeof(int),
		.mode		= 0644,
		.proc_handler	= flow_limit_table_len_sysctl
	},
#endif /* CONFIG_NET_FLOW_LIMIT */
#ifdef CONFIG_NET_RX_BUSY_POLL
	{
		.procname	= "busy_poll",
		.data		= &sysctl_net_busy_poll,
		.maxlen		= sizeof(unsigned int),
		.mode		= 0644,
		.proc_handler	= proc_dointvec_minmax,
		.extra1		= &zero,
	},
	{
		.procname	= "busy_read",
		.data		= &sysctl_net_busy_read,
		.maxlen		= sizeof(unsigned int),
		.mode		= 0644,
		.proc_handler	= proc_dointvec_minmax,
		.extra1		= &zero,
	},
#endif
#ifdef CONFIG_NET_SCHED
	{
		.procname	= "default_qdisc",
		.mode		= 0644,
		.maxlen		= IFNAMSIZ,
		.proc_handler	= set_default_qdisc
	},
#endif
#endif /* CONFIG_NET */
	{
		.procname	= "netdev_budget",
		.data		= &netdev_budget,
		.maxlen		= sizeof(int),
		.mode		= 0644,
		.proc_handler	= proc_dointvec
	},
	{
		.procname	= "warnings",
		.data		= &net_msg_warn,
		.maxlen		= sizeof(int),
		.mode		= 0644,
		.proc_handler	= proc_dointvec
	},
	{
		.procname	= "max_skb_frags",
		.data		= &sysctl_max_skb_frags,
		.maxlen		= sizeof(int),
		.mode		= 0644,
		.proc_handler	= proc_dointvec_minmax,
		.extra1		= &one,
		.extra2		= &max_skb_frags,
	},
<<<<<<< HEAD
=======
	{
		.procname	= "netdev_budget_usecs",
		.data		= &netdev_budget_usecs,
		.maxlen		= sizeof(unsigned int),
		.mode		= 0644,
		.proc_handler	= proc_dointvec_minmax,
		.extra1		= &zero,
	},
	{
		.procname	= "fb_tunnels_only_for_init_net",
		.data		= &sysctl_fb_tunnels_only_for_init_net,
		.maxlen		= sizeof(int),
		.mode		= 0644,
		.proc_handler	= proc_dointvec_minmax,
		.extra1		= &zero,
		.extra2		= &one,
	},
>>>>>>> 286cd8c7
	{ }
};

static struct ctl_table netns_core_table[] = {
	{
		.procname	= "somaxconn",
		.data		= &init_net.core.sysctl_somaxconn,
		.maxlen		= sizeof(int),
		.mode		= 0644,
		.extra1		= &zero,
		.proc_handler	= proc_dointvec_minmax
	},
	{ }
};

static __net_init int sysctl_core_net_init(struct net *net)
{
	struct ctl_table *tbl;

	tbl = netns_core_table;
	if (!net_eq(net, &init_net)) {
		tbl = kmemdup(tbl, sizeof(netns_core_table), GFP_KERNEL);
		if (tbl == NULL)
			goto err_dup;

		tbl[0].data = &net->core.sysctl_somaxconn;

		/* Don't export any sysctls to unprivileged users */
		if (net->user_ns != &init_user_ns) {
			tbl[0].procname = NULL;
		}
	}

	net->core.sysctl_hdr = register_net_sysctl(net, "net/core", tbl);
	if (net->core.sysctl_hdr == NULL)
		goto err_reg;

	return 0;

err_reg:
	if (tbl != netns_core_table)
		kfree(tbl);
err_dup:
	return -ENOMEM;
}

static __net_exit void sysctl_core_net_exit(struct net *net)
{
	struct ctl_table *tbl;

	tbl = net->core.sysctl_hdr->ctl_table_arg;
	unregister_net_sysctl_table(net->core.sysctl_hdr);
	BUG_ON(tbl == netns_core_table);
	kfree(tbl);
}

static __net_initdata struct pernet_operations sysctl_core_ops = {
	.init = sysctl_core_net_init,
	.exit = sysctl_core_net_exit,
};

static __init int sysctl_core_init(void)
{
	register_net_sysctl(&init_net, "net/core", net_core_table);
	return register_pernet_subsys(&sysctl_core_ops);
}

fs_initcall(sysctl_core_init);<|MERGE_RESOLUTION|>--- conflicted
+++ resolved
@@ -272,11 +272,6 @@
 	tmp.data = &jit_enable;
 	ret = proc_dointvec_minmax(&tmp, write, buffer, lenp, ppos);
 	if (write && !ret) {
-<<<<<<< HEAD
-		*(int *)table->data = jit_enable;
-		if (jit_enable == 2)
-			pr_warn("bpf_jit_enable = 2 was set! NEVER use this in production, only for JIT debugging!\n");
-=======
 		if (jit_enable < 2 ||
 		    (jit_enable == 2 && bpf_dump_raw_ok(current_cred()))) {
 			*(int *)table->data = jit_enable;
@@ -285,7 +280,6 @@
 		} else {
 			ret = -EPERM;
 		}
->>>>>>> 286cd8c7
 	}
 	return ret;
 }
@@ -409,8 +403,6 @@
 		.extra1		= &zero,
 		.extra2		= &two,
 	},
-<<<<<<< HEAD
-=======
 	{
 		.procname	= "bpf_jit_kallsyms",
 		.data		= &bpf_jit_kallsyms,
@@ -420,7 +412,6 @@
 		.extra1		= &zero,
 		.extra2		= &one,
 	},
->>>>>>> 286cd8c7
 # endif
 	{
 		.procname	= "bpf_jit_limit",
@@ -541,8 +532,6 @@
 		.extra1		= &one,
 		.extra2		= &max_skb_frags,
 	},
-<<<<<<< HEAD
-=======
 	{
 		.procname	= "netdev_budget_usecs",
 		.data		= &netdev_budget_usecs,
@@ -560,7 +549,6 @@
 		.extra1		= &zero,
 		.extra2		= &one,
 	},
->>>>>>> 286cd8c7
 	{ }
 };
 
