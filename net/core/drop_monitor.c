--- conflicted
+++ resolved
@@ -92,7 +92,6 @@
 		nlmsg_free(skb);
 		skb = NULL;
 		goto err;
-<<<<<<< HEAD
 	}
 	nla = nla_reserve(skb, NLA_UNSPEC,
 			  sizeof(struct net_dm_alert_msg));
@@ -101,16 +100,6 @@
 		skb = NULL;
 		goto err;
 	}
-=======
-	}
-	nla = nla_reserve(skb, NLA_UNSPEC,
-			  sizeof(struct net_dm_alert_msg));
-	if (!nla) {
-		nlmsg_free(skb);
-		skb = NULL;
-		goto err;
-	}
->>>>>>> 286cd8c7
 	msg = nla_data(nla);
 	memset(msg, 0, al);
 	goto out;
