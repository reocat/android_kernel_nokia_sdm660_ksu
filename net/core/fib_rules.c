--- conflicted
+++ resolved
@@ -23,8 +23,6 @@
 	KUIDT_INIT(~0),
 };
 
-<<<<<<< HEAD
-=======
 bool fib_rule_matchall(const struct fib_rule *rule)
 {
 	if (rule->iifindex || rule->oifindex || rule->mark || rule->tun_id ||
@@ -43,7 +41,6 @@
 }
 EXPORT_SYMBOL_GPL(fib_rule_matchall);
 
->>>>>>> 286cd8c7
 int fib_default_rule_add(struct fib_rules_ops *ops,
 			 u32 pref, u32 table, u32 flags)
 {
@@ -228,8 +225,6 @@
 	return nla_put(skb, FRA_UID_RANGE, sizeof(out), &out);
 }
 
-<<<<<<< HEAD
-=======
 static int nla_get_port_range(struct nlattr *pattr,
 			      struct fib_rule_port_range *port_range)
 {
@@ -250,7 +245,6 @@
 	return nla_put(skb, attrtype, sizeof(*range), range);
 }
 
->>>>>>> 286cd8c7
 static int fib_rule_match(struct fib_rule *rule, struct fib_rules_ops *ops,
 			  struct flowi *fl, int flags,
 			  struct fib_lookup_arg *arg)
@@ -269,12 +263,9 @@
 	if (rule->tun_id && (rule->tun_id != fl->flowi_tun_key.tun_id))
 		goto out;
 
-<<<<<<< HEAD
-=======
 	if (rule->l3mdev && !l3mdev_fib_rule_match(rule->fr_net, fl, arg))
 		goto out;
 
->>>>>>> 286cd8c7
 	if (uid_lt(fl->flowi_uid, rule->uid_range.start) ||
 	    uid_gt(fl->flowi_uid, rule->uid_range.end))
 		goto out;
@@ -775,27 +766,8 @@
 	if (err < 0)
 		goto errout_free;
 
-<<<<<<< HEAD
-	if (tb[FRA_UID_RANGE]) {
-		if (current_user_ns() != net->user_ns) {
-			err = -EPERM;
-			goto errout_free;
-		}
-
-		rule->uid_range = nla_get_kuid_range(tb);
-
-		if (!uid_range_set(&rule->uid_range) ||
-		    !uid_lte(rule->uid_range.start, rule->uid_range.end))
-			goto errout_free;
-	} else {
-		rule->uid_range = fib_kuid_range_unset;
-	}
-
-	err = ops->configure(rule, skb, frh, tb);
-=======
 	err = call_fib_rule_notifiers(net, FIB_EVENT_RULE_ADD, rule, ops,
 				      extack);
->>>>>>> 286cd8c7
 	if (err < 0)
 		goto errout_free;
 
@@ -892,55 +864,6 @@
 	if (err)
 		goto errout;
 
-<<<<<<< HEAD
-	if (tb[FRA_UID_RANGE]) {
-		range = nla_get_kuid_range(tb);
-		if (!uid_range_set(&range))
-			goto errout;
-	} else {
-		range = fib_kuid_range_unset;
-	}
-
-	list_for_each_entry(rule, &ops->rules_list, list) {
-		if (frh->action && (frh->action != rule->action))
-			continue;
-
-		if (frh_get_table(frh, tb) &&
-		    (frh_get_table(frh, tb) != rule->table))
-			continue;
-
-		if (tb[FRA_PRIORITY] &&
-		    (rule->pref != nla_get_u32(tb[FRA_PRIORITY])))
-			continue;
-
-		if (tb[FRA_IIFNAME] &&
-		    nla_strcmp(tb[FRA_IIFNAME], rule->iifname))
-			continue;
-
-		if (tb[FRA_OIFNAME] &&
-		    nla_strcmp(tb[FRA_OIFNAME], rule->oifname))
-			continue;
-
-		if (tb[FRA_FWMARK] &&
-		    (rule->mark != nla_get_u32(tb[FRA_FWMARK])))
-			continue;
-
-		if (tb[FRA_FWMASK] &&
-		    (rule->mark_mask != nla_get_u32(tb[FRA_FWMASK])))
-			continue;
-
-		if (tb[FRA_TUN_ID] &&
-		    (rule->tun_id != nla_get_be64(tb[FRA_TUN_ID])))
-			continue;
-
-		if (uid_range_set(&range) &&
-		    (!uid_eq(rule->uid_range.start, range.start) ||
-		     !uid_eq(rule->uid_range.end, range.end)))
-			continue;
-
-		if (!ops->compare(rule, frh, tb))
-			continue;
-=======
 	rule = rule_find(ops, frh, tb, nlrule, user_priority);
 	if (!rule) {
 		err = -ENOENT;
@@ -951,7 +874,6 @@
 		err = -EPERM;
 		goto errout;
 	}
->>>>>>> 286cd8c7
 
 	if (ops->delete) {
 		err = ops->delete(rule);
@@ -1021,17 +943,12 @@
 			 + nla_total_size(4) /* FRA_SUPPRESS_IFGROUP */
 			 + nla_total_size(4) /* FRA_FWMARK */
 			 + nla_total_size(4) /* FRA_FWMASK */
-<<<<<<< HEAD
-			 + nla_total_size(8); /* FRA_TUN_ID */
-			 + nla_total_size(sizeof(struct fib_kuid_range));
-=======
 			 + nla_total_size_64bit(8) /* FRA_TUN_ID */
 			 + nla_total_size(sizeof(struct fib_kuid_range))
 			 + nla_total_size(1) /* FRA_PROTOCOL */
 			 + nla_total_size(1) /* FRA_IP_PROTO */
 			 + nla_total_size(sizeof(struct fib_rule_port_range)) /* FRA_SPORT_RANGE */
 			 + nla_total_size(sizeof(struct fib_rule_port_range)); /* FRA_DPORT_RANGE */
->>>>>>> 286cd8c7
 
 	if (ops->nlmsg_payload)
 		payload += ops->nlmsg_payload(rule);
@@ -1092,11 +1009,6 @@
 	    (rule->target &&
 	     nla_put_u32(skb, FRA_GOTO, rule->target)) ||
 	    (rule->tun_id &&
-<<<<<<< HEAD
-	     nla_put_be64(skb, FRA_TUN_ID, rule->tun_id)) ||
-	    (uid_range_set(&rule->uid_range) &&
-	     nla_put_uid_range(skb, &rule->uid_range)))
-=======
 	     nla_put_be64(skb, FRA_TUN_ID, rule->tun_id, FRA_PAD)) ||
 	    (rule->l3mdev &&
 	     nla_put_u8(skb, FRA_L3MDEV, rule->l3mdev)) ||
@@ -1107,7 +1019,6 @@
 	    (fib_rule_port_range_set(&rule->dport_range) &&
 	     nla_put_port_range(skb, FRA_DPORT_RANGE, &rule->dport_range)) ||
 	    (rule->ip_proto && nla_put_u8(skb, FRA_IP_PROTO, rule->ip_proto)))
->>>>>>> 286cd8c7
 		goto nla_put_failure;
 
 	if (rule->suppress_ifgroup != -1) {
