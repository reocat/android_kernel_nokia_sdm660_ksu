/*
 *	Generic address resolution entity
 *
 *	Authors:
 *	Pedro Roque		<roque@di.fc.ul.pt>
 *	Alexey Kuznetsov	<kuznet@ms2.inr.ac.ru>
 *
 *	This program is free software; you can redistribute it and/or
 *      modify it under the terms of the GNU General Public License
 *      as published by the Free Software Foundation; either version
 *      2 of the License, or (at your option) any later version.
 *
 *	Fixes:
 *	Vitaly E. Lavrov	releasing NULL neighbor in neigh_add.
 *	Harald Welte		Add neighbour cache statistics like rtstat
 */

#define pr_fmt(fmt) KBUILD_MODNAME ": " fmt

#include <linux/slab.h>
#include <linux/kmemleak.h>
#include <linux/types.h>
#include <linux/kernel.h>
#include <linux/module.h>
#include <linux/socket.h>
#include <linux/netdevice.h>
#include <linux/proc_fs.h>
#ifdef CONFIG_SYSCTL
#include <linux/sysctl.h>
#endif
#include <linux/times.h>
#include <net/net_namespace.h>
#include <net/neighbour.h>
#include <net/arp.h>
#include <net/dst.h>
#include <net/sock.h>
#include <net/netevent.h>
#include <net/netlink.h>
#include <linux/rtnetlink.h>
#include <linux/random.h>
#include <linux/string.h>
#include <linux/log2.h>
#include <linux/inetdevice.h>
#include <net/addrconf.h>

#define DEBUG
#define NEIGH_DEBUG 1
#define neigh_dbg(level, fmt, ...)		\
do {						\
	if (level <= NEIGH_DEBUG)		\
		pr_debug(fmt, ##__VA_ARGS__);	\
} while (0)

#define PNEIGH_HASHMASK		0xF

<<<<<<< HEAD
static void neigh_timer_handler(unsigned long arg);
static void __neigh_notify(struct neighbour *n, int type, int flags);
static void neigh_update_notify(struct neighbour *neigh);
=======
static void neigh_timer_handler(struct timer_list *t);
static void __neigh_notify(struct neighbour *n, int type, int flags,
			   u32 pid);
static void neigh_update_notify(struct neighbour *neigh, u32 nlmsg_pid);
>>>>>>> 286cd8c7
static int pneigh_ifdown_and_unlock(struct neigh_table *tbl,
				    struct net_device *dev);

#ifdef CONFIG_PROC_FS
static const struct seq_operations neigh_stat_seq_ops;
#endif

/*
   Neighbour hash table buckets are protected with rwlock tbl->lock.

   - All the scans/updates to hash buckets MUST be made under this lock.
   - NOTHING clever should be made under this lock: no callbacks
     to protocol backends, no attempts to send something to network.
     It will result in deadlocks, if backend/driver wants to use neighbour
     cache.
   - If the entry requires some non-trivial actions, increase
     its reference count and release table lock.

   Neighbour entries are protected:
   - with reference count.
   - with rwlock neigh->lock

   Reference count prevents destruction.

   neigh->lock mainly serializes ll address data and its validity state.
   However, the same lock is used to protect another entry fields:
    - timer
    - resolution queue

   Again, nothing clever shall be made under neigh->lock,
   the most complicated procedure, which we allow is dev->hard_header.
   It is supposed, that dev->hard_header is simplistic and does
   not make callbacks to neighbour tables.
 */

static int neigh_blackhole(struct neighbour *neigh, struct sk_buff *skb)
{
	kfree_skb(skb);
	return -ENETDOWN;
}

static void neigh_cleanup_and_release(struct neighbour *neigh)
{
	if (neigh->parms->neigh_cleanup)
		neigh->parms->neigh_cleanup(neigh);

	__neigh_notify(neigh, RTM_DELNEIGH, 0, 0);
	call_netevent_notifiers(NETEVENT_NEIGH_UPDATE, neigh);
	neigh_release(neigh);
}

/*
 * It is random distribution in the interval (1/2)*base...(3/2)*base.
 * It corresponds to default IPv6 settings and is not overridable,
 * because it is really reasonable choice.
 */

unsigned long neigh_rand_reach_time(unsigned long base)
{
	return base ? (prandom_u32() % base) + (base >> 1) : 0;
}
EXPORT_SYMBOL(neigh_rand_reach_time);


static bool neigh_del(struct neighbour *n, __u8 state, __u8 flags,
		      struct neighbour __rcu **np, struct neigh_table *tbl)
{
	bool retval = false;

	write_lock(&n->lock);
	if (refcount_read(&n->refcnt) == 1 && !(n->nud_state & state) &&
	    !(n->flags & flags)) {
		struct neighbour *neigh;

		neigh = rcu_dereference_protected(n->next,
						  lockdep_is_held(&tbl->lock));
		rcu_assign_pointer(*np, neigh);
		n->dead = 1;
		retval = true;
	}
	write_unlock(&n->lock);
	if (retval)
		neigh_cleanup_and_release(n);
	return retval;
}

bool neigh_remove_one(struct neighbour *ndel, struct neigh_table *tbl)
{
	struct neigh_hash_table *nht;
	void *pkey = ndel->primary_key;
	u32 hash_val;
	struct neighbour *n;
	struct neighbour __rcu **np;

	nht = rcu_dereference_protected(tbl->nht,
					lockdep_is_held(&tbl->lock));
	hash_val = tbl->hash(pkey, ndel->dev, nht->hash_rnd);
	hash_val = hash_val >> (32 - nht->hash_shift);

	np = &nht->hash_buckets[hash_val];
	while ((n = rcu_dereference_protected(*np,
					      lockdep_is_held(&tbl->lock)))) {
		if (n == ndel)
			return neigh_del(n, 0, 0, np, tbl);
		np = &n->next;
	}
	return false;
}

static int neigh_forced_gc(struct neigh_table *tbl)
{
	int shrunk = 0;
	int i;
	struct neigh_hash_table *nht;

	NEIGH_CACHE_STAT_INC(tbl, forced_gc_runs);

	write_lock_bh(&tbl->lock);
	nht = rcu_dereference_protected(tbl->nht,
					lockdep_is_held(&tbl->lock));
	for (i = 0; i < (1 << nht->hash_shift); i++) {
		struct neighbour *n;
		struct neighbour __rcu **np;

		np = &nht->hash_buckets[i];
		while ((n = rcu_dereference_protected(*np,
					lockdep_is_held(&tbl->lock))) != NULL) {
			/* Neighbour record may be discarded if:
			 * - nobody refers to it.
			 * - it is not permanent
			 */
			if (neigh_del(n, NUD_PERMANENT, NTF_EXT_LEARNED, np,
				      tbl)) {
				shrunk = 1;
				continue;
			}
			np = &n->next;
		}
	}

	tbl->last_flush = jiffies;

	write_unlock_bh(&tbl->lock);

	return shrunk;
}

static void neigh_add_timer(struct neighbour *n, unsigned long when)
{
	neigh_hold(n);
	if (unlikely(mod_timer(&n->timer, when))) {
		printk("NEIGH: BUG, double timer add, state is %x\n",
		       n->nud_state);
		dump_stack();
	}
}

static int neigh_del_timer(struct neighbour *n)
{
	if ((n->nud_state & NUD_IN_TIMER) &&
	    del_timer(&n->timer)) {
		neigh_release(n);
		return 1;
	}
	return 0;
}

static void pneigh_queue_purge(struct sk_buff_head *list, struct net *net)
{
	struct sk_buff_head tmp;
	unsigned long flags;
	struct sk_buff *skb;

	skb_queue_head_init(&tmp);
	spin_lock_irqsave(&list->lock, flags);
	skb = skb_peek(list);
	while (skb != NULL) {
		struct sk_buff *skb_next = skb_peek_next(skb, list);
		if (net == NULL || net_eq(dev_net(skb->dev), net)) {
			__skb_unlink(skb, list);
			__skb_queue_tail(&tmp, skb);
		}
		skb = skb_next;
	}
	spin_unlock_irqrestore(&list->lock, flags);

	while ((skb = __skb_dequeue(&tmp))) {
		dev_put(skb->dev);
		kfree_skb(skb);
	}
}

static void neigh_flush_dev(struct neigh_table *tbl, struct net_device *dev)
{
	int i;
	struct neigh_hash_table *nht;

	nht = rcu_dereference_protected(tbl->nht,
					lockdep_is_held(&tbl->lock));

	for (i = 0; i < (1 << nht->hash_shift); i++) {
		struct neighbour *n;
		struct neighbour __rcu **np = &nht->hash_buckets[i];

		while ((n = rcu_dereference_protected(*np,
					lockdep_is_held(&tbl->lock))) != NULL) {
			if (dev && n->dev != dev) {
				np = &n->next;
				continue;
			}
			rcu_assign_pointer(*np,
				   rcu_dereference_protected(n->next,
						lockdep_is_held(&tbl->lock)));
			write_lock(&n->lock);
			neigh_del_timer(n);
			n->dead = 1;

			if (refcount_read(&n->refcnt) != 1) {
				/* The most unpleasant situation.
				   We must destroy neighbour entry,
				   but someone still uses it.

				   The destroy will be delayed until
				   the last user releases us, but
				   we must kill timers etc. and move
				   it to safe state.
				 */
				__skb_queue_purge(&n->arp_queue);
				n->arp_queue_len_bytes = 0;
				n->output = neigh_blackhole;
				if (n->nud_state & NUD_VALID)
					n->nud_state = NUD_NOARP;
				else
					n->nud_state = NUD_NONE;
				neigh_dbg(2, "neigh %p is stray\n", n);
			}
			write_unlock(&n->lock);
			neigh_cleanup_and_release(n);
		}
	}
}

void neigh_changeaddr(struct neigh_table *tbl, struct net_device *dev)
{
	write_lock_bh(&tbl->lock);
	neigh_flush_dev(tbl, dev);
	write_unlock_bh(&tbl->lock);
}
EXPORT_SYMBOL(neigh_changeaddr);

int neigh_ifdown(struct neigh_table *tbl, struct net_device *dev)
{
	write_lock_bh(&tbl->lock);
	neigh_flush_dev(tbl, dev);
	pneigh_ifdown_and_unlock(tbl, dev);
<<<<<<< HEAD

	del_timer_sync(&tbl->proxy_timer);
	pneigh_queue_purge(&tbl->proxy_queue);
=======
	pneigh_queue_purge(&tbl->proxy_queue, dev ? dev_net(dev) : NULL);
	if (skb_queue_empty_lockless(&tbl->proxy_queue))
		del_timer_sync(&tbl->proxy_timer);
>>>>>>> 286cd8c7
	return 0;
}
EXPORT_SYMBOL(neigh_ifdown);

static struct neighbour *neigh_alloc(struct neigh_table *tbl, struct net_device *dev)
{
	struct neighbour *n = NULL;
	unsigned long now = jiffies;
	int entries;

	entries = atomic_inc_return(&tbl->entries) - 1;
	if (entries >= tbl->gc_thresh3 ||
	    (entries >= tbl->gc_thresh2 &&
	     time_after(now, tbl->last_flush + 5 * HZ))) {
		if (!neigh_forced_gc(tbl) &&
		    entries >= tbl->gc_thresh3) {
			net_info_ratelimited("%s: neighbor table overflow!\n",
					     tbl->id);
			NEIGH_CACHE_STAT_INC(tbl, table_fulls);
			goto out_entries;
		}
	}

	n = kzalloc(tbl->entry_size + dev->neigh_priv_len, GFP_ATOMIC);
	if (!n)
		goto out_entries;

	__skb_queue_head_init(&n->arp_queue);
	rwlock_init(&n->lock);
	seqlock_init(&n->ha_lock);
	n->updated	  = n->used = now;
	n->nud_state	  = NUD_NONE;
	n->output	  = neigh_blackhole;
	seqlock_init(&n->hh.hh_lock);
	n->parms	  = neigh_parms_clone(&tbl->parms);
	timer_setup(&n->timer, neigh_timer_handler, 0);

	NEIGH_CACHE_STAT_INC(tbl, allocs);
	n->tbl		  = tbl;
	refcount_set(&n->refcnt, 1);
	n->dead		  = 1;
out:
	return n;

out_entries:
	atomic_dec(&tbl->entries);
	goto out;
}

static void neigh_get_hash_rnd(u32 *x)
{
	*x = get_random_u32() | 1;
}

static struct neigh_hash_table *neigh_hash_alloc(unsigned int shift)
{
	size_t size = (1 << shift) * sizeof(struct neighbour *);
	struct neigh_hash_table *ret;
	struct neighbour __rcu **buckets;
	int i;

	ret = kmalloc(sizeof(*ret), GFP_ATOMIC);
	if (!ret)
		return NULL;
	if (size <= PAGE_SIZE) {
		buckets = kzalloc(size, GFP_ATOMIC);
	} else {
		buckets = (struct neighbour __rcu **)
			  __get_free_pages(GFP_ATOMIC | __GFP_ZERO,
					   get_order(size));
		kmemleak_alloc(buckets, size, 1, GFP_ATOMIC);
	}
	if (!buckets) {
		kfree(ret);
		return NULL;
	}
	ret->hash_buckets = buckets;
	ret->hash_shift = shift;
	for (i = 0; i < NEIGH_NUM_HASH_RND; i++)
		neigh_get_hash_rnd(&ret->hash_rnd[i]);
	return ret;
}

static void neigh_hash_free_rcu(struct rcu_head *head)
{
	struct neigh_hash_table *nht = container_of(head,
						    struct neigh_hash_table,
						    rcu);
	size_t size = (1 << nht->hash_shift) * sizeof(struct neighbour *);
	struct neighbour __rcu **buckets = nht->hash_buckets;

	if (size <= PAGE_SIZE) {
		kfree(buckets);
	} else {
		kmemleak_free(buckets);
		free_pages((unsigned long)buckets, get_order(size));
	}
	kfree(nht);
}

static struct neigh_hash_table *neigh_hash_grow(struct neigh_table *tbl,
						unsigned long new_shift)
{
	unsigned int i, hash;
	struct neigh_hash_table *new_nht, *old_nht;

	NEIGH_CACHE_STAT_INC(tbl, hash_grows);

	old_nht = rcu_dereference_protected(tbl->nht,
					    lockdep_is_held(&tbl->lock));
	new_nht = neigh_hash_alloc(new_shift);
	if (!new_nht)
		return old_nht;

	for (i = 0; i < (1 << old_nht->hash_shift); i++) {
		struct neighbour *n, *next;

		for (n = rcu_dereference_protected(old_nht->hash_buckets[i],
						   lockdep_is_held(&tbl->lock));
		     n != NULL;
		     n = next) {
			hash = tbl->hash(n->primary_key, n->dev,
					 new_nht->hash_rnd);

			hash >>= (32 - new_nht->hash_shift);
			next = rcu_dereference_protected(n->next,
						lockdep_is_held(&tbl->lock));

			rcu_assign_pointer(n->next,
					   rcu_dereference_protected(
						new_nht->hash_buckets[hash],
						lockdep_is_held(&tbl->lock)));
			rcu_assign_pointer(new_nht->hash_buckets[hash], n);
		}
	}

	rcu_assign_pointer(tbl->nht, new_nht);
	call_rcu(&old_nht->rcu, neigh_hash_free_rcu);
	return new_nht;
}

struct neighbour *neigh_lookup(struct neigh_table *tbl, const void *pkey,
			       struct net_device *dev)
{
	struct neighbour *n;

	NEIGH_CACHE_STAT_INC(tbl, lookups);

	rcu_read_lock_bh();
	n = __neigh_lookup_noref(tbl, pkey, dev);
	if (n) {
		if (!refcount_inc_not_zero(&n->refcnt))
			n = NULL;
		NEIGH_CACHE_STAT_INC(tbl, hits);
	}

	rcu_read_unlock_bh();
	return n;
}
EXPORT_SYMBOL(neigh_lookup);

struct neighbour *__neigh_create(struct neigh_table *tbl, const void *pkey,
				 struct net_device *dev, bool want_ref)
{
	u32 hash_val;
	unsigned int key_len = tbl->key_len;
	int error;
	struct neighbour *n1, *rc, *n = neigh_alloc(tbl, dev);
	struct neigh_hash_table *nht;

	if (!n) {
		rc = ERR_PTR(-ENOBUFS);
		goto out;
	}

	memcpy(n->primary_key, pkey, key_len);
	n->dev = dev;
	dev_hold(dev);

	/* Protocol specific setup. */
	if (tbl->constructor &&	(error = tbl->constructor(n)) < 0) {
		rc = ERR_PTR(error);
		goto out_neigh_release;
	}

	if (dev->netdev_ops->ndo_neigh_construct) {
		error = dev->netdev_ops->ndo_neigh_construct(dev, n);
		if (error < 0) {
			rc = ERR_PTR(error);
			goto out_neigh_release;
		}
	}

	/* Device specific setup. */
	if (n->parms->neigh_setup &&
	    (error = n->parms->neigh_setup(n)) < 0) {
		rc = ERR_PTR(error);
		goto out_neigh_release;
	}

	n->confirmed = jiffies - (NEIGH_VAR(n->parms, BASE_REACHABLE_TIME) << 1);

	write_lock_bh(&tbl->lock);
	nht = rcu_dereference_protected(tbl->nht,
					lockdep_is_held(&tbl->lock));

	if (atomic_read(&tbl->entries) > (1 << nht->hash_shift))
		nht = neigh_hash_grow(tbl, nht->hash_shift + 1);

	hash_val = tbl->hash(n->primary_key, dev, nht->hash_rnd) >> (32 - nht->hash_shift);

	if (n->parms->dead) {
		rc = ERR_PTR(-EINVAL);
		goto out_tbl_unlock;
	}

	for (n1 = rcu_dereference_protected(nht->hash_buckets[hash_val],
					    lockdep_is_held(&tbl->lock));
	     n1 != NULL;
	     n1 = rcu_dereference_protected(n1->next,
			lockdep_is_held(&tbl->lock))) {
		if (dev == n1->dev && !memcmp(n1->primary_key, n->primary_key, key_len)) {
			if (want_ref)
				neigh_hold(n1);
			rc = n1;
			goto out_tbl_unlock;
		}
	}

	n->dead = 0;
	if (want_ref)
		neigh_hold(n);
	rcu_assign_pointer(n->next,
			   rcu_dereference_protected(nht->hash_buckets[hash_val],
						     lockdep_is_held(&tbl->lock)));
	rcu_assign_pointer(nht->hash_buckets[hash_val], n);
	write_unlock_bh(&tbl->lock);
	neigh_dbg(2, "neigh %p is created\n", n);
	rc = n;
out:
	return rc;
out_tbl_unlock:
	write_unlock_bh(&tbl->lock);
out_neigh_release:
	neigh_release(n);
	goto out;
}
EXPORT_SYMBOL(__neigh_create);

static u32 pneigh_hash(const void *pkey, unsigned int key_len)
{
	u32 hash_val = *(u32 *)(pkey + key_len - 4);
	hash_val ^= (hash_val >> 16);
	hash_val ^= hash_val >> 8;
	hash_val ^= hash_val >> 4;
	hash_val &= PNEIGH_HASHMASK;
	return hash_val;
}

static struct pneigh_entry *__pneigh_lookup_1(struct pneigh_entry *n,
					      struct net *net,
					      const void *pkey,
					      unsigned int key_len,
					      struct net_device *dev)
{
	while (n) {
		if (!memcmp(n->key, pkey, key_len) &&
		    net_eq(pneigh_net(n), net) &&
		    (n->dev == dev || !n->dev))
			return n;
		n = n->next;
	}
	return NULL;
}

struct pneigh_entry *__pneigh_lookup(struct neigh_table *tbl,
		struct net *net, const void *pkey, struct net_device *dev)
{
	unsigned int key_len = tbl->key_len;
	u32 hash_val = pneigh_hash(pkey, key_len);

	return __pneigh_lookup_1(tbl->phash_buckets[hash_val],
				 net, pkey, key_len, dev);
}
EXPORT_SYMBOL_GPL(__pneigh_lookup);

struct pneigh_entry * pneigh_lookup(struct neigh_table *tbl,
				    struct net *net, const void *pkey,
				    struct net_device *dev, int creat)
{
	struct pneigh_entry *n;
	unsigned int key_len = tbl->key_len;
	u32 hash_val = pneigh_hash(pkey, key_len);

	read_lock_bh(&tbl->lock);
	n = __pneigh_lookup_1(tbl->phash_buckets[hash_val],
			      net, pkey, key_len, dev);
	read_unlock_bh(&tbl->lock);

	if (n || !creat)
		goto out;

	ASSERT_RTNL();

	n = kzalloc(sizeof(*n) + key_len, GFP_KERNEL);
	if (!n)
		goto out;

	write_pnet(&n->net, net);
	memcpy(n->key, pkey, key_len);
	n->dev = dev;
	if (dev)
		dev_hold(dev);

	if (tbl->pconstructor && tbl->pconstructor(n)) {
		if (dev)
			dev_put(dev);
		kfree(n);
		n = NULL;
		goto out;
	}

	write_lock_bh(&tbl->lock);
	n->next = tbl->phash_buckets[hash_val];
	tbl->phash_buckets[hash_val] = n;
	write_unlock_bh(&tbl->lock);
out:
	return n;
}
EXPORT_SYMBOL(pneigh_lookup);


int pneigh_delete(struct neigh_table *tbl, struct net *net, const void *pkey,
		  struct net_device *dev)
{
	struct pneigh_entry *n, **np;
	unsigned int key_len = tbl->key_len;
	u32 hash_val = pneigh_hash(pkey, key_len);

	write_lock_bh(&tbl->lock);
	for (np = &tbl->phash_buckets[hash_val]; (n = *np) != NULL;
	     np = &n->next) {
		if (!memcmp(n->key, pkey, key_len) && n->dev == dev &&
		    net_eq(pneigh_net(n), net)) {
			*np = n->next;
			write_unlock_bh(&tbl->lock);
			if (tbl->pdestructor)
				tbl->pdestructor(n);
			if (n->dev)
				dev_put(n->dev);
			kfree(n);
			return 0;
		}
	}
	write_unlock_bh(&tbl->lock);
	return -ENOENT;
}

static int pneigh_ifdown_and_unlock(struct neigh_table *tbl,
				    struct net_device *dev)
{
	struct pneigh_entry *n, **np, *freelist = NULL;
	u32 h;

	for (h = 0; h <= PNEIGH_HASHMASK; h++) {
		np = &tbl->phash_buckets[h];
		while ((n = *np) != NULL) {
			if (!dev || n->dev == dev) {
				*np = n->next;
				n->next = freelist;
				freelist = n;
				continue;
			}
			np = &n->next;
		}
	}
	write_unlock_bh(&tbl->lock);
	while ((n = freelist)) {
		freelist = n->next;
		n->next = NULL;
		if (tbl->pdestructor)
			tbl->pdestructor(n);
		if (n->dev)
			dev_put(n->dev);
		kfree(n);
	}
	return -ENOENT;
}

static void neigh_parms_destroy(struct neigh_parms *parms);

static inline void neigh_parms_put(struct neigh_parms *parms)
{
	if (refcount_dec_and_test(&parms->refcnt))
		neigh_parms_destroy(parms);
}

/*
 *	neighbour must already be out of the table;
 *
 */
void neigh_destroy(struct neighbour *neigh)
{
	struct net_device *dev = neigh->dev;

	NEIGH_CACHE_STAT_INC(neigh->tbl, destroys);

	if (!neigh->dead) {
		pr_warn("Destroying alive neighbour %pK\n", neigh);
		dump_stack();
		return;
	}

	if (neigh_del_timer(neigh))
		pr_warn("Impossible event\n");

	write_lock_bh(&neigh->lock);
	__skb_queue_purge(&neigh->arp_queue);
	write_unlock_bh(&neigh->lock);
	neigh->arp_queue_len_bytes = 0;

	if (dev->netdev_ops->ndo_neigh_destroy)
		dev->netdev_ops->ndo_neigh_destroy(dev, neigh);

	dev_put(dev);
	neigh_parms_put(neigh->parms);

	neigh_dbg(2, "neigh %p is destroyed\n", neigh);

	atomic_dec(&neigh->tbl->entries);
	kfree_rcu(neigh, rcu);
}
EXPORT_SYMBOL(neigh_destroy);

/* Neighbour state is suspicious;
   disable fast path.

   Called with write_locked neigh.
 */
static void neigh_suspect(struct neighbour *neigh)
{
	neigh_dbg(2, "neigh %p is suspected\n", neigh);

	neigh->output = neigh->ops->output;
}

/* Neighbour state is OK;
   enable fast path.

   Called with write_locked neigh.
 */
static void neigh_connect(struct neighbour *neigh)
{
	neigh_dbg(2, "neigh %p is connected\n", neigh);

	neigh->output = neigh->ops->connected_output;
}

static void neigh_periodic_work(struct work_struct *work)
{
	struct neigh_table *tbl = container_of(work, struct neigh_table, gc_work.work);
	struct neighbour *n;
	struct neighbour __rcu **np;
	unsigned int i;
	struct neigh_hash_table *nht;

	NEIGH_CACHE_STAT_INC(tbl, periodic_gc_runs);

	write_lock_bh(&tbl->lock);
	nht = rcu_dereference_protected(tbl->nht,
					lockdep_is_held(&tbl->lock));

	/*
	 *	periodically recompute ReachableTime from random function
	 */

	if (time_after(jiffies, tbl->last_rand + 300 * HZ)) {
		struct neigh_parms *p;
		tbl->last_rand = jiffies;
		list_for_each_entry(p, &tbl->parms_list, list)
			p->reachable_time =
				neigh_rand_reach_time(NEIGH_VAR(p, BASE_REACHABLE_TIME));
	}

	if (atomic_read(&tbl->entries) < tbl->gc_thresh1)
		goto out;

	for (i = 0 ; i < (1 << nht->hash_shift); i++) {
		np = &nht->hash_buckets[i];

		while ((n = rcu_dereference_protected(*np,
				lockdep_is_held(&tbl->lock))) != NULL) {
			unsigned int state;

			write_lock(&n->lock);

			state = n->nud_state;
			if ((state & (NUD_PERMANENT | NUD_IN_TIMER)) ||
			    (n->flags & NTF_EXT_LEARNED)) {
				write_unlock(&n->lock);
				goto next_elt;
			}

			if (time_before(n->used, n->confirmed))
				n->used = n->confirmed;

			if (refcount_read(&n->refcnt) == 1 &&
			    (state == NUD_FAILED ||
			     time_after(jiffies, n->used + NEIGH_VAR(n->parms, GC_STALETIME)))) {
				*np = n->next;
				n->dead = 1;
				write_unlock(&n->lock);
				neigh_cleanup_and_release(n);
				continue;
			}
			write_unlock(&n->lock);

next_elt:
			np = &n->next;
		}
		/*
		 * It's fine to release lock here, even if hash table
		 * grows while we are preempted.
		 */
		write_unlock_bh(&tbl->lock);
		cond_resched();
		write_lock_bh(&tbl->lock);
		nht = rcu_dereference_protected(tbl->nht,
						lockdep_is_held(&tbl->lock));
	}
out:
	/* Cycle through all hash buckets every BASE_REACHABLE_TIME/2 ticks.
	 * ARP entry timeouts range from 1/2 BASE_REACHABLE_TIME to 3/2
	 * BASE_REACHABLE_TIME.
	 */
	queue_delayed_work(system_power_efficient_wq, &tbl->gc_work,
			      NEIGH_VAR(&tbl->parms, BASE_REACHABLE_TIME) >> 1);
	write_unlock_bh(&tbl->lock);
}

static __inline__ int neigh_max_probes(struct neighbour *n)
{
	struct neigh_parms *p = n->parms;
	return NEIGH_VAR(p, UCAST_PROBES) + NEIGH_VAR(p, APP_PROBES) +
	       (n->nud_state & NUD_PROBE ? NEIGH_VAR(p, MCAST_REPROBES) :
	        NEIGH_VAR(p, MCAST_PROBES));
}

static void neigh_invalidate(struct neighbour *neigh)
	__releases(neigh->lock)
	__acquires(neigh->lock)
{
	struct sk_buff *skb;

	NEIGH_CACHE_STAT_INC(neigh->tbl, res_failed);
	neigh_dbg(2, "neigh %p is failed\n", neigh);
	neigh->updated = jiffies;

	/* It is very thin place. report_unreachable is very complicated
	   routine. Particularly, it can hit the same neighbour entry!

	   So that, we try to be accurate and avoid dead loop. --ANK
	 */
	while (neigh->nud_state == NUD_FAILED &&
	       (skb = __skb_dequeue(&neigh->arp_queue)) != NULL) {
		write_unlock(&neigh->lock);
		neigh->ops->error_report(neigh, skb);
		write_lock(&neigh->lock);
	}
	__skb_queue_purge(&neigh->arp_queue);
	neigh->arp_queue_len_bytes = 0;
}

static void neigh_probe(struct neighbour *neigh)
	__releases(neigh->lock)
{
	struct sk_buff *skb = skb_peek_tail(&neigh->arp_queue);
	/* keep skb alive even if arp_queue overflows */
	if (skb)
		skb = skb_clone(skb, GFP_ATOMIC);
	write_unlock(&neigh->lock);
	if (neigh->ops->solicit)
		neigh->ops->solicit(neigh, skb);
	atomic_inc(&neigh->probes);
	kfree_skb(skb);
}

/* Called when a timer expires for a neighbour entry. */

static void neigh_timer_handler(struct timer_list *t)
{
	unsigned long now, next;
	struct neighbour *neigh = from_timer(neigh, t, timer);
	unsigned int state;
	int notify = 0;

	write_lock(&neigh->lock);

	state = neigh->nud_state;
	now = jiffies;
	next = now + HZ;

	if (!(state & NUD_IN_TIMER))
		goto out;

	if (state & NUD_REACHABLE) {
		if (time_before_eq(now,
				   neigh->confirmed + neigh->parms->reachable_time)) {
			neigh_dbg(2, "neigh %p is still alive\n", neigh);
			next = neigh->confirmed + neigh->parms->reachable_time;
		} else if (time_before_eq(now,
					  neigh->used +
					  NEIGH_VAR(neigh->parms, DELAY_PROBE_TIME))) {
			neigh_dbg(2, "neigh %p is delayed\n", neigh);
			neigh->nud_state = NUD_DELAY;
			neigh->updated = jiffies;
			neigh_suspect(neigh);
			next = now + NEIGH_VAR(neigh->parms, DELAY_PROBE_TIME);
		} else {
			neigh_dbg(2, "neigh %p is suspected\n", neigh);
			neigh->nud_state = NUD_STALE;
			neigh->updated = jiffies;
			neigh_suspect(neigh);
			notify = 1;
		}
	} else if (state & NUD_DELAY) {
		if (time_before_eq(now,
				   neigh->confirmed +
				   NEIGH_VAR(neigh->parms, DELAY_PROBE_TIME))) {
			neigh_dbg(2, "neigh %p is now reachable\n", neigh);
			neigh->nud_state = NUD_REACHABLE;
			neigh->updated = jiffies;
			neigh_connect(neigh);
			notify = 1;
			next = neigh->confirmed + neigh->parms->reachable_time;
		} else {
			neigh_dbg(2, "neigh %p is probed\n", neigh);
			neigh->nud_state = NUD_PROBE;
			neigh->updated = jiffies;
			atomic_set(&neigh->probes, 0);
			notify = 1;
			next = now + NEIGH_VAR(neigh->parms, RETRANS_TIME);
		}
	} else {
		/* NUD_PROBE|NUD_INCOMPLETE */
		next = now + NEIGH_VAR(neigh->parms, RETRANS_TIME);
	}

	if ((neigh->nud_state & (NUD_INCOMPLETE | NUD_PROBE)) &&
	    atomic_read(&neigh->probes) >= neigh_max_probes(neigh)) {
		neigh->nud_state = NUD_FAILED;
		notify = 1;
		neigh_invalidate(neigh);
		goto out;
	}

	if (neigh->nud_state & NUD_IN_TIMER) {
		if (time_before(next, jiffies + HZ/2))
			next = jiffies + HZ/2;
		if (!mod_timer(&neigh->timer, next))
			neigh_hold(neigh);
	}
	if (neigh->nud_state & (NUD_INCOMPLETE | NUD_PROBE)) {
		neigh_probe(neigh);
	} else {
out:
		write_unlock(&neigh->lock);
	}

	if (notify)
		neigh_update_notify(neigh, 0);

	neigh_release(neigh);
}

int __neigh_event_send(struct neighbour *neigh, struct sk_buff *skb)
{
	int rc;
	bool immediate_probe = false;

	write_lock_bh(&neigh->lock);

	rc = 0;
	if (neigh->nud_state & (NUD_CONNECTED | NUD_DELAY | NUD_PROBE))
		goto out_unlock_bh;
	if (neigh->dead)
		goto out_dead;

	if (!(neigh->nud_state & (NUD_STALE | NUD_INCOMPLETE))) {
		if (NEIGH_VAR(neigh->parms, MCAST_PROBES) +
		    NEIGH_VAR(neigh->parms, APP_PROBES)) {
			unsigned long next, now = jiffies;

			atomic_set(&neigh->probes,
				   NEIGH_VAR(neigh->parms, UCAST_PROBES));
			neigh_del_timer(neigh);
			neigh->nud_state     = NUD_INCOMPLETE;
			neigh->updated = now;
			next = now + max(NEIGH_VAR(neigh->parms, RETRANS_TIME),
					 HZ/2);
			neigh_add_timer(neigh, next);
			immediate_probe = true;
		} else {
			neigh->nud_state = NUD_FAILED;
			neigh->updated = jiffies;
			write_unlock_bh(&neigh->lock);

			kfree_skb(skb);
			return 1;
		}
	} else if (neigh->nud_state & NUD_STALE) {
		neigh_dbg(2, "neigh %p is delayed\n", neigh);
		neigh_del_timer(neigh);
		neigh->nud_state = NUD_DELAY;
		neigh->updated = jiffies;
		neigh_add_timer(neigh, jiffies +
				NEIGH_VAR(neigh->parms, DELAY_PROBE_TIME));
	}

	if (neigh->nud_state == NUD_INCOMPLETE) {
		if (skb) {
			while (neigh->arp_queue_len_bytes + skb->truesize >
			       NEIGH_VAR(neigh->parms, QUEUE_LEN_BYTES)) {
				struct sk_buff *buff;

				buff = __skb_dequeue(&neigh->arp_queue);
				if (!buff)
					break;
				neigh->arp_queue_len_bytes -= buff->truesize;
				kfree_skb(buff);
				NEIGH_CACHE_STAT_INC(neigh->tbl, unres_discards);
			}
			skb_dst_force(skb);
			__skb_queue_tail(&neigh->arp_queue, skb);
			neigh->arp_queue_len_bytes += skb->truesize;
		}
		rc = 1;
	}
out_unlock_bh:
	if (immediate_probe)
		neigh_probe(neigh);
	else
		write_unlock(&neigh->lock);
	local_bh_enable();
	return rc;

out_dead:
	if (neigh->nud_state & NUD_STALE)
		goto out_unlock_bh;
	write_unlock_bh(&neigh->lock);
	kfree_skb(skb);
	return 1;
}
EXPORT_SYMBOL(__neigh_event_send);

static void neigh_update_hhs(struct neighbour *neigh)
{
	struct hh_cache *hh;
	void (*update)(struct hh_cache*, const struct net_device*, const unsigned char *)
		= NULL;

	if (neigh->dev->header_ops)
		update = neigh->dev->header_ops->cache_update;

	if (update) {
		hh = &neigh->hh;
		if (READ_ONCE(hh->hh_len)) {
			write_seqlock_bh(&hh->hh_lock);
			update(hh, neigh->dev, neigh->ha);
			write_sequnlock_bh(&hh->hh_lock);
		}
	}
}



/* Generic update routine.
   -- lladdr is new lladdr or NULL, if it is not supplied.
   -- new    is new state.
   -- flags
	NEIGH_UPDATE_F_OVERRIDE allows to override existing lladdr,
				if it is different.
	NEIGH_UPDATE_F_WEAK_OVERRIDE will suspect existing "connected"
				lladdr instead of overriding it
				if it is different.
	NEIGH_UPDATE_F_ADMIN	means that the change is administrative.

	NEIGH_UPDATE_F_OVERRIDE_ISROUTER allows to override existing
				NTF_ROUTER flag.
	NEIGH_UPDATE_F_ISROUTER	indicates if the neighbour is known as
				a router.

   Caller MUST hold reference count on the entry.
 */

int neigh_update(struct neighbour *neigh, const u8 *lladdr, u8 new,
		 u32 flags, u32 nlmsg_pid)
{
	u8 old;
	int err;
	int notify = 0;
	struct net_device *dev;
	int update_isrouter = 0;

	write_lock_bh(&neigh->lock);

	dev    = neigh->dev;
	old    = neigh->nud_state;
	err    = -EPERM;

	if (!(flags & NEIGH_UPDATE_F_ADMIN) &&
	    (old & (NUD_NOARP | NUD_PERMANENT)))
		goto out;
	if (neigh->dead)
		goto out;

	neigh_update_ext_learned(neigh, flags, &notify);

	if (!(new & NUD_VALID)) {
		neigh_del_timer(neigh);
		if (old & NUD_CONNECTED)
			neigh_suspect(neigh);
		neigh->nud_state = new;
		err = 0;
		notify = old & NUD_VALID;
		if ((old & (NUD_INCOMPLETE | NUD_PROBE)) &&
		    (new & NUD_FAILED)) {
			neigh_invalidate(neigh);
			notify = 1;
		}
		goto out;
	}

	/* Compare new lladdr with cached one */
	if (!dev->addr_len) {
		/* First case: device needs no address. */
		lladdr = neigh->ha;
	} else if (lladdr) {
		/* The second case: if something is already cached
		   and a new address is proposed:
		   - compare new & old
		   - if they are different, check override flag
		 */
		if ((old & NUD_VALID) &&
		    !memcmp(lladdr, neigh->ha, dev->addr_len))
			lladdr = neigh->ha;
	} else {
		/* No address is supplied; if we know something,
		   use it, otherwise discard the request.
		 */
		err = -EINVAL;
		if (!(old & NUD_VALID))
			goto out;
		lladdr = neigh->ha;
	}

	/* Update confirmed timestamp for neighbour entry after we
	 * received ARP packet even if it doesn't change IP to MAC binding.
	 */
	if (new & NUD_CONNECTED)
		neigh->confirmed = jiffies;

	/* If entry was valid and address is not changed,
	   do not change entry state, if new one is STALE.
	 */
	err = 0;
	update_isrouter = flags & NEIGH_UPDATE_F_OVERRIDE_ISROUTER;
	if (old & NUD_VALID) {
		if (lladdr != neigh->ha && !(flags & NEIGH_UPDATE_F_OVERRIDE)) {
			update_isrouter = 0;
			if ((flags & NEIGH_UPDATE_F_WEAK_OVERRIDE) &&
			    (old & NUD_CONNECTED)) {
				lladdr = neigh->ha;
				new = NUD_STALE;
			} else
				goto out;
		} else {
			if (lladdr == neigh->ha && new == NUD_STALE &&
			    !(flags & NEIGH_UPDATE_F_ADMIN))
				new = old;
		}
	}

	/* Update timestamp only once we know we will make a change to the
	 * neighbour entry. Otherwise we risk to move the locktime window with
	 * noop updates and ignore relevant ARP updates.
	 */
	if (new != old || lladdr != neigh->ha)
		neigh->updated = jiffies;

	if (new != old) {
		neigh_del_timer(neigh);
		if (new & NUD_PROBE)
			atomic_set(&neigh->probes, 0);
		if (new & NUD_IN_TIMER)
			neigh_add_timer(neigh, (jiffies +
						((new & NUD_REACHABLE) ?
						 neigh->parms->reachable_time :
						 0)));
		neigh->nud_state = new;
		notify = 1;
	}

	if (lladdr != neigh->ha) {
		write_seqlock(&neigh->ha_lock);
		memcpy(&neigh->ha, lladdr, dev->addr_len);
		write_sequnlock(&neigh->ha_lock);
		neigh_update_hhs(neigh);
		if (!(new & NUD_CONNECTED))
			neigh->confirmed = jiffies -
				      (NEIGH_VAR(neigh->parms, BASE_REACHABLE_TIME) << 1);
		notify = 1;
	}
	if (new == old)
		goto out;
	if (new & NUD_CONNECTED)
		neigh_connect(neigh);
	else
		neigh_suspect(neigh);
	if (!(old & NUD_VALID)) {
		struct sk_buff *skb;

		/* Again: avoid dead loop if something went wrong */

		while (neigh->nud_state & NUD_VALID &&
		       (skb = __skb_dequeue(&neigh->arp_queue)) != NULL) {
			struct dst_entry *dst = skb_dst(skb);
			struct neighbour *n2, *n1 = neigh;
			write_unlock_bh(&neigh->lock);

			rcu_read_lock();

			/* Why not just use 'neigh' as-is?  The problem is that
			 * things such as shaper, eql, and sch_teql can end up
			 * using alternative, different, neigh objects to output
			 * the packet in the output path.  So what we need to do
			 * here is re-lookup the top-level neigh in the path so
			 * we can reinject the packet there.
			 */
			n2 = NULL;
			if (dst && dst->obsolete != DST_OBSOLETE_DEAD) {
				n2 = dst_neigh_lookup_skb(dst, skb);
				if (n2)
					n1 = n2;
			}
			n1->output(n1, skb);
			if (n2)
				neigh_release(n2);
			rcu_read_unlock();

			write_lock_bh(&neigh->lock);
		}
		__skb_queue_purge(&neigh->arp_queue);
		neigh->arp_queue_len_bytes = 0;
	}
out:
	if (update_isrouter) {
		neigh->flags = (flags & NEIGH_UPDATE_F_ISROUTER) ?
			(neigh->flags | NTF_ROUTER) :
			(neigh->flags & ~NTF_ROUTER);
	}
	write_unlock_bh(&neigh->lock);

	if (notify)
		neigh_update_notify(neigh, nlmsg_pid);

	return err;
}
EXPORT_SYMBOL(neigh_update);

/* Update the neigh to listen temporarily for probe responses, even if it is
 * in a NUD_FAILED state. The caller has to hold neigh->lock for writing.
 */
void __neigh_set_probe_once(struct neighbour *neigh)
{
	if (neigh->dead)
		return;
	neigh->updated = jiffies;
	if (!(neigh->nud_state & NUD_FAILED))
		return;
	neigh->nud_state = NUD_INCOMPLETE;
	atomic_set(&neigh->probes, neigh_max_probes(neigh));
	neigh_add_timer(neigh,
			jiffies + NEIGH_VAR(neigh->parms, RETRANS_TIME));
}
EXPORT_SYMBOL(__neigh_set_probe_once);

struct neighbour *neigh_event_ns(struct neigh_table *tbl,
				 u8 *lladdr, void *saddr,
				 struct net_device *dev)
{
	struct neighbour *neigh = __neigh_lookup(tbl, saddr, dev,
						 lladdr || !dev->addr_len);
	if (neigh)
		neigh_update(neigh, lladdr, NUD_STALE,
			     NEIGH_UPDATE_F_OVERRIDE, 0);
	return neigh;
}
EXPORT_SYMBOL(neigh_event_ns);

/* called with read_lock_bh(&n->lock); */
static void neigh_hh_init(struct neighbour *n)
{
	struct net_device *dev = n->dev;
	__be16 prot = n->tbl->protocol;
	struct hh_cache	*hh = &n->hh;

	write_lock_bh(&n->lock);

	/* Only one thread can come in here and initialize the
	 * hh_cache entry.
	 */
	if (!hh->hh_len)
		dev->header_ops->cache(n, hh, prot);

	write_unlock_bh(&n->lock);
}

/* Slow and careful. */

int neigh_resolve_output(struct neighbour *neigh, struct sk_buff *skb)
{
	int rc = 0;

	if (!neigh_event_send(neigh, skb)) {
		int err;
		struct net_device *dev = neigh->dev;
		unsigned int seq;

		if (dev->header_ops->cache && !READ_ONCE(neigh->hh.hh_len))
			neigh_hh_init(neigh);

		do {
			__skb_pull(skb, skb_network_offset(skb));
			seq = read_seqbegin(&neigh->ha_lock);
			err = dev_hard_header(skb, dev, ntohs(skb->protocol),
					      neigh->ha, NULL, skb->len);
		} while (read_seqretry(&neigh->ha_lock, seq));

		if (err >= 0)
			rc = dev_queue_xmit(skb);
		else
			goto out_kfree_skb;
	}
out:
	return rc;
out_kfree_skb:
	rc = -EINVAL;
	kfree_skb(skb);
	goto out;
}
EXPORT_SYMBOL(neigh_resolve_output);

/* As fast as possible without hh cache */

int neigh_connected_output(struct neighbour *neigh, struct sk_buff *skb)
{
	struct net_device *dev = neigh->dev;
	unsigned int seq;
	int err;

	do {
		__skb_pull(skb, skb_network_offset(skb));
		seq = read_seqbegin(&neigh->ha_lock);
		err = dev_hard_header(skb, dev, ntohs(skb->protocol),
				      neigh->ha, NULL, skb->len);
	} while (read_seqretry(&neigh->ha_lock, seq));

	if (err >= 0)
		err = dev_queue_xmit(skb);
	else {
		err = -EINVAL;
		kfree_skb(skb);
	}
	return err;
}
EXPORT_SYMBOL(neigh_connected_output);

int neigh_direct_output(struct neighbour *neigh, struct sk_buff *skb)
{
	return dev_queue_xmit(skb);
}
EXPORT_SYMBOL(neigh_direct_output);

static void neigh_proxy_process(struct timer_list *t)
{
	struct neigh_table *tbl = from_timer(tbl, t, proxy_timer);
	long sched_next = 0;
	unsigned long now = jiffies;
	struct sk_buff *skb, *n;

	spin_lock(&tbl->proxy_queue.lock);

	skb_queue_walk_safe(&tbl->proxy_queue, skb, n) {
		long tdif = NEIGH_CB(skb)->sched_next - now;

		if (tdif <= 0) {
			struct net_device *dev = skb->dev;

			__skb_unlink(skb, &tbl->proxy_queue);
			if (tbl->proxy_redo && netif_running(dev)) {
				rcu_read_lock();
				tbl->proxy_redo(skb);
				rcu_read_unlock();
			} else {
				kfree_skb(skb);
			}

			dev_put(dev);
		} else if (!sched_next || tdif < sched_next)
			sched_next = tdif;
	}
	del_timer(&tbl->proxy_timer);
	if (sched_next)
		mod_timer(&tbl->proxy_timer, jiffies + sched_next);
	spin_unlock(&tbl->proxy_queue.lock);
}

void pneigh_enqueue(struct neigh_table *tbl, struct neigh_parms *p,
		    struct sk_buff *skb)
{
	unsigned long now = jiffies;

	unsigned long sched_next = now + (prandom_u32() %
					  NEIGH_VAR(p, PROXY_DELAY));

	if (tbl->proxy_queue.qlen > NEIGH_VAR(p, PROXY_QLEN)) {
		kfree_skb(skb);
		return;
	}

	NEIGH_CB(skb)->sched_next = sched_next;
	NEIGH_CB(skb)->flags |= LOCALLY_ENQUEUED;

	spin_lock(&tbl->proxy_queue.lock);
	if (del_timer(&tbl->proxy_timer)) {
		if (time_before(tbl->proxy_timer.expires, sched_next))
			sched_next = tbl->proxy_timer.expires;
	}
	skb_dst_drop(skb);
	dev_hold(skb->dev);
	__skb_queue_tail(&tbl->proxy_queue, skb);
	mod_timer(&tbl->proxy_timer, sched_next);
	spin_unlock(&tbl->proxy_queue.lock);
}
EXPORT_SYMBOL(pneigh_enqueue);

static inline struct neigh_parms *lookup_neigh_parms(struct neigh_table *tbl,
						      struct net *net, int ifindex)
{
	struct neigh_parms *p;

	list_for_each_entry(p, &tbl->parms_list, list) {
		if ((p->dev && p->dev->ifindex == ifindex && net_eq(neigh_parms_net(p), net)) ||
		    (!p->dev && !ifindex && net_eq(net, &init_net)))
			return p;
	}

	return NULL;
}

struct neigh_parms *neigh_parms_alloc(struct net_device *dev,
				      struct neigh_table *tbl)
{
	struct neigh_parms *p;
	struct net *net = dev_net(dev);
	const struct net_device_ops *ops = dev->netdev_ops;

	p = kmemdup(&tbl->parms, sizeof(*p), GFP_KERNEL);
	if (p) {
		p->tbl		  = tbl;
		refcount_set(&p->refcnt, 1);
		p->reachable_time =
				neigh_rand_reach_time(NEIGH_VAR(p, BASE_REACHABLE_TIME));
		dev_hold(dev);
		p->dev = dev;
		write_pnet(&p->net, net);
		p->sysctl_table = NULL;

		if (ops->ndo_neigh_setup && ops->ndo_neigh_setup(dev, p)) {
			dev_put(dev);
			kfree(p);
			return NULL;
		}

		write_lock_bh(&tbl->lock);
		list_add(&p->list, &tbl->parms.list);
		write_unlock_bh(&tbl->lock);

		neigh_parms_data_state_cleanall(p);
	}
	return p;
}
EXPORT_SYMBOL(neigh_parms_alloc);

static void neigh_rcu_free_parms(struct rcu_head *head)
{
	struct neigh_parms *parms =
		container_of(head, struct neigh_parms, rcu_head);

	neigh_parms_put(parms);
}

void neigh_parms_release(struct neigh_table *tbl, struct neigh_parms *parms)
{
	if (!parms || parms == &tbl->parms)
		return;
	write_lock_bh(&tbl->lock);
	list_del(&parms->list);
	parms->dead = 1;
	write_unlock_bh(&tbl->lock);
	if (parms->dev)
		dev_put(parms->dev);
	call_rcu(&parms->rcu_head, neigh_rcu_free_parms);
}
EXPORT_SYMBOL(neigh_parms_release);

static void neigh_parms_destroy(struct neigh_parms *parms)
{
	kfree(parms);
}

static struct lock_class_key neigh_table_proxy_queue_class;

static struct neigh_table *neigh_tables[NEIGH_NR_TABLES] __read_mostly;

void neigh_table_init(int index, struct neigh_table *tbl)
{
	unsigned long now = jiffies;
	unsigned long phsize;

	INIT_LIST_HEAD(&tbl->parms_list);
	list_add(&tbl->parms.list, &tbl->parms_list);
	write_pnet(&tbl->parms.net, &init_net);
	refcount_set(&tbl->parms.refcnt, 1);
	tbl->parms.reachable_time =
			  neigh_rand_reach_time(NEIGH_VAR(&tbl->parms, BASE_REACHABLE_TIME));

	tbl->stats = alloc_percpu(struct neigh_statistics);
	if (!tbl->stats)
		panic("cannot create neighbour cache statistics");

#ifdef CONFIG_PROC_FS
	if (!proc_create_seq_data(tbl->id, 0, init_net.proc_net_stat,
			      &neigh_stat_seq_ops, tbl))
		panic("cannot create neighbour proc dir entry");
#endif

	RCU_INIT_POINTER(tbl->nht, neigh_hash_alloc(3));

	phsize = (PNEIGH_HASHMASK + 1) * sizeof(struct pneigh_entry *);
	tbl->phash_buckets = kzalloc(phsize, GFP_KERNEL);

	if (!tbl->nht || !tbl->phash_buckets)
		panic("cannot allocate neighbour cache hashes");

	if (!tbl->entry_size)
		tbl->entry_size = ALIGN(offsetof(struct neighbour, primary_key) +
					tbl->key_len, NEIGH_PRIV_ALIGN);
	else
		WARN_ON(tbl->entry_size % NEIGH_PRIV_ALIGN);

	rwlock_init(&tbl->lock);
	INIT_DEFERRABLE_WORK(&tbl->gc_work, neigh_periodic_work);
	queue_delayed_work(system_power_efficient_wq, &tbl->gc_work,
			tbl->parms.reachable_time);
	timer_setup(&tbl->proxy_timer, neigh_proxy_process, 0);
	skb_queue_head_init_class(&tbl->proxy_queue,
			&neigh_table_proxy_queue_class);

	tbl->last_flush = now;
	tbl->last_rand	= now + tbl->parms.reachable_time * 20;

	neigh_tables[index] = tbl;
}
EXPORT_SYMBOL(neigh_table_init);

int neigh_table_clear(int index, struct neigh_table *tbl)
{
	neigh_tables[index] = NULL;
	/* It is not clean... Fix it to unload IPv6 module safely */
	cancel_delayed_work_sync(&tbl->gc_work);
	del_timer_sync(&tbl->proxy_timer);
	pneigh_queue_purge(&tbl->proxy_queue, NULL);
	neigh_ifdown(tbl, NULL);
	if (atomic_read(&tbl->entries))
		pr_crit("neighbour leakage\n");

	call_rcu(&rcu_dereference_protected(tbl->nht, 1)->rcu,
		 neigh_hash_free_rcu);
	tbl->nht = NULL;

	kfree(tbl->phash_buckets);
	tbl->phash_buckets = NULL;

	remove_proc_entry(tbl->id, init_net.proc_net_stat);

	free_percpu(tbl->stats);
	tbl->stats = NULL;

	return 0;
}
EXPORT_SYMBOL(neigh_table_clear);

static struct neigh_table *neigh_find_table(int family)
{
	struct neigh_table *tbl = NULL;

	switch (family) {
	case AF_INET:
		tbl = neigh_tables[NEIGH_ARP_TABLE];
		break;
	case AF_INET6:
		tbl = neigh_tables[NEIGH_ND_TABLE];
		break;
	}

	return tbl;
}

static int neigh_delete(struct sk_buff *skb, struct nlmsghdr *nlh,
			struct netlink_ext_ack *extack)
{
	struct net *net = sock_net(skb->sk);
	struct ndmsg *ndm;
	struct nlattr *dst_attr;
	struct neigh_table *tbl;
	struct neighbour *neigh;
	struct net_device *dev = NULL;
	int err = -EINVAL;

	ASSERT_RTNL();
	if (nlmsg_len(nlh) < sizeof(*ndm))
		goto out;

	dst_attr = nlmsg_find_attr(nlh, sizeof(*ndm), NDA_DST);
	if (dst_attr == NULL)
		goto out;

	ndm = nlmsg_data(nlh);
	if (ndm->ndm_ifindex) {
		dev = __dev_get_by_index(net, ndm->ndm_ifindex);
		if (dev == NULL) {
			err = -ENODEV;
			goto out;
		}
	}

	tbl = neigh_find_table(ndm->ndm_family);
	if (tbl == NULL)
		return -EAFNOSUPPORT;

	if (nla_len(dst_attr) < (int)tbl->key_len)
		goto out;

	if (ndm->ndm_flags & NTF_PROXY) {
		err = pneigh_delete(tbl, net, nla_data(dst_attr), dev);
		goto out;
	}

	if (dev == NULL)
		goto out;

	neigh = neigh_lookup(tbl, nla_data(dst_attr), dev);
	if (neigh == NULL) {
		err = -ENOENT;
		goto out;
	}

	err = neigh_update(neigh, NULL, NUD_FAILED,
			   NEIGH_UPDATE_F_OVERRIDE |
			   NEIGH_UPDATE_F_ADMIN,
			   NETLINK_CB(skb).portid);
	write_lock_bh(&tbl->lock);
	neigh_release(neigh);
	neigh_remove_one(neigh, tbl);
	write_unlock_bh(&tbl->lock);

out:
	return err;
}

static int neigh_add(struct sk_buff *skb, struct nlmsghdr *nlh,
		     struct netlink_ext_ack *extack)
{
	int flags = NEIGH_UPDATE_F_ADMIN | NEIGH_UPDATE_F_OVERRIDE;
	struct net *net = sock_net(skb->sk);
	struct ndmsg *ndm;
	struct nlattr *tb[NDA_MAX+1];
	struct neigh_table *tbl;
	struct net_device *dev = NULL;
	struct neighbour *neigh;
	void *dst, *lladdr;
	int err;

	ASSERT_RTNL();
	err = nlmsg_parse(nlh, sizeof(*ndm), tb, NDA_MAX, NULL, extack);
	if (err < 0)
		goto out;

	err = -EINVAL;
	if (tb[NDA_DST] == NULL)
		goto out;

	ndm = nlmsg_data(nlh);
	if (ndm->ndm_ifindex) {
		dev = __dev_get_by_index(net, ndm->ndm_ifindex);
		if (dev == NULL) {
			err = -ENODEV;
			goto out;
		}

		if (tb[NDA_LLADDR] && nla_len(tb[NDA_LLADDR]) < dev->addr_len)
			goto out;
	}

	tbl = neigh_find_table(ndm->ndm_family);
	if (tbl == NULL)
		return -EAFNOSUPPORT;

	if (nla_len(tb[NDA_DST]) < (int)tbl->key_len)
		goto out;
	dst = nla_data(tb[NDA_DST]);
	lladdr = tb[NDA_LLADDR] ? nla_data(tb[NDA_LLADDR]) : NULL;

	if (ndm->ndm_flags & NTF_PROXY) {
		struct pneigh_entry *pn;

		err = -ENOBUFS;
		pn = pneigh_lookup(tbl, net, dst, dev, 1);
		if (pn) {
			pn->flags = ndm->ndm_flags;
			err = 0;
		}
		goto out;
	}

	if (dev == NULL)
		goto out;

	neigh = neigh_lookup(tbl, dst, dev);
	if (neigh == NULL) {
		if (!(nlh->nlmsg_flags & NLM_F_CREATE)) {
			err = -ENOENT;
			goto out;
		}

		neigh = __neigh_lookup_errno(tbl, dst, dev);
		if (IS_ERR(neigh)) {
			err = PTR_ERR(neigh);
			goto out;
		}
	} else {
		if (nlh->nlmsg_flags & NLM_F_EXCL) {
			err = -EEXIST;
			neigh_release(neigh);
			goto out;
		}

		if (!(nlh->nlmsg_flags & NLM_F_REPLACE))
			flags &= ~NEIGH_UPDATE_F_OVERRIDE;
	}

	if (ndm->ndm_flags & NTF_EXT_LEARNED)
		flags |= NEIGH_UPDATE_F_EXT_LEARNED;

	if (ndm->ndm_flags & NTF_USE) {
		neigh_event_send(neigh, NULL);
		err = 0;
	} else
		err = neigh_update(neigh, lladdr, ndm->ndm_state, flags,
				   NETLINK_CB(skb).portid);
	neigh_release(neigh);

out:
	return err;
}

static int neightbl_fill_parms(struct sk_buff *skb, struct neigh_parms *parms)
{
	struct nlattr *nest;

	nest = nla_nest_start(skb, NDTA_PARMS);
	if (nest == NULL)
		return -ENOBUFS;

	if ((parms->dev &&
	     nla_put_u32(skb, NDTPA_IFINDEX, parms->dev->ifindex)) ||
	    nla_put_u32(skb, NDTPA_REFCNT, refcount_read(&parms->refcnt)) ||
	    nla_put_u32(skb, NDTPA_QUEUE_LENBYTES,
			NEIGH_VAR(parms, QUEUE_LEN_BYTES)) ||
	    /* approximative value for deprecated QUEUE_LEN (in packets) */
	    nla_put_u32(skb, NDTPA_QUEUE_LEN,
			NEIGH_VAR(parms, QUEUE_LEN_BYTES) / SKB_TRUESIZE(ETH_FRAME_LEN)) ||
	    nla_put_u32(skb, NDTPA_PROXY_QLEN, NEIGH_VAR(parms, PROXY_QLEN)) ||
	    nla_put_u32(skb, NDTPA_APP_PROBES, NEIGH_VAR(parms, APP_PROBES)) ||
	    nla_put_u32(skb, NDTPA_UCAST_PROBES,
			NEIGH_VAR(parms, UCAST_PROBES)) ||
	    nla_put_u32(skb, NDTPA_MCAST_PROBES,
			NEIGH_VAR(parms, MCAST_PROBES)) ||
	    nla_put_u32(skb, NDTPA_MCAST_REPROBES,
			NEIGH_VAR(parms, MCAST_REPROBES)) ||
	    nla_put_msecs(skb, NDTPA_REACHABLE_TIME, parms->reachable_time,
			  NDTPA_PAD) ||
	    nla_put_msecs(skb, NDTPA_BASE_REACHABLE_TIME,
			  NEIGH_VAR(parms, BASE_REACHABLE_TIME), NDTPA_PAD) ||
	    nla_put_msecs(skb, NDTPA_GC_STALETIME,
			  NEIGH_VAR(parms, GC_STALETIME), NDTPA_PAD) ||
	    nla_put_msecs(skb, NDTPA_DELAY_PROBE_TIME,
			  NEIGH_VAR(parms, DELAY_PROBE_TIME), NDTPA_PAD) ||
	    nla_put_msecs(skb, NDTPA_RETRANS_TIME,
			  NEIGH_VAR(parms, RETRANS_TIME), NDTPA_PAD) ||
	    nla_put_msecs(skb, NDTPA_ANYCAST_DELAY,
			  NEIGH_VAR(parms, ANYCAST_DELAY), NDTPA_PAD) ||
	    nla_put_msecs(skb, NDTPA_PROXY_DELAY,
			  NEIGH_VAR(parms, PROXY_DELAY), NDTPA_PAD) ||
	    nla_put_msecs(skb, NDTPA_LOCKTIME,
			  NEIGH_VAR(parms, LOCKTIME), NDTPA_PAD))
		goto nla_put_failure;
	return nla_nest_end(skb, nest);

nla_put_failure:
	nla_nest_cancel(skb, nest);
	return -EMSGSIZE;
}

static int neightbl_fill_info(struct sk_buff *skb, struct neigh_table *tbl,
			      u32 pid, u32 seq, int type, int flags)
{
	struct nlmsghdr *nlh;
	struct ndtmsg *ndtmsg;

	nlh = nlmsg_put(skb, pid, seq, type, sizeof(*ndtmsg), flags);
	if (nlh == NULL)
		return -EMSGSIZE;

	ndtmsg = nlmsg_data(nlh);

	read_lock_bh(&tbl->lock);
	ndtmsg->ndtm_family = tbl->family;
	ndtmsg->ndtm_pad1   = 0;
	ndtmsg->ndtm_pad2   = 0;

	if (nla_put_string(skb, NDTA_NAME, tbl->id) ||
	    nla_put_msecs(skb, NDTA_GC_INTERVAL, tbl->gc_interval, NDTA_PAD) ||
	    nla_put_u32(skb, NDTA_THRESH1, tbl->gc_thresh1) ||
	    nla_put_u32(skb, NDTA_THRESH2, tbl->gc_thresh2) ||
	    nla_put_u32(skb, NDTA_THRESH3, tbl->gc_thresh3))
		goto nla_put_failure;
	{
		unsigned long now = jiffies;
		long flush_delta = now - tbl->last_flush;
		long rand_delta = now - tbl->last_rand;
		struct neigh_hash_table *nht;
		struct ndt_config ndc = {
			.ndtc_key_len		= tbl->key_len,
			.ndtc_entry_size	= tbl->entry_size,
			.ndtc_entries		= atomic_read(&tbl->entries),
			.ndtc_last_flush	= jiffies_to_msecs(flush_delta),
			.ndtc_last_rand		= jiffies_to_msecs(rand_delta),
			.ndtc_proxy_qlen	= tbl->proxy_queue.qlen,
		};

		rcu_read_lock_bh();
		nht = rcu_dereference_bh(tbl->nht);
		ndc.ndtc_hash_rnd = nht->hash_rnd[0];
		ndc.ndtc_hash_mask = ((1 << nht->hash_shift) - 1);
		rcu_read_unlock_bh();

		if (nla_put(skb, NDTA_CONFIG, sizeof(ndc), &ndc))
			goto nla_put_failure;
	}

	{
		int cpu;
		struct ndt_stats ndst;

		memset(&ndst, 0, sizeof(ndst));

		for_each_possible_cpu(cpu) {
			struct neigh_statistics	*st;

			st = per_cpu_ptr(tbl->stats, cpu);
			ndst.ndts_allocs		+= st->allocs;
			ndst.ndts_destroys		+= st->destroys;
			ndst.ndts_hash_grows		+= st->hash_grows;
			ndst.ndts_res_failed		+= st->res_failed;
			ndst.ndts_lookups		+= st->lookups;
			ndst.ndts_hits			+= st->hits;
			ndst.ndts_rcv_probes_mcast	+= st->rcv_probes_mcast;
			ndst.ndts_rcv_probes_ucast	+= st->rcv_probes_ucast;
			ndst.ndts_periodic_gc_runs	+= st->periodic_gc_runs;
			ndst.ndts_forced_gc_runs	+= st->forced_gc_runs;
			ndst.ndts_table_fulls		+= st->table_fulls;
		}

		if (nla_put_64bit(skb, NDTA_STATS, sizeof(ndst), &ndst,
				  NDTA_PAD))
			goto nla_put_failure;
	}

	BUG_ON(tbl->parms.dev);
	if (neightbl_fill_parms(skb, &tbl->parms) < 0)
		goto nla_put_failure;

	read_unlock_bh(&tbl->lock);
	nlmsg_end(skb, nlh);
	return 0;

nla_put_failure:
	read_unlock_bh(&tbl->lock);
	nlmsg_cancel(skb, nlh);
	return -EMSGSIZE;
}

static int neightbl_fill_param_info(struct sk_buff *skb,
				    struct neigh_table *tbl,
				    struct neigh_parms *parms,
				    u32 pid, u32 seq, int type,
				    unsigned int flags)
{
	struct ndtmsg *ndtmsg;
	struct nlmsghdr *nlh;

	nlh = nlmsg_put(skb, pid, seq, type, sizeof(*ndtmsg), flags);
	if (nlh == NULL)
		return -EMSGSIZE;

	ndtmsg = nlmsg_data(nlh);

	read_lock_bh(&tbl->lock);
	ndtmsg->ndtm_family = tbl->family;
	ndtmsg->ndtm_pad1   = 0;
	ndtmsg->ndtm_pad2   = 0;

	if (nla_put_string(skb, NDTA_NAME, tbl->id) < 0 ||
	    neightbl_fill_parms(skb, parms) < 0)
		goto errout;

	read_unlock_bh(&tbl->lock);
	nlmsg_end(skb, nlh);
	return 0;
errout:
	read_unlock_bh(&tbl->lock);
	nlmsg_cancel(skb, nlh);
	return -EMSGSIZE;
}

static const struct nla_policy nl_neightbl_policy[NDTA_MAX+1] = {
	[NDTA_NAME]		= { .type = NLA_STRING },
	[NDTA_THRESH1]		= { .type = NLA_U32 },
	[NDTA_THRESH2]		= { .type = NLA_U32 },
	[NDTA_THRESH3]		= { .type = NLA_U32 },
	[NDTA_GC_INTERVAL]	= { .type = NLA_U64 },
	[NDTA_PARMS]		= { .type = NLA_NESTED },
};

static const struct nla_policy nl_ntbl_parm_policy[NDTPA_MAX+1] = {
	[NDTPA_IFINDEX]			= { .type = NLA_U32 },
	[NDTPA_QUEUE_LEN]		= { .type = NLA_U32 },
	[NDTPA_PROXY_QLEN]		= { .type = NLA_U32 },
	[NDTPA_APP_PROBES]		= { .type = NLA_U32 },
	[NDTPA_UCAST_PROBES]		= { .type = NLA_U32 },
	[NDTPA_MCAST_PROBES]		= { .type = NLA_U32 },
	[NDTPA_MCAST_REPROBES]		= { .type = NLA_U32 },
	[NDTPA_BASE_REACHABLE_TIME]	= { .type = NLA_U64 },
	[NDTPA_GC_STALETIME]		= { .type = NLA_U64 },
	[NDTPA_DELAY_PROBE_TIME]	= { .type = NLA_U64 },
	[NDTPA_RETRANS_TIME]		= { .type = NLA_U64 },
	[NDTPA_ANYCAST_DELAY]		= { .type = NLA_U64 },
	[NDTPA_PROXY_DELAY]		= { .type = NLA_U64 },
	[NDTPA_LOCKTIME]		= { .type = NLA_U64 },
};

static int neightbl_set(struct sk_buff *skb, struct nlmsghdr *nlh,
			struct netlink_ext_ack *extack)
{
	struct net *net = sock_net(skb->sk);
	struct neigh_table *tbl;
	struct ndtmsg *ndtmsg;
	struct nlattr *tb[NDTA_MAX+1];
	bool found = false;
	int err, tidx;

	err = nlmsg_parse(nlh, sizeof(*ndtmsg), tb, NDTA_MAX,
			  nl_neightbl_policy, extack);
	if (err < 0)
		goto errout;

	if (tb[NDTA_NAME] == NULL) {
		err = -EINVAL;
		goto errout;
	}

	ndtmsg = nlmsg_data(nlh);

	for (tidx = 0; tidx < NEIGH_NR_TABLES; tidx++) {
		tbl = neigh_tables[tidx];
		if (!tbl)
			continue;
		if (ndtmsg->ndtm_family && tbl->family != ndtmsg->ndtm_family)
			continue;
		if (nla_strcmp(tb[NDTA_NAME], tbl->id) == 0) {
			found = true;
			break;
		}
	}

	if (!found)
		return -ENOENT;

	/*
	 * We acquire tbl->lock to be nice to the periodic timers and
	 * make sure they always see a consistent set of values.
	 */
	write_lock_bh(&tbl->lock);

	if (tb[NDTA_PARMS]) {
		struct nlattr *tbp[NDTPA_MAX+1];
		struct neigh_parms *p;
		int i, ifindex = 0;

		err = nla_parse_nested(tbp, NDTPA_MAX, tb[NDTA_PARMS],
				       nl_ntbl_parm_policy, extack);
		if (err < 0)
			goto errout_tbl_lock;

		if (tbp[NDTPA_IFINDEX])
			ifindex = nla_get_u32(tbp[NDTPA_IFINDEX]);

		p = lookup_neigh_parms(tbl, net, ifindex);
		if (p == NULL) {
			err = -ENOENT;
			goto errout_tbl_lock;
		}

		for (i = 1; i <= NDTPA_MAX; i++) {
			if (tbp[i] == NULL)
				continue;

			switch (i) {
			case NDTPA_QUEUE_LEN:
				NEIGH_VAR_SET(p, QUEUE_LEN_BYTES,
					      nla_get_u32(tbp[i]) *
					      SKB_TRUESIZE(ETH_FRAME_LEN));
				break;
			case NDTPA_QUEUE_LENBYTES:
				NEIGH_VAR_SET(p, QUEUE_LEN_BYTES,
					      nla_get_u32(tbp[i]));
				break;
			case NDTPA_PROXY_QLEN:
				NEIGH_VAR_SET(p, PROXY_QLEN,
					      nla_get_u32(tbp[i]));
				break;
			case NDTPA_APP_PROBES:
				NEIGH_VAR_SET(p, APP_PROBES,
					      nla_get_u32(tbp[i]));
				break;
			case NDTPA_UCAST_PROBES:
				NEIGH_VAR_SET(p, UCAST_PROBES,
					      nla_get_u32(tbp[i]));
				break;
			case NDTPA_MCAST_PROBES:
				NEIGH_VAR_SET(p, MCAST_PROBES,
					      nla_get_u32(tbp[i]));
				break;
			case NDTPA_MCAST_REPROBES:
				NEIGH_VAR_SET(p, MCAST_REPROBES,
					      nla_get_u32(tbp[i]));
				break;
			case NDTPA_BASE_REACHABLE_TIME:
				NEIGH_VAR_SET(p, BASE_REACHABLE_TIME,
					      nla_get_msecs(tbp[i]));
				/* update reachable_time as well, otherwise, the change will
				 * only be effective after the next time neigh_periodic_work
				 * decides to recompute it (can be multiple minutes)
				 */
				p->reachable_time =
					neigh_rand_reach_time(NEIGH_VAR(p, BASE_REACHABLE_TIME));
				break;
			case NDTPA_GC_STALETIME:
				NEIGH_VAR_SET(p, GC_STALETIME,
					      nla_get_msecs(tbp[i]));
				break;
			case NDTPA_DELAY_PROBE_TIME:
				NEIGH_VAR_SET(p, DELAY_PROBE_TIME,
					      nla_get_msecs(tbp[i]));
				call_netevent_notifiers(NETEVENT_DELAY_PROBE_TIME_UPDATE, p);
				break;
			case NDTPA_RETRANS_TIME:
				NEIGH_VAR_SET(p, RETRANS_TIME,
					      nla_get_msecs(tbp[i]));
				break;
			case NDTPA_ANYCAST_DELAY:
				NEIGH_VAR_SET(p, ANYCAST_DELAY,
					      nla_get_msecs(tbp[i]));
				break;
			case NDTPA_PROXY_DELAY:
				NEIGH_VAR_SET(p, PROXY_DELAY,
					      nla_get_msecs(tbp[i]));
				break;
			case NDTPA_LOCKTIME:
				NEIGH_VAR_SET(p, LOCKTIME,
					      nla_get_msecs(tbp[i]));
				break;
			}
		}
	}

	err = -ENOENT;
	if ((tb[NDTA_THRESH1] || tb[NDTA_THRESH2] ||
	     tb[NDTA_THRESH3] || tb[NDTA_GC_INTERVAL]) &&
	    !net_eq(net, &init_net))
		goto errout_tbl_lock;

	if (tb[NDTA_THRESH1])
		tbl->gc_thresh1 = nla_get_u32(tb[NDTA_THRESH1]);

	if (tb[NDTA_THRESH2])
		tbl->gc_thresh2 = nla_get_u32(tb[NDTA_THRESH2]);

	if (tb[NDTA_THRESH3])
		tbl->gc_thresh3 = nla_get_u32(tb[NDTA_THRESH3]);

	if (tb[NDTA_GC_INTERVAL])
		tbl->gc_interval = nla_get_msecs(tb[NDTA_GC_INTERVAL]);

	err = 0;

errout_tbl_lock:
	write_unlock_bh(&tbl->lock);
errout:
	return err;
}

static int neightbl_dump_info(struct sk_buff *skb, struct netlink_callback *cb)
{
	struct net *net = sock_net(skb->sk);
	int family, tidx, nidx = 0;
	int tbl_skip = cb->args[0];
	int neigh_skip = cb->args[1];
	struct neigh_table *tbl;

	family = ((struct rtgenmsg *) nlmsg_data(cb->nlh))->rtgen_family;

	for (tidx = 0; tidx < NEIGH_NR_TABLES; tidx++) {
		struct neigh_parms *p;

		tbl = neigh_tables[tidx];
		if (!tbl)
			continue;

		if (tidx < tbl_skip || (family && tbl->family != family))
			continue;

		if (neightbl_fill_info(skb, tbl, NETLINK_CB(cb->skb).portid,
				       cb->nlh->nlmsg_seq, RTM_NEWNEIGHTBL,
				       NLM_F_MULTI) < 0)
			break;

		nidx = 0;
		p = list_next_entry(&tbl->parms, list);
		list_for_each_entry_from(p, &tbl->parms_list, list) {
			if (!net_eq(neigh_parms_net(p), net))
				continue;

			if (nidx < neigh_skip)
				goto next;

			if (neightbl_fill_param_info(skb, tbl, p,
						     NETLINK_CB(cb->skb).portid,
						     cb->nlh->nlmsg_seq,
						     RTM_NEWNEIGHTBL,
						     NLM_F_MULTI) < 0)
				goto out;
		next:
			nidx++;
		}

		neigh_skip = 0;
	}
out:
	cb->args[0] = tidx;
	cb->args[1] = nidx;

	return skb->len;
}

static int neigh_fill_info(struct sk_buff *skb, struct neighbour *neigh,
			   u32 pid, u32 seq, int type, unsigned int flags)
{
	unsigned long now = jiffies;
	struct nda_cacheinfo ci;
	struct nlmsghdr *nlh;
	struct ndmsg *ndm;

	nlh = nlmsg_put(skb, pid, seq, type, sizeof(*ndm), flags);
	if (nlh == NULL)
		return -EMSGSIZE;

	ndm = nlmsg_data(nlh);
	ndm->ndm_family	 = neigh->ops->family;
	ndm->ndm_pad1    = 0;
	ndm->ndm_pad2    = 0;
	ndm->ndm_flags	 = neigh->flags;
	ndm->ndm_type	 = neigh->type;
	ndm->ndm_ifindex = neigh->dev->ifindex;

	if (nla_put(skb, NDA_DST, neigh->tbl->key_len, neigh->primary_key))
		goto nla_put_failure;

	read_lock_bh(&neigh->lock);
	ndm->ndm_state	 = neigh->nud_state;
	if (neigh->nud_state & NUD_VALID) {
		char haddr[MAX_ADDR_LEN];

		neigh_ha_snapshot(haddr, neigh, neigh->dev);
		if (nla_put(skb, NDA_LLADDR, neigh->dev->addr_len, haddr) < 0) {
			read_unlock_bh(&neigh->lock);
			goto nla_put_failure;
		}
	}

	ci.ndm_used	 = jiffies_to_clock_t(now - neigh->used);
	ci.ndm_confirmed = jiffies_to_clock_t(now - neigh->confirmed);
	ci.ndm_updated	 = jiffies_to_clock_t(now - neigh->updated);
	ci.ndm_refcnt	 = refcount_read(&neigh->refcnt) - 1;
	read_unlock_bh(&neigh->lock);

	if (nla_put_u32(skb, NDA_PROBES, atomic_read(&neigh->probes)) ||
	    nla_put(skb, NDA_CACHEINFO, sizeof(ci), &ci))
		goto nla_put_failure;

	nlmsg_end(skb, nlh);
	return 0;

nla_put_failure:
	nlmsg_cancel(skb, nlh);
	return -EMSGSIZE;
}

static int pneigh_fill_info(struct sk_buff *skb, struct pneigh_entry *pn,
			    u32 pid, u32 seq, int type, unsigned int flags,
			    struct neigh_table *tbl)
{
	struct nlmsghdr *nlh;
	struct ndmsg *ndm;

	nlh = nlmsg_put(skb, pid, seq, type, sizeof(*ndm), flags);
	if (nlh == NULL)
		return -EMSGSIZE;

	ndm = nlmsg_data(nlh);
	ndm->ndm_family	 = tbl->family;
	ndm->ndm_pad1    = 0;
	ndm->ndm_pad2    = 0;
	ndm->ndm_flags	 = pn->flags | NTF_PROXY;
	ndm->ndm_type	 = RTN_UNICAST;
	ndm->ndm_ifindex = pn->dev ? pn->dev->ifindex : 0;
	ndm->ndm_state	 = NUD_NONE;

	if (nla_put(skb, NDA_DST, tbl->key_len, pn->key))
		goto nla_put_failure;

	nlmsg_end(skb, nlh);
	return 0;

nla_put_failure:
	nlmsg_cancel(skb, nlh);
	return -EMSGSIZE;
}

static void neigh_update_notify(struct neighbour *neigh, u32 nlmsg_pid)
{
	call_netevent_notifiers(NETEVENT_NEIGH_UPDATE, neigh);
	__neigh_notify(neigh, RTM_NEWNEIGH, 0, nlmsg_pid);
}

static bool neigh_master_filtered(struct net_device *dev, int master_idx)
{
	struct net_device *master;

	if (!master_idx)
		return false;

	master = netdev_master_upper_dev_get(dev);
	if (!master || master->ifindex != master_idx)
		return true;

	return false;
}

static bool neigh_ifindex_filtered(struct net_device *dev, int filter_idx)
{
	if (filter_idx && dev->ifindex != filter_idx)
		return true;

	return false;
}

static int neigh_dump_table(struct neigh_table *tbl, struct sk_buff *skb,
			    struct netlink_callback *cb)
{
	struct net *net = sock_net(skb->sk);
	const struct nlmsghdr *nlh = cb->nlh;
	struct nlattr *tb[NDA_MAX + 1];
	struct neighbour *n;
	int rc, h, s_h = cb->args[1];
	int idx, s_idx = idx = cb->args[2];
	struct neigh_hash_table *nht;
	int filter_master_idx = 0, filter_idx = 0;
	unsigned int flags = NLM_F_MULTI;
	int err;

	err = nlmsg_parse(nlh, sizeof(struct ndmsg), tb, NDA_MAX, NULL, NULL);
	if (!err) {
		if (tb[NDA_IFINDEX]) {
			if (nla_len(tb[NDA_IFINDEX]) != sizeof(u32))
				return -EINVAL;
			filter_idx = nla_get_u32(tb[NDA_IFINDEX]);
		}
		if (tb[NDA_MASTER]) {
			if (nla_len(tb[NDA_MASTER]) != sizeof(u32))
				return -EINVAL;
			filter_master_idx = nla_get_u32(tb[NDA_MASTER]);
		}
		if (filter_idx || filter_master_idx)
			flags |= NLM_F_DUMP_FILTERED;
	}

	rcu_read_lock_bh();
	nht = rcu_dereference_bh(tbl->nht);

	for (h = s_h; h < (1 << nht->hash_shift); h++) {
		if (h > s_h)
			s_idx = 0;
		for (n = rcu_dereference_bh(nht->hash_buckets[h]), idx = 0;
		     n != NULL;
		     n = rcu_dereference_bh(n->next)) {
			if (idx < s_idx || !net_eq(dev_net(n->dev), net))
				goto next;
			if (neigh_ifindex_filtered(n->dev, filter_idx) ||
			    neigh_master_filtered(n->dev, filter_master_idx))
				goto next;
			if (neigh_fill_info(skb, n, NETLINK_CB(cb->skb).portid,
					    cb->nlh->nlmsg_seq,
					    RTM_NEWNEIGH,
					    flags) < 0) {
				rc = -1;
				goto out;
			}
next:
			idx++;
		}
	}
	rc = skb->len;
out:
	rcu_read_unlock_bh();
	cb->args[1] = h;
	cb->args[2] = idx;
	return rc;
}

static int pneigh_dump_table(struct neigh_table *tbl, struct sk_buff *skb,
			     struct netlink_callback *cb)
{
	struct pneigh_entry *n;
	struct net *net = sock_net(skb->sk);
	int rc, h, s_h = cb->args[3];
	int idx, s_idx = idx = cb->args[4];

	read_lock_bh(&tbl->lock);

	for (h = s_h; h <= PNEIGH_HASHMASK; h++) {
		if (h > s_h)
			s_idx = 0;
		for (n = tbl->phash_buckets[h], idx = 0; n; n = n->next) {
			if (idx < s_idx || pneigh_net(n) != net)
				goto next;
			if (pneigh_fill_info(skb, n, NETLINK_CB(cb->skb).portid,
					    cb->nlh->nlmsg_seq,
					    RTM_NEWNEIGH,
					    NLM_F_MULTI, tbl) < 0) {
				read_unlock_bh(&tbl->lock);
				rc = -1;
				goto out;
			}
		next:
			idx++;
		}
	}

	read_unlock_bh(&tbl->lock);
	rc = skb->len;
out:
	cb->args[3] = h;
	cb->args[4] = idx;
	return rc;

}

static int neigh_dump_info(struct sk_buff *skb, struct netlink_callback *cb)
{
	struct neigh_table *tbl;
	int t, family, s_t;
	int proxy = 0;
	int err;

	family = ((struct rtgenmsg *) nlmsg_data(cb->nlh))->rtgen_family;

	/* check for full ndmsg structure presence, family member is
	 * the same for both structures
	 */
	if (nlmsg_len(cb->nlh) >= sizeof(struct ndmsg) &&
	    ((struct ndmsg *) nlmsg_data(cb->nlh))->ndm_flags == NTF_PROXY)
		proxy = 1;

	s_t = cb->args[0];

	for (t = 0; t < NEIGH_NR_TABLES; t++) {
		tbl = neigh_tables[t];

		if (!tbl)
			continue;
		if (t < s_t || (family && tbl->family != family))
			continue;
		if (t > s_t)
			memset(&cb->args[1], 0, sizeof(cb->args) -
						sizeof(cb->args[0]));
		if (proxy)
			err = pneigh_dump_table(tbl, skb, cb);
		else
			err = neigh_dump_table(tbl, skb, cb);
		if (err < 0)
			break;
	}

	cb->args[0] = t;
	return skb->len;
}

void neigh_for_each(struct neigh_table *tbl, void (*cb)(struct neighbour *, void *), void *cookie)
{
	int chain;
	struct neigh_hash_table *nht;

	rcu_read_lock_bh();
	nht = rcu_dereference_bh(tbl->nht);

	read_lock(&tbl->lock); /* avoid resizes */
	for (chain = 0; chain < (1 << nht->hash_shift); chain++) {
		struct neighbour *n;

		for (n = rcu_dereference_bh(nht->hash_buckets[chain]);
		     n != NULL;
		     n = rcu_dereference_bh(n->next))
			cb(n, cookie);
	}
	read_unlock(&tbl->lock);
	rcu_read_unlock_bh();
}
EXPORT_SYMBOL(neigh_for_each);

/* The tbl->lock must be held as a writer and BH disabled. */
void __neigh_for_each_release(struct neigh_table *tbl,
			      int (*cb)(struct neighbour *))
{
	int chain;
	struct neigh_hash_table *nht;

	nht = rcu_dereference_protected(tbl->nht,
					lockdep_is_held(&tbl->lock));
	for (chain = 0; chain < (1 << nht->hash_shift); chain++) {
		struct neighbour *n;
		struct neighbour __rcu **np;

		np = &nht->hash_buckets[chain];
		while ((n = rcu_dereference_protected(*np,
					lockdep_is_held(&tbl->lock))) != NULL) {
			int release;

			write_lock(&n->lock);
			release = cb(n);
			if (release) {
				rcu_assign_pointer(*np,
					rcu_dereference_protected(n->next,
						lockdep_is_held(&tbl->lock)));
				n->dead = 1;
			} else
				np = &n->next;
			write_unlock(&n->lock);
			if (release)
				neigh_cleanup_and_release(n);
		}
	}
}
EXPORT_SYMBOL(__neigh_for_each_release);

int neigh_xmit(int index, struct net_device *dev,
	       const void *addr, struct sk_buff *skb)
{
	int err = -EAFNOSUPPORT;
	if (likely(index < NEIGH_NR_TABLES)) {
		struct neigh_table *tbl;
		struct neighbour *neigh;

		tbl = neigh_tables[index];
		if (!tbl)
			goto out;
		rcu_read_lock_bh();
		if (index == NEIGH_ARP_TABLE) {
			u32 key = *((u32 *)addr);

			neigh = __ipv4_neigh_lookup_noref(dev, key);
		} else {
			neigh = __neigh_lookup_noref(tbl, addr, dev);
		}
		if (!neigh)
			neigh = __neigh_create(tbl, addr, dev, false);
		err = PTR_ERR(neigh);
		if (IS_ERR(neigh)) {
			rcu_read_unlock_bh();
			goto out_kfree_skb;
		}
		err = neigh->output(neigh, skb);
		rcu_read_unlock_bh();
	}
	else if (index == NEIGH_LINK_TABLE) {
		err = dev_hard_header(skb, dev, ntohs(skb->protocol),
				      addr, NULL, skb->len);
		if (err < 0)
			goto out_kfree_skb;
		err = dev_queue_xmit(skb);
	}
out:
	return err;
out_kfree_skb:
	kfree_skb(skb);
	goto out;
}
EXPORT_SYMBOL(neigh_xmit);

#ifdef CONFIG_PROC_FS

static struct neighbour *neigh_get_first(struct seq_file *seq)
{
	struct neigh_seq_state *state = seq->private;
	struct net *net = seq_file_net(seq);
	struct neigh_hash_table *nht = state->nht;
	struct neighbour *n = NULL;
	int bucket = state->bucket;

	state->flags &= ~NEIGH_SEQ_IS_PNEIGH;
	for (bucket = 0; bucket < (1 << nht->hash_shift); bucket++) {
		n = rcu_dereference_bh(nht->hash_buckets[bucket]);

		while (n) {
			if (!net_eq(dev_net(n->dev), net))
				goto next;
			if (state->neigh_sub_iter) {
				loff_t fakep = 0;
				void *v;

				v = state->neigh_sub_iter(state, n, &fakep);
				if (!v)
					goto next;
			}
			if (!(state->flags & NEIGH_SEQ_SKIP_NOARP))
				break;
			if (n->nud_state & ~NUD_NOARP)
				break;
next:
			n = rcu_dereference_bh(n->next);
		}

		if (n)
			break;
	}
	state->bucket = bucket;

	return n;
}

static struct neighbour *neigh_get_next(struct seq_file *seq,
					struct neighbour *n,
					loff_t *pos)
{
	struct neigh_seq_state *state = seq->private;
	struct net *net = seq_file_net(seq);
	struct neigh_hash_table *nht = state->nht;

	if (state->neigh_sub_iter) {
		void *v = state->neigh_sub_iter(state, n, pos);
		if (v)
			return n;
	}
	n = rcu_dereference_bh(n->next);

	while (1) {
		while (n) {
			if (!net_eq(dev_net(n->dev), net))
				goto next;
			if (state->neigh_sub_iter) {
				void *v = state->neigh_sub_iter(state, n, pos);
				if (v)
					return n;
				goto next;
			}
			if (!(state->flags & NEIGH_SEQ_SKIP_NOARP))
				break;

			if (n->nud_state & ~NUD_NOARP)
				break;
next:
			n = rcu_dereference_bh(n->next);
		}

		if (n)
			break;

		if (++state->bucket >= (1 << nht->hash_shift))
			break;

		n = rcu_dereference_bh(nht->hash_buckets[state->bucket]);
	}

	if (n && pos)
		--(*pos);
	return n;
}

static struct neighbour *neigh_get_idx(struct seq_file *seq, loff_t *pos)
{
	struct neighbour *n = neigh_get_first(seq);

	if (n) {
		--(*pos);
		while (*pos) {
			n = neigh_get_next(seq, n, pos);
			if (!n)
				break;
		}
	}
	return *pos ? NULL : n;
}

static struct pneigh_entry *pneigh_get_first(struct seq_file *seq)
{
	struct neigh_seq_state *state = seq->private;
	struct net *net = seq_file_net(seq);
	struct neigh_table *tbl = state->tbl;
	struct pneigh_entry *pn = NULL;
	int bucket = state->bucket;

	state->flags |= NEIGH_SEQ_IS_PNEIGH;
	for (bucket = 0; bucket <= PNEIGH_HASHMASK; bucket++) {
		pn = tbl->phash_buckets[bucket];
		while (pn && !net_eq(pneigh_net(pn), net))
			pn = pn->next;
		if (pn)
			break;
	}
	state->bucket = bucket;

	return pn;
}

static struct pneigh_entry *pneigh_get_next(struct seq_file *seq,
					    struct pneigh_entry *pn,
					    loff_t *pos)
{
	struct neigh_seq_state *state = seq->private;
	struct net *net = seq_file_net(seq);
	struct neigh_table *tbl = state->tbl;

	do {
		pn = pn->next;
	} while (pn && !net_eq(pneigh_net(pn), net));

	while (!pn) {
		if (++state->bucket > PNEIGH_HASHMASK)
			break;
		pn = tbl->phash_buckets[state->bucket];
		while (pn && !net_eq(pneigh_net(pn), net))
			pn = pn->next;
		if (pn)
			break;
	}

	if (pn && pos)
		--(*pos);

	return pn;
}

static struct pneigh_entry *pneigh_get_idx(struct seq_file *seq, loff_t *pos)
{
	struct pneigh_entry *pn = pneigh_get_first(seq);

	if (pn) {
		--(*pos);
		while (*pos) {
			pn = pneigh_get_next(seq, pn, pos);
			if (!pn)
				break;
		}
	}
	return *pos ? NULL : pn;
}

static void *neigh_get_idx_any(struct seq_file *seq, loff_t *pos)
{
	struct neigh_seq_state *state = seq->private;
	void *rc;
	loff_t idxpos = *pos;

	rc = neigh_get_idx(seq, &idxpos);
	if (!rc && !(state->flags & NEIGH_SEQ_NEIGH_ONLY))
		rc = pneigh_get_idx(seq, &idxpos);

	return rc;
}

void *neigh_seq_start(struct seq_file *seq, loff_t *pos, struct neigh_table *tbl, unsigned int neigh_seq_flags)
	__acquires(tbl->lock)
	__acquires(rcu_bh)
{
	struct neigh_seq_state *state = seq->private;

	state->tbl = tbl;
	state->bucket = 0;
	state->flags = (neigh_seq_flags & ~NEIGH_SEQ_IS_PNEIGH);

	rcu_read_lock_bh();
	state->nht = rcu_dereference_bh(tbl->nht);
	read_lock(&tbl->lock);

	return *pos ? neigh_get_idx_any(seq, pos) : SEQ_START_TOKEN;
}
EXPORT_SYMBOL(neigh_seq_start);

void *neigh_seq_next(struct seq_file *seq, void *v, loff_t *pos)
{
	struct neigh_seq_state *state;
	void *rc;

	if (v == SEQ_START_TOKEN) {
		rc = neigh_get_first(seq);
		goto out;
	}

	state = seq->private;
	if (!(state->flags & NEIGH_SEQ_IS_PNEIGH)) {
		rc = neigh_get_next(seq, v, NULL);
		if (rc)
			goto out;
		if (!(state->flags & NEIGH_SEQ_NEIGH_ONLY))
			rc = pneigh_get_first(seq);
	} else {
		BUG_ON(state->flags & NEIGH_SEQ_NEIGH_ONLY);
		rc = pneigh_get_next(seq, v, NULL);
	}
out:
	++(*pos);
	return rc;
}
EXPORT_SYMBOL(neigh_seq_next);

void neigh_seq_stop(struct seq_file *seq, void *v)
	__releases(tbl->lock)
	__releases(rcu_bh)
{
	struct neigh_seq_state *state = seq->private;
	struct neigh_table *tbl = state->tbl;

	read_unlock(&tbl->lock);
	rcu_read_unlock_bh();
}
EXPORT_SYMBOL(neigh_seq_stop);

/* statistics via seq_file */

static void *neigh_stat_seq_start(struct seq_file *seq, loff_t *pos)
{
	struct neigh_table *tbl = PDE_DATA(file_inode(seq->file));
	int cpu;

	if (*pos == 0)
		return SEQ_START_TOKEN;

	for (cpu = *pos-1; cpu < nr_cpu_ids; ++cpu) {
		if (!cpu_possible(cpu))
			continue;
		*pos = cpu+1;
		return per_cpu_ptr(tbl->stats, cpu);
	}
	return NULL;
}

static void *neigh_stat_seq_next(struct seq_file *seq, void *v, loff_t *pos)
{
	struct neigh_table *tbl = PDE_DATA(file_inode(seq->file));
	int cpu;

	for (cpu = *pos; cpu < nr_cpu_ids; ++cpu) {
		if (!cpu_possible(cpu))
			continue;
		*pos = cpu+1;
		return per_cpu_ptr(tbl->stats, cpu);
	}
	(*pos)++;
	return NULL;
}

static void neigh_stat_seq_stop(struct seq_file *seq, void *v)
{

}

static int neigh_stat_seq_show(struct seq_file *seq, void *v)
{
	struct neigh_table *tbl = PDE_DATA(file_inode(seq->file));
	struct neigh_statistics *st = v;

	if (v == SEQ_START_TOKEN) {
		seq_printf(seq, "entries  allocs destroys hash_grows  lookups hits  res_failed  rcv_probes_mcast rcv_probes_ucast  periodic_gc_runs forced_gc_runs unresolved_discards table_fulls\n");
		return 0;
	}

	seq_printf(seq, "%08x  %08lx %08lx %08lx  %08lx %08lx  %08lx  "
			"%08lx %08lx  %08lx %08lx %08lx %08lx\n",
		   atomic_read(&tbl->entries),

		   st->allocs,
		   st->destroys,
		   st->hash_grows,

		   st->lookups,
		   st->hits,

		   st->res_failed,

		   st->rcv_probes_mcast,
		   st->rcv_probes_ucast,

		   st->periodic_gc_runs,
		   st->forced_gc_runs,
		   st->unres_discards,
		   st->table_fulls
		   );

	return 0;
}

static const struct seq_operations neigh_stat_seq_ops = {
	.start	= neigh_stat_seq_start,
	.next	= neigh_stat_seq_next,
	.stop	= neigh_stat_seq_stop,
	.show	= neigh_stat_seq_show,
};
#endif /* CONFIG_PROC_FS */

static inline size_t neigh_nlmsg_size(void)
{
	return NLMSG_ALIGN(sizeof(struct ndmsg))
	       + nla_total_size(MAX_ADDR_LEN) /* NDA_DST */
	       + nla_total_size(MAX_ADDR_LEN) /* NDA_LLADDR */
	       + nla_total_size(sizeof(struct nda_cacheinfo))
	       + nla_total_size(4); /* NDA_PROBES */
}

static void __neigh_notify(struct neighbour *n, int type, int flags,
			   u32 pid)
{
	struct net *net = dev_net(n->dev);
	struct sk_buff *skb;
	int err = -ENOBUFS;

	skb = nlmsg_new(neigh_nlmsg_size(), GFP_ATOMIC);
	if (skb == NULL)
		goto errout;

	err = neigh_fill_info(skb, n, pid, 0, type, flags);
	if (err < 0) {
		/* -EMSGSIZE implies BUG in neigh_nlmsg_size() */
		WARN_ON(err == -EMSGSIZE);
		kfree_skb(skb);
		goto errout;
	}
	rtnl_notify(skb, net, 0, RTNLGRP_NEIGH, NULL, GFP_ATOMIC);
	return;
errout:
	if (err < 0)
		rtnl_set_sk_err(net, RTNLGRP_NEIGH, err);
}

void neigh_app_ns(struct neighbour *n)
{
	__neigh_notify(n, RTM_GETNEIGH, NLM_F_REQUEST, 0);
}
EXPORT_SYMBOL(neigh_app_ns);

#ifdef CONFIG_SYSCTL
static int zero;
static int int_max = INT_MAX;
static int unres_qlen_max = INT_MAX / SKB_TRUESIZE(ETH_FRAME_LEN);

static int proc_unres_qlen(struct ctl_table *ctl, int write,
			   void __user *buffer, size_t *lenp, loff_t *ppos)
{
	int size, ret;
	struct ctl_table tmp = *ctl;

	tmp.extra1 = &zero;
	tmp.extra2 = &unres_qlen_max;
	tmp.data = &size;

	size = *(int *)ctl->data / SKB_TRUESIZE(ETH_FRAME_LEN);
	ret = proc_dointvec_minmax(&tmp, write, buffer, lenp, ppos);

	if (write && !ret)
		*(int *)ctl->data = size * SKB_TRUESIZE(ETH_FRAME_LEN);
	return ret;
}

static struct neigh_parms *neigh_get_dev_parms_rcu(struct net_device *dev,
						   int family)
{
	switch (family) {
	case AF_INET:
		return __in_dev_arp_parms_get_rcu(dev);
	case AF_INET6:
		return __in6_dev_nd_parms_get_rcu(dev);
	}
	return NULL;
}

static void neigh_copy_dflt_parms(struct net *net, struct neigh_parms *p,
				  int index)
{
	struct net_device *dev;
	int family = neigh_parms_family(p);

	rcu_read_lock();
	for_each_netdev_rcu(net, dev) {
		struct neigh_parms *dst_p =
				neigh_get_dev_parms_rcu(dev, family);

		if (dst_p && !test_bit(index, dst_p->data_state))
			dst_p->data[index] = p->data[index];
	}
	rcu_read_unlock();
}

static void neigh_proc_update(struct ctl_table *ctl, int write)
{
	struct net_device *dev = ctl->extra1;
	struct neigh_parms *p = ctl->extra2;
	struct net *net = neigh_parms_net(p);
	int index = (int *) ctl->data - p->data;

	if (!write)
		return;

	set_bit(index, p->data_state);
	if (index == NEIGH_VAR_DELAY_PROBE_TIME)
		call_netevent_notifiers(NETEVENT_DELAY_PROBE_TIME_UPDATE, p);
	if (!dev) /* NULL dev means this is default value */
		neigh_copy_dflt_parms(net, p, index);
}

static int neigh_proc_dointvec_zero_intmax(struct ctl_table *ctl, int write,
					   void __user *buffer,
					   size_t *lenp, loff_t *ppos)
{
	struct ctl_table tmp = *ctl;
	int ret;

	tmp.extra1 = &zero;
	tmp.extra2 = &int_max;

	ret = proc_dointvec_minmax(&tmp, write, buffer, lenp, ppos);
	neigh_proc_update(ctl, write);
	return ret;
}

int neigh_proc_dointvec(struct ctl_table *ctl, int write,
			void __user *buffer, size_t *lenp, loff_t *ppos)
{
	int ret = proc_dointvec(ctl, write, buffer, lenp, ppos);

	neigh_proc_update(ctl, write);
	return ret;
}
EXPORT_SYMBOL(neigh_proc_dointvec);

int neigh_proc_dointvec_jiffies(struct ctl_table *ctl, int write,
				void __user *buffer,
				size_t *lenp, loff_t *ppos)
{
	int ret = proc_dointvec_jiffies(ctl, write, buffer, lenp, ppos);

	neigh_proc_update(ctl, write);
	return ret;
}
EXPORT_SYMBOL(neigh_proc_dointvec_jiffies);

static int neigh_proc_dointvec_userhz_jiffies(struct ctl_table *ctl, int write,
					      void __user *buffer,
					      size_t *lenp, loff_t *ppos)
{
	int ret = proc_dointvec_userhz_jiffies(ctl, write, buffer, lenp, ppos);

	neigh_proc_update(ctl, write);
	return ret;
}

int neigh_proc_dointvec_ms_jiffies(struct ctl_table *ctl, int write,
				   void __user *buffer,
				   size_t *lenp, loff_t *ppos)
{
	int ret = proc_dointvec_ms_jiffies(ctl, write, buffer, lenp, ppos);

	neigh_proc_update(ctl, write);
	return ret;
}
EXPORT_SYMBOL(neigh_proc_dointvec_ms_jiffies);

static int neigh_proc_dointvec_unres_qlen(struct ctl_table *ctl, int write,
					  void __user *buffer,
					  size_t *lenp, loff_t *ppos)
{
	int ret = proc_unres_qlen(ctl, write, buffer, lenp, ppos);

	neigh_proc_update(ctl, write);
	return ret;
}

static int neigh_proc_base_reachable_time(struct ctl_table *ctl, int write,
					  void __user *buffer,
					  size_t *lenp, loff_t *ppos)
{
	struct neigh_parms *p = ctl->extra2;
	int ret;

	if (strcmp(ctl->procname, "base_reachable_time") == 0)
		ret = neigh_proc_dointvec_jiffies(ctl, write, buffer, lenp, ppos);
	else if (strcmp(ctl->procname, "base_reachable_time_ms") == 0)
		ret = neigh_proc_dointvec_ms_jiffies(ctl, write, buffer, lenp, ppos);
	else
		ret = -1;

	if (write && ret == 0) {
		/* update reachable_time as well, otherwise, the change will
		 * only be effective after the next time neigh_periodic_work
		 * decides to recompute it
		 */
		p->reachable_time =
			neigh_rand_reach_time(NEIGH_VAR(p, BASE_REACHABLE_TIME));
	}
	return ret;
}

#define NEIGH_PARMS_DATA_OFFSET(index)	\
	(&((struct neigh_parms *) 0)->data[index])

#define NEIGH_SYSCTL_ENTRY(attr, data_attr, name, mval, proc) \
	[NEIGH_VAR_ ## attr] = { \
		.procname	= name, \
		.data		= NEIGH_PARMS_DATA_OFFSET(NEIGH_VAR_ ## data_attr), \
		.maxlen		= sizeof(int), \
		.mode		= mval, \
		.proc_handler	= proc, \
	}

#define NEIGH_SYSCTL_ZERO_INTMAX_ENTRY(attr, name) \
	NEIGH_SYSCTL_ENTRY(attr, attr, name, 0644, neigh_proc_dointvec_zero_intmax)

#define NEIGH_SYSCTL_JIFFIES_ENTRY(attr, name) \
	NEIGH_SYSCTL_ENTRY(attr, attr, name, 0644, neigh_proc_dointvec_jiffies)

#define NEIGH_SYSCTL_USERHZ_JIFFIES_ENTRY(attr, name) \
	NEIGH_SYSCTL_ENTRY(attr, attr, name, 0644, neigh_proc_dointvec_userhz_jiffies)

#define NEIGH_SYSCTL_MS_JIFFIES_ENTRY(attr, name) \
	NEIGH_SYSCTL_ENTRY(attr, attr, name, 0644, neigh_proc_dointvec_ms_jiffies)

#define NEIGH_SYSCTL_MS_JIFFIES_REUSED_ENTRY(attr, data_attr, name) \
	NEIGH_SYSCTL_ENTRY(attr, data_attr, name, 0644, neigh_proc_dointvec_ms_jiffies)

#define NEIGH_SYSCTL_UNRES_QLEN_REUSED_ENTRY(attr, data_attr, name) \
	NEIGH_SYSCTL_ENTRY(attr, data_attr, name, 0644, neigh_proc_dointvec_unres_qlen)

static struct neigh_sysctl_table {
	struct ctl_table_header *sysctl_header;
	struct ctl_table neigh_vars[NEIGH_VAR_MAX + 1];
} neigh_sysctl_template __read_mostly = {
	.neigh_vars = {
		NEIGH_SYSCTL_ZERO_INTMAX_ENTRY(MCAST_PROBES, "mcast_solicit"),
		NEIGH_SYSCTL_ZERO_INTMAX_ENTRY(UCAST_PROBES, "ucast_solicit"),
		NEIGH_SYSCTL_ZERO_INTMAX_ENTRY(APP_PROBES, "app_solicit"),
		NEIGH_SYSCTL_ZERO_INTMAX_ENTRY(MCAST_REPROBES, "mcast_resolicit"),
		NEIGH_SYSCTL_USERHZ_JIFFIES_ENTRY(RETRANS_TIME, "retrans_time"),
		NEIGH_SYSCTL_JIFFIES_ENTRY(BASE_REACHABLE_TIME, "base_reachable_time"),
		NEIGH_SYSCTL_JIFFIES_ENTRY(DELAY_PROBE_TIME, "delay_first_probe_time"),
		NEIGH_SYSCTL_JIFFIES_ENTRY(GC_STALETIME, "gc_stale_time"),
		NEIGH_SYSCTL_ZERO_INTMAX_ENTRY(QUEUE_LEN_BYTES, "unres_qlen_bytes"),
		NEIGH_SYSCTL_ZERO_INTMAX_ENTRY(PROXY_QLEN, "proxy_qlen"),
		NEIGH_SYSCTL_USERHZ_JIFFIES_ENTRY(ANYCAST_DELAY, "anycast_delay"),
		NEIGH_SYSCTL_USERHZ_JIFFIES_ENTRY(PROXY_DELAY, "proxy_delay"),
		NEIGH_SYSCTL_USERHZ_JIFFIES_ENTRY(LOCKTIME, "locktime"),
		NEIGH_SYSCTL_UNRES_QLEN_REUSED_ENTRY(QUEUE_LEN, QUEUE_LEN_BYTES, "unres_qlen"),
		NEIGH_SYSCTL_MS_JIFFIES_REUSED_ENTRY(RETRANS_TIME_MS, RETRANS_TIME, "retrans_time_ms"),
		NEIGH_SYSCTL_MS_JIFFIES_REUSED_ENTRY(BASE_REACHABLE_TIME_MS, BASE_REACHABLE_TIME, "base_reachable_time_ms"),
		[NEIGH_VAR_GC_INTERVAL] = {
			.procname	= "gc_interval",
			.maxlen		= sizeof(int),
			.mode		= 0644,
			.proc_handler	= proc_dointvec_jiffies,
		},
		[NEIGH_VAR_GC_THRESH1] = {
			.procname	= "gc_thresh1",
			.maxlen		= sizeof(int),
			.mode		= 0644,
			.extra1 	= &zero,
			.extra2		= &int_max,
			.proc_handler	= proc_dointvec_minmax,
		},
		[NEIGH_VAR_GC_THRESH2] = {
			.procname	= "gc_thresh2",
			.maxlen		= sizeof(int),
			.mode		= 0644,
			.extra1 	= &zero,
			.extra2		= &int_max,
			.proc_handler	= proc_dointvec_minmax,
		},
		[NEIGH_VAR_GC_THRESH3] = {
			.procname	= "gc_thresh3",
			.maxlen		= sizeof(int),
			.mode		= 0644,
			.extra1 	= &zero,
			.extra2		= &int_max,
			.proc_handler	= proc_dointvec_minmax,
		},
		{},
	},
};

int neigh_sysctl_register(struct net_device *dev, struct neigh_parms *p,
			  proc_handler *handler)
{
	int i;
	struct neigh_sysctl_table *t;
	const char *dev_name_source;
	char neigh_path[ sizeof("net//neigh/") + IFNAMSIZ + IFNAMSIZ ];
	char *p_name;

	t = kmemdup(&neigh_sysctl_template, sizeof(*t), GFP_KERNEL);
	if (!t)
		goto err;

	for (i = 0; i < NEIGH_VAR_GC_INTERVAL; i++) {
		t->neigh_vars[i].data += (long) p;
		t->neigh_vars[i].extra1 = dev;
		t->neigh_vars[i].extra2 = p;
	}

	if (dev) {
		dev_name_source = dev->name;
		/* Terminate the table early */
		memset(&t->neigh_vars[NEIGH_VAR_GC_INTERVAL], 0,
		       sizeof(t->neigh_vars[NEIGH_VAR_GC_INTERVAL]));
	} else {
		struct neigh_table *tbl = p->tbl;
		dev_name_source = "default";
		t->neigh_vars[NEIGH_VAR_GC_INTERVAL].data = &tbl->gc_interval;
		t->neigh_vars[NEIGH_VAR_GC_THRESH1].data = &tbl->gc_thresh1;
		t->neigh_vars[NEIGH_VAR_GC_THRESH2].data = &tbl->gc_thresh2;
		t->neigh_vars[NEIGH_VAR_GC_THRESH3].data = &tbl->gc_thresh3;
	}

	if (handler) {
		/* RetransTime */
		t->neigh_vars[NEIGH_VAR_RETRANS_TIME].proc_handler = handler;
		/* ReachableTime */
		t->neigh_vars[NEIGH_VAR_BASE_REACHABLE_TIME].proc_handler = handler;
		/* RetransTime (in milliseconds)*/
		t->neigh_vars[NEIGH_VAR_RETRANS_TIME_MS].proc_handler = handler;
		/* ReachableTime (in milliseconds) */
		t->neigh_vars[NEIGH_VAR_BASE_REACHABLE_TIME_MS].proc_handler = handler;
	} else {
		/* Those handlers will update p->reachable_time after
		 * base_reachable_time(_ms) is set to ensure the new timer starts being
		 * applied after the next neighbour update instead of waiting for
		 * neigh_periodic_work to update its value (can be multiple minutes)
		 * So any handler that replaces them should do this as well
		 */
		/* ReachableTime */
		t->neigh_vars[NEIGH_VAR_BASE_REACHABLE_TIME].proc_handler =
			neigh_proc_base_reachable_time;
		/* ReachableTime (in milliseconds) */
		t->neigh_vars[NEIGH_VAR_BASE_REACHABLE_TIME_MS].proc_handler =
			neigh_proc_base_reachable_time;
	}

	/* Don't export sysctls to unprivileged users */
	if (neigh_parms_net(p)->user_ns != &init_user_ns)
		t->neigh_vars[0].procname = NULL;

	switch (neigh_parms_family(p)) {
	case AF_INET:
	      p_name = "ipv4";
	      break;
	case AF_INET6:
	      p_name = "ipv6";
	      break;
	default:
	      BUG();
	}

	snprintf(neigh_path, sizeof(neigh_path), "net/%s/neigh/%s",
		p_name, dev_name_source);
	t->sysctl_header =
		register_net_sysctl(neigh_parms_net(p), neigh_path, t->neigh_vars);
	if (!t->sysctl_header)
		goto free;

	p->sysctl_table = t;
	return 0;

free:
	kfree(t);
err:
	return -ENOBUFS;
}
EXPORT_SYMBOL(neigh_sysctl_register);

void neigh_sysctl_unregister(struct neigh_parms *p)
{
	if (p->sysctl_table) {
		struct neigh_sysctl_table *t = p->sysctl_table;
		p->sysctl_table = NULL;
		unregister_net_sysctl_table(t->sysctl_header);
		kfree(t);
	}
}
EXPORT_SYMBOL(neigh_sysctl_unregister);

#endif	/* CONFIG_SYSCTL */

static int __init neigh_init(void)
{
	rtnl_register(PF_UNSPEC, RTM_NEWNEIGH, neigh_add, NULL, 0);
	rtnl_register(PF_UNSPEC, RTM_DELNEIGH, neigh_delete, NULL, 0);
	rtnl_register(PF_UNSPEC, RTM_GETNEIGH, NULL, neigh_dump_info, 0);

	rtnl_register(PF_UNSPEC, RTM_GETNEIGHTBL, NULL, neightbl_dump_info,
		      0);
	rtnl_register(PF_UNSPEC, RTM_SETNEIGHTBL, neightbl_set, NULL, 0);

	return 0;
}

subsys_initcall(neigh_init);<|MERGE_RESOLUTION|>--- conflicted
+++ resolved
@@ -53,16 +53,10 @@
 
 #define PNEIGH_HASHMASK		0xF
 
-<<<<<<< HEAD
-static void neigh_timer_handler(unsigned long arg);
-static void __neigh_notify(struct neighbour *n, int type, int flags);
-static void neigh_update_notify(struct neighbour *neigh);
-=======
 static void neigh_timer_handler(struct timer_list *t);
 static void __neigh_notify(struct neighbour *n, int type, int flags,
 			   u32 pid);
 static void neigh_update_notify(struct neighbour *neigh, u32 nlmsg_pid);
->>>>>>> 286cd8c7
 static int pneigh_ifdown_and_unlock(struct neigh_table *tbl,
 				    struct net_device *dev);
 
@@ -318,15 +312,9 @@
 	write_lock_bh(&tbl->lock);
 	neigh_flush_dev(tbl, dev);
 	pneigh_ifdown_and_unlock(tbl, dev);
-<<<<<<< HEAD
-
-	del_timer_sync(&tbl->proxy_timer);
-	pneigh_queue_purge(&tbl->proxy_queue);
-=======
 	pneigh_queue_purge(&tbl->proxy_queue, dev ? dev_net(dev) : NULL);
 	if (skb_queue_empty_lockless(&tbl->proxy_queue))
 		del_timer_sync(&tbl->proxy_timer);
->>>>>>> 286cd8c7
 	return 0;
 }
 EXPORT_SYMBOL(neigh_ifdown);
