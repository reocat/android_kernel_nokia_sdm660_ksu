--- conflicted
+++ resolved
@@ -20,29 +20,8 @@
 
 static int dev_ifname(struct net *net, struct ifreq *ifr)
 {
-<<<<<<< HEAD
-	struct ifreq ifr;
-	int error;
-
-	/*
-	 *	Fetch the caller's info block.
-	 */
-
-	if (copy_from_user(&ifr, arg, sizeof(struct ifreq)))
-		return -EFAULT;
-	ifr.ifr_name[IFNAMSIZ-1] = 0;
-
-	error = netdev_get_name(net, ifr.ifr_name, ifr.ifr_ifindex);
-	if (error)
-		return error;
-
-	if (copy_to_user(arg, &ifr, sizeof(struct ifreq)))
-		return -EFAULT;
-	return 0;
-=======
 	ifr->ifr_name[IFNAMSIZ-1] = 0;
 	return netdev_get_name(net, ifr->ifr_name, ifr->ifr_ifindex);
->>>>>>> 286cd8c7
 }
 
 static gifconf_func_t *gifconf_list[NPROTO];
