--- conflicted
+++ resolved
@@ -56,11 +56,7 @@
 	 * We really want to avoid false sharing on this variable, and catch
 	 * any writes on it.
 	 */
-<<<<<<< HEAD
-	.refcnt = ATOMIC_INIT(1),
-=======
 	.refcnt = REFCOUNT_INIT(1),
->>>>>>> 286cd8c7
 };
 EXPORT_SYMBOL(dst_default_metrics);
 
@@ -220,11 +216,7 @@
 		struct dst_metrics *old_p = (struct dst_metrics *)__DST_METRICS_PTR(old);
 		unsigned long prev, new;
 
-<<<<<<< HEAD
-		atomic_set(&p->refcnt, 1);
-=======
 		refcount_set(&p->refcnt, 1);
->>>>>>> 286cd8c7
 		memcpy(p->metrics, old_p->metrics, sizeof(p->metrics));
 
 		new = (unsigned long) p;
@@ -236,11 +228,7 @@
 			if (prev & DST_METRICS_READ_ONLY)
 				p = NULL;
 		} else if (prev & DST_METRICS_REFCOUNTED) {
-<<<<<<< HEAD
-			if (atomic_dec_and_test(&old_p->refcnt))
-=======
 			if (refcount_dec_and_test(&old_p->refcnt))
->>>>>>> 286cd8c7
 				kfree(old_p);
 		}
 	}
@@ -347,38 +335,8 @@
 	for_each_possible_cpu(cpu) {
 		struct metadata_dst *one_md_dst = per_cpu_ptr(md_dst, cpu);
 
-<<<<<<< HEAD
-		spin_lock_bh(&dst_garbage.lock);
-		dst = dst_garbage.list;
-		dst_garbage.list = NULL;
-		/* The code in dst_ifdown places a hold on the loopback device.
-		 * If the gc entry processing is set to expire after a lengthy
-		 * interval, this hold can cause netdev_wait_allrefs() to hang
-		 * out and wait for a long time -- until the the loopback
-		 * interface is released.  If we're really unlucky, it'll emit
-		 * pr_emerg messages to console too.  Reset the interval here,
-		 * so dst cleanups occur in a more timely fashion.
-		 */
-		if (dst_garbage.timer_inc > DST_GC_INC) {
-			dst_garbage.timer_inc = DST_GC_INC;
-			dst_garbage.timer_expires = DST_GC_MIN;
-			mod_delayed_work(system_wq, &dst_gc_work,
-					 dst_garbage.timer_expires);
-		}
-		spin_unlock_bh(&dst_garbage.lock);
-
-		if (last)
-			last->next = dst;
-		else
-			dst_busy_list = dst;
-		for (; dst; dst = dst->next)
-			dst_ifdown(dst, dev, event != NETDEV_DOWN);
-		mutex_unlock(&dst_gc_mutex);
-		break;
-=======
 		if (one_md_dst->type == METADATA_IP_TUNNEL)
 			dst_cache_destroy(&one_md_dst->u.tun_info.dst_cache);
->>>>>>> 286cd8c7
 	}
 #endif
 	free_percpu(md_dst);
