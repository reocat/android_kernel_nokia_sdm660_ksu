#include <linux/kernel.h>
#include <linux/skbuff.h>
#include <linux/export.h>
#include <linux/ip.h>
#include <linux/ipv6.h>
#include <linux/if_vlan.h>
#include <net/dsa.h>
#include <net/dst_metadata.h>
#include <net/ip.h>
#include <net/ipv6.h>
<<<<<<< HEAD
#include <net/rmnet_config.h>
=======
#include <net/gre.h>
#include <net/pptp.h>
#include <net/tipc.h>
>>>>>>> 286cd8c7
#include <linux/igmp.h>
#include <linux/icmp.h>
#include <linux/sctp.h>
#include <linux/dccp.h>
#include <linux/if_tunnel.h>
#include <linux/if_pppox.h>
#include <linux/ppp_defs.h>
#include <linux/stddef.h>
#include <linux/if_ether.h>
#include <linux/mpls.h>
#include <linux/tcp.h>
#include <net/flow_dissector.h>
#include <scsi/fc/fc_fcoe.h>
<<<<<<< HEAD
#include <linux/net_map.h>

static bool dissector_uses_key(const struct flow_dissector *flow_dissector,
			       enum flow_dissector_key_id key_id)
{
	return flow_dissector->used_keys & (1 << key_id);
}
=======
#include <uapi/linux/batadv_packet.h>
>>>>>>> 286cd8c7

static void dissector_set_key(struct flow_dissector *flow_dissector,
			      enum flow_dissector_key_id key_id)
{
	flow_dissector->used_keys |= (1 << key_id);
}

void skb_flow_dissector_init(struct flow_dissector *flow_dissector,
			     const struct flow_dissector_key *key,
			     unsigned int key_count)
{
	unsigned int i;

	memset(flow_dissector, 0, sizeof(*flow_dissector));

	for (i = 0; i < key_count; i++, key++) {
		/* User should make sure that every key target offset is withing
		 * boundaries of unsigned short.
		 */
		BUG_ON(key->offset > USHRT_MAX);
		BUG_ON(dissector_uses_key(flow_dissector,
					  key->key_id));

		dissector_set_key(flow_dissector, key->key_id);
		flow_dissector->offset[key->key_id] = key->offset;
	}

	/* Ensure that the dissector always includes control and basic key.
	 * That way we are able to avoid handling lack of these in fast path.
	 */
	BUG_ON(!dissector_uses_key(flow_dissector,
				   FLOW_DISSECTOR_KEY_CONTROL));
	BUG_ON(!dissector_uses_key(flow_dissector,
				   FLOW_DISSECTOR_KEY_BASIC));
}
EXPORT_SYMBOL(skb_flow_dissector_init);

/**
 * skb_flow_get_be16 - extract be16 entity
 * @skb: sk_buff to extract from
 * @poff: offset to extract at
 * @data: raw buffer pointer to the packet
 * @hlen: packet header length
 *
 * The function will try to retrieve a be32 entity at
 * offset poff
 */
static __be16 skb_flow_get_be16(const struct sk_buff *skb, int poff,
				void *data, int hlen)
{
	__be16 *u, _u;

	u = __skb_header_pointer(skb, poff, sizeof(_u), data, hlen, &_u);
	if (u)
		return *u;

	return 0;
}

/**
 * __skb_flow_get_ports - extract the upper layer ports and return them
 * @skb: sk_buff to extract the ports from
 * @thoff: transport header offset
 * @ip_proto: protocol for which to get port offset
 * @data: raw buffer pointer to the packet, if NULL use skb->data
 * @hlen: packet header length, if @data is NULL use skb_headlen(skb)
 *
 * The function will try to retrieve the ports at offset thoff + poff where poff
 * is the protocol port offset returned from proto_ports_offset
 */
__be32 __skb_flow_get_ports(const struct sk_buff *skb, int thoff, u8 ip_proto,
			    void *data, int hlen)
{
	int poff = proto_ports_offset(ip_proto);

	if (!data) {
		data = skb->data;
		hlen = skb_headlen(skb);
	}

	if (poff >= 0) {
		__be32 *ports, _ports;

		ports = __skb_header_pointer(skb, thoff + poff,
					     sizeof(_ports), data, hlen, &_ports);
		if (ports)
			return *ports;
	}

	return 0;
}
EXPORT_SYMBOL(__skb_flow_get_ports);

static void
skb_flow_dissect_set_enc_addr_type(enum flow_dissector_key_id type,
				   struct flow_dissector *flow_dissector,
				   void *target_container)
{
	struct flow_dissector_key_control *ctrl;

	if (!dissector_uses_key(flow_dissector, FLOW_DISSECTOR_KEY_ENC_CONTROL))
		return;

	ctrl = skb_flow_dissector_target(flow_dissector,
					 FLOW_DISSECTOR_KEY_ENC_CONTROL,
					 target_container);
	ctrl->addr_type = type;
}

void
skb_flow_dissect_tunnel_info(const struct sk_buff *skb,
			     struct flow_dissector *flow_dissector,
			     void *target_container)
{
	struct ip_tunnel_info *info;
	struct ip_tunnel_key *key;

	/* A quick check to see if there might be something to do. */
	if (!dissector_uses_key(flow_dissector,
				FLOW_DISSECTOR_KEY_ENC_KEYID) &&
	    !dissector_uses_key(flow_dissector,
				FLOW_DISSECTOR_KEY_ENC_IPV4_ADDRS) &&
	    !dissector_uses_key(flow_dissector,
				FLOW_DISSECTOR_KEY_ENC_IPV6_ADDRS) &&
	    !dissector_uses_key(flow_dissector,
				FLOW_DISSECTOR_KEY_ENC_CONTROL) &&
	    !dissector_uses_key(flow_dissector,
				FLOW_DISSECTOR_KEY_ENC_PORTS) &&
	    !dissector_uses_key(flow_dissector,
				FLOW_DISSECTOR_KEY_ENC_IP) &&
	    !dissector_uses_key(flow_dissector,
				FLOW_DISSECTOR_KEY_ENC_OPTS))
		return;

	info = skb_tunnel_info(skb);
	if (!info)
		return;

	key = &info->key;

	switch (ip_tunnel_info_af(info)) {
	case AF_INET:
		skb_flow_dissect_set_enc_addr_type(FLOW_DISSECTOR_KEY_IPV4_ADDRS,
						   flow_dissector,
						   target_container);
		if (dissector_uses_key(flow_dissector,
				       FLOW_DISSECTOR_KEY_ENC_IPV4_ADDRS)) {
			struct flow_dissector_key_ipv4_addrs *ipv4;

			ipv4 = skb_flow_dissector_target(flow_dissector,
							 FLOW_DISSECTOR_KEY_ENC_IPV4_ADDRS,
							 target_container);
			ipv4->src = key->u.ipv4.src;
			ipv4->dst = key->u.ipv4.dst;
		}
		break;
	case AF_INET6:
		skb_flow_dissect_set_enc_addr_type(FLOW_DISSECTOR_KEY_IPV6_ADDRS,
						   flow_dissector,
						   target_container);
		if (dissector_uses_key(flow_dissector,
				       FLOW_DISSECTOR_KEY_ENC_IPV6_ADDRS)) {
			struct flow_dissector_key_ipv6_addrs *ipv6;

			ipv6 = skb_flow_dissector_target(flow_dissector,
							 FLOW_DISSECTOR_KEY_ENC_IPV6_ADDRS,
							 target_container);
			ipv6->src = key->u.ipv6.src;
			ipv6->dst = key->u.ipv6.dst;
		}
		break;
	}

	if (dissector_uses_key(flow_dissector, FLOW_DISSECTOR_KEY_ENC_KEYID)) {
		struct flow_dissector_key_keyid *keyid;

		keyid = skb_flow_dissector_target(flow_dissector,
						  FLOW_DISSECTOR_KEY_ENC_KEYID,
						  target_container);
		keyid->keyid = tunnel_id_to_key32(key->tun_id);
	}

	if (dissector_uses_key(flow_dissector, FLOW_DISSECTOR_KEY_ENC_PORTS)) {
		struct flow_dissector_key_ports *tp;

		tp = skb_flow_dissector_target(flow_dissector,
					       FLOW_DISSECTOR_KEY_ENC_PORTS,
					       target_container);
		tp->src = key->tp_src;
		tp->dst = key->tp_dst;
	}

	if (dissector_uses_key(flow_dissector, FLOW_DISSECTOR_KEY_ENC_IP)) {
		struct flow_dissector_key_ip *ip;

		ip = skb_flow_dissector_target(flow_dissector,
					       FLOW_DISSECTOR_KEY_ENC_IP,
					       target_container);
		ip->tos = key->tos;
		ip->ttl = key->ttl;
	}

	if (dissector_uses_key(flow_dissector, FLOW_DISSECTOR_KEY_ENC_OPTS)) {
		struct flow_dissector_key_enc_opts *enc_opt;

		enc_opt = skb_flow_dissector_target(flow_dissector,
						    FLOW_DISSECTOR_KEY_ENC_OPTS,
						    target_container);

		if (info->options_len) {
			enc_opt->len = info->options_len;
			ip_tunnel_info_opts_get(enc_opt->data, info);
			enc_opt->dst_opt_type = info->key.tun_flags &
						TUNNEL_OPTIONS_PRESENT;
		}
	}
}
EXPORT_SYMBOL(skb_flow_dissect_tunnel_info);

static enum flow_dissect_ret
__skb_flow_dissect_mpls(const struct sk_buff *skb,
			struct flow_dissector *flow_dissector,
			void *target_container, void *data, int nhoff, int hlen)
{
	struct flow_dissector_key_keyid *key_keyid;
	struct mpls_label *hdr, _hdr[2];
	u32 entry, label;

	if (!dissector_uses_key(flow_dissector,
				FLOW_DISSECTOR_KEY_MPLS_ENTROPY) &&
	    !dissector_uses_key(flow_dissector, FLOW_DISSECTOR_KEY_MPLS))
		return FLOW_DISSECT_RET_OUT_GOOD;

	hdr = __skb_header_pointer(skb, nhoff, sizeof(_hdr), data,
				   hlen, &_hdr);
	if (!hdr)
		return FLOW_DISSECT_RET_OUT_BAD;

	entry = ntohl(hdr[0].entry);
	label = (entry & MPLS_LS_LABEL_MASK) >> MPLS_LS_LABEL_SHIFT;

	if (dissector_uses_key(flow_dissector, FLOW_DISSECTOR_KEY_MPLS)) {
		struct flow_dissector_key_mpls *key_mpls;

		key_mpls = skb_flow_dissector_target(flow_dissector,
						     FLOW_DISSECTOR_KEY_MPLS,
						     target_container);
		key_mpls->mpls_label = label;
		key_mpls->mpls_ttl = (entry & MPLS_LS_TTL_MASK)
					>> MPLS_LS_TTL_SHIFT;
		key_mpls->mpls_tc = (entry & MPLS_LS_TC_MASK)
					>> MPLS_LS_TC_SHIFT;
		key_mpls->mpls_bos = (entry & MPLS_LS_S_MASK)
					>> MPLS_LS_S_SHIFT;
	}

	if (label == MPLS_LABEL_ENTROPY) {
		key_keyid = skb_flow_dissector_target(flow_dissector,
						      FLOW_DISSECTOR_KEY_MPLS_ENTROPY,
						      target_container);
		key_keyid->keyid = hdr[1].entry & htonl(MPLS_LS_LABEL_MASK);
	}
	return FLOW_DISSECT_RET_OUT_GOOD;
}

static enum flow_dissect_ret
__skb_flow_dissect_arp(const struct sk_buff *skb,
		       struct flow_dissector *flow_dissector,
		       void *target_container, void *data, int nhoff, int hlen)
{
	struct flow_dissector_key_arp *key_arp;
	struct {
		unsigned char ar_sha[ETH_ALEN];
		unsigned char ar_sip[4];
		unsigned char ar_tha[ETH_ALEN];
		unsigned char ar_tip[4];
	} *arp_eth, _arp_eth;
	const struct arphdr *arp;
	struct arphdr _arp;

	if (!dissector_uses_key(flow_dissector, FLOW_DISSECTOR_KEY_ARP))
		return FLOW_DISSECT_RET_OUT_GOOD;

	arp = __skb_header_pointer(skb, nhoff, sizeof(_arp), data,
				   hlen, &_arp);
	if (!arp)
		return FLOW_DISSECT_RET_OUT_BAD;

	if (arp->ar_hrd != htons(ARPHRD_ETHER) ||
	    arp->ar_pro != htons(ETH_P_IP) ||
	    arp->ar_hln != ETH_ALEN ||
	    arp->ar_pln != 4 ||
	    (arp->ar_op != htons(ARPOP_REPLY) &&
	     arp->ar_op != htons(ARPOP_REQUEST)))
		return FLOW_DISSECT_RET_OUT_BAD;

	arp_eth = __skb_header_pointer(skb, nhoff + sizeof(_arp),
				       sizeof(_arp_eth), data,
				       hlen, &_arp_eth);
	if (!arp_eth)
		return FLOW_DISSECT_RET_OUT_BAD;

	key_arp = skb_flow_dissector_target(flow_dissector,
					    FLOW_DISSECTOR_KEY_ARP,
					    target_container);

	memcpy(&key_arp->sip, arp_eth->ar_sip, sizeof(key_arp->sip));
	memcpy(&key_arp->tip, arp_eth->ar_tip, sizeof(key_arp->tip));

	/* Only store the lower byte of the opcode;
	 * this covers ARPOP_REPLY and ARPOP_REQUEST.
	 */
	key_arp->op = ntohs(arp->ar_op) & 0xff;

	ether_addr_copy(key_arp->sha, arp_eth->ar_sha);
	ether_addr_copy(key_arp->tha, arp_eth->ar_tha);

	return FLOW_DISSECT_RET_OUT_GOOD;
}

static enum flow_dissect_ret
__skb_flow_dissect_gre(const struct sk_buff *skb,
		       struct flow_dissector_key_control *key_control,
		       struct flow_dissector *flow_dissector,
		       void *target_container, void *data,
		       __be16 *p_proto, int *p_nhoff, int *p_hlen,
		       unsigned int flags)
{
	struct flow_dissector_key_keyid *key_keyid;
	struct gre_base_hdr *hdr, _hdr;
	int offset = 0;
	u16 gre_ver;

	hdr = __skb_header_pointer(skb, *p_nhoff, sizeof(_hdr),
				   data, *p_hlen, &_hdr);
	if (!hdr)
		return FLOW_DISSECT_RET_OUT_BAD;

	/* Only look inside GRE without routing */
	if (hdr->flags & GRE_ROUTING)
		return FLOW_DISSECT_RET_OUT_GOOD;

	/* Only look inside GRE for version 0 and 1 */
	gre_ver = ntohs(hdr->flags & GRE_VERSION);
	if (gre_ver > 1)
		return FLOW_DISSECT_RET_OUT_GOOD;

	*p_proto = hdr->protocol;
	if (gre_ver) {
		/* Version1 must be PPTP, and check the flags */
		if (!(*p_proto == GRE_PROTO_PPP && (hdr->flags & GRE_KEY)))
			return FLOW_DISSECT_RET_OUT_GOOD;
	}

	offset += sizeof(struct gre_base_hdr);

	if (hdr->flags & GRE_CSUM)
		offset += sizeof(((struct gre_full_hdr *) 0)->csum) +
			  sizeof(((struct gre_full_hdr *) 0)->reserved1);

	if (hdr->flags & GRE_KEY) {
		const __be32 *keyid;
		__be32 _keyid;

		keyid = __skb_header_pointer(skb, *p_nhoff + offset,
					     sizeof(_keyid),
					     data, *p_hlen, &_keyid);
		if (!keyid)
			return FLOW_DISSECT_RET_OUT_BAD;

		if (dissector_uses_key(flow_dissector,
				       FLOW_DISSECTOR_KEY_GRE_KEYID)) {
			key_keyid = skb_flow_dissector_target(flow_dissector,
							      FLOW_DISSECTOR_KEY_GRE_KEYID,
							      target_container);
			if (gre_ver == 0)
				key_keyid->keyid = *keyid;
			else
				key_keyid->keyid = *keyid & GRE_PPTP_KEY_MASK;
		}
		offset += sizeof(((struct gre_full_hdr *) 0)->key);
	}

	if (hdr->flags & GRE_SEQ)
		offset += sizeof(((struct pptp_gre_header *) 0)->seq);

	if (gre_ver == 0) {
		if (*p_proto == htons(ETH_P_TEB)) {
			const struct ethhdr *eth;
			struct ethhdr _eth;

			eth = __skb_header_pointer(skb, *p_nhoff + offset,
						   sizeof(_eth),
						   data, *p_hlen, &_eth);
			if (!eth)
				return FLOW_DISSECT_RET_OUT_BAD;
			*p_proto = eth->h_proto;
			offset += sizeof(*eth);

			/* Cap headers that we access via pointers at the
			 * end of the Ethernet header as our maximum alignment
			 * at that point is only 2 bytes.
			 */
			if (NET_IP_ALIGN)
				*p_hlen = *p_nhoff + offset;
		}
	} else { /* version 1, must be PPTP */
		u8 _ppp_hdr[PPP_HDRLEN];
		u8 *ppp_hdr;

		if (hdr->flags & GRE_ACK)
			offset += sizeof(((struct pptp_gre_header *) 0)->ack);

		ppp_hdr = __skb_header_pointer(skb, *p_nhoff + offset,
					       sizeof(_ppp_hdr),
					       data, *p_hlen, _ppp_hdr);
		if (!ppp_hdr)
			return FLOW_DISSECT_RET_OUT_BAD;

		switch (PPP_PROTOCOL(ppp_hdr)) {
		case PPP_IP:
			*p_proto = htons(ETH_P_IP);
			break;
		case PPP_IPV6:
			*p_proto = htons(ETH_P_IPV6);
			break;
		default:
			/* Could probably catch some more like MPLS */
			break;
		}

		offset += PPP_HDRLEN;
	}

	*p_nhoff += offset;
	key_control->flags |= FLOW_DIS_ENCAPSULATION;
	if (flags & FLOW_DISSECTOR_F_STOP_AT_ENCAP)
		return FLOW_DISSECT_RET_OUT_GOOD;

	return FLOW_DISSECT_RET_PROTO_AGAIN;
}

/**
 * __skb_flow_dissect_batadv() - dissect batman-adv header
 * @skb: sk_buff to with the batman-adv header
 * @key_control: flow dissectors control key
 * @data: raw buffer pointer to the packet, if NULL use skb->data
 * @p_proto: pointer used to update the protocol to process next
 * @p_nhoff: pointer used to update inner network header offset
 * @hlen: packet header length
 * @flags: any combination of FLOW_DISSECTOR_F_*
 *
 * ETH_P_BATMAN packets are tried to be dissected. Only
 * &struct batadv_unicast packets are actually processed because they contain an
 * inner ethernet header and are usually followed by actual network header. This
 * allows the flow dissector to continue processing the packet.
 *
 * Return: FLOW_DISSECT_RET_PROTO_AGAIN when &struct batadv_unicast was found,
 *  FLOW_DISSECT_RET_OUT_GOOD when dissector should stop after encapsulation,
 *  otherwise FLOW_DISSECT_RET_OUT_BAD
 */
static enum flow_dissect_ret
__skb_flow_dissect_batadv(const struct sk_buff *skb,
			  struct flow_dissector_key_control *key_control,
			  void *data, __be16 *p_proto, int *p_nhoff, int hlen,
			  unsigned int flags)
{
	struct {
		struct batadv_unicast_packet batadv_unicast;
		struct ethhdr eth;
	} *hdr, _hdr;

	hdr = __skb_header_pointer(skb, *p_nhoff, sizeof(_hdr), data, hlen,
				   &_hdr);
	if (!hdr)
		return FLOW_DISSECT_RET_OUT_BAD;

	if (hdr->batadv_unicast.version != BATADV_COMPAT_VERSION)
		return FLOW_DISSECT_RET_OUT_BAD;

	if (hdr->batadv_unicast.packet_type != BATADV_UNICAST)
		return FLOW_DISSECT_RET_OUT_BAD;

	*p_proto = hdr->eth.h_proto;
	*p_nhoff += sizeof(*hdr);

	key_control->flags |= FLOW_DIS_ENCAPSULATION;
	if (flags & FLOW_DISSECTOR_F_STOP_AT_ENCAP)
		return FLOW_DISSECT_RET_OUT_GOOD;

	return FLOW_DISSECT_RET_PROTO_AGAIN;
}

static void
__skb_flow_dissect_tcp(const struct sk_buff *skb,
		       struct flow_dissector *flow_dissector,
		       void *target_container, void *data, int thoff, int hlen)
{
	struct flow_dissector_key_tcp *key_tcp;
	struct tcphdr *th, _th;

	if (!dissector_uses_key(flow_dissector, FLOW_DISSECTOR_KEY_TCP))
		return;

	th = __skb_header_pointer(skb, thoff, sizeof(_th), data, hlen, &_th);
	if (!th)
		return;

	if (unlikely(__tcp_hdrlen(th) < sizeof(_th)))
		return;

	key_tcp = skb_flow_dissector_target(flow_dissector,
					    FLOW_DISSECTOR_KEY_TCP,
					    target_container);
	key_tcp->flags = (*(__be16 *) &tcp_flag_word(th) & htons(0x0FFF));
}

static void
__skb_flow_dissect_ipv4(const struct sk_buff *skb,
			struct flow_dissector *flow_dissector,
			void *target_container, void *data, const struct iphdr *iph)
{
	struct flow_dissector_key_ip *key_ip;

	if (!dissector_uses_key(flow_dissector, FLOW_DISSECTOR_KEY_IP))
		return;

	key_ip = skb_flow_dissector_target(flow_dissector,
					   FLOW_DISSECTOR_KEY_IP,
					   target_container);
	key_ip->tos = iph->tos;
	key_ip->ttl = iph->ttl;
}

static void
__skb_flow_dissect_ipv6(const struct sk_buff *skb,
			struct flow_dissector *flow_dissector,
			void *target_container, void *data, const struct ipv6hdr *iph)
{
	struct flow_dissector_key_ip *key_ip;

	if (!dissector_uses_key(flow_dissector, FLOW_DISSECTOR_KEY_IP))
		return;

	key_ip = skb_flow_dissector_target(flow_dissector,
					   FLOW_DISSECTOR_KEY_IP,
					   target_container);
	key_ip->tos = ipv6_get_dsfield(iph);
	key_ip->ttl = iph->hop_limit;
}

/* Maximum number of protocol headers that can be parsed in
 * __skb_flow_dissect
 */
#define MAX_FLOW_DISSECT_HDRS	15

static bool skb_flow_dissect_allowed(int *num_hdrs)
{
	++*num_hdrs;

	return (*num_hdrs <= MAX_FLOW_DISSECT_HDRS);
}

/**
 * __skb_flow_dissect - extract the flow_keys struct and return it
 * @skb: sk_buff to extract the flow from, can be NULL if the rest are specified
 * @flow_dissector: list of keys to dissect
 * @target_container: target structure to put dissected values into
 * @data: raw buffer pointer to the packet, if NULL use skb->data
 * @proto: protocol for which to get the flow, if @data is NULL use skb->protocol
 * @nhoff: network header offset, if @data is NULL use skb_network_offset(skb)
 * @hlen: packet header length, if @data is NULL use skb_headlen(skb)
 *
 * The function will try to retrieve individual keys into target specified
 * by flow_dissector from either the skbuff or a raw buffer specified by the
 * rest parameters.
 *
 * Caller must take care of zeroing target container memory.
 */
bool __skb_flow_dissect(const struct sk_buff *skb,
			struct flow_dissector *flow_dissector,
			void *target_container,
			void *data, __be16 proto, int nhoff, int hlen,
			unsigned int flags)
{
	struct flow_dissector_key_control *key_control;
	struct flow_dissector_key_basic *key_basic;
	struct flow_dissector_key_addrs *key_addrs;
	struct flow_dissector_key_ports *key_ports;
	struct flow_dissector_key_icmp *key_icmp;
	struct flow_dissector_key_tags *key_tags;
	struct flow_dissector_key_vlan *key_vlan;
	enum flow_dissect_ret fdret;
	enum flow_dissector_key_id dissector_vlan = FLOW_DISSECTOR_KEY_MAX;
	int num_hdrs = 0;
	u8 ip_proto = 0;
	bool ret;

	if (!data) {
		data = skb->data;
		proto = skb_vlan_tag_present(skb) ?
			 skb->vlan_proto : skb->protocol;
		nhoff = skb_network_offset(skb);
		hlen = skb_headlen(skb);
#if IS_ENABLED(CONFIG_NET_DSA)
		if (unlikely(skb->dev && netdev_uses_dsa(skb->dev) &&
			     proto == htons(ETH_P_XDSA))) {
			const struct dsa_device_ops *ops;
			int offset = 0;

			ops = skb->dev->dsa_ptr->tag_ops;
			if (ops->flow_dissect &&
			    !ops->flow_dissect(skb, &proto, &offset)) {
				hlen -= offset;
				nhoff += offset;
			}
		}
#endif
	}

	/* It is ensured by skb_flow_dissector_init() that control key will
	 * be always present.
	 */
	key_control = skb_flow_dissector_target(flow_dissector,
						FLOW_DISSECTOR_KEY_CONTROL,
						target_container);

	/* It is ensured by skb_flow_dissector_init() that basic key will
	 * be always present.
	 */
	key_basic = skb_flow_dissector_target(flow_dissector,
					      FLOW_DISSECTOR_KEY_BASIC,
					      target_container);

	if (dissector_uses_key(flow_dissector,
			       FLOW_DISSECTOR_KEY_ETH_ADDRS)) {
		struct ethhdr *eth = eth_hdr(skb);
		struct flow_dissector_key_eth_addrs *key_eth_addrs;

		key_eth_addrs = skb_flow_dissector_target(flow_dissector,
							  FLOW_DISSECTOR_KEY_ETH_ADDRS,
							  target_container);
		memcpy(key_eth_addrs, &eth->h_dest, sizeof(*key_eth_addrs));
	}

proto_again:
	fdret = FLOW_DISSECT_RET_CONTINUE;

	switch (proto) {
	case htons(ETH_P_IP): {
		const struct iphdr *iph;
		struct iphdr _iph;

		iph = __skb_header_pointer(skb, nhoff, sizeof(_iph), data, hlen, &_iph);
		if (!iph || iph->ihl < 5) {
			fdret = FLOW_DISSECT_RET_OUT_BAD;
			break;
		}

		nhoff += iph->ihl * 4;

		ip_proto = iph->protocol;

		if (dissector_uses_key(flow_dissector,
				       FLOW_DISSECTOR_KEY_IPV4_ADDRS)) {
			key_addrs = skb_flow_dissector_target(flow_dissector,
							      FLOW_DISSECTOR_KEY_IPV4_ADDRS,
							      target_container);

<<<<<<< HEAD
			memcpy(&key_addrs->v4addrs, &iph->saddr,
			       sizeof(key_addrs->v4addrs));
=======
			memcpy(&key_addrs->v4addrs.src, &iph->saddr,
			       sizeof(key_addrs->v4addrs.src));
			memcpy(&key_addrs->v4addrs.dst, &iph->daddr,
			       sizeof(key_addrs->v4addrs.dst));
>>>>>>> 286cd8c7
			key_control->addr_type = FLOW_DISSECTOR_KEY_IPV4_ADDRS;
		}

		if (ip_is_fragment(iph)) {
			key_control->flags |= FLOW_DIS_IS_FRAGMENT;

			if (iph->frag_off & htons(IP_OFFSET)) {
				fdret = FLOW_DISSECT_RET_OUT_GOOD;
				break;
			} else {
				key_control->flags |= FLOW_DIS_FIRST_FRAG;
				if (!(flags &
				      FLOW_DISSECTOR_F_PARSE_1ST_FRAG)) {
					fdret = FLOW_DISSECT_RET_OUT_GOOD;
					break;
				}
			}
		}

		__skb_flow_dissect_ipv4(skb, flow_dissector,
					target_container, data, iph);

		if (flags & FLOW_DISSECTOR_F_STOP_AT_L3) {
			fdret = FLOW_DISSECT_RET_OUT_GOOD;
			break;
		}

		break;
	}
	case htons(ETH_P_IPV6): {
		const struct ipv6hdr *iph;
		struct ipv6hdr _iph;

		iph = __skb_header_pointer(skb, nhoff, sizeof(_iph), data, hlen, &_iph);
		if (!iph) {
			fdret = FLOW_DISSECT_RET_OUT_BAD;
			break;
		}

		ip_proto = iph->nexthdr;
		nhoff += sizeof(struct ipv6hdr);

		if (dissector_uses_key(flow_dissector,
				       FLOW_DISSECTOR_KEY_IPV6_ADDRS)) {
			key_addrs = skb_flow_dissector_target(flow_dissector,
							      FLOW_DISSECTOR_KEY_IPV6_ADDRS,
							      target_container);

			memcpy(&key_addrs->v6addrs.src, &iph->saddr,
			       sizeof(key_addrs->v6addrs.src));
			memcpy(&key_addrs->v6addrs.dst, &iph->daddr,
			       sizeof(key_addrs->v6addrs.dst));
			key_control->addr_type = FLOW_DISSECTOR_KEY_IPV6_ADDRS;
		}

		if ((dissector_uses_key(flow_dissector,
					FLOW_DISSECTOR_KEY_FLOW_LABEL) ||
		     (flags & FLOW_DISSECTOR_F_STOP_AT_FLOW_LABEL)) &&
		    ip6_flowlabel(iph)) {
			__be32 flow_label = ip6_flowlabel(iph);

			if (dissector_uses_key(flow_dissector,
					       FLOW_DISSECTOR_KEY_FLOW_LABEL)) {
				key_tags = skb_flow_dissector_target(flow_dissector,
								     FLOW_DISSECTOR_KEY_FLOW_LABEL,
								     target_container);
				key_tags->flow_label = ntohl(flow_label);
			}
			if (flags & FLOW_DISSECTOR_F_STOP_AT_FLOW_LABEL) {
				fdret = FLOW_DISSECT_RET_OUT_GOOD;
				break;
			}
		}

		__skb_flow_dissect_ipv6(skb, flow_dissector,
					target_container, data, iph);

		if (flags & FLOW_DISSECTOR_F_STOP_AT_L3)
			fdret = FLOW_DISSECT_RET_OUT_GOOD;

		break;
	}
	case htons(ETH_P_8021AD):
	case htons(ETH_P_8021Q): {
		const struct vlan_hdr *vlan = NULL;
		struct vlan_hdr _vlan;
		__be16 saved_vlan_tpid = proto;

		if (dissector_vlan == FLOW_DISSECTOR_KEY_MAX &&
		    skb && skb_vlan_tag_present(skb)) {
			proto = skb->protocol;
		} else {
			vlan = __skb_header_pointer(skb, nhoff, sizeof(_vlan),
						    data, hlen, &_vlan);
			if (!vlan) {
				fdret = FLOW_DISSECT_RET_OUT_BAD;
				break;
			}

			proto = vlan->h_vlan_encapsulated_proto;
			nhoff += sizeof(*vlan);
		}

		if (dissector_vlan == FLOW_DISSECTOR_KEY_MAX) {
			dissector_vlan = FLOW_DISSECTOR_KEY_VLAN;
		} else if (dissector_vlan == FLOW_DISSECTOR_KEY_VLAN) {
			dissector_vlan = FLOW_DISSECTOR_KEY_CVLAN;
		} else {
			fdret = FLOW_DISSECT_RET_PROTO_AGAIN;
			break;
		}

		if (dissector_uses_key(flow_dissector, dissector_vlan)) {
			key_vlan = skb_flow_dissector_target(flow_dissector,
							     dissector_vlan,
							     target_container);

			if (!vlan) {
				key_vlan->vlan_id = skb_vlan_tag_get_id(skb);
				key_vlan->vlan_priority =
					(skb_vlan_tag_get_prio(skb) >> VLAN_PRIO_SHIFT);
			} else {
				key_vlan->vlan_id = ntohs(vlan->h_vlan_TCI) &
					VLAN_VID_MASK;
				key_vlan->vlan_priority =
					(ntohs(vlan->h_vlan_TCI) &
					 VLAN_PRIO_MASK) >> VLAN_PRIO_SHIFT;
			}
			key_vlan->vlan_tpid = saved_vlan_tpid;
			key_vlan->vlan_eth_type = proto;
		}

		fdret = FLOW_DISSECT_RET_PROTO_AGAIN;
		break;
	}
	case htons(ETH_P_PPP_SES): {
		struct {
			struct pppoe_hdr hdr;
			__be16 proto;
		} *hdr, _hdr;
		hdr = __skb_header_pointer(skb, nhoff, sizeof(_hdr), data, hlen, &_hdr);
		if (!hdr) {
			fdret = FLOW_DISSECT_RET_OUT_BAD;
			break;
		}

		proto = hdr->proto;
		nhoff += PPPOE_SES_HLEN;
		switch (proto) {
		case htons(PPP_IP):
			proto = htons(ETH_P_IP);
			fdret = FLOW_DISSECT_RET_PROTO_AGAIN;
			break;
		case htons(PPP_IPV6):
			proto = htons(ETH_P_IPV6);
			fdret = FLOW_DISSECT_RET_PROTO_AGAIN;
			break;
		default:
			fdret = FLOW_DISSECT_RET_OUT_BAD;
			break;
		}
		break;
	}
	case htons(ETH_P_TIPC): {
		struct tipc_basic_hdr *hdr, _hdr;

		hdr = __skb_header_pointer(skb, nhoff, sizeof(_hdr),
					   data, hlen, &_hdr);
		if (!hdr) {
			fdret = FLOW_DISSECT_RET_OUT_BAD;
			break;
		}

		if (dissector_uses_key(flow_dissector,
				       FLOW_DISSECTOR_KEY_TIPC)) {
			key_addrs = skb_flow_dissector_target(flow_dissector,
							      FLOW_DISSECTOR_KEY_TIPC,
							      target_container);
			key_addrs->tipckey.key = tipc_hdr_rps_key(hdr);
			key_control->addr_type = FLOW_DISSECTOR_KEY_TIPC;
		}
		fdret = FLOW_DISSECT_RET_OUT_GOOD;
		break;
	}

	case htons(ETH_P_MPLS_UC):
	case htons(ETH_P_MPLS_MC):
		fdret = __skb_flow_dissect_mpls(skb, flow_dissector,
						target_container, data,
						nhoff, hlen);
		break;
	case htons(ETH_P_FCOE):
		if ((hlen - nhoff) < FCOE_HEADER_LEN) {
			fdret = FLOW_DISSECT_RET_OUT_BAD;
			break;
		}

		nhoff += FCOE_HEADER_LEN;
		fdret = FLOW_DISSECT_RET_OUT_GOOD;
		break;

	case htons(ETH_P_ARP):
	case htons(ETH_P_RARP):
		fdret = __skb_flow_dissect_arp(skb, flow_dissector,
					       target_container, data,
					       nhoff, hlen);
		break;

	case htons(ETH_P_BATMAN):
		fdret = __skb_flow_dissect_batadv(skb, key_control, data,
						  &proto, &nhoff, hlen, flags);
		break;

	default:
		fdret = FLOW_DISSECT_RET_OUT_BAD;
		break;
	}

<<<<<<< HEAD
	case __constant_htons(ETH_P_MAP): {
		struct {
			struct rmnet_map_header_s map;
			uint8_t proto;
		} *map, _map;
		unsigned int maplen;

		map = skb_header_pointer(skb, nhoff, sizeof(_map), &_map);
		if (!map)
			return false;

		/* Is MAP command? */
		if (map->map.cd_bit)
			return false;

		/* Is aggregated frame? */
		maplen = ntohs(map->map.pkt_len);
		maplen += map->map.pad_len;
		maplen += sizeof(struct rmnet_map_header_s);
		if (maplen < skb->len)
			return false;

		nhoff += sizeof(struct rmnet_map_header_s);
		switch (map->proto & RMNET_IP_VER_MASK) {
		case RMNET_IPV4:
			proto = htons(ETH_P_IP);
			goto ip;
		case RMNET_IPV6:
			proto = htons(ETH_P_IPV6);
			goto ipv6;
		default:
			return false;
		}
	}
	case htons(ETH_P_FCOE):
		key_control->thoff = (u16)(nhoff + FCOE_HEADER_LEN);
		/* fall through */
=======
	/* Process result of proto processing */
	switch (fdret) {
	case FLOW_DISSECT_RET_OUT_GOOD:
		goto out_good;
	case FLOW_DISSECT_RET_PROTO_AGAIN:
		if (skb_flow_dissect_allowed(&num_hdrs))
			goto proto_again;
		goto out_good;
	case FLOW_DISSECT_RET_CONTINUE:
	case FLOW_DISSECT_RET_IPPROTO_AGAIN:
		break;
	case FLOW_DISSECT_RET_OUT_BAD:
>>>>>>> 286cd8c7
	default:
		goto out_bad;
	}

ip_proto_again:
	fdret = FLOW_DISSECT_RET_CONTINUE;

<<<<<<< HEAD
		hdr = __skb_header_pointer(skb, nhoff, sizeof(_hdr), data, hlen, &_hdr);
		if (!hdr)
			goto out_bad;
		/*
		 * Only look inside GRE if version zero and no
		 * routing
		 */
		if (hdr->flags & (GRE_VERSION | GRE_ROUTING))
			break;

		proto = hdr->proto;
		nhoff += 4;
		if (hdr->flags & GRE_CSUM)
			nhoff += 4;
		if (hdr->flags & GRE_KEY) {
			const __be32 *keyid;
			__be32 _keyid;

			keyid = __skb_header_pointer(skb, nhoff, sizeof(_keyid),
						     data, hlen, &_keyid);

			if (!keyid)
				goto out_bad;

			if (dissector_uses_key(flow_dissector,
					       FLOW_DISSECTOR_KEY_GRE_KEYID)) {
				key_keyid = skb_flow_dissector_target(flow_dissector,
								      FLOW_DISSECTOR_KEY_GRE_KEYID,
								      target_container);
				key_keyid->keyid = *keyid;
			}
			nhoff += 4;
		}
		if (hdr->flags & GRE_SEQ)
			nhoff += 4;
		if (proto == htons(ETH_P_TEB)) {
			const struct ethhdr *eth;
			struct ethhdr _eth;

			eth = __skb_header_pointer(skb, nhoff,
						   sizeof(_eth),
						   data, hlen, &_eth);
			if (!eth)
				goto out_bad;
			proto = eth->h_proto;
			nhoff += sizeof(*eth);

			/* Cap headers that we access via pointers at the
			 * end of the Ethernet header as our maximum alignment
			 * at that point is only 2 bytes.
			 */
			if (NET_IP_ALIGN)
				hlen = nhoff;
		}

		key_control->flags |= FLOW_DIS_ENCAPSULATION;
		if (flags & FLOW_DISSECTOR_F_STOP_AT_ENCAP)
			goto out_good;
=======
	switch (ip_proto) {
	case IPPROTO_GRE:
		fdret = __skb_flow_dissect_gre(skb, key_control, flow_dissector,
					       target_container, data,
					       &proto, &nhoff, &hlen, flags);
		break;
>>>>>>> 286cd8c7

	case NEXTHDR_HOP:
	case NEXTHDR_ROUTING:
	case NEXTHDR_DEST: {
		u8 _opthdr[2], *opthdr;

		if (proto != htons(ETH_P_IPV6))
			break;

		opthdr = __skb_header_pointer(skb, nhoff, sizeof(_opthdr),
					      data, hlen, &_opthdr);
		if (!opthdr) {
			fdret = FLOW_DISSECT_RET_OUT_BAD;
			break;
		}

		ip_proto = opthdr[0];
		nhoff += (opthdr[1] + 1) << 3;

		fdret = FLOW_DISSECT_RET_IPPROTO_AGAIN;
		break;
	}
	case NEXTHDR_FRAGMENT: {
		struct frag_hdr _fh, *fh;

		if (proto != htons(ETH_P_IPV6))
			break;

		fh = __skb_header_pointer(skb, nhoff, sizeof(_fh),
					  data, hlen, &_fh);

		if (!fh) {
			fdret = FLOW_DISSECT_RET_OUT_BAD;
			break;
		}

		key_control->flags |= FLOW_DIS_IS_FRAGMENT;

		nhoff += sizeof(_fh);
		ip_proto = fh->nexthdr;

		if (!(fh->frag_off & htons(IP6_OFFSET))) {
			key_control->flags |= FLOW_DIS_FIRST_FRAG;
			if (flags & FLOW_DISSECTOR_F_PARSE_1ST_FRAG) {
				fdret = FLOW_DISSECT_RET_IPPROTO_AGAIN;
				break;
			}
		}

		fdret = FLOW_DISSECT_RET_OUT_GOOD;
		break;
	}
	case IPPROTO_IPIP:
		proto = htons(ETH_P_IP);

		key_control->flags |= FLOW_DIS_ENCAPSULATION;
		if (flags & FLOW_DISSECTOR_F_STOP_AT_ENCAP) {
			fdret = FLOW_DISSECT_RET_OUT_GOOD;
			break;
		}

		fdret = FLOW_DISSECT_RET_PROTO_AGAIN;
		break;

	case IPPROTO_IPV6:
		proto = htons(ETH_P_IPV6);

		key_control->flags |= FLOW_DIS_ENCAPSULATION;
		if (flags & FLOW_DISSECTOR_F_STOP_AT_ENCAP) {
			fdret = FLOW_DISSECT_RET_OUT_GOOD;
			break;
		}

		fdret = FLOW_DISSECT_RET_PROTO_AGAIN;
		break;


	case IPPROTO_MPLS:
		proto = htons(ETH_P_MPLS_UC);
		fdret = FLOW_DISSECT_RET_PROTO_AGAIN;
		break;

	case IPPROTO_TCP:
		__skb_flow_dissect_tcp(skb, flow_dissector, target_container,
				       data, nhoff, hlen);
		break;

	default:
		break;
	}

	if (dissector_uses_key(flow_dissector, FLOW_DISSECTOR_KEY_PORTS) &&
	    !(key_control->flags & FLOW_DIS_IS_FRAGMENT)) {
		key_ports = skb_flow_dissector_target(flow_dissector,
						      FLOW_DISSECTOR_KEY_PORTS,
						      target_container);
		key_ports->ports = __skb_flow_get_ports(skb, nhoff, ip_proto,
							data, hlen);
	}

	if (dissector_uses_key(flow_dissector,
			       FLOW_DISSECTOR_KEY_ICMP)) {
		key_icmp = skb_flow_dissector_target(flow_dissector,
						     FLOW_DISSECTOR_KEY_ICMP,
						     target_container);
		key_icmp->icmp = skb_flow_get_be16(skb, nhoff, data, hlen);
	}

	/* Process result of IP proto processing */
	switch (fdret) {
	case FLOW_DISSECT_RET_PROTO_AGAIN:
		if (skb_flow_dissect_allowed(&num_hdrs))
			goto proto_again;
		break;
	case FLOW_DISSECT_RET_IPPROTO_AGAIN:
		if (skb_flow_dissect_allowed(&num_hdrs))
			goto ip_proto_again;
		break;
	case FLOW_DISSECT_RET_OUT_GOOD:
	case FLOW_DISSECT_RET_CONTINUE:
		break;
	case FLOW_DISSECT_RET_OUT_BAD:
	default:
		goto out_bad;
	}

out_good:
	ret = true;

out:
	key_control->thoff = min_t(u16, nhoff, skb ? skb->len : hlen);
	key_basic->n_proto = proto;
	key_basic->ip_proto = ip_proto;

	return ret;

out_bad:
	ret = false;
	goto out;
}
EXPORT_SYMBOL(__skb_flow_dissect);

static siphash_key_t hashrnd __read_mostly;
static __always_inline void __flow_hash_secret_init(void)
{
	net_get_random_once(&hashrnd, sizeof(hashrnd));
}

static const void *flow_keys_hash_start(const struct flow_keys *flow)
{
	BUILD_BUG_ON(FLOW_KEYS_HASH_OFFSET % SIPHASH_ALIGNMENT);
	return &flow->FLOW_KEYS_HASH_START_FIELD;
}

static inline size_t flow_keys_hash_length(const struct flow_keys *flow)
{
<<<<<<< HEAD
	size_t len = offsetof(typeof(*flow), addrs) - FLOW_KEYS_HASH_OFFSET;
=======
	size_t diff = FLOW_KEYS_HASH_OFFSET + sizeof(flow->addrs);
	BUILD_BUG_ON(offsetof(typeof(*flow), addrs) !=
		     sizeof(*flow) - sizeof(flow->addrs));
>>>>>>> 286cd8c7

	switch (flow->control.addr_type) {
	case FLOW_DISSECTOR_KEY_IPV4_ADDRS:
		len += sizeof(flow->addrs.v4addrs);
		break;
	case FLOW_DISSECTOR_KEY_IPV6_ADDRS:
		len += sizeof(flow->addrs.v6addrs);
		break;
<<<<<<< HEAD
	case FLOW_DISSECTOR_KEY_TIPC_ADDRS:
		len += sizeof(flow->addrs.tipcaddrs);
		break;
	}
	return len;
=======
	case FLOW_DISSECTOR_KEY_TIPC:
		diff -= sizeof(flow->addrs.tipckey);
		break;
	}
	return sizeof(*flow) - diff;
>>>>>>> 286cd8c7
}

__be32 flow_get_u32_src(const struct flow_keys *flow)
{
	switch (flow->control.addr_type) {
	case FLOW_DISSECTOR_KEY_IPV4_ADDRS:
		return flow->addrs.v4addrs.src;
	case FLOW_DISSECTOR_KEY_IPV6_ADDRS:
		return (__force __be32)ipv6_addr_hash(
			&flow->addrs.v6addrs.src);
	case FLOW_DISSECTOR_KEY_TIPC:
		return flow->addrs.tipckey.key;
	default:
		return 0;
	}
}
EXPORT_SYMBOL(flow_get_u32_src);

__be32 flow_get_u32_dst(const struct flow_keys *flow)
{
	switch (flow->control.addr_type) {
	case FLOW_DISSECTOR_KEY_IPV4_ADDRS:
		return flow->addrs.v4addrs.dst;
	case FLOW_DISSECTOR_KEY_IPV6_ADDRS:
		return (__force __be32)ipv6_addr_hash(
			&flow->addrs.v6addrs.dst);
	default:
		return 0;
	}
}
EXPORT_SYMBOL(flow_get_u32_dst);

static inline void __flow_hash_consistentify(struct flow_keys *keys)
{
	int addr_diff, i;

	switch (keys->control.addr_type) {
	case FLOW_DISSECTOR_KEY_IPV4_ADDRS:
		addr_diff = (__force u32)keys->addrs.v4addrs.dst -
			    (__force u32)keys->addrs.v4addrs.src;
		if ((addr_diff < 0) ||
		    (addr_diff == 0 &&
		     ((__force u16)keys->ports.dst <
		      (__force u16)keys->ports.src))) {
			swap(keys->addrs.v4addrs.src, keys->addrs.v4addrs.dst);
			swap(keys->ports.src, keys->ports.dst);
		}
		break;
	case FLOW_DISSECTOR_KEY_IPV6_ADDRS:
		addr_diff = memcmp(&keys->addrs.v6addrs.dst,
				   &keys->addrs.v6addrs.src,
				   sizeof(keys->addrs.v6addrs.dst));
		if ((addr_diff < 0) ||
		    (addr_diff == 0 &&
		     ((__force u16)keys->ports.dst <
		      (__force u16)keys->ports.src))) {
			for (i = 0; i < 4; i++)
				swap(keys->addrs.v6addrs.src.s6_addr32[i],
				     keys->addrs.v6addrs.dst.s6_addr32[i]);
			swap(keys->ports.src, keys->ports.dst);
		}
		break;
	}
}

static inline u32 __flow_hash_from_keys(struct flow_keys *keys,
					const siphash_key_t *keyval)
{
	u32 hash;

	__flow_hash_consistentify(keys);

	hash = siphash(flow_keys_hash_start(keys),
		       flow_keys_hash_length(keys), keyval);
	if (!hash)
		hash = 1;

	return hash;
}

u32 flow_hash_from_keys(struct flow_keys *keys)
{
	__flow_hash_secret_init();
	return __flow_hash_from_keys(keys, &hashrnd);
}
EXPORT_SYMBOL(flow_hash_from_keys);

static inline u32 ___skb_get_hash(const struct sk_buff *skb,
				  struct flow_keys *keys,
				  const siphash_key_t *keyval)
{
	skb_flow_dissect_flow_keys(skb, keys,
				   FLOW_DISSECTOR_F_STOP_AT_FLOW_LABEL);

	return __flow_hash_from_keys(keys, keyval);
}

struct _flow_keys_digest_data {
	__be16	n_proto;
	u8	ip_proto;
	u8	padding;
	__be32	ports;
	__be32	src;
	__be32	dst;
};

void make_flow_keys_digest(struct flow_keys_digest *digest,
			   const struct flow_keys *flow)
{
	struct _flow_keys_digest_data *data =
	    (struct _flow_keys_digest_data *)digest;

	BUILD_BUG_ON(sizeof(*data) > sizeof(*digest));

	memset(digest, 0, sizeof(*digest));

	data->n_proto = flow->basic.n_proto;
	data->ip_proto = flow->basic.ip_proto;
	data->ports = flow->ports.ports;
	data->src = flow->addrs.v4addrs.src;
	data->dst = flow->addrs.v4addrs.dst;
}
EXPORT_SYMBOL(make_flow_keys_digest);

static struct flow_dissector flow_keys_dissector_symmetric __read_mostly;

<<<<<<< HEAD
u32 __skb_get_hash_symmetric(struct sk_buff *skb)
=======
u32 __skb_get_hash_symmetric(const struct sk_buff *skb)
>>>>>>> 286cd8c7
{
	struct flow_keys keys;

	__flow_hash_secret_init();

	memset(&keys, 0, sizeof(keys));
	__skb_flow_dissect(skb, &flow_keys_dissector_symmetric, &keys,
			   NULL, 0, 0, 0,
			   FLOW_DISSECTOR_F_STOP_AT_FLOW_LABEL);

	return __flow_hash_from_keys(&keys, &hashrnd);
}
EXPORT_SYMBOL_GPL(__skb_get_hash_symmetric);

/**
 * __skb_get_hash: calculate a flow hash
 * @skb: sk_buff to calculate flow hash from
 *
 * This function calculates a flow hash based on src/dst addresses
 * and src/dst port numbers.  Sets hash in skb to non-zero hash value
 * on success, zero indicates no valid hash.  Also, sets l4_hash in skb
 * if hash is a canonical 4-tuple hash over transport ports.
 */
void __skb_get_hash(struct sk_buff *skb)
{
	struct flow_keys keys;
	u32 hash;

	__flow_hash_secret_init();

<<<<<<< HEAD
	__skb_set_sw_hash(skb, ___skb_get_hash(skb, &keys, &hashrnd),
			  flow_keys_have_l4(&keys));
=======
	hash = ___skb_get_hash(skb, &keys, &hashrnd);

	__skb_set_sw_hash(skb, hash, flow_keys_have_l4(&keys));
>>>>>>> 286cd8c7
}
EXPORT_SYMBOL(__skb_get_hash);

__u32 skb_get_hash_perturb(const struct sk_buff *skb,
			   const siphash_key_t *perturb)
{
	struct flow_keys keys;

	return ___skb_get_hash(skb, &keys, perturb);
}
EXPORT_SYMBOL(skb_get_hash_perturb);

u32 __skb_get_poff(const struct sk_buff *skb, void *data,
		   const struct flow_keys_basic *keys, int hlen)
{
	u32 poff = keys->control.thoff;

	/* skip L4 headers for fragments after the first */
	if ((keys->control.flags & FLOW_DIS_IS_FRAGMENT) &&
	    !(keys->control.flags & FLOW_DIS_FIRST_FRAG))
		return poff;

	switch (keys->basic.ip_proto) {
	case IPPROTO_TCP: {
		/* access doff as u8 to avoid unaligned access */
		const u8 *doff;
		u8 _doff;

		doff = __skb_header_pointer(skb, poff + 12, sizeof(_doff),
					    data, hlen, &_doff);
		if (!doff)
			return poff;

		poff += max_t(u32, sizeof(struct tcphdr), (*doff & 0xF0) >> 2);
		break;
	}
	case IPPROTO_UDP:
	case IPPROTO_UDPLITE:
		poff += sizeof(struct udphdr);
		break;
	/* For the rest, we do not really care about header
	 * extensions at this point for now.
	 */
	case IPPROTO_ICMP:
		poff += sizeof(struct icmphdr);
		break;
	case IPPROTO_ICMPV6:
		poff += sizeof(struct icmp6hdr);
		break;
	case IPPROTO_IGMP:
		poff += sizeof(struct igmphdr);
		break;
	case IPPROTO_DCCP:
		poff += sizeof(struct dccp_hdr);
		break;
	case IPPROTO_SCTP:
		poff += sizeof(struct sctphdr);
		break;
	}

	return poff;
}

/**
 * skb_get_poff - get the offset to the payload
 * @skb: sk_buff to get the payload offset from
 *
 * The function will get the offset to the payload as far as it could
 * be dissected.  The main user is currently BPF, so that we can dynamically
 * truncate packets without needing to push actual payload to the user
 * space and can analyze headers only, instead.
 */
u32 skb_get_poff(const struct sk_buff *skb)
{
	struct flow_keys_basic keys;

	if (!skb_flow_dissect_flow_keys_basic(skb, &keys, NULL, 0, 0, 0, 0))
		return 0;

	return __skb_get_poff(skb, skb->data, &keys, skb_headlen(skb));
}

__u32 __get_hash_from_flowi6(const struct flowi6 *fl6, struct flow_keys *keys)
{
	memset(keys, 0, sizeof(*keys));

	memcpy(&keys->addrs.v6addrs.src, &fl6->saddr,
	    sizeof(keys->addrs.v6addrs.src));
	memcpy(&keys->addrs.v6addrs.dst, &fl6->daddr,
	    sizeof(keys->addrs.v6addrs.dst));
	keys->control.addr_type = FLOW_DISSECTOR_KEY_IPV6_ADDRS;
	keys->ports.src = fl6->fl6_sport;
	keys->ports.dst = fl6->fl6_dport;
	keys->keyid.keyid = fl6->fl6_gre_key;
	keys->tags.flow_label = (__force u32)flowi6_get_flowlabel(fl6);
	keys->basic.ip_proto = fl6->flowi6_proto;

	return flow_hash_from_keys(keys);
}
EXPORT_SYMBOL(__get_hash_from_flowi6);

static const struct flow_dissector_key flow_keys_dissector_keys[] = {
	{
		.key_id = FLOW_DISSECTOR_KEY_CONTROL,
		.offset = offsetof(struct flow_keys, control),
	},
	{
		.key_id = FLOW_DISSECTOR_KEY_BASIC,
		.offset = offsetof(struct flow_keys, basic),
	},
	{
		.key_id = FLOW_DISSECTOR_KEY_IPV4_ADDRS,
		.offset = offsetof(struct flow_keys, addrs.v4addrs),
	},
	{
		.key_id = FLOW_DISSECTOR_KEY_IPV6_ADDRS,
		.offset = offsetof(struct flow_keys, addrs.v6addrs),
	},
	{
		.key_id = FLOW_DISSECTOR_KEY_TIPC,
		.offset = offsetof(struct flow_keys, addrs.tipckey),
	},
	{
		.key_id = FLOW_DISSECTOR_KEY_PORTS,
		.offset = offsetof(struct flow_keys, ports),
	},
	{
		.key_id = FLOW_DISSECTOR_KEY_VLAN,
		.offset = offsetof(struct flow_keys, vlan),
	},
	{
		.key_id = FLOW_DISSECTOR_KEY_FLOW_LABEL,
		.offset = offsetof(struct flow_keys, tags),
	},
	{
		.key_id = FLOW_DISSECTOR_KEY_GRE_KEYID,
		.offset = offsetof(struct flow_keys, keyid),
	},
};

static const struct flow_dissector_key flow_keys_dissector_symmetric_keys[] = {
	{
		.key_id = FLOW_DISSECTOR_KEY_CONTROL,
		.offset = offsetof(struct flow_keys, control),
	},
	{
		.key_id = FLOW_DISSECTOR_KEY_BASIC,
		.offset = offsetof(struct flow_keys, basic),
	},
	{
		.key_id = FLOW_DISSECTOR_KEY_IPV4_ADDRS,
		.offset = offsetof(struct flow_keys, addrs.v4addrs),
	},
	{
		.key_id = FLOW_DISSECTOR_KEY_IPV6_ADDRS,
		.offset = offsetof(struct flow_keys, addrs.v6addrs),
	},
	{
		.key_id = FLOW_DISSECTOR_KEY_PORTS,
		.offset = offsetof(struct flow_keys, ports),
	},
};

<<<<<<< HEAD
static const struct flow_dissector_key flow_keys_buf_dissector_keys[] = {
=======
static const struct flow_dissector_key flow_keys_basic_dissector_keys[] = {
>>>>>>> 286cd8c7
	{
		.key_id = FLOW_DISSECTOR_KEY_CONTROL,
		.offset = offsetof(struct flow_keys, control),
	},
	{
		.key_id = FLOW_DISSECTOR_KEY_BASIC,
		.offset = offsetof(struct flow_keys, basic),
	},
};

struct flow_dissector flow_keys_dissector __read_mostly;
EXPORT_SYMBOL(flow_keys_dissector);

struct flow_dissector flow_keys_basic_dissector __read_mostly;
EXPORT_SYMBOL(flow_keys_basic_dissector);

static int __init init_default_flow_dissectors(void)
{
	skb_flow_dissector_init(&flow_keys_dissector,
				flow_keys_dissector_keys,
				ARRAY_SIZE(flow_keys_dissector_keys));
	skb_flow_dissector_init(&flow_keys_dissector_symmetric,
				flow_keys_dissector_symmetric_keys,
				ARRAY_SIZE(flow_keys_dissector_symmetric_keys));
<<<<<<< HEAD
	skb_flow_dissector_init(&flow_keys_buf_dissector,
				flow_keys_buf_dissector_keys,
				ARRAY_SIZE(flow_keys_buf_dissector_keys));
=======
	skb_flow_dissector_init(&flow_keys_basic_dissector,
				flow_keys_basic_dissector_keys,
				ARRAY_SIZE(flow_keys_basic_dissector_keys));
>>>>>>> 286cd8c7
	return 0;
}

core_initcall(init_default_flow_dissectors);<|MERGE_RESOLUTION|>--- conflicted
+++ resolved
@@ -8,13 +8,9 @@
 #include <net/dst_metadata.h>
 #include <net/ip.h>
 #include <net/ipv6.h>
-<<<<<<< HEAD
-#include <net/rmnet_config.h>
-=======
 #include <net/gre.h>
 #include <net/pptp.h>
 #include <net/tipc.h>
->>>>>>> 286cd8c7
 #include <linux/igmp.h>
 #include <linux/icmp.h>
 #include <linux/sctp.h>
@@ -28,17 +24,7 @@
 #include <linux/tcp.h>
 #include <net/flow_dissector.h>
 #include <scsi/fc/fc_fcoe.h>
-<<<<<<< HEAD
-#include <linux/net_map.h>
-
-static bool dissector_uses_key(const struct flow_dissector *flow_dissector,
-			       enum flow_dissector_key_id key_id)
-{
-	return flow_dissector->used_keys & (1 << key_id);
-}
-=======
 #include <uapi/linux/batadv_packet.h>
->>>>>>> 286cd8c7
 
 static void dissector_set_key(struct flow_dissector *flow_dissector,
 			      enum flow_dissector_key_id key_id)
@@ -708,15 +694,10 @@
 							      FLOW_DISSECTOR_KEY_IPV4_ADDRS,
 							      target_container);
 
-<<<<<<< HEAD
-			memcpy(&key_addrs->v4addrs, &iph->saddr,
-			       sizeof(key_addrs->v4addrs));
-=======
 			memcpy(&key_addrs->v4addrs.src, &iph->saddr,
 			       sizeof(key_addrs->v4addrs.src));
 			memcpy(&key_addrs->v4addrs.dst, &iph->daddr,
 			       sizeof(key_addrs->v4addrs.dst));
->>>>>>> 286cd8c7
 			key_control->addr_type = FLOW_DISSECTOR_KEY_IPV4_ADDRS;
 		}
 
@@ -935,45 +916,6 @@
 		break;
 	}
 
-<<<<<<< HEAD
-	case __constant_htons(ETH_P_MAP): {
-		struct {
-			struct rmnet_map_header_s map;
-			uint8_t proto;
-		} *map, _map;
-		unsigned int maplen;
-
-		map = skb_header_pointer(skb, nhoff, sizeof(_map), &_map);
-		if (!map)
-			return false;
-
-		/* Is MAP command? */
-		if (map->map.cd_bit)
-			return false;
-
-		/* Is aggregated frame? */
-		maplen = ntohs(map->map.pkt_len);
-		maplen += map->map.pad_len;
-		maplen += sizeof(struct rmnet_map_header_s);
-		if (maplen < skb->len)
-			return false;
-
-		nhoff += sizeof(struct rmnet_map_header_s);
-		switch (map->proto & RMNET_IP_VER_MASK) {
-		case RMNET_IPV4:
-			proto = htons(ETH_P_IP);
-			goto ip;
-		case RMNET_IPV6:
-			proto = htons(ETH_P_IPV6);
-			goto ipv6;
-		default:
-			return false;
-		}
-	}
-	case htons(ETH_P_FCOE):
-		key_control->thoff = (u16)(nhoff + FCOE_HEADER_LEN);
-		/* fall through */
-=======
 	/* Process result of proto processing */
 	switch (fdret) {
 	case FLOW_DISSECT_RET_OUT_GOOD:
@@ -986,7 +928,6 @@
 	case FLOW_DISSECT_RET_IPPROTO_AGAIN:
 		break;
 	case FLOW_DISSECT_RET_OUT_BAD:
->>>>>>> 286cd8c7
 	default:
 		goto out_bad;
 	}
@@ -994,73 +935,12 @@
 ip_proto_again:
 	fdret = FLOW_DISSECT_RET_CONTINUE;
 
-<<<<<<< HEAD
-		hdr = __skb_header_pointer(skb, nhoff, sizeof(_hdr), data, hlen, &_hdr);
-		if (!hdr)
-			goto out_bad;
-		/*
-		 * Only look inside GRE if version zero and no
-		 * routing
-		 */
-		if (hdr->flags & (GRE_VERSION | GRE_ROUTING))
-			break;
-
-		proto = hdr->proto;
-		nhoff += 4;
-		if (hdr->flags & GRE_CSUM)
-			nhoff += 4;
-		if (hdr->flags & GRE_KEY) {
-			const __be32 *keyid;
-			__be32 _keyid;
-
-			keyid = __skb_header_pointer(skb, nhoff, sizeof(_keyid),
-						     data, hlen, &_keyid);
-
-			if (!keyid)
-				goto out_bad;
-
-			if (dissector_uses_key(flow_dissector,
-					       FLOW_DISSECTOR_KEY_GRE_KEYID)) {
-				key_keyid = skb_flow_dissector_target(flow_dissector,
-								      FLOW_DISSECTOR_KEY_GRE_KEYID,
-								      target_container);
-				key_keyid->keyid = *keyid;
-			}
-			nhoff += 4;
-		}
-		if (hdr->flags & GRE_SEQ)
-			nhoff += 4;
-		if (proto == htons(ETH_P_TEB)) {
-			const struct ethhdr *eth;
-			struct ethhdr _eth;
-
-			eth = __skb_header_pointer(skb, nhoff,
-						   sizeof(_eth),
-						   data, hlen, &_eth);
-			if (!eth)
-				goto out_bad;
-			proto = eth->h_proto;
-			nhoff += sizeof(*eth);
-
-			/* Cap headers that we access via pointers at the
-			 * end of the Ethernet header as our maximum alignment
-			 * at that point is only 2 bytes.
-			 */
-			if (NET_IP_ALIGN)
-				hlen = nhoff;
-		}
-
-		key_control->flags |= FLOW_DIS_ENCAPSULATION;
-		if (flags & FLOW_DISSECTOR_F_STOP_AT_ENCAP)
-			goto out_good;
-=======
 	switch (ip_proto) {
 	case IPPROTO_GRE:
 		fdret = __skb_flow_dissect_gre(skb, key_control, flow_dissector,
 					       target_container, data,
 					       &proto, &nhoff, &hlen, flags);
 		break;
->>>>>>> 286cd8c7
 
 	case NEXTHDR_HOP:
 	case NEXTHDR_ROUTING:
@@ -1217,13 +1097,9 @@
 
 static inline size_t flow_keys_hash_length(const struct flow_keys *flow)
 {
-<<<<<<< HEAD
-	size_t len = offsetof(typeof(*flow), addrs) - FLOW_KEYS_HASH_OFFSET;
-=======
 	size_t diff = FLOW_KEYS_HASH_OFFSET + sizeof(flow->addrs);
 	BUILD_BUG_ON(offsetof(typeof(*flow), addrs) !=
 		     sizeof(*flow) - sizeof(flow->addrs));
->>>>>>> 286cd8c7
 
 	switch (flow->control.addr_type) {
 	case FLOW_DISSECTOR_KEY_IPV4_ADDRS:
@@ -1232,19 +1108,11 @@
 	case FLOW_DISSECTOR_KEY_IPV6_ADDRS:
 		len += sizeof(flow->addrs.v6addrs);
 		break;
-<<<<<<< HEAD
-	case FLOW_DISSECTOR_KEY_TIPC_ADDRS:
-		len += sizeof(flow->addrs.tipcaddrs);
-		break;
-	}
-	return len;
-=======
 	case FLOW_DISSECTOR_KEY_TIPC:
 		diff -= sizeof(flow->addrs.tipckey);
 		break;
 	}
 	return sizeof(*flow) - diff;
->>>>>>> 286cd8c7
 }
 
 __be32 flow_get_u32_src(const struct flow_keys *flow)
@@ -1371,11 +1239,7 @@
 
 static struct flow_dissector flow_keys_dissector_symmetric __read_mostly;
 
-<<<<<<< HEAD
-u32 __skb_get_hash_symmetric(struct sk_buff *skb)
-=======
 u32 __skb_get_hash_symmetric(const struct sk_buff *skb)
->>>>>>> 286cd8c7
 {
 	struct flow_keys keys;
 
@@ -1406,14 +1270,9 @@
 
 	__flow_hash_secret_init();
 
-<<<<<<< HEAD
-	__skb_set_sw_hash(skb, ___skb_get_hash(skb, &keys, &hashrnd),
-			  flow_keys_have_l4(&keys));
-=======
 	hash = ___skb_get_hash(skb, &keys, &hashrnd);
 
 	__skb_set_sw_hash(skb, hash, flow_keys_have_l4(&keys));
->>>>>>> 286cd8c7
 }
 EXPORT_SYMBOL(__skb_get_hash);
 
@@ -1577,11 +1436,7 @@
 	},
 };
 
-<<<<<<< HEAD
-static const struct flow_dissector_key flow_keys_buf_dissector_keys[] = {
-=======
 static const struct flow_dissector_key flow_keys_basic_dissector_keys[] = {
->>>>>>> 286cd8c7
 	{
 		.key_id = FLOW_DISSECTOR_KEY_CONTROL,
 		.offset = offsetof(struct flow_keys, control),
@@ -1606,15 +1461,9 @@
 	skb_flow_dissector_init(&flow_keys_dissector_symmetric,
 				flow_keys_dissector_symmetric_keys,
 				ARRAY_SIZE(flow_keys_dissector_symmetric_keys));
-<<<<<<< HEAD
-	skb_flow_dissector_init(&flow_keys_buf_dissector,
-				flow_keys_buf_dissector_keys,
-				ARRAY_SIZE(flow_keys_buf_dissector_keys));
-=======
 	skb_flow_dissector_init(&flow_keys_basic_dissector,
 				flow_keys_basic_dissector_keys,
 				ARRAY_SIZE(flow_keys_basic_dissector_keys));
->>>>>>> 286cd8c7
 	return 0;
 }
 
