/*
 * Copyright (c) 2007-2017 Nicira, Inc.
 *
 * This program is free software; you can redistribute it and/or
 * modify it under the terms of version 2 of the GNU General Public
 * License as published by the Free Software Foundation.
 *
 * This program is distributed in the hope that it will be useful, but
 * WITHOUT ANY WARRANTY; without even the implied warranty of
 * MERCHANTABILITY or FITNESS FOR A PARTICULAR PURPOSE. See the GNU
 * General Public License for more details.
 *
 * You should have received a copy of the GNU General Public License
 * along with this program; if not, write to the Free Software
 * Foundation, Inc., 51 Franklin Street, Fifth Floor, Boston, MA
 * 02110-1301, USA
 */

#define pr_fmt(fmt) KBUILD_MODNAME ": " fmt

#include <linux/skbuff.h>
#include <linux/in.h>
#include <linux/ip.h>
#include <linux/openvswitch.h>
#include <linux/netfilter_ipv6.h>
#include <linux/sctp.h>
#include <linux/tcp.h>
#include <linux/udp.h>
#include <linux/in6.h>
#include <linux/if_arp.h>
#include <linux/if_vlan.h>

#include <net/dst.h>
#include <net/ip.h>
#include <net/ipv6.h>
#include <net/ip6_fib.h>
#include <net/checksum.h>
#include <net/dsfield.h>
#include <net/mpls.h>
#include <net/sctp/checksum.h>

#include "datapath.h"
#include "flow.h"
#include "conntrack.h"
#include "vport.h"
#include "flow_netlink.h"

struct deferred_action {
	struct sk_buff *skb;
	const struct nlattr *actions;
	int actions_len;

	/* Store pkt_key clone when creating deferred action. */
	struct sw_flow_key pkt_key;
};

#define MAX_L2_LEN	(VLAN_ETH_HLEN + 3 * MPLS_HLEN)
struct ovs_frag_data {
	unsigned long dst;
	struct vport *vport;
	struct ovs_skb_cb cb;
	__be16 inner_protocol;
	u16 network_offset;	/* valid only for MPLS */
	u16 vlan_tci;
	__be16 vlan_proto;
	unsigned int l2_len;
	u8 mac_proto;
	u8 l2_data[MAX_L2_LEN];
};

static DEFINE_PER_CPU(struct ovs_frag_data, ovs_frag_data_storage);

#define DEFERRED_ACTION_FIFO_SIZE 10
#define OVS_RECURSION_LIMIT 5
#define OVS_DEFERRED_ACTION_THRESHOLD (OVS_RECURSION_LIMIT - 2)
struct action_fifo {
	int head;
	int tail;
	/* Deferred action fifo queue storage. */
	struct deferred_action fifo[DEFERRED_ACTION_FIFO_SIZE];
};

struct action_flow_keys {
	struct sw_flow_key key[OVS_DEFERRED_ACTION_THRESHOLD];
};

static struct action_fifo __percpu *action_fifos;
static struct action_flow_keys __percpu *flow_keys;
static DEFINE_PER_CPU(int, exec_actions_level);

/* Make a clone of the 'key', using the pre-allocated percpu 'flow_keys'
 * space. Return NULL if out of key spaces.
 */
static struct sw_flow_key *clone_key(const struct sw_flow_key *key_)
{
	struct action_flow_keys *keys = this_cpu_ptr(flow_keys);
	int level = this_cpu_read(exec_actions_level);
	struct sw_flow_key *key = NULL;

	if (level <= OVS_DEFERRED_ACTION_THRESHOLD) {
		key = &keys->key[level - 1];
		*key = *key_;
	}

	return key;
}

static void action_fifo_init(struct action_fifo *fifo)
{
	fifo->head = 0;
	fifo->tail = 0;
}

static bool action_fifo_is_empty(const struct action_fifo *fifo)
{
	return (fifo->head == fifo->tail);
}

static struct deferred_action *action_fifo_get(struct action_fifo *fifo)
{
	if (action_fifo_is_empty(fifo))
		return NULL;

	return &fifo->fifo[fifo->tail++];
}

static struct deferred_action *action_fifo_put(struct action_fifo *fifo)
{
	if (fifo->head >= DEFERRED_ACTION_FIFO_SIZE - 1)
		return NULL;

	return &fifo->fifo[fifo->head++];
}

/* Return true if fifo is not full */
static struct deferred_action *add_deferred_actions(struct sk_buff *skb,
				    const struct sw_flow_key *key,
				    const struct nlattr *actions,
				    const int actions_len)
{
	struct action_fifo *fifo;
	struct deferred_action *da;

	fifo = this_cpu_ptr(action_fifos);
	da = action_fifo_put(fifo);
	if (da) {
		da->skb = skb;
		da->actions = actions;
		da->actions_len = actions_len;
		da->pkt_key = *key;
	}

	return da;
}

static void invalidate_flow_key(struct sw_flow_key *key)
{
	key->mac_proto |= SW_FLOW_KEY_INVALID;
}

static bool is_flow_key_valid(const struct sw_flow_key *key)
{
	return !(key->mac_proto & SW_FLOW_KEY_INVALID);
}

static int clone_execute(struct datapath *dp, struct sk_buff *skb,
			 struct sw_flow_key *key,
			 u32 recirc_id,
			 const struct nlattr *actions, int len,
			 bool last, bool clone_flow_key);

static void update_ethertype(struct sk_buff *skb, struct ethhdr *hdr,
			     __be16 ethertype)
{
	if (skb->ip_summed == CHECKSUM_COMPLETE) {
		__be16 diff[] = { ~(hdr->h_proto), ethertype };

		skb->csum = csum_partial((char *)diff, sizeof(diff), skb->csum);
	}

	hdr->h_proto = ethertype;
}

static void update_ethertype(struct sk_buff *skb, struct ethhdr *hdr,
			     __be16 ethertype)
{
	if (skb->ip_summed == CHECKSUM_COMPLETE) {
		__be16 diff[] = { ~(hdr->h_proto), ethertype };

		skb->csum = csum_partial((char *)diff, sizeof(diff), skb->csum);
	}

	hdr->h_proto = ethertype;
}

static int push_mpls(struct sk_buff *skb, struct sw_flow_key *key,
		     const struct ovs_action_push_mpls *mpls)
{
<<<<<<< HEAD
	__be32 *new_mpls_lse;
=======
	struct mpls_shim_hdr *new_mpls_lse;
>>>>>>> 286cd8c7

	/* Networking stack do not allow simultaneous Tunnel and MPLS GSO. */
	if (skb->encapsulation)
		return -ENOTSUPP;

	if (skb_cow_head(skb, MPLS_HLEN) < 0)
		return -ENOMEM;

	if (!skb->inner_protocol) {
		skb_set_inner_network_header(skb, skb->mac_len);
		skb_set_inner_protocol(skb, skb->protocol);
	}

	skb_push(skb, MPLS_HLEN);
	memmove(skb_mac_header(skb) - MPLS_HLEN, skb_mac_header(skb),
		skb->mac_len);
	skb_reset_mac_header(skb);
	skb_set_network_header(skb, skb->mac_len);

<<<<<<< HEAD
	new_mpls_lse = (__be32 *)skb_mpls_header(skb);
	*new_mpls_lse = mpls->mpls_lse;

	skb_postpush_rcsum(skb, new_mpls_lse, MPLS_HLEN);

	update_ethertype(skb, eth_hdr(skb), mpls->mpls_ethertype);
	if (!skb->inner_protocol)
		skb_set_inner_protocol(skb, skb->protocol);
=======
	new_mpls_lse = mpls_hdr(skb);
	new_mpls_lse->label_stack_entry = mpls->mpls_lse;

	skb_postpush_rcsum(skb, new_mpls_lse, MPLS_HLEN);

	if (ovs_key_mac_proto(key) == MAC_PROTO_ETHERNET)
		update_ethertype(skb, eth_hdr(skb), mpls->mpls_ethertype);
>>>>>>> 286cd8c7
	skb->protocol = mpls->mpls_ethertype;

	invalidate_flow_key(key);
	return 0;
}

static int pop_mpls(struct sk_buff *skb, struct sw_flow_key *key,
		    const __be16 ethertype)
{
	int err;

	err = skb_ensure_writable(skb, skb->mac_len + MPLS_HLEN);
	if (unlikely(err))
		return err;

	skb_postpull_rcsum(skb, mpls_hdr(skb), MPLS_HLEN);

	memmove(skb_mac_header(skb) + MPLS_HLEN, skb_mac_header(skb),
		skb->mac_len);

	__skb_pull(skb, MPLS_HLEN);
	skb_reset_mac_header(skb);
	skb_set_network_header(skb, skb->mac_len);

<<<<<<< HEAD
	/* skb_mpls_header() is used to locate the ethertype
	 * field correctly in the presence of VLAN tags.
	 */
	hdr = (struct ethhdr *)(skb_mpls_header(skb) - ETH_HLEN);
	update_ethertype(skb, hdr, ethertype);
=======
	if (ovs_key_mac_proto(key) == MAC_PROTO_ETHERNET) {
		struct ethhdr *hdr;

		/* mpls_hdr() is used to locate the ethertype field correctly in the
		 * presence of VLAN tags.
		 */
		hdr = (struct ethhdr *)((void *)mpls_hdr(skb) - ETH_HLEN);
		update_ethertype(skb, hdr, ethertype);
	}
>>>>>>> 286cd8c7
	if (eth_p_mpls(skb->protocol))
		skb->protocol = ethertype;

	invalidate_flow_key(key);
	return 0;
}

static int set_mpls(struct sk_buff *skb, struct sw_flow_key *flow_key,
		    const __be32 *mpls_lse, const __be32 *mask)
{
	struct mpls_shim_hdr *stack;
	__be32 lse;
	int err;

	err = skb_ensure_writable(skb, skb->mac_len + MPLS_HLEN);
	if (unlikely(err))
		return err;

	stack = mpls_hdr(skb);
	lse = OVS_MASKED(stack->label_stack_entry, *mpls_lse, *mask);
	if (skb->ip_summed == CHECKSUM_COMPLETE) {
		__be32 diff[] = { ~(stack->label_stack_entry), lse };

		skb->csum = csum_partial((char *)diff, sizeof(diff), skb->csum);
	}

	stack->label_stack_entry = lse;
	flow_key->mpls.top_lse = lse;
	return 0;
}

static int pop_vlan(struct sk_buff *skb, struct sw_flow_key *key)
{
	int err;

	err = skb_vlan_pop(skb);
	if (skb_vlan_tag_present(skb)) {
		invalidate_flow_key(key);
	} else {
		key->eth.vlan.tci = 0;
		key->eth.vlan.tpid = 0;
	}
	return err;
}

static int push_vlan(struct sk_buff *skb, struct sw_flow_key *key,
		     const struct ovs_action_push_vlan *vlan)
{
	if (skb_vlan_tag_present(skb)) {
		invalidate_flow_key(key);
	} else {
		key->eth.vlan.tci = vlan->vlan_tci;
		key->eth.vlan.tpid = vlan->vlan_tpid;
	}
	return skb_vlan_push(skb, vlan->vlan_tpid,
			     ntohs(vlan->vlan_tci) & ~VLAN_TAG_PRESENT);
}

/* 'src' is already properly masked. */
static void ether_addr_copy_masked(u8 *dst_, const u8 *src_, const u8 *mask_)
{
	u16 *dst = (u16 *)dst_;
	const u16 *src = (const u16 *)src_;
	const u16 *mask = (const u16 *)mask_;

	OVS_SET_MASKED(dst[0], src[0], mask[0]);
	OVS_SET_MASKED(dst[1], src[1], mask[1]);
	OVS_SET_MASKED(dst[2], src[2], mask[2]);
}

static int set_eth_addr(struct sk_buff *skb, struct sw_flow_key *flow_key,
			const struct ovs_key_ethernet *key,
			const struct ovs_key_ethernet *mask)
{
	int err;

	err = skb_ensure_writable(skb, ETH_HLEN);
	if (unlikely(err))
		return err;

	skb_postpull_rcsum(skb, eth_hdr(skb), ETH_ALEN * 2);

	ether_addr_copy_masked(eth_hdr(skb)->h_source, key->eth_src,
			       mask->eth_src);
	ether_addr_copy_masked(eth_hdr(skb)->h_dest, key->eth_dst,
			       mask->eth_dst);

	skb_postpush_rcsum(skb, eth_hdr(skb), ETH_ALEN * 2);

	ether_addr_copy(flow_key->eth.src, eth_hdr(skb)->h_source);
	ether_addr_copy(flow_key->eth.dst, eth_hdr(skb)->h_dest);
	return 0;
}

/* pop_eth does not support VLAN packets as this action is never called
 * for them.
 */
static int pop_eth(struct sk_buff *skb, struct sw_flow_key *key)
{
	skb_pull_rcsum(skb, ETH_HLEN);
	skb_reset_mac_header(skb);
	skb_reset_mac_len(skb);

	/* safe right before invalidate_flow_key */
	key->mac_proto = MAC_PROTO_NONE;
	invalidate_flow_key(key);
	return 0;
}

static int push_eth(struct sk_buff *skb, struct sw_flow_key *key,
		    const struct ovs_action_push_eth *ethh)
{
	struct ethhdr *hdr;

	/* Add the new Ethernet header */
	if (skb_cow_head(skb, ETH_HLEN) < 0)
		return -ENOMEM;

	skb_push(skb, ETH_HLEN);
	skb_reset_mac_header(skb);
	skb_reset_mac_len(skb);

	hdr = eth_hdr(skb);
	ether_addr_copy(hdr->h_source, ethh->addresses.eth_src);
	ether_addr_copy(hdr->h_dest, ethh->addresses.eth_dst);
	hdr->h_proto = skb->protocol;

	skb_postpush_rcsum(skb, hdr, ETH_HLEN);

	/* safe right before invalidate_flow_key */
	key->mac_proto = MAC_PROTO_ETHERNET;
	invalidate_flow_key(key);
	return 0;
}

static int push_nsh(struct sk_buff *skb, struct sw_flow_key *key,
		    const struct nshhdr *nh)
{
	int err;

	err = nsh_push(skb, nh);
	if (err)
		return err;

	/* safe right before invalidate_flow_key */
	key->mac_proto = MAC_PROTO_NONE;
	invalidate_flow_key(key);
	return 0;
}

static int pop_nsh(struct sk_buff *skb, struct sw_flow_key *key)
{
	int err;

	err = nsh_pop(skb);
	if (err)
		return err;

	/* safe right before invalidate_flow_key */
	if (skb->protocol == htons(ETH_P_TEB))
		key->mac_proto = MAC_PROTO_ETHERNET;
	else
		key->mac_proto = MAC_PROTO_NONE;
	invalidate_flow_key(key);
	return 0;
}

static void update_ip_l4_checksum(struct sk_buff *skb, struct iphdr *nh,
				  __be32 addr, __be32 new_addr)
{
	int transport_len = skb->len - skb_transport_offset(skb);

	if (nh->frag_off & htons(IP_OFFSET))
		return;

	if (nh->protocol == IPPROTO_TCP) {
		if (likely(transport_len >= sizeof(struct tcphdr)))
			inet_proto_csum_replace4(&tcp_hdr(skb)->check, skb,
						 addr, new_addr, true);
	} else if (nh->protocol == IPPROTO_UDP) {
		if (likely(transport_len >= sizeof(struct udphdr))) {
			struct udphdr *uh = udp_hdr(skb);

			if (uh->check || skb->ip_summed == CHECKSUM_PARTIAL) {
				inet_proto_csum_replace4(&uh->check, skb,
							 addr, new_addr, true);
				if (!uh->check)
					uh->check = CSUM_MANGLED_0;
			}
		}
	}
}

static void set_ip_addr(struct sk_buff *skb, struct iphdr *nh,
			__be32 *addr, __be32 new_addr)
{
	update_ip_l4_checksum(skb, nh, *addr, new_addr);
	csum_replace4(&nh->check, *addr, new_addr);
	skb_clear_hash(skb);
	ovs_ct_clear(skb, NULL);
	*addr = new_addr;
}

static void update_ipv6_checksum(struct sk_buff *skb, u8 l4_proto,
				 __be32 addr[4], const __be32 new_addr[4])
{
	int transport_len = skb->len - skb_transport_offset(skb);

	if (l4_proto == NEXTHDR_TCP) {
		if (likely(transport_len >= sizeof(struct tcphdr)))
			inet_proto_csum_replace16(&tcp_hdr(skb)->check, skb,
						  addr, new_addr, true);
	} else if (l4_proto == NEXTHDR_UDP) {
		if (likely(transport_len >= sizeof(struct udphdr))) {
			struct udphdr *uh = udp_hdr(skb);

			if (uh->check || skb->ip_summed == CHECKSUM_PARTIAL) {
				inet_proto_csum_replace16(&uh->check, skb,
							  addr, new_addr, true);
				if (!uh->check)
					uh->check = CSUM_MANGLED_0;
			}
		}
	} else if (l4_proto == NEXTHDR_ICMP) {
		if (likely(transport_len >= sizeof(struct icmp6hdr)))
			inet_proto_csum_replace16(&icmp6_hdr(skb)->icmp6_cksum,
						  skb, addr, new_addr, true);
	}
}

static void mask_ipv6_addr(const __be32 old[4], const __be32 addr[4],
			   const __be32 mask[4], __be32 masked[4])
{
	masked[0] = OVS_MASKED(old[0], addr[0], mask[0]);
	masked[1] = OVS_MASKED(old[1], addr[1], mask[1]);
	masked[2] = OVS_MASKED(old[2], addr[2], mask[2]);
	masked[3] = OVS_MASKED(old[3], addr[3], mask[3]);
}

static void set_ipv6_addr(struct sk_buff *skb, u8 l4_proto,
			  __be32 addr[4], const __be32 new_addr[4],
			  bool recalculate_csum)
{
	if (recalculate_csum)
		update_ipv6_checksum(skb, l4_proto, addr, new_addr);

	skb_clear_hash(skb);
	ovs_ct_clear(skb, NULL);
	memcpy(addr, new_addr, sizeof(__be32[4]));
}

static void set_ipv6_dsfield(struct sk_buff *skb, struct ipv6hdr *nh, u8 ipv6_tclass, u8 mask)
{
	u8 old_ipv6_tclass = ipv6_get_dsfield(nh);

	ipv6_tclass = OVS_MASKED(old_ipv6_tclass, ipv6_tclass, mask);

	if (skb->ip_summed == CHECKSUM_COMPLETE)
		csum_replace(&skb->csum, (__force __wsum)(old_ipv6_tclass << 12),
			     (__force __wsum)(ipv6_tclass << 12));

	ipv6_change_dsfield(nh, ~mask, ipv6_tclass);
}

static void set_ipv6_fl(struct sk_buff *skb, struct ipv6hdr *nh, u32 fl, u32 mask)
{
	u32 ofl;

	ofl = nh->flow_lbl[0] << 16 |  nh->flow_lbl[1] << 8 |  nh->flow_lbl[2];
	fl = OVS_MASKED(ofl, fl, mask);

	/* Bits 21-24 are always unmasked, so this retains their values. */
	nh->flow_lbl[0] = (u8)(fl >> 16);
	nh->flow_lbl[1] = (u8)(fl >> 8);
	nh->flow_lbl[2] = (u8)fl;

	if (skb->ip_summed == CHECKSUM_COMPLETE)
		csum_replace(&skb->csum, (__force __wsum)htonl(ofl), (__force __wsum)htonl(fl));
}

static void set_ipv6_ttl(struct sk_buff *skb, struct ipv6hdr *nh, u8 new_ttl, u8 mask)
{
	new_ttl = OVS_MASKED(nh->hop_limit, new_ttl, mask);

	if (skb->ip_summed == CHECKSUM_COMPLETE)
		csum_replace(&skb->csum, (__force __wsum)(nh->hop_limit << 8),
			     (__force __wsum)(new_ttl << 8));
	nh->hop_limit = new_ttl;
}

static void set_ip_ttl(struct sk_buff *skb, struct iphdr *nh, u8 new_ttl,
		       u8 mask)
{
	new_ttl = OVS_MASKED(nh->ttl, new_ttl, mask);

	csum_replace2(&nh->check, htons(nh->ttl << 8), htons(new_ttl << 8));
	nh->ttl = new_ttl;
}

static int set_ipv4(struct sk_buff *skb, struct sw_flow_key *flow_key,
		    const struct ovs_key_ipv4 *key,
		    const struct ovs_key_ipv4 *mask)
{
	struct iphdr *nh;
	__be32 new_addr;
	int err;

	err = skb_ensure_writable(skb, skb_network_offset(skb) +
				  sizeof(struct iphdr));
	if (unlikely(err))
		return err;

	nh = ip_hdr(skb);

	/* Setting an IP addresses is typically only a side effect of
	 * matching on them in the current userspace implementation, so it
	 * makes sense to check if the value actually changed.
	 */
	if (mask->ipv4_src) {
		new_addr = OVS_MASKED(nh->saddr, key->ipv4_src, mask->ipv4_src);

		if (unlikely(new_addr != nh->saddr)) {
			set_ip_addr(skb, nh, &nh->saddr, new_addr);
			flow_key->ipv4.addr.src = new_addr;
		}
	}
	if (mask->ipv4_dst) {
		new_addr = OVS_MASKED(nh->daddr, key->ipv4_dst, mask->ipv4_dst);

		if (unlikely(new_addr != nh->daddr)) {
			set_ip_addr(skb, nh, &nh->daddr, new_addr);
			flow_key->ipv4.addr.dst = new_addr;
		}
	}
	if (mask->ipv4_tos) {
		ipv4_change_dsfield(nh, ~mask->ipv4_tos, key->ipv4_tos);
		flow_key->ip.tos = nh->tos;
	}
	if (mask->ipv4_ttl) {
		set_ip_ttl(skb, nh, key->ipv4_ttl, mask->ipv4_ttl);
		flow_key->ip.ttl = nh->ttl;
	}

	return 0;
}

static bool is_ipv6_mask_nonzero(const __be32 addr[4])
{
	return !!(addr[0] | addr[1] | addr[2] | addr[3]);
}

static int set_ipv6(struct sk_buff *skb, struct sw_flow_key *flow_key,
		    const struct ovs_key_ipv6 *key,
		    const struct ovs_key_ipv6 *mask)
{
	struct ipv6hdr *nh;
	int err;

	err = skb_ensure_writable(skb, skb_network_offset(skb) +
				  sizeof(struct ipv6hdr));
	if (unlikely(err))
		return err;

	nh = ipv6_hdr(skb);

	/* Setting an IP addresses is typically only a side effect of
	 * matching on them in the current userspace implementation, so it
	 * makes sense to check if the value actually changed.
	 */
	if (is_ipv6_mask_nonzero(mask->ipv6_src)) {
		__be32 *saddr = (__be32 *)&nh->saddr;
		__be32 masked[4];

		mask_ipv6_addr(saddr, key->ipv6_src, mask->ipv6_src, masked);

		if (unlikely(memcmp(saddr, masked, sizeof(masked)))) {
			set_ipv6_addr(skb, flow_key->ip.proto, saddr, masked,
				      true);
			memcpy(&flow_key->ipv6.addr.src, masked,
			       sizeof(flow_key->ipv6.addr.src));
		}
	}
	if (is_ipv6_mask_nonzero(mask->ipv6_dst)) {
		unsigned int offset = 0;
		int flags = IP6_FH_F_SKIP_RH;
		bool recalc_csum = true;
		__be32 *daddr = (__be32 *)&nh->daddr;
		__be32 masked[4];

		mask_ipv6_addr(daddr, key->ipv6_dst, mask->ipv6_dst, masked);

		if (unlikely(memcmp(daddr, masked, sizeof(masked)))) {
			if (ipv6_ext_hdr(nh->nexthdr))
				recalc_csum = (ipv6_find_hdr(skb, &offset,
							     NEXTHDR_ROUTING,
							     NULL, &flags)
					       != NEXTHDR_ROUTING);

			set_ipv6_addr(skb, flow_key->ip.proto, daddr, masked,
				      recalc_csum);
			memcpy(&flow_key->ipv6.addr.dst, masked,
			       sizeof(flow_key->ipv6.addr.dst));
		}
	}
	if (mask->ipv6_tclass) {
		set_ipv6_dsfield(skb, nh, key->ipv6_tclass, mask->ipv6_tclass);
		flow_key->ip.tos = ipv6_get_dsfield(nh);
	}
	if (mask->ipv6_label) {
		set_ipv6_fl(skb, nh, ntohl(key->ipv6_label),
			    ntohl(mask->ipv6_label));
		flow_key->ipv6.label =
		    *(__be32 *)nh & htonl(IPV6_FLOWINFO_FLOWLABEL);
	}
	if (mask->ipv6_hlimit) {
		set_ipv6_ttl(skb, nh, key->ipv6_hlimit, mask->ipv6_hlimit);
		flow_key->ip.ttl = nh->hop_limit;
	}
	return 0;
}

static int set_nsh(struct sk_buff *skb, struct sw_flow_key *flow_key,
		   const struct nlattr *a)
{
	struct nshhdr *nh;
	size_t length;
	int err;
	u8 flags;
	u8 ttl;
	int i;

	struct ovs_key_nsh key;
	struct ovs_key_nsh mask;

	err = nsh_key_from_nlattr(a, &key, &mask);
	if (err)
		return err;

	/* Make sure the NSH base header is there */
	if (!pskb_may_pull(skb, skb_network_offset(skb) + NSH_BASE_HDR_LEN))
		return -ENOMEM;

	nh = nsh_hdr(skb);
	length = nsh_hdr_len(nh);

	/* Make sure the whole NSH header is there */
	err = skb_ensure_writable(skb, skb_network_offset(skb) +
				       length);
	if (unlikely(err))
		return err;

	nh = nsh_hdr(skb);
	skb_postpull_rcsum(skb, nh, length);
	flags = nsh_get_flags(nh);
	flags = OVS_MASKED(flags, key.base.flags, mask.base.flags);
	flow_key->nsh.base.flags = flags;
	ttl = nsh_get_ttl(nh);
	ttl = OVS_MASKED(ttl, key.base.ttl, mask.base.ttl);
	flow_key->nsh.base.ttl = ttl;
	nsh_set_flags_and_ttl(nh, flags, ttl);
	nh->path_hdr = OVS_MASKED(nh->path_hdr, key.base.path_hdr,
				  mask.base.path_hdr);
	flow_key->nsh.base.path_hdr = nh->path_hdr;
	switch (nh->mdtype) {
	case NSH_M_TYPE1:
		for (i = 0; i < NSH_MD1_CONTEXT_SIZE; i++) {
			nh->md1.context[i] =
			    OVS_MASKED(nh->md1.context[i], key.context[i],
				       mask.context[i]);
		}
		memcpy(flow_key->nsh.context, nh->md1.context,
		       sizeof(nh->md1.context));
		break;
	case NSH_M_TYPE2:
		memset(flow_key->nsh.context, 0,
		       sizeof(flow_key->nsh.context));
		break;
	default:
		return -EINVAL;
	}
	skb_postpush_rcsum(skb, nh, length);
	return 0;
}

/* Must follow skb_ensure_writable() since that can move the skb data. */
static void set_tp_port(struct sk_buff *skb, __be16 *port,
			__be16 new_port, __sum16 *check)
{
	ovs_ct_clear(skb, NULL);
	inet_proto_csum_replace2(check, skb, *port, new_port, false);
	*port = new_port;
}

static int set_udp(struct sk_buff *skb, struct sw_flow_key *flow_key,
		   const struct ovs_key_udp *key,
		   const struct ovs_key_udp *mask)
{
	struct udphdr *uh;
	__be16 src, dst;
	int err;

	err = skb_ensure_writable(skb, skb_transport_offset(skb) +
				  sizeof(struct udphdr));
	if (unlikely(err))
		return err;

	uh = udp_hdr(skb);
	/* Either of the masks is non-zero, so do not bother checking them. */
	src = OVS_MASKED(uh->source, key->udp_src, mask->udp_src);
	dst = OVS_MASKED(uh->dest, key->udp_dst, mask->udp_dst);

	if (uh->check && skb->ip_summed != CHECKSUM_PARTIAL) {
		if (likely(src != uh->source)) {
			set_tp_port(skb, &uh->source, src, &uh->check);
			flow_key->tp.src = src;
		}
		if (likely(dst != uh->dest)) {
			set_tp_port(skb, &uh->dest, dst, &uh->check);
			flow_key->tp.dst = dst;
		}

		if (unlikely(!uh->check))
			uh->check = CSUM_MANGLED_0;
	} else {
		uh->source = src;
		uh->dest = dst;
		flow_key->tp.src = src;
		flow_key->tp.dst = dst;
		ovs_ct_clear(skb, NULL);
	}

	skb_clear_hash(skb);

	return 0;
}

static int set_tcp(struct sk_buff *skb, struct sw_flow_key *flow_key,
		   const struct ovs_key_tcp *key,
		   const struct ovs_key_tcp *mask)
{
	struct tcphdr *th;
	__be16 src, dst;
	int err;

	err = skb_ensure_writable(skb, skb_transport_offset(skb) +
				  sizeof(struct tcphdr));
	if (unlikely(err))
		return err;

	th = tcp_hdr(skb);
	src = OVS_MASKED(th->source, key->tcp_src, mask->tcp_src);
	if (likely(src != th->source)) {
		set_tp_port(skb, &th->source, src, &th->check);
		flow_key->tp.src = src;
	}
	dst = OVS_MASKED(th->dest, key->tcp_dst, mask->tcp_dst);
	if (likely(dst != th->dest)) {
		set_tp_port(skb, &th->dest, dst, &th->check);
		flow_key->tp.dst = dst;
	}
	skb_clear_hash(skb);

	return 0;
}

static int set_sctp(struct sk_buff *skb, struct sw_flow_key *flow_key,
		    const struct ovs_key_sctp *key,
		    const struct ovs_key_sctp *mask)
{
	unsigned int sctphoff = skb_transport_offset(skb);
	struct sctphdr *sh;
	__le32 old_correct_csum, new_csum, old_csum;
	int err;

	err = skb_ensure_writable(skb, sctphoff + sizeof(struct sctphdr));
	if (unlikely(err))
		return err;

	sh = sctp_hdr(skb);
	old_csum = sh->checksum;
	old_correct_csum = sctp_compute_cksum(skb, sctphoff);

	sh->source = OVS_MASKED(sh->source, key->sctp_src, mask->sctp_src);
	sh->dest = OVS_MASKED(sh->dest, key->sctp_dst, mask->sctp_dst);

	new_csum = sctp_compute_cksum(skb, sctphoff);

	/* Carry any checksum errors through. */
	sh->checksum = old_csum ^ old_correct_csum ^ new_csum;

	skb_clear_hash(skb);
	ovs_ct_clear(skb, NULL);

	flow_key->tp.src = sh->source;
	flow_key->tp.dst = sh->dest;

	return 0;
}

static int ovs_vport_output(struct net *net, struct sock *sk, struct sk_buff *skb)
{
	struct ovs_frag_data *data = this_cpu_ptr(&ovs_frag_data_storage);
	struct vport *vport = data->vport;

	if (skb_cow_head(skb, data->l2_len) < 0) {
		kfree_skb(skb);
		return -ENOMEM;
	}

	__skb_dst_copy(skb, data->dst);
	*OVS_CB(skb) = data->cb;
	skb->inner_protocol = data->inner_protocol;
	skb->vlan_tci = data->vlan_tci;
	skb->vlan_proto = data->vlan_proto;

	/* Reconstruct the MAC header.  */
	skb_push(skb, data->l2_len);
	memcpy(skb->data, &data->l2_data, data->l2_len);
	skb_postpush_rcsum(skb, skb->data, data->l2_len);
	skb_reset_mac_header(skb);

	if (eth_p_mpls(skb->protocol)) {
		skb->inner_network_header = skb->network_header;
		skb_set_network_header(skb, data->network_offset);
		skb_reset_mac_len(skb);
	}

	ovs_vport_send(vport, skb, data->mac_proto);
	return 0;
}

static unsigned int
ovs_dst_get_mtu(const struct dst_entry *dst)
{
	return dst->dev->mtu;
}

static struct dst_ops ovs_dst_ops = {
	.family = AF_UNSPEC,
	.mtu = ovs_dst_get_mtu,
};

/* prepare_frag() is called once per (larger-than-MTU) frame; its inverse is
 * ovs_vport_output(), which is called once per fragmented packet.
 */
static void prepare_frag(struct vport *vport, struct sk_buff *skb,
			 u16 orig_network_offset, u8 mac_proto)
{
	unsigned int hlen = skb_network_offset(skb);
	struct ovs_frag_data *data;

	data = this_cpu_ptr(&ovs_frag_data_storage);
	data->dst = skb->_skb_refdst;
	data->vport = vport;
	data->cb = *OVS_CB(skb);
	data->inner_protocol = skb->inner_protocol;
	data->network_offset = orig_network_offset;
	data->vlan_tci = skb->vlan_tci;
	data->vlan_proto = skb->vlan_proto;
	data->mac_proto = mac_proto;
	data->l2_len = hlen;
	memcpy(&data->l2_data, skb->data, hlen);

	memset(IPCB(skb), 0, sizeof(struct inet_skb_parm));
	skb_pull(skb, hlen);
}

static void ovs_fragment(struct net *net, struct vport *vport,
			 struct sk_buff *skb, u16 mru,
			 struct sw_flow_key *key)
{
	u16 orig_network_offset = 0;

	if (eth_p_mpls(skb->protocol)) {
		orig_network_offset = skb_network_offset(skb);
		skb->network_header = skb->inner_network_header;
	}

	if (skb_network_offset(skb) > MAX_L2_LEN) {
		OVS_NLERR(1, "L2 header too long to fragment");
		goto err;
	}

<<<<<<< HEAD
	if (ethertype == htons(ETH_P_IP)) {
		struct rtable ovs_rt = { 0 };
		unsigned long orig_dst;

		prepare_frag(vport, skb);
=======
	if (key->eth.type == htons(ETH_P_IP)) {
		struct rtable ovs_rt = { 0 };
		unsigned long orig_dst;

		prepare_frag(vport, skb, orig_network_offset,
			     ovs_key_mac_proto(key));
>>>>>>> 286cd8c7
		dst_init(&ovs_rt.dst, &ovs_dst_ops, NULL, 1,
			 DST_OBSOLETE_NONE, DST_NOCOUNT);
		ovs_rt.dst.dev = vport->dev;

		orig_dst = skb->_skb_refdst;
		skb_dst_set_noref(skb, &ovs_rt.dst);
		IPCB(skb)->frag_max_size = mru;

		ip_do_fragment(net, skb->sk, skb, ovs_vport_output);
		refdst_drop(orig_dst);
	} else if (key->eth.type == htons(ETH_P_IPV6)) {
		const struct nf_ipv6_ops *v6ops = nf_get_ipv6_ops();
		unsigned long orig_dst;
		struct rt6_info ovs_rt;

		if (!v6ops)
			goto err;

		prepare_frag(vport, skb, orig_network_offset,
			     ovs_key_mac_proto(key));
		memset(&ovs_rt, 0, sizeof(ovs_rt));
		dst_init(&ovs_rt.dst, &ovs_dst_ops, NULL, 1,
			 DST_OBSOLETE_NONE, DST_NOCOUNT);
		ovs_rt.dst.dev = vport->dev;

		orig_dst = skb->_skb_refdst;
		skb_dst_set_noref(skb, &ovs_rt.dst);
		IP6CB(skb)->frag_max_size = mru;

		v6ops->fragment(net, skb->sk, skb, ovs_vport_output);
		refdst_drop(orig_dst);
	} else {
		WARN_ONCE(1, "Failed fragment ->%s: eth=%04x, MRU=%d, MTU=%d.",
			  ovs_vport_name(vport), ntohs(key->eth.type), mru,
			  vport->dev->mtu);
		goto err;
	}

	return;
err:
	kfree_skb(skb);
}

static void do_output(struct datapath *dp, struct sk_buff *skb, int out_port,
		      struct sw_flow_key *key)
{
	struct vport *vport = ovs_vport_rcu(dp, out_port);

	if (likely(vport)) {
		u16 mru = OVS_CB(skb)->mru;
		u32 cutlen = OVS_CB(skb)->cutlen;

		if (unlikely(cutlen > 0)) {
			if (skb->len - cutlen > ovs_mac_header_len(key))
				pskb_trim(skb, skb->len - cutlen);
			else
				pskb_trim(skb, ovs_mac_header_len(key));
		}

		if (likely(!mru ||
		           (skb->len <= mru + vport->dev->hard_header_len))) {
			ovs_vport_send(vport, skb, ovs_key_mac_proto(key));
		} else if (mru <= vport->dev->mtu) {
			struct net *net = read_pnet(&dp->net);

			ovs_fragment(net, vport, skb, mru, key);
		} else {
			kfree_skb(skb);
		}
	} else {
		kfree_skb(skb);
	}
}

static int output_userspace(struct datapath *dp, struct sk_buff *skb,
			    struct sw_flow_key *key, const struct nlattr *attr,
			    const struct nlattr *actions, int actions_len,
			    uint32_t cutlen)
{
	struct dp_upcall_info upcall;
	const struct nlattr *a;
	int rem;

	memset(&upcall, 0, sizeof(upcall));
	upcall.cmd = OVS_PACKET_CMD_ACTION;
	upcall.mru = OVS_CB(skb)->mru;

	for (a = nla_data(attr), rem = nla_len(attr); rem > 0;
		 a = nla_next(a, &rem)) {
		switch (nla_type(a)) {
		case OVS_USERSPACE_ATTR_USERDATA:
			upcall.userdata = a;
			break;

		case OVS_USERSPACE_ATTR_PID:
			upcall.portid = nla_get_u32(a);
			break;

		case OVS_USERSPACE_ATTR_EGRESS_TUN_PORT: {
			/* Get out tunnel info. */
			struct vport *vport;

			vport = ovs_vport_rcu(dp, nla_get_u32(a));
			if (vport) {
				int err;

				err = dev_fill_metadata_dst(vport->dev, skb);
				if (!err)
					upcall.egress_tun_info = skb_tunnel_info(skb);
			}

			break;
		}

		case OVS_USERSPACE_ATTR_ACTIONS: {
			/* Include actions. */
			upcall.actions = actions;
			upcall.actions_len = actions_len;
			break;
		}

		} /* End of switch. */
	}

	return ovs_dp_upcall(dp, skb, key, &upcall, cutlen);
}

/* When 'last' is true, sample() should always consume the 'skb'.
 * Otherwise, sample() should keep 'skb' intact regardless what
 * actions are executed within sample().
 */
static int sample(struct datapath *dp, struct sk_buff *skb,
		  struct sw_flow_key *key, const struct nlattr *attr,
		  bool last)
{
	struct nlattr *actions;
	struct nlattr *sample_arg;
	int rem = nla_len(attr);
	const struct sample_arg *arg;
	bool clone_flow_key;

	/* The first action is always 'OVS_SAMPLE_ATTR_ARG'. */
	sample_arg = nla_data(attr);
	arg = nla_data(sample_arg);
	actions = nla_next(sample_arg, &rem);

	if ((arg->probability != U32_MAX) &&
	    (!arg->probability || prandom_u32() > arg->probability)) {
		if (last)
			consume_skb(skb);
		return 0;
	}

	clone_flow_key = !arg->exec;
	return clone_execute(dp, skb, key, 0, actions, rem, last,
			     clone_flow_key);
}

/* When 'last' is true, clone() should always consume the 'skb'.
 * Otherwise, clone() should keep 'skb' intact regardless what
 * actions are executed within clone().
 */
static int clone(struct datapath *dp, struct sk_buff *skb,
		 struct sw_flow_key *key, const struct nlattr *attr,
		 bool last)
{
	struct nlattr *actions;
	struct nlattr *clone_arg;
	int rem = nla_len(attr);
	bool dont_clone_flow_key;

	/* The first action is always 'OVS_CLONE_ATTR_EXEC'. */
	clone_arg = nla_data(attr);
	dont_clone_flow_key = nla_get_u32(clone_arg);
	actions = nla_next(clone_arg, &rem);

	return clone_execute(dp, skb, key, 0, actions, rem, last,
			     !dont_clone_flow_key);
}

static void execute_hash(struct sk_buff *skb, struct sw_flow_key *key,
			 const struct nlattr *attr)
{
	struct ovs_action_hash *hash_act = nla_data(attr);
	u32 hash = 0;

	/* OVS_HASH_ALG_L4 is the only possible hash algorithm.  */
	hash = skb_get_hash(skb);
	hash = jhash_1word(hash, hash_act->hash_basis);
	if (!hash)
		hash = 0x1;

	key->ovs_flow_hash = hash;
}

static int execute_set_action(struct sk_buff *skb,
			      struct sw_flow_key *flow_key,
			      const struct nlattr *a)
{
	/* Only tunnel set execution is supported without a mask. */
	if (nla_type(a) == OVS_KEY_ATTR_TUNNEL_INFO) {
		struct ovs_tunnel_info *tun = nla_data(a);

		skb_dst_drop(skb);
		dst_hold((struct dst_entry *)tun->tun_dst);
		skb_dst_set(skb, (struct dst_entry *)tun->tun_dst);
		return 0;
	}

	return -EINVAL;
}

/* Mask is at the midpoint of the data. */
#define get_mask(a, type) ((const type)nla_data(a) + 1)

static int execute_masked_set_action(struct sk_buff *skb,
				     struct sw_flow_key *flow_key,
				     const struct nlattr *a)
{
	int err = 0;

	switch (nla_type(a)) {
	case OVS_KEY_ATTR_PRIORITY:
		OVS_SET_MASKED(skb->priority, nla_get_u32(a),
			       *get_mask(a, u32 *));
		flow_key->phy.priority = skb->priority;
		break;

	case OVS_KEY_ATTR_SKB_MARK:
		OVS_SET_MASKED(skb->mark, nla_get_u32(a), *get_mask(a, u32 *));
		flow_key->phy.skb_mark = skb->mark;
		break;

	case OVS_KEY_ATTR_TUNNEL_INFO:
		/* Masked data not supported for tunnel. */
		err = -EINVAL;
		break;

	case OVS_KEY_ATTR_ETHERNET:
		err = set_eth_addr(skb, flow_key, nla_data(a),
				   get_mask(a, struct ovs_key_ethernet *));
		break;

	case OVS_KEY_ATTR_NSH:
		err = set_nsh(skb, flow_key, a);
		break;

	case OVS_KEY_ATTR_IPV4:
		err = set_ipv4(skb, flow_key, nla_data(a),
			       get_mask(a, struct ovs_key_ipv4 *));
		break;

	case OVS_KEY_ATTR_IPV6:
		err = set_ipv6(skb, flow_key, nla_data(a),
			       get_mask(a, struct ovs_key_ipv6 *));
		break;

	case OVS_KEY_ATTR_TCP:
		err = set_tcp(skb, flow_key, nla_data(a),
			      get_mask(a, struct ovs_key_tcp *));
		break;

	case OVS_KEY_ATTR_UDP:
		err = set_udp(skb, flow_key, nla_data(a),
			      get_mask(a, struct ovs_key_udp *));
		break;

	case OVS_KEY_ATTR_SCTP:
		err = set_sctp(skb, flow_key, nla_data(a),
			       get_mask(a, struct ovs_key_sctp *));
		break;

	case OVS_KEY_ATTR_MPLS:
		err = set_mpls(skb, flow_key, nla_data(a), get_mask(a,
								    __be32 *));
		break;

	case OVS_KEY_ATTR_CT_STATE:
	case OVS_KEY_ATTR_CT_ZONE:
	case OVS_KEY_ATTR_CT_MARK:
	case OVS_KEY_ATTR_CT_LABELS:
	case OVS_KEY_ATTR_CT_ORIG_TUPLE_IPV4:
	case OVS_KEY_ATTR_CT_ORIG_TUPLE_IPV6:
		err = -EINVAL;
		break;
	}

	return err;
}

static int execute_recirc(struct datapath *dp, struct sk_buff *skb,
			  struct sw_flow_key *key,
			  const struct nlattr *a, bool last)
{
	u32 recirc_id;

	if (!is_flow_key_valid(key)) {
		int err;

		err = ovs_flow_key_update(skb, key);
		if (err)
			return err;
	}
	BUG_ON(!is_flow_key_valid(key));

	recirc_id = nla_get_u32(a);
	return clone_execute(dp, skb, key, recirc_id, NULL, 0, last, true);
}

/* Execute a list of actions against 'skb'. */
static int do_execute_actions(struct datapath *dp, struct sk_buff *skb,
			      struct sw_flow_key *key,
			      const struct nlattr *attr, int len)
{
	const struct nlattr *a;
	int rem;

	for (a = attr, rem = len; rem > 0;
	     a = nla_next(a, &rem)) {
		int err = 0;

		switch (nla_type(a)) {
		case OVS_ACTION_ATTR_OUTPUT: {
			int port = nla_get_u32(a);
			struct sk_buff *clone;

			/* Every output action needs a separate clone
			 * of 'skb', In case the output action is the
			 * last action, cloning can be avoided.
			 */
			if (nla_is_last(a, rem)) {
				do_output(dp, skb, port, key);
				/* 'skb' has been used for output.
				 */
				return 0;
			}

			clone = skb_clone(skb, GFP_ATOMIC);
			if (clone)
				do_output(dp, clone, port, key);
			OVS_CB(skb)->cutlen = 0;
			break;
		}

		case OVS_ACTION_ATTR_TRUNC: {
			struct ovs_action_trunc *trunc = nla_data(a);

			if (skb->len > trunc->max_len)
				OVS_CB(skb)->cutlen = skb->len - trunc->max_len;
			break;
		}

		case OVS_ACTION_ATTR_USERSPACE:
			output_userspace(dp, skb, key, a, attr,
						     len, OVS_CB(skb)->cutlen);
			OVS_CB(skb)->cutlen = 0;
			break;

		case OVS_ACTION_ATTR_HASH:
			execute_hash(skb, key, a);
			break;

		case OVS_ACTION_ATTR_PUSH_MPLS:
			err = push_mpls(skb, key, nla_data(a));
			break;

		case OVS_ACTION_ATTR_POP_MPLS:
			err = pop_mpls(skb, key, nla_get_be16(a));
			break;

		case OVS_ACTION_ATTR_PUSH_VLAN:
			err = push_vlan(skb, key, nla_data(a));
			break;

		case OVS_ACTION_ATTR_POP_VLAN:
			err = pop_vlan(skb, key);
			break;

		case OVS_ACTION_ATTR_RECIRC: {
			bool last = nla_is_last(a, rem);

			err = execute_recirc(dp, skb, key, a, last);
			if (last) {
				/* If this is the last action, the skb has
				 * been consumed or freed.
				 * Return immediately.
				 */
				return err;
			}
			break;
		}

		case OVS_ACTION_ATTR_SET:
			err = execute_set_action(skb, key, nla_data(a));
			break;

		case OVS_ACTION_ATTR_SET_MASKED:
		case OVS_ACTION_ATTR_SET_TO_MASKED:
			err = execute_masked_set_action(skb, key, nla_data(a));
			break;

		case OVS_ACTION_ATTR_SAMPLE: {
			bool last = nla_is_last(a, rem);

			err = sample(dp, skb, key, a, last);
			if (last)
				return err;

			break;
		}

		case OVS_ACTION_ATTR_CT:
			if (!is_flow_key_valid(key)) {
				err = ovs_flow_key_update(skb, key);
				if (err)
					return err;
			}

			err = ovs_ct_execute(ovs_dp_get_net(dp), skb, key,
					     nla_data(a));

			/* Hide stolen IP fragments from user space. */
			if (err)
				return err == -EINPROGRESS ? 0 : err;
			break;

		case OVS_ACTION_ATTR_CT_CLEAR:
			err = ovs_ct_clear(skb, key);
			break;

		case OVS_ACTION_ATTR_PUSH_ETH:
			err = push_eth(skb, key, nla_data(a));
			break;

		case OVS_ACTION_ATTR_POP_ETH:
			err = pop_eth(skb, key);
			break;

		case OVS_ACTION_ATTR_PUSH_NSH: {
			u8 buffer[NSH_HDR_MAX_LEN];
			struct nshhdr *nh = (struct nshhdr *)buffer;

			err = nsh_hdr_from_nlattr(nla_data(a), nh,
						  NSH_HDR_MAX_LEN);
			if (unlikely(err))
				break;
			err = push_nsh(skb, key, nh);
			break;
		}

		case OVS_ACTION_ATTR_POP_NSH:
			err = pop_nsh(skb, key);
			break;

		case OVS_ACTION_ATTR_METER:
			if (ovs_meter_execute(dp, skb, key, nla_get_u32(a))) {
				consume_skb(skb);
				return 0;
			}
			break;

		case OVS_ACTION_ATTR_CLONE: {
			bool last = nla_is_last(a, rem);

			err = clone(dp, skb, key, a, last);
			if (last)
				return err;

			break;
		}
		}

		if (unlikely(err)) {
			kfree_skb(skb);
			return err;
		}
	}

	consume_skb(skb);
	return 0;
}

/* Execute the actions on the clone of the packet. The effect of the
 * execution does not affect the original 'skb' nor the original 'key'.
 *
 * The execution may be deferred in case the actions can not be executed
 * immediately.
 */
static int clone_execute(struct datapath *dp, struct sk_buff *skb,
			 struct sw_flow_key *key, u32 recirc_id,
			 const struct nlattr *actions, int len,
			 bool last, bool clone_flow_key)
{
	struct deferred_action *da;
	struct sw_flow_key *clone;

	skb = last ? skb : skb_clone(skb, GFP_ATOMIC);
	if (!skb) {
		/* Out of memory, skip this action.
		 */
		return 0;
	}

	/* When clone_flow_key is false, the 'key' will not be change
	 * by the actions, then the 'key' can be used directly.
	 * Otherwise, try to clone key from the next recursion level of
	 * 'flow_keys'. If clone is successful, execute the actions
	 * without deferring.
	 */
	clone = clone_flow_key ? clone_key(key) : key;
	if (clone) {
		int err = 0;

		if (actions) { /* Sample action */
			if (clone_flow_key)
				__this_cpu_inc(exec_actions_level);

			err = do_execute_actions(dp, skb, clone,
						 actions, len);

			if (clone_flow_key)
				__this_cpu_dec(exec_actions_level);
		} else { /* Recirc action */
			clone->recirc_id = recirc_id;
			ovs_dp_process_packet(skb, clone);
		}
		return err;
	}

	/* Out of 'flow_keys' space. Defer actions */
	da = add_deferred_actions(skb, key, actions, len);
	if (da) {
		if (!actions) { /* Recirc action */
			key = &da->pkt_key;
			key->recirc_id = recirc_id;
		}
	} else {
		/* Out of per CPU action FIFO space. Drop the 'skb' and
		 * log an error.
		 */
		kfree_skb(skb);

		if (net_ratelimit()) {
			if (actions) { /* Sample action */
				pr_warn("%s: deferred action limit reached, drop sample action\n",
					ovs_dp_name(dp));
			} else {  /* Recirc action */
				pr_warn("%s: deferred action limit reached, drop recirc action\n",
					ovs_dp_name(dp));
			}
		}
	}
	return 0;
}

static void process_deferred_actions(struct datapath *dp)
{
	struct action_fifo *fifo = this_cpu_ptr(action_fifos);

	/* Do not touch the FIFO in case there is no deferred actions. */
	if (action_fifo_is_empty(fifo))
		return;

	/* Finishing executing all deferred actions. */
	do {
		struct deferred_action *da = action_fifo_get(fifo);
		struct sk_buff *skb = da->skb;
		struct sw_flow_key *key = &da->pkt_key;
		const struct nlattr *actions = da->actions;
		int actions_len = da->actions_len;

		if (actions)
			do_execute_actions(dp, skb, key, actions, actions_len);
		else
			ovs_dp_process_packet(skb, key);
	} while (!action_fifo_is_empty(fifo));

	/* Reset FIFO for the next packet.  */
	action_fifo_init(fifo);
}

/* Execute a list of actions against 'skb'. */
int ovs_execute_actions(struct datapath *dp, struct sk_buff *skb,
			const struct sw_flow_actions *acts,
			struct sw_flow_key *key)
{
	int err, level;

	level = __this_cpu_inc_return(exec_actions_level);
	if (unlikely(level > OVS_RECURSION_LIMIT)) {
		net_crit_ratelimited("ovs: recursion limit reached on datapath %s, probable configuration error\n",
				     ovs_dp_name(dp));
		kfree_skb(skb);
		err = -ENETDOWN;
		goto out;
	}

	OVS_CB(skb)->acts_origlen = acts->orig_len;
	err = do_execute_actions(dp, skb, key,
				 acts->actions, acts->actions_len);

	if (level == 1)
		process_deferred_actions(dp);

out:
	__this_cpu_dec(exec_actions_level);
	return err;
}

int action_fifos_init(void)
{
	action_fifos = alloc_percpu(struct action_fifo);
	if (!action_fifos)
		return -ENOMEM;

	flow_keys = alloc_percpu(struct action_flow_keys);
	if (!flow_keys) {
		free_percpu(action_fifos);
		return -ENOMEM;
	}

	return 0;
}

void action_fifos_exit(void)
{
	free_percpu(action_fifos);
	free_percpu(flow_keys);
}<|MERGE_RESOLUTION|>--- conflicted
+++ resolved
@@ -196,11 +196,7 @@
 static int push_mpls(struct sk_buff *skb, struct sw_flow_key *key,
 		     const struct ovs_action_push_mpls *mpls)
 {
-<<<<<<< HEAD
-	__be32 *new_mpls_lse;
-=======
 	struct mpls_shim_hdr *new_mpls_lse;
->>>>>>> 286cd8c7
 
 	/* Networking stack do not allow simultaneous Tunnel and MPLS GSO. */
 	if (skb->encapsulation)
@@ -220,16 +216,6 @@
 	skb_reset_mac_header(skb);
 	skb_set_network_header(skb, skb->mac_len);
 
-<<<<<<< HEAD
-	new_mpls_lse = (__be32 *)skb_mpls_header(skb);
-	*new_mpls_lse = mpls->mpls_lse;
-
-	skb_postpush_rcsum(skb, new_mpls_lse, MPLS_HLEN);
-
-	update_ethertype(skb, eth_hdr(skb), mpls->mpls_ethertype);
-	if (!skb->inner_protocol)
-		skb_set_inner_protocol(skb, skb->protocol);
-=======
 	new_mpls_lse = mpls_hdr(skb);
 	new_mpls_lse->label_stack_entry = mpls->mpls_lse;
 
@@ -237,7 +223,6 @@
 
 	if (ovs_key_mac_proto(key) == MAC_PROTO_ETHERNET)
 		update_ethertype(skb, eth_hdr(skb), mpls->mpls_ethertype);
->>>>>>> 286cd8c7
 	skb->protocol = mpls->mpls_ethertype;
 
 	invalidate_flow_key(key);
@@ -262,13 +247,6 @@
 	skb_reset_mac_header(skb);
 	skb_set_network_header(skb, skb->mac_len);
 
-<<<<<<< HEAD
-	/* skb_mpls_header() is used to locate the ethertype
-	 * field correctly in the presence of VLAN tags.
-	 */
-	hdr = (struct ethhdr *)(skb_mpls_header(skb) - ETH_HLEN);
-	update_ethertype(skb, hdr, ethertype);
-=======
 	if (ovs_key_mac_proto(key) == MAC_PROTO_ETHERNET) {
 		struct ethhdr *hdr;
 
@@ -278,7 +256,6 @@
 		hdr = (struct ethhdr *)((void *)mpls_hdr(skb) - ETH_HLEN);
 		update_ethertype(skb, hdr, ethertype);
 	}
->>>>>>> 286cd8c7
 	if (eth_p_mpls(skb->protocol))
 		skb->protocol = ethertype;
 
@@ -962,20 +939,12 @@
 		goto err;
 	}
 
-<<<<<<< HEAD
-	if (ethertype == htons(ETH_P_IP)) {
-		struct rtable ovs_rt = { 0 };
-		unsigned long orig_dst;
-
-		prepare_frag(vport, skb);
-=======
 	if (key->eth.type == htons(ETH_P_IP)) {
 		struct rtable ovs_rt = { 0 };
 		unsigned long orig_dst;
 
 		prepare_frag(vport, skb, orig_network_offset,
 			     ovs_key_mac_proto(key));
->>>>>>> 286cd8c7
 		dst_init(&ovs_rt.dst, &ovs_dst_ops, NULL, 1,
 			 DST_OBSOLETE_NONE, DST_NOCOUNT);
 		ovs_rt.dst.dev = vport->dev;
