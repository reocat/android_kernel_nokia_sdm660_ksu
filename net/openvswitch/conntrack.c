--- conflicted
+++ resolved
@@ -579,8 +579,6 @@
 	}
 
 	return exp;
-<<<<<<< HEAD
-=======
 }
 
 /* This replicates logic from nf_conntrack_core.c that is not exported. */
@@ -649,7 +647,6 @@
 
 	nf_ct_set(skb, ct, ovs_ct_get_info(h));
 	return ct;
->>>>>>> 286cd8c7
 }
 
 static
@@ -1078,17 +1075,8 @@
 static struct hlist_head *ct_limit_hash_bucket(
 	const struct ovs_ct_limit_info *info, u16 zone)
 {
-<<<<<<< HEAD
-	int nh_ofs;
-	int err;
-
-	/* The conntrack module expects to be working at L3. */
-	nh_ofs = skb_network_offset(skb);
-	skb_pull_rcsum(skb, nh_ofs);
-=======
 	return &info->limits[zone & (CT_LIMIT_HASH_BUCKETS - 1)];
 }
->>>>>>> 286cd8c7
 
 /* Call with ovs_mutex */
 static void ct_limit_set(const struct ovs_ct_limit_info *info,
@@ -1125,14 +1113,6 @@
 			return;
 		}
 	}
-<<<<<<< HEAD
-	if (labels_nonzero(&info->labels.mask))
-		err = ovs_ct_set_labels(skb, key, &info->labels.value,
-					&info->labels.mask);
-err:
-	skb_push(skb, nh_ofs);
-	skb_postpush_rcsum(skb, skb->data, nh_ofs);
-=======
 }
 
 /* Call with RCU read lock */
@@ -1276,7 +1256,6 @@
 	}
 
 	err = pskb_trim_rcsum(skb, len);
->>>>>>> 286cd8c7
 	if (err)
 		kfree_skb(skb);
 
