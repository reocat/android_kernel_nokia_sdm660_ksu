/*
 * Copyright (c) 2007-2017 Nicira, Inc.
 *
 * This program is free software; you can redistribute it and/or
 * modify it under the terms of version 2 of the GNU General Public
 * License as published by the Free Software Foundation.
 *
 * This program is distributed in the hope that it will be useful, but
 * WITHOUT ANY WARRANTY; without even the implied warranty of
 * MERCHANTABILITY or FITNESS FOR A PARTICULAR PURPOSE. See the GNU
 * General Public License for more details.
 *
 * You should have received a copy of the GNU General Public License
 * along with this program; if not, write to the Free Software
 * Foundation, Inc., 51 Franklin Street, Fifth Floor, Boston, MA
 * 02110-1301, USA
 */

#define pr_fmt(fmt) KBUILD_MODNAME ": " fmt

#include "flow.h"
#include "datapath.h"
#include <linux/uaccess.h>
#include <linux/netdevice.h>
#include <linux/etherdevice.h>
#include <linux/if_ether.h>
#include <linux/if_vlan.h>
#include <net/llc_pdu.h>
#include <linux/kernel.h>
#include <linux/jhash.h>
#include <linux/jiffies.h>
#include <linux/llc.h>
#include <linux/module.h>
#include <linux/in.h>
#include <linux/rcupdate.h>
#include <linux/if_arp.h>
#include <linux/ip.h>
#include <linux/ipv6.h>
#include <linux/sctp.h>
#include <linux/tcp.h>
#include <linux/udp.h>
#include <linux/icmp.h>
#include <linux/icmpv6.h>
#include <linux/rculist.h>
#include <net/geneve.h>
#include <net/ip.h>
#include <net/ipv6.h>
#include <net/ndisc.h>
#include <net/mpls.h>
#include <net/vxlan.h>
#include <net/tun_proto.h>
#include <net/erspan.h>

#include "flow_netlink.h"

struct ovs_len_tbl {
	int len;
	const struct ovs_len_tbl *next;
};

#define OVS_ATTR_NESTED -1
#define OVS_ATTR_VARIABLE -2

static bool actions_may_change_flow(const struct nlattr *actions)
{
	struct nlattr *nla;
	int rem;

	nla_for_each_nested(nla, actions, rem) {
		u16 action = nla_type(nla);

		switch (action) {
		case OVS_ACTION_ATTR_OUTPUT:
		case OVS_ACTION_ATTR_RECIRC:
		case OVS_ACTION_ATTR_TRUNC:
		case OVS_ACTION_ATTR_USERSPACE:
			break;

		case OVS_ACTION_ATTR_CT:
		case OVS_ACTION_ATTR_CT_CLEAR:
		case OVS_ACTION_ATTR_HASH:
		case OVS_ACTION_ATTR_POP_ETH:
		case OVS_ACTION_ATTR_POP_MPLS:
		case OVS_ACTION_ATTR_POP_NSH:
		case OVS_ACTION_ATTR_POP_VLAN:
		case OVS_ACTION_ATTR_PUSH_ETH:
		case OVS_ACTION_ATTR_PUSH_MPLS:
		case OVS_ACTION_ATTR_PUSH_NSH:
		case OVS_ACTION_ATTR_PUSH_VLAN:
		case OVS_ACTION_ATTR_SAMPLE:
		case OVS_ACTION_ATTR_SET:
		case OVS_ACTION_ATTR_SET_MASKED:
		case OVS_ACTION_ATTR_METER:
		default:
			return true;
		}
	}
	return false;
}

static void update_range(struct sw_flow_match *match,
			 size_t offset, size_t size, bool is_mask)
{
	struct sw_flow_key_range *range;
	size_t start = rounddown(offset, sizeof(long));
	size_t end = roundup(offset + size, sizeof(long));

	if (!is_mask)
		range = &match->range;
	else
		range = &match->mask->range;

	if (range->start == range->end) {
		range->start = start;
		range->end = end;
		return;
	}

	if (range->start > start)
		range->start = start;

	if (range->end < end)
		range->end = end;
}

#define SW_FLOW_KEY_PUT(match, field, value, is_mask) \
	do { \
		update_range(match, offsetof(struct sw_flow_key, field),    \
			     sizeof((match)->key->field), is_mask);	    \
		if (is_mask)						    \
			(match)->mask->key.field = value;		    \
		else							    \
			(match)->key->field = value;		            \
	} while (0)

#define SW_FLOW_KEY_MEMCPY_OFFSET(match, offset, value_p, len, is_mask)	    \
	do {								    \
		update_range(match, offset, len, is_mask);		    \
		if (is_mask)						    \
			memcpy((u8 *)&(match)->mask->key + offset, value_p, \
			       len);					   \
		else							    \
			memcpy((u8 *)(match)->key + offset, value_p, len);  \
	} while (0)

#define SW_FLOW_KEY_MEMCPY(match, field, value_p, len, is_mask)		      \
	SW_FLOW_KEY_MEMCPY_OFFSET(match, offsetof(struct sw_flow_key, field), \
				  value_p, len, is_mask)

#define SW_FLOW_KEY_MEMSET_FIELD(match, field, value, is_mask)		    \
	do {								    \
		update_range(match, offsetof(struct sw_flow_key, field),    \
			     sizeof((match)->key->field), is_mask);	    \
		if (is_mask)						    \
			memset((u8 *)&(match)->mask->key.field, value,      \
			       sizeof((match)->mask->key.field));	    \
		else							    \
			memset((u8 *)&(match)->key->field, value,           \
			       sizeof((match)->key->field));                \
	} while (0)

static bool match_validate(const struct sw_flow_match *match,
			   u64 key_attrs, u64 mask_attrs, bool log)
{
	u64 key_expected = 0;
	u64 mask_allowed = key_attrs;  /* At most allow all key attributes */

	/* The following mask attributes allowed only if they
	 * pass the validation tests. */
	mask_allowed &= ~((1 << OVS_KEY_ATTR_IPV4)
			| (1 << OVS_KEY_ATTR_CT_ORIG_TUPLE_IPV4)
			| (1 << OVS_KEY_ATTR_IPV6)
			| (1 << OVS_KEY_ATTR_CT_ORIG_TUPLE_IPV6)
			| (1 << OVS_KEY_ATTR_TCP)
			| (1 << OVS_KEY_ATTR_TCP_FLAGS)
			| (1 << OVS_KEY_ATTR_UDP)
			| (1 << OVS_KEY_ATTR_SCTP)
			| (1 << OVS_KEY_ATTR_ICMP)
			| (1 << OVS_KEY_ATTR_ICMPV6)
			| (1 << OVS_KEY_ATTR_ARP)
			| (1 << OVS_KEY_ATTR_ND)
			| (1 << OVS_KEY_ATTR_MPLS)
			| (1 << OVS_KEY_ATTR_NSH));

	/* Always allowed mask fields. */
	mask_allowed |= ((1 << OVS_KEY_ATTR_TUNNEL)
		       | (1 << OVS_KEY_ATTR_IN_PORT)
		       | (1 << OVS_KEY_ATTR_ETHERTYPE));

	/* Check key attributes. */
	if (match->key->eth.type == htons(ETH_P_ARP)
			|| match->key->eth.type == htons(ETH_P_RARP)) {
		key_expected |= 1 << OVS_KEY_ATTR_ARP;
		if (match->mask && (match->mask->key.eth.type == htons(0xffff)))
			mask_allowed |= 1 << OVS_KEY_ATTR_ARP;
	}

	if (eth_p_mpls(match->key->eth.type)) {
		key_expected |= 1 << OVS_KEY_ATTR_MPLS;
		if (match->mask && (match->mask->key.eth.type == htons(0xffff)))
			mask_allowed |= 1 << OVS_KEY_ATTR_MPLS;
	}

	if (match->key->eth.type == htons(ETH_P_IP)) {
		key_expected |= 1 << OVS_KEY_ATTR_IPV4;
		if (match->mask && match->mask->key.eth.type == htons(0xffff)) {
			mask_allowed |= 1 << OVS_KEY_ATTR_IPV4;
			mask_allowed |= 1 << OVS_KEY_ATTR_CT_ORIG_TUPLE_IPV4;
		}

		if (match->key->ip.frag != OVS_FRAG_TYPE_LATER) {
			if (match->key->ip.proto == IPPROTO_UDP) {
				key_expected |= 1 << OVS_KEY_ATTR_UDP;
				if (match->mask && (match->mask->key.ip.proto == 0xff))
					mask_allowed |= 1 << OVS_KEY_ATTR_UDP;
			}

			if (match->key->ip.proto == IPPROTO_SCTP) {
				key_expected |= 1 << OVS_KEY_ATTR_SCTP;
				if (match->mask && (match->mask->key.ip.proto == 0xff))
					mask_allowed |= 1 << OVS_KEY_ATTR_SCTP;
			}

			if (match->key->ip.proto == IPPROTO_TCP) {
				key_expected |= 1 << OVS_KEY_ATTR_TCP;
				key_expected |= 1 << OVS_KEY_ATTR_TCP_FLAGS;
				if (match->mask && (match->mask->key.ip.proto == 0xff)) {
					mask_allowed |= 1 << OVS_KEY_ATTR_TCP;
					mask_allowed |= 1 << OVS_KEY_ATTR_TCP_FLAGS;
				}
			}

			if (match->key->ip.proto == IPPROTO_ICMP) {
				key_expected |= 1 << OVS_KEY_ATTR_ICMP;
				if (match->mask && (match->mask->key.ip.proto == 0xff))
					mask_allowed |= 1 << OVS_KEY_ATTR_ICMP;
			}
		}
	}

	if (match->key->eth.type == htons(ETH_P_IPV6)) {
		key_expected |= 1 << OVS_KEY_ATTR_IPV6;
		if (match->mask && match->mask->key.eth.type == htons(0xffff)) {
			mask_allowed |= 1 << OVS_KEY_ATTR_IPV6;
			mask_allowed |= 1 << OVS_KEY_ATTR_CT_ORIG_TUPLE_IPV6;
		}

		if (match->key->ip.frag != OVS_FRAG_TYPE_LATER) {
			if (match->key->ip.proto == IPPROTO_UDP) {
				key_expected |= 1 << OVS_KEY_ATTR_UDP;
				if (match->mask && (match->mask->key.ip.proto == 0xff))
					mask_allowed |= 1 << OVS_KEY_ATTR_UDP;
			}

			if (match->key->ip.proto == IPPROTO_SCTP) {
				key_expected |= 1 << OVS_KEY_ATTR_SCTP;
				if (match->mask && (match->mask->key.ip.proto == 0xff))
					mask_allowed |= 1 << OVS_KEY_ATTR_SCTP;
			}

			if (match->key->ip.proto == IPPROTO_TCP) {
				key_expected |= 1 << OVS_KEY_ATTR_TCP;
				key_expected |= 1 << OVS_KEY_ATTR_TCP_FLAGS;
				if (match->mask && (match->mask->key.ip.proto == 0xff)) {
					mask_allowed |= 1 << OVS_KEY_ATTR_TCP;
					mask_allowed |= 1 << OVS_KEY_ATTR_TCP_FLAGS;
				}
			}

			if (match->key->ip.proto == IPPROTO_ICMPV6) {
				key_expected |= 1 << OVS_KEY_ATTR_ICMPV6;
				if (match->mask && (match->mask->key.ip.proto == 0xff))
					mask_allowed |= 1 << OVS_KEY_ATTR_ICMPV6;

				if (match->key->tp.src ==
						htons(NDISC_NEIGHBOUR_SOLICITATION) ||
				    match->key->tp.src == htons(NDISC_NEIGHBOUR_ADVERTISEMENT)) {
					key_expected |= 1 << OVS_KEY_ATTR_ND;
					/* Original direction conntrack tuple
					 * uses the same space as the ND fields
					 * in the key, so both are not allowed
					 * at the same time.
					 */
					mask_allowed &= ~(1ULL << OVS_KEY_ATTR_CT_ORIG_TUPLE_IPV6);
					if (match->mask && (match->mask->key.tp.src == htons(0xff)))
						mask_allowed |= 1 << OVS_KEY_ATTR_ND;
				}
			}
		}
	}

	if (match->key->eth.type == htons(ETH_P_NSH)) {
		key_expected |= 1 << OVS_KEY_ATTR_NSH;
		if (match->mask &&
		    match->mask->key.eth.type == htons(0xffff)) {
			mask_allowed |= 1 << OVS_KEY_ATTR_NSH;
		}
	}

	if ((key_attrs & key_expected) != key_expected) {
		/* Key attributes check failed. */
		OVS_NLERR(log, "Missing key (keys=%llx, expected=%llx)",
			  (unsigned long long)key_attrs,
			  (unsigned long long)key_expected);
		return false;
	}

	if ((mask_attrs & mask_allowed) != mask_attrs) {
		/* Mask attributes check failed. */
		OVS_NLERR(log, "Unexpected mask (mask=%llx, allowed=%llx)",
			  (unsigned long long)mask_attrs,
			  (unsigned long long)mask_allowed);
		return false;
	}

	return true;
}

size_t ovs_tun_key_attr_size(void)
{
	/* Whenever adding new OVS_TUNNEL_KEY_ FIELDS, we should consider
	 * updating this function.
	 */
	return    nla_total_size_64bit(8) /* OVS_TUNNEL_KEY_ATTR_ID */
		+ nla_total_size(16)   /* OVS_TUNNEL_KEY_ATTR_IPV[46]_SRC */
		+ nla_total_size(16)   /* OVS_TUNNEL_KEY_ATTR_IPV[46]_DST */
		+ nla_total_size(1)    /* OVS_TUNNEL_KEY_ATTR_TOS */
		+ nla_total_size(1)    /* OVS_TUNNEL_KEY_ATTR_TTL */
		+ nla_total_size(0)    /* OVS_TUNNEL_KEY_ATTR_DONT_FRAGMENT */
		+ nla_total_size(0)    /* OVS_TUNNEL_KEY_ATTR_CSUM */
		+ nla_total_size(0)    /* OVS_TUNNEL_KEY_ATTR_OAM */
		+ nla_total_size(256)  /* OVS_TUNNEL_KEY_ATTR_GENEVE_OPTS */
		/* OVS_TUNNEL_KEY_ATTR_VXLAN_OPTS and
		 * OVS_TUNNEL_KEY_ATTR_ERSPAN_OPTS is mutually exclusive with
		 * OVS_TUNNEL_KEY_ATTR_GENEVE_OPTS and covered by it.
		 */
		+ nla_total_size(2)    /* OVS_TUNNEL_KEY_ATTR_TP_SRC */
		+ nla_total_size(2);   /* OVS_TUNNEL_KEY_ATTR_TP_DST */
}

static size_t ovs_nsh_key_attr_size(void)
{
	/* Whenever adding new OVS_NSH_KEY_ FIELDS, we should consider
	 * updating this function.
	 */
	return  nla_total_size(NSH_BASE_HDR_LEN) /* OVS_NSH_KEY_ATTR_BASE */
		/* OVS_NSH_KEY_ATTR_MD1 and OVS_NSH_KEY_ATTR_MD2 are
		 * mutually exclusive, so the bigger one can cover
		 * the small one.
		 */
		+ nla_total_size(NSH_CTX_HDRS_MAX_LEN);
}

size_t ovs_key_attr_size(void)
{
	/* Whenever adding new OVS_KEY_ FIELDS, we should consider
	 * updating this function.
	 */
	BUILD_BUG_ON(OVS_KEY_ATTR_TUNNEL_INFO != 29);

	return    nla_total_size(4)   /* OVS_KEY_ATTR_PRIORITY */
		+ nla_total_size(0)   /* OVS_KEY_ATTR_TUNNEL */
		  + ovs_tun_key_attr_size()
		+ nla_total_size(4)   /* OVS_KEY_ATTR_IN_PORT */
		+ nla_total_size(4)   /* OVS_KEY_ATTR_SKB_MARK */
		+ nla_total_size(4)   /* OVS_KEY_ATTR_DP_HASH */
		+ nla_total_size(4)   /* OVS_KEY_ATTR_RECIRC_ID */
		+ nla_total_size(4)   /* OVS_KEY_ATTR_CT_STATE */
		+ nla_total_size(2)   /* OVS_KEY_ATTR_CT_ZONE */
		+ nla_total_size(4)   /* OVS_KEY_ATTR_CT_MARK */
		+ nla_total_size(16)  /* OVS_KEY_ATTR_CT_LABELS */
		+ nla_total_size(40)  /* OVS_KEY_ATTR_CT_ORIG_TUPLE_IPV6 */
		+ nla_total_size(0)   /* OVS_KEY_ATTR_NSH */
		  + ovs_nsh_key_attr_size()
		+ nla_total_size(12)  /* OVS_KEY_ATTR_ETHERNET */
		+ nla_total_size(2)   /* OVS_KEY_ATTR_ETHERTYPE */
		+ nla_total_size(4)   /* OVS_KEY_ATTR_VLAN */
		+ nla_total_size(0)   /* OVS_KEY_ATTR_ENCAP */
		+ nla_total_size(2)   /* OVS_KEY_ATTR_ETHERTYPE */
		+ nla_total_size(40)  /* OVS_KEY_ATTR_IPV6 */
		+ nla_total_size(2)   /* OVS_KEY_ATTR_ICMPV6 */
		+ nla_total_size(28); /* OVS_KEY_ATTR_ND */
}

static const struct ovs_len_tbl ovs_vxlan_ext_key_lens[OVS_VXLAN_EXT_MAX + 1] = {
	[OVS_VXLAN_EXT_GBP]	    = { .len = sizeof(u32) },
};

static const struct ovs_len_tbl ovs_tunnel_key_lens[OVS_TUNNEL_KEY_ATTR_MAX + 1] = {
	[OVS_TUNNEL_KEY_ATTR_ID]	    = { .len = sizeof(u64) },
	[OVS_TUNNEL_KEY_ATTR_IPV4_SRC]	    = { .len = sizeof(u32) },
	[OVS_TUNNEL_KEY_ATTR_IPV4_DST]	    = { .len = sizeof(u32) },
	[OVS_TUNNEL_KEY_ATTR_TOS]	    = { .len = 1 },
	[OVS_TUNNEL_KEY_ATTR_TTL]	    = { .len = 1 },
	[OVS_TUNNEL_KEY_ATTR_DONT_FRAGMENT] = { .len = 0 },
	[OVS_TUNNEL_KEY_ATTR_CSUM]	    = { .len = 0 },
	[OVS_TUNNEL_KEY_ATTR_TP_SRC]	    = { .len = sizeof(u16) },
	[OVS_TUNNEL_KEY_ATTR_TP_DST]	    = { .len = sizeof(u16) },
	[OVS_TUNNEL_KEY_ATTR_OAM]	    = { .len = 0 },
	[OVS_TUNNEL_KEY_ATTR_GENEVE_OPTS]   = { .len = OVS_ATTR_VARIABLE },
	[OVS_TUNNEL_KEY_ATTR_VXLAN_OPTS]    = { .len = OVS_ATTR_NESTED,
						.next = ovs_vxlan_ext_key_lens },
	[OVS_TUNNEL_KEY_ATTR_IPV6_SRC]      = { .len = sizeof(struct in6_addr) },
	[OVS_TUNNEL_KEY_ATTR_IPV6_DST]      = { .len = sizeof(struct in6_addr) },
	[OVS_TUNNEL_KEY_ATTR_ERSPAN_OPTS]   = { .len = OVS_ATTR_VARIABLE },
};

static const struct ovs_len_tbl
ovs_nsh_key_attr_lens[OVS_NSH_KEY_ATTR_MAX + 1] = {
	[OVS_NSH_KEY_ATTR_BASE] = { .len = sizeof(struct ovs_nsh_key_base) },
	[OVS_NSH_KEY_ATTR_MD1]  = { .len = sizeof(struct ovs_nsh_key_md1) },
	[OVS_NSH_KEY_ATTR_MD2]  = { .len = OVS_ATTR_VARIABLE },
};

/* The size of the argument for each %OVS_KEY_ATTR_* Netlink attribute.  */
static const struct ovs_len_tbl ovs_key_lens[OVS_KEY_ATTR_MAX + 1] = {
	[OVS_KEY_ATTR_ENCAP]	 = { .len = OVS_ATTR_NESTED },
	[OVS_KEY_ATTR_PRIORITY]	 = { .len = sizeof(u32) },
	[OVS_KEY_ATTR_IN_PORT]	 = { .len = sizeof(u32) },
	[OVS_KEY_ATTR_SKB_MARK]	 = { .len = sizeof(u32) },
	[OVS_KEY_ATTR_ETHERNET]	 = { .len = sizeof(struct ovs_key_ethernet) },
	[OVS_KEY_ATTR_VLAN]	 = { .len = sizeof(__be16) },
	[OVS_KEY_ATTR_ETHERTYPE] = { .len = sizeof(__be16) },
	[OVS_KEY_ATTR_IPV4]	 = { .len = sizeof(struct ovs_key_ipv4) },
	[OVS_KEY_ATTR_IPV6]	 = { .len = sizeof(struct ovs_key_ipv6) },
	[OVS_KEY_ATTR_TCP]	 = { .len = sizeof(struct ovs_key_tcp) },
	[OVS_KEY_ATTR_TCP_FLAGS] = { .len = sizeof(__be16) },
	[OVS_KEY_ATTR_UDP]	 = { .len = sizeof(struct ovs_key_udp) },
	[OVS_KEY_ATTR_SCTP]	 = { .len = sizeof(struct ovs_key_sctp) },
	[OVS_KEY_ATTR_ICMP]	 = { .len = sizeof(struct ovs_key_icmp) },
	[OVS_KEY_ATTR_ICMPV6]	 = { .len = sizeof(struct ovs_key_icmpv6) },
	[OVS_KEY_ATTR_ARP]	 = { .len = sizeof(struct ovs_key_arp) },
	[OVS_KEY_ATTR_ND]	 = { .len = sizeof(struct ovs_key_nd) },
	[OVS_KEY_ATTR_RECIRC_ID] = { .len = sizeof(u32) },
	[OVS_KEY_ATTR_DP_HASH]	 = { .len = sizeof(u32) },
	[OVS_KEY_ATTR_TUNNEL]	 = { .len = OVS_ATTR_NESTED,
				     .next = ovs_tunnel_key_lens, },
	[OVS_KEY_ATTR_MPLS]	 = { .len = sizeof(struct ovs_key_mpls) },
	[OVS_KEY_ATTR_CT_STATE]	 = { .len = sizeof(u32) },
	[OVS_KEY_ATTR_CT_ZONE]	 = { .len = sizeof(u16) },
	[OVS_KEY_ATTR_CT_MARK]	 = { .len = sizeof(u32) },
	[OVS_KEY_ATTR_CT_LABELS] = { .len = sizeof(struct ovs_key_ct_labels) },
	[OVS_KEY_ATTR_CT_ORIG_TUPLE_IPV4] = {
		.len = sizeof(struct ovs_key_ct_tuple_ipv4) },
	[OVS_KEY_ATTR_CT_ORIG_TUPLE_IPV6] = {
		.len = sizeof(struct ovs_key_ct_tuple_ipv6) },
	[OVS_KEY_ATTR_NSH]       = { .len = OVS_ATTR_NESTED,
				     .next = ovs_nsh_key_attr_lens, },
};

static bool check_attr_len(unsigned int attr_len, unsigned int expected_len)
{
	return expected_len == attr_len ||
	       expected_len == OVS_ATTR_NESTED ||
	       expected_len == OVS_ATTR_VARIABLE;
}

static bool is_all_zero(const u8 *fp, size_t size)
{
	int i;

	if (!fp)
		return false;

	for (i = 0; i < size; i++)
		if (fp[i])
			return false;

	return true;
}

static int __parse_flow_nlattrs(const struct nlattr *attr,
				const struct nlattr *a[],
				u64 *attrsp, bool log, bool nz)
{
	const struct nlattr *nla;
	u64 attrs;
	int rem;

	attrs = *attrsp;
	nla_for_each_nested(nla, attr, rem) {
		u16 type = nla_type(nla);
		int expected_len;

		if (type > OVS_KEY_ATTR_MAX) {
			OVS_NLERR(log, "Key type %d is out of range max %d",
				  type, OVS_KEY_ATTR_MAX);
			return -EINVAL;
		}

		if (attrs & (1 << type)) {
			OVS_NLERR(log, "Duplicate key (type %d).", type);
			return -EINVAL;
		}

		expected_len = ovs_key_lens[type].len;
		if (!check_attr_len(nla_len(nla), expected_len)) {
			OVS_NLERR(log, "Key %d has unexpected len %d expected %d",
				  type, nla_len(nla), expected_len);
			return -EINVAL;
		}

		if (!nz || !is_all_zero(nla_data(nla), nla_len(nla))) {
			attrs |= 1 << type;
			a[type] = nla;
		}
	}
	if (rem) {
		OVS_NLERR(log, "Message has %d unknown bytes.", rem);
		return -EINVAL;
	}

	*attrsp = attrs;
	return 0;
}

static int parse_flow_mask_nlattrs(const struct nlattr *attr,
				   const struct nlattr *a[], u64 *attrsp,
				   bool log)
{
	return __parse_flow_nlattrs(attr, a, attrsp, log, true);
}

int parse_flow_nlattrs(const struct nlattr *attr, const struct nlattr *a[],
		       u64 *attrsp, bool log)
{
	return __parse_flow_nlattrs(attr, a, attrsp, log, false);
}

static int genev_tun_opt_from_nlattr(const struct nlattr *a,
				     struct sw_flow_match *match, bool is_mask,
				     bool log)
{
	unsigned long opt_key_offset;

	if (nla_len(a) > sizeof(match->key->tun_opts)) {
		OVS_NLERR(log, "Geneve option length err (len %d, max %zu).",
			  nla_len(a), sizeof(match->key->tun_opts));
		return -EINVAL;
	}

	if (nla_len(a) % 4 != 0) {
		OVS_NLERR(log, "Geneve opt len %d is not a multiple of 4.",
			  nla_len(a));
		return -EINVAL;
	}

	/* We need to record the length of the options passed
	 * down, otherwise packets with the same format but
	 * additional options will be silently matched.
	 */
	if (!is_mask) {
		SW_FLOW_KEY_PUT(match, tun_opts_len, nla_len(a),
				false);
	} else {
		/* This is somewhat unusual because it looks at
		 * both the key and mask while parsing the
		 * attributes (and by extension assumes the key
		 * is parsed first). Normally, we would verify
		 * that each is the correct length and that the
		 * attributes line up in the validate function.
		 * However, that is difficult because this is
		 * variable length and we won't have the
		 * information later.
		 */
		if (match->key->tun_opts_len != nla_len(a)) {
			OVS_NLERR(log, "Geneve option len %d != mask len %d",
				  match->key->tun_opts_len, nla_len(a));
			return -EINVAL;
		}

		SW_FLOW_KEY_PUT(match, tun_opts_len, 0xff, true);
	}

	opt_key_offset = TUN_METADATA_OFFSET(nla_len(a));
	SW_FLOW_KEY_MEMCPY_OFFSET(match, opt_key_offset, nla_data(a),
				  nla_len(a), is_mask);
	return 0;
}

static int vxlan_tun_opt_from_nlattr(const struct nlattr *attr,
				     struct sw_flow_match *match, bool is_mask,
				     bool log)
{
	struct nlattr *a;
	int rem;
	unsigned long opt_key_offset;
	struct vxlan_metadata opts;

	BUILD_BUG_ON(sizeof(opts) > sizeof(match->key->tun_opts));

	memset(&opts, 0, sizeof(opts));
	nla_for_each_nested(a, attr, rem) {
		int type = nla_type(a);

		if (type > OVS_VXLAN_EXT_MAX) {
			OVS_NLERR(log, "VXLAN extension %d out of range max %d",
				  type, OVS_VXLAN_EXT_MAX);
			return -EINVAL;
		}

		if (!check_attr_len(nla_len(a),
				    ovs_vxlan_ext_key_lens[type].len)) {
			OVS_NLERR(log, "VXLAN extension %d has unexpected len %d expected %d",
				  type, nla_len(a),
				  ovs_vxlan_ext_key_lens[type].len);
			return -EINVAL;
		}

		switch (type) {
		case OVS_VXLAN_EXT_GBP:
			opts.gbp = nla_get_u32(a);
			break;
		default:
			OVS_NLERR(log, "Unknown VXLAN extension attribute %d",
				  type);
			return -EINVAL;
		}
	}
	if (rem) {
		OVS_NLERR(log, "VXLAN extension message has %d unknown bytes.",
			  rem);
		return -EINVAL;
	}

	if (!is_mask)
		SW_FLOW_KEY_PUT(match, tun_opts_len, sizeof(opts), false);
	else
		SW_FLOW_KEY_PUT(match, tun_opts_len, 0xff, true);

	opt_key_offset = TUN_METADATA_OFFSET(sizeof(opts));
	SW_FLOW_KEY_MEMCPY_OFFSET(match, opt_key_offset, &opts, sizeof(opts),
				  is_mask);
	return 0;
}

static int erspan_tun_opt_from_nlattr(const struct nlattr *a,
				      struct sw_flow_match *match, bool is_mask,
				      bool log)
{
	unsigned long opt_key_offset;

	BUILD_BUG_ON(sizeof(struct erspan_metadata) >
		     sizeof(match->key->tun_opts));

	if (nla_len(a) > sizeof(match->key->tun_opts)) {
		OVS_NLERR(log, "ERSPAN option length err (len %d, max %zu).",
			  nla_len(a), sizeof(match->key->tun_opts));
		return -EINVAL;
	}

	if (!is_mask)
		SW_FLOW_KEY_PUT(match, tun_opts_len,
				sizeof(struct erspan_metadata), false);
	else
		SW_FLOW_KEY_PUT(match, tun_opts_len, 0xff, true);

	opt_key_offset = TUN_METADATA_OFFSET(nla_len(a));
	SW_FLOW_KEY_MEMCPY_OFFSET(match, opt_key_offset, nla_data(a),
				  nla_len(a), is_mask);
	return 0;
}

static int ip_tun_from_nlattr(const struct nlattr *attr,
			      struct sw_flow_match *match, bool is_mask,
			      bool log)
{
	bool ttl = false, ipv4 = false, ipv6 = false;
	__be16 tun_flags = 0;
	int opts_type = 0;
	struct nlattr *a;
	int rem;

	nla_for_each_nested(a, attr, rem) {
		int type = nla_type(a);
		int err;

		if (type > OVS_TUNNEL_KEY_ATTR_MAX) {
			OVS_NLERR(log, "Tunnel attr %d out of range max %d",
				  type, OVS_TUNNEL_KEY_ATTR_MAX);
			return -EINVAL;
		}

		if (!check_attr_len(nla_len(a),
				    ovs_tunnel_key_lens[type].len)) {
			OVS_NLERR(log, "Tunnel attr %d has unexpected len %d expected %d",
				  type, nla_len(a), ovs_tunnel_key_lens[type].len);
			return -EINVAL;
		}

		switch (type) {
		case OVS_TUNNEL_KEY_ATTR_ID:
			SW_FLOW_KEY_PUT(match, tun_key.tun_id,
					nla_get_be64(a), is_mask);
			tun_flags |= TUNNEL_KEY;
			break;
		case OVS_TUNNEL_KEY_ATTR_IPV4_SRC:
			SW_FLOW_KEY_PUT(match, tun_key.u.ipv4.src,
					nla_get_in_addr(a), is_mask);
			ipv4 = true;
			break;
		case OVS_TUNNEL_KEY_ATTR_IPV4_DST:
			SW_FLOW_KEY_PUT(match, tun_key.u.ipv4.dst,
					nla_get_in_addr(a), is_mask);
			ipv4 = true;
			break;
		case OVS_TUNNEL_KEY_ATTR_IPV6_SRC:
			SW_FLOW_KEY_PUT(match, tun_key.u.ipv6.src,
					nla_get_in6_addr(a), is_mask);
			ipv6 = true;
			break;
		case OVS_TUNNEL_KEY_ATTR_IPV6_DST:
			SW_FLOW_KEY_PUT(match, tun_key.u.ipv6.dst,
					nla_get_in6_addr(a), is_mask);
			ipv6 = true;
			break;
		case OVS_TUNNEL_KEY_ATTR_TOS:
			SW_FLOW_KEY_PUT(match, tun_key.tos,
					nla_get_u8(a), is_mask);
			break;
		case OVS_TUNNEL_KEY_ATTR_TTL:
			SW_FLOW_KEY_PUT(match, tun_key.ttl,
					nla_get_u8(a), is_mask);
			ttl = true;
			break;
		case OVS_TUNNEL_KEY_ATTR_DONT_FRAGMENT:
			tun_flags |= TUNNEL_DONT_FRAGMENT;
			break;
		case OVS_TUNNEL_KEY_ATTR_CSUM:
			tun_flags |= TUNNEL_CSUM;
			break;
		case OVS_TUNNEL_KEY_ATTR_TP_SRC:
			SW_FLOW_KEY_PUT(match, tun_key.tp_src,
					nla_get_be16(a), is_mask);
			break;
		case OVS_TUNNEL_KEY_ATTR_TP_DST:
			SW_FLOW_KEY_PUT(match, tun_key.tp_dst,
					nla_get_be16(a), is_mask);
			break;
		case OVS_TUNNEL_KEY_ATTR_OAM:
			tun_flags |= TUNNEL_OAM;
			break;
		case OVS_TUNNEL_KEY_ATTR_GENEVE_OPTS:
			if (opts_type) {
				OVS_NLERR(log, "Multiple metadata blocks provided");
				return -EINVAL;
			}

			err = genev_tun_opt_from_nlattr(a, match, is_mask, log);
			if (err)
				return err;

			tun_flags |= TUNNEL_GENEVE_OPT;
			opts_type = type;
			break;
		case OVS_TUNNEL_KEY_ATTR_VXLAN_OPTS:
			if (opts_type) {
				OVS_NLERR(log, "Multiple metadata blocks provided");
				return -EINVAL;
			}

			err = vxlan_tun_opt_from_nlattr(a, match, is_mask, log);
			if (err)
				return err;

			tun_flags |= TUNNEL_VXLAN_OPT;
			opts_type = type;
			break;
		case OVS_TUNNEL_KEY_ATTR_PAD:
			break;
		case OVS_TUNNEL_KEY_ATTR_ERSPAN_OPTS:
			if (opts_type) {
				OVS_NLERR(log, "Multiple metadata blocks provided");
				return -EINVAL;
			}

			err = erspan_tun_opt_from_nlattr(a, match, is_mask,
							 log);
			if (err)
				return err;

			tun_flags |= TUNNEL_ERSPAN_OPT;
			opts_type = type;
			break;
		default:
			OVS_NLERR(log, "Unknown IP tunnel attribute %d",
				  type);
			return -EINVAL;
		}
	}

	SW_FLOW_KEY_PUT(match, tun_key.tun_flags, tun_flags, is_mask);
	if (is_mask)
		SW_FLOW_KEY_MEMSET_FIELD(match, tun_proto, 0xff, true);
	else
		SW_FLOW_KEY_PUT(match, tun_proto, ipv6 ? AF_INET6 : AF_INET,
				false);

	if (rem > 0) {
		OVS_NLERR(log, "IP tunnel attribute has %d unknown bytes.",
			  rem);
		return -EINVAL;
	}

	if (ipv4 && ipv6) {
		OVS_NLERR(log, "Mixed IPv4 and IPv6 tunnel attributes");
		return -EINVAL;
	}

	if (!is_mask) {
		if (!ipv4 && !ipv6) {
			OVS_NLERR(log, "IP tunnel dst address not specified");
			return -EINVAL;
		}
		if (ipv4 && !match->key->tun_key.u.ipv4.dst) {
			OVS_NLERR(log, "IPv4 tunnel dst address is zero");
			return -EINVAL;
		}
		if (ipv6 && ipv6_addr_any(&match->key->tun_key.u.ipv6.dst)) {
			OVS_NLERR(log, "IPv6 tunnel dst address is zero");
			return -EINVAL;
		}

		if (!ttl) {
			OVS_NLERR(log, "IP tunnel TTL not specified.");
			return -EINVAL;
		}
	}

	return opts_type;
}

static int vxlan_opt_to_nlattr(struct sk_buff *skb,
			       const void *tun_opts, int swkey_tun_opts_len)
{
	const struct vxlan_metadata *opts = tun_opts;
	struct nlattr *nla;

	nla = nla_nest_start(skb, OVS_TUNNEL_KEY_ATTR_VXLAN_OPTS);
	if (!nla)
		return -EMSGSIZE;

	if (nla_put_u32(skb, OVS_VXLAN_EXT_GBP, opts->gbp) < 0)
		return -EMSGSIZE;

	nla_nest_end(skb, nla);
	return 0;
}

static int __ip_tun_to_nlattr(struct sk_buff *skb,
			      const struct ip_tunnel_key *output,
			      const void *tun_opts, int swkey_tun_opts_len,
			      unsigned short tun_proto)
{
	if (output->tun_flags & TUNNEL_KEY &&
	    nla_put_be64(skb, OVS_TUNNEL_KEY_ATTR_ID, output->tun_id,
			 OVS_TUNNEL_KEY_ATTR_PAD))
		return -EMSGSIZE;
	switch (tun_proto) {
	case AF_INET:
		if (output->u.ipv4.src &&
		    nla_put_in_addr(skb, OVS_TUNNEL_KEY_ATTR_IPV4_SRC,
				    output->u.ipv4.src))
			return -EMSGSIZE;
		if (output->u.ipv4.dst &&
		    nla_put_in_addr(skb, OVS_TUNNEL_KEY_ATTR_IPV4_DST,
				    output->u.ipv4.dst))
			return -EMSGSIZE;
		break;
	case AF_INET6:
		if (!ipv6_addr_any(&output->u.ipv6.src) &&
		    nla_put_in6_addr(skb, OVS_TUNNEL_KEY_ATTR_IPV6_SRC,
				     &output->u.ipv6.src))
			return -EMSGSIZE;
		if (!ipv6_addr_any(&output->u.ipv6.dst) &&
		    nla_put_in6_addr(skb, OVS_TUNNEL_KEY_ATTR_IPV6_DST,
				     &output->u.ipv6.dst))
			return -EMSGSIZE;
		break;
	}
	if (output->tos &&
	    nla_put_u8(skb, OVS_TUNNEL_KEY_ATTR_TOS, output->tos))
		return -EMSGSIZE;
	if (nla_put_u8(skb, OVS_TUNNEL_KEY_ATTR_TTL, output->ttl))
		return -EMSGSIZE;
	if ((output->tun_flags & TUNNEL_DONT_FRAGMENT) &&
	    nla_put_flag(skb, OVS_TUNNEL_KEY_ATTR_DONT_FRAGMENT))
		return -EMSGSIZE;
	if ((output->tun_flags & TUNNEL_CSUM) &&
	    nla_put_flag(skb, OVS_TUNNEL_KEY_ATTR_CSUM))
		return -EMSGSIZE;
	if (output->tp_src &&
	    nla_put_be16(skb, OVS_TUNNEL_KEY_ATTR_TP_SRC, output->tp_src))
		return -EMSGSIZE;
	if (output->tp_dst &&
	    nla_put_be16(skb, OVS_TUNNEL_KEY_ATTR_TP_DST, output->tp_dst))
		return -EMSGSIZE;
	if ((output->tun_flags & TUNNEL_OAM) &&
	    nla_put_flag(skb, OVS_TUNNEL_KEY_ATTR_OAM))
		return -EMSGSIZE;
	if (swkey_tun_opts_len) {
		if (output->tun_flags & TUNNEL_GENEVE_OPT &&
		    nla_put(skb, OVS_TUNNEL_KEY_ATTR_GENEVE_OPTS,
			    swkey_tun_opts_len, tun_opts))
			return -EMSGSIZE;
		else if (output->tun_flags & TUNNEL_VXLAN_OPT &&
			 vxlan_opt_to_nlattr(skb, tun_opts, swkey_tun_opts_len))
			return -EMSGSIZE;
		else if (output->tun_flags & TUNNEL_ERSPAN_OPT &&
			 nla_put(skb, OVS_TUNNEL_KEY_ATTR_ERSPAN_OPTS,
				 swkey_tun_opts_len, tun_opts))
			return -EMSGSIZE;
	}

	return 0;
}

static int ip_tun_to_nlattr(struct sk_buff *skb,
			    const struct ip_tunnel_key *output,
			    const void *tun_opts, int swkey_tun_opts_len,
			    unsigned short tun_proto)
{
	struct nlattr *nla;
	int err;

	nla = nla_nest_start(skb, OVS_KEY_ATTR_TUNNEL);
	if (!nla)
		return -EMSGSIZE;

	err = __ip_tun_to_nlattr(skb, output, tun_opts, swkey_tun_opts_len,
				 tun_proto);
	if (err)
		return err;

	nla_nest_end(skb, nla);
	return 0;
}

int ovs_nla_put_tunnel_info(struct sk_buff *skb,
			    struct ip_tunnel_info *tun_info)
{
	return __ip_tun_to_nlattr(skb, &tun_info->key,
				  ip_tunnel_info_opts(tun_info),
				  tun_info->options_len,
				  ip_tunnel_info_af(tun_info));
}

static int encode_vlan_from_nlattrs(struct sw_flow_match *match,
				    const struct nlattr *a[],
				    bool is_mask, bool inner)
{
	__be16 tci = 0;
	__be16 tpid = 0;

	if (a[OVS_KEY_ATTR_VLAN])
		tci = nla_get_be16(a[OVS_KEY_ATTR_VLAN]);

	if (a[OVS_KEY_ATTR_ETHERTYPE])
		tpid = nla_get_be16(a[OVS_KEY_ATTR_ETHERTYPE]);

	if (likely(!inner)) {
		SW_FLOW_KEY_PUT(match, eth.vlan.tpid, tpid, is_mask);
		SW_FLOW_KEY_PUT(match, eth.vlan.tci, tci, is_mask);
	} else {
		SW_FLOW_KEY_PUT(match, eth.cvlan.tpid, tpid, is_mask);
		SW_FLOW_KEY_PUT(match, eth.cvlan.tci, tci, is_mask);
	}
	return 0;
}

static int validate_vlan_from_nlattrs(const struct sw_flow_match *match,
				      u64 key_attrs, bool inner,
				      const struct nlattr **a, bool log)
{
	__be16 tci = 0;

	if (!((key_attrs & (1 << OVS_KEY_ATTR_ETHERNET)) &&
	      (key_attrs & (1 << OVS_KEY_ATTR_ETHERTYPE)) &&
	       eth_type_vlan(nla_get_be16(a[OVS_KEY_ATTR_ETHERTYPE])))) {
		/* Not a VLAN. */
		return 0;
	}

	if (!((key_attrs & (1 << OVS_KEY_ATTR_VLAN)) &&
	      (key_attrs & (1 << OVS_KEY_ATTR_ENCAP)))) {
		OVS_NLERR(log, "Invalid %s frame", (inner) ? "C-VLAN" : "VLAN");
		return -EINVAL;
	}

	if (a[OVS_KEY_ATTR_VLAN])
		tci = nla_get_be16(a[OVS_KEY_ATTR_VLAN]);

	if (!(tci & htons(VLAN_TAG_PRESENT))) {
		if (tci) {
			OVS_NLERR(log, "%s TCI does not have VLAN_TAG_PRESENT bit set.",
				  (inner) ? "C-VLAN" : "VLAN");
			return -EINVAL;
		} else if (nla_len(a[OVS_KEY_ATTR_ENCAP])) {
			/* Corner case for truncated VLAN header. */
			OVS_NLERR(log, "Truncated %s header has non-zero encap attribute.",
				  (inner) ? "C-VLAN" : "VLAN");
			return -EINVAL;
		}
	}

	return 1;
}

static int validate_vlan_mask_from_nlattrs(const struct sw_flow_match *match,
					   u64 key_attrs, bool inner,
					   const struct nlattr **a, bool log)
{
	__be16 tci = 0;
	__be16 tpid = 0;
	bool encap_valid = !!(match->key->eth.vlan.tci &
			      htons(VLAN_TAG_PRESENT));
	bool i_encap_valid = !!(match->key->eth.cvlan.tci &
				htons(VLAN_TAG_PRESENT));

	if (!(key_attrs & (1 << OVS_KEY_ATTR_ENCAP))) {
		/* Not a VLAN. */
		return 0;
	}

	if ((!inner && !encap_valid) || (inner && !i_encap_valid)) {
		OVS_NLERR(log, "Encap mask attribute is set for non-%s frame.",
			  (inner) ? "C-VLAN" : "VLAN");
		return -EINVAL;
	}

	if (a[OVS_KEY_ATTR_VLAN])
		tci = nla_get_be16(a[OVS_KEY_ATTR_VLAN]);

	if (a[OVS_KEY_ATTR_ETHERTYPE])
		tpid = nla_get_be16(a[OVS_KEY_ATTR_ETHERTYPE]);

	if (tpid != htons(0xffff)) {
		OVS_NLERR(log, "Must have an exact match on %s TPID (mask=%x).",
			  (inner) ? "C-VLAN" : "VLAN", ntohs(tpid));
		return -EINVAL;
	}
	if (!(tci & htons(VLAN_TAG_PRESENT))) {
		OVS_NLERR(log, "%s TCI mask does not have exact match for VLAN_TAG_PRESENT bit.",
			  (inner) ? "C-VLAN" : "VLAN");
		return -EINVAL;
	}

	return 1;
}

static int __parse_vlan_from_nlattrs(struct sw_flow_match *match,
				     u64 *key_attrs, bool inner,
				     const struct nlattr **a, bool is_mask,
				     bool log)
{
	int err;
	const struct nlattr *encap;

	if (!is_mask)
		err = validate_vlan_from_nlattrs(match, *key_attrs, inner,
						 a, log);
	else
		err = validate_vlan_mask_from_nlattrs(match, *key_attrs, inner,
						      a, log);
	if (err <= 0)
		return err;

	err = encode_vlan_from_nlattrs(match, a, is_mask, inner);
	if (err)
		return err;

	*key_attrs &= ~(1 << OVS_KEY_ATTR_ENCAP);
	*key_attrs &= ~(1 << OVS_KEY_ATTR_VLAN);
	*key_attrs &= ~(1 << OVS_KEY_ATTR_ETHERTYPE);

	encap = a[OVS_KEY_ATTR_ENCAP];

	if (!is_mask)
		err = parse_flow_nlattrs(encap, a, key_attrs, log);
	else
		err = parse_flow_mask_nlattrs(encap, a, key_attrs, log);

	return err;
}

static int parse_vlan_from_nlattrs(struct sw_flow_match *match,
				   u64 *key_attrs, const struct nlattr **a,
				   bool is_mask, bool log)
{
	int err;
	bool encap_valid = false;

	err = __parse_vlan_from_nlattrs(match, key_attrs, false, a,
					is_mask, log);
	if (err)
		return err;

	encap_valid = !!(match->key->eth.vlan.tci & htons(VLAN_TAG_PRESENT));
	if (encap_valid) {
		err = __parse_vlan_from_nlattrs(match, key_attrs, true, a,
						is_mask, log);
		if (err)
			return err;
	}

	return 0;
}

static int parse_eth_type_from_nlattrs(struct sw_flow_match *match,
				       u64 *attrs, const struct nlattr **a,
				       bool is_mask, bool log)
{
	__be16 eth_type;

	eth_type = nla_get_be16(a[OVS_KEY_ATTR_ETHERTYPE]);
	if (is_mask) {
		/* Always exact match EtherType. */
		eth_type = htons(0xffff);
	} else if (!eth_proto_is_802_3(eth_type)) {
		OVS_NLERR(log, "EtherType %x is less than min %x",
				ntohs(eth_type), ETH_P_802_3_MIN);
		return -EINVAL;
	}

	SW_FLOW_KEY_PUT(match, eth.type, eth_type, is_mask);
	*attrs &= ~(1 << OVS_KEY_ATTR_ETHERTYPE);
	return 0;
}

static int metadata_from_nlattrs(struct net *net, struct sw_flow_match *match,
				 u64 *attrs, const struct nlattr **a,
				 bool is_mask, bool log)
{
	u8 mac_proto = MAC_PROTO_ETHERNET;

	if (*attrs & (1 << OVS_KEY_ATTR_DP_HASH)) {
		u32 hash_val = nla_get_u32(a[OVS_KEY_ATTR_DP_HASH]);

		SW_FLOW_KEY_PUT(match, ovs_flow_hash, hash_val, is_mask);
		*attrs &= ~(1 << OVS_KEY_ATTR_DP_HASH);
	}

	if (*attrs & (1 << OVS_KEY_ATTR_RECIRC_ID)) {
		u32 recirc_id = nla_get_u32(a[OVS_KEY_ATTR_RECIRC_ID]);

		SW_FLOW_KEY_PUT(match, recirc_id, recirc_id, is_mask);
		*attrs &= ~(1 << OVS_KEY_ATTR_RECIRC_ID);
	}

	if (*attrs & (1 << OVS_KEY_ATTR_PRIORITY)) {
		SW_FLOW_KEY_PUT(match, phy.priority,
			  nla_get_u32(a[OVS_KEY_ATTR_PRIORITY]), is_mask);
		*attrs &= ~(1 << OVS_KEY_ATTR_PRIORITY);
	}

	if (*attrs & (1 << OVS_KEY_ATTR_IN_PORT)) {
		u32 in_port = nla_get_u32(a[OVS_KEY_ATTR_IN_PORT]);

		if (is_mask) {
			in_port = 0xffffffff; /* Always exact match in_port. */
		} else if (in_port >= DP_MAX_PORTS) {
			OVS_NLERR(log, "Port %d exceeds max allowable %d",
				  in_port, DP_MAX_PORTS);
			return -EINVAL;
		}

		SW_FLOW_KEY_PUT(match, phy.in_port, in_port, is_mask);
		*attrs &= ~(1 << OVS_KEY_ATTR_IN_PORT);
	} else if (!is_mask) {
		SW_FLOW_KEY_PUT(match, phy.in_port, DP_MAX_PORTS, is_mask);
	}

	if (*attrs & (1 << OVS_KEY_ATTR_SKB_MARK)) {
		uint32_t mark = nla_get_u32(a[OVS_KEY_ATTR_SKB_MARK]);

		SW_FLOW_KEY_PUT(match, phy.skb_mark, mark, is_mask);
		*attrs &= ~(1 << OVS_KEY_ATTR_SKB_MARK);
	}
	if (*attrs & (1 << OVS_KEY_ATTR_TUNNEL)) {
		if (ip_tun_from_nlattr(a[OVS_KEY_ATTR_TUNNEL], match,
				       is_mask, log) < 0)
			return -EINVAL;
		*attrs &= ~(1 << OVS_KEY_ATTR_TUNNEL);
	}

	if (*attrs & (1 << OVS_KEY_ATTR_CT_STATE) &&
	    ovs_ct_verify(net, OVS_KEY_ATTR_CT_STATE)) {
		u32 ct_state = nla_get_u32(a[OVS_KEY_ATTR_CT_STATE]);

		if (ct_state & ~CT_SUPPORTED_MASK) {
			OVS_NLERR(log, "ct_state flags %08x unsupported",
				  ct_state);
			return -EINVAL;
		}

		SW_FLOW_KEY_PUT(match, ct_state, ct_state, is_mask);
		*attrs &= ~(1ULL << OVS_KEY_ATTR_CT_STATE);
	}
	if (*attrs & (1 << OVS_KEY_ATTR_CT_ZONE) &&
	    ovs_ct_verify(net, OVS_KEY_ATTR_CT_ZONE)) {
		u16 ct_zone = nla_get_u16(a[OVS_KEY_ATTR_CT_ZONE]);

		SW_FLOW_KEY_PUT(match, ct_zone, ct_zone, is_mask);
		*attrs &= ~(1ULL << OVS_KEY_ATTR_CT_ZONE);
	}
	if (*attrs & (1 << OVS_KEY_ATTR_CT_MARK) &&
	    ovs_ct_verify(net, OVS_KEY_ATTR_CT_MARK)) {
		u32 mark = nla_get_u32(a[OVS_KEY_ATTR_CT_MARK]);

		SW_FLOW_KEY_PUT(match, ct.mark, mark, is_mask);
		*attrs &= ~(1ULL << OVS_KEY_ATTR_CT_MARK);
	}
	if (*attrs & (1 << OVS_KEY_ATTR_CT_LABELS) &&
	    ovs_ct_verify(net, OVS_KEY_ATTR_CT_LABELS)) {
		const struct ovs_key_ct_labels *cl;

		cl = nla_data(a[OVS_KEY_ATTR_CT_LABELS]);
		SW_FLOW_KEY_MEMCPY(match, ct.labels, cl->ct_labels,
				   sizeof(*cl), is_mask);
		*attrs &= ~(1ULL << OVS_KEY_ATTR_CT_LABELS);
	}
	if (*attrs & (1ULL << OVS_KEY_ATTR_CT_ORIG_TUPLE_IPV4)) {
		const struct ovs_key_ct_tuple_ipv4 *ct;

		ct = nla_data(a[OVS_KEY_ATTR_CT_ORIG_TUPLE_IPV4]);

		SW_FLOW_KEY_PUT(match, ipv4.ct_orig.src, ct->ipv4_src, is_mask);
		SW_FLOW_KEY_PUT(match, ipv4.ct_orig.dst, ct->ipv4_dst, is_mask);
		SW_FLOW_KEY_PUT(match, ct.orig_tp.src, ct->src_port, is_mask);
		SW_FLOW_KEY_PUT(match, ct.orig_tp.dst, ct->dst_port, is_mask);
		SW_FLOW_KEY_PUT(match, ct_orig_proto, ct->ipv4_proto, is_mask);
		*attrs &= ~(1ULL << OVS_KEY_ATTR_CT_ORIG_TUPLE_IPV4);
	}
	if (*attrs & (1ULL << OVS_KEY_ATTR_CT_ORIG_TUPLE_IPV6)) {
		const struct ovs_key_ct_tuple_ipv6 *ct;

		ct = nla_data(a[OVS_KEY_ATTR_CT_ORIG_TUPLE_IPV6]);

		SW_FLOW_KEY_MEMCPY(match, ipv6.ct_orig.src, &ct->ipv6_src,
				   sizeof(match->key->ipv6.ct_orig.src),
				   is_mask);
		SW_FLOW_KEY_MEMCPY(match, ipv6.ct_orig.dst, &ct->ipv6_dst,
				   sizeof(match->key->ipv6.ct_orig.dst),
				   is_mask);
		SW_FLOW_KEY_PUT(match, ct.orig_tp.src, ct->src_port, is_mask);
		SW_FLOW_KEY_PUT(match, ct.orig_tp.dst, ct->dst_port, is_mask);
		SW_FLOW_KEY_PUT(match, ct_orig_proto, ct->ipv6_proto, is_mask);
		*attrs &= ~(1ULL << OVS_KEY_ATTR_CT_ORIG_TUPLE_IPV6);
	}

	/* For layer 3 packets the Ethernet type is provided
	 * and treated as metadata but no MAC addresses are provided.
	 */
	if (!(*attrs & (1ULL << OVS_KEY_ATTR_ETHERNET)) &&
	    (*attrs & (1ULL << OVS_KEY_ATTR_ETHERTYPE)))
		mac_proto = MAC_PROTO_NONE;

	/* Always exact match mac_proto */
	SW_FLOW_KEY_PUT(match, mac_proto, is_mask ? 0xff : mac_proto, is_mask);

	if (mac_proto == MAC_PROTO_NONE)
		return parse_eth_type_from_nlattrs(match, attrs, a, is_mask,
						   log);

	return 0;
}

int nsh_hdr_from_nlattr(const struct nlattr *attr,
			struct nshhdr *nh, size_t size)
{
	struct nlattr *a;
	int rem;
	u8 flags = 0;
	u8 ttl = 0;
	int mdlen = 0;

	/* validate_nsh has check this, so we needn't do duplicate check here
	 */
	if (size < NSH_BASE_HDR_LEN)
		return -ENOBUFS;

	nla_for_each_nested(a, attr, rem) {
		int type = nla_type(a);

		switch (type) {
		case OVS_NSH_KEY_ATTR_BASE: {
			const struct ovs_nsh_key_base *base = nla_data(a);

			flags = base->flags;
			ttl = base->ttl;
			nh->np = base->np;
			nh->mdtype = base->mdtype;
			nh->path_hdr = base->path_hdr;
			break;
		}
		case OVS_NSH_KEY_ATTR_MD1:
			mdlen = nla_len(a);
			if (mdlen > size - NSH_BASE_HDR_LEN)
				return -ENOBUFS;
			memcpy(&nh->md1, nla_data(a), mdlen);
			break;

		case OVS_NSH_KEY_ATTR_MD2:
			mdlen = nla_len(a);
			if (mdlen > size - NSH_BASE_HDR_LEN)
				return -ENOBUFS;
			memcpy(&nh->md2, nla_data(a), mdlen);
			break;

		default:
			return -EINVAL;
		}
	}

	/* nsh header length  = NSH_BASE_HDR_LEN + mdlen */
	nh->ver_flags_ttl_len = 0;
	nsh_set_flags_ttl_len(nh, flags, ttl, NSH_BASE_HDR_LEN + mdlen);

	return 0;
}

int nsh_key_from_nlattr(const struct nlattr *attr,
			struct ovs_key_nsh *nsh, struct ovs_key_nsh *nsh_mask)
{
	struct nlattr *a;
	int rem;

	/* validate_nsh has check this, so we needn't do duplicate check here
	 */
	nla_for_each_nested(a, attr, rem) {
		int type = nla_type(a);

		switch (type) {
		case OVS_NSH_KEY_ATTR_BASE: {
			const struct ovs_nsh_key_base *base = nla_data(a);
			const struct ovs_nsh_key_base *base_mask = base + 1;

			nsh->base = *base;
			nsh_mask->base = *base_mask;
			break;
		}
		case OVS_NSH_KEY_ATTR_MD1: {
			const struct ovs_nsh_key_md1 *md1 = nla_data(a);
			const struct ovs_nsh_key_md1 *md1_mask = md1 + 1;

			memcpy(nsh->context, md1->context, sizeof(*md1));
			memcpy(nsh_mask->context, md1_mask->context,
			       sizeof(*md1_mask));
			break;
		}
		case OVS_NSH_KEY_ATTR_MD2:
			/* Not supported yet */
			return -ENOTSUPP;
		default:
			return -EINVAL;
		}
	}

	return 0;
}

static int nsh_key_put_from_nlattr(const struct nlattr *attr,
				   struct sw_flow_match *match, bool is_mask,
				   bool is_push_nsh, bool log)
{
	struct nlattr *a;
	int rem;
	bool has_base = false;
	bool has_md1 = false;
	bool has_md2 = false;
	u8 mdtype = 0;
	int mdlen = 0;

	if (WARN_ON(is_push_nsh && is_mask))
		return -EINVAL;

	nla_for_each_nested(a, attr, rem) {
		int type = nla_type(a);
		int i;

		if (type > OVS_NSH_KEY_ATTR_MAX) {
			OVS_NLERR(log, "nsh attr %d is out of range max %d",
				  type, OVS_NSH_KEY_ATTR_MAX);
			return -EINVAL;
		}

		if (!check_attr_len(nla_len(a),
				    ovs_nsh_key_attr_lens[type].len)) {
			OVS_NLERR(
			    log,
			    "nsh attr %d has unexpected len %d expected %d",
			    type,
			    nla_len(a),
			    ovs_nsh_key_attr_lens[type].len
			);
			return -EINVAL;
		}

		switch (type) {
		case OVS_NSH_KEY_ATTR_BASE: {
			const struct ovs_nsh_key_base *base = nla_data(a);

			has_base = true;
			mdtype = base->mdtype;
			SW_FLOW_KEY_PUT(match, nsh.base.flags,
					base->flags, is_mask);
			SW_FLOW_KEY_PUT(match, nsh.base.ttl,
					base->ttl, is_mask);
			SW_FLOW_KEY_PUT(match, nsh.base.mdtype,
					base->mdtype, is_mask);
			SW_FLOW_KEY_PUT(match, nsh.base.np,
					base->np, is_mask);
			SW_FLOW_KEY_PUT(match, nsh.base.path_hdr,
					base->path_hdr, is_mask);
			break;
		}
		case OVS_NSH_KEY_ATTR_MD1: {
			const struct ovs_nsh_key_md1 *md1 = nla_data(a);

			has_md1 = true;
			for (i = 0; i < NSH_MD1_CONTEXT_SIZE; i++)
				SW_FLOW_KEY_PUT(match, nsh.context[i],
						md1->context[i], is_mask);
			break;
		}
		case OVS_NSH_KEY_ATTR_MD2:
			if (!is_push_nsh) /* Not supported MD type 2 yet */
				return -ENOTSUPP;

			has_md2 = true;
			mdlen = nla_len(a);
			if (mdlen > NSH_CTX_HDRS_MAX_LEN || mdlen <= 0) {
				OVS_NLERR(
				    log,
				    "Invalid MD length %d for MD type %d",
				    mdlen,
				    mdtype
				);
				return -EINVAL;
			}
			break;
		default:
			OVS_NLERR(log, "Unknown nsh attribute %d",
				  type);
			return -EINVAL;
		}
	}

	if (rem > 0) {
		OVS_NLERR(log, "nsh attribute has %d unknown bytes.", rem);
		return -EINVAL;
	}

	if (has_md1 && has_md2) {
		OVS_NLERR(
		    1,
		    "invalid nsh attribute: md1 and md2 are exclusive."
		);
		return -EINVAL;
	}

	if (!is_mask) {
		if ((has_md1 && mdtype != NSH_M_TYPE1) ||
		    (has_md2 && mdtype != NSH_M_TYPE2)) {
			OVS_NLERR(1, "nsh attribute has unmatched MD type %d.",
				  mdtype);
			return -EINVAL;
		}

		if (is_push_nsh &&
		    (!has_base || (!has_md1 && !has_md2))) {
			OVS_NLERR(
			    1,
			    "push_nsh: missing base or metadata attributes"
			);
			return -EINVAL;
		}
	}

	return 0;
}

static int ovs_key_from_nlattrs(struct net *net, struct sw_flow_match *match,
				u64 attrs, const struct nlattr **a,
				bool is_mask, bool log)
{
	int err;

	err = metadata_from_nlattrs(net, match, &attrs, a, is_mask, log);
	if (err)
		return err;

	if (attrs & (1 << OVS_KEY_ATTR_ETHERNET)) {
		const struct ovs_key_ethernet *eth_key;

		eth_key = nla_data(a[OVS_KEY_ATTR_ETHERNET]);
		SW_FLOW_KEY_MEMCPY(match, eth.src,
				eth_key->eth_src, ETH_ALEN, is_mask);
		SW_FLOW_KEY_MEMCPY(match, eth.dst,
				eth_key->eth_dst, ETH_ALEN, is_mask);
		attrs &= ~(1 << OVS_KEY_ATTR_ETHERNET);

		if (attrs & (1 << OVS_KEY_ATTR_VLAN)) {
			/* VLAN attribute is always parsed before getting here since it
			 * may occur multiple times.
			 */
			OVS_NLERR(log, "VLAN attribute unexpected.");
			return -EINVAL;
		}

		if (attrs & (1 << OVS_KEY_ATTR_ETHERTYPE)) {
			err = parse_eth_type_from_nlattrs(match, &attrs, a, is_mask,
							  log);
			if (err)
				return err;
		} else if (!is_mask) {
			SW_FLOW_KEY_PUT(match, eth.type, htons(ETH_P_802_2), is_mask);
		}
	} else if (!match->key->eth.type) {
		OVS_NLERR(log, "Either Ethernet header or EtherType is required.");
		return -EINVAL;
	}

	if (attrs & (1 << OVS_KEY_ATTR_IPV4)) {
		const struct ovs_key_ipv4 *ipv4_key;

		ipv4_key = nla_data(a[OVS_KEY_ATTR_IPV4]);
		if (!is_mask && ipv4_key->ipv4_frag > OVS_FRAG_TYPE_MAX) {
			OVS_NLERR(log, "IPv4 frag type %d is out of range max %d",
				  ipv4_key->ipv4_frag, OVS_FRAG_TYPE_MAX);
			return -EINVAL;
		}
		SW_FLOW_KEY_PUT(match, ip.proto,
				ipv4_key->ipv4_proto, is_mask);
		SW_FLOW_KEY_PUT(match, ip.tos,
				ipv4_key->ipv4_tos, is_mask);
		SW_FLOW_KEY_PUT(match, ip.ttl,
				ipv4_key->ipv4_ttl, is_mask);
		SW_FLOW_KEY_PUT(match, ip.frag,
				ipv4_key->ipv4_frag, is_mask);
		SW_FLOW_KEY_PUT(match, ipv4.addr.src,
				ipv4_key->ipv4_src, is_mask);
		SW_FLOW_KEY_PUT(match, ipv4.addr.dst,
				ipv4_key->ipv4_dst, is_mask);
		attrs &= ~(1 << OVS_KEY_ATTR_IPV4);
	}

	if (attrs & (1 << OVS_KEY_ATTR_IPV6)) {
		const struct ovs_key_ipv6 *ipv6_key;

		ipv6_key = nla_data(a[OVS_KEY_ATTR_IPV6]);
		if (!is_mask && ipv6_key->ipv6_frag > OVS_FRAG_TYPE_MAX) {
			OVS_NLERR(log, "IPv6 frag type %d is out of range max %d",
				  ipv6_key->ipv6_frag, OVS_FRAG_TYPE_MAX);
			return -EINVAL;
		}

		if (!is_mask && ipv6_key->ipv6_label & htonl(0xFFF00000)) {
			OVS_NLERR(log, "IPv6 flow label %x is out of range (max=%x)",
				  ntohl(ipv6_key->ipv6_label), (1 << 20) - 1);
			return -EINVAL;
		}

		SW_FLOW_KEY_PUT(match, ipv6.label,
				ipv6_key->ipv6_label, is_mask);
		SW_FLOW_KEY_PUT(match, ip.proto,
				ipv6_key->ipv6_proto, is_mask);
		SW_FLOW_KEY_PUT(match, ip.tos,
				ipv6_key->ipv6_tclass, is_mask);
		SW_FLOW_KEY_PUT(match, ip.ttl,
				ipv6_key->ipv6_hlimit, is_mask);
		SW_FLOW_KEY_PUT(match, ip.frag,
				ipv6_key->ipv6_frag, is_mask);
		SW_FLOW_KEY_MEMCPY(match, ipv6.addr.src,
				ipv6_key->ipv6_src,
				sizeof(match->key->ipv6.addr.src),
				is_mask);
		SW_FLOW_KEY_MEMCPY(match, ipv6.addr.dst,
				ipv6_key->ipv6_dst,
				sizeof(match->key->ipv6.addr.dst),
				is_mask);

		attrs &= ~(1 << OVS_KEY_ATTR_IPV6);
	}

	if (attrs & (1 << OVS_KEY_ATTR_ARP)) {
		const struct ovs_key_arp *arp_key;

		arp_key = nla_data(a[OVS_KEY_ATTR_ARP]);
		if (!is_mask && (arp_key->arp_op & htons(0xff00))) {
			OVS_NLERR(log, "Unknown ARP opcode (opcode=%d).",
				  arp_key->arp_op);
			return -EINVAL;
		}

		SW_FLOW_KEY_PUT(match, ipv4.addr.src,
				arp_key->arp_sip, is_mask);
		SW_FLOW_KEY_PUT(match, ipv4.addr.dst,
			arp_key->arp_tip, is_mask);
		SW_FLOW_KEY_PUT(match, ip.proto,
				ntohs(arp_key->arp_op), is_mask);
		SW_FLOW_KEY_MEMCPY(match, ipv4.arp.sha,
				arp_key->arp_sha, ETH_ALEN, is_mask);
		SW_FLOW_KEY_MEMCPY(match, ipv4.arp.tha,
				arp_key->arp_tha, ETH_ALEN, is_mask);

		attrs &= ~(1 << OVS_KEY_ATTR_ARP);
	}

	if (attrs & (1 << OVS_KEY_ATTR_NSH)) {
		if (nsh_key_put_from_nlattr(a[OVS_KEY_ATTR_NSH], match,
					    is_mask, false, log) < 0)
			return -EINVAL;
		attrs &= ~(1 << OVS_KEY_ATTR_NSH);
	}

	if (attrs & (1 << OVS_KEY_ATTR_MPLS)) {
		const struct ovs_key_mpls *mpls_key;

		mpls_key = nla_data(a[OVS_KEY_ATTR_MPLS]);
		SW_FLOW_KEY_PUT(match, mpls.top_lse,
				mpls_key->mpls_lse, is_mask);

		attrs &= ~(1 << OVS_KEY_ATTR_MPLS);
	 }

	if (attrs & (1 << OVS_KEY_ATTR_TCP)) {
		const struct ovs_key_tcp *tcp_key;

		tcp_key = nla_data(a[OVS_KEY_ATTR_TCP]);
		SW_FLOW_KEY_PUT(match, tp.src, tcp_key->tcp_src, is_mask);
		SW_FLOW_KEY_PUT(match, tp.dst, tcp_key->tcp_dst, is_mask);
		attrs &= ~(1 << OVS_KEY_ATTR_TCP);
	}

	if (attrs & (1 << OVS_KEY_ATTR_TCP_FLAGS)) {
		SW_FLOW_KEY_PUT(match, tp.flags,
				nla_get_be16(a[OVS_KEY_ATTR_TCP_FLAGS]),
				is_mask);
		attrs &= ~(1 << OVS_KEY_ATTR_TCP_FLAGS);
	}

	if (attrs & (1 << OVS_KEY_ATTR_UDP)) {
		const struct ovs_key_udp *udp_key;

		udp_key = nla_data(a[OVS_KEY_ATTR_UDP]);
		SW_FLOW_KEY_PUT(match, tp.src, udp_key->udp_src, is_mask);
		SW_FLOW_KEY_PUT(match, tp.dst, udp_key->udp_dst, is_mask);
		attrs &= ~(1 << OVS_KEY_ATTR_UDP);
	}

	if (attrs & (1 << OVS_KEY_ATTR_SCTP)) {
		const struct ovs_key_sctp *sctp_key;

		sctp_key = nla_data(a[OVS_KEY_ATTR_SCTP]);
		SW_FLOW_KEY_PUT(match, tp.src, sctp_key->sctp_src, is_mask);
		SW_FLOW_KEY_PUT(match, tp.dst, sctp_key->sctp_dst, is_mask);
		attrs &= ~(1 << OVS_KEY_ATTR_SCTP);
	}

	if (attrs & (1 << OVS_KEY_ATTR_ICMP)) {
		const struct ovs_key_icmp *icmp_key;

		icmp_key = nla_data(a[OVS_KEY_ATTR_ICMP]);
		SW_FLOW_KEY_PUT(match, tp.src,
				htons(icmp_key->icmp_type), is_mask);
		SW_FLOW_KEY_PUT(match, tp.dst,
				htons(icmp_key->icmp_code), is_mask);
		attrs &= ~(1 << OVS_KEY_ATTR_ICMP);
	}

	if (attrs & (1 << OVS_KEY_ATTR_ICMPV6)) {
		const struct ovs_key_icmpv6 *icmpv6_key;

		icmpv6_key = nla_data(a[OVS_KEY_ATTR_ICMPV6]);
		SW_FLOW_KEY_PUT(match, tp.src,
				htons(icmpv6_key->icmpv6_type), is_mask);
		SW_FLOW_KEY_PUT(match, tp.dst,
				htons(icmpv6_key->icmpv6_code), is_mask);
		attrs &= ~(1 << OVS_KEY_ATTR_ICMPV6);
	}

	if (attrs & (1 << OVS_KEY_ATTR_ND)) {
		const struct ovs_key_nd *nd_key;

		nd_key = nla_data(a[OVS_KEY_ATTR_ND]);
		SW_FLOW_KEY_MEMCPY(match, ipv6.nd.target,
			nd_key->nd_target,
			sizeof(match->key->ipv6.nd.target),
			is_mask);
		SW_FLOW_KEY_MEMCPY(match, ipv6.nd.sll,
			nd_key->nd_sll, ETH_ALEN, is_mask);
		SW_FLOW_KEY_MEMCPY(match, ipv6.nd.tll,
				nd_key->nd_tll, ETH_ALEN, is_mask);
		attrs &= ~(1 << OVS_KEY_ATTR_ND);
	}

	if (attrs != 0) {
		OVS_NLERR(log, "Unknown key attributes %llx",
			  (unsigned long long)attrs);
		return -EINVAL;
	}

	return 0;
}

static void nlattr_set(struct nlattr *attr, u8 val,
		       const struct ovs_len_tbl *tbl)
{
	struct nlattr *nla;
	int rem;

	/* The nlattr stream should already have been validated */
	nla_for_each_nested(nla, attr, rem) {
		if (tbl[nla_type(nla)].len == OVS_ATTR_NESTED)
			nlattr_set(nla, val, tbl[nla_type(nla)].next ? : tbl);
		else
			memset(nla_data(nla), val, nla_len(nla));

		if (nla_type(nla) == OVS_KEY_ATTR_CT_STATE)
			*(u32 *)nla_data(nla) &= CT_SUPPORTED_MASK;
	}
}

static void mask_set_nlattr(struct nlattr *attr, u8 val)
{
	nlattr_set(attr, val, ovs_key_lens);
}

/**
 * ovs_nla_get_match - parses Netlink attributes into a flow key and
 * mask. In case the 'mask' is NULL, the flow is treated as exact match
 * flow. Otherwise, it is treated as a wildcarded flow, except the mask
 * does not include any don't care bit.
 * @net: Used to determine per-namespace field support.
 * @match: receives the extracted flow match information.
 * @key: Netlink attribute holding nested %OVS_KEY_ATTR_* Netlink attribute
 * sequence. The fields should of the packet that triggered the creation
 * of this flow.
 * @mask: Optional. Netlink attribute holding nested %OVS_KEY_ATTR_* Netlink
 * attribute specifies the mask field of the wildcarded flow.
 * @log: Boolean to allow kernel error logging.  Normally true, but when
 * probing for feature compatibility this should be passed in as false to
 * suppress unnecessary error logging.
 */
int ovs_nla_get_match(struct net *net, struct sw_flow_match *match,
		      const struct nlattr *nla_key,
		      const struct nlattr *nla_mask,
		      bool log)
{
	const struct nlattr *a[OVS_KEY_ATTR_MAX + 1];
	struct nlattr *newmask = NULL;
	u64 key_attrs = 0;
	u64 mask_attrs = 0;
	int err;

	err = parse_flow_nlattrs(nla_key, a, &key_attrs, log);
	if (err)
		return err;

	err = parse_vlan_from_nlattrs(match, &key_attrs, a, false, log);
	if (err)
		return err;

	err = ovs_key_from_nlattrs(net, match, key_attrs, a, false, log);
	if (err)
		return err;

	if (match->mask) {
		if (!nla_mask) {
			/* Create an exact match mask. We need to set to 0xff
			 * all the 'match->mask' fields that have been touched
			 * in 'match->key'. We cannot simply memset
			 * 'match->mask', because padding bytes and fields not
			 * specified in 'match->key' should be left to 0.
			 * Instead, we use a stream of netlink attributes,
			 * copied from 'key' and set to 0xff.
			 * ovs_key_from_nlattrs() will take care of filling
			 * 'match->mask' appropriately.
			 */
			newmask = kmemdup(nla_key,
					  nla_total_size(nla_len(nla_key)),
					  GFP_KERNEL);
			if (!newmask)
				return -ENOMEM;

			mask_set_nlattr(newmask, 0xff);

			/* The userspace does not send tunnel attributes that
			 * are 0, but we should not wildcard them nonetheless.
			 */
			if (match->key->tun_proto)
				SW_FLOW_KEY_MEMSET_FIELD(match, tun_key,
							 0xff, true);

			nla_mask = newmask;
		}

		err = parse_flow_mask_nlattrs(nla_mask, a, &mask_attrs, log);
		if (err)
			goto free_newmask;

		/* Always match on tci. */
		SW_FLOW_KEY_PUT(match, eth.vlan.tci, htons(0xffff), true);
		SW_FLOW_KEY_PUT(match, eth.cvlan.tci, htons(0xffff), true);

		err = parse_vlan_from_nlattrs(match, &mask_attrs, a, true, log);
		if (err)
			goto free_newmask;

		err = ovs_key_from_nlattrs(net, match, mask_attrs, a, true,
					   log);
		if (err)
			goto free_newmask;
	}

	if (!match_validate(match, key_attrs, mask_attrs, log))
		err = -EINVAL;

free_newmask:
	kfree(newmask);
	return err;
}

static size_t get_ufid_len(const struct nlattr *attr, bool log)
{
	size_t len;

	if (!attr)
		return 0;

	len = nla_len(attr);
	if (len < 1 || len > MAX_UFID_LENGTH) {
		OVS_NLERR(log, "ufid size %u bytes exceeds the range (1, %d)",
			  nla_len(attr), MAX_UFID_LENGTH);
		return 0;
	}

	return len;
}

/* Initializes 'flow->ufid', returning true if 'attr' contains a valid UFID,
 * or false otherwise.
 */
bool ovs_nla_get_ufid(struct sw_flow_id *sfid, const struct nlattr *attr,
		      bool log)
{
	sfid->ufid_len = get_ufid_len(attr, log);
	if (sfid->ufid_len)
		memcpy(sfid->ufid, nla_data(attr), sfid->ufid_len);

	return sfid->ufid_len;
}

int ovs_nla_get_identifier(struct sw_flow_id *sfid, const struct nlattr *ufid,
			   const struct sw_flow_key *key, bool log)
{
	struct sw_flow_key *new_key;

	if (ovs_nla_get_ufid(sfid, ufid, log))
		return 0;

	/* If UFID was not provided, use unmasked key. */
	new_key = kmalloc(sizeof(*new_key), GFP_KERNEL);
	if (!new_key)
		return -ENOMEM;
	memcpy(new_key, key, sizeof(*key));
	sfid->unmasked_key = new_key;

	return 0;
}

u32 ovs_nla_get_ufid_flags(const struct nlattr *attr)
{
	return attr ? nla_get_u32(attr) : 0;
}

/**
 * ovs_nla_get_flow_metadata - parses Netlink attributes into a flow key.
 * @net: Network namespace.
 * @key: Receives extracted in_port, priority, tun_key, skb_mark and conntrack
 * metadata.
 * @a: Array of netlink attributes holding parsed %OVS_KEY_ATTR_* Netlink
 * attributes.
 * @attrs: Bit mask for the netlink attributes included in @a.
 * @log: Boolean to allow kernel error logging.  Normally true, but when
 * probing for feature compatibility this should be passed in as false to
 * suppress unnecessary error logging.
 *
 * This parses a series of Netlink attributes that form a flow key, which must
 * take the same form accepted by flow_from_nlattrs(), but only enough of it to
 * get the metadata, that is, the parts of the flow key that cannot be
 * extracted from the packet itself.
 *
 * This must be called before the packet key fields are filled in 'key'.
 */

int ovs_nla_get_flow_metadata(struct net *net,
			      const struct nlattr *a[OVS_KEY_ATTR_MAX + 1],
			      u64 attrs, struct sw_flow_key *key, bool log)
{
	struct sw_flow_match match;

	memset(&match, 0, sizeof(match));
	match.key = key;

	key->ct_state = 0;
	key->ct_zone = 0;
	key->ct_orig_proto = 0;
	memset(&key->ct, 0, sizeof(key->ct));
	memset(&key->ipv4.ct_orig, 0, sizeof(key->ipv4.ct_orig));
	memset(&key->ipv6.ct_orig, 0, sizeof(key->ipv6.ct_orig));

	key->phy.in_port = DP_MAX_PORTS;

	return metadata_from_nlattrs(net, &match, &attrs, a, false, log);
}

static int ovs_nla_put_vlan(struct sk_buff *skb, const struct vlan_head *vh,
			    bool is_mask)
{
	__be16 eth_type = !is_mask ? vh->tpid : htons(0xffff);

	if (nla_put_be16(skb, OVS_KEY_ATTR_ETHERTYPE, eth_type) ||
	    nla_put_be16(skb, OVS_KEY_ATTR_VLAN, vh->tci))
		return -EMSGSIZE;
	return 0;
}

static int nsh_key_to_nlattr(const struct ovs_key_nsh *nsh, bool is_mask,
			     struct sk_buff *skb)
{
	struct nlattr *start;

	start = nla_nest_start(skb, OVS_KEY_ATTR_NSH);
	if (!start)
		return -EMSGSIZE;

	if (nla_put(skb, OVS_NSH_KEY_ATTR_BASE, sizeof(nsh->base), &nsh->base))
		goto nla_put_failure;

	if (is_mask || nsh->base.mdtype == NSH_M_TYPE1) {
		if (nla_put(skb, OVS_NSH_KEY_ATTR_MD1,
			    sizeof(nsh->context), nsh->context))
			goto nla_put_failure;
	}

	/* Don't support MD type 2 yet */

	nla_nest_end(skb, start);

	return 0;

nla_put_failure:
	return -EMSGSIZE;
}

static int __ovs_nla_put_key(const struct sw_flow_key *swkey,
			     const struct sw_flow_key *output, bool is_mask,
			     struct sk_buff *skb)
{
	struct ovs_key_ethernet *eth_key;
	struct nlattr *nla;
	struct nlattr *encap = NULL;
	struct nlattr *in_encap = NULL;

	if (nla_put_u32(skb, OVS_KEY_ATTR_RECIRC_ID, output->recirc_id))
		goto nla_put_failure;

	if (nla_put_u32(skb, OVS_KEY_ATTR_DP_HASH, output->ovs_flow_hash))
		goto nla_put_failure;

	if (nla_put_u32(skb, OVS_KEY_ATTR_PRIORITY, output->phy.priority))
		goto nla_put_failure;

	if ((swkey->tun_proto || is_mask)) {
		const void *opts = NULL;

		if (output->tun_key.tun_flags & TUNNEL_OPTIONS_PRESENT)
			opts = TUN_METADATA_OPTS(output, swkey->tun_opts_len);

		if (ip_tun_to_nlattr(skb, &output->tun_key, opts,
				     swkey->tun_opts_len, swkey->tun_proto))
			goto nla_put_failure;
	}

	if (swkey->phy.in_port == DP_MAX_PORTS) {
		if (is_mask && (output->phy.in_port == 0xffff))
			if (nla_put_u32(skb, OVS_KEY_ATTR_IN_PORT, 0xffffffff))
				goto nla_put_failure;
	} else {
		u16 upper_u16;
		upper_u16 = !is_mask ? 0 : 0xffff;

		if (nla_put_u32(skb, OVS_KEY_ATTR_IN_PORT,
				(upper_u16 << 16) | output->phy.in_port))
			goto nla_put_failure;
	}

	if (nla_put_u32(skb, OVS_KEY_ATTR_SKB_MARK, output->phy.skb_mark))
		goto nla_put_failure;

	if (ovs_ct_put_key(swkey, output, skb))
		goto nla_put_failure;

	if (ovs_key_mac_proto(swkey) == MAC_PROTO_ETHERNET) {
		nla = nla_reserve(skb, OVS_KEY_ATTR_ETHERNET, sizeof(*eth_key));
		if (!nla)
			goto nla_put_failure;

		eth_key = nla_data(nla);
		ether_addr_copy(eth_key->eth_src, output->eth.src);
		ether_addr_copy(eth_key->eth_dst, output->eth.dst);

		if (swkey->eth.vlan.tci || eth_type_vlan(swkey->eth.type)) {
			if (ovs_nla_put_vlan(skb, &output->eth.vlan, is_mask))
				goto nla_put_failure;
			encap = nla_nest_start(skb, OVS_KEY_ATTR_ENCAP);
			if (!swkey->eth.vlan.tci)
				goto unencap;

			if (swkey->eth.cvlan.tci || eth_type_vlan(swkey->eth.type)) {
				if (ovs_nla_put_vlan(skb, &output->eth.cvlan, is_mask))
					goto nla_put_failure;
				in_encap = nla_nest_start(skb, OVS_KEY_ATTR_ENCAP);
				if (!swkey->eth.cvlan.tci)
					goto unencap;
			}
		}

		if (swkey->eth.type == htons(ETH_P_802_2)) {
			/*
			* Ethertype 802.2 is represented in the netlink with omitted
			* OVS_KEY_ATTR_ETHERTYPE in the flow key attribute, and
			* 0xffff in the mask attribute.  Ethertype can also
			* be wildcarded.
			*/
			if (is_mask && output->eth.type)
				if (nla_put_be16(skb, OVS_KEY_ATTR_ETHERTYPE,
							output->eth.type))
					goto nla_put_failure;
			goto unencap;
		}
	}

	if (nla_put_be16(skb, OVS_KEY_ATTR_ETHERTYPE, output->eth.type))
		goto nla_put_failure;

	if (eth_type_vlan(swkey->eth.type)) {
		/* There are 3 VLAN tags, we don't know anything about the rest
		 * of the packet, so truncate here.
		 */
		WARN_ON_ONCE(!(encap && in_encap));
		goto unencap;
	}

	if (swkey->eth.type == htons(ETH_P_IP)) {
		struct ovs_key_ipv4 *ipv4_key;

		nla = nla_reserve(skb, OVS_KEY_ATTR_IPV4, sizeof(*ipv4_key));
		if (!nla)
			goto nla_put_failure;
		ipv4_key = nla_data(nla);
		ipv4_key->ipv4_src = output->ipv4.addr.src;
		ipv4_key->ipv4_dst = output->ipv4.addr.dst;
		ipv4_key->ipv4_proto = output->ip.proto;
		ipv4_key->ipv4_tos = output->ip.tos;
		ipv4_key->ipv4_ttl = output->ip.ttl;
		ipv4_key->ipv4_frag = output->ip.frag;
	} else if (swkey->eth.type == htons(ETH_P_IPV6)) {
		struct ovs_key_ipv6 *ipv6_key;

		nla = nla_reserve(skb, OVS_KEY_ATTR_IPV6, sizeof(*ipv6_key));
		if (!nla)
			goto nla_put_failure;
		ipv6_key = nla_data(nla);
		memcpy(ipv6_key->ipv6_src, &output->ipv6.addr.src,
				sizeof(ipv6_key->ipv6_src));
		memcpy(ipv6_key->ipv6_dst, &output->ipv6.addr.dst,
				sizeof(ipv6_key->ipv6_dst));
		ipv6_key->ipv6_label = output->ipv6.label;
		ipv6_key->ipv6_proto = output->ip.proto;
		ipv6_key->ipv6_tclass = output->ip.tos;
		ipv6_key->ipv6_hlimit = output->ip.ttl;
		ipv6_key->ipv6_frag = output->ip.frag;
	} else if (swkey->eth.type == htons(ETH_P_NSH)) {
		if (nsh_key_to_nlattr(&output->nsh, is_mask, skb))
			goto nla_put_failure;
	} else if (swkey->eth.type == htons(ETH_P_ARP) ||
		   swkey->eth.type == htons(ETH_P_RARP)) {
		struct ovs_key_arp *arp_key;

		nla = nla_reserve(skb, OVS_KEY_ATTR_ARP, sizeof(*arp_key));
		if (!nla)
			goto nla_put_failure;
		arp_key = nla_data(nla);
		memset(arp_key, 0, sizeof(struct ovs_key_arp));
		arp_key->arp_sip = output->ipv4.addr.src;
		arp_key->arp_tip = output->ipv4.addr.dst;
		arp_key->arp_op = htons(output->ip.proto);
		ether_addr_copy(arp_key->arp_sha, output->ipv4.arp.sha);
		ether_addr_copy(arp_key->arp_tha, output->ipv4.arp.tha);
	} else if (eth_p_mpls(swkey->eth.type)) {
		struct ovs_key_mpls *mpls_key;

		nla = nla_reserve(skb, OVS_KEY_ATTR_MPLS, sizeof(*mpls_key));
		if (!nla)
			goto nla_put_failure;
		mpls_key = nla_data(nla);
		mpls_key->mpls_lse = output->mpls.top_lse;
	}

	if ((swkey->eth.type == htons(ETH_P_IP) ||
	     swkey->eth.type == htons(ETH_P_IPV6)) &&
	     swkey->ip.frag != OVS_FRAG_TYPE_LATER) {

		if (swkey->ip.proto == IPPROTO_TCP) {
			struct ovs_key_tcp *tcp_key;

			nla = nla_reserve(skb, OVS_KEY_ATTR_TCP, sizeof(*tcp_key));
			if (!nla)
				goto nla_put_failure;
			tcp_key = nla_data(nla);
			tcp_key->tcp_src = output->tp.src;
			tcp_key->tcp_dst = output->tp.dst;
			if (nla_put_be16(skb, OVS_KEY_ATTR_TCP_FLAGS,
					 output->tp.flags))
				goto nla_put_failure;
		} else if (swkey->ip.proto == IPPROTO_UDP) {
			struct ovs_key_udp *udp_key;

			nla = nla_reserve(skb, OVS_KEY_ATTR_UDP, sizeof(*udp_key));
			if (!nla)
				goto nla_put_failure;
			udp_key = nla_data(nla);
			udp_key->udp_src = output->tp.src;
			udp_key->udp_dst = output->tp.dst;
		} else if (swkey->ip.proto == IPPROTO_SCTP) {
			struct ovs_key_sctp *sctp_key;

			nla = nla_reserve(skb, OVS_KEY_ATTR_SCTP, sizeof(*sctp_key));
			if (!nla)
				goto nla_put_failure;
			sctp_key = nla_data(nla);
			sctp_key->sctp_src = output->tp.src;
			sctp_key->sctp_dst = output->tp.dst;
		} else if (swkey->eth.type == htons(ETH_P_IP) &&
			   swkey->ip.proto == IPPROTO_ICMP) {
			struct ovs_key_icmp *icmp_key;

			nla = nla_reserve(skb, OVS_KEY_ATTR_ICMP, sizeof(*icmp_key));
			if (!nla)
				goto nla_put_failure;
			icmp_key = nla_data(nla);
			icmp_key->icmp_type = ntohs(output->tp.src);
			icmp_key->icmp_code = ntohs(output->tp.dst);
		} else if (swkey->eth.type == htons(ETH_P_IPV6) &&
			   swkey->ip.proto == IPPROTO_ICMPV6) {
			struct ovs_key_icmpv6 *icmpv6_key;

			nla = nla_reserve(skb, OVS_KEY_ATTR_ICMPV6,
						sizeof(*icmpv6_key));
			if (!nla)
				goto nla_put_failure;
			icmpv6_key = nla_data(nla);
			icmpv6_key->icmpv6_type = ntohs(output->tp.src);
			icmpv6_key->icmpv6_code = ntohs(output->tp.dst);

			if (swkey->tp.src == htons(NDISC_NEIGHBOUR_SOLICITATION) ||
			    swkey->tp.src == htons(NDISC_NEIGHBOUR_ADVERTISEMENT)) {
				struct ovs_key_nd *nd_key;

				nla = nla_reserve(skb, OVS_KEY_ATTR_ND, sizeof(*nd_key));
				if (!nla)
					goto nla_put_failure;
				nd_key = nla_data(nla);
				memcpy(nd_key->nd_target, &output->ipv6.nd.target,
							sizeof(nd_key->nd_target));
				ether_addr_copy(nd_key->nd_sll, output->ipv6.nd.sll);
				ether_addr_copy(nd_key->nd_tll, output->ipv6.nd.tll);
			}
		}
	}

unencap:
	if (in_encap)
		nla_nest_end(skb, in_encap);
	if (encap)
		nla_nest_end(skb, encap);

	return 0;

nla_put_failure:
	return -EMSGSIZE;
}

int ovs_nla_put_key(const struct sw_flow_key *swkey,
		    const struct sw_flow_key *output, int attr, bool is_mask,
		    struct sk_buff *skb)
{
	int err;
	struct nlattr *nla;

	nla = nla_nest_start(skb, attr);
	if (!nla)
		return -EMSGSIZE;
	err = __ovs_nla_put_key(swkey, output, is_mask, skb);
	if (err)
		return err;
	nla_nest_end(skb, nla);

	return 0;
}

/* Called with ovs_mutex or RCU read lock. */
int ovs_nla_put_identifier(const struct sw_flow *flow, struct sk_buff *skb)
{
	if (ovs_identifier_is_ufid(&flow->id))
		return nla_put(skb, OVS_FLOW_ATTR_UFID, flow->id.ufid_len,
			       flow->id.ufid);

	return ovs_nla_put_key(flow->id.unmasked_key, flow->id.unmasked_key,
			       OVS_FLOW_ATTR_KEY, false, skb);
}

/* Called with ovs_mutex or RCU read lock. */
int ovs_nla_put_masked_key(const struct sw_flow *flow, struct sk_buff *skb)
{
	return ovs_nla_put_key(&flow->key, &flow->key,
				OVS_FLOW_ATTR_KEY, false, skb);
}

/* Called with ovs_mutex or RCU read lock. */
int ovs_nla_put_mask(const struct sw_flow *flow, struct sk_buff *skb)
{
	return ovs_nla_put_key(&flow->key, &flow->mask->key,
				OVS_FLOW_ATTR_MASK, true, skb);
}

#define MAX_ACTIONS_BUFSIZE	(32 * 1024)

static struct sw_flow_actions *nla_alloc_flow_actions(int size)
{
	struct sw_flow_actions *sfa;

	WARN_ON_ONCE(size > MAX_ACTIONS_BUFSIZE);

	sfa = kmalloc(sizeof(*sfa) + size, GFP_KERNEL);
	if (!sfa)
		return ERR_PTR(-ENOMEM);

	sfa->actions_len = 0;
	return sfa;
}

static void ovs_nla_free_nested_actions(const struct nlattr *actions, int len);

static void ovs_nla_free_clone_action(const struct nlattr *action)
{
	const struct nlattr *a = nla_data(action);
	int rem = nla_len(action);

	switch (nla_type(a)) {
	case OVS_CLONE_ATTR_EXEC:
		/* The real list of actions follows this attribute. */
		a = nla_next(a, &rem);
		ovs_nla_free_nested_actions(a, rem);
		break;
	}
}

static void ovs_nla_free_sample_action(const struct nlattr *action)
{
	const struct nlattr *a = nla_data(action);
	int rem = nla_len(action);

	switch (nla_type(a)) {
	case OVS_SAMPLE_ATTR_ARG:
		/* The real list of actions follows this attribute. */
		a = nla_next(a, &rem);
		ovs_nla_free_nested_actions(a, rem);
		break;
	}
}

static void ovs_nla_free_set_action(const struct nlattr *a)
{
	const struct nlattr *ovs_key = nla_data(a);
	struct ovs_tunnel_info *ovs_tun;

	switch (nla_type(ovs_key)) {
	case OVS_KEY_ATTR_TUNNEL_INFO:
		ovs_tun = nla_data(ovs_key);
		dst_release((struct dst_entry *)ovs_tun->tun_dst);
		break;
	}
}

static void ovs_nla_free_nested_actions(const struct nlattr *actions, int len)
{
	const struct nlattr *a;
	int rem;

	/* Whenever new actions are added, the need to update this
	 * function should be considered.
	 */
	BUILD_BUG_ON(OVS_ACTION_ATTR_MAX != 20);

	if (!actions)
		return;

	nla_for_each_attr(a, actions, len, rem) {
		switch (nla_type(a)) {
		case OVS_ACTION_ATTR_CLONE:
			ovs_nla_free_clone_action(a);
			break;

		case OVS_ACTION_ATTR_CT:
			ovs_ct_free_action(a);
			break;

		case OVS_ACTION_ATTR_SAMPLE:
			ovs_nla_free_sample_action(a);
			break;

		case OVS_ACTION_ATTR_SET:
			ovs_nla_free_set_action(a);
			break;
		}
	}
}

void ovs_nla_free_flow_actions(struct sw_flow_actions *sf_acts)
{
	if (!sf_acts)
		return;

	ovs_nla_free_nested_actions(sf_acts->actions, sf_acts->actions_len);
	kfree(sf_acts);
}

static void __ovs_nla_free_flow_actions(struct rcu_head *head)
{
	ovs_nla_free_flow_actions(container_of(head, struct sw_flow_actions, rcu));
}

/* Schedules 'sf_acts' to be freed after the next RCU grace period.
 * The caller must hold rcu_read_lock for this to be sensible. */
void ovs_nla_free_flow_actions_rcu(struct sw_flow_actions *sf_acts)
{
	call_rcu(&sf_acts->rcu, __ovs_nla_free_flow_actions);
}

static struct nlattr *reserve_sfa_size(struct sw_flow_actions **sfa,
				       int attr_len, bool log)
{

	struct sw_flow_actions *acts;
	int new_acts_size;
	size_t req_size = NLA_ALIGN(attr_len);
	int next_offset = offsetof(struct sw_flow_actions, actions) +
					(*sfa)->actions_len;

	if (req_size <= (ksize(*sfa) - next_offset))
		goto out;

	new_acts_size = max(next_offset + req_size, ksize(*sfa) * 2);

	if (new_acts_size > MAX_ACTIONS_BUFSIZE) {
<<<<<<< HEAD
		if ((MAX_ACTIONS_BUFSIZE - next_offset) < req_size) {
=======
		if ((next_offset + req_size) > MAX_ACTIONS_BUFSIZE) {
>>>>>>> 286cd8c7
			OVS_NLERR(log, "Flow action size exceeds max %u",
				  MAX_ACTIONS_BUFSIZE);
			return ERR_PTR(-EMSGSIZE);
		}
		new_acts_size = MAX_ACTIONS_BUFSIZE;
	}

	acts = nla_alloc_flow_actions(new_acts_size);
	if (IS_ERR(acts))
		return (void *)acts;

	memcpy(acts->actions, (*sfa)->actions, (*sfa)->actions_len);
	acts->actions_len = (*sfa)->actions_len;
	acts->orig_len = (*sfa)->orig_len;
	kfree(*sfa);
	*sfa = acts;

out:
	(*sfa)->actions_len += req_size;
	return  (struct nlattr *) ((unsigned char *)(*sfa) + next_offset);
}

static struct nlattr *__add_action(struct sw_flow_actions **sfa,
				   int attrtype, void *data, int len, bool log)
{
	struct nlattr *a;

	a = reserve_sfa_size(sfa, nla_attr_size(len), log);
	if (IS_ERR(a))
		return a;

	a->nla_type = attrtype;
	a->nla_len = nla_attr_size(len);

	if (data)
		memcpy(nla_data(a), data, len);
	memset((unsigned char *) a + a->nla_len, 0, nla_padlen(len));

	return a;
}

int ovs_nla_add_action(struct sw_flow_actions **sfa, int attrtype, void *data,
		       int len, bool log)
{
	struct nlattr *a;

	a = __add_action(sfa, attrtype, data, len, log);

	return PTR_ERR_OR_ZERO(a);
}

static inline int add_nested_action_start(struct sw_flow_actions **sfa,
					  int attrtype, bool log)
{
	int used = (*sfa)->actions_len;
	int err;

	err = ovs_nla_add_action(sfa, attrtype, NULL, 0, log);
	if (err)
		return err;

	return used;
}

static inline void add_nested_action_end(struct sw_flow_actions *sfa,
					 int st_offset)
{
	struct nlattr *a = (struct nlattr *) ((unsigned char *)sfa->actions +
							       st_offset);

	a->nla_len = sfa->actions_len - st_offset;
}

static int __ovs_nla_copy_actions(struct net *net, const struct nlattr *attr,
				  const struct sw_flow_key *key,
				  struct sw_flow_actions **sfa,
				  __be16 eth_type, __be16 vlan_tci, bool log);

static int validate_and_copy_sample(struct net *net, const struct nlattr *attr,
				    const struct sw_flow_key *key,
				    struct sw_flow_actions **sfa,
				    __be16 eth_type, __be16 vlan_tci,
				    bool log, bool last)
{
	const struct nlattr *attrs[OVS_SAMPLE_ATTR_MAX + 1];
	const struct nlattr *probability, *actions;
	const struct nlattr *a;
	int rem, start, err;
	struct sample_arg arg;

	memset(attrs, 0, sizeof(attrs));
	nla_for_each_nested(a, attr, rem) {
		int type = nla_type(a);
		if (!type || type > OVS_SAMPLE_ATTR_MAX || attrs[type])
			return -EINVAL;
		attrs[type] = a;
	}
	if (rem)
		return -EINVAL;

	probability = attrs[OVS_SAMPLE_ATTR_PROBABILITY];
	if (!probability || nla_len(probability) != sizeof(u32))
		return -EINVAL;

	actions = attrs[OVS_SAMPLE_ATTR_ACTIONS];
	if (!actions || (nla_len(actions) && nla_len(actions) < NLA_HDRLEN))
		return -EINVAL;

	/* validation done, copy sample action. */
	start = add_nested_action_start(sfa, OVS_ACTION_ATTR_SAMPLE, log);
	if (start < 0)
		return start;

	/* When both skb and flow may be changed, put the sample
	 * into a deferred fifo. On the other hand, if only skb
	 * may be modified, the actions can be executed in place.
	 *
	 * Do this analysis at the flow installation time.
	 * Set 'clone_action->exec' to true if the actions can be
	 * executed without being deferred.
	 *
	 * If the sample is the last action, it can always be excuted
	 * rather than deferred.
	 */
	arg.exec = last || !actions_may_change_flow(actions);
	arg.probability = nla_get_u32(probability);

	err = ovs_nla_add_action(sfa, OVS_SAMPLE_ATTR_ARG, &arg, sizeof(arg),
				 log);
	if (err)
		return err;

	err = __ovs_nla_copy_actions(net, actions, key, sfa,
				     eth_type, vlan_tci, log);

	if (err)
		return err;

	add_nested_action_end(*sfa, start);

	return 0;
}

static int validate_and_copy_clone(struct net *net,
				   const struct nlattr *attr,
				   const struct sw_flow_key *key,
				   struct sw_flow_actions **sfa,
				   __be16 eth_type, __be16 vlan_tci,
				   bool log, bool last)
{
	int start, err;
	u32 exec;

	if (nla_len(attr) && nla_len(attr) < NLA_HDRLEN)
		return -EINVAL;

	start = add_nested_action_start(sfa, OVS_ACTION_ATTR_CLONE, log);
	if (start < 0)
		return start;

	exec = last || !actions_may_change_flow(attr);

	err = ovs_nla_add_action(sfa, OVS_CLONE_ATTR_EXEC, &exec,
				 sizeof(exec), log);
	if (err)
		return err;

	err = __ovs_nla_copy_actions(net, attr, key, sfa,
				     eth_type, vlan_tci, log);
	if (err)
		return err;

	add_nested_action_end(*sfa, start);

	return 0;
}

void ovs_match_init(struct sw_flow_match *match,
		    struct sw_flow_key *key,
		    bool reset_key,
		    struct sw_flow_mask *mask)
{
	memset(match, 0, sizeof(*match));
	match->key = key;
	match->mask = mask;

	if (reset_key)
		memset(key, 0, sizeof(*key));

	if (mask) {
		memset(&mask->key, 0, sizeof(mask->key));
		mask->range.start = mask->range.end = 0;
	}
}

static int validate_geneve_opts(struct sw_flow_key *key)
{
	struct geneve_opt *option;
	int opts_len = key->tun_opts_len;
	bool crit_opt = false;

	option = (struct geneve_opt *)TUN_METADATA_OPTS(key, key->tun_opts_len);
	while (opts_len > 0) {
		int len;

		if (opts_len < sizeof(*option))
			return -EINVAL;

		len = sizeof(*option) + option->length * 4;
		if (len > opts_len)
			return -EINVAL;

		crit_opt |= !!(option->type & GENEVE_CRIT_OPT_TYPE);

		option = (struct geneve_opt *)((u8 *)option + len);
		opts_len -= len;
	}

	key->tun_key.tun_flags |= crit_opt ? TUNNEL_CRIT_OPT : 0;

	return 0;
}

static int validate_and_copy_set_tun(const struct nlattr *attr,
				     struct sw_flow_actions **sfa, bool log)
{
	struct sw_flow_match match;
	struct sw_flow_key key;
	struct metadata_dst *tun_dst;
	struct ip_tunnel_info *tun_info;
	struct ovs_tunnel_info *ovs_tun;
	struct nlattr *a;
	int err = 0, start, opts_type;
	__be16 dst_opt_type;

	dst_opt_type = 0;
	ovs_match_init(&match, &key, true, NULL);
	opts_type = ip_tun_from_nlattr(nla_data(attr), &match, false, log);
	if (opts_type < 0)
		return opts_type;

	if (key.tun_opts_len) {
		switch (opts_type) {
		case OVS_TUNNEL_KEY_ATTR_GENEVE_OPTS:
			err = validate_geneve_opts(&key);
			if (err < 0)
				return err;
			dst_opt_type = TUNNEL_GENEVE_OPT;
			break;
		case OVS_TUNNEL_KEY_ATTR_VXLAN_OPTS:
			dst_opt_type = TUNNEL_VXLAN_OPT;
			break;
		case OVS_TUNNEL_KEY_ATTR_ERSPAN_OPTS:
			dst_opt_type = TUNNEL_ERSPAN_OPT;
			break;
		}
	}

	start = add_nested_action_start(sfa, OVS_ACTION_ATTR_SET, log);
	if (start < 0)
		return start;

	tun_dst = metadata_dst_alloc(key.tun_opts_len, METADATA_IP_TUNNEL,
				     GFP_KERNEL);

	if (!tun_dst)
		return -ENOMEM;

	err = dst_cache_init(&tun_dst->u.tun_info.dst_cache, GFP_KERNEL);
	if (err) {
		dst_release((struct dst_entry *)tun_dst);
		return err;
	}

	a = __add_action(sfa, OVS_KEY_ATTR_TUNNEL_INFO, NULL,
			 sizeof(*ovs_tun), log);
	if (IS_ERR(a)) {
		dst_release((struct dst_entry *)tun_dst);
		return PTR_ERR(a);
	}

	ovs_tun = nla_data(a);
	ovs_tun->tun_dst = tun_dst;

	tun_info = &tun_dst->u.tun_info;
	tun_info->mode = IP_TUNNEL_INFO_TX;
	if (key.tun_proto == AF_INET6)
		tun_info->mode |= IP_TUNNEL_INFO_IPV6;
	tun_info->key = key.tun_key;

	/* We need to store the options in the action itself since
	 * everything else will go away after flow setup. We can append
	 * it to tun_info and then point there.
	 */
	ip_tunnel_info_opts_set(tun_info,
				TUN_METADATA_OPTS(&key, key.tun_opts_len),
				key.tun_opts_len, dst_opt_type);
	add_nested_action_end(*sfa, start);

	return err;
}

static bool validate_nsh(const struct nlattr *attr, bool is_mask,
			 bool is_push_nsh, bool log)
{
	struct sw_flow_match match;
	struct sw_flow_key key;
	int ret = 0;

	ovs_match_init(&match, &key, true, NULL);
	ret = nsh_key_put_from_nlattr(attr, &match, is_mask,
				      is_push_nsh, log);
	return !ret;
}

/* Return false if there are any non-masked bits set.
 * Mask follows data immediately, before any netlink padding.
 */
static bool validate_masked(u8 *data, int len)
{
	u8 *mask = data + len;

	while (len--)
		if (*data++ & ~*mask++)
			return false;

	return true;
}

static int validate_set(const struct nlattr *a,
			const struct sw_flow_key *flow_key,
			struct sw_flow_actions **sfa, bool *skip_copy,
			u8 mac_proto, __be16 eth_type, bool masked, bool log)
{
	const struct nlattr *ovs_key = nla_data(a);
	int key_type = nla_type(ovs_key);
	size_t key_len;

	/* There can be only one key in a action */
	if (nla_total_size(nla_len(ovs_key)) != nla_len(a))
		return -EINVAL;

	key_len = nla_len(ovs_key);
	if (masked)
		key_len /= 2;

	if (key_type > OVS_KEY_ATTR_MAX ||
	    !check_attr_len(key_len, ovs_key_lens[key_type].len))
		return -EINVAL;

	if (masked && !validate_masked(nla_data(ovs_key), key_len))
		return -EINVAL;

	switch (key_type) {
	const struct ovs_key_ipv4 *ipv4_key;
	const struct ovs_key_ipv6 *ipv6_key;
	int err;

	case OVS_KEY_ATTR_PRIORITY:
	case OVS_KEY_ATTR_SKB_MARK:
	case OVS_KEY_ATTR_CT_MARK:
	case OVS_KEY_ATTR_CT_LABELS:
		break;

	case OVS_KEY_ATTR_ETHERNET:
		if (mac_proto != MAC_PROTO_ETHERNET)
			return -EINVAL;
		break;

	case OVS_KEY_ATTR_TUNNEL:
		if (masked)
			return -EINVAL; /* Masked tunnel set not supported. */

		*skip_copy = true;
		err = validate_and_copy_set_tun(a, sfa, log);
		if (err)
			return err;
		break;

	case OVS_KEY_ATTR_IPV4:
		if (eth_type != htons(ETH_P_IP))
			return -EINVAL;

		ipv4_key = nla_data(ovs_key);

		if (masked) {
			const struct ovs_key_ipv4 *mask = ipv4_key + 1;

			/* Non-writeable fields. */
			if (mask->ipv4_proto || mask->ipv4_frag)
				return -EINVAL;
		} else {
			if (ipv4_key->ipv4_proto != flow_key->ip.proto)
				return -EINVAL;

			if (ipv4_key->ipv4_frag != flow_key->ip.frag)
				return -EINVAL;
		}
		break;

	case OVS_KEY_ATTR_IPV6:
		if (eth_type != htons(ETH_P_IPV6))
			return -EINVAL;

		ipv6_key = nla_data(ovs_key);

		if (masked) {
			const struct ovs_key_ipv6 *mask = ipv6_key + 1;

			/* Non-writeable fields. */
			if (mask->ipv6_proto || mask->ipv6_frag)
				return -EINVAL;

			/* Invalid bits in the flow label mask? */
			if (ntohl(mask->ipv6_label) & 0xFFF00000)
				return -EINVAL;
		} else {
			if (ipv6_key->ipv6_proto != flow_key->ip.proto)
				return -EINVAL;

			if (ipv6_key->ipv6_frag != flow_key->ip.frag)
				return -EINVAL;
		}
		if (ntohl(ipv6_key->ipv6_label) & 0xFFF00000)
			return -EINVAL;

		break;

	case OVS_KEY_ATTR_TCP:
		if ((eth_type != htons(ETH_P_IP) &&
		     eth_type != htons(ETH_P_IPV6)) ||
		    flow_key->ip.proto != IPPROTO_TCP)
			return -EINVAL;

		break;

	case OVS_KEY_ATTR_UDP:
		if ((eth_type != htons(ETH_P_IP) &&
		     eth_type != htons(ETH_P_IPV6)) ||
		    flow_key->ip.proto != IPPROTO_UDP)
			return -EINVAL;

		break;

	case OVS_KEY_ATTR_MPLS:
		if (!eth_p_mpls(eth_type))
			return -EINVAL;
		break;

	case OVS_KEY_ATTR_SCTP:
		if ((eth_type != htons(ETH_P_IP) &&
		     eth_type != htons(ETH_P_IPV6)) ||
		    flow_key->ip.proto != IPPROTO_SCTP)
			return -EINVAL;

		break;

	case OVS_KEY_ATTR_NSH:
		if (eth_type != htons(ETH_P_NSH))
			return -EINVAL;
		if (!validate_nsh(nla_data(a), masked, false, log))
			return -EINVAL;
		break;

	default:
		return -EINVAL;
	}

	/* Convert non-masked non-tunnel set actions to masked set actions. */
	if (!masked && key_type != OVS_KEY_ATTR_TUNNEL) {
		int start, len = key_len * 2;
		struct nlattr *at;

		*skip_copy = true;

		start = add_nested_action_start(sfa,
						OVS_ACTION_ATTR_SET_TO_MASKED,
						log);
		if (start < 0)
			return start;

		at = __add_action(sfa, key_type, NULL, len, log);
		if (IS_ERR(at))
			return PTR_ERR(at);

		memcpy(nla_data(at), nla_data(ovs_key), key_len); /* Key. */
		memset(nla_data(at) + key_len, 0xff, key_len);    /* Mask. */
		/* Clear non-writeable bits from otherwise writeable fields. */
		if (key_type == OVS_KEY_ATTR_IPV6) {
			struct ovs_key_ipv6 *mask = nla_data(at) + key_len;

			mask->ipv6_label &= htonl(0x000FFFFF);
		}
		add_nested_action_end(*sfa, start);
	}

	return 0;
}

static int validate_userspace(const struct nlattr *attr)
{
	static const struct nla_policy userspace_policy[OVS_USERSPACE_ATTR_MAX + 1] = {
		[OVS_USERSPACE_ATTR_PID] = {.type = NLA_U32 },
		[OVS_USERSPACE_ATTR_USERDATA] = {.type = NLA_UNSPEC },
		[OVS_USERSPACE_ATTR_EGRESS_TUN_PORT] = {.type = NLA_U32 },
	};
	struct nlattr *a[OVS_USERSPACE_ATTR_MAX + 1];
	int error;

	error = nla_parse_nested(a, OVS_USERSPACE_ATTR_MAX, attr,
				 userspace_policy, NULL);
	if (error)
		return error;

	if (!a[OVS_USERSPACE_ATTR_PID] ||
	    !nla_get_u32(a[OVS_USERSPACE_ATTR_PID]))
		return -EINVAL;

	return 0;
}

static int copy_action(const struct nlattr *from,
		       struct sw_flow_actions **sfa, bool log)
{
	int totlen = NLA_ALIGN(from->nla_len);
	struct nlattr *to;

	to = reserve_sfa_size(sfa, from->nla_len, log);
	if (IS_ERR(to))
		return PTR_ERR(to);

	memcpy(to, from, totlen);
	return 0;
}

static int __ovs_nla_copy_actions(struct net *net, const struct nlattr *attr,
				  const struct sw_flow_key *key,
				  struct sw_flow_actions **sfa,
				  __be16 eth_type, __be16 vlan_tci, bool log)
{
	u8 mac_proto = ovs_key_mac_proto(key);
	const struct nlattr *a;
	int rem, err;

	nla_for_each_nested(a, attr, rem) {
		/* Expected argument lengths, (u32)-1 for variable length. */
		static const u32 action_lens[OVS_ACTION_ATTR_MAX + 1] = {
			[OVS_ACTION_ATTR_OUTPUT] = sizeof(u32),
			[OVS_ACTION_ATTR_RECIRC] = sizeof(u32),
			[OVS_ACTION_ATTR_USERSPACE] = (u32)-1,
			[OVS_ACTION_ATTR_PUSH_MPLS] = sizeof(struct ovs_action_push_mpls),
			[OVS_ACTION_ATTR_POP_MPLS] = sizeof(__be16),
			[OVS_ACTION_ATTR_PUSH_VLAN] = sizeof(struct ovs_action_push_vlan),
			[OVS_ACTION_ATTR_POP_VLAN] = 0,
			[OVS_ACTION_ATTR_SET] = (u32)-1,
			[OVS_ACTION_ATTR_SET_MASKED] = (u32)-1,
			[OVS_ACTION_ATTR_SAMPLE] = (u32)-1,
			[OVS_ACTION_ATTR_HASH] = sizeof(struct ovs_action_hash),
			[OVS_ACTION_ATTR_CT] = (u32)-1,
			[OVS_ACTION_ATTR_CT_CLEAR] = 0,
			[OVS_ACTION_ATTR_TRUNC] = sizeof(struct ovs_action_trunc),
			[OVS_ACTION_ATTR_PUSH_ETH] = sizeof(struct ovs_action_push_eth),
			[OVS_ACTION_ATTR_POP_ETH] = 0,
			[OVS_ACTION_ATTR_PUSH_NSH] = (u32)-1,
			[OVS_ACTION_ATTR_POP_NSH] = 0,
			[OVS_ACTION_ATTR_METER] = sizeof(u32),
			[OVS_ACTION_ATTR_CLONE] = (u32)-1,
		};
		const struct ovs_action_push_vlan *vlan;
		int type = nla_type(a);
		bool skip_copy;

		if (type > OVS_ACTION_ATTR_MAX ||
		    (action_lens[type] != nla_len(a) &&
		     action_lens[type] != (u32)-1))
			return -EINVAL;

		skip_copy = false;
		switch (type) {
		case OVS_ACTION_ATTR_UNSPEC:
			return -EINVAL;

		case OVS_ACTION_ATTR_USERSPACE:
			err = validate_userspace(a);
			if (err)
				return err;
			break;

		case OVS_ACTION_ATTR_OUTPUT:
			if (nla_get_u32(a) >= DP_MAX_PORTS)
				return -EINVAL;
			break;

		case OVS_ACTION_ATTR_TRUNC: {
			const struct ovs_action_trunc *trunc = nla_data(a);

			if (trunc->max_len < ETH_HLEN)
				return -EINVAL;
			break;
		}

		case OVS_ACTION_ATTR_HASH: {
			const struct ovs_action_hash *act_hash = nla_data(a);

			switch (act_hash->hash_alg) {
			case OVS_HASH_ALG_L4:
				break;
			default:
				return  -EINVAL;
			}

			break;
		}

		case OVS_ACTION_ATTR_POP_VLAN:
			if (mac_proto != MAC_PROTO_ETHERNET)
				return -EINVAL;
			vlan_tci = htons(0);
			break;

		case OVS_ACTION_ATTR_PUSH_VLAN:
			if (mac_proto != MAC_PROTO_ETHERNET)
				return -EINVAL;
			vlan = nla_data(a);
			if (!eth_type_vlan(vlan->vlan_tpid))
				return -EINVAL;
			if (!(vlan->vlan_tci & htons(VLAN_TAG_PRESENT)))
				return -EINVAL;
			vlan_tci = vlan->vlan_tci;
			break;

		case OVS_ACTION_ATTR_RECIRC:
			break;

		case OVS_ACTION_ATTR_PUSH_MPLS: {
			const struct ovs_action_push_mpls *mpls = nla_data(a);

			if (!eth_p_mpls(mpls->mpls_ethertype))
				return -EINVAL;
			/* Prohibit push MPLS other than to a white list
			 * for packets that have a known tag order.
			 */
			if (vlan_tci & htons(VLAN_TAG_PRESENT) ||
			    (eth_type != htons(ETH_P_IP) &&
			     eth_type != htons(ETH_P_IPV6) &&
			     eth_type != htons(ETH_P_ARP) &&
			     eth_type != htons(ETH_P_RARP) &&
			     !eth_p_mpls(eth_type)))
				return -EINVAL;
			eth_type = mpls->mpls_ethertype;
			break;
		}

		case OVS_ACTION_ATTR_POP_MPLS:
			if (vlan_tci & htons(VLAN_TAG_PRESENT) ||
			    !eth_p_mpls(eth_type))
				return -EINVAL;

			/* Disallow subsequent L2.5+ set and mpls_pop actions
			 * as there is no check here to ensure that the new
			 * eth_type is valid and thus set actions could
			 * write off the end of the packet or otherwise
			 * corrupt it.
			 *
			 * Support for these actions is planned using packet
			 * recirculation.
			 */
			eth_type = htons(0);
			break;

		case OVS_ACTION_ATTR_SET:
			err = validate_set(a, key, sfa,
					   &skip_copy, mac_proto, eth_type,
					   false, log);
			if (err)
				return err;
			break;

		case OVS_ACTION_ATTR_SET_MASKED:
			err = validate_set(a, key, sfa,
					   &skip_copy, mac_proto, eth_type,
					   true, log);
			if (err)
				return err;
			break;

		case OVS_ACTION_ATTR_SAMPLE: {
			bool last = nla_is_last(a, rem);

			err = validate_and_copy_sample(net, a, key, sfa,
						       eth_type, vlan_tci,
						       log, last);
			if (err)
				return err;
			skip_copy = true;
			break;
		}

		case OVS_ACTION_ATTR_CT:
			err = ovs_ct_copy_action(net, a, key, sfa, log);
			if (err)
				return err;
			skip_copy = true;
			break;

		case OVS_ACTION_ATTR_CT_CLEAR:
			break;

		case OVS_ACTION_ATTR_PUSH_ETH:
			/* Disallow pushing an Ethernet header if one
			 * is already present */
			if (mac_proto != MAC_PROTO_NONE)
				return -EINVAL;
			mac_proto = MAC_PROTO_ETHERNET;
			break;

		case OVS_ACTION_ATTR_POP_ETH:
			if (mac_proto != MAC_PROTO_ETHERNET)
				return -EINVAL;
			if (vlan_tci & htons(VLAN_TAG_PRESENT))
				return -EINVAL;
			mac_proto = MAC_PROTO_NONE;
			break;

		case OVS_ACTION_ATTR_PUSH_NSH:
			if (mac_proto != MAC_PROTO_ETHERNET) {
				u8 next_proto;

				next_proto = tun_p_from_eth_p(eth_type);
				if (!next_proto)
					return -EINVAL;
			}
			mac_proto = MAC_PROTO_NONE;
			if (!validate_nsh(nla_data(a), false, true, true))
				return -EINVAL;
			break;

		case OVS_ACTION_ATTR_POP_NSH: {
			__be16 inner_proto;

			if (eth_type != htons(ETH_P_NSH))
				return -EINVAL;
			inner_proto = tun_p_to_eth_p(key->nsh.base.np);
			if (!inner_proto)
				return -EINVAL;
			if (key->nsh.base.np == TUN_P_ETHERNET)
				mac_proto = MAC_PROTO_ETHERNET;
			else
				mac_proto = MAC_PROTO_NONE;
			break;
		}

		case OVS_ACTION_ATTR_METER:
			/* Non-existent meters are simply ignored.  */
			break;

		case OVS_ACTION_ATTR_CLONE: {
			bool last = nla_is_last(a, rem);

			err = validate_and_copy_clone(net, a, key, sfa,
						      eth_type, vlan_tci,
						      log, last);
			if (err)
				return err;
			skip_copy = true;
			break;
		}

		default:
			OVS_NLERR(log, "Unknown Action type %d", type);
			return -EINVAL;
		}
		if (!skip_copy) {
			err = copy_action(a, sfa, log);
			if (err)
				return err;
		}
	}

	if (rem > 0)
		return -EINVAL;

	return 0;
}

/* 'key' must be the masked key. */
int ovs_nla_copy_actions(struct net *net, const struct nlattr *attr,
			 const struct sw_flow_key *key,
			 struct sw_flow_actions **sfa, bool log)
{
	int err;

	*sfa = nla_alloc_flow_actions(min(nla_len(attr), MAX_ACTIONS_BUFSIZE));
	if (IS_ERR(*sfa))
		return PTR_ERR(*sfa);

	(*sfa)->orig_len = nla_len(attr);
	err = __ovs_nla_copy_actions(net, attr, key, sfa, key->eth.type,
				     key->eth.vlan.tci, log);
	if (err)
		ovs_nla_free_flow_actions(*sfa);

	return err;
}

static int sample_action_to_attr(const struct nlattr *attr,
				 struct sk_buff *skb)
{
	struct nlattr *start, *ac_start = NULL, *sample_arg;
	int err = 0, rem = nla_len(attr);
	const struct sample_arg *arg;
	struct nlattr *actions;

	start = nla_nest_start(skb, OVS_ACTION_ATTR_SAMPLE);
	if (!start)
		return -EMSGSIZE;

	sample_arg = nla_data(attr);
	arg = nla_data(sample_arg);
	actions = nla_next(sample_arg, &rem);

	if (nla_put_u32(skb, OVS_SAMPLE_ATTR_PROBABILITY, arg->probability)) {
		err = -EMSGSIZE;
		goto out;
	}

	ac_start = nla_nest_start(skb, OVS_SAMPLE_ATTR_ACTIONS);
	if (!ac_start) {
		err = -EMSGSIZE;
		goto out;
	}

	err = ovs_nla_put_actions(actions, rem, skb);

out:
	if (err) {
		nla_nest_cancel(skb, ac_start);
		nla_nest_cancel(skb, start);
	} else {
		nla_nest_end(skb, ac_start);
		nla_nest_end(skb, start);
	}

	return err;
}

static int clone_action_to_attr(const struct nlattr *attr,
				struct sk_buff *skb)
{
	struct nlattr *start;
	int err = 0, rem = nla_len(attr);

	start = nla_nest_start(skb, OVS_ACTION_ATTR_CLONE);
	if (!start)
		return -EMSGSIZE;

	/* Skipping the OVS_CLONE_ATTR_EXEC that is always the first attribute. */
	attr = nla_next(nla_data(attr), &rem);
	err = ovs_nla_put_actions(attr, rem, skb);

	if (err)
		nla_nest_cancel(skb, start);
	else
		nla_nest_end(skb, start);

	return err;
}

static int set_action_to_attr(const struct nlattr *a, struct sk_buff *skb)
{
	const struct nlattr *ovs_key = nla_data(a);
	int key_type = nla_type(ovs_key);
	struct nlattr *start;
	int err;

	switch (key_type) {
	case OVS_KEY_ATTR_TUNNEL_INFO: {
		struct ovs_tunnel_info *ovs_tun = nla_data(ovs_key);
		struct ip_tunnel_info *tun_info = &ovs_tun->tun_dst->u.tun_info;

		start = nla_nest_start(skb, OVS_ACTION_ATTR_SET);
		if (!start)
			return -EMSGSIZE;

		err =  ip_tun_to_nlattr(skb, &tun_info->key,
					ip_tunnel_info_opts(tun_info),
					tun_info->options_len,
					ip_tunnel_info_af(tun_info));
		if (err)
			return err;
		nla_nest_end(skb, start);
		break;
	}
	default:
		if (nla_put(skb, OVS_ACTION_ATTR_SET, nla_len(a), ovs_key))
			return -EMSGSIZE;
		break;
	}

	return 0;
}

static int masked_set_action_to_set_action_attr(const struct nlattr *a,
						struct sk_buff *skb)
{
	const struct nlattr *ovs_key = nla_data(a);
	struct nlattr *nla;
	size_t key_len = nla_len(ovs_key) / 2;

	/* Revert the conversion we did from a non-masked set action to
	 * masked set action.
	 */
	nla = nla_nest_start(skb, OVS_ACTION_ATTR_SET);
	if (!nla)
		return -EMSGSIZE;

	if (nla_put(skb, nla_type(ovs_key), key_len, nla_data(ovs_key)))
		return -EMSGSIZE;

	nla_nest_end(skb, nla);
	return 0;
}

int ovs_nla_put_actions(const struct nlattr *attr, int len, struct sk_buff *skb)
{
	const struct nlattr *a;
	int rem, err;

	nla_for_each_attr(a, attr, len, rem) {
		int type = nla_type(a);

		switch (type) {
		case OVS_ACTION_ATTR_SET:
			err = set_action_to_attr(a, skb);
			if (err)
				return err;
			break;

		case OVS_ACTION_ATTR_SET_TO_MASKED:
			err = masked_set_action_to_set_action_attr(a, skb);
			if (err)
				return err;
			break;

		case OVS_ACTION_ATTR_SAMPLE:
			err = sample_action_to_attr(a, skb);
			if (err)
				return err;
			break;

		case OVS_ACTION_ATTR_CT:
			err = ovs_ct_action_to_attr(nla_data(a), skb);
			if (err)
				return err;
			break;

		case OVS_ACTION_ATTR_CLONE:
			err = clone_action_to_attr(a, skb);
			if (err)
				return err;
			break;

		default:
			if (nla_put(skb, type, nla_len(a), nla_data(a)))
				return -EMSGSIZE;
			break;
		}
	}

	return 0;
}<|MERGE_RESOLUTION|>--- conflicted
+++ resolved
@@ -2367,11 +2367,7 @@
 	new_acts_size = max(next_offset + req_size, ksize(*sfa) * 2);
 
 	if (new_acts_size > MAX_ACTIONS_BUFSIZE) {
-<<<<<<< HEAD
-		if ((MAX_ACTIONS_BUFSIZE - next_offset) < req_size) {
-=======
 		if ((next_offset + req_size) > MAX_ACTIONS_BUFSIZE) {
->>>>>>> 286cd8c7
 			OVS_NLERR(log, "Flow action size exceeds max %u",
 				  MAX_ACTIONS_BUFSIZE);
 			return ERR_PTR(-EMSGSIZE);
