/*
 *	DCCP over IPv6
 *	Linux INET6 implementation
 *
 *	Based on net/dccp6/ipv6.c
 *
 *	Arnaldo Carvalho de Melo <acme@ghostprotocols.net>
 *
 *	This program is free software; you can redistribute it and/or
 *      modify it under the terms of the GNU General Public License
 *      as published by the Free Software Foundation; either version
 *      2 of the License, or (at your option) any later version.
 */

#include <linux/module.h>
#include <linux/random.h>
#include <linux/slab.h>
#include <linux/xfrm.h>
#include <linux/string.h>

#include <net/addrconf.h>
#include <net/inet_common.h>
#include <net/inet_hashtables.h>
#include <net/inet_sock.h>
#include <net/inet6_connection_sock.h>
#include <net/inet6_hashtables.h>
#include <net/ip6_route.h>
#include <net/ipv6.h>
#include <net/protocol.h>
#include <net/transp_v6.h>
#include <net/ip6_checksum.h>
#include <net/xfrm.h>
#include <net/secure_seq.h>
#include <net/sock.h>

#include "dccp.h"
#include "ipv6.h"
#include "feat.h"

/* The per-net dccp.v6_ctl_sk is used for sending RSTs and ACKs */

static const struct inet_connection_sock_af_ops dccp_ipv6_mapped;
static const struct inet_connection_sock_af_ops dccp_ipv6_af_ops;

/* add pseudo-header to DCCP checksum stored in skb->csum */
static inline __sum16 dccp_v6_csum_finish(struct sk_buff *skb,
				      const struct in6_addr *saddr,
				      const struct in6_addr *daddr)
{
	return csum_ipv6_magic(saddr, daddr, skb->len, IPPROTO_DCCP, skb->csum);
}

static inline void dccp_v6_send_check(struct sock *sk, struct sk_buff *skb)
{
	struct ipv6_pinfo *np = inet6_sk(sk);
	struct dccp_hdr *dh = dccp_hdr(skb);

	dccp_csum_outgoing(skb);
	dh->dccph_checksum = dccp_v6_csum_finish(skb, &np->saddr, &sk->sk_v6_daddr);
}

static inline __u64 dccp_v6_init_sequence(struct sk_buff *skb)
{
	return secure_dccpv6_sequence_number(ipv6_hdr(skb)->daddr.s6_addr32,
					     ipv6_hdr(skb)->saddr.s6_addr32,
					     dccp_hdr(skb)->dccph_dport,
					     dccp_hdr(skb)->dccph_sport     );

}

static void dccp_v6_err(struct sk_buff *skb, struct inet6_skb_parm *opt,
			u8 type, u8 code, int offset, __be32 info)
{
<<<<<<< HEAD
	const struct ipv6hdr *hdr = (const struct ipv6hdr *)skb->data;
=======
	const struct ipv6hdr *hdr;
>>>>>>> 286cd8c7
	const struct dccp_hdr *dh;
	struct dccp_sock *dp;
	struct ipv6_pinfo *np;
	struct sock *sk;
	int err;
	__u64 seq;
	struct net *net = dev_net(skb->dev);

<<<<<<< HEAD
	/* Only need dccph_dport & dccph_sport which are the first
	 * 4 bytes in dccp header.
	 * Our caller (icmpv6_notify()) already pulled 8 bytes for us.
	 */
	BUILD_BUG_ON(offsetofend(struct dccp_hdr, dccph_sport) > 8);
	BUILD_BUG_ON(offsetofend(struct dccp_hdr, dccph_dport) > 8);
=======
	/* For the first __dccp_basic_hdr_len() check, we only need dh->dccph_x,
	 * which is in byte 7 of the dccp header.
	 * Our caller (icmpv6_notify()) already pulled 8 bytes for us.
	 *
	 * Later on, we want to access the sequence number fields, which are
	 * beyond 8 bytes, so we have to pskb_may_pull() ourselves.
	 */
	dh = (struct dccp_hdr *)(skb->data + offset);
	if (!pskb_may_pull(skb, offset + __dccp_basic_hdr_len(dh)))
		return;
	hdr = (const struct ipv6hdr *)skb->data;
>>>>>>> 286cd8c7
	dh = (struct dccp_hdr *)(skb->data + offset);

	sk = __inet6_lookup_established(net, &dccp_hashinfo,
					&hdr->daddr, dh->dccph_dport,
					&hdr->saddr, ntohs(dh->dccph_sport),
					inet6_iif(skb), 0);

	if (!sk) {
		__ICMP6_INC_STATS(net, __in6_dev_get(skb->dev),
				  ICMP6_MIB_INERRORS);
		return;
	}

	if (sk->sk_state == DCCP_TIME_WAIT) {
		inet_twsk_put(inet_twsk(sk));
		return;
	}
	seq = dccp_hdr_seq(dh);
	if (sk->sk_state == DCCP_NEW_SYN_RECV)
		return dccp_req_err(sk, seq);

	bh_lock_sock(sk);
	if (sock_owned_by_user(sk))
		__NET_INC_STATS(net, LINUX_MIB_LOCKDROPPEDICMPS);

	if (sk->sk_state == DCCP_CLOSED)
		goto out;

	dp = dccp_sk(sk);
	if ((1 << sk->sk_state) & ~(DCCPF_REQUESTING | DCCPF_LISTEN) &&
	    !between48(seq, dp->dccps_awl, dp->dccps_awh)) {
		__NET_INC_STATS(net, LINUX_MIB_OUTOFWINDOWICMPS);
		goto out;
	}

	np = inet6_sk(sk);

	if (type == NDISC_REDIRECT) {
		if (!sock_owned_by_user(sk)) {
			struct dst_entry *dst = __sk_dst_check(sk, np->dst_cookie);

			if (dst)
				dst->ops->redirect(dst, sk, skb);
		}
		goto out;
	}

	if (type == ICMPV6_PKT_TOOBIG) {
		struct dst_entry *dst = NULL;

		if (!ip6_sk_accept_pmtu(sk))
			goto out;

		if (sock_owned_by_user(sk))
			goto out;
		if ((1 << sk->sk_state) & (DCCPF_LISTEN | DCCPF_CLOSED))
			goto out;

		dst = inet6_csk_update_pmtu(sk, ntohl(info));
		if (!dst)
			goto out;

		if (inet_csk(sk)->icsk_pmtu_cookie > dst_mtu(dst))
			dccp_sync_mss(sk, dst_mtu(dst));
		goto out;
	}

	icmpv6_err_convert(type, code, &err);

	/* Might be for an request_sock */
	switch (sk->sk_state) {
	case DCCP_REQUESTING:
	case DCCP_RESPOND:  /* Cannot happen.
			       It can, it SYNs are crossed. --ANK */
		if (!sock_owned_by_user(sk)) {
			__DCCP_INC_STATS(DCCP_MIB_ATTEMPTFAILS);
			sk->sk_err = err;
			/*
			 * Wake people up to see the error
			 * (see connect in sock.c)
			 */
			sk->sk_error_report(sk);
			dccp_done(sk);
		} else
			sk->sk_err_soft = err;
		goto out;
	}

	if (!sock_owned_by_user(sk) && np->recverr) {
		sk->sk_err = err;
		sk->sk_error_report(sk);
	} else
		sk->sk_err_soft = err;

out:
	bh_unlock_sock(sk);
	sock_put(sk);
}


static int dccp_v6_send_response(const struct sock *sk, struct request_sock *req)
{
	struct inet_request_sock *ireq = inet_rsk(req);
	struct ipv6_pinfo *np = inet6_sk(sk);
	struct sk_buff *skb;
	struct in6_addr *final_p, final;
	struct flowi6 fl6;
	int err = -1;
	struct dst_entry *dst;

	memset(&fl6, 0, sizeof(fl6));
	fl6.flowi6_proto = IPPROTO_DCCP;
	fl6.daddr = ireq->ir_v6_rmt_addr;
	fl6.saddr = ireq->ir_v6_loc_addr;
	fl6.flowlabel = 0;
	fl6.flowi6_oif = ireq->ir_iif;
	fl6.fl6_dport = ireq->ir_rmt_port;
	fl6.fl6_sport = htons(ireq->ir_num);
	security_req_classify_flow(req, flowi6_to_flowi(&fl6));


	rcu_read_lock();
	final_p = fl6_update_dst(&fl6, rcu_dereference(np->opt), &final);
	rcu_read_unlock();

	dst = ip6_dst_lookup_flow(sock_net(sk), sk, &fl6, final_p);
	if (IS_ERR(dst)) {
		err = PTR_ERR(dst);
		dst = NULL;
		goto done;
	}

	skb = dccp_make_response(sk, dst, req);
	if (skb != NULL) {
		struct dccp_hdr *dh = dccp_hdr(skb);
		struct ipv6_txoptions *opt;

		dh->dccph_checksum = dccp_v6_csum_finish(skb,
							 &ireq->ir_v6_loc_addr,
							 &ireq->ir_v6_rmt_addr);
		fl6.daddr = ireq->ir_v6_rmt_addr;
		rcu_read_lock();
		opt = ireq->ipv6_opt;
		if (!opt)
			opt = rcu_dereference(np->opt);
		err = ip6_xmit(sk, skb, &fl6, sk->sk_mark, opt, np->tclass);
		rcu_read_unlock();
		err = net_xmit_eval(err);
	}

done:
	dst_release(dst);
	return err;
}

static void dccp_v6_reqsk_destructor(struct request_sock *req)
{
	dccp_feat_list_purge(&dccp_rsk(req)->dreq_featneg);
	kfree(inet_rsk(req)->ipv6_opt);
	kfree_skb(inet_rsk(req)->pktopts);
}

static void dccp_v6_ctl_send_reset(const struct sock *sk, struct sk_buff *rxskb)
{
	const struct ipv6hdr *rxip6h;
	struct sk_buff *skb;
	struct flowi6 fl6;
	struct net *net = dev_net(skb_dst(rxskb)->dev);
	struct sock *ctl_sk = net->dccp.v6_ctl_sk;
	struct dst_entry *dst;

	if (dccp_hdr(rxskb)->dccph_type == DCCP_PKT_RESET)
		return;

	if (!ipv6_unicast_destination(rxskb))
		return;

	skb = dccp_ctl_make_reset(ctl_sk, rxskb);
	if (skb == NULL)
		return;

	rxip6h = ipv6_hdr(rxskb);
	dccp_hdr(skb)->dccph_checksum = dccp_v6_csum_finish(skb, &rxip6h->saddr,
							    &rxip6h->daddr);

	memset(&fl6, 0, sizeof(fl6));
	fl6.daddr = rxip6h->saddr;
	fl6.saddr = rxip6h->daddr;

	fl6.flowi6_proto = IPPROTO_DCCP;
	fl6.flowi6_oif = inet6_iif(rxskb);
	fl6.fl6_dport = dccp_hdr(skb)->dccph_dport;
	fl6.fl6_sport = dccp_hdr(skb)->dccph_sport;
	security_skb_classify_flow(rxskb, flowi6_to_flowi(&fl6));

	/* sk = NULL, but it is safe for now. RST socket required. */
	dst = ip6_dst_lookup_flow(sock_net(ctl_sk), ctl_sk, &fl6, NULL);
	if (!IS_ERR(dst)) {
		skb_dst_set(skb, dst);
		ip6_xmit(ctl_sk, skb, &fl6, 0, NULL, 0);
		DCCP_INC_STATS(DCCP_MIB_OUTSEGS);
		DCCP_INC_STATS(DCCP_MIB_OUTRSTS);
		return;
	}

	kfree_skb(skb);
}

static struct request_sock_ops dccp6_request_sock_ops = {
	.family		= AF_INET6,
	.obj_size	= sizeof(struct dccp6_request_sock),
	.rtx_syn_ack	= dccp_v6_send_response,
	.send_ack	= dccp_reqsk_send_ack,
	.destructor	= dccp_v6_reqsk_destructor,
	.send_reset	= dccp_v6_ctl_send_reset,
	.syn_ack_timeout = dccp_syn_ack_timeout,
};

static int dccp_v6_conn_request(struct sock *sk, struct sk_buff *skb)
{
	struct request_sock *req;
	struct dccp_request_sock *dreq;
	struct inet_request_sock *ireq;
	struct ipv6_pinfo *np = inet6_sk(sk);
	const __be32 service = dccp_hdr_request(skb)->dccph_req_service;
	struct dccp_skb_cb *dcb = DCCP_SKB_CB(skb);

	if (skb->protocol == htons(ETH_P_IP))
		return dccp_v4_conn_request(sk, skb);

	if (!ipv6_unicast_destination(skb))
		return 0;	/* discard, don't send a reset here */

	if (ipv6_addr_v4mapped(&ipv6_hdr(skb)->saddr)) {
<<<<<<< HEAD
		IP6_INC_STATS_BH(sock_net(sk), NULL, IPSTATS_MIB_INHDRERRORS);
=======
		__IP6_INC_STATS(sock_net(sk), NULL, IPSTATS_MIB_INHDRERRORS);
>>>>>>> 286cd8c7
		return 0;
	}

	if (dccp_bad_service_code(sk, service)) {
		dcb->dccpd_reset_code = DCCP_RESET_CODE_BAD_SERVICE_CODE;
		goto drop;
	}
	/*
	 * There are no SYN attacks on IPv6, yet...
	 */
	dcb->dccpd_reset_code = DCCP_RESET_CODE_TOO_BUSY;
	if (inet_csk_reqsk_queue_is_full(sk))
		goto drop;

	if (sk_acceptq_is_full(sk))
		goto drop;

	req = inet_reqsk_alloc(&dccp6_request_sock_ops, sk, true);
	if (req == NULL)
		goto drop;

	if (dccp_reqsk_init(req, dccp_sk(sk), skb))
		goto drop_and_free;

	dreq = dccp_rsk(req);
	if (dccp_parse_options(sk, dreq, skb))
		goto drop_and_free;

	if (security_inet_conn_request(sk, skb, req))
		goto drop_and_free;

	ireq = inet_rsk(req);
	ireq->ir_v6_rmt_addr = ipv6_hdr(skb)->saddr;
	ireq->ir_v6_loc_addr = ipv6_hdr(skb)->daddr;
	ireq->ireq_family = AF_INET6;
	ireq->ir_mark = inet_request_mark(sk, skb);

	if (ipv6_opt_accepted(sk, skb, IP6CB(skb)) ||
	    np->rxopt.bits.rxinfo || np->rxopt.bits.rxoinfo ||
	    np->rxopt.bits.rxhlim || np->rxopt.bits.rxohlim) {
		refcount_inc(&skb->users);
		ireq->pktopts = skb;
	}
	ireq->ir_iif = sk->sk_bound_dev_if;

	/* So that link locals have meaning */
	if (!sk->sk_bound_dev_if &&
	    ipv6_addr_type(&ireq->ir_v6_rmt_addr) & IPV6_ADDR_LINKLOCAL)
		ireq->ir_iif = inet6_iif(skb);

	/*
	 * Step 3: Process LISTEN state
	 *
	 *   Set S.ISR, S.GSR, S.SWL, S.SWH from packet or Init Cookie
	 *
	 * Setting S.SWL/S.SWH to is deferred to dccp_create_openreq_child().
	 */
	dreq->dreq_isr	   = dcb->dccpd_seq;
	dreq->dreq_gsr     = dreq->dreq_isr;
	dreq->dreq_iss	   = dccp_v6_init_sequence(skb);
	dreq->dreq_gss     = dreq->dreq_iss;
	dreq->dreq_service = service;

	if (dccp_v6_send_response(sk, req))
		goto drop_and_free;

	inet_csk_reqsk_queue_hash_add(sk, req, DCCP_TIMEOUT_INIT);
	reqsk_put(req);
	return 0;

drop_and_free:
	reqsk_free(req);
drop:
	__DCCP_INC_STATS(DCCP_MIB_ATTEMPTFAILS);
	return -1;
}

static struct sock *dccp_v6_request_recv_sock(const struct sock *sk,
					      struct sk_buff *skb,
					      struct request_sock *req,
					      struct dst_entry *dst,
					      struct request_sock *req_unhash,
					      bool *own_req)
{
	struct inet_request_sock *ireq = inet_rsk(req);
	struct ipv6_pinfo *newnp;
	const struct ipv6_pinfo *np = inet6_sk(sk);
	struct ipv6_txoptions *opt;
	struct inet_sock *newinet;
	struct dccp6_sock *newdp6;
	struct sock *newsk;

	if (skb->protocol == htons(ETH_P_IP)) {
		/*
		 *	v6 mapped
		 */
		newsk = dccp_v4_request_recv_sock(sk, skb, req, dst,
						  req_unhash, own_req);
		if (newsk == NULL)
			return NULL;

		newdp6 = (struct dccp6_sock *)newsk;
		newinet = inet_sk(newsk);
		newinet->pinet6 = &newdp6->inet6;
		newnp = inet6_sk(newsk);

		memcpy(newnp, np, sizeof(struct ipv6_pinfo));

		newnp->saddr = newsk->sk_v6_rcv_saddr;

		inet_csk(newsk)->icsk_af_ops = &dccp_ipv6_mapped;
		newsk->sk_backlog_rcv = dccp_v4_do_rcv;
		newnp->pktoptions  = NULL;
		newnp->opt	   = NULL;
		newnp->ipv6_mc_list = NULL;
		newnp->ipv6_ac_list = NULL;
		newnp->ipv6_fl_list = NULL;
		newnp->mcast_oif   = inet_iif(skb);
		newnp->mcast_hops  = ip_hdr(skb)->ttl;

		/*
		 * No need to charge this sock to the relevant IPv6 refcnt debug socks count
		 * here, dccp_create_openreq_child now does this for us, see the comment in
		 * that function for the gory details. -acme
		 */

		/* It is tricky place. Until this moment IPv4 tcp
		   worked with IPv6 icsk.icsk_af_ops.
		   Sync it now.
		 */
		dccp_sync_mss(newsk, inet_csk(newsk)->icsk_pmtu_cookie);

		return newsk;
	}


	if (sk_acceptq_is_full(sk))
		goto out_overflow;

	if (!dst) {
		struct flowi6 fl6;

		dst = inet6_csk_route_req(sk, &fl6, req, IPPROTO_DCCP);
		if (!dst)
			goto out;
	}

	newsk = dccp_create_openreq_child(sk, req, skb);
	if (newsk == NULL)
		goto out_nonewsk;

	/*
	 * No need to charge this sock to the relevant IPv6 refcnt debug socks
	 * count here, dccp_create_openreq_child now does this for us, see the
	 * comment in that function for the gory details. -acme
	 */

	ip6_dst_store(newsk, dst, NULL, NULL);
	newsk->sk_route_caps = dst->dev->features & ~(NETIF_F_IP_CSUM |
						      NETIF_F_TSO);
	newdp6 = (struct dccp6_sock *)newsk;
	newinet = inet_sk(newsk);
	newinet->pinet6 = &newdp6->inet6;
	newnp = inet6_sk(newsk);

	memcpy(newnp, np, sizeof(struct ipv6_pinfo));

	newsk->sk_v6_daddr	= ireq->ir_v6_rmt_addr;
	newnp->saddr		= ireq->ir_v6_loc_addr;
	newsk->sk_v6_rcv_saddr	= ireq->ir_v6_loc_addr;
	newsk->sk_bound_dev_if	= ireq->ir_iif;

	/* Now IPv6 options...

	   First: no IPv4 options.
	 */
	newinet->inet_opt = NULL;

	/* Clone RX bits */
	newnp->rxopt.all = np->rxopt.all;

	newnp->ipv6_mc_list = NULL;
	newnp->ipv6_ac_list = NULL;
	newnp->ipv6_fl_list = NULL;
	newnp->pktoptions = NULL;
	newnp->opt	  = NULL;
	newnp->mcast_oif  = inet6_iif(skb);
	newnp->mcast_hops = ipv6_hdr(skb)->hop_limit;

	/*
	 * Clone native IPv6 options from listening socket (if any)
	 *
	 * Yes, keeping reference count would be much more clever, but we make
	 * one more one thing there: reattach optmem to newsk.
	 */
	opt = ireq->ipv6_opt;
	if (!opt)
		opt = rcu_dereference(np->opt);
	if (opt) {
		opt = ipv6_dup_options(newsk, opt);
		RCU_INIT_POINTER(newnp->opt, opt);
	}
	inet_csk(newsk)->icsk_ext_hdr_len = 0;
	if (opt)
		inet_csk(newsk)->icsk_ext_hdr_len = opt->opt_nflen +
						    opt->opt_flen;

	dccp_sync_mss(newsk, dst_mtu(dst));

	newinet->inet_daddr = newinet->inet_saddr = LOOPBACK4_IPV6;
	newinet->inet_rcv_saddr = LOOPBACK4_IPV6;

	if (__inet_inherit_port(sk, newsk) < 0) {
		inet_csk_prepare_forced_close(newsk);
		dccp_done(newsk);
		goto out;
	}
	*own_req = inet_ehash_nolisten(newsk, req_to_sk(req_unhash), NULL);
	/* Clone pktoptions received with SYN, if we own the req */
	if (*own_req && ireq->pktopts) {
		newnp->pktoptions = skb_clone_and_charge_r(ireq->pktopts, newsk);
		consume_skb(ireq->pktopts);
		ireq->pktopts = NULL;
	}

	return newsk;

out_overflow:
	__NET_INC_STATS(sock_net(sk), LINUX_MIB_LISTENOVERFLOWS);
out_nonewsk:
	dst_release(dst);
out:
	__NET_INC_STATS(sock_net(sk), LINUX_MIB_LISTENDROPS);
	return NULL;
}

/* The socket must have it's spinlock held when we get
 * here.
 *
 * We have a potential double-lock case here, so even when
 * doing backlog processing we use the BH locking scheme.
 * This is because we cannot sleep with the original spinlock
 * held.
 */
static int dccp_v6_do_rcv(struct sock *sk, struct sk_buff *skb)
{
	struct ipv6_pinfo *np = inet6_sk(sk);
	struct sk_buff *opt_skb = NULL;

	/* Imagine: socket is IPv6. IPv4 packet arrives,
	   goes to IPv4 receive handler and backlogged.
	   From backlog it always goes here. Kerboom...
	   Fortunately, dccp_rcv_established and rcv_established
	   handle them correctly, but it is not case with
	   dccp_v6_hnd_req and dccp_v6_ctl_send_reset().   --ANK
	 */

	if (skb->protocol == htons(ETH_P_IP))
		return dccp_v4_do_rcv(sk, skb);

	if (sk_filter(sk, skb))
		goto discard;

	/*
	 * socket locking is here for SMP purposes as backlog rcv is currently
	 * called with bh processing disabled.
	 */

	/* Do Stevens' IPV6_PKTOPTIONS.

	   Yes, guys, it is the only place in our code, where we
	   may make it not affecting IPv4.
	   The rest of code is protocol independent,
	   and I do not like idea to uglify IPv4.

	   Actually, all the idea behind IPV6_PKTOPTIONS
	   looks not very well thought. For now we latch
	   options, received in the last packet, enqueued
	   by tcp. Feel free to propose better solution.
					       --ANK (980728)
	 */
	if (np->rxopt.all)
		opt_skb = skb_clone_and_charge_r(skb, sk);

	if (sk->sk_state == DCCP_OPEN) { /* Fast path */
		if (dccp_rcv_established(sk, skb, dccp_hdr(skb), skb->len))
			goto reset;
		if (opt_skb)
			goto ipv6_pktoptions;
		return 0;
	}

	/*
	 *  Step 3: Process LISTEN state
	 *     If S.state == LISTEN,
	 *	 If P.type == Request or P contains a valid Init Cookie option,
	 *	      (* Must scan the packet's options to check for Init
	 *		 Cookies.  Only Init Cookies are processed here,
	 *		 however; other options are processed in Step 8.  This
	 *		 scan need only be performed if the endpoint uses Init
	 *		 Cookies *)
	 *	      (* Generate a new socket and switch to that socket *)
	 *	      Set S := new socket for this port pair
	 *	      S.state = RESPOND
	 *	      Choose S.ISS (initial seqno) or set from Init Cookies
	 *	      Initialize S.GAR := S.ISS
	 *	      Set S.ISR, S.GSR, S.SWL, S.SWH from packet or Init Cookies
	 *	      Continue with S.state == RESPOND
	 *	      (* A Response packet will be generated in Step 11 *)
	 *	 Otherwise,
	 *	      Generate Reset(No Connection) unless P.type == Reset
	 *	      Drop packet and return
	 *
	 * NOTE: the check for the packet types is done in
	 *	 dccp_rcv_state_process
	 */

	if (dccp_rcv_state_process(sk, skb, dccp_hdr(skb), skb->len))
		goto reset;
	if (opt_skb)
		goto ipv6_pktoptions;
	return 0;

reset:
	dccp_v6_ctl_send_reset(sk, skb);
discard:
	if (opt_skb != NULL)
		__kfree_skb(opt_skb);
	kfree_skb(skb);
	return 0;

/* Handling IPV6_PKTOPTIONS skb the similar
 * way it's done for net/ipv6/tcp_ipv6.c
 */
ipv6_pktoptions:
	if (!((1 << sk->sk_state) & (DCCPF_CLOSED | DCCPF_LISTEN))) {
		if (np->rxopt.bits.rxinfo || np->rxopt.bits.rxoinfo)
			np->mcast_oif = inet6_iif(opt_skb);
		if (np->rxopt.bits.rxhlim || np->rxopt.bits.rxohlim)
			np->mcast_hops = ipv6_hdr(opt_skb)->hop_limit;
		if (np->rxopt.bits.rxflow || np->rxopt.bits.rxtclass)
			np->rcv_flowinfo = ip6_flowinfo(ipv6_hdr(opt_skb));
		if (np->repflow)
			np->flow_label = ip6_flowlabel(ipv6_hdr(opt_skb));
		if (ipv6_opt_accepted(sk, opt_skb,
				      &DCCP_SKB_CB(opt_skb)->header.h6)) {
			memmove(IP6CB(opt_skb),
				&DCCP_SKB_CB(opt_skb)->header.h6,
				sizeof(struct inet6_skb_parm));
			opt_skb = xchg(&np->pktoptions, opt_skb);
		} else {
			__kfree_skb(opt_skb);
			opt_skb = xchg(&np->pktoptions, NULL);
		}
	}

	kfree_skb(opt_skb);
	return 0;
}

static int dccp_v6_rcv(struct sk_buff *skb)
{
	const struct dccp_hdr *dh;
	bool refcounted;
	struct sock *sk;
	int min_cov;

	/* Step 1: Check header basics */

	if (dccp_invalid_packet(skb))
		goto discard_it;

	/* Step 1: If header checksum is incorrect, drop packet and return. */
	if (dccp_v6_csum_finish(skb, &ipv6_hdr(skb)->saddr,
				     &ipv6_hdr(skb)->daddr)) {
		DCCP_WARN("dropped packet with invalid checksum\n");
		goto discard_it;
	}

	dh = dccp_hdr(skb);

	DCCP_SKB_CB(skb)->dccpd_seq  = dccp_hdr_seq(dh);
	DCCP_SKB_CB(skb)->dccpd_type = dh->dccph_type;

	if (dccp_packet_without_ack(skb))
		DCCP_SKB_CB(skb)->dccpd_ack_seq = DCCP_PKT_WITHOUT_ACK_SEQ;
	else
		DCCP_SKB_CB(skb)->dccpd_ack_seq = dccp_hdr_ack_seq(skb);

lookup:
	sk = __inet6_lookup_skb(&dccp_hashinfo, skb, __dccp_hdr_len(dh),
			        dh->dccph_sport, dh->dccph_dport,
				inet6_iif(skb), 0, &refcounted);
	if (!sk) {
		dccp_pr_debug("failed to look up flow ID in table and "
			      "get corresponding socket\n");
		goto no_dccp_socket;
	}

	/*
	 * Step 2:
	 *	... or S.state == TIMEWAIT,
	 *		Generate Reset(No Connection) unless P.type == Reset
	 *		Drop packet and return
	 */
	if (sk->sk_state == DCCP_TIME_WAIT) {
		dccp_pr_debug("sk->sk_state == DCCP_TIME_WAIT: do_time_wait\n");
		inet_twsk_put(inet_twsk(sk));
		goto no_dccp_socket;
	}

	if (sk->sk_state == DCCP_NEW_SYN_RECV) {
		struct request_sock *req = inet_reqsk(sk);
		struct sock *nsk;

		sk = req->rsk_listener;
		if (unlikely(sk->sk_state != DCCP_LISTEN)) {
			inet_csk_reqsk_queue_drop_and_put(sk, req);
			goto lookup;
		}
		sock_hold(sk);
<<<<<<< HEAD
=======
		refcounted = true;
>>>>>>> 286cd8c7
		nsk = dccp_check_req(sk, skb, req);
		if (!nsk) {
			reqsk_put(req);
			goto discard_and_relse;
		}
		if (nsk == sk) {
			reqsk_put(req);
		} else if (dccp_child_process(sk, nsk, skb)) {
			dccp_v6_ctl_send_reset(sk, skb);
			goto discard_and_relse;
		} else {
			sock_put(sk);
			return 0;
		}
	}
	/*
	 * RFC 4340, sec. 9.2.1: Minimum Checksum Coverage
	 *	o if MinCsCov = 0, only packets with CsCov = 0 are accepted
	 *	o if MinCsCov > 0, also accept packets with CsCov >= MinCsCov
	 */
	min_cov = dccp_sk(sk)->dccps_pcrlen;
	if (dh->dccph_cscov  &&  (min_cov == 0 || dh->dccph_cscov < min_cov))  {
		dccp_pr_debug("Packet CsCov %d does not satisfy MinCsCov %d\n",
			      dh->dccph_cscov, min_cov);
		/* FIXME: send Data Dropped option (see also dccp_v4_rcv) */
		goto discard_and_relse;
	}

	if (!xfrm6_policy_check(sk, XFRM_POLICY_IN, skb))
		goto discard_and_relse;

<<<<<<< HEAD
	return __sk_receive_skb(sk, skb, 1, dh->dccph_doff * 4) ? -1 : 0;
=======
	return __sk_receive_skb(sk, skb, 1, dh->dccph_doff * 4,
				refcounted) ? -1 : 0;
>>>>>>> 286cd8c7

no_dccp_socket:
	if (!xfrm6_policy_check(NULL, XFRM_POLICY_IN, skb))
		goto discard_it;
	/*
	 * Step 2:
	 *	If no socket ...
	 *		Generate Reset(No Connection) unless P.type == Reset
	 *		Drop packet and return
	 */
	if (dh->dccph_type != DCCP_PKT_RESET) {
		DCCP_SKB_CB(skb)->dccpd_reset_code =
					DCCP_RESET_CODE_NO_CONNECTION;
		dccp_v6_ctl_send_reset(sk, skb);
	}

discard_it:
	kfree_skb(skb);
	return 0;

discard_and_relse:
	if (refcounted)
		sock_put(sk);
	goto discard_it;
}

static int dccp_v6_connect(struct sock *sk, struct sockaddr *uaddr,
			   int addr_len)
{
	struct sockaddr_in6 *usin = (struct sockaddr_in6 *)uaddr;
	struct inet_connection_sock *icsk = inet_csk(sk);
	struct inet_sock *inet = inet_sk(sk);
	struct ipv6_pinfo *np = inet6_sk(sk);
	struct dccp_sock *dp = dccp_sk(sk);
	struct in6_addr *saddr = NULL, *final_p, final;
	struct ipv6_txoptions *opt;
	struct flowi6 fl6;
	struct dst_entry *dst;
	int addr_type;
	int err;

	dp->dccps_role = DCCP_ROLE_CLIENT;

	if (addr_len < SIN6_LEN_RFC2133)
		return -EINVAL;

	if (usin->sin6_family != AF_INET6)
		return -EAFNOSUPPORT;

	memset(&fl6, 0, sizeof(fl6));

	if (np->sndflow) {
		fl6.flowlabel = usin->sin6_flowinfo & IPV6_FLOWINFO_MASK;
		IP6_ECN_flow_init(fl6.flowlabel);
		if (fl6.flowlabel & IPV6_FLOWLABEL_MASK) {
			struct ip6_flowlabel *flowlabel;
			flowlabel = fl6_sock_lookup(sk, fl6.flowlabel);
			if (flowlabel == NULL)
				return -EINVAL;
			fl6_sock_release(flowlabel);
		}
	}
	/*
	 * connect() to INADDR_ANY means loopback (BSD'ism).
	 */
	if (ipv6_addr_any(&usin->sin6_addr))
		usin->sin6_addr.s6_addr[15] = 1;

	addr_type = ipv6_addr_type(&usin->sin6_addr);

	if (addr_type & IPV6_ADDR_MULTICAST)
		return -ENETUNREACH;

	if (addr_type & IPV6_ADDR_LINKLOCAL) {
		if (addr_len >= sizeof(struct sockaddr_in6) &&
		    usin->sin6_scope_id) {
			/* If interface is set while binding, indices
			 * must coincide.
			 */
			if (sk->sk_bound_dev_if &&
			    sk->sk_bound_dev_if != usin->sin6_scope_id)
				return -EINVAL;

			sk->sk_bound_dev_if = usin->sin6_scope_id;
		}

		/* Connect to link-local address requires an interface */
		if (!sk->sk_bound_dev_if)
			return -EINVAL;
	}

	sk->sk_v6_daddr = usin->sin6_addr;
	np->flow_label = fl6.flowlabel;

	/*
	 * DCCP over IPv4
	 */
	if (addr_type == IPV6_ADDR_MAPPED) {
		u32 exthdrlen = icsk->icsk_ext_hdr_len;
		struct sockaddr_in sin;

		SOCK_DEBUG(sk, "connect: ipv4 mapped\n");

		if (__ipv6_only_sock(sk))
			return -ENETUNREACH;

		sin.sin_family = AF_INET;
		sin.sin_port = usin->sin6_port;
		sin.sin_addr.s_addr = usin->sin6_addr.s6_addr32[3];

		icsk->icsk_af_ops = &dccp_ipv6_mapped;
		sk->sk_backlog_rcv = dccp_v4_do_rcv;

		err = dccp_v4_connect(sk, (struct sockaddr *)&sin, sizeof(sin));
		if (err) {
			icsk->icsk_ext_hdr_len = exthdrlen;
			icsk->icsk_af_ops = &dccp_ipv6_af_ops;
			sk->sk_backlog_rcv = dccp_v6_do_rcv;
			goto failure;
		}
		np->saddr = sk->sk_v6_rcv_saddr;
		return err;
	}

	if (!ipv6_addr_any(&sk->sk_v6_rcv_saddr))
		saddr = &sk->sk_v6_rcv_saddr;

	fl6.flowi6_proto = IPPROTO_DCCP;
	fl6.daddr = sk->sk_v6_daddr;
	fl6.saddr = saddr ? *saddr : np->saddr;
	fl6.flowi6_oif = sk->sk_bound_dev_if;
	fl6.fl6_dport = usin->sin6_port;
	fl6.fl6_sport = inet->inet_sport;
	security_sk_classify_flow(sk, flowi6_to_flowi(&fl6));

	opt = rcu_dereference_protected(np->opt, lockdep_sock_is_held(sk));
	final_p = fl6_update_dst(&fl6, opt, &final);

	dst = ip6_dst_lookup_flow(sock_net(sk), sk, &fl6, final_p);
	if (IS_ERR(dst)) {
		err = PTR_ERR(dst);
		goto failure;
	}

	if (saddr == NULL) {
		saddr = &fl6.saddr;
		sk->sk_v6_rcv_saddr = *saddr;
	}

	/* set the source address */
	np->saddr = *saddr;
	inet->inet_rcv_saddr = LOOPBACK4_IPV6;

	ip6_dst_store(sk, dst, NULL, NULL);

	icsk->icsk_ext_hdr_len = 0;
	if (opt)
		icsk->icsk_ext_hdr_len = opt->opt_flen + opt->opt_nflen;

	inet->inet_dport = usin->sin6_port;

	dccp_set_state(sk, DCCP_REQUESTING);
	err = inet6_hash_connect(&dccp_death_row, sk);
	if (err)
		goto late_failure;

	dp->dccps_iss = secure_dccpv6_sequence_number(np->saddr.s6_addr32,
						      sk->sk_v6_daddr.s6_addr32,
						      inet->inet_sport,
						      inet->inet_dport);
	err = dccp_connect(sk);
	if (err)
		goto late_failure;

	return 0;

late_failure:
	dccp_set_state(sk, DCCP_CLOSED);
	if (!(sk->sk_userlocks & SOCK_BINDADDR_LOCK))
		inet_reset_saddr(sk);
	__sk_dst_reset(sk);
failure:
	inet->inet_dport = 0;
	sk->sk_route_caps = 0;
	return err;
}

static const struct inet_connection_sock_af_ops dccp_ipv6_af_ops = {
	.queue_xmit	   = inet6_csk_xmit,
	.send_check	   = dccp_v6_send_check,
	.rebuild_header	   = inet6_sk_rebuild_header,
	.conn_request	   = dccp_v6_conn_request,
	.syn_recv_sock	   = dccp_v6_request_recv_sock,
	.net_header_len	   = sizeof(struct ipv6hdr),
	.setsockopt	   = ipv6_setsockopt,
	.getsockopt	   = ipv6_getsockopt,
	.addr2sockaddr	   = inet6_csk_addr2sockaddr,
	.sockaddr_len	   = sizeof(struct sockaddr_in6),
#ifdef CONFIG_COMPAT
	.compat_setsockopt = compat_ipv6_setsockopt,
	.compat_getsockopt = compat_ipv6_getsockopt,
#endif
};

/*
 *	DCCP over IPv4 via INET6 API
 */
static const struct inet_connection_sock_af_ops dccp_ipv6_mapped = {
	.queue_xmit	   = ip_queue_xmit,
	.send_check	   = dccp_v4_send_check,
	.rebuild_header	   = inet_sk_rebuild_header,
	.conn_request	   = dccp_v6_conn_request,
	.syn_recv_sock	   = dccp_v6_request_recv_sock,
	.net_header_len	   = sizeof(struct iphdr),
	.setsockopt	   = ipv6_setsockopt,
	.getsockopt	   = ipv6_getsockopt,
	.addr2sockaddr	   = inet6_csk_addr2sockaddr,
	.sockaddr_len	   = sizeof(struct sockaddr_in6),
	.bind_conflict	   = inet6_csk_bind_conflict,
#ifdef CONFIG_COMPAT
	.compat_setsockopt = compat_ipv6_setsockopt,
	.compat_getsockopt = compat_ipv6_getsockopt,
#endif
};

static void dccp_v6_sk_destruct(struct sock *sk)
{
	dccp_destruct_common(sk);
	inet6_sock_destruct(sk);
}

/* NOTE: A lot of things set to zero explicitly by call to
 *       sk_alloc() so need not be done here.
 */
static int dccp_v6_init_sock(struct sock *sk)
{
	static __u8 dccp_v6_ctl_sock_initialized;
	int err = dccp_init_sock(sk, dccp_v6_ctl_sock_initialized);

	if (err == 0) {
		if (unlikely(!dccp_v6_ctl_sock_initialized))
			dccp_v6_ctl_sock_initialized = 1;
		inet_csk(sk)->icsk_af_ops = &dccp_ipv6_af_ops;
		sk->sk_destruct = dccp_v6_sk_destruct;
	}

	return err;
}

static struct timewait_sock_ops dccp6_timewait_sock_ops = {
	.twsk_obj_size	= sizeof(struct dccp6_timewait_sock),
};

static struct proto dccp_v6_prot = {
	.name		   = "DCCPv6",
	.owner		   = THIS_MODULE,
	.close		   = dccp_close,
	.connect	   = dccp_v6_connect,
	.disconnect	   = dccp_disconnect,
	.ioctl		   = dccp_ioctl,
	.init		   = dccp_v6_init_sock,
	.setsockopt	   = dccp_setsockopt,
	.getsockopt	   = dccp_getsockopt,
	.sendmsg	   = dccp_sendmsg,
	.recvmsg	   = dccp_recvmsg,
	.backlog_rcv	   = dccp_v6_do_rcv,
	.hash		   = inet6_hash,
	.unhash		   = inet_unhash,
	.accept		   = inet_csk_accept,
	.get_port	   = inet_csk_get_port,
	.shutdown	   = dccp_shutdown,
	.destroy	   = dccp_destroy_sock,
	.orphan_count	   = &dccp_orphan_count,
	.max_header	   = MAX_DCCP_HEADER,
	.obj_size	   = sizeof(struct dccp6_sock),
	.slab_flags	   = SLAB_TYPESAFE_BY_RCU,
	.rsk_prot	   = &dccp6_request_sock_ops,
	.twsk_prot	   = &dccp6_timewait_sock_ops,
	.h.hashinfo	   = &dccp_hashinfo,
#ifdef CONFIG_COMPAT
	.compat_setsockopt = compat_dccp_setsockopt,
	.compat_getsockopt = compat_dccp_getsockopt,
#endif
};

static const struct inet6_protocol dccp_v6_protocol = {
	.handler	= dccp_v6_rcv,
	.err_handler	= dccp_v6_err,
	.flags		= INET6_PROTO_NOPOLICY | INET6_PROTO_FINAL,
};

static const struct proto_ops inet6_dccp_ops = {
	.family		   = PF_INET6,
	.owner		   = THIS_MODULE,
	.release	   = inet6_release,
	.bind		   = inet6_bind,
	.connect	   = inet_stream_connect,
	.socketpair	   = sock_no_socketpair,
	.accept		   = inet_accept,
	.getname	   = inet6_getname,
	.poll		   = dccp_poll,
	.ioctl		   = inet6_ioctl,
	.listen		   = inet_dccp_listen,
	.shutdown	   = inet_shutdown,
	.setsockopt	   = sock_common_setsockopt,
	.getsockopt	   = sock_common_getsockopt,
	.sendmsg	   = inet_sendmsg,
	.recvmsg	   = sock_common_recvmsg,
	.mmap		   = sock_no_mmap,
	.sendpage	   = sock_no_sendpage,
#ifdef CONFIG_COMPAT
	.compat_setsockopt = compat_sock_common_setsockopt,
	.compat_getsockopt = compat_sock_common_getsockopt,
#endif
};

static struct inet_protosw dccp_v6_protosw = {
	.type		= SOCK_DCCP,
	.protocol	= IPPROTO_DCCP,
	.prot		= &dccp_v6_prot,
	.ops		= &inet6_dccp_ops,
	.flags		= INET_PROTOSW_ICSK,
};

static int __net_init dccp_v6_init_net(struct net *net)
{
	if (dccp_hashinfo.bhash == NULL)
		return -ESOCKTNOSUPPORT;

	return inet_ctl_sock_create(&net->dccp.v6_ctl_sk, PF_INET6,
				    SOCK_DCCP, IPPROTO_DCCP, net);
}

static void __net_exit dccp_v6_exit_net(struct net *net)
{
	inet_ctl_sock_destroy(net->dccp.v6_ctl_sk);
}

static void __net_exit dccp_v6_exit_batch(struct list_head *net_exit_list)
{
	inet_twsk_purge(&dccp_hashinfo, AF_INET6);
}

static struct pernet_operations dccp_v6_ops = {
	.init   = dccp_v6_init_net,
	.exit   = dccp_v6_exit_net,
	.exit_batch = dccp_v6_exit_batch,
};

static int __init dccp_v6_init(void)
{
	int err = proto_register(&dccp_v6_prot, 1);

	if (err)
		goto out;

	inet6_register_protosw(&dccp_v6_protosw);

	err = register_pernet_subsys(&dccp_v6_ops);
	if (err)
		goto out_destroy_ctl_sock;

	err = inet6_add_protocol(&dccp_v6_protocol, IPPROTO_DCCP);
	if (err)
		goto out_unregister_proto;

out:
	return err;
out_unregister_proto:
	unregister_pernet_subsys(&dccp_v6_ops);
out_destroy_ctl_sock:
	inet6_unregister_protosw(&dccp_v6_protosw);
	proto_unregister(&dccp_v6_prot);
	goto out;
}

static void __exit dccp_v6_exit(void)
{
	inet6_del_protocol(&dccp_v6_protocol, IPPROTO_DCCP);
	unregister_pernet_subsys(&dccp_v6_ops);
	inet6_unregister_protosw(&dccp_v6_protosw);
	proto_unregister(&dccp_v6_prot);
}

module_init(dccp_v6_init);
module_exit(dccp_v6_exit);

/*
 * __stringify doesn't likes enums, so use SOCK_DCCP (6) and IPPROTO_DCCP (33)
 * values directly, Also cover the case where the protocol is not specified,
 * i.e. net-pf-PF_INET6-proto-0-type-SOCK_DCCP
 */
MODULE_ALIAS_NET_PF_PROTO_TYPE(PF_INET6, 33, 6);
MODULE_ALIAS_NET_PF_PROTO_TYPE(PF_INET6, 0, 6);
MODULE_LICENSE("GPL");
MODULE_AUTHOR("Arnaldo Carvalho de Melo <acme@mandriva.com>");
MODULE_DESCRIPTION("DCCPv6 - Datagram Congestion Controlled Protocol");<|MERGE_RESOLUTION|>--- conflicted
+++ resolved
@@ -71,11 +71,7 @@
 static void dccp_v6_err(struct sk_buff *skb, struct inet6_skb_parm *opt,
 			u8 type, u8 code, int offset, __be32 info)
 {
-<<<<<<< HEAD
-	const struct ipv6hdr *hdr = (const struct ipv6hdr *)skb->data;
-=======
 	const struct ipv6hdr *hdr;
->>>>>>> 286cd8c7
 	const struct dccp_hdr *dh;
 	struct dccp_sock *dp;
 	struct ipv6_pinfo *np;
@@ -84,14 +80,6 @@
 	__u64 seq;
 	struct net *net = dev_net(skb->dev);
 
-<<<<<<< HEAD
-	/* Only need dccph_dport & dccph_sport which are the first
-	 * 4 bytes in dccp header.
-	 * Our caller (icmpv6_notify()) already pulled 8 bytes for us.
-	 */
-	BUILD_BUG_ON(offsetofend(struct dccp_hdr, dccph_sport) > 8);
-	BUILD_BUG_ON(offsetofend(struct dccp_hdr, dccph_dport) > 8);
-=======
 	/* For the first __dccp_basic_hdr_len() check, we only need dh->dccph_x,
 	 * which is in byte 7 of the dccp header.
 	 * Our caller (icmpv6_notify()) already pulled 8 bytes for us.
@@ -103,7 +91,6 @@
 	if (!pskb_may_pull(skb, offset + __dccp_basic_hdr_len(dh)))
 		return;
 	hdr = (const struct ipv6hdr *)skb->data;
->>>>>>> 286cd8c7
 	dh = (struct dccp_hdr *)(skb->data + offset);
 
 	sk = __inet6_lookup_established(net, &dccp_hashinfo,
@@ -338,11 +325,7 @@
 		return 0;	/* discard, don't send a reset here */
 
 	if (ipv6_addr_v4mapped(&ipv6_hdr(skb)->saddr)) {
-<<<<<<< HEAD
-		IP6_INC_STATS_BH(sock_net(sk), NULL, IPSTATS_MIB_INHDRERRORS);
-=======
 		__IP6_INC_STATS(sock_net(sk), NULL, IPSTATS_MIB_INHDRERRORS);
->>>>>>> 286cd8c7
 		return 0;
 	}
 
@@ -764,10 +747,7 @@
 			goto lookup;
 		}
 		sock_hold(sk);
-<<<<<<< HEAD
-=======
 		refcounted = true;
->>>>>>> 286cd8c7
 		nsk = dccp_check_req(sk, skb, req);
 		if (!nsk) {
 			reqsk_put(req);
@@ -799,12 +779,8 @@
 	if (!xfrm6_policy_check(sk, XFRM_POLICY_IN, skb))
 		goto discard_and_relse;
 
-<<<<<<< HEAD
-	return __sk_receive_skb(sk, skb, 1, dh->dccph_doff * 4) ? -1 : 0;
-=======
 	return __sk_receive_skb(sk, skb, 1, dh->dccph_doff * 4,
 				refcounted) ? -1 : 0;
->>>>>>> 286cd8c7
 
 no_dccp_socket:
 	if (!xfrm6_policy_check(NULL, XFRM_POLICY_IN, skb))
