/*
 *  Copyright (c) 2005, 2006 Andrea Bittau <a.bittau@cs.ucl.ac.uk>
 *
 *  Changes to meet Linux coding standards, and DCCP infrastructure fixes.
 *
 *  Copyright (c) 2006 Arnaldo Carvalho de Melo <acme@conectiva.com.br>
 *
 *  This program is free software; you can redistribute it and/or modify
 *  it under the terms of the GNU General Public License as published by
 *  the Free Software Foundation; either version 2 of the License, or
 *  (at your option) any later version.
 *
 *  This program is distributed in the hope that it will be useful,
 *  but WITHOUT ANY WARRANTY; without even the implied warranty of
 *  MERCHANTABILITY or FITNESS FOR A PARTICULAR PURPOSE.  See the
 *  GNU General Public License for more details.
 *
 *  You should have received a copy of the GNU General Public License
 *  along with this program; if not, write to the Free Software
 *  Foundation, Inc., 675 Mass Ave, Cambridge, MA 02139, USA.
 */

/*
 * This implementation should follow RFC 4341
 */
#include <linux/slab.h>
#include "../feat.h"
#include "ccid2.h"


#ifdef CONFIG_IP_DCCP_CCID2_DEBUG
static bool ccid2_debug;
#define ccid2_pr_debug(format, a...)	DCCP_PR_DEBUG(ccid2_debug, format, ##a)
#else
#define ccid2_pr_debug(format, a...)
#endif

static int ccid2_hc_tx_alloc_seq(struct ccid2_hc_tx_sock *hc)
{
	struct ccid2_seq *seqp;
	int i;

	/* check if we have space to preserve the pointer to the buffer */
	if (hc->tx_seqbufc >= (sizeof(hc->tx_seqbuf) /
			       sizeof(struct ccid2_seq *)))
		return -ENOMEM;

	/* allocate buffer and initialize linked list */
	seqp = kmalloc_array(CCID2_SEQBUF_LEN, sizeof(struct ccid2_seq),
			     gfp_any());
	if (seqp == NULL)
		return -ENOMEM;

	for (i = 0; i < (CCID2_SEQBUF_LEN - 1); i++) {
		seqp[i].ccid2s_next = &seqp[i + 1];
		seqp[i + 1].ccid2s_prev = &seqp[i];
	}
	seqp[CCID2_SEQBUF_LEN - 1].ccid2s_next = seqp;
	seqp->ccid2s_prev = &seqp[CCID2_SEQBUF_LEN - 1];

	/* This is the first allocation.  Initiate the head and tail.  */
	if (hc->tx_seqbufc == 0)
		hc->tx_seqh = hc->tx_seqt = seqp;
	else {
		/* link the existing list with the one we just created */
		hc->tx_seqh->ccid2s_next = seqp;
		seqp->ccid2s_prev = hc->tx_seqh;

		hc->tx_seqt->ccid2s_prev = &seqp[CCID2_SEQBUF_LEN - 1];
		seqp[CCID2_SEQBUF_LEN - 1].ccid2s_next = hc->tx_seqt;
	}

	/* store the original pointer to the buffer so we can free it */
	hc->tx_seqbuf[hc->tx_seqbufc] = seqp;
	hc->tx_seqbufc++;

	return 0;
}

static int ccid2_hc_tx_send_packet(struct sock *sk, struct sk_buff *skb)
{
	if (ccid2_cwnd_network_limited(ccid2_hc_tx_sk(sk)))
		return CCID_PACKET_WILL_DEQUEUE_LATER;
	return CCID_PACKET_SEND_AT_ONCE;
}

static void ccid2_change_l_ack_ratio(struct sock *sk, u32 val)
{
	u32 max_ratio = DIV_ROUND_UP(ccid2_hc_tx_sk(sk)->tx_cwnd, 2);

	/*
	 * Ensure that Ack Ratio does not exceed ceil(cwnd/2), which is (2) from
	 * RFC 4341, 6.1.2. We ignore the statement that Ack Ratio 2 is always
	 * acceptable since this causes starvation/deadlock whenever cwnd < 2.
	 * The same problem arises when Ack Ratio is 0 (ie. Ack Ratio disabled).
	 */
	if (val == 0 || val > max_ratio) {
		DCCP_WARN("Limiting Ack Ratio (%u) to %u\n", val, max_ratio);
		val = max_ratio;
	}
	dccp_feat_signal_nn_change(sk, DCCPF_ACK_RATIO,
				   min_t(u32, val, DCCPF_ACK_RATIO_MAX));
}

static void ccid2_check_l_ack_ratio(struct sock *sk)
{
	struct ccid2_hc_tx_sock *hc = ccid2_hc_tx_sk(sk);

	/*
	 * After a loss, idle period, application limited period, or RTO we
	 * need to check that the ack ratio is still less than the congestion
	 * window. Otherwise, we will send an entire congestion window of
	 * packets and got no response because we haven't sent ack ratio
	 * packets yet.
	 * If the ack ratio does need to be reduced, we reduce it to half of
	 * the congestion window (or 1 if that's zero) instead of to the
	 * congestion window. This prevents problems if one ack is lost.
	 */
	if (dccp_feat_nn_get(sk, DCCPF_ACK_RATIO) > hc->tx_cwnd)
		ccid2_change_l_ack_ratio(sk, hc->tx_cwnd/2 ? : 1U);
}

static void ccid2_change_l_seq_window(struct sock *sk, u64 val)
{
	dccp_feat_signal_nn_change(sk, DCCPF_SEQUENCE_WINDOW,
				   clamp_val(val, DCCPF_SEQ_WMIN,
						  DCCPF_SEQ_WMAX));
}

static void dccp_tasklet_schedule(struct sock *sk)
<<<<<<< HEAD
{
	struct tasklet_struct *t = &dccp_sk(sk)->dccps_xmitlet;

	if (!test_and_set_bit(TASKLET_STATE_SCHED, &t->state)) {
		sock_hold(sk);
		__tasklet_schedule(t);
	}
}

static void ccid2_hc_tx_rto_expire(unsigned long data)
=======
>>>>>>> 286cd8c7
{
	struct tasklet_struct *t = &dccp_sk(sk)->dccps_xmitlet;

	if (!test_and_set_bit(TASKLET_STATE_SCHED, &t->state)) {
		sock_hold(sk);
		__tasklet_schedule(t);
	}
}

static void ccid2_hc_tx_rto_expire(struct timer_list *t)
{
	struct ccid2_hc_tx_sock *hc = from_timer(hc, t, tx_rtotimer);
	struct sock *sk = hc->sk;
	const bool sender_was_blocked = ccid2_cwnd_network_limited(hc);

	bh_lock_sock(sk);
	if (sock_owned_by_user(sk)) {
		sk_reset_timer(sk, &hc->tx_rtotimer, jiffies + HZ / 5);
		goto out;
	}

	ccid2_pr_debug("RTO_EXPIRE\n");

	if (sk->sk_state == DCCP_CLOSED)
		goto out;

	/* back-off timer */
	hc->tx_rto <<= 1;
	if (hc->tx_rto > DCCP_RTO_MAX)
		hc->tx_rto = DCCP_RTO_MAX;

	/* adjust pipe, cwnd etc */
	hc->tx_ssthresh = hc->tx_cwnd / 2;
	if (hc->tx_ssthresh < 2)
		hc->tx_ssthresh = 2;
	hc->tx_cwnd	= 1;
	hc->tx_pipe	= 0;

	/* clear state about stuff we sent */
	hc->tx_seqt = hc->tx_seqh;
	hc->tx_packets_acked = 0;

	/* clear ack ratio state. */
	hc->tx_rpseq    = 0;
	hc->tx_rpdupack = -1;
	ccid2_change_l_ack_ratio(sk, 1);

	/* if we were blocked before, we may now send cwnd=1 packet */
	if (sender_was_blocked)
		dccp_tasklet_schedule(sk);
	/* restart backed-off timer */
	sk_reset_timer(sk, &hc->tx_rtotimer, jiffies + hc->tx_rto);
out:
	bh_unlock_sock(sk);
	sock_put(sk);
}

/*
 *	Congestion window validation (RFC 2861).
 */
static bool ccid2_do_cwv = true;
module_param(ccid2_do_cwv, bool, 0644);
MODULE_PARM_DESC(ccid2_do_cwv, "Perform RFC2861 Congestion Window Validation");

/**
 * ccid2_update_used_window  -  Track how much of cwnd is actually used
 * This is done in addition to CWV. The sender needs to have an idea of how many
 * packets may be in flight, to set the local Sequence Window value accordingly
 * (RFC 4340, 7.5.2). The CWV mechanism is exploited to keep track of the
 * maximum-used window. We use an EWMA low-pass filter to filter out noise.
 */
static void ccid2_update_used_window(struct ccid2_hc_tx_sock *hc, u32 new_wnd)
{
	hc->tx_expected_wnd = (3 * hc->tx_expected_wnd + new_wnd) / 4;
}

/* This borrows the code of tcp_cwnd_application_limited() */
static void ccid2_cwnd_application_limited(struct sock *sk, const u32 now)
{
	struct ccid2_hc_tx_sock *hc = ccid2_hc_tx_sk(sk);
	/* don't reduce cwnd below the initial window (IW) */
	u32 init_win = rfc3390_bytes_to_packets(dccp_sk(sk)->dccps_mss_cache),
	    win_used = max(hc->tx_cwnd_used, init_win);

	if (win_used < hc->tx_cwnd) {
		hc->tx_ssthresh = max(hc->tx_ssthresh,
				     (hc->tx_cwnd >> 1) + (hc->tx_cwnd >> 2));
		hc->tx_cwnd = (hc->tx_cwnd + win_used) >> 1;
	}
	hc->tx_cwnd_used  = 0;
	hc->tx_cwnd_stamp = now;

	ccid2_check_l_ack_ratio(sk);
}

/* This borrows the code of tcp_cwnd_restart() */
static void ccid2_cwnd_restart(struct sock *sk, const u32 now)
{
	struct ccid2_hc_tx_sock *hc = ccid2_hc_tx_sk(sk);
	u32 cwnd = hc->tx_cwnd, restart_cwnd,
	    iwnd = rfc3390_bytes_to_packets(dccp_sk(sk)->dccps_mss_cache);
	s32 delta = now - hc->tx_lsndtime;

	hc->tx_ssthresh = max(hc->tx_ssthresh, (cwnd >> 1) + (cwnd >> 2));

	/* don't reduce cwnd below the initial window (IW) */
	restart_cwnd = min(cwnd, iwnd);

	while ((delta -= hc->tx_rto) >= 0 && cwnd > restart_cwnd)
		cwnd >>= 1;
	hc->tx_cwnd = max(cwnd, restart_cwnd);
	hc->tx_cwnd_stamp = now;
	hc->tx_cwnd_used  = 0;

	ccid2_check_l_ack_ratio(sk);
}

static void ccid2_hc_tx_packet_sent(struct sock *sk, unsigned int len)
{
	struct dccp_sock *dp = dccp_sk(sk);
	struct ccid2_hc_tx_sock *hc = ccid2_hc_tx_sk(sk);
	const u32 now = ccid2_jiffies32;
	struct ccid2_seq *next;

	/* slow-start after idle periods (RFC 2581, RFC 2861) */
	if (ccid2_do_cwv && !hc->tx_pipe &&
	    (s32)(now - hc->tx_lsndtime) >= hc->tx_rto)
		ccid2_cwnd_restart(sk, now);

	hc->tx_lsndtime = now;
	hc->tx_pipe    += 1;

	/* see whether cwnd was fully used (RFC 2861), update expected window */
	if (ccid2_cwnd_network_limited(hc)) {
		ccid2_update_used_window(hc, hc->tx_cwnd);
		hc->tx_cwnd_used  = 0;
		hc->tx_cwnd_stamp = now;
	} else {
		if (hc->tx_pipe > hc->tx_cwnd_used)
			hc->tx_cwnd_used = hc->tx_pipe;

		ccid2_update_used_window(hc, hc->tx_cwnd_used);

		if (ccid2_do_cwv && (s32)(now - hc->tx_cwnd_stamp) >= hc->tx_rto)
			ccid2_cwnd_application_limited(sk, now);
	}

	hc->tx_seqh->ccid2s_seq   = dp->dccps_gss;
	hc->tx_seqh->ccid2s_acked = 0;
	hc->tx_seqh->ccid2s_sent  = now;

	next = hc->tx_seqh->ccid2s_next;
	/* check if we need to alloc more space */
	if (next == hc->tx_seqt) {
		if (ccid2_hc_tx_alloc_seq(hc)) {
			DCCP_CRIT("packet history - out of memory!");
			/* FIXME: find a more graceful way to bail out */
			return;
		}
		next = hc->tx_seqh->ccid2s_next;
		BUG_ON(next == hc->tx_seqt);
	}
	hc->tx_seqh = next;

	ccid2_pr_debug("cwnd=%d pipe=%d\n", hc->tx_cwnd, hc->tx_pipe);

	/*
	 * FIXME: The code below is broken and the variables have been removed
	 * from the socket struct. The `ackloss' variable was always set to 0,
	 * and with arsent there are several problems:
	 *  (i) it doesn't just count the number of Acks, but all sent packets;
	 *  (ii) it is expressed in # of packets, not # of windows, so the
	 *  comparison below uses the wrong formula: Appendix A of RFC 4341
	 *  comes up with the number K = cwnd / (R^2 - R) of consecutive windows
	 *  of data with no lost or marked Ack packets. If arsent were the # of
	 *  consecutive Acks received without loss, then Ack Ratio needs to be
	 *  decreased by 1 when
	 *	      arsent >=  K * cwnd / R  =  cwnd^2 / (R^3 - R^2)
	 *  where cwnd / R is the number of Acks received per window of data
	 *  (cf. RFC 4341, App. A). The problems are that
	 *  - arsent counts other packets as well;
	 *  - the comparison uses a formula different from RFC 4341;
	 *  - computing a cubic/quadratic equation each time is too complicated.
	 *  Hence a different algorithm is needed.
	 */
#if 0
	/* Ack Ratio.  Need to maintain a concept of how many windows we sent */
	hc->tx_arsent++;
	/* We had an ack loss in this window... */
	if (hc->tx_ackloss) {
		if (hc->tx_arsent >= hc->tx_cwnd) {
			hc->tx_arsent  = 0;
			hc->tx_ackloss = 0;
		}
	} else {
		/* No acks lost up to now... */
		/* decrease ack ratio if enough packets were sent */
		if (dp->dccps_l_ack_ratio > 1) {
			/* XXX don't calculate denominator each time */
			int denom = dp->dccps_l_ack_ratio * dp->dccps_l_ack_ratio -
				    dp->dccps_l_ack_ratio;

			denom = hc->tx_cwnd * hc->tx_cwnd / denom;

			if (hc->tx_arsent >= denom) {
				ccid2_change_l_ack_ratio(sk, dp->dccps_l_ack_ratio - 1);
				hc->tx_arsent = 0;
			}
		} else {
			/* we can't increase ack ratio further [1] */
			hc->tx_arsent = 0; /* or maybe set it to cwnd*/
		}
	}
#endif

	sk_reset_timer(sk, &hc->tx_rtotimer, jiffies + hc->tx_rto);

#ifdef CONFIG_IP_DCCP_CCID2_DEBUG
	do {
		struct ccid2_seq *seqp = hc->tx_seqt;

		while (seqp != hc->tx_seqh) {
			ccid2_pr_debug("out seq=%llu acked=%d time=%u\n",
				       (unsigned long long)seqp->ccid2s_seq,
				       seqp->ccid2s_acked, seqp->ccid2s_sent);
			seqp = seqp->ccid2s_next;
		}
	} while (0);
	ccid2_pr_debug("=========\n");
#endif
}

/**
 * ccid2_rtt_estimator - Sample RTT and compute RTO using RFC2988 algorithm
 * This code is almost identical with TCP's tcp_rtt_estimator(), since
 * - it has a higher sampling frequency (recommended by RFC 1323),
 * - the RTO does not collapse into RTT due to RTTVAR going towards zero,
 * - it is simple (cf. more complex proposals such as Eifel timer or research
 *   which suggests that the gain should be set according to window size),
 * - in tests it was found to work well with CCID2 [gerrit].
 */
static void ccid2_rtt_estimator(struct sock *sk, const long mrtt)
{
	struct ccid2_hc_tx_sock *hc = ccid2_hc_tx_sk(sk);
	long m = mrtt ? : 1;

	if (hc->tx_srtt == 0) {
		/* First measurement m */
		hc->tx_srtt = m << 3;
		hc->tx_mdev = m << 1;

		hc->tx_mdev_max = max(hc->tx_mdev, tcp_rto_min(sk));
		hc->tx_rttvar   = hc->tx_mdev_max;

		hc->tx_rtt_seq  = dccp_sk(sk)->dccps_gss;
	} else {
		/* Update scaled SRTT as SRTT += 1/8 * (m - SRTT) */
		m -= (hc->tx_srtt >> 3);
		hc->tx_srtt += m;

		/* Similarly, update scaled mdev with regard to |m| */
		if (m < 0) {
			m = -m;
			m -= (hc->tx_mdev >> 2);
			/*
			 * This neutralises RTO increase when RTT < SRTT - mdev
			 * (see P. Sarolahti, A. Kuznetsov,"Congestion Control
			 * in Linux TCP", USENIX 2002, pp. 49-62).
			 */
			if (m > 0)
				m >>= 3;
		} else {
			m -= (hc->tx_mdev >> 2);
		}
		hc->tx_mdev += m;

		if (hc->tx_mdev > hc->tx_mdev_max) {
			hc->tx_mdev_max = hc->tx_mdev;
			if (hc->tx_mdev_max > hc->tx_rttvar)
				hc->tx_rttvar = hc->tx_mdev_max;
		}

		/*
		 * Decay RTTVAR at most once per flight, exploiting that
		 *  1) pipe <= cwnd <= Sequence_Window = W  (RFC 4340, 7.5.2)
		 *  2) AWL = GSS-W+1 <= GAR <= GSS          (RFC 4340, 7.5.1)
		 * GAR is a useful bound for FlightSize = pipe.
		 * AWL is probably too low here, as it over-estimates pipe.
		 */
		if (after48(dccp_sk(sk)->dccps_gar, hc->tx_rtt_seq)) {
			if (hc->tx_mdev_max < hc->tx_rttvar)
				hc->tx_rttvar -= (hc->tx_rttvar -
						  hc->tx_mdev_max) >> 2;
			hc->tx_rtt_seq  = dccp_sk(sk)->dccps_gss;
			hc->tx_mdev_max = tcp_rto_min(sk);
		}
	}

	/*
	 * Set RTO from SRTT and RTTVAR
	 * As in TCP, 4 * RTTVAR >= TCP_RTO_MIN, giving a minimum RTO of 200 ms.
	 * This agrees with RFC 4341, 5:
	 *	"Because DCCP does not retransmit data, DCCP does not require
	 *	 TCP's recommended minimum timeout of one second".
	 */
	hc->tx_rto = (hc->tx_srtt >> 3) + hc->tx_rttvar;

	if (hc->tx_rto > DCCP_RTO_MAX)
		hc->tx_rto = DCCP_RTO_MAX;
}

static void ccid2_new_ack(struct sock *sk, struct ccid2_seq *seqp,
			  unsigned int *maxincr)
{
	struct ccid2_hc_tx_sock *hc = ccid2_hc_tx_sk(sk);
	struct dccp_sock *dp = dccp_sk(sk);
	int r_seq_used = hc->tx_cwnd / dp->dccps_l_ack_ratio;

	if (hc->tx_cwnd < dp->dccps_l_seq_win &&
	    r_seq_used < dp->dccps_r_seq_win) {
		if (hc->tx_cwnd < hc->tx_ssthresh) {
			if (*maxincr > 0 && ++hc->tx_packets_acked >= 2) {
				hc->tx_cwnd += 1;
				*maxincr    -= 1;
				hc->tx_packets_acked = 0;
			}
		} else if (++hc->tx_packets_acked >= hc->tx_cwnd) {
			hc->tx_cwnd += 1;
			hc->tx_packets_acked = 0;
		}
	}

	/*
	 * Adjust the local sequence window and the ack ratio to allow about
	 * 5 times the number of packets in the network (RFC 4340 7.5.2)
	 */
	if (r_seq_used * CCID2_WIN_CHANGE_FACTOR >= dp->dccps_r_seq_win)
		ccid2_change_l_ack_ratio(sk, dp->dccps_l_ack_ratio * 2);
	else if (r_seq_used * CCID2_WIN_CHANGE_FACTOR < dp->dccps_r_seq_win/2)
		ccid2_change_l_ack_ratio(sk, dp->dccps_l_ack_ratio / 2 ? : 1U);

	if (hc->tx_cwnd * CCID2_WIN_CHANGE_FACTOR >= dp->dccps_l_seq_win)
		ccid2_change_l_seq_window(sk, dp->dccps_l_seq_win * 2);
	else if (hc->tx_cwnd * CCID2_WIN_CHANGE_FACTOR < dp->dccps_l_seq_win/2)
		ccid2_change_l_seq_window(sk, dp->dccps_l_seq_win / 2);

	/*
	 * FIXME: RTT is sampled several times per acknowledgment (for each
	 * entry in the Ack Vector), instead of once per Ack (as in TCP SACK).
	 * This causes the RTT to be over-estimated, since the older entries
	 * in the Ack Vector have earlier sending times.
	 * The cleanest solution is to not use the ccid2s_sent field at all
	 * and instead use DCCP timestamps: requires changes in other places.
	 */
	ccid2_rtt_estimator(sk, ccid2_jiffies32 - seqp->ccid2s_sent);
}

static void ccid2_congestion_event(struct sock *sk, struct ccid2_seq *seqp)
{
	struct ccid2_hc_tx_sock *hc = ccid2_hc_tx_sk(sk);

	if ((s32)(seqp->ccid2s_sent - hc->tx_last_cong) < 0) {
		ccid2_pr_debug("Multiple losses in an RTT---treating as one\n");
		return;
	}

	hc->tx_last_cong = ccid2_jiffies32;

	hc->tx_cwnd      = hc->tx_cwnd / 2 ? : 1U;
	hc->tx_ssthresh  = max(hc->tx_cwnd, 2U);

	ccid2_check_l_ack_ratio(sk);
}

static int ccid2_hc_tx_parse_options(struct sock *sk, u8 packet_type,
				     u8 option, u8 *optval, u8 optlen)
{
	struct ccid2_hc_tx_sock *hc = ccid2_hc_tx_sk(sk);

	switch (option) {
	case DCCPO_ACK_VECTOR_0:
	case DCCPO_ACK_VECTOR_1:
		return dccp_ackvec_parsed_add(&hc->tx_av_chunks, optval, optlen,
					      option - DCCPO_ACK_VECTOR_0);
	}
	return 0;
}

static void ccid2_hc_tx_packet_recv(struct sock *sk, struct sk_buff *skb)
{
	struct dccp_sock *dp = dccp_sk(sk);
	struct ccid2_hc_tx_sock *hc = ccid2_hc_tx_sk(sk);
	const bool sender_was_blocked = ccid2_cwnd_network_limited(hc);
	struct dccp_ackvec_parsed *avp;
	u64 ackno, seqno;
	struct ccid2_seq *seqp;
	int done = 0;
	unsigned int maxincr = 0;

	/* check reverse path congestion */
	seqno = DCCP_SKB_CB(skb)->dccpd_seq;

	/* XXX this whole "algorithm" is broken.  Need to fix it to keep track
	 * of the seqnos of the dupacks so that rpseq and rpdupack are correct
	 * -sorbo.
	 */
	/* need to bootstrap */
	if (hc->tx_rpdupack == -1) {
		hc->tx_rpdupack = 0;
		hc->tx_rpseq    = seqno;
	} else {
		/* check if packet is consecutive */
		if (dccp_delta_seqno(hc->tx_rpseq, seqno) == 1)
			hc->tx_rpseq = seqno;
		/* it's a later packet */
		else if (after48(seqno, hc->tx_rpseq)) {
			hc->tx_rpdupack++;

			/* check if we got enough dupacks */
			if (hc->tx_rpdupack >= NUMDUPACK) {
				hc->tx_rpdupack = -1; /* XXX lame */
				hc->tx_rpseq    = 0;
#ifdef __CCID2_COPES_GRACEFULLY_WITH_ACK_CONGESTION_CONTROL__
				/*
				 * FIXME: Ack Congestion Control is broken; in
				 * the current state instabilities occurred with
				 * Ack Ratios greater than 1; causing hang-ups
				 * and long RTO timeouts. This needs to be fixed
				 * before opening up dynamic changes. -- gerrit
				 */
				ccid2_change_l_ack_ratio(sk, 2 * dp->dccps_l_ack_ratio);
#endif
			}
		}
	}

	/* check forward path congestion */
	if (dccp_packet_without_ack(skb))
		return;

	/* still didn't send out new data packets */
	if (hc->tx_seqh == hc->tx_seqt)
		goto done;

	ackno = DCCP_SKB_CB(skb)->dccpd_ack_seq;
	if (after48(ackno, hc->tx_high_ack))
		hc->tx_high_ack = ackno;

	seqp = hc->tx_seqt;
	while (before48(seqp->ccid2s_seq, ackno)) {
		seqp = seqp->ccid2s_next;
		if (seqp == hc->tx_seqh) {
			seqp = hc->tx_seqh->ccid2s_prev;
			break;
		}
	}

	/*
	 * In slow-start, cwnd can increase up to a maximum of Ack Ratio/2
	 * packets per acknowledgement. Rounding up avoids that cwnd is not
	 * advanced when Ack Ratio is 1 and gives a slight edge otherwise.
	 */
	if (hc->tx_cwnd < hc->tx_ssthresh)
		maxincr = DIV_ROUND_UP(dp->dccps_l_ack_ratio, 2);

	/* go through all ack vectors */
	list_for_each_entry(avp, &hc->tx_av_chunks, node) {
		/* go through this ack vector */
		for (; avp->len--; avp->vec++) {
			u64 ackno_end_rl = SUB48(ackno,
						 dccp_ackvec_runlen(avp->vec));

			ccid2_pr_debug("ackvec %llu |%u,%u|\n",
				       (unsigned long long)ackno,
				       dccp_ackvec_state(avp->vec) >> 6,
				       dccp_ackvec_runlen(avp->vec));
			/* if the seqno we are analyzing is larger than the
			 * current ackno, then move towards the tail of our
			 * seqnos.
			 */
			while (after48(seqp->ccid2s_seq, ackno)) {
				if (seqp == hc->tx_seqt) {
					done = 1;
					break;
				}
				seqp = seqp->ccid2s_prev;
			}
			if (done)
				break;

			/* check all seqnos in the range of the vector
			 * run length
			 */
			while (between48(seqp->ccid2s_seq,ackno_end_rl,ackno)) {
				const u8 state = dccp_ackvec_state(avp->vec);

				/* new packet received or marked */
				if (state != DCCPAV_NOT_RECEIVED &&
				    !seqp->ccid2s_acked) {
					if (state == DCCPAV_ECN_MARKED)
						ccid2_congestion_event(sk,
								       seqp);
					else
						ccid2_new_ack(sk, seqp,
							      &maxincr);

					seqp->ccid2s_acked = 1;
					ccid2_pr_debug("Got ack for %llu\n",
						       (unsigned long long)seqp->ccid2s_seq);
					hc->tx_pipe--;
				}
				if (seqp == hc->tx_seqt) {
					done = 1;
					break;
				}
				seqp = seqp->ccid2s_prev;
			}
			if (done)
				break;

			ackno = SUB48(ackno_end_rl, 1);
		}
		if (done)
			break;
	}

	/* The state about what is acked should be correct now
	 * Check for NUMDUPACK
	 */
	seqp = hc->tx_seqt;
	while (before48(seqp->ccid2s_seq, hc->tx_high_ack)) {
		seqp = seqp->ccid2s_next;
		if (seqp == hc->tx_seqh) {
			seqp = hc->tx_seqh->ccid2s_prev;
			break;
		}
	}
	done = 0;
	while (1) {
		if (seqp->ccid2s_acked) {
			done++;
			if (done == NUMDUPACK)
				break;
		}
		if (seqp == hc->tx_seqt)
			break;
		seqp = seqp->ccid2s_prev;
	}

	/* If there are at least 3 acknowledgements, anything unacknowledged
	 * below the last sequence number is considered lost
	 */
	if (done == NUMDUPACK) {
		struct ccid2_seq *last_acked = seqp;

		/* check for lost packets */
		while (1) {
			if (!seqp->ccid2s_acked) {
				ccid2_pr_debug("Packet lost: %llu\n",
					       (unsigned long long)seqp->ccid2s_seq);
				/* XXX need to traverse from tail -> head in
				 * order to detect multiple congestion events in
				 * one ack vector.
				 */
				ccid2_congestion_event(sk, seqp);
				hc->tx_pipe--;
			}
			if (seqp == hc->tx_seqt)
				break;
			seqp = seqp->ccid2s_prev;
		}

		hc->tx_seqt = last_acked;
	}

	/* trim acked packets in tail */
	while (hc->tx_seqt != hc->tx_seqh) {
		if (!hc->tx_seqt->ccid2s_acked)
			break;

		hc->tx_seqt = hc->tx_seqt->ccid2s_next;
	}

	/* restart RTO timer if not all outstanding data has been acked */
	if (hc->tx_pipe == 0)
		sk_stop_timer(sk, &hc->tx_rtotimer);
	else
		sk_reset_timer(sk, &hc->tx_rtotimer, jiffies + hc->tx_rto);
done:
	/* check if incoming Acks allow pending packets to be sent */
	if (sender_was_blocked && !ccid2_cwnd_network_limited(hc))
		dccp_tasklet_schedule(sk);
	dccp_ackvec_parsed_cleanup(&hc->tx_av_chunks);
}

static int ccid2_hc_tx_init(struct ccid *ccid, struct sock *sk)
{
	struct ccid2_hc_tx_sock *hc = ccid_priv(ccid);
	struct dccp_sock *dp = dccp_sk(sk);
	u32 max_ratio;

	/* RFC 4341, 5: initialise ssthresh to arbitrarily high (max) value */
	hc->tx_ssthresh = ~0U;

	/* Use larger initial windows (RFC 4341, section 5). */
	hc->tx_cwnd = rfc3390_bytes_to_packets(dp->dccps_mss_cache);
	hc->tx_expected_wnd = hc->tx_cwnd;

	/* Make sure that Ack Ratio is enabled and within bounds. */
	max_ratio = DIV_ROUND_UP(hc->tx_cwnd, 2);
	if (dp->dccps_l_ack_ratio == 0 || dp->dccps_l_ack_ratio > max_ratio)
		dp->dccps_l_ack_ratio = max_ratio;

	/* XXX init ~ to window size... */
	if (ccid2_hc_tx_alloc_seq(hc))
		return -ENOMEM;

	hc->tx_rto	 = DCCP_TIMEOUT_INIT;
	hc->tx_rpdupack  = -1;
	hc->tx_last_cong = hc->tx_lsndtime = hc->tx_cwnd_stamp = ccid2_jiffies32;
	hc->tx_cwnd_used = 0;
	hc->sk		 = sk;
	timer_setup(&hc->tx_rtotimer, ccid2_hc_tx_rto_expire, 0);
	INIT_LIST_HEAD(&hc->tx_av_chunks);
	return 0;
}

static void ccid2_hc_tx_exit(struct sock *sk)
{
	struct ccid2_hc_tx_sock *hc = ccid2_hc_tx_sk(sk);
	int i;

	sk_stop_timer(sk, &hc->tx_rtotimer);

	for (i = 0; i < hc->tx_seqbufc; i++)
		kfree(hc->tx_seqbuf[i]);
	hc->tx_seqbufc = 0;
	dccp_ackvec_parsed_cleanup(&hc->tx_av_chunks);
}

static void ccid2_hc_rx_packet_recv(struct sock *sk, struct sk_buff *skb)
{
	struct ccid2_hc_rx_sock *hc = ccid2_hc_rx_sk(sk);

	if (!dccp_data_packet(skb))
		return;

	if (++hc->rx_num_data_pkts >= dccp_sk(sk)->dccps_r_ack_ratio) {
		dccp_send_ack(sk);
		hc->rx_num_data_pkts = 0;
	}
}

struct ccid_operations ccid2_ops = {
	.ccid_id		  = DCCPC_CCID2,
	.ccid_name		  = "TCP-like",
	.ccid_hc_tx_obj_size	  = sizeof(struct ccid2_hc_tx_sock),
	.ccid_hc_tx_init	  = ccid2_hc_tx_init,
	.ccid_hc_tx_exit	  = ccid2_hc_tx_exit,
	.ccid_hc_tx_send_packet	  = ccid2_hc_tx_send_packet,
	.ccid_hc_tx_packet_sent	  = ccid2_hc_tx_packet_sent,
	.ccid_hc_tx_parse_options = ccid2_hc_tx_parse_options,
	.ccid_hc_tx_packet_recv	  = ccid2_hc_tx_packet_recv,
	.ccid_hc_rx_obj_size	  = sizeof(struct ccid2_hc_rx_sock),
	.ccid_hc_rx_packet_recv	  = ccid2_hc_rx_packet_recv,
};

#ifdef CONFIG_IP_DCCP_CCID2_DEBUG
module_param(ccid2_debug, bool, 0644);
MODULE_PARM_DESC(ccid2_debug, "Enable CCID-2 debug messages");
#endif<|MERGE_RESOLUTION|>--- conflicted
+++ resolved
@@ -128,19 +128,6 @@
 }
 
 static void dccp_tasklet_schedule(struct sock *sk)
-<<<<<<< HEAD
-{
-	struct tasklet_struct *t = &dccp_sk(sk)->dccps_xmitlet;
-
-	if (!test_and_set_bit(TASKLET_STATE_SCHED, &t->state)) {
-		sock_hold(sk);
-		__tasklet_schedule(t);
-	}
-}
-
-static void ccid2_hc_tx_rto_expire(unsigned long data)
-=======
->>>>>>> 286cd8c7
 {
 	struct tasklet_struct *t = &dccp_sk(sk)->dccps_xmitlet;
 
