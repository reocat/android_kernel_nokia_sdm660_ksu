/*
 *  net/dccp/ipv4.c
 *
 *  An implementation of the DCCP protocol
 *  Arnaldo Carvalho de Melo <acme@conectiva.com.br>
 *
 *	This program is free software; you can redistribute it and/or
 *	modify it under the terms of the GNU General Public License
 *	as published by the Free Software Foundation; either version
 *	2 of the License, or (at your option) any later version.
 */

#include <linux/dccp.h>
#include <linux/icmp.h>
#include <linux/slab.h>
#include <linux/module.h>
#include <linux/skbuff.h>
#include <linux/random.h>

#include <net/icmp.h>
#include <net/inet_common.h>
#include <net/inet_hashtables.h>
#include <net/inet_sock.h>
#include <net/protocol.h>
#include <net/sock.h>
#include <net/timewait_sock.h>
#include <net/tcp_states.h>
#include <net/xfrm.h>
#include <net/secure_seq.h>

#include "ackvec.h"
#include "ccid.h"
#include "dccp.h"
#include "feat.h"

/*
 * The per-net dccp.v4_ctl_sk socket is used for responding to
 * the Out-of-the-blue (OOTB) packets. A control sock will be created
 * for this socket at the initialization time.
 */

int dccp_v4_connect(struct sock *sk, struct sockaddr *uaddr, int addr_len)
{
	const struct sockaddr_in *usin = (struct sockaddr_in *)uaddr;
	struct inet_sock *inet = inet_sk(sk);
	struct dccp_sock *dp = dccp_sk(sk);
	__be16 orig_sport, orig_dport;
	__be32 daddr, nexthop;
	struct flowi4 *fl4;
	struct rtable *rt;
	int err;
	struct ip_options_rcu *inet_opt;

	dp->dccps_role = DCCP_ROLE_CLIENT;

	if (addr_len < sizeof(struct sockaddr_in))
		return -EINVAL;

	if (usin->sin_family != AF_INET)
		return -EAFNOSUPPORT;

	nexthop = daddr = usin->sin_addr.s_addr;

	inet_opt = rcu_dereference_protected(inet->inet_opt,
					     lockdep_sock_is_held(sk));
	if (inet_opt != NULL && inet_opt->opt.srr) {
		if (daddr == 0)
			return -EINVAL;
		nexthop = inet_opt->opt.faddr;
	}

	orig_sport = inet->inet_sport;
	orig_dport = usin->sin_port;
	fl4 = &inet->cork.fl.u.ip4;
	rt = ip_route_connect(fl4, nexthop, inet->inet_saddr,
			      RT_CONN_FLAGS(sk), sk->sk_bound_dev_if,
			      IPPROTO_DCCP,
			      orig_sport, orig_dport, sk);
	if (IS_ERR(rt))
		return PTR_ERR(rt);

	if (rt->rt_flags & (RTCF_MULTICAST | RTCF_BROADCAST)) {
		ip_rt_put(rt);
		return -ENETUNREACH;
	}

	if (inet_opt == NULL || !inet_opt->opt.srr)
		daddr = fl4->daddr;

	if (inet->inet_saddr == 0)
		inet->inet_saddr = fl4->saddr;
	sk_rcv_saddr_set(sk, inet->inet_saddr);
	inet->inet_dport = usin->sin_port;
	sk_daddr_set(sk, daddr);

	inet_csk(sk)->icsk_ext_hdr_len = 0;
	if (inet_opt)
		inet_csk(sk)->icsk_ext_hdr_len = inet_opt->opt.optlen;
	/*
	 * Socket identity is still unknown (sport may be zero).
	 * However we set state to DCCP_REQUESTING and not releasing socket
	 * lock select source port, enter ourselves into the hash tables and
	 * complete initialization after this.
	 */
	dccp_set_state(sk, DCCP_REQUESTING);
	err = inet_hash_connect(&dccp_death_row, sk);
	if (err != 0)
		goto failure;

	rt = ip_route_newports(fl4, rt, orig_sport, orig_dport,
			       inet->inet_sport, inet->inet_dport, sk);
	if (IS_ERR(rt)) {
		err = PTR_ERR(rt);
		rt = NULL;
		goto failure;
	}
	/* OK, now commit destination to socket.  */
	sk_setup_caps(sk, &rt->dst);

	dp->dccps_iss = secure_dccp_sequence_number(inet->inet_saddr,
						    inet->inet_daddr,
						    inet->inet_sport,
						    inet->inet_dport);
	inet->inet_id = prandom_u32();

	err = dccp_connect(sk);
	rt = NULL;
	if (err != 0)
		goto failure;
out:
	return err;
failure:
	/*
	 * This unhashes the socket and releases the local port, if necessary.
	 */
	dccp_set_state(sk, DCCP_CLOSED);
	if (!(sk->sk_userlocks & SOCK_BINDADDR_LOCK))
		inet_reset_saddr(sk);
	ip_rt_put(rt);
	sk->sk_route_caps = 0;
	inet->inet_dport = 0;
	goto out;
}
EXPORT_SYMBOL_GPL(dccp_v4_connect);

/*
 * This routine does path mtu discovery as defined in RFC1191.
 */
static inline void dccp_do_pmtu_discovery(struct sock *sk,
					  const struct iphdr *iph,
					  u32 mtu)
{
	struct dst_entry *dst;
	const struct inet_sock *inet = inet_sk(sk);
	const struct dccp_sock *dp = dccp_sk(sk);

	/* We are not interested in DCCP_LISTEN and request_socks (RESPONSEs
	 * send out by Linux are always < 576bytes so they should go through
	 * unfragmented).
	 */
	if (sk->sk_state == DCCP_LISTEN)
		return;

	dst = inet_csk_update_pmtu(sk, mtu);
	if (!dst)
		return;

	/* Something is about to be wrong... Remember soft error
	 * for the case, if this connection will not able to recover.
	 */
	if (mtu < dst_mtu(dst) && ip_dont_fragment(sk, dst))
		sk->sk_err_soft = EMSGSIZE;

	mtu = dst_mtu(dst);

	if (inet->pmtudisc != IP_PMTUDISC_DONT &&
	    ip_sk_accept_pmtu(sk) &&
	    inet_csk(sk)->icsk_pmtu_cookie > mtu) {
		dccp_sync_mss(sk, mtu);

		/*
		 * From RFC 4340, sec. 14.1:
		 *
		 *	DCCP-Sync packets are the best choice for upward
		 *	probing, since DCCP-Sync probes do not risk application
		 *	data loss.
		 */
		dccp_send_sync(sk, dp->dccps_gsr, DCCP_PKT_SYNC);
	} /* else let the usual retransmit timer handle it */
}

static void dccp_do_redirect(struct sk_buff *skb, struct sock *sk)
{
	struct dst_entry *dst = __sk_dst_check(sk, 0);

	if (dst)
		dst->ops->redirect(dst, sk, skb);
}

void dccp_req_err(struct sock *sk, u64 seq)
	{
	struct request_sock *req = inet_reqsk(sk);
	struct net *net = sock_net(sk);

	/*
	 * ICMPs are not backlogged, hence we cannot get an established
	 * socket here.
	 */
	if (!between48(seq, dccp_rsk(req)->dreq_iss, dccp_rsk(req)->dreq_gss)) {
		__NET_INC_STATS(net, LINUX_MIB_OUTOFWINDOWICMPS);
	} else {
		/*
		 * Still in RESPOND, just remove it silently.
		 * There is no good way to pass the error to the newly
		 * created socket, and POSIX does not want network
		 * errors returned from accept().
		 */
		inet_csk_reqsk_queue_drop(req->rsk_listener, req);
	}
	reqsk_put(req);
}
EXPORT_SYMBOL(dccp_req_err);

/*
 * This routine is called by the ICMP module when it gets some sort of error
 * condition. If err < 0 then the socket should be closed and the error
 * returned to the user. If err > 0 it's just the icmp type << 8 | icmp code.
 * After adjustment header points to the first 8 bytes of the tcp header. We
 * need to find the appropriate port.
 *
 * The locking strategy used here is very "optimistic". When someone else
 * accesses the socket the ICMP is just dropped and for some paths there is no
 * check at all. A more general error queue to queue errors for later handling
 * is probably better.
 */
static void dccp_v4_err(struct sk_buff *skb, u32 info)
{
	const struct iphdr *iph = (struct iphdr *)skb->data;
	const u8 offset = iph->ihl << 2;
	const struct dccp_hdr *dh;
	struct dccp_sock *dp;
	struct inet_sock *inet;
	const int type = icmp_hdr(skb)->type;
	const int code = icmp_hdr(skb)->code;
	struct sock *sk;
	__u64 seq;
	int err;
	struct net *net = dev_net(skb->dev);

<<<<<<< HEAD
	/* Only need dccph_dport & dccph_sport which are the first
	 * 4 bytes in dccp header.
	 * Our caller (icmp_socket_deliver()) already pulled 8 bytes for us.
	 */
	BUILD_BUG_ON(offsetofend(struct dccp_hdr, dccph_sport) > 8);
	BUILD_BUG_ON(offsetofend(struct dccp_hdr, dccph_dport) > 8);
=======
	/* For the first __dccp_basic_hdr_len() check, we only need dh->dccph_x,
	 * which is in byte 7 of the dccp header.
	 * Our caller (icmp_socket_deliver()) already pulled 8 bytes for us.
	 *
	 * Later on, we want to access the sequence number fields, which are
	 * beyond 8 bytes, so we have to pskb_may_pull() ourselves.
	 */
	dh = (struct dccp_hdr *)(skb->data + offset);
	if (!pskb_may_pull(skb, offset + __dccp_basic_hdr_len(dh)))
		return;
	iph = (struct iphdr *)skb->data;
>>>>>>> 286cd8c7
	dh = (struct dccp_hdr *)(skb->data + offset);

	sk = __inet_lookup_established(net, &dccp_hashinfo,
				       iph->daddr, dh->dccph_dport,
				       iph->saddr, ntohs(dh->dccph_sport),
				       inet_iif(skb), 0);
	if (!sk) {
		__ICMP_INC_STATS(net, ICMP_MIB_INERRORS);
		return;
	}

	if (sk->sk_state == DCCP_TIME_WAIT) {
		inet_twsk_put(inet_twsk(sk));
		return;
	}
	seq = dccp_hdr_seq(dh);
	if (sk->sk_state == DCCP_NEW_SYN_RECV)
		return dccp_req_err(sk, seq);

	bh_lock_sock(sk);
	/* If too many ICMPs get dropped on busy
	 * servers this needs to be solved differently.
	 */
	if (sock_owned_by_user(sk))
		__NET_INC_STATS(net, LINUX_MIB_LOCKDROPPEDICMPS);

	if (sk->sk_state == DCCP_CLOSED)
		goto out;

	dp = dccp_sk(sk);
	if ((1 << sk->sk_state) & ~(DCCPF_REQUESTING | DCCPF_LISTEN) &&
	    !between48(seq, dp->dccps_awl, dp->dccps_awh)) {
		__NET_INC_STATS(net, LINUX_MIB_OUTOFWINDOWICMPS);
		goto out;
	}

	switch (type) {
	case ICMP_REDIRECT:
		if (!sock_owned_by_user(sk))
			dccp_do_redirect(skb, sk);
		goto out;
	case ICMP_SOURCE_QUENCH:
		/* Just silently ignore these. */
		goto out;
	case ICMP_PARAMETERPROB:
		err = EPROTO;
		break;
	case ICMP_DEST_UNREACH:
		if (code > NR_ICMP_UNREACH)
			goto out;

		if (code == ICMP_FRAG_NEEDED) { /* PMTU discovery (RFC1191) */
			if (!sock_owned_by_user(sk))
				dccp_do_pmtu_discovery(sk, iph, info);
			goto out;
		}

		err = icmp_err_convert[code].errno;
		break;
	case ICMP_TIME_EXCEEDED:
		err = EHOSTUNREACH;
		break;
	default:
		goto out;
	}

	switch (sk->sk_state) {
	case DCCP_REQUESTING:
	case DCCP_RESPOND:
		if (!sock_owned_by_user(sk)) {
			__DCCP_INC_STATS(DCCP_MIB_ATTEMPTFAILS);
			sk->sk_err = err;

			sk->sk_error_report(sk);

			dccp_done(sk);
		} else
			sk->sk_err_soft = err;
		goto out;
	}

	/* If we've already connected we will keep trying
	 * until we time out, or the user gives up.
	 *
	 * rfc1122 4.2.3.9 allows to consider as hard errors
	 * only PROTO_UNREACH and PORT_UNREACH (well, FRAG_FAILED too,
	 * but it is obsoleted by pmtu discovery).
	 *
	 * Note, that in modern internet, where routing is unreliable
	 * and in each dark corner broken firewalls sit, sending random
	 * errors ordered by their masters even this two messages finally lose
	 * their original sense (even Linux sends invalid PORT_UNREACHs)
	 *
	 * Now we are in compliance with RFCs.
	 *							--ANK (980905)
	 */

	inet = inet_sk(sk);
	if (!sock_owned_by_user(sk) && inet->recverr) {
		sk->sk_err = err;
		sk->sk_error_report(sk);
	} else /* Only an error on timeout */
		sk->sk_err_soft = err;
out:
	bh_unlock_sock(sk);
	sock_put(sk);
}

static inline __sum16 dccp_v4_csum_finish(struct sk_buff *skb,
				      __be32 src, __be32 dst)
{
	return csum_tcpudp_magic(src, dst, skb->len, IPPROTO_DCCP, skb->csum);
}

void dccp_v4_send_check(struct sock *sk, struct sk_buff *skb)
{
	const struct inet_sock *inet = inet_sk(sk);
	struct dccp_hdr *dh = dccp_hdr(skb);

	dccp_csum_outgoing(skb);
	dh->dccph_checksum = dccp_v4_csum_finish(skb,
						 inet->inet_saddr,
						 inet->inet_daddr);
}
EXPORT_SYMBOL_GPL(dccp_v4_send_check);

static inline u64 dccp_v4_init_sequence(const struct sk_buff *skb)
{
	return secure_dccp_sequence_number(ip_hdr(skb)->daddr,
					   ip_hdr(skb)->saddr,
					   dccp_hdr(skb)->dccph_dport,
					   dccp_hdr(skb)->dccph_sport);
}

/*
 * The three way handshake has completed - we got a valid ACK or DATAACK -
 * now create the new socket.
 *
 * This is the equivalent of TCP's tcp_v4_syn_recv_sock
 */
struct sock *dccp_v4_request_recv_sock(const struct sock *sk,
				       struct sk_buff *skb,
				       struct request_sock *req,
				       struct dst_entry *dst,
				       struct request_sock *req_unhash,
				       bool *own_req)
{
	struct inet_request_sock *ireq;
	struct inet_sock *newinet;
	struct sock *newsk;

	if (sk_acceptq_is_full(sk))
		goto exit_overflow;

	newsk = dccp_create_openreq_child(sk, req, skb);
	if (newsk == NULL)
		goto exit_nonewsk;

	newinet		   = inet_sk(newsk);
	ireq		   = inet_rsk(req);
	sk_daddr_set(newsk, ireq->ir_rmt_addr);
	sk_rcv_saddr_set(newsk, ireq->ir_loc_addr);
	newinet->inet_saddr	= ireq->ir_loc_addr;
	RCU_INIT_POINTER(newinet->inet_opt, rcu_dereference(ireq->ireq_opt));
	newinet->mc_index  = inet_iif(skb);
	newinet->mc_ttl	   = ip_hdr(skb)->ttl;
	newinet->inet_id   = prandom_u32();

	if (dst == NULL && (dst = inet_csk_route_child_sock(sk, newsk, req)) == NULL)
		goto put_and_exit;

	sk_setup_caps(newsk, dst);

	dccp_sync_mss(newsk, dst_mtu(dst));

	if (__inet_inherit_port(sk, newsk) < 0)
		goto put_and_exit;
<<<<<<< HEAD
	*own_req = inet_ehash_nolisten(newsk, req_to_sk(req_unhash));
=======
	*own_req = inet_ehash_nolisten(newsk, req_to_sk(req_unhash), NULL);
>>>>>>> 286cd8c7
	if (*own_req)
		ireq->ireq_opt = NULL;
	else
		newinet->inet_opt = NULL;
	return newsk;

exit_overflow:
	__NET_INC_STATS(sock_net(sk), LINUX_MIB_LISTENOVERFLOWS);
exit_nonewsk:
	dst_release(dst);
exit:
	__NET_INC_STATS(sock_net(sk), LINUX_MIB_LISTENDROPS);
	return NULL;
put_and_exit:
	newinet->inet_opt = NULL;
	inet_csk_prepare_forced_close(newsk);
	dccp_done(newsk);
	goto exit;
}
EXPORT_SYMBOL_GPL(dccp_v4_request_recv_sock);

static struct dst_entry* dccp_v4_route_skb(struct net *net, struct sock *sk,
					   struct sk_buff *skb)
{
	struct rtable *rt;
	const struct iphdr *iph = ip_hdr(skb);
	struct flowi4 fl4 = {
		.flowi4_oif = inet_iif(skb),
		.daddr = iph->saddr,
		.saddr = iph->daddr,
		.flowi4_tos = RT_CONN_FLAGS(sk),
		.flowi4_proto = sk->sk_protocol,
		.fl4_sport = dccp_hdr(skb)->dccph_dport,
		.fl4_dport = dccp_hdr(skb)->dccph_sport,
	};

	security_skb_classify_flow(skb, flowi4_to_flowi(&fl4));
	rt = ip_route_output_flow(net, &fl4, sk);
	if (IS_ERR(rt)) {
		IP_INC_STATS(net, IPSTATS_MIB_OUTNOROUTES);
		return NULL;
	}

	return &rt->dst;
}

static int dccp_v4_send_response(const struct sock *sk, struct request_sock *req)
{
	int err = -1;
	struct sk_buff *skb;
	struct dst_entry *dst;
	struct flowi4 fl4;

	dst = inet_csk_route_req(sk, &fl4, req);
	if (dst == NULL)
		goto out;

	skb = dccp_make_response(sk, dst, req);
	if (skb != NULL) {
		const struct inet_request_sock *ireq = inet_rsk(req);
		struct dccp_hdr *dh = dccp_hdr(skb);

		dh->dccph_checksum = dccp_v4_csum_finish(skb, ireq->ir_loc_addr,
							      ireq->ir_rmt_addr);
		rcu_read_lock();
		err = ip_build_and_send_pkt(skb, sk, ireq->ir_loc_addr,
					    ireq->ir_rmt_addr,
<<<<<<< HEAD
					    ireq_opt_deref(ireq));
=======
					    rcu_dereference(ireq->ireq_opt));
		rcu_read_unlock();
>>>>>>> 286cd8c7
		err = net_xmit_eval(err);
	}

out:
	dst_release(dst);
	return err;
}

static void dccp_v4_ctl_send_reset(const struct sock *sk, struct sk_buff *rxskb)
{
	int err;
	const struct iphdr *rxiph;
	struct sk_buff *skb;
	struct dst_entry *dst;
	struct net *net = dev_net(skb_dst(rxskb)->dev);
	struct sock *ctl_sk = net->dccp.v4_ctl_sk;

	/* Never send a reset in response to a reset. */
	if (dccp_hdr(rxskb)->dccph_type == DCCP_PKT_RESET)
		return;

	if (skb_rtable(rxskb)->rt_type != RTN_LOCAL)
		return;

	dst = dccp_v4_route_skb(net, ctl_sk, rxskb);
	if (dst == NULL)
		return;

	skb = dccp_ctl_make_reset(ctl_sk, rxskb);
	if (skb == NULL)
		goto out;

	rxiph = ip_hdr(rxskb);
	dccp_hdr(skb)->dccph_checksum = dccp_v4_csum_finish(skb, rxiph->saddr,
								 rxiph->daddr);
	skb_dst_set(skb, dst_clone(dst));

	local_bh_disable();
	bh_lock_sock(ctl_sk);
	err = ip_build_and_send_pkt(skb, ctl_sk,
				    rxiph->daddr, rxiph->saddr, NULL);
	bh_unlock_sock(ctl_sk);

	if (net_xmit_eval(err) == 0) {
		__DCCP_INC_STATS(DCCP_MIB_OUTSEGS);
		__DCCP_INC_STATS(DCCP_MIB_OUTRSTS);
	}
	local_bh_enable();
out:
	dst_release(dst);
}

static void dccp_v4_reqsk_destructor(struct request_sock *req)
{
	dccp_feat_list_purge(&dccp_rsk(req)->dreq_featneg);
	kfree(rcu_dereference_protected(inet_rsk(req)->ireq_opt, 1));
}

void dccp_syn_ack_timeout(const struct request_sock *req)
{
}
EXPORT_SYMBOL(dccp_syn_ack_timeout);

static struct request_sock_ops dccp_request_sock_ops __read_mostly = {
	.family		= PF_INET,
	.obj_size	= sizeof(struct dccp_request_sock),
	.rtx_syn_ack	= dccp_v4_send_response,
	.send_ack	= dccp_reqsk_send_ack,
	.destructor	= dccp_v4_reqsk_destructor,
	.send_reset	= dccp_v4_ctl_send_reset,
	.syn_ack_timeout = dccp_syn_ack_timeout,
};

int dccp_v4_conn_request(struct sock *sk, struct sk_buff *skb)
{
	struct inet_request_sock *ireq;
	struct request_sock *req;
	struct dccp_request_sock *dreq;
	const __be32 service = dccp_hdr_request(skb)->dccph_req_service;
	struct dccp_skb_cb *dcb = DCCP_SKB_CB(skb);

	/* Never answer to DCCP_PKT_REQUESTs send to broadcast or multicast */
	if (skb_rtable(skb)->rt_flags & (RTCF_BROADCAST | RTCF_MULTICAST))
		return 0;	/* discard, don't send a reset here */

	if (dccp_bad_service_code(sk, service)) {
		dcb->dccpd_reset_code = DCCP_RESET_CODE_BAD_SERVICE_CODE;
		goto drop;
	}
	/*
	 * TW buckets are converted to open requests without
	 * limitations, they conserve resources and peer is
	 * evidently real one.
	 */
	dcb->dccpd_reset_code = DCCP_RESET_CODE_TOO_BUSY;
	if (inet_csk_reqsk_queue_is_full(sk))
		goto drop;

	if (sk_acceptq_is_full(sk))
		goto drop;

	req = inet_reqsk_alloc(&dccp_request_sock_ops, sk, true);
	if (req == NULL)
		goto drop;

	if (dccp_reqsk_init(req, dccp_sk(sk), skb))
		goto drop_and_free;

	dreq = dccp_rsk(req);
	if (dccp_parse_options(sk, dreq, skb))
		goto drop_and_free;

	if (security_inet_conn_request(sk, skb, req))
		goto drop_and_free;

	ireq = inet_rsk(req);
	sk_rcv_saddr_set(req_to_sk(req), ip_hdr(skb)->daddr);
	sk_daddr_set(req_to_sk(req), ip_hdr(skb)->saddr);
	ireq->ir_mark = inet_request_mark(sk, skb);
	ireq->ireq_family = AF_INET;
	ireq->ir_iif = sk->sk_bound_dev_if;

	/*
	 * Step 3: Process LISTEN state
	 *
	 * Set S.ISR, S.GSR, S.SWL, S.SWH from packet or Init Cookie
	 *
	 * Setting S.SWL/S.SWH to is deferred to dccp_create_openreq_child().
	 */
	dreq->dreq_isr	   = dcb->dccpd_seq;
	dreq->dreq_gsr	   = dreq->dreq_isr;
	dreq->dreq_iss	   = dccp_v4_init_sequence(skb);
	dreq->dreq_gss     = dreq->dreq_iss;
	dreq->dreq_service = service;

	if (dccp_v4_send_response(sk, req))
		goto drop_and_free;

	inet_csk_reqsk_queue_hash_add(sk, req, DCCP_TIMEOUT_INIT);
	reqsk_put(req);
	return 0;

drop_and_free:
	reqsk_free(req);
drop:
	__DCCP_INC_STATS(DCCP_MIB_ATTEMPTFAILS);
	return -1;
}
EXPORT_SYMBOL_GPL(dccp_v4_conn_request);

int dccp_v4_do_rcv(struct sock *sk, struct sk_buff *skb)
{
	struct dccp_hdr *dh = dccp_hdr(skb);

	if (sk->sk_state == DCCP_OPEN) { /* Fast path */
		if (dccp_rcv_established(sk, skb, dh, skb->len))
			goto reset;
		return 0;
	}

	/*
	 *  Step 3: Process LISTEN state
	 *	 If P.type == Request or P contains a valid Init Cookie option,
	 *	      (* Must scan the packet's options to check for Init
	 *		 Cookies.  Only Init Cookies are processed here,
	 *		 however; other options are processed in Step 8.  This
	 *		 scan need only be performed if the endpoint uses Init
	 *		 Cookies *)
	 *	      (* Generate a new socket and switch to that socket *)
	 *	      Set S := new socket for this port pair
	 *	      S.state = RESPOND
	 *	      Choose S.ISS (initial seqno) or set from Init Cookies
	 *	      Initialize S.GAR := S.ISS
	 *	      Set S.ISR, S.GSR, S.SWL, S.SWH from packet or Init Cookies
	 *	      Continue with S.state == RESPOND
	 *	      (* A Response packet will be generated in Step 11 *)
	 *	 Otherwise,
	 *	      Generate Reset(No Connection) unless P.type == Reset
	 *	      Drop packet and return
	 *
	 * NOTE: the check for the packet types is done in
	 *	 dccp_rcv_state_process
	 */

	if (dccp_rcv_state_process(sk, skb, dh, skb->len))
		goto reset;
	return 0;

reset:
	dccp_v4_ctl_send_reset(sk, skb);
	kfree_skb(skb);
	return 0;
}
EXPORT_SYMBOL_GPL(dccp_v4_do_rcv);

/**
 *	dccp_invalid_packet  -  check for malformed packets
 *	Implements RFC 4340, 8.5:  Step 1: Check header basics
 *	Packets that fail these checks are ignored and do not receive Resets.
 */
int dccp_invalid_packet(struct sk_buff *skb)
{
	const struct dccp_hdr *dh;
	unsigned int cscov;
	u8 dccph_doff;

	if (skb->pkt_type != PACKET_HOST)
		return 1;

	/* If the packet is shorter than 12 bytes, drop packet and return */
	if (!pskb_may_pull(skb, sizeof(struct dccp_hdr))) {
		DCCP_WARN("pskb_may_pull failed\n");
		return 1;
	}

	dh = dccp_hdr(skb);

	/* If P.type is not understood, drop packet and return */
	if (dh->dccph_type >= DCCP_PKT_INVALID) {
		DCCP_WARN("invalid packet type\n");
		return 1;
	}

	/*
	 * If P.Data Offset is too small for packet type, drop packet and return
	 */
	dccph_doff = dh->dccph_doff;
	if (dccph_doff < dccp_hdr_len(skb) / sizeof(u32)) {
		DCCP_WARN("P.Data Offset(%u) too small\n", dccph_doff);
		return 1;
	}
	/*
	 * If P.Data Offset is too too large for packet, drop packet and return
	 */
	if (!pskb_may_pull(skb, dccph_doff * sizeof(u32))) {
		DCCP_WARN("P.Data Offset(%u) too large\n", dccph_doff);
		return 1;
	}
	dh = dccp_hdr(skb);
	/*
	 * If P.type is not Data, Ack, or DataAck and P.X == 0 (the packet
	 * has short sequence numbers), drop packet and return
	 */
	if ((dh->dccph_type < DCCP_PKT_DATA    ||
	    dh->dccph_type > DCCP_PKT_DATAACK) && dh->dccph_x == 0)  {
		DCCP_WARN("P.type (%s) not Data || [Data]Ack, while P.X == 0\n",
			  dccp_packet_name(dh->dccph_type));
		return 1;
	}

	/*
	 * If P.CsCov is too large for the packet size, drop packet and return.
	 * This must come _before_ checksumming (not as RFC 4340 suggests).
	 */
	cscov = dccp_csum_coverage(skb);
	if (cscov > skb->len) {
		DCCP_WARN("P.CsCov %u exceeds packet length %d\n",
			  dh->dccph_cscov, skb->len);
		return 1;
	}

	/* If header checksum is incorrect, drop packet and return.
	 * (This step is completed in the AF-dependent functions.) */
	skb->csum = skb_checksum(skb, 0, cscov, 0);

	return 0;
}
EXPORT_SYMBOL_GPL(dccp_invalid_packet);

/* this is called when real data arrives */
static int dccp_v4_rcv(struct sk_buff *skb)
{
	const struct dccp_hdr *dh;
	const struct iphdr *iph;
	bool refcounted;
	struct sock *sk;
	int min_cov;

	/* Step 1: Check header basics */

	if (dccp_invalid_packet(skb))
		goto discard_it;

	iph = ip_hdr(skb);
	/* Step 1: If header checksum is incorrect, drop packet and return */
	if (dccp_v4_csum_finish(skb, iph->saddr, iph->daddr)) {
		DCCP_WARN("dropped packet with invalid checksum\n");
		goto discard_it;
	}

	dh = dccp_hdr(skb);

	DCCP_SKB_CB(skb)->dccpd_seq  = dccp_hdr_seq(dh);
	DCCP_SKB_CB(skb)->dccpd_type = dh->dccph_type;

	dccp_pr_debug("%8.8s src=%pI4@%-5d dst=%pI4@%-5d seq=%llu",
		      dccp_packet_name(dh->dccph_type),
		      &iph->saddr, ntohs(dh->dccph_sport),
		      &iph->daddr, ntohs(dh->dccph_dport),
		      (unsigned long long) DCCP_SKB_CB(skb)->dccpd_seq);

	if (dccp_packet_without_ack(skb)) {
		DCCP_SKB_CB(skb)->dccpd_ack_seq = DCCP_PKT_WITHOUT_ACK_SEQ;
		dccp_pr_debug_cat("\n");
	} else {
		DCCP_SKB_CB(skb)->dccpd_ack_seq = dccp_hdr_ack_seq(skb);
		dccp_pr_debug_cat(", ack=%llu\n", (unsigned long long)
				  DCCP_SKB_CB(skb)->dccpd_ack_seq);
	}

lookup:
	sk = __inet_lookup_skb(&dccp_hashinfo, skb, __dccp_hdr_len(dh),
			       dh->dccph_sport, dh->dccph_dport, 0, &refcounted);
	if (!sk) {
		dccp_pr_debug("failed to look up flow ID in table and "
			      "get corresponding socket\n");
		goto no_dccp_socket;
	}

	/*
	 * Step 2:
	 *	... or S.state == TIMEWAIT,
	 *		Generate Reset(No Connection) unless P.type == Reset
	 *		Drop packet and return
	 */
	if (sk->sk_state == DCCP_TIME_WAIT) {
		dccp_pr_debug("sk->sk_state == DCCP_TIME_WAIT: do_time_wait\n");
		inet_twsk_put(inet_twsk(sk));
		goto no_dccp_socket;
	}

	if (sk->sk_state == DCCP_NEW_SYN_RECV) {
		struct request_sock *req = inet_reqsk(sk);
		struct sock *nsk;

		sk = req->rsk_listener;
		if (unlikely(sk->sk_state != DCCP_LISTEN)) {
			inet_csk_reqsk_queue_drop_and_put(sk, req);
			goto lookup;
		}
		sock_hold(sk);
<<<<<<< HEAD
=======
		refcounted = true;
>>>>>>> 286cd8c7
		nsk = dccp_check_req(sk, skb, req);
		if (!nsk) {
			reqsk_put(req);
			goto discard_and_relse;
		}
		if (nsk == sk) {
			reqsk_put(req);
		} else if (dccp_child_process(sk, nsk, skb)) {
			dccp_v4_ctl_send_reset(sk, skb);
			goto discard_and_relse;
		} else {
			sock_put(sk);
			return 0;
		}
	}
	/*
	 * RFC 4340, sec. 9.2.1: Minimum Checksum Coverage
	 *	o if MinCsCov = 0, only packets with CsCov = 0 are accepted
	 *	o if MinCsCov > 0, also accept packets with CsCov >= MinCsCov
	 */
	min_cov = dccp_sk(sk)->dccps_pcrlen;
	if (dh->dccph_cscov && (min_cov == 0 || dh->dccph_cscov < min_cov))  {
		dccp_pr_debug("Packet CsCov %d does not satisfy MinCsCov %d\n",
			      dh->dccph_cscov, min_cov);
		/* FIXME: "Such packets SHOULD be reported using Data Dropped
		 *         options (Section 11.7) with Drop Code 0, Protocol
		 *         Constraints."                                     */
		goto discard_and_relse;
	}

	if (!xfrm4_policy_check(sk, XFRM_POLICY_IN, skb))
		goto discard_and_relse;
	nf_reset(skb);

<<<<<<< HEAD
	return __sk_receive_skb(sk, skb, 1, dh->dccph_doff * 4);
=======
	return __sk_receive_skb(sk, skb, 1, dh->dccph_doff * 4, refcounted);
>>>>>>> 286cd8c7

no_dccp_socket:
	if (!xfrm4_policy_check(NULL, XFRM_POLICY_IN, skb))
		goto discard_it;
	/*
	 * Step 2:
	 *	If no socket ...
	 *		Generate Reset(No Connection) unless P.type == Reset
	 *		Drop packet and return
	 */
	if (dh->dccph_type != DCCP_PKT_RESET) {
		DCCP_SKB_CB(skb)->dccpd_reset_code =
					DCCP_RESET_CODE_NO_CONNECTION;
		dccp_v4_ctl_send_reset(sk, skb);
	}

discard_it:
	kfree_skb(skb);
	return 0;

discard_and_relse:
	if (refcounted)
		sock_put(sk);
	goto discard_it;
}

static const struct inet_connection_sock_af_ops dccp_ipv4_af_ops = {
	.queue_xmit	   = ip_queue_xmit,
	.send_check	   = dccp_v4_send_check,
	.rebuild_header	   = inet_sk_rebuild_header,
	.conn_request	   = dccp_v4_conn_request,
	.syn_recv_sock	   = dccp_v4_request_recv_sock,
	.net_header_len	   = sizeof(struct iphdr),
	.setsockopt	   = ip_setsockopt,
	.getsockopt	   = ip_getsockopt,
	.addr2sockaddr	   = inet_csk_addr2sockaddr,
	.sockaddr_len	   = sizeof(struct sockaddr_in),
#ifdef CONFIG_COMPAT
	.compat_setsockopt = compat_ip_setsockopt,
	.compat_getsockopt = compat_ip_getsockopt,
#endif
};

static int dccp_v4_init_sock(struct sock *sk)
{
	static __u8 dccp_v4_ctl_sock_initialized;
	int err = dccp_init_sock(sk, dccp_v4_ctl_sock_initialized);

	if (err == 0) {
		if (unlikely(!dccp_v4_ctl_sock_initialized))
			dccp_v4_ctl_sock_initialized = 1;
		inet_csk(sk)->icsk_af_ops = &dccp_ipv4_af_ops;
	}

	return err;
}

static struct timewait_sock_ops dccp_timewait_sock_ops = {
	.twsk_obj_size	= sizeof(struct inet_timewait_sock),
};

static struct proto dccp_v4_prot = {
	.name			= "DCCP",
	.owner			= THIS_MODULE,
	.close			= dccp_close,
	.connect		= dccp_v4_connect,
	.disconnect		= dccp_disconnect,
	.ioctl			= dccp_ioctl,
	.init			= dccp_v4_init_sock,
	.setsockopt		= dccp_setsockopt,
	.getsockopt		= dccp_getsockopt,
	.sendmsg		= dccp_sendmsg,
	.recvmsg		= dccp_recvmsg,
	.backlog_rcv		= dccp_v4_do_rcv,
	.hash			= inet_hash,
	.unhash			= inet_unhash,
	.accept			= inet_csk_accept,
	.get_port		= inet_csk_get_port,
	.shutdown		= dccp_shutdown,
	.destroy		= dccp_destroy_sock,
	.orphan_count		= &dccp_orphan_count,
	.max_header		= MAX_DCCP_HEADER,
	.obj_size		= sizeof(struct dccp_sock),
	.slab_flags		= SLAB_TYPESAFE_BY_RCU,
	.rsk_prot		= &dccp_request_sock_ops,
	.twsk_prot		= &dccp_timewait_sock_ops,
	.h.hashinfo		= &dccp_hashinfo,
#ifdef CONFIG_COMPAT
	.compat_setsockopt	= compat_dccp_setsockopt,
	.compat_getsockopt	= compat_dccp_getsockopt,
#endif
};

static const struct net_protocol dccp_v4_protocol = {
	.handler	= dccp_v4_rcv,
	.err_handler	= dccp_v4_err,
	.no_policy	= 1,
	.netns_ok	= 1,
	.icmp_strict_tag_validation = 1,
};

static const struct proto_ops inet_dccp_ops = {
	.family		   = PF_INET,
	.owner		   = THIS_MODULE,
	.release	   = inet_release,
	.bind		   = inet_bind,
	.connect	   = inet_stream_connect,
	.socketpair	   = sock_no_socketpair,
	.accept		   = inet_accept,
	.getname	   = inet_getname,
	/* FIXME: work on tcp_poll to rename it to inet_csk_poll */
	.poll		   = dccp_poll,
	.ioctl		   = inet_ioctl,
	/* FIXME: work on inet_listen to rename it to sock_common_listen */
	.listen		   = inet_dccp_listen,
	.shutdown	   = inet_shutdown,
	.setsockopt	   = sock_common_setsockopt,
	.getsockopt	   = sock_common_getsockopt,
	.sendmsg	   = inet_sendmsg,
	.recvmsg	   = sock_common_recvmsg,
	.mmap		   = sock_no_mmap,
	.sendpage	   = sock_no_sendpage,
#ifdef CONFIG_COMPAT
	.compat_setsockopt = compat_sock_common_setsockopt,
	.compat_getsockopt = compat_sock_common_getsockopt,
#endif
};

static struct inet_protosw dccp_v4_protosw = {
	.type		= SOCK_DCCP,
	.protocol	= IPPROTO_DCCP,
	.prot		= &dccp_v4_prot,
	.ops		= &inet_dccp_ops,
	.flags		= INET_PROTOSW_ICSK,
};

static int __net_init dccp_v4_init_net(struct net *net)
{
	if (dccp_hashinfo.bhash == NULL)
		return -ESOCKTNOSUPPORT;

	return inet_ctl_sock_create(&net->dccp.v4_ctl_sk, PF_INET,
				    SOCK_DCCP, IPPROTO_DCCP, net);
}

static void __net_exit dccp_v4_exit_net(struct net *net)
{
	inet_ctl_sock_destroy(net->dccp.v4_ctl_sk);
}

static void __net_exit dccp_v4_exit_batch(struct list_head *net_exit_list)
{
	inet_twsk_purge(&dccp_hashinfo, AF_INET);
}

static struct pernet_operations dccp_v4_ops = {
	.init	= dccp_v4_init_net,
	.exit	= dccp_v4_exit_net,
	.exit_batch = dccp_v4_exit_batch,
};

static int __init dccp_v4_init(void)
{
	int err = proto_register(&dccp_v4_prot, 1);

	if (err)
		goto out;

	inet_register_protosw(&dccp_v4_protosw);

	err = register_pernet_subsys(&dccp_v4_ops);
	if (err)
		goto out_destroy_ctl_sock;

	err = inet_add_protocol(&dccp_v4_protocol, IPPROTO_DCCP);
	if (err)
		goto out_proto_unregister;

out:
	return err;
out_proto_unregister:
	unregister_pernet_subsys(&dccp_v4_ops);
out_destroy_ctl_sock:
	inet_unregister_protosw(&dccp_v4_protosw);
	proto_unregister(&dccp_v4_prot);
	goto out;
}

static void __exit dccp_v4_exit(void)
{
	inet_del_protocol(&dccp_v4_protocol, IPPROTO_DCCP);
	unregister_pernet_subsys(&dccp_v4_ops);
	inet_unregister_protosw(&dccp_v4_protosw);
	proto_unregister(&dccp_v4_prot);
}

module_init(dccp_v4_init);
module_exit(dccp_v4_exit);

/*
 * __stringify doesn't likes enums, so use SOCK_DCCP (6) and IPPROTO_DCCP (33)
 * values directly, Also cover the case where the protocol is not specified,
 * i.e. net-pf-PF_INET-proto-0-type-SOCK_DCCP
 */
MODULE_ALIAS_NET_PF_PROTO_TYPE(PF_INET, 33, 6);
MODULE_ALIAS_NET_PF_PROTO_TYPE(PF_INET, 0, 6);
MODULE_LICENSE("GPL");
MODULE_AUTHOR("Arnaldo Carvalho de Melo <acme@mandriva.com>");
MODULE_DESCRIPTION("DCCP - Datagram Congestion Controlled Protocol");<|MERGE_RESOLUTION|>--- conflicted
+++ resolved
@@ -247,14 +247,6 @@
 	int err;
 	struct net *net = dev_net(skb->dev);
 
-<<<<<<< HEAD
-	/* Only need dccph_dport & dccph_sport which are the first
-	 * 4 bytes in dccp header.
-	 * Our caller (icmp_socket_deliver()) already pulled 8 bytes for us.
-	 */
-	BUILD_BUG_ON(offsetofend(struct dccp_hdr, dccph_sport) > 8);
-	BUILD_BUG_ON(offsetofend(struct dccp_hdr, dccph_dport) > 8);
-=======
 	/* For the first __dccp_basic_hdr_len() check, we only need dh->dccph_x,
 	 * which is in byte 7 of the dccp header.
 	 * Our caller (icmp_socket_deliver()) already pulled 8 bytes for us.
@@ -266,7 +258,6 @@
 	if (!pskb_may_pull(skb, offset + __dccp_basic_hdr_len(dh)))
 		return;
 	iph = (struct iphdr *)skb->data;
->>>>>>> 286cd8c7
 	dh = (struct dccp_hdr *)(skb->data + offset);
 
 	sk = __inet_lookup_established(net, &dccp_hashinfo,
@@ -444,11 +435,7 @@
 
 	if (__inet_inherit_port(sk, newsk) < 0)
 		goto put_and_exit;
-<<<<<<< HEAD
-	*own_req = inet_ehash_nolisten(newsk, req_to_sk(req_unhash));
-=======
 	*own_req = inet_ehash_nolisten(newsk, req_to_sk(req_unhash), NULL);
->>>>>>> 286cd8c7
 	if (*own_req)
 		ireq->ireq_opt = NULL;
 	else
@@ -516,12 +503,8 @@
 		rcu_read_lock();
 		err = ip_build_and_send_pkt(skb, sk, ireq->ir_loc_addr,
 					    ireq->ir_rmt_addr,
-<<<<<<< HEAD
-					    ireq_opt_deref(ireq));
-=======
 					    rcu_dereference(ireq->ireq_opt));
 		rcu_read_unlock();
->>>>>>> 286cd8c7
 		err = net_xmit_eval(err);
 	}
 
@@ -863,10 +846,7 @@
 			goto lookup;
 		}
 		sock_hold(sk);
-<<<<<<< HEAD
-=======
 		refcounted = true;
->>>>>>> 286cd8c7
 		nsk = dccp_check_req(sk, skb, req);
 		if (!nsk) {
 			reqsk_put(req);
@@ -901,11 +881,7 @@
 		goto discard_and_relse;
 	nf_reset(skb);
 
-<<<<<<< HEAD
-	return __sk_receive_skb(sk, skb, 1, dh->dccph_doff * 4);
-=======
 	return __sk_receive_skb(sk, skb, 1, dh->dccph_doff * 4, refcounted);
->>>>>>> 286cd8c7
 
 no_dccp_socket:
 	if (!xfrm4_policy_check(NULL, XFRM_POLICY_IN, skb))
