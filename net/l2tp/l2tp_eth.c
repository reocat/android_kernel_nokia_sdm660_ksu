--- conflicted
+++ resolved
@@ -54,14 +54,8 @@
 struct l2tp_eth_sess {
 	struct net_device __rcu *dev;
 };
-<<<<<<< HEAD
-
-
-static struct lock_class_key l2tp_eth_tx_busylock;
-=======
-
-
->>>>>>> 286cd8c7
+
+
 static int l2tp_eth_dev_init(struct net_device *dev)
 {
 	eth_hw_addr_random(dev);
@@ -228,25 +222,21 @@
 static void l2tp_eth_adjust_mtu(struct l2tp_tunnel *tunnel,
 				struct l2tp_session *session,
 				struct net_device *dev)
-<<<<<<< HEAD
 {
 	unsigned int overhead = 0;
-	struct dst_entry *dst;
 	u32 l3_overhead = 0;
+	u32 mtu;
 
 	/* if the encap is UDP, account for UDP header size */
 	if (tunnel->encap == L2TP_ENCAPTYPE_UDP) {
 		overhead += sizeof(struct udphdr);
 		dev->needed_headroom += sizeof(struct udphdr);
 	}
-	if (session->mtu != 0) {
-		dev->mtu = session->mtu;
-		dev->needed_headroom += session->hdr_len;
-		return;
-	}
+
 	lock_sock(tunnel->sock);
 	l3_overhead = kernel_sock_ip_overhead(tunnel->sock);
 	release_sock(tunnel->sock);
+
 	if (l3_overhead == 0) {
 		/* L3 Overhead couldn't be identified, this could be
 		 * because tunnel->sock was NULL or the socket's
@@ -260,54 +250,6 @@
 	 */
 	overhead += session->hdr_len + ETH_HLEN + l3_overhead;
 
-	/* If PMTU discovery was enabled, use discovered MTU on L2TP device */
-	dst = sk_dst_get(tunnel->sock);
-	if (dst) {
-		/* dst_mtu will use PMTU if found, else fallback to intf MTU */
-		u32 pmtu = dst_mtu(dst);
-
-		if (pmtu != 0)
-			dev->mtu = pmtu;
-		dst_release(dst);
-	}
-	session->mtu = dev->mtu - overhead;
-	dev->mtu = session->mtu;
-	dev->needed_headroom += session->hdr_len;
-}
-
-static int l2tp_eth_create(struct net *net, struct l2tp_tunnel *tunnel,
-			   u32 session_id, u32 peer_session_id,
-			   struct l2tp_session_cfg *cfg)
-=======
->>>>>>> 286cd8c7
-{
-	unsigned int overhead = 0;
-	u32 l3_overhead = 0;
-	u32 mtu;
-
-	/* if the encap is UDP, account for UDP header size */
-	if (tunnel->encap == L2TP_ENCAPTYPE_UDP) {
-		overhead += sizeof(struct udphdr);
-		dev->needed_headroom += sizeof(struct udphdr);
-	}
-
-	lock_sock(tunnel->sock);
-	l3_overhead = kernel_sock_ip_overhead(tunnel->sock);
-	release_sock(tunnel->sock);
-
-	if (l3_overhead == 0) {
-		/* L3 Overhead couldn't be identified, this could be
-		 * because tunnel->sock was NULL or the socket's
-		 * address family was not IPv4 or IPv6,
-		 * dev mtu stays at 1500.
-		 */
-		return;
-	}
-	/* Adjust MTU, factor overhead - underlay L3, overlay L2 hdr
-	 * UDP overhead, if any, was already factored in above.
-	 */
-	overhead += session->hdr_len + ETH_HLEN + l3_overhead;
-
 	mtu = l2tp_tunnel_dst_mtu(tunnel) - overhead;
 	if (mtu < dev->min_mtu || mtu > dev->max_mtu)
 		dev->mtu = ETH_DATA_LEN - overhead;
@@ -330,15 +272,6 @@
 	int rc;
 
 	if (cfg->ifname) {
-<<<<<<< HEAD
-		dev = dev_get_by_name(net, cfg->ifname);
-		if (dev) {
-			dev_put(dev);
-			rc = -EEXIST;
-			goto err;
-		}
-=======
->>>>>>> 286cd8c7
 		strlcpy(name, cfg->ifname, IFNAMSIZ);
 		name_assign_type = NET_NAME_USER;
 	} else {
@@ -361,11 +294,8 @@
 	}
 
 	dev_net_set(dev, net);
-<<<<<<< HEAD
-=======
 	dev->min_mtu = 0;
 	dev->max_mtu = ETH_MAX_MTU;
->>>>>>> 286cd8c7
 	l2tp_eth_adjust_mtu(tunnel, session, dev);
 
 	priv = netdev_priv(dev);
@@ -404,15 +334,9 @@
 
 	strlcpy(session->ifname, dev->name, IFNAMSIZ);
 	rcu_assign_pointer(spriv->dev, dev);
-<<<<<<< HEAD
 
 	rtnl_unlock();
 
-=======
-
-	rtnl_unlock();
-
->>>>>>> 286cd8c7
 	l2tp_session_dec_refcount(session);
 
 	__module_get(THIS_MODULE);
