/*
 * L2TPv3 IP encapsulation support
 *
 * Copyright (c) 2008,2009,2010 Katalix Systems Ltd
 *
 *	This program is free software; you can redistribute it and/or
 *	modify it under the terms of the GNU General Public License
 *	as published by the Free Software Foundation; either version
 *	2 of the License, or (at your option) any later version.
 */

#define pr_fmt(fmt) KBUILD_MODNAME ": " fmt

#include <asm/ioctls.h>
#include <linux/icmp.h>
#include <linux/module.h>
#include <linux/skbuff.h>
#include <linux/random.h>
#include <linux/socket.h>
#include <linux/l2tp.h>
#include <linux/in.h>
#include <net/sock.h>
#include <net/ip.h>
#include <net/icmp.h>
#include <net/udp.h>
#include <net/inet_common.h>
#include <net/tcp_states.h>
#include <net/protocol.h>
#include <net/xfrm.h>

#include "l2tp_core.h"

struct l2tp_ip_sock {
	/* inet_sock has to be the first member of l2tp_ip_sock */
	struct inet_sock	inet;

	u32			conn_id;
	u32			peer_conn_id;
};

static DEFINE_RWLOCK(l2tp_ip_lock);
static struct hlist_head l2tp_ip_table;
static struct hlist_head l2tp_ip_bind_table;

static inline struct l2tp_ip_sock *l2tp_ip_sk(const struct sock *sk)
{
	return (struct l2tp_ip_sock *)sk;
}

static struct sock *__l2tp_ip_bind_lookup(const struct net *net, __be32 laddr,
					  __be32 raddr, int dif, u32 tunnel_id)
{
	struct sock *sk;

	sk_for_each_bound(sk, &l2tp_ip_bind_table) {
		const struct l2tp_ip_sock *l2tp = l2tp_ip_sk(sk);
		const struct inet_sock *inet = inet_sk(sk);

		if (!net_eq(sock_net(sk), net))
			continue;

		if (sk->sk_bound_dev_if && dif && sk->sk_bound_dev_if != dif)
			continue;

		if (inet->inet_rcv_saddr && laddr &&
		    inet->inet_rcv_saddr != laddr)
			continue;

		if (inet->inet_daddr && raddr && inet->inet_daddr != raddr)
			continue;

		if (l2tp->conn_id != tunnel_id)
			continue;

		goto found;
	}

	sk = NULL;
found:
	return sk;
}

/* When processing receive frames, there are two cases to
 * consider. Data frames consist of a non-zero session-id and an
 * optional cookie. Control frames consist of a regular L2TP header
 * preceded by 32-bits of zeros.
 *
 * L2TPv3 Session Header Over IP
 *
 *  0                   1                   2                   3
 *  0 1 2 3 4 5 6 7 8 9 0 1 2 3 4 5 6 7 8 9 0 1 2 3 4 5 6 7 8 9 0 1
 * +-+-+-+-+-+-+-+-+-+-+-+-+-+-+-+-+-+-+-+-+-+-+-+-+-+-+-+-+-+-+-+-+
 * |                           Session ID                          |
 * +-+-+-+-+-+-+-+-+-+-+-+-+-+-+-+-+-+-+-+-+-+-+-+-+-+-+-+-+-+-+-+-+
 * |               Cookie (optional, maximum 64 bits)...
 * +-+-+-+-+-+-+-+-+-+-+-+-+-+-+-+-+-+-+-+-+-+-+-+-+-+-+-+-+-+-+-+-+
 *                                                                 |
 * +-+-+-+-+-+-+-+-+-+-+-+-+-+-+-+-+-+-+-+-+-+-+-+-+-+-+-+-+-+-+-+-+
 *
 * L2TPv3 Control Message Header Over IP
 *
 *  0                   1                   2                   3
 *  0 1 2 3 4 5 6 7 8 9 0 1 2 3 4 5 6 7 8 9 0 1 2 3 4 5 6 7 8 9 0 1
 * +-+-+-+-+-+-+-+-+-+-+-+-+-+-+-+-+-+-+-+-+-+-+-+-+-+-+-+-+-+-+-+-+
 * |                      (32 bits of zeros)                       |
 * +-+-+-+-+-+-+-+-+-+-+-+-+-+-+-+-+-+-+-+-+-+-+-+-+-+-+-+-+-+-+-+-+
 * |T|L|x|x|S|x|x|x|x|x|x|x|  Ver  |             Length            |
 * +-+-+-+-+-+-+-+-+-+-+-+-+-+-+-+-+-+-+-+-+-+-+-+-+-+-+-+-+-+-+-+-+
 * |                     Control Connection ID                     |
 * +-+-+-+-+-+-+-+-+-+-+-+-+-+-+-+-+-+-+-+-+-+-+-+-+-+-+-+-+-+-+-+-+
 * |               Ns              |               Nr              |
 * +-+-+-+-+-+-+-+-+-+-+-+-+-+-+-+-+-+-+-+-+-+-+-+-+-+-+-+-+-+-+-+-+
 *
 * All control frames are passed to userspace.
 */
static int l2tp_ip_recv(struct sk_buff *skb)
{
	struct net *net = dev_net(skb->dev);
	struct sock *sk;
	u32 session_id;
	u32 tunnel_id;
	unsigned char *ptr, *optr;
	struct l2tp_session *session;
	struct l2tp_tunnel *tunnel = NULL;
	struct iphdr *iph;
	int length;

	if (!pskb_may_pull(skb, 4))
		goto discard;

	/* Point to L2TP header */
	optr = ptr = skb->data;
	session_id = ntohl(*((__be32 *) ptr));
	ptr += 4;

	/* RFC3931: L2TP/IP packets have the first 4 bytes containing
	 * the session_id. If it is 0, the packet is a L2TP control
	 * frame and the session_id value can be discarded.
	 */
	if (session_id == 0) {
		__skb_pull(skb, 4);
		goto pass_up;
	}

	/* Ok, this is a data packet. Lookup the session. */
<<<<<<< HEAD
	session = l2tp_session_get(net, NULL, session_id, true);
=======
	session = l2tp_session_get(net, session_id);
>>>>>>> 286cd8c7
	if (!session)
		goto discard;

	tunnel = session->tunnel;
	if (!tunnel)
		goto discard_sess;

	/* Trace packet contents, if enabled */
	if (tunnel->debug & L2TP_MSG_DATA) {
		length = min(32u, skb->len);
		if (!pskb_may_pull(skb, length))
			goto discard_sess;

		/* Point to L2TP header */
		optr = ptr = skb->data;
		ptr += 4;
		pr_debug("%s: ip recv\n", tunnel->name);
		print_hex_dump_bytes("", DUMP_PREFIX_OFFSET, ptr, length);
	}

	if (l2tp_v3_ensure_opt_in_linear(session, skb, &ptr, &optr))
<<<<<<< HEAD
		goto discard;

	l2tp_recv_common(session, skb, ptr, optr, 0, skb->len, tunnel->recv_payload_hook);
=======
		goto discard_sess;

	l2tp_recv_common(session, skb, ptr, optr, 0, skb->len);
>>>>>>> 286cd8c7
	l2tp_session_dec_refcount(session);

	return 0;

pass_up:
	/* Get the tunnel_id from the L2TP header */
	if (!pskb_may_pull(skb, 12))
		goto discard;

	if ((skb->data[0] & 0xc0) != 0xc0)
		goto discard;

	tunnel_id = ntohl(*(__be32 *) &skb->data[4]);
	iph = (struct iphdr *)skb_network_header(skb);

	read_lock_bh(&l2tp_ip_lock);
<<<<<<< HEAD
	sk = __l2tp_ip_bind_lookup(net, iph->daddr, 0, tunnel_id);
=======
	sk = __l2tp_ip_bind_lookup(net, iph->daddr, iph->saddr, inet_iif(skb),
				   tunnel_id);
>>>>>>> 286cd8c7
	if (!sk) {
		read_unlock_bh(&l2tp_ip_lock);
		goto discard;
	}
	sock_hold(sk);
	read_unlock_bh(&l2tp_ip_lock);

	if (!xfrm4_policy_check(sk, XFRM_POLICY_IN, skb))
		goto discard_put;

	nf_reset(skb);

	return sk_receive_skb(sk, skb, 1);

discard_sess:
<<<<<<< HEAD
	if (session->deref)
		session->deref(session);
=======
>>>>>>> 286cd8c7
	l2tp_session_dec_refcount(session);
	goto discard;

discard_put:
	sock_put(sk);

discard:
	kfree_skb(skb);
	return 0;
}

<<<<<<< HEAD
static void l2tp_ip_hash(struct sock *sk)
=======
static int l2tp_ip_hash(struct sock *sk)
>>>>>>> 286cd8c7
{
	if (sk_unhashed(sk)) {
		write_lock_bh(&l2tp_ip_lock);
		sk_add_node(sk, &l2tp_ip_table);
		write_unlock_bh(&l2tp_ip_lock);
	}
<<<<<<< HEAD
=======
	return 0;
>>>>>>> 286cd8c7
}

static void l2tp_ip_unhash(struct sock *sk)
{
	if (sk_unhashed(sk))
		return;
	write_lock_bh(&l2tp_ip_lock);
	sk_del_node_init(sk);
	write_unlock_bh(&l2tp_ip_lock);
}
<<<<<<< HEAD

static int l2tp_ip_open(struct sock *sk)
{
	/* Prevent autobind. We don't have ports. */
	inet_sk(sk)->inet_num = IPPROTO_L2TP;

=======

static int l2tp_ip_open(struct sock *sk)
{
	/* Prevent autobind. We don't have ports. */
	inet_sk(sk)->inet_num = IPPROTO_L2TP;

>>>>>>> 286cd8c7
	l2tp_ip_hash(sk);
	return 0;
}

static void l2tp_ip_close(struct sock *sk, long timeout)
{
	write_lock_bh(&l2tp_ip_lock);
	hlist_del_init(&sk->sk_bind_node);
	sk_del_node_init(sk);
	write_unlock_bh(&l2tp_ip_lock);
	sk_common_release(sk);
}

static void l2tp_ip_destroy_sock(struct sock *sk)
{
	struct sk_buff *skb;
	struct l2tp_tunnel *tunnel = sk->sk_user_data;

	while ((skb = __skb_dequeue_tail(&sk->sk_write_queue)) != NULL)
		kfree_skb(skb);

	if (tunnel)
		l2tp_tunnel_delete(tunnel);
}

static int l2tp_ip_bind(struct sock *sk, struct sockaddr *uaddr, int addr_len)
{
	struct inet_sock *inet = inet_sk(sk);
	struct sockaddr_l2tpip *addr = (struct sockaddr_l2tpip *) uaddr;
	struct net *net = sock_net(sk);
	int ret;
	int chk_addr_ret;

	if (addr_len < sizeof(struct sockaddr_l2tpip))
		return -EINVAL;
	if (addr->l2tp_family != AF_INET)
		return -EINVAL;

	lock_sock(sk);

	ret = -EINVAL;
	if (!sock_flag(sk, SOCK_ZAPPED))
		goto out;

<<<<<<< HEAD
	if (sk->sk_state != TCP_CLOSE || addr_len < sizeof(struct sockaddr_l2tpip))
=======
	if (sk->sk_state != TCP_CLOSE)
>>>>>>> 286cd8c7
		goto out;

	chk_addr_ret = inet_addr_type(net, addr->l2tp_addr.s_addr);
	ret = -EADDRNOTAVAIL;
	if (addr->l2tp_addr.s_addr && chk_addr_ret != RTN_LOCAL &&
	    chk_addr_ret != RTN_MULTICAST && chk_addr_ret != RTN_BROADCAST)
		goto out;

	if (addr->l2tp_addr.s_addr)
		inet->inet_rcv_saddr = inet->inet_saddr = addr->l2tp_addr.s_addr;
	if (chk_addr_ret == RTN_MULTICAST || chk_addr_ret == RTN_BROADCAST)
		inet->inet_saddr = 0;  /* Use device */

	write_lock_bh(&l2tp_ip_lock);
<<<<<<< HEAD
	if (__l2tp_ip_bind_lookup(net, addr->l2tp_addr.s_addr,
=======
	if (__l2tp_ip_bind_lookup(net, addr->l2tp_addr.s_addr, 0,
>>>>>>> 286cd8c7
				  sk->sk_bound_dev_if, addr->l2tp_conn_id)) {
		write_unlock_bh(&l2tp_ip_lock);
		ret = -EADDRINUSE;
		goto out;
	}

	sk_dst_reset(sk);
	l2tp_ip_sk(sk)->conn_id = addr->l2tp_conn_id;

	sk_add_bind_node(sk, &l2tp_ip_bind_table);
	sk_del_node_init(sk);
	write_unlock_bh(&l2tp_ip_lock);

	ret = 0;
	sock_reset_flag(sk, SOCK_ZAPPED);

out:
	release_sock(sk);

	return ret;
}

static int l2tp_ip_connect(struct sock *sk, struct sockaddr *uaddr, int addr_len)
{
	struct sockaddr_l2tpip *lsa = (struct sockaddr_l2tpip *) uaddr;
	int rc;

	if (addr_len < sizeof(*lsa))
		return -EINVAL;

	if (ipv4_is_multicast(lsa->l2tp_addr.s_addr))
		return -EINVAL;

	lock_sock(sk);

	/* Must bind first - autobinding does not work */
	if (sock_flag(sk, SOCK_ZAPPED)) {
		rc = -EINVAL;
		goto out_sk;
	}

	rc = __ip4_datagram_connect(sk, uaddr, addr_len);
	if (rc < 0)
		goto out_sk;

	l2tp_ip_sk(sk)->peer_conn_id = lsa->l2tp_conn_id;

	write_lock_bh(&l2tp_ip_lock);
	hlist_del_init(&sk->sk_bind_node);
	sk_add_bind_node(sk, &l2tp_ip_bind_table);
	write_unlock_bh(&l2tp_ip_lock);

out_sk:
	release_sock(sk);

	return rc;
}

static int l2tp_ip_disconnect(struct sock *sk, int flags)
{
	if (sock_flag(sk, SOCK_ZAPPED))
		return 0;

	return __udp_disconnect(sk, flags);
}

static int l2tp_ip_getname(struct socket *sock, struct sockaddr *uaddr,
			   int peer)
{
	struct sock *sk		= sock->sk;
	struct inet_sock *inet	= inet_sk(sk);
	struct l2tp_ip_sock *lsk = l2tp_ip_sk(sk);
	struct sockaddr_l2tpip *lsa = (struct sockaddr_l2tpip *)uaddr;

	memset(lsa, 0, sizeof(*lsa));
	lsa->l2tp_family = AF_INET;
	if (peer) {
		if (!inet->inet_dport)
			return -ENOTCONN;
		lsa->l2tp_conn_id = lsk->peer_conn_id;
		lsa->l2tp_addr.s_addr = inet->inet_daddr;
	} else {
		__be32 addr = inet->inet_rcv_saddr;
		if (!addr)
			addr = inet->inet_saddr;
		lsa->l2tp_conn_id = lsk->conn_id;
		lsa->l2tp_addr.s_addr = addr;
	}
	return sizeof(*lsa);
}

static int l2tp_ip_backlog_recv(struct sock *sk, struct sk_buff *skb)
{
	int rc;

	/* Charge it to the socket, dropping if the queue is full. */
	rc = sock_queue_rcv_skb(sk, skb);
	if (rc < 0)
		goto drop;

	return 0;

drop:
	IP_INC_STATS(sock_net(sk), IPSTATS_MIB_INDISCARDS);
	kfree_skb(skb);
	return 0;
}

/* Userspace will call sendmsg() on the tunnel socket to send L2TP
 * control frames.
 */
static int l2tp_ip_sendmsg(struct sock *sk, struct msghdr *msg, size_t len)
{
	struct sk_buff *skb;
	int rc;
	struct inet_sock *inet = inet_sk(sk);
	struct rtable *rt = NULL;
	struct flowi4 *fl4;
	int connected = 0;
	__be32 daddr;

	lock_sock(sk);

	rc = -ENOTCONN;
	if (sock_flag(sk, SOCK_DEAD))
		goto out;

	/* Get and verify the address. */
	if (msg->msg_name) {
		DECLARE_SOCKADDR(struct sockaddr_l2tpip *, lip, msg->msg_name);
		rc = -EINVAL;
		if (msg->msg_namelen < sizeof(*lip))
			goto out;

		if (lip->l2tp_family != AF_INET) {
			rc = -EAFNOSUPPORT;
			if (lip->l2tp_family != AF_UNSPEC)
				goto out;
		}

		daddr = lip->l2tp_addr.s_addr;
	} else {
		rc = -EDESTADDRREQ;
		if (sk->sk_state != TCP_ESTABLISHED)
			goto out;

		daddr = inet->inet_daddr;
		connected = 1;
	}

	/* Allocate a socket buffer */
	rc = -ENOMEM;
	skb = sock_wmalloc(sk, 2 + NET_SKB_PAD + sizeof(struct iphdr) +
			   4 + len, 0, GFP_KERNEL);
	if (!skb)
		goto error;

	/* Reserve space for headers, putting IP header on 4-byte boundary. */
	skb_reserve(skb, 2 + NET_SKB_PAD);
	skb_reset_network_header(skb);
	skb_reserve(skb, sizeof(struct iphdr));
	skb_reset_transport_header(skb);

	/* Insert 0 session_id */
	*((__be32 *) skb_put(skb, 4)) = 0;

	/* Copy user data into skb */
	rc = memcpy_from_msg(skb_put(skb, len), msg, len);
	if (rc < 0) {
		kfree_skb(skb);
		goto error;
	}

	fl4 = &inet->cork.fl.u.ip4;
	if (connected)
		rt = (struct rtable *) __sk_dst_check(sk, 0);

	rcu_read_lock();
	if (rt == NULL) {
		const struct ip_options_rcu *inet_opt;

		inet_opt = rcu_dereference(inet->inet_opt);

		/* Use correct destination address if we have options. */
		if (inet_opt && inet_opt->opt.srr)
			daddr = inet_opt->opt.faddr;

		/* If this fails, retransmit mechanism of transport layer will
		 * keep trying until route appears or the connection times
		 * itself out.
		 */
		rt = ip_route_output_ports(sock_net(sk), fl4, sk,
					   daddr, inet->inet_saddr,
					   inet->inet_dport, inet->inet_sport,
					   sk->sk_protocol, RT_CONN_FLAGS(sk),
					   sk->sk_bound_dev_if);
		if (IS_ERR(rt))
			goto no_route;
		if (connected) {
			sk_setup_caps(sk, &rt->dst);
		} else {
			skb_dst_set(skb, &rt->dst);
			goto xmit;
		}
	}

	/* We dont need to clone dst here, it is guaranteed to not disappear.
	 *  __dev_xmit_skb() might force a refcount if needed.
	 */
	skb_dst_set_noref(skb, &rt->dst);

xmit:
	/* Queue the packet to IP for output */
	rc = ip_queue_xmit(sk, skb, &inet->cork.fl);
	rcu_read_unlock();

error:
	if (rc >= 0)
		rc = len;

out:
	release_sock(sk);
	return rc;

no_route:
	rcu_read_unlock();
	IP_INC_STATS(sock_net(sk), IPSTATS_MIB_OUTNOROUTES);
	kfree_skb(skb);
	rc = -EHOSTUNREACH;
	goto out;
}

static int l2tp_ip_recvmsg(struct sock *sk, struct msghdr *msg,
			   size_t len, int noblock, int flags, int *addr_len)
{
	struct inet_sock *inet = inet_sk(sk);
	size_t copied = 0;
	int err = -EOPNOTSUPP;
	DECLARE_SOCKADDR(struct sockaddr_in *, sin, msg->msg_name);
	struct sk_buff *skb;

	if (flags & MSG_OOB)
		goto out;

	skb = skb_recv_datagram(sk, flags, noblock, &err);
	if (!skb)
		goto out;

	copied = skb->len;
	if (len < copied) {
		msg->msg_flags |= MSG_TRUNC;
		copied = len;
	}

	err = skb_copy_datagram_msg(skb, 0, msg, copied);
	if (err)
		goto done;

	sock_recv_timestamp(msg, sk, skb);

	/* Copy the address. */
	if (sin) {
		sin->sin_family = AF_INET;
		sin->sin_addr.s_addr = ip_hdr(skb)->saddr;
		sin->sin_port = 0;
		memset(&sin->sin_zero, 0, sizeof(sin->sin_zero));
		*addr_len = sizeof(*sin);
	}
	if (inet->cmsg_flags)
		ip_cmsg_recv(msg, skb);
	if (flags & MSG_TRUNC)
		copied = skb->len;
done:
	skb_free_datagram(sk, skb);
out:
	return err ? err : copied;
}

int l2tp_ioctl(struct sock *sk, int cmd, unsigned long arg)
{
	struct sk_buff *skb;
	int amount;

	switch (cmd) {
	case SIOCOUTQ:
		amount = sk_wmem_alloc_get(sk);
		break;
	case SIOCINQ:
		spin_lock_bh(&sk->sk_receive_queue.lock);
		skb = skb_peek(&sk->sk_receive_queue);
		amount = skb ? skb->len : 0;
		spin_unlock_bh(&sk->sk_receive_queue.lock);
		break;

	default:
		return -ENOIOCTLCMD;
	}

	return put_user(amount, (int __user *)arg);
}
EXPORT_SYMBOL(l2tp_ioctl);

static struct proto l2tp_ip_prot = {
	.name		   = "L2TP/IP",
	.owner		   = THIS_MODULE,
	.init		   = l2tp_ip_open,
	.close		   = l2tp_ip_close,
	.bind		   = l2tp_ip_bind,
	.connect	   = l2tp_ip_connect,
	.disconnect	   = l2tp_ip_disconnect,
	.ioctl		   = l2tp_ioctl,
	.destroy	   = l2tp_ip_destroy_sock,
	.setsockopt	   = ip_setsockopt,
	.getsockopt	   = ip_getsockopt,
	.sendmsg	   = l2tp_ip_sendmsg,
	.recvmsg	   = l2tp_ip_recvmsg,
	.backlog_rcv	   = l2tp_ip_backlog_recv,
	.hash		   = l2tp_ip_hash,
	.unhash		   = l2tp_ip_unhash,
	.obj_size	   = sizeof(struct l2tp_ip_sock),
#ifdef CONFIG_COMPAT
	.compat_setsockopt = compat_ip_setsockopt,
	.compat_getsockopt = compat_ip_getsockopt,
#endif
};

static const struct proto_ops l2tp_ip_ops = {
	.family		   = PF_INET,
	.owner		   = THIS_MODULE,
	.release	   = inet_release,
	.bind		   = inet_bind,
	.connect	   = inet_dgram_connect,
	.socketpair	   = sock_no_socketpair,
	.accept		   = sock_no_accept,
	.getname	   = l2tp_ip_getname,
	.poll		   = datagram_poll,
	.ioctl		   = inet_ioctl,
	.listen		   = sock_no_listen,
	.shutdown	   = inet_shutdown,
	.setsockopt	   = sock_common_setsockopt,
	.getsockopt	   = sock_common_getsockopt,
	.sendmsg	   = inet_sendmsg,
	.recvmsg	   = sock_common_recvmsg,
	.mmap		   = sock_no_mmap,
	.sendpage	   = sock_no_sendpage,
#ifdef CONFIG_COMPAT
	.compat_setsockopt = compat_sock_common_setsockopt,
	.compat_getsockopt = compat_sock_common_getsockopt,
#endif
};

static struct inet_protosw l2tp_ip_protosw = {
	.type		= SOCK_DGRAM,
	.protocol	= IPPROTO_L2TP,
	.prot		= &l2tp_ip_prot,
	.ops		= &l2tp_ip_ops,
};

static struct net_protocol l2tp_ip_protocol __read_mostly = {
	.handler	= l2tp_ip_recv,
	.netns_ok	= 1,
};

static int __init l2tp_ip_init(void)
{
	int err;

	pr_info("L2TP IP encapsulation support (L2TPv3)\n");

	err = proto_register(&l2tp_ip_prot, 1);
	if (err != 0)
		goto out;

	err = inet_add_protocol(&l2tp_ip_protocol, IPPROTO_L2TP);
	if (err)
		goto out1;

	inet_register_protosw(&l2tp_ip_protosw);
	return 0;

out1:
	proto_unregister(&l2tp_ip_prot);
out:
	return err;
}

static void __exit l2tp_ip_exit(void)
{
	inet_unregister_protosw(&l2tp_ip_protosw);
	inet_del_protocol(&l2tp_ip_protocol, IPPROTO_L2TP);
	proto_unregister(&l2tp_ip_prot);
}

module_init(l2tp_ip_init);
module_exit(l2tp_ip_exit);

MODULE_LICENSE("GPL");
MODULE_AUTHOR("James Chapman <jchapman@katalix.com>");
MODULE_DESCRIPTION("L2TP over IP");
MODULE_VERSION("1.0");

/* Use the value of SOCK_DGRAM (2) directory, because __stringify doesn't like
 * enums
 */
MODULE_ALIAS_NET_PF_PROTO_TYPE(PF_INET, 2, IPPROTO_L2TP);
MODULE_ALIAS_NET_PF_PROTO(PF_INET, IPPROTO_L2TP);<|MERGE_RESOLUTION|>--- conflicted
+++ resolved
@@ -143,11 +143,7 @@
 	}
 
 	/* Ok, this is a data packet. Lookup the session. */
-<<<<<<< HEAD
-	session = l2tp_session_get(net, NULL, session_id, true);
-=======
 	session = l2tp_session_get(net, session_id);
->>>>>>> 286cd8c7
 	if (!session)
 		goto discard;
 
@@ -169,15 +165,9 @@
 	}
 
 	if (l2tp_v3_ensure_opt_in_linear(session, skb, &ptr, &optr))
-<<<<<<< HEAD
-		goto discard;
-
-	l2tp_recv_common(session, skb, ptr, optr, 0, skb->len, tunnel->recv_payload_hook);
-=======
 		goto discard_sess;
 
 	l2tp_recv_common(session, skb, ptr, optr, 0, skb->len);
->>>>>>> 286cd8c7
 	l2tp_session_dec_refcount(session);
 
 	return 0;
@@ -194,12 +184,8 @@
 	iph = (struct iphdr *)skb_network_header(skb);
 
 	read_lock_bh(&l2tp_ip_lock);
-<<<<<<< HEAD
-	sk = __l2tp_ip_bind_lookup(net, iph->daddr, 0, tunnel_id);
-=======
 	sk = __l2tp_ip_bind_lookup(net, iph->daddr, iph->saddr, inet_iif(skb),
 				   tunnel_id);
->>>>>>> 286cd8c7
 	if (!sk) {
 		read_unlock_bh(&l2tp_ip_lock);
 		goto discard;
@@ -215,11 +201,6 @@
 	return sk_receive_skb(sk, skb, 1);
 
 discard_sess:
-<<<<<<< HEAD
-	if (session->deref)
-		session->deref(session);
-=======
->>>>>>> 286cd8c7
 	l2tp_session_dec_refcount(session);
 	goto discard;
 
@@ -231,21 +212,14 @@
 	return 0;
 }
 
-<<<<<<< HEAD
-static void l2tp_ip_hash(struct sock *sk)
-=======
 static int l2tp_ip_hash(struct sock *sk)
->>>>>>> 286cd8c7
 {
 	if (sk_unhashed(sk)) {
 		write_lock_bh(&l2tp_ip_lock);
 		sk_add_node(sk, &l2tp_ip_table);
 		write_unlock_bh(&l2tp_ip_lock);
 	}
-<<<<<<< HEAD
-=======
 	return 0;
->>>>>>> 286cd8c7
 }
 
 static void l2tp_ip_unhash(struct sock *sk)
@@ -256,21 +230,12 @@
 	sk_del_node_init(sk);
 	write_unlock_bh(&l2tp_ip_lock);
 }
-<<<<<<< HEAD
 
 static int l2tp_ip_open(struct sock *sk)
 {
 	/* Prevent autobind. We don't have ports. */
 	inet_sk(sk)->inet_num = IPPROTO_L2TP;
 
-=======
-
-static int l2tp_ip_open(struct sock *sk)
-{
-	/* Prevent autobind. We don't have ports. */
-	inet_sk(sk)->inet_num = IPPROTO_L2TP;
-
->>>>>>> 286cd8c7
 	l2tp_ip_hash(sk);
 	return 0;
 }
@@ -315,11 +280,7 @@
 	if (!sock_flag(sk, SOCK_ZAPPED))
 		goto out;
 
-<<<<<<< HEAD
-	if (sk->sk_state != TCP_CLOSE || addr_len < sizeof(struct sockaddr_l2tpip))
-=======
 	if (sk->sk_state != TCP_CLOSE)
->>>>>>> 286cd8c7
 		goto out;
 
 	chk_addr_ret = inet_addr_type(net, addr->l2tp_addr.s_addr);
@@ -334,11 +295,7 @@
 		inet->inet_saddr = 0;  /* Use device */
 
 	write_lock_bh(&l2tp_ip_lock);
-<<<<<<< HEAD
-	if (__l2tp_ip_bind_lookup(net, addr->l2tp_addr.s_addr,
-=======
 	if (__l2tp_ip_bind_lookup(net, addr->l2tp_addr.s_addr, 0,
->>>>>>> 286cd8c7
 				  sk->sk_bound_dev_if, addr->l2tp_conn_id)) {
 		write_unlock_bh(&l2tp_ip_lock);
 		ret = -EADDRINUSE;
