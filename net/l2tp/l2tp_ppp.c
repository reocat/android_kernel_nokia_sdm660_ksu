--- conflicted
+++ resolved
@@ -125,13 +125,6 @@
 						 * PPPoX socket */
 	struct sock		*__sk;		/* Copy of .sk, for cleanup */
 	struct rcu_head		rcu;		/* For asynchronous release */
-<<<<<<< HEAD
-	struct sock		*tunnel_sock;	/* Pointer to the tunnel UDP
-						 * socket */
-	int			flags;		/* accessed by PPPIOCGFLAGS.
-						 * Unused. */
-=======
->>>>>>> 286cd8c7
 };
 
 static int pppol2tp_xmit(struct ppp_channel *chan, struct sk_buff *skb);
@@ -186,28 +179,6 @@
  * Receive data handling
  *****************************************************************************/
 
-<<<<<<< HEAD
-static int pppol2tp_recv_payload_hook(struct sk_buff *skb)
-{
-	/* Skip PPP header, if present.	 In testing, Microsoft L2TP clients
-	 * don't send the PPP header (PPP header compression enabled), but
-	 * other clients can include the header. So we cope with both cases
-	 * here. The PPP header is always FF03 when using L2TP.
-	 *
-	 * Note that skb->data[] isn't dereferenced from a u16 ptr here since
-	 * the field may be unaligned.
-	 */
-	if (!pskb_may_pull(skb, 2))
-		return 1;
-
-	if ((skb->data[0] == PPP_ALLSTATIONS) && (skb->data[1] == PPP_UI))
-		skb_pull(skb, 2);
-
-	return 0;
-}
-
-=======
->>>>>>> 286cd8c7
 /* Receive message. This is the recvmsg for the PPPoL2TP socket.
  */
 static int pppol2tp_recvmsg(struct socket *sock, struct msghdr *msg,
@@ -267,10 +238,7 @@
 
 	if (sk->sk_state & PPPOX_BOUND) {
 		struct pppox_sock *po;
-<<<<<<< HEAD
-=======
-
->>>>>>> 286cd8c7
+
 		l2tp_dbg(session, L2TP_MSG_DATA,
 			 "%s: recv %d byte data frame, passing to ppp\n",
 			 session->name, data_len);
@@ -438,23 +406,10 @@
 
 static void pppol2tp_put_sk(struct rcu_head *head)
 {
-<<<<<<< HEAD
-	struct sock *sk;
-
-	BUG_ON(session->magic != L2TP_SESSION_MAGIC);
-
-	sk = pppol2tp_session_get_sock(session);
-	if (sk) {
-		if (sk->sk_socket)
-			inet_shutdown(sk->sk_socket, SEND_SHUTDOWN);
-		sock_put(sk);
-	}
-=======
 	struct pppol2tp_session *ps;
 
 	ps = container_of(head, typeof(*ps), rcu);
 	sock_put(ps->__sk);
->>>>>>> 286cd8c7
 }
 
 /* Really kill the session socket. (Called from sock_put() if
@@ -509,12 +464,6 @@
 	if (session) {
 		struct pppol2tp_session *ps;
 
-<<<<<<< HEAD
-	if (session != NULL) {
-		struct pppol2tp_session *ps;
-
-		l2tp_session_delete(session);
-=======
 		l2tp_session_delete(session);
 
 		ps = l2tp_session_priv(session);
@@ -530,7 +479,8 @@
 		 * The last reference will be dropped by pppol2tp_put_sk().
 		 */
 	}
->>>>>>> 286cd8c7
+
+		l2tp_session_delete(session);
 
 		ps = l2tp_session_priv(session);
 		mutex_lock(&ps->sk_lock);
@@ -774,39 +724,17 @@
 	struct l2tp_tunnel *tunnel;
 	struct pppol2tp_session *ps;
 	struct l2tp_session_cfg cfg = { 0, };
-<<<<<<< HEAD
-	int error = 0;
-	u32 tunnel_id, peer_tunnel_id;
-	u32 session_id, peer_session_id;
-	bool drop_refcnt = false;
-	int ver = 2;
-	int fd;
-=======
 	bool drop_refcnt = false;
 	bool drop_tunnel = false;
 	bool new_session = false;
 	bool new_tunnel = false;
 	int error;
->>>>>>> 286cd8c7
 
 	error = pppol2tp_sockaddr_get_info(uservaddr, sockaddr_len, &info);
 	if (error < 0)
 		return error;
 
-<<<<<<< HEAD
-	error = -EINVAL;
-
-	if (sockaddr_len != sizeof(struct sockaddr_pppol2tp) &&
-	    sockaddr_len != sizeof(struct sockaddr_pppol2tpv3) &&
-	    sockaddr_len != sizeof(struct sockaddr_pppol2tpin6) &&
-	    sockaddr_len != sizeof(struct sockaddr_pppol2tpv3in6))
-		goto end;
-
-	if (sp->sa_protocol != PX_PROTO_OL2TP)
-		goto end;
-=======
 	lock_sock(sk);
->>>>>>> 286cd8c7
 
 	/* Check for already bound sockets */
 	error = -EBUSY;
@@ -878,55 +806,6 @@
 	if (tunnel->peer_tunnel_id == 0)
 		tunnel->peer_tunnel_id = info.peer_tunnel_id;
 
-<<<<<<< HEAD
-	session = l2tp_session_get(sock_net(sk), tunnel, session_id, false);
-	if (session) {
-		drop_refcnt = true;
-		ps = l2tp_session_priv(session);
-
-		/* Using a pre-existing session is fine as long as it hasn't
-		 * been connected yet.
-		 */
-		mutex_lock(&ps->sk_lock);
-		if (rcu_dereference_protected(ps->sk,
-					      lockdep_is_held(&ps->sk_lock))) {
-			mutex_unlock(&ps->sk_lock);
-			error = -EEXIST;
-			goto end;
-		}
-
-		/* consistency checks */
-		if (ps->tunnel_sock != tunnel->sock) {
-			mutex_unlock(&ps->sk_lock);
-			error = -EEXIST;
-			goto end;
-		}
-	} else {
-		/* Default MTU must allow space for UDP/L2TP/PPP headers */
-		cfg.mtu = 1500 - PPPOL2TP_HEADER_OVERHEAD;
-		cfg.mru = cfg.mtu;
-
-		session = l2tp_session_create(sizeof(struct pppol2tp_session),
-					      tunnel, session_id,
-					      peer_session_id, &cfg);
-		if (IS_ERR(session)) {
-			error = PTR_ERR(session);
-			goto end;
-		}
-
-		pppol2tp_session_init(session);
-		ps = l2tp_session_priv(session);
-		l2tp_session_inc_refcount(session);
-
-		mutex_lock(&ps->sk_lock);
-		error = l2tp_session_register(session, tunnel);
-		if (error < 0) {
-			mutex_unlock(&ps->sk_lock);
-			kfree(session);
-			goto end;
-		}
-		drop_refcnt = true;
-=======
 	session = l2tp_tunnel_get_session(tunnel, info.session_id);
 	if (session) {
 		drop_refcnt = true;
@@ -973,7 +852,6 @@
 		}
 		drop_refcnt = true;
 		new_session = true;
->>>>>>> 286cd8c7
 	}
 
 	/* Special case: if source & dest session_id == 0x0000, this
@@ -1020,10 +898,6 @@
 		  session->name);
 
 end:
-<<<<<<< HEAD
-	if (drop_refcnt)
-		l2tp_session_dec_refcount(session);
-=======
 	if (error) {
 		if (new_session)
 			l2tp_session_delete(session);
@@ -1034,7 +908,6 @@
 		l2tp_session_dec_refcount(session);
 	if (drop_tunnel)
 		l2tp_tunnel_dec_refcount(tunnel);
->>>>>>> 286cd8c7
 	release_sock(sk);
 
 	return error;
@@ -1055,15 +928,6 @@
 		error = -ENOENT;
 		goto err;
 	}
-<<<<<<< HEAD
-
-	/* Default MTU values. */
-	if (cfg->mtu == 0)
-		cfg->mtu = 1500 - PPPOL2TP_HEADER_OVERHEAD;
-	if (cfg->mru == 0)
-		cfg->mru = cfg->mtu;
-=======
->>>>>>> 286cd8c7
 
 	/* Allocate and initialize a new session context. */
 	session = l2tp_session_create(sizeof(struct pppol2tp_session),
@@ -1115,13 +979,7 @@
 		goto end;
 
 	pls = l2tp_session_priv(session);
-<<<<<<< HEAD
-	tunnel = l2tp_sock_to_tunnel(pls->tunnel_sock);
-	if (tunnel == NULL)
-		goto end_put_sess;
-=======
 	tunnel = session->tunnel;
->>>>>>> 286cd8c7
 
 	inet = inet_sk(tunnel->sock);
 	if ((tunnel->version == 2) && (tunnel->sock->sk_family == AF_INET)) {
@@ -1198,12 +1056,7 @@
 		memcpy(uaddr, &sp, len);
 	}
 
-<<<<<<< HEAD
-	*usockaddr_len = len;
-	error = 0;
-=======
 	error = len;
->>>>>>> 286cd8c7
 
 	sock_put(sk);
 end:
@@ -1239,50 +1092,19 @@
 static int pppol2tp_tunnel_copy_stats(struct pppol2tp_ioc_stats *stats,
 				      struct l2tp_tunnel *tunnel)
 {
-<<<<<<< HEAD
-	struct ifreq ifr;
-	int err = 0;
-	struct sock *sk;
-	int val = (int) arg;
-	struct pppol2tp_session *ps = l2tp_session_priv(session);
-	struct l2tp_tunnel *tunnel = session->tunnel;
-	struct pppol2tp_ioc_stats stats;
-
-	l2tp_dbg(session, L2TP_MSG_CONTROL,
-		 "%s: pppol2tp_session_ioctl(cmd=%#x, arg=%#lx)\n",
-		 session->name, cmd, arg);
-
-	sk = pppol2tp_session_get_sock(session);
-	if (!sk)
-		return -EBADR;
-
-	switch (cmd) {
-	case SIOCGIFMTU:
-		err = -ENXIO;
-		if (!(sk->sk_state & PPPOX_CONNECTED))
-			break;
-=======
 	struct l2tp_session *session;
->>>>>>> 286cd8c7
 
 	if (!stats->session_id) {
 		pppol2tp_copy_stats(stats, &tunnel->stats);
 		return 0;
 	}
 
-<<<<<<< HEAD
-		l2tp_info(session, L2TP_MSG_CONTROL, "%s: get mtu=%d\n",
-			  session->name, session->mtu);
-		err = 0;
-		break;
-=======
 	/* If session_id is set, search the corresponding session in the
 	 * context of this tunnel and record the session's statistics.
 	 */
 	session = l2tp_tunnel_get_session(tunnel, stats->session_id);
 	if (!session)
 		return -EBADR;
->>>>>>> 286cd8c7
 
 	if (session->pwtype != L2TP_PWTYPE_PPP) {
 		l2tp_session_dec_refcount(session);
@@ -1295,19 +1117,12 @@
 	return 0;
 }
 
-<<<<<<< HEAD
-		l2tp_info(session, L2TP_MSG_CONTROL, "%s: set mtu=%d\n",
-			  session->name, session->mtu);
-		err = 0;
-		break;
-=======
 static int pppol2tp_ioctl(struct socket *sock, unsigned int cmd,
 			  unsigned long arg)
 {
 	struct pppol2tp_ioc_stats stats;
 	struct l2tp_session *session;
 	int val;
->>>>>>> 286cd8c7
 
 	switch (cmd) {
 	case PPPIOCGMRU:
@@ -1320,47 +1135,6 @@
 		if (!session->session_id && !session->peer_session_id)
 			return -ENOSYS;
 
-<<<<<<< HEAD
-		l2tp_info(session, L2TP_MSG_CONTROL, "%s: get mru=%d\n",
-			  session->name, session->mru);
-		err = 0;
-		break;
-
-	case PPPIOCSMRU:
-		err = -ENXIO;
-		if (!(sk->sk_state & PPPOX_CONNECTED))
-			break;
-
-		err = -EFAULT;
-		if (get_user(val, (int __user *) arg))
-			break;
-
-		session->mru = val;
-		l2tp_info(session, L2TP_MSG_CONTROL, "%s: set mru=%d\n",
-			  session->name, session->mru);
-		err = 0;
-		break;
-
-	case PPPIOCGFLAGS:
-		err = -EFAULT;
-		if (put_user(ps->flags, (int __user *) arg))
-			break;
-
-		l2tp_info(session, L2TP_MSG_CONTROL, "%s: get flags=%d\n",
-			  session->name, ps->flags);
-		err = 0;
-		break;
-
-	case PPPIOCSFLAGS:
-		err = -EFAULT;
-		if (get_user(val, (int __user *) arg))
-			break;
-		ps->flags = val;
-		l2tp_info(session, L2TP_MSG_CONTROL, "%s: set flags=%d\n",
-			  session->name, ps->flags);
-		err = 0;
-		break;
-=======
 		if (put_user(0, (int __user *)arg))
 			return -EFAULT;
 		break;
@@ -1370,96 +1144,11 @@
 		session = sock->sk->sk_user_data;
 		if (!session)
 			return -ENOTCONN;
->>>>>>> 286cd8c7
 
 		/* Not defined for tunnels */
 		if (!session->session_id && !session->peer_session_id)
 			return -ENOSYS;
 
-<<<<<<< HEAD
-		memset(&stats, 0, sizeof(stats));
-		stats.tunnel_id = tunnel->tunnel_id;
-		stats.session_id = session->session_id;
-		pppol2tp_copy_stats(&stats, &session->stats);
-		if (copy_to_user((void __user *) arg, &stats,
-				 sizeof(stats)))
-			break;
-		l2tp_info(session, L2TP_MSG_CONTROL, "%s: get L2TP stats\n",
-			  session->name);
-		err = 0;
-		break;
-
-	default:
-		err = -ENOSYS;
-		break;
-	}
-
-	sock_put(sk);
-
-	return err;
-}
-
-/* Tunnel ioctl helper.
- *
- * Note the special handling for PPPIOCGL2TPSTATS below. If the ioctl data
- * specifies a session_id, the session ioctl handler is called. This allows an
- * application to retrieve session stats via a tunnel socket.
- */
-static int pppol2tp_tunnel_ioctl(struct l2tp_tunnel *tunnel,
-				 unsigned int cmd, unsigned long arg)
-{
-	int err = 0;
-	struct sock *sk;
-	struct pppol2tp_ioc_stats stats;
-
-	l2tp_dbg(tunnel, L2TP_MSG_CONTROL,
-		 "%s: pppol2tp_tunnel_ioctl(cmd=%#x, arg=%#lx)\n",
-		 tunnel->name, cmd, arg);
-
-	sk = tunnel->sock;
-	sock_hold(sk);
-
-	switch (cmd) {
-	case PPPIOCGL2TPSTATS:
-		err = -ENXIO;
-		if (!(sk->sk_state & PPPOX_CONNECTED))
-			break;
-
-		if (copy_from_user(&stats, (void __user *) arg,
-				   sizeof(stats))) {
-			err = -EFAULT;
-			break;
-		}
-		if (stats.session_id != 0) {
-			/* resend to session ioctl handler */
-			struct l2tp_session *session =
-				l2tp_session_get(sock_net(sk), tunnel,
-						 stats.session_id, true);
-
-			if (session) {
-				err = pppol2tp_session_ioctl(session, cmd,
-							     arg);
-				if (session->deref)
-					session->deref(session);
-				l2tp_session_dec_refcount(session);
-			} else {
-				err = -EBADR;
-			}
-			break;
-		}
-#ifdef CONFIG_XFRM
-		stats.using_ipsec = (sk->sk_policy[0] || sk->sk_policy[1]) ? 1 : 0;
-#endif
-		pppol2tp_copy_stats(&stats, &tunnel->stats);
-		if (copy_to_user((void __user *) arg, &stats, sizeof(stats))) {
-			err = -EFAULT;
-			break;
-		}
-		l2tp_info(tunnel, L2TP_MSG_CONTROL, "%s: get L2TP stats\n",
-			  tunnel->name);
-		err = 0;
-		break;
-=======
 		if (get_user(val, (int __user *)arg))
 			return -EFAULT;
 		break;
@@ -1491,7 +1180,6 @@
 		}
 		stats.tunnel_id = session->tunnel->tunnel_id;
 		stats.using_ipsec = l2tp_tunnel_uses_xfrm(session->tunnel);
->>>>>>> 286cd8c7
 
 		if (copy_to_user((void __user *)arg, &stats, sizeof(stats)))
 			return -EFAULT;
@@ -1551,11 +1239,7 @@
 			err = -EINVAL;
 			break;
 		}
-<<<<<<< HEAD
-		session->recv_seq = val ? -1 : 0;
-=======
 		session->recv_seq = !!val;
->>>>>>> 286cd8c7
 		l2tp_info(session, L2TP_MSG_CONTROL,
 			  "%s: set recv_seq=%d\n",
 			  session->name, session->recv_seq);
@@ -1584,11 +1268,7 @@
 			err = -EINVAL;
 			break;
 		}
-<<<<<<< HEAD
-		session->lns_mode = val ? -1 : 0;
-=======
 		session->lns_mode = !!val;
->>>>>>> 286cd8c7
 		l2tp_info(session, L2TP_MSG_CONTROL,
 			  "%s: set lns_mode=%d\n",
 			  session->name, session->lns_mode);
@@ -1833,15 +1513,11 @@
 
 static void pppol2tp_next_session(struct net *net, struct pppol2tp_seq_data *pd)
 {
-<<<<<<< HEAD
-	pd->session = l2tp_session_get_nth(pd->tunnel, pd->session_idx, true);
-=======
 	/* Drop reference taken during previous invocation */
 	if (pd->session)
 		l2tp_session_dec_refcount(pd->session);
 
 	pd->session = l2tp_session_get_nth(pd->tunnel, pd->session_idx);
->>>>>>> 286cd8c7
 	pd->session_idx++;
 
 	if (pd->session == NULL) {
@@ -1953,12 +1629,7 @@
 		   tunnel->peer_tunnel_id,
 		   session->peer_session_id,
 		   state, user_data_ok);
-<<<<<<< HEAD
-	seq_printf(m, "   %d/%d/%c/%c/%s %08x %u\n",
-		   session->mtu, session->mru,
-=======
 	seq_printf(m, "   0/0/%c/%c/%s %08x %u\n",
->>>>>>> 286cd8c7
 		   session->recv_seq ? 'R' : '-',
 		   session->send_seq ? 'S' : '-',
 		   session->lns_mode ? "LNS" : "LAC",
@@ -1997,13 +1668,7 @@
 		goto out;
 	}
 
-<<<<<<< HEAD
-	/* Show the tunnel or session context.
-	 */
-	if (!pd->session) {
-=======
 	if (!pd->session)
->>>>>>> 286cd8c7
 		pppol2tp_seq_tunnel_show(m, pd->tunnel);
 	} else {
 		pppol2tp_seq_session_show(m, pd->session);
@@ -2152,9 +1817,5 @@
 MODULE_DESCRIPTION("PPP over L2TP over UDP");
 MODULE_LICENSE("GPL");
 MODULE_VERSION(PPPOL2TP_DRV_VERSION);
-<<<<<<< HEAD
-MODULE_ALIAS("pppox-proto-" __stringify(PX_PROTO_OL2TP));
-=======
 MODULE_ALIAS_NET_PF_PROTO(PF_PPPOX, PX_PROTO_OL2TP);
->>>>>>> 286cd8c7
 MODULE_ALIAS_L2TP_PWTYPE(7);