/*
 * L2TP internal definitions.
 *
 * Copyright (c) 2008,2009 Katalix Systems Ltd
 *
 * This program is free software; you can redistribute it and/or modify
 * it under the terms of the GNU General Public License version 2 as
 * published by the Free Software Foundation.
 */
#include <linux/refcount.h>

#ifndef _L2TP_CORE_H_
#define _L2TP_CORE_H_

#include <net/dst.h>
#include <net/sock.h>

#ifdef CONFIG_XFRM
#include <net/xfrm.h>
#endif

/* Just some random numbers */
#define L2TP_TUNNEL_MAGIC	0x42114DDA
#define L2TP_SESSION_MAGIC	0x0C04EB7D

/* Per tunnel, session hash table size */
#define L2TP_HASH_BITS	4
#define L2TP_HASH_SIZE	(1 << L2TP_HASH_BITS)

/* System-wide, session hash table size */
#define L2TP_HASH_BITS_2	8
#define L2TP_HASH_SIZE_2	(1 << L2TP_HASH_BITS_2)

struct sk_buff;

struct l2tp_stats {
	atomic_long_t		tx_packets;
	atomic_long_t		tx_bytes;
	atomic_long_t		tx_errors;
	atomic_long_t		rx_packets;
	atomic_long_t		rx_bytes;
	atomic_long_t		rx_seq_discards;
	atomic_long_t		rx_oos_packets;
	atomic_long_t		rx_errors;
	atomic_long_t		rx_cookie_discards;
};

struct l2tp_tunnel;

/* Describes a session. Contains information to determine incoming
 * packets and transmit outgoing ones.
 */
struct l2tp_session_cfg {
	enum l2tp_pwtype	pw_type;
	unsigned int		recv_seq:1;	/* expect receive packets with
						 * sequence numbers? */
	unsigned int		send_seq:1;	/* send packets with sequence
						 * numbers? */
	unsigned int		lns_mode:1;	/* behave as LNS? LAC enables
						 * sequence numbers under
						 * control of LNS. */
	int			debug;		/* bitmask of debug message
						 * categories */
	u16			l2specific_type; /* Layer 2 specific type */
	u8			cookie[8];	/* optional cookie */
	int			cookie_len;	/* 0, 4 or 8 bytes */
	u8			peer_cookie[8];	/* peer's cookie */
	int			peer_cookie_len; /* 0, 4 or 8 bytes */
	int			reorder_timeout; /* configured reorder timeout
						  * (in jiffies) */
	char			*ifname;
};

struct l2tp_session {
	int			magic;		/* should be
						 * L2TP_SESSION_MAGIC */
	long			dead;

	struct l2tp_tunnel	*tunnel;	/* back pointer to tunnel
						 * context */
	u32			session_id;
	u32			peer_session_id;
	u8			cookie[8];
	int			cookie_len;
	u8			peer_cookie[8];
	int			peer_cookie_len;
	u16			l2specific_type;
	u16			hdr_len;
	u32			nr;		/* session NR state (receive) */
	u32			ns;		/* session NR state (send) */
	struct sk_buff_head	reorder_q;	/* receive reorder queue */
	u32			nr_max;		/* max NR. Depends on tunnel */
	u32			nr_window_size;	/* NR window size */
	u32			nr_oos;		/* NR of last OOS packet */
	int			nr_oos_count;	/* For OOS recovery */
	int			nr_oos_count_max;
	struct hlist_node	hlist;		/* Hash list node */
	refcount_t		ref_count;

	char			name[32];	/* for logging */
	char			ifname[IFNAMSIZ];
	unsigned int		recv_seq:1;	/* expect receive packets with
						 * sequence numbers? */
	unsigned int		send_seq:1;	/* send packets with sequence
						 * numbers? */
	unsigned int		lns_mode:1;	/* behave as LNS? LAC enables
						 * sequence numbers under
						 * control of LNS. */
	int			debug;		/* bitmask of debug message
						 * categories */
	int			reorder_timeout; /* configured reorder timeout
						  * (in jiffies) */
	int			reorder_skip;	/* set if skip to next nr */
	enum l2tp_pwtype	pwtype;
	struct l2tp_stats	stats;
	struct hlist_node	global_hlist;	/* Global hash list node */

	int (*build_header)(struct l2tp_session *session, void *buf);
	void (*recv_skb)(struct l2tp_session *session, struct sk_buff *skb, int data_len);
	void (*session_close)(struct l2tp_session *session);
	void (*show)(struct seq_file *m, void *priv);
	uint8_t			priv[0];	/* private data */
};

/* Describes the tunnel. It contains info to track all the associated
 * sessions so incoming packets can be sorted out
 */
struct l2tp_tunnel_cfg {
	int			debug;		/* bitmask of debug message
						 * categories */
	enum l2tp_encap_type	encap;

	/* Used only for kernel-created sockets */
	struct in_addr		local_ip;
	struct in_addr		peer_ip;
#if IS_ENABLED(CONFIG_IPV6)
	struct in6_addr		*local_ip6;
	struct in6_addr		*peer_ip6;
#endif
	u16			local_udp_port;
	u16			peer_udp_port;
	unsigned int		use_udp_checksums:1,
				udp6_zero_tx_checksums:1,
				udp6_zero_rx_checksums:1;
};

struct l2tp_tunnel {
	int			magic;		/* Should be L2TP_TUNNEL_MAGIC */

	unsigned long		dead;

	struct rcu_head rcu;
	rwlock_t		hlist_lock;	/* protect session_hlist */
	bool			acpt_newsess;	/* Indicates whether this
						 * tunnel accepts new sessions.
						 * Protected by hlist_lock.
						 */
	struct hlist_head	session_hlist[L2TP_HASH_SIZE];
						/* hashed list of sessions,
						 * hashed by id */
	u32			tunnel_id;
	u32			peer_tunnel_id;
	int			version;	/* 2=>L2TPv2, 3=>L2TPv3 */

	char			name[20];	/* for logging */
	int			debug;		/* bitmask of debug message
						 * categories */
	enum l2tp_encap_type	encap;
	struct l2tp_stats	stats;

	struct list_head	list;		/* Keep a list of all tunnels */
	struct net		*l2tp_net;	/* the net we belong to */

	refcount_t		ref_count;
	void (*old_sk_destruct)(struct sock *);
	struct sock		*sock;		/* Parent socket */
	int			fd;		/* Parent fd, if tunnel socket
						 * was created by userspace */

	struct work_struct	del_work;
};

struct l2tp_nl_cmd_ops {
	int (*session_create)(struct net *net, struct l2tp_tunnel *tunnel,
			      u32 session_id, u32 peer_session_id,
			      struct l2tp_session_cfg *cfg);
	int (*session_delete)(struct l2tp_session *session);
};

static inline void *l2tp_session_priv(struct l2tp_session *session)
{
	return &session->priv[0];
}

struct l2tp_tunnel *l2tp_tunnel_get(const struct net *net, u32 tunnel_id);
struct l2tp_tunnel *l2tp_tunnel_get_nth(const struct net *net, int nth);
struct l2tp_session *l2tp_tunnel_get_session(struct l2tp_tunnel *tunnel,
					     u32 session_id);

void l2tp_tunnel_free(struct l2tp_tunnel *tunnel);

<<<<<<< HEAD
	BUG_ON(tunnel->magic != L2TP_TUNNEL_MAGIC);

out:
	return tunnel;
}

struct l2tp_tunnel *l2tp_tunnel_get(const struct net *net, u32 tunnel_id);

struct l2tp_session *l2tp_session_get(const struct net *net,
				      struct l2tp_tunnel *tunnel,
				      u32 session_id, bool do_ref);
struct l2tp_session *l2tp_session_get_nth(struct l2tp_tunnel *tunnel, int nth,
					  bool do_ref);
struct l2tp_session *l2tp_session_get_by_ifname(const struct net *net,
						const char *ifname,
						bool do_ref);
struct l2tp_tunnel *l2tp_tunnel_find(const struct net *net, u32 tunnel_id);
struct l2tp_tunnel *l2tp_tunnel_find_nth(const struct net *net, int nth);
=======
struct l2tp_session *l2tp_session_get(const struct net *net, u32 session_id);
struct l2tp_session *l2tp_session_get_nth(struct l2tp_tunnel *tunnel, int nth);
struct l2tp_session *l2tp_session_get_by_ifname(const struct net *net,
						const char *ifname);
>>>>>>> 286cd8c7

int l2tp_tunnel_create(struct net *net, int fd, int version, u32 tunnel_id,
		       u32 peer_tunnel_id, struct l2tp_tunnel_cfg *cfg,
		       struct l2tp_tunnel **tunnelp);
<<<<<<< HEAD
void l2tp_tunnel_closeall(struct l2tp_tunnel *tunnel);
=======
int l2tp_tunnel_register(struct l2tp_tunnel *tunnel, struct net *net,
			 struct l2tp_tunnel_cfg *cfg);

>>>>>>> 286cd8c7
void l2tp_tunnel_delete(struct l2tp_tunnel *tunnel);
struct l2tp_session *l2tp_session_create(int priv_size,
					 struct l2tp_tunnel *tunnel,
					 u32 session_id, u32 peer_session_id,
					 struct l2tp_session_cfg *cfg);
int l2tp_session_register(struct l2tp_session *session,
			  struct l2tp_tunnel *tunnel);

void __l2tp_session_unhash(struct l2tp_session *session);
int l2tp_session_delete(struct l2tp_session *session);
void l2tp_session_free(struct l2tp_session *session);
void l2tp_recv_common(struct l2tp_session *session, struct sk_buff *skb,
		      unsigned char *ptr, unsigned char *optr, u16 hdrflags,
		      int length);
int l2tp_udp_encap_recv(struct sock *sk, struct sk_buff *skb);
void l2tp_session_set_header_len(struct l2tp_session *session, int version);

int l2tp_xmit_skb(struct l2tp_session *session, struct sk_buff *skb,
		  int hdr_len);

int l2tp_nl_register_ops(enum l2tp_pwtype pw_type,
			 const struct l2tp_nl_cmd_ops *ops);
void l2tp_nl_unregister_ops(enum l2tp_pwtype pw_type);
int l2tp_ioctl(struct sock *sk, int cmd, unsigned long arg);

static inline void l2tp_tunnel_inc_refcount(struct l2tp_tunnel *tunnel)
{
<<<<<<< HEAD
	atomic_inc(&tunnel->ref_count);
=======
	refcount_inc(&tunnel->ref_count);
>>>>>>> 286cd8c7
}

static inline void l2tp_tunnel_dec_refcount(struct l2tp_tunnel *tunnel)
{
<<<<<<< HEAD
	if (atomic_dec_and_test(&tunnel->ref_count))
		kfree_rcu(tunnel, rcu);
=======
	if (refcount_dec_and_test(&tunnel->ref_count))
		l2tp_tunnel_free(tunnel);
>>>>>>> 286cd8c7
}

/* Session reference counts. Incremented when code obtains a reference
 * to a session.
 */
static inline void l2tp_session_inc_refcount(struct l2tp_session *session)
{
	refcount_inc(&session->ref_count);
}

static inline void l2tp_session_dec_refcount(struct l2tp_session *session)
{
	if (refcount_dec_and_test(&session->ref_count))
		l2tp_session_free(session);
}

static inline int l2tp_get_l2specific_len(struct l2tp_session *session)
{
	switch (session->l2specific_type) {
	case L2TP_L2SPECTYPE_DEFAULT:
		return 4;
	case L2TP_L2SPECTYPE_NONE:
	default:
		return 0;
	}
}

static inline u32 l2tp_tunnel_dst_mtu(const struct l2tp_tunnel *tunnel)
{
	struct dst_entry *dst;
	u32 mtu;

	dst = sk_dst_get(tunnel->sock);
	if (!dst)
		return 0;

	mtu = dst_mtu(dst);
	dst_release(dst);

	return mtu;
}

#ifdef CONFIG_XFRM
static inline bool l2tp_tunnel_uses_xfrm(const struct l2tp_tunnel *tunnel)
{
	struct sock *sk = tunnel->sock;

	return sk && (rcu_access_pointer(sk->sk_policy[0]) ||
		      rcu_access_pointer(sk->sk_policy[1]));
}
#else
static inline bool l2tp_tunnel_uses_xfrm(const struct l2tp_tunnel *tunnel)
{
	return false;
}
#endif

<<<<<<< HEAD
static inline int l2tp_get_l2specific_len(struct l2tp_session *session)
{
	switch (session->l2specific_type) {
	case L2TP_L2SPECTYPE_DEFAULT:
		return 4;
	case L2TP_L2SPECTYPE_NONE:
	default:
		return 0;
	}
}

=======
>>>>>>> 286cd8c7
static inline int l2tp_v3_ensure_opt_in_linear(struct l2tp_session *session, struct sk_buff *skb,
					       unsigned char **ptr, unsigned char **optr)
{
	int opt_len = session->peer_cookie_len + l2tp_get_l2specific_len(session);

	if (opt_len > 0) {
		int off = *ptr - *optr;

		if (!pskb_may_pull(skb, off + opt_len))
			return -1;

		if (skb->data != *optr) {
			*optr = skb->data;
			*ptr = skb->data + off;
		}
	}

	return 0;
}

#define l2tp_printk(ptr, type, func, fmt, ...)				\
do {									\
	if (((ptr)->debug) & (type))					\
		func(fmt, ##__VA_ARGS__);				\
} while (0)

#define l2tp_warn(ptr, type, fmt, ...)					\
	l2tp_printk(ptr, type, pr_warn, fmt, ##__VA_ARGS__)
#define l2tp_info(ptr, type, fmt, ...)					\
	l2tp_printk(ptr, type, pr_info, fmt, ##__VA_ARGS__)
#define l2tp_dbg(ptr, type, fmt, ...)					\
	l2tp_printk(ptr, type, pr_debug, fmt, ##__VA_ARGS__)

#define MODULE_ALIAS_L2TP_PWTYPE(type) \
	MODULE_ALIAS("net-l2tp-type-" __stringify(type))

#endif /* _L2TP_CORE_H_ */<|MERGE_RESOLUTION|>--- conflicted
+++ resolved
@@ -199,42 +199,17 @@
 
 void l2tp_tunnel_free(struct l2tp_tunnel *tunnel);
 
-<<<<<<< HEAD
-	BUG_ON(tunnel->magic != L2TP_TUNNEL_MAGIC);
-
-out:
-	return tunnel;
-}
-
-struct l2tp_tunnel *l2tp_tunnel_get(const struct net *net, u32 tunnel_id);
-
-struct l2tp_session *l2tp_session_get(const struct net *net,
-				      struct l2tp_tunnel *tunnel,
-				      u32 session_id, bool do_ref);
-struct l2tp_session *l2tp_session_get_nth(struct l2tp_tunnel *tunnel, int nth,
-					  bool do_ref);
-struct l2tp_session *l2tp_session_get_by_ifname(const struct net *net,
-						const char *ifname,
-						bool do_ref);
-struct l2tp_tunnel *l2tp_tunnel_find(const struct net *net, u32 tunnel_id);
-struct l2tp_tunnel *l2tp_tunnel_find_nth(const struct net *net, int nth);
-=======
 struct l2tp_session *l2tp_session_get(const struct net *net, u32 session_id);
 struct l2tp_session *l2tp_session_get_nth(struct l2tp_tunnel *tunnel, int nth);
 struct l2tp_session *l2tp_session_get_by_ifname(const struct net *net,
 						const char *ifname);
->>>>>>> 286cd8c7
 
 int l2tp_tunnel_create(struct net *net, int fd, int version, u32 tunnel_id,
 		       u32 peer_tunnel_id, struct l2tp_tunnel_cfg *cfg,
 		       struct l2tp_tunnel **tunnelp);
-<<<<<<< HEAD
-void l2tp_tunnel_closeall(struct l2tp_tunnel *tunnel);
-=======
 int l2tp_tunnel_register(struct l2tp_tunnel *tunnel, struct net *net,
 			 struct l2tp_tunnel_cfg *cfg);
 
->>>>>>> 286cd8c7
 void l2tp_tunnel_delete(struct l2tp_tunnel *tunnel);
 struct l2tp_session *l2tp_session_create(int priv_size,
 					 struct l2tp_tunnel *tunnel,
@@ -262,22 +237,13 @@
 
 static inline void l2tp_tunnel_inc_refcount(struct l2tp_tunnel *tunnel)
 {
-<<<<<<< HEAD
-	atomic_inc(&tunnel->ref_count);
-=======
 	refcount_inc(&tunnel->ref_count);
->>>>>>> 286cd8c7
 }
 
 static inline void l2tp_tunnel_dec_refcount(struct l2tp_tunnel *tunnel)
 {
-<<<<<<< HEAD
-	if (atomic_dec_and_test(&tunnel->ref_count))
-		kfree_rcu(tunnel, rcu);
-=======
 	if (refcount_dec_and_test(&tunnel->ref_count))
 		l2tp_tunnel_free(tunnel);
->>>>>>> 286cd8c7
 }
 
 /* Session reference counts. Incremented when code obtains a reference
@@ -335,20 +301,6 @@
 }
 #endif
 
-<<<<<<< HEAD
-static inline int l2tp_get_l2specific_len(struct l2tp_session *session)
-{
-	switch (session->l2specific_type) {
-	case L2TP_L2SPECTYPE_DEFAULT:
-		return 4;
-	case L2TP_L2SPECTYPE_NONE:
-	default:
-		return 0;
-	}
-}
-
-=======
->>>>>>> 286cd8c7
 static inline int l2tp_v3_ensure_opt_in_linear(struct l2tp_session *session, struct sk_buff *skb,
 					       unsigned char **ptr, unsigned char **optr)
 {
