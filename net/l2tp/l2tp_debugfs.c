/*
 * L2TP subsystem debugfs
 *
 * Copyright (c) 2010 Katalix Systems Ltd
 *
 *	This program is free software; you can redistribute it and/or
 *	modify it under the terms of the GNU General Public License
 *	as published by the Free Software Foundation; either version
 *	2 of the License, or (at your option) any later version.
 */

#define pr_fmt(fmt) KBUILD_MODNAME ": " fmt

#include <linux/module.h>
#include <linux/skbuff.h>
#include <linux/socket.h>
#include <linux/hash.h>
#include <linux/l2tp.h>
#include <linux/in.h>
#include <linux/etherdevice.h>
#include <linux/spinlock.h>
#include <linux/debugfs.h>
#include <net/sock.h>
#include <net/ip.h>
#include <net/icmp.h>
#include <net/udp.h>
#include <net/inet_common.h>
#include <net/inet_hashtables.h>
#include <net/tcp_states.h>
#include <net/protocol.h>
#include <net/xfrm.h>
#include <net/net_namespace.h>
#include <net/netns/generic.h>

#include "l2tp_core.h"

static struct dentry *rootdir;
static struct dentry *tunnels;

struct l2tp_dfs_seq_data {
	struct net *net;
	int tunnel_idx;			/* current tunnel */
	int session_idx;		/* index of session within current tunnel */
	struct l2tp_tunnel *tunnel;
	struct l2tp_session *session;	/* NULL means get next tunnel */
};

static void l2tp_dfs_next_tunnel(struct l2tp_dfs_seq_data *pd)
{
	/* Drop reference taken during previous invocation */
	if (pd->tunnel)
		l2tp_tunnel_dec_refcount(pd->tunnel);

	pd->tunnel = l2tp_tunnel_get_nth(pd->net, pd->tunnel_idx);
	pd->tunnel_idx++;
}

static void l2tp_dfs_next_session(struct l2tp_dfs_seq_data *pd)
{
<<<<<<< HEAD
	pd->session = l2tp_session_get_nth(pd->tunnel, pd->session_idx, true);
=======
	/* Drop reference taken during previous invocation */
	if (pd->session)
		l2tp_session_dec_refcount(pd->session);

	pd->session = l2tp_session_get_nth(pd->tunnel, pd->session_idx);
>>>>>>> 286cd8c7
	pd->session_idx++;

	if (pd->session == NULL) {
		pd->session_idx = 0;
		l2tp_dfs_next_tunnel(pd);
	}

}

static void *l2tp_dfs_seq_start(struct seq_file *m, loff_t *offs)
{
	struct l2tp_dfs_seq_data *pd = SEQ_START_TOKEN;
	loff_t pos = *offs;

	if (!pos)
		goto out;

	BUG_ON(m->private == NULL);
	pd = m->private;

	if (pd->tunnel == NULL)
		l2tp_dfs_next_tunnel(pd);
	else
		l2tp_dfs_next_session(pd);

	/* NULL tunnel and session indicates end of list */
	if ((pd->tunnel == NULL) && (pd->session == NULL))
		pd = NULL;

out:
	return pd;
}


static void *l2tp_dfs_seq_next(struct seq_file *m, void *v, loff_t *pos)
{
	(*pos)++;
	return NULL;
}

static void l2tp_dfs_seq_stop(struct seq_file *p, void *v)
{
	struct l2tp_dfs_seq_data *pd = v;

	if (!pd || pd == SEQ_START_TOKEN)
		return;

	/* Drop reference taken by last invocation of l2tp_dfs_next_session()
	 * or l2tp_dfs_next_tunnel().
	 */
	if (pd->session) {
		l2tp_session_dec_refcount(pd->session);
		pd->session = NULL;
	}
	if (pd->tunnel) {
		l2tp_tunnel_dec_refcount(pd->tunnel);
		pd->tunnel = NULL;
	}
}

static void l2tp_dfs_seq_tunnel_show(struct seq_file *m, void *v)
{
	struct l2tp_tunnel *tunnel = v;
	int session_count = 0;
	int hash;
	struct hlist_node *walk;
	struct hlist_node *tmp;

	read_lock_bh(&tunnel->hlist_lock);
	for (hash = 0; hash < L2TP_HASH_SIZE; hash++) {
		hlist_for_each_safe(walk, tmp, &tunnel->session_hlist[hash]) {
			struct l2tp_session *session;

			session = hlist_entry(walk, struct l2tp_session, hlist);
			if (session->session_id == 0)
				continue;

			session_count++;
		}
	}
	read_unlock_bh(&tunnel->hlist_lock);

	seq_printf(m, "\nTUNNEL %u peer %u", tunnel->tunnel_id, tunnel->peer_tunnel_id);
	if (tunnel->sock) {
		struct inet_sock *inet = inet_sk(tunnel->sock);

#if IS_ENABLED(CONFIG_IPV6)
		if (tunnel->sock->sk_family == AF_INET6) {
			const struct ipv6_pinfo *np = inet6_sk(tunnel->sock);

			seq_printf(m, " from %pI6c to %pI6c\n",
				&np->saddr, &tunnel->sock->sk_v6_daddr);
		} else
#endif
		seq_printf(m, " from %pI4 to %pI4\n",
			   &inet->inet_saddr, &inet->inet_daddr);
		if (tunnel->encap == L2TP_ENCAPTYPE_UDP)
			seq_printf(m, " source port %hu, dest port %hu\n",
				   ntohs(inet->inet_sport), ntohs(inet->inet_dport));
	}
	seq_printf(m, " L2TPv%d, %s\n", tunnel->version,
		   tunnel->encap == L2TP_ENCAPTYPE_UDP ? "UDP" :
		   tunnel->encap == L2TP_ENCAPTYPE_IP ? "IP" :
		   "");
	seq_printf(m, " %d sessions, refcnt %d/%d\n", session_count,
		   tunnel->sock ? refcount_read(&tunnel->sock->sk_refcnt) : 0,
		   refcount_read(&tunnel->ref_count));
	seq_printf(m, " %08x rx %ld/%ld/%ld rx %ld/%ld/%ld\n",
		   tunnel->debug,
		   atomic_long_read(&tunnel->stats.tx_packets),
		   atomic_long_read(&tunnel->stats.tx_bytes),
		   atomic_long_read(&tunnel->stats.tx_errors),
		   atomic_long_read(&tunnel->stats.rx_packets),
		   atomic_long_read(&tunnel->stats.rx_bytes),
		   atomic_long_read(&tunnel->stats.rx_errors));
}

static void l2tp_dfs_seq_session_show(struct seq_file *m, void *v)
{
	struct l2tp_session *session = v;

	seq_printf(m, "  SESSION %u, peer %u, %s\n", session->session_id,
		   session->peer_session_id,
		   session->pwtype == L2TP_PWTYPE_ETH ? "ETH" :
		   session->pwtype == L2TP_PWTYPE_PPP ? "PPP" :
		   "");
	if (session->send_seq || session->recv_seq)
		seq_printf(m, "   nr %hu, ns %hu\n", session->nr, session->ns);
	seq_printf(m, "   refcnt %d\n", refcount_read(&session->ref_count));
	seq_printf(m, "   config 0/0/%c/%c/-/%s %08x %u\n",
		   session->recv_seq ? 'R' : '-',
		   session->send_seq ? 'S' : '-',
		   session->lns_mode ? "LNS" : "LAC",
		   session->debug,
		   jiffies_to_msecs(session->reorder_timeout));
	seq_printf(m, "   offset 0 l2specific %hu/%hu\n",
		   session->l2specific_type, l2tp_get_l2specific_len(session));
	if (session->cookie_len) {
		seq_printf(m, "   cookie %02x%02x%02x%02x",
			   session->cookie[0], session->cookie[1],
			   session->cookie[2], session->cookie[3]);
		if (session->cookie_len == 8)
			seq_printf(m, "%02x%02x%02x%02x",
				   session->cookie[4], session->cookie[5],
				   session->cookie[6], session->cookie[7]);
		seq_printf(m, "\n");
	}
	if (session->peer_cookie_len) {
		seq_printf(m, "   peer cookie %02x%02x%02x%02x",
			   session->peer_cookie[0], session->peer_cookie[1],
			   session->peer_cookie[2], session->peer_cookie[3]);
		if (session->peer_cookie_len == 8)
			seq_printf(m, "%02x%02x%02x%02x",
				   session->peer_cookie[4], session->peer_cookie[5],
				   session->peer_cookie[6], session->peer_cookie[7]);
		seq_printf(m, "\n");
	}

	seq_printf(m, "   %hu/%hu tx %ld/%ld/%ld rx %ld/%ld/%ld\n",
		   session->nr, session->ns,
		   atomic_long_read(&session->stats.tx_packets),
		   atomic_long_read(&session->stats.tx_bytes),
		   atomic_long_read(&session->stats.tx_errors),
		   atomic_long_read(&session->stats.rx_packets),
		   atomic_long_read(&session->stats.rx_bytes),
		   atomic_long_read(&session->stats.rx_errors));

	if (session->show != NULL)
		session->show(m, session);
}

static int l2tp_dfs_seq_show(struct seq_file *m, void *v)
{
	struct l2tp_dfs_seq_data *pd = v;

	/* display header on line 1 */
	if (v == SEQ_START_TOKEN) {
		seq_puts(m, "TUNNEL ID, peer ID from IP to IP\n");
		seq_puts(m, " L2TPv2/L2TPv3, UDP/IP\n");
		seq_puts(m, " sessions session-count, refcnt refcnt/sk->refcnt\n");
		seq_puts(m, " debug tx-pkts/bytes/errs rx-pkts/bytes/errs\n");
		seq_puts(m, "  SESSION ID, peer ID, PWTYPE\n");
		seq_puts(m, "   refcnt cnt\n");
		seq_puts(m, "   offset OFFSET l2specific TYPE/LEN\n");
		seq_puts(m, "   [ cookie ]\n");
		seq_puts(m, "   [ peer cookie ]\n");
		seq_puts(m, "   config mtu/mru/rcvseq/sendseq/dataseq/lns debug reorderto\n");
		seq_puts(m, "   nr/ns tx-pkts/bytes/errs rx-pkts/bytes/errs\n");
		goto out;
	}

<<<<<<< HEAD
	/* Show the tunnel or session context */
	if (!pd->session) {
=======
	if (!pd->session)
>>>>>>> 286cd8c7
		l2tp_dfs_seq_tunnel_show(m, pd->tunnel);
	} else {
		l2tp_dfs_seq_session_show(m, pd->session);
		if (pd->session->deref)
			pd->session->deref(pd->session);
		l2tp_session_dec_refcount(pd->session);
	}

out:
	return 0;
}

static const struct seq_operations l2tp_dfs_seq_ops = {
	.start		= l2tp_dfs_seq_start,
	.next		= l2tp_dfs_seq_next,
	.stop		= l2tp_dfs_seq_stop,
	.show		= l2tp_dfs_seq_show,
};

static int l2tp_dfs_seq_open(struct inode *inode, struct file *file)
{
	struct l2tp_dfs_seq_data *pd;
	struct seq_file *seq;
	int rc = -ENOMEM;

	pd = kzalloc(sizeof(*pd), GFP_KERNEL);
	if (pd == NULL)
		goto out;

	/* Derive the network namespace from the pid opening the
	 * file.
	 */
	pd->net = get_net_ns_by_pid(current->pid);
	if (IS_ERR(pd->net)) {
		rc = PTR_ERR(pd->net);
		goto err_free_pd;
	}

	rc = seq_open(file, &l2tp_dfs_seq_ops);
	if (rc)
		goto err_free_net;

	seq = file->private_data;
	seq->private = pd;

out:
	return rc;

err_free_net:
	put_net(pd->net);
err_free_pd:
	kfree(pd);
	goto out;
}

static int l2tp_dfs_seq_release(struct inode *inode, struct file *file)
{
	struct l2tp_dfs_seq_data *pd;
	struct seq_file *seq;

	seq = file->private_data;
	pd = seq->private;
	if (pd->net)
		put_net(pd->net);
	kfree(pd);
	seq_release(inode, file);

	return 0;
}

static const struct file_operations l2tp_dfs_fops = {
	.owner		= THIS_MODULE,
	.open		= l2tp_dfs_seq_open,
	.read		= seq_read,
	.llseek		= seq_lseek,
	.release	= l2tp_dfs_seq_release,
};

static int __init l2tp_debugfs_init(void)
{
	int rc = 0;

	rootdir = debugfs_create_dir("l2tp", NULL);
	if (IS_ERR(rootdir)) {
		rc = PTR_ERR(rootdir);
		rootdir = NULL;
		goto out;
	}

	tunnels = debugfs_create_file("tunnels", 0600, rootdir, NULL, &l2tp_dfs_fops);
	if (tunnels == NULL)
		rc = -EIO;

	pr_info("L2TP debugfs support\n");

out:
	if (rc)
		pr_warn("unable to init\n");

	return rc;
}

static void __exit l2tp_debugfs_exit(void)
{
	debugfs_remove(tunnels);
	debugfs_remove(rootdir);
}

module_init(l2tp_debugfs_init);
module_exit(l2tp_debugfs_exit);

MODULE_LICENSE("GPL");
MODULE_AUTHOR("James Chapman <jchapman@katalix.com>");
MODULE_DESCRIPTION("L2TP debugfs driver");
MODULE_VERSION("1.0");<|MERGE_RESOLUTION|>--- conflicted
+++ resolved
@@ -57,15 +57,11 @@
 
 static void l2tp_dfs_next_session(struct l2tp_dfs_seq_data *pd)
 {
-<<<<<<< HEAD
-	pd->session = l2tp_session_get_nth(pd->tunnel, pd->session_idx, true);
-=======
 	/* Drop reference taken during previous invocation */
 	if (pd->session)
 		l2tp_session_dec_refcount(pd->session);
 
 	pd->session = l2tp_session_get_nth(pd->tunnel, pd->session_idx);
->>>>>>> 286cd8c7
 	pd->session_idx++;
 
 	if (pd->session == NULL) {
@@ -257,12 +253,7 @@
 		goto out;
 	}
 
-<<<<<<< HEAD
-	/* Show the tunnel or session context */
-	if (!pd->session) {
-=======
 	if (!pd->session)
->>>>>>> 286cd8c7
 		l2tp_dfs_seq_tunnel_show(m, pd->tunnel);
 	} else {
 		l2tp_dfs_seq_session_show(m, pd->session);
