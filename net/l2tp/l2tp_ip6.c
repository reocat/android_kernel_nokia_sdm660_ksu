--- conflicted
+++ resolved
@@ -155,11 +155,7 @@
 	}
 
 	/* Ok, this is a data packet. Lookup the session. */
-<<<<<<< HEAD
-	session = l2tp_session_get(net, NULL, session_id, true);
-=======
 	session = l2tp_session_get(net, session_id);
->>>>>>> 286cd8c7
 	if (!session)
 		goto discard;
 
@@ -181,16 +177,9 @@
 	}
 
 	if (l2tp_v3_ensure_opt_in_linear(session, skb, &ptr, &optr))
-<<<<<<< HEAD
-		goto discard;
-
-	l2tp_recv_common(session, skb, ptr, optr, 0, skb->len,
-			 tunnel->recv_payload_hook);
-=======
 		goto discard_sess;
 
 	l2tp_recv_common(session, skb, ptr, optr, 0, skb->len);
->>>>>>> 286cd8c7
 	l2tp_session_dec_refcount(session);
 
 	return 0;
@@ -207,12 +196,8 @@
 	iph = ipv6_hdr(skb);
 
 	read_lock_bh(&l2tp_ip6_lock);
-<<<<<<< HEAD
-	sk = __l2tp_ip6_bind_lookup(net, &iph->daddr, 0, tunnel_id);
-=======
 	sk = __l2tp_ip6_bind_lookup(net, &iph->daddr, &iph->saddr,
 				    inet6_iif(skb), tunnel_id);
->>>>>>> 286cd8c7
 	if (!sk) {
 		read_unlock_bh(&l2tp_ip6_lock);
 		goto discard;
@@ -228,11 +213,6 @@
 	return sk_receive_skb(sk, skb, 1);
 
 discard_sess:
-<<<<<<< HEAD
-	if (session->deref)
-		session->deref(session);
-=======
->>>>>>> 286cd8c7
 	l2tp_session_dec_refcount(session);
 	goto discard;
 
@@ -244,21 +224,14 @@
 	return 0;
 }
 
-<<<<<<< HEAD
-static void l2tp_ip6_hash(struct sock *sk)
-=======
 static int l2tp_ip6_hash(struct sock *sk)
->>>>>>> 286cd8c7
 {
 	if (sk_unhashed(sk)) {
 		write_lock_bh(&l2tp_ip6_lock);
 		sk_add_node(sk, &l2tp_ip6_table);
 		write_unlock_bh(&l2tp_ip6_lock);
 	}
-<<<<<<< HEAD
-=======
 	return 0;
->>>>>>> 286cd8c7
 }
 
 static void l2tp_ip6_unhash(struct sock *sk)
@@ -370,11 +343,7 @@
 	rcu_read_unlock();
 
 	write_lock_bh(&l2tp_ip6_lock);
-<<<<<<< HEAD
-	if (__l2tp_ip6_bind_lookup(net, &addr->l2tp_addr, bound_dev_if,
-=======
 	if (__l2tp_ip6_bind_lookup(net, &addr->l2tp_addr, NULL, bound_dev_if,
->>>>>>> 286cd8c7
 				   addr->l2tp_conn_id)) {
 		write_unlock_bh(&l2tp_ip6_lock);
 		err = -EADDRINUSE;
@@ -569,11 +538,8 @@
 
 	fl6.flowi6_mark = sk->sk_mark;
 	fl6.flowi6_uid = sk->sk_uid;
-<<<<<<< HEAD
-=======
 
 	ipcm6_init(&ipc6);
->>>>>>> 286cd8c7
 
 	if (lsa) {
 		if (addr_len < SIN6_LEN_RFC2133)
@@ -661,14 +627,11 @@
 
 	security_sk_classify_flow(sk, flowi6_to_flowi(&fl6));
 
-<<<<<<< HEAD
-=======
 	if (ipc6.tclass < 0)
 		ipc6.tclass = np->tclass;
 
 	fl6.flowlabel = ip6_make_flowinfo(ipc6.tclass, fl6.flowlabel);
 
->>>>>>> 286cd8c7
 	dst = ip6_dst_lookup_flow(sock_net(sk), sk, &fl6, final_p);
 	if (IS_ERR(dst)) {
 		err = PTR_ERR(dst);
