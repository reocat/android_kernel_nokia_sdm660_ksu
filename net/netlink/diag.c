--- conflicted
+++ resolved
@@ -73,13 +73,10 @@
 	    sock_diag_put_meminfo(sk, skb, NETLINK_DIAG_MEMINFO))
 		goto out_nlmsg_trim;
 
-<<<<<<< HEAD
-=======
 	if ((req->ndiag_show & NDIAG_SHOW_FLAGS) &&
 	    sk_diag_put_flags(sk, skb))
 		goto out_nlmsg_trim;
 
->>>>>>> 286cd8c7
 	nlmsg_end(skb, nlh);
 	return 0;
 
