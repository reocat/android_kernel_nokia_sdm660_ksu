/*
   RFCOMM implementation for Linux Bluetooth stack (BlueZ).
   Copyright (C) 2002 Maxim Krasnyansky <maxk@qualcomm.com>
   Copyright (C) 2002 Marcel Holtmann <marcel@holtmann.org>

   This program is free software; you can redistribute it and/or modify
   it under the terms of the GNU General Public License version 2 as
   published by the Free Software Foundation;

   THE SOFTWARE IS PROVIDED "AS IS", WITHOUT WARRANTY OF ANY KIND, EXPRESS
   OR IMPLIED, INCLUDING BUT NOT LIMITED TO THE WARRANTIES OF MERCHANTABILITY,
   FITNESS FOR A PARTICULAR PURPOSE AND NONINFRINGEMENT OF THIRD PARTY RIGHTS.
   IN NO EVENT SHALL THE COPYRIGHT HOLDER(S) AND AUTHOR(S) BE LIABLE FOR ANY
   CLAIM, OR ANY SPECIAL INDIRECT OR CONSEQUENTIAL DAMAGES, OR ANY DAMAGES
   WHATSOEVER RESULTING FROM LOSS OF USE, DATA OR PROFITS, WHETHER IN AN
   ACTION OF CONTRACT, NEGLIGENCE OR OTHER TORTIOUS ACTION, ARISING OUT OF
   OR IN CONNECTION WITH THE USE OR PERFORMANCE OF THIS SOFTWARE.

   ALL LIABILITY, INCLUDING LIABILITY FOR INFRINGEMENT OF ANY PATENTS,
   COPYRIGHTS, TRADEMARKS OR OTHER RIGHTS, RELATING TO USE OF THIS
   SOFTWARE IS DISCLAIMED.
*/

/*
 * RFCOMM sockets.
 */

#include <linux/export.h>
#include <linux/debugfs.h>
#include <linux/sched/signal.h>

#include <net/bluetooth/bluetooth.h>
#include <net/bluetooth/hci_core.h>
#include <net/bluetooth/l2cap.h>
#include <net/bluetooth/rfcomm.h>

static const struct proto_ops rfcomm_sock_ops;

static struct bt_sock_list rfcomm_sk_list = {
	.lock = __RW_LOCK_UNLOCKED(rfcomm_sk_list.lock)
};

static void rfcomm_sock_close(struct sock *sk);
static void rfcomm_sock_kill(struct sock *sk);

/* ---- DLC callbacks ----
 *
 * called under rfcomm_dlc_lock()
 */
static void rfcomm_sk_data_ready(struct rfcomm_dlc *d, struct sk_buff *skb)
{
	struct sock *sk = d->owner;
	if (!sk)
		return;

	atomic_add(skb->len, &sk->sk_rmem_alloc);
	skb_queue_tail(&sk->sk_receive_queue, skb);
	sk->sk_data_ready(sk);

	if (atomic_read(&sk->sk_rmem_alloc) >= sk->sk_rcvbuf)
		rfcomm_dlc_throttle(d);
}

static void rfcomm_sk_state_change(struct rfcomm_dlc *d, int err)
{
	struct sock *sk = d->owner, *parent;
	unsigned long flags;

	if (!sk)
		return;

	BT_DBG("dlc %pK state %ld err %d", d, d->state, err);

	local_irq_save(flags);
	bh_lock_sock(sk);

	if (err)
		sk->sk_err = err;

	sk->sk_state = d->state;

	parent = bt_sk(sk)->parent;
	if (parent) {
		if (d->state == BT_CLOSED) {
			sock_set_flag(sk, SOCK_ZAPPED);
			bt_accept_unlink(sk);
		}
		parent->sk_data_ready(parent);
	} else {
		if (d->state == BT_CONNECTED)
			rfcomm_session_getaddr(d->session,
					       &rfcomm_pi(sk)->src, NULL);
		sk->sk_state_change(sk);
	}

	bh_unlock_sock(sk);
	local_irq_restore(flags);

	if (parent && sock_flag(sk, SOCK_ZAPPED)) {
		/* We have to drop DLC lock here, otherwise
		 * rfcomm_sock_destruct() will dead lock. */
		rfcomm_dlc_unlock(d);
		rfcomm_sock_kill(sk);
		rfcomm_dlc_lock(d);
	}
}

/* ---- Socket functions ---- */
static struct sock *__rfcomm_get_listen_sock_by_addr(u8 channel, bdaddr_t *src)
{
	struct sock *sk = NULL;

	sk_for_each(sk, &rfcomm_sk_list.head) {
		if (rfcomm_pi(sk)->channel != channel)
			continue;

		if (bacmp(&rfcomm_pi(sk)->src, src))
			continue;

		if (sk->sk_state == BT_BOUND || sk->sk_state == BT_LISTEN)
			break;
	}

	return sk ? sk : NULL;
}

/* Find socket with channel and source bdaddr.
 * Returns closest match.
 */
static struct sock *rfcomm_get_sock_by_channel(int state, u8 channel, bdaddr_t *src)
{
	struct sock *sk = NULL, *sk1 = NULL;

	read_lock(&rfcomm_sk_list.lock);

	sk_for_each(sk, &rfcomm_sk_list.head) {
		if (state && sk->sk_state != state)
			continue;

		if (rfcomm_pi(sk)->channel == channel) {
			/* Exact match. */
			if (!bacmp(&rfcomm_pi(sk)->src, src))
				break;

			/* Closest match */
			if (!bacmp(&rfcomm_pi(sk)->src, BDADDR_ANY))
				sk1 = sk;
		}
	}

	read_unlock(&rfcomm_sk_list.lock);

	return sk ? sk : sk1;
}

static void rfcomm_sock_destruct(struct sock *sk)
{
	struct rfcomm_dlc *d = rfcomm_pi(sk)->dlc;

	BT_DBG("sk %pK dlc %pK", sk, d);

	skb_queue_purge(&sk->sk_receive_queue);
	skb_queue_purge(&sk->sk_write_queue);

	rfcomm_dlc_lock(d);
	rfcomm_pi(sk)->dlc = NULL;

	/* Detach DLC if it's owned by this socket */
	if (d->owner == sk)
		d->owner = NULL;
	rfcomm_dlc_unlock(d);

	rfcomm_dlc_put(d);
}

static void rfcomm_sock_cleanup_listen(struct sock *parent)
{
	struct sock *sk;

	BT_DBG("parent %pK", parent);

	/* Close not yet accepted dlcs */
	while ((sk = bt_accept_dequeue(parent, NULL))) {
		rfcomm_sock_close(sk);
		rfcomm_sock_kill(sk);
	}

	parent->sk_state  = BT_CLOSED;
	sock_set_flag(parent, SOCK_ZAPPED);
}

/* Kill socket (only if zapped and orphan)
 * Must be called on unlocked socket.
 */
static void rfcomm_sock_kill(struct sock *sk)
{
	if (!sock_flag(sk, SOCK_ZAPPED) || sk->sk_socket)
		return;

<<<<<<< HEAD
	BT_DBG("sk %pK state %d refcnt %d", sk, sk->sk_state,
	       atomic_read(&sk->sk_refcnt));
=======
	BT_DBG("sk %p state %d refcnt %d", sk, sk->sk_state, refcount_read(&sk->sk_refcnt));
>>>>>>> 286cd8c7

	/* Kill poor orphan */
	bt_sock_unlink(&rfcomm_sk_list, sk);
	sock_set_flag(sk, SOCK_DEAD);
	sock_put(sk);
}

static void __rfcomm_sock_close(struct sock *sk)
{
	struct rfcomm_dlc *d = rfcomm_pi(sk)->dlc;

	BT_DBG("sk %pK state %d socket %pK", sk, sk->sk_state, sk->sk_socket);

	switch (sk->sk_state) {
	case BT_LISTEN:
		rfcomm_sock_cleanup_listen(sk);
		break;

	case BT_CONNECT:
	case BT_CONNECT2:
	case BT_CONFIG:
	case BT_CONNECTED:
		rfcomm_dlc_close(d, 0);
		/* fall through */

	default:
		sock_set_flag(sk, SOCK_ZAPPED);
		break;
	}
}

/* Close socket.
 * Must be called on unlocked socket.
 */
static void rfcomm_sock_close(struct sock *sk)
{
	lock_sock(sk);
	__rfcomm_sock_close(sk);
	release_sock(sk);
}

static void rfcomm_sock_init(struct sock *sk, struct sock *parent)
{
	struct rfcomm_pinfo *pi = rfcomm_pi(sk);

	BT_DBG("sk %pK", sk);

	if (parent) {
		sk->sk_type = parent->sk_type;
		pi->dlc->defer_setup = test_bit(BT_SK_DEFER_SETUP,
						&bt_sk(parent)->flags);

		pi->sec_level = rfcomm_pi(parent)->sec_level;
		pi->role_switch = rfcomm_pi(parent)->role_switch;

		security_sk_clone(parent, sk);
	} else {
		pi->dlc->defer_setup = 0;

		pi->sec_level = BT_SECURITY_LOW;
		pi->role_switch = 0;
	}

	pi->dlc->sec_level = pi->sec_level;
	pi->dlc->role_switch = pi->role_switch;
}

static struct proto rfcomm_proto = {
	.name		= "RFCOMM",
	.owner		= THIS_MODULE,
	.obj_size	= sizeof(struct rfcomm_pinfo)
};

static struct sock *rfcomm_sock_alloc(struct net *net, struct socket *sock, int proto, gfp_t prio, int kern)
{
	struct rfcomm_dlc *d;
	struct sock *sk;

	sk = sk_alloc(net, PF_BLUETOOTH, prio, &rfcomm_proto, kern);
	if (!sk)
		return NULL;

	sock_init_data(sock, sk);
	INIT_LIST_HEAD(&bt_sk(sk)->accept_q);

	d = rfcomm_dlc_alloc(prio);
	if (!d) {
		sk_free(sk);
		return NULL;
	}

	d->data_ready   = rfcomm_sk_data_ready;
	d->state_change = rfcomm_sk_state_change;

	rfcomm_pi(sk)->dlc = d;
	d->owner = sk;

	sk->sk_destruct = rfcomm_sock_destruct;
	sk->sk_sndtimeo = RFCOMM_CONN_TIMEOUT;

	sk->sk_sndbuf = RFCOMM_MAX_CREDITS * RFCOMM_DEFAULT_MTU * 10;
	sk->sk_rcvbuf = RFCOMM_MAX_CREDITS * RFCOMM_DEFAULT_MTU * 10;

	sock_reset_flag(sk, SOCK_ZAPPED);

	sk->sk_protocol = proto;
	sk->sk_state    = BT_OPEN;

	bt_sock_link(&rfcomm_sk_list, sk);

	BT_DBG("sk %pK", sk);
	return sk;
}

static int rfcomm_sock_create(struct net *net, struct socket *sock,
			      int protocol, int kern)
{
	struct sock *sk;

	BT_DBG("sock %pK", sock);

	sock->state = SS_UNCONNECTED;

	if (sock->type != SOCK_STREAM && sock->type != SOCK_RAW)
		return -ESOCKTNOSUPPORT;

	sock->ops = &rfcomm_sock_ops;

	sk = rfcomm_sock_alloc(net, sock, protocol, GFP_ATOMIC, kern);
	if (!sk)
		return -ENOMEM;

	rfcomm_sock_init(sk, NULL);
	return 0;
}

static int rfcomm_sock_bind(struct socket *sock, struct sockaddr *addr, int addr_len)
{
	struct sockaddr_rc sa;
	struct sock *sk = sock->sk;
	int len, err = 0;

	if (!addr || addr_len < offsetofend(struct sockaddr, sa_family) ||
	    addr->sa_family != AF_BLUETOOTH)
		return -EINVAL;

	memset(&sa, 0, sizeof(sa));
	len = min_t(unsigned int, sizeof(sa), addr_len);
	memcpy(&sa, addr, len);

	BT_DBG("sk %pK %pMR", sk, &sa.rc_bdaddr);

	lock_sock(sk);

	if (sk->sk_state != BT_OPEN) {
		err = -EBADFD;
		goto done;
	}

	if (sk->sk_type != SOCK_STREAM) {
		err = -EINVAL;
		goto done;
	}

	write_lock(&rfcomm_sk_list.lock);

	if (sa.rc_channel &&
	    __rfcomm_get_listen_sock_by_addr(sa.rc_channel, &sa.rc_bdaddr)) {
		err = -EADDRINUSE;
	} else {
		/* Save source address */
		bacpy(&rfcomm_pi(sk)->src, &sa.rc_bdaddr);
		rfcomm_pi(sk)->channel = sa.rc_channel;
		sk->sk_state = BT_BOUND;
	}

	write_unlock(&rfcomm_sk_list.lock);

done:
	release_sock(sk);
	return err;
}

static int rfcomm_sock_connect(struct socket *sock, struct sockaddr *addr, int alen, int flags)
{
	struct sockaddr_rc *sa = (struct sockaddr_rc *) addr;
	struct sock *sk = sock->sk;
	struct rfcomm_dlc *d = rfcomm_pi(sk)->dlc;
	int err = 0;

	BT_DBG("sk %pK", sk);

	if (alen < sizeof(struct sockaddr_rc) ||
	    addr->sa_family != AF_BLUETOOTH)
		return -EINVAL;

	lock_sock(sk);

	if (sk->sk_state != BT_OPEN && sk->sk_state != BT_BOUND) {
		err = -EBADFD;
		goto done;
	}

	if (sk->sk_type != SOCK_STREAM) {
		err = -EINVAL;
		goto done;
	}

	sk->sk_state = BT_CONNECT;
	bacpy(&rfcomm_pi(sk)->dst, &sa->rc_bdaddr);
	rfcomm_pi(sk)->channel = sa->rc_channel;

	d->sec_level = rfcomm_pi(sk)->sec_level;
	d->role_switch = rfcomm_pi(sk)->role_switch;

	err = rfcomm_dlc_open(d, &rfcomm_pi(sk)->src, &sa->rc_bdaddr,
			      sa->rc_channel);
	if (!err)
		err = bt_sock_wait_state(sk, BT_CONNECTED,
				sock_sndtimeo(sk, flags & O_NONBLOCK));

done:
	release_sock(sk);
	return err;
}

static int rfcomm_sock_listen(struct socket *sock, int backlog)
{
	struct sock *sk = sock->sk;
	int err = 0;

	BT_DBG("sk %pK backlog %d", sk, backlog);

	lock_sock(sk);

	if (sk->sk_state != BT_BOUND) {
		err = -EBADFD;
		goto done;
	}

	if (sk->sk_type != SOCK_STREAM) {
		err = -EINVAL;
		goto done;
	}

	if (!rfcomm_pi(sk)->channel) {
		bdaddr_t *src = &rfcomm_pi(sk)->src;
		u8 channel;

		err = -EINVAL;

		write_lock(&rfcomm_sk_list.lock);

		for (channel = 1; channel < 31; channel++)
			if (!__rfcomm_get_listen_sock_by_addr(channel, src)) {
				rfcomm_pi(sk)->channel = channel;
				err = 0;
				break;
			}

		write_unlock(&rfcomm_sk_list.lock);

		if (err < 0)
			goto done;
	}

	sk->sk_max_ack_backlog = backlog;
	sk->sk_ack_backlog = 0;
	sk->sk_state = BT_LISTEN;

done:
	release_sock(sk);
	return err;
}

static int rfcomm_sock_accept(struct socket *sock, struct socket *newsock, int flags,
			      bool kern)
{
	DEFINE_WAIT_FUNC(wait, woken_wake_function);
	struct sock *sk = sock->sk, *nsk;
	long timeo;
	int err = 0;

	lock_sock_nested(sk, SINGLE_DEPTH_NESTING);

	if (sk->sk_type != SOCK_STREAM) {
		err = -EINVAL;
		goto done;
	}

	timeo = sock_rcvtimeo(sk, flags & O_NONBLOCK);

	BT_DBG("sk %pK timeo %ld", sk, timeo);

	/* Wait for an incoming connection. (wake-one). */
	add_wait_queue_exclusive(sk_sleep(sk), &wait);
	while (1) {
		if (sk->sk_state != BT_LISTEN) {
			err = -EBADFD;
			break;
		}

		nsk = bt_accept_dequeue(sk, newsock);
		if (nsk)
			break;

		if (!timeo) {
			err = -EAGAIN;
			break;
		}

		if (signal_pending(current)) {
			err = sock_intr_errno(timeo);
			break;
		}

		release_sock(sk);

		timeo = wait_woken(&wait, TASK_INTERRUPTIBLE, timeo);

		lock_sock_nested(sk, SINGLE_DEPTH_NESTING);
	}
	remove_wait_queue(sk_sleep(sk), &wait);

	if (err)
		goto done;

	newsock->state = SS_CONNECTED;

	BT_DBG("new socket %pK", nsk);

done:
	release_sock(sk);
	return err;
}

static int rfcomm_sock_getname(struct socket *sock, struct sockaddr *addr, int peer)
{
	struct sockaddr_rc *sa = (struct sockaddr_rc *) addr;
	struct sock *sk = sock->sk;

	BT_DBG("sock %pK, sk %pK", sock, sk);

	if (peer && sk->sk_state != BT_CONNECTED &&
	    sk->sk_state != BT_CONNECT && sk->sk_state != BT_CONNECT2)
		return -ENOTCONN;

	memset(sa, 0, sizeof(*sa));
	sa->rc_family  = AF_BLUETOOTH;
	sa->rc_channel = rfcomm_pi(sk)->channel;
	if (peer)
		bacpy(&sa->rc_bdaddr, &rfcomm_pi(sk)->dst);
	else
		bacpy(&sa->rc_bdaddr, &rfcomm_pi(sk)->src);

	return sizeof(struct sockaddr_rc);
}

static int rfcomm_sock_sendmsg(struct socket *sock, struct msghdr *msg,
			       size_t len)
{
	struct sock *sk = sock->sk;
	struct rfcomm_dlc *d = rfcomm_pi(sk)->dlc;
	struct sk_buff *skb;
	int sent;

	if (test_bit(RFCOMM_DEFER_SETUP, &d->flags))
		return -ENOTCONN;

	if (msg->msg_flags & MSG_OOB)
		return -EOPNOTSUPP;

	if (sk->sk_shutdown & SEND_SHUTDOWN)
		return -EPIPE;

	BT_DBG("sock %pK, sk %pK", sock, sk);

	lock_sock(sk);

	sent = bt_sock_wait_ready(sk, msg->msg_flags);

	release_sock(sk);

	if (sent)
		return sent;

	skb = bt_skb_sendmmsg(sk, msg, len, d->mtu, RFCOMM_SKB_HEAD_RESERVE,
			      RFCOMM_SKB_TAIL_RESERVE);
	if (IS_ERR(skb))
		return PTR_ERR(skb);

	sent = rfcomm_dlc_send(d, skb);
	if (sent < 0)
		kfree_skb(skb);

	return sent;
}

static int rfcomm_sock_recvmsg(struct socket *sock, struct msghdr *msg,
			       size_t size, int flags)
{
	struct sock *sk = sock->sk;
	struct rfcomm_dlc *d = rfcomm_pi(sk)->dlc;
	int len;

	if (test_and_clear_bit(RFCOMM_DEFER_SETUP, &d->flags)) {
		rfcomm_dlc_accept(d);
		return 0;
	}

	len = bt_sock_stream_recvmsg(sock, msg, size, flags);

	lock_sock(sk);
	if (!(flags & MSG_PEEK) && len > 0)
		atomic_sub(len, &sk->sk_rmem_alloc);

	if (atomic_read(&sk->sk_rmem_alloc) <= (sk->sk_rcvbuf >> 2))
		rfcomm_dlc_unthrottle(rfcomm_pi(sk)->dlc);
	release_sock(sk);

	return len;
}

static int rfcomm_sock_setsockopt_old(struct socket *sock, int optname, char __user *optval, unsigned int optlen)
{
	struct sock *sk = sock->sk;
	int err = 0;
	u32 opt;

	BT_DBG("sk %pK", sk);

	lock_sock(sk);

	switch (optname) {
	case RFCOMM_LM:
		if (get_user(opt, (u32 __user *) optval)) {
			err = -EFAULT;
			break;
		}

		if (opt & RFCOMM_LM_FIPS) {
			err = -EINVAL;
			break;
		}

		if (opt & RFCOMM_LM_AUTH)
			rfcomm_pi(sk)->sec_level = BT_SECURITY_LOW;
		if (opt & RFCOMM_LM_ENCRYPT)
			rfcomm_pi(sk)->sec_level = BT_SECURITY_MEDIUM;
		if (opt & RFCOMM_LM_SECURE)
			rfcomm_pi(sk)->sec_level = BT_SECURITY_HIGH;

		rfcomm_pi(sk)->role_switch = (opt & RFCOMM_LM_MASTER);
		break;

	default:
		err = -ENOPROTOOPT;
		break;
	}

	release_sock(sk);
	return err;
}

static int rfcomm_sock_setsockopt(struct socket *sock, int level, int optname, char __user *optval, unsigned int optlen)
{
	struct sock *sk = sock->sk;
	struct bt_security sec;
	int err = 0;
	size_t len;
	u32 opt;

	BT_DBG("sk %pK", sk);

	if (level == SOL_RFCOMM)
		return rfcomm_sock_setsockopt_old(sock, optname, optval, optlen);

	if (level != SOL_BLUETOOTH)
		return -ENOPROTOOPT;

	lock_sock(sk);

	switch (optname) {
	case BT_SECURITY:
		if (sk->sk_type != SOCK_STREAM) {
			err = -EINVAL;
			break;
		}

		sec.level = BT_SECURITY_LOW;

		len = min_t(unsigned int, sizeof(sec), optlen);
		if (copy_from_user((char *) &sec, optval, len)) {
			err = -EFAULT;
			break;
		}

		if (sec.level > BT_SECURITY_HIGH) {
			err = -EINVAL;
			break;
		}

		rfcomm_pi(sk)->sec_level = sec.level;
		break;

	case BT_DEFER_SETUP:
		if (sk->sk_state != BT_BOUND && sk->sk_state != BT_LISTEN) {
			err = -EINVAL;
			break;
		}

		if (get_user(opt, (u32 __user *) optval)) {
			err = -EFAULT;
			break;
		}

		if (opt)
			set_bit(BT_SK_DEFER_SETUP, &bt_sk(sk)->flags);
		else
			clear_bit(BT_SK_DEFER_SETUP, &bt_sk(sk)->flags);

		break;

	default:
		err = -ENOPROTOOPT;
		break;
	}

	release_sock(sk);
	return err;
}

static int rfcomm_sock_getsockopt_old(struct socket *sock, int optname, char __user *optval, int __user *optlen)
{
	struct sock *sk = sock->sk;
	struct sock *l2cap_sk;
	struct l2cap_conn *conn;
	struct rfcomm_conninfo cinfo;
	int len, err = 0;
	u32 opt;

	BT_DBG("sk %pK", sk);

	if (get_user(len, optlen))
		return -EFAULT;

	lock_sock(sk);

	switch (optname) {
	case RFCOMM_LM:
		switch (rfcomm_pi(sk)->sec_level) {
		case BT_SECURITY_LOW:
			opt = RFCOMM_LM_AUTH;
			break;
		case BT_SECURITY_MEDIUM:
			opt = RFCOMM_LM_AUTH | RFCOMM_LM_ENCRYPT;
			break;
		case BT_SECURITY_HIGH:
			opt = RFCOMM_LM_AUTH | RFCOMM_LM_ENCRYPT |
			      RFCOMM_LM_SECURE;
			break;
		case BT_SECURITY_FIPS:
			opt = RFCOMM_LM_AUTH | RFCOMM_LM_ENCRYPT |
			      RFCOMM_LM_SECURE | RFCOMM_LM_FIPS;
			break;
		default:
			opt = 0;
			break;
		}

		if (rfcomm_pi(sk)->role_switch)
			opt |= RFCOMM_LM_MASTER;

		if (put_user(opt, (u32 __user *) optval))
			err = -EFAULT;

		break;

	case RFCOMM_CONNINFO:
		if (sk->sk_state != BT_CONNECTED &&
					!rfcomm_pi(sk)->dlc->defer_setup) {
			err = -ENOTCONN;
			break;
		}

		l2cap_sk = rfcomm_pi(sk)->dlc->session->sock->sk;
		conn = l2cap_pi(l2cap_sk)->chan->conn;

		memset(&cinfo, 0, sizeof(cinfo));
		cinfo.hci_handle = conn->hcon->handle;
		memcpy(cinfo.dev_class, conn->hcon->dev_class, 3);

		len = min_t(unsigned int, len, sizeof(cinfo));
		if (copy_to_user(optval, (char *) &cinfo, len))
			err = -EFAULT;

		break;

	default:
		err = -ENOPROTOOPT;
		break;
	}

	release_sock(sk);
	return err;
}

static int rfcomm_sock_getsockopt(struct socket *sock, int level, int optname, char __user *optval, int __user *optlen)
{
	struct sock *sk = sock->sk;
	struct bt_security sec;
	int len, err = 0;

	BT_DBG("sk %pK", sk);

	if (level == SOL_RFCOMM)
		return rfcomm_sock_getsockopt_old(sock, optname, optval, optlen);

	if (level != SOL_BLUETOOTH)
		return -ENOPROTOOPT;

	if (get_user(len, optlen))
		return -EFAULT;

	lock_sock(sk);

	switch (optname) {
	case BT_SECURITY:
		if (sk->sk_type != SOCK_STREAM) {
			err = -EINVAL;
			break;
		}

		sec.level = rfcomm_pi(sk)->sec_level;
		sec.key_size = 0;

		len = min_t(unsigned int, len, sizeof(sec));
		if (copy_to_user(optval, (char *) &sec, len))
			err = -EFAULT;

		break;

	case BT_DEFER_SETUP:
		if (sk->sk_state != BT_BOUND && sk->sk_state != BT_LISTEN) {
			err = -EINVAL;
			break;
		}

		if (put_user(test_bit(BT_SK_DEFER_SETUP, &bt_sk(sk)->flags),
			     (u32 __user *) optval))
			err = -EFAULT;

		break;

	default:
		err = -ENOPROTOOPT;
		break;
	}

	release_sock(sk);
	return err;
}

static int rfcomm_sock_ioctl(struct socket *sock, unsigned int cmd, unsigned long arg)
{
	struct sock *sk __maybe_unused = sock->sk;
	int err;

	BT_DBG("sk %pK cmd %x arg %lx", sk, cmd, arg);

	err = bt_sock_ioctl(sock, cmd, arg);

	if (err == -ENOIOCTLCMD) {
#ifdef CONFIG_BT_RFCOMM_TTY
		lock_sock(sk);
		err = rfcomm_dev_ioctl(sk, cmd, (void __user *) arg);
		release_sock(sk);
#else
		err = -EOPNOTSUPP;
#endif
	}

	return err;
}

static int rfcomm_sock_shutdown(struct socket *sock, int how)
{
	struct sock *sk = sock->sk;
	int err = 0;

	BT_DBG("sock %pK, sk %pK", sock, sk);

	if (!sk)
		return 0;

	lock_sock(sk);
	if (!sk->sk_shutdown) {
		sk->sk_shutdown = SHUTDOWN_MASK;
		__rfcomm_sock_close(sk);

		if (sock_flag(sk, SOCK_LINGER) && sk->sk_lingertime &&
		    !(current->flags & PF_EXITING))
			err = bt_sock_wait_state(sk, BT_CLOSED, sk->sk_lingertime);
	}
	release_sock(sk);
	return err;
}

static int rfcomm_sock_release(struct socket *sock)
{
	struct sock *sk = sock->sk;
	int err;

	BT_DBG("sock %pK, sk %pK", sock, sk);

	if (!sk)
		return 0;

	err = rfcomm_sock_shutdown(sock, 2);

	sock_orphan(sk);
	rfcomm_sock_kill(sk);
	return err;
}

/* ---- RFCOMM core layer callbacks ----
 *
 * called under rfcomm_lock()
 */
int rfcomm_connect_ind(struct rfcomm_session *s, u8 channel, struct rfcomm_dlc **d)
{
	struct sock *sk, *parent;
	bdaddr_t src, dst;
	int result = 0;

	BT_DBG("session %pK channel %d", s, channel);

	rfcomm_session_getaddr(s, &src, &dst);

	/* Check if we have socket listening on channel */
	parent = rfcomm_get_sock_by_channel(BT_LISTEN, channel, &src);
	if (!parent)
		return 0;

	bh_lock_sock(parent);

	/* Check for backlog size */
	if (sk_acceptq_is_full(parent)) {
		BT_DBG("backlog full %d", parent->sk_ack_backlog);
		goto done;
	}

	sk = rfcomm_sock_alloc(sock_net(parent), NULL, BTPROTO_RFCOMM, GFP_ATOMIC, 0);
	if (!sk)
		goto done;

	bt_sock_reclassify_lock(sk, BTPROTO_RFCOMM);

	rfcomm_sock_init(sk, parent);
	bacpy(&rfcomm_pi(sk)->src, &src);
	bacpy(&rfcomm_pi(sk)->dst, &dst);
	rfcomm_pi(sk)->channel = channel;

	sk->sk_state = BT_CONFIG;
	bt_accept_enqueue(parent, sk, true);

	/* Accept connection and return socket DLC */
	*d = rfcomm_pi(sk)->dlc;
	result = 1;

done:
	bh_unlock_sock(parent);

	if (test_bit(BT_SK_DEFER_SETUP, &bt_sk(parent)->flags))
		parent->sk_state_change(parent);

	return result;
}

static int rfcomm_sock_debugfs_show(struct seq_file *f, void *p)
{
	struct sock *sk;

	read_lock(&rfcomm_sk_list.lock);

	sk_for_each(sk, &rfcomm_sk_list.head) {
		seq_printf(f, "%pMR %pMR %d %d\n",
			   &rfcomm_pi(sk)->src, &rfcomm_pi(sk)->dst,
			   sk->sk_state, rfcomm_pi(sk)->channel);
	}

	read_unlock(&rfcomm_sk_list.lock);

	return 0;
}

static int rfcomm_sock_debugfs_open(struct inode *inode, struct file *file)
{
	return single_open(file, rfcomm_sock_debugfs_show, inode->i_private);
}

static const struct file_operations rfcomm_sock_debugfs_fops = {
	.open		= rfcomm_sock_debugfs_open,
	.read		= seq_read,
	.llseek		= seq_lseek,
	.release	= single_release,
};

static struct dentry *rfcomm_sock_debugfs;

static const struct proto_ops rfcomm_sock_ops = {
	.family		= PF_BLUETOOTH,
	.owner		= THIS_MODULE,
	.release	= rfcomm_sock_release,
	.bind		= rfcomm_sock_bind,
	.connect	= rfcomm_sock_connect,
	.listen		= rfcomm_sock_listen,
	.accept		= rfcomm_sock_accept,
	.getname	= rfcomm_sock_getname,
	.sendmsg	= rfcomm_sock_sendmsg,
	.recvmsg	= rfcomm_sock_recvmsg,
	.shutdown	= rfcomm_sock_shutdown,
	.setsockopt	= rfcomm_sock_setsockopt,
	.getsockopt	= rfcomm_sock_getsockopt,
	.ioctl		= rfcomm_sock_ioctl,
	.poll		= bt_sock_poll,
	.socketpair	= sock_no_socketpair,
	.mmap		= sock_no_mmap
};

static const struct net_proto_family rfcomm_sock_family_ops = {
	.family		= PF_BLUETOOTH,
	.owner		= THIS_MODULE,
	.create		= rfcomm_sock_create
};

int __init rfcomm_init_sockets(void)
{
	int err;

	BUILD_BUG_ON(sizeof(struct sockaddr_rc) > sizeof(struct sockaddr));

	err = proto_register(&rfcomm_proto, 0);
	if (err < 0)
		return err;

	err = bt_sock_register(BTPROTO_RFCOMM, &rfcomm_sock_family_ops);
	if (err < 0) {
		BT_ERR("RFCOMM socket layer registration failed");
		goto error;
	}

	err = bt_procfs_init(&init_net, "rfcomm", &rfcomm_sk_list, NULL);
	if (err < 0) {
		BT_ERR("Failed to create RFCOMM proc file");
		bt_sock_unregister(BTPROTO_RFCOMM);
		goto error;
	}

	BT_INFO("RFCOMM socket layer initialized");

	if (IS_ERR_OR_NULL(bt_debugfs))
		return 0;

	rfcomm_sock_debugfs = debugfs_create_file("rfcomm", 0444,
						  bt_debugfs, NULL,
						  &rfcomm_sock_debugfs_fops);

	return 0;

error:
	proto_unregister(&rfcomm_proto);
	return err;
}

void __exit rfcomm_cleanup_sockets(void)
{
	bt_procfs_cleanup(&init_net, "rfcomm");

	debugfs_remove(rfcomm_sock_debugfs);

	bt_sock_unregister(BTPROTO_RFCOMM);

	proto_unregister(&rfcomm_proto);
}<|MERGE_RESOLUTION|>--- conflicted
+++ resolved
@@ -197,12 +197,7 @@
 	if (!sock_flag(sk, SOCK_ZAPPED) || sk->sk_socket)
 		return;
 
-<<<<<<< HEAD
-	BT_DBG("sk %pK state %d refcnt %d", sk, sk->sk_state,
-	       atomic_read(&sk->sk_refcnt));
-=======
 	BT_DBG("sk %p state %d refcnt %d", sk, sk->sk_state, refcount_read(&sk->sk_refcnt));
->>>>>>> 286cd8c7
 
 	/* Kill poor orphan */
 	bt_sock_unlink(&rfcomm_sk_list, sk);
