--- conflicted
+++ resolved
@@ -102,31 +102,21 @@
 
 static void sco_sock_set_timer(struct sock *sk, long timeout)
 {
-<<<<<<< HEAD
-	BT_DBG("sock %pK state %d timeout %ld", sk, sk->sk_state, timeout);
-	sk_reset_timer(sk, &sk->sk_timer, jiffies + timeout);
-=======
 	if (!sco_pi(sk)->conn)
 		return;
 
 	BT_DBG("sock %p state %d timeout %ld", sk, sk->sk_state, timeout);
 	cancel_delayed_work(&sco_pi(sk)->conn->timeout_work);
 	schedule_delayed_work(&sco_pi(sk)->conn->timeout_work, timeout);
->>>>>>> 286cd8c7
 }
 
 static void sco_sock_clear_timer(struct sock *sk)
 {
-<<<<<<< HEAD
-	BT_DBG("sock %pK state %d", sk, sk->sk_state);
-	sk_stop_timer(sk, &sk->sk_timer);
-=======
 	if (!sco_pi(sk)->conn)
 		return;
 
 	BT_DBG("sock %p state %d", sk, sk->sk_state);
 	cancel_delayed_work(&sco_pi(sk)->conn->timeout_work);
->>>>>>> 286cd8c7
 }
 
 /* ---- SCO connections ---- */
@@ -289,12 +279,7 @@
 	return err;
 }
 
-<<<<<<< HEAD
-static int sco_send_frame(struct sock *sk, void *buf, int len,
-			  unsigned int msg_flags)
-=======
 static int sco_send_frame(struct sock *sk, struct sk_buff *skb)
->>>>>>> 286cd8c7
 {
 	struct sco_conn *conn = sco_pi(sk)->conn;
 	int len = skb->len;
@@ -305,14 +290,6 @@
 
 	BT_DBG("sk %pK len %d", sk, len);
 
-<<<<<<< HEAD
-	skb = bt_skb_send_alloc(sk, len, msg_flags & MSG_DONTWAIT, &err);
-	if (!skb)
-		return err;
-
-	memcpy(skb_put(skb, len), buf, len);
-=======
->>>>>>> 286cd8c7
 	hci_send_sco(conn->hcon, skb);
 
 	return len;
@@ -731,11 +708,7 @@
 			    size_t len)
 {
 	struct sock *sk = sock->sk;
-<<<<<<< HEAD
-	void *buf;
-=======
 	struct sk_buff *skb;
->>>>>>> 286cd8c7
 	int err;
 
 	BT_DBG("sock %pK, sk %pK", sock, sk);
@@ -747,40 +720,21 @@
 	if (msg->msg_flags & MSG_OOB)
 		return -EOPNOTSUPP;
 
-<<<<<<< HEAD
-	buf = kmalloc(len, GFP_KERNEL);
-	if (!buf)
-		return -ENOMEM;
-
-	if (memcpy_from_msg(buf, msg, len)) {
-		kfree(buf);
-		return -EFAULT;
-	}
-=======
 	skb = bt_skb_sendmsg(sk, msg, len, len, 0, 0);
 	if (IS_ERR(skb))
 		return PTR_ERR(skb);
->>>>>>> 286cd8c7
 
 	lock_sock(sk);
 
 	if (sk->sk_state == BT_CONNECTED)
-<<<<<<< HEAD
-		err = sco_send_frame(sk, buf, len, msg->msg_flags);
-=======
 		err = sco_send_frame(sk, skb);
->>>>>>> 286cd8c7
 	else
 		err = -ENOTCONN;
 
 	release_sock(sk);
-<<<<<<< HEAD
-	kfree(buf);
-=======
 
 	if (err < 0)
 		kfree_skb(skb);
->>>>>>> 286cd8c7
 	return err;
 }
 
