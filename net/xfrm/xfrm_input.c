// SPDX-License-Identifier: GPL-2.0
/*
 * xfrm_input.c
 *
 * Changes:
 * 	YOSHIFUJI Hideaki @USAGI
 * 		Split up af-specific portion
 *
 */

#include <linux/bottom_half.h>
#include <linux/cache.h>
#include <linux/interrupt.h>
#include <linux/slab.h>
#include <linux/module.h>
#include <linux/netdevice.h>
#include <linux/percpu.h>
#include <net/dst.h>
#include <net/ip.h>
#include <net/xfrm.h>
#include <net/ip_tunnels.h>
#include <net/ip6_tunnel.h>

struct xfrm_trans_tasklet {
	struct tasklet_struct tasklet;
	struct sk_buff_head queue;
};

struct xfrm_trans_cb {
	union {
		struct inet_skb_parm	h4;
#if IS_ENABLED(CONFIG_IPV6)
		struct inet6_skb_parm	h6;
#endif
	} header;
	int (*finish)(struct net *net, struct sock *sk, struct sk_buff *skb);
};

#define XFRM_TRANS_SKB_CB(__skb) ((struct xfrm_trans_cb *)&((__skb)->cb[0]))

static struct kmem_cache *secpath_cachep __ro_after_init;

static DEFINE_SPINLOCK(xfrm_input_afinfo_lock);
static struct xfrm_input_afinfo const __rcu *xfrm_input_afinfo[AF_INET6 + 1];

static struct gro_cells gro_cells;
static struct net_device xfrm_napi_dev;

static DEFINE_PER_CPU(struct xfrm_trans_tasklet, xfrm_trans_tasklet);

int xfrm_input_register_afinfo(const struct xfrm_input_afinfo *afinfo)
{
	int err = 0;

	if (WARN_ON(afinfo->family >= ARRAY_SIZE(xfrm_input_afinfo)))
		return -EAFNOSUPPORT;

	spin_lock_bh(&xfrm_input_afinfo_lock);
	if (unlikely(xfrm_input_afinfo[afinfo->family] != NULL))
		err = -EEXIST;
	else
		rcu_assign_pointer(xfrm_input_afinfo[afinfo->family], afinfo);
	spin_unlock_bh(&xfrm_input_afinfo_lock);
	return err;
}
EXPORT_SYMBOL(xfrm_input_register_afinfo);

int xfrm_input_unregister_afinfo(const struct xfrm_input_afinfo *afinfo)
{
	int err = 0;

	spin_lock_bh(&xfrm_input_afinfo_lock);
	if (likely(xfrm_input_afinfo[afinfo->family] != NULL)) {
		if (unlikely(xfrm_input_afinfo[afinfo->family] != afinfo))
			err = -EINVAL;
		else
			RCU_INIT_POINTER(xfrm_input_afinfo[afinfo->family], NULL);
	}
	spin_unlock_bh(&xfrm_input_afinfo_lock);
	synchronize_rcu();
	return err;
}
EXPORT_SYMBOL(xfrm_input_unregister_afinfo);

static const struct xfrm_input_afinfo *xfrm_input_get_afinfo(unsigned int family)
{
	const struct xfrm_input_afinfo *afinfo;

	if (WARN_ON_ONCE(family >= ARRAY_SIZE(xfrm_input_afinfo)))
		return NULL;

	rcu_read_lock();
	afinfo = rcu_dereference(xfrm_input_afinfo[family]);
	if (unlikely(!afinfo))
		rcu_read_unlock();
	return afinfo;
}

static int xfrm_rcv_cb(struct sk_buff *skb, unsigned int family, u8 protocol,
		       int err)
{
	int ret;
	const struct xfrm_input_afinfo *afinfo = xfrm_input_get_afinfo(family);

	if (!afinfo)
		return -EAFNOSUPPORT;

	ret = afinfo->callback(skb, protocol, err);
	rcu_read_unlock();

	return ret;
}

void __secpath_destroy(struct sec_path *sp)
{
	int i;
	for (i = 0; i < sp->len; i++)
		xfrm_state_put(sp->xvec[i]);
	kmem_cache_free(secpath_cachep, sp);
}
EXPORT_SYMBOL(__secpath_destroy);

struct sec_path *secpath_dup(struct sec_path *src)
{
	struct sec_path *sp;

	sp = kmem_cache_alloc(secpath_cachep, GFP_ATOMIC);
	if (!sp)
		return NULL;

	sp->len = 0;
	sp->olen = 0;

	memset(sp->ovec, 0, sizeof(sp->ovec));

	if (src) {
		int i;

		memcpy(sp, src, sizeof(*sp));
		for (i = 0; i < sp->len; i++)
			xfrm_state_hold(sp->xvec[i]);
	}
	refcount_set(&sp->refcnt, 1);
	return sp;
}
EXPORT_SYMBOL(secpath_dup);

int secpath_set(struct sk_buff *skb)
{
	struct sec_path *sp;

	/* Allocate new secpath or COW existing one. */
	if (!skb->sp || refcount_read(&skb->sp->refcnt) != 1) {
		sp = secpath_dup(skb->sp);
		if (!sp)
			return -ENOMEM;

		if (skb->sp)
			secpath_put(skb->sp);
		skb->sp = sp;
	}
	return 0;
}
EXPORT_SYMBOL(secpath_set);

/* Fetch spi and seq from ipsec header */

int xfrm_parse_spi(struct sk_buff *skb, u8 nexthdr, __be32 *spi, __be32 *seq)
{
	int offset, offset_seq;
	int hlen;

	switch (nexthdr) {
	case IPPROTO_AH:
		hlen = sizeof(struct ip_auth_hdr);
		offset = offsetof(struct ip_auth_hdr, spi);
		offset_seq = offsetof(struct ip_auth_hdr, seq_no);
		break;
	case IPPROTO_ESP:
		hlen = sizeof(struct ip_esp_hdr);
		offset = offsetof(struct ip_esp_hdr, spi);
		offset_seq = offsetof(struct ip_esp_hdr, seq_no);
		break;
	case IPPROTO_COMP:
		if (!pskb_may_pull(skb, sizeof(struct ip_comp_hdr)))
			return -EINVAL;
		*spi = htonl(ntohs(*(__be16 *)(skb_transport_header(skb) + 2)));
		*seq = 0;
		return 0;
	default:
		return 1;
	}

	if (!pskb_may_pull(skb, hlen))
		return -EINVAL;

	*spi = *(__be32 *)(skb_transport_header(skb) + offset);
	*seq = *(__be32 *)(skb_transport_header(skb) + offset_seq);
	return 0;
}
EXPORT_SYMBOL(xfrm_parse_spi);

int xfrm_prepare_input(struct xfrm_state *x, struct sk_buff *skb)
{
	struct xfrm_mode *inner_mode = x->inner_mode;
	int err;

	err = x->outer_mode->afinfo->extract_input(x, skb);
	if (err)
		return err;

	if (x->sel.family == AF_UNSPEC) {
		inner_mode = xfrm_ip2inner_mode(x, XFRM_MODE_SKB_CB(skb)->protocol);
		if (inner_mode == NULL)
			return -EAFNOSUPPORT;
	}

	skb->protocol = inner_mode->afinfo->eth_proto;
	return inner_mode->input2(x, skb);
}
EXPORT_SYMBOL(xfrm_prepare_input);

int xfrm_input(struct sk_buff *skb, int nexthdr, __be32 spi, int encap_type)
{
	struct net *net = dev_net(skb->dev);
	int err;
	__be32 seq;
	__be32 seq_hi;
	struct xfrm_state *x = NULL;
	xfrm_address_t *daddr;
	struct xfrm_mode *inner_mode;
	u32 mark = skb->mark;
	unsigned int family = AF_UNSPEC;
	int decaps = 0;
	int async = 0;
	bool xfrm_gro = false;
	bool crypto_done = false;
	struct xfrm_offload *xo = xfrm_offload(skb);

	if (encap_type < 0) {
		x = xfrm_input_state(skb);

		if (unlikely(x->km.state != XFRM_STATE_VALID)) {
			if (x->km.state == XFRM_STATE_ACQ)
				XFRM_INC_STATS(net, LINUX_MIB_XFRMACQUIREERROR);
			else
				XFRM_INC_STATS(net,
					       LINUX_MIB_XFRMINSTATEINVALID);

			if (encap_type == -1)
				dev_put(skb->dev);
			goto drop;
		}

		family = x->outer_mode->afinfo->family;

		/* An encap_type of -1 indicates async resumption. */
		if (encap_type == -1) {
			async = 1;
			seq = XFRM_SKB_CB(skb)->seq.input.low;
			goto resume;
		}

		/* encap_type < -1 indicates a GRO call. */
		encap_type = 0;
		seq = XFRM_SPI_SKB_CB(skb)->seq;

		if (xo && (xo->flags & CRYPTO_DONE)) {
			crypto_done = true;
			family = XFRM_SPI_SKB_CB(skb)->family;

			if (!(xo->status & CRYPTO_SUCCESS)) {
				if (xo->status &
				    (CRYPTO_TRANSPORT_AH_AUTH_FAILED |
				     CRYPTO_TRANSPORT_ESP_AUTH_FAILED |
				     CRYPTO_TUNNEL_AH_AUTH_FAILED |
				     CRYPTO_TUNNEL_ESP_AUTH_FAILED)) {

					xfrm_audit_state_icvfail(x, skb,
								 x->type->proto);
					x->stats.integrity_failed++;
					XFRM_INC_STATS(net, LINUX_MIB_XFRMINSTATEPROTOERROR);
					goto drop;
				}

				if (xo->status & CRYPTO_INVALID_PROTOCOL) {
					XFRM_INC_STATS(net, LINUX_MIB_XFRMINSTATEPROTOERROR);
					goto drop;
				}

				XFRM_INC_STATS(net, LINUX_MIB_XFRMINBUFFERERROR);
				goto drop;
			}

			if ((err = xfrm_parse_spi(skb, nexthdr, &spi, &seq)) != 0) {
				XFRM_INC_STATS(net, LINUX_MIB_XFRMINHDRERROR);
				goto drop;
			}
		}

		goto lock;
	}

	family = XFRM_SPI_SKB_CB(skb)->family;

	/* if tunnel is present override skb->mark value with tunnel i_key */
	switch (family) {
	case AF_INET:
		if (XFRM_TUNNEL_SKB_CB(skb)->tunnel.ip4)
			mark = be32_to_cpu(XFRM_TUNNEL_SKB_CB(skb)->tunnel.ip4->parms.i_key);
		break;
	case AF_INET6:
		if (XFRM_TUNNEL_SKB_CB(skb)->tunnel.ip6)
			mark = be32_to_cpu(XFRM_TUNNEL_SKB_CB(skb)->tunnel.ip6->parms.i_key);
		break;
	}

	err = secpath_set(skb);
	if (err) {
		XFRM_INC_STATS(net, LINUX_MIB_XFRMINERROR);
		goto drop;
	}

	seq = 0;
	if (!spi && (err = xfrm_parse_spi(skb, nexthdr, &spi, &seq)) != 0) {
		secpath_reset(skb);
		XFRM_INC_STATS(net, LINUX_MIB_XFRMINHDRERROR);
		goto drop;
	}

	daddr = (xfrm_address_t *)(skb_network_header(skb) +
				   XFRM_SPI_SKB_CB(skb)->daddroff);
	do {
		if (skb->sp->len == XFRM_MAX_DEPTH) {
			secpath_reset(skb);
			XFRM_INC_STATS(net, LINUX_MIB_XFRMINBUFFERERROR);
			goto drop;
		}

		x = xfrm_state_lookup(net, mark, daddr, spi, nexthdr, family);
		if (x == NULL) {
			secpath_reset(skb);
			XFRM_INC_STATS(net, LINUX_MIB_XFRMINNOSTATES);
			xfrm_audit_state_notfound(skb, family, spi, seq);
			goto drop;
		}

		skb->mark = xfrm_smark_get(skb->mark, x);

		skb->sp->xvec[skb->sp->len++] = x;

		skb_dst_force(skb);
		if (!skb_dst(skb)) {
			XFRM_INC_STATS(net, LINUX_MIB_XFRMINERROR);
			goto drop;
		}

lock:
		spin_lock(&x->lock);

		if (unlikely(x->km.state != XFRM_STATE_VALID)) {
			if (x->km.state == XFRM_STATE_ACQ)
				XFRM_INC_STATS(net, LINUX_MIB_XFRMACQUIREERROR);
			else
				XFRM_INC_STATS(net,
					       LINUX_MIB_XFRMINSTATEINVALID);
			goto drop_unlock;
		}

		if ((x->encap ? x->encap->encap_type : 0) != encap_type) {
			XFRM_INC_STATS(net, LINUX_MIB_XFRMINSTATEMISMATCH);
			goto drop_unlock;
		}

		if (x->repl->check(x, skb, seq)) {
			XFRM_INC_STATS(net, LINUX_MIB_XFRMINSTATESEQERROR);
			goto drop_unlock;
		}

		if (xfrm_state_check_expire(x)) {
			XFRM_INC_STATS(net, LINUX_MIB_XFRMINSTATEEXPIRED);
			goto drop_unlock;
		}

		spin_unlock(&x->lock);

		if (xfrm_tunnel_check(skb, x, family)) {
			XFRM_INC_STATS(net, LINUX_MIB_XFRMINSTATEMODEERROR);
			goto drop;
		}

		seq_hi = htonl(xfrm_replay_seqhi(x, seq));

		XFRM_SKB_CB(skb)->seq.input.low = seq;
		XFRM_SKB_CB(skb)->seq.input.hi = seq_hi;

<<<<<<< HEAD
		skb_dst_force(skb);
=======
>>>>>>> 286cd8c7
		dev_hold(skb->dev);

		if (crypto_done)
			nexthdr = x->type_offload->input_tail(x, skb);
		else
			nexthdr = x->type->input(x, skb);

		if (nexthdr == -EINPROGRESS)
			return 0;
resume:
		dev_put(skb->dev);

		spin_lock(&x->lock);
		if (nexthdr < 0) {
			if (nexthdr == -EBADMSG) {
				xfrm_audit_state_icvfail(x, skb,
							 x->type->proto);
				x->stats.integrity_failed++;
			}
			XFRM_INC_STATS(net, LINUX_MIB_XFRMINSTATEPROTOERROR);
			goto drop_unlock;
		}

		/* only the first xfrm gets the encap type */
		encap_type = 0;

		if (x->repl->recheck(x, skb, seq)) {
			XFRM_INC_STATS(net, LINUX_MIB_XFRMINSTATESEQERROR);
			goto drop_unlock;
		}

		x->repl->advance(x, seq);

		x->curlft.bytes += skb->len;
		x->curlft.packets++;

		spin_unlock(&x->lock);

		XFRM_MODE_SKB_CB(skb)->protocol = nexthdr;

		inner_mode = x->inner_mode;

		if (x->sel.family == AF_UNSPEC) {
			inner_mode = xfrm_ip2inner_mode(x, XFRM_MODE_SKB_CB(skb)->protocol);
			if (inner_mode == NULL) {
				XFRM_INC_STATS(net, LINUX_MIB_XFRMINSTATEMODEERROR);
				goto drop;
			}
		}

		if (inner_mode->input(x, skb)) {
			XFRM_INC_STATS(net, LINUX_MIB_XFRMINSTATEMODEERROR);
			goto drop;
		}

		if (x->outer_mode->flags & XFRM_MODE_FLAG_TUNNEL) {
			decaps = 1;
			break;
		}

		/*
		 * We need the inner address.  However, we only get here for
		 * transport mode so the outer address is identical.
		 */
		daddr = &x->id.daddr;
		family = x->outer_mode->afinfo->family;

		err = xfrm_parse_spi(skb, nexthdr, &spi, &seq);
		if (err < 0) {
			XFRM_INC_STATS(net, LINUX_MIB_XFRMINHDRERROR);
			goto drop;
		}
		crypto_done = false;
	} while (!err);

	err = xfrm_rcv_cb(skb, family, x->type->proto, 0);
	if (err)
		goto drop;

	nf_reset(skb);

	if (decaps) {
		if (skb->sp)
			skb->sp->olen = 0;
		skb_dst_drop(skb);
		gro_cells_receive(&gro_cells, skb);
		return 0;
	} else {
		xo = xfrm_offload(skb);
		if (xo)
			xfrm_gro = xo->flags & XFRM_GRO;

		err = x->inner_mode->afinfo->transport_finish(skb, xfrm_gro || async);
		if (xfrm_gro) {
			if (skb->sp)
				skb->sp->olen = 0;
			skb_dst_drop(skb);
			gro_cells_receive(&gro_cells, skb);
			return err;
		}

		return err;
	}

drop_unlock:
	spin_unlock(&x->lock);
drop:
	xfrm_rcv_cb(skb, family, x && x->type ? x->type->proto : nexthdr, -1);
	kfree_skb(skb);
	return 0;
}
EXPORT_SYMBOL(xfrm_input);

int xfrm_input_resume(struct sk_buff *skb, int nexthdr)
{
	return xfrm_input(skb, nexthdr, 0, -1);
}
EXPORT_SYMBOL(xfrm_input_resume);

static void xfrm_trans_reinject(unsigned long data)
{
	struct xfrm_trans_tasklet *trans = (void *)data;
	struct sk_buff_head queue;
	struct sk_buff *skb;

	__skb_queue_head_init(&queue);
	skb_queue_splice_init(&trans->queue, &queue);

	while ((skb = __skb_dequeue(&queue)))
		XFRM_TRANS_SKB_CB(skb)->finish(dev_net(skb->dev), NULL, skb);
}

int xfrm_trans_queue(struct sk_buff *skb,
		     int (*finish)(struct net *, struct sock *,
				   struct sk_buff *))
{
	struct xfrm_trans_tasklet *trans;

	trans = this_cpu_ptr(&xfrm_trans_tasklet);

	if (skb_queue_len(&trans->queue) >= netdev_max_backlog)
		return -ENOBUFS;

	XFRM_TRANS_SKB_CB(skb)->finish = finish;
	__skb_queue_tail(&trans->queue, skb);
	tasklet_schedule(&trans->tasklet);
	return 0;
}
EXPORT_SYMBOL(xfrm_trans_queue);

void __init xfrm_input_init(void)
{
	int err;
	int i;

	init_dummy_netdev(&xfrm_napi_dev);
	err = gro_cells_init(&gro_cells, &xfrm_napi_dev);
	if (err)
		gro_cells.cells = NULL;

	secpath_cachep = kmem_cache_create("secpath_cache",
					   sizeof(struct sec_path),
					   0, SLAB_HWCACHE_ALIGN|SLAB_PANIC,
					   NULL);

	for_each_possible_cpu(i) {
		struct xfrm_trans_tasklet *trans;

		trans = &per_cpu(xfrm_trans_tasklet, i);
		__skb_queue_head_init(&trans->queue);
		tasklet_init(&trans->tasklet, xfrm_trans_reinject,
			     (unsigned long)trans);
	}
}<|MERGE_RESOLUTION|>--- conflicted
+++ resolved
@@ -394,10 +394,6 @@
 		XFRM_SKB_CB(skb)->seq.input.low = seq;
 		XFRM_SKB_CB(skb)->seq.input.hi = seq_hi;
 
-<<<<<<< HEAD
-		skb_dst_force(skb);
-=======
->>>>>>> 286cd8c7
 		dev_hold(skb->dev);
 
 		if (crypto_done)
