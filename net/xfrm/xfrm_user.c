/* xfrm_user.c: User interface to configure xfrm engine.
 *
 * Copyright (C) 2002 David S. Miller (davem@redhat.com)
 *
 * Changes:
 *	Mitsuru KANDA @USAGI
 * 	Kazunori MIYAZAWA @USAGI
 * 	Kunihiro Ishiguro <kunihiro@ipinfusion.com>
 * 		IPv6 support
 *
 */

#include <linux/crypto.h>
#include <linux/module.h>
#include <linux/kernel.h>
#include <linux/types.h>
#include <linux/slab.h>
#include <linux/socket.h>
#include <linux/string.h>
#include <linux/net.h>
#include <linux/skbuff.h>
#include <linux/pfkeyv2.h>
#include <linux/ipsec.h>
#include <linux/init.h>
#include <linux/security.h>
#include <net/sock.h>
#include <net/xfrm.h>
#include <net/netlink.h>
#include <net/ah.h>
#include <linux/uaccess.h>
#if IS_ENABLED(CONFIG_IPV6)
#include <linux/in6.h>
#endif
#include <asm/unaligned.h>

static int verify_one_alg(struct nlattr **attrs, enum xfrm_attr_type_t type)
{
	struct nlattr *rt = attrs[type];
	struct xfrm_algo *algp;

	if (!rt)
		return 0;

	algp = nla_data(rt);
	if (nla_len(rt) < (int)xfrm_alg_len(algp))
		return -EINVAL;

	switch (type) {
	case XFRMA_ALG_AUTH:
	case XFRMA_ALG_CRYPT:
	case XFRMA_ALG_COMP:
		break;

	default:
		return -EINVAL;
	}

	algp->alg_name[sizeof(algp->alg_name) - 1] = '\0';
	return 0;
}

static int verify_auth_trunc(struct nlattr **attrs)
{
	struct nlattr *rt = attrs[XFRMA_ALG_AUTH_TRUNC];
	struct xfrm_algo_auth *algp;

	if (!rt)
		return 0;

	algp = nla_data(rt);
	if (nla_len(rt) < (int)xfrm_alg_auth_len(algp))
		return -EINVAL;

	algp->alg_name[sizeof(algp->alg_name) - 1] = '\0';
	return 0;
}

static int verify_aead(struct nlattr **attrs)
{
	struct nlattr *rt = attrs[XFRMA_ALG_AEAD];
	struct xfrm_algo_aead *algp;

	if (!rt)
		return 0;

	algp = nla_data(rt);
	if (nla_len(rt) < (int)aead_len(algp))
		return -EINVAL;

	algp->alg_name[sizeof(algp->alg_name) - 1] = '\0';
	return 0;
}

static void verify_one_addr(struct nlattr **attrs, enum xfrm_attr_type_t type,
			   xfrm_address_t **addrp)
{
	struct nlattr *rt = attrs[type];

	if (rt && addrp)
		*addrp = nla_data(rt);
}

static inline int verify_sec_ctx_len(struct nlattr **attrs)
{
	struct nlattr *rt = attrs[XFRMA_SEC_CTX];
	struct xfrm_user_sec_ctx *uctx;

	if (!rt)
		return 0;

	uctx = nla_data(rt);
	if (uctx->len > nla_len(rt) ||
	    uctx->len != (sizeof(struct xfrm_user_sec_ctx) + uctx->ctx_len))
		return -EINVAL;

	return 0;
}

static inline int verify_replay(struct xfrm_usersa_info *p,
				struct nlattr **attrs)
{
	struct nlattr *rt = attrs[XFRMA_REPLAY_ESN_VAL];
	struct xfrm_replay_state_esn *rs;

	if (!rt)
		return (p->flags & XFRM_STATE_ESN) ? -EINVAL : 0;

	rs = nla_data(rt);

	if (rs->bmp_len > XFRMA_REPLAY_ESN_MAX / sizeof(rs->bmp[0]) / 8)
		return -EINVAL;

<<<<<<< HEAD
	if (nla_len(rt) < xfrm_replay_state_esn_len(rs) &&
=======
	if (nla_len(rt) < (int)xfrm_replay_state_esn_len(rs) &&
>>>>>>> 286cd8c7
	    nla_len(rt) != sizeof(*rs))
		return -EINVAL;

	/* As only ESP and AH support ESN feature. */
	if ((p->id.proto != IPPROTO_ESP) && (p->id.proto != IPPROTO_AH))
		return -EINVAL;

	if (p->replay_window != 0)
		return -EINVAL;

	return 0;
}

static int verify_newsa_info(struct xfrm_usersa_info *p,
			     struct nlattr **attrs)
{
	int err;

	err = -EINVAL;
	switch (p->family) {
	case AF_INET:
		break;

	case AF_INET6:
#if IS_ENABLED(CONFIG_IPV6)
		break;
#else
		err = -EAFNOSUPPORT;
		goto out;
#endif

	default:
		goto out;
	}

	switch (p->sel.family) {
	case AF_UNSPEC:
		break;

	case AF_INET:
		if (p->sel.prefixlen_d > 32 || p->sel.prefixlen_s > 32)
			goto out;

		break;

	case AF_INET6:
#if IS_ENABLED(CONFIG_IPV6)
		if (p->sel.prefixlen_d > 128 || p->sel.prefixlen_s > 128)
			goto out;

		break;
#else
		err = -EAFNOSUPPORT;
		goto out;
#endif

	default:
		goto out;
	}

	err = -EINVAL;
	switch (p->id.proto) {
	case IPPROTO_AH:
		if ((!attrs[XFRMA_ALG_AUTH]	&&
		     !attrs[XFRMA_ALG_AUTH_TRUNC]) ||
		    attrs[XFRMA_ALG_AEAD]	||
		    attrs[XFRMA_ALG_CRYPT]	||
		    attrs[XFRMA_ALG_COMP]	||
		    attrs[XFRMA_TFCPAD])
			goto out;
		break;

	case IPPROTO_ESP:
		if (attrs[XFRMA_ALG_COMP])
			goto out;
		if (!attrs[XFRMA_ALG_AUTH] &&
		    !attrs[XFRMA_ALG_AUTH_TRUNC] &&
		    !attrs[XFRMA_ALG_CRYPT] &&
		    !attrs[XFRMA_ALG_AEAD])
			goto out;
		if ((attrs[XFRMA_ALG_AUTH] ||
		     attrs[XFRMA_ALG_AUTH_TRUNC] ||
		     attrs[XFRMA_ALG_CRYPT]) &&
		    attrs[XFRMA_ALG_AEAD])
			goto out;
		if (attrs[XFRMA_TFCPAD] &&
		    p->mode != XFRM_MODE_TUNNEL)
			goto out;
		break;

	case IPPROTO_COMP:
		if (!attrs[XFRMA_ALG_COMP]	||
		    attrs[XFRMA_ALG_AEAD]	||
		    attrs[XFRMA_ALG_AUTH]	||
		    attrs[XFRMA_ALG_AUTH_TRUNC]	||
		    attrs[XFRMA_ALG_CRYPT]	||
		    attrs[XFRMA_TFCPAD]		||
		    (ntohl(p->id.spi) >= 0x10000))
			goto out;
		break;

#if IS_ENABLED(CONFIG_IPV6)
	case IPPROTO_DSTOPTS:
	case IPPROTO_ROUTING:
		if (attrs[XFRMA_ALG_COMP]	||
		    attrs[XFRMA_ALG_AUTH]	||
		    attrs[XFRMA_ALG_AUTH_TRUNC]	||
		    attrs[XFRMA_ALG_AEAD]	||
		    attrs[XFRMA_ALG_CRYPT]	||
		    attrs[XFRMA_ENCAP]		||
		    attrs[XFRMA_SEC_CTX]	||
		    attrs[XFRMA_TFCPAD]		||
		    !attrs[XFRMA_COADDR])
			goto out;
		break;
#endif

	default:
		goto out;
	}

	if ((err = verify_aead(attrs)))
		goto out;
	if ((err = verify_auth_trunc(attrs)))
		goto out;
	if ((err = verify_one_alg(attrs, XFRMA_ALG_AUTH)))
		goto out;
	if ((err = verify_one_alg(attrs, XFRMA_ALG_CRYPT)))
		goto out;
	if ((err = verify_one_alg(attrs, XFRMA_ALG_COMP)))
		goto out;
	if ((err = verify_sec_ctx_len(attrs)))
		goto out;
	if ((err = verify_replay(p, attrs)))
		goto out;

	err = -EINVAL;
	switch (p->mode) {
	case XFRM_MODE_TRANSPORT:
	case XFRM_MODE_TUNNEL:
	case XFRM_MODE_ROUTEOPTIMIZATION:
	case XFRM_MODE_BEET:
		break;

	default:
		goto out;
	}

	err = 0;

out:
	return err;
}

static int attach_one_algo(struct xfrm_algo **algpp, u8 *props,
			   struct xfrm_algo_desc *(*get_byname)(const char *, int),
			   struct nlattr *rta)
{
	struct xfrm_algo *p, *ualg;
	struct xfrm_algo_desc *algo;

	if (!rta)
		return 0;

	ualg = nla_data(rta);

	algo = get_byname(ualg->alg_name, 1);
	if (!algo)
		return -ENOSYS;
	*props = algo->desc.sadb_alg_id;

	p = kmemdup(ualg, xfrm_alg_len(ualg), GFP_KERNEL);
	if (!p)
		return -ENOMEM;

	strcpy(p->alg_name, algo->name);
	*algpp = p;
	return 0;
}

static int attach_crypt(struct xfrm_state *x, struct nlattr *rta)
{
	struct xfrm_algo *p, *ualg;
	struct xfrm_algo_desc *algo;

	if (!rta)
		return 0;

	ualg = nla_data(rta);

	algo = xfrm_ealg_get_byname(ualg->alg_name, 1);
	if (!algo)
		return -ENOSYS;
	x->props.ealgo = algo->desc.sadb_alg_id;

	p = kmemdup(ualg, xfrm_alg_len(ualg), GFP_KERNEL);
	if (!p)
		return -ENOMEM;

	strcpy(p->alg_name, algo->name);
	x->ealg = p;
	x->geniv = algo->uinfo.encr.geniv;
	return 0;
}

static int attach_auth(struct xfrm_algo_auth **algpp, u8 *props,
		       struct nlattr *rta)
{
	struct xfrm_algo *ualg;
	struct xfrm_algo_auth *p;
	struct xfrm_algo_desc *algo;

	if (!rta)
		return 0;

	ualg = nla_data(rta);

	algo = xfrm_aalg_get_byname(ualg->alg_name, 1);
	if (!algo)
		return -ENOSYS;
	*props = algo->desc.sadb_alg_id;

	p = kmalloc(sizeof(*p) + (ualg->alg_key_len + 7) / 8, GFP_KERNEL);
	if (!p)
		return -ENOMEM;

	strcpy(p->alg_name, algo->name);
	p->alg_key_len = ualg->alg_key_len;
	p->alg_trunc_len = algo->uinfo.auth.icv_truncbits;
	memcpy(p->alg_key, ualg->alg_key, (ualg->alg_key_len + 7) / 8);

	*algpp = p;
	return 0;
}

static int attach_auth_trunc(struct xfrm_algo_auth **algpp, u8 *props,
			     struct nlattr *rta)
{
	struct xfrm_algo_auth *p, *ualg;
	struct xfrm_algo_desc *algo;

	if (!rta)
		return 0;

	ualg = nla_data(rta);

	algo = xfrm_aalg_get_byname(ualg->alg_name, 1);
	if (!algo)
		return -ENOSYS;
	if (ualg->alg_trunc_len > algo->uinfo.auth.icv_fullbits)
		return -EINVAL;
	*props = algo->desc.sadb_alg_id;

	p = kmemdup(ualg, xfrm_alg_auth_len(ualg), GFP_KERNEL);
	if (!p)
		return -ENOMEM;

	strcpy(p->alg_name, algo->name);
	if (!p->alg_trunc_len)
		p->alg_trunc_len = algo->uinfo.auth.icv_truncbits;

	*algpp = p;
	return 0;
}

static int attach_aead(struct xfrm_state *x, struct nlattr *rta)
{
	struct xfrm_algo_aead *p, *ualg;
	struct xfrm_algo_desc *algo;

	if (!rta)
		return 0;

	ualg = nla_data(rta);

	algo = xfrm_aead_get_byname(ualg->alg_name, ualg->alg_icv_len, 1);
	if (!algo)
		return -ENOSYS;
	x->props.ealgo = algo->desc.sadb_alg_id;

	p = kmemdup(ualg, aead_len(ualg), GFP_KERNEL);
	if (!p)
		return -ENOMEM;

	strcpy(p->alg_name, algo->name);
	x->aead = p;
	x->geniv = algo->uinfo.aead.geniv;
	return 0;
}

static inline int xfrm_replay_verify_len(struct xfrm_replay_state_esn *replay_esn,
					 struct nlattr *rp)
{
	struct xfrm_replay_state_esn *up;
	unsigned int ulen;

	if (!replay_esn || !rp)
		return 0;

	up = nla_data(rp);
	ulen = xfrm_replay_state_esn_len(up);

	/* Check the overall length and the internal bitmap length to avoid
	 * potential overflow. */
<<<<<<< HEAD
	if (nla_len(rp) < ulen ||
=======
	if (nla_len(rp) < (int)ulen ||
>>>>>>> 286cd8c7
	    xfrm_replay_state_esn_len(replay_esn) != ulen ||
	    replay_esn->bmp_len != up->bmp_len)
		return -EINVAL;

	if (up->replay_window > up->bmp_len * sizeof(__u32) * 8)
		return -EINVAL;

	return 0;
}

static int xfrm_alloc_replay_state_esn(struct xfrm_replay_state_esn **replay_esn,
				       struct xfrm_replay_state_esn **preplay_esn,
				       struct nlattr *rta)
{
	struct xfrm_replay_state_esn *p, *pp, *up;
	unsigned int klen, ulen;

	if (!rta)
		return 0;

	up = nla_data(rta);
	klen = xfrm_replay_state_esn_len(up);
	ulen = nla_len(rta) >= (int)klen ? klen : sizeof(*up);

	p = kzalloc(klen, GFP_KERNEL);
	if (!p)
		return -ENOMEM;

	pp = kzalloc(klen, GFP_KERNEL);
	if (!pp) {
		kfree(p);
		return -ENOMEM;
	}

	memcpy(p, up, ulen);
	memcpy(pp, up, ulen);

	*replay_esn = p;
	*preplay_esn = pp;

	return 0;
}

static inline unsigned int xfrm_user_sec_ctx_size(struct xfrm_sec_ctx *xfrm_ctx)
{
	unsigned int len = 0;

	if (xfrm_ctx) {
		len += sizeof(struct xfrm_user_sec_ctx);
		len += xfrm_ctx->ctx_len;
	}
	return len;
}

static void copy_from_user_state(struct xfrm_state *x, struct xfrm_usersa_info *p)
{
	memcpy(&x->id, &p->id, sizeof(x->id));
	memcpy(&x->sel, &p->sel, sizeof(x->sel));
	memcpy(&x->lft, &p->lft, sizeof(x->lft));
	x->props.mode = p->mode;
	x->props.replay_window = min_t(unsigned int, p->replay_window,
					sizeof(x->replay.bitmap) * 8);
	x->props.reqid = p->reqid;
	x->props.family = p->family;
	memcpy(&x->props.saddr, &p->saddr, sizeof(x->props.saddr));
	x->props.flags = p->flags;

	if (!x->sel.family && !(p->flags & XFRM_STATE_AF_UNSPEC))
		x->sel.family = p->family;
}

/*
 * someday when pfkey also has support, we could have the code
 * somehow made shareable and move it to xfrm_state.c - JHS
 *
*/
static void xfrm_update_ae_params(struct xfrm_state *x, struct nlattr **attrs,
				  int update_esn)
{
	struct nlattr *rp = attrs[XFRMA_REPLAY_VAL];
	struct nlattr *re = update_esn ? attrs[XFRMA_REPLAY_ESN_VAL] : NULL;
	struct nlattr *lt = attrs[XFRMA_LTIME_VAL];
	struct nlattr *et = attrs[XFRMA_ETIMER_THRESH];
	struct nlattr *rt = attrs[XFRMA_REPLAY_THRESH];

	if (re && x->replay_esn && x->preplay_esn) {
		struct xfrm_replay_state_esn *replay_esn;
		replay_esn = nla_data(re);
		memcpy(x->replay_esn, replay_esn,
		       xfrm_replay_state_esn_len(replay_esn));
		memcpy(x->preplay_esn, replay_esn,
		       xfrm_replay_state_esn_len(replay_esn));
	}

	if (rp) {
		struct xfrm_replay_state *replay;
		replay = nla_data(rp);
		memcpy(&x->replay, replay, sizeof(*replay));
		memcpy(&x->preplay, replay, sizeof(*replay));
	}

	if (lt) {
		struct xfrm_lifetime_cur *ltime;
		ltime = nla_data(lt);
		x->curlft.bytes = ltime->bytes;
		x->curlft.packets = ltime->packets;
		x->curlft.add_time = ltime->add_time;
		x->curlft.use_time = ltime->use_time;
	}

	if (et)
		x->replay_maxage = nla_get_u32(et);

	if (rt)
		x->replay_maxdiff = nla_get_u32(rt);
}

static void xfrm_smark_init(struct nlattr **attrs, struct xfrm_mark *m)
{
	if (attrs[XFRMA_SET_MARK]) {
		m->v = nla_get_u32(attrs[XFRMA_SET_MARK]);
		if (attrs[XFRMA_SET_MARK_MASK])
			m->m = nla_get_u32(attrs[XFRMA_SET_MARK_MASK]);
		else
			m->m = 0xffffffff;
	} else {
		m->v = m->m = 0;
	}
}

static struct xfrm_state *xfrm_state_construct(struct net *net,
					       struct xfrm_usersa_info *p,
					       struct nlattr **attrs,
					       int *errp)
{
	struct xfrm_state *x = xfrm_state_alloc(net);
	int err = -ENOMEM;

	if (!x)
		goto error_no_put;

	copy_from_user_state(x, p);

	if (attrs[XFRMA_ENCAP]) {
		x->encap = kmemdup(nla_data(attrs[XFRMA_ENCAP]),
				   sizeof(*x->encap), GFP_KERNEL);
		if (x->encap == NULL)
			goto error;
	}

	if (attrs[XFRMA_COADDR]) {
		x->coaddr = kmemdup(nla_data(attrs[XFRMA_COADDR]),
				    sizeof(*x->coaddr), GFP_KERNEL);
		if (x->coaddr == NULL)
			goto error;
	}

	if (attrs[XFRMA_SA_EXTRA_FLAGS])
		x->props.extra_flags = nla_get_u32(attrs[XFRMA_SA_EXTRA_FLAGS]);

	if ((err = attach_aead(x, attrs[XFRMA_ALG_AEAD])))
		goto error;
	if ((err = attach_auth_trunc(&x->aalg, &x->props.aalgo,
				     attrs[XFRMA_ALG_AUTH_TRUNC])))
		goto error;
	if (!x->props.aalgo) {
		if ((err = attach_auth(&x->aalg, &x->props.aalgo,
				       attrs[XFRMA_ALG_AUTH])))
			goto error;
	}
	if ((err = attach_crypt(x, attrs[XFRMA_ALG_CRYPT])))
		goto error;
	if ((err = attach_one_algo(&x->calg, &x->props.calgo,
				   xfrm_calg_get_byname,
				   attrs[XFRMA_ALG_COMP])))
		goto error;

	if (attrs[XFRMA_TFCPAD])
		x->tfcpad = nla_get_u32(attrs[XFRMA_TFCPAD]);

	xfrm_mark_get(attrs, &x->mark);

<<<<<<< HEAD
	if (attrs[XFRMA_OUTPUT_MARK])
		x->props.output_mark = nla_get_u32(attrs[XFRMA_OUTPUT_MARK]);

	err = __xfrm_init_state(x, false);
=======
	xfrm_smark_init(attrs, &x->props.smark);

	if (attrs[XFRMA_IF_ID])
		x->if_id = nla_get_u32(attrs[XFRMA_IF_ID]);

	err = __xfrm_init_state(x, false, attrs[XFRMA_OFFLOAD_DEV]);
>>>>>>> 286cd8c7
	if (err)
		goto error;

	if (attrs[XFRMA_SEC_CTX]) {
		err = security_xfrm_state_alloc(x,
						nla_data(attrs[XFRMA_SEC_CTX]));
		if (err)
			goto error;
	}

	if ((err = xfrm_alloc_replay_state_esn(&x->replay_esn, &x->preplay_esn,
					       attrs[XFRMA_REPLAY_ESN_VAL])))
		goto error;

	x->km.seq = p->seq;
	x->replay_maxdiff = net->xfrm.sysctl_aevent_rseqth;
	/* sysctl_xfrm_aevent_etime is in 100ms units */
	x->replay_maxage = (net->xfrm.sysctl_aevent_etime*HZ)/XFRM_AE_ETH_M;

	if ((err = xfrm_init_replay(x)))
		goto error;

	/* override default values from above */
	xfrm_update_ae_params(x, attrs, 0);

	/* configure the hardware if offload is requested */
	if (attrs[XFRMA_OFFLOAD_DEV]) {
		err = xfrm_dev_state_add(net, x,
					 nla_data(attrs[XFRMA_OFFLOAD_DEV]));
		if (err)
			goto error;
	}

	return x;

error:
	x->km.state = XFRM_STATE_DEAD;
	xfrm_state_put(x);
error_no_put:
	*errp = err;
	return NULL;
}

static int xfrm_add_sa(struct sk_buff *skb, struct nlmsghdr *nlh,
		struct nlattr **attrs)
{
	struct net *net = sock_net(skb->sk);
	struct xfrm_usersa_info *p = nlmsg_data(nlh);
	struct xfrm_state *x;
	int err;
	struct km_event c;

	err = verify_newsa_info(p, attrs);
	if (err)
		return err;

	x = xfrm_state_construct(net, p, attrs, &err);
	if (!x)
		return err;

	xfrm_state_hold(x);
	if (nlh->nlmsg_type == XFRM_MSG_NEWSA)
		err = xfrm_state_add(x);
	else
		err = xfrm_state_update(x);

	xfrm_audit_state_add(x, err ? 0 : 1, true);

	if (err < 0) {
		x->km.state = XFRM_STATE_DEAD;
		xfrm_dev_state_delete(x);
		__xfrm_state_put(x);
		goto out;
	}

	if (x->km.state == XFRM_STATE_VOID)
		x->km.state = XFRM_STATE_VALID;

	c.seq = nlh->nlmsg_seq;
	c.portid = nlh->nlmsg_pid;
	c.event = nlh->nlmsg_type;

	km_state_notify(x, &c);
out:
	xfrm_state_put(x);
	return err;
}

static struct xfrm_state *xfrm_user_state_lookup(struct net *net,
						 struct xfrm_usersa_id *p,
						 struct nlattr **attrs,
						 int *errp)
{
	struct xfrm_state *x = NULL;
	struct xfrm_mark m;
	int err;
	u32 mark = xfrm_mark_get(attrs, &m);

	if (xfrm_id_proto_match(p->proto, IPSEC_PROTO_ANY)) {
		err = -ESRCH;
		x = xfrm_state_lookup(net, mark, &p->daddr, p->spi, p->proto, p->family);
	} else {
		xfrm_address_t *saddr = NULL;

		verify_one_addr(attrs, XFRMA_SRCADDR, &saddr);
		if (!saddr) {
			err = -EINVAL;
			goto out;
		}

		err = -ESRCH;
		x = xfrm_state_lookup_byaddr(net, mark,
					     &p->daddr, saddr,
					     p->proto, p->family);
	}

 out:
	if (!x && errp)
		*errp = err;
	return x;
}

static int xfrm_del_sa(struct sk_buff *skb, struct nlmsghdr *nlh,
		struct nlattr **attrs)
{
	struct net *net = sock_net(skb->sk);
	struct xfrm_state *x;
	int err = -ESRCH;
	struct km_event c;
	struct xfrm_usersa_id *p = nlmsg_data(nlh);

	x = xfrm_user_state_lookup(net, p, attrs, &err);
	if (x == NULL)
		return err;

	if ((err = security_xfrm_state_delete(x)) != 0)
		goto out;

	if (xfrm_state_kern(x)) {
		err = -EPERM;
		goto out;
	}

	err = xfrm_state_delete(x);

	if (err < 0)
		goto out;

	c.seq = nlh->nlmsg_seq;
	c.portid = nlh->nlmsg_pid;
	c.event = nlh->nlmsg_type;
	km_state_notify(x, &c);

out:
	xfrm_audit_state_delete(x, err ? 0 : 1, true);
	xfrm_state_put(x);
	return err;
}

static void copy_to_user_state(struct xfrm_state *x, struct xfrm_usersa_info *p)
{
	memset(p, 0, sizeof(*p));
	memcpy(&p->id, &x->id, sizeof(p->id));
	memcpy(&p->sel, &x->sel, sizeof(p->sel));
	memcpy(&p->lft, &x->lft, sizeof(p->lft));
	memcpy(&p->curlft, &x->curlft, sizeof(p->curlft));
	put_unaligned(x->stats.replay_window, &p->stats.replay_window);
	put_unaligned(x->stats.replay, &p->stats.replay);
	put_unaligned(x->stats.integrity_failed, &p->stats.integrity_failed);
	memcpy(&p->saddr, &x->props.saddr, sizeof(p->saddr));
	p->mode = x->props.mode;
	p->replay_window = x->props.replay_window;
	p->reqid = x->props.reqid;
	p->family = x->props.family;
	p->flags = x->props.flags;
	p->seq = x->km.seq;
}

struct xfrm_dump_info {
	struct sk_buff *in_skb;
	struct sk_buff *out_skb;
	u32 nlmsg_seq;
	u16 nlmsg_flags;
};

static int copy_sec_ctx(struct xfrm_sec_ctx *s, struct sk_buff *skb)
{
	struct xfrm_user_sec_ctx *uctx;
	struct nlattr *attr;
	int ctx_size = sizeof(*uctx) + s->ctx_len;

	attr = nla_reserve(skb, XFRMA_SEC_CTX, ctx_size);
	if (attr == NULL)
		return -EMSGSIZE;

	uctx = nla_data(attr);
	uctx->exttype = XFRMA_SEC_CTX;
	uctx->len = ctx_size;
	uctx->ctx_doi = s->ctx_doi;
	uctx->ctx_alg = s->ctx_alg;
	uctx->ctx_len = s->ctx_len;
	memcpy(uctx + 1, s->ctx_str, s->ctx_len);

	return 0;
}

static int copy_user_offload(struct xfrm_state_offload *xso, struct sk_buff *skb)
{
	struct xfrm_user_offload *xuo;
	struct nlattr *attr;

	attr = nla_reserve(skb, XFRMA_OFFLOAD_DEV, sizeof(*xuo));
	if (attr == NULL)
		return -EMSGSIZE;

	xuo = nla_data(attr);
	memset(xuo, 0, sizeof(*xuo));
	xuo->ifindex = xso->dev->ifindex;
	xuo->flags = xso->flags;

	return 0;
}

static int copy_to_user_auth(struct xfrm_algo_auth *auth, struct sk_buff *skb)
{
	struct xfrm_algo *algo;
	struct nlattr *nla;

	nla = nla_reserve(skb, XFRMA_ALG_AUTH,
			  sizeof(*algo) + (auth->alg_key_len + 7) / 8);
	if (!nla)
		return -EMSGSIZE;

	algo = nla_data(nla);
	strncpy(algo->alg_name, auth->alg_name, sizeof(algo->alg_name));
	memcpy(algo->alg_key, auth->alg_key, (auth->alg_key_len + 7) / 8);
	algo->alg_key_len = auth->alg_key_len;

	return 0;
}

static int xfrm_smark_put(struct sk_buff *skb, struct xfrm_mark *m)
{
	int ret = 0;

	if (m->v | m->m) {
		ret = nla_put_u32(skb, XFRMA_SET_MARK, m->v);
		if (!ret)
			ret = nla_put_u32(skb, XFRMA_SET_MARK_MASK, m->m);
	}
	return ret;
}

/* Don't change this without updating xfrm_sa_len! */
static int copy_to_user_state_extra(struct xfrm_state *x,
				    struct xfrm_usersa_info *p,
				    struct sk_buff *skb)
{
	int ret = 0;

	copy_to_user_state(x, p);

	if (x->props.extra_flags) {
		ret = nla_put_u32(skb, XFRMA_SA_EXTRA_FLAGS,
				  x->props.extra_flags);
		if (ret)
			goto out;
	}

	if (x->coaddr) {
		ret = nla_put(skb, XFRMA_COADDR, sizeof(*x->coaddr), x->coaddr);
		if (ret)
			goto out;
	}
	if (x->lastused) {
		ret = nla_put_u64_64bit(skb, XFRMA_LASTUSED, x->lastused,
					XFRMA_PAD);
		if (ret)
			goto out;
	}
	if (x->aead) {
		ret = nla_put(skb, XFRMA_ALG_AEAD, aead_len(x->aead), x->aead);
		if (ret)
			goto out;
	}
	if (x->aalg) {
		ret = copy_to_user_auth(x->aalg, skb);
		if (!ret)
			ret = nla_put(skb, XFRMA_ALG_AUTH_TRUNC,
				      xfrm_alg_auth_len(x->aalg), x->aalg);
		if (ret)
			goto out;
	}
	if (x->ealg) {
		ret = nla_put(skb, XFRMA_ALG_CRYPT, xfrm_alg_len(x->ealg), x->ealg);
		if (ret)
			goto out;
	}
	if (x->calg) {
		ret = nla_put(skb, XFRMA_ALG_COMP, sizeof(*(x->calg)), x->calg);
		if (ret)
			goto out;
	}
	if (x->encap) {
		ret = nla_put(skb, XFRMA_ENCAP, sizeof(*x->encap), x->encap);
		if (ret)
			goto out;
	}
	if (x->tfcpad) {
		ret = nla_put_u32(skb, XFRMA_TFCPAD, x->tfcpad);
		if (ret)
			goto out;
	}
	ret = xfrm_mark_put(skb, &x->mark);
	if (ret)
		goto out;

	ret = xfrm_smark_put(skb, &x->props.smark);
	if (ret)
		goto out;

	if (x->replay_esn)
		ret = nla_put(skb, XFRMA_REPLAY_ESN_VAL,
			      xfrm_replay_state_esn_len(x->replay_esn),
			      x->replay_esn);
	else
		ret = nla_put(skb, XFRMA_REPLAY_VAL, sizeof(x->replay),
			      &x->replay);
	if (ret)
		goto out;
<<<<<<< HEAD
	if (x->props.output_mark) {
		ret = nla_put_u32(skb, XFRMA_OUTPUT_MARK, x->props.output_mark);
=======
	if(x->xso.dev)
		ret = copy_user_offload(&x->xso, skb);
	if (ret)
		goto out;
	if (x->if_id) {
		ret = nla_put_u32(skb, XFRMA_IF_ID, x->if_id);
>>>>>>> 286cd8c7
		if (ret)
			goto out;
	}
	if (x->security)
		ret = copy_sec_ctx(x->security, skb);
out:
	return ret;
}

static int dump_one_state(struct xfrm_state *x, int count, void *ptr)
{
	struct xfrm_dump_info *sp = ptr;
	struct sk_buff *in_skb = sp->in_skb;
	struct sk_buff *skb = sp->out_skb;
	struct xfrm_translator *xtr;
	struct xfrm_usersa_info *p;
	struct nlmsghdr *nlh;
	int err;

	nlh = nlmsg_put(skb, NETLINK_CB(in_skb).portid, sp->nlmsg_seq,
			XFRM_MSG_NEWSA, sizeof(*p), sp->nlmsg_flags);
	if (nlh == NULL)
		return -EMSGSIZE;

	p = nlmsg_data(nlh);

	err = copy_to_user_state_extra(x, p, skb);
	if (err) {
		nlmsg_cancel(skb, nlh);
		return err;
	}
	nlmsg_end(skb, nlh);

	xtr = xfrm_get_translator();
	if (xtr) {
		err = xtr->alloc_compat(skb, nlh);

		xfrm_put_translator(xtr);
		if (err) {
			nlmsg_cancel(skb, nlh);
			return err;
		}
	}

	return 0;
}

static int xfrm_dump_sa_done(struct netlink_callback *cb)
{
	struct xfrm_state_walk *walk = (struct xfrm_state_walk *) &cb->args[1];
	struct sock *sk = cb->skb->sk;
	struct net *net = sock_net(sk);

	if (cb->args[0])
		xfrm_state_walk_done(walk, net);
	return 0;
}

static int xfrm_dump_sa(struct sk_buff *skb, struct netlink_callback *cb)
{
	struct net *net = sock_net(skb->sk);
	struct xfrm_state_walk *walk = (struct xfrm_state_walk *) &cb->args[1];
	struct xfrm_dump_info info;

	BUILD_BUG_ON(sizeof(struct xfrm_state_walk) >
		     sizeof(cb->args) - sizeof(cb->args[0]));

	info.in_skb = cb->skb;
	info.out_skb = skb;
	info.nlmsg_seq = cb->nlh->nlmsg_seq;
	info.nlmsg_flags = NLM_F_MULTI;

	if (!cb->args[0]) {
		struct nlattr *attrs[XFRMA_MAX+1];
		struct xfrm_address_filter *filter = NULL;
		u8 proto = 0;
		int err;

<<<<<<< HEAD
		err = nlmsg_parse(cb->nlh, 0, attrs, XFRMA_MAX,
				  xfrma_policy);
=======
		err = nlmsg_parse(cb->nlh, 0, attrs, XFRMA_MAX, xfrma_policy,
				  NULL);
>>>>>>> 286cd8c7
		if (err < 0)
			return err;

		if (attrs[XFRMA_ADDRESS_FILTER]) {
			filter = kmemdup(nla_data(attrs[XFRMA_ADDRESS_FILTER]),
					 sizeof(*filter), GFP_KERNEL);
			if (filter == NULL)
				return -ENOMEM;

			/* see addr_match(), (prefix length >> 5) << 2
			 * will be used to compare xfrm_address_t
			 */
			if (filter->splen > (sizeof(xfrm_address_t) << 3) ||
			    filter->dplen > (sizeof(xfrm_address_t) << 3)) {
				kfree(filter);
				return -EINVAL;
			}
		}

		if (attrs[XFRMA_PROTO])
			proto = nla_get_u8(attrs[XFRMA_PROTO]);

		xfrm_state_walk_init(walk, proto, filter);
		cb->args[0] = 1;
	}

	(void) xfrm_state_walk(net, walk, dump_one_state, &info);

	return skb->len;
}

static struct sk_buff *xfrm_state_netlink(struct sk_buff *in_skb,
					  struct xfrm_state *x, u32 seq)
{
	struct xfrm_dump_info info;
	struct sk_buff *skb;
	int err;

	skb = nlmsg_new(NLMSG_DEFAULT_SIZE, GFP_ATOMIC);
	if (!skb)
		return ERR_PTR(-ENOMEM);

	info.in_skb = in_skb;
	info.out_skb = skb;
	info.nlmsg_seq = seq;
	info.nlmsg_flags = 0;

	err = dump_one_state(x, 0, &info);
	if (err) {
		kfree_skb(skb);
		return ERR_PTR(err);
	}

	return skb;
}

/* A wrapper for nlmsg_multicast() checking that nlsk is still available.
 * Must be called with RCU read lock.
 */
static inline int xfrm_nlmsg_multicast(struct net *net, struct sk_buff *skb,
				       u32 pid, unsigned int group)
{
	struct sock *nlsk = rcu_dereference(net->xfrm.nlsk);
	struct xfrm_translator *xtr;

	if (!nlsk) {
		kfree_skb(skb);
		return -EPIPE;
	}

<<<<<<< HEAD
=======
	xtr = xfrm_get_translator();
	if (xtr) {
		int err = xtr->alloc_compat(skb, nlmsg_hdr(skb));

		xfrm_put_translator(xtr);
		if (err) {
			kfree_skb(skb);
			return err;
		}
	}

>>>>>>> 286cd8c7
	return nlmsg_multicast(nlsk, skb, pid, group, GFP_ATOMIC);
}

static inline unsigned int xfrm_spdinfo_msgsize(void)
{
	return NLMSG_ALIGN(4)
	       + nla_total_size(sizeof(struct xfrmu_spdinfo))
	       + nla_total_size(sizeof(struct xfrmu_spdhinfo))
	       + nla_total_size(sizeof(struct xfrmu_spdhthresh))
	       + nla_total_size(sizeof(struct xfrmu_spdhthresh));
}

static int build_spdinfo(struct sk_buff *skb, struct net *net,
			 u32 portid, u32 seq, u32 flags)
{
	struct xfrmk_spdinfo si;
	struct xfrmu_spdinfo spc;
	struct xfrmu_spdhinfo sph;
	struct xfrmu_spdhthresh spt4, spt6;
	struct nlmsghdr *nlh;
	int err;
	u32 *f;
	unsigned lseq;

	nlh = nlmsg_put(skb, portid, seq, XFRM_MSG_NEWSPDINFO, sizeof(u32), 0);
	if (nlh == NULL) /* shouldn't really happen ... */
		return -EMSGSIZE;

	f = nlmsg_data(nlh);
	*f = flags;
	xfrm_spd_getinfo(net, &si);
	spc.incnt = si.incnt;
	spc.outcnt = si.outcnt;
	spc.fwdcnt = si.fwdcnt;
	spc.inscnt = si.inscnt;
	spc.outscnt = si.outscnt;
	spc.fwdscnt = si.fwdscnt;
	sph.spdhcnt = si.spdhcnt;
	sph.spdhmcnt = si.spdhmcnt;

	do {
		lseq = read_seqbegin(&net->xfrm.policy_hthresh.lock);

		spt4.lbits = net->xfrm.policy_hthresh.lbits4;
		spt4.rbits = net->xfrm.policy_hthresh.rbits4;
		spt6.lbits = net->xfrm.policy_hthresh.lbits6;
		spt6.rbits = net->xfrm.policy_hthresh.rbits6;
	} while (read_seqretry(&net->xfrm.policy_hthresh.lock, lseq));

	err = nla_put(skb, XFRMA_SPD_INFO, sizeof(spc), &spc);
	if (!err)
		err = nla_put(skb, XFRMA_SPD_HINFO, sizeof(sph), &sph);
	if (!err)
		err = nla_put(skb, XFRMA_SPD_IPV4_HTHRESH, sizeof(spt4), &spt4);
	if (!err)
		err = nla_put(skb, XFRMA_SPD_IPV6_HTHRESH, sizeof(spt6), &spt6);
	if (err) {
		nlmsg_cancel(skb, nlh);
		return err;
	}

	nlmsg_end(skb, nlh);
	return 0;
}

static int xfrm_set_spdinfo(struct sk_buff *skb, struct nlmsghdr *nlh,
			    struct nlattr **attrs)
{
	struct net *net = sock_net(skb->sk);
	struct xfrmu_spdhthresh *thresh4 = NULL;
	struct xfrmu_spdhthresh *thresh6 = NULL;

	/* selector prefixlen thresholds to hash policies */
	if (attrs[XFRMA_SPD_IPV4_HTHRESH]) {
		struct nlattr *rta = attrs[XFRMA_SPD_IPV4_HTHRESH];

		if (nla_len(rta) < sizeof(*thresh4))
			return -EINVAL;
		thresh4 = nla_data(rta);
		if (thresh4->lbits > 32 || thresh4->rbits > 32)
			return -EINVAL;
	}
	if (attrs[XFRMA_SPD_IPV6_HTHRESH]) {
		struct nlattr *rta = attrs[XFRMA_SPD_IPV6_HTHRESH];

		if (nla_len(rta) < sizeof(*thresh6))
			return -EINVAL;
		thresh6 = nla_data(rta);
		if (thresh6->lbits > 128 || thresh6->rbits > 128)
			return -EINVAL;
	}

	if (thresh4 || thresh6) {
		write_seqlock(&net->xfrm.policy_hthresh.lock);
		if (thresh4) {
			net->xfrm.policy_hthresh.lbits4 = thresh4->lbits;
			net->xfrm.policy_hthresh.rbits4 = thresh4->rbits;
		}
		if (thresh6) {
			net->xfrm.policy_hthresh.lbits6 = thresh6->lbits;
			net->xfrm.policy_hthresh.rbits6 = thresh6->rbits;
		}
		write_sequnlock(&net->xfrm.policy_hthresh.lock);

		xfrm_policy_hash_rebuild(net);
	}

	return 0;
}

static int xfrm_get_spdinfo(struct sk_buff *skb, struct nlmsghdr *nlh,
		struct nlattr **attrs)
{
	struct net *net = sock_net(skb->sk);
	struct sk_buff *r_skb;
	u32 *flags = nlmsg_data(nlh);
	u32 sportid = NETLINK_CB(skb).portid;
	u32 seq = nlh->nlmsg_seq;
	int err;

	r_skb = nlmsg_new(xfrm_spdinfo_msgsize(), GFP_ATOMIC);
	if (r_skb == NULL)
		return -ENOMEM;

	err = build_spdinfo(r_skb, net, sportid, seq, *flags);
	BUG_ON(err < 0);

	return nlmsg_unicast(net->xfrm.nlsk, r_skb, sportid);
}

static inline unsigned int xfrm_sadinfo_msgsize(void)
{
	return NLMSG_ALIGN(4)
	       + nla_total_size(sizeof(struct xfrmu_sadhinfo))
	       + nla_total_size(4); /* XFRMA_SAD_CNT */
}

static int build_sadinfo(struct sk_buff *skb, struct net *net,
			 u32 portid, u32 seq, u32 flags)
{
	struct xfrmk_sadinfo si;
	struct xfrmu_sadhinfo sh;
	struct nlmsghdr *nlh;
	int err;
	u32 *f;

	nlh = nlmsg_put(skb, portid, seq, XFRM_MSG_NEWSADINFO, sizeof(u32), 0);
	if (nlh == NULL) /* shouldn't really happen ... */
		return -EMSGSIZE;

	f = nlmsg_data(nlh);
	*f = flags;
	xfrm_sad_getinfo(net, &si);

	sh.sadhmcnt = si.sadhmcnt;
	sh.sadhcnt = si.sadhcnt;

	err = nla_put_u32(skb, XFRMA_SAD_CNT, si.sadcnt);
	if (!err)
		err = nla_put(skb, XFRMA_SAD_HINFO, sizeof(sh), &sh);
	if (err) {
		nlmsg_cancel(skb, nlh);
		return err;
	}

	nlmsg_end(skb, nlh);
	return 0;
}

static int xfrm_get_sadinfo(struct sk_buff *skb, struct nlmsghdr *nlh,
		struct nlattr **attrs)
{
	struct net *net = sock_net(skb->sk);
	struct sk_buff *r_skb;
	u32 *flags = nlmsg_data(nlh);
	u32 sportid = NETLINK_CB(skb).portid;
	u32 seq = nlh->nlmsg_seq;
	int err;

	r_skb = nlmsg_new(xfrm_sadinfo_msgsize(), GFP_ATOMIC);
	if (r_skb == NULL)
		return -ENOMEM;

	err = build_sadinfo(r_skb, net, sportid, seq, *flags);
	BUG_ON(err < 0);

	return nlmsg_unicast(net->xfrm.nlsk, r_skb, sportid);
}

static int xfrm_get_sa(struct sk_buff *skb, struct nlmsghdr *nlh,
		struct nlattr **attrs)
{
	struct net *net = sock_net(skb->sk);
	struct xfrm_usersa_id *p = nlmsg_data(nlh);
	struct xfrm_state *x;
	struct sk_buff *resp_skb;
	int err = -ESRCH;

	x = xfrm_user_state_lookup(net, p, attrs, &err);
	if (x == NULL)
		goto out_noput;

	resp_skb = xfrm_state_netlink(skb, x, nlh->nlmsg_seq);
	if (IS_ERR(resp_skb)) {
		err = PTR_ERR(resp_skb);
	} else {
		err = nlmsg_unicast(net->xfrm.nlsk, resp_skb, NETLINK_CB(skb).portid);
	}
	xfrm_state_put(x);
out_noput:
	return err;
}

static int xfrm_alloc_userspi(struct sk_buff *skb, struct nlmsghdr *nlh,
		struct nlattr **attrs)
{
	struct net *net = sock_net(skb->sk);
	struct xfrm_state *x;
	struct xfrm_userspi_info *p;
	struct xfrm_translator *xtr;
	struct sk_buff *resp_skb;
	xfrm_address_t *daddr;
	int family;
	int err;
	u32 mark;
	struct xfrm_mark m;
	u32 if_id = 0;

	p = nlmsg_data(nlh);
	err = verify_spi_info(p->info.id.proto, p->min, p->max);
	if (err)
		goto out_noput;

	family = p->info.family;
	daddr = &p->info.id.daddr;

	x = NULL;

	mark = xfrm_mark_get(attrs, &m);

	if (attrs[XFRMA_IF_ID])
		if_id = nla_get_u32(attrs[XFRMA_IF_ID]);

	if (p->info.seq) {
		x = xfrm_find_acq_byseq(net, mark, p->info.seq);
		if (x && !xfrm_addr_equal(&x->id.daddr, daddr, family)) {
			xfrm_state_put(x);
			x = NULL;
		}
	}

	if (!x)
		x = xfrm_find_acq(net, &m, p->info.mode, p->info.reqid,
				  if_id, p->info.id.proto, daddr,
				  &p->info.saddr, 1,
				  family);
	err = -ENOENT;
	if (x == NULL)
		goto out_noput;

	err = xfrm_alloc_spi(x, p->min, p->max);
	if (err)
		goto out;

	resp_skb = xfrm_state_netlink(skb, x, nlh->nlmsg_seq);
	if (IS_ERR(resp_skb)) {
		err = PTR_ERR(resp_skb);
		goto out;
	}

	xtr = xfrm_get_translator();
	if (xtr) {
		err = xtr->alloc_compat(skb, nlmsg_hdr(skb));

		xfrm_put_translator(xtr);
		if (err) {
			kfree_skb(resp_skb);
			goto out;
		}
	}

	err = nlmsg_unicast(net->xfrm.nlsk, resp_skb, NETLINK_CB(skb).portid);

out:
	xfrm_state_put(x);
out_noput:
	return err;
}

static int verify_policy_dir(u8 dir)
{
	switch (dir) {
	case XFRM_POLICY_IN:
	case XFRM_POLICY_OUT:
	case XFRM_POLICY_FWD:
		break;

	default:
		return -EINVAL;
	}

	return 0;
}

static int verify_policy_type(u8 type)
{
	switch (type) {
	case XFRM_POLICY_TYPE_MAIN:
#ifdef CONFIG_XFRM_SUB_POLICY
	case XFRM_POLICY_TYPE_SUB:
#endif
		break;

	default:
		return -EINVAL;
	}

	return 0;
}

static int verify_newpolicy_info(struct xfrm_userpolicy_info *p)
{
	int ret;

	switch (p->share) {
	case XFRM_SHARE_ANY:
	case XFRM_SHARE_SESSION:
	case XFRM_SHARE_USER:
	case XFRM_SHARE_UNIQUE:
		break;

	default:
		return -EINVAL;
	}

	switch (p->action) {
	case XFRM_POLICY_ALLOW:
	case XFRM_POLICY_BLOCK:
		break;

	default:
		return -EINVAL;
	}

	switch (p->sel.family) {
	case AF_INET:
		if (p->sel.prefixlen_d > 32 || p->sel.prefixlen_s > 32)
			return -EINVAL;

		break;

	case AF_INET6:
#if IS_ENABLED(CONFIG_IPV6)
		if (p->sel.prefixlen_d > 128 || p->sel.prefixlen_s > 128)
			return -EINVAL;

		break;
#else
		return  -EAFNOSUPPORT;
#endif

	default:
		return -EINVAL;
	}

	ret = verify_policy_dir(p->dir);
	if (ret)
		return ret;
	if (p->index && (xfrm_policy_id2dir(p->index) != p->dir))
		return -EINVAL;

	return 0;
}

static int copy_from_user_sec_ctx(struct xfrm_policy *pol, struct nlattr **attrs)
{
	struct nlattr *rt = attrs[XFRMA_SEC_CTX];
	struct xfrm_user_sec_ctx *uctx;

	if (!rt)
		return 0;

	uctx = nla_data(rt);
	return security_xfrm_policy_alloc(&pol->security, uctx, GFP_KERNEL);
}

static void copy_templates(struct xfrm_policy *xp, struct xfrm_user_tmpl *ut,
			   int nr)
{
	int i;

	xp->xfrm_nr = nr;
	for (i = 0; i < nr; i++, ut++) {
		struct xfrm_tmpl *t = &xp->xfrm_vec[i];

		memcpy(&t->id, &ut->id, sizeof(struct xfrm_id));
		memcpy(&t->saddr, &ut->saddr,
		       sizeof(xfrm_address_t));
		t->reqid = ut->reqid;
		t->mode = ut->mode;
		t->share = ut->share;
		t->optional = ut->optional;
		t->aalgos = ut->aalgos;
		t->ealgos = ut->ealgos;
		t->calgos = ut->calgos;
		/* If all masks are ~0, then we allow all algorithms. */
		t->allalgs = !~(t->aalgos & t->ealgos & t->calgos);
		t->encap_family = ut->family;
	}
}

static int validate_tmpl(int nr, struct xfrm_user_tmpl *ut, u16 family)
{
	u16 prev_family;
	int i;

	if (nr > XFRM_MAX_DEPTH)
		return -EINVAL;

	prev_family = family;

	for (i = 0; i < nr; i++) {
		/* We never validated the ut->family value, so many
		 * applications simply leave it at zero.  The check was
		 * never made and ut->family was ignored because all
		 * templates could be assumed to have the same family as
		 * the policy itself.  Now that we will have ipv4-in-ipv6
		 * and ipv6-in-ipv4 tunnels, this is no longer true.
		 */
		if (!ut[i].family)
			ut[i].family = family;

		switch (ut[i].mode) {
		case XFRM_MODE_TUNNEL:
		case XFRM_MODE_BEET:
			break;
		default:
			if (ut[i].family != prev_family)
				return -EINVAL;
			break;
		}
		if (ut[i].mode >= XFRM_MODE_MAX)
			return -EINVAL;

		prev_family = ut[i].family;

		switch (ut[i].family) {
		case AF_INET:
			break;
#if IS_ENABLED(CONFIG_IPV6)
		case AF_INET6:
			break;
#endif
		default:
			return -EINVAL;
		}

		if (!xfrm_id_proto_valid(ut[i].id.proto))
			return -EINVAL;
	}

	return 0;
}

static int copy_from_user_tmpl(struct xfrm_policy *pol, struct nlattr **attrs)
{
	struct nlattr *rt = attrs[XFRMA_TMPL];

	if (!rt) {
		pol->xfrm_nr = 0;
	} else {
		struct xfrm_user_tmpl *utmpl = nla_data(rt);
		int nr = nla_len(rt) / sizeof(*utmpl);
		int err;

		err = validate_tmpl(nr, utmpl, pol->family);
		if (err)
			return err;

		copy_templates(pol, utmpl, nr);
	}
	return 0;
}

static int copy_from_user_policy_type(u8 *tp, struct nlattr **attrs)
{
	struct nlattr *rt = attrs[XFRMA_POLICY_TYPE];
	struct xfrm_userpolicy_type *upt;
	u8 type = XFRM_POLICY_TYPE_MAIN;
	int err;

	if (rt) {
		upt = nla_data(rt);
		type = upt->type;
	}

	err = verify_policy_type(type);
	if (err)
		return err;

	*tp = type;
	return 0;
}

static void copy_from_user_policy(struct xfrm_policy *xp, struct xfrm_userpolicy_info *p)
{
	xp->priority = p->priority;
	xp->index = p->index;
	memcpy(&xp->selector, &p->sel, sizeof(xp->selector));
	memcpy(&xp->lft, &p->lft, sizeof(xp->lft));
	xp->action = p->action;
	xp->flags = p->flags;
	xp->family = p->sel.family;
	/* XXX xp->share = p->share; */
}

static void copy_to_user_policy(struct xfrm_policy *xp, struct xfrm_userpolicy_info *p, int dir)
{
	memset(p, 0, sizeof(*p));
	memcpy(&p->sel, &xp->selector, sizeof(p->sel));
	memcpy(&p->lft, &xp->lft, sizeof(p->lft));
	memcpy(&p->curlft, &xp->curlft, sizeof(p->curlft));
	p->priority = xp->priority;
	p->index = xp->index;
	p->sel.family = xp->family;
	p->dir = dir;
	p->action = xp->action;
	p->flags = xp->flags;
	p->share = XFRM_SHARE_ANY; /* XXX xp->share */
}

static struct xfrm_policy *xfrm_policy_construct(struct net *net, struct xfrm_userpolicy_info *p, struct nlattr **attrs, int *errp)
{
	struct xfrm_policy *xp = xfrm_policy_alloc(net, GFP_KERNEL);
	int err;

	if (!xp) {
		*errp = -ENOMEM;
		return NULL;
	}

	copy_from_user_policy(xp, p);

	err = copy_from_user_policy_type(&xp->type, attrs);
	if (err)
		goto error;

	if (!(err = copy_from_user_tmpl(xp, attrs)))
		err = copy_from_user_sec_ctx(xp, attrs);
	if (err)
		goto error;

	xfrm_mark_get(attrs, &xp->mark);

	if (attrs[XFRMA_IF_ID])
		xp->if_id = nla_get_u32(attrs[XFRMA_IF_ID]);

	return xp;
 error:
	*errp = err;
	xp->walk.dead = 1;
	xfrm_policy_destroy(xp);
	return NULL;
}

static int xfrm_add_policy(struct sk_buff *skb, struct nlmsghdr *nlh,
		struct nlattr **attrs)
{
	struct net *net = sock_net(skb->sk);
	struct xfrm_userpolicy_info *p = nlmsg_data(nlh);
	struct xfrm_policy *xp;
	struct km_event c;
	int err;
	int excl;

	err = verify_newpolicy_info(p);
	if (err)
		return err;
	err = verify_sec_ctx_len(attrs);
	if (err)
		return err;

	xp = xfrm_policy_construct(net, p, attrs, &err);
	if (!xp)
		return err;

	/* shouldn't excl be based on nlh flags??
	 * Aha! this is anti-netlink really i.e  more pfkey derived
	 * in netlink excl is a flag and you wouldnt need
	 * a type XFRM_MSG_UPDPOLICY - JHS */
	excl = nlh->nlmsg_type == XFRM_MSG_NEWPOLICY;
	err = xfrm_policy_insert(p->dir, xp, excl);
	xfrm_audit_policy_add(xp, err ? 0 : 1, true);

	if (err) {
		security_xfrm_policy_free(xp->security);
		kfree(xp);
		return err;
	}

	c.event = nlh->nlmsg_type;
	c.seq = nlh->nlmsg_seq;
	c.portid = nlh->nlmsg_pid;
	km_policy_notify(xp, p->dir, &c);

	xfrm_pol_put(xp);

	return 0;
}

static int copy_to_user_tmpl(struct xfrm_policy *xp, struct sk_buff *skb)
{
	struct xfrm_user_tmpl vec[XFRM_MAX_DEPTH];
	int i;

	if (xp->xfrm_nr == 0)
		return 0;

	for (i = 0; i < xp->xfrm_nr; i++) {
		struct xfrm_user_tmpl *up = &vec[i];
		struct xfrm_tmpl *kp = &xp->xfrm_vec[i];

		memset(up, 0, sizeof(*up));
		memcpy(&up->id, &kp->id, sizeof(up->id));
		up->family = kp->encap_family;
		memcpy(&up->saddr, &kp->saddr, sizeof(up->saddr));
		up->reqid = kp->reqid;
		up->mode = kp->mode;
		up->share = kp->share;
		up->optional = kp->optional;
		up->aalgos = kp->aalgos;
		up->ealgos = kp->ealgos;
		up->calgos = kp->calgos;
	}

	return nla_put(skb, XFRMA_TMPL,
		       sizeof(struct xfrm_user_tmpl) * xp->xfrm_nr, vec);
}

static inline int copy_to_user_state_sec_ctx(struct xfrm_state *x, struct sk_buff *skb)
{
	if (x->security) {
		return copy_sec_ctx(x->security, skb);
	}
	return 0;
}

static inline int copy_to_user_sec_ctx(struct xfrm_policy *xp, struct sk_buff *skb)
{
	if (xp->security)
		return copy_sec_ctx(xp->security, skb);
	return 0;
}
static inline unsigned int userpolicy_type_attrsize(void)
{
#ifdef CONFIG_XFRM_SUB_POLICY
	return nla_total_size(sizeof(struct xfrm_userpolicy_type));
#else
	return 0;
#endif
}

#ifdef CONFIG_XFRM_SUB_POLICY
static int copy_to_user_policy_type(u8 type, struct sk_buff *skb)
{
	struct xfrm_userpolicy_type upt;

	/* Sadly there are two holes in struct xfrm_userpolicy_type */
	memset(&upt, 0, sizeof(upt));
	upt.type = type;

	return nla_put(skb, XFRMA_POLICY_TYPE, sizeof(upt), &upt);
}

#else
static inline int copy_to_user_policy_type(u8 type, struct sk_buff *skb)
{
	return 0;
}
#endif

static int dump_one_policy(struct xfrm_policy *xp, int dir, int count, void *ptr)
{
	struct xfrm_dump_info *sp = ptr;
	struct xfrm_userpolicy_info *p;
	struct sk_buff *in_skb = sp->in_skb;
	struct sk_buff *skb = sp->out_skb;
	struct xfrm_translator *xtr;
	struct nlmsghdr *nlh;
	int err;

	nlh = nlmsg_put(skb, NETLINK_CB(in_skb).portid, sp->nlmsg_seq,
			XFRM_MSG_NEWPOLICY, sizeof(*p), sp->nlmsg_flags);
	if (nlh == NULL)
		return -EMSGSIZE;

	p = nlmsg_data(nlh);
	copy_to_user_policy(xp, p, dir);
	err = copy_to_user_tmpl(xp, skb);
	if (!err)
		err = copy_to_user_sec_ctx(xp, skb);
	if (!err)
		err = copy_to_user_policy_type(xp->type, skb);
	if (!err)
		err = xfrm_mark_put(skb, &xp->mark);
	if (!err)
		err = xfrm_if_id_put(skb, xp->if_id);
	if (err) {
		nlmsg_cancel(skb, nlh);
		return err;
	}
	nlmsg_end(skb, nlh);

	xtr = xfrm_get_translator();
	if (xtr) {
		err = xtr->alloc_compat(skb, nlh);

		xfrm_put_translator(xtr);
		if (err) {
			nlmsg_cancel(skb, nlh);
			return err;
		}
	}

	return 0;
}

static int xfrm_dump_policy_done(struct netlink_callback *cb)
{
	struct xfrm_policy_walk *walk = (struct xfrm_policy_walk *)cb->args;
	struct net *net = sock_net(cb->skb->sk);

	xfrm_policy_walk_done(walk, net);
	return 0;
}

static int xfrm_dump_policy_start(struct netlink_callback *cb)
{
	struct xfrm_policy_walk *walk = (struct xfrm_policy_walk *)cb->args;

	BUILD_BUG_ON(sizeof(*walk) > sizeof(cb->args));

	xfrm_policy_walk_init(walk, XFRM_POLICY_TYPE_ANY);
	return 0;
}

static int xfrm_dump_policy(struct sk_buff *skb, struct netlink_callback *cb)
{
	struct net *net = sock_net(skb->sk);
	struct xfrm_policy_walk *walk = (struct xfrm_policy_walk *)cb->args;
	struct xfrm_dump_info info;

	info.in_skb = cb->skb;
	info.out_skb = skb;
	info.nlmsg_seq = cb->nlh->nlmsg_seq;
	info.nlmsg_flags = NLM_F_MULTI;

	(void) xfrm_policy_walk(net, walk, dump_one_policy, &info);

	return skb->len;
}

static struct sk_buff *xfrm_policy_netlink(struct sk_buff *in_skb,
					  struct xfrm_policy *xp,
					  int dir, u32 seq)
{
	struct xfrm_dump_info info;
	struct sk_buff *skb;
	int err;

	err = verify_policy_dir(dir);
	if (err)
		return ERR_PTR(err);

	skb = nlmsg_new(NLMSG_DEFAULT_SIZE, GFP_KERNEL);
	if (!skb)
		return ERR_PTR(-ENOMEM);

	info.in_skb = in_skb;
	info.out_skb = skb;
	info.nlmsg_seq = seq;
	info.nlmsg_flags = 0;

	err = dump_one_policy(xp, dir, 0, &info);
	if (err) {
		kfree_skb(skb);
		return ERR_PTR(err);
	}

	return skb;
}

static int xfrm_get_policy(struct sk_buff *skb, struct nlmsghdr *nlh,
		struct nlattr **attrs)
{
	struct net *net = sock_net(skb->sk);
	struct xfrm_policy *xp;
	struct xfrm_userpolicy_id *p;
	u8 type = XFRM_POLICY_TYPE_MAIN;
	int err;
	struct km_event c;
	int delete;
	struct xfrm_mark m;
	u32 if_id = 0;

	p = nlmsg_data(nlh);
	delete = nlh->nlmsg_type == XFRM_MSG_DELPOLICY;

	err = copy_from_user_policy_type(&type, attrs);
	if (err)
		return err;

	err = verify_policy_dir(p->dir);
	if (err)
		return err;

	if (attrs[XFRMA_IF_ID])
		if_id = nla_get_u32(attrs[XFRMA_IF_ID]);

	xfrm_mark_get(attrs, &m);

	if (p->index)
		xp = xfrm_policy_byid(net, &m, if_id, type, p->dir,
				      p->index, delete, &err);
	else {
		struct nlattr *rt = attrs[XFRMA_SEC_CTX];
		struct xfrm_sec_ctx *ctx;

		err = verify_sec_ctx_len(attrs);
		if (err)
			return err;

		ctx = NULL;
		if (rt) {
			struct xfrm_user_sec_ctx *uctx = nla_data(rt);

			err = security_xfrm_policy_alloc(&ctx, uctx, GFP_KERNEL);
			if (err)
				return err;
		}
		xp = xfrm_policy_bysel_ctx(net, &m, if_id, type, p->dir,
					   &p->sel, ctx, delete, &err);
		security_xfrm_policy_free(ctx);
	}
	if (xp == NULL)
		return -ENOENT;

	if (!delete) {
		struct sk_buff *resp_skb;

		resp_skb = xfrm_policy_netlink(skb, xp, p->dir, nlh->nlmsg_seq);
		if (IS_ERR(resp_skb)) {
			err = PTR_ERR(resp_skb);
		} else {
			err = nlmsg_unicast(net->xfrm.nlsk, resp_skb,
					    NETLINK_CB(skb).portid);
		}
	} else {
		xfrm_audit_policy_delete(xp, err ? 0 : 1, true);

		if (err != 0)
			goto out;

		c.data.byid = p->index;
		c.event = nlh->nlmsg_type;
		c.seq = nlh->nlmsg_seq;
		c.portid = nlh->nlmsg_pid;
		km_policy_notify(xp, p->dir, &c);
	}

out:
	xfrm_pol_put(xp);
	return err;
}

static int xfrm_flush_sa(struct sk_buff *skb, struct nlmsghdr *nlh,
		struct nlattr **attrs)
{
	struct net *net = sock_net(skb->sk);
	struct km_event c;
	struct xfrm_usersa_flush *p = nlmsg_data(nlh);
	int err;

	err = xfrm_state_flush(net, p->proto, true, false);
	if (err) {
		if (err == -ESRCH) /* empty table */
			return 0;
		return err;
	}
	c.data.proto = p->proto;
	c.event = nlh->nlmsg_type;
	c.seq = nlh->nlmsg_seq;
	c.portid = nlh->nlmsg_pid;
	c.net = net;
	km_state_notify(NULL, &c);

	return 0;
}

static inline unsigned int xfrm_aevent_msgsize(struct xfrm_state *x)
{
	unsigned int replay_size = x->replay_esn ?
			      xfrm_replay_state_esn_len(x->replay_esn) :
			      sizeof(struct xfrm_replay_state);

	return NLMSG_ALIGN(sizeof(struct xfrm_aevent_id))
	       + nla_total_size(replay_size)
	       + nla_total_size_64bit(sizeof(struct xfrm_lifetime_cur))
	       + nla_total_size(sizeof(struct xfrm_mark))
	       + nla_total_size(4) /* XFRM_AE_RTHR */
	       + nla_total_size(4); /* XFRM_AE_ETHR */
}

static int build_aevent(struct sk_buff *skb, struct xfrm_state *x, const struct km_event *c)
{
	struct xfrm_aevent_id *id;
	struct nlmsghdr *nlh;
	int err;

	nlh = nlmsg_put(skb, c->portid, c->seq, XFRM_MSG_NEWAE, sizeof(*id), 0);
	if (nlh == NULL)
		return -EMSGSIZE;

	id = nlmsg_data(nlh);
	memset(&id->sa_id, 0, sizeof(id->sa_id));
	memcpy(&id->sa_id.daddr, &x->id.daddr, sizeof(x->id.daddr));
	id->sa_id.spi = x->id.spi;
	id->sa_id.family = x->props.family;
	id->sa_id.proto = x->id.proto;
	memcpy(&id->saddr, &x->props.saddr, sizeof(x->props.saddr));
	id->reqid = x->props.reqid;
	id->flags = c->data.aevent;

	if (x->replay_esn) {
		err = nla_put(skb, XFRMA_REPLAY_ESN_VAL,
			      xfrm_replay_state_esn_len(x->replay_esn),
			      x->replay_esn);
	} else {
		err = nla_put(skb, XFRMA_REPLAY_VAL, sizeof(x->replay),
			      &x->replay);
	}
	if (err)
		goto out_cancel;
	err = nla_put_64bit(skb, XFRMA_LTIME_VAL, sizeof(x->curlft), &x->curlft,
			    XFRMA_PAD);
	if (err)
		goto out_cancel;

	if (id->flags & XFRM_AE_RTHR) {
		err = nla_put_u32(skb, XFRMA_REPLAY_THRESH, x->replay_maxdiff);
		if (err)
			goto out_cancel;
	}
	if (id->flags & XFRM_AE_ETHR) {
		err = nla_put_u32(skb, XFRMA_ETIMER_THRESH,
				  x->replay_maxage * 10 / HZ);
		if (err)
			goto out_cancel;
	}
	err = xfrm_mark_put(skb, &x->mark);
	if (err)
		goto out_cancel;

	err = xfrm_if_id_put(skb, x->if_id);
	if (err)
		goto out_cancel;

	nlmsg_end(skb, nlh);
	return 0;

out_cancel:
	nlmsg_cancel(skb, nlh);
	return err;
}

static int xfrm_get_ae(struct sk_buff *skb, struct nlmsghdr *nlh,
		struct nlattr **attrs)
{
	struct net *net = sock_net(skb->sk);
	struct xfrm_state *x;
	struct sk_buff *r_skb;
	int err;
	struct km_event c;
	u32 mark;
	struct xfrm_mark m;
	struct xfrm_aevent_id *p = nlmsg_data(nlh);
	struct xfrm_usersa_id *id = &p->sa_id;

	mark = xfrm_mark_get(attrs, &m);

	x = xfrm_state_lookup(net, mark, &id->daddr, id->spi, id->proto, id->family);
	if (x == NULL)
		return -ESRCH;

	r_skb = nlmsg_new(xfrm_aevent_msgsize(x), GFP_ATOMIC);
	if (r_skb == NULL) {
		xfrm_state_put(x);
		return -ENOMEM;
	}

	/*
	 * XXX: is this lock really needed - none of the other
	 * gets lock (the concern is things getting updated
	 * while we are still reading) - jhs
	*/
	spin_lock_bh(&x->lock);
	c.data.aevent = p->flags;
	c.seq = nlh->nlmsg_seq;
	c.portid = nlh->nlmsg_pid;

	err = build_aevent(r_skb, x, &c);
	BUG_ON(err < 0);

	err = nlmsg_unicast(net->xfrm.nlsk, r_skb, NETLINK_CB(skb).portid);
	spin_unlock_bh(&x->lock);
	xfrm_state_put(x);
	return err;
}

static int xfrm_new_ae(struct sk_buff *skb, struct nlmsghdr *nlh,
		struct nlattr **attrs)
{
	struct net *net = sock_net(skb->sk);
	struct xfrm_state *x;
	struct km_event c;
	int err = -EINVAL;
	u32 mark = 0;
	struct xfrm_mark m;
	struct xfrm_aevent_id *p = nlmsg_data(nlh);
	struct nlattr *rp = attrs[XFRMA_REPLAY_VAL];
	struct nlattr *re = attrs[XFRMA_REPLAY_ESN_VAL];
	struct nlattr *lt = attrs[XFRMA_LTIME_VAL];
	struct nlattr *et = attrs[XFRMA_ETIMER_THRESH];
	struct nlattr *rt = attrs[XFRMA_REPLAY_THRESH];

	if (!lt && !rp && !re && !et && !rt)
		return err;

	/* pedantic mode - thou shalt sayeth replaceth */
	if (!(nlh->nlmsg_flags&NLM_F_REPLACE))
		return err;

	mark = xfrm_mark_get(attrs, &m);

	x = xfrm_state_lookup(net, mark, &p->sa_id.daddr, p->sa_id.spi, p->sa_id.proto, p->sa_id.family);
	if (x == NULL)
		return -ESRCH;

	if (x->km.state != XFRM_STATE_VALID)
		goto out;

	err = xfrm_replay_verify_len(x->replay_esn, re);
	if (err)
		goto out;

	spin_lock_bh(&x->lock);
	xfrm_update_ae_params(x, attrs, 1);
	spin_unlock_bh(&x->lock);

	c.event = nlh->nlmsg_type;
	c.seq = nlh->nlmsg_seq;
	c.portid = nlh->nlmsg_pid;
	c.data.aevent = XFRM_AE_CU;
	km_state_notify(x, &c);
	err = 0;
out:
	xfrm_state_put(x);
	return err;
}

static int xfrm_flush_policy(struct sk_buff *skb, struct nlmsghdr *nlh,
		struct nlattr **attrs)
{
	struct net *net = sock_net(skb->sk);
	struct km_event c;
	u8 type = XFRM_POLICY_TYPE_MAIN;
	int err;

	err = copy_from_user_policy_type(&type, attrs);
	if (err)
		return err;

	err = xfrm_policy_flush(net, type, true);
	if (err) {
		if (err == -ESRCH) /* empty table */
			return 0;
		return err;
	}

	c.data.type = type;
	c.event = nlh->nlmsg_type;
	c.seq = nlh->nlmsg_seq;
	c.portid = nlh->nlmsg_pid;
	c.net = net;
	km_policy_notify(NULL, 0, &c);
	return 0;
}

static int xfrm_add_pol_expire(struct sk_buff *skb, struct nlmsghdr *nlh,
		struct nlattr **attrs)
{
	struct net *net = sock_net(skb->sk);
	struct xfrm_policy *xp;
	struct xfrm_user_polexpire *up = nlmsg_data(nlh);
	struct xfrm_userpolicy_info *p = &up->pol;
	u8 type = XFRM_POLICY_TYPE_MAIN;
	int err = -ENOENT;
	struct xfrm_mark m;
	u32 if_id = 0;

	err = copy_from_user_policy_type(&type, attrs);
	if (err)
		return err;

	err = verify_policy_dir(p->dir);
	if (err)
		return err;

	if (attrs[XFRMA_IF_ID])
		if_id = nla_get_u32(attrs[XFRMA_IF_ID]);

	xfrm_mark_get(attrs, &m);

	if (p->index)
		xp = xfrm_policy_byid(net, &m, if_id, type, p->dir, p->index,
				      0, &err);
	else {
		struct nlattr *rt = attrs[XFRMA_SEC_CTX];
		struct xfrm_sec_ctx *ctx;

		err = verify_sec_ctx_len(attrs);
		if (err)
			return err;

		ctx = NULL;
		if (rt) {
			struct xfrm_user_sec_ctx *uctx = nla_data(rt);

			err = security_xfrm_policy_alloc(&ctx, uctx, GFP_KERNEL);
			if (err)
				return err;
		}
		xp = xfrm_policy_bysel_ctx(net, &m, if_id, type, p->dir,
					   &p->sel, ctx, 0, &err);
		security_xfrm_policy_free(ctx);
	}
	if (xp == NULL)
		return -ENOENT;

	if (unlikely(xp->walk.dead))
		goto out;

	err = 0;
	if (up->hard) {
		xfrm_policy_delete(xp, p->dir);
		xfrm_audit_policy_delete(xp, 1, true);
	}
	km_policy_expired(xp, p->dir, up->hard, nlh->nlmsg_pid);

out:
	xfrm_pol_put(xp);
	return err;
}

static int xfrm_add_sa_expire(struct sk_buff *skb, struct nlmsghdr *nlh,
		struct nlattr **attrs)
{
	struct net *net = sock_net(skb->sk);
	struct xfrm_state *x;
	int err;
	struct xfrm_user_expire *ue = nlmsg_data(nlh);
	struct xfrm_usersa_info *p = &ue->state;
	struct xfrm_mark m;
	u32 mark = xfrm_mark_get(attrs, &m);

	x = xfrm_state_lookup(net, mark, &p->id.daddr, p->id.spi, p->id.proto, p->family);

	err = -ENOENT;
	if (x == NULL)
		return err;

	spin_lock_bh(&x->lock);
	err = -EINVAL;
	if (x->km.state != XFRM_STATE_VALID)
		goto out;
	km_state_expired(x, ue->hard, nlh->nlmsg_pid);

	if (ue->hard) {
		__xfrm_state_delete(x);
		xfrm_audit_state_delete(x, 1, true);
	}
	err = 0;
out:
	spin_unlock_bh(&x->lock);
	xfrm_state_put(x);
	return err;
}

static int xfrm_add_acquire(struct sk_buff *skb, struct nlmsghdr *nlh,
		struct nlattr **attrs)
{
	struct net *net = sock_net(skb->sk);
	struct xfrm_policy *xp;
	struct xfrm_user_tmpl *ut;
	int i;
	struct nlattr *rt = attrs[XFRMA_TMPL];
	struct xfrm_mark mark;

	struct xfrm_user_acquire *ua = nlmsg_data(nlh);
	struct xfrm_state *x = xfrm_state_alloc(net);
	int err = -ENOMEM;

	if (!x)
		goto nomem;

	xfrm_mark_get(attrs, &mark);

	err = verify_newpolicy_info(&ua->policy);
	if (err)
		goto free_state;
	err = verify_sec_ctx_len(attrs);
	if (err)
<<<<<<< HEAD
		goto bad_policy;
=======
		goto free_state;
>>>>>>> 286cd8c7

	/*   build an XP */
	xp = xfrm_policy_construct(net, &ua->policy, attrs, &err);
	if (!xp)
		goto free_state;

	memcpy(&x->id, &ua->id, sizeof(ua->id));
	memcpy(&x->props.saddr, &ua->saddr, sizeof(ua->saddr));
	memcpy(&x->sel, &ua->sel, sizeof(ua->sel));
	xp->mark.m = x->mark.m = mark.m;
	xp->mark.v = x->mark.v = mark.v;
	ut = nla_data(rt);
	/* extract the templates and for each call km_key */
	for (i = 0; i < xp->xfrm_nr; i++, ut++) {
		struct xfrm_tmpl *t = &xp->xfrm_vec[i];
		memcpy(&x->id, &t->id, sizeof(x->id));
		x->props.mode = t->mode;
		x->props.reqid = t->reqid;
		x->props.family = ut->family;
		t->aalgos = ua->aalgos;
		t->ealgos = ua->ealgos;
		t->calgos = ua->calgos;
		err = km_query(x, t, xp);

	}

	xfrm_state_free(x);
	kfree(xp);

	return 0;

free_state:
	xfrm_state_free(x);
nomem:
	return err;
}

#ifdef CONFIG_XFRM_MIGRATE
static int copy_from_user_migrate(struct xfrm_migrate *ma,
				  struct xfrm_kmaddress *k,
				  struct nlattr **attrs, int *num)
{
	struct nlattr *rt = attrs[XFRMA_MIGRATE];
	struct xfrm_user_migrate *um;
	int i, num_migrate;

	if (k != NULL) {
		struct xfrm_user_kmaddress *uk;

		uk = nla_data(attrs[XFRMA_KMADDRESS]);
		memcpy(&k->local, &uk->local, sizeof(k->local));
		memcpy(&k->remote, &uk->remote, sizeof(k->remote));
		k->family = uk->family;
		k->reserved = uk->reserved;
	}

	um = nla_data(rt);
	num_migrate = nla_len(rt) / sizeof(*um);

	if (num_migrate <= 0 || num_migrate > XFRM_MAX_DEPTH)
		return -EINVAL;

	for (i = 0; i < num_migrate; i++, um++, ma++) {
		memcpy(&ma->old_daddr, &um->old_daddr, sizeof(ma->old_daddr));
		memcpy(&ma->old_saddr, &um->old_saddr, sizeof(ma->old_saddr));
		memcpy(&ma->new_daddr, &um->new_daddr, sizeof(ma->new_daddr));
		memcpy(&ma->new_saddr, &um->new_saddr, sizeof(ma->new_saddr));

		ma->proto = um->proto;
		ma->mode = um->mode;
		ma->reqid = um->reqid;

		ma->old_family = um->old_family;
		ma->new_family = um->new_family;
	}

	*num = i;
	return 0;
}

static int xfrm_do_migrate(struct sk_buff *skb, struct nlmsghdr *nlh,
			   struct nlattr **attrs)
{
	struct xfrm_userpolicy_id *pi = nlmsg_data(nlh);
	struct xfrm_migrate m[XFRM_MAX_DEPTH];
	struct xfrm_kmaddress km, *kmp;
	u8 type;
	int err;
	int n = 0;
	struct net *net = sock_net(skb->sk);
	struct xfrm_encap_tmpl  *encap = NULL;
	u32 if_id = 0;

	err = verify_policy_dir(pi->dir);
	if (err)
		return err;

	if (attrs[XFRMA_MIGRATE] == NULL)
		return -EINVAL;

	kmp = attrs[XFRMA_KMADDRESS] ? &km : NULL;

	err = copy_from_user_policy_type(&type, attrs);
	if (err)
		return err;

	err = copy_from_user_migrate((struct xfrm_migrate *)m, kmp, attrs, &n);
	if (err)
		return err;

	if (!n)
		return 0;

	if (attrs[XFRMA_ENCAP]) {
		encap = kmemdup(nla_data(attrs[XFRMA_ENCAP]),
				sizeof(*encap), GFP_KERNEL);
		if (!encap)
			return 0;
	}

	if (attrs[XFRMA_IF_ID])
		if_id = nla_get_u32(attrs[XFRMA_IF_ID]);

	err = xfrm_migrate(&pi->sel, pi->dir, type, m, n, kmp, net, encap, if_id);

	kfree(encap);

	return err;
}
#else
static int xfrm_do_migrate(struct sk_buff *skb, struct nlmsghdr *nlh,
			   struct nlattr **attrs)
{
	return -ENOPROTOOPT;
}
#endif

#ifdef CONFIG_XFRM_MIGRATE
static int copy_to_user_migrate(const struct xfrm_migrate *m, struct sk_buff *skb)
{
	struct xfrm_user_migrate um;

	memset(&um, 0, sizeof(um));
	um.proto = m->proto;
	um.mode = m->mode;
	um.reqid = m->reqid;
	um.old_family = m->old_family;
	memcpy(&um.old_daddr, &m->old_daddr, sizeof(um.old_daddr));
	memcpy(&um.old_saddr, &m->old_saddr, sizeof(um.old_saddr));
	um.new_family = m->new_family;
	memcpy(&um.new_daddr, &m->new_daddr, sizeof(um.new_daddr));
	memcpy(&um.new_saddr, &m->new_saddr, sizeof(um.new_saddr));

	return nla_put(skb, XFRMA_MIGRATE, sizeof(um), &um);
}

static int copy_to_user_kmaddress(const struct xfrm_kmaddress *k, struct sk_buff *skb)
{
	struct xfrm_user_kmaddress uk;

	memset(&uk, 0, sizeof(uk));
	uk.family = k->family;
	uk.reserved = k->reserved;
	memcpy(&uk.local, &k->local, sizeof(uk.local));
	memcpy(&uk.remote, &k->remote, sizeof(uk.remote));

	return nla_put(skb, XFRMA_KMADDRESS, sizeof(uk), &uk);
}

static inline unsigned int xfrm_migrate_msgsize(int num_migrate, int with_kma,
						int with_encp)
{
	return NLMSG_ALIGN(sizeof(struct xfrm_userpolicy_id))
	      + (with_kma ? nla_total_size(sizeof(struct xfrm_kmaddress)) : 0)
	      + (with_encp ? nla_total_size(sizeof(struct xfrm_encap_tmpl)) : 0)
	      + nla_total_size(sizeof(struct xfrm_user_migrate) * num_migrate)
	      + userpolicy_type_attrsize();
}

static int build_migrate(struct sk_buff *skb, const struct xfrm_migrate *m,
			 int num_migrate, const struct xfrm_kmaddress *k,
			 const struct xfrm_selector *sel,
			 const struct xfrm_encap_tmpl *encap, u8 dir, u8 type)
{
	const struct xfrm_migrate *mp;
	struct xfrm_userpolicy_id *pol_id;
	struct nlmsghdr *nlh;
	int i, err;

	nlh = nlmsg_put(skb, 0, 0, XFRM_MSG_MIGRATE, sizeof(*pol_id), 0);
	if (nlh == NULL)
		return -EMSGSIZE;

	pol_id = nlmsg_data(nlh);
	/* copy data from selector, dir, and type to the pol_id */
	memset(pol_id, 0, sizeof(*pol_id));
	memcpy(&pol_id->sel, sel, sizeof(pol_id->sel));
	pol_id->dir = dir;

	if (k != NULL) {
		err = copy_to_user_kmaddress(k, skb);
		if (err)
			goto out_cancel;
	}
	if (encap) {
		err = nla_put(skb, XFRMA_ENCAP, sizeof(*encap), encap);
		if (err)
			goto out_cancel;
	}
	err = copy_to_user_policy_type(type, skb);
	if (err)
		goto out_cancel;
	for (i = 0, mp = m ; i < num_migrate; i++, mp++) {
		err = copy_to_user_migrate(mp, skb);
		if (err)
			goto out_cancel;
	}

	nlmsg_end(skb, nlh);
	return 0;

out_cancel:
	nlmsg_cancel(skb, nlh);
	return err;
}

static int xfrm_send_migrate(const struct xfrm_selector *sel, u8 dir, u8 type,
			     const struct xfrm_migrate *m, int num_migrate,
			     const struct xfrm_kmaddress *k,
			     const struct xfrm_encap_tmpl *encap)
{
	struct net *net = &init_net;
	struct sk_buff *skb;
	int err;
<<<<<<< HEAD

	err = verify_policy_dir(dir);
	if (err)
		return err;
=======
>>>>>>> 286cd8c7

	skb = nlmsg_new(xfrm_migrate_msgsize(num_migrate, !!k, !!encap),
			GFP_ATOMIC);
	if (skb == NULL)
		return -ENOMEM;

	/* build migrate */
	err = build_migrate(skb, m, num_migrate, k, sel, encap, dir, type);
	BUG_ON(err < 0);

	return xfrm_nlmsg_multicast(net, skb, 0, XFRMNLGRP_MIGRATE);
}
#else
static int xfrm_send_migrate(const struct xfrm_selector *sel, u8 dir, u8 type,
			     const struct xfrm_migrate *m, int num_migrate,
			     const struct xfrm_kmaddress *k,
			     const struct xfrm_encap_tmpl *encap)
{
	return -ENOPROTOOPT;
}
#endif

#define XMSGSIZE(type) sizeof(struct type)

const int xfrm_msg_min[XFRM_NR_MSGTYPES] = {
	[XFRM_MSG_NEWSA       - XFRM_MSG_BASE] = XMSGSIZE(xfrm_usersa_info),
	[XFRM_MSG_DELSA       - XFRM_MSG_BASE] = XMSGSIZE(xfrm_usersa_id),
	[XFRM_MSG_GETSA       - XFRM_MSG_BASE] = XMSGSIZE(xfrm_usersa_id),
	[XFRM_MSG_NEWPOLICY   - XFRM_MSG_BASE] = XMSGSIZE(xfrm_userpolicy_info),
	[XFRM_MSG_DELPOLICY   - XFRM_MSG_BASE] = XMSGSIZE(xfrm_userpolicy_id),
	[XFRM_MSG_GETPOLICY   - XFRM_MSG_BASE] = XMSGSIZE(xfrm_userpolicy_id),
	[XFRM_MSG_ALLOCSPI    - XFRM_MSG_BASE] = XMSGSIZE(xfrm_userspi_info),
	[XFRM_MSG_ACQUIRE     - XFRM_MSG_BASE] = XMSGSIZE(xfrm_user_acquire),
	[XFRM_MSG_EXPIRE      - XFRM_MSG_BASE] = XMSGSIZE(xfrm_user_expire),
	[XFRM_MSG_UPDPOLICY   - XFRM_MSG_BASE] = XMSGSIZE(xfrm_userpolicy_info),
	[XFRM_MSG_UPDSA       - XFRM_MSG_BASE] = XMSGSIZE(xfrm_usersa_info),
	[XFRM_MSG_POLEXPIRE   - XFRM_MSG_BASE] = XMSGSIZE(xfrm_user_polexpire),
	[XFRM_MSG_FLUSHSA     - XFRM_MSG_BASE] = XMSGSIZE(xfrm_usersa_flush),
	[XFRM_MSG_FLUSHPOLICY - XFRM_MSG_BASE] = 0,
	[XFRM_MSG_NEWAE       - XFRM_MSG_BASE] = XMSGSIZE(xfrm_aevent_id),
	[XFRM_MSG_GETAE       - XFRM_MSG_BASE] = XMSGSIZE(xfrm_aevent_id),
	[XFRM_MSG_REPORT      - XFRM_MSG_BASE] = XMSGSIZE(xfrm_user_report),
	[XFRM_MSG_MIGRATE     - XFRM_MSG_BASE] = XMSGSIZE(xfrm_userpolicy_id),
	[XFRM_MSG_GETSADINFO  - XFRM_MSG_BASE] = sizeof(u32),
	[XFRM_MSG_NEWSPDINFO  - XFRM_MSG_BASE] = sizeof(u32),
	[XFRM_MSG_GETSPDINFO  - XFRM_MSG_BASE] = sizeof(u32),
};
EXPORT_SYMBOL_GPL(xfrm_msg_min);

#undef XMSGSIZE

const struct nla_policy xfrma_policy[XFRMA_MAX+1] = {
	[XFRMA_SA]		= { .len = sizeof(struct xfrm_usersa_info)},
	[XFRMA_POLICY]		= { .len = sizeof(struct xfrm_userpolicy_info)},
	[XFRMA_LASTUSED]	= { .type = NLA_U64},
	[XFRMA_ALG_AUTH_TRUNC]	= { .len = sizeof(struct xfrm_algo_auth)},
	[XFRMA_ALG_AEAD]	= { .len = sizeof(struct xfrm_algo_aead) },
	[XFRMA_ALG_AUTH]	= { .len = sizeof(struct xfrm_algo) },
	[XFRMA_ALG_CRYPT]	= { .len = sizeof(struct xfrm_algo) },
	[XFRMA_ALG_COMP]	= { .len = sizeof(struct xfrm_algo) },
	[XFRMA_ENCAP]		= { .len = sizeof(struct xfrm_encap_tmpl) },
	[XFRMA_TMPL]		= { .len = sizeof(struct xfrm_user_tmpl) },
	[XFRMA_SEC_CTX]		= { .len = sizeof(struct xfrm_user_sec_ctx) },
	[XFRMA_LTIME_VAL]	= { .len = sizeof(struct xfrm_lifetime_cur) },
	[XFRMA_REPLAY_VAL]	= { .len = sizeof(struct xfrm_replay_state) },
	[XFRMA_REPLAY_THRESH]	= { .type = NLA_U32 },
	[XFRMA_ETIMER_THRESH]	= { .type = NLA_U32 },
	[XFRMA_SRCADDR]		= { .len = sizeof(xfrm_address_t) },
	[XFRMA_COADDR]		= { .len = sizeof(xfrm_address_t) },
	[XFRMA_POLICY_TYPE]	= { .len = sizeof(struct xfrm_userpolicy_type)},
	[XFRMA_MIGRATE]		= { .len = sizeof(struct xfrm_user_migrate) },
	[XFRMA_KMADDRESS]	= { .len = sizeof(struct xfrm_user_kmaddress) },
	[XFRMA_MARK]		= { .len = sizeof(struct xfrm_mark) },
	[XFRMA_TFCPAD]		= { .type = NLA_U32 },
	[XFRMA_REPLAY_ESN_VAL]	= { .len = sizeof(struct xfrm_replay_state_esn) },
	[XFRMA_SA_EXTRA_FLAGS]	= { .type = NLA_U32 },
	[XFRMA_PROTO]		= { .type = NLA_U8 },
	[XFRMA_ADDRESS_FILTER]	= { .len = sizeof(struct xfrm_address_filter) },
<<<<<<< HEAD
	[XFRMA_OUTPUT_MARK]	= { .len = NLA_U32 },
=======
	[XFRMA_OFFLOAD_DEV]	= { .len = sizeof(struct xfrm_user_offload) },
	[XFRMA_SET_MARK]	= { .type = NLA_U32 },
	[XFRMA_SET_MARK_MASK]	= { .type = NLA_U32 },
	[XFRMA_IF_ID]		= { .type = NLA_U32 },
>>>>>>> 286cd8c7
};
EXPORT_SYMBOL_GPL(xfrma_policy);

static const struct nla_policy xfrma_spd_policy[XFRMA_SPD_MAX+1] = {
	[XFRMA_SPD_IPV4_HTHRESH] = { .len = sizeof(struct xfrmu_spdhthresh) },
	[XFRMA_SPD_IPV6_HTHRESH] = { .len = sizeof(struct xfrmu_spdhthresh) },
};

static const struct xfrm_link {
	int (*doit)(struct sk_buff *, struct nlmsghdr *, struct nlattr **);
	int (*start)(struct netlink_callback *);
	int (*dump)(struct sk_buff *, struct netlink_callback *);
	int (*done)(struct netlink_callback *);
	const struct nla_policy *nla_pol;
	int nla_max;
} xfrm_dispatch[XFRM_NR_MSGTYPES] = {
	[XFRM_MSG_NEWSA       - XFRM_MSG_BASE] = { .doit = xfrm_add_sa        },
	[XFRM_MSG_DELSA       - XFRM_MSG_BASE] = { .doit = xfrm_del_sa        },
	[XFRM_MSG_GETSA       - XFRM_MSG_BASE] = { .doit = xfrm_get_sa,
						   .dump = xfrm_dump_sa,
						   .done = xfrm_dump_sa_done  },
	[XFRM_MSG_NEWPOLICY   - XFRM_MSG_BASE] = { .doit = xfrm_add_policy    },
	[XFRM_MSG_DELPOLICY   - XFRM_MSG_BASE] = { .doit = xfrm_get_policy    },
	[XFRM_MSG_GETPOLICY   - XFRM_MSG_BASE] = { .doit = xfrm_get_policy,
						   .start = xfrm_dump_policy_start,
						   .dump = xfrm_dump_policy,
						   .done = xfrm_dump_policy_done },
	[XFRM_MSG_ALLOCSPI    - XFRM_MSG_BASE] = { .doit = xfrm_alloc_userspi },
	[XFRM_MSG_ACQUIRE     - XFRM_MSG_BASE] = { .doit = xfrm_add_acquire   },
	[XFRM_MSG_EXPIRE      - XFRM_MSG_BASE] = { .doit = xfrm_add_sa_expire },
	[XFRM_MSG_UPDPOLICY   - XFRM_MSG_BASE] = { .doit = xfrm_add_policy    },
	[XFRM_MSG_UPDSA       - XFRM_MSG_BASE] = { .doit = xfrm_add_sa        },
	[XFRM_MSG_POLEXPIRE   - XFRM_MSG_BASE] = { .doit = xfrm_add_pol_expire},
	[XFRM_MSG_FLUSHSA     - XFRM_MSG_BASE] = { .doit = xfrm_flush_sa      },
	[XFRM_MSG_FLUSHPOLICY - XFRM_MSG_BASE] = { .doit = xfrm_flush_policy  },
	[XFRM_MSG_NEWAE       - XFRM_MSG_BASE] = { .doit = xfrm_new_ae  },
	[XFRM_MSG_GETAE       - XFRM_MSG_BASE] = { .doit = xfrm_get_ae  },
	[XFRM_MSG_MIGRATE     - XFRM_MSG_BASE] = { .doit = xfrm_do_migrate    },
	[XFRM_MSG_GETSADINFO  - XFRM_MSG_BASE] = { .doit = xfrm_get_sadinfo   },
	[XFRM_MSG_NEWSPDINFO  - XFRM_MSG_BASE] = { .doit = xfrm_set_spdinfo,
						   .nla_pol = xfrma_spd_policy,
						   .nla_max = XFRMA_SPD_MAX },
	[XFRM_MSG_GETSPDINFO  - XFRM_MSG_BASE] = { .doit = xfrm_get_spdinfo   },
};

static int xfrm_user_rcv_msg(struct sk_buff *skb, struct nlmsghdr *nlh,
			     struct netlink_ext_ack *extack)
{
	struct net *net = sock_net(skb->sk);
	struct nlattr *attrs[XFRMA_MAX+1];
	const struct xfrm_link *link;
	struct nlmsghdr *nlh64 = NULL;
	int type, err;

	type = nlh->nlmsg_type;
	if (type > XFRM_MSG_MAX)
		return -EINVAL;

	type -= XFRM_MSG_BASE;
	link = &xfrm_dispatch[type];

	/* All operations require privileges, even GET */
	if (!netlink_net_capable(skb, CAP_NET_ADMIN))
		return -EPERM;

	/* Use the 64-bit / untranslated format on Android, even for compat */
	if (!IS_ENABLED(CONFIG_ANDROID) || IS_ENABLED(CONFIG_XFRM_USER_COMPAT)) {
		if (in_compat_syscall()) {
			struct xfrm_translator *xtr = xfrm_get_translator();

			if (!xtr)
				return -EOPNOTSUPP;

			nlh64 = xtr->rcv_msg_compat(nlh, link->nla_max,
						    link->nla_pol, extack);
			xfrm_put_translator(xtr);
			if (IS_ERR(nlh64))
				return PTR_ERR(nlh64);
			if (nlh64)
				nlh = nlh64;
		}
	}

	if ((type == (XFRM_MSG_GETSA - XFRM_MSG_BASE) ||
	     type == (XFRM_MSG_GETPOLICY - XFRM_MSG_BASE)) &&
	    (nlh->nlmsg_flags & NLM_F_DUMP)) {
		struct netlink_dump_control c = {
			.start = link->start,
			.dump = link->dump,
			.done = link->done,
		};

<<<<<<< HEAD
		{
			struct netlink_dump_control c = {
				.start = link->start,
				.dump = link->dump,
				.done = link->done,
			};
			return netlink_dump_start(net->xfrm.nlsk, skb, nlh, &c);
=======
		if (link->dump == NULL) {
			err = -EINVAL;
			goto err;
>>>>>>> 286cd8c7
		}

		err = netlink_dump_start(net->xfrm.nlsk, skb, nlh, &c);
		goto err;
	}

	err = nlmsg_parse(nlh, xfrm_msg_min[type], attrs,
			  link->nla_max ? : XFRMA_MAX,
			  link->nla_pol ? : xfrma_policy, extack);
	if (err < 0)
		goto err;

	if (link->doit == NULL) {
		err = -EINVAL;
		goto err;
	}

	err = link->doit(skb, nlh, attrs);

	/* We need to free skb allocated in xfrm_alloc_compat() before
	 * returning from this function, because consume_skb() won't take
	 * care of frag_list since netlink destructor sets
	 * sbk->head to NULL. (see netlink_skb_destructor())
	 */
	if (skb_has_frag_list(skb)) {
		kfree_skb(skb_shinfo(skb)->frag_list);
		skb_shinfo(skb)->frag_list = NULL;
	}

err:
	kvfree(nlh64);
	return err;
}

static void xfrm_netlink_rcv(struct sk_buff *skb)
{
	struct net *net = sock_net(skb->sk);

	mutex_lock(&net->xfrm.xfrm_cfg_mutex);
	netlink_rcv_skb(skb, &xfrm_user_rcv_msg);
	mutex_unlock(&net->xfrm.xfrm_cfg_mutex);
}

static inline unsigned int xfrm_expire_msgsize(void)
{
	return NLMSG_ALIGN(sizeof(struct xfrm_user_expire))
	       + nla_total_size(sizeof(struct xfrm_mark));
}

static int build_expire(struct sk_buff *skb, struct xfrm_state *x, const struct km_event *c)
{
	struct xfrm_user_expire *ue;
	struct nlmsghdr *nlh;
	int err;

	nlh = nlmsg_put(skb, c->portid, 0, XFRM_MSG_EXPIRE, sizeof(*ue), 0);
	if (nlh == NULL)
		return -EMSGSIZE;

	ue = nlmsg_data(nlh);
	copy_to_user_state(x, &ue->state);
	ue->hard = (c->data.hard != 0) ? 1 : 0;
	/* clear the padding bytes */
	memset(&ue->hard + 1, 0, sizeof(*ue) - offsetofend(typeof(*ue), hard));

	err = xfrm_mark_put(skb, &x->mark);
	if (err)
		return err;

	err = xfrm_if_id_put(skb, x->if_id);
	if (err)
		return err;

	nlmsg_end(skb, nlh);
	return 0;
}

static int xfrm_exp_state_notify(struct xfrm_state *x, const struct km_event *c)
{
	struct net *net = xs_net(x);
	struct sk_buff *skb;

	skb = nlmsg_new(xfrm_expire_msgsize(), GFP_ATOMIC);
	if (skb == NULL)
		return -ENOMEM;

	if (build_expire(skb, x, c) < 0) {
		kfree_skb(skb);
		return -EMSGSIZE;
	}

	return xfrm_nlmsg_multicast(net, skb, 0, XFRMNLGRP_EXPIRE);
}

static int xfrm_aevent_state_notify(struct xfrm_state *x, const struct km_event *c)
{
	struct net *net = xs_net(x);
	struct sk_buff *skb;
	int err;

	skb = nlmsg_new(xfrm_aevent_msgsize(x), GFP_ATOMIC);
	if (skb == NULL)
		return -ENOMEM;

	err = build_aevent(skb, x, c);
	BUG_ON(err < 0);

	return xfrm_nlmsg_multicast(net, skb, 0, XFRMNLGRP_AEVENTS);
}

static int xfrm_notify_sa_flush(const struct km_event *c)
{
	struct net *net = c->net;
	struct xfrm_usersa_flush *p;
	struct nlmsghdr *nlh;
	struct sk_buff *skb;
	int len = NLMSG_ALIGN(sizeof(struct xfrm_usersa_flush));

	skb = nlmsg_new(len, GFP_ATOMIC);
	if (skb == NULL)
		return -ENOMEM;

	nlh = nlmsg_put(skb, c->portid, c->seq, XFRM_MSG_FLUSHSA, sizeof(*p), 0);
	if (nlh == NULL) {
		kfree_skb(skb);
		return -EMSGSIZE;
	}

	p = nlmsg_data(nlh);
	p->proto = c->data.proto;

	nlmsg_end(skb, nlh);

	return xfrm_nlmsg_multicast(net, skb, 0, XFRMNLGRP_SA);
}

static inline unsigned int xfrm_sa_len(struct xfrm_state *x)
{
	unsigned int l = 0;
	if (x->aead)
		l += nla_total_size(aead_len(x->aead));
	if (x->aalg) {
		l += nla_total_size(sizeof(struct xfrm_algo) +
				    (x->aalg->alg_key_len + 7) / 8);
		l += nla_total_size(xfrm_alg_auth_len(x->aalg));
	}
	if (x->ealg)
		l += nla_total_size(xfrm_alg_len(x->ealg));
	if (x->calg)
		l += nla_total_size(sizeof(*x->calg));
	if (x->encap)
		l += nla_total_size(sizeof(*x->encap));
	if (x->tfcpad)
		l += nla_total_size(sizeof(x->tfcpad));
	if (x->replay_esn)
		l += nla_total_size(xfrm_replay_state_esn_len(x->replay_esn));
	else
		l += nla_total_size(sizeof(struct xfrm_replay_state));
	if (x->security)
		l += nla_total_size(sizeof(struct xfrm_user_sec_ctx) +
				    x->security->ctx_len);
	if (x->coaddr)
		l += nla_total_size(sizeof(*x->coaddr));
	if (x->props.extra_flags)
		l += nla_total_size(sizeof(x->props.extra_flags));
<<<<<<< HEAD
	if (x->props.output_mark)
		l += nla_total_size(sizeof(x->props.output_mark));
=======
	if (x->xso.dev)
		 l += nla_total_size(sizeof(struct xfrm_user_offload));
	if (x->props.smark.v | x->props.smark.m) {
		l += nla_total_size(sizeof(x->props.smark.v));
		l += nla_total_size(sizeof(x->props.smark.m));
	}
	if (x->if_id)
		l += nla_total_size(sizeof(x->if_id));
>>>>>>> 286cd8c7

	/* Must count x->lastused as it may become non-zero behind our back. */
	l += nla_total_size_64bit(sizeof(u64));

	return l;
}

static int xfrm_notify_sa(struct xfrm_state *x, const struct km_event *c)
{
	struct net *net = xs_net(x);
	struct xfrm_usersa_info *p;
	struct xfrm_usersa_id *id;
	struct nlmsghdr *nlh;
	struct sk_buff *skb;
	unsigned int len = xfrm_sa_len(x);
	unsigned int headlen;
	int err;

	headlen = sizeof(*p);
	if (c->event == XFRM_MSG_DELSA) {
		len += nla_total_size(headlen);
		headlen = sizeof(*id);
		len += nla_total_size(sizeof(struct xfrm_mark));
	}
	len += NLMSG_ALIGN(headlen);

	skb = nlmsg_new(len, GFP_ATOMIC);
	if (skb == NULL)
		return -ENOMEM;

	nlh = nlmsg_put(skb, c->portid, c->seq, c->event, headlen, 0);
	err = -EMSGSIZE;
	if (nlh == NULL)
		goto out_free_skb;

	p = nlmsg_data(nlh);
	if (c->event == XFRM_MSG_DELSA) {
		struct nlattr *attr;

		id = nlmsg_data(nlh);
		memset(id, 0, sizeof(*id));
		memcpy(&id->daddr, &x->id.daddr, sizeof(id->daddr));
		id->spi = x->id.spi;
		id->family = x->props.family;
		id->proto = x->id.proto;

		attr = nla_reserve(skb, XFRMA_SA, sizeof(*p));
		err = -EMSGSIZE;
		if (attr == NULL)
			goto out_free_skb;

		p = nla_data(attr);
	}
	err = copy_to_user_state_extra(x, p, skb);
	if (err)
		goto out_free_skb;

	nlmsg_end(skb, nlh);

	return xfrm_nlmsg_multicast(net, skb, 0, XFRMNLGRP_SA);

out_free_skb:
	kfree_skb(skb);
	return err;
}

static int xfrm_send_state_notify(struct xfrm_state *x, const struct km_event *c)
{

	switch (c->event) {
	case XFRM_MSG_EXPIRE:
		return xfrm_exp_state_notify(x, c);
	case XFRM_MSG_NEWAE:
		return xfrm_aevent_state_notify(x, c);
	case XFRM_MSG_DELSA:
	case XFRM_MSG_UPDSA:
	case XFRM_MSG_NEWSA:
		return xfrm_notify_sa(x, c);
	case XFRM_MSG_FLUSHSA:
		return xfrm_notify_sa_flush(c);
	default:
		printk(KERN_NOTICE "xfrm_user: Unknown SA event %d\n",
		       c->event);
		break;
	}

	return 0;

}

static inline unsigned int xfrm_acquire_msgsize(struct xfrm_state *x,
						struct xfrm_policy *xp)
{
	return NLMSG_ALIGN(sizeof(struct xfrm_user_acquire))
	       + nla_total_size(sizeof(struct xfrm_user_tmpl) * xp->xfrm_nr)
	       + nla_total_size(sizeof(struct xfrm_mark))
	       + nla_total_size(xfrm_user_sec_ctx_size(x->security))
	       + userpolicy_type_attrsize();
}

static int build_acquire(struct sk_buff *skb, struct xfrm_state *x,
			 struct xfrm_tmpl *xt, struct xfrm_policy *xp)
{
	__u32 seq = xfrm_get_acqseq();
	struct xfrm_user_acquire *ua;
	struct nlmsghdr *nlh;
	int err;

	nlh = nlmsg_put(skb, 0, 0, XFRM_MSG_ACQUIRE, sizeof(*ua), 0);
	if (nlh == NULL)
		return -EMSGSIZE;

	ua = nlmsg_data(nlh);
	memcpy(&ua->id, &x->id, sizeof(ua->id));
	memcpy(&ua->saddr, &x->props.saddr, sizeof(ua->saddr));
	memcpy(&ua->sel, &x->sel, sizeof(ua->sel));
	copy_to_user_policy(xp, &ua->policy, XFRM_POLICY_OUT);
	ua->aalgos = xt->aalgos;
	ua->ealgos = xt->ealgos;
	ua->calgos = xt->calgos;
	ua->seq = x->km.seq = seq;

	err = copy_to_user_tmpl(xp, skb);
	if (!err)
		err = copy_to_user_state_sec_ctx(x, skb);
	if (!err)
		err = copy_to_user_policy_type(xp->type, skb);
	if (!err)
		err = xfrm_mark_put(skb, &xp->mark);
	if (!err)
		err = xfrm_if_id_put(skb, xp->if_id);
	if (err) {
		nlmsg_cancel(skb, nlh);
		return err;
	}

	nlmsg_end(skb, nlh);
	return 0;
}

static int xfrm_send_acquire(struct xfrm_state *x, struct xfrm_tmpl *xt,
			     struct xfrm_policy *xp)
{
	struct net *net = xs_net(x);
	struct sk_buff *skb;
	int err;

	skb = nlmsg_new(xfrm_acquire_msgsize(x, xp), GFP_ATOMIC);
	if (skb == NULL)
		return -ENOMEM;

	err = build_acquire(skb, x, xt, xp);
	BUG_ON(err < 0);

	return xfrm_nlmsg_multicast(net, skb, 0, XFRMNLGRP_ACQUIRE);
}

/* User gives us xfrm_user_policy_info followed by an array of 0
 * or more templates.
 */
static struct xfrm_policy *xfrm_compile_policy(struct sock *sk, int opt,
					       u8 *data, int len, int *dir)
{
	struct net *net = sock_net(sk);
	struct xfrm_userpolicy_info *p = (struct xfrm_userpolicy_info *)data;
	struct xfrm_user_tmpl *ut = (struct xfrm_user_tmpl *) (p + 1);
	struct xfrm_policy *xp;
	int nr;

	switch (sk->sk_family) {
	case AF_INET:
		if (opt != IP_XFRM_POLICY) {
			*dir = -EOPNOTSUPP;
			return NULL;
		}
		break;
#if IS_ENABLED(CONFIG_IPV6)
	case AF_INET6:
		if (opt != IPV6_XFRM_POLICY) {
			*dir = -EOPNOTSUPP;
			return NULL;
		}
		break;
#endif
	default:
		*dir = -EINVAL;
		return NULL;
	}

	*dir = -EINVAL;

	if (len < sizeof(*p) ||
	    verify_newpolicy_info(p))
		return NULL;

	nr = ((len - sizeof(*p)) / sizeof(*ut));
	if (validate_tmpl(nr, ut, p->sel.family))
		return NULL;

	if (p->dir > XFRM_POLICY_OUT)
		return NULL;

	xp = xfrm_policy_alloc(net, GFP_ATOMIC);
	if (xp == NULL) {
		*dir = -ENOBUFS;
		return NULL;
	}

	copy_from_user_policy(xp, p);
	xp->type = XFRM_POLICY_TYPE_MAIN;
	copy_templates(xp, ut, nr);

	*dir = p->dir;

	return xp;
}

static inline unsigned int xfrm_polexpire_msgsize(struct xfrm_policy *xp)
{
	return NLMSG_ALIGN(sizeof(struct xfrm_user_polexpire))
	       + nla_total_size(sizeof(struct xfrm_user_tmpl) * xp->xfrm_nr)
	       + nla_total_size(xfrm_user_sec_ctx_size(xp->security))
	       + nla_total_size(sizeof(struct xfrm_mark))
	       + userpolicy_type_attrsize();
}

static int build_polexpire(struct sk_buff *skb, struct xfrm_policy *xp,
			   int dir, const struct km_event *c)
{
	struct xfrm_user_polexpire *upe;
	int hard = c->data.hard;
	struct nlmsghdr *nlh;
	int err;

	nlh = nlmsg_put(skb, c->portid, 0, XFRM_MSG_POLEXPIRE, sizeof(*upe), 0);
	if (nlh == NULL)
		return -EMSGSIZE;

	upe = nlmsg_data(nlh);
	copy_to_user_policy(xp, &upe->pol, dir);
	err = copy_to_user_tmpl(xp, skb);
	if (!err)
		err = copy_to_user_sec_ctx(xp, skb);
	if (!err)
		err = copy_to_user_policy_type(xp->type, skb);
	if (!err)
		err = xfrm_mark_put(skb, &xp->mark);
	if (!err)
		err = xfrm_if_id_put(skb, xp->if_id);
	if (err) {
		nlmsg_cancel(skb, nlh);
		return err;
	}
	upe->hard = !!hard;

	nlmsg_end(skb, nlh);
	return 0;
}

static int xfrm_exp_policy_notify(struct xfrm_policy *xp, int dir, const struct km_event *c)
{
	struct net *net = xp_net(xp);
	struct sk_buff *skb;
	int err;

	skb = nlmsg_new(xfrm_polexpire_msgsize(xp), GFP_ATOMIC);
	if (skb == NULL)
		return -ENOMEM;

	err = build_polexpire(skb, xp, dir, c);
	BUG_ON(err < 0);

	return xfrm_nlmsg_multicast(net, skb, 0, XFRMNLGRP_EXPIRE);
}

static int xfrm_notify_policy(struct xfrm_policy *xp, int dir, const struct km_event *c)
{
	unsigned int len = nla_total_size(sizeof(struct xfrm_user_tmpl) * xp->xfrm_nr);
	struct net *net = xp_net(xp);
	struct xfrm_userpolicy_info *p;
	struct xfrm_userpolicy_id *id;
	struct nlmsghdr *nlh;
	struct sk_buff *skb;
	unsigned int headlen;
	int err;

	headlen = sizeof(*p);
	if (c->event == XFRM_MSG_DELPOLICY) {
		len += nla_total_size(headlen);
		headlen = sizeof(*id);
	}
	len += userpolicy_type_attrsize();
	len += nla_total_size(sizeof(struct xfrm_mark));
	len += NLMSG_ALIGN(headlen);

	skb = nlmsg_new(len, GFP_ATOMIC);
	if (skb == NULL)
		return -ENOMEM;

	nlh = nlmsg_put(skb, c->portid, c->seq, c->event, headlen, 0);
	err = -EMSGSIZE;
	if (nlh == NULL)
		goto out_free_skb;

	p = nlmsg_data(nlh);
	if (c->event == XFRM_MSG_DELPOLICY) {
		struct nlattr *attr;

		id = nlmsg_data(nlh);
		memset(id, 0, sizeof(*id));
		id->dir = dir;
		if (c->data.byid)
			id->index = xp->index;
		else
			memcpy(&id->sel, &xp->selector, sizeof(id->sel));

		attr = nla_reserve(skb, XFRMA_POLICY, sizeof(*p));
		err = -EMSGSIZE;
		if (attr == NULL)
			goto out_free_skb;

		p = nla_data(attr);
	}

	copy_to_user_policy(xp, p, dir);
	err = copy_to_user_tmpl(xp, skb);
	if (!err)
		err = copy_to_user_policy_type(xp->type, skb);
	if (!err)
		err = xfrm_mark_put(skb, &xp->mark);
	if (!err)
		err = xfrm_if_id_put(skb, xp->if_id);
	if (err)
		goto out_free_skb;

	nlmsg_end(skb, nlh);

	return xfrm_nlmsg_multicast(net, skb, 0, XFRMNLGRP_POLICY);

out_free_skb:
	kfree_skb(skb);
	return err;
}

static int xfrm_notify_policy_flush(const struct km_event *c)
{
	struct net *net = c->net;
	struct nlmsghdr *nlh;
	struct sk_buff *skb;
	int err;

	skb = nlmsg_new(userpolicy_type_attrsize(), GFP_ATOMIC);
	if (skb == NULL)
		return -ENOMEM;

	nlh = nlmsg_put(skb, c->portid, c->seq, XFRM_MSG_FLUSHPOLICY, 0, 0);
	err = -EMSGSIZE;
	if (nlh == NULL)
		goto out_free_skb;
	err = copy_to_user_policy_type(c->data.type, skb);
	if (err)
		goto out_free_skb;

	nlmsg_end(skb, nlh);

	return xfrm_nlmsg_multicast(net, skb, 0, XFRMNLGRP_POLICY);

out_free_skb:
	kfree_skb(skb);
	return err;
}

static int xfrm_send_policy_notify(struct xfrm_policy *xp, int dir, const struct km_event *c)
{
	int err;

	err = verify_policy_dir(dir);
	if (err)
		return err;

	switch (c->event) {
	case XFRM_MSG_NEWPOLICY:
	case XFRM_MSG_UPDPOLICY:
	case XFRM_MSG_DELPOLICY:
		return xfrm_notify_policy(xp, dir, c);
	case XFRM_MSG_FLUSHPOLICY:
		return xfrm_notify_policy_flush(c);
	case XFRM_MSG_POLEXPIRE:
		return xfrm_exp_policy_notify(xp, dir, c);
	default:
		printk(KERN_NOTICE "xfrm_user: Unknown Policy event %d\n",
		       c->event);
	}

	return 0;

}

static inline unsigned int xfrm_report_msgsize(void)
{
	return NLMSG_ALIGN(sizeof(struct xfrm_user_report));
}

static int build_report(struct sk_buff *skb, u8 proto,
			struct xfrm_selector *sel, xfrm_address_t *addr)
{
	struct xfrm_user_report *ur;
	struct nlmsghdr *nlh;

	nlh = nlmsg_put(skb, 0, 0, XFRM_MSG_REPORT, sizeof(*ur), 0);
	if (nlh == NULL)
		return -EMSGSIZE;

	ur = nlmsg_data(nlh);
	ur->proto = proto;
	memcpy(&ur->sel, sel, sizeof(ur->sel));

	if (addr) {
		int err = nla_put(skb, XFRMA_COADDR, sizeof(*addr), addr);
		if (err) {
			nlmsg_cancel(skb, nlh);
			return err;
		}
	}
	nlmsg_end(skb, nlh);
	return 0;
}

static int xfrm_send_report(struct net *net, u8 proto,
			    struct xfrm_selector *sel, xfrm_address_t *addr)
{
	struct sk_buff *skb;
	int err;

	skb = nlmsg_new(xfrm_report_msgsize(), GFP_ATOMIC);
	if (skb == NULL)
		return -ENOMEM;

	err = build_report(skb, proto, sel, addr);
	BUG_ON(err < 0);

	return xfrm_nlmsg_multicast(net, skb, 0, XFRMNLGRP_REPORT);
}

static inline unsigned int xfrm_mapping_msgsize(void)
{
	return NLMSG_ALIGN(sizeof(struct xfrm_user_mapping));
}

static int build_mapping(struct sk_buff *skb, struct xfrm_state *x,
			 xfrm_address_t *new_saddr, __be16 new_sport)
{
	struct xfrm_user_mapping *um;
	struct nlmsghdr *nlh;

	nlh = nlmsg_put(skb, 0, 0, XFRM_MSG_MAPPING, sizeof(*um), 0);
	if (nlh == NULL)
		return -EMSGSIZE;

	um = nlmsg_data(nlh);

	memcpy(&um->id.daddr, &x->id.daddr, sizeof(um->id.daddr));
	um->id.spi = x->id.spi;
	um->id.family = x->props.family;
	um->id.proto = x->id.proto;
	memcpy(&um->new_saddr, new_saddr, sizeof(um->new_saddr));
	memcpy(&um->old_saddr, &x->props.saddr, sizeof(um->old_saddr));
	um->new_sport = new_sport;
	um->old_sport = x->encap->encap_sport;
	um->reqid = x->props.reqid;

	nlmsg_end(skb, nlh);
	return 0;
}

static int xfrm_send_mapping(struct xfrm_state *x, xfrm_address_t *ipaddr,
			     __be16 sport)
{
	struct net *net = xs_net(x);
	struct sk_buff *skb;
	int err;

	if (x->id.proto != IPPROTO_ESP)
		return -EINVAL;

	if (!x->encap)
		return -EINVAL;

	skb = nlmsg_new(xfrm_mapping_msgsize(), GFP_ATOMIC);
	if (skb == NULL)
		return -ENOMEM;

	err = build_mapping(skb, x, ipaddr, sport);
	BUG_ON(err < 0);

	return xfrm_nlmsg_multicast(net, skb, 0, XFRMNLGRP_MAPPING);
}

static bool xfrm_is_alive(const struct km_event *c)
{
	return (bool)xfrm_acquire_is_on(c->net);
}

static struct xfrm_mgr netlink_mgr = {
	.notify		= xfrm_send_state_notify,
	.acquire	= xfrm_send_acquire,
	.compile_policy	= xfrm_compile_policy,
	.notify_policy	= xfrm_send_policy_notify,
	.report		= xfrm_send_report,
	.migrate	= xfrm_send_migrate,
	.new_mapping	= xfrm_send_mapping,
	.is_alive	= xfrm_is_alive,
};

static int __net_init xfrm_user_net_init(struct net *net)
{
	struct sock *nlsk;
	struct netlink_kernel_cfg cfg = {
		.groups	= XFRMNLGRP_MAX,
		.input	= xfrm_netlink_rcv,
	};

	nlsk = netlink_kernel_create(net, NETLINK_XFRM, &cfg);
	if (nlsk == NULL)
		return -ENOMEM;
	net->xfrm.nlsk_stash = nlsk; /* Don't set to NULL */
	rcu_assign_pointer(net->xfrm.nlsk, nlsk);
	return 0;
}

static void __net_exit xfrm_user_net_exit(struct list_head *net_exit_list)
{
	struct net *net;
	list_for_each_entry(net, net_exit_list, exit_list)
		RCU_INIT_POINTER(net->xfrm.nlsk, NULL);
	synchronize_net();
	list_for_each_entry(net, net_exit_list, exit_list)
		netlink_kernel_release(net->xfrm.nlsk_stash);
}

static struct pernet_operations xfrm_user_net_ops = {
	.init	    = xfrm_user_net_init,
	.exit_batch = xfrm_user_net_exit,
};

static int __init xfrm_user_init(void)
{
	int rv;

	printk(KERN_INFO "Initializing XFRM netlink socket\n");

	rv = register_pernet_subsys(&xfrm_user_net_ops);
	if (rv < 0)
		return rv;
	rv = xfrm_register_km(&netlink_mgr);
	if (rv < 0)
		unregister_pernet_subsys(&xfrm_user_net_ops);
	return rv;
}

static void __exit xfrm_user_exit(void)
{
	xfrm_unregister_km(&netlink_mgr);
	unregister_pernet_subsys(&xfrm_user_net_ops);
}

module_init(xfrm_user_init);
module_exit(xfrm_user_exit);
MODULE_LICENSE("GPL");
MODULE_ALIAS_NET_PF_PROTO(PF_NETLINK, NETLINK_XFRM);<|MERGE_RESOLUTION|>--- conflicted
+++ resolved
@@ -130,11 +130,7 @@
 	if (rs->bmp_len > XFRMA_REPLAY_ESN_MAX / sizeof(rs->bmp[0]) / 8)
 		return -EINVAL;
 
-<<<<<<< HEAD
-	if (nla_len(rt) < xfrm_replay_state_esn_len(rs) &&
-=======
 	if (nla_len(rt) < (int)xfrm_replay_state_esn_len(rs) &&
->>>>>>> 286cd8c7
 	    nla_len(rt) != sizeof(*rs))
 		return -EINVAL;
 
@@ -439,11 +435,7 @@
 
 	/* Check the overall length and the internal bitmap length to avoid
 	 * potential overflow. */
-<<<<<<< HEAD
-	if (nla_len(rp) < ulen ||
-=======
 	if (nla_len(rp) < (int)ulen ||
->>>>>>> 286cd8c7
 	    xfrm_replay_state_esn_len(replay_esn) != ulen ||
 	    replay_esn->bmp_len != up->bmp_len)
 		return -EINVAL;
@@ -626,19 +618,12 @@
 
 	xfrm_mark_get(attrs, &x->mark);
 
-<<<<<<< HEAD
-	if (attrs[XFRMA_OUTPUT_MARK])
-		x->props.output_mark = nla_get_u32(attrs[XFRMA_OUTPUT_MARK]);
-
-	err = __xfrm_init_state(x, false);
-=======
 	xfrm_smark_init(attrs, &x->props.smark);
 
 	if (attrs[XFRMA_IF_ID])
 		x->if_id = nla_get_u32(attrs[XFRMA_IF_ID]);
 
 	err = __xfrm_init_state(x, false, attrs[XFRMA_OFFLOAD_DEV]);
->>>>>>> 286cd8c7
 	if (err)
 		goto error;
 
@@ -969,17 +954,12 @@
 			      &x->replay);
 	if (ret)
 		goto out;
-<<<<<<< HEAD
-	if (x->props.output_mark) {
-		ret = nla_put_u32(skb, XFRMA_OUTPUT_MARK, x->props.output_mark);
-=======
 	if(x->xso.dev)
 		ret = copy_user_offload(&x->xso, skb);
 	if (ret)
 		goto out;
 	if (x->if_id) {
 		ret = nla_put_u32(skb, XFRMA_IF_ID, x->if_id);
->>>>>>> 286cd8c7
 		if (ret)
 			goto out;
 	}
@@ -1058,13 +1038,8 @@
 		u8 proto = 0;
 		int err;
 
-<<<<<<< HEAD
-		err = nlmsg_parse(cb->nlh, 0, attrs, XFRMA_MAX,
-				  xfrma_policy);
-=======
 		err = nlmsg_parse(cb->nlh, 0, attrs, XFRMA_MAX, xfrma_policy,
 				  NULL);
->>>>>>> 286cd8c7
 		if (err < 0)
 			return err;
 
@@ -1135,8 +1110,6 @@
 		return -EPIPE;
 	}
 
-<<<<<<< HEAD
-=======
 	xtr = xfrm_get_translator();
 	if (xtr) {
 		int err = xtr->alloc_compat(skb, nlmsg_hdr(skb));
@@ -1148,7 +1121,6 @@
 		}
 	}
 
->>>>>>> 286cd8c7
 	return nlmsg_multicast(nlsk, skb, pid, group, GFP_ATOMIC);
 }
 
@@ -2371,11 +2343,7 @@
 		goto free_state;
 	err = verify_sec_ctx_len(attrs);
 	if (err)
-<<<<<<< HEAD
-		goto bad_policy;
-=======
 		goto free_state;
->>>>>>> 286cd8c7
 
 	/*   build an XP */
 	xp = xfrm_policy_construct(net, &ua->policy, attrs, &err);
@@ -2610,13 +2578,6 @@
 	struct net *net = &init_net;
 	struct sk_buff *skb;
 	int err;
-<<<<<<< HEAD
-
-	err = verify_policy_dir(dir);
-	if (err)
-		return err;
-=======
->>>>>>> 286cd8c7
 
 	skb = nlmsg_new(xfrm_migrate_msgsize(num_migrate, !!k, !!encap),
 			GFP_ATOMIC);
@@ -2695,14 +2656,10 @@
 	[XFRMA_SA_EXTRA_FLAGS]	= { .type = NLA_U32 },
 	[XFRMA_PROTO]		= { .type = NLA_U8 },
 	[XFRMA_ADDRESS_FILTER]	= { .len = sizeof(struct xfrm_address_filter) },
-<<<<<<< HEAD
-	[XFRMA_OUTPUT_MARK]	= { .len = NLA_U32 },
-=======
 	[XFRMA_OFFLOAD_DEV]	= { .len = sizeof(struct xfrm_user_offload) },
 	[XFRMA_SET_MARK]	= { .type = NLA_U32 },
 	[XFRMA_SET_MARK_MASK]	= { .type = NLA_U32 },
 	[XFRMA_IF_ID]		= { .type = NLA_U32 },
->>>>>>> 286cd8c7
 };
 EXPORT_SYMBOL_GPL(xfrma_policy);
 
@@ -2795,19 +2752,9 @@
 			.done = link->done,
 		};
 
-<<<<<<< HEAD
-		{
-			struct netlink_dump_control c = {
-				.start = link->start,
-				.dump = link->dump,
-				.done = link->done,
-			};
-			return netlink_dump_start(net->xfrm.nlsk, skb, nlh, &c);
-=======
 		if (link->dump == NULL) {
 			err = -EINVAL;
 			goto err;
->>>>>>> 286cd8c7
 		}
 
 		err = netlink_dump_start(net->xfrm.nlsk, skb, nlh, &c);
@@ -2973,10 +2920,6 @@
 		l += nla_total_size(sizeof(*x->coaddr));
 	if (x->props.extra_flags)
 		l += nla_total_size(sizeof(x->props.extra_flags));
-<<<<<<< HEAD
-	if (x->props.output_mark)
-		l += nla_total_size(sizeof(x->props.output_mark));
-=======
 	if (x->xso.dev)
 		 l += nla_total_size(sizeof(struct xfrm_user_offload));
 	if (x->props.smark.v | x->props.smark.m) {
@@ -2985,7 +2928,6 @@
 	}
 	if (x->if_id)
 		l += nla_total_size(sizeof(x->if_id));
->>>>>>> 286cd8c7
 
 	/* Must count x->lastused as it may become non-zero behind our back. */
 	l += nla_total_size_64bit(sizeof(u64));
