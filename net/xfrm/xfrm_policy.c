--- conflicted
+++ resolved
@@ -126,18 +126,10 @@
 	return rcu_dereference(xfrm_if_cb);
 }
 
-<<<<<<< HEAD
-static inline struct dst_entry *__xfrm_dst_lookup(struct net *net,
-						  int tos, int oif,
-						  const xfrm_address_t *saddr,
-						  const xfrm_address_t *daddr,
-						  int family, u32 mark)
-=======
 struct dst_entry *__xfrm_dst_lookup(struct net *net, int tos, int oif,
 				    const xfrm_address_t *saddr,
 				    const xfrm_address_t *daddr,
 				    int family, u32 mark)
->>>>>>> 286cd8c7
 {
 	const struct xfrm_policy_afinfo *afinfo;
 	struct dst_entry *dst;
@@ -738,15 +730,7 @@
 static inline bool xfrm_policy_mark_match(const struct xfrm_mark *mark,
 					  struct xfrm_policy *pol)
 {
-<<<<<<< HEAD
-	if (policy->mark.v == pol->mark.v &&
-	    policy->priority == pol->priority)
-		return true;
-
-	return false;
-=======
 	return mark->v == pol->mark.v && mark->m == pol->mark.m;
->>>>>>> 286cd8c7
 }
 
 int xfrm_policy_insert(int dir, struct xfrm_policy *policy, int excl)
@@ -1183,12 +1167,8 @@
 }
 
 static struct xfrm_policy *xfrm_sk_policy_lookup(const struct sock *sk, int dir,
-<<<<<<< HEAD
-						 const struct flowi *fl, u16 family)
-=======
 						 const struct flowi *fl,
 						 u16 family, u32 if_id)
->>>>>>> 286cd8c7
 {
 	struct xfrm_policy *pol;
 
@@ -1384,11 +1364,7 @@
 	if (unlikely(afinfo == NULL))
 		return -EINVAL;
 	err = afinfo->get_saddr(net, oif, local, remote, mark);
-<<<<<<< HEAD
-	xfrm_policy_put_afinfo(afinfo);
-=======
 	rcu_read_unlock();
->>>>>>> 286cd8c7
 	return err;
 }
 
@@ -1650,12 +1626,7 @@
 
 			family = xfrm[i]->props.family;
 			dst = xfrm_dst_lookup(xfrm[i], tos, fl->flowi_oif,
-<<<<<<< HEAD
-					      &saddr, &daddr, family,
-					      xfrm[i]->props.output_mark);
-=======
 					      &saddr, &daddr, family, mark);
->>>>>>> 286cd8c7
 			err = PTR_ERR(dst);
 			if (IS_ERR(dst))
 				goto put_states;
@@ -1712,12 +1683,9 @@
 	if (xdst0)
 		dst_release_immediate(&xdst0->u.dst);
 
-<<<<<<< HEAD
-=======
 	return ERR_PTR(err);
 }
 
->>>>>>> 286cd8c7
 static int xfrm_expand_policies(const struct flowi *fl, u16 family,
 				struct xfrm_policy **pols,
 				int *num_pols, int *num_xfrms)
@@ -2089,12 +2057,8 @@
 	sk = sk_const_to_full_sk(sk);
 	if (sk && sk->sk_policy[XFRM_POLICY_OUT]) {
 		num_pols = 1;
-<<<<<<< HEAD
-		pols[0] = xfrm_sk_policy_lookup(sk, XFRM_POLICY_OUT, fl, family);
-=======
 		pols[0] = xfrm_sk_policy_lookup(sk, XFRM_POLICY_OUT, fl, family,
 						if_id);
->>>>>>> 286cd8c7
 		err = xfrm_expand_policies(fl, family, pols,
 					   &num_pols, &num_xfrms);
 		if (err < 0)
@@ -2404,11 +2368,7 @@
 	pol = NULL;
 	sk = sk_to_full_sk(sk);
 	if (sk && sk->sk_policy[dir]) {
-<<<<<<< HEAD
-		pol = xfrm_sk_policy_lookup(sk, dir, &fl, family);
-=======
 		pol = xfrm_sk_policy_lookup(sk, dir, &fl, family, if_id);
->>>>>>> 286cd8c7
 		if (IS_ERR(pol)) {
 			XFRM_INC_STATS(net, LINUX_MIB_XFRMINPOLERROR);
 			return 0;
@@ -2949,11 +2909,7 @@
 
 	/* Initialize the per-net locks here */
 	spin_lock_init(&net->xfrm.xfrm_state_lock);
-<<<<<<< HEAD
-	rwlock_init(&net->xfrm.xfrm_policy_lock);
-=======
 	spin_lock_init(&net->xfrm.xfrm_policy_lock);
->>>>>>> 286cd8c7
 	mutex_init(&net->xfrm.xfrm_cfg_mutex);
 
 	rv = xfrm_statistics_init(net);
@@ -2968,12 +2924,6 @@
 	rv = xfrm_sysctl_init(net);
 	if (rv < 0)
 		goto out_sysctl;
-<<<<<<< HEAD
-	rv = flow_cache_init(net);
-	if (rv < 0)
-		goto out;
-=======
->>>>>>> 286cd8c7
 
 	return 0;
 
