--- conflicted
+++ resolved
@@ -66,16 +66,6 @@
 	spinlock_t lock; /* serialize up/down and timer events */
 };
 
-<<<<<<< HEAD
-int tipc_subscrp_check_overlap(struct tipc_subscription *sub, u32 found_lower,
-			       u32 found_upper);
-void tipc_subscrp_report_overlap(struct tipc_subscription *sub,
-				 u32 found_lower, u32 found_upper, u32 event,
-				 u32 port_ref, u32 node, int must);
-
-int __net_init tipc_topsrv_init_net(struct net *net);
-void __net_exit tipc_topsrv_exit_net(struct net *net);
-=======
 struct tipc_subscription *tipc_sub_subscribe(struct net *net,
 					     struct tipc_subscr *s,
 					     int conid);
@@ -115,6 +105,5 @@
 		int swap_ = !((evt__)->s.filter & (TIPC_FILTER_MASK));	\
 		(evt__)->field_ = swap_ ? swab32(val__) : val__;	\
 	})
->>>>>>> 286cd8c7
 
 #endif