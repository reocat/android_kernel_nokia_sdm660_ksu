--- conflicted
+++ resolved
@@ -225,8 +225,6 @@
 
 	if (p)
 		kfree_rcu(p, rcu);
-<<<<<<< HEAD
-=======
 }
 
 /**
@@ -245,7 +243,6 @@
 		kfree(e);
 	}
 	spin_unlock_bh(&tn->nametbl_lock);
->>>>>>> 286cd8c7
 }
 
 void tipc_publ_notify(struct net *net, struct list_head *nsub_list, u32 addr)
@@ -299,58 +296,6 @@
 }
 
 /**
-<<<<<<< HEAD
- * tipc_named_add_backlog - add a failed name table update to the backlog
- *
- */
-static void tipc_named_add_backlog(struct net *net, struct distr_item *i,
-				   u32 type, u32 node)
-{
-	struct distr_queue_item *e;
-	struct tipc_net *tn = net_generic(net, tipc_net_id);
-	unsigned long now = get_jiffies_64();
-
-	e = kzalloc(sizeof(*e), GFP_ATOMIC);
-	if (!e)
-		return;
-	e->dtype = type;
-	e->node = node;
-	e->expires = now + msecs_to_jiffies(sysctl_tipc_named_timeout);
-	memcpy(e, i, sizeof(*i));
-	list_add_tail(&e->next, &tn->dist_queue);
-}
-
-/**
- * tipc_named_process_backlog - try to process any pending name table updates
- * from the network.
- */
-void tipc_named_process_backlog(struct net *net)
-{
-	struct distr_queue_item *e, *tmp;
-	struct tipc_net *tn = net_generic(net, tipc_net_id);
-	char addr[16];
-	unsigned long now = get_jiffies_64();
-
-	list_for_each_entry_safe(e, tmp, &tn->dist_queue, next) {
-		if (time_after(e->expires, now)) {
-			if (!tipc_update_nametbl(net, &e->i, e->node, e->dtype))
-				continue;
-		} else {
-			tipc_addr_string_fill(addr, e->node);
-			pr_warn_ratelimited("Dropping name table update (%d) of {%u, %u, %u} from %s key=%u\n",
-					    e->dtype, ntohl(e->i.type),
-					    ntohl(e->i.lower),
-					    ntohl(e->i.upper),
-					    addr, ntohl(e->i.key));
-		}
-		list_del(&e->next);
-		kfree(e);
-	}
-}
-
-/**
-=======
->>>>>>> 286cd8c7
  * tipc_named_rcv - process name table update messages sent by another node
  */
 void tipc_named_rcv(struct net *net, struct sk_buff_head *inputq)
@@ -372,12 +317,7 @@
 		count = msg_data_sz(msg) / ITEM_SIZE;
 		node = msg_orignode(msg);
 		while (count--) {
-<<<<<<< HEAD
-			if (!tipc_update_nametbl(net, item, node, mtype))
-				tipc_named_add_backlog(net, item, mtype, node);
-=======
 			tipc_update_nametbl(net, item, node, mtype);
->>>>>>> 286cd8c7
 			item++;
 		}
 		kfree_skb(skb);
