--- conflicted
+++ resolved
@@ -769,51 +769,6 @@
 	struct tipc_sock *tsk = tipc_sk(sk);
 	struct tipc_msg *hdr = &tsk->phdr;
 	struct net *net = sock_net(sk);
-<<<<<<< HEAD
-	struct tipc_msg *mhdr = &tsk->phdr;
-	struct sk_buff_head pktchain;
-	struct iov_iter save = msg->msg_iter;
-	uint mtu;
-	int rc;
-
-	msg_set_type(mhdr, TIPC_MCAST_MSG);
-	msg_set_lookup_scope(mhdr, TIPC_CLUSTER_SCOPE);
-	msg_set_destport(mhdr, 0);
-	msg_set_destnode(mhdr, 0);
-	msg_set_nametype(mhdr, seq->type);
-	msg_set_namelower(mhdr, seq->lower);
-	msg_set_nameupper(mhdr, seq->upper);
-	msg_set_hdr_sz(mhdr, MCAST_H_SIZE);
-
-	skb_queue_head_init(&pktchain);
-
-new_mtu:
-	mtu = tipc_bcast_get_mtu(net);
-	rc = tipc_msg_build(mhdr, msg, 0, dsz, mtu, &pktchain);
-	if (unlikely(rc < 0))
-		return rc;
-
-	do {
-		rc = tipc_bcast_xmit(net, &pktchain);
-		if (likely(!rc))
-			return dsz;
-
-		if (rc == -ELINKCONG) {
-			tsk->link_cong = 1;
-			rc = tipc_wait_for_sndmsg(sock, &timeo);
-			if (!rc)
-				continue;
-		}
-		__skb_queue_purge(&pktchain);
-		if (rc == -EMSGSIZE) {
-			msg->msg_iter = save;
-			goto new_mtu;
-		}
-		break;
-	} while (1);
-	return rc;
-}
-=======
 	int mtu = tipc_bcast_get_mtu(net);
 	struct tipc_mc_method *method = &tsk->mc_method;
 	struct sk_buff_head pkts;
@@ -834,7 +789,6 @@
 				      seq->upper, &dsts);
 	if (!dsts.local && !dsts.remote)
 		return -EHOSTUNREACH;
->>>>>>> 286cd8c7
 
 	/* Build message header */
 	msg_set_type(hdr, TIPC_MCAST_MSG);
@@ -850,44 +804,6 @@
 	__skb_queue_head_init(&pkts);
 	rc = tipc_msg_build(hdr, msg, 0, dlen, mtu, &pkts);
 
-<<<<<<< HEAD
-	skb = tipc_skb_peek(arrvq, &inputq->lock);
-	for (; skb; skb = tipc_skb_peek(arrvq, &inputq->lock)) {
-		msg = buf_msg(skb);
-		hsz = skb_headroom(skb) + msg_hdr_sz(msg);
-
-		if (in_own_node(net, msg_orignode(msg)))
-			scope = TIPC_NODE_SCOPE;
-
-		/* Create destination port list and message clones: */
-		tipc_nametbl_mc_translate(net,
-					  msg_nametype(msg), msg_namelower(msg),
-					  msg_nameupper(msg), scope, &dports);
-		portid = tipc_plist_pop(&dports);
-		for (; portid; portid = tipc_plist_pop(&dports)) {
-			_skb = __pskb_copy(skb, hsz, GFP_ATOMIC);
-			if (_skb) {
-				msg_set_destport(buf_msg(_skb), portid);
-				__skb_queue_tail(&tmpq, _skb);
-				continue;
-			}
-			pr_warn("Failed to clone mcast rcv buffer\n");
-		}
-		/* Append to inputq if not already done by other thread */
-		spin_lock_bh(&inputq->lock);
-		if (skb_peek(arrvq) == skb) {
-			skb_queue_splice_tail_init(&tmpq, inputq);
-			/* Decrease the skb's refcnt as increasing in the
-			 * function tipc_skb_peek
-			 */
-			kfree_skb(__skb_dequeue(arrvq));
-		}
-		spin_unlock_bh(&inputq->lock);
-		__skb_queue_purge(&tmpq);
-		kfree_skb(skb);
-	}
-	tipc_sk_rcv(net, inputq);
-=======
 	/* Send message if build was successful */
 	if (unlikely(rc == dlen))
 		rc = tipc_mcast_xmit(net, &pkts, method, &dsts,
@@ -896,7 +812,6 @@
 	tipc_nlist_purge(&dsts);
 
 	return rc ? rc : dlen;
->>>>>>> 286cd8c7
 }
 
 /**
@@ -908,16 +823,6 @@
  * @dport: destination port
  * @dlen: total length of message data
  */
-<<<<<<< HEAD
-static void tipc_sk_proto_rcv(struct tipc_sock *tsk, struct sk_buff *skb,
-			      struct sk_buff_head *xmitq)
-{
-	struct sock *sk = &tsk->sk;
-	u32 onode = tsk_own_node(tsk);
-	struct tipc_msg *hdr = buf_msg(skb);
-	int mtyp = msg_type(hdr);
-	int conn_cong;
-=======
 static int tipc_send_group_msg(struct net *net, struct tipc_sock *tsk,
 			       struct msghdr *m, struct tipc_member *mb,
 			       u32 dnode, u32 dport, int dlen)
@@ -942,7 +847,6 @@
 	rc = tipc_msg_build(hdr, m, 0, dlen, mtu, &pkts);
 	if (unlikely(rc != dlen))
 		return rc;
->>>>>>> 286cd8c7
 
 	/* Send message */
 	rc = tipc_node_xmit(net, &pkts, dnode, tsk->portid);
@@ -954,28 +858,10 @@
 	/* Update send window */
 	tipc_group_update_member(mb, blks);
 
-<<<<<<< HEAD
-	if (mtyp == CONN_PROBE) {
-		msg_set_type(hdr, CONN_PROBE_REPLY);
-		if (tipc_msg_reverse(onode, &skb, TIPC_OK))
-			__skb_queue_tail(xmitq, skb);
-		return;
-	} else if (mtyp == CONN_ACK) {
-		conn_cong = tsk_conn_cong(tsk);
-		tsk->sent_unacked -= msg_msgcnt(hdr);
-		if (conn_cong)
-			sk->sk_write_space(sk);
-	} else if (mtyp != CONN_PROBE_REPLY) {
-		pr_warn("Received unknown CONN_PROTO msg\n");
-	}
-exit:
-	kfree_skb(skb);
-=======
 	/* A broadcast sent within next EXPIRE period must follow same path */
 	method->rcast = true;
 	method->mandatory = true;
 	return dlen;
->>>>>>> 286cd8c7
 }
 
 /**
@@ -1401,12 +1287,6 @@
 {
 	struct sock *sk = sock->sk;
 	struct net *net = sock_net(sk);
-<<<<<<< HEAD
-	struct tipc_msg *mhdr = &tsk->phdr;
-	u32 dnode, dport;
-	struct sk_buff_head pktchain;
-	struct sk_buff *skb;
-=======
 	struct tipc_sock *tsk = tipc_sk(sk);
 	DECLARE_SOCKADDR(struct sockaddr_tipc *, dest, m->msg_name);
 	long timeout = sock_sndtimeo(sk, m->msg_flags & MSG_DONTWAIT);
@@ -1414,7 +1294,6 @@
 	bool syn = !tipc_sk_type_connectionless(sk);
 	struct tipc_group *grp = tsk->group;
 	struct tipc_msg *hdr = &tsk->phdr;
->>>>>>> 286cd8c7
 	struct tipc_name_seq *seq;
 	struct sk_buff_head pkts;
 	u32 dport, dnode = 0;
@@ -1491,41 +1370,6 @@
 		return -EINVAL;
 	}
 
-<<<<<<< HEAD
-	skb_queue_head_init(&pktchain);
-	save = m->msg_iter;
-new_mtu:
-	mtu = tipc_node_get_mtu(net, dnode, tsk->portid);
-	rc = tipc_msg_build(mhdr, m, 0, dsz, mtu, &pktchain);
-	if (rc < 0)
-		return rc;
-
-	do {
-		skb = skb_peek(&pktchain);
-		TIPC_SKB_CB(skb)->wakeup_pending = tsk->link_cong;
-		rc = tipc_node_xmit(net, &pktchain, dnode, tsk->portid);
-		if (likely(!rc)) {
-			if (sock->state != SS_READY)
-				sock->state = SS_CONNECTING;
-			return dsz;
-		}
-		if (rc == -ELINKCONG) {
-			tsk->link_cong = 1;
-			rc = tipc_wait_for_sndmsg(sock, &timeo);
-			if (!rc)
-				continue;
-		}
-		__skb_queue_purge(&pktchain);
-		if (rc == -EMSGSIZE) {
-			m->msg_iter = save;
-			goto new_mtu;
-		}
-		break;
-	} while (1);
-
-	return rc;
-}
-=======
 	/* Block or return if destination link is congested */
 	rc = tipc_wait_for_cond(sock, &timeout,
 				!tipc_dest_find(clinks, dnode, 0));
@@ -1537,7 +1381,6 @@
 	rc = tipc_msg_build(hdr, m, 0, dlen, mtu, &pkts);
 	if (unlikely(rc != dlen))
 		return rc;
->>>>>>> 286cd8c7
 
 	rc = tipc_node_xmit(net, &pkts, dnode, tsk->portid);
 	if (unlikely(rc == -ELINKCONG)) {
@@ -1578,13 +1421,6 @@
 static int __tipc_sendstream(struct socket *sock, struct msghdr *m, size_t dlen)
 {
 	struct sock *sk = sock->sk;
-<<<<<<< HEAD
-	struct net *net = sock_net(sk);
-	struct tipc_sock *tsk = tipc_sk(sk);
-	struct tipc_msg *mhdr = &tsk->phdr;
-	struct sk_buff_head pktchain;
-=======
->>>>>>> 286cd8c7
 	DECLARE_SOCKADDR(struct sockaddr_tipc *, dest, m->msg_name);
 	long timeout = sock_sndtimeo(sk, m->msg_flags & MSG_DONTWAIT);
 	struct tipc_sock *tsk = tipc_sk(sk);
@@ -1610,39 +1446,6 @@
 		return rc;
 	}
 
-<<<<<<< HEAD
-	timeo = sock_sndtimeo(sk, m->msg_flags & MSG_DONTWAIT);
-	dnode = tsk_peer_node(tsk);
-	skb_queue_head_init(&pktchain);
-
-next:
-	save = m->msg_iter;
-	mtu = tsk->max_pkt;
-	send = min_t(uint, dsz - sent, TIPC_MAX_USER_MSG_SIZE);
-	rc = tipc_msg_build(mhdr, m, sent, send, mtu, &pktchain);
-	if (unlikely(rc < 0))
-		return rc;
-
-	do {
-		if (likely(!tsk_conn_cong(tsk))) {
-			rc = tipc_node_xmit(net, &pktchain, dnode, portid);
-			if (likely(!rc)) {
-				tsk->sent_unacked++;
-				sent += send;
-				if (sent == dsz)
-					return dsz;
-				goto next;
-			}
-			if (rc == -EMSGSIZE) {
-				__skb_queue_purge(&pktchain);
-				tsk->max_pkt = tipc_node_get_mtu(net, dnode,
-								 portid);
-				m->msg_iter = save;
-				goto next;
-			}
-			if (rc != -ELINKCONG)
-				break;
-=======
 	do {
 		rc = tipc_wait_for_cond(sock, &timeout,
 					(!tsk->cong_link_cnt &&
@@ -1655,7 +1458,6 @@
 		rc = tipc_msg_build(hdr, m, sent, send, tsk->max_pkt, &pkts);
 		if (unlikely(rc != send))
 			break;
->>>>>>> 286cd8c7
 
 		rc = tipc_node_xmit(net, &pkts, dnode, tsk->portid);
 		if (unlikely(rc == -ELINKCONG)) {
@@ -1668,10 +1470,6 @@
 		}
 	} while (sent < dlen && !rc);
 
-<<<<<<< HEAD
-	__skb_queue_purge(&pktchain);
-=======
->>>>>>> 286cd8c7
 	return sent ? sent : rc;
 }
 
@@ -2344,41 +2142,6 @@
  *
  * Called with socket lock already taken
  *
-<<<<<<< HEAD
- * Returns true if message was added to socket receive queue, otherwise false
- */
-static bool filter_rcv(struct sock *sk, struct sk_buff *skb,
-		       struct sk_buff_head *xmitq)
-{
-	struct socket *sock = sk->sk_socket;
-	struct tipc_sock *tsk = tipc_sk(sk);
-	struct tipc_msg *hdr = buf_msg(skb);
-	unsigned int limit = rcvbuf_limit(sk, skb);
-	int err = TIPC_OK;
-	int usr = msg_user(hdr);
-
-	if (unlikely(msg_user(hdr) == CONN_MANAGER)) {
-		tipc_sk_proto_rcv(tsk, skb, xmitq);
-		return false;
-	}
-
-	if (unlikely(usr == SOCK_WAKEUP)) {
-		kfree_skb(skb);
-		tsk->link_cong = 0;
-		sk->sk_write_space(sk);
-		return false;
-	}
-
-	/* Drop if illegal message type */
-	if (unlikely(msg_type(hdr) > TIPC_DIRECT_MSG)) {
-		kfree_skb(skb);
-		return false;
-	}
-
-	/* Reject if wrong message type for current socket state */
-	if (unlikely(sock->state == SS_READY)) {
-		if (msg_connected(hdr)) {
-=======
  */
 static void tipc_sk_filter_rcv(struct sock *sk, struct sk_buff *skb,
 			       struct sk_buff_head *xmitq)
@@ -2408,7 +2171,6 @@
 		if ((sk_conn && !tipc_sk_filter_connect(tsk, skb)) ||
 		    (!sk_conn && msg_connected(hdr)) ||
 		    (!grp && msg_in_group(hdr)))
->>>>>>> 286cd8c7
 			err = TIPC_ERR_NO_PORT;
 		else if (sk_rmem_alloc_get(sk) + skb->truesize >= limit) {
 			atomic_inc(&sk->sk_drops);
@@ -2424,22 +2186,6 @@
 		skb_set_owner_r(skb, sk);
 		sk->sk_data_ready(sk);
 	}
-<<<<<<< HEAD
-
-	/* Enqueue message */
-	TIPC_SKB_CB(skb)->handle = NULL;
-	__skb_queue_tail(&sk->sk_receive_queue, skb);
-	skb_set_owner_r(skb, sk);
-
-	sk->sk_data_ready(sk);
-	return true;
-
-reject:
-	if (tipc_msg_reverse(tsk_own_node(tsk), &skb, err))
-		__skb_queue_tail(xmitq, skb);
-	return false;
-=======
->>>>>>> 286cd8c7
 }
 
 /**
@@ -2451,27 +2197,6 @@
  */
 static int tipc_sk_backlog_rcv(struct sock *sk, struct sk_buff *skb)
 {
-<<<<<<< HEAD
-	unsigned int truesize = skb->truesize;
-	struct sk_buff_head xmitq;
-	u32 dnode, selector;
-
-	__skb_queue_head_init(&xmitq);
-
-	if (likely(filter_rcv(sk, skb, &xmitq))) {
-		atomic_add(truesize, &tipc_sk(sk)->dupl_rcvcnt);
-		return 0;
-	}
-
-	if (skb_queue_empty(&xmitq))
-		return 0;
-
-	/* Send response/rejected message */
-	skb = __skb_dequeue(&xmitq);
-	dnode = msg_destnode(buf_msg(skb));
-	selector = msg_origport(buf_msg(skb));
-	tipc_node_xmit_skb(sock_net(sk), skb, dnode, selector);
-=======
 	unsigned int before = sk_rmem_alloc_get(sk);
 	struct sk_buff_head xmitq;
 	unsigned int added;
@@ -2484,7 +2209,6 @@
 
 	/* Send pending response/rejected messages, if any */
 	tipc_node_distr_xmit(sock_net(sk), &xmitq);
->>>>>>> 286cd8c7
 	return 0;
 }
 
@@ -2516,11 +2240,7 @@
 
 		/* Add message directly to receive queue if possible */
 		if (!sock_owned_by_user(sk)) {
-<<<<<<< HEAD
-			filter_rcv(sk, skb, xmitq);
-=======
 			tipc_sk_filter_rcv(sk, skb, xmitq);
->>>>>>> 286cd8c7
 			continue;
 		}
 
@@ -2534,10 +2254,7 @@
 
 		/* Overload => reject message back to sender */
 		onode = tipc_own_addr(sock_net(sk));
-<<<<<<< HEAD
-=======
 		atomic_inc(&sk->sk_drops);
->>>>>>> 286cd8c7
 		if (tipc_msg_reverse(onode, &skb, TIPC_ERR_OVERLOAD))
 			__skb_queue_tail(xmitq, skb);
 		break;
@@ -2571,14 +2288,7 @@
 				spin_unlock_bh(&sk->sk_lock.slock);
 			}
 			/* Send pending response/rejected messages, if any */
-<<<<<<< HEAD
-			while ((skb = __skb_dequeue(&xmitq))) {
-				dnode = msg_destnode(buf_msg(skb));
-				tipc_node_xmit_skb(net, skb, dnode, dport);
-			}
-=======
 			tipc_node_distr_xmit(sock_net(sk), &xmitq);
->>>>>>> 286cd8c7
 			sock_put(sk);
 			continue;
 		}
@@ -2877,40 +2587,8 @@
 
 	lock_sock(sk);
 
-<<<<<<< HEAD
-	switch (sock->state) {
-	case SS_CONNECTING:
-	case SS_CONNECTED:
-
-restart:
-		dnode = tsk_peer_node(tsk);
-
-		/* Disconnect and send a 'FIN+' or 'FIN-' message to peer */
-		skb = __skb_dequeue(&sk->sk_receive_queue);
-		if (skb) {
-			if (TIPC_SKB_CB(skb)->handle != NULL) {
-				kfree_skb(skb);
-				goto restart;
-			}
-			tipc_sk_respond(sk, skb, TIPC_CONN_SHUTDOWN);
-		} else {
-			skb = tipc_msg_create(TIPC_CRITICAL_IMPORTANCE,
-					      TIPC_CONN_MSG, SHORT_H_SIZE,
-					      0, dnode, onode, dport, oport,
-					      TIPC_CONN_SHUTDOWN);
-			if (skb)
-				tipc_node_xmit_skb(net, skb, dnode, tsk->portid);
-		}
-		tsk->connected = 0;
-		sock->state = SS_DISCONNECTING;
-		tipc_node_remove_conn(net, dnode, tsk->portid);
-		/* fall through */
-
-	case SS_DISCONNECTING:
-=======
 	__tipc_shutdown(sock, TIPC_CONN_SHUTDOWN);
 	sk->sk_shutdown = SHUTDOWN_MASK;
->>>>>>> 286cd8c7
 
 	if (sk->sk_state == TIPC_DISCONNECTING) {
 		/* Discard any unreceived messages */
