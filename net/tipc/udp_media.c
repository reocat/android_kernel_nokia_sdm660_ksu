--- conflicted
+++ resolved
@@ -50,27 +50,13 @@
 #include "addr.h"
 #include "net.h"
 #include "bearer.h"
-<<<<<<< HEAD
-=======
 #include "netlink.h"
 #include "msg.h"
->>>>>>> 286cd8c7
 
 /* IANA assigned UDP port */
 #define UDP_PORT_DEFAULT	6118
 
 #define UDP_MIN_HEADROOM        48
-<<<<<<< HEAD
-
-static const struct nla_policy tipc_nl_udp_policy[TIPC_NLA_UDP_MAX + 1] = {
-	[TIPC_NLA_UDP_UNSPEC]	= {.type = NLA_UNSPEC},
-	[TIPC_NLA_UDP_LOCAL]	= {.type = NLA_BINARY,
-				   .len = sizeof(struct sockaddr_storage)},
-	[TIPC_NLA_UDP_REMOTE]	= {.type = NLA_BINARY,
-				   .len = sizeof(struct sockaddr_storage)},
-};
-=======
->>>>>>> 286cd8c7
 
 /**
  * struct udp_media_addr - IP/UDP addressing information
@@ -211,16 +197,9 @@
 			goto tx_error;
 		}
 		ttl = ip6_dst_hoplimit(ndst);
-<<<<<<< HEAD
-		err = udp_tunnel6_xmit_skb(ndst, ub->ubsock->sk, skb,
-					   ndst->dev, &src->ipv6,
-					   &dst->ipv6, 0, ttl, 0, src->udp_port,
-					   dst->udp_port, false);
-=======
 		err = udp_tunnel6_xmit_skb(ndst, ub->ubsock->sk, skb, NULL,
 					   &src->ipv6, &dst->ipv6, 0, ttl, 0,
 					   src->port, dst->port, false);
->>>>>>> 286cd8c7
 #endif
 	}
 	return err;
@@ -365,11 +344,8 @@
 {
 	struct udp_bearer *ub;
 	struct tipc_bearer *b;
-<<<<<<< HEAD
-=======
 	struct tipc_msg *hdr;
 	int err;
->>>>>>> 286cd8c7
 
 	ub = rcu_dereference_sk_user_data(sk);
 	if (!ub) {
@@ -741,12 +717,7 @@
 			err = -EINVAL;
 			goto err;
 		}
-<<<<<<< HEAD
-		b->mtu = dev->mtu - sizeof(struct iphdr)
-			- sizeof(struct udphdr);
-=======
 		b->mtu = b->media->mtu;
->>>>>>> 286cd8c7
 #if IS_ENABLED(CONFIG_IPV6)
 	} else if (local.proto == htons(ETH_P_IPV6)) {
 		udp_conf.family = AF_INET6;
@@ -769,9 +740,6 @@
 	tuncfg.encap_destroy = NULL;
 	setup_udp_tunnel_sock(net, ub->ubsock, &tuncfg);
 
-<<<<<<< HEAD
-	err = enable_mcast(ub, remote);
-=======
 	/**
 	 * The bcast media address port is used for all peers and the ip
 	 * is used if it's a multicast address.
@@ -781,7 +749,6 @@
 		err = enable_mcast(ub, &remote);
 	else
 		err = tipc_udp_rcast_add(b, &remote);
->>>>>>> 286cd8c7
 	if (err)
 		goto err;
 
