--- conflicted
+++ resolved
@@ -60,20 +60,10 @@
 #define TIPC_MEDIA_TYPE_IB	2
 #define TIPC_MEDIA_TYPE_UDP	3
 
-<<<<<<< HEAD
-/* minimum bearer MTU */
-#define TIPC_MIN_BEARER_MTU	(MAX_H_SIZE + INT_H_SIZE)
-
-/**
- * struct tipc_node_map - set of node identifiers
- * @count: # of nodes in set
- * @map: bitmap of node identifiers that are in the set
-=======
 /* Minimum bearer MTU */
 #define TIPC_MIN_BEARER_MTU	(MAX_H_SIZE + INT_H_SIZE)
 
 /* Identifiers for distinguishing between broadcast/multicast and replicast
->>>>>>> 286cd8c7
  */
 #define TIPC_BROADCAST_SUPPORT  1
 #define TIPC_REPLICAST_SUPPORT  2
