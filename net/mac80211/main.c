--- conflicted
+++ resolved
@@ -922,10 +922,7 @@
 	max_bitrates = 0;
 	supp_ht = false;
 	supp_vht = false;
-<<<<<<< HEAD
-=======
 	supp_he = false;
->>>>>>> 286cd8c7
 	for (band = 0; band < NUM_NL80211_BANDS; band++) {
 		struct ieee80211_supported_band *sband;
 
@@ -963,12 +960,9 @@
 		supp_ht = supp_ht || sband->ht_cap.ht_supported;
 		supp_vht = supp_vht || sband->vht_cap.vht_supported;
 
-<<<<<<< HEAD
-=======
 		if (!supp_he)
 			supp_he = !!ieee80211_get_he_sta_cap(sband);
 
->>>>>>> 286cd8c7
 		if (!sband->ht_cap.ht_supported)
 			continue;
 
