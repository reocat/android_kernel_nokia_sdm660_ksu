--- conflicted
+++ resolved
@@ -358,8 +358,6 @@
 	return NL80211_CHAN_WIDTH_80;
 }
 
-<<<<<<< HEAD
-=======
 enum nl80211_chan_width
 ieee80211_sta_rx_bw_to_chan_width(struct sta_info *sta)
 {
@@ -390,7 +388,6 @@
 	}
 }
 
->>>>>>> 286cd8c7
 enum ieee80211_sta_rx_bandwidth
 ieee80211_chan_width_to_rx_bw(enum nl80211_chan_width width)
 {
@@ -419,9 +416,6 @@
 
 	bw = ieee80211_sta_cap_rx_bw(sta);
 	bw = min(bw, sta->cur_max_bandwidth);
-<<<<<<< HEAD
-	bw = min(bw, ieee80211_chan_width_to_rx_bw(bss_width));
-=======
 
 	/* Don't consider AP's bandwidth for TDLS peers, section 11.23.1 of
 	 * IEEE80211-2016 specification makes higher bandwidth operation
@@ -439,7 +433,6 @@
 		bw = min(bw, ieee80211_chan_width_to_rx_bw(sta->tdls_chandef.width));
 	else
 		bw = min(bw, ieee80211_chan_width_to_rx_bw(bss_width));
->>>>>>> 286cd8c7
 
 	return bw;
 }
