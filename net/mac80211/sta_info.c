--- conflicted
+++ resolved
@@ -2,12 +2,8 @@
  * Copyright 2002-2005, Instant802 Networks, Inc.
  * Copyright 2006-2007	Jiri Benc <jbenc@suse.cz>
  * Copyright 2013-2014  Intel Mobile Communications GmbH
-<<<<<<< HEAD
- * Copyright (C) 2018-2020 Intel Corporation
-=======
  * Copyright (C) 2015 - 2017 Intel Deutschland GmbH
  * Copyright (C) 2018-2021 Intel Corporation
->>>>>>> 286cd8c7
  *
  * This program is free software; you can redistribute it and/or modify
  * it under the terms of the GNU General Public License version 2 as
@@ -119,15 +115,9 @@
 		for (i = 0; i < ARRAY_SIZE(sta->sta.txq); i++) {
 			struct txq_info *txqi = to_txq_info(sta->sta.txq[i]);
 
-<<<<<<< HEAD
-			ieee80211_purge_tx_queue(&local->hw, &txqi->queue);
-			atomic_sub(n, &sdata->txqs_len[txqi->txq.ac]);
-			txqi->byte_cnt = 0;
-=======
 			spin_lock_bh(&fq->lock);
 			ieee80211_txq_purge(local, txqi);
 			spin_unlock_bh(&fq->lock);
->>>>>>> 286cd8c7
 		}
 	}
 
@@ -291,13 +281,8 @@
 static int sta_info_hash_add(struct ieee80211_local *local,
 			     struct sta_info *sta)
 {
-<<<<<<< HEAD
-	return rhashtable_insert_fast(&local->sta_hash, &sta->hash_node,
-				      sta_rht_params);
-=======
 	return rhltable_insert(&local->sta_hash, &sta->hash_node,
 			       sta_rht_params);
->>>>>>> 286cd8c7
 }
 
 static void sta_deliver_ps_frames(struct work_struct *wk)
@@ -382,11 +367,8 @@
 	sta->sdata = sdata;
 	sta->rx_stats.last_rx = jiffies;
 
-<<<<<<< HEAD
-=======
 	u64_stats_init(&sta->rx_stats.syncp);
 
->>>>>>> 286cd8c7
 	ieee80211_init_frag_cache(&sta->frags);
 
 	sta->sta_state = IEEE80211_STA_NONE;
@@ -497,15 +479,9 @@
 		    is_multicast_ether_addr(sta->sta.addr)))
 		return -EINVAL;
 
-<<<<<<< HEAD
-	/* Strictly speaking this isn't necessary as we hold the mutex, but
-	 * the rhashtable code can't really deal with that distinction. We
-	 * do require the mutex for correctness though.
-=======
 	/* The RCU read lock is required by rhashtable due to
 	 * asynchronous resize/rehash.  We also require the mutex
 	 * for correctness.
->>>>>>> 286cd8c7
 	 */
 	rcu_read_lock();
 	lockdep_assert_held(&sdata->local->sta_mtx);
@@ -590,11 +566,7 @@
 {
 	struct ieee80211_local *local = sta->local;
 	struct ieee80211_sub_if_data *sdata = sta->sdata;
-<<<<<<< HEAD
-	struct station_info *sinfo;
-=======
 	struct station_info *sinfo = NULL;
->>>>>>> 286cd8c7
 	int err = 0;
 
 	lockdep_assert_held(&local->sta_mtx);
@@ -1062,11 +1034,7 @@
 
 	sinfo = kzalloc(sizeof(*sinfo), GFP_KERNEL);
 	if (sinfo)
-<<<<<<< HEAD
-		sta_set_sinfo(sta, sinfo);
-=======
 		sta_set_sinfo(sta, sinfo, true);
->>>>>>> 286cd8c7
 	cfg80211_del_sta_sinfo(sdata->dev, sta->sta.addr, sinfo, GFP_KERNEL);
 	kfree(sinfo);
 
