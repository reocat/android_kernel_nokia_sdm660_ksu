/*
 * Off-channel operation helpers
 *
 * Copyright 2003, Jouni Malinen <jkmaline@cc.hut.fi>
 * Copyright 2004, Instant802 Networks, Inc.
 * Copyright 2005, Devicescape Software, Inc.
 * Copyright 2006-2007	Jiri Benc <jbenc@suse.cz>
 * Copyright 2007, Michael Wu <flamingice@sourmilk.net>
 * Copyright 2009	Johannes Berg <johannes@sipsolutions.net>
 *
 * This program is free software; you can redistribute it and/or modify
 * it under the terms of the GNU General Public License version 2 as
 * published by the Free Software Foundation.
 */
#include <linux/export.h>
#include <net/mac80211.h>
#include "ieee80211_i.h"
#include "driver-ops.h"

/*
 * Tell our hardware to disable PS.
 * Optionally inform AP that we will go to sleep so that it will buffer
 * the frames while we are doing off-channel work.  This is optional
 * because we *may* be doing work on-operating channel, and want our
 * hardware unconditionally awake, but still let the AP send us normal frames.
 */
static void ieee80211_offchannel_ps_enable(struct ieee80211_sub_if_data *sdata)
{
	struct ieee80211_local *local = sdata->local;
	struct ieee80211_if_managed *ifmgd = &sdata->u.mgd;

	local->offchannel_ps_enabled = false;

	/* FIXME: what to do when local->pspolling is true? */

	del_timer_sync(&local->dynamic_ps_timer);
	del_timer_sync(&ifmgd->bcn_mon_timer);
	del_timer_sync(&ifmgd->conn_mon_timer);

	cancel_work_sync(&local->dynamic_ps_enable_work);

	if (local->hw.conf.flags & IEEE80211_CONF_PS) {
		local->offchannel_ps_enabled = true;
		local->hw.conf.flags &= ~IEEE80211_CONF_PS;
		ieee80211_hw_config(local, IEEE80211_CONF_CHANGE_PS);
	}

	if (!local->offchannel_ps_enabled ||
	    !ieee80211_hw_check(&local->hw, PS_NULLFUNC_STACK))
		/*
		 * If power save was enabled, no need to send a nullfunc
		 * frame because AP knows that we are sleeping. But if the
		 * hardware is creating the nullfunc frame for power save
		 * status (ie. IEEE80211_HW_PS_NULLFUNC_STACK is not
		 * enabled) and power save was enabled, the firmware just
		 * sent a null frame with power save disabled. So we need
		 * to send a new nullfunc frame to inform the AP that we
		 * are again sleeping.
		 */
		ieee80211_send_nullfunc(local, sdata, true);
}

/* inform AP that we are awake again, unless power save is enabled */
static void ieee80211_offchannel_ps_disable(struct ieee80211_sub_if_data *sdata)
{
	struct ieee80211_local *local = sdata->local;

	if (!local->ps_sdata)
		ieee80211_send_nullfunc(local, sdata, false);
	else if (local->offchannel_ps_enabled) {
		/*
		 * In !IEEE80211_HW_PS_NULLFUNC_STACK case the hardware
		 * will send a nullfunc frame with the powersave bit set
		 * even though the AP already knows that we are sleeping.
		 * This could be avoided by sending a null frame with power
		 * save bit disabled before enabling the power save, but
		 * this doesn't gain anything.
		 *
		 * When IEEE80211_HW_PS_NULLFUNC_STACK is enabled, no need
		 * to send a nullfunc frame because AP already knows that
		 * we are sleeping, let's just enable power save mode in
		 * hardware.
		 */
		/* TODO:  Only set hardware if CONF_PS changed?
		 * TODO:  Should we set offchannel_ps_enabled to false?
		 */
		local->hw.conf.flags |= IEEE80211_CONF_PS;
		ieee80211_hw_config(local, IEEE80211_CONF_CHANGE_PS);
	} else if (local->hw.conf.dynamic_ps_timeout > 0) {
		/*
		 * If IEEE80211_CONF_PS was not set and the dynamic_ps_timer
		 * had been running before leaving the operating channel,
		 * restart the timer now and send a nullfunc frame to inform
		 * the AP that we are awake.
		 */
		ieee80211_send_nullfunc(local, sdata, false);
		mod_timer(&local->dynamic_ps_timer, jiffies +
			  msecs_to_jiffies(local->hw.conf.dynamic_ps_timeout));
	}

	ieee80211_sta_reset_beacon_monitor(sdata);
	ieee80211_sta_reset_conn_monitor(sdata);
}

void ieee80211_offchannel_stop_vifs(struct ieee80211_local *local)
{
	struct ieee80211_sub_if_data *sdata;

	if (WARN_ON(local->use_chanctx))
		return;

	/*
	 * notify the AP about us leaving the channel and stop all
	 * STA interfaces.
	 */

	/*
	 * Stop queues and transmit all frames queued by the driver
	 * before sending nullfunc to enable powersave at the AP.
	 */
	ieee80211_stop_queues_by_reason(&local->hw, IEEE80211_MAX_QUEUE_MAP,
					IEEE80211_QUEUE_STOP_REASON_OFFCHANNEL,
					false);
	ieee80211_flush_queues(local, NULL, false);

	mutex_lock(&local->iflist_mtx);
	list_for_each_entry(sdata, &local->interfaces, list) {
		if (!ieee80211_sdata_running(sdata))
			continue;

		if (sdata->vif.type == NL80211_IFTYPE_P2P_DEVICE ||
		    sdata->vif.type == NL80211_IFTYPE_NAN)
			continue;

		if (sdata->vif.type != NL80211_IFTYPE_MONITOR)
			set_bit(SDATA_STATE_OFFCHANNEL, &sdata->state);

		/* Check to see if we should disable beaconing. */
		if (sdata->vif.bss_conf.enable_beacon) {
			set_bit(SDATA_STATE_OFFCHANNEL_BEACON_STOPPED,
				&sdata->state);
			sdata->vif.bss_conf.enable_beacon = false;
			ieee80211_bss_info_change_notify(
				sdata, BSS_CHANGED_BEACON_ENABLED);
		}

		if (sdata->vif.type == NL80211_IFTYPE_STATION &&
		    sdata->u.mgd.associated)
			ieee80211_offchannel_ps_enable(sdata);
	}
	mutex_unlock(&local->iflist_mtx);
}

void ieee80211_offchannel_return(struct ieee80211_local *local)
{
	struct ieee80211_sub_if_data *sdata;

	if (WARN_ON(local->use_chanctx))
		return;

	mutex_lock(&local->iflist_mtx);
	list_for_each_entry(sdata, &local->interfaces, list) {
		if (sdata->vif.type == NL80211_IFTYPE_P2P_DEVICE)
			continue;

		if (sdata->vif.type != NL80211_IFTYPE_MONITOR)
			clear_bit(SDATA_STATE_OFFCHANNEL, &sdata->state);

		if (!ieee80211_sdata_running(sdata))
			continue;

		/* Tell AP we're back */
		if (sdata->vif.type == NL80211_IFTYPE_STATION &&
		    sdata->u.mgd.associated)
			ieee80211_offchannel_ps_disable(sdata);

		if (test_and_clear_bit(SDATA_STATE_OFFCHANNEL_BEACON_STOPPED,
				       &sdata->state)) {
			sdata->vif.bss_conf.enable_beacon = true;
			ieee80211_bss_info_change_notify(
				sdata, BSS_CHANGED_BEACON_ENABLED);
		}
	}
	mutex_unlock(&local->iflist_mtx);

	ieee80211_wake_queues_by_reason(&local->hw, IEEE80211_MAX_QUEUE_MAP,
					IEEE80211_QUEUE_STOP_REASON_OFFCHANNEL,
					false);
}

static void ieee80211_roc_notify_destroy(struct ieee80211_roc_work *roc)
{
	/* was never transmitted */
	if (roc->frame) {
		cfg80211_mgmt_tx_status(&roc->sdata->wdev, roc->mgmt_tx_cookie,
					roc->frame->data, roc->frame->len,
					false, GFP_KERNEL);
		ieee80211_free_txskb(&roc->sdata->local->hw, roc->frame);
	}

	if (!roc->mgmt_tx_cookie)
		cfg80211_remain_on_channel_expired(&roc->sdata->wdev,
						   roc->cookie, roc->chan,
						   GFP_KERNEL);

	list_del(&roc->list);
	kfree(roc);
}

static unsigned long ieee80211_end_finished_rocs(struct ieee80211_local *local,
						 unsigned long now)
{
	struct ieee80211_roc_work *roc, *tmp;
	long remaining_dur_min = LONG_MAX;

	lockdep_assert_held(&local->mtx);

	list_for_each_entry_safe(roc, tmp, &local->roc_list, list) {
		long remaining;

		if (!roc->started)
			break;

		remaining = roc->start_time +
			    msecs_to_jiffies(roc->duration) -
			    now;

		/* In case of HW ROC, it is possible that the HW finished the
		 * ROC session before the actual requested time. In such a case
		 * end the ROC session (disregarding the remaining time).
		 */
		if (roc->abort || roc->hw_begun || remaining <= 0)
			ieee80211_roc_notify_destroy(roc);
		else
			remaining_dur_min = min(remaining_dur_min, remaining);
	}

	return remaining_dur_min;
}

static bool ieee80211_recalc_sw_work(struct ieee80211_local *local,
				     unsigned long now)
{
	long dur = ieee80211_end_finished_rocs(local, now);

	if (dur == LONG_MAX)
		return false;

	mod_delayed_work(local->workqueue, &local->roc_work, dur);
	return true;
}

static void ieee80211_handle_roc_started(struct ieee80211_roc_work *roc,
					 unsigned long start_time)
{
	if (WARN_ON(roc->notified))
		return;

	roc->start_time = start_time;
	roc->started = true;

	if (roc->mgmt_tx_cookie) {
		if (!WARN_ON(!roc->frame)) {
			ieee80211_tx_skb_tid_band(roc->sdata, roc->frame, 7,
						  roc->chan->band, 0);
			roc->frame = NULL;
		}
	} else {
		cfg80211_ready_on_channel(&roc->sdata->wdev, roc->cookie,
					  roc->chan, roc->req_duration,
					  GFP_KERNEL);
	}

	roc->notified = true;
}

static void ieee80211_hw_roc_start(struct work_struct *work)
{
	struct ieee80211_local *local =
		container_of(work, struct ieee80211_local, hw_roc_start);
	struct ieee80211_roc_work *roc;

	mutex_lock(&local->mtx);

	list_for_each_entry(roc, &local->roc_list, list) {
		if (!roc->started)
			break;

		roc->hw_begun = true;
		ieee80211_handle_roc_started(roc, local->hw_roc_start_time);
	}

	mutex_unlock(&local->mtx);
}

void ieee80211_ready_on_channel(struct ieee80211_hw *hw)
{
	struct ieee80211_local *local = hw_to_local(hw);

	local->hw_roc_start_time = jiffies;

	trace_api_ready_on_channel(local);

	ieee80211_queue_work(hw, &local->hw_roc_start);
}
EXPORT_SYMBOL_GPL(ieee80211_ready_on_channel);

static void _ieee80211_start_next_roc(struct ieee80211_local *local)
{
	struct ieee80211_roc_work *roc, *tmp;
	enum ieee80211_roc_type type;
	u32 min_dur, max_dur;

	lockdep_assert_held(&local->mtx);

	if (WARN_ON(list_empty(&local->roc_list)))
		return;

	roc = list_first_entry(&local->roc_list, struct ieee80211_roc_work,
			       list);

	if (WARN_ON(roc->started))
		return;

	min_dur = roc->duration;
	max_dur = roc->duration;
	type = roc->type;

	list_for_each_entry(tmp, &local->roc_list, list) {
		if (tmp == roc)
			continue;
		if (tmp->sdata != roc->sdata || tmp->chan != roc->chan)
			break;
		max_dur = max(tmp->duration, max_dur);
		min_dur = min(tmp->duration, min_dur);
		type = max(tmp->type, type);
	}

	if (local->ops->remain_on_channel) {
		int ret = drv_remain_on_channel(local, roc->sdata, roc->chan,
						max_dur, type);

		if (ret) {
			wiphy_warn(local->hw.wiphy,
				   "failed to start next HW ROC (%d)\n", ret);
			/*
			 * queue the work struct again to avoid recursion
			 * when multiple failures occur
			 */
			list_for_each_entry(tmp, &local->roc_list, list) {
				if (tmp->sdata != roc->sdata ||
				    tmp->chan != roc->chan)
					break;
				tmp->started = true;
				tmp->abort = true;
			}
			ieee80211_queue_work(&local->hw, &local->hw_roc_done);
			return;
		}
<<<<<<< HEAD
	} else {
		/* delay it a bit */
		ieee80211_queue_delayed_work(&local->hw, &roc->work,
					     round_jiffies_relative(HZ/2));
	}
}

void ieee80211_roc_notify_destroy(struct ieee80211_roc_work *roc, bool free)
{
	struct ieee80211_roc_work *dep, *tmp;

	if (WARN_ON(roc->to_be_freed))
		return;

	/* was never transmitted */
	if (roc->frame) {
		cfg80211_mgmt_tx_status(&roc->sdata->wdev, roc->mgmt_tx_cookie,
					roc->frame->data, roc->frame->len,
					false, GFP_KERNEL);
		ieee80211_free_txskb(&roc->sdata->local->hw, roc->frame);
	}

	if (!roc->mgmt_tx_cookie)
		cfg80211_remain_on_channel_expired(&roc->sdata->wdev,
						   roc->cookie, roc->chan,
						   GFP_KERNEL);

	list_for_each_entry_safe(dep, tmp, &roc->dependents, list)
		ieee80211_roc_notify_destroy(dep, true);

	if (free)
		kfree(roc);
	else
		roc->to_be_freed = true;
}

void ieee80211_sw_roc_work(struct work_struct *work)
{
	struct ieee80211_roc_work *roc =
		container_of(work, struct ieee80211_roc_work, work.work);
	struct ieee80211_sub_if_data *sdata = roc->sdata;
	struct ieee80211_local *local = sdata->local;
	bool started, on_channel;

	mutex_lock(&local->mtx);

	if (roc->to_be_freed)
		goto out_unlock;

	if (roc->abort)
		goto finish;

	if (WARN_ON(list_empty(&local->roc_list)))
		goto out_unlock;

	if (WARN_ON(roc != list_first_entry(&local->roc_list,
					    struct ieee80211_roc_work,
					    list)))
		goto out_unlock;

	if (!roc->started) {
		struct ieee80211_roc_work *dep;

		WARN_ON(local->use_chanctx);
=======
>>>>>>> 286cd8c7

		/* we'll notify about the start once the HW calls back */
		list_for_each_entry(tmp, &local->roc_list, list) {
			if (tmp->sdata != roc->sdata || tmp->chan != roc->chan)
				break;
			tmp->started = true;
		}
	} else {
		/* If actually operating on the desired channel (with at least
		 * 20 MHz channel width) don't stop all the operations but still
		 * treat it as though the ROC operation started properly, so
		 * other ROC operations won't interfere with this one.
		 */
		roc->on_channel = roc->chan == local->_oper_chandef.chan &&
				  local->_oper_chandef.width != NL80211_CHAN_WIDTH_5 &&
				  local->_oper_chandef.width != NL80211_CHAN_WIDTH_10;

		/* start this ROC */
		ieee80211_recalc_idle(local);

		if (!roc->on_channel) {
			ieee80211_offchannel_stop_vifs(local);

			local->tmp_channel = roc->chan;
			ieee80211_hw_config(local, 0);
		}

		ieee80211_queue_delayed_work(&local->hw, &local->roc_work,
					     msecs_to_jiffies(min_dur));

		/* tell userspace or send frame(s) */
		list_for_each_entry(tmp, &local->roc_list, list) {
			if (tmp->sdata != roc->sdata || tmp->chan != roc->chan)
				break;

			tmp->on_channel = roc->on_channel;
			ieee80211_handle_roc_started(tmp, jiffies);
		}
	}
}

void ieee80211_start_next_roc(struct ieee80211_local *local)
{
	struct ieee80211_roc_work *roc;

	lockdep_assert_held(&local->mtx);

	if (list_empty(&local->roc_list)) {
		ieee80211_run_deferred_scan(local);
		return;
	}

	/* defer roc if driver is not started (i.e. during reconfig) */
	if (local->in_reconfig)
		return;

	roc = list_first_entry(&local->roc_list, struct ieee80211_roc_work,
			       list);

	if (WARN_ON_ONCE(roc->started))
		return;

	if (local->ops->remain_on_channel) {
		_ieee80211_start_next_roc(local);
	} else {
		/* delay it a bit */
		ieee80211_queue_delayed_work(&local->hw, &local->roc_work,
					     round_jiffies_relative(HZ/2));
	}
}

static void __ieee80211_roc_work(struct ieee80211_local *local)
{
	struct ieee80211_roc_work *roc;
	bool on_channel;

	lockdep_assert_held(&local->mtx);

	if (WARN_ON(local->ops->remain_on_channel))
		return;

	roc = list_first_entry_or_null(&local->roc_list,
				       struct ieee80211_roc_work, list);
	if (!roc)
		return;

	if (!roc->started) {
		WARN_ON(local->use_chanctx);
		_ieee80211_start_next_roc(local);
	} else {
		on_channel = roc->on_channel;
		if (ieee80211_recalc_sw_work(local, jiffies))
			return;

		/* careful - roc pointer became invalid during recalc */

		if (!on_channel) {
			ieee80211_flush_queues(local, NULL, false);

			local->tmp_channel = NULL;
			ieee80211_hw_config(local, 0);

			ieee80211_offchannel_return(local);
		}

		ieee80211_recalc_idle(local);
		ieee80211_start_next_roc(local);
	}
}

static void ieee80211_roc_work(struct work_struct *work)
{
	struct ieee80211_local *local =
		container_of(work, struct ieee80211_local, roc_work.work);

	mutex_lock(&local->mtx);
	__ieee80211_roc_work(local);
	mutex_unlock(&local->mtx);
}

static void ieee80211_hw_roc_done(struct work_struct *work)
{
	struct ieee80211_local *local =
		container_of(work, struct ieee80211_local, hw_roc_done);

	mutex_lock(&local->mtx);

	ieee80211_end_finished_rocs(local, jiffies);

	/* if there's another roc, start it now */
	ieee80211_start_next_roc(local);

	mutex_unlock(&local->mtx);
}

void ieee80211_remain_on_channel_expired(struct ieee80211_hw *hw)
{
	struct ieee80211_local *local = hw_to_local(hw);

	trace_api_remain_on_channel_expired(local);

	ieee80211_queue_work(hw, &local->hw_roc_done);
}
EXPORT_SYMBOL_GPL(ieee80211_remain_on_channel_expired);

static bool
ieee80211_coalesce_hw_started_roc(struct ieee80211_local *local,
				  struct ieee80211_roc_work *new_roc,
				  struct ieee80211_roc_work *cur_roc)
{
	unsigned long now = jiffies;
	unsigned long remaining;

	if (WARN_ON(!cur_roc->started))
		return false;

	/* if it was scheduled in the hardware, but not started yet,
	 * we can only combine if the older one had a longer duration
	 */
	if (!cur_roc->hw_begun && new_roc->duration > cur_roc->duration)
		return false;

	remaining = cur_roc->start_time +
		    msecs_to_jiffies(cur_roc->duration) -
		    now;

	/* if it doesn't fit entirely, schedule a new one */
	if (new_roc->duration > jiffies_to_msecs(remaining))
		return false;

	/* add just after the current one so we combine their finish later */
	list_add(&new_roc->list, &cur_roc->list);

	/* if the existing one has already begun then let this one also
	 * begin, otherwise they'll both be marked properly by the work
	 * struct that runs once the driver notifies us of the beginning
	 */
	if (cur_roc->hw_begun) {
		new_roc->hw_begun = true;
		ieee80211_handle_roc_started(new_roc, now);
	}

	return true;
}

static int ieee80211_start_roc_work(struct ieee80211_local *local,
				    struct ieee80211_sub_if_data *sdata,
				    struct ieee80211_channel *channel,
				    unsigned int duration, u64 *cookie,
				    struct sk_buff *txskb,
				    enum ieee80211_roc_type type)
{
	struct ieee80211_roc_work *roc, *tmp;
	bool queued = false, combine_started = true;
	int ret;

	lockdep_assert_held(&local->mtx);

	if (local->use_chanctx && !local->ops->remain_on_channel)
		return -EOPNOTSUPP;

	roc = kzalloc(sizeof(*roc), GFP_KERNEL);
	if (!roc)
		return -ENOMEM;

	/*
	 * If the duration is zero, then the driver
	 * wouldn't actually do anything. Set it to
	 * 10 for now.
	 *
	 * TODO: cancel the off-channel operation
	 *       when we get the SKB's TX status and
	 *       the wait time was zero before.
	 */
	if (!duration)
		duration = 10;

	roc->chan = channel;
	roc->duration = duration;
	roc->req_duration = duration;
	roc->frame = txskb;
	roc->type = type;
	roc->sdata = sdata;

	/*
	 * cookie is either the roc cookie (for normal roc)
	 * or the SKB (for mgmt TX)
	 */
	if (!txskb) {
		roc->cookie = ieee80211_mgmt_tx_cookie(local);
		*cookie = roc->cookie;
	} else {
		roc->mgmt_tx_cookie = *cookie;
	}

	/* if there's no need to queue, handle it immediately */
	if (list_empty(&local->roc_list) &&
	    !local->scanning && !ieee80211_is_radar_required(local)) {
		/* if not HW assist, just queue & schedule work */
		if (!local->ops->remain_on_channel) {
			list_add_tail(&roc->list, &local->roc_list);
			ieee80211_queue_delayed_work(&local->hw,
						     &local->roc_work, 0);
		} else {
			/* otherwise actually kick it off here
			 * (for error handling)
			 */
			ret = drv_remain_on_channel(local, sdata, channel,
						    duration, type);
			if (ret) {
				kfree(roc);
				return ret;
			}
			roc->started = true;
			list_add_tail(&roc->list, &local->roc_list);
		}

		return 0;
	}

	/* otherwise handle queueing */

	list_for_each_entry(tmp, &local->roc_list, list) {
		if (tmp->chan != channel || tmp->sdata != sdata)
			continue;

		/*
		 * Extend this ROC if possible: If it hasn't started, add
		 * just after the new one to combine.
		 */
		if (!tmp->started) {
			list_add(&roc->list, &tmp->list);
			queued = true;
			break;
		}

		if (!combine_started)
			continue;

		if (!local->ops->remain_on_channel) {
			/* If there's no hardware remain-on-channel, and
			 * doing so won't push us over the maximum r-o-c
			 * we allow, then we can just add the new one to
			 * the list and mark it as having started now.
			 * If it would push over the limit, don't try to
			 * combine with other started ones (that haven't
			 * been running as long) but potentially sort it
			 * with others that had the same fate.
			 */
			unsigned long now = jiffies;
			u32 elapsed = jiffies_to_msecs(now - tmp->start_time);
			struct wiphy *wiphy = local->hw.wiphy;
			u32 max_roc = wiphy->max_remain_on_channel_duration;

			if (elapsed + roc->duration > max_roc) {
				combine_started = false;
				continue;
			}

			list_add(&roc->list, &tmp->list);
			queued = true;
			roc->on_channel = tmp->on_channel;
			ieee80211_handle_roc_started(roc, now);
			ieee80211_recalc_sw_work(local, now);
			break;
		}

		queued = ieee80211_coalesce_hw_started_roc(local, roc, tmp);
		if (queued)
			break;
		/* if it wasn't queued, perhaps it can be combined with
		 * another that also couldn't get combined previously,
		 * but no need to check for already started ones, since
		 * that can't work.
		 */
		combine_started = false;
	}

	if (!queued)
		list_add_tail(&roc->list, &local->roc_list);

	return 0;
}

int ieee80211_remain_on_channel(struct wiphy *wiphy, struct wireless_dev *wdev,
				struct ieee80211_channel *chan,
				unsigned int duration, u64 *cookie)
{
	struct ieee80211_sub_if_data *sdata = IEEE80211_WDEV_TO_SUB_IF(wdev);
	struct ieee80211_local *local = sdata->local;
	int ret;

	mutex_lock(&local->mtx);
	ret = ieee80211_start_roc_work(local, sdata, chan,
				       duration, cookie, NULL,
				       IEEE80211_ROC_TYPE_NORMAL);
	mutex_unlock(&local->mtx);

	return ret;
}

static int ieee80211_cancel_roc(struct ieee80211_local *local,
				u64 cookie, bool mgmt_tx)
{
	struct ieee80211_roc_work *roc, *tmp, *found = NULL;
	int ret;

	if (!cookie)
		return -ENOENT;

	flush_work(&local->hw_roc_start);

	flush_work(&local->hw_roc_start);

	mutex_lock(&local->mtx);
	list_for_each_entry_safe(roc, tmp, &local->roc_list, list) {
		if (!mgmt_tx && roc->cookie != cookie)
			continue;
		else if (mgmt_tx && roc->mgmt_tx_cookie != cookie)
			continue;

		found = roc;
		break;
	}

	if (!found) {
		mutex_unlock(&local->mtx);
		return -ENOENT;
	}

	if (!found->started) {
		ieee80211_roc_notify_destroy(found);
		goto out_unlock;
	}

	if (local->ops->remain_on_channel) {
		ret = drv_cancel_remain_on_channel(local);
		if (WARN_ON_ONCE(ret)) {
			mutex_unlock(&local->mtx);
			return ret;
		}

		/* TODO:
		 * if multiple items were combined here then we really shouldn't
		 * cancel them all - we should wait for as much time as needed
		 * for the longest remaining one, and only then cancel ...
		 */
		list_for_each_entry_safe(roc, tmp, &local->roc_list, list) {
			if (!roc->started)
				break;
			if (roc == found)
				found = NULL;
			ieee80211_roc_notify_destroy(roc);
		}

		/* that really must not happen - it was started */
		WARN_ON(found);

		ieee80211_start_next_roc(local);
	} else {
		/* go through work struct to return to the operating channel */
		found->abort = true;
		mod_delayed_work(local->workqueue, &local->roc_work, 0);
	}

 out_unlock:
	mutex_unlock(&local->mtx);

	return 0;
}

int ieee80211_cancel_remain_on_channel(struct wiphy *wiphy,
				       struct wireless_dev *wdev, u64 cookie)
{
	struct ieee80211_sub_if_data *sdata = IEEE80211_WDEV_TO_SUB_IF(wdev);
	struct ieee80211_local *local = sdata->local;

	return ieee80211_cancel_roc(local, cookie, false);
}

int ieee80211_mgmt_tx(struct wiphy *wiphy, struct wireless_dev *wdev,
		      struct cfg80211_mgmt_tx_params *params, u64 *cookie)
{
	struct ieee80211_sub_if_data *sdata = IEEE80211_WDEV_TO_SUB_IF(wdev);
	struct ieee80211_local *local = sdata->local;
	struct sk_buff *skb;
	struct sta_info *sta;
	const struct ieee80211_mgmt *mgmt = (void *)params->buf;
	bool need_offchan = false;
	u32 flags;
	int ret;
	u8 *data;

	if (params->dont_wait_for_ack)
		flags = IEEE80211_TX_CTL_NO_ACK;
	else
		flags = IEEE80211_TX_INTFL_NL80211_FRAME_TX |
			IEEE80211_TX_CTL_REQ_TX_STATUS;

	if (params->no_cck)
		flags |= IEEE80211_TX_CTL_NO_CCK_RATE;

	switch (sdata->vif.type) {
	case NL80211_IFTYPE_ADHOC:
		if (!sdata->vif.bss_conf.ibss_joined)
			need_offchan = true;
#ifdef CONFIG_MAC80211_MESH
		/* fall through */
	case NL80211_IFTYPE_MESH_POINT:
		if (ieee80211_vif_is_mesh(&sdata->vif) &&
		    !sdata->u.mesh.mesh_id_len)
			need_offchan = true;
#endif
		/* fall through */
	case NL80211_IFTYPE_AP:
	case NL80211_IFTYPE_AP_VLAN:
	case NL80211_IFTYPE_P2P_GO:
		if (sdata->vif.type != NL80211_IFTYPE_ADHOC &&
		    !ieee80211_vif_is_mesh(&sdata->vif) &&
		    !rcu_access_pointer(sdata->bss->beacon))
			need_offchan = true;
		if (!ieee80211_is_action(mgmt->frame_control) ||
		    mgmt->u.action.category == WLAN_CATEGORY_PUBLIC ||
		    mgmt->u.action.category == WLAN_CATEGORY_SELF_PROTECTED ||
		    mgmt->u.action.category == WLAN_CATEGORY_SPECTRUM_MGMT)
			break;
		rcu_read_lock();
		sta = sta_info_get_bss(sdata, mgmt->da);
		rcu_read_unlock();
		if (!sta)
			return -ENOLINK;
		break;
	case NL80211_IFTYPE_STATION:
	case NL80211_IFTYPE_P2P_CLIENT:
		sdata_lock(sdata);
		if (!sdata->u.mgd.associated ||
		    (params->offchan && params->wait &&
		     local->ops->remain_on_channel &&
		     memcmp(sdata->u.mgd.associated->bssid,
			    mgmt->bssid, ETH_ALEN)))
			need_offchan = true;
		sdata_unlock(sdata);
		break;
	case NL80211_IFTYPE_P2P_DEVICE:
		need_offchan = true;
		break;
	case NL80211_IFTYPE_NAN:
	default:
		return -EOPNOTSUPP;
	}

	/* configurations requiring offchan cannot work if no channel has been
	 * specified
	 */
	if (need_offchan && !params->chan)
		return -EINVAL;

	mutex_lock(&local->mtx);

	/* Check if the operating channel is the requested channel */
	if (!need_offchan) {
		struct ieee80211_chanctx_conf *chanctx_conf;

		rcu_read_lock();
		chanctx_conf = rcu_dereference(sdata->vif.chanctx_conf);

		if (chanctx_conf) {
			need_offchan = params->chan &&
				       (params->chan !=
					chanctx_conf->def.chan);
		} else if (!params->chan) {
			ret = -EINVAL;
			rcu_read_unlock();
			goto out_unlock;
		} else {
			need_offchan = true;
		}
		rcu_read_unlock();
	}

	if (need_offchan && !params->offchan) {
		ret = -EBUSY;
		goto out_unlock;
	}

	skb = dev_alloc_skb(local->hw.extra_tx_headroom + params->len);
	if (!skb) {
		ret = -ENOMEM;
		goto out_unlock;
	}
	skb_reserve(skb, local->hw.extra_tx_headroom);

	data = skb_put_data(skb, params->buf, params->len);

	/* Update CSA counters */
	if (sdata->vif.csa_active &&
	    (sdata->vif.type == NL80211_IFTYPE_AP ||
	     sdata->vif.type == NL80211_IFTYPE_MESH_POINT ||
	     sdata->vif.type == NL80211_IFTYPE_ADHOC) &&
	    params->n_csa_offsets) {
		int i;
		struct beacon_data *beacon = NULL;

		rcu_read_lock();

		if (sdata->vif.type == NL80211_IFTYPE_AP)
			beacon = rcu_dereference(sdata->u.ap.beacon);
		else if (sdata->vif.type == NL80211_IFTYPE_ADHOC)
			beacon = rcu_dereference(sdata->u.ibss.presp);
		else if (ieee80211_vif_is_mesh(&sdata->vif))
			beacon = rcu_dereference(sdata->u.mesh.beacon);

		if (beacon)
			for (i = 0; i < params->n_csa_offsets; i++)
				data[params->csa_offsets[i]] =
					beacon->csa_current_counter;

		rcu_read_unlock();
	}

	IEEE80211_SKB_CB(skb)->flags = flags;

	skb->dev = sdata->dev;

	if (!params->dont_wait_for_ack) {
		/* make a copy to preserve the frame contents
		 * in case of encryption.
		 */
		ret = ieee80211_attach_ack_skb(local, skb, cookie, GFP_KERNEL);
		if (ret) {
			kfree_skb(skb);
			goto out_unlock;
		}
	} else {
		/* Assign a dummy non-zero cookie, it's not sent to
		 * userspace in this case but we rely on its value
		 * internally in the need_offchan case to distinguish
		 * mgmt-tx from remain-on-channel.
		 */
		*cookie = 0xffffffff;
	}

	if (!need_offchan) {
		ieee80211_tx_skb(sdata, skb);
		ret = 0;
		goto out_unlock;
	}

	IEEE80211_SKB_CB(skb)->flags |= IEEE80211_TX_CTL_TX_OFFCHAN |
					IEEE80211_TX_INTFL_OFFCHAN_TX_OK;
	if (ieee80211_hw_check(&local->hw, QUEUE_CONTROL))
		IEEE80211_SKB_CB(skb)->hw_queue =
			local->hw.offchannel_tx_hw_queue;

	/* This will handle all kinds of coalescing and immediate TX */
	ret = ieee80211_start_roc_work(local, sdata, params->chan,
				       params->wait, cookie, skb,
				       IEEE80211_ROC_TYPE_MGMT_TX);
	if (ret)
		ieee80211_free_txskb(&local->hw, skb);
 out_unlock:
	mutex_unlock(&local->mtx);
	return ret;
}

int ieee80211_mgmt_tx_cancel_wait(struct wiphy *wiphy,
				  struct wireless_dev *wdev, u64 cookie)
{
	struct ieee80211_local *local = wiphy_priv(wiphy);

	return ieee80211_cancel_roc(local, cookie, true);
}

void ieee80211_roc_setup(struct ieee80211_local *local)
{
	INIT_WORK(&local->hw_roc_start, ieee80211_hw_roc_start);
	INIT_WORK(&local->hw_roc_done, ieee80211_hw_roc_done);
	INIT_DELAYED_WORK(&local->roc_work, ieee80211_roc_work);
	INIT_LIST_HEAD(&local->roc_list);
}

void ieee80211_roc_purge(struct ieee80211_local *local,
			 struct ieee80211_sub_if_data *sdata)
{
	struct ieee80211_roc_work *roc, *tmp;
	bool work_to_do = false;

	mutex_lock(&local->mtx);
	list_for_each_entry_safe(roc, tmp, &local->roc_list, list) {
		if (sdata && roc->sdata != sdata)
			continue;

		if (roc->started) {
			if (local->ops->remain_on_channel) {
				/* can race, so ignore return value */
				drv_cancel_remain_on_channel(local);
				ieee80211_roc_notify_destroy(roc);
			} else {
				roc->abort = true;
				work_to_do = true;
			}
		} else {
			ieee80211_roc_notify_destroy(roc);
		}
	}
	if (work_to_do)
		__ieee80211_roc_work(local);
	mutex_unlock(&local->mtx);
}<|MERGE_RESOLUTION|>--- conflicted
+++ resolved
@@ -357,73 +357,6 @@
 			ieee80211_queue_work(&local->hw, &local->hw_roc_done);
 			return;
 		}
-<<<<<<< HEAD
-	} else {
-		/* delay it a bit */
-		ieee80211_queue_delayed_work(&local->hw, &roc->work,
-					     round_jiffies_relative(HZ/2));
-	}
-}
-
-void ieee80211_roc_notify_destroy(struct ieee80211_roc_work *roc, bool free)
-{
-	struct ieee80211_roc_work *dep, *tmp;
-
-	if (WARN_ON(roc->to_be_freed))
-		return;
-
-	/* was never transmitted */
-	if (roc->frame) {
-		cfg80211_mgmt_tx_status(&roc->sdata->wdev, roc->mgmt_tx_cookie,
-					roc->frame->data, roc->frame->len,
-					false, GFP_KERNEL);
-		ieee80211_free_txskb(&roc->sdata->local->hw, roc->frame);
-	}
-
-	if (!roc->mgmt_tx_cookie)
-		cfg80211_remain_on_channel_expired(&roc->sdata->wdev,
-						   roc->cookie, roc->chan,
-						   GFP_KERNEL);
-
-	list_for_each_entry_safe(dep, tmp, &roc->dependents, list)
-		ieee80211_roc_notify_destroy(dep, true);
-
-	if (free)
-		kfree(roc);
-	else
-		roc->to_be_freed = true;
-}
-
-void ieee80211_sw_roc_work(struct work_struct *work)
-{
-	struct ieee80211_roc_work *roc =
-		container_of(work, struct ieee80211_roc_work, work.work);
-	struct ieee80211_sub_if_data *sdata = roc->sdata;
-	struct ieee80211_local *local = sdata->local;
-	bool started, on_channel;
-
-	mutex_lock(&local->mtx);
-
-	if (roc->to_be_freed)
-		goto out_unlock;
-
-	if (roc->abort)
-		goto finish;
-
-	if (WARN_ON(list_empty(&local->roc_list)))
-		goto out_unlock;
-
-	if (WARN_ON(roc != list_first_entry(&local->roc_list,
-					    struct ieee80211_roc_work,
-					    list)))
-		goto out_unlock;
-
-	if (!roc->started) {
-		struct ieee80211_roc_work *dep;
-
-		WARN_ON(local->use_chanctx);
-=======
->>>>>>> 286cd8c7
 
 		/* we'll notify about the start once the HW calls back */
 		list_for_each_entry(tmp, &local->roc_list, list) {
@@ -773,8 +706,6 @@
 
 	if (!cookie)
 		return -ENOENT;
-
-	flush_work(&local->hw_roc_start);
 
 	flush_work(&local->hw_roc_start);
 
@@ -1051,6 +982,8 @@
 	struct ieee80211_roc_work *roc, *tmp;
 	bool work_to_do = false;
 
+	flush_work(&local->hw_roc_start);
+
 	mutex_lock(&local->mtx);
 	list_for_each_entry_safe(roc, tmp, &local->roc_list, list) {
 		if (sdata && roc->sdata != sdata)
