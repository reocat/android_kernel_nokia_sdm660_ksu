--- conflicted
+++ resolved
@@ -761,28 +761,7 @@
 		return NULL;
 	}
 
-<<<<<<< HEAD
-	if (!local->monitors || (status->flag & RX_FLAG_SKIP_MONITOR)) {
-		if (should_drop_frame(origskb, present_fcs_len,
-				      rtap_vendor_space)) {
-			dev_kfree_skb(origskb);
-			return NULL;
-		}
-
-		return remove_monitor_info(local, origskb, rtap_vendor_space);
-	}
-
-	/* room for the radiotap header based on driver features */
-	rt_hdrlen = ieee80211_rx_radiotap_hdrlen(local, status, origskb);
-	needed_headroom = rt_hdrlen - rtap_vendor_space;
-
-	if (should_drop_frame(origskb, present_fcs_len, rtap_vendor_space)) {
-		/* only need to expand headroom if necessary */
-		skb = origskb;
-		origskb = NULL;
-=======
 	only_monitor = should_drop_frame(origskb, present_fcs_len, rtap_space);
->>>>>>> 286cd8c7
 
 	if (!local->monitors || (status->flag & RX_FLAG_SKIP_MONITOR)) {
 		if (only_monitor) {
@@ -1749,28 +1728,12 @@
 	 */
 	if (!ieee80211_hw_check(&sta->local->hw, AP_LINK_PS) &&
 	    !ieee80211_has_morefrags(hdr->frame_control) &&
-<<<<<<< HEAD
-	    !ieee80211_is_back_req(hdr->frame_control) &&
-	    !(status->rx_flags & IEEE80211_RX_DEFERRED_RELEASE) &&
-	    (rx->sdata->vif.type == NL80211_IFTYPE_AP ||
-	     rx->sdata->vif.type == NL80211_IFTYPE_AP_VLAN) &&
-	    /*
-	     * PM bit is only checked in frames where it isn't reserved,
-	     * in AP mode it's reserved in non-bufferable management frames
-	     * (cf. IEEE 802.11-2012 8.2.4.1.7 Power Management field)
-	     * BAR frames should be ignored as specified in
-	     * IEEE 802.11-2012 10.2.1.2.
-	     */
-	    (!ieee80211_is_mgmt(hdr->frame_control) ||
-	     ieee80211_is_bufferable_mmpdu(hdr->frame_control))) {
-=======
 	    !is_multicast_ether_addr(hdr->addr1) &&
 	    (ieee80211_is_mgmt(hdr->frame_control) ||
 	     ieee80211_is_data(hdr->frame_control)) &&
 	    !(status->rx_flags & IEEE80211_RX_DEFERRED_RELEASE) &&
 	    (rx->sdata->vif.type == NL80211_IFTYPE_AP ||
 	     rx->sdata->vif.type == NL80211_IFTYPE_AP_VLAN)) {
->>>>>>> 286cd8c7
 		if (test_sta_flag(sta, WLAN_STA_PS_STA)) {
 			if (!ieee80211_has_pm(hdr->frame_control))
 				sta_ps_end(sta);
@@ -2235,21 +2198,12 @@
 		u8 pn[IEEE80211_CCMP_PN_LEN], *rpn;
 
 		if (!requires_sequential_pn(rx, fc))
-<<<<<<< HEAD
 			return RX_DROP_UNUSABLE;
 
 		/* Prevent mixed key and fragment cache attacks */
 		if (entry->key_color != rx->key->color)
 			return RX_DROP_UNUSABLE;
 
-=======
-			return RX_DROP_UNUSABLE;
-
-		/* Prevent mixed key and fragment cache attacks */
-		if (entry->key_color != rx->key->color)
-			return RX_DROP_UNUSABLE;
-
->>>>>>> 286cd8c7
 		memcpy(pn, entry->last_pn, IEEE80211_CCMP_PN_LEN);
 		for (i = IEEE80211_CCMP_PN_LEN - 1; i >= 0; i--) {
 			pn[i]++;
@@ -2604,39 +2558,8 @@
 #endif
 
 	if (skb) {
-<<<<<<< HEAD
-		struct ethhdr *ehdr = (struct ethhdr *)skb->data;
-
-		/* deliver to local stack */
-		skb->protocol = eth_type_trans(skb, dev);
-		memset(skb->cb, 0, sizeof(skb->cb));
-
-		/*
-		 * 802.1X over 802.11 requires that the authenticator address
-		 * be used for EAPOL frames. However, 802.1X allows the use of
-		 * the PAE group address instead. If the interface is part of
-		 * a bridge and we pass the frame with the PAE group address,
-		 * then the bridge will forward it to the network (even if the
-		 * client was not associated yet), which isn't supposed to
-		 * happen.
-		 * To avoid that, rewrite the destination address to our own
-		 * address, so that the authenticator (e.g. hostapd) will see
-		 * the frame, but bridge won't forward it anywhere else. Note
-		 * that due to earlier filtering, the only other address can
-		 * be the PAE group address.
-		 */
-		if (unlikely(skb->protocol == sdata->control_port_protocol &&
-			     !ether_addr_equal(ehdr->h_dest, sdata->vif.addr)))
-			ether_addr_copy(ehdr->h_dest, sdata->vif.addr);
-
-		if (rx->napi)
-			napi_gro_receive(rx->napi, skb);
-		else
-			netif_receive_skb(skb);
-=======
 		skb->protocol = eth_type_trans(skb, dev);
 		ieee80211_deliver_skb_to_local_stack(skb, rx);
->>>>>>> 286cd8c7
 	}
 
 	if (xmit_skb) {
@@ -2661,36 +2584,6 @@
 	struct ieee80211_hdr *hdr = (struct ieee80211_hdr *)skb->data;
 	__le16 fc = hdr->frame_control;
 	struct sk_buff_head frame_list;
-<<<<<<< HEAD
-	struct ieee80211_rx_status *status = IEEE80211_SKB_RXCB(rx->skb);
-
-	if (unlikely(!ieee80211_is_data(fc)))
-		return RX_CONTINUE;
-
-	if (unlikely(!ieee80211_is_data_present(fc)))
-		return RX_DROP_MONITOR;
-
-	if (!(status->rx_flags & IEEE80211_RX_AMSDU))
-		return RX_CONTINUE;
-
-	if (unlikely(ieee80211_has_a4(hdr->frame_control))) {
-		switch (rx->sdata->vif.type) {
-		case NL80211_IFTYPE_AP_VLAN:
-			if (!rx->sdata->u.vlan.sta)
-				return RX_DROP_UNUSABLE;
-			break;
-		case NL80211_IFTYPE_STATION:
-			if (!rx->sdata->u.mgd.use_4addr)
-				return RX_DROP_UNUSABLE;
-			break;
-		default:
-			return RX_DROP_UNUSABLE;
-		}
-	}
-
-	if (is_multicast_ether_addr(hdr->addr1))
-		return RX_DROP_UNUSABLE;
-=======
 	struct ethhdr ethhdr;
 	const u8 *check_da = ethhdr.h_dest, *check_sa = ethhdr.h_source;
 
@@ -2713,7 +2606,6 @@
 		default:
 			break;
 	}
->>>>>>> 286cd8c7
 
 	skb->dev = dev;
 	__skb_queue_head_init(&frame_list);
@@ -2827,10 +2719,7 @@
 	struct ieee80211_sub_if_data *sdata = rx->sdata;
 	struct ieee80211_if_mesh *ifmsh = &sdata->u.mesh;
 	u16 ac, q, hdrlen;
-<<<<<<< HEAD
-=======
 	int tailroom = 0;
->>>>>>> 286cd8c7
 
 	hdr = (struct ieee80211_hdr *) skb->data;
 	hdrlen = ieee80211_hdrlen(hdr->frame_control);
@@ -2901,11 +2790,7 @@
 	    ether_addr_equal(sdata->vif.addr, hdr->addr3))
 		return RX_CONTINUE;
 
-<<<<<<< HEAD
-	ac = ieee80211_select_queue_80211(sdata, skb, hdr);
-=======
 	ac = ieee802_1d_to_ac[skb->priority];
->>>>>>> 286cd8c7
 	q = sdata->vif.hw_queue[ac];
 	if (ieee80211_queue_stopped(&local->hw, q)) {
 		IEEE80211_IFSTA_MESH_CTR_INC(ifmsh, dropped_frames_congestion);
@@ -4571,11 +4456,7 @@
 	__le16 fc;
 	struct ieee80211_rx_data rx;
 	struct ieee80211_sub_if_data *prev;
-<<<<<<< HEAD
-	struct rhash_head *tmp;
-=======
 	struct rhlist_head *tmp;
->>>>>>> 286cd8c7
 	int err = 0;
 
 	fc = ((struct ieee80211_hdr *)skb->data)->frame_control;
@@ -4610,20 +4491,8 @@
 		     ieee80211_is_beacon(hdr->frame_control)))
 		ieee80211_scan_rx(local, skb);
 
-<<<<<<< HEAD
-	if (pubsta) {
-		rx.sta = container_of(pubsta, struct sta_info, sta);
-		rx.sdata = rx.sta->sdata;
-		if (ieee80211_prepare_and_rx_handle(&rx, skb, true))
-			return;
-		goto out;
-	} else if (ieee80211_is_data(fc)) {
-		struct sta_info *sta, *prev_sta;
-		const struct bucket_table *tbl;
-=======
 	if (ieee80211_is_data(fc)) {
 		struct sta_info *sta, *prev_sta;
->>>>>>> 286cd8c7
 
 		if (pubsta) {
 			rx.sta = container_of(pubsta, struct sta_info, sta);
