--- conflicted
+++ resolved
@@ -7,12 +7,8 @@
  * Copyright 2006-2007	Jiri Benc <jbenc@suse.cz>
  * Copyright 2007, Michael Wu <flamingice@sourmilk.net>
  * Copyright 2007-2010, Intel Corporation
-<<<<<<< HEAD
- * Copyright(c) 2015 Intel Deutschland GmbH
-=======
  * Copyright(c) 2015-2017 Intel Deutschland GmbH
  * Copyright (C) 2018        Intel Corporation
->>>>>>> 286cd8c7
  *
  * This program is free software; you can redistribute it and/or modify
  * it under the terms of the GNU General Public License version 2 as
@@ -247,10 +243,6 @@
 		.timeout = timeout,
 		.ssn = start_seq_num,
 	};
-<<<<<<< HEAD
-
-=======
->>>>>>> 286cd8c7
 	int i, ret = -EOPNOTSUPP;
 	u16 status = WLAN_STATUS_REQUEST_DECLINED;
 	u16 max_buf_size;
