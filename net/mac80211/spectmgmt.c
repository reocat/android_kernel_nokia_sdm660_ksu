--- conflicted
+++ resolved
@@ -28,11 +28,7 @@
 				 u32 sta_flags, u8 *bssid,
 				 struct ieee80211_csa_ie *csa_ie)
 {
-<<<<<<< HEAD
-	enum nl80211_band new_band;
-=======
 	enum nl80211_band new_band = current_band;
->>>>>>> 286cd8c7
 	int new_freq;
 	u8 new_chan_no;
 	struct ieee80211_channel *new_chan;
