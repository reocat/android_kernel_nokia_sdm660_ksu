/*
 * Scanning implementation
 *
 * Copyright 2003, Jouni Malinen <jkmaline@cc.hut.fi>
 * Copyright 2004, Instant802 Networks, Inc.
 * Copyright 2005, Devicescape Software, Inc.
 * Copyright 2006-2007	Jiri Benc <jbenc@suse.cz>
 * Copyright 2007, Michael Wu <flamingice@sourmilk.net>
 * Copyright 2013-2015  Intel Mobile Communications GmbH
 * Copyright 2016-2017  Intel Deutschland GmbH
 *
 * This program is free software; you can redistribute it and/or modify
 * it under the terms of the GNU General Public License version 2 as
 * published by the Free Software Foundation.
 */

#include <linux/if_arp.h>
#include <linux/etherdevice.h>
#include <linux/rtnetlink.h>
#include <net/sch_generic.h>
#include <linux/slab.h>
#include <linux/export.h>
#include <linux/random.h>
#include <net/mac80211.h>

#include "ieee80211_i.h"
#include "driver-ops.h"
#include "mesh.h"

#define IEEE80211_PROBE_DELAY (HZ / 33)
#define IEEE80211_CHANNEL_TIME (HZ / 33)
#define IEEE80211_PASSIVE_CHANNEL_TIME (HZ / 9)

void ieee80211_rx_bss_put(struct ieee80211_local *local,
			  struct ieee80211_bss *bss)
{
	if (!bss)
		return;
	cfg80211_put_bss(local->hw.wiphy,
			 container_of((void *)bss, struct cfg80211_bss, priv));
}

static bool is_uapsd_supported(struct ieee802_11_elems *elems)
{
	u8 qos_info;

	if (elems->wmm_info && elems->wmm_info_len == 7
	    && elems->wmm_info[5] == 1)
		qos_info = elems->wmm_info[6];
	else if (elems->wmm_param && elems->wmm_param_len == 24
		 && elems->wmm_param[5] == 1)
		qos_info = elems->wmm_param[6];
	else
		/* no valid wmm information or parameter element found */
		return false;

	return qos_info & IEEE80211_WMM_IE_AP_QOSINFO_UAPSD;
}

struct ieee80211_bss *
ieee80211_bss_info_update(struct ieee80211_local *local,
			  struct ieee80211_rx_status *rx_status,
			  struct ieee80211_mgmt *mgmt, size_t len,
			  struct ieee802_11_elems *elems,
			  struct ieee80211_channel *channel)
{
	bool beacon = ieee80211_is_beacon(mgmt->frame_control);
	struct cfg80211_bss *cbss;
	struct ieee80211_bss *bss;
	int clen, srlen;
	struct cfg80211_inform_bss bss_meta = {
		.boottime_ns = rx_status->boottime_ns,
	};
	bool signal_valid;
	struct ieee80211_sub_if_data *scan_sdata;

	if (rx_status->flag & RX_FLAG_NO_SIGNAL_VAL)
		bss_meta.signal = 0; /* invalid signal indication */
	else if (ieee80211_hw_check(&local->hw, SIGNAL_DBM))
		bss_meta.signal = rx_status->signal * 100;
	else if (ieee80211_hw_check(&local->hw, SIGNAL_UNSPEC))
		bss_meta.signal = (rx_status->signal * 100) / local->hw.max_signal;

	bss_meta.scan_width = NL80211_BSS_CHAN_WIDTH_20;
	if (rx_status->bw == RATE_INFO_BW_5)
		bss_meta.scan_width = NL80211_BSS_CHAN_WIDTH_5;
	else if (rx_status->bw == RATE_INFO_BW_10)
		bss_meta.scan_width = NL80211_BSS_CHAN_WIDTH_10;

	bss_meta.chan = channel;

	rcu_read_lock();
	scan_sdata = rcu_dereference(local->scan_sdata);
	if (scan_sdata && scan_sdata->vif.type == NL80211_IFTYPE_STATION &&
	    scan_sdata->vif.bss_conf.assoc &&
	    ieee80211_have_rx_timestamp(rx_status)) {
		bss_meta.parent_tsf =
			ieee80211_calculate_rx_timestamp(local, rx_status,
							 len + FCS_LEN, 24);
		ether_addr_copy(bss_meta.parent_bssid,
				scan_sdata->vif.bss_conf.bssid);
	}
	rcu_read_unlock();

	cbss = cfg80211_inform_bss_frame_data(local->hw.wiphy, &bss_meta,
					      mgmt, len, GFP_ATOMIC);
	if (!cbss)
		return NULL;
	/* In case the signal is invalid update the status */
	signal_valid = abs(channel->center_freq - cbss->channel->center_freq)
		<= local->hw.wiphy->max_adj_channel_rssi_comp;
	if (!signal_valid)
		rx_status->flag |= RX_FLAG_NO_SIGNAL_VAL;

	bss = (void *)cbss->priv;

	if (beacon)
		bss->device_ts_beacon = rx_status->device_timestamp;
	else
		bss->device_ts_presp = rx_status->device_timestamp;

	if (elems->parse_error) {
		if (beacon)
			bss->corrupt_data |= IEEE80211_BSS_CORRUPT_BEACON;
		else
			bss->corrupt_data |= IEEE80211_BSS_CORRUPT_PROBE_RESP;
	} else {
		if (beacon)
			bss->corrupt_data &= ~IEEE80211_BSS_CORRUPT_BEACON;
		else
			bss->corrupt_data &= ~IEEE80211_BSS_CORRUPT_PROBE_RESP;
	}

	/* save the ERP value so that it is available at association time */
	if (elems->erp_info && (!elems->parse_error ||
				!(bss->valid_data & IEEE80211_BSS_VALID_ERP))) {
		bss->erp_value = elems->erp_info[0];
		bss->has_erp_value = true;
		if (!elems->parse_error)
			bss->valid_data |= IEEE80211_BSS_VALID_ERP;
	}

	/* replace old supported rates if we get new values */
	if (!elems->parse_error ||
	    !(bss->valid_data & IEEE80211_BSS_VALID_RATES)) {
		srlen = 0;
		if (elems->supp_rates) {
			clen = IEEE80211_MAX_SUPP_RATES;
			if (clen > elems->supp_rates_len)
				clen = elems->supp_rates_len;
			memcpy(bss->supp_rates, elems->supp_rates, clen);
			srlen += clen;
		}
		if (elems->ext_supp_rates) {
			clen = IEEE80211_MAX_SUPP_RATES - srlen;
			if (clen > elems->ext_supp_rates_len)
				clen = elems->ext_supp_rates_len;
			memcpy(bss->supp_rates + srlen, elems->ext_supp_rates,
			       clen);
			srlen += clen;
		}
		if (srlen) {
			bss->supp_rates_len = srlen;
			if (!elems->parse_error)
				bss->valid_data |= IEEE80211_BSS_VALID_RATES;
		}
	}

	if (!elems->parse_error ||
	    !(bss->valid_data & IEEE80211_BSS_VALID_WMM)) {
		bss->wmm_used = elems->wmm_param || elems->wmm_info;
		bss->uapsd_supported = is_uapsd_supported(elems);
		if (!elems->parse_error)
			bss->valid_data |= IEEE80211_BSS_VALID_WMM;
	}

	if (beacon) {
		struct ieee80211_supported_band *sband =
			local->hw.wiphy->bands[rx_status->band];
		if (!(rx_status->encoding == RX_ENC_HT) &&
		    !(rx_status->encoding == RX_ENC_VHT))
			bss->beacon_rate =
				&sband->bitrates[rx_status->rate_idx];
	}

	return bss;
}

static bool ieee80211_scan_accept_presp(struct ieee80211_sub_if_data *sdata,
					u32 scan_flags, const u8 *da)
{
	if (!sdata)
		return false;
	/* accept broadcast for OCE */
	if (scan_flags & NL80211_SCAN_FLAG_ACCEPT_BCAST_PROBE_RESP &&
	    is_broadcast_ether_addr(da))
		return true;
	if (scan_flags & NL80211_SCAN_FLAG_RANDOM_ADDR)
		return true;
	return ether_addr_equal(da, sdata->vif.addr);
}

void ieee80211_scan_rx(struct ieee80211_local *local, struct sk_buff *skb)
{
	struct ieee80211_rx_status *rx_status = IEEE80211_SKB_RXCB(skb);
	struct ieee80211_sub_if_data *sdata1, *sdata2;
	struct ieee80211_mgmt *mgmt = (void *)skb->data;
	struct ieee80211_bss *bss;
	u8 *elements;
	struct ieee80211_channel *channel;
	size_t baselen;
	struct ieee802_11_elems elems;

	if (skb->len < 24 ||
	    (!ieee80211_is_probe_resp(mgmt->frame_control) &&
	     !ieee80211_is_beacon(mgmt->frame_control)))
		return;

	sdata1 = rcu_dereference(local->scan_sdata);
	sdata2 = rcu_dereference(local->sched_scan_sdata);

	if (likely(!sdata1 && !sdata2))
		return;

	if (test_and_clear_bit(SCAN_BEACON_WAIT, &local->scanning)) {
		/*
		 * we were passive scanning because of radar/no-IR, but
		 * the beacon/proberesp rx gives us an opportunity to upgrade
		 * to active scan
		 */
		 set_bit(SCAN_BEACON_DONE, &local->scanning);
		 ieee80211_queue_delayed_work(&local->hw, &local->scan_work, 0);
	}

	if (ieee80211_is_probe_resp(mgmt->frame_control)) {
		struct cfg80211_scan_request *scan_req;
		struct cfg80211_sched_scan_request *sched_scan_req;
		u32 scan_req_flags = 0, sched_scan_req_flags = 0;

		scan_req = rcu_dereference(local->scan_req);
		sched_scan_req = rcu_dereference(local->sched_scan_req);

		if (scan_req)
			scan_req_flags = scan_req->flags;

		if (sched_scan_req)
			sched_scan_req_flags = sched_scan_req->flags;

		/* ignore ProbeResp to foreign address or non-bcast (OCE)
		 * unless scanning with randomised address
		 */
		if (!ieee80211_scan_accept_presp(sdata1, scan_req_flags,
						 mgmt->da) &&
		    !ieee80211_scan_accept_presp(sdata2, sched_scan_req_flags,
						 mgmt->da))
			return;

		elements = mgmt->u.probe_resp.variable;
		baselen = offsetof(struct ieee80211_mgmt, u.probe_resp.variable);
	} else {
		baselen = offsetof(struct ieee80211_mgmt, u.beacon.variable);
		elements = mgmt->u.beacon.variable;
	}

	if (baselen > skb->len)
		return;

	ieee802_11_parse_elems(elements, skb->len - baselen, false, &elems);

	channel = ieee80211_get_channel(local->hw.wiphy, rx_status->freq);

	if (!channel || channel->flags & IEEE80211_CHAN_DISABLED)
		return;

	bss = ieee80211_bss_info_update(local, rx_status,
					mgmt, skb->len, &elems,
					channel);
	if (bss)
		ieee80211_rx_bss_put(local, bss);
}

static void
ieee80211_prepare_scan_chandef(struct cfg80211_chan_def *chandef,
			       enum nl80211_bss_scan_width scan_width)
{
	memset(chandef, 0, sizeof(*chandef));
	switch (scan_width) {
	case NL80211_BSS_CHAN_WIDTH_5:
		chandef->width = NL80211_CHAN_WIDTH_5;
		break;
	case NL80211_BSS_CHAN_WIDTH_10:
		chandef->width = NL80211_CHAN_WIDTH_10;
		break;
	default:
		chandef->width = NL80211_CHAN_WIDTH_20_NOHT;
		break;
	}
}

/* return false if no more work */
static bool ieee80211_prep_hw_scan(struct ieee80211_local *local)
{
	struct cfg80211_scan_request *req;
	struct cfg80211_chan_def chandef;
	u8 bands_used = 0;
	int i, ielen, n_chans;
	u32 flags = 0;

	req = rcu_dereference_protected(local->scan_req,
					lockdep_is_held(&local->mtx));

	if (test_bit(SCAN_HW_CANCELLED, &local->scanning))
		return false;

	if (ieee80211_hw_check(&local->hw, SINGLE_SCAN_ON_ALL_BANDS)) {
		for (i = 0; i < req->n_channels; i++) {
			local->hw_scan_req->req.channels[i] = req->channels[i];
			bands_used |= BIT(req->channels[i]->band);
		}

		n_chans = req->n_channels;
	} else {
		do {
			if (local->hw_scan_band == NUM_NL80211_BANDS)
				return false;

			n_chans = 0;

			for (i = 0; i < req->n_channels; i++) {
				if (req->channels[i]->band !=
				    local->hw_scan_band)
					continue;
				local->hw_scan_req->req.channels[n_chans] =
							req->channels[i];
				n_chans++;
				bands_used |= BIT(req->channels[i]->band);
			}

			local->hw_scan_band++;
		} while (!n_chans);
	}

	local->hw_scan_req->req.n_channels = n_chans;
	ieee80211_prepare_scan_chandef(&chandef, req->scan_width);

	if (req->flags & NL80211_SCAN_FLAG_MIN_PREQ_CONTENT)
		flags |= IEEE80211_PROBE_FLAG_MIN_CONTENT;

	ielen = ieee80211_build_preq_ies(local,
					 (u8 *)local->hw_scan_req->req.ie,
					 local->hw_scan_ies_bufsize,
					 &local->hw_scan_req->ies,
					 req->ie, req->ie_len,
					 bands_used, req->rates, &chandef,
					 flags);
	local->hw_scan_req->req.ie_len = ielen;
	local->hw_scan_req->req.no_cck = req->no_cck;
	ether_addr_copy(local->hw_scan_req->req.mac_addr, req->mac_addr);
	ether_addr_copy(local->hw_scan_req->req.mac_addr_mask,
			req->mac_addr_mask);
	ether_addr_copy(local->hw_scan_req->req.bssid, req->bssid);

	return true;
}

static void __ieee80211_scan_completed(struct ieee80211_hw *hw, bool aborted)
{
	struct ieee80211_local *local = hw_to_local(hw);
	bool hw_scan = local->ops->hw_scan;
	bool was_scanning = local->scanning;
	struct cfg80211_scan_request *scan_req;
	struct ieee80211_sub_if_data *scan_sdata;
	struct ieee80211_sub_if_data *sdata;

	lockdep_assert_held(&local->mtx);

	/*
	 * It's ok to abort a not-yet-running scan (that
	 * we have one at all will be verified by checking
	 * local->scan_req next), but not to complete it
	 * successfully.
	 */
	if (WARN_ON(!local->scanning && !aborted))
		aborted = true;

	if (WARN_ON(!local->scan_req))
		return;

	if (hw_scan && !aborted &&
	    !ieee80211_hw_check(&local->hw, SINGLE_SCAN_ON_ALL_BANDS) &&
	    ieee80211_prep_hw_scan(local)) {
		int rc;

		rc = drv_hw_scan(local,
			rcu_dereference_protected(local->scan_sdata,
						  lockdep_is_held(&local->mtx)),
			local->hw_scan_req);

		if (rc == 0)
			return;

		/* HW scan failed and is going to be reported as aborted,
		 * so clear old scan info.
		 */
		memset(&local->scan_info, 0, sizeof(local->scan_info));
		aborted = true;
	}

	kfree(local->hw_scan_req);
	local->hw_scan_req = NULL;

	scan_req = rcu_dereference_protected(local->scan_req,
					     lockdep_is_held(&local->mtx));

	RCU_INIT_POINTER(local->scan_req, NULL);

	scan_sdata = rcu_dereference_protected(local->scan_sdata,
					       lockdep_is_held(&local->mtx));
	RCU_INIT_POINTER(local->scan_sdata, NULL);

	local->scanning = 0;
	local->scan_chandef.chan = NULL;

	synchronize_rcu();

	if (scan_req != local->int_scan_req) {
		local->scan_info.aborted = aborted;
		cfg80211_scan_done(scan_req, &local->scan_info);
	}

	/* Set power back to normal operating levels. */
	ieee80211_hw_config(local, 0);

	if (!hw_scan) {
		ieee80211_configure_filter(local);
		drv_sw_scan_complete(local, scan_sdata);
		ieee80211_offchannel_return(local);
	}

	ieee80211_recalc_idle(local);

	ieee80211_mlme_notify_scan_completed(local);
	ieee80211_ibss_notify_scan_completed(local);

	/* Requeue all the work that might have been ignored while
	 * the scan was in progress; if there was none this will
	 * just be a no-op for the particular interface.
	 */
	list_for_each_entry_rcu(sdata, &local->interfaces, list) {
		if (ieee80211_sdata_running(sdata))
			ieee80211_queue_work(&sdata->local->hw, &sdata->work);
	}

	if (was_scanning)
		ieee80211_start_next_roc(local);
}

void ieee80211_scan_completed(struct ieee80211_hw *hw,
			      struct cfg80211_scan_info *info)
{
	struct ieee80211_local *local = hw_to_local(hw);

	trace_api_scan_completed(local, info->aborted);

	set_bit(SCAN_COMPLETED, &local->scanning);
	if (info->aborted)
		set_bit(SCAN_ABORTED, &local->scanning);

	memcpy(&local->scan_info, info, sizeof(*info));

	ieee80211_queue_delayed_work(&local->hw, &local->scan_work, 0);
}
EXPORT_SYMBOL(ieee80211_scan_completed);

static int ieee80211_start_sw_scan(struct ieee80211_local *local,
				   struct ieee80211_sub_if_data *sdata)
{
	/* Software scan is not supported in multi-channel cases */
	if (local->use_chanctx)
		return -EOPNOTSUPP;

	/*
	 * Hardware/driver doesn't support hw_scan, so use software
	 * scanning instead. First send a nullfunc frame with power save
	 * bit on so that AP will buffer the frames for us while we are not
	 * listening, then send probe requests to each channel and wait for
	 * the responses. After all channels are scanned, tune back to the
	 * original channel and send a nullfunc frame with power save bit
	 * off to trigger the AP to send us all the buffered frames.
	 *
	 * Note that while local->sw_scanning is true everything else but
	 * nullfunc frames and probe requests will be dropped in
	 * ieee80211_tx_h_check_assoc().
	 */
	drv_sw_scan_start(local, sdata, local->scan_addr);

	local->leave_oper_channel_time = jiffies;
	local->next_scan_state = SCAN_DECISION;
	local->scan_channel_idx = 0;

	ieee80211_offchannel_stop_vifs(local);

	/* ensure nullfunc is transmitted before leaving operating channel */
	ieee80211_flush_queues(local, NULL, false);

	ieee80211_configure_filter(local);

	/* We need to set power level at maximum rate for scanning. */
	ieee80211_hw_config(local, 0);

	ieee80211_queue_delayed_work(&local->hw,
				     &local->scan_work, 0);

	return 0;
}

static bool ieee80211_can_scan(struct ieee80211_local *local,
			       struct ieee80211_sub_if_data *sdata)
{
	if (ieee80211_is_radar_required(local))
		return false;

	if (!list_empty(&local->roc_list))
		return false;

	if (sdata->vif.type == NL80211_IFTYPE_STATION &&
	    sdata->u.mgd.flags & IEEE80211_STA_CONNECTION_POLL)
		return false;

	return true;
}

void ieee80211_run_deferred_scan(struct ieee80211_local *local)
{
	lockdep_assert_held(&local->mtx);

	if (!local->scan_req || local->scanning)
		return;

	if (!ieee80211_can_scan(local,
				rcu_dereference_protected(
					local->scan_sdata,
					lockdep_is_held(&local->mtx))))
		return;

	ieee80211_queue_delayed_work(&local->hw, &local->scan_work,
				     round_jiffies_relative(0));
}

static void ieee80211_send_scan_probe_req(struct ieee80211_sub_if_data *sdata,
					  const u8 *src, const u8 *dst,
					  const u8 *ssid, size_t ssid_len,
					  const u8 *ie, size_t ie_len,
					  u32 ratemask, u32 flags, u32 tx_flags,
					  struct ieee80211_channel *channel)
{
	struct sk_buff *skb;
	u32 txdata_flags = 0;

	skb = ieee80211_build_probe_req(sdata, src, dst, ratemask, channel,
					ssid, ssid_len,
					ie, ie_len, flags);

	if (skb) {
		if (flags & IEEE80211_PROBE_FLAG_RANDOM_SN) {
			struct ieee80211_hdr *hdr = (void *)skb->data;
			u16 sn = get_random_u32();

			txdata_flags |= IEEE80211_TX_NO_SEQNO;
			hdr->seq_ctrl =
				cpu_to_le16(IEEE80211_SN_TO_SEQ(sn));
		}
		IEEE80211_SKB_CB(skb)->flags |= tx_flags;
		ieee80211_tx_skb_tid_band(sdata, skb, 7, channel->band,
					  txdata_flags);
	}
}

static void ieee80211_scan_state_send_probe(struct ieee80211_local *local,
					    unsigned long *next_delay)
{
	int i;
	struct ieee80211_sub_if_data *sdata;
	struct cfg80211_scan_request *scan_req;
	enum nl80211_band band = local->hw.conf.chandef.chan->band;
<<<<<<< HEAD
	u32 tx_flags;
=======
	u32 flags = 0, tx_flags;
>>>>>>> 286cd8c7

	scan_req = rcu_dereference_protected(local->scan_req,
					     lockdep_is_held(&local->mtx));

	tx_flags = IEEE80211_TX_INTFL_OFFCHAN_TX_OK;
	if (scan_req->no_cck)
		tx_flags |= IEEE80211_TX_CTL_NO_CCK_RATE;
	if (scan_req->flags & NL80211_SCAN_FLAG_MIN_PREQ_CONTENT)
		flags |= IEEE80211_PROBE_FLAG_MIN_CONTENT;
	if (scan_req->flags & NL80211_SCAN_FLAG_RANDOM_SN)
		flags |= IEEE80211_PROBE_FLAG_RANDOM_SN;

	sdata = rcu_dereference_protected(local->scan_sdata,
					  lockdep_is_held(&local->mtx));

	for (i = 0; i < scan_req->n_ssids; i++)
		ieee80211_send_scan_probe_req(
			sdata, local->scan_addr, scan_req->bssid,
			scan_req->ssids[i].ssid, scan_req->ssids[i].ssid_len,
			scan_req->ie, scan_req->ie_len,
			scan_req->rates[band], flags,
			tx_flags, local->hw.conf.chandef.chan);

	/*
	 * After sending probe requests, wait for probe responses
	 * on the channel.
	 */
	*next_delay = IEEE80211_CHANNEL_TIME;
	local->next_scan_state = SCAN_DECISION;
}

static int __ieee80211_start_scan(struct ieee80211_sub_if_data *sdata,
				  struct cfg80211_scan_request *req)
{
	struct ieee80211_local *local = sdata->local;
	int rc;

	lockdep_assert_held(&local->mtx);

	if (local->scan_req || ieee80211_is_radar_required(local))
		return -EBUSY;

	if (!ieee80211_can_scan(local, sdata)) {
		/* wait for the work to finish/time out */
		rcu_assign_pointer(local->scan_req, req);
		rcu_assign_pointer(local->scan_sdata, sdata);
		return 0;
	}

	if (local->ops->hw_scan) {
		u8 *ies;

		local->hw_scan_ies_bufsize = local->scan_ies_len + req->ie_len;

		if (ieee80211_hw_check(&local->hw, SINGLE_SCAN_ON_ALL_BANDS)) {
			int i, n_bands = 0;
			u8 bands_counted = 0;

			for (i = 0; i < req->n_channels; i++) {
				if (bands_counted & BIT(req->channels[i]->band))
					continue;
				bands_counted |= BIT(req->channels[i]->band);
				n_bands++;
			}

			local->hw_scan_ies_bufsize *= n_bands;
		}

		local->hw_scan_req = kmalloc(
				sizeof(*local->hw_scan_req) +
				req->n_channels * sizeof(req->channels[0]) +
				local->hw_scan_ies_bufsize, GFP_KERNEL);
		if (!local->hw_scan_req)
			return -ENOMEM;

		local->hw_scan_req->req.ssids = req->ssids;
		local->hw_scan_req->req.n_ssids = req->n_ssids;
		ies = (u8 *)local->hw_scan_req +
			sizeof(*local->hw_scan_req) +
			req->n_channels * sizeof(req->channels[0]);
		local->hw_scan_req->req.ie = ies;
		local->hw_scan_req->req.flags = req->flags;
		eth_broadcast_addr(local->hw_scan_req->req.bssid);
		local->hw_scan_req->req.duration = req->duration;
		local->hw_scan_req->req.duration_mandatory =
			req->duration_mandatory;

		local->hw_scan_band = 0;

		/*
		 * After allocating local->hw_scan_req, we must
		 * go through until ieee80211_prep_hw_scan(), so
		 * anything that might be changed here and leave
		 * this function early must not go after this
		 * allocation.
		 */
	}

	rcu_assign_pointer(local->scan_req, req);
	rcu_assign_pointer(local->scan_sdata, sdata);

	if (req->flags & NL80211_SCAN_FLAG_RANDOM_ADDR)
		get_random_mask_addr(local->scan_addr,
				     req->mac_addr,
				     req->mac_addr_mask);
	else
		memcpy(local->scan_addr, sdata->vif.addr, ETH_ALEN);

	if (local->ops->hw_scan) {
		__set_bit(SCAN_HW_SCANNING, &local->scanning);
	} else if ((req->n_channels == 1) &&
		   (req->channels[0] == local->_oper_chandef.chan)) {
		/*
		 * If we are scanning only on the operating channel
		 * then we do not need to stop normal activities
		 */
		unsigned long next_delay;

		__set_bit(SCAN_ONCHANNEL_SCANNING, &local->scanning);

		ieee80211_recalc_idle(local);

		/* Notify driver scan is starting, keep order of operations
		 * same as normal software scan, in case that matters. */
		drv_sw_scan_start(local, sdata, local->scan_addr);

		ieee80211_configure_filter(local); /* accept probe-responses */

		/* We need to ensure power level is at max for scanning. */
		ieee80211_hw_config(local, 0);

		if ((req->channels[0]->flags & (IEEE80211_CHAN_NO_IR |
						IEEE80211_CHAN_RADAR)) ||
		    !req->n_ssids) {
			next_delay = IEEE80211_PASSIVE_CHANNEL_TIME;
			if (req->n_ssids)
				set_bit(SCAN_BEACON_WAIT, &local->scanning);
		} else {
			ieee80211_scan_state_send_probe(local, &next_delay);
			next_delay = IEEE80211_CHANNEL_TIME;
		}

		/* Now, just wait a bit and we are all done! */
		ieee80211_queue_delayed_work(&local->hw, &local->scan_work,
					     next_delay);
		return 0;
	} else {
		/* Do normal software scan */
		__set_bit(SCAN_SW_SCANNING, &local->scanning);
	}

	ieee80211_recalc_idle(local);

	if (local->ops->hw_scan) {
		WARN_ON(!ieee80211_prep_hw_scan(local));
		rc = drv_hw_scan(local, sdata, local->hw_scan_req);
	} else {
		rc = ieee80211_start_sw_scan(local, sdata);
	}

	if (rc) {
		kfree(local->hw_scan_req);
		local->hw_scan_req = NULL;
		local->scanning = 0;

		ieee80211_recalc_idle(local);

		local->scan_req = NULL;
		RCU_INIT_POINTER(local->scan_sdata, NULL);
	}

	return rc;
}

static unsigned long
ieee80211_scan_get_channel_time(struct ieee80211_channel *chan)
{
	/*
	 * TODO: channel switching also consumes quite some time,
	 * add that delay as well to get a better estimation
	 */
	if (chan->flags & (IEEE80211_CHAN_NO_IR | IEEE80211_CHAN_RADAR))
		return IEEE80211_PASSIVE_CHANNEL_TIME;
	return IEEE80211_PROBE_DELAY + IEEE80211_CHANNEL_TIME;
}

static void ieee80211_scan_state_decision(struct ieee80211_local *local,
					  unsigned long *next_delay)
{
	bool associated = false;
	bool tx_empty = true;
	bool bad_latency;
	struct ieee80211_sub_if_data *sdata;
	struct ieee80211_channel *next_chan;
	enum mac80211_scan_state next_scan_state;
	struct cfg80211_scan_request *scan_req;

	/*
	 * check if at least one STA interface is associated,
	 * check if at least one STA interface has pending tx frames
	 * and grab the lowest used beacon interval
	 */
	mutex_lock(&local->iflist_mtx);
	list_for_each_entry(sdata, &local->interfaces, list) {
		if (!ieee80211_sdata_running(sdata))
			continue;

		if (sdata->vif.type == NL80211_IFTYPE_STATION) {
			if (sdata->u.mgd.associated) {
				associated = true;

				if (!qdisc_all_tx_empty(sdata->dev)) {
					tx_empty = false;
					break;
				}
			}
		}
	}
	mutex_unlock(&local->iflist_mtx);

	scan_req = rcu_dereference_protected(local->scan_req,
					     lockdep_is_held(&local->mtx));

	next_chan = scan_req->channels[local->scan_channel_idx];

	/*
	 * we're currently scanning a different channel, let's
	 * see if we can scan another channel without interfering
	 * with the current traffic situation.
	 *
	 * Keep good latency, do not stay off-channel more than 125 ms.
	 */

	bad_latency = time_after(jiffies +
				 ieee80211_scan_get_channel_time(next_chan),
				 local->leave_oper_channel_time + HZ / 8);

	if (associated && !tx_empty) {
		if (scan_req->flags & NL80211_SCAN_FLAG_LOW_PRIORITY)
			next_scan_state = SCAN_ABORT;
		else
			next_scan_state = SCAN_SUSPEND;
	} else if (associated && bad_latency) {
		next_scan_state = SCAN_SUSPEND;
	} else {
		next_scan_state = SCAN_SET_CHANNEL;
	}

	local->next_scan_state = next_scan_state;

	*next_delay = 0;
}

static void ieee80211_scan_state_set_channel(struct ieee80211_local *local,
					     unsigned long *next_delay)
{
	int skip;
	struct ieee80211_channel *chan;
	enum nl80211_bss_scan_width oper_scan_width;
	struct cfg80211_scan_request *scan_req;

	scan_req = rcu_dereference_protected(local->scan_req,
					     lockdep_is_held(&local->mtx));

	skip = 0;
	chan = scan_req->channels[local->scan_channel_idx];

	local->scan_chandef.chan = chan;
	local->scan_chandef.center_freq1 = chan->center_freq;
	local->scan_chandef.center_freq2 = 0;
	switch (scan_req->scan_width) {
	case NL80211_BSS_CHAN_WIDTH_5:
		local->scan_chandef.width = NL80211_CHAN_WIDTH_5;
		break;
	case NL80211_BSS_CHAN_WIDTH_10:
		local->scan_chandef.width = NL80211_CHAN_WIDTH_10;
		break;
	case NL80211_BSS_CHAN_WIDTH_20:
		/* If scanning on oper channel, use whatever channel-type
		 * is currently in use.
		 */
		oper_scan_width = cfg80211_chandef_to_scan_width(
					&local->_oper_chandef);
		if (chan == local->_oper_chandef.chan &&
		    oper_scan_width == scan_req->scan_width)
			local->scan_chandef = local->_oper_chandef;
		else
			local->scan_chandef.width = NL80211_CHAN_WIDTH_20_NOHT;
		break;
	}

	if (ieee80211_hw_config(local, IEEE80211_CONF_CHANGE_CHANNEL))
		skip = 1;

	/* advance state machine to next channel/band */
	local->scan_channel_idx++;

	if (skip) {
		/* if we skip this channel return to the decision state */
		local->next_scan_state = SCAN_DECISION;
		return;
	}

	/*
	 * Probe delay is used to update the NAV, cf. 11.1.3.2.2
	 * (which unfortunately doesn't say _why_ step a) is done,
	 * but it waits for the probe delay or until a frame is
	 * received - and the received frame would update the NAV).
	 * For now, we do not support waiting until a frame is
	 * received.
	 *
	 * In any case, it is not necessary for a passive scan.
	 */
	if ((chan->flags & (IEEE80211_CHAN_NO_IR | IEEE80211_CHAN_RADAR)) ||
	    !scan_req->n_ssids) {
		*next_delay = IEEE80211_PASSIVE_CHANNEL_TIME;
		local->next_scan_state = SCAN_DECISION;
		if (scan_req->n_ssids)
			set_bit(SCAN_BEACON_WAIT, &local->scanning);
		return;
	}

	/* active scan, send probes */
	*next_delay = IEEE80211_PROBE_DELAY;
	local->next_scan_state = SCAN_SEND_PROBE;
}

static void ieee80211_scan_state_suspend(struct ieee80211_local *local,
					 unsigned long *next_delay)
{
	/* switch back to the operating channel */
	local->scan_chandef.chan = NULL;
	ieee80211_hw_config(local, IEEE80211_CONF_CHANGE_CHANNEL);

	/* disable PS */
	ieee80211_offchannel_return(local);

	*next_delay = HZ / 5;
	/* afterwards, resume scan & go to next channel */
	local->next_scan_state = SCAN_RESUME;
}

static void ieee80211_scan_state_resume(struct ieee80211_local *local,
					unsigned long *next_delay)
{
	ieee80211_offchannel_stop_vifs(local);

	if (local->ops->flush) {
		ieee80211_flush_queues(local, NULL, false);
		*next_delay = 0;
	} else
		*next_delay = HZ / 10;

	/* remember when we left the operating channel */
	local->leave_oper_channel_time = jiffies;

	/* advance to the next channel to be scanned */
	local->next_scan_state = SCAN_SET_CHANNEL;
}

void ieee80211_scan_work(struct work_struct *work)
{
	struct ieee80211_local *local =
		container_of(work, struct ieee80211_local, scan_work.work);
	struct ieee80211_sub_if_data *sdata;
	struct cfg80211_scan_request *scan_req;
	unsigned long next_delay = 0;
	bool aborted;

	mutex_lock(&local->mtx);

	if (!ieee80211_can_run_worker(local)) {
		aborted = true;
		goto out_complete;
	}

	sdata = rcu_dereference_protected(local->scan_sdata,
					  lockdep_is_held(&local->mtx));
	scan_req = rcu_dereference_protected(local->scan_req,
					     lockdep_is_held(&local->mtx));

	/* When scanning on-channel, the first-callback means completed. */
	if (test_bit(SCAN_ONCHANNEL_SCANNING, &local->scanning)) {
		aborted = test_and_clear_bit(SCAN_ABORTED, &local->scanning);
		goto out_complete;
	}

	if (test_and_clear_bit(SCAN_COMPLETED, &local->scanning)) {
		aborted = test_and_clear_bit(SCAN_ABORTED, &local->scanning);
		goto out_complete;
	}

	if (!sdata || !scan_req)
		goto out;

	if (!local->scanning) {
		int rc;

		RCU_INIT_POINTER(local->scan_req, NULL);
		RCU_INIT_POINTER(local->scan_sdata, NULL);

		rc = __ieee80211_start_scan(sdata, scan_req);
		if (rc) {
			/* need to complete scan in cfg80211 */
			rcu_assign_pointer(local->scan_req, scan_req);
			aborted = true;
			goto out_complete;
		} else
			goto out;
	}

	clear_bit(SCAN_BEACON_WAIT, &local->scanning);

	/*
	 * as long as no delay is required advance immediately
	 * without scheduling a new work
	 */
	do {
		if (!ieee80211_sdata_running(sdata)) {
			aborted = true;
			goto out_complete;
		}

		if (test_and_clear_bit(SCAN_BEACON_DONE, &local->scanning) &&
		    local->next_scan_state == SCAN_DECISION)
			local->next_scan_state = SCAN_SEND_PROBE;

		switch (local->next_scan_state) {
		case SCAN_DECISION:
			/* if no more bands/channels left, complete scan */
			if (local->scan_channel_idx >= scan_req->n_channels) {
				aborted = false;
				goto out_complete;
			}
			ieee80211_scan_state_decision(local, &next_delay);
			break;
		case SCAN_SET_CHANNEL:
			ieee80211_scan_state_set_channel(local, &next_delay);
			break;
		case SCAN_SEND_PROBE:
			ieee80211_scan_state_send_probe(local, &next_delay);
			break;
		case SCAN_SUSPEND:
			ieee80211_scan_state_suspend(local, &next_delay);
			break;
		case SCAN_RESUME:
			ieee80211_scan_state_resume(local, &next_delay);
			break;
		case SCAN_ABORT:
			aborted = true;
			goto out_complete;
		}
	} while (next_delay == 0);

	ieee80211_queue_delayed_work(&local->hw, &local->scan_work, next_delay);
	goto out;

out_complete:
	__ieee80211_scan_completed(&local->hw, aborted);
out:
	mutex_unlock(&local->mtx);
}

int ieee80211_request_scan(struct ieee80211_sub_if_data *sdata,
			   struct cfg80211_scan_request *req)
{
	int res;

	mutex_lock(&sdata->local->mtx);
	res = __ieee80211_start_scan(sdata, req);
	mutex_unlock(&sdata->local->mtx);

	return res;
}

int ieee80211_request_ibss_scan(struct ieee80211_sub_if_data *sdata,
				const u8 *ssid, u8 ssid_len,
				struct ieee80211_channel **channels,
				unsigned int n_channels,
				enum nl80211_bss_scan_width scan_width)
{
	struct ieee80211_local *local = sdata->local;
	int ret = -EBUSY, i, n_ch = 0;
	enum nl80211_band band;

	mutex_lock(&local->mtx);

	/* busy scanning */
	if (local->scan_req)
		goto unlock;

	/* fill internal scan request */
	if (!channels) {
		int max_n;

		for (band = 0; band < NUM_NL80211_BANDS; band++) {
			if (!local->hw.wiphy->bands[band])
				continue;

			max_n = local->hw.wiphy->bands[band]->n_channels;
			for (i = 0; i < max_n; i++) {
				struct ieee80211_channel *tmp_ch =
				    &local->hw.wiphy->bands[band]->channels[i];

				if (tmp_ch->flags & (IEEE80211_CHAN_NO_IR |
						     IEEE80211_CHAN_DISABLED))
					continue;

				local->int_scan_req->channels[n_ch] = tmp_ch;
				n_ch++;
			}
		}

		if (WARN_ON_ONCE(n_ch == 0))
			goto unlock;

		local->int_scan_req->n_channels = n_ch;
	} else {
		for (i = 0; i < n_channels; i++) {
			if (channels[i]->flags & (IEEE80211_CHAN_NO_IR |
						  IEEE80211_CHAN_DISABLED))
				continue;

			local->int_scan_req->channels[n_ch] = channels[i];
			n_ch++;
		}

		if (WARN_ON_ONCE(n_ch == 0))
			goto unlock;

		local->int_scan_req->n_channels = n_ch;
	}

	local->int_scan_req->ssids = &local->scan_ssid;
	local->int_scan_req->n_ssids = 1;
	local->int_scan_req->scan_width = scan_width;
	memcpy(local->int_scan_req->ssids[0].ssid, ssid, IEEE80211_MAX_SSID_LEN);
	local->int_scan_req->ssids[0].ssid_len = ssid_len;

	ret = __ieee80211_start_scan(sdata, sdata->local->int_scan_req);
 unlock:
	mutex_unlock(&local->mtx);
	return ret;
}

/*
 * Only call this function when a scan can't be queued -- under RTNL.
 */
void ieee80211_scan_cancel(struct ieee80211_local *local)
{
	/*
	 * We are canceling software scan, or deferred scan that was not
	 * yet really started (see __ieee80211_start_scan ).
	 *
	 * Regarding hardware scan:
	 * - we can not call  __ieee80211_scan_completed() as when
	 *   SCAN_HW_SCANNING bit is set this function change
	 *   local->hw_scan_req to operate on 5G band, what race with
	 *   driver which can use local->hw_scan_req
	 *
	 * - we can not cancel scan_work since driver can schedule it
	 *   by ieee80211_scan_completed(..., true) to finish scan
	 *
	 * Hence we only call the cancel_hw_scan() callback, but the low-level
	 * driver is still responsible for calling ieee80211_scan_completed()
	 * after the scan was completed/aborted.
	 */

	mutex_lock(&local->mtx);
	if (!local->scan_req)
		goto out;

	/*
	 * We have a scan running and the driver already reported completion,
	 * but the worker hasn't run yet or is stuck on the mutex - mark it as
	 * cancelled.
	 */
	if (test_bit(SCAN_HW_SCANNING, &local->scanning) &&
	    test_bit(SCAN_COMPLETED, &local->scanning)) {
		set_bit(SCAN_HW_CANCELLED, &local->scanning);
		goto out;
	}

	if (test_bit(SCAN_HW_SCANNING, &local->scanning)) {
		/*
		 * Make sure that __ieee80211_scan_completed doesn't trigger a
		 * scan on another band.
		 */
		set_bit(SCAN_HW_CANCELLED, &local->scanning);
		if (local->ops->cancel_hw_scan)
			drv_cancel_hw_scan(local,
				rcu_dereference_protected(local->scan_sdata,
						lockdep_is_held(&local->mtx)));
		goto out;
	}

	/*
	 * If the work is currently running, it must be blocked on
	 * the mutex, but we'll set scan_sdata = NULL and it'll
	 * simply exit once it acquires the mutex.
	 */
	cancel_delayed_work(&local->scan_work);
	/* and clean up */
	memset(&local->scan_info, 0, sizeof(local->scan_info));
	__ieee80211_scan_completed(&local->hw, true);
out:
	mutex_unlock(&local->mtx);
}

int __ieee80211_request_sched_scan_start(struct ieee80211_sub_if_data *sdata,
					struct cfg80211_sched_scan_request *req)
{
	struct ieee80211_local *local = sdata->local;
	struct ieee80211_scan_ies sched_scan_ies = {};
	struct cfg80211_chan_def chandef;
	int ret, i, iebufsz, num_bands = 0;
	u32 rate_masks[NUM_NL80211_BANDS] = {};
	u8 bands_used = 0;
	u8 *ie;
	u32 flags = 0;

	iebufsz = local->scan_ies_len + req->ie_len;

	lockdep_assert_held(&local->mtx);

	if (!local->ops->sched_scan_start)
		return -ENOTSUPP;

	for (i = 0; i < NUM_NL80211_BANDS; i++) {
		if (local->hw.wiphy->bands[i]) {
			bands_used |= BIT(i);
			rate_masks[i] = (u32) -1;
			num_bands++;
		}
	}

	if (req->flags & NL80211_SCAN_FLAG_MIN_PREQ_CONTENT)
		flags |= IEEE80211_PROBE_FLAG_MIN_CONTENT;

	ie = kcalloc(iebufsz, num_bands, GFP_KERNEL);
	if (!ie) {
		ret = -ENOMEM;
		goto out;
	}

	ieee80211_prepare_scan_chandef(&chandef, req->scan_width);

	ieee80211_build_preq_ies(local, ie, num_bands * iebufsz,
				 &sched_scan_ies, req->ie,
				 req->ie_len, bands_used, rate_masks, &chandef,
				 flags);

	ret = drv_sched_scan_start(local, sdata, req, &sched_scan_ies);
	if (ret == 0) {
		rcu_assign_pointer(local->sched_scan_sdata, sdata);
		rcu_assign_pointer(local->sched_scan_req, req);
	}

	kfree(ie);

out:
	if (ret) {
		/* Clean in case of failure after HW restart or upon resume. */
		RCU_INIT_POINTER(local->sched_scan_sdata, NULL);
		RCU_INIT_POINTER(local->sched_scan_req, NULL);
	}

	return ret;
}

int ieee80211_request_sched_scan_start(struct ieee80211_sub_if_data *sdata,
				       struct cfg80211_sched_scan_request *req)
{
	struct ieee80211_local *local = sdata->local;
	int ret;

	mutex_lock(&local->mtx);

	if (rcu_access_pointer(local->sched_scan_sdata)) {
		mutex_unlock(&local->mtx);
		return -EBUSY;
	}

	ret = __ieee80211_request_sched_scan_start(sdata, req);

	mutex_unlock(&local->mtx);
	return ret;
}

int ieee80211_request_sched_scan_stop(struct ieee80211_local *local)
{
	struct ieee80211_sub_if_data *sched_scan_sdata;
	int ret = -ENOENT;

	mutex_lock(&local->mtx);

	if (!local->ops->sched_scan_stop) {
		ret = -ENOTSUPP;
		goto out;
	}

	/* We don't want to restart sched scan anymore. */
	RCU_INIT_POINTER(local->sched_scan_req, NULL);

	sched_scan_sdata = rcu_dereference_protected(local->sched_scan_sdata,
						lockdep_is_held(&local->mtx));
	if (sched_scan_sdata) {
		ret = drv_sched_scan_stop(local, sched_scan_sdata);
		if (!ret)
			RCU_INIT_POINTER(local->sched_scan_sdata, NULL);
	}
out:
	mutex_unlock(&local->mtx);

	return ret;
}

void ieee80211_sched_scan_results(struct ieee80211_hw *hw)
{
	struct ieee80211_local *local = hw_to_local(hw);

	trace_api_sched_scan_results(local);

	cfg80211_sched_scan_results(hw->wiphy, 0);
}
EXPORT_SYMBOL(ieee80211_sched_scan_results);

void ieee80211_sched_scan_end(struct ieee80211_local *local)
{
	mutex_lock(&local->mtx);

	if (!rcu_access_pointer(local->sched_scan_sdata)) {
		mutex_unlock(&local->mtx);
		return;
	}

	RCU_INIT_POINTER(local->sched_scan_sdata, NULL);

	/* If sched scan was aborted by the driver. */
	RCU_INIT_POINTER(local->sched_scan_req, NULL);

	mutex_unlock(&local->mtx);

	cfg80211_sched_scan_stopped(local->hw.wiphy, 0);
}

void ieee80211_sched_scan_stopped_work(struct work_struct *work)
{
	struct ieee80211_local *local =
		container_of(work, struct ieee80211_local,
			     sched_scan_stopped_work);

	ieee80211_sched_scan_end(local);
}

void ieee80211_sched_scan_stopped(struct ieee80211_hw *hw)
{
	struct ieee80211_local *local = hw_to_local(hw);

	trace_api_sched_scan_stopped(local);

	/*
	 * this shouldn't really happen, so for simplicity
	 * simply ignore it, and let mac80211 reconfigure
	 * the sched scan later on.
	 */
	if (local->in_reconfig)
		return;

	schedule_work(&local->sched_scan_stopped_work);
}
EXPORT_SYMBOL(ieee80211_sched_scan_stopped);<|MERGE_RESOLUTION|>--- conflicted
+++ resolved
@@ -583,11 +583,7 @@
 	struct ieee80211_sub_if_data *sdata;
 	struct cfg80211_scan_request *scan_req;
 	enum nl80211_band band = local->hw.conf.chandef.chan->band;
-<<<<<<< HEAD
-	u32 tx_flags;
-=======
 	u32 flags = 0, tx_flags;
->>>>>>> 286cd8c7
 
 	scan_req = rcu_dereference_protected(local->scan_req,
 					     lockdep_is_held(&local->mtx));
