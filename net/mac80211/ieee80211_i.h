/*
 * Copyright 2002-2005, Instant802 Networks, Inc.
 * Copyright 2005, Devicescape Software, Inc.
 * Copyright 2006-2007	Jiri Benc <jbenc@suse.cz>
 * Copyright 2007-2010	Johannes Berg <johannes@sipsolutions.net>
 * Copyright 2013-2015  Intel Mobile Communications GmbH
 * Copyright (C) 2018 Intel Corporation
 *
 * This program is free software; you can redistribute it and/or modify
 * it under the terms of the GNU General Public License version 2 as
 * published by the Free Software Foundation.
 */

#ifndef IEEE80211_I_H
#define IEEE80211_I_H

#include <linux/kernel.h>
#include <linux/device.h>
#include <linux/if_ether.h>
#include <linux/interrupt.h>
#include <linux/list.h>
#include <linux/netdevice.h>
#include <linux/skbuff.h>
#include <linux/workqueue.h>
#include <linux/types.h>
#include <linux/spinlock.h>
#include <linux/etherdevice.h>
#include <linux/leds.h>
#include <linux/idr.h>
#include <linux/rhashtable.h>
#include <net/ieee80211_radiotap.h>
#include <net/cfg80211.h>
#include <net/mac80211.h>
#include <net/fq.h>
#include "key.h"
#include "sta_info.h"
#include "debug.h"

extern const struct cfg80211_ops mac80211_config_ops;

struct ieee80211_local;

/* Maximum number of broadcast/multicast frames to buffer when some of the
 * associated stations are using power saving. */
#define AP_MAX_BC_BUFFER 128

/* Maximum number of frames buffered to all STAs, including multicast frames.
 * Note: increasing this limit increases the potential memory requirement. Each
 * frame can be up to about 2 kB long. */
#define TOTAL_MAX_TX_BUFFER 512

/* Required encryption head and tailroom */
#define IEEE80211_ENCRYPT_HEADROOM 8
#define IEEE80211_ENCRYPT_TAILROOM 18

/* power level hasn't been configured (or set to automatic) */
#define IEEE80211_UNSET_POWER_LEVEL	INT_MIN

/*
 * Some APs experience problems when working with U-APSD. Decreasing the
 * probability of that happening by using legacy mode for all ACs but VO isn't
 * enough.
 *
 * Cisco 4410N originally forced us to enable VO by default only because it
 * treated non-VO ACs as legacy.
 *
 * However some APs (notably Netgear R7000) silently reclassify packets to
 * different ACs. Since u-APSD ACs require trigger frames for frame retrieval
 * clients would never see some frames (e.g. ARP responses) or would fetch them
 * accidentally after a long time.
 *
 * It makes little sense to enable u-APSD queues by default because it needs
 * userspace applications to be aware of it to actually take advantage of the
 * possible additional powersavings. Implicitly depending on driver autotrigger
 * frame support doesn't make much sense.
 */
#define IEEE80211_DEFAULT_UAPSD_QUEUES 0

#define IEEE80211_DEFAULT_MAX_SP_LEN		\
	IEEE80211_WMM_IE_STA_QOSINFO_SP_ALL

extern const u8 ieee80211_ac_to_qos_mask[IEEE80211_NUM_ACS];

<<<<<<< HEAD
=======
#define IEEE80211_DEAUTH_FRAME_LEN	(24 /* hdr */ + 2 /* reason */)

#define IEEE80211_MAX_NAN_INSTANCE_ID 255

>>>>>>> 286cd8c7
struct ieee80211_bss {
	u32 device_ts_beacon, device_ts_presp;

	bool wmm_used;
	bool uapsd_supported;

#define IEEE80211_MAX_SUPP_RATES 32
	u8 supp_rates[IEEE80211_MAX_SUPP_RATES];
	size_t supp_rates_len;
	struct ieee80211_rate *beacon_rate;

	/*
	 * During association, we save an ERP value from a probe response so
	 * that we can feed ERP info to the driver when handling the
	 * association completes. these fields probably won't be up-to-date
	 * otherwise, you probably don't want to use them.
	 */
	bool has_erp_value;
	u8 erp_value;

	/* Keep track of the corruption of the last beacon/probe response. */
	u8 corrupt_data;

	/* Keep track of what bits of information we have valid info for. */
	u8 valid_data;
};

/**
 * enum ieee80211_corrupt_data_flags - BSS data corruption flags
 * @IEEE80211_BSS_CORRUPT_BEACON: last beacon frame received was corrupted
 * @IEEE80211_BSS_CORRUPT_PROBE_RESP: last probe response received was corrupted
 *
 * These are bss flags that are attached to a bss in the
 * @corrupt_data field of &struct ieee80211_bss.
 */
enum ieee80211_bss_corrupt_data_flags {
	IEEE80211_BSS_CORRUPT_BEACON		= BIT(0),
	IEEE80211_BSS_CORRUPT_PROBE_RESP	= BIT(1)
};

/**
 * enum ieee80211_valid_data_flags - BSS valid data flags
 * @IEEE80211_BSS_VALID_WMM: WMM/UAPSD data was gathered from non-corrupt IE
 * @IEEE80211_BSS_VALID_RATES: Supported rates were gathered from non-corrupt IE
 * @IEEE80211_BSS_VALID_ERP: ERP flag was gathered from non-corrupt IE
 *
 * These are bss flags that are attached to a bss in the
 * @valid_data field of &struct ieee80211_bss.  They show which parts
 * of the data structure were received as a result of an un-corrupted
 * beacon/probe response.
 */
enum ieee80211_bss_valid_data_flags {
	IEEE80211_BSS_VALID_WMM			= BIT(1),
	IEEE80211_BSS_VALID_RATES		= BIT(2),
	IEEE80211_BSS_VALID_ERP			= BIT(3)
};

typedef unsigned __bitwise ieee80211_tx_result;
#define TX_CONTINUE	((__force ieee80211_tx_result) 0u)
#define TX_DROP		((__force ieee80211_tx_result) 1u)
#define TX_QUEUED	((__force ieee80211_tx_result) 2u)

#define IEEE80211_TX_NO_SEQNO		BIT(0)
#define IEEE80211_TX_UNICAST		BIT(1)
#define IEEE80211_TX_PS_BUFFERED	BIT(2)

struct ieee80211_tx_data {
	struct sk_buff *skb;
	struct sk_buff_head skbs;
	struct ieee80211_local *local;
	struct ieee80211_sub_if_data *sdata;
	struct sta_info *sta;
	struct ieee80211_key *key;
	struct ieee80211_tx_rate rate;

	unsigned int flags;
};


typedef unsigned __bitwise ieee80211_rx_result;
#define RX_CONTINUE		((__force ieee80211_rx_result) 0u)
#define RX_DROP_UNUSABLE	((__force ieee80211_rx_result) 1u)
#define RX_DROP_MONITOR		((__force ieee80211_rx_result) 2u)
#define RX_QUEUED		((__force ieee80211_rx_result) 3u)

/**
 * enum ieee80211_packet_rx_flags - packet RX flags
 * @IEEE80211_RX_AMSDU: a-MSDU packet
 * @IEEE80211_RX_MALFORMED_ACTION_FRM: action frame is malformed
 * @IEEE80211_RX_DEFERRED_RELEASE: frame was subjected to receive reordering
 *
 * These are per-frame flags that are attached to a frame in the
 * @rx_flags field of &struct ieee80211_rx_status.
 */
enum ieee80211_packet_rx_flags {
	IEEE80211_RX_AMSDU			= BIT(3),
	IEEE80211_RX_MALFORMED_ACTION_FRM	= BIT(4),
	IEEE80211_RX_DEFERRED_RELEASE		= BIT(5),
};

/**
 * enum ieee80211_rx_flags - RX data flags
 *
 * @IEEE80211_RX_CMNTR: received on cooked monitor already
 * @IEEE80211_RX_BEACON_REPORTED: This frame was already reported
 *	to cfg80211_report_obss_beacon().
 *
 * These flags are used across handling multiple interfaces
 * for a single frame.
 */
enum ieee80211_rx_flags {
	IEEE80211_RX_CMNTR		= BIT(0),
	IEEE80211_RX_BEACON_REPORTED	= BIT(1),
};

struct ieee80211_rx_data {
	struct napi_struct *napi;
	struct sk_buff *skb;
	struct ieee80211_local *local;
	struct ieee80211_sub_if_data *sdata;
	struct sta_info *sta;
	struct ieee80211_key *key;

	unsigned int flags;

	/*
	 * Index into sequence numbers array, 0..16
	 * since the last (16) is used for non-QoS,
	 * will be 16 on non-QoS frames.
	 */
	int seqno_idx;

	/*
	 * Index into the security IV/PN arrays, 0..16
	 * since the last (16) is used for CCMP-encrypted
	 * management frames, will be set to 16 on mgmt
	 * frames and 0 on non-QoS frames.
	 */
	int security_idx;

	union {
		struct {
			u32 iv32;
			u16 iv16;
		} tkip;
		struct {
			u8 pn[IEEE80211_CCMP_PN_LEN];
		} ccm_gcm;
	};
};

struct ieee80211_csa_settings {
	const u16 *counter_offsets_beacon;
	const u16 *counter_offsets_presp;

	int n_counter_offsets_beacon;
	int n_counter_offsets_presp;

	u8 count;
};

struct beacon_data {
	u8 *head, *tail;
	int head_len, tail_len;
	struct ieee80211_meshconf_ie *meshconf;
	u16 csa_counter_offsets[IEEE80211_MAX_CSA_COUNTERS_NUM];
	u8 csa_current_counter;
	struct rcu_head rcu_head;
};

struct probe_resp {
	struct rcu_head rcu_head;
	int len;
	u16 csa_counter_offsets[IEEE80211_MAX_CSA_COUNTERS_NUM];
	u8 data[0];
};

struct ps_data {
	/* yes, this looks ugly, but guarantees that we can later use
	 * bitmap_empty :)
	 * NB: don't touch this bitmap, use sta_info_{set,clear}_tim_bit */
	u8 tim[sizeof(unsigned long) * BITS_TO_LONGS(IEEE80211_MAX_AID + 1)]
			__aligned(__alignof__(unsigned long));
	struct sk_buff_head bc_buf;
	atomic_t num_sta_ps; /* number of stations in PS mode */
	int dtim_count;
	bool dtim_bc_mc;
};

struct ieee80211_if_ap {
	struct beacon_data __rcu *beacon;
	struct probe_resp __rcu *probe_resp;

	/* to be used after channel switch. */
	struct cfg80211_beacon_data *next_beacon;
	struct list_head vlans; /* write-protected with RTNL and local->mtx */

	struct ps_data ps;
	atomic_t num_mcast_sta; /* number of stations receiving multicast */
	enum ieee80211_smps_mode req_smps, /* requested smps mode */
			 driver_smps_mode; /* smps mode request */

	struct work_struct request_smps_work;
	bool multicast_to_unicast;
};

struct ieee80211_if_wds {
	struct sta_info *sta;
	u8 remote_addr[ETH_ALEN];
};

struct ieee80211_if_vlan {
	struct list_head list; /* write-protected with RTNL and local->mtx */

	/* used for all tx if the VLAN is configured to 4-addr mode */
	struct sta_info __rcu *sta;
	atomic_t num_mcast_sta; /* number of stations receiving multicast */
};

struct mesh_stats {
	__u32 fwded_mcast;		/* Mesh forwarded multicast frames */
	__u32 fwded_unicast;		/* Mesh forwarded unicast frames */
	__u32 fwded_frames;		/* Mesh total forwarded frames */
	__u32 dropped_frames_ttl;	/* Not transmitted since mesh_ttl == 0*/
	__u32 dropped_frames_no_route;	/* Not transmitted, no route found */
	__u32 dropped_frames_congestion;/* Not forwarded due to congestion */
};

#define PREQ_Q_F_START		0x1
#define PREQ_Q_F_REFRESH	0x2
struct mesh_preq_queue {
	struct list_head list;
	u8 dst[ETH_ALEN];
	u8 flags;
};

struct ieee80211_roc_work {
	struct list_head list;

	struct ieee80211_sub_if_data *sdata;

	struct ieee80211_channel *chan;

	bool started, abort, hw_begun, notified;
	bool on_channel;

	unsigned long start_time;

	u32 duration, req_duration;
	struct sk_buff *frame;
	u64 cookie, mgmt_tx_cookie;
	enum ieee80211_roc_type type;
};

/* flags used in struct ieee80211_if_managed.flags */
enum ieee80211_sta_flags {
	IEEE80211_STA_CONNECTION_POLL	= BIT(1),
	IEEE80211_STA_CONTROL_PORT	= BIT(2),
	IEEE80211_STA_DISABLE_HT	= BIT(4),
	IEEE80211_STA_MFP_ENABLED	= BIT(6),
	IEEE80211_STA_UAPSD_ENABLED	= BIT(7),
	IEEE80211_STA_NULLFUNC_ACKED	= BIT(8),
	IEEE80211_STA_RESET_SIGNAL_AVE	= BIT(9),
	IEEE80211_STA_DISABLE_40MHZ	= BIT(10),
	IEEE80211_STA_DISABLE_VHT	= BIT(11),
	IEEE80211_STA_DISABLE_80P80MHZ	= BIT(12),
	IEEE80211_STA_DISABLE_160MHZ	= BIT(13),
	IEEE80211_STA_DISABLE_WMM	= BIT(14),
	IEEE80211_STA_ENABLE_RRM	= BIT(15),
	IEEE80211_STA_DISABLE_HE	= BIT(16),
};

struct ieee80211_mgd_auth_data {
	struct cfg80211_bss *bss;
	unsigned long timeout;
	int tries;
	u16 algorithm, expected_transaction;

	u8 key[WLAN_KEY_LEN_WEP104];
	u8 key_len, key_idx;
	bool done;
	bool timeout_started;

	u16 sae_trans, sae_status;
	size_t data_len;
	u8 data[];
};

struct ieee80211_mgd_assoc_data {
	struct cfg80211_bss *bss;
	const u8 *supp_rates;

	unsigned long timeout;
	int tries;

	u16 capability;
	u8 prev_bssid[ETH_ALEN];
	u8 ssid[IEEE80211_MAX_SSID_LEN];
	u8 ssid_len;
	u8 supp_rates_len;
	bool wmm, uapsd;
	bool need_beacon;
	bool synced;
	bool timeout_started;

	u8 ap_ht_param;

	struct ieee80211_vht_cap ap_vht_cap;

	u8 fils_nonces[2 * FILS_NONCE_LEN];
	u8 fils_kek[FILS_MAX_KEK_LEN];
	size_t fils_kek_len;

	size_t ie_len;
	u8 ie[];
};

struct ieee80211_sta_tx_tspec {
	/* timestamp of the first packet in the time slice */
	unsigned long time_slice_start;

	u32 admitted_time; /* in usecs, unlike over the air */
	u8 tsid;
	s8 up; /* signed to be able to invalidate with -1 during teardown */

	/* consumed TX time in microseconds in the time slice */
	u32 consumed_tx_time;
	enum {
		TX_TSPEC_ACTION_NONE = 0,
		TX_TSPEC_ACTION_DOWNGRADE,
		TX_TSPEC_ACTION_STOP_DOWNGRADE,
	} action;
	bool downgraded;
};

DECLARE_EWMA(beacon_signal, 4, 4)

struct ieee80211_if_managed {
	struct timer_list timer;
	struct timer_list conn_mon_timer;
	struct timer_list bcn_mon_timer;
	struct timer_list chswitch_timer;
	struct work_struct monitor_work;
	struct work_struct chswitch_work;
	struct work_struct beacon_connection_loss_work;
	struct work_struct csa_connection_drop_work;

	unsigned long beacon_timeout;
	unsigned long probe_timeout;
	int probe_send_count;
	bool nullfunc_failed;
	bool connection_loss;

	struct cfg80211_bss *associated;
	struct ieee80211_mgd_auth_data *auth_data;
	struct ieee80211_mgd_assoc_data *assoc_data;

	u8 bssid[ETH_ALEN] __aligned(2);

	u16 aid;

	bool powersave; /* powersave requested for this iface */
	bool broken_ap; /* AP is broken -- turn off powersave */
	bool have_beacon;
	u8 dtim_period;
	enum ieee80211_smps_mode req_smps, /* requested smps mode */
				 driver_smps_mode; /* smps mode request */

	struct work_struct request_smps_work;

	unsigned int flags;

	bool csa_waiting_bcn;
	bool csa_ignored_same_chan;

	bool beacon_crc_valid;
	u32 beacon_crc;

	bool status_acked;
	bool status_received;
	__le16 status_fc;

	enum {
		IEEE80211_MFP_DISABLED,
		IEEE80211_MFP_OPTIONAL,
		IEEE80211_MFP_REQUIRED
	} mfp; /* management frame protection */

	/*
	 * Bitmask of enabled u-apsd queues,
	 * IEEE80211_WMM_IE_STA_QOSINFO_AC_BE & co. Needs a new association
	 * to take effect.
	 */
	unsigned int uapsd_queues;

	/*
	 * Maximum number of buffered frames AP can deliver during a
	 * service period, IEEE80211_WMM_IE_STA_QOSINFO_SP_ALL or similar.
	 * Needs a new association to take effect.
	 */
	unsigned int uapsd_max_sp_len;

	int wmm_last_param_set;

	u8 use_4addr;

	s16 p2p_noa_index;

	struct ewma_beacon_signal ave_beacon_signal;

	/*
	 * Number of Beacon frames used in ave_beacon_signal. This can be used
	 * to avoid generating less reliable cqm events that would be based
	 * only on couple of received frames.
	 */
	unsigned int count_beacon_signal;

	/* Number of times beacon loss was invoked. */
	unsigned int beacon_loss_count;

	/*
	 * Last Beacon frame signal strength average (ave_beacon_signal / 16)
	 * that triggered a cqm event. 0 indicates that no event has been
	 * generated for the current association.
	 */
	int last_cqm_event_signal;

	/*
	 * State variables for keeping track of RSSI of the AP currently
	 * connected to and informing driver when RSSI has gone
	 * below/above a certain threshold.
	 */
	int rssi_min_thold, rssi_max_thold;
	int last_ave_beacon_signal;

	struct ieee80211_ht_cap ht_capa; /* configured ht-cap over-rides */
	struct ieee80211_ht_cap ht_capa_mask; /* Valid parts of ht_capa */
	struct ieee80211_vht_cap vht_capa; /* configured VHT overrides */
	struct ieee80211_vht_cap vht_capa_mask; /* Valid parts of vht_capa */

	/* TDLS support */
	u8 tdls_peer[ETH_ALEN] __aligned(2);
	struct delayed_work tdls_peer_del_work;
	struct sk_buff *orig_teardown_skb; /* The original teardown skb */
	struct sk_buff *teardown_skb; /* A copy to send through the AP */
	spinlock_t teardown_lock; /* To lock changing teardown_skb */
	bool tdls_chan_switch_prohibited;
	bool tdls_wider_bw_prohibited;

	/* WMM-AC TSPEC support */
	struct ieee80211_sta_tx_tspec tx_tspec[IEEE80211_NUM_ACS];
	/* Use a separate work struct so that we can do something here
	 * while the sdata->work is flushing the queues, for example.
	 * otherwise, in scenarios where we hardly get any traffic out
	 * on the BE queue, but there's a lot of VO traffic, we might
	 * get stuck in a downgraded situation and flush takes forever.
	 */
	struct delayed_work tx_tspec_wk;
};

struct ieee80211_if_ibss {
	struct timer_list timer;
	struct work_struct csa_connection_drop_work;

	unsigned long last_scan_completed;

	u32 basic_rates;

	bool fixed_bssid;
	bool fixed_channel;
	bool privacy;

	bool control_port;
	bool userspace_handles_dfs;

	u8 bssid[ETH_ALEN] __aligned(2);
	u8 ssid[IEEE80211_MAX_SSID_LEN];
	u8 ssid_len, ie_len;
	u8 *ie;
	struct cfg80211_chan_def chandef;

	unsigned long ibss_join_req;
	/* probe response/beacon for IBSS */
	struct beacon_data __rcu *presp;

	struct ieee80211_ht_cap ht_capa; /* configured ht-cap over-rides */
	struct ieee80211_ht_cap ht_capa_mask; /* Valid parts of ht_capa */

	spinlock_t incomplete_lock;
	struct list_head incomplete_stations;

	enum {
		IEEE80211_IBSS_MLME_SEARCH,
		IEEE80211_IBSS_MLME_JOINED,
	} state;
};

/**
 * struct ieee80211_if_ocb - OCB mode state
 *
 * @housekeeping_timer: timer for periodic invocation of a housekeeping task
 * @wrkq_flags: OCB deferred task action
 * @incomplete_lock: delayed STA insertion lock
 * @incomplete_stations: list of STAs waiting for delayed insertion
 * @joined: indication if the interface is connected to an OCB network
 */
struct ieee80211_if_ocb {
	struct timer_list housekeeping_timer;
	unsigned long wrkq_flags;

	spinlock_t incomplete_lock;
	struct list_head incomplete_stations;

	bool joined;
};

/**
 * struct ieee80211_mesh_sync_ops - Extensible synchronization framework interface
 *
 * these declarations define the interface, which enables
 * vendor-specific mesh synchronization
 *
 */
struct ieee802_11_elems;
struct ieee80211_mesh_sync_ops {
	void (*rx_bcn_presp)(struct ieee80211_sub_if_data *sdata,
			     u16 stype,
			     struct ieee80211_mgmt *mgmt,
			     struct ieee802_11_elems *elems,
			     struct ieee80211_rx_status *rx_status);

	/* should be called with beacon_data under RCU read lock */
	void (*adjust_tsf)(struct ieee80211_sub_if_data *sdata,
			   struct beacon_data *beacon);
	/* add other framework functions here */
};

struct mesh_csa_settings {
	struct rcu_head rcu_head;
	struct cfg80211_csa_settings settings;
};

/**
 * struct mesh_table
 *
 * @known_gates: list of known mesh gates and their mpaths by the station. The
 * gate's mpath may or may not be resolved and active.
 * @gates_lock: protects updates to known_gates
 * @rhead: the rhashtable containing struct mesh_paths, keyed by dest addr
 * @walk_head: linked list containing all mesh_path objects
 * @walk_lock: lock protecting walk_head
 * @entries: number of entries in the table
 */
struct mesh_table {
	struct hlist_head known_gates;
	spinlock_t gates_lock;
	struct rhashtable rhead;
	struct hlist_head walk_head;
	spinlock_t walk_lock;
	atomic_t entries;		/* Up to MAX_MESH_NEIGHBOURS */
};

struct ieee80211_if_mesh {
	struct timer_list housekeeping_timer;
	struct timer_list mesh_path_timer;
	struct timer_list mesh_path_root_timer;

	unsigned long wrkq_flags;
	unsigned long mbss_changed;

	bool userspace_handles_dfs;

	u8 mesh_id[IEEE80211_MAX_MESH_ID_LEN];
	size_t mesh_id_len;
	/* Active Path Selection Protocol Identifier */
	u8 mesh_pp_id;
	/* Active Path Selection Metric Identifier */
	u8 mesh_pm_id;
	/* Congestion Control Mode Identifier */
	u8 mesh_cc_id;
	/* Synchronization Protocol Identifier */
	u8 mesh_sp_id;
	/* Authentication Protocol Identifier */
	u8 mesh_auth_id;
	/* Local mesh Sequence Number */
	u32 sn;
	/* Last used PREQ ID */
	u32 preq_id;
	atomic_t mpaths;
	/* Timestamp of last SN update */
	unsigned long last_sn_update;
	/* Time when it's ok to send next PERR */
	unsigned long next_perr;
	/* Timestamp of last PREQ sent */
	unsigned long last_preq;
	struct mesh_rmc *rmc;
	spinlock_t mesh_preq_queue_lock;
	struct mesh_preq_queue preq_queue;
	int preq_queue_len;
	struct mesh_stats mshstats;
	struct mesh_config mshcfg;
	atomic_t estab_plinks;
	u32 mesh_seqnum;
	bool accepting_plinks;
	int num_gates;
	struct beacon_data __rcu *beacon;
	const u8 *ie;
	u8 ie_len;
	enum {
		IEEE80211_MESH_SEC_NONE = 0x0,
		IEEE80211_MESH_SEC_AUTHED = 0x1,
		IEEE80211_MESH_SEC_SECURED = 0x2,
	} security;
	bool user_mpm;
	/* Extensible Synchronization Framework */
	const struct ieee80211_mesh_sync_ops *sync_ops;
	s64 sync_offset_clockdrift_max;
	spinlock_t sync_offset_lock;
	/* mesh power save */
	enum nl80211_mesh_power_mode nonpeer_pm;
	int ps_peers_light_sleep;
	int ps_peers_deep_sleep;
	struct ps_data ps;
	/* Channel Switching Support */
	struct mesh_csa_settings __rcu *csa;
	enum {
		IEEE80211_MESH_CSA_ROLE_NONE,
		IEEE80211_MESH_CSA_ROLE_INIT,
		IEEE80211_MESH_CSA_ROLE_REPEATER,
	} csa_role;
	u8 chsw_ttl;
	u16 pre_value;

	/* offset from skb->data while building IE */
	int meshconf_offset;

	struct mesh_table mesh_paths;
	struct mesh_table mpp_paths; /* Store paths for MPP&MAP */
	int mesh_paths_generation;
	int mpp_paths_generation;
};

#ifdef CONFIG_MAC80211_MESH
#define IEEE80211_IFSTA_MESH_CTR_INC(msh, name)	\
	do { (msh)->mshstats.name++; } while (0)
#else
#define IEEE80211_IFSTA_MESH_CTR_INC(msh, name) \
	do { } while (0)
#endif

/**
 * enum ieee80211_sub_if_data_flags - virtual interface flags
 *
 * @IEEE80211_SDATA_ALLMULTI: interface wants all multicast packets
 * @IEEE80211_SDATA_OPERATING_GMODE: operating in G-only mode
 * @IEEE80211_SDATA_DONT_BRIDGE_PACKETS: bridge packets between
 *	associated stations and deliver multicast frames both
 *	back to wireless media and to the local net stack.
 * @IEEE80211_SDATA_DISCONNECT_RESUME: Disconnect after resume.
 * @IEEE80211_SDATA_IN_DRIVER: indicates interface was added to driver
 */
enum ieee80211_sub_if_data_flags {
	IEEE80211_SDATA_ALLMULTI		= BIT(0),
	IEEE80211_SDATA_OPERATING_GMODE		= BIT(2),
	IEEE80211_SDATA_DONT_BRIDGE_PACKETS	= BIT(3),
	IEEE80211_SDATA_DISCONNECT_RESUME	= BIT(4),
	IEEE80211_SDATA_IN_DRIVER		= BIT(5),
};

/**
 * enum ieee80211_sdata_state_bits - virtual interface state bits
 * @SDATA_STATE_RUNNING: virtual interface is up & running; this
 *	mirrors netif_running() but is separate for interface type
 *	change handling while the interface is up
 * @SDATA_STATE_OFFCHANNEL: This interface is currently in offchannel
 *	mode, so queues are stopped
 * @SDATA_STATE_OFFCHANNEL_BEACON_STOPPED: Beaconing was stopped due
 *	to offchannel, reset when offchannel returns
 */
enum ieee80211_sdata_state_bits {
	SDATA_STATE_RUNNING,
	SDATA_STATE_OFFCHANNEL,
	SDATA_STATE_OFFCHANNEL_BEACON_STOPPED,
};

/**
 * enum ieee80211_chanctx_mode - channel context configuration mode
 *
 * @IEEE80211_CHANCTX_SHARED: channel context may be used by
 *	multiple interfaces
 * @IEEE80211_CHANCTX_EXCLUSIVE: channel context can be used
 *	only by a single interface. This can be used for example for
 *	non-fixed channel IBSS.
 */
enum ieee80211_chanctx_mode {
	IEEE80211_CHANCTX_SHARED,
	IEEE80211_CHANCTX_EXCLUSIVE
};

/**
 * enum ieee80211_chanctx_replace_state - channel context replacement state
 *
 * This is used for channel context in-place reservations that require channel
 * context switch/swap.
 *
 * @IEEE80211_CHANCTX_REPLACE_NONE: no replacement is taking place
 * @IEEE80211_CHANCTX_WILL_BE_REPLACED: this channel context will be replaced
 *	by a (not yet registered) channel context pointed by %replace_ctx.
 * @IEEE80211_CHANCTX_REPLACES_OTHER: this (not yet registered) channel context
 *	replaces an existing channel context pointed to by %replace_ctx.
 */
enum ieee80211_chanctx_replace_state {
	IEEE80211_CHANCTX_REPLACE_NONE,
	IEEE80211_CHANCTX_WILL_BE_REPLACED,
	IEEE80211_CHANCTX_REPLACES_OTHER,
};

struct ieee80211_chanctx {
	struct list_head list;
	struct rcu_head rcu_head;

	struct list_head assigned_vifs;
	struct list_head reserved_vifs;

	enum ieee80211_chanctx_replace_state replace_state;
	struct ieee80211_chanctx *replace_ctx;

	enum ieee80211_chanctx_mode mode;
	bool driver_present;

	struct ieee80211_chanctx_conf conf;
};

struct mac80211_qos_map {
	struct cfg80211_qos_map qos_map;
	struct rcu_head rcu_head;
};

enum txq_info_flags {
	IEEE80211_TXQ_STOP,
	IEEE80211_TXQ_AMPDU,
	IEEE80211_TXQ_NO_AMSDU,
};

/**
 * struct txq_info - per tid queue
 *
 * @tin: contains packets split into multiple flows
 * @def_flow: used as a fallback flow when a packet destined to @tin hashes to
 *	a fq_flow which is already owned by a different tin
 * @def_cvars: codel vars for @def_flow
 * @frags: used to keep fragments created after dequeue
 */
struct txq_info {
	struct fq_tin tin;
	struct fq_flow def_flow;
	struct codel_vars def_cvars;
	struct codel_stats cstats;
	struct sk_buff_head frags;
	unsigned long flags;
	unsigned long byte_cnt;

	/* keep last! */
	struct ieee80211_txq txq;
};

struct ieee80211_if_mntr {
	u32 flags;
	u8 mu_follow_addr[ETH_ALEN] __aligned(2);

	struct list_head list;
};

/**
 * struct ieee80211_if_nan - NAN state
 *
 * @conf: current NAN configuration
 * @func_ids: a bitmap of available instance_id's
 */
struct ieee80211_if_nan {
	struct cfg80211_nan_conf conf;

	/* protects function_inst_ids */
	spinlock_t func_lock;
	struct idr function_inst_ids;
};

struct ieee80211_sub_if_data {
	struct list_head list;

	struct wireless_dev wdev;

	/* keys */
	struct list_head key_list;

	/* count for keys needing tailroom space allocation */
	int crypto_tx_tailroom_needed_cnt;
	int crypto_tx_tailroom_pending_dec;
	struct delayed_work dec_tailroom_needed_wk;

	struct net_device *dev;
	struct ieee80211_local *local;

	unsigned int flags;

	unsigned long state;

	char name[IFNAMSIZ];

	struct ieee80211_fragment_cache frags;

	/* TID bitmap for NoAck policy */
	u16 noack_map;

	/* bit field of ACM bits (BIT(802.1D tag)) */
	u8 wmm_acm;

	struct ieee80211_key __rcu *keys[NUM_DEFAULT_KEYS + NUM_DEFAULT_MGMT_KEYS];
	struct ieee80211_key __rcu *default_unicast_key;
	struct ieee80211_key __rcu *default_multicast_key;
	struct ieee80211_key __rcu *default_mgmt_key;

	u16 sequence_number;
	__be16 control_port_protocol;
	bool control_port_no_encrypt;
	bool control_port_over_nl80211;
	int encrypt_headroom;

	atomic_t num_tx_queued;
	struct ieee80211_tx_queue_params tx_conf[IEEE80211_NUM_ACS];
	struct mac80211_qos_map __rcu *qos_map;

	struct work_struct csa_finalize_work;
	bool csa_block_tx; /* write-protected by sdata_lock and local->mtx */
	struct cfg80211_chan_def csa_chandef;

	struct list_head assigned_chanctx_list; /* protected by chanctx_mtx */
	struct list_head reserved_chanctx_list; /* protected by chanctx_mtx */

	/* context reservation -- protected with chanctx_mtx */
	struct ieee80211_chanctx *reserved_chanctx;
	struct cfg80211_chan_def reserved_chandef;
	bool reserved_radar_required;
	bool reserved_ready;

	/* used to reconfigure hardware SM PS */
	struct work_struct recalc_smps;

	struct work_struct work;
	struct sk_buff_head skb_queue;

	u8 needed_rx_chains;
	enum ieee80211_smps_mode smps_mode;

	int user_power_level; /* in dBm */
	int ap_power_level; /* in dBm */

	bool radar_required;
	struct delayed_work dfs_cac_timer_work;

	/*
	 * AP this belongs to: self in AP mode and
	 * corresponding AP in VLAN mode, NULL for
	 * all others (might be needed later in IBSS)
	 */
	struct ieee80211_if_ap *bss;

	/* bitmap of allowed (non-MCS) rate indexes for rate control */
	u32 rc_rateidx_mask[NUM_NL80211_BANDS];

	bool rc_has_mcs_mask[NUM_NL80211_BANDS];
	u8  rc_rateidx_mcs_mask[NUM_NL80211_BANDS][IEEE80211_HT_MCS_MASK_LEN];

	bool rc_has_vht_mcs_mask[NUM_NL80211_BANDS];
	u16 rc_rateidx_vht_mcs_mask[NUM_NL80211_BANDS][NL80211_VHT_NSS_MAX];

	union {
		struct ieee80211_if_ap ap;
		struct ieee80211_if_wds wds;
		struct ieee80211_if_vlan vlan;
		struct ieee80211_if_managed mgd;
		struct ieee80211_if_ibss ibss;
		struct ieee80211_if_mesh mesh;
		struct ieee80211_if_ocb ocb;
		struct ieee80211_if_mntr mntr;
		struct ieee80211_if_nan nan;
	} u;

#ifdef CONFIG_MAC80211_DEBUGFS
	struct {
		struct dentry *subdir_stations;
		struct dentry *default_unicast_key;
		struct dentry *default_multicast_key;
		struct dentry *default_mgmt_key;
	} debugfs;
#endif

	/* must be last, dynamically sized area in this! */
	struct ieee80211_vif vif;
};

static inline
struct ieee80211_sub_if_data *vif_to_sdata(struct ieee80211_vif *p)
{
	return container_of(p, struct ieee80211_sub_if_data, vif);
}

static inline void sdata_lock(struct ieee80211_sub_if_data *sdata)
	__acquires(&sdata->wdev.mtx)
{
	mutex_lock(&sdata->wdev.mtx);
	__acquire(&sdata->wdev.mtx);
}

static inline void sdata_unlock(struct ieee80211_sub_if_data *sdata)
	__releases(&sdata->wdev.mtx)
{
	mutex_unlock(&sdata->wdev.mtx);
	__release(&sdata->wdev.mtx);
}

#define sdata_dereference(p, sdata) \
	rcu_dereference_protected(p, lockdep_is_held(&sdata->wdev.mtx))

static inline void
sdata_assert_lock(struct ieee80211_sub_if_data *sdata)
{
	lockdep_assert_held(&sdata->wdev.mtx);
}

<<<<<<< HEAD
static inline enum nl80211_band
ieee80211_get_sdata_band(struct ieee80211_sub_if_data *sdata)
{
	enum nl80211_band band = NL80211_BAND_2GHZ;
	struct ieee80211_chanctx_conf *chanctx_conf;

	rcu_read_lock();
	chanctx_conf = rcu_dereference(sdata->vif.chanctx_conf);
	if (!WARN_ON(!chanctx_conf))
		band = chanctx_conf->def.chan->band;
	rcu_read_unlock();

	return band;
}

=======
>>>>>>> 286cd8c7
static inline int
ieee80211_chandef_get_shift(struct cfg80211_chan_def *chandef)
{
	switch (chandef->width) {
	case NL80211_CHAN_WIDTH_5:
		return 2;
	case NL80211_CHAN_WIDTH_10:
		return 1;
	default:
		return 0;
	}
}

static inline int
ieee80211_vif_get_shift(struct ieee80211_vif *vif)
{
	struct ieee80211_chanctx_conf *chanctx_conf;
	int shift = 0;

	rcu_read_lock();
	chanctx_conf = rcu_dereference(vif->chanctx_conf);
	if (chanctx_conf)
		shift = ieee80211_chandef_get_shift(&chanctx_conf->def);
	rcu_read_unlock();

	return shift;
}

enum {
	IEEE80211_RX_MSG	= 1,
	IEEE80211_TX_STATUS_MSG	= 2,
};

enum queue_stop_reason {
	IEEE80211_QUEUE_STOP_REASON_DRIVER,
	IEEE80211_QUEUE_STOP_REASON_PS,
	IEEE80211_QUEUE_STOP_REASON_CSA,
	IEEE80211_QUEUE_STOP_REASON_AGGREGATION,
	IEEE80211_QUEUE_STOP_REASON_SUSPEND,
	IEEE80211_QUEUE_STOP_REASON_SKB_ADD,
	IEEE80211_QUEUE_STOP_REASON_OFFCHANNEL,
	IEEE80211_QUEUE_STOP_REASON_FLUSH,
	IEEE80211_QUEUE_STOP_REASON_TDLS_TEARDOWN,
	IEEE80211_QUEUE_STOP_REASON_RESERVE_TID,
	IEEE80211_QUEUE_STOP_REASON_IFTYPE_CHANGE,

	IEEE80211_QUEUE_STOP_REASONS,
};

#ifdef CONFIG_MAC80211_LEDS
struct tpt_led_trigger {
	char name[32];
	const struct ieee80211_tpt_blink *blink_table;
	unsigned int blink_table_len;
	struct timer_list timer;
	struct ieee80211_local *local;
	unsigned long prev_traffic;
	unsigned long tx_bytes, rx_bytes;
	unsigned int active, want;
	bool running;
};
#endif

/**
 * mac80211 scan flags - currently active scan mode
 *
 * @SCAN_SW_SCANNING: We're currently in the process of scanning but may as
 *	well be on the operating channel
 * @SCAN_HW_SCANNING: The hardware is scanning for us, we have no way to
 *	determine if we are on the operating channel or not
 * @SCAN_ONCHANNEL_SCANNING:  Do a software scan on only the current operating
 *	channel. This should not interrupt normal traffic.
 * @SCAN_COMPLETED: Set for our scan work function when the driver reported
 *	that the scan completed.
 * @SCAN_ABORTED: Set for our scan work function when the driver reported
 *	a scan complete for an aborted scan.
 * @SCAN_HW_CANCELLED: Set for our scan work function when the scan is being
 *	cancelled.
 * @SCAN_BEACON_WAIT: Set whenever we're passive scanning because of radar/no-IR
 *	and could send a probe request after receiving a beacon.
 * @SCAN_BEACON_DONE: Beacon received, we can now send a probe request
 */
enum {
	SCAN_SW_SCANNING,
	SCAN_HW_SCANNING,
	SCAN_ONCHANNEL_SCANNING,
	SCAN_COMPLETED,
	SCAN_ABORTED,
	SCAN_HW_CANCELLED,
	SCAN_BEACON_WAIT,
	SCAN_BEACON_DONE,
};

/**
 * enum mac80211_scan_state - scan state machine states
 *
 * @SCAN_DECISION: Main entry point to the scan state machine, this state
 *	determines if we should keep on scanning or switch back to the
 *	operating channel
 * @SCAN_SET_CHANNEL: Set the next channel to be scanned
 * @SCAN_SEND_PROBE: Send probe requests and wait for probe responses
 * @SCAN_SUSPEND: Suspend the scan and go back to operating channel to
 *	send out data
 * @SCAN_RESUME: Resume the scan and scan the next channel
 * @SCAN_ABORT: Abort the scan and go back to operating channel
 */
enum mac80211_scan_state {
	SCAN_DECISION,
	SCAN_SET_CHANNEL,
	SCAN_SEND_PROBE,
	SCAN_SUSPEND,
	SCAN_RESUME,
	SCAN_ABORT,
};

struct ieee80211_local {
	/* embed the driver visible part.
	 * don't cast (use the static inlines below), but we keep
	 * it first anyway so they become a no-op */
	struct ieee80211_hw hw;

	struct fq fq;
	struct codel_vars *cvars;
	struct codel_params cparams;

	const struct ieee80211_ops *ops;

	/*
	 * private workqueue to mac80211. mac80211 makes this accessible
	 * via ieee80211_queue_work()
	 */
	struct workqueue_struct *workqueue;

	unsigned long queue_stop_reasons[IEEE80211_MAX_QUEUES];
	int q_stop_reasons[IEEE80211_MAX_QUEUES][IEEE80211_QUEUE_STOP_REASONS];
	/* also used to protect ampdu_ac_queue and amdpu_ac_stop_refcnt */
	spinlock_t queue_stop_reason_lock;

	int open_count;
	int monitors, cooked_mntrs;
	/* number of interfaces with corresponding FIF_ flags */
	int fif_fcsfail, fif_plcpfail, fif_control, fif_other_bss, fif_pspoll,
	    fif_probe_req;
	int probe_req_reg;
	unsigned int filter_flags; /* FIF_* */

	bool wiphy_ciphers_allocated;

	bool use_chanctx;

	/* protects the aggregated multicast list and filter calls */
	spinlock_t filter_lock;

	/* used for uploading changed mc list */
	struct work_struct reconfig_filter;

	/* aggregated multicast list */
	struct netdev_hw_addr_list mc_list;

	bool tim_in_locked_section; /* see ieee80211_beacon_get() */

	/*
	 * suspended is true if we finished all the suspend _and_ we have
	 * not yet come up from resume. This is to be used by mac80211
	 * to ensure driver sanity during suspend and mac80211's own
	 * sanity. It can eventually be used for WoW as well.
	 */
	bool suspended;

	/*
	 * Resuming is true while suspended, but when we're reprogramming the
	 * hardware -- at that time it's allowed to use ieee80211_queue_work()
	 * again even though some other parts of the stack are still suspended
	 * and we still drop received frames to avoid waking the stack.
	 */
	bool resuming;

	/*
	 * quiescing is true during the suspend process _only_ to
	 * ease timer cancelling etc.
	 */
	bool quiescing;

	/* device is started */
	bool started;

	/* device is during a HW reconfig */
	bool in_reconfig;

	/* wowlan is enabled -- don't reconfig on resume */
	bool wowlan;

	struct work_struct radar_detected_work;

	/* number of RX chains the hardware has */
	u8 rx_chains;

	int tx_headroom; /* required headroom for hardware/radiotap */

	/* Tasklet and skb queue to process calls from IRQ mode. All frames
	 * added to skb_queue will be processed, but frames in
	 * skb_queue_unreliable may be dropped if the total length of these
	 * queues increases over the limit. */
#define IEEE80211_IRQSAFE_QUEUE_LIMIT 128
	struct tasklet_struct tasklet;
	struct sk_buff_head skb_queue;
	struct sk_buff_head skb_queue_unreliable;

	spinlock_t rx_path_lock;

	/* Station data */
	/*
	 * The mutex only protects the list, hash table and
	 * counter, reads are done with RCU.
	 */
	struct mutex sta_mtx;
	spinlock_t tim_lock;
	unsigned long num_sta;
	struct list_head sta_list;
	struct rhltable sta_hash;
	struct timer_list sta_cleanup;
	int sta_generation;

	struct sk_buff_head pending[IEEE80211_MAX_QUEUES];
	struct tasklet_struct tx_pending_tasklet;

	atomic_t agg_queue_stop[IEEE80211_MAX_QUEUES];

	/* number of interfaces with allmulti RX */
	atomic_t iff_allmultis;

	struct rate_control_ref *rate_ctrl;

	struct crypto_cipher *wep_tx_tfm;
	struct crypto_cipher *wep_rx_tfm;
	u32 wep_iv;

	/* see iface.c */
	struct list_head interfaces;
	struct list_head mon_list; /* only that are IFF_UP && !cooked */
	struct mutex iflist_mtx;

	/*
	 * Key mutex, protects sdata's key_list and sta_info's
	 * key pointers (write access, they're RCU.)
	 */
	struct mutex key_mtx;

	/* mutex for scan and work locking */
	struct mutex mtx;

	/* Scanning and BSS list */
	unsigned long scanning;
	struct cfg80211_ssid scan_ssid;
	struct cfg80211_scan_request *int_scan_req;
	struct cfg80211_scan_request __rcu *scan_req;
	struct ieee80211_scan_request *hw_scan_req;
	struct cfg80211_chan_def scan_chandef;
	enum nl80211_band hw_scan_band;
	int scan_channel_idx;
	int scan_ies_len;
	int hw_scan_ies_bufsize;
	struct cfg80211_scan_info scan_info;

	struct work_struct sched_scan_stopped_work;
	struct ieee80211_sub_if_data __rcu *sched_scan_sdata;
	struct cfg80211_sched_scan_request __rcu *sched_scan_req;
	u8 scan_addr[ETH_ALEN];

	unsigned long leave_oper_channel_time;
	enum mac80211_scan_state next_scan_state;
	struct delayed_work scan_work;
	struct ieee80211_sub_if_data __rcu *scan_sdata;
	/* For backward compatibility only -- do not use */
	struct cfg80211_chan_def _oper_chandef;

	/* Temporary remain-on-channel for off-channel operations */
	struct ieee80211_channel *tmp_channel;

	/* channel contexts */
	struct list_head chanctx_list;
	struct mutex chanctx_mtx;

#ifdef CONFIG_MAC80211_LEDS
	struct led_trigger tx_led, rx_led, assoc_led, radio_led;
	struct led_trigger tpt_led;
	atomic_t tx_led_active, rx_led_active, assoc_led_active;
	atomic_t radio_led_active, tpt_led_active;
	struct tpt_led_trigger *tpt_led_trigger;
#endif

#ifdef CONFIG_MAC80211_DEBUG_COUNTERS
	/* SNMP counters */
	/* dot11CountersTable */
	u32 dot11TransmittedFragmentCount;
	u32 dot11MulticastTransmittedFrameCount;
	u32 dot11FailedCount;
	u32 dot11RetryCount;
	u32 dot11MultipleRetryCount;
	u32 dot11FrameDuplicateCount;
	u32 dot11ReceivedFragmentCount;
	u32 dot11MulticastReceivedFrameCount;
	u32 dot11TransmittedFrameCount;

	/* TX/RX handler statistics */
	unsigned int tx_handlers_drop;
	unsigned int tx_handlers_queued;
	unsigned int tx_handlers_drop_wep;
	unsigned int tx_handlers_drop_not_assoc;
	unsigned int tx_handlers_drop_unauth_port;
	unsigned int rx_handlers_drop;
	unsigned int rx_handlers_queued;
	unsigned int rx_handlers_drop_nullfunc;
	unsigned int rx_handlers_drop_defrag;
	unsigned int tx_expand_skb_head;
	unsigned int tx_expand_skb_head_cloned;
	unsigned int rx_expand_skb_head_defrag;
	unsigned int rx_handlers_fragments;
	unsigned int tx_status_drop;
#define I802_DEBUG_INC(c) (c)++
#else /* CONFIG_MAC80211_DEBUG_COUNTERS */
#define I802_DEBUG_INC(c) do { } while (0)
#endif /* CONFIG_MAC80211_DEBUG_COUNTERS */


	int total_ps_buffered; /* total number of all buffered unicast and
				* multicast packets for power saving stations
				*/

	bool pspolling;
	bool offchannel_ps_enabled;
	/*
	 * PS can only be enabled when we have exactly one managed
	 * interface (and monitors) in PS, this then points there.
	 */
	struct ieee80211_sub_if_data *ps_sdata;
	struct work_struct dynamic_ps_enable_work;
	struct work_struct dynamic_ps_disable_work;
	struct timer_list dynamic_ps_timer;
	struct notifier_block ifa_notifier;
	struct notifier_block ifa6_notifier;

	/*
	 * The dynamic ps timeout configured from user space via WEXT -
	 * this will override whatever chosen by mac80211 internally.
	 */
	int dynamic_ps_forced_timeout;

	int user_power_level; /* in dBm, for all interfaces */

	enum ieee80211_smps_mode smps_mode;

	struct work_struct restart_work;

#ifdef CONFIG_MAC80211_DEBUGFS
	struct local_debugfsdentries {
		struct dentry *rcdir;
		struct dentry *keys;
	} debugfs;
#endif

	/*
	 * Remain-on-channel support
	 */
	struct delayed_work roc_work;
	struct list_head roc_list;
	struct work_struct hw_roc_start, hw_roc_done;
	unsigned long hw_roc_start_time;
	u64 roc_cookie_counter;

	struct idr ack_status_frames;
	spinlock_t ack_status_lock;

	struct ieee80211_sub_if_data __rcu *p2p_sdata;

	/* virtual monitor interface */
	struct ieee80211_sub_if_data __rcu *monitor_sdata;
	struct cfg80211_chan_def monitor_chandef;

	/* extended capabilities provided by mac80211 */
	u8 ext_capa[8];

	/* TDLS channel switch */
	struct work_struct tdls_chsw_work;
	struct sk_buff_head skb_queue_tdls_chsw;
};

static inline struct ieee80211_sub_if_data *
IEEE80211_DEV_TO_SUB_IF(struct net_device *dev)
{
	return netdev_priv(dev);
}

static inline struct ieee80211_sub_if_data *
IEEE80211_WDEV_TO_SUB_IF(struct wireless_dev *wdev)
{
	return container_of(wdev, struct ieee80211_sub_if_data, wdev);
}

static inline struct ieee80211_supported_band *
ieee80211_get_sband(struct ieee80211_sub_if_data *sdata)
{
	struct ieee80211_local *local = sdata->local;
	struct ieee80211_chanctx_conf *chanctx_conf;
	enum nl80211_band band;

	rcu_read_lock();
	chanctx_conf = rcu_dereference(sdata->vif.chanctx_conf);

	if (!chanctx_conf) {
		rcu_read_unlock();
		return NULL;
	}

	band = chanctx_conf->def.chan->band;
	rcu_read_unlock();

	return local->hw.wiphy->bands[band];
}

/* this struct holds the value parsing from channel switch IE  */
struct ieee80211_csa_ie {
	struct cfg80211_chan_def chandef;
	u8 mode;
	u8 count;
	u8 ttl;
	u16 pre_value;
	u16 reason_code;
};

/* Parsed Information Elements */
struct ieee802_11_elems {
	const u8 *ie_start;
	size_t total_len;

	/* pointers to IEs */
	const struct ieee80211_tdls_lnkie *lnk_id;
	const struct ieee80211_ch_switch_timing *ch_sw_timing;
	const u8 *ext_capab;
	const u8 *ssid;
	const u8 *supp_rates;
	const u8 *ds_params;
	const struct ieee80211_tim_ie *tim;
	const u8 *challenge;
	const u8 *rsn;
	const u8 *erp_info;
	const u8 *ext_supp_rates;
	const u8 *wmm_info;
	const u8 *wmm_param;
	const struct ieee80211_ht_cap *ht_cap_elem;
	const struct ieee80211_ht_operation *ht_operation;
	const struct ieee80211_vht_cap *vht_cap_elem;
	const struct ieee80211_vht_operation *vht_operation;
	const struct ieee80211_meshconf_ie *mesh_config;
	const u8 *he_cap;
	const struct ieee80211_he_operation *he_operation;
	const struct ieee80211_mu_edca_param_set *mu_edca_param_set;
	const u8 *uora_element;
	const u8 *mesh_id;
	const u8 *peering;
	const __le16 *awake_window;
	const u8 *preq;
	const u8 *prep;
	const u8 *perr;
	const struct ieee80211_rann_ie *rann;
	const struct ieee80211_channel_sw_ie *ch_switch_ie;
	const struct ieee80211_ext_chansw_ie *ext_chansw_ie;
	const struct ieee80211_wide_bw_chansw_ie *wide_bw_chansw_ie;
	const u8 *country_elem;
	const u8 *pwr_constr_elem;
	const u8 *cisco_dtpc_elem;
	const struct ieee80211_timeout_interval_ie *timeout_int;
	const u8 *opmode_notif;
	const struct ieee80211_sec_chan_offs_ie *sec_chan_offs;
	struct ieee80211_mesh_chansw_params_ie *mesh_chansw_params_ie;
	const struct ieee80211_bss_max_idle_period_ie *max_idle_period_ie;

	/* length of them, respectively */
	u8 ext_capab_len;
	u8 ssid_len;
	u8 supp_rates_len;
	u8 tim_len;
	u8 challenge_len;
	u8 rsn_len;
	u8 ext_supp_rates_len;
	u8 wmm_info_len;
	u8 wmm_param_len;
	u8 he_cap_len;
	u8 mesh_id_len;
	u8 peering_len;
	u8 preq_len;
	u8 prep_len;
	u8 perr_len;
	u8 country_elem_len;

	/* whether a parse error occurred while retrieving these elements */
	bool parse_error;
};

static inline struct ieee80211_local *hw_to_local(
	struct ieee80211_hw *hw)
{
	return container_of(hw, struct ieee80211_local, hw);
}

static inline struct txq_info *to_txq_info(struct ieee80211_txq *txq)
{
	return container_of(txq, struct txq_info, txq);
}

static inline bool txq_has_queue(struct ieee80211_txq *txq)
{
	struct txq_info *txqi = to_txq_info(txq);

	return !(skb_queue_empty(&txqi->frags) && !txqi->tin.backlog_packets);
}

static inline int ieee80211_bssid_match(const u8 *raddr, const u8 *addr)
{
	return ether_addr_equal(raddr, addr) ||
	       is_broadcast_ether_addr(raddr);
}

static inline bool
ieee80211_have_rx_timestamp(struct ieee80211_rx_status *status)
{
	WARN_ON_ONCE(status->flag & RX_FLAG_MACTIME_START &&
		     status->flag & RX_FLAG_MACTIME_END);
	if (status->flag & (RX_FLAG_MACTIME_START | RX_FLAG_MACTIME_END))
		return true;
	/* can't handle non-legacy preamble yet */
	if (status->flag & RX_FLAG_MACTIME_PLCP_START &&
	    status->encoding == RX_ENC_LEGACY)
		return true;
	return false;
}

void ieee80211_vif_inc_num_mcast(struct ieee80211_sub_if_data *sdata);
void ieee80211_vif_dec_num_mcast(struct ieee80211_sub_if_data *sdata);

/* This function returns the number of multicast stations connected to this
 * interface. It returns -1 if that number is not tracked, that is for netdevs
 * not in AP or AP_VLAN mode or when using 4addr.
 */
static inline int
ieee80211_vif_get_num_mcast_if(struct ieee80211_sub_if_data *sdata)
{
	if (sdata->vif.type == NL80211_IFTYPE_AP)
		return atomic_read(&sdata->u.ap.num_mcast_sta);
	if (sdata->vif.type == NL80211_IFTYPE_AP_VLAN && !sdata->u.vlan.sta)
		return atomic_read(&sdata->u.vlan.num_mcast_sta);
	return -1;
}

u64 ieee80211_calculate_rx_timestamp(struct ieee80211_local *local,
				     struct ieee80211_rx_status *status,
				     unsigned int mpdu_len,
				     unsigned int mpdu_offset);
int ieee80211_hw_config(struct ieee80211_local *local, u32 changed);
void ieee80211_tx_set_protected(struct ieee80211_tx_data *tx);
void ieee80211_bss_info_change_notify(struct ieee80211_sub_if_data *sdata,
				      u32 changed);
void ieee80211_configure_filter(struct ieee80211_local *local);
u32 ieee80211_reset_erp_info(struct ieee80211_sub_if_data *sdata);

u64 ieee80211_mgmt_tx_cookie(struct ieee80211_local *local);
int ieee80211_attach_ack_skb(struct ieee80211_local *local, struct sk_buff *skb,
			     u64 *cookie, gfp_t gfp);

void ieee80211_check_fast_rx(struct sta_info *sta);
void __ieee80211_check_fast_rx_iface(struct ieee80211_sub_if_data *sdata);
void ieee80211_check_fast_rx_iface(struct ieee80211_sub_if_data *sdata);
void ieee80211_clear_fast_rx(struct sta_info *sta);

/* STA code */
void ieee80211_sta_setup_sdata(struct ieee80211_sub_if_data *sdata);
int ieee80211_mgd_auth(struct ieee80211_sub_if_data *sdata,
		       struct cfg80211_auth_request *req);
int ieee80211_mgd_assoc(struct ieee80211_sub_if_data *sdata,
			struct cfg80211_assoc_request *req);
int ieee80211_mgd_deauth(struct ieee80211_sub_if_data *sdata,
			 struct cfg80211_deauth_request *req);
int ieee80211_mgd_disassoc(struct ieee80211_sub_if_data *sdata,
			   struct cfg80211_disassoc_request *req);
void ieee80211_send_pspoll(struct ieee80211_local *local,
			   struct ieee80211_sub_if_data *sdata);
void ieee80211_recalc_ps(struct ieee80211_local *local);
void ieee80211_recalc_ps_vif(struct ieee80211_sub_if_data *sdata);
int ieee80211_set_arp_filter(struct ieee80211_sub_if_data *sdata);
void ieee80211_sta_work(struct ieee80211_sub_if_data *sdata);
void ieee80211_sta_rx_queued_mgmt(struct ieee80211_sub_if_data *sdata,
				  struct sk_buff *skb);
void ieee80211_sta_reset_beacon_monitor(struct ieee80211_sub_if_data *sdata);
void ieee80211_sta_reset_conn_monitor(struct ieee80211_sub_if_data *sdata);
void ieee80211_mgd_stop(struct ieee80211_sub_if_data *sdata);
void ieee80211_mgd_conn_tx_status(struct ieee80211_sub_if_data *sdata,
				  __le16 fc, bool acked);
void ieee80211_mgd_quiesce(struct ieee80211_sub_if_data *sdata);
void ieee80211_sta_restart(struct ieee80211_sub_if_data *sdata);
void ieee80211_sta_handle_tspec_ac_params(struct ieee80211_sub_if_data *sdata);

/* IBSS code */
void ieee80211_ibss_notify_scan_completed(struct ieee80211_local *local);
void ieee80211_ibss_setup_sdata(struct ieee80211_sub_if_data *sdata);
void ieee80211_ibss_rx_no_sta(struct ieee80211_sub_if_data *sdata,
			      const u8 *bssid, const u8 *addr, u32 supp_rates);
int ieee80211_ibss_join(struct ieee80211_sub_if_data *sdata,
			struct cfg80211_ibss_params *params);
int ieee80211_ibss_leave(struct ieee80211_sub_if_data *sdata);
void ieee80211_ibss_work(struct ieee80211_sub_if_data *sdata);
void ieee80211_ibss_rx_queued_mgmt(struct ieee80211_sub_if_data *sdata,
				   struct sk_buff *skb);
int ieee80211_ibss_csa_beacon(struct ieee80211_sub_if_data *sdata,
			      struct cfg80211_csa_settings *csa_settings);
int ieee80211_ibss_finish_csa(struct ieee80211_sub_if_data *sdata);
void ieee80211_ibss_stop(struct ieee80211_sub_if_data *sdata);

/* OCB code */
void ieee80211_ocb_work(struct ieee80211_sub_if_data *sdata);
void ieee80211_ocb_rx_no_sta(struct ieee80211_sub_if_data *sdata,
			     const u8 *bssid, const u8 *addr, u32 supp_rates);
void ieee80211_ocb_setup_sdata(struct ieee80211_sub_if_data *sdata);
int ieee80211_ocb_join(struct ieee80211_sub_if_data *sdata,
		       struct ocb_setup *setup);
int ieee80211_ocb_leave(struct ieee80211_sub_if_data *sdata);

/* mesh code */
void ieee80211_mesh_work(struct ieee80211_sub_if_data *sdata);
void ieee80211_mesh_rx_queued_mgmt(struct ieee80211_sub_if_data *sdata,
				   struct sk_buff *skb);
int ieee80211_mesh_csa_beacon(struct ieee80211_sub_if_data *sdata,
			      struct cfg80211_csa_settings *csa_settings);
int ieee80211_mesh_finish_csa(struct ieee80211_sub_if_data *sdata);

/* scan/BSS handling */
void ieee80211_scan_work(struct work_struct *work);
int ieee80211_request_ibss_scan(struct ieee80211_sub_if_data *sdata,
				const u8 *ssid, u8 ssid_len,
				struct ieee80211_channel **channels,
				unsigned int n_channels,
				enum nl80211_bss_scan_width scan_width);
int ieee80211_request_scan(struct ieee80211_sub_if_data *sdata,
			   struct cfg80211_scan_request *req);
void ieee80211_scan_cancel(struct ieee80211_local *local);
void ieee80211_run_deferred_scan(struct ieee80211_local *local);
void ieee80211_scan_rx(struct ieee80211_local *local, struct sk_buff *skb);

void ieee80211_mlme_notify_scan_completed(struct ieee80211_local *local);
struct ieee80211_bss *
ieee80211_bss_info_update(struct ieee80211_local *local,
			  struct ieee80211_rx_status *rx_status,
			  struct ieee80211_mgmt *mgmt,
			  size_t len,
			  struct ieee802_11_elems *elems,
			  struct ieee80211_channel *channel);
void ieee80211_rx_bss_put(struct ieee80211_local *local,
			  struct ieee80211_bss *bss);

/* scheduled scan handling */
int
__ieee80211_request_sched_scan_start(struct ieee80211_sub_if_data *sdata,
				     struct cfg80211_sched_scan_request *req);
int ieee80211_request_sched_scan_start(struct ieee80211_sub_if_data *sdata,
				       struct cfg80211_sched_scan_request *req);
int ieee80211_request_sched_scan_stop(struct ieee80211_local *local);
void ieee80211_sched_scan_end(struct ieee80211_local *local);
void ieee80211_sched_scan_stopped_work(struct work_struct *work);

/* off-channel/mgmt-tx */
void ieee80211_offchannel_stop_vifs(struct ieee80211_local *local);
void ieee80211_offchannel_return(struct ieee80211_local *local);
void ieee80211_roc_setup(struct ieee80211_local *local);
void ieee80211_start_next_roc(struct ieee80211_local *local);
void ieee80211_roc_purge(struct ieee80211_local *local,
			 struct ieee80211_sub_if_data *sdata);
int ieee80211_remain_on_channel(struct wiphy *wiphy, struct wireless_dev *wdev,
				struct ieee80211_channel *chan,
				unsigned int duration, u64 *cookie);
int ieee80211_cancel_remain_on_channel(struct wiphy *wiphy,
				       struct wireless_dev *wdev, u64 cookie);
int ieee80211_mgmt_tx(struct wiphy *wiphy, struct wireless_dev *wdev,
		      struct cfg80211_mgmt_tx_params *params, u64 *cookie);
int ieee80211_mgmt_tx_cancel_wait(struct wiphy *wiphy,
				  struct wireless_dev *wdev, u64 cookie);

/* channel switch handling */
void ieee80211_csa_finalize_work(struct work_struct *work);
int ieee80211_channel_switch(struct wiphy *wiphy, struct net_device *dev,
			     struct cfg80211_csa_settings *params);

/* interface handling */
int ieee80211_iface_init(void);
void ieee80211_iface_exit(void);
int ieee80211_if_add(struct ieee80211_local *local, const char *name,
		     unsigned char name_assign_type,
		     struct wireless_dev **new_wdev, enum nl80211_iftype type,
		     struct vif_params *params);
int ieee80211_if_change_type(struct ieee80211_sub_if_data *sdata,
			     enum nl80211_iftype type);
void ieee80211_if_remove(struct ieee80211_sub_if_data *sdata);
void ieee80211_remove_interfaces(struct ieee80211_local *local);
u32 ieee80211_idle_off(struct ieee80211_local *local);
void ieee80211_recalc_idle(struct ieee80211_local *local);
void ieee80211_adjust_monitor_flags(struct ieee80211_sub_if_data *sdata,
				    const int offset);
int ieee80211_do_open(struct wireless_dev *wdev, bool coming_up);
void ieee80211_sdata_stop(struct ieee80211_sub_if_data *sdata);
int ieee80211_add_virtual_monitor(struct ieee80211_local *local);
void ieee80211_del_virtual_monitor(struct ieee80211_local *local);

bool __ieee80211_recalc_txpower(struct ieee80211_sub_if_data *sdata);
void ieee80211_recalc_txpower(struct ieee80211_sub_if_data *sdata,
			      bool update_bss);

static inline bool ieee80211_sdata_running(struct ieee80211_sub_if_data *sdata)
{
	return test_bit(SDATA_STATE_RUNNING, &sdata->state);
}

/* tx handling */
void ieee80211_clear_tx_pending(struct ieee80211_local *local);
void ieee80211_tx_pending(unsigned long data);
netdev_tx_t ieee80211_monitor_start_xmit(struct sk_buff *skb,
					 struct net_device *dev);
netdev_tx_t ieee80211_subif_start_xmit(struct sk_buff *skb,
				       struct net_device *dev);
void __ieee80211_subif_start_xmit(struct sk_buff *skb,
				  struct net_device *dev,
				  u32 info_flags,
				  u32 ctrl_flags);
void ieee80211_purge_tx_queue(struct ieee80211_hw *hw,
			      struct sk_buff_head *skbs);
struct sk_buff *
ieee80211_build_data_template(struct ieee80211_sub_if_data *sdata,
			      struct sk_buff *skb, u32 info_flags);
void ieee80211_tx_monitor(struct ieee80211_local *local, struct sk_buff *skb,
			  struct ieee80211_supported_band *sband,
			  int retry_count, int shift, bool send_to_cooked);

void ieee80211_check_fast_xmit(struct sta_info *sta);
void ieee80211_check_fast_xmit_all(struct ieee80211_local *local);
void ieee80211_check_fast_xmit_iface(struct ieee80211_sub_if_data *sdata);
void ieee80211_clear_fast_xmit(struct sta_info *sta);
int ieee80211_tx_control_port(struct wiphy *wiphy, struct net_device *dev,
			      const u8 *buf, size_t len,
			      const u8 *dest, __be16 proto, bool unencrypted);

/* HT */
void ieee80211_apply_htcap_overrides(struct ieee80211_sub_if_data *sdata,
				     struct ieee80211_sta_ht_cap *ht_cap);
bool ieee80211_ht_cap_ie_to_sta_ht_cap(struct ieee80211_sub_if_data *sdata,
				       struct ieee80211_supported_band *sband,
				       const struct ieee80211_ht_cap *ht_cap_ie,
				       struct sta_info *sta);
void ieee80211_send_delba(struct ieee80211_sub_if_data *sdata,
			  const u8 *da, u16 tid,
			  u16 initiator, u16 reason_code);
int ieee80211_send_smps_action(struct ieee80211_sub_if_data *sdata,
			       enum ieee80211_smps_mode smps, const u8 *da,
			       const u8 *bssid);
void ieee80211_request_smps_ap_work(struct work_struct *work);
void ieee80211_request_smps_mgd_work(struct work_struct *work);
bool ieee80211_smps_is_restrictive(enum ieee80211_smps_mode smps_mode_old,
				   enum ieee80211_smps_mode smps_mode_new);

void ___ieee80211_stop_rx_ba_session(struct sta_info *sta, u16 tid,
				     u16 initiator, u16 reason, bool stop);
void __ieee80211_stop_rx_ba_session(struct sta_info *sta, u16 tid,
				    u16 initiator, u16 reason, bool stop);
void ___ieee80211_start_rx_ba_session(struct sta_info *sta,
				      u8 dialog_token, u16 timeout,
				      u16 start_seq_num, u16 ba_policy, u16 tid,
				      u16 buf_size, bool tx, bool auto_seq);
void ieee80211_sta_tear_down_BA_sessions(struct sta_info *sta,
					 enum ieee80211_agg_stop_reason reason);
void ieee80211_process_delba(struct ieee80211_sub_if_data *sdata,
			     struct sta_info *sta,
			     struct ieee80211_mgmt *mgmt, size_t len);
void ieee80211_process_addba_resp(struct ieee80211_local *local,
				  struct sta_info *sta,
				  struct ieee80211_mgmt *mgmt,
				  size_t len);
void ieee80211_process_addba_request(struct ieee80211_local *local,
				     struct sta_info *sta,
				     struct ieee80211_mgmt *mgmt,
				     size_t len);

int __ieee80211_stop_tx_ba_session(struct sta_info *sta, u16 tid,
				   enum ieee80211_agg_stop_reason reason);
int ___ieee80211_stop_tx_ba_session(struct sta_info *sta, u16 tid,
				    enum ieee80211_agg_stop_reason reason);
void ieee80211_start_tx_ba_cb(struct sta_info *sta, int tid,
			      struct tid_ampdu_tx *tid_tx);
void ieee80211_stop_tx_ba_cb(struct sta_info *sta, int tid,
			     struct tid_ampdu_tx *tid_tx);
void ieee80211_ba_session_work(struct work_struct *work);
void ieee80211_tx_ba_session_handle_start(struct sta_info *sta, int tid);
void ieee80211_release_reorder_timeout(struct sta_info *sta, int tid);

u8 ieee80211_mcs_to_chains(const struct ieee80211_mcs_info *mcs);
enum nl80211_smps_mode
ieee80211_smps_mode_to_smps_mode(enum ieee80211_smps_mode smps);

/* VHT */
void
ieee80211_vht_cap_ie_to_sta_vht_cap(struct ieee80211_sub_if_data *sdata,
				    struct ieee80211_supported_band *sband,
				    const struct ieee80211_vht_cap *vht_cap_ie,
				    struct sta_info *sta);
enum ieee80211_sta_rx_bandwidth ieee80211_sta_cap_rx_bw(struct sta_info *sta);
enum ieee80211_sta_rx_bandwidth ieee80211_sta_cur_vht_bw(struct sta_info *sta);
void ieee80211_sta_set_rx_nss(struct sta_info *sta);
enum ieee80211_sta_rx_bandwidth
ieee80211_chan_width_to_rx_bw(enum nl80211_chan_width width);
enum nl80211_chan_width ieee80211_sta_cap_chan_bw(struct sta_info *sta);
void ieee80211_sta_set_rx_nss(struct sta_info *sta);
<<<<<<< HEAD
=======
void ieee80211_process_mu_groups(struct ieee80211_sub_if_data *sdata,
				 struct ieee80211_mgmt *mgmt);
>>>>>>> 286cd8c7
u32 __ieee80211_vht_handle_opmode(struct ieee80211_sub_if_data *sdata,
                                  struct sta_info *sta, u8 opmode,
				  enum nl80211_band band);
void ieee80211_vht_handle_opmode(struct ieee80211_sub_if_data *sdata,
				 struct sta_info *sta, u8 opmode,
				 enum nl80211_band band);
void ieee80211_apply_vhtcap_overrides(struct ieee80211_sub_if_data *sdata,
				      struct ieee80211_sta_vht_cap *vht_cap);
void ieee80211_get_vht_mask_from_cap(__le16 vht_cap,
				     u16 vht_mask[NL80211_VHT_NSS_MAX]);
enum nl80211_chan_width
ieee80211_sta_rx_bw_to_chan_width(struct sta_info *sta);

/* HE */
void
ieee80211_he_cap_ie_to_sta_he_cap(struct ieee80211_sub_if_data *sdata,
				  struct ieee80211_supported_band *sband,
				  const u8 *he_cap_ie, u8 he_cap_len,
				  struct sta_info *sta);

/* Spectrum management */
void ieee80211_process_measurement_req(struct ieee80211_sub_if_data *sdata,
				       struct ieee80211_mgmt *mgmt,
				       size_t len);
/**
 * ieee80211_parse_ch_switch_ie - parses channel switch IEs
 * @sdata: the sdata of the interface which has received the frame
 * @elems: parsed 802.11 elements received with the frame
 * @current_band: indicates the current band
 * @sta_flags: contains information about own capabilities and restrictions
 *	to decide which channel switch announcements can be accepted. Only the
 *	following subset of &enum ieee80211_sta_flags are evaluated:
 *	%IEEE80211_STA_DISABLE_HT, %IEEE80211_STA_DISABLE_VHT,
 *	%IEEE80211_STA_DISABLE_40MHZ, %IEEE80211_STA_DISABLE_80P80MHZ,
 *	%IEEE80211_STA_DISABLE_160MHZ.
 * @bssid: the currently connected bssid (for reporting)
 * @csa_ie: parsed 802.11 csa elements on count, mode, chandef and mesh ttl.
	All of them will be filled with if success only.
 * Return: 0 on success, <0 on error and >0 if there is nothing to parse.
 */
int ieee80211_parse_ch_switch_ie(struct ieee80211_sub_if_data *sdata,
				 struct ieee802_11_elems *elems,
				 enum nl80211_band current_band,
				 u32 sta_flags, u8 *bssid,
				 struct ieee80211_csa_ie *csa_ie);

/* Suspend/resume and hw reconfiguration */
int ieee80211_reconfig(struct ieee80211_local *local);
void ieee80211_stop_device(struct ieee80211_local *local);

int __ieee80211_suspend(struct ieee80211_hw *hw,
			struct cfg80211_wowlan *wowlan);

static inline int __ieee80211_resume(struct ieee80211_hw *hw)
{
	struct ieee80211_local *local = hw_to_local(hw);

	WARN(test_bit(SCAN_HW_SCANNING, &local->scanning) &&
	     !test_bit(SCAN_COMPLETED, &local->scanning),
		"%s: resume with hardware scan still in progress\n",
		wiphy_name(hw->wiphy));

	return ieee80211_reconfig(hw_to_local(hw));
}

/* utility functions/constants */
extern const void *const mac80211_wiphy_privid; /* for wiphy privid */
int ieee80211_frame_duration(enum nl80211_band band, size_t len,
			     int rate, int erp, int short_preamble,
			     int shift);
void ieee80211_regulatory_limit_wmm_params(struct ieee80211_sub_if_data *sdata,
					   struct ieee80211_tx_queue_params *qparam,
					   int ac);
void ieee80211_set_wmm_default(struct ieee80211_sub_if_data *sdata,
			       bool bss_notify, bool enable_qos);
void ieee80211_xmit(struct ieee80211_sub_if_data *sdata,
		    struct sta_info *sta, struct sk_buff *skb,
		    u32 txdata_flags);

void __ieee80211_tx_skb_tid_band(struct ieee80211_sub_if_data *sdata,
				 struct sk_buff *skb, int tid,
<<<<<<< HEAD
				 enum nl80211_band band);
=======
				 enum nl80211_band band, u32 txdata_flags);
>>>>>>> 286cd8c7

static inline void
ieee80211_tx_skb_tid_band(struct ieee80211_sub_if_data *sdata,
			  struct sk_buff *skb, int tid,
<<<<<<< HEAD
			  enum nl80211_band band)
=======
			  enum nl80211_band band, u32 txdata_flags)
>>>>>>> 286cd8c7
{
	rcu_read_lock();
	__ieee80211_tx_skb_tid_band(sdata, skb, tid, band, txdata_flags);
	rcu_read_unlock();
}

static inline void ieee80211_tx_skb_tid(struct ieee80211_sub_if_data *sdata,
					struct sk_buff *skb, int tid)
{
	struct ieee80211_chanctx_conf *chanctx_conf;

	rcu_read_lock();
	chanctx_conf = rcu_dereference(sdata->vif.chanctx_conf);
	if (WARN_ON(!chanctx_conf)) {
		rcu_read_unlock();
		kfree_skb(skb);
		return;
	}

	__ieee80211_tx_skb_tid_band(sdata, skb, tid,
				    chanctx_conf->def.chan->band, 0);
	rcu_read_unlock();
}

static inline void ieee80211_tx_skb(struct ieee80211_sub_if_data *sdata,
				    struct sk_buff *skb)
{
	/* Send all internal mgmt frames on VO. Accordingly set TID to 7. */
	ieee80211_tx_skb_tid(sdata, skb, 7);
}

u32 ieee802_11_parse_elems_crc(const u8 *start, size_t len, bool action,
			       struct ieee802_11_elems *elems,
			       u64 filter, u32 crc);
static inline void ieee802_11_parse_elems(const u8 *start, size_t len,
					  bool action,
					  struct ieee802_11_elems *elems)
{
	ieee802_11_parse_elems_crc(start, len, action, elems, 0, 0);
}


extern const int ieee802_1d_to_ac[8];

static inline int ieee80211_ac_from_tid(int tid)
{
	return ieee802_1d_to_ac[tid & 7];
}

void ieee80211_dynamic_ps_enable_work(struct work_struct *work);
void ieee80211_dynamic_ps_disable_work(struct work_struct *work);
void ieee80211_dynamic_ps_timer(struct timer_list *t);
void ieee80211_send_nullfunc(struct ieee80211_local *local,
			     struct ieee80211_sub_if_data *sdata,
			     bool powersave);
void ieee80211_sta_rx_notify(struct ieee80211_sub_if_data *sdata,
			     struct ieee80211_hdr *hdr);
void ieee80211_sta_tx_notify(struct ieee80211_sub_if_data *sdata,
			     struct ieee80211_hdr *hdr, bool ack, u16 tx_time);

void ieee80211_wake_queues_by_reason(struct ieee80211_hw *hw,
				     unsigned long queues,
				     enum queue_stop_reason reason,
				     bool refcounted);
void ieee80211_stop_vif_queues(struct ieee80211_local *local,
			       struct ieee80211_sub_if_data *sdata,
			       enum queue_stop_reason reason);
void ieee80211_wake_vif_queues(struct ieee80211_local *local,
			       struct ieee80211_sub_if_data *sdata,
			       enum queue_stop_reason reason);
void ieee80211_stop_queues_by_reason(struct ieee80211_hw *hw,
				     unsigned long queues,
				     enum queue_stop_reason reason,
				     bool refcounted);
void ieee80211_wake_queue_by_reason(struct ieee80211_hw *hw, int queue,
				    enum queue_stop_reason reason,
				    bool refcounted);
void ieee80211_stop_queue_by_reason(struct ieee80211_hw *hw, int queue,
				    enum queue_stop_reason reason,
				    bool refcounted);
void ieee80211_propagate_queue_wake(struct ieee80211_local *local, int queue);
void ieee80211_add_pending_skb(struct ieee80211_local *local,
			       struct sk_buff *skb);
void ieee80211_add_pending_skbs(struct ieee80211_local *local,
				struct sk_buff_head *skbs);
void ieee80211_flush_queues(struct ieee80211_local *local,
			    struct ieee80211_sub_if_data *sdata, bool drop);
void __ieee80211_flush_queues(struct ieee80211_local *local,
			      struct ieee80211_sub_if_data *sdata,
			      unsigned int queues, bool drop);

static inline bool ieee80211_can_run_worker(struct ieee80211_local *local)
{
	/*
	 * It's unsafe to try to do any work during reconfigure flow.
	 * When the flow ends the work will be requeued.
	 */
	if (local->in_reconfig)
		return false;

	/*
	 * If quiescing is set, we are racing with __ieee80211_suspend.
	 * __ieee80211_suspend flushes the workers after setting quiescing,
	 * and we check quiescing / suspended before enqueing new workers.
	 * We should abort the worker to avoid the races below.
	 */
	if (local->quiescing)
		return false;

	/*
	 * We might already be suspended if the following scenario occurs:
	 * __ieee80211_suspend		Control path
	 *
	 *				if (local->quiescing)
	 *					return;
	 * local->quiescing = true;
	 * flush_workqueue();
	 *				queue_work(...);
	 * local->suspended = true;
	 * local->quiescing = false;
	 *				worker starts running...
	 */
	if (local->suspended)
		return false;

	return true;
}

int ieee80211_txq_setup_flows(struct ieee80211_local *local);
void ieee80211_txq_set_params(struct ieee80211_local *local);
void ieee80211_txq_teardown_flows(struct ieee80211_local *local);
void ieee80211_txq_init(struct ieee80211_sub_if_data *sdata,
			struct sta_info *sta,
			struct txq_info *txq, int tid);
void ieee80211_txq_purge(struct ieee80211_local *local,
			 struct txq_info *txqi);
void ieee80211_txq_remove_vlan(struct ieee80211_local *local,
			       struct ieee80211_sub_if_data *sdata);
void ieee80211_fill_txq_stats(struct cfg80211_txq_stats *txqstats,
			      struct txq_info *txqi);
void ieee80211_send_auth(struct ieee80211_sub_if_data *sdata,
			 u16 transaction, u16 auth_alg, u16 status,
			 const u8 *extra, size_t extra_len, const u8 *bssid,
			 const u8 *da, const u8 *key, u8 key_len, u8 key_idx,
			 u32 tx_flags);
void ieee80211_send_deauth_disassoc(struct ieee80211_sub_if_data *sdata,
				    const u8 *bssid, u16 stype, u16 reason,
				    bool send_frame, u8 *frame_buf);

enum {
	IEEE80211_PROBE_FLAG_DIRECTED		= BIT(0),
	IEEE80211_PROBE_FLAG_MIN_CONTENT	= BIT(1),
	IEEE80211_PROBE_FLAG_RANDOM_SN		= BIT(2),
};

int ieee80211_build_preq_ies(struct ieee80211_local *local, u8 *buffer,
			     size_t buffer_len,
			     struct ieee80211_scan_ies *ie_desc,
			     const u8 *ie, size_t ie_len,
			     u8 bands_used, u32 *rate_masks,
			     struct cfg80211_chan_def *chandef,
			     u32 flags);
struct sk_buff *ieee80211_build_probe_req(struct ieee80211_sub_if_data *sdata,
					  const u8 *src, const u8 *dst,
					  u32 ratemask,
					  struct ieee80211_channel *chan,
					  const u8 *ssid, size_t ssid_len,
					  const u8 *ie, size_t ie_len,
					  u32 flags);
u32 ieee80211_sta_get_rates(struct ieee80211_sub_if_data *sdata,
			    struct ieee802_11_elems *elems,
			    enum nl80211_band band, u32 *basic_rates);
int __ieee80211_request_smps_mgd(struct ieee80211_sub_if_data *sdata,
				 enum ieee80211_smps_mode smps_mode);
int __ieee80211_request_smps_ap(struct ieee80211_sub_if_data *sdata,
				enum ieee80211_smps_mode smps_mode);
void ieee80211_recalc_smps(struct ieee80211_sub_if_data *sdata);
void ieee80211_recalc_min_chandef(struct ieee80211_sub_if_data *sdata);

size_t ieee80211_ie_split_vendor(const u8 *ies, size_t ielen, size_t offset);
u8 *ieee80211_ie_build_ht_cap(u8 *pos, struct ieee80211_sta_ht_cap *ht_cap,
			      u16 cap);
u8 *ieee80211_ie_build_ht_oper(u8 *pos, struct ieee80211_sta_ht_cap *ht_cap,
			       const struct cfg80211_chan_def *chandef,
			       u16 prot_mode, bool rifs_mode);
void ieee80211_ie_build_wide_bw_cs(u8 *pos,
				   const struct cfg80211_chan_def *chandef);
u8 *ieee80211_ie_build_vht_cap(u8 *pos, struct ieee80211_sta_vht_cap *vht_cap,
			       u32 cap);
u8 *ieee80211_ie_build_vht_oper(u8 *pos, struct ieee80211_sta_vht_cap *vht_cap,
				const struct cfg80211_chan_def *chandef);
u8 *ieee80211_ie_build_he_cap(u8 *pos,
			      const struct ieee80211_sta_he_cap *he_cap,
			      u8 *end);
int ieee80211_parse_bitrates(struct cfg80211_chan_def *chandef,
			     const struct ieee80211_supported_band *sband,
			     const u8 *srates, int srates_len, u32 *rates);
int ieee80211_add_srates_ie(struct ieee80211_sub_if_data *sdata,
			    struct sk_buff *skb, bool need_basic,
			    enum nl80211_band band);
int ieee80211_add_ext_srates_ie(struct ieee80211_sub_if_data *sdata,
				struct sk_buff *skb, bool need_basic,
				enum nl80211_band band);
u8 *ieee80211_add_wmm_info_ie(u8 *buf, u8 qosinfo);

/* channel management */
bool ieee80211_chandef_ht_oper(const struct ieee80211_ht_operation *ht_oper,
			       struct cfg80211_chan_def *chandef);
bool ieee80211_chandef_vht_oper(const struct ieee80211_vht_operation *oper,
				struct cfg80211_chan_def *chandef);
u32 ieee80211_chandef_downgrade(struct cfg80211_chan_def *c);

int __must_check
ieee80211_vif_use_channel(struct ieee80211_sub_if_data *sdata,
			  const struct cfg80211_chan_def *chandef,
			  enum ieee80211_chanctx_mode mode);
int __must_check
ieee80211_vif_reserve_chanctx(struct ieee80211_sub_if_data *sdata,
			      const struct cfg80211_chan_def *chandef,
			      enum ieee80211_chanctx_mode mode,
			      bool radar_required);
int __must_check
ieee80211_vif_use_reserved_context(struct ieee80211_sub_if_data *sdata);
int ieee80211_vif_unreserve_chanctx(struct ieee80211_sub_if_data *sdata);

int __must_check
ieee80211_vif_change_bandwidth(struct ieee80211_sub_if_data *sdata,
			       const struct cfg80211_chan_def *chandef,
			       u32 *changed);
void ieee80211_vif_release_channel(struct ieee80211_sub_if_data *sdata);
void ieee80211_vif_vlan_copy_chanctx(struct ieee80211_sub_if_data *sdata);
void ieee80211_vif_copy_chanctx_to_vlans(struct ieee80211_sub_if_data *sdata,
					 bool clear);
int ieee80211_chanctx_refcount(struct ieee80211_local *local,
			       struct ieee80211_chanctx *ctx);

void ieee80211_recalc_smps_chanctx(struct ieee80211_local *local,
				   struct ieee80211_chanctx *chanctx);
void ieee80211_recalc_chanctx_min_def(struct ieee80211_local *local,
				      struct ieee80211_chanctx *ctx);
bool ieee80211_is_radar_required(struct ieee80211_local *local);

void ieee80211_dfs_cac_timer(unsigned long data);
void ieee80211_dfs_cac_timer_work(struct work_struct *work);
void ieee80211_dfs_cac_cancel(struct ieee80211_local *local);
void ieee80211_dfs_radar_detected_work(struct work_struct *work);
int ieee80211_send_action_csa(struct ieee80211_sub_if_data *sdata,
			      struct cfg80211_csa_settings *csa_settings);

bool ieee80211_cs_valid(const struct ieee80211_cipher_scheme *cs);
bool ieee80211_cs_list_valid(const struct ieee80211_cipher_scheme *cs, int n);
const struct ieee80211_cipher_scheme *
ieee80211_cs_get(struct ieee80211_local *local, u32 cipher,
		 enum nl80211_iftype iftype);
int ieee80211_cs_headroom(struct ieee80211_local *local,
			  struct cfg80211_crypto_settings *crypto,
			  enum nl80211_iftype iftype);
void ieee80211_recalc_dtim(struct ieee80211_local *local,
			   struct ieee80211_sub_if_data *sdata);
int ieee80211_check_combinations(struct ieee80211_sub_if_data *sdata,
				 const struct cfg80211_chan_def *chandef,
				 enum ieee80211_chanctx_mode chanmode,
				 u8 radar_detect);
int ieee80211_max_num_channels(struct ieee80211_local *local);
enum nl80211_chan_width ieee80211_get_sta_bw(struct ieee80211_sta *sta);
void ieee80211_recalc_chanctx_chantype(struct ieee80211_local *local,
				       struct ieee80211_chanctx *ctx);

/* TDLS */
int ieee80211_tdls_mgmt(struct wiphy *wiphy, struct net_device *dev,
			const u8 *peer, u8 action_code, u8 dialog_token,
			u16 status_code, u32 peer_capability,
			bool initiator, const u8 *extra_ies,
			size_t extra_ies_len);
int ieee80211_tdls_oper(struct wiphy *wiphy, struct net_device *dev,
			const u8 *peer, enum nl80211_tdls_operation oper);
void ieee80211_tdls_peer_del_work(struct work_struct *wk);
int ieee80211_tdls_channel_switch(struct wiphy *wiphy, struct net_device *dev,
				  const u8 *addr, u8 oper_class,
				  struct cfg80211_chan_def *chandef);
void ieee80211_tdls_cancel_channel_switch(struct wiphy *wiphy,
					  struct net_device *dev,
					  const u8 *addr);
void ieee80211_teardown_tdls_peers(struct ieee80211_sub_if_data *sdata);
void ieee80211_tdls_chsw_work(struct work_struct *wk);
void ieee80211_tdls_handle_disconnect(struct ieee80211_sub_if_data *sdata,
				      const u8 *peer, u16 reason);
const char *ieee80211_get_reason_code_string(u16 reason_code);

extern const struct ethtool_ops ieee80211_ethtool_ops;

#ifdef CONFIG_MAC80211_NOINLINE
#define debug_noinline noinline
#else
#define debug_noinline
#endif

void ieee80211_init_frag_cache(struct ieee80211_fragment_cache *cache);
void ieee80211_destroy_frag_cache(struct ieee80211_fragment_cache *cache);

#endif /* IEEE80211_I_H */<|MERGE_RESOLUTION|>--- conflicted
+++ resolved
@@ -81,13 +81,10 @@
 
 extern const u8 ieee80211_ac_to_qos_mask[IEEE80211_NUM_ACS];
 
-<<<<<<< HEAD
-=======
 #define IEEE80211_DEAUTH_FRAME_LEN	(24 /* hdr */ + 2 /* reason */)
 
 #define IEEE80211_MAX_NAN_INSTANCE_ID 255
 
->>>>>>> 286cd8c7
 struct ieee80211_bss {
 	u32 device_ts_beacon, device_ts_presp;
 
@@ -1018,24 +1015,6 @@
 	lockdep_assert_held(&sdata->wdev.mtx);
 }
 
-<<<<<<< HEAD
-static inline enum nl80211_band
-ieee80211_get_sdata_band(struct ieee80211_sub_if_data *sdata)
-{
-	enum nl80211_band band = NL80211_BAND_2GHZ;
-	struct ieee80211_chanctx_conf *chanctx_conf;
-
-	rcu_read_lock();
-	chanctx_conf = rcu_dereference(sdata->vif.chanctx_conf);
-	if (!WARN_ON(!chanctx_conf))
-		band = chanctx_conf->def.chan->band;
-	rcu_read_unlock();
-
-	return band;
-}
-
-=======
->>>>>>> 286cd8c7
 static inline int
 ieee80211_chandef_get_shift(struct cfg80211_chan_def *chandef)
 {
@@ -1852,11 +1831,8 @@
 ieee80211_chan_width_to_rx_bw(enum nl80211_chan_width width);
 enum nl80211_chan_width ieee80211_sta_cap_chan_bw(struct sta_info *sta);
 void ieee80211_sta_set_rx_nss(struct sta_info *sta);
-<<<<<<< HEAD
-=======
 void ieee80211_process_mu_groups(struct ieee80211_sub_if_data *sdata,
 				 struct ieee80211_mgmt *mgmt);
->>>>>>> 286cd8c7
 u32 __ieee80211_vht_handle_opmode(struct ieee80211_sub_if_data *sdata,
                                   struct sta_info *sta, u8 opmode,
 				  enum nl80211_band band);
@@ -1938,20 +1914,12 @@
 
 void __ieee80211_tx_skb_tid_band(struct ieee80211_sub_if_data *sdata,
 				 struct sk_buff *skb, int tid,
-<<<<<<< HEAD
-				 enum nl80211_band band);
-=======
 				 enum nl80211_band band, u32 txdata_flags);
->>>>>>> 286cd8c7
 
 static inline void
 ieee80211_tx_skb_tid_band(struct ieee80211_sub_if_data *sdata,
 			  struct sk_buff *skb, int tid,
-<<<<<<< HEAD
-			  enum nl80211_band band)
-=======
 			  enum nl80211_band band, u32 txdata_flags)
->>>>>>> 286cd8c7
 {
 	rcu_read_lock();
 	__ieee80211_tx_skb_tid_band(sdata, skb, tid, band, txdata_flags);
