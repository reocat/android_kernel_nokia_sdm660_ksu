--- conflicted
+++ resolved
@@ -1224,10 +1224,6 @@
 	int ret = 0;
 	struct ieee80211_supported_band *sband;
 	struct ieee80211_sub_if_data *sdata = sta->sdata;
-<<<<<<< HEAD
-	enum nl80211_band band = ieee80211_get_sdata_band(sdata);
-=======
->>>>>>> 286cd8c7
 	u32 mask, set;
 
 	sband = ieee80211_get_sband(sdata);
@@ -1568,13 +1564,6 @@
 			cfg80211_send_layer2_update(sta->sdata->dev,
 						    sta->sta.addr);
 		}
-<<<<<<< HEAD
-
-		if (sta->sta_state == IEEE80211_STA_AUTHORIZED)
-			cfg80211_send_layer2_update(sta->sdata->dev,
-						    sta->sta.addr);
-=======
->>>>>>> 286cd8c7
 	}
 
 	err = sta_apply_parameters(local, sta, params);
@@ -2034,11 +2023,7 @@
 				struct bss_parameters *params)
 {
 	struct ieee80211_sub_if_data *sdata = IEEE80211_DEV_TO_SUB_IF(dev);
-<<<<<<< HEAD
-	enum nl80211_band band;
-=======
 	struct ieee80211_supported_band *sband;
->>>>>>> 286cd8c7
 	u32 changed = 0;
 
 	if (!sdata_dereference(sdata->u.ap.beacon, sdata))
@@ -2059,11 +2044,7 @@
 	}
 
 	if (!sdata->vif.bss_conf.use_short_slot &&
-<<<<<<< HEAD
-	    band == NL80211_BAND_5GHZ) {
-=======
 	    sband->band == NL80211_BAND_5GHZ) {
->>>>>>> 286cd8c7
 		sdata->vif.bss_conf.use_short_slot = true;
 		changed |= BSS_CHANGED_ERP_SLOT;
 	}
@@ -2305,11 +2286,8 @@
 
 	memcpy(sdata->vif.bss_conf.mcast_rate, rate,
 	       sizeof(int) * NUM_NL80211_BANDS);
-<<<<<<< HEAD
-=======
 
 	ieee80211_bss_info_change_notify(sdata, BSS_CHANGED_MCAST_RATE);
->>>>>>> 286cd8c7
 
 	return 0;
 }
