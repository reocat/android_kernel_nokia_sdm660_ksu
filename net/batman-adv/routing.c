// SPDX-License-Identifier: GPL-2.0
/* Copyright (C) 2007-2018  B.A.T.M.A.N. contributors:
 *
 * Marek Lindner, Simon Wunderlich
 *
 * This program is free software; you can redistribute it and/or
 * modify it under the terms of version 2 of the GNU General Public
 * License as published by the Free Software Foundation.
 *
 * This program is distributed in the hope that it will be useful, but
 * WITHOUT ANY WARRANTY; without even the implied warranty of
 * MERCHANTABILITY or FITNESS FOR A PARTICULAR PURPOSE. See the GNU
 * General Public License for more details.
 *
 * You should have received a copy of the GNU General Public License
 * along with this program; if not, see <http://www.gnu.org/licenses/>.
 */

#include "routing.h"
#include "main.h"

#include <linux/atomic.h>
#include <linux/byteorder/generic.h>
#include <linux/compiler.h>
#include <linux/errno.h>
#include <linux/etherdevice.h>
#include <linux/if_ether.h>
#include <linux/jiffies.h>
#include <linux/kref.h>
#include <linux/netdevice.h>
#include <linux/printk.h>
#include <linux/rculist.h>
#include <linux/rcupdate.h>
#include <linux/skbuff.h>
#include <linux/spinlock.h>
#include <linux/stddef.h>
#include <uapi/linux/batadv_packet.h>

#include "bitarray.h"
#include "bridge_loop_avoidance.h"
#include "distributed-arp-table.h"
#include "fragmentation.h"
#include "hard-interface.h"
#include "icmp_socket.h"
#include "log.h"
#include "network-coding.h"
#include "originator.h"
#include "send.h"
#include "soft-interface.h"
#include "tp_meter.h"
#include "translation-table.h"
#include "tvlv.h"

static int batadv_route_unicast_packet(struct sk_buff *skb,
				       struct batadv_hard_iface *recv_if);

/**
 * _batadv_update_route() - set the router for this originator
 * @bat_priv: the bat priv with all the soft interface information
 * @orig_node: orig node which is to be configured
 * @recv_if: the receive interface for which this route is set
 * @neigh_node: neighbor which should be the next router
 *
 * This function does not perform any error checks
 */
static void _batadv_update_route(struct batadv_priv *bat_priv,
				 struct batadv_orig_node *orig_node,
				 struct batadv_hard_iface *recv_if,
				 struct batadv_neigh_node *neigh_node)
{
	struct batadv_orig_ifinfo *orig_ifinfo;
	struct batadv_neigh_node *curr_router;

	orig_ifinfo = batadv_orig_ifinfo_get(orig_node, recv_if);
	if (!orig_ifinfo)
		return;

	spin_lock_bh(&orig_node->neigh_list_lock);
	/* curr_router used earlier may not be the current orig_ifinfo->router
	 * anymore because it was dereferenced outside of the neigh_list_lock
	 * protected region. After the new best neighbor has replace the current
	 * best neighbor the reference counter needs to decrease. Consequently,
	 * the code needs to ensure the curr_router variable contains a pointer
	 * to the replaced best neighbor.
	 */
	curr_router = rcu_dereference_protected(orig_ifinfo->router, true);

	/* increase refcount of new best neighbor */
	if (neigh_node)
		kref_get(&neigh_node->refcount);

	rcu_assign_pointer(orig_ifinfo->router, neigh_node);
	spin_unlock_bh(&orig_node->neigh_list_lock);
	batadv_orig_ifinfo_put(orig_ifinfo);

	/* route deleted */
	if (curr_router && !neigh_node) {
		batadv_dbg(BATADV_DBG_ROUTES, bat_priv,
			   "Deleting route towards: %pM\n", orig_node->orig);
		batadv_tt_global_del_orig(bat_priv, orig_node, -1,
					  "Deleted route towards originator");

	/* route added */
	} else if (!curr_router && neigh_node) {
		batadv_dbg(BATADV_DBG_ROUTES, bat_priv,
			   "Adding route towards: %pM (via %pM)\n",
			   orig_node->orig, neigh_node->addr);
	/* route changed */
	} else if (neigh_node && curr_router) {
		batadv_dbg(BATADV_DBG_ROUTES, bat_priv,
			   "Changing route towards: %pM (now via %pM - was via %pM)\n",
			   orig_node->orig, neigh_node->addr,
			   curr_router->addr);
	}

<<<<<<< HEAD
	if (curr_router)
		batadv_neigh_node_free_ref(curr_router);

	/* increase refcount of new best neighbor */
	if (neigh_node && !atomic_inc_not_zero(&neigh_node->refcount))
		neigh_node = NULL;

	spin_lock_bh(&orig_node->neigh_list_lock);
	/* curr_router used earlier may not be the current orig_ifinfo->router
	 * anymore because it was dereferenced outside of the neigh_list_lock
	 * protected region. After the new best neighbor has replace the current
	 * best neighbor the reference counter needs to decrease. Consequently,
	 * the code needs to ensure the curr_router variable contains a pointer
	 * to the replaced best neighbor.
	 */
	curr_router = rcu_dereference_protected(orig_ifinfo->router, true);

	rcu_assign_pointer(orig_ifinfo->router, neigh_node);
	spin_unlock_bh(&orig_node->neigh_list_lock);
	batadv_orig_ifinfo_free_ref(orig_ifinfo);

=======
>>>>>>> 286cd8c7
	/* decrease refcount of previous best neighbor */
	if (curr_router)
		batadv_neigh_node_put(curr_router);
}

/**
 * batadv_update_route() - set the router for this originator
 * @bat_priv: the bat priv with all the soft interface information
 * @orig_node: orig node which is to be configured
 * @recv_if: the receive interface for which this route is set
 * @neigh_node: neighbor which should be the next router
 */
void batadv_update_route(struct batadv_priv *bat_priv,
			 struct batadv_orig_node *orig_node,
			 struct batadv_hard_iface *recv_if,
			 struct batadv_neigh_node *neigh_node)
{
	struct batadv_neigh_node *router = NULL;

	if (!orig_node)
		goto out;

	router = batadv_orig_router_get(orig_node, recv_if);

	if (router != neigh_node)
		_batadv_update_route(bat_priv, orig_node, recv_if, neigh_node);

out:
	if (router)
		batadv_neigh_node_put(router);
}

/**
 * batadv_window_protected() - checks whether the host restarted and is in the
 *  protection time.
 * @bat_priv: the bat priv with all the soft interface information
 * @seq_num_diff: difference between the current/received sequence number and
 *  the last sequence number
 * @seq_old_max_diff: maximum age of sequence number not considered as restart
 * @last_reset: jiffies timestamp of the last reset, will be updated when reset
 *  is detected
 * @protection_started: is set to true if the protection window was started,
 *   doesn't change otherwise.
 *
 * Return:
 *  false if the packet is to be accepted.
 *  true if the packet is to be ignored.
 */
bool batadv_window_protected(struct batadv_priv *bat_priv, s32 seq_num_diff,
			     s32 seq_old_max_diff, unsigned long *last_reset,
			     bool *protection_started)
{
	if (seq_num_diff <= -seq_old_max_diff ||
	    seq_num_diff >= BATADV_EXPECTED_SEQNO_RANGE) {
		if (!batadv_has_timed_out(*last_reset,
					  BATADV_RESET_PROTECTION_MS))
			return true;

		*last_reset = jiffies;
		if (protection_started)
			*protection_started = true;
		batadv_dbg(BATADV_DBG_BATMAN, bat_priv,
			   "old packet received, start protection\n");
	}

	return false;
}

/**
 * batadv_check_management_packet() - Check preconditions for management packets
 * @skb: incoming packet buffer
 * @hard_iface: incoming hard interface
 * @header_len: minimal header length of packet type
 *
 * Return: true when management preconditions are met, false otherwise
 */
bool batadv_check_management_packet(struct sk_buff *skb,
				    struct batadv_hard_iface *hard_iface,
				    int header_len)
{
	struct ethhdr *ethhdr;

	/* drop packet if it has not necessary minimum size */
	if (unlikely(!pskb_may_pull(skb, header_len)))
		return false;

	ethhdr = eth_hdr(skb);

	/* packet with broadcast indication but unicast recipient */
	if (!is_broadcast_ether_addr(ethhdr->h_dest))
		return false;

	/* packet with invalid sender address */
	if (!is_valid_ether_addr(ethhdr->h_source))
		return false;

	/* create a copy of the skb, if needed, to modify it. */
	if (skb_cow(skb, 0) < 0)
		return false;

	/* keep skb linear */
	if (skb_linearize(skb) < 0)
		return false;

	return true;
}

/**
 * batadv_recv_my_icmp_packet() - receive an icmp packet locally
 * @bat_priv: the bat priv with all the soft interface information
 * @skb: icmp packet to process
 *
 * Return: NET_RX_SUCCESS if the packet has been consumed or NET_RX_DROP
 * otherwise.
 */
static int batadv_recv_my_icmp_packet(struct batadv_priv *bat_priv,
				      struct sk_buff *skb)
{
	struct batadv_hard_iface *primary_if = NULL;
	struct batadv_orig_node *orig_node = NULL;
	struct batadv_icmp_header *icmph;
	int res, ret = NET_RX_DROP;

	icmph = (struct batadv_icmp_header *)skb->data;

	switch (icmph->msg_type) {
	case BATADV_ECHO_REPLY:
	case BATADV_DESTINATION_UNREACHABLE:
	case BATADV_TTL_EXCEEDED:
		/* receive the packet */
		if (skb_linearize(skb) < 0)
			break;

		batadv_socket_receive_packet(icmph, skb->len);
		break;
	case BATADV_ECHO_REQUEST:
		/* answer echo request (ping) */
		primary_if = batadv_primary_if_get_selected(bat_priv);
		if (!primary_if)
			goto out;

		/* get routing information */
		orig_node = batadv_orig_hash_find(bat_priv, icmph->orig);
		if (!orig_node)
			goto out;

		/* create a copy of the skb, if needed, to modify it. */
		if (skb_cow(skb, ETH_HLEN) < 0)
			goto out;

		icmph = (struct batadv_icmp_header *)skb->data;

		ether_addr_copy(icmph->dst, icmph->orig);
		ether_addr_copy(icmph->orig, primary_if->net_dev->dev_addr);
		icmph->msg_type = BATADV_ECHO_REPLY;
		icmph->ttl = BATADV_TTL;

		res = batadv_send_skb_to_orig(skb, orig_node, NULL);
		if (res == NET_XMIT_SUCCESS)
			ret = NET_RX_SUCCESS;

		/* skb was consumed */
		skb = NULL;
		break;
	case BATADV_TP:
		if (!pskb_may_pull(skb, sizeof(struct batadv_icmp_tp_packet)))
			goto out;

		batadv_tp_meter_recv(bat_priv, skb);
		ret = NET_RX_SUCCESS;
		/* skb was consumed */
		skb = NULL;
		goto out;
	default:
		/* drop unknown type */
		goto out;
	}
out:
	if (primary_if)
		batadv_hardif_put(primary_if);
	if (orig_node)
		batadv_orig_node_put(orig_node);

	kfree_skb(skb);

	return ret;
}

static int batadv_recv_icmp_ttl_exceeded(struct batadv_priv *bat_priv,
					 struct sk_buff *skb)
{
	struct batadv_hard_iface *primary_if = NULL;
	struct batadv_orig_node *orig_node = NULL;
	struct batadv_icmp_packet *icmp_packet;
	int res, ret = NET_RX_DROP;

	icmp_packet = (struct batadv_icmp_packet *)skb->data;

	/* send TTL exceeded if packet is an echo request (traceroute) */
	if (icmp_packet->msg_type != BATADV_ECHO_REQUEST) {
		pr_debug("Warning - can't forward icmp packet from %pM to %pM: ttl exceeded\n",
			 icmp_packet->orig, icmp_packet->dst);
		goto out;
	}

	primary_if = batadv_primary_if_get_selected(bat_priv);
	if (!primary_if)
		goto out;

	/* get routing information */
	orig_node = batadv_orig_hash_find(bat_priv, icmp_packet->orig);
	if (!orig_node)
		goto out;

	/* create a copy of the skb, if needed, to modify it. */
	if (skb_cow(skb, ETH_HLEN) < 0)
		goto out;

	icmp_packet = (struct batadv_icmp_packet *)skb->data;

	ether_addr_copy(icmp_packet->dst, icmp_packet->orig);
	ether_addr_copy(icmp_packet->orig, primary_if->net_dev->dev_addr);
	icmp_packet->msg_type = BATADV_TTL_EXCEEDED;
	icmp_packet->ttl = BATADV_TTL;

	res = batadv_send_skb_to_orig(skb, orig_node, NULL);
	if (res == NET_RX_SUCCESS)
		ret = NET_XMIT_SUCCESS;

	/* skb was consumed */
	skb = NULL;

out:
	if (primary_if)
		batadv_hardif_put(primary_if);
	if (orig_node)
		batadv_orig_node_put(orig_node);

	kfree_skb(skb);

	return ret;
}

/**
 * batadv_recv_icmp_packet() - Process incoming icmp packet
 * @skb: incoming packet buffer
 * @recv_if: incoming hard interface
 *
 * Return: NET_RX_SUCCESS on success or NET_RX_DROP in case of failure
 */
int batadv_recv_icmp_packet(struct sk_buff *skb,
			    struct batadv_hard_iface *recv_if)
{
	struct batadv_priv *bat_priv = netdev_priv(recv_if->soft_iface);
	struct batadv_icmp_header *icmph;
	struct batadv_icmp_packet_rr *icmp_packet_rr;
	struct ethhdr *ethhdr;
	struct batadv_orig_node *orig_node = NULL;
	int hdr_size = sizeof(struct batadv_icmp_header);
	int res, ret = NET_RX_DROP;

	/* drop packet if it has not necessary minimum size */
	if (unlikely(!pskb_may_pull(skb, hdr_size)))
		goto free_skb;

	ethhdr = eth_hdr(skb);

	/* packet with unicast indication but non-unicast recipient */
	if (!is_valid_ether_addr(ethhdr->h_dest))
		goto free_skb;

	/* packet with broadcast/multicast sender address */
	if (is_multicast_ether_addr(ethhdr->h_source))
		goto free_skb;

	/* not for me */
	if (!batadv_is_my_mac(bat_priv, ethhdr->h_dest))
		goto free_skb;

	icmph = (struct batadv_icmp_header *)skb->data;

	/* add record route information if not full */
	if ((icmph->msg_type == BATADV_ECHO_REPLY ||
	     icmph->msg_type == BATADV_ECHO_REQUEST) &&
	    skb->len >= sizeof(struct batadv_icmp_packet_rr)) {
		if (skb_linearize(skb) < 0)
			goto free_skb;

		/* create a copy of the skb, if needed, to modify it. */
		if (skb_cow(skb, ETH_HLEN) < 0)
			goto free_skb;

		ethhdr = eth_hdr(skb);
		icmph = (struct batadv_icmp_header *)skb->data;
		icmp_packet_rr = (struct batadv_icmp_packet_rr *)icmph;
		if (icmp_packet_rr->rr_cur >= BATADV_RR_LEN)
			goto free_skb;

		ether_addr_copy(icmp_packet_rr->rr[icmp_packet_rr->rr_cur],
				ethhdr->h_dest);
		icmp_packet_rr->rr_cur++;
	}

	/* packet for me */
	if (batadv_is_my_mac(bat_priv, icmph->dst))
		return batadv_recv_my_icmp_packet(bat_priv, skb);

	/* TTL exceeded */
	if (icmph->ttl < 2)
		return batadv_recv_icmp_ttl_exceeded(bat_priv, skb);

	/* get routing information */
	orig_node = batadv_orig_hash_find(bat_priv, icmph->dst);
	if (!orig_node)
		goto free_skb;

	/* create a copy of the skb, if needed, to modify it. */
	if (skb_cow(skb, ETH_HLEN) < 0)
		goto put_orig_node;

	icmph = (struct batadv_icmp_header *)skb->data;

	/* decrement ttl */
	icmph->ttl--;

	/* route it */
	res = batadv_send_skb_to_orig(skb, orig_node, recv_if);
	if (res == NET_XMIT_SUCCESS)
		ret = NET_RX_SUCCESS;

	/* skb was consumed */
	skb = NULL;

put_orig_node:
	if (orig_node)
		batadv_orig_node_put(orig_node);
free_skb:
	kfree_skb(skb);

	return ret;
}

/**
 * batadv_check_unicast_packet() - Check for malformed unicast packets
 * @bat_priv: the bat priv with all the soft interface information
 * @skb: packet to check
 * @hdr_size: size of header to pull
 *
 * Check for short header and bad addresses in given packet.
 *
 * Return: negative value when check fails and 0 otherwise. The negative value
 * depends on the reason: -ENODATA for bad header, -EBADR for broadcast
 * destination or source, and -EREMOTE for non-local (other host) destination.
 */
static int batadv_check_unicast_packet(struct batadv_priv *bat_priv,
				       struct sk_buff *skb, int hdr_size)
{
	struct ethhdr *ethhdr;

	/* drop packet if it has not necessary minimum size */
	if (unlikely(!pskb_may_pull(skb, hdr_size)))
		return -ENODATA;

	ethhdr = eth_hdr(skb);

	/* packet with unicast indication but non-unicast recipient */
	if (!is_valid_ether_addr(ethhdr->h_dest))
		return -EBADR;

	/* packet with broadcast/multicast sender address */
	if (is_multicast_ether_addr(ethhdr->h_source))
		return -EBADR;

	/* not for me */
	if (!batadv_is_my_mac(bat_priv, ethhdr->h_dest))
		return -EREMOTE;

	return 0;
}

/**
<<<<<<< HEAD
 * batadv_last_bonding_get - Get last_bonding_candidate of orig_node
=======
 * batadv_last_bonding_get() - Get last_bonding_candidate of orig_node
>>>>>>> 286cd8c7
 * @orig_node: originator node whose last bonding candidate should be retrieved
 *
 * Return: last bonding candidate of router or NULL if not found
 *
 * The object is returned with refcounter increased by 1.
 */
static struct batadv_orig_ifinfo *
batadv_last_bonding_get(struct batadv_orig_node *orig_node)
{
	struct batadv_orig_ifinfo *last_bonding_candidate;

	spin_lock_bh(&orig_node->neigh_list_lock);
	last_bonding_candidate = orig_node->last_bonding_candidate;

	if (last_bonding_candidate)
<<<<<<< HEAD
		atomic_inc(&last_bonding_candidate->refcount);
=======
		kref_get(&last_bonding_candidate->refcount);
>>>>>>> 286cd8c7
	spin_unlock_bh(&orig_node->neigh_list_lock);

	return last_bonding_candidate;
}

/**
<<<<<<< HEAD
 * batadv_last_bonding_replace - Replace last_bonding_candidate of orig_node
=======
 * batadv_last_bonding_replace() - Replace last_bonding_candidate of orig_node
>>>>>>> 286cd8c7
 * @orig_node: originator node whose bonding candidates should be replaced
 * @new_candidate: new bonding candidate or NULL
 */
static void
batadv_last_bonding_replace(struct batadv_orig_node *orig_node,
			    struct batadv_orig_ifinfo *new_candidate)
{
	struct batadv_orig_ifinfo *old_candidate;

	spin_lock_bh(&orig_node->neigh_list_lock);
	old_candidate = orig_node->last_bonding_candidate;

	if (new_candidate)
<<<<<<< HEAD
		atomic_inc(&new_candidate->refcount);
=======
		kref_get(&new_candidate->refcount);
>>>>>>> 286cd8c7
	orig_node->last_bonding_candidate = new_candidate;
	spin_unlock_bh(&orig_node->neigh_list_lock);

	if (old_candidate)
<<<<<<< HEAD
		batadv_orig_ifinfo_free_ref(old_candidate);
}

/**
 * batadv_find_router - find a suitable router for this originator
=======
		batadv_orig_ifinfo_put(old_candidate);
}

/**
 * batadv_find_router() - find a suitable router for this originator
>>>>>>> 286cd8c7
 * @bat_priv: the bat priv with all the soft interface information
 * @orig_node: the destination node
 * @recv_if: pointer to interface this packet was received on
 *
 * Return: the router which should be used for this orig_node on
 * this interface, or NULL if not available.
 */
struct batadv_neigh_node *
batadv_find_router(struct batadv_priv *bat_priv,
		   struct batadv_orig_node *orig_node,
		   struct batadv_hard_iface *recv_if)
{
	struct batadv_algo_ops *bao = bat_priv->algo_ops;
	struct batadv_neigh_node *first_candidate_router = NULL;
	struct batadv_neigh_node *next_candidate_router = NULL;
	struct batadv_neigh_node *router, *cand_router = NULL;
	struct batadv_neigh_node *last_cand_router = NULL;
	struct batadv_orig_ifinfo *cand, *first_candidate = NULL;
	struct batadv_orig_ifinfo *next_candidate = NULL;
	struct batadv_orig_ifinfo *last_candidate;
	bool last_candidate_found = false;

	if (!orig_node)
		return NULL;

	router = batadv_orig_router_get(orig_node, recv_if);

	if (!router)
		return router;

	/* only consider bonding for recv_if == BATADV_IF_DEFAULT (first hop)
	 * and if activated.
	 */
	if (!(recv_if == BATADV_IF_DEFAULT && atomic_read(&bat_priv->bonding)))
		return router;

	/* bonding: loop through the list of possible routers found
	 * for the various outgoing interfaces and find a candidate after
	 * the last chosen bonding candidate (next_candidate). If no such
	 * router is found, use the first candidate found (the previously
	 * chosen bonding candidate might have been the last one in the list).
	 * If this can't be found either, return the previously chosen
	 * router - obviously there are no other candidates.
	 */
	rcu_read_lock();
	last_candidate = batadv_last_bonding_get(orig_node);
	if (last_candidate)
		last_cand_router = rcu_dereference(last_candidate->router);

	hlist_for_each_entry_rcu(cand, &orig_node->ifinfo_list, list) {
		/* acquire some structures and references ... */
		if (!kref_get_unless_zero(&cand->refcount))
			continue;

		cand_router = rcu_dereference(cand->router);
		if (!cand_router)
			goto next;

		if (!kref_get_unless_zero(&cand_router->refcount)) {
			cand_router = NULL;
			goto next;
		}

		/* alternative candidate should be good enough to be
		 * considered
		 */
		if (!bao->neigh.is_similar_or_better(cand_router,
						     cand->if_outgoing, router,
						     recv_if))
			goto next;

		/* don't use the same router twice */
		if (last_cand_router == cand_router)
			goto next;

		/* mark the first possible candidate */
		if (!first_candidate) {
			kref_get(&cand_router->refcount);
			kref_get(&cand->refcount);
			first_candidate = cand;
			first_candidate_router = cand_router;
		}

		/* check if the loop has already passed the previously selected
		 * candidate ... this function should select the next candidate
		 * AFTER the previously used bonding candidate.
		 */
		if (!last_candidate || last_candidate_found) {
			next_candidate = cand;
			next_candidate_router = cand_router;
			break;
		}

		if (last_candidate == cand)
			last_candidate_found = true;
next:
		/* free references */
		if (cand_router) {
			batadv_neigh_node_put(cand_router);
			cand_router = NULL;
		}
		batadv_orig_ifinfo_put(cand);
	}
	rcu_read_unlock();

	/* After finding candidates, handle the three cases:
	 * 1) there is a next candidate, use that
	 * 2) there is no next candidate, use the first of the list
	 * 3) there is no candidate at all, return the default router
	 */
	if (next_candidate) {
		batadv_neigh_node_put(router);

<<<<<<< HEAD
		atomic_inc(&next_candidate_router->refcount);
=======
		kref_get(&next_candidate_router->refcount);
>>>>>>> 286cd8c7
		router = next_candidate_router;
		batadv_last_bonding_replace(orig_node, next_candidate);
	} else if (first_candidate) {
		batadv_neigh_node_put(router);

<<<<<<< HEAD
		atomic_inc(&first_candidate_router->refcount);
=======
		kref_get(&first_candidate_router->refcount);
>>>>>>> 286cd8c7
		router = first_candidate_router;
		batadv_last_bonding_replace(orig_node, first_candidate);
	} else {
		batadv_last_bonding_replace(orig_node, NULL);
	}

	/* cleanup of candidates */
	if (first_candidate) {
<<<<<<< HEAD
		batadv_neigh_node_free_ref(first_candidate_router);
		batadv_orig_ifinfo_free_ref(first_candidate);
	}

	if (next_candidate) {
		batadv_neigh_node_free_ref(next_candidate_router);
		batadv_orig_ifinfo_free_ref(next_candidate);
	}

	if (last_candidate)
		batadv_orig_ifinfo_free_ref(last_candidate);
=======
		batadv_neigh_node_put(first_candidate_router);
		batadv_orig_ifinfo_put(first_candidate);
	}

	if (next_candidate) {
		batadv_neigh_node_put(next_candidate_router);
		batadv_orig_ifinfo_put(next_candidate);
	}

	if (last_candidate)
		batadv_orig_ifinfo_put(last_candidate);
>>>>>>> 286cd8c7

	return router;
}

static int batadv_route_unicast_packet(struct sk_buff *skb,
				       struct batadv_hard_iface *recv_if)
{
	struct batadv_priv *bat_priv = netdev_priv(recv_if->soft_iface);
	struct batadv_orig_node *orig_node = NULL;
	struct batadv_unicast_packet *unicast_packet;
	struct ethhdr *ethhdr = eth_hdr(skb);
	int res, hdr_len, ret = NET_RX_DROP;
	unsigned int len;

	unicast_packet = (struct batadv_unicast_packet *)skb->data;

	/* TTL exceeded */
	if (unicast_packet->ttl < 2) {
		pr_debug("Warning - can't forward unicast packet from %pM to %pM: ttl exceeded\n",
			 ethhdr->h_source, unicast_packet->dest);
		goto free_skb;
	}

	/* get routing information */
	orig_node = batadv_orig_hash_find(bat_priv, unicast_packet->dest);

	if (!orig_node)
		goto free_skb;

	/* create a copy of the skb, if needed, to modify it. */
	if (skb_cow(skb, ETH_HLEN) < 0)
		goto put_orig_node;

	/* decrement ttl */
	unicast_packet = (struct batadv_unicast_packet *)skb->data;
	unicast_packet->ttl--;

	switch (unicast_packet->packet_type) {
	case BATADV_UNICAST_4ADDR:
		hdr_len = sizeof(struct batadv_unicast_4addr_packet);
		break;
	case BATADV_UNICAST:
		hdr_len = sizeof(struct batadv_unicast_packet);
		break;
	default:
		/* other packet types not supported - yet */
		hdr_len = -1;
		break;
	}

	if (hdr_len > 0)
		batadv_skb_set_priority(skb, hdr_len);

	len = skb->len;
	res = batadv_send_skb_to_orig(skb, orig_node, recv_if);

	/* translate transmit result into receive result */
	if (res == NET_XMIT_SUCCESS) {
		ret = NET_RX_SUCCESS;
		/* skb was transmitted and consumed */
		batadv_inc_counter(bat_priv, BATADV_CNT_FORWARD);
		batadv_add_counter(bat_priv, BATADV_CNT_FORWARD_BYTES,
				   len + ETH_HLEN);
<<<<<<< HEAD

		ret = NET_RX_SUCCESS;
	} else if (res == NET_XMIT_POLICED) {
		/* skb was buffered and consumed */
		ret = NET_RX_SUCCESS;
=======
>>>>>>> 286cd8c7
	}

	/* skb was consumed */
	skb = NULL;

put_orig_node:
	batadv_orig_node_put(orig_node);
free_skb:
	kfree_skb(skb);

	return ret;
}

/**
 * batadv_reroute_unicast_packet() - update the unicast header for re-routing
 * @bat_priv: the bat priv with all the soft interface information
 * @skb: unicast packet to process
 * @unicast_packet: the unicast header to be updated
 * @dst_addr: the payload destination
 * @vid: VLAN identifier
 *
 * Search the translation table for dst_addr and update the unicast header with
 * the new corresponding information (originator address where the destination
 * client currently is and its known TTVN)
 *
 * Return: true if the packet header has been updated, false otherwise
 */
static bool
batadv_reroute_unicast_packet(struct batadv_priv *bat_priv, struct sk_buff *skb,
			      struct batadv_unicast_packet *unicast_packet,
			      u8 *dst_addr, unsigned short vid)
{
	struct batadv_orig_node *orig_node = NULL;
	struct batadv_hard_iface *primary_if = NULL;
	bool ret = false;
	u8 *orig_addr, orig_ttvn;

	if (batadv_is_my_client(bat_priv, dst_addr, vid)) {
		primary_if = batadv_primary_if_get_selected(bat_priv);
		if (!primary_if)
			goto out;
		orig_addr = primary_if->net_dev->dev_addr;
		orig_ttvn = (u8)atomic_read(&bat_priv->tt.vn);
	} else {
		orig_node = batadv_transtable_search(bat_priv, NULL, dst_addr,
						     vid);
		if (!orig_node)
			goto out;

		if (batadv_compare_eth(orig_node->orig, unicast_packet->dest))
			goto out;

		orig_addr = orig_node->orig;
		orig_ttvn = (u8)atomic_read(&orig_node->last_ttvn);
	}

	/* update the packet header */
	skb_postpull_rcsum(skb, unicast_packet, sizeof(*unicast_packet));
	ether_addr_copy(unicast_packet->dest, orig_addr);
	unicast_packet->ttvn = orig_ttvn;
	skb_postpush_rcsum(skb, unicast_packet, sizeof(*unicast_packet));

	ret = true;
out:
	if (primary_if)
		batadv_hardif_put(primary_if);
	if (orig_node)
		batadv_orig_node_put(orig_node);

	return ret;
}

static bool batadv_check_unicast_ttvn(struct batadv_priv *bat_priv,
				      struct sk_buff *skb, int hdr_len)
{
	struct batadv_unicast_packet *unicast_packet;
	struct batadv_hard_iface *primary_if;
	struct batadv_orig_node *orig_node;
	u8 curr_ttvn, old_ttvn;
	struct ethhdr *ethhdr;
	unsigned short vid;
	int is_old_ttvn;

	/* check if there is enough data before accessing it */
	if (!pskb_may_pull(skb, hdr_len + ETH_HLEN))
		return false;

	/* create a copy of the skb (in case of for re-routing) to modify it. */
	if (skb_cow(skb, sizeof(*unicast_packet)) < 0)
		return false;

	unicast_packet = (struct batadv_unicast_packet *)skb->data;
	vid = batadv_get_vid(skb, hdr_len);
	ethhdr = (struct ethhdr *)(skb->data + hdr_len);

	/* do not reroute multicast frames in a unicast header */
	if (is_multicast_ether_addr(ethhdr->h_dest))
		return true;

	/* check if the destination client was served by this node and it is now
	 * roaming. In this case, it means that the node has got a ROAM_ADV
	 * message and that it knows the new destination in the mesh to re-route
	 * the packet to
	 */
	if (batadv_tt_local_client_is_roaming(bat_priv, ethhdr->h_dest, vid)) {
		if (batadv_reroute_unicast_packet(bat_priv, skb, unicast_packet,
						  ethhdr->h_dest, vid))
			batadv_dbg_ratelimited(BATADV_DBG_TT,
					       bat_priv,
					       "Rerouting unicast packet to %pM (dst=%pM): Local Roaming\n",
					       unicast_packet->dest,
					       ethhdr->h_dest);
		/* at this point the mesh destination should have been
		 * substituted with the originator address found in the global
		 * table. If not, let the packet go untouched anyway because
		 * there is nothing the node can do
		 */
		return true;
	}

	/* retrieve the TTVN known by this node for the packet destination. This
	 * value is used later to check if the node which sent (or re-routed
	 * last time) the packet had an updated information or not
	 */
	curr_ttvn = (u8)atomic_read(&bat_priv->tt.vn);
	if (!batadv_is_my_mac(bat_priv, unicast_packet->dest)) {
		orig_node = batadv_orig_hash_find(bat_priv,
						  unicast_packet->dest);
		/* if it is not possible to find the orig_node representing the
		 * destination, the packet can immediately be dropped as it will
		 * not be possible to deliver it
		 */
		if (!orig_node)
			return false;

		curr_ttvn = (u8)atomic_read(&orig_node->last_ttvn);
		batadv_orig_node_put(orig_node);
	}

	/* check if the TTVN contained in the packet is fresher than what the
	 * node knows
	 */
	is_old_ttvn = batadv_seq_before(unicast_packet->ttvn, curr_ttvn);
	if (!is_old_ttvn)
		return true;

	old_ttvn = unicast_packet->ttvn;
	/* the packet was forged based on outdated network information. Its
	 * destination can possibly be updated and forwarded towards the new
	 * target host
	 */
	if (batadv_reroute_unicast_packet(bat_priv, skb, unicast_packet,
					  ethhdr->h_dest, vid)) {
		batadv_dbg_ratelimited(BATADV_DBG_TT, bat_priv,
				       "Rerouting unicast packet to %pM (dst=%pM): TTVN mismatch old_ttvn=%u new_ttvn=%u\n",
				       unicast_packet->dest, ethhdr->h_dest,
				       old_ttvn, curr_ttvn);
		return true;
	}

	/* the packet has not been re-routed: either the destination is
	 * currently served by this node or there is no destination at all and
	 * it is possible to drop the packet
	 */
	if (!batadv_is_my_client(bat_priv, ethhdr->h_dest, vid))
		return false;

	/* update the header in order to let the packet be delivered to this
	 * node's soft interface
	 */
	primary_if = batadv_primary_if_get_selected(bat_priv);
	if (!primary_if)
		return false;

	/* update the packet header */
	skb_postpull_rcsum(skb, unicast_packet, sizeof(*unicast_packet));
	ether_addr_copy(unicast_packet->dest, primary_if->net_dev->dev_addr);
	unicast_packet->ttvn = curr_ttvn;
	skb_postpush_rcsum(skb, unicast_packet, sizeof(*unicast_packet));

<<<<<<< HEAD
	batadv_hardif_free_ref(primary_if);

	return 1;
=======
	batadv_hardif_put(primary_if);

	return true;
>>>>>>> 286cd8c7
}

/**
 * batadv_recv_unhandled_unicast_packet() - receive and process packets which
 *	are in the unicast number space but not yet known to the implementation
 * @skb: unicast tvlv packet to process
 * @recv_if: pointer to interface this packet was received on
 *
 * Return: NET_RX_SUCCESS if the packet has been consumed or NET_RX_DROP
 * otherwise.
 */
int batadv_recv_unhandled_unicast_packet(struct sk_buff *skb,
					 struct batadv_hard_iface *recv_if)
{
	struct batadv_unicast_packet *unicast_packet;
	struct batadv_priv *bat_priv = netdev_priv(recv_if->soft_iface);
	int check, hdr_size = sizeof(*unicast_packet);

	check = batadv_check_unicast_packet(bat_priv, skb, hdr_size);
	if (check < 0)
		goto free_skb;

	/* we don't know about this type, drop it. */
	unicast_packet = (struct batadv_unicast_packet *)skb->data;
	if (batadv_is_my_mac(bat_priv, unicast_packet->dest))
		goto free_skb;

	return batadv_route_unicast_packet(skb, recv_if);

free_skb:
	kfree_skb(skb);
	return NET_RX_DROP;
}

/**
 * batadv_recv_unicast_packet() - Process incoming unicast packet
 * @skb: incoming packet buffer
 * @recv_if: incoming hard interface
 *
 * Return: NET_RX_SUCCESS on success or NET_RX_DROP in case of failure
 */
int batadv_recv_unicast_packet(struct sk_buff *skb,
			       struct batadv_hard_iface *recv_if)
{
	struct batadv_priv *bat_priv = netdev_priv(recv_if->soft_iface);
	struct batadv_unicast_packet *unicast_packet;
	struct batadv_unicast_4addr_packet *unicast_4addr_packet;
	u8 *orig_addr, *orig_addr_gw;
	struct batadv_orig_node *orig_node = NULL, *orig_node_gw = NULL;
	int check, hdr_size = sizeof(*unicast_packet);
	enum batadv_subtype subtype;
	int ret = NET_RX_DROP;
	bool is4addr, is_gw;

	unicast_packet = (struct batadv_unicast_packet *)skb->data;
<<<<<<< HEAD

=======
>>>>>>> 286cd8c7
	is4addr = unicast_packet->packet_type == BATADV_UNICAST_4ADDR;
	/* the caller function should have already pulled 2 bytes */
	if (is4addr)
		hdr_size = sizeof(*unicast_4addr_packet);

	/* function returns -EREMOTE for promiscuous packets */
	check = batadv_check_unicast_packet(bat_priv, skb, hdr_size);

	/* Even though the packet is not for us, we might save it to use for
	 * decoding a later received coded packet
	 */
	if (check == -EREMOTE)
		batadv_nc_skb_store_sniffed_unicast(bat_priv, skb);

	if (check < 0)
		goto free_skb;
	if (!batadv_check_unicast_ttvn(bat_priv, skb, hdr_size))
		goto free_skb;

	unicast_packet = (struct batadv_unicast_packet *)skb->data;

	unicast_packet = (struct batadv_unicast_packet *)skb->data;

	/* packet for me */
	if (batadv_is_my_mac(bat_priv, unicast_packet->dest)) {
		/* If this is a unicast packet from another backgone gw,
		 * drop it.
		 */
		orig_addr_gw = eth_hdr(skb)->h_source;
		orig_node_gw = batadv_orig_hash_find(bat_priv, orig_addr_gw);
		if (orig_node_gw) {
			is_gw = batadv_bla_is_backbone_gw(skb, orig_node_gw,
							  hdr_size);
			batadv_orig_node_put(orig_node_gw);
			if (is_gw) {
				batadv_dbg(BATADV_DBG_BLA, bat_priv,
					   "%s(): Dropped unicast pkt received from another backbone gw %pM.\n",
					   __func__, orig_addr_gw);
				goto free_skb;
			}
		}

		if (is4addr) {
			unicast_4addr_packet =
				(struct batadv_unicast_4addr_packet *)skb->data;
			subtype = unicast_4addr_packet->subtype;
			batadv_dat_inc_counter(bat_priv, subtype);

			/* Only payload data should be considered for speedy
			 * join. For example, DAT also uses unicast 4addr
			 * types, but those packets should not be considered
			 * for speedy join, since the clients do not actually
			 * reside at the sending originator.
			 */
			if (subtype == BATADV_P_DATA) {
				orig_addr = unicast_4addr_packet->src;
				orig_node = batadv_orig_hash_find(bat_priv,
								  orig_addr);
			}
		}

		if (batadv_dat_snoop_incoming_arp_request(bat_priv, skb,
							  hdr_size))
			goto rx_success;
		if (batadv_dat_snoop_incoming_arp_reply(bat_priv, skb,
							hdr_size))
			goto rx_success;

		batadv_interface_rx(recv_if->soft_iface, skb, hdr_size,
				    orig_node);

rx_success:
		if (orig_node)
			batadv_orig_node_put(orig_node);

		return NET_RX_SUCCESS;
	}

	ret = batadv_route_unicast_packet(skb, recv_if);
	/* skb was consumed */
	skb = NULL;

free_skb:
	kfree_skb(skb);

	return ret;
}

/**
 * batadv_recv_unicast_tvlv() - receive and process unicast tvlv packets
 * @skb: unicast tvlv packet to process
 * @recv_if: pointer to interface this packet was received on
 *
 * Return: NET_RX_SUCCESS if the packet has been consumed or NET_RX_DROP
 * otherwise.
 */
int batadv_recv_unicast_tvlv(struct sk_buff *skb,
			     struct batadv_hard_iface *recv_if)
{
	struct batadv_priv *bat_priv = netdev_priv(recv_if->soft_iface);
	struct batadv_unicast_tvlv_packet *unicast_tvlv_packet;
	unsigned char *tvlv_buff;
	u16 tvlv_buff_len;
	int hdr_size = sizeof(*unicast_tvlv_packet);
	int ret = NET_RX_DROP;

	if (batadv_check_unicast_packet(bat_priv, skb, hdr_size) < 0)
		goto free_skb;

	/* the header is likely to be modified while forwarding */
	if (skb_cow(skb, hdr_size) < 0)
		goto free_skb;

	/* packet needs to be linearized to access the tvlv content */
	if (skb_linearize(skb) < 0)
		goto free_skb;

	unicast_tvlv_packet = (struct batadv_unicast_tvlv_packet *)skb->data;

	tvlv_buff = (unsigned char *)(skb->data + hdr_size);
	tvlv_buff_len = ntohs(unicast_tvlv_packet->tvlv_len);

	if (tvlv_buff_len > skb->len - hdr_size)
		goto free_skb;

	ret = batadv_tvlv_containers_process(bat_priv, false, NULL,
					     unicast_tvlv_packet->src,
					     unicast_tvlv_packet->dst,
					     tvlv_buff, tvlv_buff_len);

	if (ret != NET_RX_SUCCESS) {
		ret = batadv_route_unicast_packet(skb, recv_if);
		/* skb was consumed */
		skb = NULL;
	}

free_skb:
	kfree_skb(skb);

	return ret;
}

/**
 * batadv_recv_frag_packet() - process received fragment
 * @skb: the received fragment
 * @recv_if: interface that the skb is received on
 *
 * This function does one of the three following things: 1) Forward fragment, if
 * the assembled packet will exceed our MTU; 2) Buffer fragment, if we till
 * lack further fragments; 3) Merge fragments, if we have all needed parts.
 *
 * Return: NET_RX_DROP if the skb is not consumed, NET_RX_SUCCESS otherwise.
 */
int batadv_recv_frag_packet(struct sk_buff *skb,
			    struct batadv_hard_iface *recv_if)
{
	struct batadv_priv *bat_priv = netdev_priv(recv_if->soft_iface);
	struct batadv_orig_node *orig_node_src = NULL;
	struct batadv_frag_packet *frag_packet;
	int ret = NET_RX_DROP;

	if (batadv_check_unicast_packet(bat_priv, skb,
					sizeof(*frag_packet)) < 0)
		goto free_skb;

	frag_packet = (struct batadv_frag_packet *)skb->data;
	orig_node_src = batadv_orig_hash_find(bat_priv, frag_packet->orig);
	if (!orig_node_src)
		goto free_skb;

	skb->priority = frag_packet->priority + 256;

	/* Route the fragment if it is not for us and too big to be merged. */
	if (!batadv_is_my_mac(bat_priv, frag_packet->dest) &&
	    batadv_frag_skb_fwd(skb, recv_if, orig_node_src)) {
		/* skb was consumed */
		skb = NULL;
		ret = NET_RX_SUCCESS;
		goto put_orig_node;
	}

	batadv_inc_counter(bat_priv, BATADV_CNT_FRAG_RX);
	batadv_add_counter(bat_priv, BATADV_CNT_FRAG_RX_BYTES, skb->len);

	/* batadv_frag_skb_buffer will always consume the skb and
	 * the caller should therefore never try to free the
	 * skb after this point
	 */
	ret = NET_RX_SUCCESS;

	/* Add fragment to buffer and merge if possible. */
	if (!batadv_frag_skb_buffer(&skb, orig_node_src))
		goto put_orig_node;

	/* Deliver merged packet to the appropriate handler, if it was
	 * merged
	 */
	if (skb) {
		batadv_batman_skb_recv(skb, recv_if->net_dev,
				       &recv_if->batman_adv_ptype, NULL);
		/* skb was consumed */
		skb = NULL;
	}

	ret = NET_RX_SUCCESS;

put_orig_node:
	batadv_orig_node_put(orig_node_src);
free_skb:
	kfree_skb(skb);

	return ret;
}

/**
 * batadv_recv_bcast_packet() - Process incoming broadcast packet
 * @skb: incoming packet buffer
 * @recv_if: incoming hard interface
 *
 * Return: NET_RX_SUCCESS on success or NET_RX_DROP in case of failure
 */
int batadv_recv_bcast_packet(struct sk_buff *skb,
			     struct batadv_hard_iface *recv_if)
{
	struct batadv_priv *bat_priv = netdev_priv(recv_if->soft_iface);
	struct batadv_orig_node *orig_node = NULL;
	struct batadv_bcast_packet *bcast_packet;
	struct ethhdr *ethhdr;
	int hdr_size = sizeof(*bcast_packet);
	int ret = NET_RX_DROP;
	s32 seq_diff;
	u32 seqno;

	/* drop packet if it has not necessary minimum size */
	if (unlikely(!pskb_may_pull(skb, hdr_size)))
		goto free_skb;

	ethhdr = eth_hdr(skb);

	/* packet with broadcast indication but unicast recipient */
	if (!is_broadcast_ether_addr(ethhdr->h_dest))
		goto free_skb;

	/* packet with broadcast/multicast sender address */
	if (is_multicast_ether_addr(ethhdr->h_source))
		goto free_skb;

	/* ignore broadcasts sent by myself */
	if (batadv_is_my_mac(bat_priv, ethhdr->h_source))
		goto free_skb;

	bcast_packet = (struct batadv_bcast_packet *)skb->data;

	/* ignore broadcasts originated by myself */
	if (batadv_is_my_mac(bat_priv, bcast_packet->orig))
		goto free_skb;

	if (bcast_packet->ttl < 2)
		goto free_skb;

	orig_node = batadv_orig_hash_find(bat_priv, bcast_packet->orig);

	if (!orig_node)
		goto free_skb;

	spin_lock_bh(&orig_node->bcast_seqno_lock);

	seqno = ntohl(bcast_packet->seqno);
	/* check whether the packet is a duplicate */
	if (batadv_test_bit(orig_node->bcast_bits, orig_node->last_bcast_seqno,
			    seqno))
		goto spin_unlock;

	seq_diff = seqno - orig_node->last_bcast_seqno;

	/* check whether the packet is old and the host just restarted. */
	if (batadv_window_protected(bat_priv, seq_diff,
				    BATADV_BCAST_MAX_AGE,
				    &orig_node->bcast_seqno_reset, NULL))
		goto spin_unlock;

	/* mark broadcast in flood history, update window position
	 * if required.
	 */
	if (batadv_bit_get_packet(bat_priv, orig_node->bcast_bits, seq_diff, 1))
		orig_node->last_bcast_seqno = seqno;

	spin_unlock_bh(&orig_node->bcast_seqno_lock);

	/* check whether this has been sent by another originator before */
	if (batadv_bla_check_bcast_duplist(bat_priv, skb))
		goto free_skb;

	batadv_skb_set_priority(skb, sizeof(struct batadv_bcast_packet));

	/* rebroadcast packet */
	batadv_add_bcast_packet_to_list(bat_priv, skb, 1, false);

	/* don't hand the broadcast up if it is from an originator
	 * from the same backbone.
	 */
	if (batadv_bla_is_backbone_gw(skb, orig_node, hdr_size))
		goto free_skb;

	if (batadv_dat_snoop_incoming_arp_request(bat_priv, skb, hdr_size))
		goto rx_success;
	if (batadv_dat_snoop_incoming_arp_reply(bat_priv, skb, hdr_size))
		goto rx_success;

	/* broadcast for me */
	batadv_interface_rx(recv_if->soft_iface, skb, hdr_size, orig_node);

rx_success:
	ret = NET_RX_SUCCESS;
	goto out;

spin_unlock:
	spin_unlock_bh(&orig_node->bcast_seqno_lock);
free_skb:
	kfree_skb(skb);
out:
	if (orig_node)
		batadv_orig_node_put(orig_node);
	return ret;
}<|MERGE_RESOLUTION|>--- conflicted
+++ resolved
@@ -113,30 +113,6 @@
 			   curr_router->addr);
 	}
 
-<<<<<<< HEAD
-	if (curr_router)
-		batadv_neigh_node_free_ref(curr_router);
-
-	/* increase refcount of new best neighbor */
-	if (neigh_node && !atomic_inc_not_zero(&neigh_node->refcount))
-		neigh_node = NULL;
-
-	spin_lock_bh(&orig_node->neigh_list_lock);
-	/* curr_router used earlier may not be the current orig_ifinfo->router
-	 * anymore because it was dereferenced outside of the neigh_list_lock
-	 * protected region. After the new best neighbor has replace the current
-	 * best neighbor the reference counter needs to decrease. Consequently,
-	 * the code needs to ensure the curr_router variable contains a pointer
-	 * to the replaced best neighbor.
-	 */
-	curr_router = rcu_dereference_protected(orig_ifinfo->router, true);
-
-	rcu_assign_pointer(orig_ifinfo->router, neigh_node);
-	spin_unlock_bh(&orig_node->neigh_list_lock);
-	batadv_orig_ifinfo_free_ref(orig_ifinfo);
-
-=======
->>>>>>> 286cd8c7
 	/* decrease refcount of previous best neighbor */
 	if (curr_router)
 		batadv_neigh_node_put(curr_router);
@@ -518,11 +494,7 @@
 }
 
 /**
-<<<<<<< HEAD
- * batadv_last_bonding_get - Get last_bonding_candidate of orig_node
-=======
  * batadv_last_bonding_get() - Get last_bonding_candidate of orig_node
->>>>>>> 286cd8c7
  * @orig_node: originator node whose last bonding candidate should be retrieved
  *
  * Return: last bonding candidate of router or NULL if not found
@@ -538,22 +510,14 @@
 	last_bonding_candidate = orig_node->last_bonding_candidate;
 
 	if (last_bonding_candidate)
-<<<<<<< HEAD
-		atomic_inc(&last_bonding_candidate->refcount);
-=======
 		kref_get(&last_bonding_candidate->refcount);
->>>>>>> 286cd8c7
 	spin_unlock_bh(&orig_node->neigh_list_lock);
 
 	return last_bonding_candidate;
 }
 
 /**
-<<<<<<< HEAD
- * batadv_last_bonding_replace - Replace last_bonding_candidate of orig_node
-=======
  * batadv_last_bonding_replace() - Replace last_bonding_candidate of orig_node
->>>>>>> 286cd8c7
  * @orig_node: originator node whose bonding candidates should be replaced
  * @new_candidate: new bonding candidate or NULL
  */
@@ -567,28 +531,16 @@
 	old_candidate = orig_node->last_bonding_candidate;
 
 	if (new_candidate)
-<<<<<<< HEAD
-		atomic_inc(&new_candidate->refcount);
-=======
 		kref_get(&new_candidate->refcount);
->>>>>>> 286cd8c7
 	orig_node->last_bonding_candidate = new_candidate;
 	spin_unlock_bh(&orig_node->neigh_list_lock);
 
 	if (old_candidate)
-<<<<<<< HEAD
-		batadv_orig_ifinfo_free_ref(old_candidate);
-}
-
-/**
- * batadv_find_router - find a suitable router for this originator
-=======
 		batadv_orig_ifinfo_put(old_candidate);
 }
 
 /**
  * batadv_find_router() - find a suitable router for this originator
->>>>>>> 286cd8c7
  * @bat_priv: the bat priv with all the soft interface information
  * @orig_node: the destination node
  * @recv_if: pointer to interface this packet was received on
@@ -702,21 +654,13 @@
 	if (next_candidate) {
 		batadv_neigh_node_put(router);
 
-<<<<<<< HEAD
-		atomic_inc(&next_candidate_router->refcount);
-=======
 		kref_get(&next_candidate_router->refcount);
->>>>>>> 286cd8c7
 		router = next_candidate_router;
 		batadv_last_bonding_replace(orig_node, next_candidate);
 	} else if (first_candidate) {
 		batadv_neigh_node_put(router);
 
-<<<<<<< HEAD
-		atomic_inc(&first_candidate_router->refcount);
-=======
 		kref_get(&first_candidate_router->refcount);
->>>>>>> 286cd8c7
 		router = first_candidate_router;
 		batadv_last_bonding_replace(orig_node, first_candidate);
 	} else {
@@ -725,19 +669,6 @@
 
 	/* cleanup of candidates */
 	if (first_candidate) {
-<<<<<<< HEAD
-		batadv_neigh_node_free_ref(first_candidate_router);
-		batadv_orig_ifinfo_free_ref(first_candidate);
-	}
-
-	if (next_candidate) {
-		batadv_neigh_node_free_ref(next_candidate_router);
-		batadv_orig_ifinfo_free_ref(next_candidate);
-	}
-
-	if (last_candidate)
-		batadv_orig_ifinfo_free_ref(last_candidate);
-=======
 		batadv_neigh_node_put(first_candidate_router);
 		batadv_orig_ifinfo_put(first_candidate);
 	}
@@ -749,7 +680,6 @@
 
 	if (last_candidate)
 		batadv_orig_ifinfo_put(last_candidate);
->>>>>>> 286cd8c7
 
 	return router;
 }
@@ -813,14 +743,6 @@
 		batadv_inc_counter(bat_priv, BATADV_CNT_FORWARD);
 		batadv_add_counter(bat_priv, BATADV_CNT_FORWARD_BYTES,
 				   len + ETH_HLEN);
-<<<<<<< HEAD
-
-		ret = NET_RX_SUCCESS;
-	} else if (res == NET_XMIT_POLICED) {
-		/* skb was buffered and consumed */
-		ret = NET_RX_SUCCESS;
-=======
->>>>>>> 286cd8c7
 	}
 
 	/* skb was consumed */
@@ -1001,15 +923,9 @@
 	unicast_packet->ttvn = curr_ttvn;
 	skb_postpush_rcsum(skb, unicast_packet, sizeof(*unicast_packet));
 
-<<<<<<< HEAD
-	batadv_hardif_free_ref(primary_if);
-
-	return 1;
-=======
 	batadv_hardif_put(primary_if);
 
 	return true;
->>>>>>> 286cd8c7
 }
 
 /**
@@ -1065,10 +981,6 @@
 	bool is4addr, is_gw;
 
 	unicast_packet = (struct batadv_unicast_packet *)skb->data;
-<<<<<<< HEAD
-
-=======
->>>>>>> 286cd8c7
 	is4addr = unicast_packet->packet_type == BATADV_UNICAST_4ADDR;
 	/* the caller function should have already pulled 2 bytes */
 	if (is4addr)
