/* SPDX-License-Identifier: GPL-2.0 */
/* Copyright (C) 2007-2018  B.A.T.M.A.N. contributors:
 *
 * Marek Lindner, Simon Wunderlich
 *
 * This program is free software; you can redistribute it and/or
 * modify it under the terms of version 2 of the GNU General Public
 * License as published by the Free Software Foundation.
 *
 * This program is distributed in the hope that it will be useful, but
 * WITHOUT ANY WARRANTY; without even the implied warranty of
 * MERCHANTABILITY or FITNESS FOR A PARTICULAR PURPOSE. See the GNU
 * General Public License for more details.
 *
 * You should have received a copy of the GNU General Public License
 * along with this program; if not, see <http://www.gnu.org/licenses/>.
 */

#ifndef _NET_BATMAN_ADV_TYPES_H_
#define _NET_BATMAN_ADV_TYPES_H_

#ifndef _NET_BATMAN_ADV_MAIN_H_
#error only "main.h" can be included directly
#endif

#include <linux/average.h>
#include <linux/bitops.h>
#include <linux/compiler.h>
#include <linux/if_ether.h>
#include <linux/kref.h>
#include <linux/mutex.h>
#include <linux/netdevice.h>
#include <linux/netlink.h>
#include <linux/sched.h> /* for linux/wait.h */
#include <linux/spinlock.h>
#include <linux/types.h>
#include <linux/wait.h>
#include <linux/workqueue.h>
#include <uapi/linux/batadv_packet.h>
#include <uapi/linux/batman_adv.h>

struct seq_file;

#ifdef CONFIG_BATMAN_ADV_DAT

/**
 * typedef batadv_dat_addr_t - type used for all DHT addresses
 *
 * If it is changed, BATADV_DAT_ADDR_MAX is changed as well.
 *
 * *Please be careful: batadv_dat_addr_t must be UNSIGNED*
 */
typedef u16 batadv_dat_addr_t;

#endif /* CONFIG_BATMAN_ADV_DAT */

/**
 * enum batadv_dhcp_recipient - dhcp destination
 */
enum batadv_dhcp_recipient {
	/** @BATADV_DHCP_NO: packet is not a dhcp message */
	BATADV_DHCP_NO = 0,

	/** @BATADV_DHCP_TO_SERVER: dhcp message is directed to a server */
	BATADV_DHCP_TO_SERVER,

	/** @BATADV_DHCP_TO_CLIENT: dhcp message is directed to a client */
	BATADV_DHCP_TO_CLIENT,
};

/**
 * BATADV_TT_REMOTE_MASK - bitmask selecting the flags that are sent over the
 *  wire only
 */
#define BATADV_TT_REMOTE_MASK	0x00FF

/**
 * BATADV_TT_SYNC_MASK - bitmask of the flags that need to be kept in sync
 *  among the nodes. These flags are used to compute the global/local CRC
 */
#define BATADV_TT_SYNC_MASK	0x00F0

/**
<<<<<<< HEAD
 * struct batadv_hard_iface_bat_iv - per hard interface B.A.T.M.A.N. IV data
 * @ogm_buff: buffer holding the OGM packet
 * @ogm_buff_len: length of the OGM packet buffer
 * @ogm_seqno: OGM sequence number - used to identify each OGM
 * @ogm_buff_mutex: lock protecting ogm_buff and ogm_buff_len
=======
 * struct batadv_hard_iface_bat_iv - per hard-interface B.A.T.M.A.N. IV data
>>>>>>> 286cd8c7
 */
struct batadv_hard_iface_bat_iv {
	/** @ogm_buff: buffer holding the OGM packet */
	unsigned char *ogm_buff;

	/** @ogm_buff_len: length of the OGM packet buffer */
	int ogm_buff_len;

	/** @ogm_seqno: OGM sequence number - used to identify each OGM */
	atomic_t ogm_seqno;
<<<<<<< HEAD
	struct mutex ogm_buff_mutex;
=======

	/** @ogm_buff_mutex: lock protecting ogm_buff and ogm_buff_len */
	struct mutex ogm_buff_mutex;
};

/**
 * enum batadv_v_hard_iface_flags - interface flags useful to B.A.T.M.A.N. V
 */
enum batadv_v_hard_iface_flags {
	/**
	 * @BATADV_FULL_DUPLEX: tells if the connection over this link is
	 *  full-duplex
	 */
	BATADV_FULL_DUPLEX	= BIT(0),

	/**
	 * @BATADV_WARNING_DEFAULT: tells whether we have warned the user that
	 *  no throughput data is available for this interface and that default
	 *  values are assumed.
	 */
	BATADV_WARNING_DEFAULT	= BIT(1),
};

/**
 * struct batadv_hard_iface_bat_v - per hard-interface B.A.T.M.A.N. V data
 */
struct batadv_hard_iface_bat_v {
	/** @elp_interval: time interval between two ELP transmissions */
	atomic_t elp_interval;

	/** @elp_seqno: current ELP sequence number */
	atomic_t elp_seqno;

	/** @elp_skb: base skb containing the ELP message to send */
	struct sk_buff *elp_skb;

	/** @elp_wq: workqueue used to schedule ELP transmissions */
	struct delayed_work elp_wq;

	/**
	 * @throughput_override: throughput override to disable link
	 *  auto-detection
	 */
	atomic_t throughput_override;

	/** @flags: interface specific flags */
	u8 flags;
};

/**
 * enum batadv_hard_iface_wifi_flags - Flags describing the wifi configuration
 *  of a batadv_hard_iface
 */
enum batadv_hard_iface_wifi_flags {
	/** @BATADV_HARDIF_WIFI_WEXT_DIRECT: it is a wext wifi device */
	BATADV_HARDIF_WIFI_WEXT_DIRECT = BIT(0),

	/** @BATADV_HARDIF_WIFI_CFG80211_DIRECT: it is a cfg80211 wifi device */
	BATADV_HARDIF_WIFI_CFG80211_DIRECT = BIT(1),

	/**
	 * @BATADV_HARDIF_WIFI_WEXT_INDIRECT: link device is a wext wifi device
	 */
	BATADV_HARDIF_WIFI_WEXT_INDIRECT = BIT(2),

	/**
	 * @BATADV_HARDIF_WIFI_CFG80211_INDIRECT: link device is a cfg80211 wifi
	 * device
	 */
	BATADV_HARDIF_WIFI_CFG80211_INDIRECT = BIT(3),
>>>>>>> 286cd8c7
};

/**
 * struct batadv_hard_iface - network device known to batman-adv
 */
struct batadv_hard_iface {
	/** @list: list node for batadv_hardif_list */
	struct list_head list;
<<<<<<< HEAD
	unsigned int if_num;
=======

	/** @if_num: identificator of the interface */
	unsigned int if_num;

	/** @if_status: status of the interface for batman-adv */
>>>>>>> 286cd8c7
	char if_status;

	/**
	 * @num_bcasts: number of payload re-broadcasts on this interface (ARQ)
	 */
	u8 num_bcasts;

	/**
	 * @wifi_flags: flags whether this is (directly or indirectly) a wifi
	 *  interface
	 */
	u32 wifi_flags;

	/** @net_dev: pointer to the net_device */
	struct net_device *net_dev;

	/** @hardif_obj: kobject of the per interface sysfs "mesh" directory */
	struct kobject *hardif_obj;

	/** @refcount: number of contexts the object is used */
	struct kref refcount;

	/**
	 * @batman_adv_ptype: packet type describing packets that should be
	 * processed by batman-adv for this interface
	 */
	struct packet_type batman_adv_ptype;

	/**
	 * @soft_iface: the batman-adv interface which uses this network
	 *  interface
	 */
	struct net_device *soft_iface;

	/** @rcu: struct used for freeing in an RCU-safe manner */
	struct rcu_head rcu;

	/** @bat_iv: per hard-interface B.A.T.M.A.N. IV data */
	struct batadv_hard_iface_bat_iv bat_iv;

#ifdef CONFIG_BATMAN_ADV_BATMAN_V
	/** @bat_v: per hard-interface B.A.T.M.A.N. V data */
	struct batadv_hard_iface_bat_v bat_v;
#endif

#ifdef CONFIG_BATMAN_ADV_DEBUGFS
	/**
	 * @debug_dir: dentry for nc subdir in batman-adv directory in debugfs
	 */
	struct dentry *debug_dir;
#endif

	/**
	 * @neigh_list: list of unique single hop neighbors via this interface
	 */
	struct hlist_head neigh_list;

	/** @neigh_list_lock: lock protecting neigh_list */
	spinlock_t neigh_list_lock;
};

/**
 * struct batadv_orig_ifinfo - originator info per outgoing interface
 */
struct batadv_orig_ifinfo {
	/** @list: list node for &batadv_orig_node.ifinfo_list */
	struct hlist_node list;

	/** @if_outgoing: pointer to outgoing hard-interface */
	struct batadv_hard_iface *if_outgoing;

	/** @router: router that should be used to reach this originator */
	struct batadv_neigh_node __rcu *router;

	/** @last_real_seqno: last and best known sequence number */
	u32 last_real_seqno;

	/** @last_ttl: ttl of last received packet */
	u8 last_ttl;

	/** @last_seqno_forwarded: seqno of the OGM which was forwarded last */
	u32 last_seqno_forwarded;

	/** @batman_seqno_reset: time when the batman seqno window was reset */
	unsigned long batman_seqno_reset;

	/** @refcount: number of contexts the object is used */
	struct kref refcount;

	/** @rcu: struct used for freeing in an RCU-safe manner */
	struct rcu_head rcu;
};

/**
 * struct batadv_frag_table_entry - head in the fragment buffer table
 */
struct batadv_frag_table_entry {
	/** @fragment_list: head of list with fragments */
	struct hlist_head fragment_list;

	/** @lock: lock to protect the list of fragments */
	spinlock_t lock;

	/** @timestamp: time (jiffie) of last received fragment */
	unsigned long timestamp;

	/** @seqno: sequence number of the fragments in the list */
	u16 seqno;

	/** @size: accumulated size of packets in list */
	u16 size;

	/** @total_size: expected size of the assembled packet */
	u16 total_size;
};

/**
 * struct batadv_frag_list_entry - entry in a list of fragments
 */
struct batadv_frag_list_entry {
	/** @list: list node information */
	struct hlist_node list;

	/** @skb: fragment */
	struct sk_buff *skb;

	/** @no: fragment number in the set */
	u8 no;
};

/**
 * struct batadv_vlan_tt - VLAN specific TT attributes
 */
struct batadv_vlan_tt {
	/** @crc: CRC32 checksum of the entries belonging to this vlan */
	u32 crc;

	/** @num_entries: number of TT entries for this VLAN */
	atomic_t num_entries;
};

/**
 * struct batadv_orig_node_vlan - VLAN specific data per orig_node
 */
struct batadv_orig_node_vlan {
	/** @vid: the VLAN identifier */
	unsigned short vid;

	/** @tt: VLAN specific TT attributes */
	struct batadv_vlan_tt tt;

	/** @list: list node for &batadv_orig_node.vlan_list */
	struct hlist_node list;

	/**
	 * @refcount: number of context where this object is currently in use
	 */
	struct kref refcount;

	/** @rcu: struct used for freeing in a RCU-safe manner */
	struct rcu_head rcu;
};

/**
 * struct batadv_orig_bat_iv - B.A.T.M.A.N. IV private orig_node members
 */
struct batadv_orig_bat_iv {
	/**
	 * @bcast_own: set of bitfields (one per hard-interface) where each one
	 * counts the number of our OGMs this orig_node rebroadcasted "back" to
	 * us  (relative to last_real_seqno). Every bitfield is
	 * BATADV_TQ_LOCAL_WINDOW_SIZE bits long.
	 */
	unsigned long *bcast_own;

	/** @bcast_own_sum: sum of bcast_own */
	u8 *bcast_own_sum;

	/**
	 * @ogm_cnt_lock: lock protecting bcast_own, bcast_own_sum,
	 * neigh_node->bat_iv.real_bits & neigh_node->bat_iv.real_packet_count
	 */
	spinlock_t ogm_cnt_lock;
};

/**
 * struct batadv_orig_node - structure for orig_list maintaining nodes of mesh
 */
struct batadv_orig_node {
	/** @orig: originator ethernet address */
	u8 orig[ETH_ALEN];

	/** @ifinfo_list: list for routers per outgoing interface */
	struct hlist_head ifinfo_list;

	/**
	 * @last_bonding_candidate: pointer to last ifinfo of last used router
	 */
	struct batadv_orig_ifinfo *last_bonding_candidate;

#ifdef CONFIG_BATMAN_ADV_DAT
	/** @dat_addr: address of the orig node in the distributed hash */
	batadv_dat_addr_t dat_addr;
#endif

	/** @last_seen: time when last packet from this node was received */
	unsigned long last_seen;

	/**
	 * @bcast_seqno_reset: time when the broadcast seqno window was reset
	 */
	unsigned long bcast_seqno_reset;

#ifdef CONFIG_BATMAN_ADV_MCAST
	/**
	 * @mcast_handler_lock: synchronizes mcast-capability and -flag changes
	 */
	spinlock_t mcast_handler_lock;

	/** @mcast_flags: multicast flags announced by the orig node */
	u8 mcast_flags;

	/**
	 * @mcast_want_all_unsnoopables_node: a list node for the
	 *  mcast.want_all_unsnoopables list
	 */
	struct hlist_node mcast_want_all_unsnoopables_node;

	/**
	 * @mcast_want_all_ipv4_node: a list node for the mcast.want_all_ipv4
	 *  list
	 */
	struct hlist_node mcast_want_all_ipv4_node;
	/**
	 * @mcast_want_all_ipv6_node: a list node for the mcast.want_all_ipv6
	 *  list
	 */
	struct hlist_node mcast_want_all_ipv6_node;
#endif

	/** @capabilities: announced capabilities of this originator */
	unsigned long capabilities;

	/**
	 * @capa_initialized: bitfield to remember whether a capability was
	 *  initialized
	 */
	unsigned long capa_initialized;

	/** @last_ttvn: last seen translation table version number */
	atomic_t last_ttvn;

	/** @tt_buff: last tt changeset this node received from the orig node */
	unsigned char *tt_buff;

	/**
	 * @tt_buff_len: length of the last tt changeset this node received
	 *  from the orig node
	 */
	s16 tt_buff_len;

	/** @tt_buff_lock: lock that protects tt_buff and tt_buff_len */
	spinlock_t tt_buff_lock;

	/**
	 * @tt_lock: prevents from updating the table while reading it. Table
	 *  update is made up by two operations (data structure update and
	 *  metdata -CRC/TTVN-recalculation) and they have to be executed
	 *  atomically in order to avoid another thread to read the
	 *  table/metadata between those.
	 */
	spinlock_t tt_lock;

	/**
	 * @bcast_bits: bitfield containing the info which payload broadcast
	 *  originated from this orig node this host already has seen (relative
	 *  to last_bcast_seqno)
	 */
	DECLARE_BITMAP(bcast_bits, BATADV_TQ_LOCAL_WINDOW_SIZE);

	/**
	 * @last_bcast_seqno: last broadcast sequence number received by this
	 *  host
	 */
	u32 last_bcast_seqno;

	/**
	 * @neigh_list: list of potential next hop neighbor towards this orig
	 *  node
	 */
	struct hlist_head neigh_list;
<<<<<<< HEAD
	/* neigh_list_lock protects: neigh_list, ifinfo_list,
	 * last_bonding_candidate and router
=======

	/**
	 * @neigh_list_lock: lock protecting neigh_list, ifinfo_list,
	 *  last_bonding_candidate and router
>>>>>>> 286cd8c7
	 */
	spinlock_t neigh_list_lock;

	/** @hash_entry: hlist node for &batadv_priv.orig_hash */
	struct hlist_node hash_entry;

	/** @bat_priv: pointer to soft_iface this orig node belongs to */
	struct batadv_priv *bat_priv;

	/** @bcast_seqno_lock: lock protecting bcast_bits & last_bcast_seqno */
	spinlock_t bcast_seqno_lock;

	/** @refcount: number of contexts the object is used */
	struct kref refcount;

	/** @rcu: struct used for freeing in an RCU-safe manner */
	struct rcu_head rcu;

#ifdef CONFIG_BATMAN_ADV_NC
	/** @in_coding_list: list of nodes this orig can hear */
	struct list_head in_coding_list;

	/** @out_coding_list: list of nodes that can hear this orig */
	struct list_head out_coding_list;

	/** @in_coding_list_lock: protects in_coding_list */
	spinlock_t in_coding_list_lock;

	/** @out_coding_list_lock: protects out_coding_list */
	spinlock_t out_coding_list_lock;
#endif

	/** @fragments: array with heads for fragment chains */
	struct batadv_frag_table_entry fragments[BATADV_FRAG_BUFFER_COUNT];

	/**
	 * @vlan_list: a list of orig_node_vlan structs, one per VLAN served by
	 *  the originator represented by this object
	 */
	struct hlist_head vlan_list;

	/** @vlan_list_lock: lock protecting vlan_list */
	spinlock_t vlan_list_lock;

	/** @bat_iv: B.A.T.M.A.N. IV private structure */
	struct batadv_orig_bat_iv bat_iv;
};

/**
 * enum batadv_orig_capabilities - orig node capabilities
 */
enum batadv_orig_capabilities {
	/**
	 * @BATADV_ORIG_CAPA_HAS_DAT: orig node has distributed arp table
	 *  enabled
	 */
	BATADV_ORIG_CAPA_HAS_DAT,

	/** @BATADV_ORIG_CAPA_HAS_NC: orig node has network coding enabled */
	BATADV_ORIG_CAPA_HAS_NC,

	/** @BATADV_ORIG_CAPA_HAS_TT: orig node has tt capability */
	BATADV_ORIG_CAPA_HAS_TT,

	/**
	 * @BATADV_ORIG_CAPA_HAS_MCAST: orig node has some multicast capability
	 *  (= orig node announces a tvlv of type BATADV_TVLV_MCAST)
	 */
	BATADV_ORIG_CAPA_HAS_MCAST,
};

/**
 * struct batadv_gw_node - structure for orig nodes announcing gw capabilities
 */
struct batadv_gw_node {
	/** @list: list node for &batadv_priv_gw.list */
	struct hlist_node list;

	/** @orig_node: pointer to corresponding orig node */
	struct batadv_orig_node *orig_node;

	/** @bandwidth_down: advertised uplink download bandwidth */
	u32 bandwidth_down;

	/** @bandwidth_up: advertised uplink upload bandwidth */
	u32 bandwidth_up;

	/** @refcount: number of contexts the object is used */
	struct kref refcount;

	/** @rcu: struct used for freeing in an RCU-safe manner */
	struct rcu_head rcu;
};

DECLARE_EWMA(throughput, 10, 8)

/**
 * struct batadv_hardif_neigh_node_bat_v - B.A.T.M.A.N. V private neighbor
 *  information
 */
struct batadv_hardif_neigh_node_bat_v {
	/** @throughput: ewma link throughput towards this neighbor */
	struct ewma_throughput throughput;

	/** @elp_interval: time interval between two ELP transmissions */
	u32 elp_interval;

	/** @elp_latest_seqno: latest and best known ELP sequence number */
	u32 elp_latest_seqno;

	/**
	 * @last_unicast_tx: when the last unicast packet has been sent to this
	 *  neighbor
	 */
	unsigned long last_unicast_tx;

	/** @metric_work: work queue callback item for metric update */
	struct work_struct metric_work;
};

/**
 * struct batadv_hardif_neigh_node - unique neighbor per hard-interface
 */
struct batadv_hardif_neigh_node {
	/** @list: list node for &batadv_hard_iface.neigh_list */
	struct hlist_node list;

	/** @addr: the MAC address of the neighboring interface */
	u8 addr[ETH_ALEN];

	/**
	 * @orig: the address of the originator this neighbor node belongs to
	 */
	u8 orig[ETH_ALEN];

	/** @if_incoming: pointer to incoming hard-interface */
	struct batadv_hard_iface *if_incoming;

	/** @last_seen: when last packet via this neighbor was received */
	unsigned long last_seen;

#ifdef CONFIG_BATMAN_ADV_BATMAN_V
	/** @bat_v: B.A.T.M.A.N. V private data */
	struct batadv_hardif_neigh_node_bat_v bat_v;
#endif

	/** @refcount: number of contexts the object is used */
	struct kref refcount;

	/** @rcu: struct used for freeing in a RCU-safe manner */
	struct rcu_head rcu;
};

/**
 * struct batadv_neigh_node - structure for single hops neighbors
 */
struct batadv_neigh_node {
	/** @list: list node for &batadv_orig_node.neigh_list */
	struct hlist_node list;

	/** @orig_node: pointer to corresponding orig_node */
	struct batadv_orig_node *orig_node;

	/** @addr: the MAC address of the neighboring interface */
	u8 addr[ETH_ALEN];

	/** @ifinfo_list: list for routing metrics per outgoing interface */
	struct hlist_head ifinfo_list;

	/** @ifinfo_lock: lock protecting ifinfo_list and its members */
	spinlock_t ifinfo_lock;

	/** @if_incoming: pointer to incoming hard-interface */
	struct batadv_hard_iface *if_incoming;

	/** @last_seen: when last packet via this neighbor was received */
	unsigned long last_seen;

	/** @hardif_neigh: hardif_neigh of this neighbor */
	struct batadv_hardif_neigh_node *hardif_neigh;

	/** @refcount: number of contexts the object is used */
	struct kref refcount;

	/** @rcu: struct used for freeing in an RCU-safe manner */
	struct rcu_head rcu;
};

/**
 * struct batadv_neigh_ifinfo_bat_iv - neighbor information per outgoing
 *  interface for B.A.T.M.A.N. IV
 */
struct batadv_neigh_ifinfo_bat_iv {
	/** @tq_recv: ring buffer of received TQ values from this neigh node */
	u8 tq_recv[BATADV_TQ_GLOBAL_WINDOW_SIZE];

	/** @tq_index: ring buffer index */
	u8 tq_index;

	/**
	 * @tq_avg: averaged tq of all tq values in the ring buffer (tq_recv)
	 */
	u8 tq_avg;

	/**
	 * @real_bits: bitfield containing the number of OGMs received from this
	 *  neigh node (relative to orig_node->last_real_seqno)
	 */
	DECLARE_BITMAP(real_bits, BATADV_TQ_LOCAL_WINDOW_SIZE);

	/** @real_packet_count: counted result of real_bits */
	u8 real_packet_count;
};

/**
 * struct batadv_neigh_ifinfo_bat_v - neighbor information per outgoing
 *  interface for B.A.T.M.A.N. V
 */
struct batadv_neigh_ifinfo_bat_v {
	/**
	 * @throughput: last throughput metric received from originator via this
	 *  neigh
	 */
	u32 throughput;

	/** @last_seqno: last sequence number known for this neighbor */
	u32 last_seqno;
};

/**
 * struct batadv_neigh_ifinfo - neighbor information per outgoing interface
 */
struct batadv_neigh_ifinfo {
	/** @list: list node for &batadv_neigh_node.ifinfo_list */
	struct hlist_node list;

	/** @if_outgoing: pointer to outgoing hard-interface */
	struct batadv_hard_iface *if_outgoing;

	/** @bat_iv: B.A.T.M.A.N. IV private structure */
	struct batadv_neigh_ifinfo_bat_iv bat_iv;

#ifdef CONFIG_BATMAN_ADV_BATMAN_V
	/** @bat_v: B.A.T.M.A.N. V private data */
	struct batadv_neigh_ifinfo_bat_v bat_v;
#endif

	/** @last_ttl: last received ttl from this neigh node */
	u8 last_ttl;

	/** @refcount: number of contexts the object is used */
	struct kref refcount;

	/** @rcu: struct used for freeing in a RCU-safe manner */
	struct rcu_head rcu;
};

#ifdef CONFIG_BATMAN_ADV_BLA

/**
 * struct batadv_bcast_duplist_entry - structure for LAN broadcast suppression
 */
struct batadv_bcast_duplist_entry {
	/** @orig: mac address of orig node orginating the broadcast */
	u8 orig[ETH_ALEN];

	/** @crc: crc32 checksum of broadcast payload */
	__be32 crc;

	/** @entrytime: time when the broadcast packet was received */
	unsigned long entrytime;
};
#endif

/**
 * enum batadv_counters - indices for traffic counters
 */
enum batadv_counters {
	/** @BATADV_CNT_TX: transmitted payload traffic packet counter */
	BATADV_CNT_TX,

	/** @BATADV_CNT_TX_BYTES: transmitted payload traffic bytes counter */
	BATADV_CNT_TX_BYTES,

	/**
	 * @BATADV_CNT_TX_DROPPED: dropped transmission payload traffic packet
	 *  counter
	 */
	BATADV_CNT_TX_DROPPED,

	/** @BATADV_CNT_RX: received payload traffic packet counter */
	BATADV_CNT_RX,

	/** @BATADV_CNT_RX_BYTES: received payload traffic bytes counter */
	BATADV_CNT_RX_BYTES,

	/** @BATADV_CNT_FORWARD: forwarded payload traffic packet counter */
	BATADV_CNT_FORWARD,

	/**
	 * @BATADV_CNT_FORWARD_BYTES: forwarded payload traffic bytes counter
	 */
	BATADV_CNT_FORWARD_BYTES,

	/**
	 * @BATADV_CNT_MGMT_TX: transmitted routing protocol traffic packet
	 *  counter
	 */
	BATADV_CNT_MGMT_TX,

	/**
	 * @BATADV_CNT_MGMT_TX_BYTES: transmitted routing protocol traffic bytes
	 *  counter
	 */
	BATADV_CNT_MGMT_TX_BYTES,

	/**
	 * @BATADV_CNT_MGMT_RX: received routing protocol traffic packet counter
	 */
	BATADV_CNT_MGMT_RX,

	/**
	 * @BATADV_CNT_MGMT_RX_BYTES: received routing protocol traffic bytes
	 *  counter
	 */
	BATADV_CNT_MGMT_RX_BYTES,

	/** @BATADV_CNT_FRAG_TX: transmitted fragment traffic packet counter */
	BATADV_CNT_FRAG_TX,

	/**
	 * @BATADV_CNT_FRAG_TX_BYTES: transmitted fragment traffic bytes counter
	 */
	BATADV_CNT_FRAG_TX_BYTES,

	/** @BATADV_CNT_FRAG_RX: received fragment traffic packet counter */
	BATADV_CNT_FRAG_RX,

	/**
	 * @BATADV_CNT_FRAG_RX_BYTES: received fragment traffic bytes counter
	 */
	BATADV_CNT_FRAG_RX_BYTES,

	/** @BATADV_CNT_FRAG_FWD: forwarded fragment traffic packet counter */
	BATADV_CNT_FRAG_FWD,

	/**
	 * @BATADV_CNT_FRAG_FWD_BYTES: forwarded fragment traffic bytes counter
	 */
	BATADV_CNT_FRAG_FWD_BYTES,

	/**
	 * @BATADV_CNT_TT_REQUEST_TX: transmitted tt req traffic packet counter
	 */
	BATADV_CNT_TT_REQUEST_TX,

	/** @BATADV_CNT_TT_REQUEST_RX: received tt req traffic packet counter */
	BATADV_CNT_TT_REQUEST_RX,

	/**
	 * @BATADV_CNT_TT_RESPONSE_TX: transmitted tt resp traffic packet
	 *  counter
	 */
	BATADV_CNT_TT_RESPONSE_TX,

	/**
	 * @BATADV_CNT_TT_RESPONSE_RX: received tt resp traffic packet counter
	 */
	BATADV_CNT_TT_RESPONSE_RX,

	/**
	 * @BATADV_CNT_TT_ROAM_ADV_TX: transmitted tt roam traffic packet
	 *  counter
	 */
	BATADV_CNT_TT_ROAM_ADV_TX,

	/**
	 * @BATADV_CNT_TT_ROAM_ADV_RX: received tt roam traffic packet counter
	 */
	BATADV_CNT_TT_ROAM_ADV_RX,

#ifdef CONFIG_BATMAN_ADV_DAT
	/**
	 * @BATADV_CNT_DAT_GET_TX: transmitted dht GET traffic packet counter
	 */
	BATADV_CNT_DAT_GET_TX,

	/** @BATADV_CNT_DAT_GET_RX: received dht GET traffic packet counter */
	BATADV_CNT_DAT_GET_RX,

	/**
	 * @BATADV_CNT_DAT_PUT_TX: transmitted dht PUT traffic packet counter
	 */
	BATADV_CNT_DAT_PUT_TX,

	/** @BATADV_CNT_DAT_PUT_RX: received dht PUT traffic packet counter */
	BATADV_CNT_DAT_PUT_RX,

	/**
	 * @BATADV_CNT_DAT_CACHED_REPLY_TX: transmitted dat cache reply traffic
	 *  packet counter
	 */
	BATADV_CNT_DAT_CACHED_REPLY_TX,
#endif

#ifdef CONFIG_BATMAN_ADV_NC
	/**
	 * @BATADV_CNT_NC_CODE: transmitted nc-combined traffic packet counter
	 */
	BATADV_CNT_NC_CODE,

	/**
	 * @BATADV_CNT_NC_CODE_BYTES: transmitted nc-combined traffic bytes
	 *  counter
	 */
	BATADV_CNT_NC_CODE_BYTES,

	/**
	 * @BATADV_CNT_NC_RECODE: transmitted nc-recombined traffic packet
	 *  counter
	 */
	BATADV_CNT_NC_RECODE,

	/**
	 * @BATADV_CNT_NC_RECODE_BYTES: transmitted nc-recombined traffic bytes
	 *  counter
	 */
	BATADV_CNT_NC_RECODE_BYTES,

	/**
	 * @BATADV_CNT_NC_BUFFER: counter for packets buffered for later nc
	 *  decoding
	 */
	BATADV_CNT_NC_BUFFER,

	/**
	 * @BATADV_CNT_NC_DECODE: received and nc-decoded traffic packet counter
	 */
	BATADV_CNT_NC_DECODE,

	/**
	 * @BATADV_CNT_NC_DECODE_BYTES: received and nc-decoded traffic bytes
	 *  counter
	 */
	BATADV_CNT_NC_DECODE_BYTES,

	/**
	 * @BATADV_CNT_NC_DECODE_FAILED: received and decode-failed traffic
	 *  packet counter
	 */
	BATADV_CNT_NC_DECODE_FAILED,

	/**
	 * @BATADV_CNT_NC_SNIFFED: counter for nc-decoded packets received in
	 *  promisc mode.
	 */
	BATADV_CNT_NC_SNIFFED,
#endif

	/** @BATADV_CNT_NUM: number of traffic counters */
	BATADV_CNT_NUM,
};

/**
 * struct batadv_priv_tt - per mesh interface translation table data
 */
struct batadv_priv_tt {
	/** @vn: translation table version number */
	atomic_t vn;

	/**
	 * @ogm_append_cnt: counter of number of OGMs containing the local tt
	 *  diff
	 */
	atomic_t ogm_append_cnt;

	/** @local_changes: changes registered in an originator interval */
	atomic_t local_changes;

	/**
	 * @changes_list: tracks tt local changes within an originator interval
	 */
	struct list_head changes_list;

	/** @local_hash: local translation table hash table */
	struct batadv_hashtable *local_hash;

	/** @global_hash: global translation table hash table */
	struct batadv_hashtable *global_hash;

	/** @req_list: list of pending & unanswered tt_requests */
	struct hlist_head req_list;

	/**
	 * @roam_list: list of the last roaming events of each client limiting
	 *  the number of roaming events to avoid route flapping
	 */
	struct list_head roam_list;

	/** @changes_list_lock: lock protecting changes_list */
	spinlock_t changes_list_lock;

	/** @req_list_lock: lock protecting req_list */
	spinlock_t req_list_lock;

	/** @roam_list_lock: lock protecting roam_list */
	spinlock_t roam_list_lock;

	/** @last_changeset: last tt changeset this host has generated */
	unsigned char *last_changeset;

	/**
	 * @last_changeset_len: length of last tt changeset this host has
	 *  generated
	 */
	s16 last_changeset_len;

	/**
	 * @last_changeset_lock: lock protecting last_changeset &
	 *  last_changeset_len
	 */
	spinlock_t last_changeset_lock;

	/**
	 * @commit_lock: prevents from executing a local TT commit while reading
	 *  the local table. The local TT commit is made up by two operations
	 *  (data structure update and metdata -CRC/TTVN- recalculation) and
	 *  they have to be executed atomically in order to avoid another thread
	 *  to read the table/metadata between those.
	 */
	spinlock_t commit_lock;

	/** @work: work queue callback item for translation table purging */
	struct delayed_work work;
};

#ifdef CONFIG_BATMAN_ADV_BLA

/**
 * struct batadv_priv_bla - per mesh interface bridge loope avoidance data
 */
struct batadv_priv_bla {
	/** @num_requests: number of bla requests in flight */
	atomic_t num_requests;

	/**
	 * @claim_hash: hash table containing mesh nodes this host has claimed
	 */
	struct batadv_hashtable *claim_hash;

	/**
	 * @backbone_hash: hash table containing all detected backbone gateways
	 */
	struct batadv_hashtable *backbone_hash;

	/** @loopdetect_addr: MAC address used for own loopdetection frames */
	u8 loopdetect_addr[ETH_ALEN];

	/**
	 * @loopdetect_lasttime: time when the loopdetection frames were sent
	 */
	unsigned long loopdetect_lasttime;

	/**
	 * @loopdetect_next: how many periods to wait for the next loopdetect
	 *  process
	 */
	atomic_t loopdetect_next;

	/**
	 * @bcast_duplist: recently received broadcast packets array (for
	 *  broadcast duplicate suppression)
	 */
	struct batadv_bcast_duplist_entry bcast_duplist[BATADV_DUPLIST_SIZE];

	/**
	 * @bcast_duplist_curr: index of last broadcast packet added to
	 *  bcast_duplist
	 */
	int bcast_duplist_curr;

	/**
	 * @bcast_duplist_lock: lock protecting bcast_duplist &
	 *  bcast_duplist_curr
	 */
	spinlock_t bcast_duplist_lock;

	/** @claim_dest: local claim data (e.g. claim group) */
	struct batadv_bla_claim_dst claim_dest;

	/** @work: work queue callback item for cleanups & bla announcements */
	struct delayed_work work;
};
#endif

#ifdef CONFIG_BATMAN_ADV_DEBUG

/**
 * struct batadv_priv_debug_log - debug logging data
 */
struct batadv_priv_debug_log {
	/** @log_buff: buffer holding the logs (ring bufer) */
	char log_buff[BATADV_LOG_BUF_LEN];

	/** @log_start: index of next character to read */
	unsigned long log_start;

	/** @log_end: index of next character to write */
	unsigned long log_end;

	/** @lock: lock protecting log_buff, log_start & log_end */
	spinlock_t lock;

	/** @queue_wait: log reader's wait queue */
	wait_queue_head_t queue_wait;
};
#endif

/**
 * struct batadv_priv_gw - per mesh interface gateway data
 */
struct batadv_priv_gw {
	/** @gateway_list: list of available gateway nodes */
	struct hlist_head gateway_list;

	/** @list_lock: lock protecting gateway_list & curr_gw */
	spinlock_t list_lock;

	/** @curr_gw: pointer to currently selected gateway node */
	struct batadv_gw_node __rcu *curr_gw;

	/**
	 * @mode: gateway operation: off, client or server (see batadv_gw_modes)
	 */
	atomic_t mode;

	/** @sel_class: gateway selection class (applies if gw_mode client) */
	atomic_t sel_class;

	/**
	 * @bandwidth_down: advertised uplink download bandwidth (if gw_mode
	 *  server)
	 */
	atomic_t bandwidth_down;

	/**
	 * @bandwidth_up: advertised uplink upload bandwidth (if gw_mode server)
	 */
	atomic_t bandwidth_up;

	/** @reselect: bool indicating a gateway re-selection is in progress */
	atomic_t reselect;
};

/**
 * struct batadv_priv_tvlv - per mesh interface tvlv data
 */
struct batadv_priv_tvlv {
	/**
	 * @container_list: list of registered tvlv containers to be sent with
	 *  each OGM
	 */
	struct hlist_head container_list;

	/** @handler_list: list of the various tvlv content handlers */
	struct hlist_head handler_list;

	/** @container_list_lock: protects tvlv container list access */
	spinlock_t container_list_lock;

	/** @handler_list_lock: protects handler list access */
	spinlock_t handler_list_lock;
};

#ifdef CONFIG_BATMAN_ADV_DAT

/**
 * struct batadv_priv_dat - per mesh interface DAT private data
 */
struct batadv_priv_dat {
	/** @addr: node DAT address */
	batadv_dat_addr_t addr;

	/** @hash: hashtable representing the local ARP cache */
	struct batadv_hashtable *hash;

	/** @work: work queue callback item for cache purging */
	struct delayed_work work;
};
#endif

#ifdef CONFIG_BATMAN_ADV_MCAST
/**
 * struct batadv_mcast_querier_state - IGMP/MLD querier state when bridged
 */
struct batadv_mcast_querier_state {
	/** @exists: whether a querier exists in the mesh */
	unsigned char exists:1;

	/**
	 * @shadowing: if a querier exists, whether it is potentially shadowing
	 *  multicast listeners (i.e. querier is behind our own bridge segment)
	 */
	unsigned char shadowing:1;
};

/**
 * struct batadv_priv_mcast - per mesh interface mcast data
 */
struct batadv_priv_mcast {
	/**
	 * @mla_list: list of multicast addresses we are currently announcing
	 *  via TT
	 */
	struct hlist_head mla_list; /* see __batadv_mcast_mla_update() */

	/**
	 * @want_all_unsnoopables_list: a list of orig_nodes wanting all
	 *  unsnoopable multicast traffic
	 */
	struct hlist_head want_all_unsnoopables_list;

	/**
	 * @want_all_ipv4_list: a list of orig_nodes wanting all IPv4 multicast
	 *  traffic
	 */
	struct hlist_head want_all_ipv4_list;

	/**
	 * @want_all_ipv6_list: a list of orig_nodes wanting all IPv6 multicast
	 *  traffic
	 */
	struct hlist_head want_all_ipv6_list;

	/** @querier_ipv4: the current state of an IGMP querier in the mesh */
	struct batadv_mcast_querier_state querier_ipv4;

	/** @querier_ipv6: the current state of an MLD querier in the mesh */
	struct batadv_mcast_querier_state querier_ipv6;

	/** @flags: the flags we have last sent in our mcast tvlv */
	u8 flags;

	/** @enabled: whether the multicast tvlv is currently enabled */
	unsigned char enabled:1;

	/** @bridged: whether the soft interface has a bridge on top */
	unsigned char bridged:1;

	/**
	 * @mla_lock: a lock protecting mla_list and mla_flags
	 */
	spinlock_t mla_lock;

	/**
	 * @num_want_all_unsnoopables: number of nodes wanting unsnoopable IP
	 *  traffic
	 */
	atomic_t num_want_all_unsnoopables;

	/** @num_want_all_ipv4: counter for items in want_all_ipv4_list */
	atomic_t num_want_all_ipv4;

	/** @num_want_all_ipv6: counter for items in want_all_ipv6_list */
	atomic_t num_want_all_ipv6;

	/**
	 * @want_lists_lock: lock for protecting modifications to mcasts
	 *  want_all_{unsnoopables,ipv4,ipv6}_list (traversals are rcu-locked)
	 */
	spinlock_t want_lists_lock;

	/** @work: work queue callback item for multicast TT and TVLV updates */
	struct delayed_work work;
};
#endif

/**
 * struct batadv_priv_nc - per mesh interface network coding private data
 */
struct batadv_priv_nc {
	/** @work: work queue callback item for cleanup */
	struct delayed_work work;

#ifdef CONFIG_BATMAN_ADV_DEBUGFS
	/**
	 * @debug_dir: dentry for nc subdir in batman-adv directory in debugfs
	 */
	struct dentry *debug_dir;
#endif

	/**
	 * @min_tq: only consider neighbors for encoding if neigh_tq > min_tq
	 */
	u8 min_tq;

	/**
	 * @max_fwd_delay: maximum packet forward delay to allow coding of
	 *  packets
	 */
	u32 max_fwd_delay;

	/**
	 * @max_buffer_time: buffer time for sniffed packets used to decoding
	 */
	u32 max_buffer_time;

	/**
	 * @timestamp_fwd_flush: timestamp of last forward packet queue flush
	 */
	unsigned long timestamp_fwd_flush;

	/**
	 * @timestamp_sniffed_purge: timestamp of last sniffed packet queue
	 *  purge
	 */
	unsigned long timestamp_sniffed_purge;

	/**
	 * @coding_hash: Hash table used to buffer skbs while waiting for
	 *  another incoming skb to code it with. Skbs are added to the buffer
	 *  just before being forwarded in routing.c
	 */
	struct batadv_hashtable *coding_hash;

	/**
	 * @decoding_hash: Hash table used to buffer skbs that might be needed
	 *  to decode a received coded skb. The buffer is used for 1) skbs
	 *  arriving on the soft-interface; 2) skbs overheard on the
	 *  hard-interface; and 3) skbs forwarded by batman-adv.
	 */
	struct batadv_hashtable *decoding_hash;
};

/**
 * struct batadv_tp_unacked - unacked packet meta-information
 *
 * This struct is supposed to represent a buffer unacked packet. However, since
 * the purpose of the TP meter is to count the traffic only, there is no need to
 * store the entire sk_buff, the starting offset and the length are enough
 */
struct batadv_tp_unacked {
	/** @seqno: seqno of the unacked packet */
	u32 seqno;

	/** @len: length of the packet */
	u16 len;

	/** @list: list node for &batadv_tp_vars.unacked_list */
	struct list_head list;
};

/**
 * enum batadv_tp_meter_role - Modus in tp meter session
 */
enum batadv_tp_meter_role {
	/** @BATADV_TP_RECEIVER: Initialized as receiver */
	BATADV_TP_RECEIVER,

	/** @BATADV_TP_SENDER: Initialized as sender */
	BATADV_TP_SENDER
};

/**
 * struct batadv_tp_vars - tp meter private variables per session
 */
struct batadv_tp_vars {
	/** @list: list node for &bat_priv.tp_list */
	struct hlist_node list;

	/** @timer: timer for ack (receiver) and retry (sender) */
	struct timer_list timer;

	/** @bat_priv: pointer to the mesh object */
	struct batadv_priv *bat_priv;

	/** @start_time: start time in jiffies */
	unsigned long start_time;

	/** @other_end: mac address of remote */
	u8 other_end[ETH_ALEN];

	/** @role: receiver/sender modi */
	enum batadv_tp_meter_role role;

	/** @sending: sending binary semaphore: 1 if sending, 0 is not */
	atomic_t sending;

	/** @reason: reason for a stopped session */
	enum batadv_tp_meter_reason reason;

	/** @finish_work: work item for the finishing procedure */
	struct delayed_work finish_work;

	/** @test_length: test length in milliseconds */
	u32 test_length;

	/** @session: TP session identifier */
	u8 session[2];

	/** @icmp_uid: local ICMP "socket" index */
	u8 icmp_uid;

	/* sender variables */

	/** @dec_cwnd: decimal part of the cwnd used during linear growth */
	u16 dec_cwnd;

	/** @cwnd: current size of the congestion window */
	u32 cwnd;

	/** @cwnd_lock: lock do protect @cwnd & @dec_cwnd */
	spinlock_t cwnd_lock;

	/**
	 * @ss_threshold: Slow Start threshold. Once cwnd exceeds this value the
	 *  connection switches to the Congestion Avoidance state
	 */
	u32 ss_threshold;

	/** @last_acked: last acked byte */
	atomic_t last_acked;

	/** @last_sent: last sent byte, not yet acked */
	u32 last_sent;

	/** @tot_sent: amount of data sent/ACKed so far */
	atomic64_t tot_sent;

	/** @dup_acks: duplicate ACKs counter */
	atomic_t dup_acks;

	/** @fast_recovery: true if in Fast Recovery mode */
	unsigned char fast_recovery:1;

	/** @recover: last sent seqno when entering Fast Recovery */
	u32 recover;

	/** @rto: sender timeout */
	u32 rto;

	/** @srtt: smoothed RTT scaled by 2^3 */
	u32 srtt;

	/** @rttvar: RTT variation scaled by 2^2 */
	u32 rttvar;

	/**
	 * @more_bytes: waiting queue anchor when waiting for more ack/retry
	 *  timeout
	 */
	wait_queue_head_t more_bytes;

	/** @prerandom_offset: offset inside the prerandom buffer */
	u32 prerandom_offset;

	/** @prerandom_lock: spinlock protecting access to prerandom_offset */
	spinlock_t prerandom_lock;

	/* receiver variables */

	/** @last_recv: last in-order received packet */
	u32 last_recv;

	/** @unacked_list: list of unacked packets (meta-info only) */
	struct list_head unacked_list;

	/** @unacked_lock: protect unacked_list */
	spinlock_t unacked_lock;

	/** @last_recv_time: time time (jiffies) a msg was received */
	unsigned long last_recv_time;

	/** @refcount: number of context where the object is used */
	struct kref refcount;

	/** @rcu: struct used for freeing in an RCU-safe manner */
	struct rcu_head rcu;
};

/**
 * struct batadv_softif_vlan - per VLAN attributes set
 */
struct batadv_softif_vlan {
	/** @bat_priv: pointer to the mesh object */
	struct batadv_priv *bat_priv;

	/** @vid: VLAN identifier */
	unsigned short vid;

	/** @kobj: kobject for sysfs vlan subdirectory */
	struct kobject *kobj;

	/** @ap_isolation: AP isolation state */
	atomic_t ap_isolation;		/* boolean */

	/** @tt: TT private attributes (VLAN specific) */
	struct batadv_vlan_tt tt;

	/** @list: list node for &bat_priv.softif_vlan_list */
	struct hlist_node list;

	/**
	 * @refcount: number of context where this object is currently in use
	 */
	struct kref refcount;

	/** @rcu: struct used for freeing in a RCU-safe manner */
	struct rcu_head rcu;
};

/**
 * struct batadv_priv_bat_v - B.A.T.M.A.N. V per soft-interface private data
 */
struct batadv_priv_bat_v {
	/** @ogm_buff: buffer holding the OGM packet */
	unsigned char *ogm_buff;

	/** @ogm_buff_len: length of the OGM packet buffer */
	int ogm_buff_len;

	/** @ogm_seqno: OGM sequence number - used to identify each OGM */
	atomic_t ogm_seqno;

	/** @ogm_buff_mutex: lock protecting ogm_buff and ogm_buff_len */
	struct mutex ogm_buff_mutex;

	/** @ogm_wq: workqueue used to schedule OGM transmissions */
	struct delayed_work ogm_wq;
};

/**
 * struct batadv_priv - per mesh interface data
 */
struct batadv_priv {
	/**
	 * @mesh_state: current status of the mesh
	 *  (inactive/active/deactivating)
	 */
	atomic_t mesh_state;

	/** @soft_iface: net device which holds this struct as private data */
	struct net_device *soft_iface;

	/**
	 * @mtu_set_by_user: MTU was set once by user
	 * protected by rtnl_lock
	 */
	int mtu_set_by_user;

	/**
	 * @bat_counters: mesh internal traffic statistic counters (see
	 *  batadv_counters)
	 */
	u64 __percpu *bat_counters; /* Per cpu counters */

	/**
	 * @aggregated_ogms: bool indicating whether OGM aggregation is enabled
	 */
	atomic_t aggregated_ogms;

	/** @bonding: bool indicating whether traffic bonding is enabled */
	atomic_t bonding;

	/**
	 * @fragmentation: bool indicating whether traffic fragmentation is
	 *  enabled
	 */
	atomic_t fragmentation;

	/**
	 * @packet_size_max: max packet size that can be transmitted via
	 *  multiple fragmented skbs or a single frame if fragmentation is
	 *  disabled
	 */
	atomic_t packet_size_max;

	/**
	 * @frag_seqno: incremental counter to identify chains of egress
	 *  fragments
	 */
	atomic_t frag_seqno;

#ifdef CONFIG_BATMAN_ADV_BLA
	/**
	 * @bridge_loop_avoidance: bool indicating whether bridge loop
	 *  avoidance is enabled
	 */
	atomic_t bridge_loop_avoidance;
#endif

#ifdef CONFIG_BATMAN_ADV_DAT
	/**
	 * @distributed_arp_table: bool indicating whether distributed ARP table
	 *  is enabled
	 */
	atomic_t distributed_arp_table;
#endif

#ifdef CONFIG_BATMAN_ADV_MCAST
	/**
	 * @multicast_mode: Enable or disable multicast optimizations on this
	 *  node's sender/originating side
	 */
	atomic_t multicast_mode;
#endif

	/** @orig_interval: OGM broadcast interval in milliseconds */
	atomic_t orig_interval;

	/**
	 * @hop_penalty: penalty which will be applied to an OGM's tq-field on
	 *  every hop
	 */
	atomic_t hop_penalty;

#ifdef CONFIG_BATMAN_ADV_DEBUG
	/** @log_level: configured log level (see batadv_dbg_level) */
	atomic_t log_level;
#endif

	/**
	 * @isolation_mark: the skb->mark value used to match packets for AP
	 *  isolation
	 */
	u32 isolation_mark;

	/**
	 * @isolation_mark_mask: bitmask identifying the bits in skb->mark to be
	 *  used for the isolation mark
	 */
	u32 isolation_mark_mask;

	/** @bcast_seqno: last sent broadcast packet sequence number */
	atomic_t bcast_seqno;

	/**
	 * @bcast_queue_left: number of remaining buffered broadcast packet
	 *  slots
	 */
	atomic_t bcast_queue_left;

	/** @batman_queue_left: number of remaining OGM packet slots */
	atomic_t batman_queue_left;
<<<<<<< HEAD
	unsigned int num_ifaces;
=======

	/** @num_ifaces: number of interfaces assigned to this mesh interface */
	unsigned int num_ifaces;

	/** @mesh_obj: kobject for sysfs mesh subdirectory */
>>>>>>> 286cd8c7
	struct kobject *mesh_obj;

#ifdef CONFIG_BATMAN_ADV_DEBUGFS
	/** @debug_dir: dentry for debugfs batman-adv subdirectory */
	struct dentry *debug_dir;
#endif

	/** @forw_bat_list: list of aggregated OGMs that will be forwarded */
	struct hlist_head forw_bat_list;

	/**
	 * @forw_bcast_list: list of broadcast packets that will be
	 *  rebroadcasted
	 */
	struct hlist_head forw_bcast_list;

	/** @tp_list: list of tp sessions */
	struct hlist_head tp_list;

	/** @tp_num: number of currently active tp sessions */
	struct batadv_hashtable *orig_hash;

	/** @orig_hash: hash table containing mesh participants (orig nodes) */
	spinlock_t forw_bat_list_lock;

	/** @forw_bat_list_lock: lock protecting forw_bat_list */
	spinlock_t forw_bcast_list_lock;

	/** @forw_bcast_list_lock: lock protecting forw_bcast_list */
	spinlock_t tp_list_lock;

	/** @tp_list_lock: spinlock protecting @tp_list */
	atomic_t tp_num;

	/** @orig_work: work queue callback item for orig node purging */
	struct delayed_work orig_work;

	/**
	 * @primary_if: one of the hard-interfaces assigned to this mesh
	 *  interface becomes the primary interface
	 */
	struct batadv_hard_iface __rcu *primary_if;  /* rcu protected pointer */

	/** @algo_ops: routing algorithm used by this mesh interface */
	struct batadv_algo_ops *algo_ops;

	/**
	 * @softif_vlan_list: a list of softif_vlan structs, one per VLAN
	 *  created on top of the mesh interface represented by this object
	 */
	struct hlist_head softif_vlan_list;

	/** @softif_vlan_list_lock: lock protecting softif_vlan_list */
	spinlock_t softif_vlan_list_lock;

#ifdef CONFIG_BATMAN_ADV_BLA
	/** @bla: bridge loope avoidance data */
	struct batadv_priv_bla bla;
#endif

#ifdef CONFIG_BATMAN_ADV_DEBUG
	/** @debug_log: holding debug logging relevant data */
	struct batadv_priv_debug_log *debug_log;
#endif

	/** @gw: gateway data */
	struct batadv_priv_gw gw;

	/** @tt: translation table data */
	struct batadv_priv_tt tt;

	/** @tvlv: type-version-length-value data */
	struct batadv_priv_tvlv tvlv;

#ifdef CONFIG_BATMAN_ADV_DAT
	/** @dat: distributed arp table data */
	struct batadv_priv_dat dat;
#endif

#ifdef CONFIG_BATMAN_ADV_MCAST
	/** @mcast: multicast data */
	struct batadv_priv_mcast mcast;
#endif

#ifdef CONFIG_BATMAN_ADV_NC
	/**
	 * @network_coding: bool indicating whether network coding is enabled
	 */
	atomic_t network_coding;

	/** @nc: network coding data */
	struct batadv_priv_nc nc;
#endif /* CONFIG_BATMAN_ADV_NC */

#ifdef CONFIG_BATMAN_ADV_BATMAN_V
	/** @bat_v: B.A.T.M.A.N. V per soft-interface private data */
	struct batadv_priv_bat_v bat_v;
#endif
};

/**
 * struct batadv_socket_client - layer2 icmp socket client data
 */
struct batadv_socket_client {
	/**
	 * @queue_list: packet queue for packets destined for this socket client
	 */
	struct list_head queue_list;

	/** @queue_len: number of packets in the packet queue (queue_list) */
	unsigned int queue_len;

	/** @index: socket client's index in the batadv_socket_client_hash */
	unsigned char index;

	/** @lock: lock protecting queue_list, queue_len & index */
	spinlock_t lock;

	/** @queue_wait: socket client's wait queue */
	wait_queue_head_t queue_wait;

	/** @bat_priv: pointer to soft_iface this client belongs to */
	struct batadv_priv *bat_priv;
};

/**
 * struct batadv_socket_packet - layer2 icmp packet for socket client
 */
struct batadv_socket_packet {
	/** @list: list node for &batadv_socket_client.queue_list */
	struct list_head list;

	/** @icmp_len: size of the layer2 icmp packet */
	size_t icmp_len;

	/** @icmp_packet: layer2 icmp packet */
	u8 icmp_packet[BATADV_ICMP_MAX_PACKET_SIZE];
};

#ifdef CONFIG_BATMAN_ADV_BLA

/**
 * struct batadv_bla_backbone_gw - batman-adv gateway bridged into the LAN
<<<<<<< HEAD
 * @orig: originator address of backbone node (mac address of primary iface)
 * @vid: vlan id this gateway was detected on
 * @hash_entry: hlist node for batadv_priv_bla::backbone_hash
 * @bat_priv: pointer to soft_iface this backbone gateway belongs to
 * @lasttime: last time we heard of this backbone gw
 * @wait_periods: grace time for bridge forward delays and bla group forming at
 *  bootup phase - no bcast traffic is formwared until it has elapsed
 * @request_sent: if this bool is set to true we are out of sync with this
 *  backbone gateway - no bcast traffic is formwared until the situation was
 *  resolved
 * @crc: crc16 checksum over all claims
 * @crc_lock: lock protecting crc
 * @refcount: number of contexts the object is used
 * @rcu: struct used for freeing in an RCU-safe manner
=======
>>>>>>> 286cd8c7
 */
struct batadv_bla_backbone_gw {
	/**
	 * @orig: originator address of backbone node (mac address of primary
	 *  iface)
	 */
	u8 orig[ETH_ALEN];

	/** @vid: vlan id this gateway was detected on */
	unsigned short vid;

	/** @hash_entry: hlist node for &batadv_priv_bla.backbone_hash */
	struct hlist_node hash_entry;

	/** @bat_priv: pointer to soft_iface this backbone gateway belongs to */
	struct batadv_priv *bat_priv;

	/** @lasttime: last time we heard of this backbone gw */
	unsigned long lasttime;

	/**
	 * @wait_periods: grace time for bridge forward delays and bla group
	 *  forming at bootup phase - no bcast traffic is formwared until it has
	 *  elapsed
	 */
	atomic_t wait_periods;

	/**
	 * @request_sent: if this bool is set to true we are out of sync with
	 *  this backbone gateway - no bcast traffic is formwared until the
	 *  situation was resolved
	 */
	atomic_t request_sent;

	/** @crc: crc16 checksum over all claims */
	u16 crc;
<<<<<<< HEAD
	spinlock_t crc_lock; /* protects crc */
	atomic_t refcount;
=======

	/** @crc_lock: lock protecting crc */
	spinlock_t crc_lock;

	/** @report_work: work struct for reporting detected loops */
	struct work_struct report_work;

	/** @refcount: number of contexts the object is used */
	struct kref refcount;

	/** @rcu: struct used for freeing in an RCU-safe manner */
>>>>>>> 286cd8c7
	struct rcu_head rcu;
};

/**
 * struct batadv_bla_claim - claimed non-mesh client structure
 */
struct batadv_bla_claim {
	/** @addr: mac address of claimed non-mesh client */
	u8 addr[ETH_ALEN];

	/** @vid: vlan id this client was detected on */
	unsigned short vid;

	/** @backbone_gw: pointer to backbone gw claiming this client */
	struct batadv_bla_backbone_gw *backbone_gw;
<<<<<<< HEAD
	spinlock_t backbone_lock; /* protects backbone_gw */
=======

	/** @backbone_lock: lock protecting backbone_gw pointer */
	spinlock_t backbone_lock;

	/** @lasttime: last time we heard of claim (locals only) */
>>>>>>> 286cd8c7
	unsigned long lasttime;

	/** @hash_entry: hlist node for &batadv_priv_bla.claim_hash */
	struct hlist_node hash_entry;

	/** @refcount: number of contexts the object is used */
	struct rcu_head rcu;

	/** @rcu: struct used for freeing in an RCU-safe manner */
	struct kref refcount;
};
#endif

/**
 * struct batadv_tt_common_entry - tt local & tt global common data
 */
struct batadv_tt_common_entry {
	/** @addr: mac address of non-mesh client */
	u8 addr[ETH_ALEN];

	/** @vid: VLAN identifier */
	unsigned short vid;

	/**
	 * @hash_entry: hlist node for &batadv_priv_tt.local_hash or for
	 *  &batadv_priv_tt.global_hash
	 */
	struct hlist_node hash_entry;

	/** @flags: various state handling flags (see batadv_tt_client_flags) */
	u16 flags;

	/** @added_at: timestamp used for purging stale tt common entries */
	unsigned long added_at;

	/** @refcount: number of contexts the object is used */
	struct kref refcount;

	/** @rcu: struct used for freeing in an RCU-safe manner */
	struct rcu_head rcu;
};

/**
 * struct batadv_tt_local_entry - translation table local entry data
<<<<<<< HEAD
 * @common: general translation table data
 * @last_seen: timestamp used for purging stale tt local entries
 * @vlan: soft-interface vlan of the entry
=======
>>>>>>> 286cd8c7
 */
struct batadv_tt_local_entry {
	/** @common: general translation table data */
	struct batadv_tt_common_entry common;

	/** @last_seen: timestamp used for purging stale tt local entries */
	unsigned long last_seen;
<<<<<<< HEAD
=======

	/** @vlan: soft-interface vlan of the entry */
>>>>>>> 286cd8c7
	struct batadv_softif_vlan *vlan;
};

/**
 * struct batadv_tt_global_entry - translation table global entry data
 */
struct batadv_tt_global_entry {
	/** @common: general translation table data */
	struct batadv_tt_common_entry common;

	/** @orig_list: list of orig nodes announcing this non-mesh client */
	struct hlist_head orig_list;

	/** @orig_list_count: number of items in the orig_list */
	atomic_t orig_list_count;

	/** @list_lock: lock protecting orig_list */
	spinlock_t list_lock;

	/** @roam_at: time at which TT_GLOBAL_ROAM was set */
	unsigned long roam_at;
};

/**
 * struct batadv_tt_orig_list_entry - orig node announcing a non-mesh client
<<<<<<< HEAD
 * @orig_node: pointer to orig node announcing this non-mesh client
 * @ttvn: translation table version number which added the non-mesh client
 * @flags: per orig entry TT sync flags
 * @list: list node for batadv_tt_global_entry::orig_list
 * @refcount: number of contexts the object is used
 * @rcu: struct used for freeing in an RCU-safe manner
=======
>>>>>>> 286cd8c7
 */
struct batadv_tt_orig_list_entry {
	/** @orig_node: pointer to orig node announcing this non-mesh client */
	struct batadv_orig_node *orig_node;

	/**
	 * @ttvn: translation table version number which added the non-mesh
	 *  client
	 */
	u8 ttvn;
<<<<<<< HEAD
	u8 flags;
=======

	/** @flags: per orig entry TT sync flags */
	u8 flags;

	/** @list: list node for &batadv_tt_global_entry.orig_list */
>>>>>>> 286cd8c7
	struct hlist_node list;

	/** @refcount: number of contexts the object is used */
	struct kref refcount;

	/** @rcu: struct used for freeing in an RCU-safe manner */
	struct rcu_head rcu;
};

/**
 * struct batadv_tt_change_node - structure for tt changes occurred
 */
struct batadv_tt_change_node {
	/** @list: list node for &batadv_priv_tt.changes_list */
	struct list_head list;

	/** @change: holds the actual translation table diff data */
	struct batadv_tvlv_tt_change change;
};

/**
 * struct batadv_tt_req_node - data to keep track of the tt requests in flight
<<<<<<< HEAD
 * @addr: mac address address of the originator this request was sent to
 * @issued_at: timestamp used for purging stale tt requests
 * @refcount: number of contexts the object is used by
 * @list: list node for batadv_priv_tt::req_list
=======
>>>>>>> 286cd8c7
 */
struct batadv_tt_req_node {
	/**
	 * @addr: mac address address of the originator this request was sent to
	 */
	u8 addr[ETH_ALEN];

	/** @issued_at: timestamp used for purging stale tt requests */
	unsigned long issued_at;
<<<<<<< HEAD
	struct kref refcount;
=======

	/** @refcount: number of contexts the object is used by */
	struct kref refcount;

	/** @list: list node for &batadv_priv_tt.req_list */
>>>>>>> 286cd8c7
	struct hlist_node list;
};

/**
 * struct batadv_tt_roam_node - roaming client data
 */
struct batadv_tt_roam_node {
	/** @addr: mac address of the client in the roaming phase */
	u8 addr[ETH_ALEN];

	/**
	 * @counter: number of allowed roaming events per client within a single
	 * OGM interval (changes are committed with each OGM)
	 */
	atomic_t counter;

	/**
	 * @first_time: timestamp used for purging stale roaming node entries
	 */
	unsigned long first_time;

	/** @list: list node for &batadv_priv_tt.roam_list */
	struct list_head list;
};

/**
 * struct batadv_nc_node - network coding node
 */
struct batadv_nc_node {
	/** @list: next and prev pointer for the list handling */
	struct list_head list;

	/** @addr: the node's mac address */
	u8 addr[ETH_ALEN];

	/** @refcount: number of contexts the object is used by */
	struct kref refcount;

	/** @rcu: struct used for freeing in an RCU-safe manner */
	struct rcu_head rcu;

	/** @orig_node: pointer to corresponding orig node struct */
	struct batadv_orig_node *orig_node;

	/** @last_seen: timestamp of last ogm received from this node */
	unsigned long last_seen;
};

/**
 * struct batadv_nc_path - network coding path
 */
struct batadv_nc_path {
	/** @hash_entry: next and prev pointer for the list handling */
	struct hlist_node hash_entry;

	/** @rcu: struct used for freeing in an RCU-safe manner */
	struct rcu_head rcu;

	/** @refcount: number of contexts the object is used by */
	struct kref refcount;

	/** @packet_list: list of buffered packets for this path */
	struct list_head packet_list;

	/** @packet_list_lock: access lock for packet list */
	spinlock_t packet_list_lock;

	/** @next_hop: next hop (destination) of path */
	u8 next_hop[ETH_ALEN];

	/** @prev_hop: previous hop (source) of path */
	u8 prev_hop[ETH_ALEN];

	/** @last_valid: timestamp for last validation of path */
	unsigned long last_valid;
};

/**
 * struct batadv_nc_packet - network coding packet used when coding and
 *  decoding packets
 */
struct batadv_nc_packet {
	/** @list: next and prev pointer for the list handling */
	struct list_head list;

	/** @packet_id: crc32 checksum of skb data */
	__be32 packet_id;

	/**
	 * @timestamp: field containing the info when the packet was added to
	 *  path
	 */
	unsigned long timestamp;

	/** @neigh_node: pointer to original next hop neighbor of skb */
	struct batadv_neigh_node *neigh_node;

	/** @skb: skb which can be encoded or used for decoding */
	struct sk_buff *skb;

	/** @nc_path: pointer to path this nc packet is attached to */
	struct batadv_nc_path *nc_path;
};

/**
 * struct batadv_skb_cb - control buffer structure used to store private data
 *  relevant to batman-adv in the skb->cb buffer in skbs.
 */
struct batadv_skb_cb {
	/**
	 * @decoded: Marks a skb as decoded, which is checked when searching for
	 *  coding opportunities in network-coding.c
	 */
	unsigned char decoded:1;

	/** @num_bcasts: Counter for broadcast packet retransmissions */
	unsigned char num_bcasts;
};

/**
 * struct batadv_forw_packet - structure for bcast packets to be sent/forwarded
 */
struct batadv_forw_packet {
	/**
	 * @list: list node for &batadv_priv.forw.bcast_list and
	 *  &batadv_priv.forw.bat_list
	 */
	struct hlist_node list;

	/** @cleanup_list: list node for purging functions */
	struct hlist_node cleanup_list;

	/** @send_time: execution time for delayed_work (packet sending) */
	unsigned long send_time;

	/**
	 * @own: bool for locally generated packets (local OGMs are re-scheduled
	 * after sending)
	 */
	u8 own;

	/** @skb: bcast packet's skb buffer */
	struct sk_buff *skb;

	/** @packet_len: size of aggregated OGM packet inside the skb buffer */
	u16 packet_len;

	/** @direct_link_flags: direct link flags for aggregated OGM packets */
	u32 direct_link_flags;

	/** @num_packets: counter for aggregated OGMv1 packets */
	u8 num_packets;

	/** @delayed_work: work queue callback item for packet sending */
	struct delayed_work delayed_work;

	/**
	 * @if_incoming: pointer to incoming hard-iface or primary iface if
	 *  locally generated packet
	 */
	struct batadv_hard_iface *if_incoming;

	/**
	 * @if_outgoing: packet where the packet should be sent to, or NULL if
	 *  unspecified
	 */
	struct batadv_hard_iface *if_outgoing;

	/** @queue_left: The queue (counter) this packet was applied to */
	atomic_t *queue_left;
};

/**
 * struct batadv_algo_iface_ops - mesh algorithm callbacks (interface specific)
 */
struct batadv_algo_iface_ops {
	/**
	 * @activate: start routing mechanisms when hard-interface is brought up
	 *  (optional)
	 */
	void (*activate)(struct batadv_hard_iface *hard_iface);

	/** @enable: init routing info when hard-interface is enabled */
	int (*enable)(struct batadv_hard_iface *hard_iface);

	/** @enabled: notification when hard-interface was enabled (optional) */
	void (*enabled)(struct batadv_hard_iface *hard_iface);

	/** @disable: de-init routing info when hard-interface is disabled */
	void (*disable)(struct batadv_hard_iface *hard_iface);

	/**
	 * @update_mac: (re-)init mac addresses of the protocol information
	 *  belonging to this hard-interface
	 */
	void (*update_mac)(struct batadv_hard_iface *hard_iface);

	/** @primary_set: called when primary interface is selected / changed */
	void (*primary_set)(struct batadv_hard_iface *hard_iface);
};

/**
 * struct batadv_algo_neigh_ops - mesh algorithm callbacks (neighbour specific)
 */
struct batadv_algo_neigh_ops {
	/** @hardif_init: called on creation of single hop entry (optional) */
	void (*hardif_init)(struct batadv_hardif_neigh_node *neigh);

	/**
	 * @cmp: compare the metrics of two neighbors for their respective
	 *  outgoing interfaces
	 */
	int (*cmp)(struct batadv_neigh_node *neigh1,
		   struct batadv_hard_iface *if_outgoing1,
		   struct batadv_neigh_node *neigh2,
		   struct batadv_hard_iface *if_outgoing2);

	/**
	 * @is_similar_or_better: check if neigh1 is equally similar or better
	 *  than neigh2 for their respective outgoing interface from the metric
	 *  prospective
	 */
	bool (*is_similar_or_better)(struct batadv_neigh_node *neigh1,
				     struct batadv_hard_iface *if_outgoing1,
				     struct batadv_neigh_node *neigh2,
				     struct batadv_hard_iface *if_outgoing2);

#ifdef CONFIG_BATMAN_ADV_DEBUGFS
	/** @print: print the single hop neighbor list (optional) */
	void (*print)(struct batadv_priv *priv, struct seq_file *seq);
#endif

	/** @dump: dump neighbors to a netlink socket (optional) */
	void (*dump)(struct sk_buff *msg, struct netlink_callback *cb,
		     struct batadv_priv *priv,
		     struct batadv_hard_iface *hard_iface);
};

/**
 * struct batadv_algo_orig_ops - mesh algorithm callbacks (originator specific)
 */
struct batadv_algo_orig_ops {
	/**
	 * @free: free the resources allocated by the routing algorithm for an
	 *  orig_node object (optional)
	 */
	void (*free)(struct batadv_orig_node *orig_node);

	/**
	 * @add_if: ask the routing algorithm to apply the needed changes to the
	 *  orig_node due to a new hard-interface being added into the mesh
	 *  (optional)
	 */
	int (*add_if)(struct batadv_orig_node *orig_node,
		      unsigned int max_if_num);

	/**
	 * @del_if: ask the routing algorithm to apply the needed changes to the
	 *  orig_node due to an hard-interface being removed from the mesh
	 *  (optional)
	 */
	int (*del_if)(struct batadv_orig_node *orig_node,
		      unsigned int max_if_num, unsigned int del_if_num);

#ifdef CONFIG_BATMAN_ADV_DEBUGFS
	/** @print: print the originator table (optional) */
	void (*print)(struct batadv_priv *priv, struct seq_file *seq,
		      struct batadv_hard_iface *hard_iface);
#endif

	/** @dump: dump originators to a netlink socket (optional) */
	void (*dump)(struct sk_buff *msg, struct netlink_callback *cb,
		     struct batadv_priv *priv,
		     struct batadv_hard_iface *hard_iface);
};

/**
 * struct batadv_algo_gw_ops - mesh algorithm callbacks (GW specific)
 */
struct batadv_algo_gw_ops {
	/** @init_sel_class: initialize GW selection class (optional) */
	void (*init_sel_class)(struct batadv_priv *bat_priv);

	/**
	 * @store_sel_class: parse and stores a new GW selection class
	 *  (optional)
	 */
	ssize_t (*store_sel_class)(struct batadv_priv *bat_priv, char *buff,
				   size_t count);

	/** @show_sel_class: prints the current GW selection class (optional) */
	ssize_t (*show_sel_class)(struct batadv_priv *bat_priv, char *buff);

	/**
	 * @get_best_gw_node: select the best GW from the list of available
	 *  nodes (optional)
	 */
	struct batadv_gw_node *(*get_best_gw_node)
		(struct batadv_priv *bat_priv);

	/**
	 * @is_eligible: check if a newly discovered GW is a potential candidate
	 *  for the election as best GW (optional)
	 */
	bool (*is_eligible)(struct batadv_priv *bat_priv,
			    struct batadv_orig_node *curr_gw_orig,
			    struct batadv_orig_node *orig_node);

#ifdef CONFIG_BATMAN_ADV_DEBUGFS
	/** @print: print the gateway table (optional) */
	void (*print)(struct batadv_priv *bat_priv, struct seq_file *seq);
#endif

	/** @dump: dump gateways to a netlink socket (optional) */
	void (*dump)(struct sk_buff *msg, struct netlink_callback *cb,
		     struct batadv_priv *priv);
};

/**
 * struct batadv_algo_ops - mesh algorithm callbacks
<<<<<<< HEAD
 * @list: list node for the batadv_algo_list
 * @name: name of the algorithm
 * @bat_iface_enable: init routing info when hard-interface is enabled
 * @bat_iface_disable: de-init routing info when hard-interface is disabled
 * @bat_iface_update_mac: (re-)init mac addresses of the protocol information
 *  belonging to this hard-interface
 * @bat_primary_iface_set: called when primary interface is selected / changed
 * @bat_ogm_schedule: prepare a new outgoing OGM for the send queue
 * @bat_ogm_emit: send scheduled OGM
 * @bat_neigh_cmp: compare the metrics of two neighbors for their respective
 *  outgoing interfaces
 * @bat_neigh_is_equiv_or_better: check if neigh1 is equally good or better
 *  than neigh2 for their respective outgoing interface from the metric
 *  prospective
 * @bat_orig_print: print the originator table (optional)
 * @bat_orig_free: free the resources allocated by the routing algorithm for an
 *  orig_node object
 * @bat_orig_add_if: ask the routing algorithm to apply the needed changes to
 *  the orig_node due to a new hard-interface being added into the mesh
 * @bat_orig_del_if: ask the routing algorithm to apply the needed changes to
 *  the orig_node due to an hard-interface being removed from the mesh
=======
>>>>>>> 286cd8c7
 */
struct batadv_algo_ops {
	/** @list: list node for the batadv_algo_list */
	struct hlist_node list;

	/** @name: name of the algorithm */
	char *name;
<<<<<<< HEAD
	int (*bat_iface_enable)(struct batadv_hard_iface *hard_iface);
	void (*bat_iface_disable)(struct batadv_hard_iface *hard_iface);
	void (*bat_iface_update_mac)(struct batadv_hard_iface *hard_iface);
	void (*bat_primary_iface_set)(struct batadv_hard_iface *hard_iface);
	void (*bat_ogm_schedule)(struct batadv_hard_iface *hard_iface);
	void (*bat_ogm_emit)(struct batadv_forw_packet *forw_packet);
	/* neigh_node handling API */
	int (*bat_neigh_cmp)(struct batadv_neigh_node *neigh1,
			     struct batadv_hard_iface *if_outgoing1,
			     struct batadv_neigh_node *neigh2,
			     struct batadv_hard_iface *if_outgoing2);
	bool (*bat_neigh_is_equiv_or_better)
		(struct batadv_neigh_node *neigh1,
		 struct batadv_hard_iface *if_outgoing1,
		 struct batadv_neigh_node *neigh2,
		 struct batadv_hard_iface *if_outgoing2);
	/* orig_node handling API */
	void (*bat_orig_print)(struct batadv_priv *priv, struct seq_file *seq,
			       struct batadv_hard_iface *hard_iface);
	void (*bat_orig_free)(struct batadv_orig_node *orig_node);
	int (*bat_orig_add_if)(struct batadv_orig_node *orig_node,
			       unsigned int max_if_num);
	int (*bat_orig_del_if)(struct batadv_orig_node *orig_node,
			       unsigned int max_if_num, unsigned int del_if_num);
=======

	/** @iface: callbacks related to interface handling */
	struct batadv_algo_iface_ops iface;

	/** @neigh: callbacks related to neighbors handling */
	struct batadv_algo_neigh_ops neigh;

	/** @orig: callbacks related to originators handling */
	struct batadv_algo_orig_ops orig;

	/** @gw: callbacks related to GW mode */
	struct batadv_algo_gw_ops gw;
>>>>>>> 286cd8c7
};

/**
 * struct batadv_dat_entry - it is a single entry of batman-adv ARP backend. It
 * is used to stored ARP entries needed for the global DAT cache
 */
struct batadv_dat_entry {
	/** @ip: the IPv4 corresponding to this DAT/ARP entry */
	__be32 ip;

	/** @mac_addr: the MAC address associated to the stored IPv4 */
	u8 mac_addr[ETH_ALEN];

	/** @vid: the vlan ID associated to this entry */
	unsigned short vid;

	/**
	 * @last_update: time in jiffies when this entry was refreshed last time
	 */
	unsigned long last_update;

	/** @hash_entry: hlist node for &batadv_priv_dat.hash */
	struct hlist_node hash_entry;

	/** @refcount: number of contexts the object is used */
	struct kref refcount;

	/** @rcu: struct used for freeing in an RCU-safe manner */
	struct rcu_head rcu;
};

/**
 * struct batadv_hw_addr - a list entry for a MAC address
 */
struct batadv_hw_addr {
	/** @list: list node for the linking of entries */
	struct hlist_node list;

	/** @addr: the MAC address of this list entry */
	unsigned char addr[ETH_ALEN];
};

/**
 * struct batadv_dat_candidate - candidate destination for DAT operations
 */
struct batadv_dat_candidate {
	/**
	 * @type: the type of the selected candidate. It can one of the
	 *  following:
	 *	  - BATADV_DAT_CANDIDATE_NOT_FOUND
	 *	  - BATADV_DAT_CANDIDATE_ORIG
	 */
	int type;

	/**
	 * @orig_node: if type is BATADV_DAT_CANDIDATE_ORIG this field points to
	 * the corresponding originator node structure
	 */
	struct batadv_orig_node *orig_node;
};

/**
 * struct batadv_tvlv_container - container for tvlv appended to OGMs
 */
struct batadv_tvlv_container {
	/** @list: hlist node for &batadv_priv_tvlv.container_list */
	struct hlist_node list;

	/** @tvlv_hdr: tvlv header information needed to construct the tvlv */
	struct batadv_tvlv_hdr tvlv_hdr;

	/** @refcount: number of contexts the object is used */
	struct kref refcount;
};

/**
 * struct batadv_tvlv_handler - handler for specific tvlv type and version
 */
struct batadv_tvlv_handler {
	/** @list: hlist node for &batadv_priv_tvlv.handler_list */
	struct hlist_node list;

	/**
	 * @ogm_handler: handler callback which is given the tvlv payload to
	 *  process on incoming OGM packets
	 */
	void (*ogm_handler)(struct batadv_priv *bat_priv,
			    struct batadv_orig_node *orig,
			    u8 flags, void *tvlv_value, u16 tvlv_value_len);

	/**
	 * @unicast_handler: handler callback which is given the tvlv payload to
	 *  process on incoming unicast tvlv packets
	 */
	int (*unicast_handler)(struct batadv_priv *bat_priv,
			       u8 *src, u8 *dst,
			       void *tvlv_value, u16 tvlv_value_len);

	/** @type: tvlv type this handler feels responsible for */
	u8 type;

	/** @version: tvlv version this handler feels responsible for */
	u8 version;

	/** @flags: tvlv handler flags */
	u8 flags;

	/** @refcount: number of contexts the object is used */
	struct kref refcount;

	/** @rcu: struct used for freeing in an RCU-safe manner */
	struct rcu_head rcu;
};

/**
 * enum batadv_tvlv_handler_flags - tvlv handler flags definitions
 */
enum batadv_tvlv_handler_flags {
	/**
	 * @BATADV_TVLV_HANDLER_OGM_CIFNOTFND: tvlv ogm processing function
	 *  will call this handler even if its type was not found (with no data)
	 */
	BATADV_TVLV_HANDLER_OGM_CIFNOTFND = BIT(1),

	/**
	 * @BATADV_TVLV_HANDLER_OGM_CALLED: interval tvlv handling flag - the
	 *  API marks a handler as being called, so it won't be called if the
	 *  BATADV_TVLV_HANDLER_OGM_CIFNOTFND flag was set
	 */
	BATADV_TVLV_HANDLER_OGM_CALLED = BIT(2),
};

/**
 * struct batadv_store_mesh_work - Work queue item to detach add/del interface
 *  from sysfs locks
 */
struct batadv_store_mesh_work {
	/**
	 * @net_dev: netdevice to add/remove to/from batman-adv soft-interface
	 */
	struct net_device *net_dev;

	/** @soft_iface_name: name of soft-interface to modify */
	char soft_iface_name[IFNAMSIZ];

	/** @work: work queue item */
	struct work_struct work;
};

#endif /* _NET_BATMAN_ADV_TYPES_H_ */<|MERGE_RESOLUTION|>--- conflicted
+++ resolved
@@ -81,15 +81,7 @@
 #define BATADV_TT_SYNC_MASK	0x00F0
 
 /**
-<<<<<<< HEAD
- * struct batadv_hard_iface_bat_iv - per hard interface B.A.T.M.A.N. IV data
- * @ogm_buff: buffer holding the OGM packet
- * @ogm_buff_len: length of the OGM packet buffer
- * @ogm_seqno: OGM sequence number - used to identify each OGM
- * @ogm_buff_mutex: lock protecting ogm_buff and ogm_buff_len
-=======
  * struct batadv_hard_iface_bat_iv - per hard-interface B.A.T.M.A.N. IV data
->>>>>>> 286cd8c7
  */
 struct batadv_hard_iface_bat_iv {
 	/** @ogm_buff: buffer holding the OGM packet */
@@ -100,9 +92,6 @@
 
 	/** @ogm_seqno: OGM sequence number - used to identify each OGM */
 	atomic_t ogm_seqno;
-<<<<<<< HEAD
-	struct mutex ogm_buff_mutex;
-=======
 
 	/** @ogm_buff_mutex: lock protecting ogm_buff and ogm_buff_len */
 	struct mutex ogm_buff_mutex;
@@ -173,7 +162,6 @@
 	 * device
 	 */
 	BATADV_HARDIF_WIFI_CFG80211_INDIRECT = BIT(3),
->>>>>>> 286cd8c7
 };
 
 /**
@@ -182,15 +170,11 @@
 struct batadv_hard_iface {
 	/** @list: list node for batadv_hardif_list */
 	struct list_head list;
-<<<<<<< HEAD
-	unsigned int if_num;
-=======
 
 	/** @if_num: identificator of the interface */
 	unsigned int if_num;
 
 	/** @if_status: status of the interface for batman-adv */
->>>>>>> 286cd8c7
 	char if_status;
 
 	/**
@@ -482,15 +466,10 @@
 	 *  node
 	 */
 	struct hlist_head neigh_list;
-<<<<<<< HEAD
-	/* neigh_list_lock protects: neigh_list, ifinfo_list,
-	 * last_bonding_candidate and router
-=======
 
 	/**
 	 * @neigh_list_lock: lock protecting neigh_list, ifinfo_list,
 	 *  last_bonding_candidate and router
->>>>>>> 286cd8c7
 	 */
 	spinlock_t neigh_list_lock;
 
@@ -1635,15 +1614,11 @@
 
 	/** @batman_queue_left: number of remaining OGM packet slots */
 	atomic_t batman_queue_left;
-<<<<<<< HEAD
-	unsigned int num_ifaces;
-=======
 
 	/** @num_ifaces: number of interfaces assigned to this mesh interface */
 	unsigned int num_ifaces;
 
 	/** @mesh_obj: kobject for sysfs mesh subdirectory */
->>>>>>> 286cd8c7
 	struct kobject *mesh_obj;
 
 #ifdef CONFIG_BATMAN_ADV_DEBUGFS
@@ -1787,23 +1762,6 @@
 
 /**
  * struct batadv_bla_backbone_gw - batman-adv gateway bridged into the LAN
-<<<<<<< HEAD
- * @orig: originator address of backbone node (mac address of primary iface)
- * @vid: vlan id this gateway was detected on
- * @hash_entry: hlist node for batadv_priv_bla::backbone_hash
- * @bat_priv: pointer to soft_iface this backbone gateway belongs to
- * @lasttime: last time we heard of this backbone gw
- * @wait_periods: grace time for bridge forward delays and bla group forming at
- *  bootup phase - no bcast traffic is formwared until it has elapsed
- * @request_sent: if this bool is set to true we are out of sync with this
- *  backbone gateway - no bcast traffic is formwared until the situation was
- *  resolved
- * @crc: crc16 checksum over all claims
- * @crc_lock: lock protecting crc
- * @refcount: number of contexts the object is used
- * @rcu: struct used for freeing in an RCU-safe manner
-=======
->>>>>>> 286cd8c7
  */
 struct batadv_bla_backbone_gw {
 	/**
@@ -1840,10 +1798,6 @@
 
 	/** @crc: crc16 checksum over all claims */
 	u16 crc;
-<<<<<<< HEAD
-	spinlock_t crc_lock; /* protects crc */
-	atomic_t refcount;
-=======
 
 	/** @crc_lock: lock protecting crc */
 	spinlock_t crc_lock;
@@ -1855,7 +1809,6 @@
 	struct kref refcount;
 
 	/** @rcu: struct used for freeing in an RCU-safe manner */
->>>>>>> 286cd8c7
 	struct rcu_head rcu;
 };
 
@@ -1871,15 +1824,11 @@
 
 	/** @backbone_gw: pointer to backbone gw claiming this client */
 	struct batadv_bla_backbone_gw *backbone_gw;
-<<<<<<< HEAD
-	spinlock_t backbone_lock; /* protects backbone_gw */
-=======
 
 	/** @backbone_lock: lock protecting backbone_gw pointer */
 	spinlock_t backbone_lock;
 
 	/** @lasttime: last time we heard of claim (locals only) */
->>>>>>> 286cd8c7
 	unsigned long lasttime;
 
 	/** @hash_entry: hlist node for &batadv_priv_bla.claim_hash */
@@ -1924,12 +1873,6 @@
 
 /**
  * struct batadv_tt_local_entry - translation table local entry data
-<<<<<<< HEAD
- * @common: general translation table data
- * @last_seen: timestamp used for purging stale tt local entries
- * @vlan: soft-interface vlan of the entry
-=======
->>>>>>> 286cd8c7
  */
 struct batadv_tt_local_entry {
 	/** @common: general translation table data */
@@ -1937,11 +1880,8 @@
 
 	/** @last_seen: timestamp used for purging stale tt local entries */
 	unsigned long last_seen;
-<<<<<<< HEAD
-=======
 
 	/** @vlan: soft-interface vlan of the entry */
->>>>>>> 286cd8c7
 	struct batadv_softif_vlan *vlan;
 };
 
@@ -1967,15 +1907,6 @@
 
 /**
  * struct batadv_tt_orig_list_entry - orig node announcing a non-mesh client
-<<<<<<< HEAD
- * @orig_node: pointer to orig node announcing this non-mesh client
- * @ttvn: translation table version number which added the non-mesh client
- * @flags: per orig entry TT sync flags
- * @list: list node for batadv_tt_global_entry::orig_list
- * @refcount: number of contexts the object is used
- * @rcu: struct used for freeing in an RCU-safe manner
-=======
->>>>>>> 286cd8c7
  */
 struct batadv_tt_orig_list_entry {
 	/** @orig_node: pointer to orig node announcing this non-mesh client */
@@ -1986,15 +1917,11 @@
 	 *  client
 	 */
 	u8 ttvn;
-<<<<<<< HEAD
-	u8 flags;
-=======
 
 	/** @flags: per orig entry TT sync flags */
 	u8 flags;
 
 	/** @list: list node for &batadv_tt_global_entry.orig_list */
->>>>>>> 286cd8c7
 	struct hlist_node list;
 
 	/** @refcount: number of contexts the object is used */
@@ -2017,13 +1944,6 @@
 
 /**
  * struct batadv_tt_req_node - data to keep track of the tt requests in flight
-<<<<<<< HEAD
- * @addr: mac address address of the originator this request was sent to
- * @issued_at: timestamp used for purging stale tt requests
- * @refcount: number of contexts the object is used by
- * @list: list node for batadv_priv_tt::req_list
-=======
->>>>>>> 286cd8c7
  */
 struct batadv_tt_req_node {
 	/**
@@ -2033,15 +1953,11 @@
 
 	/** @issued_at: timestamp used for purging stale tt requests */
 	unsigned long issued_at;
-<<<<<<< HEAD
-	struct kref refcount;
-=======
 
 	/** @refcount: number of contexts the object is used by */
 	struct kref refcount;
 
 	/** @list: list node for &batadv_priv_tt.req_list */
->>>>>>> 286cd8c7
 	struct hlist_node list;
 };
 
@@ -2362,30 +2278,6 @@
 
 /**
  * struct batadv_algo_ops - mesh algorithm callbacks
-<<<<<<< HEAD
- * @list: list node for the batadv_algo_list
- * @name: name of the algorithm
- * @bat_iface_enable: init routing info when hard-interface is enabled
- * @bat_iface_disable: de-init routing info when hard-interface is disabled
- * @bat_iface_update_mac: (re-)init mac addresses of the protocol information
- *  belonging to this hard-interface
- * @bat_primary_iface_set: called when primary interface is selected / changed
- * @bat_ogm_schedule: prepare a new outgoing OGM for the send queue
- * @bat_ogm_emit: send scheduled OGM
- * @bat_neigh_cmp: compare the metrics of two neighbors for their respective
- *  outgoing interfaces
- * @bat_neigh_is_equiv_or_better: check if neigh1 is equally good or better
- *  than neigh2 for their respective outgoing interface from the metric
- *  prospective
- * @bat_orig_print: print the originator table (optional)
- * @bat_orig_free: free the resources allocated by the routing algorithm for an
- *  orig_node object
- * @bat_orig_add_if: ask the routing algorithm to apply the needed changes to
- *  the orig_node due to a new hard-interface being added into the mesh
- * @bat_orig_del_if: ask the routing algorithm to apply the needed changes to
- *  the orig_node due to an hard-interface being removed from the mesh
-=======
->>>>>>> 286cd8c7
  */
 struct batadv_algo_ops {
 	/** @list: list node for the batadv_algo_list */
@@ -2393,32 +2285,6 @@
 
 	/** @name: name of the algorithm */
 	char *name;
-<<<<<<< HEAD
-	int (*bat_iface_enable)(struct batadv_hard_iface *hard_iface);
-	void (*bat_iface_disable)(struct batadv_hard_iface *hard_iface);
-	void (*bat_iface_update_mac)(struct batadv_hard_iface *hard_iface);
-	void (*bat_primary_iface_set)(struct batadv_hard_iface *hard_iface);
-	void (*bat_ogm_schedule)(struct batadv_hard_iface *hard_iface);
-	void (*bat_ogm_emit)(struct batadv_forw_packet *forw_packet);
-	/* neigh_node handling API */
-	int (*bat_neigh_cmp)(struct batadv_neigh_node *neigh1,
-			     struct batadv_hard_iface *if_outgoing1,
-			     struct batadv_neigh_node *neigh2,
-			     struct batadv_hard_iface *if_outgoing2);
-	bool (*bat_neigh_is_equiv_or_better)
-		(struct batadv_neigh_node *neigh1,
-		 struct batadv_hard_iface *if_outgoing1,
-		 struct batadv_neigh_node *neigh2,
-		 struct batadv_hard_iface *if_outgoing2);
-	/* orig_node handling API */
-	void (*bat_orig_print)(struct batadv_priv *priv, struct seq_file *seq,
-			       struct batadv_hard_iface *hard_iface);
-	void (*bat_orig_free)(struct batadv_orig_node *orig_node);
-	int (*bat_orig_add_if)(struct batadv_orig_node *orig_node,
-			       unsigned int max_if_num);
-	int (*bat_orig_del_if)(struct batadv_orig_node *orig_node,
-			       unsigned int max_if_num, unsigned int del_if_num);
-=======
 
 	/** @iface: callbacks related to interface handling */
 	struct batadv_algo_iface_ops iface;
@@ -2431,7 +2297,6 @@
 
 	/** @gw: callbacks related to GW mode */
 	struct batadv_algo_gw_ops gw;
->>>>>>> 286cd8c7
 };
 
 /**
