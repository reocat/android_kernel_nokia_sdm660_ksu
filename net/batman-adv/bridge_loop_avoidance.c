--- conflicted
+++ resolved
@@ -180,13 +180,6 @@
 	kref_put(&backbone_gw->refcount, batadv_backbone_gw_release);
 }
 
-<<<<<<< HEAD
-/* finally deinitialize the claim */
-static void batadv_claim_release(struct batadv_bla_claim *claim)
-{
-	struct batadv_bla_backbone_gw *old_backbone_gw;
-
-=======
 /**
  * batadv_claim_release() - release claim from lists and queue for free after
  *  rcu grace period
@@ -199,28 +192,17 @@
 
 	claim = container_of(ref, struct batadv_bla_claim, refcount);
 
->>>>>>> 286cd8c7
 	spin_lock_bh(&claim->backbone_lock);
 	old_backbone_gw = claim->backbone_gw;
 	claim->backbone_gw = NULL;
 	spin_unlock_bh(&claim->backbone_lock);
-<<<<<<< HEAD
 
 	spin_lock_bh(&old_backbone_gw->crc_lock);
 	old_backbone_gw->crc ^= crc16(0, claim->addr, ETH_ALEN);
 	spin_unlock_bh(&old_backbone_gw->crc_lock);
 
-	batadv_backbone_gw_free_ref(old_backbone_gw);
-
-=======
-
-	spin_lock_bh(&old_backbone_gw->crc_lock);
-	old_backbone_gw->crc ^= crc16(0, claim->addr, ETH_ALEN);
-	spin_unlock_bh(&old_backbone_gw->crc_lock);
-
 	batadv_backbone_gw_put(old_backbone_gw);
 
->>>>>>> 286cd8c7
 	kfree_rcu(claim, rcu);
 }
 
@@ -230,12 +212,7 @@
  */
 static void batadv_claim_put(struct batadv_bla_claim *claim)
 {
-<<<<<<< HEAD
-	if (atomic_dec_and_test(&claim->refcount))
-		batadv_claim_release(claim);
-=======
 	kref_put(&claim->refcount, batadv_claim_release);
->>>>>>> 286cd8c7
 }
 
 /**
@@ -742,11 +719,7 @@
 		spin_lock_init(&claim->backbone_lock);
 		claim->vid = vid;
 		claim->lasttime = jiffies;
-<<<<<<< HEAD
-		atomic_inc(&backbone_gw->refcount);
-=======
 		kref_get(&backbone_gw->refcount);
->>>>>>> 286cd8c7
 		claim->backbone_gw = backbone_gw;
 		kref_init(&claim->refcount);
 
@@ -782,8 +755,7 @@
 	/* replace backbone_gw atomically and adjust reference counters */
 	spin_lock_bh(&claim->backbone_lock);
 	old_backbone_gw = claim->backbone_gw;
-<<<<<<< HEAD
-	atomic_inc(&backbone_gw->refcount);
+	kref_get(&backbone_gw->refcount);
 	claim->backbone_gw = backbone_gw;
 	spin_unlock_bh(&claim->backbone_lock);
 
@@ -794,21 +766,7 @@
 		spin_unlock_bh(&old_backbone_gw->crc_lock);
 	}
 
-	batadv_backbone_gw_free_ref(old_backbone_gw);
-=======
-	kref_get(&backbone_gw->refcount);
-	claim->backbone_gw = backbone_gw;
-	spin_unlock_bh(&claim->backbone_lock);
-
-	if (remove_crc) {
-		/* remove claim address from old backbone_gw */
-		spin_lock_bh(&old_backbone_gw->crc_lock);
-		old_backbone_gw->crc ^= crc16(0, claim->addr, ETH_ALEN);
-		spin_unlock_bh(&old_backbone_gw->crc_lock);
-	}
-
 	batadv_backbone_gw_put(old_backbone_gw);
->>>>>>> 286cd8c7
 
 	/* add claim address to new backbone_gw */
 	spin_lock_bh(&backbone_gw->crc_lock);
@@ -841,34 +799,10 @@
 }
 
 /**
-<<<<<<< HEAD
- * batadv_bla_claim_get_backbone_gw - Get valid reference for backbone_gw of
- *  claim
- * @claim: claim whose backbone_gw should be returned
- *
- * Return: valid reference to claim::backbone_gw
- */
-static struct batadv_bla_backbone_gw *
-batadv_bla_claim_get_backbone_gw(struct batadv_bla_claim *claim)
-{
-	struct batadv_bla_backbone_gw *backbone_gw;
-
-	spin_lock_bh(&claim->backbone_lock);
-	backbone_gw = claim->backbone_gw;
-	atomic_inc(&backbone_gw->refcount);
-	spin_unlock_bh(&claim->backbone_lock);
-
-	return backbone_gw;
-}
-
-/* Delete a claim from the claim hash which has the
- * given mac address and vid.
-=======
  * batadv_bla_del_claim() - delete a claim from the claim hash
  * @bat_priv: the bat priv with all the soft interface information
  * @mac: mac address of the claim to be removed
  * @vid: VLAN id for the claim to be removed
->>>>>>> 286cd8c7
  */
 static void batadv_bla_del_claim(struct batadv_priv *bat_priv,
 				 const u8 *mac, const unsigned short vid)
@@ -895,11 +829,7 @@
 	/* reference from the hash is gone */
 	claim_removed_entry = hlist_entry(claim_removed_node,
 					  struct batadv_bla_claim, hash_entry);
-<<<<<<< HEAD
-	batadv_claim_free_ref(claim_removed_entry);
-=======
 	batadv_claim_put(claim_removed_entry);
->>>>>>> 286cd8c7
 
 free_claim:
 	/* don't need the reference from hash_find() anymore */
@@ -944,15 +874,9 @@
 
 	if (backbone_crc != crc) {
 		batadv_dbg(BATADV_DBG_BLA, backbone_gw->bat_priv,
-<<<<<<< HEAD
-			   "handle_announce(): CRC FAILED for %pM/%d (my = %#.4x, sent = %#.4x)\n",
-			   backbone_gw->orig,
-			   BATADV_PRINT_VID(backbone_gw->vid),
-=======
 			   "%s(): CRC FAILED for %pM/%d (my = %#.4x, sent = %#.4x)\n",
 			   __func__, backbone_gw->orig,
 			   batadv_print_vid(backbone_gw->vid),
->>>>>>> 286cd8c7
 			   backbone_crc, crc);
 
 		batadv_bla_send_request(backbone_gw);
@@ -1400,11 +1324,7 @@
 					      backbone_gw->orig,
 					      claim->addr, claim->vid);
 skip:
-<<<<<<< HEAD
-			batadv_backbone_gw_free_ref(backbone_gw);
-=======
 			batadv_backbone_gw_put(backbone_gw);
->>>>>>> 286cd8c7
 		}
 		rcu_read_unlock();
 	}
@@ -1696,15 +1616,6 @@
  *
  * Return: true if a packet is in the duplicate list, false otherwise.
  */
-<<<<<<< HEAD
-static int batadv_bla_check_duplist(struct batadv_priv *bat_priv,
-				    struct sk_buff *skb, u8 *payload_ptr,
-				    const u8 *orig)
-{
-	int i, curr, ret = 0;
-	__be32 crc;
-	struct batadv_bcast_duplist_entry *entry;
-=======
 static bool batadv_bla_check_duplist(struct batadv_priv *bat_priv,
 				     struct sk_buff *skb, u8 *payload_ptr,
 				     const u8 *orig)
@@ -1713,7 +1624,6 @@
 	bool ret = false;
 	int i, curr;
 	__be32 crc;
->>>>>>> 286cd8c7
 
 	/* calculate the crc ... */
 	crc = batadv_skb_crc32(skb, payload_ptr);
@@ -1810,13 +1720,8 @@
  *
  * Return: true if a packet is in the duplicate list, false otherwise.
  */
-<<<<<<< HEAD
-int batadv_bla_check_bcast_duplist(struct batadv_priv *bat_priv,
-				   struct sk_buff *skb)
-=======
 bool batadv_bla_check_bcast_duplist(struct batadv_priv *bat_priv,
 				    struct sk_buff *skb)
->>>>>>> 286cd8c7
 {
 	struct batadv_bcast_packet *bcast_packet;
 	u8 *payload_ptr;
@@ -1829,12 +1734,8 @@
 }
 
 /**
-<<<<<<< HEAD
- * batadv_bla_is_backbone_gw_orig
-=======
  * batadv_bla_is_backbone_gw_orig() - Check if the originator is a gateway for
  *  the VLAN identified by vid.
->>>>>>> 286cd8c7
  * @bat_priv: the bat priv with all the soft interface information
  * @orig: originator mac address
  * @vid: VLAN identifier
@@ -2004,24 +1905,15 @@
  * Return: true if handled, otherwise it returns false and the caller shall
  * further process the skb.
  */
-<<<<<<< HEAD
-int batadv_bla_rx(struct batadv_priv *bat_priv, struct sk_buff *skb,
-		  unsigned short vid, int packet_type)
-=======
 bool batadv_bla_rx(struct batadv_priv *bat_priv, struct sk_buff *skb,
 		   unsigned short vid, int packet_type)
->>>>>>> 286cd8c7
 {
 	struct batadv_bla_backbone_gw *backbone_gw;
 	struct ethhdr *ethhdr;
 	struct batadv_bla_claim search_claim, *claim = NULL;
 	struct batadv_hard_iface *primary_if;
 	bool own_claim;
-<<<<<<< HEAD
-	int ret;
-=======
 	bool ret;
->>>>>>> 286cd8c7
 
 	ethhdr = eth_hdr(skb);
 
@@ -2088,11 +1980,7 @@
 	backbone_gw = batadv_bla_claim_get_backbone_gw(claim);
 	own_claim = batadv_compare_eth(backbone_gw->orig,
 				       primary_if->net_dev->dev_addr);
-<<<<<<< HEAD
-	batadv_backbone_gw_free_ref(backbone_gw);
-=======
 	batadv_backbone_gw_put(backbone_gw);
->>>>>>> 286cd8c7
 
 	if (own_claim) {
 		/* ... allow it in any case */
@@ -2162,11 +2050,7 @@
 	struct batadv_bla_backbone_gw *backbone_gw;
 	struct batadv_hard_iface *primary_if;
 	bool client_roamed;
-<<<<<<< HEAD
-	int ret = 0;
-=======
 	bool ret = false;
->>>>>>> 286cd8c7
 
 	primary_if = batadv_primary_if_get_selected(bat_priv);
 	if (!primary_if)
@@ -2198,11 +2082,7 @@
 	backbone_gw = batadv_bla_claim_get_backbone_gw(claim);
 	client_roamed = batadv_compare_eth(backbone_gw->orig,
 					   primary_if->net_dev->dev_addr);
-<<<<<<< HEAD
-	batadv_backbone_gw_free_ref(backbone_gw);
-=======
 	batadv_backbone_gw_put(backbone_gw);
->>>>>>> 286cd8c7
 
 	if (client_roamed) {
 		/* if yes, the client has roamed and we have
@@ -2213,25 +2093,15 @@
 			 * older than 100 ms to make sure we really
 			 * have a roaming client here.
 			 */
-<<<<<<< HEAD
-			batadv_dbg(BATADV_DBG_BLA, bat_priv, "bla_tx(): Roaming client %pM detected. Unclaim it.\n",
-				   ethhdr->h_source);
-=======
 			batadv_dbg(BATADV_DBG_BLA, bat_priv, "%s(): Roaming client %pM detected. Unclaim it.\n",
 				   __func__, ethhdr->h_source);
->>>>>>> 286cd8c7
 			batadv_handle_unclaim(bat_priv, primary_if,
 					      primary_if->net_dev->dev_addr,
 					      ethhdr->h_source, vid);
 			goto allow;
 		} else {
-<<<<<<< HEAD
-			batadv_dbg(BATADV_DBG_BLA, bat_priv, "bla_tx(): Race for claim %pM detected. Drop packet.\n",
-				   ethhdr->h_source);
-=======
 			batadv_dbg(BATADV_DBG_BLA, bat_priv, "%s(): Race for claim %pM detected. Drop packet.\n",
 				   __func__, ethhdr->h_source);
->>>>>>> 286cd8c7
 			goto handled;
 		}
 	}
@@ -2309,20 +2179,12 @@
 			backbone_crc = backbone_gw->crc;
 			spin_unlock_bh(&backbone_gw->crc_lock);
 			seq_printf(seq, " * %pM on %5d by %pM [%c] (%#.4x)\n",
-<<<<<<< HEAD
-				   claim->addr, BATADV_PRINT_VID(claim->vid),
-=======
 				   claim->addr, batadv_print_vid(claim->vid),
->>>>>>> 286cd8c7
 				   backbone_gw->orig,
 				   (is_own ? 'x' : ' '),
 				   backbone_crc);
 
-<<<<<<< HEAD
-			batadv_backbone_gw_free_ref(backbone_gw);
-=======
 			batadv_backbone_gw_put(backbone_gw);
->>>>>>> 286cd8c7
 		}
 		rcu_read_unlock();
 	}
@@ -2552,11 +2414,7 @@
 
 			seq_printf(seq, " * %pM on %5d %4i.%03is (%#.4x)\n",
 				   backbone_gw->orig,
-<<<<<<< HEAD
-				   BATADV_PRINT_VID(backbone_gw->vid), secs,
-=======
 				   batadv_print_vid(backbone_gw->vid), secs,
->>>>>>> 286cd8c7
 				   msecs, backbone_crc);
 		}
 		rcu_read_unlock();
