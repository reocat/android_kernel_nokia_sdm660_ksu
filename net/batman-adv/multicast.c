// SPDX-License-Identifier: GPL-2.0
/* Copyright (C) 2014-2018  B.A.T.M.A.N. contributors:
 *
 * Linus Lüssing
 *
 * This program is free software; you can redistribute it and/or
 * modify it under the terms of version 2 of the GNU General Public
 * License as published by the Free Software Foundation.
 *
 * This program is distributed in the hope that it will be useful, but
 * WITHOUT ANY WARRANTY; without even the implied warranty of
 * MERCHANTABILITY or FITNESS FOR A PARTICULAR PURPOSE. See the GNU
 * General Public License for more details.
 *
 * You should have received a copy of the GNU General Public License
 * along with this program; if not, see <http://www.gnu.org/licenses/>.
 */

#include "multicast.h"
#include "main.h"

#include <linux/atomic.h>
#include <linux/bitops.h>
#include <linux/bug.h>
#include <linux/byteorder/generic.h>
#include <linux/errno.h>
#include <linux/etherdevice.h>
#include <linux/gfp.h>
#include <linux/icmpv6.h>
#include <linux/if_bridge.h>
#include <linux/if_ether.h>
#include <linux/igmp.h>
#include <linux/in.h>
#include <linux/in6.h>
#include <linux/ip.h>
#include <linux/ipv6.h>
#include <linux/jiffies.h>
#include <linux/kernel.h>
#include <linux/kref.h>
#include <linux/list.h>
#include <linux/lockdep.h>
#include <linux/netdevice.h>
#include <linux/netlink.h>
#include <linux/printk.h>
#include <linux/rculist.h>
#include <linux/rcupdate.h>
#include <linux/seq_file.h>
#include <linux/skbuff.h>
#include <linux/slab.h>
#include <linux/spinlock.h>
#include <linux/stddef.h>
#include <linux/string.h>
#include <linux/types.h>
#include <linux/workqueue.h>
#include <net/addrconf.h>
#include <net/genetlink.h>
#include <net/if_inet6.h>
#include <net/ip.h>
#include <net/ipv6.h>
<<<<<<< HEAD

#include "bridge_loop_avoidance.h"
#include "packet.h"
#include "send.h"
=======
#include <net/netlink.h>
#include <net/sock.h>
#include <uapi/linux/batadv_packet.h>
#include <uapi/linux/batman_adv.h>

#include "bridge_loop_avoidance.h"
#include "hard-interface.h"
#include "hash.h"
#include "log.h"
#include "netlink.h"
#include "send.h"
#include "soft-interface.h"
>>>>>>> 286cd8c7
#include "translation-table.h"
#include "tvlv.h"

static void batadv_mcast_mla_update(struct work_struct *work);

/**
 * batadv_mcast_start_timer() - schedule the multicast periodic worker
 * @bat_priv: the bat priv with all the soft interface information
 */
static void batadv_mcast_start_timer(struct batadv_priv *bat_priv)
{
	queue_delayed_work(batadv_event_workqueue, &bat_priv->mcast.work,
			   msecs_to_jiffies(BATADV_MCAST_WORK_PERIOD));
}

/**
 * batadv_mcast_get_bridge() - get the bridge on top of the softif if it exists
 * @soft_iface: netdev struct of the mesh interface
 *
 * If the given soft interface has a bridge on top then the refcount
 * of the according net device is increased.
 *
 * Return: NULL if no such bridge exists. Otherwise the net device of the
 * bridge.
 */
static struct net_device *batadv_mcast_get_bridge(struct net_device *soft_iface)
{
	struct net_device *upper = soft_iface;

	rcu_read_lock();
	do {
		upper = netdev_master_upper_dev_get_rcu(upper);
	} while (upper && !(upper->priv_flags & IFF_EBRIDGE));

	if (upper)
		dev_hold(upper);
	rcu_read_unlock();

	return upper;
}

/**
 * batadv_mcast_addr_is_ipv4() - check if multicast MAC is IPv4
 * @addr: the MAC address to check
 *
 * Return: True, if MAC address is one reserved for IPv4 multicast, false
 * otherwise.
 */
static bool batadv_mcast_addr_is_ipv4(const u8 *addr)
{
	static const u8 prefix[] = {0x01, 0x00, 0x5E};

	return memcmp(prefix, addr, sizeof(prefix)) == 0;
}

/**
 * batadv_mcast_addr_is_ipv6() - check if multicast MAC is IPv6
 * @addr: the MAC address to check
 *
 * Return: True, if MAC address is one reserved for IPv6 multicast, false
 * otherwise.
 */
static bool batadv_mcast_addr_is_ipv6(const u8 *addr)
{
	static const u8 prefix[] = {0x33, 0x33};

	return memcmp(prefix, addr, sizeof(prefix)) == 0;
}

/**
 * batadv_mcast_mla_softif_get() - get softif multicast listeners
 * @bat_priv: the bat priv with all the soft interface information
 * @dev: the device to collect multicast addresses from
 * @mcast_list: a list to put found addresses into
 *
 * Collects multicast addresses of multicast listeners residing
 * on this kernel on the given soft interface, dev, in
 * the given mcast_list. In general, multicast listeners provided by
 * your multicast receiving applications run directly on this node.
 *
 * If there is a bridge interface on top of dev, collects from that one
 * instead. Just like with IP addresses and routes, multicast listeners
 * will(/should) register to the bridge interface instead of an
 * enslaved bat0.
 *
 * Return: -ENOMEM on memory allocation error or the number of
 * items added to the mcast_list otherwise.
 */
static int batadv_mcast_mla_softif_get(struct batadv_priv *bat_priv,
				       struct net_device *dev,
				       struct hlist_head *mcast_list)
{
	bool all_ipv4 = bat_priv->mcast.flags & BATADV_MCAST_WANT_ALL_IPV4;
	bool all_ipv6 = bat_priv->mcast.flags & BATADV_MCAST_WANT_ALL_IPV6;
	struct net_device *bridge = batadv_mcast_get_bridge(dev);
	struct netdev_hw_addr *mc_list_entry;
	struct batadv_hw_addr *new;
	int ret = 0;

	netif_addr_lock_bh(bridge ? bridge : dev);
	netdev_for_each_mc_addr(mc_list_entry, bridge ? bridge : dev) {
		if (all_ipv4 && batadv_mcast_addr_is_ipv4(mc_list_entry->addr))
			continue;

		if (all_ipv6 && batadv_mcast_addr_is_ipv6(mc_list_entry->addr))
			continue;

		new = kmalloc(sizeof(*new), GFP_ATOMIC);
		if (!new) {
			ret = -ENOMEM;
			break;
		}

		ether_addr_copy(new->addr, mc_list_entry->addr);
		hlist_add_head(&new->list, mcast_list);
		ret++;
	}
	netif_addr_unlock_bh(bridge ? bridge : dev);

	if (bridge)
		dev_put(bridge);

	return ret;
}

/**
 * batadv_mcast_mla_is_duplicate() - check whether an address is in a list
 * @mcast_addr: the multicast address to check
 * @mcast_list: the list with multicast addresses to search in
 *
 * Return: true if the given address is already in the given list.
 * Otherwise returns false.
 */
static bool batadv_mcast_mla_is_duplicate(u8 *mcast_addr,
					  struct hlist_head *mcast_list)
{
	struct batadv_hw_addr *mcast_entry;

	hlist_for_each_entry(mcast_entry, mcast_list, list)
		if (batadv_compare_eth(mcast_entry->addr, mcast_addr))
			return true;

	return false;
}

/**
 * batadv_mcast_mla_br_addr_cpy() - copy a bridge multicast address
 * @dst: destination to write to - a multicast MAC address
 * @src: source to read from - a multicast IP address
 *
 * Converts a given multicast IPv4/IPv6 address from a bridge
 * to its matching multicast MAC address and copies it into the given
 * destination buffer.
 *
 * Caller needs to make sure the destination buffer can hold
 * at least ETH_ALEN bytes.
 */
static void batadv_mcast_mla_br_addr_cpy(char *dst, const struct br_ip *src)
{
	if (src->proto == htons(ETH_P_IP))
		ip_eth_mc_map(src->u.ip4, dst);
#if IS_ENABLED(CONFIG_IPV6)
	else if (src->proto == htons(ETH_P_IPV6))
		ipv6_eth_mc_map(&src->u.ip6, dst);
#endif
	else
		eth_zero_addr(dst);
}

/**
 * batadv_mcast_mla_bridge_get() - get bridged-in multicast listeners
 * @bat_priv: the bat priv with all the soft interface information
 * @dev: a bridge slave whose bridge to collect multicast addresses from
 * @mcast_list: a list to put found addresses into
 *
 * Collects multicast addresses of multicast listeners residing
 * on foreign, non-mesh devices which we gave access to our mesh via
 * a bridge on top of the given soft interface, dev, in the given
 * mcast_list.
 *
 * Return: -ENOMEM on memory allocation error or the number of
 * items added to the mcast_list otherwise.
 */
static int batadv_mcast_mla_bridge_get(struct batadv_priv *bat_priv,
				       struct net_device *dev,
				       struct hlist_head *mcast_list)
{
	struct list_head bridge_mcast_list = LIST_HEAD_INIT(bridge_mcast_list);
	bool all_ipv4 = bat_priv->mcast.flags & BATADV_MCAST_WANT_ALL_IPV4;
	bool all_ipv6 = bat_priv->mcast.flags & BATADV_MCAST_WANT_ALL_IPV6;
	struct br_ip_list *br_ip_entry, *tmp;
	struct batadv_hw_addr *new;
	u8 mcast_addr[ETH_ALEN];
	int ret;

	/* we don't need to detect these devices/listeners, the IGMP/MLD
	 * snooping code of the Linux bridge already does that for us
	 */
	ret = br_multicast_list_adjacent(dev, &bridge_mcast_list);
	if (ret < 0)
		goto out;

	list_for_each_entry(br_ip_entry, &bridge_mcast_list, list) {
		if (all_ipv4 && br_ip_entry->addr.proto == htons(ETH_P_IP))
			continue;

		if (all_ipv6 && br_ip_entry->addr.proto == htons(ETH_P_IPV6))
			continue;

		batadv_mcast_mla_br_addr_cpy(mcast_addr, &br_ip_entry->addr);
		if (batadv_mcast_mla_is_duplicate(mcast_addr, mcast_list))
			continue;

		new = kmalloc(sizeof(*new), GFP_ATOMIC);
		if (!new) {
			ret = -ENOMEM;
			break;
		}

		ether_addr_copy(new->addr, mcast_addr);
		hlist_add_head(&new->list, mcast_list);
	}

out:
	list_for_each_entry_safe(br_ip_entry, tmp, &bridge_mcast_list, list) {
		list_del(&br_ip_entry->list);
		kfree(br_ip_entry);
	}

	return ret;
}

/**
 * batadv_mcast_mla_list_free() - free a list of multicast addresses
 * @mcast_list: the list to free
 *
 * Removes and frees all items in the given mcast_list.
 */
static void batadv_mcast_mla_list_free(struct hlist_head *mcast_list)
{
	struct batadv_hw_addr *mcast_entry;
	struct hlist_node *tmp;

	hlist_for_each_entry_safe(mcast_entry, tmp, mcast_list, list) {
		hlist_del(&mcast_entry->list);
		kfree(mcast_entry);
	}
}

/**
 * batadv_mcast_mla_tt_retract() - clean up multicast listener announcements
 * @bat_priv: the bat priv with all the soft interface information
 * @mcast_list: a list of addresses which should _not_ be removed
 *
 * Retracts the announcement of any multicast listener from the
 * translation table except the ones listed in the given mcast_list.
 *
 * If mcast_list is NULL then all are retracted.
 */
static void batadv_mcast_mla_tt_retract(struct batadv_priv *bat_priv,
					struct hlist_head *mcast_list)
{
	struct batadv_hw_addr *mcast_entry;
	struct hlist_node *tmp;

	hlist_for_each_entry_safe(mcast_entry, tmp, &bat_priv->mcast.mla_list,
				  list) {
		if (mcast_list &&
		    batadv_mcast_mla_is_duplicate(mcast_entry->addr,
						  mcast_list))
			continue;

		batadv_tt_local_remove(bat_priv, mcast_entry->addr,
				       BATADV_NO_FLAGS,
				       "mcast TT outdated", false);

		hlist_del(&mcast_entry->list);
		kfree(mcast_entry);
	}
}

/**
 * batadv_mcast_mla_tt_add() - add multicast listener announcements
 * @bat_priv: the bat priv with all the soft interface information
 * @mcast_list: a list of addresses which are going to get added
 *
 * Adds multicast listener announcements from the given mcast_list to the
 * translation table if they have not been added yet.
 */
static void batadv_mcast_mla_tt_add(struct batadv_priv *bat_priv,
				    struct hlist_head *mcast_list)
{
	struct batadv_hw_addr *mcast_entry;
	struct hlist_node *tmp;

	if (!mcast_list)
		return;

	hlist_for_each_entry_safe(mcast_entry, tmp, mcast_list, list) {
		if (batadv_mcast_mla_is_duplicate(mcast_entry->addr,
						  &bat_priv->mcast.mla_list))
			continue;

		if (!batadv_tt_local_add(bat_priv->soft_iface,
					 mcast_entry->addr, BATADV_NO_FLAGS,
					 BATADV_NULL_IFINDEX, BATADV_NO_MARK))
			continue;

		hlist_del(&mcast_entry->list);
		hlist_add_head(&mcast_entry->list, &bat_priv->mcast.mla_list);
	}
}

/**
 * batadv_mcast_has_bridge() - check whether the soft-iface is bridged
 * @bat_priv: the bat priv with all the soft interface information
 *
 * Checks whether there is a bridge on top of our soft interface.
 *
 * Return: true if there is a bridge, false otherwise.
 */
static bool batadv_mcast_has_bridge(struct batadv_priv *bat_priv)
{
	struct net_device *upper = bat_priv->soft_iface;

	rcu_read_lock();
	do {
		upper = netdev_master_upper_dev_get_rcu(upper);
	} while (upper && !(upper->priv_flags & IFF_EBRIDGE));
	rcu_read_unlock();

	return upper;
}

/**
 * batadv_mcast_querier_log() - debug output regarding the querier status on
 *  link
 * @bat_priv: the bat priv with all the soft interface information
 * @str_proto: a string for the querier protocol (e.g. "IGMP" or "MLD")
 * @old_state: the previous querier state on our link
 * @new_state: the new querier state on our link
 *
 * Outputs debug messages to the logging facility with log level 'mcast'
 * regarding changes to the querier status on the link which are relevant
 * to our multicast optimizations.
 *
 * Usually this is about whether a querier appeared or vanished in
 * our mesh or whether the querier is in the suboptimal position of being
 * behind our local bridge segment: Snooping switches will directly
 * forward listener reports to the querier, therefore batman-adv and
 * the bridge will potentially not see these listeners - the querier is
 * potentially shadowing listeners from us then.
 *
 * This is only interesting for nodes with a bridge on top of their
 * soft interface.
 */
static void
batadv_mcast_querier_log(struct batadv_priv *bat_priv, char *str_proto,
			 struct batadv_mcast_querier_state *old_state,
			 struct batadv_mcast_querier_state *new_state)
{
	if (!old_state->exists && new_state->exists)
		batadv_info(bat_priv->soft_iface, "%s Querier appeared\n",
			    str_proto);
	else if (old_state->exists && !new_state->exists)
		batadv_info(bat_priv->soft_iface,
			    "%s Querier disappeared - multicast optimizations disabled\n",
			    str_proto);
	else if (!bat_priv->mcast.bridged && !new_state->exists)
		batadv_info(bat_priv->soft_iface,
			    "No %s Querier present - multicast optimizations disabled\n",
			    str_proto);

	if (new_state->exists) {
		if ((!old_state->shadowing && new_state->shadowing) ||
		    (!old_state->exists && new_state->shadowing))
			batadv_dbg(BATADV_DBG_MCAST, bat_priv,
				   "%s Querier is behind our bridged segment: Might shadow listeners\n",
				   str_proto);
		else if (old_state->shadowing && !new_state->shadowing)
			batadv_dbg(BATADV_DBG_MCAST, bat_priv,
				   "%s Querier is not behind our bridged segment\n",
				   str_proto);
	}
}

/**
 * batadv_mcast_bridge_log() - debug output for topology changes in bridged
 *  setups
 * @bat_priv: the bat priv with all the soft interface information
 * @bridged: a flag about whether the soft interface is currently bridged or not
 * @querier_ipv4: (maybe) new status of a potential, selected IGMP querier
 * @querier_ipv6: (maybe) new status of a potential, selected MLD querier
 *
 * If no bridges are ever used on this node, then this function does nothing.
 *
 * Otherwise this function outputs debug information to the 'mcast' log level
 * which might be relevant to our multicast optimizations.
 *
 * More precisely, it outputs information when a bridge interface is added or
 * removed from a soft interface. And when a bridge is present, it further
 * outputs information about the querier state which is relevant for the
 * multicast flags this node is going to set.
 */
static void
batadv_mcast_bridge_log(struct batadv_priv *bat_priv, bool bridged,
			struct batadv_mcast_querier_state *querier_ipv4,
			struct batadv_mcast_querier_state *querier_ipv6)
{
	if (!bat_priv->mcast.bridged && bridged)
		batadv_dbg(BATADV_DBG_MCAST, bat_priv,
			   "Bridge added: Setting Unsnoopables(U)-flag\n");
	else if (bat_priv->mcast.bridged && !bridged)
		batadv_dbg(BATADV_DBG_MCAST, bat_priv,
			   "Bridge removed: Unsetting Unsnoopables(U)-flag\n");

	if (bridged) {
		batadv_mcast_querier_log(bat_priv, "IGMP",
					 &bat_priv->mcast.querier_ipv4,
					 querier_ipv4);
		batadv_mcast_querier_log(bat_priv, "MLD",
					 &bat_priv->mcast.querier_ipv6,
					 querier_ipv6);
	}
}

/**
 * batadv_mcast_flags_logs() - output debug information about mcast flag changes
 * @bat_priv: the bat priv with all the soft interface information
 * @flags: flags indicating the new multicast state
 *
 * Whenever the multicast flags this nodes announces changes (@mcast_flags vs.
 * bat_priv->mcast.flags), this notifies userspace via the 'mcast' log level.
 */
static void batadv_mcast_flags_log(struct batadv_priv *bat_priv, u8 flags)
{
	u8 old_flags = bat_priv->mcast.flags;
	char str_old_flags[] = "[...]";

	sprintf(str_old_flags, "[%c%c%c]",
		(old_flags & BATADV_MCAST_WANT_ALL_UNSNOOPABLES) ? 'U' : '.',
		(old_flags & BATADV_MCAST_WANT_ALL_IPV4) ? '4' : '.',
		(old_flags & BATADV_MCAST_WANT_ALL_IPV6) ? '6' : '.');

	batadv_dbg(BATADV_DBG_MCAST, bat_priv,
		   "Changing multicast flags from '%s' to '[%c%c%c]'\n",
		   bat_priv->mcast.enabled ? str_old_flags : "<undefined>",
		   (flags & BATADV_MCAST_WANT_ALL_UNSNOOPABLES) ? 'U' : '.',
		   (flags & BATADV_MCAST_WANT_ALL_IPV4) ? '4' : '.',
		   (flags & BATADV_MCAST_WANT_ALL_IPV6) ? '6' : '.');
}

/**
 * batadv_mcast_mla_tvlv_update() - update multicast tvlv
 * @bat_priv: the bat priv with all the soft interface information
 *
 * Updates the own multicast tvlv with our current multicast related settings,
 * capabilities and inabilities.
 *
 * Return: false if we want all IPv4 && IPv6 multicast traffic and true
 * otherwise.
 */
static bool batadv_mcast_mla_tvlv_update(struct batadv_priv *bat_priv)
{
	struct batadv_tvlv_mcast_data mcast_data;
	struct batadv_mcast_querier_state querier4 = {false, false};
	struct batadv_mcast_querier_state querier6 = {false, false};
	struct net_device *dev = bat_priv->soft_iface;
	bool bridged;

	mcast_data.flags = BATADV_NO_FLAGS;
	memset(mcast_data.reserved, 0, sizeof(mcast_data.reserved));

	bridged = batadv_mcast_has_bridge(bat_priv);
	if (!bridged)
		goto update;

	if (!IS_ENABLED(CONFIG_BRIDGE_IGMP_SNOOPING))
		pr_warn_once("No bridge IGMP snooping compiled - multicast optimizations disabled\n");

	querier4.exists = br_multicast_has_querier_anywhere(dev, ETH_P_IP);
	querier4.shadowing = br_multicast_has_querier_adjacent(dev, ETH_P_IP);

	querier6.exists = br_multicast_has_querier_anywhere(dev, ETH_P_IPV6);
	querier6.shadowing = br_multicast_has_querier_adjacent(dev, ETH_P_IPV6);

	mcast_data.flags |= BATADV_MCAST_WANT_ALL_UNSNOOPABLES;

	/* 1) If no querier exists at all, then multicast listeners on
	 *    our local TT clients behind the bridge will keep silent.
	 * 2) If the selected querier is on one of our local TT clients,
	 *    behind the bridge, then this querier might shadow multicast
	 *    listeners on our local TT clients, behind this bridge.
	 *
	 * In both cases, we will signalize other batman nodes that
	 * we need all multicast traffic of the according protocol.
	 */
	if (!querier4.exists || querier4.shadowing)
		mcast_data.flags |= BATADV_MCAST_WANT_ALL_IPV4;

	if (!querier6.exists || querier6.shadowing)
		mcast_data.flags |= BATADV_MCAST_WANT_ALL_IPV6;

update:
	batadv_mcast_bridge_log(bat_priv, bridged, &querier4, &querier6);

	bat_priv->mcast.querier_ipv4.exists = querier4.exists;
	bat_priv->mcast.querier_ipv4.shadowing = querier4.shadowing;

	bat_priv->mcast.querier_ipv6.exists = querier6.exists;
	bat_priv->mcast.querier_ipv6.shadowing = querier6.shadowing;

	bat_priv->mcast.bridged = bridged;

	if (!bat_priv->mcast.enabled ||
	    mcast_data.flags != bat_priv->mcast.flags) {
		batadv_mcast_flags_log(bat_priv, mcast_data.flags);
		batadv_tvlv_container_register(bat_priv, BATADV_TVLV_MCAST, 2,
					       &mcast_data, sizeof(mcast_data));
		bat_priv->mcast.flags = mcast_data.flags;
		bat_priv->mcast.enabled = true;
	}

	return !(mcast_data.flags & BATADV_MCAST_WANT_ALL_IPV4 &&
		 mcast_data.flags & BATADV_MCAST_WANT_ALL_IPV6);
}

/**
 * __batadv_mcast_mla_update() - update the own MLAs
 * @bat_priv: the bat priv with all the soft interface information
 *
 * Updates the own multicast listener announcements in the translation
 * table as well as the own, announced multicast tvlv container.
 *
 * Note that non-conflicting reads and writes to bat_priv->mcast.mla_list
 * in batadv_mcast_mla_tt_retract() and batadv_mcast_mla_tt_add() are
 * ensured by the non-parallel execution of the worker this function
 * belongs to.
 */
static void __batadv_mcast_mla_update(struct batadv_priv *bat_priv)
{
	struct net_device *soft_iface = bat_priv->soft_iface;
	struct hlist_head mcast_list = HLIST_HEAD_INIT;
	int ret;

	if (!batadv_mcast_mla_tvlv_update(bat_priv))
		goto update;

	ret = batadv_mcast_mla_softif_get(bat_priv, soft_iface, &mcast_list);
	if (ret < 0)
		goto out;

	ret = batadv_mcast_mla_bridge_get(bat_priv, soft_iface, &mcast_list);
	if (ret < 0)
		goto out;

update:
	batadv_mcast_mla_tt_retract(bat_priv, &mcast_list);
	batadv_mcast_mla_tt_add(bat_priv, &mcast_list);

out:
	batadv_mcast_mla_list_free(&mcast_list);
}

/**
 * batadv_mcast_mla_update() - update the own MLAs
 * @work: kernel work struct
 *
 * Updates the own multicast listener announcements in the translation
 * table as well as the own, announced multicast tvlv container.
 *
 * In the end, reschedules the work timer.
 */
static void batadv_mcast_mla_update(struct work_struct *work)
{
	struct delayed_work *delayed_work;
	struct batadv_priv_mcast *priv_mcast;
	struct batadv_priv *bat_priv;

	delayed_work = to_delayed_work(work);
	priv_mcast = container_of(delayed_work, struct batadv_priv_mcast, work);
	bat_priv = container_of(priv_mcast, struct batadv_priv, mcast);

	spin_lock(&bat_priv->mcast.mla_lock);
	__batadv_mcast_mla_update(bat_priv);
	spin_unlock(&bat_priv->mcast.mla_lock);

	batadv_mcast_start_timer(bat_priv);
}

/**
 * batadv_mcast_is_report_ipv4() - check for IGMP reports
 * @skb: the ethernet frame destined for the mesh
 *
 * This call might reallocate skb data.
 *
 * Checks whether the given frame is a valid IGMP report.
 *
 * Return: If so then true, otherwise false.
 */
static bool batadv_mcast_is_report_ipv4(struct sk_buff *skb)
{
	if (ip_mc_check_igmp(skb, NULL) < 0)
		return false;

	switch (igmp_hdr(skb)->type) {
	case IGMP_HOST_MEMBERSHIP_REPORT:
	case IGMPV2_HOST_MEMBERSHIP_REPORT:
	case IGMPV3_HOST_MEMBERSHIP_REPORT:
		return true;
	}

	return false;
}

/**
 * batadv_mcast_forw_mode_check_ipv4() - check for optimized forwarding
 *  potential
 * @bat_priv: the bat priv with all the soft interface information
 * @skb: the IPv4 packet to check
 * @is_unsnoopable: stores whether the destination is snoopable
 *
 * Checks whether the given IPv4 packet has the potential to be forwarded with a
 * mode more optimal than classic flooding.
 *
 * Return: If so then 0. Otherwise -EINVAL or -ENOMEM in case of memory
 * allocation failure.
 */
static int batadv_mcast_forw_mode_check_ipv4(struct batadv_priv *bat_priv,
					     struct sk_buff *skb,
					     bool *is_unsnoopable)
{
	struct iphdr *iphdr;

	/* We might fail due to out-of-memory -> drop it */
	if (!pskb_may_pull(skb, sizeof(struct ethhdr) + sizeof(*iphdr)))
		return -ENOMEM;

	if (batadv_mcast_is_report_ipv4(skb))
		return -EINVAL;

	iphdr = ip_hdr(skb);

	/* TODO: Implement Multicast Router Discovery (RFC4286),
	 * then allow scope > link local, too
	 */
	if (!ipv4_is_local_multicast(iphdr->daddr))
		return -EINVAL;

	/* link-local multicast listeners behind a bridge are
	 * not snoopable (see RFC4541, section 2.1.2.2)
	 */
	*is_unsnoopable = true;

	return 0;
}

/**
 * batadv_mcast_is_report_ipv6() - check for MLD reports
 * @skb: the ethernet frame destined for the mesh
 *
 * This call might reallocate skb data.
 *
 * Checks whether the given frame is a valid MLD report.
 *
 * Return: If so then true, otherwise false.
 */
static bool batadv_mcast_is_report_ipv6(struct sk_buff *skb)
{
	if (ipv6_mc_check_mld(skb, NULL) < 0)
		return false;

	switch (icmp6_hdr(skb)->icmp6_type) {
	case ICMPV6_MGM_REPORT:
	case ICMPV6_MLD2_REPORT:
		return true;
	}

	return false;
}

/**
 * batadv_mcast_forw_mode_check_ipv6() - check for optimized forwarding
 *  potential
 * @bat_priv: the bat priv with all the soft interface information
 * @skb: the IPv6 packet to check
 * @is_unsnoopable: stores whether the destination is snoopable
 *
 * Checks whether the given IPv6 packet has the potential to be forwarded with a
 * mode more optimal than classic flooding.
 *
 * Return: If so then 0. Otherwise -EINVAL is or -ENOMEM if we are out of memory
 */
static int batadv_mcast_forw_mode_check_ipv6(struct batadv_priv *bat_priv,
					     struct sk_buff *skb,
					     bool *is_unsnoopable)
{
	struct ipv6hdr *ip6hdr;

	/* We might fail due to out-of-memory -> drop it */
	if (!pskb_may_pull(skb, sizeof(struct ethhdr) + sizeof(*ip6hdr)))
		return -ENOMEM;

	if (batadv_mcast_is_report_ipv6(skb))
		return -EINVAL;

	ip6hdr = ipv6_hdr(skb);

	/* TODO: Implement Multicast Router Discovery (RFC4286),
	 * then allow scope > link local, too
	 */
	if (IPV6_ADDR_MC_SCOPE(&ip6hdr->daddr) != IPV6_ADDR_SCOPE_LINKLOCAL)
		return -EINVAL;

	/* link-local-all-nodes multicast listeners behind a bridge are
	 * not snoopable (see RFC4541, section 3, paragraph 3)
	 */
	if (ipv6_addr_is_ll_all_nodes(&ip6hdr->daddr))
		*is_unsnoopable = true;

	return 0;
}

/**
 * batadv_mcast_forw_mode_check() - check for optimized forwarding potential
 * @bat_priv: the bat priv with all the soft interface information
 * @skb: the multicast frame to check
 * @is_unsnoopable: stores whether the destination is snoopable
 *
 * Checks whether the given multicast ethernet frame has the potential to be
 * forwarded with a mode more optimal than classic flooding.
 *
 * Return: If so then 0. Otherwise -EINVAL is or -ENOMEM if we are out of memory
 */
static int batadv_mcast_forw_mode_check(struct batadv_priv *bat_priv,
					struct sk_buff *skb,
					bool *is_unsnoopable)
{
	struct ethhdr *ethhdr = eth_hdr(skb);

	if (!atomic_read(&bat_priv->multicast_mode))
		return -EINVAL;

	switch (ntohs(ethhdr->h_proto)) {
	case ETH_P_IP:
		return batadv_mcast_forw_mode_check_ipv4(bat_priv, skb,
							 is_unsnoopable);
	case ETH_P_IPV6:
		if (!IS_ENABLED(CONFIG_IPV6))
			return -EINVAL;

		return batadv_mcast_forw_mode_check_ipv6(bat_priv, skb,
							 is_unsnoopable);
	default:
		return -EINVAL;
	}
}

/**
 * batadv_mcast_forw_want_all_ip_count() - count nodes with unspecific mcast
 *  interest
 * @bat_priv: the bat priv with all the soft interface information
 * @ethhdr: ethernet header of a packet
 *
 * Return: the number of nodes which want all IPv4 multicast traffic if the
 * given ethhdr is from an IPv4 packet or the number of nodes which want all
 * IPv6 traffic if it matches an IPv6 packet.
 */
static int batadv_mcast_forw_want_all_ip_count(struct batadv_priv *bat_priv,
					       struct ethhdr *ethhdr)
{
	switch (ntohs(ethhdr->h_proto)) {
	case ETH_P_IP:
		return atomic_read(&bat_priv->mcast.num_want_all_ipv4);
	case ETH_P_IPV6:
		return atomic_read(&bat_priv->mcast.num_want_all_ipv6);
	default:
		/* we shouldn't be here... */
		return 0;
	}
}

/**
 * batadv_mcast_forw_tt_node_get() - get a multicast tt node
 * @bat_priv: the bat priv with all the soft interface information
 * @ethhdr: the ether header containing the multicast destination
 *
 * Return: an orig_node matching the multicast address provided by ethhdr
 * via a translation table lookup. This increases the returned nodes refcount.
 */
static struct batadv_orig_node *
batadv_mcast_forw_tt_node_get(struct batadv_priv *bat_priv,
			      struct ethhdr *ethhdr)
{
	return batadv_transtable_search(bat_priv, NULL, ethhdr->h_dest,
					BATADV_NO_FLAGS);
}

/**
 * batadv_mcast_forw_ipv4_node_get() - get a node with an ipv4 flag
 * @bat_priv: the bat priv with all the soft interface information
 *
 * Return: an orig_node which has the BATADV_MCAST_WANT_ALL_IPV4 flag set and
 * increases its refcount.
 */
static struct batadv_orig_node *
batadv_mcast_forw_ipv4_node_get(struct batadv_priv *bat_priv)
{
	struct batadv_orig_node *tmp_orig_node, *orig_node = NULL;

	rcu_read_lock();
	hlist_for_each_entry_rcu(tmp_orig_node,
				 &bat_priv->mcast.want_all_ipv4_list,
				 mcast_want_all_ipv4_node) {
		if (!kref_get_unless_zero(&tmp_orig_node->refcount))
			continue;

		orig_node = tmp_orig_node;
		break;
	}
	rcu_read_unlock();

	return orig_node;
}

/**
 * batadv_mcast_forw_ipv6_node_get() - get a node with an ipv6 flag
 * @bat_priv: the bat priv with all the soft interface information
 *
 * Return: an orig_node which has the BATADV_MCAST_WANT_ALL_IPV6 flag set
 * and increases its refcount.
 */
static struct batadv_orig_node *
batadv_mcast_forw_ipv6_node_get(struct batadv_priv *bat_priv)
{
	struct batadv_orig_node *tmp_orig_node, *orig_node = NULL;

	rcu_read_lock();
	hlist_for_each_entry_rcu(tmp_orig_node,
				 &bat_priv->mcast.want_all_ipv6_list,
				 mcast_want_all_ipv6_node) {
		if (!kref_get_unless_zero(&tmp_orig_node->refcount))
			continue;

		orig_node = tmp_orig_node;
		break;
	}
	rcu_read_unlock();

	return orig_node;
}

/**
 * batadv_mcast_forw_ip_node_get() - get a node with an ipv4/ipv6 flag
 * @bat_priv: the bat priv with all the soft interface information
 * @ethhdr: an ethernet header to determine the protocol family from
 *
 * Return: an orig_node which has the BATADV_MCAST_WANT_ALL_IPV4 or
 * BATADV_MCAST_WANT_ALL_IPV6 flag, depending on the provided ethhdr, set and
 * increases its refcount.
 */
static struct batadv_orig_node *
batadv_mcast_forw_ip_node_get(struct batadv_priv *bat_priv,
			      struct ethhdr *ethhdr)
{
	switch (ntohs(ethhdr->h_proto)) {
	case ETH_P_IP:
		return batadv_mcast_forw_ipv4_node_get(bat_priv);
	case ETH_P_IPV6:
		return batadv_mcast_forw_ipv6_node_get(bat_priv);
	default:
		/* we shouldn't be here... */
		return NULL;
	}
}

/**
 * batadv_mcast_forw_unsnoop_node_get() - get a node with an unsnoopable flag
 * @bat_priv: the bat priv with all the soft interface information
 *
 * Return: an orig_node which has the BATADV_MCAST_WANT_ALL_UNSNOOPABLES flag
 * set and increases its refcount.
 */
static struct batadv_orig_node *
batadv_mcast_forw_unsnoop_node_get(struct batadv_priv *bat_priv)
{
	struct batadv_orig_node *tmp_orig_node, *orig_node = NULL;

	rcu_read_lock();
	hlist_for_each_entry_rcu(tmp_orig_node,
				 &bat_priv->mcast.want_all_unsnoopables_list,
				 mcast_want_all_unsnoopables_node) {
		if (!kref_get_unless_zero(&tmp_orig_node->refcount))
			continue;

		orig_node = tmp_orig_node;
		break;
	}
	rcu_read_unlock();

	return orig_node;
}

/**
 * batadv_mcast_forw_mode() - check on how to forward a multicast packet
 * @bat_priv: the bat priv with all the soft interface information
 * @skb: The multicast packet to check
 * @orig: an originator to be set to forward the skb to
 *
 * Return: the forwarding mode as enum batadv_forw_mode and in case of
 * BATADV_FORW_SINGLE set the orig to the single originator the skb
 * should be forwarded to.
 */
enum batadv_forw_mode
batadv_mcast_forw_mode(struct batadv_priv *bat_priv, struct sk_buff *skb,
		       struct batadv_orig_node **orig)
{
	int ret, tt_count, ip_count, unsnoop_count, total_count;
	bool is_unsnoopable = false;
	struct ethhdr *ethhdr;

	ret = batadv_mcast_forw_mode_check(bat_priv, skb, &is_unsnoopable);
	if (ret == -ENOMEM)
		return BATADV_FORW_NONE;
	else if (ret < 0)
		return BATADV_FORW_ALL;

	ethhdr = eth_hdr(skb);

	tt_count = batadv_tt_global_hash_count(bat_priv, ethhdr->h_dest,
					       BATADV_NO_FLAGS);
	ip_count = batadv_mcast_forw_want_all_ip_count(bat_priv, ethhdr);
	unsnoop_count = !is_unsnoopable ? 0 :
			atomic_read(&bat_priv->mcast.num_want_all_unsnoopables);

	total_count = tt_count + ip_count + unsnoop_count;

	switch (total_count) {
	case 1:
		if (tt_count)
			*orig = batadv_mcast_forw_tt_node_get(bat_priv, ethhdr);
		else if (ip_count)
			*orig = batadv_mcast_forw_ip_node_get(bat_priv, ethhdr);
		else if (unsnoop_count)
			*orig = batadv_mcast_forw_unsnoop_node_get(bat_priv);

		if (*orig)
			return BATADV_FORW_SINGLE;

		/* fall through */
	case 0:
		return BATADV_FORW_NONE;
	default:
		return BATADV_FORW_ALL;
	}
}

/**
 * batadv_mcast_forw_send_orig() - send a multicast packet to an originator
 * @bat_priv: the bat priv with all the soft interface information
 * @skb: the multicast packet to send
 * @vid: the vlan identifier
 * @orig_node: the originator to send the packet to
 *
 * Return: NET_XMIT_DROP in case of error or NET_XMIT_SUCCESS otherwise.
 */
int batadv_mcast_forw_send_orig(struct batadv_priv *bat_priv,
				struct sk_buff *skb,
				unsigned short vid,
				struct batadv_orig_node *orig_node)
{
	/* Avoid sending multicast-in-unicast packets to other BLA
	 * gateways - they already got the frame from the LAN side
	 * we share with them.
	 * TODO: Refactor to take BLA into account earlier, to avoid
	 * reducing the mcast_fanout count.
	 */
	if (batadv_bla_is_backbone_gw_orig(bat_priv, orig_node->orig, vid)) {
		dev_kfree_skb(skb);
		return NET_XMIT_SUCCESS;
	}

	return batadv_send_skb_unicast(bat_priv, skb, BATADV_UNICAST, 0,
				       orig_node, vid);
}

/**
 * batadv_mcast_want_unsnoop_update() - update unsnoop counter and list
 * @bat_priv: the bat priv with all the soft interface information
 * @orig: the orig_node which multicast state might have changed of
 * @mcast_flags: flags indicating the new multicast state
 *
 * If the BATADV_MCAST_WANT_ALL_UNSNOOPABLES flag of this originator,
 * orig, has toggled then this method updates counter and list accordingly.
 *
 * Caller needs to hold orig->mcast_handler_lock.
 */
static void batadv_mcast_want_unsnoop_update(struct batadv_priv *bat_priv,
					     struct batadv_orig_node *orig,
					     u8 mcast_flags)
{
	struct hlist_node *node = &orig->mcast_want_all_unsnoopables_node;
	struct hlist_head *head = &bat_priv->mcast.want_all_unsnoopables_list;

	lockdep_assert_held(&orig->mcast_handler_lock);

	/* switched from flag unset to set */
	if (mcast_flags & BATADV_MCAST_WANT_ALL_UNSNOOPABLES &&
	    !(orig->mcast_flags & BATADV_MCAST_WANT_ALL_UNSNOOPABLES)) {
		atomic_inc(&bat_priv->mcast.num_want_all_unsnoopables);

		spin_lock_bh(&bat_priv->mcast.want_lists_lock);
		/* flag checks above + mcast_handler_lock prevents this */
		WARN_ON(!hlist_unhashed(node));

		hlist_add_head_rcu(node, head);
		spin_unlock_bh(&bat_priv->mcast.want_lists_lock);
	/* switched from flag set to unset */
	} else if (!(mcast_flags & BATADV_MCAST_WANT_ALL_UNSNOOPABLES) &&
		   orig->mcast_flags & BATADV_MCAST_WANT_ALL_UNSNOOPABLES) {
		atomic_dec(&bat_priv->mcast.num_want_all_unsnoopables);

		spin_lock_bh(&bat_priv->mcast.want_lists_lock);
		/* flag checks above + mcast_handler_lock prevents this */
		WARN_ON(hlist_unhashed(node));

		hlist_del_init_rcu(node);
		spin_unlock_bh(&bat_priv->mcast.want_lists_lock);
	}
}

/**
 * batadv_mcast_want_ipv4_update() - update want-all-ipv4 counter and list
 * @bat_priv: the bat priv with all the soft interface information
 * @orig: the orig_node which multicast state might have changed of
 * @mcast_flags: flags indicating the new multicast state
 *
 * If the BATADV_MCAST_WANT_ALL_IPV4 flag of this originator, orig, has
 * toggled then this method updates counter and list accordingly.
 *
 * Caller needs to hold orig->mcast_handler_lock.
 */
static void batadv_mcast_want_ipv4_update(struct batadv_priv *bat_priv,
					  struct batadv_orig_node *orig,
					  u8 mcast_flags)
{
	struct hlist_node *node = &orig->mcast_want_all_ipv4_node;
	struct hlist_head *head = &bat_priv->mcast.want_all_ipv4_list;

	lockdep_assert_held(&orig->mcast_handler_lock);

	/* switched from flag unset to set */
	if (mcast_flags & BATADV_MCAST_WANT_ALL_IPV4 &&
	    !(orig->mcast_flags & BATADV_MCAST_WANT_ALL_IPV4)) {
		atomic_inc(&bat_priv->mcast.num_want_all_ipv4);

		spin_lock_bh(&bat_priv->mcast.want_lists_lock);
		/* flag checks above + mcast_handler_lock prevents this */
		WARN_ON(!hlist_unhashed(node));

		hlist_add_head_rcu(node, head);
		spin_unlock_bh(&bat_priv->mcast.want_lists_lock);
	/* switched from flag set to unset */
	} else if (!(mcast_flags & BATADV_MCAST_WANT_ALL_IPV4) &&
		   orig->mcast_flags & BATADV_MCAST_WANT_ALL_IPV4) {
		atomic_dec(&bat_priv->mcast.num_want_all_ipv4);

		spin_lock_bh(&bat_priv->mcast.want_lists_lock);
		/* flag checks above + mcast_handler_lock prevents this */
		WARN_ON(hlist_unhashed(node));

		hlist_del_init_rcu(node);
		spin_unlock_bh(&bat_priv->mcast.want_lists_lock);
	}
}

/**
 * batadv_mcast_want_ipv6_update() - update want-all-ipv6 counter and list
 * @bat_priv: the bat priv with all the soft interface information
 * @orig: the orig_node which multicast state might have changed of
 * @mcast_flags: flags indicating the new multicast state
 *
 * If the BATADV_MCAST_WANT_ALL_IPV6 flag of this originator, orig, has
 * toggled then this method updates counter and list accordingly.
 *
 * Caller needs to hold orig->mcast_handler_lock.
 */
static void batadv_mcast_want_ipv6_update(struct batadv_priv *bat_priv,
					  struct batadv_orig_node *orig,
					  u8 mcast_flags)
{
	struct hlist_node *node = &orig->mcast_want_all_ipv6_node;
	struct hlist_head *head = &bat_priv->mcast.want_all_ipv6_list;

	lockdep_assert_held(&orig->mcast_handler_lock);

	/* switched from flag unset to set */
	if (mcast_flags & BATADV_MCAST_WANT_ALL_IPV6 &&
	    !(orig->mcast_flags & BATADV_MCAST_WANT_ALL_IPV6)) {
		atomic_inc(&bat_priv->mcast.num_want_all_ipv6);

		spin_lock_bh(&bat_priv->mcast.want_lists_lock);
		/* flag checks above + mcast_handler_lock prevents this */
		WARN_ON(!hlist_unhashed(node));

		hlist_add_head_rcu(node, head);
		spin_unlock_bh(&bat_priv->mcast.want_lists_lock);
	/* switched from flag set to unset */
	} else if (!(mcast_flags & BATADV_MCAST_WANT_ALL_IPV6) &&
		   orig->mcast_flags & BATADV_MCAST_WANT_ALL_IPV6) {
		atomic_dec(&bat_priv->mcast.num_want_all_ipv6);

		spin_lock_bh(&bat_priv->mcast.want_lists_lock);
		/* flag checks above + mcast_handler_lock prevents this */
		WARN_ON(hlist_unhashed(node));

		hlist_del_init_rcu(node);
		spin_unlock_bh(&bat_priv->mcast.want_lists_lock);
	}
}

/**
 * batadv_mcast_tvlv_ogm_handler() - process incoming multicast tvlv container
 * @bat_priv: the bat priv with all the soft interface information
 * @orig: the orig_node of the ogm
 * @flags: flags indicating the tvlv state (see batadv_tvlv_handler_flags)
 * @tvlv_value: tvlv buffer containing the multicast data
 * @tvlv_value_len: tvlv buffer length
 */
static void batadv_mcast_tvlv_ogm_handler(struct batadv_priv *bat_priv,
					  struct batadv_orig_node *orig,
					  u8 flags,
					  void *tvlv_value,
					  u16 tvlv_value_len)
{
	bool orig_mcast_enabled = !(flags & BATADV_TVLV_HANDLER_OGM_CIFNOTFND);
	u8 mcast_flags = BATADV_NO_FLAGS;

	if (orig_mcast_enabled && tvlv_value &&
	    tvlv_value_len >= sizeof(mcast_flags))
		mcast_flags = *(u8 *)tvlv_value;

	if (!orig_mcast_enabled) {
		mcast_flags |= BATADV_MCAST_WANT_ALL_IPV4;
		mcast_flags |= BATADV_MCAST_WANT_ALL_IPV6;
	}

	spin_lock_bh(&orig->mcast_handler_lock);

	if (orig_mcast_enabled &&
	    !test_bit(BATADV_ORIG_CAPA_HAS_MCAST, &orig->capabilities)) {
		set_bit(BATADV_ORIG_CAPA_HAS_MCAST, &orig->capabilities);
	} else if (!orig_mcast_enabled &&
		   test_bit(BATADV_ORIG_CAPA_HAS_MCAST, &orig->capabilities)) {
		clear_bit(BATADV_ORIG_CAPA_HAS_MCAST, &orig->capabilities);
	}

	set_bit(BATADV_ORIG_CAPA_HAS_MCAST, &orig->capa_initialized);

	batadv_mcast_want_unsnoop_update(bat_priv, orig, mcast_flags);
	batadv_mcast_want_ipv4_update(bat_priv, orig, mcast_flags);
	batadv_mcast_want_ipv6_update(bat_priv, orig, mcast_flags);

	orig->mcast_flags = mcast_flags;
	spin_unlock_bh(&orig->mcast_handler_lock);
}

/**
 * batadv_mcast_init() - initialize the multicast optimizations structures
 * @bat_priv: the bat priv with all the soft interface information
 */
void batadv_mcast_init(struct batadv_priv *bat_priv)
{
	batadv_tvlv_handler_register(bat_priv, batadv_mcast_tvlv_ogm_handler,
				     NULL, BATADV_TVLV_MCAST, 2,
				     BATADV_TVLV_HANDLER_OGM_CIFNOTFND);

	INIT_DELAYED_WORK(&bat_priv->mcast.work, batadv_mcast_mla_update);
	batadv_mcast_start_timer(bat_priv);
}

#ifdef CONFIG_BATMAN_ADV_DEBUGFS
/**
 * batadv_mcast_flags_print_header() - print own mcast flags to debugfs table
 * @bat_priv: the bat priv with all the soft interface information
 * @seq: debugfs table seq_file struct
 *
 * Prints our own multicast flags including a more specific reason why
 * they are set, that is prints the bridge and querier state too, to
 * the debugfs table specified via @seq.
 */
static void batadv_mcast_flags_print_header(struct batadv_priv *bat_priv,
					    struct seq_file *seq)
{
	u8 flags = bat_priv->mcast.flags;
	char querier4, querier6, shadowing4, shadowing6;
	bool bridged = bat_priv->mcast.bridged;

	if (bridged) {
		querier4 = bat_priv->mcast.querier_ipv4.exists ? '.' : '4';
		querier6 = bat_priv->mcast.querier_ipv6.exists ? '.' : '6';
		shadowing4 = bat_priv->mcast.querier_ipv4.shadowing ? '4' : '.';
		shadowing6 = bat_priv->mcast.querier_ipv6.shadowing ? '6' : '.';
	} else {
		querier4 = '?';
		querier6 = '?';
		shadowing4 = '?';
		shadowing6 = '?';
	}

	seq_printf(seq, "Multicast flags (own flags: [%c%c%c])\n",
		   (flags & BATADV_MCAST_WANT_ALL_UNSNOOPABLES) ? 'U' : '.',
		   (flags & BATADV_MCAST_WANT_ALL_IPV4) ? '4' : '.',
		   (flags & BATADV_MCAST_WANT_ALL_IPV6) ? '6' : '.');
	seq_printf(seq, "* Bridged [U]\t\t\t\t%c\n", bridged ? 'U' : '.');
	seq_printf(seq, "* No IGMP/MLD Querier [4/6]:\t\t%c/%c\n",
		   querier4, querier6);
	seq_printf(seq, "* Shadowing IGMP/MLD Querier [4/6]:\t%c/%c\n",
		   shadowing4, shadowing6);
	seq_puts(seq, "-------------------------------------------\n");
	seq_printf(seq, "       %-10s %s\n", "Originator", "Flags");
}

/**
 * batadv_mcast_flags_seq_print_text() - print the mcast flags of other nodes
 * @seq: seq file to print on
 * @offset: not used
 *
 * This prints a table of (primary) originators and their according
 * multicast flags, including (in the header) our own.
 *
 * Return: always 0
 */
int batadv_mcast_flags_seq_print_text(struct seq_file *seq, void *offset)
{
	struct net_device *net_dev = (struct net_device *)seq->private;
	struct batadv_priv *bat_priv = netdev_priv(net_dev);
	struct batadv_hard_iface *primary_if;
	struct batadv_hashtable *hash = bat_priv->orig_hash;
	struct batadv_orig_node *orig_node;
	struct hlist_head *head;
	u8 flags;
	u32 i;

	primary_if = batadv_seq_print_text_primary_if_get(seq);
	if (!primary_if)
		return 0;

	batadv_mcast_flags_print_header(bat_priv, seq);

	for (i = 0; i < hash->size; i++) {
		head = &hash->table[i];

		rcu_read_lock();
		hlist_for_each_entry_rcu(orig_node, head, hash_entry) {
			if (!test_bit(BATADV_ORIG_CAPA_HAS_MCAST,
				      &orig_node->capa_initialized))
				continue;

			if (!test_bit(BATADV_ORIG_CAPA_HAS_MCAST,
				      &orig_node->capabilities)) {
				seq_printf(seq, "%pM -\n", orig_node->orig);
				continue;
			}

			flags = orig_node->mcast_flags;

			seq_printf(seq, "%pM [%c%c%c]\n", orig_node->orig,
				   (flags & BATADV_MCAST_WANT_ALL_UNSNOOPABLES)
				   ? 'U' : '.',
				   (flags & BATADV_MCAST_WANT_ALL_IPV4)
				   ? '4' : '.',
				   (flags & BATADV_MCAST_WANT_ALL_IPV6)
				   ? '6' : '.');
		}
		rcu_read_unlock();
	}

	batadv_hardif_put(primary_if);

	return 0;
}
#endif

/**
 * batadv_mcast_mesh_info_put() - put multicast info into a netlink message
 * @msg: buffer for the message
 * @bat_priv: the bat priv with all the soft interface information
 *
 * Return: 0 or error code.
 */
int batadv_mcast_mesh_info_put(struct sk_buff *msg,
			       struct batadv_priv *bat_priv)
{
	u32 flags = bat_priv->mcast.flags;
	u32 flags_priv = BATADV_NO_FLAGS;

	if (bat_priv->mcast.bridged) {
		flags_priv |= BATADV_MCAST_FLAGS_BRIDGED;

		if (bat_priv->mcast.querier_ipv4.exists)
			flags_priv |= BATADV_MCAST_FLAGS_QUERIER_IPV4_EXISTS;
		if (bat_priv->mcast.querier_ipv6.exists)
			flags_priv |= BATADV_MCAST_FLAGS_QUERIER_IPV6_EXISTS;
		if (bat_priv->mcast.querier_ipv4.shadowing)
			flags_priv |= BATADV_MCAST_FLAGS_QUERIER_IPV4_SHADOWING;
		if (bat_priv->mcast.querier_ipv6.shadowing)
			flags_priv |= BATADV_MCAST_FLAGS_QUERIER_IPV6_SHADOWING;
	}

	if (nla_put_u32(msg, BATADV_ATTR_MCAST_FLAGS, flags) ||
	    nla_put_u32(msg, BATADV_ATTR_MCAST_FLAGS_PRIV, flags_priv))
		return -EMSGSIZE;

	return 0;
}

/**
 * batadv_mcast_flags_dump_entry() - dump one entry of the multicast flags table
 *  to a netlink socket
 * @msg: buffer for the message
 * @portid: netlink port
 * @seq: Sequence number of netlink message
 * @orig_node: originator to dump the multicast flags of
 *
 * Return: 0 or error code.
 */
static int
batadv_mcast_flags_dump_entry(struct sk_buff *msg, u32 portid, u32 seq,
			      struct batadv_orig_node *orig_node)
{
	void *hdr;

	hdr = genlmsg_put(msg, portid, seq, &batadv_netlink_family,
			  NLM_F_MULTI, BATADV_CMD_GET_MCAST_FLAGS);
	if (!hdr)
		return -ENOBUFS;

	if (nla_put(msg, BATADV_ATTR_ORIG_ADDRESS, ETH_ALEN,
		    orig_node->orig)) {
		genlmsg_cancel(msg, hdr);
		return -EMSGSIZE;
	}

	if (test_bit(BATADV_ORIG_CAPA_HAS_MCAST,
		     &orig_node->capabilities)) {
		if (nla_put_u32(msg, BATADV_ATTR_MCAST_FLAGS,
				orig_node->mcast_flags)) {
			genlmsg_cancel(msg, hdr);
			return -EMSGSIZE;
		}
	}

	genlmsg_end(msg, hdr);
	return 0;
}

/**
 * batadv_mcast_flags_dump_bucket() - dump one bucket of the multicast flags
 *  table to a netlink socket
 * @msg: buffer for the message
 * @portid: netlink port
 * @seq: Sequence number of netlink message
 * @head: bucket to dump
 * @idx_skip: How many entries to skip
 *
 * Return: 0 or error code.
 */
static int
batadv_mcast_flags_dump_bucket(struct sk_buff *msg, u32 portid, u32 seq,
			       struct hlist_head *head, long *idx_skip)
{
	struct batadv_orig_node *orig_node;
	long idx = 0;

	rcu_read_lock();
	hlist_for_each_entry_rcu(orig_node, head, hash_entry) {
		if (!test_bit(BATADV_ORIG_CAPA_HAS_MCAST,
			      &orig_node->capa_initialized))
			continue;

		if (idx < *idx_skip)
			goto skip;

		if (batadv_mcast_flags_dump_entry(msg, portid, seq,
						  orig_node)) {
			rcu_read_unlock();
			*idx_skip = idx;

			return -EMSGSIZE;
		}

skip:
		idx++;
	}
	rcu_read_unlock();

	return 0;
}

/**
 * __batadv_mcast_flags_dump() - dump multicast flags table to a netlink socket
 * @msg: buffer for the message
 * @portid: netlink port
 * @seq: Sequence number of netlink message
 * @bat_priv: the bat priv with all the soft interface information
 * @bucket: current bucket to dump
 * @idx: index in current bucket to the next entry to dump
 *
 * Return: 0 or error code.
 */
static int
__batadv_mcast_flags_dump(struct sk_buff *msg, u32 portid, u32 seq,
			  struct batadv_priv *bat_priv, long *bucket, long *idx)
{
	struct batadv_hashtable *hash = bat_priv->orig_hash;
	long bucket_tmp = *bucket;
	struct hlist_head *head;
	long idx_tmp = *idx;

	while (bucket_tmp < hash->size) {
		head = &hash->table[bucket_tmp];

		if (batadv_mcast_flags_dump_bucket(msg, portid, seq, head,
						   &idx_tmp))
			break;

		bucket_tmp++;
		idx_tmp = 0;
	}

	*bucket = bucket_tmp;
	*idx = idx_tmp;

	return msg->len;
}

/**
 * batadv_mcast_netlink_get_primary() - get primary interface from netlink
 *  callback
 * @cb: netlink callback structure
 * @primary_if: the primary interface pointer to return the result in
 *
 * Return: 0 or error code.
 */
static int
batadv_mcast_netlink_get_primary(struct netlink_callback *cb,
				 struct batadv_hard_iface **primary_if)
{
	struct batadv_hard_iface *hard_iface = NULL;
	struct net *net = sock_net(cb->skb->sk);
	struct net_device *soft_iface;
	struct batadv_priv *bat_priv;
	int ifindex;
	int ret = 0;

	ifindex = batadv_netlink_get_ifindex(cb->nlh, BATADV_ATTR_MESH_IFINDEX);
	if (!ifindex)
		return -EINVAL;

	soft_iface = dev_get_by_index(net, ifindex);
	if (!soft_iface || !batadv_softif_is_valid(soft_iface)) {
		ret = -ENODEV;
		goto out;
	}

	bat_priv = netdev_priv(soft_iface);

	hard_iface = batadv_primary_if_get_selected(bat_priv);
	if (!hard_iface || hard_iface->if_status != BATADV_IF_ACTIVE) {
		ret = -ENOENT;
		goto out;
	}

out:
	if (soft_iface)
		dev_put(soft_iface);

	if (!ret && primary_if)
		*primary_if = hard_iface;
	else if (hard_iface)
		batadv_hardif_put(hard_iface);

	return ret;
}

/**
 * batadv_mcast_flags_dump() - dump multicast flags table to a netlink socket
 * @msg: buffer for the message
 * @cb: callback structure containing arguments
 *
 * Return: message length.
 */
int batadv_mcast_flags_dump(struct sk_buff *msg, struct netlink_callback *cb)
{
	struct batadv_hard_iface *primary_if = NULL;
	int portid = NETLINK_CB(cb->skb).portid;
	struct batadv_priv *bat_priv;
	long *bucket = &cb->args[0];
	long *idx = &cb->args[1];
	int ret;

	ret = batadv_mcast_netlink_get_primary(cb, &primary_if);
	if (ret)
		return ret;

	bat_priv = netdev_priv(primary_if->soft_iface);
	ret = __batadv_mcast_flags_dump(msg, portid, cb->nlh->nlmsg_seq,
					bat_priv, bucket, idx);

	batadv_hardif_put(primary_if);
	return ret;
}

/**
 * batadv_mcast_free() - free the multicast optimizations structures
 * @bat_priv: the bat priv with all the soft interface information
 */
void batadv_mcast_free(struct batadv_priv *bat_priv)
{
	cancel_delayed_work_sync(&bat_priv->mcast.work);

	batadv_tvlv_container_unregister(bat_priv, BATADV_TVLV_MCAST, 2);
	batadv_tvlv_handler_unregister(bat_priv, BATADV_TVLV_MCAST, 2);

	/* safely calling outside of worker, as worker was canceled above */
	batadv_mcast_mla_tt_retract(bat_priv, NULL);
}

/**
<<<<<<< HEAD
 * batadv_mcast_forw_send_orig() - send a multicast packet to an originator
 * @bat_priv: the bat priv with all the soft interface information
 * @skb: the multicast packet to send
 * @vid: the vlan identifier
 * @orig_node: the originator to send the packet to
 *
 * Return: NET_XMIT_DROP in case of error or NET_XMIT_SUCCESS otherwise.
 */
int batadv_mcast_forw_send_orig(struct batadv_priv *bat_priv,
				struct sk_buff *skb,
				unsigned short vid,
				struct batadv_orig_node *orig_node)
{
	/* Avoid sending multicast-in-unicast packets to other BLA
	 * gateways - they already got the frame from the LAN side
	 * we share with them.
	 * TODO: Refactor to take BLA into account earlier, to avoid
	 * reducing the mcast_fanout count.
	 */
	if (batadv_bla_is_backbone_gw_orig(bat_priv, orig_node->orig, vid)) {
		dev_kfree_skb(skb);
		return NET_XMIT_SUCCESS;
	}

	return batadv_send_skb_unicast(bat_priv, skb, BATADV_UNICAST, 0,
				       orig_node, vid);
}

/**
 * batadv_mcast_purge_orig - reset originator global mcast state modifications
=======
 * batadv_mcast_purge_orig() - reset originator global mcast state modifications
>>>>>>> 286cd8c7
 * @orig: the originator which is going to get purged
 */
void batadv_mcast_purge_orig(struct batadv_orig_node *orig)
{
	struct batadv_priv *bat_priv = orig->bat_priv;

	spin_lock_bh(&orig->mcast_handler_lock);

	batadv_mcast_want_unsnoop_update(bat_priv, orig, BATADV_NO_FLAGS);
	batadv_mcast_want_ipv4_update(bat_priv, orig, BATADV_NO_FLAGS);
	batadv_mcast_want_ipv6_update(bat_priv, orig, BATADV_NO_FLAGS);

	spin_unlock_bh(&orig->mcast_handler_lock);
}<|MERGE_RESOLUTION|>--- conflicted
+++ resolved
@@ -57,12 +57,6 @@
 #include <net/if_inet6.h>
 #include <net/ip.h>
 #include <net/ipv6.h>
-<<<<<<< HEAD
-
-#include "bridge_loop_avoidance.h"
-#include "packet.h"
-#include "send.h"
-=======
 #include <net/netlink.h>
 #include <net/sock.h>
 #include <uapi/linux/batadv_packet.h>
@@ -75,7 +69,6 @@
 #include "netlink.h"
 #include "send.h"
 #include "soft-interface.h"
->>>>>>> 286cd8c7
 #include "translation-table.h"
 #include "tvlv.h"
 
@@ -1606,40 +1599,7 @@
 }
 
 /**
-<<<<<<< HEAD
- * batadv_mcast_forw_send_orig() - send a multicast packet to an originator
- * @bat_priv: the bat priv with all the soft interface information
- * @skb: the multicast packet to send
- * @vid: the vlan identifier
- * @orig_node: the originator to send the packet to
- *
- * Return: NET_XMIT_DROP in case of error or NET_XMIT_SUCCESS otherwise.
- */
-int batadv_mcast_forw_send_orig(struct batadv_priv *bat_priv,
-				struct sk_buff *skb,
-				unsigned short vid,
-				struct batadv_orig_node *orig_node)
-{
-	/* Avoid sending multicast-in-unicast packets to other BLA
-	 * gateways - they already got the frame from the LAN side
-	 * we share with them.
-	 * TODO: Refactor to take BLA into account earlier, to avoid
-	 * reducing the mcast_fanout count.
-	 */
-	if (batadv_bla_is_backbone_gw_orig(bat_priv, orig_node->orig, vid)) {
-		dev_kfree_skb(skb);
-		return NET_XMIT_SUCCESS;
-	}
-
-	return batadv_send_skb_unicast(bat_priv, skb, BATADV_UNICAST, 0,
-				       orig_node, vid);
-}
-
-/**
- * batadv_mcast_purge_orig - reset originator global mcast state modifications
-=======
  * batadv_mcast_purge_orig() - reset originator global mcast state modifications
->>>>>>> 286cd8c7
  * @orig: the originator which is going to get purged
  */
 void batadv_mcast_purge_orig(struct batadv_orig_node *orig)
