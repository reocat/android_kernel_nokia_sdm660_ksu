--- conflicted
+++ resolved
@@ -432,13 +432,6 @@
 
 	batadv_bcast_packet = (struct batadv_bcast_packet *)skb->data;
 	packet_type = batadv_bcast_packet->packet_type;
-<<<<<<< HEAD
-
-	/* check if enough space is available for pulling, and pull */
-	if (!pskb_may_pull(skb, hdr_size))
-		goto dropped;
-=======
->>>>>>> 286cd8c7
 
 	skb_pull_rcsum(skb, hdr_size);
 	skb_reset_mac_header(skb);
@@ -591,11 +584,7 @@
 
 	vlan = batadv_softif_vlan_get(bat_priv, vid);
 	if (vlan) {
-<<<<<<< HEAD
-		batadv_softif_vlan_free_ref(vlan);
-=======
 		batadv_softif_vlan_put(vlan);
->>>>>>> 286cd8c7
 		spin_unlock_bh(&bat_priv->softif_vlan_list_lock);
 		return -EEXIST;
 	}
@@ -612,10 +601,7 @@
 
 	atomic_set(&vlan->ap_isolation, 0);
 
-<<<<<<< HEAD
-=======
 	kref_get(&vlan->refcount);
->>>>>>> 286cd8c7
 	hlist_add_head_rcu(&vlan->list, &bat_priv->softif_vlan_list);
 	spin_unlock_bh(&bat_priv->softif_vlan_list_lock);
 
@@ -624,16 +610,11 @@
 	 */
 	err = batadv_sysfs_add_vlan(bat_priv->soft_iface, vlan);
 	if (err) {
-<<<<<<< HEAD
-		/* ref for the list */
-		batadv_softif_vlan_free_ref(vlan);
-=======
 		/* ref for the function */
 		batadv_softif_vlan_put(vlan);
 
 		/* ref for the list */
 		batadv_softif_vlan_put(vlan);
->>>>>>> 286cd8c7
 		return err;
 	}
 
@@ -1177,11 +1158,7 @@
 	vlan = batadv_softif_vlan_get(bat_priv, BATADV_NO_FLAGS);
 	if (vlan) {
 		batadv_softif_destroy_vlan(bat_priv, vlan);
-<<<<<<< HEAD
-		batadv_softif_vlan_free_ref(vlan);
-=======
 		batadv_softif_vlan_put(vlan);
->>>>>>> 286cd8c7
 	}
 
 	batadv_sysfs_del_meshif(soft_iface);
