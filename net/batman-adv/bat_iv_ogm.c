// SPDX-License-Identifier: GPL-2.0
/* Copyright (C) 2007-2018  B.A.T.M.A.N. contributors:
 *
 * Marek Lindner, Simon Wunderlich
 *
 * This program is free software; you can redistribute it and/or
 * modify it under the terms of version 2 of the GNU General Public
 * License as published by the Free Software Foundation.
 *
 * This program is distributed in the hope that it will be useful, but
 * WITHOUT ANY WARRANTY; without even the implied warranty of
 * MERCHANTABILITY or FITNESS FOR A PARTICULAR PURPOSE. See the GNU
 * General Public License for more details.
 *
 * You should have received a copy of the GNU General Public License
 * along with this program; if not, see <http://www.gnu.org/licenses/>.
 */

#include "bat_iv_ogm.h"
#include "main.h"

#include <linux/atomic.h>
#include <linux/bitmap.h>
#include <linux/bitops.h>
#include <linux/bug.h>
#include <linux/byteorder/generic.h>
#include <linux/cache.h>
#include <linux/errno.h>
#include <linux/etherdevice.h>
#include <linux/gfp.h>
#include <linux/if_ether.h>
#include <linux/init.h>
#include <linux/jiffies.h>
#include <linux/kernel.h>
#include <linux/kref.h>
#include <linux/list.h>
#include <linux/lockdep.h>
#include <linux/mutex.h>
#include <linux/netdevice.h>
#include <linux/netlink.h>
#include <linux/pkt_sched.h>
#include <linux/printk.h>
#include <linux/random.h>
#include <linux/rculist.h>
#include <linux/rcupdate.h>
#include <linux/seq_file.h>
#include <linux/skbuff.h>
#include <linux/slab.h>
#include <linux/spinlock.h>
#include <linux/stddef.h>
#include <linux/string.h>
#include <linux/types.h>
#include <linux/workqueue.h>
#include <net/genetlink.h>
#include <net/netlink.h>
#include <uapi/linux/batadv_packet.h>
#include <uapi/linux/batman_adv.h>

#include "bat_algo.h"
#include "bitarray.h"
#include "gateway_client.h"
#include "hard-interface.h"
#include "hash.h"
#include "log.h"
#include "netlink.h"
#include "network-coding.h"
#include "originator.h"
#include "routing.h"
#include "send.h"
#include "translation-table.h"
#include "tvlv.h"

static void batadv_iv_send_outstanding_bat_ogm_packet(struct work_struct *work);

/**
 * enum batadv_dup_status - duplicate status
 */
enum batadv_dup_status {
	/** @BATADV_NO_DUP: the packet is no duplicate */
	BATADV_NO_DUP = 0,

	/**
	 * @BATADV_ORIG_DUP: OGM is a duplicate in the originator (but not for
	 *  the neighbor)
	 */
	BATADV_ORIG_DUP,

	/** @BATADV_NEIGH_DUP: OGM is a duplicate for the neighbor */
	BATADV_NEIGH_DUP,

	/**
	 * @BATADV_PROTECTED: originator is currently protected (after reboot)
	 */
	BATADV_PROTECTED,
};

/**
 * batadv_ring_buffer_set() - update the ring buffer with the given value
 * @lq_recv: pointer to the ring buffer
 * @lq_index: index to store the value at
 * @value: value to store in the ring buffer
 */
static void batadv_ring_buffer_set(u8 lq_recv[], u8 *lq_index, u8 value)
{
	lq_recv[*lq_index] = value;
	*lq_index = (*lq_index + 1) % BATADV_TQ_GLOBAL_WINDOW_SIZE;
}

/**
 * batadv_ring_buffer_avg() - compute the average of all non-zero values stored
 * in the given ring buffer
 * @lq_recv: pointer to the ring buffer
 *
 * Return: computed average value.
 */
static u8 batadv_ring_buffer_avg(const u8 lq_recv[])
{
	const u8 *ptr;
	u16 count = 0;
	u16 i = 0;
	u16 sum = 0;

	ptr = lq_recv;

	while (i < BATADV_TQ_GLOBAL_WINDOW_SIZE) {
		if (*ptr != 0) {
			count++;
			sum += *ptr;
		}

		i++;
		ptr++;
	}

	if (count == 0)
		return 0;

	return (u8)(sum / count);
}

/**
 * batadv_iv_ogm_orig_free() - free the private resources allocated for this
 *  orig_node
 * @orig_node: the orig_node for which the resources have to be free'd
 */
static void batadv_iv_ogm_orig_free(struct batadv_orig_node *orig_node)
{
	kfree(orig_node->bat_iv.bcast_own);
	kfree(orig_node->bat_iv.bcast_own_sum);
}

/**
 * batadv_iv_ogm_orig_add_if() - change the private structures of the orig_node
 *  to include the new hard-interface
 * @orig_node: the orig_node that has to be changed
 * @max_if_num: the current amount of interfaces
 *
 * Return: 0 on success, a negative error code otherwise.
 */
static int batadv_iv_ogm_orig_add_if(struct batadv_orig_node *orig_node,
				     unsigned int max_if_num)
{
	void *data_ptr;
	size_t old_size;
	int ret = -ENOMEM;

	spin_lock_bh(&orig_node->bat_iv.ogm_cnt_lock);

	old_size = (max_if_num - 1) * sizeof(unsigned long) * BATADV_NUM_WORDS;
	data_ptr = kmalloc_array(max_if_num,
				 BATADV_NUM_WORDS * sizeof(unsigned long),
				 GFP_ATOMIC);
	if (!data_ptr)
		goto unlock;

	memcpy(data_ptr, orig_node->bat_iv.bcast_own, old_size);
	kfree(orig_node->bat_iv.bcast_own);
	orig_node->bat_iv.bcast_own = data_ptr;

	data_ptr = kmalloc_array(max_if_num, sizeof(u8), GFP_ATOMIC);
	if (!data_ptr)
		goto unlock;

	memcpy(data_ptr, orig_node->bat_iv.bcast_own_sum,
	       (max_if_num - 1) * sizeof(u8));
	kfree(orig_node->bat_iv.bcast_own_sum);
	orig_node->bat_iv.bcast_own_sum = data_ptr;

	ret = 0;

unlock:
	spin_unlock_bh(&orig_node->bat_iv.ogm_cnt_lock);

	return ret;
}

/**
 * batadv_iv_ogm_drop_bcast_own_entry() - drop section of bcast_own
 * @orig_node: the orig_node that has to be changed
 * @max_if_num: the current amount of interfaces
 * @del_if_num: the index of the interface being removed
 */
<<<<<<< HEAD
static int batadv_iv_ogm_orig_del_if(struct batadv_orig_node *orig_node,
				     unsigned int max_if_num,
				     unsigned int del_if_num)
{
	int ret = -ENOMEM;
	size_t chunk_size, if_offset;
	void *data_ptr = NULL;

	spin_lock_bh(&orig_node->bat_iv.ogm_cnt_lock);
=======
static void
batadv_iv_ogm_drop_bcast_own_entry(struct batadv_orig_node *orig_node,
				   unsigned int max_if_num,
				   unsigned int del_if_num)
{
	size_t chunk_size;
	size_t if_offset;
	void *data_ptr;
>>>>>>> 286cd8c7

	lockdep_assert_held(&orig_node->bat_iv.ogm_cnt_lock);

	chunk_size = sizeof(unsigned long) * BATADV_NUM_WORDS;
	data_ptr = kmalloc_array(max_if_num, chunk_size, GFP_ATOMIC);
	if (!data_ptr)
		/* use old buffer when new one could not be allocated */
		data_ptr = orig_node->bat_iv.bcast_own;

	/* copy first part */
	memmove(data_ptr, orig_node->bat_iv.bcast_own, del_if_num * chunk_size);

	/* copy second part */
	if_offset = (del_if_num + 1) * chunk_size;
<<<<<<< HEAD
	memcpy((char *)data_ptr + del_if_num * chunk_size,
	       (uint8_t *)orig_node->bat_iv.bcast_own + if_offset,
	       (max_if_num - del_if_num) * chunk_size);
=======
	memmove((char *)data_ptr + del_if_num * chunk_size,
		(uint8_t *)orig_node->bat_iv.bcast_own + if_offset,
		(max_if_num - del_if_num) * chunk_size);
>>>>>>> 286cd8c7

	/* bcast_own was shrunk down in new buffer; free old one */
	if (orig_node->bat_iv.bcast_own != data_ptr) {
		kfree(orig_node->bat_iv.bcast_own);
		orig_node->bat_iv.bcast_own = data_ptr;
	}
}

/**
 * batadv_iv_ogm_drop_bcast_own_sum_entry() - drop section of bcast_own_sum
 * @orig_node: the orig_node that has to be changed
 * @max_if_num: the current amount of interfaces
 * @del_if_num: the index of the interface being removed
 */
static void
batadv_iv_ogm_drop_bcast_own_sum_entry(struct batadv_orig_node *orig_node,
				       unsigned int max_if_num,
				       unsigned int del_if_num)
{
	size_t if_offset;
	void *data_ptr;

	lockdep_assert_held(&orig_node->bat_iv.ogm_cnt_lock);

	data_ptr = kmalloc_array(max_if_num, sizeof(u8), GFP_ATOMIC);
	if (!data_ptr)
		/* use old buffer when new one could not be allocated */
		data_ptr = orig_node->bat_iv.bcast_own_sum;

	memmove(data_ptr, orig_node->bat_iv.bcast_own_sum,
		del_if_num * sizeof(u8));

	if_offset = (del_if_num + 1) * sizeof(u8);
	memmove((char *)data_ptr + del_if_num * sizeof(u8),
		orig_node->bat_iv.bcast_own_sum + if_offset,
		(max_if_num - del_if_num) * sizeof(u8));

	/* bcast_own_sum was shrunk down in new buffer; free old one */
	if (orig_node->bat_iv.bcast_own_sum != data_ptr) {
		kfree(orig_node->bat_iv.bcast_own_sum);
		orig_node->bat_iv.bcast_own_sum = data_ptr;
	}
}

/**
 * batadv_iv_ogm_orig_del_if() - change the private structures of the orig_node
 *  to exclude the removed interface
 * @orig_node: the orig_node that has to be changed
 * @max_if_num: the current amount of interfaces
 * @del_if_num: the index of the interface being removed
 *
 * Return: 0 on success, a negative error code otherwise.
 */
static int batadv_iv_ogm_orig_del_if(struct batadv_orig_node *orig_node,
				     unsigned int max_if_num,
				     unsigned int del_if_num)
{
	spin_lock_bh(&orig_node->bat_iv.ogm_cnt_lock);

	if (max_if_num == 0) {
		kfree(orig_node->bat_iv.bcast_own);
		kfree(orig_node->bat_iv.bcast_own_sum);
		orig_node->bat_iv.bcast_own = NULL;
		orig_node->bat_iv.bcast_own_sum = NULL;
	} else {
		batadv_iv_ogm_drop_bcast_own_entry(orig_node, max_if_num,
						   del_if_num);
		batadv_iv_ogm_drop_bcast_own_sum_entry(orig_node, max_if_num,
						       del_if_num);
	}

	spin_unlock_bh(&orig_node->bat_iv.ogm_cnt_lock);

	return 0;
}

/**
 * batadv_iv_ogm_orig_get() - retrieve or create (if does not exist) an
 *  originator
 * @bat_priv: the bat priv with all the soft interface information
 * @addr: mac address of the originator
 *
 * Return: the originator object corresponding to the passed mac address or NULL
 * on failure.
 * If the object does not exists it is created an initialised.
 */
static struct batadv_orig_node *
batadv_iv_ogm_orig_get(struct batadv_priv *bat_priv, const u8 *addr)
{
	struct batadv_orig_node *orig_node;
	int hash_added;
	size_t size;

	orig_node = batadv_orig_hash_find(bat_priv, addr);
	if (orig_node)
		return orig_node;

	orig_node = batadv_orig_node_new(bat_priv, addr);
	if (!orig_node)
		return NULL;

	spin_lock_init(&orig_node->bat_iv.ogm_cnt_lock);

	size = bat_priv->num_ifaces * sizeof(unsigned long) * BATADV_NUM_WORDS;
	orig_node->bat_iv.bcast_own = kzalloc(size, GFP_ATOMIC);
	if (!orig_node->bat_iv.bcast_own)
		goto free_orig_node;

	size = bat_priv->num_ifaces * sizeof(u8);
	orig_node->bat_iv.bcast_own_sum = kzalloc(size, GFP_ATOMIC);
	if (!orig_node->bat_iv.bcast_own_sum)
		goto free_orig_node;

	kref_get(&orig_node->refcount);
	hash_added = batadv_hash_add(bat_priv->orig_hash, batadv_compare_orig,
				     batadv_choose_orig, orig_node,
				     &orig_node->hash_entry);
	if (hash_added != 0)
		goto free_orig_node_hash;

	return orig_node;

free_orig_node_hash:
	batadv_orig_node_put(orig_node);
free_orig_node:
	batadv_orig_node_put(orig_node);

	return NULL;
}

static struct batadv_neigh_node *
batadv_iv_ogm_neigh_new(struct batadv_hard_iface *hard_iface,
			const u8 *neigh_addr,
			struct batadv_orig_node *orig_node,
			struct batadv_orig_node *orig_neigh)
{
	struct batadv_neigh_node *neigh_node;

	neigh_node = batadv_neigh_node_get_or_create(orig_node,
						     hard_iface, neigh_addr);
	if (!neigh_node)
		goto out;

	neigh_node->orig_node = orig_neigh;

out:
	return neigh_node;
}

static int batadv_iv_ogm_iface_enable(struct batadv_hard_iface *hard_iface)
{
	struct batadv_ogm_packet *batadv_ogm_packet;
	unsigned char *ogm_buff;
	u32 random_seqno;

	mutex_lock(&hard_iface->bat_iv.ogm_buff_mutex);

	/* randomize initial seqno to avoid collision */
	get_random_bytes(&random_seqno, sizeof(random_seqno));
	atomic_set(&hard_iface->bat_iv.ogm_seqno, random_seqno);

	hard_iface->bat_iv.ogm_buff_len = BATADV_OGM_HLEN;
	ogm_buff = kmalloc(hard_iface->bat_iv.ogm_buff_len, GFP_ATOMIC);
	if (!ogm_buff) {
		mutex_unlock(&hard_iface->bat_iv.ogm_buff_mutex);
		return -ENOMEM;
	}

	hard_iface->bat_iv.ogm_buff = ogm_buff;

	batadv_ogm_packet = (struct batadv_ogm_packet *)ogm_buff;
	batadv_ogm_packet->packet_type = BATADV_IV_OGM;
	batadv_ogm_packet->version = BATADV_COMPAT_VERSION;
	batadv_ogm_packet->ttl = 2;
	batadv_ogm_packet->flags = BATADV_NO_FLAGS;
	batadv_ogm_packet->reserved = 0;
	batadv_ogm_packet->tq = BATADV_TQ_MAX_VALUE;

	mutex_unlock(&hard_iface->bat_iv.ogm_buff_mutex);

	return 0;
}

static void batadv_iv_ogm_iface_disable(struct batadv_hard_iface *hard_iface)
{
	mutex_lock(&hard_iface->bat_iv.ogm_buff_mutex);

	kfree(hard_iface->bat_iv.ogm_buff);
	hard_iface->bat_iv.ogm_buff = NULL;

	mutex_unlock(&hard_iface->bat_iv.ogm_buff_mutex);
}

static void batadv_iv_ogm_iface_update_mac(struct batadv_hard_iface *hard_iface)
{
	struct batadv_ogm_packet *batadv_ogm_packet;
	void *ogm_buff;

	mutex_lock(&hard_iface->bat_iv.ogm_buff_mutex);

	ogm_buff = hard_iface->bat_iv.ogm_buff;
	if (!ogm_buff)
		goto unlock;

	batadv_ogm_packet = ogm_buff;
	ether_addr_copy(batadv_ogm_packet->orig,
			hard_iface->net_dev->dev_addr);
	ether_addr_copy(batadv_ogm_packet->prev_sender,
			hard_iface->net_dev->dev_addr);

unlock:
	mutex_unlock(&hard_iface->bat_iv.ogm_buff_mutex);
}

static void
batadv_iv_ogm_primary_iface_set(struct batadv_hard_iface *hard_iface)
{
	struct batadv_ogm_packet *batadv_ogm_packet;
	void *ogm_buff;

	mutex_lock(&hard_iface->bat_iv.ogm_buff_mutex);

	ogm_buff = hard_iface->bat_iv.ogm_buff;
	if (!ogm_buff)
		goto unlock;

	batadv_ogm_packet = ogm_buff;
<<<<<<< HEAD
	batadv_ogm_packet->flags = BATADV_PRIMARIES_FIRST_HOP;
=======
>>>>>>> 286cd8c7
	batadv_ogm_packet->ttl = BATADV_TTL;

unlock:
	mutex_unlock(&hard_iface->bat_iv.ogm_buff_mutex);
}

/* when do we schedule our own ogm to be sent */
static unsigned long
batadv_iv_ogm_emit_send_time(const struct batadv_priv *bat_priv)
{
	unsigned int msecs;

	msecs = atomic_read(&bat_priv->orig_interval) - BATADV_JITTER;
	msecs += prandom_u32() % (2 * BATADV_JITTER);

	return jiffies + msecs_to_jiffies(msecs);
}

/* when do we schedule a ogm packet to be sent */
static unsigned long batadv_iv_ogm_fwd_send_time(void)
{
	return jiffies + msecs_to_jiffies(prandom_u32() % (BATADV_JITTER / 2));
}

/* apply hop penalty for a normal link */
static u8 batadv_hop_penalty(u8 tq, const struct batadv_priv *bat_priv)
{
	int hop_penalty = atomic_read(&bat_priv->hop_penalty);
	int new_tq;

	new_tq = tq * (BATADV_TQ_MAX_VALUE - hop_penalty);
	new_tq /= BATADV_TQ_MAX_VALUE;

	return new_tq;
}

<<<<<<< HEAD
=======
/**
 * batadv_iv_ogm_aggr_packet() - checks if there is another OGM attached
 * @buff_pos: current position in the skb
 * @packet_len: total length of the skb
 * @ogm_packet: potential OGM in buffer
 *
 * Return: true if there is enough space for another OGM, false otherwise.
 */
>>>>>>> 286cd8c7
static bool
batadv_iv_ogm_aggr_packet(int buff_pos, int packet_len,
			  const struct batadv_ogm_packet *ogm_packet)
{
	int next_buff_pos = 0;

	/* check if there is enough space for the header */
	next_buff_pos += buff_pos + sizeof(*ogm_packet);
	if (next_buff_pos > packet_len)
		return false;

	/* check if there is enough space for the optional TVLV */
	next_buff_pos += ntohs(ogm_packet->tvlv_len);

	return (next_buff_pos <= packet_len) &&
	       (next_buff_pos <= BATADV_MAX_AGGREGATION_BYTES);
}

/* send a batman ogm to a given interface */
static void batadv_iv_ogm_send_to_if(struct batadv_forw_packet *forw_packet,
				     struct batadv_hard_iface *hard_iface)
{
	struct batadv_priv *bat_priv = netdev_priv(hard_iface->soft_iface);
	const char *fwd_str;
	u8 packet_num;
	s16 buff_pos;
	struct batadv_ogm_packet *batadv_ogm_packet;
	struct sk_buff *skb;
	u8 *packet_pos;

	if (hard_iface->if_status != BATADV_IF_ACTIVE)
		return;

	packet_num = 0;
	buff_pos = 0;
	packet_pos = forw_packet->skb->data;
	batadv_ogm_packet = (struct batadv_ogm_packet *)packet_pos;

	/* adjust all flags and log packets */
	while (batadv_iv_ogm_aggr_packet(buff_pos, forw_packet->packet_len,
					 batadv_ogm_packet)) {
		/* we might have aggregated direct link packets with an
		 * ordinary base packet
		 */
		if (forw_packet->direct_link_flags & BIT(packet_num) &&
		    forw_packet->if_incoming == hard_iface)
			batadv_ogm_packet->flags |= BATADV_DIRECTLINK;
		else
			batadv_ogm_packet->flags &= ~BATADV_DIRECTLINK;

		if (packet_num > 0 || !forw_packet->own)
			fwd_str = "Forwarding";
		else
			fwd_str = "Sending own";

		batadv_dbg(BATADV_DBG_BATMAN, bat_priv,
			   "%s %spacket (originator %pM, seqno %u, TQ %d, TTL %d, IDF %s) on interface %s [%pM]\n",
			   fwd_str, (packet_num > 0 ? "aggregated " : ""),
			   batadv_ogm_packet->orig,
			   ntohl(batadv_ogm_packet->seqno),
			   batadv_ogm_packet->tq, batadv_ogm_packet->ttl,
			   ((batadv_ogm_packet->flags & BATADV_DIRECTLINK) ?
			    "on" : "off"),
			   hard_iface->net_dev->name,
			   hard_iface->net_dev->dev_addr);

		buff_pos += BATADV_OGM_HLEN;
		buff_pos += ntohs(batadv_ogm_packet->tvlv_len);
		packet_num++;
		packet_pos = forw_packet->skb->data + buff_pos;
		batadv_ogm_packet = (struct batadv_ogm_packet *)packet_pos;
	}

	/* create clone because function is called more than once */
	skb = skb_clone(forw_packet->skb, GFP_ATOMIC);
	if (skb) {
		batadv_inc_counter(bat_priv, BATADV_CNT_MGMT_TX);
		batadv_add_counter(bat_priv, BATADV_CNT_MGMT_TX_BYTES,
				   skb->len + ETH_HLEN);
		batadv_send_broadcast_skb(skb, hard_iface);
	}
}

/* send a batman ogm packet */
static void batadv_iv_ogm_emit(struct batadv_forw_packet *forw_packet)
{
	struct net_device *soft_iface;

	if (!forw_packet->if_incoming) {
		pr_err("Error - can't forward packet: incoming iface not specified\n");
		return;
	}

	soft_iface = forw_packet->if_incoming->soft_iface;

	if (WARN_ON(!forw_packet->if_outgoing))
		return;

	if (forw_packet->if_outgoing->soft_iface != soft_iface) {
		pr_warn("%s: soft interface switch for queued OGM\n", __func__);
<<<<<<< HEAD
		goto out;
=======
		return;
>>>>>>> 286cd8c7
	}

	if (forw_packet->if_incoming->if_status != BATADV_IF_ACTIVE)
		return;

	/* only for one specific outgoing interface */
	batadv_iv_ogm_send_to_if(forw_packet, forw_packet->if_outgoing);
}

/**
 * batadv_iv_ogm_can_aggregate() - find out if an OGM can be aggregated on an
 *  existing forward packet
 * @new_bat_ogm_packet: OGM packet to be aggregated
 * @bat_priv: the bat priv with all the soft interface information
 * @packet_len: (total) length of the OGM
 * @send_time: timestamp (jiffies) when the packet is to be sent
 * @directlink: true if this is a direct link packet
 * @if_incoming: interface where the packet was received
 * @if_outgoing: interface for which the retransmission should be considered
 * @forw_packet: the forwarded packet which should be checked
 *
 * Return: true if new_packet can be aggregated with forw_packet
 */
static bool
batadv_iv_ogm_can_aggregate(const struct batadv_ogm_packet *new_bat_ogm_packet,
			    struct batadv_priv *bat_priv,
			    int packet_len, unsigned long send_time,
			    bool directlink,
			    const struct batadv_hard_iface *if_incoming,
			    const struct batadv_hard_iface *if_outgoing,
			    const struct batadv_forw_packet *forw_packet)
{
	struct batadv_ogm_packet *batadv_ogm_packet;
	int aggregated_bytes = forw_packet->packet_len + packet_len;
	struct batadv_hard_iface *primary_if = NULL;
	bool res = false;
	unsigned long aggregation_end_time;

	batadv_ogm_packet = (struct batadv_ogm_packet *)forw_packet->skb->data;
	aggregation_end_time = send_time;
	aggregation_end_time += msecs_to_jiffies(BATADV_MAX_AGGREGATION_MS);

	/* we can aggregate the current packet to this aggregated packet
	 * if:
	 *
	 * - the send time is within our MAX_AGGREGATION_MS time
	 * - the resulting packet wont be bigger than
	 *   MAX_AGGREGATION_BYTES
	 * otherwise aggregation is not possible
	 */
	if (!time_before(send_time, forw_packet->send_time) ||
	    !time_after_eq(aggregation_end_time, forw_packet->send_time))
		return false;

	if (aggregated_bytes > BATADV_MAX_AGGREGATION_BYTES)
		return false;

	/* packet is not leaving on the same interface. */
	if (forw_packet->if_outgoing != if_outgoing)
		return false;

	/* check aggregation compatibility
	 * -> direct link packets are broadcasted on
	 *    their interface only
	 * -> aggregate packet if the current packet is
	 *    a "global" packet as well as the base
	 *    packet
	 */
	primary_if = batadv_primary_if_get_selected(bat_priv);
	if (!primary_if)
		return false;

	/* packets without direct link flag and high TTL
	 * are flooded through the net
	 */
	if (!directlink &&
	    !(batadv_ogm_packet->flags & BATADV_DIRECTLINK) &&
	    batadv_ogm_packet->ttl != 1 &&

	    /* own packets originating non-primary
	     * interfaces leave only that interface
	     */
	    (!forw_packet->own ||
	     forw_packet->if_incoming == primary_if)) {
		res = true;
		goto out;
	}

	/* if the incoming packet is sent via this one
	 * interface only - we still can aggregate
	 */
	if (directlink &&
	    new_bat_ogm_packet->ttl == 1 &&
	    forw_packet->if_incoming == if_incoming &&

	    /* packets from direct neighbors or
	     * own secondary interface packets
	     * (= secondary interface packets in general)
	     */
	    (batadv_ogm_packet->flags & BATADV_DIRECTLINK ||
	     (forw_packet->own &&
	      forw_packet->if_incoming != primary_if))) {
		res = true;
		goto out;
	}

out:
	if (primary_if)
		batadv_hardif_put(primary_if);
	return res;
}

/**
 * batadv_iv_ogm_aggregate_new() - create a new aggregated packet and add this
 *  packet to it.
 * @packet_buff: pointer to the OGM
 * @packet_len: (total) length of the OGM
 * @send_time: timestamp (jiffies) when the packet is to be sent
 * @direct_link: whether this OGM has direct link status
 * @if_incoming: interface where the packet was received
 * @if_outgoing: interface for which the retransmission should be considered
 * @own_packet: true if it is a self-generated ogm
 */
static void batadv_iv_ogm_aggregate_new(const unsigned char *packet_buff,
					int packet_len, unsigned long send_time,
					bool direct_link,
					struct batadv_hard_iface *if_incoming,
					struct batadv_hard_iface *if_outgoing,
					int own_packet)
{
	struct batadv_priv *bat_priv = netdev_priv(if_incoming->soft_iface);
	struct batadv_forw_packet *forw_packet_aggr;
	struct sk_buff *skb;
	unsigned char *skb_buff;
	unsigned int skb_size;
	atomic_t *queue_left = own_packet ? NULL : &bat_priv->batman_queue_left;

	if (atomic_read(&bat_priv->aggregated_ogms) &&
	    packet_len < BATADV_MAX_AGGREGATION_BYTES)
		skb_size = BATADV_MAX_AGGREGATION_BYTES;
	else
		skb_size = packet_len;

	skb_size += ETH_HLEN;

	skb = netdev_alloc_skb_ip_align(NULL, skb_size);
	if (!skb)
		return;

	forw_packet_aggr = batadv_forw_packet_alloc(if_incoming, if_outgoing,
						    queue_left, bat_priv, skb);
	if (!forw_packet_aggr) {
		kfree_skb(skb);
		return;
	}

	forw_packet_aggr->skb->priority = TC_PRIO_CONTROL;
	skb_reserve(forw_packet_aggr->skb, ETH_HLEN);

	skb_buff = skb_put(forw_packet_aggr->skb, packet_len);
	forw_packet_aggr->packet_len = packet_len;
	memcpy(skb_buff, packet_buff, packet_len);

	forw_packet_aggr->own = own_packet;
	forw_packet_aggr->direct_link_flags = BATADV_NO_FLAGS;
	forw_packet_aggr->send_time = send_time;

	/* save packet direct link flag status */
	if (direct_link)
		forw_packet_aggr->direct_link_flags |= 1;

	INIT_DELAYED_WORK(&forw_packet_aggr->delayed_work,
			  batadv_iv_send_outstanding_bat_ogm_packet);

	batadv_forw_packet_ogmv1_queue(bat_priv, forw_packet_aggr, send_time);
}

/* aggregate a new packet into the existing ogm packet */
static void batadv_iv_ogm_aggregate(struct batadv_forw_packet *forw_packet_aggr,
				    const unsigned char *packet_buff,
				    int packet_len, bool direct_link)
{
	unsigned long new_direct_link_flag;

	skb_put_data(forw_packet_aggr->skb, packet_buff, packet_len);
	forw_packet_aggr->packet_len += packet_len;
	forw_packet_aggr->num_packets++;

	/* save packet direct link flag status */
	if (direct_link) {
		new_direct_link_flag = BIT(forw_packet_aggr->num_packets);
		forw_packet_aggr->direct_link_flags |= new_direct_link_flag;
	}
}

/**
 * batadv_iv_ogm_queue_add() - queue up an OGM for transmission
 * @bat_priv: the bat priv with all the soft interface information
 * @packet_buff: pointer to the OGM
 * @packet_len: (total) length of the OGM
 * @if_incoming: interface where the packet was received
 * @if_outgoing: interface for which the retransmission should be considered
 * @own_packet: true if it is a self-generated ogm
 * @send_time: timestamp (jiffies) when the packet is to be sent
 */
static void batadv_iv_ogm_queue_add(struct batadv_priv *bat_priv,
				    unsigned char *packet_buff,
				    int packet_len,
				    struct batadv_hard_iface *if_incoming,
				    struct batadv_hard_iface *if_outgoing,
				    int own_packet, unsigned long send_time)
{
	/* _aggr -> pointer to the packet we want to aggregate with
	 * _pos -> pointer to the position in the queue
	 */
	struct batadv_forw_packet *forw_packet_aggr = NULL;
	struct batadv_forw_packet *forw_packet_pos = NULL;
	struct batadv_ogm_packet *batadv_ogm_packet;
	bool direct_link;
	unsigned long max_aggregation_jiffies;

	batadv_ogm_packet = (struct batadv_ogm_packet *)packet_buff;
	direct_link = !!(batadv_ogm_packet->flags & BATADV_DIRECTLINK);
	max_aggregation_jiffies = msecs_to_jiffies(BATADV_MAX_AGGREGATION_MS);

	/* find position for the packet in the forward queue */
	spin_lock_bh(&bat_priv->forw_bat_list_lock);
	/* own packets are not to be aggregated */
	if (atomic_read(&bat_priv->aggregated_ogms) && !own_packet) {
		hlist_for_each_entry(forw_packet_pos,
				     &bat_priv->forw_bat_list, list) {
			if (batadv_iv_ogm_can_aggregate(batadv_ogm_packet,
							bat_priv, packet_len,
							send_time, direct_link,
							if_incoming,
							if_outgoing,
							forw_packet_pos)) {
				forw_packet_aggr = forw_packet_pos;
				break;
			}
		}
	}

	/* nothing to aggregate with - either aggregation disabled or no
	 * suitable aggregation packet found
	 */
	if (!forw_packet_aggr) {
		/* the following section can run without the lock */
		spin_unlock_bh(&bat_priv->forw_bat_list_lock);

		/* if we could not aggregate this packet with one of the others
		 * we hold it back for a while, so that it might be aggregated
		 * later on
		 */
		if (!own_packet && atomic_read(&bat_priv->aggregated_ogms))
			send_time += max_aggregation_jiffies;

		batadv_iv_ogm_aggregate_new(packet_buff, packet_len,
					    send_time, direct_link,
					    if_incoming, if_outgoing,
					    own_packet);
	} else {
		batadv_iv_ogm_aggregate(forw_packet_aggr, packet_buff,
					packet_len, direct_link);
		spin_unlock_bh(&bat_priv->forw_bat_list_lock);
	}
}

static void batadv_iv_ogm_forward(struct batadv_orig_node *orig_node,
				  const struct ethhdr *ethhdr,
				  struct batadv_ogm_packet *batadv_ogm_packet,
				  bool is_single_hop_neigh,
				  bool is_from_best_next_hop,
				  struct batadv_hard_iface *if_incoming,
				  struct batadv_hard_iface *if_outgoing)
{
	struct batadv_priv *bat_priv = netdev_priv(if_incoming->soft_iface);
	u16 tvlv_len;

	if (batadv_ogm_packet->ttl <= 1) {
		batadv_dbg(BATADV_DBG_BATMAN, bat_priv, "ttl exceeded\n");
		return;
	}

	if (!is_from_best_next_hop) {
		/* Mark the forwarded packet when it is not coming from our
		 * best next hop. We still need to forward the packet for our
		 * neighbor link quality detection to work in case the packet
		 * originated from a single hop neighbor. Otherwise we can
		 * simply drop the ogm.
		 */
		if (is_single_hop_neigh)
			batadv_ogm_packet->flags |= BATADV_NOT_BEST_NEXT_HOP;
		else
			return;
	}

	tvlv_len = ntohs(batadv_ogm_packet->tvlv_len);

	batadv_ogm_packet->ttl--;
	ether_addr_copy(batadv_ogm_packet->prev_sender, ethhdr->h_source);

	/* apply hop penalty */
	batadv_ogm_packet->tq = batadv_hop_penalty(batadv_ogm_packet->tq,
						   bat_priv);

	batadv_dbg(BATADV_DBG_BATMAN, bat_priv,
		   "Forwarding packet: tq: %i, ttl: %i\n",
		   batadv_ogm_packet->tq, batadv_ogm_packet->ttl);

	if (is_single_hop_neigh)
		batadv_ogm_packet->flags |= BATADV_DIRECTLINK;
	else
		batadv_ogm_packet->flags &= ~BATADV_DIRECTLINK;

	batadv_iv_ogm_queue_add(bat_priv, (unsigned char *)batadv_ogm_packet,
				BATADV_OGM_HLEN + tvlv_len,
				if_incoming, if_outgoing, 0,
				batadv_iv_ogm_fwd_send_time());
}

/**
 * batadv_iv_ogm_slide_own_bcast_window() - bitshift own OGM broadcast windows
 *  for the given interface
 * @hard_iface: the interface for which the windows have to be shifted
 */
static void
batadv_iv_ogm_slide_own_bcast_window(struct batadv_hard_iface *hard_iface)
{
	struct batadv_priv *bat_priv = netdev_priv(hard_iface->soft_iface);
	struct batadv_hashtable *hash = bat_priv->orig_hash;
	struct hlist_head *head;
	struct batadv_orig_node *orig_node;
	unsigned long *word;
	u32 i;
	size_t word_index;
	u8 *w;
	unsigned int if_num;

	for (i = 0; i < hash->size; i++) {
		head = &hash->table[i];

		rcu_read_lock();
		hlist_for_each_entry_rcu(orig_node, head, hash_entry) {
			spin_lock_bh(&orig_node->bat_iv.ogm_cnt_lock);
			word_index = hard_iface->if_num * BATADV_NUM_WORDS;
			word = &orig_node->bat_iv.bcast_own[word_index];

			batadv_bit_get_packet(bat_priv, word, 1, 0);
			if_num = hard_iface->if_num;
			w = &orig_node->bat_iv.bcast_own_sum[if_num];
			*w = bitmap_weight(word, BATADV_TQ_LOCAL_WINDOW_SIZE);
			spin_unlock_bh(&orig_node->bat_iv.ogm_cnt_lock);
		}
		rcu_read_unlock();
	}
}

/**
 * batadv_iv_ogm_schedule_buff() - schedule submission of hardif ogm buffer
 * @hard_iface: interface whose ogm buffer should be transmitted
 */
static void batadv_iv_ogm_schedule_buff(struct batadv_hard_iface *hard_iface)
{
	struct batadv_priv *bat_priv = netdev_priv(hard_iface->soft_iface);
	unsigned char **ogm_buff = &hard_iface->bat_iv.ogm_buff;
	struct batadv_ogm_packet *batadv_ogm_packet;
	struct batadv_hard_iface *primary_if, *tmp_hard_iface;
	int *ogm_buff_len = &hard_iface->bat_iv.ogm_buff_len;
	u32 seqno;
	u16 tvlv_len = 0;
	unsigned long send_time;

	lockdep_assert_held(&hard_iface->bat_iv.ogm_buff_mutex);

	/* interface already disabled by batadv_iv_ogm_iface_disable */
	if (!*ogm_buff)
		return;

<<<<<<< HEAD
=======
	/* the interface gets activated here to avoid race conditions between
	 * the moment of activating the interface in
	 * hardif_activate_interface() where the originator mac is set and
	 * outdated packets (especially uninitialized mac addresses) in the
	 * packet queue
	 */
	if (hard_iface->if_status == BATADV_IF_TO_BE_ACTIVATED)
		hard_iface->if_status = BATADV_IF_ACTIVE;

>>>>>>> 286cd8c7
	primary_if = batadv_primary_if_get_selected(bat_priv);

	if (hard_iface == primary_if) {
		/* tt changes have to be committed before the tvlv data is
		 * appended as it may alter the tt tvlv container
		 */
		batadv_tt_local_commit_changes(bat_priv);
		tvlv_len = batadv_tvlv_container_ogm_append(bat_priv, ogm_buff,
							    ogm_buff_len,
							    BATADV_OGM_HLEN);
	}

	batadv_ogm_packet = (struct batadv_ogm_packet *)(*ogm_buff);
	batadv_ogm_packet->tvlv_len = htons(tvlv_len);

	/* change sequence number to network order */
	seqno = (u32)atomic_read(&hard_iface->bat_iv.ogm_seqno);
	batadv_ogm_packet->seqno = htonl(seqno);
	atomic_inc(&hard_iface->bat_iv.ogm_seqno);

	batadv_iv_ogm_slide_own_bcast_window(hard_iface);

	send_time = batadv_iv_ogm_emit_send_time(bat_priv);

	if (hard_iface != primary_if) {
		/* OGMs from secondary interfaces are only scheduled on their
		 * respective interfaces.
		 */
		batadv_iv_ogm_queue_add(bat_priv, *ogm_buff, *ogm_buff_len,
					hard_iface, hard_iface, 1, send_time);
		goto out;
	}

	/* OGMs from primary interfaces are scheduled on all
	 * interfaces.
	 */
	rcu_read_lock();
	list_for_each_entry_rcu(tmp_hard_iface, &batadv_hardif_list, list) {
		if (tmp_hard_iface->soft_iface != hard_iface->soft_iface)
			continue;

		if (!kref_get_unless_zero(&tmp_hard_iface->refcount))
			continue;

		batadv_iv_ogm_queue_add(bat_priv, *ogm_buff,
					*ogm_buff_len, hard_iface,
					tmp_hard_iface, 1, send_time);

		batadv_hardif_put(tmp_hard_iface);
	}
	rcu_read_unlock();

out:
	if (primary_if)
		batadv_hardif_put(primary_if);
}

static void batadv_iv_ogm_schedule(struct batadv_hard_iface *hard_iface)
{
	if (hard_iface->if_status == BATADV_IF_NOT_IN_USE ||
	    hard_iface->if_status == BATADV_IF_TO_BE_REMOVED)
		return;

	mutex_lock(&hard_iface->bat_iv.ogm_buff_mutex);
	batadv_iv_ogm_schedule_buff(hard_iface);
	mutex_unlock(&hard_iface->bat_iv.ogm_buff_mutex);
}

static void batadv_iv_ogm_schedule(struct batadv_hard_iface *hard_iface)
{
	if (hard_iface->if_status == BATADV_IF_NOT_IN_USE ||
	    hard_iface->if_status == BATADV_IF_TO_BE_REMOVED)
		return;

	mutex_lock(&hard_iface->bat_iv.ogm_buff_mutex);
	batadv_iv_ogm_schedule_buff(hard_iface);
	mutex_unlock(&hard_iface->bat_iv.ogm_buff_mutex);
}

/**
 * batadv_iv_ogm_orig_update() - use OGM to update corresponding data in an
 *  originator
 * @bat_priv: the bat priv with all the soft interface information
 * @orig_node: the orig node who originally emitted the ogm packet
 * @orig_ifinfo: ifinfo for the outgoing interface of the orig_node
 * @ethhdr: Ethernet header of the OGM
 * @batadv_ogm_packet: the ogm packet
 * @if_incoming: interface where the packet was received
 * @if_outgoing: interface for which the retransmission should be considered
 * @dup_status: the duplicate status of this ogm packet.
 */
static void
batadv_iv_ogm_orig_update(struct batadv_priv *bat_priv,
			  struct batadv_orig_node *orig_node,
			  struct batadv_orig_ifinfo *orig_ifinfo,
			  const struct ethhdr *ethhdr,
			  const struct batadv_ogm_packet *batadv_ogm_packet,
			  struct batadv_hard_iface *if_incoming,
			  struct batadv_hard_iface *if_outgoing,
			  enum batadv_dup_status dup_status)
{
	struct batadv_neigh_ifinfo *neigh_ifinfo = NULL;
	struct batadv_neigh_ifinfo *router_ifinfo = NULL;
	struct batadv_neigh_node *neigh_node = NULL;
	struct batadv_neigh_node *tmp_neigh_node = NULL;
	struct batadv_neigh_node *router = NULL;
	struct batadv_orig_node *orig_node_tmp;
	unsigned int if_num;
	u8 sum_orig, sum_neigh;
	u8 *neigh_addr;
	u8 tq_avg;

	batadv_dbg(BATADV_DBG_BATMAN, bat_priv,
		   "%s(): Searching and updating originator entry of received packet\n",
		   __func__);

	rcu_read_lock();
	hlist_for_each_entry_rcu(tmp_neigh_node,
				 &orig_node->neigh_list, list) {
		neigh_addr = tmp_neigh_node->addr;
		if (batadv_compare_eth(neigh_addr, ethhdr->h_source) &&
		    tmp_neigh_node->if_incoming == if_incoming &&
		    kref_get_unless_zero(&tmp_neigh_node->refcount)) {
			if (WARN(neigh_node, "too many matching neigh_nodes"))
				batadv_neigh_node_put(neigh_node);
			neigh_node = tmp_neigh_node;
			continue;
		}

		if (dup_status != BATADV_NO_DUP)
			continue;

		/* only update the entry for this outgoing interface */
		neigh_ifinfo = batadv_neigh_ifinfo_get(tmp_neigh_node,
						       if_outgoing);
		if (!neigh_ifinfo)
			continue;

		spin_lock_bh(&tmp_neigh_node->ifinfo_lock);
		batadv_ring_buffer_set(neigh_ifinfo->bat_iv.tq_recv,
				       &neigh_ifinfo->bat_iv.tq_index, 0);
		tq_avg = batadv_ring_buffer_avg(neigh_ifinfo->bat_iv.tq_recv);
		neigh_ifinfo->bat_iv.tq_avg = tq_avg;
		spin_unlock_bh(&tmp_neigh_node->ifinfo_lock);

		batadv_neigh_ifinfo_put(neigh_ifinfo);
		neigh_ifinfo = NULL;
	}

	if (!neigh_node) {
		struct batadv_orig_node *orig_tmp;

		orig_tmp = batadv_iv_ogm_orig_get(bat_priv, ethhdr->h_source);
		if (!orig_tmp)
			goto unlock;

		neigh_node = batadv_iv_ogm_neigh_new(if_incoming,
						     ethhdr->h_source,
						     orig_node, orig_tmp);

		batadv_orig_node_put(orig_tmp);
		if (!neigh_node)
			goto unlock;
	} else {
		batadv_dbg(BATADV_DBG_BATMAN, bat_priv,
			   "Updating existing last-hop neighbor of originator\n");
	}

	rcu_read_unlock();
	neigh_ifinfo = batadv_neigh_ifinfo_new(neigh_node, if_outgoing);
	if (!neigh_ifinfo)
		goto out;

	neigh_node->last_seen = jiffies;

	spin_lock_bh(&neigh_node->ifinfo_lock);
	batadv_ring_buffer_set(neigh_ifinfo->bat_iv.tq_recv,
			       &neigh_ifinfo->bat_iv.tq_index,
			       batadv_ogm_packet->tq);
	tq_avg = batadv_ring_buffer_avg(neigh_ifinfo->bat_iv.tq_recv);
	neigh_ifinfo->bat_iv.tq_avg = tq_avg;
	spin_unlock_bh(&neigh_node->ifinfo_lock);

	if (dup_status == BATADV_NO_DUP) {
		orig_ifinfo->last_ttl = batadv_ogm_packet->ttl;
		neigh_ifinfo->last_ttl = batadv_ogm_packet->ttl;
	}

	/* if this neighbor already is our next hop there is nothing
	 * to change
	 */
	router = batadv_orig_router_get(orig_node, if_outgoing);
	if (router == neigh_node)
		goto out;

	if (router) {
		router_ifinfo = batadv_neigh_ifinfo_get(router, if_outgoing);
		if (!router_ifinfo)
			goto out;

		/* if this neighbor does not offer a better TQ we won't
		 * consider it
		 */
		if (router_ifinfo->bat_iv.tq_avg > neigh_ifinfo->bat_iv.tq_avg)
			goto out;
	}

	/* if the TQ is the same and the link not more symmetric we
	 * won't consider it either
	 */
	if (router_ifinfo &&
	    neigh_ifinfo->bat_iv.tq_avg == router_ifinfo->bat_iv.tq_avg) {
		orig_node_tmp = router->orig_node;
		spin_lock_bh(&orig_node_tmp->bat_iv.ogm_cnt_lock);
		if_num = router->if_incoming->if_num;
		sum_orig = orig_node_tmp->bat_iv.bcast_own_sum[if_num];
		spin_unlock_bh(&orig_node_tmp->bat_iv.ogm_cnt_lock);

		orig_node_tmp = neigh_node->orig_node;
		spin_lock_bh(&orig_node_tmp->bat_iv.ogm_cnt_lock);
		if_num = neigh_node->if_incoming->if_num;
		sum_neigh = orig_node_tmp->bat_iv.bcast_own_sum[if_num];
		spin_unlock_bh(&orig_node_tmp->bat_iv.ogm_cnt_lock);

		if (sum_orig >= sum_neigh)
			goto out;
	}

	batadv_update_route(bat_priv, orig_node, if_outgoing, neigh_node);
	goto out;

unlock:
	rcu_read_unlock();
out:
	if (neigh_node)
		batadv_neigh_node_put(neigh_node);
	if (router)
		batadv_neigh_node_put(router);
	if (neigh_ifinfo)
		batadv_neigh_ifinfo_put(neigh_ifinfo);
	if (router_ifinfo)
		batadv_neigh_ifinfo_put(router_ifinfo);
}

/**
 * batadv_iv_ogm_calc_tq() - calculate tq for current received ogm packet
 * @orig_node: the orig node who originally emitted the ogm packet
 * @orig_neigh_node: the orig node struct of the neighbor who sent the packet
 * @batadv_ogm_packet: the ogm packet
 * @if_incoming: interface where the packet was received
 * @if_outgoing: interface for which the retransmission should be considered
 *
 * Return: true if the link can be considered bidirectional, false otherwise
 */
static bool batadv_iv_ogm_calc_tq(struct batadv_orig_node *orig_node,
				  struct batadv_orig_node *orig_neigh_node,
				  struct batadv_ogm_packet *batadv_ogm_packet,
				  struct batadv_hard_iface *if_incoming,
				  struct batadv_hard_iface *if_outgoing)
{
	struct batadv_priv *bat_priv = netdev_priv(if_incoming->soft_iface);
	struct batadv_neigh_node *neigh_node = NULL, *tmp_neigh_node;
	struct batadv_neigh_ifinfo *neigh_ifinfo;
	u8 total_count;
	u8 orig_eq_count, neigh_rq_count, neigh_rq_inv, tq_own;
	unsigned int neigh_rq_inv_cube, neigh_rq_max_cube;
<<<<<<< HEAD
	int if_num, ret = 0;
	unsigned int tq_asym_penalty, inv_asym_penalty;
	unsigned int combined_tq;
	unsigned int tq_iface_penalty;
=======
	unsigned int if_num;
	unsigned int tq_asym_penalty, inv_asym_penalty;
	unsigned int combined_tq;
	unsigned int tq_iface_penalty;
	bool ret = false;
>>>>>>> 286cd8c7

	/* find corresponding one hop neighbor */
	rcu_read_lock();
	hlist_for_each_entry_rcu(tmp_neigh_node,
				 &orig_neigh_node->neigh_list, list) {
		if (!batadv_compare_eth(tmp_neigh_node->addr,
					orig_neigh_node->orig))
			continue;

		if (tmp_neigh_node->if_incoming != if_incoming)
			continue;

		if (!kref_get_unless_zero(&tmp_neigh_node->refcount))
			continue;

		neigh_node = tmp_neigh_node;
		break;
	}
	rcu_read_unlock();

	if (!neigh_node)
		neigh_node = batadv_iv_ogm_neigh_new(if_incoming,
						     orig_neigh_node->orig,
						     orig_neigh_node,
						     orig_neigh_node);

	if (!neigh_node)
		goto out;

	/* if orig_node is direct neighbor update neigh_node last_seen */
	if (orig_node == orig_neigh_node)
		neigh_node->last_seen = jiffies;

	orig_node->last_seen = jiffies;

	/* find packet count of corresponding one hop neighbor */
	spin_lock_bh(&orig_neigh_node->bat_iv.ogm_cnt_lock);
	if_num = if_incoming->if_num;
	orig_eq_count = orig_neigh_node->bat_iv.bcast_own_sum[if_num];
	neigh_ifinfo = batadv_neigh_ifinfo_new(neigh_node, if_outgoing);
	if (neigh_ifinfo) {
		neigh_rq_count = neigh_ifinfo->bat_iv.real_packet_count;
		batadv_neigh_ifinfo_put(neigh_ifinfo);
	} else {
		neigh_rq_count = 0;
	}
	spin_unlock_bh(&orig_neigh_node->bat_iv.ogm_cnt_lock);

	/* pay attention to not get a value bigger than 100 % */
	if (orig_eq_count > neigh_rq_count)
		total_count = neigh_rq_count;
	else
		total_count = orig_eq_count;

	/* if we have too few packets (too less data) we set tq_own to zero
	 * if we receive too few packets it is not considered bidirectional
	 */
	if (total_count < BATADV_TQ_LOCAL_BIDRECT_SEND_MINIMUM ||
	    neigh_rq_count < BATADV_TQ_LOCAL_BIDRECT_RECV_MINIMUM)
		tq_own = 0;
	else
		/* neigh_node->real_packet_count is never zero as we
		 * only purge old information when getting new
		 * information
		 */
		tq_own = (BATADV_TQ_MAX_VALUE * total_count) /	neigh_rq_count;

	/* 1 - ((1-x) ** 3), normalized to TQ_MAX_VALUE this does
	 * affect the nearly-symmetric links only a little, but
	 * punishes asymmetric links more.  This will give a value
	 * between 0 and TQ_MAX_VALUE
	 */
	neigh_rq_inv = BATADV_TQ_LOCAL_WINDOW_SIZE - neigh_rq_count;
	neigh_rq_inv_cube = neigh_rq_inv * neigh_rq_inv * neigh_rq_inv;
	neigh_rq_max_cube = BATADV_TQ_LOCAL_WINDOW_SIZE *
			    BATADV_TQ_LOCAL_WINDOW_SIZE *
			    BATADV_TQ_LOCAL_WINDOW_SIZE;
	inv_asym_penalty = BATADV_TQ_MAX_VALUE * neigh_rq_inv_cube;
	inv_asym_penalty /= neigh_rq_max_cube;
	tq_asym_penalty = BATADV_TQ_MAX_VALUE - inv_asym_penalty;

	/* penalize if the OGM is forwarded on the same interface. WiFi
	 * interfaces and other half duplex devices suffer from throughput
	 * drops as they can't send and receive at the same time.
	 */
	tq_iface_penalty = BATADV_TQ_MAX_VALUE;
	if (if_outgoing && if_incoming == if_outgoing &&
	    batadv_is_wifi_hardif(if_outgoing))
		tq_iface_penalty = batadv_hop_penalty(BATADV_TQ_MAX_VALUE,
						      bat_priv);

	combined_tq = batadv_ogm_packet->tq *
		      tq_own *
		      tq_asym_penalty *
		      tq_iface_penalty;
	combined_tq /= BATADV_TQ_MAX_VALUE *
		       BATADV_TQ_MAX_VALUE *
		       BATADV_TQ_MAX_VALUE;
	batadv_ogm_packet->tq = combined_tq;

	batadv_dbg(BATADV_DBG_BATMAN, bat_priv,
		   "bidirectional: orig = %pM neigh = %pM => own_bcast = %2i, real recv = %2i, local tq: %3i, asym_penalty: %3i, iface_penalty: %3i, total tq: %3i, if_incoming = %s, if_outgoing = %s\n",
		   orig_node->orig, orig_neigh_node->orig, total_count,
		   neigh_rq_count, tq_own, tq_asym_penalty, tq_iface_penalty,
		   batadv_ogm_packet->tq, if_incoming->net_dev->name,
		   if_outgoing ? if_outgoing->net_dev->name : "DEFAULT");

	/* if link has the minimum required transmission quality
	 * consider it bidirectional
	 */
	if (batadv_ogm_packet->tq >= BATADV_TQ_TOTAL_BIDRECT_LIMIT)
		ret = true;

out:
	if (neigh_node)
		batadv_neigh_node_put(neigh_node);
	return ret;
}

/**
 * batadv_iv_ogm_update_seqnos() -  process a batman packet for all interfaces,
 *  adjust the sequence number and find out whether it is a duplicate
 * @ethhdr: ethernet header of the packet
 * @batadv_ogm_packet: OGM packet to be considered
 * @if_incoming: interface on which the OGM packet was received
 * @if_outgoing: interface for which the retransmission should be considered
 *
 * Return: duplicate status as enum batadv_dup_status
 */
static enum batadv_dup_status
batadv_iv_ogm_update_seqnos(const struct ethhdr *ethhdr,
			    const struct batadv_ogm_packet *batadv_ogm_packet,
			    const struct batadv_hard_iface *if_incoming,
			    struct batadv_hard_iface *if_outgoing)
{
	struct batadv_priv *bat_priv = netdev_priv(if_incoming->soft_iface);
	struct batadv_orig_node *orig_node;
	struct batadv_orig_ifinfo *orig_ifinfo = NULL;
	struct batadv_neigh_node *neigh_node;
	struct batadv_neigh_ifinfo *neigh_ifinfo;
	bool is_dup;
	s32 seq_diff;
	bool need_update = false;
	int set_mark;
	enum batadv_dup_status ret = BATADV_NO_DUP;
	u32 seqno = ntohl(batadv_ogm_packet->seqno);
	u8 *neigh_addr;
	u8 packet_count;
	unsigned long *bitmap;

	orig_node = batadv_iv_ogm_orig_get(bat_priv, batadv_ogm_packet->orig);
	if (!orig_node)
		return BATADV_NO_DUP;

	orig_ifinfo = batadv_orig_ifinfo_new(orig_node, if_outgoing);
	if (WARN_ON(!orig_ifinfo)) {
		batadv_orig_node_put(orig_node);
		return 0;
	}

	spin_lock_bh(&orig_node->bat_iv.ogm_cnt_lock);
	seq_diff = seqno - orig_ifinfo->last_real_seqno;

	/* signalize caller that the packet is to be dropped. */
	if (!hlist_empty(&orig_node->neigh_list) &&
	    batadv_window_protected(bat_priv, seq_diff,
				    BATADV_TQ_LOCAL_WINDOW_SIZE,
				    &orig_ifinfo->batman_seqno_reset, NULL)) {
		ret = BATADV_PROTECTED;
		goto out;
	}

	rcu_read_lock();
	hlist_for_each_entry_rcu(neigh_node, &orig_node->neigh_list, list) {
		neigh_ifinfo = batadv_neigh_ifinfo_new(neigh_node,
						       if_outgoing);
		if (!neigh_ifinfo)
			continue;

		neigh_addr = neigh_node->addr;
		is_dup = batadv_test_bit(neigh_ifinfo->bat_iv.real_bits,
					 orig_ifinfo->last_real_seqno,
					 seqno);

		if (batadv_compare_eth(neigh_addr, ethhdr->h_source) &&
		    neigh_node->if_incoming == if_incoming) {
			set_mark = 1;
			if (is_dup)
				ret = BATADV_NEIGH_DUP;
		} else {
			set_mark = 0;
			if (is_dup && ret != BATADV_NEIGH_DUP)
				ret = BATADV_ORIG_DUP;
		}

		/* if the window moved, set the update flag. */
		bitmap = neigh_ifinfo->bat_iv.real_bits;
		need_update |= batadv_bit_get_packet(bat_priv, bitmap,
						     seq_diff, set_mark);

		packet_count = bitmap_weight(bitmap,
					     BATADV_TQ_LOCAL_WINDOW_SIZE);
		neigh_ifinfo->bat_iv.real_packet_count = packet_count;
		batadv_neigh_ifinfo_put(neigh_ifinfo);
	}
	rcu_read_unlock();

	if (need_update) {
		batadv_dbg(BATADV_DBG_BATMAN, bat_priv,
			   "%s updating last_seqno: old %u, new %u\n",
			   if_outgoing ? if_outgoing->net_dev->name : "DEFAULT",
			   orig_ifinfo->last_real_seqno, seqno);
		orig_ifinfo->last_real_seqno = seqno;
	}

out:
	spin_unlock_bh(&orig_node->bat_iv.ogm_cnt_lock);
	batadv_orig_node_put(orig_node);
	batadv_orig_ifinfo_put(orig_ifinfo);
	return ret;
}

/**
 * batadv_iv_ogm_process_per_outif() - process a batman iv OGM for an outgoing
 *  interface
 * @skb: the skb containing the OGM
 * @ogm_offset: offset from skb->data to start of ogm header
 * @orig_node: the (cached) orig node for the originator of this OGM
 * @if_incoming: the interface where this packet was received
 * @if_outgoing: the interface for which the packet should be considered
 */
static void
batadv_iv_ogm_process_per_outif(const struct sk_buff *skb, int ogm_offset,
				struct batadv_orig_node *orig_node,
				struct batadv_hard_iface *if_incoming,
				struct batadv_hard_iface *if_outgoing)
{
	struct batadv_priv *bat_priv = netdev_priv(if_incoming->soft_iface);
	struct batadv_hardif_neigh_node *hardif_neigh = NULL;
	struct batadv_neigh_node *router = NULL;
	struct batadv_neigh_node *router_router = NULL;
	struct batadv_orig_node *orig_neigh_node;
	struct batadv_orig_ifinfo *orig_ifinfo;
	struct batadv_neigh_node *orig_neigh_router = NULL;
	struct batadv_neigh_ifinfo *router_ifinfo = NULL;
	struct batadv_ogm_packet *ogm_packet;
	enum batadv_dup_status dup_status;
	bool is_from_best_next_hop = false;
	bool is_single_hop_neigh = false;
	bool sameseq, similar_ttl;
	struct sk_buff *skb_priv;
	struct ethhdr *ethhdr;
	u8 *prev_sender;
	bool is_bidirect;

	/* create a private copy of the skb, as some functions change tq value
	 * and/or flags.
	 */
	skb_priv = skb_copy(skb, GFP_ATOMIC);
	if (!skb_priv)
		return;

	ethhdr = eth_hdr(skb_priv);
	ogm_packet = (struct batadv_ogm_packet *)(skb_priv->data + ogm_offset);

	dup_status = batadv_iv_ogm_update_seqnos(ethhdr, ogm_packet,
						 if_incoming, if_outgoing);
	if (batadv_compare_eth(ethhdr->h_source, ogm_packet->orig))
		is_single_hop_neigh = true;

	if (dup_status == BATADV_PROTECTED) {
		batadv_dbg(BATADV_DBG_BATMAN, bat_priv,
			   "Drop packet: packet within seqno protection time (sender: %pM)\n",
			   ethhdr->h_source);
		goto out;
	}

	if (ogm_packet->tq == 0) {
		batadv_dbg(BATADV_DBG_BATMAN, bat_priv,
			   "Drop packet: originator packet with tq equal 0\n");
		goto out;
	}

	if (is_single_hop_neigh) {
		hardif_neigh = batadv_hardif_neigh_get(if_incoming,
						       ethhdr->h_source);
		if (hardif_neigh)
			hardif_neigh->last_seen = jiffies;
	}

	router = batadv_orig_router_get(orig_node, if_outgoing);
	if (router) {
		router_router = batadv_orig_router_get(router->orig_node,
						       if_outgoing);
		router_ifinfo = batadv_neigh_ifinfo_get(router, if_outgoing);
	}

	if ((router_ifinfo && router_ifinfo->bat_iv.tq_avg != 0) &&
	    (batadv_compare_eth(router->addr, ethhdr->h_source)))
		is_from_best_next_hop = true;

	prev_sender = ogm_packet->prev_sender;
	/* avoid temporary routing loops */
	if (router && router_router &&
	    (batadv_compare_eth(router->addr, prev_sender)) &&
	    !(batadv_compare_eth(ogm_packet->orig, prev_sender)) &&
	    (batadv_compare_eth(router->addr, router_router->addr))) {
		batadv_dbg(BATADV_DBG_BATMAN, bat_priv,
			   "Drop packet: ignoring all rebroadcast packets that may make me loop (sender: %pM)\n",
			   ethhdr->h_source);
		goto out;
	}

	if (if_outgoing == BATADV_IF_DEFAULT)
		batadv_tvlv_ogm_receive(bat_priv, ogm_packet, orig_node);

	/* if sender is a direct neighbor the sender mac equals
	 * originator mac
	 */
	if (is_single_hop_neigh)
		orig_neigh_node = orig_node;
	else
		orig_neigh_node = batadv_iv_ogm_orig_get(bat_priv,
							 ethhdr->h_source);

	if (!orig_neigh_node)
		goto out;

	/* Update nc_nodes of the originator */
	batadv_nc_update_nc_node(bat_priv, orig_node, orig_neigh_node,
				 ogm_packet, is_single_hop_neigh);

	orig_neigh_router = batadv_orig_router_get(orig_neigh_node,
						   if_outgoing);

	/* drop packet if sender is not a direct neighbor and if we
	 * don't route towards it
	 */
	if (!is_single_hop_neigh && !orig_neigh_router) {
		batadv_dbg(BATADV_DBG_BATMAN, bat_priv,
			   "Drop packet: OGM via unknown neighbor!\n");
		goto out_neigh;
	}

	is_bidirect = batadv_iv_ogm_calc_tq(orig_node, orig_neigh_node,
					    ogm_packet, if_incoming,
					    if_outgoing);

	/* update ranking if it is not a duplicate or has the same
	 * seqno and similar ttl as the non-duplicate
	 */
	orig_ifinfo = batadv_orig_ifinfo_new(orig_node, if_outgoing);
	if (!orig_ifinfo)
		goto out_neigh;

	sameseq = orig_ifinfo->last_real_seqno == ntohl(ogm_packet->seqno);
	similar_ttl = (orig_ifinfo->last_ttl - 3) <= ogm_packet->ttl;

	if (is_bidirect && (dup_status == BATADV_NO_DUP ||
			    (sameseq && similar_ttl))) {
		batadv_iv_ogm_orig_update(bat_priv, orig_node,
					  orig_ifinfo, ethhdr,
					  ogm_packet, if_incoming,
					  if_outgoing, dup_status);
	}
	batadv_orig_ifinfo_put(orig_ifinfo);

	/* only forward for specific interface, not for the default one. */
	if (if_outgoing == BATADV_IF_DEFAULT)
		goto out_neigh;

	/* is single hop (direct) neighbor */
	if (is_single_hop_neigh) {
		/* OGMs from secondary interfaces should only scheduled once
		 * per interface where it has been received, not multiple times
		 */
		if (ogm_packet->ttl <= 2 &&
		    if_incoming != if_outgoing) {
			batadv_dbg(BATADV_DBG_BATMAN, bat_priv,
				   "Drop packet: OGM from secondary interface and wrong outgoing interface\n");
			goto out_neigh;
		}
		/* mark direct link on incoming interface */
		batadv_iv_ogm_forward(orig_node, ethhdr, ogm_packet,
				      is_single_hop_neigh,
				      is_from_best_next_hop, if_incoming,
				      if_outgoing);

		batadv_dbg(BATADV_DBG_BATMAN, bat_priv,
			   "Forwarding packet: rebroadcast neighbor packet with direct link flag\n");
		goto out_neigh;
	}

	/* multihop originator */
	if (!is_bidirect) {
		batadv_dbg(BATADV_DBG_BATMAN, bat_priv,
			   "Drop packet: not received via bidirectional link\n");
		goto out_neigh;
	}

	if (dup_status == BATADV_NEIGH_DUP) {
		batadv_dbg(BATADV_DBG_BATMAN, bat_priv,
			   "Drop packet: duplicate packet received\n");
		goto out_neigh;
	}

	batadv_dbg(BATADV_DBG_BATMAN, bat_priv,
		   "Forwarding packet: rebroadcast originator packet\n");
	batadv_iv_ogm_forward(orig_node, ethhdr, ogm_packet,
			      is_single_hop_neigh, is_from_best_next_hop,
			      if_incoming, if_outgoing);

out_neigh:
	if (orig_neigh_node && !is_single_hop_neigh)
		batadv_orig_node_put(orig_neigh_node);
out:
	if (router_ifinfo)
		batadv_neigh_ifinfo_put(router_ifinfo);
	if (router)
		batadv_neigh_node_put(router);
	if (router_router)
		batadv_neigh_node_put(router_router);
	if (orig_neigh_router)
		batadv_neigh_node_put(orig_neigh_router);
	if (hardif_neigh)
		batadv_hardif_neigh_put(hardif_neigh);

	consume_skb(skb_priv);
}

/**
 * batadv_iv_ogm_process() - process an incoming batman iv OGM
 * @skb: the skb containing the OGM
 * @ogm_offset: offset to the OGM which should be processed (for aggregates)
 * @if_incoming: the interface where this packet was receved
 */
static void batadv_iv_ogm_process(const struct sk_buff *skb, int ogm_offset,
				  struct batadv_hard_iface *if_incoming)
{
	struct batadv_priv *bat_priv = netdev_priv(if_incoming->soft_iface);
	struct batadv_orig_node *orig_neigh_node, *orig_node;
	struct batadv_hard_iface *hard_iface;
	struct batadv_ogm_packet *ogm_packet;
	u32 if_incoming_seqno;
	bool has_directlink_flag;
	struct ethhdr *ethhdr;
	bool is_my_oldorig = false;
	bool is_my_addr = false;
	bool is_my_orig = false;

	ogm_packet = (struct batadv_ogm_packet *)(skb->data + ogm_offset);
	ethhdr = eth_hdr(skb);

	/* Silently drop when the batman packet is actually not a
	 * correct packet.
	 *
	 * This might happen if a packet is padded (e.g. Ethernet has a
	 * minimum frame length of 64 byte) and the aggregation interprets
	 * it as an additional length.
	 *
	 * TODO: A more sane solution would be to have a bit in the
	 * batadv_ogm_packet to detect whether the packet is the last
	 * packet in an aggregation.  Here we expect that the padding
	 * is always zero (or not 0x01)
	 */
	if (ogm_packet->packet_type != BATADV_IV_OGM)
		return;

	/* could be changed by schedule_own_packet() */
	if_incoming_seqno = atomic_read(&if_incoming->bat_iv.ogm_seqno);

	if (ogm_packet->flags & BATADV_DIRECTLINK)
		has_directlink_flag = true;
	else
		has_directlink_flag = false;

	batadv_dbg(BATADV_DBG_BATMAN, bat_priv,
		   "Received BATMAN packet via NB: %pM, IF: %s [%pM] (from OG: %pM, via prev OG: %pM, seqno %u, tq %d, TTL %d, V %d, IDF %d)\n",
		   ethhdr->h_source, if_incoming->net_dev->name,
		   if_incoming->net_dev->dev_addr, ogm_packet->orig,
		   ogm_packet->prev_sender, ntohl(ogm_packet->seqno),
		   ogm_packet->tq, ogm_packet->ttl,
		   ogm_packet->version, has_directlink_flag);

	rcu_read_lock();
	list_for_each_entry_rcu(hard_iface, &batadv_hardif_list, list) {
		if (hard_iface->if_status != BATADV_IF_ACTIVE)
			continue;

		if (hard_iface->soft_iface != if_incoming->soft_iface)
			continue;

		if (batadv_compare_eth(ethhdr->h_source,
				       hard_iface->net_dev->dev_addr))
			is_my_addr = true;

		if (batadv_compare_eth(ogm_packet->orig,
				       hard_iface->net_dev->dev_addr))
			is_my_orig = true;

		if (batadv_compare_eth(ogm_packet->prev_sender,
				       hard_iface->net_dev->dev_addr))
			is_my_oldorig = true;
	}
	rcu_read_unlock();

	if (is_my_addr) {
		batadv_dbg(BATADV_DBG_BATMAN, bat_priv,
			   "Drop packet: received my own broadcast (sender: %pM)\n",
			   ethhdr->h_source);
		return;
	}

	if (is_my_orig) {
		unsigned long *word;
		size_t offset;
		s32 bit_pos;
		unsigned int if_num;
		u8 *weight;

		orig_neigh_node = batadv_iv_ogm_orig_get(bat_priv,
							 ethhdr->h_source);
		if (!orig_neigh_node)
			return;

		/* neighbor has to indicate direct link and it has to
		 * come via the corresponding interface
		 * save packet seqno for bidirectional check
		 */
		if (has_directlink_flag &&
		    batadv_compare_eth(if_incoming->net_dev->dev_addr,
				       ogm_packet->orig)) {
			if_num = if_incoming->if_num;
			offset = if_num * BATADV_NUM_WORDS;

			spin_lock_bh(&orig_neigh_node->bat_iv.ogm_cnt_lock);
			word = &orig_neigh_node->bat_iv.bcast_own[offset];
			bit_pos = if_incoming_seqno - 2;
			bit_pos -= ntohl(ogm_packet->seqno);
			batadv_set_bit(word, bit_pos);
			weight = &orig_neigh_node->bat_iv.bcast_own_sum[if_num];
			*weight = bitmap_weight(word,
						BATADV_TQ_LOCAL_WINDOW_SIZE);
			spin_unlock_bh(&orig_neigh_node->bat_iv.ogm_cnt_lock);
		}

		batadv_dbg(BATADV_DBG_BATMAN, bat_priv,
			   "Drop packet: originator packet from myself (via neighbor)\n");
		batadv_orig_node_put(orig_neigh_node);
		return;
	}

	if (is_my_oldorig) {
		batadv_dbg(BATADV_DBG_BATMAN, bat_priv,
			   "Drop packet: ignoring all rebroadcast echos (sender: %pM)\n",
			   ethhdr->h_source);
		return;
	}

	if (ogm_packet->flags & BATADV_NOT_BEST_NEXT_HOP) {
		batadv_dbg(BATADV_DBG_BATMAN, bat_priv,
			   "Drop packet: ignoring all packets not forwarded from the best next hop (sender: %pM)\n",
			   ethhdr->h_source);
		return;
	}

	orig_node = batadv_iv_ogm_orig_get(bat_priv, ogm_packet->orig);
	if (!orig_node)
		return;

	batadv_iv_ogm_process_per_outif(skb, ogm_offset, orig_node,
					if_incoming, BATADV_IF_DEFAULT);

	rcu_read_lock();
	list_for_each_entry_rcu(hard_iface, &batadv_hardif_list, list) {
		if (hard_iface->if_status != BATADV_IF_ACTIVE)
			continue;

		if (hard_iface->soft_iface != bat_priv->soft_iface)
			continue;

		if (!kref_get_unless_zero(&hard_iface->refcount))
			continue;

		batadv_iv_ogm_process_per_outif(skb, ogm_offset, orig_node,
						if_incoming, hard_iface);

		batadv_hardif_put(hard_iface);
	}
	rcu_read_unlock();

	batadv_orig_node_put(orig_node);
}

static void batadv_iv_send_outstanding_bat_ogm_packet(struct work_struct *work)
{
	struct delayed_work *delayed_work;
	struct batadv_forw_packet *forw_packet;
	struct batadv_priv *bat_priv;
	bool dropped = false;

	delayed_work = to_delayed_work(work);
	forw_packet = container_of(delayed_work, struct batadv_forw_packet,
				   delayed_work);
	bat_priv = netdev_priv(forw_packet->if_incoming->soft_iface);

	if (atomic_read(&bat_priv->mesh_state) == BATADV_MESH_DEACTIVATING) {
		dropped = true;
		goto out;
	}

	batadv_iv_ogm_emit(forw_packet);

	/* we have to have at least one packet in the queue to determine the
	 * queues wake up time unless we are shutting down.
	 *
	 * only re-schedule if this is the "original" copy, e.g. the OGM of the
	 * primary interface should only be rescheduled once per period, but
	 * this function will be called for the forw_packet instances of the
	 * other secondary interfaces as well.
	 */
	if (forw_packet->own &&
	    forw_packet->if_incoming == forw_packet->if_outgoing)
		batadv_iv_ogm_schedule(forw_packet->if_incoming);

out:
	/* do we get something for free()? */
	if (batadv_forw_packet_steal(forw_packet,
				     &bat_priv->forw_bat_list_lock))
		batadv_forw_packet_free(forw_packet, dropped);
}

static int batadv_iv_ogm_receive(struct sk_buff *skb,
				 struct batadv_hard_iface *if_incoming)
{
	struct batadv_priv *bat_priv = netdev_priv(if_incoming->soft_iface);
	struct batadv_ogm_packet *ogm_packet;
	u8 *packet_pos;
	int ogm_offset;
	bool res;
	int ret = NET_RX_DROP;

	res = batadv_check_management_packet(skb, if_incoming, BATADV_OGM_HLEN);
	if (!res)
		goto free_skb;

	/* did we receive a B.A.T.M.A.N. IV OGM packet on an interface
	 * that does not have B.A.T.M.A.N. IV enabled ?
	 */
	if (bat_priv->algo_ops->iface.enable != batadv_iv_ogm_iface_enable)
		goto free_skb;

	batadv_inc_counter(bat_priv, BATADV_CNT_MGMT_RX);
	batadv_add_counter(bat_priv, BATADV_CNT_MGMT_RX_BYTES,
			   skb->len + ETH_HLEN);

	ogm_offset = 0;
	ogm_packet = (struct batadv_ogm_packet *)skb->data;

	/* unpack the aggregated packets and process them one by one */
	while (batadv_iv_ogm_aggr_packet(ogm_offset, skb_headlen(skb),
					 ogm_packet)) {
		batadv_iv_ogm_process(skb, ogm_offset, if_incoming);

		ogm_offset += BATADV_OGM_HLEN;
		ogm_offset += ntohs(ogm_packet->tvlv_len);

		packet_pos = skb->data + ogm_offset;
		ogm_packet = (struct batadv_ogm_packet *)packet_pos;
	}

	ret = NET_RX_SUCCESS;

free_skb:
	if (ret == NET_RX_SUCCESS)
		consume_skb(skb);
	else
		kfree_skb(skb);

	return ret;
}

#ifdef CONFIG_BATMAN_ADV_DEBUGFS
/**
 * batadv_iv_ogm_orig_print_neigh() - print neighbors for the originator table
 * @orig_node: the orig_node for which the neighbors are printed
 * @if_outgoing: outgoing interface for these entries
 * @seq: debugfs table seq_file struct
 *
 * Must be called while holding an rcu lock.
 */
static void
batadv_iv_ogm_orig_print_neigh(struct batadv_orig_node *orig_node,
			       struct batadv_hard_iface *if_outgoing,
			       struct seq_file *seq)
{
	struct batadv_neigh_node *neigh_node;
	struct batadv_neigh_ifinfo *n_ifinfo;

	hlist_for_each_entry_rcu(neigh_node, &orig_node->neigh_list, list) {
		n_ifinfo = batadv_neigh_ifinfo_get(neigh_node, if_outgoing);
		if (!n_ifinfo)
			continue;

		seq_printf(seq, " %pM (%3i)",
			   neigh_node->addr,
			   n_ifinfo->bat_iv.tq_avg);

		batadv_neigh_ifinfo_put(n_ifinfo);
	}
}

/**
 * batadv_iv_ogm_orig_print() - print the originator table
 * @bat_priv: the bat priv with all the soft interface information
 * @seq: debugfs table seq_file struct
 * @if_outgoing: the outgoing interface for which this should be printed
 */
static void batadv_iv_ogm_orig_print(struct batadv_priv *bat_priv,
				     struct seq_file *seq,
				     struct batadv_hard_iface *if_outgoing)
{
	struct batadv_neigh_node *neigh_node;
	struct batadv_hashtable *hash = bat_priv->orig_hash;
	int last_seen_msecs, last_seen_secs;
	struct batadv_orig_node *orig_node;
	struct batadv_neigh_ifinfo *n_ifinfo;
	unsigned long last_seen_jiffies;
	struct hlist_head *head;
	int batman_count = 0;
	u32 i;

	seq_puts(seq,
		 "  Originator      last-seen (#/255)           Nexthop [outgoingIF]:   Potential nexthops ...\n");

	for (i = 0; i < hash->size; i++) {
		head = &hash->table[i];

		rcu_read_lock();
		hlist_for_each_entry_rcu(orig_node, head, hash_entry) {
			neigh_node = batadv_orig_router_get(orig_node,
							    if_outgoing);
			if (!neigh_node)
				continue;

			n_ifinfo = batadv_neigh_ifinfo_get(neigh_node,
							   if_outgoing);
			if (!n_ifinfo)
				goto next;

			if (n_ifinfo->bat_iv.tq_avg == 0)
				goto next;

			last_seen_jiffies = jiffies - orig_node->last_seen;
			last_seen_msecs = jiffies_to_msecs(last_seen_jiffies);
			last_seen_secs = last_seen_msecs / 1000;
			last_seen_msecs = last_seen_msecs % 1000;

			seq_printf(seq, "%pM %4i.%03is   (%3i) %pM [%10s]:",
				   orig_node->orig, last_seen_secs,
				   last_seen_msecs, n_ifinfo->bat_iv.tq_avg,
				   neigh_node->addr,
				   neigh_node->if_incoming->net_dev->name);

			batadv_iv_ogm_orig_print_neigh(orig_node, if_outgoing,
						       seq);
			seq_putc(seq, '\n');
			batman_count++;

next:
			batadv_neigh_node_put(neigh_node);
			if (n_ifinfo)
				batadv_neigh_ifinfo_put(n_ifinfo);
		}
		rcu_read_unlock();
	}

	if (batman_count == 0)
		seq_puts(seq, "No batman nodes in range ...\n");
}
#endif

/**
 * batadv_iv_ogm_neigh_get_tq_avg() - Get the TQ average for a neighbour on a
 *  given outgoing interface.
 * @neigh_node: Neighbour of interest
 * @if_outgoing: Outgoing interface of interest
 * @tq_avg: Pointer of where to store the TQ average
 *
 * Return: False if no average TQ available, otherwise true.
 */
static bool
batadv_iv_ogm_neigh_get_tq_avg(struct batadv_neigh_node *neigh_node,
			       struct batadv_hard_iface *if_outgoing,
			       u8 *tq_avg)
{
	struct batadv_neigh_ifinfo *n_ifinfo;

	n_ifinfo = batadv_neigh_ifinfo_get(neigh_node, if_outgoing);
	if (!n_ifinfo)
		return false;

	*tq_avg = n_ifinfo->bat_iv.tq_avg;
	batadv_neigh_ifinfo_put(n_ifinfo);

	return true;
}

/**
 * batadv_iv_ogm_orig_dump_subentry() - Dump an originator subentry into a
 *  message
 * @msg: Netlink message to dump into
 * @portid: Port making netlink request
 * @seq: Sequence number of netlink message
 * @bat_priv: The bat priv with all the soft interface information
 * @if_outgoing: Limit dump to entries with this outgoing interface
 * @orig_node: Originator to dump
 * @neigh_node: Single hops neighbour
 * @best: Is the best originator
 *
 * Return: Error code, or 0 on success
 */
static int
batadv_iv_ogm_orig_dump_subentry(struct sk_buff *msg, u32 portid, u32 seq,
				 struct batadv_priv *bat_priv,
				 struct batadv_hard_iface *if_outgoing,
				 struct batadv_orig_node *orig_node,
				 struct batadv_neigh_node *neigh_node,
				 bool best)
{
	void *hdr;
	u8 tq_avg;
	unsigned int last_seen_msecs;

	last_seen_msecs = jiffies_to_msecs(jiffies - orig_node->last_seen);

	if (!batadv_iv_ogm_neigh_get_tq_avg(neigh_node, if_outgoing, &tq_avg))
		return 0;

	if (if_outgoing != BATADV_IF_DEFAULT &&
	    if_outgoing != neigh_node->if_incoming)
		return 0;

	hdr = genlmsg_put(msg, portid, seq, &batadv_netlink_family,
			  NLM_F_MULTI, BATADV_CMD_GET_ORIGINATORS);
	if (!hdr)
		return -ENOBUFS;

	if (nla_put(msg, BATADV_ATTR_ORIG_ADDRESS, ETH_ALEN,
		    orig_node->orig) ||
	    nla_put(msg, BATADV_ATTR_NEIGH_ADDRESS, ETH_ALEN,
		    neigh_node->addr) ||
	    nla_put_u32(msg, BATADV_ATTR_HARD_IFINDEX,
			neigh_node->if_incoming->net_dev->ifindex) ||
	    nla_put_u8(msg, BATADV_ATTR_TQ, tq_avg) ||
	    nla_put_u32(msg, BATADV_ATTR_LAST_SEEN_MSECS,
			last_seen_msecs))
		goto nla_put_failure;

	if (best && nla_put_flag(msg, BATADV_ATTR_FLAG_BEST))
		goto nla_put_failure;

	genlmsg_end(msg, hdr);
	return 0;

 nla_put_failure:
	genlmsg_cancel(msg, hdr);
	return -EMSGSIZE;
}

/**
 * batadv_iv_ogm_orig_dump_entry() - Dump an originator entry into a message
 * @msg: Netlink message to dump into
 * @portid: Port making netlink request
 * @seq: Sequence number of netlink message
 * @bat_priv: The bat priv with all the soft interface information
 * @if_outgoing: Limit dump to entries with this outgoing interface
 * @orig_node: Originator to dump
 * @sub_s: Number of sub entries to skip
 *
 * This function assumes the caller holds rcu_read_lock().
 *
 * Return: Error code, or 0 on success
 */
static int
batadv_iv_ogm_orig_dump_entry(struct sk_buff *msg, u32 portid, u32 seq,
			      struct batadv_priv *bat_priv,
			      struct batadv_hard_iface *if_outgoing,
			      struct batadv_orig_node *orig_node, int *sub_s)
{
	struct batadv_neigh_node *neigh_node_best;
	struct batadv_neigh_node *neigh_node;
	int sub = 0;
	bool best;
	u8 tq_avg_best;

	neigh_node_best = batadv_orig_router_get(orig_node, if_outgoing);
	if (!neigh_node_best)
		goto out;

	if (!batadv_iv_ogm_neigh_get_tq_avg(neigh_node_best, if_outgoing,
					    &tq_avg_best))
		goto out;

	if (tq_avg_best == 0)
		goto out;

	hlist_for_each_entry_rcu(neigh_node, &orig_node->neigh_list, list) {
		if (sub++ < *sub_s)
			continue;

		best = (neigh_node == neigh_node_best);

		if (batadv_iv_ogm_orig_dump_subentry(msg, portid, seq,
						     bat_priv, if_outgoing,
						     orig_node, neigh_node,
						     best)) {
			batadv_neigh_node_put(neigh_node_best);

			*sub_s = sub - 1;
			return -EMSGSIZE;
		}
	}

 out:
	if (neigh_node_best)
		batadv_neigh_node_put(neigh_node_best);

	*sub_s = 0;
	return 0;
}

/**
 * batadv_iv_ogm_orig_dump_bucket() - Dump an originator bucket into a
 *  message
 * @msg: Netlink message to dump into
 * @portid: Port making netlink request
 * @seq: Sequence number of netlink message
 * @bat_priv: The bat priv with all the soft interface information
 * @if_outgoing: Limit dump to entries with this outgoing interface
 * @head: Bucket to be dumped
 * @idx_s: Number of entries to be skipped
 * @sub: Number of sub entries to be skipped
 *
 * Return: Error code, or 0 on success
 */
static int
batadv_iv_ogm_orig_dump_bucket(struct sk_buff *msg, u32 portid, u32 seq,
			       struct batadv_priv *bat_priv,
			       struct batadv_hard_iface *if_outgoing,
			       struct hlist_head *head, int *idx_s, int *sub)
{
	struct batadv_orig_node *orig_node;
	int idx = 0;

	rcu_read_lock();
	hlist_for_each_entry_rcu(orig_node, head, hash_entry) {
		if (idx++ < *idx_s)
			continue;

		if (batadv_iv_ogm_orig_dump_entry(msg, portid, seq, bat_priv,
						  if_outgoing, orig_node,
						  sub)) {
			rcu_read_unlock();
			*idx_s = idx - 1;
			return -EMSGSIZE;
		}
	}
	rcu_read_unlock();

	*idx_s = 0;
	*sub = 0;
	return 0;
}

/**
 * batadv_iv_ogm_orig_dump() - Dump the originators into a message
 * @msg: Netlink message to dump into
 * @cb: Control block containing additional options
 * @bat_priv: The bat priv with all the soft interface information
 * @if_outgoing: Limit dump to entries with this outgoing interface
 */
static void
batadv_iv_ogm_orig_dump(struct sk_buff *msg, struct netlink_callback *cb,
			struct batadv_priv *bat_priv,
			struct batadv_hard_iface *if_outgoing)
{
	struct batadv_hashtable *hash = bat_priv->orig_hash;
	struct hlist_head *head;
	int bucket = cb->args[0];
	int idx = cb->args[1];
	int sub = cb->args[2];
	int portid = NETLINK_CB(cb->skb).portid;

	while (bucket < hash->size) {
		head = &hash->table[bucket];

		if (batadv_iv_ogm_orig_dump_bucket(msg, portid,
						   cb->nlh->nlmsg_seq,
						   bat_priv, if_outgoing, head,
						   &idx, &sub))
			break;

		bucket++;
	}

	cb->args[0] = bucket;
	cb->args[1] = idx;
	cb->args[2] = sub;
}

#ifdef CONFIG_BATMAN_ADV_DEBUGFS
/**
 * batadv_iv_hardif_neigh_print() - print a single hop neighbour node
 * @seq: neighbour table seq_file struct
 * @hardif_neigh: hardif neighbour information
 */
static void
batadv_iv_hardif_neigh_print(struct seq_file *seq,
			     struct batadv_hardif_neigh_node *hardif_neigh)
{
	int last_secs, last_msecs;

	last_secs = jiffies_to_msecs(jiffies - hardif_neigh->last_seen) / 1000;
	last_msecs = jiffies_to_msecs(jiffies - hardif_neigh->last_seen) % 1000;

	seq_printf(seq, "   %10s   %pM %4i.%03is\n",
		   hardif_neigh->if_incoming->net_dev->name,
		   hardif_neigh->addr, last_secs, last_msecs);
}

/**
 * batadv_iv_ogm_neigh_print() - print the single hop neighbour list
 * @bat_priv: the bat priv with all the soft interface information
 * @seq: neighbour table seq_file struct
 */
static void batadv_iv_neigh_print(struct batadv_priv *bat_priv,
				  struct seq_file *seq)
{
	struct net_device *net_dev = (struct net_device *)seq->private;
	struct batadv_hardif_neigh_node *hardif_neigh;
	struct batadv_hard_iface *hard_iface;
	int batman_count = 0;

	seq_puts(seq, "           IF        Neighbor      last-seen\n");

	rcu_read_lock();
	list_for_each_entry_rcu(hard_iface, &batadv_hardif_list, list) {
		if (hard_iface->soft_iface != net_dev)
			continue;

		hlist_for_each_entry_rcu(hardif_neigh,
					 &hard_iface->neigh_list, list) {
			batadv_iv_hardif_neigh_print(seq, hardif_neigh);
			batman_count++;
		}
	}
	rcu_read_unlock();

	if (batman_count == 0)
		seq_puts(seq, "No batman nodes in range ...\n");
}
#endif

/**
 * batadv_iv_ogm_neigh_diff() - calculate tq difference of two neighbors
 * @neigh1: the first neighbor object of the comparison
 * @if_outgoing1: outgoing interface for the first neighbor
 * @neigh2: the second neighbor object of the comparison
 * @if_outgoing2: outgoing interface for the second neighbor
 * @diff: pointer to integer receiving the calculated difference
 *
 * The content of *@diff is only valid when this function returns true.
 * It is less, equal to or greater than 0 if the metric via neigh1 is lower,
 * the same as or higher than the metric via neigh2
 *
 * Return: true when the difference could be calculated, false otherwise
 */
static bool batadv_iv_ogm_neigh_diff(struct batadv_neigh_node *neigh1,
				     struct batadv_hard_iface *if_outgoing1,
				     struct batadv_neigh_node *neigh2,
				     struct batadv_hard_iface *if_outgoing2,
				     int *diff)
{
	struct batadv_neigh_ifinfo *neigh1_ifinfo, *neigh2_ifinfo;
	u8 tq1, tq2;
	bool ret = true;

	neigh1_ifinfo = batadv_neigh_ifinfo_get(neigh1, if_outgoing1);
	neigh2_ifinfo = batadv_neigh_ifinfo_get(neigh2, if_outgoing2);

	if (!neigh1_ifinfo || !neigh2_ifinfo) {
		ret = false;
		goto out;
	}

	tq1 = neigh1_ifinfo->bat_iv.tq_avg;
	tq2 = neigh2_ifinfo->bat_iv.tq_avg;
	*diff = (int)tq1 - (int)tq2;

out:
	if (neigh1_ifinfo)
		batadv_neigh_ifinfo_put(neigh1_ifinfo);
	if (neigh2_ifinfo)
		batadv_neigh_ifinfo_put(neigh2_ifinfo);

	return ret;
}

/**
 * batadv_iv_ogm_neigh_dump_neigh() - Dump a neighbour into a netlink message
 * @msg: Netlink message to dump into
 * @portid: Port making netlink request
 * @seq: Sequence number of netlink message
 * @hardif_neigh: Neighbour to be dumped
 *
 * Return: Error code, or 0 on success
 */
static int
batadv_iv_ogm_neigh_dump_neigh(struct sk_buff *msg, u32 portid, u32 seq,
			       struct batadv_hardif_neigh_node *hardif_neigh)
{
	void *hdr;
	unsigned int last_seen_msecs;

	last_seen_msecs = jiffies_to_msecs(jiffies - hardif_neigh->last_seen);

	hdr = genlmsg_put(msg, portid, seq, &batadv_netlink_family,
			  NLM_F_MULTI, BATADV_CMD_GET_NEIGHBORS);
	if (!hdr)
		return -ENOBUFS;

	if (nla_put(msg, BATADV_ATTR_NEIGH_ADDRESS, ETH_ALEN,
		    hardif_neigh->addr) ||
	    nla_put_u32(msg, BATADV_ATTR_HARD_IFINDEX,
			hardif_neigh->if_incoming->net_dev->ifindex) ||
	    nla_put_u32(msg, BATADV_ATTR_LAST_SEEN_MSECS,
			last_seen_msecs))
		goto nla_put_failure;

	genlmsg_end(msg, hdr);
	return 0;

 nla_put_failure:
	genlmsg_cancel(msg, hdr);
	return -EMSGSIZE;
}

/**
 * batadv_iv_ogm_neigh_dump_hardif() - Dump the neighbours of a hard interface
 *  into a message
 * @msg: Netlink message to dump into
 * @portid: Port making netlink request
 * @seq: Sequence number of netlink message
 * @bat_priv: The bat priv with all the soft interface information
 * @hard_iface: Hard interface to dump the neighbours for
 * @idx_s: Number of entries to skip
 *
 * This function assumes the caller holds rcu_read_lock().
 *
 * Return: Error code, or 0 on success
 */
static int
batadv_iv_ogm_neigh_dump_hardif(struct sk_buff *msg, u32 portid, u32 seq,
				struct batadv_priv *bat_priv,
				struct batadv_hard_iface *hard_iface,
				int *idx_s)
{
	struct batadv_hardif_neigh_node *hardif_neigh;
	int idx = 0;

	hlist_for_each_entry_rcu(hardif_neigh,
				 &hard_iface->neigh_list, list) {
		if (idx++ < *idx_s)
			continue;

		if (batadv_iv_ogm_neigh_dump_neigh(msg, portid, seq,
						   hardif_neigh)) {
			*idx_s = idx - 1;
			return -EMSGSIZE;
		}
	}

	*idx_s = 0;
	return 0;
}

/**
 * batadv_iv_ogm_neigh_dump() - Dump the neighbours into a message
 * @msg: Netlink message to dump into
 * @cb: Control block containing additional options
 * @bat_priv: The bat priv with all the soft interface information
 * @single_hardif: Limit dump to this hard interfaace
 */
static void
batadv_iv_ogm_neigh_dump(struct sk_buff *msg, struct netlink_callback *cb,
			 struct batadv_priv *bat_priv,
			 struct batadv_hard_iface *single_hardif)
{
	struct batadv_hard_iface *hard_iface;
	int i_hardif = 0;
	int i_hardif_s = cb->args[0];
	int idx = cb->args[1];
	int portid = NETLINK_CB(cb->skb).portid;

	rcu_read_lock();
	if (single_hardif) {
		if (i_hardif_s == 0) {
			if (batadv_iv_ogm_neigh_dump_hardif(msg, portid,
							    cb->nlh->nlmsg_seq,
							    bat_priv,
							    single_hardif,
							    &idx) == 0)
				i_hardif++;
		}
	} else {
		list_for_each_entry_rcu(hard_iface, &batadv_hardif_list,
					list) {
			if (hard_iface->soft_iface != bat_priv->soft_iface)
				continue;

			if (i_hardif++ < i_hardif_s)
				continue;

			if (batadv_iv_ogm_neigh_dump_hardif(msg, portid,
							    cb->nlh->nlmsg_seq,
							    bat_priv,
							    hard_iface, &idx)) {
				i_hardif--;
				break;
			}
		}
	}
	rcu_read_unlock();

	cb->args[0] = i_hardif;
	cb->args[1] = idx;
}

/**
 * batadv_iv_ogm_neigh_cmp() - compare the metrics of two neighbors
 * @neigh1: the first neighbor object of the comparison
 * @if_outgoing1: outgoing interface for the first neighbor
 * @neigh2: the second neighbor object of the comparison
 * @if_outgoing2: outgoing interface for the second neighbor
 *
 * Return: a value less, equal to or greater than 0 if the metric via neigh1 is
 * lower, the same as or higher than the metric via neigh2
 */
static int batadv_iv_ogm_neigh_cmp(struct batadv_neigh_node *neigh1,
				   struct batadv_hard_iface *if_outgoing1,
				   struct batadv_neigh_node *neigh2,
				   struct batadv_hard_iface *if_outgoing2)
{
	bool ret;
	int diff;

	ret = batadv_iv_ogm_neigh_diff(neigh1, if_outgoing1, neigh2,
				       if_outgoing2, &diff);
	if (!ret)
		return 0;

	return diff;
}

/**
 * batadv_iv_ogm_neigh_is_sob() - check if neigh1 is similarly good or better
 *  than neigh2 from the metric prospective
 * @neigh1: the first neighbor object of the comparison
 * @if_outgoing1: outgoing interface for the first neighbor
 * @neigh2: the second neighbor object of the comparison
 * @if_outgoing2: outgoing interface for the second neighbor
 *
 * Return: true if the metric via neigh1 is equally good or better than
 * the metric via neigh2, false otherwise.
 */
static bool
batadv_iv_ogm_neigh_is_sob(struct batadv_neigh_node *neigh1,
			   struct batadv_hard_iface *if_outgoing1,
			   struct batadv_neigh_node *neigh2,
			   struct batadv_hard_iface *if_outgoing2)
{
	bool ret;
	int diff;

	ret = batadv_iv_ogm_neigh_diff(neigh1, if_outgoing1, neigh2,
				       if_outgoing2, &diff);
	if (!ret)
		return false;

	ret = diff > -BATADV_TQ_SIMILARITY_THRESHOLD;
	return ret;
}

static void batadv_iv_iface_enabled(struct batadv_hard_iface *hard_iface)
{
	/* begin scheduling originator messages on that interface */
	batadv_iv_ogm_schedule(hard_iface);
}

/**
 * batadv_iv_init_sel_class() - initialize GW selection class
 * @bat_priv: the bat priv with all the soft interface information
 */
static void batadv_iv_init_sel_class(struct batadv_priv *bat_priv)
{
	/* set default TQ difference threshold to 20 */
	atomic_set(&bat_priv->gw.sel_class, 20);
}

static struct batadv_gw_node *
batadv_iv_gw_get_best_gw_node(struct batadv_priv *bat_priv)
{
	struct batadv_neigh_node *router;
	struct batadv_neigh_ifinfo *router_ifinfo;
	struct batadv_gw_node *gw_node, *curr_gw = NULL;
	u64 max_gw_factor = 0;
	u64 tmp_gw_factor = 0;
	u8 max_tq = 0;
	u8 tq_avg;
	struct batadv_orig_node *orig_node;

	rcu_read_lock();
	hlist_for_each_entry_rcu(gw_node, &bat_priv->gw.gateway_list, list) {
		orig_node = gw_node->orig_node;
		router = batadv_orig_router_get(orig_node, BATADV_IF_DEFAULT);
		if (!router)
			continue;

		router_ifinfo = batadv_neigh_ifinfo_get(router,
							BATADV_IF_DEFAULT);
		if (!router_ifinfo)
			goto next;

		if (!kref_get_unless_zero(&gw_node->refcount))
			goto next;

		tq_avg = router_ifinfo->bat_iv.tq_avg;

		switch (atomic_read(&bat_priv->gw.sel_class)) {
		case 1: /* fast connection */
			tmp_gw_factor = tq_avg * tq_avg;
			tmp_gw_factor *= gw_node->bandwidth_down;
			tmp_gw_factor *= 100 * 100;
			tmp_gw_factor >>= 18;

			if (tmp_gw_factor > max_gw_factor ||
			    (tmp_gw_factor == max_gw_factor &&
			     tq_avg > max_tq)) {
				if (curr_gw)
					batadv_gw_node_put(curr_gw);
				curr_gw = gw_node;
				kref_get(&curr_gw->refcount);
			}
			break;

		default: /* 2:  stable connection (use best statistic)
			  * 3:  fast-switch (use best statistic but change as
			  *     soon as a better gateway appears)
			  * XX: late-switch (use best statistic but change as
			  *     soon as a better gateway appears which has
			  *     $routing_class more tq points)
			  */
			if (tq_avg > max_tq) {
				if (curr_gw)
					batadv_gw_node_put(curr_gw);
				curr_gw = gw_node;
				kref_get(&curr_gw->refcount);
			}
			break;
		}

		if (tq_avg > max_tq)
			max_tq = tq_avg;

		if (tmp_gw_factor > max_gw_factor)
			max_gw_factor = tmp_gw_factor;

		batadv_gw_node_put(gw_node);

next:
		batadv_neigh_node_put(router);
		if (router_ifinfo)
			batadv_neigh_ifinfo_put(router_ifinfo);
	}
	rcu_read_unlock();

	return curr_gw;
}

static bool batadv_iv_gw_is_eligible(struct batadv_priv *bat_priv,
				     struct batadv_orig_node *curr_gw_orig,
				     struct batadv_orig_node *orig_node)
{
	struct batadv_neigh_ifinfo *router_orig_ifinfo = NULL;
	struct batadv_neigh_ifinfo *router_gw_ifinfo = NULL;
	struct batadv_neigh_node *router_gw = NULL;
	struct batadv_neigh_node *router_orig = NULL;
	u8 gw_tq_avg, orig_tq_avg;
	bool ret = false;

	/* dynamic re-election is performed only on fast or late switch */
	if (atomic_read(&bat_priv->gw.sel_class) <= 2)
		return false;

	router_gw = batadv_orig_router_get(curr_gw_orig, BATADV_IF_DEFAULT);
	if (!router_gw) {
		ret = true;
		goto out;
	}

	router_gw_ifinfo = batadv_neigh_ifinfo_get(router_gw,
						   BATADV_IF_DEFAULT);
	if (!router_gw_ifinfo) {
		ret = true;
		goto out;
	}

	router_orig = batadv_orig_router_get(orig_node, BATADV_IF_DEFAULT);
	if (!router_orig)
		goto out;

	router_orig_ifinfo = batadv_neigh_ifinfo_get(router_orig,
						     BATADV_IF_DEFAULT);
	if (!router_orig_ifinfo)
		goto out;

	gw_tq_avg = router_gw_ifinfo->bat_iv.tq_avg;
	orig_tq_avg = router_orig_ifinfo->bat_iv.tq_avg;

	/* the TQ value has to be better */
	if (orig_tq_avg < gw_tq_avg)
		goto out;

	/* if the routing class is greater than 3 the value tells us how much
	 * greater the TQ value of the new gateway must be
	 */
	if ((atomic_read(&bat_priv->gw.sel_class) > 3) &&
	    (orig_tq_avg - gw_tq_avg < atomic_read(&bat_priv->gw.sel_class)))
		goto out;

	batadv_dbg(BATADV_DBG_BATMAN, bat_priv,
		   "Restarting gateway selection: better gateway found (tq curr: %i, tq new: %i)\n",
		   gw_tq_avg, orig_tq_avg);

	ret = true;
out:
	if (router_gw_ifinfo)
		batadv_neigh_ifinfo_put(router_gw_ifinfo);
	if (router_orig_ifinfo)
		batadv_neigh_ifinfo_put(router_orig_ifinfo);
	if (router_gw)
		batadv_neigh_node_put(router_gw);
	if (router_orig)
		batadv_neigh_node_put(router_orig);

	return ret;
}

#ifdef CONFIG_BATMAN_ADV_DEBUGFS
/* fails if orig_node has no router */
static int batadv_iv_gw_write_buffer_text(struct batadv_priv *bat_priv,
					  struct seq_file *seq,
					  const struct batadv_gw_node *gw_node)
{
	struct batadv_gw_node *curr_gw;
	struct batadv_neigh_node *router;
	struct batadv_neigh_ifinfo *router_ifinfo = NULL;
	int ret = -1;

	router = batadv_orig_router_get(gw_node->orig_node, BATADV_IF_DEFAULT);
	if (!router)
		goto out;

	router_ifinfo = batadv_neigh_ifinfo_get(router, BATADV_IF_DEFAULT);
	if (!router_ifinfo)
		goto out;

	curr_gw = batadv_gw_get_selected_gw_node(bat_priv);

	seq_printf(seq, "%s %pM (%3i) %pM [%10s]: %u.%u/%u.%u MBit\n",
		   (curr_gw == gw_node ? "=>" : "  "),
		   gw_node->orig_node->orig,
		   router_ifinfo->bat_iv.tq_avg, router->addr,
		   router->if_incoming->net_dev->name,
		   gw_node->bandwidth_down / 10,
		   gw_node->bandwidth_down % 10,
		   gw_node->bandwidth_up / 10,
		   gw_node->bandwidth_up % 10);
	ret = seq_has_overflowed(seq) ? -1 : 0;

	if (curr_gw)
		batadv_gw_node_put(curr_gw);
out:
	if (router_ifinfo)
		batadv_neigh_ifinfo_put(router_ifinfo);
	if (router)
		batadv_neigh_node_put(router);
	return ret;
}

static void batadv_iv_gw_print(struct batadv_priv *bat_priv,
			       struct seq_file *seq)
{
	struct batadv_gw_node *gw_node;
	int gw_count = 0;

	seq_puts(seq,
		 "      Gateway      (#/255)           Nexthop [outgoingIF]: advertised uplink bandwidth\n");

	rcu_read_lock();
	hlist_for_each_entry_rcu(gw_node, &bat_priv->gw.gateway_list, list) {
		/* fails if orig_node has no router */
		if (batadv_iv_gw_write_buffer_text(bat_priv, seq, gw_node) < 0)
			continue;

		gw_count++;
	}
	rcu_read_unlock();

	if (gw_count == 0)
		seq_puts(seq, "No gateways in range ...\n");
}
#endif

/**
 * batadv_iv_gw_dump_entry() - Dump a gateway into a message
 * @msg: Netlink message to dump into
 * @portid: Port making netlink request
 * @seq: Sequence number of netlink message
 * @bat_priv: The bat priv with all the soft interface information
 * @gw_node: Gateway to be dumped
 *
 * Return: Error code, or 0 on success
 */
static int batadv_iv_gw_dump_entry(struct sk_buff *msg, u32 portid, u32 seq,
				   struct batadv_priv *bat_priv,
				   struct batadv_gw_node *gw_node)
{
	struct batadv_neigh_ifinfo *router_ifinfo = NULL;
	struct batadv_neigh_node *router;
	struct batadv_gw_node *curr_gw = NULL;
	int ret = 0;
	void *hdr;

	router = batadv_orig_router_get(gw_node->orig_node, BATADV_IF_DEFAULT);
	if (!router)
		goto out;

	router_ifinfo = batadv_neigh_ifinfo_get(router, BATADV_IF_DEFAULT);
	if (!router_ifinfo)
		goto out;

	curr_gw = batadv_gw_get_selected_gw_node(bat_priv);

	hdr = genlmsg_put(msg, portid, seq, &batadv_netlink_family,
			  NLM_F_MULTI, BATADV_CMD_GET_GATEWAYS);
	if (!hdr) {
		ret = -ENOBUFS;
		goto out;
	}

	ret = -EMSGSIZE;

	if (curr_gw == gw_node)
		if (nla_put_flag(msg, BATADV_ATTR_FLAG_BEST)) {
			genlmsg_cancel(msg, hdr);
			goto out;
		}

	if (nla_put(msg, BATADV_ATTR_ORIG_ADDRESS, ETH_ALEN,
		    gw_node->orig_node->orig) ||
	    nla_put_u8(msg, BATADV_ATTR_TQ, router_ifinfo->bat_iv.tq_avg) ||
	    nla_put(msg, BATADV_ATTR_ROUTER, ETH_ALEN,
		    router->addr) ||
	    nla_put_string(msg, BATADV_ATTR_HARD_IFNAME,
			   router->if_incoming->net_dev->name) ||
	    nla_put_u32(msg, BATADV_ATTR_BANDWIDTH_DOWN,
			gw_node->bandwidth_down) ||
	    nla_put_u32(msg, BATADV_ATTR_BANDWIDTH_UP,
			gw_node->bandwidth_up)) {
		genlmsg_cancel(msg, hdr);
		goto out;
	}

	genlmsg_end(msg, hdr);
	ret = 0;

out:
	if (curr_gw)
		batadv_gw_node_put(curr_gw);
	if (router_ifinfo)
		batadv_neigh_ifinfo_put(router_ifinfo);
	if (router)
		batadv_neigh_node_put(router);
	return ret;
}

/**
 * batadv_iv_gw_dump() - Dump gateways into a message
 * @msg: Netlink message to dump into
 * @cb: Control block containing additional options
 * @bat_priv: The bat priv with all the soft interface information
 */
static void batadv_iv_gw_dump(struct sk_buff *msg, struct netlink_callback *cb,
			      struct batadv_priv *bat_priv)
{
	int portid = NETLINK_CB(cb->skb).portid;
	struct batadv_gw_node *gw_node;
	int idx_skip = cb->args[0];
	int idx = 0;

	rcu_read_lock();
	hlist_for_each_entry_rcu(gw_node, &bat_priv->gw.gateway_list, list) {
		if (idx++ < idx_skip)
			continue;

		if (batadv_iv_gw_dump_entry(msg, portid, cb->nlh->nlmsg_seq,
					    bat_priv, gw_node)) {
			idx_skip = idx - 1;
			goto unlock;
		}
	}

	idx_skip = idx;
unlock:
	rcu_read_unlock();

	cb->args[0] = idx_skip;
}

static struct batadv_algo_ops batadv_batman_iv __read_mostly = {
	.name = "BATMAN_IV",
	.iface = {
		.enable = batadv_iv_ogm_iface_enable,
		.enabled = batadv_iv_iface_enabled,
		.disable = batadv_iv_ogm_iface_disable,
		.update_mac = batadv_iv_ogm_iface_update_mac,
		.primary_set = batadv_iv_ogm_primary_iface_set,
	},
	.neigh = {
		.cmp = batadv_iv_ogm_neigh_cmp,
		.is_similar_or_better = batadv_iv_ogm_neigh_is_sob,
#ifdef CONFIG_BATMAN_ADV_DEBUGFS
		.print = batadv_iv_neigh_print,
#endif
		.dump = batadv_iv_ogm_neigh_dump,
	},
	.orig = {
#ifdef CONFIG_BATMAN_ADV_DEBUGFS
		.print = batadv_iv_ogm_orig_print,
#endif
		.dump = batadv_iv_ogm_orig_dump,
		.free = batadv_iv_ogm_orig_free,
		.add_if = batadv_iv_ogm_orig_add_if,
		.del_if = batadv_iv_ogm_orig_del_if,
	},
	.gw = {
		.init_sel_class = batadv_iv_init_sel_class,
		.get_best_gw_node = batadv_iv_gw_get_best_gw_node,
		.is_eligible = batadv_iv_gw_is_eligible,
#ifdef CONFIG_BATMAN_ADV_DEBUGFS
		.print = batadv_iv_gw_print,
#endif
		.dump = batadv_iv_gw_dump,
	},
};

/**
 * batadv_iv_init() - B.A.T.M.A.N. IV initialization function
 *
 * Return: 0 on success or negative error number in case of failure
 */
int __init batadv_iv_init(void)
{
	int ret;

	/* batman originator packet */
	ret = batadv_recv_handler_register(BATADV_IV_OGM,
					   batadv_iv_ogm_receive);
	if (ret < 0)
		goto out;

	ret = batadv_algo_register(&batadv_batman_iv);
	if (ret < 0)
		goto handler_unregister;

	goto out;

handler_unregister:
	batadv_recv_handler_unregister(BATADV_IV_OGM);
out:
	return ret;
}<|MERGE_RESOLUTION|>--- conflicted
+++ resolved
@@ -200,17 +200,6 @@
  * @max_if_num: the current amount of interfaces
  * @del_if_num: the index of the interface being removed
  */
-<<<<<<< HEAD
-static int batadv_iv_ogm_orig_del_if(struct batadv_orig_node *orig_node,
-				     unsigned int max_if_num,
-				     unsigned int del_if_num)
-{
-	int ret = -ENOMEM;
-	size_t chunk_size, if_offset;
-	void *data_ptr = NULL;
-
-	spin_lock_bh(&orig_node->bat_iv.ogm_cnt_lock);
-=======
 static void
 batadv_iv_ogm_drop_bcast_own_entry(struct batadv_orig_node *orig_node,
 				   unsigned int max_if_num,
@@ -219,7 +208,6 @@
 	size_t chunk_size;
 	size_t if_offset;
 	void *data_ptr;
->>>>>>> 286cd8c7
 
 	lockdep_assert_held(&orig_node->bat_iv.ogm_cnt_lock);
 
@@ -234,15 +222,9 @@
 
 	/* copy second part */
 	if_offset = (del_if_num + 1) * chunk_size;
-<<<<<<< HEAD
-	memcpy((char *)data_ptr + del_if_num * chunk_size,
-	       (uint8_t *)orig_node->bat_iv.bcast_own + if_offset,
-	       (max_if_num - del_if_num) * chunk_size);
-=======
 	memmove((char *)data_ptr + del_if_num * chunk_size,
 		(uint8_t *)orig_node->bat_iv.bcast_own + if_offset,
 		(max_if_num - del_if_num) * chunk_size);
->>>>>>> 286cd8c7
 
 	/* bcast_own was shrunk down in new buffer; free old one */
 	if (orig_node->bat_iv.bcast_own != data_ptr) {
@@ -470,10 +452,6 @@
 		goto unlock;
 
 	batadv_ogm_packet = ogm_buff;
-<<<<<<< HEAD
-	batadv_ogm_packet->flags = BATADV_PRIMARIES_FIRST_HOP;
-=======
->>>>>>> 286cd8c7
 	batadv_ogm_packet->ttl = BATADV_TTL;
 
 unlock:
@@ -510,8 +488,6 @@
 	return new_tq;
 }
 
-<<<<<<< HEAD
-=======
 /**
  * batadv_iv_ogm_aggr_packet() - checks if there is another OGM attached
  * @buff_pos: current position in the skb
@@ -520,7 +496,6 @@
  *
  * Return: true if there is enough space for another OGM, false otherwise.
  */
->>>>>>> 286cd8c7
 static bool
 batadv_iv_ogm_aggr_packet(int buff_pos, int packet_len,
 			  const struct batadv_ogm_packet *ogm_packet)
@@ -621,11 +596,7 @@
 
 	if (forw_packet->if_outgoing->soft_iface != soft_iface) {
 		pr_warn("%s: soft interface switch for queued OGM\n", __func__);
-<<<<<<< HEAD
-		goto out;
-=======
 		return;
->>>>>>> 286cd8c7
 	}
 
 	if (forw_packet->if_incoming->if_status != BATADV_IF_ACTIVE)
@@ -1005,8 +976,6 @@
 	if (!*ogm_buff)
 		return;
 
-<<<<<<< HEAD
-=======
 	/* the interface gets activated here to avoid race conditions between
 	 * the moment of activating the interface in
 	 * hardif_activate_interface() where the originator mac is set and
@@ -1016,7 +985,6 @@
 	if (hard_iface->if_status == BATADV_IF_TO_BE_ACTIVATED)
 		hard_iface->if_status = BATADV_IF_ACTIVE;
 
->>>>>>> 286cd8c7
 	primary_if = batadv_primary_if_get_selected(bat_priv);
 
 	if (hard_iface == primary_if) {
@@ -1283,18 +1251,11 @@
 	u8 total_count;
 	u8 orig_eq_count, neigh_rq_count, neigh_rq_inv, tq_own;
 	unsigned int neigh_rq_inv_cube, neigh_rq_max_cube;
-<<<<<<< HEAD
-	int if_num, ret = 0;
-	unsigned int tq_asym_penalty, inv_asym_penalty;
-	unsigned int combined_tq;
-	unsigned int tq_iface_penalty;
-=======
 	unsigned int if_num;
 	unsigned int tq_asym_penalty, inv_asym_penalty;
 	unsigned int combined_tq;
 	unsigned int tq_iface_penalty;
 	bool ret = false;
->>>>>>> 286cd8c7
 
 	/* find corresponding one hop neighbor */
 	rcu_read_lock();
