// SPDX-License-Identifier: GPL-2.0
/* Copyright (C) 2007-2018  B.A.T.M.A.N. contributors:
 *
 * Marek Lindner, Simon Wunderlich
 *
 * This program is free software; you can redistribute it and/or
 * modify it under the terms of version 2 of the GNU General Public
 * License as published by the Free Software Foundation.
 *
 * This program is distributed in the hope that it will be useful, but
 * WITHOUT ANY WARRANTY; without even the implied warranty of
 * MERCHANTABILITY or FITNESS FOR A PARTICULAR PURPOSE. See the GNU
 * General Public License for more details.
 *
 * You should have received a copy of the GNU General Public License
 * along with this program; if not, see <http://www.gnu.org/licenses/>.
 */

#include "main.h"

#include <linux/atomic.h>
#include <linux/build_bug.h>
#include <linux/byteorder/generic.h>
#include <linux/crc32c.h>
#include <linux/errno.h>
#include <linux/genetlink.h>
#include <linux/gfp.h>
#include <linux/if_ether.h>
#include <linux/if_vlan.h>
#include <linux/init.h>
#include <linux/ip.h>
#include <linux/ipv6.h>
#include <linux/kernel.h>
#include <linux/kref.h>
#include <linux/list.h>
#include <linux/module.h>
#include <linux/netdevice.h>
#include <linux/printk.h>
#include <linux/rculist.h>
#include <linux/rcupdate.h>
#include <linux/seq_file.h>
#include <linux/skbuff.h>
#include <linux/spinlock.h>
#include <linux/stddef.h>
#include <linux/string.h>
#include <linux/workqueue.h>
#include <net/dsfield.h>
#include <net/rtnetlink.h>
#include <uapi/linux/batadv_packet.h>
#include <uapi/linux/batman_adv.h>

#include "bat_algo.h"
#include "bat_iv_ogm.h"
#include "bat_v.h"
#include "bridge_loop_avoidance.h"
#include "debugfs.h"
#include "distributed-arp-table.h"
#include "gateway_client.h"
#include "gateway_common.h"
#include "hard-interface.h"
#include "icmp_socket.h"
#include "log.h"
#include "multicast.h"
#include "netlink.h"
#include "network-coding.h"
#include "originator.h"
#include "routing.h"
#include "send.h"
#include "soft-interface.h"
#include "tp_meter.h"
#include "translation-table.h"

/* List manipulations on hardif_list have to be rtnl_lock()'ed,
 * list traversals just rcu-locked
 */
struct list_head batadv_hardif_list;
static int (*batadv_rx_handler[256])(struct sk_buff *skb,
				     struct batadv_hard_iface *recv_if);

unsigned char batadv_broadcast_addr[] = {0xff, 0xff, 0xff, 0xff, 0xff, 0xff};

struct workqueue_struct *batadv_event_workqueue;

static void batadv_recv_handler_init(void);

static int __init batadv_init(void)
{
	int ret;

	ret = batadv_tt_cache_init();
	if (ret < 0)
		return ret;

	INIT_LIST_HEAD(&batadv_hardif_list);
	batadv_algo_init();

	batadv_recv_handler_init();

	batadv_v_init();
	batadv_iv_init();
	batadv_nc_init();
	batadv_tp_meter_init();

	batadv_event_workqueue = create_singlethread_workqueue("bat_events");
	if (!batadv_event_workqueue)
		goto err_create_wq;

	batadv_socket_init();
	batadv_debugfs_init();

	register_netdevice_notifier(&batadv_hard_if_notifier);
	rtnl_link_register(&batadv_link_ops);
	batadv_netlink_register();

	pr_info("B.A.T.M.A.N. advanced %s (compatibility version %i) loaded\n",
		BATADV_SOURCE_VERSION, BATADV_COMPAT_VERSION);

	return 0;

err_create_wq:
	batadv_tt_cache_destroy();

	return -ENOMEM;
}

static void __exit batadv_exit(void)
{
	batadv_debugfs_destroy();
	batadv_netlink_unregister();
	rtnl_link_unregister(&batadv_link_ops);
	unregister_netdevice_notifier(&batadv_hard_if_notifier);
	batadv_hardif_remove_interfaces();

	flush_workqueue(batadv_event_workqueue);
	destroy_workqueue(batadv_event_workqueue);
	batadv_event_workqueue = NULL;

	rcu_barrier();

	batadv_tt_cache_destroy();
}

/**
 * batadv_mesh_init() - Initialize soft interface
 * @soft_iface: netdev struct of the soft interface
 *
 * Return: 0 on success or negative error number in case of failure
 */
int batadv_mesh_init(struct net_device *soft_iface)
{
	struct batadv_priv *bat_priv = netdev_priv(soft_iface);
	int ret;

	spin_lock_init(&bat_priv->forw_bat_list_lock);
	spin_lock_init(&bat_priv->forw_bcast_list_lock);
	spin_lock_init(&bat_priv->tt.changes_list_lock);
	spin_lock_init(&bat_priv->tt.req_list_lock);
	spin_lock_init(&bat_priv->tt.roam_list_lock);
	spin_lock_init(&bat_priv->tt.last_changeset_lock);
	spin_lock_init(&bat_priv->tt.commit_lock);
	spin_lock_init(&bat_priv->gw.list_lock);
#ifdef CONFIG_BATMAN_ADV_MCAST
	spin_lock_init(&bat_priv->mcast.mla_lock);
	spin_lock_init(&bat_priv->mcast.want_lists_lock);
#endif
	spin_lock_init(&bat_priv->tvlv.container_list_lock);
	spin_lock_init(&bat_priv->tvlv.handler_list_lock);
	spin_lock_init(&bat_priv->softif_vlan_list_lock);
	spin_lock_init(&bat_priv->tp_list_lock);

	INIT_HLIST_HEAD(&bat_priv->forw_bat_list);
	INIT_HLIST_HEAD(&bat_priv->forw_bcast_list);
	INIT_HLIST_HEAD(&bat_priv->gw.gateway_list);
#ifdef CONFIG_BATMAN_ADV_MCAST
	INIT_HLIST_HEAD(&bat_priv->mcast.want_all_unsnoopables_list);
	INIT_HLIST_HEAD(&bat_priv->mcast.want_all_ipv4_list);
	INIT_HLIST_HEAD(&bat_priv->mcast.want_all_ipv6_list);
#endif
	INIT_LIST_HEAD(&bat_priv->tt.changes_list);
	INIT_HLIST_HEAD(&bat_priv->tt.req_list);
	INIT_LIST_HEAD(&bat_priv->tt.roam_list);
#ifdef CONFIG_BATMAN_ADV_MCAST
	INIT_HLIST_HEAD(&bat_priv->mcast.mla_list);
#endif
	INIT_HLIST_HEAD(&bat_priv->tvlv.container_list);
	INIT_HLIST_HEAD(&bat_priv->tvlv.handler_list);
	INIT_HLIST_HEAD(&bat_priv->softif_vlan_list);
	INIT_HLIST_HEAD(&bat_priv->tp_list);

	ret = batadv_originator_init(bat_priv);
	if (ret < 0) {
		atomic_set(&bat_priv->mesh_state, BATADV_MESH_DEACTIVATING);
		goto err_orig;
	}

	ret = batadv_tt_init(bat_priv);
	if (ret < 0) {
		atomic_set(&bat_priv->mesh_state, BATADV_MESH_DEACTIVATING);
		goto err_tt;
	}
<<<<<<< HEAD
=======

	ret = batadv_v_mesh_init(bat_priv);
	if (ret < 0) {
		atomic_set(&bat_priv->mesh_state, BATADV_MESH_DEACTIVATING);
		goto err_v;
	}
>>>>>>> 286cd8c7

	ret = batadv_bla_init(bat_priv);
	if (ret < 0) {
		atomic_set(&bat_priv->mesh_state, BATADV_MESH_DEACTIVATING);
		goto err_bla;
	}

	ret = batadv_dat_init(bat_priv);
	if (ret < 0) {
		atomic_set(&bat_priv->mesh_state, BATADV_MESH_DEACTIVATING);
		goto err_dat;
	}

	ret = batadv_nc_mesh_init(bat_priv);
	if (ret < 0) {
		atomic_set(&bat_priv->mesh_state, BATADV_MESH_DEACTIVATING);
		goto err_nc;
	}

	batadv_gw_init(bat_priv);
	batadv_mcast_init(bat_priv);

	atomic_set(&bat_priv->gw.reselect, 0);
	atomic_set(&bat_priv->mesh_state, BATADV_MESH_ACTIVE);

	return 0;

err_nc:
	batadv_dat_free(bat_priv);
err_dat:
	batadv_bla_free(bat_priv);
err_bla:
<<<<<<< HEAD
=======
	batadv_v_mesh_free(bat_priv);
err_v:
>>>>>>> 286cd8c7
	batadv_tt_free(bat_priv);
err_tt:
	batadv_originator_free(bat_priv);
err_orig:
	batadv_purge_outstanding_packets(bat_priv, NULL);
	atomic_set(&bat_priv->mesh_state, BATADV_MESH_INACTIVE);

	return ret;
}

/**
 * batadv_mesh_free() - Deinitialize soft interface
 * @soft_iface: netdev struct of the soft interface
 */
void batadv_mesh_free(struct net_device *soft_iface)
{
	struct batadv_priv *bat_priv = netdev_priv(soft_iface);

	atomic_set(&bat_priv->mesh_state, BATADV_MESH_DEACTIVATING);

	batadv_purge_outstanding_packets(bat_priv, NULL);

	batadv_gw_node_free(bat_priv);

	batadv_v_mesh_free(bat_priv);
	batadv_nc_mesh_free(bat_priv);
	batadv_dat_free(bat_priv);
	batadv_bla_free(bat_priv);

	batadv_mcast_free(bat_priv);

	/* Free the TT and the originator tables only after having terminated
	 * all the other depending components which may use these structures for
	 * their purposes.
	 */
	batadv_tt_free(bat_priv);

	/* Since the originator table clean up routine is accessing the TT
	 * tables as well, it has to be invoked after the TT tables have been
	 * freed and marked as empty. This ensures that no cleanup RCU callbacks
	 * accessing the TT data are scheduled for later execution.
	 */
	batadv_originator_free(bat_priv);

	batadv_gw_free(bat_priv);

	free_percpu(bat_priv->bat_counters);
	bat_priv->bat_counters = NULL;

	atomic_set(&bat_priv->mesh_state, BATADV_MESH_INACTIVE);
}

/**
 * batadv_is_my_mac() - check if the given mac address belongs to any of the
 *  real interfaces in the current mesh
 * @bat_priv: the bat priv with all the soft interface information
 * @addr: the address to check
 *
 * Return: 'true' if the mac address was found, false otherwise.
 */
bool batadv_is_my_mac(struct batadv_priv *bat_priv, const u8 *addr)
{
	const struct batadv_hard_iface *hard_iface;
	bool is_my_mac = false;

	rcu_read_lock();
	list_for_each_entry_rcu(hard_iface, &batadv_hardif_list, list) {
		if (hard_iface->if_status != BATADV_IF_ACTIVE)
			continue;

		if (hard_iface->soft_iface != bat_priv->soft_iface)
			continue;

		if (batadv_compare_eth(hard_iface->net_dev->dev_addr, addr)) {
			is_my_mac = true;
			break;
		}
	}
	rcu_read_unlock();
	return is_my_mac;
}

#ifdef CONFIG_BATMAN_ADV_DEBUGFS
/**
 * batadv_seq_print_text_primary_if_get() - called from debugfs table printing
 *  function that requires the primary interface
 * @seq: debugfs table seq_file struct
 *
 * Return: primary interface if found or NULL otherwise.
 */
struct batadv_hard_iface *
batadv_seq_print_text_primary_if_get(struct seq_file *seq)
{
	struct net_device *net_dev = (struct net_device *)seq->private;
	struct batadv_priv *bat_priv = netdev_priv(net_dev);
	struct batadv_hard_iface *primary_if;

	primary_if = batadv_primary_if_get_selected(bat_priv);

	if (!primary_if) {
		seq_printf(seq,
			   "BATMAN mesh %s disabled - please specify interfaces to enable it\n",
			   net_dev->name);
		goto out;
	}

	if (primary_if->if_status == BATADV_IF_ACTIVE)
		goto out;

	seq_printf(seq,
		   "BATMAN mesh %s disabled - primary interface not active\n",
		   net_dev->name);
	batadv_hardif_put(primary_if);
	primary_if = NULL;

out:
	return primary_if;
}
#endif

/**
 * batadv_max_header_len() - calculate maximum encapsulation overhead for a
 *  payload packet
 *
 * Return: the maximum encapsulation overhead in bytes.
 */
int batadv_max_header_len(void)
{
	int header_len = 0;

	header_len = max_t(int, header_len,
			   sizeof(struct batadv_unicast_packet));
	header_len = max_t(int, header_len,
			   sizeof(struct batadv_unicast_4addr_packet));
	header_len = max_t(int, header_len,
			   sizeof(struct batadv_bcast_packet));

#ifdef CONFIG_BATMAN_ADV_NC
	header_len = max_t(int, header_len,
			   sizeof(struct batadv_coded_packet));
#endif

	return header_len + ETH_HLEN;
}

/**
 * batadv_skb_set_priority() - sets skb priority according to packet content
 * @skb: the packet to be sent
 * @offset: offset to the packet content
 *
 * This function sets a value between 256 and 263 (802.1d priority), which
 * can be interpreted by the cfg80211 or other drivers.
 */
void batadv_skb_set_priority(struct sk_buff *skb, int offset)
{
	struct iphdr ip_hdr_tmp, *ip_hdr;
	struct ipv6hdr ip6_hdr_tmp, *ip6_hdr;
	struct ethhdr ethhdr_tmp, *ethhdr;
	struct vlan_ethhdr *vhdr, vhdr_tmp;
	u32 prio;

	/* already set, do nothing */
	if (skb->priority >= 256 && skb->priority <= 263)
		return;

	ethhdr = skb_header_pointer(skb, offset, sizeof(*ethhdr), &ethhdr_tmp);
	if (!ethhdr)
		return;

	switch (ethhdr->h_proto) {
	case htons(ETH_P_8021Q):
		vhdr = skb_header_pointer(skb, offset + sizeof(*vhdr),
					  sizeof(*vhdr), &vhdr_tmp);
		if (!vhdr)
			return;
		prio = ntohs(vhdr->h_vlan_TCI) & VLAN_PRIO_MASK;
		prio = prio >> VLAN_PRIO_SHIFT;
		break;
	case htons(ETH_P_IP):
		ip_hdr = skb_header_pointer(skb, offset + sizeof(*ethhdr),
					    sizeof(*ip_hdr), &ip_hdr_tmp);
		if (!ip_hdr)
			return;
		prio = (ipv4_get_dsfield(ip_hdr) & 0xfc) >> 5;
		break;
	case htons(ETH_P_IPV6):
		ip6_hdr = skb_header_pointer(skb, offset + sizeof(*ethhdr),
					     sizeof(*ip6_hdr), &ip6_hdr_tmp);
		if (!ip6_hdr)
			return;
		prio = (ipv6_get_dsfield(ip6_hdr) & 0xfc) >> 5;
		break;
	default:
		return;
	}

	skb->priority = prio + 256;
}

static int batadv_recv_unhandled_packet(struct sk_buff *skb,
					struct batadv_hard_iface *recv_if)
{
	kfree_skb(skb);

	return NET_RX_DROP;
}

/* incoming packets with the batman ethertype received on any active hard
 * interface
 */

/**
 * batadv_batman_skb_recv() - Handle incoming message from an hard interface
 * @skb: the received packet
 * @dev: the net device that the packet was received on
 * @ptype: packet type of incoming packet (ETH_P_BATMAN)
 * @orig_dev: the original receive net device (e.g. bonded device)
 *
 * Return: NET_RX_SUCCESS on success or NET_RX_DROP in case of failure
 */
int batadv_batman_skb_recv(struct sk_buff *skb, struct net_device *dev,
			   struct packet_type *ptype,
			   struct net_device *orig_dev)
{
	struct batadv_priv *bat_priv;
	struct batadv_ogm_packet *batadv_ogm_packet;
	struct batadv_hard_iface *hard_iface;
	u8 idx;

	hard_iface = container_of(ptype, struct batadv_hard_iface,
				  batman_adv_ptype);

	/* Prevent processing a packet received on an interface which is getting
	 * shut down otherwise the packet may trigger de-reference errors
	 * further down in the receive path.
	 */
	if (!kref_get_unless_zero(&hard_iface->refcount))
		goto err_out;

	skb = skb_share_check(skb, GFP_ATOMIC);

	/* skb was released by skb_share_check() */
	if (!skb)
		goto err_put;

	/* packet should hold at least type and version */
	if (unlikely(!pskb_may_pull(skb, 2)))
		goto err_free;

	/* expect a valid ethernet header here. */
	if (unlikely(skb->mac_len != ETH_HLEN || !skb_mac_header(skb)))
		goto err_free;

	if (!hard_iface->soft_iface)
		goto err_free;

	bat_priv = netdev_priv(hard_iface->soft_iface);

	if (atomic_read(&bat_priv->mesh_state) != BATADV_MESH_ACTIVE)
		goto err_free;

	/* discard frames on not active interfaces */
	if (hard_iface->if_status != BATADV_IF_ACTIVE)
		goto err_free;

	batadv_ogm_packet = (struct batadv_ogm_packet *)skb->data;

	if (batadv_ogm_packet->version != BATADV_COMPAT_VERSION) {
		batadv_dbg(BATADV_DBG_BATMAN, bat_priv,
			   "Drop packet: incompatible batman version (%i)\n",
			   batadv_ogm_packet->version);
		goto err_free;
	}

	/* reset control block to avoid left overs from previous users */
	memset(skb->cb, 0, sizeof(struct batadv_skb_cb));

	idx = batadv_ogm_packet->packet_type;
	(*batadv_rx_handler[idx])(skb, hard_iface);

	batadv_hardif_put(hard_iface);

	/* return NET_RX_SUCCESS in any case as we
	 * most probably dropped the packet for
	 * routing-logical reasons.
	 */
	return NET_RX_SUCCESS;

err_free:
	kfree_skb(skb);
err_put:
	batadv_hardif_put(hard_iface);
err_out:
	return NET_RX_DROP;
}

static void batadv_recv_handler_init(void)
{
	int i;

	for (i = 0; i < ARRAY_SIZE(batadv_rx_handler); i++)
		batadv_rx_handler[i] = batadv_recv_unhandled_packet;

	for (i = BATADV_UNICAST_MIN; i <= BATADV_UNICAST_MAX; i++)
		batadv_rx_handler[i] = batadv_recv_unhandled_unicast_packet;

	/* compile time checks for sizes */
	BUILD_BUG_ON(sizeof(struct batadv_bla_claim_dst) != 6);
	BUILD_BUG_ON(sizeof(struct batadv_ogm_packet) != 24);
	BUILD_BUG_ON(sizeof(struct batadv_icmp_header) != 20);
	BUILD_BUG_ON(sizeof(struct batadv_icmp_packet) != 20);
	BUILD_BUG_ON(sizeof(struct batadv_icmp_packet_rr) != 116);
	BUILD_BUG_ON(sizeof(struct batadv_unicast_packet) != 10);
	BUILD_BUG_ON(sizeof(struct batadv_unicast_4addr_packet) != 18);
	BUILD_BUG_ON(sizeof(struct batadv_frag_packet) != 20);
	BUILD_BUG_ON(sizeof(struct batadv_bcast_packet) != 14);
	BUILD_BUG_ON(sizeof(struct batadv_coded_packet) != 46);
	BUILD_BUG_ON(sizeof(struct batadv_unicast_tvlv_packet) != 20);
	BUILD_BUG_ON(sizeof(struct batadv_tvlv_hdr) != 4);
	BUILD_BUG_ON(sizeof(struct batadv_tvlv_gateway_data) != 8);
	BUILD_BUG_ON(sizeof(struct batadv_tvlv_tt_vlan_data) != 8);
	BUILD_BUG_ON(sizeof(struct batadv_tvlv_tt_change) != 12);
	BUILD_BUG_ON(sizeof(struct batadv_tvlv_roam_adv) != 8);

	i = FIELD_SIZEOF(struct sk_buff, cb);
	BUILD_BUG_ON(sizeof(struct batadv_skb_cb) > i);

	/* broadcast packet */
	batadv_rx_handler[BATADV_BCAST] = batadv_recv_bcast_packet;

	/* unicast packets ... */
	/* unicast with 4 addresses packet */
	batadv_rx_handler[BATADV_UNICAST_4ADDR] = batadv_recv_unicast_packet;
	/* unicast packet */
	batadv_rx_handler[BATADV_UNICAST] = batadv_recv_unicast_packet;
	/* unicast tvlv packet */
	batadv_rx_handler[BATADV_UNICAST_TVLV] = batadv_recv_unicast_tvlv;
	/* batman icmp packet */
	batadv_rx_handler[BATADV_ICMP] = batadv_recv_icmp_packet;
	/* Fragmented packets */
	batadv_rx_handler[BATADV_UNICAST_FRAG] = batadv_recv_frag_packet;
}

/**
 * batadv_recv_handler_register() - Register handler for batman-adv packet type
 * @packet_type: batadv_packettype which should be handled
 * @recv_handler: receive handler for the packet type
 *
 * Return: 0 on success or negative error number in case of failure
 */
int
batadv_recv_handler_register(u8 packet_type,
			     int (*recv_handler)(struct sk_buff *,
						 struct batadv_hard_iface *))
{
	int (*curr)(struct sk_buff *skb,
		    struct batadv_hard_iface *recv_if);
	curr = batadv_rx_handler[packet_type];

	if (curr != batadv_recv_unhandled_packet &&
	    curr != batadv_recv_unhandled_unicast_packet)
		return -EBUSY;

	batadv_rx_handler[packet_type] = recv_handler;
	return 0;
}

/**
 * batadv_recv_handler_unregister() - Unregister handler for packet type
 * @packet_type: batadv_packettype which should no longer be handled
 */
void batadv_recv_handler_unregister(u8 packet_type)
{
	batadv_rx_handler[packet_type] = batadv_recv_unhandled_packet;
}

/**
 * batadv_skb_crc32() - calculate CRC32 of the whole packet and skip bytes in
 *  the header
 * @skb: skb pointing to fragmented socket buffers
 * @payload_ptr: Pointer to position inside the head buffer of the skb
 *  marking the start of the data to be CRC'ed
 *
 * payload_ptr must always point to an address in the skb head buffer and not to
 * a fragment.
 *
 * Return: big endian crc32c of the checksummed data
 */
__be32 batadv_skb_crc32(struct sk_buff *skb, u8 *payload_ptr)
{
	u32 crc = 0;
	unsigned int from;
	unsigned int to = skb->len;
	struct skb_seq_state st;
	const u8 *data;
	unsigned int len;
	unsigned int consumed = 0;

	from = (unsigned int)(payload_ptr - skb->data);

	skb_prepare_seq_read(skb, from, to, &st);
	while ((len = skb_seq_read(consumed, &data, &st)) != 0) {
		crc = crc32c(crc, data, len);
		consumed += len;
	}

	return htonl(crc);
}

/**
<<<<<<< HEAD
 * batadv_tvlv_handler_free_ref - decrement the tvlv handler refcounter and
 *  possibly free it
 * @tvlv_handler: the tvlv handler to free
 */
static void
batadv_tvlv_handler_free_ref(struct batadv_tvlv_handler *tvlv_handler)
{
	if (atomic_dec_and_test(&tvlv_handler->refcount))
		kfree_rcu(tvlv_handler, rcu);
}

/**
 * batadv_tvlv_handler_get - retrieve tvlv handler from the tvlv handler list
 *  based on the provided type and version (both need to match)
 * @bat_priv: the bat priv with all the soft interface information
 * @type: tvlv handler type to look for
 * @version: tvlv handler version to look for
 *
 * Returns tvlv handler if found or NULL otherwise.
 */
static struct batadv_tvlv_handler
*batadv_tvlv_handler_get(struct batadv_priv *bat_priv, u8 type, u8 version)
{
	struct batadv_tvlv_handler *tvlv_handler_tmp, *tvlv_handler = NULL;

	rcu_read_lock();
	hlist_for_each_entry_rcu(tvlv_handler_tmp,
				 &bat_priv->tvlv.handler_list, list) {
		if (tvlv_handler_tmp->type != type)
			continue;

		if (tvlv_handler_tmp->version != version)
			continue;

		if (!atomic_inc_not_zero(&tvlv_handler_tmp->refcount))
			continue;

		tvlv_handler = tvlv_handler_tmp;
		break;
	}
	rcu_read_unlock();

	return tvlv_handler;
}

/**
 * batadv_tvlv_container_free_ref - decrement the tvlv container refcounter and
 *  possibly free it
 * @tvlv: the tvlv container to free
 */
static void batadv_tvlv_container_free_ref(struct batadv_tvlv_container *tvlv)
{
	if (atomic_dec_and_test(&tvlv->refcount))
		kfree(tvlv);
}

/**
 * batadv_tvlv_container_get - retrieve tvlv container from the tvlv container
 *  list based on the provided type and version (both need to match)
 * @bat_priv: the bat priv with all the soft interface information
 * @type: tvlv container type to look for
 * @version: tvlv container version to look for
 *
 * Has to be called with the appropriate locks being acquired
 * (tvlv.container_list_lock).
 *
 * Returns tvlv container if found or NULL otherwise.
 */
static struct batadv_tvlv_container
*batadv_tvlv_container_get(struct batadv_priv *bat_priv, u8 type, u8 version)
{
	struct batadv_tvlv_container *tvlv_tmp, *tvlv = NULL;

	hlist_for_each_entry(tvlv_tmp, &bat_priv->tvlv.container_list, list) {
		if (tvlv_tmp->tvlv_hdr.type != type)
			continue;

		if (tvlv_tmp->tvlv_hdr.version != version)
			continue;

		if (!atomic_inc_not_zero(&tvlv_tmp->refcount))
			continue;

		tvlv = tvlv_tmp;
		break;
	}

	return tvlv;
}

/**
 * batadv_tvlv_container_list_size - calculate the size of the tvlv container
 *  list entries
 * @bat_priv: the bat priv with all the soft interface information
 *
 * Has to be called with the appropriate locks being acquired
 * (tvlv.container_list_lock).
 *
 * Returns size of all currently registered tvlv containers in bytes.
 */
static u16 batadv_tvlv_container_list_size(struct batadv_priv *bat_priv)
{
	struct batadv_tvlv_container *tvlv;
	u16 tvlv_len = 0;

	hlist_for_each_entry(tvlv, &bat_priv->tvlv.container_list, list) {
		tvlv_len += sizeof(struct batadv_tvlv_hdr);
		tvlv_len += ntohs(tvlv->tvlv_hdr.len);
	}

	return tvlv_len;
}

/**
 * batadv_tvlv_container_remove - remove tvlv container from the tvlv container
 *  list
 * @bat_priv: the bat priv with all the soft interface information
 * @tvlv: the to be removed tvlv container
 *
 * Has to be called with the appropriate locks being acquired
 * (tvlv.container_list_lock).
 */
static void batadv_tvlv_container_remove(struct batadv_priv *bat_priv,
					 struct batadv_tvlv_container *tvlv)
{
	lockdep_assert_held(&bat_priv->tvlv.container_list_lock);

	if (!tvlv)
		return;

	hlist_del(&tvlv->list);

	/* first call to decrement the counter, second call to free */
	batadv_tvlv_container_free_ref(tvlv);
	batadv_tvlv_container_free_ref(tvlv);
}

/**
 * batadv_tvlv_container_unregister - unregister tvlv container based on the
 *  provided type and version (both need to match)
 * @bat_priv: the bat priv with all the soft interface information
 * @type: tvlv container type to unregister
 * @version: tvlv container type to unregister
 */
void batadv_tvlv_container_unregister(struct batadv_priv *bat_priv,
				      u8 type, u8 version)
{
	struct batadv_tvlv_container *tvlv;

	spin_lock_bh(&bat_priv->tvlv.container_list_lock);
	tvlv = batadv_tvlv_container_get(bat_priv, type, version);
	batadv_tvlv_container_remove(bat_priv, tvlv);
	spin_unlock_bh(&bat_priv->tvlv.container_list_lock);
}

/**
 * batadv_tvlv_container_register - register tvlv type, version and content
 *  to be propagated with each (primary interface) OGM
 * @bat_priv: the bat priv with all the soft interface information
 * @type: tvlv container type
 * @version: tvlv container version
 * @tvlv_value: tvlv container content
 * @tvlv_value_len: tvlv container content length
 *
 * If a container of the same type and version was already registered the new
 * content is going to replace the old one.
 */
void batadv_tvlv_container_register(struct batadv_priv *bat_priv,
				    u8 type, u8 version,
				    void *tvlv_value, u16 tvlv_value_len)
{
	struct batadv_tvlv_container *tvlv_old, *tvlv_new;

	if (!tvlv_value)
		tvlv_value_len = 0;

	tvlv_new = kzalloc(sizeof(*tvlv_new) + tvlv_value_len, GFP_ATOMIC);
	if (!tvlv_new)
		return;

	tvlv_new->tvlv_hdr.version = version;
	tvlv_new->tvlv_hdr.type = type;
	tvlv_new->tvlv_hdr.len = htons(tvlv_value_len);

	memcpy(tvlv_new + 1, tvlv_value, ntohs(tvlv_new->tvlv_hdr.len));
	INIT_HLIST_NODE(&tvlv_new->list);
	atomic_set(&tvlv_new->refcount, 1);

	spin_lock_bh(&bat_priv->tvlv.container_list_lock);
	tvlv_old = batadv_tvlv_container_get(bat_priv, type, version);
	batadv_tvlv_container_remove(bat_priv, tvlv_old);
	hlist_add_head(&tvlv_new->list, &bat_priv->tvlv.container_list);
	spin_unlock_bh(&bat_priv->tvlv.container_list_lock);
}

/**
 * batadv_tvlv_realloc_packet_buff - reallocate packet buffer to accommodate
 *  requested packet size
 * @packet_buff: packet buffer
 * @packet_buff_len: packet buffer size
 * @min_packet_len: requested packet minimum size
 * @additional_packet_len: requested additional packet size on top of minimum
 *  size
 *
 * Returns true of the packet buffer could be changed to the requested size,
 * false otherwise.
 */
static bool batadv_tvlv_realloc_packet_buff(unsigned char **packet_buff,
					    int *packet_buff_len,
					    int min_packet_len,
					    int additional_packet_len)
{
	unsigned char *new_buff;

	new_buff = kmalloc(min_packet_len + additional_packet_len, GFP_ATOMIC);

	/* keep old buffer if kmalloc should fail */
	if (!new_buff)
		return false;

	memcpy(new_buff, *packet_buff, min_packet_len);
	kfree(*packet_buff);
	*packet_buff = new_buff;
	*packet_buff_len = min_packet_len + additional_packet_len;

	return true;
}

/**
 * batadv_tvlv_container_ogm_append - append tvlv container content to given
 *  OGM packet buffer
 * @bat_priv: the bat priv with all the soft interface information
 * @packet_buff: ogm packet buffer
 * @packet_buff_len: ogm packet buffer size including ogm header and tvlv
 *  content
 * @packet_min_len: ogm header size to be preserved for the OGM itself
 *
 * The ogm packet might be enlarged or shrunk depending on the current size
 * and the size of the to-be-appended tvlv containers.
 *
 * Returns size of all appended tvlv containers in bytes.
 */
u16 batadv_tvlv_container_ogm_append(struct batadv_priv *bat_priv,
				     unsigned char **packet_buff,
				     int *packet_buff_len, int packet_min_len)
{
	struct batadv_tvlv_container *tvlv;
	struct batadv_tvlv_hdr *tvlv_hdr;
	u16 tvlv_value_len;
	void *tvlv_value;
	bool ret;

	spin_lock_bh(&bat_priv->tvlv.container_list_lock);
	tvlv_value_len = batadv_tvlv_container_list_size(bat_priv);

	ret = batadv_tvlv_realloc_packet_buff(packet_buff, packet_buff_len,
					      packet_min_len, tvlv_value_len);

	if (!ret)
		goto end;

	if (!tvlv_value_len)
		goto end;

	tvlv_value = (*packet_buff) + packet_min_len;

	hlist_for_each_entry(tvlv, &bat_priv->tvlv.container_list, list) {
		tvlv_hdr = tvlv_value;
		tvlv_hdr->type = tvlv->tvlv_hdr.type;
		tvlv_hdr->version = tvlv->tvlv_hdr.version;
		tvlv_hdr->len = tvlv->tvlv_hdr.len;
		tvlv_value = tvlv_hdr + 1;
		memcpy(tvlv_value, tvlv + 1, ntohs(tvlv->tvlv_hdr.len));
		tvlv_value = (u8 *)tvlv_value + ntohs(tvlv->tvlv_hdr.len);
	}

end:
	spin_unlock_bh(&bat_priv->tvlv.container_list_lock);
	return tvlv_value_len;
}

/**
 * batadv_tvlv_call_handler - parse the given tvlv buffer to call the
 *  appropriate handlers
 * @bat_priv: the bat priv with all the soft interface information
 * @tvlv_handler: tvlv callback function handling the tvlv content
 * @ogm_source: flag indicating wether the tvlv is an ogm or a unicast packet
 * @orig_node: orig node emitting the ogm packet
 * @src: source mac address of the unicast packet
 * @dst: destination mac address of the unicast packet
 * @tvlv_value: tvlv content
 * @tvlv_value_len: tvlv content length
 *
 * Returns success if handler was not found or the return value of the handler
 * callback.
 */
static int batadv_tvlv_call_handler(struct batadv_priv *bat_priv,
				    struct batadv_tvlv_handler *tvlv_handler,
				    bool ogm_source,
				    struct batadv_orig_node *orig_node,
				    u8 *src, u8 *dst,
				    void *tvlv_value, u16 tvlv_value_len)
{
	if (!tvlv_handler)
		return NET_RX_SUCCESS;

	if (ogm_source) {
		if (!tvlv_handler->ogm_handler)
			return NET_RX_SUCCESS;

		if (!orig_node)
			return NET_RX_SUCCESS;

		tvlv_handler->ogm_handler(bat_priv, orig_node,
					  BATADV_NO_FLAGS,
					  tvlv_value, tvlv_value_len);
		tvlv_handler->flags |= BATADV_TVLV_HANDLER_OGM_CALLED;
	} else {
		if (!src)
			return NET_RX_SUCCESS;

		if (!dst)
			return NET_RX_SUCCESS;

		if (!tvlv_handler->unicast_handler)
			return NET_RX_SUCCESS;

		return tvlv_handler->unicast_handler(bat_priv, src,
						     dst, tvlv_value,
						     tvlv_value_len);
	}

	return NET_RX_SUCCESS;
}

/**
 * batadv_tvlv_containers_process - parse the given tvlv buffer to call the
 *  appropriate handlers
 * @bat_priv: the bat priv with all the soft interface information
 * @ogm_source: flag indicating wether the tvlv is an ogm or a unicast packet
 * @orig_node: orig node emitting the ogm packet
 * @src: source mac address of the unicast packet
 * @dst: destination mac address of the unicast packet
 * @tvlv_value: tvlv content
 * @tvlv_value_len: tvlv content length
 *
 * Returns success when processing an OGM or the return value of all called
 * handler callbacks.
 */
int batadv_tvlv_containers_process(struct batadv_priv *bat_priv,
				   bool ogm_source,
				   struct batadv_orig_node *orig_node,
				   u8 *src, u8 *dst,
				   void *tvlv_value, u16 tvlv_value_len)
{
	struct batadv_tvlv_handler *tvlv_handler;
	struct batadv_tvlv_hdr *tvlv_hdr;
	u16 tvlv_value_cont_len;
	u8 cifnotfound = BATADV_TVLV_HANDLER_OGM_CIFNOTFND;
	int ret = NET_RX_SUCCESS;

	while (tvlv_value_len >= sizeof(*tvlv_hdr)) {
		tvlv_hdr = tvlv_value;
		tvlv_value_cont_len = ntohs(tvlv_hdr->len);
		tvlv_value = tvlv_hdr + 1;
		tvlv_value_len -= sizeof(*tvlv_hdr);

		if (tvlv_value_cont_len > tvlv_value_len)
			break;

		tvlv_handler = batadv_tvlv_handler_get(bat_priv,
						       tvlv_hdr->type,
						       tvlv_hdr->version);

		ret |= batadv_tvlv_call_handler(bat_priv, tvlv_handler,
						ogm_source, orig_node,
						src, dst, tvlv_value,
						tvlv_value_cont_len);
		if (tvlv_handler)
			batadv_tvlv_handler_free_ref(tvlv_handler);
		tvlv_value = (u8 *)tvlv_value + tvlv_value_cont_len;
		tvlv_value_len -= tvlv_value_cont_len;
	}

	if (!ogm_source)
		return ret;

	rcu_read_lock();
	hlist_for_each_entry_rcu(tvlv_handler,
				 &bat_priv->tvlv.handler_list, list) {
		if ((tvlv_handler->flags & BATADV_TVLV_HANDLER_OGM_CIFNOTFND) &&
		    !(tvlv_handler->flags & BATADV_TVLV_HANDLER_OGM_CALLED))
			tvlv_handler->ogm_handler(bat_priv, orig_node,
						  cifnotfound, NULL, 0);

		tvlv_handler->flags &= ~BATADV_TVLV_HANDLER_OGM_CALLED;
	}
	rcu_read_unlock();

	return NET_RX_SUCCESS;
}

/**
 * batadv_tvlv_ogm_receive - process an incoming ogm and call the appropriate
 *  handlers
 * @bat_priv: the bat priv with all the soft interface information
 * @batadv_ogm_packet: ogm packet containing the tvlv containers
 * @orig_node: orig node emitting the ogm packet
 */
void batadv_tvlv_ogm_receive(struct batadv_priv *bat_priv,
			     struct batadv_ogm_packet *batadv_ogm_packet,
			     struct batadv_orig_node *orig_node)
{
	void *tvlv_value;
	u16 tvlv_value_len;

	if (!batadv_ogm_packet)
		return;

	tvlv_value_len = ntohs(batadv_ogm_packet->tvlv_len);
	if (!tvlv_value_len)
		return;

	tvlv_value = batadv_ogm_packet + 1;

	batadv_tvlv_containers_process(bat_priv, true, orig_node, NULL, NULL,
				       tvlv_value, tvlv_value_len);
}

/**
 * batadv_tvlv_handler_register - register tvlv handler based on the provided
 *  type and version (both need to match) for ogm tvlv payload and/or unicast
 *  payload
 * @bat_priv: the bat priv with all the soft interface information
 * @optr: ogm tvlv handler callback function. This function receives the orig
 *  node, flags and the tvlv content as argument to process.
 * @uptr: unicast tvlv handler callback function. This function receives the
 *  source & destination of the unicast packet as well as the tvlv content
 *  to process.
 * @type: tvlv handler type to be registered
 * @version: tvlv handler version to be registered
 * @flags: flags to enable or disable TVLV API behavior
 */
void batadv_tvlv_handler_register(struct batadv_priv *bat_priv,
				  void (*optr)(struct batadv_priv *bat_priv,
					       struct batadv_orig_node *orig,
					       u8 flags,
					       void *tvlv_value,
					       u16 tvlv_value_len),
				  int (*uptr)(struct batadv_priv *bat_priv,
					      u8 *src, u8 *dst,
					      void *tvlv_value,
					      u16 tvlv_value_len),
				  u8 type, u8 version, u8 flags)
{
	struct batadv_tvlv_handler *tvlv_handler;

	spin_lock_bh(&bat_priv->tvlv.handler_list_lock);

	tvlv_handler = batadv_tvlv_handler_get(bat_priv, type, version);
	if (tvlv_handler) {
		spin_unlock_bh(&bat_priv->tvlv.handler_list_lock);
		batadv_tvlv_handler_free_ref(tvlv_handler);
		return;
	}

	tvlv_handler = kzalloc(sizeof(*tvlv_handler), GFP_ATOMIC);
	if (!tvlv_handler) {
		spin_unlock_bh(&bat_priv->tvlv.handler_list_lock);
		return;
	}

	tvlv_handler->ogm_handler = optr;
	tvlv_handler->unicast_handler = uptr;
	tvlv_handler->type = type;
	tvlv_handler->version = version;
	tvlv_handler->flags = flags;
	atomic_set(&tvlv_handler->refcount, 1);
	INIT_HLIST_NODE(&tvlv_handler->list);

	hlist_add_head_rcu(&tvlv_handler->list, &bat_priv->tvlv.handler_list);
	spin_unlock_bh(&bat_priv->tvlv.handler_list_lock);
}

/**
 * batadv_tvlv_handler_unregister - unregister tvlv handler based on the
 *  provided type and version (both need to match)
 * @bat_priv: the bat priv with all the soft interface information
 * @type: tvlv handler type to be unregistered
 * @version: tvlv handler version to be unregistered
 */
void batadv_tvlv_handler_unregister(struct batadv_priv *bat_priv,
				    u8 type, u8 version)
{
	struct batadv_tvlv_handler *tvlv_handler;

	tvlv_handler = batadv_tvlv_handler_get(bat_priv, type, version);
	if (!tvlv_handler)
		return;

	batadv_tvlv_handler_free_ref(tvlv_handler);
	spin_lock_bh(&bat_priv->tvlv.handler_list_lock);
	hlist_del_rcu(&tvlv_handler->list);
	spin_unlock_bh(&bat_priv->tvlv.handler_list_lock);
	batadv_tvlv_handler_free_ref(tvlv_handler);
}

/**
 * batadv_tvlv_unicast_send - send a unicast packet with tvlv payload to the
 *  specified host
 * @bat_priv: the bat priv with all the soft interface information
 * @src: source mac address of the unicast packet
 * @dst: destination mac address of the unicast packet
 * @type: tvlv type
 * @version: tvlv version
 * @tvlv_value: tvlv content
 * @tvlv_value_len: tvlv content length
 */
void batadv_tvlv_unicast_send(struct batadv_priv *bat_priv, u8 *src,
			      u8 *dst, u8 type, u8 version,
			      void *tvlv_value, u16 tvlv_value_len)
{
	struct batadv_unicast_tvlv_packet *unicast_tvlv_packet;
	struct batadv_tvlv_hdr *tvlv_hdr;
	struct batadv_orig_node *orig_node;
	struct sk_buff *skb = NULL;
	unsigned char *tvlv_buff;
	unsigned int tvlv_len;
	ssize_t hdr_len = sizeof(*unicast_tvlv_packet);
	bool ret = false;

	orig_node = batadv_orig_hash_find(bat_priv, dst);
	if (!orig_node)
		goto out;

	tvlv_len = sizeof(*tvlv_hdr) + tvlv_value_len;

	skb = netdev_alloc_skb_ip_align(NULL, ETH_HLEN + hdr_len + tvlv_len);
	if (!skb)
		goto out;

	skb->priority = TC_PRIO_CONTROL;
	skb_reserve(skb, ETH_HLEN);
	tvlv_buff = skb_put(skb, sizeof(*unicast_tvlv_packet) + tvlv_len);
	unicast_tvlv_packet = (struct batadv_unicast_tvlv_packet *)tvlv_buff;
	unicast_tvlv_packet->packet_type = BATADV_UNICAST_TVLV;
	unicast_tvlv_packet->version = BATADV_COMPAT_VERSION;
	unicast_tvlv_packet->ttl = BATADV_TTL;
	unicast_tvlv_packet->reserved = 0;
	unicast_tvlv_packet->tvlv_len = htons(tvlv_len);
	unicast_tvlv_packet->align = 0;
	ether_addr_copy(unicast_tvlv_packet->src, src);
	ether_addr_copy(unicast_tvlv_packet->dst, dst);

	tvlv_buff = (unsigned char *)(unicast_tvlv_packet + 1);
	tvlv_hdr = (struct batadv_tvlv_hdr *)tvlv_buff;
	tvlv_hdr->version = version;
	tvlv_hdr->type = type;
	tvlv_hdr->len = htons(tvlv_value_len);
	tvlv_buff += sizeof(*tvlv_hdr);
	memcpy(tvlv_buff, tvlv_value, tvlv_value_len);

	if (batadv_send_skb_to_orig(skb, orig_node, NULL) != NET_XMIT_DROP)
		ret = true;

out:
	if (skb && !ret)
		kfree_skb(skb);
	if (orig_node)
		batadv_orig_node_free_ref(orig_node);
}

/**
 * batadv_get_vid - extract the VLAN identifier from skb if any
=======
 * batadv_get_vid() - extract the VLAN identifier from skb if any
>>>>>>> 286cd8c7
 * @skb: the buffer containing the packet
 * @header_len: length of the batman header preceding the ethernet header
 *
 * Return: VID with the BATADV_VLAN_HAS_TAG flag when the packet embedded in the
 * skb is vlan tagged. Otherwise BATADV_NO_FLAGS.
 */
unsigned short batadv_get_vid(struct sk_buff *skb, size_t header_len)
{
	struct ethhdr *ethhdr = (struct ethhdr *)(skb->data + header_len);
	struct vlan_ethhdr *vhdr;
	unsigned short vid;

	if (ethhdr->h_proto != htons(ETH_P_8021Q))
		return BATADV_NO_FLAGS;

	if (!pskb_may_pull(skb, header_len + VLAN_ETH_HLEN))
		return BATADV_NO_FLAGS;

	vhdr = (struct vlan_ethhdr *)(skb->data + header_len);
	vid = ntohs(vhdr->h_vlan_TCI) & VLAN_VID_MASK;
	vid |= BATADV_VLAN_HAS_TAG;

	return vid;
}

/**
 * batadv_vlan_ap_isola_get() - return AP isolation status for the given vlan
 * @bat_priv: the bat priv with all the soft interface information
 * @vid: the VLAN identifier for which the AP isolation attributed as to be
 *  looked up
 *
 * Return: true if AP isolation is on for the VLAN idenfied by vid, false
 * otherwise
 */
bool batadv_vlan_ap_isola_get(struct batadv_priv *bat_priv, unsigned short vid)
{
	bool ap_isolation_enabled = false;
	struct batadv_softif_vlan *vlan;

	/* if the AP isolation is requested on a VLAN, then check for its
	 * setting in the proper VLAN private data structure
	 */
	vlan = batadv_softif_vlan_get(bat_priv, vid);
	if (vlan) {
		ap_isolation_enabled = atomic_read(&vlan->ap_isolation);
		batadv_softif_vlan_put(vlan);
	}

	return ap_isolation_enabled;
}

module_init(batadv_init);
module_exit(batadv_exit);

MODULE_LICENSE("GPL");

MODULE_AUTHOR(BATADV_DRIVER_AUTHOR);
MODULE_DESCRIPTION(BATADV_DRIVER_DESC);
MODULE_SUPPORTED_DEVICE(BATADV_DRIVER_DEVICE);
MODULE_VERSION(BATADV_SOURCE_VERSION);
MODULE_ALIAS_RTNL_LINK("batadv");
MODULE_ALIAS_GENL_FAMILY(BATADV_NL_NAME);<|MERGE_RESOLUTION|>--- conflicted
+++ resolved
@@ -198,15 +198,12 @@
 		atomic_set(&bat_priv->mesh_state, BATADV_MESH_DEACTIVATING);
 		goto err_tt;
 	}
-<<<<<<< HEAD
-=======
 
 	ret = batadv_v_mesh_init(bat_priv);
 	if (ret < 0) {
 		atomic_set(&bat_priv->mesh_state, BATADV_MESH_DEACTIVATING);
 		goto err_v;
 	}
->>>>>>> 286cd8c7
 
 	ret = batadv_bla_init(bat_priv);
 	if (ret < 0) {
@@ -239,11 +236,8 @@
 err_dat:
 	batadv_bla_free(bat_priv);
 err_bla:
-<<<<<<< HEAD
-=======
 	batadv_v_mesh_free(bat_priv);
 err_v:
->>>>>>> 286cd8c7
 	batadv_tt_free(bat_priv);
 err_tt:
 	batadv_originator_free(bat_priv);
@@ -654,584 +648,7 @@
 }
 
 /**
-<<<<<<< HEAD
- * batadv_tvlv_handler_free_ref - decrement the tvlv handler refcounter and
- *  possibly free it
- * @tvlv_handler: the tvlv handler to free
- */
-static void
-batadv_tvlv_handler_free_ref(struct batadv_tvlv_handler *tvlv_handler)
-{
-	if (atomic_dec_and_test(&tvlv_handler->refcount))
-		kfree_rcu(tvlv_handler, rcu);
-}
-
-/**
- * batadv_tvlv_handler_get - retrieve tvlv handler from the tvlv handler list
- *  based on the provided type and version (both need to match)
- * @bat_priv: the bat priv with all the soft interface information
- * @type: tvlv handler type to look for
- * @version: tvlv handler version to look for
- *
- * Returns tvlv handler if found or NULL otherwise.
- */
-static struct batadv_tvlv_handler
-*batadv_tvlv_handler_get(struct batadv_priv *bat_priv, u8 type, u8 version)
-{
-	struct batadv_tvlv_handler *tvlv_handler_tmp, *tvlv_handler = NULL;
-
-	rcu_read_lock();
-	hlist_for_each_entry_rcu(tvlv_handler_tmp,
-				 &bat_priv->tvlv.handler_list, list) {
-		if (tvlv_handler_tmp->type != type)
-			continue;
-
-		if (tvlv_handler_tmp->version != version)
-			continue;
-
-		if (!atomic_inc_not_zero(&tvlv_handler_tmp->refcount))
-			continue;
-
-		tvlv_handler = tvlv_handler_tmp;
-		break;
-	}
-	rcu_read_unlock();
-
-	return tvlv_handler;
-}
-
-/**
- * batadv_tvlv_container_free_ref - decrement the tvlv container refcounter and
- *  possibly free it
- * @tvlv: the tvlv container to free
- */
-static void batadv_tvlv_container_free_ref(struct batadv_tvlv_container *tvlv)
-{
-	if (atomic_dec_and_test(&tvlv->refcount))
-		kfree(tvlv);
-}
-
-/**
- * batadv_tvlv_container_get - retrieve tvlv container from the tvlv container
- *  list based on the provided type and version (both need to match)
- * @bat_priv: the bat priv with all the soft interface information
- * @type: tvlv container type to look for
- * @version: tvlv container version to look for
- *
- * Has to be called with the appropriate locks being acquired
- * (tvlv.container_list_lock).
- *
- * Returns tvlv container if found or NULL otherwise.
- */
-static struct batadv_tvlv_container
-*batadv_tvlv_container_get(struct batadv_priv *bat_priv, u8 type, u8 version)
-{
-	struct batadv_tvlv_container *tvlv_tmp, *tvlv = NULL;
-
-	hlist_for_each_entry(tvlv_tmp, &bat_priv->tvlv.container_list, list) {
-		if (tvlv_tmp->tvlv_hdr.type != type)
-			continue;
-
-		if (tvlv_tmp->tvlv_hdr.version != version)
-			continue;
-
-		if (!atomic_inc_not_zero(&tvlv_tmp->refcount))
-			continue;
-
-		tvlv = tvlv_tmp;
-		break;
-	}
-
-	return tvlv;
-}
-
-/**
- * batadv_tvlv_container_list_size - calculate the size of the tvlv container
- *  list entries
- * @bat_priv: the bat priv with all the soft interface information
- *
- * Has to be called with the appropriate locks being acquired
- * (tvlv.container_list_lock).
- *
- * Returns size of all currently registered tvlv containers in bytes.
- */
-static u16 batadv_tvlv_container_list_size(struct batadv_priv *bat_priv)
-{
-	struct batadv_tvlv_container *tvlv;
-	u16 tvlv_len = 0;
-
-	hlist_for_each_entry(tvlv, &bat_priv->tvlv.container_list, list) {
-		tvlv_len += sizeof(struct batadv_tvlv_hdr);
-		tvlv_len += ntohs(tvlv->tvlv_hdr.len);
-	}
-
-	return tvlv_len;
-}
-
-/**
- * batadv_tvlv_container_remove - remove tvlv container from the tvlv container
- *  list
- * @bat_priv: the bat priv with all the soft interface information
- * @tvlv: the to be removed tvlv container
- *
- * Has to be called with the appropriate locks being acquired
- * (tvlv.container_list_lock).
- */
-static void batadv_tvlv_container_remove(struct batadv_priv *bat_priv,
-					 struct batadv_tvlv_container *tvlv)
-{
-	lockdep_assert_held(&bat_priv->tvlv.container_list_lock);
-
-	if (!tvlv)
-		return;
-
-	hlist_del(&tvlv->list);
-
-	/* first call to decrement the counter, second call to free */
-	batadv_tvlv_container_free_ref(tvlv);
-	batadv_tvlv_container_free_ref(tvlv);
-}
-
-/**
- * batadv_tvlv_container_unregister - unregister tvlv container based on the
- *  provided type and version (both need to match)
- * @bat_priv: the bat priv with all the soft interface information
- * @type: tvlv container type to unregister
- * @version: tvlv container type to unregister
- */
-void batadv_tvlv_container_unregister(struct batadv_priv *bat_priv,
-				      u8 type, u8 version)
-{
-	struct batadv_tvlv_container *tvlv;
-
-	spin_lock_bh(&bat_priv->tvlv.container_list_lock);
-	tvlv = batadv_tvlv_container_get(bat_priv, type, version);
-	batadv_tvlv_container_remove(bat_priv, tvlv);
-	spin_unlock_bh(&bat_priv->tvlv.container_list_lock);
-}
-
-/**
- * batadv_tvlv_container_register - register tvlv type, version and content
- *  to be propagated with each (primary interface) OGM
- * @bat_priv: the bat priv with all the soft interface information
- * @type: tvlv container type
- * @version: tvlv container version
- * @tvlv_value: tvlv container content
- * @tvlv_value_len: tvlv container content length
- *
- * If a container of the same type and version was already registered the new
- * content is going to replace the old one.
- */
-void batadv_tvlv_container_register(struct batadv_priv *bat_priv,
-				    u8 type, u8 version,
-				    void *tvlv_value, u16 tvlv_value_len)
-{
-	struct batadv_tvlv_container *tvlv_old, *tvlv_new;
-
-	if (!tvlv_value)
-		tvlv_value_len = 0;
-
-	tvlv_new = kzalloc(sizeof(*tvlv_new) + tvlv_value_len, GFP_ATOMIC);
-	if (!tvlv_new)
-		return;
-
-	tvlv_new->tvlv_hdr.version = version;
-	tvlv_new->tvlv_hdr.type = type;
-	tvlv_new->tvlv_hdr.len = htons(tvlv_value_len);
-
-	memcpy(tvlv_new + 1, tvlv_value, ntohs(tvlv_new->tvlv_hdr.len));
-	INIT_HLIST_NODE(&tvlv_new->list);
-	atomic_set(&tvlv_new->refcount, 1);
-
-	spin_lock_bh(&bat_priv->tvlv.container_list_lock);
-	tvlv_old = batadv_tvlv_container_get(bat_priv, type, version);
-	batadv_tvlv_container_remove(bat_priv, tvlv_old);
-	hlist_add_head(&tvlv_new->list, &bat_priv->tvlv.container_list);
-	spin_unlock_bh(&bat_priv->tvlv.container_list_lock);
-}
-
-/**
- * batadv_tvlv_realloc_packet_buff - reallocate packet buffer to accommodate
- *  requested packet size
- * @packet_buff: packet buffer
- * @packet_buff_len: packet buffer size
- * @min_packet_len: requested packet minimum size
- * @additional_packet_len: requested additional packet size on top of minimum
- *  size
- *
- * Returns true of the packet buffer could be changed to the requested size,
- * false otherwise.
- */
-static bool batadv_tvlv_realloc_packet_buff(unsigned char **packet_buff,
-					    int *packet_buff_len,
-					    int min_packet_len,
-					    int additional_packet_len)
-{
-	unsigned char *new_buff;
-
-	new_buff = kmalloc(min_packet_len + additional_packet_len, GFP_ATOMIC);
-
-	/* keep old buffer if kmalloc should fail */
-	if (!new_buff)
-		return false;
-
-	memcpy(new_buff, *packet_buff, min_packet_len);
-	kfree(*packet_buff);
-	*packet_buff = new_buff;
-	*packet_buff_len = min_packet_len + additional_packet_len;
-
-	return true;
-}
-
-/**
- * batadv_tvlv_container_ogm_append - append tvlv container content to given
- *  OGM packet buffer
- * @bat_priv: the bat priv with all the soft interface information
- * @packet_buff: ogm packet buffer
- * @packet_buff_len: ogm packet buffer size including ogm header and tvlv
- *  content
- * @packet_min_len: ogm header size to be preserved for the OGM itself
- *
- * The ogm packet might be enlarged or shrunk depending on the current size
- * and the size of the to-be-appended tvlv containers.
- *
- * Returns size of all appended tvlv containers in bytes.
- */
-u16 batadv_tvlv_container_ogm_append(struct batadv_priv *bat_priv,
-				     unsigned char **packet_buff,
-				     int *packet_buff_len, int packet_min_len)
-{
-	struct batadv_tvlv_container *tvlv;
-	struct batadv_tvlv_hdr *tvlv_hdr;
-	u16 tvlv_value_len;
-	void *tvlv_value;
-	bool ret;
-
-	spin_lock_bh(&bat_priv->tvlv.container_list_lock);
-	tvlv_value_len = batadv_tvlv_container_list_size(bat_priv);
-
-	ret = batadv_tvlv_realloc_packet_buff(packet_buff, packet_buff_len,
-					      packet_min_len, tvlv_value_len);
-
-	if (!ret)
-		goto end;
-
-	if (!tvlv_value_len)
-		goto end;
-
-	tvlv_value = (*packet_buff) + packet_min_len;
-
-	hlist_for_each_entry(tvlv, &bat_priv->tvlv.container_list, list) {
-		tvlv_hdr = tvlv_value;
-		tvlv_hdr->type = tvlv->tvlv_hdr.type;
-		tvlv_hdr->version = tvlv->tvlv_hdr.version;
-		tvlv_hdr->len = tvlv->tvlv_hdr.len;
-		tvlv_value = tvlv_hdr + 1;
-		memcpy(tvlv_value, tvlv + 1, ntohs(tvlv->tvlv_hdr.len));
-		tvlv_value = (u8 *)tvlv_value + ntohs(tvlv->tvlv_hdr.len);
-	}
-
-end:
-	spin_unlock_bh(&bat_priv->tvlv.container_list_lock);
-	return tvlv_value_len;
-}
-
-/**
- * batadv_tvlv_call_handler - parse the given tvlv buffer to call the
- *  appropriate handlers
- * @bat_priv: the bat priv with all the soft interface information
- * @tvlv_handler: tvlv callback function handling the tvlv content
- * @ogm_source: flag indicating wether the tvlv is an ogm or a unicast packet
- * @orig_node: orig node emitting the ogm packet
- * @src: source mac address of the unicast packet
- * @dst: destination mac address of the unicast packet
- * @tvlv_value: tvlv content
- * @tvlv_value_len: tvlv content length
- *
- * Returns success if handler was not found or the return value of the handler
- * callback.
- */
-static int batadv_tvlv_call_handler(struct batadv_priv *bat_priv,
-				    struct batadv_tvlv_handler *tvlv_handler,
-				    bool ogm_source,
-				    struct batadv_orig_node *orig_node,
-				    u8 *src, u8 *dst,
-				    void *tvlv_value, u16 tvlv_value_len)
-{
-	if (!tvlv_handler)
-		return NET_RX_SUCCESS;
-
-	if (ogm_source) {
-		if (!tvlv_handler->ogm_handler)
-			return NET_RX_SUCCESS;
-
-		if (!orig_node)
-			return NET_RX_SUCCESS;
-
-		tvlv_handler->ogm_handler(bat_priv, orig_node,
-					  BATADV_NO_FLAGS,
-					  tvlv_value, tvlv_value_len);
-		tvlv_handler->flags |= BATADV_TVLV_HANDLER_OGM_CALLED;
-	} else {
-		if (!src)
-			return NET_RX_SUCCESS;
-
-		if (!dst)
-			return NET_RX_SUCCESS;
-
-		if (!tvlv_handler->unicast_handler)
-			return NET_RX_SUCCESS;
-
-		return tvlv_handler->unicast_handler(bat_priv, src,
-						     dst, tvlv_value,
-						     tvlv_value_len);
-	}
-
-	return NET_RX_SUCCESS;
-}
-
-/**
- * batadv_tvlv_containers_process - parse the given tvlv buffer to call the
- *  appropriate handlers
- * @bat_priv: the bat priv with all the soft interface information
- * @ogm_source: flag indicating wether the tvlv is an ogm or a unicast packet
- * @orig_node: orig node emitting the ogm packet
- * @src: source mac address of the unicast packet
- * @dst: destination mac address of the unicast packet
- * @tvlv_value: tvlv content
- * @tvlv_value_len: tvlv content length
- *
- * Returns success when processing an OGM or the return value of all called
- * handler callbacks.
- */
-int batadv_tvlv_containers_process(struct batadv_priv *bat_priv,
-				   bool ogm_source,
-				   struct batadv_orig_node *orig_node,
-				   u8 *src, u8 *dst,
-				   void *tvlv_value, u16 tvlv_value_len)
-{
-	struct batadv_tvlv_handler *tvlv_handler;
-	struct batadv_tvlv_hdr *tvlv_hdr;
-	u16 tvlv_value_cont_len;
-	u8 cifnotfound = BATADV_TVLV_HANDLER_OGM_CIFNOTFND;
-	int ret = NET_RX_SUCCESS;
-
-	while (tvlv_value_len >= sizeof(*tvlv_hdr)) {
-		tvlv_hdr = tvlv_value;
-		tvlv_value_cont_len = ntohs(tvlv_hdr->len);
-		tvlv_value = tvlv_hdr + 1;
-		tvlv_value_len -= sizeof(*tvlv_hdr);
-
-		if (tvlv_value_cont_len > tvlv_value_len)
-			break;
-
-		tvlv_handler = batadv_tvlv_handler_get(bat_priv,
-						       tvlv_hdr->type,
-						       tvlv_hdr->version);
-
-		ret |= batadv_tvlv_call_handler(bat_priv, tvlv_handler,
-						ogm_source, orig_node,
-						src, dst, tvlv_value,
-						tvlv_value_cont_len);
-		if (tvlv_handler)
-			batadv_tvlv_handler_free_ref(tvlv_handler);
-		tvlv_value = (u8 *)tvlv_value + tvlv_value_cont_len;
-		tvlv_value_len -= tvlv_value_cont_len;
-	}
-
-	if (!ogm_source)
-		return ret;
-
-	rcu_read_lock();
-	hlist_for_each_entry_rcu(tvlv_handler,
-				 &bat_priv->tvlv.handler_list, list) {
-		if ((tvlv_handler->flags & BATADV_TVLV_HANDLER_OGM_CIFNOTFND) &&
-		    !(tvlv_handler->flags & BATADV_TVLV_HANDLER_OGM_CALLED))
-			tvlv_handler->ogm_handler(bat_priv, orig_node,
-						  cifnotfound, NULL, 0);
-
-		tvlv_handler->flags &= ~BATADV_TVLV_HANDLER_OGM_CALLED;
-	}
-	rcu_read_unlock();
-
-	return NET_RX_SUCCESS;
-}
-
-/**
- * batadv_tvlv_ogm_receive - process an incoming ogm and call the appropriate
- *  handlers
- * @bat_priv: the bat priv with all the soft interface information
- * @batadv_ogm_packet: ogm packet containing the tvlv containers
- * @orig_node: orig node emitting the ogm packet
- */
-void batadv_tvlv_ogm_receive(struct batadv_priv *bat_priv,
-			     struct batadv_ogm_packet *batadv_ogm_packet,
-			     struct batadv_orig_node *orig_node)
-{
-	void *tvlv_value;
-	u16 tvlv_value_len;
-
-	if (!batadv_ogm_packet)
-		return;
-
-	tvlv_value_len = ntohs(batadv_ogm_packet->tvlv_len);
-	if (!tvlv_value_len)
-		return;
-
-	tvlv_value = batadv_ogm_packet + 1;
-
-	batadv_tvlv_containers_process(bat_priv, true, orig_node, NULL, NULL,
-				       tvlv_value, tvlv_value_len);
-}
-
-/**
- * batadv_tvlv_handler_register - register tvlv handler based on the provided
- *  type and version (both need to match) for ogm tvlv payload and/or unicast
- *  payload
- * @bat_priv: the bat priv with all the soft interface information
- * @optr: ogm tvlv handler callback function. This function receives the orig
- *  node, flags and the tvlv content as argument to process.
- * @uptr: unicast tvlv handler callback function. This function receives the
- *  source & destination of the unicast packet as well as the tvlv content
- *  to process.
- * @type: tvlv handler type to be registered
- * @version: tvlv handler version to be registered
- * @flags: flags to enable or disable TVLV API behavior
- */
-void batadv_tvlv_handler_register(struct batadv_priv *bat_priv,
-				  void (*optr)(struct batadv_priv *bat_priv,
-					       struct batadv_orig_node *orig,
-					       u8 flags,
-					       void *tvlv_value,
-					       u16 tvlv_value_len),
-				  int (*uptr)(struct batadv_priv *bat_priv,
-					      u8 *src, u8 *dst,
-					      void *tvlv_value,
-					      u16 tvlv_value_len),
-				  u8 type, u8 version, u8 flags)
-{
-	struct batadv_tvlv_handler *tvlv_handler;
-
-	spin_lock_bh(&bat_priv->tvlv.handler_list_lock);
-
-	tvlv_handler = batadv_tvlv_handler_get(bat_priv, type, version);
-	if (tvlv_handler) {
-		spin_unlock_bh(&bat_priv->tvlv.handler_list_lock);
-		batadv_tvlv_handler_free_ref(tvlv_handler);
-		return;
-	}
-
-	tvlv_handler = kzalloc(sizeof(*tvlv_handler), GFP_ATOMIC);
-	if (!tvlv_handler) {
-		spin_unlock_bh(&bat_priv->tvlv.handler_list_lock);
-		return;
-	}
-
-	tvlv_handler->ogm_handler = optr;
-	tvlv_handler->unicast_handler = uptr;
-	tvlv_handler->type = type;
-	tvlv_handler->version = version;
-	tvlv_handler->flags = flags;
-	atomic_set(&tvlv_handler->refcount, 1);
-	INIT_HLIST_NODE(&tvlv_handler->list);
-
-	hlist_add_head_rcu(&tvlv_handler->list, &bat_priv->tvlv.handler_list);
-	spin_unlock_bh(&bat_priv->tvlv.handler_list_lock);
-}
-
-/**
- * batadv_tvlv_handler_unregister - unregister tvlv handler based on the
- *  provided type and version (both need to match)
- * @bat_priv: the bat priv with all the soft interface information
- * @type: tvlv handler type to be unregistered
- * @version: tvlv handler version to be unregistered
- */
-void batadv_tvlv_handler_unregister(struct batadv_priv *bat_priv,
-				    u8 type, u8 version)
-{
-	struct batadv_tvlv_handler *tvlv_handler;
-
-	tvlv_handler = batadv_tvlv_handler_get(bat_priv, type, version);
-	if (!tvlv_handler)
-		return;
-
-	batadv_tvlv_handler_free_ref(tvlv_handler);
-	spin_lock_bh(&bat_priv->tvlv.handler_list_lock);
-	hlist_del_rcu(&tvlv_handler->list);
-	spin_unlock_bh(&bat_priv->tvlv.handler_list_lock);
-	batadv_tvlv_handler_free_ref(tvlv_handler);
-}
-
-/**
- * batadv_tvlv_unicast_send - send a unicast packet with tvlv payload to the
- *  specified host
- * @bat_priv: the bat priv with all the soft interface information
- * @src: source mac address of the unicast packet
- * @dst: destination mac address of the unicast packet
- * @type: tvlv type
- * @version: tvlv version
- * @tvlv_value: tvlv content
- * @tvlv_value_len: tvlv content length
- */
-void batadv_tvlv_unicast_send(struct batadv_priv *bat_priv, u8 *src,
-			      u8 *dst, u8 type, u8 version,
-			      void *tvlv_value, u16 tvlv_value_len)
-{
-	struct batadv_unicast_tvlv_packet *unicast_tvlv_packet;
-	struct batadv_tvlv_hdr *tvlv_hdr;
-	struct batadv_orig_node *orig_node;
-	struct sk_buff *skb = NULL;
-	unsigned char *tvlv_buff;
-	unsigned int tvlv_len;
-	ssize_t hdr_len = sizeof(*unicast_tvlv_packet);
-	bool ret = false;
-
-	orig_node = batadv_orig_hash_find(bat_priv, dst);
-	if (!orig_node)
-		goto out;
-
-	tvlv_len = sizeof(*tvlv_hdr) + tvlv_value_len;
-
-	skb = netdev_alloc_skb_ip_align(NULL, ETH_HLEN + hdr_len + tvlv_len);
-	if (!skb)
-		goto out;
-
-	skb->priority = TC_PRIO_CONTROL;
-	skb_reserve(skb, ETH_HLEN);
-	tvlv_buff = skb_put(skb, sizeof(*unicast_tvlv_packet) + tvlv_len);
-	unicast_tvlv_packet = (struct batadv_unicast_tvlv_packet *)tvlv_buff;
-	unicast_tvlv_packet->packet_type = BATADV_UNICAST_TVLV;
-	unicast_tvlv_packet->version = BATADV_COMPAT_VERSION;
-	unicast_tvlv_packet->ttl = BATADV_TTL;
-	unicast_tvlv_packet->reserved = 0;
-	unicast_tvlv_packet->tvlv_len = htons(tvlv_len);
-	unicast_tvlv_packet->align = 0;
-	ether_addr_copy(unicast_tvlv_packet->src, src);
-	ether_addr_copy(unicast_tvlv_packet->dst, dst);
-
-	tvlv_buff = (unsigned char *)(unicast_tvlv_packet + 1);
-	tvlv_hdr = (struct batadv_tvlv_hdr *)tvlv_buff;
-	tvlv_hdr->version = version;
-	tvlv_hdr->type = type;
-	tvlv_hdr->len = htons(tvlv_value_len);
-	tvlv_buff += sizeof(*tvlv_hdr);
-	memcpy(tvlv_buff, tvlv_value, tvlv_value_len);
-
-	if (batadv_send_skb_to_orig(skb, orig_node, NULL) != NET_XMIT_DROP)
-		ret = true;
-
-out:
-	if (skb && !ret)
-		kfree_skb(skb);
-	if (orig_node)
-		batadv_orig_node_free_ref(orig_node);
-}
-
-/**
- * batadv_get_vid - extract the VLAN identifier from skb if any
-=======
  * batadv_get_vid() - extract the VLAN identifier from skb if any
->>>>>>> 286cd8c7
  * @skb: the buffer containing the packet
  * @header_len: length of the batman header preceding the ethernet header
  *
