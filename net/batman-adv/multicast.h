--- conflicted
+++ resolved
@@ -93,8 +93,6 @@
 	return NET_XMIT_DROP;
 }
 
-<<<<<<< HEAD
-=======
 static inline int
 batadv_mcast_mesh_info_put(struct sk_buff *msg, struct batadv_priv *bat_priv)
 {
@@ -107,7 +105,6 @@
 	return -EOPNOTSUPP;
 }
 
->>>>>>> 286cd8c7
 static inline void batadv_mcast_free(struct batadv_priv *bat_priv)
 {
 }
