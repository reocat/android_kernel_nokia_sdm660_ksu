// SPDX-License-Identifier: GPL-2.0
/* Copyright (C) 2009-2018  B.A.T.M.A.N. contributors:
 *
 * Marek Lindner, Simon Wunderlich
 *
 * This program is free software; you can redistribute it and/or
 * modify it under the terms of version 2 of the GNU General Public
 * License as published by the Free Software Foundation.
 *
 * This program is distributed in the hope that it will be useful, but
 * WITHOUT ANY WARRANTY; without even the implied warranty of
 * MERCHANTABILITY or FITNESS FOR A PARTICULAR PURPOSE. See the GNU
 * General Public License for more details.
 *
 * You should have received a copy of the GNU General Public License
 * along with this program; if not, see <http://www.gnu.org/licenses/>.
 */

#include "originator.h"
#include "main.h"

#include <linux/atomic.h>
#include <linux/errno.h>
#include <linux/etherdevice.h>
#include <linux/gfp.h>
#include <linux/jiffies.h>
#include <linux/kernel.h>
#include <linux/kref.h>
#include <linux/list.h>
#include <linux/lockdep.h>
#include <linux/netdevice.h>
#include <linux/netlink.h>
#include <linux/rculist.h>
#include <linux/rcupdate.h>
#include <linux/seq_file.h>
#include <linux/skbuff.h>
#include <linux/slab.h>
#include <linux/spinlock.h>
#include <linux/stddef.h>
#include <linux/workqueue.h>
#include <net/sock.h>
#include <uapi/linux/batman_adv.h>

#include "bat_algo.h"
#include "distributed-arp-table.h"
#include "fragmentation.h"
#include "gateway_client.h"
#include "hard-interface.h"
#include "hash.h"
#include "log.h"
#include "multicast.h"
#include "netlink.h"
#include "network-coding.h"
#include "routing.h"
#include "soft-interface.h"
#include "translation-table.h"

/* hash class keys */
static struct lock_class_key batadv_orig_hash_lock_class_key;

/**
 * batadv_orig_hash_find() - Find and return originator from orig_hash
 * @bat_priv: the bat priv with all the soft interface information
 * @data: mac address of the originator
 *
 * Return: orig_node (with increased refcnt), NULL on errors
 */
struct batadv_orig_node *
batadv_orig_hash_find(struct batadv_priv *bat_priv, const void *data)
{
	struct batadv_hashtable *hash = bat_priv->orig_hash;
	struct hlist_head *head;
	struct batadv_orig_node *orig_node, *orig_node_tmp = NULL;
	int index;

	if (!hash)
		return NULL;

	index = batadv_choose_orig(data, hash->size);
	head = &hash->table[index];

	rcu_read_lock();
	hlist_for_each_entry_rcu(orig_node, head, hash_entry) {
		if (!batadv_compare_eth(orig_node, data))
			continue;

		if (!kref_get_unless_zero(&orig_node->refcount))
			continue;

		orig_node_tmp = orig_node;
		break;
	}
	rcu_read_unlock();

	return orig_node_tmp;
}

static void batadv_purge_orig(struct work_struct *work);

/**
 * batadv_compare_orig() - comparing function used in the originator hash table
 * @node: node in the local table
 * @data2: second object to compare the node to
 *
 * Return: true if they are the same originator
 */
bool batadv_compare_orig(const struct hlist_node *node, const void *data2)
{
	const void *data1 = container_of(node, struct batadv_orig_node,
					 hash_entry);

	return batadv_compare_eth(data1, data2);
}

/**
 * batadv_orig_node_vlan_get() - get an orig_node_vlan object
 * @orig_node: the originator serving the VLAN
 * @vid: the VLAN identifier
 *
 * Return: the vlan object identified by vid and belonging to orig_node or NULL
 * if it does not exist.
 */
struct batadv_orig_node_vlan *
batadv_orig_node_vlan_get(struct batadv_orig_node *orig_node,
			  unsigned short vid)
{
	struct batadv_orig_node_vlan *vlan = NULL, *tmp;

	rcu_read_lock();
	hlist_for_each_entry_rcu(tmp, &orig_node->vlan_list, list) {
		if (tmp->vid != vid)
			continue;

		if (!kref_get_unless_zero(&tmp->refcount))
			continue;

		vlan = tmp;

		break;
	}
	rcu_read_unlock();

	return vlan;
}

/**
 * batadv_orig_node_vlan_new() - search and possibly create an orig_node_vlan
 *  object
 * @orig_node: the originator serving the VLAN
 * @vid: the VLAN identifier
 *
 * Return: NULL in case of failure or the vlan object identified by vid and
 * belonging to orig_node otherwise. The object is created and added to the list
 * if it does not exist.
 *
 * The object is returned with refcounter increased by 1.
 */
struct batadv_orig_node_vlan *
batadv_orig_node_vlan_new(struct batadv_orig_node *orig_node,
			  unsigned short vid)
{
	struct batadv_orig_node_vlan *vlan;

	spin_lock_bh(&orig_node->vlan_list_lock);

	/* first look if an object for this vid already exists */
	vlan = batadv_orig_node_vlan_get(orig_node, vid);
	if (vlan)
		goto out;

	vlan = kzalloc(sizeof(*vlan), GFP_ATOMIC);
	if (!vlan)
		goto out;

	kref_init(&vlan->refcount);
	vlan->vid = vid;

	kref_get(&vlan->refcount);
	hlist_add_head_rcu(&vlan->list, &orig_node->vlan_list);

out:
	spin_unlock_bh(&orig_node->vlan_list_lock);

	return vlan;
}

/**
 * batadv_orig_node_vlan_release() - release originator-vlan object from lists
 *  and queue for free after rcu grace period
 * @ref: kref pointer of the originator-vlan object
 */
static void batadv_orig_node_vlan_release(struct kref *ref)
{
	struct batadv_orig_node_vlan *orig_vlan;

	orig_vlan = container_of(ref, struct batadv_orig_node_vlan, refcount);

	kfree_rcu(orig_vlan, rcu);
}

/**
 * batadv_orig_node_vlan_put() - decrement the refcounter and possibly release
 *  the originator-vlan object
 * @orig_vlan: the originator-vlan object to release
 */
void batadv_orig_node_vlan_put(struct batadv_orig_node_vlan *orig_vlan)
{
	kref_put(&orig_vlan->refcount, batadv_orig_node_vlan_release);
}

/**
 * batadv_originator_init() - Initialize all originator structures
 * @bat_priv: the bat priv with all the soft interface information
 *
 * Return: 0 on success or negative error number in case of failure
 */
int batadv_originator_init(struct batadv_priv *bat_priv)
{
	if (bat_priv->orig_hash)
		return 0;

	bat_priv->orig_hash = batadv_hash_new(1024);

	if (!bat_priv->orig_hash)
		goto err;

	batadv_hash_set_lock_class(bat_priv->orig_hash,
				   &batadv_orig_hash_lock_class_key);

	INIT_DELAYED_WORK(&bat_priv->orig_work, batadv_purge_orig);
	queue_delayed_work(batadv_event_workqueue,
			   &bat_priv->orig_work,
			   msecs_to_jiffies(BATADV_ORIG_WORK_PERIOD));

	return 0;

err:
	return -ENOMEM;
}

/**
<<<<<<< HEAD
 * batadv_neigh_ifinfo_release - release neigh_ifinfo from lists and queue for
 *  free after rcu grace period
 * @neigh_ifinfo: the neigh_ifinfo object to release
 */
static void
batadv_neigh_ifinfo_release(struct batadv_neigh_ifinfo *neigh_ifinfo)
{
	if (neigh_ifinfo->if_outgoing != BATADV_IF_DEFAULT)
		batadv_hardif_free_ref(neigh_ifinfo->if_outgoing);

	kfree_rcu(neigh_ifinfo, rcu);
}

/**
 * batadv_neigh_ifinfo_free_ref - decrement the refcounter and possibly release
 *  the neigh_ifinfo
 * @neigh_ifinfo: the neigh_ifinfo object to release
=======
 * batadv_neigh_ifinfo_release() - release neigh_ifinfo from lists and queue for
 *  free after rcu grace period
 * @ref: kref pointer of the neigh_ifinfo
 */
static void batadv_neigh_ifinfo_release(struct kref *ref)
{
	struct batadv_neigh_ifinfo *neigh_ifinfo;

	neigh_ifinfo = container_of(ref, struct batadv_neigh_ifinfo, refcount);

	if (neigh_ifinfo->if_outgoing != BATADV_IF_DEFAULT)
		batadv_hardif_put(neigh_ifinfo->if_outgoing);

	kfree_rcu(neigh_ifinfo, rcu);
}

/**
 * batadv_neigh_ifinfo_put() - decrement the refcounter and possibly release
 *  the neigh_ifinfo
 * @neigh_ifinfo: the neigh_ifinfo object to release
 */
void batadv_neigh_ifinfo_put(struct batadv_neigh_ifinfo *neigh_ifinfo)
{
	kref_put(&neigh_ifinfo->refcount, batadv_neigh_ifinfo_release);
}

/**
 * batadv_hardif_neigh_release() - release hardif neigh node from lists and
 *  queue for free after rcu grace period
 * @ref: kref pointer of the neigh_node
 */
static void batadv_hardif_neigh_release(struct kref *ref)
{
	struct batadv_hardif_neigh_node *hardif_neigh;

	hardif_neigh = container_of(ref, struct batadv_hardif_neigh_node,
				    refcount);

	spin_lock_bh(&hardif_neigh->if_incoming->neigh_list_lock);
	hlist_del_init_rcu(&hardif_neigh->list);
	spin_unlock_bh(&hardif_neigh->if_incoming->neigh_list_lock);

	batadv_hardif_put(hardif_neigh->if_incoming);
	kfree_rcu(hardif_neigh, rcu);
}

/**
 * batadv_hardif_neigh_put() - decrement the hardif neighbors refcounter
 *  and possibly release it
 * @hardif_neigh: hardif neigh neighbor to free
>>>>>>> 286cd8c7
 */
void batadv_hardif_neigh_put(struct batadv_hardif_neigh_node *hardif_neigh)
{
<<<<<<< HEAD
	if (atomic_dec_and_test(&neigh_ifinfo->refcount))
		batadv_neigh_ifinfo_release(neigh_ifinfo);
}

/**
 * batadv_neigh_node_free_rcu - free the neigh_node
 * batadv_neigh_node_release - release neigh_node from lists and queue for
 *  free after rcu grace period
 * @neigh_node: neigh neighbor to free
 */
static void batadv_neigh_node_release(struct batadv_neigh_node *neigh_node)
=======
	kref_put(&hardif_neigh->refcount, batadv_hardif_neigh_release);
}

/**
 * batadv_neigh_node_release() - release neigh_node from lists and queue for
 *  free after rcu grace period
 * @ref: kref pointer of the neigh_node
 */
static void batadv_neigh_node_release(struct kref *ref)
>>>>>>> 286cd8c7
{
	struct hlist_node *node_tmp;
	struct batadv_neigh_ifinfo *neigh_ifinfo;
<<<<<<< HEAD

	hlist_for_each_entry_safe(neigh_ifinfo, node_tmp,
				  &neigh_node->ifinfo_list, list) {
		batadv_neigh_ifinfo_free_ref(neigh_ifinfo);
	}

	batadv_hardif_free_ref(neigh_node->if_incoming);

=======

	neigh_node = container_of(ref, struct batadv_neigh_node, refcount);

	hlist_for_each_entry_safe(neigh_ifinfo, node_tmp,
				  &neigh_node->ifinfo_list, list) {
		batadv_neigh_ifinfo_put(neigh_ifinfo);
	}

	batadv_hardif_neigh_put(neigh_node->hardif_neigh);

	batadv_hardif_put(neigh_node->if_incoming);

>>>>>>> 286cd8c7
	kfree_rcu(neigh_node, rcu);
}

/**
<<<<<<< HEAD
 * batadv_neigh_node_free_ref - decrement the neighbors refcounter
 *  and possibly release it
=======
 * batadv_neigh_node_put() - decrement the neighbors refcounter and possibly
 *  release it
>>>>>>> 286cd8c7
 * @neigh_node: neigh neighbor to free
 */
void batadv_neigh_node_put(struct batadv_neigh_node *neigh_node)
{
<<<<<<< HEAD
	if (atomic_dec_and_test(&neigh_node->refcount))
		batadv_neigh_node_release(neigh_node);
=======
	kref_put(&neigh_node->refcount, batadv_neigh_node_release);
>>>>>>> 286cd8c7
}

/**
 * batadv_orig_router_get() - router to the originator depending on iface
 * @orig_node: the orig node for the router
 * @if_outgoing: the interface where the payload packet has been received or
 *  the OGM should be sent to
 *
 * Return: the neighbor which should be router for this orig_node/iface.
 *
 * The object is returned with refcounter increased by 1.
 */
struct batadv_neigh_node *
batadv_orig_router_get(struct batadv_orig_node *orig_node,
		       const struct batadv_hard_iface *if_outgoing)
{
	struct batadv_orig_ifinfo *orig_ifinfo;
	struct batadv_neigh_node *router = NULL;

	rcu_read_lock();
	hlist_for_each_entry_rcu(orig_ifinfo, &orig_node->ifinfo_list, list) {
		if (orig_ifinfo->if_outgoing != if_outgoing)
			continue;

		router = rcu_dereference(orig_ifinfo->router);
		break;
	}

	if (router && !kref_get_unless_zero(&router->refcount))
		router = NULL;

	rcu_read_unlock();
	return router;
}

/**
 * batadv_orig_ifinfo_get() - find the ifinfo from an orig_node
 * @orig_node: the orig node to be queried
 * @if_outgoing: the interface for which the ifinfo should be acquired
 *
 * Return: the requested orig_ifinfo or NULL if not found.
 *
 * The object is returned with refcounter increased by 1.
 */
struct batadv_orig_ifinfo *
batadv_orig_ifinfo_get(struct batadv_orig_node *orig_node,
		       struct batadv_hard_iface *if_outgoing)
{
	struct batadv_orig_ifinfo *tmp, *orig_ifinfo = NULL;

	rcu_read_lock();
	hlist_for_each_entry_rcu(tmp, &orig_node->ifinfo_list,
				 list) {
		if (tmp->if_outgoing != if_outgoing)
			continue;

		if (!kref_get_unless_zero(&tmp->refcount))
			continue;

		orig_ifinfo = tmp;
		break;
	}
	rcu_read_unlock();

	return orig_ifinfo;
}

/**
 * batadv_orig_ifinfo_new() - search and possibly create an orig_ifinfo object
 * @orig_node: the orig node to be queried
 * @if_outgoing: the interface for which the ifinfo should be acquired
 *
 * Return: NULL in case of failure or the orig_ifinfo object for the if_outgoing
 * interface otherwise. The object is created and added to the list
 * if it does not exist.
 *
 * The object is returned with refcounter increased by 1.
 */
struct batadv_orig_ifinfo *
batadv_orig_ifinfo_new(struct batadv_orig_node *orig_node,
		       struct batadv_hard_iface *if_outgoing)
{
	struct batadv_orig_ifinfo *orig_ifinfo;
	unsigned long reset_time;

	spin_lock_bh(&orig_node->neigh_list_lock);

	orig_ifinfo = batadv_orig_ifinfo_get(orig_node, if_outgoing);
	if (orig_ifinfo)
		goto out;

	orig_ifinfo = kzalloc(sizeof(*orig_ifinfo), GFP_ATOMIC);
	if (!orig_ifinfo)
		goto out;

	if (if_outgoing != BATADV_IF_DEFAULT)
		kref_get(&if_outgoing->refcount);

	reset_time = jiffies - 1;
	reset_time -= msecs_to_jiffies(BATADV_RESET_PROTECTION_MS);
	orig_ifinfo->batman_seqno_reset = reset_time;
	orig_ifinfo->if_outgoing = if_outgoing;
	INIT_HLIST_NODE(&orig_ifinfo->list);
	kref_init(&orig_ifinfo->refcount);

	kref_get(&orig_ifinfo->refcount);
	hlist_add_head_rcu(&orig_ifinfo->list,
			   &orig_node->ifinfo_list);
out:
	spin_unlock_bh(&orig_node->neigh_list_lock);
	return orig_ifinfo;
}

/**
 * batadv_neigh_ifinfo_get() - find the ifinfo from an neigh_node
 * @neigh: the neigh node to be queried
 * @if_outgoing: the interface for which the ifinfo should be acquired
 *
 * The object is returned with refcounter increased by 1.
 *
 * Return: the requested neigh_ifinfo or NULL if not found
 */
struct batadv_neigh_ifinfo *
batadv_neigh_ifinfo_get(struct batadv_neigh_node *neigh,
			struct batadv_hard_iface *if_outgoing)
{
	struct batadv_neigh_ifinfo *neigh_ifinfo = NULL,
				   *tmp_neigh_ifinfo;

	rcu_read_lock();
	hlist_for_each_entry_rcu(tmp_neigh_ifinfo, &neigh->ifinfo_list,
				 list) {
		if (tmp_neigh_ifinfo->if_outgoing != if_outgoing)
			continue;

		if (!kref_get_unless_zero(&tmp_neigh_ifinfo->refcount))
			continue;

		neigh_ifinfo = tmp_neigh_ifinfo;
		break;
	}
	rcu_read_unlock();

	return neigh_ifinfo;
}

/**
 * batadv_neigh_ifinfo_new() - search and possibly create an neigh_ifinfo object
 * @neigh: the neigh node to be queried
 * @if_outgoing: the interface for which the ifinfo should be acquired
 *
 * Return: NULL in case of failure or the neigh_ifinfo object for the
 * if_outgoing interface otherwise. The object is created and added to the list
 * if it does not exist.
 *
 * The object is returned with refcounter increased by 1.
 */
struct batadv_neigh_ifinfo *
batadv_neigh_ifinfo_new(struct batadv_neigh_node *neigh,
			struct batadv_hard_iface *if_outgoing)
{
	struct batadv_neigh_ifinfo *neigh_ifinfo;

	spin_lock_bh(&neigh->ifinfo_lock);

	neigh_ifinfo = batadv_neigh_ifinfo_get(neigh, if_outgoing);
	if (neigh_ifinfo)
		goto out;

	neigh_ifinfo = kzalloc(sizeof(*neigh_ifinfo), GFP_ATOMIC);
	if (!neigh_ifinfo)
		goto out;

	if (if_outgoing)
		kref_get(&if_outgoing->refcount);

	INIT_HLIST_NODE(&neigh_ifinfo->list);
	kref_init(&neigh_ifinfo->refcount);
	neigh_ifinfo->if_outgoing = if_outgoing;

	kref_get(&neigh_ifinfo->refcount);
	hlist_add_head_rcu(&neigh_ifinfo->list, &neigh->ifinfo_list);

out:
	spin_unlock_bh(&neigh->ifinfo_lock);

	return neigh_ifinfo;
}

/**
 * batadv_neigh_node_get() - retrieve a neighbour from the list
 * @orig_node: originator which the neighbour belongs to
 * @hard_iface: the interface where this neighbour is connected to
 * @addr: the address of the neighbour
 *
 * Looks for and possibly returns a neighbour belonging to this originator list
 * which is connected through the provided hard interface.
 *
 * Return: neighbor when found. Othwerwise NULL
 */
static struct batadv_neigh_node *
batadv_neigh_node_get(const struct batadv_orig_node *orig_node,
		      const struct batadv_hard_iface *hard_iface,
		      const u8 *addr)
{
	struct batadv_neigh_node *tmp_neigh_node, *res = NULL;

	rcu_read_lock();
	hlist_for_each_entry_rcu(tmp_neigh_node, &orig_node->neigh_list, list) {
		if (!batadv_compare_eth(tmp_neigh_node->addr, addr))
			continue;

		if (tmp_neigh_node->if_incoming != hard_iface)
			continue;

		if (!kref_get_unless_zero(&tmp_neigh_node->refcount))
			continue;

		res = tmp_neigh_node;
		break;
	}
	rcu_read_unlock();

	return res;
}

/**
 * batadv_hardif_neigh_create() - create a hardif neighbour node
 * @hard_iface: the interface this neighbour is connected to
 * @neigh_addr: the interface address of the neighbour to retrieve
 * @orig_node: originator object representing the neighbour
 *
 * Return: the hardif neighbour node if found or created or NULL otherwise.
 */
static struct batadv_hardif_neigh_node *
batadv_hardif_neigh_create(struct batadv_hard_iface *hard_iface,
			   const u8 *neigh_addr,
			   struct batadv_orig_node *orig_node)
{
	struct batadv_priv *bat_priv = netdev_priv(hard_iface->soft_iface);
	struct batadv_hardif_neigh_node *hardif_neigh;

	spin_lock_bh(&hard_iface->neigh_list_lock);

	/* check if neighbor hasn't been added in the meantime */
	hardif_neigh = batadv_hardif_neigh_get(hard_iface, neigh_addr);
	if (hardif_neigh)
		goto out;

	hardif_neigh = kzalloc(sizeof(*hardif_neigh), GFP_ATOMIC);
	if (!hardif_neigh)
		goto out;

	kref_get(&hard_iface->refcount);
	INIT_HLIST_NODE(&hardif_neigh->list);
	ether_addr_copy(hardif_neigh->addr, neigh_addr);
	ether_addr_copy(hardif_neigh->orig, orig_node->orig);
	hardif_neigh->if_incoming = hard_iface;
	hardif_neigh->last_seen = jiffies;

	kref_init(&hardif_neigh->refcount);

	if (bat_priv->algo_ops->neigh.hardif_init)
		bat_priv->algo_ops->neigh.hardif_init(hardif_neigh);

	hlist_add_head_rcu(&hardif_neigh->list, &hard_iface->neigh_list);

out:
	spin_unlock_bh(&hard_iface->neigh_list_lock);
	return hardif_neigh;
}

/**
 * batadv_hardif_neigh_get_or_create() - retrieve or create a hardif neighbour
 *  node
 * @hard_iface: the interface this neighbour is connected to
 * @neigh_addr: the interface address of the neighbour to retrieve
 * @orig_node: originator object representing the neighbour
 *
 * Return: the hardif neighbour node if found or created or NULL otherwise.
 */
static struct batadv_hardif_neigh_node *
batadv_hardif_neigh_get_or_create(struct batadv_hard_iface *hard_iface,
				  const u8 *neigh_addr,
				  struct batadv_orig_node *orig_node)
{
	struct batadv_hardif_neigh_node *hardif_neigh;

	/* first check without locking to avoid the overhead */
	hardif_neigh = batadv_hardif_neigh_get(hard_iface, neigh_addr);
	if (hardif_neigh)
		return hardif_neigh;

	return batadv_hardif_neigh_create(hard_iface, neigh_addr, orig_node);
}

/**
 * batadv_hardif_neigh_get() - retrieve a hardif neighbour from the list
 * @hard_iface: the interface where this neighbour is connected to
 * @neigh_addr: the address of the neighbour
 *
 * Looks for and possibly returns a neighbour belonging to this hard interface.
 *
 * Return: neighbor when found. Othwerwise NULL
 */
struct batadv_hardif_neigh_node *
batadv_hardif_neigh_get(const struct batadv_hard_iface *hard_iface,
			const u8 *neigh_addr)
{
	struct batadv_hardif_neigh_node *tmp_hardif_neigh, *hardif_neigh = NULL;

	rcu_read_lock();
	hlist_for_each_entry_rcu(tmp_hardif_neigh,
				 &hard_iface->neigh_list, list) {
		if (!batadv_compare_eth(tmp_hardif_neigh->addr, neigh_addr))
			continue;

		if (!kref_get_unless_zero(&tmp_hardif_neigh->refcount))
			continue;

		hardif_neigh = tmp_hardif_neigh;
		break;
	}
	rcu_read_unlock();

	return hardif_neigh;
}

/**
 * batadv_neigh_node_create() - create a neigh node object
 * @orig_node: originator object representing the neighbour
 * @hard_iface: the interface where the neighbour is connected to
 * @neigh_addr: the mac address of the neighbour interface
 *
 * Allocates a new neigh_node object and initialises all the generic fields.
 *
 * Return: the neighbour node if found or created or NULL otherwise.
 */
static struct batadv_neigh_node *
batadv_neigh_node_create(struct batadv_orig_node *orig_node,
			 struct batadv_hard_iface *hard_iface,
			 const u8 *neigh_addr)
{
	struct batadv_neigh_node *neigh_node;
	struct batadv_hardif_neigh_node *hardif_neigh = NULL;

	spin_lock_bh(&orig_node->neigh_list_lock);

	spin_lock_bh(&orig_node->neigh_list_lock);

	neigh_node = batadv_neigh_node_get(orig_node, hard_iface, neigh_addr);
	if (neigh_node)
		goto out;

	hardif_neigh = batadv_hardif_neigh_get_or_create(hard_iface,
							 neigh_addr, orig_node);
	if (!hardif_neigh)
		goto out;

	neigh_node = kzalloc(sizeof(*neigh_node), GFP_ATOMIC);
	if (!neigh_node)
		goto out;

	INIT_HLIST_NODE(&neigh_node->list);
	INIT_HLIST_HEAD(&neigh_node->ifinfo_list);
	spin_lock_init(&neigh_node->ifinfo_lock);

	kref_get(&hard_iface->refcount);
	ether_addr_copy(neigh_node->addr, neigh_addr);
	neigh_node->if_incoming = hard_iface;
	neigh_node->orig_node = orig_node;
	neigh_node->last_seen = jiffies;
<<<<<<< HEAD
=======

	/* increment unique neighbor refcount */
	kref_get(&hardif_neigh->refcount);
	neigh_node->hardif_neigh = hardif_neigh;
>>>>>>> 286cd8c7

	/* extra reference for return */
	kref_init(&neigh_node->refcount);

<<<<<<< HEAD
=======
	kref_get(&neigh_node->refcount);
>>>>>>> 286cd8c7
	hlist_add_head_rcu(&neigh_node->list, &orig_node->neigh_list);

	batadv_dbg(BATADV_DBG_BATMAN, orig_node->bat_priv,
		   "Creating new neighbor %pM for orig_node %pM on interface %s\n",
		   neigh_addr, orig_node->orig, hard_iface->net_dev->name);

out:
	spin_unlock_bh(&orig_node->neigh_list_lock);

<<<<<<< HEAD
=======
	if (hardif_neigh)
		batadv_hardif_neigh_put(hardif_neigh);
>>>>>>> 286cd8c7
	return neigh_node;
}

/**
<<<<<<< HEAD
 * batadv_orig_ifinfo_release - release orig_ifinfo from lists and queue for
 *  free after rcu grace period
 * @orig_ifinfo: the orig_ifinfo object to release
 */
static void batadv_orig_ifinfo_release(struct batadv_orig_ifinfo *orig_ifinfo)
=======
 * batadv_neigh_node_get_or_create() - retrieve or create a neigh node object
 * @orig_node: originator object representing the neighbour
 * @hard_iface: the interface where the neighbour is connected to
 * @neigh_addr: the mac address of the neighbour interface
 *
 * Return: the neighbour node if found or created or NULL otherwise.
 */
struct batadv_neigh_node *
batadv_neigh_node_get_or_create(struct batadv_orig_node *orig_node,
				struct batadv_hard_iface *hard_iface,
				const u8 *neigh_addr)
{
	struct batadv_neigh_node *neigh_node;

	/* first check without locking to avoid the overhead */
	neigh_node = batadv_neigh_node_get(orig_node, hard_iface, neigh_addr);
	if (neigh_node)
		return neigh_node;

	return batadv_neigh_node_create(orig_node, hard_iface, neigh_addr);
}

#ifdef CONFIG_BATMAN_ADV_DEBUGFS
/**
 * batadv_hardif_neigh_seq_print_text() - print the single hop neighbour list
 * @seq: neighbour table seq_file struct
 * @offset: not used
 *
 * Return: always 0
 */
int batadv_hardif_neigh_seq_print_text(struct seq_file *seq, void *offset)
{
	struct net_device *net_dev = (struct net_device *)seq->private;
	struct batadv_priv *bat_priv = netdev_priv(net_dev);
	struct batadv_hard_iface *primary_if;

	primary_if = batadv_seq_print_text_primary_if_get(seq);
	if (!primary_if)
		return 0;

	seq_printf(seq, "[B.A.T.M.A.N. adv %s, MainIF/MAC: %s/%pM (%s %s)]\n",
		   BATADV_SOURCE_VERSION, primary_if->net_dev->name,
		   primary_if->net_dev->dev_addr, net_dev->name,
		   bat_priv->algo_ops->name);

	batadv_hardif_put(primary_if);

	if (!bat_priv->algo_ops->neigh.print) {
		seq_puts(seq,
			 "No printing function for this routing protocol\n");
		return 0;
	}

	bat_priv->algo_ops->neigh.print(bat_priv, seq);
	return 0;
}
#endif

/**
 * batadv_hardif_neigh_dump() - Dump to netlink the neighbor infos for a
 *  specific outgoing interface
 * @msg: message to dump into
 * @cb: parameters for the dump
 *
 * Return: 0 or error value
 */
int batadv_hardif_neigh_dump(struct sk_buff *msg, struct netlink_callback *cb)
{
	struct net *net = sock_net(cb->skb->sk);
	struct net_device *soft_iface;
	struct net_device *hard_iface = NULL;
	struct batadv_hard_iface *hardif = BATADV_IF_DEFAULT;
	struct batadv_priv *bat_priv;
	struct batadv_hard_iface *primary_if = NULL;
	int ret;
	int ifindex, hard_ifindex;

	ifindex = batadv_netlink_get_ifindex(cb->nlh, BATADV_ATTR_MESH_IFINDEX);
	if (!ifindex)
		return -EINVAL;

	soft_iface = dev_get_by_index(net, ifindex);
	if (!soft_iface || !batadv_softif_is_valid(soft_iface)) {
		ret = -ENODEV;
		goto out;
	}

	bat_priv = netdev_priv(soft_iface);

	primary_if = batadv_primary_if_get_selected(bat_priv);
	if (!primary_if || primary_if->if_status != BATADV_IF_ACTIVE) {
		ret = -ENOENT;
		goto out;
	}

	hard_ifindex = batadv_netlink_get_ifindex(cb->nlh,
						  BATADV_ATTR_HARD_IFINDEX);
	if (hard_ifindex) {
		hard_iface = dev_get_by_index(net, hard_ifindex);
		if (hard_iface)
			hardif = batadv_hardif_get_by_netdev(hard_iface);

		if (!hardif) {
			ret = -ENODEV;
			goto out;
		}

		if (hardif->soft_iface != soft_iface) {
			ret = -ENOENT;
			goto out;
		}
	}

	if (!bat_priv->algo_ops->neigh.dump) {
		ret = -EOPNOTSUPP;
		goto out;
	}

	bat_priv->algo_ops->neigh.dump(msg, cb, bat_priv, hardif);

	ret = msg->len;

 out:
	if (hardif)
		batadv_hardif_put(hardif);
	if (hard_iface)
		dev_put(hard_iface);
	if (primary_if)
		batadv_hardif_put(primary_if);
	if (soft_iface)
		dev_put(soft_iface);

	return ret;
}

/**
 * batadv_orig_ifinfo_release() - release orig_ifinfo from lists and queue for
 *  free after rcu grace period
 * @ref: kref pointer of the orig_ifinfo
 */
static void batadv_orig_ifinfo_release(struct kref *ref)
>>>>>>> 286cd8c7
{
	struct batadv_neigh_node *router;

<<<<<<< HEAD
	if (orig_ifinfo->if_outgoing != BATADV_IF_DEFAULT)
		batadv_hardif_free_ref(orig_ifinfo->if_outgoing);
=======
	orig_ifinfo = container_of(ref, struct batadv_orig_ifinfo, refcount);

	if (orig_ifinfo->if_outgoing != BATADV_IF_DEFAULT)
		batadv_hardif_put(orig_ifinfo->if_outgoing);
>>>>>>> 286cd8c7

	/* this is the last reference to this object */
	router = rcu_dereference_protected(orig_ifinfo->router, true);
	if (router)
<<<<<<< HEAD
		batadv_neigh_node_free_ref(router);
=======
		batadv_neigh_node_put(router);
>>>>>>> 286cd8c7

	kfree_rcu(orig_ifinfo, rcu);
}

/**
<<<<<<< HEAD
 * batadv_orig_ifinfo_free_ref - decrement the refcounter and possibly release
 *  the orig_ifinfo
 * @orig_ifinfo: the orig_ifinfo object to release
 */
void batadv_orig_ifinfo_free_ref(struct batadv_orig_ifinfo *orig_ifinfo)
{
	if (atomic_dec_and_test(&orig_ifinfo->refcount))
		batadv_orig_ifinfo_release(orig_ifinfo);
}

/**
 * batadv_orig_node_free_rcu - free the orig_node
=======
 * batadv_orig_ifinfo_put() - decrement the refcounter and possibly release
 *  the orig_ifinfo
 * @orig_ifinfo: the orig_ifinfo object to release
 */
void batadv_orig_ifinfo_put(struct batadv_orig_ifinfo *orig_ifinfo)
{
	kref_put(&orig_ifinfo->refcount, batadv_orig_ifinfo_release);
}

/**
 * batadv_orig_node_free_rcu() - free the orig_node
>>>>>>> 286cd8c7
 * @rcu: rcu pointer of the orig_node
 */
static void batadv_orig_node_free_rcu(struct rcu_head *rcu)
{
	struct batadv_orig_node *orig_node;

	orig_node = container_of(rcu, struct batadv_orig_node, rcu);

	batadv_mcast_purge_orig(orig_node);

	batadv_frag_purge_orig(orig_node, NULL);

<<<<<<< HEAD
	if (orig_node->bat_priv->bat_algo_ops->bat_orig_free)
		orig_node->bat_priv->bat_algo_ops->bat_orig_free(orig_node);
=======
	if (orig_node->bat_priv->algo_ops->orig.free)
		orig_node->bat_priv->algo_ops->orig.free(orig_node);
>>>>>>> 286cd8c7

	kfree(orig_node->tt_buff);
	kfree(orig_node);
}

/**
<<<<<<< HEAD
 * batadv_orig_node_release - release orig_node from lists and queue for
 *  free after rcu grace period
 * @orig_node: the orig node to free
 */
static void batadv_orig_node_release(struct batadv_orig_node *orig_node)
=======
 * batadv_orig_node_release() - release orig_node from lists and queue for
 *  free after rcu grace period
 * @ref: kref pointer of the orig_node
 */
static void batadv_orig_node_release(struct kref *ref)
>>>>>>> 286cd8c7
{
	struct hlist_node *node_tmp;
	struct batadv_neigh_node *neigh_node;
	struct batadv_orig_ifinfo *orig_ifinfo;
	struct batadv_orig_node_vlan *vlan;
	struct batadv_orig_ifinfo *last_candidate;
<<<<<<< HEAD
=======

	orig_node = container_of(ref, struct batadv_orig_node, refcount);
>>>>>>> 286cd8c7

	spin_lock_bh(&orig_node->neigh_list_lock);

	/* for all neighbors towards this originator ... */
	hlist_for_each_entry_safe(neigh_node, node_tmp,
				  &orig_node->neigh_list, list) {
		hlist_del_rcu(&neigh_node->list);
<<<<<<< HEAD
		batadv_neigh_node_free_ref(neigh_node);
=======
		batadv_neigh_node_put(neigh_node);
>>>>>>> 286cd8c7
	}

	hlist_for_each_entry_safe(orig_ifinfo, node_tmp,
				  &orig_node->ifinfo_list, list) {
		hlist_del_rcu(&orig_ifinfo->list);
<<<<<<< HEAD
		batadv_orig_ifinfo_free_ref(orig_ifinfo);
=======
		batadv_orig_ifinfo_put(orig_ifinfo);
>>>>>>> 286cd8c7
	}

	last_candidate = orig_node->last_bonding_candidate;
	orig_node->last_bonding_candidate = NULL;
	spin_unlock_bh(&orig_node->neigh_list_lock);

	if (last_candidate)
<<<<<<< HEAD
		batadv_orig_ifinfo_free_ref(last_candidate);
=======
		batadv_orig_ifinfo_put(last_candidate);
>>>>>>> 286cd8c7

	spin_lock_bh(&orig_node->vlan_list_lock);
	hlist_for_each_entry_safe(vlan, node_tmp, &orig_node->vlan_list, list) {
		hlist_del_rcu(&vlan->list);
<<<<<<< HEAD
		batadv_orig_node_vlan_free_ref(vlan);
=======
		batadv_orig_node_vlan_put(vlan);
>>>>>>> 286cd8c7
	}
	spin_unlock_bh(&orig_node->vlan_list_lock);

	/* Free nc_nodes */
	batadv_nc_purge_orig(orig_node->bat_priv, orig_node, NULL);

	call_rcu(&orig_node->rcu, batadv_orig_node_free_rcu);
}

/**
<<<<<<< HEAD
 * batadv_orig_node_free_ref - decrement the orig node refcounter and possibly
=======
 * batadv_orig_node_put() - decrement the orig node refcounter and possibly
>>>>>>> 286cd8c7
 *  release it
 * @orig_node: the orig node to free
 */
void batadv_orig_node_put(struct batadv_orig_node *orig_node)
{
<<<<<<< HEAD
	if (atomic_dec_and_test(&orig_node->refcount))
		batadv_orig_node_release(orig_node);
}

=======
	kref_put(&orig_node->refcount, batadv_orig_node_release);
}

/**
 * batadv_originator_free() - Free all originator structures
 * @bat_priv: the bat priv with all the soft interface information
 */
>>>>>>> 286cd8c7
void batadv_originator_free(struct batadv_priv *bat_priv)
{
	struct batadv_hashtable *hash = bat_priv->orig_hash;
	struct hlist_node *node_tmp;
	struct hlist_head *head;
	spinlock_t *list_lock; /* spinlock to protect write access */
	struct batadv_orig_node *orig_node;
	u32 i;

	if (!hash)
		return;

	cancel_delayed_work_sync(&bat_priv->orig_work);

	bat_priv->orig_hash = NULL;

	for (i = 0; i < hash->size; i++) {
		head = &hash->table[i];
		list_lock = &hash->list_locks[i];

		spin_lock_bh(list_lock);
		hlist_for_each_entry_safe(orig_node, node_tmp,
					  head, hash_entry) {
			hlist_del_rcu(&orig_node->hash_entry);
			batadv_orig_node_put(orig_node);
		}
		spin_unlock_bh(list_lock);
	}

	batadv_hash_destroy(hash);
}

/**
 * batadv_orig_node_new() - creates a new orig_node
 * @bat_priv: the bat priv with all the soft interface information
 * @addr: the mac address of the originator
 *
 * Creates a new originator object and initialise all the generic fields.
 * The new object is not added to the originator list.
 *
 * Return: the newly created object or NULL on failure.
 */
struct batadv_orig_node *batadv_orig_node_new(struct batadv_priv *bat_priv,
					      const u8 *addr)
{
	struct batadv_orig_node *orig_node;
	struct batadv_orig_node_vlan *vlan;
	unsigned long reset_time;
	int i;

	batadv_dbg(BATADV_DBG_BATMAN, bat_priv,
		   "Creating new originator: %pM\n", addr);

	orig_node = kzalloc(sizeof(*orig_node), GFP_ATOMIC);
	if (!orig_node)
		return NULL;

	INIT_HLIST_HEAD(&orig_node->neigh_list);
	INIT_HLIST_HEAD(&orig_node->vlan_list);
	INIT_HLIST_HEAD(&orig_node->ifinfo_list);
	spin_lock_init(&orig_node->bcast_seqno_lock);
	spin_lock_init(&orig_node->neigh_list_lock);
	spin_lock_init(&orig_node->tt_buff_lock);
	spin_lock_init(&orig_node->tt_lock);
	spin_lock_init(&orig_node->vlan_list_lock);

	batadv_nc_init_orig(orig_node);

	/* extra reference for return */
	kref_init(&orig_node->refcount);

	orig_node->bat_priv = bat_priv;
	ether_addr_copy(orig_node->orig, addr);
	batadv_dat_init_orig_node_addr(orig_node);
	atomic_set(&orig_node->last_ttvn, 0);
	orig_node->tt_buff = NULL;
	orig_node->tt_buff_len = 0;
	orig_node->last_seen = jiffies;
	reset_time = jiffies - 1 - msecs_to_jiffies(BATADV_RESET_PROTECTION_MS);
	orig_node->bcast_seqno_reset = reset_time;

#ifdef CONFIG_BATMAN_ADV_MCAST
	orig_node->mcast_flags = BATADV_NO_FLAGS;
	INIT_HLIST_NODE(&orig_node->mcast_want_all_unsnoopables_node);
	INIT_HLIST_NODE(&orig_node->mcast_want_all_ipv4_node);
	INIT_HLIST_NODE(&orig_node->mcast_want_all_ipv6_node);
	spin_lock_init(&orig_node->mcast_handler_lock);
#endif

	/* create a vlan object for the "untagged" LAN */
	vlan = batadv_orig_node_vlan_new(orig_node, BATADV_NO_FLAGS);
	if (!vlan)
		goto free_orig_node;
	/* batadv_orig_node_vlan_new() increases the refcounter.
	 * Immediately release vlan since it is not needed anymore in this
	 * context
	 */
	batadv_orig_node_vlan_put(vlan);

	for (i = 0; i < BATADV_FRAG_BUFFER_COUNT; i++) {
		INIT_HLIST_HEAD(&orig_node->fragments[i].fragment_list);
		spin_lock_init(&orig_node->fragments[i].lock);
		orig_node->fragments[i].size = 0;
	}

	return orig_node;
free_orig_node:
	kfree(orig_node);
	return NULL;
}

/**
 * batadv_purge_neigh_ifinfo() - purge obsolete ifinfo entries from neighbor
 * @bat_priv: the bat priv with all the soft interface information
 * @neigh: orig node which is to be checked
 */
static void
batadv_purge_neigh_ifinfo(struct batadv_priv *bat_priv,
			  struct batadv_neigh_node *neigh)
{
	struct batadv_neigh_ifinfo *neigh_ifinfo;
	struct batadv_hard_iface *if_outgoing;
	struct hlist_node *node_tmp;

	spin_lock_bh(&neigh->ifinfo_lock);

	/* for all ifinfo objects for this neighinator */
	hlist_for_each_entry_safe(neigh_ifinfo, node_tmp,
				  &neigh->ifinfo_list, list) {
		if_outgoing = neigh_ifinfo->if_outgoing;

		/* always keep the default interface */
		if (if_outgoing == BATADV_IF_DEFAULT)
			continue;

		/* don't purge if the interface is not (going) down */
		if (if_outgoing->if_status != BATADV_IF_INACTIVE &&
		    if_outgoing->if_status != BATADV_IF_NOT_IN_USE &&
		    if_outgoing->if_status != BATADV_IF_TO_BE_REMOVED)
			continue;

		batadv_dbg(BATADV_DBG_BATMAN, bat_priv,
			   "neighbor/ifinfo purge: neighbor %pM, iface: %s\n",
			   neigh->addr, if_outgoing->net_dev->name);

		hlist_del_rcu(&neigh_ifinfo->list);
		batadv_neigh_ifinfo_put(neigh_ifinfo);
	}

	spin_unlock_bh(&neigh->ifinfo_lock);
}

/**
 * batadv_purge_orig_ifinfo() - purge obsolete ifinfo entries from originator
 * @bat_priv: the bat priv with all the soft interface information
 * @orig_node: orig node which is to be checked
 *
 * Return: true if any ifinfo entry was purged, false otherwise.
 */
static bool
batadv_purge_orig_ifinfo(struct batadv_priv *bat_priv,
			 struct batadv_orig_node *orig_node)
{
	struct batadv_orig_ifinfo *orig_ifinfo;
	struct batadv_hard_iface *if_outgoing;
	struct hlist_node *node_tmp;
	bool ifinfo_purged = false;

	spin_lock_bh(&orig_node->neigh_list_lock);

	/* for all ifinfo objects for this originator */
	hlist_for_each_entry_safe(orig_ifinfo, node_tmp,
				  &orig_node->ifinfo_list, list) {
		if_outgoing = orig_ifinfo->if_outgoing;

		/* always keep the default interface */
		if (if_outgoing == BATADV_IF_DEFAULT)
			continue;

		/* don't purge if the interface is not (going) down */
		if (if_outgoing->if_status != BATADV_IF_INACTIVE &&
		    if_outgoing->if_status != BATADV_IF_NOT_IN_USE &&
		    if_outgoing->if_status != BATADV_IF_TO_BE_REMOVED)
			continue;

		batadv_dbg(BATADV_DBG_BATMAN, bat_priv,
			   "router/ifinfo purge: originator %pM, iface: %s\n",
			   orig_node->orig, if_outgoing->net_dev->name);

		ifinfo_purged = true;

		hlist_del_rcu(&orig_ifinfo->list);
		batadv_orig_ifinfo_put(orig_ifinfo);
		if (orig_node->last_bonding_candidate == orig_ifinfo) {
			orig_node->last_bonding_candidate = NULL;
			batadv_orig_ifinfo_put(orig_ifinfo);
		}
	}

	spin_unlock_bh(&orig_node->neigh_list_lock);

	return ifinfo_purged;
}

/**
 * batadv_purge_orig_neighbors() - purges neighbors from originator
 * @bat_priv: the bat priv with all the soft interface information
 * @orig_node: orig node which is to be checked
 *
 * Return: true if any neighbor was purged, false otherwise
 */
static bool
batadv_purge_orig_neighbors(struct batadv_priv *bat_priv,
			    struct batadv_orig_node *orig_node)
{
	struct hlist_node *node_tmp;
	struct batadv_neigh_node *neigh_node;
	bool neigh_purged = false;
	unsigned long last_seen;
	struct batadv_hard_iface *if_incoming;

	spin_lock_bh(&orig_node->neigh_list_lock);

	/* for all neighbors towards this originator ... */
	hlist_for_each_entry_safe(neigh_node, node_tmp,
				  &orig_node->neigh_list, list) {
		last_seen = neigh_node->last_seen;
		if_incoming = neigh_node->if_incoming;

		if (batadv_has_timed_out(last_seen, BATADV_PURGE_TIMEOUT) ||
		    if_incoming->if_status == BATADV_IF_INACTIVE ||
		    if_incoming->if_status == BATADV_IF_NOT_IN_USE ||
		    if_incoming->if_status == BATADV_IF_TO_BE_REMOVED) {
			if (if_incoming->if_status == BATADV_IF_INACTIVE ||
			    if_incoming->if_status == BATADV_IF_NOT_IN_USE ||
			    if_incoming->if_status == BATADV_IF_TO_BE_REMOVED)
				batadv_dbg(BATADV_DBG_BATMAN, bat_priv,
					   "neighbor purge: originator %pM, neighbor: %pM, iface: %s\n",
					   orig_node->orig, neigh_node->addr,
					   if_incoming->net_dev->name);
			else
				batadv_dbg(BATADV_DBG_BATMAN, bat_priv,
					   "neighbor timeout: originator %pM, neighbor: %pM, last_seen: %u\n",
					   orig_node->orig, neigh_node->addr,
					   jiffies_to_msecs(last_seen));

			neigh_purged = true;

			hlist_del_rcu(&neigh_node->list);
			batadv_neigh_node_put(neigh_node);
		} else {
			/* only necessary if not the whole neighbor is to be
			 * deleted, but some interface has been removed.
			 */
			batadv_purge_neigh_ifinfo(bat_priv, neigh_node);
		}
	}

	spin_unlock_bh(&orig_node->neigh_list_lock);
	return neigh_purged;
}

/**
 * batadv_find_best_neighbor() - finds the best neighbor after purging
 * @bat_priv: the bat priv with all the soft interface information
 * @orig_node: orig node which is to be checked
 * @if_outgoing: the interface for which the metric should be compared
 *
 * Return: the current best neighbor, with refcount increased.
 */
static struct batadv_neigh_node *
batadv_find_best_neighbor(struct batadv_priv *bat_priv,
			  struct batadv_orig_node *orig_node,
			  struct batadv_hard_iface *if_outgoing)
{
	struct batadv_neigh_node *best = NULL, *neigh;
	struct batadv_algo_ops *bao = bat_priv->algo_ops;

	rcu_read_lock();
	hlist_for_each_entry_rcu(neigh, &orig_node->neigh_list, list) {
		if (best && (bao->neigh.cmp(neigh, if_outgoing, best,
					    if_outgoing) <= 0))
			continue;

		if (!kref_get_unless_zero(&neigh->refcount))
			continue;

		if (best)
			batadv_neigh_node_put(best);

		best = neigh;
	}
	rcu_read_unlock();

	return best;
}

/**
 * batadv_purge_orig_node() - purges obsolete information from an orig_node
 * @bat_priv: the bat priv with all the soft interface information
 * @orig_node: orig node which is to be checked
 *
 * This function checks if the orig_node or substructures of it have become
 * obsolete, and purges this information if that's the case.
 *
 * Return: true if the orig_node is to be removed, false otherwise.
 */
static bool batadv_purge_orig_node(struct batadv_priv *bat_priv,
				   struct batadv_orig_node *orig_node)
{
	struct batadv_neigh_node *best_neigh_node;
	struct batadv_hard_iface *hard_iface;
	bool changed_ifinfo, changed_neigh;

	if (batadv_has_timed_out(orig_node->last_seen,
				 2 * BATADV_PURGE_TIMEOUT)) {
		batadv_dbg(BATADV_DBG_BATMAN, bat_priv,
			   "Originator timeout: originator %pM, last_seen %u\n",
			   orig_node->orig,
			   jiffies_to_msecs(orig_node->last_seen));
		return true;
	}
	changed_ifinfo = batadv_purge_orig_ifinfo(bat_priv, orig_node);
	changed_neigh = batadv_purge_orig_neighbors(bat_priv, orig_node);

	if (!changed_ifinfo && !changed_neigh)
		return false;

	/* first for NULL ... */
	best_neigh_node = batadv_find_best_neighbor(bat_priv, orig_node,
						    BATADV_IF_DEFAULT);
	batadv_update_route(bat_priv, orig_node, BATADV_IF_DEFAULT,
			    best_neigh_node);
	if (best_neigh_node)
		batadv_neigh_node_put(best_neigh_node);

	/* ... then for all other interfaces. */
	rcu_read_lock();
	list_for_each_entry_rcu(hard_iface, &batadv_hardif_list, list) {
		if (hard_iface->if_status != BATADV_IF_ACTIVE)
			continue;

		if (hard_iface->soft_iface != bat_priv->soft_iface)
			continue;

		if (!kref_get_unless_zero(&hard_iface->refcount))
			continue;

		best_neigh_node = batadv_find_best_neighbor(bat_priv,
							    orig_node,
							    hard_iface);
		batadv_update_route(bat_priv, orig_node, hard_iface,
				    best_neigh_node);
		if (best_neigh_node)
			batadv_neigh_node_put(best_neigh_node);

		batadv_hardif_put(hard_iface);
	}
	rcu_read_unlock();

	return false;
}

/**
 * batadv_purge_orig_ref() - Purge all outdated originators
 * @bat_priv: the bat priv with all the soft interface information
 */
void batadv_purge_orig_ref(struct batadv_priv *bat_priv)
{
	struct batadv_hashtable *hash = bat_priv->orig_hash;
	struct hlist_node *node_tmp;
	struct hlist_head *head;
	spinlock_t *list_lock; /* spinlock to protect write access */
	struct batadv_orig_node *orig_node;
	u32 i;

	if (!hash)
		return;

	/* for all origins... */
	for (i = 0; i < hash->size; i++) {
		head = &hash->table[i];
		list_lock = &hash->list_locks[i];

		spin_lock_bh(list_lock);
		hlist_for_each_entry_safe(orig_node, node_tmp,
					  head, hash_entry) {
			if (batadv_purge_orig_node(bat_priv, orig_node)) {
				batadv_gw_node_delete(bat_priv, orig_node);
				hlist_del_rcu(&orig_node->hash_entry);
				batadv_tt_global_del_orig(orig_node->bat_priv,
							  orig_node, -1,
							  "originator timed out");
				batadv_orig_node_put(orig_node);
				continue;
			}

			batadv_frag_purge_orig(orig_node,
					       batadv_frag_check_entry);
		}
		spin_unlock_bh(list_lock);
	}

	batadv_gw_election(bat_priv);
}

static void batadv_purge_orig(struct work_struct *work)
{
	struct delayed_work *delayed_work;
	struct batadv_priv *bat_priv;

	delayed_work = to_delayed_work(work);
	bat_priv = container_of(delayed_work, struct batadv_priv, orig_work);
	batadv_purge_orig_ref(bat_priv);
	queue_delayed_work(batadv_event_workqueue,
			   &bat_priv->orig_work,
			   msecs_to_jiffies(BATADV_ORIG_WORK_PERIOD));
}

#ifdef CONFIG_BATMAN_ADV_DEBUGFS

/**
 * batadv_orig_seq_print_text() - Print the originator table in a seq file
 * @seq: seq file to print on
 * @offset: not used
 *
 * Return: always 0
 */
int batadv_orig_seq_print_text(struct seq_file *seq, void *offset)
{
	struct net_device *net_dev = (struct net_device *)seq->private;
	struct batadv_priv *bat_priv = netdev_priv(net_dev);
	struct batadv_hard_iface *primary_if;

	primary_if = batadv_seq_print_text_primary_if_get(seq);
	if (!primary_if)
		return 0;

	seq_printf(seq, "[B.A.T.M.A.N. adv %s, MainIF/MAC: %s/%pM (%s %s)]\n",
		   BATADV_SOURCE_VERSION, primary_if->net_dev->name,
		   primary_if->net_dev->dev_addr, net_dev->name,
		   bat_priv->algo_ops->name);

	batadv_hardif_put(primary_if);

	if (!bat_priv->algo_ops->orig.print) {
		seq_puts(seq,
			 "No printing function for this routing protocol\n");
		return 0;
	}

	bat_priv->algo_ops->orig.print(bat_priv, seq, BATADV_IF_DEFAULT);

	return 0;
}

/**
 * batadv_orig_hardif_seq_print_text() - writes originator infos for a specific
 *  outgoing interface
 * @seq: debugfs table seq_file struct
 * @offset: not used
 *
 * Return: 0
 */
int batadv_orig_hardif_seq_print_text(struct seq_file *seq, void *offset)
{
	struct net_device *net_dev = (struct net_device *)seq->private;
	struct batadv_hard_iface *hard_iface;
	struct batadv_priv *bat_priv;

	hard_iface = batadv_hardif_get_by_netdev(net_dev);

	if (!hard_iface || !hard_iface->soft_iface) {
		seq_puts(seq, "Interface not known to B.A.T.M.A.N.\n");
		goto out;
	}

	bat_priv = netdev_priv(hard_iface->soft_iface);
	if (!bat_priv->algo_ops->orig.print) {
		seq_puts(seq,
			 "No printing function for this routing protocol\n");
		goto out;
	}

	if (hard_iface->if_status != BATADV_IF_ACTIVE) {
		seq_puts(seq, "Interface not active\n");
		goto out;
	}

	seq_printf(seq, "[B.A.T.M.A.N. adv %s, IF/MAC: %s/%pM (%s %s)]\n",
		   BATADV_SOURCE_VERSION, hard_iface->net_dev->name,
		   hard_iface->net_dev->dev_addr,
		   hard_iface->soft_iface->name, bat_priv->algo_ops->name);

	bat_priv->algo_ops->orig.print(bat_priv, seq, hard_iface);

out:
	if (hard_iface)
		batadv_hardif_put(hard_iface);
	return 0;
}
#endif

/**
 * batadv_orig_dump() - Dump to netlink the originator infos for a specific
 *  outgoing interface
 * @msg: message to dump into
 * @cb: parameters for the dump
 *
 * Return: 0 or error value
 */
int batadv_orig_dump(struct sk_buff *msg, struct netlink_callback *cb)
{
	struct net *net = sock_net(cb->skb->sk);
	struct net_device *soft_iface;
	struct net_device *hard_iface = NULL;
	struct batadv_hard_iface *hardif = BATADV_IF_DEFAULT;
	struct batadv_priv *bat_priv;
	struct batadv_hard_iface *primary_if = NULL;
	int ret;
	int ifindex, hard_ifindex;

	ifindex = batadv_netlink_get_ifindex(cb->nlh, BATADV_ATTR_MESH_IFINDEX);
	if (!ifindex)
		return -EINVAL;

	soft_iface = dev_get_by_index(net, ifindex);
	if (!soft_iface || !batadv_softif_is_valid(soft_iface)) {
		ret = -ENODEV;
		goto out;
	}

	bat_priv = netdev_priv(soft_iface);

	primary_if = batadv_primary_if_get_selected(bat_priv);
	if (!primary_if || primary_if->if_status != BATADV_IF_ACTIVE) {
		ret = -ENOENT;
		goto out;
	}

	hard_ifindex = batadv_netlink_get_ifindex(cb->nlh,
						  BATADV_ATTR_HARD_IFINDEX);
	if (hard_ifindex) {
		hard_iface = dev_get_by_index(net, hard_ifindex);
		if (hard_iface)
			hardif = batadv_hardif_get_by_netdev(hard_iface);

		if (!hardif) {
			ret = -ENODEV;
			goto out;
		}

		if (hardif->soft_iface != soft_iface) {
			ret = -ENOENT;
			goto out;
		}
	}

	if (!bat_priv->algo_ops->orig.dump) {
		ret = -EOPNOTSUPP;
		goto out;
	}

	bat_priv->algo_ops->orig.dump(msg, cb, bat_priv, hardif);

	ret = msg->len;

 out:
	if (hardif)
		batadv_hardif_put(hardif);
	if (hard_iface)
		dev_put(hard_iface);
	if (primary_if)
		batadv_hardif_put(primary_if);
	if (soft_iface)
		dev_put(soft_iface);

	return ret;
}

/**
 * batadv_orig_hash_add_if() - Add interface to originators in orig_hash
 * @hard_iface: hard interface to add (already slave of the soft interface)
 * @max_if_num: new number of interfaces
 *
 * Return: 0 on success or negative error number in case of failure
 */
int batadv_orig_hash_add_if(struct batadv_hard_iface *hard_iface,
			    unsigned int max_if_num)
{
	struct batadv_priv *bat_priv = netdev_priv(hard_iface->soft_iface);
	struct batadv_algo_ops *bao = bat_priv->algo_ops;
	struct batadv_hashtable *hash = bat_priv->orig_hash;
	struct hlist_head *head;
	struct batadv_orig_node *orig_node;
	u32 i;
	int ret;

	/* resize all orig nodes because orig_node->bcast_own(_sum) depend on
	 * if_num
	 */
	for (i = 0; i < hash->size; i++) {
		head = &hash->table[i];

		rcu_read_lock();
		hlist_for_each_entry_rcu(orig_node, head, hash_entry) {
			ret = 0;
			if (bao->orig.add_if)
				ret = bao->orig.add_if(orig_node, max_if_num);
			if (ret == -ENOMEM)
				goto err;
		}
		rcu_read_unlock();
	}

	return 0;

err:
	rcu_read_unlock();
	return -ENOMEM;
}

/**
 * batadv_orig_hash_del_if() - Remove interface from originators in orig_hash
 * @hard_iface: hard interface to remove (still slave of the soft interface)
 * @max_if_num: new number of interfaces
 *
 * Return: 0 on success or negative error number in case of failure
 */
int batadv_orig_hash_del_if(struct batadv_hard_iface *hard_iface,
			    unsigned int max_if_num)
{
	struct batadv_priv *bat_priv = netdev_priv(hard_iface->soft_iface);
	struct batadv_hashtable *hash = bat_priv->orig_hash;
	struct hlist_head *head;
	struct batadv_hard_iface *hard_iface_tmp;
	struct batadv_orig_node *orig_node;
	struct batadv_algo_ops *bao = bat_priv->algo_ops;
	u32 i;
	int ret;

	/* resize all orig nodes because orig_node->bcast_own(_sum) depend on
	 * if_num
	 */
	for (i = 0; i < hash->size; i++) {
		head = &hash->table[i];

		rcu_read_lock();
		hlist_for_each_entry_rcu(orig_node, head, hash_entry) {
			ret = 0;
			if (bao->orig.del_if)
				ret = bao->orig.del_if(orig_node, max_if_num,
						       hard_iface->if_num);
			if (ret == -ENOMEM)
				goto err;
		}
		rcu_read_unlock();
	}

	/* renumber remaining batman interfaces _inside_ of orig_hash_lock */
	rcu_read_lock();
	list_for_each_entry_rcu(hard_iface_tmp, &batadv_hardif_list, list) {
		if (hard_iface_tmp->if_status == BATADV_IF_NOT_IN_USE)
			continue;

		if (hard_iface == hard_iface_tmp)
			continue;

		if (hard_iface->soft_iface != hard_iface_tmp->soft_iface)
			continue;

		if (hard_iface_tmp->if_num > hard_iface->if_num)
			hard_iface_tmp->if_num--;
	}
	rcu_read_unlock();

	hard_iface->if_num = -1;
	return 0;

err:
	rcu_read_unlock();
	return -ENOMEM;
}<|MERGE_RESOLUTION|>--- conflicted
+++ resolved
@@ -239,25 +239,6 @@
 }
 
 /**
-<<<<<<< HEAD
- * batadv_neigh_ifinfo_release - release neigh_ifinfo from lists and queue for
- *  free after rcu grace period
- * @neigh_ifinfo: the neigh_ifinfo object to release
- */
-static void
-batadv_neigh_ifinfo_release(struct batadv_neigh_ifinfo *neigh_ifinfo)
-{
-	if (neigh_ifinfo->if_outgoing != BATADV_IF_DEFAULT)
-		batadv_hardif_free_ref(neigh_ifinfo->if_outgoing);
-
-	kfree_rcu(neigh_ifinfo, rcu);
-}
-
-/**
- * batadv_neigh_ifinfo_free_ref - decrement the refcounter and possibly release
- *  the neigh_ifinfo
- * @neigh_ifinfo: the neigh_ifinfo object to release
-=======
  * batadv_neigh_ifinfo_release() - release neigh_ifinfo from lists and queue for
  *  free after rcu grace period
  * @ref: kref pointer of the neigh_ifinfo
@@ -308,23 +289,9 @@
  * batadv_hardif_neigh_put() - decrement the hardif neighbors refcounter
  *  and possibly release it
  * @hardif_neigh: hardif neigh neighbor to free
->>>>>>> 286cd8c7
  */
 void batadv_hardif_neigh_put(struct batadv_hardif_neigh_node *hardif_neigh)
 {
-<<<<<<< HEAD
-	if (atomic_dec_and_test(&neigh_ifinfo->refcount))
-		batadv_neigh_ifinfo_release(neigh_ifinfo);
-}
-
-/**
- * batadv_neigh_node_free_rcu - free the neigh_node
- * batadv_neigh_node_release - release neigh_node from lists and queue for
- *  free after rcu grace period
- * @neigh_node: neigh neighbor to free
- */
-static void batadv_neigh_node_release(struct batadv_neigh_node *neigh_node)
-=======
 	kref_put(&hardif_neigh->refcount, batadv_hardif_neigh_release);
 }
 
@@ -334,20 +301,9 @@
  * @ref: kref pointer of the neigh_node
  */
 static void batadv_neigh_node_release(struct kref *ref)
->>>>>>> 286cd8c7
 {
 	struct hlist_node *node_tmp;
 	struct batadv_neigh_ifinfo *neigh_ifinfo;
-<<<<<<< HEAD
-
-	hlist_for_each_entry_safe(neigh_ifinfo, node_tmp,
-				  &neigh_node->ifinfo_list, list) {
-		batadv_neigh_ifinfo_free_ref(neigh_ifinfo);
-	}
-
-	batadv_hardif_free_ref(neigh_node->if_incoming);
-
-=======
 
 	neigh_node = container_of(ref, struct batadv_neigh_node, refcount);
 
@@ -360,28 +316,17 @@
 
 	batadv_hardif_put(neigh_node->if_incoming);
 
->>>>>>> 286cd8c7
 	kfree_rcu(neigh_node, rcu);
 }
 
 /**
-<<<<<<< HEAD
- * batadv_neigh_node_free_ref - decrement the neighbors refcounter
- *  and possibly release it
-=======
  * batadv_neigh_node_put() - decrement the neighbors refcounter and possibly
  *  release it
->>>>>>> 286cd8c7
  * @neigh_node: neigh neighbor to free
  */
 void batadv_neigh_node_put(struct batadv_neigh_node *neigh_node)
 {
-<<<<<<< HEAD
-	if (atomic_dec_and_test(&neigh_node->refcount))
-		batadv_neigh_node_release(neigh_node);
-=======
 	kref_put(&neigh_node->refcount, batadv_neigh_node_release);
->>>>>>> 286cd8c7
 }
 
 /**
@@ -754,21 +699,15 @@
 	neigh_node->if_incoming = hard_iface;
 	neigh_node->orig_node = orig_node;
 	neigh_node->last_seen = jiffies;
-<<<<<<< HEAD
-=======
 
 	/* increment unique neighbor refcount */
 	kref_get(&hardif_neigh->refcount);
 	neigh_node->hardif_neigh = hardif_neigh;
->>>>>>> 286cd8c7
 
 	/* extra reference for return */
 	kref_init(&neigh_node->refcount);
 
-<<<<<<< HEAD
-=======
 	kref_get(&neigh_node->refcount);
->>>>>>> 286cd8c7
 	hlist_add_head_rcu(&neigh_node->list, &orig_node->neigh_list);
 
 	batadv_dbg(BATADV_DBG_BATMAN, orig_node->bat_priv,
@@ -778,22 +717,12 @@
 out:
 	spin_unlock_bh(&orig_node->neigh_list_lock);
 
-<<<<<<< HEAD
-=======
 	if (hardif_neigh)
 		batadv_hardif_neigh_put(hardif_neigh);
->>>>>>> 286cd8c7
 	return neigh_node;
 }
 
 /**
-<<<<<<< HEAD
- * batadv_orig_ifinfo_release - release orig_ifinfo from lists and queue for
- *  free after rcu grace period
- * @orig_ifinfo: the orig_ifinfo object to release
- */
-static void batadv_orig_ifinfo_release(struct batadv_orig_ifinfo *orig_ifinfo)
-=======
  * batadv_neigh_node_get_or_create() - retrieve or create a neigh node object
  * @orig_node: originator object representing the neighbour
  * @hard_iface: the interface where the neighbour is connected to
@@ -935,47 +864,23 @@
  * @ref: kref pointer of the orig_ifinfo
  */
 static void batadv_orig_ifinfo_release(struct kref *ref)
->>>>>>> 286cd8c7
 {
 	struct batadv_neigh_node *router;
 
-<<<<<<< HEAD
-	if (orig_ifinfo->if_outgoing != BATADV_IF_DEFAULT)
-		batadv_hardif_free_ref(orig_ifinfo->if_outgoing);
-=======
 	orig_ifinfo = container_of(ref, struct batadv_orig_ifinfo, refcount);
 
 	if (orig_ifinfo->if_outgoing != BATADV_IF_DEFAULT)
 		batadv_hardif_put(orig_ifinfo->if_outgoing);
->>>>>>> 286cd8c7
 
 	/* this is the last reference to this object */
 	router = rcu_dereference_protected(orig_ifinfo->router, true);
 	if (router)
-<<<<<<< HEAD
-		batadv_neigh_node_free_ref(router);
-=======
 		batadv_neigh_node_put(router);
->>>>>>> 286cd8c7
 
 	kfree_rcu(orig_ifinfo, rcu);
 }
 
 /**
-<<<<<<< HEAD
- * batadv_orig_ifinfo_free_ref - decrement the refcounter and possibly release
- *  the orig_ifinfo
- * @orig_ifinfo: the orig_ifinfo object to release
- */
-void batadv_orig_ifinfo_free_ref(struct batadv_orig_ifinfo *orig_ifinfo)
-{
-	if (atomic_dec_and_test(&orig_ifinfo->refcount))
-		batadv_orig_ifinfo_release(orig_ifinfo);
-}
-
-/**
- * batadv_orig_node_free_rcu - free the orig_node
-=======
  * batadv_orig_ifinfo_put() - decrement the refcounter and possibly release
  *  the orig_ifinfo
  * @orig_ifinfo: the orig_ifinfo object to release
@@ -987,7 +892,6 @@
 
 /**
  * batadv_orig_node_free_rcu() - free the orig_node
->>>>>>> 286cd8c7
  * @rcu: rcu pointer of the orig_node
  */
 static void batadv_orig_node_free_rcu(struct rcu_head *rcu)
@@ -1000,43 +904,28 @@
 
 	batadv_frag_purge_orig(orig_node, NULL);
 
-<<<<<<< HEAD
-	if (orig_node->bat_priv->bat_algo_ops->bat_orig_free)
-		orig_node->bat_priv->bat_algo_ops->bat_orig_free(orig_node);
-=======
 	if (orig_node->bat_priv->algo_ops->orig.free)
 		orig_node->bat_priv->algo_ops->orig.free(orig_node);
->>>>>>> 286cd8c7
 
 	kfree(orig_node->tt_buff);
 	kfree(orig_node);
 }
 
 /**
-<<<<<<< HEAD
- * batadv_orig_node_release - release orig_node from lists and queue for
- *  free after rcu grace period
- * @orig_node: the orig node to free
- */
-static void batadv_orig_node_release(struct batadv_orig_node *orig_node)
-=======
  * batadv_orig_node_release() - release orig_node from lists and queue for
  *  free after rcu grace period
  * @ref: kref pointer of the orig_node
  */
 static void batadv_orig_node_release(struct kref *ref)
->>>>>>> 286cd8c7
 {
 	struct hlist_node *node_tmp;
 	struct batadv_neigh_node *neigh_node;
+	struct batadv_orig_node *orig_node;
 	struct batadv_orig_ifinfo *orig_ifinfo;
 	struct batadv_orig_node_vlan *vlan;
 	struct batadv_orig_ifinfo *last_candidate;
-<<<<<<< HEAD
-=======
 
 	orig_node = container_of(ref, struct batadv_orig_node, refcount);
->>>>>>> 286cd8c7
 
 	spin_lock_bh(&orig_node->neigh_list_lock);
 
@@ -1044,21 +933,13 @@
 	hlist_for_each_entry_safe(neigh_node, node_tmp,
 				  &orig_node->neigh_list, list) {
 		hlist_del_rcu(&neigh_node->list);
-<<<<<<< HEAD
-		batadv_neigh_node_free_ref(neigh_node);
-=======
 		batadv_neigh_node_put(neigh_node);
->>>>>>> 286cd8c7
 	}
 
 	hlist_for_each_entry_safe(orig_ifinfo, node_tmp,
 				  &orig_node->ifinfo_list, list) {
 		hlist_del_rcu(&orig_ifinfo->list);
-<<<<<<< HEAD
-		batadv_orig_ifinfo_free_ref(orig_ifinfo);
-=======
 		batadv_orig_ifinfo_put(orig_ifinfo);
->>>>>>> 286cd8c7
 	}
 
 	last_candidate = orig_node->last_bonding_candidate;
@@ -1066,20 +947,12 @@
 	spin_unlock_bh(&orig_node->neigh_list_lock);
 
 	if (last_candidate)
-<<<<<<< HEAD
-		batadv_orig_ifinfo_free_ref(last_candidate);
-=======
 		batadv_orig_ifinfo_put(last_candidate);
->>>>>>> 286cd8c7
 
 	spin_lock_bh(&orig_node->vlan_list_lock);
 	hlist_for_each_entry_safe(vlan, node_tmp, &orig_node->vlan_list, list) {
 		hlist_del_rcu(&vlan->list);
-<<<<<<< HEAD
-		batadv_orig_node_vlan_free_ref(vlan);
-=======
 		batadv_orig_node_vlan_put(vlan);
->>>>>>> 286cd8c7
 	}
 	spin_unlock_bh(&orig_node->vlan_list_lock);
 
@@ -1090,22 +963,12 @@
 }
 
 /**
-<<<<<<< HEAD
- * batadv_orig_node_free_ref - decrement the orig node refcounter and possibly
-=======
  * batadv_orig_node_put() - decrement the orig node refcounter and possibly
->>>>>>> 286cd8c7
  *  release it
  * @orig_node: the orig node to free
  */
 void batadv_orig_node_put(struct batadv_orig_node *orig_node)
 {
-<<<<<<< HEAD
-	if (atomic_dec_and_test(&orig_node->refcount))
-		batadv_orig_node_release(orig_node);
-}
-
-=======
 	kref_put(&orig_node->refcount, batadv_orig_node_release);
 }
 
@@ -1113,7 +976,6 @@
  * batadv_originator_free() - Free all originator structures
  * @bat_priv: the bat priv with all the soft interface information
  */
->>>>>>> 286cd8c7
 void batadv_originator_free(struct batadv_priv *bat_priv)
 {
 	struct batadv_hashtable *hash = bat_priv->orig_hash;
