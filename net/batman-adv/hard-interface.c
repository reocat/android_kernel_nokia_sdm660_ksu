// SPDX-License-Identifier: GPL-2.0
/* Copyright (C) 2007-2018  B.A.T.M.A.N. contributors:
 *
 * Marek Lindner, Simon Wunderlich
 *
 * This program is free software; you can redistribute it and/or
 * modify it under the terms of version 2 of the GNU General Public
 * License as published by the Free Software Foundation.
 *
 * This program is distributed in the hope that it will be useful, but
 * WITHOUT ANY WARRANTY; without even the implied warranty of
 * MERCHANTABILITY or FITNESS FOR A PARTICULAR PURPOSE. See the GNU
 * General Public License for more details.
 *
 * You should have received a copy of the GNU General Public License
 * along with this program; if not, see <http://www.gnu.org/licenses/>.
 */

#include "hard-interface.h"
#include "main.h"

<<<<<<< HEAD
=======
#include <linux/atomic.h>
>>>>>>> 286cd8c7
#include <linux/byteorder/generic.h>
#include <linux/errno.h>
#include <linux/gfp.h>
#include <linux/if.h>
#include <linux/if_arp.h>
#include <linux/if_ether.h>
#include <linux/kernel.h>
#include <linux/kref.h>
#include <linux/list.h>
#include <linux/mutex.h>
#include <linux/netdevice.h>
#include <linux/printk.h>
#include <linux/rculist.h>
#include <linux/rtnetlink.h>
#include <linux/slab.h>
#include <linux/spinlock.h>
#include <net/net_namespace.h>
#include <net/rtnetlink.h>
#include <uapi/linux/batadv_packet.h>

#include "bat_v.h"
#include "bridge_loop_avoidance.h"
#include "debugfs.h"
#include "distributed-arp-table.h"
#include "gateway_client.h"
#include "log.h"
#include "originator.h"
#include "send.h"
#include "soft-interface.h"
#include "sysfs.h"
#include "translation-table.h"

/**
<<<<<<< HEAD
 * batadv_hardif_release - release hard interface from lists and queue for
 *  free after rcu grace period
 * @hard_iface: the hard interface to free
 */
void batadv_hardif_release(struct batadv_hard_iface *hard_iface)
{
=======
 * batadv_hardif_release() - release hard interface from lists and queue for
 *  free after rcu grace period
 * @ref: kref pointer of the hard interface
 */
void batadv_hardif_release(struct kref *ref)
{
	struct batadv_hard_iface *hard_iface;

	hard_iface = container_of(ref, struct batadv_hard_iface, refcount);
>>>>>>> 286cd8c7
	dev_put(hard_iface->net_dev);

	kfree_rcu(hard_iface, rcu);
}

/**
 * batadv_hardif_get_by_netdev() - Get hard interface object of a net_device
 * @net_dev: net_device to search for
 *
 * Return: batadv_hard_iface of net_dev (with increased refcnt), NULL on errors
 */
struct batadv_hard_iface *
batadv_hardif_get_by_netdev(const struct net_device *net_dev)
{
	struct batadv_hard_iface *hard_iface;

	rcu_read_lock();
	list_for_each_entry_rcu(hard_iface, &batadv_hardif_list, list) {
		if (hard_iface->net_dev == net_dev &&
		    kref_get_unless_zero(&hard_iface->refcount))
			goto out;
	}

	hard_iface = NULL;

out:
	rcu_read_unlock();
	return hard_iface;
}

/**
<<<<<<< HEAD
 * batadv_mutual_parents - check if two devices are each others parent
 * @dev1: 1st net_device
 * @dev2: 2nd net_device
=======
 * batadv_getlink_net() - return link net namespace (of use fallback)
 * @netdev: net_device to check
 * @fallback_net: return in case get_link_net is not available for @netdev
 *
 * Return: result of rtnl_link_ops->get_link_net or @fallback_net
 */
static struct net *batadv_getlink_net(const struct net_device *netdev,
				      struct net *fallback_net)
{
	if (!netdev->rtnl_link_ops)
		return fallback_net;

	if (!netdev->rtnl_link_ops->get_link_net)
		return fallback_net;

	return netdev->rtnl_link_ops->get_link_net(netdev);
}

/**
 * batadv_mutual_parents() - check if two devices are each others parent
 * @dev1: 1st net dev
 * @net1: 1st devices netns
 * @dev2: 2nd net dev
 * @net2: 2nd devices netns
>>>>>>> 286cd8c7
 *
 * veth devices come in pairs and each is the parent of the other!
 *
 * Return: true if the devices are each others parent, otherwise false
 */
static bool batadv_mutual_parents(const struct net_device *dev1,
<<<<<<< HEAD
				  const struct net_device *dev2)
{
	int dev1_parent_iflink = dev_get_iflink(dev1);
	int dev2_parent_iflink = dev_get_iflink(dev2);
=======
				  struct net *net1,
				  const struct net_device *dev2,
				  struct net *net2)
{
	int dev1_parent_iflink = dev_get_iflink(dev1);
	int dev2_parent_iflink = dev_get_iflink(dev2);
	const struct net *dev1_parent_net;
	const struct net *dev2_parent_net;

	dev1_parent_net = batadv_getlink_net(dev1, net1);
	dev2_parent_net = batadv_getlink_net(dev2, net2);
>>>>>>> 286cd8c7

	if (!dev1_parent_iflink || !dev2_parent_iflink)
		return false;

	return (dev1_parent_iflink == dev2->ifindex) &&
<<<<<<< HEAD
	       (dev2_parent_iflink == dev1->ifindex);
}

/**
 * batadv_is_on_batman_iface - check if a device is a batman iface descendant
=======
	       (dev2_parent_iflink == dev1->ifindex) &&
	       net_eq(dev1_parent_net, net2) &&
	       net_eq(dev2_parent_net, net1);
}

/**
 * batadv_is_on_batman_iface() - check if a device is a batman iface descendant
>>>>>>> 286cd8c7
 * @net_dev: the device to check
 *
 * If the user creates any virtual device on top of a batman-adv interface, it
 * is important to prevent this new interface to be used to create a new mesh
 * network (this behaviour would lead to a batman-over-batman configuration).
 * This function recursively checks all the fathers of the device passed as
 * argument looking for a batman-adv soft interface.
 *
 * Return: true if the device is descendant of a batman-adv mesh interface (or
 * if it is a batman-adv interface itself), false otherwise
 */
static bool batadv_is_on_batman_iface(const struct net_device *net_dev)
{
	struct net *net = dev_net(net_dev);
	struct net_device *parent_dev;
	struct net *parent_net;
	int iflink;
	bool ret;

	/* check if this is a batman-adv mesh interface */
	if (batadv_softif_is_valid(net_dev))
		return true;

	iflink = dev_get_iflink(net_dev);
	if (iflink == 0)
		return false;

	parent_net = batadv_getlink_net(net_dev, net);

	/* iflink to itself, most likely physical device */
	if (net == parent_net && iflink == net_dev->ifindex)
		return false;

	/* recurse over the parent device */
	parent_dev = __dev_get_by_index((struct net *)parent_net, iflink);
	/* if we got a NULL parent_dev there is something broken.. */
	if (!parent_dev) {
		pr_err("Cannot find parent device\n");
		return false;
	}

<<<<<<< HEAD
	if (batadv_mutual_parents(net_dev, parent_dev))
=======
	if (batadv_mutual_parents(net_dev, net, parent_dev, parent_net))
>>>>>>> 286cd8c7
		return false;

	ret = batadv_is_on_batman_iface(parent_dev);

	return ret;
}

static bool batadv_is_valid_iface(const struct net_device *net_dev)
{
	if (net_dev->flags & IFF_LOOPBACK)
		return false;

	if (net_dev->type != ARPHRD_ETHER)
		return false;

	if (net_dev->addr_len != ETH_ALEN)
		return false;

	/* no batman over batman */
	if (batadv_is_on_batman_iface(net_dev))
		return false;

	return true;
}

/**
 * batadv_get_real_netdevice() - check if the given netdev struct is a virtual
 *  interface on top of another 'real' interface
 * @netdev: the device to check
 *
 * Callers must hold the rtnl semaphore. You may want batadv_get_real_netdev()
 * instead of this.
 *
 * Return: the 'real' net device or the original net device and NULL in case
 *  of an error.
 */
static struct net_device *batadv_get_real_netdevice(struct net_device *netdev)
{
	struct batadv_hard_iface *hard_iface = NULL;
	struct net_device *real_netdev = NULL;
	struct net *real_net;
	struct net *net;
	int iflink;

	ASSERT_RTNL();

	if (!netdev)
		return NULL;

	iflink = dev_get_iflink(netdev);
	if (iflink == 0) {
		dev_hold(netdev);
		return netdev;
	}

	hard_iface = batadv_hardif_get_by_netdev(netdev);
	if (!hard_iface || !hard_iface->soft_iface)
		goto out;

	net = dev_net(hard_iface->soft_iface);
	real_net = batadv_getlink_net(netdev, net);

	/* iflink to itself, most likely physical device */
	if (net == real_net && netdev->ifindex == iflink) {
		real_netdev = netdev;
		dev_hold(real_netdev);
		goto out;
	}

	real_netdev = dev_get_by_index(real_net, iflink);

out:
	if (hard_iface)
		batadv_hardif_put(hard_iface);
	return real_netdev;
}

/**
 * batadv_get_real_netdev() - check if the given net_device struct is a virtual
 *  interface on top of another 'real' interface
 * @net_device: the device to check
 *
 * Return: the 'real' net device or the original net device and NULL in case
 *  of an error.
 */
struct net_device *batadv_get_real_netdev(struct net_device *net_device)
{
	struct net_device *real_netdev;

	rtnl_lock();
	real_netdev = batadv_get_real_netdevice(net_device);
	rtnl_unlock();

	return real_netdev;
}

/**
 * batadv_is_wext_netdev() - check if the given net_device struct is a
 *  wext wifi interface
 * @net_device: the device to check
 *
 * Return: true if the net device is a wext wireless device, false
 *  otherwise.
 */
static bool batadv_is_wext_netdev(struct net_device *net_device)
{
	if (!net_device)
		return false;

#ifdef CONFIG_WIRELESS_EXT
	/* pre-cfg80211 drivers have to implement WEXT, so it is possible to
	 * check for wireless_handlers != NULL
	 */
	if (net_device->wireless_handlers)
		return true;
#endif

	return false;
}

/**
 * batadv_is_cfg80211_netdev() - check if the given net_device struct is a
 *  cfg80211 wifi interface
 * @net_device: the device to check
 *
 * Return: true if the net device is a cfg80211 wireless device, false
 *  otherwise.
 */
static bool batadv_is_cfg80211_netdev(struct net_device *net_device)
{
	if (!net_device)
		return false;

	/* cfg80211 drivers have to set ieee80211_ptr */
	if (net_device->ieee80211_ptr)
		return true;

	return false;
}

/**
 * batadv_wifi_flags_evaluate() - calculate wifi flags for net_device
 * @net_device: the device to check
 *
 * Return: batadv_hard_iface_wifi_flags flags of the device
 */
static u32 batadv_wifi_flags_evaluate(struct net_device *net_device)
{
	u32 wifi_flags = 0;
	struct net_device *real_netdev;

	if (batadv_is_wext_netdev(net_device))
		wifi_flags |= BATADV_HARDIF_WIFI_WEXT_DIRECT;

	if (batadv_is_cfg80211_netdev(net_device))
		wifi_flags |= BATADV_HARDIF_WIFI_CFG80211_DIRECT;

	real_netdev = batadv_get_real_netdevice(net_device);
	if (!real_netdev)
		return wifi_flags;

	if (real_netdev == net_device)
		goto out;

	if (batadv_is_wext_netdev(real_netdev))
		wifi_flags |= BATADV_HARDIF_WIFI_WEXT_INDIRECT;

	if (batadv_is_cfg80211_netdev(real_netdev))
		wifi_flags |= BATADV_HARDIF_WIFI_CFG80211_INDIRECT;

out:
	dev_put(real_netdev);
	return wifi_flags;
}

/**
 * batadv_is_cfg80211_hardif() - check if the given hardif is a cfg80211 wifi
 *  interface
 * @hard_iface: the device to check
 *
 * Return: true if the net device is a cfg80211 wireless device, false
 *  otherwise.
 */
bool batadv_is_cfg80211_hardif(struct batadv_hard_iface *hard_iface)
{
	u32 allowed_flags = 0;

	allowed_flags |= BATADV_HARDIF_WIFI_CFG80211_DIRECT;
	allowed_flags |= BATADV_HARDIF_WIFI_CFG80211_INDIRECT;

	return !!(hard_iface->wifi_flags & allowed_flags);
}

/**
 * batadv_is_wifi_hardif() - check if the given hardif is a wifi interface
 * @hard_iface: the device to check
 *
 * Return: true if the net device is a 802.11 wireless device, false otherwise.
 */
bool batadv_is_wifi_hardif(struct batadv_hard_iface *hard_iface)
{
	if (!hard_iface)
		return false;

	return hard_iface->wifi_flags != 0;
}

/**
 * batadv_hardif_no_broadcast() - check whether (re)broadcast is necessary
 * @if_outgoing: the outgoing interface checked and considered for (re)broadcast
 * @orig_addr: the originator of this packet
 * @orig_neigh: originator address of the forwarder we just got the packet from
 *  (NULL if we originated)
 *
 * Checks whether a packet needs to be (re)broadcasted on the given interface.
 *
 * Return:
 *	BATADV_HARDIF_BCAST_NORECIPIENT: No neighbor on interface
 *	BATADV_HARDIF_BCAST_DUPFWD: Just one neighbor, but it is the forwarder
 *	BATADV_HARDIF_BCAST_DUPORIG: Just one neighbor, but it is the originator
 *	BATADV_HARDIF_BCAST_OK: Several neighbors, must broadcast
 */
int batadv_hardif_no_broadcast(struct batadv_hard_iface *if_outgoing,
			       u8 *orig_addr, u8 *orig_neigh)
{
	struct batadv_hardif_neigh_node *hardif_neigh;
	struct hlist_node *first;
	int ret = BATADV_HARDIF_BCAST_OK;

	rcu_read_lock();

	/* 0 neighbors -> no (re)broadcast */
	first = rcu_dereference(hlist_first_rcu(&if_outgoing->neigh_list));
	if (!first) {
		ret = BATADV_HARDIF_BCAST_NORECIPIENT;
		goto out;
	}

	/* >1 neighbors -> (re)brodcast */
	if (rcu_dereference(hlist_next_rcu(first)))
		goto out;

	hardif_neigh = hlist_entry(first, struct batadv_hardif_neigh_node,
				   list);

	/* 1 neighbor, is the originator -> no rebroadcast */
	if (orig_addr && batadv_compare_eth(hardif_neigh->orig, orig_addr)) {
		ret = BATADV_HARDIF_BCAST_DUPORIG;
	/* 1 neighbor, is the one we received from -> no rebroadcast */
	} else if (orig_neigh &&
		   batadv_compare_eth(hardif_neigh->orig, orig_neigh)) {
		ret = BATADV_HARDIF_BCAST_DUPFWD;
	}

out:
	rcu_read_unlock();
	return ret;
}

static struct batadv_hard_iface *
batadv_hardif_get_active(const struct net_device *soft_iface)
{
	struct batadv_hard_iface *hard_iface;

	rcu_read_lock();
	list_for_each_entry_rcu(hard_iface, &batadv_hardif_list, list) {
		if (hard_iface->soft_iface != soft_iface)
			continue;

		if (hard_iface->if_status == BATADV_IF_ACTIVE &&
		    kref_get_unless_zero(&hard_iface->refcount))
			goto out;
	}

	hard_iface = NULL;

out:
	rcu_read_unlock();
	return hard_iface;
}

static void batadv_primary_if_update_addr(struct batadv_priv *bat_priv,
					  struct batadv_hard_iface *oldif)
{
	struct batadv_hard_iface *primary_if;

	primary_if = batadv_primary_if_get_selected(bat_priv);
	if (!primary_if)
		goto out;

	batadv_dat_init_own_addr(bat_priv, primary_if);
	batadv_bla_update_orig_address(bat_priv, primary_if, oldif);
out:
	if (primary_if)
		batadv_hardif_put(primary_if);
}

static void batadv_primary_if_select(struct batadv_priv *bat_priv,
				     struct batadv_hard_iface *new_hard_iface)
{
	struct batadv_hard_iface *curr_hard_iface;

	ASSERT_RTNL();

	if (new_hard_iface)
		kref_get(&new_hard_iface->refcount);

	curr_hard_iface = rcu_dereference_protected(bat_priv->primary_if, 1);
	rcu_assign_pointer(bat_priv->primary_if, new_hard_iface);

	if (!new_hard_iface)
		goto out;

	bat_priv->algo_ops->iface.primary_set(new_hard_iface);
	batadv_primary_if_update_addr(bat_priv, curr_hard_iface);

out:
	if (curr_hard_iface)
		batadv_hardif_put(curr_hard_iface);
}

static bool
batadv_hardif_is_iface_up(const struct batadv_hard_iface *hard_iface)
{
	if (hard_iface->net_dev->flags & IFF_UP)
		return true;

	return false;
}

static void batadv_check_known_mac_addr(const struct net_device *net_dev)
{
	const struct batadv_hard_iface *hard_iface;

	rcu_read_lock();
	list_for_each_entry_rcu(hard_iface, &batadv_hardif_list, list) {
		if (hard_iface->if_status != BATADV_IF_ACTIVE &&
		    hard_iface->if_status != BATADV_IF_TO_BE_ACTIVATED)
			continue;

		if (hard_iface->net_dev == net_dev)
			continue;

		if (!batadv_compare_eth(hard_iface->net_dev->dev_addr,
					net_dev->dev_addr))
			continue;

		pr_warn("The newly added mac address (%pM) already exists on: %s\n",
			net_dev->dev_addr, hard_iface->net_dev->name);
		pr_warn("It is strongly recommended to keep mac addresses unique to avoid problems!\n");
	}
	rcu_read_unlock();
}

/**
 * batadv_hardif_recalc_extra_skbroom() - Recalculate skbuff extra head/tailroom
 * @soft_iface: netdev struct of the mesh interface
 */
static void batadv_hardif_recalc_extra_skbroom(struct net_device *soft_iface)
{
	const struct batadv_hard_iface *hard_iface;
	unsigned short lower_header_len = ETH_HLEN;
	unsigned short lower_headroom = 0;
	unsigned short lower_tailroom = 0;
	unsigned short needed_headroom;

	rcu_read_lock();
	list_for_each_entry_rcu(hard_iface, &batadv_hardif_list, list) {
		if (hard_iface->if_status == BATADV_IF_NOT_IN_USE)
			continue;

		if (hard_iface->soft_iface != soft_iface)
			continue;

		lower_header_len = max_t(unsigned short, lower_header_len,
					 hard_iface->net_dev->hard_header_len);

		lower_headroom = max_t(unsigned short, lower_headroom,
				       hard_iface->net_dev->needed_headroom);

		lower_tailroom = max_t(unsigned short, lower_tailroom,
				       hard_iface->net_dev->needed_tailroom);
	}
	rcu_read_unlock();

	needed_headroom = lower_headroom + (lower_header_len - ETH_HLEN);
	needed_headroom += batadv_max_header_len();

	/* fragmentation headers don't strip the unicast/... header */
	needed_headroom += sizeof(struct batadv_frag_packet);

	soft_iface->needed_headroom = needed_headroom;
	soft_iface->needed_tailroom = lower_tailroom;
}

/**
 * batadv_hardif_min_mtu() - Calculate maximum MTU for soft interface
 * @soft_iface: netdev struct of the soft interface
 *
 * Return: MTU for the soft-interface (limited by the minimal MTU of all active
 *  slave interfaces)
 */
int batadv_hardif_min_mtu(struct net_device *soft_iface)
{
	struct batadv_priv *bat_priv = netdev_priv(soft_iface);
	const struct batadv_hard_iface *hard_iface;
	int min_mtu = INT_MAX;

	rcu_read_lock();
	list_for_each_entry_rcu(hard_iface, &batadv_hardif_list, list) {
		if (hard_iface->if_status != BATADV_IF_ACTIVE &&
		    hard_iface->if_status != BATADV_IF_TO_BE_ACTIVATED)
			continue;

		if (hard_iface->soft_iface != soft_iface)
			continue;

		min_mtu = min_t(int, hard_iface->net_dev->mtu, min_mtu);
	}
	rcu_read_unlock();

	if (atomic_read(&bat_priv->fragmentation) == 0)
		goto out;

	/* with fragmentation enabled the maximum size of internally generated
	 * packets such as translation table exchanges or tvlv containers, etc
	 * has to be calculated
	 */
	min_mtu = min_t(int, min_mtu, BATADV_FRAG_MAX_FRAG_SIZE);
	min_mtu -= sizeof(struct batadv_frag_packet);
	min_mtu *= BATADV_FRAG_MAX_FRAGMENTS;

out:
	/* report to the other components the maximum amount of bytes that
	 * batman-adv can send over the wire (without considering the payload
	 * overhead). For example, this value is used by TT to compute the
	 * maximum local table table size
	 */
	atomic_set(&bat_priv->packet_size_max, min_mtu);

	/* the real soft-interface MTU is computed by removing the payload
	 * overhead from the maximum amount of bytes that was just computed.
	 *
	 * However batman-adv does not support MTUs bigger than ETH_DATA_LEN
	 */
	return min_t(int, min_mtu - batadv_max_header_len(), ETH_DATA_LEN);
}

/**
 * batadv_update_min_mtu() - Adjusts the MTU if a new interface with a smaller
 *  MTU appeared
 * @soft_iface: netdev struct of the soft interface
 */
void batadv_update_min_mtu(struct net_device *soft_iface)
{
	struct batadv_priv *bat_priv = netdev_priv(soft_iface);
	int limit_mtu;
	int mtu;

	mtu = batadv_hardif_min_mtu(soft_iface);

	if (bat_priv->mtu_set_by_user)
		limit_mtu = bat_priv->mtu_set_by_user;
	else
		limit_mtu = ETH_DATA_LEN;

	mtu = min(mtu, limit_mtu);
	dev_set_mtu(soft_iface, mtu);

	/* Check if the local translate table should be cleaned up to match a
	 * new (and smaller) MTU.
	 */
	batadv_tt_local_resize_to_mtu(soft_iface);
}

static void
batadv_hardif_activate_interface(struct batadv_hard_iface *hard_iface)
{
	struct batadv_priv *bat_priv;
	struct batadv_hard_iface *primary_if = NULL;

	if (hard_iface->if_status != BATADV_IF_INACTIVE)
		goto out;

	bat_priv = netdev_priv(hard_iface->soft_iface);

	bat_priv->algo_ops->iface.update_mac(hard_iface);
	hard_iface->if_status = BATADV_IF_TO_BE_ACTIVATED;

	/* the first active interface becomes our primary interface or
	 * the next active interface after the old primary interface was removed
	 */
	primary_if = batadv_primary_if_get_selected(bat_priv);
	if (!primary_if)
		batadv_primary_if_select(bat_priv, hard_iface);

	batadv_info(hard_iface->soft_iface, "Interface activated: %s\n",
		    hard_iface->net_dev->name);

	batadv_update_min_mtu(hard_iface->soft_iface);

	if (bat_priv->algo_ops->iface.activate)
		bat_priv->algo_ops->iface.activate(hard_iface);

out:
	if (primary_if)
		batadv_hardif_put(primary_if);
}

static void
batadv_hardif_deactivate_interface(struct batadv_hard_iface *hard_iface)
{
	if (hard_iface->if_status != BATADV_IF_ACTIVE &&
	    hard_iface->if_status != BATADV_IF_TO_BE_ACTIVATED)
		return;

	hard_iface->if_status = BATADV_IF_INACTIVE;

	batadv_info(hard_iface->soft_iface, "Interface deactivated: %s\n",
		    hard_iface->net_dev->name);

	batadv_update_min_mtu(hard_iface->soft_iface);
}

/**
 * batadv_master_del_slave() - remove hard_iface from the current master iface
 * @slave: the interface enslaved in another master
 * @master: the master from which slave has to be removed
 *
 * Invoke ndo_del_slave on master passing slave as argument. In this way slave
 * is free'd and master can correctly change its internal state.
 *
 * Return: 0 on success, a negative value representing the error otherwise
 */
static int batadv_master_del_slave(struct batadv_hard_iface *slave,
				   struct net_device *master)
{
	int ret;

	if (!master)
		return 0;

	ret = -EBUSY;
	if (master->netdev_ops->ndo_del_slave)
		ret = master->netdev_ops->ndo_del_slave(master, slave->net_dev);

	return ret;
}

/**
 * batadv_hardif_enable_interface() - Enslave hard interface to soft interface
 * @hard_iface: hard interface to add to soft interface
 * @net: the applicable net namespace
 * @iface_name: name of the soft interface
 *
 * Return: 0 on success or negative error number in case of failure
 */
int batadv_hardif_enable_interface(struct batadv_hard_iface *hard_iface,
				   struct net *net, const char *iface_name)
{
	struct batadv_priv *bat_priv;
	struct net_device *soft_iface, *master;
	__be16 ethertype = htons(ETH_P_BATMAN);
	int max_header_len = batadv_max_header_len();
	int ret;

	if (hard_iface->if_status != BATADV_IF_NOT_IN_USE)
		goto out;

	kref_get(&hard_iface->refcount);

	soft_iface = dev_get_by_name(net, iface_name);

	if (!soft_iface) {
		soft_iface = batadv_softif_create(net, iface_name);

		if (!soft_iface) {
			ret = -ENOMEM;
			goto err;
		}

		/* dev_get_by_name() increases the reference counter for us */
		dev_hold(soft_iface);
	}

	if (!batadv_softif_is_valid(soft_iface)) {
		pr_err("Can't create batman mesh interface %s: already exists as regular interface\n",
		       soft_iface->name);
		ret = -EINVAL;
		goto err_dev;
	}

	/* check if the interface is enslaved in another virtual one and
	 * in that case unlink it first
	 */
	master = netdev_master_upper_dev_get(hard_iface->net_dev);
	ret = batadv_master_del_slave(hard_iface, master);
	if (ret)
		goto err_dev;

	hard_iface->soft_iface = soft_iface;
	bat_priv = netdev_priv(hard_iface->soft_iface);

	if (bat_priv->num_ifaces >= UINT_MAX) {
		ret = -ENOSPC;
		goto err_dev;
	}

<<<<<<< HEAD
	ret = netdev_master_upper_dev_link(hard_iface->net_dev, soft_iface);
=======
	ret = netdev_master_upper_dev_link(hard_iface->net_dev,
					   soft_iface, NULL, NULL, NULL);
>>>>>>> 286cd8c7
	if (ret)
		goto err_dev;

	ret = bat_priv->algo_ops->iface.enable(hard_iface);
	if (ret < 0)
		goto err_upper;

	hard_iface->if_num = bat_priv->num_ifaces;
	bat_priv->num_ifaces++;
	hard_iface->if_status = BATADV_IF_INACTIVE;
	ret = batadv_orig_hash_add_if(hard_iface, bat_priv->num_ifaces);
	if (ret < 0) {
		bat_priv->algo_ops->iface.disable(hard_iface);
		bat_priv->num_ifaces--;
		hard_iface->if_status = BATADV_IF_NOT_IN_USE;
		goto err_upper;
	}

	kref_get(&hard_iface->refcount);
	hard_iface->batman_adv_ptype.type = ethertype;
	hard_iface->batman_adv_ptype.func = batadv_batman_skb_recv;
	hard_iface->batman_adv_ptype.dev = hard_iface->net_dev;
	dev_add_pack(&hard_iface->batman_adv_ptype);

	batadv_info(hard_iface->soft_iface, "Adding interface: %s\n",
		    hard_iface->net_dev->name);

	if (atomic_read(&bat_priv->fragmentation) &&
	    hard_iface->net_dev->mtu < ETH_DATA_LEN + max_header_len)
		batadv_info(hard_iface->soft_iface,
			    "The MTU of interface %s is too small (%i) to handle the transport of batman-adv packets. Packets going over this interface will be fragmented on layer2 which could impact the performance. Setting the MTU to %i would solve the problem.\n",
			    hard_iface->net_dev->name, hard_iface->net_dev->mtu,
			    ETH_DATA_LEN + max_header_len);

	if (!atomic_read(&bat_priv->fragmentation) &&
	    hard_iface->net_dev->mtu < ETH_DATA_LEN + max_header_len)
		batadv_info(hard_iface->soft_iface,
			    "The MTU of interface %s is too small (%i) to handle the transport of batman-adv packets. If you experience problems getting traffic through try increasing the MTU to %i.\n",
			    hard_iface->net_dev->name, hard_iface->net_dev->mtu,
			    ETH_DATA_LEN + max_header_len);

	if (batadv_hardif_is_iface_up(hard_iface))
		batadv_hardif_activate_interface(hard_iface);
	else
		batadv_err(hard_iface->soft_iface,
			   "Not using interface %s (retrying later): interface not active\n",
			   hard_iface->net_dev->name);

	batadv_hardif_recalc_extra_skbroom(soft_iface);

	if (bat_priv->algo_ops->iface.enabled)
		bat_priv->algo_ops->iface.enabled(hard_iface);

out:
	return 0;

err_upper:
	netdev_upper_dev_unlink(hard_iface->net_dev, soft_iface);
err_dev:
	hard_iface->soft_iface = NULL;
	dev_put(soft_iface);
err:
	batadv_hardif_put(hard_iface);
	return ret;
}

/**
 * batadv_hardif_disable_interface() - Remove hard interface from soft interface
 * @hard_iface: hard interface to be removed
 * @autodel: whether to delete soft interface when it doesn't contain any other
 *  slave interfaces
 */
void batadv_hardif_disable_interface(struct batadv_hard_iface *hard_iface,
				     enum batadv_hard_if_cleanup autodel)
{
	struct batadv_priv *bat_priv = netdev_priv(hard_iface->soft_iface);
	struct batadv_hard_iface *primary_if = NULL;

	batadv_hardif_deactivate_interface(hard_iface);

	if (hard_iface->if_status != BATADV_IF_INACTIVE)
		goto out;

	batadv_info(hard_iface->soft_iface, "Removing interface: %s\n",
		    hard_iface->net_dev->name);
	dev_remove_pack(&hard_iface->batman_adv_ptype);
	batadv_hardif_put(hard_iface);

	bat_priv->num_ifaces--;
	batadv_orig_hash_del_if(hard_iface, bat_priv->num_ifaces);

	primary_if = batadv_primary_if_get_selected(bat_priv);
	if (hard_iface == primary_if) {
		struct batadv_hard_iface *new_if;

		new_if = batadv_hardif_get_active(hard_iface->soft_iface);
		batadv_primary_if_select(bat_priv, new_if);

		if (new_if)
			batadv_hardif_put(new_if);
	}

	bat_priv->algo_ops->iface.disable(hard_iface);
	hard_iface->if_status = BATADV_IF_NOT_IN_USE;

	/* delete all references to this hard_iface */
	batadv_purge_orig_ref(bat_priv);
	batadv_purge_outstanding_packets(bat_priv, hard_iface);
	dev_put(hard_iface->soft_iface);

	netdev_upper_dev_unlink(hard_iface->net_dev, hard_iface->soft_iface);
	batadv_hardif_recalc_extra_skbroom(hard_iface->soft_iface);

	/* nobody uses this interface anymore */
	if (bat_priv->num_ifaces == 0) {
		batadv_gw_check_client_stop(bat_priv);

		if (autodel == BATADV_IF_CLEANUP_AUTO)
			batadv_softif_destroy_sysfs(hard_iface->soft_iface);
	}

	hard_iface->soft_iface = NULL;
	batadv_hardif_put(hard_iface);

out:
	if (primary_if)
		batadv_hardif_put(primary_if);
}

static struct batadv_hard_iface *
batadv_hardif_add_interface(struct net_device *net_dev)
{
	struct batadv_hard_iface *hard_iface;
	int ret;

	ASSERT_RTNL();

	if (!batadv_is_valid_iface(net_dev))
		goto out;

	dev_hold(net_dev);

	hard_iface = kzalloc(sizeof(*hard_iface), GFP_ATOMIC);
	if (!hard_iface)
		goto release_dev;

	ret = batadv_sysfs_add_hardif(&hard_iface->hardif_obj, net_dev);
	if (ret)
		goto free_if;

	hard_iface->if_num = 0;
	hard_iface->net_dev = net_dev;
	hard_iface->soft_iface = NULL;
	hard_iface->if_status = BATADV_IF_NOT_IN_USE;

	ret = batadv_debugfs_add_hardif(hard_iface);
	if (ret)
		goto free_sysfs;

	INIT_LIST_HEAD(&hard_iface->list);
<<<<<<< HEAD
	mutex_init(&hard_iface->bat_iv.ogm_buff_mutex);
	INIT_WORK(&hard_iface->cleanup_work,
		  batadv_hardif_remove_interface_finish);
=======
	INIT_HLIST_HEAD(&hard_iface->neigh_list);

	mutex_init(&hard_iface->bat_iv.ogm_buff_mutex);
	spin_lock_init(&hard_iface->neigh_list_lock);
	kref_init(&hard_iface->refcount);
>>>>>>> 286cd8c7

	hard_iface->num_bcasts = BATADV_NUM_BCASTS_DEFAULT;
	hard_iface->wifi_flags = batadv_wifi_flags_evaluate(net_dev);
	if (batadv_is_wifi_hardif(hard_iface))
		hard_iface->num_bcasts = BATADV_NUM_BCASTS_WIRELESS;

	batadv_v_hardif_init(hard_iface);

	batadv_check_known_mac_addr(hard_iface->net_dev);
	kref_get(&hard_iface->refcount);
	list_add_tail_rcu(&hard_iface->list, &batadv_hardif_list);

	return hard_iface;

free_sysfs:
	batadv_sysfs_del_hardif(&hard_iface->hardif_obj);
free_if:
	kfree(hard_iface);
release_dev:
	dev_put(net_dev);
out:
	return NULL;
}

static void batadv_hardif_remove_interface(struct batadv_hard_iface *hard_iface)
{
	ASSERT_RTNL();

	/* first deactivate interface */
	if (hard_iface->if_status != BATADV_IF_NOT_IN_USE)
		batadv_hardif_disable_interface(hard_iface,
						BATADV_IF_CLEANUP_KEEP);

	if (hard_iface->if_status != BATADV_IF_NOT_IN_USE)
		return;

	hard_iface->if_status = BATADV_IF_TO_BE_REMOVED;
	batadv_debugfs_del_hardif(hard_iface);
	batadv_sysfs_del_hardif(&hard_iface->hardif_obj);
	batadv_hardif_put(hard_iface);
}

/**
 * batadv_hardif_remove_interfaces() - Remove all hard interfaces
 */
void batadv_hardif_remove_interfaces(void)
{
	struct batadv_hard_iface *hard_iface, *hard_iface_tmp;

	rtnl_lock();
	list_for_each_entry_safe(hard_iface, hard_iface_tmp,
				 &batadv_hardif_list, list) {
		list_del_rcu(&hard_iface->list);
		batadv_hardif_remove_interface(hard_iface);
	}
	rtnl_unlock();
}

/**
 * batadv_hard_if_event_softif() - Handle events for soft interfaces
 * @event: NETDEV_* event to handle
 * @net_dev: net_device which generated an event
 *
 * Return: NOTIFY_* result
 */
static int batadv_hard_if_event_softif(unsigned long event,
				       struct net_device *net_dev)
{
	struct batadv_priv *bat_priv;

	switch (event) {
	case NETDEV_REGISTER:
		batadv_sysfs_add_meshif(net_dev);
		bat_priv = netdev_priv(net_dev);
		batadv_softif_create_vlan(bat_priv, BATADV_NO_FLAGS);
		break;
	case NETDEV_CHANGENAME:
		batadv_debugfs_rename_meshif(net_dev);
		break;
	}

	return NOTIFY_DONE;
}

static int batadv_hard_if_event(struct notifier_block *this,
				unsigned long event, void *ptr)
{
	struct net_device *net_dev = netdev_notifier_info_to_dev(ptr);
	struct batadv_hard_iface *hard_iface;
	struct batadv_hard_iface *primary_if = NULL;
	struct batadv_priv *bat_priv;

	if (batadv_softif_is_valid(net_dev))
		return batadv_hard_if_event_softif(event, net_dev);

	hard_iface = batadv_hardif_get_by_netdev(net_dev);
	if (!hard_iface && (event == NETDEV_REGISTER ||
			    event == NETDEV_POST_TYPE_CHANGE))
		hard_iface = batadv_hardif_add_interface(net_dev);

	if (!hard_iface)
		goto out;

	switch (event) {
	case NETDEV_UP:
		batadv_hardif_activate_interface(hard_iface);
		break;
	case NETDEV_GOING_DOWN:
	case NETDEV_DOWN:
		batadv_hardif_deactivate_interface(hard_iface);
		break;
	case NETDEV_UNREGISTER:
	case NETDEV_PRE_TYPE_CHANGE:
		list_del_rcu(&hard_iface->list);

		batadv_hardif_remove_interface(hard_iface);
		break;
	case NETDEV_CHANGEMTU:
		if (hard_iface->soft_iface)
			batadv_update_min_mtu(hard_iface->soft_iface);
		break;
	case NETDEV_CHANGEADDR:
		if (hard_iface->if_status == BATADV_IF_NOT_IN_USE)
			goto hardif_put;

		batadv_check_known_mac_addr(hard_iface->net_dev);

		bat_priv = netdev_priv(hard_iface->soft_iface);
		bat_priv->algo_ops->iface.update_mac(hard_iface);

		primary_if = batadv_primary_if_get_selected(bat_priv);
		if (!primary_if)
			goto hardif_put;

		if (hard_iface == primary_if)
			batadv_primary_if_update_addr(bat_priv, NULL);
		break;
<<<<<<< HEAD
=======
	case NETDEV_CHANGEUPPER:
		hard_iface->wifi_flags = batadv_wifi_flags_evaluate(net_dev);
		if (batadv_is_wifi_hardif(hard_iface))
			hard_iface->num_bcasts = BATADV_NUM_BCASTS_WIRELESS;
		break;
>>>>>>> 286cd8c7
	case NETDEV_CHANGENAME:
		batadv_debugfs_rename_hardif(hard_iface);
		break;
	default:
		break;
	}

hardif_put:
	batadv_hardif_put(hard_iface);
out:
	if (primary_if)
		batadv_hardif_put(primary_if);
	return NOTIFY_DONE;
}

struct notifier_block batadv_hard_if_notifier = {
	.notifier_call = batadv_hard_if_event,
};<|MERGE_RESOLUTION|>--- conflicted
+++ resolved
@@ -19,10 +19,7 @@
 #include "hard-interface.h"
 #include "main.h"
 
-<<<<<<< HEAD
-=======
 #include <linux/atomic.h>
->>>>>>> 286cd8c7
 #include <linux/byteorder/generic.h>
 #include <linux/errno.h>
 #include <linux/gfp.h>
@@ -56,14 +53,6 @@
 #include "translation-table.h"
 
 /**
-<<<<<<< HEAD
- * batadv_hardif_release - release hard interface from lists and queue for
- *  free after rcu grace period
- * @hard_iface: the hard interface to free
- */
-void batadv_hardif_release(struct batadv_hard_iface *hard_iface)
-{
-=======
  * batadv_hardif_release() - release hard interface from lists and queue for
  *  free after rcu grace period
  * @ref: kref pointer of the hard interface
@@ -73,7 +62,6 @@
 	struct batadv_hard_iface *hard_iface;
 
 	hard_iface = container_of(ref, struct batadv_hard_iface, refcount);
->>>>>>> 286cd8c7
 	dev_put(hard_iface->net_dev);
 
 	kfree_rcu(hard_iface, rcu);
@@ -105,11 +93,6 @@
 }
 
 /**
-<<<<<<< HEAD
- * batadv_mutual_parents - check if two devices are each others parent
- * @dev1: 1st net_device
- * @dev2: 2nd net_device
-=======
  * batadv_getlink_net() - return link net namespace (of use fallback)
  * @netdev: net_device to check
  * @fallback_net: return in case get_link_net is not available for @netdev
@@ -134,19 +117,12 @@
  * @net1: 1st devices netns
  * @dev2: 2nd net dev
  * @net2: 2nd devices netns
->>>>>>> 286cd8c7
  *
  * veth devices come in pairs and each is the parent of the other!
  *
  * Return: true if the devices are each others parent, otherwise false
  */
 static bool batadv_mutual_parents(const struct net_device *dev1,
-<<<<<<< HEAD
-				  const struct net_device *dev2)
-{
-	int dev1_parent_iflink = dev_get_iflink(dev1);
-	int dev2_parent_iflink = dev_get_iflink(dev2);
-=======
 				  struct net *net1,
 				  const struct net_device *dev2,
 				  struct net *net2)
@@ -158,19 +134,11 @@
 
 	dev1_parent_net = batadv_getlink_net(dev1, net1);
 	dev2_parent_net = batadv_getlink_net(dev2, net2);
->>>>>>> 286cd8c7
 
 	if (!dev1_parent_iflink || !dev2_parent_iflink)
 		return false;
 
 	return (dev1_parent_iflink == dev2->ifindex) &&
-<<<<<<< HEAD
-	       (dev2_parent_iflink == dev1->ifindex);
-}
-
-/**
- * batadv_is_on_batman_iface - check if a device is a batman iface descendant
-=======
 	       (dev2_parent_iflink == dev1->ifindex) &&
 	       net_eq(dev1_parent_net, net2) &&
 	       net_eq(dev2_parent_net, net1);
@@ -178,7 +146,6 @@
 
 /**
  * batadv_is_on_batman_iface() - check if a device is a batman iface descendant
->>>>>>> 286cd8c7
  * @net_dev: the device to check
  *
  * If the user creates any virtual device on top of a batman-adv interface, it
@@ -220,11 +187,7 @@
 		return false;
 	}
 
-<<<<<<< HEAD
-	if (batadv_mutual_parents(net_dev, parent_dev))
-=======
 	if (batadv_mutual_parents(net_dev, net, parent_dev, parent_net))
->>>>>>> 286cd8c7
 		return false;
 
 	ret = batadv_is_on_batman_iface(parent_dev);
@@ -833,12 +796,8 @@
 		goto err_dev;
 	}
 
-<<<<<<< HEAD
-	ret = netdev_master_upper_dev_link(hard_iface->net_dev, soft_iface);
-=======
 	ret = netdev_master_upper_dev_link(hard_iface->net_dev,
 					   soft_iface, NULL, NULL, NULL);
->>>>>>> 286cd8c7
 	if (ret)
 		goto err_dev;
 
@@ -999,17 +958,11 @@
 		goto free_sysfs;
 
 	INIT_LIST_HEAD(&hard_iface->list);
-<<<<<<< HEAD
-	mutex_init(&hard_iface->bat_iv.ogm_buff_mutex);
-	INIT_WORK(&hard_iface->cleanup_work,
-		  batadv_hardif_remove_interface_finish);
-=======
 	INIT_HLIST_HEAD(&hard_iface->neigh_list);
 
 	mutex_init(&hard_iface->bat_iv.ogm_buff_mutex);
 	spin_lock_init(&hard_iface->neigh_list_lock);
 	kref_init(&hard_iface->refcount);
->>>>>>> 286cd8c7
 
 	hard_iface->num_bcasts = BATADV_NUM_BCASTS_DEFAULT;
 	hard_iface->wifi_flags = batadv_wifi_flags_evaluate(net_dev);
@@ -1147,14 +1100,11 @@
 		if (hard_iface == primary_if)
 			batadv_primary_if_update_addr(bat_priv, NULL);
 		break;
-<<<<<<< HEAD
-=======
 	case NETDEV_CHANGEUPPER:
 		hard_iface->wifi_flags = batadv_wifi_flags_evaluate(net_dev);
 		if (batadv_is_wifi_hardif(hard_iface))
 			hard_iface->num_bcasts = BATADV_NUM_BCASTS_WIRELESS;
 		break;
->>>>>>> 286cd8c7
 	case NETDEV_CHANGENAME:
 		batadv_debugfs_rename_hardif(hard_iface);
 		break;
