--- conflicted
+++ resolved
@@ -6,17 +6,11 @@
 
 config NET_DSA
 	tristate "Distributed Switch Architecture"
-<<<<<<< HEAD
-	depends on HAVE_NET_DSA
-	select NET_SWITCHDEV
-	select PHYLIB
-=======
 	depends on HAVE_NET_DSA && MAY_USE_DEVLINK
 	depends on BRIDGE || BRIDGE=n
 	select GRO_CELLS
 	select NET_SWITCHDEV
 	select PHYLINK
->>>>>>> 286cd8c7
 	---help---
 	  Say Y if you want to enable support for the hardware switches supported
 	  by the Distributed Switch Architecture.
