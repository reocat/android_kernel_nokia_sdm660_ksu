--- conflicted
+++ resolved
@@ -1007,10 +1007,6 @@
 	struct sctp_endpoint *ep;
 	struct sctp_chunk *chunk;
 	struct sctp_inq *inqueue;
-<<<<<<< HEAD
-	sctp_subtype_t subtype;
-=======
->>>>>>> 286cd8c7
 	int first_time = 1;	/* is this the first time through the loop */
 	int error = 0;
 	int state;
