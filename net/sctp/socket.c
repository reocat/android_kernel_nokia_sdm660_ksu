/* SCTP kernel implementation
 * (C) Copyright IBM Corp. 2001, 2004
 * Copyright (c) 1999-2000 Cisco, Inc.
 * Copyright (c) 1999-2001 Motorola, Inc.
 * Copyright (c) 2001-2003 Intel Corp.
 * Copyright (c) 2001-2002 Nokia, Inc.
 * Copyright (c) 2001 La Monte H.P. Yarroll
 *
 * This file is part of the SCTP kernel implementation
 *
 * These functions interface with the sockets layer to implement the
 * SCTP Extensions for the Sockets API.
 *
 * Note that the descriptions from the specification are USER level
 * functions--this file is the functions which populate the struct proto
 * for SCTP which is the BOTTOM of the sockets interface.
 *
 * This SCTP implementation is free software;
 * you can redistribute it and/or modify it under the terms of
 * the GNU General Public License as published by
 * the Free Software Foundation; either version 2, or (at your option)
 * any later version.
 *
 * This SCTP implementation is distributed in the hope that it
 * will be useful, but WITHOUT ANY WARRANTY; without even the implied
 *                 ************************
 * warranty of MERCHANTABILITY or FITNESS FOR A PARTICULAR PURPOSE.
 * See the GNU General Public License for more details.
 *
 * You should have received a copy of the GNU General Public License
 * along with GNU CC; see the file COPYING.  If not, see
 * <http://www.gnu.org/licenses/>.
 *
 * Please send any bug reports or fixes you make to the
 * email address(es):
 *    lksctp developers <linux-sctp@vger.kernel.org>
 *
 * Written or modified by:
 *    La Monte H.P. Yarroll <piggy@acm.org>
 *    Narasimha Budihal     <narsi@refcode.org>
 *    Karl Knutson          <karl@athena.chicago.il.us>
 *    Jon Grimm             <jgrimm@us.ibm.com>
 *    Xingang Guo           <xingang.guo@intel.com>
 *    Daisy Chang           <daisyc@us.ibm.com>
 *    Sridhar Samudrala     <samudrala@us.ibm.com>
 *    Inaky Perez-Gonzalez  <inaky.gonzalez@intel.com>
 *    Ardelle Fan	    <ardelle.fan@intel.com>
 *    Ryan Layer	    <rmlayer@us.ibm.com>
 *    Anup Pemmaiah         <pemmaiah@cc.usu.edu>
 *    Kevin Gao             <kevin.gao@intel.com>
 */

#define pr_fmt(fmt) KBUILD_MODNAME ": " fmt

#include <crypto/hash.h>
#include <linux/types.h>
#include <linux/kernel.h>
#include <linux/wait.h>
#include <linux/time.h>
#include <linux/sched/signal.h>
#include <linux/ip.h>
#include <linux/capability.h>
#include <linux/fcntl.h>
#include <linux/poll.h>
#include <linux/init.h>
#include <linux/slab.h>
#include <linux/file.h>
#include <linux/compat.h>
#include <linux/rhashtable.h>

#include <net/ip.h>
#include <net/icmp.h>
#include <net/route.h>
#include <net/ipv6.h>
#include <net/inet_common.h>
#include <net/busy_poll.h>

#include <linux/socket.h> /* for sa_family_t */
#include <linux/export.h>
#include <net/sock.h>
#include <net/sctp/sctp.h>
#include <net/sctp/sm.h>
#include <net/sctp/stream_sched.h>

/* Forward declarations for internal helper functions. */
static bool sctp_writeable(struct sock *sk);
static void sctp_wfree(struct sk_buff *skb);
static int sctp_wait_for_sndbuf(struct sctp_association *asoc, long *timeo_p,
				size_t msg_len);
static int sctp_wait_for_packet(struct sock *sk, int *err, long *timeo_p);
static int sctp_wait_for_connect(struct sctp_association *, long *timeo_p);
static int sctp_wait_for_accept(struct sock *sk, long timeo);
static void sctp_wait_for_close(struct sock *sk, long timeo);
static void sctp_destruct_sock(struct sock *sk);
static struct sctp_af *sctp_sockaddr_af(struct sctp_sock *opt,
					union sctp_addr *addr, int len);
static int sctp_bindx_add(struct sock *, struct sockaddr *, int);
static int sctp_bindx_rem(struct sock *, struct sockaddr *, int);
static int sctp_send_asconf_add_ip(struct sock *, struct sockaddr *, int);
static int sctp_send_asconf_del_ip(struct sock *, struct sockaddr *, int);
static int sctp_send_asconf(struct sctp_association *asoc,
			    struct sctp_chunk *chunk);
static int sctp_do_bind(struct sock *, union sctp_addr *, int);
static int sctp_autobind(struct sock *sk);
static void sctp_sock_migrate(struct sock *oldsk, struct sock *newsk,
			      struct sctp_association *assoc,
			      enum sctp_socket_type type);

static unsigned long sctp_memory_pressure;
static atomic_long_t sctp_memory_allocated;
struct percpu_counter sctp_sockets_allocated;

static void sctp_enter_memory_pressure(struct sock *sk)
{
	WRITE_ONCE(sctp_memory_pressure, 1);
}


/* Get the sndbuf space available at the time on the association.  */
static inline int sctp_wspace(struct sctp_association *asoc)
{
	struct sock *sk = asoc->base.sk;

	return asoc->ep->sndbuf_policy ? sk->sk_sndbuf - asoc->sndbuf_used
				       : sk_stream_wspace(sk);
}

/* Increment the used sndbuf space count of the corresponding association by
 * the size of the outgoing data chunk.
 * Also, set the skb destructor for sndbuf accounting later.
 *
 * Since it is always 1-1 between chunk and skb, and also a new skb is always
 * allocated for chunk bundling in sctp_packet_transmit(), we can use the
 * destructor in the data chunk skb for the purpose of the sndbuf space
 * tracking.
 */
static inline void sctp_set_owner_w(struct sctp_chunk *chunk)
{
	struct sctp_association *asoc = chunk->asoc;
	struct sock *sk = asoc->base.sk;

	/* The sndbuf space is tracked per association.  */
	sctp_association_hold(asoc);

	if (chunk->shkey)
		sctp_auth_shkey_hold(chunk->shkey);

	skb_set_owner_w(chunk->skb, sk);

	chunk->skb->destructor = sctp_wfree;
	/* Save the chunk pointer in skb for sctp_wfree to use later.  */
	skb_shinfo(chunk->skb)->destructor_arg = chunk;

	asoc->sndbuf_used += SCTP_DATA_SNDSIZE(chunk) +
				sizeof(struct sk_buff) +
				sizeof(struct sctp_chunk);

	refcount_add(sizeof(struct sctp_chunk), &sk->sk_wmem_alloc);
	sk->sk_wmem_queued += chunk->skb->truesize;
	sk_mem_charge(sk, chunk->skb->truesize);
}

static void sctp_clear_owner_w(struct sctp_chunk *chunk)
{
	skb_orphan(chunk->skb);
}

<<<<<<< HEAD
static void sctp_for_each_tx_datachunk(struct sctp_association *asoc,
				       void (*cb)(struct sctp_chunk *))

{
	struct sctp_outq *q = &asoc->outqueue;
	struct sctp_transport *t;
	struct sctp_chunk *chunk;

	list_for_each_entry(t, &asoc->peer.transport_addr_list, transports)
		list_for_each_entry(chunk, &t->transmitted, transmitted_list)
			cb(chunk);

	list_for_each_entry(chunk, &q->retransmit, transmitted_list)
		cb(chunk);

	list_for_each_entry(chunk, &q->sacked, transmitted_list)
		cb(chunk);

	list_for_each_entry(chunk, &q->abandoned, transmitted_list)
		cb(chunk);

	list_for_each_entry(chunk, &q->out_chunk_list, list)
		cb(chunk);
=======
#define traverse_and_process()	\
do {				\
	msg = chunk->msg;	\
	if (msg == prev_msg)	\
		continue;	\
	list_for_each_entry(c, &msg->chunks, frag_list) {	\
		if ((clear && asoc->base.sk == c->skb->sk) ||	\
		    (!clear && asoc->base.sk != c->skb->sk))	\
			cb(c);	\
	}			\
	prev_msg = msg;		\
} while (0)

static void sctp_for_each_tx_datachunk(struct sctp_association *asoc,
				       bool clear,
				       void (*cb)(struct sctp_chunk *))

{
	struct sctp_datamsg *msg, *prev_msg = NULL;
	struct sctp_outq *q = &asoc->outqueue;
	struct sctp_chunk *chunk, *c;
	struct sctp_transport *t;

	list_for_each_entry(t, &asoc->peer.transport_addr_list, transports)
		list_for_each_entry(chunk, &t->transmitted, transmitted_list)
			traverse_and_process();

	list_for_each_entry(chunk, &q->retransmit, transmitted_list)
		traverse_and_process();

	list_for_each_entry(chunk, &q->sacked, transmitted_list)
		traverse_and_process();

	list_for_each_entry(chunk, &q->abandoned, transmitted_list)
		traverse_and_process();

	list_for_each_entry(chunk, &q->out_chunk_list, list)
		traverse_and_process();
}

static void sctp_for_each_rx_skb(struct sctp_association *asoc, struct sock *sk,
				 void (*cb)(struct sk_buff *, struct sock *))

{
	struct sk_buff *skb, *tmp;

	sctp_skb_for_each(skb, &asoc->ulpq.lobby, tmp)
		cb(skb, sk);

	sctp_skb_for_each(skb, &asoc->ulpq.reasm, tmp)
		cb(skb, sk);

	sctp_skb_for_each(skb, &asoc->ulpq.reasm_uo, tmp)
		cb(skb, sk);
>>>>>>> 286cd8c7
}

/* Verify that this is a valid address. */
static inline int sctp_verify_addr(struct sock *sk, union sctp_addr *addr,
				   int len)
{
	struct sctp_af *af;

	/* Verify basic sockaddr. */
	af = sctp_sockaddr_af(sctp_sk(sk), addr, len);
	if (!af)
		return -EINVAL;

	/* Is this a valid SCTP address?  */
	if (!af->addr_valid(addr, sctp_sk(sk), NULL))
		return -EINVAL;

	if (!sctp_sk(sk)->pf->send_verify(sctp_sk(sk), (addr)))
		return -EINVAL;

	return 0;
}

/* Look up the association by its id.  If this is not a UDP-style
 * socket, the ID field is always ignored.
 */
struct sctp_association *sctp_id2assoc(struct sock *sk, sctp_assoc_t id)
{
	struct sctp_association *asoc = NULL;

	/* If this is not a UDP-style socket, assoc id should be ignored. */
	if (!sctp_style(sk, UDP)) {
		/* Return NULL if the socket state is not ESTABLISHED. It
		 * could be a TCP-style listening socket or a socket which
		 * hasn't yet called connect() to establish an association.
		 */
		if (!sctp_sstate(sk, ESTABLISHED) && !sctp_sstate(sk, CLOSING))
			return NULL;

		/* Get the first and the only association from the list. */
		if (!list_empty(&sctp_sk(sk)->ep->asocs))
			asoc = list_entry(sctp_sk(sk)->ep->asocs.next,
					  struct sctp_association, asocs);
		return asoc;
	}

	/* Otherwise this is a UDP-style socket. */
	if (!id || (id == (sctp_assoc_t)-1))
		return NULL;

	spin_lock_bh(&sctp_assocs_id_lock);
	asoc = (struct sctp_association *)idr_find(&sctp_assocs_id, (int)id);
	if (asoc && (asoc->base.sk != sk || asoc->base.dead))
		asoc = NULL;
	spin_unlock_bh(&sctp_assocs_id_lock);

	return asoc;
}

/* Look up the transport from an address and an assoc id. If both address and
 * id are specified, the associations matching the address and the id should be
 * the same.
 */
static struct sctp_transport *sctp_addr_id2transport(struct sock *sk,
					      struct sockaddr_storage *addr,
					      sctp_assoc_t id)
{
	struct sctp_association *addr_asoc = NULL, *id_asoc = NULL;
	struct sctp_af *af = sctp_get_af_specific(addr->ss_family);
	union sctp_addr *laddr = (union sctp_addr *)addr;
	struct sctp_transport *transport;

	if (!af || sctp_verify_addr(sk, laddr, af->sockaddr_len))
		return NULL;

	addr_asoc = sctp_endpoint_lookup_assoc(sctp_sk(sk)->ep,
					       laddr,
					       &transport);

	if (!addr_asoc)
		return NULL;

	id_asoc = sctp_id2assoc(sk, id);
	if (id_asoc && (id_asoc != addr_asoc))
		return NULL;

	sctp_get_pf_specific(sk->sk_family)->addr_to_user(sctp_sk(sk),
						(union sctp_addr *)addr);

	return transport;
}

/* API 3.1.2 bind() - UDP Style Syntax
 * The syntax of bind() is,
 *
 *   ret = bind(int sd, struct sockaddr *addr, int addrlen);
 *
 *   sd      - the socket descriptor returned by socket().
 *   addr    - the address structure (struct sockaddr_in or struct
 *             sockaddr_in6 [RFC 2553]),
 *   addr_len - the size of the address structure.
 */
static int sctp_bind(struct sock *sk, struct sockaddr *addr, int addr_len)
{
	int retval = 0;

	lock_sock(sk);

	pr_debug("%s: sk:%p, addr:%p, addr_len:%d\n", __func__, sk,
		 addr, addr_len);

	/* Disallow binding twice. */
	if (!sctp_sk(sk)->ep->base.bind_addr.port)
		retval = sctp_do_bind(sk, (union sctp_addr *)addr,
				      addr_len);
	else
		retval = -EINVAL;

	release_sock(sk);

	return retval;
}

static long sctp_get_port_local(struct sock *, union sctp_addr *);

/* Verify this is a valid sockaddr. */
static struct sctp_af *sctp_sockaddr_af(struct sctp_sock *opt,
					union sctp_addr *addr, int len)
{
	struct sctp_af *af;

	/* Check minimum size.  */
	if (len < sizeof (struct sockaddr))
		return NULL;

	if (!opt->pf->af_supported(addr->sa.sa_family, opt))
		return NULL;

	if (addr->sa.sa_family == AF_INET6) {
		if (len < SIN6_LEN_RFC2133)
			return NULL;
		/* V4 mapped address are really of AF_INET family */
		if (ipv6_addr_v4mapped(&addr->v6.sin6_addr) &&
		    !opt->pf->af_supported(AF_INET, opt))
			return NULL;
	}

	/* If we get this far, af is valid. */
	af = sctp_get_af_specific(addr->sa.sa_family);

	if (len < af->sockaddr_len)
		return NULL;

	return af;
}

static void sctp_auto_asconf_init(struct sctp_sock *sp)
{
	struct net *net = sock_net(&sp->inet.sk);

	if (net->sctp.default_auto_asconf) {
<<<<<<< HEAD
		spin_lock(&net->sctp.addr_wq_lock);
		list_add_tail(&sp->auto_asconf_list, &net->sctp.auto_asconf_splist);
		spin_unlock(&net->sctp.addr_wq_lock);
=======
		spin_lock_bh(&net->sctp.addr_wq_lock);
		list_add_tail(&sp->auto_asconf_list, &net->sctp.auto_asconf_splist);
		spin_unlock_bh(&net->sctp.addr_wq_lock);
>>>>>>> 286cd8c7
		sp->do_auto_asconf = 1;
	}
}

/* Bind a local address either to an endpoint or to an association.  */
static int sctp_do_bind(struct sock *sk, union sctp_addr *addr, int len)
{
	struct net *net = sock_net(sk);
	struct sctp_sock *sp = sctp_sk(sk);
	struct sctp_endpoint *ep = sp->ep;
	struct sctp_bind_addr *bp = &ep->base.bind_addr;
	struct sctp_af *af;
	unsigned short snum;
	int ret = 0;

	/* Common sockaddr verification. */
	af = sctp_sockaddr_af(sp, addr, len);
	if (!af) {
		pr_debug("%s: sk:%p, newaddr:%p, len:%d EINVAL\n",
			 __func__, sk, addr, len);
		return -EINVAL;
	}

	snum = ntohs(addr->v4.sin_port);

	pr_debug("%s: sk:%p, new addr:%pISc, port:%d, new port:%d, len:%d\n",
		 __func__, sk, &addr->sa, bp->port, snum, len);

	/* PF specific bind() address verification. */
	if (!sp->pf->bind_verify(sp, addr))
		return -EADDRNOTAVAIL;

	/* We must either be unbound, or bind to the same port.
	 * It's OK to allow 0 ports if we are already bound.
	 * We'll just inhert an already bound port in this case
	 */
	if (bp->port) {
		if (!snum)
			snum = bp->port;
		else if (snum != bp->port) {
			pr_debug("%s: new port %d doesn't match existing port "
				 "%d\n", __func__, snum, bp->port);
			return -EINVAL;
		}
	}

	if (snum && snum < inet_prot_sock(net) &&
	    !ns_capable(net->user_ns, CAP_NET_BIND_SERVICE))
		return -EACCES;

	/* See if the address matches any of the addresses we may have
	 * already bound before checking against other endpoints.
	 */
	if (sctp_bind_addr_match(bp, addr, sp))
		return -EINVAL;

	/* Make sure we are allowed to bind here.
	 * The function sctp_get_port_local() does duplicate address
	 * detection.
	 */
	addr->v4.sin_port = htons(snum);
	if ((ret = sctp_get_port_local(sk, addr))) {
		return -EADDRINUSE;
	}

	/* Refresh ephemeral port.  */
	if (!bp->port) {
		bp->port = inet_sk(sk)->inet_num;
		sctp_auto_asconf_init(sp);
	}

	/* Add the address to the bind address list.
	 * Use GFP_ATOMIC since BHs will be disabled.
	 */
	ret = sctp_add_bind_addr(bp, addr, af->sockaddr_len,
				 SCTP_ADDR_SRC, GFP_ATOMIC);

	/* Copy back into socket for getsockname() use. */
	if (!ret) {
		inet_sk(sk)->inet_sport = htons(inet_sk(sk)->inet_num);
		sp->pf->to_sk_saddr(addr, sk);
	}

	return ret;
}

 /* ADDIP Section 4.1.1 Congestion Control of ASCONF Chunks
 *
 * R1) One and only one ASCONF Chunk MAY be in transit and unacknowledged
 * at any one time.  If a sender, after sending an ASCONF chunk, decides
 * it needs to transfer another ASCONF Chunk, it MUST wait until the
 * ASCONF-ACK Chunk returns from the previous ASCONF Chunk before sending a
 * subsequent ASCONF. Note this restriction binds each side, so at any
 * time two ASCONF may be in-transit on any given association (one sent
 * from each endpoint).
 */
static int sctp_send_asconf(struct sctp_association *asoc,
			    struct sctp_chunk *chunk)
{
	struct net 	*net = sock_net(asoc->base.sk);
	int		retval = 0;

	/* If there is an outstanding ASCONF chunk, queue it for later
	 * transmission.
	 */
	if (asoc->addip_last_asconf) {
		list_add_tail(&chunk->list, &asoc->addip_chunk_list);
		goto out;
	}

	/* Hold the chunk until an ASCONF_ACK is received. */
	sctp_chunk_hold(chunk);
	retval = sctp_primitive_ASCONF(net, asoc, chunk);
	if (retval)
		sctp_chunk_free(chunk);
	else
		asoc->addip_last_asconf = chunk;

out:
	return retval;
}

/* Add a list of addresses as bind addresses to local endpoint or
 * association.
 *
 * Basically run through each address specified in the addrs/addrcnt
 * array/length pair, determine if it is IPv6 or IPv4 and call
 * sctp_do_bind() on it.
 *
 * If any of them fails, then the operation will be reversed and the
 * ones that were added will be removed.
 *
 * Only sctp_setsockopt_bindx() is supposed to call this function.
 */
static int sctp_bindx_add(struct sock *sk, struct sockaddr *addrs, int addrcnt)
{
	int cnt;
	int retval = 0;
	void *addr_buf;
	struct sockaddr *sa_addr;
	struct sctp_af *af;

	pr_debug("%s: sk:%p, addrs:%p, addrcnt:%d\n", __func__, sk,
		 addrs, addrcnt);

	addr_buf = addrs;
	for (cnt = 0; cnt < addrcnt; cnt++) {
		/* The list may contain either IPv4 or IPv6 address;
		 * determine the address length for walking thru the list.
		 */
		sa_addr = addr_buf;
		af = sctp_get_af_specific(sa_addr->sa_family);
		if (!af) {
			retval = -EINVAL;
			goto err_bindx_add;
		}

		retval = sctp_do_bind(sk, (union sctp_addr *)sa_addr,
				      af->sockaddr_len);

		addr_buf += af->sockaddr_len;

err_bindx_add:
		if (retval < 0) {
			/* Failed. Cleanup the ones that have been added */
			if (cnt > 0)
				sctp_bindx_rem(sk, addrs, cnt);
			return retval;
		}
	}

	return retval;
}

/* Send an ASCONF chunk with Add IP address parameters to all the peers of the
 * associations that are part of the endpoint indicating that a list of local
 * addresses are added to the endpoint.
 *
 * If any of the addresses is already in the bind address list of the
 * association, we do not send the chunk for that association.  But it will not
 * affect other associations.
 *
 * Only sctp_setsockopt_bindx() is supposed to call this function.
 */
static int sctp_send_asconf_add_ip(struct sock		*sk,
				   struct sockaddr	*addrs,
				   int 			addrcnt)
{
	struct net *net = sock_net(sk);
	struct sctp_sock		*sp;
	struct sctp_endpoint		*ep;
	struct sctp_association		*asoc;
	struct sctp_bind_addr		*bp;
	struct sctp_chunk		*chunk;
	struct sctp_sockaddr_entry	*laddr;
	union sctp_addr			*addr;
	union sctp_addr			saveaddr;
	void				*addr_buf;
	struct sctp_af			*af;
	struct list_head		*p;
	int 				i;
	int 				retval = 0;

	if (!net->sctp.addip_enable)
		return retval;

	sp = sctp_sk(sk);
	ep = sp->ep;

	pr_debug("%s: sk:%p, addrs:%p, addrcnt:%d\n",
		 __func__, sk, addrs, addrcnt);

	list_for_each_entry(asoc, &ep->asocs, asocs) {
		if (!asoc->peer.asconf_capable)
			continue;

		if (asoc->peer.addip_disabled_mask & SCTP_PARAM_ADD_IP)
			continue;

		if (!sctp_state(asoc, ESTABLISHED))
			continue;

		/* Check if any address in the packed array of addresses is
		 * in the bind address list of the association. If so,
		 * do not send the asconf chunk to its peer, but continue with
		 * other associations.
		 */
		addr_buf = addrs;
		for (i = 0; i < addrcnt; i++) {
			addr = addr_buf;
			af = sctp_get_af_specific(addr->v4.sin_family);
			if (!af) {
				retval = -EINVAL;
				goto out;
			}

			if (sctp_assoc_lookup_laddr(asoc, addr))
				break;

			addr_buf += af->sockaddr_len;
		}
		if (i < addrcnt)
			continue;

		/* Use the first valid address in bind addr list of
		 * association as Address Parameter of ASCONF CHUNK.
		 */
		bp = &asoc->base.bind_addr;
		p = bp->address_list.next;
		laddr = list_entry(p, struct sctp_sockaddr_entry, list);
		chunk = sctp_make_asconf_update_ip(asoc, &laddr->a, addrs,
						   addrcnt, SCTP_PARAM_ADD_IP);
		if (!chunk) {
			retval = -ENOMEM;
			goto out;
		}

		/* Add the new addresses to the bind address list with
		 * use_as_src set to 0.
		 */
		addr_buf = addrs;
		for (i = 0; i < addrcnt; i++) {
			addr = addr_buf;
			af = sctp_get_af_specific(addr->v4.sin_family);
			memcpy(&saveaddr, addr, af->sockaddr_len);
			retval = sctp_add_bind_addr(bp, &saveaddr,
						    sizeof(saveaddr),
						    SCTP_ADDR_NEW, GFP_ATOMIC);
			addr_buf += af->sockaddr_len;
		}
		if (asoc->src_out_of_asoc_ok) {
			struct sctp_transport *trans;

			list_for_each_entry(trans,
			    &asoc->peer.transport_addr_list, transports) {
				trans->cwnd = min(4*asoc->pathmtu, max_t(__u32,
				    2*asoc->pathmtu, 4380));
				trans->ssthresh = asoc->peer.i.a_rwnd;
				trans->rto = asoc->rto_initial;
				sctp_max_rto(asoc, trans);
				trans->rtt = trans->srtt = trans->rttvar = 0;
				/* Clear the source and route cache */
				sctp_transport_route(trans, NULL,
						     sctp_sk(asoc->base.sk));
			}
		}
		retval = sctp_send_asconf(asoc, chunk);
	}

out:
	return retval;
}

/* Remove a list of addresses from bind addresses list.  Do not remove the
 * last address.
 *
 * Basically run through each address specified in the addrs/addrcnt
 * array/length pair, determine if it is IPv6 or IPv4 and call
 * sctp_del_bind() on it.
 *
 * If any of them fails, then the operation will be reversed and the
 * ones that were removed will be added back.
 *
 * At least one address has to be left; if only one address is
 * available, the operation will return -EBUSY.
 *
 * Only sctp_setsockopt_bindx() is supposed to call this function.
 */
static int sctp_bindx_rem(struct sock *sk, struct sockaddr *addrs, int addrcnt)
{
	struct sctp_sock *sp = sctp_sk(sk);
	struct sctp_endpoint *ep = sp->ep;
	int cnt;
	struct sctp_bind_addr *bp = &ep->base.bind_addr;
	int retval = 0;
	void *addr_buf;
	union sctp_addr *sa_addr;
	struct sctp_af *af;

	pr_debug("%s: sk:%p, addrs:%p, addrcnt:%d\n",
		 __func__, sk, addrs, addrcnt);

	addr_buf = addrs;
	for (cnt = 0; cnt < addrcnt; cnt++) {
		/* If the bind address list is empty or if there is only one
		 * bind address, there is nothing more to be removed (we need
		 * at least one address here).
		 */
		if (list_empty(&bp->address_list) ||
		    (sctp_list_single_entry(&bp->address_list))) {
			retval = -EBUSY;
			goto err_bindx_rem;
		}

		sa_addr = addr_buf;
		af = sctp_get_af_specific(sa_addr->sa.sa_family);
		if (!af) {
			retval = -EINVAL;
			goto err_bindx_rem;
		}

		if (!af->addr_valid(sa_addr, sp, NULL)) {
			retval = -EADDRNOTAVAIL;
			goto err_bindx_rem;
		}

		if (sa_addr->v4.sin_port &&
		    sa_addr->v4.sin_port != htons(bp->port)) {
			retval = -EINVAL;
			goto err_bindx_rem;
		}

		if (!sa_addr->v4.sin_port)
			sa_addr->v4.sin_port = htons(bp->port);

		/* FIXME - There is probably a need to check if sk->sk_saddr and
		 * sk->sk_rcv_addr are currently set to one of the addresses to
		 * be removed. This is something which needs to be looked into
		 * when we are fixing the outstanding issues with multi-homing
		 * socket routing and failover schemes. Refer to comments in
		 * sctp_do_bind(). -daisy
		 */
		retval = sctp_del_bind_addr(bp, sa_addr);

		addr_buf += af->sockaddr_len;
err_bindx_rem:
		if (retval < 0) {
			/* Failed. Add the ones that has been removed back */
			if (cnt > 0)
				sctp_bindx_add(sk, addrs, cnt);
			return retval;
		}
	}

	return retval;
}

/* Send an ASCONF chunk with Delete IP address parameters to all the peers of
 * the associations that are part of the endpoint indicating that a list of
 * local addresses are removed from the endpoint.
 *
 * If any of the addresses is already in the bind address list of the
 * association, we do not send the chunk for that association.  But it will not
 * affect other associations.
 *
 * Only sctp_setsockopt_bindx() is supposed to call this function.
 */
static int sctp_send_asconf_del_ip(struct sock		*sk,
				   struct sockaddr	*addrs,
				   int			addrcnt)
{
	struct net *net = sock_net(sk);
	struct sctp_sock	*sp;
	struct sctp_endpoint	*ep;
	struct sctp_association	*asoc;
	struct sctp_transport	*transport;
	struct sctp_bind_addr	*bp;
	struct sctp_chunk	*chunk;
	union sctp_addr		*laddr;
	void			*addr_buf;
	struct sctp_af		*af;
	struct sctp_sockaddr_entry *saddr;
	int 			i;
	int 			retval = 0;
	int			stored = 0;

	chunk = NULL;
	if (!net->sctp.addip_enable)
		return retval;

	sp = sctp_sk(sk);
	ep = sp->ep;

	pr_debug("%s: sk:%p, addrs:%p, addrcnt:%d\n",
		 __func__, sk, addrs, addrcnt);

	list_for_each_entry(asoc, &ep->asocs, asocs) {

		if (!asoc->peer.asconf_capable)
			continue;

		if (asoc->peer.addip_disabled_mask & SCTP_PARAM_DEL_IP)
			continue;

		if (!sctp_state(asoc, ESTABLISHED))
			continue;

		/* Check if any address in the packed array of addresses is
		 * not present in the bind address list of the association.
		 * If so, do not send the asconf chunk to its peer, but
		 * continue with other associations.
		 */
		addr_buf = addrs;
		for (i = 0; i < addrcnt; i++) {
			laddr = addr_buf;
			af = sctp_get_af_specific(laddr->v4.sin_family);
			if (!af) {
				retval = -EINVAL;
				goto out;
			}

			if (!sctp_assoc_lookup_laddr(asoc, laddr))
				break;

			addr_buf += af->sockaddr_len;
		}
		if (i < addrcnt)
			continue;

		/* Find one address in the association's bind address list
		 * that is not in the packed array of addresses. This is to
		 * make sure that we do not delete all the addresses in the
		 * association.
		 */
		bp = &asoc->base.bind_addr;
		laddr = sctp_find_unmatch_addr(bp, (union sctp_addr *)addrs,
					       addrcnt, sp);
		if ((laddr == NULL) && (addrcnt == 1)) {
			if (asoc->asconf_addr_del_pending)
				continue;
			asoc->asconf_addr_del_pending =
			    kzalloc(sizeof(union sctp_addr), GFP_ATOMIC);
			if (asoc->asconf_addr_del_pending == NULL) {
				retval = -ENOMEM;
				goto out;
			}
			asoc->asconf_addr_del_pending->sa.sa_family =
				    addrs->sa_family;
			asoc->asconf_addr_del_pending->v4.sin_port =
				    htons(bp->port);
			if (addrs->sa_family == AF_INET) {
				struct sockaddr_in *sin;

				sin = (struct sockaddr_in *)addrs;
				asoc->asconf_addr_del_pending->v4.sin_addr.s_addr = sin->sin_addr.s_addr;
			} else if (addrs->sa_family == AF_INET6) {
				struct sockaddr_in6 *sin6;

				sin6 = (struct sockaddr_in6 *)addrs;
				asoc->asconf_addr_del_pending->v6.sin6_addr = sin6->sin6_addr;
			}

			pr_debug("%s: keep the last address asoc:%p %pISc at %p\n",
				 __func__, asoc, &asoc->asconf_addr_del_pending->sa,
				 asoc->asconf_addr_del_pending);

			asoc->src_out_of_asoc_ok = 1;
			stored = 1;
			goto skip_mkasconf;
		}

		if (laddr == NULL)
			return -EINVAL;

		/* We do not need RCU protection throughout this loop
		 * because this is done under a socket lock from the
		 * setsockopt call.
		 */
		chunk = sctp_make_asconf_update_ip(asoc, laddr, addrs, addrcnt,
						   SCTP_PARAM_DEL_IP);
		if (!chunk) {
			retval = -ENOMEM;
			goto out;
		}

skip_mkasconf:
		/* Reset use_as_src flag for the addresses in the bind address
		 * list that are to be deleted.
		 */
		addr_buf = addrs;
		for (i = 0; i < addrcnt; i++) {
			laddr = addr_buf;
			af = sctp_get_af_specific(laddr->v4.sin_family);
			list_for_each_entry(saddr, &bp->address_list, list) {
				if (sctp_cmp_addr_exact(&saddr->a, laddr))
					saddr->state = SCTP_ADDR_DEL;
			}
			addr_buf += af->sockaddr_len;
		}

		/* Update the route and saddr entries for all the transports
		 * as some of the addresses in the bind address list are
		 * about to be deleted and cannot be used as source addresses.
		 */
		list_for_each_entry(transport, &asoc->peer.transport_addr_list,
					transports) {
			sctp_transport_route(transport, NULL,
					     sctp_sk(asoc->base.sk));
		}

		if (stored)
			/* We don't need to transmit ASCONF */
			continue;
		retval = sctp_send_asconf(asoc, chunk);
	}
out:
	return retval;
}

/* set addr events to assocs in the endpoint.  ep and addr_wq must be locked */
int sctp_asconf_mgmt(struct sctp_sock *sp, struct sctp_sockaddr_entry *addrw)
{
	struct sock *sk = sctp_opt2sk(sp);
	union sctp_addr *addr;
	struct sctp_af *af;

	/* It is safe to write port space in caller. */
	addr = &addrw->a;
	addr->v4.sin_port = htons(sp->ep->base.bind_addr.port);
	af = sctp_get_af_specific(addr->sa.sa_family);
	if (!af)
		return -EINVAL;
	if (sctp_verify_addr(sk, addr, af->sockaddr_len))
		return -EINVAL;

	if (addrw->state == SCTP_ADDR_NEW)
		return sctp_send_asconf_add_ip(sk, (struct sockaddr *)addr, 1);
	else
		return sctp_send_asconf_del_ip(sk, (struct sockaddr *)addr, 1);
}

/* Helper for tunneling sctp_bindx() requests through sctp_setsockopt()
 *
 * API 8.1
 * int sctp_bindx(int sd, struct sockaddr *addrs, int addrcnt,
 *                int flags);
 *
 * If sd is an IPv4 socket, the addresses passed must be IPv4 addresses.
 * If the sd is an IPv6 socket, the addresses passed can either be IPv4
 * or IPv6 addresses.
 *
 * A single address may be specified as INADDR_ANY or IN6ADDR_ANY, see
 * Section 3.1.2 for this usage.
 *
 * addrs is a pointer to an array of one or more socket addresses. Each
 * address is contained in its appropriate structure (i.e. struct
 * sockaddr_in or struct sockaddr_in6) the family of the address type
 * must be used to distinguish the address length (note that this
 * representation is termed a "packed array" of addresses). The caller
 * specifies the number of addresses in the array with addrcnt.
 *
 * On success, sctp_bindx() returns 0. On failure, sctp_bindx() returns
 * -1, and sets errno to the appropriate error code.
 *
 * For SCTP, the port given in each socket address must be the same, or
 * sctp_bindx() will fail, setting errno to EINVAL.
 *
 * The flags parameter is formed from the bitwise OR of zero or more of
 * the following currently defined flags:
 *
 * SCTP_BINDX_ADD_ADDR
 *
 * SCTP_BINDX_REM_ADDR
 *
 * SCTP_BINDX_ADD_ADDR directs SCTP to add the given addresses to the
 * association, and SCTP_BINDX_REM_ADDR directs SCTP to remove the given
 * addresses from the association. The two flags are mutually exclusive;
 * if both are given, sctp_bindx() will fail with EINVAL. A caller may
 * not remove all addresses from an association; sctp_bindx() will
 * reject such an attempt with EINVAL.
 *
 * An application can use sctp_bindx(SCTP_BINDX_ADD_ADDR) to associate
 * additional addresses with an endpoint after calling bind().  Or use
 * sctp_bindx(SCTP_BINDX_REM_ADDR) to remove some addresses a listening
 * socket is associated with so that no new association accepted will be
 * associated with those addresses. If the endpoint supports dynamic
 * address a SCTP_BINDX_REM_ADDR or SCTP_BINDX_ADD_ADDR may cause a
 * endpoint to send the appropriate message to the peer to change the
 * peers address lists.
 *
 * Adding and removing addresses from a connected association is
 * optional functionality. Implementations that do not support this
 * functionality should return EOPNOTSUPP.
 *
 * Basically do nothing but copying the addresses from user to kernel
 * land and invoking either sctp_bindx_add() or sctp_bindx_rem() on the sk.
 * This is used for tunneling the sctp_bindx() request through sctp_setsockopt()
 * from userspace.
 *
 * On exit there is no need to do sockfd_put(), sys_setsockopt() does
 * it.
 *
 * sk        The sk of the socket
 * addrs     The pointer to the addresses in user land
 * addrssize Size of the addrs buffer
 * op        Operation to perform (add or remove, see the flags of
 *           sctp_bindx)
 *
 * Returns 0 if ok, <0 errno code on error.
 */
static int sctp_setsockopt_bindx(struct sock *sk,
				 struct sockaddr __user *addrs,
				 int addrs_size, int op)
{
	struct sockaddr *kaddrs;
	int err;
	int addrcnt = 0;
	int walk_size = 0;
	struct sockaddr *sa_addr;
	void *addr_buf;
	struct sctp_af *af;

	pr_debug("%s: sk:%p addrs:%p addrs_size:%d opt:%d\n",
		 __func__, sk, addrs, addrs_size, op);

	if (unlikely(addrs_size <= 0))
		return -EINVAL;

	kaddrs = memdup_user(addrs, addrs_size);
	if (unlikely(IS_ERR(kaddrs)))
		return PTR_ERR(kaddrs);

	/* Walk through the addrs buffer and count the number of addresses. */
	addr_buf = kaddrs;
	while (walk_size < addrs_size) {
		if (walk_size + sizeof(sa_family_t) > addrs_size) {
			kfree(kaddrs);
			return -EINVAL;
		}

		sa_addr = addr_buf;
		af = sctp_get_af_specific(sa_addr->sa_family);

		/* If the address family is not supported or if this address
		 * causes the address buffer to overflow return EINVAL.
		 */
		if (!af || (walk_size + af->sockaddr_len) > addrs_size) {
			kfree(kaddrs);
			return -EINVAL;
		}
		addrcnt++;
		addr_buf += af->sockaddr_len;
		walk_size += af->sockaddr_len;
	}

	/* Do the work. */
	switch (op) {
	case SCTP_BINDX_ADD_ADDR:
		/* Allow security module to validate bindx addresses. */
		err = security_sctp_bind_connect(sk, SCTP_SOCKOPT_BINDX_ADD,
						 (struct sockaddr *)kaddrs,
						 addrs_size);
		if (err)
			goto out;
		err = sctp_bindx_add(sk, kaddrs, addrcnt);
		if (err)
			goto out;
		err = sctp_send_asconf_add_ip(sk, kaddrs, addrcnt);
		break;

	case SCTP_BINDX_REM_ADDR:
		err = sctp_bindx_rem(sk, kaddrs, addrcnt);
		if (err)
			goto out;
		err = sctp_send_asconf_del_ip(sk, kaddrs, addrcnt);
		break;

	default:
		err = -EINVAL;
		break;
	}

out:
	kfree(kaddrs);

	return err;
}

/* __sctp_connect(struct sock* sk, struct sockaddr *kaddrs, int addrs_size)
 *
 * Common routine for handling connect() and sctp_connectx().
 * Connect will come in with just a single address.
 */
static int __sctp_connect(struct sock *sk,
			  struct sockaddr *kaddrs,
			  int addrs_size, int flags,
			  sctp_assoc_t *assoc_id)
{
	struct net *net = sock_net(sk);
	struct sctp_sock *sp;
	struct sctp_endpoint *ep;
	struct sctp_association *asoc = NULL;
	struct sctp_association *asoc2;
	struct sctp_transport *transport;
	union sctp_addr to;
	enum sctp_scope scope;
	long timeo;
	int err = 0;
	int addrcnt = 0;
	int walk_size = 0;
	union sctp_addr *sa_addr = NULL;
	void *addr_buf;
	unsigned short port;

	sp = sctp_sk(sk);
	ep = sp->ep;

	/* connect() cannot be done on a socket that is already in ESTABLISHED
	 * state - UDP-style peeled off socket or a TCP-style socket that
	 * is already connected.
	 * It cannot be done even on a TCP-style listening socket.
	 */
	if (sctp_sstate(sk, ESTABLISHED) || sctp_sstate(sk, CLOSING) ||
	    (sctp_style(sk, TCP) && sctp_sstate(sk, LISTENING))) {
		err = -EISCONN;
		goto out_free;
	}

	/* Walk through the addrs buffer and count the number of addresses. */
	addr_buf = kaddrs;
	while (walk_size < addrs_size) {
		struct sctp_af *af;

		if (walk_size + sizeof(sa_family_t) > addrs_size) {
			err = -EINVAL;
			goto out_free;
		}

		sa_addr = addr_buf;
		af = sctp_get_af_specific(sa_addr->sa.sa_family);

		/* If the address family is not supported or if this address
		 * causes the address buffer to overflow return EINVAL.
		 */
		if (!af || (walk_size + af->sockaddr_len) > addrs_size) {
			err = -EINVAL;
			goto out_free;
		}

		port = ntohs(sa_addr->v4.sin_port);

		/* Save current address so we can work with it */
		memcpy(&to, sa_addr, af->sockaddr_len);

		err = sctp_verify_addr(sk, &to, af->sockaddr_len);
		if (err)
			goto out_free;

		/* Make sure the destination port is correctly set
		 * in all addresses.
		 */
		if (asoc && asoc->peer.port && asoc->peer.port != port) {
			err = -EINVAL;
			goto out_free;
		}

		/* Check if there already is a matching association on the
		 * endpoint (other than the one created here).
		 */
		asoc2 = sctp_endpoint_lookup_assoc(ep, &to, &transport);
		if (asoc2 && asoc2 != asoc) {
			if (asoc2->state >= SCTP_STATE_ESTABLISHED)
				err = -EISCONN;
			else
				err = -EALREADY;
			goto out_free;
		}

		/* If we could not find a matching association on the endpoint,
		 * make sure that there is no peeled-off association matching
		 * the peer address even on another socket.
		 */
		if (sctp_endpoint_is_peeled_off(ep, &to)) {
			err = -EADDRNOTAVAIL;
			goto out_free;
		}

		if (!asoc) {
			/* If a bind() or sctp_bindx() is not called prior to
			 * an sctp_connectx() call, the system picks an
			 * ephemeral port and will choose an address set
			 * equivalent to binding with a wildcard address.
			 */
			if (!ep->base.bind_addr.port) {
				if (sctp_autobind(sk)) {
					err = -EAGAIN;
					goto out_free;
				}
			} else {
				/*
				 * If an unprivileged user inherits a 1-many
				 * style socket with open associations on a
				 * privileged port, it MAY be permitted to
				 * accept new associations, but it SHOULD NOT
				 * be permitted to open new associations.
				 */
				if (ep->base.bind_addr.port <
				    inet_prot_sock(net) &&
				    !ns_capable(net->user_ns,
				    CAP_NET_BIND_SERVICE)) {
					err = -EACCES;
					goto out_free;
				}
			}

			scope = sctp_scope(&to);
			asoc = sctp_association_new(ep, sk, scope, GFP_KERNEL);
			if (!asoc) {
				err = -ENOMEM;
				goto out_free;
			}

			err = sctp_assoc_set_bind_addr_from_ep(asoc, scope,
							      GFP_KERNEL);
			if (err < 0) {
				goto out_free;
			}

		}

		/* Prime the peer's transport structures.  */
		transport = sctp_assoc_add_peer(asoc, &to, GFP_KERNEL,
						SCTP_UNKNOWN);
		if (!transport) {
			err = -ENOMEM;
			goto out_free;
		}

		addrcnt++;
		addr_buf += af->sockaddr_len;
		walk_size += af->sockaddr_len;
	}

	/* In case the user of sctp_connectx() wants an association
	 * id back, assign one now.
	 */
	if (assoc_id) {
		err = sctp_assoc_set_id(asoc, GFP_KERNEL);
		if (err < 0)
			goto out_free;
	}

	err = sctp_primitive_ASSOCIATE(net, asoc, NULL);
	if (err < 0) {
		goto out_free;
	}

	/* Initialize sk's dport and daddr for getpeername() */
	inet_sk(sk)->inet_dport = htons(asoc->peer.port);
	sp->pf->to_sk_daddr(sa_addr, sk);
	sk->sk_err = 0;

	timeo = sock_sndtimeo(sk, flags & O_NONBLOCK);
<<<<<<< HEAD

	if (assoc_id)
		*assoc_id = asoc->assoc_id;
=======

	if (assoc_id)
		*assoc_id = asoc->assoc_id;

>>>>>>> 286cd8c7
	err = sctp_wait_for_connect(asoc, &timeo);
	/* Note: the asoc may be freed after the return of
	 * sctp_wait_for_connect.
	 */

	/* Don't free association on exit. */
	asoc = NULL;

out_free:
	pr_debug("%s: took out_free path with asoc:%p kaddrs:%p err:%d\n",
		 __func__, asoc, kaddrs, err);

	if (asoc) {
		/* sctp_primitive_ASSOCIATE may have added this association
		 * To the hash table, try to unhash it, just in case, its a noop
		 * if it wasn't hashed so we're safe
		 */
		sctp_association_free(asoc);
	}
	return err;
}

/* Helper for tunneling sctp_connectx() requests through sctp_setsockopt()
 *
 * API 8.9
 * int sctp_connectx(int sd, struct sockaddr *addrs, int addrcnt,
 * 			sctp_assoc_t *asoc);
 *
 * If sd is an IPv4 socket, the addresses passed must be IPv4 addresses.
 * If the sd is an IPv6 socket, the addresses passed can either be IPv4
 * or IPv6 addresses.
 *
 * A single address may be specified as INADDR_ANY or IN6ADDR_ANY, see
 * Section 3.1.2 for this usage.
 *
 * addrs is a pointer to an array of one or more socket addresses. Each
 * address is contained in its appropriate structure (i.e. struct
 * sockaddr_in or struct sockaddr_in6) the family of the address type
 * must be used to distengish the address length (note that this
 * representation is termed a "packed array" of addresses). The caller
 * specifies the number of addresses in the array with addrcnt.
 *
 * On success, sctp_connectx() returns 0. It also sets the assoc_id to
 * the association id of the new association.  On failure, sctp_connectx()
 * returns -1, and sets errno to the appropriate error code.  The assoc_id
 * is not touched by the kernel.
 *
 * For SCTP, the port given in each socket address must be the same, or
 * sctp_connectx() will fail, setting errno to EINVAL.
 *
 * An application can use sctp_connectx to initiate an association with
 * an endpoint that is multi-homed.  Much like sctp_bindx() this call
 * allows a caller to specify multiple addresses at which a peer can be
 * reached.  The way the SCTP stack uses the list of addresses to set up
 * the association is implementation dependent.  This function only
 * specifies that the stack will try to make use of all the addresses in
 * the list when needed.
 *
 * Note that the list of addresses passed in is only used for setting up
 * the association.  It does not necessarily equal the set of addresses
 * the peer uses for the resulting association.  If the caller wants to
 * find out the set of peer addresses, it must use sctp_getpaddrs() to
 * retrieve them after the association has been set up.
 *
 * Basically do nothing but copying the addresses from user to kernel
 * land and invoking either sctp_connectx(). This is used for tunneling
 * the sctp_connectx() request through sctp_setsockopt() from userspace.
 *
 * On exit there is no need to do sockfd_put(), sys_setsockopt() does
 * it.
 *
 * sk        The sk of the socket
 * addrs     The pointer to the addresses in user land
 * addrssize Size of the addrs buffer
 *
 * Returns >=0 if ok, <0 errno code on error.
 */
static int __sctp_setsockopt_connectx(struct sock *sk,
				      struct sockaddr __user *addrs,
				      int addrs_size,
				      sctp_assoc_t *assoc_id)
{
	struct sockaddr *kaddrs;
<<<<<<< HEAD
	gfp_t gfp = GFP_KERNEL;
=======
>>>>>>> 286cd8c7
	int err = 0, flags = 0;

	pr_debug("%s: sk:%p addrs:%p addrs_size:%d\n",
		 __func__, sk, addrs, addrs_size);

	if (unlikely(addrs_size <= 0))
		return -EINVAL;

	kaddrs = memdup_user(addrs, addrs_size);
	if (unlikely(IS_ERR(kaddrs)))
		return PTR_ERR(kaddrs);

	/* Allow security module to validate connectx addresses. */
	err = security_sctp_bind_connect(sk, SCTP_SOCKOPT_CONNECTX,
					 (struct sockaddr *)kaddrs,
					  addrs_size);
	if (err)
		goto out_free;

	/* in-kernel sockets don't generally have a file allocated to them
	 * if all they do is call sock_create_kern().
	 */
	if (sk->sk_socket->file)
		flags = sk->sk_socket->file->f_flags;

<<<<<<< HEAD
	if (__copy_from_user(kaddrs, addrs, addrs_size)) {
		kfree(kaddrs);
		return -EFAULT;
	}

	/* in-kernel sockets don't generally have a file allocated to them
	 * if all they do is call sock_create_kern().
	 */
	if (sk->sk_socket->file)
		flags = sk->sk_socket->file->f_flags;

	err = __sctp_connect(sk, kaddrs, addrs_size, flags, assoc_id);

=======
	err = __sctp_connect(sk, kaddrs, addrs_size, flags, assoc_id);

out_free:
>>>>>>> 286cd8c7
	kfree(kaddrs);

	return err;
}

/*
 * This is an older interface.  It's kept for backward compatibility
 * to the option that doesn't provide association id.
 */
static int sctp_setsockopt_connectx_old(struct sock *sk,
					struct sockaddr __user *addrs,
					int addrs_size)
{
	return __sctp_setsockopt_connectx(sk, addrs, addrs_size, NULL);
}

/*
 * New interface for the API.  The since the API is done with a socket
 * option, to make it simple we feed back the association id is as a return
 * indication to the call.  Error is always negative and association id is
 * always positive.
 */
static int sctp_setsockopt_connectx(struct sock *sk,
				    struct sockaddr __user *addrs,
				    int addrs_size)
{
	sctp_assoc_t assoc_id = 0;
	int err = 0;

	err = __sctp_setsockopt_connectx(sk, addrs, addrs_size, &assoc_id);

	if (err)
		return err;
	else
		return assoc_id;
}

/*
 * New (hopefully final) interface for the API.
 * We use the sctp_getaddrs_old structure so that use-space library
 * can avoid any unnecessary allocations. The only different part
 * is that we store the actual length of the address buffer into the
 * addrs_num structure member. That way we can re-use the existing
 * code.
 */
#ifdef CONFIG_COMPAT
struct compat_sctp_getaddrs_old {
	sctp_assoc_t	assoc_id;
	s32		addr_num;
	compat_uptr_t	addrs;		/* struct sockaddr * */
};
#endif

static int sctp_getsockopt_connectx3(struct sock *sk, int len,
				     char __user *optval,
				     int __user *optlen)
{
	struct sctp_getaddrs_old param;
	sctp_assoc_t assoc_id = 0;
	int err = 0;

#ifdef CONFIG_COMPAT
	if (in_compat_syscall()) {
		struct compat_sctp_getaddrs_old param32;

		if (len < sizeof(param32))
			return -EINVAL;
		if (copy_from_user(&param32, optval, sizeof(param32)))
			return -EFAULT;

		param.assoc_id = param32.assoc_id;
		param.addr_num = param32.addr_num;
		param.addrs = compat_ptr(param32.addrs);
	} else
#endif
	{
		if (len < sizeof(param))
			return -EINVAL;
		if (copy_from_user(&param, optval, sizeof(param)))
			return -EFAULT;
	}

	err = __sctp_setsockopt_connectx(sk, (struct sockaddr __user *)
					 param.addrs, param.addr_num,
					 &assoc_id);
	if (err == 0 || err == -EINPROGRESS) {
		if (copy_to_user(optval, &assoc_id, sizeof(assoc_id)))
			return -EFAULT;
		if (put_user(sizeof(assoc_id), optlen))
			return -EFAULT;
	}

	return err;
}

/* API 3.1.4 close() - UDP Style Syntax
 * Applications use close() to perform graceful shutdown (as described in
 * Section 10.1 of [SCTP]) on ALL the associations currently represented
 * by a UDP-style socket.
 *
 * The syntax is
 *
 *   ret = close(int sd);
 *
 *   sd      - the socket descriptor of the associations to be closed.
 *
 * To gracefully shutdown a specific association represented by the
 * UDP-style socket, an application should use the sendmsg() call,
 * passing no user data, but including the appropriate flag in the
 * ancillary data (see Section xxxx).
 *
 * If sd in the close() call is a branched-off socket representing only
 * one association, the shutdown is performed on that association only.
 *
 * 4.1.6 close() - TCP Style Syntax
 *
 * Applications use close() to gracefully close down an association.
 *
 * The syntax is:
 *
 *    int close(int sd);
 *
 *      sd      - the socket descriptor of the association to be closed.
 *
 * After an application calls close() on a socket descriptor, no further
 * socket operations will succeed on that descriptor.
 *
 * API 7.1.4 SO_LINGER
 *
 * An application using the TCP-style socket can use this option to
 * perform the SCTP ABORT primitive.  The linger option structure is:
 *
 *  struct  linger {
 *     int     l_onoff;                // option on/off
 *     int     l_linger;               // linger time
 * };
 *
 * To enable the option, set l_onoff to 1.  If the l_linger value is set
 * to 0, calling close() is the same as the ABORT primitive.  If the
 * value is set to a negative value, the setsockopt() call will return
 * an error.  If the value is set to a positive value linger_time, the
 * close() can be blocked for at most linger_time ms.  If the graceful
 * shutdown phase does not finish during this period, close() will
 * return but the graceful shutdown phase continues in the system.
 */
static void sctp_close(struct sock *sk, long timeout)
{
	struct net *net = sock_net(sk);
	struct sctp_endpoint *ep;
	struct sctp_association *asoc;
	struct list_head *pos, *temp;
	unsigned int data_was_unread;

	pr_debug("%s: sk:%p, timeout:%ld\n", __func__, sk, timeout);

	lock_sock_nested(sk, SINGLE_DEPTH_NESTING);
	sk->sk_shutdown = SHUTDOWN_MASK;
	inet_sk_set_state(sk, SCTP_SS_CLOSING);

	ep = sctp_sk(sk)->ep;

	/* Clean up any skbs sitting on the receive queue.  */
	data_was_unread = sctp_queue_purge_ulpevents(&sk->sk_receive_queue);
	data_was_unread += sctp_queue_purge_ulpevents(&sctp_sk(sk)->pd_lobby);

	/* Walk all associations on an endpoint.  */
	list_for_each_safe(pos, temp, &ep->asocs) {
		asoc = list_entry(pos, struct sctp_association, asocs);

		if (sctp_style(sk, TCP)) {
			/* A closed association can still be in the list if
			 * it belongs to a TCP-style listening socket that is
			 * not yet accepted. If so, free it. If not, send an
			 * ABORT or SHUTDOWN based on the linger options.
			 */
			if (sctp_state(asoc, CLOSED)) {
				sctp_association_free(asoc);
				continue;
			}
		}

		if (data_was_unread || !skb_queue_empty(&asoc->ulpq.lobby) ||
		    !skb_queue_empty(&asoc->ulpq.reasm) ||
		    !skb_queue_empty(&asoc->ulpq.reasm_uo) ||
		    (sock_flag(sk, SOCK_LINGER) && !sk->sk_lingertime)) {
			struct sctp_chunk *chunk;

			chunk = sctp_make_abort_user(asoc, NULL, 0);
			sctp_primitive_ABORT(net, asoc, chunk);
		} else
			sctp_primitive_SHUTDOWN(net, asoc, NULL);
	}

	/* On a TCP-style socket, block for at most linger_time if set. */
	if (sctp_style(sk, TCP) && timeout)
		sctp_wait_for_close(sk, timeout);

	/* This will run the backlog queue.  */
	release_sock(sk);

	/* Supposedly, no process has access to the socket, but
	 * the net layers still may.
	 * Also, sctp_destroy_sock() needs to be called with addr_wq_lock
	 * held and that should be grabbed before socket lock.
	 */
	spin_lock_bh(&net->sctp.addr_wq_lock);
	bh_lock_sock_nested(sk);

	/* Hold the sock, since sk_common_release() will put sock_put()
	 * and we have just a little more cleanup.
	 */
	sock_hold(sk);
	sk_common_release(sk);

	bh_unlock_sock(sk);
	spin_unlock_bh(&net->sctp.addr_wq_lock);

	sock_put(sk);

	SCTP_DBG_OBJCNT_DEC(sock);
}

/* Handle EPIPE error. */
static int sctp_error(struct sock *sk, int flags, int err)
{
	if (err == -EPIPE)
		err = sock_error(sk) ? : -EPIPE;
	if (err == -EPIPE && !(flags & MSG_NOSIGNAL))
		send_sig(SIGPIPE, current, 0);
	return err;
}

/* API 3.1.3 sendmsg() - UDP Style Syntax
 *
 * An application uses sendmsg() and recvmsg() calls to transmit data to
 * and receive data from its peer.
 *
 *  ssize_t sendmsg(int socket, const struct msghdr *message,
 *                  int flags);
 *
 *  socket  - the socket descriptor of the endpoint.
 *  message - pointer to the msghdr structure which contains a single
 *            user message and possibly some ancillary data.
 *
 *            See Section 5 for complete description of the data
 *            structures.
 *
 *  flags   - flags sent or received with the user message, see Section
 *            5 for complete description of the flags.
 *
 * Note:  This function could use a rewrite especially when explicit
 * connect support comes in.
 */
/* BUG:  We do not implement the equivalent of sk_stream_wait_memory(). */

static int sctp_msghdr_parse(const struct msghdr *msg,
			     struct sctp_cmsgs *cmsgs);

static int sctp_sendmsg_parse(struct sock *sk, struct sctp_cmsgs *cmsgs,
			      struct sctp_sndrcvinfo *srinfo,
			      const struct msghdr *msg, size_t msg_len)
{
	__u16 sflags;
	int err;

	if (sctp_sstate(sk, LISTENING) && sctp_style(sk, TCP))
		return -EPIPE;

	if (msg_len > sk->sk_sndbuf)
		return -EMSGSIZE;

	memset(cmsgs, 0, sizeof(*cmsgs));
	err = sctp_msghdr_parse(msg, cmsgs);
	if (err) {
		pr_debug("%s: msghdr parse err:%x\n", __func__, err);
		return err;
	}

	memset(srinfo, 0, sizeof(*srinfo));
	if (cmsgs->srinfo) {
		srinfo->sinfo_stream = cmsgs->srinfo->sinfo_stream;
		srinfo->sinfo_flags = cmsgs->srinfo->sinfo_flags;
		srinfo->sinfo_ppid = cmsgs->srinfo->sinfo_ppid;
		srinfo->sinfo_context = cmsgs->srinfo->sinfo_context;
		srinfo->sinfo_assoc_id = cmsgs->srinfo->sinfo_assoc_id;
		srinfo->sinfo_timetolive = cmsgs->srinfo->sinfo_timetolive;
	}

	if (cmsgs->sinfo) {
		srinfo->sinfo_stream = cmsgs->sinfo->snd_sid;
		srinfo->sinfo_flags = cmsgs->sinfo->snd_flags;
		srinfo->sinfo_ppid = cmsgs->sinfo->snd_ppid;
		srinfo->sinfo_context = cmsgs->sinfo->snd_context;
		srinfo->sinfo_assoc_id = cmsgs->sinfo->snd_assoc_id;
	}

	if (cmsgs->prinfo) {
		srinfo->sinfo_timetolive = cmsgs->prinfo->pr_value;
		SCTP_PR_SET_POLICY(srinfo->sinfo_flags,
				   cmsgs->prinfo->pr_policy);
	}

	sflags = srinfo->sinfo_flags;
	if (!sflags && msg_len)
		return 0;

	if (sctp_style(sk, TCP) && (sflags & (SCTP_EOF | SCTP_ABORT)))
		return -EINVAL;

	if (((sflags & SCTP_EOF) && msg_len > 0) ||
	    (!(sflags & (SCTP_EOF | SCTP_ABORT)) && msg_len == 0))
		return -EINVAL;

	if ((sflags & SCTP_ADDR_OVER) && !msg->msg_name)
		return -EINVAL;

	return 0;
}

static int sctp_sendmsg_new_asoc(struct sock *sk, __u16 sflags,
				 struct sctp_cmsgs *cmsgs,
				 union sctp_addr *daddr,
				 struct sctp_transport **tp)
{
	struct sctp_endpoint *ep = sctp_sk(sk)->ep;
	struct net *net = sock_net(sk);
	struct sctp_association *asoc;
	enum sctp_scope scope;
	struct cmsghdr *cmsg;
	__be32 flowinfo = 0;
	struct sctp_af *af;
	int err;

	*tp = NULL;

	if (sflags & (SCTP_EOF | SCTP_ABORT))
		return -EINVAL;

	if (sctp_style(sk, TCP) && (sctp_sstate(sk, ESTABLISHED) ||
				    sctp_sstate(sk, CLOSING)))
		return -EADDRNOTAVAIL;

	if (sctp_endpoint_is_peeled_off(ep, daddr))
		return -EADDRNOTAVAIL;

	if (!ep->base.bind_addr.port) {
		if (sctp_autobind(sk))
			return -EAGAIN;
	} else {
		if (ep->base.bind_addr.port < inet_prot_sock(net) &&
		    !ns_capable(net->user_ns, CAP_NET_BIND_SERVICE))
			return -EACCES;
	}

	scope = sctp_scope(daddr);

	/* Label connection socket for first association 1-to-many
	 * style for client sequence socket()->sendmsg(). This
	 * needs to be done before sctp_assoc_add_peer() as that will
	 * set up the initial packet that needs to account for any
	 * security ip options (CIPSO/CALIPSO) added to the packet.
	 */
	af = sctp_get_af_specific(daddr->sa.sa_family);
	if (!af)
		return -EINVAL;
	err = security_sctp_bind_connect(sk, SCTP_SENDMSG_CONNECT,
					 (struct sockaddr *)daddr,
					 af->sockaddr_len);
	if (err < 0)
		return err;

	asoc = sctp_association_new(ep, sk, scope, GFP_KERNEL);
	if (!asoc)
		return -ENOMEM;

	if (sctp_assoc_set_bind_addr_from_ep(asoc, scope, GFP_KERNEL) < 0) {
		err = -ENOMEM;
		goto free;
	}

	if (cmsgs->init) {
		struct sctp_initmsg *init = cmsgs->init;

		if (init->sinit_num_ostreams) {
			__u16 outcnt = init->sinit_num_ostreams;

			asoc->c.sinit_num_ostreams = outcnt;
			/* outcnt has been changed, need to re-init stream */
			err = sctp_stream_init(&asoc->stream, outcnt, 0,
					       GFP_KERNEL);
			if (err)
				goto free;
		}

		if (init->sinit_max_instreams)
			asoc->c.sinit_max_instreams = init->sinit_max_instreams;

		if (init->sinit_max_attempts)
			asoc->max_init_attempts = init->sinit_max_attempts;

		if (init->sinit_max_init_timeo)
			asoc->max_init_timeo =
				msecs_to_jiffies(init->sinit_max_init_timeo);
	}

	*tp = sctp_assoc_add_peer(asoc, daddr, GFP_KERNEL, SCTP_UNKNOWN);
	if (!*tp) {
		err = -ENOMEM;
		goto free;
	}

	if (!cmsgs->addrs_msg)
		return 0;

	if (daddr->sa.sa_family == AF_INET6)
		flowinfo = daddr->v6.sin6_flowinfo;

	/* sendv addr list parse */
	for_each_cmsghdr(cmsg, cmsgs->addrs_msg) {
		struct sctp_transport *transport;
		struct sctp_association *old;
		union sctp_addr _daddr;
		int dlen;

		if (cmsg->cmsg_level != IPPROTO_SCTP ||
		    (cmsg->cmsg_type != SCTP_DSTADDRV4 &&
		     cmsg->cmsg_type != SCTP_DSTADDRV6))
			continue;

		daddr = &_daddr;
		memset(daddr, 0, sizeof(*daddr));
		dlen = cmsg->cmsg_len - sizeof(struct cmsghdr);
		if (cmsg->cmsg_type == SCTP_DSTADDRV4) {
			if (dlen < sizeof(struct in_addr)) {
				err = -EINVAL;
				goto free;
			}

			dlen = sizeof(struct in_addr);
			daddr->v4.sin_family = AF_INET;
			daddr->v4.sin_port = htons(asoc->peer.port);
			memcpy(&daddr->v4.sin_addr, CMSG_DATA(cmsg), dlen);
		} else {
			if (dlen < sizeof(struct in6_addr)) {
				err = -EINVAL;
				goto free;
			}

			dlen = sizeof(struct in6_addr);
			daddr->v6.sin6_flowinfo = flowinfo;
			daddr->v6.sin6_family = AF_INET6;
			daddr->v6.sin6_port = htons(asoc->peer.port);
			memcpy(&daddr->v6.sin6_addr, CMSG_DATA(cmsg), dlen);
		}
		err = sctp_verify_addr(sk, daddr, sizeof(*daddr));
		if (err)
			goto free;

		old = sctp_endpoint_lookup_assoc(ep, daddr, &transport);
		if (old && old != asoc) {
			if (old->state >= SCTP_STATE_ESTABLISHED)
				err = -EISCONN;
			else
				err = -EALREADY;
			goto free;
		}

		if (sctp_endpoint_is_peeled_off(ep, daddr)) {
			err = -EADDRNOTAVAIL;
			goto free;
		}

		transport = sctp_assoc_add_peer(asoc, daddr, GFP_KERNEL,
						SCTP_UNKNOWN);
		if (!transport) {
			err = -ENOMEM;
			goto free;
		}
	}

	return 0;

free:
	sctp_association_free(asoc);
	return err;
}

static int sctp_sendmsg_check_sflags(struct sctp_association *asoc,
				     __u16 sflags, struct msghdr *msg,
				     size_t msg_len)
{
	struct sock *sk = asoc->base.sk;
	struct net *net = sock_net(sk);

	if (sctp_state(asoc, CLOSED) && sctp_style(sk, TCP))
		return -EPIPE;

	if ((sflags & SCTP_SENDALL) && sctp_style(sk, UDP) &&
	    !sctp_state(asoc, ESTABLISHED))
		return 0;

	if (sflags & SCTP_EOF) {
		pr_debug("%s: shutting down association:%p\n", __func__, asoc);
		sctp_primitive_SHUTDOWN(net, asoc, NULL);

<<<<<<< HEAD
	timeo = sock_sndtimeo(sk, msg->msg_flags & MSG_DONTWAIT);
	if (!sctp_wspace(asoc)) {
		/* sk can be changed by peel off when waiting for buf. */
		err = sctp_wait_for_sndbuf(asoc, &timeo, msg_len);
		if (err) {
			if (err == -ESRCH) {
				/* asoc is already dead. */
				new_asoc = NULL;
				err = -EPIPE;
			}
			goto out_free;
		}
=======
		return 0;
>>>>>>> 286cd8c7
	}

	if (sflags & SCTP_ABORT) {
		struct sctp_chunk *chunk;

		chunk = sctp_make_abort_user(asoc, msg, msg_len);
		if (!chunk)
			return -ENOMEM;

		pr_debug("%s: aborting association:%p\n", __func__, asoc);
		sctp_primitive_ABORT(net, asoc, chunk);
		iov_iter_revert(&msg->msg_iter, msg_len);

		return 0;
	}

	return 1;
}

static int sctp_sendmsg_to_asoc(struct sctp_association *asoc,
				struct msghdr *msg, size_t msg_len,
				struct sctp_transport *transport,
				struct sctp_sndrcvinfo *sinfo)
{
	struct sock *sk = asoc->base.sk;
	struct sctp_sock *sp = sctp_sk(sk);
	struct net *net = sock_net(sk);
	struct sctp_datamsg *datamsg;
	bool wait_connect = false;
	struct sctp_chunk *chunk;
	long timeo;
	int err;

	if (sinfo->sinfo_stream >= asoc->stream.outcnt) {
		err = -EINVAL;
		goto err;
	}

	if (unlikely(!SCTP_SO(&asoc->stream, sinfo->sinfo_stream)->ext)) {
		err = sctp_stream_init_ext(&asoc->stream, sinfo->sinfo_stream);
		if (err)
			goto err;
	}

	if (sp->disable_fragments && msg_len > asoc->frag_point) {
		err = -EMSGSIZE;
		goto err;
	}

	if (asoc->pmtu_pending) {
		if (sp->param_flags & SPP_PMTUD_ENABLE)
			sctp_assoc_sync_pmtu(asoc);
		asoc->pmtu_pending = 0;
	}

	if (sctp_wspace(asoc) < (int)msg_len)
		sctp_prsctp_prune(asoc, sinfo, msg_len - sctp_wspace(asoc));

	if (sk_under_memory_pressure(sk))
		sk_mem_reclaim(sk);

	if (sctp_wspace(asoc) <= 0 || !sk_wmem_schedule(sk, msg_len)) {
		timeo = sock_sndtimeo(sk, msg->msg_flags & MSG_DONTWAIT);
		err = sctp_wait_for_sndbuf(asoc, &timeo, msg_len);
		if (err)
			goto err;
		if (unlikely(sinfo->sinfo_stream >= asoc->stream.outcnt)) {
			err = -EINVAL;
			goto err;
		}
	}

	if (sctp_state(asoc, CLOSED)) {
		err = sctp_primitive_ASSOCIATE(net, asoc, NULL);
		if (err)
			goto err;

		if (sp->strm_interleave) {
			timeo = sock_sndtimeo(sk, 0);
			err = sctp_wait_for_connect(asoc, &timeo);
			if (err) {
				err = -ESRCH;
				goto err;
			}
		} else {
			wait_connect = true;
		}

		pr_debug("%s: we associated primitively\n", __func__);
	}

	datamsg = sctp_datamsg_from_user(asoc, sinfo, &msg->msg_iter);
	if (IS_ERR(datamsg)) {
		err = PTR_ERR(datamsg);
		goto err;
	}

	asoc->force_delay = !!(msg->msg_flags & MSG_MORE);

	list_for_each_entry(chunk, &datamsg->chunks, frag_list) {
		sctp_chunk_hold(chunk);
		sctp_set_owner_w(chunk);
		chunk->transport = transport;
	}

	err = sctp_primitive_SEND(net, asoc, datamsg);
	if (err) {
		sctp_datamsg_free(datamsg);
		goto err;
	}

	pr_debug("%s: we sent primitively\n", __func__);

	sctp_datamsg_put(datamsg);

	if (unlikely(wait_connect)) {
		timeo = sock_sndtimeo(sk, msg->msg_flags & MSG_DONTWAIT);
		sctp_wait_for_connect(asoc, &timeo);
	}

	err = msg_len;

err:
	return err;
}

static union sctp_addr *sctp_sendmsg_get_daddr(struct sock *sk,
					       const struct msghdr *msg,
					       struct sctp_cmsgs *cmsgs)
{
	union sctp_addr *daddr = NULL;
	int err;

	if (!sctp_style(sk, UDP_HIGH_BANDWIDTH) && msg->msg_name) {
		int len = msg->msg_namelen;

		if (len > sizeof(*daddr))
			len = sizeof(*daddr);

		daddr = (union sctp_addr *)msg->msg_name;

		err = sctp_verify_addr(sk, daddr, len);
		if (err)
			return ERR_PTR(err);
	}

	return daddr;
}

static void sctp_sendmsg_update_sinfo(struct sctp_association *asoc,
				      struct sctp_sndrcvinfo *sinfo,
				      struct sctp_cmsgs *cmsgs)
{
	if (!cmsgs->srinfo && !cmsgs->sinfo) {
		sinfo->sinfo_stream = asoc->default_stream;
		sinfo->sinfo_ppid = asoc->default_ppid;
		sinfo->sinfo_context = asoc->default_context;
		sinfo->sinfo_assoc_id = sctp_assoc2id(asoc);

		if (!cmsgs->prinfo)
			sinfo->sinfo_flags = asoc->default_flags;
	}

	if (!cmsgs->srinfo && !cmsgs->prinfo)
		sinfo->sinfo_timetolive = asoc->default_timetolive;

	if (cmsgs->authinfo) {
		/* Reuse sinfo_tsn to indicate that authinfo was set and
		 * sinfo_ssn to save the keyid on tx path.
		 */
		sinfo->sinfo_tsn = 1;
		sinfo->sinfo_ssn = cmsgs->authinfo->auth_keynumber;
	}
}

static int sctp_sendmsg(struct sock *sk, struct msghdr *msg, size_t msg_len)
{
	struct sctp_endpoint *ep = sctp_sk(sk)->ep;
	struct sctp_transport *transport = NULL;
	struct sctp_sndrcvinfo _sinfo, *sinfo;
	struct sctp_association *asoc, *tmp;
	struct sctp_cmsgs cmsgs;
	union sctp_addr *daddr;
	bool new = false;
	__u16 sflags;
	int err;

	/* Parse and get snd_info */
	err = sctp_sendmsg_parse(sk, &cmsgs, &_sinfo, msg, msg_len);
	if (err)
		goto out;

	sinfo  = &_sinfo;
	sflags = sinfo->sinfo_flags;

	/* Get daddr from msg */
	daddr = sctp_sendmsg_get_daddr(sk, msg, &cmsgs);
	if (IS_ERR(daddr)) {
		err = PTR_ERR(daddr);
		goto out;
	}

	lock_sock(sk);

	/* SCTP_SENDALL process */
	if ((sflags & SCTP_SENDALL) && sctp_style(sk, UDP)) {
		list_for_each_entry_safe(asoc, tmp, &ep->asocs, asocs) {
			err = sctp_sendmsg_check_sflags(asoc, sflags, msg,
							msg_len);
			if (err == 0)
				continue;
			if (err < 0)
				goto out_unlock;

			sctp_sendmsg_update_sinfo(asoc, sinfo, &cmsgs);

			err = sctp_sendmsg_to_asoc(asoc, msg, msg_len,
						   NULL, sinfo);
			if (err < 0)
				goto out_unlock;

			iov_iter_revert(&msg->msg_iter, err);
		}

		goto out_unlock;
	}

	/* Get and check or create asoc */
	if (daddr) {
		asoc = sctp_endpoint_lookup_assoc(ep, daddr, &transport);
		if (asoc) {
			err = sctp_sendmsg_check_sflags(asoc, sflags, msg,
							msg_len);
			if (err <= 0)
				goto out_unlock;
		} else {
			err = sctp_sendmsg_new_asoc(sk, sflags, &cmsgs, daddr,
						    &transport);
			if (err)
				goto out_unlock;

			asoc = transport->asoc;
			new = true;
		}

		if (!sctp_style(sk, TCP) && !(sflags & SCTP_ADDR_OVER))
			transport = NULL;
	} else {
		asoc = sctp_id2assoc(sk, sinfo->sinfo_assoc_id);
		if (!asoc) {
			err = -EPIPE;
			goto out_unlock;
		}

		err = sctp_sendmsg_check_sflags(asoc, sflags, msg, msg_len);
		if (err <= 0)
			goto out_unlock;
	}

	/* Update snd_info with the asoc */
	sctp_sendmsg_update_sinfo(asoc, sinfo, &cmsgs);

	/* Send msg to the asoc */
	err = sctp_sendmsg_to_asoc(asoc, msg, msg_len, transport, sinfo);
	if (err < 0 && err != -ESRCH && new)
		sctp_association_free(asoc);

out_unlock:
	release_sock(sk);
out:
	return sctp_error(sk, msg->msg_flags, err);
}

/* This is an extended version of skb_pull() that removes the data from the
 * start of a skb even when data is spread across the list of skb's in the
 * frag_list. len specifies the total amount of data that needs to be removed.
 * when 'len' bytes could be removed from the skb, it returns 0.
 * If 'len' exceeds the total skb length,  it returns the no. of bytes that
 * could not be removed.
 */
static int sctp_skb_pull(struct sk_buff *skb, int len)
{
	struct sk_buff *list;
	int skb_len = skb_headlen(skb);
	int rlen;

	if (len <= skb_len) {
		__skb_pull(skb, len);
		return 0;
	}
	len -= skb_len;
	__skb_pull(skb, skb_len);

	skb_walk_frags(skb, list) {
		rlen = sctp_skb_pull(list, len);
		skb->len -= (len-rlen);
		skb->data_len -= (len-rlen);

		if (!rlen)
			return 0;

		len = rlen;
	}

	return len;
}

/* API 3.1.3  recvmsg() - UDP Style Syntax
 *
 *  ssize_t recvmsg(int socket, struct msghdr *message,
 *                    int flags);
 *
 *  socket  - the socket descriptor of the endpoint.
 *  message - pointer to the msghdr structure which contains a single
 *            user message and possibly some ancillary data.
 *
 *            See Section 5 for complete description of the data
 *            structures.
 *
 *  flags   - flags sent or received with the user message, see Section
 *            5 for complete description of the flags.
 */
static int sctp_recvmsg(struct sock *sk, struct msghdr *msg, size_t len,
			int noblock, int flags, int *addr_len)
{
	struct sctp_ulpevent *event = NULL;
	struct sctp_sock *sp = sctp_sk(sk);
	struct sk_buff *skb, *head_skb;
	int copied;
	int err = 0;
	int skb_len;

	pr_debug("%s: sk:%p, msghdr:%p, len:%zd, noblock:%d, flags:0x%x, "
		 "addr_len:%p)\n", __func__, sk, msg, len, noblock, flags,
		 addr_len);

	lock_sock(sk);

	if (sctp_style(sk, TCP) && !sctp_sstate(sk, ESTABLISHED) &&
	    !sctp_sstate(sk, CLOSING) && !sctp_sstate(sk, CLOSED)) {
		err = -ENOTCONN;
		goto out;
	}

	skb = sctp_skb_recv_datagram(sk, flags, noblock, &err);
	if (!skb)
		goto out;

	/* Get the total length of the skb including any skb's in the
	 * frag_list.
	 */
	skb_len = skb->len;

	copied = skb_len;
	if (copied > len)
		copied = len;

	err = skb_copy_datagram_msg(skb, 0, msg, copied);

	event = sctp_skb2event(skb);

	if (err)
		goto out_free;

	if (event->chunk && event->chunk->head_skb)
		head_skb = event->chunk->head_skb;
	else
		head_skb = skb;
	sock_recv_ts_and_drops(msg, sk, head_skb);
	if (sctp_ulpevent_is_notification(event)) {
		msg->msg_flags |= MSG_NOTIFICATION;
		sp->pf->event_msgname(event, msg->msg_name, addr_len);
	} else {
		sp->pf->skb_msgname(head_skb, msg->msg_name, addr_len);
	}

	/* Check if we allow SCTP_NXTINFO. */
	if (sp->recvnxtinfo)
		sctp_ulpevent_read_nxtinfo(event, msg, sk);
	/* Check if we allow SCTP_RCVINFO. */
	if (sp->recvrcvinfo)
		sctp_ulpevent_read_rcvinfo(event, msg);
	/* Check if we allow SCTP_SNDRCVINFO. */
	if (sp->subscribe.sctp_data_io_event)
		sctp_ulpevent_read_sndrcvinfo(event, msg);

	err = copied;

	/* If skb's length exceeds the user's buffer, update the skb and
	 * push it back to the receive_queue so that the next call to
	 * recvmsg() will return the remaining data. Don't set MSG_EOR.
	 */
	if (skb_len > copied) {
		msg->msg_flags &= ~MSG_EOR;
		if (flags & MSG_PEEK)
			goto out_free;
		sctp_skb_pull(skb, copied);
		skb_queue_head(&sk->sk_receive_queue, skb);

		/* When only partial message is copied to the user, increase
		 * rwnd by that amount. If all the data in the skb is read,
		 * rwnd is updated when the event is freed.
		 */
		if (!sctp_ulpevent_is_notification(event))
			sctp_assoc_rwnd_increase(event->asoc, copied);
		goto out;
	} else if ((event->msg_flags & MSG_NOTIFICATION) ||
		   (event->msg_flags & MSG_EOR))
		msg->msg_flags |= MSG_EOR;
	else
		msg->msg_flags &= ~MSG_EOR;

out_free:
	if (flags & MSG_PEEK) {
		/* Release the skb reference acquired after peeking the skb in
		 * sctp_skb_recv_datagram().
		 */
		kfree_skb(skb);
	} else {
		/* Free the event which includes releasing the reference to
		 * the owner of the skb, freeing the skb and updating the
		 * rwnd.
		 */
		sctp_ulpevent_free(event);
	}
out:
	release_sock(sk);
	return err;
}

/* 7.1.12 Enable/Disable message fragmentation (SCTP_DISABLE_FRAGMENTS)
 *
 * This option is a on/off flag.  If enabled no SCTP message
 * fragmentation will be performed.  Instead if a message being sent
 * exceeds the current PMTU size, the message will NOT be sent and
 * instead a error will be indicated to the user.
 */
static int sctp_setsockopt_disable_fragments(struct sock *sk,
					     char __user *optval,
					     unsigned int optlen)
{
	int val;

	if (optlen < sizeof(int))
		return -EINVAL;

	if (get_user(val, (int __user *)optval))
		return -EFAULT;

	sctp_sk(sk)->disable_fragments = (val == 0) ? 0 : 1;

	return 0;
}

static int sctp_setsockopt_events(struct sock *sk, char __user *optval,
				  unsigned int optlen)
{
	struct sctp_association *asoc;
	struct sctp_ulpevent *event;

	if (optlen > sizeof(struct sctp_event_subscribe))
		return -EINVAL;
	if (copy_from_user(&sctp_sk(sk)->subscribe, optval, optlen))
		return -EFAULT;

	/* At the time when a user app subscribes to SCTP_SENDER_DRY_EVENT,
	 * if there is no data to be sent or retransmit, the stack will
	 * immediately send up this notification.
	 */
	if (sctp_ulpevent_type_enabled(SCTP_SENDER_DRY_EVENT,
				       &sctp_sk(sk)->subscribe)) {
		asoc = sctp_id2assoc(sk, 0);

		if (asoc && sctp_outq_is_empty(&asoc->outqueue)) {
			event = sctp_ulpevent_make_sender_dry_event(asoc,
					GFP_USER | __GFP_NOWARN);
			if (!event)
				return -ENOMEM;

			asoc->stream.si->enqueue_event(&asoc->ulpq, event);
		}
	}

	return 0;
}

/* 7.1.8 Automatic Close of associations (SCTP_AUTOCLOSE)
 *
 * This socket option is applicable to the UDP-style socket only.  When
 * set it will cause associations that are idle for more than the
 * specified number of seconds to automatically close.  An association
 * being idle is defined an association that has NOT sent or received
 * user data.  The special value of '0' indicates that no automatic
 * close of any associations should be performed.  The option expects an
 * integer defining the number of seconds of idle time before an
 * association is closed.
 */
static int sctp_setsockopt_autoclose(struct sock *sk, char __user *optval,
				     unsigned int optlen)
{
	struct sctp_sock *sp = sctp_sk(sk);
	struct net *net = sock_net(sk);

	/* Applicable to UDP-style socket only */
	if (sctp_style(sk, TCP))
		return -EOPNOTSUPP;
	if (optlen != sizeof(int))
		return -EINVAL;
	if (copy_from_user(&sp->autoclose, optval, optlen))
		return -EFAULT;

	if (sp->autoclose > net->sctp.max_autoclose)
		sp->autoclose = net->sctp.max_autoclose;

	return 0;
}

/* 7.1.13 Peer Address Parameters (SCTP_PEER_ADDR_PARAMS)
 *
 * Applications can enable or disable heartbeats for any peer address of
 * an association, modify an address's heartbeat interval, force a
 * heartbeat to be sent immediately, and adjust the address's maximum
 * number of retransmissions sent before an address is considered
 * unreachable.  The following structure is used to access and modify an
 * address's parameters:
 *
 *  struct sctp_paddrparams {
 *     sctp_assoc_t            spp_assoc_id;
 *     struct sockaddr_storage spp_address;
 *     uint32_t                spp_hbinterval;
 *     uint16_t                spp_pathmaxrxt;
 *     uint32_t                spp_pathmtu;
 *     uint32_t                spp_sackdelay;
 *     uint32_t                spp_flags;
 *     uint32_t                spp_ipv6_flowlabel;
 *     uint8_t                 spp_dscp;
 * };
 *
 *   spp_assoc_id    - (one-to-many style socket) This is filled in the
 *                     application, and identifies the association for
 *                     this query.
 *   spp_address     - This specifies which address is of interest.
 *   spp_hbinterval  - This contains the value of the heartbeat interval,
 *                     in milliseconds.  If a  value of zero
 *                     is present in this field then no changes are to
 *                     be made to this parameter.
 *   spp_pathmaxrxt  - This contains the maximum number of
 *                     retransmissions before this address shall be
 *                     considered unreachable. If a  value of zero
 *                     is present in this field then no changes are to
 *                     be made to this parameter.
 *   spp_pathmtu     - When Path MTU discovery is disabled the value
 *                     specified here will be the "fixed" path mtu.
 *                     Note that if the spp_address field is empty
 *                     then all associations on this address will
 *                     have this fixed path mtu set upon them.
 *
 *   spp_sackdelay   - When delayed sack is enabled, this value specifies
 *                     the number of milliseconds that sacks will be delayed
 *                     for. This value will apply to all addresses of an
 *                     association if the spp_address field is empty. Note
 *                     also, that if delayed sack is enabled and this
 *                     value is set to 0, no change is made to the last
 *                     recorded delayed sack timer value.
 *
 *   spp_flags       - These flags are used to control various features
 *                     on an association. The flag field may contain
 *                     zero or more of the following options.
 *
 *                     SPP_HB_ENABLE  - Enable heartbeats on the
 *                     specified address. Note that if the address
 *                     field is empty all addresses for the association
 *                     have heartbeats enabled upon them.
 *
 *                     SPP_HB_DISABLE - Disable heartbeats on the
 *                     speicifed address. Note that if the address
 *                     field is empty all addresses for the association
 *                     will have their heartbeats disabled. Note also
 *                     that SPP_HB_ENABLE and SPP_HB_DISABLE are
 *                     mutually exclusive, only one of these two should
 *                     be specified. Enabling both fields will have
 *                     undetermined results.
 *
 *                     SPP_HB_DEMAND - Request a user initiated heartbeat
 *                     to be made immediately.
 *
 *                     SPP_HB_TIME_IS_ZERO - Specify's that the time for
 *                     heartbeat delayis to be set to the value of 0
 *                     milliseconds.
 *
 *                     SPP_PMTUD_ENABLE - This field will enable PMTU
 *                     discovery upon the specified address. Note that
 *                     if the address feild is empty then all addresses
 *                     on the association are effected.
 *
 *                     SPP_PMTUD_DISABLE - This field will disable PMTU
 *                     discovery upon the specified address. Note that
 *                     if the address feild is empty then all addresses
 *                     on the association are effected. Not also that
 *                     SPP_PMTUD_ENABLE and SPP_PMTUD_DISABLE are mutually
 *                     exclusive. Enabling both will have undetermined
 *                     results.
 *
 *                     SPP_SACKDELAY_ENABLE - Setting this flag turns
 *                     on delayed sack. The time specified in spp_sackdelay
 *                     is used to specify the sack delay for this address. Note
 *                     that if spp_address is empty then all addresses will
 *                     enable delayed sack and take on the sack delay
 *                     value specified in spp_sackdelay.
 *                     SPP_SACKDELAY_DISABLE - Setting this flag turns
 *                     off delayed sack. If the spp_address field is blank then
 *                     delayed sack is disabled for the entire association. Note
 *                     also that this field is mutually exclusive to
 *                     SPP_SACKDELAY_ENABLE, setting both will have undefined
 *                     results.
 *
 *                     SPP_IPV6_FLOWLABEL:  Setting this flag enables the
 *                     setting of the IPV6 flow label value.  The value is
 *                     contained in the spp_ipv6_flowlabel field.
 *                     Upon retrieval, this flag will be set to indicate that
 *                     the spp_ipv6_flowlabel field has a valid value returned.
 *                     If a specific destination address is set (in the
 *                     spp_address field), then the value returned is that of
 *                     the address.  If just an association is specified (and
 *                     no address), then the association's default flow label
 *                     is returned.  If neither an association nor a destination
 *                     is specified, then the socket's default flow label is
 *                     returned.  For non-IPv6 sockets, this flag will be left
 *                     cleared.
 *
 *                     SPP_DSCP:  Setting this flag enables the setting of the
 *                     Differentiated Services Code Point (DSCP) value
 *                     associated with either the association or a specific
 *                     address.  The value is obtained in the spp_dscp field.
 *                     Upon retrieval, this flag will be set to indicate that
 *                     the spp_dscp field has a valid value returned.  If a
 *                     specific destination address is set when called (in the
 *                     spp_address field), then that specific destination
 *                     address's DSCP value is returned.  If just an association
 *                     is specified, then the association's default DSCP is
 *                     returned.  If neither an association nor a destination is
 *                     specified, then the socket's default DSCP is returned.
 *
 *   spp_ipv6_flowlabel
 *                   - This field is used in conjunction with the
 *                     SPP_IPV6_FLOWLABEL flag and contains the IPv6 flow label.
 *                     The 20 least significant bits are used for the flow
 *                     label.  This setting has precedence over any IPv6-layer
 *                     setting.
 *
 *   spp_dscp        - This field is used in conjunction with the SPP_DSCP flag
 *                     and contains the DSCP.  The 6 most significant bits are
 *                     used for the DSCP.  This setting has precedence over any
 *                     IPv4- or IPv6- layer setting.
 */
static int sctp_apply_peer_addr_params(struct sctp_paddrparams *params,
				       struct sctp_transport   *trans,
				       struct sctp_association *asoc,
				       struct sctp_sock        *sp,
				       int                      hb_change,
				       int                      pmtud_change,
				       int                      sackdelay_change)
{
	int error;

	if (params->spp_flags & SPP_HB_DEMAND && trans) {
		struct net *net = sock_net(trans->asoc->base.sk);

		error = sctp_primitive_REQUESTHEARTBEAT(net, trans->asoc, trans);
		if (error)
			return error;
	}

	/* Note that unless the spp_flag is set to SPP_HB_ENABLE the value of
	 * this field is ignored.  Note also that a value of zero indicates
	 * the current setting should be left unchanged.
	 */
	if (params->spp_flags & SPP_HB_ENABLE) {

		/* Re-zero the interval if the SPP_HB_TIME_IS_ZERO is
		 * set.  This lets us use 0 value when this flag
		 * is set.
		 */
		if (params->spp_flags & SPP_HB_TIME_IS_ZERO)
			params->spp_hbinterval = 0;

		if (params->spp_hbinterval ||
		    (params->spp_flags & SPP_HB_TIME_IS_ZERO)) {
			if (trans) {
				trans->hbinterval =
				    msecs_to_jiffies(params->spp_hbinterval);
			} else if (asoc) {
				asoc->hbinterval =
				    msecs_to_jiffies(params->spp_hbinterval);
			} else {
				sp->hbinterval = params->spp_hbinterval;
			}
		}
	}

	if (hb_change) {
		if (trans) {
			trans->param_flags =
				(trans->param_flags & ~SPP_HB) | hb_change;
		} else if (asoc) {
			asoc->param_flags =
				(asoc->param_flags & ~SPP_HB) | hb_change;
		} else {
			sp->param_flags =
				(sp->param_flags & ~SPP_HB) | hb_change;
		}
	}

	/* When Path MTU discovery is disabled the value specified here will
	 * be the "fixed" path mtu (i.e. the value of the spp_flags field must
	 * include the flag SPP_PMTUD_DISABLE for this field to have any
	 * effect).
	 */
	if ((params->spp_flags & SPP_PMTUD_DISABLE) && params->spp_pathmtu) {
		if (trans) {
			trans->pathmtu = params->spp_pathmtu;
			sctp_assoc_sync_pmtu(asoc);
		} else if (asoc) {
			sctp_assoc_set_pmtu(asoc, params->spp_pathmtu);
		} else {
			sp->pathmtu = params->spp_pathmtu;
		}
	}

	if (pmtud_change) {
		if (trans) {
			int update = (trans->param_flags & SPP_PMTUD_DISABLE) &&
				(params->spp_flags & SPP_PMTUD_ENABLE);
			trans->param_flags =
				(trans->param_flags & ~SPP_PMTUD) | pmtud_change;
			if (update) {
				sctp_transport_pmtu(trans, sctp_opt2sk(sp));
				sctp_assoc_sync_pmtu(asoc);
			}
		} else if (asoc) {
			asoc->param_flags =
				(asoc->param_flags & ~SPP_PMTUD) | pmtud_change;
		} else {
			sp->param_flags =
				(sp->param_flags & ~SPP_PMTUD) | pmtud_change;
		}
	}

	/* Note that unless the spp_flag is set to SPP_SACKDELAY_ENABLE the
	 * value of this field is ignored.  Note also that a value of zero
	 * indicates the current setting should be left unchanged.
	 */
	if ((params->spp_flags & SPP_SACKDELAY_ENABLE) && params->spp_sackdelay) {
		if (trans) {
			trans->sackdelay =
				msecs_to_jiffies(params->spp_sackdelay);
		} else if (asoc) {
			asoc->sackdelay =
				msecs_to_jiffies(params->spp_sackdelay);
		} else {
			sp->sackdelay = params->spp_sackdelay;
		}
	}

	if (sackdelay_change) {
		if (trans) {
			trans->param_flags =
				(trans->param_flags & ~SPP_SACKDELAY) |
				sackdelay_change;
		} else if (asoc) {
			asoc->param_flags =
				(asoc->param_flags & ~SPP_SACKDELAY) |
				sackdelay_change;
		} else {
			sp->param_flags =
				(sp->param_flags & ~SPP_SACKDELAY) |
				sackdelay_change;
		}
	}

	/* Note that a value of zero indicates the current setting should be
	   left unchanged.
	 */
	if (params->spp_pathmaxrxt) {
		if (trans) {
			trans->pathmaxrxt = params->spp_pathmaxrxt;
		} else if (asoc) {
			asoc->pathmaxrxt = params->spp_pathmaxrxt;
		} else {
			sp->pathmaxrxt = params->spp_pathmaxrxt;
		}
	}

	if (params->spp_flags & SPP_IPV6_FLOWLABEL) {
		if (trans) {
			if (trans->ipaddr.sa.sa_family == AF_INET6) {
				trans->flowlabel = params->spp_ipv6_flowlabel &
						   SCTP_FLOWLABEL_VAL_MASK;
				trans->flowlabel |= SCTP_FLOWLABEL_SET_MASK;
			}
		} else if (asoc) {
			struct sctp_transport *t;

			list_for_each_entry(t, &asoc->peer.transport_addr_list,
					    transports) {
				if (t->ipaddr.sa.sa_family != AF_INET6)
					continue;
				t->flowlabel = params->spp_ipv6_flowlabel &
					       SCTP_FLOWLABEL_VAL_MASK;
				t->flowlabel |= SCTP_FLOWLABEL_SET_MASK;
			}
			asoc->flowlabel = params->spp_ipv6_flowlabel &
					  SCTP_FLOWLABEL_VAL_MASK;
			asoc->flowlabel |= SCTP_FLOWLABEL_SET_MASK;
		} else if (sctp_opt2sk(sp)->sk_family == AF_INET6) {
			sp->flowlabel = params->spp_ipv6_flowlabel &
					SCTP_FLOWLABEL_VAL_MASK;
			sp->flowlabel |= SCTP_FLOWLABEL_SET_MASK;
		}
	}

	if (params->spp_flags & SPP_DSCP) {
		if (trans) {
			trans->dscp = params->spp_dscp & SCTP_DSCP_VAL_MASK;
			trans->dscp |= SCTP_DSCP_SET_MASK;
		} else if (asoc) {
			struct sctp_transport *t;

			list_for_each_entry(t, &asoc->peer.transport_addr_list,
					    transports) {
				t->dscp = params->spp_dscp &
					  SCTP_DSCP_VAL_MASK;
				t->dscp |= SCTP_DSCP_SET_MASK;
			}
			asoc->dscp = params->spp_dscp & SCTP_DSCP_VAL_MASK;
			asoc->dscp |= SCTP_DSCP_SET_MASK;
		} else {
			sp->dscp = params->spp_dscp & SCTP_DSCP_VAL_MASK;
			sp->dscp |= SCTP_DSCP_SET_MASK;
		}
	}

	return 0;
}

static int sctp_setsockopt_peer_addr_params(struct sock *sk,
					    char __user *optval,
					    unsigned int optlen)
{
	struct sctp_paddrparams  params;
	struct sctp_transport   *trans = NULL;
	struct sctp_association *asoc = NULL;
	struct sctp_sock        *sp = sctp_sk(sk);
	int error;
	int hb_change, pmtud_change, sackdelay_change;

	if (optlen == sizeof(params)) {
		if (copy_from_user(&params, optval, optlen))
			return -EFAULT;
	} else if (optlen == ALIGN(offsetof(struct sctp_paddrparams,
					    spp_ipv6_flowlabel), 4)) {
		if (copy_from_user(&params, optval, optlen))
			return -EFAULT;
		if (params.spp_flags & (SPP_DSCP | SPP_IPV6_FLOWLABEL))
			return -EINVAL;
	} else {
		return -EINVAL;
	}

	/* Validate flags and value parameters. */
	hb_change        = params.spp_flags & SPP_HB;
	pmtud_change     = params.spp_flags & SPP_PMTUD;
	sackdelay_change = params.spp_flags & SPP_SACKDELAY;

	if (hb_change        == SPP_HB ||
	    pmtud_change     == SPP_PMTUD ||
	    sackdelay_change == SPP_SACKDELAY ||
	    params.spp_sackdelay > 500 ||
	    (params.spp_pathmtu &&
	     params.spp_pathmtu < SCTP_DEFAULT_MINSEGMENT))
		return -EINVAL;

	/* If an address other than INADDR_ANY is specified, and
	 * no transport is found, then the request is invalid.
	 */
	if (!sctp_is_any(sk, (union sctp_addr *)&params.spp_address)) {
		trans = sctp_addr_id2transport(sk, &params.spp_address,
					       params.spp_assoc_id);
		if (!trans)
			return -EINVAL;
	}

	/* Get association, if assoc_id != 0 and the socket is a one
	 * to many style socket, and an association was not found, then
	 * the id was invalid.
	 */
	asoc = sctp_id2assoc(sk, params.spp_assoc_id);
	if (!asoc && params.spp_assoc_id && sctp_style(sk, UDP))
		return -EINVAL;

	/* Heartbeat demand can only be sent on a transport or
	 * association, but not a socket.
	 */
	if (params.spp_flags & SPP_HB_DEMAND && !trans && !asoc)
		return -EINVAL;

	/* Process parameters. */
	error = sctp_apply_peer_addr_params(&params, trans, asoc, sp,
					    hb_change, pmtud_change,
					    sackdelay_change);

	if (error)
		return error;

	/* If changes are for association, also apply parameters to each
	 * transport.
	 */
	if (!trans && asoc) {
		list_for_each_entry(trans, &asoc->peer.transport_addr_list,
				transports) {
			sctp_apply_peer_addr_params(&params, trans, asoc, sp,
						    hb_change, pmtud_change,
						    sackdelay_change);
		}
	}

	return 0;
}

static inline __u32 sctp_spp_sackdelay_enable(__u32 param_flags)
{
	return (param_flags & ~SPP_SACKDELAY) | SPP_SACKDELAY_ENABLE;
}

static inline __u32 sctp_spp_sackdelay_disable(__u32 param_flags)
{
	return (param_flags & ~SPP_SACKDELAY) | SPP_SACKDELAY_DISABLE;
}

/*
 * 7.1.23.  Get or set delayed ack timer (SCTP_DELAYED_SACK)
 *
 * This option will effect the way delayed acks are performed.  This
 * option allows you to get or set the delayed ack time, in
 * milliseconds.  It also allows changing the delayed ack frequency.
 * Changing the frequency to 1 disables the delayed sack algorithm.  If
 * the assoc_id is 0, then this sets or gets the endpoints default
 * values.  If the assoc_id field is non-zero, then the set or get
 * effects the specified association for the one to many model (the
 * assoc_id field is ignored by the one to one model).  Note that if
 * sack_delay or sack_freq are 0 when setting this option, then the
 * current values will remain unchanged.
 *
 * struct sctp_sack_info {
 *     sctp_assoc_t            sack_assoc_id;
 *     uint32_t                sack_delay;
 *     uint32_t                sack_freq;
 * };
 *
 * sack_assoc_id -  This parameter, indicates which association the user
 *    is performing an action upon.  Note that if this field's value is
 *    zero then the endpoints default value is changed (effecting future
 *    associations only).
 *
 * sack_delay -  This parameter contains the number of milliseconds that
 *    the user is requesting the delayed ACK timer be set to.  Note that
 *    this value is defined in the standard to be between 200 and 500
 *    milliseconds.
 *
 * sack_freq -  This parameter contains the number of packets that must
 *    be received before a sack is sent without waiting for the delay
 *    timer to expire.  The default value for this is 2, setting this
 *    value to 1 will disable the delayed sack algorithm.
 */

static int sctp_setsockopt_delayed_ack(struct sock *sk,
				       char __user *optval, unsigned int optlen)
{
	struct sctp_sack_info    params;
	struct sctp_transport   *trans = NULL;
	struct sctp_association *asoc = NULL;
	struct sctp_sock        *sp = sctp_sk(sk);

	if (optlen == sizeof(struct sctp_sack_info)) {
		if (copy_from_user(&params, optval, optlen))
			return -EFAULT;

		if (params.sack_delay == 0 && params.sack_freq == 0)
			return 0;
	} else if (optlen == sizeof(struct sctp_assoc_value)) {
		pr_warn_ratelimited(DEPRECATED
				    "%s (pid %d) "
				    "Use of struct sctp_assoc_value in delayed_ack socket option.\n"
				    "Use struct sctp_sack_info instead\n",
				    current->comm, task_pid_nr(current));
		if (copy_from_user(&params, optval, optlen))
			return -EFAULT;

		if (params.sack_delay == 0)
			params.sack_freq = 1;
		else
			params.sack_freq = 0;
	} else
		return -EINVAL;

	/* Validate value parameter. */
	if (params.sack_delay > 500)
		return -EINVAL;

	/* Get association, if sack_assoc_id != 0 and the socket is a one
	 * to many style socket, and an association was not found, then
	 * the id was invalid.
	 */
	asoc = sctp_id2assoc(sk, params.sack_assoc_id);
	if (!asoc && params.sack_assoc_id && sctp_style(sk, UDP))
		return -EINVAL;

	if (params.sack_delay) {
		if (asoc) {
			asoc->sackdelay =
				msecs_to_jiffies(params.sack_delay);
			asoc->param_flags =
				sctp_spp_sackdelay_enable(asoc->param_flags);
		} else {
			sp->sackdelay = params.sack_delay;
			sp->param_flags =
				sctp_spp_sackdelay_enable(sp->param_flags);
		}
	}

	if (params.sack_freq == 1) {
		if (asoc) {
			asoc->param_flags =
				sctp_spp_sackdelay_disable(asoc->param_flags);
		} else {
			sp->param_flags =
				sctp_spp_sackdelay_disable(sp->param_flags);
		}
	} else if (params.sack_freq > 1) {
		if (asoc) {
			asoc->sackfreq = params.sack_freq;
			asoc->param_flags =
				sctp_spp_sackdelay_enable(asoc->param_flags);
		} else {
			sp->sackfreq = params.sack_freq;
			sp->param_flags =
				sctp_spp_sackdelay_enable(sp->param_flags);
		}
	}

	/* If change is for association, also apply to each transport. */
	if (asoc) {
		list_for_each_entry(trans, &asoc->peer.transport_addr_list,
				transports) {
			if (params.sack_delay) {
				trans->sackdelay =
					msecs_to_jiffies(params.sack_delay);
				trans->param_flags =
					sctp_spp_sackdelay_enable(trans->param_flags);
			}
			if (params.sack_freq == 1) {
				trans->param_flags =
					sctp_spp_sackdelay_disable(trans->param_flags);
			} else if (params.sack_freq > 1) {
				trans->sackfreq = params.sack_freq;
				trans->param_flags =
					sctp_spp_sackdelay_enable(trans->param_flags);
			}
		}
	}

	return 0;
}

/* 7.1.3 Initialization Parameters (SCTP_INITMSG)
 *
 * Applications can specify protocol parameters for the default association
 * initialization.  The option name argument to setsockopt() and getsockopt()
 * is SCTP_INITMSG.
 *
 * Setting initialization parameters is effective only on an unconnected
 * socket (for UDP-style sockets only future associations are effected
 * by the change).  With TCP-style sockets, this option is inherited by
 * sockets derived from a listener socket.
 */
static int sctp_setsockopt_initmsg(struct sock *sk, char __user *optval, unsigned int optlen)
{
	struct sctp_initmsg sinit;
	struct sctp_sock *sp = sctp_sk(sk);

	if (optlen != sizeof(struct sctp_initmsg))
		return -EINVAL;
	if (copy_from_user(&sinit, optval, optlen))
		return -EFAULT;

	if (sinit.sinit_num_ostreams)
		sp->initmsg.sinit_num_ostreams = sinit.sinit_num_ostreams;
	if (sinit.sinit_max_instreams)
		sp->initmsg.sinit_max_instreams = sinit.sinit_max_instreams;
	if (sinit.sinit_max_attempts)
		sp->initmsg.sinit_max_attempts = sinit.sinit_max_attempts;
	if (sinit.sinit_max_init_timeo)
		sp->initmsg.sinit_max_init_timeo = sinit.sinit_max_init_timeo;

	return 0;
}

/*
 * 7.1.14 Set default send parameters (SCTP_DEFAULT_SEND_PARAM)
 *
 *   Applications that wish to use the sendto() system call may wish to
 *   specify a default set of parameters that would normally be supplied
 *   through the inclusion of ancillary data.  This socket option allows
 *   such an application to set the default sctp_sndrcvinfo structure.
 *   The application that wishes to use this socket option simply passes
 *   in to this call the sctp_sndrcvinfo structure defined in Section
 *   5.2.2) The input parameters accepted by this call include
 *   sinfo_stream, sinfo_flags, sinfo_ppid, sinfo_context,
 *   sinfo_timetolive.  The user must provide the sinfo_assoc_id field in
 *   to this call if the caller is using the UDP model.
 */
static int sctp_setsockopt_default_send_param(struct sock *sk,
					      char __user *optval,
					      unsigned int optlen)
{
	struct sctp_sock *sp = sctp_sk(sk);
	struct sctp_association *asoc;
	struct sctp_sndrcvinfo info;

	if (optlen != sizeof(info))
		return -EINVAL;
	if (copy_from_user(&info, optval, optlen))
		return -EFAULT;
	if (info.sinfo_flags &
	    ~(SCTP_UNORDERED | SCTP_ADDR_OVER |
	      SCTP_ABORT | SCTP_EOF))
		return -EINVAL;

	asoc = sctp_id2assoc(sk, info.sinfo_assoc_id);
	if (!asoc && info.sinfo_assoc_id && sctp_style(sk, UDP))
		return -EINVAL;
	if (asoc) {
		asoc->default_stream = info.sinfo_stream;
		asoc->default_flags = info.sinfo_flags;
		asoc->default_ppid = info.sinfo_ppid;
		asoc->default_context = info.sinfo_context;
		asoc->default_timetolive = info.sinfo_timetolive;
	} else {
		sp->default_stream = info.sinfo_stream;
		sp->default_flags = info.sinfo_flags;
		sp->default_ppid = info.sinfo_ppid;
		sp->default_context = info.sinfo_context;
		sp->default_timetolive = info.sinfo_timetolive;
	}

	return 0;
}

/* RFC6458, Section 8.1.31. Set/get Default Send Parameters
 * (SCTP_DEFAULT_SNDINFO)
 */
static int sctp_setsockopt_default_sndinfo(struct sock *sk,
					   char __user *optval,
					   unsigned int optlen)
{
	struct sctp_sock *sp = sctp_sk(sk);
	struct sctp_association *asoc;
	struct sctp_sndinfo info;

	if (optlen != sizeof(info))
		return -EINVAL;
	if (copy_from_user(&info, optval, optlen))
		return -EFAULT;
	if (info.snd_flags &
	    ~(SCTP_UNORDERED | SCTP_ADDR_OVER |
	      SCTP_ABORT | SCTP_EOF))
		return -EINVAL;

	asoc = sctp_id2assoc(sk, info.snd_assoc_id);
	if (!asoc && info.snd_assoc_id && sctp_style(sk, UDP))
		return -EINVAL;
	if (asoc) {
		asoc->default_stream = info.snd_sid;
		asoc->default_flags = info.snd_flags;
		asoc->default_ppid = info.snd_ppid;
		asoc->default_context = info.snd_context;
	} else {
		sp->default_stream = info.snd_sid;
		sp->default_flags = info.snd_flags;
		sp->default_ppid = info.snd_ppid;
		sp->default_context = info.snd_context;
	}

	return 0;
}

/* 7.1.10 Set Primary Address (SCTP_PRIMARY_ADDR)
 *
 * Requests that the local SCTP stack use the enclosed peer address as
 * the association primary.  The enclosed address must be one of the
 * association peer's addresses.
 */
static int sctp_setsockopt_primary_addr(struct sock *sk, char __user *optval,
					unsigned int optlen)
{
	struct sctp_prim prim;
	struct sctp_transport *trans;
	struct sctp_af *af;
	int err;

	if (optlen != sizeof(struct sctp_prim))
		return -EINVAL;

	if (copy_from_user(&prim, optval, sizeof(struct sctp_prim)))
		return -EFAULT;

	/* Allow security module to validate address but need address len. */
	af = sctp_get_af_specific(prim.ssp_addr.ss_family);
	if (!af)
		return -EINVAL;

	err = security_sctp_bind_connect(sk, SCTP_PRIMARY_ADDR,
					 (struct sockaddr *)&prim.ssp_addr,
					 af->sockaddr_len);
	if (err)
		return err;

	trans = sctp_addr_id2transport(sk, &prim.ssp_addr, prim.ssp_assoc_id);
	if (!trans)
		return -EINVAL;

	sctp_assoc_set_primary(trans->asoc, trans);

	return 0;
}

/*
 * 7.1.5 SCTP_NODELAY
 *
 * Turn on/off any Nagle-like algorithm.  This means that packets are
 * generally sent as soon as possible and no unnecessary delays are
 * introduced, at the cost of more packets in the network.  Expects an
 *  integer boolean flag.
 */
static int sctp_setsockopt_nodelay(struct sock *sk, char __user *optval,
				   unsigned int optlen)
{
	int val;

	if (optlen < sizeof(int))
		return -EINVAL;
	if (get_user(val, (int __user *)optval))
		return -EFAULT;

	sctp_sk(sk)->nodelay = (val == 0) ? 0 : 1;
	return 0;
}

/*
 *
 * 7.1.1 SCTP_RTOINFO
 *
 * The protocol parameters used to initialize and bound retransmission
 * timeout (RTO) are tunable. sctp_rtoinfo structure is used to access
 * and modify these parameters.
 * All parameters are time values, in milliseconds.  A value of 0, when
 * modifying the parameters, indicates that the current value should not
 * be changed.
 *
 */
static int sctp_setsockopt_rtoinfo(struct sock *sk, char __user *optval, unsigned int optlen)
{
	struct sctp_rtoinfo rtoinfo;
	struct sctp_association *asoc;
	unsigned long rto_min, rto_max;
	struct sctp_sock *sp = sctp_sk(sk);

	if (optlen != sizeof (struct sctp_rtoinfo))
		return -EINVAL;

	if (copy_from_user(&rtoinfo, optval, optlen))
		return -EFAULT;

	asoc = sctp_id2assoc(sk, rtoinfo.srto_assoc_id);

	/* Set the values to the specific association */
	if (!asoc && rtoinfo.srto_assoc_id && sctp_style(sk, UDP))
		return -EINVAL;

	rto_max = rtoinfo.srto_max;
	rto_min = rtoinfo.srto_min;

	if (rto_max)
		rto_max = asoc ? msecs_to_jiffies(rto_max) : rto_max;
	else
		rto_max = asoc ? asoc->rto_max : sp->rtoinfo.srto_max;

	if (rto_min)
		rto_min = asoc ? msecs_to_jiffies(rto_min) : rto_min;
	else
		rto_min = asoc ? asoc->rto_min : sp->rtoinfo.srto_min;

	if (rto_min > rto_max)
		return -EINVAL;

	if (asoc) {
		if (rtoinfo.srto_initial != 0)
			asoc->rto_initial =
				msecs_to_jiffies(rtoinfo.srto_initial);
		asoc->rto_max = rto_max;
		asoc->rto_min = rto_min;
	} else {
		/* If there is no association or the association-id = 0
		 * set the values to the endpoint.
		 */
		if (rtoinfo.srto_initial != 0)
			sp->rtoinfo.srto_initial = rtoinfo.srto_initial;
		sp->rtoinfo.srto_max = rto_max;
		sp->rtoinfo.srto_min = rto_min;
	}

	return 0;
}

/*
 *
 * 7.1.2 SCTP_ASSOCINFO
 *
 * This option is used to tune the maximum retransmission attempts
 * of the association.
 * Returns an error if the new association retransmission value is
 * greater than the sum of the retransmission value  of the peer.
 * See [SCTP] for more information.
 *
 */
static int sctp_setsockopt_associnfo(struct sock *sk, char __user *optval, unsigned int optlen)
{

	struct sctp_assocparams assocparams;
	struct sctp_association *asoc;

	if (optlen != sizeof(struct sctp_assocparams))
		return -EINVAL;
	if (copy_from_user(&assocparams, optval, optlen))
		return -EFAULT;

	asoc = sctp_id2assoc(sk, assocparams.sasoc_assoc_id);

	if (!asoc && assocparams.sasoc_assoc_id && sctp_style(sk, UDP))
		return -EINVAL;

	/* Set the values to the specific association */
	if (asoc) {
		if (assocparams.sasoc_asocmaxrxt != 0) {
			__u32 path_sum = 0;
			int   paths = 0;
			struct sctp_transport *peer_addr;

			list_for_each_entry(peer_addr, &asoc->peer.transport_addr_list,
					transports) {
				path_sum += peer_addr->pathmaxrxt;
				paths++;
			}

			/* Only validate asocmaxrxt if we have more than
			 * one path/transport.  We do this because path
			 * retransmissions are only counted when we have more
			 * then one path.
			 */
			if (paths > 1 &&
			    assocparams.sasoc_asocmaxrxt > path_sum)
				return -EINVAL;

			asoc->max_retrans = assocparams.sasoc_asocmaxrxt;
		}

		if (assocparams.sasoc_cookie_life != 0)
			asoc->cookie_life = ms_to_ktime(assocparams.sasoc_cookie_life);
	} else {
		/* Set the values to the endpoint */
		struct sctp_sock *sp = sctp_sk(sk);

		if (assocparams.sasoc_asocmaxrxt != 0)
			sp->assocparams.sasoc_asocmaxrxt =
						assocparams.sasoc_asocmaxrxt;
		if (assocparams.sasoc_cookie_life != 0)
			sp->assocparams.sasoc_cookie_life =
						assocparams.sasoc_cookie_life;
	}
	return 0;
}

/*
 * 7.1.16 Set/clear IPv4 mapped addresses (SCTP_I_WANT_MAPPED_V4_ADDR)
 *
 * This socket option is a boolean flag which turns on or off mapped V4
 * addresses.  If this option is turned on and the socket is type
 * PF_INET6, then IPv4 addresses will be mapped to V6 representation.
 * If this option is turned off, then no mapping will be done of V4
 * addresses and a user will receive both PF_INET6 and PF_INET type
 * addresses on the socket.
 */
static int sctp_setsockopt_mappedv4(struct sock *sk, char __user *optval, unsigned int optlen)
{
	int val;
	struct sctp_sock *sp = sctp_sk(sk);

	if (optlen < sizeof(int))
		return -EINVAL;
	if (get_user(val, (int __user *)optval))
		return -EFAULT;
	if (val)
		sp->v4mapped = 1;
	else
		sp->v4mapped = 0;

	return 0;
}

/*
 * 8.1.16.  Get or Set the Maximum Fragmentation Size (SCTP_MAXSEG)
 * This option will get or set the maximum size to put in any outgoing
 * SCTP DATA chunk.  If a message is larger than this size it will be
 * fragmented by SCTP into the specified size.  Note that the underlying
 * SCTP implementation may fragment into smaller sized chunks when the
 * PMTU of the underlying association is smaller than the value set by
 * the user.  The default value for this option is '0' which indicates
 * the user is NOT limiting fragmentation and only the PMTU will effect
 * SCTP's choice of DATA chunk size.  Note also that values set larger
 * than the maximum size of an IP datagram will effectively let SCTP
 * control fragmentation (i.e. the same as setting this option to 0).
 *
 * The following structure is used to access and modify this parameter:
 *
 * struct sctp_assoc_value {
 *   sctp_assoc_t assoc_id;
 *   uint32_t assoc_value;
 * };
 *
 * assoc_id:  This parameter is ignored for one-to-one style sockets.
 *    For one-to-many style sockets this parameter indicates which
 *    association the user is performing an action upon.  Note that if
 *    this field's value is zero then the endpoints default value is
 *    changed (effecting future associations only).
 * assoc_value:  This parameter specifies the maximum size in bytes.
 */
static int sctp_setsockopt_maxseg(struct sock *sk, char __user *optval, unsigned int optlen)
{
	struct sctp_sock *sp = sctp_sk(sk);
	struct sctp_assoc_value params;
	struct sctp_association *asoc;
	int val;

	if (optlen == sizeof(int)) {
		pr_warn_ratelimited(DEPRECATED
				    "%s (pid %d) "
				    "Use of int in maxseg socket option.\n"
				    "Use struct sctp_assoc_value instead\n",
				    current->comm, task_pid_nr(current));
		if (copy_from_user(&val, optval, optlen))
			return -EFAULT;
		params.assoc_id = 0;
	} else if (optlen == sizeof(struct sctp_assoc_value)) {
		if (copy_from_user(&params, optval, optlen))
			return -EFAULT;
		val = params.assoc_value;
	} else {
		return -EINVAL;
	}

	asoc = sctp_id2assoc(sk, params.assoc_id);

	if (val) {
		int min_len, max_len;
		__u16 datasize = asoc ? sctp_datachk_len(&asoc->stream) :
				 sizeof(struct sctp_data_chunk);

		min_len = sctp_min_frag_point(sp, datasize);
		max_len = SCTP_MAX_CHUNK_LEN - datasize;

		if (val < min_len || val > max_len)
			return -EINVAL;
	}

	if (asoc) {
		asoc->user_frag = val;
		sctp_assoc_update_frag_point(asoc);
	} else {
		if (params.assoc_id && sctp_style(sk, UDP))
			return -EINVAL;
		sp->user_frag = val;
	}

	return 0;
}


/*
 *  7.1.9 Set Peer Primary Address (SCTP_SET_PEER_PRIMARY_ADDR)
 *
 *   Requests that the peer mark the enclosed address as the association
 *   primary. The enclosed address must be one of the association's
 *   locally bound addresses. The following structure is used to make a
 *   set primary request:
 */
static int sctp_setsockopt_peer_primary_addr(struct sock *sk, char __user *optval,
					     unsigned int optlen)
{
	struct net *net = sock_net(sk);
	struct sctp_sock	*sp;
	struct sctp_association	*asoc = NULL;
	struct sctp_setpeerprim	prim;
	struct sctp_chunk	*chunk;
	struct sctp_af		*af;
	int 			err;

	sp = sctp_sk(sk);

	if (!net->sctp.addip_enable)
		return -EPERM;

	if (optlen != sizeof(struct sctp_setpeerprim))
		return -EINVAL;

	if (copy_from_user(&prim, optval, optlen))
		return -EFAULT;

	asoc = sctp_id2assoc(sk, prim.sspp_assoc_id);
	if (!asoc)
		return -EINVAL;

	if (!asoc->peer.asconf_capable)
		return -EPERM;

	if (asoc->peer.addip_disabled_mask & SCTP_PARAM_SET_PRIMARY)
		return -EPERM;

	if (!sctp_state(asoc, ESTABLISHED))
		return -ENOTCONN;

	af = sctp_get_af_specific(prim.sspp_addr.ss_family);
	if (!af)
		return -EINVAL;

	if (!af->addr_valid((union sctp_addr *)&prim.sspp_addr, sp, NULL))
		return -EADDRNOTAVAIL;

	if (!sctp_assoc_lookup_laddr(asoc, (union sctp_addr *)&prim.sspp_addr))
		return -EADDRNOTAVAIL;

	/* Allow security module to validate address. */
	err = security_sctp_bind_connect(sk, SCTP_SET_PEER_PRIMARY_ADDR,
					 (struct sockaddr *)&prim.sspp_addr,
					 af->sockaddr_len);
	if (err)
		return err;

	/* Create an ASCONF chunk with SET_PRIMARY parameter	*/
	chunk = sctp_make_asconf_set_prim(asoc,
					  (union sctp_addr *)&prim.sspp_addr);
	if (!chunk)
		return -ENOMEM;

	err = sctp_send_asconf(asoc, chunk);

	pr_debug("%s: we set peer primary addr primitively\n", __func__);

	return err;
}

static int sctp_setsockopt_adaptation_layer(struct sock *sk, char __user *optval,
					    unsigned int optlen)
{
	struct sctp_setadaptation adaptation;

	if (optlen != sizeof(struct sctp_setadaptation))
		return -EINVAL;
	if (copy_from_user(&adaptation, optval, optlen))
		return -EFAULT;

	sctp_sk(sk)->adaptation_ind = adaptation.ssb_adaptation_ind;

	return 0;
}

/*
 * 7.1.29.  Set or Get the default context (SCTP_CONTEXT)
 *
 * The context field in the sctp_sndrcvinfo structure is normally only
 * used when a failed message is retrieved holding the value that was
 * sent down on the actual send call.  This option allows the setting of
 * a default context on an association basis that will be received on
 * reading messages from the peer.  This is especially helpful in the
 * one-2-many model for an application to keep some reference to an
 * internal state machine that is processing messages on the
 * association.  Note that the setting of this value only effects
 * received messages from the peer and does not effect the value that is
 * saved with outbound messages.
 */
static int sctp_setsockopt_context(struct sock *sk, char __user *optval,
				   unsigned int optlen)
{
	struct sctp_assoc_value params;
	struct sctp_sock *sp;
	struct sctp_association *asoc;

	if (optlen != sizeof(struct sctp_assoc_value))
		return -EINVAL;
	if (copy_from_user(&params, optval, optlen))
		return -EFAULT;

	sp = sctp_sk(sk);

	if (params.assoc_id != 0) {
		asoc = sctp_id2assoc(sk, params.assoc_id);
		if (!asoc)
			return -EINVAL;
		asoc->default_rcv_context = params.assoc_value;
	} else {
		sp->default_rcv_context = params.assoc_value;
	}

	return 0;
}

/*
 * 7.1.24.  Get or set fragmented interleave (SCTP_FRAGMENT_INTERLEAVE)
 *
 * This options will at a minimum specify if the implementation is doing
 * fragmented interleave.  Fragmented interleave, for a one to many
 * socket, is when subsequent calls to receive a message may return
 * parts of messages from different associations.  Some implementations
 * may allow you to turn this value on or off.  If so, when turned off,
 * no fragment interleave will occur (which will cause a head of line
 * blocking amongst multiple associations sharing the same one to many
 * socket).  When this option is turned on, then each receive call may
 * come from a different association (thus the user must receive data
 * with the extended calls (e.g. sctp_recvmsg) to keep track of which
 * association each receive belongs to.
 *
 * This option takes a boolean value.  A non-zero value indicates that
 * fragmented interleave is on.  A value of zero indicates that
 * fragmented interleave is off.
 *
 * Note that it is important that an implementation that allows this
 * option to be turned on, have it off by default.  Otherwise an unaware
 * application using the one to many model may become confused and act
 * incorrectly.
 */
static int sctp_setsockopt_fragment_interleave(struct sock *sk,
					       char __user *optval,
					       unsigned int optlen)
{
	int val;

	if (optlen != sizeof(int))
		return -EINVAL;
	if (get_user(val, (int __user *)optval))
		return -EFAULT;

	sctp_sk(sk)->frag_interleave = !!val;

	if (!sctp_sk(sk)->frag_interleave)
		sctp_sk(sk)->strm_interleave = 0;

	return 0;
}

/*
 * 8.1.21.  Set or Get the SCTP Partial Delivery Point
 *       (SCTP_PARTIAL_DELIVERY_POINT)
 *
 * This option will set or get the SCTP partial delivery point.  This
 * point is the size of a message where the partial delivery API will be
 * invoked to help free up rwnd space for the peer.  Setting this to a
 * lower value will cause partial deliveries to happen more often.  The
 * calls argument is an integer that sets or gets the partial delivery
 * point.  Note also that the call will fail if the user attempts to set
 * this value larger than the socket receive buffer size.
 *
 * Note that any single message having a length smaller than or equal to
 * the SCTP partial delivery point will be delivered in one single read
 * call as long as the user provided buffer is large enough to hold the
 * message.
 */
static int sctp_setsockopt_partial_delivery_point(struct sock *sk,
						  char __user *optval,
						  unsigned int optlen)
{
	u32 val;

	if (optlen != sizeof(u32))
		return -EINVAL;
	if (get_user(val, (int __user *)optval))
		return -EFAULT;

	/* Note: We double the receive buffer from what the user sets
	 * it to be, also initial rwnd is based on rcvbuf/2.
	 */
	if (val > (sk->sk_rcvbuf >> 1))
		return -EINVAL;

	sctp_sk(sk)->pd_point = val;

	return 0; /* is this the right error code? */
}

/*
 * 7.1.28.  Set or Get the maximum burst (SCTP_MAX_BURST)
 *
 * This option will allow a user to change the maximum burst of packets
 * that can be emitted by this association.  Note that the default value
 * is 4, and some implementations may restrict this setting so that it
 * can only be lowered.
 *
 * NOTE: This text doesn't seem right.  Do this on a socket basis with
 * future associations inheriting the socket value.
 */
static int sctp_setsockopt_maxburst(struct sock *sk,
				    char __user *optval,
				    unsigned int optlen)
{
	struct sctp_assoc_value params;
	struct sctp_sock *sp;
	struct sctp_association *asoc;
	int val;
	int assoc_id = 0;

	if (optlen == sizeof(int)) {
		pr_warn_ratelimited(DEPRECATED
				    "%s (pid %d) "
				    "Use of int in max_burst socket option deprecated.\n"
				    "Use struct sctp_assoc_value instead\n",
				    current->comm, task_pid_nr(current));
		if (copy_from_user(&val, optval, optlen))
			return -EFAULT;
	} else if (optlen == sizeof(struct sctp_assoc_value)) {
		if (copy_from_user(&params, optval, optlen))
			return -EFAULT;
		val = params.assoc_value;
		assoc_id = params.assoc_id;
	} else
		return -EINVAL;

	sp = sctp_sk(sk);

	if (assoc_id != 0) {
		asoc = sctp_id2assoc(sk, assoc_id);
		if (!asoc)
			return -EINVAL;
		asoc->max_burst = val;
	} else
		sp->max_burst = val;

	return 0;
}

/*
 * 7.1.18.  Add a chunk that must be authenticated (SCTP_AUTH_CHUNK)
 *
 * This set option adds a chunk type that the user is requesting to be
 * received only in an authenticated way.  Changes to the list of chunks
 * will only effect future associations on the socket.
 */
static int sctp_setsockopt_auth_chunk(struct sock *sk,
				      char __user *optval,
				      unsigned int optlen)
{
	struct sctp_endpoint *ep = sctp_sk(sk)->ep;
	struct sctp_authchunk val;

	if (!ep->auth_enable)
		return -EACCES;

	if (optlen != sizeof(struct sctp_authchunk))
		return -EINVAL;
	if (copy_from_user(&val, optval, optlen))
		return -EFAULT;

	switch (val.sauth_chunk) {
	case SCTP_CID_INIT:
	case SCTP_CID_INIT_ACK:
	case SCTP_CID_SHUTDOWN_COMPLETE:
	case SCTP_CID_AUTH:
		return -EINVAL;
	}

	/* add this chunk id to the endpoint */
	return sctp_auth_ep_add_chunkid(ep, val.sauth_chunk);
}

/*
 * 7.1.19.  Get or set the list of supported HMAC Identifiers (SCTP_HMAC_IDENT)
 *
 * This option gets or sets the list of HMAC algorithms that the local
 * endpoint requires the peer to use.
 */
static int sctp_setsockopt_hmac_ident(struct sock *sk,
				      char __user *optval,
				      unsigned int optlen)
{
	struct sctp_endpoint *ep = sctp_sk(sk)->ep;
	struct sctp_hmacalgo *hmacs;
	u32 idents;
	int err;

	if (!ep->auth_enable)
		return -EACCES;

	if (optlen < sizeof(struct sctp_hmacalgo))
		return -EINVAL;
	optlen = min_t(unsigned int, optlen, sizeof(struct sctp_hmacalgo) +
					     SCTP_AUTH_NUM_HMACS * sizeof(u16));

	hmacs = memdup_user(optval, optlen);
	if (IS_ERR(hmacs))
		return PTR_ERR(hmacs);

	idents = hmacs->shmac_num_idents;
	if (idents == 0 || idents > SCTP_AUTH_NUM_HMACS ||
	    (idents * sizeof(u16)) > (optlen - sizeof(struct sctp_hmacalgo))) {
		err = -EINVAL;
		goto out;
	}

	err = sctp_auth_ep_set_hmacs(ep, hmacs);
out:
	kfree(hmacs);
	return err;
}

/*
 * 7.1.20.  Set a shared key (SCTP_AUTH_KEY)
 *
 * This option will set a shared secret key which is used to build an
 * association shared key.
 */
static int sctp_setsockopt_auth_key(struct sock *sk,
				    char __user *optval,
				    unsigned int optlen)
{
	struct sctp_endpoint *ep = sctp_sk(sk)->ep;
	struct sctp_authkey *authkey;
	struct sctp_association *asoc;
	int ret;

	if (!ep->auth_enable)
		return -EACCES;

	if (optlen <= sizeof(struct sctp_authkey))
		return -EINVAL;
	/* authkey->sca_keylength is u16, so optlen can't be bigger than
	 * this.
	 */
	optlen = min_t(unsigned int, optlen, USHRT_MAX +
					     sizeof(struct sctp_authkey));

	authkey = memdup_user(optval, optlen);
	if (IS_ERR(authkey))
		return PTR_ERR(authkey);

	if (authkey->sca_keylength > optlen - sizeof(struct sctp_authkey)) {
		ret = -EINVAL;
		goto out;
	}

	asoc = sctp_id2assoc(sk, authkey->sca_assoc_id);
	if (!asoc && authkey->sca_assoc_id && sctp_style(sk, UDP)) {
		ret = -EINVAL;
		goto out;
	}

	ret = sctp_auth_set_key(ep, asoc, authkey);
out:
	kzfree(authkey);
	return ret;
}

/*
 * 7.1.21.  Get or set the active shared key (SCTP_AUTH_ACTIVE_KEY)
 *
 * This option will get or set the active shared key to be used to build
 * the association shared key.
 */
static int sctp_setsockopt_active_key(struct sock *sk,
				      char __user *optval,
				      unsigned int optlen)
{
	struct sctp_endpoint *ep = sctp_sk(sk)->ep;
	struct sctp_authkeyid val;
	struct sctp_association *asoc;

	if (!ep->auth_enable)
		return -EACCES;

	if (optlen != sizeof(struct sctp_authkeyid))
		return -EINVAL;
	if (copy_from_user(&val, optval, optlen))
		return -EFAULT;

	asoc = sctp_id2assoc(sk, val.scact_assoc_id);
	if (!asoc && val.scact_assoc_id && sctp_style(sk, UDP))
		return -EINVAL;

	return sctp_auth_set_active_key(ep, asoc, val.scact_keynumber);
}

/*
 * 7.1.22.  Delete a shared key (SCTP_AUTH_DELETE_KEY)
 *
 * This set option will delete a shared secret key from use.
 */
static int sctp_setsockopt_del_key(struct sock *sk,
				   char __user *optval,
				   unsigned int optlen)
{
	struct sctp_endpoint *ep = sctp_sk(sk)->ep;
	struct sctp_authkeyid val;
	struct sctp_association *asoc;

	if (!ep->auth_enable)
		return -EACCES;

	if (optlen != sizeof(struct sctp_authkeyid))
		return -EINVAL;
	if (copy_from_user(&val, optval, optlen))
		return -EFAULT;

	asoc = sctp_id2assoc(sk, val.scact_assoc_id);
	if (!asoc && val.scact_assoc_id && sctp_style(sk, UDP))
		return -EINVAL;

	return sctp_auth_del_key_id(ep, asoc, val.scact_keynumber);

}

/*
 * 8.3.4  Deactivate a Shared Key (SCTP_AUTH_DEACTIVATE_KEY)
 *
 * This set option will deactivate a shared secret key.
 */
static int sctp_setsockopt_deactivate_key(struct sock *sk, char __user *optval,
					  unsigned int optlen)
{
	struct sctp_endpoint *ep = sctp_sk(sk)->ep;
	struct sctp_authkeyid val;
	struct sctp_association *asoc;

	if (!ep->auth_enable)
		return -EACCES;

	if (optlen != sizeof(struct sctp_authkeyid))
		return -EINVAL;
	if (copy_from_user(&val, optval, optlen))
		return -EFAULT;

	asoc = sctp_id2assoc(sk, val.scact_assoc_id);
	if (!asoc && val.scact_assoc_id && sctp_style(sk, UDP))
		return -EINVAL;

	return sctp_auth_deact_key_id(ep, asoc, val.scact_keynumber);
}

/*
 * 8.1.23 SCTP_AUTO_ASCONF
 *
 * This option will enable or disable the use of the automatic generation of
 * ASCONF chunks to add and delete addresses to an existing association.  Note
 * that this option has two caveats namely: a) it only affects sockets that
 * are bound to all addresses available to the SCTP stack, and b) the system
 * administrator may have an overriding control that turns the ASCONF feature
 * off no matter what setting the socket option may have.
 * This option expects an integer boolean flag, where a non-zero value turns on
 * the option, and a zero value turns off the option.
 * Note. In this implementation, socket operation overrides default parameter
 * being set by sysctl as well as FreeBSD implementation
 */
static int sctp_setsockopt_auto_asconf(struct sock *sk, char __user *optval,
					unsigned int optlen)
{
	int val;
	struct sctp_sock *sp = sctp_sk(sk);

	if (optlen < sizeof(int))
		return -EINVAL;
	if (get_user(val, (int __user *)optval))
		return -EFAULT;
	if (!sctp_is_ep_boundall(sk) && val)
		return -EINVAL;
	if ((val && sp->do_auto_asconf) || (!val && !sp->do_auto_asconf))
		return 0;

	spin_lock_bh(&sock_net(sk)->sctp.addr_wq_lock);
	if (val == 0 && sp->do_auto_asconf) {
		list_del(&sp->auto_asconf_list);
		sp->do_auto_asconf = 0;
	} else if (val && !sp->do_auto_asconf) {
		list_add_tail(&sp->auto_asconf_list,
		    &sock_net(sk)->sctp.auto_asconf_splist);
		sp->do_auto_asconf = 1;
	}
	spin_unlock_bh(&sock_net(sk)->sctp.addr_wq_lock);
	return 0;
}

/*
 * SCTP_PEER_ADDR_THLDS
 *
 * This option allows us to alter the partially failed threshold for one or all
 * transports in an association.  See Section 6.1 of:
 * http://www.ietf.org/id/draft-nishida-tsvwg-sctp-failover-05.txt
 */
static int sctp_setsockopt_paddr_thresholds(struct sock *sk,
					    char __user *optval,
					    unsigned int optlen)
{
	struct sctp_paddrthlds val;
	struct sctp_transport *trans;
	struct sctp_association *asoc;

	if (optlen < sizeof(struct sctp_paddrthlds))
		return -EINVAL;
	if (copy_from_user(&val, (struct sctp_paddrthlds __user *)optval,
			   sizeof(struct sctp_paddrthlds)))
		return -EFAULT;


	if (sctp_is_any(sk, (const union sctp_addr *)&val.spt_address)) {
		asoc = sctp_id2assoc(sk, val.spt_assoc_id);
		if (!asoc)
			return -ENOENT;
		list_for_each_entry(trans, &asoc->peer.transport_addr_list,
				    transports) {
			if (val.spt_pathmaxrxt)
				trans->pathmaxrxt = val.spt_pathmaxrxt;
			trans->pf_retrans = val.spt_pathpfthld;
		}

		if (val.spt_pathmaxrxt)
			asoc->pathmaxrxt = val.spt_pathmaxrxt;
		asoc->pf_retrans = val.spt_pathpfthld;
	} else {
		trans = sctp_addr_id2transport(sk, &val.spt_address,
					       val.spt_assoc_id);
		if (!trans)
			return -ENOENT;

		if (val.spt_pathmaxrxt)
			trans->pathmaxrxt = val.spt_pathmaxrxt;
		trans->pf_retrans = val.spt_pathpfthld;
	}

	return 0;
}

static int sctp_setsockopt_recvrcvinfo(struct sock *sk,
				       char __user *optval,
				       unsigned int optlen)
{
	int val;

	if (optlen < sizeof(int))
		return -EINVAL;
	if (get_user(val, (int __user *) optval))
		return -EFAULT;

	sctp_sk(sk)->recvrcvinfo = (val == 0) ? 0 : 1;

	return 0;
}

static int sctp_setsockopt_recvnxtinfo(struct sock *sk,
				       char __user *optval,
				       unsigned int optlen)
{
	int val;

	if (optlen < sizeof(int))
		return -EINVAL;
	if (get_user(val, (int __user *) optval))
		return -EFAULT;

	sctp_sk(sk)->recvnxtinfo = (val == 0) ? 0 : 1;

	return 0;
}

static int sctp_setsockopt_pr_supported(struct sock *sk,
					char __user *optval,
					unsigned int optlen)
{
	struct sctp_assoc_value params;

	if (optlen != sizeof(params))
		return -EINVAL;

	if (copy_from_user(&params, optval, optlen))
		return -EFAULT;

	sctp_sk(sk)->ep->prsctp_enable = !!params.assoc_value;

	return 0;
}

static int sctp_setsockopt_default_prinfo(struct sock *sk,
					  char __user *optval,
					  unsigned int optlen)
{
	struct sctp_default_prinfo info;
	struct sctp_association *asoc;
	int retval = -EINVAL;

	if (optlen != sizeof(info))
		goto out;

	if (copy_from_user(&info, optval, sizeof(info))) {
		retval = -EFAULT;
		goto out;
	}

	if (info.pr_policy & ~SCTP_PR_SCTP_MASK)
		goto out;

	if (info.pr_policy == SCTP_PR_SCTP_NONE)
		info.pr_value = 0;

	asoc = sctp_id2assoc(sk, info.pr_assoc_id);
	if (asoc) {
		SCTP_PR_SET_POLICY(asoc->default_flags, info.pr_policy);
		asoc->default_timetolive = info.pr_value;
	} else if (!info.pr_assoc_id) {
		struct sctp_sock *sp = sctp_sk(sk);

		SCTP_PR_SET_POLICY(sp->default_flags, info.pr_policy);
		sp->default_timetolive = info.pr_value;
	} else {
		goto out;
	}

	retval = 0;

out:
	return retval;
}

<<<<<<< HEAD
/* API 3.1.6 connect() - UDP Style Syntax
 *
 * An application may use the connect() call in the UDP model to initiate an
 * association without sending data.
 *
 * The syntax is:
 *
 * ret = connect(int sd, const struct sockaddr *nam, socklen_t len);
 *
 * sd: the socket descriptor to have a new association added to.
 *
 * nam: the address structure (either struct sockaddr_in or struct
 *    sockaddr_in6 defined in RFC2553 [7]).
 *
 * len: the size of the address.
 */
static int sctp_connect(struct sock *sk, struct sockaddr *addr,
			int addr_len, int flags)
{
	struct sctp_af *af;
	int err = -EINVAL;

	lock_sock(sk);
	pr_debug("%s: sk:%p, sockaddr:%p, addr_len:%d\n", __func__, sk,
		 addr, addr_len);

	/* Validate addr_len before calling common connect/connectx routine. */
	af = sctp_get_af_specific(addr->sa_family);
	if (af && addr_len >= af->sockaddr_len)
		err = __sctp_connect(sk, addr, af->sockaddr_len, flags, NULL);
=======
static int sctp_setsockopt_reconfig_supported(struct sock *sk,
					      char __user *optval,
					      unsigned int optlen)
{
	struct sctp_assoc_value params;
	struct sctp_association *asoc;
	int retval = -EINVAL;

	if (optlen != sizeof(params))
		goto out;

	if (copy_from_user(&params, optval, optlen)) {
		retval = -EFAULT;
		goto out;
	}

	asoc = sctp_id2assoc(sk, params.assoc_id);
	if (asoc) {
		asoc->reconf_enable = !!params.assoc_value;
	} else if (!params.assoc_id) {
		struct sctp_sock *sp = sctp_sk(sk);

		sp->ep->reconf_enable = !!params.assoc_value;
	} else {
		goto out;
	}
>>>>>>> 286cd8c7

	retval = 0;

<<<<<<< HEAD
int sctp_inet_connect(struct socket *sock, struct sockaddr *uaddr,
		      int addr_len, int flags)
{
	if (addr_len < sizeof(uaddr->sa_family))
		return -EINVAL;

	if (uaddr->sa_family == AF_UNSPEC)
		return -EOPNOTSUPP;

	return sctp_connect(sock->sk, uaddr, addr_len, flags);
}

/* FIXME: Write comments. */
static int sctp_disconnect(struct sock *sk, int flags)
{
	return -EOPNOTSUPP; /* STUB */
=======
out:
	return retval;
>>>>>>> 286cd8c7
}

static int sctp_setsockopt_enable_strreset(struct sock *sk,
					   char __user *optval,
					   unsigned int optlen)
{
	struct sctp_assoc_value params;
	struct sctp_association *asoc;
	int retval = -EINVAL;

	if (optlen != sizeof(params))
		goto out;

	if (copy_from_user(&params, optval, optlen)) {
		retval = -EFAULT;
		goto out;
	}

	if (params.assoc_value & (~SCTP_ENABLE_STRRESET_MASK))
		goto out;

	asoc = sctp_id2assoc(sk, params.assoc_id);
	if (asoc) {
		asoc->strreset_enable = params.assoc_value;
	} else if (!params.assoc_id) {
		struct sctp_sock *sp = sctp_sk(sk);

		sp->ep->strreset_enable = params.assoc_value;
	} else {
		goto out;
	}

	retval = 0;

out:
	return retval;
}

static int sctp_setsockopt_reset_streams(struct sock *sk,
					 char __user *optval,
					 unsigned int optlen)
{
	struct sctp_reset_streams *params;
	struct sctp_association *asoc;
	int retval = -EINVAL;

	if (optlen < sizeof(*params))
		return -EINVAL;
	/* srs_number_streams is u16, so optlen can't be bigger than this. */
	optlen = min_t(unsigned int, optlen, USHRT_MAX +
					     sizeof(__u16) * sizeof(*params));

	params = memdup_user(optval, optlen);
	if (IS_ERR(params))
		return PTR_ERR(params);

	if (params->srs_number_streams * sizeof(__u16) >
	    optlen - sizeof(*params))
		goto out;

	asoc = sctp_id2assoc(sk, params->srs_assoc_id);
	if (!asoc)
		goto out;

	retval = sctp_send_reset_streams(asoc, params);

out:
	kfree(params);
	return retval;
}

static int sctp_setsockopt_reset_assoc(struct sock *sk,
				       char __user *optval,
				       unsigned int optlen)
{
	struct sctp_association *asoc;
	sctp_assoc_t associd;
	int retval = -EINVAL;

	if (optlen != sizeof(associd))
		goto out;

	if (copy_from_user(&associd, optval, optlen)) {
		retval = -EFAULT;
		goto out;
	}

	asoc = sctp_id2assoc(sk, associd);
	if (!asoc)
		goto out;

	retval = sctp_send_reset_assoc(asoc);

out:
	return retval;
}

static int sctp_setsockopt_add_streams(struct sock *sk,
				       char __user *optval,
				       unsigned int optlen)
{
	struct sctp_association *asoc;
	struct sctp_add_streams params;
	int retval = -EINVAL;

	if (optlen != sizeof(params))
		goto out;

	if (copy_from_user(&params, optval, optlen)) {
		retval = -EFAULT;
		goto out;
	}

	asoc = sctp_id2assoc(sk, params.sas_assoc_id);
	if (!asoc)
		goto out;

	retval = sctp_send_add_streams(asoc, &params);

out:
	return retval;
}

static int sctp_setsockopt_scheduler(struct sock *sk,
				     char __user *optval,
				     unsigned int optlen)
{
	struct sctp_association *asoc;
	struct sctp_assoc_value params;
	int retval = -EINVAL;

	if (optlen < sizeof(params))
		goto out;

	optlen = sizeof(params);
	if (copy_from_user(&params, optval, optlen)) {
		retval = -EFAULT;
		goto out;
	}

	if (params.assoc_value > SCTP_SS_MAX)
		goto out;

	asoc = sctp_id2assoc(sk, params.assoc_id);
	if (!asoc)
		goto out;

	retval = sctp_sched_set_sched(asoc, params.assoc_value);

out:
	return retval;
}

static int sctp_setsockopt_scheduler_value(struct sock *sk,
					   char __user *optval,
					   unsigned int optlen)
{
	struct sctp_association *asoc;
	struct sctp_stream_value params;
	int retval = -EINVAL;

<<<<<<< HEAD
	local_bh_disable();
	sk_sockets_allocated_inc(sk);
	sock_prot_inuse_add(net, sk->sk_prot, 1);

	local_bh_enable();
=======
	if (optlen < sizeof(params))
		goto out;

	optlen = sizeof(params);
	if (copy_from_user(&params, optval, optlen)) {
		retval = -EFAULT;
		goto out;
	}

	asoc = sctp_id2assoc(sk, params.assoc_id);
	if (!asoc)
		goto out;
>>>>>>> 286cd8c7

	retval = sctp_sched_set_value(asoc, params.stream_id,
				      params.stream_value, GFP_KERNEL);

out:
	return retval;
}

static int sctp_setsockopt_interleaving_supported(struct sock *sk,
						  char __user *optval,
						  unsigned int optlen)
{
	struct sctp_sock *sp = sctp_sk(sk);
	struct net *net = sock_net(sk);
	struct sctp_assoc_value params;
	int retval = -EINVAL;

	if (optlen < sizeof(params))
		goto out;

	optlen = sizeof(params);
	if (copy_from_user(&params, optval, optlen)) {
		retval = -EFAULT;
		goto out;
	}

	if (params.assoc_id)
		goto out;

	if (!net->sctp.intl_enable || !sp->frag_interleave) {
		retval = -EPERM;
		goto out;
	}
<<<<<<< HEAD
	sctp_endpoint_free(sp->ep);
	local_bh_disable();
	sk_sockets_allocated_dec(sk);
	sock_prot_inuse_add(sock_net(sk), sk->sk_prot, -1);
	local_bh_enable();
}
=======
>>>>>>> 286cd8c7

	sp->strm_interleave = !!params.assoc_value;

	retval = 0;

out:
	return retval;
}

static int sctp_setsockopt_reuse_port(struct sock *sk, char __user *optval,
				      unsigned int optlen)
{
	int val;

	if (!sctp_style(sk, TCP))
		return -EOPNOTSUPP;

	if (sctp_sk(sk)->ep->base.bind_addr.port)
		return -EFAULT;

	if (optlen < sizeof(int))
		return -EINVAL;

	if (get_user(val, (int __user *)optval))
		return -EFAULT;

	sctp_sk(sk)->reuse = !!val;

	return 0;
}

/* API 6.2 setsockopt(), getsockopt()
 *
 * Applications use setsockopt() and getsockopt() to set or retrieve
 * socket options.  Socket options are used to change the default
 * behavior of sockets calls.  They are described in Section 7.
 *
 * The syntax is:
 *
 *   ret = getsockopt(int sd, int level, int optname, void __user *optval,
 *                    int __user *optlen);
 *   ret = setsockopt(int sd, int level, int optname, const void __user *optval,
 *                    int optlen);
 *
 *   sd      - the socket descript.
 *   level   - set to IPPROTO_SCTP for all SCTP options.
 *   optname - the option name.
 *   optval  - the buffer to store the value of the option.
 *   optlen  - the size of the buffer.
 */
static int sctp_setsockopt(struct sock *sk, int level, int optname,
			   char __user *optval, unsigned int optlen)
{
	int retval = 0;

	pr_debug("%s: sk:%p, optname:%d\n", __func__, sk, optname);

	/* I can hardly begin to describe how wrong this is.  This is
	 * so broken as to be worse than useless.  The API draft
	 * REALLY is NOT helpful here...  I am not convinced that the
	 * semantics of setsockopt() with a level OTHER THAN SOL_SCTP
	 * are at all well-founded.
	 */
	if (level != SOL_SCTP) {
		struct sctp_af *af = sctp_sk(sk)->pf->af;
		retval = af->setsockopt(sk, level, optname, optval, optlen);
		goto out_nounlock;
	}

	lock_sock(sk);

	switch (optname) {
	case SCTP_SOCKOPT_BINDX_ADD:
		/* 'optlen' is the size of the addresses buffer. */
		retval = sctp_setsockopt_bindx(sk, (struct sockaddr __user *)optval,
					       optlen, SCTP_BINDX_ADD_ADDR);
		break;

	case SCTP_SOCKOPT_BINDX_REM:
		/* 'optlen' is the size of the addresses buffer. */
		retval = sctp_setsockopt_bindx(sk, (struct sockaddr __user *)optval,
					       optlen, SCTP_BINDX_REM_ADDR);
		break;

	case SCTP_SOCKOPT_CONNECTX_OLD:
		/* 'optlen' is the size of the addresses buffer. */
		retval = sctp_setsockopt_connectx_old(sk,
					    (struct sockaddr __user *)optval,
					    optlen);
		break;

	case SCTP_SOCKOPT_CONNECTX:
		/* 'optlen' is the size of the addresses buffer. */
		retval = sctp_setsockopt_connectx(sk,
					    (struct sockaddr __user *)optval,
					    optlen);
		break;

	case SCTP_DISABLE_FRAGMENTS:
		retval = sctp_setsockopt_disable_fragments(sk, optval, optlen);
		break;

	case SCTP_EVENTS:
		retval = sctp_setsockopt_events(sk, optval, optlen);
		break;

	case SCTP_AUTOCLOSE:
		retval = sctp_setsockopt_autoclose(sk, optval, optlen);
		break;

	case SCTP_PEER_ADDR_PARAMS:
		retval = sctp_setsockopt_peer_addr_params(sk, optval, optlen);
		break;

	case SCTP_DELAYED_SACK:
		retval = sctp_setsockopt_delayed_ack(sk, optval, optlen);
		break;
	case SCTP_PARTIAL_DELIVERY_POINT:
		retval = sctp_setsockopt_partial_delivery_point(sk, optval, optlen);
		break;

	case SCTP_INITMSG:
		retval = sctp_setsockopt_initmsg(sk, optval, optlen);
		break;
	case SCTP_DEFAULT_SEND_PARAM:
		retval = sctp_setsockopt_default_send_param(sk, optval,
							    optlen);
		break;
	case SCTP_DEFAULT_SNDINFO:
		retval = sctp_setsockopt_default_sndinfo(sk, optval, optlen);
		break;
	case SCTP_PRIMARY_ADDR:
		retval = sctp_setsockopt_primary_addr(sk, optval, optlen);
		break;
	case SCTP_SET_PEER_PRIMARY_ADDR:
		retval = sctp_setsockopt_peer_primary_addr(sk, optval, optlen);
		break;
	case SCTP_NODELAY:
		retval = sctp_setsockopt_nodelay(sk, optval, optlen);
		break;
	case SCTP_RTOINFO:
		retval = sctp_setsockopt_rtoinfo(sk, optval, optlen);
		break;
	case SCTP_ASSOCINFO:
		retval = sctp_setsockopt_associnfo(sk, optval, optlen);
		break;
	case SCTP_I_WANT_MAPPED_V4_ADDR:
		retval = sctp_setsockopt_mappedv4(sk, optval, optlen);
		break;
	case SCTP_MAXSEG:
		retval = sctp_setsockopt_maxseg(sk, optval, optlen);
		break;
	case SCTP_ADAPTATION_LAYER:
		retval = sctp_setsockopt_adaptation_layer(sk, optval, optlen);
		break;
	case SCTP_CONTEXT:
		retval = sctp_setsockopt_context(sk, optval, optlen);
		break;
	case SCTP_FRAGMENT_INTERLEAVE:
		retval = sctp_setsockopt_fragment_interleave(sk, optval, optlen);
		break;
	case SCTP_MAX_BURST:
		retval = sctp_setsockopt_maxburst(sk, optval, optlen);
		break;
	case SCTP_AUTH_CHUNK:
		retval = sctp_setsockopt_auth_chunk(sk, optval, optlen);
		break;
	case SCTP_HMAC_IDENT:
		retval = sctp_setsockopt_hmac_ident(sk, optval, optlen);
		break;
	case SCTP_AUTH_KEY:
		retval = sctp_setsockopt_auth_key(sk, optval, optlen);
		break;
	case SCTP_AUTH_ACTIVE_KEY:
		retval = sctp_setsockopt_active_key(sk, optval, optlen);
		break;
	case SCTP_AUTH_DELETE_KEY:
		retval = sctp_setsockopt_del_key(sk, optval, optlen);
		break;
	case SCTP_AUTH_DEACTIVATE_KEY:
		retval = sctp_setsockopt_deactivate_key(sk, optval, optlen);
		break;
	case SCTP_AUTO_ASCONF:
		retval = sctp_setsockopt_auto_asconf(sk, optval, optlen);
		break;
	case SCTP_PEER_ADDR_THLDS:
		retval = sctp_setsockopt_paddr_thresholds(sk, optval, optlen);
		break;
	case SCTP_RECVRCVINFO:
		retval = sctp_setsockopt_recvrcvinfo(sk, optval, optlen);
		break;
	case SCTP_RECVNXTINFO:
		retval = sctp_setsockopt_recvnxtinfo(sk, optval, optlen);
		break;
	case SCTP_PR_SUPPORTED:
		retval = sctp_setsockopt_pr_supported(sk, optval, optlen);
		break;
	case SCTP_DEFAULT_PRINFO:
		retval = sctp_setsockopt_default_prinfo(sk, optval, optlen);
		break;
	case SCTP_RECONFIG_SUPPORTED:
		retval = sctp_setsockopt_reconfig_supported(sk, optval, optlen);
		break;
	case SCTP_ENABLE_STREAM_RESET:
		retval = sctp_setsockopt_enable_strreset(sk, optval, optlen);
		break;
	case SCTP_RESET_STREAMS:
		retval = sctp_setsockopt_reset_streams(sk, optval, optlen);
		break;
	case SCTP_RESET_ASSOC:
		retval = sctp_setsockopt_reset_assoc(sk, optval, optlen);
		break;
	case SCTP_ADD_STREAMS:
		retval = sctp_setsockopt_add_streams(sk, optval, optlen);
		break;
	case SCTP_STREAM_SCHEDULER:
		retval = sctp_setsockopt_scheduler(sk, optval, optlen);
		break;
	case SCTP_STREAM_SCHEDULER_VALUE:
		retval = sctp_setsockopt_scheduler_value(sk, optval, optlen);
		break;
	case SCTP_INTERLEAVING_SUPPORTED:
		retval = sctp_setsockopt_interleaving_supported(sk, optval,
								optlen);
		break;
	case SCTP_REUSE_PORT:
		retval = sctp_setsockopt_reuse_port(sk, optval, optlen);
		break;
	default:
		retval = -ENOPROTOOPT;
		break;
	}

	release_sock(sk);

out_nounlock:
	return retval;
}

/* API 3.1.6 connect() - UDP Style Syntax
 *
 * An application may use the connect() call in the UDP model to initiate an
 * association without sending data.
 *
 * The syntax is:
 *
 * ret = connect(int sd, const struct sockaddr *nam, socklen_t len);
 *
 * sd: the socket descriptor to have a new association added to.
 *
 * nam: the address structure (either struct sockaddr_in or struct
 *    sockaddr_in6 defined in RFC2553 [7]).
 *
 * len: the size of the address.
 */
static int sctp_connect(struct sock *sk, struct sockaddr *addr,
			int addr_len, int flags)
{
	struct sctp_af *af;
	int err = -EINVAL;

	lock_sock(sk);

	pr_debug("%s: sk:%p, sockaddr:%p, addr_len:%d\n", __func__, sk,
		 addr, addr_len);

	/* Validate addr_len before calling common connect/connectx routine. */
	af = sctp_get_af_specific(addr->sa_family);
	if (af && addr_len >= af->sockaddr_len)
		err = __sctp_connect(sk, addr, af->sockaddr_len, flags, NULL);

	release_sock(sk);
	return err;
}

int sctp_inet_connect(struct socket *sock, struct sockaddr *uaddr,
		      int addr_len, int flags)
{
	if (addr_len < sizeof(uaddr->sa_family))
		return -EINVAL;

	if (uaddr->sa_family == AF_UNSPEC)
		return -EOPNOTSUPP;

	return sctp_connect(sock->sk, uaddr, addr_len, flags);
}

/* FIXME: Write comments. */
static int sctp_disconnect(struct sock *sk, int flags)
{
	return -EOPNOTSUPP; /* STUB */
}

/* 4.1.4 accept() - TCP Style Syntax
 *
 * Applications use accept() call to remove an established SCTP
 * association from the accept queue of the endpoint.  A new socket
 * descriptor will be returned from accept() to represent the newly
 * formed association.
 */
static struct sock *sctp_accept(struct sock *sk, int flags, int *err, bool kern)
{
	struct sctp_sock *sp;
	struct sctp_endpoint *ep;
	struct sock *newsk = NULL;
	struct sctp_association *asoc;
	long timeo;
	int error = 0;

	lock_sock(sk);

	sp = sctp_sk(sk);
	ep = sp->ep;

	if (!sctp_style(sk, TCP)) {
		error = -EOPNOTSUPP;
		goto out;
	}

	if (!sctp_sstate(sk, LISTENING)) {
		error = -EINVAL;
		goto out;
	}

	timeo = sock_rcvtimeo(sk, flags & O_NONBLOCK);

	error = sctp_wait_for_accept(sk, timeo);
	if (error)
		goto out;

	/* We treat the list of associations on the endpoint as the accept
	 * queue and pick the first association on the list.
	 */
	asoc = list_entry(ep->asocs.next, struct sctp_association, asocs);

	newsk = sp->pf->create_accept_sk(sk, asoc, kern);
	if (!newsk) {
		error = -ENOMEM;
		goto out;
	}

	/* Populate the fields of the newsk from the oldsk and migrate the
	 * asoc to the newsk.
	 */
	sctp_sock_migrate(sk, newsk, asoc, SCTP_SOCKET_TCP);

out:
	release_sock(sk);
	*err = error;
	return newsk;
}

/* The SCTP ioctl handler. */
static int sctp_ioctl(struct sock *sk, int cmd, unsigned long arg)
{
	int rc = -ENOTCONN;

	lock_sock(sk);

	/*
	 * SEQPACKET-style sockets in LISTENING state are valid, for
	 * SCTP, so only discard TCP-style sockets in LISTENING state.
	 */
	if (sctp_style(sk, TCP) && sctp_sstate(sk, LISTENING))
		goto out;

	switch (cmd) {
	case SIOCINQ: {
		struct sk_buff *skb;
		unsigned int amount = 0;

		skb = skb_peek(&sk->sk_receive_queue);
		if (skb != NULL) {
			/*
			 * We will only return the amount of this packet since
			 * that is all that will be read.
			 */
			amount = skb->len;
		}
		rc = put_user(amount, (int __user *)arg);
		break;
	}
	default:
		rc = -ENOIOCTLCMD;
		break;
	}
out:
	release_sock(sk);
	return rc;
}

/* This is the function which gets called during socket creation to
 * initialized the SCTP-specific portion of the sock.
 * The sock structure should already be zero-filled memory.
 */
static int sctp_init_sock(struct sock *sk)
{
	struct net *net = sock_net(sk);
	struct sctp_sock *sp;

	pr_debug("%s: sk:%p\n", __func__, sk);

	sp = sctp_sk(sk);

	/* Initialize the SCTP per socket area.  */
	switch (sk->sk_type) {
	case SOCK_SEQPACKET:
		sp->type = SCTP_SOCKET_UDP;
		break;
	case SOCK_STREAM:
		sp->type = SCTP_SOCKET_TCP;
		break;
	default:
		return -ESOCKTNOSUPPORT;
	}

	sk->sk_gso_type = SKB_GSO_SCTP;

	/* Initialize default send parameters. These parameters can be
	 * modified with the SCTP_DEFAULT_SEND_PARAM socket option.
	 */
	sp->default_stream = 0;
	sp->default_ppid = 0;
	sp->default_flags = 0;
	sp->default_context = 0;
	sp->default_timetolive = 0;

	sp->default_rcv_context = 0;
	sp->max_burst = net->sctp.max_burst;

	sp->sctp_hmac_alg = net->sctp.sctp_hmac_alg;

	/* Initialize default setup parameters. These parameters
	 * can be modified with the SCTP_INITMSG socket option or
	 * overridden by the SCTP_INIT CMSG.
	 */
	sp->initmsg.sinit_num_ostreams   = sctp_max_outstreams;
	sp->initmsg.sinit_max_instreams  = sctp_max_instreams;
	sp->initmsg.sinit_max_attempts   = net->sctp.max_retrans_init;
	sp->initmsg.sinit_max_init_timeo = net->sctp.rto_max;

	/* Initialize default RTO related parameters.  These parameters can
	 * be modified for with the SCTP_RTOINFO socket option.
	 */
	sp->rtoinfo.srto_initial = net->sctp.rto_initial;
	sp->rtoinfo.srto_max     = net->sctp.rto_max;
	sp->rtoinfo.srto_min     = net->sctp.rto_min;

	/* Initialize default association related parameters. These parameters
	 * can be modified with the SCTP_ASSOCINFO socket option.
	 */
	sp->assocparams.sasoc_asocmaxrxt = net->sctp.max_retrans_association;
	sp->assocparams.sasoc_number_peer_destinations = 0;
	sp->assocparams.sasoc_peer_rwnd = 0;
	sp->assocparams.sasoc_local_rwnd = 0;
	sp->assocparams.sasoc_cookie_life = net->sctp.valid_cookie_life;

	/* Initialize default event subscriptions. By default, all the
	 * options are off.
	 */
	memset(&sp->subscribe, 0, sizeof(struct sctp_event_subscribe));

	/* Default Peer Address Parameters.  These defaults can
	 * be modified via SCTP_PEER_ADDR_PARAMS
	 */
	sp->hbinterval  = net->sctp.hb_interval;
	sp->pathmaxrxt  = net->sctp.max_retrans_path;
	sp->pathmtu     = 0; /* allow default discovery */
	sp->sackdelay   = net->sctp.sack_timeout;
	sp->sackfreq	= 2;
	sp->param_flags = SPP_HB_ENABLE |
			  SPP_PMTUD_ENABLE |
			  SPP_SACKDELAY_ENABLE;

	/* If enabled no SCTP message fragmentation will be performed.
	 * Configure through SCTP_DISABLE_FRAGMENTS socket option.
	 */
	sp->disable_fragments = 0;

	/* Enable Nagle algorithm by default.  */
	sp->nodelay           = 0;

	sp->recvrcvinfo = 0;
	sp->recvnxtinfo = 0;

	/* Enable by default. */
	sp->v4mapped          = 1;

	/* Auto-close idle associations after the configured
	 * number of seconds.  A value of 0 disables this
	 * feature.  Configure through the SCTP_AUTOCLOSE socket option,
	 * for UDP-style sockets only.
	 */
	sp->autoclose         = 0;

	/* User specified fragmentation limit. */
	sp->user_frag         = 0;

	sp->adaptation_ind = 0;

	sp->pf = sctp_get_pf_specific(sk->sk_family);

	/* Control variables for partial data delivery. */
	atomic_set(&sp->pd_mode, 0);
	skb_queue_head_init(&sp->pd_lobby);
	sp->frag_interleave = 0;

	/* Create a per socket endpoint structure.  Even if we
	 * change the data structure relationships, this may still
	 * be useful for storing pre-connect address information.
	 */
	sp->ep = sctp_endpoint_new(sk, GFP_KERNEL);
	if (!sp->ep)
		return -ENOMEM;

	sp->hmac = NULL;

	sk->sk_destruct = sctp_destruct_sock;

	SCTP_DBG_OBJCNT_INC(sock);

	local_bh_disable();
	sk_sockets_allocated_inc(sk);
	sock_prot_inuse_add(net, sk->sk_prot, 1);

	local_bh_enable();

	return 0;
}

/* Cleanup any SCTP per socket resources. Must be called with
 * sock_net(sk)->sctp.addr_wq_lock held if sp->do_auto_asconf is true
 */
static void sctp_destroy_sock(struct sock *sk)
{
	struct sctp_sock *sp;

	pr_debug("%s: sk:%p\n", __func__, sk);

	/* Release our hold on the endpoint. */
	sp = sctp_sk(sk);
	/* This could happen during socket init, thus we bail out
	 * early, since the rest of the below is not setup either.
	 */
	if (sp->ep == NULL)
		return;

	if (sp->do_auto_asconf) {
		sp->do_auto_asconf = 0;
		list_del(&sp->auto_asconf_list);
	}
	sctp_endpoint_free(sp->ep);
	local_bh_disable();
	sk_sockets_allocated_dec(sk);
	sock_prot_inuse_add(sock_net(sk), sk->sk_prot, -1);
	local_bh_enable();
}

/* Triggered when there are no references on the socket anymore */
static void sctp_destruct_common(struct sock *sk)
{
	struct sctp_sock *sp = sctp_sk(sk);

	/* Free up the HMAC transform. */
	crypto_free_shash(sp->hmac);
}

static void sctp_destruct_sock(struct sock *sk)
{
	sctp_destruct_common(sk);
	inet_sock_destruct(sk);
}

/* API 4.1.7 shutdown() - TCP Style Syntax
 *     int shutdown(int socket, int how);
 *
 *     sd      - the socket descriptor of the association to be closed.
 *     how     - Specifies the type of shutdown.  The  values  are
 *               as follows:
 *               SHUT_RD
 *                     Disables further receive operations. No SCTP
 *                     protocol action is taken.
 *               SHUT_WR
 *                     Disables further send operations, and initiates
 *                     the SCTP shutdown sequence.
 *               SHUT_RDWR
 *                     Disables further send  and  receive  operations
 *                     and initiates the SCTP shutdown sequence.
 */
static void sctp_shutdown(struct sock *sk, int how)
{
	struct net *net = sock_net(sk);
	struct sctp_endpoint *ep;

	if (!sctp_style(sk, TCP))
		return;

	ep = sctp_sk(sk)->ep;
	if (how & SEND_SHUTDOWN && !list_empty(&ep->asocs)) {
		struct sctp_association *asoc;

		inet_sk_set_state(sk, SCTP_SS_CLOSING);
		asoc = list_entry(ep->asocs.next,
				  struct sctp_association, asocs);
		sctp_primitive_SHUTDOWN(net, asoc, NULL);
	}
}

int sctp_get_sctp_info(struct sock *sk, struct sctp_association *asoc,
		       struct sctp_info *info)
{
	struct sctp_transport *prim;
	struct list_head *pos;
	int mask;

	memset(info, 0, sizeof(*info));
	if (!asoc) {
		struct sctp_sock *sp = sctp_sk(sk);

		info->sctpi_s_autoclose = sp->autoclose;
		info->sctpi_s_adaptation_ind = sp->adaptation_ind;
		info->sctpi_s_pd_point = sp->pd_point;
		info->sctpi_s_nodelay = sp->nodelay;
		info->sctpi_s_disable_fragments = sp->disable_fragments;
		info->sctpi_s_v4mapped = sp->v4mapped;
		info->sctpi_s_frag_interleave = sp->frag_interleave;
		info->sctpi_s_type = sp->type;

		return 0;
	}

	info->sctpi_tag = asoc->c.my_vtag;
	info->sctpi_state = asoc->state;
	info->sctpi_rwnd = asoc->a_rwnd;
	info->sctpi_unackdata = asoc->unack_data;
	info->sctpi_penddata = sctp_tsnmap_pending(&asoc->peer.tsn_map);
	info->sctpi_instrms = asoc->stream.incnt;
	info->sctpi_outstrms = asoc->stream.outcnt;
	list_for_each(pos, &asoc->base.inqueue.in_chunk_list)
		info->sctpi_inqueue++;
	list_for_each(pos, &asoc->outqueue.out_chunk_list)
		info->sctpi_outqueue++;
	info->sctpi_overall_error = asoc->overall_error_count;
	info->sctpi_max_burst = asoc->max_burst;
	info->sctpi_maxseg = asoc->frag_point;
	info->sctpi_peer_rwnd = asoc->peer.rwnd;
	info->sctpi_peer_tag = asoc->c.peer_vtag;

	mask = asoc->peer.ecn_capable << 1;
	mask = (mask | asoc->peer.ipv4_address) << 1;
	mask = (mask | asoc->peer.ipv6_address) << 1;
	mask = (mask | asoc->peer.hostname_address) << 1;
	mask = (mask | asoc->peer.asconf_capable) << 1;
	mask = (mask | asoc->peer.prsctp_capable) << 1;
	mask = (mask | asoc->peer.auth_capable);
	info->sctpi_peer_capable = mask;
	mask = asoc->peer.sack_needed << 1;
	mask = (mask | asoc->peer.sack_generation) << 1;
	mask = (mask | asoc->peer.zero_window_announced);
	info->sctpi_peer_sack = mask;

	info->sctpi_isacks = asoc->stats.isacks;
	info->sctpi_osacks = asoc->stats.osacks;
	info->sctpi_opackets = asoc->stats.opackets;
	info->sctpi_ipackets = asoc->stats.ipackets;
	info->sctpi_rtxchunks = asoc->stats.rtxchunks;
	info->sctpi_outofseqtsns = asoc->stats.outofseqtsns;
	info->sctpi_idupchunks = asoc->stats.idupchunks;
	info->sctpi_gapcnt = asoc->stats.gapcnt;
	info->sctpi_ouodchunks = asoc->stats.ouodchunks;
	info->sctpi_iuodchunks = asoc->stats.iuodchunks;
	info->sctpi_oodchunks = asoc->stats.oodchunks;
	info->sctpi_iodchunks = asoc->stats.iodchunks;
	info->sctpi_octrlchunks = asoc->stats.octrlchunks;
	info->sctpi_ictrlchunks = asoc->stats.ictrlchunks;

	prim = asoc->peer.primary_path;
	memcpy(&info->sctpi_p_address, &prim->ipaddr, sizeof(prim->ipaddr));
	info->sctpi_p_state = prim->state;
	info->sctpi_p_cwnd = prim->cwnd;
	info->sctpi_p_srtt = prim->srtt;
	info->sctpi_p_rto = jiffies_to_msecs(prim->rto);
	info->sctpi_p_hbinterval = prim->hbinterval;
	info->sctpi_p_pathmaxrxt = prim->pathmaxrxt;
	info->sctpi_p_sackdelay = jiffies_to_msecs(prim->sackdelay);
	info->sctpi_p_ssthresh = prim->ssthresh;
	info->sctpi_p_partial_bytes_acked = prim->partial_bytes_acked;
	info->sctpi_p_flight_size = prim->flight_size;
	info->sctpi_p_error = prim->error_count;

	return 0;
}
EXPORT_SYMBOL_GPL(sctp_get_sctp_info);

/* use callback to avoid exporting the core structure */
void sctp_transport_walk_start(struct rhashtable_iter *iter)
{
	rhltable_walk_enter(&sctp_transport_hashtable, iter);

	rhashtable_walk_start(iter);
}

void sctp_transport_walk_stop(struct rhashtable_iter *iter)
{
	rhashtable_walk_stop(iter);
	rhashtable_walk_exit(iter);
}

struct sctp_transport *sctp_transport_get_next(struct net *net,
					       struct rhashtable_iter *iter)
{
	struct sctp_transport *t;

	t = rhashtable_walk_next(iter);
	for (; t; t = rhashtable_walk_next(iter)) {
		if (IS_ERR(t)) {
			if (PTR_ERR(t) == -EAGAIN)
				continue;
			break;
		}

		if (!sctp_transport_hold(t))
			continue;

		if (net_eq(sock_net(t->asoc->base.sk), net) &&
		    t->asoc->peer.primary_path == t)
			break;

		sctp_transport_put(t);
	}

	return t;
}

struct sctp_transport *sctp_transport_get_idx(struct net *net,
					      struct rhashtable_iter *iter,
					      int pos)
{
	struct sctp_transport *t;

	if (!pos)
		return SEQ_START_TOKEN;

	while ((t = sctp_transport_get_next(net, iter)) && !IS_ERR(t)) {
		if (!--pos)
			break;
		sctp_transport_put(t);
	}

	return t;
}

int sctp_for_each_endpoint(int (*cb)(struct sctp_endpoint *, void *),
			   void *p) {
	int err = 0;
	int hash = 0;
	struct sctp_ep_common *epb;
	struct sctp_hashbucket *head;

	for (head = sctp_ep_hashtable; hash < sctp_ep_hashsize;
	     hash++, head++) {
		read_lock_bh(&head->lock);
		sctp_for_each_hentry(epb, &head->chain) {
			err = cb(sctp_ep(epb), p);
			if (err)
				break;
		}
		read_unlock_bh(&head->lock);
	}

	return err;
}
EXPORT_SYMBOL_GPL(sctp_for_each_endpoint);

int sctp_transport_lookup_process(int (*cb)(struct sctp_transport *, void *),
				  struct net *net,
				  const union sctp_addr *laddr,
				  const union sctp_addr *paddr, void *p)
{
	struct sctp_transport *transport;
	int err;

	rcu_read_lock();
	transport = sctp_addrs_lookup_transport(net, laddr, paddr);
	rcu_read_unlock();
	if (!transport)
		return -ENOENT;

	err = cb(transport, p);
	sctp_transport_put(transport);

	return err;
}
EXPORT_SYMBOL_GPL(sctp_transport_lookup_process);

int sctp_transport_traverse_process(sctp_callback_t cb, sctp_callback_t cb_done,
				    struct net *net, int *pos, void *p)
{
	struct rhashtable_iter hti;
	struct sctp_transport *tsp;
	struct sctp_endpoint *ep;
	int ret;

again:
	ret = 0;
	sctp_transport_walk_start(&hti);

	tsp = sctp_transport_get_idx(net, &hti, *pos + 1);
	for (; !IS_ERR_OR_NULL(tsp); tsp = sctp_transport_get_next(net, &hti)) {
		ep = tsp->asoc->ep;
		if (sctp_endpoint_hold(ep)) { /* asoc can be peeled off */
			ret = cb(ep, tsp, p);
			if (ret)
				break;
			sctp_endpoint_put(ep);
		}
		(*pos)++;
		sctp_transport_put(tsp);
	}
	sctp_transport_walk_stop(&hti);

	if (ret) {
		if (cb_done && !cb_done(ep, tsp, p)) {
			(*pos)++;
			sctp_endpoint_put(ep);
			sctp_transport_put(tsp);
			goto again;
		}
		sctp_endpoint_put(ep);
		sctp_transport_put(tsp);
	}

	return ret;
}
EXPORT_SYMBOL_GPL(sctp_transport_traverse_process);

/* 7.2.1 Association Status (SCTP_STATUS)

 * Applications can retrieve current status information about an
 * association, including association state, peer receiver window size,
 * number of unacked data chunks, and number of data chunks pending
 * receipt.  This information is read-only.
 */
static int sctp_getsockopt_sctp_status(struct sock *sk, int len,
				       char __user *optval,
				       int __user *optlen)
{
	struct sctp_status status;
	struct sctp_association *asoc = NULL;
	struct sctp_transport *transport;
	sctp_assoc_t associd;
	int retval = 0;

	if (len < sizeof(status)) {
		retval = -EINVAL;
		goto out;
	}

	len = sizeof(status);
	if (copy_from_user(&status, optval, len)) {
		retval = -EFAULT;
		goto out;
	}

	associd = status.sstat_assoc_id;
	asoc = sctp_id2assoc(sk, associd);
	if (!asoc) {
		retval = -EINVAL;
		goto out;
	}

	transport = asoc->peer.primary_path;

	status.sstat_assoc_id = sctp_assoc2id(asoc);
	status.sstat_state = sctp_assoc_to_state(asoc);
	status.sstat_rwnd =  asoc->peer.rwnd;
	status.sstat_unackdata = asoc->unack_data;

	status.sstat_penddata = sctp_tsnmap_pending(&asoc->peer.tsn_map);
	status.sstat_instrms = asoc->stream.incnt;
	status.sstat_outstrms = asoc->stream.outcnt;
	status.sstat_fragmentation_point = asoc->frag_point;
	status.sstat_primary.spinfo_assoc_id = sctp_assoc2id(transport->asoc);
	memcpy(&status.sstat_primary.spinfo_address, &transport->ipaddr,
			transport->af_specific->sockaddr_len);
	/* Map ipv4 address into v4-mapped-on-v6 address.  */
	sctp_get_pf_specific(sk->sk_family)->addr_to_user(sctp_sk(sk),
		(union sctp_addr *)&status.sstat_primary.spinfo_address);
	status.sstat_primary.spinfo_state = transport->state;
	status.sstat_primary.spinfo_cwnd = transport->cwnd;
	status.sstat_primary.spinfo_srtt = transport->srtt;
	status.sstat_primary.spinfo_rto = jiffies_to_msecs(transport->rto);
	status.sstat_primary.spinfo_mtu = transport->pathmtu;

	if (status.sstat_primary.spinfo_state == SCTP_UNKNOWN)
		status.sstat_primary.spinfo_state = SCTP_ACTIVE;

	if (put_user(len, optlen)) {
		retval = -EFAULT;
		goto out;
	}

	pr_debug("%s: len:%d, state:%d, rwnd:%d, assoc_id:%d\n",
		 __func__, len, status.sstat_state, status.sstat_rwnd,
		 status.sstat_assoc_id);

	if (copy_to_user(optval, &status, len)) {
		retval = -EFAULT;
		goto out;
	}

out:
	return retval;
}


/* 7.2.2 Peer Address Information (SCTP_GET_PEER_ADDR_INFO)
 *
 * Applications can retrieve information about a specific peer address
 * of an association, including its reachability state, congestion
 * window, and retransmission timer values.  This information is
 * read-only.
 */
static int sctp_getsockopt_peer_addr_info(struct sock *sk, int len,
					  char __user *optval,
					  int __user *optlen)
{
	struct sctp_paddrinfo pinfo;
	struct sctp_transport *transport;
	int retval = 0;

	if (len < sizeof(pinfo)) {
		retval = -EINVAL;
		goto out;
	}

	len = sizeof(pinfo);
	if (copy_from_user(&pinfo, optval, len)) {
		retval = -EFAULT;
		goto out;
	}

	transport = sctp_addr_id2transport(sk, &pinfo.spinfo_address,
					   pinfo.spinfo_assoc_id);
	if (!transport)
		return -EINVAL;

	pinfo.spinfo_assoc_id = sctp_assoc2id(transport->asoc);
	pinfo.spinfo_state = transport->state;
	pinfo.spinfo_cwnd = transport->cwnd;
	pinfo.spinfo_srtt = transport->srtt;
	pinfo.spinfo_rto = jiffies_to_msecs(transport->rto);
	pinfo.spinfo_mtu = transport->pathmtu;

	if (pinfo.spinfo_state == SCTP_UNKNOWN)
		pinfo.spinfo_state = SCTP_ACTIVE;

	if (put_user(len, optlen)) {
		retval = -EFAULT;
		goto out;
	}

	if (copy_to_user(optval, &pinfo, len)) {
		retval = -EFAULT;
		goto out;
	}

out:
	return retval;
}

/* 7.1.12 Enable/Disable message fragmentation (SCTP_DISABLE_FRAGMENTS)
 *
 * This option is a on/off flag.  If enabled no SCTP message
 * fragmentation will be performed.  Instead if a message being sent
 * exceeds the current PMTU size, the message will NOT be sent and
 * instead a error will be indicated to the user.
 */
static int sctp_getsockopt_disable_fragments(struct sock *sk, int len,
					char __user *optval, int __user *optlen)
{
	int val;

	if (len < sizeof(int))
		return -EINVAL;

	len = sizeof(int);
	val = (sctp_sk(sk)->disable_fragments == 1);
	if (put_user(len, optlen))
		return -EFAULT;
	if (copy_to_user(optval, &val, len))
		return -EFAULT;
	return 0;
}

/* 7.1.15 Set notification and ancillary events (SCTP_EVENTS)
 *
 * This socket option is used to specify various notifications and
 * ancillary data the user wishes to receive.
 */
static int sctp_getsockopt_events(struct sock *sk, int len, char __user *optval,
				  int __user *optlen)
{
	if (len == 0)
		return -EINVAL;
	if (len > sizeof(struct sctp_event_subscribe))
		len = sizeof(struct sctp_event_subscribe);
	if (put_user(len, optlen))
		return -EFAULT;
	if (copy_to_user(optval, &sctp_sk(sk)->subscribe, len))
		return -EFAULT;
	return 0;
}

/* 7.1.8 Automatic Close of associations (SCTP_AUTOCLOSE)
 *
 * This socket option is applicable to the UDP-style socket only.  When
 * set it will cause associations that are idle for more than the
 * specified number of seconds to automatically close.  An association
 * being idle is defined an association that has NOT sent or received
 * user data.  The special value of '0' indicates that no automatic
 * close of any associations should be performed.  The option expects an
 * integer defining the number of seconds of idle time before an
 * association is closed.
 */
static int sctp_getsockopt_autoclose(struct sock *sk, int len, char __user *optval, int __user *optlen)
{
	/* Applicable to UDP-style socket only */
	if (sctp_style(sk, TCP))
		return -EOPNOTSUPP;
	if (len < sizeof(int))
		return -EINVAL;
	len = sizeof(int);
	if (put_user(len, optlen))
		return -EFAULT;
	if (put_user(sctp_sk(sk)->autoclose, (int __user *)optval))
		return -EFAULT;
	return 0;
}

/* Helper routine to branch off an association to a new socket.  */
int sctp_do_peeloff(struct sock *sk, sctp_assoc_t id, struct socket **sockp)
{
	struct sctp_association *asoc = sctp_id2assoc(sk, id);
	struct sctp_sock *sp = sctp_sk(sk);
	struct socket *sock;
	int err = 0;

	/* Do not peel off from one netns to another one. */
	if (!net_eq(current->nsproxy->net_ns, sock_net(sk)))
		return -EINVAL;

	if (!asoc)
		return -EINVAL;

	/* An association cannot be branched off from an already peeled-off
	 * socket, nor is this supported for tcp style sockets.
	 */
	if (!sctp_style(sk, UDP))
		return -EINVAL;

	/* Create a new socket.  */
	err = sock_create(sk->sk_family, SOCK_SEQPACKET, IPPROTO_SCTP, &sock);
	if (err < 0)
		return err;

	sctp_copy_sock(sock->sk, sk, asoc);

	/* Make peeled-off sockets more like 1-1 accepted sockets.
	 * Set the daddr and initialize id to something more random and also
	 * copy over any ip options.
	 */
	sp->pf->to_sk_daddr(&asoc->peer.primary_addr, sock->sk);
	sp->pf->copy_ip_options(sk, sock->sk);

	/* Populate the fields of the newsk from the oldsk and migrate the
	 * asoc to the newsk.
	 */
	sctp_sock_migrate(sk, sock->sk, asoc, SCTP_SOCKET_UDP_HIGH_BANDWIDTH);

	*sockp = sock;

	return err;
}
EXPORT_SYMBOL(sctp_do_peeloff);

static int sctp_getsockopt_peeloff_common(struct sock *sk, sctp_peeloff_arg_t *peeloff,
					  struct file **newfile, unsigned flags)
{
	struct socket *newsock;
	int retval;

	retval = sctp_do_peeloff(sk, peeloff->associd, &newsock);
	if (retval < 0)
		goto out;

	/* Map the socket to an unused fd that can be returned to the user.  */
	retval = get_unused_fd_flags(flags & SOCK_CLOEXEC);
	if (retval < 0) {
		sock_release(newsock);
		goto out;
	}

	*newfile = sock_alloc_file(newsock, 0, NULL);
	if (IS_ERR(*newfile)) {
		put_unused_fd(retval);
		retval = PTR_ERR(*newfile);
		*newfile = NULL;
		return retval;
	}

	pr_debug("%s: sk:%p, newsk:%p, sd:%d\n", __func__, sk, newsock->sk,
		 retval);

	peeloff->sd = retval;

	if (flags & SOCK_NONBLOCK)
		(*newfile)->f_flags |= O_NONBLOCK;
out:
	return retval;
}

static int sctp_getsockopt_peeloff(struct sock *sk, int len, char __user *optval, int __user *optlen)
{
	sctp_peeloff_arg_t peeloff;
	struct file *newfile = NULL;
	int retval = 0;

	if (len < sizeof(sctp_peeloff_arg_t))
		return -EINVAL;
	len = sizeof(sctp_peeloff_arg_t);
	if (copy_from_user(&peeloff, optval, len))
		return -EFAULT;

	retval = sctp_getsockopt_peeloff_common(sk, &peeloff, &newfile, 0);
	if (retval < 0)
		goto out;

	/* Return the fd mapped to the new socket.  */
	if (put_user(len, optlen)) {
		fput(newfile);
		put_unused_fd(retval);
		return -EFAULT;
	}

	if (copy_to_user(optval, &peeloff, len)) {
		fput(newfile);
		put_unused_fd(retval);
		return -EFAULT;
	}
	fd_install(retval, newfile);
out:
	return retval;
}

static int sctp_getsockopt_peeloff_flags(struct sock *sk, int len,
					 char __user *optval, int __user *optlen)
{
	sctp_peeloff_flags_arg_t peeloff;
	struct file *newfile = NULL;
	int retval = 0;

	if (len < sizeof(sctp_peeloff_flags_arg_t))
		return -EINVAL;
	len = sizeof(sctp_peeloff_flags_arg_t);
	if (copy_from_user(&peeloff, optval, len))
		return -EFAULT;

	retval = sctp_getsockopt_peeloff_common(sk, &peeloff.p_arg,
						&newfile, peeloff.flags);
	if (retval < 0)
		goto out;

	/* Return the fd mapped to the new socket.  */
	if (put_user(len, optlen)) {
		fput(newfile);
		put_unused_fd(retval);
		return -EFAULT;
	}

	if (copy_to_user(optval, &peeloff, len)) {
		fput(newfile);
		put_unused_fd(retval);
		return -EFAULT;
	}
	fd_install(retval, newfile);
out:
	return retval;
}

/* 7.1.13 Peer Address Parameters (SCTP_PEER_ADDR_PARAMS)
 *
 * Applications can enable or disable heartbeats for any peer address of
 * an association, modify an address's heartbeat interval, force a
 * heartbeat to be sent immediately, and adjust the address's maximum
 * number of retransmissions sent before an address is considered
 * unreachable.  The following structure is used to access and modify an
 * address's parameters:
 *
 *  struct sctp_paddrparams {
 *     sctp_assoc_t            spp_assoc_id;
 *     struct sockaddr_storage spp_address;
 *     uint32_t                spp_hbinterval;
 *     uint16_t                spp_pathmaxrxt;
 *     uint32_t                spp_pathmtu;
 *     uint32_t                spp_sackdelay;
 *     uint32_t                spp_flags;
 * };
 *
 *   spp_assoc_id    - (one-to-many style socket) This is filled in the
 *                     application, and identifies the association for
 *                     this query.
 *   spp_address     - This specifies which address is of interest.
 *   spp_hbinterval  - This contains the value of the heartbeat interval,
 *                     in milliseconds.  If a  value of zero
 *                     is present in this field then no changes are to
 *                     be made to this parameter.
 *   spp_pathmaxrxt  - This contains the maximum number of
 *                     retransmissions before this address shall be
 *                     considered unreachable. If a  value of zero
 *                     is present in this field then no changes are to
 *                     be made to this parameter.
 *   spp_pathmtu     - When Path MTU discovery is disabled the value
 *                     specified here will be the "fixed" path mtu.
 *                     Note that if the spp_address field is empty
 *                     then all associations on this address will
 *                     have this fixed path mtu set upon them.
 *
 *   spp_sackdelay   - When delayed sack is enabled, this value specifies
 *                     the number of milliseconds that sacks will be delayed
 *                     for. This value will apply to all addresses of an
 *                     association if the spp_address field is empty. Note
 *                     also, that if delayed sack is enabled and this
 *                     value is set to 0, no change is made to the last
 *                     recorded delayed sack timer value.
 *
 *   spp_flags       - These flags are used to control various features
 *                     on an association. The flag field may contain
 *                     zero or more of the following options.
 *
 *                     SPP_HB_ENABLE  - Enable heartbeats on the
 *                     specified address. Note that if the address
 *                     field is empty all addresses for the association
 *                     have heartbeats enabled upon them.
 *
 *                     SPP_HB_DISABLE - Disable heartbeats on the
 *                     speicifed address. Note that if the address
 *                     field is empty all addresses for the association
 *                     will have their heartbeats disabled. Note also
 *                     that SPP_HB_ENABLE and SPP_HB_DISABLE are
 *                     mutually exclusive, only one of these two should
 *                     be specified. Enabling both fields will have
 *                     undetermined results.
 *
 *                     SPP_HB_DEMAND - Request a user initiated heartbeat
 *                     to be made immediately.
 *
 *                     SPP_PMTUD_ENABLE - This field will enable PMTU
 *                     discovery upon the specified address. Note that
 *                     if the address feild is empty then all addresses
 *                     on the association are effected.
 *
 *                     SPP_PMTUD_DISABLE - This field will disable PMTU
 *                     discovery upon the specified address. Note that
 *                     if the address feild is empty then all addresses
 *                     on the association are effected. Not also that
 *                     SPP_PMTUD_ENABLE and SPP_PMTUD_DISABLE are mutually
 *                     exclusive. Enabling both will have undetermined
 *                     results.
 *
 *                     SPP_SACKDELAY_ENABLE - Setting this flag turns
 *                     on delayed sack. The time specified in spp_sackdelay
 *                     is used to specify the sack delay for this address. Note
 *                     that if spp_address is empty then all addresses will
 *                     enable delayed sack and take on the sack delay
 *                     value specified in spp_sackdelay.
 *                     SPP_SACKDELAY_DISABLE - Setting this flag turns
 *                     off delayed sack. If the spp_address field is blank then
 *                     delayed sack is disabled for the entire association. Note
 *                     also that this field is mutually exclusive to
 *                     SPP_SACKDELAY_ENABLE, setting both will have undefined
 *                     results.
 *
 *                     SPP_IPV6_FLOWLABEL:  Setting this flag enables the
 *                     setting of the IPV6 flow label value.  The value is
 *                     contained in the spp_ipv6_flowlabel field.
 *                     Upon retrieval, this flag will be set to indicate that
 *                     the spp_ipv6_flowlabel field has a valid value returned.
 *                     If a specific destination address is set (in the
 *                     spp_address field), then the value returned is that of
 *                     the address.  If just an association is specified (and
 *                     no address), then the association's default flow label
 *                     is returned.  If neither an association nor a destination
 *                     is specified, then the socket's default flow label is
 *                     returned.  For non-IPv6 sockets, this flag will be left
 *                     cleared.
 *
 *                     SPP_DSCP:  Setting this flag enables the setting of the
 *                     Differentiated Services Code Point (DSCP) value
 *                     associated with either the association or a specific
 *                     address.  The value is obtained in the spp_dscp field.
 *                     Upon retrieval, this flag will be set to indicate that
 *                     the spp_dscp field has a valid value returned.  If a
 *                     specific destination address is set when called (in the
 *                     spp_address field), then that specific destination
 *                     address's DSCP value is returned.  If just an association
 *                     is specified, then the association's default DSCP is
 *                     returned.  If neither an association nor a destination is
 *                     specified, then the socket's default DSCP is returned.
 *
 *   spp_ipv6_flowlabel
 *                   - This field is used in conjunction with the
 *                     SPP_IPV6_FLOWLABEL flag and contains the IPv6 flow label.
 *                     The 20 least significant bits are used for the flow
 *                     label.  This setting has precedence over any IPv6-layer
 *                     setting.
 *
 *   spp_dscp        - This field is used in conjunction with the SPP_DSCP flag
 *                     and contains the DSCP.  The 6 most significant bits are
 *                     used for the DSCP.  This setting has precedence over any
 *                     IPv4- or IPv6- layer setting.
 */
static int sctp_getsockopt_peer_addr_params(struct sock *sk, int len,
					    char __user *optval, int __user *optlen)
{
	struct sctp_paddrparams  params;
	struct sctp_transport   *trans = NULL;
	struct sctp_association *asoc = NULL;
	struct sctp_sock        *sp = sctp_sk(sk);

	if (len >= sizeof(params))
		len = sizeof(params);
	else if (len >= ALIGN(offsetof(struct sctp_paddrparams,
				       spp_ipv6_flowlabel), 4))
		len = ALIGN(offsetof(struct sctp_paddrparams,
				     spp_ipv6_flowlabel), 4);
	else
		return -EINVAL;

	if (copy_from_user(&params, optval, len))
		return -EFAULT;

	/* If an address other than INADDR_ANY is specified, and
	 * no transport is found, then the request is invalid.
	 */
	if (!sctp_is_any(sk, (union sctp_addr *)&params.spp_address)) {
		trans = sctp_addr_id2transport(sk, &params.spp_address,
					       params.spp_assoc_id);
		if (!trans) {
			pr_debug("%s: failed no transport\n", __func__);
			return -EINVAL;
		}
	}

	/* Get association, if assoc_id != 0 and the socket is a one
	 * to many style socket, and an association was not found, then
	 * the id was invalid.
	 */
	asoc = sctp_id2assoc(sk, params.spp_assoc_id);
	if (!asoc && params.spp_assoc_id && sctp_style(sk, UDP)) {
		pr_debug("%s: failed no association\n", __func__);
		return -EINVAL;
	}

	if (trans) {
		/* Fetch transport values. */
		params.spp_hbinterval = jiffies_to_msecs(trans->hbinterval);
		params.spp_pathmtu    = trans->pathmtu;
		params.spp_pathmaxrxt = trans->pathmaxrxt;
		params.spp_sackdelay  = jiffies_to_msecs(trans->sackdelay);

		/*draft-11 doesn't say what to return in spp_flags*/
		params.spp_flags      = trans->param_flags;
		if (trans->flowlabel & SCTP_FLOWLABEL_SET_MASK) {
			params.spp_ipv6_flowlabel = trans->flowlabel &
						    SCTP_FLOWLABEL_VAL_MASK;
			params.spp_flags |= SPP_IPV6_FLOWLABEL;
		}
		if (trans->dscp & SCTP_DSCP_SET_MASK) {
			params.spp_dscp	= trans->dscp & SCTP_DSCP_VAL_MASK;
			params.spp_flags |= SPP_DSCP;
		}
	} else if (asoc) {
		/* Fetch association values. */
		params.spp_hbinterval = jiffies_to_msecs(asoc->hbinterval);
		params.spp_pathmtu    = asoc->pathmtu;
		params.spp_pathmaxrxt = asoc->pathmaxrxt;
		params.spp_sackdelay  = jiffies_to_msecs(asoc->sackdelay);

		/*draft-11 doesn't say what to return in spp_flags*/
		params.spp_flags      = asoc->param_flags;
		if (asoc->flowlabel & SCTP_FLOWLABEL_SET_MASK) {
			params.spp_ipv6_flowlabel = asoc->flowlabel &
						    SCTP_FLOWLABEL_VAL_MASK;
			params.spp_flags |= SPP_IPV6_FLOWLABEL;
		}
		if (asoc->dscp & SCTP_DSCP_SET_MASK) {
			params.spp_dscp	= asoc->dscp & SCTP_DSCP_VAL_MASK;
			params.spp_flags |= SPP_DSCP;
		}
	} else {
		/* Fetch socket values. */
		params.spp_hbinterval = sp->hbinterval;
		params.spp_pathmtu    = sp->pathmtu;
		params.spp_sackdelay  = sp->sackdelay;
		params.spp_pathmaxrxt = sp->pathmaxrxt;

		/*draft-11 doesn't say what to return in spp_flags*/
		params.spp_flags      = sp->param_flags;
		if (sp->flowlabel & SCTP_FLOWLABEL_SET_MASK) {
			params.spp_ipv6_flowlabel = sp->flowlabel &
						    SCTP_FLOWLABEL_VAL_MASK;
			params.spp_flags |= SPP_IPV6_FLOWLABEL;
		}
		if (sp->dscp & SCTP_DSCP_SET_MASK) {
			params.spp_dscp	= sp->dscp & SCTP_DSCP_VAL_MASK;
			params.spp_flags |= SPP_DSCP;
		}
	}

	if (copy_to_user(optval, &params, len))
		return -EFAULT;

	if (put_user(len, optlen))
		return -EFAULT;

	return 0;
}

/*
 * 7.1.23.  Get or set delayed ack timer (SCTP_DELAYED_SACK)
 *
 * This option will effect the way delayed acks are performed.  This
 * option allows you to get or set the delayed ack time, in
 * milliseconds.  It also allows changing the delayed ack frequency.
 * Changing the frequency to 1 disables the delayed sack algorithm.  If
 * the assoc_id is 0, then this sets or gets the endpoints default
 * values.  If the assoc_id field is non-zero, then the set or get
 * effects the specified association for the one to many model (the
 * assoc_id field is ignored by the one to one model).  Note that if
 * sack_delay or sack_freq are 0 when setting this option, then the
 * current values will remain unchanged.
 *
 * struct sctp_sack_info {
 *     sctp_assoc_t            sack_assoc_id;
 *     uint32_t                sack_delay;
 *     uint32_t                sack_freq;
 * };
 *
 * sack_assoc_id -  This parameter, indicates which association the user
 *    is performing an action upon.  Note that if this field's value is
 *    zero then the endpoints default value is changed (effecting future
 *    associations only).
 *
 * sack_delay -  This parameter contains the number of milliseconds that
 *    the user is requesting the delayed ACK timer be set to.  Note that
 *    this value is defined in the standard to be between 200 and 500
 *    milliseconds.
 *
 * sack_freq -  This parameter contains the number of packets that must
 *    be received before a sack is sent without waiting for the delay
 *    timer to expire.  The default value for this is 2, setting this
 *    value to 1 will disable the delayed sack algorithm.
 */
static int sctp_getsockopt_delayed_ack(struct sock *sk, int len,
					    char __user *optval,
					    int __user *optlen)
{
	struct sctp_sack_info    params;
	struct sctp_association *asoc = NULL;
	struct sctp_sock        *sp = sctp_sk(sk);

	if (len >= sizeof(struct sctp_sack_info)) {
		len = sizeof(struct sctp_sack_info);

		if (copy_from_user(&params, optval, len))
			return -EFAULT;
	} else if (len == sizeof(struct sctp_assoc_value)) {
		pr_warn_ratelimited(DEPRECATED
				    "%s (pid %d) "
				    "Use of struct sctp_assoc_value in delayed_ack socket option.\n"
				    "Use struct sctp_sack_info instead\n",
				    current->comm, task_pid_nr(current));
		if (copy_from_user(&params, optval, len))
			return -EFAULT;
	} else
		return -EINVAL;

	/* Get association, if sack_assoc_id != 0 and the socket is a one
	 * to many style socket, and an association was not found, then
	 * the id was invalid.
	 */
	asoc = sctp_id2assoc(sk, params.sack_assoc_id);
	if (!asoc && params.sack_assoc_id && sctp_style(sk, UDP))
		return -EINVAL;

	if (asoc) {
		/* Fetch association values. */
		if (asoc->param_flags & SPP_SACKDELAY_ENABLE) {
			params.sack_delay = jiffies_to_msecs(
				asoc->sackdelay);
			params.sack_freq = asoc->sackfreq;

		} else {
			params.sack_delay = 0;
			params.sack_freq = 1;
		}
	} else {
		/* Fetch socket values. */
		if (sp->param_flags & SPP_SACKDELAY_ENABLE) {
			params.sack_delay  = sp->sackdelay;
			params.sack_freq = sp->sackfreq;
		} else {
			params.sack_delay  = 0;
			params.sack_freq = 1;
		}
	}

	if (copy_to_user(optval, &params, len))
		return -EFAULT;

	if (put_user(len, optlen))
		return -EFAULT;

	return 0;
}

/* 7.1.3 Initialization Parameters (SCTP_INITMSG)
 *
 * Applications can specify protocol parameters for the default association
 * initialization.  The option name argument to setsockopt() and getsockopt()
 * is SCTP_INITMSG.
 *
 * Setting initialization parameters is effective only on an unconnected
 * socket (for UDP-style sockets only future associations are effected
 * by the change).  With TCP-style sockets, this option is inherited by
 * sockets derived from a listener socket.
 */
static int sctp_getsockopt_initmsg(struct sock *sk, int len, char __user *optval, int __user *optlen)
{
	if (len < sizeof(struct sctp_initmsg))
		return -EINVAL;
	len = sizeof(struct sctp_initmsg);
	if (put_user(len, optlen))
		return -EFAULT;
	if (copy_to_user(optval, &sctp_sk(sk)->initmsg, len))
		return -EFAULT;
	return 0;
}


static int sctp_getsockopt_peer_addrs(struct sock *sk, int len,
				      char __user *optval, int __user *optlen)
{
<<<<<<< HEAD
	if (len == 0)
=======
	struct sctp_association *asoc;
	int cnt = 0;
	struct sctp_getaddrs getaddrs;
	struct sctp_transport *from;
	void __user *to;
	union sctp_addr temp;
	struct sctp_sock *sp = sctp_sk(sk);
	int addrlen;
	size_t space_left;
	int bytes_copied;

	if (len < sizeof(struct sctp_getaddrs))
>>>>>>> 286cd8c7
		return -EINVAL;

	if (copy_from_user(&getaddrs, optval, sizeof(struct sctp_getaddrs)))
		return -EFAULT;

	/* For UDP-style sockets, id specifies the association to query.  */
	asoc = sctp_id2assoc(sk, getaddrs.assoc_id);
	if (!asoc)
		return -EINVAL;

	to = optval + offsetof(struct sctp_getaddrs, addrs);
	space_left = len - offsetof(struct sctp_getaddrs, addrs);

	list_for_each_entry(from, &asoc->peer.transport_addr_list,
				transports) {
		memcpy(&temp, &from->ipaddr, sizeof(temp));
		addrlen = sctp_get_pf_specific(sk->sk_family)
			      ->addr_to_user(sp, &temp);
		if (space_left < addrlen)
			return -ENOMEM;
		if (copy_to_user(to, &temp, addrlen))
			return -EFAULT;
		to += addrlen;
		cnt++;
		space_left -= addrlen;
	}

	if (put_user(cnt, &((struct sctp_getaddrs __user *)optval)->addr_num))
		return -EFAULT;
	bytes_copied = ((char __user *)to) - optval;
	if (put_user(bytes_copied, optlen))
		return -EFAULT;

	return 0;
}

static int sctp_copy_laddrs(struct sock *sk, __u16 port, void *to,
			    size_t space_left, int *bytes_copied)
{
	struct sctp_sockaddr_entry *addr;
	union sctp_addr temp;
	int cnt = 0;
	int addrlen;
	struct net *net = sock_net(sk);

	rcu_read_lock();
	list_for_each_entry_rcu(addr, &net->sctp.local_addr_list, list) {
		if (!addr->valid)
			continue;

		if ((PF_INET == sk->sk_family) &&
		    (AF_INET6 == addr->a.sa.sa_family))
			continue;
		if ((PF_INET6 == sk->sk_family) &&
		    inet_v6_ipv6only(sk) &&
		    (AF_INET == addr->a.sa.sa_family))
			continue;
		memcpy(&temp, &addr->a, sizeof(temp));
		if (!temp.v4.sin_port)
			temp.v4.sin_port = htons(port);

		addrlen = sctp_get_pf_specific(sk->sk_family)
			      ->addr_to_user(sctp_sk(sk), &temp);

		if (space_left < addrlen) {
			cnt =  -ENOMEM;
			break;
		}
		memcpy(to, &temp, addrlen);

		to += addrlen;
		cnt++;
		space_left -= addrlen;
		*bytes_copied += addrlen;
	}
	rcu_read_unlock();

	return cnt;
}


static int sctp_getsockopt_local_addrs(struct sock *sk, int len,
				       char __user *optval, int __user *optlen)
{
	struct sctp_bind_addr *bp;
	struct sctp_association *asoc;
	int cnt = 0;
	struct sctp_getaddrs getaddrs;
	struct sctp_sockaddr_entry *addr;
	void __user *to;
	union sctp_addr temp;
	struct sctp_sock *sp = sctp_sk(sk);
	int addrlen;
	int err = 0;
	size_t space_left;
	int bytes_copied = 0;
	void *addrs;
	void *buf;

	if (len < sizeof(struct sctp_getaddrs))
		return -EINVAL;
<<<<<<< HEAD
	len = sizeof(int);
	if (put_user(len, optlen))
		return -EFAULT;
	if (copy_to_user(optval, &sctp_sk(sk)->autoclose, len))
=======

	if (copy_from_user(&getaddrs, optval, sizeof(struct sctp_getaddrs)))
>>>>>>> 286cd8c7
		return -EFAULT;

	/*
	 *  For UDP-style sockets, id specifies the association to query.
	 *  If the id field is set to the value '0' then the locally bound
	 *  addresses are returned without regard to any particular
	 *  association.
	 */
	if (0 == getaddrs.assoc_id) {
		bp = &sctp_sk(sk)->ep->base.bind_addr;
	} else {
		asoc = sctp_id2assoc(sk, getaddrs.assoc_id);
		if (!asoc)
			return -EINVAL;
		bp = &asoc->base.bind_addr;
	}

	to = optval + offsetof(struct sctp_getaddrs, addrs);
	space_left = len - offsetof(struct sctp_getaddrs, addrs);

	addrs = kmalloc(space_left, GFP_USER | __GFP_NOWARN);
	if (!addrs)
		return -ENOMEM;

	/* If the endpoint is bound to 0.0.0.0 or ::0, get the valid
	 * addresses from the global local address list.
	 */
	if (sctp_list_single_entry(&bp->address_list)) {
		addr = list_entry(bp->address_list.next,
				  struct sctp_sockaddr_entry, list);
		if (sctp_is_any(sk, &addr->a)) {
			cnt = sctp_copy_laddrs(sk, bp->port, addrs,
						space_left, &bytes_copied);
			if (cnt < 0) {
				err = cnt;
				goto out;
			}
			goto copy_getaddrs;
		}
	}

	buf = addrs;
	/* Protection on the bound address list is not needed since
	 * in the socket option context we hold a socket lock and
	 * thus the bound address list can't change.
	 */
	list_for_each_entry(addr, &bp->address_list, list) {
		memcpy(&temp, &addr->a, sizeof(temp));
		addrlen = sctp_get_pf_specific(sk->sk_family)
			      ->addr_to_user(sp, &temp);
		if (space_left < addrlen) {
			err =  -ENOMEM; /*fixme: right error?*/
			goto out;
		}
		memcpy(buf, &temp, addrlen);
		buf += addrlen;
		bytes_copied += addrlen;
		cnt++;
		space_left -= addrlen;
	}

copy_getaddrs:
	if (copy_to_user(to, addrs, bytes_copied)) {
		err = -EFAULT;
		goto out;
	}
	if (put_user(cnt, &((struct sctp_getaddrs __user *)optval)->addr_num)) {
		err = -EFAULT;
		goto out;
	}
	/* XXX: We should have accounted for sizeof(struct sctp_getaddrs) too,
	 * but we can't change it anymore.
	 */
	if (put_user(bytes_copied, optlen))
		err = -EFAULT;
out:
	kfree(addrs);
	return err;
}

/* 7.1.10 Set Primary Address (SCTP_PRIMARY_ADDR)
 *
 * Requests that the local SCTP stack use the enclosed peer address as
 * the association primary.  The enclosed address must be one of the
 * association peer's addresses.
 */
static int sctp_getsockopt_primary_addr(struct sock *sk, int len,
					char __user *optval, int __user *optlen)
{
	struct sctp_prim prim;
	struct sctp_association *asoc;
	struct sctp_sock *sp = sctp_sk(sk);

<<<<<<< HEAD
	/* Do not peel off from one netns to another one. */
	if (!net_eq(current->nsproxy->net_ns, sock_net(sk)))
		return -EINVAL;

	if (!asoc)
=======
	if (len < sizeof(struct sctp_prim))
>>>>>>> 286cd8c7
		return -EINVAL;

	len = sizeof(struct sctp_prim);

	if (copy_from_user(&prim, optval, len))
		return -EFAULT;

	asoc = sctp_id2assoc(sk, prim.ssp_assoc_id);
	if (!asoc)
		return -EINVAL;

	if (!asoc->peer.primary_path)
		return -ENOTCONN;

	memcpy(&prim.ssp_addr, &asoc->peer.primary_path->ipaddr,
		asoc->peer.primary_path->af_specific->sockaddr_len);

	sctp_get_pf_specific(sk->sk_family)->addr_to_user(sp,
			(union sctp_addr *)&prim.ssp_addr);

	if (put_user(len, optlen))
		return -EFAULT;
	if (copy_to_user(optval, &prim, len))
		return -EFAULT;

	return 0;
}

/*
 * 7.1.11  Set Adaptation Layer Indicator (SCTP_ADAPTATION_LAYER)
 *
 * Requests that the local endpoint set the specified Adaptation Layer
 * Indication parameter for all future INIT and INIT-ACK exchanges.
 */
static int sctp_getsockopt_adaptation_layer(struct sock *sk, int len,
				  char __user *optval, int __user *optlen)
{
	struct sctp_setadaptation adaptation;

	if (len < sizeof(struct sctp_setadaptation))
		return -EINVAL;

	len = sizeof(struct sctp_setadaptation);

	adaptation.ssb_adaptation_ind = sctp_sk(sk)->adaptation_ind;

	if (put_user(len, optlen))
		return -EFAULT;
	if (copy_to_user(optval, &adaptation, len))
		return -EFAULT;

	return 0;
}

/*
 *
 * 7.1.14 Set default send parameters (SCTP_DEFAULT_SEND_PARAM)
 *
 *   Applications that wish to use the sendto() system call may wish to
 *   specify a default set of parameters that would normally be supplied
 *   through the inclusion of ancillary data.  This socket option allows
 *   such an application to set the default sctp_sndrcvinfo structure.


 *   The application that wishes to use this socket option simply passes
 *   in to this call the sctp_sndrcvinfo structure defined in Section
 *   5.2.2) The input parameters accepted by this call include
 *   sinfo_stream, sinfo_flags, sinfo_ppid, sinfo_context,
 *   sinfo_timetolive.  The user must provide the sinfo_assoc_id field in
 *   to this call if the caller is using the UDP model.
 *
 *   For getsockopt, it get the default sctp_sndrcvinfo structure.
 */
static int sctp_getsockopt_default_send_param(struct sock *sk,
					int len, char __user *optval,
					int __user *optlen)
{
	struct sctp_sock *sp = sctp_sk(sk);
	struct sctp_association *asoc;
	struct sctp_sndrcvinfo info;

	if (len < sizeof(info))
		return -EINVAL;

	len = sizeof(info);

	if (copy_from_user(&info, optval, len))
		return -EFAULT;

	asoc = sctp_id2assoc(sk, info.sinfo_assoc_id);
	if (!asoc && info.sinfo_assoc_id && sctp_style(sk, UDP))
		return -EINVAL;
	if (asoc) {
		info.sinfo_stream = asoc->default_stream;
		info.sinfo_flags = asoc->default_flags;
		info.sinfo_ppid = asoc->default_ppid;
		info.sinfo_context = asoc->default_context;
		info.sinfo_timetolive = asoc->default_timetolive;
	} else {
		info.sinfo_stream = sp->default_stream;
		info.sinfo_flags = sp->default_flags;
		info.sinfo_ppid = sp->default_ppid;
		info.sinfo_context = sp->default_context;
		info.sinfo_timetolive = sp->default_timetolive;
	}

	if (put_user(len, optlen))
		return -EFAULT;
	if (copy_to_user(optval, &info, len))
		return -EFAULT;

	return 0;
}

/* RFC6458, Section 8.1.31. Set/get Default Send Parameters
 * (SCTP_DEFAULT_SNDINFO)
 */
static int sctp_getsockopt_default_sndinfo(struct sock *sk, int len,
					   char __user *optval,
					   int __user *optlen)
{
	struct sctp_sock *sp = sctp_sk(sk);
	struct sctp_association *asoc;
	struct sctp_sndinfo info;

	if (len < sizeof(info))
		return -EINVAL;

	len = sizeof(info);

	if (copy_from_user(&info, optval, len))
		return -EFAULT;

	asoc = sctp_id2assoc(sk, info.snd_assoc_id);
	if (!asoc && info.snd_assoc_id && sctp_style(sk, UDP))
		return -EINVAL;
	if (asoc) {
		info.snd_sid = asoc->default_stream;
		info.snd_flags = asoc->default_flags;
		info.snd_ppid = asoc->default_ppid;
		info.snd_context = asoc->default_context;
	} else {
		info.snd_sid = sp->default_stream;
		info.snd_flags = sp->default_flags;
		info.snd_ppid = sp->default_ppid;
		info.snd_context = sp->default_context;
	}

	if (put_user(len, optlen))
		return -EFAULT;
	if (copy_to_user(optval, &info, len))
		return -EFAULT;

	return 0;
}

/*
 *
 * 7.1.5 SCTP_NODELAY
 *
 * Turn on/off any Nagle-like algorithm.  This means that packets are
 * generally sent as soon as possible and no unnecessary delays are
 * introduced, at the cost of more packets in the network.  Expects an
 * integer boolean flag.
 */

static int sctp_getsockopt_nodelay(struct sock *sk, int len,
				   char __user *optval, int __user *optlen)
{
	int val;

	if (len < sizeof(int))
		return -EINVAL;

	len = sizeof(int);
	val = (sctp_sk(sk)->nodelay == 1);
	if (put_user(len, optlen))
		return -EFAULT;
	if (copy_to_user(optval, &val, len))
		return -EFAULT;
	return 0;
}

/*
 *
 * 7.1.1 SCTP_RTOINFO
 *
 * The protocol parameters used to initialize and bound retransmission
 * timeout (RTO) are tunable. sctp_rtoinfo structure is used to access
 * and modify these parameters.
 * All parameters are time values, in milliseconds.  A value of 0, when
 * modifying the parameters, indicates that the current value should not
 * be changed.
 *
 */
static int sctp_getsockopt_rtoinfo(struct sock *sk, int len,
				char __user *optval,
				int __user *optlen) {
	struct sctp_rtoinfo rtoinfo;
	struct sctp_association *asoc;

	if (len < sizeof (struct sctp_rtoinfo))
		return -EINVAL;

	len = sizeof(struct sctp_rtoinfo);

	if (copy_from_user(&rtoinfo, optval, len))
		return -EFAULT;

	asoc = sctp_id2assoc(sk, rtoinfo.srto_assoc_id);

	if (!asoc && rtoinfo.srto_assoc_id && sctp_style(sk, UDP))
		return -EINVAL;

	/* Values corresponding to the specific association. */
	if (asoc) {
		rtoinfo.srto_initial = jiffies_to_msecs(asoc->rto_initial);
		rtoinfo.srto_max = jiffies_to_msecs(asoc->rto_max);
		rtoinfo.srto_min = jiffies_to_msecs(asoc->rto_min);
	} else {
		/* Values corresponding to the endpoint. */
		struct sctp_sock *sp = sctp_sk(sk);

		rtoinfo.srto_initial = sp->rtoinfo.srto_initial;
		rtoinfo.srto_max = sp->rtoinfo.srto_max;
		rtoinfo.srto_min = sp->rtoinfo.srto_min;
	}

	if (put_user(len, optlen))
		return -EFAULT;

	if (copy_to_user(optval, &rtoinfo, len))
		return -EFAULT;

	return 0;
}

/*
 *
 * 7.1.2 SCTP_ASSOCINFO
 *
 * This option is used to tune the maximum retransmission attempts
 * of the association.
 * Returns an error if the new association retransmission value is
 * greater than the sum of the retransmission value  of the peer.
 * See [SCTP] for more information.
 *
 */
static int sctp_getsockopt_associnfo(struct sock *sk, int len,
				     char __user *optval,
				     int __user *optlen)
{

	struct sctp_assocparams assocparams;
	struct sctp_association *asoc;
	struct list_head *pos;
	int cnt = 0;

	if (len < sizeof (struct sctp_assocparams))
		return -EINVAL;

	len = sizeof(struct sctp_assocparams);

	if (copy_from_user(&assocparams, optval, len))
		return -EFAULT;

	asoc = sctp_id2assoc(sk, assocparams.sasoc_assoc_id);

	if (!asoc && assocparams.sasoc_assoc_id && sctp_style(sk, UDP))
		return -EINVAL;

	/* Values correspoinding to the specific association */
	if (asoc) {
		assocparams.sasoc_asocmaxrxt = asoc->max_retrans;
		assocparams.sasoc_peer_rwnd = asoc->peer.rwnd;
		assocparams.sasoc_local_rwnd = asoc->a_rwnd;
		assocparams.sasoc_cookie_life = ktime_to_ms(asoc->cookie_life);

		list_for_each(pos, &asoc->peer.transport_addr_list) {
			cnt++;
		}

		assocparams.sasoc_number_peer_destinations = cnt;
	} else {
		/* Values corresponding to the endpoint */
		struct sctp_sock *sp = sctp_sk(sk);

		assocparams.sasoc_asocmaxrxt = sp->assocparams.sasoc_asocmaxrxt;
		assocparams.sasoc_peer_rwnd = sp->assocparams.sasoc_peer_rwnd;
		assocparams.sasoc_local_rwnd = sp->assocparams.sasoc_local_rwnd;
		assocparams.sasoc_cookie_life =
					sp->assocparams.sasoc_cookie_life;
		assocparams.sasoc_number_peer_destinations =
					sp->assocparams.
					sasoc_number_peer_destinations;
	}

	if (put_user(len, optlen))
		return -EFAULT;

	if (copy_to_user(optval, &assocparams, len))
		return -EFAULT;

	return 0;
}

/*
 * 7.1.16 Set/clear IPv4 mapped addresses (SCTP_I_WANT_MAPPED_V4_ADDR)
 *
 * This socket option is a boolean flag which turns on or off mapped V4
 * addresses.  If this option is turned on and the socket is type
 * PF_INET6, then IPv4 addresses will be mapped to V6 representation.
 * If this option is turned off, then no mapping will be done of V4
 * addresses and a user will receive both PF_INET6 and PF_INET type
 * addresses on the socket.
 */
static int sctp_getsockopt_mappedv4(struct sock *sk, int len,
				    char __user *optval, int __user *optlen)
{
	int val;
	struct sctp_sock *sp = sctp_sk(sk);

	if (len < sizeof(int))
		return -EINVAL;

	len = sizeof(int);
	val = sp->v4mapped;
	if (put_user(len, optlen))
		return -EFAULT;
	if (copy_to_user(optval, &val, len))
		return -EFAULT;

	return 0;
}

/*
 * 7.1.29.  Set or Get the default context (SCTP_CONTEXT)
 * (chapter and verse is quoted at sctp_setsockopt_context())
 */
static int sctp_getsockopt_context(struct sock *sk, int len,
				   char __user *optval, int __user *optlen)
{
	struct sctp_assoc_value params;
	struct sctp_sock *sp;
	struct sctp_association *asoc;

	if (len < sizeof(struct sctp_assoc_value))
		return -EINVAL;

	len = sizeof(struct sctp_assoc_value);

	if (copy_from_user(&params, optval, len))
		return -EFAULT;

	sp = sctp_sk(sk);

	if (params.assoc_id != 0) {
		asoc = sctp_id2assoc(sk, params.assoc_id);
		if (!asoc)
			return -EINVAL;
		params.assoc_value = asoc->default_rcv_context;
	} else {
		params.assoc_value = sp->default_rcv_context;
	}

	if (put_user(len, optlen))
		return -EFAULT;
	if (copy_to_user(optval, &params, len))
		return -EFAULT;

<<<<<<< HEAD
copy_getaddrs:
	if (copy_to_user(to, addrs, bytes_copied)) {
		err = -EFAULT;
		goto out;
	}
	if (put_user(cnt, &((struct sctp_getaddrs __user *)optval)->addr_num)) {
		err = -EFAULT;
		goto out;
	}
	/* XXX: We should have accounted for sizeof(struct sctp_getaddrs) too,
	 * but we can't change it anymore.
	 */
	if (put_user(bytes_copied, optlen))
		err = -EFAULT;
out:
	kfree(addrs);
	return err;
=======
	return 0;
>>>>>>> 286cd8c7
}

/*
 * 8.1.16.  Get or Set the Maximum Fragmentation Size (SCTP_MAXSEG)
 * This option will get or set the maximum size to put in any outgoing
 * SCTP DATA chunk.  If a message is larger than this size it will be
 * fragmented by SCTP into the specified size.  Note that the underlying
 * SCTP implementation may fragment into smaller sized chunks when the
 * PMTU of the underlying association is smaller than the value set by
 * the user.  The default value for this option is '0' which indicates
 * the user is NOT limiting fragmentation and only the PMTU will effect
 * SCTP's choice of DATA chunk size.  Note also that values set larger
 * than the maximum size of an IP datagram will effectively let SCTP
 * control fragmentation (i.e. the same as setting this option to 0).
 *
 * The following structure is used to access and modify this parameter:
 *
 * struct sctp_assoc_value {
 *   sctp_assoc_t assoc_id;
 *   uint32_t assoc_value;
 * };
 *
 * assoc_id:  This parameter is ignored for one-to-one style sockets.
 *    For one-to-many style sockets this parameter indicates which
 *    association the user is performing an action upon.  Note that if
 *    this field's value is zero then the endpoints default value is
 *    changed (effecting future associations only).
 * assoc_value:  This parameter specifies the maximum size in bytes.
 */
static int sctp_getsockopt_maxseg(struct sock *sk, int len,
				  char __user *optval, int __user *optlen)
{
	struct sctp_assoc_value params;
	struct sctp_association *asoc;

	if (len == sizeof(int)) {
		pr_warn_ratelimited(DEPRECATED
				    "%s (pid %d) "
				    "Use of int in maxseg socket option.\n"
				    "Use struct sctp_assoc_value instead\n",
				    current->comm, task_pid_nr(current));
		params.assoc_id = 0;
	} else if (len >= sizeof(struct sctp_assoc_value)) {
		len = sizeof(struct sctp_assoc_value);
		if (copy_from_user(&params, optval, len))
			return -EFAULT;
	} else
		return -EINVAL;

	asoc = sctp_id2assoc(sk, params.assoc_id);
	if (!asoc && params.assoc_id && sctp_style(sk, UDP))
		return -EINVAL;

	if (asoc)
		params.assoc_value = asoc->frag_point;
	else
		params.assoc_value = sctp_sk(sk)->user_frag;

	if (put_user(len, optlen))
		return -EFAULT;
	if (len == sizeof(int)) {
		if (copy_to_user(optval, &params.assoc_value, len))
			return -EFAULT;
	} else {
		if (copy_to_user(optval, &params, len))
			return -EFAULT;
	}

	return 0;
}

/*
 * 7.1.24.  Get or set fragmented interleave (SCTP_FRAGMENT_INTERLEAVE)
 * (chapter and verse is quoted at sctp_setsockopt_fragment_interleave())
 */
static int sctp_getsockopt_fragment_interleave(struct sock *sk, int len,
					       char __user *optval, int __user *optlen)
{
	int val;

	if (len < sizeof(int))
		return -EINVAL;

	len = sizeof(int);

	val = sctp_sk(sk)->frag_interleave;
	if (put_user(len, optlen))
		return -EFAULT;
	if (copy_to_user(optval, &val, len))
		return -EFAULT;

	return 0;
}

/*
 * 7.1.25.  Set or Get the sctp partial delivery point
 * (chapter and verse is quoted at sctp_setsockopt_partial_delivery_point())
 */
static int sctp_getsockopt_partial_delivery_point(struct sock *sk, int len,
						  char __user *optval,
						  int __user *optlen)
{
	u32 val;

	if (len < sizeof(u32))
		return -EINVAL;

	len = sizeof(u32);

	val = sctp_sk(sk)->pd_point;
	if (put_user(len, optlen))
		return -EFAULT;
	if (copy_to_user(optval, &val, len))
		return -EFAULT;

	return 0;
}

/*
 * 7.1.28.  Set or Get the maximum burst (SCTP_MAX_BURST)
 * (chapter and verse is quoted at sctp_setsockopt_maxburst())
 */
static int sctp_getsockopt_maxburst(struct sock *sk, int len,
				    char __user *optval,
				    int __user *optlen)
{
	struct sctp_assoc_value params;
	struct sctp_sock *sp;
	struct sctp_association *asoc;

	if (len == sizeof(int)) {
		pr_warn_ratelimited(DEPRECATED
				    "%s (pid %d) "
				    "Use of int in max_burst socket option.\n"
				    "Use struct sctp_assoc_value instead\n",
				    current->comm, task_pid_nr(current));
		params.assoc_id = 0;
	} else if (len >= sizeof(struct sctp_assoc_value)) {
		len = sizeof(struct sctp_assoc_value);
		if (copy_from_user(&params, optval, len))
			return -EFAULT;
	} else
		return -EINVAL;

	sp = sctp_sk(sk);

	if (params.assoc_id != 0) {
		asoc = sctp_id2assoc(sk, params.assoc_id);
		if (!asoc)
			return -EINVAL;
		params.assoc_value = asoc->max_burst;
	} else
		params.assoc_value = sp->max_burst;

	if (len == sizeof(int)) {
		if (copy_to_user(optval, &params.assoc_value, len))
			return -EFAULT;
	} else {
		if (copy_to_user(optval, &params, len))
			return -EFAULT;
	}

	return 0;

}

static int sctp_getsockopt_hmac_ident(struct sock *sk, int len,
				    char __user *optval, int __user *optlen)
{
	struct sctp_endpoint *ep = sctp_sk(sk)->ep;
	struct sctp_hmacalgo  __user *p = (void __user *)optval;
	struct sctp_hmac_algo_param *hmacs;
	__u16 data_len = 0;
	u32 num_idents;
	int i;

	if (!ep->auth_enable)
		return -EACCES;

	hmacs = ep->auth_hmacs_list;
	data_len = ntohs(hmacs->param_hdr.length) -
		   sizeof(struct sctp_paramhdr);

	if (len < sizeof(struct sctp_hmacalgo) + data_len)
		return -EINVAL;

	len = sizeof(struct sctp_hmacalgo) + data_len;
	num_idents = data_len / sizeof(u16);

	if (put_user(len, optlen))
		return -EFAULT;
	if (put_user(num_idents, &p->shmac_num_idents))
		return -EFAULT;
	for (i = 0; i < num_idents; i++) {
		__u16 hmacid = ntohs(hmacs->hmac_ids[i]);

		if (copy_to_user(&p->shmac_idents[i], &hmacid, sizeof(__u16)))
			return -EFAULT;
	}
	return 0;
}

static int sctp_getsockopt_active_key(struct sock *sk, int len,
				    char __user *optval, int __user *optlen)
{
	struct sctp_endpoint *ep = sctp_sk(sk)->ep;
	struct sctp_authkeyid val;
	struct sctp_association *asoc;

	if (!ep->auth_enable)
		return -EACCES;

	if (len < sizeof(struct sctp_authkeyid))
		return -EINVAL;

	len = sizeof(struct sctp_authkeyid);
	if (copy_from_user(&val, optval, len))
		return -EFAULT;

	asoc = sctp_id2assoc(sk, val.scact_assoc_id);
	if (!asoc && val.scact_assoc_id && sctp_style(sk, UDP))
		return -EINVAL;

	if (asoc)
		val.scact_keynumber = asoc->active_key_id;
	else
		val.scact_keynumber = ep->active_key_id;

	if (put_user(len, optlen))
		return -EFAULT;
	if (copy_to_user(optval, &val, len))
		return -EFAULT;

	return 0;
}

static int sctp_getsockopt_peer_auth_chunks(struct sock *sk, int len,
				    char __user *optval, int __user *optlen)
{
	struct sctp_endpoint *ep = sctp_sk(sk)->ep;
	struct sctp_authchunks __user *p = (void __user *)optval;
	struct sctp_authchunks val;
	struct sctp_association *asoc;
	struct sctp_chunks_param *ch;
	u32    num_chunks = 0;
	char __user *to;

	if (!ep->auth_enable)
		return -EACCES;

	if (len < sizeof(struct sctp_authchunks))
		return -EINVAL;

	if (copy_from_user(&val, optval, sizeof(val)))
		return -EFAULT;

	to = p->gauth_chunks;
	asoc = sctp_id2assoc(sk, val.gauth_assoc_id);
	if (!asoc)
		return -EINVAL;

	ch = asoc->peer.peer_chunks;
	if (!ch)
		goto num;

	/* See if the user provided enough room for all the data */
	num_chunks = ntohs(ch->param_hdr.length) - sizeof(struct sctp_paramhdr);
	if (len < num_chunks)
		return -EINVAL;

	if (copy_to_user(to, ch->chunks, num_chunks))
		return -EFAULT;
num:
	len = sizeof(struct sctp_authchunks) + num_chunks;
	if (put_user(len, optlen))
		return -EFAULT;
	if (put_user(num_chunks, &p->gauth_number_of_chunks))
		return -EFAULT;
	return 0;
}

static int sctp_getsockopt_local_auth_chunks(struct sock *sk, int len,
				    char __user *optval, int __user *optlen)
{
	struct sctp_endpoint *ep = sctp_sk(sk)->ep;
	struct sctp_authchunks __user *p = (void __user *)optval;
	struct sctp_authchunks val;
	struct sctp_association *asoc;
	struct sctp_chunks_param *ch;
	u32    num_chunks = 0;
	char __user *to;

	if (!ep->auth_enable)
		return -EACCES;

	if (len < sizeof(struct sctp_authchunks))
		return -EINVAL;

	if (copy_from_user(&val, optval, sizeof(val)))
		return -EFAULT;

	to = p->gauth_chunks;
	asoc = sctp_id2assoc(sk, val.gauth_assoc_id);
	if (!asoc && val.gauth_assoc_id && sctp_style(sk, UDP))
		return -EINVAL;

	if (asoc)
		ch = (struct sctp_chunks_param *)asoc->c.auth_chunks;
	else
		ch = ep->auth_chunk_list;

	if (!ch)
		goto num;

	num_chunks = ntohs(ch->param_hdr.length) - sizeof(struct sctp_paramhdr);
	if (len < sizeof(struct sctp_authchunks) + num_chunks)
		return -EINVAL;

	if (copy_to_user(to, ch->chunks, num_chunks))
		return -EFAULT;
num:
	len = sizeof(struct sctp_authchunks) + num_chunks;
	if (put_user(len, optlen))
		return -EFAULT;
	if (put_user(num_chunks, &p->gauth_number_of_chunks))
		return -EFAULT;

	return 0;
}

/*
 * 8.2.5.  Get the Current Number of Associations (SCTP_GET_ASSOC_NUMBER)
 * This option gets the current number of associations that are attached
 * to a one-to-many style socket.  The option value is an uint32_t.
 */
static int sctp_getsockopt_assoc_number(struct sock *sk, int len,
				    char __user *optval, int __user *optlen)
{
	struct sctp_sock *sp = sctp_sk(sk);
	struct sctp_association *asoc;
	u32 val = 0;

	if (sctp_style(sk, TCP))
		return -EOPNOTSUPP;

	if (len < sizeof(u32))
		return -EINVAL;

	len = sizeof(u32);

	list_for_each_entry(asoc, &(sp->ep->asocs), asocs) {
		val++;
	}

	if (put_user(len, optlen))
		return -EFAULT;
	if (copy_to_user(optval, &val, len))
		return -EFAULT;

	return 0;
}

/*
 * 8.1.23 SCTP_AUTO_ASCONF
 * See the corresponding setsockopt entry as description
 */
static int sctp_getsockopt_auto_asconf(struct sock *sk, int len,
				   char __user *optval, int __user *optlen)
{
	int val = 0;

	if (len < sizeof(int))
		return -EINVAL;

	len = sizeof(int);
	if (sctp_sk(sk)->do_auto_asconf && sctp_is_ep_boundall(sk))
		val = 1;
	if (put_user(len, optlen))
		return -EFAULT;
	if (copy_to_user(optval, &val, len))
		return -EFAULT;
	return 0;
}

/*
 * 8.2.6. Get the Current Identifiers of Associations
 *        (SCTP_GET_ASSOC_ID_LIST)
 *
 * This option gets the current list of SCTP association identifiers of
 * the SCTP associations handled by a one-to-many style socket.
 */
static int sctp_getsockopt_assoc_ids(struct sock *sk, int len,
				    char __user *optval, int __user *optlen)
{
	struct sctp_sock *sp = sctp_sk(sk);
	struct sctp_association *asoc;
	struct sctp_assoc_ids *ids;
	u32 num = 0;

	if (sctp_style(sk, TCP))
		return -EOPNOTSUPP;

	if (len < sizeof(struct sctp_assoc_ids))
		return -EINVAL;

	list_for_each_entry(asoc, &(sp->ep->asocs), asocs) {
		num++;
	}

	if (len < sizeof(struct sctp_assoc_ids) + sizeof(sctp_assoc_t) * num)
		return -EINVAL;

	len = sizeof(struct sctp_assoc_ids) + sizeof(sctp_assoc_t) * num;

	ids = kmalloc(len, GFP_USER | __GFP_NOWARN);
	if (unlikely(!ids))
		return -ENOMEM;

	ids->gaids_number_of_ids = num;
	num = 0;
	list_for_each_entry(asoc, &(sp->ep->asocs), asocs) {
		ids->gaids_assoc_id[num++] = asoc->assoc_id;
	}

	if (put_user(len, optlen) || copy_to_user(optval, ids, len)) {
		kfree(ids);
		return -EFAULT;
	}

	kfree(ids);
	return 0;
}

/*
 * SCTP_PEER_ADDR_THLDS
 *
 * This option allows us to fetch the partially failed threshold for one or all
 * transports in an association.  See Section 6.1 of:
 * http://www.ietf.org/id/draft-nishida-tsvwg-sctp-failover-05.txt
 */
static int sctp_getsockopt_paddr_thresholds(struct sock *sk,
					    char __user *optval,
					    int len,
					    int __user *optlen)
{
	struct sctp_paddrthlds val;
	struct sctp_transport *trans;
	struct sctp_association *asoc;

	if (len < sizeof(struct sctp_paddrthlds))
		return -EINVAL;
	len = sizeof(struct sctp_paddrthlds);
	if (copy_from_user(&val, (struct sctp_paddrthlds __user *)optval, len))
		return -EFAULT;

	if (sctp_is_any(sk, (const union sctp_addr *)&val.spt_address)) {
		asoc = sctp_id2assoc(sk, val.spt_assoc_id);
		if (!asoc)
			return -ENOENT;

		val.spt_pathpfthld = asoc->pf_retrans;
		val.spt_pathmaxrxt = asoc->pathmaxrxt;
	} else {
		trans = sctp_addr_id2transport(sk, &val.spt_address,
					       val.spt_assoc_id);
		if (!trans)
			return -ENOENT;

		val.spt_pathmaxrxt = trans->pathmaxrxt;
		val.spt_pathpfthld = trans->pf_retrans;
	}

	if (put_user(len, optlen) || copy_to_user(optval, &val, len))
		return -EFAULT;

	return 0;
}

/*
 * SCTP_GET_ASSOC_STATS
 *
 * This option retrieves local per endpoint statistics. It is modeled
 * after OpenSolaris' implementation
 */
static int sctp_getsockopt_assoc_stats(struct sock *sk, int len,
				       char __user *optval,
				       int __user *optlen)
{
	struct sctp_assoc_stats sas;
	struct sctp_association *asoc = NULL;

<<<<<<< HEAD
	if (len == sizeof(int)) {
		pr_warn_ratelimited(DEPRECATED
				    "%s (pid %d) "
				    "Use of int in maxseg socket option.\n"
				    "Use struct sctp_assoc_value instead\n",
				    current->comm, task_pid_nr(current));
		params.assoc_id = 0;
	} else if (len >= sizeof(struct sctp_assoc_value)) {
		len = sizeof(struct sctp_assoc_value);
		if (copy_from_user(&params, optval, len))
			return -EFAULT;
	} else
=======
	/* User must provide at least the assoc id */
	if (len < sizeof(sctp_assoc_t))
>>>>>>> 286cd8c7
		return -EINVAL;

	/* Allow the struct to grow and fill in as much as possible */
	len = min_t(size_t, len, sizeof(sas));

	if (copy_from_user(&sas, optval, len))
		return -EFAULT;

	asoc = sctp_id2assoc(sk, sas.sas_assoc_id);
	if (!asoc)
		return -EINVAL;

	sas.sas_rtxchunks = asoc->stats.rtxchunks;
	sas.sas_gapcnt = asoc->stats.gapcnt;
	sas.sas_outofseqtsns = asoc->stats.outofseqtsns;
	sas.sas_osacks = asoc->stats.osacks;
	sas.sas_isacks = asoc->stats.isacks;
	sas.sas_octrlchunks = asoc->stats.octrlchunks;
	sas.sas_ictrlchunks = asoc->stats.ictrlchunks;
	sas.sas_oodchunks = asoc->stats.oodchunks;
	sas.sas_iodchunks = asoc->stats.iodchunks;
	sas.sas_ouodchunks = asoc->stats.ouodchunks;
	sas.sas_iuodchunks = asoc->stats.iuodchunks;
	sas.sas_idupchunks = asoc->stats.idupchunks;
	sas.sas_opackets = asoc->stats.opackets;
	sas.sas_ipackets = asoc->stats.ipackets;

	/* New high max rto observed, will return 0 if not a single
	 * RTO update took place. obs_rto_ipaddr will be bogus
	 * in such a case
	 */
	sas.sas_maxrto = asoc->stats.max_obs_rto;
	memcpy(&sas.sas_obs_rto_ipaddr, &asoc->stats.obs_rto_ipaddr,
		sizeof(struct sockaddr_storage));

	/* Mark beginning of a new observation period */
	asoc->stats.max_obs_rto = asoc->rto_min;

	if (put_user(len, optlen))
		return -EFAULT;

	pr_debug("%s: len:%d, assoc_id:%d\n", __func__, len, sas.sas_assoc_id);

	if (copy_to_user(optval, &sas, len))
		return -EFAULT;

	return 0;
}

static int sctp_getsockopt_recvrcvinfo(struct sock *sk,	int len,
				       char __user *optval,
				       int __user *optlen)
{
	int val = 0;

	if (len < sizeof(int))
		return -EINVAL;

	len = sizeof(int);
	if (sctp_sk(sk)->recvrcvinfo)
		val = 1;
	if (put_user(len, optlen))
		return -EFAULT;
	if (copy_to_user(optval, &val, len))
		return -EFAULT;

	return 0;
}

static int sctp_getsockopt_recvnxtinfo(struct sock *sk,	int len,
				       char __user *optval,
				       int __user *optlen)
{
	int val = 0;

	if (len < sizeof(int))
		return -EINVAL;

	len = sizeof(int);
	if (sctp_sk(sk)->recvnxtinfo)
		val = 1;
	if (put_user(len, optlen))
		return -EFAULT;
	if (copy_to_user(optval, &val, len))
		return -EFAULT;

	return 0;
}

static int sctp_getsockopt_pr_supported(struct sock *sk, int len,
					char __user *optval,
					int __user *optlen)
{
	struct sctp_assoc_value params;
	struct sctp_association *asoc;
	int retval = -EFAULT;

	if (len < sizeof(params)) {
		retval = -EINVAL;
		goto out;
	}

	len = sizeof(params);
	if (copy_from_user(&params, optval, len))
		goto out;

	asoc = sctp_id2assoc(sk, params.assoc_id);
	if (asoc) {
		params.assoc_value = asoc->prsctp_enable;
	} else if (!params.assoc_id) {
		struct sctp_sock *sp = sctp_sk(sk);

		params.assoc_value = sp->ep->prsctp_enable;
	} else {
		retval = -EINVAL;
		goto out;
	}

<<<<<<< HEAD
	return 0;

}

static int sctp_getsockopt_hmac_ident(struct sock *sk, int len,
				    char __user *optval, int __user *optlen)
{
	struct sctp_endpoint *ep = sctp_sk(sk)->ep;
	struct sctp_hmacalgo  __user *p = (void __user *)optval;
	struct sctp_hmac_algo_param *hmacs;
	__u16 data_len = 0;
	u32 num_idents;
	int i;

	if (!ep->auth_enable)
		return -EACCES;

	hmacs = ep->auth_hmacs_list;
	data_len = ntohs(hmacs->param_hdr.length) - sizeof(sctp_paramhdr_t);
=======
	if (put_user(len, optlen))
		goto out;
>>>>>>> 286cd8c7

	if (copy_to_user(optval, &params, len))
		goto out;

	retval = 0;

<<<<<<< HEAD
	if (put_user(len, optlen))
		return -EFAULT;
	if (put_user(num_idents, &p->shmac_num_idents))
		return -EFAULT;
	for (i = 0; i < num_idents; i++) {
		__u16 hmacid = ntohs(hmacs->hmac_ids[i]);

		if (copy_to_user(&p->shmac_idents[i], &hmacid, sizeof(__u16)))
			return -EFAULT;
	}
	return 0;
=======
out:
	return retval;
>>>>>>> 286cd8c7
}

static int sctp_getsockopt_default_prinfo(struct sock *sk, int len,
					  char __user *optval,
					  int __user *optlen)
{
	struct sctp_default_prinfo info;
	struct sctp_association *asoc;
	int retval = -EFAULT;

<<<<<<< HEAD
	if (!ep->auth_enable)
		return -EACCES;

	if (len < sizeof(struct sctp_authkeyid))
		return -EINVAL;

	len = sizeof(struct sctp_authkeyid);
	if (copy_from_user(&val, optval, len))
		return -EFAULT;
=======
	if (len < sizeof(info)) {
		retval = -EINVAL;
		goto out;
	}
>>>>>>> 286cd8c7

	len = sizeof(info);
	if (copy_from_user(&info, optval, len))
		goto out;

	asoc = sctp_id2assoc(sk, info.pr_assoc_id);
	if (asoc) {
		info.pr_policy = SCTP_PR_POLICY(asoc->default_flags);
		info.pr_value = asoc->default_timetolive;
	} else if (!info.pr_assoc_id) {
		struct sctp_sock *sp = sctp_sk(sk);

		info.pr_policy = SCTP_PR_POLICY(sp->default_flags);
		info.pr_value = sp->default_timetolive;
	} else {
		retval = -EINVAL;
		goto out;
	}

	if (put_user(len, optlen))
		goto out;

	if (copy_to_user(optval, &info, len))
		goto out;

	retval = 0;

out:
	return retval;
}

static int sctp_getsockopt_pr_assocstatus(struct sock *sk, int len,
					  char __user *optval,
					  int __user *optlen)
{
	struct sctp_prstatus params;
	struct sctp_association *asoc;
	int policy;
	int retval = -EINVAL;

	if (len < sizeof(params))
		goto out;

	len = sizeof(params);
	if (copy_from_user(&params, optval, len)) {
		retval = -EFAULT;
		goto out;
	}

<<<<<<< HEAD
	if (copy_from_user(&val, optval, sizeof(val)))
		return -EFAULT;
=======
	policy = params.sprstat_policy;
	if (!policy || (policy & ~(SCTP_PR_SCTP_MASK | SCTP_PR_SCTP_ALL)) ||
	    ((policy & SCTP_PR_SCTP_ALL) && (policy & SCTP_PR_SCTP_MASK)))
		goto out;
>>>>>>> 286cd8c7

	asoc = sctp_id2assoc(sk, params.sprstat_assoc_id);
	if (!asoc)
		goto out;

	if (policy == SCTP_PR_SCTP_ALL) {
		params.sprstat_abandoned_unsent = 0;
		params.sprstat_abandoned_sent = 0;
		for (policy = 0; policy <= SCTP_PR_INDEX(MAX); policy++) {
			params.sprstat_abandoned_unsent +=
				asoc->abandoned_unsent[policy];
			params.sprstat_abandoned_sent +=
				asoc->abandoned_sent[policy];
		}
	} else {
		params.sprstat_abandoned_unsent =
			asoc->abandoned_unsent[__SCTP_PR_INDEX(policy)];
		params.sprstat_abandoned_sent =
			asoc->abandoned_sent[__SCTP_PR_INDEX(policy)];
	}

	if (put_user(len, optlen)) {
		retval = -EFAULT;
		goto out;
	}

	if (copy_to_user(optval, &params, len)) {
		retval = -EFAULT;
		goto out;
	}

	retval = 0;

out:
	return retval;
}

static int sctp_getsockopt_pr_streamstatus(struct sock *sk, int len,
					   char __user *optval,
					   int __user *optlen)
{
	struct sctp_stream_out_ext *streamoute;
	struct sctp_association *asoc;
	struct sctp_prstatus params;
	int retval = -EINVAL;
	int policy;

	if (len < sizeof(params))
		goto out;

	len = sizeof(params);
	if (copy_from_user(&params, optval, len)) {
		retval = -EFAULT;
		goto out;
	}

<<<<<<< HEAD
	if (copy_from_user(&val, optval, sizeof(val)))
		return -EFAULT;
=======
	policy = params.sprstat_policy;
	if (!policy || (policy & ~(SCTP_PR_SCTP_MASK | SCTP_PR_SCTP_ALL)) ||
	    ((policy & SCTP_PR_SCTP_ALL) && (policy & SCTP_PR_SCTP_MASK)))
		goto out;
>>>>>>> 286cd8c7

	asoc = sctp_id2assoc(sk, params.sprstat_assoc_id);
	if (!asoc || params.sprstat_sid >= asoc->stream.outcnt)
		goto out;

	streamoute = SCTP_SO(&asoc->stream, params.sprstat_sid)->ext;
	if (!streamoute) {
		/* Not allocated yet, means all stats are 0 */
		params.sprstat_abandoned_unsent = 0;
		params.sprstat_abandoned_sent = 0;
		retval = 0;
		goto out;
	}

	if (policy == SCTP_PR_SCTP_ALL) {
		params.sprstat_abandoned_unsent = 0;
		params.sprstat_abandoned_sent = 0;
		for (policy = 0; policy <= SCTP_PR_INDEX(MAX); policy++) {
			params.sprstat_abandoned_unsent +=
				streamoute->abandoned_unsent[policy];
			params.sprstat_abandoned_sent +=
				streamoute->abandoned_sent[policy];
		}
	} else {
		params.sprstat_abandoned_unsent =
			streamoute->abandoned_unsent[__SCTP_PR_INDEX(policy)];
		params.sprstat_abandoned_sent =
			streamoute->abandoned_sent[__SCTP_PR_INDEX(policy)];
	}

	if (put_user(len, optlen) || copy_to_user(optval, &params, len)) {
		retval = -EFAULT;
		goto out;
	}

	retval = 0;

out:
	return retval;
}

static int sctp_getsockopt_reconfig_supported(struct sock *sk, int len,
					      char __user *optval,
					      int __user *optlen)
{
	struct sctp_assoc_value params;
	struct sctp_association *asoc;
	int retval = -EFAULT;

	if (len < sizeof(params)) {
		retval = -EINVAL;
		goto out;
	}

	len = sizeof(params);
	if (copy_from_user(&params, optval, len))
		goto out;

	asoc = sctp_id2assoc(sk, params.assoc_id);
	if (asoc) {
		params.assoc_value = asoc->reconf_enable;
	} else if (!params.assoc_id) {
		struct sctp_sock *sp = sctp_sk(sk);

		params.assoc_value = sp->ep->reconf_enable;
	} else {
		retval = -EINVAL;
		goto out;
	}

	if (put_user(len, optlen))
		goto out;

	if (copy_to_user(optval, &params, len))
		goto out;

	retval = 0;

out:
	return retval;
}

static int sctp_getsockopt_enable_strreset(struct sock *sk, int len,
					   char __user *optval,
					   int __user *optlen)
{
	struct sctp_assoc_value params;
	struct sctp_association *asoc;
	int retval = -EFAULT;

	if (len < sizeof(params)) {
		retval = -EINVAL;
		goto out;
	}

	len = sizeof(params);
	if (copy_from_user(&params, optval, len))
		goto out;

	asoc = sctp_id2assoc(sk, params.assoc_id);
	if (asoc) {
		params.assoc_value = asoc->strreset_enable;
	} else if (!params.assoc_id) {
		struct sctp_sock *sp = sctp_sk(sk);

		params.assoc_value = sp->ep->strreset_enable;
	} else {
		retval = -EINVAL;
		goto out;
	}

	if (put_user(len, optlen))
		goto out;

	if (copy_to_user(optval, &params, len))
		goto out;

	retval = 0;

out:
	return retval;
}

static int sctp_getsockopt_scheduler(struct sock *sk, int len,
				     char __user *optval,
				     int __user *optlen)
{
	struct sctp_assoc_value params;
	struct sctp_association *asoc;
	int retval = -EFAULT;

	if (len < sizeof(params)) {
		retval = -EINVAL;
		goto out;
	}

	len = sizeof(params);
	if (copy_from_user(&params, optval, len))
		goto out;

	asoc = sctp_id2assoc(sk, params.assoc_id);
	if (!asoc) {
		retval = -EINVAL;
		goto out;
	}

	params.assoc_value = sctp_sched_get_sched(asoc);

	if (put_user(len, optlen))
		goto out;

	if (copy_to_user(optval, &params, len))
		goto out;

	retval = 0;

out:
	return retval;
}

static int sctp_getsockopt_scheduler_value(struct sock *sk, int len,
					   char __user *optval,
					   int __user *optlen)
{
	struct sctp_stream_value params;
	struct sctp_association *asoc;
	int retval = -EFAULT;

	if (len < sizeof(params)) {
		retval = -EINVAL;
		goto out;
	}

	len = sizeof(params);
	if (copy_from_user(&params, optval, len))
		goto out;

	asoc = sctp_id2assoc(sk, params.assoc_id);
	if (!asoc) {
		retval = -EINVAL;
		goto out;
	}

	retval = sctp_sched_get_value(asoc, params.stream_id,
				      &params.stream_value);
	if (retval)
		goto out;

	if (put_user(len, optlen)) {
		retval = -EFAULT;
		goto out;
	}

	if (copy_to_user(optval, &params, len)) {
		retval = -EFAULT;
		goto out;
	}

out:
	return retval;
}

static int sctp_getsockopt_interleaving_supported(struct sock *sk, int len,
						  char __user *optval,
						  int __user *optlen)
{
	struct sctp_assoc_value params;
	struct sctp_association *asoc;
	int retval = -EFAULT;

	if (len < sizeof(params)) {
		retval = -EINVAL;
		goto out;
	}

	len = sizeof(params);
	if (copy_from_user(&params, optval, len))
		goto out;

	asoc = sctp_id2assoc(sk, params.assoc_id);
	if (asoc) {
		params.assoc_value = asoc->intl_enable;
	} else if (!params.assoc_id) {
		struct sctp_sock *sp = sctp_sk(sk);

		params.assoc_value = sp->strm_interleave;
	} else {
		retval = -EINVAL;
		goto out;
	}

	if (put_user(len, optlen))
		goto out;

	if (copy_to_user(optval, &params, len))
		goto out;

	retval = 0;

out:
	return retval;
}

static int sctp_getsockopt_reuse_port(struct sock *sk, int len,
				      char __user *optval,
				      int __user *optlen)
{
	int val;

	if (len < sizeof(int))
		return -EINVAL;

	len = sizeof(int);
	val = sctp_sk(sk)->reuse;
	if (put_user(len, optlen))
		return -EFAULT;

	if (copy_to_user(optval, &val, len))
		return -EFAULT;

	return 0;
}

static int sctp_getsockopt(struct sock *sk, int level, int optname,
			   char __user *optval, int __user *optlen)
{
	int retval = 0;
	int len;

	pr_debug("%s: sk:%p, optname:%d\n", __func__, sk, optname);

	/* I can hardly begin to describe how wrong this is.  This is
	 * so broken as to be worse than useless.  The API draft
	 * REALLY is NOT helpful here...  I am not convinced that the
	 * semantics of getsockopt() with a level OTHER THAN SOL_SCTP
	 * are at all well-founded.
	 */
	if (level != SOL_SCTP) {
		struct sctp_af *af = sctp_sk(sk)->pf->af;

		retval = af->getsockopt(sk, level, optname, optval, optlen);
		return retval;
	}

	if (get_user(len, optlen))
		return -EFAULT;

	if (len < 0)
		return -EINVAL;

	lock_sock(sk);

	switch (optname) {
	case SCTP_STATUS:
		retval = sctp_getsockopt_sctp_status(sk, len, optval, optlen);
		break;
	case SCTP_DISABLE_FRAGMENTS:
		retval = sctp_getsockopt_disable_fragments(sk, len, optval,
							   optlen);
		break;
	case SCTP_EVENTS:
		retval = sctp_getsockopt_events(sk, len, optval, optlen);
		break;
	case SCTP_AUTOCLOSE:
		retval = sctp_getsockopt_autoclose(sk, len, optval, optlen);
		break;
	case SCTP_SOCKOPT_PEELOFF:
		retval = sctp_getsockopt_peeloff(sk, len, optval, optlen);
		break;
	case SCTP_SOCKOPT_PEELOFF_FLAGS:
		retval = sctp_getsockopt_peeloff_flags(sk, len, optval, optlen);
		break;
	case SCTP_PEER_ADDR_PARAMS:
		retval = sctp_getsockopt_peer_addr_params(sk, len, optval,
							  optlen);
		break;
	case SCTP_DELAYED_SACK:
		retval = sctp_getsockopt_delayed_ack(sk, len, optval,
							  optlen);
		break;
	case SCTP_INITMSG:
		retval = sctp_getsockopt_initmsg(sk, len, optval, optlen);
		break;
	case SCTP_GET_PEER_ADDRS:
		retval = sctp_getsockopt_peer_addrs(sk, len, optval,
						    optlen);
		break;
	case SCTP_GET_LOCAL_ADDRS:
		retval = sctp_getsockopt_local_addrs(sk, len, optval,
						     optlen);
		break;
	case SCTP_SOCKOPT_CONNECTX3:
		retval = sctp_getsockopt_connectx3(sk, len, optval, optlen);
		break;
	case SCTP_DEFAULT_SEND_PARAM:
		retval = sctp_getsockopt_default_send_param(sk, len,
							    optval, optlen);
		break;
	case SCTP_DEFAULT_SNDINFO:
		retval = sctp_getsockopt_default_sndinfo(sk, len,
							 optval, optlen);
		break;
	case SCTP_PRIMARY_ADDR:
		retval = sctp_getsockopt_primary_addr(sk, len, optval, optlen);
		break;
	case SCTP_NODELAY:
		retval = sctp_getsockopt_nodelay(sk, len, optval, optlen);
		break;
	case SCTP_RTOINFO:
		retval = sctp_getsockopt_rtoinfo(sk, len, optval, optlen);
		break;
	case SCTP_ASSOCINFO:
		retval = sctp_getsockopt_associnfo(sk, len, optval, optlen);
		break;
	case SCTP_I_WANT_MAPPED_V4_ADDR:
		retval = sctp_getsockopt_mappedv4(sk, len, optval, optlen);
		break;
	case SCTP_MAXSEG:
		retval = sctp_getsockopt_maxseg(sk, len, optval, optlen);
		break;
	case SCTP_GET_PEER_ADDR_INFO:
		retval = sctp_getsockopt_peer_addr_info(sk, len, optval,
							optlen);
		break;
	case SCTP_ADAPTATION_LAYER:
		retval = sctp_getsockopt_adaptation_layer(sk, len, optval,
							optlen);
		break;
	case SCTP_CONTEXT:
		retval = sctp_getsockopt_context(sk, len, optval, optlen);
		break;
	case SCTP_FRAGMENT_INTERLEAVE:
		retval = sctp_getsockopt_fragment_interleave(sk, len, optval,
							     optlen);
		break;
	case SCTP_PARTIAL_DELIVERY_POINT:
		retval = sctp_getsockopt_partial_delivery_point(sk, len, optval,
								optlen);
		break;
	case SCTP_MAX_BURST:
		retval = sctp_getsockopt_maxburst(sk, len, optval, optlen);
		break;
	case SCTP_AUTH_KEY:
	case SCTP_AUTH_CHUNK:
	case SCTP_AUTH_DELETE_KEY:
	case SCTP_AUTH_DEACTIVATE_KEY:
		retval = -EOPNOTSUPP;
		break;
	case SCTP_HMAC_IDENT:
		retval = sctp_getsockopt_hmac_ident(sk, len, optval, optlen);
		break;
	case SCTP_AUTH_ACTIVE_KEY:
		retval = sctp_getsockopt_active_key(sk, len, optval, optlen);
		break;
	case SCTP_PEER_AUTH_CHUNKS:
		retval = sctp_getsockopt_peer_auth_chunks(sk, len, optval,
							optlen);
		break;
	case SCTP_LOCAL_AUTH_CHUNKS:
		retval = sctp_getsockopt_local_auth_chunks(sk, len, optval,
							optlen);
		break;
	case SCTP_GET_ASSOC_NUMBER:
		retval = sctp_getsockopt_assoc_number(sk, len, optval, optlen);
		break;
	case SCTP_GET_ASSOC_ID_LIST:
		retval = sctp_getsockopt_assoc_ids(sk, len, optval, optlen);
		break;
	case SCTP_AUTO_ASCONF:
		retval = sctp_getsockopt_auto_asconf(sk, len, optval, optlen);
		break;
	case SCTP_PEER_ADDR_THLDS:
		retval = sctp_getsockopt_paddr_thresholds(sk, optval, len, optlen);
		break;
	case SCTP_GET_ASSOC_STATS:
		retval = sctp_getsockopt_assoc_stats(sk, len, optval, optlen);
		break;
	case SCTP_RECVRCVINFO:
		retval = sctp_getsockopt_recvrcvinfo(sk, len, optval, optlen);
		break;
	case SCTP_RECVNXTINFO:
		retval = sctp_getsockopt_recvnxtinfo(sk, len, optval, optlen);
		break;
	case SCTP_PR_SUPPORTED:
		retval = sctp_getsockopt_pr_supported(sk, len, optval, optlen);
		break;
	case SCTP_DEFAULT_PRINFO:
		retval = sctp_getsockopt_default_prinfo(sk, len, optval,
							optlen);
		break;
	case SCTP_PR_ASSOC_STATUS:
		retval = sctp_getsockopt_pr_assocstatus(sk, len, optval,
							optlen);
		break;
	case SCTP_PR_STREAM_STATUS:
		retval = sctp_getsockopt_pr_streamstatus(sk, len, optval,
							 optlen);
		break;
	case SCTP_RECONFIG_SUPPORTED:
		retval = sctp_getsockopt_reconfig_supported(sk, len, optval,
							    optlen);
		break;
	case SCTP_ENABLE_STREAM_RESET:
		retval = sctp_getsockopt_enable_strreset(sk, len, optval,
							 optlen);
		break;
	case SCTP_STREAM_SCHEDULER:
		retval = sctp_getsockopt_scheduler(sk, len, optval,
						   optlen);
		break;
	case SCTP_STREAM_SCHEDULER_VALUE:
		retval = sctp_getsockopt_scheduler_value(sk, len, optval,
							 optlen);
		break;
	case SCTP_INTERLEAVING_SUPPORTED:
		retval = sctp_getsockopt_interleaving_supported(sk, len, optval,
								optlen);
		break;
	case SCTP_REUSE_PORT:
		retval = sctp_getsockopt_reuse_port(sk, len, optval, optlen);
		break;
	default:
		retval = -ENOPROTOOPT;
		break;
	}

	release_sock(sk);
	return retval;
}

static int sctp_hash(struct sock *sk)
{
	/* STUB */
	return 0;
}

static void sctp_unhash(struct sock *sk)
{
	/* STUB */
}

/* Check if port is acceptable.  Possibly find first available port.
 *
 * The port hash table (contained in the 'global' SCTP protocol storage
 * returned by struct sctp_protocol *sctp_get_protocol()). The hash
 * table is an array of 4096 lists (sctp_bind_hashbucket). Each
 * list (the list number is the port number hashed out, so as you
 * would expect from a hash function, all the ports in a given list have
 * such a number that hashes out to the same list number; you were
 * expecting that, right?); so each list has a set of ports, with a
 * link to the socket (struct sock) that uses it, the port number and
 * a fastreuse flag (FIXME: NPI ipg).
 */
static struct sctp_bind_bucket *sctp_bucket_create(
	struct sctp_bind_hashbucket *head, struct net *, unsigned short snum);

static long sctp_get_port_local(struct sock *sk, union sctp_addr *addr)
{
	bool reuse = (sk->sk_reuse || sctp_sk(sk)->reuse);
	struct sctp_bind_hashbucket *head; /* hash list */
	struct sctp_bind_bucket *pp;
	unsigned short snum;
	int ret;

	snum = ntohs(addr->v4.sin_port);

	pr_debug("%s: begins, snum:%d\n", __func__, snum);

	if (snum == 0) {
		/* Search for an available port. */
		int low, high, remaining, index;
		unsigned int rover;
		struct net *net = sock_net(sk);

		inet_get_local_port_range(net, &low, &high);
		remaining = (high - low) + 1;
		rover = prandom_u32() % remaining + low;

		do {
			rover++;
			if ((rover < low) || (rover > high))
				rover = low;
			if (inet_is_local_reserved_port(net, rover))
				continue;
			index = sctp_phashfn(sock_net(sk), rover);
			head = &sctp_port_hashtable[index];
			spin_lock_bh(&head->lock);
			sctp_for_each_hentry(pp, &head->chain)
				if ((pp->port == rover) &&
				    net_eq(sock_net(sk), pp->net))
					goto next;
			break;
		next:
			spin_unlock_bh(&head->lock);
			cond_resched();
		} while (--remaining > 0);

		/* Exhausted local port range during search? */
		ret = 1;
		if (remaining <= 0)
			return ret;

		/* OK, here is the one we will use.  HEAD (the port
		 * hash table list entry) is non-NULL and we hold it's
		 * mutex.
		 */
		snum = rover;
	} else {
		/* We are given an specific port number; we verify
		 * that it is not being used. If it is used, we will
		 * exahust the search in the hash list corresponding
		 * to the port number (snum) - we detect that with the
		 * port iterator, pp being NULL.
		 */
		head = &sctp_port_hashtable[sctp_phashfn(sock_net(sk), snum)];
		spin_lock_bh(&head->lock);
		sctp_for_each_hentry(pp, &head->chain) {
			if ((pp->port == snum) && net_eq(pp->net, sock_net(sk)))
				goto pp_found;
		}
	}
	pp = NULL;
	goto pp_not_found;
pp_found:
	if (!hlist_empty(&pp->owner)) {
		/* We had a port hash table hit - there is an
		 * available port (pp != NULL) and it is being
		 * used by other socket (pp->owner not empty); that other
		 * socket is going to be sk2.
		 */
		struct sock *sk2;

		pr_debug("%s: found a possible match\n", __func__);

		if (pp->fastreuse && reuse && sk->sk_state != SCTP_SS_LISTENING)
			goto success;

		/* Run through the list of sockets bound to the port
		 * (pp->port) [via the pointers bind_next and
		 * bind_pprev in the struct sock *sk2 (pp->sk)]. On each one,
		 * we get the endpoint they describe and run through
		 * the endpoint's list of IP (v4 or v6) addresses,
		 * comparing each of the addresses with the address of
		 * the socket sk. If we find a match, then that means
		 * that this port/socket (sk) combination are already
		 * in an endpoint.
		 */
		sk_for_each_bound(sk2, &pp->owner) {
			struct sctp_endpoint *ep2;
			ep2 = sctp_sk(sk2)->ep;

			if (sk == sk2 ||
			    (reuse && (sk2->sk_reuse || sctp_sk(sk2)->reuse) &&
			     sk2->sk_state != SCTP_SS_LISTENING))
				continue;

			if (sctp_bind_addr_conflict(&ep2->base.bind_addr, addr,
						 sctp_sk(sk2), sctp_sk(sk))) {
				ret = (long)sk2;
				goto fail_unlock;
			}
		}

		pr_debug("%s: found a match\n", __func__);
	}
pp_not_found:
	/* If there was a hash table miss, create a new port.  */
	ret = 1;
	if (!pp && !(pp = sctp_bucket_create(head, sock_net(sk), snum)))
		goto fail_unlock;

	/* In either case (hit or miss), make sure fastreuse is 1 only
	 * if sk->sk_reuse is too (that is, if the caller requested
	 * SO_REUSEADDR on this socket -sk-).
	 */
	if (hlist_empty(&pp->owner)) {
		if (reuse && sk->sk_state != SCTP_SS_LISTENING)
			pp->fastreuse = 1;
		else
			pp->fastreuse = 0;
	} else if (pp->fastreuse &&
		   (!reuse || sk->sk_state == SCTP_SS_LISTENING))
		pp->fastreuse = 0;

	/* We are set, so fill up all the data in the hash table
	 * entry, tie the socket list information with the rest of the
	 * sockets FIXME: Blurry, NPI (ipg).
	 */
success:
	if (!sctp_sk(sk)->bind_hash) {
		inet_sk(sk)->inet_num = snum;
		sk_add_bind_node(sk, &pp->owner);
		sctp_sk(sk)->bind_hash = pp;
	}
	ret = 0;

fail_unlock:
	spin_unlock_bh(&head->lock);
	return ret;
}

/* Assign a 'snum' port to the socket.  If snum == 0, an ephemeral
 * port is requested.
 */
static int sctp_get_port(struct sock *sk, unsigned short snum)
{
	union sctp_addr addr;
	struct sctp_af *af = sctp_sk(sk)->pf->af;

	/* Set up a dummy address struct from the sk. */
	af->from_sk(&addr, sk);
	addr.v4.sin_port = htons(snum);

	/* Note: sk->sk_num gets filled in if ephemeral port request. */
	return !!sctp_get_port_local(sk, &addr);
}

/*
 *  Move a socket to LISTENING state.
 */
static int sctp_listen_start(struct sock *sk, int backlog)
{
	struct sctp_sock *sp = sctp_sk(sk);
	struct sctp_endpoint *ep = sp->ep;
	struct crypto_shash *tfm = NULL;
	char alg[32];

	/* Allocate HMAC for generating cookie. */
	if (!sp->hmac && sp->sctp_hmac_alg) {
		sprintf(alg, "hmac(%s)", sp->sctp_hmac_alg);
		tfm = crypto_alloc_shash(alg, 0, 0);
		if (IS_ERR(tfm)) {
			net_info_ratelimited("failed to load transform for %s: %ld\n",
					     sp->sctp_hmac_alg, PTR_ERR(tfm));
			return -ENOSYS;
		}
		sctp_sk(sk)->hmac = tfm;
	}

	/*
	 * If a bind() or sctp_bindx() is not called prior to a listen()
	 * call that allows new associations to be accepted, the system
	 * picks an ephemeral port and will choose an address set equivalent
	 * to binding with a wildcard address.
	 *
	 * This is not currently spelled out in the SCTP sockets
	 * extensions draft, but follows the practice as seen in TCP
	 * sockets.
	 *
	 */
	inet_sk_set_state(sk, SCTP_SS_LISTENING);
	if (!ep->base.bind_addr.port) {
		if (sctp_autobind(sk))
			return -EAGAIN;
	} else {
		if (sctp_get_port(sk, inet_sk(sk)->inet_num)) {
			inet_sk_set_state(sk, SCTP_SS_CLOSED);
			return -EADDRINUSE;
		}
	}

	sk->sk_max_ack_backlog = backlog;
	sctp_hash_endpoint(ep);
	return 0;
}

/*
 * 4.1.3 / 5.1.3 listen()
 *
 *   By default, new associations are not accepted for UDP style sockets.
 *   An application uses listen() to mark a socket as being able to
 *   accept new associations.
 *
 *   On TCP style sockets, applications use listen() to ready the SCTP
 *   endpoint for accepting inbound associations.
 *
 *   On both types of endpoints a backlog of '0' disables listening.
 *
 *  Move a socket to LISTENING state.
 */
int sctp_inet_listen(struct socket *sock, int backlog)
{
	struct sock *sk = sock->sk;
	struct sctp_endpoint *ep = sctp_sk(sk)->ep;
	int err = -EINVAL;

	if (unlikely(backlog < 0))
		return err;

	lock_sock(sk);

	/* Peeled-off sockets are not allowed to listen().  */
	if (sctp_style(sk, UDP_HIGH_BANDWIDTH))
		goto out;

	if (sock->state != SS_UNCONNECTED)
		goto out;

	if (!sctp_sstate(sk, LISTENING) && !sctp_sstate(sk, CLOSED))
		goto out;

	/* If backlog is zero, disable listening. */
	if (!backlog) {
		if (sctp_sstate(sk, CLOSED))
			goto out;

		err = 0;
		sctp_unhash_endpoint(ep);
		sk->sk_state = SCTP_SS_CLOSED;
		if (sk->sk_reuse || sctp_sk(sk)->reuse)
			sctp_sk(sk)->bind_hash->fastreuse = 1;
		goto out;
	}

	/* If we are already listening, just update the backlog */
	if (sctp_sstate(sk, LISTENING))
		sk->sk_max_ack_backlog = backlog;
	else {
		err = sctp_listen_start(sk, backlog);
		if (err)
			goto out;
	}

	err = 0;
out:
	release_sock(sk);
	return err;
}

/*
 * This function is done by modeling the current datagram_poll() and the
 * tcp_poll().  Note that, based on these implementations, we don't
 * lock the socket in this function, even though it seems that,
 * ideally, locking or some other mechanisms can be used to ensure
 * the integrity of the counters (sndbuf and wmem_alloc) used
 * in this place.  We assume that we don't need locks either until proven
 * otherwise.
 *
 * Another thing to note is that we include the Async I/O support
 * here, again, by modeling the current TCP/UDP code.  We don't have
 * a good way to test with it yet.
 */
__poll_t sctp_poll(struct file *file, struct socket *sock, poll_table *wait)
{
	struct sock *sk = sock->sk;
	struct sctp_sock *sp = sctp_sk(sk);
	__poll_t mask;

	poll_wait(file, sk_sleep(sk), wait);

	sock_rps_record_flow(sk);

	/* A TCP-style listening socket becomes readable when the accept queue
	 * is not empty.
	 */
	if (sctp_style(sk, TCP) && sctp_sstate(sk, LISTENING))
		return (!list_empty(&sp->ep->asocs)) ?
			(EPOLLIN | EPOLLRDNORM) : 0;

	mask = 0;

	/* Is there any exceptional events?  */
	if (sk->sk_err || !skb_queue_empty_lockless(&sk->sk_error_queue))
		mask |= EPOLLERR |
			(sock_flag(sk, SOCK_SELECT_ERR_QUEUE) ? EPOLLPRI : 0);
	if (sk->sk_shutdown & RCV_SHUTDOWN)
		mask |= EPOLLRDHUP | EPOLLIN | EPOLLRDNORM;
	if (sk->sk_shutdown == SHUTDOWN_MASK)
		mask |= EPOLLHUP;

	/* Is it readable?  Reconsider this code with TCP-style support.  */
	if (!skb_queue_empty_lockless(&sk->sk_receive_queue))
		mask |= EPOLLIN | EPOLLRDNORM;

	/* The association is either gone or not ready.  */
	if (!sctp_style(sk, UDP) && sctp_sstate(sk, CLOSED))
		return mask;

	/* Is it writable?  */
	if (sctp_writeable(sk)) {
		mask |= EPOLLOUT | EPOLLWRNORM;
	} else {
		sk_set_bit(SOCKWQ_ASYNC_NOSPACE, sk);
		/*
		 * Since the socket is not locked, the buffer
		 * might be made available after the writeable check and
		 * before the bit is set.  This could cause a lost I/O
		 * signal.  tcp_poll() has a race breaker for this race
		 * condition.  Based on their implementation, we put
		 * in the following code to cover it as well.
		 */
		if (sctp_writeable(sk))
			mask |= EPOLLOUT | EPOLLWRNORM;
	}
	return mask;
}

/********************************************************************
 * 2nd Level Abstractions
 ********************************************************************/

static struct sctp_bind_bucket *sctp_bucket_create(
	struct sctp_bind_hashbucket *head, struct net *net, unsigned short snum)
{
	struct sctp_bind_bucket *pp;

	pp = kmem_cache_alloc(sctp_bucket_cachep, GFP_ATOMIC);
	if (pp) {
		SCTP_DBG_OBJCNT_INC(bind_bucket);
		pp->port = snum;
		pp->fastreuse = 0;
		INIT_HLIST_HEAD(&pp->owner);
		pp->net = net;
		hlist_add_head(&pp->node, &head->chain);
	}
	return pp;
}

/* Caller must hold hashbucket lock for this tb with local BH disabled */
static void sctp_bucket_destroy(struct sctp_bind_bucket *pp)
{
	if (pp && hlist_empty(&pp->owner)) {
		__hlist_del(&pp->node);
		kmem_cache_free(sctp_bucket_cachep, pp);
		SCTP_DBG_OBJCNT_DEC(bind_bucket);
	}
}

/* Release this socket's reference to a local port.  */
static inline void __sctp_put_port(struct sock *sk)
{
	struct sctp_bind_hashbucket *head =
		&sctp_port_hashtable[sctp_phashfn(sock_net(sk),
						  inet_sk(sk)->inet_num)];
	struct sctp_bind_bucket *pp;

	spin_lock(&head->lock);
	pp = sctp_sk(sk)->bind_hash;
	__sk_del_bind_node(sk);
	sctp_sk(sk)->bind_hash = NULL;
	inet_sk(sk)->inet_num = 0;
	sctp_bucket_destroy(pp);
	spin_unlock(&head->lock);
}

void sctp_put_port(struct sock *sk)
{
	local_bh_disable();
	__sctp_put_port(sk);
	local_bh_enable();
}

/*
 * The system picks an ephemeral port and choose an address set equivalent
 * to binding with a wildcard address.
 * One of those addresses will be the primary address for the association.
 * This automatically enables the multihoming capability of SCTP.
 */
static int sctp_autobind(struct sock *sk)
{
	union sctp_addr autoaddr;
	struct sctp_af *af;
	__be16 port;

	/* Initialize a local sockaddr structure to INADDR_ANY. */
	af = sctp_sk(sk)->pf->af;

	port = htons(inet_sk(sk)->inet_num);
	af->inaddr_any(&autoaddr, port);

	return sctp_do_bind(sk, &autoaddr, af->sockaddr_len);
}

/* Parse out IPPROTO_SCTP CMSG headers.  Perform only minimal validation.
 *
 * From RFC 2292
 * 4.2 The cmsghdr Structure *
 *
 * When ancillary data is sent or received, any number of ancillary data
 * objects can be specified by the msg_control and msg_controllen members of
 * the msghdr structure, because each object is preceded by
 * a cmsghdr structure defining the object's length (the cmsg_len member).
 * Historically Berkeley-derived implementations have passed only one object
 * at a time, but this API allows multiple objects to be
 * passed in a single call to sendmsg() or recvmsg(). The following example
 * shows two ancillary data objects in a control buffer.
 *
 *   |<--------------------------- msg_controllen -------------------------->|
 *   |                                                                       |
 *
 *   |<----- ancillary data object ----->|<----- ancillary data object ----->|
 *
 *   |<---------- CMSG_SPACE() --------->|<---------- CMSG_SPACE() --------->|
 *   |                                   |                                   |
 *
 *   |<---------- cmsg_len ---------->|  |<--------- cmsg_len ----------->|  |
 *
 *   |<--------- CMSG_LEN() --------->|  |<-------- CMSG_LEN() ---------->|  |
 *   |                                |  |                                |  |
 *
 *   +-----+-----+-----+--+-----------+--+-----+-----+-----+--+-----------+--+
 *   |cmsg_|cmsg_|cmsg_|XX|           |XX|cmsg_|cmsg_|cmsg_|XX|           |XX|
 *
 *   |len  |level|type |XX|cmsg_data[]|XX|len  |level|type |XX|cmsg_data[]|XX|
 *
 *   +-----+-----+-----+--+-----------+--+-----+-----+-----+--+-----------+--+
 *    ^
 *    |
 *
 * msg_control
 * points here
 */
static int sctp_msghdr_parse(const struct msghdr *msg, struct sctp_cmsgs *cmsgs)
{
	struct msghdr *my_msg = (struct msghdr *)msg;
	struct cmsghdr *cmsg;

	for_each_cmsghdr(cmsg, my_msg) {
		if (!CMSG_OK(my_msg, cmsg))
			return -EINVAL;

		/* Should we parse this header or ignore?  */
		if (cmsg->cmsg_level != IPPROTO_SCTP)
			continue;

		/* Strictly check lengths following example in SCM code.  */
		switch (cmsg->cmsg_type) {
		case SCTP_INIT:
			/* SCTP Socket API Extension
			 * 5.3.1 SCTP Initiation Structure (SCTP_INIT)
			 *
			 * This cmsghdr structure provides information for
			 * initializing new SCTP associations with sendmsg().
			 * The SCTP_INITMSG socket option uses this same data
			 * structure.  This structure is not used for
			 * recvmsg().
			 *
			 * cmsg_level    cmsg_type      cmsg_data[]
			 * ------------  ------------   ----------------------
			 * IPPROTO_SCTP  SCTP_INIT      struct sctp_initmsg
			 */
			if (cmsg->cmsg_len != CMSG_LEN(sizeof(struct sctp_initmsg)))
				return -EINVAL;

			cmsgs->init = CMSG_DATA(cmsg);
			break;

		case SCTP_SNDRCV:
			/* SCTP Socket API Extension
			 * 5.3.2 SCTP Header Information Structure(SCTP_SNDRCV)
			 *
			 * This cmsghdr structure specifies SCTP options for
			 * sendmsg() and describes SCTP header information
			 * about a received message through recvmsg().
			 *
			 * cmsg_level    cmsg_type      cmsg_data[]
			 * ------------  ------------   ----------------------
			 * IPPROTO_SCTP  SCTP_SNDRCV    struct sctp_sndrcvinfo
			 */
			if (cmsg->cmsg_len != CMSG_LEN(sizeof(struct sctp_sndrcvinfo)))
				return -EINVAL;

			cmsgs->srinfo = CMSG_DATA(cmsg);

			if (cmsgs->srinfo->sinfo_flags &
			    ~(SCTP_UNORDERED | SCTP_ADDR_OVER |
<<<<<<< HEAD
			      SCTP_SACK_IMMEDIATELY |
			      SCTP_ABORT | SCTP_EOF))
=======
			      SCTP_SACK_IMMEDIATELY | SCTP_SENDALL |
			      SCTP_PR_SCTP_MASK | SCTP_ABORT | SCTP_EOF))
>>>>>>> 286cd8c7
				return -EINVAL;
			break;

		case SCTP_SNDINFO:
			/* SCTP Socket API Extension
			 * 5.3.4 SCTP Send Information Structure (SCTP_SNDINFO)
			 *
			 * This cmsghdr structure specifies SCTP options for
			 * sendmsg(). This structure and SCTP_RCVINFO replaces
			 * SCTP_SNDRCV which has been deprecated.
			 *
			 * cmsg_level    cmsg_type      cmsg_data[]
			 * ------------  ------------   ---------------------
			 * IPPROTO_SCTP  SCTP_SNDINFO    struct sctp_sndinfo
			 */
			if (cmsg->cmsg_len != CMSG_LEN(sizeof(struct sctp_sndinfo)))
				return -EINVAL;

			cmsgs->sinfo = CMSG_DATA(cmsg);

			if (cmsgs->sinfo->snd_flags &
			    ~(SCTP_UNORDERED | SCTP_ADDR_OVER |
<<<<<<< HEAD
			      SCTP_SACK_IMMEDIATELY |
			      SCTP_ABORT | SCTP_EOF))
=======
			      SCTP_SACK_IMMEDIATELY | SCTP_SENDALL |
			      SCTP_PR_SCTP_MASK | SCTP_ABORT | SCTP_EOF))
				return -EINVAL;
			break;
		case SCTP_PRINFO:
			/* SCTP Socket API Extension
			 * 5.3.7 SCTP PR-SCTP Information Structure (SCTP_PRINFO)
			 *
			 * This cmsghdr structure specifies SCTP options for sendmsg().
			 *
			 * cmsg_level    cmsg_type      cmsg_data[]
			 * ------------  ------------   ---------------------
			 * IPPROTO_SCTP  SCTP_PRINFO    struct sctp_prinfo
			 */
			if (cmsg->cmsg_len != CMSG_LEN(sizeof(struct sctp_prinfo)))
				return -EINVAL;

			cmsgs->prinfo = CMSG_DATA(cmsg);
			if (cmsgs->prinfo->pr_policy & ~SCTP_PR_SCTP_MASK)
				return -EINVAL;

			if (cmsgs->prinfo->pr_policy == SCTP_PR_SCTP_NONE)
				cmsgs->prinfo->pr_value = 0;
			break;
		case SCTP_AUTHINFO:
			/* SCTP Socket API Extension
			 * 5.3.8 SCTP AUTH Information Structure (SCTP_AUTHINFO)
			 *
			 * This cmsghdr structure specifies SCTP options for sendmsg().
			 *
			 * cmsg_level    cmsg_type      cmsg_data[]
			 * ------------  ------------   ---------------------
			 * IPPROTO_SCTP  SCTP_AUTHINFO  struct sctp_authinfo
			 */
			if (cmsg->cmsg_len != CMSG_LEN(sizeof(struct sctp_authinfo)))
>>>>>>> 286cd8c7
				return -EINVAL;

			cmsgs->authinfo = CMSG_DATA(cmsg);
			break;
		case SCTP_DSTADDRV4:
		case SCTP_DSTADDRV6:
			/* SCTP Socket API Extension
			 * 5.3.9/10 SCTP Destination IPv4/6 Address Structure (SCTP_DSTADDRV4/6)
			 *
			 * This cmsghdr structure specifies SCTP options for sendmsg().
			 *
			 * cmsg_level    cmsg_type         cmsg_data[]
			 * ------------  ------------   ---------------------
			 * IPPROTO_SCTP  SCTP_DSTADDRV4 struct in_addr
			 * ------------  ------------   ---------------------
			 * IPPROTO_SCTP  SCTP_DSTADDRV6 struct in6_addr
			 */
			cmsgs->addrs_msg = my_msg;
			break;
		default:
			return -EINVAL;
		}
	}

	return 0;
}

/*
 * Wait for a packet..
 * Note: This function is the same function as in core/datagram.c
 * with a few modifications to make lksctp work.
 */
static int sctp_wait_for_packet(struct sock *sk, int *err, long *timeo_p)
{
	int error;
	DEFINE_WAIT(wait);

	prepare_to_wait_exclusive(sk_sleep(sk), &wait, TASK_INTERRUPTIBLE);

	/* Socket errors? */
	error = sock_error(sk);
	if (error)
		goto out;

	if (!skb_queue_empty(&sk->sk_receive_queue))
		goto ready;

	/* Socket shut down?  */
	if (sk->sk_shutdown & RCV_SHUTDOWN)
		goto out;

	/* Sequenced packets can come disconnected.  If so we report the
	 * problem.
	 */
	error = -ENOTCONN;

	/* Is there a good reason to think that we may receive some data?  */
	if (list_empty(&sctp_sk(sk)->ep->asocs) && !sctp_sstate(sk, LISTENING))
		goto out;

	/* Handle signals.  */
	if (signal_pending(current))
		goto interrupted;

	/* Let another process have a go.  Since we are going to sleep
	 * anyway.  Note: This may cause odd behaviors if the message
	 * does not fit in the user's buffer, but this seems to be the
	 * only way to honor MSG_DONTWAIT realistically.
	 */
	release_sock(sk);
	*timeo_p = schedule_timeout(*timeo_p);
	lock_sock(sk);

ready:
	finish_wait(sk_sleep(sk), &wait);
	return 0;

interrupted:
	error = sock_intr_errno(*timeo_p);

out:
	finish_wait(sk_sleep(sk), &wait);
	*err = error;
	return error;
}

/* Receive a datagram.
 * Note: This is pretty much the same routine as in core/datagram.c
 * with a few changes to make lksctp work.
 */
struct sk_buff *sctp_skb_recv_datagram(struct sock *sk, int flags,
				       int noblock, int *err)
{
	int error;
	struct sk_buff *skb;
	long timeo;

	timeo = sock_rcvtimeo(sk, noblock);

	pr_debug("%s: timeo:%ld, max:%ld\n", __func__, timeo,
		 MAX_SCHEDULE_TIMEOUT);

	do {
		/* Again only user level code calls this function,
		 * so nothing interrupt level
		 * will suddenly eat the receive_queue.
		 *
		 *  Look at current nfs client by the way...
		 *  However, this function was correct in any case. 8)
		 */
		if (flags & MSG_PEEK) {
			skb = skb_peek(&sk->sk_receive_queue);
			if (skb)
				refcount_inc(&skb->users);
		} else {
			skb = __skb_dequeue(&sk->sk_receive_queue);
		}

		if (skb)
			return skb;

		/* Caller is allowed not to check sk->sk_err before calling. */
		error = sock_error(sk);
		if (error)
			goto no_packet;

		if (sk->sk_shutdown & RCV_SHUTDOWN)
			break;

		if (sk_can_busy_loop(sk)) {
			sk_busy_loop(sk, noblock);

			if (!skb_queue_empty_lockless(&sk->sk_receive_queue))
				continue;
		}

		/* User doesn't want to wait.  */
		error = -EAGAIN;
		if (!timeo)
			goto no_packet;
	} while (sctp_wait_for_packet(sk, err, &timeo) == 0);

	return NULL;

no_packet:
	*err = error;
	return NULL;
}

/* If sndbuf has changed, wake up per association sndbuf waiters.  */
static void __sctp_write_space(struct sctp_association *asoc)
{
	struct sock *sk = asoc->base.sk;

	if (sctp_wspace(asoc) <= 0)
		return;

	if (waitqueue_active(&asoc->wait))
		wake_up_interruptible(&asoc->wait);

	if (sctp_writeable(sk)) {
		struct socket_wq *wq;

		rcu_read_lock();
		wq = rcu_dereference(sk->sk_wq);
		if (wq) {
			if (waitqueue_active(&wq->wait))
				wake_up_interruptible(&wq->wait);

			/* Note that we try to include the Async I/O support
			 * here by modeling from the current TCP/UDP code.
			 * We have not tested with it yet.
			 */
			if (!(sk->sk_shutdown & SEND_SHUTDOWN))
				sock_wake_async(wq, SOCK_WAKE_SPACE, POLL_OUT);
		}
		rcu_read_unlock();
	}
}

static void sctp_wake_up_waiters(struct sock *sk,
				 struct sctp_association *asoc)
{
	struct sctp_association *tmp = asoc;

	/* We do accounting for the sndbuf space per association,
	 * so we only need to wake our own association.
	 */
	if (asoc->ep->sndbuf_policy)
		return __sctp_write_space(asoc);

	/* If association goes down and is just flushing its
	 * outq, then just normally notify others.
	 */
	if (asoc->base.dead)
		return sctp_write_space(sk);

	/* Accounting for the sndbuf space is per socket, so we
	 * need to wake up others, try to be fair and in case of
	 * other associations, let them have a go first instead
	 * of just doing a sctp_write_space() call.
	 *
	 * Note that we reach sctp_wake_up_waiters() only when
	 * associations free up queued chunks, thus we are under
	 * lock and the list of associations on a socket is
	 * guaranteed not to change.
	 */
	for (tmp = list_next_entry(tmp, asocs); 1;
	     tmp = list_next_entry(tmp, asocs)) {
		/* Manually skip the head element. */
		if (&tmp->asocs == &((sctp_sk(sk))->ep->asocs))
			continue;
		/* Wake up association. */
		__sctp_write_space(tmp);
		/* We've reached the end. */
		if (tmp == asoc)
			break;
	}
}

/* Do accounting for the sndbuf space.
 * Decrement the used sndbuf space of the corresponding association by the
 * data size which was just transmitted(freed).
 */
static void sctp_wfree(struct sk_buff *skb)
{
	struct sctp_chunk *chunk = skb_shinfo(skb)->destructor_arg;
	struct sctp_association *asoc = chunk->asoc;
	struct sock *sk = asoc->base.sk;

	asoc->sndbuf_used -= SCTP_DATA_SNDSIZE(chunk) +
				sizeof(struct sk_buff) +
				sizeof(struct sctp_chunk);

	WARN_ON(refcount_sub_and_test(sizeof(struct sctp_chunk), &sk->sk_wmem_alloc));

	/*
	 * This undoes what is done via sctp_set_owner_w and sk_mem_charge
	 */
	sk->sk_wmem_queued   -= skb->truesize;
	sk_mem_uncharge(sk, skb->truesize);

	if (chunk->shkey) {
		struct sctp_shared_key *shkey = chunk->shkey;

		/* refcnt == 2 and !list_empty mean after this release, it's
		 * not being used anywhere, and it's time to notify userland
		 * that this shkey can be freed if it's been deactivated.
		 */
		if (shkey->deactivated && !list_empty(&shkey->key_list) &&
		    refcount_read(&shkey->refcnt) == 2) {
			struct sctp_ulpevent *ev;

			ev = sctp_ulpevent_make_authkey(asoc, shkey->key_id,
							SCTP_AUTH_FREE_KEY,
							GFP_KERNEL);
			if (ev)
				asoc->stream.si->enqueue_event(&asoc->ulpq, ev);
		}
		sctp_auth_shkey_release(chunk->shkey);
	}

	sock_wfree(skb);
	sctp_wake_up_waiters(sk, asoc);

	sctp_association_put(asoc);
}

/* Do accounting for the receive space on the socket.
 * Accounting for the association is done in ulpevent.c
 * We set this as a destructor for the cloned data skbs so that
 * accounting is done at the correct time.
 */
void sctp_sock_rfree(struct sk_buff *skb)
{
	struct sock *sk = skb->sk;
	struct sctp_ulpevent *event = sctp_skb2event(skb);

	atomic_sub(event->rmem_len, &sk->sk_rmem_alloc);

	/*
	 * Mimic the behavior of sock_rfree
	 */
	sk_mem_uncharge(sk, event->rmem_len);
}


/* Helper function to wait for space in the sndbuf.  */
static int sctp_wait_for_sndbuf(struct sctp_association *asoc, long *timeo_p,
				size_t msg_len)
{
	struct sock *sk = asoc->base.sk;
	long current_timeo = *timeo_p;
	DEFINE_WAIT(wait);
	int err = 0;

	pr_debug("%s: asoc:%p, timeo:%ld, msg_len:%zu\n", __func__, asoc,
		 *timeo_p, msg_len);

	/* Increment the association's refcnt.  */
	sctp_association_hold(asoc);

	/* Wait on the association specific sndbuf space. */
	for (;;) {
		prepare_to_wait_exclusive(&asoc->wait, &wait,
					  TASK_INTERRUPTIBLE);
		if (asoc->base.dead)
			goto do_dead;
		if (!*timeo_p)
			goto do_nonblock;
		if (sk->sk_err || asoc->state >= SCTP_STATE_SHUTDOWN_PENDING)
			goto do_error;
		if (signal_pending(current))
			goto do_interrupted;
		if (sk_under_memory_pressure(sk))
			sk_mem_reclaim(sk);
		if ((int)msg_len <= sctp_wspace(asoc) &&
		    sk_wmem_schedule(sk, msg_len))
			break;

		/* Let another process have a go.  Since we are going
		 * to sleep anyway.
		 */
		release_sock(sk);
		current_timeo = schedule_timeout(current_timeo);
		lock_sock(sk);
		if (sk != asoc->base.sk)
			goto do_error;

		*timeo_p = current_timeo;
	}

out:
	finish_wait(&asoc->wait, &wait);

	/* Release the association's refcnt.  */
	sctp_association_put(asoc);

	return err;

do_dead:
	err = -ESRCH;
	goto out;

do_error:
	err = -EPIPE;
	goto out;

do_interrupted:
	err = sock_intr_errno(*timeo_p);
	goto out;

do_nonblock:
	err = -EAGAIN;
	goto out;
}

void sctp_data_ready(struct sock *sk)
{
	struct socket_wq *wq;

	rcu_read_lock();
	wq = rcu_dereference(sk->sk_wq);
	if (skwq_has_sleeper(wq))
		wake_up_interruptible_sync_poll(&wq->wait, EPOLLIN |
						EPOLLRDNORM | EPOLLRDBAND);
	sk_wake_async(sk, SOCK_WAKE_WAITD, POLL_IN);
	rcu_read_unlock();
}

/* If socket sndbuf has changed, wake up all per association waiters.  */
void sctp_write_space(struct sock *sk)
{
	struct sctp_association *asoc;

	/* Wake up the tasks in each wait queue.  */
	list_for_each_entry(asoc, &((sctp_sk(sk))->ep->asocs), asocs) {
		__sctp_write_space(asoc);
	}
}

/* Is there any sndbuf space available on the socket?
 *
 * Note that sk_wmem_alloc is the sum of the send buffers on all of the
 * associations on the same socket.  For a UDP-style socket with
 * multiple associations, it is possible for it to be "unwriteable"
 * prematurely.  I assume that this is acceptable because
 * a premature "unwriteable" is better than an accidental "writeable" which
 * would cause an unwanted block under certain circumstances.  For the 1-1
 * UDP-style sockets or TCP-style sockets, this code should work.
 *  - Daisy
 */
static bool sctp_writeable(struct sock *sk)
{
	return sk->sk_sndbuf > sk->sk_wmem_queued;
}

/* Wait for an association to go into ESTABLISHED state. If timeout is 0,
 * returns immediately with EINPROGRESS.
 */
static int sctp_wait_for_connect(struct sctp_association *asoc, long *timeo_p)
{
	struct sock *sk = asoc->base.sk;
	int err = 0;
	long current_timeo = *timeo_p;
	DEFINE_WAIT(wait);

	pr_debug("%s: asoc:%p, timeo:%ld\n", __func__, asoc, *timeo_p);

	/* Increment the association's refcnt.  */
	sctp_association_hold(asoc);

	for (;;) {
		prepare_to_wait_exclusive(&asoc->wait, &wait,
					  TASK_INTERRUPTIBLE);
		if (!*timeo_p)
			goto do_nonblock;
		if (sk->sk_shutdown & RCV_SHUTDOWN)
			break;
		if (sk->sk_err || asoc->state >= SCTP_STATE_SHUTDOWN_PENDING ||
		    asoc->base.dead)
			goto do_error;
		if (signal_pending(current))
			goto do_interrupted;

		if (sctp_state(asoc, ESTABLISHED))
			break;

		/* Let another process have a go.  Since we are going
		 * to sleep anyway.
		 */
		release_sock(sk);
		current_timeo = schedule_timeout(current_timeo);
		lock_sock(sk);

		*timeo_p = current_timeo;
	}

out:
	finish_wait(&asoc->wait, &wait);

	/* Release the association's refcnt.  */
	sctp_association_put(asoc);

	return err;

do_error:
	if (asoc->init_err_counter + 1 > asoc->max_init_attempts)
		err = -ETIMEDOUT;
	else
		err = -ECONNREFUSED;
	goto out;

do_interrupted:
	err = sock_intr_errno(*timeo_p);
	goto out;

do_nonblock:
	err = -EINPROGRESS;
	goto out;
}

static int sctp_wait_for_accept(struct sock *sk, long timeo)
{
	struct sctp_endpoint *ep;
	int err = 0;
	DEFINE_WAIT(wait);

	ep = sctp_sk(sk)->ep;


	for (;;) {
		prepare_to_wait_exclusive(sk_sleep(sk), &wait,
					  TASK_INTERRUPTIBLE);

		if (list_empty(&ep->asocs)) {
			release_sock(sk);
			timeo = schedule_timeout(timeo);
			lock_sock(sk);
		}

		err = -EINVAL;
		if (!sctp_sstate(sk, LISTENING))
			break;

		err = 0;
		if (!list_empty(&ep->asocs))
			break;

		err = sock_intr_errno(timeo);
		if (signal_pending(current))
			break;

		err = -EAGAIN;
		if (!timeo)
			break;
	}

	finish_wait(sk_sleep(sk), &wait);

	return err;
}

static void sctp_wait_for_close(struct sock *sk, long timeout)
{
	DEFINE_WAIT(wait);

	do {
		prepare_to_wait(sk_sleep(sk), &wait, TASK_INTERRUPTIBLE);
		if (list_empty(&sctp_sk(sk)->ep->asocs))
			break;
		release_sock(sk);
		timeout = schedule_timeout(timeout);
		lock_sock(sk);
	} while (!signal_pending(current) && timeout);

	finish_wait(sk_sleep(sk), &wait);
}

static void sctp_skb_set_owner_r_frag(struct sk_buff *skb, struct sock *sk)
{
	struct sk_buff *frag;

	if (!skb->data_len)
		goto done;

	/* Don't forget the fragments. */
	skb_walk_frags(skb, frag)
		sctp_skb_set_owner_r_frag(frag, sk);

done:
	sctp_skb_set_owner_r(skb, sk);
}

void sctp_copy_sock(struct sock *newsk, struct sock *sk,
		    struct sctp_association *asoc)
{
	struct inet_sock *inet = inet_sk(sk);
	struct inet_sock *newinet;
	struct sctp_sock *sp = sctp_sk(sk);
	struct sctp_endpoint *ep = sp->ep;

	newsk->sk_type = sk->sk_type;
	newsk->sk_bound_dev_if = sk->sk_bound_dev_if;
	newsk->sk_flags = sk->sk_flags;
	newsk->sk_tsflags = sk->sk_tsflags;
	newsk->sk_no_check_tx = sk->sk_no_check_tx;
	newsk->sk_no_check_rx = sk->sk_no_check_rx;
	newsk->sk_reuse = sk->sk_reuse;
	sctp_sk(newsk)->reuse = sp->reuse;

	newsk->sk_shutdown = sk->sk_shutdown;
	newsk->sk_destruct = sk->sk_destruct;
	newsk->sk_family = sk->sk_family;
	newsk->sk_protocol = IPPROTO_SCTP;
	newsk->sk_backlog_rcv = sk->sk_prot->backlog_rcv;
	newsk->sk_sndbuf = sk->sk_sndbuf;
	newsk->sk_rcvbuf = sk->sk_rcvbuf;
	newsk->sk_lingertime = sk->sk_lingertime;
	newsk->sk_rcvtimeo = sk->sk_rcvtimeo;
	newsk->sk_sndtimeo = sk->sk_sndtimeo;
	newsk->sk_rxhash = sk->sk_rxhash;

	newinet = inet_sk(newsk);

	/* Initialize sk's sport, dport, rcv_saddr and daddr for
	 * getsockname() and getpeername()
	 */
	newinet->inet_sport = inet->inet_sport;
	newinet->inet_saddr = inet->inet_saddr;
	newinet->inet_rcv_saddr = inet->inet_rcv_saddr;
	newinet->inet_dport = htons(asoc->peer.port);
	newinet->pmtudisc = inet->pmtudisc;
	newinet->inet_id = prandom_u32();

	newinet->uc_ttl = inet->uc_ttl;
	newinet->mc_loop = 1;
	newinet->mc_ttl = 1;
	newinet->mc_index = 0;
	newinet->mc_list = NULL;

	if (newsk->sk_flags & SK_FLAGS_TIMESTAMP)
		net_enable_timestamp();

	/* Set newsk security attributes from orginal sk and connection
	 * security attribute from ep.
	 */
	security_sctp_sk_clone(ep, sk, newsk);
}

static inline void sctp_copy_descendant(struct sock *sk_to,
					const struct sock *sk_from)
{
	int ancestor_size = sizeof(struct inet_sock) +
			    sizeof(struct sctp_sock) -
			    offsetof(struct sctp_sock, auto_asconf_list);

	if (sk_from->sk_family == PF_INET6)
		ancestor_size += sizeof(struct ipv6_pinfo);

	__inet_sk_copy_descendant(sk_to, sk_from, ancestor_size);
}

/* Populate the fields of the newsk from the oldsk and migrate the assoc
 * and its messages to the newsk.
 */
static void sctp_sock_migrate(struct sock *oldsk, struct sock *newsk,
			      struct sctp_association *assoc,
			      enum sctp_socket_type type)
{
	struct sctp_sock *oldsp = sctp_sk(oldsk);
	struct sctp_sock *newsp = sctp_sk(newsk);
	struct sctp_bind_bucket *pp; /* hash list port iterator */
	struct sctp_endpoint *newep = newsp->ep;
	struct sk_buff *skb, *tmp;
	struct sctp_ulpevent *event;
	struct sctp_bind_hashbucket *head;

	/* Migrate socket buffer sizes and all the socket level options to the
	 * new socket.
	 */
	newsk->sk_sndbuf = oldsk->sk_sndbuf;
	newsk->sk_rcvbuf = oldsk->sk_rcvbuf;
	/* Brute force copy old sctp opt. */
	sctp_copy_descendant(newsk, oldsk);

	/* Restore the ep value that was overwritten with the above structure
	 * copy.
	 */
	newsp->ep = newep;
	newsp->hmac = NULL;

	/* Hook this new socket in to the bind_hash list. */
	head = &sctp_port_hashtable[sctp_phashfn(sock_net(oldsk),
						 inet_sk(oldsk)->inet_num)];
	spin_lock_bh(&head->lock);
	pp = sctp_sk(oldsk)->bind_hash;
	sk_add_bind_node(newsk, &pp->owner);
	sctp_sk(newsk)->bind_hash = pp;
	inet_sk(newsk)->inet_num = inet_sk(oldsk)->inet_num;
	spin_unlock_bh(&head->lock);

	/* Copy the bind_addr list from the original endpoint to the new
	 * endpoint so that we can handle restarts properly
	 */
	sctp_bind_addr_dup(&newsp->ep->base.bind_addr,
				&oldsp->ep->base.bind_addr, GFP_KERNEL);

	sctp_auto_asconf_init(newsp);

	/* Move any messages in the old socket's receive queue that are for the
	 * peeled off association to the new socket's receive queue.
	 */
	sctp_skb_for_each(skb, &oldsk->sk_receive_queue, tmp) {
		event = sctp_skb2event(skb);
		if (event->asoc == assoc) {
			__skb_unlink(skb, &oldsk->sk_receive_queue);
			__skb_queue_tail(&newsk->sk_receive_queue, skb);
			sctp_skb_set_owner_r_frag(skb, newsk);
		}
	}

	/* Clean up any messages pending delivery due to partial
	 * delivery.   Three cases:
	 * 1) No partial deliver;  no work.
	 * 2) Peeling off partial delivery; keep pd_lobby in new pd_lobby.
	 * 3) Peeling off non-partial delivery; move pd_lobby to receive_queue.
	 */
	skb_queue_head_init(&newsp->pd_lobby);
	atomic_set(&sctp_sk(newsk)->pd_mode, assoc->ulpq.pd_mode);

	if (atomic_read(&sctp_sk(oldsk)->pd_mode)) {
		struct sk_buff_head *queue;

		/* Decide which queue to move pd_lobby skbs to. */
		if (assoc->ulpq.pd_mode) {
			queue = &newsp->pd_lobby;
		} else
			queue = &newsk->sk_receive_queue;

		/* Walk through the pd_lobby, looking for skbs that
		 * need moved to the new socket.
		 */
		sctp_skb_for_each(skb, &oldsp->pd_lobby, tmp) {
			event = sctp_skb2event(skb);
			if (event->asoc == assoc) {
				__skb_unlink(skb, &oldsp->pd_lobby);
				__skb_queue_tail(queue, skb);
				sctp_skb_set_owner_r_frag(skb, newsk);
			}
		}

		/* Clear up any skbs waiting for the partial
		 * delivery to finish.
		 */
		if (assoc->ulpq.pd_mode)
			sctp_clear_pd(oldsk, NULL);

	}

	sctp_for_each_rx_skb(assoc, newsk, sctp_skb_set_owner_r_frag);

	/* Set the type of socket to indicate that it is peeled off from the
	 * original UDP-style socket or created with the accept() call on a
	 * TCP-style socket..
	 */
	newsp->type = type;

	/* Mark the new socket "in-use" by the user so that any packets
	 * that may arrive on the association after we've moved it are
	 * queued to the backlog.  This prevents a potential race between
	 * backlog processing on the old socket and new-packet processing
	 * on the new socket.
	 *
	 * The caller has just allocated newsk so we can guarantee that other
	 * paths won't try to lock it and then oldsk.
	 */
	lock_sock_nested(newsk, SINGLE_DEPTH_NESTING);
<<<<<<< HEAD
	sctp_for_each_tx_datachunk(assoc, sctp_clear_owner_w);
	sctp_assoc_migrate(assoc, newsk);
	sctp_for_each_tx_datachunk(assoc, sctp_set_owner_w);
=======
	sctp_for_each_tx_datachunk(assoc, true, sctp_clear_owner_w);
	sctp_assoc_migrate(assoc, newsk);
	sctp_for_each_tx_datachunk(assoc, false, sctp_set_owner_w);
>>>>>>> 286cd8c7

	/* If the association on the newsk is already closed before accept()
	 * is called, set RCV_SHUTDOWN flag.
	 */
	if (sctp_state(assoc, CLOSED) && sctp_style(newsk, TCP)) {
		inet_sk_set_state(newsk, SCTP_SS_CLOSED);
		newsk->sk_shutdown |= RCV_SHUTDOWN;
	} else {
		inet_sk_set_state(newsk, SCTP_SS_ESTABLISHED);
	}

	release_sock(newsk);
}


/* This proto struct describes the ULP interface for SCTP.  */
struct proto sctp_prot = {
	.name        =	"SCTP",
	.owner       =	THIS_MODULE,
	.close       =	sctp_close,
	.disconnect  =	sctp_disconnect,
	.accept      =	sctp_accept,
	.ioctl       =	sctp_ioctl,
	.init        =	sctp_init_sock,
	.destroy     =	sctp_destroy_sock,
	.shutdown    =	sctp_shutdown,
	.setsockopt  =	sctp_setsockopt,
	.getsockopt  =	sctp_getsockopt,
	.sendmsg     =	sctp_sendmsg,
	.recvmsg     =	sctp_recvmsg,
	.bind        =	sctp_bind,
	.backlog_rcv =	sctp_backlog_rcv,
	.hash        =	sctp_hash,
	.unhash      =	sctp_unhash,
	.no_autobind =	true,
	.obj_size    =  sizeof(struct sctp_sock),
	.useroffset  =  offsetof(struct sctp_sock, subscribe),
	.usersize    =  offsetof(struct sctp_sock, initmsg) -
				offsetof(struct sctp_sock, subscribe) +
				sizeof_field(struct sctp_sock, initmsg),
	.sysctl_mem  =  sysctl_sctp_mem,
	.sysctl_rmem =  sysctl_sctp_rmem,
	.sysctl_wmem =  sysctl_sctp_wmem,
	.memory_pressure = &sctp_memory_pressure,
	.enter_memory_pressure = sctp_enter_memory_pressure,
	.memory_allocated = &sctp_memory_allocated,
	.sockets_allocated = &sctp_sockets_allocated,
};

#if IS_ENABLED(CONFIG_IPV6)

static void sctp_v6_destruct_sock(struct sock *sk)
{
	sctp_destruct_common(sk);
	inet6_sock_destruct(sk);
}

static int sctp_v6_init_sock(struct sock *sk)
{
	int ret = sctp_init_sock(sk);

	if (!ret)
		sk->sk_destruct = sctp_v6_destruct_sock;

	return ret;
}

struct proto sctpv6_prot = {
	.name		= "SCTPv6",
	.owner		= THIS_MODULE,
	.close		= sctp_close,
	.disconnect	= sctp_disconnect,
	.accept		= sctp_accept,
	.ioctl		= sctp_ioctl,
	.init		= sctp_v6_init_sock,
	.destroy	= sctp_destroy_sock,
	.shutdown	= sctp_shutdown,
	.setsockopt	= sctp_setsockopt,
	.getsockopt	= sctp_getsockopt,
	.sendmsg	= sctp_sendmsg,
	.recvmsg	= sctp_recvmsg,
	.bind		= sctp_bind,
	.backlog_rcv	= sctp_backlog_rcv,
	.hash		= sctp_hash,
	.unhash		= sctp_unhash,
	.no_autobind	= true,
	.obj_size	= sizeof(struct sctp6_sock),
	.useroffset	= offsetof(struct sctp6_sock, sctp.subscribe),
	.usersize	= offsetof(struct sctp6_sock, sctp.initmsg) -
				offsetof(struct sctp6_sock, sctp.subscribe) +
				sizeof_field(struct sctp6_sock, sctp.initmsg),
	.sysctl_mem	= sysctl_sctp_mem,
	.sysctl_rmem	= sysctl_sctp_rmem,
	.sysctl_wmem	= sysctl_sctp_wmem,
	.memory_pressure = &sctp_memory_pressure,
	.enter_memory_pressure = sctp_enter_memory_pressure,
	.memory_allocated = &sctp_memory_allocated,
	.sockets_allocated = &sctp_sockets_allocated,
};
#endif /* IS_ENABLED(CONFIG_IPV6) */<|MERGE_RESOLUTION|>--- conflicted
+++ resolved
@@ -165,31 +165,6 @@
 	skb_orphan(chunk->skb);
 }
 
-<<<<<<< HEAD
-static void sctp_for_each_tx_datachunk(struct sctp_association *asoc,
-				       void (*cb)(struct sctp_chunk *))
-
-{
-	struct sctp_outq *q = &asoc->outqueue;
-	struct sctp_transport *t;
-	struct sctp_chunk *chunk;
-
-	list_for_each_entry(t, &asoc->peer.transport_addr_list, transports)
-		list_for_each_entry(chunk, &t->transmitted, transmitted_list)
-			cb(chunk);
-
-	list_for_each_entry(chunk, &q->retransmit, transmitted_list)
-		cb(chunk);
-
-	list_for_each_entry(chunk, &q->sacked, transmitted_list)
-		cb(chunk);
-
-	list_for_each_entry(chunk, &q->abandoned, transmitted_list)
-		cb(chunk);
-
-	list_for_each_entry(chunk, &q->out_chunk_list, list)
-		cb(chunk);
-=======
 #define traverse_and_process()	\
 do {				\
 	msg = chunk->msg;	\
@@ -244,7 +219,6 @@
 
 	sctp_skb_for_each(skb, &asoc->ulpq.reasm_uo, tmp)
 		cb(skb, sk);
->>>>>>> 286cd8c7
 }
 
 /* Verify that this is a valid address. */
@@ -406,15 +380,9 @@
 	struct net *net = sock_net(&sp->inet.sk);
 
 	if (net->sctp.default_auto_asconf) {
-<<<<<<< HEAD
-		spin_lock(&net->sctp.addr_wq_lock);
-		list_add_tail(&sp->auto_asconf_list, &net->sctp.auto_asconf_splist);
-		spin_unlock(&net->sctp.addr_wq_lock);
-=======
 		spin_lock_bh(&net->sctp.addr_wq_lock);
 		list_add_tail(&sp->auto_asconf_list, &net->sctp.auto_asconf_splist);
 		spin_unlock_bh(&net->sctp.addr_wq_lock);
->>>>>>> 286cd8c7
 		sp->do_auto_asconf = 1;
 	}
 }
@@ -1298,16 +1266,10 @@
 	sk->sk_err = 0;
 
 	timeo = sock_sndtimeo(sk, flags & O_NONBLOCK);
-<<<<<<< HEAD
 
 	if (assoc_id)
 		*assoc_id = asoc->assoc_id;
-=======
-
-	if (assoc_id)
-		*assoc_id = asoc->assoc_id;
-
->>>>>>> 286cd8c7
+
 	err = sctp_wait_for_connect(asoc, &timeo);
 	/* Note: the asoc may be freed after the return of
 	 * sctp_wait_for_connect.
@@ -1391,10 +1353,6 @@
 				      sctp_assoc_t *assoc_id)
 {
 	struct sockaddr *kaddrs;
-<<<<<<< HEAD
-	gfp_t gfp = GFP_KERNEL;
-=======
->>>>>>> 286cd8c7
 	int err = 0, flags = 0;
 
 	pr_debug("%s: sk:%p addrs:%p addrs_size:%d\n",
@@ -1420,25 +1378,9 @@
 	if (sk->sk_socket->file)
 		flags = sk->sk_socket->file->f_flags;
 
-<<<<<<< HEAD
-	if (__copy_from_user(kaddrs, addrs, addrs_size)) {
-		kfree(kaddrs);
-		return -EFAULT;
-	}
-
-	/* in-kernel sockets don't generally have a file allocated to them
-	 * if all they do is call sock_create_kern().
-	 */
-	if (sk->sk_socket->file)
-		flags = sk->sk_socket->file->f_flags;
-
 	err = __sctp_connect(sk, kaddrs, addrs_size, flags, assoc_id);
 
-=======
-	err = __sctp_connect(sk, kaddrs, addrs_size, flags, assoc_id);
-
 out_free:
->>>>>>> 286cd8c7
 	kfree(kaddrs);
 
 	return err;
@@ -1944,22 +1886,7 @@
 		pr_debug("%s: shutting down association:%p\n", __func__, asoc);
 		sctp_primitive_SHUTDOWN(net, asoc, NULL);
 
-<<<<<<< HEAD
-	timeo = sock_sndtimeo(sk, msg->msg_flags & MSG_DONTWAIT);
-	if (!sctp_wspace(asoc)) {
-		/* sk can be changed by peel off when waiting for buf. */
-		err = sctp_wait_for_sndbuf(asoc, &timeo, msg_len);
-		if (err) {
-			if (err == -ESRCH) {
-				/* asoc is already dead. */
-				new_asoc = NULL;
-				err = -EPIPE;
-			}
-			goto out_free;
-		}
-=======
 		return 0;
->>>>>>> 286cd8c7
 	}
 
 	if (sflags & SCTP_ABORT) {
@@ -4105,38 +4032,6 @@
 	return retval;
 }
 
-<<<<<<< HEAD
-/* API 3.1.6 connect() - UDP Style Syntax
- *
- * An application may use the connect() call in the UDP model to initiate an
- * association without sending data.
- *
- * The syntax is:
- *
- * ret = connect(int sd, const struct sockaddr *nam, socklen_t len);
- *
- * sd: the socket descriptor to have a new association added to.
- *
- * nam: the address structure (either struct sockaddr_in or struct
- *    sockaddr_in6 defined in RFC2553 [7]).
- *
- * len: the size of the address.
- */
-static int sctp_connect(struct sock *sk, struct sockaddr *addr,
-			int addr_len, int flags)
-{
-	struct sctp_af *af;
-	int err = -EINVAL;
-
-	lock_sock(sk);
-	pr_debug("%s: sk:%p, sockaddr:%p, addr_len:%d\n", __func__, sk,
-		 addr, addr_len);
-
-	/* Validate addr_len before calling common connect/connectx routine. */
-	af = sctp_get_af_specific(addr->sa_family);
-	if (af && addr_len >= af->sockaddr_len)
-		err = __sctp_connect(sk, addr, af->sockaddr_len, flags, NULL);
-=======
 static int sctp_setsockopt_reconfig_supported(struct sock *sk,
 					      char __user *optval,
 					      unsigned int optlen)
@@ -4163,31 +4058,11 @@
 	} else {
 		goto out;
 	}
->>>>>>> 286cd8c7
 
 	retval = 0;
 
-<<<<<<< HEAD
-int sctp_inet_connect(struct socket *sock, struct sockaddr *uaddr,
-		      int addr_len, int flags)
-{
-	if (addr_len < sizeof(uaddr->sa_family))
-		return -EINVAL;
-
-	if (uaddr->sa_family == AF_UNSPEC)
-		return -EOPNOTSUPP;
-
-	return sctp_connect(sock->sk, uaddr, addr_len, flags);
-}
-
-/* FIXME: Write comments. */
-static int sctp_disconnect(struct sock *sk, int flags)
-{
-	return -EOPNOTSUPP; /* STUB */
-=======
 out:
 	return retval;
->>>>>>> 286cd8c7
 }
 
 static int sctp_setsockopt_enable_strreset(struct sock *sk,
@@ -4349,13 +4224,6 @@
 	struct sctp_stream_value params;
 	int retval = -EINVAL;
 
-<<<<<<< HEAD
-	local_bh_disable();
-	sk_sockets_allocated_inc(sk);
-	sock_prot_inuse_add(net, sk->sk_prot, 1);
-
-	local_bh_enable();
-=======
 	if (optlen < sizeof(params))
 		goto out;
 
@@ -4368,7 +4236,6 @@
 	asoc = sctp_id2assoc(sk, params.assoc_id);
 	if (!asoc)
 		goto out;
->>>>>>> 286cd8c7
 
 	retval = sctp_sched_set_value(asoc, params.stream_id,
 				      params.stream_value, GFP_KERNEL);
@@ -4402,15 +4269,6 @@
 		retval = -EPERM;
 		goto out;
 	}
-<<<<<<< HEAD
-	sctp_endpoint_free(sp->ep);
-	local_bh_disable();
-	sk_sockets_allocated_dec(sk);
-	sock_prot_inuse_add(sock_net(sk), sk->sk_prot, -1);
-	local_bh_enable();
-}
-=======
->>>>>>> 286cd8c7
 
 	sp->strm_interleave = !!params.assoc_value;
 
@@ -4673,7 +4531,6 @@
 	int err = -EINVAL;
 
 	lock_sock(sk);
-
 	pr_debug("%s: sk:%p, sockaddr:%p, addr_len:%d\n", __func__, sk,
 		 addr, addr_len);
 
@@ -5965,9 +5822,6 @@
 static int sctp_getsockopt_peer_addrs(struct sock *sk, int len,
 				      char __user *optval, int __user *optlen)
 {
-<<<<<<< HEAD
-	if (len == 0)
-=======
 	struct sctp_association *asoc;
 	int cnt = 0;
 	struct sctp_getaddrs getaddrs;
@@ -5980,7 +5834,6 @@
 	int bytes_copied;
 
 	if (len < sizeof(struct sctp_getaddrs))
->>>>>>> 286cd8c7
 		return -EINVAL;
 
 	if (copy_from_user(&getaddrs, optval, sizeof(struct sctp_getaddrs)))
@@ -6082,15 +5935,8 @@
 
 	if (len < sizeof(struct sctp_getaddrs))
 		return -EINVAL;
-<<<<<<< HEAD
-	len = sizeof(int);
-	if (put_user(len, optlen))
-		return -EFAULT;
-	if (copy_to_user(optval, &sctp_sk(sk)->autoclose, len))
-=======
 
 	if (copy_from_user(&getaddrs, optval, sizeof(struct sctp_getaddrs)))
->>>>>>> 286cd8c7
 		return -EFAULT;
 
 	/*
@@ -6184,15 +6030,7 @@
 	struct sctp_association *asoc;
 	struct sctp_sock *sp = sctp_sk(sk);
 
-<<<<<<< HEAD
-	/* Do not peel off from one netns to another one. */
-	if (!net_eq(current->nsproxy->net_ns, sock_net(sk)))
-		return -EINVAL;
-
-	if (!asoc)
-=======
 	if (len < sizeof(struct sctp_prim))
->>>>>>> 286cd8c7
 		return -EINVAL;
 
 	len = sizeof(struct sctp_prim);
@@ -6563,27 +6401,7 @@
 	if (copy_to_user(optval, &params, len))
 		return -EFAULT;
 
-<<<<<<< HEAD
-copy_getaddrs:
-	if (copy_to_user(to, addrs, bytes_copied)) {
-		err = -EFAULT;
-		goto out;
-	}
-	if (put_user(cnt, &((struct sctp_getaddrs __user *)optval)->addr_num)) {
-		err = -EFAULT;
-		goto out;
-	}
-	/* XXX: We should have accounted for sizeof(struct sctp_getaddrs) too,
-	 * but we can't change it anymore.
-	 */
-	if (put_user(bytes_copied, optlen))
-		err = -EFAULT;
-out:
-	kfree(addrs);
-	return err;
-=======
 	return 0;
->>>>>>> 286cd8c7
 }
 
 /*
@@ -7075,23 +6893,8 @@
 	struct sctp_assoc_stats sas;
 	struct sctp_association *asoc = NULL;
 
-<<<<<<< HEAD
-	if (len == sizeof(int)) {
-		pr_warn_ratelimited(DEPRECATED
-				    "%s (pid %d) "
-				    "Use of int in maxseg socket option.\n"
-				    "Use struct sctp_assoc_value instead\n",
-				    current->comm, task_pid_nr(current));
-		params.assoc_id = 0;
-	} else if (len >= sizeof(struct sctp_assoc_value)) {
-		len = sizeof(struct sctp_assoc_value);
-		if (copy_from_user(&params, optval, len))
-			return -EFAULT;
-	} else
-=======
 	/* User must provide at least the assoc id */
 	if (len < sizeof(sctp_assoc_t))
->>>>>>> 286cd8c7
 		return -EINVAL;
 
 	/* Allow the struct to grow and fill in as much as possible */
@@ -7210,52 +7013,16 @@
 		goto out;
 	}
 
-<<<<<<< HEAD
-	return 0;
-
-}
-
-static int sctp_getsockopt_hmac_ident(struct sock *sk, int len,
-				    char __user *optval, int __user *optlen)
-{
-	struct sctp_endpoint *ep = sctp_sk(sk)->ep;
-	struct sctp_hmacalgo  __user *p = (void __user *)optval;
-	struct sctp_hmac_algo_param *hmacs;
-	__u16 data_len = 0;
-	u32 num_idents;
-	int i;
-
-	if (!ep->auth_enable)
-		return -EACCES;
-
-	hmacs = ep->auth_hmacs_list;
-	data_len = ntohs(hmacs->param_hdr.length) - sizeof(sctp_paramhdr_t);
-=======
 	if (put_user(len, optlen))
 		goto out;
->>>>>>> 286cd8c7
 
 	if (copy_to_user(optval, &params, len))
 		goto out;
 
 	retval = 0;
 
-<<<<<<< HEAD
-	if (put_user(len, optlen))
-		return -EFAULT;
-	if (put_user(num_idents, &p->shmac_num_idents))
-		return -EFAULT;
-	for (i = 0; i < num_idents; i++) {
-		__u16 hmacid = ntohs(hmacs->hmac_ids[i]);
-
-		if (copy_to_user(&p->shmac_idents[i], &hmacid, sizeof(__u16)))
-			return -EFAULT;
-	}
-	return 0;
-=======
 out:
 	return retval;
->>>>>>> 286cd8c7
 }
 
 static int sctp_getsockopt_default_prinfo(struct sock *sk, int len,
@@ -7266,22 +7033,10 @@
 	struct sctp_association *asoc;
 	int retval = -EFAULT;
 
-<<<<<<< HEAD
-	if (!ep->auth_enable)
-		return -EACCES;
-
-	if (len < sizeof(struct sctp_authkeyid))
-		return -EINVAL;
-
-	len = sizeof(struct sctp_authkeyid);
-	if (copy_from_user(&val, optval, len))
-		return -EFAULT;
-=======
 	if (len < sizeof(info)) {
 		retval = -EINVAL;
 		goto out;
 	}
->>>>>>> 286cd8c7
 
 	len = sizeof(info);
 	if (copy_from_user(&info, optval, len))
@@ -7331,15 +7086,10 @@
 		goto out;
 	}
 
-<<<<<<< HEAD
-	if (copy_from_user(&val, optval, sizeof(val)))
-		return -EFAULT;
-=======
 	policy = params.sprstat_policy;
 	if (!policy || (policy & ~(SCTP_PR_SCTP_MASK | SCTP_PR_SCTP_ALL)) ||
 	    ((policy & SCTP_PR_SCTP_ALL) && (policy & SCTP_PR_SCTP_MASK)))
 		goto out;
->>>>>>> 286cd8c7
 
 	asoc = sctp_id2assoc(sk, params.sprstat_assoc_id);
 	if (!asoc)
@@ -7396,15 +7146,10 @@
 		goto out;
 	}
 
-<<<<<<< HEAD
-	if (copy_from_user(&val, optval, sizeof(val)))
-		return -EFAULT;
-=======
 	policy = params.sprstat_policy;
 	if (!policy || (policy & ~(SCTP_PR_SCTP_MASK | SCTP_PR_SCTP_ALL)) ||
 	    ((policy & SCTP_PR_SCTP_ALL) && (policy & SCTP_PR_SCTP_MASK)))
 		goto out;
->>>>>>> 286cd8c7
 
 	asoc = sctp_id2assoc(sk, params.sprstat_assoc_id);
 	if (!asoc || params.sprstat_sid >= asoc->stream.outcnt)
@@ -8411,13 +8156,8 @@
 
 			if (cmsgs->srinfo->sinfo_flags &
 			    ~(SCTP_UNORDERED | SCTP_ADDR_OVER |
-<<<<<<< HEAD
-			      SCTP_SACK_IMMEDIATELY |
-			      SCTP_ABORT | SCTP_EOF))
-=======
 			      SCTP_SACK_IMMEDIATELY | SCTP_SENDALL |
 			      SCTP_PR_SCTP_MASK | SCTP_ABORT | SCTP_EOF))
->>>>>>> 286cd8c7
 				return -EINVAL;
 			break;
 
@@ -8440,10 +8180,6 @@
 
 			if (cmsgs->sinfo->snd_flags &
 			    ~(SCTP_UNORDERED | SCTP_ADDR_OVER |
-<<<<<<< HEAD
-			      SCTP_SACK_IMMEDIATELY |
-			      SCTP_ABORT | SCTP_EOF))
-=======
 			      SCTP_SACK_IMMEDIATELY | SCTP_SENDALL |
 			      SCTP_PR_SCTP_MASK | SCTP_ABORT | SCTP_EOF))
 				return -EINVAL;
@@ -8479,7 +8215,6 @@
 			 * IPPROTO_SCTP  SCTP_AUTHINFO  struct sctp_authinfo
 			 */
 			if (cmsg->cmsg_len != CMSG_LEN(sizeof(struct sctp_authinfo)))
->>>>>>> 286cd8c7
 				return -EINVAL;
 
 			cmsgs->authinfo = CMSG_DATA(cmsg);
@@ -9198,15 +8933,9 @@
 	 * paths won't try to lock it and then oldsk.
 	 */
 	lock_sock_nested(newsk, SINGLE_DEPTH_NESTING);
-<<<<<<< HEAD
-	sctp_for_each_tx_datachunk(assoc, sctp_clear_owner_w);
-	sctp_assoc_migrate(assoc, newsk);
-	sctp_for_each_tx_datachunk(assoc, sctp_set_owner_w);
-=======
 	sctp_for_each_tx_datachunk(assoc, true, sctp_clear_owner_w);
 	sctp_assoc_migrate(assoc, newsk);
 	sctp_for_each_tx_datachunk(assoc, false, sctp_set_owner_w);
->>>>>>> 286cd8c7
 
 	/* If the association on the newsk is already closed before accept()
 	 * is called, set RCV_SHUTDOWN flag.
