--- conflicted
+++ resolved
@@ -176,11 +176,8 @@
 /* Lookup timer debug name. */
 const char *sctp_tname(const union sctp_subtype id)
 {
-<<<<<<< HEAD
-=======
 	BUILD_BUG_ON(SCTP_EVENT_TIMEOUT_MAX + 1 != ARRAY_SIZE(sctp_timer_tbl));
 
->>>>>>> 286cd8c7
 	if (id.timeout < ARRAY_SIZE(sctp_timer_tbl))
 		return sctp_timer_tbl[id.timeout];
 	return "unknown_timer";
