/* SCTP kernel implementation
 * (C) Copyright IBM Corp. 2001, 2003
 * Copyright (c) Cisco 1999,2000
 * Copyright (c) Motorola 1999,2000,2001
 * Copyright (c) La Monte H.P. Yarroll 2001
 *
 * This file is part of the SCTP kernel implementation.
 *
 * A collection class to handle the storage of transport addresses.
 *
 * This SCTP implementation is free software;
 * you can redistribute it and/or modify it under the terms of
 * the GNU General Public License as published by
 * the Free Software Foundation; either version 2, or (at your option)
 * any later version.
 *
 * This SCTP implementation is distributed in the hope that it
 * will be useful, but WITHOUT ANY WARRANTY; without even the implied
 *                 ************************
 * warranty of MERCHANTABILITY or FITNESS FOR A PARTICULAR PURPOSE.
 * See the GNU General Public License for more details.
 *
 * You should have received a copy of the GNU General Public License
 * along with GNU CC; see the file COPYING.  If not, see
 * <http://www.gnu.org/licenses/>.
 *
 * Please send any bug reports or fixes you make to the
 * email address(es):
 *    lksctp developers <linux-sctp@vger.kernel.org>
 *
 * Written or modified by:
 *    La Monte H.P. Yarroll <piggy@acm.org>
 *    Karl Knutson          <karl@athena.chicago.il.us>
 *    Jon Grimm             <jgrimm@us.ibm.com>
 *    Daisy Chang           <daisyc@us.ibm.com>
 */

#include <linux/types.h>
#include <linux/slab.h>
#include <linux/in.h>
#include <net/sock.h>
#include <net/ipv6.h>
#include <net/if_inet6.h>
#include <net/sctp/sctp.h>
#include <net/sctp/sm.h>

/* Forward declarations for internal helpers. */
static int sctp_copy_one_addr(struct net *net, struct sctp_bind_addr *dest,
			      union sctp_addr *addr, enum sctp_scope scope,
			      gfp_t gfp, int flags);
static void sctp_bind_addr_clean(struct sctp_bind_addr *);

/* First Level Abstractions. */

/* Copy 'src' to 'dest' taking 'scope' into account.  Omit addresses
 * in 'src' which have a broader scope than 'scope'.
 */
int sctp_bind_addr_copy(struct net *net, struct sctp_bind_addr *dest,
			const struct sctp_bind_addr *src,
			enum sctp_scope scope, gfp_t gfp,
			int flags)
{
	struct sctp_sockaddr_entry *addr;
	int error = 0;

	/* All addresses share the same port.  */
	dest->port = src->port;

	/* Extract the addresses which are relevant for this scope.  */
	list_for_each_entry(addr, &src->address_list, list) {
		error = sctp_copy_one_addr(net, dest, &addr->a, scope,
					   gfp, flags);
		if (error < 0)
			goto out;
	}

	/* If there are no addresses matching the scope and
	 * this is global scope, try to get a link scope address, with
	 * the assumption that we must be sitting behind a NAT.
	 */
	if (list_empty(&dest->address_list) && (SCTP_SCOPE_GLOBAL == scope)) {
		list_for_each_entry(addr, &src->address_list, list) {
			error = sctp_copy_one_addr(net, dest, &addr->a,
						   SCTP_SCOPE_LINK, gfp,
						   flags);
			if (error < 0)
				goto out;
		}
	}

	/* If somehow no addresses were found that can be used with this
	 * scope, it's an error.
	 */
	if (list_empty(&dest->address_list))
		error = -ENETUNREACH;

out:
	if (error)
		sctp_bind_addr_clean(dest);

	return error;
}

/* Exactly duplicate the address lists.  This is necessary when doing
 * peer-offs and accepts.  We don't want to put all the current system
 * addresses into the endpoint.  That's useless.  But we do want duplicat
 * the list of bound addresses that the older endpoint used.
 */
int sctp_bind_addr_dup(struct sctp_bind_addr *dest,
			const struct sctp_bind_addr *src,
			gfp_t gfp)
{
	struct sctp_sockaddr_entry *addr;
	int error = 0;

	/* All addresses share the same port.  */
	dest->port = src->port;

	list_for_each_entry(addr, &src->address_list, list) {
		error = sctp_add_bind_addr(dest, &addr->a, sizeof(addr->a),
					   1, gfp);
		if (error < 0)
			break;
	}

	return error;
}

/* Initialize the SCTP_bind_addr structure for either an endpoint or
 * an association.
 */
void sctp_bind_addr_init(struct sctp_bind_addr *bp, __u16 port)
{
	INIT_LIST_HEAD(&bp->address_list);
	bp->port = port;
}

/* Dispose of the address list. */
static void sctp_bind_addr_clean(struct sctp_bind_addr *bp)
{
	struct sctp_sockaddr_entry *addr, *temp;

	/* Empty the bind address list. */
	list_for_each_entry_safe(addr, temp, &bp->address_list, list) {
		list_del_rcu(&addr->list);
		kfree_rcu(addr, rcu);
		SCTP_DBG_OBJCNT_DEC(addr);
	}
}

/* Dispose of an SCTP_bind_addr structure  */
void sctp_bind_addr_free(struct sctp_bind_addr *bp)
{
	/* Empty the bind address list. */
	sctp_bind_addr_clean(bp);
}

/* Add an address to the bind address list in the SCTP_bind_addr structure. */
int sctp_add_bind_addr(struct sctp_bind_addr *bp, union sctp_addr *new,
		       int new_size, __u8 addr_state, gfp_t gfp)
{
	struct sctp_sockaddr_entry *addr;

	/* Add the address to the bind address list.  */
	addr = kzalloc(sizeof(*addr), gfp);
	if (!addr)
		return -ENOMEM;

	memcpy(&addr->a, new, min_t(size_t, sizeof(*new), new_size));

	/* Fix up the port if it has not yet been set.
	 * Both v4 and v6 have the port at the same offset.
	 */
	if (!addr->a.v4.sin_port)
		addr->a.v4.sin_port = htons(bp->port);

	addr->state = addr_state;
	addr->valid = 1;

	INIT_LIST_HEAD(&addr->list);

	/* We always hold a socket lock when calling this function,
	 * and that acts as a writer synchronizing lock.
	 */
	list_add_tail_rcu(&addr->list, &bp->address_list);
	SCTP_DBG_OBJCNT_INC(addr);

	return 0;
}

/* Delete an address from the bind address list in the SCTP_bind_addr
 * structure.
 */
int sctp_del_bind_addr(struct sctp_bind_addr *bp, union sctp_addr *del_addr)
{
	struct sctp_sockaddr_entry *addr, *temp;
	int found = 0;

	/* We hold the socket lock when calling this function,
	 * and that acts as a writer synchronizing lock.
	 */
	list_for_each_entry_safe(addr, temp, &bp->address_list, list) {
		if (sctp_cmp_addr_exact(&addr->a, del_addr)) {
			/* Found the exact match. */
			found = 1;
			addr->valid = 0;
			list_del_rcu(&addr->list);
			break;
		}
	}

	if (found) {
		kfree_rcu(addr, rcu);
		SCTP_DBG_OBJCNT_DEC(addr);
		return 0;
	}

	return -EINVAL;
}

/* Create a network byte-order representation of all the addresses
 * formated as SCTP parameters.
 *
 * The second argument is the return value for the length.
 */
union sctp_params sctp_bind_addrs_to_raw(const struct sctp_bind_addr *bp,
					 int *addrs_len,
					 gfp_t gfp)
{
	union sctp_params addrparms;
	union sctp_params retval;
	int addrparms_len;
	union sctp_addr_param rawaddr;
	int len;
	struct sctp_sockaddr_entry *addr;
	struct list_head *pos;
	struct sctp_af *af;

	addrparms_len = 0;
	len = 0;

	/* Allocate enough memory at once. */
	list_for_each(pos, &bp->address_list) {
		len += sizeof(union sctp_addr_param);
	}

	/* Don't even bother embedding an address if there
	 * is only one.
	 */
	if (len == sizeof(union sctp_addr_param)) {
		retval.v = NULL;
		goto end_raw;
	}

	retval.v = kmalloc(len, gfp);
	if (!retval.v)
		goto end_raw;

	addrparms = retval;

	list_for_each_entry(addr, &bp->address_list, list) {
		af = sctp_get_af_specific(addr->a.v4.sin_family);
		len = af->to_addr_param(&addr->a, &rawaddr);
		memcpy(addrparms.v, &rawaddr, len);
		addrparms.v += len;
		addrparms_len += len;
	}

end_raw:
	*addrs_len = addrparms_len;
	return retval;
}

/*
 * Create an address list out of the raw address list format (IPv4 and IPv6
 * address parameters).
 */
int sctp_raw_to_bind_addrs(struct sctp_bind_addr *bp, __u8 *raw_addr_list,
			   int addrs_len, __u16 port, gfp_t gfp)
{
	union sctp_addr_param *rawaddr;
	struct sctp_paramhdr *param;
	union sctp_addr addr;
	int retval = 0;
	int len;
	struct sctp_af *af;

	/* Convert the raw address to standard address format */
	while (addrs_len) {
		param = (struct sctp_paramhdr *)raw_addr_list;
		rawaddr = (union sctp_addr_param *)raw_addr_list;

		af = sctp_get_af_specific(param_type2af(param->type));
		if (unlikely(!af) ||
		    !af->from_addr_param(&addr, rawaddr, htons(port), 0)) {
			retval = -EINVAL;
			goto out_err;
		}

<<<<<<< HEAD
		retval = sctp_add_bind_addr(bp, &addr, SCTP_ADDR_SRC, gfp);
		if (retval)
=======
		if (sctp_bind_addr_state(bp, &addr) != -1)
			goto next;
		retval = sctp_add_bind_addr(bp, &addr, sizeof(addr),
					    SCTP_ADDR_SRC, gfp);
		if (retval)
			/* Can't finish building the list, clean up. */
>>>>>>> 286cd8c7
			goto out_err;

next:
		len = ntohs(param->length);
		addrs_len -= len;
		raw_addr_list += len;
	}

	return retval;

out_err:
	if (retval)
		sctp_bind_addr_clean(bp);

	return retval;
}

/********************************************************************
 * 2nd Level Abstractions
 ********************************************************************/

/* Does this contain a specified address?  Allow wildcarding. */
int sctp_bind_addr_match(struct sctp_bind_addr *bp,
			 const union sctp_addr *addr,
			 struct sctp_sock *opt)
{
	struct sctp_sockaddr_entry *laddr;
	int match = 0;

	rcu_read_lock();
	list_for_each_entry_rcu(laddr, &bp->address_list, list) {
		if (!laddr->valid)
			continue;
		if (opt->pf->cmp_addr(&laddr->a, addr, opt)) {
			match = 1;
			break;
		}
	}
	rcu_read_unlock();

	return match;
}

/* Does the address 'addr' conflict with any addresses in
 * the bp.
 */
int sctp_bind_addr_conflict(struct sctp_bind_addr *bp,
			    const union sctp_addr *addr,
			    struct sctp_sock *bp_sp,
			    struct sctp_sock *addr_sp)
{
	struct sctp_sockaddr_entry *laddr;
	int conflict = 0;
	struct sctp_sock *sp;

	/* Pick the IPv6 socket as the basis of comparison
	 * since it's usually a superset of the IPv4.
	 * If there is no IPv6 socket, then default to bind_addr.
	 */
	if (sctp_opt2sk(bp_sp)->sk_family == AF_INET6)
		sp = bp_sp;
	else if (sctp_opt2sk(addr_sp)->sk_family == AF_INET6)
		sp = addr_sp;
	else
		sp = bp_sp;

	rcu_read_lock();
	list_for_each_entry_rcu(laddr, &bp->address_list, list) {
		if (!laddr->valid)
			continue;

		conflict = sp->pf->cmp_addr(&laddr->a, addr, sp);
		if (conflict)
			break;
	}
	rcu_read_unlock();

	return conflict;
}

/* Get the state of the entry in the bind_addr_list */
int sctp_bind_addr_state(const struct sctp_bind_addr *bp,
			 const union sctp_addr *addr)
{
	struct sctp_sockaddr_entry *laddr;
	struct sctp_af *af;
	int state = -1;

	af = sctp_get_af_specific(addr->sa.sa_family);
	if (unlikely(!af))
		return state;

	rcu_read_lock();
	list_for_each_entry_rcu(laddr, &bp->address_list, list) {
		if (!laddr->valid)
			continue;
		if (af->cmp_addr(&laddr->a, addr)) {
			state = laddr->state;
			break;
		}
	}
	rcu_read_unlock();

	return state;
}

/* Find the first address in the bind address list that is not present in
 * the addrs packed array.
 */
union sctp_addr *sctp_find_unmatch_addr(struct sctp_bind_addr	*bp,
					const union sctp_addr	*addrs,
					int			addrcnt,
					struct sctp_sock	*opt)
{
	struct sctp_sockaddr_entry	*laddr;
	union sctp_addr			*addr;
	void 				*addr_buf;
	struct sctp_af			*af;
	int				i;

	/* This is only called sctp_send_asconf_del_ip() and we hold
	 * the socket lock in that code patch, so that address list
	 * can't change.
	 */
	list_for_each_entry(laddr, &bp->address_list, list) {
		addr_buf = (union sctp_addr *)addrs;
		for (i = 0; i < addrcnt; i++) {
			addr = addr_buf;
			af = sctp_get_af_specific(addr->v4.sin_family);
			if (!af)
				break;

			if (opt->pf->cmp_addr(&laddr->a, addr, opt))
				break;

			addr_buf += af->sockaddr_len;
		}
		if (i == addrcnt)
			return &laddr->a;
	}

	return NULL;
}

/* Copy out addresses from the global local address list. */
static int sctp_copy_one_addr(struct net *net, struct sctp_bind_addr *dest,
			      union sctp_addr *addr, enum sctp_scope scope,
			      gfp_t gfp, int flags)
{
	int error = 0;

	if (sctp_is_any(NULL, addr)) {
		error = sctp_copy_local_addr_list(net, dest, scope, gfp, flags);
	} else if (sctp_in_scope(net, addr, scope)) {
		/* Now that the address is in scope, check to see if
		 * the address type is supported by local sock as
		 * well as the remote peer.
		 */
		if ((((AF_INET == addr->sa.sa_family) &&
		      (flags & SCTP_ADDR4_ALLOWED) &&
		      (flags & SCTP_ADDR4_PEERSUPP))) ||
		    (((AF_INET6 == addr->sa.sa_family) &&
		      (flags & SCTP_ADDR6_ALLOWED) &&
		      (flags & SCTP_ADDR6_PEERSUPP))))
			error = sctp_add_bind_addr(dest, addr, sizeof(*addr),
						   SCTP_ADDR_SRC, gfp);
	}

	return error;
}

/* Is this a wildcard address?  */
int sctp_is_any(struct sock *sk, const union sctp_addr *addr)
{
	unsigned short fam = 0;
	struct sctp_af *af;

	/* Try to get the right address family */
	if (addr->sa.sa_family != AF_UNSPEC)
		fam = addr->sa.sa_family;
	else if (sk)
		fam = sk->sk_family;

	af = sctp_get_af_specific(fam);
	if (!af)
		return 0;

	return af->is_any(addr);
}

/* Is 'addr' valid for 'scope'?  */
int sctp_in_scope(struct net *net, const union sctp_addr *addr,
		  enum sctp_scope scope)
{
	enum sctp_scope addr_scope = sctp_scope(addr);

	/* The unusable SCTP addresses will not be considered with
	 * any defined scopes.
	 */
	if (SCTP_SCOPE_UNUSABLE == addr_scope)
		return 0;
	/*
	 * For INIT and INIT-ACK address list, let L be the level of
	 * of requested destination address, sender and receiver
	 * SHOULD include all of its addresses with level greater
	 * than or equal to L.
	 *
	 * Address scoping can be selectively controlled via sysctl
	 * option
	 */
	switch (net->sctp.scope_policy) {
	case SCTP_SCOPE_POLICY_DISABLE:
		return 1;
	case SCTP_SCOPE_POLICY_ENABLE:
		if (addr_scope <= scope)
			return 1;
		break;
	case SCTP_SCOPE_POLICY_PRIVATE:
		if (addr_scope <= scope || SCTP_SCOPE_PRIVATE == addr_scope)
			return 1;
		break;
	case SCTP_SCOPE_POLICY_LINK:
		if (addr_scope <= scope || SCTP_SCOPE_LINK == addr_scope)
			return 1;
		break;
	default:
		break;
	}

	return 0;
}

int sctp_is_ep_boundall(struct sock *sk)
{
	struct sctp_bind_addr *bp;
	struct sctp_sockaddr_entry *addr;

	bp = &sctp_sk(sk)->ep->base.bind_addr;
	if (sctp_list_single_entry(&bp->address_list)) {
		addr = list_entry(bp->address_list.next,
				  struct sctp_sockaddr_entry, list);
		if (sctp_is_any(sk, &addr->a))
			return 1;
	}
	return 0;
}

/********************************************************************
 * 3rd Level Abstractions
 ********************************************************************/

/* What is the scope of 'addr'?  */
enum sctp_scope sctp_scope(const union sctp_addr *addr)
{
	struct sctp_af *af;

	af = sctp_get_af_specific(addr->sa.sa_family);
	if (!af)
		return SCTP_SCOPE_UNUSABLE;

	return af->scope((union sctp_addr *)addr);
}<|MERGE_RESOLUTION|>--- conflicted
+++ resolved
@@ -297,17 +297,12 @@
 			goto out_err;
 		}
 
-<<<<<<< HEAD
-		retval = sctp_add_bind_addr(bp, &addr, SCTP_ADDR_SRC, gfp);
-		if (retval)
-=======
 		if (sctp_bind_addr_state(bp, &addr) != -1)
 			goto next;
 		retval = sctp_add_bind_addr(bp, &addr, sizeof(addr),
 					    SCTP_ADDR_SRC, gfp);
 		if (retval)
 			/* Can't finish building the list, clean up. */
->>>>>>> 286cd8c7
 			goto out_err;
 
 next:
