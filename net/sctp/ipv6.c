--- conflicted
+++ resolved
@@ -250,10 +250,6 @@
 	struct in6_addr *final_p, final;
 	enum sctp_scope scope;
 	__u8 matchlen = 0;
-<<<<<<< HEAD
-	sctp_scope_t scope;
-=======
->>>>>>> 286cd8c7
 
 	memset(&_fl, 0, sizeof(_fl));
 	fl6->daddr = daddr->v6.sin6_addr;
@@ -877,19 +873,10 @@
 		addr->v6.sin6_flowinfo = 0;
 		addr->v6.sin6_port = sh->source;
 		addr->v6.sin6_addr = ipv6_hdr(skb)->saddr;
-<<<<<<< HEAD
-		if (ipv6_addr_type(&addr->v6.sin6_addr) & IPV6_ADDR_LINKLOCAL) {
-			struct sctp_ulpevent *ev = sctp_skb2event(skb);
-			addr->v6.sin6_scope_id = ev->iif;
-		} else {
-			addr->v6.sin6_scope_id = 0;
-		}
-=======
 		if (ipv6_addr_type(&addr->v6.sin6_addr) & IPV6_ADDR_LINKLOCAL)
 			addr->v6.sin6_scope_id = sctp_v6_skb_iif(skb);
 		else
 			addr->v6.sin6_scope_id = 0;
->>>>>>> 286cd8c7
 	}
 
 	*addr_len = sctp_v6_addr_to_user(sctp_sk(skb->sk), addr);
