--- conflicted
+++ resolved
@@ -152,15 +152,9 @@
 					void *arg,
 					struct sctp_cmd_seq *commands);
 
-<<<<<<< HEAD
-static sctp_ierror_t sctp_sf_authenticate(
-				    const struct sctp_association *asoc,
-				    struct sctp_chunk *chunk);
-=======
 static enum sctp_ierror sctp_sf_authenticate(
 					const struct sctp_association *asoc,
 					struct sctp_chunk *chunk);
->>>>>>> 286cd8c7
 
 static enum sctp_disposition __sctp_sf_do_9_1_abort(
 					struct net *net,
@@ -1828,12 +1822,9 @@
 			       GFP_ATOMIC))
 		goto nomem;
 
-<<<<<<< HEAD
-=======
 	if (sctp_auth_asoc_init_active_key(new_asoc, GFP_ATOMIC))
 		goto nomem;
 
->>>>>>> 286cd8c7
 	if (!sctp_auth_chunk_verify(net, chunk, new_asoc))
 		return SCTP_DISPOSITION_DISCARD;
 
@@ -1964,12 +1955,9 @@
 			       GFP_ATOMIC))
 		goto nomem;
 
-<<<<<<< HEAD
-=======
 	if (sctp_auth_asoc_init_active_key(new_asoc, GFP_ATOMIC))
 		goto nomem;
 
->>>>>>> 286cd8c7
 	if (!sctp_auth_chunk_verify(net, chunk, new_asoc))
 		return SCTP_DISPOSITION_DISCARD;
 
@@ -2673,14 +2661,8 @@
 
 	/* See if we have an error cause code in the chunk.  */
 	len = ntohs(chunk->chunk_hdr->length);
-<<<<<<< HEAD
-
-	if (len >= sizeof(struct sctp_chunkhdr) + sizeof(struct sctp_errhdr))
-		error = ((sctp_errhdr_t *)chunk->skb->data)->cause;
-=======
 	if (len >= sizeof(struct sctp_chunkhdr) + sizeof(struct sctp_errhdr))
 		error = ((struct sctp_errhdr *)chunk->skb->data)->cause;
->>>>>>> 286cd8c7
 
 	sctp_add_cmd_sf(commands, SCTP_CMD_SET_SK_ERR, SCTP_ERROR(ECONNRESET));
 	/* ASSOC_FAILED will DELETE_TCB. */
@@ -3694,11 +3676,7 @@
 			}
 		}
 
-<<<<<<< HEAD
-		ch = (sctp_chunkhdr_t *) ch_end;
-=======
 		ch = (struct sctp_chunkhdr *)ch_end;
->>>>>>> 286cd8c7
 	} while (ch_end < skb_tail_pointer(skb));
 
 	if (ootb_shut_ack)
@@ -4300,15 +4278,9 @@
  *
  * The return value is the disposition of the chunk.
  */
-<<<<<<< HEAD
-static sctp_ierror_t sctp_sf_authenticate(
-				    const struct sctp_association *asoc,
-				    struct sctp_chunk *chunk)
-=======
 static enum sctp_ierror sctp_sf_authenticate(
 					const struct sctp_association *asoc,
 					struct sctp_chunk *chunk)
->>>>>>> 286cd8c7
 {
 	struct sctp_shared_key *sh_key = NULL;
 	struct sctp_authhdr *auth_hdr;
