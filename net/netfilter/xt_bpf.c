--- conflicted
+++ resolved
@@ -31,21 +31,12 @@
 
 	if (len > XT_BPF_MAX_NUM_INSTR)
 		return -EINVAL;
-<<<<<<< HEAD
-
-	program.len = len;
-	program.filter = insns;
-
-	if (bpf_prog_create(ret, &program)) {
-		pr_info("bpf: check failed: parse error\n");
-=======
 
 	program.len = len;
 	program.filter = insns;
 
 	if (bpf_prog_create(ret, &program)) {
 		pr_info_ratelimited("check failed: parse error\n");
->>>>>>> 286cd8c7
 		return -EINVAL;
 	}
 
@@ -71,10 +62,6 @@
 
 	*ret = bpf_prog_get_type_path(path, BPF_PROG_TYPE_SOCKET_FILTER);
 	return PTR_ERR_OR_ZERO(*ret);
-<<<<<<< HEAD
-
-=======
->>>>>>> 286cd8c7
 }
 
 static int bpf_mt_check(const struct xt_mtchk_param *par)
