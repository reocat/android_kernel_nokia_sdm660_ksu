/* netfilter.c: look after the filters for various protocols.
 * Heavily influenced by the old firewall.c by David Bonn and Alan Cox.
 *
 * Thanks to Rob `CmdrTaco' Malda for not influencing this code in any
 * way.
 *
 * This code is GPL.
 */
#include <linux/kernel.h>
#include <linux/netfilter.h>
#include <net/protocol.h>
#include <linux/init.h>
#include <linux/skbuff.h>
#include <linux/wait.h>
#include <linux/module.h>
#include <linux/interrupt.h>
#include <linux/if.h>
#include <linux/netdevice.h>
#include <linux/netfilter_ipv6.h>
#include <linux/inetdevice.h>
#include <linux/proc_fs.h>
#include <linux/mutex.h>
#include <linux/mm.h>
#include <linux/rcupdate.h>
#include <net/net_namespace.h>
#include <net/sock.h>

#include "nf_internals.h"

const struct nf_ipv6_ops __rcu *nf_ipv6_ops __read_mostly;
EXPORT_SYMBOL_GPL(nf_ipv6_ops);

DEFINE_PER_CPU(bool, nf_skb_duplicated);
EXPORT_SYMBOL_GPL(nf_skb_duplicated);

#ifdef CONFIG_JUMP_LABEL
struct static_key nf_hooks_needed[NFPROTO_NUMPROTO][NF_MAX_HOOKS];
EXPORT_SYMBOL(nf_hooks_needed);
#endif

static DEFINE_MUTEX(nf_hook_mutex);

/* max hooks per family/hooknum */
#define MAX_HOOK_COUNT		1024

#define nf_entry_dereference(e) \
	rcu_dereference_protected(e, lockdep_is_held(&nf_hook_mutex))

static struct nf_hook_entries *allocate_hook_entries_size(u16 num)
{
	struct nf_hook_entries *e;
	size_t alloc = sizeof(*e) +
		       sizeof(struct nf_hook_entry) * num +
		       sizeof(struct nf_hook_ops *) * num +
		       sizeof(struct nf_hook_entries_rcu_head);

	if (num == 0)
		return NULL;

	e = kvzalloc(alloc, GFP_KERNEL);
	if (e)
		e->num_hook_entries = num;
	return e;
}

static void __nf_hook_entries_free(struct rcu_head *h)
{
	struct nf_hook_entries_rcu_head *head;

	head = container_of(h, struct nf_hook_entries_rcu_head, head);
	kvfree(head->allocation);
}

static void nf_hook_entries_free(struct nf_hook_entries *e)
{
	struct nf_hook_entries_rcu_head *head;
	struct nf_hook_ops **ops;
	unsigned int num;

	if (!e)
		return;

	num = e->num_hook_entries;
	ops = nf_hook_entries_get_hook_ops(e);
	head = (void *)&ops[num];
	head->allocation = e;
	call_rcu(&head->head, __nf_hook_entries_free);
}

static unsigned int accept_all(void *priv,
			       struct sk_buff *skb,
			       const struct nf_hook_state *state)
{
	return NF_ACCEPT; /* ACCEPT makes nf_hook_slow call next hook */
}

static const struct nf_hook_ops dummy_ops = {
	.hook = accept_all,
	.priority = INT_MIN,
};

static struct nf_hook_entries *
nf_hook_entries_grow(const struct nf_hook_entries *old,
		     const struct nf_hook_ops *reg)
{
	unsigned int i, alloc_entries, nhooks, old_entries;
	struct nf_hook_ops **orig_ops = NULL;
	struct nf_hook_ops **new_ops;
	struct nf_hook_entries *new;
	bool inserted = false;

	alloc_entries = 1;
	old_entries = old ? old->num_hook_entries : 0;

	if (old) {
		orig_ops = nf_hook_entries_get_hook_ops(old);

		for (i = 0; i < old_entries; i++) {
			if (orig_ops[i] != &dummy_ops)
				alloc_entries++;
		}
	}

	if (alloc_entries > MAX_HOOK_COUNT)
		return ERR_PTR(-E2BIG);

	new = allocate_hook_entries_size(alloc_entries);
	if (!new)
		return ERR_PTR(-ENOMEM);

	new_ops = nf_hook_entries_get_hook_ops(new);

	i = 0;
	nhooks = 0;
	while (i < old_entries) {
		if (orig_ops[i] == &dummy_ops) {
			++i;
			continue;
		}

		if (inserted || reg->priority > orig_ops[i]->priority) {
			new_ops[nhooks] = (void *)orig_ops[i];
			new->hooks[nhooks] = old->hooks[i];
			i++;
		} else {
			new_ops[nhooks] = (void *)reg;
			new->hooks[nhooks].hook = reg->hook;
			new->hooks[nhooks].priv = reg->priv;
			inserted = true;
		}
		nhooks++;
	}

	if (!inserted) {
		new_ops[nhooks] = (void *)reg;
		new->hooks[nhooks].hook = reg->hook;
		new->hooks[nhooks].priv = reg->priv;
	}

	return new;
}

static void hooks_validate(const struct nf_hook_entries *hooks)
{
#ifdef CONFIG_DEBUG_KERNEL
	struct nf_hook_ops **orig_ops;
	int prio = INT_MIN;
	size_t i = 0;

	orig_ops = nf_hook_entries_get_hook_ops(hooks);

	for (i = 0; i < hooks->num_hook_entries; i++) {
		if (orig_ops[i] == &dummy_ops)
			continue;

		WARN_ON(orig_ops[i]->priority < prio);

		if (orig_ops[i]->priority > prio)
			prio = orig_ops[i]->priority;
	}
#endif
}

int nf_hook_entries_insert_raw(struct nf_hook_entries __rcu **pp,
				const struct nf_hook_ops *reg)
{
	struct nf_hook_entries *new_hooks;
	struct nf_hook_entries *p;

	p = rcu_dereference_raw(*pp);
	new_hooks = nf_hook_entries_grow(p, reg);
	if (IS_ERR(new_hooks))
		return PTR_ERR(new_hooks);

	hooks_validate(new_hooks);

	rcu_assign_pointer(*pp, new_hooks);

	BUG_ON(p == new_hooks);
	nf_hook_entries_free(p);
	return 0;
}
EXPORT_SYMBOL_GPL(nf_hook_entries_insert_raw);

/*
 * __nf_hook_entries_try_shrink - try to shrink hook array
 *
 * @old -- current hook blob at @pp
 * @pp -- location of hook blob
 *
 * Hook unregistration must always succeed, so to-be-removed hooks
 * are replaced by a dummy one that will just move to next hook.
 *
 * This counts the current dummy hooks, attempts to allocate new blob,
 * copies the live hooks, then replaces and discards old one.
 *
 * return values:
 *
 * Returns address to free, or NULL.
 */
static void *__nf_hook_entries_try_shrink(struct nf_hook_entries *old,
					  struct nf_hook_entries __rcu **pp)
{
	unsigned int i, j, skip = 0, hook_entries;
	struct nf_hook_entries *new = NULL;
	struct nf_hook_ops **orig_ops;
	struct nf_hook_ops **new_ops;

	if (WARN_ON_ONCE(!old))
		return NULL;

	orig_ops = nf_hook_entries_get_hook_ops(old);
	for (i = 0; i < old->num_hook_entries; i++) {
		if (orig_ops[i] == &dummy_ops)
			skip++;
	}

	/* if skip == hook_entries all hooks have been removed */
	hook_entries = old->num_hook_entries;
	if (skip == hook_entries)
		goto out_assign;

	if (skip == 0)
		return NULL;

	hook_entries -= skip;
	new = allocate_hook_entries_size(hook_entries);
	if (!new)
		return NULL;

	new_ops = nf_hook_entries_get_hook_ops(new);
	for (i = 0, j = 0; i < old->num_hook_entries; i++) {
		if (orig_ops[i] == &dummy_ops)
			continue;
		new->hooks[j] = old->hooks[i];
		new_ops[j] = (void *)orig_ops[i];
		j++;
	}
	hooks_validate(new);
out_assign:
	rcu_assign_pointer(*pp, new);
	return old;
}

static struct nf_hook_entries __rcu **
nf_hook_entry_head(struct net *net, int pf, unsigned int hooknum,
		   struct net_device *dev)
{
	switch (pf) {
	case NFPROTO_NETDEV:
		break;
#ifdef CONFIG_NETFILTER_FAMILY_ARP
	case NFPROTO_ARP:
		if (WARN_ON_ONCE(ARRAY_SIZE(net->nf.hooks_arp) <= hooknum))
			return NULL;
		return net->nf.hooks_arp + hooknum;
#endif
#ifdef CONFIG_NETFILTER_FAMILY_BRIDGE
	case NFPROTO_BRIDGE:
		if (WARN_ON_ONCE(ARRAY_SIZE(net->nf.hooks_bridge) <= hooknum))
			return NULL;
		return net->nf.hooks_bridge + hooknum;
#endif
	case NFPROTO_IPV4:
		if (WARN_ON_ONCE(ARRAY_SIZE(net->nf.hooks_ipv4) <= hooknum))
			return NULL;
		return net->nf.hooks_ipv4 + hooknum;
	case NFPROTO_IPV6:
		if (WARN_ON_ONCE(ARRAY_SIZE(net->nf.hooks_ipv6) <= hooknum))
			return NULL;
		return net->nf.hooks_ipv6 + hooknum;
	default:
		WARN_ON_ONCE(1);
		return NULL;
	}

#ifdef CONFIG_NETFILTER_INGRESS
	if (hooknum == NF_NETDEV_INGRESS) {
		if (dev && dev_net(dev) == net)
			return &dev->nf_hooks_ingress;
	}
#endif
	WARN_ON_ONCE(1);
	return NULL;
}

static int __nf_register_net_hook(struct net *net, int pf,
				  const struct nf_hook_ops *reg)
{
<<<<<<< HEAD
	struct list_head *hook_list;
	struct nf_hook_entry *entry = NULL;
	struct nf_hook_ops *elem;
=======
	struct nf_hook_entries *p, *new_hooks;
	struct nf_hook_entries __rcu **pp;
>>>>>>> 286cd8c7

	if (pf == NFPROTO_NETDEV) {
#ifndef CONFIG_NETFILTER_INGRESS
		if (reg->hooknum == NF_NETDEV_INGRESS)
			return -EOPNOTSUPP;
#endif
		if (reg->hooknum != NF_NETDEV_INGRESS ||
		    !reg->dev || dev_net(reg->dev) != net)
			return -EINVAL;
	}

	pp = nf_hook_entry_head(net, pf, reg->hooknum, reg->dev);
	if (!pp)
		return -EINVAL;

	mutex_lock(&nf_hook_mutex);

	p = nf_entry_dereference(*pp);
	new_hooks = nf_hook_entries_grow(p, reg);

	if (!IS_ERR(new_hooks)) {
		hooks_validate(new_hooks);
		rcu_assign_pointer(*pp, new_hooks);
	}

	mutex_unlock(&nf_hook_mutex);
	if (IS_ERR(new_hooks))
		return PTR_ERR(new_hooks);

#ifdef CONFIG_NETFILTER_INGRESS
	if (pf == NFPROTO_NETDEV && reg->hooknum == NF_NETDEV_INGRESS)
		net_inc_ingress_queue();
#endif
#ifdef CONFIG_JUMP_LABEL
	static_key_slow_inc(&nf_hooks_needed[pf][reg->hooknum]);
#endif
	BUG_ON(p == new_hooks);
	nf_hook_entries_free(p);
	return 0;
}

/*
 * nf_remove_net_hook - remove a hook from blob
 *
 * @oldp: current address of hook blob
 * @unreg: hook to unregister
 *
 * This cannot fail, hook unregistration must always succeed.
 * Therefore replace the to-be-removed hook with a dummy hook.
 */
static bool nf_remove_net_hook(struct nf_hook_entries *old,
			       const struct nf_hook_ops *unreg)
{
	struct nf_hook_ops **orig_ops;
	unsigned int i;

	orig_ops = nf_hook_entries_get_hook_ops(old);
	for (i = 0; i < old->num_hook_entries; i++) {
		if (orig_ops[i] != unreg)
			continue;
		WRITE_ONCE(old->hooks[i].hook, accept_all);
		WRITE_ONCE(orig_ops[i], &dummy_ops);
		return true;
	}

	return false;
}

static void __nf_unregister_net_hook(struct net *net, int pf,
				     const struct nf_hook_ops *reg)
{
	struct nf_hook_entries __rcu **pp;
	struct nf_hook_entries *p;

	pp = nf_hook_entry_head(net, pf, reg->hooknum, reg->dev);
	if (!pp)
		return;

	mutex_lock(&nf_hook_mutex);

	p = nf_entry_dereference(*pp);
	if (WARN_ON_ONCE(!p)) {
		mutex_unlock(&nf_hook_mutex);
		return;
	}

	if (nf_remove_net_hook(p, reg)) {
#ifdef CONFIG_NETFILTER_INGRESS
		if (pf == NFPROTO_NETDEV && reg->hooknum == NF_NETDEV_INGRESS)
			net_dec_ingress_queue();
#endif
#ifdef CONFIG_JUMP_LABEL
		static_key_slow_dec(&nf_hooks_needed[pf][reg->hooknum]);
#endif
	} else {
		WARN_ONCE(1, "hook not found, pf %d num %d", pf, reg->hooknum);
	}

	p = __nf_hook_entries_try_shrink(p, pp);
	mutex_unlock(&nf_hook_mutex);
	if (!p)
		return;

	nf_queue_nf_hook_drop(net);
	nf_hook_entries_free(p);
}

void nf_unregister_net_hook(struct net *net, const struct nf_hook_ops *reg)
{
	if (reg->pf == NFPROTO_INET) {
		__nf_unregister_net_hook(net, NFPROTO_IPV4, reg);
		__nf_unregister_net_hook(net, NFPROTO_IPV6, reg);
	} else {
		__nf_unregister_net_hook(net, reg->pf, reg);
	}
}
EXPORT_SYMBOL(nf_unregister_net_hook);

void nf_hook_entries_delete_raw(struct nf_hook_entries __rcu **pp,
				const struct nf_hook_ops *reg)
{
	struct nf_hook_entries *p;

	p = rcu_dereference_raw(*pp);
	if (nf_remove_net_hook(p, reg)) {
		p = __nf_hook_entries_try_shrink(p, pp);
		nf_hook_entries_free(p);
	}
}
EXPORT_SYMBOL_GPL(nf_hook_entries_delete_raw);

int nf_register_net_hook(struct net *net, const struct nf_hook_ops *reg)
{
	int err;

	if (reg->pf == NFPROTO_INET) {
		err = __nf_register_net_hook(net, NFPROTO_IPV4, reg);
		if (err < 0)
			return err;

		err = __nf_register_net_hook(net, NFPROTO_IPV6, reg);
		if (err < 0) {
			__nf_unregister_net_hook(net, NFPROTO_IPV4, reg);
			return err;
		}
	} else {
		err = __nf_register_net_hook(net, reg->pf, reg);
		if (err < 0)
			return err;
	}

	return 0;
}
EXPORT_SYMBOL(nf_register_net_hook);

int nf_register_net_hooks(struct net *net, const struct nf_hook_ops *reg,
			  unsigned int n)
{
	unsigned int i;
	int err = 0;

	for (i = 0; i < n; i++) {
		err = nf_register_net_hook(net, &reg[i]);
		if (err)
			goto err;
	}
	return err;

err:
	if (i > 0)
		nf_unregister_net_hooks(net, reg, i);
	return err;
}
EXPORT_SYMBOL(nf_register_net_hooks);

void nf_unregister_net_hooks(struct net *net, const struct nf_hook_ops *reg,
			     unsigned int hookcount)
{
	unsigned int i;

	for (i = 0; i < hookcount; i++)
		nf_unregister_net_hook(net, &reg[i]);
}
EXPORT_SYMBOL(nf_unregister_net_hooks);

/* Returns 1 if okfn() needs to be executed by the caller,
 * -EPERM for NF_DROP, 0 otherwise.  Caller must hold rcu_read_lock. */
int nf_hook_slow(struct sk_buff *skb, struct nf_hook_state *state,
		 const struct nf_hook_entries *e, unsigned int s)
{
	unsigned int verdict;
	int ret;

	for (; s < e->num_hook_entries; s++) {
		verdict = nf_hook_entry_hookfn(&e->hooks[s], skb, state);
		switch (verdict & NF_VERDICT_MASK) {
		case NF_ACCEPT:
			break;
		case NF_DROP:
			kfree_skb(skb);
			ret = NF_DROP_GETERR(verdict);
			if (ret == 0)
				ret = -EPERM;
			return ret;
		case NF_QUEUE:
			ret = nf_queue(skb, state, e, s, verdict);
			if (ret == 1)
				continue;
			return ret;
		default:
			/* Implicit handling for NF_STOLEN, as well as any other
			 * non conventional verdicts.
			 */
			return 0;
		}
	}

	return 1;
}
EXPORT_SYMBOL(nf_hook_slow);


int skb_make_writable(struct sk_buff *skb, unsigned int writable_len)
{
	if (writable_len > skb->len)
		return 0;

	/* Not exclusive use of packet?  Must copy. */
	if (!skb_cloned(skb)) {
		if (writable_len <= skb_headlen(skb))
			return 1;
	} else if (skb_clone_writable(skb, writable_len))
		return 1;

	if (writable_len <= skb_headlen(skb))
		writable_len = 0;
	else
		writable_len -= skb_headlen(skb);

	return !!__pskb_pull_tail(skb, writable_len);
}
EXPORT_SYMBOL(skb_make_writable);

/* This needs to be compiled in any case to avoid dependencies between the
 * nfnetlink_queue code and nf_conntrack.
 */
struct nfnl_ct_hook __rcu *nfnl_ct_hook __read_mostly;
EXPORT_SYMBOL_GPL(nfnl_ct_hook);

struct nf_ct_hook __rcu *nf_ct_hook __read_mostly;
EXPORT_SYMBOL_GPL(nf_ct_hook);

#if IS_ENABLED(CONFIG_NF_CONNTRACK)
/* This does not belong here, but locally generated errors need it if connection
   tracking in use: without this, connection may not be in hash table, and hence
   manufactured ICMP or RST packets will not be associated with it. */
void (*ip_ct_attach)(struct sk_buff *, const struct sk_buff *)
		__rcu __read_mostly;
EXPORT_SYMBOL(ip_ct_attach);

struct nf_nat_hook __rcu *nf_nat_hook __read_mostly;
EXPORT_SYMBOL_GPL(nf_nat_hook);

void nf_ct_attach(struct sk_buff *new, const struct sk_buff *skb)
{
	void (*attach)(struct sk_buff *, const struct sk_buff *);

	if (skb->_nfct) {
		rcu_read_lock();
		attach = rcu_dereference(ip_ct_attach);
		if (attach)
			attach(new, skb);
		rcu_read_unlock();
	}
}
EXPORT_SYMBOL(nf_ct_attach);

void nf_conntrack_destroy(struct nf_conntrack *nfct)
{
	struct nf_ct_hook *ct_hook;

	rcu_read_lock();
	ct_hook = rcu_dereference(nf_ct_hook);
	BUG_ON(ct_hook == NULL);
	ct_hook->destroy(nfct);
	rcu_read_unlock();
}
EXPORT_SYMBOL(nf_conntrack_destroy);

bool nf_ct_get_tuple_skb(struct nf_conntrack_tuple *dst_tuple,
			 const struct sk_buff *skb)
{
	struct nf_ct_hook *ct_hook;
	bool ret = false;

	rcu_read_lock();
	ct_hook = rcu_dereference(nf_ct_hook);
	if (ct_hook)
		ret = ct_hook->get_tuple_skb(dst_tuple, skb);
	rcu_read_unlock();
	return ret;
}
EXPORT_SYMBOL(nf_ct_get_tuple_skb);

/* Built-in default zone used e.g. by modules. */
const struct nf_conntrack_zone nf_ct_zone_dflt = {
	.id	= NF_CT_DEFAULT_ZONE_ID,
	.dir	= NF_CT_DEFAULT_ZONE_DIR,
};
EXPORT_SYMBOL_GPL(nf_ct_zone_dflt);
#endif /* CONFIG_NF_CONNTRACK */

static void __net_init
__netfilter_net_init(struct nf_hook_entries __rcu **e, int max)
{
	int h;

	for (h = 0; h < max; h++)
		RCU_INIT_POINTER(e[h], NULL);
}

static int __net_init netfilter_net_init(struct net *net)
{
	__netfilter_net_init(net->nf.hooks_ipv4, ARRAY_SIZE(net->nf.hooks_ipv4));
	__netfilter_net_init(net->nf.hooks_ipv6, ARRAY_SIZE(net->nf.hooks_ipv6));
#ifdef CONFIG_NETFILTER_FAMILY_ARP
	__netfilter_net_init(net->nf.hooks_arp, ARRAY_SIZE(net->nf.hooks_arp));
#endif
#ifdef CONFIG_NETFILTER_FAMILY_BRIDGE
	__netfilter_net_init(net->nf.hooks_bridge, ARRAY_SIZE(net->nf.hooks_bridge));
#endif
#ifdef CONFIG_PROC_FS
	net->nf.proc_netfilter = proc_net_mkdir(net, "netfilter",
						net->proc_net);
	if (!net->nf.proc_netfilter) {
		if (!net_eq(net, &init_net))
			pr_err("cannot create netfilter proc entry");

		return -ENOMEM;
	}
#endif

	return 0;
}

static void __net_exit netfilter_net_exit(struct net *net)
{
	remove_proc_entry("netfilter", net->proc_net);
}

static struct pernet_operations netfilter_net_ops = {
	.init = netfilter_net_init,
	.exit = netfilter_net_exit,
};

int __init netfilter_init(void)
{
	int ret;

	ret = register_pernet_subsys(&netfilter_net_ops);
	if (ret < 0)
		goto err;

	ret = netfilter_log_init();
	if (ret < 0)
		goto err_pernet;

	return 0;
err_pernet:
	unregister_pernet_subsys(&netfilter_net_ops);
err:
	return ret;
}<|MERGE_RESOLUTION|>--- conflicted
+++ resolved
@@ -307,14 +307,8 @@
 static int __nf_register_net_hook(struct net *net, int pf,
 				  const struct nf_hook_ops *reg)
 {
-<<<<<<< HEAD
-	struct list_head *hook_list;
-	struct nf_hook_entry *entry = NULL;
-	struct nf_hook_ops *elem;
-=======
 	struct nf_hook_entries *p, *new_hooks;
 	struct nf_hook_entries __rcu **pp;
->>>>>>> 286cd8c7
 
 	if (pf == NFPROTO_NETDEV) {
 #ifndef CONFIG_NETFILTER_INGRESS
