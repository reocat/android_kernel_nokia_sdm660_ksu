--- conflicted
+++ resolved
@@ -2569,10 +2569,7 @@
 	 */
 	expr = nft_expr_first(rule);
 	while (expr != nft_expr_last(rule) && expr->ops) {
-<<<<<<< HEAD
-=======
 		next = nft_expr_next(expr);
->>>>>>> 286cd8c7
 		nf_tables_expr_destroy(ctx, expr);
 		expr = next;
 	}
@@ -3687,25 +3684,16 @@
 
 	err = nft_trans_set_add(&ctx, NFT_MSG_NEWSET, set);
 	if (err < 0)
-<<<<<<< HEAD
-		goto err3;
-=======
 		goto err4;
->>>>>>> 286cd8c7
 
 	list_add_tail_rcu(&set->list, &table->sets);
 
 	return 0;
 
-<<<<<<< HEAD
-err3:
-	ops->destroy(set);
-=======
 err4:
 	ops->destroy(set);
 err3:
 	kfree(set->name);
->>>>>>> 286cd8c7
 err2:
 	kvfree(set);
 err_alloc:
@@ -4590,11 +4578,7 @@
 		list_for_each_entry(binding, &set->bindings, list) {
 			struct nft_ctx bind_ctx = {
 				.net	= ctx->net,
-<<<<<<< HEAD
-				.afi	= ctx->afi,
-=======
 				.family	= ctx->family,
->>>>>>> 286cd8c7
 				.table	= ctx->table,
 				.chain	= (struct nft_chain *)binding->chain,
 			};
