/*
 * Copyright (c) 2015 Patrick McHardy <kaber@trash.net>
 *
 * This program is free software; you can redistribute it and/or modify
 * it under the terms of the GNU General Public License version 2 as
 * published by the Free Software Foundation.
 *
 */

#include <linux/kernel.h>
#include <linux/module.h>
#include <linux/init.h>
#include <linux/netlink.h>
#include <linux/netfilter.h>
#include <linux/netfilter/nf_tables.h>
#include <net/netfilter/nf_tables.h>
#include <net/netfilter/nf_tables_core.h>
#include <net/netns/generic.h>

extern unsigned int nf_tables_net_id;

struct nft_dynset {
	struct nft_set			*set;
	struct nft_set_ext_tmpl		tmpl;
	enum nft_dynset_ops		op:8;
	u8				sreg_key;
	u8				sreg_data;
	bool				invert;
	u64				timeout;
	struct nft_expr			*expr;
	struct nft_set_binding		binding;
};

static void *nft_dynset_new(struct nft_set *set, const struct nft_expr *expr,
			    struct nft_regs *regs)
{
	const struct nft_dynset *priv = nft_expr_priv(expr);
	struct nft_set_ext *ext;
	u64 timeout;
	void *elem;

	if (!atomic_add_unless(&set->nelems, 1, set->size))
		return NULL;

	timeout = priv->timeout ? : set->timeout;
	elem = nft_set_elem_init(set, &priv->tmpl,
				 &regs->data[priv->sreg_key],
				 &regs->data[priv->sreg_data],
				 timeout, GFP_ATOMIC);
	if (elem == NULL)
		goto err1;

	ext = nft_set_elem_ext(set, elem);
	if (priv->expr != NULL &&
	    nft_expr_clone(nft_set_ext_expr(ext), priv->expr) < 0)
		goto err2;

	return elem;

err2:
	nft_set_elem_destroy(set, elem, false);
err1:
	if (set->size)
		atomic_dec(&set->nelems);
	return NULL;
}

static void nft_dynset_eval(const struct nft_expr *expr,
			    struct nft_regs *regs,
			    const struct nft_pktinfo *pkt)
{
	const struct nft_dynset *priv = nft_expr_priv(expr);
	struct nft_set *set = priv->set;
	const struct nft_set_ext *ext;
	const struct nft_expr *sexpr;
	u64 timeout;

	if (set->ops->update(set, &regs->data[priv->sreg_key], nft_dynset_new,
			     expr, regs, &ext)) {
		sexpr = NULL;
		if (nft_set_ext_exists(ext, NFT_SET_EXT_EXPR))
			sexpr = nft_set_ext_expr(ext);

		if (priv->op == NFT_DYNSET_OP_UPDATE &&
		    nft_set_ext_exists(ext, NFT_SET_EXT_EXPIRATION)) {
			timeout = priv->timeout ? : set->timeout;
			*nft_set_ext_expiration(ext) = get_jiffies_64() + timeout;
		}

		if (sexpr != NULL)
			sexpr->ops->eval(sexpr, regs, pkt);

		if (priv->invert)
			regs->verdict.code = NFT_BREAK;
		return;
	}

	if (!priv->invert)
		regs->verdict.code = NFT_BREAK;
}

static const struct nla_policy nft_dynset_policy[NFTA_DYNSET_MAX + 1] = {
	[NFTA_DYNSET_SET_NAME]	= { .type = NLA_STRING,
				    .len = NFT_SET_MAXNAMELEN - 1 },
	[NFTA_DYNSET_SET_ID]	= { .type = NLA_U32 },
	[NFTA_DYNSET_OP]	= { .type = NLA_U32 },
	[NFTA_DYNSET_SREG_KEY]	= { .type = NLA_U32 },
	[NFTA_DYNSET_SREG_DATA]	= { .type = NLA_U32 },
	[NFTA_DYNSET_TIMEOUT]	= { .type = NLA_U64 },
	[NFTA_DYNSET_EXPR]	= { .type = NLA_NESTED },
	[NFTA_DYNSET_FLAGS]	= { .type = NLA_U32 },
};

static int nft_dynset_init(const struct nft_ctx *ctx,
			   const struct nft_expr *expr,
			   const struct nlattr * const tb[])
{
	struct nftables_pernet *nft_net = net_generic(ctx->net, nf_tables_net_id);
	struct nft_dynset *priv = nft_expr_priv(expr);
	u8 genmask = nft_genmask_next(ctx->net);
	struct nft_set *set;
	u64 timeout;
	int err;

	lockdep_assert_held(&nft_net->commit_mutex);

	if (tb[NFTA_DYNSET_SET_NAME] == NULL ||
	    tb[NFTA_DYNSET_OP] == NULL ||
	    tb[NFTA_DYNSET_SREG_KEY] == NULL)
		return -EINVAL;

	if (tb[NFTA_DYNSET_FLAGS]) {
		u32 flags = ntohl(nla_get_be32(tb[NFTA_DYNSET_FLAGS]));

		if (flags & ~NFT_DYNSET_F_INV)
			return -EINVAL;
		if (flags & NFT_DYNSET_F_INV)
			priv->invert = true;
	}

<<<<<<< HEAD
=======
	set = nft_set_lookup_global(ctx->net, ctx->table,
				    tb[NFTA_DYNSET_SET_NAME],
				    tb[NFTA_DYNSET_SET_ID], genmask);
	if (IS_ERR(set))
		return PTR_ERR(set);

	if (set->flags & NFT_SET_OBJECT)
		return -EOPNOTSUPP;

>>>>>>> 286cd8c7
	if (set->ops->update == NULL)
		return -EOPNOTSUPP;

	if (set->flags & NFT_SET_CONSTANT)
		return -EBUSY;

	priv->op = ntohl(nla_get_be32(tb[NFTA_DYNSET_OP]));
	switch (priv->op) {
	case NFT_DYNSET_OP_ADD:
		break;
	case NFT_DYNSET_OP_UPDATE:
		if (!(set->flags & NFT_SET_TIMEOUT))
			return -EOPNOTSUPP;
		break;
	default:
		return -EOPNOTSUPP;
	}

	timeout = 0;
	if (tb[NFTA_DYNSET_TIMEOUT] != NULL) {
		if (!(set->flags & NFT_SET_TIMEOUT))
			return -EINVAL;
		timeout = msecs_to_jiffies(be64_to_cpu(nla_get_be64(
						tb[NFTA_DYNSET_TIMEOUT])));
	}

	err = nft_parse_register_load(tb[NFTA_DYNSET_SREG_KEY], &priv->sreg_key,
				      set->klen);
	if (err < 0)
		return err;

	if (tb[NFTA_DYNSET_SREG_DATA] != NULL) {
		if (!(set->flags & NFT_SET_MAP))
			return -EINVAL;
		if (set->dtype == NFT_DATA_VERDICT)
			return -EOPNOTSUPP;

		err = nft_parse_register_load(tb[NFTA_DYNSET_SREG_DATA],
					      &priv->sreg_data, set->dlen);
		if (err < 0)
			return err;
	} else if (set->flags & NFT_SET_MAP)
		return -EINVAL;

	if (tb[NFTA_DYNSET_EXPR] != NULL) {
		if (!(set->flags & NFT_SET_EVAL))
			return -EINVAL;

		priv->expr = nft_expr_init(ctx, tb[NFTA_DYNSET_EXPR]);
		if (IS_ERR(priv->expr))
			return PTR_ERR(priv->expr);

		err = -EOPNOTSUPP;
		if (priv->expr->ops->type->flags & NFT_EXPR_GC) {
			if (set->flags & NFT_SET_TIMEOUT)
				goto err1;
			if (!set->ops->gc_init)
				goto err1;
			set->ops->gc_init(set);
		}
	}

	nft_set_ext_prepare(&priv->tmpl);
	nft_set_ext_add_length(&priv->tmpl, NFT_SET_EXT_KEY, set->klen);
	if (set->flags & NFT_SET_MAP)
		nft_set_ext_add_length(&priv->tmpl, NFT_SET_EXT_DATA, set->dlen);
	if (priv->expr != NULL)
		nft_set_ext_add_length(&priv->tmpl, NFT_SET_EXT_EXPR,
				       priv->expr->ops->size);
	if (set->flags & NFT_SET_TIMEOUT) {
		if (timeout || set->timeout) {
			nft_set_ext_add(&priv->tmpl, NFT_SET_EXT_TIMEOUT);
			nft_set_ext_add(&priv->tmpl, NFT_SET_EXT_EXPIRATION);
		}
	}

	priv->timeout = timeout;

	err = nf_tables_bind_set(ctx, set, &priv->binding);
	if (err < 0)
		goto err1;

	if (set->size == 0)
		set->size = 0xffff;

	priv->set = set;
	return 0;

err1:
	if (priv->expr != NULL)
		nft_expr_destroy(ctx, priv->expr);
	return err;
}

static void nft_dynset_deactivate(const struct nft_ctx *ctx,
				  const struct nft_expr *expr,
				  enum nft_trans_phase phase)
{
	struct nft_dynset *priv = nft_expr_priv(expr);

	nf_tables_deactivate_set(ctx, priv->set, &priv->binding, phase);
}

static void nft_dynset_activate(const struct nft_ctx *ctx,
				const struct nft_expr *expr)
{
	struct nft_dynset *priv = nft_expr_priv(expr);

	nf_tables_activate_set(ctx, priv->set);
}

static void nft_dynset_destroy(const struct nft_ctx *ctx,
			       const struct nft_expr *expr)
{
	struct nft_dynset *priv = nft_expr_priv(expr);

	if (priv->expr != NULL)
		nft_expr_destroy(ctx, priv->expr);

	nf_tables_destroy_set(ctx, priv->set);
}

static int nft_dynset_dump(struct sk_buff *skb, const struct nft_expr *expr)
{
	const struct nft_dynset *priv = nft_expr_priv(expr);
	u32 flags = priv->invert ? NFT_DYNSET_F_INV : 0;

	if (nft_dump_register(skb, NFTA_DYNSET_SREG_KEY, priv->sreg_key))
		goto nla_put_failure;
	if (priv->set->flags & NFT_SET_MAP &&
	    nft_dump_register(skb, NFTA_DYNSET_SREG_DATA, priv->sreg_data))
		goto nla_put_failure;
	if (nla_put_be32(skb, NFTA_DYNSET_OP, htonl(priv->op)))
		goto nla_put_failure;
	if (nla_put_string(skb, NFTA_DYNSET_SET_NAME, priv->set->name))
		goto nla_put_failure;
	if (nla_put_be64(skb, NFTA_DYNSET_TIMEOUT,
<<<<<<< HEAD
			 cpu_to_be64(jiffies_to_msecs(priv->timeout))))
=======
			 cpu_to_be64(jiffies_to_msecs(priv->timeout)),
			 NFTA_DYNSET_PAD))
>>>>>>> 286cd8c7
		goto nla_put_failure;
	if (priv->expr && nft_expr_dump(skb, NFTA_DYNSET_EXPR, priv->expr))
		goto nla_put_failure;
	if (nla_put_be32(skb, NFTA_DYNSET_FLAGS, htonl(flags)))
		goto nla_put_failure;
	return 0;

nla_put_failure:
	return -1;
}

static const struct nft_expr_ops nft_dynset_ops = {
	.type		= &nft_dynset_type,
	.size		= NFT_EXPR_SIZE(sizeof(struct nft_dynset)),
	.eval		= nft_dynset_eval,
	.init		= nft_dynset_init,
	.destroy	= nft_dynset_destroy,
	.activate	= nft_dynset_activate,
	.deactivate	= nft_dynset_deactivate,
	.dump		= nft_dynset_dump,
};

struct nft_expr_type nft_dynset_type __read_mostly = {
	.name		= "dynset",
	.ops		= &nft_dynset_ops,
	.policy		= nft_dynset_policy,
	.maxattr	= NFTA_DYNSET_MAX,
	.owner		= THIS_MODULE,
};<|MERGE_RESOLUTION|>--- conflicted
+++ resolved
@@ -138,8 +138,6 @@
 			priv->invert = true;
 	}
 
-<<<<<<< HEAD
-=======
 	set = nft_set_lookup_global(ctx->net, ctx->table,
 				    tb[NFTA_DYNSET_SET_NAME],
 				    tb[NFTA_DYNSET_SET_ID], genmask);
@@ -149,7 +147,6 @@
 	if (set->flags & NFT_SET_OBJECT)
 		return -EOPNOTSUPP;
 
->>>>>>> 286cd8c7
 	if (set->ops->update == NULL)
 		return -EOPNOTSUPP;
 
@@ -287,12 +284,8 @@
 	if (nla_put_string(skb, NFTA_DYNSET_SET_NAME, priv->set->name))
 		goto nla_put_failure;
 	if (nla_put_be64(skb, NFTA_DYNSET_TIMEOUT,
-<<<<<<< HEAD
-			 cpu_to_be64(jiffies_to_msecs(priv->timeout))))
-=======
 			 cpu_to_be64(jiffies_to_msecs(priv->timeout)),
 			 NFTA_DYNSET_PAD))
->>>>>>> 286cd8c7
 		goto nla_put_failure;
 	if (priv->expr && nft_expr_dump(skb, NFTA_DYNSET_EXPR, priv->expr))
 		goto nla_put_failure;
