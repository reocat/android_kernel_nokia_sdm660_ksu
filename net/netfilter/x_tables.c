/*
 * x_tables core - Backend for {ip,ip6,arp}_tables
 *
 * Copyright (C) 2006-2006 Harald Welte <laforge@netfilter.org>
 * Copyright (C) 2006-2012 Patrick McHardy <kaber@trash.net>
 *
 * Based on existing ip_tables code which is
 *   Copyright (C) 1999 Paul `Rusty' Russell & Michael J. Neuling
 *   Copyright (C) 2000-2005 Netfilter Core Team <coreteam@netfilter.org>
 *
 * This program is free software; you can redistribute it and/or modify
 * it under the terms of the GNU General Public License version 2 as
 * published by the Free Software Foundation.
 *
 */
#define pr_fmt(fmt) KBUILD_MODNAME ": " fmt
#include <linux/kernel.h>
#include <linux/module.h>
#include <linux/socket.h>
#include <linux/net.h>
#include <linux/proc_fs.h>
#include <linux/seq_file.h>
#include <linux/string.h>
#include <linux/vmalloc.h>
#include <linux/mutex.h>
#include <linux/mm.h>
#include <linux/slab.h>
#include <linux/audit.h>
#include <linux/user_namespace.h>
#include <net/net_namespace.h>

#include <linux/netfilter/x_tables.h>
#include <linux/netfilter_arp.h>
#include <linux/netfilter_ipv4/ip_tables.h>
#include <linux/netfilter_ipv6/ip6_tables.h>
#include <linux/netfilter_arp/arp_tables.h>

MODULE_LICENSE("GPL");
MODULE_AUTHOR("Harald Welte <laforge@netfilter.org>");
MODULE_DESCRIPTION("{ip,ip6,arp,eb}_tables backend module");

#define XT_PCPU_BLOCK_SIZE 4096
<<<<<<< HEAD
=======
#define XT_MAX_TABLE_SIZE	(512 * 1024 * 1024)
>>>>>>> 286cd8c7

struct compat_delta {
	unsigned int offset; /* offset in kernel */
	int delta; /* delta in 32bit user land */
};

struct xt_af {
	struct mutex mutex;
	struct list_head match;
	struct list_head target;
#ifdef CONFIG_COMPAT
	struct mutex compat_mutex;
	struct compat_delta *compat_tab;
	unsigned int number; /* number of slots in compat_tab[] */
	unsigned int cur; /* number of used slots in compat_tab[] */
#endif
};

static struct xt_af *xt;

static const char *const xt_prefix[NFPROTO_NUMPROTO] = {
	[NFPROTO_UNSPEC] = "x",
	[NFPROTO_IPV4]   = "ip",
	[NFPROTO_ARP]    = "arp",
	[NFPROTO_BRIDGE] = "eb",
	[NFPROTO_IPV6]   = "ip6",
};

/* Registration hooks for targets. */
int xt_register_target(struct xt_target *target)
{
	u_int8_t af = target->family;

	mutex_lock(&xt[af].mutex);
	list_add(&target->list, &xt[af].target);
	mutex_unlock(&xt[af].mutex);
	return 0;
}
EXPORT_SYMBOL(xt_register_target);

void
xt_unregister_target(struct xt_target *target)
{
	u_int8_t af = target->family;

	mutex_lock(&xt[af].mutex);
	list_del(&target->list);
	mutex_unlock(&xt[af].mutex);
}
EXPORT_SYMBOL(xt_unregister_target);

int
xt_register_targets(struct xt_target *target, unsigned int n)
{
	unsigned int i;
	int err = 0;

	for (i = 0; i < n; i++) {
		err = xt_register_target(&target[i]);
		if (err)
			goto err;
	}
	return err;

err:
	if (i > 0)
		xt_unregister_targets(target, i);
	return err;
}
EXPORT_SYMBOL(xt_register_targets);

void
xt_unregister_targets(struct xt_target *target, unsigned int n)
{
	while (n-- > 0)
		xt_unregister_target(&target[n]);
}
EXPORT_SYMBOL(xt_unregister_targets);

int xt_register_match(struct xt_match *match)
{
	u_int8_t af = match->family;

	mutex_lock(&xt[af].mutex);
	list_add(&match->list, &xt[af].match);
	mutex_unlock(&xt[af].mutex);
	return 0;
}
EXPORT_SYMBOL(xt_register_match);

void
xt_unregister_match(struct xt_match *match)
{
	u_int8_t af = match->family;

	mutex_lock(&xt[af].mutex);
	list_del(&match->list);
	mutex_unlock(&xt[af].mutex);
}
EXPORT_SYMBOL(xt_unregister_match);

int
xt_register_matches(struct xt_match *match, unsigned int n)
{
	unsigned int i;
	int err = 0;

	for (i = 0; i < n; i++) {
		err = xt_register_match(&match[i]);
		if (err)
			goto err;
	}
	return err;

err:
	if (i > 0)
		xt_unregister_matches(match, i);
	return err;
}
EXPORT_SYMBOL(xt_register_matches);

void
xt_unregister_matches(struct xt_match *match, unsigned int n)
{
	while (n-- > 0)
		xt_unregister_match(&match[n]);
}
EXPORT_SYMBOL(xt_unregister_matches);


/*
 * These are weird, but module loading must not be done with mutex
 * held (since they will register), and we have to have a single
 * function to use.
 */

/* Find match, grabs ref.  Returns ERR_PTR() on error. */
struct xt_match *xt_find_match(u8 af, const char *name, u8 revision)
{
	struct xt_match *m;
	int err = -ENOENT;

	if (strnlen(name, XT_EXTENSION_MAXNAMELEN) == XT_EXTENSION_MAXNAMELEN)
		return ERR_PTR(-EINVAL);

	mutex_lock(&xt[af].mutex);
	list_for_each_entry(m, &xt[af].match, list) {
		if (strcmp(m->name, name) == 0) {
			if (m->revision == revision) {
				if (try_module_get(m->me)) {
					mutex_unlock(&xt[af].mutex);
					return m;
				}
			} else
				err = -EPROTOTYPE; /* Found something. */
		}
	}
	mutex_unlock(&xt[af].mutex);

	if (af != NFPROTO_UNSPEC)
		/* Try searching again in the family-independent list */
		return xt_find_match(NFPROTO_UNSPEC, name, revision);

	return ERR_PTR(err);
}
EXPORT_SYMBOL(xt_find_match);

struct xt_match *
xt_request_find_match(uint8_t nfproto, const char *name, uint8_t revision)
{
	struct xt_match *match;

	if (strnlen(name, XT_EXTENSION_MAXNAMELEN) == XT_EXTENSION_MAXNAMELEN)
		return ERR_PTR(-EINVAL);

	match = xt_find_match(nfproto, name, revision);
	if (IS_ERR(match)) {
		request_module("%st_%s", xt_prefix[nfproto], name);
		match = xt_find_match(nfproto, name, revision);
	}

	return match;
}
EXPORT_SYMBOL_GPL(xt_request_find_match);

/* Find target, grabs ref.  Returns ERR_PTR() on error. */
struct xt_target *xt_find_target(u8 af, const char *name, u8 revision)
{
	struct xt_target *t;
	int err = -ENOENT;

	if (strnlen(name, XT_EXTENSION_MAXNAMELEN) == XT_EXTENSION_MAXNAMELEN)
		return ERR_PTR(-EINVAL);

	mutex_lock(&xt[af].mutex);
	list_for_each_entry(t, &xt[af].target, list) {
		if (strcmp(t->name, name) == 0) {
			if (t->revision == revision) {
				if (try_module_get(t->me)) {
					mutex_unlock(&xt[af].mutex);
					return t;
				}
			} else
				err = -EPROTOTYPE; /* Found something. */
		}
	}
	mutex_unlock(&xt[af].mutex);

	if (af != NFPROTO_UNSPEC)
		/* Try searching again in the family-independent list */
		return xt_find_target(NFPROTO_UNSPEC, name, revision);

	return ERR_PTR(err);
}
EXPORT_SYMBOL(xt_find_target);

struct xt_target *xt_request_find_target(u8 af, const char *name, u8 revision)
{
	struct xt_target *target;

	if (strnlen(name, XT_EXTENSION_MAXNAMELEN) == XT_EXTENSION_MAXNAMELEN)
		return ERR_PTR(-EINVAL);

	target = xt_find_target(af, name, revision);
	if (IS_ERR(target)) {
		request_module("%st_%s", xt_prefix[af], name);
		target = xt_find_target(af, name, revision);
	}

	return target;
}
EXPORT_SYMBOL_GPL(xt_request_find_target);


static int xt_obj_to_user(u16 __user *psize, u16 size,
			  void __user *pname, const char *name,
			  u8 __user *prev, u8 rev)
{
	if (put_user(size, psize))
		return -EFAULT;
	if (copy_to_user(pname, name, strlen(name) + 1))
		return -EFAULT;
	if (put_user(rev, prev))
		return -EFAULT;

	return 0;
}

#define XT_OBJ_TO_USER(U, K, TYPE, C_SIZE)				\
	xt_obj_to_user(&U->u.TYPE##_size, C_SIZE ? : K->u.TYPE##_size,	\
		       U->u.user.name, K->u.kernel.TYPE->name,		\
		       &U->u.user.revision, K->u.kernel.TYPE->revision)

int xt_data_to_user(void __user *dst, const void *src,
<<<<<<< HEAD
		    int usersize, int size)
=======
		    int usersize, int size, int aligned_size)
>>>>>>> 286cd8c7
{
	usersize = usersize ? : size;
	if (copy_to_user(dst, src, usersize))
		return -EFAULT;
<<<<<<< HEAD
	if (usersize != size && clear_user(dst + usersize, size - usersize))
=======
	if (usersize != aligned_size &&
	    clear_user(dst + usersize, aligned_size - usersize))
>>>>>>> 286cd8c7
		return -EFAULT;

	return 0;
}
EXPORT_SYMBOL_GPL(xt_data_to_user);

<<<<<<< HEAD
#define XT_DATA_TO_USER(U, K, TYPE, C_SIZE)				\
	xt_data_to_user(U->data, K->data,				\
			K->u.kernel.TYPE->usersize,			\
			C_SIZE ? : K->u.kernel.TYPE->TYPE##size)
=======
#define XT_DATA_TO_USER(U, K, TYPE)					\
	xt_data_to_user(U->data, K->data,				\
			K->u.kernel.TYPE->usersize,			\
			K->u.kernel.TYPE->TYPE##size,			\
			XT_ALIGN(K->u.kernel.TYPE->TYPE##size))
>>>>>>> 286cd8c7

int xt_match_to_user(const struct xt_entry_match *m,
		     struct xt_entry_match __user *u)
{
	return XT_OBJ_TO_USER(u, m, match, 0) ||
<<<<<<< HEAD
	       XT_DATA_TO_USER(u, m, match, 0);
=======
	       XT_DATA_TO_USER(u, m, match);
>>>>>>> 286cd8c7
}
EXPORT_SYMBOL_GPL(xt_match_to_user);

int xt_target_to_user(const struct xt_entry_target *t,
		      struct xt_entry_target __user *u)
{
	return XT_OBJ_TO_USER(u, t, target, 0) ||
<<<<<<< HEAD
	       XT_DATA_TO_USER(u, t, target, 0);
=======
	       XT_DATA_TO_USER(u, t, target);
>>>>>>> 286cd8c7
}
EXPORT_SYMBOL_GPL(xt_target_to_user);

static int match_revfn(u8 af, const char *name, u8 revision, int *bestp)
{
	const struct xt_match *m;
	int have_rev = 0;

	mutex_lock(&xt[af].mutex);
	list_for_each_entry(m, &xt[af].match, list) {
		if (strcmp(m->name, name) == 0) {
			if (m->revision > *bestp)
				*bestp = m->revision;
			if (m->revision == revision)
				have_rev = 1;
		}
	}
	mutex_unlock(&xt[af].mutex);

	if (af != NFPROTO_UNSPEC && !have_rev)
		return match_revfn(NFPROTO_UNSPEC, name, revision, bestp);

	return have_rev;
}

static int target_revfn(u8 af, const char *name, u8 revision, int *bestp)
{
	const struct xt_target *t;
	int have_rev = 0;

	mutex_lock(&xt[af].mutex);
	list_for_each_entry(t, &xt[af].target, list) {
		if (strcmp(t->name, name) == 0) {
			if (t->revision > *bestp)
				*bestp = t->revision;
			if (t->revision == revision)
				have_rev = 1;
		}
	}
	mutex_unlock(&xt[af].mutex);

	if (af != NFPROTO_UNSPEC && !have_rev)
		return target_revfn(NFPROTO_UNSPEC, name, revision, bestp);

	return have_rev;
}

/* Returns true or false (if no such extension at all) */
int xt_find_revision(u8 af, const char *name, u8 revision, int target,
		     int *err)
{
	int have_rev, best = -1;

	if (target == 1)
		have_rev = target_revfn(af, name, revision, &best);
	else
		have_rev = match_revfn(af, name, revision, &best);

	/* Nothing at all?  Return 0 to try loading module. */
	if (best == -1) {
		*err = -ENOENT;
		return 0;
	}

	*err = best;
	if (!have_rev)
		*err = -EPROTONOSUPPORT;
	return 1;
}
EXPORT_SYMBOL_GPL(xt_find_revision);

static char *
textify_hooks(char *buf, size_t size, unsigned int mask, uint8_t nfproto)
{
	static const char *const inetbr_names[] = {
		"PREROUTING", "INPUT", "FORWARD",
		"OUTPUT", "POSTROUTING", "BROUTING",
	};
	static const char *const arp_names[] = {
		"INPUT", "FORWARD", "OUTPUT",
	};
	const char *const *names;
	unsigned int i, max;
	char *p = buf;
	bool np = false;
	int res;

	names = (nfproto == NFPROTO_ARP) ? arp_names : inetbr_names;
	max   = (nfproto == NFPROTO_ARP) ? ARRAY_SIZE(arp_names) :
	                                   ARRAY_SIZE(inetbr_names);
	*p = '\0';
	for (i = 0; i < max; ++i) {
		if (!(mask & (1 << i)))
			continue;
		res = snprintf(p, size, "%s%s", np ? "/" : "", names[i]);
		if (res > 0) {
			size -= res;
			p += res;
		}
		np = true;
	}

	return buf;
}

/**
 * xt_check_proc_name - check that name is suitable for /proc file creation
 *
 * @name: file name candidate
 * @size: length of buffer
 *
 * some x_tables modules wish to create a file in /proc.
 * This function makes sure that the name is suitable for this
 * purpose, it checks that name is NUL terminated and isn't a 'special'
 * name, like "..".
 *
 * returns negative number on error or 0 if name is useable.
 */
int xt_check_proc_name(const char *name, unsigned int size)
{
	if (name[0] == '\0')
		return -EINVAL;

	if (strnlen(name, size) == size)
		return -ENAMETOOLONG;

	if (strcmp(name, ".") == 0 ||
	    strcmp(name, "..") == 0 ||
	    strchr(name, '/'))
		return -EINVAL;

	return 0;
}
EXPORT_SYMBOL(xt_check_proc_name);

int xt_check_match(struct xt_mtchk_param *par,
		   unsigned int size, u_int8_t proto, bool inv_proto)
{
	int ret;

	if (XT_ALIGN(par->match->matchsize) != size &&
	    par->match->matchsize != -1) {
		/*
		 * ebt_among is exempt from centralized matchsize checking
		 * because it uses a dynamic-size data set.
		 */
		pr_err_ratelimited("%s_tables: %s.%u match: invalid size %u (kernel) != (user) %u\n",
				   xt_prefix[par->family], par->match->name,
				   par->match->revision,
				   XT_ALIGN(par->match->matchsize), size);
		return -EINVAL;
	}
	if (par->match->table != NULL &&
	    strcmp(par->match->table, par->table) != 0) {
		pr_info_ratelimited("%s_tables: %s match: only valid in %s table, not %s\n",
				    xt_prefix[par->family], par->match->name,
				    par->match->table, par->table);
		return -EINVAL;
	}
	if (par->match->hooks && (par->hook_mask & ~par->match->hooks) != 0) {
		char used[64], allow[64];

		pr_info_ratelimited("%s_tables: %s match: used from hooks %s, but only valid from %s\n",
				    xt_prefix[par->family], par->match->name,
				    textify_hooks(used, sizeof(used),
						  par->hook_mask, par->family),
				    textify_hooks(allow, sizeof(allow),
						  par->match->hooks,
						  par->family));
		return -EINVAL;
	}
	if (par->match->proto && (par->match->proto != proto || inv_proto)) {
		pr_info_ratelimited("%s_tables: %s match: only valid for protocol %u\n",
				    xt_prefix[par->family], par->match->name,
				    par->match->proto);
		return -EINVAL;
	}
	if (par->match->checkentry != NULL) {
		ret = par->match->checkentry(par);
		if (ret < 0)
			return ret;
		else if (ret > 0)
			/* Flag up potential errors. */
			return -EIO;
	}
	return 0;
}
EXPORT_SYMBOL_GPL(xt_check_match);

/** xt_check_entry_match - check that matches end before start of target
 *
 * @match: beginning of xt_entry_match
 * @target: beginning of this rules target (alleged end of matches)
 * @alignment: alignment requirement of match structures
 *
 * Validates that all matches add up to the beginning of the target,
 * and that each match covers at least the base structure size.
 *
 * Return: 0 on success, negative errno on failure.
 */
static int xt_check_entry_match(const char *match, const char *target,
				const size_t alignment)
{
	const struct xt_entry_match *pos;
	int length = target - match;

	if (length == 0) /* no matches */
		return 0;

	pos = (struct xt_entry_match *)match;
	do {
		if ((unsigned long)pos % alignment)
			return -EINVAL;

		if (length < (int)sizeof(struct xt_entry_match))
			return -EINVAL;

		if (pos->u.match_size < sizeof(struct xt_entry_match))
			return -EINVAL;

		if (pos->u.match_size > length)
			return -EINVAL;

		length -= pos->u.match_size;
		pos = ((void *)((char *)(pos) + (pos)->u.match_size));
	} while (length > 0);

	return 0;
}

<<<<<<< HEAD
=======
/** xt_check_table_hooks - check hook entry points are sane
 *
 * @info xt_table_info to check
 * @valid_hooks - hook entry points that we can enter from
 *
 * Validates that the hook entry and underflows points are set up.
 *
 * Return: 0 on success, negative errno on failure.
 */
int xt_check_table_hooks(const struct xt_table_info *info, unsigned int valid_hooks)
{
	const char *err = "unsorted underflow";
	unsigned int i, max_uflow, max_entry;
	bool check_hooks = false;

	BUILD_BUG_ON(ARRAY_SIZE(info->hook_entry) != ARRAY_SIZE(info->underflow));

	max_entry = 0;
	max_uflow = 0;

	for (i = 0; i < ARRAY_SIZE(info->hook_entry); i++) {
		if (!(valid_hooks & (1 << i)))
			continue;

		if (info->hook_entry[i] == 0xFFFFFFFF)
			return -EINVAL;
		if (info->underflow[i] == 0xFFFFFFFF)
			return -EINVAL;

		if (check_hooks) {
			if (max_uflow > info->underflow[i])
				goto error;

			if (max_uflow == info->underflow[i]) {
				err = "duplicate underflow";
				goto error;
			}
			if (max_entry > info->hook_entry[i]) {
				err = "unsorted entry";
				goto error;
			}
			if (max_entry == info->hook_entry[i]) {
				err = "duplicate entry";
				goto error;
			}
		}
		max_entry = info->hook_entry[i];
		max_uflow = info->underflow[i];
		check_hooks = true;
	}

	return 0;
error:
	pr_err_ratelimited("%s at hook %d\n", err, i);
	return -EINVAL;
}
EXPORT_SYMBOL(xt_check_table_hooks);

static bool verdict_ok(int verdict)
{
	if (verdict > 0)
		return true;

	if (verdict < 0) {
		int v = -verdict - 1;

		if (verdict == XT_RETURN)
			return true;

		switch (v) {
		case NF_ACCEPT: return true;
		case NF_DROP: return true;
		case NF_QUEUE: return true;
		default:
			break;
		}

		return false;
	}

	return false;
}

static bool error_tg_ok(unsigned int usersize, unsigned int kernsize,
			const char *msg, unsigned int msglen)
{
	return usersize == kernsize && strnlen(msg, msglen) < msglen;
}

>>>>>>> 286cd8c7
#ifdef CONFIG_COMPAT
int xt_compat_add_offset(u_int8_t af, unsigned int offset, int delta)
{
	struct xt_af *xp = &xt[af];

	WARN_ON(!mutex_is_locked(&xt[af].compat_mutex));

	if (WARN_ON(!xp->compat_tab))
		return -ENOMEM;

	if (xp->cur >= xp->number)
		return -EINVAL;

	if (xp->cur)
		delta += xp->compat_tab[xp->cur - 1].delta;
	xp->compat_tab[xp->cur].offset = offset;
	xp->compat_tab[xp->cur].delta = delta;
	xp->cur++;
	return 0;
}
EXPORT_SYMBOL_GPL(xt_compat_add_offset);

void xt_compat_flush_offsets(u_int8_t af)
{
	WARN_ON(!mutex_is_locked(&xt[af].compat_mutex));

	if (xt[af].compat_tab) {
		vfree(xt[af].compat_tab);
		xt[af].compat_tab = NULL;
		xt[af].number = 0;
		xt[af].cur = 0;
	}
}
EXPORT_SYMBOL_GPL(xt_compat_flush_offsets);

int xt_compat_calc_jump(u_int8_t af, unsigned int offset)
{
	struct compat_delta *tmp = xt[af].compat_tab;
	int mid, left = 0, right = xt[af].cur - 1;

	while (left <= right) {
		mid = (left + right) >> 1;
		if (offset > tmp[mid].offset)
			left = mid + 1;
		else if (offset < tmp[mid].offset)
			right = mid - 1;
		else
			return mid ? tmp[mid - 1].delta : 0;
	}
	return left ? tmp[left - 1].delta : 0;
}
EXPORT_SYMBOL_GPL(xt_compat_calc_jump);

int xt_compat_init_offsets(u8 af, unsigned int number)
{
	size_t mem;

	WARN_ON(!mutex_is_locked(&xt[af].compat_mutex));

	if (!number || number > (INT_MAX / sizeof(struct compat_delta)))
		return -EINVAL;

	if (WARN_ON(xt[af].compat_tab))
		return -EINVAL;

	mem = sizeof(struct compat_delta) * number;
	if (mem > XT_MAX_TABLE_SIZE)
		return -ENOMEM;

	xt[af].compat_tab = vmalloc(mem);
	if (!xt[af].compat_tab)
		return -ENOMEM;

	xt[af].number = number;
	xt[af].cur = 0;

	return 0;
}
EXPORT_SYMBOL(xt_compat_init_offsets);

int xt_compat_match_offset(const struct xt_match *match)
{
	u_int16_t csize = match->compatsize ? : match->matchsize;
	return XT_ALIGN(match->matchsize) - COMPAT_XT_ALIGN(csize);
}
EXPORT_SYMBOL_GPL(xt_compat_match_offset);

void xt_compat_match_from_user(struct xt_entry_match *m, void **dstptr,
			       unsigned int *size)
{
	const struct xt_match *match = m->u.kernel.match;
	struct compat_xt_entry_match *cm = (struct compat_xt_entry_match *)m;
	int off = xt_compat_match_offset(match);
	u_int16_t msize = cm->u.user.match_size;
	char name[sizeof(m->u.user.name)];

	m = *dstptr;
	memcpy(m, cm, sizeof(*cm));
	if (match->compat_from_user)
		match->compat_from_user(m->data, cm->data);
	else
		memcpy(m->data, cm->data, msize - sizeof(*cm));

	msize += off;
	m->u.user.match_size = msize;
	strlcpy(name, match->name, sizeof(name));
	module_put(match->me);
	strncpy(m->u.user.name, name, sizeof(m->u.user.name));

	*size += off;
	*dstptr += msize;
}
EXPORT_SYMBOL_GPL(xt_compat_match_from_user);

#define COMPAT_XT_DATA_TO_USER(U, K, TYPE, C_SIZE)			\
	xt_data_to_user(U->data, K->data,				\
			K->u.kernel.TYPE->usersize,			\
			C_SIZE,						\
			COMPAT_XT_ALIGN(C_SIZE))

int xt_compat_match_to_user(const struct xt_entry_match *m,
			    void __user **dstptr, unsigned int *size)
{
	const struct xt_match *match = m->u.kernel.match;
	struct compat_xt_entry_match __user *cm = *dstptr;
	int off = xt_compat_match_offset(match);
	u_int16_t msize = m->u.user.match_size - off;

	if (XT_OBJ_TO_USER(cm, m, match, msize))
		return -EFAULT;

	if (match->compat_to_user) {
		if (match->compat_to_user((void __user *)cm->data, m->data))
			return -EFAULT;
	} else {
		if (COMPAT_XT_DATA_TO_USER(cm, m, match, msize - sizeof(*cm)))
			return -EFAULT;
	}

	*size -= off;
	*dstptr += msize;
	return 0;
}
EXPORT_SYMBOL_GPL(xt_compat_match_to_user);

/* non-compat version may have padding after verdict */
struct compat_xt_standard_target {
	struct compat_xt_entry_target t;
	compat_uint_t verdict;
};

<<<<<<< HEAD
=======
struct compat_xt_error_target {
	struct compat_xt_entry_target t;
	char errorname[XT_FUNCTION_MAXNAMELEN];
};

>>>>>>> 286cd8c7
int xt_compat_check_entry_offsets(const void *base, const char *elems,
				  unsigned int target_offset,
				  unsigned int next_offset)
{
	long size_of_base_struct = elems - (const char *)base;
	const struct compat_xt_entry_target *t;
	const char *e = base;

	if (target_offset < size_of_base_struct)
		return -EINVAL;

	if (target_offset + sizeof(*t) > next_offset)
		return -EINVAL;

	t = (void *)(e + target_offset);
	if (t->u.target_size < sizeof(*t))
		return -EINVAL;

	if (target_offset + t->u.target_size > next_offset)
		return -EINVAL;

<<<<<<< HEAD
	if (strcmp(t->u.user.name, XT_STANDARD_TARGET) == 0 &&
	    COMPAT_XT_ALIGN(target_offset + sizeof(struct compat_xt_standard_target)) != next_offset)
		return -EINVAL;

	/* compat_xt_entry match has less strict aligment requirements,
=======
	if (strcmp(t->u.user.name, XT_STANDARD_TARGET) == 0) {
		const struct compat_xt_standard_target *st = (const void *)t;

		if (COMPAT_XT_ALIGN(target_offset + sizeof(*st)) != next_offset)
			return -EINVAL;

		if (!verdict_ok(st->verdict))
			return -EINVAL;
	} else if (strcmp(t->u.user.name, XT_ERROR_TARGET) == 0) {
		const struct compat_xt_error_target *et = (const void *)t;

		if (!error_tg_ok(t->u.target_size, sizeof(*et),
				 et->errorname, sizeof(et->errorname)))
			return -EINVAL;
	}

	/* compat_xt_entry match has less strict alignment requirements,
>>>>>>> 286cd8c7
	 * otherwise they are identical.  In case of padding differences
	 * we need to add compat version of xt_check_entry_match.
	 */
	BUILD_BUG_ON(sizeof(struct compat_xt_entry_match) != sizeof(struct xt_entry_match));

	return xt_check_entry_match(elems, base + target_offset,
				    __alignof__(struct compat_xt_entry_match));
}
EXPORT_SYMBOL(xt_compat_check_entry_offsets);
#endif /* CONFIG_COMPAT */

/**
 * xt_check_entry_offsets - validate arp/ip/ip6t_entry
 *
 * @base: pointer to arp/ip/ip6t_entry
 * @elems: pointer to first xt_entry_match, i.e. ip(6)t_entry->elems
 * @target_offset: the arp/ip/ip6_t->target_offset
 * @next_offset: the arp/ip/ip6_t->next_offset
 *
 * validates that target_offset and next_offset are sane and that all
 * match sizes (if any) align with the target offset.
 *
 * This function does not validate the targets or matches themselves, it
 * only tests that all the offsets and sizes are correct, that all
 * match structures are aligned, and that the last structure ends where
 * the target structure begins.
 *
 * Also see xt_compat_check_entry_offsets for CONFIG_COMPAT version.
 *
 * The arp/ip/ip6t_entry structure @base must have passed following tests:
 * - it must point to a valid memory location
 * - base to base + next_offset must be accessible, i.e. not exceed allocated
 *   length.
 *
 * A well-formed entry looks like this:
 *
 * ip(6)t_entry   match [mtdata]  match [mtdata] target [tgdata] ip(6)t_entry
 * e->elems[]-----'                              |               |
 *                matchsize                      |               |
 *                                matchsize      |               |
 *                                               |               |
 * target_offset---------------------------------'               |
 * next_offset---------------------------------------------------'
 *
 * elems[]: flexible array member at end of ip(6)/arpt_entry struct.
 *          This is where matches (if any) and the target reside.
 * target_offset: beginning of target.
 * next_offset: start of the next rule; also: size of this rule.
 * Since targets have a minimum size, target_offset + minlen <= next_offset.
 *
 * Every match stores its size, sum of sizes must not exceed target_offset.
 *
 * Return: 0 on success, negative errno on failure.
 */
int xt_check_entry_offsets(const void *base,
			   const char *elems,
			   unsigned int target_offset,
			   unsigned int next_offset)
{
	long size_of_base_struct = elems - (const char *)base;
	const struct xt_entry_target *t;
	const char *e = base;

	/* target start is within the ip/ip6/arpt_entry struct */
	if (target_offset < size_of_base_struct)
		return -EINVAL;

	if (target_offset + sizeof(*t) > next_offset)
		return -EINVAL;

	t = (void *)(e + target_offset);
	if (t->u.target_size < sizeof(*t))
		return -EINVAL;

	if (target_offset + t->u.target_size > next_offset)
		return -EINVAL;

<<<<<<< HEAD
	if (strcmp(t->u.user.name, XT_STANDARD_TARGET) == 0 &&
	    XT_ALIGN(target_offset + sizeof(struct xt_standard_target)) != next_offset)
		return -EINVAL;
=======
	if (strcmp(t->u.user.name, XT_STANDARD_TARGET) == 0) {
		const struct xt_standard_target *st = (const void *)t;

		if (XT_ALIGN(target_offset + sizeof(*st)) != next_offset)
			return -EINVAL;

		if (!verdict_ok(st->verdict))
			return -EINVAL;
	} else if (strcmp(t->u.user.name, XT_ERROR_TARGET) == 0) {
		const struct xt_error_target *et = (const void *)t;

		if (!error_tg_ok(t->u.target_size, sizeof(*et),
				 et->errorname, sizeof(et->errorname)))
			return -EINVAL;
	}
>>>>>>> 286cd8c7

	return xt_check_entry_match(elems, base + target_offset,
				    __alignof__(struct xt_entry_match));
}
EXPORT_SYMBOL(xt_check_entry_offsets);

/**
 * xt_alloc_entry_offsets - allocate array to store rule head offsets
 *
 * @size: number of entries
 *
 * Return: NULL or kmalloc'd or vmalloc'd array
 */
unsigned int *xt_alloc_entry_offsets(unsigned int size)
{
<<<<<<< HEAD
	unsigned int *off;

	off = kcalloc(size, sizeof(unsigned int), GFP_KERNEL | __GFP_NOWARN);

	if (off)
		return off;

	if (size < (SIZE_MAX / sizeof(unsigned int)))
		off = vmalloc(size * sizeof(unsigned int));

	return off;
=======
	if (size > XT_MAX_TABLE_SIZE / sizeof(unsigned int))
		return NULL;

	return kvmalloc_array(size, sizeof(unsigned int), GFP_KERNEL | __GFP_ZERO);

>>>>>>> 286cd8c7
}
EXPORT_SYMBOL(xt_alloc_entry_offsets);

/**
 * xt_find_jump_offset - check if target is a valid jump offset
 *
 * @offsets: array containing all valid rule start offsets of a rule blob
 * @target: the jump target to search for
 * @size: entries in @offset
 */
bool xt_find_jump_offset(const unsigned int *offsets,
			 unsigned int target, unsigned int size)
{
	int m, low = 0, hi = size;

	while (hi > low) {
		m = (low + hi) / 2u;

		if (offsets[m] > target)
			hi = m;
		else if (offsets[m] < target)
			low = m + 1;
		else
			return true;
	}

	return false;
}
EXPORT_SYMBOL(xt_find_jump_offset);

int xt_check_target(struct xt_tgchk_param *par,
		    unsigned int size, u_int8_t proto, bool inv_proto)
{
	int ret;

	if (XT_ALIGN(par->target->targetsize) != size) {
		pr_err_ratelimited("%s_tables: %s.%u target: invalid size %u (kernel) != (user) %u\n",
				   xt_prefix[par->family], par->target->name,
				   par->target->revision,
				   XT_ALIGN(par->target->targetsize), size);
		return -EINVAL;
	}
	if (par->target->table != NULL &&
	    strcmp(par->target->table, par->table) != 0) {
		pr_info_ratelimited("%s_tables: %s target: only valid in %s table, not %s\n",
				    xt_prefix[par->family], par->target->name,
				    par->target->table, par->table);
		return -EINVAL;
	}
	if (par->target->hooks && (par->hook_mask & ~par->target->hooks) != 0) {
		char used[64], allow[64];

		pr_info_ratelimited("%s_tables: %s target: used from hooks %s, but only usable from %s\n",
				    xt_prefix[par->family], par->target->name,
				    textify_hooks(used, sizeof(used),
						  par->hook_mask, par->family),
				    textify_hooks(allow, sizeof(allow),
						  par->target->hooks,
						  par->family));
		return -EINVAL;
	}
	if (par->target->proto && (par->target->proto != proto || inv_proto)) {
		pr_info_ratelimited("%s_tables: %s target: only valid for protocol %u\n",
				    xt_prefix[par->family], par->target->name,
				    par->target->proto);
		return -EINVAL;
	}
	if (par->target->checkentry != NULL) {
		ret = par->target->checkentry(par);
		if (ret < 0)
			return ret;
		else if (ret > 0)
			/* Flag up potential errors. */
			return -EIO;
	}
	return 0;
}
EXPORT_SYMBOL_GPL(xt_check_target);

/**
 * xt_copy_counters_from_user - copy counters and metadata from userspace
 *
 * @user: src pointer to userspace memory
 * @len: alleged size of userspace memory
 * @info: where to store the xt_counters_info metadata
 * @compat: true if we setsockopt call is done by 32bit task on 64bit kernel
 *
 * Copies counter meta data from @user and stores it in @info.
 *
 * vmallocs memory to hold the counters, then copies the counter data
 * from @user to the new memory and returns a pointer to it.
 *
 * If @compat is true, @info gets converted automatically to the 64bit
 * representation.
 *
 * The metadata associated with the counters is stored in @info.
 *
 * Return: returns pointer that caller has to test via IS_ERR().
 * If IS_ERR is false, caller has to vfree the pointer.
 */
void *xt_copy_counters_from_user(const void __user *user, unsigned int len,
				 struct xt_counters_info *info, bool compat)
{
	void *mem;
	u64 size;

#ifdef CONFIG_COMPAT
	if (compat) {
		/* structures only differ in size due to alignment */
		struct compat_xt_counters_info compat_tmp;

		if (len <= sizeof(compat_tmp))
			return ERR_PTR(-EINVAL);

		len -= sizeof(compat_tmp);
		if (copy_from_user(&compat_tmp, user, sizeof(compat_tmp)) != 0)
			return ERR_PTR(-EFAULT);

		memcpy(info->name, compat_tmp.name, sizeof(info->name) - 1);
		info->num_counters = compat_tmp.num_counters;
		user += sizeof(compat_tmp);
	} else
#endif
	{
		if (len <= sizeof(*info))
			return ERR_PTR(-EINVAL);

		len -= sizeof(*info);
		if (copy_from_user(info, user, sizeof(*info)) != 0)
			return ERR_PTR(-EFAULT);

		user += sizeof(*info);
	}
	info->name[sizeof(info->name) - 1] = '\0';

	size = sizeof(struct xt_counters);
	size *= info->num_counters;

	if (size != (u64)len)
		return ERR_PTR(-EINVAL);

	mem = vmalloc(len);
	if (!mem)
		return ERR_PTR(-ENOMEM);

	if (copy_from_user(mem, user, len) == 0)
		return mem;

	vfree(mem);
	return ERR_PTR(-EFAULT);
}
EXPORT_SYMBOL_GPL(xt_copy_counters_from_user);

#ifdef CONFIG_COMPAT
int xt_compat_target_offset(const struct xt_target *target)
{
	u_int16_t csize = target->compatsize ? : target->targetsize;
	return XT_ALIGN(target->targetsize) - COMPAT_XT_ALIGN(csize);
}
EXPORT_SYMBOL_GPL(xt_compat_target_offset);

void xt_compat_target_from_user(struct xt_entry_target *t, void **dstptr,
				unsigned int *size)
{
	const struct xt_target *target = t->u.kernel.target;
	struct compat_xt_entry_target *ct = (struct compat_xt_entry_target *)t;
	int off = xt_compat_target_offset(target);
	u_int16_t tsize = ct->u.user.target_size;
	char name[sizeof(t->u.user.name)];

	t = *dstptr;
	memcpy(t, ct, sizeof(*ct));
	if (target->compat_from_user)
		target->compat_from_user(t->data, ct->data);
	else
		memcpy(t->data, ct->data, tsize - sizeof(*ct));

	tsize += off;
	t->u.user.target_size = tsize;
	strlcpy(name, target->name, sizeof(name));
	module_put(target->me);
	strncpy(t->u.user.name, name, sizeof(t->u.user.name));

	*size += off;
	*dstptr += tsize;
}
EXPORT_SYMBOL_GPL(xt_compat_target_from_user);

int xt_compat_target_to_user(const struct xt_entry_target *t,
			     void __user **dstptr, unsigned int *size)
{
	const struct xt_target *target = t->u.kernel.target;
	struct compat_xt_entry_target __user *ct = *dstptr;
	int off = xt_compat_target_offset(target);
	u_int16_t tsize = t->u.user.target_size - off;

	if (XT_OBJ_TO_USER(ct, t, target, tsize))
		return -EFAULT;

	if (target->compat_to_user) {
		if (target->compat_to_user((void __user *)ct->data, t->data))
			return -EFAULT;
	} else {
		if (COMPAT_XT_DATA_TO_USER(ct, t, target, tsize - sizeof(*ct)))
			return -EFAULT;
	}

	*size -= off;
	*dstptr += tsize;
	return 0;
}
EXPORT_SYMBOL_GPL(xt_compat_target_to_user);
#endif

struct xt_table_info *xt_alloc_table_info(unsigned int size)
{
	struct xt_table_info *info = NULL;
	size_t sz = sizeof(*info) + size;

<<<<<<< HEAD
	if (sz < sizeof(*info))
		return NULL;

	if (sz < sizeof(*info))
		return NULL;

	/* Pedantry: prevent them from hitting BUG() in vmalloc.c --RR */
	if ((size >> PAGE_SHIFT) + 2 > totalram_pages)
=======
	if (sz < sizeof(*info) || sz >= XT_MAX_TABLE_SIZE)
		return NULL;

	info = kvmalloc(sz, GFP_KERNEL_ACCOUNT);
	if (!info)
>>>>>>> 286cd8c7
		return NULL;

	memset(info, 0, sizeof(*info));
	info->size = size;
	return info;
}
EXPORT_SYMBOL(xt_alloc_table_info);

void xt_free_table_info(struct xt_table_info *info)
{
	int cpu;

	if (info->jumpstack != NULL) {
		for_each_possible_cpu(cpu)
			kvfree(info->jumpstack[cpu]);
		kvfree(info->jumpstack);
	}

	kvfree(info);
}
EXPORT_SYMBOL(xt_free_table_info);

/* Find table by name, grabs mutex & ref.  Returns ERR_PTR on error. */
struct xt_table *xt_find_table_lock(struct net *net, u_int8_t af,
				    const char *name)
{
	struct xt_table *t, *found = NULL;

	mutex_lock(&xt[af].mutex);
	list_for_each_entry(t, &net->xt.tables[af], list)
		if (strcmp(t->name, name) == 0 && try_module_get(t->me))
			return t;

	if (net == &init_net)
		goto out;

	/* Table doesn't exist in this netns, re-try init */
	list_for_each_entry(t, &init_net.xt.tables[af], list) {
		int err;

		if (strcmp(t->name, name))
			continue;
		if (!try_module_get(t->me))
			goto out;
		mutex_unlock(&xt[af].mutex);
		err = t->table_init(net);
		if (err < 0) {
			module_put(t->me);
			return ERR_PTR(err);
		}

		found = t;

		mutex_lock(&xt[af].mutex);
		break;
	}

	if (!found)
		goto out;

	/* and once again: */
	list_for_each_entry(t, &net->xt.tables[af], list)
		if (strcmp(t->name, name) == 0)
			return t;

	module_put(found->me);
 out:
	mutex_unlock(&xt[af].mutex);
	return ERR_PTR(-ENOENT);
}
EXPORT_SYMBOL_GPL(xt_find_table_lock);

struct xt_table *xt_request_find_table_lock(struct net *net, u_int8_t af,
					    const char *name)
{
	struct xt_table *t = xt_find_table_lock(net, af, name);

#ifdef CONFIG_MODULES
	if (IS_ERR(t)) {
		int err = request_module("%stable_%s", xt_prefix[af], name);
		if (err < 0)
			return ERR_PTR(err);
		t = xt_find_table_lock(net, af, name);
	}
#endif

	return t;
}
EXPORT_SYMBOL_GPL(xt_request_find_table_lock);

void xt_table_unlock(struct xt_table *table)
{
	mutex_unlock(&xt[table->af].mutex);
}
EXPORT_SYMBOL_GPL(xt_table_unlock);

#ifdef CONFIG_COMPAT
void xt_compat_lock(u_int8_t af)
{
	mutex_lock(&xt[af].compat_mutex);
}
EXPORT_SYMBOL_GPL(xt_compat_lock);

void xt_compat_unlock(u_int8_t af)
{
	mutex_unlock(&xt[af].compat_mutex);
}
EXPORT_SYMBOL_GPL(xt_compat_unlock);
#endif

DEFINE_PER_CPU(seqcount_t, xt_recseq);
EXPORT_PER_CPU_SYMBOL_GPL(xt_recseq);

struct static_key xt_tee_enabled __read_mostly;
EXPORT_SYMBOL_GPL(xt_tee_enabled);

static int xt_jumpstack_alloc(struct xt_table_info *i)
{
	unsigned int size;
	int cpu;

	size = sizeof(void **) * nr_cpu_ids;
	if (size > PAGE_SIZE)
		i->jumpstack = kvzalloc(size, GFP_KERNEL);
	else
		i->jumpstack = kzalloc(size, GFP_KERNEL);
	if (i->jumpstack == NULL)
		return -ENOMEM;

	/* ruleset without jumps -- no stack needed */
	if (i->stacksize == 0)
		return 0;

	/* Jumpstack needs to be able to record two full callchains, one
	 * from the first rule set traversal, plus one table reentrancy
	 * via -j TEE without clobbering the callchain that brought us to
	 * TEE target.
	 *
	 * This is done by allocating two jumpstacks per cpu, on reentry
	 * the upper half of the stack is used.
	 *
	 * see the jumpstack setup in ipt_do_table() for more details.
	 */
	size = sizeof(void *) * i->stacksize * 2u;
	for_each_possible_cpu(cpu) {
		i->jumpstack[cpu] = kvmalloc_node(size, GFP_KERNEL,
			cpu_to_node(cpu));
		if (i->jumpstack[cpu] == NULL)
			/*
			 * Freeing will be done later on by the callers. The
			 * chain is: xt_replace_table -> __do_replace ->
			 * do_replace -> xt_free_table_info.
			 */
			return -ENOMEM;
	}

	return 0;
}

struct xt_counters *xt_counters_alloc(unsigned int counters)
{
	struct xt_counters *mem;

	if (counters == 0 || counters > INT_MAX / sizeof(*mem))
		return NULL;

	counters *= sizeof(*mem);
	if (counters > XT_MAX_TABLE_SIZE)
		return NULL;

	return vzalloc(counters);
}
EXPORT_SYMBOL(xt_counters_alloc);

struct xt_table_info *
xt_replace_table(struct xt_table *table,
	      unsigned int num_counters,
	      struct xt_table_info *newinfo,
	      int *error)
{
	struct xt_table_info *private;
	unsigned int cpu;
	int ret;

	ret = xt_jumpstack_alloc(newinfo);
	if (ret < 0) {
		*error = ret;
		return NULL;
	}

	/* Do the substitution. */
	local_bh_disable();
	private = table->private;

	/* Check inside lock: is the old number correct? */
	if (num_counters != private->number) {
		pr_debug("num_counters != table->private->number (%u/%u)\n",
			 num_counters, private->number);
		local_bh_enable();
		*error = -EAGAIN;
		return NULL;
	}

	newinfo->initial_entries = private->initial_entries;
	/*
	 * Ensure contents of newinfo are visible before assigning to
	 * private.
	 */
	smp_wmb();
	table->private = newinfo;

	/* make sure all cpus see new ->private value */
	smp_mb();

	/*
	 * Even though table entries have now been swapped, other CPU's
	 * may still be using the old entries...
	 */
	local_bh_enable();

	/* ... so wait for even xt_recseq on all cpus */
	for_each_possible_cpu(cpu) {
		seqcount_t *s = &per_cpu(xt_recseq, cpu);
		u32 seq = raw_read_seqcount(s);

		if (seq & 1) {
			do {
				cond_resched();
				cpu_relax();
			} while (seq == raw_read_seqcount(s));
		}
	}

#ifdef CONFIG_AUDIT
	if (audit_enabled) {
		audit_log(audit_context(), GFP_KERNEL,
			  AUDIT_NETFILTER_CFG,
			  "table=%s family=%u entries=%u",
			  table->name, table->af, private->number);
	}
#endif

	return private;
}
EXPORT_SYMBOL_GPL(xt_replace_table);

struct xt_table *xt_register_table(struct net *net,
				   const struct xt_table *input_table,
				   struct xt_table_info *bootstrap,
				   struct xt_table_info *newinfo)
{
	int ret;
	struct xt_table_info *private;
	struct xt_table *t, *table;

	/* Don't add one object to multiple lists. */
	table = kmemdup(input_table, sizeof(struct xt_table), GFP_KERNEL);
	if (!table) {
		ret = -ENOMEM;
		goto out;
	}

	mutex_lock(&xt[table->af].mutex);
	/* Don't autoload: we'd eat our tail... */
	list_for_each_entry(t, &net->xt.tables[table->af], list) {
		if (strcmp(t->name, table->name) == 0) {
			ret = -EEXIST;
			goto unlock;
		}
	}

	/* Simplifies replace_table code. */
	table->private = bootstrap;

	if (!xt_replace_table(table, 0, newinfo, &ret))
		goto unlock;

	private = table->private;
	pr_debug("table->private->number = %u\n", private->number);

	/* save number of initial entries */
	private->initial_entries = private->number;

	list_add(&table->list, &net->xt.tables[table->af]);
	mutex_unlock(&xt[table->af].mutex);
	return table;

unlock:
	mutex_unlock(&xt[table->af].mutex);
	kfree(table);
out:
	return ERR_PTR(ret);
}
EXPORT_SYMBOL_GPL(xt_register_table);

void *xt_unregister_table(struct xt_table *table)
{
	struct xt_table_info *private;

	mutex_lock(&xt[table->af].mutex);
	private = table->private;
	list_del(&table->list);
	mutex_unlock(&xt[table->af].mutex);
	kfree(table);

	return private;
}
EXPORT_SYMBOL_GPL(xt_unregister_table);

#ifdef CONFIG_PROC_FS
static void *xt_table_seq_start(struct seq_file *seq, loff_t *pos)
{
	struct net *net = seq_file_net(seq);
	u_int8_t af = (unsigned long)PDE_DATA(file_inode(seq->file));

	mutex_lock(&xt[af].mutex);
	return seq_list_start(&net->xt.tables[af], *pos);
}

static void *xt_table_seq_next(struct seq_file *seq, void *v, loff_t *pos)
{
	struct net *net = seq_file_net(seq);
	u_int8_t af = (unsigned long)PDE_DATA(file_inode(seq->file));

	return seq_list_next(v, &net->xt.tables[af], pos);
}

static void xt_table_seq_stop(struct seq_file *seq, void *v)
{
	u_int8_t af = (unsigned long)PDE_DATA(file_inode(seq->file));

	mutex_unlock(&xt[af].mutex);
}

static int xt_table_seq_show(struct seq_file *seq, void *v)
{
	struct xt_table *table = list_entry(v, struct xt_table, list);

	if (*table->name)
		seq_printf(seq, "%s\n", table->name);
	return 0;
}

static const struct seq_operations xt_table_seq_ops = {
	.start	= xt_table_seq_start,
	.next	= xt_table_seq_next,
	.stop	= xt_table_seq_stop,
	.show	= xt_table_seq_show,
};

/*
 * Traverse state for ip{,6}_{tables,matches} for helping crossing
 * the multi-AF mutexes.
 */
struct nf_mttg_trav {
	struct list_head *head, *curr;
	uint8_t class;
};

enum {
	MTTG_TRAV_INIT,
	MTTG_TRAV_NFP_UNSPEC,
	MTTG_TRAV_NFP_SPEC,
	MTTG_TRAV_DONE,
};

static void *xt_mttg_seq_next(struct seq_file *seq, void *v, loff_t *ppos,
    bool is_target)
{
	static const uint8_t next_class[] = {
		[MTTG_TRAV_NFP_UNSPEC] = MTTG_TRAV_NFP_SPEC,
		[MTTG_TRAV_NFP_SPEC]   = MTTG_TRAV_DONE,
	};
	uint8_t nfproto = (unsigned long)PDE_DATA(file_inode(seq->file));
	struct nf_mttg_trav *trav = seq->private;

	if (ppos != NULL)
		++(*ppos);

	switch (trav->class) {
	case MTTG_TRAV_INIT:
		trav->class = MTTG_TRAV_NFP_UNSPEC;
		mutex_lock(&xt[NFPROTO_UNSPEC].mutex);
		trav->head = trav->curr = is_target ?
			&xt[NFPROTO_UNSPEC].target : &xt[NFPROTO_UNSPEC].match;
 		break;
	case MTTG_TRAV_NFP_UNSPEC:
		trav->curr = trav->curr->next;
		if (trav->curr != trav->head)
			break;
		mutex_unlock(&xt[NFPROTO_UNSPEC].mutex);
		mutex_lock(&xt[nfproto].mutex);
		trav->head = trav->curr = is_target ?
			&xt[nfproto].target : &xt[nfproto].match;
		trav->class = next_class[trav->class];
		break;
	case MTTG_TRAV_NFP_SPEC:
		trav->curr = trav->curr->next;
		if (trav->curr != trav->head)
			break;
		/* fall through */
	default:
		return NULL;
	}
	return trav;
}

static void *xt_mttg_seq_start(struct seq_file *seq, loff_t *pos,
    bool is_target)
{
	struct nf_mttg_trav *trav = seq->private;
	unsigned int j;

	trav->class = MTTG_TRAV_INIT;
	for (j = 0; j < *pos; ++j)
		if (xt_mttg_seq_next(seq, NULL, NULL, is_target) == NULL)
			return NULL;
	return trav;
}

static void xt_mttg_seq_stop(struct seq_file *seq, void *v)
{
	uint8_t nfproto = (unsigned long)PDE_DATA(file_inode(seq->file));
	struct nf_mttg_trav *trav = seq->private;

	switch (trav->class) {
	case MTTG_TRAV_NFP_UNSPEC:
		mutex_unlock(&xt[NFPROTO_UNSPEC].mutex);
		break;
	case MTTG_TRAV_NFP_SPEC:
		mutex_unlock(&xt[nfproto].mutex);
		break;
	}
}

static void *xt_match_seq_start(struct seq_file *seq, loff_t *pos)
{
	return xt_mttg_seq_start(seq, pos, false);
}

static void *xt_match_seq_next(struct seq_file *seq, void *v, loff_t *ppos)
{
	return xt_mttg_seq_next(seq, v, ppos, false);
}

static int xt_match_seq_show(struct seq_file *seq, void *v)
{
	const struct nf_mttg_trav *trav = seq->private;
	const struct xt_match *match;

	switch (trav->class) {
	case MTTG_TRAV_NFP_UNSPEC:
	case MTTG_TRAV_NFP_SPEC:
		if (trav->curr == trav->head)
			return 0;
		match = list_entry(trav->curr, struct xt_match, list);
		if (*match->name)
			seq_printf(seq, "%s\n", match->name);
	}
	return 0;
}

static const struct seq_operations xt_match_seq_ops = {
	.start	= xt_match_seq_start,
	.next	= xt_match_seq_next,
	.stop	= xt_mttg_seq_stop,
	.show	= xt_match_seq_show,
};

static void *xt_target_seq_start(struct seq_file *seq, loff_t *pos)
{
	return xt_mttg_seq_start(seq, pos, true);
}

static void *xt_target_seq_next(struct seq_file *seq, void *v, loff_t *ppos)
{
	return xt_mttg_seq_next(seq, v, ppos, true);
}

static int xt_target_seq_show(struct seq_file *seq, void *v)
{
	const struct nf_mttg_trav *trav = seq->private;
	const struct xt_target *target;

	switch (trav->class) {
	case MTTG_TRAV_NFP_UNSPEC:
	case MTTG_TRAV_NFP_SPEC:
		if (trav->curr == trav->head)
			return 0;
		target = list_entry(trav->curr, struct xt_target, list);
		if (*target->name)
			seq_printf(seq, "%s\n", target->name);
	}
	return 0;
}

static const struct seq_operations xt_target_seq_ops = {
	.start	= xt_target_seq_start,
	.next	= xt_target_seq_next,
	.stop	= xt_mttg_seq_stop,
	.show	= xt_target_seq_show,
};

#define FORMAT_TABLES	"_tables_names"
#define	FORMAT_MATCHES	"_tables_matches"
#define FORMAT_TARGETS 	"_tables_targets"

#endif /* CONFIG_PROC_FS */

/**
 * xt_hook_ops_alloc - set up hooks for a new table
 * @table:	table with metadata needed to set up hooks
 * @fn:		Hook function
 *
 * This function will create the nf_hook_ops that the x_table needs
 * to hand to xt_hook_link_net().
 */
struct nf_hook_ops *
xt_hook_ops_alloc(const struct xt_table *table, nf_hookfn *fn)
{
	unsigned int hook_mask = table->valid_hooks;
	uint8_t i, num_hooks = hweight32(hook_mask);
	uint8_t hooknum;
	struct nf_hook_ops *ops;

	if (!num_hooks)
		return ERR_PTR(-EINVAL);

	ops = kcalloc(num_hooks, sizeof(*ops), GFP_KERNEL);
	if (ops == NULL)
		return ERR_PTR(-ENOMEM);

	for (i = 0, hooknum = 0; i < num_hooks && hook_mask != 0;
	     hook_mask >>= 1, ++hooknum) {
		if (!(hook_mask & 1))
			continue;
		ops[i].hook     = fn;
		ops[i].pf       = table->af;
		ops[i].hooknum  = hooknum;
		ops[i].priority = table->priority;
		++i;
	}

	return ops;
}
EXPORT_SYMBOL_GPL(xt_hook_ops_alloc);

int xt_proto_init(struct net *net, u_int8_t af)
{
#ifdef CONFIG_PROC_FS
	char buf[XT_FUNCTION_MAXNAMELEN];
	struct proc_dir_entry *proc;
	kuid_t root_uid;
	kgid_t root_gid;
#endif

	if (af >= ARRAY_SIZE(xt_prefix))
		return -EINVAL;


#ifdef CONFIG_PROC_FS
	root_uid = make_kuid(net->user_ns, 0);
	root_gid = make_kgid(net->user_ns, 0);

	strlcpy(buf, xt_prefix[af], sizeof(buf));
	strlcat(buf, FORMAT_TABLES, sizeof(buf));
	proc = proc_create_net_data(buf, 0440, net->proc_net, &xt_table_seq_ops,
			sizeof(struct seq_net_private),
			(void *)(unsigned long)af);
	if (!proc)
		goto out;
	if (uid_valid(root_uid) && gid_valid(root_gid))
		proc_set_user(proc, root_uid, root_gid);

	strlcpy(buf, xt_prefix[af], sizeof(buf));
	strlcat(buf, FORMAT_MATCHES, sizeof(buf));
	proc = proc_create_seq_private(buf, 0440, net->proc_net,
			&xt_match_seq_ops, sizeof(struct nf_mttg_trav),
			(void *)(unsigned long)af);
	if (!proc)
		goto out_remove_tables;
	if (uid_valid(root_uid) && gid_valid(root_gid))
		proc_set_user(proc, root_uid, root_gid);

	strlcpy(buf, xt_prefix[af], sizeof(buf));
	strlcat(buf, FORMAT_TARGETS, sizeof(buf));
	proc = proc_create_seq_private(buf, 0440, net->proc_net,
			 &xt_target_seq_ops, sizeof(struct nf_mttg_trav),
			 (void *)(unsigned long)af);
	if (!proc)
		goto out_remove_matches;
	if (uid_valid(root_uid) && gid_valid(root_gid))
		proc_set_user(proc, root_uid, root_gid);
#endif

	return 0;

#ifdef CONFIG_PROC_FS
out_remove_matches:
	strlcpy(buf, xt_prefix[af], sizeof(buf));
	strlcat(buf, FORMAT_MATCHES, sizeof(buf));
	remove_proc_entry(buf, net->proc_net);

out_remove_tables:
	strlcpy(buf, xt_prefix[af], sizeof(buf));
	strlcat(buf, FORMAT_TABLES, sizeof(buf));
	remove_proc_entry(buf, net->proc_net);
out:
	return -1;
#endif
}
EXPORT_SYMBOL_GPL(xt_proto_init);

void xt_proto_fini(struct net *net, u_int8_t af)
{
#ifdef CONFIG_PROC_FS
	char buf[XT_FUNCTION_MAXNAMELEN];

	strlcpy(buf, xt_prefix[af], sizeof(buf));
	strlcat(buf, FORMAT_TABLES, sizeof(buf));
	remove_proc_entry(buf, net->proc_net);

	strlcpy(buf, xt_prefix[af], sizeof(buf));
	strlcat(buf, FORMAT_TARGETS, sizeof(buf));
	remove_proc_entry(buf, net->proc_net);

	strlcpy(buf, xt_prefix[af], sizeof(buf));
	strlcat(buf, FORMAT_MATCHES, sizeof(buf));
	remove_proc_entry(buf, net->proc_net);
#endif /*CONFIG_PROC_FS*/
}
EXPORT_SYMBOL_GPL(xt_proto_fini);

/**
 * xt_percpu_counter_alloc - allocate x_tables rule counter
 *
 * @state: pointer to xt_percpu allocation state
 * @counter: pointer to counter struct inside the ip(6)/arpt_entry struct
 *
 * On SMP, the packet counter [ ip(6)t_entry->counters.pcnt ] will then
 * contain the address of the real (percpu) counter.
 *
 * Rule evaluation needs to use xt_get_this_cpu_counter() helper
 * to fetch the real percpu counter.
 *
 * To speed up allocation and improve data locality, a 4kb block is
<<<<<<< HEAD
 * allocated.
=======
 * allocated.  Freeing any counter may free an entire block, so all
 * counters allocated using the same state must be freed at the same
 * time.
>>>>>>> 286cd8c7
 *
 * xt_percpu_counter_alloc_state contains the base address of the
 * allocated page and the current sub-offset.
 *
 * returns false on error.
 */
bool xt_percpu_counter_alloc(struct xt_percpu_counter_alloc_state *state,
			     struct xt_counters *counter)
{
	BUILD_BUG_ON(XT_PCPU_BLOCK_SIZE < (sizeof(*counter) * 2));

	if (nr_cpu_ids <= 1)
		return true;

	if (!state->mem) {
		state->mem = __alloc_percpu(XT_PCPU_BLOCK_SIZE,
					    XT_PCPU_BLOCK_SIZE);
		if (!state->mem)
			return false;
	}
	counter->pcnt = (__force unsigned long)(state->mem + state->off);
	state->off += sizeof(*counter);
	if (state->off > (XT_PCPU_BLOCK_SIZE - sizeof(*counter))) {
		state->mem = NULL;
		state->off = 0;
	}
	return true;
}
EXPORT_SYMBOL_GPL(xt_percpu_counter_alloc);

void xt_percpu_counter_free(struct xt_counters *counters)
{
	unsigned long pcnt = counters->pcnt;

	if (nr_cpu_ids > 1 && (pcnt & (XT_PCPU_BLOCK_SIZE - 1)) == 0)
		free_percpu((void __percpu *)pcnt);
}
EXPORT_SYMBOL_GPL(xt_percpu_counter_free);

static int __net_init xt_net_init(struct net *net)
{
	int i;

	for (i = 0; i < NFPROTO_NUMPROTO; i++)
		INIT_LIST_HEAD(&net->xt.tables[i]);
	return 0;
}

static void __net_exit xt_net_exit(struct net *net)
{
	int i;

	for (i = 0; i < NFPROTO_NUMPROTO; i++)
		WARN_ON_ONCE(!list_empty(&net->xt.tables[i]));
}

static struct pernet_operations xt_net_ops = {
	.init = xt_net_init,
	.exit = xt_net_exit,
};

static int __init xt_init(void)
{
	unsigned int i;
	int rv;

	for_each_possible_cpu(i) {
		seqcount_init(&per_cpu(xt_recseq, i));
	}

	xt = kcalloc(NFPROTO_NUMPROTO, sizeof(struct xt_af), GFP_KERNEL);
	if (!xt)
		return -ENOMEM;

	for (i = 0; i < NFPROTO_NUMPROTO; i++) {
		mutex_init(&xt[i].mutex);
#ifdef CONFIG_COMPAT
		mutex_init(&xt[i].compat_mutex);
		xt[i].compat_tab = NULL;
#endif
		INIT_LIST_HEAD(&xt[i].target);
		INIT_LIST_HEAD(&xt[i].match);
	}
	rv = register_pernet_subsys(&xt_net_ops);
	if (rv < 0)
		kfree(xt);
	return rv;
}

static void __exit xt_fini(void)
{
	unregister_pernet_subsys(&xt_net_ops);
	kfree(xt);
}

module_init(xt_init);
module_exit(xt_fini);
<|MERGE_RESOLUTION|>--- conflicted
+++ resolved
@@ -40,10 +40,7 @@
 MODULE_DESCRIPTION("{ip,ip6,arp,eb}_tables backend module");
 
 #define XT_PCPU_BLOCK_SIZE 4096
-<<<<<<< HEAD
-=======
 #define XT_MAX_TABLE_SIZE	(512 * 1024 * 1024)
->>>>>>> 286cd8c7
 
 struct compat_delta {
 	unsigned int offset; /* offset in kernel */
@@ -298,49 +295,30 @@
 		       &U->u.user.revision, K->u.kernel.TYPE->revision)
 
 int xt_data_to_user(void __user *dst, const void *src,
-<<<<<<< HEAD
-		    int usersize, int size)
-=======
 		    int usersize, int size, int aligned_size)
->>>>>>> 286cd8c7
 {
 	usersize = usersize ? : size;
 	if (copy_to_user(dst, src, usersize))
 		return -EFAULT;
-<<<<<<< HEAD
-	if (usersize != size && clear_user(dst + usersize, size - usersize))
-=======
 	if (usersize != aligned_size &&
 	    clear_user(dst + usersize, aligned_size - usersize))
->>>>>>> 286cd8c7
 		return -EFAULT;
 
 	return 0;
 }
 EXPORT_SYMBOL_GPL(xt_data_to_user);
 
-<<<<<<< HEAD
-#define XT_DATA_TO_USER(U, K, TYPE, C_SIZE)				\
-	xt_data_to_user(U->data, K->data,				\
-			K->u.kernel.TYPE->usersize,			\
-			C_SIZE ? : K->u.kernel.TYPE->TYPE##size)
-=======
 #define XT_DATA_TO_USER(U, K, TYPE)					\
 	xt_data_to_user(U->data, K->data,				\
 			K->u.kernel.TYPE->usersize,			\
 			K->u.kernel.TYPE->TYPE##size,			\
 			XT_ALIGN(K->u.kernel.TYPE->TYPE##size))
->>>>>>> 286cd8c7
 
 int xt_match_to_user(const struct xt_entry_match *m,
 		     struct xt_entry_match __user *u)
 {
 	return XT_OBJ_TO_USER(u, m, match, 0) ||
-<<<<<<< HEAD
-	       XT_DATA_TO_USER(u, m, match, 0);
-=======
 	       XT_DATA_TO_USER(u, m, match);
->>>>>>> 286cd8c7
 }
 EXPORT_SYMBOL_GPL(xt_match_to_user);
 
@@ -348,11 +326,7 @@
 		      struct xt_entry_target __user *u)
 {
 	return XT_OBJ_TO_USER(u, t, target, 0) ||
-<<<<<<< HEAD
-	       XT_DATA_TO_USER(u, t, target, 0);
-=======
 	       XT_DATA_TO_USER(u, t, target);
->>>>>>> 286cd8c7
 }
 EXPORT_SYMBOL_GPL(xt_target_to_user);
 
@@ -583,8 +557,6 @@
 	return 0;
 }
 
-<<<<<<< HEAD
-=======
 /** xt_check_table_hooks - check hook entry points are sane
  *
  * @info xt_table_info to check
@@ -674,7 +646,6 @@
 	return usersize == kernsize && strnlen(msg, msglen) < msglen;
 }
 
->>>>>>> 286cd8c7
 #ifdef CONFIG_COMPAT
 int xt_compat_add_offset(u_int8_t af, unsigned int offset, int delta)
 {
@@ -826,14 +797,11 @@
 	compat_uint_t verdict;
 };
 
-<<<<<<< HEAD
-=======
 struct compat_xt_error_target {
 	struct compat_xt_entry_target t;
 	char errorname[XT_FUNCTION_MAXNAMELEN];
 };
 
->>>>>>> 286cd8c7
 int xt_compat_check_entry_offsets(const void *base, const char *elems,
 				  unsigned int target_offset,
 				  unsigned int next_offset)
@@ -855,13 +823,6 @@
 	if (target_offset + t->u.target_size > next_offset)
 		return -EINVAL;
 
-<<<<<<< HEAD
-	if (strcmp(t->u.user.name, XT_STANDARD_TARGET) == 0 &&
-	    COMPAT_XT_ALIGN(target_offset + sizeof(struct compat_xt_standard_target)) != next_offset)
-		return -EINVAL;
-
-	/* compat_xt_entry match has less strict aligment requirements,
-=======
 	if (strcmp(t->u.user.name, XT_STANDARD_TARGET) == 0) {
 		const struct compat_xt_standard_target *st = (const void *)t;
 
@@ -879,7 +840,6 @@
 	}
 
 	/* compat_xt_entry match has less strict alignment requirements,
->>>>>>> 286cd8c7
 	 * otherwise they are identical.  In case of padding differences
 	 * we need to add compat version of xt_check_entry_match.
 	 */
@@ -957,11 +917,6 @@
 	if (target_offset + t->u.target_size > next_offset)
 		return -EINVAL;
 
-<<<<<<< HEAD
-	if (strcmp(t->u.user.name, XT_STANDARD_TARGET) == 0 &&
-	    XT_ALIGN(target_offset + sizeof(struct xt_standard_target)) != next_offset)
-		return -EINVAL;
-=======
 	if (strcmp(t->u.user.name, XT_STANDARD_TARGET) == 0) {
 		const struct xt_standard_target *st = (const void *)t;
 
@@ -977,7 +932,6 @@
 				 et->errorname, sizeof(et->errorname)))
 			return -EINVAL;
 	}
->>>>>>> 286cd8c7
 
 	return xt_check_entry_match(elems, base + target_offset,
 				    __alignof__(struct xt_entry_match));
@@ -993,25 +947,11 @@
  */
 unsigned int *xt_alloc_entry_offsets(unsigned int size)
 {
-<<<<<<< HEAD
-	unsigned int *off;
-
-	off = kcalloc(size, sizeof(unsigned int), GFP_KERNEL | __GFP_NOWARN);
-
-	if (off)
-		return off;
-
-	if (size < (SIZE_MAX / sizeof(unsigned int)))
-		off = vmalloc(size * sizeof(unsigned int));
-
-	return off;
-=======
 	if (size > XT_MAX_TABLE_SIZE / sizeof(unsigned int))
 		return NULL;
 
 	return kvmalloc_array(size, sizeof(unsigned int), GFP_KERNEL | __GFP_ZERO);
 
->>>>>>> 286cd8c7
 }
 EXPORT_SYMBOL(xt_alloc_entry_offsets);
 
@@ -1231,22 +1171,11 @@
 	struct xt_table_info *info = NULL;
 	size_t sz = sizeof(*info) + size;
 
-<<<<<<< HEAD
-	if (sz < sizeof(*info))
-		return NULL;
-
-	if (sz < sizeof(*info))
-		return NULL;
-
-	/* Pedantry: prevent them from hitting BUG() in vmalloc.c --RR */
-	if ((size >> PAGE_SHIFT) + 2 > totalram_pages)
-=======
 	if (sz < sizeof(*info) || sz >= XT_MAX_TABLE_SIZE)
 		return NULL;
 
 	info = kvmalloc(sz, GFP_KERNEL_ACCOUNT);
 	if (!info)
->>>>>>> 286cd8c7
 		return NULL;
 
 	memset(info, 0, sizeof(*info));
@@ -1893,13 +1822,9 @@
  * to fetch the real percpu counter.
  *
  * To speed up allocation and improve data locality, a 4kb block is
-<<<<<<< HEAD
- * allocated.
-=======
  * allocated.  Freeing any counter may free an entire block, so all
  * counters allocated using the same state must be freed at the same
  * time.
->>>>>>> 286cd8c7
  *
  * xt_percpu_counter_alloc_state contains the base address of the
  * allocated page and the current sub-offset.
