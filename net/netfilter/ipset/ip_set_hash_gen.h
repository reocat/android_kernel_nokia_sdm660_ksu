--- conflicted
+++ resolved
@@ -1273,19 +1273,6 @@
 	if (!h)
 		return -ENOMEM;
 
-<<<<<<< HEAD
-	h->maxelem = maxelem;
-#ifdef IP_SET_HASH_WITH_NETMASK
-	h->netmask = netmask;
-#endif
-#ifdef IP_SET_HASH_WITH_MARKMASK
-	h->markmask = markmask;
-#endif
-	get_random_bytes(&h->initval, sizeof(h->initval));
-	set->timeout = IPSET_NO_TIMEOUT;
-
-=======
->>>>>>> 286cd8c7
 	/* Compute htable_bits from the user input parameter hashsize.
 	 * Assume that hashsize == 2^htable_bits,
 	 * otherwise round up to the first 2^n value.
