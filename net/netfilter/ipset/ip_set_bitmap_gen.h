/* Copyright (C) 2013 Jozsef Kadlecsik <kadlec@blackhole.kfki.hu>
 *
 * This program is free software; you can redistribute it and/or modify
 * it under the terms of the GNU General Public License version 2 as
 * published by the Free Software Foundation.
 */

#ifndef __IP_SET_BITMAP_IP_GEN_H
#define __IP_SET_BITMAP_IP_GEN_H

#define mtype_do_test		IPSET_TOKEN(MTYPE, _do_test)
#define mtype_gc_test		IPSET_TOKEN(MTYPE, _gc_test)
#define mtype_is_filled		IPSET_TOKEN(MTYPE, _is_filled)
#define mtype_do_add		IPSET_TOKEN(MTYPE, _do_add)
#define mtype_ext_cleanup	IPSET_TOKEN(MTYPE, _ext_cleanup)
#define mtype_do_del		IPSET_TOKEN(MTYPE, _do_del)
#define mtype_do_list		IPSET_TOKEN(MTYPE, _do_list)
#define mtype_do_head		IPSET_TOKEN(MTYPE, _do_head)
#define mtype_adt_elem		IPSET_TOKEN(MTYPE, _adt_elem)
#define mtype_add_timeout	IPSET_TOKEN(MTYPE, _add_timeout)
#define mtype_gc_init		IPSET_TOKEN(MTYPE, _gc_init)
#define mtype_kadt		IPSET_TOKEN(MTYPE, _kadt)
#define mtype_uadt		IPSET_TOKEN(MTYPE, _uadt)
#define mtype_destroy		IPSET_TOKEN(MTYPE, _destroy)
#define mtype_memsize		IPSET_TOKEN(MTYPE, _memsize)
#define mtype_flush		IPSET_TOKEN(MTYPE, _flush)
#define mtype_head		IPSET_TOKEN(MTYPE, _head)
#define mtype_same_set		IPSET_TOKEN(MTYPE, _same_set)
#define mtype_elem		IPSET_TOKEN(MTYPE, _elem)
#define mtype_test		IPSET_TOKEN(MTYPE, _test)
#define mtype_add		IPSET_TOKEN(MTYPE, _add)
#define mtype_del		IPSET_TOKEN(MTYPE, _del)
#define mtype_list		IPSET_TOKEN(MTYPE, _list)
#define mtype_gc		IPSET_TOKEN(MTYPE, _gc)
#define mtype			MTYPE

#define get_ext(set, map, id)	((map)->extensions + ((set)->dsize * (id)))

static void
mtype_gc_init(struct ip_set *set, void (*gc)(struct timer_list *t))
{
	struct mtype *map = set->data;

	timer_setup(&map->gc, gc, 0);
	mod_timer(&map->gc, jiffies + IPSET_GC_PERIOD(set->timeout) * HZ);
}

static void
mtype_ext_cleanup(struct ip_set *set)
{
	struct mtype *map = set->data;
	u32 id;

	for (id = 0; id < map->elements; id++)
		if (test_bit(id, map->members))
			ip_set_ext_destroy(set, get_ext(set, map, id));
}

static void
mtype_destroy(struct ip_set *set)
{
	struct mtype *map = set->data;

	if (SET_WITH_TIMEOUT(set))
		del_timer_sync(&map->gc);

	if (set->dsize && set->extensions & IPSET_EXT_DESTROY)
		mtype_ext_cleanup(set);
	ip_set_free(map->members);
	ip_set_free(map);

	set->data = NULL;
}

static void
mtype_flush(struct ip_set *set)
{
	struct mtype *map = set->data;

	if (set->extensions & IPSET_EXT_DESTROY)
		mtype_ext_cleanup(set);
	bitmap_zero(map->members, map->elements);
<<<<<<< HEAD
=======
	set->elements = 0;
	set->ext_size = 0;
}

/* Calculate the actual memory size of the set data */
static size_t
mtype_memsize(const struct mtype *map, size_t dsize)
{
	return sizeof(*map) + map->memsize +
	       map->elements * dsize;
>>>>>>> 286cd8c7
}

static int
mtype_head(struct ip_set *set, struct sk_buff *skb)
{
	const struct mtype *map = set->data;
	struct nlattr *nested;
	size_t memsize = mtype_memsize(map, set->dsize) + set->ext_size;

	nested = ipset_nest_start(skb, IPSET_ATTR_DATA);
	if (!nested)
		goto nla_put_failure;
	if (mtype_do_head(skb, map) ||
	    nla_put_net32(skb, IPSET_ATTR_REFERENCES, htonl(set->ref)) ||
	    nla_put_net32(skb, IPSET_ATTR_MEMSIZE, htonl(memsize)) ||
	    nla_put_net32(skb, IPSET_ATTR_ELEMENTS, htonl(set->elements)))
		goto nla_put_failure;
	if (unlikely(ip_set_put_flags(skb, set)))
		goto nla_put_failure;
	ipset_nest_end(skb, nested);

	return 0;
nla_put_failure:
	return -EMSGSIZE;
}

static int
mtype_test(struct ip_set *set, void *value, const struct ip_set_ext *ext,
	   struct ip_set_ext *mext, u32 flags)
{
	struct mtype *map = set->data;
	const struct mtype_adt_elem *e = value;
	void *x = get_ext(set, map, e->id);
	int ret = mtype_do_test(e, map, set->dsize);

	if (ret <= 0)
		return ret;
	return ip_set_match_extensions(set, ext, mext, flags, x);
}

static int
mtype_add(struct ip_set *set, void *value, const struct ip_set_ext *ext,
	  struct ip_set_ext *mext, u32 flags)
{
	struct mtype *map = set->data;
	const struct mtype_adt_elem *e = value;
	void *x = get_ext(set, map, e->id);
	int ret = mtype_do_add(e, map, flags, set->dsize);

	if (ret == IPSET_ADD_FAILED) {
		if (SET_WITH_TIMEOUT(set) &&
		    ip_set_timeout_expired(ext_timeout(x, set))) {
			set->elements--;
			ret = 0;
		} else if (!(flags & IPSET_FLAG_EXIST)) {
			set_bit(e->id, map->members);
			return -IPSET_ERR_EXIST;
		}
		/* Element is re-added, cleanup extensions */
		ip_set_ext_destroy(set, x);
	}
	if (ret > 0)
		set->elements--;

	if (SET_WITH_TIMEOUT(set))
#ifdef IP_SET_BITMAP_STORED_TIMEOUT
		mtype_add_timeout(ext_timeout(x, set), e, ext, set, map, ret);
#else
		ip_set_timeout_set(ext_timeout(x, set), ext->timeout);
#endif

	if (SET_WITH_COUNTER(set))
		ip_set_init_counter(ext_counter(x, set), ext);
	if (SET_WITH_COMMENT(set))
		ip_set_init_comment(set, ext_comment(x, set), ext);
	if (SET_WITH_SKBINFO(set))
		ip_set_init_skbinfo(ext_skbinfo(x, set), ext);

	/* Activate element */
	set_bit(e->id, map->members);
	set->elements++;

	return 0;
}

static int
mtype_del(struct ip_set *set, void *value, const struct ip_set_ext *ext,
	  struct ip_set_ext *mext, u32 flags)
{
	struct mtype *map = set->data;
	const struct mtype_adt_elem *e = value;
	void *x = get_ext(set, map, e->id);

	if (mtype_do_del(e, map))
		return -IPSET_ERR_EXIST;

	ip_set_ext_destroy(set, x);
	set->elements--;
	if (SET_WITH_TIMEOUT(set) &&
	    ip_set_timeout_expired(ext_timeout(x, set)))
		return -IPSET_ERR_EXIST;

	return 0;
}

#ifndef IP_SET_BITMAP_STORED_TIMEOUT
static inline bool
mtype_is_filled(const struct mtype_elem *x)
{
	return true;
}
#endif

static int
mtype_list(const struct ip_set *set,
	   struct sk_buff *skb, struct netlink_callback *cb)
{
	struct mtype *map = set->data;
	struct nlattr *adt, *nested;
	void *x;
	u32 id, first = cb->args[IPSET_CB_ARG0];
	int ret = 0;

	adt = ipset_nest_start(skb, IPSET_ATTR_ADT);
	if (!adt)
		return -EMSGSIZE;
	/* Extensions may be replaced */
	rcu_read_lock();
	for (; cb->args[IPSET_CB_ARG0] < map->elements;
	     cb->args[IPSET_CB_ARG0]++) {
		cond_resched_rcu();
		id = cb->args[IPSET_CB_ARG0];
		x = get_ext(set, map, id);
		if (!test_bit(id, map->members) ||
		    (SET_WITH_TIMEOUT(set) &&
#ifdef IP_SET_BITMAP_STORED_TIMEOUT
		     mtype_is_filled(x) &&
#endif
		     ip_set_timeout_expired(ext_timeout(x, set))))
			continue;
		nested = ipset_nest_start(skb, IPSET_ATTR_DATA);
		if (!nested) {
			if (id == first) {
				nla_nest_cancel(skb, adt);
				ret = -EMSGSIZE;
				goto out;
			}

			goto nla_put_failure;
		}
		if (mtype_do_list(skb, map, id, set->dsize))
			goto nla_put_failure;
		if (ip_set_put_extensions(skb, set, x, mtype_is_filled(x)))
			goto nla_put_failure;
		ipset_nest_end(skb, nested);
	}
	ipset_nest_end(skb, adt);

	/* Set listing finished */
	cb->args[IPSET_CB_ARG0] = 0;

	goto out;

nla_put_failure:
	nla_nest_cancel(skb, nested);
	if (unlikely(id == first)) {
		cb->args[IPSET_CB_ARG0] = 0;
		ret = -EMSGSIZE;
	}
	ipset_nest_end(skb, adt);
out:
	rcu_read_unlock();
	return ret;
}

static void
mtype_gc(struct timer_list *t)
{
	struct mtype *map = from_timer(map, t, gc);
	struct ip_set *set = map->set;
	void *x;
	u32 id;

	/* We run parallel with other readers (test element)
	 * but adding/deleting new entries is locked out
	 */
	spin_lock_bh(&set->lock);
	for (id = 0; id < map->elements; id++)
		if (mtype_gc_test(id, map, set->dsize)) {
			x = get_ext(set, map, id);
			if (ip_set_timeout_expired(ext_timeout(x, set))) {
				clear_bit(id, map->members);
				ip_set_ext_destroy(set, x);
				set->elements--;
			}
		}
	spin_unlock_bh(&set->lock);

	map->gc.expires = jiffies + IPSET_GC_PERIOD(set->timeout) * HZ;
	add_timer(&map->gc);
}

static const struct ip_set_type_variant mtype = {
	.kadt	= mtype_kadt,
	.uadt	= mtype_uadt,
	.adt	= {
		[IPSET_ADD] = mtype_add,
		[IPSET_DEL] = mtype_del,
		[IPSET_TEST] = mtype_test,
	},
	.destroy = mtype_destroy,
	.flush	= mtype_flush,
	.head	= mtype_head,
	.list	= mtype_list,
	.same_set = mtype_same_set,
};

#endif /* __IP_SET_BITMAP_IP_GEN_H */<|MERGE_RESOLUTION|>--- conflicted
+++ resolved
@@ -80,8 +80,6 @@
 	if (set->extensions & IPSET_EXT_DESTROY)
 		mtype_ext_cleanup(set);
 	bitmap_zero(map->members, map->elements);
-<<<<<<< HEAD
-=======
 	set->elements = 0;
 	set->ext_size = 0;
 }
@@ -92,7 +90,6 @@
 {
 	return sizeof(*map) + map->memsize +
 	       map->elements * dsize;
->>>>>>> 286cd8c7
 }
 
 static int
