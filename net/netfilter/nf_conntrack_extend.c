/* Structure dynamic extension infrastructure
 * Copyright (C) 2004 Rusty Russell IBM Corporation
 * Copyright (C) 2007 Netfilter Core Team <coreteam@netfilter.org>
 * Copyright (C) 2007 USAGI/WIDE Project <http://www.linux-ipv6.org>
 *
 *      This program is free software; you can redistribute it and/or
 *      modify it under the terms of the GNU General Public License
 *      as published by the Free Software Foundation; either version
 *      2 of the License, or (at your option) any later version.
 */
#include <linux/kernel.h>
#include <linux/kmemleak.h>
#include <linux/module.h>
#include <linux/mutex.h>
#include <linux/rcupdate.h>
#include <linux/slab.h>
#include <linux/skbuff.h>
#include <net/netfilter/nf_conntrack_extend.h>

static struct nf_ct_ext_type __rcu *nf_ct_ext_types[NF_CT_EXT_NUM];
static DEFINE_MUTEX(nf_ct_ext_type_mutex);
#define NF_CT_EXT_PREALLOC	128u /* conntrack events are on by default */

void nf_ct_ext_destroy(struct nf_conn *ct)
{
	unsigned int i;
	struct nf_ct_ext_type *t;

	for (i = 0; i < NF_CT_EXT_NUM; i++) {
		rcu_read_lock();
		t = rcu_dereference(nf_ct_ext_types[i]);

		/* Here the nf_ct_ext_type might have been unregisterd.
		 * I.e., it has responsible to cleanup private
		 * area in all conntracks when it is unregisterd.
		 */
		if (t && t->destroy)
			t->destroy(ct);
		rcu_read_unlock();
	}
}
<<<<<<< HEAD
EXPORT_SYMBOL(__nf_ct_ext_destroy);

static void *
nf_ct_ext_create(struct nf_ct_ext **ext, enum nf_ct_ext_id id,
		 size_t var_alloc_len, gfp_t gfp)
{
	unsigned int off, len;
	struct nf_ct_ext_type *t;
	size_t alloc_size;

	rcu_read_lock();
	t = rcu_dereference(nf_ct_ext_types[id]);
	if (!t) {
		rcu_read_unlock();
		return NULL;
	}

	off = ALIGN(sizeof(struct nf_ct_ext), t->align);
	len = off + t->len + var_alloc_len;
	alloc_size = t->alloc_size + var_alloc_len;
	rcu_read_unlock();

	*ext = kzalloc(alloc_size, gfp);
	if (!*ext)
		return NULL;

	(*ext)->offset[id] = off;
	(*ext)->len = len;

	return (void *)(*ext) + off;
}
=======
EXPORT_SYMBOL(nf_ct_ext_destroy);
>>>>>>> 286cd8c7

void *nf_ct_ext_add(struct nf_conn *ct, enum nf_ct_ext_id id, gfp_t gfp)
{
	unsigned int newlen, newoff, oldlen, alloc;
	struct nf_ct_ext *old, *new;
	struct nf_ct_ext_type *t;

	/* Conntrack must not be confirmed to avoid races on reallocation. */
	WARN_ON(nf_ct_is_confirmed(ct));

	old = ct->ext;

	if (old) {
		if (__nf_ct_ext_exist(old, id))
			return NULL;
		oldlen = old->len;
	} else {
		oldlen = sizeof(*new);
	}

	rcu_read_lock();
	t = rcu_dereference(nf_ct_ext_types[id]);
	if (!t) {
		rcu_read_unlock();
		return NULL;
	}

	newoff = ALIGN(oldlen, t->align);
	newlen = newoff + t->len;
	rcu_read_unlock();

	alloc = max(newlen, NF_CT_EXT_PREALLOC);
	kmemleak_not_leak(old);
	new = __krealloc(old, alloc, gfp);
	if (!new)
		return NULL;

	if (!old) {
		memset(new->offset, 0, sizeof(new->offset));
		ct->ext = new;
	} else if (new != old) {
		kfree_rcu(old, rcu);
		rcu_assign_pointer(ct->ext, new);
	}

	new->offset[id] = newoff;
	new->len = newlen;
	memset((void *)new + newoff, 0, newlen - newoff);
	return (void *)new + newoff;
}
EXPORT_SYMBOL(nf_ct_ext_add);

/* This MUST be called in process context. */
int nf_ct_extend_register(const struct nf_ct_ext_type *type)
{
	int ret = 0;

	mutex_lock(&nf_ct_ext_type_mutex);
	if (nf_ct_ext_types[type->id]) {
		ret = -EBUSY;
		goto out;
	}

	rcu_assign_pointer(nf_ct_ext_types[type->id], type);
out:
	mutex_unlock(&nf_ct_ext_type_mutex);
	return ret;
}
EXPORT_SYMBOL_GPL(nf_ct_extend_register);

/* This MUST be called in process context. */
void nf_ct_extend_unregister(const struct nf_ct_ext_type *type)
{
	mutex_lock(&nf_ct_ext_type_mutex);
	RCU_INIT_POINTER(nf_ct_ext_types[type->id], NULL);
	mutex_unlock(&nf_ct_ext_type_mutex);
	synchronize_rcu();
}
EXPORT_SYMBOL_GPL(nf_ct_extend_unregister);<|MERGE_RESOLUTION|>--- conflicted
+++ resolved
@@ -39,41 +39,7 @@
 		rcu_read_unlock();
 	}
 }
-<<<<<<< HEAD
-EXPORT_SYMBOL(__nf_ct_ext_destroy);
-
-static void *
-nf_ct_ext_create(struct nf_ct_ext **ext, enum nf_ct_ext_id id,
-		 size_t var_alloc_len, gfp_t gfp)
-{
-	unsigned int off, len;
-	struct nf_ct_ext_type *t;
-	size_t alloc_size;
-
-	rcu_read_lock();
-	t = rcu_dereference(nf_ct_ext_types[id]);
-	if (!t) {
-		rcu_read_unlock();
-		return NULL;
-	}
-
-	off = ALIGN(sizeof(struct nf_ct_ext), t->align);
-	len = off + t->len + var_alloc_len;
-	alloc_size = t->alloc_size + var_alloc_len;
-	rcu_read_unlock();
-
-	*ext = kzalloc(alloc_size, gfp);
-	if (!*ext)
-		return NULL;
-
-	(*ext)->offset[id] = off;
-	(*ext)->len = len;
-
-	return (void *)(*ext) + off;
-}
-=======
 EXPORT_SYMBOL(nf_ct_ext_destroy);
->>>>>>> 286cd8c7
 
 void *nf_ct_ext_add(struct nf_conn *ct, enum nf_ct_ext_id id, gfp_t gfp)
 {
