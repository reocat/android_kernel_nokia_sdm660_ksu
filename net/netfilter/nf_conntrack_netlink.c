/* Connection tracking via netlink socket. Allows for user space
 * protocol helpers and general trouble making from userspace.
 *
 * (C) 2001 by Jay Schulist <jschlst@samba.org>
 * (C) 2002-2006 by Harald Welte <laforge@gnumonks.org>
 * (C) 2003 by Patrick Mchardy <kaber@trash.net>
 * (C) 2005-2012 by Pablo Neira Ayuso <pablo@netfilter.org>
 *
 * Initial connection tracking via netlink development funded and
 * generally made possible by Network Robots, Inc. (www.networkrobots.com)
 *
 * Further development of this code funded by Astaro AG (http://www.astaro.com)
 *
 * This software may be used and distributed according to the terms
 * of the GNU General Public License, incorporated herein by reference.
 */

#include <linux/init.h>
#include <linux/module.h>
#include <linux/kernel.h>
#include <linux/rculist.h>
#include <linux/rculist_nulls.h>
#include <linux/types.h>
#include <linux/timer.h>
#include <linux/security.h>
#include <linux/skbuff.h>
#include <linux/errno.h>
#include <linux/netlink.h>
#include <linux/spinlock.h>
#include <linux/interrupt.h>
#include <linux/slab.h>
#include <linux/siphash.h>

#include <linux/netfilter.h>
#include <net/netlink.h>
#include <net/sock.h>
#include <net/netfilter/nf_conntrack.h>
#include <net/netfilter/nf_conntrack_core.h>
#include <net/netfilter/nf_conntrack_expect.h>
#include <net/netfilter/nf_conntrack_helper.h>
#include <net/netfilter/nf_conntrack_seqadj.h>
#include <net/netfilter/nf_conntrack_l4proto.h>
#include <net/netfilter/nf_conntrack_tuple.h>
#include <net/netfilter/nf_conntrack_acct.h>
#include <net/netfilter/nf_conntrack_zones.h>
#include <net/netfilter/nf_conntrack_timestamp.h>
#include <net/netfilter/nf_conntrack_labels.h>
<<<<<<< HEAD
#include <net/netfilter/nf_conntrack_seqadj.h>
=======
>>>>>>> 286cd8c7
#include <net/netfilter/nf_conntrack_synproxy.h>
#ifdef CONFIG_NF_NAT_NEEDED
#include <net/netfilter/nf_nat_core.h>
#include <net/netfilter/nf_nat_l4proto.h>
#include <net/netfilter/nf_nat_helper.h>
#endif

#include <linux/netfilter/nfnetlink.h>
#include <linux/netfilter/nfnetlink_conntrack.h>

MODULE_LICENSE("GPL");

static int ctnetlink_dump_tuples_proto(struct sk_buff *skb,
				const struct nf_conntrack_tuple *tuple,
				const struct nf_conntrack_l4proto *l4proto)
{
	int ret = 0;
	struct nlattr *nest_parms;

	nest_parms = nla_nest_start(skb, CTA_TUPLE_PROTO | NLA_F_NESTED);
	if (!nest_parms)
		goto nla_put_failure;
	if (nla_put_u8(skb, CTA_PROTO_NUM, tuple->dst.protonum))
		goto nla_put_failure;

	if (likely(l4proto->tuple_to_nlattr))
		ret = l4proto->tuple_to_nlattr(skb, tuple);

	nla_nest_end(skb, nest_parms);

	return ret;

nla_put_failure:
	return -1;
}

static int ipv4_tuple_to_nlattr(struct sk_buff *skb,
				const struct nf_conntrack_tuple *tuple)
{
	if (nla_put_in_addr(skb, CTA_IP_V4_SRC, tuple->src.u3.ip) ||
	    nla_put_in_addr(skb, CTA_IP_V4_DST, tuple->dst.u3.ip))
		return -EMSGSIZE;
	return 0;
}

static int ipv6_tuple_to_nlattr(struct sk_buff *skb,
				const struct nf_conntrack_tuple *tuple)
{
	if (nla_put_in6_addr(skb, CTA_IP_V6_SRC, &tuple->src.u3.in6) ||
	    nla_put_in6_addr(skb, CTA_IP_V6_DST, &tuple->dst.u3.in6))
		return -EMSGSIZE;
	return 0;
}

static int ctnetlink_dump_tuples_ip(struct sk_buff *skb,
				    const struct nf_conntrack_tuple *tuple)
{
	int ret = 0;
	struct nlattr *nest_parms;

	nest_parms = nla_nest_start(skb, CTA_TUPLE_IP | NLA_F_NESTED);
	if (!nest_parms)
		goto nla_put_failure;

	switch (tuple->src.l3num) {
	case NFPROTO_IPV4:
		ret = ipv4_tuple_to_nlattr(skb, tuple);
		break;
	case NFPROTO_IPV6:
		ret = ipv6_tuple_to_nlattr(skb, tuple);
		break;
	}

	nla_nest_end(skb, nest_parms);

	return ret;

nla_put_failure:
	return -1;
}

static int ctnetlink_dump_tuples(struct sk_buff *skb,
				 const struct nf_conntrack_tuple *tuple)
{
	const struct nf_conntrack_l4proto *l4proto;
	int ret;

	rcu_read_lock();
	ret = ctnetlink_dump_tuples_ip(skb, tuple);

	if (ret >= 0) {
		l4proto = __nf_ct_l4proto_find(tuple->src.l3num,
					       tuple->dst.protonum);
		ret = ctnetlink_dump_tuples_proto(skb, tuple, l4proto);
	}
	rcu_read_unlock();
	return ret;
}

static int ctnetlink_dump_zone_id(struct sk_buff *skb, int attrtype,
				  const struct nf_conntrack_zone *zone, int dir)
{
	if (zone->id == NF_CT_DEFAULT_ZONE_ID || zone->dir != dir)
		return 0;
	if (nla_put_be16(skb, attrtype, htons(zone->id)))
		goto nla_put_failure;
	return 0;

nla_put_failure:
	return -1;
}

static int ctnetlink_dump_status(struct sk_buff *skb, const struct nf_conn *ct)
{
	if (nla_put_be32(skb, CTA_STATUS, htonl(ct->status)))
		goto nla_put_failure;
	return 0;

nla_put_failure:
	return -1;
}

static int ctnetlink_dump_timeout(struct sk_buff *skb, const struct nf_conn *ct)
{
	long timeout = nf_ct_expires(ct) / HZ;

	if (nla_put_be32(skb, CTA_TIMEOUT, htonl(timeout)))
		goto nla_put_failure;
	return 0;

nla_put_failure:
	return -1;
}

static int ctnetlink_dump_protoinfo(struct sk_buff *skb, struct nf_conn *ct)
{
	const struct nf_conntrack_l4proto *l4proto;
	struct nlattr *nest_proto;
	int ret;

	l4proto = __nf_ct_l4proto_find(nf_ct_l3num(ct), nf_ct_protonum(ct));
	if (!l4proto->to_nlattr)
		return 0;

	nest_proto = nla_nest_start(skb, CTA_PROTOINFO | NLA_F_NESTED);
	if (!nest_proto)
		goto nla_put_failure;

	ret = l4proto->to_nlattr(skb, nest_proto, ct);

	nla_nest_end(skb, nest_proto);

	return ret;

nla_put_failure:
	return -1;
}

static int ctnetlink_dump_helpinfo(struct sk_buff *skb,
				   const struct nf_conn *ct)
{
	struct nlattr *nest_helper;
	const struct nf_conn_help *help = nfct_help(ct);
	struct nf_conntrack_helper *helper;

	if (!help)
		return 0;

	rcu_read_lock();
	helper = rcu_dereference(help->helper);
	if (!helper)
		goto out;

	nest_helper = nla_nest_start(skb, CTA_HELP | NLA_F_NESTED);
	if (!nest_helper)
		goto nla_put_failure;
	if (nla_put_string(skb, CTA_HELP_NAME, helper->name))
		goto nla_put_failure;

	if (helper->to_nlattr)
		helper->to_nlattr(skb, ct);

	nla_nest_end(skb, nest_helper);
out:
	rcu_read_unlock();
	return 0;

nla_put_failure:
	rcu_read_unlock();
	return -1;
}

static int
dump_counters(struct sk_buff *skb, struct nf_conn_acct *acct,
	      enum ip_conntrack_dir dir, int type)
{
	enum ctattr_type attr = dir ? CTA_COUNTERS_REPLY: CTA_COUNTERS_ORIG;
	struct nf_conn_counter *counter = acct->counter;
	struct nlattr *nest_count;
	u64 pkts, bytes;

	if (type == IPCTNL_MSG_CT_GET_CTRZERO) {
		pkts = atomic64_xchg(&counter[dir].packets, 0);
		bytes = atomic64_xchg(&counter[dir].bytes, 0);
	} else {
		pkts = atomic64_read(&counter[dir].packets);
		bytes = atomic64_read(&counter[dir].bytes);
	}

	nest_count = nla_nest_start(skb, attr | NLA_F_NESTED);
	if (!nest_count)
		goto nla_put_failure;

	if (nla_put_be64(skb, CTA_COUNTERS_PACKETS, cpu_to_be64(pkts),
			 CTA_COUNTERS_PAD) ||
	    nla_put_be64(skb, CTA_COUNTERS_BYTES, cpu_to_be64(bytes),
			 CTA_COUNTERS_PAD))
		goto nla_put_failure;

	nla_nest_end(skb, nest_count);

	return 0;

nla_put_failure:
	return -1;
}

static int
ctnetlink_dump_acct(struct sk_buff *skb, const struct nf_conn *ct, int type)
{
	struct nf_conn_acct *acct = nf_conn_acct_find(ct);

	if (!acct)
		return 0;

	if (dump_counters(skb, acct, IP_CT_DIR_ORIGINAL, type) < 0)
		return -1;
	if (dump_counters(skb, acct, IP_CT_DIR_REPLY, type) < 0)
		return -1;

	return 0;
}

static int
ctnetlink_dump_timestamp(struct sk_buff *skb, const struct nf_conn *ct)
{
	struct nlattr *nest_count;
	const struct nf_conn_tstamp *tstamp;

	tstamp = nf_conn_tstamp_find(ct);
	if (!tstamp)
		return 0;

	nest_count = nla_nest_start(skb, CTA_TIMESTAMP | NLA_F_NESTED);
	if (!nest_count)
		goto nla_put_failure;

	if (nla_put_be64(skb, CTA_TIMESTAMP_START, cpu_to_be64(tstamp->start),
			 CTA_TIMESTAMP_PAD) ||
	    (tstamp->stop != 0 && nla_put_be64(skb, CTA_TIMESTAMP_STOP,
					       cpu_to_be64(tstamp->stop),
					       CTA_TIMESTAMP_PAD)))
		goto nla_put_failure;
	nla_nest_end(skb, nest_count);

	return 0;

nla_put_failure:
	return -1;
}

#ifdef CONFIG_NF_CONNTRACK_MARK
static int ctnetlink_dump_mark(struct sk_buff *skb, const struct nf_conn *ct)
{
	if (nla_put_be32(skb, CTA_MARK, htonl(ct->mark)))
		goto nla_put_failure;
	return 0;

nla_put_failure:
	return -1;
}
#else
#define ctnetlink_dump_mark(a, b) (0)
#endif

#ifdef CONFIG_NF_CONNTRACK_SECMARK
static int ctnetlink_dump_secctx(struct sk_buff *skb, const struct nf_conn *ct)
{
	struct nlattr *nest_secctx;
	int len, ret;
	char *secctx;

	ret = security_secid_to_secctx(ct->secmark, &secctx, &len);
	if (ret)
		return 0;

	ret = -1;
	nest_secctx = nla_nest_start(skb, CTA_SECCTX | NLA_F_NESTED);
	if (!nest_secctx)
		goto nla_put_failure;

	if (nla_put_string(skb, CTA_SECCTX_NAME, secctx))
		goto nla_put_failure;
	nla_nest_end(skb, nest_secctx);

	ret = 0;
nla_put_failure:
	security_release_secctx(secctx, len);
	return ret;
}
#else
#define ctnetlink_dump_secctx(a, b) (0)
#endif

#ifdef CONFIG_NF_CONNTRACK_LABELS
static inline int ctnetlink_label_size(const struct nf_conn *ct)
{
	struct nf_conn_labels *labels = nf_ct_labels_find(ct);

	if (!labels)
		return 0;
	return nla_total_size(sizeof(labels->bits));
}

static int
ctnetlink_dump_labels(struct sk_buff *skb, const struct nf_conn *ct)
{
	struct nf_conn_labels *labels = nf_ct_labels_find(ct);
	unsigned int i;

	if (!labels)
		return 0;

	i = 0;
	do {
		if (labels->bits[i] != 0)
			return nla_put(skb, CTA_LABELS, sizeof(labels->bits),
				       labels->bits);
		i++;
	} while (i < ARRAY_SIZE(labels->bits));

	return 0;
}
#else
#define ctnetlink_dump_labels(a, b) (0)
#define ctnetlink_label_size(a)	(0)
#endif

#define master_tuple(ct) &(ct->master->tuplehash[IP_CT_DIR_ORIGINAL].tuple)

static int ctnetlink_dump_master(struct sk_buff *skb, const struct nf_conn *ct)
{
	struct nlattr *nest_parms;

	if (!(ct->status & IPS_EXPECTED))
		return 0;

	nest_parms = nla_nest_start(skb, CTA_TUPLE_MASTER | NLA_F_NESTED);
	if (!nest_parms)
		goto nla_put_failure;
	if (ctnetlink_dump_tuples(skb, master_tuple(ct)) < 0)
		goto nla_put_failure;
	nla_nest_end(skb, nest_parms);

	return 0;

nla_put_failure:
	return -1;
}

static int
dump_ct_seq_adj(struct sk_buff *skb, const struct nf_ct_seqadj *seq, int type)
{
	struct nlattr *nest_parms;

	nest_parms = nla_nest_start(skb, type | NLA_F_NESTED);
	if (!nest_parms)
		goto nla_put_failure;

	if (nla_put_be32(skb, CTA_SEQADJ_CORRECTION_POS,
			 htonl(seq->correction_pos)) ||
	    nla_put_be32(skb, CTA_SEQADJ_OFFSET_BEFORE,
			 htonl(seq->offset_before)) ||
	    nla_put_be32(skb, CTA_SEQADJ_OFFSET_AFTER,
			 htonl(seq->offset_after)))
		goto nla_put_failure;

	nla_nest_end(skb, nest_parms);

	return 0;

nla_put_failure:
	return -1;
}

static int ctnetlink_dump_ct_seq_adj(struct sk_buff *skb, struct nf_conn *ct)
{
	struct nf_conn_seqadj *seqadj = nfct_seqadj(ct);
	struct nf_ct_seqadj *seq;

	if (!(ct->status & IPS_SEQ_ADJUST) || !seqadj)
		return 0;

	spin_lock_bh(&ct->lock);
	seq = &seqadj->seq[IP_CT_DIR_ORIGINAL];
	if (dump_ct_seq_adj(skb, seq, CTA_SEQ_ADJ_ORIG) == -1)
		goto err;

	seq = &seqadj->seq[IP_CT_DIR_REPLY];
	if (dump_ct_seq_adj(skb, seq, CTA_SEQ_ADJ_REPLY) == -1)
		goto err;

	spin_unlock_bh(&ct->lock);
	return 0;
err:
	spin_unlock_bh(&ct->lock);
	return -1;
}

static int ctnetlink_dump_ct_synproxy(struct sk_buff *skb, struct nf_conn *ct)
{
	struct nf_conn_synproxy *synproxy = nfct_synproxy(ct);
	struct nlattr *nest_parms;

	if (!synproxy)
		return 0;

	nest_parms = nla_nest_start(skb, CTA_SYNPROXY | NLA_F_NESTED);
	if (!nest_parms)
		goto nla_put_failure;

	if (nla_put_be32(skb, CTA_SYNPROXY_ISN, htonl(synproxy->isn)) ||
	    nla_put_be32(skb, CTA_SYNPROXY_ITS, htonl(synproxy->its)) ||
	    nla_put_be32(skb, CTA_SYNPROXY_TSOFF, htonl(synproxy->tsoff)))
		goto nla_put_failure;

	nla_nest_end(skb, nest_parms);

	return 0;

nla_put_failure:
	return -1;
}

static int ctnetlink_dump_id(struct sk_buff *skb, const struct nf_conn *ct)
{
	__be32 id = (__force __be32)nf_ct_get_id(ct);

	if (nla_put_be32(skb, CTA_ID, id))
		goto nla_put_failure;
	return 0;

nla_put_failure:
	return -1;
}

static int ctnetlink_dump_use(struct sk_buff *skb, const struct nf_conn *ct)
{
	if (nla_put_be32(skb, CTA_USE, htonl(atomic_read(&ct->ct_general.use))))
		goto nla_put_failure;
	return 0;

nla_put_failure:
	return -1;
}

static int
ctnetlink_fill_info(struct sk_buff *skb, u32 portid, u32 seq, u32 type,
		    struct nf_conn *ct)
{
	const struct nf_conntrack_zone *zone;
	struct nlmsghdr *nlh;
	struct nlattr *nest_parms;
	unsigned int flags = portid ? NLM_F_MULTI : 0, event;

	event = nfnl_msg_type(NFNL_SUBSYS_CTNETLINK, IPCTNL_MSG_CT_NEW);
	nlh = nfnl_msg_put(skb, portid, seq, event, flags, nf_ct_l3num(ct),
			   NFNETLINK_V0, 0);
	if (!nlh)
		goto nlmsg_failure;

	zone = nf_ct_zone(ct);

	nest_parms = nla_nest_start(skb, CTA_TUPLE_ORIG | NLA_F_NESTED);
	if (!nest_parms)
		goto nla_put_failure;
	if (ctnetlink_dump_tuples(skb, nf_ct_tuple(ct, IP_CT_DIR_ORIGINAL)) < 0)
		goto nla_put_failure;
	if (ctnetlink_dump_zone_id(skb, CTA_TUPLE_ZONE, zone,
				   NF_CT_ZONE_DIR_ORIG) < 0)
		goto nla_put_failure;
	nla_nest_end(skb, nest_parms);

	nest_parms = nla_nest_start(skb, CTA_TUPLE_REPLY | NLA_F_NESTED);
	if (!nest_parms)
		goto nla_put_failure;
	if (ctnetlink_dump_tuples(skb, nf_ct_tuple(ct, IP_CT_DIR_REPLY)) < 0)
		goto nla_put_failure;
	if (ctnetlink_dump_zone_id(skb, CTA_TUPLE_ZONE, zone,
				   NF_CT_ZONE_DIR_REPL) < 0)
		goto nla_put_failure;
	nla_nest_end(skb, nest_parms);

	if (ctnetlink_dump_zone_id(skb, CTA_ZONE, zone,
				   NF_CT_DEFAULT_ZONE_DIR) < 0)
		goto nla_put_failure;

	if (ctnetlink_dump_status(skb, ct) < 0 ||
	    ctnetlink_dump_acct(skb, ct, type) < 0 ||
	    ctnetlink_dump_timestamp(skb, ct) < 0 ||
	    ctnetlink_dump_helpinfo(skb, ct) < 0 ||
	    ctnetlink_dump_mark(skb, ct) < 0 ||
	    ctnetlink_dump_secctx(skb, ct) < 0 ||
	    ctnetlink_dump_labels(skb, ct) < 0 ||
	    ctnetlink_dump_id(skb, ct) < 0 ||
	    ctnetlink_dump_use(skb, ct) < 0 ||
	    ctnetlink_dump_master(skb, ct) < 0 ||
	    ctnetlink_dump_ct_seq_adj(skb, ct) < 0 ||
	    ctnetlink_dump_ct_synproxy(skb, ct) < 0)
		goto nla_put_failure;

	if (!test_bit(IPS_OFFLOAD_BIT, &ct->status) &&
	    (ctnetlink_dump_timeout(skb, ct) < 0 ||
	     ctnetlink_dump_protoinfo(skb, ct) < 0))
		goto nla_put_failure;

	nlmsg_end(skb, nlh);
	return skb->len;

nlmsg_failure:
nla_put_failure:
	nlmsg_cancel(skb, nlh);
	return -1;
}

static const struct nla_policy cta_ip_nla_policy[CTA_IP_MAX + 1] = {
	[CTA_IP_V4_SRC]	= { .type = NLA_U32 },
	[CTA_IP_V4_DST]	= { .type = NLA_U32 },
	[CTA_IP_V6_SRC]	= { .len = sizeof(__be32) * 4 },
	[CTA_IP_V6_DST]	= { .len = sizeof(__be32) * 4 },
};

#if defined(CONFIG_NETFILTER_NETLINK_GLUE_CT) || defined(CONFIG_NF_CONNTRACK_EVENTS)
static size_t ctnetlink_proto_size(const struct nf_conn *ct)
{
	const struct nf_conntrack_l4proto *l4proto;
	size_t len, len4 = 0;

	len = nla_policy_len(cta_ip_nla_policy, CTA_IP_MAX + 1);
	len *= 3u; /* ORIG, REPLY, MASTER */

	l4proto = __nf_ct_l4proto_find(nf_ct_l3num(ct), nf_ct_protonum(ct));
	len += l4proto->nlattr_size;
	if (l4proto->nlattr_tuple_size) {
		len4 = l4proto->nlattr_tuple_size();
		len4 *= 3u; /* ORIG, REPLY, MASTER */
	}

	return len + len4;
}
#endif

static inline size_t ctnetlink_acct_size(const struct nf_conn *ct)
{
	if (!nf_ct_ext_exist(ct, NF_CT_EXT_ACCT))
		return 0;
	return 2 * nla_total_size(0) /* CTA_COUNTERS_ORIG|REPL */
	       + 2 * nla_total_size_64bit(sizeof(uint64_t)) /* CTA_COUNTERS_PACKETS */
	       + 2 * nla_total_size_64bit(sizeof(uint64_t)) /* CTA_COUNTERS_BYTES */
	       ;
}

static inline int ctnetlink_secctx_size(const struct nf_conn *ct)
{
#ifdef CONFIG_NF_CONNTRACK_SECMARK
	int len, ret;

	ret = security_secid_to_secctx(ct->secmark, NULL, &len);
	if (ret)
		return 0;

	return nla_total_size(0) /* CTA_SECCTX */
	       + nla_total_size(sizeof(char) * len); /* CTA_SECCTX_NAME */
#else
	return 0;
#endif
}

static inline size_t ctnetlink_timestamp_size(const struct nf_conn *ct)
{
#ifdef CONFIG_NF_CONNTRACK_TIMESTAMP
	if (!nf_ct_ext_exist(ct, NF_CT_EXT_TSTAMP))
		return 0;
	return nla_total_size(0) + 2 * nla_total_size_64bit(sizeof(uint64_t));
#else
	return 0;
#endif
}

#ifdef CONFIG_NF_CONNTRACK_EVENTS
static size_t ctnetlink_nlmsg_size(const struct nf_conn *ct)
{
	return NLMSG_ALIGN(sizeof(struct nfgenmsg))
	       + 3 * nla_total_size(0) /* CTA_TUPLE_ORIG|REPL|MASTER */
	       + 3 * nla_total_size(0) /* CTA_TUPLE_IP */
	       + 3 * nla_total_size(0) /* CTA_TUPLE_PROTO */
	       + 3 * nla_total_size(sizeof(u_int8_t)) /* CTA_PROTO_NUM */
	       + nla_total_size(sizeof(u_int32_t)) /* CTA_ID */
	       + nla_total_size(sizeof(u_int32_t)) /* CTA_STATUS */
	       + ctnetlink_acct_size(ct)
	       + ctnetlink_timestamp_size(ct)
	       + nla_total_size(sizeof(u_int32_t)) /* CTA_TIMEOUT */
	       + nla_total_size(0) /* CTA_PROTOINFO */
	       + nla_total_size(0) /* CTA_HELP */
	       + nla_total_size(NF_CT_HELPER_NAME_LEN) /* CTA_HELP_NAME */
	       + ctnetlink_secctx_size(ct)
#ifdef CONFIG_NF_NAT_NEEDED
	       + 2 * nla_total_size(0) /* CTA_NAT_SEQ_ADJ_ORIG|REPL */
	       + 6 * nla_total_size(sizeof(u_int32_t)) /* CTA_NAT_SEQ_OFFSET */
#endif
#ifdef CONFIG_NF_CONNTRACK_MARK
	       + nla_total_size(sizeof(u_int32_t)) /* CTA_MARK */
#endif
#ifdef CONFIG_NF_CONNTRACK_ZONES
	       + nla_total_size(sizeof(u_int16_t)) /* CTA_ZONE|CTA_TUPLE_ZONE */
#endif
	       + ctnetlink_proto_size(ct)
	       + ctnetlink_label_size(ct)
	       ;
}

static int
ctnetlink_conntrack_event(unsigned int events, struct nf_ct_event *item)
{
	const struct nf_conntrack_zone *zone;
	struct net *net;
	struct nlmsghdr *nlh;
	struct nlattr *nest_parms;
	struct nf_conn *ct = item->ct;
	struct sk_buff *skb;
	unsigned int type;
	unsigned int flags = 0, group;
	int err;

	if (events & (1 << IPCT_DESTROY)) {
		type = IPCTNL_MSG_CT_DELETE;
		group = NFNLGRP_CONNTRACK_DESTROY;
	} else if (events & ((1 << IPCT_NEW) | (1 << IPCT_RELATED))) {
		type = IPCTNL_MSG_CT_NEW;
		flags = NLM_F_CREATE|NLM_F_EXCL;
		group = NFNLGRP_CONNTRACK_NEW;
	} else if (events) {
		type = IPCTNL_MSG_CT_NEW;
		group = NFNLGRP_CONNTRACK_UPDATE;
	} else
		return 0;

	net = nf_ct_net(ct);
	if (!item->report && !nfnetlink_has_listeners(net, group))
		return 0;

	skb = nlmsg_new(ctnetlink_nlmsg_size(ct), GFP_ATOMIC);
	if (skb == NULL)
		goto errout;

	type = nfnl_msg_type(NFNL_SUBSYS_CTNETLINK, type);
	nlh = nfnl_msg_put(skb, item->portid, 0, type, flags, nf_ct_l3num(ct),
			   NFNETLINK_V0, 0);
	if (!nlh)
		goto nlmsg_failure;

	zone = nf_ct_zone(ct);

	nest_parms = nla_nest_start(skb, CTA_TUPLE_ORIG | NLA_F_NESTED);
	if (!nest_parms)
		goto nla_put_failure;
	if (ctnetlink_dump_tuples(skb, nf_ct_tuple(ct, IP_CT_DIR_ORIGINAL)) < 0)
		goto nla_put_failure;
	if (ctnetlink_dump_zone_id(skb, CTA_TUPLE_ZONE, zone,
				   NF_CT_ZONE_DIR_ORIG) < 0)
		goto nla_put_failure;
	nla_nest_end(skb, nest_parms);

	nest_parms = nla_nest_start(skb, CTA_TUPLE_REPLY | NLA_F_NESTED);
	if (!nest_parms)
		goto nla_put_failure;
	if (ctnetlink_dump_tuples(skb, nf_ct_tuple(ct, IP_CT_DIR_REPLY)) < 0)
		goto nla_put_failure;
	if (ctnetlink_dump_zone_id(skb, CTA_TUPLE_ZONE, zone,
				   NF_CT_ZONE_DIR_REPL) < 0)
		goto nla_put_failure;
	nla_nest_end(skb, nest_parms);

	if (ctnetlink_dump_zone_id(skb, CTA_ZONE, zone,
				   NF_CT_DEFAULT_ZONE_DIR) < 0)
		goto nla_put_failure;

	if (ctnetlink_dump_id(skb, ct) < 0)
		goto nla_put_failure;

	if (ctnetlink_dump_status(skb, ct) < 0)
		goto nla_put_failure;

	if (events & (1 << IPCT_DESTROY)) {
		if (ctnetlink_dump_acct(skb, ct, type) < 0 ||
		    ctnetlink_dump_timestamp(skb, ct) < 0)
			goto nla_put_failure;
	} else {
		if (ctnetlink_dump_timeout(skb, ct) < 0)
			goto nla_put_failure;

		if (events & (1 << IPCT_PROTOINFO)
		    && ctnetlink_dump_protoinfo(skb, ct) < 0)
			goto nla_put_failure;

		if ((events & (1 << IPCT_HELPER) || nfct_help(ct))
		    && ctnetlink_dump_helpinfo(skb, ct) < 0)
			goto nla_put_failure;

#ifdef CONFIG_NF_CONNTRACK_SECMARK
		if ((events & (1 << IPCT_SECMARK) || ct->secmark)
		    && ctnetlink_dump_secctx(skb, ct) < 0)
			goto nla_put_failure;
#endif
		if (events & (1 << IPCT_LABEL) &&
		     ctnetlink_dump_labels(skb, ct) < 0)
			goto nla_put_failure;

		if (events & (1 << IPCT_RELATED) &&
		    ctnetlink_dump_master(skb, ct) < 0)
			goto nla_put_failure;

		if (events & (1 << IPCT_SEQADJ) &&
		    ctnetlink_dump_ct_seq_adj(skb, ct) < 0)
			goto nla_put_failure;

		if (events & (1 << IPCT_SYNPROXY) &&
		    ctnetlink_dump_ct_synproxy(skb, ct) < 0)
			goto nla_put_failure;
	}

#ifdef CONFIG_NF_CONNTRACK_MARK
	if ((events & (1 << IPCT_MARK) || ct->mark)
	    && ctnetlink_dump_mark(skb, ct) < 0)
		goto nla_put_failure;
#endif
	nlmsg_end(skb, nlh);
	err = nfnetlink_send(skb, net, item->portid, group, item->report,
			     GFP_ATOMIC);
	if (err == -ENOBUFS || err == -EAGAIN)
		return -ENOBUFS;

	return 0;

nla_put_failure:
	nlmsg_cancel(skb, nlh);
nlmsg_failure:
	kfree_skb(skb);
errout:
	if (nfnetlink_set_err(net, 0, group, -ENOBUFS) > 0)
		return -ENOBUFS;

	return 0;
}
#endif /* CONFIG_NF_CONNTRACK_EVENTS */

static int ctnetlink_done(struct netlink_callback *cb)
{
	if (cb->args[1])
		nf_ct_put((struct nf_conn *)cb->args[1]);
	kfree(cb->data);
	return 0;
}

struct ctnetlink_filter {
	struct {
		u_int32_t val;
		u_int32_t mask;
	} mark;
};

static struct ctnetlink_filter *
ctnetlink_alloc_filter(const struct nlattr * const cda[])
{
#ifdef CONFIG_NF_CONNTRACK_MARK
	struct ctnetlink_filter *filter;

	filter = kzalloc(sizeof(*filter), GFP_KERNEL);
	if (filter == NULL)
		return ERR_PTR(-ENOMEM);

	filter->mark.val = ntohl(nla_get_be32(cda[CTA_MARK]));
	filter->mark.mask = ntohl(nla_get_be32(cda[CTA_MARK_MASK]));

	return filter;
#else
	return ERR_PTR(-EOPNOTSUPP);
#endif
}

static int ctnetlink_start(struct netlink_callback *cb)
{
	const struct nlattr * const *cda = cb->data;
	struct ctnetlink_filter *filter = NULL;

	if (cda[CTA_MARK] && cda[CTA_MARK_MASK]) {
		filter = ctnetlink_alloc_filter(cda);
		if (IS_ERR(filter))
			return PTR_ERR(filter);
	}

	cb->data = filter;
	return 0;
}

static int ctnetlink_filter_match(struct nf_conn *ct, void *data)
{
	struct ctnetlink_filter *filter = data;

	if (filter == NULL)
		return 1;

#ifdef CONFIG_NF_CONNTRACK_MARK
	if ((ct->mark & filter->mark.mask) == filter->mark.val)
		return 1;
#endif

	return 0;
}

static int
ctnetlink_dump_table(struct sk_buff *skb, struct netlink_callback *cb)
{
	struct net *net = sock_net(skb->sk);
	struct nf_conn *ct, *last;
	struct nf_conntrack_tuple_hash *h;
	struct hlist_nulls_node *n;
	struct nfgenmsg *nfmsg = nlmsg_data(cb->nlh);
	u_int8_t l3proto = nfmsg->nfgen_family;
	struct nf_conn *nf_ct_evict[8];
	int res, i;
	spinlock_t *lockp;

	last = (struct nf_conn *)cb->args[1];
	i = 0;

	local_bh_disable();
	for (; cb->args[0] < nf_conntrack_htable_size; cb->args[0]++) {
restart:
		while (i) {
			i--;
			if (nf_ct_should_gc(nf_ct_evict[i]))
				nf_ct_kill(nf_ct_evict[i]);
			nf_ct_put(nf_ct_evict[i]);
		}

		lockp = &nf_conntrack_locks[cb->args[0] % CONNTRACK_LOCKS];
		nf_conntrack_lock(lockp);
		if (cb->args[0] >= nf_conntrack_htable_size) {
			spin_unlock(lockp);
			goto out;
		}
		hlist_nulls_for_each_entry(h, n, &nf_conntrack_hash[cb->args[0]],
					   hnnode) {
			if (NF_CT_DIRECTION(h) != IP_CT_DIR_ORIGINAL)
				continue;
			ct = nf_ct_tuplehash_to_ctrack(h);
			if (nf_ct_is_expired(ct)) {
				if (i < ARRAY_SIZE(nf_ct_evict) &&
				    atomic_inc_not_zero(&ct->ct_general.use))
					nf_ct_evict[i++] = ct;
				continue;
			}

			if (!net_eq(net, nf_ct_net(ct)))
				continue;

			/* Dump entries of a given L3 protocol number.
			 * If it is not specified, ie. l3proto == 0,
			 * then dump everything. */
			if (l3proto && nf_ct_l3num(ct) != l3proto)
				continue;
			if (cb->args[1]) {
				if (ct != last)
					continue;
				cb->args[1] = 0;
			}
			if (!ctnetlink_filter_match(ct, cb->data))
				continue;

			rcu_read_lock();
			res =
			ctnetlink_fill_info(skb, NETLINK_CB(cb->skb).portid,
					    cb->nlh->nlmsg_seq,
					    NFNL_MSG_TYPE(cb->nlh->nlmsg_type),
					    ct);
			rcu_read_unlock();
			if (res < 0) {
				nf_conntrack_get(&ct->ct_general);
				cb->args[1] = (unsigned long)ct;
				spin_unlock(lockp);
				goto out;
			}
		}
		spin_unlock(lockp);
		if (cb->args[1]) {
			cb->args[1] = 0;
			goto restart;
		}
	}
out:
	local_bh_enable();
	if (last) {
		/* nf ct hash resize happened, now clear the leftover. */
		if ((struct nf_conn *)cb->args[1] == last)
			cb->args[1] = 0;

		nf_ct_put(last);
	}
<<<<<<< HEAD
=======

	while (i) {
		i--;
		if (nf_ct_should_gc(nf_ct_evict[i]))
			nf_ct_kill(nf_ct_evict[i]);
		nf_ct_put(nf_ct_evict[i]);
	}
>>>>>>> 286cd8c7

	return skb->len;
}

static int ipv4_nlattr_to_tuple(struct nlattr *tb[],
				struct nf_conntrack_tuple *t)
{
	if (!tb[CTA_IP_V4_SRC] || !tb[CTA_IP_V4_DST])
		return -EINVAL;

	t->src.u3.ip = nla_get_in_addr(tb[CTA_IP_V4_SRC]);
	t->dst.u3.ip = nla_get_in_addr(tb[CTA_IP_V4_DST]);

	return 0;
}

static int ipv6_nlattr_to_tuple(struct nlattr *tb[],
				struct nf_conntrack_tuple *t)
{
	if (!tb[CTA_IP_V6_SRC] || !tb[CTA_IP_V6_DST])
		return -EINVAL;

	t->src.u3.in6 = nla_get_in6_addr(tb[CTA_IP_V6_SRC]);
	t->dst.u3.in6 = nla_get_in6_addr(tb[CTA_IP_V6_DST]);

	return 0;
}

static int ctnetlink_parse_tuple_ip(struct nlattr *attr,
				    struct nf_conntrack_tuple *tuple)
{
	struct nlattr *tb[CTA_IP_MAX+1];
	int ret = 0;

	ret = nla_parse_nested(tb, CTA_IP_MAX, attr, NULL, NULL);
	if (ret < 0)
		return ret;

	ret = nla_validate_nested(attr, CTA_IP_MAX,
				  cta_ip_nla_policy, NULL);
	if (ret)
		return ret;

	switch (tuple->src.l3num) {
	case NFPROTO_IPV4:
		ret = ipv4_nlattr_to_tuple(tb, tuple);
		break;
	case NFPROTO_IPV6:
		ret = ipv6_nlattr_to_tuple(tb, tuple);
		break;
	}

	return ret;
}

static const struct nla_policy proto_nla_policy[CTA_PROTO_MAX+1] = {
	[CTA_PROTO_NUM]	= { .type = NLA_U8 },
};

static int ctnetlink_parse_tuple_proto(struct nlattr *attr,
				       struct nf_conntrack_tuple *tuple)
{
	const struct nf_conntrack_l4proto *l4proto;
	struct nlattr *tb[CTA_PROTO_MAX+1];
	int ret = 0;

	ret = nla_parse_nested(tb, CTA_PROTO_MAX, attr, proto_nla_policy,
			       NULL);
	if (ret < 0)
		return ret;

	if (!tb[CTA_PROTO_NUM])
		return -EINVAL;
	tuple->dst.protonum = nla_get_u8(tb[CTA_PROTO_NUM]);

	rcu_read_lock();
	l4proto = __nf_ct_l4proto_find(tuple->src.l3num, tuple->dst.protonum);

	if (likely(l4proto->nlattr_to_tuple)) {
		ret = nla_validate_nested(attr, CTA_PROTO_MAX,
					  l4proto->nla_policy, NULL);
		if (ret == 0)
			ret = l4proto->nlattr_to_tuple(tb, tuple);
	}

	rcu_read_unlock();

	return ret;
}

static int
ctnetlink_parse_zone(const struct nlattr *attr,
		     struct nf_conntrack_zone *zone)
{
	nf_ct_zone_init(zone, NF_CT_DEFAULT_ZONE_ID,
			NF_CT_DEFAULT_ZONE_DIR, 0);
#ifdef CONFIG_NF_CONNTRACK_ZONES
	if (attr)
		zone->id = ntohs(nla_get_be16(attr));
#else
	if (attr)
		return -EOPNOTSUPP;
#endif
	return 0;
}

static int
ctnetlink_parse_tuple_zone(struct nlattr *attr, enum ctattr_type type,
			   struct nf_conntrack_zone *zone)
{
	int ret;

	if (zone->id != NF_CT_DEFAULT_ZONE_ID)
		return -EINVAL;

	ret = ctnetlink_parse_zone(attr, zone);
	if (ret < 0)
		return ret;

	if (type == CTA_TUPLE_REPLY)
		zone->dir = NF_CT_ZONE_DIR_REPL;
	else
		zone->dir = NF_CT_ZONE_DIR_ORIG;

	return 0;
}

static const struct nla_policy tuple_nla_policy[CTA_TUPLE_MAX+1] = {
	[CTA_TUPLE_IP]		= { .type = NLA_NESTED },
	[CTA_TUPLE_PROTO]	= { .type = NLA_NESTED },
	[CTA_TUPLE_ZONE]	= { .type = NLA_U16 },
};

static int
ctnetlink_parse_tuple(const struct nlattr * const cda[],
		      struct nf_conntrack_tuple *tuple, u32 type,
		      u_int8_t l3num, struct nf_conntrack_zone *zone)
{
	struct nlattr *tb[CTA_TUPLE_MAX+1];
	int err;

	memset(tuple, 0, sizeof(*tuple));

	err = nla_parse_nested(tb, CTA_TUPLE_MAX, cda[type], tuple_nla_policy,
			       NULL);
	if (err < 0)
		return err;

	if (!tb[CTA_TUPLE_IP])
		return -EINVAL;

	if (l3num != NFPROTO_IPV4 && l3num != NFPROTO_IPV6)
		return -EOPNOTSUPP;
	tuple->src.l3num = l3num;

	err = ctnetlink_parse_tuple_ip(tb[CTA_TUPLE_IP], tuple);
	if (err < 0)
		return err;

	if (!tb[CTA_TUPLE_PROTO])
		return -EINVAL;

	err = ctnetlink_parse_tuple_proto(tb[CTA_TUPLE_PROTO], tuple);
	if (err < 0)
		return err;

	if (tb[CTA_TUPLE_ZONE]) {
		if (!zone)
			return -EINVAL;

		err = ctnetlink_parse_tuple_zone(tb[CTA_TUPLE_ZONE],
						 type, zone);
		if (err < 0)
			return err;
	}

	/* orig and expect tuples get DIR_ORIGINAL */
	if (type == CTA_TUPLE_REPLY)
		tuple->dst.dir = IP_CT_DIR_REPLY;
	else
		tuple->dst.dir = IP_CT_DIR_ORIGINAL;

	return 0;
}

static const struct nla_policy help_nla_policy[CTA_HELP_MAX+1] = {
	[CTA_HELP_NAME]		= { .type = NLA_NUL_STRING,
				    .len = NF_CT_HELPER_NAME_LEN - 1 },
};

static int ctnetlink_parse_help(const struct nlattr *attr, char **helper_name,
				struct nlattr **helpinfo)
{
	int err;
	struct nlattr *tb[CTA_HELP_MAX+1];

	err = nla_parse_nested(tb, CTA_HELP_MAX, attr, help_nla_policy, NULL);
	if (err < 0)
		return err;

	if (!tb[CTA_HELP_NAME])
		return -EINVAL;

	*helper_name = nla_data(tb[CTA_HELP_NAME]);

	if (tb[CTA_HELP_INFO])
		*helpinfo = tb[CTA_HELP_INFO];

	return 0;
}

static const struct nla_policy ct_nla_policy[CTA_MAX+1] = {
	[CTA_TUPLE_ORIG]	= { .type = NLA_NESTED },
	[CTA_TUPLE_REPLY]	= { .type = NLA_NESTED },
	[CTA_STATUS] 		= { .type = NLA_U32 },
	[CTA_PROTOINFO]		= { .type = NLA_NESTED },
	[CTA_HELP]		= { .type = NLA_NESTED },
	[CTA_NAT_SRC]		= { .type = NLA_NESTED },
	[CTA_TIMEOUT] 		= { .type = NLA_U32 },
	[CTA_MARK]		= { .type = NLA_U32 },
	[CTA_ID]		= { .type = NLA_U32 },
	[CTA_NAT_DST]		= { .type = NLA_NESTED },
	[CTA_TUPLE_MASTER]	= { .type = NLA_NESTED },
	[CTA_NAT_SEQ_ADJ_ORIG]  = { .type = NLA_NESTED },
	[CTA_NAT_SEQ_ADJ_REPLY] = { .type = NLA_NESTED },
	[CTA_ZONE]		= { .type = NLA_U16 },
	[CTA_MARK_MASK]		= { .type = NLA_U32 },
	[CTA_LABELS]		= { .type = NLA_BINARY,
				    .len = NF_CT_LABELS_MAX_SIZE },
	[CTA_LABELS_MASK]	= { .type = NLA_BINARY,
				    .len = NF_CT_LABELS_MAX_SIZE },
};

static int ctnetlink_flush_iterate(struct nf_conn *ct, void *data)
{
	return ctnetlink_filter_match(ct, data);
}

static int ctnetlink_flush_conntrack(struct net *net,
				     const struct nlattr * const cda[],
				     u32 portid, int report)
{
	struct ctnetlink_filter *filter = NULL;

	if (cda[CTA_MARK] && cda[CTA_MARK_MASK]) {
		filter = ctnetlink_alloc_filter(cda);
		if (IS_ERR(filter))
			return PTR_ERR(filter);
	}

	nf_ct_iterate_cleanup_net(net, ctnetlink_flush_iterate, filter,
				  portid, report);
	kfree(filter);

	return 0;
}

static int ctnetlink_del_conntrack(struct net *net, struct sock *ctnl,
				   struct sk_buff *skb,
				   const struct nlmsghdr *nlh,
				   const struct nlattr * const cda[],
				   struct netlink_ext_ack *extack)
{
	struct nf_conntrack_tuple_hash *h;
	struct nf_conntrack_tuple tuple;
	struct nf_conn *ct;
	struct nfgenmsg *nfmsg = nlmsg_data(nlh);
	u_int8_t u3 = nfmsg->nfgen_family;
	struct nf_conntrack_zone zone;
	int err;

	err = ctnetlink_parse_zone(cda[CTA_ZONE], &zone);
	if (err < 0)
		return err;

	if (cda[CTA_TUPLE_ORIG])
		err = ctnetlink_parse_tuple(cda, &tuple, CTA_TUPLE_ORIG,
					    u3, &zone);
	else if (cda[CTA_TUPLE_REPLY])
		err = ctnetlink_parse_tuple(cda, &tuple, CTA_TUPLE_REPLY,
					    u3, &zone);
	else {
		return ctnetlink_flush_conntrack(net, cda,
						 NETLINK_CB(skb).portid,
						 nlmsg_report(nlh));
	}

	if (err < 0)
		return err;

	h = nf_conntrack_find_get(net, &zone, &tuple);
	if (!h)
		return -ENOENT;

	ct = nf_ct_tuplehash_to_ctrack(h);

	if (cda[CTA_ID]) {
		__be32 id = nla_get_be32(cda[CTA_ID]);

		if (id != (__force __be32)nf_ct_get_id(ct)) {
			nf_ct_put(ct);
			return -ENOENT;
		}
	}

	nf_ct_delete(ct, NETLINK_CB(skb).portid, nlmsg_report(nlh));
	nf_ct_put(ct);

	return 0;
}

static int ctnetlink_get_conntrack(struct net *net, struct sock *ctnl,
				   struct sk_buff *skb,
				   const struct nlmsghdr *nlh,
				   const struct nlattr * const cda[],
				   struct netlink_ext_ack *extack)
{
	struct nf_conntrack_tuple_hash *h;
	struct nf_conntrack_tuple tuple;
	struct nf_conn *ct;
	struct sk_buff *skb2 = NULL;
	struct nfgenmsg *nfmsg = nlmsg_data(nlh);
	u_int8_t u3 = nfmsg->nfgen_family;
	struct nf_conntrack_zone zone;
	int err;

	if (nlh->nlmsg_flags & NLM_F_DUMP) {
		struct netlink_dump_control c = {
			.start = ctnetlink_start,
			.dump = ctnetlink_dump_table,
			.done = ctnetlink_done,
			.data = (void *)cda,
		};

		return netlink_dump_start(ctnl, skb, nlh, &c);
	}

	err = ctnetlink_parse_zone(cda[CTA_ZONE], &zone);
	if (err < 0)
		return err;

	if (cda[CTA_TUPLE_ORIG])
		err = ctnetlink_parse_tuple(cda, &tuple, CTA_TUPLE_ORIG,
					    u3, &zone);
	else if (cda[CTA_TUPLE_REPLY])
		err = ctnetlink_parse_tuple(cda, &tuple, CTA_TUPLE_REPLY,
					    u3, &zone);
	else
		return -EINVAL;

	if (err < 0)
		return err;

	h = nf_conntrack_find_get(net, &zone, &tuple);
	if (!h)
		return -ENOENT;

	ct = nf_ct_tuplehash_to_ctrack(h);

	err = -ENOMEM;
	skb2 = nlmsg_new(NLMSG_DEFAULT_SIZE, GFP_KERNEL);
	if (skb2 == NULL) {
		nf_ct_put(ct);
		return -ENOMEM;
	}

	rcu_read_lock();
	err = ctnetlink_fill_info(skb2, NETLINK_CB(skb).portid, nlh->nlmsg_seq,
				  NFNL_MSG_TYPE(nlh->nlmsg_type), ct);
	rcu_read_unlock();
	nf_ct_put(ct);
	if (err <= 0)
		goto free;

	err = netlink_unicast(ctnl, skb2, NETLINK_CB(skb).portid, MSG_DONTWAIT);
	if (err < 0)
		goto out;

	return 0;

free:
	kfree_skb(skb2);
out:
	/* this avoids a loop in nfnetlink. */
	return err == -EAGAIN ? -ENOBUFS : err;
}

static int ctnetlink_done_list(struct netlink_callback *cb)
{
	if (cb->args[1])
		nf_ct_put((struct nf_conn *)cb->args[1]);
	return 0;
}

static int
ctnetlink_dump_list(struct sk_buff *skb, struct netlink_callback *cb, bool dying)
{
	struct nf_conn *ct, *last;
	struct nf_conntrack_tuple_hash *h;
	struct hlist_nulls_node *n;
	struct nfgenmsg *nfmsg = nlmsg_data(cb->nlh);
	u_int8_t l3proto = nfmsg->nfgen_family;
	int res;
	int cpu;
	struct hlist_nulls_head *list;
	struct net *net = sock_net(skb->sk);

	if (cb->args[2])
		return 0;

	last = (struct nf_conn *)cb->args[1];

	for (cpu = cb->args[0]; cpu < nr_cpu_ids; cpu++) {
		struct ct_pcpu *pcpu;

		if (!cpu_possible(cpu))
			continue;

		pcpu = per_cpu_ptr(net->ct.pcpu_lists, cpu);
		spin_lock_bh(&pcpu->lock);
		list = dying ? &pcpu->dying : &pcpu->unconfirmed;
restart:
		hlist_nulls_for_each_entry(h, n, list, hnnode) {
			ct = nf_ct_tuplehash_to_ctrack(h);
			if (l3proto && nf_ct_l3num(ct) != l3proto)
				continue;
			if (cb->args[1]) {
				if (ct != last)
					continue;
				cb->args[1] = 0;
			}
			rcu_read_lock();
			res = ctnetlink_fill_info(skb, NETLINK_CB(cb->skb).portid,
						  cb->nlh->nlmsg_seq,
						  NFNL_MSG_TYPE(cb->nlh->nlmsg_type),
						  ct);
			rcu_read_unlock();
			if (res < 0) {
				if (!atomic_inc_not_zero(&ct->ct_general.use))
					continue;
				cb->args[0] = cpu;
				cb->args[1] = (unsigned long)ct;
				spin_unlock_bh(&pcpu->lock);
				goto out;
			}
		}
		if (cb->args[1]) {
			cb->args[1] = 0;
			goto restart;
		}
		spin_unlock_bh(&pcpu->lock);
	}
	cb->args[2] = 1;
out:
	if (last)
		nf_ct_put(last);

	return skb->len;
}

static int
ctnetlink_dump_dying(struct sk_buff *skb, struct netlink_callback *cb)
{
	return ctnetlink_dump_list(skb, cb, true);
}

static int ctnetlink_get_ct_dying(struct net *net, struct sock *ctnl,
				  struct sk_buff *skb,
				  const struct nlmsghdr *nlh,
				  const struct nlattr * const cda[],
				  struct netlink_ext_ack *extack)
{
	if (nlh->nlmsg_flags & NLM_F_DUMP) {
		struct netlink_dump_control c = {
			.dump = ctnetlink_dump_dying,
			.done = ctnetlink_done_list,
		};
		return netlink_dump_start(ctnl, skb, nlh, &c);
	}

	return -EOPNOTSUPP;
}

static int
ctnetlink_dump_unconfirmed(struct sk_buff *skb, struct netlink_callback *cb)
{
	return ctnetlink_dump_list(skb, cb, false);
}

static int ctnetlink_get_ct_unconfirmed(struct net *net, struct sock *ctnl,
					struct sk_buff *skb,
					const struct nlmsghdr *nlh,
					const struct nlattr * const cda[],
					struct netlink_ext_ack *extack)
{
	if (nlh->nlmsg_flags & NLM_F_DUMP) {
		struct netlink_dump_control c = {
			.dump = ctnetlink_dump_unconfirmed,
			.done = ctnetlink_done_list,
		};
		return netlink_dump_start(ctnl, skb, nlh, &c);
	}

	return -EOPNOTSUPP;
}

#ifdef CONFIG_NF_NAT_NEEDED
static int
ctnetlink_parse_nat_setup(struct nf_conn *ct,
			  enum nf_nat_manip_type manip,
			  const struct nlattr *attr)
{
	struct nf_nat_hook *nat_hook;
	int err;

	nat_hook = rcu_dereference(nf_nat_hook);
	if (!nat_hook) {
#ifdef CONFIG_MODULES
		rcu_read_unlock();
		nfnl_unlock(NFNL_SUBSYS_CTNETLINK);
		if (request_module("nf-nat") < 0) {
			nfnl_lock(NFNL_SUBSYS_CTNETLINK);
			rcu_read_lock();
			return -EOPNOTSUPP;
		}
		nfnl_lock(NFNL_SUBSYS_CTNETLINK);
		rcu_read_lock();
		nat_hook = rcu_dereference(nf_nat_hook);
		if (nat_hook)
			return -EAGAIN;
#endif
		return -EOPNOTSUPP;
	}

	err = nat_hook->parse_nat_setup(ct, manip, attr);
	if (err == -EAGAIN) {
#ifdef CONFIG_MODULES
		rcu_read_unlock();
		nfnl_unlock(NFNL_SUBSYS_CTNETLINK);
		if (request_module("nf-nat-%u", nf_ct_l3num(ct)) < 0) {
			nfnl_lock(NFNL_SUBSYS_CTNETLINK);
			rcu_read_lock();
			return -EOPNOTSUPP;
		}
		nfnl_lock(NFNL_SUBSYS_CTNETLINK);
		rcu_read_lock();
#else
		err = -EOPNOTSUPP;
#endif
	}
	return err;
}
#endif

static void
__ctnetlink_change_status(struct nf_conn *ct, unsigned long on,
			  unsigned long off)
{
	unsigned int bit;

	/* Ignore these unchangable bits */
	on &= ~IPS_UNCHANGEABLE_MASK;
	off &= ~IPS_UNCHANGEABLE_MASK;

	for (bit = 0; bit < __IPS_MAX_BIT; bit++) {
		if (on & (1 << bit))
			set_bit(bit, &ct->status);
		else if (off & (1 << bit))
			clear_bit(bit, &ct->status);
	}
}

static int
ctnetlink_change_status(struct nf_conn *ct, const struct nlattr * const cda[])
{
	unsigned long d;
	unsigned int status = ntohl(nla_get_be32(cda[CTA_STATUS]));
	d = ct->status ^ status;

	if (d & (IPS_EXPECTED|IPS_CONFIRMED|IPS_DYING))
		/* unchangeable */
		return -EBUSY;

	if (d & IPS_SEEN_REPLY && !(status & IPS_SEEN_REPLY))
		/* SEEN_REPLY bit can only be set */
		return -EBUSY;

	if (d & IPS_ASSURED && !(status & IPS_ASSURED))
		/* ASSURED bit can only be set */
		return -EBUSY;

	__ctnetlink_change_status(ct, status, 0);
	return 0;
}

static int
ctnetlink_setup_nat(struct nf_conn *ct, const struct nlattr * const cda[])
{
#ifdef CONFIG_NF_NAT_NEEDED
	int ret;

	if (!cda[CTA_NAT_DST] && !cda[CTA_NAT_SRC])
		return 0;

	ret = ctnetlink_parse_nat_setup(ct, NF_NAT_MANIP_DST,
					cda[CTA_NAT_DST]);
	if (ret < 0)
		return ret;

	return ctnetlink_parse_nat_setup(ct, NF_NAT_MANIP_SRC,
					 cda[CTA_NAT_SRC]);
#else
	if (!cda[CTA_NAT_DST] && !cda[CTA_NAT_SRC])
		return 0;
	return -EOPNOTSUPP;
#endif
}

static int ctnetlink_change_helper(struct nf_conn *ct,
				   const struct nlattr * const cda[])
{
	struct nf_conntrack_helper *helper;
	struct nf_conn_help *help = nfct_help(ct);
	char *helpname = NULL;
	struct nlattr *helpinfo = NULL;
	int err;

	err = ctnetlink_parse_help(cda[CTA_HELP], &helpname, &helpinfo);
	if (err < 0)
		return err;

	/* don't change helper of sibling connections */
	if (ct->master) {
		/* If we try to change the helper to the same thing twice,
		 * treat the second attempt as a no-op instead of returning
		 * an error.
		 */
		err = -EBUSY;
		if (help) {
			rcu_read_lock();
			helper = rcu_dereference(help->helper);
			if (helper && !strcmp(helper->name, helpname))
				err = 0;
			rcu_read_unlock();
		}

		return err;
	}

	if (!strcmp(helpname, "")) {
		if (help && help->helper) {
			/* we had a helper before ... */
			nf_ct_remove_expectations(ct);
			RCU_INIT_POINTER(help->helper, NULL);
		}

		return 0;
	}

	rcu_read_lock();
	helper = __nf_conntrack_helper_find(helpname, nf_ct_l3num(ct),
					    nf_ct_protonum(ct));
	if (helper == NULL) {
		rcu_read_unlock();
		return -EOPNOTSUPP;
	}

	if (help) {
		if (help->helper == helper) {
			/* update private helper data if allowed. */
			if (helper->from_nlattr)
				helper->from_nlattr(helpinfo, ct);
			err = 0;
		} else
			err = -EBUSY;
	} else {
		/* we cannot set a helper for an existing conntrack */
		err = -EOPNOTSUPP;
	}

	rcu_read_unlock();
	return err;
}

static int ctnetlink_change_timeout(struct nf_conn *ct,
				    const struct nlattr * const cda[])
{
	u64 timeout = (u64)ntohl(nla_get_be32(cda[CTA_TIMEOUT])) * HZ;

	if (timeout > INT_MAX)
		timeout = INT_MAX;
	ct->timeout = nfct_time_stamp + (u32)timeout;

	if (test_bit(IPS_DYING_BIT, &ct->status))
		return -ETIME;

	return 0;
}

static const struct nla_policy protoinfo_policy[CTA_PROTOINFO_MAX+1] = {
	[CTA_PROTOINFO_TCP]	= { .type = NLA_NESTED },
	[CTA_PROTOINFO_DCCP]	= { .type = NLA_NESTED },
	[CTA_PROTOINFO_SCTP]	= { .type = NLA_NESTED },
};

static int ctnetlink_change_protoinfo(struct nf_conn *ct,
				      const struct nlattr * const cda[])
{
	const struct nlattr *attr = cda[CTA_PROTOINFO];
	const struct nf_conntrack_l4proto *l4proto;
	struct nlattr *tb[CTA_PROTOINFO_MAX+1];
	int err = 0;

	err = nla_parse_nested(tb, CTA_PROTOINFO_MAX, attr, protoinfo_policy,
			       NULL);
	if (err < 0)
		return err;

	rcu_read_lock();
	l4proto = __nf_ct_l4proto_find(nf_ct_l3num(ct), nf_ct_protonum(ct));
	if (l4proto->from_nlattr)
		err = l4proto->from_nlattr(tb, ct);
	rcu_read_unlock();

	return err;
}

static const struct nla_policy seqadj_policy[CTA_SEQADJ_MAX+1] = {
	[CTA_SEQADJ_CORRECTION_POS]	= { .type = NLA_U32 },
	[CTA_SEQADJ_OFFSET_BEFORE]	= { .type = NLA_U32 },
	[CTA_SEQADJ_OFFSET_AFTER]	= { .type = NLA_U32 },
};

static int change_seq_adj(struct nf_ct_seqadj *seq,
			  const struct nlattr * const attr)
{
	int err;
	struct nlattr *cda[CTA_SEQADJ_MAX+1];

	err = nla_parse_nested(cda, CTA_SEQADJ_MAX, attr, seqadj_policy, NULL);
	if (err < 0)
		return err;

	if (!cda[CTA_SEQADJ_CORRECTION_POS])
		return -EINVAL;

	seq->correction_pos =
		ntohl(nla_get_be32(cda[CTA_SEQADJ_CORRECTION_POS]));

	if (!cda[CTA_SEQADJ_OFFSET_BEFORE])
		return -EINVAL;

	seq->offset_before =
		ntohl(nla_get_be32(cda[CTA_SEQADJ_OFFSET_BEFORE]));

	if (!cda[CTA_SEQADJ_OFFSET_AFTER])
		return -EINVAL;

	seq->offset_after =
		ntohl(nla_get_be32(cda[CTA_SEQADJ_OFFSET_AFTER]));

	return 0;
}

static int
ctnetlink_change_seq_adj(struct nf_conn *ct,
			 const struct nlattr * const cda[])
{
	struct nf_conn_seqadj *seqadj = nfct_seqadj(ct);
	int ret = 0;

	if (!seqadj)
		return 0;

	spin_lock_bh(&ct->lock);
	if (cda[CTA_SEQ_ADJ_ORIG]) {
		ret = change_seq_adj(&seqadj->seq[IP_CT_DIR_ORIGINAL],
				     cda[CTA_SEQ_ADJ_ORIG]);
		if (ret < 0)
			goto err;

		set_bit(IPS_SEQ_ADJUST_BIT, &ct->status);
	}

	if (cda[CTA_SEQ_ADJ_REPLY]) {
		ret = change_seq_adj(&seqadj->seq[IP_CT_DIR_REPLY],
				     cda[CTA_SEQ_ADJ_REPLY]);
		if (ret < 0)
			goto err;

		set_bit(IPS_SEQ_ADJUST_BIT, &ct->status);
	}

	spin_unlock_bh(&ct->lock);
	return 0;
err:
	spin_unlock_bh(&ct->lock);
	return ret;
}

static const struct nla_policy synproxy_policy[CTA_SYNPROXY_MAX + 1] = {
	[CTA_SYNPROXY_ISN]	= { .type = NLA_U32 },
	[CTA_SYNPROXY_ITS]	= { .type = NLA_U32 },
	[CTA_SYNPROXY_TSOFF]	= { .type = NLA_U32 },
};

static int ctnetlink_change_synproxy(struct nf_conn *ct,
				     const struct nlattr * const cda[])
{
	struct nf_conn_synproxy *synproxy = nfct_synproxy(ct);
	struct nlattr *tb[CTA_SYNPROXY_MAX + 1];
	int err;

	if (!synproxy)
		return 0;

	err = nla_parse_nested(tb, CTA_SYNPROXY_MAX, cda[CTA_SYNPROXY],
			       synproxy_policy, NULL);
	if (err < 0)
		return err;

	if (!tb[CTA_SYNPROXY_ISN] ||
	    !tb[CTA_SYNPROXY_ITS] ||
	    !tb[CTA_SYNPROXY_TSOFF])
		return -EINVAL;

	synproxy->isn = ntohl(nla_get_be32(tb[CTA_SYNPROXY_ISN]));
	synproxy->its = ntohl(nla_get_be32(tb[CTA_SYNPROXY_ITS]));
	synproxy->tsoff = ntohl(nla_get_be32(tb[CTA_SYNPROXY_TSOFF]));

	return 0;
}

static int
ctnetlink_attach_labels(struct nf_conn *ct, const struct nlattr * const cda[])
{
#ifdef CONFIG_NF_CONNTRACK_LABELS
	size_t len = nla_len(cda[CTA_LABELS]);
	const void *mask = cda[CTA_LABELS_MASK];

	if (len & (sizeof(u32)-1)) /* must be multiple of u32 */
		return -EINVAL;

	if (mask) {
		if (nla_len(cda[CTA_LABELS_MASK]) == 0 ||
		    nla_len(cda[CTA_LABELS_MASK]) != len)
			return -EINVAL;
		mask = nla_data(cda[CTA_LABELS_MASK]);
	}

	len /= sizeof(u32);

	return nf_connlabels_replace(ct, nla_data(cda[CTA_LABELS]), mask, len);
#else
	return -EOPNOTSUPP;
#endif
}

static int
ctnetlink_change_conntrack(struct nf_conn *ct,
			   const struct nlattr * const cda[])
{
	int err;

	/* only allow NAT changes and master assignation for new conntracks */
	if (cda[CTA_NAT_SRC] || cda[CTA_NAT_DST] || cda[CTA_TUPLE_MASTER])
		return -EOPNOTSUPP;

	if (cda[CTA_HELP]) {
		err = ctnetlink_change_helper(ct, cda);
		if (err < 0)
			return err;
	}

	if (cda[CTA_TIMEOUT]) {
		err = ctnetlink_change_timeout(ct, cda);
		if (err < 0)
			return err;
	}

	if (cda[CTA_STATUS]) {
		err = ctnetlink_change_status(ct, cda);
		if (err < 0)
			return err;
	}

	if (cda[CTA_PROTOINFO]) {
		err = ctnetlink_change_protoinfo(ct, cda);
		if (err < 0)
			return err;
	}

#if defined(CONFIG_NF_CONNTRACK_MARK)
	if (cda[CTA_MARK])
		ct->mark = ntohl(nla_get_be32(cda[CTA_MARK]));
#endif

	if (cda[CTA_SEQ_ADJ_ORIG] || cda[CTA_SEQ_ADJ_REPLY]) {
		err = ctnetlink_change_seq_adj(ct, cda);
		if (err < 0)
			return err;
	}

	if (cda[CTA_SYNPROXY]) {
		err = ctnetlink_change_synproxy(ct, cda);
		if (err < 0)
			return err;
	}

	if (cda[CTA_LABELS]) {
		err = ctnetlink_attach_labels(ct, cda);
		if (err < 0)
			return err;
	}

	return 0;
}

static struct nf_conn *
ctnetlink_create_conntrack(struct net *net,
			   const struct nf_conntrack_zone *zone,
			   const struct nlattr * const cda[],
			   struct nf_conntrack_tuple *otuple,
			   struct nf_conntrack_tuple *rtuple,
			   u8 u3)
{
	struct nf_conn *ct;
	int err = -EINVAL;
	struct nf_conntrack_helper *helper;
	struct nf_conn_tstamp *tstamp;
	u64 timeout;

	ct = nf_conntrack_alloc(net, zone, otuple, rtuple, GFP_ATOMIC);
	if (IS_ERR(ct))
		return ERR_PTR(-ENOMEM);

	if (!cda[CTA_TIMEOUT])
		goto err1;

	timeout = (u64)ntohl(nla_get_be32(cda[CTA_TIMEOUT])) * HZ;
	if (timeout > INT_MAX)
		timeout = INT_MAX;
	ct->timeout = (u32)timeout + nfct_time_stamp;

	rcu_read_lock();
 	if (cda[CTA_HELP]) {
		char *helpname = NULL;
		struct nlattr *helpinfo = NULL;

		err = ctnetlink_parse_help(cda[CTA_HELP], &helpname, &helpinfo);
 		if (err < 0)
			goto err2;

		helper = __nf_conntrack_helper_find(helpname, nf_ct_l3num(ct),
						    nf_ct_protonum(ct));
		if (helper == NULL) {
			rcu_read_unlock();
#ifdef CONFIG_MODULES
			if (request_module("nfct-helper-%s", helpname) < 0) {
				err = -EOPNOTSUPP;
				goto err1;
			}

			rcu_read_lock();
			helper = __nf_conntrack_helper_find(helpname,
							    nf_ct_l3num(ct),
							    nf_ct_protonum(ct));
			if (helper) {
				err = -EAGAIN;
				goto err2;
			}
			rcu_read_unlock();
#endif
			err = -EOPNOTSUPP;
			goto err1;
		} else {
			struct nf_conn_help *help;

			help = nf_ct_helper_ext_add(ct, GFP_ATOMIC);
			if (help == NULL) {
				err = -ENOMEM;
				goto err2;
			}
			/* set private helper data if allowed. */
			if (helper->from_nlattr)
				helper->from_nlattr(helpinfo, ct);

			/* not in hash table yet so not strictly necessary */
			RCU_INIT_POINTER(help->helper, helper);
		}
	} else {
		/* try an implicit helper assignation */
		err = __nf_ct_try_assign_helper(ct, NULL, GFP_ATOMIC);
		if (err < 0)
			goto err2;
	}

	err = ctnetlink_setup_nat(ct, cda);
	if (err < 0)
		goto err2;

	nf_ct_acct_ext_add(ct, GFP_ATOMIC);
	nf_ct_tstamp_ext_add(ct, GFP_ATOMIC);
	nf_ct_ecache_ext_add(ct, 0, 0, GFP_ATOMIC);
	nf_ct_labels_ext_add(ct);
	nfct_seqadj_ext_add(ct);
	nfct_synproxy_ext_add(ct);

	/* we must add conntrack extensions before confirmation. */
	ct->status |= IPS_CONFIRMED;

	if (cda[CTA_STATUS]) {
		err = ctnetlink_change_status(ct, cda);
		if (err < 0)
			goto err2;
	}

	if (cda[CTA_SEQ_ADJ_ORIG] || cda[CTA_SEQ_ADJ_REPLY]) {
		err = ctnetlink_change_seq_adj(ct, cda);
		if (err < 0)
			goto err2;
	}

	memset(&ct->proto, 0, sizeof(ct->proto));
	if (cda[CTA_PROTOINFO]) {
		err = ctnetlink_change_protoinfo(ct, cda);
		if (err < 0)
			goto err2;
	}

	if (cda[CTA_SYNPROXY]) {
		err = ctnetlink_change_synproxy(ct, cda);
		if (err < 0)
			goto err2;
	}

#if defined(CONFIG_NF_CONNTRACK_MARK)
	if (cda[CTA_MARK])
		ct->mark = ntohl(nla_get_be32(cda[CTA_MARK]));
#endif

	/* setup master conntrack: this is a confirmed expectation */
	if (cda[CTA_TUPLE_MASTER]) {
		struct nf_conntrack_tuple master;
		struct nf_conntrack_tuple_hash *master_h;
		struct nf_conn *master_ct;

		err = ctnetlink_parse_tuple(cda, &master, CTA_TUPLE_MASTER,
					    u3, NULL);
		if (err < 0)
			goto err2;

		master_h = nf_conntrack_find_get(net, zone, &master);
		if (master_h == NULL) {
			err = -ENOENT;
			goto err2;
		}
		master_ct = nf_ct_tuplehash_to_ctrack(master_h);
		__set_bit(IPS_EXPECTED_BIT, &ct->status);
		ct->master = master_ct;
	}
	tstamp = nf_conn_tstamp_find(ct);
	if (tstamp)
		tstamp->start = ktime_get_real_ns();

	err = nf_conntrack_hash_check_insert(ct);
	if (err < 0)
		goto err3;

	rcu_read_unlock();

	return ct;

err3:
	if (ct->master)
		nf_ct_put(ct->master);
err2:
	rcu_read_unlock();
err1:
	nf_conntrack_free(ct);
	return ERR_PTR(err);
}

static int ctnetlink_new_conntrack(struct net *net, struct sock *ctnl,
				   struct sk_buff *skb,
				   const struct nlmsghdr *nlh,
				   const struct nlattr * const cda[],
				   struct netlink_ext_ack *extack)
{
	struct nf_conntrack_tuple otuple, rtuple;
	struct nf_conntrack_tuple_hash *h = NULL;
	struct nfgenmsg *nfmsg = nlmsg_data(nlh);
	struct nf_conn *ct;
	u_int8_t u3 = nfmsg->nfgen_family;
	struct nf_conntrack_zone zone;
	int err;

	err = ctnetlink_parse_zone(cda[CTA_ZONE], &zone);
	if (err < 0)
		return err;

	if (cda[CTA_TUPLE_ORIG]) {
		err = ctnetlink_parse_tuple(cda, &otuple, CTA_TUPLE_ORIG,
					    u3, &zone);
		if (err < 0)
			return err;
	}

	if (cda[CTA_TUPLE_REPLY]) {
		err = ctnetlink_parse_tuple(cda, &rtuple, CTA_TUPLE_REPLY,
					    u3, &zone);
		if (err < 0)
			return err;
	}

	if (cda[CTA_TUPLE_ORIG])
		h = nf_conntrack_find_get(net, &zone, &otuple);
	else if (cda[CTA_TUPLE_REPLY])
		h = nf_conntrack_find_get(net, &zone, &rtuple);

	if (h == NULL) {
		err = -ENOENT;
		if (nlh->nlmsg_flags & NLM_F_CREATE) {
			enum ip_conntrack_events events;

			if (!cda[CTA_TUPLE_ORIG] || !cda[CTA_TUPLE_REPLY])
				return -EINVAL;
			if (otuple.dst.protonum != rtuple.dst.protonum)
				return -EINVAL;

			ct = ctnetlink_create_conntrack(net, &zone, cda, &otuple,
							&rtuple, u3);
			if (IS_ERR(ct))
				return PTR_ERR(ct);

			err = 0;
			if (test_bit(IPS_EXPECTED_BIT, &ct->status))
				events = 1 << IPCT_RELATED;
			else
				events = 1 << IPCT_NEW;

			if (cda[CTA_LABELS] &&
			    ctnetlink_attach_labels(ct, cda) == 0)
				events |= (1 << IPCT_LABEL);

			nf_conntrack_eventmask_report((1 << IPCT_REPLY) |
						      (1 << IPCT_ASSURED) |
						      (1 << IPCT_HELPER) |
						      (1 << IPCT_PROTOINFO) |
						      (1 << IPCT_SEQADJ) |
						      (1 << IPCT_MARK) |
						      (1 << IPCT_SYNPROXY) |
						      events,
						      ct, NETLINK_CB(skb).portid,
						      nlmsg_report(nlh));
			nf_ct_put(ct);
		}

		return err;
	}
	/* implicit 'else' */

	err = -EEXIST;
	ct = nf_ct_tuplehash_to_ctrack(h);
	if (!(nlh->nlmsg_flags & NLM_F_EXCL)) {
		err = ctnetlink_change_conntrack(ct, cda);
		if (err == 0) {
			nf_conntrack_eventmask_report((1 << IPCT_REPLY) |
						      (1 << IPCT_ASSURED) |
						      (1 << IPCT_HELPER) |
						      (1 << IPCT_LABEL) |
						      (1 << IPCT_PROTOINFO) |
						      (1 << IPCT_SEQADJ) |
						      (1 << IPCT_MARK) |
						      (1 << IPCT_SYNPROXY),
						      ct, NETLINK_CB(skb).portid,
						      nlmsg_report(nlh));
		}
	}

	nf_ct_put(ct);
	return err;
}

static int
ctnetlink_ct_stat_cpu_fill_info(struct sk_buff *skb, u32 portid, u32 seq,
				__u16 cpu, const struct ip_conntrack_stat *st)
{
	struct nlmsghdr *nlh;
	unsigned int flags = portid ? NLM_F_MULTI : 0, event;

	event = nfnl_msg_type(NFNL_SUBSYS_CTNETLINK,
			      IPCTNL_MSG_CT_GET_STATS_CPU);
	nlh = nfnl_msg_put(skb, portid, seq, event, flags, AF_UNSPEC,
			   NFNETLINK_V0, htons(cpu));
	if (!nlh)
		goto nlmsg_failure;

	if (nla_put_be32(skb, CTA_STATS_FOUND, htonl(st->found)) ||
	    nla_put_be32(skb, CTA_STATS_INVALID, htonl(st->invalid)) ||
	    nla_put_be32(skb, CTA_STATS_IGNORE, htonl(st->ignore)) ||
	    nla_put_be32(skb, CTA_STATS_INSERT, htonl(st->insert)) ||
	    nla_put_be32(skb, CTA_STATS_INSERT_FAILED,
				htonl(st->insert_failed)) ||
	    nla_put_be32(skb, CTA_STATS_DROP, htonl(st->drop)) ||
	    nla_put_be32(skb, CTA_STATS_EARLY_DROP, htonl(st->early_drop)) ||
	    nla_put_be32(skb, CTA_STATS_ERROR, htonl(st->error)) ||
	    nla_put_be32(skb, CTA_STATS_SEARCH_RESTART,
				htonl(st->search_restart)))
		goto nla_put_failure;

	nlmsg_end(skb, nlh);
	return skb->len;

nla_put_failure:
nlmsg_failure:
	nlmsg_cancel(skb, nlh);
	return -1;
}

static int
ctnetlink_ct_stat_cpu_dump(struct sk_buff *skb, struct netlink_callback *cb)
{
	int cpu;
	struct net *net = sock_net(skb->sk);

	if (cb->args[0] == nr_cpu_ids)
		return 0;

	for (cpu = cb->args[0]; cpu < nr_cpu_ids; cpu++) {
		const struct ip_conntrack_stat *st;

		if (!cpu_possible(cpu))
			continue;

		st = per_cpu_ptr(net->ct.stat, cpu);
		if (ctnetlink_ct_stat_cpu_fill_info(skb,
						    NETLINK_CB(cb->skb).portid,
						    cb->nlh->nlmsg_seq,
						    cpu, st) < 0)
				break;
	}
	cb->args[0] = cpu;

	return skb->len;
}

static int ctnetlink_stat_ct_cpu(struct net *net, struct sock *ctnl,
				 struct sk_buff *skb,
				 const struct nlmsghdr *nlh,
				 const struct nlattr * const cda[],
				 struct netlink_ext_ack *extack)
{
	if (nlh->nlmsg_flags & NLM_F_DUMP) {
		struct netlink_dump_control c = {
			.dump = ctnetlink_ct_stat_cpu_dump,
		};
		return netlink_dump_start(ctnl, skb, nlh, &c);
	}

	return 0;
}

static int
ctnetlink_stat_ct_fill_info(struct sk_buff *skb, u32 portid, u32 seq, u32 type,
			    struct net *net)
{
	struct nlmsghdr *nlh;
	unsigned int flags = portid ? NLM_F_MULTI : 0, event;
	unsigned int nr_conntracks = atomic_read(&net->ct.count);

	event = nfnl_msg_type(NFNL_SUBSYS_CTNETLINK, IPCTNL_MSG_CT_GET_STATS);
	nlh = nfnl_msg_put(skb, portid, seq, event, flags, AF_UNSPEC,
			   NFNETLINK_V0, 0);
	if (!nlh)
		goto nlmsg_failure;

	if (nla_put_be32(skb, CTA_STATS_GLOBAL_ENTRIES, htonl(nr_conntracks)))
		goto nla_put_failure;

	if (nla_put_be32(skb, CTA_STATS_GLOBAL_MAX_ENTRIES, htonl(nf_conntrack_max)))
		goto nla_put_failure;

	nlmsg_end(skb, nlh);
	return skb->len;

nla_put_failure:
nlmsg_failure:
	nlmsg_cancel(skb, nlh);
	return -1;
}

static int ctnetlink_stat_ct(struct net *net, struct sock *ctnl,
			     struct sk_buff *skb, const struct nlmsghdr *nlh,
			     const struct nlattr * const cda[],
			     struct netlink_ext_ack *extack)
{
	struct sk_buff *skb2;
	int err;

	skb2 = nlmsg_new(NLMSG_DEFAULT_SIZE, GFP_KERNEL);
	if (skb2 == NULL)
		return -ENOMEM;

	err = ctnetlink_stat_ct_fill_info(skb2, NETLINK_CB(skb).portid,
					  nlh->nlmsg_seq,
					  NFNL_MSG_TYPE(nlh->nlmsg_type),
					  sock_net(skb->sk));
	if (err <= 0)
		goto free;

	err = netlink_unicast(ctnl, skb2, NETLINK_CB(skb).portid, MSG_DONTWAIT);
	if (err < 0)
		goto out;

	return 0;

free:
	kfree_skb(skb2);
out:
	/* this avoids a loop in nfnetlink. */
	return err == -EAGAIN ? -ENOBUFS : err;
}

static const struct nla_policy exp_nla_policy[CTA_EXPECT_MAX+1] = {
	[CTA_EXPECT_MASTER]	= { .type = NLA_NESTED },
	[CTA_EXPECT_TUPLE]	= { .type = NLA_NESTED },
	[CTA_EXPECT_MASK]	= { .type = NLA_NESTED },
	[CTA_EXPECT_TIMEOUT]	= { .type = NLA_U32 },
	[CTA_EXPECT_ID]		= { .type = NLA_U32 },
	[CTA_EXPECT_HELP_NAME]	= { .type = NLA_NUL_STRING,
				    .len = NF_CT_HELPER_NAME_LEN - 1 },
	[CTA_EXPECT_ZONE]	= { .type = NLA_U16 },
	[CTA_EXPECT_FLAGS]	= { .type = NLA_U32 },
	[CTA_EXPECT_CLASS]	= { .type = NLA_U32 },
	[CTA_EXPECT_NAT]	= { .type = NLA_NESTED },
	[CTA_EXPECT_FN]		= { .type = NLA_NUL_STRING },
};

static struct nf_conntrack_expect *
ctnetlink_alloc_expect(const struct nlattr *const cda[], struct nf_conn *ct,
		       struct nf_conntrack_helper *helper,
		       struct nf_conntrack_tuple *tuple,
		       struct nf_conntrack_tuple *mask);

#ifdef CONFIG_NETFILTER_NETLINK_GLUE_CT
static size_t
ctnetlink_glue_build_size(const struct nf_conn *ct)
{
	return 3 * nla_total_size(0) /* CTA_TUPLE_ORIG|REPL|MASTER */
	       + 3 * nla_total_size(0) /* CTA_TUPLE_IP */
	       + 3 * nla_total_size(0) /* CTA_TUPLE_PROTO */
	       + 3 * nla_total_size(sizeof(u_int8_t)) /* CTA_PROTO_NUM */
	       + nla_total_size(sizeof(u_int32_t)) /* CTA_ID */
	       + nla_total_size(sizeof(u_int32_t)) /* CTA_STATUS */
	       + nla_total_size(sizeof(u_int32_t)) /* CTA_TIMEOUT */
	       + nla_total_size(0) /* CTA_PROTOINFO */
	       + nla_total_size(0) /* CTA_HELP */
	       + nla_total_size(NF_CT_HELPER_NAME_LEN) /* CTA_HELP_NAME */
	       + ctnetlink_secctx_size(ct)
#ifdef CONFIG_NF_NAT_NEEDED
	       + 2 * nla_total_size(0) /* CTA_NAT_SEQ_ADJ_ORIG|REPL */
	       + 6 * nla_total_size(sizeof(u_int32_t)) /* CTA_NAT_SEQ_OFFSET */
#endif
#ifdef CONFIG_NF_CONNTRACK_MARK
	       + nla_total_size(sizeof(u_int32_t)) /* CTA_MARK */
#endif
#ifdef CONFIG_NF_CONNTRACK_ZONES
	       + nla_total_size(sizeof(u_int16_t)) /* CTA_ZONE|CTA_TUPLE_ZONE */
#endif
	       + ctnetlink_proto_size(ct)
	       ;
}

static struct nf_conn *ctnetlink_glue_get_ct(const struct sk_buff *skb,
					     enum ip_conntrack_info *ctinfo)
{
	return nf_ct_get(skb, ctinfo);
}

static int __ctnetlink_glue_build(struct sk_buff *skb, struct nf_conn *ct)
{
	const struct nf_conntrack_zone *zone;
	struct nlattr *nest_parms;

	zone = nf_ct_zone(ct);

	nest_parms = nla_nest_start(skb, CTA_TUPLE_ORIG | NLA_F_NESTED);
	if (!nest_parms)
		goto nla_put_failure;
	if (ctnetlink_dump_tuples(skb, nf_ct_tuple(ct, IP_CT_DIR_ORIGINAL)) < 0)
		goto nla_put_failure;
	if (ctnetlink_dump_zone_id(skb, CTA_TUPLE_ZONE, zone,
				   NF_CT_ZONE_DIR_ORIG) < 0)
		goto nla_put_failure;
	nla_nest_end(skb, nest_parms);

	nest_parms = nla_nest_start(skb, CTA_TUPLE_REPLY | NLA_F_NESTED);
	if (!nest_parms)
		goto nla_put_failure;
	if (ctnetlink_dump_tuples(skb, nf_ct_tuple(ct, IP_CT_DIR_REPLY)) < 0)
		goto nla_put_failure;
	if (ctnetlink_dump_zone_id(skb, CTA_TUPLE_ZONE, zone,
				   NF_CT_ZONE_DIR_REPL) < 0)
		goto nla_put_failure;
	nla_nest_end(skb, nest_parms);

	if (ctnetlink_dump_zone_id(skb, CTA_ZONE, zone,
				   NF_CT_DEFAULT_ZONE_DIR) < 0)
		goto nla_put_failure;

	if (ctnetlink_dump_id(skb, ct) < 0)
		goto nla_put_failure;

	if (ctnetlink_dump_status(skb, ct) < 0)
		goto nla_put_failure;

	if (ctnetlink_dump_timeout(skb, ct) < 0)
		goto nla_put_failure;

	if (ctnetlink_dump_protoinfo(skb, ct) < 0)
		goto nla_put_failure;

	if (ctnetlink_dump_helpinfo(skb, ct) < 0)
		goto nla_put_failure;

#ifdef CONFIG_NF_CONNTRACK_SECMARK
	if (ct->secmark && ctnetlink_dump_secctx(skb, ct) < 0)
		goto nla_put_failure;
#endif
	if (ct->master && ctnetlink_dump_master(skb, ct) < 0)
		goto nla_put_failure;

	if ((ct->status & IPS_SEQ_ADJUST) &&
	    ctnetlink_dump_ct_seq_adj(skb, ct) < 0)
		goto nla_put_failure;

	if (ctnetlink_dump_ct_synproxy(skb, ct) < 0)
		goto nla_put_failure;

#ifdef CONFIG_NF_CONNTRACK_MARK
	if (ct->mark && ctnetlink_dump_mark(skb, ct) < 0)
		goto nla_put_failure;
#endif
	if (ctnetlink_dump_labels(skb, ct) < 0)
		goto nla_put_failure;
	return 0;

nla_put_failure:
	return -ENOSPC;
}

static int
ctnetlink_glue_build(struct sk_buff *skb, struct nf_conn *ct,
		     enum ip_conntrack_info ctinfo,
		     u_int16_t ct_attr, u_int16_t ct_info_attr)
{
	struct nlattr *nest_parms;

	nest_parms = nla_nest_start(skb, ct_attr | NLA_F_NESTED);
	if (!nest_parms)
		goto nla_put_failure;

	if (__ctnetlink_glue_build(skb, ct) < 0)
		goto nla_put_failure;

	nla_nest_end(skb, nest_parms);

	if (nla_put_be32(skb, ct_info_attr, htonl(ctinfo)))
		goto nla_put_failure;

	return 0;

nla_put_failure:
	return -ENOSPC;
}

static int
ctnetlink_update_status(struct nf_conn *ct, const struct nlattr * const cda[])
{
	unsigned int status = ntohl(nla_get_be32(cda[CTA_STATUS]));
	unsigned long d = ct->status ^ status;

	if (d & IPS_SEEN_REPLY && !(status & IPS_SEEN_REPLY))
		/* SEEN_REPLY bit can only be set */
		return -EBUSY;

	if (d & IPS_ASSURED && !(status & IPS_ASSURED))
		/* ASSURED bit can only be set */
		return -EBUSY;

	/* This check is less strict than ctnetlink_change_status()
	 * because callers often flip IPS_EXPECTED bits when sending
	 * an NFQA_CT attribute to the kernel.  So ignore the
	 * unchangeable bits but do not error out. Also user programs
	 * are allowed to clear the bits that they are allowed to change.
	 */
	__ctnetlink_change_status(ct, status, ~status);
	return 0;
}

static int
ctnetlink_glue_parse_ct(const struct nlattr *cda[], struct nf_conn *ct)
{
	int err;

	if (cda[CTA_TIMEOUT]) {
		err = ctnetlink_change_timeout(ct, cda);
		if (err < 0)
			return err;
	}
	if (cda[CTA_STATUS]) {
		err = ctnetlink_update_status(ct, cda);
		if (err < 0)
			return err;
	}
	if (cda[CTA_HELP]) {
		err = ctnetlink_change_helper(ct, cda);
		if (err < 0)
			return err;
	}
	if (cda[CTA_LABELS]) {
		err = ctnetlink_attach_labels(ct, cda);
		if (err < 0)
			return err;
	}
#if defined(CONFIG_NF_CONNTRACK_MARK)
	if (cda[CTA_MARK]) {
		u32 mask = 0, mark, newmark;
		if (cda[CTA_MARK_MASK])
			mask = ~ntohl(nla_get_be32(cda[CTA_MARK_MASK]));

		mark = ntohl(nla_get_be32(cda[CTA_MARK]));
		newmark = (ct->mark & mask) ^ mark;
		if (newmark != ct->mark)
			ct->mark = newmark;
	}
#endif
	return 0;
}

static int
ctnetlink_glue_parse(const struct nlattr *attr, struct nf_conn *ct)
{
	struct nlattr *cda[CTA_MAX+1];
	int ret;

	ret = nla_parse_nested(cda, CTA_MAX, attr, ct_nla_policy, NULL);
	if (ret < 0)
		return ret;

	return ctnetlink_glue_parse_ct((const struct nlattr **)cda, ct);
}

static int ctnetlink_glue_exp_parse(const struct nlattr * const *cda,
				    const struct nf_conn *ct,
				    struct nf_conntrack_tuple *tuple,
				    struct nf_conntrack_tuple *mask)
{
	int err;

	err = ctnetlink_parse_tuple(cda, tuple, CTA_EXPECT_TUPLE,
				    nf_ct_l3num(ct), NULL);
	if (err < 0)
		return err;

	return ctnetlink_parse_tuple(cda, mask, CTA_EXPECT_MASK,
				     nf_ct_l3num(ct), NULL);
}

static int
ctnetlink_glue_attach_expect(const struct nlattr *attr, struct nf_conn *ct,
			     u32 portid, u32 report)
{
	struct nlattr *cda[CTA_EXPECT_MAX+1];
	struct nf_conntrack_tuple tuple, mask;
	struct nf_conntrack_helper *helper = NULL;
	struct nf_conntrack_expect *exp;
	int err;

	err = nla_parse_nested(cda, CTA_EXPECT_MAX, attr, exp_nla_policy,
			       NULL);
	if (err < 0)
		return err;

	err = ctnetlink_glue_exp_parse((const struct nlattr * const *)cda,
				       ct, &tuple, &mask);
	if (err < 0)
		return err;

	if (cda[CTA_EXPECT_HELP_NAME]) {
		const char *helpname = nla_data(cda[CTA_EXPECT_HELP_NAME]);

		helper = __nf_conntrack_helper_find(helpname, nf_ct_l3num(ct),
						    nf_ct_protonum(ct));
		if (helper == NULL)
			return -EOPNOTSUPP;
	}

	exp = ctnetlink_alloc_expect((const struct nlattr * const *)cda, ct,
				     helper, &tuple, &mask);
	if (IS_ERR(exp))
		return PTR_ERR(exp);

	err = nf_ct_expect_related_report(exp, portid, report);
	nf_ct_expect_put(exp);
	return err;
}

static void ctnetlink_glue_seqadj(struct sk_buff *skb, struct nf_conn *ct,
				  enum ip_conntrack_info ctinfo, int diff)
{
	if (!(ct->status & IPS_NAT_MASK))
		return;

	nf_ct_tcp_seqadj_set(skb, ct, ctinfo, diff);
}

static struct nfnl_ct_hook ctnetlink_glue_hook = {
	.get_ct		= ctnetlink_glue_get_ct,
	.build_size	= ctnetlink_glue_build_size,
	.build		= ctnetlink_glue_build,
	.parse		= ctnetlink_glue_parse,
	.attach_expect	= ctnetlink_glue_attach_expect,
	.seq_adjust	= ctnetlink_glue_seqadj,
};
#endif /* CONFIG_NETFILTER_NETLINK_GLUE_CT */

/***********************************************************************
 * EXPECT
 ***********************************************************************/

<<<<<<< HEAD
static inline int
ctnetlink_exp_dump_tuple(struct sk_buff *skb,
			 const struct nf_conntrack_tuple *tuple,
			 u32 type)
=======
static int ctnetlink_exp_dump_tuple(struct sk_buff *skb,
				    const struct nf_conntrack_tuple *tuple,
				    u32 type)
>>>>>>> 286cd8c7
{
	struct nlattr *nest_parms;

	nest_parms = nla_nest_start(skb, type | NLA_F_NESTED);
	if (!nest_parms)
		goto nla_put_failure;
	if (ctnetlink_dump_tuples(skb, tuple) < 0)
		goto nla_put_failure;
	nla_nest_end(skb, nest_parms);

	return 0;

nla_put_failure:
	return -1;
}

static int ctnetlink_exp_dump_mask(struct sk_buff *skb,
				   const struct nf_conntrack_tuple *tuple,
				   const struct nf_conntrack_tuple_mask *mask)
{
	const struct nf_conntrack_l4proto *l4proto;
	struct nf_conntrack_tuple m;
	struct nlattr *nest_parms;
	int ret;

	memset(&m, 0xFF, sizeof(m));
	memcpy(&m.src.u3, &mask->src.u3, sizeof(m.src.u3));
	m.src.u.all = mask->src.u.all;
	m.src.l3num = tuple->src.l3num;
	m.dst.protonum = tuple->dst.protonum;

	nest_parms = nla_nest_start(skb, CTA_EXPECT_MASK | NLA_F_NESTED);
	if (!nest_parms)
		goto nla_put_failure;

	rcu_read_lock();
	ret = ctnetlink_dump_tuples_ip(skb, &m);
	if (ret >= 0) {
		l4proto = __nf_ct_l4proto_find(tuple->src.l3num,
					       tuple->dst.protonum);
	ret = ctnetlink_dump_tuples_proto(skb, &m, l4proto);
	}
	rcu_read_unlock();

	if (unlikely(ret < 0))
		goto nla_put_failure;

	nla_nest_end(skb, nest_parms);

	return 0;

nla_put_failure:
	return -1;
}

#if IS_ENABLED(CONFIG_NF_NAT)
static const union nf_inet_addr any_addr;
#endif

static __be32 nf_expect_get_id(const struct nf_conntrack_expect *exp)
{
	static __read_mostly siphash_key_t exp_id_seed;
	unsigned long a, b, c, d;

	net_get_random_once(&exp_id_seed, sizeof(exp_id_seed));

	a = (unsigned long)exp;
	b = (unsigned long)exp->helper;
	c = (unsigned long)exp->master;
	d = (unsigned long)siphash(&exp->tuple, sizeof(exp->tuple), &exp_id_seed);

#ifdef CONFIG_64BIT
	return (__force __be32)siphash_4u64((u64)a, (u64)b, (u64)c, (u64)d, &exp_id_seed);
#else
	return (__force __be32)siphash_4u32((u32)a, (u32)b, (u32)c, (u32)d, &exp_id_seed);
#endif
}

static __be32 nf_expect_get_id(const struct nf_conntrack_expect *exp)
{
	static __read_mostly siphash_key_t exp_id_seed;
	unsigned long a, b, c, d;

	net_get_random_once(&exp_id_seed, sizeof(exp_id_seed));

	a = (unsigned long)exp;
	b = (unsigned long)exp->helper;
	c = (unsigned long)exp->master;
	d = (unsigned long)siphash(&exp->tuple, sizeof(exp->tuple), &exp_id_seed);

#ifdef CONFIG_64BIT
	return (__force __be32)siphash_4u64((u64)a, (u64)b, (u64)c, (u64)d, &exp_id_seed);
#else
	return (__force __be32)siphash_4u32((u32)a, (u32)b, (u32)c, (u32)d, &exp_id_seed);
#endif
}

static int
ctnetlink_exp_dump_expect(struct sk_buff *skb,
			  const struct nf_conntrack_expect *exp)
{
	struct nf_conn *master = exp->master;
	long timeout = ((long)exp->timeout.expires - (long)jiffies) / HZ;
	struct nf_conn_help *help;
#ifdef CONFIG_NF_NAT_NEEDED
	struct nlattr *nest_parms;
	struct nf_conntrack_tuple nat_tuple = {};
#endif
	struct nf_ct_helper_expectfn *expfn;

	if (timeout < 0)
		timeout = 0;

	if (ctnetlink_exp_dump_tuple(skb, &exp->tuple, CTA_EXPECT_TUPLE) < 0)
		goto nla_put_failure;
	if (ctnetlink_exp_dump_mask(skb, &exp->tuple, &exp->mask) < 0)
		goto nla_put_failure;
	if (ctnetlink_exp_dump_tuple(skb,
				 &master->tuplehash[IP_CT_DIR_ORIGINAL].tuple,
				 CTA_EXPECT_MASTER) < 0)
		goto nla_put_failure;

#ifdef CONFIG_NF_NAT_NEEDED
	if (!nf_inet_addr_cmp(&exp->saved_addr, &any_addr) ||
	    exp->saved_proto.all) {
		nest_parms = nla_nest_start(skb, CTA_EXPECT_NAT | NLA_F_NESTED);
		if (!nest_parms)
			goto nla_put_failure;

		if (nla_put_be32(skb, CTA_EXPECT_NAT_DIR, htonl(exp->dir)))
			goto nla_put_failure;

		nat_tuple.src.l3num = nf_ct_l3num(master);
		nat_tuple.src.u3 = exp->saved_addr;
		nat_tuple.dst.protonum = nf_ct_protonum(master);
		nat_tuple.src.u = exp->saved_proto;

		if (ctnetlink_exp_dump_tuple(skb, &nat_tuple,
						CTA_EXPECT_NAT_TUPLE) < 0)
	                goto nla_put_failure;
	        nla_nest_end(skb, nest_parms);
	}
#endif
	if (nla_put_be32(skb, CTA_EXPECT_TIMEOUT, htonl(timeout)) ||
	    nla_put_be32(skb, CTA_EXPECT_ID, nf_expect_get_id(exp)) ||
	    nla_put_be32(skb, CTA_EXPECT_FLAGS, htonl(exp->flags)) ||
	    nla_put_be32(skb, CTA_EXPECT_CLASS, htonl(exp->class)))
		goto nla_put_failure;
	help = nfct_help(master);
	if (help) {
		struct nf_conntrack_helper *helper;

		helper = rcu_dereference(help->helper);
		if (helper &&
		    nla_put_string(skb, CTA_EXPECT_HELP_NAME, helper->name))
			goto nla_put_failure;
	}
	expfn = nf_ct_helper_expectfn_find_by_symbol(exp->expectfn);
	if (expfn != NULL &&
	    nla_put_string(skb, CTA_EXPECT_FN, expfn->name))
		goto nla_put_failure;

	return 0;

nla_put_failure:
	return -1;
}

static int
ctnetlink_exp_fill_info(struct sk_buff *skb, u32 portid, u32 seq,
			int event, const struct nf_conntrack_expect *exp)
{
	struct nlmsghdr *nlh;
	unsigned int flags = portid ? NLM_F_MULTI : 0;

	event = nfnl_msg_type(NFNL_SUBSYS_CTNETLINK_EXP, event);
	nlh = nfnl_msg_put(skb, portid, seq, event, flags,
			   exp->tuple.src.l3num, NFNETLINK_V0, 0);
	if (!nlh)
		goto nlmsg_failure;

	if (ctnetlink_exp_dump_expect(skb, exp) < 0)
		goto nla_put_failure;

	nlmsg_end(skb, nlh);
	return skb->len;

nlmsg_failure:
nla_put_failure:
	nlmsg_cancel(skb, nlh);
	return -1;
}

#ifdef CONFIG_NF_CONNTRACK_EVENTS
static int
ctnetlink_expect_event(unsigned int events, struct nf_exp_event *item)
{
	struct nf_conntrack_expect *exp = item->exp;
	struct net *net = nf_ct_exp_net(exp);
	struct nlmsghdr *nlh;
	struct sk_buff *skb;
	unsigned int type, group;
	int flags = 0;

	if (events & (1 << IPEXP_DESTROY)) {
		type = IPCTNL_MSG_EXP_DELETE;
		group = NFNLGRP_CONNTRACK_EXP_DESTROY;
	} else if (events & (1 << IPEXP_NEW)) {
		type = IPCTNL_MSG_EXP_NEW;
		flags = NLM_F_CREATE|NLM_F_EXCL;
		group = NFNLGRP_CONNTRACK_EXP_NEW;
	} else
		return 0;

	if (!item->report && !nfnetlink_has_listeners(net, group))
		return 0;

	skb = nlmsg_new(NLMSG_DEFAULT_SIZE, GFP_ATOMIC);
	if (skb == NULL)
		goto errout;

	type = nfnl_msg_type(NFNL_SUBSYS_CTNETLINK_EXP, type);
	nlh = nfnl_msg_put(skb, item->portid, 0, type, flags,
			   exp->tuple.src.l3num, NFNETLINK_V0, 0);
	if (!nlh)
		goto nlmsg_failure;

	if (ctnetlink_exp_dump_expect(skb, exp) < 0)
		goto nla_put_failure;

	nlmsg_end(skb, nlh);
	nfnetlink_send(skb, net, item->portid, group, item->report, GFP_ATOMIC);
	return 0;

nla_put_failure:
	nlmsg_cancel(skb, nlh);
nlmsg_failure:
	kfree_skb(skb);
errout:
	nfnetlink_set_err(net, 0, 0, -ENOBUFS);
	return 0;
}
#endif
static int ctnetlink_exp_done(struct netlink_callback *cb)
{
	if (cb->args[1])
		nf_ct_expect_put((struct nf_conntrack_expect *)cb->args[1]);
	return 0;
}

static int
ctnetlink_exp_dump_table(struct sk_buff *skb, struct netlink_callback *cb)
{
	struct net *net = sock_net(skb->sk);
	struct nf_conntrack_expect *exp, *last;
	struct nfgenmsg *nfmsg = nlmsg_data(cb->nlh);
	u_int8_t l3proto = nfmsg->nfgen_family;

	rcu_read_lock();
	last = (struct nf_conntrack_expect *)cb->args[1];
	for (; cb->args[0] < nf_ct_expect_hsize; cb->args[0]++) {
restart:
		hlist_for_each_entry_rcu(exp, &nf_ct_expect_hash[cb->args[0]],
					 hnode) {
			if (l3proto && exp->tuple.src.l3num != l3proto)
				continue;

			if (!net_eq(nf_ct_net(exp->master), net))
				continue;

			if (cb->args[1]) {
				if (exp != last)
					continue;
				cb->args[1] = 0;
			}
			if (ctnetlink_exp_fill_info(skb,
						    NETLINK_CB(cb->skb).portid,
						    cb->nlh->nlmsg_seq,
						    IPCTNL_MSG_EXP_NEW,
						    exp) < 0) {
				if (!refcount_inc_not_zero(&exp->use))
					continue;
				cb->args[1] = (unsigned long)exp;
				goto out;
			}
		}
		if (cb->args[1]) {
			cb->args[1] = 0;
			goto restart;
		}
	}
out:
	rcu_read_unlock();
	if (last)
		nf_ct_expect_put(last);

	return skb->len;
}

static int
ctnetlink_exp_ct_dump_table(struct sk_buff *skb, struct netlink_callback *cb)
{
	struct nf_conntrack_expect *exp, *last;
	struct nfgenmsg *nfmsg = nlmsg_data(cb->nlh);
	struct nf_conn *ct = cb->data;
	struct nf_conn_help *help = nfct_help(ct);
	u_int8_t l3proto = nfmsg->nfgen_family;

	if (cb->args[0])
		return 0;

	rcu_read_lock();
	last = (struct nf_conntrack_expect *)cb->args[1];
restart:
	hlist_for_each_entry_rcu(exp, &help->expectations, lnode) {
		if (l3proto && exp->tuple.src.l3num != l3proto)
			continue;
		if (cb->args[1]) {
			if (exp != last)
				continue;
			cb->args[1] = 0;
		}
		if (ctnetlink_exp_fill_info(skb, NETLINK_CB(cb->skb).portid,
					    cb->nlh->nlmsg_seq,
					    IPCTNL_MSG_EXP_NEW,
					    exp) < 0) {
			if (!refcount_inc_not_zero(&exp->use))
				continue;
			cb->args[1] = (unsigned long)exp;
			goto out;
		}
	}
	if (cb->args[1]) {
		cb->args[1] = 0;
		goto restart;
	}
	cb->args[0] = 1;
out:
	rcu_read_unlock();
	if (last)
		nf_ct_expect_put(last);

	return skb->len;
}

static int ctnetlink_dump_exp_ct(struct net *net, struct sock *ctnl,
				 struct sk_buff *skb,
				 const struct nlmsghdr *nlh,
				 const struct nlattr * const cda[],
				 struct netlink_ext_ack *extack)
{
	int err;
	struct nfgenmsg *nfmsg = nlmsg_data(nlh);
	u_int8_t u3 = nfmsg->nfgen_family;
	struct nf_conntrack_tuple tuple;
	struct nf_conntrack_tuple_hash *h;
	struct nf_conn *ct;
	struct nf_conntrack_zone zone;
	struct netlink_dump_control c = {
		.dump = ctnetlink_exp_ct_dump_table,
		.done = ctnetlink_exp_done,
	};

	err = ctnetlink_parse_tuple(cda, &tuple, CTA_EXPECT_MASTER,
				    u3, NULL);
	if (err < 0)
		return err;

	err = ctnetlink_parse_zone(cda[CTA_EXPECT_ZONE], &zone);
	if (err < 0)
		return err;

	h = nf_conntrack_find_get(net, &zone, &tuple);
	if (!h)
		return -ENOENT;

	ct = nf_ct_tuplehash_to_ctrack(h);
	/* No expectation linked to this connection tracking. */
	if (!nfct_help(ct)) {
		nf_ct_put(ct);
		return 0;
	}

	c.data = ct;

	err = netlink_dump_start(ctnl, skb, nlh, &c);
	nf_ct_put(ct);

	return err;
}

static int ctnetlink_get_expect(struct net *net, struct sock *ctnl,
				struct sk_buff *skb, const struct nlmsghdr *nlh,
				const struct nlattr * const cda[],
				struct netlink_ext_ack *extack)
{
	struct nf_conntrack_tuple tuple;
	struct nf_conntrack_expect *exp;
	struct sk_buff *skb2;
	struct nfgenmsg *nfmsg = nlmsg_data(nlh);
	u_int8_t u3 = nfmsg->nfgen_family;
	struct nf_conntrack_zone zone;
	int err;

	if (nlh->nlmsg_flags & NLM_F_DUMP) {
		if (cda[CTA_EXPECT_MASTER])
			return ctnetlink_dump_exp_ct(net, ctnl, skb, nlh, cda,
						     extack);
		else {
			struct netlink_dump_control c = {
				.dump = ctnetlink_exp_dump_table,
				.done = ctnetlink_exp_done,
			};
			return netlink_dump_start(ctnl, skb, nlh, &c);
		}
	}

	err = ctnetlink_parse_zone(cda[CTA_EXPECT_ZONE], &zone);
	if (err < 0)
		return err;

	if (cda[CTA_EXPECT_TUPLE])
		err = ctnetlink_parse_tuple(cda, &tuple, CTA_EXPECT_TUPLE,
					    u3, NULL);
	else if (cda[CTA_EXPECT_MASTER])
		err = ctnetlink_parse_tuple(cda, &tuple, CTA_EXPECT_MASTER,
					    u3, NULL);
	else
		return -EINVAL;

	if (err < 0)
		return err;

	exp = nf_ct_expect_find_get(net, &zone, &tuple);
	if (!exp)
		return -ENOENT;

	if (cda[CTA_EXPECT_ID]) {
		__be32 id = nla_get_be32(cda[CTA_EXPECT_ID]);

		if (id != nf_expect_get_id(exp)) {
			nf_ct_expect_put(exp);
			return -ENOENT;
		}
	}

	err = -ENOMEM;
	skb2 = nlmsg_new(NLMSG_DEFAULT_SIZE, GFP_KERNEL);
	if (skb2 == NULL) {
		nf_ct_expect_put(exp);
		goto out;
	}

	rcu_read_lock();
	err = ctnetlink_exp_fill_info(skb2, NETLINK_CB(skb).portid,
				      nlh->nlmsg_seq, IPCTNL_MSG_EXP_NEW, exp);
	rcu_read_unlock();
	nf_ct_expect_put(exp);
	if (err <= 0)
		goto free;

	err = netlink_unicast(ctnl, skb2, NETLINK_CB(skb).portid, MSG_DONTWAIT);
	if (err < 0)
		goto out;

	return 0;

free:
	kfree_skb(skb2);
out:
	/* this avoids a loop in nfnetlink. */
	return err == -EAGAIN ? -ENOBUFS : err;
}

static bool expect_iter_name(struct nf_conntrack_expect *exp, void *data)
{
	const struct nf_conn_help *m_help;
	const char *name = data;

	m_help = nfct_help(exp->master);

	return strcmp(m_help->helper->name, name) == 0;
}

static bool expect_iter_all(struct nf_conntrack_expect *exp, void *data)
{
	return true;
}

static int ctnetlink_del_expect(struct net *net, struct sock *ctnl,
				struct sk_buff *skb, const struct nlmsghdr *nlh,
				const struct nlattr * const cda[],
				struct netlink_ext_ack *extack)
{
	struct nf_conntrack_expect *exp;
	struct nf_conntrack_tuple tuple;
	struct nfgenmsg *nfmsg = nlmsg_data(nlh);
	u_int8_t u3 = nfmsg->nfgen_family;
	struct nf_conntrack_zone zone;
	int err;

	if (cda[CTA_EXPECT_TUPLE]) {
		/* delete a single expect by tuple */
		err = ctnetlink_parse_zone(cda[CTA_EXPECT_ZONE], &zone);
		if (err < 0)
			return err;

		err = ctnetlink_parse_tuple(cda, &tuple, CTA_EXPECT_TUPLE,
					    u3, NULL);
		if (err < 0)
			return err;

		/* bump usage count to 2 */
		exp = nf_ct_expect_find_get(net, &zone, &tuple);
		if (!exp)
			return -ENOENT;

		if (cda[CTA_EXPECT_ID]) {
			__be32 id = nla_get_be32(cda[CTA_EXPECT_ID]);
			if (ntohl(id) != (u32)(unsigned long)exp) {
				nf_ct_expect_put(exp);
				return -ENOENT;
			}
		}

		/* after list removal, usage count == 1 */
		spin_lock_bh(&nf_conntrack_expect_lock);
		if (del_timer(&exp->timeout)) {
			nf_ct_unlink_expect_report(exp, NETLINK_CB(skb).portid,
						   nlmsg_report(nlh));
			nf_ct_expect_put(exp);
		}
		spin_unlock_bh(&nf_conntrack_expect_lock);
		/* have to put what we 'get' above.
		 * after this line usage count == 0 */
		nf_ct_expect_put(exp);
	} else if (cda[CTA_EXPECT_HELP_NAME]) {
		char *name = nla_data(cda[CTA_EXPECT_HELP_NAME]);

		nf_ct_expect_iterate_net(net, expect_iter_name, name,
					 NETLINK_CB(skb).portid,
					 nlmsg_report(nlh));
	} else {
		/* This basically means we have to flush everything*/
		nf_ct_expect_iterate_net(net, expect_iter_all, NULL,
					 NETLINK_CB(skb).portid,
					 nlmsg_report(nlh));
	}

	return 0;
}
static int
ctnetlink_change_expect(struct nf_conntrack_expect *x,
			const struct nlattr * const cda[])
{
	if (cda[CTA_EXPECT_TIMEOUT]) {
		if (!del_timer(&x->timeout))
			return -ETIME;

		x->timeout.expires = jiffies +
			ntohl(nla_get_be32(cda[CTA_EXPECT_TIMEOUT])) * HZ;
		add_timer(&x->timeout);
	}
	return 0;
}

#if IS_ENABLED(CONFIG_NF_NAT)
static const struct nla_policy exp_nat_nla_policy[CTA_EXPECT_NAT_MAX+1] = {
	[CTA_EXPECT_NAT_DIR]	= { .type = NLA_U32 },
	[CTA_EXPECT_NAT_TUPLE]	= { .type = NLA_NESTED },
};
#endif

static int
ctnetlink_parse_expect_nat(const struct nlattr *attr,
			   struct nf_conntrack_expect *exp,
			   u_int8_t u3)
{
#ifdef CONFIG_NF_NAT_NEEDED
	struct nlattr *tb[CTA_EXPECT_NAT_MAX+1];
	struct nf_conntrack_tuple nat_tuple = {};
	int err;

	err = nla_parse_nested(tb, CTA_EXPECT_NAT_MAX, attr,
			       exp_nat_nla_policy, NULL);
	if (err < 0)
		return err;

	if (!tb[CTA_EXPECT_NAT_DIR] || !tb[CTA_EXPECT_NAT_TUPLE])
		return -EINVAL;

	err = ctnetlink_parse_tuple((const struct nlattr * const *)tb,
				    &nat_tuple, CTA_EXPECT_NAT_TUPLE,
				    u3, NULL);
	if (err < 0)
		return err;

	exp->saved_addr = nat_tuple.src.u3;
	exp->saved_proto = nat_tuple.src.u;
	exp->dir = ntohl(nla_get_be32(tb[CTA_EXPECT_NAT_DIR]));

	return 0;
#else
	return -EOPNOTSUPP;
#endif
}

static struct nf_conntrack_expect *
ctnetlink_alloc_expect(const struct nlattr * const cda[], struct nf_conn *ct,
		       struct nf_conntrack_helper *helper,
		       struct nf_conntrack_tuple *tuple,
		       struct nf_conntrack_tuple *mask)
{
	u_int32_t class = 0;
	struct nf_conntrack_expect *exp;
	struct nf_conn_help *help;
	int err;

	help = nfct_help(ct);
	if (!help)
		return ERR_PTR(-EOPNOTSUPP);

	if (cda[CTA_EXPECT_CLASS] && helper) {
		class = ntohl(nla_get_be32(cda[CTA_EXPECT_CLASS]));
		if (class > helper->expect_class_max)
			return ERR_PTR(-EINVAL);
	}
	exp = nf_ct_expect_alloc(ct);
	if (!exp)
		return ERR_PTR(-ENOMEM);

	if (cda[CTA_EXPECT_FLAGS]) {
		exp->flags = ntohl(nla_get_be32(cda[CTA_EXPECT_FLAGS]));
		exp->flags &= ~NF_CT_EXPECT_USERSPACE;
	} else {
		exp->flags = 0;
	}
	if (cda[CTA_EXPECT_FN]) {
		const char *name = nla_data(cda[CTA_EXPECT_FN]);
		struct nf_ct_helper_expectfn *expfn;

		expfn = nf_ct_helper_expectfn_find_by_name(name);
		if (expfn == NULL) {
			err = -EINVAL;
			goto err_out;
		}
		exp->expectfn = expfn->expectfn;
	} else
		exp->expectfn = NULL;

	exp->class = class;
	exp->master = ct;
	exp->helper = helper;
	exp->tuple = *tuple;
	exp->mask.src.u3 = mask->src.u3;
	exp->mask.src.u.all = mask->src.u.all;

	if (cda[CTA_EXPECT_NAT]) {
		err = ctnetlink_parse_expect_nat(cda[CTA_EXPECT_NAT],
						 exp, nf_ct_l3num(ct));
		if (err < 0)
			goto err_out;
	}
	return exp;
err_out:
	nf_ct_expect_put(exp);
	return ERR_PTR(err);
}

static int
ctnetlink_create_expect(struct net *net,
			const struct nf_conntrack_zone *zone,
			const struct nlattr * const cda[],
			u_int8_t u3, u32 portid, int report)
{
	struct nf_conntrack_tuple tuple, mask, master_tuple;
	struct nf_conntrack_tuple_hash *h = NULL;
	struct nf_conntrack_helper *helper = NULL;
	struct nf_conntrack_expect *exp;
	struct nf_conn *ct;
	int err;

	/* caller guarantees that those three CTA_EXPECT_* exist */
	err = ctnetlink_parse_tuple(cda, &tuple, CTA_EXPECT_TUPLE,
				    u3, NULL);
	if (err < 0)
		return err;
	err = ctnetlink_parse_tuple(cda, &mask, CTA_EXPECT_MASK,
				    u3, NULL);
	if (err < 0)
		return err;
	err = ctnetlink_parse_tuple(cda, &master_tuple, CTA_EXPECT_MASTER,
				    u3, NULL);
	if (err < 0)
		return err;

	/* Look for master conntrack of this expectation */
	h = nf_conntrack_find_get(net, zone, &master_tuple);
	if (!h)
		return -ENOENT;
	ct = nf_ct_tuplehash_to_ctrack(h);

	rcu_read_lock();
	if (cda[CTA_EXPECT_HELP_NAME]) {
		const char *helpname = nla_data(cda[CTA_EXPECT_HELP_NAME]);

		helper = __nf_conntrack_helper_find(helpname, u3,
						    nf_ct_protonum(ct));
		if (helper == NULL) {
			rcu_read_unlock();
#ifdef CONFIG_MODULES
			if (request_module("nfct-helper-%s", helpname) < 0) {
				err = -EOPNOTSUPP;
				goto err_ct;
			}
			rcu_read_lock();
			helper = __nf_conntrack_helper_find(helpname, u3,
							    nf_ct_protonum(ct));
			if (helper) {
				err = -EAGAIN;
				goto err_rcu;
			}
			rcu_read_unlock();
#endif
			err = -EOPNOTSUPP;
			goto err_ct;
		}
	}

	exp = ctnetlink_alloc_expect(cda, ct, helper, &tuple, &mask);
	if (IS_ERR(exp)) {
		err = PTR_ERR(exp);
		goto err_rcu;
	}

	err = nf_ct_expect_related_report(exp, portid, report);
	nf_ct_expect_put(exp);
err_rcu:
	rcu_read_unlock();
err_ct:
	nf_ct_put(ct);
	return err;
}

static int ctnetlink_new_expect(struct net *net, struct sock *ctnl,
				struct sk_buff *skb, const struct nlmsghdr *nlh,
				const struct nlattr * const cda[],
				struct netlink_ext_ack *extack)
{
	struct nf_conntrack_tuple tuple;
	struct nf_conntrack_expect *exp;
	struct nfgenmsg *nfmsg = nlmsg_data(nlh);
	u_int8_t u3 = nfmsg->nfgen_family;
	struct nf_conntrack_zone zone;
	int err;

	if (!cda[CTA_EXPECT_TUPLE]
	    || !cda[CTA_EXPECT_MASK]
	    || !cda[CTA_EXPECT_MASTER])
		return -EINVAL;

	err = ctnetlink_parse_zone(cda[CTA_EXPECT_ZONE], &zone);
	if (err < 0)
		return err;

	err = ctnetlink_parse_tuple(cda, &tuple, CTA_EXPECT_TUPLE,
				    u3, NULL);
	if (err < 0)
		return err;

	spin_lock_bh(&nf_conntrack_expect_lock);
	exp = __nf_ct_expect_find(net, &zone, &tuple);
	if (!exp) {
		spin_unlock_bh(&nf_conntrack_expect_lock);
		err = -ENOENT;
		if (nlh->nlmsg_flags & NLM_F_CREATE) {
			err = ctnetlink_create_expect(net, &zone, cda, u3,
						      NETLINK_CB(skb).portid,
						      nlmsg_report(nlh));
		}
		return err;
	}

	err = -EEXIST;
	if (!(nlh->nlmsg_flags & NLM_F_EXCL))
		err = ctnetlink_change_expect(exp, cda);
	spin_unlock_bh(&nf_conntrack_expect_lock);

	return err;
}

static int
ctnetlink_exp_stat_fill_info(struct sk_buff *skb, u32 portid, u32 seq, int cpu,
			     const struct ip_conntrack_stat *st)
{
	struct nlmsghdr *nlh;
	unsigned int flags = portid ? NLM_F_MULTI : 0, event;

	event = nfnl_msg_type(NFNL_SUBSYS_CTNETLINK,
			      IPCTNL_MSG_EXP_GET_STATS_CPU);
	nlh = nfnl_msg_put(skb, portid, seq, event, flags, AF_UNSPEC,
			   NFNETLINK_V0, htons(cpu));
	if (!nlh)
		goto nlmsg_failure;

	if (nla_put_be32(skb, CTA_STATS_EXP_NEW, htonl(st->expect_new)) ||
	    nla_put_be32(skb, CTA_STATS_EXP_CREATE, htonl(st->expect_create)) ||
	    nla_put_be32(skb, CTA_STATS_EXP_DELETE, htonl(st->expect_delete)))
		goto nla_put_failure;

	nlmsg_end(skb, nlh);
	return skb->len;

nla_put_failure:
nlmsg_failure:
	nlmsg_cancel(skb, nlh);
	return -1;
}

static int
ctnetlink_exp_stat_cpu_dump(struct sk_buff *skb, struct netlink_callback *cb)
{
	int cpu;
	struct net *net = sock_net(skb->sk);

	if (cb->args[0] == nr_cpu_ids)
		return 0;

	for (cpu = cb->args[0]; cpu < nr_cpu_ids; cpu++) {
		const struct ip_conntrack_stat *st;

		if (!cpu_possible(cpu))
			continue;

		st = per_cpu_ptr(net->ct.stat, cpu);
		if (ctnetlink_exp_stat_fill_info(skb, NETLINK_CB(cb->skb).portid,
						 cb->nlh->nlmsg_seq,
						 cpu, st) < 0)
			break;
	}
	cb->args[0] = cpu;

	return skb->len;
}

static int ctnetlink_stat_exp_cpu(struct net *net, struct sock *ctnl,
				  struct sk_buff *skb,
				  const struct nlmsghdr *nlh,
				  const struct nlattr * const cda[],
				  struct netlink_ext_ack *extack)
{
	if (nlh->nlmsg_flags & NLM_F_DUMP) {
		struct netlink_dump_control c = {
			.dump = ctnetlink_exp_stat_cpu_dump,
		};
		return netlink_dump_start(ctnl, skb, nlh, &c);
	}

	return 0;
}

#ifdef CONFIG_NF_CONNTRACK_EVENTS
static struct nf_ct_event_notifier ctnl_notifier = {
	.fcn = ctnetlink_conntrack_event,
};

static struct nf_exp_event_notifier ctnl_notifier_exp = {
	.fcn = ctnetlink_expect_event,
};
#endif

static const struct nfnl_callback ctnl_cb[IPCTNL_MSG_MAX] = {
	[IPCTNL_MSG_CT_NEW]		= { .call = ctnetlink_new_conntrack,
					    .attr_count = CTA_MAX,
					    .policy = ct_nla_policy },
	[IPCTNL_MSG_CT_GET] 		= { .call = ctnetlink_get_conntrack,
					    .attr_count = CTA_MAX,
					    .policy = ct_nla_policy },
	[IPCTNL_MSG_CT_DELETE]  	= { .call = ctnetlink_del_conntrack,
					    .attr_count = CTA_MAX,
					    .policy = ct_nla_policy },
	[IPCTNL_MSG_CT_GET_CTRZERO] 	= { .call = ctnetlink_get_conntrack,
					    .attr_count = CTA_MAX,
					    .policy = ct_nla_policy },
	[IPCTNL_MSG_CT_GET_STATS_CPU]	= { .call = ctnetlink_stat_ct_cpu },
	[IPCTNL_MSG_CT_GET_STATS]	= { .call = ctnetlink_stat_ct },
	[IPCTNL_MSG_CT_GET_DYING]	= { .call = ctnetlink_get_ct_dying },
	[IPCTNL_MSG_CT_GET_UNCONFIRMED]	= { .call = ctnetlink_get_ct_unconfirmed },
};

static const struct nfnl_callback ctnl_exp_cb[IPCTNL_MSG_EXP_MAX] = {
	[IPCTNL_MSG_EXP_GET]		= { .call = ctnetlink_get_expect,
					    .attr_count = CTA_EXPECT_MAX,
					    .policy = exp_nla_policy },
	[IPCTNL_MSG_EXP_NEW]		= { .call = ctnetlink_new_expect,
					    .attr_count = CTA_EXPECT_MAX,
					    .policy = exp_nla_policy },
	[IPCTNL_MSG_EXP_DELETE]		= { .call = ctnetlink_del_expect,
					    .attr_count = CTA_EXPECT_MAX,
					    .policy = exp_nla_policy },
	[IPCTNL_MSG_EXP_GET_STATS_CPU]	= { .call = ctnetlink_stat_exp_cpu },
};

static const struct nfnetlink_subsystem ctnl_subsys = {
	.name				= "conntrack",
	.subsys_id			= NFNL_SUBSYS_CTNETLINK,
	.cb_count			= IPCTNL_MSG_MAX,
	.cb				= ctnl_cb,
};

static const struct nfnetlink_subsystem ctnl_exp_subsys = {
	.name				= "conntrack_expect",
	.subsys_id			= NFNL_SUBSYS_CTNETLINK_EXP,
	.cb_count			= IPCTNL_MSG_EXP_MAX,
	.cb				= ctnl_exp_cb,
};

MODULE_ALIAS("ip_conntrack_netlink");
MODULE_ALIAS_NFNL_SUBSYS(NFNL_SUBSYS_CTNETLINK);
MODULE_ALIAS_NFNL_SUBSYS(NFNL_SUBSYS_CTNETLINK_EXP);

static int __net_init ctnetlink_net_init(struct net *net)
{
#ifdef CONFIG_NF_CONNTRACK_EVENTS
	int ret;

	ret = nf_conntrack_register_notifier(net, &ctnl_notifier);
	if (ret < 0) {
		pr_err("ctnetlink_init: cannot register notifier.\n");
		goto err_out;
	}

	ret = nf_ct_expect_register_notifier(net, &ctnl_notifier_exp);
	if (ret < 0) {
		pr_err("ctnetlink_init: cannot expect register notifier.\n");
		goto err_unreg_notifier;
	}
#endif
	return 0;

#ifdef CONFIG_NF_CONNTRACK_EVENTS
err_unreg_notifier:
	nf_conntrack_unregister_notifier(net, &ctnl_notifier);
err_out:
	return ret;
#endif
}

static void ctnetlink_net_exit(struct net *net)
{
#ifdef CONFIG_NF_CONNTRACK_EVENTS
	nf_ct_expect_unregister_notifier(net, &ctnl_notifier_exp);
	nf_conntrack_unregister_notifier(net, &ctnl_notifier);
#endif
}

static void __net_exit ctnetlink_net_exit_batch(struct list_head *net_exit_list)
{
	struct net *net;

	list_for_each_entry(net, net_exit_list, exit_list)
		ctnetlink_net_exit(net);

	/* wait for other cpus until they are done with ctnl_notifiers */
	synchronize_rcu();
}

static struct pernet_operations ctnetlink_net_ops = {
	.init		= ctnetlink_net_init,
	.exit_batch	= ctnetlink_net_exit_batch,
};

static int __init ctnetlink_init(void)
{
	int ret;

	ret = nfnetlink_subsys_register(&ctnl_subsys);
	if (ret < 0) {
		pr_err("ctnetlink_init: cannot register with nfnetlink.\n");
		goto err_out;
	}

	ret = nfnetlink_subsys_register(&ctnl_exp_subsys);
	if (ret < 0) {
		pr_err("ctnetlink_init: cannot register exp with nfnetlink.\n");
		goto err_unreg_subsys;
	}

	ret = register_pernet_subsys(&ctnetlink_net_ops);
	if (ret < 0) {
		pr_err("ctnetlink_init: cannot register pernet operations\n");
		goto err_unreg_exp_subsys;
	}
#ifdef CONFIG_NETFILTER_NETLINK_GLUE_CT
	/* setup interaction between nf_queue and nf_conntrack_netlink. */
	RCU_INIT_POINTER(nfnl_ct_hook, &ctnetlink_glue_hook);
#endif
	return 0;

err_unreg_exp_subsys:
	nfnetlink_subsys_unregister(&ctnl_exp_subsys);
err_unreg_subsys:
	nfnetlink_subsys_unregister(&ctnl_subsys);
err_out:
	return ret;
}

static void __exit ctnetlink_exit(void)
{
	unregister_pernet_subsys(&ctnetlink_net_ops);
	nfnetlink_subsys_unregister(&ctnl_exp_subsys);
	nfnetlink_subsys_unregister(&ctnl_subsys);
#ifdef CONFIG_NETFILTER_NETLINK_GLUE_CT
	RCU_INIT_POINTER(nfnl_ct_hook, NULL);
#endif
	synchronize_rcu();
}

module_init(ctnetlink_init);
module_exit(ctnetlink_exit);<|MERGE_RESOLUTION|>--- conflicted
+++ resolved
@@ -45,10 +45,6 @@
 #include <net/netfilter/nf_conntrack_zones.h>
 #include <net/netfilter/nf_conntrack_timestamp.h>
 #include <net/netfilter/nf_conntrack_labels.h>
-<<<<<<< HEAD
-#include <net/netfilter/nf_conntrack_seqadj.h>
-=======
->>>>>>> 286cd8c7
 #include <net/netfilter/nf_conntrack_synproxy.h>
 #ifdef CONFIG_NF_NAT_NEEDED
 #include <net/netfilter/nf_nat_core.h>
@@ -968,8 +964,6 @@
 
 		nf_ct_put(last);
 	}
-<<<<<<< HEAD
-=======
 
 	while (i) {
 		i--;
@@ -977,7 +971,6 @@
 			nf_ct_kill(nf_ct_evict[i]);
 		nf_ct_put(nf_ct_evict[i]);
 	}
->>>>>>> 286cd8c7
 
 	return skb->len;
 }
@@ -2610,16 +2603,9 @@
  * EXPECT
  ***********************************************************************/
 
-<<<<<<< HEAD
-static inline int
-ctnetlink_exp_dump_tuple(struct sk_buff *skb,
-			 const struct nf_conntrack_tuple *tuple,
-			 u32 type)
-=======
 static int ctnetlink_exp_dump_tuple(struct sk_buff *skb,
 				    const struct nf_conntrack_tuple *tuple,
 				    u32 type)
->>>>>>> 286cd8c7
 {
 	struct nlattr *nest_parms;
 
