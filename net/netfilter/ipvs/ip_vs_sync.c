// SPDX-License-Identifier: GPL-2.0
/*
 * IPVS         An implementation of the IP virtual server support for the
 *              LINUX operating system.  IPVS is now implemented as a module
 *              over the NetFilter framework. IPVS can be used to build a
 *              high-performance and highly available server based on a
 *              cluster of servers.
 *
 * Version 1,   is capable of handling both version 0 and 1 messages.
 *              Version 0 is the plain old format.
 *              Note Version 0 receivers will just drop Ver 1 messages.
 *              Version 1 is capable of handle IPv6, Persistence data,
 *              time-outs, and firewall marks.
 *              In ver.1 "ip_vs_sync_conn_options" will be sent in netw. order.
 *              Ver. 0 can be turned on by sysctl -w net.ipv4.vs.sync_version=0
 *
 * Definitions  Message: is a complete datagram
 *              Sync_conn: is a part of a Message
 *              Param Data is an option to a Sync_conn.
 *
 * Authors:     Wensong Zhang <wensong@linuxvirtualserver.org>
 *
 * ip_vs_sync:  sync connection info from master load balancer to backups
 *              through multicast
 *
 * Changes:
 *	Alexandre Cassen	:	Added master & backup support at a time.
 *	Alexandre Cassen	:	Added SyncID support for incoming sync
 *					messages filtering.
 *	Justin Ossevoort	:	Fix endian problem on sync message size.
 *	Hans Schillstrom	:	Added Version 1: i.e. IPv6,
 *					Persistence support, fwmark and time-out.
 */

#define KMSG_COMPONENT "IPVS"
#define pr_fmt(fmt) KMSG_COMPONENT ": " fmt

#include <linux/module.h>
#include <linux/slab.h>
#include <linux/inetdevice.h>
#include <linux/net.h>
#include <linux/completion.h>
#include <linux/delay.h>
#include <linux/skbuff.h>
#include <linux/in.h>
#include <linux/igmp.h>                 /* for ip_mc_join_group */
#include <linux/udp.h>
#include <linux/err.h>
#include <linux/kthread.h>
#include <linux/wait.h>
#include <linux/kernel.h>
<<<<<<< HEAD
#include <linux/sched.h>
=======
#include <linux/sched/signal.h>
>>>>>>> 286cd8c7

#include <asm/unaligned.h>		/* Used for ntoh_seq and hton_seq */

#include <net/ip.h>
#include <net/sock.h>

#include <net/ip_vs.h>

#define IP_VS_SYNC_GROUP 0xe0000051    /* multicast addr - 224.0.0.81 */
#define IP_VS_SYNC_PORT  8848          /* multicast port */

#define SYNC_PROTO_VER  1		/* Protocol version in header */

static struct lock_class_key __ipvs_sync_key;
/*
 *	IPVS sync connection entry
 *	Version 0, i.e. original version.
 */
struct ip_vs_sync_conn_v0 {
	__u8			reserved;

	/* Protocol, addresses and port numbers */
	__u8			protocol;       /* Which protocol (TCP/UDP) */
	__be16			cport;
	__be16                  vport;
	__be16                  dport;
	__be32                  caddr;          /* client address */
	__be32                  vaddr;          /* virtual address */
	__be32                  daddr;          /* destination address */

	/* Flags and state transition */
	__be16                  flags;          /* status flags */
	__be16                  state;          /* state info */

	/* The sequence options start here */
};

struct ip_vs_sync_conn_options {
	struct ip_vs_seq        in_seq;         /* incoming seq. struct */
	struct ip_vs_seq        out_seq;        /* outgoing seq. struct */
};

/*
     Sync Connection format (sync_conn)

       0                   1                   2                   3
       0 1 2 3 4 5 6 7 8 9 0 1 2 3 4 5 6 7 8 9 0 1 2 3 4 5 6 7 8 9 0 1
      +-+-+-+-+-+-+-+-+-+-+-+-+-+-+-+-+-+-+-+-+-+-+-+-+-+-+-+-+-+-+-+-+
      |    Type       |    Protocol   | Ver.  |        Size           |
      +-+-+-+-+-+-+-+-+-+-+-+-+-+-+-+-+-+-+-+-+-+-+-+-+-+-+-+-+-+-+-+-+
      |                             Flags                             |
      +-+-+-+-+-+-+-+-+-+-+-+-+-+-+-+-+-+-+-+-+-+-+-+-+-+-+-+-+-+-+-+-+
      |            State              |         cport                 |
      +-+-+-+-+-+-+-+-+-+-+-+-+-+-+-+-+-+-+-+-+-+-+-+-+-+-+-+-+-+-+-+-+
      |            vport              |         dport                 |
      +-+-+-+-+-+-+-+-+-+-+-+-+-+-+-+-+-+-+-+-+-+-+-+-+-+-+-+-+-+-+-+-+
      |                             fwmark                            |
      +-+-+-+-+-+-+-+-+-+-+-+-+-+-+-+-+-+-+-+-+-+-+-+-+-+-+-+-+-+-+-+-+
      |                             timeout  (in sec.)                |
      +-+-+-+-+-+-+-+-+-+-+-+-+-+-+-+-+-+-+-+-+-+-+-+-+-+-+-+-+-+-+-+-+
      |                              ...                              |
      |                        IP-Addresses  (v4 or v6)               |
      |                              ...                              |
      +-+-+-+-+-+-+-+-+-+-+-+-+-+-+-+-+-+-+-+-+-+-+-+-+-+-+-+-+-+-+-+-+
  Optional Parameters.
      +-+-+-+-+-+-+-+-+-+-+-+-+-+-+-+-+-+-+-+-+-+-+-+-+-+-+-+-+-+-+-+-+
      | Param. Type    | Param. Length |   Param. data                |
      +-+-+-+-+-+-+-+-+-+-+-+-+-+-+-+-+                               |
      |                              ...                              |
      |                               +-+-+-+-+-+-+-+-+-+-+-+-+-+-+-+-+
      |                               | Param Type    | Param. Length |
      +-+-+-+-+-+-+-+-+-+-+-+-+-+-+-+-+-+-+-+-+-+-+-+-+-+-+-+-+-+-+-+-+
      |                           Param  data                         |
      |         Last Param data should be padded for 32 bit alignment |
      +-+-+-+-+-+-+-+-+-+-+-+-+-+-+-+-+-+-+-+-+-+-+-+-+-+-+-+-+-+-+-+-+
*/

/*
 *  Type 0, IPv4 sync connection format
 */
struct ip_vs_sync_v4 {
	__u8			type;
	__u8			protocol;	/* Which protocol (TCP/UDP) */
	__be16			ver_size;	/* Version msb 4 bits */
	/* Flags and state transition */
	__be32			flags;		/* status flags */
	__be16			state;		/* state info 	*/
	/* Protocol, addresses and port numbers */
	__be16			cport;
	__be16			vport;
	__be16			dport;
	__be32			fwmark;		/* Firewall mark from skb */
	__be32			timeout;	/* cp timeout */
	__be32			caddr;		/* client address */
	__be32			vaddr;		/* virtual address */
	__be32			daddr;		/* destination address */
	/* The sequence options start here */
	/* PE data padded to 32bit alignment after seq. options */
};
/*
 * Type 2 messages IPv6
 */
struct ip_vs_sync_v6 {
	__u8			type;
	__u8			protocol;	/* Which protocol (TCP/UDP) */
	__be16			ver_size;	/* Version msb 4 bits */
	/* Flags and state transition */
	__be32			flags;		/* status flags */
	__be16			state;		/* state info 	*/
	/* Protocol, addresses and port numbers */
	__be16			cport;
	__be16			vport;
	__be16			dport;
	__be32			fwmark;		/* Firewall mark from skb */
	__be32			timeout;	/* cp timeout */
	struct in6_addr		caddr;		/* client address */
	struct in6_addr		vaddr;		/* virtual address */
	struct in6_addr		daddr;		/* destination address */
	/* The sequence options start here */
	/* PE data padded to 32bit alignment after seq. options */
};

union ip_vs_sync_conn {
	struct ip_vs_sync_v4	v4;
	struct ip_vs_sync_v6	v6;
};

/* Bits in Type field in above */
#define STYPE_INET6		0
#define STYPE_F_INET6		(1 << STYPE_INET6)

#define SVER_SHIFT		12		/* Shift to get version */
#define SVER_MASK		0x0fff		/* Mask to strip version */

#define IPVS_OPT_SEQ_DATA	1
#define IPVS_OPT_PE_DATA	2
#define IPVS_OPT_PE_NAME	3
#define IPVS_OPT_PARAM		7

#define IPVS_OPT_F_SEQ_DATA	(1 << (IPVS_OPT_SEQ_DATA-1))
#define IPVS_OPT_F_PE_DATA	(1 << (IPVS_OPT_PE_DATA-1))
#define IPVS_OPT_F_PE_NAME	(1 << (IPVS_OPT_PE_NAME-1))
#define IPVS_OPT_F_PARAM	(1 << (IPVS_OPT_PARAM-1))

struct ip_vs_sync_thread_data {
	struct task_struct *task;
	struct netns_ipvs *ipvs;
	struct socket *sock;
	char *buf;
	int id;
};

/* Version 0 definition of packet sizes */
#define SIMPLE_CONN_SIZE  (sizeof(struct ip_vs_sync_conn_v0))
#define FULL_CONN_SIZE  \
(sizeof(struct ip_vs_sync_conn_v0) + sizeof(struct ip_vs_sync_conn_options))


/*
  The master mulitcasts messages (Datagrams) to the backup load balancers
  in the following format.

 Version 1:
  Note, first byte should be Zero, so ver 0 receivers will drop the packet.

       0                   1                   2                   3
       0 1 2 3 4 5 6 7 8 9 0 1 2 3 4 5 6 7 8 9 0 1 2 3 4 5 6 7 8 9 0 1
      +-+-+-+-+-+-+-+-+-+-+-+-+-+-+-+-+-+-+-+-+-+-+-+-+-+-+-+-+-+-+-+-+
      |      0        |    SyncID     |            Size               |
      +-+-+-+-+-+-+-+-+-+-+-+-+-+-+-+-+-+-+-+-+-+-+-+-+-+-+-+-+-+-+-+-+
      |  Count Conns  |    Version    |    Reserved, set to Zero      |
      +-+-+-+-+-+-+-+-+-+-+-+-+-+-+-+-+-+-+-+-+-+-+-+-+-+-+-+-+-+-+-+-+
      |                                                               |
      |                    IPVS Sync Connection (1)                   |
      +-+-+-+-+-+-+-+-+-+-+-+-+-+-+-+-+-+-+-+-+-+-+-+-+-+-+-+-+-+-+-+-+
      |                            .                                  |
      ~                            .                                  ~
      |                            .                                  |
      +-+-+-+-+-+-+-+-+-+-+-+-+-+-+-+-+-+-+-+-+-+-+-+-+-+-+-+-+-+-+-+-+
      |                                                               |
      |                    IPVS Sync Connection (n)                   |
      +-+-+-+-+-+-+-+-+-+-+-+-+-+-+-+-+-+-+-+-+-+-+-+-+-+-+-+-+-+-+-+-+

 Version 0 Header
       0                   1                   2                   3
       0 1 2 3 4 5 6 7 8 9 0 1 2 3 4 5 6 7 8 9 0 1 2 3 4 5 6 7 8 9 0 1
      +-+-+-+-+-+-+-+-+-+-+-+-+-+-+-+-+-+-+-+-+-+-+-+-+-+-+-+-+-+-+-+-+
      |  Count Conns  |    SyncID     |            Size               |
      +-+-+-+-+-+-+-+-+-+-+-+-+-+-+-+-+-+-+-+-+-+-+-+-+-+-+-+-+-+-+-+-+
      |                    IPVS Sync Connection (1)                   |
*/

#define SYNC_MESG_HEADER_LEN	4
#define MAX_CONNS_PER_SYNCBUFF	255 /* nr_conns in ip_vs_sync_mesg is 8 bit */

/* Version 0 header */
struct ip_vs_sync_mesg_v0 {
	__u8                    nr_conns;
	__u8                    syncid;
	__be16                  size;

	/* ip_vs_sync_conn entries start here */
};

/* Version 1 header */
struct ip_vs_sync_mesg {
	__u8			reserved;	/* must be zero */
	__u8			syncid;
	__be16			size;
	__u8			nr_conns;
	__s8			version;	/* SYNC_PROTO_VER  */
	__u16			spare;
	/* ip_vs_sync_conn entries start here */
};

union ipvs_sockaddr {
	struct sockaddr_in	in;
	struct sockaddr_in6	in6;
};

struct ip_vs_sync_buff {
	struct list_head        list;
	unsigned long           firstuse;

	/* pointers for the message data */
	struct ip_vs_sync_mesg  *mesg;
	unsigned char           *head;
	unsigned char           *end;
};

/*
 * Copy of struct ip_vs_seq
 * From unaligned network order to aligned host order
 */
static void ntoh_seq(struct ip_vs_seq *no, struct ip_vs_seq *ho)
{
	memset(ho, 0, sizeof(*ho));
	ho->init_seq       = get_unaligned_be32(&no->init_seq);
	ho->delta          = get_unaligned_be32(&no->delta);
	ho->previous_delta = get_unaligned_be32(&no->previous_delta);
}

/*
 * Copy of struct ip_vs_seq
 * From Aligned host order to unaligned network order
 */
static void hton_seq(struct ip_vs_seq *ho, struct ip_vs_seq *no)
{
	put_unaligned_be32(ho->init_seq, &no->init_seq);
	put_unaligned_be32(ho->delta, &no->delta);
	put_unaligned_be32(ho->previous_delta, &no->previous_delta);
}

static inline struct ip_vs_sync_buff *
sb_dequeue(struct netns_ipvs *ipvs, struct ipvs_master_sync_state *ms)
{
	struct ip_vs_sync_buff *sb;

	spin_lock_bh(&ipvs->sync_lock);
	if (list_empty(&ms->sync_queue)) {
		sb = NULL;
		__set_current_state(TASK_INTERRUPTIBLE);
	} else {
		sb = list_entry(ms->sync_queue.next, struct ip_vs_sync_buff,
				list);
		list_del(&sb->list);
		ms->sync_queue_len--;
		if (!ms->sync_queue_len)
			ms->sync_queue_delay = 0;
	}
	spin_unlock_bh(&ipvs->sync_lock);

	return sb;
}

/*
 * Create a new sync buffer for Version 1 proto.
 */
static inline struct ip_vs_sync_buff *
ip_vs_sync_buff_create(struct netns_ipvs *ipvs, unsigned int len)
{
	struct ip_vs_sync_buff *sb;

	if (!(sb=kmalloc(sizeof(struct ip_vs_sync_buff), GFP_ATOMIC)))
		return NULL;

	len = max_t(unsigned int, len + sizeof(struct ip_vs_sync_mesg),
		    ipvs->mcfg.sync_maxlen);
	sb->mesg = kmalloc(len, GFP_ATOMIC);
	if (!sb->mesg) {
		kfree(sb);
		return NULL;
	}
	sb->mesg->reserved = 0;  /* old nr_conns i.e. must be zero now */
	sb->mesg->version = SYNC_PROTO_VER;
	sb->mesg->syncid = ipvs->mcfg.syncid;
	sb->mesg->size = htons(sizeof(struct ip_vs_sync_mesg));
	sb->mesg->nr_conns = 0;
	sb->mesg->spare = 0;
	sb->head = (unsigned char *)sb->mesg + sizeof(struct ip_vs_sync_mesg);
	sb->end = (unsigned char *)sb->mesg + len;

	sb->firstuse = jiffies;
	return sb;
}

static inline void ip_vs_sync_buff_release(struct ip_vs_sync_buff *sb)
{
	kfree(sb->mesg);
	kfree(sb);
}

static inline void sb_queue_tail(struct netns_ipvs *ipvs,
				 struct ipvs_master_sync_state *ms)
{
	struct ip_vs_sync_buff *sb = ms->sync_buff;

	spin_lock(&ipvs->sync_lock);
	if (ipvs->sync_state & IP_VS_STATE_MASTER &&
	    ms->sync_queue_len < sysctl_sync_qlen_max(ipvs)) {
		if (!ms->sync_queue_len)
			schedule_delayed_work(&ms->master_wakeup_work,
					      max(IPVS_SYNC_SEND_DELAY, 1));
		ms->sync_queue_len++;
		list_add_tail(&sb->list, &ms->sync_queue);
		if ((++ms->sync_queue_delay) == IPVS_SYNC_WAKEUP_RATE) {
			int id = (int)(ms - ipvs->ms);

			wake_up_process(ipvs->master_tinfo[id].task);
		}
	} else
		ip_vs_sync_buff_release(sb);
	spin_unlock(&ipvs->sync_lock);
}

/*
 *	Get the current sync buffer if it has been created for more
 *	than the specified time or the specified time is zero.
 */
static inline struct ip_vs_sync_buff *
get_curr_sync_buff(struct netns_ipvs *ipvs, struct ipvs_master_sync_state *ms,
		   unsigned long time)
{
	struct ip_vs_sync_buff *sb;

	spin_lock_bh(&ipvs->sync_buff_lock);
	sb = ms->sync_buff;
	if (sb && time_after_eq(jiffies - sb->firstuse, time)) {
		ms->sync_buff = NULL;
		__set_current_state(TASK_RUNNING);
	} else
		sb = NULL;
	spin_unlock_bh(&ipvs->sync_buff_lock);
	return sb;
}

static inline int
select_master_thread_id(struct netns_ipvs *ipvs, struct ip_vs_conn *cp)
{
	return ((long) cp >> (1 + ilog2(sizeof(*cp)))) & ipvs->threads_mask;
}

/*
 * Create a new sync buffer for Version 0 proto.
 */
static inline struct ip_vs_sync_buff *
ip_vs_sync_buff_create_v0(struct netns_ipvs *ipvs, unsigned int len)
{
	struct ip_vs_sync_buff *sb;
	struct ip_vs_sync_mesg_v0 *mesg;

	if (!(sb=kmalloc(sizeof(struct ip_vs_sync_buff), GFP_ATOMIC)))
		return NULL;

	len = max_t(unsigned int, len + sizeof(struct ip_vs_sync_mesg_v0),
		    ipvs->mcfg.sync_maxlen);
	sb->mesg = kmalloc(len, GFP_ATOMIC);
	if (!sb->mesg) {
		kfree(sb);
		return NULL;
	}
	mesg = (struct ip_vs_sync_mesg_v0 *)sb->mesg;
	mesg->nr_conns = 0;
	mesg->syncid = ipvs->mcfg.syncid;
	mesg->size = htons(sizeof(struct ip_vs_sync_mesg_v0));
	sb->head = (unsigned char *)mesg + sizeof(struct ip_vs_sync_mesg_v0);
	sb->end = (unsigned char *)mesg + len;
	sb->firstuse = jiffies;
	return sb;
}

/* Check if connection is controlled by persistence */
static inline bool in_persistence(struct ip_vs_conn *cp)
{
	for (cp = cp->control; cp; cp = cp->control) {
		if (cp->flags & IP_VS_CONN_F_TEMPLATE)
			return true;
	}
	return false;
}

/* Check if conn should be synced.
 * pkts: conn packets, use sysctl_sync_threshold to avoid packet check
 * - (1) sync_refresh_period: reduce sync rate. Additionally, retry
 *	sync_retries times with period of sync_refresh_period/8
 * - (2) if both sync_refresh_period and sync_period are 0 send sync only
 *	for state changes or only once when pkts matches sync_threshold
 * - (3) templates: rate can be reduced only with sync_refresh_period or
 *	with (2)
 */
static int ip_vs_sync_conn_needed(struct netns_ipvs *ipvs,
				  struct ip_vs_conn *cp, int pkts)
{
	unsigned long orig = READ_ONCE(cp->sync_endtime);
	unsigned long now = jiffies;
	unsigned long n = (now + cp->timeout) & ~3UL;
	unsigned int sync_refresh_period;
	int sync_period;
	int force;

	/* Check if we sync in current state */
	if (unlikely(cp->flags & IP_VS_CONN_F_TEMPLATE))
		force = 0;
	else if (unlikely(sysctl_sync_persist_mode(ipvs) && in_persistence(cp)))
		return 0;
	else if (likely(cp->protocol == IPPROTO_TCP)) {
		if (!((1 << cp->state) &
		      ((1 << IP_VS_TCP_S_ESTABLISHED) |
		       (1 << IP_VS_TCP_S_FIN_WAIT) |
		       (1 << IP_VS_TCP_S_CLOSE) |
		       (1 << IP_VS_TCP_S_CLOSE_WAIT) |
		       (1 << IP_VS_TCP_S_TIME_WAIT))))
			return 0;
		force = cp->state != cp->old_state;
		if (force && cp->state != IP_VS_TCP_S_ESTABLISHED)
			goto set;
	} else if (unlikely(cp->protocol == IPPROTO_SCTP)) {
		if (!((1 << cp->state) &
		      ((1 << IP_VS_SCTP_S_ESTABLISHED) |
		       (1 << IP_VS_SCTP_S_SHUTDOWN_SENT) |
		       (1 << IP_VS_SCTP_S_SHUTDOWN_RECEIVED) |
		       (1 << IP_VS_SCTP_S_SHUTDOWN_ACK_SENT) |
		       (1 << IP_VS_SCTP_S_CLOSED))))
			return 0;
		force = cp->state != cp->old_state;
		if (force && cp->state != IP_VS_SCTP_S_ESTABLISHED)
			goto set;
	} else {
		/* UDP or another protocol with single state */
		force = 0;
	}

	sync_refresh_period = sysctl_sync_refresh_period(ipvs);
	if (sync_refresh_period > 0) {
		long diff = n - orig;
		long min_diff = max(cp->timeout >> 1, 10UL * HZ);

		/* Avoid sync if difference is below sync_refresh_period
		 * and below the half timeout.
		 */
		if (abs(diff) < min_t(long, sync_refresh_period, min_diff)) {
			int retries = orig & 3;

			if (retries >= sysctl_sync_retries(ipvs))
				return 0;
			if (time_before(now, orig - cp->timeout +
					(sync_refresh_period >> 3)))
				return 0;
			n |= retries + 1;
		}
	}
	sync_period = sysctl_sync_period(ipvs);
	if (sync_period > 0) {
		if (!(cp->flags & IP_VS_CONN_F_TEMPLATE) &&
		    pkts % sync_period != sysctl_sync_threshold(ipvs))
			return 0;
	} else if (!sync_refresh_period &&
		   pkts != sysctl_sync_threshold(ipvs))
		return 0;

set:
	cp->old_state = cp->state;
	n = cmpxchg(&cp->sync_endtime, orig, n);
	return n == orig || force;
}

/*
 *      Version 0 , could be switched in by sys_ctl.
 *      Add an ip_vs_conn information into the current sync_buff.
 */
static void ip_vs_sync_conn_v0(struct netns_ipvs *ipvs, struct ip_vs_conn *cp,
			       int pkts)
{
	struct ip_vs_sync_mesg_v0 *m;
	struct ip_vs_sync_conn_v0 *s;
	struct ip_vs_sync_buff *buff;
	struct ipvs_master_sync_state *ms;
	int id;
	unsigned int len;

	if (unlikely(cp->af != AF_INET))
		return;
	/* Do not sync ONE PACKET */
	if (cp->flags & IP_VS_CONN_F_ONE_PACKET)
		return;

	if (!ip_vs_sync_conn_needed(ipvs, cp, pkts))
		return;

	spin_lock_bh(&ipvs->sync_buff_lock);
	if (!(ipvs->sync_state & IP_VS_STATE_MASTER)) {
		spin_unlock_bh(&ipvs->sync_buff_lock);
		return;
	}

	id = select_master_thread_id(ipvs, cp);
	ms = &ipvs->ms[id];
	buff = ms->sync_buff;
	len = (cp->flags & IP_VS_CONN_F_SEQ_MASK) ? FULL_CONN_SIZE :
		SIMPLE_CONN_SIZE;
	if (buff) {
		m = (struct ip_vs_sync_mesg_v0 *) buff->mesg;
		/* Send buffer if it is for v1 */
		if (buff->head + len > buff->end || !m->nr_conns) {
			sb_queue_tail(ipvs, ms);
			ms->sync_buff = NULL;
			buff = NULL;
		}
	}
	if (!buff) {
		buff = ip_vs_sync_buff_create_v0(ipvs, len);
		if (!buff) {
			spin_unlock_bh(&ipvs->sync_buff_lock);
			pr_err("ip_vs_sync_buff_create failed.\n");
			return;
		}
		ms->sync_buff = buff;
	}

	m = (struct ip_vs_sync_mesg_v0 *) buff->mesg;
	s = (struct ip_vs_sync_conn_v0 *) buff->head;

	/* copy members */
	s->reserved = 0;
	s->protocol = cp->protocol;
	s->cport = cp->cport;
	s->vport = cp->vport;
	s->dport = cp->dport;
	s->caddr = cp->caddr.ip;
	s->vaddr = cp->vaddr.ip;
	s->daddr = cp->daddr.ip;
	s->flags = htons(cp->flags & ~IP_VS_CONN_F_HASHED);
	s->state = htons(cp->state);
	if (cp->flags & IP_VS_CONN_F_SEQ_MASK) {
		struct ip_vs_sync_conn_options *opt =
			(struct ip_vs_sync_conn_options *)&s[1];
		memcpy(opt, &cp->in_seq, sizeof(*opt));
	}

	m->nr_conns++;
	m->size = htons(ntohs(m->size) + len);
	buff->head += len;
	spin_unlock_bh(&ipvs->sync_buff_lock);

	/* synchronize its controller if it has */
	cp = cp->control;
	if (cp) {
		if (cp->flags & IP_VS_CONN_F_TEMPLATE)
			pkts = atomic_add_return(1, &cp->in_pkts);
		else
			pkts = sysctl_sync_threshold(ipvs);
		ip_vs_sync_conn(ipvs, cp, pkts);
	}
}

/*
 *      Add an ip_vs_conn information into the current sync_buff.
 *      Called by ip_vs_in.
 *      Sending Version 1 messages
 */
void ip_vs_sync_conn(struct netns_ipvs *ipvs, struct ip_vs_conn *cp, int pkts)
{
	struct ip_vs_sync_mesg *m;
	union ip_vs_sync_conn *s;
	struct ip_vs_sync_buff *buff;
	struct ipvs_master_sync_state *ms;
	int id;
	__u8 *p;
	unsigned int len, pe_name_len, pad;

	/* Handle old version of the protocol */
	if (sysctl_sync_ver(ipvs) == 0) {
		ip_vs_sync_conn_v0(ipvs, cp, pkts);
		return;
	}
	/* Do not sync ONE PACKET */
	if (cp->flags & IP_VS_CONN_F_ONE_PACKET)
		goto control;
sloop:
	if (!ip_vs_sync_conn_needed(ipvs, cp, pkts))
		goto control;

	/* Sanity checks */
	pe_name_len = 0;
	if (cp->pe_data_len) {
		if (!cp->pe_data || !cp->dest) {
			IP_VS_ERR_RL("SYNC, connection pe_data invalid\n");
			return;
		}
		pe_name_len = strnlen(cp->pe->name, IP_VS_PENAME_MAXLEN);
	}

	spin_lock_bh(&ipvs->sync_buff_lock);
	if (!(ipvs->sync_state & IP_VS_STATE_MASTER)) {
		spin_unlock_bh(&ipvs->sync_buff_lock);
		return;
	}

	id = select_master_thread_id(ipvs, cp);
	ms = &ipvs->ms[id];

#ifdef CONFIG_IP_VS_IPV6
	if (cp->af == AF_INET6)
		len = sizeof(struct ip_vs_sync_v6);
	else
#endif
		len = sizeof(struct ip_vs_sync_v4);

	if (cp->flags & IP_VS_CONN_F_SEQ_MASK)
		len += sizeof(struct ip_vs_sync_conn_options) + 2;

	if (cp->pe_data_len)
		len += cp->pe_data_len + 2;	/* + Param hdr field */
	if (pe_name_len)
		len += pe_name_len + 2;

	/* check if there is a space for this one  */
	pad = 0;
	buff = ms->sync_buff;
	if (buff) {
		m = buff->mesg;
		pad = (4 - (size_t) buff->head) & 3;
		/* Send buffer if it is for v0 */
		if (buff->head + len + pad > buff->end || m->reserved) {
			sb_queue_tail(ipvs, ms);
			ms->sync_buff = NULL;
			buff = NULL;
			pad = 0;
		}
	}

	if (!buff) {
		buff = ip_vs_sync_buff_create(ipvs, len);
		if (!buff) {
			spin_unlock_bh(&ipvs->sync_buff_lock);
			pr_err("ip_vs_sync_buff_create failed.\n");
			return;
		}
		ms->sync_buff = buff;
		m = buff->mesg;
	}

	p = buff->head;
	buff->head += pad + len;
	m->size = htons(ntohs(m->size) + pad + len);
	/* Add ev. padding from prev. sync_conn */
	while (pad--)
		*(p++) = 0;

	s = (union ip_vs_sync_conn *)p;

	/* Set message type  & copy members */
	s->v4.type = (cp->af == AF_INET6 ? STYPE_F_INET6 : 0);
	s->v4.ver_size = htons(len & SVER_MASK);	/* Version 0 */
	s->v4.flags = htonl(cp->flags & ~IP_VS_CONN_F_HASHED);
	s->v4.state = htons(cp->state);
	s->v4.protocol = cp->protocol;
	s->v4.cport = cp->cport;
	s->v4.vport = cp->vport;
	s->v4.dport = cp->dport;
	s->v4.fwmark = htonl(cp->fwmark);
	s->v4.timeout = htonl(cp->timeout / HZ);
	m->nr_conns++;

#ifdef CONFIG_IP_VS_IPV6
	if (cp->af == AF_INET6) {
		p += sizeof(struct ip_vs_sync_v6);
		s->v6.caddr = cp->caddr.in6;
		s->v6.vaddr = cp->vaddr.in6;
		s->v6.daddr = cp->daddr.in6;
	} else
#endif
	{
		p += sizeof(struct ip_vs_sync_v4);	/* options ptr */
		s->v4.caddr = cp->caddr.ip;
		s->v4.vaddr = cp->vaddr.ip;
		s->v4.daddr = cp->daddr.ip;
	}
	if (cp->flags & IP_VS_CONN_F_SEQ_MASK) {
		*(p++) = IPVS_OPT_SEQ_DATA;
		*(p++) = sizeof(struct ip_vs_sync_conn_options);
		hton_seq((struct ip_vs_seq *)p, &cp->in_seq);
		p += sizeof(struct ip_vs_seq);
		hton_seq((struct ip_vs_seq *)p, &cp->out_seq);
		p += sizeof(struct ip_vs_seq);
	}
	/* Handle pe data */
	if (cp->pe_data_len && cp->pe_data) {
		*(p++) = IPVS_OPT_PE_DATA;
		*(p++) = cp->pe_data_len;
		memcpy(p, cp->pe_data, cp->pe_data_len);
		p += cp->pe_data_len;
		if (pe_name_len) {
			/* Add PE_NAME */
			*(p++) = IPVS_OPT_PE_NAME;
			*(p++) = pe_name_len;
			memcpy(p, cp->pe->name, pe_name_len);
			p += pe_name_len;
		}
	}

	spin_unlock_bh(&ipvs->sync_buff_lock);

control:
	/* synchronize its controller if it has */
	cp = cp->control;
	if (!cp)
		return;
	if (cp->flags & IP_VS_CONN_F_TEMPLATE)
		pkts = atomic_add_return(1, &cp->in_pkts);
	else
		pkts = sysctl_sync_threshold(ipvs);
	goto sloop;
}

/*
 *  fill_param used by version 1
 */
static inline int
ip_vs_conn_fill_param_sync(struct netns_ipvs *ipvs, int af, union ip_vs_sync_conn *sc,
			   struct ip_vs_conn_param *p,
			   __u8 *pe_data, unsigned int pe_data_len,
			   __u8 *pe_name, unsigned int pe_name_len)
{
#ifdef CONFIG_IP_VS_IPV6
	if (af == AF_INET6)
		ip_vs_conn_fill_param(ipvs, af, sc->v6.protocol,
				      (const union nf_inet_addr *)&sc->v6.caddr,
				      sc->v6.cport,
				      (const union nf_inet_addr *)&sc->v6.vaddr,
				      sc->v6.vport, p);
	else
#endif
		ip_vs_conn_fill_param(ipvs, af, sc->v4.protocol,
				      (const union nf_inet_addr *)&sc->v4.caddr,
				      sc->v4.cport,
				      (const union nf_inet_addr *)&sc->v4.vaddr,
				      sc->v4.vport, p);
	/* Handle pe data */
	if (pe_data_len) {
		if (pe_name_len) {
			char buff[IP_VS_PENAME_MAXLEN+1];

			memcpy(buff, pe_name, pe_name_len);
			buff[pe_name_len]=0;
			p->pe = __ip_vs_pe_getbyname(buff);
			if (!p->pe) {
				IP_VS_DBG(3, "BACKUP, no %s engine found/loaded\n",
					     buff);
				return 1;
			}
		} else {
			IP_VS_ERR_RL("BACKUP, Invalid PE parameters\n");
			return 1;
		}

		p->pe_data = kmemdup(pe_data, pe_data_len, GFP_ATOMIC);
		if (!p->pe_data) {
			module_put(p->pe->module);
			return -ENOMEM;
		}
		p->pe_data_len = pe_data_len;
	}
	return 0;
}

/*
 *  Connection Add / Update.
 *  Common for version 0 and 1 reception of backup sync_conns.
 *  Param: ...
 *         timeout is in sec.
 */
static void ip_vs_proc_conn(struct netns_ipvs *ipvs, struct ip_vs_conn_param *param,
			    unsigned int flags, unsigned int state,
			    unsigned int protocol, unsigned int type,
			    const union nf_inet_addr *daddr, __be16 dport,
			    unsigned long timeout, __u32 fwmark,
			    struct ip_vs_sync_conn_options *opt)
{
	struct ip_vs_dest *dest;
	struct ip_vs_conn *cp;

	if (!(flags & IP_VS_CONN_F_TEMPLATE)) {
		cp = ip_vs_conn_in_get(param);
		if (cp && ((cp->dport != dport) ||
			   !ip_vs_addr_equal(cp->daf, &cp->daddr, daddr))) {
			if (!(flags & IP_VS_CONN_F_INACTIVE)) {
				ip_vs_conn_expire_now(cp);
				__ip_vs_conn_put(cp);
				cp = NULL;
			} else {
				/* This is the expiration message for the
				 * connection that was already replaced, so we
				 * just ignore it.
				 */
				__ip_vs_conn_put(cp);
				kfree(param->pe_data);
				return;
			}
		}
	} else {
		cp = ip_vs_ct_in_get(param);
	}

	if (cp) {
		/* Free pe_data */
		kfree(param->pe_data);

		dest = cp->dest;
		spin_lock_bh(&cp->lock);
		if ((cp->flags ^ flags) & IP_VS_CONN_F_INACTIVE &&
		    !(flags & IP_VS_CONN_F_TEMPLATE) && dest) {
			if (flags & IP_VS_CONN_F_INACTIVE) {
				atomic_dec(&dest->activeconns);
				atomic_inc(&dest->inactconns);
			} else {
				atomic_inc(&dest->activeconns);
				atomic_dec(&dest->inactconns);
			}
		}
		flags &= IP_VS_CONN_F_BACKUP_UPD_MASK;
		flags |= cp->flags & ~IP_VS_CONN_F_BACKUP_UPD_MASK;
		cp->flags = flags;
		spin_unlock_bh(&cp->lock);
		if (!dest)
			ip_vs_try_bind_dest(cp);
	} else {
		/*
		 * Find the appropriate destination for the connection.
		 * If it is not found the connection will remain unbound
		 * but still handled.
		 */
		rcu_read_lock();
		/* This function is only invoked by the synchronization
		 * code. We do not currently support heterogeneous pools
		 * with synchronization, so we can make the assumption that
		 * the svc_af is the same as the dest_af
		 */
		dest = ip_vs_find_dest(ipvs, type, type, daddr, dport,
				       param->vaddr, param->vport, protocol,
				       fwmark, flags);

		cp = ip_vs_conn_new(param, type, daddr, dport, flags, dest,
				    fwmark);
		rcu_read_unlock();
		if (!cp) {
			kfree(param->pe_data);
			IP_VS_DBG(2, "BACKUP, add new conn. failed\n");
			return;
		}
		if (!(flags & IP_VS_CONN_F_TEMPLATE))
			kfree(param->pe_data);
	}

	if (opt) {
		cp->in_seq = opt->in_seq;
		cp->out_seq = opt->out_seq;
	}
	atomic_set(&cp->in_pkts, sysctl_sync_threshold(ipvs));
	cp->state = state;
	cp->old_state = cp->state;
	/*
	 * For Ver 0 messages style
	 *  - Not possible to recover the right timeout for templates
	 *  - can not find the right fwmark
	 *    virtual service. If needed, we can do it for
	 *    non-fwmark persistent services.
	 * Ver 1 messages style.
	 *  - No problem.
	 */
	if (timeout) {
		if (timeout > MAX_SCHEDULE_TIMEOUT / HZ)
			timeout = MAX_SCHEDULE_TIMEOUT / HZ;
		cp->timeout = timeout*HZ;
	} else {
		struct ip_vs_proto_data *pd;

		pd = ip_vs_proto_data_get(ipvs, protocol);
		if (!(flags & IP_VS_CONN_F_TEMPLATE) && pd && pd->timeout_table)
			cp->timeout = pd->timeout_table[state];
		else
			cp->timeout = (3*60*HZ);
	}
	ip_vs_conn_put(cp);
}

/*
 *  Process received multicast message for Version 0
 */
static void ip_vs_process_message_v0(struct netns_ipvs *ipvs, const char *buffer,
				     const size_t buflen)
{
	struct ip_vs_sync_mesg_v0 *m = (struct ip_vs_sync_mesg_v0 *)buffer;
	struct ip_vs_sync_conn_v0 *s;
	struct ip_vs_sync_conn_options *opt;
	struct ip_vs_protocol *pp;
	struct ip_vs_conn_param param;
	char *p;
	int i;

	p = (char *)buffer + sizeof(struct ip_vs_sync_mesg_v0);
	for (i=0; i<m->nr_conns; i++) {
		unsigned int flags, state;

		if (p + SIMPLE_CONN_SIZE > buffer+buflen) {
			IP_VS_ERR_RL("BACKUP v0, bogus conn\n");
			return;
		}
		s = (struct ip_vs_sync_conn_v0 *) p;
		flags = ntohs(s->flags) | IP_VS_CONN_F_SYNC;
		flags &= ~IP_VS_CONN_F_HASHED;
		if (flags & IP_VS_CONN_F_SEQ_MASK) {
			opt = (struct ip_vs_sync_conn_options *)&s[1];
			p += FULL_CONN_SIZE;
			if (p > buffer+buflen) {
				IP_VS_ERR_RL("BACKUP v0, Dropping buffer bogus conn options\n");
				return;
			}
		} else {
			opt = NULL;
			p += SIMPLE_CONN_SIZE;
		}

		state = ntohs(s->state);
		if (!(flags & IP_VS_CONN_F_TEMPLATE)) {
			pp = ip_vs_proto_get(s->protocol);
			if (!pp) {
				IP_VS_DBG(2, "BACKUP v0, Unsupported protocol %u\n",
					s->protocol);
				continue;
			}
			if (state >= pp->num_states) {
				IP_VS_DBG(2, "BACKUP v0, Invalid %s state %u\n",
					pp->name, state);
				continue;
			}
		} else {
			if (state >= IP_VS_CTPL_S_LAST)
				IP_VS_DBG(7, "BACKUP v0, Invalid tpl state %u\n",
					  state);
		}

		ip_vs_conn_fill_param(ipvs, AF_INET, s->protocol,
				      (const union nf_inet_addr *)&s->caddr,
				      s->cport,
				      (const union nf_inet_addr *)&s->vaddr,
				      s->vport, &param);

		/* Send timeout as Zero */
		ip_vs_proc_conn(ipvs, &param, flags, state, s->protocol, AF_INET,
				(union nf_inet_addr *)&s->daddr, s->dport,
				0, 0, opt);
	}
}

/*
 * Handle options
 */
static inline int ip_vs_proc_seqopt(__u8 *p, unsigned int plen,
				    __u32 *opt_flags,
				    struct ip_vs_sync_conn_options *opt)
{
	struct ip_vs_sync_conn_options *topt;

	topt = (struct ip_vs_sync_conn_options *)p;

	if (plen != sizeof(struct ip_vs_sync_conn_options)) {
		IP_VS_DBG(2, "BACKUP, bogus conn options length\n");
		return -EINVAL;
	}
	if (*opt_flags & IPVS_OPT_F_SEQ_DATA) {
		IP_VS_DBG(2, "BACKUP, conn options found twice\n");
		return -EINVAL;
	}
	ntoh_seq(&topt->in_seq, &opt->in_seq);
	ntoh_seq(&topt->out_seq, &opt->out_seq);
	*opt_flags |= IPVS_OPT_F_SEQ_DATA;
	return 0;
}

static int ip_vs_proc_str(__u8 *p, unsigned int plen, unsigned int *data_len,
			  __u8 **data, unsigned int maxlen,
			  __u32 *opt_flags, __u32 flag)
{
	if (plen > maxlen) {
		IP_VS_DBG(2, "BACKUP, bogus par.data len > %d\n", maxlen);
		return -EINVAL;
	}
	if (*opt_flags & flag) {
		IP_VS_DBG(2, "BACKUP, Par.data found twice 0x%x\n", flag);
		return -EINVAL;
	}
	*data_len = plen;
	*data = p;
	*opt_flags |= flag;
	return 0;
}
/*
 *   Process a Version 1 sync. connection
 */
static inline int ip_vs_proc_sync_conn(struct netns_ipvs *ipvs, __u8 *p, __u8 *msg_end)
{
	struct ip_vs_sync_conn_options opt;
	union  ip_vs_sync_conn *s;
	struct ip_vs_protocol *pp;
	struct ip_vs_conn_param param;
	__u32 flags;
	unsigned int af, state, pe_data_len=0, pe_name_len=0;
	__u8 *pe_data=NULL, *pe_name=NULL;
	__u32 opt_flags=0;
	int retc=0;

	s = (union ip_vs_sync_conn *) p;

	if (s->v6.type & STYPE_F_INET6) {
#ifdef CONFIG_IP_VS_IPV6
		af = AF_INET6;
		p += sizeof(struct ip_vs_sync_v6);
#else
		IP_VS_DBG(3,"BACKUP, IPv6 msg received, and IPVS is not compiled for IPv6\n");
		retc = 10;
		goto out;
#endif
	} else if (!s->v4.type) {
		af = AF_INET;
		p += sizeof(struct ip_vs_sync_v4);
	} else {
		return -10;
	}
	if (p > msg_end)
		return -20;

	/* Process optional params check Type & Len. */
	while (p < msg_end) {
		int ptype;
		int plen;

		if (p+2 > msg_end)
			return -30;
		ptype = *(p++);
		plen  = *(p++);

		if (!plen || ((p + plen) > msg_end))
			return -40;
		/* Handle seq option  p = param data */
		switch (ptype & ~IPVS_OPT_F_PARAM) {
		case IPVS_OPT_SEQ_DATA:
			if (ip_vs_proc_seqopt(p, plen, &opt_flags, &opt))
				return -50;
			break;

		case IPVS_OPT_PE_DATA:
			if (ip_vs_proc_str(p, plen, &pe_data_len, &pe_data,
					   IP_VS_PEDATA_MAXLEN, &opt_flags,
					   IPVS_OPT_F_PE_DATA))
				return -60;
			break;

		case IPVS_OPT_PE_NAME:
			if (ip_vs_proc_str(p, plen,&pe_name_len, &pe_name,
					   IP_VS_PENAME_MAXLEN, &opt_flags,
					   IPVS_OPT_F_PE_NAME))
				return -70;
			break;

		default:
			/* Param data mandatory ? */
			if (!(ptype & IPVS_OPT_F_PARAM)) {
				IP_VS_DBG(3, "BACKUP, Unknown mandatory param %d found\n",
					  ptype & ~IPVS_OPT_F_PARAM);
				retc = 20;
				goto out;
			}
		}
		p += plen;  /* Next option */
	}

	/* Get flags and Mask off unsupported */
	flags  = ntohl(s->v4.flags) & IP_VS_CONN_F_BACKUP_MASK;
	flags |= IP_VS_CONN_F_SYNC;
	state = ntohs(s->v4.state);

	if (!(flags & IP_VS_CONN_F_TEMPLATE)) {
		pp = ip_vs_proto_get(s->v4.protocol);
		if (!pp) {
			IP_VS_DBG(3,"BACKUP, Unsupported protocol %u\n",
				s->v4.protocol);
			retc = 30;
			goto out;
		}
		if (state >= pp->num_states) {
			IP_VS_DBG(3, "BACKUP, Invalid %s state %u\n",
				pp->name, state);
			retc = 40;
			goto out;
		}
	} else {
		if (state >= IP_VS_CTPL_S_LAST)
			IP_VS_DBG(7, "BACKUP, Invalid tpl state %u\n",
				  state);
	}
	if (ip_vs_conn_fill_param_sync(ipvs, af, s, &param, pe_data,
				       pe_data_len, pe_name, pe_name_len)) {
		retc = 50;
		goto out;
	}
	/* If only IPv4, just silent skip IPv6 */
	if (af == AF_INET)
		ip_vs_proc_conn(ipvs, &param, flags, state, s->v4.protocol, af,
				(union nf_inet_addr *)&s->v4.daddr, s->v4.dport,
				ntohl(s->v4.timeout), ntohl(s->v4.fwmark),
				(opt_flags & IPVS_OPT_F_SEQ_DATA ? &opt : NULL)
				);
#ifdef CONFIG_IP_VS_IPV6
	else
		ip_vs_proc_conn(ipvs, &param, flags, state, s->v6.protocol, af,
				(union nf_inet_addr *)&s->v6.daddr, s->v6.dport,
				ntohl(s->v6.timeout), ntohl(s->v6.fwmark),
				(opt_flags & IPVS_OPT_F_SEQ_DATA ? &opt : NULL)
				);
#endif
	ip_vs_pe_put(param.pe);
	return 0;
	/* Error exit */
out:
	IP_VS_DBG(2, "BACKUP, Single msg dropped err:%d\n", retc);
	return retc;

}
/*
 *      Process received multicast message and create the corresponding
 *      ip_vs_conn entries.
 *      Handles Version 0 & 1
 */
static void ip_vs_process_message(struct netns_ipvs *ipvs, __u8 *buffer,
				  const size_t buflen)
{
	struct ip_vs_sync_mesg *m2 = (struct ip_vs_sync_mesg *)buffer;
	__u8 *p, *msg_end;
	int i, nr_conns;

	if (buflen < sizeof(struct ip_vs_sync_mesg_v0)) {
		IP_VS_DBG(2, "BACKUP, message header too short\n");
		return;
	}

	if (buflen != ntohs(m2->size)) {
		IP_VS_DBG(2, "BACKUP, bogus message size\n");
		return;
	}
	/* SyncID sanity check */
	if (ipvs->bcfg.syncid != 0 && m2->syncid != ipvs->bcfg.syncid) {
		IP_VS_DBG(7, "BACKUP, Ignoring syncid = %d\n", m2->syncid);
		return;
	}
	/* Handle version 1  message */
	if ((m2->version == SYNC_PROTO_VER) && (m2->reserved == 0)
	    && (m2->spare == 0)) {

		msg_end = buffer + sizeof(struct ip_vs_sync_mesg);
		nr_conns = m2->nr_conns;

		for (i=0; i<nr_conns; i++) {
			union ip_vs_sync_conn *s;
			unsigned int size;
			int retc;

			p = msg_end;
			if (p + sizeof(s->v4) > buffer+buflen) {
				IP_VS_ERR_RL("BACKUP, Dropping buffer, to small\n");
				return;
			}
			s = (union ip_vs_sync_conn *)p;
			size = ntohs(s->v4.ver_size) & SVER_MASK;
			msg_end = p + size;
			/* Basic sanity checks */
			if (msg_end  > buffer+buflen) {
				IP_VS_ERR_RL("BACKUP, Dropping buffer, msg > buffer\n");
				return;
			}
			if (ntohs(s->v4.ver_size) >> SVER_SHIFT) {
				IP_VS_ERR_RL("BACKUP, Dropping buffer, Unknown version %d\n",
					      ntohs(s->v4.ver_size) >> SVER_SHIFT);
				return;
			}
			/* Process a single sync_conn */
			retc = ip_vs_proc_sync_conn(ipvs, p, msg_end);
			if (retc < 0) {
				IP_VS_ERR_RL("BACKUP, Dropping buffer, Err: %d in decoding\n",
					     retc);
				return;
			}
			/* Make sure we have 32 bit alignment */
			msg_end = p + ((size + 3) & ~3);
		}
	} else {
		/* Old type of message */
		ip_vs_process_message_v0(ipvs, buffer, buflen);
		return;
	}
}


/*
 *      Setup sndbuf (mode=1) or rcvbuf (mode=0)
 */
static void set_sock_size(struct sock *sk, int mode, int val)
{
	/* setsockopt(sock, SOL_SOCKET, SO_SNDBUF, &val, sizeof(val)); */
	/* setsockopt(sock, SOL_SOCKET, SO_RCVBUF, &val, sizeof(val)); */
	lock_sock(sk);
	if (mode) {
		val = clamp_t(int, val, (SOCK_MIN_SNDBUF + 1) / 2,
			      sysctl_wmem_max);
		sk->sk_sndbuf = val * 2;
		sk->sk_userlocks |= SOCK_SNDBUF_LOCK;
	} else {
		val = clamp_t(int, val, (SOCK_MIN_RCVBUF + 1) / 2,
			      sysctl_rmem_max);
		sk->sk_rcvbuf = val * 2;
		sk->sk_userlocks |= SOCK_RCVBUF_LOCK;
	}
	release_sock(sk);
}

/*
 *      Setup loopback of outgoing multicasts on a sending socket
 */
static void set_mcast_loop(struct sock *sk, u_char loop)
{
	struct inet_sock *inet = inet_sk(sk);

	/* setsockopt(sock, SOL_IP, IP_MULTICAST_LOOP, &loop, sizeof(loop)); */
	lock_sock(sk);
	inet->mc_loop = loop ? 1 : 0;
#ifdef CONFIG_IP_VS_IPV6
	if (sk->sk_family == AF_INET6) {
		struct ipv6_pinfo *np = inet6_sk(sk);

		/* IPV6_MULTICAST_LOOP */
		np->mc_loop = loop ? 1 : 0;
	}
#endif
	release_sock(sk);
}

/*
 *      Specify TTL for outgoing multicasts on a sending socket
 */
static void set_mcast_ttl(struct sock *sk, u_char ttl)
{
	struct inet_sock *inet = inet_sk(sk);

	/* setsockopt(sock, SOL_IP, IP_MULTICAST_TTL, &ttl, sizeof(ttl)); */
	lock_sock(sk);
	inet->mc_ttl = ttl;
#ifdef CONFIG_IP_VS_IPV6
	if (sk->sk_family == AF_INET6) {
		struct ipv6_pinfo *np = inet6_sk(sk);

		/* IPV6_MULTICAST_HOPS */
		np->mcast_hops = ttl;
	}
#endif
	release_sock(sk);
}

/* Control fragmentation of messages */
static void set_mcast_pmtudisc(struct sock *sk, int val)
{
	struct inet_sock *inet = inet_sk(sk);

	/* setsockopt(sock, SOL_IP, IP_MTU_DISCOVER, &val, sizeof(val)); */
	lock_sock(sk);
	inet->pmtudisc = val;
#ifdef CONFIG_IP_VS_IPV6
	if (sk->sk_family == AF_INET6) {
		struct ipv6_pinfo *np = inet6_sk(sk);

		/* IPV6_MTU_DISCOVER */
		np->pmtudisc = val;
	}
#endif
	release_sock(sk);
}

/*
 *      Specifiy default interface for outgoing multicasts
 */
static int set_mcast_if(struct sock *sk, struct net_device *dev)
{
	struct inet_sock *inet = inet_sk(sk);

	if (sk->sk_bound_dev_if && dev->ifindex != sk->sk_bound_dev_if)
		return -EINVAL;

	lock_sock(sk);
	inet->mc_index = dev->ifindex;
	/*  inet->mc_addr  = 0; */
#ifdef CONFIG_IP_VS_IPV6
	if (sk->sk_family == AF_INET6) {
		struct ipv6_pinfo *np = inet6_sk(sk);

		/* IPV6_MULTICAST_IF */
		np->mcast_oif = dev->ifindex;
	}
#endif
	release_sock(sk);

	return 0;
}


/*
 *      Join a multicast group.
 *      the group is specified by a class D multicast address 224.0.0.0/8
 *      in the in_addr structure passed in as a parameter.
 */
static int
join_mcast_group(struct sock *sk, struct in_addr *addr, struct net_device *dev)
{
	struct ip_mreqn mreq;
	int ret;

	memset(&mreq, 0, sizeof(mreq));
	memcpy(&mreq.imr_multiaddr, addr, sizeof(struct in_addr));

	if (sk->sk_bound_dev_if && dev->ifindex != sk->sk_bound_dev_if)
		return -EINVAL;

	mreq.imr_ifindex = dev->ifindex;

	lock_sock(sk);
	ret = ip_mc_join_group(sk, &mreq);
	release_sock(sk);

	return ret;
}

#ifdef CONFIG_IP_VS_IPV6
static int join_mcast_group6(struct sock *sk, struct in6_addr *addr,
			     struct net_device *dev)
{
	int ret;

	if (sk->sk_bound_dev_if && dev->ifindex != sk->sk_bound_dev_if)
		return -EINVAL;

	lock_sock(sk);
	ret = ipv6_sock_mc_join(sk, dev->ifindex, addr);
	release_sock(sk);

	return ret;
}
#endif

static int bind_mcastif_addr(struct socket *sock, struct net_device *dev)
{
	__be32 addr;
	struct sockaddr_in sin;

	addr = inet_select_addr(dev, 0, RT_SCOPE_UNIVERSE);
	if (!addr)
		pr_err("You probably need to specify IP address on "
		       "multicast interface.\n");

	IP_VS_DBG(7, "binding socket with (%s) %pI4\n",
		  dev->name, &addr);

	/* Now bind the socket with the address of multicast interface */
	sin.sin_family	     = AF_INET;
	sin.sin_addr.s_addr  = addr;
	sin.sin_port         = 0;

	return sock->ops->bind(sock, (struct sockaddr*)&sin, sizeof(sin));
}

static void get_mcast_sockaddr(union ipvs_sockaddr *sa, int *salen,
			       struct ipvs_sync_daemon_cfg *c, int id)
{
	if (AF_INET6 == c->mcast_af) {
		sa->in6 = (struct sockaddr_in6) {
			.sin6_family = AF_INET6,
			.sin6_port = htons(c->mcast_port + id),
		};
		sa->in6.sin6_addr = c->mcast_group.in6;
		*salen = sizeof(sa->in6);
	} else {
		sa->in = (struct sockaddr_in) {
			.sin_family = AF_INET,
			.sin_port = htons(c->mcast_port + id),
		};
		sa->in.sin_addr = c->mcast_group.in;
		*salen = sizeof(sa->in);
	}
}

/*
 *      Set up sending multicast socket over UDP
 */
static int make_send_sock(struct netns_ipvs *ipvs, int id,
			  struct net_device *dev, struct socket **sock_ret)
{
	/* multicast addr */
	union ipvs_sockaddr mcast_addr;
	struct socket *sock;
	int result, salen;

	/* First create a socket */
	result = sock_create_kern(ipvs->net, ipvs->mcfg.mcast_af, SOCK_DGRAM,
				  IPPROTO_UDP, &sock);
	if (result < 0) {
		pr_err("Error during creation of socket; terminating\n");
		goto error;
	}
	*sock_ret = sock;
	result = set_mcast_if(sock->sk, dev);
	if (result < 0) {
		pr_err("Error setting outbound mcast interface\n");
		goto error;
	}

	set_mcast_loop(sock->sk, 0);
	set_mcast_ttl(sock->sk, ipvs->mcfg.mcast_ttl);
	/* Allow fragmentation if MTU changes */
	set_mcast_pmtudisc(sock->sk, IP_PMTUDISC_DONT);
	result = sysctl_sync_sock_size(ipvs);
	if (result > 0)
		set_sock_size(sock->sk, 1, result);

	if (AF_INET == ipvs->mcfg.mcast_af)
		result = bind_mcastif_addr(sock, dev);
	else
		result = 0;
	if (result < 0) {
		pr_err("Error binding address of the mcast interface\n");
		goto error;
	}

	get_mcast_sockaddr(&mcast_addr, &salen, &ipvs->mcfg, id);
	result = sock->ops->connect(sock, (struct sockaddr *) &mcast_addr,
				    salen, 0);
	if (result < 0) {
		pr_err("Error connecting to the multicast addr\n");
		goto error;
	}

	return 0;

error:
	return result;
}


/*
 *      Set up receiving multicast socket over UDP
 */
static int make_receive_sock(struct netns_ipvs *ipvs, int id,
			     struct net_device *dev, struct socket **sock_ret)
{
	/* multicast addr */
	union ipvs_sockaddr mcast_addr;
	struct socket *sock;
	int result, salen;

	/* First create a socket */
	result = sock_create_kern(ipvs->net, ipvs->bcfg.mcast_af, SOCK_DGRAM,
				  IPPROTO_UDP, &sock);
	if (result < 0) {
		pr_err("Error during creation of socket; terminating\n");
		goto error;
	}
	*sock_ret = sock;
	/* it is equivalent to the REUSEADDR option in user-space */
	sock->sk->sk_reuse = SK_CAN_REUSE;
	result = sysctl_sync_sock_size(ipvs);
	if (result > 0)
		set_sock_size(sock->sk, 0, result);

	get_mcast_sockaddr(&mcast_addr, &salen, &ipvs->bcfg, id);
	sock->sk->sk_bound_dev_if = dev->ifindex;
	result = sock->ops->bind(sock, (struct sockaddr *)&mcast_addr, salen);
	if (result < 0) {
		pr_err("Error binding to the multicast addr\n");
		goto error;
	}

	/* join the multicast group */
#ifdef CONFIG_IP_VS_IPV6
	if (ipvs->bcfg.mcast_af == AF_INET6)
		result = join_mcast_group6(sock->sk, &mcast_addr.in6.sin6_addr,
					   dev);
	else
#endif
		result = join_mcast_group(sock->sk, &mcast_addr.in.sin_addr,
					  dev);
	if (result < 0) {
		pr_err("Error joining to the multicast group\n");
		goto error;
	}

	return 0;

error:
	return result;
}


static int
ip_vs_send_async(struct socket *sock, const char *buffer, const size_t length)
{
	struct msghdr	msg = {.msg_flags = MSG_DONTWAIT|MSG_NOSIGNAL};
	struct kvec	iov;
	int		len;

	EnterFunction(7);
	iov.iov_base     = (void *)buffer;
	iov.iov_len      = length;

	len = kernel_sendmsg(sock, &msg, &iov, 1, (size_t)(length));

	LeaveFunction(7);
	return len;
}

static int
ip_vs_send_sync_msg(struct socket *sock, struct ip_vs_sync_mesg *msg)
{
	int msize;
	int ret;

	msize = ntohs(msg->size);

	ret = ip_vs_send_async(sock, (char *)msg, msize);
	if (ret >= 0 || ret == -EAGAIN)
		return ret;
	pr_err("ip_vs_send_async error %d\n", ret);
	return 0;
}

static int
ip_vs_receive(struct socket *sock, char *buffer, const size_t buflen)
{
	struct msghdr		msg = {NULL,};
	struct kvec		iov = {buffer, buflen};
	int			len;

	EnterFunction(7);

	/* Receive a packet */
	iov_iter_kvec(&msg.msg_iter, READ | ITER_KVEC, &iov, 1, buflen);
	len = sock_recvmsg(sock, &msg, MSG_DONTWAIT);
	if (len < 0)
		return len;

	LeaveFunction(7);
	return len;
}

/* Wakeup the master thread for sending */
static void master_wakeup_work_handler(struct work_struct *work)
{
	struct ipvs_master_sync_state *ms =
		container_of(work, struct ipvs_master_sync_state,
			     master_wakeup_work.work);
	struct netns_ipvs *ipvs = ms->ipvs;

	spin_lock_bh(&ipvs->sync_lock);
	if (ms->sync_queue_len &&
	    ms->sync_queue_delay < IPVS_SYNC_WAKEUP_RATE) {
		int id = (int)(ms - ipvs->ms);

		ms->sync_queue_delay = IPVS_SYNC_WAKEUP_RATE;
		wake_up_process(ipvs->master_tinfo[id].task);
	}
	spin_unlock_bh(&ipvs->sync_lock);
}

/* Get next buffer to send */
static inline struct ip_vs_sync_buff *
next_sync_buff(struct netns_ipvs *ipvs, struct ipvs_master_sync_state *ms)
{
	struct ip_vs_sync_buff *sb;

	sb = sb_dequeue(ipvs, ms);
	if (sb)
		return sb;
	/* Do not delay entries in buffer for more than 2 seconds */
	return get_curr_sync_buff(ipvs, ms, IPVS_SYNC_FLUSH_TIME);
}

static int sync_thread_master(void *data)
{
	struct ip_vs_sync_thread_data *tinfo = data;
	struct netns_ipvs *ipvs = tinfo->ipvs;
	struct ipvs_master_sync_state *ms = &ipvs->ms[tinfo->id];
	struct sock *sk = tinfo->sock->sk;
	struct ip_vs_sync_buff *sb;

	pr_info("sync thread started: state = MASTER, mcast_ifn = %s, "
		"syncid = %d, id = %d\n",
		ipvs->mcfg.mcast_ifn, ipvs->mcfg.syncid, tinfo->id);

	for (;;) {
		sb = next_sync_buff(ipvs, ms);
		if (unlikely(kthread_should_stop()))
			break;
		if (!sb) {
			schedule_timeout(IPVS_SYNC_CHECK_PERIOD);
			continue;
		}
		while (ip_vs_send_sync_msg(tinfo->sock, sb->mesg) < 0) {
			/* (Ab)use interruptible sleep to avoid increasing
			 * the load avg.
			 */
			__wait_event_interruptible(*sk_sleep(sk),
						   sock_writeable(sk) ||
						   kthread_should_stop());
			if (unlikely(kthread_should_stop()))
				goto done;
		}
		ip_vs_sync_buff_release(sb);
	}

done:
	__set_current_state(TASK_RUNNING);
	if (sb)
		ip_vs_sync_buff_release(sb);

	/* clean up the sync_buff queue */
	while ((sb = sb_dequeue(ipvs, ms)))
		ip_vs_sync_buff_release(sb);
	__set_current_state(TASK_RUNNING);

	/* clean up the current sync_buff */
	sb = get_curr_sync_buff(ipvs, ms, 0);
	if (sb)
		ip_vs_sync_buff_release(sb);

	return 0;
}


static int sync_thread_backup(void *data)
{
	struct ip_vs_sync_thread_data *tinfo = data;
	struct netns_ipvs *ipvs = tinfo->ipvs;
	struct sock *sk = tinfo->sock->sk;
	struct udp_sock *up = udp_sk(sk);
	int len;

	pr_info("sync thread started: state = BACKUP, mcast_ifn = %s, "
		"syncid = %d, id = %d\n",
		ipvs->bcfg.mcast_ifn, ipvs->bcfg.syncid, tinfo->id);

	while (!kthread_should_stop()) {
		wait_event_interruptible(*sk_sleep(sk),
					 !skb_queue_empty_lockless(&sk->sk_receive_queue) ||
					 !skb_queue_empty_lockless(&up->reader_queue) ||
					 kthread_should_stop());

		/* do we have data now? */
		while (!skb_queue_empty_lockless(&sk->sk_receive_queue) ||
		       !skb_queue_empty_lockless(&up->reader_queue)) {
			len = ip_vs_receive(tinfo->sock, tinfo->buf,
					ipvs->bcfg.sync_maxlen);
			if (len <= 0) {
				if (len != -EAGAIN)
					pr_err("receiving message error\n");
				break;
			}

			ip_vs_process_message(ipvs, tinfo->buf, len);
		}
	}

	return 0;
}


int start_sync_thread(struct netns_ipvs *ipvs, struct ipvs_sync_daemon_cfg *c,
		      int state)
{
<<<<<<< HEAD
	struct ip_vs_sync_thread_data *tinfo = NULL;
	struct task_struct **array = NULL, *task;
=======
	struct ip_vs_sync_thread_data *ti = NULL, *tinfo;
	struct task_struct *task;
>>>>>>> 286cd8c7
	struct net_device *dev;
	char *name;
	int (*threadfn)(void *data);
	int id = 0, count, hlen;
	int result = -ENOMEM;
	u16 mtu, min_mtu;

	IP_VS_DBG(7, "%s(): pid %d\n", __func__, task_pid_nr(current));
	IP_VS_DBG(7, "Each ip_vs_sync_conn entry needs %zd bytes\n",
		  sizeof(struct ip_vs_sync_conn_v0));

<<<<<<< HEAD
=======
	/* increase the module use count */
	if (!ip_vs_use_count_inc())
		return -ENOPROTOOPT;

>>>>>>> 286cd8c7
	/* Do not hold one mutex and then to block on another */
	for (;;) {
		rtnl_lock();
		if (mutex_trylock(&ipvs->sync_mutex))
			break;
		rtnl_unlock();
		mutex_lock(&ipvs->sync_mutex);
		if (rtnl_trylock())
			break;
		mutex_unlock(&ipvs->sync_mutex);
	}

	if (!ipvs->sync_state) {
		count = clamp(sysctl_sync_ports(ipvs), 1, IPVS_SYNC_PORTS_MAX);
		ipvs->threads_mask = count - 1;
	} else
		count = ipvs->threads_mask + 1;

	if (c->mcast_af == AF_UNSPEC) {
		c->mcast_af = AF_INET;
		c->mcast_group.ip = cpu_to_be32(IP_VS_SYNC_GROUP);
	}
	if (!c->mcast_port)
		c->mcast_port = IP_VS_SYNC_PORT;
	if (!c->mcast_ttl)
		c->mcast_ttl = 1;

	dev = __dev_get_by_name(ipvs->net, c->mcast_ifn);
	if (!dev) {
		pr_err("Unknown mcast interface: %s\n", c->mcast_ifn);
		result = -ENODEV;
		goto out_early;
	}
	hlen = (AF_INET6 == c->mcast_af) ?
	       sizeof(struct ipv6hdr) + sizeof(struct udphdr) :
	       sizeof(struct iphdr) + sizeof(struct udphdr);
	mtu = (state == IP_VS_STATE_BACKUP) ?
		  clamp(dev->mtu, 1500U, 65535U) : 1500U;
	min_mtu = (state == IP_VS_STATE_BACKUP) ? 1024 : 1;

	if (c->sync_maxlen)
		c->sync_maxlen = clamp_t(unsigned int,
					 c->sync_maxlen, min_mtu,
					 65535 - hlen);
	else
		c->sync_maxlen = mtu - hlen;

	if (state == IP_VS_STATE_MASTER) {
		result = -EEXIST;
		if (ipvs->ms)
			goto out_early;

		ipvs->mcfg = *c;
		name = "ipvs-m:%d:%d";
		threadfn = sync_thread_master;
	} else if (state == IP_VS_STATE_BACKUP) {
		result = -EEXIST;
<<<<<<< HEAD
		if (ipvs->backup_threads)
=======
		if (ipvs->backup_tinfo)
>>>>>>> 286cd8c7
			goto out_early;

		ipvs->bcfg = *c;
		name = "ipvs-b:%d:%d";
		threadfn = sync_thread_backup;
	} else {
		result = -EINVAL;
		goto out_early;
	}

	if (state == IP_VS_STATE_MASTER) {
		struct ipvs_master_sync_state *ms;

		result = -ENOMEM;
<<<<<<< HEAD
		ipvs->ms = kzalloc(count * sizeof(ipvs->ms[0]), GFP_KERNEL);
=======
		ipvs->ms = kcalloc(count, sizeof(ipvs->ms[0]), GFP_KERNEL);
>>>>>>> 286cd8c7
		if (!ipvs->ms)
			goto out;
		ms = ipvs->ms;
		for (id = 0; id < count; id++, ms++) {
			INIT_LIST_HEAD(&ms->sync_queue);
			ms->sync_queue_len = 0;
			ms->sync_queue_delay = 0;
			INIT_DELAYED_WORK(&ms->master_wakeup_work,
					  master_wakeup_work_handler);
			ms->ipvs = ipvs;
		}
<<<<<<< HEAD
	} else {
		array = kzalloc(count * sizeof(struct task_struct *),
				GFP_KERNEL);
		result = -ENOMEM;
		if (!array)
			goto out;
=======
>>>>>>> 286cd8c7
	}
	result = -ENOMEM;
	ti = kcalloc(count, sizeof(struct ip_vs_sync_thread_data),
		     GFP_KERNEL);
	if (!ti)
		goto out;

	for (id = 0; id < count; id++) {
<<<<<<< HEAD
		result = -ENOMEM;
		tinfo = kmalloc(sizeof(*tinfo), GFP_KERNEL);
		if (!tinfo)
			goto out;
		tinfo->ipvs = ipvs;
		tinfo->sock = NULL;
=======
		tinfo = &ti[id];
		tinfo->ipvs = ipvs;
>>>>>>> 286cd8c7
		if (state == IP_VS_STATE_BACKUP) {
			result = -ENOMEM;
			tinfo->buf = kmalloc(ipvs->bcfg.sync_maxlen,
					     GFP_KERNEL);
			if (!tinfo->buf)
				goto out;
<<<<<<< HEAD
		} else {
			tinfo->buf = NULL;
=======
>>>>>>> 286cd8c7
		}
		tinfo->id = id;
		if (state == IP_VS_STATE_MASTER)
			result = make_send_sock(ipvs, id, dev, &tinfo->sock);
		else
			result = make_receive_sock(ipvs, id, dev, &tinfo->sock);
		if (result < 0)
			goto out;

		task = kthread_run(threadfn, tinfo, name, ipvs->gen, id);
		if (IS_ERR(task)) {
			result = PTR_ERR(task);
			goto out;
		}
		tinfo->task = task;
	}

	/* mark as active */

	if (state == IP_VS_STATE_MASTER)
		ipvs->master_tinfo = ti;
	else
		ipvs->backup_tinfo = ti;
	spin_lock_bh(&ipvs->sync_buff_lock);
	ipvs->sync_state |= state;
	spin_unlock_bh(&ipvs->sync_buff_lock);

	mutex_unlock(&ipvs->sync_mutex);
	rtnl_unlock();
<<<<<<< HEAD

	/* increase the module use count */
	ip_vs_use_count_inc();
=======
>>>>>>> 286cd8c7

	return 0;

out:
	/* We do not need RTNL lock anymore, release it here so that
<<<<<<< HEAD
	 * sock_release below and in the kthreads can use rtnl_lock
	 * to leave the mcast group.
	 */
	rtnl_unlock();
	count = id;
	while (count-- > 0) {
		if (state == IP_VS_STATE_MASTER)
			kthread_stop(ipvs->ms[count].master_thread);
		else
			kthread_stop(array[count]);
=======
	 * sock_release below can use rtnl_lock to leave the mcast group.
	 */
	rtnl_unlock();
	id = min(id, count - 1);
	if (ti) {
		for (tinfo = ti + id; tinfo >= ti; tinfo--) {
			if (tinfo->task)
				kthread_stop(tinfo->task);
		}
>>>>>>> 286cd8c7
	}
	if (!(ipvs->sync_state & IP_VS_STATE_MASTER)) {
		kfree(ipvs->ms);
		ipvs->ms = NULL;
	}
	mutex_unlock(&ipvs->sync_mutex);
<<<<<<< HEAD
	if (tinfo) {
		if (tinfo->sock)
			sock_release(tinfo->sock);
		kfree(tinfo->buf);
		kfree(tinfo);
	}
	kfree(array);
=======

	/* No more mutexes, release socks */
	if (ti) {
		for (tinfo = ti + id; tinfo >= ti; tinfo--) {
			if (tinfo->sock)
				sock_release(tinfo->sock);
			kfree(tinfo->buf);
		}
		kfree(ti);
	}

	/* decrease the module use count */
	ip_vs_use_count_dec();
>>>>>>> 286cd8c7
	return result;

out_early:
	mutex_unlock(&ipvs->sync_mutex);
	rtnl_unlock();
<<<<<<< HEAD
=======

	/* decrease the module use count */
	ip_vs_use_count_dec();
>>>>>>> 286cd8c7
	return result;
}


int stop_sync_thread(struct netns_ipvs *ipvs, int state)
{
	struct ip_vs_sync_thread_data *ti, *tinfo;
	int id;
	int retc = -EINVAL;

	IP_VS_DBG(7, "%s(): pid %d\n", __func__, task_pid_nr(current));

	mutex_lock(&ipvs->sync_mutex);
	if (state == IP_VS_STATE_MASTER) {
		retc = -ESRCH;
		if (!ipvs->ms)
			goto err;
		ti = ipvs->master_tinfo;

		/*
		 * The lock synchronizes with sb_queue_tail(), so that we don't
		 * add sync buffers to the queue, when we are already in
		 * progress of stopping the master sync daemon.
		 */

		spin_lock_bh(&ipvs->sync_buff_lock);
		spin_lock(&ipvs->sync_lock);
		ipvs->sync_state &= ~IP_VS_STATE_MASTER;
		spin_unlock(&ipvs->sync_lock);
		spin_unlock_bh(&ipvs->sync_buff_lock);

		retc = 0;
		for (id = ipvs->threads_mask; id >= 0; id--) {
			struct ipvs_master_sync_state *ms = &ipvs->ms[id];
			int ret;

			tinfo = &ti[id];
			pr_info("stopping master sync thread %d ...\n",
				task_pid_nr(tinfo->task));
			cancel_delayed_work_sync(&ms->master_wakeup_work);
			ret = kthread_stop(tinfo->task);
			if (retc >= 0)
				retc = ret;
		}
		kfree(ipvs->ms);
		ipvs->ms = NULL;
		ipvs->master_tinfo = NULL;
	} else if (state == IP_VS_STATE_BACKUP) {
		retc = -ESRCH;
		if (!ipvs->backup_tinfo)
			goto err;
		ti = ipvs->backup_tinfo;

		ipvs->sync_state &= ~IP_VS_STATE_BACKUP;
		retc = 0;
		for (id = ipvs->threads_mask; id >= 0; id--) {
			int ret;

			tinfo = &ti[id];
			pr_info("stopping backup sync thread %d ...\n",
				task_pid_nr(tinfo->task));
			ret = kthread_stop(tinfo->task);
			if (retc >= 0)
				retc = ret;
		}
		ipvs->backup_tinfo = NULL;
	} else {
		goto err;
	}
	id = ipvs->threads_mask;
	mutex_unlock(&ipvs->sync_mutex);

	/* No more mutexes, release socks */
	for (tinfo = ti + id; tinfo >= ti; tinfo--) {
		if (tinfo->sock)
			sock_release(tinfo->sock);
		kfree(tinfo->buf);
	}
	kfree(ti);

	/* decrease the module use count */
	ip_vs_use_count_dec();
	return retc;

err:
	mutex_unlock(&ipvs->sync_mutex);
	return retc;
}

/*
 * Initialize data struct for each netns
 */
int __net_init ip_vs_sync_net_init(struct netns_ipvs *ipvs)
{
	__mutex_init(&ipvs->sync_mutex, "ipvs->sync_mutex", &__ipvs_sync_key);
	spin_lock_init(&ipvs->sync_lock);
	spin_lock_init(&ipvs->sync_buff_lock);
	return 0;
}

void ip_vs_sync_net_cleanup(struct netns_ipvs *ipvs)
{
	int retc;

	retc = stop_sync_thread(ipvs, IP_VS_STATE_MASTER);
	if (retc && retc != -ESRCH)
		pr_err("Failed to stop Master Daemon\n");

	retc = stop_sync_thread(ipvs, IP_VS_STATE_BACKUP);
	if (retc && retc != -ESRCH)
		pr_err("Failed to stop Backup Daemon\n");
}<|MERGE_RESOLUTION|>--- conflicted
+++ resolved
@@ -49,11 +49,7 @@
 #include <linux/kthread.h>
 #include <linux/wait.h>
 #include <linux/kernel.h>
-<<<<<<< HEAD
-#include <linux/sched.h>
-=======
 #include <linux/sched/signal.h>
->>>>>>> 286cd8c7
 
 #include <asm/unaligned.h>		/* Used for ntoh_seq and hton_seq */
 
@@ -1757,13 +1753,8 @@
 int start_sync_thread(struct netns_ipvs *ipvs, struct ipvs_sync_daemon_cfg *c,
 		      int state)
 {
-<<<<<<< HEAD
-	struct ip_vs_sync_thread_data *tinfo = NULL;
-	struct task_struct **array = NULL, *task;
-=======
 	struct ip_vs_sync_thread_data *ti = NULL, *tinfo;
 	struct task_struct *task;
->>>>>>> 286cd8c7
 	struct net_device *dev;
 	char *name;
 	int (*threadfn)(void *data);
@@ -1775,13 +1766,10 @@
 	IP_VS_DBG(7, "Each ip_vs_sync_conn entry needs %zd bytes\n",
 		  sizeof(struct ip_vs_sync_conn_v0));
 
-<<<<<<< HEAD
-=======
 	/* increase the module use count */
 	if (!ip_vs_use_count_inc())
 		return -ENOPROTOOPT;
 
->>>>>>> 286cd8c7
 	/* Do not hold one mutex and then to block on another */
 	for (;;) {
 		rtnl_lock();
@@ -1839,11 +1827,7 @@
 		threadfn = sync_thread_master;
 	} else if (state == IP_VS_STATE_BACKUP) {
 		result = -EEXIST;
-<<<<<<< HEAD
-		if (ipvs->backup_threads)
-=======
 		if (ipvs->backup_tinfo)
->>>>>>> 286cd8c7
 			goto out_early;
 
 		ipvs->bcfg = *c;
@@ -1858,11 +1842,7 @@
 		struct ipvs_master_sync_state *ms;
 
 		result = -ENOMEM;
-<<<<<<< HEAD
-		ipvs->ms = kzalloc(count * sizeof(ipvs->ms[0]), GFP_KERNEL);
-=======
 		ipvs->ms = kcalloc(count, sizeof(ipvs->ms[0]), GFP_KERNEL);
->>>>>>> 286cd8c7
 		if (!ipvs->ms)
 			goto out;
 		ms = ipvs->ms;
@@ -1874,15 +1854,6 @@
 					  master_wakeup_work_handler);
 			ms->ipvs = ipvs;
 		}
-<<<<<<< HEAD
-	} else {
-		array = kzalloc(count * sizeof(struct task_struct *),
-				GFP_KERNEL);
-		result = -ENOMEM;
-		if (!array)
-			goto out;
-=======
->>>>>>> 286cd8c7
 	}
 	result = -ENOMEM;
 	ti = kcalloc(count, sizeof(struct ip_vs_sync_thread_data),
@@ -1891,28 +1862,14 @@
 		goto out;
 
 	for (id = 0; id < count; id++) {
-<<<<<<< HEAD
-		result = -ENOMEM;
-		tinfo = kmalloc(sizeof(*tinfo), GFP_KERNEL);
-		if (!tinfo)
-			goto out;
-		tinfo->ipvs = ipvs;
-		tinfo->sock = NULL;
-=======
 		tinfo = &ti[id];
 		tinfo->ipvs = ipvs;
->>>>>>> 286cd8c7
 		if (state == IP_VS_STATE_BACKUP) {
 			result = -ENOMEM;
 			tinfo->buf = kmalloc(ipvs->bcfg.sync_maxlen,
 					     GFP_KERNEL);
 			if (!tinfo->buf)
 				goto out;
-<<<<<<< HEAD
-		} else {
-			tinfo->buf = NULL;
-=======
->>>>>>> 286cd8c7
 		}
 		tinfo->id = id;
 		if (state == IP_VS_STATE_MASTER)
@@ -1942,29 +1899,11 @@
 
 	mutex_unlock(&ipvs->sync_mutex);
 	rtnl_unlock();
-<<<<<<< HEAD
-
-	/* increase the module use count */
-	ip_vs_use_count_inc();
-=======
->>>>>>> 286cd8c7
 
 	return 0;
 
 out:
 	/* We do not need RTNL lock anymore, release it here so that
-<<<<<<< HEAD
-	 * sock_release below and in the kthreads can use rtnl_lock
-	 * to leave the mcast group.
-	 */
-	rtnl_unlock();
-	count = id;
-	while (count-- > 0) {
-		if (state == IP_VS_STATE_MASTER)
-			kthread_stop(ipvs->ms[count].master_thread);
-		else
-			kthread_stop(array[count]);
-=======
 	 * sock_release below can use rtnl_lock to leave the mcast group.
 	 */
 	rtnl_unlock();
@@ -1974,22 +1913,12 @@
 			if (tinfo->task)
 				kthread_stop(tinfo->task);
 		}
->>>>>>> 286cd8c7
 	}
 	if (!(ipvs->sync_state & IP_VS_STATE_MASTER)) {
 		kfree(ipvs->ms);
 		ipvs->ms = NULL;
 	}
 	mutex_unlock(&ipvs->sync_mutex);
-<<<<<<< HEAD
-	if (tinfo) {
-		if (tinfo->sock)
-			sock_release(tinfo->sock);
-		kfree(tinfo->buf);
-		kfree(tinfo);
-	}
-	kfree(array);
-=======
 
 	/* No more mutexes, release socks */
 	if (ti) {
@@ -2003,18 +1932,14 @@
 
 	/* decrease the module use count */
 	ip_vs_use_count_dec();
->>>>>>> 286cd8c7
 	return result;
 
 out_early:
 	mutex_unlock(&ipvs->sync_mutex);
 	rtnl_unlock();
-<<<<<<< HEAD
-=======
 
 	/* decrease the module use count */
 	ip_vs_use_count_dec();
->>>>>>> 286cd8c7
 	return result;
 }
 
