/*
 * IPVS         An implementation of the IP virtual server support for the
 *              LINUX operating system.  IPVS is now implemented as a module
 *              over the NetFilter framework. IPVS can be used to build a
 *              high-performance and highly available server based on a
 *              cluster of servers.
 *
 * Authors:     Wensong Zhang <wensong@linuxvirtualserver.org>
 *              Peter Kese <peter.kese@ijs.si>
 *              Julian Anastasov <ja@ssi.bg>
 *
 *              This program is free software; you can redistribute it and/or
 *              modify it under the terms of the GNU General Public License
 *              as published by the Free Software Foundation; either version
 *              2 of the License, or (at your option) any later version.
 *
 * Changes:
 *
 */

#define KMSG_COMPONENT "IPVS"
#define pr_fmt(fmt) KMSG_COMPONENT ": " fmt

#include <linux/module.h>
#include <linux/init.h>
#include <linux/types.h>
#include <linux/capability.h>
#include <linux/fs.h>
#include <linux/sysctl.h>
#include <linux/proc_fs.h>
#include <linux/workqueue.h>
#include <linux/swap.h>
#include <linux/seq_file.h>
#include <linux/slab.h>

#include <linux/netfilter.h>
#include <linux/netfilter_ipv4.h>
#include <linux/mutex.h>

#include <net/net_namespace.h>
#include <linux/nsproxy.h>
#include <net/ip.h>
#ifdef CONFIG_IP_VS_IPV6
#include <net/ipv6.h>
#include <net/ip6_route.h>
#include <net/netfilter/ipv6/nf_defrag_ipv6.h>
#endif
#include <net/route.h>
#include <net/sock.h>
#include <net/genetlink.h>

#include <linux/uaccess.h>

#include <net/ip_vs.h>

/* semaphore for IPVS sockopts. And, [gs]etsockopt may sleep. */
static DEFINE_MUTEX(__ip_vs_mutex);

/* sysctl variables */

#ifdef CONFIG_IP_VS_DEBUG
static int sysctl_ip_vs_debug_level = 0;

int ip_vs_get_debug_level(void)
{
	return sysctl_ip_vs_debug_level;
}
#endif


/*  Protos */
static void __ip_vs_del_service(struct ip_vs_service *svc, bool cleanup);


#ifdef CONFIG_IP_VS_IPV6
/* Taken from rt6_fill_node() in net/ipv6/route.c, is there a better way? */
static bool __ip_vs_addr_is_local_v6(struct net *net,
				     const struct in6_addr *addr)
{
	struct flowi6 fl6 = {
		.daddr = *addr,
	};
	struct dst_entry *dst = ip6_route_output(net, NULL, &fl6);
	bool is_local;

	is_local = !dst->error && dst->dev && (dst->dev->flags & IFF_LOOPBACK);

	dst_release(dst);
	return is_local;
}
#endif

#ifdef CONFIG_SYSCTL
/*
 *	update_defense_level is called from keventd and from sysctl,
 *	so it needs to protect itself from softirqs
 */
static void update_defense_level(struct netns_ipvs *ipvs)
{
	struct sysinfo i;
	int availmem;
	int nomem;
	int to_change = -1;

	/* we only count free and buffered memory (in pages) */
	si_meminfo(&i);
	availmem = i.freeram + i.bufferram;
	/* however in linux 2.5 the i.bufferram is total page cache size,
	   we need adjust it */
	/* si_swapinfo(&i); */
	/* availmem = availmem - (i.totalswap - i.freeswap); */

	nomem = (availmem < ipvs->sysctl_amemthresh);

	local_bh_disable();

	/* drop_entry */
	spin_lock(&ipvs->dropentry_lock);
	switch (ipvs->sysctl_drop_entry) {
	case 0:
		atomic_set(&ipvs->dropentry, 0);
		break;
	case 1:
		if (nomem) {
			atomic_set(&ipvs->dropentry, 1);
			ipvs->sysctl_drop_entry = 2;
		} else {
			atomic_set(&ipvs->dropentry, 0);
		}
		break;
	case 2:
		if (nomem) {
			atomic_set(&ipvs->dropentry, 1);
		} else {
			atomic_set(&ipvs->dropentry, 0);
			ipvs->sysctl_drop_entry = 1;
		}
		break;
	case 3:
		atomic_set(&ipvs->dropentry, 1);
		break;
	}
	spin_unlock(&ipvs->dropentry_lock);

	/* drop_packet */
	spin_lock(&ipvs->droppacket_lock);
	switch (ipvs->sysctl_drop_packet) {
	case 0:
		ipvs->drop_rate = 0;
		break;
	case 1:
		if (nomem) {
			ipvs->drop_rate = ipvs->drop_counter
				= ipvs->sysctl_amemthresh /
				(ipvs->sysctl_amemthresh-availmem);
			ipvs->sysctl_drop_packet = 2;
		} else {
			ipvs->drop_rate = 0;
		}
		break;
	case 2:
		if (nomem) {
			ipvs->drop_rate = ipvs->drop_counter
				= ipvs->sysctl_amemthresh /
				(ipvs->sysctl_amemthresh-availmem);
		} else {
			ipvs->drop_rate = 0;
			ipvs->sysctl_drop_packet = 1;
		}
		break;
	case 3:
		ipvs->drop_rate = ipvs->sysctl_am_droprate;
		break;
	}
	spin_unlock(&ipvs->droppacket_lock);

	/* secure_tcp */
	spin_lock(&ipvs->securetcp_lock);
	switch (ipvs->sysctl_secure_tcp) {
	case 0:
		if (ipvs->old_secure_tcp >= 2)
			to_change = 0;
		break;
	case 1:
		if (nomem) {
			if (ipvs->old_secure_tcp < 2)
				to_change = 1;
			ipvs->sysctl_secure_tcp = 2;
		} else {
			if (ipvs->old_secure_tcp >= 2)
				to_change = 0;
		}
		break;
	case 2:
		if (nomem) {
			if (ipvs->old_secure_tcp < 2)
				to_change = 1;
		} else {
			if (ipvs->old_secure_tcp >= 2)
				to_change = 0;
			ipvs->sysctl_secure_tcp = 1;
		}
		break;
	case 3:
		if (ipvs->old_secure_tcp < 2)
			to_change = 1;
		break;
	}
	ipvs->old_secure_tcp = ipvs->sysctl_secure_tcp;
	if (to_change >= 0)
		ip_vs_protocol_timeout_change(ipvs,
					      ipvs->sysctl_secure_tcp > 1);
	spin_unlock(&ipvs->securetcp_lock);

	local_bh_enable();
}


/*
 *	Timer for checking the defense
 */
#define DEFENSE_TIMER_PERIOD	1*HZ

static void defense_work_handler(struct work_struct *work)
{
	struct netns_ipvs *ipvs =
		container_of(work, struct netns_ipvs, defense_work.work);

	update_defense_level(ipvs);
	if (atomic_read(&ipvs->dropentry))
		ip_vs_random_dropentry(ipvs);
	schedule_delayed_work(&ipvs->defense_work, DEFENSE_TIMER_PERIOD);
}
#endif

int
ip_vs_use_count_inc(void)
{
	return try_module_get(THIS_MODULE);
}

void
ip_vs_use_count_dec(void)
{
	module_put(THIS_MODULE);
}


/*
 *	Hash table: for virtual service lookups
 */
#define IP_VS_SVC_TAB_BITS 8
#define IP_VS_SVC_TAB_SIZE (1 << IP_VS_SVC_TAB_BITS)
#define IP_VS_SVC_TAB_MASK (IP_VS_SVC_TAB_SIZE - 1)

/* the service table hashed by <protocol, addr, port> */
static struct hlist_head ip_vs_svc_table[IP_VS_SVC_TAB_SIZE];
/* the service table hashed by fwmark */
static struct hlist_head ip_vs_svc_fwm_table[IP_VS_SVC_TAB_SIZE];


/*
 *	Returns hash value for virtual service
 */
static inline unsigned int
ip_vs_svc_hashkey(struct netns_ipvs *ipvs, int af, unsigned int proto,
		  const union nf_inet_addr *addr, __be16 port)
{
	register unsigned int porth = ntohs(port);
	__be32 addr_fold = addr->ip;
	__u32 ahash;

#ifdef CONFIG_IP_VS_IPV6
	if (af == AF_INET6)
		addr_fold = addr->ip6[0]^addr->ip6[1]^
			    addr->ip6[2]^addr->ip6[3];
#endif
	ahash = ntohl(addr_fold);
	ahash ^= ((size_t) ipvs >> 8);

	return (proto ^ ahash ^ (porth >> IP_VS_SVC_TAB_BITS) ^ porth) &
	       IP_VS_SVC_TAB_MASK;
}

/*
 *	Returns hash value of fwmark for virtual service lookup
 */
static inline unsigned int ip_vs_svc_fwm_hashkey(struct netns_ipvs *ipvs, __u32 fwmark)
{
	return (((size_t)ipvs>>8) ^ fwmark) & IP_VS_SVC_TAB_MASK;
}

/*
 *	Hashes a service in the ip_vs_svc_table by <netns,proto,addr,port>
 *	or in the ip_vs_svc_fwm_table by fwmark.
 *	Should be called with locked tables.
 */
static int ip_vs_svc_hash(struct ip_vs_service *svc)
{
	unsigned int hash;

	if (svc->flags & IP_VS_SVC_F_HASHED) {
		pr_err("%s(): request for already hashed, called from %pS\n",
		       __func__, __builtin_return_address(0));
		return 0;
	}

	if (svc->fwmark == 0) {
		/*
		 *  Hash it by <netns,protocol,addr,port> in ip_vs_svc_table
		 */
		hash = ip_vs_svc_hashkey(svc->ipvs, svc->af, svc->protocol,
					 &svc->addr, svc->port);
		hlist_add_head_rcu(&svc->s_list, &ip_vs_svc_table[hash]);
	} else {
		/*
		 *  Hash it by fwmark in svc_fwm_table
		 */
		hash = ip_vs_svc_fwm_hashkey(svc->ipvs, svc->fwmark);
		hlist_add_head_rcu(&svc->f_list, &ip_vs_svc_fwm_table[hash]);
	}

	svc->flags |= IP_VS_SVC_F_HASHED;
	/* increase its refcnt because it is referenced by the svc table */
	atomic_inc(&svc->refcnt);
	return 1;
}


/*
 *	Unhashes a service from svc_table / svc_fwm_table.
 *	Should be called with locked tables.
 */
static int ip_vs_svc_unhash(struct ip_vs_service *svc)
{
	if (!(svc->flags & IP_VS_SVC_F_HASHED)) {
		pr_err("%s(): request for unhash flagged, called from %pS\n",
		       __func__, __builtin_return_address(0));
		return 0;
	}

	if (svc->fwmark == 0) {
		/* Remove it from the svc_table table */
		hlist_del_rcu(&svc->s_list);
	} else {
		/* Remove it from the svc_fwm_table table */
		hlist_del_rcu(&svc->f_list);
	}

	svc->flags &= ~IP_VS_SVC_F_HASHED;
	atomic_dec(&svc->refcnt);
	return 1;
}


/*
 *	Get service by {netns, proto,addr,port} in the service table.
 */
static inline struct ip_vs_service *
__ip_vs_service_find(struct netns_ipvs *ipvs, int af, __u16 protocol,
		     const union nf_inet_addr *vaddr, __be16 vport)
{
	unsigned int hash;
	struct ip_vs_service *svc;

	/* Check for "full" addressed entries */
	hash = ip_vs_svc_hashkey(ipvs, af, protocol, vaddr, vport);

	hlist_for_each_entry_rcu(svc, &ip_vs_svc_table[hash], s_list) {
		if ((svc->af == af)
		    && ip_vs_addr_equal(af, &svc->addr, vaddr)
		    && (svc->port == vport)
		    && (svc->protocol == protocol)
		    && (svc->ipvs == ipvs)) {
			/* HIT */
			return svc;
		}
	}

	return NULL;
}


/*
 *	Get service by {fwmark} in the service table.
 */
static inline struct ip_vs_service *
__ip_vs_svc_fwm_find(struct netns_ipvs *ipvs, int af, __u32 fwmark)
{
	unsigned int hash;
	struct ip_vs_service *svc;

	/* Check for fwmark addressed entries */
	hash = ip_vs_svc_fwm_hashkey(ipvs, fwmark);

	hlist_for_each_entry_rcu(svc, &ip_vs_svc_fwm_table[hash], f_list) {
		if (svc->fwmark == fwmark && svc->af == af
		    && (svc->ipvs == ipvs)) {
			/* HIT */
			return svc;
		}
	}

	return NULL;
}

/* Find service, called under RCU lock */
struct ip_vs_service *
ip_vs_service_find(struct netns_ipvs *ipvs, int af, __u32 fwmark, __u16 protocol,
		   const union nf_inet_addr *vaddr, __be16 vport)
{
	struct ip_vs_service *svc;

	/*
	 *	Check the table hashed by fwmark first
	 */
	if (fwmark) {
		svc = __ip_vs_svc_fwm_find(ipvs, af, fwmark);
		if (svc)
			goto out;
	}

	/*
	 *	Check the table hashed by <protocol,addr,port>
	 *	for "full" addressed entries
	 */
	svc = __ip_vs_service_find(ipvs, af, protocol, vaddr, vport);

	if (!svc && protocol == IPPROTO_TCP &&
	    atomic_read(&ipvs->ftpsvc_counter) &&
	    (vport == FTPDATA || ntohs(vport) >= inet_prot_sock(ipvs->net))) {
		/*
		 * Check if ftp service entry exists, the packet
		 * might belong to FTP data connections.
		 */
		svc = __ip_vs_service_find(ipvs, af, protocol, vaddr, FTPPORT);
	}

	if (svc == NULL
	    && atomic_read(&ipvs->nullsvc_counter)) {
		/*
		 * Check if the catch-all port (port zero) exists
		 */
		svc = __ip_vs_service_find(ipvs, af, protocol, vaddr, 0);
	}

  out:
	IP_VS_DBG_BUF(9, "lookup service: fwm %u %s %s:%u %s\n",
		      fwmark, ip_vs_proto_name(protocol),
		      IP_VS_DBG_ADDR(af, vaddr), ntohs(vport),
		      svc ? "hit" : "not hit");

	return svc;
}


static inline void
__ip_vs_bind_svc(struct ip_vs_dest *dest, struct ip_vs_service *svc)
{
	atomic_inc(&svc->refcnt);
	rcu_assign_pointer(dest->svc, svc);
}

static void ip_vs_service_free(struct ip_vs_service *svc)
{
	free_percpu(svc->stats.cpustats);
	kfree(svc);
}

static void ip_vs_service_rcu_free(struct rcu_head *head)
{
	struct ip_vs_service *svc;

	svc = container_of(head, struct ip_vs_service, rcu_head);
	ip_vs_service_free(svc);
}

static void __ip_vs_svc_put(struct ip_vs_service *svc, bool do_delay)
{
	if (atomic_dec_and_test(&svc->refcnt)) {
		IP_VS_DBG_BUF(3, "Removing service %u/%s:%u\n",
			      svc->fwmark,
			      IP_VS_DBG_ADDR(svc->af, &svc->addr),
			      ntohs(svc->port));
		if (do_delay)
			call_rcu(&svc->rcu_head, ip_vs_service_rcu_free);
		else
			ip_vs_service_free(svc);
	}
}


/*
 *	Returns hash value for real service
 */
static inline unsigned int ip_vs_rs_hashkey(int af,
					    const union nf_inet_addr *addr,
					    __be16 port)
{
	register unsigned int porth = ntohs(port);
	__be32 addr_fold = addr->ip;

#ifdef CONFIG_IP_VS_IPV6
	if (af == AF_INET6)
		addr_fold = addr->ip6[0]^addr->ip6[1]^
			    addr->ip6[2]^addr->ip6[3];
#endif

	return (ntohl(addr_fold)^(porth>>IP_VS_RTAB_BITS)^porth)
		& IP_VS_RTAB_MASK;
}

/* Hash ip_vs_dest in rs_table by <proto,addr,port>. */
static void ip_vs_rs_hash(struct netns_ipvs *ipvs, struct ip_vs_dest *dest)
{
	unsigned int hash;

	if (dest->in_rs_table)
		return;

	/*
	 *	Hash by proto,addr,port,
	 *	which are the parameters of the real service.
	 */
	hash = ip_vs_rs_hashkey(dest->af, &dest->addr, dest->port);

	hlist_add_head_rcu(&dest->d_list, &ipvs->rs_table[hash]);
	dest->in_rs_table = 1;
}

/* Unhash ip_vs_dest from rs_table. */
static void ip_vs_rs_unhash(struct ip_vs_dest *dest)
{
	/*
	 * Remove it from the rs_table table.
	 */
	if (dest->in_rs_table) {
		hlist_del_rcu(&dest->d_list);
		dest->in_rs_table = 0;
	}
}

/* Check if real service by <proto,addr,port> is present */
bool ip_vs_has_real_service(struct netns_ipvs *ipvs, int af, __u16 protocol,
			    const union nf_inet_addr *daddr, __be16 dport)
{
	unsigned int hash;
	struct ip_vs_dest *dest;

	/* Check for "full" addressed entries */
	hash = ip_vs_rs_hashkey(af, daddr, dport);

	hlist_for_each_entry_rcu(dest, &ipvs->rs_table[hash], d_list) {
		if (dest->port == dport &&
		    dest->af == af &&
		    ip_vs_addr_equal(af, &dest->addr, daddr) &&
		    (dest->protocol == protocol || dest->vfwmark)) {
			/* HIT */
			return true;
		}
	}

	return false;
}

/* Find real service record by <proto,addr,port>.
 * In case of multiple records with the same <proto,addr,port>, only
 * the first found record is returned.
 *
 * To be called under RCU lock.
 */
struct ip_vs_dest *ip_vs_find_real_service(struct netns_ipvs *ipvs, int af,
					   __u16 protocol,
					   const union nf_inet_addr *daddr,
					   __be16 dport)
{
	unsigned int hash;
	struct ip_vs_dest *dest;

	/* Check for "full" addressed entries */
	hash = ip_vs_rs_hashkey(af, daddr, dport);

	hlist_for_each_entry_rcu(dest, &ipvs->rs_table[hash], d_list) {
		if (dest->port == dport &&
		    dest->af == af &&
		    ip_vs_addr_equal(af, &dest->addr, daddr) &&
			(dest->protocol == protocol || dest->vfwmark)) {
			/* HIT */
			return dest;
		}
	}

	return NULL;
}

/* Lookup destination by {addr,port} in the given service
 * Called under RCU lock.
 */
static struct ip_vs_dest *
ip_vs_lookup_dest(struct ip_vs_service *svc, int dest_af,
		  const union nf_inet_addr *daddr, __be16 dport)
{
	struct ip_vs_dest *dest;

	/*
	 * Find the destination for the given service
	 */
	list_for_each_entry_rcu(dest, &svc->destinations, n_list) {
		if ((dest->af == dest_af) &&
		    ip_vs_addr_equal(dest_af, &dest->addr, daddr) &&
		    (dest->port == dport)) {
			/* HIT */
			return dest;
		}
	}

	return NULL;
}

/*
 * Find destination by {daddr,dport,vaddr,protocol}
 * Created to be used in ip_vs_process_message() in
 * the backup synchronization daemon. It finds the
 * destination to be bound to the received connection
 * on the backup.
 * Called under RCU lock, no refcnt is returned.
 */
struct ip_vs_dest *ip_vs_find_dest(struct netns_ipvs *ipvs, int svc_af, int dest_af,
				   const union nf_inet_addr *daddr,
				   __be16 dport,
				   const union nf_inet_addr *vaddr,
				   __be16 vport, __u16 protocol, __u32 fwmark,
				   __u32 flags)
{
	struct ip_vs_dest *dest;
	struct ip_vs_service *svc;
	__be16 port = dport;

	svc = ip_vs_service_find(ipvs, svc_af, fwmark, protocol, vaddr, vport);
	if (!svc)
		return NULL;
	if (fwmark && (flags & IP_VS_CONN_F_FWD_MASK) != IP_VS_CONN_F_MASQ)
		port = 0;
	dest = ip_vs_lookup_dest(svc, dest_af, daddr, port);
	if (!dest)
		dest = ip_vs_lookup_dest(svc, dest_af, daddr, port ^ dport);
	return dest;
}

void ip_vs_dest_dst_rcu_free(struct rcu_head *head)
{
	struct ip_vs_dest_dst *dest_dst = container_of(head,
						       struct ip_vs_dest_dst,
						       rcu_head);

	dst_release(dest_dst->dst_cache);
	kfree(dest_dst);
}

/* Release dest_dst and dst_cache for dest in user context */
static void __ip_vs_dst_cache_reset(struct ip_vs_dest *dest)
{
	struct ip_vs_dest_dst *old;

	old = rcu_dereference_protected(dest->dest_dst, 1);
	if (old) {
		RCU_INIT_POINTER(dest->dest_dst, NULL);
		call_rcu(&old->rcu_head, ip_vs_dest_dst_rcu_free);
	}
}

/*
 *  Lookup dest by {svc,addr,port} in the destination trash.
 *  The destination trash is used to hold the destinations that are removed
 *  from the service table but are still referenced by some conn entries.
 *  The reason to add the destination trash is when the dest is temporary
 *  down (either by administrator or by monitor program), the dest can be
 *  picked back from the trash, the remaining connections to the dest can
 *  continue, and the counting information of the dest is also useful for
 *  scheduling.
 */
static struct ip_vs_dest *
ip_vs_trash_get_dest(struct ip_vs_service *svc, int dest_af,
		     const union nf_inet_addr *daddr, __be16 dport)
{
	struct ip_vs_dest *dest;
	struct netns_ipvs *ipvs = svc->ipvs;

	/*
	 * Find the destination in trash
	 */
	spin_lock_bh(&ipvs->dest_trash_lock);
	list_for_each_entry(dest, &ipvs->dest_trash, t_list) {
		IP_VS_DBG_BUF(3, "Destination %u/%s:%u still in trash, "
			      "dest->refcnt=%d\n",
			      dest->vfwmark,
			      IP_VS_DBG_ADDR(dest->af, &dest->addr),
			      ntohs(dest->port),
			      refcount_read(&dest->refcnt));
		if (dest->af == dest_af &&
		    ip_vs_addr_equal(dest_af, &dest->addr, daddr) &&
		    dest->port == dport &&
		    dest->vfwmark == svc->fwmark &&
		    dest->protocol == svc->protocol &&
		    (svc->fwmark ||
		     (ip_vs_addr_equal(svc->af, &dest->vaddr, &svc->addr) &&
		      dest->vport == svc->port))) {
			/* HIT */
			list_del(&dest->t_list);
			goto out;
		}
	}

	dest = NULL;

out:
	spin_unlock_bh(&ipvs->dest_trash_lock);

	return dest;
}

static void ip_vs_dest_free(struct ip_vs_dest *dest)
{
	struct ip_vs_service *svc = rcu_dereference_protected(dest->svc, 1);

	__ip_vs_dst_cache_reset(dest);
	__ip_vs_svc_put(svc, false);
	free_percpu(dest->stats.cpustats);
	ip_vs_dest_put_and_free(dest);
}

/*
 *  Clean up all the destinations in the trash
 *  Called by the ip_vs_control_cleanup()
 *
 *  When the ip_vs_control_clearup is activated by ipvs module exit,
 *  the service tables must have been flushed and all the connections
 *  are expired, and the refcnt of each destination in the trash must
 *  be 1, so we simply release them here.
 */
static void ip_vs_trash_cleanup(struct netns_ipvs *ipvs)
{
	struct ip_vs_dest *dest, *nxt;

	del_timer_sync(&ipvs->dest_trash_timer);
	/* No need to use dest_trash_lock */
	list_for_each_entry_safe(dest, nxt, &ipvs->dest_trash, t_list) {
		list_del(&dest->t_list);
		ip_vs_dest_free(dest);
	}
}

static void
ip_vs_copy_stats(struct ip_vs_kstats *dst, struct ip_vs_stats *src)
{
#define IP_VS_SHOW_STATS_COUNTER(c) dst->c = src->kstats.c - src->kstats0.c

	spin_lock_bh(&src->lock);

	IP_VS_SHOW_STATS_COUNTER(conns);
	IP_VS_SHOW_STATS_COUNTER(inpkts);
	IP_VS_SHOW_STATS_COUNTER(outpkts);
	IP_VS_SHOW_STATS_COUNTER(inbytes);
	IP_VS_SHOW_STATS_COUNTER(outbytes);

	ip_vs_read_estimator(dst, src);

	spin_unlock_bh(&src->lock);
}

static void
ip_vs_export_stats_user(struct ip_vs_stats_user *dst, struct ip_vs_kstats *src)
{
	dst->conns = (u32)src->conns;
	dst->inpkts = (u32)src->inpkts;
	dst->outpkts = (u32)src->outpkts;
	dst->inbytes = src->inbytes;
	dst->outbytes = src->outbytes;
	dst->cps = (u32)src->cps;
	dst->inpps = (u32)src->inpps;
	dst->outpps = (u32)src->outpps;
	dst->inbps = (u32)src->inbps;
	dst->outbps = (u32)src->outbps;
}

static void
ip_vs_zero_stats(struct ip_vs_stats *stats)
{
	spin_lock_bh(&stats->lock);

	/* get current counters as zero point, rates are zeroed */

#define IP_VS_ZERO_STATS_COUNTER(c) stats->kstats0.c = stats->kstats.c

	IP_VS_ZERO_STATS_COUNTER(conns);
	IP_VS_ZERO_STATS_COUNTER(inpkts);
	IP_VS_ZERO_STATS_COUNTER(outpkts);
	IP_VS_ZERO_STATS_COUNTER(inbytes);
	IP_VS_ZERO_STATS_COUNTER(outbytes);

	ip_vs_zero_estimator(stats);

	spin_unlock_bh(&stats->lock);
}

/*
 *	Update a destination in the given service
 */
static void
__ip_vs_update_dest(struct ip_vs_service *svc, struct ip_vs_dest *dest,
		    struct ip_vs_dest_user_kern *udest, int add)
{
	struct netns_ipvs *ipvs = svc->ipvs;
	struct ip_vs_service *old_svc;
	struct ip_vs_scheduler *sched;
	int conn_flags;

	/* We cannot modify an address and change the address family */
	BUG_ON(!add && udest->af != dest->af);

	if (add && udest->af != svc->af)
		ipvs->mixed_address_family_dests++;

	/* keep the last_weight with latest non-0 weight */
	if (add || udest->weight != 0)
		atomic_set(&dest->last_weight, udest->weight);

	/* set the weight and the flags */
	atomic_set(&dest->weight, udest->weight);
	conn_flags = udest->conn_flags & IP_VS_CONN_F_DEST_MASK;
	conn_flags |= IP_VS_CONN_F_INACTIVE;

	/* set the IP_VS_CONN_F_NOOUTPUT flag if not masquerading/NAT */
	if ((conn_flags & IP_VS_CONN_F_FWD_MASK) != IP_VS_CONN_F_MASQ) {
		conn_flags |= IP_VS_CONN_F_NOOUTPUT;
	} else {
		/*
		 *    Put the real service in rs_table if not present.
		 *    For now only for NAT!
		 */
		ip_vs_rs_hash(ipvs, dest);
		/* FTP-NAT requires conntrack for mangling */
		if (svc->port == FTPPORT)
			ip_vs_register_conntrack(svc);
	}
	atomic_set(&dest->conn_flags, conn_flags);

	/* bind the service */
	old_svc = rcu_dereference_protected(dest->svc, 1);
	if (!old_svc) {
		__ip_vs_bind_svc(dest, svc);
	} else {
		if (old_svc != svc) {
			ip_vs_zero_stats(&dest->stats);
			__ip_vs_bind_svc(dest, svc);
			__ip_vs_svc_put(old_svc, true);
		}
	}

	/* set the dest status flags */
	dest->flags |= IP_VS_DEST_F_AVAILABLE;

	if (udest->u_threshold == 0 || udest->u_threshold > dest->u_threshold)
		dest->flags &= ~IP_VS_DEST_F_OVERLOAD;
	dest->u_threshold = udest->u_threshold;
	dest->l_threshold = udest->l_threshold;

	dest->af = udest->af;

	spin_lock_bh(&dest->dst_lock);
	__ip_vs_dst_cache_reset(dest);
	spin_unlock_bh(&dest->dst_lock);

	if (add) {
		ip_vs_start_estimator(svc->ipvs, &dest->stats);
		list_add_rcu(&dest->n_list, &svc->destinations);
		svc->num_dests++;
		sched = rcu_dereference_protected(svc->scheduler, 1);
		if (sched && sched->add_dest)
			sched->add_dest(svc, dest);
	} else {
		sched = rcu_dereference_protected(svc->scheduler, 1);
		if (sched && sched->upd_dest)
			sched->upd_dest(svc, dest);
	}
}


/*
 *	Create a destination for the given service
 */
static int
ip_vs_new_dest(struct ip_vs_service *svc, struct ip_vs_dest_user_kern *udest,
	       struct ip_vs_dest **dest_p)
{
	struct ip_vs_dest *dest;
	unsigned int atype, i;

	EnterFunction(2);

#ifdef CONFIG_IP_VS_IPV6
	if (udest->af == AF_INET6) {
		int ret;

		atype = ipv6_addr_type(&udest->addr.in6);
		if ((!(atype & IPV6_ADDR_UNICAST) ||
			atype & IPV6_ADDR_LINKLOCAL) &&
			!__ip_vs_addr_is_local_v6(svc->ipvs->net, &udest->addr.in6))
			return -EINVAL;

		ret = nf_defrag_ipv6_enable(svc->ipvs->net);
		if (ret)
			return ret;
	} else
#endif
	{
		atype = inet_addr_type(svc->ipvs->net, udest->addr.ip);
		if (atype != RTN_LOCAL && atype != RTN_UNICAST)
			return -EINVAL;
	}

	dest = kzalloc(sizeof(struct ip_vs_dest), GFP_KERNEL);
	if (dest == NULL)
		return -ENOMEM;

	dest->stats.cpustats = alloc_percpu(struct ip_vs_cpu_stats);
	if (!dest->stats.cpustats)
		goto err_alloc;

	for_each_possible_cpu(i) {
		struct ip_vs_cpu_stats *ip_vs_dest_stats;
		ip_vs_dest_stats = per_cpu_ptr(dest->stats.cpustats, i);
		u64_stats_init(&ip_vs_dest_stats->syncp);
	}

	dest->af = udest->af;
	dest->protocol = svc->protocol;
	dest->vaddr = svc->addr;
	dest->vport = svc->port;
	dest->vfwmark = svc->fwmark;
	ip_vs_addr_copy(udest->af, &dest->addr, &udest->addr);
	dest->port = udest->port;

	atomic_set(&dest->activeconns, 0);
	atomic_set(&dest->inactconns, 0);
	atomic_set(&dest->persistconns, 0);
	refcount_set(&dest->refcnt, 1);

	INIT_HLIST_NODE(&dest->d_list);
	spin_lock_init(&dest->dst_lock);
	spin_lock_init(&dest->stats.lock);
	__ip_vs_update_dest(svc, dest, udest, 1);

	*dest_p = dest;

	LeaveFunction(2);
	return 0;

err_alloc:
	kfree(dest);
	return -ENOMEM;
}


/*
 *	Add a destination into an existing service
 */
static int
ip_vs_add_dest(struct ip_vs_service *svc, struct ip_vs_dest_user_kern *udest)
{
	struct ip_vs_dest *dest;
	union nf_inet_addr daddr;
	__be16 dport = udest->port;
	int ret;

	EnterFunction(2);

	if (udest->weight < 0) {
		pr_err("%s(): server weight less than zero\n", __func__);
		return -ERANGE;
	}

	if (udest->l_threshold > udest->u_threshold) {
		pr_err("%s(): lower threshold is higher than upper threshold\n",
			__func__);
		return -ERANGE;
	}

	ip_vs_addr_copy(udest->af, &daddr, &udest->addr);

	/* We use function that requires RCU lock */
	rcu_read_lock();
	dest = ip_vs_lookup_dest(svc, udest->af, &daddr, dport);
	rcu_read_unlock();

	if (dest != NULL) {
		IP_VS_DBG(1, "%s(): dest already exists\n", __func__);
		return -EEXIST;
	}

	/*
	 * Check if the dest already exists in the trash and
	 * is from the same service
	 */
	dest = ip_vs_trash_get_dest(svc, udest->af, &daddr, dport);

	if (dest != NULL) {
		IP_VS_DBG_BUF(3, "Get destination %s:%u from trash, "
			      "dest->refcnt=%d, service %u/%s:%u\n",
			      IP_VS_DBG_ADDR(udest->af, &daddr), ntohs(dport),
			      refcount_read(&dest->refcnt),
			      dest->vfwmark,
			      IP_VS_DBG_ADDR(svc->af, &dest->vaddr),
			      ntohs(dest->vport));

		__ip_vs_update_dest(svc, dest, udest, 1);
		ret = 0;
	} else {
		/*
		 * Allocate and initialize the dest structure
		 */
		ret = ip_vs_new_dest(svc, udest, &dest);
	}
	LeaveFunction(2);

	return ret;
}


/*
 *	Edit a destination in the given service
 */
static int
ip_vs_edit_dest(struct ip_vs_service *svc, struct ip_vs_dest_user_kern *udest)
{
	struct ip_vs_dest *dest;
	union nf_inet_addr daddr;
	__be16 dport = udest->port;

	EnterFunction(2);

	if (udest->weight < 0) {
		pr_err("%s(): server weight less than zero\n", __func__);
		return -ERANGE;
	}

	if (udest->l_threshold > udest->u_threshold) {
		pr_err("%s(): lower threshold is higher than upper threshold\n",
			__func__);
		return -ERANGE;
	}

	ip_vs_addr_copy(udest->af, &daddr, &udest->addr);

	/* We use function that requires RCU lock */
	rcu_read_lock();
	dest = ip_vs_lookup_dest(svc, udest->af, &daddr, dport);
	rcu_read_unlock();

	if (dest == NULL) {
		IP_VS_DBG(1, "%s(): dest doesn't exist\n", __func__);
		return -ENOENT;
	}

	__ip_vs_update_dest(svc, dest, udest, 0);
	LeaveFunction(2);

	return 0;
}

/*
 *	Delete a destination (must be already unlinked from the service)
 */
static void __ip_vs_del_dest(struct netns_ipvs *ipvs, struct ip_vs_dest *dest,
			     bool cleanup)
{
	ip_vs_stop_estimator(ipvs, &dest->stats);

	/*
	 *  Remove it from the d-linked list with the real services.
	 */
	ip_vs_rs_unhash(dest);

	spin_lock_bh(&ipvs->dest_trash_lock);
	IP_VS_DBG_BUF(3, "Moving dest %s:%u into trash, dest->refcnt=%d\n",
		      IP_VS_DBG_ADDR(dest->af, &dest->addr), ntohs(dest->port),
		      refcount_read(&dest->refcnt));
	if (list_empty(&ipvs->dest_trash) && !cleanup)
		mod_timer(&ipvs->dest_trash_timer,
			  jiffies + (IP_VS_DEST_TRASH_PERIOD >> 1));
	/* dest lives in trash with reference */
	list_add(&dest->t_list, &ipvs->dest_trash);
	dest->idle_start = 0;
	spin_unlock_bh(&ipvs->dest_trash_lock);
}


/*
 *	Unlink a destination from the given service
 */
static void __ip_vs_unlink_dest(struct ip_vs_service *svc,
				struct ip_vs_dest *dest,
				int svcupd)
{
	dest->flags &= ~IP_VS_DEST_F_AVAILABLE;

	/*
	 *  Remove it from the d-linked destination list.
	 */
	list_del_rcu(&dest->n_list);
	svc->num_dests--;

	if (dest->af != svc->af)
		svc->ipvs->mixed_address_family_dests--;

	if (svcupd) {
		struct ip_vs_scheduler *sched;

		sched = rcu_dereference_protected(svc->scheduler, 1);
		if (sched && sched->del_dest)
			sched->del_dest(svc, dest);
	}
}


/*
 *	Delete a destination server in the given service
 */
static int
ip_vs_del_dest(struct ip_vs_service *svc, struct ip_vs_dest_user_kern *udest)
{
	struct ip_vs_dest *dest;
	__be16 dport = udest->port;

	EnterFunction(2);

	/* We use function that requires RCU lock */
	rcu_read_lock();
	dest = ip_vs_lookup_dest(svc, udest->af, &udest->addr, dport);
	rcu_read_unlock();

	if (dest == NULL) {
		IP_VS_DBG(1, "%s(): destination not found!\n", __func__);
		return -ENOENT;
	}

	/*
	 *	Unlink dest from the service
	 */
	__ip_vs_unlink_dest(svc, dest, 1);

	/*
	 *	Delete the destination
	 */
	__ip_vs_del_dest(svc->ipvs, dest, false);

	LeaveFunction(2);

	return 0;
}

static void ip_vs_dest_trash_expire(struct timer_list *t)
{
	struct netns_ipvs *ipvs = from_timer(ipvs, t, dest_trash_timer);
	struct ip_vs_dest *dest, *next;
	unsigned long now = jiffies;

	spin_lock(&ipvs->dest_trash_lock);
	list_for_each_entry_safe(dest, next, &ipvs->dest_trash, t_list) {
		if (refcount_read(&dest->refcnt) > 1)
			continue;
		if (dest->idle_start) {
			if (time_before(now, dest->idle_start +
					     IP_VS_DEST_TRASH_PERIOD))
				continue;
		} else {
			dest->idle_start = max(1UL, now);
			continue;
		}
		IP_VS_DBG_BUF(3, "Removing destination %u/%s:%u from trash\n",
			      dest->vfwmark,
			      IP_VS_DBG_ADDR(dest->af, &dest->addr),
			      ntohs(dest->port));
		list_del(&dest->t_list);
		ip_vs_dest_free(dest);
	}
	if (!list_empty(&ipvs->dest_trash))
		mod_timer(&ipvs->dest_trash_timer,
			  jiffies + (IP_VS_DEST_TRASH_PERIOD >> 1));
	spin_unlock(&ipvs->dest_trash_lock);
}

/*
 *	Add a service into the service hash table
 */
static int
ip_vs_add_service(struct netns_ipvs *ipvs, struct ip_vs_service_user_kern *u,
		  struct ip_vs_service **svc_p)
{
	int ret = 0, i;
	struct ip_vs_scheduler *sched = NULL;
	struct ip_vs_pe *pe = NULL;
	struct ip_vs_service *svc = NULL;

	/* increase the module use count */
	if (!ip_vs_use_count_inc())
		return -ENOPROTOOPT;

	/* Lookup the scheduler by 'u->sched_name' */
	if (strcmp(u->sched_name, "none")) {
		sched = ip_vs_scheduler_get(u->sched_name);
		if (!sched) {
			pr_info("Scheduler module ip_vs_%s not found\n",
				u->sched_name);
			ret = -ENOENT;
			goto out_err;
		}
	}

	if (u->pe_name && *u->pe_name) {
		pe = ip_vs_pe_getbyname(u->pe_name);
		if (pe == NULL) {
			pr_info("persistence engine module ip_vs_pe_%s "
				"not found\n", u->pe_name);
			ret = -ENOENT;
			goto out_err;
		}
	}

#ifdef CONFIG_IP_VS_IPV6
	if (u->af == AF_INET6) {
		__u32 plen = (__force __u32) u->netmask;

		if (plen < 1 || plen > 128) {
			ret = -EINVAL;
			goto out_err;
		}

		ret = nf_defrag_ipv6_enable(ipvs->net);
		if (ret)
			goto out_err;
	}
#endif

	svc = kzalloc(sizeof(struct ip_vs_service), GFP_KERNEL);
	if (svc == NULL) {
		IP_VS_DBG(1, "%s(): no memory\n", __func__);
		ret = -ENOMEM;
		goto out_err;
	}
	svc->stats.cpustats = alloc_percpu(struct ip_vs_cpu_stats);
	if (!svc->stats.cpustats) {
		ret = -ENOMEM;
		goto out_err;
	}

	for_each_possible_cpu(i) {
		struct ip_vs_cpu_stats *ip_vs_stats;
		ip_vs_stats = per_cpu_ptr(svc->stats.cpustats, i);
		u64_stats_init(&ip_vs_stats->syncp);
	}


	/* I'm the first user of the service */
	atomic_set(&svc->refcnt, 0);

	svc->af = u->af;
	svc->protocol = u->protocol;
	ip_vs_addr_copy(svc->af, &svc->addr, &u->addr);
	svc->port = u->port;
	svc->fwmark = u->fwmark;
	svc->flags = u->flags & ~IP_VS_SVC_F_HASHED;
	svc->timeout = u->timeout * HZ;
	svc->netmask = u->netmask;
	svc->ipvs = ipvs;

	INIT_LIST_HEAD(&svc->destinations);
	spin_lock_init(&svc->sched_lock);
	spin_lock_init(&svc->stats.lock);

	/* Bind the scheduler */
	if (sched) {
		ret = ip_vs_bind_scheduler(svc, sched);
		if (ret)
			goto out_err;
		sched = NULL;
	}

	/* Bind the ct retriever */
	RCU_INIT_POINTER(svc->pe, pe);
	pe = NULL;

	/* Update the virtual service counters */
	if (svc->port == FTPPORT)
		atomic_inc(&ipvs->ftpsvc_counter);
	else if (svc->port == 0)
		atomic_inc(&ipvs->nullsvc_counter);
	if (svc->pe && svc->pe->conn_out)
		atomic_inc(&ipvs->conn_out_counter);

	ip_vs_start_estimator(ipvs, &svc->stats);

	/* Count only IPv4 services for old get/setsockopt interface */
	if (svc->af == AF_INET)
		ipvs->num_services++;

	/* Hash the service into the service table */
	ip_vs_svc_hash(svc);

	*svc_p = svc;
	/* Now there is a service - full throttle */
	ipvs->enable = 1;
	return 0;


 out_err:
	if (svc != NULL) {
		ip_vs_unbind_scheduler(svc, sched);
		ip_vs_service_free(svc);
	}
	ip_vs_scheduler_put(sched);
	ip_vs_pe_put(pe);

	/* decrease the module use count */
	ip_vs_use_count_dec();

	return ret;
}


/*
 *	Edit a service and bind it with a new scheduler
 */
static int
ip_vs_edit_service(struct ip_vs_service *svc, struct ip_vs_service_user_kern *u)
{
	struct ip_vs_scheduler *sched = NULL, *old_sched;
	struct ip_vs_pe *pe = NULL, *old_pe = NULL;
	int ret = 0;
	bool new_pe_conn_out, old_pe_conn_out;

	/*
	 * Lookup the scheduler, by 'u->sched_name'
	 */
	if (strcmp(u->sched_name, "none")) {
		sched = ip_vs_scheduler_get(u->sched_name);
		if (!sched) {
			pr_info("Scheduler module ip_vs_%s not found\n",
				u->sched_name);
			return -ENOENT;
		}
	}
	old_sched = sched;

	if (u->pe_name && *u->pe_name) {
		pe = ip_vs_pe_getbyname(u->pe_name);
		if (pe == NULL) {
			pr_info("persistence engine module ip_vs_pe_%s "
				"not found\n", u->pe_name);
			ret = -ENOENT;
			goto out;
		}
		old_pe = pe;
	}

#ifdef CONFIG_IP_VS_IPV6
	if (u->af == AF_INET6) {
		__u32 plen = (__force __u32) u->netmask;

		if (plen < 1 || plen > 128) {
			ret = -EINVAL;
			goto out;
		}
	}
#endif

	old_sched = rcu_dereference_protected(svc->scheduler, 1);
	if (sched != old_sched) {
		if (old_sched) {
			ip_vs_unbind_scheduler(svc, old_sched);
			RCU_INIT_POINTER(svc->scheduler, NULL);
			/* Wait all svc->sched_data users */
			synchronize_rcu();
		}
		/* Bind the new scheduler */
		if (sched) {
			ret = ip_vs_bind_scheduler(svc, sched);
			if (ret) {
				ip_vs_scheduler_put(sched);
				goto out;
			}
		}
	}

	/*
	 * Set the flags and timeout value
	 */
	svc->flags = u->flags | IP_VS_SVC_F_HASHED;
	svc->timeout = u->timeout * HZ;
	svc->netmask = u->netmask;

	old_pe = rcu_dereference_protected(svc->pe, 1);
	if (pe != old_pe) {
		rcu_assign_pointer(svc->pe, pe);
		/* check for optional methods in new pe */
		new_pe_conn_out = (pe && pe->conn_out) ? true : false;
		old_pe_conn_out = (old_pe && old_pe->conn_out) ? true : false;
		if (new_pe_conn_out && !old_pe_conn_out)
			atomic_inc(&svc->ipvs->conn_out_counter);
		if (old_pe_conn_out && !new_pe_conn_out)
			atomic_dec(&svc->ipvs->conn_out_counter);
	}

out:
	ip_vs_scheduler_put(old_sched);
	ip_vs_pe_put(old_pe);
	return ret;
}

/*
 *	Delete a service from the service list
 *	- The service must be unlinked, unlocked and not referenced!
 *	- We are called under _bh lock
 */
static void __ip_vs_del_service(struct ip_vs_service *svc, bool cleanup)
{
	struct ip_vs_dest *dest, *nxt;
	struct ip_vs_scheduler *old_sched;
	struct ip_vs_pe *old_pe;
	struct netns_ipvs *ipvs = svc->ipvs;

	/* Count only IPv4 services for old get/setsockopt interface */
	if (svc->af == AF_INET)
		ipvs->num_services--;

	ip_vs_stop_estimator(svc->ipvs, &svc->stats);

	/* Unbind scheduler */
	old_sched = rcu_dereference_protected(svc->scheduler, 1);
	ip_vs_unbind_scheduler(svc, old_sched);
	ip_vs_scheduler_put(old_sched);

	/* Unbind persistence engine, keep svc->pe */
	old_pe = rcu_dereference_protected(svc->pe, 1);
	if (old_pe && old_pe->conn_out)
		atomic_dec(&ipvs->conn_out_counter);
	ip_vs_pe_put(old_pe);

	/*
	 *    Unlink the whole destination list
	 */
	list_for_each_entry_safe(dest, nxt, &svc->destinations, n_list) {
		__ip_vs_unlink_dest(svc, dest, 0);
		__ip_vs_del_dest(svc->ipvs, dest, cleanup);
	}

	/*
	 *    Update the virtual service counters
	 */
	if (svc->port == FTPPORT)
		atomic_dec(&ipvs->ftpsvc_counter);
	else if (svc->port == 0)
		atomic_dec(&ipvs->nullsvc_counter);

	/*
	 *    Free the service if nobody refers to it
	 */
	__ip_vs_svc_put(svc, true);

	/* decrease the module use count */
	ip_vs_use_count_dec();
}

/*
 * Unlink a service from list and try to delete it if its refcnt reached 0
 */
static void ip_vs_unlink_service(struct ip_vs_service *svc, bool cleanup)
{
	ip_vs_unregister_conntrack(svc);
	/* Hold svc to avoid double release from dest_trash */
	atomic_inc(&svc->refcnt);
	/*
	 * Unhash it from the service table
	 */
	ip_vs_svc_unhash(svc);

	__ip_vs_del_service(svc, cleanup);
}

/*
 *	Delete a service from the service list
 */
static int ip_vs_del_service(struct ip_vs_service *svc)
{
	if (svc == NULL)
		return -EEXIST;
	ip_vs_unlink_service(svc, false);

	return 0;
}


/*
 *	Flush all the virtual services
 */
static int ip_vs_flush(struct netns_ipvs *ipvs, bool cleanup)
{
	int idx;
	struct ip_vs_service *svc;
	struct hlist_node *n;

	/*
	 * Flush the service table hashed by <netns,protocol,addr,port>
	 */
	for(idx = 0; idx < IP_VS_SVC_TAB_SIZE; idx++) {
		hlist_for_each_entry_safe(svc, n, &ip_vs_svc_table[idx],
					  s_list) {
			if (svc->ipvs == ipvs)
				ip_vs_unlink_service(svc, cleanup);
		}
	}

	/*
	 * Flush the service table hashed by fwmark
	 */
	for(idx = 0; idx < IP_VS_SVC_TAB_SIZE; idx++) {
		hlist_for_each_entry_safe(svc, n, &ip_vs_svc_fwm_table[idx],
					  f_list) {
			if (svc->ipvs == ipvs)
				ip_vs_unlink_service(svc, cleanup);
		}
	}

	return 0;
}

/*
 *	Delete service by {netns} in the service table.
 *	Called by __ip_vs_cleanup()
 */
void ip_vs_service_net_cleanup(struct netns_ipvs *ipvs)
{
	EnterFunction(2);
	/* Check for "full" addressed entries */
	mutex_lock(&__ip_vs_mutex);
	ip_vs_flush(ipvs, true);
	mutex_unlock(&__ip_vs_mutex);
	LeaveFunction(2);
}

/* Put all references for device (dst_cache) */
static inline void
ip_vs_forget_dev(struct ip_vs_dest *dest, struct net_device *dev)
{
	struct ip_vs_dest_dst *dest_dst;

	spin_lock_bh(&dest->dst_lock);
	dest_dst = rcu_dereference_protected(dest->dest_dst, 1);
	if (dest_dst && dest_dst->dst_cache->dev == dev) {
		IP_VS_DBG_BUF(3, "Reset dev:%s dest %s:%u ,dest->refcnt=%d\n",
			      dev->name,
			      IP_VS_DBG_ADDR(dest->af, &dest->addr),
			      ntohs(dest->port),
			      refcount_read(&dest->refcnt));
		__ip_vs_dst_cache_reset(dest);
	}
	spin_unlock_bh(&dest->dst_lock);

}
/* Netdev event receiver
 * Currently only NETDEV_DOWN is handled to release refs to cached dsts
 */
static int ip_vs_dst_event(struct notifier_block *this, unsigned long event,
			   void *ptr)
{
	struct net_device *dev = netdev_notifier_info_to_dev(ptr);
	struct net *net = dev_net(dev);
	struct netns_ipvs *ipvs = net_ipvs(net);
	struct ip_vs_service *svc;
	struct ip_vs_dest *dest;
	unsigned int idx;

	if (event != NETDEV_DOWN || !ipvs)
		return NOTIFY_DONE;
	IP_VS_DBG(3, "%s() dev=%s\n", __func__, dev->name);
	EnterFunction(2);
	mutex_lock(&__ip_vs_mutex);
	for (idx = 0; idx < IP_VS_SVC_TAB_SIZE; idx++) {
		hlist_for_each_entry(svc, &ip_vs_svc_table[idx], s_list) {
			if (svc->ipvs == ipvs) {
				list_for_each_entry(dest, &svc->destinations,
						    n_list) {
					ip_vs_forget_dev(dest, dev);
				}
			}
		}

		hlist_for_each_entry(svc, &ip_vs_svc_fwm_table[idx], f_list) {
			if (svc->ipvs == ipvs) {
				list_for_each_entry(dest, &svc->destinations,
						    n_list) {
					ip_vs_forget_dev(dest, dev);
				}
			}

		}
	}

	spin_lock_bh(&ipvs->dest_trash_lock);
	list_for_each_entry(dest, &ipvs->dest_trash, t_list) {
		ip_vs_forget_dev(dest, dev);
	}
	spin_unlock_bh(&ipvs->dest_trash_lock);
	mutex_unlock(&__ip_vs_mutex);
	LeaveFunction(2);
	return NOTIFY_DONE;
}

/*
 *	Zero counters in a service or all services
 */
static int ip_vs_zero_service(struct ip_vs_service *svc)
{
	struct ip_vs_dest *dest;

	list_for_each_entry(dest, &svc->destinations, n_list) {
		ip_vs_zero_stats(&dest->stats);
	}
	ip_vs_zero_stats(&svc->stats);
	return 0;
}

static int ip_vs_zero_all(struct netns_ipvs *ipvs)
{
	int idx;
	struct ip_vs_service *svc;

	for(idx = 0; idx < IP_VS_SVC_TAB_SIZE; idx++) {
		hlist_for_each_entry(svc, &ip_vs_svc_table[idx], s_list) {
			if (svc->ipvs == ipvs)
				ip_vs_zero_service(svc);
		}
	}

	for(idx = 0; idx < IP_VS_SVC_TAB_SIZE; idx++) {
		hlist_for_each_entry(svc, &ip_vs_svc_fwm_table[idx], f_list) {
			if (svc->ipvs == ipvs)
				ip_vs_zero_service(svc);
		}
	}

	ip_vs_zero_stats(&ipvs->tot_stats);
	return 0;
}

#ifdef CONFIG_SYSCTL

static int zero;
static int one = 1;
static int three = 3;

static int
proc_do_defense_mode(struct ctl_table *table, int write,
		     void __user *buffer, size_t *lenp, loff_t *ppos)
{
	struct netns_ipvs *ipvs = table->extra2;
	int *valp = table->data;
	int val = *valp;
	int rc;

	struct ctl_table tmp = {
		.data = &val,
		.maxlen = sizeof(int),
		.mode = table->mode,
	};

	rc = proc_dointvec(&tmp, write, buffer, lenp, ppos);
	if (write && (*valp != val)) {
		if (val < 0 || val > 3) {
			rc = -EINVAL;
		} else {
			*valp = val;
			update_defense_level(ipvs);
		}
	}
	return rc;
}

static int
proc_do_sync_threshold(struct ctl_table *table, int write,
		       void __user *buffer, size_t *lenp, loff_t *ppos)
{
	struct netns_ipvs *ipvs = table->extra2;
	int *valp = table->data;
	int val[2];
	int rc;
	struct ctl_table tmp = {
		.data = &val,
		.maxlen = table->maxlen,
		.mode = table->mode,
	};

	mutex_lock(&ipvs->sync_mutex);
	memcpy(val, valp, sizeof(val));
	rc = proc_dointvec(&tmp, write, buffer, lenp, ppos);
	if (write) {
		if (val[0] < 0 || val[1] < 0 ||
		    (val[0] >= val[1] && val[1]))
			rc = -EINVAL;
		else
			memcpy(valp, val, sizeof(val));
	}
	mutex_unlock(&ipvs->sync_mutex);
	return rc;
}

static int
proc_do_sync_ports(struct ctl_table *table, int write,
		   void __user *buffer, size_t *lenp, loff_t *ppos)
{
	int *valp = table->data;
	int val = *valp;
	int rc;

	struct ctl_table tmp = {
		.data = &val,
		.maxlen = sizeof(int),
		.mode = table->mode,
	};

	rc = proc_dointvec(&tmp, write, buffer, lenp, ppos);
	if (write && (*valp != val)) {
		if (val < 1 || !is_power_of_2(val))
			rc = -EINVAL;
		else
			*valp = val;
	}
	return rc;
}

/*
 *	IPVS sysctl table (under the /proc/sys/net/ipv4/vs/)
 *	Do not change order or insert new entries without
 *	align with netns init in ip_vs_control_net_init()
 */

static struct ctl_table vs_vars[] = {
	{
		.procname	= "amemthresh",
		.maxlen		= sizeof(int),
		.mode		= 0644,
		.proc_handler	= proc_dointvec,
	},
	{
		.procname	= "am_droprate",
		.maxlen		= sizeof(int),
		.mode		= 0644,
		.proc_handler	= proc_dointvec,
	},
	{
		.procname	= "drop_entry",
		.maxlen		= sizeof(int),
		.mode		= 0644,
		.proc_handler	= proc_do_defense_mode,
	},
	{
		.procname	= "drop_packet",
		.maxlen		= sizeof(int),
		.mode		= 0644,
		.proc_handler	= proc_do_defense_mode,
	},
#ifdef CONFIG_IP_VS_NFCT
	{
		.procname	= "conntrack",
		.maxlen		= sizeof(int),
		.mode		= 0644,
		.proc_handler	= &proc_dointvec,
	},
#endif
	{
		.procname	= "secure_tcp",
		.maxlen		= sizeof(int),
		.mode		= 0644,
		.proc_handler	= proc_do_defense_mode,
	},
	{
		.procname	= "snat_reroute",
		.maxlen		= sizeof(int),
		.mode		= 0644,
		.proc_handler	= &proc_dointvec,
	},
	{
		.procname	= "sync_version",
		.maxlen		= sizeof(int),
		.mode		= 0644,
		.proc_handler	= proc_dointvec_minmax,
		.extra1		= &zero,
		.extra2		= &one,
	},
	{
		.procname	= "sync_ports",
		.maxlen		= sizeof(int),
		.mode		= 0644,
		.proc_handler	= proc_do_sync_ports,
	},
	{
		.procname	= "sync_persist_mode",
		.maxlen		= sizeof(int),
		.mode		= 0644,
		.proc_handler	= proc_dointvec,
	},
	{
		.procname	= "sync_qlen_max",
		.maxlen		= sizeof(unsigned long),
		.mode		= 0644,
		.proc_handler	= proc_doulongvec_minmax,
	},
	{
		.procname	= "sync_sock_size",
		.maxlen		= sizeof(int),
		.mode		= 0644,
		.proc_handler	= proc_dointvec,
	},
	{
		.procname	= "cache_bypass",
		.maxlen		= sizeof(int),
		.mode		= 0644,
		.proc_handler	= proc_dointvec,
	},
	{
		.procname	= "expire_nodest_conn",
		.maxlen		= sizeof(int),
		.mode		= 0644,
		.proc_handler	= proc_dointvec,
	},
	{
		.procname	= "sloppy_tcp",
		.maxlen		= sizeof(int),
		.mode		= 0644,
		.proc_handler	= proc_dointvec,
	},
	{
		.procname	= "sloppy_sctp",
		.maxlen		= sizeof(int),
		.mode		= 0644,
		.proc_handler	= proc_dointvec,
	},
	{
		.procname	= "expire_quiescent_template",
		.maxlen		= sizeof(int),
		.mode		= 0644,
		.proc_handler	= proc_dointvec,
	},
	{
		.procname	= "sync_threshold",
		.maxlen		=
			sizeof(((struct netns_ipvs *)0)->sysctl_sync_threshold),
		.mode		= 0644,
		.proc_handler	= proc_do_sync_threshold,
	},
	{
		.procname	= "sync_refresh_period",
		.maxlen		= sizeof(int),
		.mode		= 0644,
		.proc_handler	= proc_dointvec_jiffies,
	},
	{
		.procname	= "sync_retries",
		.maxlen		= sizeof(int),
		.mode		= 0644,
		.proc_handler	= proc_dointvec_minmax,
		.extra1		= &zero,
		.extra2		= &three,
	},
	{
		.procname	= "nat_icmp_send",
		.maxlen		= sizeof(int),
		.mode		= 0644,
		.proc_handler	= proc_dointvec,
	},
	{
		.procname	= "pmtu_disc",
		.maxlen		= sizeof(int),
		.mode		= 0644,
		.proc_handler	= proc_dointvec,
	},
	{
		.procname	= "backup_only",
		.maxlen		= sizeof(int),
		.mode		= 0644,
		.proc_handler	= proc_dointvec,
	},
	{
		.procname	= "conn_reuse_mode",
		.maxlen		= sizeof(int),
		.mode		= 0644,
		.proc_handler	= proc_dointvec,
	},
	{
		.procname	= "schedule_icmp",
		.maxlen		= sizeof(int),
		.mode		= 0644,
		.proc_handler	= proc_dointvec,
	},
	{
		.procname	= "ignore_tunneled",
		.maxlen		= sizeof(int),
		.mode		= 0644,
		.proc_handler	= proc_dointvec,
	},
#ifdef CONFIG_IP_VS_DEBUG
	{
		.procname	= "debug_level",
		.data		= &sysctl_ip_vs_debug_level,
		.maxlen		= sizeof(int),
		.mode		= 0644,
		.proc_handler	= proc_dointvec,
	},
#endif
	{ }
};

#endif

#ifdef CONFIG_PROC_FS

struct ip_vs_iter {
	struct seq_net_private p;  /* Do not move this, netns depends upon it*/
	struct hlist_head *table;
	int bucket;
};

/*
 *	Write the contents of the VS rule table to a PROCfs file.
 *	(It is kept just for backward compatibility)
 */
static inline const char *ip_vs_fwd_name(unsigned int flags)
{
	switch (flags & IP_VS_CONN_F_FWD_MASK) {
	case IP_VS_CONN_F_LOCALNODE:
		return "Local";
	case IP_VS_CONN_F_TUNNEL:
		return "Tunnel";
	case IP_VS_CONN_F_DROUTE:
		return "Route";
	default:
		return "Masq";
	}
}


/* Get the Nth entry in the two lists */
static struct ip_vs_service *ip_vs_info_array(struct seq_file *seq, loff_t pos)
{
	struct net *net = seq_file_net(seq);
	struct netns_ipvs *ipvs = net_ipvs(net);
	struct ip_vs_iter *iter = seq->private;
	int idx;
	struct ip_vs_service *svc;

	/* look in hash by protocol */
	for (idx = 0; idx < IP_VS_SVC_TAB_SIZE; idx++) {
		hlist_for_each_entry_rcu(svc, &ip_vs_svc_table[idx], s_list) {
			if ((svc->ipvs == ipvs) && pos-- == 0) {
				iter->table = ip_vs_svc_table;
				iter->bucket = idx;
				return svc;
			}
		}
	}

	/* keep looking in fwmark */
	for (idx = 0; idx < IP_VS_SVC_TAB_SIZE; idx++) {
		hlist_for_each_entry_rcu(svc, &ip_vs_svc_fwm_table[idx],
					 f_list) {
			if ((svc->ipvs == ipvs) && pos-- == 0) {
				iter->table = ip_vs_svc_fwm_table;
				iter->bucket = idx;
				return svc;
			}
		}
	}

	return NULL;
}

static void *ip_vs_info_seq_start(struct seq_file *seq, loff_t *pos)
	__acquires(RCU)
{
	rcu_read_lock();
	return *pos ? ip_vs_info_array(seq, *pos - 1) : SEQ_START_TOKEN;
}


static void *ip_vs_info_seq_next(struct seq_file *seq, void *v, loff_t *pos)
{
	struct hlist_node *e;
	struct ip_vs_iter *iter;
	struct ip_vs_service *svc;

	++*pos;
	if (v == SEQ_START_TOKEN)
		return ip_vs_info_array(seq,0);

	svc = v;
	iter = seq->private;

	if (iter->table == ip_vs_svc_table) {
		/* next service in table hashed by protocol */
		e = rcu_dereference(hlist_next_rcu(&svc->s_list));
		if (e)
			return hlist_entry(e, struct ip_vs_service, s_list);

		while (++iter->bucket < IP_VS_SVC_TAB_SIZE) {
			hlist_for_each_entry_rcu(svc,
						 &ip_vs_svc_table[iter->bucket],
						 s_list) {
				return svc;
			}
		}

		iter->table = ip_vs_svc_fwm_table;
		iter->bucket = -1;
		goto scan_fwmark;
	}

	/* next service in hashed by fwmark */
	e = rcu_dereference(hlist_next_rcu(&svc->f_list));
	if (e)
		return hlist_entry(e, struct ip_vs_service, f_list);

 scan_fwmark:
	while (++iter->bucket < IP_VS_SVC_TAB_SIZE) {
		hlist_for_each_entry_rcu(svc,
					 &ip_vs_svc_fwm_table[iter->bucket],
					 f_list)
			return svc;
	}

	return NULL;
}

static void ip_vs_info_seq_stop(struct seq_file *seq, void *v)
	__releases(RCU)
{
	rcu_read_unlock();
}


static int ip_vs_info_seq_show(struct seq_file *seq, void *v)
{
	if (v == SEQ_START_TOKEN) {
		seq_printf(seq,
			"IP Virtual Server version %d.%d.%d (size=%d)\n",
			NVERSION(IP_VS_VERSION_CODE), ip_vs_conn_tab_size);
		seq_puts(seq,
			 "Prot LocalAddress:Port Scheduler Flags\n");
		seq_puts(seq,
			 "  -> RemoteAddress:Port Forward Weight ActiveConn InActConn\n");
	} else {
		struct net *net = seq_file_net(seq);
		struct netns_ipvs *ipvs = net_ipvs(net);
		const struct ip_vs_service *svc = v;
		const struct ip_vs_iter *iter = seq->private;
		const struct ip_vs_dest *dest;
		struct ip_vs_scheduler *sched = rcu_dereference(svc->scheduler);
		char *sched_name = sched ? sched->name : "none";

		if (svc->ipvs != ipvs)
			return 0;
		if (iter->table == ip_vs_svc_table) {
#ifdef CONFIG_IP_VS_IPV6
			if (svc->af == AF_INET6)
				seq_printf(seq, "%s  [%pI6]:%04X %s ",
					   ip_vs_proto_name(svc->protocol),
					   &svc->addr.in6,
					   ntohs(svc->port),
					   sched_name);
			else
#endif
				seq_printf(seq, "%s  %08X:%04X %s %s ",
					   ip_vs_proto_name(svc->protocol),
					   ntohl(svc->addr.ip),
					   ntohs(svc->port),
					   sched_name,
					   (svc->flags & IP_VS_SVC_F_ONEPACKET)?"ops ":"");
		} else {
			seq_printf(seq, "FWM  %08X %s %s",
				   svc->fwmark, sched_name,
				   (svc->flags & IP_VS_SVC_F_ONEPACKET)?"ops ":"");
		}

		if (svc->flags & IP_VS_SVC_F_PERSISTENT)
			seq_printf(seq, "persistent %d %08X\n",
				svc->timeout,
				ntohl(svc->netmask));
		else
			seq_putc(seq, '\n');

		list_for_each_entry_rcu(dest, &svc->destinations, n_list) {
#ifdef CONFIG_IP_VS_IPV6
			if (dest->af == AF_INET6)
				seq_printf(seq,
					   "  -> [%pI6]:%04X"
					   "      %-7s %-6d %-10d %-10d\n",
					   &dest->addr.in6,
					   ntohs(dest->port),
					   ip_vs_fwd_name(atomic_read(&dest->conn_flags)),
					   atomic_read(&dest->weight),
					   atomic_read(&dest->activeconns),
					   atomic_read(&dest->inactconns));
			else
#endif
				seq_printf(seq,
					   "  -> %08X:%04X      "
					   "%-7s %-6d %-10d %-10d\n",
					   ntohl(dest->addr.ip),
					   ntohs(dest->port),
					   ip_vs_fwd_name(atomic_read(&dest->conn_flags)),
					   atomic_read(&dest->weight),
					   atomic_read(&dest->activeconns),
					   atomic_read(&dest->inactconns));

		}
	}
	return 0;
}

static const struct seq_operations ip_vs_info_seq_ops = {
	.start = ip_vs_info_seq_start,
	.next  = ip_vs_info_seq_next,
	.stop  = ip_vs_info_seq_stop,
	.show  = ip_vs_info_seq_show,
};

static int ip_vs_stats_show(struct seq_file *seq, void *v)
{
	struct net *net = seq_file_single_net(seq);
	struct ip_vs_kstats show;

/*               01234567 01234567 01234567 0123456701234567 0123456701234567 */
	seq_puts(seq,
		 "   Total Incoming Outgoing         Incoming         Outgoing\n");
	seq_puts(seq,
		 "   Conns  Packets  Packets            Bytes            Bytes\n");

	ip_vs_copy_stats(&show, &net_ipvs(net)->tot_stats);
	seq_printf(seq, "%8LX %8LX %8LX %16LX %16LX\n\n",
		   (unsigned long long)show.conns,
		   (unsigned long long)show.inpkts,
		   (unsigned long long)show.outpkts,
		   (unsigned long long)show.inbytes,
		   (unsigned long long)show.outbytes);

/*                01234567 01234567 01234567 0123456701234567 0123456701234567*/
	seq_puts(seq,
		 " Conns/s   Pkts/s   Pkts/s          Bytes/s          Bytes/s\n");
	seq_printf(seq, "%8LX %8LX %8LX %16LX %16LX\n",
		   (unsigned long long)show.cps,
		   (unsigned long long)show.inpps,
		   (unsigned long long)show.outpps,
		   (unsigned long long)show.inbps,
		   (unsigned long long)show.outbps);

	return 0;
}

static int ip_vs_stats_percpu_show(struct seq_file *seq, void *v)
{
	struct net *net = seq_file_single_net(seq);
	struct ip_vs_stats *tot_stats = &net_ipvs(net)->tot_stats;
	struct ip_vs_cpu_stats __percpu *cpustats = tot_stats->cpustats;
	struct ip_vs_kstats kstats;
	int i;

/*               01234567 01234567 01234567 0123456701234567 0123456701234567 */
	seq_puts(seq,
		 "       Total Incoming Outgoing         Incoming         Outgoing\n");
	seq_puts(seq,
		 "CPU    Conns  Packets  Packets            Bytes            Bytes\n");

	for_each_possible_cpu(i) {
		struct ip_vs_cpu_stats *u = per_cpu_ptr(cpustats, i);
		unsigned int start;
		u64 conns, inpkts, outpkts, inbytes, outbytes;

		do {
			start = u64_stats_fetch_begin_irq(&u->syncp);
			conns = u->cnt.conns;
			inpkts = u->cnt.inpkts;
			outpkts = u->cnt.outpkts;
			inbytes = u->cnt.inbytes;
			outbytes = u->cnt.outbytes;
		} while (u64_stats_fetch_retry_irq(&u->syncp, start));

		seq_printf(seq, "%3X %8LX %8LX %8LX %16LX %16LX\n",
			   i, (u64)conns, (u64)inpkts,
			   (u64)outpkts, (u64)inbytes,
			   (u64)outbytes);
	}

	ip_vs_copy_stats(&kstats, tot_stats);

	seq_printf(seq, "  ~ %8LX %8LX %8LX %16LX %16LX\n\n",
		   (unsigned long long)kstats.conns,
		   (unsigned long long)kstats.inpkts,
		   (unsigned long long)kstats.outpkts,
		   (unsigned long long)kstats.inbytes,
		   (unsigned long long)kstats.outbytes);

/*                ... 01234567 01234567 01234567 0123456701234567 0123456701234567 */
	seq_puts(seq,
		 "     Conns/s   Pkts/s   Pkts/s          Bytes/s          Bytes/s\n");
	seq_printf(seq, "    %8LX %8LX %8LX %16LX %16LX\n",
		   kstats.cps,
		   kstats.inpps,
		   kstats.outpps,
		   kstats.inbps,
		   kstats.outbps);

	return 0;
}
#endif

/*
 *	Set timeout values for tcp tcpfin udp in the timeout_table.
 */
static int ip_vs_set_timeout(struct netns_ipvs *ipvs, struct ip_vs_timeout_user *u)
{
#if defined(CONFIG_IP_VS_PROTO_TCP) || defined(CONFIG_IP_VS_PROTO_UDP)
	struct ip_vs_proto_data *pd;
#endif

	IP_VS_DBG(2, "Setting timeout tcp:%d tcpfin:%d udp:%d\n",
		  u->tcp_timeout,
		  u->tcp_fin_timeout,
		  u->udp_timeout);

#ifdef CONFIG_IP_VS_PROTO_TCP
	if (u->tcp_timeout < 0 || u->tcp_timeout > (INT_MAX / HZ) ||
	    u->tcp_fin_timeout < 0 || u->tcp_fin_timeout > (INT_MAX / HZ)) {
		return -EINVAL;
	}
#endif

#ifdef CONFIG_IP_VS_PROTO_UDP
	if (u->udp_timeout < 0 || u->udp_timeout > (INT_MAX / HZ))
		return -EINVAL;
#endif

#ifdef CONFIG_IP_VS_PROTO_TCP
	if (u->tcp_timeout) {
		pd = ip_vs_proto_data_get(ipvs, IPPROTO_TCP);
		pd->timeout_table[IP_VS_TCP_S_ESTABLISHED]
			= u->tcp_timeout * HZ;
	}

	if (u->tcp_fin_timeout) {
		pd = ip_vs_proto_data_get(ipvs, IPPROTO_TCP);
		pd->timeout_table[IP_VS_TCP_S_FIN_WAIT]
			= u->tcp_fin_timeout * HZ;
	}
#endif

#ifdef CONFIG_IP_VS_PROTO_UDP
	if (u->udp_timeout) {
		pd = ip_vs_proto_data_get(ipvs, IPPROTO_UDP);
		pd->timeout_table[IP_VS_UDP_S_NORMAL]
			= u->udp_timeout * HZ;
	}
#endif
	return 0;
}

#define CMDID(cmd)		(cmd - IP_VS_BASE_CTL)

struct ip_vs_svcdest_user {
	struct ip_vs_service_user	s;
	struct ip_vs_dest_user		d;
};

static const unsigned char set_arglen[CMDID(IP_VS_SO_SET_MAX) + 1] = {
	[CMDID(IP_VS_SO_SET_ADD)]         = sizeof(struct ip_vs_service_user),
	[CMDID(IP_VS_SO_SET_EDIT)]        = sizeof(struct ip_vs_service_user),
	[CMDID(IP_VS_SO_SET_DEL)]         = sizeof(struct ip_vs_service_user),
	[CMDID(IP_VS_SO_SET_ADDDEST)]     = sizeof(struct ip_vs_svcdest_user),
	[CMDID(IP_VS_SO_SET_DELDEST)]     = sizeof(struct ip_vs_svcdest_user),
	[CMDID(IP_VS_SO_SET_EDITDEST)]    = sizeof(struct ip_vs_svcdest_user),
	[CMDID(IP_VS_SO_SET_TIMEOUT)]     = sizeof(struct ip_vs_timeout_user),
	[CMDID(IP_VS_SO_SET_STARTDAEMON)] = sizeof(struct ip_vs_daemon_user),
	[CMDID(IP_VS_SO_SET_STOPDAEMON)]  = sizeof(struct ip_vs_daemon_user),
	[CMDID(IP_VS_SO_SET_ZERO)]        = sizeof(struct ip_vs_service_user),
};

union ip_vs_set_arglen {
	struct ip_vs_service_user	field_IP_VS_SO_SET_ADD;
	struct ip_vs_service_user	field_IP_VS_SO_SET_EDIT;
	struct ip_vs_service_user	field_IP_VS_SO_SET_DEL;
	struct ip_vs_svcdest_user	field_IP_VS_SO_SET_ADDDEST;
	struct ip_vs_svcdest_user	field_IP_VS_SO_SET_DELDEST;
	struct ip_vs_svcdest_user	field_IP_VS_SO_SET_EDITDEST;
	struct ip_vs_timeout_user	field_IP_VS_SO_SET_TIMEOUT;
	struct ip_vs_daemon_user	field_IP_VS_SO_SET_STARTDAEMON;
	struct ip_vs_daemon_user	field_IP_VS_SO_SET_STOPDAEMON;
	struct ip_vs_service_user	field_IP_VS_SO_SET_ZERO;
};

#define MAX_SET_ARGLEN	sizeof(union ip_vs_set_arglen)

static void ip_vs_copy_usvc_compat(struct ip_vs_service_user_kern *usvc,
				  struct ip_vs_service_user *usvc_compat)
{
	memset(usvc, 0, sizeof(*usvc));

	usvc->af		= AF_INET;
	usvc->protocol		= usvc_compat->protocol;
	usvc->addr.ip		= usvc_compat->addr;
	usvc->port		= usvc_compat->port;
	usvc->fwmark		= usvc_compat->fwmark;

	/* Deep copy of sched_name is not needed here */
	usvc->sched_name	= usvc_compat->sched_name;

	usvc->flags		= usvc_compat->flags;
	usvc->timeout		= usvc_compat->timeout;
	usvc->netmask		= usvc_compat->netmask;
}

static void ip_vs_copy_udest_compat(struct ip_vs_dest_user_kern *udest,
				   struct ip_vs_dest_user *udest_compat)
{
	memset(udest, 0, sizeof(*udest));

	udest->addr.ip		= udest_compat->addr;
	udest->port		= udest_compat->port;
	udest->conn_flags	= udest_compat->conn_flags;
	udest->weight		= udest_compat->weight;
	udest->u_threshold	= udest_compat->u_threshold;
	udest->l_threshold	= udest_compat->l_threshold;
	udest->af		= AF_INET;
}

static int
do_ip_vs_set_ctl(struct sock *sk, int cmd, void __user *user, unsigned int len)
{
	struct net *net = sock_net(sk);
	int ret;
	unsigned char arg[MAX_SET_ARGLEN];
	struct ip_vs_service_user *usvc_compat;
	struct ip_vs_service_user_kern usvc;
	struct ip_vs_service *svc;
	struct ip_vs_dest_user *udest_compat;
	struct ip_vs_dest_user_kern udest;
	struct netns_ipvs *ipvs = net_ipvs(net);

	BUILD_BUG_ON(sizeof(arg) > 255);
	if (!ns_capable(sock_net(sk)->user_ns, CAP_NET_ADMIN))
		return -EPERM;

	if (cmd < IP_VS_BASE_CTL || cmd > IP_VS_SO_SET_MAX)
		return -EINVAL;
	if (len != set_arglen[CMDID(cmd)]) {
		IP_VS_DBG(1, "set_ctl: len %u != %u\n",
			  len, set_arglen[CMDID(cmd)]);
		return -EINVAL;
	}

	if (copy_from_user(arg, user, len) != 0)
		return -EFAULT;

	/* Handle daemons since they have another lock */
	if (cmd == IP_VS_SO_SET_STARTDAEMON ||
	    cmd == IP_VS_SO_SET_STOPDAEMON) {
		struct ip_vs_daemon_user *dm = (struct ip_vs_daemon_user *)arg;

		if (cmd == IP_VS_SO_SET_STARTDAEMON) {
			struct ipvs_sync_daemon_cfg cfg;

			memset(&cfg, 0, sizeof(cfg));
			ret = -EINVAL;
			if (strscpy(cfg.mcast_ifn, dm->mcast_ifn,
				    sizeof(cfg.mcast_ifn)) <= 0)
<<<<<<< HEAD
				goto out_dec;
=======
				return ret;
>>>>>>> 286cd8c7
			cfg.syncid = dm->syncid;
			ret = start_sync_thread(ipvs, &cfg, dm->state);
		} else {
			ret = stop_sync_thread(ipvs, dm->state);
		}
		return ret;
	}

	mutex_lock(&__ip_vs_mutex);
	if (cmd == IP_VS_SO_SET_FLUSH) {
		/* Flush the virtual service */
		ret = ip_vs_flush(ipvs, false);
		goto out_unlock;
	} else if (cmd == IP_VS_SO_SET_TIMEOUT) {
		/* Set timeout values for (tcp tcpfin udp) */
		ret = ip_vs_set_timeout(ipvs, (struct ip_vs_timeout_user *)arg);
		goto out_unlock;
	} else if (!len) {
		/* No more commands with len == 0 below */
		ret = -EINVAL;
		goto out_unlock;
	}

	usvc_compat = (struct ip_vs_service_user *)arg;
	udest_compat = (struct ip_vs_dest_user *)(usvc_compat + 1);

	/* We only use the new structs internally, so copy userspace compat
	 * structs to extended internal versions */
	ip_vs_copy_usvc_compat(&usvc, usvc_compat);
	ip_vs_copy_udest_compat(&udest, udest_compat);

	if (cmd == IP_VS_SO_SET_ZERO) {
		/* if no service address is set, zero counters in all */
		if (!usvc.fwmark && !usvc.addr.ip && !usvc.port) {
			ret = ip_vs_zero_all(ipvs);
			goto out_unlock;
		}
	}

	if ((cmd == IP_VS_SO_SET_ADD || cmd == IP_VS_SO_SET_EDIT) &&
	    strnlen(usvc.sched_name, IP_VS_SCHEDNAME_MAXLEN) ==
	    IP_VS_SCHEDNAME_MAXLEN) {
		ret = -EINVAL;
		goto out_unlock;
	}

	/* Check for valid protocol: TCP or UDP or SCTP, even for fwmark!=0 */
	if (usvc.protocol != IPPROTO_TCP && usvc.protocol != IPPROTO_UDP &&
	    usvc.protocol != IPPROTO_SCTP) {
		pr_err("set_ctl: invalid protocol: %d %pI4:%d\n",
		       usvc.protocol, &usvc.addr.ip,
		       ntohs(usvc.port));
		ret = -EFAULT;
		goto out_unlock;
	}

	/* Lookup the exact service by <protocol, addr, port> or fwmark */
	rcu_read_lock();
	if (usvc.fwmark == 0)
		svc = __ip_vs_service_find(ipvs, usvc.af, usvc.protocol,
					   &usvc.addr, usvc.port);
	else
		svc = __ip_vs_svc_fwm_find(ipvs, usvc.af, usvc.fwmark);
	rcu_read_unlock();

	if (cmd != IP_VS_SO_SET_ADD
	    && (svc == NULL || svc->protocol != usvc.protocol)) {
		ret = -ESRCH;
		goto out_unlock;
	}

	switch (cmd) {
	case IP_VS_SO_SET_ADD:
		if (svc != NULL)
			ret = -EEXIST;
		else
			ret = ip_vs_add_service(ipvs, &usvc, &svc);
		break;
	case IP_VS_SO_SET_EDIT:
		ret = ip_vs_edit_service(svc, &usvc);
		break;
	case IP_VS_SO_SET_DEL:
		ret = ip_vs_del_service(svc);
		if (!ret)
			goto out_unlock;
		break;
	case IP_VS_SO_SET_ZERO:
		ret = ip_vs_zero_service(svc);
		break;
	case IP_VS_SO_SET_ADDDEST:
		ret = ip_vs_add_dest(svc, &udest);
		break;
	case IP_VS_SO_SET_EDITDEST:
		ret = ip_vs_edit_dest(svc, &udest);
		break;
	case IP_VS_SO_SET_DELDEST:
		ret = ip_vs_del_dest(svc, &udest);
	}

  out_unlock:
	mutex_unlock(&__ip_vs_mutex);
	return ret;
}


static void
ip_vs_copy_service(struct ip_vs_service_entry *dst, struct ip_vs_service *src)
{
	struct ip_vs_scheduler *sched;
	struct ip_vs_kstats kstats;
	char *sched_name;

	sched = rcu_dereference_protected(src->scheduler, 1);
	sched_name = sched ? sched->name : "none";
	dst->protocol = src->protocol;
	dst->addr = src->addr.ip;
	dst->port = src->port;
	dst->fwmark = src->fwmark;
	strlcpy(dst->sched_name, sched_name, sizeof(dst->sched_name));
	dst->flags = src->flags;
	dst->timeout = src->timeout / HZ;
	dst->netmask = src->netmask;
	dst->num_dests = src->num_dests;
	ip_vs_copy_stats(&kstats, &src->stats);
	ip_vs_export_stats_user(&dst->stats, &kstats);
}

static inline int
__ip_vs_get_service_entries(struct netns_ipvs *ipvs,
			    const struct ip_vs_get_services *get,
			    struct ip_vs_get_services __user *uptr)
{
	int idx, count=0;
	struct ip_vs_service *svc;
	struct ip_vs_service_entry entry;
	int ret = 0;

	for (idx = 0; idx < IP_VS_SVC_TAB_SIZE; idx++) {
		hlist_for_each_entry(svc, &ip_vs_svc_table[idx], s_list) {
			/* Only expose IPv4 entries to old interface */
			if (svc->af != AF_INET || (svc->ipvs != ipvs))
				continue;

			if (count >= get->num_services)
				goto out;
			memset(&entry, 0, sizeof(entry));
			ip_vs_copy_service(&entry, svc);
			if (copy_to_user(&uptr->entrytable[count],
					 &entry, sizeof(entry))) {
				ret = -EFAULT;
				goto out;
			}
			count++;
		}
	}

	for (idx = 0; idx < IP_VS_SVC_TAB_SIZE; idx++) {
		hlist_for_each_entry(svc, &ip_vs_svc_fwm_table[idx], f_list) {
			/* Only expose IPv4 entries to old interface */
			if (svc->af != AF_INET || (svc->ipvs != ipvs))
				continue;

			if (count >= get->num_services)
				goto out;
			memset(&entry, 0, sizeof(entry));
			ip_vs_copy_service(&entry, svc);
			if (copy_to_user(&uptr->entrytable[count],
					 &entry, sizeof(entry))) {
				ret = -EFAULT;
				goto out;
			}
			count++;
		}
	}
out:
	return ret;
}

static inline int
__ip_vs_get_dest_entries(struct netns_ipvs *ipvs, const struct ip_vs_get_dests *get,
			 struct ip_vs_get_dests __user *uptr)
{
	struct ip_vs_service *svc;
	union nf_inet_addr addr = { .ip = get->addr };
	int ret = 0;

	rcu_read_lock();
	if (get->fwmark)
		svc = __ip_vs_svc_fwm_find(ipvs, AF_INET, get->fwmark);
	else
		svc = __ip_vs_service_find(ipvs, AF_INET, get->protocol, &addr,
					   get->port);
	rcu_read_unlock();

	if (svc) {
		int count = 0;
		struct ip_vs_dest *dest;
		struct ip_vs_dest_entry entry;
		struct ip_vs_kstats kstats;

		memset(&entry, 0, sizeof(entry));
		list_for_each_entry(dest, &svc->destinations, n_list) {
			if (count >= get->num_dests)
				break;

			/* Cannot expose heterogeneous members via sockopt
			 * interface
			 */
			if (dest->af != svc->af)
				continue;

			entry.addr = dest->addr.ip;
			entry.port = dest->port;
			entry.conn_flags = atomic_read(&dest->conn_flags);
			entry.weight = atomic_read(&dest->weight);
			entry.u_threshold = dest->u_threshold;
			entry.l_threshold = dest->l_threshold;
			entry.activeconns = atomic_read(&dest->activeconns);
			entry.inactconns = atomic_read(&dest->inactconns);
			entry.persistconns = atomic_read(&dest->persistconns);
			ip_vs_copy_stats(&kstats, &dest->stats);
			ip_vs_export_stats_user(&entry.stats, &kstats);
			if (copy_to_user(&uptr->entrytable[count],
					 &entry, sizeof(entry))) {
				ret = -EFAULT;
				break;
			}
			count++;
		}
	} else
		ret = -ESRCH;
	return ret;
}

static inline void
__ip_vs_get_timeouts(struct netns_ipvs *ipvs, struct ip_vs_timeout_user *u)
{
#if defined(CONFIG_IP_VS_PROTO_TCP) || defined(CONFIG_IP_VS_PROTO_UDP)
	struct ip_vs_proto_data *pd;
#endif

	memset(u, 0, sizeof (*u));

#ifdef CONFIG_IP_VS_PROTO_TCP
	pd = ip_vs_proto_data_get(ipvs, IPPROTO_TCP);
	u->tcp_timeout = pd->timeout_table[IP_VS_TCP_S_ESTABLISHED] / HZ;
	u->tcp_fin_timeout = pd->timeout_table[IP_VS_TCP_S_FIN_WAIT] / HZ;
#endif
#ifdef CONFIG_IP_VS_PROTO_UDP
	pd = ip_vs_proto_data_get(ipvs, IPPROTO_UDP);
	u->udp_timeout =
			pd->timeout_table[IP_VS_UDP_S_NORMAL] / HZ;
#endif
}

static const unsigned char get_arglen[CMDID(IP_VS_SO_GET_MAX) + 1] = {
	[CMDID(IP_VS_SO_GET_VERSION)]  = 64,
	[CMDID(IP_VS_SO_GET_INFO)]     = sizeof(struct ip_vs_getinfo),
	[CMDID(IP_VS_SO_GET_SERVICES)] = sizeof(struct ip_vs_get_services),
	[CMDID(IP_VS_SO_GET_SERVICE)]  = sizeof(struct ip_vs_service_entry),
	[CMDID(IP_VS_SO_GET_DESTS)]    = sizeof(struct ip_vs_get_dests),
	[CMDID(IP_VS_SO_GET_TIMEOUT)]  = sizeof(struct ip_vs_timeout_user),
	[CMDID(IP_VS_SO_GET_DAEMON)]   = 2 * sizeof(struct ip_vs_daemon_user),
};

union ip_vs_get_arglen {
	char				field_IP_VS_SO_GET_VERSION[64];
	struct ip_vs_getinfo		field_IP_VS_SO_GET_INFO;
	struct ip_vs_get_services	field_IP_VS_SO_GET_SERVICES;
	struct ip_vs_service_entry	field_IP_VS_SO_GET_SERVICE;
	struct ip_vs_get_dests		field_IP_VS_SO_GET_DESTS;
	struct ip_vs_timeout_user	field_IP_VS_SO_GET_TIMEOUT;
	struct ip_vs_daemon_user	field_IP_VS_SO_GET_DAEMON[2];
};

#define MAX_GET_ARGLEN	sizeof(union ip_vs_get_arglen)

static int
do_ip_vs_get_ctl(struct sock *sk, int cmd, void __user *user, int *len)
{
	unsigned char arg[MAX_GET_ARGLEN];
	int ret = 0;
	unsigned int copylen;
	struct net *net = sock_net(sk);
	struct netns_ipvs *ipvs = net_ipvs(net);

	BUG_ON(!net);
	BUILD_BUG_ON(sizeof(arg) > 255);
	if (!ns_capable(sock_net(sk)->user_ns, CAP_NET_ADMIN))
		return -EPERM;

	if (cmd < IP_VS_BASE_CTL || cmd > IP_VS_SO_GET_MAX)
		return -EINVAL;

	copylen = get_arglen[CMDID(cmd)];
	if (*len < (int) copylen) {
		IP_VS_DBG(1, "get_ctl: len %d < %u\n", *len, copylen);
		return -EINVAL;
	}

	if (copy_from_user(arg, user, copylen) != 0)
		return -EFAULT;
	/*
	 * Handle daemons first since it has its own locking
	 */
	if (cmd == IP_VS_SO_GET_DAEMON) {
		struct ip_vs_daemon_user d[2];

		memset(&d, 0, sizeof(d));
		mutex_lock(&ipvs->sync_mutex);
		if (ipvs->sync_state & IP_VS_STATE_MASTER) {
			d[0].state = IP_VS_STATE_MASTER;
			strlcpy(d[0].mcast_ifn, ipvs->mcfg.mcast_ifn,
				sizeof(d[0].mcast_ifn));
			d[0].syncid = ipvs->mcfg.syncid;
		}
		if (ipvs->sync_state & IP_VS_STATE_BACKUP) {
			d[1].state = IP_VS_STATE_BACKUP;
			strlcpy(d[1].mcast_ifn, ipvs->bcfg.mcast_ifn,
				sizeof(d[1].mcast_ifn));
			d[1].syncid = ipvs->bcfg.syncid;
		}
		if (copy_to_user(user, &d, sizeof(d)) != 0)
			ret = -EFAULT;
		mutex_unlock(&ipvs->sync_mutex);
		return ret;
	}

	mutex_lock(&__ip_vs_mutex);
	switch (cmd) {
	case IP_VS_SO_GET_VERSION:
	{
		char buf[64];

		sprintf(buf, "IP Virtual Server version %d.%d.%d (size=%d)",
			NVERSION(IP_VS_VERSION_CODE), ip_vs_conn_tab_size);
		if (copy_to_user(user, buf, strlen(buf)+1) != 0) {
			ret = -EFAULT;
			goto out;
		}
		*len = strlen(buf)+1;
	}
	break;

	case IP_VS_SO_GET_INFO:
	{
		struct ip_vs_getinfo info;
		info.version = IP_VS_VERSION_CODE;
		info.size = ip_vs_conn_tab_size;
		info.num_services = ipvs->num_services;
		if (copy_to_user(user, &info, sizeof(info)) != 0)
			ret = -EFAULT;
	}
	break;

	case IP_VS_SO_GET_SERVICES:
	{
		struct ip_vs_get_services *get;
		int size;

		get = (struct ip_vs_get_services *)arg;
		size = sizeof(*get) +
			sizeof(struct ip_vs_service_entry) * get->num_services;
		if (*len != size) {
			pr_err("length: %u != %u\n", *len, size);
			ret = -EINVAL;
			goto out;
		}
		ret = __ip_vs_get_service_entries(ipvs, get, user);
	}
	break;

	case IP_VS_SO_GET_SERVICE:
	{
		struct ip_vs_service_entry *entry;
		struct ip_vs_service *svc;
		union nf_inet_addr addr;

		entry = (struct ip_vs_service_entry *)arg;
		addr.ip = entry->addr;
		rcu_read_lock();
		if (entry->fwmark)
			svc = __ip_vs_svc_fwm_find(ipvs, AF_INET, entry->fwmark);
		else
			svc = __ip_vs_service_find(ipvs, AF_INET,
						   entry->protocol, &addr,
						   entry->port);
		rcu_read_unlock();
		if (svc) {
			ip_vs_copy_service(entry, svc);
			if (copy_to_user(user, entry, sizeof(*entry)) != 0)
				ret = -EFAULT;
		} else
			ret = -ESRCH;
	}
	break;

	case IP_VS_SO_GET_DESTS:
	{
		struct ip_vs_get_dests *get;
		int size;

		get = (struct ip_vs_get_dests *)arg;
		size = sizeof(*get) +
			sizeof(struct ip_vs_dest_entry) * get->num_dests;
		if (*len != size) {
			pr_err("length: %u != %u\n", *len, size);
			ret = -EINVAL;
			goto out;
		}
		ret = __ip_vs_get_dest_entries(ipvs, get, user);
	}
	break;

	case IP_VS_SO_GET_TIMEOUT:
	{
		struct ip_vs_timeout_user t;

		__ip_vs_get_timeouts(ipvs, &t);
		if (copy_to_user(user, &t, sizeof(t)) != 0)
			ret = -EFAULT;
	}
	break;

	default:
		ret = -EINVAL;
	}

out:
	mutex_unlock(&__ip_vs_mutex);
	return ret;
}


static struct nf_sockopt_ops ip_vs_sockopts = {
	.pf		= PF_INET,
	.set_optmin	= IP_VS_BASE_CTL,
	.set_optmax	= IP_VS_SO_SET_MAX+1,
	.set		= do_ip_vs_set_ctl,
	.get_optmin	= IP_VS_BASE_CTL,
	.get_optmax	= IP_VS_SO_GET_MAX+1,
	.get		= do_ip_vs_get_ctl,
	.owner		= THIS_MODULE,
};

/*
 * Generic Netlink interface
 */

/* IPVS genetlink family */
<<<<<<< HEAD
static struct genl_family ip_vs_genl_family = {
	.id		= GENL_ID_GENERATE,
	.hdrsize	= 0,
	.name		= IPVS_GENL_NAME,
	.version	= IPVS_GENL_VERSION,
	.maxattr	= IPVS_CMD_ATTR_MAX,
	.netnsok        = true,         /* Make ipvsadm to work on netns */
};
=======
static struct genl_family ip_vs_genl_family;
>>>>>>> 286cd8c7

/* Policy used for first-level command attributes */
static const struct nla_policy ip_vs_cmd_policy[IPVS_CMD_ATTR_MAX + 1] = {
	[IPVS_CMD_ATTR_SERVICE]		= { .type = NLA_NESTED },
	[IPVS_CMD_ATTR_DEST]		= { .type = NLA_NESTED },
	[IPVS_CMD_ATTR_DAEMON]		= { .type = NLA_NESTED },
	[IPVS_CMD_ATTR_TIMEOUT_TCP]	= { .type = NLA_U32 },
	[IPVS_CMD_ATTR_TIMEOUT_TCP_FIN]	= { .type = NLA_U32 },
	[IPVS_CMD_ATTR_TIMEOUT_UDP]	= { .type = NLA_U32 },
};

/* Policy used for attributes in nested attribute IPVS_CMD_ATTR_DAEMON */
static const struct nla_policy ip_vs_daemon_policy[IPVS_DAEMON_ATTR_MAX + 1] = {
	[IPVS_DAEMON_ATTR_STATE]	= { .type = NLA_U32 },
	[IPVS_DAEMON_ATTR_MCAST_IFN]	= { .type = NLA_NUL_STRING,
					    .len = IP_VS_IFNAME_MAXLEN - 1 },
	[IPVS_DAEMON_ATTR_SYNC_ID]	= { .type = NLA_U32 },
	[IPVS_DAEMON_ATTR_SYNC_MAXLEN]	= { .type = NLA_U16 },
	[IPVS_DAEMON_ATTR_MCAST_GROUP]	= { .type = NLA_U32 },
	[IPVS_DAEMON_ATTR_MCAST_GROUP6]	= { .len = sizeof(struct in6_addr) },
	[IPVS_DAEMON_ATTR_MCAST_PORT]	= { .type = NLA_U16 },
	[IPVS_DAEMON_ATTR_MCAST_TTL]	= { .type = NLA_U8 },
};

/* Policy used for attributes in nested attribute IPVS_CMD_ATTR_SERVICE */
static const struct nla_policy ip_vs_svc_policy[IPVS_SVC_ATTR_MAX + 1] = {
	[IPVS_SVC_ATTR_AF]		= { .type = NLA_U16 },
	[IPVS_SVC_ATTR_PROTOCOL]	= { .type = NLA_U16 },
	[IPVS_SVC_ATTR_ADDR]		= { .type = NLA_BINARY,
					    .len = sizeof(union nf_inet_addr) },
	[IPVS_SVC_ATTR_PORT]		= { .type = NLA_U16 },
	[IPVS_SVC_ATTR_FWMARK]		= { .type = NLA_U32 },
	[IPVS_SVC_ATTR_SCHED_NAME]	= { .type = NLA_NUL_STRING,
					    .len = IP_VS_SCHEDNAME_MAXLEN - 1 },
	[IPVS_SVC_ATTR_PE_NAME]		= { .type = NLA_NUL_STRING,
					    .len = IP_VS_PENAME_MAXLEN },
	[IPVS_SVC_ATTR_FLAGS]		= { .type = NLA_BINARY,
					    .len = sizeof(struct ip_vs_flags) },
	[IPVS_SVC_ATTR_TIMEOUT]		= { .type = NLA_U32 },
	[IPVS_SVC_ATTR_NETMASK]		= { .type = NLA_U32 },
	[IPVS_SVC_ATTR_STATS]		= { .type = NLA_NESTED },
};

/* Policy used for attributes in nested attribute IPVS_CMD_ATTR_DEST */
static const struct nla_policy ip_vs_dest_policy[IPVS_DEST_ATTR_MAX + 1] = {
	[IPVS_DEST_ATTR_ADDR]		= { .type = NLA_BINARY,
					    .len = sizeof(union nf_inet_addr) },
	[IPVS_DEST_ATTR_PORT]		= { .type = NLA_U16 },
	[IPVS_DEST_ATTR_FWD_METHOD]	= { .type = NLA_U32 },
	[IPVS_DEST_ATTR_WEIGHT]		= { .type = NLA_U32 },
	[IPVS_DEST_ATTR_U_THRESH]	= { .type = NLA_U32 },
	[IPVS_DEST_ATTR_L_THRESH]	= { .type = NLA_U32 },
	[IPVS_DEST_ATTR_ACTIVE_CONNS]	= { .type = NLA_U32 },
	[IPVS_DEST_ATTR_INACT_CONNS]	= { .type = NLA_U32 },
	[IPVS_DEST_ATTR_PERSIST_CONNS]	= { .type = NLA_U32 },
	[IPVS_DEST_ATTR_STATS]		= { .type = NLA_NESTED },
	[IPVS_DEST_ATTR_ADDR_FAMILY]	= { .type = NLA_U16 },
};

static int ip_vs_genl_fill_stats(struct sk_buff *skb, int container_type,
				 struct ip_vs_kstats *kstats)
{
	struct nlattr *nl_stats = nla_nest_start(skb, container_type);

	if (!nl_stats)
		return -EMSGSIZE;

	if (nla_put_u32(skb, IPVS_STATS_ATTR_CONNS, (u32)kstats->conns) ||
	    nla_put_u32(skb, IPVS_STATS_ATTR_INPKTS, (u32)kstats->inpkts) ||
	    nla_put_u32(skb, IPVS_STATS_ATTR_OUTPKTS, (u32)kstats->outpkts) ||
	    nla_put_u64_64bit(skb, IPVS_STATS_ATTR_INBYTES, kstats->inbytes,
			      IPVS_STATS_ATTR_PAD) ||
	    nla_put_u64_64bit(skb, IPVS_STATS_ATTR_OUTBYTES, kstats->outbytes,
			      IPVS_STATS_ATTR_PAD) ||
	    nla_put_u32(skb, IPVS_STATS_ATTR_CPS, (u32)kstats->cps) ||
	    nla_put_u32(skb, IPVS_STATS_ATTR_INPPS, (u32)kstats->inpps) ||
	    nla_put_u32(skb, IPVS_STATS_ATTR_OUTPPS, (u32)kstats->outpps) ||
	    nla_put_u32(skb, IPVS_STATS_ATTR_INBPS, (u32)kstats->inbps) ||
	    nla_put_u32(skb, IPVS_STATS_ATTR_OUTBPS, (u32)kstats->outbps))
		goto nla_put_failure;
	nla_nest_end(skb, nl_stats);

	return 0;

nla_put_failure:
	nla_nest_cancel(skb, nl_stats);
	return -EMSGSIZE;
}

static int ip_vs_genl_fill_stats64(struct sk_buff *skb, int container_type,
				   struct ip_vs_kstats *kstats)
{
	struct nlattr *nl_stats = nla_nest_start(skb, container_type);

	if (!nl_stats)
		return -EMSGSIZE;

	if (nla_put_u64_64bit(skb, IPVS_STATS_ATTR_CONNS, kstats->conns,
			      IPVS_STATS_ATTR_PAD) ||
	    nla_put_u64_64bit(skb, IPVS_STATS_ATTR_INPKTS, kstats->inpkts,
			      IPVS_STATS_ATTR_PAD) ||
	    nla_put_u64_64bit(skb, IPVS_STATS_ATTR_OUTPKTS, kstats->outpkts,
			      IPVS_STATS_ATTR_PAD) ||
	    nla_put_u64_64bit(skb, IPVS_STATS_ATTR_INBYTES, kstats->inbytes,
			      IPVS_STATS_ATTR_PAD) ||
	    nla_put_u64_64bit(skb, IPVS_STATS_ATTR_OUTBYTES, kstats->outbytes,
			      IPVS_STATS_ATTR_PAD) ||
	    nla_put_u64_64bit(skb, IPVS_STATS_ATTR_CPS, kstats->cps,
			      IPVS_STATS_ATTR_PAD) ||
	    nla_put_u64_64bit(skb, IPVS_STATS_ATTR_INPPS, kstats->inpps,
			      IPVS_STATS_ATTR_PAD) ||
	    nla_put_u64_64bit(skb, IPVS_STATS_ATTR_OUTPPS, kstats->outpps,
			      IPVS_STATS_ATTR_PAD) ||
	    nla_put_u64_64bit(skb, IPVS_STATS_ATTR_INBPS, kstats->inbps,
			      IPVS_STATS_ATTR_PAD) ||
	    nla_put_u64_64bit(skb, IPVS_STATS_ATTR_OUTBPS, kstats->outbps,
			      IPVS_STATS_ATTR_PAD))
		goto nla_put_failure;
	nla_nest_end(skb, nl_stats);

	return 0;

nla_put_failure:
	nla_nest_cancel(skb, nl_stats);
	return -EMSGSIZE;
}

static int ip_vs_genl_fill_service(struct sk_buff *skb,
				   struct ip_vs_service *svc)
{
	struct ip_vs_scheduler *sched;
	struct ip_vs_pe *pe;
	struct nlattr *nl_service;
	struct ip_vs_flags flags = { .flags = svc->flags,
				     .mask = ~0 };
	struct ip_vs_kstats kstats;
	char *sched_name;

	nl_service = nla_nest_start(skb, IPVS_CMD_ATTR_SERVICE);
	if (!nl_service)
		return -EMSGSIZE;

	if (nla_put_u16(skb, IPVS_SVC_ATTR_AF, svc->af))
		goto nla_put_failure;
	if (svc->fwmark) {
		if (nla_put_u32(skb, IPVS_SVC_ATTR_FWMARK, svc->fwmark))
			goto nla_put_failure;
	} else {
		if (nla_put_u16(skb, IPVS_SVC_ATTR_PROTOCOL, svc->protocol) ||
		    nla_put(skb, IPVS_SVC_ATTR_ADDR, sizeof(svc->addr), &svc->addr) ||
		    nla_put_be16(skb, IPVS_SVC_ATTR_PORT, svc->port))
			goto nla_put_failure;
	}

	sched = rcu_dereference_protected(svc->scheduler, 1);
	sched_name = sched ? sched->name : "none";
	pe = rcu_dereference_protected(svc->pe, 1);
	if (nla_put_string(skb, IPVS_SVC_ATTR_SCHED_NAME, sched_name) ||
	    (pe && nla_put_string(skb, IPVS_SVC_ATTR_PE_NAME, pe->name)) ||
	    nla_put(skb, IPVS_SVC_ATTR_FLAGS, sizeof(flags), &flags) ||
	    nla_put_u32(skb, IPVS_SVC_ATTR_TIMEOUT, svc->timeout / HZ) ||
	    nla_put_be32(skb, IPVS_SVC_ATTR_NETMASK, svc->netmask))
		goto nla_put_failure;
	ip_vs_copy_stats(&kstats, &svc->stats);
	if (ip_vs_genl_fill_stats(skb, IPVS_SVC_ATTR_STATS, &kstats))
		goto nla_put_failure;
	if (ip_vs_genl_fill_stats64(skb, IPVS_SVC_ATTR_STATS64, &kstats))
		goto nla_put_failure;

	nla_nest_end(skb, nl_service);

	return 0;

nla_put_failure:
	nla_nest_cancel(skb, nl_service);
	return -EMSGSIZE;
}

static int ip_vs_genl_dump_service(struct sk_buff *skb,
				   struct ip_vs_service *svc,
				   struct netlink_callback *cb)
{
	void *hdr;

	hdr = genlmsg_put(skb, NETLINK_CB(cb->skb).portid, cb->nlh->nlmsg_seq,
			  &ip_vs_genl_family, NLM_F_MULTI,
			  IPVS_CMD_NEW_SERVICE);
	if (!hdr)
		return -EMSGSIZE;

	if (ip_vs_genl_fill_service(skb, svc) < 0)
		goto nla_put_failure;

	genlmsg_end(skb, hdr);
	return 0;

nla_put_failure:
	genlmsg_cancel(skb, hdr);
	return -EMSGSIZE;
}

static int ip_vs_genl_dump_services(struct sk_buff *skb,
				    struct netlink_callback *cb)
{
	int idx = 0, i;
	int start = cb->args[0];
	struct ip_vs_service *svc;
	struct net *net = sock_net(skb->sk);
	struct netns_ipvs *ipvs = net_ipvs(net);

	mutex_lock(&__ip_vs_mutex);
	for (i = 0; i < IP_VS_SVC_TAB_SIZE; i++) {
		hlist_for_each_entry(svc, &ip_vs_svc_table[i], s_list) {
			if (++idx <= start || (svc->ipvs != ipvs))
				continue;
			if (ip_vs_genl_dump_service(skb, svc, cb) < 0) {
				idx--;
				goto nla_put_failure;
			}
		}
	}

	for (i = 0; i < IP_VS_SVC_TAB_SIZE; i++) {
		hlist_for_each_entry(svc, &ip_vs_svc_fwm_table[i], f_list) {
			if (++idx <= start || (svc->ipvs != ipvs))
				continue;
			if (ip_vs_genl_dump_service(skb, svc, cb) < 0) {
				idx--;
				goto nla_put_failure;
			}
		}
	}

nla_put_failure:
	mutex_unlock(&__ip_vs_mutex);
	cb->args[0] = idx;

	return skb->len;
}

static bool ip_vs_is_af_valid(int af)
{
	if (af == AF_INET)
		return true;
#ifdef CONFIG_IP_VS_IPV6
	if (af == AF_INET6 && ipv6_mod_enabled())
		return true;
#endif
	return false;
}

static int ip_vs_genl_parse_service(struct netns_ipvs *ipvs,
				    struct ip_vs_service_user_kern *usvc,
				    struct nlattr *nla, int full_entry,
				    struct ip_vs_service **ret_svc)
{
	struct nlattr *attrs[IPVS_SVC_ATTR_MAX + 1];
	struct nlattr *nla_af, *nla_port, *nla_fwmark, *nla_protocol, *nla_addr;
	struct ip_vs_service *svc;

	/* Parse mandatory identifying service fields first */
	if (nla == NULL ||
	    nla_parse_nested(attrs, IPVS_SVC_ATTR_MAX, nla,
			     ip_vs_svc_policy, NULL))
		return -EINVAL;

	nla_af		= attrs[IPVS_SVC_ATTR_AF];
	nla_protocol	= attrs[IPVS_SVC_ATTR_PROTOCOL];
	nla_addr	= attrs[IPVS_SVC_ATTR_ADDR];
	nla_port	= attrs[IPVS_SVC_ATTR_PORT];
	nla_fwmark	= attrs[IPVS_SVC_ATTR_FWMARK];

	if (!(nla_af && (nla_fwmark || (nla_port && nla_protocol && nla_addr))))
		return -EINVAL;

	memset(usvc, 0, sizeof(*usvc));

	usvc->af = nla_get_u16(nla_af);
	if (!ip_vs_is_af_valid(usvc->af))
		return -EAFNOSUPPORT;

	if (nla_fwmark) {
		usvc->protocol = IPPROTO_TCP;
		usvc->fwmark = nla_get_u32(nla_fwmark);
	} else {
		usvc->protocol = nla_get_u16(nla_protocol);
		nla_memcpy(&usvc->addr, nla_addr, sizeof(usvc->addr));
		usvc->port = nla_get_be16(nla_port);
		usvc->fwmark = 0;
	}

	rcu_read_lock();
	if (usvc->fwmark)
		svc = __ip_vs_svc_fwm_find(ipvs, usvc->af, usvc->fwmark);
	else
		svc = __ip_vs_service_find(ipvs, usvc->af, usvc->protocol,
					   &usvc->addr, usvc->port);
	rcu_read_unlock();
	*ret_svc = svc;

	/* If a full entry was requested, check for the additional fields */
	if (full_entry) {
		struct nlattr *nla_sched, *nla_flags, *nla_pe, *nla_timeout,
			      *nla_netmask;
		struct ip_vs_flags flags;

		nla_sched = attrs[IPVS_SVC_ATTR_SCHED_NAME];
		nla_pe = attrs[IPVS_SVC_ATTR_PE_NAME];
		nla_flags = attrs[IPVS_SVC_ATTR_FLAGS];
		nla_timeout = attrs[IPVS_SVC_ATTR_TIMEOUT];
		nla_netmask = attrs[IPVS_SVC_ATTR_NETMASK];

		if (!(nla_sched && nla_flags && nla_timeout && nla_netmask))
			return -EINVAL;

		nla_memcpy(&flags, nla_flags, sizeof(flags));

		/* prefill flags from service if it already exists */
		if (svc)
			usvc->flags = svc->flags;

		/* set new flags from userland */
		usvc->flags = (usvc->flags & ~flags.mask) |
			      (flags.flags & flags.mask);
		usvc->sched_name = nla_data(nla_sched);
		usvc->pe_name = nla_pe ? nla_data(nla_pe) : NULL;
		usvc->timeout = nla_get_u32(nla_timeout);
		usvc->netmask = nla_get_be32(nla_netmask);
	}

	return 0;
}

static struct ip_vs_service *ip_vs_genl_find_service(struct netns_ipvs *ipvs,
						     struct nlattr *nla)
{
	struct ip_vs_service_user_kern usvc;
	struct ip_vs_service *svc;
	int ret;

	ret = ip_vs_genl_parse_service(ipvs, &usvc, nla, 0, &svc);
	return ret ? ERR_PTR(ret) : svc;
}

static int ip_vs_genl_fill_dest(struct sk_buff *skb, struct ip_vs_dest *dest)
{
	struct nlattr *nl_dest;
	struct ip_vs_kstats kstats;

	nl_dest = nla_nest_start(skb, IPVS_CMD_ATTR_DEST);
	if (!nl_dest)
		return -EMSGSIZE;

	if (nla_put(skb, IPVS_DEST_ATTR_ADDR, sizeof(dest->addr), &dest->addr) ||
	    nla_put_be16(skb, IPVS_DEST_ATTR_PORT, dest->port) ||
	    nla_put_u32(skb, IPVS_DEST_ATTR_FWD_METHOD,
			(atomic_read(&dest->conn_flags) &
			 IP_VS_CONN_F_FWD_MASK)) ||
	    nla_put_u32(skb, IPVS_DEST_ATTR_WEIGHT,
			atomic_read(&dest->weight)) ||
	    nla_put_u32(skb, IPVS_DEST_ATTR_U_THRESH, dest->u_threshold) ||
	    nla_put_u32(skb, IPVS_DEST_ATTR_L_THRESH, dest->l_threshold) ||
	    nla_put_u32(skb, IPVS_DEST_ATTR_ACTIVE_CONNS,
			atomic_read(&dest->activeconns)) ||
	    nla_put_u32(skb, IPVS_DEST_ATTR_INACT_CONNS,
			atomic_read(&dest->inactconns)) ||
	    nla_put_u32(skb, IPVS_DEST_ATTR_PERSIST_CONNS,
			atomic_read(&dest->persistconns)) ||
	    nla_put_u16(skb, IPVS_DEST_ATTR_ADDR_FAMILY, dest->af))
		goto nla_put_failure;
	ip_vs_copy_stats(&kstats, &dest->stats);
	if (ip_vs_genl_fill_stats(skb, IPVS_DEST_ATTR_STATS, &kstats))
		goto nla_put_failure;
	if (ip_vs_genl_fill_stats64(skb, IPVS_DEST_ATTR_STATS64, &kstats))
		goto nla_put_failure;

	nla_nest_end(skb, nl_dest);

	return 0;

nla_put_failure:
	nla_nest_cancel(skb, nl_dest);
	return -EMSGSIZE;
}

static int ip_vs_genl_dump_dest(struct sk_buff *skb, struct ip_vs_dest *dest,
				struct netlink_callback *cb)
{
	void *hdr;

	hdr = genlmsg_put(skb, NETLINK_CB(cb->skb).portid, cb->nlh->nlmsg_seq,
			  &ip_vs_genl_family, NLM_F_MULTI,
			  IPVS_CMD_NEW_DEST);
	if (!hdr)
		return -EMSGSIZE;

	if (ip_vs_genl_fill_dest(skb, dest) < 0)
		goto nla_put_failure;

	genlmsg_end(skb, hdr);
	return 0;

nla_put_failure:
	genlmsg_cancel(skb, hdr);
	return -EMSGSIZE;
}

static int ip_vs_genl_dump_dests(struct sk_buff *skb,
				 struct netlink_callback *cb)
{
	int idx = 0;
	int start = cb->args[0];
	struct ip_vs_service *svc;
	struct ip_vs_dest *dest;
	struct nlattr *attrs[IPVS_CMD_ATTR_MAX + 1];
	struct net *net = sock_net(skb->sk);
	struct netns_ipvs *ipvs = net_ipvs(net);

	mutex_lock(&__ip_vs_mutex);

	/* Try to find the service for which to dump destinations */
	if (nlmsg_parse(cb->nlh, GENL_HDRLEN, attrs, IPVS_CMD_ATTR_MAX,
			ip_vs_cmd_policy, NULL))
		goto out_err;


	svc = ip_vs_genl_find_service(ipvs, attrs[IPVS_CMD_ATTR_SERVICE]);
	if (IS_ERR_OR_NULL(svc))
		goto out_err;

	/* Dump the destinations */
	list_for_each_entry(dest, &svc->destinations, n_list) {
		if (++idx <= start)
			continue;
		if (ip_vs_genl_dump_dest(skb, dest, cb) < 0) {
			idx--;
			goto nla_put_failure;
		}
	}

nla_put_failure:
	cb->args[0] = idx;

out_err:
	mutex_unlock(&__ip_vs_mutex);

	return skb->len;
}

static int ip_vs_genl_parse_dest(struct ip_vs_dest_user_kern *udest,
				 struct nlattr *nla, int full_entry)
{
	struct nlattr *attrs[IPVS_DEST_ATTR_MAX + 1];
	struct nlattr *nla_addr, *nla_port;
	struct nlattr *nla_addr_family;

	/* Parse mandatory identifying destination fields first */
	if (nla == NULL ||
	    nla_parse_nested(attrs, IPVS_DEST_ATTR_MAX, nla,
			     ip_vs_dest_policy, NULL))
		return -EINVAL;

	nla_addr	= attrs[IPVS_DEST_ATTR_ADDR];
	nla_port	= attrs[IPVS_DEST_ATTR_PORT];
	nla_addr_family	= attrs[IPVS_DEST_ATTR_ADDR_FAMILY];

	if (!(nla_addr && nla_port))
		return -EINVAL;

	memset(udest, 0, sizeof(*udest));

	nla_memcpy(&udest->addr, nla_addr, sizeof(udest->addr));
	udest->port = nla_get_be16(nla_port);

	if (nla_addr_family)
		udest->af = nla_get_u16(nla_addr_family);
	else
		udest->af = 0;

	/* If a full entry was requested, check for the additional fields */
	if (full_entry) {
		struct nlattr *nla_fwd, *nla_weight, *nla_u_thresh,
			      *nla_l_thresh;

		nla_fwd		= attrs[IPVS_DEST_ATTR_FWD_METHOD];
		nla_weight	= attrs[IPVS_DEST_ATTR_WEIGHT];
		nla_u_thresh	= attrs[IPVS_DEST_ATTR_U_THRESH];
		nla_l_thresh	= attrs[IPVS_DEST_ATTR_L_THRESH];

		if (!(nla_fwd && nla_weight && nla_u_thresh && nla_l_thresh))
			return -EINVAL;

		udest->conn_flags = nla_get_u32(nla_fwd)
				    & IP_VS_CONN_F_FWD_MASK;
		udest->weight = nla_get_u32(nla_weight);
		udest->u_threshold = nla_get_u32(nla_u_thresh);
		udest->l_threshold = nla_get_u32(nla_l_thresh);
	}

	return 0;
}

static int ip_vs_genl_fill_daemon(struct sk_buff *skb, __u32 state,
				  struct ipvs_sync_daemon_cfg *c)
{
	struct nlattr *nl_daemon;

	nl_daemon = nla_nest_start(skb, IPVS_CMD_ATTR_DAEMON);
	if (!nl_daemon)
		return -EMSGSIZE;

	if (nla_put_u32(skb, IPVS_DAEMON_ATTR_STATE, state) ||
	    nla_put_string(skb, IPVS_DAEMON_ATTR_MCAST_IFN, c->mcast_ifn) ||
	    nla_put_u32(skb, IPVS_DAEMON_ATTR_SYNC_ID, c->syncid) ||
	    nla_put_u16(skb, IPVS_DAEMON_ATTR_SYNC_MAXLEN, c->sync_maxlen) ||
	    nla_put_u16(skb, IPVS_DAEMON_ATTR_MCAST_PORT, c->mcast_port) ||
	    nla_put_u8(skb, IPVS_DAEMON_ATTR_MCAST_TTL, c->mcast_ttl))
		goto nla_put_failure;
#ifdef CONFIG_IP_VS_IPV6
	if (c->mcast_af == AF_INET6) {
		if (nla_put_in6_addr(skb, IPVS_DAEMON_ATTR_MCAST_GROUP6,
				     &c->mcast_group.in6))
			goto nla_put_failure;
	} else
#endif
		if (c->mcast_af == AF_INET &&
		    nla_put_in_addr(skb, IPVS_DAEMON_ATTR_MCAST_GROUP,
				    c->mcast_group.ip))
			goto nla_put_failure;
	nla_nest_end(skb, nl_daemon);

	return 0;

nla_put_failure:
	nla_nest_cancel(skb, nl_daemon);
	return -EMSGSIZE;
}

static int ip_vs_genl_dump_daemon(struct sk_buff *skb, __u32 state,
				  struct ipvs_sync_daemon_cfg *c,
				  struct netlink_callback *cb)
{
	void *hdr;
	hdr = genlmsg_put(skb, NETLINK_CB(cb->skb).portid, cb->nlh->nlmsg_seq,
			  &ip_vs_genl_family, NLM_F_MULTI,
			  IPVS_CMD_NEW_DAEMON);
	if (!hdr)
		return -EMSGSIZE;

	if (ip_vs_genl_fill_daemon(skb, state, c))
		goto nla_put_failure;

	genlmsg_end(skb, hdr);
	return 0;

nla_put_failure:
	genlmsg_cancel(skb, hdr);
	return -EMSGSIZE;
}

static int ip_vs_genl_dump_daemons(struct sk_buff *skb,
				   struct netlink_callback *cb)
{
	struct net *net = sock_net(skb->sk);
	struct netns_ipvs *ipvs = net_ipvs(net);

	mutex_lock(&ipvs->sync_mutex);
	if ((ipvs->sync_state & IP_VS_STATE_MASTER) && !cb->args[0]) {
		if (ip_vs_genl_dump_daemon(skb, IP_VS_STATE_MASTER,
					   &ipvs->mcfg, cb) < 0)
			goto nla_put_failure;

		cb->args[0] = 1;
	}

	if ((ipvs->sync_state & IP_VS_STATE_BACKUP) && !cb->args[1]) {
		if (ip_vs_genl_dump_daemon(skb, IP_VS_STATE_BACKUP,
					   &ipvs->bcfg, cb) < 0)
			goto nla_put_failure;

		cb->args[1] = 1;
	}

nla_put_failure:
	mutex_unlock(&ipvs->sync_mutex);

	return skb->len;
}

static int ip_vs_genl_new_daemon(struct netns_ipvs *ipvs, struct nlattr **attrs)
{
	struct ipvs_sync_daemon_cfg c;
	struct nlattr *a;
	int ret;

	memset(&c, 0, sizeof(c));
	if (!(attrs[IPVS_DAEMON_ATTR_STATE] &&
	      attrs[IPVS_DAEMON_ATTR_MCAST_IFN] &&
	      attrs[IPVS_DAEMON_ATTR_SYNC_ID]))
		return -EINVAL;
	strlcpy(c.mcast_ifn, nla_data(attrs[IPVS_DAEMON_ATTR_MCAST_IFN]),
		sizeof(c.mcast_ifn));
	c.syncid = nla_get_u32(attrs[IPVS_DAEMON_ATTR_SYNC_ID]);

	a = attrs[IPVS_DAEMON_ATTR_SYNC_MAXLEN];
	if (a)
		c.sync_maxlen = nla_get_u16(a);

	a = attrs[IPVS_DAEMON_ATTR_MCAST_GROUP];
	if (a) {
		c.mcast_af = AF_INET;
		c.mcast_group.ip = nla_get_in_addr(a);
		if (!ipv4_is_multicast(c.mcast_group.ip))
			return -EINVAL;
	} else {
		a = attrs[IPVS_DAEMON_ATTR_MCAST_GROUP6];
		if (a) {
#ifdef CONFIG_IP_VS_IPV6
			int addr_type;

			c.mcast_af = AF_INET6;
			c.mcast_group.in6 = nla_get_in6_addr(a);
			addr_type = ipv6_addr_type(&c.mcast_group.in6);
			if (!(addr_type & IPV6_ADDR_MULTICAST))
				return -EINVAL;
#else
			return -EAFNOSUPPORT;
#endif
		}
	}

	a = attrs[IPVS_DAEMON_ATTR_MCAST_PORT];
	if (a)
		c.mcast_port = nla_get_u16(a);

	a = attrs[IPVS_DAEMON_ATTR_MCAST_TTL];
	if (a)
		c.mcast_ttl = nla_get_u8(a);

	/* The synchronization protocol is incompatible with mixed family
	 * services
	 */
	if (ipvs->mixed_address_family_dests > 0)
		return -EINVAL;

	ret = start_sync_thread(ipvs, &c,
				nla_get_u32(attrs[IPVS_DAEMON_ATTR_STATE]));
	return ret;
}

static int ip_vs_genl_del_daemon(struct netns_ipvs *ipvs, struct nlattr **attrs)
{
	int ret;

	if (!attrs[IPVS_DAEMON_ATTR_STATE])
		return -EINVAL;

	ret = stop_sync_thread(ipvs,
			       nla_get_u32(attrs[IPVS_DAEMON_ATTR_STATE]));
	return ret;
}

static int ip_vs_genl_set_config(struct netns_ipvs *ipvs, struct nlattr **attrs)
{
	struct ip_vs_timeout_user t;

	__ip_vs_get_timeouts(ipvs, &t);

	if (attrs[IPVS_CMD_ATTR_TIMEOUT_TCP])
		t.tcp_timeout = nla_get_u32(attrs[IPVS_CMD_ATTR_TIMEOUT_TCP]);

	if (attrs[IPVS_CMD_ATTR_TIMEOUT_TCP_FIN])
		t.tcp_fin_timeout =
			nla_get_u32(attrs[IPVS_CMD_ATTR_TIMEOUT_TCP_FIN]);

	if (attrs[IPVS_CMD_ATTR_TIMEOUT_UDP])
		t.udp_timeout = nla_get_u32(attrs[IPVS_CMD_ATTR_TIMEOUT_UDP]);

	return ip_vs_set_timeout(ipvs, &t);
}

static int ip_vs_genl_set_daemon(struct sk_buff *skb, struct genl_info *info)
{
	int ret = -EINVAL, cmd;
	struct net *net = sock_net(skb->sk);
	struct netns_ipvs *ipvs = net_ipvs(net);

	cmd = info->genlhdr->cmd;

	if (cmd == IPVS_CMD_NEW_DAEMON || cmd == IPVS_CMD_DEL_DAEMON) {
		struct nlattr *daemon_attrs[IPVS_DAEMON_ATTR_MAX + 1];

		if (!info->attrs[IPVS_CMD_ATTR_DAEMON] ||
		    nla_parse_nested(daemon_attrs, IPVS_DAEMON_ATTR_MAX,
				     info->attrs[IPVS_CMD_ATTR_DAEMON],
				     ip_vs_daemon_policy, info->extack))
			goto out;

		if (cmd == IPVS_CMD_NEW_DAEMON)
			ret = ip_vs_genl_new_daemon(ipvs, daemon_attrs);
		else
			ret = ip_vs_genl_del_daemon(ipvs, daemon_attrs);
	}

out:
	return ret;
}

static int ip_vs_genl_set_cmd(struct sk_buff *skb, struct genl_info *info)
{
	struct ip_vs_service *svc = NULL;
	struct ip_vs_service_user_kern usvc;
	struct ip_vs_dest_user_kern udest;
	int ret = 0, cmd;
	int need_full_svc = 0, need_full_dest = 0;
	struct net *net = sock_net(skb->sk);
	struct netns_ipvs *ipvs = net_ipvs(net);

	cmd = info->genlhdr->cmd;

	mutex_lock(&__ip_vs_mutex);

	if (cmd == IPVS_CMD_FLUSH) {
		ret = ip_vs_flush(ipvs, false);
		goto out;
	} else if (cmd == IPVS_CMD_SET_CONFIG) {
		ret = ip_vs_genl_set_config(ipvs, info->attrs);
		goto out;
	} else if (cmd == IPVS_CMD_ZERO &&
		   !info->attrs[IPVS_CMD_ATTR_SERVICE]) {
		ret = ip_vs_zero_all(ipvs);
		goto out;
	}

	/* All following commands require a service argument, so check if we
	 * received a valid one. We need a full service specification when
	 * adding / editing a service. Only identifying members otherwise. */
	if (cmd == IPVS_CMD_NEW_SERVICE || cmd == IPVS_CMD_SET_SERVICE)
		need_full_svc = 1;

	ret = ip_vs_genl_parse_service(ipvs, &usvc,
				       info->attrs[IPVS_CMD_ATTR_SERVICE],
				       need_full_svc, &svc);
	if (ret)
		goto out;

	/* Unless we're adding a new service, the service must already exist */
	if ((cmd != IPVS_CMD_NEW_SERVICE) && (svc == NULL)) {
		ret = -ESRCH;
		goto out;
	}

	/* Destination commands require a valid destination argument. For
	 * adding / editing a destination, we need a full destination
	 * specification. */
	if (cmd == IPVS_CMD_NEW_DEST || cmd == IPVS_CMD_SET_DEST ||
	    cmd == IPVS_CMD_DEL_DEST) {
		if (cmd != IPVS_CMD_DEL_DEST)
			need_full_dest = 1;

		ret = ip_vs_genl_parse_dest(&udest,
					    info->attrs[IPVS_CMD_ATTR_DEST],
					    need_full_dest);
		if (ret)
			goto out;

		/* Old protocols did not allow the user to specify address
		 * family, so we set it to zero instead.  We also didn't
		 * allow heterogeneous pools in the old code, so it's safe
		 * to assume that this will have the same address family as
		 * the service.
		 */
		if (udest.af == 0)
			udest.af = svc->af;

		if (!ip_vs_is_af_valid(udest.af)) {
			ret = -EAFNOSUPPORT;
			goto out;
		}

		if (udest.af != svc->af && cmd != IPVS_CMD_DEL_DEST) {
			/* The synchronization protocol is incompatible
			 * with mixed family services
			 */
			if (ipvs->sync_state) {
				ret = -EINVAL;
				goto out;
			}

			/* Which connection types do we support? */
			switch (udest.conn_flags) {
			case IP_VS_CONN_F_TUNNEL:
				/* We are able to forward this */
				break;
			default:
				ret = -EINVAL;
				goto out;
			}
		}
	}

	switch (cmd) {
	case IPVS_CMD_NEW_SERVICE:
		if (svc == NULL)
			ret = ip_vs_add_service(ipvs, &usvc, &svc);
		else
			ret = -EEXIST;
		break;
	case IPVS_CMD_SET_SERVICE:
		ret = ip_vs_edit_service(svc, &usvc);
		break;
	case IPVS_CMD_DEL_SERVICE:
		ret = ip_vs_del_service(svc);
		/* do not use svc, it can be freed */
		break;
	case IPVS_CMD_NEW_DEST:
		ret = ip_vs_add_dest(svc, &udest);
		break;
	case IPVS_CMD_SET_DEST:
		ret = ip_vs_edit_dest(svc, &udest);
		break;
	case IPVS_CMD_DEL_DEST:
		ret = ip_vs_del_dest(svc, &udest);
		break;
	case IPVS_CMD_ZERO:
		ret = ip_vs_zero_service(svc);
		break;
	default:
		ret = -EINVAL;
	}

out:
	mutex_unlock(&__ip_vs_mutex);

	return ret;
}

static int ip_vs_genl_get_cmd(struct sk_buff *skb, struct genl_info *info)
{
	struct sk_buff *msg;
	void *reply;
	int ret, cmd, reply_cmd;
	struct net *net = sock_net(skb->sk);
	struct netns_ipvs *ipvs = net_ipvs(net);

	cmd = info->genlhdr->cmd;

	if (cmd == IPVS_CMD_GET_SERVICE)
		reply_cmd = IPVS_CMD_NEW_SERVICE;
	else if (cmd == IPVS_CMD_GET_INFO)
		reply_cmd = IPVS_CMD_SET_INFO;
	else if (cmd == IPVS_CMD_GET_CONFIG)
		reply_cmd = IPVS_CMD_SET_CONFIG;
	else {
		pr_err("unknown Generic Netlink command\n");
		return -EINVAL;
	}

	msg = nlmsg_new(NLMSG_DEFAULT_SIZE, GFP_KERNEL);
	if (!msg)
		return -ENOMEM;

	mutex_lock(&__ip_vs_mutex);

	reply = genlmsg_put_reply(msg, info, &ip_vs_genl_family, 0, reply_cmd);
	if (reply == NULL)
		goto nla_put_failure;

	switch (cmd) {
	case IPVS_CMD_GET_SERVICE:
	{
		struct ip_vs_service *svc;

		svc = ip_vs_genl_find_service(ipvs,
					      info->attrs[IPVS_CMD_ATTR_SERVICE]);
		if (IS_ERR(svc)) {
			ret = PTR_ERR(svc);
			goto out_err;
		} else if (svc) {
			ret = ip_vs_genl_fill_service(msg, svc);
			if (ret)
				goto nla_put_failure;
		} else {
			ret = -ESRCH;
			goto out_err;
		}

		break;
	}

	case IPVS_CMD_GET_CONFIG:
	{
		struct ip_vs_timeout_user t;

		__ip_vs_get_timeouts(ipvs, &t);
#ifdef CONFIG_IP_VS_PROTO_TCP
		if (nla_put_u32(msg, IPVS_CMD_ATTR_TIMEOUT_TCP,
				t.tcp_timeout) ||
		    nla_put_u32(msg, IPVS_CMD_ATTR_TIMEOUT_TCP_FIN,
				t.tcp_fin_timeout))
			goto nla_put_failure;
#endif
#ifdef CONFIG_IP_VS_PROTO_UDP
		if (nla_put_u32(msg, IPVS_CMD_ATTR_TIMEOUT_UDP, t.udp_timeout))
			goto nla_put_failure;
#endif

		break;
	}

	case IPVS_CMD_GET_INFO:
		if (nla_put_u32(msg, IPVS_INFO_ATTR_VERSION,
				IP_VS_VERSION_CODE) ||
		    nla_put_u32(msg, IPVS_INFO_ATTR_CONN_TAB_SIZE,
				ip_vs_conn_tab_size))
			goto nla_put_failure;
		break;
	}

	genlmsg_end(msg, reply);
	ret = genlmsg_reply(msg, info);
	goto out;

nla_put_failure:
	pr_err("not enough space in Netlink message\n");
	ret = -EMSGSIZE;

out_err:
	nlmsg_free(msg);
out:
	mutex_unlock(&__ip_vs_mutex);

	return ret;
}


static const struct genl_ops ip_vs_genl_ops[] = {
	{
		.cmd	= IPVS_CMD_NEW_SERVICE,
		.flags	= GENL_ADMIN_PERM,
		.policy	= ip_vs_cmd_policy,
		.doit	= ip_vs_genl_set_cmd,
	},
	{
		.cmd	= IPVS_CMD_SET_SERVICE,
		.flags	= GENL_ADMIN_PERM,
		.policy	= ip_vs_cmd_policy,
		.doit	= ip_vs_genl_set_cmd,
	},
	{
		.cmd	= IPVS_CMD_DEL_SERVICE,
		.flags	= GENL_ADMIN_PERM,
		.policy	= ip_vs_cmd_policy,
		.doit	= ip_vs_genl_set_cmd,
	},
	{
		.cmd	= IPVS_CMD_GET_SERVICE,
		.flags	= GENL_ADMIN_PERM,
		.doit	= ip_vs_genl_get_cmd,
		.dumpit	= ip_vs_genl_dump_services,
		.policy	= ip_vs_cmd_policy,
	},
	{
		.cmd	= IPVS_CMD_NEW_DEST,
		.flags	= GENL_ADMIN_PERM,
		.policy	= ip_vs_cmd_policy,
		.doit	= ip_vs_genl_set_cmd,
	},
	{
		.cmd	= IPVS_CMD_SET_DEST,
		.flags	= GENL_ADMIN_PERM,
		.policy	= ip_vs_cmd_policy,
		.doit	= ip_vs_genl_set_cmd,
	},
	{
		.cmd	= IPVS_CMD_DEL_DEST,
		.flags	= GENL_ADMIN_PERM,
		.policy	= ip_vs_cmd_policy,
		.doit	= ip_vs_genl_set_cmd,
	},
	{
		.cmd	= IPVS_CMD_GET_DEST,
		.flags	= GENL_ADMIN_PERM,
		.policy	= ip_vs_cmd_policy,
		.dumpit	= ip_vs_genl_dump_dests,
	},
	{
		.cmd	= IPVS_CMD_NEW_DAEMON,
		.flags	= GENL_ADMIN_PERM,
		.policy	= ip_vs_cmd_policy,
		.doit	= ip_vs_genl_set_daemon,
	},
	{
		.cmd	= IPVS_CMD_DEL_DAEMON,
		.flags	= GENL_ADMIN_PERM,
		.policy	= ip_vs_cmd_policy,
		.doit	= ip_vs_genl_set_daemon,
	},
	{
		.cmd	= IPVS_CMD_GET_DAEMON,
		.flags	= GENL_ADMIN_PERM,
		.dumpit	= ip_vs_genl_dump_daemons,
	},
	{
		.cmd	= IPVS_CMD_SET_CONFIG,
		.flags	= GENL_ADMIN_PERM,
		.policy	= ip_vs_cmd_policy,
		.doit	= ip_vs_genl_set_cmd,
	},
	{
		.cmd	= IPVS_CMD_GET_CONFIG,
		.flags	= GENL_ADMIN_PERM,
		.doit	= ip_vs_genl_get_cmd,
	},
	{
		.cmd	= IPVS_CMD_GET_INFO,
		.flags	= GENL_ADMIN_PERM,
		.doit	= ip_vs_genl_get_cmd,
	},
	{
		.cmd	= IPVS_CMD_ZERO,
		.flags	= GENL_ADMIN_PERM,
		.policy	= ip_vs_cmd_policy,
		.doit	= ip_vs_genl_set_cmd,
	},
	{
		.cmd	= IPVS_CMD_FLUSH,
		.flags	= GENL_ADMIN_PERM,
		.doit	= ip_vs_genl_set_cmd,
	},
};

static struct genl_family ip_vs_genl_family __ro_after_init = {
	.hdrsize	= 0,
	.name		= IPVS_GENL_NAME,
	.version	= IPVS_GENL_VERSION,
	.maxattr	= IPVS_CMD_ATTR_MAX,
	.netnsok        = true,         /* Make ipvsadm to work on netns */
	.module		= THIS_MODULE,
	.ops		= ip_vs_genl_ops,
	.n_ops		= ARRAY_SIZE(ip_vs_genl_ops),
};

static int __init ip_vs_genl_register(void)
{
	return genl_register_family(&ip_vs_genl_family);
}

static void ip_vs_genl_unregister(void)
{
	genl_unregister_family(&ip_vs_genl_family);
}

/* End of Generic Netlink interface definitions */

/*
 * per netns intit/exit func.
 */
#ifdef CONFIG_SYSCTL
static int __net_init ip_vs_control_net_init_sysctl(struct netns_ipvs *ipvs)
{
	struct net *net = ipvs->net;
	int idx;
	struct ctl_table *tbl;

	atomic_set(&ipvs->dropentry, 0);
	spin_lock_init(&ipvs->dropentry_lock);
	spin_lock_init(&ipvs->droppacket_lock);
	spin_lock_init(&ipvs->securetcp_lock);

	if (!net_eq(net, &init_net)) {
		tbl = kmemdup(vs_vars, sizeof(vs_vars), GFP_KERNEL);
		if (tbl == NULL)
			return -ENOMEM;

		/* Don't export sysctls to unprivileged users */
		if (net->user_ns != &init_user_ns)
			tbl[0].procname = NULL;
	} else
		tbl = vs_vars;
	/* Initialize sysctl defaults */
	for (idx = 0; idx < ARRAY_SIZE(vs_vars); idx++) {
		if (tbl[idx].proc_handler == proc_do_defense_mode)
			tbl[idx].extra2 = ipvs;
	}
	idx = 0;
	ipvs->sysctl_amemthresh = 1024;
	tbl[idx++].data = &ipvs->sysctl_amemthresh;
	ipvs->sysctl_am_droprate = 10;
	tbl[idx++].data = &ipvs->sysctl_am_droprate;
	tbl[idx++].data = &ipvs->sysctl_drop_entry;
	tbl[idx++].data = &ipvs->sysctl_drop_packet;
#ifdef CONFIG_IP_VS_NFCT
	tbl[idx++].data = &ipvs->sysctl_conntrack;
#endif
	tbl[idx++].data = &ipvs->sysctl_secure_tcp;
	ipvs->sysctl_snat_reroute = 1;
	tbl[idx++].data = &ipvs->sysctl_snat_reroute;
	ipvs->sysctl_sync_ver = 1;
	tbl[idx++].data = &ipvs->sysctl_sync_ver;
	ipvs->sysctl_sync_ports = 1;
	tbl[idx++].data = &ipvs->sysctl_sync_ports;
	tbl[idx++].data = &ipvs->sysctl_sync_persist_mode;
	ipvs->sysctl_sync_qlen_max = nr_free_buffer_pages() / 32;
	tbl[idx++].data = &ipvs->sysctl_sync_qlen_max;
	ipvs->sysctl_sync_sock_size = 0;
	tbl[idx++].data = &ipvs->sysctl_sync_sock_size;
	tbl[idx++].data = &ipvs->sysctl_cache_bypass;
	tbl[idx++].data = &ipvs->sysctl_expire_nodest_conn;
	tbl[idx++].data = &ipvs->sysctl_sloppy_tcp;
	tbl[idx++].data = &ipvs->sysctl_sloppy_sctp;
	tbl[idx++].data = &ipvs->sysctl_expire_quiescent_template;
	ipvs->sysctl_sync_threshold[0] = DEFAULT_SYNC_THRESHOLD;
	ipvs->sysctl_sync_threshold[1] = DEFAULT_SYNC_PERIOD;
	tbl[idx].data = &ipvs->sysctl_sync_threshold;
	tbl[idx].extra2 = ipvs;
	tbl[idx++].maxlen = sizeof(ipvs->sysctl_sync_threshold);
	ipvs->sysctl_sync_refresh_period = DEFAULT_SYNC_REFRESH_PERIOD;
	tbl[idx++].data = &ipvs->sysctl_sync_refresh_period;
	ipvs->sysctl_sync_retries = clamp_t(int, DEFAULT_SYNC_RETRIES, 0, 3);
	tbl[idx++].data = &ipvs->sysctl_sync_retries;
	tbl[idx++].data = &ipvs->sysctl_nat_icmp_send;
	ipvs->sysctl_pmtu_disc = 1;
	tbl[idx++].data = &ipvs->sysctl_pmtu_disc;
	tbl[idx++].data = &ipvs->sysctl_backup_only;
	ipvs->sysctl_conn_reuse_mode = 1;
	tbl[idx++].data = &ipvs->sysctl_conn_reuse_mode;
	tbl[idx++].data = &ipvs->sysctl_schedule_icmp;
	tbl[idx++].data = &ipvs->sysctl_ignore_tunneled;
#ifdef CONFIG_IP_VS_DEBUG
	/* Global sysctls must be ro in non-init netns */
	if (!net_eq(net, &init_net))
		tbl[idx++].mode = 0444;
#endif

	ipvs->sysctl_hdr = register_net_sysctl(net, "net/ipv4/vs", tbl);
	if (ipvs->sysctl_hdr == NULL) {
		if (!net_eq(net, &init_net))
			kfree(tbl);
		return -ENOMEM;
	}
	ip_vs_start_estimator(ipvs, &ipvs->tot_stats);
	ipvs->sysctl_tbl = tbl;
	/* Schedule defense work */
	INIT_DELAYED_WORK(&ipvs->defense_work, defense_work_handler);
	schedule_delayed_work(&ipvs->defense_work, DEFENSE_TIMER_PERIOD);

	return 0;
}

static void __net_exit ip_vs_control_net_cleanup_sysctl(struct netns_ipvs *ipvs)
{
	struct net *net = ipvs->net;

	cancel_delayed_work_sync(&ipvs->defense_work);
	cancel_work_sync(&ipvs->defense_work.work);
	unregister_net_sysctl_table(ipvs->sysctl_hdr);
	ip_vs_stop_estimator(ipvs, &ipvs->tot_stats);

	if (!net_eq(net, &init_net))
		kfree(ipvs->sysctl_tbl);
}

#else

static int __net_init ip_vs_control_net_init_sysctl(struct netns_ipvs *ipvs) { return 0; }
static void __net_exit ip_vs_control_net_cleanup_sysctl(struct netns_ipvs *ipvs) { }

#endif

static struct notifier_block ip_vs_dst_notifier = {
	.notifier_call = ip_vs_dst_event,
#ifdef CONFIG_IP_VS_IPV6
	.priority = ADDRCONF_NOTIFY_PRIORITY + 5,
#endif
};

int __net_init ip_vs_control_net_init(struct netns_ipvs *ipvs)
{
	int i, idx;

	/* Initialize rs_table */
	for (idx = 0; idx < IP_VS_RTAB_SIZE; idx++)
		INIT_HLIST_HEAD(&ipvs->rs_table[idx]);

	INIT_LIST_HEAD(&ipvs->dest_trash);
	spin_lock_init(&ipvs->dest_trash_lock);
	timer_setup(&ipvs->dest_trash_timer, ip_vs_dest_trash_expire, 0);
	atomic_set(&ipvs->ftpsvc_counter, 0);
	atomic_set(&ipvs->nullsvc_counter, 0);
	atomic_set(&ipvs->conn_out_counter, 0);

	/* procfs stats */
	ipvs->tot_stats.cpustats = alloc_percpu(struct ip_vs_cpu_stats);
	if (!ipvs->tot_stats.cpustats)
		return -ENOMEM;

	for_each_possible_cpu(i) {
		struct ip_vs_cpu_stats *ipvs_tot_stats;
		ipvs_tot_stats = per_cpu_ptr(ipvs->tot_stats.cpustats, i);
		u64_stats_init(&ipvs_tot_stats->syncp);
	}

	spin_lock_init(&ipvs->tot_stats.lock);

<<<<<<< HEAD
	proc_create("ip_vs", 0, ipvs->net->proc_net, &ip_vs_info_fops);
	proc_create("ip_vs_stats", 0, ipvs->net->proc_net, &ip_vs_stats_fops);
	proc_create("ip_vs_stats_percpu", 0, ipvs->net->proc_net,
		    &ip_vs_stats_percpu_fops);
=======
	proc_create_net("ip_vs", 0, ipvs->net->proc_net, &ip_vs_info_seq_ops,
			sizeof(struct ip_vs_iter));
	proc_create_net_single("ip_vs_stats", 0, ipvs->net->proc_net,
			ip_vs_stats_show, NULL);
	proc_create_net_single("ip_vs_stats_percpu", 0, ipvs->net->proc_net,
			ip_vs_stats_percpu_show, NULL);
>>>>>>> 286cd8c7

	if (ip_vs_control_net_init_sysctl(ipvs))
		goto err;

	return 0;

err:
	free_percpu(ipvs->tot_stats.cpustats);
	return -ENOMEM;
}

void __net_exit ip_vs_control_net_cleanup(struct netns_ipvs *ipvs)
{
	ip_vs_trash_cleanup(ipvs);
	ip_vs_control_net_cleanup_sysctl(ipvs);
	remove_proc_entry("ip_vs_stats_percpu", ipvs->net->proc_net);
	remove_proc_entry("ip_vs_stats", ipvs->net->proc_net);
	remove_proc_entry("ip_vs", ipvs->net->proc_net);
	free_percpu(ipvs->tot_stats.cpustats);
}

int __init ip_vs_register_nl_ioctl(void)
{
	int ret;

	ret = nf_register_sockopt(&ip_vs_sockopts);
	if (ret) {
		pr_err("cannot register sockopt.\n");
		goto err_sock;
	}

	ret = ip_vs_genl_register();
	if (ret) {
		pr_err("cannot register Generic Netlink interface.\n");
		goto err_genl;
	}
	return 0;

err_genl:
	nf_unregister_sockopt(&ip_vs_sockopts);
err_sock:
	return ret;
}

void ip_vs_unregister_nl_ioctl(void)
{
	ip_vs_genl_unregister();
	nf_unregister_sockopt(&ip_vs_sockopts);
}

int __init ip_vs_control_init(void)
{
	int idx;
	int ret;

	EnterFunction(2);

	/* Initialize svc_table, ip_vs_svc_fwm_table */
	for (idx = 0; idx < IP_VS_SVC_TAB_SIZE; idx++) {
		INIT_HLIST_HEAD(&ip_vs_svc_table[idx]);
		INIT_HLIST_HEAD(&ip_vs_svc_fwm_table[idx]);
	}

	smp_wmb();	/* Do we really need it now ? */

	ret = register_netdevice_notifier(&ip_vs_dst_notifier);
	if (ret < 0)
		return ret;

	LeaveFunction(2);
	return 0;
}


void ip_vs_control_cleanup(void)
{
	EnterFunction(2);
	unregister_netdevice_notifier(&ip_vs_dst_notifier);
	LeaveFunction(2);
}<|MERGE_RESOLUTION|>--- conflicted
+++ resolved
@@ -2380,11 +2380,7 @@
 			ret = -EINVAL;
 			if (strscpy(cfg.mcast_ifn, dm->mcast_ifn,
 				    sizeof(cfg.mcast_ifn)) <= 0)
-<<<<<<< HEAD
-				goto out_dec;
-=======
 				return ret;
->>>>>>> 286cd8c7
 			cfg.syncid = dm->syncid;
 			ret = start_sync_thread(ipvs, &cfg, dm->state);
 		} else {
@@ -2835,18 +2831,7 @@
  */
 
 /* IPVS genetlink family */
-<<<<<<< HEAD
-static struct genl_family ip_vs_genl_family = {
-	.id		= GENL_ID_GENERATE,
-	.hdrsize	= 0,
-	.name		= IPVS_GENL_NAME,
-	.version	= IPVS_GENL_VERSION,
-	.maxattr	= IPVS_CMD_ATTR_MAX,
-	.netnsok        = true,         /* Make ipvsadm to work on netns */
-};
-=======
 static struct genl_family ip_vs_genl_family;
->>>>>>> 286cd8c7
 
 /* Policy used for first-level command attributes */
 static const struct nla_policy ip_vs_cmd_policy[IPVS_CMD_ATTR_MAX + 1] = {
@@ -4052,19 +4037,12 @@
 
 	spin_lock_init(&ipvs->tot_stats.lock);
 
-<<<<<<< HEAD
-	proc_create("ip_vs", 0, ipvs->net->proc_net, &ip_vs_info_fops);
-	proc_create("ip_vs_stats", 0, ipvs->net->proc_net, &ip_vs_stats_fops);
-	proc_create("ip_vs_stats_percpu", 0, ipvs->net->proc_net,
-		    &ip_vs_stats_percpu_fops);
-=======
 	proc_create_net("ip_vs", 0, ipvs->net->proc_net, &ip_vs_info_seq_ops,
 			sizeof(struct ip_vs_iter));
 	proc_create_net_single("ip_vs_stats", 0, ipvs->net->proc_net,
 			ip_vs_stats_show, NULL);
 	proc_create_net_single("ip_vs_stats_percpu", 0, ipvs->net->proc_net,
 			ip_vs_stats_percpu_show, NULL);
->>>>>>> 286cd8c7
 
 	if (ip_vs_control_net_init_sysctl(ipvs))
 		goto err;
