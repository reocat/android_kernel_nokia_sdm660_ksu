/*
 * ip_vs_app.c: Application module support for IPVS
 *
 * Authors:     Wensong Zhang <wensong@linuxvirtualserver.org>
 *
 *              This program is free software; you can redistribute it and/or
 *              modify it under the terms of the GNU General Public License
 *              as published by the Free Software Foundation; either version
 *              2 of the License, or (at your option) any later version.
 *
 * Most code here is taken from ip_masq_app.c in kernel 2.2. The difference
 * is that ip_vs_app module handles the reverse direction (incoming requests
 * and outgoing responses).
 *
 *		IP_MASQ_APP application masquerading module
 *
 * Author:	Juan Jose Ciarlante, <jjciarla@raiz.uncu.edu.ar>
 *
 */

#define KMSG_COMPONENT "IPVS"
#define pr_fmt(fmt) KMSG_COMPONENT ": " fmt

#include <linux/module.h>
#include <linux/kernel.h>
#include <linux/skbuff.h>
#include <linux/in.h>
#include <linux/ip.h>
#include <linux/netfilter.h>
#include <linux/slab.h>
#include <net/net_namespace.h>
#include <net/protocol.h>
#include <net/tcp.h>
#include <linux/stat.h>
#include <linux/proc_fs.h>
#include <linux/seq_file.h>
#include <linux/mutex.h>

#include <net/ip_vs.h>

EXPORT_SYMBOL(register_ip_vs_app);
EXPORT_SYMBOL(unregister_ip_vs_app);
EXPORT_SYMBOL(register_ip_vs_app_inc);

static DEFINE_MUTEX(__ip_vs_app_mutex);

/*
 *	Get an ip_vs_app object
 */
static inline int ip_vs_app_get(struct ip_vs_app *app)
{
	return try_module_get(app->module);
}


static inline void ip_vs_app_put(struct ip_vs_app *app)
{
	module_put(app->module);
}

static void ip_vs_app_inc_destroy(struct ip_vs_app *inc)
{
	kfree(inc->timeout_table);
	kfree(inc);
}

static void ip_vs_app_inc_rcu_free(struct rcu_head *head)
{
	struct ip_vs_app *inc = container_of(head, struct ip_vs_app, rcu_head);

	ip_vs_app_inc_destroy(inc);
}

/*
 *	Allocate/initialize app incarnation and register it in proto apps.
 */
static int
ip_vs_app_inc_new(struct netns_ipvs *ipvs, struct ip_vs_app *app, __u16 proto,
		  __u16 port)
{
	struct ip_vs_protocol *pp;
	struct ip_vs_app *inc;
	int ret;

	if (!(pp = ip_vs_proto_get(proto)))
		return -EPROTONOSUPPORT;

	if (!pp->unregister_app)
		return -EOPNOTSUPP;

	inc = kmemdup(app, sizeof(*inc), GFP_KERNEL);
	if (!inc)
		return -ENOMEM;
	INIT_LIST_HEAD(&inc->p_list);
	INIT_LIST_HEAD(&inc->incs_list);
	inc->app = app;
	inc->port = htons(port);
	atomic_set(&inc->usecnt, 0);

	if (app->timeouts) {
		inc->timeout_table =
			ip_vs_create_timeout_table(app->timeouts,
						   app->timeouts_size);
		if (!inc->timeout_table) {
			ret = -ENOMEM;
			goto out;
		}
	}

	ret = pp->register_app(ipvs, inc);
	if (ret)
		goto out;

	list_add(&inc->a_list, &app->incs_list);
	IP_VS_DBG(9, "%s App %s:%u registered\n",
		  pp->name, inc->name, ntohs(inc->port));

	return 0;

  out:
	ip_vs_app_inc_destroy(inc);
	return ret;
}


/*
 *	Release app incarnation
 */
static void
ip_vs_app_inc_release(struct netns_ipvs *ipvs, struct ip_vs_app *inc)
{
	struct ip_vs_protocol *pp;

	if (!(pp = ip_vs_proto_get(inc->protocol)))
		return;

	if (pp->unregister_app)
		pp->unregister_app(ipvs, inc);

	IP_VS_DBG(9, "%s App %s:%u unregistered\n",
		  pp->name, inc->name, ntohs(inc->port));

	list_del(&inc->a_list);

	call_rcu(&inc->rcu_head, ip_vs_app_inc_rcu_free);
}


/*
 *	Get reference to app inc (only called from softirq)
 *
 */
int ip_vs_app_inc_get(struct ip_vs_app *inc)
{
	int result;

	result = ip_vs_app_get(inc->app);
	if (result)
		atomic_inc(&inc->usecnt);
	return result;
}


/*
 *	Put the app inc (only called from timer or net softirq)
 */
void ip_vs_app_inc_put(struct ip_vs_app *inc)
{
	atomic_dec(&inc->usecnt);
	ip_vs_app_put(inc->app);
}


/*
 *	Register an application incarnation in protocol applications
 */
int
register_ip_vs_app_inc(struct netns_ipvs *ipvs, struct ip_vs_app *app, __u16 proto,
		       __u16 port)
{
	int result;

	mutex_lock(&__ip_vs_app_mutex);

	result = ip_vs_app_inc_new(ipvs, app, proto, port);

	mutex_unlock(&__ip_vs_app_mutex);

	return result;
}


/* Register application for netns */
struct ip_vs_app *register_ip_vs_app(struct netns_ipvs *ipvs, struct ip_vs_app *app)
{
	struct ip_vs_app *a;
	int err = 0;

	mutex_lock(&__ip_vs_app_mutex);

	/* increase the module use count */
	if (!ip_vs_use_count_inc()) {
		err = -ENOENT;
		goto out_unlock;
	}

	list_for_each_entry(a, &ipvs->app_list, a_list) {
		if (!strcmp(app->name, a->name)) {
			err = -EEXIST;
			/* decrease the module use count */
			ip_vs_use_count_dec();
			goto out_unlock;
		}
	}
	a = kmemdup(app, sizeof(*app), GFP_KERNEL);
	if (!a) {
		err = -ENOMEM;
		/* decrease the module use count */
		ip_vs_use_count_dec();
		goto out_unlock;
	}
	INIT_LIST_HEAD(&a->incs_list);
	list_add(&a->a_list, &ipvs->app_list);

out_unlock:
	mutex_unlock(&__ip_vs_app_mutex);

	return err ? ERR_PTR(err) : a;
}


/*
 *	ip_vs_app unregistration routine
 *	We are sure there are no app incarnations attached to services
 *	Caller should use synchronize_rcu() or rcu_barrier()
 */
void unregister_ip_vs_app(struct netns_ipvs *ipvs, struct ip_vs_app *app)
{
	struct ip_vs_app *a, *anxt, *inc, *nxt;

	mutex_lock(&__ip_vs_app_mutex);

	list_for_each_entry_safe(a, anxt, &ipvs->app_list, a_list) {
		if (app && strcmp(app->name, a->name))
			continue;
		list_for_each_entry_safe(inc, nxt, &a->incs_list, a_list) {
			ip_vs_app_inc_release(ipvs, inc);
		}

		list_del(&a->a_list);
		kfree(a);

		/* decrease the module use count */
		ip_vs_use_count_dec();
	}

	mutex_unlock(&__ip_vs_app_mutex);
}


/*
 *	Bind ip_vs_conn to its ip_vs_app (called by cp constructor)
 */
int ip_vs_bind_app(struct ip_vs_conn *cp,
		   struct ip_vs_protocol *pp)
{
	return pp->app_conn_bind(cp);
}


/*
 *	Unbind cp from application incarnation (called by cp destructor)
 */
void ip_vs_unbind_app(struct ip_vs_conn *cp)
{
	struct ip_vs_app *inc = cp->app;

	if (!inc)
		return;

	if (inc->unbind_conn)
		inc->unbind_conn(inc, cp);
	if (inc->done_conn)
		inc->done_conn(inc, cp);
	ip_vs_app_inc_put(inc);
	cp->app = NULL;
}


/*
 *	Fixes th->seq based on ip_vs_seq info.
 */
static inline void vs_fix_seq(const struct ip_vs_seq *vseq, struct tcphdr *th)
{
	__u32 seq = ntohl(th->seq);

	/*
	 *	Adjust seq with delta-offset for all packets after
	 *	the most recent resized pkt seq and with previous_delta offset
	 *	for all packets	before most recent resized pkt seq.
	 */
	if (vseq->delta || vseq->previous_delta) {
		if(after(seq, vseq->init_seq)) {
			th->seq = htonl(seq + vseq->delta);
			IP_VS_DBG(9, "%s(): added delta (%d) to seq\n",
				  __func__, vseq->delta);
		} else {
			th->seq = htonl(seq + vseq->previous_delta);
			IP_VS_DBG(9, "%s(): added previous_delta (%d) to seq\n",
				  __func__, vseq->previous_delta);
		}
	}
}


/*
 *	Fixes th->ack_seq based on ip_vs_seq info.
 */
static inline void
vs_fix_ack_seq(const struct ip_vs_seq *vseq, struct tcphdr *th)
{
	__u32 ack_seq = ntohl(th->ack_seq);

	/*
	 * Adjust ack_seq with delta-offset for
	 * the packets AFTER most recent resized pkt has caused a shift
	 * for packets before most recent resized pkt, use previous_delta
	 */
	if (vseq->delta || vseq->previous_delta) {
		/* since ack_seq is the number of octet that is expected
		   to receive next, so compare it with init_seq+delta */
		if(after(ack_seq, vseq->init_seq+vseq->delta)) {
			th->ack_seq = htonl(ack_seq - vseq->delta);
			IP_VS_DBG(9, "%s(): subtracted delta "
				  "(%d) from ack_seq\n", __func__, vseq->delta);

		} else {
			th->ack_seq = htonl(ack_seq - vseq->previous_delta);
			IP_VS_DBG(9, "%s(): subtracted "
				  "previous_delta (%d) from ack_seq\n",
				  __func__, vseq->previous_delta);
		}
	}
}


/*
 *	Updates ip_vs_seq if pkt has been resized
 *	Assumes already checked proto==IPPROTO_TCP and diff!=0.
 */
static inline void vs_seq_update(struct ip_vs_conn *cp, struct ip_vs_seq *vseq,
				 unsigned int flag, __u32 seq, int diff)
{
	/* spinlock is to keep updating cp->flags atomic */
	spin_lock_bh(&cp->lock);
	if (!(cp->flags & flag) || after(seq, vseq->init_seq)) {
		vseq->previous_delta = vseq->delta;
		vseq->delta += diff;
		vseq->init_seq = seq;
		cp->flags |= flag;
	}
	spin_unlock_bh(&cp->lock);
}

static inline int app_tcp_pkt_out(struct ip_vs_conn *cp, struct sk_buff *skb,
				  struct ip_vs_app *app,
				  struct ip_vs_iphdr *ipvsh)
{
	int diff;
	const unsigned int tcp_offset = ip_hdrlen(skb);
	struct tcphdr *th;
	__u32 seq;

	if (!skb_make_writable(skb, tcp_offset + sizeof(*th)))
		return 0;

	th = (struct tcphdr *)(skb_network_header(skb) + tcp_offset);

	/*
	 *	Remember seq number in case this pkt gets resized
	 */
	seq = ntohl(th->seq);

	/*
	 *	Fix seq stuff if flagged as so.
	 */
	if (cp->flags & IP_VS_CONN_F_OUT_SEQ)
		vs_fix_seq(&cp->out_seq, th);
	if (cp->flags & IP_VS_CONN_F_IN_SEQ)
		vs_fix_ack_seq(&cp->in_seq, th);

	/*
	 *	Call private output hook function
	 */
	if (app->pkt_out == NULL)
		return 1;

	if (!app->pkt_out(app, cp, skb, &diff, ipvsh))
		return 0;

	/*
	 *	Update ip_vs seq stuff if len has changed.
	 */
	if (diff != 0)
		vs_seq_update(cp, &cp->out_seq,
			      IP_VS_CONN_F_OUT_SEQ, seq, diff);

	return 1;
}

/*
 *	Output pkt hook. Will call bound ip_vs_app specific function
 *	called by ipvs packet handler, assumes previously checked cp!=NULL
 *	returns false if it can't handle packet (oom)
 */
int ip_vs_app_pkt_out(struct ip_vs_conn *cp, struct sk_buff *skb,
		      struct ip_vs_iphdr *ipvsh)
{
	struct ip_vs_app *app;

	/*
	 *	check if application module is bound to
	 *	this ip_vs_conn.
	 */
	if ((app = cp->app) == NULL)
		return 1;

	/* TCP is complicated */
	if (cp->protocol == IPPROTO_TCP)
		return app_tcp_pkt_out(cp, skb, app, ipvsh);

	/*
	 *	Call private output hook function
	 */
	if (app->pkt_out == NULL)
		return 1;

	return app->pkt_out(app, cp, skb, NULL, ipvsh);
}


static inline int app_tcp_pkt_in(struct ip_vs_conn *cp, struct sk_buff *skb,
				 struct ip_vs_app *app,
				 struct ip_vs_iphdr *ipvsh)
{
	int diff;
	const unsigned int tcp_offset = ip_hdrlen(skb);
	struct tcphdr *th;
	__u32 seq;

	if (!skb_make_writable(skb, tcp_offset + sizeof(*th)))
		return 0;

	th = (struct tcphdr *)(skb_network_header(skb) + tcp_offset);

	/*
	 *	Remember seq number in case this pkt gets resized
	 */
	seq = ntohl(th->seq);

	/*
	 *	Fix seq stuff if flagged as so.
	 */
	if (cp->flags & IP_VS_CONN_F_IN_SEQ)
		vs_fix_seq(&cp->in_seq, th);
	if (cp->flags & IP_VS_CONN_F_OUT_SEQ)
		vs_fix_ack_seq(&cp->out_seq, th);

	/*
	 *	Call private input hook function
	 */
	if (app->pkt_in == NULL)
		return 1;

	if (!app->pkt_in(app, cp, skb, &diff, ipvsh))
		return 0;

	/*
	 *	Update ip_vs seq stuff if len has changed.
	 */
	if (diff != 0)
		vs_seq_update(cp, &cp->in_seq,
			      IP_VS_CONN_F_IN_SEQ, seq, diff);

	return 1;
}

/*
 *	Input pkt hook. Will call bound ip_vs_app specific function
 *	called by ipvs packet handler, assumes previously checked cp!=NULL.
 *	returns false if can't handle packet (oom).
 */
int ip_vs_app_pkt_in(struct ip_vs_conn *cp, struct sk_buff *skb,
		     struct ip_vs_iphdr *ipvsh)
{
	struct ip_vs_app *app;

	/*
	 *	check if application module is bound to
	 *	this ip_vs_conn.
	 */
	if ((app = cp->app) == NULL)
		return 1;

	/* TCP is complicated */
	if (cp->protocol == IPPROTO_TCP)
		return app_tcp_pkt_in(cp, skb, app, ipvsh);

	/*
	 *	Call private input hook function
	 */
	if (app->pkt_in == NULL)
		return 1;

	return app->pkt_in(app, cp, skb, NULL, ipvsh);
}


#ifdef CONFIG_PROC_FS
/*
 *	/proc/net/ip_vs_app entry function
 */

static struct ip_vs_app *ip_vs_app_idx(struct netns_ipvs *ipvs, loff_t pos)
{
	struct ip_vs_app *app, *inc;

	list_for_each_entry(app, &ipvs->app_list, a_list) {
		list_for_each_entry(inc, &app->incs_list, a_list) {
			if (pos-- == 0)
				return inc;
		}
	}
	return NULL;

}

static void *ip_vs_app_seq_start(struct seq_file *seq, loff_t *pos)
{
	struct net *net = seq_file_net(seq);
	struct netns_ipvs *ipvs = net_ipvs(net);

	mutex_lock(&__ip_vs_app_mutex);

	return *pos ? ip_vs_app_idx(ipvs, *pos - 1) : SEQ_START_TOKEN;
}

static void *ip_vs_app_seq_next(struct seq_file *seq, void *v, loff_t *pos)
{
	struct ip_vs_app *inc, *app;
	struct list_head *e;
	struct net *net = seq_file_net(seq);
	struct netns_ipvs *ipvs = net_ipvs(net);

	++*pos;
	if (v == SEQ_START_TOKEN)
		return ip_vs_app_idx(ipvs, 0);

	inc = v;
	app = inc->app;

	if ((e = inc->a_list.next) != &app->incs_list)
		return list_entry(e, struct ip_vs_app, a_list);

	/* go on to next application */
	for (e = app->a_list.next; e != &ipvs->app_list; e = e->next) {
		app = list_entry(e, struct ip_vs_app, a_list);
		list_for_each_entry(inc, &app->incs_list, a_list) {
			return inc;
		}
	}
	return NULL;
}

static void ip_vs_app_seq_stop(struct seq_file *seq, void *v)
{
	mutex_unlock(&__ip_vs_app_mutex);
}

static int ip_vs_app_seq_show(struct seq_file *seq, void *v)
{
	if (v == SEQ_START_TOKEN)
		seq_puts(seq, "prot port    usecnt name\n");
	else {
		const struct ip_vs_app *inc = v;

		seq_printf(seq, "%-3s  %-7u %-6d %-17s\n",
			   ip_vs_proto_name(inc->protocol),
			   ntohs(inc->port),
			   atomic_read(&inc->usecnt),
			   inc->name);
	}
	return 0;
}

static const struct seq_operations ip_vs_app_seq_ops = {
	.start = ip_vs_app_seq_start,
	.next  = ip_vs_app_seq_next,
	.stop  = ip_vs_app_seq_stop,
	.show  = ip_vs_app_seq_show,
};
#endif

int __net_init ip_vs_app_net_init(struct netns_ipvs *ipvs)
{
	INIT_LIST_HEAD(&ipvs->app_list);
<<<<<<< HEAD
	proc_create("ip_vs_app", 0, ipvs->net->proc_net, &ip_vs_app_fops);
=======
#ifdef CONFIG_PROC_FS
	if (!proc_create_net("ip_vs_app", 0, ipvs->net->proc_net,
			     &ip_vs_app_seq_ops,
			     sizeof(struct seq_net_private)))
		return -ENOMEM;
#endif
>>>>>>> 286cd8c7
	return 0;
}

void __net_exit ip_vs_app_net_cleanup(struct netns_ipvs *ipvs)
{
	unregister_ip_vs_app(ipvs, NULL /* all */);
<<<<<<< HEAD
	remove_proc_entry("ip_vs_app", ipvs->net->proc_net);
=======
#ifdef CONFIG_PROC_FS
	remove_proc_entry("ip_vs_app", ipvs->net->proc_net);
#endif
>>>>>>> 286cd8c7
}<|MERGE_RESOLUTION|>--- conflicted
+++ resolved
@@ -604,27 +604,19 @@
 int __net_init ip_vs_app_net_init(struct netns_ipvs *ipvs)
 {
 	INIT_LIST_HEAD(&ipvs->app_list);
-<<<<<<< HEAD
-	proc_create("ip_vs_app", 0, ipvs->net->proc_net, &ip_vs_app_fops);
-=======
 #ifdef CONFIG_PROC_FS
 	if (!proc_create_net("ip_vs_app", 0, ipvs->net->proc_net,
 			     &ip_vs_app_seq_ops,
 			     sizeof(struct seq_net_private)))
 		return -ENOMEM;
 #endif
->>>>>>> 286cd8c7
 	return 0;
 }
 
 void __net_exit ip_vs_app_net_cleanup(struct netns_ipvs *ipvs)
 {
 	unregister_ip_vs_app(ipvs, NULL /* all */);
-<<<<<<< HEAD
-	remove_proc_entry("ip_vs_app", ipvs->net->proc_net);
-=======
 #ifdef CONFIG_PROC_FS
 	remove_proc_entry("ip_vs_app", ipvs->net->proc_net);
 #endif
->>>>>>> 286cd8c7
 }