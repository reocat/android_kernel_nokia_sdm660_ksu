/*
 * This is a module which is used for queueing packets and communicating with
 * userspace via nfnetlink.
 *
 * (C) 2005 by Harald Welte <laforge@netfilter.org>
 * (C) 2007 by Patrick McHardy <kaber@trash.net>
 *
 * Based on the old ipv4-only ip_queue.c:
 * (C) 2000-2002 James Morris <jmorris@intercode.com.au>
 * (C) 2003-2005 Netfilter Core Team <coreteam@netfilter.org>
 *
 * This program is free software; you can redistribute it and/or modify
 * it under the terms of the GNU General Public License version 2 as
 * published by the Free Software Foundation.
 *
 */

#define pr_fmt(fmt) KBUILD_MODNAME ": " fmt

#include <linux/module.h>
#include <linux/skbuff.h>
#include <linux/init.h>
#include <linux/spinlock.h>
#include <linux/slab.h>
#include <linux/notifier.h>
#include <linux/netdevice.h>
#include <linux/netfilter.h>
#include <linux/proc_fs.h>
#include <linux/netfilter_ipv4.h>
#include <linux/netfilter_ipv6.h>
#include <linux/netfilter_bridge.h>
#include <linux/netfilter/nfnetlink.h>
#include <linux/netfilter/nfnetlink_queue.h>
#include <linux/netfilter/nf_conntrack_common.h>
#include <linux/list.h>
#include <net/sock.h>
#include <net/tcp_states.h>
#include <net/netfilter/nf_queue.h>
#include <net/netns/generic.h>

#include <linux/atomic.h>

#if IS_ENABLED(CONFIG_BRIDGE_NETFILTER)
#include "../bridge/br_private.h"
#endif

#if IS_ENABLED(CONFIG_NF_CONNTRACK)
#include <net/netfilter/nf_conntrack.h>
#endif

#define NFQNL_QMAX_DEFAULT 1024

/* We're using struct nlattr which has 16bit nla_len. Note that nla_len
 * includes the header length. Thus, the maximum packet length that we
 * support is 65531 bytes. We send truncated packets if the specified length
 * is larger than that.  Userspace can check for presence of NFQA_CAP_LEN
 * attribute to detect truncation.
 */
#define NFQNL_MAX_COPY_RANGE (0xffff - NLA_HDRLEN)

struct nfqnl_instance {
	struct hlist_node hlist;		/* global list of queues */
	struct rcu_head rcu;

	u32 peer_portid;
	unsigned int queue_maxlen;
	unsigned int copy_range;
	unsigned int queue_dropped;
	unsigned int queue_user_dropped;


	u_int16_t queue_num;			/* number of this queue */
	u_int8_t copy_mode;
	u_int32_t flags;			/* Set using NFQA_CFG_FLAGS */
/*
 * Following fields are dirtied for each queued packet,
 * keep them in same cache line if possible.
 */
	spinlock_t	lock	____cacheline_aligned_in_smp;
	unsigned int	queue_total;
	unsigned int	id_sequence;		/* 'sequence' of pkt ids */
	struct list_head queue_list;		/* packets in queue */
};

typedef int (*nfqnl_cmpfn)(struct nf_queue_entry *, unsigned long);

static unsigned int nfnl_queue_net_id __read_mostly;

#define INSTANCE_BUCKETS	16
struct nfnl_queue_net {
	spinlock_t instances_lock;
	struct hlist_head instance_table[INSTANCE_BUCKETS];
};

static struct nfnl_queue_net *nfnl_queue_pernet(struct net *net)
{
	return net_generic(net, nfnl_queue_net_id);
}

static inline u_int8_t instance_hashfn(u_int16_t queue_num)
{
	return ((queue_num >> 8) ^ queue_num) % INSTANCE_BUCKETS;
}

static struct nfqnl_instance *
instance_lookup(struct nfnl_queue_net *q, u_int16_t queue_num)
{
	struct hlist_head *head;
	struct nfqnl_instance *inst;

	head = &q->instance_table[instance_hashfn(queue_num)];
	hlist_for_each_entry_rcu(inst, head, hlist) {
		if (inst->queue_num == queue_num)
			return inst;
	}
	return NULL;
}

static struct nfqnl_instance *
instance_create(struct nfnl_queue_net *q, u_int16_t queue_num, u32 portid)
{
	struct nfqnl_instance *inst;
	unsigned int h;
	int err;

	spin_lock(&q->instances_lock);
	if (instance_lookup(q, queue_num)) {
		err = -EEXIST;
		goto out_unlock;
	}

	inst = kzalloc(sizeof(*inst), GFP_ATOMIC);
	if (!inst) {
		err = -ENOMEM;
		goto out_unlock;
	}

	inst->queue_num = queue_num;
	inst->peer_portid = portid;
	inst->queue_maxlen = NFQNL_QMAX_DEFAULT;
	inst->copy_range = NFQNL_MAX_COPY_RANGE;
	inst->copy_mode = NFQNL_COPY_NONE;
	spin_lock_init(&inst->lock);
	INIT_LIST_HEAD(&inst->queue_list);

	if (!try_module_get(THIS_MODULE)) {
		err = -EAGAIN;
		goto out_free;
	}

	h = instance_hashfn(queue_num);
	hlist_add_head_rcu(&inst->hlist, &q->instance_table[h]);

	spin_unlock(&q->instances_lock);

	return inst;

out_free:
	kfree(inst);
out_unlock:
	spin_unlock(&q->instances_lock);
	return ERR_PTR(err);
}

static void nfqnl_flush(struct nfqnl_instance *queue, nfqnl_cmpfn cmpfn,
			unsigned long data);

static void
instance_destroy_rcu(struct rcu_head *head)
{
	struct nfqnl_instance *inst = container_of(head, struct nfqnl_instance,
						   rcu);

	nfqnl_flush(inst, NULL, 0);
	kfree(inst);
	module_put(THIS_MODULE);
}

static void
__instance_destroy(struct nfqnl_instance *inst)
{
	hlist_del_rcu(&inst->hlist);
	call_rcu(&inst->rcu, instance_destroy_rcu);
}

static void
instance_destroy(struct nfnl_queue_net *q, struct nfqnl_instance *inst)
{
	spin_lock(&q->instances_lock);
	__instance_destroy(inst);
	spin_unlock(&q->instances_lock);
}

static inline void
__enqueue_entry(struct nfqnl_instance *queue, struct nf_queue_entry *entry)
{
       list_add_tail(&entry->list, &queue->queue_list);
       queue->queue_total++;
}

static void
__dequeue_entry(struct nfqnl_instance *queue, struct nf_queue_entry *entry)
{
	list_del(&entry->list);
	queue->queue_total--;
}

static struct nf_queue_entry *
find_dequeue_entry(struct nfqnl_instance *queue, unsigned int id)
{
	struct nf_queue_entry *entry = NULL, *i;

	spin_lock_bh(&queue->lock);

	list_for_each_entry(i, &queue->queue_list, list) {
		if (i->id == id) {
			entry = i;
			break;
		}
	}

	if (entry)
		__dequeue_entry(queue, entry);

	spin_unlock_bh(&queue->lock);

	return entry;
}

static void nfqnl_reinject(struct nf_queue_entry *entry, unsigned int verdict)
{
	struct nf_ct_hook *ct_hook;
	int err;

	if (verdict == NF_ACCEPT ||
	    verdict == NF_REPEAT ||
	    verdict == NF_STOP) {
		rcu_read_lock();
		ct_hook = rcu_dereference(nf_ct_hook);
		if (ct_hook) {
			err = ct_hook->update(entry->state.net, entry->skb);
			if (err < 0)
				verdict = NF_DROP;
		}
		rcu_read_unlock();
	}
	nf_reinject(entry, verdict);
}

static void
nfqnl_flush(struct nfqnl_instance *queue, nfqnl_cmpfn cmpfn, unsigned long data)
{
	struct nf_queue_entry *entry, *next;

	spin_lock_bh(&queue->lock);
	list_for_each_entry_safe(entry, next, &queue->queue_list, list) {
		if (!cmpfn || cmpfn(entry, data)) {
			list_del(&entry->list);
			queue->queue_total--;
			nfqnl_reinject(entry, NF_DROP);
		}
	}
	spin_unlock_bh(&queue->lock);
}

static int
nfqnl_put_packet_info(struct sk_buff *nlskb, struct sk_buff *packet,
		      bool csum_verify)
{
	__u32 flags = 0;

	if (packet->ip_summed == CHECKSUM_PARTIAL)
		flags = NFQA_SKB_CSUMNOTREADY;
	else if (csum_verify)
		flags = NFQA_SKB_CSUM_NOTVERIFIED;

	if (skb_is_gso(packet))
		flags |= NFQA_SKB_GSO;

	return flags ? nla_put_be32(nlskb, NFQA_SKB_INFO, htonl(flags)) : 0;
}

static int nfqnl_put_sk_uidgid(struct sk_buff *skb, struct sock *sk)
{
	const struct cred *cred;

	if (!sk_fullsock(sk))
		return 0;

	read_lock_bh(&sk->sk_callback_lock);
	if (sk->sk_socket && sk->sk_socket->file) {
		cred = sk->sk_socket->file->f_cred;
		if (nla_put_be32(skb, NFQA_UID,
		    htonl(from_kuid_munged(&init_user_ns, cred->fsuid))))
			goto nla_put_failure;
		if (nla_put_be32(skb, NFQA_GID,
		    htonl(from_kgid_munged(&init_user_ns, cred->fsgid))))
			goto nla_put_failure;
	}
	read_unlock_bh(&sk->sk_callback_lock);
	return 0;

nla_put_failure:
	read_unlock_bh(&sk->sk_callback_lock);
	return -1;
}

static u32 nfqnl_get_sk_secctx(struct sk_buff *skb, char **secdata)
{
	u32 seclen = 0;
#if IS_ENABLED(CONFIG_NETWORK_SECMARK)
	if (!skb || !sk_fullsock(skb->sk))
		return 0;

	read_lock_bh(&skb->sk->sk_callback_lock);

	if (skb->secmark)
		security_secid_to_secctx(skb->secmark, secdata, &seclen);

	read_unlock_bh(&skb->sk->sk_callback_lock);
#endif
	return seclen;
}

static u32 nfqnl_get_bridge_size(struct nf_queue_entry *entry)
{
	struct sk_buff *entskb = entry->skb;
	u32 nlalen = 0;

	if (entry->state.pf != PF_BRIDGE || !skb_mac_header_was_set(entskb))
		return 0;

	if (skb_vlan_tag_present(entskb))
		nlalen += nla_total_size(nla_total_size(sizeof(__be16)) +
					 nla_total_size(sizeof(__be16)));

	if (entskb->network_header > entskb->mac_header)
		nlalen += nla_total_size((entskb->network_header -
					  entskb->mac_header));

	return nlalen;
}

static int nfqnl_put_bridge(struct nf_queue_entry *entry, struct sk_buff *skb)
{
	struct sk_buff *entskb = entry->skb;

	if (entry->state.pf != PF_BRIDGE || !skb_mac_header_was_set(entskb))
		return 0;

	if (skb_vlan_tag_present(entskb)) {
		struct nlattr *nest;

		nest = nla_nest_start(skb, NFQA_VLAN | NLA_F_NESTED);
		if (!nest)
			goto nla_put_failure;

		if (nla_put_be16(skb, NFQA_VLAN_TCI, htons(entskb->vlan_tci)) ||
		    nla_put_be16(skb, NFQA_VLAN_PROTO, entskb->vlan_proto))
			goto nla_put_failure;

		nla_nest_end(skb, nest);
	}

	if (entskb->mac_header < entskb->network_header) {
		int len = (int)(entskb->network_header - entskb->mac_header);

		if (nla_put(skb, NFQA_L2HDR, len, skb_mac_header(entskb)))
			goto nla_put_failure;
	}

	return 0;

nla_put_failure:
	return -1;
}

static struct sk_buff *
nfqnl_build_packet_message(struct net *net, struct nfqnl_instance *queue,
			   struct nf_queue_entry *entry,
			   __be32 **packet_id_ptr)
{
	size_t size;
	size_t data_len = 0, cap_len = 0;
	unsigned int hlen = 0;
	struct sk_buff *skb;
	struct nlattr *nla;
	struct nfqnl_msg_packet_hdr *pmsg;
	struct nlmsghdr *nlh;
	struct sk_buff *entskb = entry->skb;
	struct net_device *indev;
	struct net_device *outdev;
	struct nf_conn *ct = NULL;
	enum ip_conntrack_info ctinfo;
	struct nfnl_ct_hook *nfnl_ct;
	bool csum_verify;
	char *secdata = NULL;
	u32 seclen = 0;

	size =    nlmsg_total_size(sizeof(struct nfgenmsg))
		+ nla_total_size(sizeof(struct nfqnl_msg_packet_hdr))
		+ nla_total_size(sizeof(u_int32_t))	/* ifindex */
		+ nla_total_size(sizeof(u_int32_t))	/* ifindex */
#if IS_ENABLED(CONFIG_BRIDGE_NETFILTER)
		+ nla_total_size(sizeof(u_int32_t))	/* ifindex */
		+ nla_total_size(sizeof(u_int32_t))	/* ifindex */
#endif
		+ nla_total_size(sizeof(u_int32_t))	/* mark */
		+ nla_total_size(sizeof(struct nfqnl_msg_packet_hw))
		+ nla_total_size(sizeof(u_int32_t))	/* skbinfo */
		+ nla_total_size(sizeof(u_int32_t));	/* cap_len */

	if (entskb->tstamp)
		size += nla_total_size(sizeof(struct nfqnl_msg_packet_timestamp));

	size += nfqnl_get_bridge_size(entry);

	if (entry->state.hook <= NF_INET_FORWARD ||
	   (entry->state.hook == NF_INET_POST_ROUTING && entskb->sk == NULL))
		csum_verify = !skb_csum_unnecessary(entskb);
	else
		csum_verify = false;

	outdev = entry->state.out;

	switch ((enum nfqnl_config_mode)READ_ONCE(queue->copy_mode)) {
	case NFQNL_COPY_META:
	case NFQNL_COPY_NONE:
		break;

	case NFQNL_COPY_PACKET:
		if (!(queue->flags & NFQA_CFG_F_GSO) &&
		    entskb->ip_summed == CHECKSUM_PARTIAL &&
		    skb_checksum_help(entskb))
			return NULL;

		data_len = READ_ONCE(queue->copy_range);
		if (data_len > entskb->len)
			data_len = entskb->len;

		hlen = skb_zerocopy_headlen(entskb);
		hlen = min_t(unsigned int, hlen, data_len);
		size += sizeof(struct nlattr) + hlen;
		cap_len = entskb->len;
		break;
	}

	nfnl_ct = rcu_dereference(nfnl_ct_hook);

	if (queue->flags & NFQA_CFG_F_CONNTRACK) {
		if (nfnl_ct != NULL) {
			ct = nfnl_ct->get_ct(entskb, &ctinfo);
			if (ct != NULL)
				size += nfnl_ct->build_size(ct);
		}
	}

	if (queue->flags & NFQA_CFG_F_UID_GID) {
		size +=  (nla_total_size(sizeof(u_int32_t))	/* uid */
			+ nla_total_size(sizeof(u_int32_t)));	/* gid */
	}

	if ((queue->flags & NFQA_CFG_F_SECCTX) && entskb->sk) {
		seclen = nfqnl_get_sk_secctx(entskb, &secdata);
		if (seclen)
			size += nla_total_size(seclen);
	}

	skb = alloc_skb(size, GFP_ATOMIC);
	if (!skb) {
		skb_tx_error(entskb);
		goto nlmsg_failure;
	}

	nlh = nfnl_msg_put(skb, 0, 0,
			   nfnl_msg_type(NFNL_SUBSYS_QUEUE, NFQNL_MSG_PACKET),
			   0, entry->state.pf, NFNETLINK_V0,
			   htons(queue->queue_num));
	if (!nlh) {
		skb_tx_error(entskb);
		kfree_skb(skb);
		goto nlmsg_failure;
	}

	nla = __nla_reserve(skb, NFQA_PACKET_HDR, sizeof(*pmsg));
	pmsg = nla_data(nla);
	pmsg->hw_protocol	= entskb->protocol;
	pmsg->hook		= entry->state.hook;
	*packet_id_ptr		= &pmsg->packet_id;

	indev = entry->state.in;
	if (indev) {
#if !IS_ENABLED(CONFIG_BRIDGE_NETFILTER)
		if (nla_put_be32(skb, NFQA_IFINDEX_INDEV, htonl(indev->ifindex)))
			goto nla_put_failure;
#else
		if (entry->state.pf == PF_BRIDGE) {
			/* Case 1: indev is physical input device, we need to
			 * look for bridge group (when called from
			 * netfilter_bridge) */
			if (nla_put_be32(skb, NFQA_IFINDEX_PHYSINDEV,
					 htonl(indev->ifindex)) ||
			/* this is the bridge group "brX" */
			/* rcu_read_lock()ed by __nf_queue */
			    nla_put_be32(skb, NFQA_IFINDEX_INDEV,
					 htonl(br_port_get_rcu(indev)->br->dev->ifindex)))
				goto nla_put_failure;
		} else {
			int physinif;

			/* Case 2: indev is bridge group, we need to look for
			 * physical device (when called from ipv4) */
			if (nla_put_be32(skb, NFQA_IFINDEX_INDEV,
					 htonl(indev->ifindex)))
				goto nla_put_failure;

			physinif = nf_bridge_get_physinif(entskb);
			if (physinif &&
			    nla_put_be32(skb, NFQA_IFINDEX_PHYSINDEV,
					 htonl(physinif)))
				goto nla_put_failure;
		}
#endif
	}

	if (outdev) {
#if !IS_ENABLED(CONFIG_BRIDGE_NETFILTER)
		if (nla_put_be32(skb, NFQA_IFINDEX_OUTDEV, htonl(outdev->ifindex)))
			goto nla_put_failure;
#else
		if (entry->state.pf == PF_BRIDGE) {
			/* Case 1: outdev is physical output device, we need to
			 * look for bridge group (when called from
			 * netfilter_bridge) */
			if (nla_put_be32(skb, NFQA_IFINDEX_PHYSOUTDEV,
					 htonl(outdev->ifindex)) ||
			/* this is the bridge group "brX" */
			/* rcu_read_lock()ed by __nf_queue */
			    nla_put_be32(skb, NFQA_IFINDEX_OUTDEV,
					 htonl(br_port_get_rcu(outdev)->br->dev->ifindex)))
				goto nla_put_failure;
		} else {
			int physoutif;

			/* Case 2: outdev is bridge group, we need to look for
			 * physical output device (when called from ipv4) */
			if (nla_put_be32(skb, NFQA_IFINDEX_OUTDEV,
					 htonl(outdev->ifindex)))
				goto nla_put_failure;

			physoutif = nf_bridge_get_physoutif(entskb);
			if (physoutif &&
			    nla_put_be32(skb, NFQA_IFINDEX_PHYSOUTDEV,
					 htonl(physoutif)))
				goto nla_put_failure;
		}
#endif
	}

	if (entskb->mark &&
	    nla_put_be32(skb, NFQA_MARK, htonl(entskb->mark)))
		goto nla_put_failure;

	if (indev && entskb->dev &&
<<<<<<< HEAD
	    skb_mac_header_was_set(entskb)) {
=======
	    skb_mac_header_was_set(entskb) &&
	    skb_mac_header_len(entskb) != 0) {
>>>>>>> 286cd8c7
		struct nfqnl_msg_packet_hw phw;
		int len;

		memset(&phw, 0, sizeof(phw));
		len = dev_parse_header(entskb, phw.hw_addr);
		if (len) {
			phw.hw_addrlen = htons(len);
			if (nla_put(skb, NFQA_HWADDR, sizeof(phw), &phw))
				goto nla_put_failure;
		}
	}

	if (nfqnl_put_bridge(entry, skb) < 0)
		goto nla_put_failure;

	if (entskb->tstamp) {
		struct nfqnl_msg_packet_timestamp ts;
		struct timespec64 kts = ktime_to_timespec64(entskb->tstamp);

		ts.sec = cpu_to_be64(kts.tv_sec);
		ts.usec = cpu_to_be64(kts.tv_nsec / NSEC_PER_USEC);

		if (nla_put(skb, NFQA_TIMESTAMP, sizeof(ts), &ts))
			goto nla_put_failure;
	}

	if ((queue->flags & NFQA_CFG_F_UID_GID) && entskb->sk &&
	    nfqnl_put_sk_uidgid(skb, entskb->sk) < 0)
		goto nla_put_failure;

	if (seclen && nla_put(skb, NFQA_SECCTX, seclen, secdata))
		goto nla_put_failure;

	if (ct && nfnl_ct->build(skb, ct, ctinfo, NFQA_CT, NFQA_CT_INFO) < 0)
		goto nla_put_failure;

	if (cap_len > data_len &&
	    nla_put_be32(skb, NFQA_CAP_LEN, htonl(cap_len)))
		goto nla_put_failure;

	if (nfqnl_put_packet_info(skb, entskb, csum_verify))
		goto nla_put_failure;

	if (data_len) {
		struct nlattr *nla;

		if (skb_tailroom(skb) < sizeof(*nla) + hlen)
			goto nla_put_failure;

		nla = skb_put(skb, sizeof(*nla));
		nla->nla_type = NFQA_PAYLOAD;
		nla->nla_len = nla_attr_size(data_len);

		if (skb_zerocopy(skb, entskb, data_len, hlen))
			goto nla_put_failure;
	}

	nlh->nlmsg_len = skb->len;
	if (seclen)
		security_release_secctx(secdata, seclen);
	return skb;

nla_put_failure:
	skb_tx_error(entskb);
	kfree_skb(skb);
	net_err_ratelimited("nf_queue: error creating packet message\n");
nlmsg_failure:
	if (seclen)
		security_release_secctx(secdata, seclen);
	return NULL;
}

static bool nf_ct_drop_unconfirmed(const struct nf_queue_entry *entry)
{
#if IS_ENABLED(CONFIG_NF_CONNTRACK)
	static const unsigned long flags = IPS_CONFIRMED | IPS_DYING;
	const struct nf_conn *ct = (void *)skb_nfct(entry->skb);

	if (ct && ((ct->status & flags) == IPS_DYING))
		return true;
#endif
	return false;
}

static int
__nfqnl_enqueue_packet(struct net *net, struct nfqnl_instance *queue,
			struct nf_queue_entry *entry)
{
	struct sk_buff *nskb;
	int err = -ENOBUFS;
	__be32 *packet_id_ptr;
	int failopen = 0;

	nskb = nfqnl_build_packet_message(net, queue, entry, &packet_id_ptr);
	if (nskb == NULL) {
		err = -ENOMEM;
		goto err_out;
	}
	spin_lock_bh(&queue->lock);

	if (nf_ct_drop_unconfirmed(entry))
		goto err_out_free_nskb;

	if (queue->queue_total >= queue->queue_maxlen) {
		if (queue->flags & NFQA_CFG_F_FAIL_OPEN) {
			failopen = 1;
			err = 0;
		} else {
			queue->queue_dropped++;
			net_warn_ratelimited("nf_queue: full at %d entries, dropping packets(s)\n",
					     queue->queue_total);
		}
		goto err_out_free_nskb;
	}
	entry->id = ++queue->id_sequence;
	*packet_id_ptr = htonl(entry->id);

	/* nfnetlink_unicast will either free the nskb or add it to a socket */
	err = nfnetlink_unicast(nskb, net, queue->peer_portid);
	if (err < 0) {
		if (queue->flags & NFQA_CFG_F_FAIL_OPEN) {
			failopen = 1;
			err = 0;
		} else {
			queue->queue_user_dropped++;
		}
		goto err_out_unlock;
	}

	__enqueue_entry(queue, entry);

	spin_unlock_bh(&queue->lock);
	return 0;

err_out_free_nskb:
	kfree_skb(nskb);
err_out_unlock:
	spin_unlock_bh(&queue->lock);
	if (failopen)
		nfqnl_reinject(entry, NF_ACCEPT);
err_out:
	return err;
}

static struct nf_queue_entry *
nf_queue_entry_dup(struct nf_queue_entry *e)
{
	struct nf_queue_entry *entry = kmemdup(e, e->size, GFP_ATOMIC);

	if (!entry)
		return NULL;

	if (nf_queue_entry_get_refs(entry))
		return entry;

	kfree(entry);
	return NULL;
}

#if IS_ENABLED(CONFIG_BRIDGE_NETFILTER)
/* When called from bridge netfilter, skb->data must point to MAC header
 * before calling skb_gso_segment(). Else, original MAC header is lost
 * and segmented skbs will be sent to wrong destination.
 */
static void nf_bridge_adjust_skb_data(struct sk_buff *skb)
{
	if (skb->nf_bridge)
		__skb_push(skb, skb->network_header - skb->mac_header);
}

static void nf_bridge_adjust_segmented_data(struct sk_buff *skb)
{
	if (skb->nf_bridge)
		__skb_pull(skb, skb->network_header - skb->mac_header);
}
#else
#define nf_bridge_adjust_skb_data(s) do {} while (0)
#define nf_bridge_adjust_segmented_data(s) do {} while (0)
#endif

static void free_entry(struct nf_queue_entry *entry)
{
	nf_queue_entry_release_refs(entry);
	kfree(entry);
}

static int
__nfqnl_enqueue_packet_gso(struct net *net, struct nfqnl_instance *queue,
			   struct sk_buff *skb, struct nf_queue_entry *entry)
{
	int ret = -ENOMEM;
	struct nf_queue_entry *entry_seg;

	nf_bridge_adjust_segmented_data(skb);

	if (skb->next == NULL) { /* last packet, no need to copy entry */
		struct sk_buff *gso_skb = entry->skb;
		entry->skb = skb;
		ret = __nfqnl_enqueue_packet(net, queue, entry);
		if (ret)
			entry->skb = gso_skb;
		return ret;
	}

	skb->next = NULL;

	entry_seg = nf_queue_entry_dup(entry);
	if (entry_seg) {
		entry_seg->skb = skb;
		ret = __nfqnl_enqueue_packet(net, queue, entry_seg);
		if (ret)
			free_entry(entry_seg);
	}
	return ret;
}

static int
nfqnl_enqueue_packet(struct nf_queue_entry *entry, unsigned int queuenum)
{
	unsigned int queued;
	struct nfqnl_instance *queue;
	struct sk_buff *skb, *segs;
	int err = -ENOBUFS;
	struct net *net = entry->state.net;
	struct nfnl_queue_net *q = nfnl_queue_pernet(net);

	/* rcu_read_lock()ed by nf_hook_thresh */
	queue = instance_lookup(q, queuenum);
	if (!queue)
		return -ESRCH;

	if (queue->copy_mode == NFQNL_COPY_NONE)
		return -EINVAL;

	skb = entry->skb;

	switch (entry->state.pf) {
	case NFPROTO_IPV4:
		skb->protocol = htons(ETH_P_IP);
		break;
	case NFPROTO_IPV6:
		skb->protocol = htons(ETH_P_IPV6);
		break;
	}

	if ((queue->flags & NFQA_CFG_F_GSO) || !skb_is_gso(skb))
		return __nfqnl_enqueue_packet(net, queue, entry);

	nf_bridge_adjust_skb_data(skb);
	segs = skb_gso_segment(skb, 0);
	/* Does not use PTR_ERR to limit the number of error codes that can be
	 * returned by nf_queue.  For instance, callers rely on -ESRCH to
	 * mean 'ignore this hook'.
	 */
	if (IS_ERR_OR_NULL(segs))
		goto out_err;
	queued = 0;
	err = 0;
	do {
		struct sk_buff *nskb = segs->next;
		if (err == 0)
			err = __nfqnl_enqueue_packet_gso(net, queue,
							segs, entry);
		if (err == 0)
			queued++;
		else
			kfree_skb(segs);
		segs = nskb;
	} while (segs);

	if (queued) {
		if (err) /* some segments are already queued */
			free_entry(entry);
		kfree_skb(skb);
		return 0;
	}
 out_err:
	nf_bridge_adjust_segmented_data(skb);
	return err;
}

static int
nfqnl_mangle(void *data, unsigned int data_len, struct nf_queue_entry *e, int diff)
{
	struct sk_buff *nskb;

	if (diff < 0) {
		unsigned int min_len = skb_transport_offset(e->skb);

		if (data_len < min_len)
			return -EINVAL;

		if (pskb_trim(e->skb, data_len))
			return -ENOMEM;
	} else if (diff > 0) {
		if (data_len > 0xFFFF)
			return -EINVAL;
		if (diff > skb_tailroom(e->skb)) {
			nskb = skb_copy_expand(e->skb, skb_headroom(e->skb),
					       diff, GFP_ATOMIC);
			if (!nskb)
				return -ENOMEM;
			kfree_skb(e->skb);
			e->skb = nskb;
		}
		skb_put(e->skb, diff);
	}
	if (!skb_make_writable(e->skb, data_len))
		return -ENOMEM;
	skb_copy_to_linear_data(e->skb, data, data_len);
	e->skb->ip_summed = CHECKSUM_NONE;
	return 0;
}

static int
nfqnl_set_mode(struct nfqnl_instance *queue,
	       unsigned char mode, unsigned int range)
{
	int status = 0;

	spin_lock_bh(&queue->lock);
	switch (mode) {
	case NFQNL_COPY_NONE:
	case NFQNL_COPY_META:
		queue->copy_mode = mode;
		queue->copy_range = 0;
		break;

	case NFQNL_COPY_PACKET:
		queue->copy_mode = mode;
		if (range == 0 || range > NFQNL_MAX_COPY_RANGE)
			queue->copy_range = NFQNL_MAX_COPY_RANGE;
		else
			queue->copy_range = range;
		break;

	default:
		status = -EINVAL;

	}
	spin_unlock_bh(&queue->lock);

	return status;
}

static int
dev_cmp(struct nf_queue_entry *entry, unsigned long ifindex)
{
	if (entry->state.in)
		if (entry->state.in->ifindex == ifindex)
			return 1;
	if (entry->state.out)
		if (entry->state.out->ifindex == ifindex)
			return 1;
#if IS_ENABLED(CONFIG_BRIDGE_NETFILTER)
	if (entry->skb->nf_bridge) {
		int physinif, physoutif;

		physinif = nf_bridge_get_physinif(entry->skb);
		physoutif = nf_bridge_get_physoutif(entry->skb);

		if (physinif == ifindex || physoutif == ifindex)
			return 1;
	}
#endif
	return 0;
}

/* drop all packets with either indev or outdev == ifindex from all queue
 * instances */
static void
nfqnl_dev_drop(struct net *net, int ifindex)
{
	int i;
	struct nfnl_queue_net *q = nfnl_queue_pernet(net);

	rcu_read_lock();

	for (i = 0; i < INSTANCE_BUCKETS; i++) {
		struct nfqnl_instance *inst;
		struct hlist_head *head = &q->instance_table[i];

		hlist_for_each_entry_rcu(inst, head, hlist)
			nfqnl_flush(inst, dev_cmp, ifindex);
	}

	rcu_read_unlock();
}

static int
nfqnl_rcv_dev_event(struct notifier_block *this,
		    unsigned long event, void *ptr)
{
	struct net_device *dev = netdev_notifier_info_to_dev(ptr);

	/* Drop any packets associated with the downed device */
	if (event == NETDEV_DOWN)
		nfqnl_dev_drop(dev_net(dev), dev->ifindex);
	return NOTIFY_DONE;
}

static struct notifier_block nfqnl_dev_notifier = {
	.notifier_call	= nfqnl_rcv_dev_event,
};

static void nfqnl_nf_hook_drop(struct net *net)
{
	struct nfnl_queue_net *q = nfnl_queue_pernet(net);
	int i;

	for (i = 0; i < INSTANCE_BUCKETS; i++) {
		struct nfqnl_instance *inst;
		struct hlist_head *head = &q->instance_table[i];

		hlist_for_each_entry_rcu(inst, head, hlist)
			nfqnl_flush(inst, NULL, 0);
	}
}

static int
nfqnl_rcv_nl_event(struct notifier_block *this,
		   unsigned long event, void *ptr)
{
	struct netlink_notify *n = ptr;
	struct nfnl_queue_net *q = nfnl_queue_pernet(n->net);

	if (event == NETLINK_URELEASE && n->protocol == NETLINK_NETFILTER) {
		int i;

		/* destroy all instances for this portid */
		spin_lock(&q->instances_lock);
		for (i = 0; i < INSTANCE_BUCKETS; i++) {
			struct hlist_node *t2;
			struct nfqnl_instance *inst;
			struct hlist_head *head = &q->instance_table[i];

			hlist_for_each_entry_safe(inst, t2, head, hlist) {
				if (n->portid == inst->peer_portid)
					__instance_destroy(inst);
			}
		}
		spin_unlock(&q->instances_lock);
	}
	return NOTIFY_DONE;
}

static struct notifier_block nfqnl_rtnl_notifier = {
	.notifier_call	= nfqnl_rcv_nl_event,
};

static const struct nla_policy nfqa_vlan_policy[NFQA_VLAN_MAX + 1] = {
	[NFQA_VLAN_TCI]		= { .type = NLA_U16},
	[NFQA_VLAN_PROTO]	= { .type = NLA_U16},
};

static const struct nla_policy nfqa_verdict_policy[NFQA_MAX+1] = {
	[NFQA_VERDICT_HDR]	= { .len = sizeof(struct nfqnl_msg_verdict_hdr) },
	[NFQA_MARK]		= { .type = NLA_U32 },
	[NFQA_PAYLOAD]		= { .type = NLA_UNSPEC },
	[NFQA_CT]		= { .type = NLA_UNSPEC },
	[NFQA_EXP]		= { .type = NLA_UNSPEC },
	[NFQA_VLAN]		= { .type = NLA_NESTED },
};

static const struct nla_policy nfqa_verdict_batch_policy[NFQA_MAX+1] = {
	[NFQA_VERDICT_HDR]	= { .len = sizeof(struct nfqnl_msg_verdict_hdr) },
	[NFQA_MARK]		= { .type = NLA_U32 },
};

static struct nfqnl_instance *
verdict_instance_lookup(struct nfnl_queue_net *q, u16 queue_num, u32 nlportid)
{
	struct nfqnl_instance *queue;

	queue = instance_lookup(q, queue_num);
	if (!queue)
		return ERR_PTR(-ENODEV);

	if (queue->peer_portid != nlportid)
		return ERR_PTR(-EPERM);

	return queue;
}

static struct nfqnl_msg_verdict_hdr*
verdicthdr_get(const struct nlattr * const nfqa[])
{
	struct nfqnl_msg_verdict_hdr *vhdr;
	unsigned int verdict;

	if (!nfqa[NFQA_VERDICT_HDR])
		return NULL;

	vhdr = nla_data(nfqa[NFQA_VERDICT_HDR]);
	verdict = ntohl(vhdr->verdict) & NF_VERDICT_MASK;
	if (verdict > NF_MAX_VERDICT || verdict == NF_STOLEN)
		return NULL;
	return vhdr;
}

static int nfq_id_after(unsigned int id, unsigned int max)
{
	return (int)(id - max) > 0;
}

static int nfqnl_recv_verdict_batch(struct net *net, struct sock *ctnl,
				    struct sk_buff *skb,
				    const struct nlmsghdr *nlh,
			            const struct nlattr * const nfqa[],
				    struct netlink_ext_ack *extack)
{
	struct nfgenmsg *nfmsg = nlmsg_data(nlh);
	struct nf_queue_entry *entry, *tmp;
	unsigned int verdict, maxid;
	struct nfqnl_msg_verdict_hdr *vhdr;
	struct nfqnl_instance *queue;
	LIST_HEAD(batch_list);
	u16 queue_num = ntohs(nfmsg->res_id);
	struct nfnl_queue_net *q = nfnl_queue_pernet(net);

	queue = verdict_instance_lookup(q, queue_num,
					NETLINK_CB(skb).portid);
	if (IS_ERR(queue))
		return PTR_ERR(queue);

	vhdr = verdicthdr_get(nfqa);
	if (!vhdr)
		return -EINVAL;

	verdict = ntohl(vhdr->verdict);
	maxid = ntohl(vhdr->id);

	spin_lock_bh(&queue->lock);

	list_for_each_entry_safe(entry, tmp, &queue->queue_list, list) {
		if (nfq_id_after(entry->id, maxid))
			break;
		__dequeue_entry(queue, entry);
		list_add_tail(&entry->list, &batch_list);
	}

	spin_unlock_bh(&queue->lock);

	if (list_empty(&batch_list))
		return -ENOENT;

	list_for_each_entry_safe(entry, tmp, &batch_list, list) {
		if (nfqa[NFQA_MARK])
			entry->skb->mark = ntohl(nla_get_be32(nfqa[NFQA_MARK]));

		nfqnl_reinject(entry, verdict);
	}
	return 0;
}

static struct nf_conn *nfqnl_ct_parse(struct nfnl_ct_hook *nfnl_ct,
				      const struct nlmsghdr *nlh,
				      const struct nlattr * const nfqa[],
				      struct nf_queue_entry *entry,
				      enum ip_conntrack_info *ctinfo)
{
	struct nf_conn *ct;

	ct = nfnl_ct->get_ct(entry->skb, ctinfo);
	if (ct == NULL)
		return NULL;

	if (nfnl_ct->parse(nfqa[NFQA_CT], ct) < 0)
		return NULL;

	if (nfqa[NFQA_EXP])
		nfnl_ct->attach_expect(nfqa[NFQA_EXP], ct,
				      NETLINK_CB(entry->skb).portid,
				      nlmsg_report(nlh));
	return ct;
}

static int nfqa_parse_bridge(struct nf_queue_entry *entry,
			     const struct nlattr * const nfqa[])
{
	if (nfqa[NFQA_VLAN]) {
		struct nlattr *tb[NFQA_VLAN_MAX + 1];
		int err;

		err = nla_parse_nested(tb, NFQA_VLAN_MAX, nfqa[NFQA_VLAN],
				       nfqa_vlan_policy, NULL);
		if (err < 0)
			return err;

		if (!tb[NFQA_VLAN_TCI] || !tb[NFQA_VLAN_PROTO])
			return -EINVAL;

		entry->skb->vlan_tci = ntohs(nla_get_be16(tb[NFQA_VLAN_TCI]));
		entry->skb->vlan_proto = nla_get_be16(tb[NFQA_VLAN_PROTO]);
	}

	if (nfqa[NFQA_L2HDR]) {
		int mac_header_len = entry->skb->network_header -
			entry->skb->mac_header;

		if (mac_header_len != nla_len(nfqa[NFQA_L2HDR]))
			return -EINVAL;
		else if (mac_header_len > 0)
			memcpy(skb_mac_header(entry->skb),
			       nla_data(nfqa[NFQA_L2HDR]),
			       mac_header_len);
	}

	return 0;
}

static int nfqnl_recv_verdict(struct net *net, struct sock *ctnl,
			      struct sk_buff *skb,
			      const struct nlmsghdr *nlh,
			      const struct nlattr * const nfqa[],
			      struct netlink_ext_ack *extack)
{
	struct nfgenmsg *nfmsg = nlmsg_data(nlh);
	u_int16_t queue_num = ntohs(nfmsg->res_id);
	struct nfqnl_msg_verdict_hdr *vhdr;
	struct nfqnl_instance *queue;
	unsigned int verdict;
	struct nf_queue_entry *entry;
	enum ip_conntrack_info ctinfo;
	struct nfnl_ct_hook *nfnl_ct;
	struct nf_conn *ct = NULL;
	struct nfnl_queue_net *q = nfnl_queue_pernet(net);
	int err;

	queue = verdict_instance_lookup(q, queue_num,
					NETLINK_CB(skb).portid);
	if (IS_ERR(queue))
		return PTR_ERR(queue);

	vhdr = verdicthdr_get(nfqa);
	if (!vhdr)
		return -EINVAL;

	verdict = ntohl(vhdr->verdict);

	entry = find_dequeue_entry(queue, ntohl(vhdr->id));
	if (entry == NULL)
		return -ENOENT;

	/* rcu lock already held from nfnl->call_rcu. */
	nfnl_ct = rcu_dereference(nfnl_ct_hook);

	if (nfqa[NFQA_CT]) {
		if (nfnl_ct != NULL)
			ct = nfqnl_ct_parse(nfnl_ct, nlh, nfqa, entry, &ctinfo);
	}

	if (entry->state.pf == PF_BRIDGE) {
		err = nfqa_parse_bridge(entry, nfqa);
		if (err < 0)
			return err;
	}

	if (nfqa[NFQA_PAYLOAD]) {
		u16 payload_len = nla_len(nfqa[NFQA_PAYLOAD]);
		int diff = payload_len - entry->skb->len;

		if (nfqnl_mangle(nla_data(nfqa[NFQA_PAYLOAD]),
				 payload_len, entry, diff) < 0)
			verdict = NF_DROP;

		if (ct && diff)
			nfnl_ct->seq_adjust(entry->skb, ct, ctinfo, diff);
	}

	if (nfqa[NFQA_MARK])
		entry->skb->mark = ntohl(nla_get_be32(nfqa[NFQA_MARK]));

	nfqnl_reinject(entry, verdict);
	return 0;
}

static int nfqnl_recv_unsupp(struct net *net, struct sock *ctnl,
			     struct sk_buff *skb, const struct nlmsghdr *nlh,
			     const struct nlattr * const nfqa[],
			     struct netlink_ext_ack *extack)
{
	return -ENOTSUPP;
}

static const struct nla_policy nfqa_cfg_policy[NFQA_CFG_MAX+1] = {
	[NFQA_CFG_CMD]		= { .len = sizeof(struct nfqnl_msg_config_cmd) },
	[NFQA_CFG_PARAMS]	= { .len = sizeof(struct nfqnl_msg_config_params) },
	[NFQA_CFG_QUEUE_MAXLEN]	= { .type = NLA_U32 },
	[NFQA_CFG_MASK]		= { .type = NLA_U32 },
	[NFQA_CFG_FLAGS]	= { .type = NLA_U32 },
};

static const struct nf_queue_handler nfqh = {
	.outfn		= nfqnl_enqueue_packet,
	.nf_hook_drop	= nfqnl_nf_hook_drop,
};

static int nfqnl_recv_config(struct net *net, struct sock *ctnl,
			     struct sk_buff *skb, const struct nlmsghdr *nlh,
			     const struct nlattr * const nfqa[],
			     struct netlink_ext_ack *extack)
{
	struct nfgenmsg *nfmsg = nlmsg_data(nlh);
	u_int16_t queue_num = ntohs(nfmsg->res_id);
	struct nfqnl_instance *queue;
	struct nfqnl_msg_config_cmd *cmd = NULL;
	struct nfnl_queue_net *q = nfnl_queue_pernet(net);
	__u32 flags = 0, mask = 0;
	int ret = 0;

	if (nfqa[NFQA_CFG_CMD]) {
		cmd = nla_data(nfqa[NFQA_CFG_CMD]);

		/* Obsolete commands without queue context */
		switch (cmd->command) {
		case NFQNL_CFG_CMD_PF_BIND: return 0;
		case NFQNL_CFG_CMD_PF_UNBIND: return 0;
		}
	}

	/* Check if we support these flags in first place, dependencies should
	 * be there too not to break atomicity.
	 */
	if (nfqa[NFQA_CFG_FLAGS]) {
		if (!nfqa[NFQA_CFG_MASK]) {
			/* A mask is needed to specify which flags are being
			 * changed.
			 */
			return -EINVAL;
		}

		flags = ntohl(nla_get_be32(nfqa[NFQA_CFG_FLAGS]));
		mask = ntohl(nla_get_be32(nfqa[NFQA_CFG_MASK]));

		if (flags >= NFQA_CFG_F_MAX)
			return -EOPNOTSUPP;

#if !IS_ENABLED(CONFIG_NETWORK_SECMARK)
		if (flags & mask & NFQA_CFG_F_SECCTX)
			return -EOPNOTSUPP;
#endif
		if ((flags & mask & NFQA_CFG_F_CONNTRACK) &&
		    !rcu_access_pointer(nfnl_ct_hook)) {
#ifdef CONFIG_MODULES
			nfnl_unlock(NFNL_SUBSYS_QUEUE);
			request_module("ip_conntrack_netlink");
			nfnl_lock(NFNL_SUBSYS_QUEUE);
			if (rcu_access_pointer(nfnl_ct_hook))
				return -EAGAIN;
#endif
			return -EOPNOTSUPP;
		}
	}

	rcu_read_lock();
	queue = instance_lookup(q, queue_num);
	if (queue && queue->peer_portid != NETLINK_CB(skb).portid) {
		ret = -EPERM;
		goto err_out_unlock;
	}

	if (cmd != NULL) {
		switch (cmd->command) {
		case NFQNL_CFG_CMD_BIND:
			if (queue) {
				ret = -EBUSY;
				goto err_out_unlock;
			}
			queue = instance_create(q, queue_num,
						NETLINK_CB(skb).portid);
			if (IS_ERR(queue)) {
				ret = PTR_ERR(queue);
				goto err_out_unlock;
			}
			break;
		case NFQNL_CFG_CMD_UNBIND:
			if (!queue) {
				ret = -ENODEV;
				goto err_out_unlock;
			}
			instance_destroy(q, queue);
			goto err_out_unlock;
		case NFQNL_CFG_CMD_PF_BIND:
		case NFQNL_CFG_CMD_PF_UNBIND:
			break;
		default:
			ret = -ENOTSUPP;
			goto err_out_unlock;
		}
	}

	if (!queue) {
		ret = -ENODEV;
		goto err_out_unlock;
	}

	if (nfqa[NFQA_CFG_PARAMS]) {
		struct nfqnl_msg_config_params *params =
			nla_data(nfqa[NFQA_CFG_PARAMS]);

		nfqnl_set_mode(queue, params->copy_mode,
				ntohl(params->copy_range));
	}

	if (nfqa[NFQA_CFG_QUEUE_MAXLEN]) {
		__be32 *queue_maxlen = nla_data(nfqa[NFQA_CFG_QUEUE_MAXLEN]);

		spin_lock_bh(&queue->lock);
		queue->queue_maxlen = ntohl(*queue_maxlen);
		spin_unlock_bh(&queue->lock);
	}

	if (nfqa[NFQA_CFG_FLAGS]) {
		spin_lock_bh(&queue->lock);
		queue->flags &= ~mask;
		queue->flags |= flags & mask;
		spin_unlock_bh(&queue->lock);
	}

err_out_unlock:
	rcu_read_unlock();
	return ret;
}

static const struct nfnl_callback nfqnl_cb[NFQNL_MSG_MAX] = {
	[NFQNL_MSG_PACKET]	= { .call_rcu = nfqnl_recv_unsupp,
				    .attr_count = NFQA_MAX, },
	[NFQNL_MSG_VERDICT]	= { .call_rcu = nfqnl_recv_verdict,
				    .attr_count = NFQA_MAX,
				    .policy = nfqa_verdict_policy },
	[NFQNL_MSG_CONFIG]	= { .call = nfqnl_recv_config,
				    .attr_count = NFQA_CFG_MAX,
				    .policy = nfqa_cfg_policy },
	[NFQNL_MSG_VERDICT_BATCH]={ .call_rcu = nfqnl_recv_verdict_batch,
				    .attr_count = NFQA_MAX,
				    .policy = nfqa_verdict_batch_policy },
};

static const struct nfnetlink_subsystem nfqnl_subsys = {
	.name		= "nf_queue",
	.subsys_id	= NFNL_SUBSYS_QUEUE,
	.cb_count	= NFQNL_MSG_MAX,
	.cb		= nfqnl_cb,
};

#ifdef CONFIG_PROC_FS
struct iter_state {
	struct seq_net_private p;
	unsigned int bucket;
};

static struct hlist_node *get_first(struct seq_file *seq)
{
	struct iter_state *st = seq->private;
	struct net *net;
	struct nfnl_queue_net *q;

	if (!st)
		return NULL;

	net = seq_file_net(seq);
	q = nfnl_queue_pernet(net);
	for (st->bucket = 0; st->bucket < INSTANCE_BUCKETS; st->bucket++) {
		if (!hlist_empty(&q->instance_table[st->bucket]))
			return q->instance_table[st->bucket].first;
	}
	return NULL;
}

static struct hlist_node *get_next(struct seq_file *seq, struct hlist_node *h)
{
	struct iter_state *st = seq->private;
	struct net *net = seq_file_net(seq);

	h = h->next;
	while (!h) {
		struct nfnl_queue_net *q;

		if (++st->bucket >= INSTANCE_BUCKETS)
			return NULL;

		q = nfnl_queue_pernet(net);
		h = q->instance_table[st->bucket].first;
	}
	return h;
}

static struct hlist_node *get_idx(struct seq_file *seq, loff_t pos)
{
	struct hlist_node *head;
	head = get_first(seq);

	if (head)
		while (pos && (head = get_next(seq, head)))
			pos--;
	return pos ? NULL : head;
}

static void *seq_start(struct seq_file *s, loff_t *pos)
	__acquires(nfnl_queue_pernet(seq_file_net(s))->instances_lock)
{
	spin_lock(&nfnl_queue_pernet(seq_file_net(s))->instances_lock);
	return get_idx(s, *pos);
}

static void *seq_next(struct seq_file *s, void *v, loff_t *pos)
{
	(*pos)++;
	return get_next(s, v);
}

static void seq_stop(struct seq_file *s, void *v)
	__releases(nfnl_queue_pernet(seq_file_net(s))->instances_lock)
{
	spin_unlock(&nfnl_queue_pernet(seq_file_net(s))->instances_lock);
}

static int seq_show(struct seq_file *s, void *v)
{
	const struct nfqnl_instance *inst = v;

	seq_printf(s, "%5u %6u %5u %1u %5u %5u %5u %8u %2d\n",
		   inst->queue_num,
		   inst->peer_portid, inst->queue_total,
		   inst->copy_mode, inst->copy_range,
		   inst->queue_dropped, inst->queue_user_dropped,
		   inst->id_sequence, 1);
	return 0;
}

static const struct seq_operations nfqnl_seq_ops = {
	.start	= seq_start,
	.next	= seq_next,
	.stop	= seq_stop,
	.show	= seq_show,
};
#endif /* PROC_FS */

static int __net_init nfnl_queue_net_init(struct net *net)
{
	unsigned int i;
	struct nfnl_queue_net *q = nfnl_queue_pernet(net);

	for (i = 0; i < INSTANCE_BUCKETS; i++)
		INIT_HLIST_HEAD(&q->instance_table[i]);

	spin_lock_init(&q->instances_lock);

#ifdef CONFIG_PROC_FS
	if (!proc_create_net("nfnetlink_queue", 0440, net->nf.proc_netfilter,
			&nfqnl_seq_ops, sizeof(struct iter_state)))
		return -ENOMEM;
#endif
	nf_register_queue_handler(net, &nfqh);
	return 0;
}

static void __net_exit nfnl_queue_net_exit(struct net *net)
{
<<<<<<< HEAD
=======
	struct nfnl_queue_net *q = nfnl_queue_pernet(net);
	unsigned int i;

>>>>>>> 286cd8c7
	nf_unregister_queue_handler(net);
#ifdef CONFIG_PROC_FS
	remove_proc_entry("nfnetlink_queue", net->nf.proc_netfilter);
#endif
	for (i = 0; i < INSTANCE_BUCKETS; i++)
		WARN_ON_ONCE(!hlist_empty(&q->instance_table[i]));
}

static void nfnl_queue_net_exit_batch(struct list_head *net_exit_list)
{
	synchronize_rcu();
}

static void nfnl_queue_net_exit_batch(struct list_head *net_exit_list)
{
	synchronize_rcu();
}

static struct pernet_operations nfnl_queue_net_ops = {
	.init		= nfnl_queue_net_init,
	.exit		= nfnl_queue_net_exit,
	.exit_batch	= nfnl_queue_net_exit_batch,
	.id		= &nfnl_queue_net_id,
	.size		= sizeof(struct nfnl_queue_net),
};

static int __init nfnetlink_queue_init(void)
{
	int status;

	status = register_pernet_subsys(&nfnl_queue_net_ops);
	if (status < 0) {
		pr_err("failed to register pernet ops\n");
		goto out;
	}

	netlink_register_notifier(&nfqnl_rtnl_notifier);
	status = nfnetlink_subsys_register(&nfqnl_subsys);
	if (status < 0) {
		pr_err("failed to create netlink socket\n");
		goto cleanup_netlink_notifier;
	}

<<<<<<< HEAD
	register_netdevice_notifier(&nfqnl_dev_notifier);
=======
	status = register_netdevice_notifier(&nfqnl_dev_notifier);
	if (status < 0) {
		pr_err("failed to register netdevice notifier\n");
		goto cleanup_netlink_subsys;
	}

>>>>>>> 286cd8c7
	return status;

cleanup_netlink_subsys:
	nfnetlink_subsys_unregister(&nfqnl_subsys);
cleanup_netlink_notifier:
	netlink_unregister_notifier(&nfqnl_rtnl_notifier);
	unregister_pernet_subsys(&nfnl_queue_net_ops);
out:
	return status;
}

static void __exit nfnetlink_queue_fini(void)
{
	unregister_netdevice_notifier(&nfqnl_dev_notifier);
	nfnetlink_subsys_unregister(&nfqnl_subsys);
	netlink_unregister_notifier(&nfqnl_rtnl_notifier);
	unregister_pernet_subsys(&nfnl_queue_net_ops);

	rcu_barrier(); /* Wait for completion of call_rcu()'s */
}

MODULE_DESCRIPTION("netfilter packet queue handler");
MODULE_AUTHOR("Harald Welte <laforge@netfilter.org>");
MODULE_LICENSE("GPL");
MODULE_ALIAS_NFNL_SUBSYS(NFNL_SUBSYS_QUEUE);

module_init(nfnetlink_queue_init);
module_exit(nfnetlink_queue_fini);<|MERGE_RESOLUTION|>--- conflicted
+++ resolved
@@ -562,12 +562,8 @@
 		goto nla_put_failure;
 
 	if (indev && entskb->dev &&
-<<<<<<< HEAD
-	    skb_mac_header_was_set(entskb)) {
-=======
 	    skb_mac_header_was_set(entskb) &&
 	    skb_mac_header_len(entskb) != 0) {
->>>>>>> 286cd8c7
 		struct nfqnl_msg_packet_hw phw;
 		int len;
 
@@ -1528,12 +1524,9 @@
 
 static void __net_exit nfnl_queue_net_exit(struct net *net)
 {
-<<<<<<< HEAD
-=======
 	struct nfnl_queue_net *q = nfnl_queue_pernet(net);
 	unsigned int i;
 
->>>>>>> 286cd8c7
 	nf_unregister_queue_handler(net);
 #ifdef CONFIG_PROC_FS
 	remove_proc_entry("nfnetlink_queue", net->nf.proc_netfilter);
@@ -1577,16 +1570,12 @@
 		goto cleanup_netlink_notifier;
 	}
 
-<<<<<<< HEAD
-	register_netdevice_notifier(&nfqnl_dev_notifier);
-=======
 	status = register_netdevice_notifier(&nfqnl_dev_notifier);
 	if (status < 0) {
 		pr_err("failed to register netdevice notifier\n");
 		goto cleanup_netlink_subsys;
 	}
 
->>>>>>> 286cd8c7
 	return status;
 
 cleanup_netlink_subsys:
