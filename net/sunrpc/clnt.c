--- conflicted
+++ resolved
@@ -524,11 +524,7 @@
 	char servername[48];
 
 	if (args->bc_xprt) {
-<<<<<<< HEAD
-		WARN_ON(args->protocol != XPRT_TRANSPORT_BC_TCP);
-=======
 		WARN_ON_ONCE(!(args->protocol & XPRT_TRANSPORT_BC));
->>>>>>> 286cd8c7
 		xprt = args->bc_xprt->xpt_bc_xprt;
 		if (xprt) {
 			xprt_get(xprt);
@@ -1912,10 +1908,7 @@
 			task->tk_action = call_bind;
 			return;
 		}
-<<<<<<< HEAD
-=======
 		/* fall through */
->>>>>>> 286cd8c7
 	case -ECONNRESET:
 	case -ECONNABORTED:
 	case -ENETDOWN:
