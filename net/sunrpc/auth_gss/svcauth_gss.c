--- conflicted
+++ resolved
@@ -1560,13 +1560,8 @@
 	case RPC_GSS_PROC_DESTROY:
 		if (gss_write_verf(rqstp, rsci->mechctx, gc->gc_seq))
 			goto auth_err;
-<<<<<<< HEAD
-		rsci->h.expiry_time = seconds_since_boot();
-		set_bit(CACHE_NEGATIVE, &rsci->h.flags);
-=======
 		/* Delete the entry from the cache_list and call cache_put */
 		sunrpc_cache_unhash(sn->rsc_cache, &rsci->h);
->>>>>>> 286cd8c7
 		if (resv->iov_len + 4 > PAGE_SIZE)
 			goto drop;
 		svc_putnl(resv, RPC_SUCCESS);
