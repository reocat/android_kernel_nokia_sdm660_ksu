/*
 * linux/net/sunrpc/auth_gss/auth_gss.c
 *
 * RPCSEC_GSS client authentication.
 *
 *  Copyright (c) 2000 The Regents of the University of Michigan.
 *  All rights reserved.
 *
 *  Dug Song       <dugsong@monkey.org>
 *  Andy Adamson   <andros@umich.edu>
 *
 *  Redistribution and use in source and binary forms, with or without
 *  modification, are permitted provided that the following conditions
 *  are met:
 *
 *  1. Redistributions of source code must retain the above copyright
 *     notice, this list of conditions and the following disclaimer.
 *  2. Redistributions in binary form must reproduce the above copyright
 *     notice, this list of conditions and the following disclaimer in the
 *     documentation and/or other materials provided with the distribution.
 *  3. Neither the name of the University nor the names of its
 *     contributors may be used to endorse or promote products derived
 *     from this software without specific prior written permission.
 *
 *  THIS SOFTWARE IS PROVIDED ``AS IS'' AND ANY EXPRESS OR IMPLIED
 *  WARRANTIES, INCLUDING, BUT NOT LIMITED TO, THE IMPLIED WARRANTIES OF
 *  MERCHANTABILITY AND FITNESS FOR A PARTICULAR PURPOSE ARE
 *  DISCLAIMED. IN NO EVENT SHALL THE REGENTS OR CONTRIBUTORS BE LIABLE
 *  FOR ANY DIRECT, INDIRECT, INCIDENTAL, SPECIAL, EXEMPLARY, OR
 *  CONSEQUENTIAL DAMAGES (INCLUDING, BUT NOT LIMITED TO, PROCUREMENT OF
 *  SUBSTITUTE GOODS OR SERVICES; LOSS OF USE, DATA, OR PROFITS; OR
 *  BUSINESS INTERRUPTION) HOWEVER CAUSED AND ON ANY THEORY OF
 *  LIABILITY, WHETHER IN CONTRACT, STRICT LIABILITY, OR TORT (INCLUDING
 *  NEGLIGENCE OR OTHERWISE) ARISING IN ANY WAY OUT OF THE USE OF THIS
 *  SOFTWARE, EVEN IF ADVISED OF THE POSSIBILITY OF SUCH DAMAGE.
 */


#include <linux/module.h>
#include <linux/init.h>
#include <linux/types.h>
#include <linux/slab.h>
#include <linux/sched.h>
#include <linux/pagemap.h>
#include <linux/sunrpc/clnt.h>
#include <linux/sunrpc/auth.h>
#include <linux/sunrpc/auth_gss.h>
#include <linux/sunrpc/svcauth_gss.h>
#include <linux/sunrpc/gss_err.h>
#include <linux/workqueue.h>
#include <linux/sunrpc/rpc_pipe_fs.h>
#include <linux/sunrpc/gss_api.h>
#include <linux/uaccess.h>
#include <linux/hashtable.h>

#include "auth_gss_internal.h"
#include "../netns.h"

static const struct rpc_authops authgss_ops;

static const struct rpc_credops gss_credops;
static const struct rpc_credops gss_nullops;

#define GSS_RETRY_EXPIRED 5
static unsigned int gss_expired_cred_retry_delay = GSS_RETRY_EXPIRED;

#define GSS_KEY_EXPIRE_TIMEO 240
static unsigned int gss_key_expire_timeo = GSS_KEY_EXPIRE_TIMEO;

#if IS_ENABLED(CONFIG_SUNRPC_DEBUG)
# define RPCDBG_FACILITY	RPCDBG_AUTH
#endif

#define GSS_CRED_SLACK		(RPC_MAX_AUTH_SIZE * 2)
/* length of a krb5 verifier (48), plus data added before arguments when
 * using integrity (two 4-byte integers): */
#define GSS_VERF_SLACK		100

static DEFINE_HASHTABLE(gss_auth_hash_table, 4);
static DEFINE_SPINLOCK(gss_auth_hash_lock);

struct gss_pipe {
	struct rpc_pipe_dir_object pdo;
	struct rpc_pipe *pipe;
	struct rpc_clnt *clnt;
	const char *name;
	struct kref kref;
};

struct gss_auth {
	struct kref kref;
	struct hlist_node hash;
	struct rpc_auth rpc_auth;
	struct gss_api_mech *mech;
	enum rpc_gss_svc service;
	struct rpc_clnt *client;
	struct net *net;
	/*
	 * There are two upcall pipes; dentry[1], named "gssd", is used
	 * for the new text-based upcall; dentry[0] is named after the
	 * mechanism (for example, "krb5") and exists for
	 * backwards-compatibility with older gssd's.
	 */
	struct gss_pipe *gss_pipe[2];
	const char *target_name;
};

/* pipe_version >= 0 if and only if someone has a pipe open. */
static DEFINE_SPINLOCK(pipe_version_lock);
static struct rpc_wait_queue pipe_version_rpc_waitqueue;
static DECLARE_WAIT_QUEUE_HEAD(pipe_version_waitqueue);
static void gss_put_auth(struct gss_auth *gss_auth);

static void gss_free_ctx(struct gss_cl_ctx *);
static const struct rpc_pipe_ops gss_upcall_ops_v0;
static const struct rpc_pipe_ops gss_upcall_ops_v1;

static inline struct gss_cl_ctx *
gss_get_ctx(struct gss_cl_ctx *ctx)
{
	refcount_inc(&ctx->count);
	return ctx;
}

static inline void
gss_put_ctx(struct gss_cl_ctx *ctx)
{
	if (refcount_dec_and_test(&ctx->count))
		gss_free_ctx(ctx);
}

/* gss_cred_set_ctx:
 * called by gss_upcall_callback and gss_create_upcall in order
 * to set the gss context. The actual exchange of an old context
 * and a new one is protected by the pipe->lock.
 */
static void
gss_cred_set_ctx(struct rpc_cred *cred, struct gss_cl_ctx *ctx)
{
	struct gss_cred *gss_cred = container_of(cred, struct gss_cred, gc_base);

	if (!test_bit(RPCAUTH_CRED_NEW, &cred->cr_flags))
		return;
	gss_get_ctx(ctx);
	rcu_assign_pointer(gss_cred->gc_ctx, ctx);
	set_bit(RPCAUTH_CRED_UPTODATE, &cred->cr_flags);
	smp_mb__before_atomic();
	clear_bit(RPCAUTH_CRED_NEW, &cred->cr_flags);
}

static struct gss_cl_ctx *
gss_cred_get_ctx(struct rpc_cred *cred)
{
	struct gss_cred *gss_cred = container_of(cred, struct gss_cred, gc_base);
	struct gss_cl_ctx *ctx = NULL;

	rcu_read_lock();
	ctx = rcu_dereference(gss_cred->gc_ctx);
	if (ctx)
		gss_get_ctx(ctx);
	rcu_read_unlock();
	return ctx;
}

static struct gss_cl_ctx *
gss_alloc_context(void)
{
	struct gss_cl_ctx *ctx;

	ctx = kzalloc(sizeof(*ctx), GFP_NOFS);
	if (ctx != NULL) {
		ctx->gc_proc = RPC_GSS_PROC_DATA;
		ctx->gc_seq = 1;	/* NetApp 6.4R1 doesn't accept seq. no. 0 */
		spin_lock_init(&ctx->gc_seq_lock);
		refcount_set(&ctx->count,1);
	}
	return ctx;
}

#define GSSD_MIN_TIMEOUT (60 * 60)
static const void *
gss_fill_context(const void *p, const void *end, struct gss_cl_ctx *ctx, struct gss_api_mech *gm)
{
	const void *q;
	unsigned int seclen;
	unsigned int timeout;
	unsigned long now = jiffies;
	u32 window_size;
	int ret;

	/* First unsigned int gives the remaining lifetime in seconds of the
	 * credential - e.g. the remaining TGT lifetime for Kerberos or
	 * the -t value passed to GSSD.
	 */
	p = simple_get_bytes(p, end, &timeout, sizeof(timeout));
	if (IS_ERR(p))
		goto err;
	if (timeout == 0)
		timeout = GSSD_MIN_TIMEOUT;
	ctx->gc_expiry = now + ((unsigned long)timeout * HZ);
	/* Sequence number window. Determines the maximum number of
	 * simultaneous requests
	 */
	p = simple_get_bytes(p, end, &window_size, sizeof(window_size));
	if (IS_ERR(p))
		goto err;
	ctx->gc_win = window_size;
	/* gssd signals an error by passing ctx->gc_win = 0: */
	if (ctx->gc_win == 0) {
		/*
		 * in which case, p points to an error code. Anything other
		 * than -EKEYEXPIRED gets converted to -EACCES.
		 */
		p = simple_get_bytes(p, end, &ret, sizeof(ret));
		if (!IS_ERR(p))
			p = (ret == -EKEYEXPIRED) ? ERR_PTR(-EKEYEXPIRED) :
						    ERR_PTR(-EACCES);
		goto err;
	}
	/* copy the opaque wire context */
	p = simple_get_netobj(p, end, &ctx->gc_wire_ctx);
	if (IS_ERR(p))
		goto err;
	/* import the opaque security context */
	p  = simple_get_bytes(p, end, &seclen, sizeof(seclen));
	if (IS_ERR(p))
		goto err;
	q = (const void *)((const char *)p + seclen);
	if (unlikely(q > end || q < p)) {
		p = ERR_PTR(-EFAULT);
		goto err;
	}
	ret = gss_import_sec_context(p, seclen, gm, &ctx->gc_gss_ctx, NULL, GFP_NOFS);
	if (ret < 0) {
		p = ERR_PTR(ret);
		goto err;
	}

	/* is there any trailing data? */
	if (q == end) {
		p = q;
		goto done;
	}

	/* pull in acceptor name (if there is one) */
	p = simple_get_netobj(q, end, &ctx->gc_acceptor);
	if (IS_ERR(p))
		goto err;
done:
	dprintk("RPC:       %s Success. gc_expiry %lu now %lu timeout %u acceptor %.*s\n",
		__func__, ctx->gc_expiry, now, timeout, ctx->gc_acceptor.len,
		ctx->gc_acceptor.data);
	return p;
err:
	dprintk("RPC:       %s returns error %ld\n", __func__, -PTR_ERR(p));
	return p;
}

/* XXX: Need some documentation about why UPCALL_BUF_LEN is so small.
 *	Is user space expecting no more than UPCALL_BUF_LEN bytes?
 *	Note that there are now _two_ NI_MAXHOST sized data items
 *	being passed in this string.
 */
#define UPCALL_BUF_LEN	256

struct gss_upcall_msg {
	refcount_t count;
	kuid_t	uid;
	struct rpc_pipe_msg msg;
	struct list_head list;
	struct gss_auth *auth;
	struct rpc_pipe *pipe;
	struct rpc_wait_queue rpc_waitqueue;
	wait_queue_head_t waitqueue;
	struct gss_cl_ctx *ctx;
	char databuf[UPCALL_BUF_LEN];
};

static int get_pipe_version(struct net *net)
{
	struct sunrpc_net *sn = net_generic(net, sunrpc_net_id);
	int ret;

	spin_lock(&pipe_version_lock);
	if (sn->pipe_version >= 0) {
		atomic_inc(&sn->pipe_users);
		ret = sn->pipe_version;
	} else
		ret = -EAGAIN;
	spin_unlock(&pipe_version_lock);
	return ret;
}

static void put_pipe_version(struct net *net)
{
	struct sunrpc_net *sn = net_generic(net, sunrpc_net_id);

	if (atomic_dec_and_lock(&sn->pipe_users, &pipe_version_lock)) {
		sn->pipe_version = -1;
		spin_unlock(&pipe_version_lock);
	}
}

static void
gss_release_msg(struct gss_upcall_msg *gss_msg)
{
	struct net *net = gss_msg->auth->net;
	if (!refcount_dec_and_test(&gss_msg->count))
		return;
	put_pipe_version(net);
	BUG_ON(!list_empty(&gss_msg->list));
	if (gss_msg->ctx != NULL)
		gss_put_ctx(gss_msg->ctx);
	rpc_destroy_wait_queue(&gss_msg->rpc_waitqueue);
	gss_put_auth(gss_msg->auth);
	kfree(gss_msg);
}

static struct gss_upcall_msg *
__gss_find_upcall(struct rpc_pipe *pipe, kuid_t uid, const struct gss_auth *auth)
{
	struct gss_upcall_msg *pos;
	list_for_each_entry(pos, &pipe->in_downcall, list) {
		if (!uid_eq(pos->uid, uid))
			continue;
<<<<<<< HEAD
		if (auth && pos->auth->service != auth->service)
			continue;
		atomic_inc(&pos->count);
=======
		if (pos->auth->service != auth->service)
			continue;
		refcount_inc(&pos->count);
>>>>>>> 286cd8c7
		dprintk("RPC:       %s found msg %p\n", __func__, pos);
		return pos;
	}
	dprintk("RPC:       %s found nothing\n", __func__);
	return NULL;
}

/* Try to add an upcall to the pipefs queue.
 * If an upcall owned by our uid already exists, then we return a reference
 * to that upcall instead of adding the new upcall.
 */
static inline struct gss_upcall_msg *
gss_add_msg(struct gss_upcall_msg *gss_msg)
{
	struct rpc_pipe *pipe = gss_msg->pipe;
	struct gss_upcall_msg *old;

	spin_lock(&pipe->lock);
	old = __gss_find_upcall(pipe, gss_msg->uid, gss_msg->auth);
	if (old == NULL) {
		refcount_inc(&gss_msg->count);
		list_add(&gss_msg->list, &pipe->in_downcall);
	} else
		gss_msg = old;
	spin_unlock(&pipe->lock);
	return gss_msg;
}

static void
__gss_unhash_msg(struct gss_upcall_msg *gss_msg)
{
	list_del_init(&gss_msg->list);
	rpc_wake_up_status(&gss_msg->rpc_waitqueue, gss_msg->msg.errno);
	wake_up_all(&gss_msg->waitqueue);
	refcount_dec(&gss_msg->count);
}

static void
gss_unhash_msg(struct gss_upcall_msg *gss_msg)
{
	struct rpc_pipe *pipe = gss_msg->pipe;

	if (list_empty(&gss_msg->list))
		return;
	spin_lock(&pipe->lock);
	if (!list_empty(&gss_msg->list))
		__gss_unhash_msg(gss_msg);
	spin_unlock(&pipe->lock);
}

static void
gss_handle_downcall_result(struct gss_cred *gss_cred, struct gss_upcall_msg *gss_msg)
{
	switch (gss_msg->msg.errno) {
	case 0:
		if (gss_msg->ctx == NULL)
			break;
		clear_bit(RPCAUTH_CRED_NEGATIVE, &gss_cred->gc_base.cr_flags);
		gss_cred_set_ctx(&gss_cred->gc_base, gss_msg->ctx);
		break;
	case -EKEYEXPIRED:
		set_bit(RPCAUTH_CRED_NEGATIVE, &gss_cred->gc_base.cr_flags);
	}
	gss_cred->gc_upcall_timestamp = jiffies;
	gss_cred->gc_upcall = NULL;
	rpc_wake_up_status(&gss_msg->rpc_waitqueue, gss_msg->msg.errno);
}

static void
gss_upcall_callback(struct rpc_task *task)
{
	struct gss_cred *gss_cred = container_of(task->tk_rqstp->rq_cred,
			struct gss_cred, gc_base);
	struct gss_upcall_msg *gss_msg = gss_cred->gc_upcall;
	struct rpc_pipe *pipe = gss_msg->pipe;

	spin_lock(&pipe->lock);
	gss_handle_downcall_result(gss_cred, gss_msg);
	spin_unlock(&pipe->lock);
	task->tk_status = gss_msg->msg.errno;
	gss_release_msg(gss_msg);
}

static void gss_encode_v0_msg(struct gss_upcall_msg *gss_msg)
{
	uid_t uid = from_kuid(&init_user_ns, gss_msg->uid);
	memcpy(gss_msg->databuf, &uid, sizeof(uid));
	gss_msg->msg.data = gss_msg->databuf;
	gss_msg->msg.len = sizeof(uid);

	BUILD_BUG_ON(sizeof(uid) > sizeof(gss_msg->databuf));
}

static int gss_encode_v1_msg(struct gss_upcall_msg *gss_msg,
				const char *service_name,
				const char *target_name)
{
	struct gss_api_mech *mech = gss_msg->auth->mech;
	char *p = gss_msg->databuf;
	size_t buflen = sizeof(gss_msg->databuf);
	int len;

	len = scnprintf(p, buflen, "mech=%s uid=%d ", mech->gm_name,
			from_kuid(&init_user_ns, gss_msg->uid));
	buflen -= len;
	p += len;
	gss_msg->msg.len = len;

	/*
	 * target= is a full service principal that names the remote
	 * identity that we are authenticating to.
	 */
	if (target_name) {
		len = scnprintf(p, buflen, "target=%s ", target_name);
		buflen -= len;
		p += len;
		gss_msg->msg.len += len;
	}

	/*
	 * gssd uses service= and srchost= to select a matching key from
	 * the system's keytab to use as the source principal.
	 *
	 * service= is the service name part of the source principal,
	 * or "*" (meaning choose any).
	 *
	 * srchost= is the hostname part of the source principal. When
	 * not provided, gssd uses the local hostname.
	 */
	if (service_name) {
		char *c = strchr(service_name, '@');

		if (!c)
			len = scnprintf(p, buflen, "service=%s ",
					service_name);
		else
			len = scnprintf(p, buflen,
					"service=%.*s srchost=%s ",
					(int)(c - service_name),
					service_name, c + 1);
		buflen -= len;
		p += len;
		gss_msg->msg.len += len;
	}

	if (mech->gm_upcall_enctypes) {
		len = scnprintf(p, buflen, "enctypes=%s ",
				mech->gm_upcall_enctypes);
		buflen -= len;
		p += len;
		gss_msg->msg.len += len;
	}
	len = scnprintf(p, buflen, "\n");
	if (len == 0)
		goto out_overflow;
	gss_msg->msg.len += len;

	gss_msg->msg.data = gss_msg->databuf;
	return 0;
out_overflow:
	WARN_ON_ONCE(1);
	return -ENOMEM;
}

static struct gss_upcall_msg *
gss_alloc_msg(struct gss_auth *gss_auth,
		kuid_t uid, const char *service_name)
{
	struct gss_upcall_msg *gss_msg;
	int vers;
	int err = -ENOMEM;

	gss_msg = kzalloc(sizeof(*gss_msg), GFP_NOFS);
	if (gss_msg == NULL)
		goto err;
	vers = get_pipe_version(gss_auth->net);
	err = vers;
	if (err < 0)
		goto err_free_msg;
	gss_msg->pipe = gss_auth->gss_pipe[vers]->pipe;
	INIT_LIST_HEAD(&gss_msg->list);
	rpc_init_wait_queue(&gss_msg->rpc_waitqueue, "RPCSEC_GSS upcall waitq");
	init_waitqueue_head(&gss_msg->waitqueue);
	refcount_set(&gss_msg->count, 1);
	gss_msg->uid = uid;
	gss_msg->auth = gss_auth;
	switch (vers) {
	case 0:
		gss_encode_v0_msg(gss_msg);
		break;
	default:
		err = gss_encode_v1_msg(gss_msg, service_name, gss_auth->target_name);
		if (err)
			goto err_put_pipe_version;
	}
	kref_get(&gss_auth->kref);
	return gss_msg;
err_put_pipe_version:
	put_pipe_version(gss_auth->net);
err_free_msg:
	kfree(gss_msg);
err:
	return ERR_PTR(err);
}

static struct gss_upcall_msg *
gss_setup_upcall(struct gss_auth *gss_auth, struct rpc_cred *cred)
{
	struct gss_cred *gss_cred = container_of(cred,
			struct gss_cred, gc_base);
	struct gss_upcall_msg *gss_new, *gss_msg;
	kuid_t uid = cred->cr_uid;

	gss_new = gss_alloc_msg(gss_auth, uid, gss_cred->gc_principal);
	if (IS_ERR(gss_new))
		return gss_new;
	gss_msg = gss_add_msg(gss_new);
	if (gss_msg == gss_new) {
		int res;
<<<<<<< HEAD
		atomic_inc(&gss_msg->count);
		res = rpc_queue_upcall(gss_new->pipe, &gss_new->msg);
		if (res) {
			gss_unhash_msg(gss_new);
			atomic_dec(&gss_msg->count);
=======
		refcount_inc(&gss_msg->count);
		res = rpc_queue_upcall(gss_new->pipe, &gss_new->msg);
		if (res) {
			gss_unhash_msg(gss_new);
			refcount_dec(&gss_msg->count);
>>>>>>> 286cd8c7
			gss_release_msg(gss_new);
			gss_msg = ERR_PTR(res);
		}
	} else
		gss_release_msg(gss_new);
	return gss_msg;
}

static void warn_gssd(void)
{
	dprintk("AUTH_GSS upcall failed. Please check user daemon is running.\n");
}

static inline int
gss_refresh_upcall(struct rpc_task *task)
{
	struct rpc_cred *cred = task->tk_rqstp->rq_cred;
	struct gss_auth *gss_auth = container_of(cred->cr_auth,
			struct gss_auth, rpc_auth);
	struct gss_cred *gss_cred = container_of(cred,
			struct gss_cred, gc_base);
	struct gss_upcall_msg *gss_msg;
	struct rpc_pipe *pipe;
	int err = 0;

	dprintk("RPC: %5u %s for uid %u\n",
		task->tk_pid, __func__, from_kuid(&init_user_ns, cred->cr_uid));
	gss_msg = gss_setup_upcall(gss_auth, cred);
	if (PTR_ERR(gss_msg) == -EAGAIN) {
		/* XXX: warning on the first, under the assumption we
		 * shouldn't normally hit this case on a refresh. */
		warn_gssd();
		task->tk_timeout = 15*HZ;
		rpc_sleep_on(&pipe_version_rpc_waitqueue, task, NULL);
		return -EAGAIN;
	}
	if (IS_ERR(gss_msg)) {
		err = PTR_ERR(gss_msg);
		goto out;
	}
	pipe = gss_msg->pipe;
	spin_lock(&pipe->lock);
	if (gss_cred->gc_upcall != NULL)
		rpc_sleep_on(&gss_cred->gc_upcall->rpc_waitqueue, task, NULL);
	else if (gss_msg->ctx == NULL && gss_msg->msg.errno >= 0) {
		task->tk_timeout = 0;
		gss_cred->gc_upcall = gss_msg;
		/* gss_upcall_callback will release the reference to gss_upcall_msg */
		refcount_inc(&gss_msg->count);
		rpc_sleep_on(&gss_msg->rpc_waitqueue, task, gss_upcall_callback);
	} else {
		gss_handle_downcall_result(gss_cred, gss_msg);
		err = gss_msg->msg.errno;
	}
	spin_unlock(&pipe->lock);
	gss_release_msg(gss_msg);
out:
	dprintk("RPC: %5u %s for uid %u result %d\n",
		task->tk_pid, __func__,
		from_kuid(&init_user_ns, cred->cr_uid),	err);
	return err;
}

static inline int
gss_create_upcall(struct gss_auth *gss_auth, struct gss_cred *gss_cred)
{
	struct net *net = gss_auth->net;
	struct sunrpc_net *sn = net_generic(net, sunrpc_net_id);
	struct rpc_pipe *pipe;
	struct rpc_cred *cred = &gss_cred->gc_base;
	struct gss_upcall_msg *gss_msg;
	DEFINE_WAIT(wait);
	int err;

	dprintk("RPC:       %s for uid %u\n",
		__func__, from_kuid(&init_user_ns, cred->cr_uid));
retry:
	err = 0;
	/* if gssd is down, just skip upcalling altogether */
	if (!gssd_running(net)) {
		warn_gssd();
		return -EACCES;
	}
	gss_msg = gss_setup_upcall(gss_auth, cred);
	if (PTR_ERR(gss_msg) == -EAGAIN) {
		err = wait_event_interruptible_timeout(pipe_version_waitqueue,
				sn->pipe_version >= 0, 15 * HZ);
		if (sn->pipe_version < 0) {
			warn_gssd();
			err = -EACCES;
		}
		if (err < 0)
			goto out;
		goto retry;
	}
	if (IS_ERR(gss_msg)) {
		err = PTR_ERR(gss_msg);
		goto out;
	}
	pipe = gss_msg->pipe;
	for (;;) {
		prepare_to_wait(&gss_msg->waitqueue, &wait, TASK_KILLABLE);
		spin_lock(&pipe->lock);
		if (gss_msg->ctx != NULL || gss_msg->msg.errno < 0) {
			break;
		}
		spin_unlock(&pipe->lock);
		if (fatal_signal_pending(current)) {
			err = -ERESTARTSYS;
			goto out_intr;
		}
		schedule();
	}
	if (gss_msg->ctx)
		gss_cred_set_ctx(cred, gss_msg->ctx);
	else
		err = gss_msg->msg.errno;
	spin_unlock(&pipe->lock);
out_intr:
	finish_wait(&gss_msg->waitqueue, &wait);
	gss_release_msg(gss_msg);
out:
	dprintk("RPC:       %s for uid %u result %d\n",
		__func__, from_kuid(&init_user_ns, cred->cr_uid), err);
	return err;
}

static struct gss_upcall_msg *
gss_find_downcall(struct rpc_pipe *pipe, kuid_t uid)
{
	struct gss_upcall_msg *pos;
	list_for_each_entry(pos, &pipe->in_downcall, list) {
		if (!uid_eq(pos->uid, uid))
			continue;
		if (!rpc_msg_is_inflight(&pos->msg))
			continue;
		refcount_inc(&pos->count);
		return pos;
	}
	return NULL;
}

#define MSG_BUF_MAXSIZE 1024

static ssize_t
gss_pipe_downcall(struct file *filp, const char __user *src, size_t mlen)
{
	const void *p, *end;
	void *buf;
	struct gss_upcall_msg *gss_msg;
	struct rpc_pipe *pipe = RPC_I(file_inode(filp))->pipe;
	struct gss_cl_ctx *ctx;
	uid_t id;
	kuid_t uid;
	ssize_t err = -EFBIG;

	if (mlen > MSG_BUF_MAXSIZE)
		goto out;
	err = -ENOMEM;
	buf = kmalloc(mlen, GFP_NOFS);
	if (!buf)
		goto out;

	err = -EFAULT;
	if (copy_from_user(buf, src, mlen))
		goto err;

	end = (const void *)((char *)buf + mlen);
	p = simple_get_bytes(buf, end, &id, sizeof(id));
	if (IS_ERR(p)) {
		err = PTR_ERR(p);
		goto err;
	}

	uid = make_kuid(&init_user_ns, id);
	if (!uid_valid(uid)) {
		err = -EINVAL;
		goto err;
	}

	err = -ENOMEM;
	ctx = gss_alloc_context();
	if (ctx == NULL)
		goto err;

	err = -ENOENT;
	/* Find a matching upcall */
	spin_lock(&pipe->lock);
<<<<<<< HEAD
	gss_msg = __gss_find_upcall(pipe, uid, NULL);
=======
	gss_msg = gss_find_downcall(pipe, uid);
>>>>>>> 286cd8c7
	if (gss_msg == NULL) {
		spin_unlock(&pipe->lock);
		goto err_put_ctx;
	}
	list_del_init(&gss_msg->list);
	spin_unlock(&pipe->lock);

	p = gss_fill_context(p, end, ctx, gss_msg->auth->mech);
	if (IS_ERR(p)) {
		err = PTR_ERR(p);
		switch (err) {
		case -EACCES:
		case -EKEYEXPIRED:
			gss_msg->msg.errno = err;
			err = mlen;
			break;
		case -EFAULT:
		case -ENOMEM:
		case -EINVAL:
		case -ENOSYS:
			gss_msg->msg.errno = -EAGAIN;
			break;
		default:
			printk(KERN_CRIT "%s: bad return from "
				"gss_fill_context: %zd\n", __func__, err);
			gss_msg->msg.errno = -EIO;
		}
		goto err_release_msg;
	}
	gss_msg->ctx = gss_get_ctx(ctx);
	err = mlen;

err_release_msg:
	spin_lock(&pipe->lock);
	__gss_unhash_msg(gss_msg);
	spin_unlock(&pipe->lock);
	gss_release_msg(gss_msg);
err_put_ctx:
	gss_put_ctx(ctx);
err:
	kfree(buf);
out:
	dprintk("RPC:       %s returning %zd\n", __func__, err);
	return err;
}

static int gss_pipe_open(struct inode *inode, int new_version)
{
	struct net *net = inode->i_sb->s_fs_info;
	struct sunrpc_net *sn = net_generic(net, sunrpc_net_id);
	int ret = 0;

	spin_lock(&pipe_version_lock);
	if (sn->pipe_version < 0) {
		/* First open of any gss pipe determines the version: */
		sn->pipe_version = new_version;
		rpc_wake_up(&pipe_version_rpc_waitqueue);
		wake_up(&pipe_version_waitqueue);
	} else if (sn->pipe_version != new_version) {
		/* Trying to open a pipe of a different version */
		ret = -EBUSY;
		goto out;
	}
	atomic_inc(&sn->pipe_users);
out:
	spin_unlock(&pipe_version_lock);
	return ret;

}

static int gss_pipe_open_v0(struct inode *inode)
{
	return gss_pipe_open(inode, 0);
}

static int gss_pipe_open_v1(struct inode *inode)
{
	return gss_pipe_open(inode, 1);
}

static void
gss_pipe_release(struct inode *inode)
{
	struct net *net = inode->i_sb->s_fs_info;
	struct rpc_pipe *pipe = RPC_I(inode)->pipe;
	struct gss_upcall_msg *gss_msg;

restart:
	spin_lock(&pipe->lock);
	list_for_each_entry(gss_msg, &pipe->in_downcall, list) {

		if (!list_empty(&gss_msg->msg.list))
			continue;
		gss_msg->msg.errno = -EPIPE;
		refcount_inc(&gss_msg->count);
		__gss_unhash_msg(gss_msg);
		spin_unlock(&pipe->lock);
		gss_release_msg(gss_msg);
		goto restart;
	}
	spin_unlock(&pipe->lock);

	put_pipe_version(net);
}

static void
gss_pipe_destroy_msg(struct rpc_pipe_msg *msg)
{
	struct gss_upcall_msg *gss_msg = container_of(msg, struct gss_upcall_msg, msg);

	if (msg->errno < 0) {
		dprintk("RPC:       %s releasing msg %p\n",
			__func__, gss_msg);
		refcount_inc(&gss_msg->count);
		gss_unhash_msg(gss_msg);
		if (msg->errno == -ETIMEDOUT)
			warn_gssd();
		gss_release_msg(gss_msg);
	}
	gss_release_msg(gss_msg);
}

static void gss_pipe_dentry_destroy(struct dentry *dir,
		struct rpc_pipe_dir_object *pdo)
{
	struct gss_pipe *gss_pipe = pdo->pdo_data;
	struct rpc_pipe *pipe = gss_pipe->pipe;

	if (pipe->dentry != NULL) {
		rpc_unlink(pipe->dentry);
		pipe->dentry = NULL;
	}
}

static int gss_pipe_dentry_create(struct dentry *dir,
		struct rpc_pipe_dir_object *pdo)
{
	struct gss_pipe *p = pdo->pdo_data;
	struct dentry *dentry;

	dentry = rpc_mkpipe_dentry(dir, p->name, p->clnt, p->pipe);
	if (IS_ERR(dentry))
		return PTR_ERR(dentry);
	p->pipe->dentry = dentry;
	return 0;
}

static const struct rpc_pipe_dir_object_ops gss_pipe_dir_object_ops = {
	.create = gss_pipe_dentry_create,
	.destroy = gss_pipe_dentry_destroy,
};

static struct gss_pipe *gss_pipe_alloc(struct rpc_clnt *clnt,
		const char *name,
		const struct rpc_pipe_ops *upcall_ops)
{
	struct gss_pipe *p;
	int err = -ENOMEM;

	p = kmalloc(sizeof(*p), GFP_KERNEL);
	if (p == NULL)
		goto err;
	p->pipe = rpc_mkpipe_data(upcall_ops, RPC_PIPE_WAIT_FOR_OPEN);
	if (IS_ERR(p->pipe)) {
		err = PTR_ERR(p->pipe);
		goto err_free_gss_pipe;
	}
	p->name = name;
	p->clnt = clnt;
	kref_init(&p->kref);
	rpc_init_pipe_dir_object(&p->pdo,
			&gss_pipe_dir_object_ops,
			p);
	return p;
err_free_gss_pipe:
	kfree(p);
err:
	return ERR_PTR(err);
}

struct gss_alloc_pdo {
	struct rpc_clnt *clnt;
	const char *name;
	const struct rpc_pipe_ops *upcall_ops;
};

static int gss_pipe_match_pdo(struct rpc_pipe_dir_object *pdo, void *data)
{
	struct gss_pipe *gss_pipe;
	struct gss_alloc_pdo *args = data;

	if (pdo->pdo_ops != &gss_pipe_dir_object_ops)
		return 0;
	gss_pipe = container_of(pdo, struct gss_pipe, pdo);
	if (strcmp(gss_pipe->name, args->name) != 0)
		return 0;
	if (!kref_get_unless_zero(&gss_pipe->kref))
		return 0;
	return 1;
}

static struct rpc_pipe_dir_object *gss_pipe_alloc_pdo(void *data)
{
	struct gss_pipe *gss_pipe;
	struct gss_alloc_pdo *args = data;

	gss_pipe = gss_pipe_alloc(args->clnt, args->name, args->upcall_ops);
	if (!IS_ERR(gss_pipe))
		return &gss_pipe->pdo;
	return NULL;
}

static struct gss_pipe *gss_pipe_get(struct rpc_clnt *clnt,
		const char *name,
		const struct rpc_pipe_ops *upcall_ops)
{
	struct net *net = rpc_net_ns(clnt);
	struct rpc_pipe_dir_object *pdo;
	struct gss_alloc_pdo args = {
		.clnt = clnt,
		.name = name,
		.upcall_ops = upcall_ops,
	};

	pdo = rpc_find_or_alloc_pipe_dir_object(net,
			&clnt->cl_pipedir_objects,
			gss_pipe_match_pdo,
			gss_pipe_alloc_pdo,
			&args);
	if (pdo != NULL)
		return container_of(pdo, struct gss_pipe, pdo);
	return ERR_PTR(-ENOMEM);
}

static void __gss_pipe_free(struct gss_pipe *p)
{
	struct rpc_clnt *clnt = p->clnt;
	struct net *net = rpc_net_ns(clnt);

	rpc_remove_pipe_dir_object(net,
			&clnt->cl_pipedir_objects,
			&p->pdo);
	rpc_destroy_pipe_data(p->pipe);
	kfree(p);
}

static void __gss_pipe_release(struct kref *kref)
{
	struct gss_pipe *p = container_of(kref, struct gss_pipe, kref);

	__gss_pipe_free(p);
}

static void gss_pipe_free(struct gss_pipe *p)
{
	if (p != NULL)
		kref_put(&p->kref, __gss_pipe_release);
}

/*
 * NOTE: we have the opportunity to use different
 * parameters based on the input flavor (which must be a pseudoflavor)
 */
static struct gss_auth *
gss_create_new(const struct rpc_auth_create_args *args, struct rpc_clnt *clnt)
{
	rpc_authflavor_t flavor = args->pseudoflavor;
	struct gss_auth *gss_auth;
	struct gss_pipe *gss_pipe;
	struct rpc_auth * auth;
	int err = -ENOMEM; /* XXX? */

	dprintk("RPC:       creating GSS authenticator for client %p\n", clnt);

	if (!try_module_get(THIS_MODULE))
		return ERR_PTR(err);
	if (!(gss_auth = kmalloc(sizeof(*gss_auth), GFP_KERNEL)))
		goto out_dec;
	INIT_HLIST_NODE(&gss_auth->hash);
	gss_auth->target_name = NULL;
	if (args->target_name) {
		gss_auth->target_name = kstrdup(args->target_name, GFP_KERNEL);
		if (gss_auth->target_name == NULL)
			goto err_free;
	}
	gss_auth->client = clnt;
	gss_auth->net = get_net(rpc_net_ns(clnt));
	err = -EINVAL;
	gss_auth->mech = gss_mech_get_by_pseudoflavor(flavor);
	if (!gss_auth->mech) {
		dprintk("RPC:       Pseudoflavor %d not found!\n", flavor);
		goto err_put_net;
	}
	gss_auth->service = gss_pseudoflavor_to_service(gss_auth->mech, flavor);
	if (gss_auth->service == 0)
		goto err_put_mech;
	if (!gssd_running(gss_auth->net))
		goto err_put_mech;
	auth = &gss_auth->rpc_auth;
	auth->au_cslack = GSS_CRED_SLACK >> 2;
	auth->au_rslack = GSS_VERF_SLACK >> 2;
	auth->au_flags = 0;
	auth->au_ops = &authgss_ops;
	auth->au_flavor = flavor;
	if (gss_pseudoflavor_to_datatouch(gss_auth->mech, flavor))
		auth->au_flags |= RPCAUTH_AUTH_DATATOUCH;
	atomic_set(&auth->au_count, 1);
	kref_init(&gss_auth->kref);

	err = rpcauth_init_credcache(auth);
	if (err)
		goto err_put_mech;
	/*
	 * Note: if we created the old pipe first, then someone who
	 * examined the directory at the right moment might conclude
	 * that we supported only the old pipe.  So we instead create
	 * the new pipe first.
	 */
	gss_pipe = gss_pipe_get(clnt, "gssd", &gss_upcall_ops_v1);
	if (IS_ERR(gss_pipe)) {
		err = PTR_ERR(gss_pipe);
		goto err_destroy_credcache;
	}
	gss_auth->gss_pipe[1] = gss_pipe;

	gss_pipe = gss_pipe_get(clnt, gss_auth->mech->gm_name,
			&gss_upcall_ops_v0);
	if (IS_ERR(gss_pipe)) {
		err = PTR_ERR(gss_pipe);
		goto err_destroy_pipe_1;
	}
	gss_auth->gss_pipe[0] = gss_pipe;

	return gss_auth;
err_destroy_pipe_1:
	gss_pipe_free(gss_auth->gss_pipe[1]);
err_destroy_credcache:
	rpcauth_destroy_credcache(auth);
err_put_mech:
	gss_mech_put(gss_auth->mech);
err_put_net:
	put_net(gss_auth->net);
err_free:
	kfree(gss_auth->target_name);
	kfree(gss_auth);
out_dec:
	module_put(THIS_MODULE);
	return ERR_PTR(err);
}

static void
gss_free(struct gss_auth *gss_auth)
{
	gss_pipe_free(gss_auth->gss_pipe[0]);
	gss_pipe_free(gss_auth->gss_pipe[1]);
	gss_mech_put(gss_auth->mech);
	put_net(gss_auth->net);
	kfree(gss_auth->target_name);

	kfree(gss_auth);
	module_put(THIS_MODULE);
}

static void
gss_free_callback(struct kref *kref)
{
	struct gss_auth *gss_auth = container_of(kref, struct gss_auth, kref);

	gss_free(gss_auth);
}

static void
gss_put_auth(struct gss_auth *gss_auth)
{
	kref_put(&gss_auth->kref, gss_free_callback);
}

static void
gss_destroy(struct rpc_auth *auth)
{
	struct gss_auth *gss_auth = container_of(auth,
			struct gss_auth, rpc_auth);

	dprintk("RPC:       destroying GSS authenticator %p flavor %d\n",
			auth, auth->au_flavor);

	if (hash_hashed(&gss_auth->hash)) {
		spin_lock(&gss_auth_hash_lock);
		hash_del(&gss_auth->hash);
		spin_unlock(&gss_auth_hash_lock);
	}

	gss_pipe_free(gss_auth->gss_pipe[0]);
	gss_auth->gss_pipe[0] = NULL;
	gss_pipe_free(gss_auth->gss_pipe[1]);
	gss_auth->gss_pipe[1] = NULL;
	rpcauth_destroy_credcache(auth);

	gss_put_auth(gss_auth);
}

/*
 * Auths may be shared between rpc clients that were cloned from a
 * common client with the same xprt, if they also share the flavor and
 * target_name.
 *
 * The auth is looked up from the oldest parent sharing the same
 * cl_xprt, and the auth itself references only that common parent
 * (which is guaranteed to last as long as any of its descendants).
 */
static struct gss_auth *
gss_auth_find_or_add_hashed(const struct rpc_auth_create_args *args,
		struct rpc_clnt *clnt,
		struct gss_auth *new)
{
	struct gss_auth *gss_auth;
	unsigned long hashval = (unsigned long)clnt;

	spin_lock(&gss_auth_hash_lock);
	hash_for_each_possible(gss_auth_hash_table,
			gss_auth,
			hash,
			hashval) {
		if (gss_auth->client != clnt)
			continue;
		if (gss_auth->rpc_auth.au_flavor != args->pseudoflavor)
			continue;
		if (gss_auth->target_name != args->target_name) {
			if (gss_auth->target_name == NULL)
				continue;
			if (args->target_name == NULL)
				continue;
			if (strcmp(gss_auth->target_name, args->target_name))
				continue;
		}
		if (!atomic_inc_not_zero(&gss_auth->rpc_auth.au_count))
			continue;
		goto out;
	}
	if (new)
		hash_add(gss_auth_hash_table, &new->hash, hashval);
	gss_auth = new;
out:
	spin_unlock(&gss_auth_hash_lock);
	return gss_auth;
}

static struct gss_auth *
gss_create_hashed(const struct rpc_auth_create_args *args,
		  struct rpc_clnt *clnt)
{
	struct gss_auth *gss_auth;
	struct gss_auth *new;

	gss_auth = gss_auth_find_or_add_hashed(args, clnt, NULL);
	if (gss_auth != NULL)
		goto out;
	new = gss_create_new(args, clnt);
	if (IS_ERR(new))
		return new;
	gss_auth = gss_auth_find_or_add_hashed(args, clnt, new);
	if (gss_auth != new)
		gss_destroy(&new->rpc_auth);
out:
	return gss_auth;
}

static struct rpc_auth *
gss_create(const struct rpc_auth_create_args *args, struct rpc_clnt *clnt)
{
	struct gss_auth *gss_auth;
	struct rpc_xprt_switch *xps = rcu_access_pointer(clnt->cl_xpi.xpi_xpswitch);

	while (clnt != clnt->cl_parent) {
		struct rpc_clnt *parent = clnt->cl_parent;
		/* Find the original parent for this transport */
		if (rcu_access_pointer(parent->cl_xpi.xpi_xpswitch) != xps)
			break;
		clnt = parent;
	}

	gss_auth = gss_create_hashed(args, clnt);
	if (IS_ERR(gss_auth))
		return ERR_CAST(gss_auth);
	return &gss_auth->rpc_auth;
}

/*
 * gss_destroying_context will cause the RPCSEC_GSS to send a NULL RPC call
 * to the server with the GSS control procedure field set to
 * RPC_GSS_PROC_DESTROY. This should normally cause the server to release
 * all RPCSEC_GSS state associated with that context.
 */
static int
gss_destroying_context(struct rpc_cred *cred)
{
	struct gss_cred *gss_cred = container_of(cred, struct gss_cred, gc_base);
	struct gss_auth *gss_auth = container_of(cred->cr_auth, struct gss_auth, rpc_auth);
	struct gss_cl_ctx *ctx = rcu_dereference_protected(gss_cred->gc_ctx, 1);
	struct rpc_task *task;

	if (test_bit(RPCAUTH_CRED_UPTODATE, &cred->cr_flags) == 0)
		return 0;

	ctx->gc_proc = RPC_GSS_PROC_DESTROY;
	cred->cr_ops = &gss_nullops;

	/* Take a reference to ensure the cred will be destroyed either
	 * by the RPC call or by the put_rpccred() below */
	get_rpccred(cred);

	task = rpc_call_null(gss_auth->client, cred, RPC_TASK_ASYNC|RPC_TASK_SOFT);
	if (!IS_ERR(task))
		rpc_put_task(task);

	put_rpccred(cred);
	return 1;
}

/* gss_destroy_cred (and gss_free_ctx) are used to clean up after failure
 * to create a new cred or context, so they check that things have been
 * allocated before freeing them. */
static void
gss_do_free_ctx(struct gss_cl_ctx *ctx)
{
	dprintk("RPC:       %s\n", __func__);

	gss_delete_sec_context(&ctx->gc_gss_ctx);
	kfree(ctx->gc_wire_ctx.data);
	kfree(ctx->gc_acceptor.data);
	kfree(ctx);
}

static void
gss_free_ctx_callback(struct rcu_head *head)
{
	struct gss_cl_ctx *ctx = container_of(head, struct gss_cl_ctx, gc_rcu);
	gss_do_free_ctx(ctx);
}

static void
gss_free_ctx(struct gss_cl_ctx *ctx)
{
	call_rcu(&ctx->gc_rcu, gss_free_ctx_callback);
}

static void
gss_free_cred(struct gss_cred *gss_cred)
{
	dprintk("RPC:       %s cred=%p\n", __func__, gss_cred);
	kfree(gss_cred);
}

static void
gss_free_cred_callback(struct rcu_head *head)
{
	struct gss_cred *gss_cred = container_of(head, struct gss_cred, gc_base.cr_rcu);
	gss_free_cred(gss_cred);
}

static void
gss_destroy_nullcred(struct rpc_cred *cred)
{
	struct gss_cred *gss_cred = container_of(cred, struct gss_cred, gc_base);
	struct gss_auth *gss_auth = container_of(cred->cr_auth, struct gss_auth, rpc_auth);
	struct gss_cl_ctx *ctx = rcu_dereference_protected(gss_cred->gc_ctx, 1);

	RCU_INIT_POINTER(gss_cred->gc_ctx, NULL);
	call_rcu(&cred->cr_rcu, gss_free_cred_callback);
	if (ctx)
		gss_put_ctx(ctx);
	gss_put_auth(gss_auth);
}

static void
gss_destroy_cred(struct rpc_cred *cred)
{

	if (gss_destroying_context(cred))
		return;
	gss_destroy_nullcred(cred);
}

static int
gss_hash_cred(struct auth_cred *acred, unsigned int hashbits)
{
	return hash_64(from_kuid(&init_user_ns, acred->uid), hashbits);
}

/*
 * Lookup RPCSEC_GSS cred for the current process
 */
static struct rpc_cred *
gss_lookup_cred(struct rpc_auth *auth, struct auth_cred *acred, int flags)
{
	return rpcauth_lookup_credcache(auth, acred, flags, GFP_NOFS);
}

static struct rpc_cred *
gss_create_cred(struct rpc_auth *auth, struct auth_cred *acred, int flags, gfp_t gfp)
{
	struct gss_auth *gss_auth = container_of(auth, struct gss_auth, rpc_auth);
	struct gss_cred	*cred = NULL;
	int err = -ENOMEM;

	dprintk("RPC:       %s for uid %d, flavor %d\n",
		__func__, from_kuid(&init_user_ns, acred->uid),
		auth->au_flavor);

	if (!(cred = kzalloc(sizeof(*cred), gfp)))
		goto out_err;

	rpcauth_init_cred(&cred->gc_base, acred, auth, &gss_credops);
	/*
	 * Note: in order to force a call to call_refresh(), we deliberately
	 * fail to flag the credential as RPCAUTH_CRED_UPTODATE.
	 */
	cred->gc_base.cr_flags = 1UL << RPCAUTH_CRED_NEW;
	cred->gc_service = gss_auth->service;
	cred->gc_principal = NULL;
	if (acred->machine_cred)
		cred->gc_principal = acred->principal;
	kref_get(&gss_auth->kref);
	return &cred->gc_base;

out_err:
	dprintk("RPC:       %s failed with error %d\n", __func__, err);
	return ERR_PTR(err);
}

static int
gss_cred_init(struct rpc_auth *auth, struct rpc_cred *cred)
{
	struct gss_auth *gss_auth = container_of(auth, struct gss_auth, rpc_auth);
	struct gss_cred *gss_cred = container_of(cred,struct gss_cred, gc_base);
	int err;

	do {
		err = gss_create_upcall(gss_auth, gss_cred);
	} while (err == -EAGAIN);
	return err;
}

static char *
gss_stringify_acceptor(struct rpc_cred *cred)
{
	char *string = NULL;
	struct gss_cred *gss_cred = container_of(cred, struct gss_cred, gc_base);
	struct gss_cl_ctx *ctx;
	unsigned int len;
	struct xdr_netobj *acceptor;

	rcu_read_lock();
	ctx = rcu_dereference(gss_cred->gc_ctx);
	if (!ctx)
		goto out;

	len = ctx->gc_acceptor.len;
	rcu_read_unlock();

	/* no point if there's no string */
	if (!len)
		return NULL;
realloc:
	string = kmalloc(len + 1, GFP_KERNEL);
	if (!string)
		return NULL;

	rcu_read_lock();
	ctx = rcu_dereference(gss_cred->gc_ctx);

	/* did the ctx disappear or was it replaced by one with no acceptor? */
	if (!ctx || !ctx->gc_acceptor.len) {
		kfree(string);
		string = NULL;
		goto out;
	}

	acceptor = &ctx->gc_acceptor;

	/*
	 * Did we find a new acceptor that's longer than the original? Allocate
	 * a longer buffer and try again.
	 */
	if (len < acceptor->len) {
		len = acceptor->len;
		rcu_read_unlock();
		kfree(string);
		goto realloc;
	}

	memcpy(string, acceptor->data, acceptor->len);
	string[acceptor->len] = '\0';
out:
	rcu_read_unlock();
	return string;
}

/*
 * Returns -EACCES if GSS context is NULL or will expire within the
 * timeout (miliseconds)
 */
static int
gss_key_timeout(struct rpc_cred *rc)
{
	struct gss_cred *gss_cred = container_of(rc, struct gss_cred, gc_base);
	struct gss_cl_ctx *ctx;
	unsigned long timeout = jiffies + (gss_key_expire_timeo * HZ);
	int ret = 0;

	rcu_read_lock();
	ctx = rcu_dereference(gss_cred->gc_ctx);
	if (!ctx || time_after(timeout, ctx->gc_expiry))
		ret = -EACCES;
	rcu_read_unlock();

	return ret;
}

static int
gss_match(struct auth_cred *acred, struct rpc_cred *rc, int flags)
{
	struct gss_cred *gss_cred = container_of(rc, struct gss_cred, gc_base);
	struct gss_cl_ctx *ctx;
	int ret;

	if (test_bit(RPCAUTH_CRED_NEW, &rc->cr_flags))
		goto out;
	/* Don't match with creds that have expired. */
	rcu_read_lock();
	ctx = rcu_dereference(gss_cred->gc_ctx);
	if (!ctx || time_after(jiffies, ctx->gc_expiry)) {
		rcu_read_unlock();
		return 0;
	}
	rcu_read_unlock();
	if (!test_bit(RPCAUTH_CRED_UPTODATE, &rc->cr_flags))
		return 0;
out:
	if (acred->principal != NULL) {
		if (gss_cred->gc_principal == NULL)
			return 0;
		ret = strcmp(acred->principal, gss_cred->gc_principal) == 0;
		goto check_expire;
	}
	if (gss_cred->gc_principal != NULL)
		return 0;
	ret = uid_eq(rc->cr_uid, acred->uid);

check_expire:
	if (ret == 0)
		return ret;

	/* Notify acred users of GSS context expiration timeout */
	if (test_bit(RPC_CRED_NOTIFY_TIMEOUT, &acred->ac_flags) &&
	    (gss_key_timeout(rc) != 0)) {
		/* test will now be done from generic cred */
		test_and_clear_bit(RPC_CRED_NOTIFY_TIMEOUT, &acred->ac_flags);
		/* tell NFS layer that key will expire soon */
		set_bit(RPC_CRED_KEY_EXPIRE_SOON, &acred->ac_flags);
	}
	return ret;
}

/*
* Marshal credentials.
* Maybe we should keep a cached credential for performance reasons.
*/
static __be32 *
gss_marshal(struct rpc_task *task, __be32 *p)
{
	struct rpc_rqst *req = task->tk_rqstp;
	struct rpc_cred *cred = req->rq_cred;
	struct gss_cred	*gss_cred = container_of(cred, struct gss_cred,
						 gc_base);
	struct gss_cl_ctx	*ctx = gss_cred_get_ctx(cred);
	__be32		*cred_len;
	u32             maj_stat = 0;
	struct xdr_netobj mic;
	struct kvec	iov;
	struct xdr_buf	verf_buf;

	dprintk("RPC: %5u %s\n", task->tk_pid, __func__);

	*p++ = htonl(RPC_AUTH_GSS);
	cred_len = p++;

	spin_lock(&ctx->gc_seq_lock);
	req->rq_seqno = ctx->gc_seq++;
	spin_unlock(&ctx->gc_seq_lock);

	*p++ = htonl((u32) RPC_GSS_VERSION);
	*p++ = htonl((u32) ctx->gc_proc);
	*p++ = htonl((u32) req->rq_seqno);
	*p++ = htonl((u32) gss_cred->gc_service);
	p = xdr_encode_netobj(p, &ctx->gc_wire_ctx);
	*cred_len = htonl((p - (cred_len + 1)) << 2);

	/* We compute the checksum for the verifier over the xdr-encoded bytes
	 * starting with the xid and ending at the end of the credential: */
	iov.iov_base = xprt_skip_transport_header(req->rq_xprt,
					req->rq_snd_buf.head[0].iov_base);
	iov.iov_len = (u8 *)p - (u8 *)iov.iov_base;
	xdr_buf_from_iov(&iov, &verf_buf);

	/* set verifier flavor*/
	*p++ = htonl(RPC_AUTH_GSS);

	mic.data = (u8 *)(p + 1);
	maj_stat = gss_get_mic(ctx->gc_gss_ctx, &verf_buf, &mic);
	if (maj_stat == GSS_S_CONTEXT_EXPIRED) {
		clear_bit(RPCAUTH_CRED_UPTODATE, &cred->cr_flags);
	} else if (maj_stat != 0) {
		printk("gss_marshal: gss_get_mic FAILED (%d)\n", maj_stat);
		goto out_put_ctx;
	}
	p = xdr_encode_opaque(p, NULL, mic.len);
	gss_put_ctx(ctx);
	return p;
out_put_ctx:
	gss_put_ctx(ctx);
	return NULL;
}

static int gss_renew_cred(struct rpc_task *task)
{
	struct rpc_cred *oldcred = task->tk_rqstp->rq_cred;
	struct gss_cred *gss_cred = container_of(oldcred,
						 struct gss_cred,
						 gc_base);
	struct rpc_auth *auth = oldcred->cr_auth;
	struct auth_cred acred = {
		.uid = oldcred->cr_uid,
		.principal = gss_cred->gc_principal,
		.machine_cred = (gss_cred->gc_principal != NULL ? 1 : 0),
	};
	struct rpc_cred *new;

	new = gss_lookup_cred(auth, &acred, RPCAUTH_LOOKUP_NEW);
	if (IS_ERR(new))
		return PTR_ERR(new);
	task->tk_rqstp->rq_cred = new;
	put_rpccred(oldcred);
	return 0;
}

static int gss_cred_is_negative_entry(struct rpc_cred *cred)
{
	if (test_bit(RPCAUTH_CRED_NEGATIVE, &cred->cr_flags)) {
		unsigned long now = jiffies;
		unsigned long begin, expire;
		struct gss_cred *gss_cred;

		gss_cred = container_of(cred, struct gss_cred, gc_base);
		begin = gss_cred->gc_upcall_timestamp;
		expire = begin + gss_expired_cred_retry_delay * HZ;

		if (time_in_range_open(now, begin, expire))
			return 1;
	}
	return 0;
}

/*
* Refresh credentials. XXX - finish
*/
static int
gss_refresh(struct rpc_task *task)
{
	struct rpc_cred *cred = task->tk_rqstp->rq_cred;
	int ret = 0;

	if (gss_cred_is_negative_entry(cred))
		return -EKEYEXPIRED;

	if (!test_bit(RPCAUTH_CRED_NEW, &cred->cr_flags) &&
			!test_bit(RPCAUTH_CRED_UPTODATE, &cred->cr_flags)) {
		ret = gss_renew_cred(task);
		if (ret < 0)
			goto out;
		cred = task->tk_rqstp->rq_cred;
	}

	if (test_bit(RPCAUTH_CRED_NEW, &cred->cr_flags))
		ret = gss_refresh_upcall(task);
out:
	return ret;
}

/* Dummy refresh routine: used only when destroying the context */
static int
gss_refresh_null(struct rpc_task *task)
{
	return 0;
}

static __be32 *
gss_validate(struct rpc_task *task, __be32 *p)
{
	struct rpc_cred *cred = task->tk_rqstp->rq_cred;
	struct gss_cl_ctx *ctx = gss_cred_get_ctx(cred);
	__be32		*seq = NULL;
	struct kvec	iov;
	struct xdr_buf	verf_buf;
	struct xdr_netobj mic;
	u32		flav,len;
	u32		maj_stat;
	__be32		*ret = ERR_PTR(-EIO);

	dprintk("RPC: %5u %s\n", task->tk_pid, __func__);

	flav = ntohl(*p++);
	if ((len = ntohl(*p++)) > RPC_MAX_AUTH_SIZE)
		goto out_bad;
	if (flav != RPC_AUTH_GSS)
		goto out_bad;
	seq = kmalloc(4, GFP_NOFS);
	if (!seq)
		goto out_bad;
	*seq = htonl(task->tk_rqstp->rq_seqno);
	iov.iov_base = seq;
	iov.iov_len = 4;
	xdr_buf_from_iov(&iov, &verf_buf);
	mic.data = (u8 *)p;
	mic.len = len;

	ret = ERR_PTR(-EACCES);
	maj_stat = gss_verify_mic(ctx->gc_gss_ctx, &verf_buf, &mic);
	if (maj_stat == GSS_S_CONTEXT_EXPIRED)
		clear_bit(RPCAUTH_CRED_UPTODATE, &cred->cr_flags);
	if (maj_stat) {
		dprintk("RPC: %5u %s: gss_verify_mic returned error 0x%08x\n",
			task->tk_pid, __func__, maj_stat);
		goto out_bad;
	}
	/* We leave it to unwrap to calculate au_rslack. For now we just
	 * calculate the length of the verifier: */
	cred->cr_auth->au_verfsize = XDR_QUADLEN(len) + 2;
	gss_put_ctx(ctx);
	dprintk("RPC: %5u %s: gss_verify_mic succeeded.\n",
			task->tk_pid, __func__);
	kfree(seq);
	return p + XDR_QUADLEN(len);
out_bad:
	gss_put_ctx(ctx);
	dprintk("RPC: %5u %s failed ret %ld.\n", task->tk_pid, __func__,
		PTR_ERR(ret));
	kfree(seq);
	return ret;
}

static void gss_wrap_req_encode(kxdreproc_t encode, struct rpc_rqst *rqstp,
				__be32 *p, void *obj)
{
	struct xdr_stream xdr;

	xdr_init_encode(&xdr, &rqstp->rq_snd_buf, p);
	encode(rqstp, &xdr, obj);
}

static inline int
gss_wrap_req_integ(struct rpc_cred *cred, struct gss_cl_ctx *ctx,
		   kxdreproc_t encode, struct rpc_rqst *rqstp,
		   __be32 *p, void *obj)
{
	struct xdr_buf	*snd_buf = &rqstp->rq_snd_buf;
	struct xdr_buf	integ_buf;
	__be32          *integ_len = NULL;
	struct xdr_netobj mic;
	u32		offset;
	__be32		*q;
	struct kvec	*iov;
	u32             maj_stat = 0;
	int		status = -EIO;

	integ_len = p++;
	offset = (u8 *)p - (u8 *)snd_buf->head[0].iov_base;
	*p++ = htonl(rqstp->rq_seqno);

	gss_wrap_req_encode(encode, rqstp, p, obj);

	if (xdr_buf_subsegment(snd_buf, &integ_buf,
				offset, snd_buf->len - offset))
		return status;
	*integ_len = htonl(integ_buf.len);

	/* guess whether we're in the head or the tail: */
	if (snd_buf->page_len || snd_buf->tail[0].iov_len)
		iov = snd_buf->tail;
	else
		iov = snd_buf->head;
	p = iov->iov_base + iov->iov_len;
	mic.data = (u8 *)(p + 1);

	maj_stat = gss_get_mic(ctx->gc_gss_ctx, &integ_buf, &mic);
	status = -EIO; /* XXX? */
	if (maj_stat == GSS_S_CONTEXT_EXPIRED)
		clear_bit(RPCAUTH_CRED_UPTODATE, &cred->cr_flags);
	else if (maj_stat)
		return status;
	q = xdr_encode_opaque(p, NULL, mic.len);

	offset = (u8 *)q - (u8 *)p;
	iov->iov_len += offset;
	snd_buf->len += offset;
	return 0;
}

static void
priv_release_snd_buf(struct rpc_rqst *rqstp)
{
	int i;

	for (i=0; i < rqstp->rq_enc_pages_num; i++)
		__free_page(rqstp->rq_enc_pages[i]);
	kfree(rqstp->rq_enc_pages);
	rqstp->rq_release_snd_buf = NULL;
}

static int
alloc_enc_pages(struct rpc_rqst *rqstp)
{
	struct xdr_buf *snd_buf = &rqstp->rq_snd_buf;
	int first, last, i;

	if (rqstp->rq_release_snd_buf)
		rqstp->rq_release_snd_buf(rqstp);

	if (snd_buf->page_len == 0) {
		rqstp->rq_enc_pages_num = 0;
		return 0;
	}

	first = snd_buf->page_base >> PAGE_SHIFT;
	last = (snd_buf->page_base + snd_buf->page_len - 1) >> PAGE_SHIFT;
	rqstp->rq_enc_pages_num = last - first + 1 + 1;
	rqstp->rq_enc_pages
		= kmalloc_array(rqstp->rq_enc_pages_num,
				sizeof(struct page *),
				GFP_NOFS);
	if (!rqstp->rq_enc_pages)
		goto out;
	for (i=0; i < rqstp->rq_enc_pages_num; i++) {
		rqstp->rq_enc_pages[i] = alloc_page(GFP_NOFS);
		if (rqstp->rq_enc_pages[i] == NULL)
			goto out_free;
	}
	rqstp->rq_release_snd_buf = priv_release_snd_buf;
	return 0;
out_free:
	rqstp->rq_enc_pages_num = i;
	priv_release_snd_buf(rqstp);
out:
	return -EAGAIN;
}

static inline int
gss_wrap_req_priv(struct rpc_cred *cred, struct gss_cl_ctx *ctx,
		  kxdreproc_t encode, struct rpc_rqst *rqstp,
		  __be32 *p, void *obj)
{
	struct xdr_buf	*snd_buf = &rqstp->rq_snd_buf;
	u32		offset;
	u32             maj_stat;
	int		status;
	__be32		*opaque_len;
	struct page	**inpages;
	int		first;
	int		pad;
	struct kvec	*iov;
	char		*tmp;

	opaque_len = p++;
	offset = (u8 *)p - (u8 *)snd_buf->head[0].iov_base;
	*p++ = htonl(rqstp->rq_seqno);

	gss_wrap_req_encode(encode, rqstp, p, obj);

	status = alloc_enc_pages(rqstp);
	if (status)
		return status;
	first = snd_buf->page_base >> PAGE_SHIFT;
	inpages = snd_buf->pages + first;
	snd_buf->pages = rqstp->rq_enc_pages;
	snd_buf->page_base -= first << PAGE_SHIFT;
	/*
	 * Give the tail its own page, in case we need extra space in the
	 * head when wrapping:
	 *
	 * call_allocate() allocates twice the slack space required
	 * by the authentication flavor to rq_callsize.
	 * For GSS, slack is GSS_CRED_SLACK.
	 */
	if (snd_buf->page_len || snd_buf->tail[0].iov_len) {
		tmp = page_address(rqstp->rq_enc_pages[rqstp->rq_enc_pages_num - 1]);
		memcpy(tmp, snd_buf->tail[0].iov_base, snd_buf->tail[0].iov_len);
		snd_buf->tail[0].iov_base = tmp;
	}
	maj_stat = gss_wrap(ctx->gc_gss_ctx, offset, snd_buf, inpages);
	/* slack space should prevent this ever happening: */
	BUG_ON(snd_buf->len > snd_buf->buflen);
	status = -EIO;
	/* We're assuming that when GSS_S_CONTEXT_EXPIRED, the encryption was
	 * done anyway, so it's safe to put the request on the wire: */
	if (maj_stat == GSS_S_CONTEXT_EXPIRED)
		clear_bit(RPCAUTH_CRED_UPTODATE, &cred->cr_flags);
	else if (maj_stat)
		return status;

	*opaque_len = htonl(snd_buf->len - offset);
	/* guess whether we're in the head or the tail: */
	if (snd_buf->page_len || snd_buf->tail[0].iov_len)
		iov = snd_buf->tail;
	else
		iov = snd_buf->head;
	p = iov->iov_base + iov->iov_len;
	pad = 3 - ((snd_buf->len - offset - 1) & 3);
	memset(p, 0, pad);
	iov->iov_len += pad;
	snd_buf->len += pad;

	return 0;
}

static int
gss_wrap_req(struct rpc_task *task,
	     kxdreproc_t encode, void *rqstp, __be32 *p, void *obj)
{
	struct rpc_cred *cred = task->tk_rqstp->rq_cred;
	struct gss_cred	*gss_cred = container_of(cred, struct gss_cred,
			gc_base);
	struct gss_cl_ctx *ctx = gss_cred_get_ctx(cred);
	int             status = -EIO;

	dprintk("RPC: %5u %s\n", task->tk_pid, __func__);
	if (ctx->gc_proc != RPC_GSS_PROC_DATA) {
		/* The spec seems a little ambiguous here, but I think that not
		 * wrapping context destruction requests makes the most sense.
		 */
		gss_wrap_req_encode(encode, rqstp, p, obj);
		status = 0;
		goto out;
	}
	switch (gss_cred->gc_service) {
	case RPC_GSS_SVC_NONE:
		gss_wrap_req_encode(encode, rqstp, p, obj);
		status = 0;
		break;
	case RPC_GSS_SVC_INTEGRITY:
		status = gss_wrap_req_integ(cred, ctx, encode, rqstp, p, obj);
		break;
	case RPC_GSS_SVC_PRIVACY:
		status = gss_wrap_req_priv(cred, ctx, encode, rqstp, p, obj);
		break;
	}
out:
	gss_put_ctx(ctx);
	dprintk("RPC: %5u %s returning %d\n", task->tk_pid, __func__, status);
	return status;
}

static inline int
gss_unwrap_resp_integ(struct rpc_cred *cred, struct gss_cl_ctx *ctx,
		struct rpc_rqst *rqstp, __be32 **p)
{
	struct xdr_buf	*rcv_buf = &rqstp->rq_rcv_buf;
	struct xdr_buf integ_buf;
	struct xdr_netobj mic;
	u32 data_offset, mic_offset;
	u32 integ_len;
	u32 maj_stat;
	int status = -EIO;

	integ_len = ntohl(*(*p)++);
	if (integ_len & 3)
		return status;
	data_offset = (u8 *)(*p) - (u8 *)rcv_buf->head[0].iov_base;
	mic_offset = integ_len + data_offset;
	if (mic_offset > rcv_buf->len)
		return status;
	if (ntohl(*(*p)++) != rqstp->rq_seqno)
		return status;

	if (xdr_buf_subsegment(rcv_buf, &integ_buf, data_offset,
				mic_offset - data_offset))
		return status;

	if (xdr_buf_read_netobj(rcv_buf, &mic, mic_offset))
		return status;

	maj_stat = gss_verify_mic(ctx->gc_gss_ctx, &integ_buf, &mic);
	if (maj_stat == GSS_S_CONTEXT_EXPIRED)
		clear_bit(RPCAUTH_CRED_UPTODATE, &cred->cr_flags);
	if (maj_stat != GSS_S_COMPLETE)
		return status;
	return 0;
}

static inline int
gss_unwrap_resp_priv(struct rpc_cred *cred, struct gss_cl_ctx *ctx,
		struct rpc_rqst *rqstp, __be32 **p)
{
	struct xdr_buf  *rcv_buf = &rqstp->rq_rcv_buf;
	u32 offset;
	u32 opaque_len;
	u32 maj_stat;
	int status = -EIO;

	opaque_len = ntohl(*(*p)++);
	offset = (u8 *)(*p) - (u8 *)rcv_buf->head[0].iov_base;
	if (offset + opaque_len > rcv_buf->len)
		return status;
	/* remove padding: */
	rcv_buf->len = offset + opaque_len;

	maj_stat = gss_unwrap(ctx->gc_gss_ctx, offset, rcv_buf);
	if (maj_stat == GSS_S_CONTEXT_EXPIRED)
		clear_bit(RPCAUTH_CRED_UPTODATE, &cred->cr_flags);
	if (maj_stat != GSS_S_COMPLETE)
		return status;
	if (ntohl(*(*p)++) != rqstp->rq_seqno)
		return status;

	return 0;
}

static int
gss_unwrap_req_decode(kxdrdproc_t decode, struct rpc_rqst *rqstp,
		      __be32 *p, void *obj)
{
	struct xdr_stream xdr;

	xdr_init_decode(&xdr, &rqstp->rq_rcv_buf, p);
	return decode(rqstp, &xdr, obj);
}

static int
gss_unwrap_resp(struct rpc_task *task,
		kxdrdproc_t decode, void *rqstp, __be32 *p, void *obj)
{
	struct rpc_cred *cred = task->tk_rqstp->rq_cred;
	struct gss_cred *gss_cred = container_of(cred, struct gss_cred,
			gc_base);
	struct gss_cl_ctx *ctx = gss_cred_get_ctx(cred);
	__be32		*savedp = p;
	struct kvec	*head = ((struct rpc_rqst *)rqstp)->rq_rcv_buf.head;
	int		savedlen = head->iov_len;
	int             status = -EIO;

	if (ctx->gc_proc != RPC_GSS_PROC_DATA)
		goto out_decode;
	switch (gss_cred->gc_service) {
	case RPC_GSS_SVC_NONE:
		break;
	case RPC_GSS_SVC_INTEGRITY:
		status = gss_unwrap_resp_integ(cred, ctx, rqstp, &p);
		if (status)
			goto out;
		break;
	case RPC_GSS_SVC_PRIVACY:
		status = gss_unwrap_resp_priv(cred, ctx, rqstp, &p);
		if (status)
			goto out;
		break;
	}
	/* take into account extra slack for integrity and privacy cases: */
	cred->cr_auth->au_rslack = cred->cr_auth->au_verfsize + (p - savedp)
						+ (savedlen - head->iov_len);
out_decode:
	status = gss_unwrap_req_decode(decode, rqstp, p, obj);
out:
	gss_put_ctx(ctx);
	dprintk("RPC: %5u %s returning %d\n",
		task->tk_pid, __func__, status);
	return status;
}

static const struct rpc_authops authgss_ops = {
	.owner		= THIS_MODULE,
	.au_flavor	= RPC_AUTH_GSS,
	.au_name	= "RPCSEC_GSS",
	.create		= gss_create,
	.destroy	= gss_destroy,
	.hash_cred	= gss_hash_cred,
	.lookup_cred	= gss_lookup_cred,
	.crcreate	= gss_create_cred,
	.list_pseudoflavors = gss_mech_list_pseudoflavors,
	.info2flavor	= gss_mech_info2flavor,
	.flavor2info	= gss_mech_flavor2info,
};

static const struct rpc_credops gss_credops = {
	.cr_name		= "AUTH_GSS",
	.crdestroy		= gss_destroy_cred,
	.cr_init		= gss_cred_init,
	.crbind			= rpcauth_generic_bind_cred,
	.crmatch		= gss_match,
	.crmarshal		= gss_marshal,
	.crrefresh		= gss_refresh,
	.crvalidate		= gss_validate,
	.crwrap_req		= gss_wrap_req,
	.crunwrap_resp		= gss_unwrap_resp,
	.crkey_timeout		= gss_key_timeout,
	.crstringify_acceptor	= gss_stringify_acceptor,
};

static const struct rpc_credops gss_nullops = {
	.cr_name		= "AUTH_GSS",
	.crdestroy		= gss_destroy_nullcred,
	.crbind			= rpcauth_generic_bind_cred,
	.crmatch		= gss_match,
	.crmarshal		= gss_marshal,
	.crrefresh		= gss_refresh_null,
	.crvalidate		= gss_validate,
	.crwrap_req		= gss_wrap_req,
	.crunwrap_resp		= gss_unwrap_resp,
	.crstringify_acceptor	= gss_stringify_acceptor,
};

static const struct rpc_pipe_ops gss_upcall_ops_v0 = {
	.upcall		= rpc_pipe_generic_upcall,
	.downcall	= gss_pipe_downcall,
	.destroy_msg	= gss_pipe_destroy_msg,
	.open_pipe	= gss_pipe_open_v0,
	.release_pipe	= gss_pipe_release,
};

static const struct rpc_pipe_ops gss_upcall_ops_v1 = {
	.upcall		= rpc_pipe_generic_upcall,
	.downcall	= gss_pipe_downcall,
	.destroy_msg	= gss_pipe_destroy_msg,
	.open_pipe	= gss_pipe_open_v1,
	.release_pipe	= gss_pipe_release,
};

static __net_init int rpcsec_gss_init_net(struct net *net)
{
	return gss_svc_init_net(net);
}

static __net_exit void rpcsec_gss_exit_net(struct net *net)
{
	gss_svc_shutdown_net(net);
}

static struct pernet_operations rpcsec_gss_net_ops = {
	.init = rpcsec_gss_init_net,
	.exit = rpcsec_gss_exit_net,
};

/*
 * Initialize RPCSEC_GSS module
 */
static int __init init_rpcsec_gss(void)
{
	int err = 0;

	err = rpcauth_register(&authgss_ops);
	if (err)
		goto out;
	err = gss_svc_init();
	if (err)
		goto out_unregister;
	err = register_pernet_subsys(&rpcsec_gss_net_ops);
	if (err)
		goto out_svc_exit;
	rpc_init_wait_queue(&pipe_version_rpc_waitqueue, "gss pipe version");
	return 0;
out_svc_exit:
	gss_svc_shutdown();
out_unregister:
	rpcauth_unregister(&authgss_ops);
out:
	return err;
}

static void __exit exit_rpcsec_gss(void)
{
	unregister_pernet_subsys(&rpcsec_gss_net_ops);
	gss_svc_shutdown();
	rpcauth_unregister(&authgss_ops);
	rcu_barrier(); /* Wait for completion of call_rcu()'s */
}

MODULE_ALIAS("rpc-auth-6");
MODULE_LICENSE("GPL");
module_param_named(expired_cred_retry_delay,
		   gss_expired_cred_retry_delay,
		   uint, 0644);
MODULE_PARM_DESC(expired_cred_retry_delay, "Timeout (in seconds) until "
		"the RPC engine retries an expired credential");

module_param_named(key_expire_timeo,
		   gss_key_expire_timeo,
		   uint, 0644);
MODULE_PARM_DESC(key_expire_timeo, "Time (in seconds) at the end of a "
		"credential keys lifetime where the NFS layer cleans up "
		"prior to key expiration");

module_init(init_rpcsec_gss)
module_exit(exit_rpcsec_gss)<|MERGE_RESOLUTION|>--- conflicted
+++ resolved
@@ -323,15 +323,9 @@
 	list_for_each_entry(pos, &pipe->in_downcall, list) {
 		if (!uid_eq(pos->uid, uid))
 			continue;
-<<<<<<< HEAD
-		if (auth && pos->auth->service != auth->service)
-			continue;
-		atomic_inc(&pos->count);
-=======
 		if (pos->auth->service != auth->service)
 			continue;
 		refcount_inc(&pos->count);
->>>>>>> 286cd8c7
 		dprintk("RPC:       %s found msg %p\n", __func__, pos);
 		return pos;
 	}
@@ -551,19 +545,11 @@
 	gss_msg = gss_add_msg(gss_new);
 	if (gss_msg == gss_new) {
 		int res;
-<<<<<<< HEAD
-		atomic_inc(&gss_msg->count);
-		res = rpc_queue_upcall(gss_new->pipe, &gss_new->msg);
-		if (res) {
-			gss_unhash_msg(gss_new);
-			atomic_dec(&gss_msg->count);
-=======
 		refcount_inc(&gss_msg->count);
 		res = rpc_queue_upcall(gss_new->pipe, &gss_new->msg);
 		if (res) {
 			gss_unhash_msg(gss_new);
 			refcount_dec(&gss_msg->count);
->>>>>>> 286cd8c7
 			gss_release_msg(gss_new);
 			gss_msg = ERR_PTR(res);
 		}
@@ -752,11 +738,7 @@
 	err = -ENOENT;
 	/* Find a matching upcall */
 	spin_lock(&pipe->lock);
-<<<<<<< HEAD
-	gss_msg = __gss_find_upcall(pipe, uid, NULL);
-=======
 	gss_msg = gss_find_downcall(pipe, uid);
->>>>>>> 286cd8c7
 	if (gss_msg == NULL) {
 		spin_unlock(&pipe->lock);
 		goto err_put_ctx;
