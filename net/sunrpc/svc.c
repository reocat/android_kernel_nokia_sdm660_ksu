/*
 * linux/net/sunrpc/svc.c
 *
 * High-level RPC service routines
 *
 * Copyright (C) 1995, 1996 Olaf Kirch <okir@monad.swb.de>
 *
 * Multiple threads pools and NUMAisation
 * Copyright (c) 2006 Silicon Graphics, Inc.
 * by Greg Banks <gnb@melbourne.sgi.com>
 */

#include <linux/linkage.h>
#include <linux/sched/signal.h>
#include <linux/errno.h>
#include <linux/net.h>
#include <linux/in.h>
#include <linux/mm.h>
#include <linux/interrupt.h>
#include <linux/module.h>
#include <linux/kthread.h>
#include <linux/slab.h>

#include <linux/sunrpc/types.h>
#include <linux/sunrpc/xdr.h>
#include <linux/sunrpc/stats.h>
#include <linux/sunrpc/svcsock.h>
#include <linux/sunrpc/clnt.h>
#include <linux/sunrpc/bc_xprt.h>

#include <trace/events/sunrpc.h>

#define RPCDBG_FACILITY	RPCDBG_SVCDSP

static void svc_unregister(const struct svc_serv *serv, struct net *net);

#define svc_serv_is_pooled(serv)    ((serv)->sv_ops->svo_function)

#define SVC_POOL_DEFAULT	SVC_POOL_GLOBAL

/*
 * Structure for mapping cpus to pools and vice versa.
 * Setup once during sunrpc initialisation.
 */
struct svc_pool_map svc_pool_map = {
	.mode = SVC_POOL_DEFAULT
};
EXPORT_SYMBOL_GPL(svc_pool_map);

static DEFINE_MUTEX(svc_pool_map_mutex);/* protects svc_pool_map.count only */

static int
param_set_pool_mode(const char *val, const struct kernel_param *kp)
{
	int *ip = (int *)kp->arg;
	struct svc_pool_map *m = &svc_pool_map;
	int err;

	mutex_lock(&svc_pool_map_mutex);

	err = -EBUSY;
	if (m->count)
		goto out;

	err = 0;
	if (!strncmp(val, "auto", 4))
		*ip = SVC_POOL_AUTO;
	else if (!strncmp(val, "global", 6))
		*ip = SVC_POOL_GLOBAL;
	else if (!strncmp(val, "percpu", 6))
		*ip = SVC_POOL_PERCPU;
	else if (!strncmp(val, "pernode", 7))
		*ip = SVC_POOL_PERNODE;
	else
		err = -EINVAL;

out:
	mutex_unlock(&svc_pool_map_mutex);
	return err;
}

static int
param_get_pool_mode(char *buf, const struct kernel_param *kp)
{
	int *ip = (int *)kp->arg;

	switch (*ip)
	{
	case SVC_POOL_AUTO:
		return strlcpy(buf, "auto", 20);
	case SVC_POOL_GLOBAL:
		return strlcpy(buf, "global", 20);
	case SVC_POOL_PERCPU:
		return strlcpy(buf, "percpu", 20);
	case SVC_POOL_PERNODE:
		return strlcpy(buf, "pernode", 20);
	default:
		return sprintf(buf, "%d", *ip);
	}
}

module_param_call(pool_mode, param_set_pool_mode, param_get_pool_mode,
		 &svc_pool_map.mode, 0644);

/*
 * Detect best pool mapping mode heuristically,
 * according to the machine's topology.
 */
static int
svc_pool_map_choose_mode(void)
{
	unsigned int node;

	if (nr_online_nodes > 1) {
		/*
		 * Actually have multiple NUMA nodes,
		 * so split pools on NUMA node boundaries
		 */
		return SVC_POOL_PERNODE;
	}

	node = first_online_node;
	if (nr_cpus_node(node) > 2) {
		/*
		 * Non-trivial SMP, or CONFIG_NUMA on
		 * non-NUMA hardware, e.g. with a generic
		 * x86_64 kernel on Xeons.  In this case we
		 * want to divide the pools on cpu boundaries.
		 */
		return SVC_POOL_PERCPU;
	}

	/* default: one global pool */
	return SVC_POOL_GLOBAL;
}

/*
 * Allocate the to_pool[] and pool_to[] arrays.
 * Returns 0 on success or an errno.
 */
static int
svc_pool_map_alloc_arrays(struct svc_pool_map *m, unsigned int maxpools)
{
	m->to_pool = kcalloc(maxpools, sizeof(unsigned int), GFP_KERNEL);
	if (!m->to_pool)
		goto fail;
	m->pool_to = kcalloc(maxpools, sizeof(unsigned int), GFP_KERNEL);
	if (!m->pool_to)
		goto fail_free;

	return 0;

fail_free:
	kfree(m->to_pool);
	m->to_pool = NULL;
fail:
	return -ENOMEM;
}

/*
 * Initialise the pool map for SVC_POOL_PERCPU mode.
 * Returns number of pools or <0 on error.
 */
static int
svc_pool_map_init_percpu(struct svc_pool_map *m)
{
	unsigned int maxpools = nr_cpu_ids;
	unsigned int pidx = 0;
	unsigned int cpu;
	int err;

	err = svc_pool_map_alloc_arrays(m, maxpools);
	if (err)
		return err;

	for_each_online_cpu(cpu) {
		BUG_ON(pidx >= maxpools);
		m->to_pool[cpu] = pidx;
		m->pool_to[pidx] = cpu;
		pidx++;
	}
	/* cpus brought online later all get mapped to pool0, sorry */

	return pidx;
};


/*
 * Initialise the pool map for SVC_POOL_PERNODE mode.
 * Returns number of pools or <0 on error.
 */
static int
svc_pool_map_init_pernode(struct svc_pool_map *m)
{
	unsigned int maxpools = nr_node_ids;
	unsigned int pidx = 0;
	unsigned int node;
	int err;

	err = svc_pool_map_alloc_arrays(m, maxpools);
	if (err)
		return err;

	for_each_node_with_cpus(node) {
		/* some architectures (e.g. SN2) have cpuless nodes */
		BUG_ON(pidx > maxpools);
		m->to_pool[node] = pidx;
		m->pool_to[pidx] = node;
		pidx++;
	}
	/* nodes brought online later all get mapped to pool0, sorry */

	return pidx;
}


/*
 * Add a reference to the global map of cpus to pools (and
 * vice versa).  Initialise the map if we're the first user.
 * Returns the number of pools.
 */
unsigned int
svc_pool_map_get(void)
{
	struct svc_pool_map *m = &svc_pool_map;
	int npools = -1;

	mutex_lock(&svc_pool_map_mutex);

	if (m->count++) {
		mutex_unlock(&svc_pool_map_mutex);
		return m->npools;
	}

	if (m->mode == SVC_POOL_AUTO)
		m->mode = svc_pool_map_choose_mode();

	switch (m->mode) {
	case SVC_POOL_PERCPU:
		npools = svc_pool_map_init_percpu(m);
		break;
	case SVC_POOL_PERNODE:
		npools = svc_pool_map_init_pernode(m);
		break;
	}

	if (npools < 0) {
		/* default, or memory allocation failure */
		npools = 1;
		m->mode = SVC_POOL_GLOBAL;
	}
	m->npools = npools;

	mutex_unlock(&svc_pool_map_mutex);
	return m->npools;
}
EXPORT_SYMBOL_GPL(svc_pool_map_get);

/*
 * Drop a reference to the global map of cpus to pools.
 * When the last reference is dropped, the map data is
 * freed; this allows the sysadmin to change the pool
 * mode using the pool_mode module option without
 * rebooting or re-loading sunrpc.ko.
 */
void
svc_pool_map_put(void)
{
	struct svc_pool_map *m = &svc_pool_map;

	mutex_lock(&svc_pool_map_mutex);

	if (!--m->count) {
		kfree(m->to_pool);
		m->to_pool = NULL;
		kfree(m->pool_to);
		m->pool_to = NULL;
		m->npools = 0;
	}

	mutex_unlock(&svc_pool_map_mutex);
}
EXPORT_SYMBOL_GPL(svc_pool_map_put);

static int svc_pool_map_get_node(unsigned int pidx)
{
	const struct svc_pool_map *m = &svc_pool_map;

	if (m->count) {
		if (m->mode == SVC_POOL_PERCPU)
			return cpu_to_node(m->pool_to[pidx]);
		if (m->mode == SVC_POOL_PERNODE)
			return m->pool_to[pidx];
	}
	return NUMA_NO_NODE;
}
/*
 * Set the given thread's cpus_allowed mask so that it
 * will only run on cpus in the given pool.
 */
static inline void
svc_pool_map_set_cpumask(struct task_struct *task, unsigned int pidx)
{
	struct svc_pool_map *m = &svc_pool_map;
	unsigned int node = m->pool_to[pidx];

	/*
	 * The caller checks for sv_nrpools > 1, which
	 * implies that we've been initialized.
	 */
	WARN_ON_ONCE(m->count == 0);
	if (m->count == 0)
		return;

	switch (m->mode) {
	case SVC_POOL_PERCPU:
	{
		set_cpus_allowed_ptr(task, cpumask_of(node));
		break;
	}
	case SVC_POOL_PERNODE:
	{
		set_cpus_allowed_ptr(task, cpumask_of_node(node));
		break;
	}
	}
}

/*
 * Use the mapping mode to choose a pool for a given CPU.
 * Used when enqueueing an incoming RPC.  Always returns
 * a non-NULL pool pointer.
 */
struct svc_pool *
svc_pool_for_cpu(struct svc_serv *serv, int cpu)
{
	struct svc_pool_map *m = &svc_pool_map;
	unsigned int pidx = 0;

	/*
	 * An uninitialised map happens in a pure client when
	 * lockd is brought up, so silently treat it the
	 * same as SVC_POOL_GLOBAL.
	 */
	if (svc_serv_is_pooled(serv)) {
		switch (m->mode) {
		case SVC_POOL_PERCPU:
			pidx = m->to_pool[cpu];
			break;
		case SVC_POOL_PERNODE:
			pidx = m->to_pool[cpu_to_node(cpu)];
			break;
		}
	}
	return &serv->sv_pools[pidx % serv->sv_nrpools];
}

int svc_rpcb_setup(struct svc_serv *serv, struct net *net)
{
	int err;

	err = rpcb_create_local(net);
	if (err)
		return err;

	/* Remove any stale portmap registrations */
	svc_unregister(serv, net);
	return 0;
}
EXPORT_SYMBOL_GPL(svc_rpcb_setup);

void svc_rpcb_cleanup(struct svc_serv *serv, struct net *net)
{
	svc_unregister(serv, net);
	rpcb_put_local(net);
}
EXPORT_SYMBOL_GPL(svc_rpcb_cleanup);

static int svc_uses_rpcbind(struct svc_serv *serv)
{
	struct svc_program	*progp;
	unsigned int		i;

	for (progp = serv->sv_program; progp; progp = progp->pg_next) {
		for (i = 0; i < progp->pg_nvers; i++) {
			if (progp->pg_vers[i] == NULL)
				continue;
			if (!progp->pg_vers[i]->vs_hidden)
				return 1;
		}
	}

	return 0;
}

int svc_bind(struct svc_serv *serv, struct net *net)
{
	if (!svc_uses_rpcbind(serv))
		return 0;
	return svc_rpcb_setup(serv, net);
}
EXPORT_SYMBOL_GPL(svc_bind);

#if defined(CONFIG_SUNRPC_BACKCHANNEL)
static void
__svc_init_bc(struct svc_serv *serv)
{
	INIT_LIST_HEAD(&serv->sv_cb_list);
	spin_lock_init(&serv->sv_cb_lock);
	init_waitqueue_head(&serv->sv_cb_waitq);
}
#else
static void
__svc_init_bc(struct svc_serv *serv)
{
}
#endif

/*
 * Create an RPC service
 */
static struct svc_serv *
__svc_create(struct svc_program *prog, unsigned int bufsize, int npools,
	     const struct svc_serv_ops *ops)
{
	struct svc_serv	*serv;
	unsigned int vers;
	unsigned int xdrsize;
	unsigned int i;

	if (!(serv = kzalloc(sizeof(*serv), GFP_KERNEL)))
		return NULL;
	serv->sv_name      = prog->pg_name;
	serv->sv_program   = prog;
	serv->sv_nrthreads = 1;
	serv->sv_stats     = prog->pg_stats;
	if (bufsize > RPCSVC_MAXPAYLOAD)
		bufsize = RPCSVC_MAXPAYLOAD;
	serv->sv_max_payload = bufsize? bufsize : 4096;
	serv->sv_max_mesg  = roundup(serv->sv_max_payload + PAGE_SIZE, PAGE_SIZE);
	serv->sv_ops = ops;
	xdrsize = 0;
	while (prog) {
		prog->pg_lovers = prog->pg_nvers-1;
		for (vers=0; vers<prog->pg_nvers ; vers++)
			if (prog->pg_vers[vers]) {
				prog->pg_hivers = vers;
				if (prog->pg_lovers > vers)
					prog->pg_lovers = vers;
				if (prog->pg_vers[vers]->vs_xdrsize > xdrsize)
					xdrsize = prog->pg_vers[vers]->vs_xdrsize;
			}
		prog = prog->pg_next;
	}
	serv->sv_xdrsize   = xdrsize;
	INIT_LIST_HEAD(&serv->sv_tempsocks);
	INIT_LIST_HEAD(&serv->sv_permsocks);
	timer_setup(&serv->sv_temptimer, NULL, 0);
	spin_lock_init(&serv->sv_lock);

	__svc_init_bc(serv);

	serv->sv_nrpools = npools;
	serv->sv_pools =
		kcalloc(serv->sv_nrpools, sizeof(struct svc_pool),
			GFP_KERNEL);
	if (!serv->sv_pools) {
		kfree(serv);
		return NULL;
	}

	for (i = 0; i < serv->sv_nrpools; i++) {
		struct svc_pool *pool = &serv->sv_pools[i];

		dprintk("svc: initialising pool %u for %s\n",
				i, serv->sv_name);

		pool->sp_id = i;
		INIT_LIST_HEAD(&pool->sp_sockets);
		INIT_LIST_HEAD(&pool->sp_all_threads);
		spin_lock_init(&pool->sp_lock);
	}

	return serv;
}

struct svc_serv *
svc_create(struct svc_program *prog, unsigned int bufsize,
	   const struct svc_serv_ops *ops)
{
	return __svc_create(prog, bufsize, /*npools*/1, ops);
}
EXPORT_SYMBOL_GPL(svc_create);

struct svc_serv *
svc_create_pooled(struct svc_program *prog, unsigned int bufsize,
		  const struct svc_serv_ops *ops)
{
	struct svc_serv *serv;
	unsigned int npools = svc_pool_map_get();

	serv = __svc_create(prog, bufsize, npools, ops);
	if (!serv)
		goto out_err;
	return serv;
out_err:
	svc_pool_map_put();
	return NULL;
}
EXPORT_SYMBOL_GPL(svc_create_pooled);

void svc_shutdown_net(struct svc_serv *serv, struct net *net)
{
	svc_close_net(serv, net);

	if (serv->sv_ops->svo_shutdown)
		serv->sv_ops->svo_shutdown(serv, net);
}
EXPORT_SYMBOL_GPL(svc_shutdown_net);

/*
 * Destroy an RPC service. Should be called with appropriate locking to
 * protect the sv_nrthreads, sv_permsocks and sv_tempsocks.
 */
void
svc_destroy(struct svc_serv *serv)
{
	dprintk("svc: svc_destroy(%s, %d)\n",
				serv->sv_program->pg_name,
				serv->sv_nrthreads);

	if (serv->sv_nrthreads) {
		if (--(serv->sv_nrthreads) != 0) {
			svc_sock_update_bufs(serv);
			return;
		}
	} else
		printk("svc_destroy: no threads for serv=%p!\n", serv);

	del_timer_sync(&serv->sv_temptimer);

	/*
	 * The last user is gone and thus all sockets have to be destroyed to
	 * the point. Check this.
	 */
	BUG_ON(!list_empty(&serv->sv_permsocks));
	BUG_ON(!list_empty(&serv->sv_tempsocks));

	cache_clean_deferred(serv);

	if (svc_serv_is_pooled(serv))
		svc_pool_map_put();

	kfree(serv->sv_pools);
	kfree(serv);
}
EXPORT_SYMBOL_GPL(svc_destroy);

/*
 * Allocate an RPC server's buffer space.
 * We allocate pages and place them in rq_argpages.
 */
static int
svc_init_buffer(struct svc_rqst *rqstp, unsigned int size, int node)
{
	unsigned int pages, arghi;

	/* bc_xprt uses fore channel allocated buffers */
	if (svc_is_backchannel(rqstp))
		return 1;

	pages = size / PAGE_SIZE + 1; /* extra page as we hold both request and reply.
				       * We assume one is at most one page
				       */
	arghi = 0;
	WARN_ON_ONCE(pages > RPCSVC_MAXPAGES);
	if (pages > RPCSVC_MAXPAGES)
		pages = RPCSVC_MAXPAGES;
	while (pages) {
		struct page *p = alloc_pages_node(node, GFP_KERNEL, 0);
		if (!p)
			break;
		rqstp->rq_pages[arghi++] = p;
		pages--;
	}
	return pages == 0;
}

/*
 * Release an RPC server buffer
 */
static void
svc_release_buffer(struct svc_rqst *rqstp)
{
	unsigned int i;

	for (i = 0; i < ARRAY_SIZE(rqstp->rq_pages); i++)
		if (rqstp->rq_pages[i])
			put_page(rqstp->rq_pages[i]);
}

struct svc_rqst *
svc_rqst_alloc(struct svc_serv *serv, struct svc_pool *pool, int node)
{
	struct svc_rqst	*rqstp;

	rqstp = kzalloc_node(sizeof(*rqstp), GFP_KERNEL, node);
	if (!rqstp)
		return rqstp;

	__set_bit(RQ_BUSY, &rqstp->rq_flags);
	spin_lock_init(&rqstp->rq_lock);
	rqstp->rq_server = serv;
	rqstp->rq_pool = pool;

	rqstp->rq_argp = kmalloc_node(serv->sv_xdrsize, GFP_KERNEL, node);
	if (!rqstp->rq_argp)
		goto out_enomem;

	rqstp->rq_resp = kmalloc_node(serv->sv_xdrsize, GFP_KERNEL, node);
	if (!rqstp->rq_resp)
		goto out_enomem;

	if (!svc_init_buffer(rqstp, serv->sv_max_mesg, node))
		goto out_enomem;

	return rqstp;
out_enomem:
	svc_rqst_free(rqstp);
	return NULL;
}
EXPORT_SYMBOL_GPL(svc_rqst_alloc);

struct svc_rqst *
svc_prepare_thread(struct svc_serv *serv, struct svc_pool *pool, int node)
{
	struct svc_rqst	*rqstp;

	rqstp = svc_rqst_alloc(serv, pool, node);
	if (!rqstp)
		return ERR_PTR(-ENOMEM);

	serv->sv_nrthreads++;
	spin_lock_bh(&pool->sp_lock);
	pool->sp_nrthreads++;
	list_add_rcu(&rqstp->rq_all, &pool->sp_all_threads);
	spin_unlock_bh(&pool->sp_lock);
	return rqstp;
}
EXPORT_SYMBOL_GPL(svc_prepare_thread);

/*
 * Choose a pool in which to create a new thread, for svc_set_num_threads
 */
static inline struct svc_pool *
choose_pool(struct svc_serv *serv, struct svc_pool *pool, unsigned int *state)
{
	if (pool != NULL)
		return pool;

	return &serv->sv_pools[(*state)++ % serv->sv_nrpools];
}

/*
 * Choose a thread to kill, for svc_set_num_threads
 */
static inline struct task_struct *
choose_victim(struct svc_serv *serv, struct svc_pool *pool, unsigned int *state)
{
	unsigned int i;
	struct task_struct *task = NULL;

	if (pool != NULL) {
		spin_lock_bh(&pool->sp_lock);
	} else {
		/* choose a pool in round-robin fashion */
		for (i = 0; i < serv->sv_nrpools; i++) {
			pool = &serv->sv_pools[--(*state) % serv->sv_nrpools];
			spin_lock_bh(&pool->sp_lock);
			if (!list_empty(&pool->sp_all_threads))
				goto found_pool;
			spin_unlock_bh(&pool->sp_lock);
		}
		return NULL;
	}

found_pool:
	if (!list_empty(&pool->sp_all_threads)) {
		struct svc_rqst *rqstp;

		/*
		 * Remove from the pool->sp_all_threads list
		 * so we don't try to kill it again.
		 */
		rqstp = list_entry(pool->sp_all_threads.next, struct svc_rqst, rq_all);
		set_bit(RQ_VICTIM, &rqstp->rq_flags);
		list_del_rcu(&rqstp->rq_all);
		task = rqstp->rq_task;
	}
	spin_unlock_bh(&pool->sp_lock);

	return task;
}

/* create new threads */
static int
svc_start_kthreads(struct svc_serv *serv, struct svc_pool *pool, int nrservs)
{
	struct svc_rqst	*rqstp;
	struct task_struct *task;
	struct svc_pool *chosen_pool;
	unsigned int state = serv->sv_nrthreads-1;
	int node;

	do {
		nrservs--;
		chosen_pool = choose_pool(serv, pool, &state);

		node = svc_pool_map_get_node(chosen_pool->sp_id);
		rqstp = svc_prepare_thread(serv, chosen_pool, node);
		if (IS_ERR(rqstp))
			return PTR_ERR(rqstp);

		__module_get(serv->sv_ops->svo_module);
		task = kthread_create_on_node(serv->sv_ops->svo_function, rqstp,
					      node, "%s", serv->sv_name);
		if (IS_ERR(task)) {
			module_put(serv->sv_ops->svo_module);
			svc_exit_thread(rqstp);
			return PTR_ERR(task);
		}

		rqstp->rq_task = task;
		if (serv->sv_nrpools > 1)
			svc_pool_map_set_cpumask(task, chosen_pool->sp_id);

		svc_sock_update_bufs(serv);
		wake_up_process(task);
	} while (nrservs > 0);

	return 0;
}


/* destroy old threads */
static int
svc_signal_kthreads(struct svc_serv *serv, struct svc_pool *pool, int nrservs)
{
	struct task_struct *task;
	unsigned int state = serv->sv_nrthreads-1;

	/* destroy old threads */
	do {
		task = choose_victim(serv, pool, &state);
		if (task == NULL)
			break;
		send_sig(SIGINT, task, 1);
		nrservs++;
	} while (nrservs < 0);

	return 0;
}

/*
 * Create or destroy enough new threads to make the number
 * of threads the given number.  If `pool' is non-NULL, applies
 * only to threads in that pool, otherwise round-robins between
 * all pools.  Caller must ensure that mutual exclusion between this and
 * server startup or shutdown.
 *
 * Destroying threads relies on the service threads filling in
 * rqstp->rq_task, which only the nfs ones do.  Assumes the serv
 * has been created using svc_create_pooled().
 *
 * Based on code that used to be in nfsd_svc() but tweaked
 * to be pool-aware.
 */
int
svc_set_num_threads(struct svc_serv *serv, struct svc_pool *pool, int nrservs)
{
	if (pool == NULL) {
		/* The -1 assumes caller has done a svc_get() */
		nrservs -= (serv->sv_nrthreads-1);
	} else {
		spin_lock_bh(&pool->sp_lock);
		nrservs -= pool->sp_nrthreads;
		spin_unlock_bh(&pool->sp_lock);
	}

	if (nrservs > 0)
		return svc_start_kthreads(serv, pool, nrservs);
	if (nrservs < 0)
		return svc_signal_kthreads(serv, pool, nrservs);
	return 0;
}
EXPORT_SYMBOL_GPL(svc_set_num_threads);

/* destroy old threads */
static int
svc_stop_kthreads(struct svc_serv *serv, struct svc_pool *pool, int nrservs)
{
	struct task_struct *task;
	unsigned int state = serv->sv_nrthreads-1;

	/* destroy old threads */
	do {
		task = choose_victim(serv, pool, &state);
		if (task == NULL)
			break;
		kthread_stop(task);
		nrservs++;
	} while (nrservs < 0);
	return 0;
}

int
svc_set_num_threads_sync(struct svc_serv *serv, struct svc_pool *pool, int nrservs)
{
	if (pool == NULL) {
		/* The -1 assumes caller has done a svc_get() */
		nrservs -= (serv->sv_nrthreads-1);
	} else {
		spin_lock_bh(&pool->sp_lock);
		nrservs -= pool->sp_nrthreads;
		spin_unlock_bh(&pool->sp_lock);
	}

	if (nrservs > 0)
		return svc_start_kthreads(serv, pool, nrservs);
	if (nrservs < 0)
		return svc_stop_kthreads(serv, pool, nrservs);
	return 0;
}
EXPORT_SYMBOL_GPL(svc_set_num_threads_sync);

/*
 * Called from a server thread as it's exiting. Caller must hold the "service
 * mutex" for the service.
 */
void
svc_rqst_free(struct svc_rqst *rqstp)
{
	svc_release_buffer(rqstp);
	kfree(rqstp->rq_resp);
	kfree(rqstp->rq_argp);
	kfree(rqstp->rq_auth_data);
	kfree_rcu(rqstp, rq_rcu_head);
}
EXPORT_SYMBOL_GPL(svc_rqst_free);

void
svc_exit_thread(struct svc_rqst *rqstp)
{
	struct svc_serv	*serv = rqstp->rq_server;
	struct svc_pool	*pool = rqstp->rq_pool;

	spin_lock_bh(&pool->sp_lock);
	pool->sp_nrthreads--;
	if (!test_and_set_bit(RQ_VICTIM, &rqstp->rq_flags))
		list_del_rcu(&rqstp->rq_all);
	spin_unlock_bh(&pool->sp_lock);

	svc_rqst_free(rqstp);

	/* Release the server */
	if (serv)
		svc_destroy(serv);
}
EXPORT_SYMBOL_GPL(svc_exit_thread);

/*
 * Register an "inet" protocol family netid with the local
 * rpcbind daemon via an rpcbind v4 SET request.
 *
 * No netconfig infrastructure is available in the kernel, so
 * we map IP_ protocol numbers to netids by hand.
 *
 * Returns zero on success; a negative errno value is returned
 * if any error occurs.
 */
static int __svc_rpcb_register4(struct net *net, const u32 program,
				const u32 version,
				const unsigned short protocol,
				const unsigned short port)
{
	const struct sockaddr_in sin = {
		.sin_family		= AF_INET,
		.sin_addr.s_addr	= htonl(INADDR_ANY),
		.sin_port		= htons(port),
	};
	const char *netid;
	int error;

	switch (protocol) {
	case IPPROTO_UDP:
		netid = RPCBIND_NETID_UDP;
		break;
	case IPPROTO_TCP:
		netid = RPCBIND_NETID_TCP;
		break;
	default:
		return -ENOPROTOOPT;
	}

	error = rpcb_v4_register(net, program, version,
					(const struct sockaddr *)&sin, netid);

	/*
	 * User space didn't support rpcbind v4, so retry this
	 * registration request with the legacy rpcbind v2 protocol.
	 */
	if (error == -EPROTONOSUPPORT)
		error = rpcb_register(net, program, version, protocol, port);

	return error;
}

#if IS_ENABLED(CONFIG_IPV6)
/*
 * Register an "inet6" protocol family netid with the local
 * rpcbind daemon via an rpcbind v4 SET request.
 *
 * No netconfig infrastructure is available in the kernel, so
 * we map IP_ protocol numbers to netids by hand.
 *
 * Returns zero on success; a negative errno value is returned
 * if any error occurs.
 */
static int __svc_rpcb_register6(struct net *net, const u32 program,
				const u32 version,
				const unsigned short protocol,
				const unsigned short port)
{
	const struct sockaddr_in6 sin6 = {
		.sin6_family		= AF_INET6,
		.sin6_addr		= IN6ADDR_ANY_INIT,
		.sin6_port		= htons(port),
	};
	const char *netid;
	int error;

	switch (protocol) {
	case IPPROTO_UDP:
		netid = RPCBIND_NETID_UDP6;
		break;
	case IPPROTO_TCP:
		netid = RPCBIND_NETID_TCP6;
		break;
	default:
		return -ENOPROTOOPT;
	}

	error = rpcb_v4_register(net, program, version,
					(const struct sockaddr *)&sin6, netid);

	/*
	 * User space didn't support rpcbind version 4, so we won't
	 * use a PF_INET6 listener.
	 */
	if (error == -EPROTONOSUPPORT)
		error = -EAFNOSUPPORT;

	return error;
}
#endif	/* IS_ENABLED(CONFIG_IPV6) */

/*
 * Register a kernel RPC service via rpcbind version 4.
 *
 * Returns zero on success; a negative errno value is returned
 * if any error occurs.
 */
static int __svc_register(struct net *net, const char *progname,
			  const u32 program, const u32 version,
			  const int family,
			  const unsigned short protocol,
			  const unsigned short port)
{
	int error = -EAFNOSUPPORT;

	switch (family) {
	case PF_INET:
		error = __svc_rpcb_register4(net, program, version,
						protocol, port);
		break;
#if IS_ENABLED(CONFIG_IPV6)
	case PF_INET6:
		error = __svc_rpcb_register6(net, program, version,
						protocol, port);
#endif
	}

	return error;
}

/**
 * svc_register - register an RPC service with the local portmapper
 * @serv: svc_serv struct for the service to register
 * @net: net namespace for the service to register
 * @family: protocol family of service's listener socket
 * @proto: transport protocol number to advertise
 * @port: port to advertise
 *
 * Service is registered for any address in the passed-in protocol family
 */
int svc_register(const struct svc_serv *serv, struct net *net,
		 const int family, const unsigned short proto,
		 const unsigned short port)
{
	struct svc_program	*progp;
	const struct svc_version *vers;
	unsigned int		i;
	int			error = 0;

	WARN_ON_ONCE(proto == 0 && port == 0);
	if (proto == 0 && port == 0)
		return -EINVAL;

	for (progp = serv->sv_program; progp; progp = progp->pg_next) {
		for (i = 0; i < progp->pg_nvers; i++) {
			vers = progp->pg_vers[i];
			if (vers == NULL)
				continue;

			dprintk("svc: svc_register(%sv%d, %s, %u, %u)%s\n",
					progp->pg_name,
					i,
					proto == IPPROTO_UDP?  "udp" : "tcp",
					port,
					family,
					vers->vs_hidden ?
					" (but not telling portmap)" : "");

			if (vers->vs_hidden)
				continue;

			/*
			 * Don't register a UDP port if we need congestion
			 * control.
			 */
			if (vers->vs_need_cong_ctrl && proto == IPPROTO_UDP)
				continue;

			error = __svc_register(net, progp->pg_name, progp->pg_prog,
						i, family, proto, port);

			if (vers->vs_rpcb_optnl) {
				error = 0;
				continue;
			}

			if (error < 0) {
				printk(KERN_WARNING "svc: failed to register "
					"%sv%u RPC service (errno %d).\n",
					progp->pg_name, i, -error);
				break;
			}
		}
	}

	return error;
}

/*
 * If user space is running rpcbind, it should take the v4 UNSET
 * and clear everything for this [program, version].  If user space
 * is running portmap, it will reject the v4 UNSET, but won't have
 * any "inet6" entries anyway.  So a PMAP_UNSET should be sufficient
 * in this case to clear all existing entries for [program, version].
 */
static void __svc_unregister(struct net *net, const u32 program, const u32 version,
			     const char *progname)
{
	int error;

	error = rpcb_v4_register(net, program, version, NULL, "");

	/*
	 * User space didn't support rpcbind v4, so retry this
	 * request with the legacy rpcbind v2 protocol.
	 */
	if (error == -EPROTONOSUPPORT)
		error = rpcb_register(net, program, version, 0, 0);

	dprintk("svc: %s(%sv%u), error %d\n",
			__func__, progname, version, error);
}

/*
 * All netids, bind addresses and ports registered for [program, version]
 * are removed from the local rpcbind database (if the service is not
 * hidden) to make way for a new instance of the service.
 *
 * The result of unregistration is reported via dprintk for those who want
 * verification of the result, but is otherwise not important.
 */
static void svc_unregister(const struct svc_serv *serv, struct net *net)
{
	struct svc_program *progp;
	unsigned long flags;
	unsigned int i;

	clear_thread_flag(TIF_SIGPENDING);

	for (progp = serv->sv_program; progp; progp = progp->pg_next) {
		for (i = 0; i < progp->pg_nvers; i++) {
			if (progp->pg_vers[i] == NULL)
				continue;
			if (progp->pg_vers[i]->vs_hidden)
				continue;

			dprintk("svc: attempting to unregister %sv%u\n",
				progp->pg_name, i);
			__svc_unregister(net, progp->pg_prog, i, progp->pg_name);
		}
	}

	spin_lock_irqsave(&current->sighand->siglock, flags);
	recalc_sigpending();
	spin_unlock_irqrestore(&current->sighand->siglock, flags);
}

/*
 * dprintk the given error with the address of the client that caused it.
 */
#if IS_ENABLED(CONFIG_SUNRPC_DEBUG)
static __printf(2, 3)
void svc_printk(struct svc_rqst *rqstp, const char *fmt, ...)
{
	struct va_format vaf;
	va_list args;
	char 	buf[RPC_MAX_ADDRBUFLEN];

	va_start(args, fmt);

	vaf.fmt = fmt;
	vaf.va = &args;

	dprintk("svc: %s: %pV", svc_print_addr(rqstp, buf, sizeof(buf)), &vaf);

	va_end(args);
}
#else
static __printf(2,3) void svc_printk(struct svc_rqst *rqstp, const char *fmt, ...) {}
#endif

extern void svc_tcp_prep_reply_hdr(struct svc_rqst *);

<<<<<<< HEAD
=======
__be32
svc_return_autherr(struct svc_rqst *rqstp, __be32 auth_err)
{
	set_bit(RQ_AUTHERR, &rqstp->rq_flags);
	return auth_err;
}
EXPORT_SYMBOL_GPL(svc_return_autherr);

static __be32
svc_get_autherr(struct svc_rqst *rqstp, __be32 *statp)
{
	if (test_and_clear_bit(RQ_AUTHERR, &rqstp->rq_flags))
		return *statp;
	return rpc_auth_ok;
}

>>>>>>> 286cd8c7
/*
 * Common routine for processing the RPC request.
 */
static int
svc_process_common(struct svc_rqst *rqstp, struct kvec *argv, struct kvec *resv)
{
	struct svc_program	*progp;
	const struct svc_version *versp = NULL;	/* compiler food */
	const struct svc_procedure *procp = NULL;
	struct svc_serv		*serv = rqstp->rq_server;
	__be32			*statp;
	u32			prog, vers, proc;
	__be32			auth_stat, rpc_stat;
	int			auth_res;
	__be32			*reply_statp;

	rpc_stat = rpc_success;

	if (argv->iov_len < 6*4)
		goto err_short_len;

	/* Will be turned off by GSS integrity and privacy services */
	set_bit(RQ_SPLICE_OK, &rqstp->rq_flags);
	/* Will be turned off only when NFSv4 Sessions are used */
	set_bit(RQ_USEDEFERRAL, &rqstp->rq_flags);
	clear_bit(RQ_DROPME, &rqstp->rq_flags);

	/* Setup reply header */
	if (rqstp->rq_prot == IPPROTO_TCP)
		svc_tcp_prep_reply_hdr(rqstp);

	svc_putu32(resv, rqstp->rq_xid);

	vers = svc_getnl(argv);

	/* First words of reply: */
	svc_putnl(resv, 1);		/* REPLY */

	if (vers != 2)		/* RPC version number */
		goto err_bad_rpc;

	/* Save position in case we later decide to reject: */
	reply_statp = resv->iov_base + resv->iov_len;

	svc_putnl(resv, 0);		/* ACCEPT */

	rqstp->rq_prog = prog = svc_getnl(argv);	/* program number */
	rqstp->rq_vers = vers = svc_getnl(argv);	/* version number */
	rqstp->rq_proc = proc = svc_getnl(argv);	/* procedure number */

	for (progp = serv->sv_program; progp; progp = progp->pg_next)
		if (prog == progp->pg_prog)
			break;

	/*
	 * Decode auth data, and add verifier to reply buffer.
	 * We do this before anything else in order to get a decent
	 * auth verifier.
	 */
	auth_res = svc_authenticate(rqstp, &auth_stat);
	/* Also give the program a chance to reject this call: */
	if (auth_res == SVC_OK && progp) {
		auth_stat = rpc_autherr_badcred;
		auth_res = progp->pg_authenticate(rqstp);
	}
	switch (auth_res) {
	case SVC_OK:
		break;
	case SVC_GARBAGE:
		goto err_garbage;
	case SVC_SYSERR:
		rpc_stat = rpc_system_err;
		goto err_bad;
	case SVC_DENIED:
		goto err_bad_auth;
	case SVC_CLOSE:
<<<<<<< HEAD
		if (rqstp->rq_xprt &&
		    test_bit(XPT_TEMP, &rqstp->rq_xprt->xpt_flags))
			svc_close_xprt(rqstp->rq_xprt);
=======
		goto close;
>>>>>>> 286cd8c7
	case SVC_DROP:
		goto dropit;
	case SVC_COMPLETE:
		goto sendit;
	}

	if (progp == NULL)
		goto err_bad_prog;

	if (vers >= progp->pg_nvers ||
	  !(versp = progp->pg_vers[vers]))
		goto err_bad_vers;

	/*
	 * Some protocol versions (namely NFSv4) require some form of
	 * congestion control.  (See RFC 7530 section 3.1 paragraph 2)
	 * In other words, UDP is not allowed. We mark those when setting
	 * up the svc_xprt, and verify that here.
	 *
	 * The spec is not very clear about what error should be returned
	 * when someone tries to access a server that is listening on UDP
	 * for lower versions. RPC_PROG_MISMATCH seems to be the closest
	 * fit.
	 */
	if (versp->vs_need_cong_ctrl && rqstp->rq_xprt &&
	    !test_bit(XPT_CONG_CTRL, &rqstp->rq_xprt->xpt_flags))
		goto err_bad_vers;

	procp = versp->vs_proc + proc;
	if (proc >= versp->vs_nproc || !procp->pc_func)
		goto err_bad_proc;
	rqstp->rq_procinfo = procp;

	/* Syntactic check complete */
	serv->sv_stats->rpccnt++;
	trace_svc_process(rqstp, progp->pg_name);

	/* Build the reply header. */
	statp = resv->iov_base +resv->iov_len;
	svc_putnl(resv, RPC_SUCCESS);

	/* Bump per-procedure stats counter */
	versp->vs_count[proc]++;

	/* Initialize storage for argp and resp */
	memset(rqstp->rq_argp, 0, procp->pc_argsize);
	memset(rqstp->rq_resp, 0, procp->pc_ressize);

	/* un-reserve some of the out-queue now that we have a
	 * better idea of reply size
	 */
	if (procp->pc_xdrressize)
		svc_reserve_auth(rqstp, procp->pc_xdrressize<<2);

	/* Call the function that processes the request. */
	if (!versp->vs_dispatch) {
		/*
		 * Decode arguments
		 * XXX: why do we ignore the return value?
		 */
		if (procp->pc_decode &&
		    !procp->pc_decode(rqstp, argv->iov_base))
			goto err_garbage;

		*statp = procp->pc_func(rqstp);

		/* Encode reply */
		if (*statp == rpc_drop_reply ||
		    test_bit(RQ_DROPME, &rqstp->rq_flags)) {
			if (procp->pc_release)
				procp->pc_release(rqstp);
			goto dropit;
		}
<<<<<<< HEAD
		if (*statp == rpc_autherr_badcred) {
			if (procp->pc_release)
				procp->pc_release(rqstp, NULL, rqstp->rq_resp);
			goto err_bad_auth;
		}
		if (*statp == rpc_success &&
		    (xdr = procp->pc_encode) &&
		    !xdr(rqstp, resv->iov_base+resv->iov_len, rqstp->rq_resp)) {
=======
		auth_stat = svc_get_autherr(rqstp, statp);
		if (auth_stat != rpc_auth_ok)
			goto err_release_bad_auth;
		if (*statp == rpc_success && procp->pc_encode &&
		    !procp->pc_encode(rqstp, resv->iov_base + resv->iov_len)) {
>>>>>>> 286cd8c7
			dprintk("svc: failed to encode reply\n");
			/* serv->sv_stats->rpcsystemerr++; */
			*statp = rpc_system_err;
		}
	} else {
		dprintk("svc: calling dispatcher\n");
		if (!versp->vs_dispatch(rqstp, statp)) {
			/* Release reply info */
			if (procp->pc_release)
				procp->pc_release(rqstp);
			goto dropit;
		}
	}

	/* Check RPC status result */
	if (*statp != rpc_success)
		resv->iov_len = ((void*)statp)  - resv->iov_base + 4;

	/* Release reply info */
	if (procp->pc_release)
		procp->pc_release(rqstp);

	if (procp->pc_encode == NULL)
		goto dropit;

 sendit:
	if (svc_authorise(rqstp))
		goto close_xprt;
	return 1;		/* Caller can now send it */

 dropit:
	svc_authorise(rqstp);	/* doesn't hurt to call this twice */
	dprintk("svc: svc_process dropit\n");
	return 0;

 close:
	svc_authorise(rqstp);
close_xprt:
	if (rqstp->rq_xprt && test_bit(XPT_TEMP, &rqstp->rq_xprt->xpt_flags))
		svc_close_xprt(rqstp->rq_xprt);
	dprintk("svc: svc_process close\n");
	return 0;

err_short_len:
	svc_printk(rqstp, "short len %zd, dropping request\n",
			argv->iov_len);
	goto close_xprt;

err_bad_rpc:
	serv->sv_stats->rpcbadfmt++;
	svc_putnl(resv, 1);	/* REJECT */
	svc_putnl(resv, 0);	/* RPC_MISMATCH */
	svc_putnl(resv, 2);	/* Only RPCv2 supported */
	svc_putnl(resv, 2);
	goto sendit;

err_release_bad_auth:
	if (procp->pc_release)
		procp->pc_release(rqstp);
err_bad_auth:
	dprintk("svc: authentication failed (%d)\n", ntohl(auth_stat));
	serv->sv_stats->rpcbadauth++;
	/* Restore write pointer to location of accept status: */
	xdr_ressize_check(rqstp, reply_statp);
	svc_putnl(resv, 1);	/* REJECT */
	svc_putnl(resv, 1);	/* AUTH_ERROR */
	svc_putnl(resv, ntohl(auth_stat));	/* status */
	goto sendit;

err_bad_prog:
	dprintk("svc: unknown program %d\n", prog);
	serv->sv_stats->rpcbadfmt++;
	svc_putnl(resv, RPC_PROG_UNAVAIL);
	goto sendit;

err_bad_vers:
	svc_printk(rqstp, "unknown version (%d for prog %d, %s)\n",
		       vers, prog, progp->pg_name);

	serv->sv_stats->rpcbadfmt++;
	svc_putnl(resv, RPC_PROG_MISMATCH);
	svc_putnl(resv, progp->pg_lovers);
	svc_putnl(resv, progp->pg_hivers);
	goto sendit;

err_bad_proc:
	svc_printk(rqstp, "unknown procedure (%d)\n", proc);

	serv->sv_stats->rpcbadfmt++;
	svc_putnl(resv, RPC_PROC_UNAVAIL);
	goto sendit;

err_garbage:
	svc_printk(rqstp, "failed to decode args\n");

	rpc_stat = rpc_garbage_args;
err_bad:
	serv->sv_stats->rpcbadfmt++;
	svc_putnl(resv, ntohl(rpc_stat));
	goto sendit;
}

/*
 * Process the RPC request.
 */
int
svc_process(struct svc_rqst *rqstp)
{
	struct kvec		*argv = &rqstp->rq_arg.head[0];
	struct kvec		*resv = &rqstp->rq_res.head[0];
	struct svc_serv		*serv = rqstp->rq_server;
	u32			dir;

	/*
	 * Setup response xdr_buf.
	 * Initially it has just one page
	 */
	rqstp->rq_next_page = &rqstp->rq_respages[1];
	resv->iov_base = page_address(rqstp->rq_respages[0]);
	resv->iov_len = 0;
	rqstp->rq_res.pages = rqstp->rq_respages + 1;
	rqstp->rq_res.len = 0;
	rqstp->rq_res.page_base = 0;
	rqstp->rq_res.page_len = 0;
	rqstp->rq_res.buflen = PAGE_SIZE;
	rqstp->rq_res.tail[0].iov_base = NULL;
	rqstp->rq_res.tail[0].iov_len = 0;

	dir  = svc_getnl(argv);
	if (dir != 0) {
		/* direction != CALL */
		svc_printk(rqstp, "bad direction %d, dropping request\n", dir);
		serv->sv_stats->rpcbadfmt++;
		goto out_drop;
	}

	/* Returns 1 for send, 0 for drop */
	if (likely(svc_process_common(rqstp, argv, resv)))
		return svc_send(rqstp);

out_drop:
	svc_drop(rqstp);
	return 0;
}
EXPORT_SYMBOL_GPL(svc_process);

#if defined(CONFIG_SUNRPC_BACKCHANNEL)
/*
 * Process a backchannel RPC request that arrived over an existing
 * outbound connection
 */
int
bc_svc_process(struct svc_serv *serv, struct rpc_rqst *req,
	       struct svc_rqst *rqstp)
{
	struct kvec	*argv = &rqstp->rq_arg.head[0];
	struct kvec	*resv = &rqstp->rq_res.head[0];
	struct rpc_task *task;
	int proc_error;
	int error;

	dprintk("svc: %s(%p)\n", __func__, req);

	/* Build the svc_rqst used by the common processing routine */
	rqstp->rq_xid = req->rq_xid;
	rqstp->rq_prot = req->rq_xprt->prot;
	rqstp->rq_server = serv;
	rqstp->rq_bc_net = req->rq_xprt->xprt_net;

	rqstp->rq_addrlen = sizeof(req->rq_xprt->addr);
	memcpy(&rqstp->rq_addr, &req->rq_xprt->addr, rqstp->rq_addrlen);
	memcpy(&rqstp->rq_arg, &req->rq_rcv_buf, sizeof(rqstp->rq_arg));
	memcpy(&rqstp->rq_res, &req->rq_snd_buf, sizeof(rqstp->rq_res));

	/* Adjust the argument buffer length */
	rqstp->rq_arg.len = req->rq_private_buf.len;
	if (rqstp->rq_arg.len <= rqstp->rq_arg.head[0].iov_len) {
		rqstp->rq_arg.head[0].iov_len = rqstp->rq_arg.len;
		rqstp->rq_arg.page_len = 0;
	} else if (rqstp->rq_arg.len <= rqstp->rq_arg.head[0].iov_len +
			rqstp->rq_arg.page_len)
		rqstp->rq_arg.page_len = rqstp->rq_arg.len -
			rqstp->rq_arg.head[0].iov_len;
	else
		rqstp->rq_arg.len = rqstp->rq_arg.head[0].iov_len +
			rqstp->rq_arg.page_len;

	/* reset result send buffer "put" position */
	resv->iov_len = 0;

	/*
	 * Skip the next two words because they've already been
	 * processed in the transport
	 */
	svc_getu32(argv);	/* XID */
	svc_getnl(argv);	/* CALLDIR */

	/* Parse and execute the bc call */
	proc_error = svc_process_common(rqstp, argv, resv);

	atomic_inc(&req->rq_xprt->bc_free_slots);
	if (!proc_error) {
		/* Processing error: drop the request */
		xprt_free_bc_request(req);
		return 0;
	}

	/* Finally, send the reply synchronously */
	memcpy(&req->rq_snd_buf, &rqstp->rq_res, sizeof(req->rq_snd_buf));
	task = rpc_run_bc_task(req);
	if (IS_ERR(task)) {
		error = PTR_ERR(task);
		goto out;
	}

	WARN_ON_ONCE(atomic_read(&task->tk_count) != 1);
	error = task->tk_status;
	rpc_put_task(task);

out:
	dprintk("svc: %s(), error=%d\n", __func__, error);
	return error;
}
EXPORT_SYMBOL_GPL(bc_svc_process);
#endif /* CONFIG_SUNRPC_BACKCHANNEL */

/*
 * Return (transport-specific) limit on the rpc payload.
 */
u32 svc_max_payload(const struct svc_rqst *rqstp)
{
	u32 max = rqstp->rq_xprt->xpt_class->xcl_max_payload;

	if (rqstp->rq_server->sv_max_payload < max)
		max = rqstp->rq_server->sv_max_payload;
	return max;
}
EXPORT_SYMBOL_GPL(svc_max_payload);

/**
 * svc_fill_write_vector - Construct data argument for VFS write call
 * @rqstp: svc_rqst to operate on
 * @pages: list of pages containing data payload
 * @first: buffer containing first section of write payload
 * @total: total number of bytes of write payload
 *
 * Fills in rqstp::rq_vec, and returns the number of elements.
 */
unsigned int svc_fill_write_vector(struct svc_rqst *rqstp, struct page **pages,
				   struct kvec *first, size_t total)
{
	struct kvec *vec = rqstp->rq_vec;
	unsigned int i;

	/* Some types of transport can present the write payload
	 * entirely in rq_arg.pages. In this case, @first is empty.
	 */
	i = 0;
	if (first->iov_len) {
		vec[i].iov_base = first->iov_base;
		vec[i].iov_len = min_t(size_t, total, first->iov_len);
		total -= vec[i].iov_len;
		++i;
	}

	while (total) {
		vec[i].iov_base = page_address(*pages);
		vec[i].iov_len = min_t(size_t, total, PAGE_SIZE);
		total -= vec[i].iov_len;
		++i;
		++pages;
	}

	WARN_ON_ONCE(i > ARRAY_SIZE(rqstp->rq_vec));
	return i;
}
EXPORT_SYMBOL_GPL(svc_fill_write_vector);

/**
 * svc_fill_symlink_pathname - Construct pathname argument for VFS symlink call
 * @rqstp: svc_rqst to operate on
 * @first: buffer containing first section of pathname
 * @p: buffer containing remaining section of pathname
 * @total: total length of the pathname argument
 *
 * The VFS symlink API demands a NUL-terminated pathname in mapped memory.
 * Returns pointer to a NUL-terminated string, or an ERR_PTR. Caller must free
 * the returned string.
 */
char *svc_fill_symlink_pathname(struct svc_rqst *rqstp, struct kvec *first,
				void *p, size_t total)
{
	size_t len, remaining;
	char *result, *dst;

	result = kmalloc(total + 1, GFP_KERNEL);
	if (!result)
		return ERR_PTR(-ESERVERFAULT);

	dst = result;
	remaining = total;

	len = min_t(size_t, total, first->iov_len);
	if (len) {
		memcpy(dst, first->iov_base, len);
		dst += len;
		remaining -= len;
	}

	if (remaining) {
		len = min_t(size_t, remaining, PAGE_SIZE);
		memcpy(dst, p, len);
		dst += len;
	}

	*dst = '\0';

	/* Sanity check: Linux doesn't allow the pathname argument to
	 * contain a NUL byte.
	 */
	if (strlen(result) != total) {
		kfree(result);
		return ERR_PTR(-EINVAL);
	}
	return result;
}
EXPORT_SYMBOL_GPL(svc_fill_symlink_pathname);<|MERGE_RESOLUTION|>--- conflicted
+++ resolved
@@ -1146,8 +1146,6 @@
 
 extern void svc_tcp_prep_reply_hdr(struct svc_rqst *);
 
-<<<<<<< HEAD
-=======
 __be32
 svc_return_autherr(struct svc_rqst *rqstp, __be32 auth_err)
 {
@@ -1164,7 +1162,6 @@
 	return rpc_auth_ok;
 }
 
->>>>>>> 286cd8c7
 /*
  * Common routine for processing the RPC request.
  */
@@ -1241,13 +1238,7 @@
 	case SVC_DENIED:
 		goto err_bad_auth;
 	case SVC_CLOSE:
-<<<<<<< HEAD
-		if (rqstp->rq_xprt &&
-		    test_bit(XPT_TEMP, &rqstp->rq_xprt->xpt_flags))
-			svc_close_xprt(rqstp->rq_xprt);
-=======
 		goto close;
->>>>>>> 286cd8c7
 	case SVC_DROP:
 		goto dropit;
 	case SVC_COMPLETE:
@@ -1321,22 +1312,11 @@
 				procp->pc_release(rqstp);
 			goto dropit;
 		}
-<<<<<<< HEAD
-		if (*statp == rpc_autherr_badcred) {
-			if (procp->pc_release)
-				procp->pc_release(rqstp, NULL, rqstp->rq_resp);
-			goto err_bad_auth;
-		}
-		if (*statp == rpc_success &&
-		    (xdr = procp->pc_encode) &&
-		    !xdr(rqstp, resv->iov_base+resv->iov_len, rqstp->rq_resp)) {
-=======
 		auth_stat = svc_get_autherr(rqstp, statp);
 		if (auth_stat != rpc_auth_ok)
 			goto err_release_bad_auth;
 		if (*statp == rpc_success && procp->pc_encode &&
 		    !procp->pc_encode(rqstp, resv->iov_base + resv->iov_len)) {
->>>>>>> 286cd8c7
 			dprintk("svc: failed to encode reply\n");
 			/* serv->sv_stats->rpcsystemerr++; */
 			*statp = rpc_system_err;
