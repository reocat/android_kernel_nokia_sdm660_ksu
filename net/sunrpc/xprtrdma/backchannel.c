--- conflicted
+++ resolved
@@ -45,41 +45,10 @@
 		struct rpcrdma_req *req;
 		size_t size;
 
-<<<<<<< HEAD
-	req = rpcrdma_create_req(r_xprt);
-	if (IS_ERR(req))
-		return PTR_ERR(req);
-	req->rl_backchannel = true;
-
-	size = RPCRDMA_INLINE_WRITE_THRESHOLD(rqst);
-	rb = rpcrdma_alloc_regbuf(ia, size, GFP_KERNEL);
-	if (IS_ERR(rb))
-		goto out_fail;
-	req->rl_rdmabuf = rb;
-
-	size += RPCRDMA_INLINE_READ_THRESHOLD(rqst);
-	rb = rpcrdma_alloc_regbuf(ia, size, GFP_KERNEL);
-	if (IS_ERR(rb))
-		goto out_fail;
-	rb->rg_owner = req;
-	req->rl_sendbuf = rb;
-	/* so that rpcr_to_rdmar works when receiving a request */
-	rqst->rq_buffer = (void *)req->rl_sendbuf->rg_base;
-
-	buf = &rqst->rq_snd_buf;
-	buf->head[0].iov_base = rqst->rq_buffer;
-	buf->head[0].iov_len = 0;
-	buf->tail[0].iov_base = NULL;
-	buf->tail[0].iov_len = 0;
-	buf->page_len = 0;
-	buf->len = 0;
-	buf->buflen = size;
-=======
 		req = rpcrdma_create_req(r_xprt);
 		if (IS_ERR(req))
 			return PTR_ERR(req);
 		rqst = &req->rl_slot;
->>>>>>> 286cd8c7
 
 		rqst->rq_xprt = xprt;
 		INIT_LIST_HEAD(&rqst->rq_list);
@@ -104,26 +73,6 @@
 	return -ENOMEM;
 }
 
-<<<<<<< HEAD
-/* Allocate and add receive buffers to the rpcrdma_buffer's
- * existing list of rep's. These are released when the
- * transport is destroyed.
- */
-static int rpcrdma_bc_setup_reps(struct rpcrdma_xprt *r_xprt,
-				 unsigned int count)
-{
-	int rc = 0;
-
-	while (count--) {
-		rc = rpcrdma_create_rep(r_xprt);
-		if (rc)
-			break;
-	}
-	return rc;
-}
-
-=======
->>>>>>> 286cd8c7
 /**
  * xprt_rdma_bc_setup - Pre-allocate resources for handling backchannel requests
  * @xprt: transport associated with these backchannel resources
@@ -356,16 +305,9 @@
 	/* Prepare rqst */
 	rqst->rq_reply_bytes_recvd = 0;
 	rqst->rq_bytes_sent = 0;
-<<<<<<< HEAD
-	rqst->rq_xid = headerp->rm_xid;
+	rqst->rq_xid = *p;
 
 	rqst->rq_private_buf.len = size;
-	set_bit(RPC_BC_PA_IN_USE, &rqst->rq_bc_pa_state);
-=======
-	rqst->rq_xid = *p;
-
-	rqst->rq_private_buf.len = size;
->>>>>>> 286cd8c7
 
 	buf = &rqst->rq_rcv_buf;
 	memset(buf, 0, sizeof(*buf));
