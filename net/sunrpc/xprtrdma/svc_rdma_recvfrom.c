--- conflicted
+++ resolved
@@ -374,18 +374,6 @@
 	}
 }
 
-<<<<<<< HEAD
-	/* return current location in page array */
-	*page_no = pg_no;
-	*page_offset = pg_off;
-	ret = read;
-	atomic_inc(&rdma_stat_read);
-	return ret;
- err:
-	svc_rdma_put_context(ctxt, 0);
-	svc_rdma_put_frmr(xprt, frmr);
-	return ret;
-=======
 static void svc_rdma_build_arg_xdr(struct svc_rqst *rqstp,
 				   struct svc_rdma_recv_ctxt *ctxt)
 {
@@ -399,7 +387,6 @@
 	arg->page_base = 0;
 	arg->buflen = ctxt->rc_byte_len;
 	arg->len = ctxt->rc_byte_len;
->>>>>>> 286cd8c7
 }
 
 /* This accommodates the largest possible Write chunk,
