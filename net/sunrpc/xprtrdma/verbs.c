// SPDX-License-Identifier: GPL-2.0 OR BSD-3-Clause
/*
 * Copyright (c) 2014-2017 Oracle.  All rights reserved.
 * Copyright (c) 2003-2007 Network Appliance, Inc. All rights reserved.
 *
 * This software is available to you under a choice of one of two
 * licenses.  You may choose to be licensed under the terms of the GNU
 * General Public License (GPL) Version 2, available from the file
 * COPYING in the main directory of this source tree, or the BSD-type
 * license below:
 *
 * Redistribution and use in source and binary forms, with or without
 * modification, are permitted provided that the following conditions
 * are met:
 *
 *      Redistributions of source code must retain the above copyright
 *      notice, this list of conditions and the following disclaimer.
 *
 *      Redistributions in binary form must reproduce the above
 *      copyright notice, this list of conditions and the following
 *      disclaimer in the documentation and/or other materials provided
 *      with the distribution.
 *
 *      Neither the name of the Network Appliance, Inc. nor the names of
 *      its contributors may be used to endorse or promote products
 *      derived from this software without specific prior written
 *      permission.
 *
 * THIS SOFTWARE IS PROVIDED BY THE COPYRIGHT HOLDERS AND CONTRIBUTORS
 * "AS IS" AND ANY EXPRESS OR IMPLIED WARRANTIES, INCLUDING, BUT NOT
 * LIMITED TO, THE IMPLIED WARRANTIES OF MERCHANTABILITY AND FITNESS FOR
 * A PARTICULAR PURPOSE ARE DISCLAIMED. IN NO EVENT SHALL THE COPYRIGHT
 * OWNER OR CONTRIBUTORS BE LIABLE FOR ANY DIRECT, INDIRECT, INCIDENTAL,
 * SPECIAL, EXEMPLARY, OR CONSEQUENTIAL DAMAGES (INCLUDING, BUT NOT
 * LIMITED TO, PROCUREMENT OF SUBSTITUTE GOODS OR SERVICES; LOSS OF USE,
 * DATA, OR PROFITS; OR BUSINESS INTERRUPTION) HOWEVER CAUSED AND ON ANY
 * THEORY OF LIABILITY, WHETHER IN CONTRACT, STRICT LIABILITY, OR TORT
 * (INCLUDING NEGLIGENCE OR OTHERWISE) ARISING IN ANY WAY OUT OF THE USE
 * OF THIS SOFTWARE, EVEN IF ADVISED OF THE POSSIBILITY OF SUCH DAMAGE.
 */

/*
 * verbs.c
 *
 * Encapsulates the major functions managing:
 *  o adapters
 *  o endpoints
 *  o connections
 *  o buffer memory
 */

#include <linux/interrupt.h>
#include <linux/slab.h>
#include <linux/sunrpc/addr.h>
#include <linux/sunrpc/svc_rdma.h>

#include <asm-generic/barrier.h>
#include <asm/bitops.h>

#include <rdma/ib_cm.h>

#include "xprt_rdma.h"
#include <trace/events/rpcrdma.h>

/*
 * Globals/Macros
 */

#if IS_ENABLED(CONFIG_SUNRPC_DEBUG)
# define RPCDBG_FACILITY	RPCDBG_TRANS
#endif

/*
 * internal functions
 */
static void rpcrdma_sendctx_put_locked(struct rpcrdma_sendctx *sc);
static void rpcrdma_mrs_create(struct rpcrdma_xprt *r_xprt);
static void rpcrdma_mrs_destroy(struct rpcrdma_buffer *buf);
static int rpcrdma_create_rep(struct rpcrdma_xprt *r_xprt, bool temp);
static void rpcrdma_dma_unmap_regbuf(struct rpcrdma_regbuf *rb);

struct workqueue_struct *rpcrdma_receive_wq __read_mostly;

int
rpcrdma_alloc_wq(void)
{
	struct workqueue_struct *recv_wq;

	recv_wq = alloc_workqueue("xprtrdma_receive",
				  WQ_MEM_RECLAIM | WQ_HIGHPRI,
				  0);
	if (!recv_wq)
		return -ENOMEM;

	rpcrdma_receive_wq = recv_wq;
	return 0;
}

void
rpcrdma_destroy_wq(void)
{
	struct workqueue_struct *wq;

	if (rpcrdma_receive_wq) {
		wq = rpcrdma_receive_wq;
		rpcrdma_receive_wq = NULL;
		destroy_workqueue(wq);
	}
}

static void
rpcrdma_qp_async_error_upcall(struct ib_event *event, void *context)
{
	struct rpcrdma_ep *ep = context;
	struct rpcrdma_xprt *r_xprt = container_of(ep, struct rpcrdma_xprt,
						   rx_ep);

	trace_xprtrdma_qp_error(r_xprt, event);
	pr_err("rpcrdma: %s on device %s ep %p\n",
	       ib_event_msg(event->event), event->device->name, context);

	if (ep->rep_connected == 1) {
		ep->rep_connected = -EIO;
		rpcrdma_conn_func(ep);
		wake_up_all(&ep->rep_connect_wait);
	}
}

/**
 * rpcrdma_wc_send - Invoked by RDMA provider for each polled Send WC
 * @cq:	completion queue (ignored)
 * @wc:	completed WR
 *
 */
static void
rpcrdma_wc_send(struct ib_cq *cq, struct ib_wc *wc)
{
	struct ib_cqe *cqe = wc->wr_cqe;
	struct rpcrdma_sendctx *sc =
		container_of(cqe, struct rpcrdma_sendctx, sc_cqe);

	/* WARNING: Only wr_cqe and status are reliable at this point */
	trace_xprtrdma_wc_send(sc, wc);
	if (wc->status != IB_WC_SUCCESS && wc->status != IB_WC_WR_FLUSH_ERR)
		pr_err("rpcrdma: Send: %s (%u/0x%x)\n",
		       ib_wc_status_msg(wc->status),
		       wc->status, wc->vendor_err);

	rpcrdma_sendctx_put_locked(sc);
}

/**
 * rpcrdma_wc_receive - Invoked by RDMA provider for each polled Receive WC
 * @cq:	completion queue (ignored)
 * @wc:	completed WR
 *
 */
static void
rpcrdma_wc_receive(struct ib_cq *cq, struct ib_wc *wc)
{
	struct ib_cqe *cqe = wc->wr_cqe;
	struct rpcrdma_rep *rep = container_of(cqe, struct rpcrdma_rep,
					       rr_cqe);

	/* WARNING: Only wr_id and status are reliable at this point */
	trace_xprtrdma_wc_receive(wc);
	if (wc->status != IB_WC_SUCCESS)
		goto out_fail;

	/* status == SUCCESS means all fields in wc are trustworthy */
	rpcrdma_set_xdrlen(&rep->rr_hdrbuf, wc->byte_len);
	rep->rr_wc_flags = wc->wc_flags;
	rep->rr_inv_rkey = wc->ex.invalidate_rkey;

	ib_dma_sync_single_for_cpu(rdmab_device(rep->rr_rdmabuf),
				   rdmab_addr(rep->rr_rdmabuf),
				   wc->byte_len, DMA_FROM_DEVICE);

out_schedule:
	rpcrdma_reply_handler(rep);
	return;

out_fail:
	if (wc->status != IB_WC_WR_FLUSH_ERR)
		pr_err("rpcrdma: Recv: %s (%u/0x%x)\n",
		       ib_wc_status_msg(wc->status),
		       wc->status, wc->vendor_err);
	rpcrdma_set_xdrlen(&rep->rr_hdrbuf, 0);
	goto out_schedule;
}

static void
rpcrdma_update_connect_private(struct rpcrdma_xprt *r_xprt,
			       struct rdma_conn_param *param)
{
	struct rpcrdma_create_data_internal *cdata = &r_xprt->rx_data;
	const struct rpcrdma_connect_private *pmsg = param->private_data;
	unsigned int rsize, wsize;

	/* Default settings for RPC-over-RDMA Version One */
	r_xprt->rx_ia.ri_implicit_roundup = xprt_rdma_pad_optimize;
	rsize = RPCRDMA_V1_DEF_INLINE_SIZE;
	wsize = RPCRDMA_V1_DEF_INLINE_SIZE;

	if (pmsg &&
	    pmsg->cp_magic == rpcrdma_cmp_magic &&
	    pmsg->cp_version == RPCRDMA_CMP_VERSION) {
		r_xprt->rx_ia.ri_implicit_roundup = true;
		rsize = rpcrdma_decode_buffer_size(pmsg->cp_send_size);
		wsize = rpcrdma_decode_buffer_size(pmsg->cp_recv_size);
	}

	if (rsize < cdata->inline_rsize)
		cdata->inline_rsize = rsize;
	if (wsize < cdata->inline_wsize)
		cdata->inline_wsize = wsize;
	dprintk("RPC:       %s: max send %u, max recv %u\n",
		__func__, cdata->inline_wsize, cdata->inline_rsize);
	rpcrdma_set_max_header_sizes(r_xprt);
}

static int
rpcrdma_conn_upcall(struct rdma_cm_id *id, struct rdma_cm_event *event)
{
	struct rpcrdma_xprt *xprt = id->context;
	struct rpcrdma_ia *ia = &xprt->rx_ia;
	struct rpcrdma_ep *ep = &xprt->rx_ep;
	int connstate = 0;

	trace_xprtrdma_conn_upcall(xprt, event);
	switch (event->event) {
	case RDMA_CM_EVENT_ADDR_RESOLVED:
	case RDMA_CM_EVENT_ROUTE_RESOLVED:
		ia->ri_async_rc = 0;
		complete(&ia->ri_done);
		break;
	case RDMA_CM_EVENT_ADDR_ERROR:
		ia->ri_async_rc = -EPROTO;
		complete(&ia->ri_done);
		break;
	case RDMA_CM_EVENT_ROUTE_ERROR:
		ia->ri_async_rc = -ENETUNREACH;
		complete(&ia->ri_done);
		break;
	case RDMA_CM_EVENT_DEVICE_REMOVAL:
#if IS_ENABLED(CONFIG_SUNRPC_DEBUG)
		pr_info("rpcrdma: removing device %s for %s:%s\n",
			ia->ri_device->name,
			rpcrdma_addrstr(xprt), rpcrdma_portstr(xprt));
#endif
		init_completion(&ia->ri_remove_done);
		set_bit(RPCRDMA_IAF_REMOVING, &ia->ri_flags);
		ep->rep_connected = -ENODEV;
		xprt_force_disconnect(&xprt->rx_xprt);
		wait_for_completion(&ia->ri_remove_done);

		ia->ri_id = NULL;
		ia->ri_device = NULL;
		/* Return 1 to ensure the core destroys the id. */
		return 1;
	case RDMA_CM_EVENT_ESTABLISHED:
		++xprt->rx_xprt.connect_cookie;
		connstate = 1;
		rpcrdma_update_connect_private(xprt, &event->param.conn);
		goto connected;
	case RDMA_CM_EVENT_CONNECT_ERROR:
		connstate = -ENOTCONN;
		goto connected;
	case RDMA_CM_EVENT_UNREACHABLE:
		connstate = -ENETUNREACH;
		goto connected;
	case RDMA_CM_EVENT_REJECTED:
		dprintk("rpcrdma: connection to %s:%s rejected: %s\n",
			rpcrdma_addrstr(xprt), rpcrdma_portstr(xprt),
			rdma_reject_msg(id, event->status));
		connstate = -ECONNREFUSED;
		if (event->status == IB_CM_REJ_STALE_CONN)
			connstate = -EAGAIN;
		goto connected;
	case RDMA_CM_EVENT_DISCONNECTED:
		++xprt->rx_xprt.connect_cookie;
		connstate = -ECONNABORTED;
connected:
		ep->rep_connected = connstate;
		rpcrdma_conn_func(ep);
		wake_up_all(&ep->rep_connect_wait);
		/*FALLTHROUGH*/
	default:
		dprintk("RPC:       %s: %s:%s on %s/%s (ep 0x%p): %s\n",
			__func__,
			rpcrdma_addrstr(xprt), rpcrdma_portstr(xprt),
			ia->ri_device->name, ia->ri_ops->ro_displayname,
			ep, rdma_event_msg(event->event));
		break;
	}

	return 0;
}

static struct rdma_cm_id *
rpcrdma_create_id(struct rpcrdma_xprt *xprt, struct rpcrdma_ia *ia)
{
	unsigned long wtimeout = msecs_to_jiffies(RDMA_RESOLVE_TIMEOUT) + 1;
	struct rdma_cm_id *id;
	int rc;

	trace_xprtrdma_conn_start(xprt);

	init_completion(&ia->ri_done);

	id = rdma_create_id(xprt->rx_xprt.xprt_net, rpcrdma_conn_upcall,
			    xprt, RDMA_PS_TCP, IB_QPT_RC);
	if (IS_ERR(id)) {
		rc = PTR_ERR(id);
		dprintk("RPC:       %s: rdma_create_id() failed %i\n",
			__func__, rc);
		return id;
	}

	ia->ri_async_rc = -ETIMEDOUT;
	rc = rdma_resolve_addr(id, NULL,
			       (struct sockaddr *)&xprt->rx_xprt.addr,
			       RDMA_RESOLVE_TIMEOUT);
	if (rc) {
		dprintk("RPC:       %s: rdma_resolve_addr() failed %i\n",
			__func__, rc);
		goto out;
	}
	rc = wait_for_completion_interruptible_timeout(&ia->ri_done, wtimeout);
	if (rc < 0) {
		trace_xprtrdma_conn_tout(xprt);
		goto out;
	}

	rc = ia->ri_async_rc;
	if (rc)
		goto out;

	ia->ri_async_rc = -ETIMEDOUT;
	rc = rdma_resolve_route(id, RDMA_RESOLVE_TIMEOUT);
	if (rc) {
		dprintk("RPC:       %s: rdma_resolve_route() failed %i\n",
			__func__, rc);
		goto out;
	}
	rc = wait_for_completion_interruptible_timeout(&ia->ri_done, wtimeout);
	if (rc < 0) {
		trace_xprtrdma_conn_tout(xprt);
		goto out;
	}
	rc = ia->ri_async_rc;
	if (rc)
		goto out;

	return id;

out:
	rdma_destroy_id(id);
	return ERR_PTR(rc);
}

/*
 * Exported functions.
 */

/**
 * rpcrdma_ia_open - Open and initialize an Interface Adapter.
 * @xprt: transport with IA to (re)initialize
 *
 * Returns 0 on success, negative errno if an appropriate
 * Interface Adapter could not be found and opened.
 */
int
rpcrdma_ia_open(struct rpcrdma_xprt *xprt)
{
	struct rpcrdma_ia *ia = &xprt->rx_ia;
	int rc;

	ia->ri_id = rpcrdma_create_id(xprt, ia);
	if (IS_ERR(ia->ri_id)) {
		rc = PTR_ERR(ia->ri_id);
		goto out_err;
	}
	ia->ri_device = ia->ri_id->device;

	ia->ri_pd = ib_alloc_pd(ia->ri_device, 0);
	if (IS_ERR(ia->ri_pd)) {
		rc = PTR_ERR(ia->ri_pd);
		pr_err("rpcrdma: ib_alloc_pd() returned %d\n", rc);
		goto out_err;
	}

	switch (xprt_rdma_memreg_strategy) {
	case RPCRDMA_FRWR:
		if (frwr_is_supported(ia)) {
			ia->ri_ops = &rpcrdma_frwr_memreg_ops;
			break;
		}
		/*FALLTHROUGH*/
	case RPCRDMA_MTHCAFMR:
		if (fmr_is_supported(ia)) {
			ia->ri_ops = &rpcrdma_fmr_memreg_ops;
			break;
		}
		/*FALLTHROUGH*/
	default:
		pr_err("rpcrdma: Device %s does not support memreg mode %d\n",
		       ia->ri_device->name, xprt_rdma_memreg_strategy);
		rc = -EINVAL;
		goto out_err;
	}

	return 0;

out_err:
	rpcrdma_ia_close(ia);
	return rc;
}

/**
 * rpcrdma_ia_remove - Handle device driver unload
 * @ia: interface adapter being removed
 *
 * Divest transport H/W resources associated with this adapter,
 * but allow it to be restored later.
 */
void
rpcrdma_ia_remove(struct rpcrdma_ia *ia)
{
	struct rpcrdma_xprt *r_xprt = container_of(ia, struct rpcrdma_xprt,
						   rx_ia);
	struct rpcrdma_ep *ep = &r_xprt->rx_ep;
	struct rpcrdma_buffer *buf = &r_xprt->rx_buf;
	struct rpcrdma_req *req;
	struct rpcrdma_rep *rep;

	cancel_delayed_work_sync(&buf->rb_refresh_worker);

	/* This is similar to rpcrdma_ep_destroy, but:
	 * - Don't cancel the connect worker.
	 * - Don't call rpcrdma_ep_disconnect, which waits
	 *   for another conn upcall, which will deadlock.
	 * - rdma_disconnect is unneeded, the underlying
	 *   connection is already gone.
	 */
	if (ia->ri_id->qp) {
		ib_drain_qp(ia->ri_id->qp);
		rdma_destroy_qp(ia->ri_id);
		ia->ri_id->qp = NULL;
	}
	ib_free_cq(ep->rep_attr.recv_cq);
	ep->rep_attr.recv_cq = NULL;
	ib_free_cq(ep->rep_attr.send_cq);
	ep->rep_attr.send_cq = NULL;

	/* The ULP is responsible for ensuring all DMA
	 * mappings and MRs are gone.
	 */
	list_for_each_entry(rep, &buf->rb_recv_bufs, rr_list)
		rpcrdma_dma_unmap_regbuf(rep->rr_rdmabuf);
	list_for_each_entry(req, &buf->rb_allreqs, rl_all) {
		rpcrdma_dma_unmap_regbuf(req->rl_rdmabuf);
		rpcrdma_dma_unmap_regbuf(req->rl_sendbuf);
		rpcrdma_dma_unmap_regbuf(req->rl_recvbuf);
	}
	rpcrdma_mrs_destroy(buf);
	ib_dealloc_pd(ia->ri_pd);
	ia->ri_pd = NULL;

	/* Allow waiters to continue */
	complete(&ia->ri_remove_done);

	trace_xprtrdma_remove(r_xprt);
}

/**
 * rpcrdma_ia_close - Clean up/close an IA.
 * @ia: interface adapter to close
 *
 */
void
rpcrdma_ia_close(struct rpcrdma_ia *ia)
{
	if (ia->ri_id != NULL && !IS_ERR(ia->ri_id)) {
		if (ia->ri_id->qp)
			rdma_destroy_qp(ia->ri_id);
		rdma_destroy_id(ia->ri_id);
	}
	ia->ri_id = NULL;
	ia->ri_device = NULL;

	/* If the pd is still busy, xprtrdma missed freeing a resource */
	if (ia->ri_pd && !IS_ERR(ia->ri_pd))
		ib_dealloc_pd(ia->ri_pd);
	ia->ri_pd = NULL;
}

/*
 * Create unconnected endpoint.
 */
int
rpcrdma_ep_create(struct rpcrdma_ep *ep, struct rpcrdma_ia *ia,
		  struct rpcrdma_create_data_internal *cdata)
{
	struct rpcrdma_connect_private *pmsg = &ep->rep_cm_private;
	struct ib_cq *sendcq, *recvcq;
	unsigned int max_sge;
	int rc;

	max_sge = min_t(unsigned int, ia->ri_device->attrs.max_send_sge,
			RPCRDMA_MAX_SEND_SGES);
	if (max_sge < RPCRDMA_MIN_SEND_SGES) {
		pr_warn("rpcrdma: HCA provides only %d send SGEs\n", max_sge);
		return -ENOMEM;
	}
	ia->ri_max_send_sges = max_sge;

	rc = ia->ri_ops->ro_open(ia, ep, cdata);
	if (rc)
		return rc;

	ep->rep_attr.event_handler = rpcrdma_qp_async_error_upcall;
	ep->rep_attr.qp_context = ep;
	ep->rep_attr.srq = NULL;
	ep->rep_attr.cap.max_send_sge = max_sge;
	ep->rep_attr.cap.max_recv_sge = 1;
	ep->rep_attr.cap.max_inline_data = 0;
	ep->rep_attr.sq_sig_type = IB_SIGNAL_REQ_WR;
	ep->rep_attr.qp_type = IB_QPT_RC;
	ep->rep_attr.port_num = ~0;

	dprintk("RPC:       %s: requested max: dtos: send %d recv %d; "
		"iovs: send %d recv %d\n",
		__func__,
		ep->rep_attr.cap.max_send_wr,
		ep->rep_attr.cap.max_recv_wr,
		ep->rep_attr.cap.max_send_sge,
		ep->rep_attr.cap.max_recv_sge);

	/* set trigger for requesting send completion */
	ep->rep_send_batch = min_t(unsigned int, RPCRDMA_MAX_SEND_BATCH,
				   cdata->max_requests >> 2);
	ep->rep_send_count = ep->rep_send_batch;
	init_waitqueue_head(&ep->rep_connect_wait);
	INIT_DELAYED_WORK(&ep->rep_connect_worker, rpcrdma_connect_worker);

	sendcq = ib_alloc_cq(ia->ri_device, NULL,
			     ep->rep_attr.cap.max_send_wr + 1,
			     ia->ri_device->num_comp_vectors > 1 ? 1 : 0,
			     IB_POLL_WORKQUEUE);
	if (IS_ERR(sendcq)) {
		rc = PTR_ERR(sendcq);
		dprintk("RPC:       %s: failed to create send CQ: %i\n",
			__func__, rc);
		goto out1;
	}

	recvcq = ib_alloc_cq(ia->ri_device, NULL,
			     ep->rep_attr.cap.max_recv_wr + 1,
			     0, IB_POLL_WORKQUEUE);
	if (IS_ERR(recvcq)) {
		rc = PTR_ERR(recvcq);
		dprintk("RPC:       %s: failed to create recv CQ: %i\n",
			__func__, rc);
		goto out2;
	}

	ep->rep_attr.send_cq = sendcq;
	ep->rep_attr.recv_cq = recvcq;

	/* Initialize cma parameters */
	memset(&ep->rep_remote_cma, 0, sizeof(ep->rep_remote_cma));

	/* Prepare RDMA-CM private message */
	pmsg->cp_magic = rpcrdma_cmp_magic;
	pmsg->cp_version = RPCRDMA_CMP_VERSION;
	pmsg->cp_flags |= ia->ri_ops->ro_send_w_inv_ok;
	pmsg->cp_send_size = rpcrdma_encode_buffer_size(cdata->inline_wsize);
	pmsg->cp_recv_size = rpcrdma_encode_buffer_size(cdata->inline_rsize);
	ep->rep_remote_cma.private_data = pmsg;
	ep->rep_remote_cma.private_data_len = sizeof(*pmsg);

	/* Client offers RDMA Read but does not initiate */
	ep->rep_remote_cma.initiator_depth = 0;
	ep->rep_remote_cma.responder_resources =
		min_t(int, U8_MAX, ia->ri_device->attrs.max_qp_rd_atom);

	/* Limit transport retries so client can detect server
	 * GID changes quickly. RPC layer handles re-establishing
	 * transport connection and retransmission.
	 */
	ep->rep_remote_cma.retry_count = 6;

	/* RPC-over-RDMA handles its own flow control. In addition,
	 * make all RNR NAKs visible so we know that RPC-over-RDMA
	 * flow control is working correctly (no NAKs should be seen).
	 */
	ep->rep_remote_cma.flow_control = 0;
	ep->rep_remote_cma.rnr_retry_count = 0;

	return 0;

out2:
	ib_free_cq(sendcq);
out1:
	return rc;
}

/*
 * rpcrdma_ep_destroy
 *
 * Disconnect and destroy endpoint. After this, the only
 * valid operations on the ep are to free it (if dynamically
 * allocated) or re-create it.
 */
void
rpcrdma_ep_destroy(struct rpcrdma_ep *ep, struct rpcrdma_ia *ia)
{
	cancel_delayed_work_sync(&ep->rep_connect_worker);

	if (ia->ri_id && ia->ri_id->qp) {
		rpcrdma_ep_disconnect(ep, ia);
		rdma_destroy_qp(ia->ri_id);
		ia->ri_id->qp = NULL;
	}

	if (ep->rep_attr.recv_cq)
		ib_free_cq(ep->rep_attr.recv_cq);
	if (ep->rep_attr.send_cq)
		ib_free_cq(ep->rep_attr.send_cq);
}

/* Re-establish a connection after a device removal event.
 * Unlike a normal reconnection, a fresh PD and a new set
 * of MRs and buffers is needed.
 */
static int
rpcrdma_ep_recreate_xprt(struct rpcrdma_xprt *r_xprt,
			 struct rpcrdma_ep *ep, struct rpcrdma_ia *ia)
{
	int rc, err;

	trace_xprtrdma_reinsert(r_xprt);

	rc = -EHOSTUNREACH;
	if (rpcrdma_ia_open(r_xprt))
		goto out1;

	rc = -ENOMEM;
	err = rpcrdma_ep_create(ep, ia, &r_xprt->rx_data);
	if (err) {
		pr_err("rpcrdma: rpcrdma_ep_create returned %d\n", err);
		goto out2;
	}

	rc = -ENETUNREACH;
	err = rdma_create_qp(ia->ri_id, ia->ri_pd, &ep->rep_attr);
	if (err) {
		pr_err("rpcrdma: rdma_create_qp returned %d\n", err);
		goto out3;
	}

	rpcrdma_mrs_create(r_xprt);
	return 0;

out3:
	rpcrdma_ep_destroy(ep, ia);
out2:
	rpcrdma_ia_close(ia);
out1:
	return rc;
}

static int
rpcrdma_ep_reconnect(struct rpcrdma_xprt *r_xprt, struct rpcrdma_ep *ep,
		     struct rpcrdma_ia *ia)
{
	struct rdma_cm_id *id, *old;
	int err, rc;

	trace_xprtrdma_reconnect(r_xprt);

	rpcrdma_ep_disconnect(ep, ia);

	rc = -EHOSTUNREACH;
	id = rpcrdma_create_id(r_xprt, ia);
	if (IS_ERR(id))
		goto out;

	/* As long as the new ID points to the same device as the
	 * old ID, we can reuse the transport's existing PD and all
	 * previously allocated MRs. Also, the same device means
	 * the transport's previous DMA mappings are still valid.
	 *
	 * This is a sanity check only. There should be no way these
	 * point to two different devices here.
	 */
	old = id;
	rc = -ENETUNREACH;
	if (ia->ri_device != id->device) {
		pr_err("rpcrdma: can't reconnect on different device!\n");
		goto out_destroy;
	}

	err = rdma_create_qp(id, ia->ri_pd, &ep->rep_attr);
	if (err) {
		dprintk("RPC:       %s: rdma_create_qp returned %d\n",
			__func__, err);
		goto out_destroy;
	}

	/* Atomically replace the transport's ID and QP. */
	rc = 0;
	old = ia->ri_id;
	ia->ri_id = id;
	rdma_destroy_qp(old);

out_destroy:
	rdma_destroy_id(old);
out:
	return rc;
}

/*
 * Connect unconnected endpoint.
 */
int
rpcrdma_ep_connect(struct rpcrdma_ep *ep, struct rpcrdma_ia *ia)
{
	struct rpcrdma_xprt *r_xprt = container_of(ia, struct rpcrdma_xprt,
						   rx_ia);
	int rc;

retry:
	switch (ep->rep_connected) {
	case 0:
		dprintk("RPC:       %s: connecting...\n", __func__);
		rc = rdma_create_qp(ia->ri_id, ia->ri_pd, &ep->rep_attr);
		if (rc) {
			dprintk("RPC:       %s: rdma_create_qp failed %i\n",
				__func__, rc);
			rc = -ENETUNREACH;
			goto out_noupdate;
		}
		break;
	case -ENODEV:
		rc = rpcrdma_ep_recreate_xprt(r_xprt, ep, ia);
		if (rc)
			goto out_noupdate;
		break;
	default:
		rc = rpcrdma_ep_reconnect(r_xprt, ep, ia);
		if (rc)
			goto out;
	}

	ep->rep_connected = 0;
	rpcrdma_post_recvs(r_xprt, true);

	rc = rdma_connect(ia->ri_id, &ep->rep_remote_cma);
	if (rc) {
		dprintk("RPC:       %s: rdma_connect() failed with %i\n",
				__func__, rc);
		goto out;
	}

	wait_event_interruptible(ep->rep_connect_wait, ep->rep_connected != 0);
	if (ep->rep_connected <= 0) {
		if (ep->rep_connected == -EAGAIN)
			goto retry;
		rc = ep->rep_connected;
		goto out;
	}

	dprintk("RPC:       %s: connected\n", __func__);

out:
	if (rc)
		ep->rep_connected = rc;

out_noupdate:
	return rc;
}

/*
 * rpcrdma_ep_disconnect
 *
 * This is separate from destroy to facilitate the ability
 * to reconnect without recreating the endpoint.
 *
 * This call is not reentrant, and must not be made in parallel
 * on the same endpoint.
 */
void
rpcrdma_ep_disconnect(struct rpcrdma_ep *ep, struct rpcrdma_ia *ia)
{
	int rc;

	rc = rdma_disconnect(ia->ri_id);
	if (!rc)
		/* returns without wait if not connected */
		wait_event_interruptible(ep->rep_connect_wait,
							ep->rep_connected != 1);
	else
		ep->rep_connected = rc;
	trace_xprtrdma_disconnect(container_of(ep, struct rpcrdma_xprt,
					       rx_ep), rc);

	ib_drain_qp(ia->ri_id->qp);
}

/* Fixed-size circular FIFO queue. This implementation is wait-free and
 * lock-free.
 *
 * Consumer is the code path that posts Sends. This path dequeues a
 * sendctx for use by a Send operation. Multiple consumer threads
 * are serialized by the RPC transport lock, which allows only one
 * ->send_request call at a time.
 *
 * Producer is the code path that handles Send completions. This path
 * enqueues a sendctx that has been completed. Multiple producer
 * threads are serialized by the ib_poll_cq() function.
 */

/* rpcrdma_sendctxs_destroy() assumes caller has already quiesced
 * queue activity, and ib_drain_qp has flushed all remaining Send
 * requests.
 */
static void rpcrdma_sendctxs_destroy(struct rpcrdma_buffer *buf)
{
	unsigned long i;

	for (i = 0; i <= buf->rb_sc_last; i++)
		kfree(buf->rb_sc_ctxs[i]);
	kfree(buf->rb_sc_ctxs);
}

static struct rpcrdma_sendctx *rpcrdma_sendctx_create(struct rpcrdma_ia *ia)
{
	struct rpcrdma_sendctx *sc;

	sc = kzalloc(sizeof(*sc) +
		     ia->ri_max_send_sges * sizeof(struct ib_sge),
		     GFP_KERNEL);
	if (!sc)
		return NULL;

	sc->sc_wr.wr_cqe = &sc->sc_cqe;
	sc->sc_wr.sg_list = sc->sc_sges;
	sc->sc_wr.opcode = IB_WR_SEND;
	sc->sc_cqe.done = rpcrdma_wc_send;
	return sc;
}

static int rpcrdma_sendctxs_create(struct rpcrdma_xprt *r_xprt)
{
	struct rpcrdma_buffer *buf = &r_xprt->rx_buf;
	struct rpcrdma_sendctx *sc;
	unsigned long i;

	/* Maximum number of concurrent outstanding Send WRs. Capping
	 * the circular queue size stops Send Queue overflow by causing
	 * the ->send_request call to fail temporarily before too many
	 * Sends are posted.
	 */
	i = buf->rb_max_requests + RPCRDMA_MAX_BC_REQUESTS;
	dprintk("RPC:       %s: allocating %lu send_ctxs\n", __func__, i);
	buf->rb_sc_ctxs = kcalloc(i, sizeof(sc), GFP_KERNEL);
	if (!buf->rb_sc_ctxs)
		return -ENOMEM;

	buf->rb_sc_last = i - 1;
	for (i = 0; i <= buf->rb_sc_last; i++) {
		sc = rpcrdma_sendctx_create(&r_xprt->rx_ia);
		if (!sc)
			return -ENOMEM;

		sc->sc_xprt = r_xprt;
		buf->rb_sc_ctxs[i] = sc;
	}
	buf->rb_flags = 0;

	return 0;
}

/* The sendctx queue is not guaranteed to have a size that is a
 * power of two, thus the helpers in circ_buf.h cannot be used.
 * The other option is to use modulus (%), which can be expensive.
 */
static unsigned long rpcrdma_sendctx_next(struct rpcrdma_buffer *buf,
					  unsigned long item)
{
	return likely(item < buf->rb_sc_last) ? item + 1 : 0;
}

/**
 * rpcrdma_sendctx_get_locked - Acquire a send context
 * @buf: transport buffers from which to acquire an unused context
 *
 * Returns pointer to a free send completion context; or NULL if
 * the queue is empty.
 *
 * Usage: Called to acquire an SGE array before preparing a Send WR.
 *
 * The caller serializes calls to this function (per rpcrdma_buffer),
 * and provides an effective memory barrier that flushes the new value
 * of rb_sc_head.
 */
struct rpcrdma_sendctx *rpcrdma_sendctx_get_locked(struct rpcrdma_buffer *buf)
{
	struct rpcrdma_xprt *r_xprt;
	struct rpcrdma_sendctx *sc;
	unsigned long next_head;

	next_head = rpcrdma_sendctx_next(buf, buf->rb_sc_head);

	if (next_head == READ_ONCE(buf->rb_sc_tail))
		goto out_emptyq;

	/* ORDER: item must be accessed _before_ head is updated */
	sc = buf->rb_sc_ctxs[next_head];

	/* Releasing the lock in the caller acts as a memory
	 * barrier that flushes rb_sc_head.
	 */
	buf->rb_sc_head = next_head;

	return sc;

out_emptyq:
	/* The queue is "empty" if there have not been enough Send
	 * completions recently. This is a sign the Send Queue is
	 * backing up. Cause the caller to pause and try again.
	 */
	set_bit(RPCRDMA_BUF_F_EMPTY_SCQ, &buf->rb_flags);
	r_xprt = container_of(buf, struct rpcrdma_xprt, rx_buf);
	r_xprt->rx_stats.empty_sendctx_q++;
	return NULL;
}

/**
 * rpcrdma_sendctx_put_locked - Release a send context
 * @sc: send context to release
 *
 * Usage: Called from Send completion to return a sendctxt
 * to the queue.
 *
 * The caller serializes calls to this function (per rpcrdma_buffer).
 */
static void
rpcrdma_sendctx_put_locked(struct rpcrdma_sendctx *sc)
{
	struct rpcrdma_buffer *buf = &sc->sc_xprt->rx_buf;
	unsigned long next_tail;

	/* Unmap SGEs of previously completed by unsignaled
	 * Sends by walking up the queue until @sc is found.
	 */
	next_tail = buf->rb_sc_tail;
	do {
		next_tail = rpcrdma_sendctx_next(buf, next_tail);

		/* ORDER: item must be accessed _before_ tail is updated */
		rpcrdma_unmap_sendctx(buf->rb_sc_ctxs[next_tail]);

	} while (buf->rb_sc_ctxs[next_tail] != sc);

	/* Paired with READ_ONCE */
	smp_store_release(&buf->rb_sc_tail, next_tail);

	if (test_and_clear_bit(RPCRDMA_BUF_F_EMPTY_SCQ, &buf->rb_flags)) {
		smp_mb__after_atomic();
		xprt_write_space(&sc->sc_xprt->rx_xprt);
	}
}

static void
rpcrdma_mr_recovery_worker(struct work_struct *work)
{
	struct rpcrdma_buffer *buf = container_of(work, struct rpcrdma_buffer,
						  rb_recovery_worker.work);
	struct rpcrdma_mr *mr;

	spin_lock(&buf->rb_recovery_lock);
	while (!list_empty(&buf->rb_stale_mrs)) {
		mr = rpcrdma_mr_pop(&buf->rb_stale_mrs);
		spin_unlock(&buf->rb_recovery_lock);

		trace_xprtrdma_recover_mr(mr);
		mr->mr_xprt->rx_ia.ri_ops->ro_recover_mr(mr);

		spin_lock(&buf->rb_recovery_lock);
	}
	spin_unlock(&buf->rb_recovery_lock);
}

void
rpcrdma_mr_defer_recovery(struct rpcrdma_mr *mr)
{
	struct rpcrdma_xprt *r_xprt = mr->mr_xprt;
	struct rpcrdma_buffer *buf = &r_xprt->rx_buf;

	spin_lock(&buf->rb_recovery_lock);
	rpcrdma_mr_push(mr, &buf->rb_stale_mrs);
	spin_unlock(&buf->rb_recovery_lock);

	schedule_delayed_work(&buf->rb_recovery_worker, 0);
}

static void
rpcrdma_mrs_create(struct rpcrdma_xprt *r_xprt)
{
	struct rpcrdma_buffer *buf = &r_xprt->rx_buf;
	struct rpcrdma_ia *ia = &r_xprt->rx_ia;
	unsigned int count;
	LIST_HEAD(free);
	LIST_HEAD(all);

	for (count = 0; count < 3; count++) {
		struct rpcrdma_mr *mr;
		int rc;

		mr = kzalloc(sizeof(*mr), GFP_KERNEL);
		if (!mr)
			break;

		rc = ia->ri_ops->ro_init_mr(ia, mr);
		if (rc) {
			kfree(mr);
			break;
		}

		mr->mr_xprt = r_xprt;

		list_add(&mr->mr_list, &free);
		list_add(&mr->mr_all, &all);
	}

	spin_lock(&buf->rb_mrlock);
	list_splice(&free, &buf->rb_mrs);
	list_splice(&all, &buf->rb_all);
	r_xprt->rx_stats.mrs_allocated += count;
	spin_unlock(&buf->rb_mrlock);
	trace_xprtrdma_createmrs(r_xprt, count);

	xprt_write_space(&r_xprt->rx_xprt);
}

static void
rpcrdma_mr_refresh_worker(struct work_struct *work)
{
	struct rpcrdma_buffer *buf = container_of(work, struct rpcrdma_buffer,
						  rb_refresh_worker.work);
	struct rpcrdma_xprt *r_xprt = container_of(buf, struct rpcrdma_xprt,
						   rx_buf);

	rpcrdma_mrs_create(r_xprt);
}

struct rpcrdma_req *
rpcrdma_create_req(struct rpcrdma_xprt *r_xprt)
{
	struct rpcrdma_buffer *buffer = &r_xprt->rx_buf;
	struct rpcrdma_regbuf *rb;
	struct rpcrdma_req *req;

	req = kzalloc(sizeof(*req), GFP_KERNEL);
	if (req == NULL)
		return ERR_PTR(-ENOMEM);

	rb = rpcrdma_alloc_regbuf(RPCRDMA_HDRBUF_SIZE,
				  DMA_TO_DEVICE, GFP_KERNEL);
	if (IS_ERR(rb)) {
		kfree(req);
		return ERR_PTR(-ENOMEM);
	}
	req->rl_rdmabuf = rb;
	xdr_buf_init(&req->rl_hdrbuf, rb->rg_base, rdmab_length(rb));
	req->rl_buffer = buffer;
	INIT_LIST_HEAD(&req->rl_registered);

	spin_lock(&buffer->rb_reqslock);
	list_add(&req->rl_all, &buffer->rb_allreqs);
	spin_unlock(&buffer->rb_reqslock);
	return req;
}

<<<<<<< HEAD
/**
 * rpcrdma_create_rep - Allocate an rpcrdma_rep object
 * @r_xprt: controlling transport
 *
 * Returns 0 on success or a negative errno on failure.
 */
int
 rpcrdma_create_rep(struct rpcrdma_xprt *r_xprt)
{
	struct rpcrdma_create_data_internal *cdata = &r_xprt->rx_data;
	struct rpcrdma_buffer *buf = &r_xprt->rx_buf;
	struct rpcrdma_ia *ia = &r_xprt->rx_ia;
=======
static int
rpcrdma_create_rep(struct rpcrdma_xprt *r_xprt, bool temp)
{
	struct rpcrdma_create_data_internal *cdata = &r_xprt->rx_data;
	struct rpcrdma_buffer *buf = &r_xprt->rx_buf;
>>>>>>> 286cd8c7
	struct rpcrdma_rep *rep;
	int rc;

	rc = -ENOMEM;
	rep = kzalloc(sizeof(*rep), GFP_KERNEL);
	if (rep == NULL)
		goto out;

	rep->rr_rdmabuf = rpcrdma_alloc_regbuf(cdata->inline_rsize,
					       DMA_FROM_DEVICE, GFP_KERNEL);
	if (IS_ERR(rep->rr_rdmabuf)) {
		rc = PTR_ERR(rep->rr_rdmabuf);
		goto out_free;
	}
	xdr_buf_init(&rep->rr_hdrbuf, rep->rr_rdmabuf->rg_base,
		     rdmab_length(rep->rr_rdmabuf));

	rep->rr_cqe.done = rpcrdma_wc_receive;
	rep->rr_rxprt = r_xprt;
<<<<<<< HEAD
	INIT_WORK(&rep->rr_work, rpcrdma_receive_worker);
=======
	INIT_WORK(&rep->rr_work, rpcrdma_deferred_completion);
	rep->rr_recv_wr.next = NULL;
	rep->rr_recv_wr.wr_cqe = &rep->rr_cqe;
	rep->rr_recv_wr.sg_list = &rep->rr_rdmabuf->rg_iov;
	rep->rr_recv_wr.num_sge = 1;
	rep->rr_temp = temp;
>>>>>>> 286cd8c7

	spin_lock(&buf->rb_lock);
	list_add(&rep->rr_list, &buf->rb_recv_bufs);
	spin_unlock(&buf->rb_lock);
	return 0;

out_free:
	kfree(rep);
out:
	dprintk("RPC:       %s: reply buffer %d alloc failed\n",
		__func__, rc);
	return rc;
}

int
rpcrdma_buffer_create(struct rpcrdma_xprt *r_xprt)
{
	struct rpcrdma_buffer *buf = &r_xprt->rx_buf;
	int i, rc;

	buf->rb_max_requests = r_xprt->rx_data.max_requests;
	buf->rb_bc_srv_max_requests = 0;
	spin_lock_init(&buf->rb_mrlock);
	spin_lock_init(&buf->rb_lock);
	spin_lock_init(&buf->rb_recovery_lock);
	INIT_LIST_HEAD(&buf->rb_mrs);
	INIT_LIST_HEAD(&buf->rb_all);
	INIT_LIST_HEAD(&buf->rb_stale_mrs);
	INIT_DELAYED_WORK(&buf->rb_refresh_worker,
			  rpcrdma_mr_refresh_worker);
	INIT_DELAYED_WORK(&buf->rb_recovery_worker,
			  rpcrdma_mr_recovery_worker);

	rpcrdma_mrs_create(r_xprt);

	INIT_LIST_HEAD(&buf->rb_send_bufs);
	INIT_LIST_HEAD(&buf->rb_allreqs);
	spin_lock_init(&buf->rb_reqslock);
	for (i = 0; i < buf->rb_max_requests; i++) {
		struct rpcrdma_req *req;

		req = rpcrdma_create_req(r_xprt);
		if (IS_ERR(req)) {
			dprintk("RPC:       %s: request buffer %d alloc"
				" failed\n", __func__, i);
			rc = PTR_ERR(req);
			goto out;
		}
		list_add(&req->rl_list, &buf->rb_send_bufs);
	}

	buf->rb_credits = 1;
	buf->rb_posted_receives = 0;
	INIT_LIST_HEAD(&buf->rb_recv_bufs);
<<<<<<< HEAD
	for (i = 0; i <= buf->rb_max_requests; i++) {
		rc = rpcrdma_create_rep(r_xprt);
		if (rc)
			goto out;
	}
=======

	rc = rpcrdma_sendctxs_create(r_xprt);
	if (rc)
		goto out;
>>>>>>> 286cd8c7

	return 0;
out:
	rpcrdma_buffer_destroy(buf);
	return rc;
}

static void
rpcrdma_destroy_rep(struct rpcrdma_rep *rep)
{
	rpcrdma_free_regbuf(rep->rr_rdmabuf);
	kfree(rep);
}

void
rpcrdma_destroy_req(struct rpcrdma_req *req)
{
	rpcrdma_free_regbuf(req->rl_recvbuf);
	rpcrdma_free_regbuf(req->rl_sendbuf);
	rpcrdma_free_regbuf(req->rl_rdmabuf);
	kfree(req);
}

static void
rpcrdma_mrs_destroy(struct rpcrdma_buffer *buf)
{
	struct rpcrdma_xprt *r_xprt = container_of(buf, struct rpcrdma_xprt,
						   rx_buf);
	struct rpcrdma_ia *ia = rdmab_to_ia(buf);
	struct rpcrdma_mr *mr;
	unsigned int count;

	count = 0;
	spin_lock(&buf->rb_mrlock);
	while (!list_empty(&buf->rb_all)) {
		mr = list_entry(buf->rb_all.next, struct rpcrdma_mr, mr_all);
		list_del(&mr->mr_all);

		spin_unlock(&buf->rb_mrlock);

		/* Ensure MW is not on any rl_registered list */
		if (!list_empty(&mr->mr_list))
			list_del(&mr->mr_list);

		ia->ri_ops->ro_release_mr(mr);
		count++;
		spin_lock(&buf->rb_mrlock);
	}
	spin_unlock(&buf->rb_mrlock);
	r_xprt->rx_stats.mrs_allocated = 0;

	dprintk("RPC:       %s: released %u MRs\n", __func__, count);
}

void
rpcrdma_buffer_destroy(struct rpcrdma_buffer *buf)
{
	cancel_delayed_work_sync(&buf->rb_recovery_worker);
	cancel_delayed_work_sync(&buf->rb_refresh_worker);

	rpcrdma_sendctxs_destroy(buf);

	while (!list_empty(&buf->rb_recv_bufs)) {
		struct rpcrdma_rep *rep;

		rep = list_first_entry(&buf->rb_recv_bufs,
				       struct rpcrdma_rep, rr_list);
		list_del(&rep->rr_list);
		rpcrdma_destroy_rep(rep);
	}

	spin_lock(&buf->rb_reqslock);
	while (!list_empty(&buf->rb_allreqs)) {
		struct rpcrdma_req *req;

		req = list_first_entry(&buf->rb_allreqs,
				       struct rpcrdma_req, rl_all);
		list_del(&req->rl_all);

		spin_unlock(&buf->rb_reqslock);
		rpcrdma_destroy_req(req);
		spin_lock(&buf->rb_reqslock);
	}
	spin_unlock(&buf->rb_reqslock);

	rpcrdma_mrs_destroy(buf);
}

/**
 * rpcrdma_mr_get - Allocate an rpcrdma_mr object
 * @r_xprt: controlling transport
 *
 * Returns an initialized rpcrdma_mr or NULL if no free
 * rpcrdma_mr objects are available.
 */
struct rpcrdma_mr *
rpcrdma_mr_get(struct rpcrdma_xprt *r_xprt)
{
	struct rpcrdma_buffer *buf = &r_xprt->rx_buf;
	struct rpcrdma_mr *mr = NULL;

	spin_lock(&buf->rb_mrlock);
	if (!list_empty(&buf->rb_mrs))
		mr = rpcrdma_mr_pop(&buf->rb_mrs);
	spin_unlock(&buf->rb_mrlock);

	if (!mr)
		goto out_nomrs;
	return mr;

out_nomrs:
	trace_xprtrdma_nomrs(r_xprt);
	if (r_xprt->rx_ep.rep_connected != -ENODEV)
		schedule_delayed_work(&buf->rb_refresh_worker, 0);

	/* Allow the reply handler and refresh worker to run */
	cond_resched();

	return NULL;
}

static void
__rpcrdma_mr_put(struct rpcrdma_buffer *buf, struct rpcrdma_mr *mr)
{
	spin_lock(&buf->rb_mrlock);
	rpcrdma_mr_push(mr, &buf->rb_mrs);
	spin_unlock(&buf->rb_mrlock);
}

/**
 * rpcrdma_mr_put - Release an rpcrdma_mr object
 * @mr: object to release
 *
 */
void
rpcrdma_mr_put(struct rpcrdma_mr *mr)
{
	__rpcrdma_mr_put(&mr->mr_xprt->rx_buf, mr);
}

/**
 * rpcrdma_mr_unmap_and_put - DMA unmap an MR and release it
 * @mr: object to release
 *
 */
void
rpcrdma_mr_unmap_and_put(struct rpcrdma_mr *mr)
{
	struct rpcrdma_xprt *r_xprt = mr->mr_xprt;

	trace_xprtrdma_dma_unmap(mr);
	ib_dma_unmap_sg(r_xprt->rx_ia.ri_device,
			mr->mr_sg, mr->mr_nents, mr->mr_dir);
	__rpcrdma_mr_put(&r_xprt->rx_buf, mr);
}

/**
 * rpcrdma_buffer_get - Get a request buffer
 * @buffers: Buffer pool from which to obtain a buffer
 *
 * Returns a fresh rpcrdma_req, or NULL if none are available.
 */
struct rpcrdma_req *
rpcrdma_buffer_get(struct rpcrdma_buffer *buffers)
{
	struct rpcrdma_req *req;

	spin_lock(&buffers->rb_lock);
	req = list_first_entry_or_null(&buffers->rb_send_bufs,
				       struct rpcrdma_req, rl_list);
	if (req)
		list_del_init(&req->rl_list);
	spin_unlock(&buffers->rb_lock);
	return req;
}

/**
 * rpcrdma_buffer_put - Put request/reply buffers back into pool
 * @req: object to return
 *
 */
void
rpcrdma_buffer_put(struct rpcrdma_req *req)
{
	struct rpcrdma_buffer *buffers = req->rl_buffer;
	struct rpcrdma_rep *rep = req->rl_reply;

	req->rl_reply = NULL;

	spin_lock(&buffers->rb_lock);
	list_add(&req->rl_list, &buffers->rb_send_bufs);
	if (rep) {
		if (!rep->rr_temp) {
			list_add(&rep->rr_list, &buffers->rb_recv_bufs);
			rep = NULL;
		}
	}
	spin_unlock(&buffers->rb_lock);
	if (rep)
		rpcrdma_destroy_rep(rep);
}

/*
 * Put reply buffers back into pool when not attached to
 * request. This happens in error conditions.
 */
void
rpcrdma_recv_buffer_put(struct rpcrdma_rep *rep)
{
	struct rpcrdma_buffer *buffers = &rep->rr_rxprt->rx_buf;

	if (!rep->rr_temp) {
		spin_lock(&buffers->rb_lock);
		list_add(&rep->rr_list, &buffers->rb_recv_bufs);
		spin_unlock(&buffers->rb_lock);
	} else {
		rpcrdma_destroy_rep(rep);
	}
}

/**
 * rpcrdma_alloc_regbuf - allocate and DMA-map memory for SEND/RECV buffers
 * @size: size of buffer to be allocated, in bytes
 * @direction: direction of data movement
 * @flags: GFP flags
 *
 * Returns an ERR_PTR, or a pointer to a regbuf, a buffer that
 * can be persistently DMA-mapped for I/O.
 *
 * xprtrdma uses a regbuf for posting an outgoing RDMA SEND, or for
 * receiving the payload of RDMA RECV operations. During Long Calls
 * or Replies they may be registered externally via ro_map.
 */
struct rpcrdma_regbuf *
rpcrdma_alloc_regbuf(size_t size, enum dma_data_direction direction,
		     gfp_t flags)
{
	struct rpcrdma_regbuf *rb;

	rb = kmalloc(sizeof(*rb) + size, flags);
	if (rb == NULL)
		return ERR_PTR(-ENOMEM);

	rb->rg_device = NULL;
	rb->rg_direction = direction;
	rb->rg_iov.length = size;

	return rb;
}

/**
 * __rpcrdma_map_regbuf - DMA-map a regbuf
 * @ia: controlling rpcrdma_ia
 * @rb: regbuf to be mapped
 */
bool
__rpcrdma_dma_map_regbuf(struct rpcrdma_ia *ia, struct rpcrdma_regbuf *rb)
{
	struct ib_device *device = ia->ri_device;

	if (rb->rg_direction == DMA_NONE)
		return false;

	rb->rg_iov.addr = ib_dma_map_single(device,
					    (void *)rb->rg_base,
					    rdmab_length(rb),
					    rb->rg_direction);
	if (ib_dma_mapping_error(device, rdmab_addr(rb)))
		return false;

	rb->rg_device = device;
	rb->rg_iov.lkey = ia->ri_pd->local_dma_lkey;
	return true;
}

static void
rpcrdma_dma_unmap_regbuf(struct rpcrdma_regbuf *rb)
{
	if (!rb)
		return;

	if (!rpcrdma_regbuf_is_mapped(rb))
		return;

	ib_dma_unmap_single(rb->rg_device, rdmab_addr(rb),
			    rdmab_length(rb), rb->rg_direction);
	rb->rg_device = NULL;
}

/**
 * rpcrdma_free_regbuf - deregister and free registered buffer
 * @rb: regbuf to be deregistered and freed
 */
void
rpcrdma_free_regbuf(struct rpcrdma_regbuf *rb)
{
	rpcrdma_dma_unmap_regbuf(rb);
	kfree(rb);
}

/*
 * Prepost any receive buffer, then post send.
 *
 * Receive buffer is donated to hardware, reclaimed upon recv completion.
 */
int
rpcrdma_ep_post(struct rpcrdma_ia *ia,
		struct rpcrdma_ep *ep,
		struct rpcrdma_req *req)
{
	struct ib_send_wr *send_wr = &req->rl_sendctx->sc_wr;
	int rc;

	if (!ep->rep_send_count ||
	    test_bit(RPCRDMA_REQ_F_TX_RESOURCES, &req->rl_flags)) {
		send_wr->send_flags |= IB_SEND_SIGNALED;
		ep->rep_send_count = ep->rep_send_batch;
	} else {
		send_wr->send_flags &= ~IB_SEND_SIGNALED;
		--ep->rep_send_count;
	}

	rc = ia->ri_ops->ro_send(ia, req);
	trace_xprtrdma_post_send(req, rc);
	if (rc)
		return -ENOTCONN;
	return 0;
}

/**
 * rpcrdma_post_recvs - Maybe post some Receive buffers
 * @r_xprt: controlling transport
 * @temp: when true, allocate temp rpcrdma_rep objects
 *
 */
void
rpcrdma_post_recvs(struct rpcrdma_xprt *r_xprt, bool temp)
{
<<<<<<< HEAD
	struct rpcrdma_buffer *buffers = &r_xprt->rx_buf;
	struct rpcrdma_ia *ia = &r_xprt->rx_ia;
	struct rpcrdma_ep *ep = &r_xprt->rx_ep;
	struct rpcrdma_rep *rep;
	int rc;

	while (count--) {
		spin_lock(&buffers->rb_lock);
		if (list_empty(&buffers->rb_recv_bufs))
			goto out_reqbuf;
		rep = rpcrdma_buffer_get_rep_locked(buffers);
		spin_unlock(&buffers->rb_lock);
=======
	struct rpcrdma_buffer *buf = &r_xprt->rx_buf;
	struct ib_recv_wr *wr, *bad_wr;
	int needed, count, rc;
>>>>>>> 286cd8c7

	needed = buf->rb_credits + (buf->rb_bc_srv_max_requests << 1);
	if (buf->rb_posted_receives > needed)
		return;
	needed -= buf->rb_posted_receives;

	count = 0;
	wr = NULL;
	while (needed) {
		struct rpcrdma_regbuf *rb;
		struct rpcrdma_rep *rep;

<<<<<<< HEAD
out_reqbuf:
	spin_unlock(&buffers->rb_lock);
	pr_warn("%s: no extra receive buffers\n", __func__);
	return -ENOMEM;
=======
		spin_lock(&buf->rb_lock);
		rep = list_first_entry_or_null(&buf->rb_recv_bufs,
					       struct rpcrdma_rep, rr_list);
		if (likely(rep))
			list_del(&rep->rr_list);
		spin_unlock(&buf->rb_lock);
		if (!rep) {
			if (rpcrdma_create_rep(r_xprt, temp))
				break;
			continue;
		}
>>>>>>> 286cd8c7

		rb = rep->rr_rdmabuf;
		if (!rpcrdma_regbuf_is_mapped(rb)) {
			if (!__rpcrdma_dma_map_regbuf(&r_xprt->rx_ia, rb)) {
				rpcrdma_recv_buffer_put(rep);
				break;
			}
		}

		trace_xprtrdma_post_recv(rep->rr_recv_wr.wr_cqe);
		rep->rr_recv_wr.next = wr;
		wr = &rep->rr_recv_wr;
		++count;
		--needed;
	}
	if (!count)
		return;

	rc = ib_post_recv(r_xprt->rx_ia.ri_id->qp, wr,
			  (const struct ib_recv_wr **)&bad_wr);
	if (rc) {
		for (wr = bad_wr; wr;) {
			struct rpcrdma_rep *rep;

			rep = container_of(wr, struct rpcrdma_rep, rr_recv_wr);
			wr = wr->next;
			rpcrdma_recv_buffer_put(rep);
			--count;
		}
	}
	buf->rb_posted_receives += count;
	trace_xprtrdma_post_recvs(r_xprt, count, rc);
}<|MERGE_RESOLUTION|>--- conflicted
+++ resolved
@@ -1085,26 +1085,11 @@
 	return req;
 }
 
-<<<<<<< HEAD
-/**
- * rpcrdma_create_rep - Allocate an rpcrdma_rep object
- * @r_xprt: controlling transport
- *
- * Returns 0 on success or a negative errno on failure.
- */
-int
- rpcrdma_create_rep(struct rpcrdma_xprt *r_xprt)
+static int
+rpcrdma_create_rep(struct rpcrdma_xprt *r_xprt, bool temp)
 {
 	struct rpcrdma_create_data_internal *cdata = &r_xprt->rx_data;
 	struct rpcrdma_buffer *buf = &r_xprt->rx_buf;
-	struct rpcrdma_ia *ia = &r_xprt->rx_ia;
-=======
-static int
-rpcrdma_create_rep(struct rpcrdma_xprt *r_xprt, bool temp)
-{
-	struct rpcrdma_create_data_internal *cdata = &r_xprt->rx_data;
-	struct rpcrdma_buffer *buf = &r_xprt->rx_buf;
->>>>>>> 286cd8c7
 	struct rpcrdma_rep *rep;
 	int rc;
 
@@ -1124,16 +1109,12 @@
 
 	rep->rr_cqe.done = rpcrdma_wc_receive;
 	rep->rr_rxprt = r_xprt;
-<<<<<<< HEAD
-	INIT_WORK(&rep->rr_work, rpcrdma_receive_worker);
-=======
 	INIT_WORK(&rep->rr_work, rpcrdma_deferred_completion);
 	rep->rr_recv_wr.next = NULL;
 	rep->rr_recv_wr.wr_cqe = &rep->rr_cqe;
 	rep->rr_recv_wr.sg_list = &rep->rr_rdmabuf->rg_iov;
 	rep->rr_recv_wr.num_sge = 1;
 	rep->rr_temp = temp;
->>>>>>> 286cd8c7
 
 	spin_lock(&buf->rb_lock);
 	list_add(&rep->rr_list, &buf->rb_recv_bufs);
@@ -1188,18 +1169,10 @@
 	buf->rb_credits = 1;
 	buf->rb_posted_receives = 0;
 	INIT_LIST_HEAD(&buf->rb_recv_bufs);
-<<<<<<< HEAD
-	for (i = 0; i <= buf->rb_max_requests; i++) {
-		rc = rpcrdma_create_rep(r_xprt);
-		if (rc)
-			goto out;
-	}
-=======
 
 	rc = rpcrdma_sendctxs_create(r_xprt);
 	if (rc)
 		goto out;
->>>>>>> 286cd8c7
 
 	return 0;
 out:
@@ -1538,24 +1511,9 @@
 void
 rpcrdma_post_recvs(struct rpcrdma_xprt *r_xprt, bool temp)
 {
-<<<<<<< HEAD
-	struct rpcrdma_buffer *buffers = &r_xprt->rx_buf;
-	struct rpcrdma_ia *ia = &r_xprt->rx_ia;
-	struct rpcrdma_ep *ep = &r_xprt->rx_ep;
-	struct rpcrdma_rep *rep;
-	int rc;
-
-	while (count--) {
-		spin_lock(&buffers->rb_lock);
-		if (list_empty(&buffers->rb_recv_bufs))
-			goto out_reqbuf;
-		rep = rpcrdma_buffer_get_rep_locked(buffers);
-		spin_unlock(&buffers->rb_lock);
-=======
 	struct rpcrdma_buffer *buf = &r_xprt->rx_buf;
 	struct ib_recv_wr *wr, *bad_wr;
 	int needed, count, rc;
->>>>>>> 286cd8c7
 
 	needed = buf->rb_credits + (buf->rb_bc_srv_max_requests << 1);
 	if (buf->rb_posted_receives > needed)
@@ -1568,12 +1526,6 @@
 		struct rpcrdma_regbuf *rb;
 		struct rpcrdma_rep *rep;
 
-<<<<<<< HEAD
-out_reqbuf:
-	spin_unlock(&buffers->rb_lock);
-	pr_warn("%s: no extra receive buffers\n", __func__);
-	return -ENOMEM;
-=======
 		spin_lock(&buf->rb_lock);
 		rep = list_first_entry_or_null(&buf->rb_recv_bufs,
 					       struct rpcrdma_rep, rr_list);
@@ -1585,7 +1537,6 @@
 				break;
 			continue;
 		}
->>>>>>> 286cd8c7
 
 		rb = rep->rr_rdmabuf;
 		if (!rpcrdma_regbuf_is_mapped(rb)) {
