--- conflicted
+++ resolved
@@ -221,10 +221,7 @@
 	tristate "IPv6: IP-in-IPv6 tunnel (RFC2473)"
 	select INET6_TUNNEL
 	select DST_CACHE
-<<<<<<< HEAD
-=======
 	select GRO_CELLS
->>>>>>> 286cd8c7
 	---help---
 	  Support for IPv6-in-IPv6 and IPv4-in-IPv6 tunnels described in
 	  RFC 2473.
