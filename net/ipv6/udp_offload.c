/*
 *	IPV6 GSO/GRO offload support
 *	Linux INET6 implementation
 *
 *	This program is free software; you can redistribute it and/or
 *      modify it under the terms of the GNU General Public License
 *      as published by the Free Software Foundation; either version
 *      2 of the License, or (at your option) any later version.
 *
 *      UDPv6 GSO support
 */
#include <linux/skbuff.h>
#include <linux/netdevice.h>
#include <net/protocol.h>
#include <net/ipv6.h>
#include <net/udp.h>
#include <net/ip6_checksum.h>
#include "ip6_offload.h"

static struct sk_buff *udp6_ufo_fragment(struct sk_buff *skb,
					 netdev_features_t features)
{
	struct sk_buff *segs = ERR_PTR(-EINVAL);
	unsigned int mss;
	unsigned int unfrag_ip6hlen, unfrag_len;
	struct frag_hdr *fptr;
	u8 *packet_start, *prevhdr;
	u8 nexthdr;
	u8 frag_hdr_sz = sizeof(struct frag_hdr);
	__wsum csum;
	int tnl_hlen;
	int err;

	mss = skb_shinfo(skb)->gso_size;
	if (unlikely(skb->len <= mss))
		goto out;

	if (skb->encapsulation && skb_shinfo(skb)->gso_type &
	    (SKB_GSO_UDP_TUNNEL|SKB_GSO_UDP_TUNNEL_CSUM))
		segs = skb_udp_tunnel_segment(skb, features, true);
	else {
		const struct ipv6hdr *ipv6h;
		struct udphdr *uh;

		if (!(skb_shinfo(skb)->gso_type & (SKB_GSO_UDP | SKB_GSO_UDP_L4)))
			goto out;

		if (!pskb_may_pull(skb, sizeof(struct udphdr)))
			goto out;

		if (skb_shinfo(skb)->gso_type & SKB_GSO_UDP_L4)
			return __udp_gso_segment(skb, features);

		/* Do software UFO. Complete and fill in the UDP checksum as HW cannot
		 * do checksum of UDP packets sent as multiple IP fragments.
		 */

		uh = udp_hdr(skb);
		ipv6h = ipv6_hdr(skb);

		uh->check = 0;
		csum = skb_checksum(skb, 0, skb->len, 0);
		uh->check = udp_v6_check(skb->len, &ipv6h->saddr,
					  &ipv6h->daddr, csum);
		if (uh->check == 0)
			uh->check = CSUM_MANGLED_0;

		skb->ip_summed = CHECKSUM_UNNECESSARY;
<<<<<<< HEAD
=======

		/* If there is no outer header we can fake a checksum offload
		 * due to the fact that we have already done the checksum in
		 * software prior to segmenting the frame.
		 */
		if (!skb->encap_hdr_csum)
			features |= NETIF_F_HW_CSUM;
>>>>>>> 286cd8c7

		/* Check if there is enough headroom to insert fragment header. */
		tnl_hlen = skb_tnl_header_len(skb);
		if (skb->mac_header < (tnl_hlen + frag_hdr_sz)) {
			if (gso_pskb_expand_head(skb, tnl_hlen + frag_hdr_sz))
				goto out;
		}

		/* Find the unfragmentable header and shift it left by frag_hdr_sz
		 * bytes to insert fragment header.
		 */
		err = ip6_find_1stfragopt(skb, &prevhdr);
		if (err < 0)
			return ERR_PTR(err);
		unfrag_ip6hlen = err;
		nexthdr = *prevhdr;
		*prevhdr = NEXTHDR_FRAGMENT;
		unfrag_len = (skb_network_header(skb) - skb_mac_header(skb)) +
			     unfrag_ip6hlen + tnl_hlen;
		packet_start = (u8 *) skb->head + SKB_GSO_CB(skb)->mac_offset;
		memmove(packet_start-frag_hdr_sz, packet_start, unfrag_len);

		SKB_GSO_CB(skb)->mac_offset -= frag_hdr_sz;
		skb->mac_header -= frag_hdr_sz;
		skb->network_header -= frag_hdr_sz;

		fptr = (struct frag_hdr *)(skb_network_header(skb) + unfrag_ip6hlen);
		fptr->nexthdr = nexthdr;
		fptr->reserved = 0;
		fptr->identification = ipv6_proxy_select_ident(dev_net(skb->dev), skb);

		/* Fragment the skb. ipv6 header and the remaining fields of the
		 * fragment header are updated in ipv6_gso_segment()
		 */
		segs = skb_segment(skb, features);
	}

out:
	return segs;
}

static struct sk_buff *udp6_gro_receive(struct list_head *head,
					struct sk_buff *skb)
{
	struct udphdr *uh = udp_gro_udphdr(skb);

	if (unlikely(!uh))
		goto flush;

	/* Don't bother verifying checksum if we're going to flush anyway. */
	if (NAPI_GRO_CB(skb)->flush)
		goto skip;

	if (skb_gro_checksum_validate_zero_check(skb, IPPROTO_UDP, uh->check,
						 ip6_gro_compute_pseudo))
		goto flush;
	else if (uh->check)
		skb_gro_checksum_try_convert(skb, IPPROTO_UDP, uh->check,
					     ip6_gro_compute_pseudo);

skip:
	NAPI_GRO_CB(skb)->is_ipv6 = 1;
	return udp_gro_receive(head, skb, uh, udp6_lib_lookup_skb);

flush:
	NAPI_GRO_CB(skb)->flush = 1;
	return NULL;
}

static int udp6_gro_complete(struct sk_buff *skb, int nhoff)
{
	const struct ipv6hdr *ipv6h = ipv6_hdr(skb);
	struct udphdr *uh = (struct udphdr *)(skb->data + nhoff);

	if (uh->check)
		uh->check = ~udp_v6_check(skb->len - nhoff, &ipv6h->saddr,
					  &ipv6h->daddr, 0);

	return udp_gro_complete(skb, nhoff, udp6_lib_lookup_skb);
}

static const struct net_offload udpv6_offload = {
	.callbacks = {
		.gso_segment	=	udp6_ufo_fragment,
		.gro_receive	=	udp6_gro_receive,
		.gro_complete	=	udp6_gro_complete,
	},
};

int udpv6_offload_init(void)
{
	return inet6_add_offload(&udpv6_offload, IPPROTO_UDP);
}

int udpv6_offload_exit(void)
{
	return inet6_del_offload(&udpv6_offload, IPPROTO_UDP);
}<|MERGE_RESOLUTION|>--- conflicted
+++ resolved
@@ -66,8 +66,6 @@
 			uh->check = CSUM_MANGLED_0;
 
 		skb->ip_summed = CHECKSUM_UNNECESSARY;
-<<<<<<< HEAD
-=======
 
 		/* If there is no outer header we can fake a checksum offload
 		 * due to the fact that we have already done the checksum in
@@ -75,7 +73,6 @@
 		 */
 		if (!skb->encap_hdr_csum)
 			features |= NETIF_F_HW_CSUM;
->>>>>>> 286cd8c7
 
 		/* Check if there is enough headroom to insert fragment header. */
 		tnl_hlen = skb_tnl_header_len(skb);
