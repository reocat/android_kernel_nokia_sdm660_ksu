--- conflicted
+++ resolved
@@ -80,11 +80,8 @@
 }
 #endif
 
-<<<<<<< HEAD
-=======
 #include "ip6_offload.h"
 
->>>>>>> 286cd8c7
 MODULE_AUTHOR("Cast of dozens");
 MODULE_DESCRIPTION("IPv6 protocol stack for Linux");
 MODULE_LICENSE("GPL");
@@ -236,10 +233,7 @@
 	np->mcast_hops	= IPV6_DEFAULT_MCASTHOPS;
 	np->mc_loop	= 1;
 	np->pmtudisc	= IPV6_PMTUDISC_WANT;
-<<<<<<< HEAD
-=======
 	np->repflow	= net->ipv6.sysctl.flowlabel_reflect;
->>>>>>> 286cd8c7
 	sk->sk_ipv6only	= net->ipv6.sysctl.bindv6only;
 
 	/* Init the ipv4 part of the socket since we can have sockets
@@ -363,12 +357,7 @@
 		chk_addr_ret = inet_addr_type_dev_table(net, dev, v4addr);
 		rcu_read_unlock();
 
-<<<<<<< HEAD
-		if (!net->ipv4.sysctl_ip_nonlocal_bind &&
-		    !(inet->freebind || inet->transparent) &&
-=======
 		if (!inet_can_nonlocal_bind(net, inet) &&
->>>>>>> 286cd8c7
 		    v4addr != htonl(INADDR_ANY) &&
 		    chk_addr_ret != RTN_LOCAL &&
 		    chk_addr_ret != RTN_MULTICAST &&
@@ -945,14 +934,11 @@
 	.ipv6_sock_mc_join = ipv6_sock_mc_join,
 	.ipv6_sock_mc_drop = ipv6_sock_mc_drop,
 	.ipv6_dst_lookup_flow = ip6_dst_lookup_flow,
-<<<<<<< HEAD
-=======
 	.fib6_get_table	   = fib6_get_table,
 	.fib6_table_lookup = fib6_table_lookup,
 	.fib6_lookup       = fib6_lookup,
 	.fib6_multipath_select = fib6_multipath_select,
 	.ip6_mtu_from_fib6 = ip6_mtu_from_fib6,
->>>>>>> 286cd8c7
 	.udpv6_encap_enable = udpv6_encap_enable,
 	.ndisc_send_na = ndisc_send_na,
 	.nd_tbl	= &nd_tbl,
