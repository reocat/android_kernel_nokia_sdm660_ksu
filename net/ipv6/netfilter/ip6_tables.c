/*
 * Packet matching code.
 *
 * Copyright (C) 1999 Paul `Rusty' Russell & Michael J. Neuling
 * Copyright (C) 2000-2005 Netfilter Core Team <coreteam@netfilter.org>
 * Copyright (c) 2006-2010 Patrick McHardy <kaber@trash.net>
 *
 * This program is free software; you can redistribute it and/or modify
 * it under the terms of the GNU General Public License version 2 as
 * published by the Free Software Foundation.
 */

#define pr_fmt(fmt) KBUILD_MODNAME ": " fmt

#include <linux/kernel.h>
#include <linux/capability.h>
#include <linux/in.h>
#include <linux/skbuff.h>
#include <linux/kmod.h>
#include <linux/vmalloc.h>
#include <linux/netdevice.h>
#include <linux/module.h>
#include <linux/poison.h>
#include <linux/icmpv6.h>
#include <net/ipv6.h>
#include <net/compat.h>
#include <linux/uaccess.h>
#include <linux/mutex.h>
#include <linux/proc_fs.h>
#include <linux/err.h>
#include <linux/cpumask.h>

#include <linux/netfilter_ipv6/ip6_tables.h>
#include <linux/netfilter/x_tables.h>
#include <net/netfilter/nf_log.h>
#include "../../netfilter/xt_repldata.h"

MODULE_LICENSE("GPL");
MODULE_AUTHOR("Netfilter Core Team <coreteam@netfilter.org>");
MODULE_DESCRIPTION("IPv6 packet filter");
MODULE_ALIAS("ip6t_icmp6");

void *ip6t_alloc_initial_table(const struct xt_table *info)
{
	return xt_alloc_initial_table(ip6t, IP6T);
}
EXPORT_SYMBOL_GPL(ip6t_alloc_initial_table);

/* Returns whether matches rule or not. */
/* Performance critical - called for every packet */
static inline bool
ip6_packet_match(const struct sk_buff *skb,
		 const char *indev,
		 const char *outdev,
		 const struct ip6t_ip6 *ip6info,
		 unsigned int *protoff,
		 int *fragoff, bool *hotdrop)
{
	unsigned long ret;
	const struct ipv6hdr *ipv6 = ipv6_hdr(skb);
#if IS_ENABLED(IP6_NF_IPTABLES_128)
	const __uint128_t *ulm1 = (const __uint128_t *)&ip6info->smsk;
	const __uint128_t *ulm2 = (const __uint128_t *)&ip6info->dmsk;
#endif

<<<<<<< HEAD
#define FWINV(bool, invflg) ((bool) ^ !!(ip6info->invflags & (invflg)))

#if IS_ENABLED(IP6_NF_IPTABLES_128)
	if (*ulm1 || *ulm2)
#endif
	{
		if (FWINV(ipv6_masked_addr_cmp
			  (&ipv6->saddr, &ip6info->smsk, &ip6info->src),
			   IP6T_INV_SRCIP) ||
		    FWINV(ipv6_masked_addr_cmp(&ipv6->daddr, &ip6info->dmsk,
					       &ip6info->dst),
			  IP6T_INV_DSTIP)) {
			dprintf("Source or dest mismatch.\n");
			return false;
		}
	}
=======
	if (NF_INVF(ip6info, IP6T_INV_SRCIP,
		    ipv6_masked_addr_cmp(&ipv6->saddr, &ip6info->smsk,
					 &ip6info->src)) ||
	    NF_INVF(ip6info, IP6T_INV_DSTIP,
		    ipv6_masked_addr_cmp(&ipv6->daddr, &ip6info->dmsk,
					 &ip6info->dst)))
		return false;
>>>>>>> 286cd8c7

	ret = ifname_compare_aligned(indev, ip6info->iniface, ip6info->iniface_mask);

	if (NF_INVF(ip6info, IP6T_INV_VIA_IN, ret != 0))
		return false;

	ret = ifname_compare_aligned(outdev, ip6info->outiface, ip6info->outiface_mask);

	if (NF_INVF(ip6info, IP6T_INV_VIA_OUT, ret != 0))
		return false;

/* ... might want to do something with class and flowlabel here ... */

	/* look for the desired protocol header */
	if (ip6info->flags & IP6T_F_PROTO) {
		int protohdr;
		unsigned short _frag_off;

		protohdr = ipv6_find_hdr(skb, protoff, -1, &_frag_off, NULL);
		if (protohdr < 0) {
			if (_frag_off == 0)
				*hotdrop = true;
			return false;
		}
		*fragoff = _frag_off;

		if (ip6info->proto == protohdr) {
			if (ip6info->invflags & IP6T_INV_PROTO)
				return false;

			return true;
		}

		/* We need match for the '-p all', too! */
		if ((ip6info->proto != 0) &&
			!(ip6info->invflags & IP6T_INV_PROTO))
			return false;
	}
	return true;
}

/* should be ip6 safe */
static bool
ip6_checkentry(const struct ip6t_ip6 *ipv6)
{
	if (ipv6->flags & ~IP6T_F_MASK)
		return false;
	if (ipv6->invflags & ~IP6T_INV_MASK)
		return false;

	return true;
}

static unsigned int
ip6t_error(struct sk_buff *skb, const struct xt_action_param *par)
{
	net_info_ratelimited("error: `%s'\n", (const char *)par->targinfo);

	return NF_DROP;
}

static inline struct ip6t_entry *
get_entry(const void *base, unsigned int offset)
{
	return (struct ip6t_entry *)(base + offset);
}

/* All zeroes == unconditional rule. */
/* Mildly perf critical (only if packet tracing is on) */
static inline bool unconditional(const struct ip6t_entry *e)
{
	static const struct ip6t_ip6 uncond;

	return e->target_offset == sizeof(struct ip6t_entry) &&
	       memcmp(&e->ipv6, &uncond, sizeof(uncond)) == 0;
}

static inline const struct xt_entry_target *
ip6t_get_target_c(const struct ip6t_entry *e)
{
	return ip6t_get_target((struct ip6t_entry *)e);
}

#if IS_ENABLED(CONFIG_NETFILTER_XT_TARGET_TRACE)
/* This cries for unification! */
static const char *const hooknames[] = {
	[NF_INET_PRE_ROUTING]		= "PREROUTING",
	[NF_INET_LOCAL_IN]		= "INPUT",
	[NF_INET_FORWARD]		= "FORWARD",
	[NF_INET_LOCAL_OUT]		= "OUTPUT",
	[NF_INET_POST_ROUTING]		= "POSTROUTING",
};

enum nf_ip_trace_comments {
	NF_IP6_TRACE_COMMENT_RULE,
	NF_IP6_TRACE_COMMENT_RETURN,
	NF_IP6_TRACE_COMMENT_POLICY,
};

static const char *const comments[] = {
	[NF_IP6_TRACE_COMMENT_RULE]	= "rule",
	[NF_IP6_TRACE_COMMENT_RETURN]	= "return",
	[NF_IP6_TRACE_COMMENT_POLICY]	= "policy",
};

static const struct nf_loginfo trace_loginfo = {
	.type = NF_LOG_TYPE_LOG,
	.u = {
		.log = {
			.level = LOGLEVEL_WARNING,
			.logflags = NF_LOG_DEFAULT_MASK,
		},
	},
};

/* Mildly perf critical (only if packet tracing is on) */
static inline int
get_chainname_rulenum(const struct ip6t_entry *s, const struct ip6t_entry *e,
		      const char *hookname, const char **chainname,
		      const char **comment, unsigned int *rulenum)
{
	const struct xt_standard_target *t = (void *)ip6t_get_target_c(s);

	if (strcmp(t->target.u.kernel.target->name, XT_ERROR_TARGET) == 0) {
		/* Head of user chain: ERROR target with chainname */
		*chainname = t->target.data;
		(*rulenum) = 0;
	} else if (s == e) {
		(*rulenum)++;

		if (unconditional(s) &&
		    strcmp(t->target.u.kernel.target->name,
			   XT_STANDARD_TARGET) == 0 &&
		    t->verdict < 0) {
			/* Tail of chains: STANDARD target (return/policy) */
			*comment = *chainname == hookname
				? comments[NF_IP6_TRACE_COMMENT_POLICY]
				: comments[NF_IP6_TRACE_COMMENT_RETURN];
		}
		return 1;
	} else
		(*rulenum)++;

	return 0;
}

static void trace_packet(struct net *net,
			 const struct sk_buff *skb,
			 unsigned int hook,
			 const struct net_device *in,
			 const struct net_device *out,
			 const char *tablename,
			 const struct xt_table_info *private,
			 const struct ip6t_entry *e)
{
	const struct ip6t_entry *root;
	const char *hookname, *chainname, *comment;
	const struct ip6t_entry *iter;
	unsigned int rulenum = 0;

	root = get_entry(private->entries, private->hook_entry[hook]);

	hookname = chainname = hooknames[hook];
	comment = comments[NF_IP6_TRACE_COMMENT_RULE];

	xt_entry_foreach(iter, root, private->size - private->hook_entry[hook])
		if (get_chainname_rulenum(iter, e, hookname,
		    &chainname, &comment, &rulenum) != 0)
			break;

	nf_log_trace(net, AF_INET6, hook, skb, in, out, &trace_loginfo,
		     "TRACE: %s:%s:%s:%u ",
		     tablename, chainname, comment, rulenum);
}
#endif

static inline struct ip6t_entry *
ip6t_next_entry(const struct ip6t_entry *entry)
{
	return (void *)entry + entry->next_offset;
}

/* Returns one of the generic firewall policies, like NF_ACCEPT. */
unsigned int
ip6t_do_table(struct sk_buff *skb,
	      const struct nf_hook_state *state,
	      struct xt_table *table)
{
	unsigned int hook = state->hook;
	static const char nulldevname[IFNAMSIZ] __attribute__((aligned(sizeof(long))));
	/* Initializing verdict to NF_DROP keeps gcc happy. */
	unsigned int verdict = NF_DROP;
	const char *indev, *outdev;
	const void *table_base;
	struct ip6t_entry *e, **jumpstack;
	unsigned int stackidx, cpu;
	const struct xt_table_info *private;
	struct xt_action_param acpar;
	unsigned int addend;

	/* Initialization */
	stackidx = 0;
	indev = state->in ? state->in->name : nulldevname;
	outdev = state->out ? state->out->name : nulldevname;
	/* We handle fragments by dealing with the first fragment as
	 * if it was a normal packet.  All other fragments are treated
	 * normally, except that they will NEVER match rules that ask
	 * things we don't know, ie. tcp syn flag or ports).  If the
	 * rule is also a fragment-specific rule, non-fragments won't
	 * match it. */
	acpar.fragoff = 0;
	acpar.hotdrop = false;
	acpar.state   = state;

	WARN_ON(!(table->valid_hooks & (1 << hook)));

	local_bh_disable();
	addend = xt_write_recseq_begin();
	private = READ_ONCE(table->private); /* Address dependency. */
	cpu        = smp_processor_id();
	table_base = private->entries;
	jumpstack  = (struct ip6t_entry **)private->jumpstack[cpu];

	/* Switch to alternate jumpstack if we're being invoked via TEE.
	 * TEE issues XT_CONTINUE verdict on original skb so we must not
	 * clobber the jumpstack.
	 *
	 * For recursion via REJECT or SYNPROXY the stack will be clobbered
	 * but it is no problem since absolute verdict is issued by these.
	 */
	if (static_key_false(&xt_tee_enabled))
		jumpstack += private->stacksize * __this_cpu_read(nf_skb_duplicated);

	e = get_entry(table_base, private->hook_entry[hook]);

	do {
		const struct xt_entry_target *t;
		const struct xt_entry_match *ematch;
		struct xt_counters *counter;

		WARN_ON(!e);
		acpar.thoff = 0;
		if (!ip6_packet_match(skb, indev, outdev, &e->ipv6,
		    &acpar.thoff, &acpar.fragoff, &acpar.hotdrop)) {
 no_match:
			e = ip6t_next_entry(e);
			continue;
		}

		xt_ematch_foreach(ematch, e) {
			acpar.match     = ematch->u.kernel.match;
			acpar.matchinfo = ematch->data;
			if (!acpar.match->match(skb, &acpar))
				goto no_match;
		}

		counter = xt_get_this_cpu_counter(&e->counters);
		ADD_COUNTER(*counter, skb->len, 1);

		t = ip6t_get_target_c(e);
		WARN_ON(!t->u.kernel.target);

#if IS_ENABLED(CONFIG_NETFILTER_XT_TARGET_TRACE)
		/* The packet is traced: log it */
		if (unlikely(skb->nf_trace))
			trace_packet(state->net, skb, hook, state->in,
				     state->out, table->name, private, e);
#endif
		/* Standard target? */
		if (!t->u.kernel.target->target) {
			int v;

			v = ((struct xt_standard_target *)t)->verdict;
			if (v < 0) {
				/* Pop from stack? */
				if (v != XT_RETURN) {
					verdict = (unsigned int)(-v) - 1;
					break;
				}
				if (stackidx == 0)
					e = get_entry(table_base,
					    private->underflow[hook]);
				else
					e = ip6t_next_entry(jumpstack[--stackidx]);
				continue;
			}
			if (table_base + v != ip6t_next_entry(e) &&
			    !(e->ipv6.flags & IP6T_F_GOTO)) {
				if (unlikely(stackidx >= private->stacksize)) {
					verdict = NF_DROP;
					break;
				}
				jumpstack[stackidx++] = e;
			}

			e = get_entry(table_base, v);
			continue;
		}

		acpar.target   = t->u.kernel.target;
		acpar.targinfo = t->data;

		verdict = t->u.kernel.target->target(skb, &acpar);
		if (verdict == XT_CONTINUE)
			e = ip6t_next_entry(e);
		else
			/* Verdict */
			break;
	} while (!acpar.hotdrop);

	xt_write_recseq_end(addend);
	local_bh_enable();

	if (acpar.hotdrop)
		return NF_DROP;
	else return verdict;
}

/* Figures out from what hook each rule can be called: returns 0 if
   there are loops.  Puts hook bitmask in comefrom. */
static int
mark_source_chains(const struct xt_table_info *newinfo,
		   unsigned int valid_hooks, void *entry0,
		   unsigned int *offsets)
{
	unsigned int hook;

	/* No recursion; use packet counter to save back ptrs (reset
	   to 0 as we leave), and comefrom to save source hook bitmask */
	for (hook = 0; hook < NF_INET_NUMHOOKS; hook++) {
		unsigned int pos = newinfo->hook_entry[hook];
		struct ip6t_entry *e = entry0 + pos;

		if (!(valid_hooks & (1 << hook)))
			continue;

		/* Set initial back pointer. */
		e->counters.pcnt = pos;

		for (;;) {
			const struct xt_standard_target *t
				= (void *)ip6t_get_target_c(e);
			int visited = e->comefrom & (1 << hook);

			if (e->comefrom & (1 << NF_INET_NUMHOOKS))
				return 0;

			e->comefrom |= ((1 << hook) | (1 << NF_INET_NUMHOOKS));

			/* Unconditional return/END. */
			if ((unconditional(e) &&
			     (strcmp(t->target.u.user.name,
				     XT_STANDARD_TARGET) == 0) &&
			     t->verdict < 0) || visited) {
				unsigned int oldpos, size;

				/* Return: backtrack through the last
				   big jump. */
				do {
					e->comefrom ^= (1<<NF_INET_NUMHOOKS);
					oldpos = pos;
					pos = e->counters.pcnt;
					e->counters.pcnt = 0;

					/* We're at the start. */
					if (pos == oldpos)
						goto next;

					e = entry0 + pos;
				} while (oldpos == pos + e->next_offset);

				/* Move along one */
				size = e->next_offset;
<<<<<<< HEAD
				e = (struct ip6t_entry *)
					(entry0 + pos + size);
=======
				e = entry0 + pos + size;
>>>>>>> 286cd8c7
				if (pos + size >= newinfo->size)
					return 0;
				e->counters.pcnt = pos;
				pos += size;
			} else {
				int newpos = t->verdict;

				if (strcmp(t->target.u.user.name,
					   XT_STANDARD_TARGET) == 0 &&
				    newpos >= 0) {
					/* This a jump; chase it. */
<<<<<<< HEAD
					duprintf("Jump rule %u -> %u\n",
						 pos, newpos);
					if (!xt_find_jump_offset(offsets, newpos,
								 newinfo->number))
						return 0;
					e = (struct ip6t_entry *)
						(entry0 + newpos);
=======
					if (!xt_find_jump_offset(offsets, newpos,
								 newinfo->number))
						return 0;
>>>>>>> 286cd8c7
				} else {
					/* ... this is a fallthru */
					newpos = pos + e->next_offset;
					if (newpos >= newinfo->size)
						return 0;
				}
				e = entry0 + newpos;
				e->counters.pcnt = pos;
				pos = newpos;
			}
		}
next:		;
	}
	return 1;
}

static void cleanup_match(struct xt_entry_match *m, struct net *net)
{
	struct xt_mtdtor_param par;

	par.net       = net;
	par.match     = m->u.kernel.match;
	par.matchinfo = m->data;
	par.family    = NFPROTO_IPV6;
	if (par.match->destroy != NULL)
		par.match->destroy(&par);
	module_put(par.match->me);
}

static int check_match(struct xt_entry_match *m, struct xt_mtchk_param *par)
{
	const struct ip6t_ip6 *ipv6 = par->entryinfo;

	par->match     = m->u.kernel.match;
	par->matchinfo = m->data;

	return xt_check_match(par, m->u.match_size - sizeof(*m),
			      ipv6->proto, ipv6->invflags & IP6T_INV_PROTO);
}

static int
find_check_match(struct xt_entry_match *m, struct xt_mtchk_param *par)
{
	struct xt_match *match;
	int ret;

	match = xt_request_find_match(NFPROTO_IPV6, m->u.user.name,
				      m->u.user.revision);
	if (IS_ERR(match))
		return PTR_ERR(match);

	m->u.kernel.match = match;

	ret = check_match(m, par);
	if (ret)
		goto err;

	return 0;
err:
	module_put(m->u.kernel.match->me);
	return ret;
}

static int check_target(struct ip6t_entry *e, struct net *net, const char *name)
{
	struct xt_entry_target *t = ip6t_get_target(e);
	struct xt_tgchk_param par = {
		.net       = net,
		.table     = name,
		.entryinfo = e,
		.target    = t->u.kernel.target,
		.targinfo  = t->data,
		.hook_mask = e->comefrom,
		.family    = NFPROTO_IPV6,
	};

	return xt_check_target(&par, t->u.target_size - sizeof(*t),
			       e->ipv6.proto,
			       e->ipv6.invflags & IP6T_INV_PROTO);
}

static int
find_check_entry(struct ip6t_entry *e, struct net *net, const char *name,
		 unsigned int size,
		 struct xt_percpu_counter_alloc_state *alloc_state)
{
	struct xt_entry_target *t;
	struct xt_target *target;
	int ret;
	unsigned int j;
	struct xt_mtchk_param mtpar;
	struct xt_entry_match *ematch;

	if (!xt_percpu_counter_alloc(alloc_state, &e->counters))
		return -ENOMEM;

	j = 0;
	memset(&mtpar, 0, sizeof(mtpar));
	mtpar.net	= net;
	mtpar.table     = name;
	mtpar.entryinfo = &e->ipv6;
	mtpar.hook_mask = e->comefrom;
	mtpar.family    = NFPROTO_IPV6;
	xt_ematch_foreach(ematch, e) {
		ret = find_check_match(ematch, &mtpar);
		if (ret != 0)
			goto cleanup_matches;
		++j;
	}

	t = ip6t_get_target(e);
	target = xt_request_find_target(NFPROTO_IPV6, t->u.user.name,
					t->u.user.revision);
	if (IS_ERR(target)) {
		ret = PTR_ERR(target);
		goto cleanup_matches;
	}
	t->u.kernel.target = target;

	ret = check_target(e, net, name);
	if (ret)
		goto err;
	return 0;
 err:
	module_put(t->u.kernel.target->me);
 cleanup_matches:
	xt_ematch_foreach(ematch, e) {
		if (j-- == 0)
			break;
		cleanup_match(ematch, net);
	}

	xt_percpu_counter_free(&e->counters);

	return ret;
}

static bool check_underflow(const struct ip6t_entry *e)
{
	const struct xt_entry_target *t;
	unsigned int verdict;

	if (!unconditional(e))
		return false;
	t = ip6t_get_target_c(e);
	if (strcmp(t->u.user.name, XT_STANDARD_TARGET) != 0)
		return false;
	verdict = ((struct xt_standard_target *)t)->verdict;
	verdict = -verdict - 1;
	return verdict == NF_DROP || verdict == NF_ACCEPT;
}

static int
check_entry_size_and_hooks(struct ip6t_entry *e,
			   struct xt_table_info *newinfo,
			   const unsigned char *base,
			   const unsigned char *limit,
			   const unsigned int *hook_entries,
			   const unsigned int *underflows,
			   unsigned int valid_hooks)
{
	unsigned int h;
	int err;

	if ((unsigned long)e % __alignof__(struct ip6t_entry) != 0 ||
	    (unsigned char *)e + sizeof(struct ip6t_entry) >= limit ||
<<<<<<< HEAD
	    (unsigned char *)e + e->next_offset > limit) {
		duprintf("Bad offset %p\n", e);
=======
	    (unsigned char *)e + e->next_offset > limit)
>>>>>>> 286cd8c7
		return -EINVAL;

	if (e->next_offset
	    < sizeof(struct ip6t_entry) + sizeof(struct xt_entry_target))
		return -EINVAL;

	if (!ip6_checkentry(&e->ipv6))
		return -EINVAL;

	err = xt_check_entry_offsets(e, e->elems, e->target_offset,
				     e->next_offset);
	if (err)
		return err;

	if (!ip6_checkentry(&e->ipv6))
		return -EINVAL;

	err = xt_check_entry_offsets(e, e->elems, e->target_offset,
				     e->next_offset);
	if (err)
		return err;

	/* Check hooks & underflows */
	for (h = 0; h < NF_INET_NUMHOOKS; h++) {
		if (!(valid_hooks & (1 << h)))
			continue;
		if ((unsigned char *)e - base == hook_entries[h])
			newinfo->hook_entry[h] = hook_entries[h];
		if ((unsigned char *)e - base == underflows[h]) {
<<<<<<< HEAD
			if (!check_underflow(e)) {
				pr_debug("Underflows must be unconditional and "
					 "use the STANDARD target with "
					 "ACCEPT/DROP\n");
=======
			if (!check_underflow(e))
>>>>>>> 286cd8c7
				return -EINVAL;

			newinfo->underflow[h] = underflows[h];
		}
	}

	/* Clear counters and comefrom */
	e->counters = ((struct xt_counters) { 0, 0 });
	e->comefrom = 0;
	return 0;
}

static void cleanup_entry(struct ip6t_entry *e, struct net *net)
{
	struct xt_tgdtor_param par;
	struct xt_entry_target *t;
	struct xt_entry_match *ematch;

	/* Cleanup all matches */
	xt_ematch_foreach(ematch, e)
		cleanup_match(ematch, net);
	t = ip6t_get_target(e);

	par.net      = net;
	par.target   = t->u.kernel.target;
	par.targinfo = t->data;
	par.family   = NFPROTO_IPV6;
	if (par.target->destroy != NULL)
		par.target->destroy(&par);
	module_put(par.target->me);
	xt_percpu_counter_free(&e->counters);
}

/* Checks and translates the user-supplied table segment (held in
   newinfo) */
static int
translate_table(struct net *net, struct xt_table_info *newinfo, void *entry0,
		const struct ip6t_replace *repl)
{
	struct xt_percpu_counter_alloc_state alloc_state = { 0 };
	struct ip6t_entry *iter;
	unsigned int *offsets;
	unsigned int i;
	int ret = 0;

	newinfo->size = repl->size;
	newinfo->number = repl->num_entries;

	/* Init all hooks to impossible value. */
	for (i = 0; i < NF_INET_NUMHOOKS; i++) {
		newinfo->hook_entry[i] = 0xFFFFFFFF;
		newinfo->underflow[i] = 0xFFFFFFFF;
	}

<<<<<<< HEAD
	duprintf("translate_table: size %u\n", newinfo->size);
=======
>>>>>>> 286cd8c7
	offsets = xt_alloc_entry_offsets(newinfo->number);
	if (!offsets)
		return -ENOMEM;
	i = 0;
	/* Walk through entries, checking offsets. */
	xt_entry_foreach(iter, entry0, newinfo->size) {
		ret = check_entry_size_and_hooks(iter, newinfo, entry0,
						 entry0 + repl->size,
						 repl->hook_entry,
						 repl->underflow,
						 repl->valid_hooks);
		if (ret != 0)
			goto out_free;
		if (i < repl->num_entries)
			offsets[i] = (void *)iter - entry0;
		++i;
		if (strcmp(ip6t_get_target(iter)->u.user.name,
		    XT_ERROR_TARGET) == 0)
			++newinfo->stacksize;
	}

	ret = -EINVAL;
<<<<<<< HEAD
	if (i != repl->num_entries) {
		duprintf("translate_table: %u not %u entries\n",
			 i, repl->num_entries);
		goto out_free;
	}

	/* Check hooks all assigned */
	for (i = 0; i < NF_INET_NUMHOOKS; i++) {
		/* Only hooks which are valid */
		if (!(repl->valid_hooks & (1 << i)))
			continue;
		if (newinfo->hook_entry[i] == 0xFFFFFFFF) {
			duprintf("Invalid hook entry %u %u\n",
				 i, repl->hook_entry[i]);
			goto out_free;
		}
		if (newinfo->underflow[i] == 0xFFFFFFFF) {
			duprintf("Invalid underflow %u %u\n",
				 i, repl->underflow[i]);
			goto out_free;
		}
	}
=======
	if (i != repl->num_entries)
		goto out_free;

	ret = xt_check_table_hooks(newinfo, repl->valid_hooks);
	if (ret)
		goto out_free;
>>>>>>> 286cd8c7

	if (!mark_source_chains(newinfo, repl->valid_hooks, entry0, offsets)) {
		ret = -ELOOP;
		goto out_free;
	}
	kvfree(offsets);

	/* Finally, each sanity check must pass */
	i = 0;
	xt_entry_foreach(iter, entry0, newinfo->size) {
		ret = find_check_entry(iter, net, repl->name, repl->size,
				       &alloc_state);
		if (ret != 0)
			break;
		++i;
	}

	if (ret != 0) {
		xt_entry_foreach(iter, entry0, newinfo->size) {
			if (i-- == 0)
				break;
			cleanup_entry(iter, net);
		}
		return ret;
	}

	return ret;
 out_free:
	kvfree(offsets);
	return ret;
}

static void
get_counters(const struct xt_table_info *t,
	     struct xt_counters counters[])
{
	struct ip6t_entry *iter;
	unsigned int cpu;
	unsigned int i;

	for_each_possible_cpu(cpu) {
		seqcount_t *s = &per_cpu(xt_recseq, cpu);

		i = 0;
		xt_entry_foreach(iter, t->entries, t->size) {
			struct xt_counters *tmp;
			u64 bcnt, pcnt;
			unsigned int start;

			tmp = xt_get_per_cpu_counter(&iter->counters, cpu);
			do {
				start = read_seqcount_begin(s);
				bcnt = tmp->bcnt;
				pcnt = tmp->pcnt;
			} while (read_seqcount_retry(s, start));

			ADD_COUNTER(counters[i], bcnt, pcnt);
			++i;
			cond_resched();
		}
	}
}

static void get_old_counters(const struct xt_table_info *t,
			     struct xt_counters counters[])
{
	struct ip6t_entry *iter;
	unsigned int cpu, i;

	for_each_possible_cpu(cpu) {
		i = 0;
		xt_entry_foreach(iter, t->entries, t->size) {
			const struct xt_counters *tmp;

			tmp = xt_get_per_cpu_counter(&iter->counters, cpu);
			ADD_COUNTER(counters[i], tmp->bcnt, tmp->pcnt);
			++i;
		}
		cond_resched();
	}
}

static struct xt_counters *alloc_counters(const struct xt_table *table)
{
	unsigned int countersize;
	struct xt_counters *counters;
	const struct xt_table_info *private = table->private;

	/* We need atomic snapshot of counters: rest doesn't change
	   (other than comefrom, which userspace doesn't care
	   about). */
	countersize = sizeof(struct xt_counters) * private->number;
	counters = vzalloc(countersize);

	if (counters == NULL)
		return ERR_PTR(-ENOMEM);

	get_counters(private, counters);

	return counters;
}

static int
copy_entries_to_user(unsigned int total_size,
		     const struct xt_table *table,
		     void __user *userptr)
{
	unsigned int off, num;
	const struct ip6t_entry *e;
	struct xt_counters *counters;
	const struct xt_table_info *private = table->private;
	int ret = 0;
	const void *loc_cpu_entry;

	counters = alloc_counters(table);
	if (IS_ERR(counters))
		return PTR_ERR(counters);

	loc_cpu_entry = private->entries;

	/* FIXME: use iterator macros --RR */
	/* ... then go back and fix counters and names */
	for (off = 0, num = 0; off < total_size; off += e->next_offset, num++){
		unsigned int i;
		const struct xt_entry_match *m;
		const struct xt_entry_target *t;

<<<<<<< HEAD
		e = (struct ip6t_entry *)(loc_cpu_entry + off);
=======
		e = loc_cpu_entry + off;
>>>>>>> 286cd8c7
		if (copy_to_user(userptr + off, e, sizeof(*e))) {
			ret = -EFAULT;
			goto free_counters;
		}
		if (copy_to_user(userptr + off
				 + offsetof(struct ip6t_entry, counters),
				 &counters[num],
				 sizeof(counters[num])) != 0) {
			ret = -EFAULT;
			goto free_counters;
		}

		for (i = sizeof(struct ip6t_entry);
		     i < e->target_offset;
		     i += m->u.match_size) {
			m = (void *)e + i;

			if (xt_match_to_user(m, userptr + off + i)) {
				ret = -EFAULT;
				goto free_counters;
			}
		}

		t = ip6t_get_target_c(e);
		if (xt_target_to_user(t, userptr + off + e->target_offset)) {
			ret = -EFAULT;
			goto free_counters;
		}
	}

 free_counters:
	vfree(counters);
	return ret;
}

#ifdef CONFIG_COMPAT
static void compat_standard_from_user(void *dst, const void *src)
{
	int v = *(compat_int_t *)src;

	if (v > 0)
		v += xt_compat_calc_jump(AF_INET6, v);
	memcpy(dst, &v, sizeof(v));
}

static int compat_standard_to_user(void __user *dst, const void *src)
{
	compat_int_t cv = *(int *)src;

	if (cv > 0)
		cv -= xt_compat_calc_jump(AF_INET6, cv);
	return copy_to_user(dst, &cv, sizeof(cv)) ? -EFAULT : 0;
}

static int compat_calc_entry(const struct ip6t_entry *e,
			     const struct xt_table_info *info,
			     const void *base, struct xt_table_info *newinfo)
{
	const struct xt_entry_match *ematch;
	const struct xt_entry_target *t;
	unsigned int entry_offset;
	int off, i, ret;

	off = sizeof(struct ip6t_entry) - sizeof(struct compat_ip6t_entry);
	entry_offset = (void *)e - base;
	xt_ematch_foreach(ematch, e)
		off += xt_compat_match_offset(ematch->u.kernel.match);
	t = ip6t_get_target_c(e);
	off += xt_compat_target_offset(t->u.kernel.target);
	newinfo->size -= off;
	ret = xt_compat_add_offset(AF_INET6, entry_offset, off);
	if (ret)
		return ret;

	for (i = 0; i < NF_INET_NUMHOOKS; i++) {
		if (info->hook_entry[i] &&
		    (e < (struct ip6t_entry *)(base + info->hook_entry[i])))
			newinfo->hook_entry[i] -= off;
		if (info->underflow[i] &&
		    (e < (struct ip6t_entry *)(base + info->underflow[i])))
			newinfo->underflow[i] -= off;
	}
	return 0;
}

static int compat_table_info(const struct xt_table_info *info,
			     struct xt_table_info *newinfo)
{
	struct ip6t_entry *iter;
	const void *loc_cpu_entry;
	int ret;

	if (!newinfo || !info)
		return -EINVAL;

	/* we dont care about newinfo->entries */
	memcpy(newinfo, info, offsetof(struct xt_table_info, entries));
	newinfo->initial_entries = 0;
	loc_cpu_entry = info->entries;
	ret = xt_compat_init_offsets(AF_INET6, info->number);
	if (ret)
		return ret;
	xt_entry_foreach(iter, loc_cpu_entry, info->size) {
		ret = compat_calc_entry(iter, info, loc_cpu_entry, newinfo);
		if (ret != 0)
			return ret;
	}
	return 0;
}
#endif

static int get_info(struct net *net, void __user *user,
		    const int *len, int compat)
{
	char name[XT_TABLE_MAXNAMELEN];
	struct xt_table *t;
	int ret;

	if (*len != sizeof(struct ip6t_getinfo))
		return -EINVAL;

	if (copy_from_user(name, user, sizeof(name)) != 0)
		return -EFAULT;

	name[XT_TABLE_MAXNAMELEN-1] = '\0';
#ifdef CONFIG_COMPAT
	if (compat)
		xt_compat_lock(AF_INET6);
#endif
	t = xt_request_find_table_lock(net, AF_INET6, name);
	if (!IS_ERR(t)) {
		struct ip6t_getinfo info;
		const struct xt_table_info *private = t->private;
#ifdef CONFIG_COMPAT
		struct xt_table_info tmp;

		if (compat) {
			ret = compat_table_info(private, &tmp);
			xt_compat_flush_offsets(AF_INET6);
			private = &tmp;
		}
#endif
		memset(&info, 0, sizeof(info));
		info.valid_hooks = t->valid_hooks;
		memcpy(info.hook_entry, private->hook_entry,
		       sizeof(info.hook_entry));
		memcpy(info.underflow, private->underflow,
		       sizeof(info.underflow));
		info.num_entries = private->number;
		info.size = private->size;
		strcpy(info.name, name);

		if (copy_to_user(user, &info, *len) != 0)
			ret = -EFAULT;
		else
			ret = 0;

		xt_table_unlock(t);
		module_put(t->me);
	} else
		ret = PTR_ERR(t);
#ifdef CONFIG_COMPAT
	if (compat)
		xt_compat_unlock(AF_INET6);
#endif
	return ret;
}

static int
get_entries(struct net *net, struct ip6t_get_entries __user *uptr,
	    const int *len)
{
	int ret;
	struct ip6t_get_entries get;
	struct xt_table *t;

	if (*len < sizeof(get))
		return -EINVAL;
	if (copy_from_user(&get, uptr, sizeof(get)) != 0)
		return -EFAULT;
	if (*len != sizeof(struct ip6t_get_entries) + get.size)
		return -EINVAL;
<<<<<<< HEAD
	}
=======

>>>>>>> 286cd8c7
	get.name[sizeof(get.name) - 1] = '\0';

	t = xt_find_table_lock(net, AF_INET6, get.name);
	if (!IS_ERR(t)) {
		struct xt_table_info *private = t->private;
		if (get.size == private->size)
			ret = copy_entries_to_user(private->size,
						   t, uptr->entrytable);
		else
			ret = -EAGAIN;

		module_put(t->me);
		xt_table_unlock(t);
	} else
		ret = PTR_ERR(t);

	return ret;
}

static int
__do_replace(struct net *net, const char *name, unsigned int valid_hooks,
	     struct xt_table_info *newinfo, unsigned int num_counters,
	     void __user *counters_ptr)
{
	int ret;
	struct xt_table *t;
	struct xt_table_info *oldinfo;
	struct xt_counters *counters;
	struct ip6t_entry *iter;

	ret = 0;
	counters = xt_counters_alloc(num_counters);
	if (!counters) {
		ret = -ENOMEM;
		goto out;
	}

	t = xt_request_find_table_lock(net, AF_INET6, name);
	if (IS_ERR(t)) {
		ret = PTR_ERR(t);
		goto free_newinfo_counters_untrans;
	}

	/* You lied! */
	if (valid_hooks != t->valid_hooks) {
		ret = -EINVAL;
		goto put_module;
	}

	oldinfo = xt_replace_table(t, num_counters, newinfo, &ret);
	if (!oldinfo)
		goto put_module;

	/* Update module usage count based on number of rules */
	if ((oldinfo->number > oldinfo->initial_entries) ||
	    (newinfo->number <= oldinfo->initial_entries))
		module_put(t->me);
	if ((oldinfo->number > oldinfo->initial_entries) &&
	    (newinfo->number <= oldinfo->initial_entries))
		module_put(t->me);

	get_old_counters(oldinfo, counters);

	/* Decrease module usage counts and free resource */
	xt_entry_foreach(iter, oldinfo->entries, oldinfo->size)
		cleanup_entry(iter, net);

	xt_free_table_info(oldinfo);
	if (copy_to_user(counters_ptr, counters,
			 sizeof(struct xt_counters) * num_counters) != 0) {
		/* Silent error, can't fail, new table is already in place */
		net_warn_ratelimited("ip6tables: counters copy to user failed while replacing table\n");
	}
	vfree(counters);
	xt_table_unlock(t);
	return ret;

 put_module:
	module_put(t->me);
	xt_table_unlock(t);
 free_newinfo_counters_untrans:
	vfree(counters);
 out:
	return ret;
}

static int
do_replace(struct net *net, const void __user *user, unsigned int len)
{
	int ret;
	struct ip6t_replace tmp;
	struct xt_table_info *newinfo;
	void *loc_cpu_entry;
	struct ip6t_entry *iter;

	if (copy_from_user(&tmp, user, sizeof(tmp)) != 0)
		return -EFAULT;

	/* overflow check */
	if (tmp.num_counters >= INT_MAX / sizeof(struct xt_counters))
		return -ENOMEM;
	if (tmp.num_counters == 0)
		return -EINVAL;

	tmp.name[sizeof(tmp.name)-1] = 0;

	newinfo = xt_alloc_table_info(tmp.size);
	if (!newinfo)
		return -ENOMEM;

	loc_cpu_entry = newinfo->entries;
	if (copy_from_user(loc_cpu_entry, user + sizeof(tmp),
			   tmp.size) != 0) {
		ret = -EFAULT;
		goto free_newinfo;
	}

	ret = translate_table(net, newinfo, loc_cpu_entry, &tmp);
	if (ret != 0)
		goto free_newinfo;

	ret = __do_replace(net, tmp.name, tmp.valid_hooks, newinfo,
			   tmp.num_counters, tmp.counters);
	if (ret)
		goto free_newinfo_untrans;
	return 0;

 free_newinfo_untrans:
	xt_entry_foreach(iter, loc_cpu_entry, newinfo->size)
		cleanup_entry(iter, net);
 free_newinfo:
	xt_free_table_info(newinfo);
	return ret;
}

static int
do_add_counters(struct net *net, const void __user *user, unsigned int len,
		int compat)
{
	unsigned int i;
	struct xt_counters_info tmp;
	struct xt_counters *paddc;
	struct xt_table *t;
	const struct xt_table_info *private;
	int ret = 0;
	struct ip6t_entry *iter;
	unsigned int addend;

	paddc = xt_copy_counters_from_user(user, len, &tmp, compat);
	if (IS_ERR(paddc))
		return PTR_ERR(paddc);
	t = xt_find_table_lock(net, AF_INET6, tmp.name);
<<<<<<< HEAD
	if (IS_ERR_OR_NULL(t)) {
		ret = t ? PTR_ERR(t) : -ENOENT;
=======
	if (IS_ERR(t)) {
		ret = PTR_ERR(t);
>>>>>>> 286cd8c7
		goto free;
	}

	local_bh_disable();
	private = t->private;
	if (private->number != tmp.num_counters) {
		ret = -EINVAL;
		goto unlock_up_free;
	}

	i = 0;
	addend = xt_write_recseq_begin();
	xt_entry_foreach(iter, private->entries, private->size) {
		struct xt_counters *tmp;

		tmp = xt_get_this_cpu_counter(&iter->counters);
		ADD_COUNTER(*tmp, paddc[i].bcnt, paddc[i].pcnt);
		++i;
	}
	xt_write_recseq_end(addend);
 unlock_up_free:
	local_bh_enable();
	xt_table_unlock(t);
	module_put(t->me);
 free:
	vfree(paddc);

	return ret;
}

#ifdef CONFIG_COMPAT
struct compat_ip6t_replace {
	char			name[XT_TABLE_MAXNAMELEN];
	u32			valid_hooks;
	u32			num_entries;
	u32			size;
	u32			hook_entry[NF_INET_NUMHOOKS];
	u32			underflow[NF_INET_NUMHOOKS];
	u32			num_counters;
	compat_uptr_t		counters;	/* struct xt_counters * */
	struct compat_ip6t_entry entries[0];
};

static int
compat_copy_entry_to_user(struct ip6t_entry *e, void __user **dstptr,
			  unsigned int *size, struct xt_counters *counters,
			  unsigned int i)
{
	struct xt_entry_target *t;
	struct compat_ip6t_entry __user *ce;
	u_int16_t target_offset, next_offset;
	compat_uint_t origsize;
	const struct xt_entry_match *ematch;
	int ret = 0;

	origsize = *size;
	ce = *dstptr;
	if (copy_to_user(ce, e, sizeof(struct ip6t_entry)) != 0 ||
	    copy_to_user(&ce->counters, &counters[i],
	    sizeof(counters[i])) != 0)
		return -EFAULT;

	*dstptr += sizeof(struct compat_ip6t_entry);
	*size -= sizeof(struct ip6t_entry) - sizeof(struct compat_ip6t_entry);

	xt_ematch_foreach(ematch, e) {
		ret = xt_compat_match_to_user(ematch, dstptr, size);
		if (ret != 0)
			return ret;
	}
	target_offset = e->target_offset - (origsize - *size);
	t = ip6t_get_target(e);
	ret = xt_compat_target_to_user(t, dstptr, size);
	if (ret)
		return ret;
	next_offset = e->next_offset - (origsize - *size);
	if (put_user(target_offset, &ce->target_offset) != 0 ||
	    put_user(next_offset, &ce->next_offset) != 0)
		return -EFAULT;
	return 0;
}

static int
compat_find_calc_match(struct xt_entry_match *m,
		       const struct ip6t_ip6 *ipv6,
		       int *size)
{
	struct xt_match *match;

	match = xt_request_find_match(NFPROTO_IPV6, m->u.user.name,
				      m->u.user.revision);
	if (IS_ERR(match))
		return PTR_ERR(match);

	m->u.kernel.match = match;
	*size += xt_compat_match_offset(match);
	return 0;
}

static void compat_release_entry(struct compat_ip6t_entry *e)
{
	struct xt_entry_target *t;
	struct xt_entry_match *ematch;

	/* Cleanup all matches */
	xt_ematch_foreach(ematch, e)
		module_put(ematch->u.kernel.match->me);
	t = compat_ip6t_get_target(e);
	module_put(t->u.kernel.target->me);
}

static int
check_compat_entry_size_and_hooks(struct compat_ip6t_entry *e,
				  struct xt_table_info *newinfo,
				  unsigned int *size,
				  const unsigned char *base,
				  const unsigned char *limit)
{
	struct xt_entry_match *ematch;
	struct xt_entry_target *t;
	struct xt_target *target;
	unsigned int entry_offset;
	unsigned int j;
	int ret, off;

	if ((unsigned long)e % __alignof__(struct compat_ip6t_entry) != 0 ||
	    (unsigned char *)e + sizeof(struct compat_ip6t_entry) >= limit ||
<<<<<<< HEAD
	    (unsigned char *)e + e->next_offset > limit) {
		duprintf("Bad offset %p, limit = %p\n", e, limit);
=======
	    (unsigned char *)e + e->next_offset > limit)
>>>>>>> 286cd8c7
		return -EINVAL;

	if (e->next_offset < sizeof(struct compat_ip6t_entry) +
			     sizeof(struct compat_xt_entry_target))
		return -EINVAL;

	if (!ip6_checkentry(&e->ipv6))
		return -EINVAL;

	ret = xt_compat_check_entry_offsets(e, e->elems,
					    e->target_offset, e->next_offset);
	if (ret)
		return ret;

	off = sizeof(struct ip6t_entry) - sizeof(struct compat_ip6t_entry);
	entry_offset = (void *)e - (void *)base;
	j = 0;
	xt_ematch_foreach(ematch, e) {
		ret = compat_find_calc_match(ematch, &e->ipv6, &off);
		if (ret != 0)
			goto release_matches;
		++j;
	}

	t = compat_ip6t_get_target(e);
	target = xt_request_find_target(NFPROTO_IPV6, t->u.user.name,
					t->u.user.revision);
	if (IS_ERR(target)) {
		ret = PTR_ERR(target);
		goto release_matches;
	}
	t->u.kernel.target = target;

	off += xt_compat_target_offset(target);
	*size += off;
	ret = xt_compat_add_offset(AF_INET6, entry_offset, off);
	if (ret)
		goto out;

	return 0;

out:
	module_put(t->u.kernel.target->me);
release_matches:
	xt_ematch_foreach(ematch, e) {
		if (j-- == 0)
			break;
		module_put(ematch->u.kernel.match->me);
	}
	return ret;
}

static void
compat_copy_entry_from_user(struct compat_ip6t_entry *e, void **dstptr,
			    unsigned int *size,
			    struct xt_table_info *newinfo, unsigned char *base)
{
	struct xt_entry_target *t;
	struct ip6t_entry *de;
	unsigned int origsize;
	int h;
	struct xt_entry_match *ematch;

	origsize = *size;
	de = *dstptr;
	memcpy(de, e, sizeof(struct ip6t_entry));
	memcpy(&de->counters, &e->counters, sizeof(e->counters));

	*dstptr += sizeof(struct ip6t_entry);
	*size += sizeof(struct ip6t_entry) - sizeof(struct compat_ip6t_entry);

	xt_ematch_foreach(ematch, e)
		xt_compat_match_from_user(ematch, dstptr, size);

	de->target_offset = e->target_offset - (origsize - *size);
	t = compat_ip6t_get_target(e);
	xt_compat_target_from_user(t, dstptr, size);

	de->next_offset = e->next_offset - (origsize - *size);
	for (h = 0; h < NF_INET_NUMHOOKS; h++) {
		if ((unsigned char *)de - base < newinfo->hook_entry[h])
			newinfo->hook_entry[h] -= origsize - *size;
		if ((unsigned char *)de - base < newinfo->underflow[h])
			newinfo->underflow[h] -= origsize - *size;
	}
}

static int
translate_compat_table(struct net *net,
		       struct xt_table_info **pinfo,
		       void **pentry0,
		       const struct compat_ip6t_replace *compatr)
{
	unsigned int i, j;
	struct xt_table_info *newinfo, *info;
	void *pos, *entry0, *entry1;
	struct compat_ip6t_entry *iter0;
	struct ip6t_replace repl;
	unsigned int size;
	int ret;

	info = *pinfo;
	entry0 = *pentry0;
	size = compatr->size;
	info->number = compatr->num_entries;

	j = 0;
	xt_compat_lock(AF_INET6);
<<<<<<< HEAD
	xt_compat_init_offsets(AF_INET6, compatr->num_entries);
=======
	ret = xt_compat_init_offsets(AF_INET6, compatr->num_entries);
	if (ret)
		goto out_unlock;
>>>>>>> 286cd8c7
	/* Walk through entries, checking offsets. */
	xt_entry_foreach(iter0, entry0, compatr->size) {
		ret = check_compat_entry_size_and_hooks(iter0, info, &size,
							entry0,
							entry0 + compatr->size);
		if (ret != 0)
			goto out_unlock;
		++j;
	}

	ret = -EINVAL;
<<<<<<< HEAD
	if (j != compatr->num_entries) {
		duprintf("translate_compat_table: %u not %u entries\n",
			 j, compatr->num_entries);
		goto out_unlock;
	}
=======
	if (j != compatr->num_entries)
		goto out_unlock;
>>>>>>> 286cd8c7

	ret = -ENOMEM;
	newinfo = xt_alloc_table_info(size);
	if (!newinfo)
		goto out_unlock;

	memset(newinfo->entries, 0, size);

	newinfo->number = compatr->num_entries;
	for (i = 0; i < NF_INET_NUMHOOKS; i++) {
		newinfo->hook_entry[i] = compatr->hook_entry[i];
		newinfo->underflow[i] = compatr->underflow[i];
	}
	entry1 = newinfo->entries;
	pos = entry1;
	size = compatr->size;
	xt_entry_foreach(iter0, entry0, compatr->size)
		compat_copy_entry_from_user(iter0, &pos, &size,
					    newinfo, entry1);

	/* all module references in entry0 are now gone. */
	xt_compat_flush_offsets(AF_INET6);
	xt_compat_unlock(AF_INET6);

	memcpy(&repl, compatr, sizeof(*compatr));

	for (i = 0; i < NF_INET_NUMHOOKS; i++) {
		repl.hook_entry[i] = newinfo->hook_entry[i];
		repl.underflow[i] = newinfo->underflow[i];
	}

	repl.num_counters = 0;
	repl.counters = NULL;
	repl.size = newinfo->size;
	ret = translate_table(net, newinfo, entry1, &repl);
	if (ret)
		goto free_newinfo;

	*pinfo = newinfo;
	*pentry0 = entry1;
	xt_free_table_info(info);
	return 0;

free_newinfo:
	xt_free_table_info(newinfo);
	return ret;
out_unlock:
	xt_compat_flush_offsets(AF_INET6);
	xt_compat_unlock(AF_INET6);
	xt_entry_foreach(iter0, entry0, compatr->size) {
		if (j-- == 0)
			break;
		compat_release_entry(iter0);
	}
	return ret;
}

static int
compat_do_replace(struct net *net, void __user *user, unsigned int len)
{
	int ret;
	struct compat_ip6t_replace tmp;
	struct xt_table_info *newinfo;
	void *loc_cpu_entry;
	struct ip6t_entry *iter;

	if (copy_from_user(&tmp, user, sizeof(tmp)) != 0)
		return -EFAULT;

	/* overflow check */
	if (tmp.num_counters >= INT_MAX / sizeof(struct xt_counters))
		return -ENOMEM;
	if (tmp.num_counters == 0)
		return -EINVAL;

	tmp.name[sizeof(tmp.name)-1] = 0;

	newinfo = xt_alloc_table_info(tmp.size);
	if (!newinfo)
		return -ENOMEM;

	loc_cpu_entry = newinfo->entries;
	if (copy_from_user(loc_cpu_entry, user + sizeof(tmp),
			   tmp.size) != 0) {
		ret = -EFAULT;
		goto free_newinfo;
	}

	ret = translate_compat_table(net, &newinfo, &loc_cpu_entry, &tmp);
	if (ret != 0)
		goto free_newinfo;

	ret = __do_replace(net, tmp.name, tmp.valid_hooks, newinfo,
			   tmp.num_counters, compat_ptr(tmp.counters));
	if (ret)
		goto free_newinfo_untrans;
	return 0;

 free_newinfo_untrans:
	xt_entry_foreach(iter, loc_cpu_entry, newinfo->size)
		cleanup_entry(iter, net);
 free_newinfo:
	xt_free_table_info(newinfo);
	return ret;
}

static int
compat_do_ip6t_set_ctl(struct sock *sk, int cmd, void __user *user,
		       unsigned int len)
{
	int ret;

	if (!ns_capable(sock_net(sk)->user_ns, CAP_NET_ADMIN))
		return -EPERM;

	switch (cmd) {
	case IP6T_SO_SET_REPLACE:
		ret = compat_do_replace(sock_net(sk), user, len);
		break;

	case IP6T_SO_SET_ADD_COUNTERS:
		ret = do_add_counters(sock_net(sk), user, len, 1);
		break;

	default:
		ret = -EINVAL;
	}

	return ret;
}

struct compat_ip6t_get_entries {
	char name[XT_TABLE_MAXNAMELEN];
	compat_uint_t size;
	struct compat_ip6t_entry entrytable[0];
};

static int
compat_copy_entries_to_user(unsigned int total_size, struct xt_table *table,
			    void __user *userptr)
{
	struct xt_counters *counters;
	const struct xt_table_info *private = table->private;
	void __user *pos;
	unsigned int size;
	int ret = 0;
	unsigned int i = 0;
	struct ip6t_entry *iter;

	counters = alloc_counters(table);
	if (IS_ERR(counters))
		return PTR_ERR(counters);

	pos = userptr;
	size = total_size;
	xt_entry_foreach(iter, private->entries, total_size) {
		ret = compat_copy_entry_to_user(iter, &pos,
						&size, counters, i++);
		if (ret != 0)
			break;
	}

	vfree(counters);
	return ret;
}

static int
compat_get_entries(struct net *net, struct compat_ip6t_get_entries __user *uptr,
		   int *len)
{
	int ret;
	struct compat_ip6t_get_entries get;
	struct xt_table *t;

	if (*len < sizeof(get))
		return -EINVAL;

	if (copy_from_user(&get, uptr, sizeof(get)) != 0)
		return -EFAULT;

	if (*len != sizeof(struct compat_ip6t_get_entries) + get.size)
		return -EINVAL;
<<<<<<< HEAD
	}
=======

>>>>>>> 286cd8c7
	get.name[sizeof(get.name) - 1] = '\0';

	xt_compat_lock(AF_INET6);
	t = xt_find_table_lock(net, AF_INET6, get.name);
	if (!IS_ERR(t)) {
		const struct xt_table_info *private = t->private;
		struct xt_table_info info;
		ret = compat_table_info(private, &info);
		if (!ret && get.size == info.size)
			ret = compat_copy_entries_to_user(private->size,
							  t, uptr->entrytable);
		else if (!ret)
			ret = -EAGAIN;

		xt_compat_flush_offsets(AF_INET6);
		module_put(t->me);
		xt_table_unlock(t);
	} else
		ret = PTR_ERR(t);

	xt_compat_unlock(AF_INET6);
	return ret;
}

static int do_ip6t_get_ctl(struct sock *, int, void __user *, int *);

static int
compat_do_ip6t_get_ctl(struct sock *sk, int cmd, void __user *user, int *len)
{
	int ret;

	if (!ns_capable(sock_net(sk)->user_ns, CAP_NET_ADMIN))
		return -EPERM;

	switch (cmd) {
	case IP6T_SO_GET_INFO:
		ret = get_info(sock_net(sk), user, len, 1);
		break;
	case IP6T_SO_GET_ENTRIES:
		ret = compat_get_entries(sock_net(sk), user, len);
		break;
	default:
		ret = do_ip6t_get_ctl(sk, cmd, user, len);
	}
	return ret;
}
#endif

static int
do_ip6t_set_ctl(struct sock *sk, int cmd, void __user *user, unsigned int len)
{
	int ret;

	if (!ns_capable(sock_net(sk)->user_ns, CAP_NET_ADMIN))
		return -EPERM;

	switch (cmd) {
	case IP6T_SO_SET_REPLACE:
		ret = do_replace(sock_net(sk), user, len);
		break;

	case IP6T_SO_SET_ADD_COUNTERS:
		ret = do_add_counters(sock_net(sk), user, len, 0);
		break;

	default:
		ret = -EINVAL;
	}

	return ret;
}

static int
do_ip6t_get_ctl(struct sock *sk, int cmd, void __user *user, int *len)
{
	int ret;

	if (!ns_capable(sock_net(sk)->user_ns, CAP_NET_ADMIN))
		return -EPERM;

	switch (cmd) {
	case IP6T_SO_GET_INFO:
		ret = get_info(sock_net(sk), user, len, 0);
		break;

	case IP6T_SO_GET_ENTRIES:
		ret = get_entries(sock_net(sk), user, len);
		break;

	case IP6T_SO_GET_REVISION_MATCH:
	case IP6T_SO_GET_REVISION_TARGET: {
		struct xt_get_revision rev;
		int target;

		if (*len != sizeof(rev)) {
			ret = -EINVAL;
			break;
		}
		if (copy_from_user(&rev, user, sizeof(rev)) != 0) {
			ret = -EFAULT;
			break;
		}
		rev.name[sizeof(rev.name)-1] = 0;

		if (cmd == IP6T_SO_GET_REVISION_TARGET)
			target = 1;
		else
			target = 0;

		try_then_request_module(xt_find_revision(AF_INET6, rev.name,
							 rev.revision,
							 target, &ret),
					"ip6t_%s", rev.name);
		break;
	}

	default:
		ret = -EINVAL;
	}

	return ret;
}

static void __ip6t_unregister_table(struct net *net, struct xt_table *table)
{
	struct xt_table_info *private;
	void *loc_cpu_entry;
	struct module *table_owner = table->me;
	struct ip6t_entry *iter;

	private = xt_unregister_table(table);

	/* Decrease module usage counts and free resources */
	loc_cpu_entry = private->entries;
	xt_entry_foreach(iter, loc_cpu_entry, private->size)
		cleanup_entry(iter, net);
	if (private->number > private->initial_entries)
		module_put(table_owner);
	xt_free_table_info(private);
}

int ip6t_register_table(struct net *net, const struct xt_table *table,
			const struct ip6t_replace *repl,
			const struct nf_hook_ops *ops,
			struct xt_table **res)
{
	int ret;
	struct xt_table_info *newinfo;
	struct xt_table_info bootstrap = {0};
	void *loc_cpu_entry;
	struct xt_table *new_table;

	newinfo = xt_alloc_table_info(repl->size);
	if (!newinfo)
		return -ENOMEM;

	loc_cpu_entry = newinfo->entries;
	memcpy(loc_cpu_entry, repl->entries, repl->size);

	ret = translate_table(net, newinfo, loc_cpu_entry, repl);
	if (ret != 0)
		goto out_free;

	new_table = xt_register_table(net, table, &bootstrap, newinfo);
	if (IS_ERR(new_table)) {
		ret = PTR_ERR(new_table);
		goto out_free;
	}

	/* set res now, will see skbs right after nf_register_net_hooks */
	WRITE_ONCE(*res, new_table);
	if (!ops)
		return 0;

	ret = nf_register_net_hooks(net, ops, hweight32(table->valid_hooks));
	if (ret != 0) {
		__ip6t_unregister_table(net, new_table);
		*res = NULL;
	}

	return ret;

out_free:
	xt_free_table_info(newinfo);
	return ret;
}

void ip6t_unregister_table(struct net *net, struct xt_table *table,
			   const struct nf_hook_ops *ops)
{
	if (ops)
		nf_unregister_net_hooks(net, ops, hweight32(table->valid_hooks));
	__ip6t_unregister_table(net, table);
}

/* Returns 1 if the type and code is matched by the range, 0 otherwise */
static inline bool
icmp6_type_code_match(u_int8_t test_type, u_int8_t min_code, u_int8_t max_code,
		     u_int8_t type, u_int8_t code,
		     bool invert)
{
	return (type == test_type && code >= min_code && code <= max_code)
		^ invert;
}

static bool
icmp6_match(const struct sk_buff *skb, struct xt_action_param *par)
{
	const struct icmp6hdr *ic;
	struct icmp6hdr _icmph;
	const struct ip6t_icmp *icmpinfo = par->matchinfo;

	/* Must not be a fragment. */
	if (par->fragoff != 0)
		return false;

	ic = skb_header_pointer(skb, par->thoff, sizeof(_icmph), &_icmph);
	if (ic == NULL) {
		/* We've been asked to examine this packet, and we
		 * can't.  Hence, no choice but to drop.
		 */
		par->hotdrop = true;
		return false;
	}

	return icmp6_type_code_match(icmpinfo->type,
				     icmpinfo->code[0],
				     icmpinfo->code[1],
				     ic->icmp6_type, ic->icmp6_code,
				     !!(icmpinfo->invflags&IP6T_ICMP_INV));
}

/* Called when user tries to insert an entry of this type. */
static int icmp6_checkentry(const struct xt_mtchk_param *par)
{
	const struct ip6t_icmp *icmpinfo = par->matchinfo;

	/* Must specify no unknown invflags */
	return (icmpinfo->invflags & ~IP6T_ICMP_INV) ? -EINVAL : 0;
}

/* The built-in targets: standard (NULL) and error. */
static struct xt_target ip6t_builtin_tg[] __read_mostly = {
	{
		.name             = XT_STANDARD_TARGET,
		.targetsize       = sizeof(int),
		.family           = NFPROTO_IPV6,
#ifdef CONFIG_COMPAT
		.compatsize       = sizeof(compat_int_t),
		.compat_from_user = compat_standard_from_user,
		.compat_to_user   = compat_standard_to_user,
#endif
	},
	{
		.name             = XT_ERROR_TARGET,
		.target           = ip6t_error,
		.targetsize       = XT_FUNCTION_MAXNAMELEN,
		.family           = NFPROTO_IPV6,
	},
};

static struct nf_sockopt_ops ip6t_sockopts = {
	.pf		= PF_INET6,
	.set_optmin	= IP6T_BASE_CTL,
	.set_optmax	= IP6T_SO_SET_MAX+1,
	.set		= do_ip6t_set_ctl,
#ifdef CONFIG_COMPAT
	.compat_set	= compat_do_ip6t_set_ctl,
#endif
	.get_optmin	= IP6T_BASE_CTL,
	.get_optmax	= IP6T_SO_GET_MAX+1,
	.get		= do_ip6t_get_ctl,
#ifdef CONFIG_COMPAT
	.compat_get	= compat_do_ip6t_get_ctl,
#endif
	.owner		= THIS_MODULE,
};

static struct xt_match ip6t_builtin_mt[] __read_mostly = {
	{
		.name       = "icmp6",
		.match      = icmp6_match,
		.matchsize  = sizeof(struct ip6t_icmp),
		.checkentry = icmp6_checkentry,
		.proto      = IPPROTO_ICMPV6,
		.family     = NFPROTO_IPV6,
		.me	    = THIS_MODULE,
	},
};

static int __net_init ip6_tables_net_init(struct net *net)
{
	return xt_proto_init(net, NFPROTO_IPV6);
}

static void __net_exit ip6_tables_net_exit(struct net *net)
{
	xt_proto_fini(net, NFPROTO_IPV6);
}

static struct pernet_operations ip6_tables_net_ops = {
	.init = ip6_tables_net_init,
	.exit = ip6_tables_net_exit,
};

static int __init ip6_tables_init(void)
{
	int ret;

	ret = register_pernet_subsys(&ip6_tables_net_ops);
	if (ret < 0)
		goto err1;

	/* No one else will be downing sem now, so we won't sleep */
	ret = xt_register_targets(ip6t_builtin_tg, ARRAY_SIZE(ip6t_builtin_tg));
	if (ret < 0)
		goto err2;
	ret = xt_register_matches(ip6t_builtin_mt, ARRAY_SIZE(ip6t_builtin_mt));
	if (ret < 0)
		goto err4;

	/* Register setsockopt */
	ret = nf_register_sockopt(&ip6t_sockopts);
	if (ret < 0)
		goto err5;

	return 0;

err5:
	xt_unregister_matches(ip6t_builtin_mt, ARRAY_SIZE(ip6t_builtin_mt));
err4:
	xt_unregister_targets(ip6t_builtin_tg, ARRAY_SIZE(ip6t_builtin_tg));
err2:
	unregister_pernet_subsys(&ip6_tables_net_ops);
err1:
	return ret;
}

static void __exit ip6_tables_fini(void)
{
	nf_unregister_sockopt(&ip6t_sockopts);

	xt_unregister_matches(ip6t_builtin_mt, ARRAY_SIZE(ip6t_builtin_mt));
	xt_unregister_targets(ip6t_builtin_tg, ARRAY_SIZE(ip6t_builtin_tg));
	unregister_pernet_subsys(&ip6_tables_net_ops);
}

EXPORT_SYMBOL(ip6t_register_table);
EXPORT_SYMBOL(ip6t_unregister_table);
EXPORT_SYMBOL(ip6t_do_table);

module_init(ip6_tables_init);
module_exit(ip6_tables_fini);<|MERGE_RESOLUTION|>--- conflicted
+++ resolved
@@ -63,24 +63,6 @@
 	const __uint128_t *ulm2 = (const __uint128_t *)&ip6info->dmsk;
 #endif
 
-<<<<<<< HEAD
-#define FWINV(bool, invflg) ((bool) ^ !!(ip6info->invflags & (invflg)))
-
-#if IS_ENABLED(IP6_NF_IPTABLES_128)
-	if (*ulm1 || *ulm2)
-#endif
-	{
-		if (FWINV(ipv6_masked_addr_cmp
-			  (&ipv6->saddr, &ip6info->smsk, &ip6info->src),
-			   IP6T_INV_SRCIP) ||
-		    FWINV(ipv6_masked_addr_cmp(&ipv6->daddr, &ip6info->dmsk,
-					       &ip6info->dst),
-			  IP6T_INV_DSTIP)) {
-			dprintf("Source or dest mismatch.\n");
-			return false;
-		}
-	}
-=======
 	if (NF_INVF(ip6info, IP6T_INV_SRCIP,
 		    ipv6_masked_addr_cmp(&ipv6->saddr, &ip6info->smsk,
 					 &ip6info->src)) ||
@@ -88,7 +70,6 @@
 		    ipv6_masked_addr_cmp(&ipv6->daddr, &ip6info->dmsk,
 					 &ip6info->dst)))
 		return false;
->>>>>>> 286cd8c7
 
 	ret = ifname_compare_aligned(indev, ip6info->iniface, ip6info->iniface_mask);
 
@@ -462,12 +443,7 @@
 
 				/* Move along one */
 				size = e->next_offset;
-<<<<<<< HEAD
-				e = (struct ip6t_entry *)
-					(entry0 + pos + size);
-=======
 				e = entry0 + pos + size;
->>>>>>> 286cd8c7
 				if (pos + size >= newinfo->size)
 					return 0;
 				e->counters.pcnt = pos;
@@ -479,19 +455,9 @@
 					   XT_STANDARD_TARGET) == 0 &&
 				    newpos >= 0) {
 					/* This a jump; chase it. */
-<<<<<<< HEAD
-					duprintf("Jump rule %u -> %u\n",
-						 pos, newpos);
 					if (!xt_find_jump_offset(offsets, newpos,
 								 newinfo->number))
 						return 0;
-					e = (struct ip6t_entry *)
-						(entry0 + newpos);
-=======
-					if (!xt_find_jump_offset(offsets, newpos,
-								 newinfo->number))
-						return 0;
->>>>>>> 286cd8c7
 				} else {
 					/* ... this is a fallthru */
 					newpos = pos + e->next_offset;
@@ -658,12 +624,7 @@
 
 	if ((unsigned long)e % __alignof__(struct ip6t_entry) != 0 ||
 	    (unsigned char *)e + sizeof(struct ip6t_entry) >= limit ||
-<<<<<<< HEAD
-	    (unsigned char *)e + e->next_offset > limit) {
-		duprintf("Bad offset %p\n", e);
-=======
 	    (unsigned char *)e + e->next_offset > limit)
->>>>>>> 286cd8c7
 		return -EINVAL;
 
 	if (e->next_offset
@@ -693,14 +654,7 @@
 		if ((unsigned char *)e - base == hook_entries[h])
 			newinfo->hook_entry[h] = hook_entries[h];
 		if ((unsigned char *)e - base == underflows[h]) {
-<<<<<<< HEAD
-			if (!check_underflow(e)) {
-				pr_debug("Underflows must be unconditional and "
-					 "use the STANDARD target with "
-					 "ACCEPT/DROP\n");
-=======
 			if (!check_underflow(e))
->>>>>>> 286cd8c7
 				return -EINVAL;
 
 			newinfo->underflow[h] = underflows[h];
@@ -755,10 +709,6 @@
 		newinfo->underflow[i] = 0xFFFFFFFF;
 	}
 
-<<<<<<< HEAD
-	duprintf("translate_table: size %u\n", newinfo->size);
-=======
->>>>>>> 286cd8c7
 	offsets = xt_alloc_entry_offsets(newinfo->number);
 	if (!offsets)
 		return -ENOMEM;
@@ -781,37 +731,12 @@
 	}
 
 	ret = -EINVAL;
-<<<<<<< HEAD
-	if (i != repl->num_entries) {
-		duprintf("translate_table: %u not %u entries\n",
-			 i, repl->num_entries);
-		goto out_free;
-	}
-
-	/* Check hooks all assigned */
-	for (i = 0; i < NF_INET_NUMHOOKS; i++) {
-		/* Only hooks which are valid */
-		if (!(repl->valid_hooks & (1 << i)))
-			continue;
-		if (newinfo->hook_entry[i] == 0xFFFFFFFF) {
-			duprintf("Invalid hook entry %u %u\n",
-				 i, repl->hook_entry[i]);
-			goto out_free;
-		}
-		if (newinfo->underflow[i] == 0xFFFFFFFF) {
-			duprintf("Invalid underflow %u %u\n",
-				 i, repl->underflow[i]);
-			goto out_free;
-		}
-	}
-=======
 	if (i != repl->num_entries)
 		goto out_free;
 
 	ret = xt_check_table_hooks(newinfo, repl->valid_hooks);
 	if (ret)
 		goto out_free;
->>>>>>> 286cd8c7
 
 	if (!mark_source_chains(newinfo, repl->valid_hooks, entry0, offsets)) {
 		ret = -ELOOP;
@@ -939,11 +864,7 @@
 		const struct xt_entry_match *m;
 		const struct xt_entry_target *t;
 
-<<<<<<< HEAD
-		e = (struct ip6t_entry *)(loc_cpu_entry + off);
-=======
 		e = loc_cpu_entry + off;
->>>>>>> 286cd8c7
 		if (copy_to_user(userptr + off, e, sizeof(*e))) {
 			ret = -EFAULT;
 			goto free_counters;
@@ -1126,11 +1047,7 @@
 		return -EFAULT;
 	if (*len != sizeof(struct ip6t_get_entries) + get.size)
 		return -EINVAL;
-<<<<<<< HEAD
-	}
-=======
-
->>>>>>> 286cd8c7
+
 	get.name[sizeof(get.name) - 1] = '\0';
 
 	t = xt_find_table_lock(net, AF_INET6, get.name);
@@ -1283,13 +1200,8 @@
 	if (IS_ERR(paddc))
 		return PTR_ERR(paddc);
 	t = xt_find_table_lock(net, AF_INET6, tmp.name);
-<<<<<<< HEAD
-	if (IS_ERR_OR_NULL(t)) {
-		ret = t ? PTR_ERR(t) : -ENOENT;
-=======
 	if (IS_ERR(t)) {
 		ret = PTR_ERR(t);
->>>>>>> 286cd8c7
 		goto free;
 	}
 
@@ -1417,12 +1329,7 @@
 
 	if ((unsigned long)e % __alignof__(struct compat_ip6t_entry) != 0 ||
 	    (unsigned char *)e + sizeof(struct compat_ip6t_entry) >= limit ||
-<<<<<<< HEAD
-	    (unsigned char *)e + e->next_offset > limit) {
-		duprintf("Bad offset %p, limit = %p\n", e, limit);
-=======
 	    (unsigned char *)e + e->next_offset > limit)
->>>>>>> 286cd8c7
 		return -EINVAL;
 
 	if (e->next_offset < sizeof(struct compat_ip6t_entry) +
@@ -1531,13 +1438,9 @@
 
 	j = 0;
 	xt_compat_lock(AF_INET6);
-<<<<<<< HEAD
-	xt_compat_init_offsets(AF_INET6, compatr->num_entries);
-=======
 	ret = xt_compat_init_offsets(AF_INET6, compatr->num_entries);
 	if (ret)
 		goto out_unlock;
->>>>>>> 286cd8c7
 	/* Walk through entries, checking offsets. */
 	xt_entry_foreach(iter0, entry0, compatr->size) {
 		ret = check_compat_entry_size_and_hooks(iter0, info, &size,
@@ -1549,16 +1452,8 @@
 	}
 
 	ret = -EINVAL;
-<<<<<<< HEAD
-	if (j != compatr->num_entries) {
-		duprintf("translate_compat_table: %u not %u entries\n",
-			 j, compatr->num_entries);
-		goto out_unlock;
-	}
-=======
 	if (j != compatr->num_entries)
 		goto out_unlock;
->>>>>>> 286cd8c7
 
 	ret = -ENOMEM;
 	newinfo = xt_alloc_table_info(size);
@@ -1741,11 +1636,7 @@
 
 	if (*len != sizeof(struct compat_ip6t_get_entries) + get.size)
 		return -EINVAL;
-<<<<<<< HEAD
-	}
-=======
-
->>>>>>> 286cd8c7
+
 	get.name[sizeof(get.name) - 1] = '\0';
 
 	xt_compat_lock(AF_INET6);
