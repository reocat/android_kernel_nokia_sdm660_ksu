--- conflicted
+++ resolved
@@ -182,11 +182,7 @@
 #ifdef CONFIG_IPV6_SIT_6RD
 	struct ip_tunnel *t = netdev_priv(dev);
 
-<<<<<<< HEAD
-	if (dev == sitn->fb_tunnel_dev) {
-=======
 	if (dev == sitn->fb_tunnel_dev || !sitn->fb_tunnel_dev) {
->>>>>>> 286cd8c7
 		ipv6_addr_set(&t->ip6rd.prefix, htonl(0x20020000), 0, 0, 0);
 		t->ip6rd.relay_prefix = 0;
 		t->ip6rd.prefixlen = 16;
@@ -219,11 +215,6 @@
 
 	ipip6_tunnel_clone_6rd(dev, sitn);
 
-<<<<<<< HEAD
-	dev->rtnl_link_ops = &sit_link_ops;
-
-=======
->>>>>>> 286cd8c7
 	ipip6_tunnel_link(sitn, t);
 	return 0;
 
@@ -555,12 +546,7 @@
 	    !ip6_err_gen_icmpv6_unreach(skb, iph->ihl * 4, type, data_len))
 		goto out;
 
-<<<<<<< HEAD
-	err = 0;
-	if (__in6_dev_get(skb->dev) && !ipip6_err_gen_icmpv6_unreach(skb))
-=======
 	if (t->parms.iph.daddr == 0)
->>>>>>> 286cd8c7
 		goto out;
 
 	if (t->parms.iph.ttl == 0 && type == ICMP_TIME_EXCEEDED)
@@ -675,12 +661,8 @@
 			goto out;
 		}
 
-<<<<<<< HEAD
-		if (iptunnel_pull_header(skb, 0, htons(ETH_P_IPV6)))
-=======
 		if (iptunnel_pull_header(skb, 0, htons(ETH_P_IPV6),
 		    !net_eq(tunnel->net, dev_net(tunnel->dev))))
->>>>>>> 286cd8c7
 			goto out;
 
 		/* skb can be uncloned in iptunnel_pull_header, so
@@ -1100,13 +1082,6 @@
 		tdev = __dev_get_by_index(tunnel->net, tunnel->parms.link);
 
 	if (tdev && !netif_is_l3_master(tdev)) {
-<<<<<<< HEAD
-		int t_hlen = tunnel->hlen + sizeof(struct iphdr);
-
-		dev->mtu = tdev->mtu - t_hlen;
-		if (dev->mtu < IPV6_MIN_MTU)
-			dev->mtu = IPV6_MIN_MTU;
-=======
 		int mtu;
 
 		mtu = tdev->mtu - t_hlen;
@@ -1114,7 +1089,6 @@
 			mtu = IPV6_MIN_MTU;
 		WRITE_ONCE(dev->mtu, mtu);
 		hlen = tdev->hard_header_len + tdev->needed_headroom;
->>>>>>> 286cd8c7
 	}
 	dev->needed_headroom = t_hlen + hlen;
 }
@@ -1135,11 +1109,7 @@
 	t->parms.iph.ttl = p->iph.ttl;
 	t->parms.iph.tos = p->iph.tos;
 	t->parms.iph.frag_off = p->iph.frag_off;
-<<<<<<< HEAD
-	if (t->parms.link != p->link) {
-=======
 	if (t->parms.link != p->link || t->fwmark != fwmark) {
->>>>>>> 286cd8c7
 		t->parms.link = p->link;
 		t->fwmark = fwmark;
 		ipip6_tunnel_bind_dev(t->dev);
@@ -1619,12 +1589,8 @@
 	if (tb[IFLA_MTU]) {
 		u32 mtu = nla_get_u32(tb[IFLA_MTU]);
 
-<<<<<<< HEAD
-		if (mtu >= IPV6_MIN_MTU && mtu <= 0xFFF8 - dev->hard_header_len)
-=======
 		if (mtu >= IPV6_MIN_MTU &&
 		    mtu <= IP6_MAX_MTU - dev->hard_header_len)
->>>>>>> 286cd8c7
 			dev->mtu = mtu;
 	}
 
