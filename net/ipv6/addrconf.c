/*
 *	IPv6 Address [auto]configuration
 *	Linux INET6 implementation
 *
 *	Authors:
 *	Pedro Roque		<roque@di.fc.ul.pt>
 *	Alexey Kuznetsov	<kuznet@ms2.inr.ac.ru>
 *
 *	This program is free software; you can redistribute it and/or
 *      modify it under the terms of the GNU General Public License
 *      as published by the Free Software Foundation; either version
 *      2 of the License, or (at your option) any later version.
 */

/*
 *	Changes:
 *
 *	Janos Farkas			:	delete timer on ifdown
 *	<chexum@bankinf.banki.hu>
 *	Andi Kleen			:	kill double kfree on module
 *						unload.
 *	Maciej W. Rozycki		:	FDDI support
 *	sekiya@USAGI			:	Don't send too many RS
 *						packets.
 *	yoshfuji@USAGI			:       Fixed interval between DAD
 *						packets.
 *	YOSHIFUJI Hideaki @USAGI	:	improved accuracy of
 *						address validation timer.
 *	YOSHIFUJI Hideaki @USAGI	:	Privacy Extensions (RFC3041)
 *						support.
 *	Yuji SEKIYA @USAGI		:	Don't assign a same IPv6
 *						address on a same interface.
 *	YOSHIFUJI Hideaki @USAGI	:	ARCnet support
 *	YOSHIFUJI Hideaki @USAGI	:	convert /proc/net/if_inet6 to
 *						seq_file.
 *	YOSHIFUJI Hideaki @USAGI	:	improved source address
 *						selection; consider scope,
 *						status etc.
 */

#define pr_fmt(fmt) "IPv6: " fmt

#include <linux/errno.h>
#include <linux/types.h>
#include <linux/kernel.h>
#include <linux/sched/signal.h>
#include <linux/socket.h>
#include <linux/sockios.h>
#include <linux/net.h>
#include <linux/inet.h>
#include <linux/in6.h>
#include <linux/netdevice.h>
#include <linux/if_addr.h>
#include <linux/if_arp.h>
#include <linux/if_arcnet.h>
#include <linux/if_infiniband.h>
#include <linux/route.h>
#include <linux/inetdevice.h>
#include <linux/init.h>
#include <linux/slab.h>
#ifdef CONFIG_SYSCTL
#include <linux/sysctl.h>
#endif
#include <linux/capability.h>
#include <linux/delay.h>
#include <linux/notifier.h>
#include <linux/string.h>
#include <linux/hash.h>

#include <net/net_namespace.h>
#include <net/sock.h>
#include <net/snmp.h>

#include <net/6lowpan.h>
#include <net/firewire.h>
#include <net/ipv6.h>
#include <net/protocol.h>
#include <net/ndisc.h>
#include <net/ip6_route.h>
#include <net/addrconf.h>
#include <net/tcp.h>
#include <net/ip.h>
#include <net/netlink.h>
#include <net/pkt_sched.h>
#include <net/l3mdev.h>
#include <linux/if_tunnel.h>
#include <linux/rtnetlink.h>
#include <linux/netconf.h>
#include <linux/random.h>
#include <linux/uaccess.h>
#include <asm/unaligned.h>

#include <linux/proc_fs.h>
#include <linux/seq_file.h>
#include <linux/export.h>

#define	INFINITY_LIFE_TIME	0xFFFFFFFF

#define IPV6_MAX_STRLEN \
	sizeof("ffff:ffff:ffff:ffff:ffff:ffff:255.255.255.255")

static inline u32 cstamp_delta(unsigned long cstamp)
{
	return (cstamp - INITIAL_JIFFIES) * 100UL / HZ;
}

static inline s32 rfc3315_s14_backoff_init(s32 irt)
{
	/* multiply 'initial retransmission time' by 0.9 .. 1.1 */
	u64 tmp = (900000 + prandom_u32() % 200001) * (u64)irt;
	do_div(tmp, 1000000);
	return (s32)tmp;
}

static inline s32 rfc3315_s14_backoff_update(s32 rt, s32 mrt)
{
	/* multiply 'retransmission timeout' by 1.9 .. 2.1 */
	u64 tmp = (1900000 + prandom_u32() % 200001) * (u64)rt;
	do_div(tmp, 1000000);
	if ((s32)tmp > mrt) {
		/* multiply 'maximum retransmission time' by 0.9 .. 1.1 */
		tmp = (900000 + prandom_u32() % 200001) * (u64)mrt;
		do_div(tmp, 1000000);
	}
	return (s32)tmp;
}

#ifdef CONFIG_SYSCTL
static int addrconf_sysctl_register(struct inet6_dev *idev);
static void addrconf_sysctl_unregister(struct inet6_dev *idev);
#else
static inline int addrconf_sysctl_register(struct inet6_dev *idev)
{
	return 0;
}

static inline void addrconf_sysctl_unregister(struct inet6_dev *idev)
{
}
#endif

static void ipv6_regen_rndid(struct inet6_dev *idev);
static void ipv6_try_regen_rndid(struct inet6_dev *idev, struct in6_addr *tmpaddr);

static int ipv6_generate_eui64(u8 *eui, struct net_device *dev);
static int ipv6_count_addresses(const struct inet6_dev *idev);
static int ipv6_generate_stable_address(struct in6_addr *addr,
					u8 dad_count,
					const struct inet6_dev *idev);

#define IN6_ADDR_HSIZE_SHIFT	8
#define IN6_ADDR_HSIZE		(1 << IN6_ADDR_HSIZE_SHIFT)
/*
 *	Configured unicast address hash table
 */
static struct hlist_head inet6_addr_lst[IN6_ADDR_HSIZE];
static DEFINE_SPINLOCK(addrconf_hash_lock);

static void addrconf_verify(void);
static void addrconf_verify_rtnl(void);
static void addrconf_verify_work(struct work_struct *);

static struct workqueue_struct *addrconf_wq;
static DECLARE_DELAYED_WORK(addr_chk_work, addrconf_verify_work);

static void addrconf_join_anycast(struct inet6_ifaddr *ifp);
static void addrconf_leave_anycast(struct inet6_ifaddr *ifp);

static void addrconf_type_change(struct net_device *dev,
				 unsigned long event);
static int addrconf_ifdown(struct net_device *dev, int how);

static struct fib6_info *addrconf_get_prefix_route(const struct in6_addr *pfx,
						  int plen,
						  const struct net_device *dev,
						  u32 flags, u32 noflags);

static void addrconf_dad_start(struct inet6_ifaddr *ifp);
static void addrconf_dad_work(struct work_struct *w);
static void addrconf_dad_completed(struct inet6_ifaddr *ifp, bool bump_id,
				   bool send_na);
static void addrconf_dad_run(struct inet6_dev *idev, bool restart);
static void addrconf_rs_timer(struct timer_list *t);
static void __ipv6_ifa_notify(int event, struct inet6_ifaddr *ifa);
static void ipv6_ifa_notify(int event, struct inet6_ifaddr *ifa);

static void inet6_prefix_notify(int event, struct inet6_dev *idev,
				struct prefix_info *pinfo);

static struct ipv6_devconf ipv6_devconf __read_mostly = {
	.forwarding		= 0,
	.hop_limit		= IPV6_DEFAULT_HOPLIMIT,
	.mtu6			= IPV6_MIN_MTU,
	.accept_ra		= 1,
	.accept_redirects	= 1,
	.autoconf		= 1,
	.force_mld_version	= 0,
	.mldv1_unsolicited_report_interval = 10 * HZ,
	.mldv2_unsolicited_report_interval = HZ,
	.dad_transmits		= 1,
	.rtr_solicits		= MAX_RTR_SOLICITATIONS,
	.rtr_solicit_interval	= RTR_SOLICITATION_INTERVAL,
	.rtr_solicit_max_interval = RTR_SOLICITATION_MAX_INTERVAL,
	.rtr_solicit_delay	= MAX_RTR_SOLICITATION_DELAY,
	.use_tempaddr		= 0,
	.temp_valid_lft		= TEMP_VALID_LIFETIME,
	.temp_prefered_lft	= TEMP_PREFERRED_LIFETIME,
	.regen_max_retry	= REGEN_MAX_RETRY,
	.max_desync_factor	= MAX_DESYNC_FACTOR,
	.max_addresses		= IPV6_MAX_ADDRESSES,
	.accept_ra_defrtr	= 1,
	.accept_ra_from_local	= 0,
	.accept_ra_min_hop_limit= 1,
	.accept_ra_pinfo	= 1,
#ifdef CONFIG_IPV6_ROUTER_PREF
	.accept_ra_rtr_pref	= 1,
	.rtr_probe_interval	= 60 * HZ,
#ifdef CONFIG_IPV6_ROUTE_INFO
	.accept_ra_rt_info_min_plen = 0,
	.accept_ra_rt_info_max_plen = 0,
#endif
#endif
	.accept_ra_rt_table	= 0,
	.proxy_ndp		= 0,
	.accept_source_route	= 0,	/* we do not accept RH0 by default. */
	.disable_ipv6		= 0,
	.accept_dad		= 0,
	.suppress_frag_ndisc	= 1,
	.accept_ra_mtu		= 1,
	.stable_secret		= {
		.initialized = false,
	},
	.use_oif_addrs_only	= 0,
	.ignore_routes_with_linkdown = 0,
<<<<<<< HEAD
	.accept_ra_prefix_route = 1,
=======
	.keep_addr_on_down	= 0,
	.seg6_enabled		= 0,
#ifdef CONFIG_IPV6_SEG6_HMAC
	.seg6_require_hmac	= 0,
#endif
	.enhanced_dad           = 1,
	.addr_gen_mode		= IN6_ADDR_GEN_MODE_EUI64,
	.disable_policy		= 0,
>>>>>>> 286cd8c7
};

static struct ipv6_devconf ipv6_devconf_dflt __read_mostly = {
	.forwarding		= 0,
	.hop_limit		= IPV6_DEFAULT_HOPLIMIT,
	.mtu6			= IPV6_MIN_MTU,
	.accept_ra		= 1,
	.accept_redirects	= 1,
	.autoconf		= 1,
	.force_mld_version	= 0,
	.mldv1_unsolicited_report_interval = 10 * HZ,
	.mldv2_unsolicited_report_interval = HZ,
	.dad_transmits		= 1,
	.rtr_solicits		= MAX_RTR_SOLICITATIONS,
	.rtr_solicit_interval	= RTR_SOLICITATION_INTERVAL,
	.rtr_solicit_max_interval = RTR_SOLICITATION_MAX_INTERVAL,
	.rtr_solicit_delay	= MAX_RTR_SOLICITATION_DELAY,
	.use_tempaddr		= 0,
	.temp_valid_lft		= TEMP_VALID_LIFETIME,
	.temp_prefered_lft	= TEMP_PREFERRED_LIFETIME,
	.regen_max_retry	= REGEN_MAX_RETRY,
	.max_desync_factor	= MAX_DESYNC_FACTOR,
	.max_addresses		= IPV6_MAX_ADDRESSES,
	.accept_ra_defrtr	= 1,
	.accept_ra_from_local	= 0,
	.accept_ra_min_hop_limit= 1,
	.accept_ra_pinfo	= 1,
#ifdef CONFIG_IPV6_ROUTER_PREF
	.accept_ra_rtr_pref	= 1,
	.rtr_probe_interval	= 60 * HZ,
#ifdef CONFIG_IPV6_ROUTE_INFO
	.accept_ra_rt_info_min_plen = 0,
	.accept_ra_rt_info_max_plen = 0,
#endif
#endif
	.accept_ra_rt_table	= 0,
	.proxy_ndp		= 0,
	.accept_source_route	= 0,	/* we do not accept RH0 by default. */
	.disable_ipv6		= 0,
	.accept_dad		= 1,
	.suppress_frag_ndisc	= 1,
	.accept_ra_mtu		= 1,
	.stable_secret		= {
		.initialized = false,
	},
	.use_oif_addrs_only	= 0,
	.ignore_routes_with_linkdown = 0,
<<<<<<< HEAD
	.accept_ra_prefix_route = 1,
=======
	.keep_addr_on_down	= 0,
	.seg6_enabled		= 0,
#ifdef CONFIG_IPV6_SEG6_HMAC
	.seg6_require_hmac	= 0,
#endif
	.enhanced_dad           = 1,
	.addr_gen_mode		= IN6_ADDR_GEN_MODE_EUI64,
	.disable_policy		= 0,
>>>>>>> 286cd8c7
};

/* Check if link is ready: is it up and is a valid qdisc available */
static inline bool addrconf_link_ready(const struct net_device *dev)
{
	return netif_oper_up(dev) && !qdisc_tx_is_noop(dev);
}

static void addrconf_del_rs_timer(struct inet6_dev *idev)
{
	if (del_timer(&idev->rs_timer))
		__in6_dev_put(idev);
}

static void addrconf_del_dad_work(struct inet6_ifaddr *ifp)
{
	if (cancel_delayed_work(&ifp->dad_work))
		__in6_ifa_put(ifp);
}

static void addrconf_mod_rs_timer(struct inet6_dev *idev,
				  unsigned long when)
{
	if (!mod_timer(&idev->rs_timer, jiffies + when))
		in6_dev_hold(idev);
}

static void addrconf_mod_dad_work(struct inet6_ifaddr *ifp,
				   unsigned long delay)
{
	in6_ifa_hold(ifp);
	if (mod_delayed_work(addrconf_wq, &ifp->dad_work, delay))
		in6_ifa_put(ifp);
}

static int snmp6_alloc_dev(struct inet6_dev *idev)
{
	int i;

	idev->stats.ipv6 = alloc_percpu(struct ipstats_mib);
	if (!idev->stats.ipv6)
		goto err_ip;

	for_each_possible_cpu(i) {
		struct ipstats_mib *addrconf_stats;
		addrconf_stats = per_cpu_ptr(idev->stats.ipv6, i);
		u64_stats_init(&addrconf_stats->syncp);
	}


	idev->stats.icmpv6dev = kzalloc(sizeof(struct icmpv6_mib_device),
					GFP_KERNEL);
	if (!idev->stats.icmpv6dev)
		goto err_icmp;
	idev->stats.icmpv6msgdev = kzalloc(sizeof(struct icmpv6msg_mib_device),
					   GFP_KERNEL);
	if (!idev->stats.icmpv6msgdev)
		goto err_icmpmsg;

	return 0;

err_icmpmsg:
	kfree(idev->stats.icmpv6dev);
err_icmp:
	free_percpu(idev->stats.ipv6);
err_ip:
	return -ENOMEM;
}

static struct inet6_dev *ipv6_add_dev(struct net_device *dev)
{
	struct inet6_dev *ndev;
	int err = -ENOMEM;

	ASSERT_RTNL();

	if (dev->mtu < IPV6_MIN_MTU)
		return ERR_PTR(-EINVAL);

	ndev = kzalloc(sizeof(struct inet6_dev), GFP_KERNEL);
	if (!ndev)
		return ERR_PTR(err);

	rwlock_init(&ndev->lock);
	ndev->dev = dev;
	INIT_LIST_HEAD(&ndev->addr_list);
	timer_setup(&ndev->rs_timer, addrconf_rs_timer, 0);
	memcpy(&ndev->cnf, dev_net(dev)->ipv6.devconf_dflt, sizeof(ndev->cnf));

	if (ndev->cnf.stable_secret.initialized)
		ndev->cnf.addr_gen_mode = IN6_ADDR_GEN_MODE_STABLE_PRIVACY;

	ndev->cnf.mtu6 = dev->mtu;
	ndev->nd_parms = neigh_parms_alloc(dev, &nd_tbl);
	if (!ndev->nd_parms) {
		kfree(ndev);
		return ERR_PTR(err);
	}
	if (ndev->cnf.forwarding)
		dev_disable_lro(dev);
	/* We refer to the device */
	dev_hold(dev);

	if (snmp6_alloc_dev(ndev) < 0) {
		netdev_dbg(dev, "%s: cannot allocate memory for statistics\n",
			   __func__);
		neigh_parms_release(&nd_tbl, ndev->nd_parms);
		dev_put(dev);
		kfree(ndev);
		return ERR_PTR(err);
	}

	if (snmp6_register_dev(ndev) < 0) {
		netdev_dbg(dev, "%s: cannot create /proc/net/dev_snmp6/%s\n",
			   __func__, dev->name);
		goto err_release;
	}

	/* One reference from device. */
	refcount_set(&ndev->refcnt, 1);

	if (dev->flags & (IFF_NOARP | IFF_LOOPBACK))
		ndev->cnf.accept_dad = -1;

#if IS_ENABLED(CONFIG_IPV6_SIT)
	if (dev->type == ARPHRD_SIT && (dev->priv_flags & IFF_ISATAP)) {
		pr_info("%s: Disabled Multicast RS\n", dev->name);
		ndev->cnf.rtr_solicits = 0;
	}
#endif

	INIT_LIST_HEAD(&ndev->tempaddr_list);
	ndev->desync_factor = U32_MAX;
	if ((dev->flags&IFF_LOOPBACK) ||
	    dev->type == ARPHRD_TUNNEL ||
	    dev->type == ARPHRD_TUNNEL6 ||
	    dev->type == ARPHRD_SIT ||
	    dev->type == ARPHRD_NONE) {
		ndev->cnf.use_tempaddr = -1;
	} else
		ipv6_regen_rndid(ndev);

	ndev->token = in6addr_any;

	if (netif_running(dev) && addrconf_link_ready(dev))
		ndev->if_flags |= IF_READY;

	ipv6_mc_init_dev(ndev);
	ndev->tstamp = jiffies;
	err = addrconf_sysctl_register(ndev);
	if (err) {
		ipv6_mc_destroy_dev(ndev);
		snmp6_unregister_dev(ndev);
		goto err_release;
	}
	/* protected by rtnl_lock */
	rcu_assign_pointer(dev->ip6_ptr, ndev);

	/* Join interface-local all-node multicast group */
	ipv6_dev_mc_inc(dev, &in6addr_interfacelocal_allnodes);

	/* Join all-node multicast group */
	ipv6_dev_mc_inc(dev, &in6addr_linklocal_allnodes);

	/* Join all-router multicast group if forwarding is set */
	if (ndev->cnf.forwarding && (dev->flags & IFF_MULTICAST))
		ipv6_dev_mc_inc(dev, &in6addr_linklocal_allrouters);

	return ndev;

err_release:
	neigh_parms_release(&nd_tbl, ndev->nd_parms);
	ndev->dead = 1;
	in6_dev_finish_destroy(ndev);
	return ERR_PTR(err);
}

static struct inet6_dev *ipv6_find_idev(struct net_device *dev)
{
	struct inet6_dev *idev;

	ASSERT_RTNL();

	idev = __in6_dev_get(dev);
	if (!idev) {
		idev = ipv6_add_dev(dev);
		if (IS_ERR(idev))
			return NULL;
	}

	if (dev->flags&IFF_UP)
		ipv6_mc_up(idev);
	return idev;
}

static int inet6_netconf_msgsize_devconf(int type)
{
	int size =  NLMSG_ALIGN(sizeof(struct netconfmsg))
		    + nla_total_size(4);	/* NETCONFA_IFINDEX */
	bool all = false;

	if (type == NETCONFA_ALL)
		all = true;

	if (all || type == NETCONFA_FORWARDING)
		size += nla_total_size(4);
#ifdef CONFIG_IPV6_MROUTE
	if (all || type == NETCONFA_MC_FORWARDING)
		size += nla_total_size(4);
#endif
	if (all || type == NETCONFA_PROXY_NEIGH)
		size += nla_total_size(4);

	if (all || type == NETCONFA_IGNORE_ROUTES_WITH_LINKDOWN)
		size += nla_total_size(4);

	return size;
}

static int inet6_netconf_fill_devconf(struct sk_buff *skb, int ifindex,
				      struct ipv6_devconf *devconf, u32 portid,
				      u32 seq, int event, unsigned int flags,
				      int type)
{
	struct nlmsghdr  *nlh;
	struct netconfmsg *ncm;
	bool all = false;

	nlh = nlmsg_put(skb, portid, seq, event, sizeof(struct netconfmsg),
			flags);
	if (!nlh)
		return -EMSGSIZE;

	if (type == NETCONFA_ALL)
		all = true;

	ncm = nlmsg_data(nlh);
	ncm->ncm_family = AF_INET6;

	if (nla_put_s32(skb, NETCONFA_IFINDEX, ifindex) < 0)
		goto nla_put_failure;

	if (!devconf)
		goto out;

	if ((all || type == NETCONFA_FORWARDING) &&
	    nla_put_s32(skb, NETCONFA_FORWARDING, devconf->forwarding) < 0)
		goto nla_put_failure;
#ifdef CONFIG_IPV6_MROUTE
	if ((all || type == NETCONFA_MC_FORWARDING) &&
	    nla_put_s32(skb, NETCONFA_MC_FORWARDING,
			devconf->mc_forwarding) < 0)
		goto nla_put_failure;
#endif
	if ((all || type == NETCONFA_PROXY_NEIGH) &&
	    nla_put_s32(skb, NETCONFA_PROXY_NEIGH, devconf->proxy_ndp) < 0)
		goto nla_put_failure;

	if ((all || type == NETCONFA_IGNORE_ROUTES_WITH_LINKDOWN) &&
	    nla_put_s32(skb, NETCONFA_IGNORE_ROUTES_WITH_LINKDOWN,
			devconf->ignore_routes_with_linkdown) < 0)
		goto nla_put_failure;

out:
	nlmsg_end(skb, nlh);
	return 0;

nla_put_failure:
	nlmsg_cancel(skb, nlh);
	return -EMSGSIZE;
}

void inet6_netconf_notify_devconf(struct net *net, int event, int type,
				  int ifindex, struct ipv6_devconf *devconf)
{
	struct sk_buff *skb;
	int err = -ENOBUFS;

	skb = nlmsg_new(inet6_netconf_msgsize_devconf(type), GFP_KERNEL);
	if (!skb)
		goto errout;

	err = inet6_netconf_fill_devconf(skb, ifindex, devconf, 0, 0,
					 event, 0, type);
	if (err < 0) {
		/* -EMSGSIZE implies BUG in inet6_netconf_msgsize_devconf() */
		WARN_ON(err == -EMSGSIZE);
		kfree_skb(skb);
		goto errout;
	}
	rtnl_notify(skb, net, 0, RTNLGRP_IPV6_NETCONF, NULL, GFP_KERNEL);
	return;
errout:
	rtnl_set_sk_err(net, RTNLGRP_IPV6_NETCONF, err);
}

static const struct nla_policy devconf_ipv6_policy[NETCONFA_MAX+1] = {
	[NETCONFA_IFINDEX]	= { .len = sizeof(int) },
	[NETCONFA_FORWARDING]	= { .len = sizeof(int) },
	[NETCONFA_PROXY_NEIGH]	= { .len = sizeof(int) },
	[NETCONFA_IGNORE_ROUTES_WITH_LINKDOWN]	= { .len = sizeof(int) },
};

static int inet6_netconf_get_devconf(struct sk_buff *in_skb,
				     struct nlmsghdr *nlh,
				     struct netlink_ext_ack *extack)
{
	struct net *net = sock_net(in_skb->sk);
	struct nlattr *tb[NETCONFA_MAX+1];
	struct inet6_dev *in6_dev = NULL;
	struct net_device *dev = NULL;
	struct netconfmsg *ncm;
	struct sk_buff *skb;
	struct ipv6_devconf *devconf;
	int ifindex;
	int err;

	err = nlmsg_parse(nlh, sizeof(*ncm), tb, NETCONFA_MAX,
			  devconf_ipv6_policy, extack);
	if (err < 0)
		return err;

<<<<<<< HEAD
	err = -EINVAL;
=======
>>>>>>> 286cd8c7
	if (!tb[NETCONFA_IFINDEX])
		return -EINVAL;

	err = -EINVAL;
	ifindex = nla_get_s32(tb[NETCONFA_IFINDEX]);
	switch (ifindex) {
	case NETCONFA_IFINDEX_ALL:
		devconf = net->ipv6.devconf_all;
		break;
	case NETCONFA_IFINDEX_DEFAULT:
		devconf = net->ipv6.devconf_dflt;
		break;
	default:
		dev = dev_get_by_index(net, ifindex);
		if (!dev)
			return -EINVAL;
		in6_dev = in6_dev_get(dev);
		if (!in6_dev)
			goto errout;
		devconf = &in6_dev->cnf;
		break;
	}

	err = -ENOBUFS;
	skb = nlmsg_new(inet6_netconf_msgsize_devconf(NETCONFA_ALL), GFP_KERNEL);
	if (!skb)
		goto errout;

	err = inet6_netconf_fill_devconf(skb, ifindex, devconf,
					 NETLINK_CB(in_skb).portid,
					 nlh->nlmsg_seq, RTM_NEWNETCONF, 0,
					 NETCONFA_ALL);
	if (err < 0) {
		/* -EMSGSIZE implies BUG in inet6_netconf_msgsize_devconf() */
		WARN_ON(err == -EMSGSIZE);
		kfree_skb(skb);
		goto errout;
	}
	err = rtnl_unicast(skb, net, NETLINK_CB(in_skb).portid);
errout:
	if (in6_dev)
		in6_dev_put(in6_dev);
	if (dev)
		dev_put(dev);
	return err;
}

static int inet6_netconf_dump_devconf(struct sk_buff *skb,
				      struct netlink_callback *cb)
{
	struct net *net = sock_net(skb->sk);
	int h, s_h;
	int idx, s_idx;
	struct net_device *dev;
	struct inet6_dev *idev;
	struct hlist_head *head;

	s_h = cb->args[0];
	s_idx = idx = cb->args[1];

	for (h = s_h; h < NETDEV_HASHENTRIES; h++, s_idx = 0) {
		idx = 0;
		head = &net->dev_index_head[h];
		rcu_read_lock();
		cb->seq = atomic_read(&net->ipv6.dev_addr_genid) ^
			  net->dev_base_seq;
		hlist_for_each_entry_rcu(dev, head, index_hlist) {
			if (idx < s_idx)
				goto cont;
			idev = __in6_dev_get(dev);
			if (!idev)
				goto cont;

			if (inet6_netconf_fill_devconf(skb, dev->ifindex,
						       &idev->cnf,
						       NETLINK_CB(cb->skb).portid,
						       cb->nlh->nlmsg_seq,
						       RTM_NEWNETCONF,
						       NLM_F_MULTI,
						       NETCONFA_ALL) < 0) {
				rcu_read_unlock();
				goto done;
			}
			nl_dump_check_consistent(cb, nlmsg_hdr(skb));
cont:
			idx++;
		}
		rcu_read_unlock();
	}
	if (h == NETDEV_HASHENTRIES) {
		if (inet6_netconf_fill_devconf(skb, NETCONFA_IFINDEX_ALL,
					       net->ipv6.devconf_all,
					       NETLINK_CB(cb->skb).portid,
					       cb->nlh->nlmsg_seq,
					       RTM_NEWNETCONF, NLM_F_MULTI,
					       NETCONFA_ALL) < 0)
			goto done;
		else
			h++;
	}
	if (h == NETDEV_HASHENTRIES + 1) {
		if (inet6_netconf_fill_devconf(skb, NETCONFA_IFINDEX_DEFAULT,
					       net->ipv6.devconf_dflt,
					       NETLINK_CB(cb->skb).portid,
					       cb->nlh->nlmsg_seq,
					       RTM_NEWNETCONF, NLM_F_MULTI,
					       NETCONFA_ALL) < 0)
			goto done;
		else
			h++;
	}
done:
	cb->args[0] = h;
	cb->args[1] = idx;

	return skb->len;
}

#ifdef CONFIG_SYSCTL
static void dev_forward_change(struct inet6_dev *idev)
{
	struct net_device *dev;
	struct inet6_ifaddr *ifa;
	LIST_HEAD(tmp_addr_list);

	if (!idev)
		return;
	dev = idev->dev;
	if (idev->cnf.forwarding)
		dev_disable_lro(dev);
	if (dev->flags & IFF_MULTICAST) {
		if (idev->cnf.forwarding) {
			ipv6_dev_mc_inc(dev, &in6addr_linklocal_allrouters);
			ipv6_dev_mc_inc(dev, &in6addr_interfacelocal_allrouters);
			ipv6_dev_mc_inc(dev, &in6addr_sitelocal_allrouters);
		} else {
			ipv6_dev_mc_dec(dev, &in6addr_linklocal_allrouters);
			ipv6_dev_mc_dec(dev, &in6addr_interfacelocal_allrouters);
			ipv6_dev_mc_dec(dev, &in6addr_sitelocal_allrouters);
		}
	}

	read_lock_bh(&idev->lock);
	list_for_each_entry(ifa, &idev->addr_list, if_list) {
		if (ifa->flags&IFA_F_TENTATIVE)
			continue;
		list_add_tail(&ifa->if_list_aux, &tmp_addr_list);
	}
	read_unlock_bh(&idev->lock);

	while (!list_empty(&tmp_addr_list)) {
		ifa = list_first_entry(&tmp_addr_list,
				       struct inet6_ifaddr, if_list_aux);
		list_del(&ifa->if_list_aux);
		if (idev->cnf.forwarding)
			addrconf_join_anycast(ifa);
		else
			addrconf_leave_anycast(ifa);
	}

	inet6_netconf_notify_devconf(dev_net(dev), RTM_NEWNETCONF,
				     NETCONFA_FORWARDING,
				     dev->ifindex, &idev->cnf);
}


static void addrconf_forward_change(struct net *net, __s32 newf)
{
	struct net_device *dev;
	struct inet6_dev *idev;

	for_each_netdev(net, dev) {
		idev = __in6_dev_get(dev);
		if (idev) {
			int changed = (!idev->cnf.forwarding) ^ (!newf);
			idev->cnf.forwarding = newf;
			if (changed)
				dev_forward_change(idev);
		}
	}
}

static int addrconf_fixup_forwarding(struct ctl_table *table, int *p, int newf)
{
	struct net *net;
	int old;

	if (!rtnl_trylock())
		return restart_syscall();

	net = (struct net *)table->extra2;
	old = *p;
	*p = newf;

	if (p == &net->ipv6.devconf_dflt->forwarding) {
		if ((!newf) ^ (!old))
			inet6_netconf_notify_devconf(net, RTM_NEWNETCONF,
						     NETCONFA_FORWARDING,
						     NETCONFA_IFINDEX_DEFAULT,
						     net->ipv6.devconf_dflt);
		rtnl_unlock();
		return 0;
	}

	if (p == &net->ipv6.devconf_all->forwarding) {
		int old_dflt = net->ipv6.devconf_dflt->forwarding;

		net->ipv6.devconf_dflt->forwarding = newf;
		if ((!newf) ^ (!old_dflt))
<<<<<<< HEAD
			inet6_netconf_notify_devconf(net, NETCONFA_FORWARDING,
=======
			inet6_netconf_notify_devconf(net, RTM_NEWNETCONF,
						     NETCONFA_FORWARDING,
>>>>>>> 286cd8c7
						     NETCONFA_IFINDEX_DEFAULT,
						     net->ipv6.devconf_dflt);

		addrconf_forward_change(net, newf);
		if ((!newf) ^ (!old))
			inet6_netconf_notify_devconf(net, RTM_NEWNETCONF,
						     NETCONFA_FORWARDING,
						     NETCONFA_IFINDEX_ALL,
						     net->ipv6.devconf_all);
	} else if ((!newf) ^ (!old))
		dev_forward_change((struct inet6_dev *)table->extra1);
	rtnl_unlock();

	if (newf)
		rt6_purge_dflt_routers(net);
	return 1;
}

static void addrconf_linkdown_change(struct net *net, __s32 newf)
{
	struct net_device *dev;
	struct inet6_dev *idev;

	for_each_netdev(net, dev) {
		idev = __in6_dev_get(dev);
		if (idev) {
			int changed = (!idev->cnf.ignore_routes_with_linkdown) ^ (!newf);

			idev->cnf.ignore_routes_with_linkdown = newf;
			if (changed)
				inet6_netconf_notify_devconf(dev_net(dev),
							     RTM_NEWNETCONF,
							     NETCONFA_IGNORE_ROUTES_WITH_LINKDOWN,
							     dev->ifindex,
							     &idev->cnf);
		}
	}
}

static int addrconf_fixup_linkdown(struct ctl_table *table, int *p, int newf)
{
	struct net *net;
	int old;

	if (!rtnl_trylock())
		return restart_syscall();

	net = (struct net *)table->extra2;
	old = *p;
	*p = newf;

	if (p == &net->ipv6.devconf_dflt->ignore_routes_with_linkdown) {
		if ((!newf) ^ (!old))
			inet6_netconf_notify_devconf(net,
						     RTM_NEWNETCONF,
						     NETCONFA_IGNORE_ROUTES_WITH_LINKDOWN,
						     NETCONFA_IFINDEX_DEFAULT,
						     net->ipv6.devconf_dflt);
		rtnl_unlock();
		return 0;
	}

	if (p == &net->ipv6.devconf_all->ignore_routes_with_linkdown) {
		net->ipv6.devconf_dflt->ignore_routes_with_linkdown = newf;
		addrconf_linkdown_change(net, newf);
		if ((!newf) ^ (!old))
			inet6_netconf_notify_devconf(net,
						     RTM_NEWNETCONF,
						     NETCONFA_IGNORE_ROUTES_WITH_LINKDOWN,
						     NETCONFA_IFINDEX_ALL,
						     net->ipv6.devconf_all);
	}
	rtnl_unlock();

	return 1;
}

#endif

/* Nobody refers to this ifaddr, destroy it */
void inet6_ifa_finish_destroy(struct inet6_ifaddr *ifp)
{
	WARN_ON(!hlist_unhashed(&ifp->addr_lst));

#ifdef NET_REFCNT_DEBUG
	pr_debug("%s\n", __func__);
#endif

	in6_dev_put(ifp->idev);

	if (cancel_delayed_work(&ifp->dad_work))
		pr_notice("delayed DAD work was pending while freeing ifa=%p\n",
			  ifp);

	if (ifp->state != INET6_IFADDR_STATE_DEAD) {
		pr_warn("Freeing alive inet6 address %p\n", ifp);
		return;
	}

	kfree_rcu(ifp, rcu);
}

static void
ipv6_link_dev_addr(struct inet6_dev *idev, struct inet6_ifaddr *ifp)
{
	struct list_head *p;
	int ifp_scope = ipv6_addr_src_scope(&ifp->addr);

	/*
	 * Each device address list is sorted in order of scope -
	 * global before linklocal.
	 */
	list_for_each(p, &idev->addr_list) {
		struct inet6_ifaddr *ifa
			= list_entry(p, struct inet6_ifaddr, if_list);
		if (ifp_scope >= ipv6_addr_src_scope(&ifa->addr))
			break;
	}

	list_add_tail_rcu(&ifp->if_list, p);
}

static u32 inet6_addr_hash(const struct net *net, const struct in6_addr *addr)
{
	u32 val = ipv6_addr_hash(addr) ^ net_hash_mix(net);

	return hash_32(val, IN6_ADDR_HSIZE_SHIFT);
}

static bool ipv6_chk_same_addr(struct net *net, const struct in6_addr *addr,
			       struct net_device *dev, unsigned int hash)
{
	struct inet6_ifaddr *ifp;

	hlist_for_each_entry(ifp, &inet6_addr_lst[hash], addr_lst) {
		if (!net_eq(dev_net(ifp->idev->dev), net))
			continue;
		if (ipv6_addr_equal(&ifp->addr, addr)) {
			if (!dev || ifp->idev->dev == dev)
				return true;
		}
	}
	return false;
}

static int ipv6_add_addr_hash(struct net_device *dev, struct inet6_ifaddr *ifa)
{
	unsigned int hash = inet6_addr_hash(dev_net(dev), &ifa->addr);
	int err = 0;

	spin_lock(&addrconf_hash_lock);

	/* Ignore adding duplicate addresses on an interface */
	if (ipv6_chk_same_addr(dev_net(dev), &ifa->addr, dev, hash)) {
		netdev_dbg(dev, "ipv6_add_addr: already assigned\n");
		err = -EEXIST;
	} else {
		hlist_add_head_rcu(&ifa->addr_lst, &inet6_addr_lst[hash]);
	}

	spin_unlock(&addrconf_hash_lock);

	return err;
}

/* On success it returns ifp with increased reference count */

static struct inet6_ifaddr *
ipv6_add_addr(struct inet6_dev *idev, struct ifa6_config *cfg,
	      bool can_block, struct netlink_ext_ack *extack)
{
	gfp_t gfp_flags = can_block ? GFP_KERNEL : GFP_ATOMIC;
	int addr_type = ipv6_addr_type(cfg->pfx);
	struct net *net = dev_net(idev->dev);
	struct inet6_ifaddr *ifa = NULL;
	struct fib6_info *f6i = NULL;
	int err = 0;

	if (addr_type == IPV6_ADDR_ANY ||
	    (addr_type & IPV6_ADDR_MULTICAST &&
	     !(cfg->ifa_flags & IFA_F_MCAUTOJOIN)) ||
	    (!(idev->dev->flags & IFF_LOOPBACK) &&
	     addr_type & IPV6_ADDR_LOOPBACK))
		return ERR_PTR(-EADDRNOTAVAIL);

	if (idev->dead) {
		err = -ENODEV;			/*XXX*/
		goto out;
	}

	if (idev->cnf.disable_ipv6) {
		err = -EACCES;
		goto out;
	}

	/* validator notifier needs to be blocking;
	 * do not call in atomic context
	 */
	if (can_block) {
		struct in6_validator_info i6vi = {
			.i6vi_addr = *cfg->pfx,
			.i6vi_dev = idev,
			.extack = extack,
		};

		err = inet6addr_validator_notifier_call_chain(NETDEV_UP, &i6vi);
		err = notifier_to_errno(err);
		if (err < 0)
			goto out;
	}

	ifa = kzalloc(sizeof(*ifa), gfp_flags);
	if (!ifa) {
		err = -ENOBUFS;
		goto out;
	}

	f6i = addrconf_f6i_alloc(net, idev, cfg->pfx, false, gfp_flags);
	if (IS_ERR(f6i)) {
		err = PTR_ERR(f6i);
		f6i = NULL;
		goto out;
	}

	if (net->ipv6.devconf_all->disable_policy ||
	    idev->cnf.disable_policy)
		f6i->dst_nopolicy = true;

	neigh_parms_data_state_setall(idev->nd_parms);

	ifa->addr = *cfg->pfx;
	if (cfg->peer_pfx)
		ifa->peer_addr = *cfg->peer_pfx;

	spin_lock_init(&ifa->lock);
	INIT_DELAYED_WORK(&ifa->dad_work, addrconf_dad_work);
	INIT_HLIST_NODE(&ifa->addr_lst);
<<<<<<< HEAD
	ifa->scope = scope;
	ifa->prefix_len = pfxlen;
	ifa->flags = flags;
	/* No need to add the TENTATIVE flag for addresses with NODAD */
	if (!(flags & IFA_F_NODAD))
		ifa->flags |= IFA_F_TENTATIVE;
	ifa->valid_lft = valid_lft;
	ifa->prefered_lft = prefered_lft;
=======
	ifa->scope = cfg->scope;
	ifa->prefix_len = cfg->plen;
	ifa->rt_priority = cfg->rt_priority;
	ifa->flags = cfg->ifa_flags;
	/* No need to add the TENTATIVE flag for addresses with NODAD */
	if (!(cfg->ifa_flags & IFA_F_NODAD))
		ifa->flags |= IFA_F_TENTATIVE;
	ifa->valid_lft = cfg->valid_lft;
	ifa->prefered_lft = cfg->preferred_lft;
>>>>>>> 286cd8c7
	ifa->cstamp = ifa->tstamp = jiffies;
	ifa->tokenized = false;

	ifa->rt = f6i;

	ifa->idev = idev;
	in6_dev_hold(idev);

	/* For caller */
	refcount_set(&ifa->refcnt, 1);

	rcu_read_lock_bh();

	err = ipv6_add_addr_hash(idev->dev, ifa);
	if (err < 0) {
		rcu_read_unlock_bh();
		goto out;
	}

	write_lock(&idev->lock);

	/* Add to inet6_dev unicast addr list. */
	ipv6_link_dev_addr(idev, ifa);

	if (ifa->flags&IFA_F_TEMPORARY) {
		list_add(&ifa->tmp_list, &idev->tempaddr_list);
		in6_ifa_hold(ifa);
	}

	in6_ifa_hold(ifa);
	write_unlock(&idev->lock);

	rcu_read_unlock_bh();

	inet6addr_notifier_call_chain(NETDEV_UP, ifa);
out:
	if (unlikely(err < 0)) {
		fib6_info_release(f6i);

		if (ifa) {
			if (ifa->idev)
				in6_dev_put(ifa->idev);
			kfree(ifa);
		}
		ifa = ERR_PTR(err);
	}

	return ifa;
}

enum cleanup_prefix_rt_t {
	CLEANUP_PREFIX_RT_NOP,    /* no cleanup action for prefix route */
	CLEANUP_PREFIX_RT_DEL,    /* delete the prefix route */
	CLEANUP_PREFIX_RT_EXPIRE, /* update the lifetime of the prefix route */
};

/*
 * Check, whether the prefix for ifp would still need a prefix route
 * after deleting ifp. The function returns one of the CLEANUP_PREFIX_RT_*
 * constants.
 *
 * 1) we don't purge prefix if address was not permanent.
 *    prefix is managed by its own lifetime.
 * 2) we also don't purge, if the address was IFA_F_NOPREFIXROUTE.
 * 3) if there are no addresses, delete prefix.
 * 4) if there are still other permanent address(es),
 *    corresponding prefix is still permanent.
 * 5) if there are still other addresses with IFA_F_NOPREFIXROUTE,
 *    don't purge the prefix, assume user space is managing it.
 * 6) otherwise, update prefix lifetime to the
 *    longest valid lifetime among the corresponding
 *    addresses on the device.
 *    Note: subsequent RA will update lifetime.
 **/
static enum cleanup_prefix_rt_t
check_cleanup_prefix_route(struct inet6_ifaddr *ifp, unsigned long *expires)
{
	struct inet6_ifaddr *ifa;
	struct inet6_dev *idev = ifp->idev;
	unsigned long lifetime;
	enum cleanup_prefix_rt_t action = CLEANUP_PREFIX_RT_DEL;

	*expires = jiffies;

	list_for_each_entry(ifa, &idev->addr_list, if_list) {
		if (ifa == ifp)
			continue;
		if (ifa->prefix_len != ifp->prefix_len ||
		    !ipv6_prefix_equal(&ifa->addr, &ifp->addr,
				       ifp->prefix_len))
			continue;
		if (ifa->flags & (IFA_F_PERMANENT | IFA_F_NOPREFIXROUTE))
			return CLEANUP_PREFIX_RT_NOP;

		action = CLEANUP_PREFIX_RT_EXPIRE;

		spin_lock(&ifa->lock);

		lifetime = addrconf_timeout_fixup(ifa->valid_lft, HZ);
		/*
		 * Note: Because this address is
		 * not permanent, lifetime <
		 * LONG_MAX / HZ here.
		 */
		if (time_before(*expires, ifa->tstamp + lifetime * HZ))
			*expires = ifa->tstamp + lifetime * HZ;
		spin_unlock(&ifa->lock);
	}

	return action;
}

static void
cleanup_prefix_route(struct inet6_ifaddr *ifp, unsigned long expires,
		     bool del_rt, bool del_peer)
{
	struct fib6_info *f6i;

	f6i = addrconf_get_prefix_route(del_peer ? &ifp->peer_addr : &ifp->addr,
				       ifp->prefix_len,
				       ifp->idev->dev,
				       0, RTF_GATEWAY | RTF_DEFAULT);
	if (f6i) {
		if (del_rt)
			ip6_del_rt(dev_net(ifp->idev->dev), f6i);
		else {
			if (!(f6i->fib6_flags & RTF_EXPIRES))
				fib6_set_expires(f6i, expires);
			fib6_info_release(f6i);
		}
	}
}


/* This function wants to get referenced ifp and releases it before return */

static void ipv6_del_addr(struct inet6_ifaddr *ifp)
{
	int state;
	enum cleanup_prefix_rt_t action = CLEANUP_PREFIX_RT_NOP;
	unsigned long expires;

	ASSERT_RTNL();

	spin_lock_bh(&ifp->lock);
	state = ifp->state;
	ifp->state = INET6_IFADDR_STATE_DEAD;
	spin_unlock_bh(&ifp->lock);

	if (state == INET6_IFADDR_STATE_DEAD)
		goto out;

	spin_lock_bh(&addrconf_hash_lock);
	hlist_del_init_rcu(&ifp->addr_lst);
	spin_unlock_bh(&addrconf_hash_lock);

	write_lock_bh(&ifp->idev->lock);

	if (ifp->flags&IFA_F_TEMPORARY) {
		list_del(&ifp->tmp_list);
		if (ifp->ifpub) {
			in6_ifa_put(ifp->ifpub);
			ifp->ifpub = NULL;
		}
		__in6_ifa_put(ifp);
	}

	if (ifp->flags & IFA_F_PERMANENT && !(ifp->flags & IFA_F_NOPREFIXROUTE))
		action = check_cleanup_prefix_route(ifp, &expires);

	list_del_rcu(&ifp->if_list);
	__in6_ifa_put(ifp);

	write_unlock_bh(&ifp->idev->lock);

	addrconf_del_dad_work(ifp);

	ipv6_ifa_notify(RTM_DELADDR, ifp);

	inet6addr_notifier_call_chain(NETDEV_DOWN, ifp);

	if (action != CLEANUP_PREFIX_RT_NOP) {
		cleanup_prefix_route(ifp, expires,
			action == CLEANUP_PREFIX_RT_DEL, false);
	}

	/* clean up prefsrc entries */
	rt6_remove_prefsrc(ifp);
out:
	in6_ifa_put(ifp);
}

static int ipv6_create_tempaddr(struct inet6_ifaddr *ifp,
				struct inet6_ifaddr *ift,
				bool block)
{
	struct inet6_dev *idev = ifp->idev;
	struct in6_addr addr, *tmpaddr;
	unsigned long tmp_tstamp, age;
	unsigned long regen_advance;
	struct ifa6_config cfg;
	int ret = 0;
	unsigned long now = jiffies;
	long max_desync_factor;
	s32 cnf_temp_preferred_lft;

	write_lock_bh(&idev->lock);
	if (ift) {
		spin_lock_bh(&ift->lock);
		memcpy(&addr.s6_addr[8], &ift->addr.s6_addr[8], 8);
		spin_unlock_bh(&ift->lock);
		tmpaddr = &addr;
	} else {
		tmpaddr = NULL;
	}
retry:
	in6_dev_hold(idev);
	if (idev->cnf.use_tempaddr <= 0) {
		write_unlock_bh(&idev->lock);
		pr_info("%s: use_tempaddr is disabled\n", __func__);
		in6_dev_put(idev);
		ret = -1;
		goto out;
	}
	spin_lock_bh(&ifp->lock);
	if (ifp->regen_count++ >= idev->cnf.regen_max_retry) {
		idev->cnf.use_tempaddr = -1;	/*XXX*/
		spin_unlock_bh(&ifp->lock);
		write_unlock_bh(&idev->lock);
		pr_warn("%s: regeneration time exceeded - disabled temporary address support\n",
			__func__);
		in6_dev_put(idev);
		ret = -1;
		goto out;
	}
	in6_ifa_hold(ifp);
	memcpy(addr.s6_addr, ifp->addr.s6_addr, 8);
	ipv6_try_regen_rndid(idev, tmpaddr);
	memcpy(&addr.s6_addr[8], idev->rndid, 8);
	age = (now - ifp->tstamp) / HZ;

	regen_advance = idev->cnf.regen_max_retry *
			idev->cnf.dad_transmits *
			NEIGH_VAR(idev->nd_parms, RETRANS_TIME) / HZ;

	/* recalculate max_desync_factor each time and update
	 * idev->desync_factor if it's larger
	 */
	cnf_temp_preferred_lft = READ_ONCE(idev->cnf.temp_prefered_lft);
	max_desync_factor = min_t(long,
				  idev->cnf.max_desync_factor,
				  cnf_temp_preferred_lft - regen_advance);

	if (unlikely(idev->desync_factor > max_desync_factor)) {
		if (max_desync_factor > 0) {
			get_random_bytes(&idev->desync_factor,
					 sizeof(idev->desync_factor));
			idev->desync_factor %= max_desync_factor;
		} else {
			idev->desync_factor = 0;
		}
	}

	memset(&cfg, 0, sizeof(cfg));
	cfg.valid_lft = min_t(__u32, ifp->valid_lft,
			      idev->cnf.temp_valid_lft + age);
	cfg.preferred_lft = cnf_temp_preferred_lft + age - idev->desync_factor;
	cfg.preferred_lft = min_t(__u32, ifp->prefered_lft, cfg.preferred_lft);

	cfg.plen = ifp->prefix_len;
	tmp_tstamp = ifp->tstamp;
	spin_unlock_bh(&ifp->lock);

	write_unlock_bh(&idev->lock);

	/* A temporary address is created only if this calculated Preferred
	 * Lifetime is greater than REGEN_ADVANCE time units.  In particular,
	 * an implementation must not create a temporary address with a zero
	 * Preferred Lifetime.
	 * Use age calculation as in addrconf_verify to avoid unnecessary
	 * temporary addresses being generated.
	 */
	age = (now - tmp_tstamp + ADDRCONF_TIMER_FUZZ_MINUS) / HZ;
	if (cfg.preferred_lft <= regen_advance + age) {
		in6_ifa_put(ifp);
		in6_dev_put(idev);
		ret = -1;
		goto out;
	}

	cfg.ifa_flags = IFA_F_TEMPORARY;
	/* set in addrconf_prefix_rcv() */
	if (ifp->flags & IFA_F_OPTIMISTIC)
		cfg.ifa_flags |= IFA_F_OPTIMISTIC;

	cfg.pfx = &addr;
	cfg.scope = ipv6_addr_scope(cfg.pfx);

	ift = ipv6_add_addr(idev, &cfg, block, NULL);
	if (IS_ERR(ift)) {
		in6_ifa_put(ifp);
		in6_dev_put(idev);
		pr_info("%s: retry temporary address regeneration\n", __func__);
		tmpaddr = &addr;
		write_lock_bh(&idev->lock);
		goto retry;
	}

	spin_lock_bh(&ift->lock);
	ift->ifpub = ifp;
	ift->cstamp = now;
	ift->tstamp = tmp_tstamp;
	spin_unlock_bh(&ift->lock);

	addrconf_dad_start(ift);
	in6_ifa_put(ift);
	in6_dev_put(idev);
out:
	return ret;
}

/*
 *	Choose an appropriate source address (RFC3484)
 */
enum {
	IPV6_SADDR_RULE_INIT = 0,
	IPV6_SADDR_RULE_LOCAL,
	IPV6_SADDR_RULE_SCOPE,
	IPV6_SADDR_RULE_PREFERRED,
#ifdef CONFIG_IPV6_MIP6
	IPV6_SADDR_RULE_HOA,
#endif
	IPV6_SADDR_RULE_OIF,
	IPV6_SADDR_RULE_LABEL,
	IPV6_SADDR_RULE_PRIVACY,
	IPV6_SADDR_RULE_ORCHID,
	IPV6_SADDR_RULE_PREFIX,
#ifdef CONFIG_IPV6_OPTIMISTIC_DAD
	IPV6_SADDR_RULE_NOT_OPTIMISTIC,
#endif
	IPV6_SADDR_RULE_MAX
};

struct ipv6_saddr_score {
	int			rule;
	int			addr_type;
	struct inet6_ifaddr	*ifa;
	DECLARE_BITMAP(scorebits, IPV6_SADDR_RULE_MAX);
	int			scopedist;
	int			matchlen;
};

struct ipv6_saddr_dst {
	const struct in6_addr *addr;
	int ifindex;
	int scope;
	int label;
	unsigned int prefs;
};

static inline int ipv6_saddr_preferred(int type)
{
	if (type & (IPV6_ADDR_MAPPED|IPV6_ADDR_COMPATv4|IPV6_ADDR_LOOPBACK))
		return 1;
	return 0;
}

static bool ipv6_use_optimistic_addr(struct net *net,
				     struct inet6_dev *idev)
{
#ifdef CONFIG_IPV6_OPTIMISTIC_DAD
	if (!idev)
		return false;
	if (!net->ipv6.devconf_all->optimistic_dad && !idev->cnf.optimistic_dad)
		return false;
	if (!net->ipv6.devconf_all->use_optimistic && !idev->cnf.use_optimistic)
		return false;

	return true;
#else
	return false;
#endif
}

static bool ipv6_allow_optimistic_dad(struct net *net,
				      struct inet6_dev *idev)
{
#ifdef CONFIG_IPV6_OPTIMISTIC_DAD
	if (!idev)
		return false;
	if (!net->ipv6.devconf_all->optimistic_dad && !idev->cnf.optimistic_dad)
		return false;

	return true;
#else
	return false;
#endif
}

static int ipv6_get_saddr_eval(struct net *net,
			       struct ipv6_saddr_score *score,
			       struct ipv6_saddr_dst *dst,
			       int i)
{
	int ret;

	if (i <= score->rule) {
		switch (i) {
		case IPV6_SADDR_RULE_SCOPE:
			ret = score->scopedist;
			break;
		case IPV6_SADDR_RULE_PREFIX:
			ret = score->matchlen;
			break;
		default:
			ret = !!test_bit(i, score->scorebits);
		}
		goto out;
	}

	switch (i) {
	case IPV6_SADDR_RULE_INIT:
		/* Rule 0: remember if hiscore is not ready yet */
		ret = !!score->ifa;
		break;
	case IPV6_SADDR_RULE_LOCAL:
		/* Rule 1: Prefer same address */
		ret = ipv6_addr_equal(&score->ifa->addr, dst->addr);
		break;
	case IPV6_SADDR_RULE_SCOPE:
		/* Rule 2: Prefer appropriate scope
		 *
		 *      ret
		 *       ^
		 *    -1 |  d 15
		 *    ---+--+-+---> scope
		 *       |
		 *       |             d is scope of the destination.
		 *  B-d  |  \
		 *       |   \      <- smaller scope is better if
		 *  B-15 |    \        if scope is enough for destination.
		 *       |             ret = B - scope (-1 <= scope >= d <= 15).
		 * d-C-1 | /
		 *       |/         <- greater is better
		 *   -C  /             if scope is not enough for destination.
		 *      /|             ret = scope - C (-1 <= d < scope <= 15).
		 *
		 * d - C - 1 < B -15 (for all -1 <= d <= 15).
		 * C > d + 14 - B >= 15 + 14 - B = 29 - B.
		 * Assume B = 0 and we get C > 29.
		 */
		ret = __ipv6_addr_src_scope(score->addr_type);
		if (ret >= dst->scope)
			ret = -ret;
		else
			ret -= 128;	/* 30 is enough */
		score->scopedist = ret;
		break;
	case IPV6_SADDR_RULE_PREFERRED:
	    {
		/* Rule 3: Avoid deprecated and optimistic addresses */
		u8 avoid = IFA_F_DEPRECATED;

		if (!ipv6_use_optimistic_addr(net, score->ifa->idev))
			avoid |= IFA_F_OPTIMISTIC;
		ret = ipv6_saddr_preferred(score->addr_type) ||
		      !(score->ifa->flags & avoid);
		break;
	    }
#ifdef CONFIG_IPV6_MIP6
	case IPV6_SADDR_RULE_HOA:
	    {
		/* Rule 4: Prefer home address */
		int prefhome = !(dst->prefs & IPV6_PREFER_SRC_COA);
		ret = !(score->ifa->flags & IFA_F_HOMEADDRESS) ^ prefhome;
		break;
	    }
#endif
	case IPV6_SADDR_RULE_OIF:
		/* Rule 5: Prefer outgoing interface */
		ret = (!dst->ifindex ||
		       dst->ifindex == score->ifa->idev->dev->ifindex);
		break;
	case IPV6_SADDR_RULE_LABEL:
		/* Rule 6: Prefer matching label */
		ret = ipv6_addr_label(net,
				      &score->ifa->addr, score->addr_type,
				      score->ifa->idev->dev->ifindex) == dst->label;
		break;
	case IPV6_SADDR_RULE_PRIVACY:
	    {
		/* Rule 7: Prefer public address
		 * Note: prefer temporary address if use_tempaddr >= 2
		 */
		int preftmp = dst->prefs & (IPV6_PREFER_SRC_PUBLIC|IPV6_PREFER_SRC_TMP) ?
				!!(dst->prefs & IPV6_PREFER_SRC_TMP) :
				score->ifa->idev->cnf.use_tempaddr >= 2;
		ret = (!(score->ifa->flags & IFA_F_TEMPORARY)) ^ preftmp;
		break;
	    }
	case IPV6_SADDR_RULE_ORCHID:
		/* Rule 8-: Prefer ORCHID vs ORCHID or
		 *	    non-ORCHID vs non-ORCHID
		 */
		ret = !(ipv6_addr_orchid(&score->ifa->addr) ^
			ipv6_addr_orchid(dst->addr));
		break;
	case IPV6_SADDR_RULE_PREFIX:
		/* Rule 8: Use longest matching prefix */
		ret = ipv6_addr_diff(&score->ifa->addr, dst->addr);
		if (ret > score->ifa->prefix_len)
			ret = score->ifa->prefix_len;
		score->matchlen = ret;
		break;
#ifdef CONFIG_IPV6_OPTIMISTIC_DAD
	case IPV6_SADDR_RULE_NOT_OPTIMISTIC:
		/* Optimistic addresses still have lower precedence than other
		 * preferred addresses.
		 */
		ret = !(score->ifa->flags & IFA_F_OPTIMISTIC);
		break;
#endif
	default:
		ret = 0;
	}

	if (ret)
		__set_bit(i, score->scorebits);
	score->rule = i;
out:
	return ret;
}

static int __ipv6_dev_get_saddr(struct net *net,
				struct ipv6_saddr_dst *dst,
				struct inet6_dev *idev,
				struct ipv6_saddr_score *scores,
				int hiscore_idx)
{
	struct ipv6_saddr_score *score = &scores[1 - hiscore_idx], *hiscore = &scores[hiscore_idx];

	list_for_each_entry_rcu(score->ifa, &idev->addr_list, if_list) {
		int i;

		/*
		 * - Tentative Address (RFC2462 section 5.4)
		 *  - A tentative address is not considered
		 *    "assigned to an interface" in the traditional
		 *    sense, unless it is also flagged as optimistic.
		 * - Candidate Source Address (section 4)
		 *  - In any case, anycast addresses, multicast
		 *    addresses, and the unspecified address MUST
		 *    NOT be included in a candidate set.
		 */
		if ((score->ifa->flags & IFA_F_TENTATIVE) &&
		    (!(score->ifa->flags & IFA_F_OPTIMISTIC)))
			continue;

		score->addr_type = __ipv6_addr_type(&score->ifa->addr);

		if (unlikely(score->addr_type == IPV6_ADDR_ANY ||
			     score->addr_type & IPV6_ADDR_MULTICAST)) {
			net_dbg_ratelimited("ADDRCONF: unspecified / multicast address assigned as unicast address on %s",
					    idev->dev->name);
			continue;
		}

		score->rule = -1;
		bitmap_zero(score->scorebits, IPV6_SADDR_RULE_MAX);

		for (i = 0; i < IPV6_SADDR_RULE_MAX; i++) {
			int minihiscore, miniscore;

			minihiscore = ipv6_get_saddr_eval(net, hiscore, dst, i);
			miniscore = ipv6_get_saddr_eval(net, score, dst, i);

			if (minihiscore > miniscore) {
				if (i == IPV6_SADDR_RULE_SCOPE &&
				    score->scopedist > 0) {
					/*
					 * special case:
					 * each remaining entry
					 * has too small (not enough)
					 * scope, because ifa entries
					 * are sorted by their scope
					 * values.
					 */
					goto out;
				}
				break;
			} else if (minihiscore < miniscore) {
				swap(hiscore, score);
				hiscore_idx = 1 - hiscore_idx;

				/* restore our iterator */
				score->ifa = hiscore->ifa;

				break;
			}
		}
	}
out:
	return hiscore_idx;
}

static int ipv6_get_saddr_master(struct net *net,
				 const struct net_device *dst_dev,
				 const struct net_device *master,
				 struct ipv6_saddr_dst *dst,
				 struct ipv6_saddr_score *scores,
				 int hiscore_idx)
{
	struct inet6_dev *idev;

	idev = __in6_dev_get(dst_dev);
	if (idev)
		hiscore_idx = __ipv6_dev_get_saddr(net, dst, idev,
						   scores, hiscore_idx);

	idev = __in6_dev_get(master);
	if (idev)
		hiscore_idx = __ipv6_dev_get_saddr(net, dst, idev,
						   scores, hiscore_idx);

	return hiscore_idx;
}

int ipv6_dev_get_saddr(struct net *net, const struct net_device *dst_dev,
		       const struct in6_addr *daddr, unsigned int prefs,
		       struct in6_addr *saddr)
{
	struct ipv6_saddr_score scores[2], *hiscore;
	struct ipv6_saddr_dst dst;
	struct inet6_dev *idev;
	struct net_device *dev;
	int dst_type;
	bool use_oif_addr = false;
	int hiscore_idx = 0;
	int ret = 0;

	dst_type = __ipv6_addr_type(daddr);
	dst.addr = daddr;
	dst.ifindex = dst_dev ? dst_dev->ifindex : 0;
	dst.scope = __ipv6_addr_src_scope(dst_type);
	dst.label = ipv6_addr_label(net, daddr, dst_type, dst.ifindex);
	dst.prefs = prefs;

	scores[hiscore_idx].rule = -1;
	scores[hiscore_idx].ifa = NULL;

	rcu_read_lock();

	/* Candidate Source Address (section 4)
	 *  - multicast and link-local destination address,
	 *    the set of candidate source address MUST only
	 *    include addresses assigned to interfaces
	 *    belonging to the same link as the outgoing
	 *    interface.
	 * (- For site-local destination addresses, the
	 *    set of candidate source addresses MUST only
	 *    include addresses assigned to interfaces
	 *    belonging to the same site as the outgoing
	 *    interface.)
	 *  - "It is RECOMMENDED that the candidate source addresses
	 *    be the set of unicast addresses assigned to the
	 *    interface that will be used to send to the destination
	 *    (the 'outgoing' interface)." (RFC 6724)
	 */
	if (dst_dev) {
		idev = __in6_dev_get(dst_dev);
		if ((dst_type & IPV6_ADDR_MULTICAST) ||
		    dst.scope <= IPV6_ADDR_SCOPE_LINKLOCAL ||
		    (idev && idev->cnf.use_oif_addrs_only)) {
			use_oif_addr = true;
		}
	}

	if (use_oif_addr) {
		if (idev)
			hiscore_idx = __ipv6_dev_get_saddr(net, &dst, idev, scores, hiscore_idx);
	} else {
		const struct net_device *master;
		int master_idx = 0;

		/* if dst_dev exists and is enslaved to an L3 device, then
		 * prefer addresses from dst_dev and then the master over
		 * any other enslaved devices in the L3 domain.
		 */
		master = l3mdev_master_dev_rcu(dst_dev);
		if (master) {
			master_idx = master->ifindex;

			hiscore_idx = ipv6_get_saddr_master(net, dst_dev,
							    master, &dst,
							    scores, hiscore_idx);

			if (scores[hiscore_idx].ifa)
				goto out;
		}

		for_each_netdev_rcu(net, dev) {
			/* only consider addresses on devices in the
			 * same L3 domain
			 */
			if (l3mdev_master_ifindex_rcu(dev) != master_idx)
				continue;
			idev = __in6_dev_get(dev);
			if (!idev)
				continue;
			hiscore_idx = __ipv6_dev_get_saddr(net, &dst, idev, scores, hiscore_idx);
		}
	}

out:
	hiscore = &scores[hiscore_idx];
	if (!hiscore->ifa)
		ret = -EADDRNOTAVAIL;
	else
		*saddr = hiscore->ifa->addr;

	rcu_read_unlock();
	return ret;
}
EXPORT_SYMBOL(ipv6_dev_get_saddr);

int __ipv6_get_lladdr(struct inet6_dev *idev, struct in6_addr *addr,
		      u32 banned_flags)
{
	struct inet6_ifaddr *ifp;
	int err = -EADDRNOTAVAIL;

	list_for_each_entry_reverse(ifp, &idev->addr_list, if_list) {
		if (ifp->scope > IFA_LINK)
			break;
		if (ifp->scope == IFA_LINK &&
		    !(ifp->flags & banned_flags)) {
			*addr = ifp->addr;
			err = 0;
			break;
		}
	}
	return err;
}

int ipv6_get_lladdr(struct net_device *dev, struct in6_addr *addr,
		    u32 banned_flags)
{
	struct inet6_dev *idev;
	int err = -EADDRNOTAVAIL;

	rcu_read_lock();
	idev = __in6_dev_get(dev);
	if (idev) {
		read_lock_bh(&idev->lock);
		err = __ipv6_get_lladdr(idev, addr, banned_flags);
		read_unlock_bh(&idev->lock);
	}
	rcu_read_unlock();
	return err;
}

static int ipv6_count_addresses(const struct inet6_dev *idev)
{
	const struct inet6_ifaddr *ifp;
	int cnt = 0;

	rcu_read_lock();
	list_for_each_entry_rcu(ifp, &idev->addr_list, if_list)
		cnt++;
	rcu_read_unlock();
	return cnt;
}

int ipv6_chk_addr(struct net *net, const struct in6_addr *addr,
		  const struct net_device *dev, int strict)
{
	return ipv6_chk_addr_and_flags(net, addr, dev, !dev,
				       strict, IFA_F_TENTATIVE);
}
EXPORT_SYMBOL(ipv6_chk_addr);

/* device argument is used to find the L3 domain of interest. If
 * skip_dev_check is set, then the ifp device is not checked against
 * the passed in dev argument. So the 2 cases for addresses checks are:
 *   1. does the address exist in the L3 domain that dev is part of
 *      (skip_dev_check = true), or
 *
 *   2. does the address exist on the specific device
 *      (skip_dev_check = false)
 */
int ipv6_chk_addr_and_flags(struct net *net, const struct in6_addr *addr,
			    const struct net_device *dev, bool skip_dev_check,
			    int strict, u32 banned_flags)
{
	unsigned int hash = inet6_addr_hash(net, addr);
	const struct net_device *l3mdev;
	struct inet6_ifaddr *ifp;
	u32 ifp_flags;

	rcu_read_lock();

	l3mdev = l3mdev_master_dev_rcu(dev);
	if (skip_dev_check)
		dev = NULL;

	hlist_for_each_entry_rcu(ifp, &inet6_addr_lst[hash], addr_lst) {
		if (!net_eq(dev_net(ifp->idev->dev), net))
			continue;

		if (l3mdev_master_dev_rcu(ifp->idev->dev) != l3mdev)
			continue;

		/* Decouple optimistic from tentative for evaluation here.
		 * Ban optimistic addresses explicitly, when required.
		 */
		ifp_flags = (ifp->flags&IFA_F_OPTIMISTIC)
			    ? (ifp->flags&~IFA_F_TENTATIVE)
			    : ifp->flags;
		if (ipv6_addr_equal(&ifp->addr, addr) &&
		    !(ifp_flags&banned_flags) &&
		    (!dev || ifp->idev->dev == dev ||
		     !(ifp->scope&(IFA_LINK|IFA_HOST) || strict))) {
			rcu_read_unlock();
			return 1;
		}
	}

	rcu_read_unlock();
	return 0;
}
EXPORT_SYMBOL(ipv6_chk_addr_and_flags);


/* Compares an address/prefix_len with addresses on device @dev.
 * If one is found it returns true.
 */
bool ipv6_chk_custom_prefix(const struct in6_addr *addr,
	const unsigned int prefix_len, struct net_device *dev)
{
	const struct inet6_ifaddr *ifa;
	const struct inet6_dev *idev;
	bool ret = false;

	rcu_read_lock();
	idev = __in6_dev_get(dev);
	if (idev) {
		list_for_each_entry_rcu(ifa, &idev->addr_list, if_list) {
			ret = ipv6_prefix_equal(addr, &ifa->addr, prefix_len);
			if (ret)
				break;
		}
	}
	rcu_read_unlock();

	return ret;
}
EXPORT_SYMBOL(ipv6_chk_custom_prefix);

int ipv6_chk_prefix(const struct in6_addr *addr, struct net_device *dev)
{
	const struct inet6_ifaddr *ifa;
	const struct inet6_dev *idev;
	int	onlink;

	onlink = 0;
	rcu_read_lock();
	idev = __in6_dev_get(dev);
	if (idev) {
		list_for_each_entry_rcu(ifa, &idev->addr_list, if_list) {
			onlink = ipv6_prefix_equal(addr, &ifa->addr,
						   ifa->prefix_len);
			if (onlink)
				break;
		}
	}
	rcu_read_unlock();
	return onlink;
}
EXPORT_SYMBOL(ipv6_chk_prefix);

struct inet6_ifaddr *ipv6_get_ifaddr(struct net *net, const struct in6_addr *addr,
				     struct net_device *dev, int strict)
{
	unsigned int hash = inet6_addr_hash(net, addr);
	struct inet6_ifaddr *ifp, *result = NULL;

	rcu_read_lock();
	hlist_for_each_entry_rcu(ifp, &inet6_addr_lst[hash], addr_lst) {
		if (!net_eq(dev_net(ifp->idev->dev), net))
			continue;
		if (ipv6_addr_equal(&ifp->addr, addr)) {
			if (!dev || ifp->idev->dev == dev ||
			    !(ifp->scope&(IFA_LINK|IFA_HOST) || strict)) {
				result = ifp;
				in6_ifa_hold(ifp);
				break;
			}
		}
	}
	rcu_read_unlock();

	return result;
}

/* Gets referenced address, destroys ifaddr */

static void addrconf_dad_stop(struct inet6_ifaddr *ifp, int dad_failed)
{
<<<<<<< HEAD
=======
	if (dad_failed)
		ifp->flags |= IFA_F_DADFAILED;

>>>>>>> 286cd8c7
	if (ifp->flags&IFA_F_TEMPORARY) {
		struct inet6_ifaddr *ifpub;
		spin_lock_bh(&ifp->lock);
		ifpub = ifp->ifpub;
		if (ifpub) {
			in6_ifa_hold(ifpub);
			spin_unlock_bh(&ifp->lock);
			ipv6_create_tempaddr(ifpub, ifp, true);
			in6_ifa_put(ifpub);
		} else {
			spin_unlock_bh(&ifp->lock);
		}
		ipv6_del_addr(ifp);
	} else if (ifp->flags&IFA_F_PERMANENT || !dad_failed) {
		spin_lock_bh(&ifp->lock);
		addrconf_del_dad_work(ifp);
		ifp->flags |= IFA_F_TENTATIVE;
		if (dad_failed)
<<<<<<< HEAD
			ifp->flags |= IFA_F_DADFAILED;
=======
			ifp->flags &= ~IFA_F_OPTIMISTIC;
>>>>>>> 286cd8c7
		spin_unlock_bh(&ifp->lock);
		if (dad_failed)
			ipv6_ifa_notify(0, ifp);
		in6_ifa_put(ifp);
	} else {
		ipv6_del_addr(ifp);
	}
}

static int addrconf_dad_end(struct inet6_ifaddr *ifp)
{
	int err = -ENOENT;

	spin_lock_bh(&ifp->lock);
	if (ifp->state == INET6_IFADDR_STATE_DAD) {
		ifp->state = INET6_IFADDR_STATE_POSTDAD;
		err = 0;
	}
	spin_unlock_bh(&ifp->lock);

	return err;
}

void addrconf_dad_failure(struct sk_buff *skb, struct inet6_ifaddr *ifp)
{
	struct inet6_dev *idev = ifp->idev;
	struct net *net = dev_net(ifp->idev->dev);

	if (addrconf_dad_end(ifp)) {
		in6_ifa_put(ifp);
		return;
	}

	net_info_ratelimited("%s: IPv6 duplicate address %pI6c used by %pM detected!\n",
			     ifp->idev->dev->name, &ifp->addr, eth_hdr(skb)->h_source);

	spin_lock_bh(&ifp->lock);

	if (ifp->flags & IFA_F_STABLE_PRIVACY) {
		struct in6_addr new_addr;
		struct inet6_ifaddr *ifp2;
		int retries = ifp->stable_privacy_retry + 1;
		struct ifa6_config cfg = {
			.pfx = &new_addr,
			.plen = ifp->prefix_len,
			.ifa_flags = ifp->flags,
			.valid_lft = ifp->valid_lft,
			.preferred_lft = ifp->prefered_lft,
			.scope = ifp->scope,
		};

		if (retries > net->ipv6.sysctl.idgen_retries) {
			net_info_ratelimited("%s: privacy stable address generation failed because of DAD conflicts!\n",
					     ifp->idev->dev->name);
			goto errdad;
		}

		new_addr = ifp->addr;
		if (ipv6_generate_stable_address(&new_addr, retries,
						 idev))
			goto errdad;

		spin_unlock_bh(&ifp->lock);

		if (idev->cnf.max_addresses &&
		    ipv6_count_addresses(idev) >=
		    idev->cnf.max_addresses)
			goto lock_errdad;

		net_info_ratelimited("%s: generating new stable privacy address because of DAD conflict\n",
				     ifp->idev->dev->name);

		ifp2 = ipv6_add_addr(idev, &cfg, false, NULL);
		if (IS_ERR(ifp2))
			goto lock_errdad;

		spin_lock_bh(&ifp2->lock);
		ifp2->stable_privacy_retry = retries;
		ifp2->state = INET6_IFADDR_STATE_PREDAD;
		spin_unlock_bh(&ifp2->lock);

		addrconf_mod_dad_work(ifp2, net->ipv6.sysctl.idgen_delay);
		in6_ifa_put(ifp2);
lock_errdad:
		spin_lock_bh(&ifp->lock);
	}

errdad:
	/* transition from _POSTDAD to _ERRDAD */
	ifp->state = INET6_IFADDR_STATE_ERRDAD;
	spin_unlock_bh(&ifp->lock);

	addrconf_mod_dad_work(ifp, 0);
	in6_ifa_put(ifp);
}

/* Join to solicited addr multicast group.
 * caller must hold RTNL */
void addrconf_join_solict(struct net_device *dev, const struct in6_addr *addr)
{
	struct in6_addr maddr;

	if (dev->flags&(IFF_LOOPBACK|IFF_NOARP))
		return;

	addrconf_addr_solict_mult(addr, &maddr);
	ipv6_dev_mc_inc(dev, &maddr);
}

/* caller must hold RTNL */
void addrconf_leave_solict(struct inet6_dev *idev, const struct in6_addr *addr)
{
	struct in6_addr maddr;

	if (idev->dev->flags&(IFF_LOOPBACK|IFF_NOARP))
		return;

	addrconf_addr_solict_mult(addr, &maddr);
	__ipv6_dev_mc_dec(idev, &maddr);
}

/* caller must hold RTNL */
static void addrconf_join_anycast(struct inet6_ifaddr *ifp)
{
	struct in6_addr addr;

	if (ifp->prefix_len >= 127) /* RFC 6164 */
		return;
	ipv6_addr_prefix(&addr, &ifp->addr, ifp->prefix_len);
	if (ipv6_addr_any(&addr))
		return;
	__ipv6_dev_ac_inc(ifp->idev, &addr);
}

/* caller must hold RTNL */
static void addrconf_leave_anycast(struct inet6_ifaddr *ifp)
{
	struct in6_addr addr;

	if (ifp->prefix_len >= 127) /* RFC 6164 */
		return;
	ipv6_addr_prefix(&addr, &ifp->addr, ifp->prefix_len);
	if (ipv6_addr_any(&addr))
		return;
	__ipv6_dev_ac_dec(ifp->idev, &addr);
}

static int addrconf_ifid_6lowpan(u8 *eui, struct net_device *dev)
{
	switch (dev->addr_len) {
	case ETH_ALEN:
		memcpy(eui, dev->dev_addr, 3);
		eui[3] = 0xFF;
		eui[4] = 0xFE;
		memcpy(eui + 5, dev->dev_addr + 3, 3);
		break;
	case EUI64_ADDR_LEN:
		memcpy(eui, dev->dev_addr, EUI64_ADDR_LEN);
		eui[0] ^= 2;
		break;
	default:
		return -1;
	}

	return 0;
}

static int addrconf_ifid_ieee1394(u8 *eui, struct net_device *dev)
{
	union fwnet_hwaddr *ha;

	if (dev->addr_len != FWNET_ALEN)
		return -1;

	ha = (union fwnet_hwaddr *)dev->dev_addr;

	memcpy(eui, &ha->uc.uniq_id, sizeof(ha->uc.uniq_id));
	eui[0] ^= 2;
	return 0;
}

static int addrconf_ifid_arcnet(u8 *eui, struct net_device *dev)
{
	/* XXX: inherit EUI-64 from other interface -- yoshfuji */
	if (dev->addr_len != ARCNET_ALEN)
		return -1;
	memset(eui, 0, 7);
	eui[7] = *(u8 *)dev->dev_addr;
	return 0;
}

static int addrconf_ifid_infiniband(u8 *eui, struct net_device *dev)
{
	if (dev->addr_len != INFINIBAND_ALEN)
		return -1;
	memcpy(eui, dev->dev_addr + 12, 8);
	eui[0] |= 2;
	return 0;
}

static int __ipv6_isatap_ifid(u8 *eui, __be32 addr)
{
	if (addr == 0)
		return -1;
	eui[0] = (ipv4_is_zeronet(addr) || ipv4_is_private_10(addr) ||
		  ipv4_is_loopback(addr) || ipv4_is_linklocal_169(addr) ||
		  ipv4_is_private_172(addr) || ipv4_is_test_192(addr) ||
		  ipv4_is_anycast_6to4(addr) || ipv4_is_private_192(addr) ||
		  ipv4_is_test_198(addr) || ipv4_is_multicast(addr) ||
		  ipv4_is_lbcast(addr)) ? 0x00 : 0x02;
	eui[1] = 0;
	eui[2] = 0x5E;
	eui[3] = 0xFE;
	memcpy(eui + 4, &addr, 4);
	return 0;
}

static int addrconf_ifid_sit(u8 *eui, struct net_device *dev)
{
	if (dev->priv_flags & IFF_ISATAP)
		return __ipv6_isatap_ifid(eui, *(__be32 *)dev->dev_addr);
	return -1;
}

static int addrconf_ifid_gre(u8 *eui, struct net_device *dev)
{
	return __ipv6_isatap_ifid(eui, *(__be32 *)dev->dev_addr);
}

static int addrconf_ifid_ip6tnl(u8 *eui, struct net_device *dev)
{
	memcpy(eui, dev->perm_addr, 3);
	memcpy(eui + 5, dev->perm_addr + 3, 3);
	eui[3] = 0xFF;
	eui[4] = 0xFE;
	eui[0] ^= 2;
	return 0;
}

static int ipv6_generate_eui64(u8 *eui, struct net_device *dev)
{
	switch (dev->type) {
	case ARPHRD_ETHER:
	case ARPHRD_FDDI:
		return addrconf_ifid_eui48(eui, dev);
	case ARPHRD_ARCNET:
		return addrconf_ifid_arcnet(eui, dev);
	case ARPHRD_INFINIBAND:
		return addrconf_ifid_infiniband(eui, dev);
	case ARPHRD_SIT:
		return addrconf_ifid_sit(eui, dev);
	case ARPHRD_IPGRE:
	case ARPHRD_TUNNEL:
		return addrconf_ifid_gre(eui, dev);
	case ARPHRD_6LOWPAN:
		return addrconf_ifid_6lowpan(eui, dev);
	case ARPHRD_IEEE1394:
		return addrconf_ifid_ieee1394(eui, dev);
	case ARPHRD_TUNNEL6:
	case ARPHRD_IP6GRE:
		return addrconf_ifid_ip6tnl(eui, dev);
	case ARPHRD_RAWIP: {
		struct in6_addr lladdr;

		if (ipv6_get_lladdr(dev, &lladdr, IFA_F_TENTATIVE))
			get_random_bytes(eui, 8);
		else
			memcpy(eui, lladdr.s6_addr + 8, 8);

		return 0;
	}
	}
	return -1;
}

static int ipv6_inherit_eui64(u8 *eui, struct inet6_dev *idev)
{
	int err = -1;
	struct inet6_ifaddr *ifp;

	read_lock_bh(&idev->lock);
	list_for_each_entry_reverse(ifp, &idev->addr_list, if_list) {
		if (ifp->scope > IFA_LINK)
			break;
		if (ifp->scope == IFA_LINK && !(ifp->flags&IFA_F_TENTATIVE)) {
			memcpy(eui, ifp->addr.s6_addr+8, 8);
			err = 0;
			break;
		}
	}
	read_unlock_bh(&idev->lock);
	return err;
}

/* (re)generation of randomized interface identifier (RFC 3041 3.2, 3.5) */
static void ipv6_regen_rndid(struct inet6_dev *idev)
{
regen:
	get_random_bytes(idev->rndid, sizeof(idev->rndid));
	idev->rndid[0] &= ~0x02;

	/*
	 * <draft-ietf-ipngwg-temp-addresses-v2-00.txt>:
	 * check if generated address is not inappropriate
	 *
	 *  - Reserved subnet anycast (RFC 2526)
	 *	11111101 11....11 1xxxxxxx
	 *  - ISATAP (RFC4214) 6.1
	 *	00-00-5E-FE-xx-xx-xx-xx
	 *  - value 0
	 *  - XXX: already assigned to an address on the device
	 */
	if (idev->rndid[0] == 0xfd &&
	    (idev->rndid[1]&idev->rndid[2]&idev->rndid[3]&idev->rndid[4]&idev->rndid[5]&idev->rndid[6]) == 0xff &&
	    (idev->rndid[7]&0x80))
		goto regen;
	if ((idev->rndid[0]|idev->rndid[1]) == 0) {
		if (idev->rndid[2] == 0x5e && idev->rndid[3] == 0xfe)
			goto regen;
		if ((idev->rndid[2]|idev->rndid[3]|idev->rndid[4]|idev->rndid[5]|idev->rndid[6]|idev->rndid[7]) == 0x00)
			goto regen;
	}
}

static void  ipv6_try_regen_rndid(struct inet6_dev *idev, struct in6_addr *tmpaddr)
{
	if (tmpaddr && memcmp(idev->rndid, &tmpaddr->s6_addr[8], 8) == 0)
		ipv6_regen_rndid(idev);
}

u32 addrconf_rt_table(const struct net_device *dev, u32 default_table)
{
	struct inet6_dev *idev = in6_dev_get(dev);
	int sysctl;
	u32 table;

	if (!idev)
		return default_table;
	sysctl = idev->cnf.accept_ra_rt_table;
	if (sysctl == 0) {
		table = default_table;
	} else if (sysctl > 0) {
		table = (u32) sysctl;
	} else {
		table = (unsigned) dev->ifindex + (-sysctl);
	}
	in6_dev_put(idev);
	return table;
}

u32 addrconf_rt_table(const struct net_device *dev, u32 default_table) {
	/* Determines into what table to put autoconf PIO/RIO/default routes
	 * learned on this device.
	 *
	 * - If 0, use the same table for every device. This puts routes into
	 *   one of RT_TABLE_{PREFIX,INFO,DFLT} depending on the type of route
	 *   (but note that these three are currently all equal to
	 *   RT6_TABLE_MAIN).
	 * - If > 0, use the specified table.
	 * - If < 0, put routes into table dev->ifindex + (-rt_table).
	 */
	struct inet6_dev *idev = in6_dev_get(dev);
	u32 table;
	int sysctl = idev->cnf.accept_ra_rt_table;
	if (sysctl == 0) {
		table = default_table;
	} else if (sysctl > 0) {
		table = (u32) sysctl;
	} else {
		table = (unsigned) dev->ifindex + (-sysctl);
	}
	in6_dev_put(idev);
	return table;
}

/*
 *	Add prefix route.
 */

static void
addrconf_prefix_route(struct in6_addr *pfx, int plen, u32 metric,
		      struct net_device *dev, unsigned long expires,
		      u32 flags, gfp_t gfp_flags)
{
	struct fib6_config cfg = {
		.fc_table = l3mdev_fib_table(dev) ? : addrconf_rt_table(dev, RT6_TABLE_PREFIX),
<<<<<<< HEAD
		.fc_metric = IP6_RT_PRIO_ADDRCONF,
=======
		.fc_metric = metric ? : IP6_RT_PRIO_ADDRCONF,
>>>>>>> 286cd8c7
		.fc_ifindex = dev->ifindex,
		.fc_expires = expires,
		.fc_dst_len = plen,
		.fc_flags = RTF_UP | flags,
		.fc_nlinfo.nl_net = dev_net(dev),
		.fc_protocol = RTPROT_KERNEL,
		.fc_type = RTN_UNICAST,
	};

	cfg.fc_dst = *pfx;

	/* Prevent useless cloning on PtP SIT.
	   This thing is done here expecting that the whole
	   class of non-broadcast devices need not cloning.
	 */
#if IS_ENABLED(CONFIG_IPV6_SIT)
	if (dev->type == ARPHRD_SIT && (dev->flags & IFF_POINTOPOINT))
		cfg.fc_flags |= RTF_NONEXTHOP;
#endif

	ip6_route_add(&cfg, gfp_flags, NULL);
}


static struct fib6_info *addrconf_get_prefix_route(const struct in6_addr *pfx,
						  int plen,
						  const struct net_device *dev,
						  u32 flags, u32 noflags)
{
	struct fib6_node *fn;
	struct fib6_info *rt = NULL;
	struct fib6_table *table;
	u32 tb_id = l3mdev_fib_table(dev) ? : addrconf_rt_table(dev, RT6_TABLE_PREFIX);

	table = fib6_get_table(dev_net(dev), tb_id);
	if (!table)
		return NULL;

	rcu_read_lock();
	fn = fib6_locate(&table->tb6_root, pfx, plen, NULL, 0, true);
	if (!fn)
		goto out;

	for_each_fib6_node_rt_rcu(fn) {
		if (rt->fib6_nh.nh_dev->ifindex != dev->ifindex)
			continue;
		if ((rt->fib6_flags & flags) != flags)
			continue;
		if ((rt->fib6_flags & noflags) != 0)
			continue;
		if (!fib6_info_hold_safe(rt))
			continue;
		break;
	}
out:
	rcu_read_unlock();
	return rt;
}


/* Create "default" multicast route to the interface */

static void addrconf_add_mroute(struct net_device *dev)
{
	struct fib6_config cfg = {
		.fc_table = l3mdev_fib_table(dev) ? : RT6_TABLE_LOCAL,
		.fc_metric = IP6_RT_PRIO_ADDRCONF,
		.fc_ifindex = dev->ifindex,
		.fc_dst_len = 8,
		.fc_flags = RTF_UP,
		.fc_type = RTN_MULTICAST,
		.fc_nlinfo.nl_net = dev_net(dev),
		.fc_protocol = RTPROT_KERNEL,
	};

	ipv6_addr_set(&cfg.fc_dst, htonl(0xFF000000), 0, 0, 0);

	ip6_route_add(&cfg, GFP_KERNEL, NULL);
}

static struct inet6_dev *addrconf_add_dev(struct net_device *dev)
{
	struct inet6_dev *idev;

	ASSERT_RTNL();

	idev = ipv6_find_idev(dev);
	if (!idev)
		return ERR_PTR(-ENOBUFS);

	if (idev->cnf.disable_ipv6)
		return ERR_PTR(-EACCES);

	/* Add default multicast route */
	if (!(dev->flags & IFF_LOOPBACK) && !netif_is_l3_master(dev))
		addrconf_add_mroute(dev);

	return idev;
}

static void manage_tempaddrs(struct inet6_dev *idev,
			     struct inet6_ifaddr *ifp,
			     __u32 valid_lft, __u32 prefered_lft,
			     bool create, unsigned long now)
{
	u32 flags;
	struct inet6_ifaddr *ift;

	read_lock_bh(&idev->lock);
	/* update all temporary addresses in the list */
	list_for_each_entry(ift, &idev->tempaddr_list, tmp_list) {
		int age, max_valid, max_prefered;

		if (ifp != ift->ifpub)
			continue;

		/* RFC 4941 section 3.3:
		 * If a received option will extend the lifetime of a public
		 * address, the lifetimes of temporary addresses should
		 * be extended, subject to the overall constraint that no
		 * temporary addresses should ever remain "valid" or "preferred"
		 * for a time longer than (TEMP_VALID_LIFETIME) or
		 * (TEMP_PREFERRED_LIFETIME - DESYNC_FACTOR), respectively.
		 */
		age = (now - ift->cstamp) / HZ;
		max_valid = idev->cnf.temp_valid_lft - age;
		if (max_valid < 0)
			max_valid = 0;

		max_prefered = idev->cnf.temp_prefered_lft -
			       idev->desync_factor - age;
		if (max_prefered < 0)
			max_prefered = 0;

		if (valid_lft > max_valid)
			valid_lft = max_valid;

		if (prefered_lft > max_prefered)
			prefered_lft = max_prefered;

		spin_lock(&ift->lock);
		flags = ift->flags;
		ift->valid_lft = valid_lft;
		ift->prefered_lft = prefered_lft;
		ift->tstamp = now;
		if (prefered_lft > 0)
			ift->flags &= ~IFA_F_DEPRECATED;

		spin_unlock(&ift->lock);
		if (!(flags&IFA_F_TENTATIVE))
			ipv6_ifa_notify(0, ift);
	}

	/* Also create a temporary address if it's enabled but no temporary
	 * address currently exists.
	 * However, we get called with valid_lft == 0, prefered_lft == 0, create == false
	 * as part of cleanup (ie. deleting the mngtmpaddr).
	 * We don't want that to result in creating a new temporary ip address.
	 */
	if (list_empty(&idev->tempaddr_list) && (valid_lft || prefered_lft))
		create = true;

	if (create && idev->cnf.use_tempaddr > 0) {
		/* When a new public address is created as described
		 * in [ADDRCONF], also create a new temporary address.
		 */
		read_unlock_bh(&idev->lock);
		ipv6_create_tempaddr(ifp, NULL, false);
	} else {
		read_unlock_bh(&idev->lock);
	}
}

static bool is_addr_mode_generate_stable(struct inet6_dev *idev)
{
	return idev->cnf.addr_gen_mode == IN6_ADDR_GEN_MODE_STABLE_PRIVACY ||
	       idev->cnf.addr_gen_mode == IN6_ADDR_GEN_MODE_RANDOM;
}

int addrconf_prefix_rcv_add_addr(struct net *net, struct net_device *dev,
				 const struct prefix_info *pinfo,
				 struct inet6_dev *in6_dev,
				 const struct in6_addr *addr, int addr_type,
				 u32 addr_flags, bool sllao, bool tokenized,
				 __u32 valid_lft, u32 prefered_lft)
{
	struct inet6_ifaddr *ifp = ipv6_get_ifaddr(net, addr, dev, 1);
	int create = 0, update_lft = 0;

	if (!ifp && valid_lft) {
		int max_addresses = in6_dev->cnf.max_addresses;
		struct ifa6_config cfg = {
			.pfx = addr,
			.plen = pinfo->prefix_len,
			.ifa_flags = addr_flags,
			.valid_lft = valid_lft,
			.preferred_lft = prefered_lft,
			.scope = addr_type & IPV6_ADDR_SCOPE_MASK,
		};

#ifdef CONFIG_IPV6_OPTIMISTIC_DAD
		if ((net->ipv6.devconf_all->optimistic_dad ||
		     in6_dev->cnf.optimistic_dad) &&
		    !net->ipv6.devconf_all->forwarding && sllao)
			cfg.ifa_flags |= IFA_F_OPTIMISTIC;
#endif

		/* Do not allow to create too much of autoconfigured
		 * addresses; this would be too easy way to crash kernel.
		 */
		if (!max_addresses ||
		    ipv6_count_addresses(in6_dev) < max_addresses)
			ifp = ipv6_add_addr(in6_dev, &cfg, false, NULL);

		if (IS_ERR_OR_NULL(ifp))
			return -1;

		create = 1;
		spin_lock_bh(&ifp->lock);
		ifp->flags |= IFA_F_MANAGETEMPADDR;
		ifp->cstamp = jiffies;
		ifp->tokenized = tokenized;
		spin_unlock_bh(&ifp->lock);
		addrconf_dad_start(ifp);
	}

	if (ifp) {
		u32 flags;
		unsigned long now;
		u32 stored_lft;

		/* update lifetime (RFC2462 5.5.3 e) */
		spin_lock_bh(&ifp->lock);
		now = jiffies;
		if (ifp->valid_lft > (now - ifp->tstamp) / HZ)
			stored_lft = ifp->valid_lft - (now - ifp->tstamp) / HZ;
		else
			stored_lft = 0;
		if (!create && stored_lft) {
			const u32 minimum_lft = min_t(u32,
				stored_lft, MIN_VALID_LIFETIME);
			valid_lft = max(valid_lft, minimum_lft);

			/* RFC4862 Section 5.5.3e:
			 * "Note that the preferred lifetime of the
			 *  corresponding address is always reset to
			 *  the Preferred Lifetime in the received
			 *  Prefix Information option, regardless of
			 *  whether the valid lifetime is also reset or
			 *  ignored."
			 *
			 * So we should always update prefered_lft here.
			 */
			update_lft = 1;
		}

		if (update_lft) {
			ifp->valid_lft = valid_lft;
			ifp->prefered_lft = prefered_lft;
			ifp->tstamp = now;
			flags = ifp->flags;
			ifp->flags &= ~IFA_F_DEPRECATED;
			spin_unlock_bh(&ifp->lock);

			if (!(flags&IFA_F_TENTATIVE))
				ipv6_ifa_notify(0, ifp);
		} else
			spin_unlock_bh(&ifp->lock);

		manage_tempaddrs(in6_dev, ifp, valid_lft, prefered_lft,
				 create, now);

		in6_ifa_put(ifp);
		addrconf_verify();
	}

	return 0;
}
EXPORT_SYMBOL_GPL(addrconf_prefix_rcv_add_addr);

void addrconf_prefix_rcv(struct net_device *dev, u8 *opt, int len, bool sllao)
{
	struct prefix_info *pinfo;
	__u32 valid_lft;
	__u32 prefered_lft;
	int addr_type, err;
	u32 addr_flags = 0;
	struct inet6_dev *in6_dev;
	struct net *net = dev_net(dev);

	pinfo = (struct prefix_info *) opt;

	if (len < sizeof(struct prefix_info)) {
		netdev_dbg(dev, "addrconf: prefix option too short\n");
		return;
	}

	/*
	 *	Validation checks ([ADDRCONF], page 19)
	 */

	addr_type = ipv6_addr_type(&pinfo->prefix);

	if (addr_type & (IPV6_ADDR_MULTICAST|IPV6_ADDR_LINKLOCAL))
		return;

	valid_lft = ntohl(pinfo->valid);
	prefered_lft = ntohl(pinfo->prefered);

	if (prefered_lft > valid_lft) {
		net_warn_ratelimited("addrconf: prefix option has invalid lifetime\n");
		return;
	}

	in6_dev = in6_dev_get(dev);

	if (!in6_dev) {
		net_dbg_ratelimited("addrconf: device %s not configured\n",
				    dev->name);
		return;
	}

	/*
	 *	Two things going on here:
	 *	1) Add routes for on-link prefixes
	 *	2) Configure prefixes with the auto flag set
	 */

	if (pinfo->onlink) {
		struct fib6_info *rt;
		unsigned long rt_expires;

		/* Avoid arithmetic overflow. Really, we could
		 * save rt_expires in seconds, likely valid_lft,
		 * but it would require division in fib gc, that it
		 * not good.
		 */
		if (HZ > USER_HZ)
			rt_expires = addrconf_timeout_fixup(valid_lft, HZ);
		else
			rt_expires = addrconf_timeout_fixup(valid_lft, USER_HZ);

		if (addrconf_finite_timeout(rt_expires))
			rt_expires *= HZ;

		rt = addrconf_get_prefix_route(&pinfo->prefix,
					       pinfo->prefix_len,
					       dev,
					       RTF_ADDRCONF | RTF_PREFIX_RT,
					       RTF_GATEWAY | RTF_DEFAULT);

		if (rt) {
			/* Autoconf prefix route */
			if (valid_lft == 0) {
				ip6_del_rt(net, rt);
				rt = NULL;
			} else if (addrconf_finite_timeout(rt_expires)) {
				/* not infinity */
				fib6_set_expires(rt, jiffies + rt_expires);
			} else {
				fib6_clean_expires(rt);
			}
		} else if (valid_lft) {
			clock_t expires = 0;
			int flags = RTF_ADDRCONF | RTF_PREFIX_RT;
			if (addrconf_finite_timeout(rt_expires)) {
				/* not infinity */
				flags |= RTF_EXPIRES;
				expires = jiffies_to_clock_t(rt_expires);
			}
<<<<<<< HEAD
			if (dev->ip6_ptr->cnf.accept_ra_prefix_route) {
				addrconf_prefix_route(&pinfo->prefix,
						      pinfo->prefix_len,
						      dev, expires, flags);
			}
=======
			addrconf_prefix_route(&pinfo->prefix, pinfo->prefix_len,
					      0, dev, expires, flags,
					      GFP_ATOMIC);
>>>>>>> 286cd8c7
		}
		fib6_info_release(rt);
	}

	/* Try to figure out our local address for this prefix */

	if (pinfo->autoconf && in6_dev->cnf.autoconf) {
		struct in6_addr addr;
		bool tokenized = false, dev_addr_generated = false;

		if (pinfo->prefix_len == 64) {
			memcpy(&addr, &pinfo->prefix, 8);

			if (!ipv6_addr_any(&in6_dev->token)) {
				read_lock_bh(&in6_dev->lock);
				memcpy(addr.s6_addr + 8,
				       in6_dev->token.s6_addr + 8, 8);
				read_unlock_bh(&in6_dev->lock);
				tokenized = true;
			} else if (is_addr_mode_generate_stable(in6_dev) &&
				   !ipv6_generate_stable_address(&addr, 0,
								 in6_dev)) {
				addr_flags |= IFA_F_STABLE_PRIVACY;
				goto ok;
			} else if (ipv6_generate_eui64(addr.s6_addr + 8, dev) &&
				   ipv6_inherit_eui64(addr.s6_addr + 8, in6_dev)) {
				goto put;
			} else {
				dev_addr_generated = true;
			}
			goto ok;
		}
		net_dbg_ratelimited("IPv6 addrconf: prefix with wrong length %d\n",
				    pinfo->prefix_len);
		goto put;

ok:
		err = addrconf_prefix_rcv_add_addr(net, dev, pinfo, in6_dev,
						   &addr, addr_type,
						   addr_flags, sllao,
						   tokenized, valid_lft,
						   prefered_lft);
		if (err)
			goto put;

		/* Ignore error case here because previous prefix add addr was
		 * successful which will be notified.
		 */
		ndisc_ops_prefix_rcv_add_addr(net, dev, pinfo, in6_dev, &addr,
					      addr_type, addr_flags, sllao,
					      tokenized, valid_lft,
					      prefered_lft,
					      dev_addr_generated);
	}
	inet6_prefix_notify(RTM_NEWPREFIX, in6_dev, pinfo);
put:
	in6_dev_put(in6_dev);
}

/*
 *	Set destination address.
 *	Special case for SIT interfaces where we create a new "virtual"
 *	device.
 */
int addrconf_set_dstaddr(struct net *net, void __user *arg)
{
	struct in6_ifreq ireq;
	struct net_device *dev;
	int err = -EINVAL;

	rtnl_lock();

	err = -EFAULT;
	if (copy_from_user(&ireq, arg, sizeof(struct in6_ifreq)))
		goto err_exit;

	dev = __dev_get_by_index(net, ireq.ifr6_ifindex);

	err = -ENODEV;
	if (!dev)
		goto err_exit;

#if IS_ENABLED(CONFIG_IPV6_SIT)
	if (dev->type == ARPHRD_SIT) {
		const struct net_device_ops *ops = dev->netdev_ops;
		struct ifreq ifr;
		struct ip_tunnel_parm p;

		err = -EADDRNOTAVAIL;
		if (!(ipv6_addr_type(&ireq.ifr6_addr) & IPV6_ADDR_COMPATv4))
			goto err_exit;

		memset(&p, 0, sizeof(p));
		p.iph.daddr = ireq.ifr6_addr.s6_addr32[3];
		p.iph.saddr = 0;
		p.iph.version = 4;
		p.iph.ihl = 5;
		p.iph.protocol = IPPROTO_IPV6;
		p.iph.ttl = 64;
		ifr.ifr_ifru.ifru_data = (__force void __user *)&p;

		if (ops->ndo_do_ioctl) {
			mm_segment_t oldfs = get_fs();

			set_fs(KERNEL_DS);
			err = ops->ndo_do_ioctl(dev, &ifr, SIOCADDTUNNEL);
			set_fs(oldfs);
		} else
			err = -EOPNOTSUPP;

		if (err == 0) {
			err = -ENOBUFS;
			dev = __dev_get_by_name(net, p.name);
			if (!dev)
				goto err_exit;
			err = dev_open(dev);
		}
	}
#endif

err_exit:
	rtnl_unlock();
	return err;
}

static int ipv6_mc_config(struct sock *sk, bool join,
			  const struct in6_addr *addr, int ifindex)
{
	int ret;

	ASSERT_RTNL();

	lock_sock(sk);
	if (join)
		ret = ipv6_sock_mc_join(sk, ifindex, addr);
	else
		ret = ipv6_sock_mc_drop(sk, ifindex, addr);
	release_sock(sk);

	return ret;
}

/*
 *	Manual configuration of address on an interface
 */
static int inet6_addr_add(struct net *net, int ifindex,
			  struct ifa6_config *cfg,
			  struct netlink_ext_ack *extack)
{
	struct inet6_ifaddr *ifp;
	struct inet6_dev *idev;
	struct net_device *dev;
	unsigned long timeout;
	clock_t expires;
	u32 flags;

	ASSERT_RTNL();

	if (cfg->plen > 128)
		return -EINVAL;

	/* check the lifetime */
	if (!cfg->valid_lft || cfg->preferred_lft > cfg->valid_lft)
		return -EINVAL;

	if (cfg->ifa_flags & IFA_F_MANAGETEMPADDR && cfg->plen != 64)
		return -EINVAL;

	dev = __dev_get_by_index(net, ifindex);
	if (!dev)
		return -ENODEV;

	idev = addrconf_add_dev(dev);
	if (IS_ERR(idev))
		return PTR_ERR(idev);

	if (cfg->ifa_flags & IFA_F_MCAUTOJOIN) {
		int ret = ipv6_mc_config(net->ipv6.mc_autojoin_sk,
					 true, cfg->pfx, ifindex);

		if (ret < 0)
			return ret;
	}

	cfg->scope = ipv6_addr_scope(cfg->pfx);

	timeout = addrconf_timeout_fixup(cfg->valid_lft, HZ);
	if (addrconf_finite_timeout(timeout)) {
		expires = jiffies_to_clock_t(timeout * HZ);
		cfg->valid_lft = timeout;
		flags = RTF_EXPIRES;
	} else {
		expires = 0;
		flags = 0;
		cfg->ifa_flags |= IFA_F_PERMANENT;
	}

	timeout = addrconf_timeout_fixup(cfg->preferred_lft, HZ);
	if (addrconf_finite_timeout(timeout)) {
		if (timeout == 0)
			cfg->ifa_flags |= IFA_F_DEPRECATED;
		cfg->preferred_lft = timeout;
	}

	ifp = ipv6_add_addr(idev, cfg, true, extack);
	if (!IS_ERR(ifp)) {
		if (!(cfg->ifa_flags & IFA_F_NOPREFIXROUTE)) {
			addrconf_prefix_route(&ifp->addr, ifp->prefix_len,
					      ifp->rt_priority, dev, expires,
					      flags, GFP_KERNEL);
		}

		/* Send a netlink notification if DAD is enabled and
		 * optimistic flag is not set
		 */
		if (!(ifp->flags & (IFA_F_OPTIMISTIC | IFA_F_NODAD)))
			ipv6_ifa_notify(0, ifp);
		/*
		 * Note that section 3.1 of RFC 4429 indicates
		 * that the Optimistic flag should not be set for
		 * manually configured addresses
		 */
		addrconf_dad_start(ifp);
		if (cfg->ifa_flags & IFA_F_MANAGETEMPADDR)
			manage_tempaddrs(idev, ifp, cfg->valid_lft,
					 cfg->preferred_lft, true, jiffies);
		in6_ifa_put(ifp);
		addrconf_verify_rtnl();
		return 0;
	} else if (cfg->ifa_flags & IFA_F_MCAUTOJOIN) {
		ipv6_mc_config(net->ipv6.mc_autojoin_sk, false,
			       cfg->pfx, ifindex);
	}

	return PTR_ERR(ifp);
}

static int inet6_addr_del(struct net *net, int ifindex, u32 ifa_flags,
			  const struct in6_addr *pfx, unsigned int plen)
{
	struct inet6_ifaddr *ifp;
	struct inet6_dev *idev;
	struct net_device *dev;

	if (plen > 128)
		return -EINVAL;

	dev = __dev_get_by_index(net, ifindex);
	if (!dev)
		return -ENODEV;

	idev = __in6_dev_get(dev);
	if (!idev)
		return -ENXIO;

	read_lock_bh(&idev->lock);
	list_for_each_entry(ifp, &idev->addr_list, if_list) {
		if (ifp->prefix_len == plen &&
		    ipv6_addr_equal(pfx, &ifp->addr)) {
			in6_ifa_hold(ifp);
			read_unlock_bh(&idev->lock);

			if (!(ifp->flags & IFA_F_TEMPORARY) &&
			    (ifa_flags & IFA_F_MANAGETEMPADDR))
				manage_tempaddrs(idev, ifp, 0, 0, false,
						 jiffies);
			ipv6_del_addr(ifp);
			addrconf_verify_rtnl();
			if (ipv6_addr_is_multicast(pfx)) {
				ipv6_mc_config(net->ipv6.mc_autojoin_sk,
					       false, pfx, dev->ifindex);
			}
			return 0;
		}
	}
	read_unlock_bh(&idev->lock);
	return -EADDRNOTAVAIL;
}


int addrconf_add_ifaddr(struct net *net, void __user *arg)
{
	struct ifa6_config cfg = {
		.ifa_flags = IFA_F_PERMANENT,
		.preferred_lft = INFINITY_LIFE_TIME,
		.valid_lft = INFINITY_LIFE_TIME,
	};
	struct in6_ifreq ireq;
	int err;

	if (!ns_capable(net->user_ns, CAP_NET_ADMIN))
		return -EPERM;

	if (copy_from_user(&ireq, arg, sizeof(struct in6_ifreq)))
		return -EFAULT;

	cfg.pfx = &ireq.ifr6_addr;
	cfg.plen = ireq.ifr6_prefixlen;

	rtnl_lock();
	err = inet6_addr_add(net, ireq.ifr6_ifindex, &cfg, NULL);
	rtnl_unlock();
	return err;
}

int addrconf_del_ifaddr(struct net *net, void __user *arg)
{
	struct in6_ifreq ireq;
	int err;

	if (!ns_capable(net->user_ns, CAP_NET_ADMIN))
		return -EPERM;

	if (copy_from_user(&ireq, arg, sizeof(struct in6_ifreq)))
		return -EFAULT;

	rtnl_lock();
	err = inet6_addr_del(net, ireq.ifr6_ifindex, 0, &ireq.ifr6_addr,
			     ireq.ifr6_prefixlen);
	rtnl_unlock();
	return err;
}

static void add_addr(struct inet6_dev *idev, const struct in6_addr *addr,
		     int plen, int scope)
{
	struct inet6_ifaddr *ifp;
	struct ifa6_config cfg = {
		.pfx = addr,
		.plen = plen,
		.ifa_flags = IFA_F_PERMANENT,
		.valid_lft = INFINITY_LIFE_TIME,
		.preferred_lft = INFINITY_LIFE_TIME,
		.scope = scope
	};

	ifp = ipv6_add_addr(idev, &cfg, true, NULL);
	if (!IS_ERR(ifp)) {
		spin_lock_bh(&ifp->lock);
		ifp->flags &= ~IFA_F_TENTATIVE;
		spin_unlock_bh(&ifp->lock);
		rt_genid_bump_ipv6(dev_net(idev->dev));
		ipv6_ifa_notify(RTM_NEWADDR, ifp);
		in6_ifa_put(ifp);
	}
}

#if IS_ENABLED(CONFIG_IPV6_SIT)
static void sit_add_v4_addrs(struct inet6_dev *idev)
{
	struct in6_addr addr;
	struct net_device *dev;
	struct net *net = dev_net(idev->dev);
	int scope, plen;
	u32 pflags = 0;

	ASSERT_RTNL();

	memset(&addr, 0, sizeof(struct in6_addr));
	memcpy(&addr.s6_addr32[3], idev->dev->dev_addr, 4);

	if (idev->dev->flags&IFF_POINTOPOINT) {
		if (idev->cnf.addr_gen_mode == IN6_ADDR_GEN_MODE_NONE)
			return;

		addr.s6_addr32[0] = htonl(0xfe800000);
		scope = IFA_LINK;
		plen = 64;
	} else {
		scope = IPV6_ADDR_COMPATv4;
		plen = 96;
		pflags |= RTF_NONEXTHOP;
	}

	if (addr.s6_addr32[3]) {
		add_addr(idev, &addr, plen, scope);
		addrconf_prefix_route(&addr, plen, 0, idev->dev, 0, pflags,
				      GFP_KERNEL);
		return;
	}

	for_each_netdev(net, dev) {
		struct in_device *in_dev = __in_dev_get_rtnl(dev);
		if (in_dev && (dev->flags & IFF_UP)) {
			struct in_ifaddr *ifa;

			int flag = scope;

			for (ifa = in_dev->ifa_list; ifa; ifa = ifa->ifa_next) {

				addr.s6_addr32[3] = ifa->ifa_local;

				if (ifa->ifa_scope == RT_SCOPE_LINK)
					continue;
				if (ifa->ifa_scope >= RT_SCOPE_HOST) {
					if (idev->dev->flags&IFF_POINTOPOINT)
						continue;
					flag |= IFA_HOST;
				}

				add_addr(idev, &addr, plen, flag);
				addrconf_prefix_route(&addr, plen, 0, idev->dev,
						      0, pflags, GFP_KERNEL);
			}
		}
	}
}
#endif

static void init_loopback(struct net_device *dev)
{
	struct inet6_dev  *idev;

	/* ::1 */

	ASSERT_RTNL();

	idev = ipv6_find_idev(dev);
	if (!idev) {
		pr_debug("%s: add_dev failed\n", __func__);
		return;
	}

	add_addr(idev, &in6addr_loopback, 128, IFA_HOST);
<<<<<<< HEAD

	/* Add routes to other interface's IPv6 addresses */
	for_each_netdev(dev_net(dev), sp_dev) {
		if (!strcmp(sp_dev->name, dev->name))
			continue;

		idev = __in6_dev_get(sp_dev);
		if (!idev)
			continue;

		read_lock_bh(&idev->lock);
		list_for_each_entry(sp_ifa, &idev->addr_list, if_list) {

			if (sp_ifa->flags & (IFA_F_DADFAILED | IFA_F_TENTATIVE))
				continue;

			if (sp_ifa->rt) {
				/* This dst has been added to garbage list when
				 * lo device down, release this obsolete dst and
				 * reallocate a new router for ifa.
				 */
				if (!atomic_read(&sp_ifa->rt->rt6i_ref)) {
					ip6_rt_put(sp_ifa->rt);
					sp_ifa->rt = NULL;
				} else {
					continue;
				}
			}

			sp_rt = addrconf_dst_alloc(idev, &sp_ifa->addr, false);

			/* Failure cases are ignored */
			if (!IS_ERR(sp_rt)) {
				sp_ifa->rt = sp_rt;
				ip6_ins_rt(sp_rt);
			}
		}
		read_unlock_bh(&idev->lock);
	}
=======
>>>>>>> 286cd8c7
}

void addrconf_add_linklocal(struct inet6_dev *idev,
			    const struct in6_addr *addr, u32 flags)
{
	struct ifa6_config cfg = {
		.pfx = addr,
		.plen = 64,
		.ifa_flags = flags | IFA_F_PERMANENT,
		.valid_lft = INFINITY_LIFE_TIME,
		.preferred_lft = INFINITY_LIFE_TIME,
		.scope = IFA_LINK
	};
	struct inet6_ifaddr *ifp;

#ifdef CONFIG_IPV6_OPTIMISTIC_DAD
	if ((dev_net(idev->dev)->ipv6.devconf_all->optimistic_dad ||
	     idev->cnf.optimistic_dad) &&
	    !dev_net(idev->dev)->ipv6.devconf_all->forwarding)
		cfg.ifa_flags |= IFA_F_OPTIMISTIC;
#endif

	ifp = ipv6_add_addr(idev, &cfg, true, NULL);
	if (!IS_ERR(ifp)) {
		addrconf_prefix_route(&ifp->addr, ifp->prefix_len, 0, idev->dev,
				      0, 0, GFP_ATOMIC);
		addrconf_dad_start(ifp);
		in6_ifa_put(ifp);
	}
}
EXPORT_SYMBOL_GPL(addrconf_add_linklocal);

static bool ipv6_reserved_interfaceid(struct in6_addr address)
{
	if ((address.s6_addr32[2] | address.s6_addr32[3]) == 0)
		return true;

	if (address.s6_addr32[2] == htonl(0x02005eff) &&
	    ((address.s6_addr32[3] & htonl(0xfe000000)) == htonl(0xfe000000)))
		return true;

	if (address.s6_addr32[2] == htonl(0xfdffffff) &&
	    ((address.s6_addr32[3] & htonl(0xffffff80)) == htonl(0xffffff80)))
		return true;

	return false;
}

static int ipv6_generate_stable_address(struct in6_addr *address,
					u8 dad_count,
					const struct inet6_dev *idev)
{
	static DEFINE_SPINLOCK(lock);
	static __u32 digest[SHA_DIGEST_WORDS];
	static __u32 workspace[SHA_WORKSPACE_WORDS];

	static union {
		char __data[SHA_MESSAGE_BYTES];
		struct {
			struct in6_addr secret;
			__be32 prefix[2];
			unsigned char hwaddr[MAX_ADDR_LEN];
			u8 dad_count;
		} __packed;
	} data;

	struct in6_addr secret;
	struct in6_addr temp;
	struct net *net = dev_net(idev->dev);

	BUILD_BUG_ON(sizeof(data.__data) != sizeof(data));

	if (idev->cnf.stable_secret.initialized)
		secret = idev->cnf.stable_secret.secret;
	else if (net->ipv6.devconf_dflt->stable_secret.initialized)
		secret = net->ipv6.devconf_dflt->stable_secret.secret;
	else
		return -1;

retry:
	spin_lock_bh(&lock);

	sha_init(digest);
	memset(&data, 0, sizeof(data));
	memset(workspace, 0, sizeof(workspace));
	memcpy(data.hwaddr, idev->dev->perm_addr, idev->dev->addr_len);
	data.prefix[0] = address->s6_addr32[0];
	data.prefix[1] = address->s6_addr32[1];
	data.secret = secret;
	data.dad_count = dad_count;

	sha_transform(digest, data.__data, workspace);

	temp = *address;
	temp.s6_addr32[2] = (__force __be32)digest[0];
	temp.s6_addr32[3] = (__force __be32)digest[1];

	spin_unlock_bh(&lock);

	if (ipv6_reserved_interfaceid(temp)) {
		dad_count++;
		if (dad_count > dev_net(idev->dev)->ipv6.sysctl.idgen_retries)
			return -1;
		goto retry;
	}

	*address = temp;
	return 0;
}

static void ipv6_gen_mode_random_init(struct inet6_dev *idev)
{
	struct ipv6_stable_secret *s = &idev->cnf.stable_secret;

	if (s->initialized)
		return;
	s = &idev->cnf.stable_secret;
	get_random_bytes(&s->secret, sizeof(s->secret));
	s->initialized = true;
}

static void addrconf_addr_gen(struct inet6_dev *idev, bool prefix_route)
{
	struct in6_addr addr;

	/* no link local addresses on L3 master devices */
	if (netif_is_l3_master(idev->dev))
		return;

	/* no link local addresses on devices flagged as slaves */
	if (idev->dev->flags & IFF_SLAVE)
		return;

	ipv6_addr_set(&addr, htonl(0xFE800000), 0, 0, 0);

	switch (idev->cnf.addr_gen_mode) {
	case IN6_ADDR_GEN_MODE_RANDOM:
		ipv6_gen_mode_random_init(idev);
		/* fallthrough */
	case IN6_ADDR_GEN_MODE_STABLE_PRIVACY:
		if (!ipv6_generate_stable_address(&addr, 0, idev))
			addrconf_add_linklocal(idev, &addr,
					       IFA_F_STABLE_PRIVACY);
		else if (prefix_route)
			addrconf_prefix_route(&addr, 64, 0, idev->dev,
					      0, 0, GFP_KERNEL);
		break;
	case IN6_ADDR_GEN_MODE_EUI64:
		/* addrconf_add_linklocal also adds a prefix_route and we
		 * only need to care about prefix routes if ipv6_generate_eui64
		 * couldn't generate one.
		 */
		if (ipv6_generate_eui64(addr.s6_addr + 8, idev->dev) == 0)
			addrconf_add_linklocal(idev, &addr, 0);
		else if (prefix_route)
			addrconf_prefix_route(&addr, 64, 0, idev->dev,
					      0, 0, GFP_KERNEL);
		break;
	case IN6_ADDR_GEN_MODE_NONE:
	default:
		/* will not add any link local address */
		break;
	}
}

static void addrconf_dev_config(struct net_device *dev)
{
	struct inet6_dev *idev;

	ASSERT_RTNL();

	if ((dev->type != ARPHRD_ETHER) &&
	    (dev->type != ARPHRD_FDDI) &&
	    (dev->type != ARPHRD_ARCNET) &&
	    (dev->type != ARPHRD_INFINIBAND) &&
	    (dev->type != ARPHRD_IEEE1394) &&
	    (dev->type != ARPHRD_TUNNEL6) &&
	    (dev->type != ARPHRD_6LOWPAN) &&
<<<<<<< HEAD
	    (dev->type != ARPHRD_RAWIP) &&
	    (dev->type != ARPHRD_INFINIBAND)) {
=======
	    (dev->type != ARPHRD_IP6GRE) &&
	    (dev->type != ARPHRD_IPGRE) &&
	    (dev->type != ARPHRD_TUNNEL) &&
	    (dev->type != ARPHRD_NONE) &&
	    (dev->type != ARPHRD_RAWIP)) {
>>>>>>> 286cd8c7
		/* Alas, we support only Ethernet autoconfiguration. */
		idev = __in6_dev_get(dev);
		if (!IS_ERR_OR_NULL(idev) && dev->flags & IFF_UP &&
		    dev->flags & IFF_MULTICAST)
			ipv6_mc_up(idev);
		return;
	}

	idev = addrconf_add_dev(dev);
	if (IS_ERR(idev))
		return;

	/* this device type has no EUI support */
	if (dev->type == ARPHRD_NONE &&
	    idev->cnf.addr_gen_mode == IN6_ADDR_GEN_MODE_EUI64)
		idev->cnf.addr_gen_mode = IN6_ADDR_GEN_MODE_RANDOM;

	addrconf_addr_gen(idev, false);
}

#if IS_ENABLED(CONFIG_IPV6_SIT)
static void addrconf_sit_config(struct net_device *dev)
{
	struct inet6_dev *idev;

	ASSERT_RTNL();

	/*
	 * Configure the tunnel with one of our IPv4
	 * addresses... we should configure all of
	 * our v4 addrs in the tunnel
	 */

	idev = ipv6_find_idev(dev);
	if (!idev) {
		pr_debug("%s: add_dev failed\n", __func__);
		return;
	}

	if (dev->priv_flags & IFF_ISATAP) {
		addrconf_addr_gen(idev, false);
		return;
	}

	sit_add_v4_addrs(idev);

	if (dev->flags&IFF_POINTOPOINT)
		addrconf_add_mroute(dev);
}
#endif

#if IS_ENABLED(CONFIG_NET_IPGRE)
static void addrconf_gre_config(struct net_device *dev)
{
	struct inet6_dev *idev;

	ASSERT_RTNL();

	idev = ipv6_find_idev(dev);
	if (!idev) {
		pr_debug("%s: add_dev failed\n", __func__);
		return;
	}

	addrconf_addr_gen(idev, true);
	if (dev->flags & IFF_POINTOPOINT)
		addrconf_add_mroute(dev);
}
#endif

static int fixup_permanent_addr(struct net *net,
				struct inet6_dev *idev,
				struct inet6_ifaddr *ifp)
{
	/* !fib6_node means the host route was removed from the
	 * FIB, for example, if 'lo' device is taken down. In that
	 * case regenerate the host route.
	 */
	if (!ifp->rt || !ifp->rt->fib6_node) {
		struct fib6_info *f6i, *prev;

		f6i = addrconf_f6i_alloc(net, idev, &ifp->addr, false,
					 GFP_ATOMIC);
		if (IS_ERR(f6i))
			return PTR_ERR(f6i);

		/* ifp->rt can be accessed outside of rtnl */
		spin_lock(&ifp->lock);
		prev = ifp->rt;
		ifp->rt = f6i;
		spin_unlock(&ifp->lock);

		fib6_info_release(prev);
	}

	if (!(ifp->flags & IFA_F_NOPREFIXROUTE)) {
		addrconf_prefix_route(&ifp->addr, ifp->prefix_len,
				      ifp->rt_priority, idev->dev, 0, 0,
				      GFP_ATOMIC);
	}

	if (ifp->state == INET6_IFADDR_STATE_PREDAD)
		addrconf_dad_start(ifp);

	return 0;
}

static void addrconf_permanent_addr(struct net *net, struct net_device *dev)
{
	struct inet6_ifaddr *ifp, *tmp;
	struct inet6_dev *idev;

	idev = __in6_dev_get(dev);
	if (!idev)
		return;

	write_lock_bh(&idev->lock);

	list_for_each_entry_safe(ifp, tmp, &idev->addr_list, if_list) {
		if ((ifp->flags & IFA_F_PERMANENT) &&
		    fixup_permanent_addr(net, idev, ifp) < 0) {
			write_unlock_bh(&idev->lock);
			in6_ifa_hold(ifp);
			ipv6_del_addr(ifp);
			write_lock_bh(&idev->lock);

			net_info_ratelimited("%s: Failed to add prefix route for address %pI6c; dropping\n",
					     idev->dev->name, &ifp->addr);
		}
	}

	write_unlock_bh(&idev->lock);
}

static int addrconf_notify(struct notifier_block *this, unsigned long event,
			   void *ptr)
{
	struct net_device *dev = netdev_notifier_info_to_dev(ptr);
<<<<<<< HEAD
=======
	struct netdev_notifier_change_info *change_info;
>>>>>>> 286cd8c7
	struct netdev_notifier_changeupper_info *info;
	struct inet6_dev *idev = __in6_dev_get(dev);
	struct net *net = dev_net(dev);
	int run_pending = 0;
	int err;

	switch (event) {
	case NETDEV_REGISTER:
		if (!idev && dev->mtu >= IPV6_MIN_MTU) {
			idev = ipv6_add_dev(dev);
			if (IS_ERR(idev))
				return notifier_from_errno(PTR_ERR(idev));
		}
		break;

	case NETDEV_CHANGEMTU:
		/* if MTU under IPV6_MIN_MTU stop IPv6 on this interface. */
		if (dev->mtu < IPV6_MIN_MTU) {
			addrconf_ifdown(dev, dev != net->loopback_dev);
			break;
		}

		if (idev) {
			rt6_mtu_change(dev, dev->mtu);
			idev->cnf.mtu6 = dev->mtu;
			break;
		}

		/* allocate new idev */
		idev = ipv6_add_dev(dev);
		if (IS_ERR(idev))
			break;

		/* device is still not ready */
		if (!(idev->if_flags & IF_READY))
			break;

		run_pending = 1;

		/* fall through */

	case NETDEV_UP:
	case NETDEV_CHANGE:
		if (dev->flags & IFF_SLAVE)
			break;

		if (idev && idev->cnf.disable_ipv6)
			break;

		if (event == NETDEV_UP) {
			/* restore routes for permanent addresses */
			addrconf_permanent_addr(net, dev);

			if (!addrconf_link_ready(dev)) {
				/* device is not ready yet. */
				pr_info("ADDRCONF(NETDEV_UP): %s: link is not ready\n",
					dev->name);
				break;
			}

			if (!idev && dev->mtu >= IPV6_MIN_MTU)
				idev = ipv6_add_dev(dev);

			if (!IS_ERR_OR_NULL(idev)) {
				idev->if_flags |= IF_READY;
				run_pending = 1;
			}
		} else if (event == NETDEV_CHANGE) {
			if (!addrconf_link_ready(dev)) {
				/* device is still not ready. */
				rt6_sync_down_dev(dev, event);
				break;
			}

<<<<<<< HEAD
			if (idev) {
=======
			if (!IS_ERR_OR_NULL(idev)) {
>>>>>>> 286cd8c7
				if (idev->if_flags & IF_READY) {
					/* device is already configured -
					 * but resend MLD reports, we might
					 * have roamed and need to update
					 * multicast snooping switches
					 */
					ipv6_mc_up(idev);
<<<<<<< HEAD
=======
					change_info = ptr;
					if (change_info->flags_changed & IFF_NOARP)
						addrconf_dad_run(idev, true);
					rt6_sync_up(dev, RTNH_F_LINKDOWN);
>>>>>>> 286cd8c7
					break;
				}
				idev->if_flags |= IF_READY;
			}

			pr_info("ADDRCONF(NETDEV_CHANGE): %s: link becomes ready\n",
				dev->name);

			run_pending = 1;
		}

		switch (dev->type) {
#if IS_ENABLED(CONFIG_IPV6_SIT)
		case ARPHRD_SIT:
			addrconf_sit_config(dev);
			break;
#endif
#if IS_ENABLED(CONFIG_NET_IPGRE)
		case ARPHRD_IPGRE:
			addrconf_gre_config(dev);
			break;
#endif
		case ARPHRD_LOOPBACK:
			init_loopback(dev);
			break;

		default:
			addrconf_dev_config(dev);
			break;
		}

		if (!IS_ERR_OR_NULL(idev)) {
			if (run_pending)
				addrconf_dad_run(idev, false);

			/* Device has an address by now */
			rt6_sync_up(dev, RTNH_F_DEAD);

			/*
			 * If the MTU changed during the interface down,
			 * when the interface up, the changed MTU must be
			 * reflected in the idev as well as routers.
			 */
			if (idev->cnf.mtu6 != dev->mtu &&
			    dev->mtu >= IPV6_MIN_MTU) {
				rt6_mtu_change(dev, dev->mtu);
				idev->cnf.mtu6 = dev->mtu;
			}
			idev->tstamp = jiffies;
			inet6_ifinfo_notify(RTM_NEWLINK, idev);

			/*
			 * If the changed mtu during down is lower than
			 * IPV6_MIN_MTU stop IPv6 on this interface.
			 */
			if (dev->mtu < IPV6_MIN_MTU)
				addrconf_ifdown(dev, dev != net->loopback_dev);
		}
		break;

	case NETDEV_DOWN:
	case NETDEV_UNREGISTER:
		/*
		 *	Remove all addresses from this interface.
		 */
		addrconf_ifdown(dev, event != NETDEV_DOWN);
		break;

	case NETDEV_CHANGENAME:
		if (idev) {
			snmp6_unregister_dev(idev);
			addrconf_sysctl_unregister(idev);
			err = addrconf_sysctl_register(idev);
			if (err)
				return notifier_from_errno(err);
			err = snmp6_register_dev(idev);
			if (err) {
				addrconf_sysctl_unregister(idev);
				return notifier_from_errno(err);
			}
		}
		break;

	case NETDEV_PRE_TYPE_CHANGE:
	case NETDEV_POST_TYPE_CHANGE:
		if (idev)
			addrconf_type_change(dev, event);
		break;

	case NETDEV_CHANGEUPPER:
		info = ptr;

		/* flush all routes if dev is linked to or unlinked from
		 * an L3 master device (e.g., VRF)
		 */
		if (info->upper_dev && netif_is_l3_master(info->upper_dev))
			addrconf_ifdown(dev, 0);
	}

	return NOTIFY_OK;
}

/*
 *	addrconf module should be notified of a device going up
 */
static struct notifier_block ipv6_dev_notf = {
	.notifier_call = addrconf_notify,
	.priority = ADDRCONF_NOTIFY_PRIORITY,
};

static void addrconf_type_change(struct net_device *dev, unsigned long event)
{
	struct inet6_dev *idev;
	ASSERT_RTNL();

	idev = __in6_dev_get(dev);

	if (event == NETDEV_POST_TYPE_CHANGE)
		ipv6_mc_remap(idev);
	else if (event == NETDEV_PRE_TYPE_CHANGE)
		ipv6_mc_unmap(idev);
}

static bool addr_is_local(const struct in6_addr *addr)
{
	return ipv6_addr_type(addr) &
		(IPV6_ADDR_LINKLOCAL | IPV6_ADDR_LOOPBACK);
}

static int addrconf_ifdown(struct net_device *dev, int how)
{
	unsigned long event = how ? NETDEV_UNREGISTER : NETDEV_DOWN;
	struct net *net = dev_net(dev);
	struct inet6_dev *idev;
	struct inet6_ifaddr *ifa;
	LIST_HEAD(tmp_addr_list);
	bool keep_addr = false;
	int state, i;

	ASSERT_RTNL();

	rt6_disable_ip(dev, event);

	idev = __in6_dev_get(dev);
	if (!idev)
		return -ENODEV;

	/*
	 * Step 1: remove reference to ipv6 device from parent device.
	 *	   Do not dev_put!
	 */
	if (how) {
		idev->dead = 1;

		/* protected by rtnl_lock */
		RCU_INIT_POINTER(dev->ip6_ptr, NULL);

		/* Step 1.5: remove snmp6 entry */
		snmp6_unregister_dev(idev);

	}

	/* combine the user config with event to determine if permanent
	 * addresses are to be removed from address hash table
	 */
	if (!how && !idev->cnf.disable_ipv6) {
		/* aggregate the system setting and interface setting */
		int _keep_addr = net->ipv6.devconf_all->keep_addr_on_down;

		if (!_keep_addr)
			_keep_addr = idev->cnf.keep_addr_on_down;

		keep_addr = (_keep_addr > 0);
	}

	/* Step 2: clear hash table */
	for (i = 0; i < IN6_ADDR_HSIZE; i++) {
		struct hlist_head *h = &inet6_addr_lst[i];

		spin_lock_bh(&addrconf_hash_lock);
restart:
		hlist_for_each_entry_rcu(ifa, h, addr_lst) {
			if (ifa->idev == idev) {
				addrconf_del_dad_work(ifa);
				/* combined flag + permanent flag decide if
				 * address is retained on a down event
				 */
				if (!keep_addr ||
				    !(ifa->flags & IFA_F_PERMANENT) ||
				    addr_is_local(&ifa->addr)) {
					hlist_del_init_rcu(&ifa->addr_lst);
					goto restart;
				}
			}
		}
		spin_unlock_bh(&addrconf_hash_lock);
	}

	write_lock_bh(&idev->lock);

	addrconf_del_rs_timer(idev);

	/* Step 2: clear flags for stateless addrconf */
	if (!how)
		idev->if_flags &= ~(IF_RS_SENT|IF_RA_RCVD|IF_READY);

	/* Step 3: clear tempaddr list */
	while (!list_empty(&idev->tempaddr_list)) {
		ifa = list_first_entry(&idev->tempaddr_list,
				       struct inet6_ifaddr, tmp_list);
		list_del(&ifa->tmp_list);
		write_unlock_bh(&idev->lock);
		spin_lock_bh(&ifa->lock);

		if (ifa->ifpub) {
			in6_ifa_put(ifa->ifpub);
			ifa->ifpub = NULL;
		}
		spin_unlock_bh(&ifa->lock);
		in6_ifa_put(ifa);
		write_lock_bh(&idev->lock);
	}

	list_for_each_entry(ifa, &idev->addr_list, if_list)
		list_add_tail(&ifa->if_list_aux, &tmp_addr_list);
	write_unlock_bh(&idev->lock);

	while (!list_empty(&tmp_addr_list)) {
		struct fib6_info *rt = NULL;
		bool keep;

		ifa = list_first_entry(&tmp_addr_list,
				       struct inet6_ifaddr, if_list_aux);
		list_del(&ifa->if_list_aux);

		addrconf_del_dad_work(ifa);

		keep = keep_addr && (ifa->flags & IFA_F_PERMANENT) &&
			!addr_is_local(&ifa->addr);

		spin_lock_bh(&ifa->lock);

		if (keep) {
			/* set state to skip the notifier below */
			state = INET6_IFADDR_STATE_DEAD;
			ifa->state = INET6_IFADDR_STATE_PREDAD;
			if (!(ifa->flags & IFA_F_NODAD))
				ifa->flags |= IFA_F_TENTATIVE;

			rt = ifa->rt;
			ifa->rt = NULL;
		} else {
			state = ifa->state;
			ifa->state = INET6_IFADDR_STATE_DEAD;
		}

		spin_unlock_bh(&ifa->lock);

		if (rt)
			ip6_del_rt(net, rt);

		if (state != INET6_IFADDR_STATE_DEAD) {
			__ipv6_ifa_notify(RTM_DELADDR, ifa);
			inet6addr_notifier_call_chain(NETDEV_DOWN, ifa);
		} else {
			if (idev->cnf.forwarding)
				addrconf_leave_anycast(ifa);
			addrconf_leave_solict(ifa->idev, &ifa->addr);
		}

		if (!keep) {
			write_lock_bh(&idev->lock);
			list_del_rcu(&ifa->if_list);
			write_unlock_bh(&idev->lock);
			in6_ifa_put(ifa);
		}
	}

	/* Step 5: Discard anycast and multicast list */
	if (how) {
		ipv6_ac_destroy_dev(idev);
		ipv6_mc_destroy_dev(idev);
	} else {
		ipv6_mc_down(idev);
	}

	idev->tstamp = jiffies;

	/* Last: Shot the device (if unregistered) */
	if (how) {
		addrconf_sysctl_unregister(idev);
		neigh_parms_release(&nd_tbl, idev->nd_parms);
		neigh_ifdown(&nd_tbl, dev);
		in6_dev_put(idev);
	}
	return 0;
}

static void addrconf_rs_timer(struct timer_list *t)
{
	struct inet6_dev *idev = from_timer(idev, t, rs_timer);
	struct net_device *dev = idev->dev;
	struct in6_addr lladdr;

	write_lock(&idev->lock);
	if (idev->dead || !(idev->if_flags & IF_READY))
		goto out;

	if (!ipv6_accept_ra(idev))
		goto out;

	/* Announcement received after solicitation was sent */
	if (idev->if_flags & IF_RA_RCVD)
		goto out;

	if (idev->rs_probes++ < idev->cnf.rtr_solicits || idev->cnf.rtr_solicits < 0) {
		write_unlock(&idev->lock);
		if (!ipv6_get_lladdr(dev, &lladdr, IFA_F_TENTATIVE))
			ndisc_send_rs(dev, &lladdr,
				      &in6addr_linklocal_allrouters);
		else
			goto put;

		write_lock(&idev->lock);
		idev->rs_interval = rfc3315_s14_backoff_update(
			idev->rs_interval, idev->cnf.rtr_solicit_max_interval);
		/* The wait after the last probe can be shorter */
		addrconf_mod_rs_timer(idev, (idev->rs_probes ==
					     idev->cnf.rtr_solicits) ?
				      idev->cnf.rtr_solicit_delay :
				      idev->rs_interval);
	} else {
		/*
		 * Note: we do not support deprecated "all on-link"
		 * assumption any longer.
		 */
		pr_debug("%s: no IPv6 routers present\n", idev->dev->name);
	}

out:
	write_unlock(&idev->lock);
put:
	in6_dev_put(idev);
}

/*
 *	Duplicate Address Detection
 */
static void addrconf_dad_kick(struct inet6_ifaddr *ifp)
{
	unsigned long rand_num;
	struct inet6_dev *idev = ifp->idev;
	u64 nonce;

	if (ifp->flags & IFA_F_OPTIMISTIC)
		rand_num = 0;
	else
		rand_num = prandom_u32() % (idev->cnf.rtr_solicit_delay ? : 1);

	nonce = 0;
	if (idev->cnf.enhanced_dad ||
	    dev_net(idev->dev)->ipv6.devconf_all->enhanced_dad) {
		do
			get_random_bytes(&nonce, 6);
		while (nonce == 0);
	}
	ifp->dad_nonce = nonce;
	ifp->dad_probes = idev->cnf.dad_transmits;
	addrconf_mod_dad_work(ifp, rand_num);
}

static void addrconf_dad_begin(struct inet6_ifaddr *ifp)
{
	struct inet6_dev *idev = ifp->idev;
	struct net_device *dev = idev->dev;
<<<<<<< HEAD
	bool notify = false;
=======
	bool bump_id, notify = false;
	struct net *net;
>>>>>>> 286cd8c7

	addrconf_join_solict(dev, &ifp->addr);

	prandom_seed((__force u32) ifp->addr.s6_addr32[3]);

	read_lock_bh(&idev->lock);
	spin_lock(&ifp->lock);
	if (ifp->state == INET6_IFADDR_STATE_DEAD)
		goto out;

	net = dev_net(dev);
	if (dev->flags&(IFF_NOARP|IFF_LOOPBACK) ||
	    (net->ipv6.devconf_all->accept_dad < 1 &&
	     idev->cnf.accept_dad < 1) ||
	    !(ifp->flags&IFA_F_TENTATIVE) ||
	    ifp->flags & IFA_F_NODAD) {
		bool send_na = false;

		if (ifp->flags & IFA_F_TENTATIVE &&
		    !(ifp->flags & IFA_F_OPTIMISTIC))
			send_na = true;
		bump_id = ifp->flags & IFA_F_TENTATIVE;
		ifp->flags &= ~(IFA_F_TENTATIVE|IFA_F_OPTIMISTIC|IFA_F_DADFAILED);
		spin_unlock(&ifp->lock);
		read_unlock_bh(&idev->lock);

		addrconf_dad_completed(ifp, bump_id, send_na);
		return;
	}

	if (!(idev->if_flags & IF_READY)) {
		spin_unlock(&ifp->lock);
		read_unlock_bh(&idev->lock);
		/*
		 * If the device is not ready:
		 * - keep it tentative if it is a permanent address.
		 * - otherwise, kill it.
		 */
		in6_ifa_hold(ifp);
		addrconf_dad_stop(ifp, 0);
		return;
	}

	/*
	 * Optimistic nodes can start receiving
	 * Frames right away
	 */
	if (ifp->flags & IFA_F_OPTIMISTIC) {
		ip6_ins_rt(net, ifp->rt);
		if (ipv6_use_optimistic_addr(net, idev)) {
			/* Because optimistic nodes can use this address,
			 * notify listeners. If DAD fails, RTM_DELADDR is sent.
			 */
			notify = true;
		}
	}

	addrconf_dad_kick(ifp);
out:
	spin_unlock(&ifp->lock);
	read_unlock_bh(&idev->lock);
	if (notify)
		ipv6_ifa_notify(RTM_NEWADDR, ifp);
}

static void addrconf_dad_start(struct inet6_ifaddr *ifp)
{
	bool begin_dad = false;

	spin_lock_bh(&ifp->lock);
	if (ifp->state != INET6_IFADDR_STATE_DEAD) {
		ifp->state = INET6_IFADDR_STATE_PREDAD;
		begin_dad = true;
	}
	spin_unlock_bh(&ifp->lock);

	if (begin_dad)
		addrconf_mod_dad_work(ifp, 0);
}

static void addrconf_dad_work(struct work_struct *w)
{
	struct inet6_ifaddr *ifp = container_of(to_delayed_work(w),
						struct inet6_ifaddr,
						dad_work);
	struct inet6_dev *idev = ifp->idev;
	bool bump_id, disable_ipv6 = false;
	struct in6_addr mcaddr;

	enum {
		DAD_PROCESS,
		DAD_BEGIN,
		DAD_ABORT,
	} action = DAD_PROCESS;

	rtnl_lock();

	spin_lock_bh(&ifp->lock);
	if (ifp->state == INET6_IFADDR_STATE_PREDAD) {
		action = DAD_BEGIN;
		ifp->state = INET6_IFADDR_STATE_DAD;
	} else if (ifp->state == INET6_IFADDR_STATE_ERRDAD) {
		action = DAD_ABORT;
		ifp->state = INET6_IFADDR_STATE_POSTDAD;

		if ((dev_net(idev->dev)->ipv6.devconf_all->accept_dad > 1 ||
		     idev->cnf.accept_dad > 1) &&
		    !idev->cnf.disable_ipv6 &&
		    !(ifp->flags & IFA_F_STABLE_PRIVACY)) {
			struct in6_addr addr;

			addr.s6_addr32[0] = htonl(0xfe800000);
			addr.s6_addr32[1] = 0;

			if (!ipv6_generate_eui64(addr.s6_addr + 8, idev->dev) &&
			    ipv6_addr_equal(&ifp->addr, &addr)) {
				/* DAD failed for link-local based on MAC */
				idev->cnf.disable_ipv6 = 1;

				pr_info("%s: IPv6 being disabled!\n",
					ifp->idev->dev->name);
				disable_ipv6 = true;
			}
		}
	}
	spin_unlock_bh(&ifp->lock);

	if (action == DAD_BEGIN) {
		addrconf_dad_begin(ifp);
		goto out;
	} else if (action == DAD_ABORT) {
		in6_ifa_hold(ifp);
		addrconf_dad_stop(ifp, 1);
		if (disable_ipv6)
			addrconf_ifdown(idev->dev, 0);
		goto out;
	}

	if (!ifp->dad_probes && addrconf_dad_end(ifp))
		goto out;

	write_lock_bh(&idev->lock);
	if (idev->dead || !(idev->if_flags & IF_READY)) {
		write_unlock_bh(&idev->lock);
		goto out;
	}

	spin_lock(&ifp->lock);
	if (ifp->state == INET6_IFADDR_STATE_DEAD) {
		spin_unlock(&ifp->lock);
		write_unlock_bh(&idev->lock);
		goto out;
	}

	if (ifp->dad_probes == 0) {
		bool send_na = false;

		/*
		 * DAD was successful
		 */

		if (ifp->flags & IFA_F_TENTATIVE &&
		    !(ifp->flags & IFA_F_OPTIMISTIC))
			send_na = true;
		bump_id = ifp->flags & IFA_F_TENTATIVE;
		ifp->flags &= ~(IFA_F_TENTATIVE|IFA_F_OPTIMISTIC|IFA_F_DADFAILED);
		spin_unlock(&ifp->lock);
		write_unlock_bh(&idev->lock);

		addrconf_dad_completed(ifp, bump_id, send_na);

		goto out;
	}

	ifp->dad_probes--;
	addrconf_mod_dad_work(ifp,
			      NEIGH_VAR(ifp->idev->nd_parms, RETRANS_TIME));
	spin_unlock(&ifp->lock);
	write_unlock_bh(&idev->lock);

	/* send a neighbour solicitation for our addr */
	addrconf_addr_solict_mult(&ifp->addr, &mcaddr);
	ndisc_send_ns(ifp->idev->dev, &ifp->addr, &mcaddr, &in6addr_any,
		      ifp->dad_nonce);
out:
	in6_ifa_put(ifp);
	rtnl_unlock();
}

/* ifp->idev must be at least read locked */
static bool ipv6_lonely_lladdr(struct inet6_ifaddr *ifp)
{
	struct inet6_ifaddr *ifpiter;
	struct inet6_dev *idev = ifp->idev;

	list_for_each_entry_reverse(ifpiter, &idev->addr_list, if_list) {
		if (ifpiter->scope > IFA_LINK)
			break;
		if (ifp != ifpiter && ifpiter->scope == IFA_LINK &&
		    (ifpiter->flags & (IFA_F_PERMANENT|IFA_F_TENTATIVE|
				       IFA_F_OPTIMISTIC|IFA_F_DADFAILED)) ==
		    IFA_F_PERMANENT)
			return false;
	}
	return true;
}

static void addrconf_dad_completed(struct inet6_ifaddr *ifp, bool bump_id,
				   bool send_na)
{
	struct net_device *dev = ifp->idev->dev;
	struct in6_addr lladdr;
	bool send_rs, send_mld;

	addrconf_del_dad_work(ifp);

	/*
	 *	Configure the address for reception. Now it is valid.
	 */

	ipv6_ifa_notify(RTM_NEWADDR, ifp);

	/* If added prefix is link local and we are prepared to process
	   router advertisements, start sending router solicitations.
	 */

	read_lock_bh(&ifp->idev->lock);
	send_mld = ifp->scope == IFA_LINK && ipv6_lonely_lladdr(ifp);
	send_rs = send_mld &&
		  ipv6_accept_ra(ifp->idev) &&
		  ifp->idev->cnf.rtr_solicits != 0 &&
<<<<<<< HEAD
		  (dev->flags&IFF_LOOPBACK) == 0;
=======
		  (dev->flags & IFF_LOOPBACK) == 0 &&
		  (dev->type != ARPHRD_TUNNEL);
>>>>>>> 286cd8c7
	read_unlock_bh(&ifp->idev->lock);

	/* While dad is in progress mld report's source address is in6_addrany.
	 * Resend with proper ll now.
	 */
	if (send_mld)
		ipv6_mc_dad_complete(ifp->idev);

	/* send unsolicited NA if enabled */
	if (send_na &&
	    (ifp->idev->cnf.ndisc_notify ||
	     dev_net(dev)->ipv6.devconf_all->ndisc_notify)) {
		ndisc_send_na(dev, &in6addr_linklocal_allnodes, &ifp->addr,
			      /*router=*/ !!ifp->idev->cnf.forwarding,
			      /*solicited=*/ false, /*override=*/ true,
			      /*inc_opt=*/ true);
	}

	if (send_rs) {
		/*
		 *	If a host as already performed a random delay
		 *	[...] as part of DAD [...] there is no need
		 *	to delay again before sending the first RS
		 */
		if (ipv6_get_lladdr(dev, &lladdr, IFA_F_TENTATIVE))
			return;
		ndisc_send_rs(dev, &lladdr, &in6addr_linklocal_allrouters);

		write_lock_bh(&ifp->idev->lock);
		spin_lock(&ifp->lock);
		ifp->idev->rs_interval = rfc3315_s14_backoff_init(
			ifp->idev->cnf.rtr_solicit_interval);
		ifp->idev->rs_probes = 1;
		ifp->idev->if_flags |= IF_RS_SENT;
		addrconf_mod_rs_timer(ifp->idev, ifp->idev->rs_interval);
		spin_unlock(&ifp->lock);
		write_unlock_bh(&ifp->idev->lock);
	}

	if (bump_id)
		rt_genid_bump_ipv6(dev_net(dev));

	/* Make sure that a new temporary address will be created
	 * before this temporary address becomes deprecated.
	 */
	if (ifp->flags & IFA_F_TEMPORARY)
		addrconf_verify_rtnl();
}

static void addrconf_dad_run(struct inet6_dev *idev, bool restart)
{
	struct inet6_ifaddr *ifp;

	read_lock_bh(&idev->lock);
	list_for_each_entry(ifp, &idev->addr_list, if_list) {
		spin_lock(&ifp->lock);
		if ((ifp->flags & IFA_F_TENTATIVE &&
		     ifp->state == INET6_IFADDR_STATE_DAD) || restart) {
			if (restart)
				ifp->state = INET6_IFADDR_STATE_PREDAD;
			addrconf_dad_kick(ifp);
		}
		spin_unlock(&ifp->lock);
	}
	read_unlock_bh(&idev->lock);
}

#ifdef CONFIG_PROC_FS
struct if6_iter_state {
	struct seq_net_private p;
	int bucket;
	int offset;
};

static struct inet6_ifaddr *if6_get_first(struct seq_file *seq, loff_t pos)
{
	struct if6_iter_state *state = seq->private;
	struct net *net = seq_file_net(seq);
	struct inet6_ifaddr *ifa = NULL;
	int p = 0;

	/* initial bucket if pos is 0 */
	if (pos == 0) {
		state->bucket = 0;
		state->offset = 0;
	}

	for (; state->bucket < IN6_ADDR_HSIZE; ++state->bucket) {
		hlist_for_each_entry_rcu(ifa, &inet6_addr_lst[state->bucket],
					 addr_lst) {
			if (!net_eq(dev_net(ifa->idev->dev), net))
				continue;
			/* sync with offset */
			if (p < state->offset) {
				p++;
				continue;
			}
			return ifa;
		}

		/* prepare for next bucket */
		state->offset = 0;
		p = 0;
	}
	return NULL;
}

static struct inet6_ifaddr *if6_get_next(struct seq_file *seq,
					 struct inet6_ifaddr *ifa)
{
	struct if6_iter_state *state = seq->private;
	struct net *net = seq_file_net(seq);

	hlist_for_each_entry_continue_rcu(ifa, addr_lst) {
		if (!net_eq(dev_net(ifa->idev->dev), net))
			continue;
		state->offset++;
		return ifa;
	}

	state->offset = 0;
	while (++state->bucket < IN6_ADDR_HSIZE) {
<<<<<<< HEAD
		hlist_for_each_entry_rcu_bh(ifa,
=======
		hlist_for_each_entry_rcu(ifa,
>>>>>>> 286cd8c7
				     &inet6_addr_lst[state->bucket], addr_lst) {
			if (!net_eq(dev_net(ifa->idev->dev), net))
				continue;
			return ifa;
		}
	}

	return NULL;
}

static void *if6_seq_start(struct seq_file *seq, loff_t *pos)
	__acquires(rcu)
{
	rcu_read_lock();
	return if6_get_first(seq, *pos);
}

static void *if6_seq_next(struct seq_file *seq, void *v, loff_t *pos)
{
	struct inet6_ifaddr *ifa;

	ifa = if6_get_next(seq, v);
	++*pos;
	return ifa;
}

static void if6_seq_stop(struct seq_file *seq, void *v)
	__releases(rcu)
{
	rcu_read_unlock();
}

static int if6_seq_show(struct seq_file *seq, void *v)
{
	struct inet6_ifaddr *ifp = (struct inet6_ifaddr *)v;
	seq_printf(seq, "%pi6 %02x %02x %02x %02x %8s\n",
		   &ifp->addr,
		   ifp->idev->dev->ifindex,
		   ifp->prefix_len,
		   ifp->scope,
		   (u8) ifp->flags,
		   ifp->idev->dev->name);
	return 0;
}

static const struct seq_operations if6_seq_ops = {
	.start	= if6_seq_start,
	.next	= if6_seq_next,
	.show	= if6_seq_show,
	.stop	= if6_seq_stop,
};

static int __net_init if6_proc_net_init(struct net *net)
{
	if (!proc_create_net("if_inet6", 0444, net->proc_net, &if6_seq_ops,
			sizeof(struct if6_iter_state)))
		return -ENOMEM;
	return 0;
}

static void __net_exit if6_proc_net_exit(struct net *net)
{
	remove_proc_entry("if_inet6", net->proc_net);
}

static struct pernet_operations if6_proc_net_ops = {
	.init = if6_proc_net_init,
	.exit = if6_proc_net_exit,
};

int __init if6_proc_init(void)
{
	return register_pernet_subsys(&if6_proc_net_ops);
}

void if6_proc_exit(void)
{
	unregister_pernet_subsys(&if6_proc_net_ops);
}
#endif	/* CONFIG_PROC_FS */

#if IS_ENABLED(CONFIG_IPV6_MIP6)
/* Check if address is a home address configured on any interface. */
int ipv6_chk_home_addr(struct net *net, const struct in6_addr *addr)
{
	unsigned int hash = inet6_addr_hash(net, addr);
	struct inet6_ifaddr *ifp = NULL;
	int ret = 0;

	rcu_read_lock();
	hlist_for_each_entry_rcu(ifp, &inet6_addr_lst[hash], addr_lst) {
		if (!net_eq(dev_net(ifp->idev->dev), net))
			continue;
		if (ipv6_addr_equal(&ifp->addr, addr) &&
		    (ifp->flags & IFA_F_HOMEADDRESS)) {
			ret = 1;
			break;
		}
	}
	rcu_read_unlock();
	return ret;
}
#endif

/*
 *	Periodic address status verification
 */

static void addrconf_verify_rtnl(void)
{
	unsigned long now, next, next_sec, next_sched;
	struct inet6_ifaddr *ifp;
	int i;

	ASSERT_RTNL();

	rcu_read_lock_bh();
	now = jiffies;
	next = round_jiffies_up(now + ADDR_CHECK_FREQUENCY);

	cancel_delayed_work(&addr_chk_work);

	for (i = 0; i < IN6_ADDR_HSIZE; i++) {
restart:
		hlist_for_each_entry_rcu_bh(ifp, &inet6_addr_lst[i], addr_lst) {
			unsigned long age;

			/* When setting preferred_lft to a value not zero or
			 * infinity, while valid_lft is infinity
			 * IFA_F_PERMANENT has a non-infinity life time.
			 */
			if ((ifp->flags & IFA_F_PERMANENT) &&
			    (ifp->prefered_lft == INFINITY_LIFE_TIME))
				continue;

			spin_lock(&ifp->lock);
			/* We try to batch several events at once. */
			age = (now - ifp->tstamp + ADDRCONF_TIMER_FUZZ_MINUS) / HZ;

			if (ifp->valid_lft != INFINITY_LIFE_TIME &&
			    age >= ifp->valid_lft) {
				spin_unlock(&ifp->lock);
				in6_ifa_hold(ifp);
				ipv6_del_addr(ifp);
				goto restart;
			} else if (ifp->prefered_lft == INFINITY_LIFE_TIME) {
				spin_unlock(&ifp->lock);
				continue;
			} else if (age >= ifp->prefered_lft) {
				/* jiffies - ifp->tstamp > age >= ifp->prefered_lft */
				int deprecate = 0;

				if (!(ifp->flags&IFA_F_DEPRECATED)) {
					deprecate = 1;
					ifp->flags |= IFA_F_DEPRECATED;
				}

				if ((ifp->valid_lft != INFINITY_LIFE_TIME) &&
				    (time_before(ifp->tstamp + ifp->valid_lft * HZ, next)))
					next = ifp->tstamp + ifp->valid_lft * HZ;

				spin_unlock(&ifp->lock);

				if (deprecate) {
					in6_ifa_hold(ifp);

					ipv6_ifa_notify(0, ifp);
					in6_ifa_put(ifp);
					goto restart;
				}
			} else if ((ifp->flags&IFA_F_TEMPORARY) &&
				   !(ifp->flags&IFA_F_TENTATIVE)) {
				unsigned long regen_advance = ifp->idev->cnf.regen_max_retry *
					ifp->idev->cnf.dad_transmits *
					NEIGH_VAR(ifp->idev->nd_parms, RETRANS_TIME) / HZ;

				if (age >= ifp->prefered_lft - regen_advance) {
					struct inet6_ifaddr *ifpub = ifp->ifpub;
					if (time_before(ifp->tstamp + ifp->prefered_lft * HZ, next))
						next = ifp->tstamp + ifp->prefered_lft * HZ;
					if (!ifp->regen_count && ifpub) {
						ifp->regen_count++;
						in6_ifa_hold(ifp);
						in6_ifa_hold(ifpub);
						spin_unlock(&ifp->lock);

						spin_lock(&ifpub->lock);
						ifpub->regen_count = 0;
						spin_unlock(&ifpub->lock);
						rcu_read_unlock_bh();
						ipv6_create_tempaddr(ifpub, ifp, true);
						in6_ifa_put(ifpub);
						in6_ifa_put(ifp);
						rcu_read_lock_bh();
						goto restart;
					}
				} else if (time_before(ifp->tstamp + ifp->prefered_lft * HZ - regen_advance * HZ, next))
					next = ifp->tstamp + ifp->prefered_lft * HZ - regen_advance * HZ;
				spin_unlock(&ifp->lock);
			} else {
				/* ifp->prefered_lft <= ifp->valid_lft */
				if (time_before(ifp->tstamp + ifp->prefered_lft * HZ, next))
					next = ifp->tstamp + ifp->prefered_lft * HZ;
				spin_unlock(&ifp->lock);
			}
		}
	}

	next_sec = round_jiffies_up(next);
	next_sched = next;

	/* If rounded timeout is accurate enough, accept it. */
	if (time_before(next_sec, next + ADDRCONF_TIMER_FUZZ))
		next_sched = next_sec;

	/* And minimum interval is ADDRCONF_TIMER_FUZZ_MAX. */
	if (time_before(next_sched, jiffies + ADDRCONF_TIMER_FUZZ_MAX))
		next_sched = jiffies + ADDRCONF_TIMER_FUZZ_MAX;

	pr_debug("now = %lu, schedule = %lu, rounded schedule = %lu => %lu\n",
		 now, next, next_sec, next_sched);
	mod_delayed_work(addrconf_wq, &addr_chk_work, next_sched - now);
	rcu_read_unlock_bh();
}

static void addrconf_verify_work(struct work_struct *w)
{
	rtnl_lock();
	addrconf_verify_rtnl();
	rtnl_unlock();
}

static void addrconf_verify(void)
{
	mod_delayed_work(addrconf_wq, &addr_chk_work, 0);
}

static struct in6_addr *extract_addr(struct nlattr *addr, struct nlattr *local,
				     struct in6_addr **peer_pfx)
{
	struct in6_addr *pfx = NULL;

	*peer_pfx = NULL;

	if (addr)
		pfx = nla_data(addr);

	if (local) {
		if (pfx && nla_memcmp(local, pfx, sizeof(*pfx)))
			*peer_pfx = pfx;
		pfx = nla_data(local);
	}

	return pfx;
}

static const struct nla_policy ifa_ipv6_policy[IFA_MAX+1] = {
	[IFA_ADDRESS]		= { .len = sizeof(struct in6_addr) },
	[IFA_LOCAL]		= { .len = sizeof(struct in6_addr) },
	[IFA_CACHEINFO]		= { .len = sizeof(struct ifa_cacheinfo) },
	[IFA_FLAGS]		= { .len = sizeof(u32) },
	[IFA_RT_PRIORITY]	= { .len = sizeof(u32) },
};

static int
inet6_rtm_deladdr(struct sk_buff *skb, struct nlmsghdr *nlh,
		  struct netlink_ext_ack *extack)
{
	struct net *net = sock_net(skb->sk);
	struct ifaddrmsg *ifm;
	struct nlattr *tb[IFA_MAX+1];
	struct in6_addr *pfx, *peer_pfx;
	u32 ifa_flags;
	int err;

	err = nlmsg_parse(nlh, sizeof(*ifm), tb, IFA_MAX, ifa_ipv6_policy,
			  extack);
	if (err < 0)
		return err;

	ifm = nlmsg_data(nlh);
	pfx = extract_addr(tb[IFA_ADDRESS], tb[IFA_LOCAL], &peer_pfx);
	if (!pfx)
		return -EINVAL;

	ifa_flags = tb[IFA_FLAGS] ? nla_get_u32(tb[IFA_FLAGS]) : ifm->ifa_flags;

	/* We ignore other flags so far. */
	ifa_flags &= IFA_F_MANAGETEMPADDR;

	return inet6_addr_del(net, ifm->ifa_index, ifa_flags, pfx,
			      ifm->ifa_prefixlen);
}

static int modify_prefix_route(struct inet6_ifaddr *ifp,
			       unsigned long expires, u32 flags,
			       bool modify_peer)
{
	struct fib6_info *f6i;
	u32 prio;

	f6i = addrconf_get_prefix_route(modify_peer ? &ifp->peer_addr : &ifp->addr,
					ifp->prefix_len,
					ifp->idev->dev,
					0, RTF_GATEWAY | RTF_DEFAULT);
	if (!f6i)
		return -ENOENT;

	prio = ifp->rt_priority ? : IP6_RT_PRIO_ADDRCONF;
	if (f6i->fib6_metric != prio) {
		/* delete old one */
		ip6_del_rt(dev_net(ifp->idev->dev), f6i);

		/* add new one */
		addrconf_prefix_route(modify_peer ? &ifp->peer_addr : &ifp->addr,
				      ifp->prefix_len,
				      ifp->rt_priority, ifp->idev->dev,
				      expires, flags, GFP_KERNEL);
	} else {
		if (!expires)
			fib6_clean_expires(f6i);
		else
			fib6_set_expires(f6i, expires);

		fib6_info_release(f6i);
	}

	return 0;
}

static int inet6_addr_modify(struct inet6_ifaddr *ifp, struct ifa6_config *cfg)
{
	u32 flags;
	clock_t expires;
	unsigned long timeout;
	bool was_managetempaddr;
	bool had_prefixroute;
	bool new_peer = false;

	ASSERT_RTNL();

	if (!cfg->valid_lft || cfg->preferred_lft > cfg->valid_lft)
		return -EINVAL;

	if (cfg->ifa_flags & IFA_F_MANAGETEMPADDR &&
	    (ifp->flags & IFA_F_TEMPORARY || ifp->prefix_len != 64))
		return -EINVAL;

	if (!(ifp->flags & IFA_F_TENTATIVE) || ifp->flags & IFA_F_DADFAILED)
		cfg->ifa_flags &= ~IFA_F_OPTIMISTIC;

	timeout = addrconf_timeout_fixup(cfg->valid_lft, HZ);
	if (addrconf_finite_timeout(timeout)) {
		expires = jiffies_to_clock_t(timeout * HZ);
		cfg->valid_lft = timeout;
		flags = RTF_EXPIRES;
	} else {
		expires = 0;
		flags = 0;
		cfg->ifa_flags |= IFA_F_PERMANENT;
	}

	timeout = addrconf_timeout_fixup(cfg->preferred_lft, HZ);
	if (addrconf_finite_timeout(timeout)) {
		if (timeout == 0)
			cfg->ifa_flags |= IFA_F_DEPRECATED;
		cfg->preferred_lft = timeout;
	}

	if (cfg->peer_pfx &&
	    memcmp(&ifp->peer_addr, cfg->peer_pfx, sizeof(struct in6_addr))) {
		if (!ipv6_addr_any(&ifp->peer_addr))
			cleanup_prefix_route(ifp, expires, true, true);
		new_peer = true;
	}

	spin_lock_bh(&ifp->lock);
	was_managetempaddr = ifp->flags & IFA_F_MANAGETEMPADDR;
	had_prefixroute = ifp->flags & IFA_F_PERMANENT &&
			  !(ifp->flags & IFA_F_NOPREFIXROUTE);
	ifp->flags &= ~(IFA_F_DEPRECATED | IFA_F_PERMANENT | IFA_F_NODAD |
			IFA_F_HOMEADDRESS | IFA_F_MANAGETEMPADDR |
			IFA_F_NOPREFIXROUTE);
	ifp->flags |= cfg->ifa_flags;
	ifp->tstamp = jiffies;
	ifp->valid_lft = cfg->valid_lft;
	ifp->prefered_lft = cfg->preferred_lft;

	if (cfg->rt_priority && cfg->rt_priority != ifp->rt_priority)
		ifp->rt_priority = cfg->rt_priority;

	if (new_peer)
		ifp->peer_addr = *cfg->peer_pfx;

	spin_unlock_bh(&ifp->lock);
	if (!(ifp->flags&IFA_F_TENTATIVE))
		ipv6_ifa_notify(0, ifp);

	if (!(cfg->ifa_flags & IFA_F_NOPREFIXROUTE)) {
		int rc = -ENOENT;

		if (had_prefixroute)
			rc = modify_prefix_route(ifp, expires, flags, false);

		/* prefix route could have been deleted; if so restore it */
		if (rc == -ENOENT) {
			addrconf_prefix_route(&ifp->addr, ifp->prefix_len,
					      ifp->rt_priority, ifp->idev->dev,
					      expires, flags, GFP_KERNEL);
		}

		if (had_prefixroute && !ipv6_addr_any(&ifp->peer_addr))
			rc = modify_prefix_route(ifp, expires, flags, true);

		if (rc == -ENOENT && !ipv6_addr_any(&ifp->peer_addr)) {
			addrconf_prefix_route(&ifp->peer_addr, ifp->prefix_len,
					      ifp->rt_priority, ifp->idev->dev,
					      expires, flags, GFP_KERNEL);
		}
	} else if (had_prefixroute) {
		enum cleanup_prefix_rt_t action;
		unsigned long rt_expires;

		write_lock_bh(&ifp->idev->lock);
		action = check_cleanup_prefix_route(ifp, &rt_expires);
		write_unlock_bh(&ifp->idev->lock);

		if (action != CLEANUP_PREFIX_RT_NOP) {
			cleanup_prefix_route(ifp, rt_expires,
				action == CLEANUP_PREFIX_RT_DEL, false);
		}
	}

	if (was_managetempaddr || ifp->flags & IFA_F_MANAGETEMPADDR) {
		if (was_managetempaddr &&
		    !(ifp->flags & IFA_F_MANAGETEMPADDR)) {
			cfg->valid_lft = 0;
			cfg->preferred_lft = 0;
		}
		manage_tempaddrs(ifp->idev, ifp, cfg->valid_lft,
				 cfg->preferred_lft, !was_managetempaddr,
				 jiffies);
	}

	addrconf_verify_rtnl();

	return 0;
}

static int
inet6_rtm_newaddr(struct sk_buff *skb, struct nlmsghdr *nlh,
		  struct netlink_ext_ack *extack)
{
	struct net *net = sock_net(skb->sk);
	struct ifaddrmsg *ifm;
	struct nlattr *tb[IFA_MAX+1];
	struct in6_addr *peer_pfx;
	struct inet6_ifaddr *ifa;
	struct net_device *dev;
	struct inet6_dev *idev;
	struct ifa6_config cfg;
	int err;

	err = nlmsg_parse(nlh, sizeof(*ifm), tb, IFA_MAX, ifa_ipv6_policy,
			  extack);
	if (err < 0)
		return err;

	memset(&cfg, 0, sizeof(cfg));

	ifm = nlmsg_data(nlh);
	cfg.pfx = extract_addr(tb[IFA_ADDRESS], tb[IFA_LOCAL], &peer_pfx);
	if (!cfg.pfx)
		return -EINVAL;

	cfg.peer_pfx = peer_pfx;
	cfg.plen = ifm->ifa_prefixlen;
	if (tb[IFA_RT_PRIORITY])
		cfg.rt_priority = nla_get_u32(tb[IFA_RT_PRIORITY]);

	cfg.valid_lft = INFINITY_LIFE_TIME;
	cfg.preferred_lft = INFINITY_LIFE_TIME;

	if (tb[IFA_CACHEINFO]) {
		struct ifa_cacheinfo *ci;

		ci = nla_data(tb[IFA_CACHEINFO]);
		cfg.valid_lft = ci->ifa_valid;
		cfg.preferred_lft = ci->ifa_prefered;
	}

	dev =  __dev_get_by_index(net, ifm->ifa_index);
	if (!dev)
		return -ENODEV;

	if (tb[IFA_FLAGS])
		cfg.ifa_flags = nla_get_u32(tb[IFA_FLAGS]);
	else
		cfg.ifa_flags = ifm->ifa_flags;

	/* We ignore other flags so far. */
	cfg.ifa_flags &= IFA_F_NODAD | IFA_F_HOMEADDRESS |
			 IFA_F_MANAGETEMPADDR | IFA_F_NOPREFIXROUTE |
			 IFA_F_MCAUTOJOIN | IFA_F_OPTIMISTIC;

	idev = ipv6_find_idev(dev);
	if (!idev)
		return -ENOBUFS;

	if (!ipv6_allow_optimistic_dad(net, idev))
		cfg.ifa_flags &= ~IFA_F_OPTIMISTIC;

	if (cfg.ifa_flags & IFA_F_NODAD &&
	    cfg.ifa_flags & IFA_F_OPTIMISTIC) {
		NL_SET_ERR_MSG(extack, "IFA_F_NODAD and IFA_F_OPTIMISTIC are mutually exclusive");
		return -EINVAL;
	}

	ifa = ipv6_get_ifaddr(net, cfg.pfx, dev, 1);
	if (!ifa) {
		/*
		 * It would be best to check for !NLM_F_CREATE here but
		 * userspace already relies on not having to provide this.
		 */
		return inet6_addr_add(net, ifm->ifa_index, &cfg, extack);
	}

	if (nlh->nlmsg_flags & NLM_F_EXCL ||
	    !(nlh->nlmsg_flags & NLM_F_REPLACE))
		err = -EEXIST;
	else
		err = inet6_addr_modify(ifa, &cfg);

	in6_ifa_put(ifa);

	return err;
}

static void put_ifaddrmsg(struct nlmsghdr *nlh, u8 prefixlen, u32 flags,
			  u8 scope, int ifindex)
{
	struct ifaddrmsg *ifm;

	ifm = nlmsg_data(nlh);
	ifm->ifa_family = AF_INET6;
	ifm->ifa_prefixlen = prefixlen;
	ifm->ifa_flags = flags;
	ifm->ifa_scope = scope;
	ifm->ifa_index = ifindex;
}

static int put_cacheinfo(struct sk_buff *skb, unsigned long cstamp,
			 unsigned long tstamp, u32 preferred, u32 valid)
{
	struct ifa_cacheinfo ci;

	ci.cstamp = cstamp_delta(cstamp);
	ci.tstamp = cstamp_delta(tstamp);
	ci.ifa_prefered = preferred;
	ci.ifa_valid = valid;

	return nla_put(skb, IFA_CACHEINFO, sizeof(ci), &ci);
}

static inline int rt_scope(int ifa_scope)
{
	if (ifa_scope & IFA_HOST)
		return RT_SCOPE_HOST;
	else if (ifa_scope & IFA_LINK)
		return RT_SCOPE_LINK;
	else if (ifa_scope & IFA_SITE)
		return RT_SCOPE_SITE;
	else
		return RT_SCOPE_UNIVERSE;
}

static inline int inet6_ifaddr_msgsize(void)
{
	return NLMSG_ALIGN(sizeof(struct ifaddrmsg))
	       + nla_total_size(16) /* IFA_LOCAL */
	       + nla_total_size(16) /* IFA_ADDRESS */
	       + nla_total_size(sizeof(struct ifa_cacheinfo))
	       + nla_total_size(4)  /* IFA_FLAGS */
	       + nla_total_size(4)  /* IFA_RT_PRIORITY */;
}

static int inet6_fill_ifaddr(struct sk_buff *skb, struct inet6_ifaddr *ifa,
			     u32 portid, u32 seq, int event, unsigned int flags)
{
	struct nlmsghdr  *nlh;
	u32 preferred, valid;

	nlh = nlmsg_put(skb, portid, seq, event, sizeof(struct ifaddrmsg), flags);
	if (!nlh)
		return -EMSGSIZE;

	put_ifaddrmsg(nlh, ifa->prefix_len, ifa->flags, rt_scope(ifa->scope),
		      ifa->idev->dev->ifindex);

	if (!((ifa->flags&IFA_F_PERMANENT) &&
	      (ifa->prefered_lft == INFINITY_LIFE_TIME))) {
		preferred = ifa->prefered_lft;
		valid = ifa->valid_lft;
		if (preferred != INFINITY_LIFE_TIME) {
			long tval = (jiffies - ifa->tstamp)/HZ;
			if (preferred > tval)
				preferred -= tval;
			else
				preferred = 0;
			if (valid != INFINITY_LIFE_TIME) {
				if (valid > tval)
					valid -= tval;
				else
					valid = 0;
			}
		}
	} else {
		preferred = INFINITY_LIFE_TIME;
		valid = INFINITY_LIFE_TIME;
	}

	if (!ipv6_addr_any(&ifa->peer_addr)) {
		if (nla_put_in6_addr(skb, IFA_LOCAL, &ifa->addr) < 0 ||
		    nla_put_in6_addr(skb, IFA_ADDRESS, &ifa->peer_addr) < 0)
			goto error;
	} else
		if (nla_put_in6_addr(skb, IFA_ADDRESS, &ifa->addr) < 0)
			goto error;

	if (ifa->rt_priority &&
	    nla_put_u32(skb, IFA_RT_PRIORITY, ifa->rt_priority))
		goto error;

	if (put_cacheinfo(skb, ifa->cstamp, ifa->tstamp, preferred, valid) < 0)
		goto error;

	if (nla_put_u32(skb, IFA_FLAGS, ifa->flags) < 0)
		goto error;

	nlmsg_end(skb, nlh);
	return 0;

error:
	nlmsg_cancel(skb, nlh);
	return -EMSGSIZE;
}

static int inet6_fill_ifmcaddr(struct sk_buff *skb, struct ifmcaddr6 *ifmca,
				u32 portid, u32 seq, int event, u16 flags)
{
	struct nlmsghdr  *nlh;
	u8 scope = RT_SCOPE_UNIVERSE;
	int ifindex = ifmca->idev->dev->ifindex;

	if (ipv6_addr_scope(&ifmca->mca_addr) & IFA_SITE)
		scope = RT_SCOPE_SITE;

	nlh = nlmsg_put(skb, portid, seq, event, sizeof(struct ifaddrmsg), flags);
	if (!nlh)
		return -EMSGSIZE;

	put_ifaddrmsg(nlh, 128, IFA_F_PERMANENT, scope, ifindex);
	if (nla_put_in6_addr(skb, IFA_MULTICAST, &ifmca->mca_addr) < 0 ||
	    put_cacheinfo(skb, ifmca->mca_cstamp, ifmca->mca_tstamp,
			  INFINITY_LIFE_TIME, INFINITY_LIFE_TIME) < 0) {
		nlmsg_cancel(skb, nlh);
		return -EMSGSIZE;
	}

	nlmsg_end(skb, nlh);
	return 0;
}

static int inet6_fill_ifacaddr(struct sk_buff *skb, struct ifacaddr6 *ifaca,
				u32 portid, u32 seq, int event, unsigned int flags)
{
	struct net_device *dev = fib6_info_nh_dev(ifaca->aca_rt);
	int ifindex = dev ? dev->ifindex : 1;
	struct nlmsghdr  *nlh;
	u8 scope = RT_SCOPE_UNIVERSE;

	if (ipv6_addr_scope(&ifaca->aca_addr) & IFA_SITE)
		scope = RT_SCOPE_SITE;

	nlh = nlmsg_put(skb, portid, seq, event, sizeof(struct ifaddrmsg), flags);
	if (!nlh)
		return -EMSGSIZE;

	put_ifaddrmsg(nlh, 128, IFA_F_PERMANENT, scope, ifindex);
	if (nla_put_in6_addr(skb, IFA_ANYCAST, &ifaca->aca_addr) < 0 ||
	    put_cacheinfo(skb, ifaca->aca_cstamp, ifaca->aca_tstamp,
			  INFINITY_LIFE_TIME, INFINITY_LIFE_TIME) < 0) {
		nlmsg_cancel(skb, nlh);
		return -EMSGSIZE;
	}

	nlmsg_end(skb, nlh);
	return 0;
}

enum addr_type_t {
	UNICAST_ADDR,
	MULTICAST_ADDR,
	ANYCAST_ADDR,
};

/* called with rcu_read_lock() */
static int in6_dump_addrs(struct inet6_dev *idev, struct sk_buff *skb,
			  struct netlink_callback *cb, enum addr_type_t type,
			  int s_ip_idx, int *p_ip_idx)
{
	struct ifmcaddr6 *ifmca;
	struct ifacaddr6 *ifaca;
	int err = 1;
	int ip_idx = *p_ip_idx;

	read_lock_bh(&idev->lock);
	switch (type) {
	case UNICAST_ADDR: {
		struct inet6_ifaddr *ifa;

		/* unicast address incl. temp addr */
		list_for_each_entry(ifa, &idev->addr_list, if_list) {
			if (ip_idx < s_ip_idx)
				goto next;
			err = inet6_fill_ifaddr(skb, ifa,
						NETLINK_CB(cb->skb).portid,
						cb->nlh->nlmsg_seq,
						RTM_NEWADDR,
						NLM_F_MULTI);
			if (err < 0)
				break;
			nl_dump_check_consistent(cb, nlmsg_hdr(skb));
next:
			ip_idx++;
		}
		break;
	}
	case MULTICAST_ADDR:
		/* multicast address */
		for (ifmca = idev->mc_list; ifmca;
		     ifmca = ifmca->next, ip_idx++) {
			if (ip_idx < s_ip_idx)
				continue;
			err = inet6_fill_ifmcaddr(skb, ifmca,
						  NETLINK_CB(cb->skb).portid,
						  cb->nlh->nlmsg_seq,
						  RTM_GETMULTICAST,
						  NLM_F_MULTI);
			if (err < 0)
				break;
		}
		break;
	case ANYCAST_ADDR:
		/* anycast address */
		for (ifaca = idev->ac_list; ifaca;
		     ifaca = ifaca->aca_next, ip_idx++) {
			if (ip_idx < s_ip_idx)
				continue;
			err = inet6_fill_ifacaddr(skb, ifaca,
						  NETLINK_CB(cb->skb).portid,
						  cb->nlh->nlmsg_seq,
						  RTM_GETANYCAST,
						  NLM_F_MULTI);
			if (err < 0)
				break;
		}
		break;
	default:
		break;
	}
	read_unlock_bh(&idev->lock);
	*p_ip_idx = ip_idx;
	return err;
}

static int inet6_dump_addr(struct sk_buff *skb, struct netlink_callback *cb,
			   enum addr_type_t type)
{
	struct net *net = sock_net(skb->sk);
	int h, s_h;
	int idx, ip_idx;
	int s_idx, s_ip_idx;
	struct net_device *dev;
	struct inet6_dev *idev;
	struct hlist_head *head;

	s_h = cb->args[0];
	s_idx = idx = cb->args[1];
	s_ip_idx = ip_idx = cb->args[2];

	rcu_read_lock();
	cb->seq = atomic_read(&net->ipv6.dev_addr_genid) ^ net->dev_base_seq;
	for (h = s_h; h < NETDEV_HASHENTRIES; h++, s_idx = 0) {
		idx = 0;
		head = &net->dev_index_head[h];
		hlist_for_each_entry_rcu(dev, head, index_hlist) {
			if (idx < s_idx)
				goto cont;
			if (h > s_h || idx > s_idx)
				s_ip_idx = 0;
			ip_idx = 0;
			idev = __in6_dev_get(dev);
			if (!idev)
				goto cont;

			if (in6_dump_addrs(idev, skb, cb, type,
					   s_ip_idx, &ip_idx) < 0)
				goto done;
cont:
			idx++;
		}
	}
done:
	rcu_read_unlock();
	cb->args[0] = h;
	cb->args[1] = idx;
	cb->args[2] = ip_idx;

	return skb->len;
}

static int inet6_dump_ifaddr(struct sk_buff *skb, struct netlink_callback *cb)
{
	enum addr_type_t type = UNICAST_ADDR;

	return inet6_dump_addr(skb, cb, type);
}

static int inet6_dump_ifmcaddr(struct sk_buff *skb, struct netlink_callback *cb)
{
	enum addr_type_t type = MULTICAST_ADDR;

	return inet6_dump_addr(skb, cb, type);
}


static int inet6_dump_ifacaddr(struct sk_buff *skb, struct netlink_callback *cb)
{
	enum addr_type_t type = ANYCAST_ADDR;

	return inet6_dump_addr(skb, cb, type);
}

static int inet6_rtm_getaddr(struct sk_buff *in_skb, struct nlmsghdr *nlh,
			     struct netlink_ext_ack *extack)
{
	struct net *net = sock_net(in_skb->sk);
	struct ifaddrmsg *ifm;
	struct nlattr *tb[IFA_MAX+1];
	struct in6_addr *addr = NULL, *peer;
	struct net_device *dev = NULL;
	struct inet6_ifaddr *ifa;
	struct sk_buff *skb;
	int err;

	err = nlmsg_parse(nlh, sizeof(*ifm), tb, IFA_MAX, ifa_ipv6_policy,
			  extack);
	if (err < 0)
		return err;

	addr = extract_addr(tb[IFA_ADDRESS], tb[IFA_LOCAL], &peer);
	if (!addr)
		return -EINVAL;

	ifm = nlmsg_data(nlh);
	if (ifm->ifa_index)
		dev = dev_get_by_index(net, ifm->ifa_index);

	ifa = ipv6_get_ifaddr(net, addr, dev, 1);
	if (!ifa) {
		err = -EADDRNOTAVAIL;
		goto errout;
	}

	skb = nlmsg_new(inet6_ifaddr_msgsize(), GFP_KERNEL);
	if (!skb) {
		err = -ENOBUFS;
		goto errout_ifa;
	}

	err = inet6_fill_ifaddr(skb, ifa, NETLINK_CB(in_skb).portid,
				nlh->nlmsg_seq, RTM_NEWADDR, 0);
	if (err < 0) {
		/* -EMSGSIZE implies BUG in inet6_ifaddr_msgsize() */
		WARN_ON(err == -EMSGSIZE);
		kfree_skb(skb);
		goto errout_ifa;
	}
	err = rtnl_unicast(skb, net, NETLINK_CB(in_skb).portid);
errout_ifa:
	in6_ifa_put(ifa);
errout:
	if (dev)
		dev_put(dev);
	return err;
}

static void inet6_ifa_notify(int event, struct inet6_ifaddr *ifa)
{
	struct sk_buff *skb;
	struct net *net = dev_net(ifa->idev->dev);
	int err = -ENOBUFS;

	skb = nlmsg_new(inet6_ifaddr_msgsize(), GFP_ATOMIC);
	if (!skb)
		goto errout;

	err = inet6_fill_ifaddr(skb, ifa, 0, 0, event, 0);
	if (err < 0) {
		/* -EMSGSIZE implies BUG in inet6_ifaddr_msgsize() */
		WARN_ON(err == -EMSGSIZE);
		kfree_skb(skb);
		goto errout;
	}
	rtnl_notify(skb, net, 0, RTNLGRP_IPV6_IFADDR, NULL, GFP_ATOMIC);
	return;
errout:
	if (err < 0)
		rtnl_set_sk_err(net, RTNLGRP_IPV6_IFADDR, err);
}

static inline void ipv6_store_devconf(struct ipv6_devconf *cnf,
				__s32 *array, int bytes)
{
	BUG_ON(bytes < (DEVCONF_MAX * 4));

	memset(array, 0, bytes);
	array[DEVCONF_FORWARDING] = cnf->forwarding;
	array[DEVCONF_HOPLIMIT] = cnf->hop_limit;
	array[DEVCONF_MTU6] = cnf->mtu6;
	array[DEVCONF_ACCEPT_RA] = cnf->accept_ra;
	array[DEVCONF_ACCEPT_REDIRECTS] = cnf->accept_redirects;
	array[DEVCONF_AUTOCONF] = cnf->autoconf;
	array[DEVCONF_DAD_TRANSMITS] = cnf->dad_transmits;
	array[DEVCONF_RTR_SOLICITS] = cnf->rtr_solicits;
	array[DEVCONF_RTR_SOLICIT_INTERVAL] =
		jiffies_to_msecs(cnf->rtr_solicit_interval);
	array[DEVCONF_RTR_SOLICIT_MAX_INTERVAL] =
		jiffies_to_msecs(cnf->rtr_solicit_max_interval);
	array[DEVCONF_RTR_SOLICIT_DELAY] =
		jiffies_to_msecs(cnf->rtr_solicit_delay);
	array[DEVCONF_FORCE_MLD_VERSION] = cnf->force_mld_version;
	array[DEVCONF_MLDV1_UNSOLICITED_REPORT_INTERVAL] =
		jiffies_to_msecs(cnf->mldv1_unsolicited_report_interval);
	array[DEVCONF_MLDV2_UNSOLICITED_REPORT_INTERVAL] =
		jiffies_to_msecs(cnf->mldv2_unsolicited_report_interval);
	array[DEVCONF_USE_TEMPADDR] = cnf->use_tempaddr;
	array[DEVCONF_TEMP_VALID_LFT] = cnf->temp_valid_lft;
	array[DEVCONF_TEMP_PREFERED_LFT] = cnf->temp_prefered_lft;
	array[DEVCONF_REGEN_MAX_RETRY] = cnf->regen_max_retry;
	array[DEVCONF_MAX_DESYNC_FACTOR] = cnf->max_desync_factor;
	array[DEVCONF_MAX_ADDRESSES] = cnf->max_addresses;
	array[DEVCONF_ACCEPT_RA_DEFRTR] = cnf->accept_ra_defrtr;
	array[DEVCONF_ACCEPT_RA_MIN_HOP_LIMIT] = cnf->accept_ra_min_hop_limit;
	array[DEVCONF_ACCEPT_RA_PINFO] = cnf->accept_ra_pinfo;
#ifdef CONFIG_IPV6_ROUTER_PREF
	array[DEVCONF_ACCEPT_RA_RTR_PREF] = cnf->accept_ra_rtr_pref;
	array[DEVCONF_RTR_PROBE_INTERVAL] =
		jiffies_to_msecs(cnf->rtr_probe_interval);
#ifdef CONFIG_IPV6_ROUTE_INFO
	array[DEVCONF_ACCEPT_RA_RT_INFO_MIN_PLEN] = cnf->accept_ra_rt_info_min_plen;
	array[DEVCONF_ACCEPT_RA_RT_INFO_MAX_PLEN] = cnf->accept_ra_rt_info_max_plen;
#endif
#endif
	array[DEVCONF_ACCEPT_RA_RT_TABLE] = cnf->accept_ra_rt_table;
	array[DEVCONF_PROXY_NDP] = cnf->proxy_ndp;
	array[DEVCONF_ACCEPT_SOURCE_ROUTE] = cnf->accept_source_route;
#ifdef CONFIG_IPV6_OPTIMISTIC_DAD
	array[DEVCONF_OPTIMISTIC_DAD] = cnf->optimistic_dad;
	array[DEVCONF_USE_OPTIMISTIC] = cnf->use_optimistic;
#endif
#ifdef CONFIG_IPV6_MROUTE
	array[DEVCONF_MC_FORWARDING] = cnf->mc_forwarding;
#endif
	array[DEVCONF_DISABLE_IPV6] = cnf->disable_ipv6;
	array[DEVCONF_ACCEPT_DAD] = cnf->accept_dad;
	array[DEVCONF_FORCE_TLLAO] = cnf->force_tllao;
	array[DEVCONF_NDISC_NOTIFY] = cnf->ndisc_notify;
	array[DEVCONF_SUPPRESS_FRAG_NDISC] = cnf->suppress_frag_ndisc;
	array[DEVCONF_ACCEPT_RA_FROM_LOCAL] = cnf->accept_ra_from_local;
	array[DEVCONF_ACCEPT_RA_MTU] = cnf->accept_ra_mtu;
	array[DEVCONF_IGNORE_ROUTES_WITH_LINKDOWN] = cnf->ignore_routes_with_linkdown;
	/* we omit DEVCONF_STABLE_SECRET for now */
	array[DEVCONF_USE_OIF_ADDRS_ONLY] = cnf->use_oif_addrs_only;
	array[DEVCONF_DROP_UNICAST_IN_L2_MULTICAST] = cnf->drop_unicast_in_l2_multicast;
	array[DEVCONF_DROP_UNSOLICITED_NA] = cnf->drop_unsolicited_na;
	array[DEVCONF_KEEP_ADDR_ON_DOWN] = cnf->keep_addr_on_down;
	array[DEVCONF_SEG6_ENABLED] = cnf->seg6_enabled;
#ifdef CONFIG_IPV6_SEG6_HMAC
	array[DEVCONF_SEG6_REQUIRE_HMAC] = cnf->seg6_require_hmac;
#endif
	array[DEVCONF_ENHANCED_DAD] = cnf->enhanced_dad;
	array[DEVCONF_ADDR_GEN_MODE] = cnf->addr_gen_mode;
	array[DEVCONF_DISABLE_POLICY] = cnf->disable_policy;
	array[DEVCONF_NDISC_TCLASS] = cnf->ndisc_tclass;
}

static inline size_t inet6_ifla6_size(void)
{
	return nla_total_size(4) /* IFLA_INET6_FLAGS */
	     + nla_total_size(sizeof(struct ifla_cacheinfo))
	     + nla_total_size(DEVCONF_MAX * 4) /* IFLA_INET6_CONF */
	     + nla_total_size(IPSTATS_MIB_MAX * 8) /* IFLA_INET6_STATS */
	     + nla_total_size(ICMP6_MIB_MAX * 8) /* IFLA_INET6_ICMP6STATS */
	     + nla_total_size(sizeof(struct in6_addr)) /* IFLA_INET6_TOKEN */
	     + nla_total_size(1) /* IFLA_INET6_ADDR_GEN_MODE */
	     + 0;
}

static inline size_t inet6_if_nlmsg_size(void)
{
	return NLMSG_ALIGN(sizeof(struct ifinfomsg))
	       + nla_total_size(IFNAMSIZ) /* IFLA_IFNAME */
	       + nla_total_size(MAX_ADDR_LEN) /* IFLA_ADDRESS */
	       + nla_total_size(4) /* IFLA_MTU */
	       + nla_total_size(4) /* IFLA_LINK */
	       + nla_total_size(1) /* IFLA_OPERSTATE */
	       + nla_total_size(inet6_ifla6_size()); /* IFLA_PROTINFO */
}

static inline void __snmp6_fill_statsdev(u64 *stats, atomic_long_t *mib,
					int bytes)
{
	int i;
	int pad = bytes - sizeof(u64) * ICMP6_MIB_MAX;
	BUG_ON(pad < 0);

	/* Use put_unaligned() because stats may not be aligned for u64. */
	put_unaligned(ICMP6_MIB_MAX, &stats[0]);
	for (i = 1; i < ICMP6_MIB_MAX; i++)
		put_unaligned(atomic_long_read(&mib[i]), &stats[i]);

	memset(&stats[ICMP6_MIB_MAX], 0, pad);
}

static inline void __snmp6_fill_stats64(u64 *stats, void __percpu *mib,
					int bytes, size_t syncpoff)
{
	int i, c;
	u64 buff[IPSTATS_MIB_MAX];
	int pad = bytes - sizeof(u64) * IPSTATS_MIB_MAX;

	BUG_ON(pad < 0);

	memset(buff, 0, sizeof(buff));
	buff[0] = IPSTATS_MIB_MAX;

	for_each_possible_cpu(c) {
		for (i = 1; i < IPSTATS_MIB_MAX; i++)
			buff[i] += snmp_get_cpu_field64(mib, c, i, syncpoff);
	}

	memcpy(stats, buff, IPSTATS_MIB_MAX * sizeof(u64));
	memset(&stats[IPSTATS_MIB_MAX], 0, pad);
}

static void snmp6_fill_stats(u64 *stats, struct inet6_dev *idev, int attrtype,
			     int bytes)
{
	switch (attrtype) {
	case IFLA_INET6_STATS:
		__snmp6_fill_stats64(stats, idev->stats.ipv6, bytes,
				     offsetof(struct ipstats_mib, syncp));
		break;
	case IFLA_INET6_ICMP6STATS:
		__snmp6_fill_statsdev(stats, idev->stats.icmpv6dev->mibs, bytes);
		break;
	}
}

static int inet6_fill_ifla6_attrs(struct sk_buff *skb, struct inet6_dev *idev,
				  u32 ext_filter_mask)
{
	struct nlattr *nla;
	struct ifla_cacheinfo ci;

	if (nla_put_u32(skb, IFLA_INET6_FLAGS, idev->if_flags))
		goto nla_put_failure;
	ci.max_reasm_len = IPV6_MAXPLEN;
	ci.tstamp = cstamp_delta(idev->tstamp);
	ci.reachable_time = jiffies_to_msecs(idev->nd_parms->reachable_time);
	ci.retrans_time = jiffies_to_msecs(NEIGH_VAR(idev->nd_parms, RETRANS_TIME));
	if (nla_put(skb, IFLA_INET6_CACHEINFO, sizeof(ci), &ci))
		goto nla_put_failure;
	nla = nla_reserve(skb, IFLA_INET6_CONF, DEVCONF_MAX * sizeof(s32));
	if (!nla)
		goto nla_put_failure;
	ipv6_store_devconf(&idev->cnf, nla_data(nla), nla_len(nla));

	/* XXX - MC not implemented */

	if (ext_filter_mask & RTEXT_FILTER_SKIP_STATS)
		return 0;

	nla = nla_reserve(skb, IFLA_INET6_STATS, IPSTATS_MIB_MAX * sizeof(u64));
	if (!nla)
		goto nla_put_failure;
	snmp6_fill_stats(nla_data(nla), idev, IFLA_INET6_STATS, nla_len(nla));

	nla = nla_reserve(skb, IFLA_INET6_ICMP6STATS, ICMP6_MIB_MAX * sizeof(u64));
	if (!nla)
		goto nla_put_failure;
	snmp6_fill_stats(nla_data(nla), idev, IFLA_INET6_ICMP6STATS, nla_len(nla));

	nla = nla_reserve(skb, IFLA_INET6_TOKEN, sizeof(struct in6_addr));
	if (!nla)
		goto nla_put_failure;

	if (nla_put_u8(skb, IFLA_INET6_ADDR_GEN_MODE, idev->cnf.addr_gen_mode))
		goto nla_put_failure;

	read_lock_bh(&idev->lock);
	memcpy(nla_data(nla), idev->token.s6_addr, nla_len(nla));
	read_unlock_bh(&idev->lock);

	return 0;

nla_put_failure:
	return -EMSGSIZE;
}

static size_t inet6_get_link_af_size(const struct net_device *dev,
				     u32 ext_filter_mask)
{
	if (!__in6_dev_get(dev))
		return 0;

	return inet6_ifla6_size();
}

static int inet6_fill_link_af(struct sk_buff *skb, const struct net_device *dev,
			      u32 ext_filter_mask)
{
	struct inet6_dev *idev = __in6_dev_get(dev);

	if (!idev)
		return -ENODATA;

	if (inet6_fill_ifla6_attrs(skb, idev, ext_filter_mask) < 0)
		return -EMSGSIZE;

	return 0;
}

static int inet6_set_iftoken(struct inet6_dev *idev, struct in6_addr *token)
{
	struct inet6_ifaddr *ifp;
	struct net_device *dev = idev->dev;
	bool clear_token, update_rs = false;
	struct in6_addr ll_addr;

	ASSERT_RTNL();

	if (!token)
		return -EINVAL;
	if (dev->flags & (IFF_LOOPBACK | IFF_NOARP))
		return -EINVAL;
	if (!ipv6_accept_ra(idev))
		return -EINVAL;
	if (idev->cnf.rtr_solicits == 0)
		return -EINVAL;

	write_lock_bh(&idev->lock);

	BUILD_BUG_ON(sizeof(token->s6_addr) != 16);
	memcpy(idev->token.s6_addr + 8, token->s6_addr + 8, 8);

	write_unlock_bh(&idev->lock);

	clear_token = ipv6_addr_any(token);
	if (clear_token)
		goto update_lft;

	if (!idev->dead && (idev->if_flags & IF_READY) &&
	    !ipv6_get_lladdr(dev, &ll_addr, IFA_F_TENTATIVE |
			     IFA_F_OPTIMISTIC)) {
		/* If we're not ready, then normal ifup will take care
		 * of this. Otherwise, we need to request our rs here.
		 */
		ndisc_send_rs(dev, &ll_addr, &in6addr_linklocal_allrouters);
		update_rs = true;
	}

update_lft:
	write_lock_bh(&idev->lock);

	if (update_rs) {
		idev->if_flags |= IF_RS_SENT;
		idev->rs_interval = rfc3315_s14_backoff_init(
			idev->cnf.rtr_solicit_interval);
		idev->rs_probes = 1;
		addrconf_mod_rs_timer(idev, idev->rs_interval);
	}

	/* Well, that's kinda nasty ... */
	list_for_each_entry(ifp, &idev->addr_list, if_list) {
		spin_lock(&ifp->lock);
		if (ifp->tokenized) {
			ifp->valid_lft = 0;
			ifp->prefered_lft = 0;
		}
		spin_unlock(&ifp->lock);
	}

	write_unlock_bh(&idev->lock);
	inet6_ifinfo_notify(RTM_NEWLINK, idev);
	addrconf_verify_rtnl();
	return 0;
}

static const struct nla_policy inet6_af_policy[IFLA_INET6_MAX + 1] = {
	[IFLA_INET6_ADDR_GEN_MODE]	= { .type = NLA_U8 },
	[IFLA_INET6_TOKEN]		= { .len = sizeof(struct in6_addr) },
};

static int inet6_validate_link_af(const struct net_device *dev,
				  const struct nlattr *nla)
{
	struct nlattr *tb[IFLA_INET6_MAX + 1];

	if (dev && !__in6_dev_get(dev))
		return -EAFNOSUPPORT;

	return nla_parse_nested(tb, IFLA_INET6_MAX, nla, inet6_af_policy,
				NULL);
}

static int check_addr_gen_mode(int mode)
{
	if (mode != IN6_ADDR_GEN_MODE_EUI64 &&
	    mode != IN6_ADDR_GEN_MODE_NONE &&
	    mode != IN6_ADDR_GEN_MODE_STABLE_PRIVACY &&
	    mode != IN6_ADDR_GEN_MODE_RANDOM)
		return -EINVAL;
	return 1;
}

static int check_stable_privacy(struct inet6_dev *idev, struct net *net,
				int mode)
{
	if (mode == IN6_ADDR_GEN_MODE_STABLE_PRIVACY &&
	    !idev->cnf.stable_secret.initialized &&
	    !net->ipv6.devconf_dflt->stable_secret.initialized)
		return -EINVAL;
	return 1;
}

static int inet6_set_link_af(struct net_device *dev, const struct nlattr *nla)
{
	int err = -EINVAL;
	struct inet6_dev *idev = __in6_dev_get(dev);
	struct nlattr *tb[IFLA_INET6_MAX + 1];

	if (!idev)
		return -EAFNOSUPPORT;

	if (nla_parse_nested(tb, IFLA_INET6_MAX, nla, NULL, NULL) < 0)
		BUG();

	if (tb[IFLA_INET6_TOKEN]) {
		err = inet6_set_iftoken(idev, nla_data(tb[IFLA_INET6_TOKEN]));
		if (err)
			return err;
	}

	if (tb[IFLA_INET6_ADDR_GEN_MODE]) {
		u8 mode = nla_get_u8(tb[IFLA_INET6_ADDR_GEN_MODE]);

		if (check_addr_gen_mode(mode) < 0 ||
		    check_stable_privacy(idev, dev_net(dev), mode) < 0)
			return -EINVAL;

		idev->cnf.addr_gen_mode = mode;
		err = 0;
	}

	return err;
}

static int inet6_fill_ifinfo(struct sk_buff *skb, struct inet6_dev *idev,
			     u32 portid, u32 seq, int event, unsigned int flags)
{
	struct net_device *dev = idev->dev;
	struct ifinfomsg *hdr;
	struct nlmsghdr *nlh;
	void *protoinfo;

	nlh = nlmsg_put(skb, portid, seq, event, sizeof(*hdr), flags);
	if (!nlh)
		return -EMSGSIZE;

	hdr = nlmsg_data(nlh);
	hdr->ifi_family = AF_INET6;
	hdr->__ifi_pad = 0;
	hdr->ifi_type = dev->type;
	hdr->ifi_index = dev->ifindex;
	hdr->ifi_flags = dev_get_flags(dev);
	hdr->ifi_change = 0;

	if (nla_put_string(skb, IFLA_IFNAME, dev->name) ||
	    (dev->addr_len &&
	     nla_put(skb, IFLA_ADDRESS, dev->addr_len, dev->dev_addr)) ||
	    nla_put_u32(skb, IFLA_MTU, dev->mtu) ||
	    (dev->ifindex != dev_get_iflink(dev) &&
	     nla_put_u32(skb, IFLA_LINK, dev_get_iflink(dev))) ||
	    nla_put_u8(skb, IFLA_OPERSTATE,
		       netif_running(dev) ? dev->operstate : IF_OPER_DOWN))
		goto nla_put_failure;
	protoinfo = nla_nest_start(skb, IFLA_PROTINFO);
	if (!protoinfo)
		goto nla_put_failure;

	if (inet6_fill_ifla6_attrs(skb, idev, 0) < 0)
		goto nla_put_failure;

	nla_nest_end(skb, protoinfo);
	nlmsg_end(skb, nlh);
	return 0;

nla_put_failure:
	nlmsg_cancel(skb, nlh);
	return -EMSGSIZE;
}

static int inet6_dump_ifinfo(struct sk_buff *skb, struct netlink_callback *cb)
{
	struct net *net = sock_net(skb->sk);
	int h, s_h;
	int idx = 0, s_idx;
	struct net_device *dev;
	struct inet6_dev *idev;
	struct hlist_head *head;

	s_h = cb->args[0];
	s_idx = cb->args[1];

	rcu_read_lock();
	for (h = s_h; h < NETDEV_HASHENTRIES; h++, s_idx = 0) {
		idx = 0;
		head = &net->dev_index_head[h];
		hlist_for_each_entry_rcu(dev, head, index_hlist) {
			if (idx < s_idx)
				goto cont;
			idev = __in6_dev_get(dev);
			if (!idev)
				goto cont;
			if (inet6_fill_ifinfo(skb, idev,
					      NETLINK_CB(cb->skb).portid,
					      cb->nlh->nlmsg_seq,
					      RTM_NEWLINK, NLM_F_MULTI) < 0)
				goto out;
cont:
			idx++;
		}
	}
out:
	rcu_read_unlock();
	cb->args[1] = idx;
	cb->args[0] = h;

	return skb->len;
}

void inet6_ifinfo_notify(int event, struct inet6_dev *idev)
{
	struct sk_buff *skb;
	struct net *net = dev_net(idev->dev);
	int err = -ENOBUFS;

	skb = nlmsg_new(inet6_if_nlmsg_size(), GFP_ATOMIC);
	if (!skb)
		goto errout;

	err = inet6_fill_ifinfo(skb, idev, 0, 0, event, 0);
	if (err < 0) {
		/* -EMSGSIZE implies BUG in inet6_if_nlmsg_size() */
		WARN_ON(err == -EMSGSIZE);
		kfree_skb(skb);
		goto errout;
	}
	rtnl_notify(skb, net, 0, RTNLGRP_IPV6_IFINFO, NULL, GFP_ATOMIC);
	return;
errout:
	if (err < 0)
		rtnl_set_sk_err(net, RTNLGRP_IPV6_IFINFO, err);
}

static inline size_t inet6_prefix_nlmsg_size(void)
{
	return NLMSG_ALIGN(sizeof(struct prefixmsg))
	       + nla_total_size(sizeof(struct in6_addr))
	       + nla_total_size(sizeof(struct prefix_cacheinfo));
}

static int inet6_fill_prefix(struct sk_buff *skb, struct inet6_dev *idev,
			     struct prefix_info *pinfo, u32 portid, u32 seq,
			     int event, unsigned int flags)
{
	struct prefixmsg *pmsg;
	struct nlmsghdr *nlh;
	struct prefix_cacheinfo	ci;

	nlh = nlmsg_put(skb, portid, seq, event, sizeof(*pmsg), flags);
	if (!nlh)
		return -EMSGSIZE;

	pmsg = nlmsg_data(nlh);
	pmsg->prefix_family = AF_INET6;
	pmsg->prefix_pad1 = 0;
	pmsg->prefix_pad2 = 0;
	pmsg->prefix_ifindex = idev->dev->ifindex;
	pmsg->prefix_len = pinfo->prefix_len;
	pmsg->prefix_type = pinfo->type;
	pmsg->prefix_pad3 = 0;
	pmsg->prefix_flags = 0;
	if (pinfo->onlink)
		pmsg->prefix_flags |= IF_PREFIX_ONLINK;
	if (pinfo->autoconf)
		pmsg->prefix_flags |= IF_PREFIX_AUTOCONF;

	if (nla_put(skb, PREFIX_ADDRESS, sizeof(pinfo->prefix), &pinfo->prefix))
		goto nla_put_failure;
	ci.preferred_time = ntohl(pinfo->prefered);
	ci.valid_time = ntohl(pinfo->valid);
	if (nla_put(skb, PREFIX_CACHEINFO, sizeof(ci), &ci))
		goto nla_put_failure;
	nlmsg_end(skb, nlh);
	return 0;

nla_put_failure:
	nlmsg_cancel(skb, nlh);
	return -EMSGSIZE;
}

static void inet6_prefix_notify(int event, struct inet6_dev *idev,
			 struct prefix_info *pinfo)
{
	struct sk_buff *skb;
	struct net *net = dev_net(idev->dev);
	int err = -ENOBUFS;

	skb = nlmsg_new(inet6_prefix_nlmsg_size(), GFP_ATOMIC);
	if (!skb)
		goto errout;

	err = inet6_fill_prefix(skb, idev, pinfo, 0, 0, event, 0);
	if (err < 0) {
		/* -EMSGSIZE implies BUG in inet6_prefix_nlmsg_size() */
		WARN_ON(err == -EMSGSIZE);
		kfree_skb(skb);
		goto errout;
	}
	rtnl_notify(skb, net, 0, RTNLGRP_IPV6_PREFIX, NULL, GFP_ATOMIC);
	return;
errout:
	if (err < 0)
		rtnl_set_sk_err(net, RTNLGRP_IPV6_PREFIX, err);
}

static void __ipv6_ifa_notify(int event, struct inet6_ifaddr *ifp)
{
	struct net *net = dev_net(ifp->idev->dev);

	if (event)
		ASSERT_RTNL();

	inet6_ifa_notify(event ? : RTM_NEWADDR, ifp);

	switch (event) {
	case RTM_NEWADDR:
		/*
		 * If the address was optimistic we inserted the route at the
		 * start of our DAD process, so we don't need to do it again.
		 * If the device was taken down in the middle of the DAD
		 * cycle there is a race where we could get here without a
		 * host route, so nothing to insert. That will be fixed when
		 * the device is brought up.
		 */
<<<<<<< HEAD
		if (!rcu_access_pointer(ifp->rt->rt6i_node))
			ip6_ins_rt(ifp->rt);
=======
		if (ifp->rt && !rcu_access_pointer(ifp->rt->fib6_node)) {
			ip6_ins_rt(net, ifp->rt);
		} else if (!ifp->rt && (ifp->idev->dev->flags & IFF_UP)) {
			pr_warn("BUG: Address %pI6c on device %s is missing its host route.\n",
				&ifp->addr, ifp->idev->dev->name);
		}

>>>>>>> 286cd8c7
		if (ifp->idev->cnf.forwarding)
			addrconf_join_anycast(ifp);
		if (!ipv6_addr_any(&ifp->peer_addr))
			addrconf_prefix_route(&ifp->peer_addr, 128,
					      ifp->rt_priority, ifp->idev->dev,
					      0, 0, GFP_ATOMIC);
		break;
	case RTM_DELADDR:
		if (ifp->idev->cnf.forwarding)
			addrconf_leave_anycast(ifp);
		addrconf_leave_solict(ifp->idev, &ifp->addr);
		if (!ipv6_addr_any(&ifp->peer_addr)) {
			struct fib6_info *rt;

			rt = addrconf_get_prefix_route(&ifp->peer_addr, 128,
						       ifp->idev->dev, 0, 0);
			if (rt)
				ip6_del_rt(net, rt);
		}
		if (ifp->rt) {
			ip6_del_rt(net, ifp->rt);
			ifp->rt = NULL;
		}
		rt_genid_bump_ipv6(net);
		break;
	}
	atomic_inc(&net->ipv6.dev_addr_genid);
}

static void ipv6_ifa_notify(int event, struct inet6_ifaddr *ifp)
{
	rcu_read_lock_bh();
	if (likely(ifp->idev->dead == 0))
		__ipv6_ifa_notify(event, ifp);
	rcu_read_unlock_bh();
}

#ifdef CONFIG_SYSCTL

static
int addrconf_sysctl_forward(struct ctl_table *ctl, int write,
			   void __user *buffer, size_t *lenp, loff_t *ppos)
{
	int *valp = ctl->data;
	int val = *valp;
	loff_t pos = *ppos;
	struct ctl_table lctl;
	int ret;

	/*
	 * ctl->data points to idev->cnf.forwarding, we should
	 * not modify it until we get the rtnl lock.
	 */
	lctl = *ctl;
	lctl.data = &val;

	ret = proc_dointvec(&lctl, write, buffer, lenp, ppos);

	if (write)
		ret = addrconf_fixup_forwarding(ctl, valp, val);
	if (ret)
		*ppos = pos;
	return ret;
}

static
int addrconf_sysctl_mtu(struct ctl_table *ctl, int write,
			void __user *buffer, size_t *lenp, loff_t *ppos)
{
	struct inet6_dev *idev = ctl->extra1;
	int min_mtu = IPV6_MIN_MTU;
	struct ctl_table lctl;

	lctl = *ctl;
	lctl.extra1 = &min_mtu;
	lctl.extra2 = idev ? &idev->dev->mtu : NULL;

	return proc_dointvec_minmax(&lctl, write, buffer, lenp, ppos);
}

static void dev_disable_change(struct inet6_dev *idev)
{
	struct netdev_notifier_info info;

	if (!idev || !idev->dev)
		return;

	netdev_notifier_info_init(&info, idev->dev);
	if (idev->cnf.disable_ipv6)
		addrconf_notify(NULL, NETDEV_DOWN, &info);
	else
		addrconf_notify(NULL, NETDEV_UP, &info);
}

static void addrconf_disable_change(struct net *net, __s32 newf)
{
	struct net_device *dev;
	struct inet6_dev *idev;

	for_each_netdev(net, dev) {
		idev = __in6_dev_get(dev);
		if (idev) {
			int changed = (!idev->cnf.disable_ipv6) ^ (!newf);
			idev->cnf.disable_ipv6 = newf;
			if (changed)
				dev_disable_change(idev);
		}
	}
}

static int addrconf_disable_ipv6(struct ctl_table *table, int *p, int newf)
{
	struct net *net;
	int old;

	if (!rtnl_trylock())
		return restart_syscall();

	net = (struct net *)table->extra2;
	old = *p;
	*p = newf;

	if (p == &net->ipv6.devconf_dflt->disable_ipv6) {
		rtnl_unlock();
		return 0;
	}

	if (p == &net->ipv6.devconf_all->disable_ipv6) {
		net->ipv6.devconf_dflt->disable_ipv6 = newf;
		addrconf_disable_change(net, newf);
	} else if ((!newf) ^ (!old))
		dev_disable_change((struct inet6_dev *)table->extra1);

	rtnl_unlock();
	return 0;
}

static
int addrconf_sysctl_disable(struct ctl_table *ctl, int write,
			    void __user *buffer, size_t *lenp, loff_t *ppos)
{
	int *valp = ctl->data;
	int val = *valp;
	loff_t pos = *ppos;
	struct ctl_table lctl;
	int ret;

	/*
	 * ctl->data points to idev->cnf.disable_ipv6, we should
	 * not modify it until we get the rtnl lock.
	 */
	lctl = *ctl;
	lctl.data = &val;

	ret = proc_dointvec(&lctl, write, buffer, lenp, ppos);

	if (write)
		ret = addrconf_disable_ipv6(ctl, valp, val);
	if (ret)
		*ppos = pos;
	return ret;
}

static
int addrconf_sysctl_proxy_ndp(struct ctl_table *ctl, int write,
			      void __user *buffer, size_t *lenp, loff_t *ppos)
{
	int *valp = ctl->data;
	int ret;
	int old, new;

	old = *valp;
	ret = proc_dointvec(ctl, write, buffer, lenp, ppos);
	new = *valp;

	if (write && old != new) {
		struct net *net = ctl->extra2;

		if (!rtnl_trylock())
			return restart_syscall();

		if (valp == &net->ipv6.devconf_dflt->proxy_ndp)
			inet6_netconf_notify_devconf(net, RTM_NEWNETCONF,
						     NETCONFA_PROXY_NEIGH,
						     NETCONFA_IFINDEX_DEFAULT,
						     net->ipv6.devconf_dflt);
		else if (valp == &net->ipv6.devconf_all->proxy_ndp)
			inet6_netconf_notify_devconf(net, RTM_NEWNETCONF,
						     NETCONFA_PROXY_NEIGH,
						     NETCONFA_IFINDEX_ALL,
						     net->ipv6.devconf_all);
		else {
			struct inet6_dev *idev = ctl->extra1;

			inet6_netconf_notify_devconf(net, RTM_NEWNETCONF,
						     NETCONFA_PROXY_NEIGH,
						     idev->dev->ifindex,
						     &idev->cnf);
		}
		rtnl_unlock();
	}

	return ret;
}

static int addrconf_sysctl_addr_gen_mode(struct ctl_table *ctl, int write,
					 void __user *buffer, size_t *lenp,
					 loff_t *ppos)
{
	int ret = 0;
	u32 new_val;
	struct inet6_dev *idev = (struct inet6_dev *)ctl->extra1;
	struct net *net = (struct net *)ctl->extra2;
	struct ctl_table tmp = {
		.data = &new_val,
		.maxlen = sizeof(new_val),
		.mode = ctl->mode,
	};

	if (!rtnl_trylock())
		return restart_syscall();

	new_val = *((u32 *)ctl->data);

	ret = proc_douintvec(&tmp, write, buffer, lenp, ppos);
	if (ret != 0)
		goto out;

	if (write) {
		if (check_addr_gen_mode(new_val) < 0) {
			ret = -EINVAL;
			goto out;
		}

		if (idev) {
			if (check_stable_privacy(idev, net, new_val) < 0) {
				ret = -EINVAL;
				goto out;
			}

			if (idev->cnf.addr_gen_mode != new_val) {
				idev->cnf.addr_gen_mode = new_val;
				addrconf_dev_config(idev->dev);
			}
		} else if (&net->ipv6.devconf_all->addr_gen_mode == ctl->data) {
			struct net_device *dev;

			net->ipv6.devconf_dflt->addr_gen_mode = new_val;
			for_each_netdev(net, dev) {
				idev = __in6_dev_get(dev);
				if (idev &&
				    idev->cnf.addr_gen_mode != new_val) {
					idev->cnf.addr_gen_mode = new_val;
					addrconf_dev_config(idev->dev);
				}
			}
		}

		*((u32 *)ctl->data) = new_val;
	}

out:
	rtnl_unlock();

	return ret;
}

static int addrconf_sysctl_stable_secret(struct ctl_table *ctl, int write,
					 void __user *buffer, size_t *lenp,
					 loff_t *ppos)
{
	int err;
	struct in6_addr addr;
	char str[IPV6_MAX_STRLEN];
	struct ctl_table lctl = *ctl;
	struct net *net = ctl->extra2;
	struct ipv6_stable_secret *secret = ctl->data;

	if (&net->ipv6.devconf_all->stable_secret == ctl->data)
		return -EIO;

	lctl.maxlen = IPV6_MAX_STRLEN;
	lctl.data = str;

	if (!rtnl_trylock())
		return restart_syscall();

	if (!write && !secret->initialized) {
		err = -EIO;
		goto out;
	}

	err = snprintf(str, sizeof(str), "%pI6", &secret->secret);
	if (err >= sizeof(str)) {
		err = -EIO;
		goto out;
	}

	err = proc_dostring(&lctl, write, buffer, lenp, ppos);
	if (err || !write)
		goto out;

	if (in6_pton(str, -1, addr.in6_u.u6_addr8, -1, NULL) != 1) {
		err = -EIO;
		goto out;
	}

	secret->initialized = true;
	secret->secret = addr;

	if (&net->ipv6.devconf_dflt->stable_secret == ctl->data) {
		struct net_device *dev;

		for_each_netdev(net, dev) {
			struct inet6_dev *idev = __in6_dev_get(dev);

			if (idev) {
				idev->cnf.addr_gen_mode =
					IN6_ADDR_GEN_MODE_STABLE_PRIVACY;
			}
		}
	} else {
		struct inet6_dev *idev = ctl->extra1;

		idev->cnf.addr_gen_mode = IN6_ADDR_GEN_MODE_STABLE_PRIVACY;
	}

out:
	rtnl_unlock();

	return err;
}

static
int addrconf_sysctl_ignore_routes_with_linkdown(struct ctl_table *ctl,
						int write,
						void __user *buffer,
						size_t *lenp,
						loff_t *ppos)
{
	int *valp = ctl->data;
	int val = *valp;
	loff_t pos = *ppos;
	struct ctl_table lctl;
	int ret;

	/* ctl->data points to idev->cnf.ignore_routes_when_linkdown
	 * we should not modify it until we get the rtnl lock.
	 */
	lctl = *ctl;
	lctl.data = &val;

	ret = proc_dointvec(&lctl, write, buffer, lenp, ppos);

	if (write)
		ret = addrconf_fixup_linkdown(ctl, valp, val);
	if (ret)
		*ppos = pos;
	return ret;
}

<<<<<<< HEAD
static struct addrconf_sysctl_table
{
	struct ctl_table_header *sysctl_header;
	struct ctl_table addrconf_vars[DEVCONF_MAX+1];
} addrconf_sysctl __read_mostly = {
	.sysctl_header = NULL,
	.addrconf_vars = {
		{
			.procname	= "forwarding",
			.data		= &ipv6_devconf.forwarding,
			.maxlen		= sizeof(int),
			.mode		= 0644,
			.proc_handler	= addrconf_sysctl_forward,
		},
		{
			.procname	= "hop_limit",
			.data		= &ipv6_devconf.hop_limit,
			.maxlen		= sizeof(int),
			.mode		= 0644,
			.proc_handler	= proc_dointvec,
		},
		{
			.procname	= "mtu",
			.data		= &ipv6_devconf.mtu6,
			.maxlen		= sizeof(int),
			.mode		= 0644,
			.proc_handler	= addrconf_sysctl_mtu,
		},
		{
			.procname	= "accept_ra",
			.data		= &ipv6_devconf.accept_ra,
			.maxlen		= sizeof(int),
			.mode		= 0644,
			.proc_handler	= proc_dointvec,
		},
		{
			.procname	= "accept_redirects",
			.data		= &ipv6_devconf.accept_redirects,
			.maxlen		= sizeof(int),
			.mode		= 0644,
			.proc_handler	= proc_dointvec,
		},
		{
			.procname	= "autoconf",
			.data		= &ipv6_devconf.autoconf,
			.maxlen		= sizeof(int),
			.mode		= 0644,
			.proc_handler	= proc_dointvec,
		},
		{
			.procname	= "dad_transmits",
			.data		= &ipv6_devconf.dad_transmits,
			.maxlen		= sizeof(int),
			.mode		= 0644,
			.proc_handler	= proc_dointvec,
		},
		{
			.procname	= "router_solicitations",
			.data		= &ipv6_devconf.rtr_solicits,
			.maxlen		= sizeof(int),
			.mode		= 0644,
			.proc_handler	= proc_dointvec,
		},
		{
			.procname	= "router_solicitation_interval",
			.data		= &ipv6_devconf.rtr_solicit_interval,
			.maxlen		= sizeof(int),
			.mode		= 0644,
			.proc_handler	= proc_dointvec_jiffies,
		},
		{
			.procname	= "router_solicitation_max_interval",
			.data		= &ipv6_devconf.rtr_solicit_max_interval,
			.maxlen		= sizeof(int),
			.mode		= 0644,
			.proc_handler	= proc_dointvec_jiffies,
		},
		{
			.procname	= "router_solicitation_delay",
			.data		= &ipv6_devconf.rtr_solicit_delay,
			.maxlen		= sizeof(int),
			.mode		= 0644,
			.proc_handler	= proc_dointvec_jiffies,
		},
		{
			.procname	= "force_mld_version",
			.data		= &ipv6_devconf.force_mld_version,
			.maxlen		= sizeof(int),
			.mode		= 0644,
			.proc_handler	= proc_dointvec,
		},
		{
			.procname	= "mldv1_unsolicited_report_interval",
			.data		=
				&ipv6_devconf.mldv1_unsolicited_report_interval,
			.maxlen		= sizeof(int),
			.mode		= 0644,
			.proc_handler	= proc_dointvec_ms_jiffies,
		},
		{
			.procname	= "mldv2_unsolicited_report_interval",
			.data		=
				&ipv6_devconf.mldv2_unsolicited_report_interval,
			.maxlen		= sizeof(int),
			.mode		= 0644,
			.proc_handler	= proc_dointvec_ms_jiffies,
		},
		{
			.procname	= "use_tempaddr",
			.data		= &ipv6_devconf.use_tempaddr,
			.maxlen		= sizeof(int),
			.mode		= 0644,
			.proc_handler	= proc_dointvec,
		},
		{
			.procname	= "temp_valid_lft",
			.data		= &ipv6_devconf.temp_valid_lft,
			.maxlen		= sizeof(int),
			.mode		= 0644,
			.proc_handler	= proc_dointvec,
		},
		{
			.procname	= "temp_prefered_lft",
			.data		= &ipv6_devconf.temp_prefered_lft,
			.maxlen		= sizeof(int),
			.mode		= 0644,
			.proc_handler	= proc_dointvec,
		},
		{
			.procname	= "regen_max_retry",
			.data		= &ipv6_devconf.regen_max_retry,
			.maxlen		= sizeof(int),
			.mode		= 0644,
			.proc_handler	= proc_dointvec,
		},
		{
			.procname	= "max_desync_factor",
			.data		= &ipv6_devconf.max_desync_factor,
			.maxlen		= sizeof(int),
			.mode		= 0644,
			.proc_handler	= proc_dointvec,
		},
		{
			.procname	= "max_addresses",
			.data		= &ipv6_devconf.max_addresses,
			.maxlen		= sizeof(int),
			.mode		= 0644,
			.proc_handler	= proc_dointvec,
		},
		{
			.procname	= "accept_ra_defrtr",
			.data		= &ipv6_devconf.accept_ra_defrtr,
			.maxlen		= sizeof(int),
			.mode		= 0644,
			.proc_handler	= proc_dointvec,
		},
		{
			.procname	= "accept_ra_min_hop_limit",
			.data		= &ipv6_devconf.accept_ra_min_hop_limit,
			.maxlen		= sizeof(int),
			.mode		= 0644,
			.proc_handler	= proc_dointvec,
		},
		{
			.procname	= "accept_ra_pinfo",
			.data		= &ipv6_devconf.accept_ra_pinfo,
			.maxlen		= sizeof(int),
			.mode		= 0644,
			.proc_handler	= proc_dointvec,
		},
=======
static
void addrconf_set_nopolicy(struct rt6_info *rt, int action)
{
	if (rt) {
		if (action)
			rt->dst.flags |= DST_NOPOLICY;
		else
			rt->dst.flags &= ~DST_NOPOLICY;
	}
}

static
void addrconf_disable_policy_idev(struct inet6_dev *idev, int val)
{
	struct inet6_ifaddr *ifa;

	read_lock_bh(&idev->lock);
	list_for_each_entry(ifa, &idev->addr_list, if_list) {
		spin_lock(&ifa->lock);
		if (ifa->rt) {
			struct fib6_info *rt = ifa->rt;
			int cpu;

			rcu_read_lock();
			ifa->rt->dst_nopolicy = val ? true : false;
			if (rt->rt6i_pcpu) {
				for_each_possible_cpu(cpu) {
					struct rt6_info **rtp;

					rtp = per_cpu_ptr(rt->rt6i_pcpu, cpu);
					addrconf_set_nopolicy(*rtp, val);
				}
			}
			rcu_read_unlock();
		}
		spin_unlock(&ifa->lock);
	}
	read_unlock_bh(&idev->lock);
}

static
int addrconf_disable_policy(struct ctl_table *ctl, int *valp, int val)
{
	struct inet6_dev *idev;
	struct net *net;

	if (!rtnl_trylock())
		return restart_syscall();

	*valp = val;

	net = (struct net *)ctl->extra2;
	if (valp == &net->ipv6.devconf_dflt->disable_policy) {
		rtnl_unlock();
		return 0;
	}

	if (valp == &net->ipv6.devconf_all->disable_policy)  {
		struct net_device *dev;

		for_each_netdev(net, dev) {
			idev = __in6_dev_get(dev);
			if (idev)
				addrconf_disable_policy_idev(idev, val);
		}
	} else {
		idev = (struct inet6_dev *)ctl->extra1;
		addrconf_disable_policy_idev(idev, val);
	}

	rtnl_unlock();
	return 0;
}

static
int addrconf_sysctl_disable_policy(struct ctl_table *ctl, int write,
				   void __user *buffer, size_t *lenp,
				   loff_t *ppos)
{
	int *valp = ctl->data;
	int val = *valp;
	loff_t pos = *ppos;
	struct ctl_table lctl;
	int ret;

	lctl = *ctl;
	lctl.data = &val;
	ret = proc_dointvec(&lctl, write, buffer, lenp, ppos);

	if (write && (*valp != val))
		ret = addrconf_disable_policy(ctl, valp, val);

	if (ret)
		*ppos = pos;

	return ret;
}

static int minus_one = -1;
static const int zero = 0;
static const int one = 1;
static const int two_five_five = 255;

static const struct ctl_table addrconf_sysctl[] = {
	{
		.procname	= "forwarding",
		.data		= &ipv6_devconf.forwarding,
		.maxlen		= sizeof(int),
		.mode		= 0644,
		.proc_handler	= addrconf_sysctl_forward,
	},
	{
		.procname	= "hop_limit",
		.data		= &ipv6_devconf.hop_limit,
		.maxlen		= sizeof(int),
		.mode		= 0644,
		.proc_handler	= proc_dointvec_minmax,
		.extra1		= (void *)&one,
		.extra2		= (void *)&two_five_five,
	},
	{
		.procname	= "mtu",
		.data		= &ipv6_devconf.mtu6,
		.maxlen		= sizeof(int),
		.mode		= 0644,
		.proc_handler	= addrconf_sysctl_mtu,
	},
	{
		.procname	= "accept_ra",
		.data		= &ipv6_devconf.accept_ra,
		.maxlen		= sizeof(int),
		.mode		= 0644,
		.proc_handler	= proc_dointvec,
	},
	{
		.procname	= "accept_redirects",
		.data		= &ipv6_devconf.accept_redirects,
		.maxlen		= sizeof(int),
		.mode		= 0644,
		.proc_handler	= proc_dointvec,
	},
	{
		.procname	= "autoconf",
		.data		= &ipv6_devconf.autoconf,
		.maxlen		= sizeof(int),
		.mode		= 0644,
		.proc_handler	= proc_dointvec,
	},
	{
		.procname	= "dad_transmits",
		.data		= &ipv6_devconf.dad_transmits,
		.maxlen		= sizeof(int),
		.mode		= 0644,
		.proc_handler	= proc_dointvec,
	},
	{
		.procname	= "router_solicitations",
		.data		= &ipv6_devconf.rtr_solicits,
		.maxlen		= sizeof(int),
		.mode		= 0644,
		.proc_handler	= proc_dointvec_minmax,
		.extra1		= &minus_one,
	},
	{
		.procname	= "router_solicitation_interval",
		.data		= &ipv6_devconf.rtr_solicit_interval,
		.maxlen		= sizeof(int),
		.mode		= 0644,
		.proc_handler	= proc_dointvec_jiffies,
	},
	{
		.procname	= "router_solicitation_max_interval",
		.data		= &ipv6_devconf.rtr_solicit_max_interval,
		.maxlen		= sizeof(int),
		.mode		= 0644,
		.proc_handler	= proc_dointvec_jiffies,
	},
	{
		.procname	= "router_solicitation_delay",
		.data		= &ipv6_devconf.rtr_solicit_delay,
		.maxlen		= sizeof(int),
		.mode		= 0644,
		.proc_handler	= proc_dointvec_jiffies,
	},
	{
		.procname	= "force_mld_version",
		.data		= &ipv6_devconf.force_mld_version,
		.maxlen		= sizeof(int),
		.mode		= 0644,
		.proc_handler	= proc_dointvec,
	},
	{
		.procname	= "mldv1_unsolicited_report_interval",
		.data		=
			&ipv6_devconf.mldv1_unsolicited_report_interval,
		.maxlen		= sizeof(int),
		.mode		= 0644,
		.proc_handler	= proc_dointvec_ms_jiffies,
	},
	{
		.procname	= "mldv2_unsolicited_report_interval",
		.data		=
			&ipv6_devconf.mldv2_unsolicited_report_interval,
		.maxlen		= sizeof(int),
		.mode		= 0644,
		.proc_handler	= proc_dointvec_ms_jiffies,
	},
	{
		.procname	= "use_tempaddr",
		.data		= &ipv6_devconf.use_tempaddr,
		.maxlen		= sizeof(int),
		.mode		= 0644,
		.proc_handler	= proc_dointvec,
	},
	{
		.procname	= "temp_valid_lft",
		.data		= &ipv6_devconf.temp_valid_lft,
		.maxlen		= sizeof(int),
		.mode		= 0644,
		.proc_handler	= proc_dointvec,
	},
	{
		.procname	= "temp_prefered_lft",
		.data		= &ipv6_devconf.temp_prefered_lft,
		.maxlen		= sizeof(int),
		.mode		= 0644,
		.proc_handler	= proc_dointvec,
	},
	{
		.procname	= "regen_max_retry",
		.data		= &ipv6_devconf.regen_max_retry,
		.maxlen		= sizeof(int),
		.mode		= 0644,
		.proc_handler	= proc_dointvec,
	},
	{
		.procname	= "max_desync_factor",
		.data		= &ipv6_devconf.max_desync_factor,
		.maxlen		= sizeof(int),
		.mode		= 0644,
		.proc_handler	= proc_dointvec,
	},
	{
		.procname	= "max_addresses",
		.data		= &ipv6_devconf.max_addresses,
		.maxlen		= sizeof(int),
		.mode		= 0644,
		.proc_handler	= proc_dointvec,
	},
	{
		.procname	= "accept_ra_defrtr",
		.data		= &ipv6_devconf.accept_ra_defrtr,
		.maxlen		= sizeof(int),
		.mode		= 0644,
		.proc_handler	= proc_dointvec,
	},
	{
		.procname	= "accept_ra_min_hop_limit",
		.data		= &ipv6_devconf.accept_ra_min_hop_limit,
		.maxlen		= sizeof(int),
		.mode		= 0644,
		.proc_handler	= proc_dointvec,
	},
	{
		.procname	= "accept_ra_pinfo",
		.data		= &ipv6_devconf.accept_ra_pinfo,
		.maxlen		= sizeof(int),
		.mode		= 0644,
		.proc_handler	= proc_dointvec,
	},
>>>>>>> 286cd8c7
#ifdef CONFIG_IPV6_ROUTER_PREF
	{
		.procname	= "accept_ra_rtr_pref",
		.data		= &ipv6_devconf.accept_ra_rtr_pref,
		.maxlen		= sizeof(int),
		.mode		= 0644,
		.proc_handler	= proc_dointvec,
	},
	{
		.procname	= "router_probe_interval",
		.data		= &ipv6_devconf.rtr_probe_interval,
		.maxlen		= sizeof(int),
		.mode		= 0644,
		.proc_handler	= proc_dointvec_jiffies,
	},
#ifdef CONFIG_IPV6_ROUTE_INFO
<<<<<<< HEAD
		{
			.procname	= "accept_ra_rt_info_min_plen",
			.data		= &ipv6_devconf.accept_ra_rt_info_min_plen,
			.maxlen		= sizeof(int),
			.mode		= 0644,
			.proc_handler	= proc_dointvec,
		},
		{
			.procname	= "accept_ra_rt_info_max_plen",
			.data		= &ipv6_devconf.accept_ra_rt_info_max_plen,
			.maxlen		= sizeof(int),
			.mode		= 0644,
			.proc_handler	= proc_dointvec,
		},
#endif
#endif
		{
			.procname	= "accept_ra_rt_table",
			.data		= &ipv6_devconf.accept_ra_rt_table,
			.maxlen		= sizeof(int),
			.mode		= 0644,
			.proc_handler	= proc_dointvec,
		},
		{
			.procname	= "proxy_ndp",
			.data		= &ipv6_devconf.proxy_ndp,
			.maxlen		= sizeof(int),
			.mode		= 0644,
			.proc_handler	= addrconf_sysctl_proxy_ndp,
		},
		{
			.procname	= "accept_source_route",
			.data		= &ipv6_devconf.accept_source_route,
			.maxlen		= sizeof(int),
			.mode		= 0644,
			.proc_handler	= proc_dointvec,
		},
=======
	{
		.procname	= "accept_ra_rt_info_min_plen",
		.data		= &ipv6_devconf.accept_ra_rt_info_min_plen,
		.maxlen		= sizeof(int),
		.mode		= 0644,
		.proc_handler	= proc_dointvec,
	},
	{
		.procname	= "accept_ra_rt_info_max_plen",
		.data		= &ipv6_devconf.accept_ra_rt_info_max_plen,
		.maxlen		= sizeof(int),
		.mode		= 0644,
		.proc_handler	= proc_dointvec,
	},
#endif
#endif
	{
		.procname	= "accept_ra_rt_table",
		.data		= &ipv6_devconf.accept_ra_rt_table,
		.maxlen		= sizeof(int),
		.mode		= 0644,
		.proc_handler	= proc_dointvec,
	},
	{
		.procname	= "proxy_ndp",
		.data		= &ipv6_devconf.proxy_ndp,
		.maxlen		= sizeof(int),
		.mode		= 0644,
		.proc_handler	= addrconf_sysctl_proxy_ndp,
	},
	{
		.procname	= "accept_source_route",
		.data		= &ipv6_devconf.accept_source_route,
		.maxlen		= sizeof(int),
		.mode		= 0644,
		.proc_handler	= proc_dointvec,
	},
>>>>>>> 286cd8c7
#ifdef CONFIG_IPV6_OPTIMISTIC_DAD
	{
		.procname	= "optimistic_dad",
		.data		= &ipv6_devconf.optimistic_dad,
		.maxlen		= sizeof(int),
		.mode		= 0644,
		.proc_handler   = proc_dointvec,
	},
	{
		.procname	= "use_optimistic",
		.data		= &ipv6_devconf.use_optimistic,
		.maxlen		= sizeof(int),
		.mode		= 0644,
		.proc_handler	= proc_dointvec,
	},
#endif
#ifdef CONFIG_IPV6_MROUTE
	{
		.procname	= "mc_forwarding",
		.data		= &ipv6_devconf.mc_forwarding,
		.maxlen		= sizeof(int),
		.mode		= 0444,
		.proc_handler	= proc_dointvec,
	},
#endif
<<<<<<< HEAD
		{
			.procname	= "disable_ipv6",
			.data		= &ipv6_devconf.disable_ipv6,
			.maxlen		= sizeof(int),
			.mode		= 0644,
			.proc_handler	= addrconf_sysctl_disable,
		},
		{
			.procname	= "accept_dad",
			.data		= &ipv6_devconf.accept_dad,
			.maxlen		= sizeof(int),
			.mode		= 0644,
			.proc_handler	= proc_dointvec,
		},
		{
			.procname       = "force_tllao",
			.data           = &ipv6_devconf.force_tllao,
			.maxlen         = sizeof(int),
			.mode           = 0644,
			.proc_handler   = proc_dointvec
		},
		{
			.procname       = "ndisc_notify",
			.data           = &ipv6_devconf.ndisc_notify,
			.maxlen         = sizeof(int),
			.mode           = 0644,
			.proc_handler   = proc_dointvec
		},
		{
			.procname	= "suppress_frag_ndisc",
			.data		= &ipv6_devconf.suppress_frag_ndisc,
			.maxlen		= sizeof(int),
			.mode		= 0644,
			.proc_handler	= proc_dointvec
		},
		{
			.procname	= "accept_ra_from_local",
			.data		= &ipv6_devconf.accept_ra_from_local,
			.maxlen		= sizeof(int),
			.mode		= 0644,
			.proc_handler	= proc_dointvec,
		},
		{
			.procname	= "accept_ra_mtu",
			.data		= &ipv6_devconf.accept_ra_mtu,
			.maxlen		= sizeof(int),
			.mode		= 0644,
			.proc_handler	= proc_dointvec,
		},
		{
			.procname	= "accept_ra_prefix_route",
			.data		= &ipv6_devconf.accept_ra_prefix_route,
			.maxlen		= sizeof(int),
			.mode		= 0644,
			.proc_handler	= proc_dointvec,
		},
		{
			.procname	= "stable_secret",
			.data		= &ipv6_devconf.stable_secret,
			.maxlen		= IPV6_MAX_STRLEN,
			.mode		= 0600,
			.proc_handler	= addrconf_sysctl_stable_secret,
		},
		{
			.procname       = "use_oif_addrs_only",
			.data           = &ipv6_devconf.use_oif_addrs_only,
			.maxlen         = sizeof(int),
			.mode           = 0644,
			.proc_handler   = proc_dointvec,
		},
		{
			.procname	= "ignore_routes_with_linkdown",
			.data		= &ipv6_devconf.ignore_routes_with_linkdown,
			.maxlen		= sizeof(int),
			.mode		= 0644,
			.proc_handler	= addrconf_sysctl_ignore_routes_with_linkdown,
		},
		{
			/* sentinel */
		}
=======
	{
		.procname	= "disable_ipv6",
		.data		= &ipv6_devconf.disable_ipv6,
		.maxlen		= sizeof(int),
		.mode		= 0644,
		.proc_handler	= addrconf_sysctl_disable,
	},
	{
		.procname	= "accept_dad",
		.data		= &ipv6_devconf.accept_dad,
		.maxlen		= sizeof(int),
		.mode		= 0644,
		.proc_handler	= proc_dointvec,
	},
	{
		.procname	= "force_tllao",
		.data		= &ipv6_devconf.force_tllao,
		.maxlen		= sizeof(int),
		.mode		= 0644,
		.proc_handler	= proc_dointvec
	},
	{
		.procname	= "ndisc_notify",
		.data		= &ipv6_devconf.ndisc_notify,
		.maxlen		= sizeof(int),
		.mode		= 0644,
		.proc_handler	= proc_dointvec
	},
	{
		.procname	= "suppress_frag_ndisc",
		.data		= &ipv6_devconf.suppress_frag_ndisc,
		.maxlen		= sizeof(int),
		.mode		= 0644,
		.proc_handler	= proc_dointvec
	},
	{
		.procname	= "accept_ra_from_local",
		.data		= &ipv6_devconf.accept_ra_from_local,
		.maxlen		= sizeof(int),
		.mode		= 0644,
		.proc_handler	= proc_dointvec,
	},
	{
		.procname	= "accept_ra_mtu",
		.data		= &ipv6_devconf.accept_ra_mtu,
		.maxlen		= sizeof(int),
		.mode		= 0644,
		.proc_handler	= proc_dointvec,
	},
	{
		.procname	= "stable_secret",
		.data		= &ipv6_devconf.stable_secret,
		.maxlen		= IPV6_MAX_STRLEN,
		.mode		= 0600,
		.proc_handler	= addrconf_sysctl_stable_secret,
	},
	{
		.procname	= "use_oif_addrs_only",
		.data		= &ipv6_devconf.use_oif_addrs_only,
		.maxlen		= sizeof(int),
		.mode		= 0644,
		.proc_handler	= proc_dointvec,
	},
	{
		.procname	= "ignore_routes_with_linkdown",
		.data		= &ipv6_devconf.ignore_routes_with_linkdown,
		.maxlen		= sizeof(int),
		.mode		= 0644,
		.proc_handler	= addrconf_sysctl_ignore_routes_with_linkdown,
	},
	{
		.procname	= "drop_unicast_in_l2_multicast",
		.data		= &ipv6_devconf.drop_unicast_in_l2_multicast,
		.maxlen		= sizeof(int),
		.mode		= 0644,
		.proc_handler	= proc_dointvec,
	},
	{
		.procname	= "drop_unsolicited_na",
		.data		= &ipv6_devconf.drop_unsolicited_na,
		.maxlen		= sizeof(int),
		.mode		= 0644,
		.proc_handler	= proc_dointvec,
	},
	{
		.procname	= "keep_addr_on_down",
		.data		= &ipv6_devconf.keep_addr_on_down,
		.maxlen		= sizeof(int),
		.mode		= 0644,
		.proc_handler	= proc_dointvec,

	},
	{
		.procname	= "seg6_enabled",
		.data		= &ipv6_devconf.seg6_enabled,
		.maxlen		= sizeof(int),
		.mode		= 0644,
		.proc_handler	= proc_dointvec,
	},
#ifdef CONFIG_IPV6_SEG6_HMAC
	{
		.procname	= "seg6_require_hmac",
		.data		= &ipv6_devconf.seg6_require_hmac,
		.maxlen		= sizeof(int),
		.mode		= 0644,
		.proc_handler	= proc_dointvec,
>>>>>>> 286cd8c7
	},
#endif
	{
		.procname       = "enhanced_dad",
		.data           = &ipv6_devconf.enhanced_dad,
		.maxlen         = sizeof(int),
		.mode           = 0644,
		.proc_handler   = proc_dointvec,
	},
	{
		.procname		= "addr_gen_mode",
		.data			= &ipv6_devconf.addr_gen_mode,
		.maxlen			= sizeof(int),
		.mode			= 0644,
		.proc_handler	= addrconf_sysctl_addr_gen_mode,
	},
	{
		.procname       = "disable_policy",
		.data           = &ipv6_devconf.disable_policy,
		.maxlen         = sizeof(int),
		.mode           = 0644,
		.proc_handler   = addrconf_sysctl_disable_policy,
	},
	{
		.procname	= "ndisc_tclass",
		.data		= &ipv6_devconf.ndisc_tclass,
		.maxlen		= sizeof(int),
		.mode		= 0644,
		.proc_handler	= proc_dointvec_minmax,
		.extra1		= (void *)&zero,
		.extra2		= (void *)&two_five_five,
	},
	{
		/* sentinel */
	}
};

static int __addrconf_sysctl_register(struct net *net, char *dev_name,
		struct inet6_dev *idev, struct ipv6_devconf *p)
{
	int i, ifindex;
	struct ctl_table *table;
	char path[sizeof("net/ipv6/conf/") + IFNAMSIZ];

	table = kmemdup(addrconf_sysctl, sizeof(addrconf_sysctl), GFP_KERNEL);
	if (!table)
		goto out;

	for (i = 0; table[i].data; i++) {
		table[i].data += (char *)p - (char *)&ipv6_devconf;
		/* If one of these is already set, then it is not safe to
		 * overwrite either of them: this makes proc_dointvec_minmax
		 * usable.
		 */
		if (!table[i].extra1 && !table[i].extra2) {
			table[i].extra1 = idev; /* embedded; no ref */
			table[i].extra2 = net;
		}
	}

	snprintf(path, sizeof(path), "net/ipv6/conf/%s", dev_name);

	p->sysctl_header = register_net_sysctl(net, path, table);
	if (!p->sysctl_header)
		goto free;

	if (!strcmp(dev_name, "all"))
		ifindex = NETCONFA_IFINDEX_ALL;
	else if (!strcmp(dev_name, "default"))
		ifindex = NETCONFA_IFINDEX_DEFAULT;
	else
		ifindex = idev->dev->ifindex;
	inet6_netconf_notify_devconf(net, RTM_NEWNETCONF, NETCONFA_ALL,
				     ifindex, p);
	return 0;

free:
	kfree(table);
out:
	return -ENOBUFS;
}

static void __addrconf_sysctl_unregister(struct net *net,
					 struct ipv6_devconf *p, int ifindex)
{
	struct ctl_table *table;

	if (!p->sysctl_header)
		return;

	table = p->sysctl_header->ctl_table_arg;
	unregister_net_sysctl_table(p->sysctl_header);
	p->sysctl_header = NULL;
	kfree(table);

	inet6_netconf_notify_devconf(net, RTM_DELNETCONF, 0, ifindex, NULL);
}

static int addrconf_sysctl_register(struct inet6_dev *idev)
{
	int err;

	if (!sysctl_dev_name_is_allowed(idev->dev->name))
		return -EINVAL;

	err = neigh_sysctl_register(idev->dev, idev->nd_parms,
				    &ndisc_ifinfo_sysctl_change);
	if (err)
		return err;
	err = __addrconf_sysctl_register(dev_net(idev->dev), idev->dev->name,
					 idev, &idev->cnf);
	if (err)
		neigh_sysctl_unregister(idev->nd_parms);

	return err;
}

static void addrconf_sysctl_unregister(struct inet6_dev *idev)
{
	__addrconf_sysctl_unregister(dev_net(idev->dev), &idev->cnf,
				     idev->dev->ifindex);
	neigh_sysctl_unregister(idev->nd_parms);
}


#endif

static int __net_init addrconf_init_net(struct net *net)
{
	int err = -ENOMEM;
	struct ipv6_devconf *all, *dflt;

	all = kmemdup(&ipv6_devconf, sizeof(ipv6_devconf), GFP_KERNEL);
	if (!all)
		goto err_alloc_all;

	dflt = kmemdup(&ipv6_devconf_dflt, sizeof(ipv6_devconf_dflt), GFP_KERNEL);
	if (!dflt)
		goto err_alloc_dflt;

	/* these will be inherited by all namespaces */
	dflt->autoconf = ipv6_defaults.autoconf;
	dflt->disable_ipv6 = ipv6_defaults.disable_ipv6;

	dflt->stable_secret.initialized = false;
	all->stable_secret.initialized = false;

	net->ipv6.devconf_all = all;
	net->ipv6.devconf_dflt = dflt;

#ifdef CONFIG_SYSCTL
	err = __addrconf_sysctl_register(net, "all", NULL, all);
	if (err < 0)
		goto err_reg_all;

	err = __addrconf_sysctl_register(net, "default", NULL, dflt);
	if (err < 0)
		goto err_reg_dflt;
#endif
	return 0;

#ifdef CONFIG_SYSCTL
err_reg_dflt:
	__addrconf_sysctl_unregister(net, all, NETCONFA_IFINDEX_ALL);
err_reg_all:
	kfree(dflt);
#endif
err_alloc_dflt:
	kfree(all);
err_alloc_all:
	return err;
}

static void __net_exit addrconf_exit_net(struct net *net)
{
#ifdef CONFIG_SYSCTL
	__addrconf_sysctl_unregister(net, net->ipv6.devconf_dflt,
				     NETCONFA_IFINDEX_DEFAULT);
	__addrconf_sysctl_unregister(net, net->ipv6.devconf_all,
				     NETCONFA_IFINDEX_ALL);
#endif
	kfree(net->ipv6.devconf_dflt);
	kfree(net->ipv6.devconf_all);
}

static struct pernet_operations addrconf_ops = {
	.init = addrconf_init_net,
	.exit = addrconf_exit_net,
};

static struct rtnl_af_ops inet6_ops __read_mostly = {
	.family		  = AF_INET6,
	.fill_link_af	  = inet6_fill_link_af,
	.get_link_af_size = inet6_get_link_af_size,
	.validate_link_af = inet6_validate_link_af,
	.set_link_af	  = inet6_set_link_af,
};

/*
 *	Init / cleanup code
 */

int __init addrconf_init(void)
{
	struct inet6_dev *idev;
	int i, err;

	err = ipv6_addr_label_init();
	if (err < 0) {
		pr_crit("%s: cannot initialize default policy table: %d\n",
			__func__, err);
		goto out;
	}

	err = register_pernet_subsys(&addrconf_ops);
	if (err < 0)
		goto out_addrlabel;

	addrconf_wq = create_workqueue("ipv6_addrconf");
	if (!addrconf_wq) {
		err = -ENOMEM;
		goto out_nowq;
	}

	/* The addrconf netdev notifier requires that loopback_dev
	 * has it's ipv6 private information allocated and setup
	 * before it can bring up and give link-local addresses
	 * to other devices which are up.
	 *
	 * Unfortunately, loopback_dev is not necessarily the first
	 * entry in the global dev_base list of net devices.  In fact,
	 * it is likely to be the very last entry on that list.
	 * So this causes the notifier registry below to try and
	 * give link-local addresses to all devices besides loopback_dev
	 * first, then loopback_dev, which cases all the non-loopback_dev
	 * devices to fail to get a link-local address.
	 *
	 * So, as a temporary fix, allocate the ipv6 structure for
	 * loopback_dev first by hand.
	 * Longer term, all of the dependencies ipv6 has upon the loopback
	 * device and it being up should be removed.
	 */
	rtnl_lock();
	idev = ipv6_add_dev(init_net.loopback_dev);
	rtnl_unlock();
	if (IS_ERR(idev)) {
		err = PTR_ERR(idev);
		goto errlo;
	}

	ip6_route_init_special_entries();

	for (i = 0; i < IN6_ADDR_HSIZE; i++)
		INIT_HLIST_HEAD(&inet6_addr_lst[i]);

	register_netdevice_notifier(&ipv6_dev_notf);

	addrconf_verify();

	rtnl_af_register(&inet6_ops);

	err = rtnl_register_module(THIS_MODULE, PF_INET6, RTM_GETLINK,
				   NULL, inet6_dump_ifinfo, 0);
	if (err < 0)
		goto errout;

	err = rtnl_register_module(THIS_MODULE, PF_INET6, RTM_NEWADDR,
				   inet6_rtm_newaddr, NULL, 0);
	if (err < 0)
		goto errout;
	err = rtnl_register_module(THIS_MODULE, PF_INET6, RTM_DELADDR,
				   inet6_rtm_deladdr, NULL, 0);
	if (err < 0)
		goto errout;
	err = rtnl_register_module(THIS_MODULE, PF_INET6, RTM_GETADDR,
				   inet6_rtm_getaddr, inet6_dump_ifaddr,
				   RTNL_FLAG_DOIT_UNLOCKED);
	if (err < 0)
		goto errout;
	err = rtnl_register_module(THIS_MODULE, PF_INET6, RTM_GETMULTICAST,
				   NULL, inet6_dump_ifmcaddr, 0);
	if (err < 0)
		goto errout;
	err = rtnl_register_module(THIS_MODULE, PF_INET6, RTM_GETANYCAST,
				   NULL, inet6_dump_ifacaddr, 0);
	if (err < 0)
		goto errout;
	err = rtnl_register_module(THIS_MODULE, PF_INET6, RTM_GETNETCONF,
				   inet6_netconf_get_devconf,
				   inet6_netconf_dump_devconf,
				   RTNL_FLAG_DOIT_UNLOCKED);
	if (err < 0)
		goto errout;
	err = ipv6_addr_label_rtnl_register();
	if (err < 0)
		goto errout;

	return 0;
errout:
	rtnl_unregister_all(PF_INET6);
	rtnl_af_unregister(&inet6_ops);
	unregister_netdevice_notifier(&ipv6_dev_notf);
errlo:
	destroy_workqueue(addrconf_wq);
out_nowq:
	unregister_pernet_subsys(&addrconf_ops);
out_addrlabel:
	ipv6_addr_label_cleanup();
out:
	return err;
}

void addrconf_cleanup(void)
{
	struct net_device *dev;
	int i;

	unregister_netdevice_notifier(&ipv6_dev_notf);
	unregister_pernet_subsys(&addrconf_ops);
	ipv6_addr_label_cleanup();

	rtnl_af_unregister(&inet6_ops);

	rtnl_lock();

	/* clean dev list */
	for_each_netdev(&init_net, dev) {
		if (__in6_dev_get(dev) == NULL)
			continue;
		addrconf_ifdown(dev, 1);
	}
	addrconf_ifdown(init_net.loopback_dev, 2);

	/*
	 *	Check hash table.
	 */
	spin_lock_bh(&addrconf_hash_lock);
	for (i = 0; i < IN6_ADDR_HSIZE; i++)
		WARN_ON(!hlist_empty(&inet6_addr_lst[i]));
	spin_unlock_bh(&addrconf_hash_lock);
	cancel_delayed_work(&addr_chk_work);
	rtnl_unlock();

	destroy_workqueue(addrconf_wq);
}<|MERGE_RESOLUTION|>--- conflicted
+++ resolved
@@ -232,9 +232,6 @@
 	},
 	.use_oif_addrs_only	= 0,
 	.ignore_routes_with_linkdown = 0,
-<<<<<<< HEAD
-	.accept_ra_prefix_route = 1,
-=======
 	.keep_addr_on_down	= 0,
 	.seg6_enabled		= 0,
 #ifdef CONFIG_IPV6_SEG6_HMAC
@@ -243,7 +240,6 @@
 	.enhanced_dad           = 1,
 	.addr_gen_mode		= IN6_ADDR_GEN_MODE_EUI64,
 	.disable_policy		= 0,
->>>>>>> 286cd8c7
 };
 
 static struct ipv6_devconf ipv6_devconf_dflt __read_mostly = {
@@ -291,9 +287,6 @@
 	},
 	.use_oif_addrs_only	= 0,
 	.ignore_routes_with_linkdown = 0,
-<<<<<<< HEAD
-	.accept_ra_prefix_route = 1,
-=======
 	.keep_addr_on_down	= 0,
 	.seg6_enabled		= 0,
 #ifdef CONFIG_IPV6_SEG6_HMAC
@@ -302,7 +295,6 @@
 	.enhanced_dad           = 1,
 	.addr_gen_mode		= IN6_ADDR_GEN_MODE_EUI64,
 	.disable_policy		= 0,
->>>>>>> 286cd8c7
 };
 
 /* Check if link is ready: is it up and is a valid qdisc available */
@@ -625,10 +617,6 @@
 	if (err < 0)
 		return err;
 
-<<<<<<< HEAD
-	err = -EINVAL;
-=======
->>>>>>> 286cd8c7
 	if (!tb[NETCONFA_IFINDEX])
 		return -EINVAL;
 
@@ -838,12 +826,8 @@
 
 		net->ipv6.devconf_dflt->forwarding = newf;
 		if ((!newf) ^ (!old_dflt))
-<<<<<<< HEAD
-			inet6_netconf_notify_devconf(net, NETCONFA_FORWARDING,
-=======
 			inet6_netconf_notify_devconf(net, RTM_NEWNETCONF,
 						     NETCONFA_FORWARDING,
->>>>>>> 286cd8c7
 						     NETCONFA_IFINDEX_DEFAULT,
 						     net->ipv6.devconf_dflt);
 
@@ -1081,16 +1065,6 @@
 	spin_lock_init(&ifa->lock);
 	INIT_DELAYED_WORK(&ifa->dad_work, addrconf_dad_work);
 	INIT_HLIST_NODE(&ifa->addr_lst);
-<<<<<<< HEAD
-	ifa->scope = scope;
-	ifa->prefix_len = pfxlen;
-	ifa->flags = flags;
-	/* No need to add the TENTATIVE flag for addresses with NODAD */
-	if (!(flags & IFA_F_NODAD))
-		ifa->flags |= IFA_F_TENTATIVE;
-	ifa->valid_lft = valid_lft;
-	ifa->prefered_lft = prefered_lft;
-=======
 	ifa->scope = cfg->scope;
 	ifa->prefix_len = cfg->plen;
 	ifa->rt_priority = cfg->rt_priority;
@@ -1100,7 +1074,6 @@
 		ifa->flags |= IFA_F_TENTATIVE;
 	ifa->valid_lft = cfg->valid_lft;
 	ifa->prefered_lft = cfg->preferred_lft;
->>>>>>> 286cd8c7
 	ifa->cstamp = ifa->tstamp = jiffies;
 	ifa->tokenized = false;
 
@@ -2009,12 +1982,9 @@
 
 static void addrconf_dad_stop(struct inet6_ifaddr *ifp, int dad_failed)
 {
-<<<<<<< HEAD
-=======
 	if (dad_failed)
 		ifp->flags |= IFA_F_DADFAILED;
 
->>>>>>> 286cd8c7
 	if (ifp->flags&IFA_F_TEMPORARY) {
 		struct inet6_ifaddr *ifpub;
 		spin_lock_bh(&ifp->lock);
@@ -2033,11 +2003,7 @@
 		addrconf_del_dad_work(ifp);
 		ifp->flags |= IFA_F_TENTATIVE;
 		if (dad_failed)
-<<<<<<< HEAD
-			ifp->flags |= IFA_F_DADFAILED;
-=======
 			ifp->flags &= ~IFA_F_OPTIMISTIC;
->>>>>>> 286cd8c7
 		spin_unlock_bh(&ifp->lock);
 		if (dad_failed)
 			ipv6_ifa_notify(0, ifp);
@@ -2424,11 +2390,7 @@
 {
 	struct fib6_config cfg = {
 		.fc_table = l3mdev_fib_table(dev) ? : addrconf_rt_table(dev, RT6_TABLE_PREFIX),
-<<<<<<< HEAD
-		.fc_metric = IP6_RT_PRIO_ADDRCONF,
-=======
 		.fc_metric = metric ? : IP6_RT_PRIO_ADDRCONF,
->>>>>>> 286cd8c7
 		.fc_ifindex = dev->ifindex,
 		.fc_expires = expires,
 		.fc_dst_len = plen,
@@ -2799,17 +2761,9 @@
 				flags |= RTF_EXPIRES;
 				expires = jiffies_to_clock_t(rt_expires);
 			}
-<<<<<<< HEAD
-			if (dev->ip6_ptr->cnf.accept_ra_prefix_route) {
-				addrconf_prefix_route(&pinfo->prefix,
-						      pinfo->prefix_len,
-						      dev, expires, flags);
-			}
-=======
 			addrconf_prefix_route(&pinfo->prefix, pinfo->prefix_len,
 					      0, dev, expires, flags,
 					      GFP_ATOMIC);
->>>>>>> 286cd8c7
 		}
 		fib6_info_release(rt);
 	}
@@ -3234,48 +3188,6 @@
 	}
 
 	add_addr(idev, &in6addr_loopback, 128, IFA_HOST);
-<<<<<<< HEAD
-
-	/* Add routes to other interface's IPv6 addresses */
-	for_each_netdev(dev_net(dev), sp_dev) {
-		if (!strcmp(sp_dev->name, dev->name))
-			continue;
-
-		idev = __in6_dev_get(sp_dev);
-		if (!idev)
-			continue;
-
-		read_lock_bh(&idev->lock);
-		list_for_each_entry(sp_ifa, &idev->addr_list, if_list) {
-
-			if (sp_ifa->flags & (IFA_F_DADFAILED | IFA_F_TENTATIVE))
-				continue;
-
-			if (sp_ifa->rt) {
-				/* This dst has been added to garbage list when
-				 * lo device down, release this obsolete dst and
-				 * reallocate a new router for ifa.
-				 */
-				if (!atomic_read(&sp_ifa->rt->rt6i_ref)) {
-					ip6_rt_put(sp_ifa->rt);
-					sp_ifa->rt = NULL;
-				} else {
-					continue;
-				}
-			}
-
-			sp_rt = addrconf_dst_alloc(idev, &sp_ifa->addr, false);
-
-			/* Failure cases are ignored */
-			if (!IS_ERR(sp_rt)) {
-				sp_ifa->rt = sp_rt;
-				ip6_ins_rt(sp_rt);
-			}
-		}
-		read_unlock_bh(&idev->lock);
-	}
-=======
->>>>>>> 286cd8c7
 }
 
 void addrconf_add_linklocal(struct inet6_dev *idev,
@@ -3454,16 +3366,11 @@
 	    (dev->type != ARPHRD_IEEE1394) &&
 	    (dev->type != ARPHRD_TUNNEL6) &&
 	    (dev->type != ARPHRD_6LOWPAN) &&
-<<<<<<< HEAD
-	    (dev->type != ARPHRD_RAWIP) &&
-	    (dev->type != ARPHRD_INFINIBAND)) {
-=======
 	    (dev->type != ARPHRD_IP6GRE) &&
 	    (dev->type != ARPHRD_IPGRE) &&
 	    (dev->type != ARPHRD_TUNNEL) &&
 	    (dev->type != ARPHRD_NONE) &&
 	    (dev->type != ARPHRD_RAWIP)) {
->>>>>>> 286cd8c7
 		/* Alas, we support only Ethernet autoconfiguration. */
 		idev = __in6_dev_get(dev);
 		if (!IS_ERR_OR_NULL(idev) && dev->flags & IFF_UP &&
@@ -3602,10 +3509,7 @@
 			   void *ptr)
 {
 	struct net_device *dev = netdev_notifier_info_to_dev(ptr);
-<<<<<<< HEAD
-=======
 	struct netdev_notifier_change_info *change_info;
->>>>>>> 286cd8c7
 	struct netdev_notifier_changeupper_info *info;
 	struct inet6_dev *idev = __in6_dev_get(dev);
 	struct net *net = dev_net(dev);
@@ -3680,11 +3584,7 @@
 				break;
 			}
 
-<<<<<<< HEAD
-			if (idev) {
-=======
 			if (!IS_ERR_OR_NULL(idev)) {
->>>>>>> 286cd8c7
 				if (idev->if_flags & IF_READY) {
 					/* device is already configured -
 					 * but resend MLD reports, we might
@@ -3692,13 +3592,10 @@
 					 * multicast snooping switches
 					 */
 					ipv6_mc_up(idev);
-<<<<<<< HEAD
-=======
 					change_info = ptr;
 					if (change_info->flags_changed & IFF_NOARP)
 						addrconf_dad_run(idev, true);
 					rt6_sync_up(dev, RTNH_F_LINKDOWN);
->>>>>>> 286cd8c7
 					break;
 				}
 				idev->if_flags |= IF_READY;
@@ -4074,12 +3971,8 @@
 {
 	struct inet6_dev *idev = ifp->idev;
 	struct net_device *dev = idev->dev;
-<<<<<<< HEAD
-	bool notify = false;
-=======
 	bool bump_id, notify = false;
 	struct net *net;
->>>>>>> 286cd8c7
 
 	addrconf_join_solict(dev, &ifp->addr);
 
@@ -4311,12 +4204,8 @@
 	send_rs = send_mld &&
 		  ipv6_accept_ra(ifp->idev) &&
 		  ifp->idev->cnf.rtr_solicits != 0 &&
-<<<<<<< HEAD
-		  (dev->flags&IFF_LOOPBACK) == 0;
-=======
 		  (dev->flags & IFF_LOOPBACK) == 0 &&
 		  (dev->type != ARPHRD_TUNNEL);
->>>>>>> 286cd8c7
 	read_unlock_bh(&ifp->idev->lock);
 
 	/* While dad is in progress mld report's source address is in6_addrany.
@@ -4439,11 +4328,7 @@
 
 	state->offset = 0;
 	while (++state->bucket < IN6_ADDR_HSIZE) {
-<<<<<<< HEAD
-		hlist_for_each_entry_rcu_bh(ifa,
-=======
 		hlist_for_each_entry_rcu(ifa,
->>>>>>> 286cd8c7
 				     &inet6_addr_lst[state->bucket], addr_lst) {
 			if (!net_eq(dev_net(ifa->idev->dev), net))
 				continue;
@@ -5923,10 +5808,6 @@
 		 * host route, so nothing to insert. That will be fixed when
 		 * the device is brought up.
 		 */
-<<<<<<< HEAD
-		if (!rcu_access_pointer(ifp->rt->rt6i_node))
-			ip6_ins_rt(ifp->rt);
-=======
 		if (ifp->rt && !rcu_access_pointer(ifp->rt->fib6_node)) {
 			ip6_ins_rt(net, ifp->rt);
 		} else if (!ifp->rt && (ifp->idev->dev->flags & IFF_UP)) {
@@ -5934,7 +5815,6 @@
 				&ifp->addr, ifp->idev->dev->name);
 		}
 
->>>>>>> 286cd8c7
 		if (ifp->idev->cnf.forwarding)
 			addrconf_join_anycast(ifp);
 		if (!ipv6_addr_any(&ifp->peer_addr))
@@ -6296,178 +6176,6 @@
 	return ret;
 }
 
-<<<<<<< HEAD
-static struct addrconf_sysctl_table
-{
-	struct ctl_table_header *sysctl_header;
-	struct ctl_table addrconf_vars[DEVCONF_MAX+1];
-} addrconf_sysctl __read_mostly = {
-	.sysctl_header = NULL,
-	.addrconf_vars = {
-		{
-			.procname	= "forwarding",
-			.data		= &ipv6_devconf.forwarding,
-			.maxlen		= sizeof(int),
-			.mode		= 0644,
-			.proc_handler	= addrconf_sysctl_forward,
-		},
-		{
-			.procname	= "hop_limit",
-			.data		= &ipv6_devconf.hop_limit,
-			.maxlen		= sizeof(int),
-			.mode		= 0644,
-			.proc_handler	= proc_dointvec,
-		},
-		{
-			.procname	= "mtu",
-			.data		= &ipv6_devconf.mtu6,
-			.maxlen		= sizeof(int),
-			.mode		= 0644,
-			.proc_handler	= addrconf_sysctl_mtu,
-		},
-		{
-			.procname	= "accept_ra",
-			.data		= &ipv6_devconf.accept_ra,
-			.maxlen		= sizeof(int),
-			.mode		= 0644,
-			.proc_handler	= proc_dointvec,
-		},
-		{
-			.procname	= "accept_redirects",
-			.data		= &ipv6_devconf.accept_redirects,
-			.maxlen		= sizeof(int),
-			.mode		= 0644,
-			.proc_handler	= proc_dointvec,
-		},
-		{
-			.procname	= "autoconf",
-			.data		= &ipv6_devconf.autoconf,
-			.maxlen		= sizeof(int),
-			.mode		= 0644,
-			.proc_handler	= proc_dointvec,
-		},
-		{
-			.procname	= "dad_transmits",
-			.data		= &ipv6_devconf.dad_transmits,
-			.maxlen		= sizeof(int),
-			.mode		= 0644,
-			.proc_handler	= proc_dointvec,
-		},
-		{
-			.procname	= "router_solicitations",
-			.data		= &ipv6_devconf.rtr_solicits,
-			.maxlen		= sizeof(int),
-			.mode		= 0644,
-			.proc_handler	= proc_dointvec,
-		},
-		{
-			.procname	= "router_solicitation_interval",
-			.data		= &ipv6_devconf.rtr_solicit_interval,
-			.maxlen		= sizeof(int),
-			.mode		= 0644,
-			.proc_handler	= proc_dointvec_jiffies,
-		},
-		{
-			.procname	= "router_solicitation_max_interval",
-			.data		= &ipv6_devconf.rtr_solicit_max_interval,
-			.maxlen		= sizeof(int),
-			.mode		= 0644,
-			.proc_handler	= proc_dointvec_jiffies,
-		},
-		{
-			.procname	= "router_solicitation_delay",
-			.data		= &ipv6_devconf.rtr_solicit_delay,
-			.maxlen		= sizeof(int),
-			.mode		= 0644,
-			.proc_handler	= proc_dointvec_jiffies,
-		},
-		{
-			.procname	= "force_mld_version",
-			.data		= &ipv6_devconf.force_mld_version,
-			.maxlen		= sizeof(int),
-			.mode		= 0644,
-			.proc_handler	= proc_dointvec,
-		},
-		{
-			.procname	= "mldv1_unsolicited_report_interval",
-			.data		=
-				&ipv6_devconf.mldv1_unsolicited_report_interval,
-			.maxlen		= sizeof(int),
-			.mode		= 0644,
-			.proc_handler	= proc_dointvec_ms_jiffies,
-		},
-		{
-			.procname	= "mldv2_unsolicited_report_interval",
-			.data		=
-				&ipv6_devconf.mldv2_unsolicited_report_interval,
-			.maxlen		= sizeof(int),
-			.mode		= 0644,
-			.proc_handler	= proc_dointvec_ms_jiffies,
-		},
-		{
-			.procname	= "use_tempaddr",
-			.data		= &ipv6_devconf.use_tempaddr,
-			.maxlen		= sizeof(int),
-			.mode		= 0644,
-			.proc_handler	= proc_dointvec,
-		},
-		{
-			.procname	= "temp_valid_lft",
-			.data		= &ipv6_devconf.temp_valid_lft,
-			.maxlen		= sizeof(int),
-			.mode		= 0644,
-			.proc_handler	= proc_dointvec,
-		},
-		{
-			.procname	= "temp_prefered_lft",
-			.data		= &ipv6_devconf.temp_prefered_lft,
-			.maxlen		= sizeof(int),
-			.mode		= 0644,
-			.proc_handler	= proc_dointvec,
-		},
-		{
-			.procname	= "regen_max_retry",
-			.data		= &ipv6_devconf.regen_max_retry,
-			.maxlen		= sizeof(int),
-			.mode		= 0644,
-			.proc_handler	= proc_dointvec,
-		},
-		{
-			.procname	= "max_desync_factor",
-			.data		= &ipv6_devconf.max_desync_factor,
-			.maxlen		= sizeof(int),
-			.mode		= 0644,
-			.proc_handler	= proc_dointvec,
-		},
-		{
-			.procname	= "max_addresses",
-			.data		= &ipv6_devconf.max_addresses,
-			.maxlen		= sizeof(int),
-			.mode		= 0644,
-			.proc_handler	= proc_dointvec,
-		},
-		{
-			.procname	= "accept_ra_defrtr",
-			.data		= &ipv6_devconf.accept_ra_defrtr,
-			.maxlen		= sizeof(int),
-			.mode		= 0644,
-			.proc_handler	= proc_dointvec,
-		},
-		{
-			.procname	= "accept_ra_min_hop_limit",
-			.data		= &ipv6_devconf.accept_ra_min_hop_limit,
-			.maxlen		= sizeof(int),
-			.mode		= 0644,
-			.proc_handler	= proc_dointvec,
-		},
-		{
-			.procname	= "accept_ra_pinfo",
-			.data		= &ipv6_devconf.accept_ra_pinfo,
-			.maxlen		= sizeof(int),
-			.mode		= 0644,
-			.proc_handler	= proc_dointvec,
-		},
-=======
 static
 void addrconf_set_nopolicy(struct rt6_info *rt, int action)
 {
@@ -6738,7 +6446,6 @@
 		.mode		= 0644,
 		.proc_handler	= proc_dointvec,
 	},
->>>>>>> 286cd8c7
 #ifdef CONFIG_IPV6_ROUTER_PREF
 	{
 		.procname	= "accept_ra_rtr_pref",
@@ -6755,45 +6462,6 @@
 		.proc_handler	= proc_dointvec_jiffies,
 	},
 #ifdef CONFIG_IPV6_ROUTE_INFO
-<<<<<<< HEAD
-		{
-			.procname	= "accept_ra_rt_info_min_plen",
-			.data		= &ipv6_devconf.accept_ra_rt_info_min_plen,
-			.maxlen		= sizeof(int),
-			.mode		= 0644,
-			.proc_handler	= proc_dointvec,
-		},
-		{
-			.procname	= "accept_ra_rt_info_max_plen",
-			.data		= &ipv6_devconf.accept_ra_rt_info_max_plen,
-			.maxlen		= sizeof(int),
-			.mode		= 0644,
-			.proc_handler	= proc_dointvec,
-		},
-#endif
-#endif
-		{
-			.procname	= "accept_ra_rt_table",
-			.data		= &ipv6_devconf.accept_ra_rt_table,
-			.maxlen		= sizeof(int),
-			.mode		= 0644,
-			.proc_handler	= proc_dointvec,
-		},
-		{
-			.procname	= "proxy_ndp",
-			.data		= &ipv6_devconf.proxy_ndp,
-			.maxlen		= sizeof(int),
-			.mode		= 0644,
-			.proc_handler	= addrconf_sysctl_proxy_ndp,
-		},
-		{
-			.procname	= "accept_source_route",
-			.data		= &ipv6_devconf.accept_source_route,
-			.maxlen		= sizeof(int),
-			.mode		= 0644,
-			.proc_handler	= proc_dointvec,
-		},
-=======
 	{
 		.procname	= "accept_ra_rt_info_min_plen",
 		.data		= &ipv6_devconf.accept_ra_rt_info_min_plen,
@@ -6831,7 +6499,6 @@
 		.mode		= 0644,
 		.proc_handler	= proc_dointvec,
 	},
->>>>>>> 286cd8c7
 #ifdef CONFIG_IPV6_OPTIMISTIC_DAD
 	{
 		.procname	= "optimistic_dad",
@@ -6857,88 +6524,6 @@
 		.proc_handler	= proc_dointvec,
 	},
 #endif
-<<<<<<< HEAD
-		{
-			.procname	= "disable_ipv6",
-			.data		= &ipv6_devconf.disable_ipv6,
-			.maxlen		= sizeof(int),
-			.mode		= 0644,
-			.proc_handler	= addrconf_sysctl_disable,
-		},
-		{
-			.procname	= "accept_dad",
-			.data		= &ipv6_devconf.accept_dad,
-			.maxlen		= sizeof(int),
-			.mode		= 0644,
-			.proc_handler	= proc_dointvec,
-		},
-		{
-			.procname       = "force_tllao",
-			.data           = &ipv6_devconf.force_tllao,
-			.maxlen         = sizeof(int),
-			.mode           = 0644,
-			.proc_handler   = proc_dointvec
-		},
-		{
-			.procname       = "ndisc_notify",
-			.data           = &ipv6_devconf.ndisc_notify,
-			.maxlen         = sizeof(int),
-			.mode           = 0644,
-			.proc_handler   = proc_dointvec
-		},
-		{
-			.procname	= "suppress_frag_ndisc",
-			.data		= &ipv6_devconf.suppress_frag_ndisc,
-			.maxlen		= sizeof(int),
-			.mode		= 0644,
-			.proc_handler	= proc_dointvec
-		},
-		{
-			.procname	= "accept_ra_from_local",
-			.data		= &ipv6_devconf.accept_ra_from_local,
-			.maxlen		= sizeof(int),
-			.mode		= 0644,
-			.proc_handler	= proc_dointvec,
-		},
-		{
-			.procname	= "accept_ra_mtu",
-			.data		= &ipv6_devconf.accept_ra_mtu,
-			.maxlen		= sizeof(int),
-			.mode		= 0644,
-			.proc_handler	= proc_dointvec,
-		},
-		{
-			.procname	= "accept_ra_prefix_route",
-			.data		= &ipv6_devconf.accept_ra_prefix_route,
-			.maxlen		= sizeof(int),
-			.mode		= 0644,
-			.proc_handler	= proc_dointvec,
-		},
-		{
-			.procname	= "stable_secret",
-			.data		= &ipv6_devconf.stable_secret,
-			.maxlen		= IPV6_MAX_STRLEN,
-			.mode		= 0600,
-			.proc_handler	= addrconf_sysctl_stable_secret,
-		},
-		{
-			.procname       = "use_oif_addrs_only",
-			.data           = &ipv6_devconf.use_oif_addrs_only,
-			.maxlen         = sizeof(int),
-			.mode           = 0644,
-			.proc_handler   = proc_dointvec,
-		},
-		{
-			.procname	= "ignore_routes_with_linkdown",
-			.data		= &ipv6_devconf.ignore_routes_with_linkdown,
-			.maxlen		= sizeof(int),
-			.mode		= 0644,
-			.proc_handler	= addrconf_sysctl_ignore_routes_with_linkdown,
-		},
-		{
-			/* sentinel */
-		}
-=======
 	{
 		.procname	= "disable_ipv6",
 		.data		= &ipv6_devconf.disable_ipv6,
@@ -7045,7 +6630,6 @@
 		.maxlen		= sizeof(int),
 		.mode		= 0644,
 		.proc_handler	= proc_dointvec,
->>>>>>> 286cd8c7
 	},
 #endif
 	{
