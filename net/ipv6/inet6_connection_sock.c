--- conflicted
+++ resolved
@@ -26,48 +26,7 @@
 #include <net/ip6_route.h>
 #include <net/sock.h>
 #include <net/inet6_connection_sock.h>
-<<<<<<< HEAD
-
-int inet6_csk_bind_conflict(const struct sock *sk,
-			    const struct inet_bind_bucket *tb, bool relax)
-{
-	const struct sock *sk2;
-	int reuse = sk->sk_reuse;
-	int reuseport = sk->sk_reuseport;
-	kuid_t uid = sock_i_uid((struct sock *)sk);
-
-	/* We must walk the whole port owner list in this case. -DaveM */
-	/*
-	 * See comment in inet_csk_bind_conflict about sock lookup
-	 * vs net namespaces issues.
-	 */
-	sk_for_each_bound(sk2, &tb->owners) {
-		if (sk != sk2 &&
-		    (!sk->sk_bound_dev_if ||
-		     !sk2->sk_bound_dev_if ||
-		     sk->sk_bound_dev_if == sk2->sk_bound_dev_if)) {
-			if ((!reuse || !sk2->sk_reuse ||
-			     sk2->sk_state == TCP_LISTEN) &&
-			    (!reuseport || !sk2->sk_reuseport ||
-			     (sk2->sk_state != TCP_TIME_WAIT &&
-			      !uid_eq(uid,
-				      sock_i_uid((struct sock *)sk2))))) {
-				if (ipv6_rcv_saddr_equal(sk, sk2, true))
-					break;
-			}
-			if (!relax && reuse && sk2->sk_reuse &&
-			    sk2->sk_state != TCP_LISTEN &&
-			    ipv6_rcv_saddr_equal(sk, sk2, true))
-				break;
-		}
-	}
-
-	return sk2 != NULL;
-}
-EXPORT_SYMBOL_GPL(inet6_csk_bind_conflict);
-=======
 #include <net/sock_reuseport.h>
->>>>>>> 286cd8c7
 
 struct dst_entry *inet6_csk_route_req(const struct sock *sk,
 				      struct flowi6 *fl6,
