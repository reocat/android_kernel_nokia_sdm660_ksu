--- conflicted
+++ resolved
@@ -462,68 +462,7 @@
 	if (!mrt)
 		return ERR_PTR(-ENOENT);
 
-<<<<<<< HEAD
-	it->mrt = mrt;
-	it->cache = NULL;
-	return *pos ? ipmr_mfc_seq_idx(net, seq->private, *pos - 1)
-		: SEQ_START_TOKEN;
-}
-
-static void *ipmr_mfc_seq_next(struct seq_file *seq, void *v, loff_t *pos)
-{
-	struct mfc6_cache *mfc = v;
-	struct ipmr_mfc_iter *it = seq->private;
-	struct net *net = seq_file_net(seq);
-	struct mr6_table *mrt = it->mrt;
-
-	++*pos;
-
-	if (v == SEQ_START_TOKEN)
-		return ipmr_mfc_seq_idx(net, seq->private, 0);
-
-	if (mfc->list.next != it->cache)
-		return list_entry(mfc->list.next, struct mfc6_cache, list);
-
-	if (it->cache == &mrt->mfc6_unres_queue)
-		goto end_of_list;
-
-	BUG_ON(it->cache != &mrt->mfc6_cache_array[it->ct]);
-
-	while (++it->ct < MFC6_LINES) {
-		it->cache = &mrt->mfc6_cache_array[it->ct];
-		if (list_empty(it->cache))
-			continue;
-		return list_first_entry(it->cache, struct mfc6_cache, list);
-	}
-
-	/* exhausted cache_array, show unresolved */
-	read_unlock(&mrt_lock);
-	it->cache = &mrt->mfc6_unres_queue;
-	it->ct = 0;
-
-	spin_lock_bh(&mfc_unres_lock);
-	if (!list_empty(it->cache))
-		return list_first_entry(it->cache, struct mfc6_cache, list);
-
- end_of_list:
-	spin_unlock_bh(&mfc_unres_lock);
-	it->cache = NULL;
-
-	return NULL;
-}
-
-static void ipmr_mfc_seq_stop(struct seq_file *seq, void *v)
-{
-	struct ipmr_mfc_iter *it = seq->private;
-	struct mr6_table *mrt = it->mrt;
-
-	if (it->cache == &mrt->mfc6_unres_queue)
-		spin_unlock_bh(&mfc_unres_lock);
-	else if (it->cache == &mrt->mfc6_cache_array[it->ct])
-		read_unlock(&mrt_lock);
-=======
 	return mr_mfc_seq_start(seq, pos, mrt, &mfc_unres_lock);
->>>>>>> 286cd8c7
 }
 
 static int ipmr_mfc_seq_show(struct seq_file *seq, void *v)
@@ -751,12 +690,8 @@
 				     &mfc->_c, tb_id, &net->ipv6.ipmr_seq);
 }
 
-<<<<<<< HEAD
-static int mif6_delete(struct mr6_table *mrt, int vifi, int notify,
-=======
 /* Delete a VIF entry */
 static int mif6_delete(struct mr_table *mrt, int vifi, int notify,
->>>>>>> 286cd8c7
 		       struct list_head *head)
 {
 	struct vif_device *v;
@@ -1044,15 +979,10 @@
 	struct mfc6_cache *c = kmem_cache_zalloc(mrt_cachep, GFP_KERNEL);
 	if (!c)
 		return NULL;
-<<<<<<< HEAD
-	c->mfc_un.res.last_assert = jiffies - MFC_ASSERT_THRESH - 1;
-	c->mfc_un.res.minvif = MAXMIFS;
-=======
 	c->_c.mfc_un.res.last_assert = jiffies - MFC_ASSERT_THRESH - 1;
 	c->_c.mfc_un.res.minvif = MAXMIFS;
 	c->_c.free = ip6mr_cache_free_rcu;
 	refcount_set(&c->_c.mfc_un.res.refcount, 1);
->>>>>>> 286cd8c7
 	return c;
 }
 
@@ -1612,21 +1542,12 @@
 		rcu_assign_pointer(mrt->mroute_sk, sk);
 		sock_set_flag(sk, SOCK_RCU_FREE);
 		net->ipv6.devconf_all->mc_forwarding++;
-<<<<<<< HEAD
-	} else {
-		err = -EADDRINUSE;
-=======
->>>>>>> 286cd8c7
 	}
 	write_unlock_bh(&mrt_lock);
 
 	if (!err)
-<<<<<<< HEAD
-		inet6_netconf_notify_devconf(net, NETCONFA_MC_FORWARDING,
-=======
 		inet6_netconf_notify_devconf(net, RTM_NEWNETCONF,
 					     NETCONFA_MC_FORWARDING,
->>>>>>> 286cd8c7
 					     NETCONFA_IFINDEX_ALL,
 					     net->ipv6.devconf_all);
 	rtnl_unlock();
@@ -1655,11 +1576,7 @@
 			 */
 			net->ipv6.devconf_all->mc_forwarding--;
 			write_unlock_bh(&mrt_lock);
-<<<<<<< HEAD
-			inet6_netconf_notify_devconf(net,
-=======
 			inet6_netconf_notify_devconf(net, RTM_NEWNETCONF,
->>>>>>> 286cd8c7
 						     NETCONFA_MC_FORWARDING,
 						     NETCONFA_IFINDEX_ALL,
 						     net->ipv6.devconf_all);
@@ -1837,14 +1754,9 @@
 
 		rtnl_lock();
 		ret = 0;
-<<<<<<< HEAD
-		if (!ip6mr_new_table(net, v))
-			ret = -ENOMEM;
-=======
 		mrt = ip6mr_new_table(net, v);
 		if (IS_ERR(mrt))
 			ret = PTR_ERR(mrt);
->>>>>>> 286cd8c7
 		else
 			raw6_sk(sk)->ip6mr_table = v;
 		rtnl_unlock();
@@ -2306,60 +2218,8 @@
 	return 0;
 }
 
-<<<<<<< HEAD
-
-static int __ip6mr_fill_mroute(struct mr6_table *mrt, struct sk_buff *skb,
-			       struct mfc6_cache *c, struct rtmsg *rtm)
-{
-	int ct;
-	struct rtnexthop *nhp;
-	struct nlattr *mp_attr;
-	struct rta_mfc_stats mfcs;
-
-	/* If cache is unresolved, don't try to parse IIF and OIF */
-	if (c->mf6c_parent >= MAXMIFS)
-		return -ENOENT;
-
-	if (MIF_EXISTS(mrt, c->mf6c_parent) &&
-	    nla_put_u32(skb, RTA_IIF, mrt->vif6_table[c->mf6c_parent].dev->ifindex) < 0)
-		return -EMSGSIZE;
-	mp_attr = nla_nest_start(skb, RTA_MULTIPATH);
-	if (!mp_attr)
-		return -EMSGSIZE;
-
-	for (ct = c->mfc_un.res.minvif; ct < c->mfc_un.res.maxvif; ct++) {
-		if (MIF_EXISTS(mrt, ct) && c->mfc_un.res.ttls[ct] < 255) {
-			nhp = nla_reserve_nohdr(skb, sizeof(*nhp));
-			if (!nhp) {
-				nla_nest_cancel(skb, mp_attr);
-				return -EMSGSIZE;
-			}
-
-			nhp->rtnh_flags = 0;
-			nhp->rtnh_hops = c->mfc_un.res.ttls[ct];
-			nhp->rtnh_ifindex = mrt->vif6_table[ct].dev->ifindex;
-			nhp->rtnh_len = sizeof(*nhp);
-		}
-	}
-
-	nla_nest_end(skb, mp_attr);
-
-	mfcs.mfcs_packets = c->mfc_un.res.pkt;
-	mfcs.mfcs_bytes = c->mfc_un.res.bytes;
-	mfcs.mfcs_wrong_if = c->mfc_un.res.wrong_if;
-	if (nla_put(skb, RTA_MFC_STATS, sizeof(mfcs), &mfcs) < 0)
-		return -EMSGSIZE;
-
-	rtm->rtm_type = RTN_MULTICAST;
-	return 1;
-}
-
-int ip6mr_get_route(struct net *net, struct sk_buff *skb, struct rtmsg *rtm,
-		    int nowait, u32 portid)
-=======
 int ip6mr_get_route(struct net *net, struct sk_buff *skb, struct rtmsg *rtm,
 		    u32 portid)
->>>>>>> 286cd8c7
 {
 	int err;
 	struct mr_table *mrt;
