--- conflicted
+++ resolved
@@ -100,70 +100,7 @@
 	fhash = __ipv6_addr_jhash(faddr, udp_ipv6_hash_secret);
 
 	return __inet6_ehashfn(lhash, lport, fhash, fport,
-<<<<<<< HEAD
-			       udp_ipv6_hash_secret + net_hash_mix(net));
-}
-
-/* match_wildcard == true:  IPV6_ADDR_ANY equals to any IPv6 addresses if IPv6
- *                          only, and any IPv4 addresses if not IPv6 only
- * match_wildcard == false: addresses must be exactly the same, i.e.
- *                          IPV6_ADDR_ANY only equals to IPV6_ADDR_ANY,
- *                          and 0.0.0.0 equals to 0.0.0.0 only
- */
-int ipv6_rcv_saddr_equal(const struct sock *sk, const struct sock *sk2,
-			 bool match_wildcard)
-{
-	const struct in6_addr *sk2_rcv_saddr6 = inet6_rcv_saddr(sk2);
-	int sk2_ipv6only = inet_v6_ipv6only(sk2);
-	int addr_type = ipv6_addr_type(&sk->sk_v6_rcv_saddr);
-	int addr_type2 = sk2_rcv_saddr6 ? ipv6_addr_type(sk2_rcv_saddr6) : IPV6_ADDR_MAPPED;
-
-	/* if both are mapped, treat as IPv4 */
-	if (addr_type == IPV6_ADDR_MAPPED && addr_type2 == IPV6_ADDR_MAPPED) {
-		if (!sk2_ipv6only) {
-			if (sk->sk_rcv_saddr == sk2->sk_rcv_saddr)
-				return 1;
-			if (!sk->sk_rcv_saddr || !sk2->sk_rcv_saddr)
-				return match_wildcard;
-		}
-		return 0;
-	}
-
-	if (addr_type == IPV6_ADDR_ANY && addr_type2 == IPV6_ADDR_ANY)
-		return 1;
-
-	if (addr_type2 == IPV6_ADDR_ANY && match_wildcard &&
-	    !(sk2_ipv6only && addr_type == IPV6_ADDR_MAPPED))
-		return 1;
-
-	if (addr_type == IPV6_ADDR_ANY && match_wildcard &&
-	    !(ipv6_only_sock(sk) && addr_type2 == IPV6_ADDR_MAPPED))
-		return 1;
-
-	if (sk2_rcv_saddr6 &&
-	    ipv6_addr_equal(&sk->sk_v6_rcv_saddr, sk2_rcv_saddr6))
-		return 1;
-
-	return 0;
-}
-
-static u32 udp6_portaddr_hash(const struct net *net,
-			      const struct in6_addr *addr6,
-			      unsigned int port)
-{
-	unsigned int hash, mix = net_hash_mix(net);
-
-	if (ipv6_addr_any(addr6))
-		hash = jhash_1word(0, mix);
-	else if (ipv6_addr_v4mapped(addr6))
-		hash = jhash_1word((__force u32)addr6->s6_addr32[3], mix);
-	else
-		hash = jhash2((__force u32 *)addr6->s6_addr32, 4, mix);
-
-	return hash ^ port;
-=======
 			       udp6_ehash_secret + net_hash_mix(net));
->>>>>>> 286cd8c7
 }
 
 int udp_v6_get_port(struct sock *sk, unsigned short snum)
@@ -254,45 +191,6 @@
 		score = compute_score(sk, net, saddr, sport,
 				      daddr, hnum, dif, sdif, exact_dif);
 		if (score > badness) {
-<<<<<<< HEAD
-			result = sk;
-			badness = score;
-			reuseport = sk->sk_reuseport;
-			if (reuseport) {
-				struct sock *sk2;
-				hash = udp6_ehashfn(net, daddr, hnum,
-						    saddr, sport);
-				sk2 = reuseport_select_sock(sk, hash, NULL, 0);
-				if (sk2) {
-					result = sk2;
-					goto found;
-				}
-				matches = 1;
-			}
-		} else if (score == badness && reuseport) {
-			matches++;
-			if (reciprocal_scale(hash, matches) == 0)
-				result = sk;
-			hash = next_pseudo_random32(hash);
-		}
-	}
-	/*
-	 * if the nulls value we got at the end of this lookup is
-	 * not the expected one, we must restart lookup.
-	 * We probably met an item that was moved to another chain.
-	 */
-	if (get_nulls_value(node) != slot2)
-		goto begin;
-
-	if (result) {
-found:
-		if (unlikely(!atomic_inc_not_zero_hint(&result->sk_refcnt, 2)))
-			result = NULL;
-		else if (unlikely(compute_score2(result, net, saddr, sport,
-				  daddr, hnum, dif) < badness)) {
-			sock_put(result);
-			goto begin;
-=======
 			reuseport_result = NULL;
 
 			if (sk->sk_reuseport &&
@@ -308,7 +206,6 @@
 
 			result = reuseport_result ? : sk;
 			badness = score;
->>>>>>> 286cd8c7
 		}
 	}
 	return result;
@@ -316,17 +213,10 @@
 
 /* rcu_read_lock() must be held */
 struct sock *__udp6_lib_lookup(struct net *net,
-<<<<<<< HEAD
-				      const struct in6_addr *saddr, __be16 sport,
-				      const struct in6_addr *daddr, __be16 dport,
-				      int dif, struct udp_table *udptable,
-				      struct sk_buff *skb)
-=======
 			       const struct in6_addr *saddr, __be16 sport,
 			       const struct in6_addr *daddr, __be16 dport,
 			       int dif, int sdif, struct udp_table *udptable,
 			       struct sk_buff *skb)
->>>>>>> 286cd8c7
 {
 	struct sock *sk, *result;
 	unsigned short hnum = ntohs(dport);
@@ -374,46 +264,6 @@
 		score = compute_score(sk, net, saddr, sport, daddr, hnum, dif,
 				      sdif, exact_dif);
 		if (score > badness) {
-<<<<<<< HEAD
-			result = sk;
-			badness = score;
-			reuseport = sk->sk_reuseport;
-			if (reuseport) {
-				struct sock *sk2;
-				hash = udp6_ehashfn(net, daddr, hnum,
-						    saddr, sport);
-				sk2 = reuseport_select_sock(sk, hash, skb,
-							sizeof(struct udphdr));
-				if (sk2) {
-					result = sk2;
-					goto found;
-				}
-				matches = 1;
-			}
-		} else if (score == badness && reuseport) {
-			matches++;
-			if (reciprocal_scale(hash, matches) == 0)
-				result = sk;
-			hash = next_pseudo_random32(hash);
-		}
-	}
-	/*
-	 * if the nulls value we got at the end of this lookup is
-	 * not the expected one, we must restart lookup.
-	 * We probably met an item that was moved to another chain.
-	 */
-	if (get_nulls_value(node) != slot)
-		goto begin;
-
-	if (result) {
-found:
-		if (unlikely(!atomic_inc_not_zero_hint(&result->sk_refcnt, 2)))
-			result = NULL;
-		else if (unlikely(compute_score(result, net, hnum, saddr, sport,
-					daddr, dport, dif) < badness)) {
-			sock_put(result);
-			goto begin;
-=======
 			if (sk->sk_reuseport) {
 				hash = udp6_ehashfn(net, daddr, hnum,
 						    saddr, sport);
@@ -426,7 +276,6 @@
 			}
 			result = sk;
 			badness = score;
->>>>>>> 286cd8c7
 		}
 	}
 	return result;
@@ -451,11 +300,7 @@
 
 	return __udp6_lib_lookup(dev_net(skb->dev), &iph->saddr, sport,
 				 &iph->daddr, dport, inet6_iif(skb),
-<<<<<<< HEAD
-				 udptable, skb);
-=======
 				 inet6_sdif(skb), &udp_table, NULL);
->>>>>>> 286cd8c7
 }
 EXPORT_SYMBOL_GPL(udp6_lib_lookup_skb);
 
@@ -466,9 +311,6 @@
 struct sock *udp6_lib_lookup(struct net *net, const struct in6_addr *saddr, __be16 sport,
 			     const struct in6_addr *daddr, __be16 dport, int dif)
 {
-<<<<<<< HEAD
-	return __udp6_lib_lookup(net, saddr, sport, daddr, dport, dif, &udp_table, NULL);
-=======
 	struct sock *sk;
 
 	sk =  __udp6_lib_lookup(net, saddr, sport, daddr, dport,
@@ -476,7 +318,6 @@
 	if (sk && !refcount_inc_not_zero(&sk->sk_refcnt))
 		sk = NULL;
 	return sk;
->>>>>>> 286cd8c7
 }
 EXPORT_SYMBOL_GPL(udp6_lib_lookup);
 #endif
@@ -536,26 +377,14 @@
 	 * coverage checksum (UDP-Lite), do it before the copy.
 	 */
 
-<<<<<<< HEAD
-	if (copied < ulen || UDP_SKB_CB(skb)->partial_cov) {
-		checksum_valid = !udp_lib_checksum_complete(skb);
-=======
 	if (copied < ulen || peeking ||
 	    (is_udplite && UDP_SKB_CB(skb)->partial_cov)) {
 		checksum_valid = udp_skb_csum_unnecessary(skb) ||
 				!__udp_lib_checksum_complete(skb);
->>>>>>> 286cd8c7
 		if (!checksum_valid)
 			goto csum_copy_err;
 	}
 
-<<<<<<< HEAD
-	if (checksum_valid || skb_csum_unnecessary(skb))
-		err = skb_copy_datagram_msg(skb, sizeof(struct udphdr),
-					    msg, copied);
-	else {
-		err = skb_copy_and_csum_datagram_msg(skb, sizeof(struct udphdr), msg);
-=======
 	if (checksum_valid || udp_skb_csum_unnecessary(skb)) {
 		if (udp_skb_is_linear(skb))
 			err = copy_linear_skb(skb, copied, off, &msg->msg_iter);
@@ -563,7 +392,6 @@
 			err = skb_copy_datagram_msg(skb, off, msg, copied);
 	} else {
 		err = skb_copy_and_csum_datagram_msg(skb, off, msg);
->>>>>>> 286cd8c7
 		if (err == -EINVAL)
 			goto csum_copy_err;
 	}
@@ -623,11 +451,7 @@
 
 	if (is_udp4) {
 		if (inet->cmsg_flags)
-<<<<<<< HEAD
-			ip_cmsg_recv_offset(msg, skb,
-=======
 			ip_cmsg_recv_offset(msg, sk, skb,
->>>>>>> 286cd8c7
 					    sizeof(struct udphdr), off);
 	} else {
 		if (np->rxopt.all)
@@ -679,11 +503,7 @@
 	struct net *net = dev_net(skb->dev);
 
 	sk = __udp6_lib_lookup(net, daddr, uh->dest, saddr, uh->source,
-<<<<<<< HEAD
-			       inet6_iif(skb), udptable, skb);
-=======
 			       inet6_iif(skb), 0, udptable, NULL);
->>>>>>> 286cd8c7
 	if (!sk) {
 		__ICMP6_INC_STATS(net, __in6_dev_get(skb->dev),
 				  ICMP6_MIB_INERRORS);
@@ -785,11 +605,7 @@
 		 */
 
 		/* if we're overly short, let UDP handle it */
-<<<<<<< HEAD
-		encap_rcv = ACCESS_ONCE(up->encap_rcv);
-=======
 		encap_rcv = READ_ONCE(up->encap_rcv);
->>>>>>> 286cd8c7
 		if (encap_rcv) {
 			int ret;
 
@@ -826,13 +642,9 @@
 		}
 	}
 
-<<<<<<< HEAD
-	if (udp_lib_checksum_complete(skb))
-=======
 	prefetch(&sk->sk_rmem_alloc);
 	if (rcu_access_pointer(sk->sk_filter) &&
 	    udp_lib_checksum_complete(skb))
->>>>>>> 286cd8c7
 		goto csum_error;
 
 	if (sk_filter_trim_cap(sk, skb, sizeof(struct udphdr)))
@@ -928,15 +740,9 @@
 	struct sk_buff *nskb;
 
 	if (use_hash2) {
-<<<<<<< HEAD
-		hash2_any = udp6_portaddr_hash(net, &in6addr_any, hnum) &
-			    udptable->mask;
-		hash2 = udp6_portaddr_hash(net, daddr, hnum) & udptable->mask;
-=======
 		hash2_any = ipv6_portaddr_hash(net, &in6addr_any, hnum) &
 			    udptable->mask;
 		hash2 = ipv6_portaddr_hash(net, daddr, hnum) & udptable->mask;
->>>>>>> 286cd8c7
 start_lookup:
 		hslot = &udptable->hash2[hash2];
 		offset = offsetof(typeof(*sk), __sk_common.skc_portaddr_node);
@@ -979,16 +785,9 @@
 		if (udpv6_queue_rcv_skb(first, skb) > 0)
 			consume_skb(skb);
 	} else {
-<<<<<<< HEAD
-		if (!inner_flushed)
-			UDP6_INC_STATS_BH(net, UDP_MIB_IGNOREDMULTI,
-					  proto == IPPROTO_UDPLITE);
-		consume_skb(skb);
-=======
 		kfree_skb(skb);
 		__UDP6_INC_STATS(net, UDP_MIB_IGNOREDMULTI,
 				 proto == IPPROTO_UDPLITE);
->>>>>>> 286cd8c7
 	}
 	return 0;
 }
@@ -1083,18 +882,12 @@
 		return ret;
 	}
 
-<<<<<<< HEAD
-		/* a return value > 0 means to resubmit the input */
-		if (ret > 0)
-			return ret;
-=======
 	/*
 	 *	Multicast receive code
 	 */
 	if (ipv6_addr_is_multicast(daddr))
 		return __udp6_lib_mcast_deliver(net, skb,
 				saddr, daddr, udptable, proto);
->>>>>>> 286cd8c7
 
 	/* Unicast */
 	sk = __udp6_lib_lookup_skb(skb, uh->source, uh->dest, udptable);
@@ -1137,25 +930,6 @@
 	return 0;
 }
 
-<<<<<<< HEAD
-static struct sock *__udp6_lib_demux_lookup(struct net *net,
-			__be16 loc_port, const struct in6_addr *loc_addr,
-			__be16 rmt_port, const struct in6_addr *rmt_addr,
-			int dif)
-{
-	struct sock *sk;
-	struct hlist_nulls_node *hnode;
-	unsigned short hnum = ntohs(loc_port);
-	unsigned int hash2 = udp6_portaddr_hash(net, loc_addr, hnum);
-	unsigned int slot2 = hash2 & udp_table.mask;
-	struct udp_hslot *hslot2 = &udp_table.hash2[slot2];
-
-	const __portpair ports = INET_COMBINED_PORTS(rmt_port, hnum);
-
-	udp_portaddr_for_each_entry_rcu(sk, hnode, &hslot2->head) {
-		if (sk->sk_state == TCP_ESTABLISHED &&
-		    INET6_MATCH(sk, net, rmt_addr, loc_addr, ports, dif))
-=======
 
 static struct sock *__udp6_lib_demux_lookup(struct net *net,
 			__be16 loc_port, const struct in6_addr *loc_addr,
@@ -1172,7 +946,6 @@
 	udp_portaddr_for_each_entry_rcu(sk, &hslot2->head) {
 		if (sk->sk_state == TCP_ESTABLISHED &&
 		    INET6_MATCH(sk, net, rmt_addr, loc_addr, ports, dif, sdif))
->>>>>>> 286cd8c7
 			return sk;
 		/* Only check first socket in chain */
 		break;
@@ -1187,10 +960,7 @@
 	struct sock *sk;
 	struct dst_entry *dst;
 	int dif = skb->dev->ifindex;
-<<<<<<< HEAD
-=======
 	int sdif = inet6_sdif(skb);
->>>>>>> 286cd8c7
 
 	if (!pskb_may_pull(skb, skb_transport_offset(skb) +
 	    sizeof(struct udphdr)))
@@ -1202,46 +972,25 @@
 		sk = __udp6_lib_demux_lookup(net, uh->dest,
 					     &ipv6_hdr(skb)->daddr,
 					     uh->source, &ipv6_hdr(skb)->saddr,
-<<<<<<< HEAD
-					     dif);
-	else
-		return;
-
-	if (!sk || !atomic_inc_not_zero_hint(&sk->sk_refcnt, 2))
-=======
 					     dif, sdif);
 	else
 		return;
 
 	if (!sk || !refcount_inc_not_zero(&sk->sk_refcnt))
->>>>>>> 286cd8c7
 		return;
 
 	skb->sk = sk;
 	skb->destructor = sock_efree;
-<<<<<<< HEAD
-	dst = READ_ONCE(sk->sk_rx_dst);
-=======
 	dst = rcu_dereference(sk->sk_rx_dst);
->>>>>>> 286cd8c7
 
 	if (dst)
 		dst = dst_check(dst, inet6_sk(sk)->rx_dst_cookie);
 	if (dst) {
-<<<<<<< HEAD
-		if (dst->flags & DST_NOCACHE) {
-			if (likely(atomic_inc_not_zero(&dst->__refcnt)))
-				skb_dst_set(skb, dst);
-		} else {
-			skb_dst_set_noref(skb, dst);
-		}
-=======
 		/* set noref for now.
 		 * any place which wants to hold dst has to call
 		 * dst_hold_safe()
 		 */
 		skb_dst_set_noref(skb, dst);
->>>>>>> 286cd8c7
 	}
 }
 
@@ -1829,17 +1578,12 @@
 }
 #endif
 
-<<<<<<< HEAD
-static const struct inet6_protocol udpv6_protocol = {
-	.early_demux	=	udp_v6_early_demux,
-=======
 /* thinking of making this const? Don't.
  * early_demux can change based on sysctl.
  */
 static struct inet6_protocol udpv6_protocol = {
 	.early_demux	=	udp_v6_early_demux,
 	.early_demux_handler =  udp_v6_early_demux,
->>>>>>> 286cd8c7
 	.handler	=	udpv6_rcv,
 	.err_handler	=	udpv6_err,
 	.flags		=	INET6_PROTO_NOPOLICY|INET6_PROTO_FINAL,
@@ -1920,12 +1664,7 @@
 	.compat_setsockopt	= compat_udpv6_setsockopt,
 	.compat_getsockopt	= compat_udpv6_getsockopt,
 #endif
-<<<<<<< HEAD
-	.clear_sk	   = udp_v6_clear_sk,
-	.diag_destroy      = udp_abort,
-=======
 	.diag_destroy		= udp_abort,
->>>>>>> 286cd8c7
 };
 
 static struct inet_protosw udpv6_protosw = {
