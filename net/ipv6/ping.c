/*
 * INET		An implementation of the TCP/IP protocol suite for the LINUX
 *		operating system.  INET is implemented using the  BSD Socket
 *		interface as the means of communication with the user level.
 *
 *		"Ping" sockets
 *
 *		This program is free software; you can redistribute it and/or
 *		modify it under the terms of the GNU General Public License
 *		as published by the Free Software Foundation; either version
 *		2 of the License, or (at your option) any later version.
 *
 * Based on ipv4/ping.c code.
 *
 * Authors:	Lorenzo Colitti (IPv6 support)
 *		Vasiliy Kulikov / Openwall (IPv4 implementation, for Linux 2.6),
 *		Pavel Kankovsky (IPv4 implementation, for Linux 2.4.32)
 *
 */

#include <net/addrconf.h>
#include <net/ipv6.h>
#include <net/ip6_route.h>
#include <net/protocol.h>
#include <net/udp.h>
#include <net/transp_v6.h>
#include <linux/proc_fs.h>
#include <net/ping.h>

<<<<<<< HEAD
struct proto pingv6_prot = {
	.name =		"PINGv6",
	.owner =	THIS_MODULE,
	.init =		ping_init_sock,
	.close =	ping_close,
	.connect =	ip6_datagram_connect_v6_only,
	.disconnect =	udp_disconnect,
	.setsockopt =	ipv6_setsockopt,
	.getsockopt =	ipv6_getsockopt,
	.sendmsg =	ping_v6_sendmsg,
	.recvmsg =	ping_recvmsg,
	.bind =		ping_bind,
	.backlog_rcv =	ping_queue_rcv_skb,
	.hash =		ping_hash,
	.unhash =	ping_unhash,
	.get_port =	ping_get_port,
	.obj_size =	sizeof(struct raw6_sock),
};
EXPORT_SYMBOL_GPL(pingv6_prot);

static struct inet_protosw pingv6_protosw = {
	.type =      SOCK_DGRAM,
	.protocol =  IPPROTO_ICMPV6,
	.prot =      &pingv6_prot,
	.ops =       &inet6_sockraw_ops,
	.flags =     INET_PROTOSW_REUSE,
};


=======
>>>>>>> 286cd8c7
/* Compatibility glue so we can support IPv6 when it's compiled as a module */
static int dummy_ipv6_recv_error(struct sock *sk, struct msghdr *msg, int len,
				 int *addr_len)
{
	return -EAFNOSUPPORT;
}
static void dummy_ip6_datagram_recv_ctl(struct sock *sk, struct msghdr *msg,
				       struct sk_buff *skb)
{
}
static int dummy_icmpv6_err_convert(u8 type, u8 code, int *err)
{
	return -EAFNOSUPPORT;
}
static void dummy_ipv6_icmp_error(struct sock *sk, struct sk_buff *skb, int err,
				  __be16 port, u32 info, u8 *payload) {}
static int dummy_ipv6_chk_addr(struct net *net, const struct in6_addr *addr,
			       const struct net_device *dev, int strict)
{
	return 0;
}

static int ping_v6_sendmsg(struct sock *sk, struct msghdr *msg, size_t len)
{
	struct inet_sock *inet = inet_sk(sk);
	struct ipv6_pinfo *np = inet6_sk(sk);
	struct icmp6hdr user_icmph;
	int addr_type;
	struct in6_addr *daddr;
	int oif = 0;
	struct flowi6 fl6;
	int err;
	struct dst_entry *dst;
	struct rt6_info *rt;
	struct pingfakehdr pfh;
	struct ipcm6_cookie ipc6;

	pr_debug("ping_v6_sendmsg(sk=%p,sk->num=%u)\n", inet, inet->inet_num);

	err = ping_common_sendmsg(AF_INET6, msg, len, &user_icmph,
				  sizeof(user_icmph));
	if (err)
		return err;

	if (msg->msg_name) {
		DECLARE_SOCKADDR(struct sockaddr_in6 *, u, msg->msg_name);
		if (msg->msg_namelen < sizeof(*u))
			return -EINVAL;
		if (u->sin6_family != AF_INET6) {
			return -EAFNOSUPPORT;
		}
		daddr = &(u->sin6_addr);
		if (__ipv6_addr_needs_scope_id(ipv6_addr_type(daddr)))
			oif = u->sin6_scope_id;
	} else {
		if (sk->sk_state != TCP_ESTABLISHED)
			return -EDESTADDRREQ;
		daddr = &sk->sk_v6_daddr;
	}

	if (!oif)
		oif = sk->sk_bound_dev_if;

	if (!oif)
		oif = np->sticky_pktinfo.ipi6_ifindex;

	if (!oif && ipv6_addr_is_multicast(daddr))
		oif = np->mcast_oif;
	else if (!oif)
		oif = np->ucast_oif;

	addr_type = ipv6_addr_type(daddr);
	if ((__ipv6_addr_needs_scope_id(addr_type) && !oif) ||
	    (addr_type & IPV6_ADDR_MAPPED) ||
<<<<<<< HEAD
	    (oif && sk->sk_bound_dev_if && oif != sk->sk_bound_dev_if))
=======
	    (oif && sk->sk_bound_dev_if && oif != sk->sk_bound_dev_if &&
	     l3mdev_master_ifindex_by_index(sock_net(sk), oif) != sk->sk_bound_dev_if))
>>>>>>> 286cd8c7
		return -EINVAL;

	/* TODO: use ip6_datagram_send_ctl to get options from cmsg */

	memset(&fl6, 0, sizeof(fl6));

	fl6.flowi6_proto = IPPROTO_ICMPV6;
	fl6.saddr = np->saddr;
	fl6.daddr = *daddr;
	fl6.flowi6_oif = oif;
	fl6.flowi6_mark = sk->sk_mark;
	fl6.flowi6_uid = sk->sk_uid;
	fl6.fl6_icmp_type = user_icmph.icmp6_type;
	fl6.fl6_icmp_code = user_icmph.icmp6_code;
	security_sk_classify_flow(sk, flowi6_to_flowi(&fl6));

<<<<<<< HEAD
	dst = ip6_sk_dst_lookup_flow(sk, &fl6,  daddr);
=======
	ipcm6_init_sk(&ipc6, np);
	fl6.flowlabel = ip6_make_flowinfo(ipc6.tclass, fl6.flowlabel);

	dst = ip6_sk_dst_lookup_flow(sk, &fl6, daddr, false);
>>>>>>> 286cd8c7
	if (IS_ERR(dst))
		return PTR_ERR(dst);
	rt = (struct rt6_info *) dst;

<<<<<<< HEAD
	np = inet6_sk(sk);
	if (!np) {
		err = -EBADF;
		goto dst_err_out;
	}
=======
	if (!fl6.flowi6_oif && ipv6_addr_is_multicast(&fl6.daddr))
		fl6.flowi6_oif = np->mcast_oif;
	else if (!fl6.flowi6_oif)
		fl6.flowi6_oif = np->ucast_oif;
>>>>>>> 286cd8c7

	pfh.icmph.type = user_icmph.icmp6_type;
	pfh.icmph.code = user_icmph.icmp6_code;
	pfh.icmph.checksum = 0;
	pfh.icmph.un.echo.id = inet->inet_sport;
	pfh.icmph.un.echo.sequence = user_icmph.icmp6_sequence;
	pfh.msg = msg;
	pfh.wcheck = 0;
	pfh.family = AF_INET6;

	ipc6.hlimit = ip6_sk_dst_hoplimit(np, &fl6, dst);

	lock_sock(sk);
	err = ip6_append_data(sk, ping_getfrag, &pfh, len,
			      0, &ipc6, &fl6, rt,
			      MSG_DONTWAIT);

	if (err) {
		ICMP6_INC_STATS(sock_net(sk), rt->rt6i_idev,
				ICMP6_MIB_OUTERRORS);
		ip6_flush_pending_frames(sk);
	} else {
		icmpv6_push_pending_frames(sk, &fl6,
					   (struct icmp6hdr *)&pfh.icmph, len);
	}
	release_sock(sk);

<<<<<<< HEAD
dst_err_out:
=======
>>>>>>> 286cd8c7
	dst_release(dst);

	if (err)
		return err;

	return len;
}

struct proto pingv6_prot = {
	.name =		"PINGv6",
	.owner =	THIS_MODULE,
	.init =		ping_init_sock,
	.close =	ping_close,
	.connect =	ip6_datagram_connect_v6_only,
	.disconnect =	__udp_disconnect,
	.setsockopt =	ipv6_setsockopt,
	.getsockopt =	ipv6_getsockopt,
	.sendmsg =	ping_v6_sendmsg,
	.recvmsg =	ping_recvmsg,
	.bind =		ping_bind,
	.backlog_rcv =	ping_queue_rcv_skb,
	.hash =		ping_hash,
	.unhash =	ping_unhash,
	.get_port =	ping_get_port,
	.obj_size =	sizeof(struct raw6_sock),
};
EXPORT_SYMBOL_GPL(pingv6_prot);

static struct inet_protosw pingv6_protosw = {
	.type =      SOCK_DGRAM,
	.protocol =  IPPROTO_ICMPV6,
	.prot =      &pingv6_prot,
	.ops =       &inet6_sockraw_ops,
	.flags =     INET_PROTOSW_REUSE,
};

#ifdef CONFIG_PROC_FS
static void *ping_v6_seq_start(struct seq_file *seq, loff_t *pos)
{
	return ping_seq_start(seq, pos, AF_INET6);
}

static int ping_v6_seq_show(struct seq_file *seq, void *v)
{
	if (v == SEQ_START_TOKEN) {
		seq_puts(seq, IPV6_SEQ_DGRAM_HEADER);
	} else {
		int bucket = ((struct ping_iter_state *) seq->private)->bucket;
		struct inet_sock *inet = inet_sk(v);
		__u16 srcp = ntohs(inet->inet_sport);
		__u16 destp = ntohs(inet->inet_dport);
		ip6_dgram_sock_seq_show(seq, v, srcp, destp, bucket);
	}
	return 0;
}

static const struct seq_operations ping_v6_seq_ops = {
	.start		= ping_v6_seq_start,
	.show		= ping_v6_seq_show,
	.next		= ping_seq_next,
	.stop		= ping_seq_stop,
};

static int __net_init ping_v6_proc_init_net(struct net *net)
{
	if (!proc_create_net("icmp6", 0444, net->proc_net, &ping_v6_seq_ops,
			sizeof(struct ping_iter_state)))
		return -ENOMEM;
	return 0;
}

static void __net_exit ping_v6_proc_exit_net(struct net *net)
{
	remove_proc_entry("icmp6", net->proc_net);
}

static struct pernet_operations ping_v6_net_ops = {
	.init = ping_v6_proc_init_net,
	.exit = ping_v6_proc_exit_net,
};
#endif

int __init pingv6_init(void)
{
#ifdef CONFIG_PROC_FS
	int ret = register_pernet_subsys(&ping_v6_net_ops);
	if (ret)
		return ret;
#endif
	pingv6_ops.ipv6_recv_error = ipv6_recv_error;
	pingv6_ops.ip6_datagram_recv_common_ctl = ip6_datagram_recv_common_ctl;
	pingv6_ops.ip6_datagram_recv_specific_ctl =
		ip6_datagram_recv_specific_ctl;
	pingv6_ops.icmpv6_err_convert = icmpv6_err_convert;
	pingv6_ops.ipv6_icmp_error = ipv6_icmp_error;
	pingv6_ops.ipv6_chk_addr = ipv6_chk_addr;
	return inet6_register_protosw(&pingv6_protosw);
}

/* This never gets called because it's not possible to unload the ipv6 module,
 * but just in case.
 */
void pingv6_exit(void)
{
	pingv6_ops.ipv6_recv_error = dummy_ipv6_recv_error;
	pingv6_ops.ip6_datagram_recv_common_ctl = dummy_ip6_datagram_recv_ctl;
	pingv6_ops.ip6_datagram_recv_specific_ctl = dummy_ip6_datagram_recv_ctl;
	pingv6_ops.icmpv6_err_convert = dummy_icmpv6_err_convert;
	pingv6_ops.ipv6_icmp_error = dummy_ipv6_icmp_error;
	pingv6_ops.ipv6_chk_addr = dummy_ipv6_chk_addr;
#ifdef CONFIG_PROC_FS
	unregister_pernet_subsys(&ping_v6_net_ops);
#endif
	inet6_unregister_protosw(&pingv6_protosw);
}<|MERGE_RESOLUTION|>--- conflicted
+++ resolved
@@ -27,38 +27,6 @@
 #include <linux/proc_fs.h>
 #include <net/ping.h>
 
-<<<<<<< HEAD
-struct proto pingv6_prot = {
-	.name =		"PINGv6",
-	.owner =	THIS_MODULE,
-	.init =		ping_init_sock,
-	.close =	ping_close,
-	.connect =	ip6_datagram_connect_v6_only,
-	.disconnect =	udp_disconnect,
-	.setsockopt =	ipv6_setsockopt,
-	.getsockopt =	ipv6_getsockopt,
-	.sendmsg =	ping_v6_sendmsg,
-	.recvmsg =	ping_recvmsg,
-	.bind =		ping_bind,
-	.backlog_rcv =	ping_queue_rcv_skb,
-	.hash =		ping_hash,
-	.unhash =	ping_unhash,
-	.get_port =	ping_get_port,
-	.obj_size =	sizeof(struct raw6_sock),
-};
-EXPORT_SYMBOL_GPL(pingv6_prot);
-
-static struct inet_protosw pingv6_protosw = {
-	.type =      SOCK_DGRAM,
-	.protocol =  IPPROTO_ICMPV6,
-	.prot =      &pingv6_prot,
-	.ops =       &inet6_sockraw_ops,
-	.flags =     INET_PROTOSW_REUSE,
-};
-
-
-=======
->>>>>>> 286cd8c7
 /* Compatibility glue so we can support IPv6 when it's compiled as a module */
 static int dummy_ipv6_recv_error(struct sock *sk, struct msghdr *msg, int len,
 				 int *addr_len)
@@ -133,12 +101,8 @@
 	addr_type = ipv6_addr_type(daddr);
 	if ((__ipv6_addr_needs_scope_id(addr_type) && !oif) ||
 	    (addr_type & IPV6_ADDR_MAPPED) ||
-<<<<<<< HEAD
-	    (oif && sk->sk_bound_dev_if && oif != sk->sk_bound_dev_if))
-=======
 	    (oif && sk->sk_bound_dev_if && oif != sk->sk_bound_dev_if &&
 	     l3mdev_master_ifindex_by_index(sock_net(sk), oif) != sk->sk_bound_dev_if))
->>>>>>> 286cd8c7
 		return -EINVAL;
 
 	/* TODO: use ip6_datagram_send_ctl to get options from cmsg */
@@ -155,30 +119,18 @@
 	fl6.fl6_icmp_code = user_icmph.icmp6_code;
 	security_sk_classify_flow(sk, flowi6_to_flowi(&fl6));
 
-<<<<<<< HEAD
-	dst = ip6_sk_dst_lookup_flow(sk, &fl6,  daddr);
-=======
 	ipcm6_init_sk(&ipc6, np);
 	fl6.flowlabel = ip6_make_flowinfo(ipc6.tclass, fl6.flowlabel);
 
 	dst = ip6_sk_dst_lookup_flow(sk, &fl6, daddr, false);
->>>>>>> 286cd8c7
 	if (IS_ERR(dst))
 		return PTR_ERR(dst);
 	rt = (struct rt6_info *) dst;
 
-<<<<<<< HEAD
-	np = inet6_sk(sk);
-	if (!np) {
-		err = -EBADF;
-		goto dst_err_out;
-	}
-=======
 	if (!fl6.flowi6_oif && ipv6_addr_is_multicast(&fl6.daddr))
 		fl6.flowi6_oif = np->mcast_oif;
 	else if (!fl6.flowi6_oif)
 		fl6.flowi6_oif = np->ucast_oif;
->>>>>>> 286cd8c7
 
 	pfh.icmph.type = user_icmph.icmp6_type;
 	pfh.icmph.code = user_icmph.icmp6_code;
@@ -206,10 +158,6 @@
 	}
 	release_sock(sk);
 
-<<<<<<< HEAD
-dst_err_out:
-=======
->>>>>>> 286cd8c7
 	dst_release(dst);
 
 	if (err)
