--- conflicted
+++ resolved
@@ -29,11 +29,7 @@
 		.flowi6_oif = sk && sk->sk_bound_dev_if ? sk->sk_bound_dev_if :
 			strict ? skb_dst(skb)->dev->ifindex : 0,
 		.flowi6_mark = skb->mark,
-<<<<<<< HEAD
-		.flowi6_uid = sock_net_uid(net, skb->sk),
-=======
 		.flowi6_uid = sock_net_uid(net, sk),
->>>>>>> 286cd8c7
 		.daddr = iph->daddr,
 		.saddr = iph->saddr,
 	};
