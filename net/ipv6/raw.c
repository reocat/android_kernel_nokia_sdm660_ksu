--- conflicted
+++ resolved
@@ -788,12 +788,6 @@
 	struct flowi6 fl6;
 	struct ipcm6_cookie ipc6;
 	int addr_len = msg->msg_namelen;
-<<<<<<< HEAD
-	int hlimit = -1;
-	int tclass = -1;
-	int dontfrag = -1;
-=======
->>>>>>> 286cd8c7
 	int hdrincl;
 	u16 proto;
 	int err;
@@ -822,12 +816,9 @@
 
 	fl6.flowi6_mark = sk->sk_mark;
 	fl6.flowi6_uid = sk->sk_uid;
-<<<<<<< HEAD
-=======
 
 	ipcm6_init(&ipc6);
 	ipc6.sockc.tsflags = sk->sk_tsflags;
->>>>>>> 286cd8c7
 
 	if (sin6) {
 		if (addr_len < SIN6_LEN_RFC2133)
@@ -937,14 +928,11 @@
 	if (hdrincl)
 		fl6.flowi6_flags |= FLOWI_FLAG_KNOWN_NH;
 
-<<<<<<< HEAD
-=======
 	if (ipc6.tclass < 0)
 		ipc6.tclass = np->tclass;
 
 	fl6.flowlabel = ip6_make_flowinfo(ipc6.tclass, fl6.flowlabel);
 
->>>>>>> 286cd8c7
 	dst = ip6_dst_lookup_flow(sock_net(sk), sk, &fl6, final_p);
 	if (IS_ERR(dst)) {
 		err = PTR_ERR(dst);
@@ -961,12 +949,8 @@
 
 back_from_confirm:
 	if (hdrincl)
-<<<<<<< HEAD
-		err = rawv6_send_hdrinc(sk, msg, len, &fl6, &dst, msg->msg_flags);
-=======
 		err = rawv6_send_hdrinc(sk, msg, len, &fl6, &dst,
 					msg->msg_flags, &ipc6.sockc);
->>>>>>> 286cd8c7
 	else {
 		ipc6.opt = opt;
 		lock_sock(sk);
