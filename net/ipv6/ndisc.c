--- conflicted
+++ resolved
@@ -195,18 +195,12 @@
 static inline int ndisc_is_useropt(const struct net_device *dev,
 				   struct nd_opt_hdr *opt)
 {
-<<<<<<< HEAD
-	return opt->nd_opt_type == ND_OPT_RDNSS ||
-		opt->nd_opt_type == ND_OPT_DNSSL ||
-		opt->nd_opt_type == ND_OPT_CAPTIVE_PORTAL;
-=======
 	return opt->nd_opt_type == ND_OPT_PREFIX_INFO ||
 		opt->nd_opt_type == ND_OPT_RDNSS ||
 		opt->nd_opt_type == ND_OPT_DNSSL ||
 		opt->nd_opt_type == ND_OPT_CAPTIVE_PORTAL ||
 		opt->nd_opt_type == ND_OPT_PREF64 ||
 		ndisc_ops_is_useropt(dev, opt->nd_opt_type);
->>>>>>> 286cd8c7
 }
 
 static struct nd_opt_hdr *ndisc_next_useropt(const struct net_device *dev,
