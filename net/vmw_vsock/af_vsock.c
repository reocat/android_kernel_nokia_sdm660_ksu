/*
 * VMware vSockets Driver
 *
 * Copyright (C) 2007-2013 VMware, Inc. All rights reserved.
 *
 * This program is free software; you can redistribute it and/or modify it
 * under the terms of the GNU General Public License as published by the Free
 * Software Foundation version 2 and no later version.
 *
 * This program is distributed in the hope that it will be useful, but WITHOUT
 * ANY WARRANTY; without even the implied warranty of MERCHANTABILITY or
 * FITNESS FOR A PARTICULAR PURPOSE.  See the GNU General Public License for
 * more details.
 */

/* Implementation notes:
 *
 * - There are two kinds of sockets: those created by user action (such as
 * calling socket(2)) and those created by incoming connection request packets.
 *
 * - There are two "global" tables, one for bound sockets (sockets that have
 * specified an address that they are responsible for) and one for connected
 * sockets (sockets that have established a connection with another socket).
 * These tables are "global" in that all sockets on the system are placed
 * within them. - Note, though, that the bound table contains an extra entry
 * for a list of unbound sockets and SOCK_DGRAM sockets will always remain in
 * that list. The bound table is used solely for lookup of sockets when packets
 * are received and that's not necessary for SOCK_DGRAM sockets since we create
 * a datagram handle for each and need not perform a lookup.  Keeping SOCK_DGRAM
 * sockets out of the bound hash buckets will reduce the chance of collisions
 * when looking for SOCK_STREAM sockets and prevents us from having to check the
 * socket type in the hash table lookups.
 *
 * - Sockets created by user action will either be "client" sockets that
 * initiate a connection or "server" sockets that listen for connections; we do
 * not support simultaneous connects (two "client" sockets connecting).
 *
 * - "Server" sockets are referred to as listener sockets throughout this
 * implementation because they are in the TCP_LISTEN state.  When a
 * connection request is received (the second kind of socket mentioned above),
 * we create a new socket and refer to it as a pending socket.  These pending
 * sockets are placed on the pending connection list of the listener socket.
 * When future packets are received for the address the listener socket is
 * bound to, we check if the source of the packet is from one that has an
 * existing pending connection.  If it does, we process the packet for the
 * pending socket.  When that socket reaches the connected state, it is removed
 * from the listener socket's pending list and enqueued in the listener
 * socket's accept queue.  Callers of accept(2) will accept connected sockets
 * from the listener socket's accept queue.  If the socket cannot be accepted
 * for some reason then it is marked rejected.  Once the connection is
 * accepted, it is owned by the user process and the responsibility for cleanup
 * falls with that user process.
 *
 * - It is possible that these pending sockets will never reach the connected
 * state; in fact, we may never receive another packet after the connection
 * request.  Because of this, we must schedule a cleanup function to run in the
 * future, after some amount of time passes where a connection should have been
 * established.  This function ensures that the socket is off all lists so it
 * cannot be retrieved, then drops all references to the socket so it is cleaned
 * up (sock_put() -> sk_free() -> our sk_destruct implementation).  Note this
 * function will also cleanup rejected sockets, those that reach the connected
 * state but leave it before they have been accepted.
 *
 * - Lock ordering for pending or accept queue sockets is:
 *
 *     lock_sock(listener);
 *     lock_sock_nested(pending, SINGLE_DEPTH_NESTING);
 *
 * Using explicit nested locking keeps lockdep happy since normally only one
 * lock of a given class may be taken at a time.
 *
 * - Sockets created by user action will be cleaned up when the user process
 * calls close(2), causing our release implementation to be called. Our release
 * implementation will perform some cleanup then drop the last reference so our
 * sk_destruct implementation is invoked.  Our sk_destruct implementation will
 * perform additional cleanup that's common for both types of sockets.
 *
 * - A socket's reference count is what ensures that the structure won't be
 * freed.  Each entry in a list (such as the "global" bound and connected tables
 * and the listener socket's pending list and connected queue) ensures a
 * reference.  When we defer work until process context and pass a socket as our
 * argument, we must ensure the reference count is increased to ensure the
 * socket isn't freed before the function is run; the deferred function will
 * then drop the reference.
 *
 * - sk->sk_state uses the TCP state constants because they are widely used by
 * other address families and exposed to userspace tools like ss(8):
 *
 *   TCP_CLOSE - unconnected
 *   TCP_SYN_SENT - connecting
 *   TCP_ESTABLISHED - connected
 *   TCP_CLOSING - disconnecting
 *   TCP_LISTEN - listening
 */

#include <linux/types.h>
#include <linux/bitops.h>
#include <linux/cred.h>
#include <linux/init.h>
#include <linux/io.h>
#include <linux/kernel.h>
#include <linux/sched/signal.h>
#include <linux/kmod.h>
#include <linux/list.h>
#include <linux/miscdevice.h>
#include <linux/module.h>
#include <linux/mutex.h>
#include <linux/net.h>
#include <linux/poll.h>
#include <linux/random.h>
#include <linux/skbuff.h>
#include <linux/smp.h>
#include <linux/socket.h>
#include <linux/stddef.h>
#include <linux/unistd.h>
#include <linux/wait.h>
#include <linux/workqueue.h>
#include <net/sock.h>
#include <net/af_vsock.h>

static int __vsock_bind(struct sock *sk, struct sockaddr_vm *addr);
static void vsock_sk_destruct(struct sock *sk);
static int vsock_queue_rcv_skb(struct sock *sk, struct sk_buff *skb);

/* Protocol family. */
static struct proto vsock_proto = {
	.name = "AF_VSOCK",
	.owner = THIS_MODULE,
	.obj_size = sizeof(struct vsock_sock),
};

/* The default peer timeout indicates how long we will wait for a peer response
 * to a control message.
 */
#define VSOCK_DEFAULT_CONNECT_TIMEOUT (2 * HZ)

static const struct vsock_transport *transport;
static DEFINE_MUTEX(vsock_register_mutex);

/**** EXPORTS ****/

/* Get the ID of the local context.  This is transport dependent. */

int vm_sockets_get_local_cid(void)
{
	return transport->get_local_cid();
}
EXPORT_SYMBOL_GPL(vm_sockets_get_local_cid);

/**** UTILS ****/

/* Each bound VSocket is stored in the bind hash table and each connected
 * VSocket is stored in the connected hash table.
 *
 * Unbound sockets are all put on the same list attached to the end of the hash
 * table (vsock_unbound_sockets).  Bound sockets are added to the hash table in
 * the bucket that their local address hashes to (vsock_bound_sockets(addr)
 * represents the list that addr hashes to).
 *
 * Specifically, we initialize the vsock_bind_table array to a size of
 * VSOCK_HASH_SIZE + 1 so that vsock_bind_table[0] through
 * vsock_bind_table[VSOCK_HASH_SIZE - 1] are for bound sockets and
 * vsock_bind_table[VSOCK_HASH_SIZE] is for unbound sockets.  The hash function
 * mods with VSOCK_HASH_SIZE to ensure this.
 */
#define MAX_PORT_RETRIES        24

#define VSOCK_HASH(addr)        ((addr)->svm_port % VSOCK_HASH_SIZE)
#define vsock_bound_sockets(addr) (&vsock_bind_table[VSOCK_HASH(addr)])
#define vsock_unbound_sockets     (&vsock_bind_table[VSOCK_HASH_SIZE])

/* XXX This can probably be implemented in a better way. */
#define VSOCK_CONN_HASH(src, dst)				\
	(((src)->svm_cid ^ (dst)->svm_port) % VSOCK_HASH_SIZE)
#define vsock_connected_sockets(src, dst)		\
	(&vsock_connected_table[VSOCK_CONN_HASH(src, dst)])
#define vsock_connected_sockets_vsk(vsk)				\
	vsock_connected_sockets(&(vsk)->remote_addr, &(vsk)->local_addr)

struct list_head vsock_bind_table[VSOCK_HASH_SIZE + 1];
EXPORT_SYMBOL_GPL(vsock_bind_table);
struct list_head vsock_connected_table[VSOCK_HASH_SIZE];
EXPORT_SYMBOL_GPL(vsock_connected_table);
DEFINE_SPINLOCK(vsock_table_lock);
EXPORT_SYMBOL_GPL(vsock_table_lock);

/* Autobind this socket to the local address if necessary. */
static int vsock_auto_bind(struct vsock_sock *vsk)
{
	struct sock *sk = sk_vsock(vsk);
	struct sockaddr_vm local_addr;

	if (vsock_addr_bound(&vsk->local_addr))
		return 0;
	vsock_addr_init(&local_addr, VMADDR_CID_ANY, VMADDR_PORT_ANY);
	return __vsock_bind(sk, &local_addr);
}

static int __init vsock_init_tables(void)
{
	int i;

	for (i = 0; i < ARRAY_SIZE(vsock_bind_table); i++)
		INIT_LIST_HEAD(&vsock_bind_table[i]);

	for (i = 0; i < ARRAY_SIZE(vsock_connected_table); i++)
		INIT_LIST_HEAD(&vsock_connected_table[i]);
	return 0;
}

static void __vsock_insert_bound(struct list_head *list,
				 struct vsock_sock *vsk)
{
	sock_hold(&vsk->sk);
	list_add(&vsk->bound_table, list);
}

static void __vsock_insert_connected(struct list_head *list,
				     struct vsock_sock *vsk)
{
	sock_hold(&vsk->sk);
	list_add(&vsk->connected_table, list);
}

static void __vsock_remove_bound(struct vsock_sock *vsk)
{
	list_del_init(&vsk->bound_table);
	sock_put(&vsk->sk);
}

static void __vsock_remove_connected(struct vsock_sock *vsk)
{
	list_del_init(&vsk->connected_table);
	sock_put(&vsk->sk);
}

static struct sock *__vsock_find_bound_socket(struct sockaddr_vm *addr)
{
	struct vsock_sock *vsk;

	list_for_each_entry(vsk, vsock_bound_sockets(addr), bound_table)
		if (addr->svm_port == vsk->local_addr.svm_port)
			return sk_vsock(vsk);

	return NULL;
}

static struct sock *__vsock_find_connected_socket(struct sockaddr_vm *src,
						  struct sockaddr_vm *dst)
{
	struct vsock_sock *vsk;

	list_for_each_entry(vsk, vsock_connected_sockets(src, dst),
			    connected_table) {
		if (vsock_addr_equals_addr(src, &vsk->remote_addr) &&
		    dst->svm_port == vsk->local_addr.svm_port) {
			return sk_vsock(vsk);
		}
	}

	return NULL;
}

static void vsock_insert_unbound(struct vsock_sock *vsk)
{
	spin_lock_bh(&vsock_table_lock);
	__vsock_insert_bound(vsock_unbound_sockets, vsk);
	spin_unlock_bh(&vsock_table_lock);
}

void vsock_insert_connected(struct vsock_sock *vsk)
{
	struct list_head *list = vsock_connected_sockets(
		&vsk->remote_addr, &vsk->local_addr);

	spin_lock_bh(&vsock_table_lock);
	__vsock_insert_connected(list, vsk);
	spin_unlock_bh(&vsock_table_lock);
}
EXPORT_SYMBOL_GPL(vsock_insert_connected);

void vsock_remove_bound(struct vsock_sock *vsk)
{
	spin_lock_bh(&vsock_table_lock);
	if (__vsock_in_bound_table(vsk))
		__vsock_remove_bound(vsk);
	spin_unlock_bh(&vsock_table_lock);
}
EXPORT_SYMBOL_GPL(vsock_remove_bound);

void vsock_remove_connected(struct vsock_sock *vsk)
{
	spin_lock_bh(&vsock_table_lock);
	if (__vsock_in_connected_table(vsk))
		__vsock_remove_connected(vsk);
	spin_unlock_bh(&vsock_table_lock);
}
EXPORT_SYMBOL_GPL(vsock_remove_connected);

struct sock *vsock_find_bound_socket(struct sockaddr_vm *addr)
{
	struct sock *sk;

	spin_lock_bh(&vsock_table_lock);
	sk = __vsock_find_bound_socket(addr);
	if (sk)
		sock_hold(sk);

	spin_unlock_bh(&vsock_table_lock);

	return sk;
}
EXPORT_SYMBOL_GPL(vsock_find_bound_socket);

struct sock *vsock_find_connected_socket(struct sockaddr_vm *src,
					 struct sockaddr_vm *dst)
{
	struct sock *sk;

	spin_lock_bh(&vsock_table_lock);
	sk = __vsock_find_connected_socket(src, dst);
	if (sk)
		sock_hold(sk);

	spin_unlock_bh(&vsock_table_lock);

	return sk;
}
EXPORT_SYMBOL_GPL(vsock_find_connected_socket);

void vsock_remove_sock(struct vsock_sock *vsk)
{
	vsock_remove_bound(vsk);
	vsock_remove_connected(vsk);
}
EXPORT_SYMBOL_GPL(vsock_remove_sock);

void vsock_remove_sock(struct vsock_sock *vsk)
{
	if (vsock_in_bound_table(vsk))
		vsock_remove_bound(vsk);

	if (vsock_in_connected_table(vsk))
		vsock_remove_connected(vsk);
}
EXPORT_SYMBOL_GPL(vsock_remove_sock);

void vsock_for_each_connected_socket(void (*fn)(struct sock *sk))
{
	int i;

	spin_lock_bh(&vsock_table_lock);

	for (i = 0; i < ARRAY_SIZE(vsock_connected_table); i++) {
		struct vsock_sock *vsk;
		list_for_each_entry(vsk, &vsock_connected_table[i],
				    connected_table)
			fn(sk_vsock(vsk));
	}

	spin_unlock_bh(&vsock_table_lock);
}
EXPORT_SYMBOL_GPL(vsock_for_each_connected_socket);

void vsock_add_pending(struct sock *listener, struct sock *pending)
{
	struct vsock_sock *vlistener;
	struct vsock_sock *vpending;

	vlistener = vsock_sk(listener);
	vpending = vsock_sk(pending);

	sock_hold(pending);
	sock_hold(listener);
	list_add_tail(&vpending->pending_links, &vlistener->pending_links);
}
EXPORT_SYMBOL_GPL(vsock_add_pending);

void vsock_remove_pending(struct sock *listener, struct sock *pending)
{
	struct vsock_sock *vpending = vsock_sk(pending);

	list_del_init(&vpending->pending_links);
	sock_put(listener);
	sock_put(pending);
}
EXPORT_SYMBOL_GPL(vsock_remove_pending);

void vsock_enqueue_accept(struct sock *listener, struct sock *connected)
{
	struct vsock_sock *vlistener;
	struct vsock_sock *vconnected;

	vlistener = vsock_sk(listener);
	vconnected = vsock_sk(connected);

	sock_hold(connected);
	sock_hold(listener);
	list_add_tail(&vconnected->accept_queue, &vlistener->accept_queue);
}
EXPORT_SYMBOL_GPL(vsock_enqueue_accept);

static struct sock *vsock_dequeue_accept(struct sock *listener)
{
	struct vsock_sock *vlistener;
	struct vsock_sock *vconnected;

	vlistener = vsock_sk(listener);

	if (list_empty(&vlistener->accept_queue))
		return NULL;

	vconnected = list_entry(vlistener->accept_queue.next,
				struct vsock_sock, accept_queue);

	list_del_init(&vconnected->accept_queue);
	sock_put(listener);
	/* The caller will need a reference on the connected socket so we let
	 * it call sock_put().
	 */

	return sk_vsock(vconnected);
}

static bool vsock_is_accept_queue_empty(struct sock *sk)
{
	struct vsock_sock *vsk = vsock_sk(sk);
	return list_empty(&vsk->accept_queue);
}

static bool vsock_is_pending(struct sock *sk)
{
	struct vsock_sock *vsk = vsock_sk(sk);
	return !list_empty(&vsk->pending_links);
}

static int vsock_send_shutdown(struct sock *sk, int mode)
{
	return transport->shutdown(vsock_sk(sk), mode);
}

static void vsock_pending_work(struct work_struct *work)
{
	struct sock *sk;
	struct sock *listener;
	struct vsock_sock *vsk;
	bool cleanup;

	vsk = container_of(work, struct vsock_sock, pending_work.work);
	sk = sk_vsock(vsk);
	listener = vsk->listener;
	cleanup = true;

	lock_sock(listener);
	lock_sock_nested(sk, SINGLE_DEPTH_NESTING);

	if (vsock_is_pending(sk)) {
		vsock_remove_pending(listener, sk);

		listener->sk_ack_backlog--;
	} else if (!vsk->rejected) {
		/* We are not on the pending list and accept() did not reject
		 * us, so we must have been accepted by our user process.  We
		 * just need to drop our references to the sockets and be on
		 * our way.
		 */
		cleanup = false;
		goto out;
	}

	/* We need to remove ourself from the global connected sockets list so
	 * incoming packets can't find this socket, and to reduce the reference
	 * count.
	 */
	vsock_remove_connected(vsk);

	sk->sk_state = TCP_CLOSE;

out:
	release_sock(sk);
	release_sock(listener);
	if (cleanup)
		sock_put(sk);

	sock_put(sk);
	sock_put(listener);
}

/**** SOCKET OPERATIONS ****/

static int __vsock_bind_stream(struct vsock_sock *vsk,
			       struct sockaddr_vm *addr)
{
	static u32 port = 0;
	struct sockaddr_vm new_addr;

	if (!port)
		port = LAST_RESERVED_PORT + 1 +
			prandom_u32_max(U32_MAX - LAST_RESERVED_PORT);

	vsock_addr_init(&new_addr, addr->svm_cid, addr->svm_port);

	if (addr->svm_port == VMADDR_PORT_ANY) {
		bool found = false;
		unsigned int i;

		for (i = 0; i < MAX_PORT_RETRIES; i++) {
			if (port <= LAST_RESERVED_PORT)
				port = LAST_RESERVED_PORT + 1;

			new_addr.svm_port = port++;

			if (!__vsock_find_bound_socket(&new_addr)) {
				found = true;
				break;
			}
		}

		if (!found)
			return -EADDRNOTAVAIL;
	} else {
		/* If port is in reserved range, ensure caller
		 * has necessary privileges.
		 */
		if (addr->svm_port <= LAST_RESERVED_PORT &&
		    !capable(CAP_NET_BIND_SERVICE)) {
			return -EACCES;
		}

		if (__vsock_find_bound_socket(&new_addr))
			return -EADDRINUSE;
	}

	vsock_addr_init(&vsk->local_addr, new_addr.svm_cid, new_addr.svm_port);

	/* Remove stream sockets from the unbound list and add them to the hash
	 * table for easy lookup by its address.  The unbound list is simply an
	 * extra entry at the end of the hash table, a trick used by AF_UNIX.
	 */
	__vsock_remove_bound(vsk);
	__vsock_insert_bound(vsock_bound_sockets(&vsk->local_addr), vsk);

	return 0;
}

static int __vsock_bind_dgram(struct vsock_sock *vsk,
			      struct sockaddr_vm *addr)
{
	return transport->dgram_bind(vsk, addr);
}

static int __vsock_bind(struct sock *sk, struct sockaddr_vm *addr)
{
	struct vsock_sock *vsk = vsock_sk(sk);
	u32 cid;
	int retval;

	/* First ensure this socket isn't already bound. */
	if (vsock_addr_bound(&vsk->local_addr))
		return -EINVAL;

	/* Now bind to the provided address or select appropriate values if
	 * none are provided (VMADDR_CID_ANY and VMADDR_PORT_ANY).  Note that
	 * like AF_INET prevents binding to a non-local IP address (in most
	 * cases), we only allow binding to the local CID.
	 */
	cid = transport->get_local_cid();
	if (addr->svm_cid != cid && addr->svm_cid != VMADDR_CID_ANY)
		return -EADDRNOTAVAIL;

	switch (sk->sk_socket->type) {
	case SOCK_STREAM:
		spin_lock_bh(&vsock_table_lock);
		retval = __vsock_bind_stream(vsk, addr);
		spin_unlock_bh(&vsock_table_lock);
		break;

	case SOCK_DGRAM:
		retval = __vsock_bind_dgram(vsk, addr);
		break;

	default:
		retval = -EINVAL;
		break;
	}

	return retval;
}

static void vsock_connect_timeout(struct work_struct *work);

struct sock *__vsock_create(struct net *net,
			    struct socket *sock,
			    struct sock *parent,
			    gfp_t priority,
			    unsigned short type,
			    int kern)
{
	struct sock *sk;
	struct vsock_sock *psk;
	struct vsock_sock *vsk;

	sk = sk_alloc(net, AF_VSOCK, priority, &vsock_proto, kern);
	if (!sk)
		return NULL;

	sock_init_data(sock, sk);

	/* sk->sk_type is normally set in sock_init_data, but only if sock is
	 * non-NULL. We make sure that our sockets always have a type by
	 * setting it here if needed.
	 */
	if (!sock)
		sk->sk_type = type;

	vsk = vsock_sk(sk);
	vsock_addr_init(&vsk->local_addr, VMADDR_CID_ANY, VMADDR_PORT_ANY);
	vsock_addr_init(&vsk->remote_addr, VMADDR_CID_ANY, VMADDR_PORT_ANY);

	sk->sk_destruct = vsock_sk_destruct;
	sk->sk_backlog_rcv = vsock_queue_rcv_skb;
	sock_reset_flag(sk, SOCK_DONE);

	INIT_LIST_HEAD(&vsk->bound_table);
	INIT_LIST_HEAD(&vsk->connected_table);
	vsk->listener = NULL;
	INIT_LIST_HEAD(&vsk->pending_links);
	INIT_LIST_HEAD(&vsk->accept_queue);
	vsk->rejected = false;
	vsk->sent_request = false;
	vsk->ignore_connecting_rst = false;
	vsk->peer_shutdown = 0;
	INIT_DELAYED_WORK(&vsk->connect_work, vsock_connect_timeout);
	INIT_DELAYED_WORK(&vsk->pending_work, vsock_pending_work);

	psk = parent ? vsock_sk(parent) : NULL;
	if (parent) {
		vsk->trusted = psk->trusted;
		vsk->owner = get_cred(psk->owner);
		vsk->connect_timeout = psk->connect_timeout;
		security_sk_clone(parent, sk);
	} else {
		vsk->trusted = ns_capable_noaudit(&init_user_ns, CAP_NET_ADMIN);
		vsk->owner = get_current_cred();
		vsk->connect_timeout = VSOCK_DEFAULT_CONNECT_TIMEOUT;
	}

	if (transport->init(vsk, psk) < 0) {
		sk_free(sk);
		return NULL;
	}

	if (sock)
		vsock_insert_unbound(vsk);

	return sk;
}
EXPORT_SYMBOL_GPL(__vsock_create);

static void __vsock_release(struct sock *sk, int level)
{
	if (sk) {
		struct sk_buff *skb;
		struct sock *pending;
		struct vsock_sock *vsk;

		vsk = vsock_sk(sk);
		pending = NULL;	/* Compiler warning. */

<<<<<<< HEAD
=======
		/* The release call is supposed to use lock_sock_nested()
		 * rather than lock_sock(), if a sock lock should be acquired.
		 */
>>>>>>> 286cd8c7
		transport->release(vsk);

		/* When "level" is SINGLE_DEPTH_NESTING, use the nested
		 * version to avoid the warning "possible recursive locking
		 * detected". When "level" is 0, lock_sock_nested(sk, level)
		 * is the same as lock_sock(sk).
		 */
		lock_sock_nested(sk, level);
		sock_orphan(sk);
		sk->sk_shutdown = SHUTDOWN_MASK;

		while ((skb = skb_dequeue(&sk->sk_receive_queue)))
			kfree_skb(skb);

		/* Clean up any sockets that never were accepted. */
		while ((pending = vsock_dequeue_accept(sk)) != NULL) {
			__vsock_release(pending, SINGLE_DEPTH_NESTING);
			sock_put(pending);
		}

		release_sock(sk);
		sock_put(sk);
	}
}

static void vsock_sk_destruct(struct sock *sk)
{
	struct vsock_sock *vsk = vsock_sk(sk);

	transport->destruct(vsk);

	/* When clearing these addresses, there's no need to set the family and
	 * possibly register the address family with the kernel.
	 */
	vsock_addr_init(&vsk->local_addr, VMADDR_CID_ANY, VMADDR_PORT_ANY);
	vsock_addr_init(&vsk->remote_addr, VMADDR_CID_ANY, VMADDR_PORT_ANY);

	put_cred(vsk->owner);
}

static int vsock_queue_rcv_skb(struct sock *sk, struct sk_buff *skb)
{
	int err;

	err = sock_queue_rcv_skb(sk, skb);
	if (err)
		kfree_skb(skb);

	return err;
}

s64 vsock_stream_has_data(struct vsock_sock *vsk)
{
	return transport->stream_has_data(vsk);
}
EXPORT_SYMBOL_GPL(vsock_stream_has_data);

s64 vsock_stream_has_space(struct vsock_sock *vsk)
{
	return transport->stream_has_space(vsk);
}
EXPORT_SYMBOL_GPL(vsock_stream_has_space);

static int vsock_release(struct socket *sock)
{
	__vsock_release(sock->sk, 0);
	sock->sk = NULL;
	sock->state = SS_FREE;

	return 0;
}

static int
vsock_bind(struct socket *sock, struct sockaddr *addr, int addr_len)
{
	int err;
	struct sock *sk;
	struct sockaddr_vm *vm_addr;

	sk = sock->sk;

	if (vsock_addr_cast(addr, addr_len, &vm_addr) != 0)
		return -EINVAL;

	lock_sock(sk);
	err = __vsock_bind(sk, vm_addr);
	release_sock(sk);

	return err;
}

static int vsock_getname(struct socket *sock,
			 struct sockaddr *addr, int peer)
{
	int err;
	struct sock *sk;
	struct vsock_sock *vsk;
	struct sockaddr_vm *vm_addr;

	sk = sock->sk;
	vsk = vsock_sk(sk);
	err = 0;

	lock_sock(sk);

	if (peer) {
		if (sock->state != SS_CONNECTED) {
			err = -ENOTCONN;
			goto out;
		}
		vm_addr = &vsk->remote_addr;
	} else {
		vm_addr = &vsk->local_addr;
	}

	if (!vm_addr) {
		err = -EINVAL;
		goto out;
	}

	/* sys_getsockname() and sys_getpeername() pass us a
	 * MAX_SOCK_ADDR-sized buffer and don't set addr_len.  Unfortunately
	 * that macro is defined in socket.c instead of .h, so we hardcode its
	 * value here.
	 */
	BUILD_BUG_ON(sizeof(*vm_addr) > 128);
	memcpy(addr, vm_addr, sizeof(*vm_addr));
	err = sizeof(*vm_addr);

out:
	release_sock(sk);
	return err;
}

static int vsock_shutdown(struct socket *sock, int mode)
{
	int err;
	struct sock *sk;

	/* User level uses SHUT_RD (0) and SHUT_WR (1), but the kernel uses
	 * RCV_SHUTDOWN (1) and SEND_SHUTDOWN (2), so we must increment mode
	 * here like the other address families do.  Note also that the
	 * increment makes SHUT_RDWR (2) into RCV_SHUTDOWN | SEND_SHUTDOWN (3),
	 * which is what we want.
	 */
	mode++;

	if ((mode & ~SHUTDOWN_MASK) || !mode)
		return -EINVAL;

	/* If this is a STREAM socket and it is not connected then bail out
	 * immediately.  If it is a DGRAM socket then we must first kick the
	 * socket so that it wakes up from any sleeping calls, for example
	 * recv(), and then afterwards return the error.
	 */

	sk = sock->sk;

	lock_sock(sk);
	if (sock->state == SS_UNCONNECTED) {
		err = -ENOTCONN;
		if (sk->sk_type == SOCK_STREAM)
			goto out;
	} else {
		sock->state = SS_DISCONNECTING;
		err = 0;
	}

	/* Receive and send shutdowns are treated alike. */
	mode = mode & (RCV_SHUTDOWN | SEND_SHUTDOWN);
	if (mode) {
		sk->sk_shutdown |= mode;
		sk->sk_state_change(sk);

		if (sk->sk_type == SOCK_STREAM) {
			sock_reset_flag(sk, SOCK_DONE);
			vsock_send_shutdown(sk, mode);
		}
	}

out:
	release_sock(sk);
	return err;
}

static __poll_t vsock_poll(struct file *file, struct socket *sock,
			       poll_table *wait)
{
	struct sock *sk;
	__poll_t mask;
	struct vsock_sock *vsk;

	sk = sock->sk;
	vsk = vsock_sk(sk);

	poll_wait(file, sk_sleep(sk), wait);
	mask = 0;

	if (sk->sk_err)
		/* Signify that there has been an error on this socket. */
		mask |= EPOLLERR;

	/* INET sockets treat local write shutdown and peer write shutdown as a
	 * case of EPOLLHUP set.
	 */
	if ((sk->sk_shutdown == SHUTDOWN_MASK) ||
	    ((sk->sk_shutdown & SEND_SHUTDOWN) &&
	     (vsk->peer_shutdown & SEND_SHUTDOWN))) {
		mask |= EPOLLHUP;
	}

	if (sk->sk_shutdown & RCV_SHUTDOWN ||
	    vsk->peer_shutdown & SEND_SHUTDOWN) {
		mask |= EPOLLRDHUP;
	}

	if (sock->type == SOCK_DGRAM) {
		/* For datagram sockets we can read if there is something in
		 * the queue and write as long as the socket isn't shutdown for
		 * sending.
		 */
		if (!skb_queue_empty_lockless(&sk->sk_receive_queue) ||
		    (sk->sk_shutdown & RCV_SHUTDOWN)) {
			mask |= EPOLLIN | EPOLLRDNORM;
		}

		if (!(sk->sk_shutdown & SEND_SHUTDOWN))
			mask |= EPOLLOUT | EPOLLWRNORM | EPOLLWRBAND;

	} else if (sock->type == SOCK_STREAM) {
		lock_sock(sk);

		/* Listening sockets that have connections in their accept
		 * queue can be read.
		 */
		if (sk->sk_state == TCP_LISTEN
		    && !vsock_is_accept_queue_empty(sk))
			mask |= EPOLLIN | EPOLLRDNORM;

		/* If there is something in the queue then we can read. */
		if (transport->stream_is_active(vsk) &&
		    !(sk->sk_shutdown & RCV_SHUTDOWN)) {
			bool data_ready_now = false;
			int ret = transport->notify_poll_in(
					vsk, 1, &data_ready_now);
			if (ret < 0) {
				mask |= EPOLLERR;
			} else {
				if (data_ready_now)
					mask |= EPOLLIN | EPOLLRDNORM;

			}
		}

		/* Sockets whose connections have been closed, reset, or
		 * terminated should also be considered read, and we check the
		 * shutdown flag for that.
		 */
		if (sk->sk_shutdown & RCV_SHUTDOWN ||
		    vsk->peer_shutdown & SEND_SHUTDOWN) {
			mask |= EPOLLIN | EPOLLRDNORM;
		}

		/* Connected sockets that can produce data can be written. */
		if (sk->sk_state == TCP_ESTABLISHED) {
			if (!(sk->sk_shutdown & SEND_SHUTDOWN)) {
				bool space_avail_now = false;
				int ret = transport->notify_poll_out(
						vsk, 1, &space_avail_now);
				if (ret < 0) {
					mask |= EPOLLERR;
				} else {
					if (space_avail_now)
						/* Remove EPOLLWRBAND since INET
						 * sockets are not setting it.
						 */
						mask |= EPOLLOUT | EPOLLWRNORM;

				}
			}
		}

		/* Simulate INET socket poll behaviors, which sets
		 * EPOLLOUT|EPOLLWRNORM when peer is closed and nothing to read,
		 * but local send is not shutdown.
		 */
		if (sk->sk_state == TCP_CLOSE || sk->sk_state == TCP_CLOSING) {
			if (!(sk->sk_shutdown & SEND_SHUTDOWN))
				mask |= EPOLLOUT | EPOLLWRNORM;

		}

		release_sock(sk);
	}

	return mask;
}

static int vsock_dgram_sendmsg(struct socket *sock, struct msghdr *msg,
			       size_t len)
{
	int err;
	struct sock *sk;
	struct vsock_sock *vsk;
	struct sockaddr_vm *remote_addr;

	if (msg->msg_flags & MSG_OOB)
		return -EOPNOTSUPP;

	/* For now, MSG_DONTWAIT is always assumed... */
	err = 0;
	sk = sock->sk;
	vsk = vsock_sk(sk);

	lock_sock(sk);

	err = vsock_auto_bind(vsk);
	if (err)
		goto out;


	/* If the provided message contains an address, use that.  Otherwise
	 * fall back on the socket's remote handle (if it has been connected).
	 */
	if (msg->msg_name &&
	    vsock_addr_cast(msg->msg_name, msg->msg_namelen,
			    &remote_addr) == 0) {
		/* Ensure this address is of the right type and is a valid
		 * destination.
		 */

		if (remote_addr->svm_cid == VMADDR_CID_ANY)
			remote_addr->svm_cid = transport->get_local_cid();

		if (!vsock_addr_bound(remote_addr)) {
			err = -EINVAL;
			goto out;
		}
	} else if (sock->state == SS_CONNECTED) {
		remote_addr = &vsk->remote_addr;

		if (remote_addr->svm_cid == VMADDR_CID_ANY)
			remote_addr->svm_cid = transport->get_local_cid();

		/* XXX Should connect() or this function ensure remote_addr is
		 * bound?
		 */
		if (!vsock_addr_bound(&vsk->remote_addr)) {
			err = -EINVAL;
			goto out;
		}
	} else {
		err = -EINVAL;
		goto out;
	}

	if (!transport->dgram_allow(remote_addr->svm_cid,
				    remote_addr->svm_port)) {
		err = -EINVAL;
		goto out;
	}

	err = transport->dgram_enqueue(vsk, remote_addr, msg, len);

out:
	release_sock(sk);
	return err;
}

static int vsock_dgram_connect(struct socket *sock,
			       struct sockaddr *addr, int addr_len, int flags)
{
	int err;
	struct sock *sk;
	struct vsock_sock *vsk;
	struct sockaddr_vm *remote_addr;

	sk = sock->sk;
	vsk = vsock_sk(sk);

	err = vsock_addr_cast(addr, addr_len, &remote_addr);
	if (err == -EAFNOSUPPORT && remote_addr->svm_family == AF_UNSPEC) {
		lock_sock(sk);
		vsock_addr_init(&vsk->remote_addr, VMADDR_CID_ANY,
				VMADDR_PORT_ANY);
		sock->state = SS_UNCONNECTED;
		release_sock(sk);
		return 0;
	} else if (err != 0)
		return -EINVAL;

	lock_sock(sk);

	err = vsock_auto_bind(vsk);
	if (err)
		goto out;

	if (!transport->dgram_allow(remote_addr->svm_cid,
				    remote_addr->svm_port)) {
		err = -EINVAL;
		goto out;
	}

	memcpy(&vsk->remote_addr, remote_addr, sizeof(vsk->remote_addr));
	sock->state = SS_CONNECTED;

out:
	release_sock(sk);
	return err;
}

static int vsock_dgram_recvmsg(struct socket *sock, struct msghdr *msg,
			       size_t len, int flags)
{
	return transport->dgram_dequeue(vsock_sk(sock->sk), msg, len, flags);
}

static const struct proto_ops vsock_dgram_ops = {
	.family = PF_VSOCK,
	.owner = THIS_MODULE,
	.release = vsock_release,
	.bind = vsock_bind,
	.connect = vsock_dgram_connect,
	.socketpair = sock_no_socketpair,
	.accept = sock_no_accept,
	.getname = vsock_getname,
	.poll = vsock_poll,
	.ioctl = sock_no_ioctl,
	.listen = sock_no_listen,
	.shutdown = vsock_shutdown,
	.setsockopt = sock_no_setsockopt,
	.getsockopt = sock_no_getsockopt,
	.sendmsg = vsock_dgram_sendmsg,
	.recvmsg = vsock_dgram_recvmsg,
	.mmap = sock_no_mmap,
	.sendpage = sock_no_sendpage,
};

static int vsock_transport_cancel_pkt(struct vsock_sock *vsk)
{
	if (!transport->cancel_pkt)
		return -EOPNOTSUPP;

	return transport->cancel_pkt(vsk);
}

static void vsock_connect_timeout(struct work_struct *work)
{
	struct sock *sk;
	struct vsock_sock *vsk;
	int cancel = 0;

	vsk = container_of(work, struct vsock_sock, connect_work.work);
	sk = sk_vsock(vsk);

	lock_sock(sk);
	if (sk->sk_state == TCP_SYN_SENT &&
	    (sk->sk_shutdown != SHUTDOWN_MASK)) {
		sk->sk_state = TCP_CLOSE;
		sk->sk_socket->state = SS_UNCONNECTED;
		sk->sk_err = ETIMEDOUT;
		sk->sk_error_report(sk);
<<<<<<< HEAD
		cancel = 1;
=======
		vsock_transport_cancel_pkt(vsk);
>>>>>>> 286cd8c7
	}
	release_sock(sk);
	if (cancel)
		vsock_transport_cancel_pkt(vsk);

	sock_put(sk);
}

static int vsock_stream_connect(struct socket *sock, struct sockaddr *addr,
				int addr_len, int flags)
{
	int err;
	struct sock *sk;
	struct vsock_sock *vsk;
	struct sockaddr_vm *remote_addr;
	long timeout;
	DEFINE_WAIT(wait);

	err = 0;
	sk = sock->sk;
	vsk = vsock_sk(sk);

	lock_sock(sk);

	/* XXX AF_UNSPEC should make us disconnect like AF_INET. */
	switch (sock->state) {
	case SS_CONNECTED:
		err = -EISCONN;
		goto out;
	case SS_DISCONNECTING:
		err = -EINVAL;
		goto out;
	case SS_CONNECTING:
		/* This continues on so we can move sock into the SS_CONNECTED
		 * state once the connection has completed (at which point err
		 * will be set to zero also).  Otherwise, we will either wait
		 * for the connection or return -EALREADY should this be a
		 * non-blocking call.
		 */
		err = -EALREADY;
		if (flags & O_NONBLOCK)
			goto out;
		break;
	default:
		if ((sk->sk_state == TCP_LISTEN) ||
		    vsock_addr_cast(addr, addr_len, &remote_addr) != 0) {
			err = -EINVAL;
			goto out;
		}

		/* The hypervisor and well-known contexts do not have socket
		 * endpoints.
		 */
		if (!transport->stream_allow(remote_addr->svm_cid,
					     remote_addr->svm_port)) {
			err = -ENETUNREACH;
			goto out;
		}

		/* Set the remote address that we are connecting to. */
		memcpy(&vsk->remote_addr, remote_addr,
		       sizeof(vsk->remote_addr));

		err = vsock_auto_bind(vsk);
		if (err)
			goto out;

		sk->sk_state = TCP_SYN_SENT;

		err = transport->connect(vsk);
		if (err < 0)
			goto out;

		/* Mark sock as connecting and set the error code to in
		 * progress in case this is a non-blocking connect.
		 */
		sock->state = SS_CONNECTING;
		err = -EINPROGRESS;
	}

	/* The receive path will handle all communication until we are able to
	 * enter the connected state.  Here we wait for the connection to be
	 * completed or a notification of an error.
	 */
	timeout = vsk->connect_timeout;
	prepare_to_wait(sk_sleep(sk), &wait, TASK_INTERRUPTIBLE);

	while (sk->sk_state != TCP_ESTABLISHED && sk->sk_err == 0) {
		if (flags & O_NONBLOCK) {
			/* If we're not going to block, we schedule a timeout
			 * function to generate a timeout on the connection
			 * attempt, in case the peer doesn't respond in a
			 * timely manner. We hold on to the socket until the
			 * timeout fires.
			 */
			sock_hold(sk);
<<<<<<< HEAD
			schedule_delayed_work(&vsk->connect_work, timeout);
=======

			/* If the timeout function is already scheduled,
			 * reschedule it, then ungrab the socket refcount to
			 * keep it balanced.
			 */
			if (mod_delayed_work(system_wq, &vsk->connect_work,
					     timeout))
				sock_put(sk);
>>>>>>> 286cd8c7

			/* Skip ahead to preserve error code set above. */
			goto out_wait;
		}

		release_sock(sk);
		timeout = schedule_timeout(timeout);
		lock_sock(sk);

		if (signal_pending(current)) {
			err = sock_intr_errno(timeout);
<<<<<<< HEAD
			sk->sk_state = SS_UNCONNECTED;
			sock->state = SS_UNCONNECTED;
			vsock_transport_cancel_pkt(vsk);
			goto out_wait;
		} else if (timeout == 0) {
			err = -ETIMEDOUT;
			sk->sk_state = SS_UNCONNECTED;
=======
			sk->sk_state = sk->sk_state == TCP_ESTABLISHED ? TCP_CLOSING : TCP_CLOSE;
			sock->state = SS_UNCONNECTED;
			vsock_transport_cancel_pkt(vsk);
			vsock_remove_connected(vsk);
			goto out_wait;
		} else if ((sk->sk_state != TCP_ESTABLISHED) && (timeout == 0)) {
			err = -ETIMEDOUT;
			sk->sk_state = TCP_CLOSE;
>>>>>>> 286cd8c7
			sock->state = SS_UNCONNECTED;
			vsock_transport_cancel_pkt(vsk);
			goto out_wait;
		}

		prepare_to_wait(sk_sleep(sk), &wait, TASK_INTERRUPTIBLE);
	}

	if (sk->sk_err) {
		err = -sk->sk_err;
<<<<<<< HEAD
		sk->sk_state = SS_UNCONNECTED;
=======
		sk->sk_state = TCP_CLOSE;
>>>>>>> 286cd8c7
		sock->state = SS_UNCONNECTED;
	} else {
		err = 0;
	}

out_wait:
	finish_wait(sk_sleep(sk), &wait);
out:
	release_sock(sk);
	return err;
}

static int vsock_accept(struct socket *sock, struct socket *newsock, int flags,
			bool kern)
{
	struct sock *listener;
	int err;
	struct sock *connected;
	struct vsock_sock *vconnected;
	long timeout;
	DEFINE_WAIT(wait);

	err = 0;
	listener = sock->sk;

	lock_sock(listener);

	if (sock->type != SOCK_STREAM) {
		err = -EOPNOTSUPP;
		goto out;
	}

	if (listener->sk_state != TCP_LISTEN) {
		err = -EINVAL;
		goto out;
	}

	/* Wait for children sockets to appear; these are the new sockets
	 * created upon connection establishment.
	 */
	timeout = sock_rcvtimeo(listener, flags & O_NONBLOCK);
	prepare_to_wait(sk_sleep(listener), &wait, TASK_INTERRUPTIBLE);

	while ((connected = vsock_dequeue_accept(listener)) == NULL &&
	       listener->sk_err == 0) {
		release_sock(listener);
		timeout = schedule_timeout(timeout);
		finish_wait(sk_sleep(listener), &wait);
		lock_sock(listener);

		if (signal_pending(current)) {
			err = sock_intr_errno(timeout);
			goto out;
		} else if (timeout == 0) {
			err = -EAGAIN;
			goto out;
		}

		prepare_to_wait(sk_sleep(listener), &wait, TASK_INTERRUPTIBLE);
	}
	finish_wait(sk_sleep(listener), &wait);

	if (listener->sk_err)
		err = -listener->sk_err;

	if (connected) {
		listener->sk_ack_backlog--;

		lock_sock_nested(connected, SINGLE_DEPTH_NESTING);
		vconnected = vsock_sk(connected);

		/* If the listener socket has received an error, then we should
		 * reject this socket and return.  Note that we simply mark the
		 * socket rejected, drop our reference, and let the cleanup
		 * function handle the cleanup; the fact that we found it in
		 * the listener's accept queue guarantees that the cleanup
		 * function hasn't run yet.
		 */
		if (err) {
			vconnected->rejected = true;
		} else {
			newsock->state = SS_CONNECTED;
			sock_graft(connected, newsock);
		}

		release_sock(connected);
		sock_put(connected);
	}

out:
	release_sock(listener);
	return err;
}

static int vsock_listen(struct socket *sock, int backlog)
{
	int err;
	struct sock *sk;
	struct vsock_sock *vsk;

	sk = sock->sk;

	lock_sock(sk);

	if (sock->type != SOCK_STREAM) {
		err = -EOPNOTSUPP;
		goto out;
	}

	if (sock->state != SS_UNCONNECTED) {
		err = -EINVAL;
		goto out;
	}

	vsk = vsock_sk(sk);

	if (!vsock_addr_bound(&vsk->local_addr)) {
		err = -EINVAL;
		goto out;
	}

	sk->sk_max_ack_backlog = backlog;
	sk->sk_state = TCP_LISTEN;

	err = 0;

out:
	release_sock(sk);
	return err;
}

static int vsock_stream_setsockopt(struct socket *sock,
				   int level,
				   int optname,
				   char __user *optval,
				   unsigned int optlen)
{
	int err;
	struct sock *sk;
	struct vsock_sock *vsk;
	u64 val;

	if (level != AF_VSOCK)
		return -ENOPROTOOPT;

#define COPY_IN(_v)                                       \
	do {						  \
		if (optlen < sizeof(_v)) {		  \
			err = -EINVAL;			  \
			goto exit;			  \
		}					  \
		if (copy_from_user(&_v, optval, sizeof(_v)) != 0) {	\
			err = -EFAULT;					\
			goto exit;					\
		}							\
	} while (0)

	err = 0;
	sk = sock->sk;
	vsk = vsock_sk(sk);

	lock_sock(sk);

	switch (optname) {
	case SO_VM_SOCKETS_BUFFER_SIZE:
		COPY_IN(val);
		transport->set_buffer_size(vsk, val);
		break;

	case SO_VM_SOCKETS_BUFFER_MAX_SIZE:
		COPY_IN(val);
		transport->set_max_buffer_size(vsk, val);
		break;

	case SO_VM_SOCKETS_BUFFER_MIN_SIZE:
		COPY_IN(val);
		transport->set_min_buffer_size(vsk, val);
		break;

	case SO_VM_SOCKETS_CONNECT_TIMEOUT: {
		struct timeval tv;
		COPY_IN(tv);
		if (tv.tv_sec >= 0 && tv.tv_usec < USEC_PER_SEC &&
		    tv.tv_sec < (MAX_SCHEDULE_TIMEOUT / HZ - 1)) {
			vsk->connect_timeout = tv.tv_sec * HZ +
			    DIV_ROUND_UP(tv.tv_usec, (1000000 / HZ));
			if (vsk->connect_timeout == 0)
				vsk->connect_timeout =
				    VSOCK_DEFAULT_CONNECT_TIMEOUT;

		} else {
			err = -ERANGE;
		}
		break;
	}

	default:
		err = -ENOPROTOOPT;
		break;
	}

#undef COPY_IN

exit:
	release_sock(sk);
	return err;
}

static int vsock_stream_getsockopt(struct socket *sock,
				   int level, int optname,
				   char __user *optval,
				   int __user *optlen)
{
	int err;
	int len;
	struct sock *sk;
	struct vsock_sock *vsk;
	u64 val;

	if (level != AF_VSOCK)
		return -ENOPROTOOPT;

	err = get_user(len, optlen);
	if (err != 0)
		return err;

#define COPY_OUT(_v)                            \
	do {					\
		if (len < sizeof(_v))		\
			return -EINVAL;		\
						\
		len = sizeof(_v);		\
		if (copy_to_user(optval, &_v, len) != 0)	\
			return -EFAULT;				\
								\
	} while (0)

	err = 0;
	sk = sock->sk;
	vsk = vsock_sk(sk);

	switch (optname) {
	case SO_VM_SOCKETS_BUFFER_SIZE:
		val = transport->get_buffer_size(vsk);
		COPY_OUT(val);
		break;

	case SO_VM_SOCKETS_BUFFER_MAX_SIZE:
		val = transport->get_max_buffer_size(vsk);
		COPY_OUT(val);
		break;

	case SO_VM_SOCKETS_BUFFER_MIN_SIZE:
		val = transport->get_min_buffer_size(vsk);
		COPY_OUT(val);
		break;

	case SO_VM_SOCKETS_CONNECT_TIMEOUT: {
		struct timeval tv;
		tv.tv_sec = vsk->connect_timeout / HZ;
		tv.tv_usec =
		    (vsk->connect_timeout -
		     tv.tv_sec * HZ) * (1000000 / HZ);
		COPY_OUT(tv);
		break;
	}
	default:
		return -ENOPROTOOPT;
	}

	err = put_user(len, optlen);
	if (err != 0)
		return -EFAULT;

#undef COPY_OUT

	return 0;
}

static int vsock_stream_sendmsg(struct socket *sock, struct msghdr *msg,
				size_t len)
{
	struct sock *sk;
	struct vsock_sock *vsk;
	ssize_t total_written;
	long timeout;
	int err;
	struct vsock_transport_send_notify_data send_data;
	DEFINE_WAIT_FUNC(wait, woken_wake_function);

	sk = sock->sk;
	vsk = vsock_sk(sk);
	total_written = 0;
	err = 0;

	if (msg->msg_flags & MSG_OOB)
		return -EOPNOTSUPP;

	lock_sock(sk);

	/* Callers should not provide a destination with stream sockets. */
	if (msg->msg_namelen) {
		err = sk->sk_state == TCP_ESTABLISHED ? -EISCONN : -EOPNOTSUPP;
		goto out;
	}

	/* Send data only if both sides are not shutdown in the direction. */
	if (sk->sk_shutdown & SEND_SHUTDOWN ||
	    vsk->peer_shutdown & RCV_SHUTDOWN) {
		err = -EPIPE;
		goto out;
	}

	if (sk->sk_state != TCP_ESTABLISHED ||
	    !vsock_addr_bound(&vsk->local_addr)) {
		err = -ENOTCONN;
		goto out;
	}

	if (!vsock_addr_bound(&vsk->remote_addr)) {
		err = -EDESTADDRREQ;
		goto out;
	}

	/* Wait for room in the produce queue to enqueue our user's data. */
	timeout = sock_sndtimeo(sk, msg->msg_flags & MSG_DONTWAIT);

	err = transport->notify_send_init(vsk, &send_data);
	if (err < 0)
		goto out;

	while (total_written < len) {
		ssize_t written;

		add_wait_queue(sk_sleep(sk), &wait);
		while (vsock_stream_has_space(vsk) == 0 &&
		       sk->sk_err == 0 &&
		       !(sk->sk_shutdown & SEND_SHUTDOWN) &&
		       !(vsk->peer_shutdown & RCV_SHUTDOWN)) {

			/* Don't wait for non-blocking sockets. */
			if (timeout == 0) {
				err = -EAGAIN;
				remove_wait_queue(sk_sleep(sk), &wait);
				goto out_err;
			}

			err = transport->notify_send_pre_block(vsk, &send_data);
			if (err < 0) {
				remove_wait_queue(sk_sleep(sk), &wait);
				goto out_err;
			}

			release_sock(sk);
			timeout = wait_woken(&wait, TASK_INTERRUPTIBLE, timeout);
			lock_sock(sk);
			if (signal_pending(current)) {
				err = sock_intr_errno(timeout);
				remove_wait_queue(sk_sleep(sk), &wait);
				goto out_err;
			} else if (timeout == 0) {
				err = -EAGAIN;
				remove_wait_queue(sk_sleep(sk), &wait);
				goto out_err;
			}
		}
		remove_wait_queue(sk_sleep(sk), &wait);

		/* These checks occur both as part of and after the loop
		 * conditional since we need to check before and after
		 * sleeping.
		 */
		if (sk->sk_err) {
			err = -sk->sk_err;
			goto out_err;
		} else if ((sk->sk_shutdown & SEND_SHUTDOWN) ||
			   (vsk->peer_shutdown & RCV_SHUTDOWN)) {
			err = -EPIPE;
			goto out_err;
		}

		err = transport->notify_send_pre_enqueue(vsk, &send_data);
		if (err < 0)
			goto out_err;

		/* Note that enqueue will only write as many bytes as are free
		 * in the produce queue, so we don't need to ensure len is
		 * smaller than the queue size.  It is the caller's
		 * responsibility to check how many bytes we were able to send.
		 */

		written = transport->stream_enqueue(
				vsk, msg,
				len - total_written);
		if (written < 0) {
			err = -ENOMEM;
			goto out_err;
		}

		total_written += written;

		err = transport->notify_send_post_enqueue(
				vsk, written, &send_data);
		if (err < 0)
			goto out_err;

	}

out_err:
	if (total_written > 0)
		err = total_written;
out:
	release_sock(sk);
	return err;
}


static int
vsock_stream_recvmsg(struct socket *sock, struct msghdr *msg, size_t len,
		     int flags)
{
	struct sock *sk;
	struct vsock_sock *vsk;
	int err;
	size_t target;
	ssize_t copied;
	long timeout;
	struct vsock_transport_recv_notify_data recv_data;

	DEFINE_WAIT(wait);

	sk = sock->sk;
	vsk = vsock_sk(sk);
	err = 0;

	lock_sock(sk);

	if (sk->sk_state != TCP_ESTABLISHED) {
		/* Recvmsg is supposed to return 0 if a peer performs an
		 * orderly shutdown. Differentiate between that case and when a
		 * peer has not connected or a local shutdown occured with the
		 * SOCK_DONE flag.
		 */
		if (sock_flag(sk, SOCK_DONE))
			err = 0;
		else
			err = -ENOTCONN;

		goto out;
	}

	if (flags & MSG_OOB) {
		err = -EOPNOTSUPP;
		goto out;
	}

	/* We don't check peer_shutdown flag here since peer may actually shut
	 * down, but there can be data in the queue that a local socket can
	 * receive.
	 */
	if (sk->sk_shutdown & RCV_SHUTDOWN) {
		err = 0;
		goto out;
	}

	/* It is valid on Linux to pass in a zero-length receive buffer.  This
	 * is not an error.  We may as well bail out now.
	 */
	if (!len) {
		err = 0;
		goto out;
	}

	/* We must not copy less than target bytes into the user's buffer
	 * before returning successfully, so we wait for the consume queue to
	 * have that much data to consume before dequeueing.  Note that this
	 * makes it impossible to handle cases where target is greater than the
	 * queue size.
	 */
	target = sock_rcvlowat(sk, flags & MSG_WAITALL, len);
	if (target >= transport->stream_rcvhiwat(vsk)) {
		err = -ENOMEM;
		goto out;
	}
	timeout = sock_rcvtimeo(sk, flags & MSG_DONTWAIT);
	copied = 0;

	err = transport->notify_recv_init(vsk, target, &recv_data);
	if (err < 0)
		goto out;


	while (1) {
		s64 ready;

		prepare_to_wait(sk_sleep(sk), &wait, TASK_INTERRUPTIBLE);
		ready = vsock_stream_has_data(vsk);

		if (ready == 0) {
			if (sk->sk_err != 0 ||
			    (sk->sk_shutdown & RCV_SHUTDOWN) ||
			    (vsk->peer_shutdown & SEND_SHUTDOWN)) {
				finish_wait(sk_sleep(sk), &wait);
				break;
			}
			/* Don't wait for non-blocking sockets. */
			if (timeout == 0) {
				err = -EAGAIN;
				finish_wait(sk_sleep(sk), &wait);
				break;
			}

			err = transport->notify_recv_pre_block(
					vsk, target, &recv_data);
			if (err < 0) {
				finish_wait(sk_sleep(sk), &wait);
				break;
			}
			release_sock(sk);
			timeout = schedule_timeout(timeout);
			lock_sock(sk);

			if (signal_pending(current)) {
				err = sock_intr_errno(timeout);
				finish_wait(sk_sleep(sk), &wait);
				break;
			} else if (timeout == 0) {
				err = -EAGAIN;
				finish_wait(sk_sleep(sk), &wait);
				break;
			}
		} else {
			ssize_t read;

			finish_wait(sk_sleep(sk), &wait);

			if (ready < 0) {
				/* Invalid queue pair content. XXX This should
				* be changed to a connection reset in a later
				* change.
				*/

				err = -ENOMEM;
				goto out;
			}

			err = transport->notify_recv_pre_dequeue(
					vsk, target, &recv_data);
			if (err < 0)
				break;

			read = transport->stream_dequeue(
					vsk, msg,
					len - copied, flags);
			if (read < 0) {
				err = -ENOMEM;
				break;
			}

			copied += read;

			err = transport->notify_recv_post_dequeue(
					vsk, target, read,
					!(flags & MSG_PEEK), &recv_data);
			if (err < 0)
				goto out;

			if (read >= target || flags & MSG_PEEK)
				break;

			target -= read;
		}
	}

	if (sk->sk_err)
		err = -sk->sk_err;
	else if (sk->sk_shutdown & RCV_SHUTDOWN)
		err = 0;

	if (copied > 0)
		err = copied;

out:
	release_sock(sk);
	return err;
}

static const struct proto_ops vsock_stream_ops = {
	.family = PF_VSOCK,
	.owner = THIS_MODULE,
	.release = vsock_release,
	.bind = vsock_bind,
	.connect = vsock_stream_connect,
	.socketpair = sock_no_socketpair,
	.accept = vsock_accept,
	.getname = vsock_getname,
	.poll = vsock_poll,
	.ioctl = sock_no_ioctl,
	.listen = vsock_listen,
	.shutdown = vsock_shutdown,
	.setsockopt = vsock_stream_setsockopt,
	.getsockopt = vsock_stream_getsockopt,
	.sendmsg = vsock_stream_sendmsg,
	.recvmsg = vsock_stream_recvmsg,
	.mmap = sock_no_mmap,
	.sendpage = sock_no_sendpage,
};

static int vsock_create(struct net *net, struct socket *sock,
			int protocol, int kern)
{
	if (!sock)
		return -EINVAL;

	if (protocol && protocol != PF_VSOCK)
		return -EPROTONOSUPPORT;

	switch (sock->type) {
	case SOCK_DGRAM:
		sock->ops = &vsock_dgram_ops;
		break;
	case SOCK_STREAM:
		sock->ops = &vsock_stream_ops;
		break;
	default:
		return -ESOCKTNOSUPPORT;
	}

	sock->state = SS_UNCONNECTED;

	return __vsock_create(net, sock, NULL, GFP_KERNEL, 0, kern) ? 0 : -ENOMEM;
}

static const struct net_proto_family vsock_family_ops = {
	.family = AF_VSOCK,
	.create = vsock_create,
	.owner = THIS_MODULE,
};

static long vsock_dev_do_ioctl(struct file *filp,
			       unsigned int cmd, void __user *ptr)
{
	u32 __user *p = ptr;
	int retval = 0;

	switch (cmd) {
	case IOCTL_VM_SOCKETS_GET_LOCAL_CID:
		if (put_user(transport->get_local_cid(), p) != 0)
			retval = -EFAULT;
		break;

	default:
		pr_err("Unknown ioctl %d\n", cmd);
		retval = -EINVAL;
	}

	return retval;
}

static long vsock_dev_ioctl(struct file *filp,
			    unsigned int cmd, unsigned long arg)
{
	return vsock_dev_do_ioctl(filp, cmd, (void __user *)arg);
}

#ifdef CONFIG_COMPAT
static long vsock_dev_compat_ioctl(struct file *filp,
				   unsigned int cmd, unsigned long arg)
{
	return vsock_dev_do_ioctl(filp, cmd, compat_ptr(arg));
}
#endif

static const struct file_operations vsock_device_ops = {
	.owner		= THIS_MODULE,
	.unlocked_ioctl	= vsock_dev_ioctl,
#ifdef CONFIG_COMPAT
	.compat_ioctl	= vsock_dev_compat_ioctl,
#endif
	.open		= nonseekable_open,
};

static struct miscdevice vsock_device = {
	.name		= "vsock",
	.fops		= &vsock_device_ops,
};

int __vsock_core_init(const struct vsock_transport *t, struct module *owner)
{
	int err = mutex_lock_interruptible(&vsock_register_mutex);

	if (err)
		return err;

	if (transport) {
		err = -EBUSY;
		goto err_busy;
	}

	/* Transport must be the owner of the protocol so that it can't
	 * unload while there are open sockets.
	 */
	vsock_proto.owner = owner;
	transport = t;

	vsock_device.minor = MISC_DYNAMIC_MINOR;
	err = misc_register(&vsock_device);
	if (err) {
		pr_err("Failed to register misc device\n");
		goto err_reset_transport;
	}

	err = proto_register(&vsock_proto, 1);	/* we want our slab */
	if (err) {
		pr_err("Cannot register vsock protocol\n");
		goto err_deregister_misc;
	}

	err = sock_register(&vsock_family_ops);
	if (err) {
		pr_err("could not register af_vsock (%d) address family: %d\n",
		       AF_VSOCK, err);
		goto err_unregister_proto;
	}

	mutex_unlock(&vsock_register_mutex);
	return 0;

err_unregister_proto:
	proto_unregister(&vsock_proto);
err_deregister_misc:
	misc_deregister(&vsock_device);
err_reset_transport:
	transport = NULL;
err_busy:
	mutex_unlock(&vsock_register_mutex);
	return err;
}
EXPORT_SYMBOL_GPL(__vsock_core_init);

void vsock_core_exit(void)
{
	mutex_lock(&vsock_register_mutex);

	misc_deregister(&vsock_device);
	sock_unregister(AF_VSOCK);
	proto_unregister(&vsock_proto);

	/* We do not want the assignment below re-ordered. */
	mb();
	transport = NULL;

	mutex_unlock(&vsock_register_mutex);
}
EXPORT_SYMBOL_GPL(vsock_core_exit);

const struct vsock_transport *vsock_core_get_transport(void)
{
	/* vsock_register_mutex not taken since only the transport uses this
	 * function and only while registered.
	 */
	return transport;
}
EXPORT_SYMBOL_GPL(vsock_core_get_transport);

<<<<<<< HEAD
=======
static void __exit vsock_exit(void)
{
	/* Do nothing.  This function makes this module removable. */
}

module_init(vsock_init_tables);
module_exit(vsock_exit);

>>>>>>> 286cd8c7
MODULE_AUTHOR("VMware, Inc.");
MODULE_DESCRIPTION("VMware Virtual Socket Family");
MODULE_VERSION("1.0.2.0-k");
MODULE_LICENSE("GPL v2");<|MERGE_RESOLUTION|>--- conflicted
+++ resolved
@@ -667,12 +667,9 @@
 		vsk = vsock_sk(sk);
 		pending = NULL;	/* Compiler warning. */
 
-<<<<<<< HEAD
-=======
 		/* The release call is supposed to use lock_sock_nested()
 		 * rather than lock_sock(), if a sock lock should be acquired.
 		 */
->>>>>>> 286cd8c7
 		transport->release(vsk);
 
 		/* When "level" is SINGLE_DEPTH_NESTING, use the nested
@@ -1135,11 +1132,7 @@
 		sk->sk_socket->state = SS_UNCONNECTED;
 		sk->sk_err = ETIMEDOUT;
 		sk->sk_error_report(sk);
-<<<<<<< HEAD
-		cancel = 1;
-=======
 		vsock_transport_cancel_pkt(vsk);
->>>>>>> 286cd8c7
 	}
 	release_sock(sk);
 	if (cancel)
@@ -1236,9 +1229,6 @@
 			 * timeout fires.
 			 */
 			sock_hold(sk);
-<<<<<<< HEAD
-			schedule_delayed_work(&vsk->connect_work, timeout);
-=======
 
 			/* If the timeout function is already scheduled,
 			 * reschedule it, then ungrab the socket refcount to
@@ -1247,7 +1237,6 @@
 			if (mod_delayed_work(system_wq, &vsk->connect_work,
 					     timeout))
 				sock_put(sk);
->>>>>>> 286cd8c7
 
 			/* Skip ahead to preserve error code set above. */
 			goto out_wait;
@@ -1259,15 +1248,6 @@
 
 		if (signal_pending(current)) {
 			err = sock_intr_errno(timeout);
-<<<<<<< HEAD
-			sk->sk_state = SS_UNCONNECTED;
-			sock->state = SS_UNCONNECTED;
-			vsock_transport_cancel_pkt(vsk);
-			goto out_wait;
-		} else if (timeout == 0) {
-			err = -ETIMEDOUT;
-			sk->sk_state = SS_UNCONNECTED;
-=======
 			sk->sk_state = sk->sk_state == TCP_ESTABLISHED ? TCP_CLOSING : TCP_CLOSE;
 			sock->state = SS_UNCONNECTED;
 			vsock_transport_cancel_pkt(vsk);
@@ -1276,7 +1256,6 @@
 		} else if ((sk->sk_state != TCP_ESTABLISHED) && (timeout == 0)) {
 			err = -ETIMEDOUT;
 			sk->sk_state = TCP_CLOSE;
->>>>>>> 286cd8c7
 			sock->state = SS_UNCONNECTED;
 			vsock_transport_cancel_pkt(vsk);
 			goto out_wait;
@@ -1287,11 +1266,7 @@
 
 	if (sk->sk_err) {
 		err = -sk->sk_err;
-<<<<<<< HEAD
-		sk->sk_state = SS_UNCONNECTED;
-=======
 		sk->sk_state = TCP_CLOSE;
->>>>>>> 286cd8c7
 		sock->state = SS_UNCONNECTED;
 	} else {
 		err = 0;
@@ -2057,8 +2032,6 @@
 }
 EXPORT_SYMBOL_GPL(vsock_core_get_transport);
 
-<<<<<<< HEAD
-=======
 static void __exit vsock_exit(void)
 {
 	/* Do nothing.  This function makes this module removable. */
@@ -2067,7 +2040,6 @@
 module_init(vsock_init_tables);
 module_exit(vsock_exit);
 
->>>>>>> 286cd8c7
 MODULE_AUTHOR("VMware, Inc.");
 MODULE_DESCRIPTION("VMware Virtual Socket Family");
 MODULE_VERSION("1.0.2.0-k");
