#
# Vsock protocol
#

config VSOCKETS
	tristate "Virtual Socket protocol"
	help
	  Virtual Socket Protocol is a socket protocol similar to TCP/IP
	  allowing communication between Virtual Machines and hypervisor
	  or host.

	  You should also select one or more hypervisor-specific transports
	  below.

	  To compile this driver as a module, choose M here: the module
	  will be called vsock. If unsure, say N.

config VSOCKETS_DIAG
	tristate "Virtual Sockets monitoring interface"
	depends on VSOCKETS
	default y
	help
	  Support for PF_VSOCK sockets monitoring interface used by the ss tool.
	  If unsure, say Y.

	  Enable this module so userspace applications can query open sockets.

config VMWARE_VMCI_VSOCKETS
	tristate "VMware VMCI transport for Virtual Sockets"
	depends on VSOCKETS && VMWARE_VMCI
	help
	  This module implements a VMCI transport for Virtual Sockets.

	  Enable this transport if your Virtual Machine runs on a VMware
	  hypervisor.

	  To compile this driver as a module, choose M here: the module
	  will be called vmw_vsock_vmci_transport. If unsure, say N.

config VIRTIO_VSOCKETS
	tristate "virtio transport for Virtual Sockets"
	depends on VSOCKETS && VIRTIO
	select VIRTIO_VSOCKETS_COMMON
	help
	  This module implements a virtio transport for Virtual Sockets.

	  Enable this transport if your Virtual Machine host supports Virtual
	  Sockets over virtio.

	  To compile this driver as a module, choose M here: the module will be
	  called vmw_vsock_virtio_transport. If unsure, say N.

config VIRTIO_VSOCKETS_COMMON
	tristate
	help
	  This option is selected by any driver which needs to access
	  the virtio_vsock.  The module will be called
<<<<<<< HEAD
	  vmw_vsock_virtio_transport_common.
=======
	  vmw_vsock_virtio_transport_common.

config HYPERV_VSOCKETS
	tristate "Hyper-V transport for Virtual Sockets"
	depends on VSOCKETS && HYPERV
	help
	  This module implements a Hyper-V transport for Virtual Sockets.

	  Enable this transport if your Virtual Machine host supports Virtual
	  Sockets over Hyper-V VMBus.

	  To compile this driver as a module, choose M here: the module will be
	  called hv_sock. If unsure, say N.
>>>>>>> 286cd8c7
<|MERGE_RESOLUTION|>--- conflicted
+++ resolved
@@ -55,9 +55,6 @@
 	help
 	  This option is selected by any driver which needs to access
 	  the virtio_vsock.  The module will be called
-<<<<<<< HEAD
-	  vmw_vsock_virtio_transport_common.
-=======
 	  vmw_vsock_virtio_transport_common.
 
 config HYPERV_VSOCKETS
@@ -70,5 +67,4 @@
 	  Sockets over Hyper-V VMBus.
 
 	  To compile this driver as a module, choose M here: the module will be
-	  called hv_sock. If unsure, say N.
->>>>>>> 286cd8c7
+	  called hv_sock. If unsure, say N.