--- conflicted
+++ resolved
@@ -350,15 +350,8 @@
 		send_hsr_supervision_frame(master, HSR_TLV_LIFE_CHECK,
 				hsr->protVersion);
 
-<<<<<<< HEAD
-	if (hsr->announce_count < 3)
-		interval = msecs_to_jiffies(HSR_ANNOUNCE_INTERVAL);
-	else
 		interval = msecs_to_jiffies(HSR_LIFE_CHECK_INTERVAL);
-=======
-		interval = msecs_to_jiffies(HSR_LIFE_CHECK_INTERVAL);
-	}
->>>>>>> 286cd8c7
+	}
 
 	if (is_admin_up(master->dev))
 		mod_timer(&hsr->announce_timer, jiffies + interval);
