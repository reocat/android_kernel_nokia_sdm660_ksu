/*
 * raw.c - Raw sockets for protocol family CAN
 *
 * Copyright (c) 2002-2007 Volkswagen Group Electronic Research
 * All rights reserved.
 *
 * Redistribution and use in source and binary forms, with or without
 * modification, are permitted provided that the following conditions
 * are met:
 * 1. Redistributions of source code must retain the above copyright
 *    notice, this list of conditions and the following disclaimer.
 * 2. Redistributions in binary form must reproduce the above copyright
 *    notice, this list of conditions and the following disclaimer in the
 *    documentation and/or other materials provided with the distribution.
 * 3. Neither the name of Volkswagen nor the names of its contributors
 *    may be used to endorse or promote products derived from this software
 *    without specific prior written permission.
 *
 * Alternatively, provided that this notice is retained in full, this
 * software may be distributed under the terms of the GNU General
 * Public License ("GPL") version 2, in which case the provisions of the
 * GPL apply INSTEAD OF those given above.
 *
 * The provided data structures and external interfaces from this code
 * are not restricted to be used by modules with a GPL compatible license.
 *
 * THIS SOFTWARE IS PROVIDED BY THE COPYRIGHT HOLDERS AND CONTRIBUTORS
 * "AS IS" AND ANY EXPRESS OR IMPLIED WARRANTIES, INCLUDING, BUT NOT
 * LIMITED TO, THE IMPLIED WARRANTIES OF MERCHANTABILITY AND FITNESS FOR
 * A PARTICULAR PURPOSE ARE DISCLAIMED. IN NO EVENT SHALL THE COPYRIGHT
 * OWNER OR CONTRIBUTORS BE LIABLE FOR ANY DIRECT, INDIRECT, INCIDENTAL,
 * SPECIAL, EXEMPLARY, OR CONSEQUENTIAL DAMAGES (INCLUDING, BUT NOT
 * LIMITED TO, PROCUREMENT OF SUBSTITUTE GOODS OR SERVICES; LOSS OF USE,
 * DATA, OR PROFITS; OR BUSINESS INTERRUPTION) HOWEVER CAUSED AND ON ANY
 * THEORY OF LIABILITY, WHETHER IN CONTRACT, STRICT LIABILITY, OR TORT
 * (INCLUDING NEGLIGENCE OR OTHERWISE) ARISING IN ANY WAY OUT OF THE USE
 * OF THIS SOFTWARE, EVEN IF ADVISED OF THE POSSIBILITY OF SUCH
 * DAMAGE.
 *
 */

#include <linux/module.h>
#include <linux/init.h>
#include <linux/uio.h>
#include <linux/net.h>
#include <linux/slab.h>
#include <linux/netdevice.h>
#include <linux/socket.h>
#include <linux/if_arp.h>
#include <linux/skbuff.h>
#include <linux/can.h>
#include <linux/can/core.h>
#include <linux/can/skb.h>
#include <linux/can/raw.h>
#include <net/sock.h>
#include <net/net_namespace.h>

#define CAN_RAW_VERSION CAN_VERSION

MODULE_DESCRIPTION("PF_CAN raw protocol");
MODULE_LICENSE("Dual BSD/GPL");
MODULE_AUTHOR("Urs Thuermann <urs.thuermann@volkswagen.de>");
MODULE_ALIAS("can-proto-1");

#define MASK_ALL 0

/*
 * A raw socket has a list of can_filters attached to it, each receiving
 * the CAN frames matching that filter.  If the filter list is empty,
 * no CAN frames will be received by the socket.  The default after
 * opening the socket, is to have one filter which receives all frames.
 * The filter list is allocated dynamically with the exception of the
 * list containing only one item.  This common case is optimized by
 * storing the single filter in dfilter, to avoid using dynamic memory.
 */

struct uniqframe {
	int skbcnt;
	const struct sk_buff *skb;
	unsigned int join_rx_count;
};

struct raw_sock {
	struct sock sk;
	int bound;
	int ifindex;
	struct list_head notifier;
	int loopback;
	int recv_own_msgs;
	int fd_frames;
	int join_filters;
	int count;                 /* number of active filters */
	struct can_filter dfilter; /* default/single filter */
	struct can_filter *filter; /* pointer to filter(s) */
	can_err_mask_t err_mask;
	struct uniqframe __percpu *uniq;
};

static LIST_HEAD(raw_notifier_list);
static DEFINE_SPINLOCK(raw_notifier_lock);
static struct raw_sock *raw_busy_notifier;

/*
 * Return pointer to store the extra msg flags for raw_recvmsg().
 * We use the space of one unsigned int beyond the 'struct sockaddr_can'
 * in skb->cb.
 */
static inline unsigned int *raw_flags(struct sk_buff *skb)
{
	sock_skb_cb_check_size(sizeof(struct sockaddr_can) +
			       sizeof(unsigned int));

	/* return pointer after struct sockaddr_can */
	return (unsigned int *)(&((struct sockaddr_can *)skb->cb)[1]);
}

static inline struct raw_sock *raw_sk(const struct sock *sk)
{
	return (struct raw_sock *)sk;
}

static void raw_rcv(struct sk_buff *oskb, void *data)
{
	struct sock *sk = (struct sock *)data;
	struct raw_sock *ro = raw_sk(sk);
	struct sockaddr_can *addr;
	struct sk_buff *skb;
	unsigned int *pflags;

	/* check the received tx sock reference */
	if (!ro->recv_own_msgs && oskb->sk == sk)
		return;

	/* do not pass non-CAN2.0 frames to a legacy socket */
	if (!ro->fd_frames && oskb->len != CAN_MTU)
		return;

	/* eliminate multiple filter matches for the same skb */
	if (this_cpu_ptr(ro->uniq)->skb == oskb &&
	    this_cpu_ptr(ro->uniq)->skbcnt == can_skb_prv(oskb)->skbcnt) {
		if (ro->join_filters) {
			this_cpu_inc(ro->uniq->join_rx_count);
			/* drop frame until all enabled filters matched */
			if (this_cpu_ptr(ro->uniq)->join_rx_count < ro->count)
				return;
		} else {
			return;
		}
	} else {
		this_cpu_ptr(ro->uniq)->skb = oskb;
		this_cpu_ptr(ro->uniq)->skbcnt = can_skb_prv(oskb)->skbcnt;
		this_cpu_ptr(ro->uniq)->join_rx_count = 1;
		/* drop first frame to check all enabled filters? */
		if (ro->join_filters && ro->count > 1)
			return;
	}

	/* clone the given skb to be able to enqueue it into the rcv queue */
	skb = skb_clone(oskb, GFP_ATOMIC);
	if (!skb)
		return;

	/*
	 *  Put the datagram to the queue so that raw_recvmsg() can
	 *  get it from there.  We need to pass the interface index to
	 *  raw_recvmsg().  We pass a whole struct sockaddr_can in skb->cb
	 *  containing the interface index.
	 */

	sock_skb_cb_check_size(sizeof(struct sockaddr_can));
	addr = (struct sockaddr_can *)skb->cb;
	memset(addr, 0, sizeof(*addr));
	addr->can_family  = AF_CAN;
	addr->can_ifindex = skb->dev->ifindex;

	/* add CAN specific message flags for raw_recvmsg() */
	pflags = raw_flags(skb);
	*pflags = 0;
	if (oskb->sk)
		*pflags |= MSG_DONTROUTE;
	if (oskb->sk == sk)
		*pflags |= MSG_CONFIRM;

	if (sock_queue_rcv_skb(sk, skb) < 0)
		kfree_skb(skb);
}

static int raw_enable_filters(struct net *net, struct net_device *dev,
			      struct sock *sk, struct can_filter *filter,
			      int count)
{
	int err = 0;
	int i;

	for (i = 0; i < count; i++) {
		err = can_rx_register(net, dev, filter[i].can_id,
				      filter[i].can_mask,
				      raw_rcv, sk, "raw", sk);
		if (err) {
			/* clean up successfully registered filters */
			while (--i >= 0)
				can_rx_unregister(net, dev, filter[i].can_id,
						  filter[i].can_mask,
						  raw_rcv, sk);
			break;
		}
	}

	return err;
}

static int raw_enable_errfilter(struct net *net, struct net_device *dev,
				struct sock *sk, can_err_mask_t err_mask)
{
	int err = 0;

	if (err_mask)
<<<<<<< HEAD
		err = can_rx_register(dev, 0, err_mask | CAN_ERR_FLAG,
=======
		err = can_rx_register(net, dev, 0, err_mask | CAN_ERR_FLAG,
>>>>>>> 286cd8c7
				      raw_rcv, sk, "raw", sk);

	return err;
}

static void raw_disable_filters(struct net *net, struct net_device *dev,
				struct sock *sk, struct can_filter *filter,
				int count)
{
	int i;

	for (i = 0; i < count; i++)
		can_rx_unregister(net, dev, filter[i].can_id,
				  filter[i].can_mask, raw_rcv, sk);
}

static inline void raw_disable_errfilter(struct net *net,
					 struct net_device *dev,
					 struct sock *sk,
					 can_err_mask_t err_mask)

{
	if (err_mask)
		can_rx_unregister(net, dev, 0, err_mask | CAN_ERR_FLAG,
				  raw_rcv, sk);
}

static inline void raw_disable_allfilters(struct net *net,
					  struct net_device *dev,
					  struct sock *sk)
{
	struct raw_sock *ro = raw_sk(sk);

	raw_disable_filters(net, dev, sk, ro->filter, ro->count);
	raw_disable_errfilter(net, dev, sk, ro->err_mask);
}

static int raw_enable_allfilters(struct net *net, struct net_device *dev,
				 struct sock *sk)
{
	struct raw_sock *ro = raw_sk(sk);
	int err;

	err = raw_enable_filters(net, dev, sk, ro->filter, ro->count);
	if (!err) {
		err = raw_enable_errfilter(net, dev, sk, ro->err_mask);
		if (err)
			raw_disable_filters(net, dev, sk, ro->filter,
					    ro->count);
	}

	return err;
}

static void raw_notify(struct raw_sock *ro, unsigned long msg,
		       struct net_device *dev)
{
	struct sock *sk = &ro->sk;

<<<<<<< HEAD
	if (!net_eq(dev_net(dev), &init_net))
=======
	if (!net_eq(dev_net(dev), sock_net(sk)))
>>>>>>> 286cd8c7
		return;

	if (ro->ifindex != dev->ifindex)
		return;

	switch (msg) {

	case NETDEV_UNREGISTER:
		lock_sock(sk);
		/* remove current filters & unregister */
		if (ro->bound)
			raw_disable_allfilters(dev_net(dev), dev, sk);

		if (ro->count > 1)
			kfree(ro->filter);

		ro->ifindex = 0;
		ro->bound   = 0;
		ro->count   = 0;
		release_sock(sk);

		sk->sk_err = ENODEV;
		if (!sock_flag(sk, SOCK_DEAD))
			sk->sk_error_report(sk);
		break;

	case NETDEV_DOWN:
		sk->sk_err = ENETDOWN;
		if (!sock_flag(sk, SOCK_DEAD))
			sk->sk_error_report(sk);
		break;
	}
}
<<<<<<< HEAD

static int raw_notifier(struct notifier_block *nb, unsigned long msg,
			void *ptr)
{
	struct net_device *dev = netdev_notifier_info_to_dev(ptr);

	if (dev->type != ARPHRD_CAN)
		return NOTIFY_DONE;
	if (msg != NETDEV_UNREGISTER && msg != NETDEV_DOWN)
		return NOTIFY_DONE;
	if (unlikely(raw_busy_notifier)) /* Check for reentrant bug. */
		return NOTIFY_DONE;

=======

static int raw_notifier(struct notifier_block *nb, unsigned long msg,
			void *ptr)
{
	struct net_device *dev = netdev_notifier_info_to_dev(ptr);

	if (dev->type != ARPHRD_CAN)
		return NOTIFY_DONE;
	if (msg != NETDEV_UNREGISTER && msg != NETDEV_DOWN)
		return NOTIFY_DONE;
	if (unlikely(raw_busy_notifier)) /* Check for reentrant bug. */
		return NOTIFY_DONE;

>>>>>>> 286cd8c7
	spin_lock(&raw_notifier_lock);
	list_for_each_entry(raw_busy_notifier, &raw_notifier_list, notifier) {
		spin_unlock(&raw_notifier_lock);
		raw_notify(raw_busy_notifier, msg, dev);
		spin_lock(&raw_notifier_lock);
	}
	raw_busy_notifier = NULL;
	spin_unlock(&raw_notifier_lock);
	return NOTIFY_DONE;
}

static int raw_init(struct sock *sk)
{
	struct raw_sock *ro = raw_sk(sk);

	ro->bound            = 0;
	ro->ifindex          = 0;

	/* set default filter to single entry dfilter */
	ro->dfilter.can_id   = 0;
	ro->dfilter.can_mask = MASK_ALL;
	ro->filter           = &ro->dfilter;
	ro->count            = 1;

	/* set default loopback behaviour */
	ro->loopback         = 1;
	ro->recv_own_msgs    = 0;
	ro->fd_frames        = 0;
	ro->join_filters     = 0;

	/* alloc_percpu provides zero'ed memory */
	ro->uniq = alloc_percpu(struct uniqframe);
	if (unlikely(!ro->uniq))
		return -ENOMEM;

	/* set notifier */
	spin_lock(&raw_notifier_lock);
	list_add_tail(&ro->notifier, &raw_notifier_list);
	spin_unlock(&raw_notifier_lock);

	return 0;
}

static int raw_release(struct socket *sock)
{
	struct sock *sk = sock->sk;
	struct raw_sock *ro;

	if (!sk)
		return 0;

	ro = raw_sk(sk);

	spin_lock(&raw_notifier_lock);
	while (raw_busy_notifier == ro) {
		spin_unlock(&raw_notifier_lock);
		schedule_timeout_uninterruptible(1);
		spin_lock(&raw_notifier_lock);
	}
	list_del(&ro->notifier);
	spin_unlock(&raw_notifier_lock);

	lock_sock(sk);

	/* remove current filters & unregister */
	if (ro->bound) {
		if (ro->ifindex) {
			struct net_device *dev;

			dev = dev_get_by_index(sock_net(sk), ro->ifindex);
			if (dev) {
				raw_disable_allfilters(dev_net(dev), dev, sk);
				dev_put(dev);
			}
		} else
			raw_disable_allfilters(sock_net(sk), NULL, sk);
	}

	if (ro->count > 1)
		kfree(ro->filter);

	ro->ifindex = 0;
	ro->bound   = 0;
	ro->count   = 0;
	free_percpu(ro->uniq);

	sock_orphan(sk);
	sock->sk = NULL;

	release_sock(sk);
	sock_put(sk);

	return 0;
}

static int raw_bind(struct socket *sock, struct sockaddr *uaddr, int len)
{
	struct sockaddr_can *addr = (struct sockaddr_can *)uaddr;
	struct sock *sk = sock->sk;
	struct raw_sock *ro = raw_sk(sk);
	int ifindex;
	int err = 0;
	int notify_enetdown = 0;

	if (len < sizeof(*addr))
		return -EINVAL;
	if (addr->can_family != AF_CAN)
		return -EINVAL;

	lock_sock(sk);

	if (ro->bound && addr->can_ifindex == ro->ifindex)
		goto out;

	if (addr->can_ifindex) {
		struct net_device *dev;

		dev = dev_get_by_index(sock_net(sk), addr->can_ifindex);
		if (!dev) {
			err = -ENODEV;
			goto out;
		}
		if (dev->type != ARPHRD_CAN) {
			dev_put(dev);
			err = -ENODEV;
			goto out;
		}
		if (!(dev->flags & IFF_UP))
			notify_enetdown = 1;

		ifindex = dev->ifindex;

		/* filters set by default/setsockopt */
		err = raw_enable_allfilters(sock_net(sk), dev, sk);
		dev_put(dev);
	} else {
		ifindex = 0;

		/* filters set by default/setsockopt */
		err = raw_enable_allfilters(sock_net(sk), NULL, sk);
	}

	if (!err) {
		if (ro->bound) {
			/* unregister old filters */
			if (ro->ifindex) {
				struct net_device *dev;

				dev = dev_get_by_index(sock_net(sk),
						       ro->ifindex);
				if (dev) {
					raw_disable_allfilters(dev_net(dev),
							       dev, sk);
					dev_put(dev);
				}
			} else
				raw_disable_allfilters(sock_net(sk), NULL, sk);
		}
		ro->ifindex = ifindex;
		ro->bound = 1;
	}

 out:
	release_sock(sk);

	if (notify_enetdown) {
		sk->sk_err = ENETDOWN;
		if (!sock_flag(sk, SOCK_DEAD))
			sk->sk_error_report(sk);
	}

	return err;
}

static int raw_getname(struct socket *sock, struct sockaddr *uaddr,
		       int peer)
{
	struct sockaddr_can *addr = (struct sockaddr_can *)uaddr;
	struct sock *sk = sock->sk;
	struct raw_sock *ro = raw_sk(sk);

	if (peer)
		return -EOPNOTSUPP;

	memset(addr, 0, sizeof(*addr));
	addr->can_family  = AF_CAN;
	addr->can_ifindex = ro->ifindex;

	return sizeof(*addr);
}

static int raw_setsockopt(struct socket *sock, int level, int optname,
			  char __user *optval, unsigned int optlen)
{
	struct sock *sk = sock->sk;
	struct raw_sock *ro = raw_sk(sk);
	struct can_filter *filter = NULL;  /* dyn. alloc'ed filters */
	struct can_filter sfilter;         /* single filter */
	struct net_device *dev = NULL;
	can_err_mask_t err_mask = 0;
	int count = 0;
	int err = 0;

	if (level != SOL_CAN_RAW)
		return -EINVAL;

	switch (optname) {

	case CAN_RAW_FILTER:
		if (optlen % sizeof(struct can_filter) != 0)
			return -EINVAL;

		if (optlen > CAN_RAW_FILTER_MAX * sizeof(struct can_filter))
			return -EINVAL;

		count = optlen / sizeof(struct can_filter);

		if (count > 1) {
			/* filter does not fit into dfilter => alloc space */
			filter = memdup_user(optval, optlen);
			if (IS_ERR(filter))
				return PTR_ERR(filter);
		} else if (count == 1) {
			if (copy_from_user(&sfilter, optval, sizeof(sfilter)))
				return -EFAULT;
		}

		rtnl_lock();
		lock_sock(sk);

		if (ro->bound && ro->ifindex) {
<<<<<<< HEAD
			dev = dev_get_by_index(&init_net, ro->ifindex);
=======
			dev = dev_get_by_index(sock_net(sk), ro->ifindex);
>>>>>>> 286cd8c7
			if (!dev) {
				if (count > 1)
					kfree(filter);
				err = -ENODEV;
				goto out_fil;
			}
		}

		if (ro->bound) {
			/* (try to) register the new filters */
			if (count == 1)
				err = raw_enable_filters(sock_net(sk), dev, sk,
							 &sfilter, 1);
			else
				err = raw_enable_filters(sock_net(sk), dev, sk,
							 filter, count);
			if (err) {
				if (count > 1)
					kfree(filter);
				goto out_fil;
			}

			/* remove old filter registrations */
			raw_disable_filters(sock_net(sk), dev, sk, ro->filter,
					    ro->count);
		}

		/* remove old filter space */
		if (ro->count > 1)
			kfree(ro->filter);

		/* link new filters to the socket */
		if (count == 1) {
			/* copy filter data for single filter */
			ro->dfilter = sfilter;
			filter = &ro->dfilter;
		}
		ro->filter = filter;
		ro->count  = count;

 out_fil:
		if (dev)
			dev_put(dev);

		release_sock(sk);
		rtnl_unlock();

		break;

	case CAN_RAW_ERR_FILTER:
		if (optlen != sizeof(err_mask))
			return -EINVAL;

		if (copy_from_user(&err_mask, optval, optlen))
			return -EFAULT;

		err_mask &= CAN_ERR_MASK;

		rtnl_lock();
		lock_sock(sk);

		if (ro->bound && ro->ifindex) {
<<<<<<< HEAD
			dev = dev_get_by_index(&init_net, ro->ifindex);
=======
			dev = dev_get_by_index(sock_net(sk), ro->ifindex);
>>>>>>> 286cd8c7
			if (!dev) {
				err = -ENODEV;
				goto out_err;
			}
		}

		/* remove current error mask */
		if (ro->bound) {
			/* (try to) register the new err_mask */
			err = raw_enable_errfilter(sock_net(sk), dev, sk,
						   err_mask);

			if (err)
				goto out_err;

			/* remove old err_mask registration */
			raw_disable_errfilter(sock_net(sk), dev, sk,
					      ro->err_mask);
		}

		/* link new err_mask to the socket */
		ro->err_mask = err_mask;

 out_err:
		if (dev)
			dev_put(dev);

		release_sock(sk);
		rtnl_unlock();

		break;

	case CAN_RAW_LOOPBACK:
		if (optlen != sizeof(ro->loopback))
			return -EINVAL;

		if (copy_from_user(&ro->loopback, optval, optlen))
			return -EFAULT;

		break;

	case CAN_RAW_RECV_OWN_MSGS:
		if (optlen != sizeof(ro->recv_own_msgs))
			return -EINVAL;

		if (copy_from_user(&ro->recv_own_msgs, optval, optlen))
			return -EFAULT;

		break;

	case CAN_RAW_FD_FRAMES:
		if (optlen != sizeof(ro->fd_frames))
			return -EINVAL;

		if (copy_from_user(&ro->fd_frames, optval, optlen))
			return -EFAULT;

		break;

	case CAN_RAW_JOIN_FILTERS:
		if (optlen != sizeof(ro->join_filters))
			return -EINVAL;

		if (copy_from_user(&ro->join_filters, optval, optlen))
			return -EFAULT;

		break;

	default:
		return -ENOPROTOOPT;
	}
	return err;
}

static int raw_getsockopt(struct socket *sock, int level, int optname,
			  char __user *optval, int __user *optlen)
{
	struct sock *sk = sock->sk;
	struct raw_sock *ro = raw_sk(sk);
	int len;
	void *val;
	int err = 0;

	if (level != SOL_CAN_RAW)
		return -EINVAL;
	if (get_user(len, optlen))
		return -EFAULT;
	if (len < 0)
		return -EINVAL;

	switch (optname) {

	case CAN_RAW_FILTER:
		lock_sock(sk);
		if (ro->count > 0) {
			int fsize = ro->count * sizeof(struct can_filter);
			if (len > fsize)
				len = fsize;
			if (copy_to_user(optval, ro->filter, len))
				err = -EFAULT;
		} else
			len = 0;
		release_sock(sk);

		if (!err)
			err = put_user(len, optlen);
		return err;

	case CAN_RAW_ERR_FILTER:
		if (len > sizeof(can_err_mask_t))
			len = sizeof(can_err_mask_t);
		val = &ro->err_mask;
		break;

	case CAN_RAW_LOOPBACK:
		if (len > sizeof(int))
			len = sizeof(int);
		val = &ro->loopback;
		break;

	case CAN_RAW_RECV_OWN_MSGS:
		if (len > sizeof(int))
			len = sizeof(int);
		val = &ro->recv_own_msgs;
		break;

	case CAN_RAW_FD_FRAMES:
		if (len > sizeof(int))
			len = sizeof(int);
		val = &ro->fd_frames;
		break;

	case CAN_RAW_JOIN_FILTERS:
		if (len > sizeof(int))
			len = sizeof(int);
		val = &ro->join_filters;
		break;

	default:
		return -ENOPROTOOPT;
	}

	if (put_user(len, optlen))
		return -EFAULT;
	if (copy_to_user(optval, val, len))
		return -EFAULT;
	return 0;
}

static int raw_sendmsg(struct socket *sock, struct msghdr *msg, size_t size)
{
	struct sock *sk = sock->sk;
	struct raw_sock *ro = raw_sk(sk);
	struct sk_buff *skb;
	struct net_device *dev;
	int ifindex;
	int err;

	if (msg->msg_name) {
		DECLARE_SOCKADDR(struct sockaddr_can *, addr, msg->msg_name);

		if (msg->msg_namelen < sizeof(*addr))
			return -EINVAL;

		if (addr->can_family != AF_CAN)
			return -EINVAL;

		ifindex = addr->can_ifindex;
	} else
		ifindex = ro->ifindex;

	dev = dev_get_by_index(sock_net(sk), ifindex);
	if (!dev)
		return -ENXIO;

	err = -EINVAL;
	if (ro->fd_frames && dev->mtu == CANFD_MTU) {
		if (unlikely(size != CANFD_MTU && size != CAN_MTU))
			goto put_dev;
	} else {
		if (unlikely(size != CAN_MTU))
			goto put_dev;
	}

	skb = sock_alloc_send_skb(sk, size + sizeof(struct can_skb_priv),
				  msg->msg_flags & MSG_DONTWAIT, &err);
	if (!skb)
		goto put_dev;

	can_skb_reserve(skb);
	can_skb_prv(skb)->ifindex = dev->ifindex;
	can_skb_prv(skb)->skbcnt = 0;

	err = memcpy_from_msg(skb_put(skb, size), msg, size);
	if (err < 0)
		goto free_skb;

	skb_setup_tx_timestamp(skb, sk->sk_tsflags);

	skb->dev = dev;
	skb->sk  = sk;
	skb->priority = sk->sk_priority;

	err = can_send(skb, ro->loopback);

	dev_put(dev);

	if (err)
		goto send_failed;

	return size;

free_skb:
	kfree_skb(skb);
put_dev:
	dev_put(dev);
send_failed:
	return err;
}

static int raw_recvmsg(struct socket *sock, struct msghdr *msg, size_t size,
		       int flags)
{
	struct sock *sk = sock->sk;
	struct sk_buff *skb;
	int err = 0;
	int noblock;

	noblock =  flags & MSG_DONTWAIT;
	flags   &= ~MSG_DONTWAIT;

	skb = skb_recv_datagram(sk, flags, noblock, &err);
	if (!skb)
		return err;

	if (size < skb->len)
		msg->msg_flags |= MSG_TRUNC;
	else
		size = skb->len;

	err = memcpy_to_msg(msg, skb->data, size);
	if (err < 0) {
		skb_free_datagram(sk, skb);
		return err;
	}

	sock_recv_ts_and_drops(msg, sk, skb);

	if (msg->msg_name) {
		__sockaddr_check_size(sizeof(struct sockaddr_can));
		msg->msg_namelen = sizeof(struct sockaddr_can);
		memcpy(msg->msg_name, skb->cb, msg->msg_namelen);
	}

	/* assign the flags that have been recorded in raw_rcv() */
	msg->msg_flags |= *(raw_flags(skb));

	skb_free_datagram(sk, skb);

	return size;
}

static const struct proto_ops raw_ops = {
	.family        = PF_CAN,
	.release       = raw_release,
	.bind          = raw_bind,
	.connect       = sock_no_connect,
	.socketpair    = sock_no_socketpair,
	.accept        = sock_no_accept,
	.getname       = raw_getname,
	.poll          = datagram_poll,
	.ioctl         = can_ioctl,	/* use can_ioctl() from af_can.c */
	.listen        = sock_no_listen,
	.shutdown      = sock_no_shutdown,
	.setsockopt    = raw_setsockopt,
	.getsockopt    = raw_getsockopt,
	.sendmsg       = raw_sendmsg,
	.recvmsg       = raw_recvmsg,
	.mmap          = sock_no_mmap,
	.sendpage      = sock_no_sendpage,
};

static struct proto raw_proto __read_mostly = {
	.name       = "CAN_RAW",
	.owner      = THIS_MODULE,
	.obj_size   = sizeof(struct raw_sock),
	.init       = raw_init,
};

static const struct can_proto raw_can_proto = {
	.type       = SOCK_RAW,
	.protocol   = CAN_RAW,
	.ops        = &raw_ops,
	.prot       = &raw_proto,
};

static struct notifier_block canraw_notifier = {
	.notifier_call = raw_notifier
};

static __init int raw_module_init(void)
{
	int err;

	pr_info("can: raw protocol (rev " CAN_RAW_VERSION ")\n");

	err = can_proto_register(&raw_can_proto);
	if (err < 0)
		printk(KERN_ERR "can: registration of raw protocol failed\n");
	else
		register_netdevice_notifier(&canraw_notifier);

	return err;
}

static __exit void raw_module_exit(void)
{
	can_proto_unregister(&raw_can_proto);
	unregister_netdevice_notifier(&canraw_notifier);
}

module_init(raw_module_init);
module_exit(raw_module_exit);<|MERGE_RESOLUTION|>--- conflicted
+++ resolved
@@ -215,11 +215,7 @@
 	int err = 0;
 
 	if (err_mask)
-<<<<<<< HEAD
-		err = can_rx_register(dev, 0, err_mask | CAN_ERR_FLAG,
-=======
 		err = can_rx_register(net, dev, 0, err_mask | CAN_ERR_FLAG,
->>>>>>> 286cd8c7
 				      raw_rcv, sk, "raw", sk);
 
 	return err;
@@ -279,11 +275,7 @@
 {
 	struct sock *sk = &ro->sk;
 
-<<<<<<< HEAD
-	if (!net_eq(dev_net(dev), &init_net))
-=======
 	if (!net_eq(dev_net(dev), sock_net(sk)))
->>>>>>> 286cd8c7
 		return;
 
 	if (ro->ifindex != dev->ifindex)
@@ -317,7 +309,6 @@
 		break;
 	}
 }
-<<<<<<< HEAD
 
 static int raw_notifier(struct notifier_block *nb, unsigned long msg,
 			void *ptr)
@@ -331,21 +322,6 @@
 	if (unlikely(raw_busy_notifier)) /* Check for reentrant bug. */
 		return NOTIFY_DONE;
 
-=======
-
-static int raw_notifier(struct notifier_block *nb, unsigned long msg,
-			void *ptr)
-{
-	struct net_device *dev = netdev_notifier_info_to_dev(ptr);
-
-	if (dev->type != ARPHRD_CAN)
-		return NOTIFY_DONE;
-	if (msg != NETDEV_UNREGISTER && msg != NETDEV_DOWN)
-		return NOTIFY_DONE;
-	if (unlikely(raw_busy_notifier)) /* Check for reentrant bug. */
-		return NOTIFY_DONE;
-
->>>>>>> 286cd8c7
 	spin_lock(&raw_notifier_lock);
 	list_for_each_entry(raw_busy_notifier, &raw_notifier_list, notifier) {
 		spin_unlock(&raw_notifier_lock);
@@ -577,11 +553,7 @@
 		lock_sock(sk);
 
 		if (ro->bound && ro->ifindex) {
-<<<<<<< HEAD
-			dev = dev_get_by_index(&init_net, ro->ifindex);
-=======
 			dev = dev_get_by_index(sock_net(sk), ro->ifindex);
->>>>>>> 286cd8c7
 			if (!dev) {
 				if (count > 1)
 					kfree(filter);
@@ -644,11 +616,7 @@
 		lock_sock(sk);
 
 		if (ro->bound && ro->ifindex) {
-<<<<<<< HEAD
-			dev = dev_get_by_index(&init_net, ro->ifindex);
-=======
 			dev = dev_get_by_index(sock_net(sk), ro->ifindex);
->>>>>>> 286cd8c7
 			if (!dev) {
 				err = -ENODEV;
 				goto out_err;
