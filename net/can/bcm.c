/*
 * bcm.c - Broadcast Manager to filter/send (cyclic) CAN content
 *
 * Copyright (c) 2002-2017 Volkswagen Group Electronic Research
 * All rights reserved.
 *
 * Redistribution and use in source and binary forms, with or without
 * modification, are permitted provided that the following conditions
 * are met:
 * 1. Redistributions of source code must retain the above copyright
 *    notice, this list of conditions and the following disclaimer.
 * 2. Redistributions in binary form must reproduce the above copyright
 *    notice, this list of conditions and the following disclaimer in the
 *    documentation and/or other materials provided with the distribution.
 * 3. Neither the name of Volkswagen nor the names of its contributors
 *    may be used to endorse or promote products derived from this software
 *    without specific prior written permission.
 *
 * Alternatively, provided that this notice is retained in full, this
 * software may be distributed under the terms of the GNU General
 * Public License ("GPL") version 2, in which case the provisions of the
 * GPL apply INSTEAD OF those given above.
 *
 * The provided data structures and external interfaces from this code
 * are not restricted to be used by modules with a GPL compatible license.
 *
 * THIS SOFTWARE IS PROVIDED BY THE COPYRIGHT HOLDERS AND CONTRIBUTORS
 * "AS IS" AND ANY EXPRESS OR IMPLIED WARRANTIES, INCLUDING, BUT NOT
 * LIMITED TO, THE IMPLIED WARRANTIES OF MERCHANTABILITY AND FITNESS FOR
 * A PARTICULAR PURPOSE ARE DISCLAIMED. IN NO EVENT SHALL THE COPYRIGHT
 * OWNER OR CONTRIBUTORS BE LIABLE FOR ANY DIRECT, INDIRECT, INCIDENTAL,
 * SPECIAL, EXEMPLARY, OR CONSEQUENTIAL DAMAGES (INCLUDING, BUT NOT
 * LIMITED TO, PROCUREMENT OF SUBSTITUTE GOODS OR SERVICES; LOSS OF USE,
 * DATA, OR PROFITS; OR BUSINESS INTERRUPTION) HOWEVER CAUSED AND ON ANY
 * THEORY OF LIABILITY, WHETHER IN CONTRACT, STRICT LIABILITY, OR TORT
 * (INCLUDING NEGLIGENCE OR OTHERWISE) ARISING IN ANY WAY OUT OF THE USE
 * OF THIS SOFTWARE, EVEN IF ADVISED OF THE POSSIBILITY OF SUCH
 * DAMAGE.
 *
 */

#include <linux/module.h>
#include <linux/init.h>
#include <linux/interrupt.h>
#include <linux/hrtimer.h>
#include <linux/list.h>
#include <linux/proc_fs.h>
#include <linux/seq_file.h>
#include <linux/uio.h>
#include <linux/net.h>
#include <linux/netdevice.h>
#include <linux/socket.h>
#include <linux/if_arp.h>
#include <linux/skbuff.h>
#include <linux/can.h>
#include <linux/can/core.h>
#include <linux/can/skb.h>
#include <linux/can/bcm.h>
#include <linux/slab.h>
#include <net/sock.h>
#include <net/net_namespace.h>

/*
 * To send multiple CAN frame content within TX_SETUP or to filter
 * CAN messages with multiplex index within RX_SETUP, the number of
 * different filters is limited to 256 due to the one byte index value.
 */
#define MAX_NFRAMES 256

/* limit timers to 400 days for sending/timeouts */
#define BCM_TIMER_SEC_MAX (400 * 24 * 60 * 60)

<<<<<<< HEAD
/* use of last_frames[index].can_dlc */
=======
/* use of last_frames[index].flags */
>>>>>>> 286cd8c7
#define RX_RECV    0x40 /* received data for this element */
#define RX_THR     0x80 /* element not been sent due to throttle feature */
#define BCM_CAN_FLAGS_MASK 0x3F /* to clean private flags after usage */

/* get best masking value for can_rx_register() for a given single can_id */
#define REGMASK(id) ((id & CAN_EFF_FLAG) ? \
		     (CAN_EFF_MASK | CAN_EFF_FLAG | CAN_RTR_FLAG) : \
		     (CAN_SFF_MASK | CAN_EFF_FLAG | CAN_RTR_FLAG))

#define CAN_BCM_VERSION "20170425"

MODULE_DESCRIPTION("PF_CAN broadcast manager protocol");
MODULE_LICENSE("Dual BSD/GPL");
MODULE_AUTHOR("Oliver Hartkopp <oliver.hartkopp@volkswagen.de>");
MODULE_ALIAS("can-proto-2");

/*
 * easy access to the first 64 bit of can(fd)_frame payload. cp->data is
 * 64 bit aligned so the offset has to be multiples of 8 which is ensured
 * by the only callers in bcm_rx_cmp_to_index() bcm_rx_handler().
 */
static inline u64 get_u64(const struct canfd_frame *cp, int offset)
{
	return *(u64 *)(cp->data + offset);
}

struct bcm_op {
	struct list_head list;
	struct rcu_head rcu;
	int ifindex;
	canid_t can_id;
	u32 flags;
	unsigned long frames_abs, frames_filtered;
	struct bcm_timeval ival1, ival2;
	struct hrtimer timer, thrtimer;
	ktime_t rx_stamp, kt_ival1, kt_ival2, kt_lastmsg;
	int rx_ifindex;
	int cfsiz;
	u32 count;
	u32 nframes;
	u32 currframe;
	/* void pointers to arrays of struct can[fd]_frame */
	void *frames;
	void *last_frames;
	struct canfd_frame sframe;
	struct canfd_frame last_sframe;
	struct sock *sk;
	struct net_device *rx_reg_dev;
};

struct bcm_sock {
	struct sock sk;
	int bound;
	int ifindex;
	struct list_head notifier;
	struct list_head rx_ops;
	struct list_head tx_ops;
	unsigned long dropped_usr_msgs;
	struct proc_dir_entry *bcm_proc_read;
	char procname [32]; /* inode number in decimal with \0 */
};

static LIST_HEAD(bcm_notifier_list);
static DEFINE_SPINLOCK(bcm_notifier_lock);
static struct bcm_sock *bcm_busy_notifier;

static inline struct bcm_sock *bcm_sk(const struct sock *sk)
{
	return (struct bcm_sock *)sk;
}

static inline ktime_t bcm_timeval_to_ktime(struct bcm_timeval tv)
{
	return ktime_set(tv.tv_sec, tv.tv_usec * NSEC_PER_USEC);
}

/* check limitations for timeval provided by user */
static bool bcm_is_invalid_tv(struct bcm_msg_head *msg_head)
{
	if ((msg_head->ival1.tv_sec < 0) ||
	    (msg_head->ival1.tv_sec > BCM_TIMER_SEC_MAX) ||
	    (msg_head->ival1.tv_usec < 0) ||
	    (msg_head->ival1.tv_usec >= USEC_PER_SEC) ||
	    (msg_head->ival2.tv_sec < 0) ||
	    (msg_head->ival2.tv_sec > BCM_TIMER_SEC_MAX) ||
	    (msg_head->ival2.tv_usec < 0) ||
	    (msg_head->ival2.tv_usec >= USEC_PER_SEC))
		return true;

	return false;
}

<<<<<<< HEAD
#define CFSIZ sizeof(struct can_frame)
=======
#define CFSIZ(flags) ((flags & CAN_FD_FRAME) ? CANFD_MTU : CAN_MTU)
>>>>>>> 286cd8c7
#define OPSIZ sizeof(struct bcm_op)
#define MHSIZ sizeof(struct bcm_msg_head)

/*
 * procfs functions
 */
#if IS_ENABLED(CONFIG_PROC_FS)
static char *bcm_proc_getifname(struct net *net, char *result, int ifindex)
{
	struct net_device *dev;

	if (!ifindex)
		return "any";

	rcu_read_lock();
	dev = dev_get_by_index_rcu(net, ifindex);
	if (dev)
		strcpy(result, dev->name);
	else
		strcpy(result, "???");
	rcu_read_unlock();

	return result;
}

static int bcm_proc_show(struct seq_file *m, void *v)
{
	char ifname[IFNAMSIZ];
	struct net *net = m->private;
	struct sock *sk = (struct sock *)PDE_DATA(m->file->f_inode);
	struct bcm_sock *bo = bcm_sk(sk);
	struct bcm_op *op;

	seq_printf(m, ">>> socket %pK", sk->sk_socket);
	seq_printf(m, " / sk %pK", sk);
	seq_printf(m, " / bo %pK", bo);
	seq_printf(m, " / dropped %lu", bo->dropped_usr_msgs);
	seq_printf(m, " / bound %s", bcm_proc_getifname(net, ifname, bo->ifindex));
	seq_printf(m, " <<<\n");

	list_for_each_entry(op, &bo->rx_ops, list) {

		unsigned long reduction;

		/* print only active entries & prevent division by zero */
		if (!op->frames_abs)
			continue;

		seq_printf(m, "rx_op: %03X %-5s ", op->can_id,
			   bcm_proc_getifname(net, ifname, op->ifindex));

		if (op->flags & CAN_FD_FRAME)
			seq_printf(m, "(%u)", op->nframes);
		else
			seq_printf(m, "[%u]", op->nframes);

		seq_printf(m, "%c ", (op->flags & RX_CHECK_DLC) ? 'd' : ' ');

		if (op->kt_ival1)
			seq_printf(m, "timeo=%lld ",
				   (long long)ktime_to_us(op->kt_ival1));

		if (op->kt_ival2)
			seq_printf(m, "thr=%lld ",
				   (long long)ktime_to_us(op->kt_ival2));

		seq_printf(m, "# recv %ld (%ld) => reduction: ",
			   op->frames_filtered, op->frames_abs);

		reduction = 100 - (op->frames_filtered * 100) / op->frames_abs;

		seq_printf(m, "%s%ld%%\n",
			   (reduction == 100) ? "near " : "", reduction);
	}

	list_for_each_entry(op, &bo->tx_ops, list) {

		seq_printf(m, "tx_op: %03X %s ", op->can_id,
			   bcm_proc_getifname(net, ifname, op->ifindex));

		if (op->flags & CAN_FD_FRAME)
			seq_printf(m, "(%u) ", op->nframes);
		else
			seq_printf(m, "[%u] ", op->nframes);

		if (op->kt_ival1)
			seq_printf(m, "t1=%lld ",
				   (long long)ktime_to_us(op->kt_ival1));

		if (op->kt_ival2)
			seq_printf(m, "t2=%lld ",
				   (long long)ktime_to_us(op->kt_ival2));

		seq_printf(m, "# sent %ld\n", op->frames_abs);
	}
	seq_putc(m, '\n');
	return 0;
}
#endif /* CONFIG_PROC_FS */

/*
 * bcm_can_tx - send the (next) CAN frame to the appropriate CAN interface
 *              of the given bcm tx op
 */
static void bcm_can_tx(struct bcm_op *op)
{
	struct sk_buff *skb;
	struct net_device *dev;
	struct canfd_frame *cf = op->frames + op->cfsiz * op->currframe;
	int err;

	/* no target device? => exit */
	if (!op->ifindex)
		return;

	dev = dev_get_by_index(sock_net(op->sk), op->ifindex);
	if (!dev) {
		/* RFC: should this bcm_op remove itself here? */
		return;
	}

	skb = alloc_skb(op->cfsiz + sizeof(struct can_skb_priv), gfp_any());
	if (!skb)
		goto out;

	can_skb_reserve(skb);
	can_skb_prv(skb)->ifindex = dev->ifindex;
	can_skb_prv(skb)->skbcnt = 0;

	skb_put_data(skb, cf, op->cfsiz);

	/* send with loopback */
	skb->dev = dev;
	can_skb_set_owner(skb, op->sk);
	err = can_send(skb, 1);
	if (!err)
		op->frames_abs++;

	op->currframe++;

	/* reached last frame? */
	if (op->currframe >= op->nframes)
		op->currframe = 0;
out:
	dev_put(dev);
}

/*
 * bcm_send_to_user - send a BCM message to the userspace
 *                    (consisting of bcm_msg_head + x CAN frames)
 */
static void bcm_send_to_user(struct bcm_op *op, struct bcm_msg_head *head,
			     struct canfd_frame *frames, int has_timestamp)
{
	struct sk_buff *skb;
	struct canfd_frame *firstframe;
	struct sockaddr_can *addr;
	struct sock *sk = op->sk;
	unsigned int datalen = head->nframes * op->cfsiz;
	int err;

	skb = alloc_skb(sizeof(*head) + datalen, gfp_any());
	if (!skb)
		return;

	skb_put_data(skb, head, sizeof(*head));

	if (head->nframes) {
		/* CAN frames starting here */
		firstframe = (struct canfd_frame *)skb_tail_pointer(skb);

		skb_put_data(skb, frames, datalen);

		/*
		 * the BCM uses the flags-element of the canfd_frame
		 * structure for internal purposes. This is only
		 * relevant for updates that are generated by the
		 * BCM, where nframes is 1
		 */
		if (head->nframes == 1)
			firstframe->flags &= BCM_CAN_FLAGS_MASK;
	}

	if (has_timestamp) {
		/* restore rx timestamp */
		skb->tstamp = op->rx_stamp;
	}

	/*
	 *  Put the datagram to the queue so that bcm_recvmsg() can
	 *  get it from there.  We need to pass the interface index to
	 *  bcm_recvmsg().  We pass a whole struct sockaddr_can in skb->cb
	 *  containing the interface index.
	 */

	sock_skb_cb_check_size(sizeof(struct sockaddr_can));
	addr = (struct sockaddr_can *)skb->cb;
	memset(addr, 0, sizeof(*addr));
	addr->can_family  = AF_CAN;
	addr->can_ifindex = op->rx_ifindex;

	err = sock_queue_rcv_skb(sk, skb);
	if (err < 0) {
		struct bcm_sock *bo = bcm_sk(sk);

		kfree_skb(skb);
		/* don't care about overflows in this statistic */
		bo->dropped_usr_msgs++;
	}
}

static bool bcm_tx_set_expiry(struct bcm_op *op, struct hrtimer *hrt)
{
	ktime_t ival;

	if (op->kt_ival1 && op->count)
		ival = op->kt_ival1;
	else if (op->kt_ival2)
		ival = op->kt_ival2;
	else
		return false;

	hrtimer_set_expires(hrt, ktime_add(ktime_get(), ival));
	return true;
}

static void bcm_tx_start_timer(struct bcm_op *op)
{
	if (bcm_tx_set_expiry(op, &op->timer))
		hrtimer_start_expires(&op->timer, HRTIMER_MODE_ABS_SOFT);
}

/* bcm_tx_timeout_handler - performs cyclic CAN frame transmissions */
static enum hrtimer_restart bcm_tx_timeout_handler(struct hrtimer *hrtimer)
{
	struct bcm_op *op = container_of(hrtimer, struct bcm_op, timer);
	struct bcm_msg_head msg_head;

	if (op->kt_ival1 && (op->count > 0)) {
		op->count--;
		if (!op->count && (op->flags & TX_COUNTEVT)) {

			/* create notification to user */
			memset(&msg_head, 0, sizeof(msg_head));
			msg_head.opcode  = TX_EXPIRED;
			msg_head.flags   = op->flags;
			msg_head.count   = op->count;
			msg_head.ival1   = op->ival1;
			msg_head.ival2   = op->ival2;
			msg_head.can_id  = op->can_id;
			msg_head.nframes = 0;

			bcm_send_to_user(op, &msg_head, NULL, 0);
		}
		bcm_can_tx(op);

	} else if (op->kt_ival2) {
		bcm_can_tx(op);
	}

	return bcm_tx_set_expiry(op, &op->timer) ?
		HRTIMER_RESTART : HRTIMER_NORESTART;
}

/*
 * bcm_rx_changed - create a RX_CHANGED notification due to changed content
 */
static void bcm_rx_changed(struct bcm_op *op, struct canfd_frame *data)
{
	struct bcm_msg_head head;

	/* update statistics */
	op->frames_filtered++;

	/* prevent statistics overflow */
	if (op->frames_filtered > ULONG_MAX/100)
		op->frames_filtered = op->frames_abs = 0;

	/* this element is not throttled anymore */
	data->flags &= (BCM_CAN_FLAGS_MASK|RX_RECV);

	memset(&head, 0, sizeof(head));
	head.opcode  = RX_CHANGED;
	head.flags   = op->flags;
	head.count   = op->count;
	head.ival1   = op->ival1;
	head.ival2   = op->ival2;
	head.can_id  = op->can_id;
	head.nframes = 1;

	bcm_send_to_user(op, &head, data, 1);
}

/*
 * bcm_rx_update_and_send - process a detected relevant receive content change
 *                          1. update the last received data
 *                          2. send a notification to the user (if possible)
 */
static void bcm_rx_update_and_send(struct bcm_op *op,
				   struct canfd_frame *lastdata,
				   const struct canfd_frame *rxdata)
{
	memcpy(lastdata, rxdata, op->cfsiz);

	/* mark as used and throttled by default */
	lastdata->flags |= (RX_RECV|RX_THR);

	/* throttling mode inactive ? */
	if (!op->kt_ival2) {
		/* send RX_CHANGED to the user immediately */
		bcm_rx_changed(op, lastdata);
		return;
	}

	/* with active throttling timer we are just done here */
	if (hrtimer_active(&op->thrtimer))
		return;

	/* first reception with enabled throttling mode */
	if (!op->kt_lastmsg)
		goto rx_changed_settime;

	/* got a second frame inside a potential throttle period? */
	if (ktime_us_delta(ktime_get(), op->kt_lastmsg) <
	    ktime_to_us(op->kt_ival2)) {
		/* do not send the saved data - only start throttle timer */
		hrtimer_start(&op->thrtimer,
			      ktime_add(op->kt_lastmsg, op->kt_ival2),
			      HRTIMER_MODE_ABS_SOFT);
		return;
	}

	/* the gap was that big, that throttling was not needed here */
rx_changed_settime:
	bcm_rx_changed(op, lastdata);
	op->kt_lastmsg = ktime_get();
}

/*
 * bcm_rx_cmp_to_index - (bit)compares the currently received data to formerly
 *                       received data stored in op->last_frames[]
 */
static void bcm_rx_cmp_to_index(struct bcm_op *op, unsigned int index,
				const struct canfd_frame *rxdata)
{
	struct canfd_frame *cf = op->frames + op->cfsiz * index;
	struct canfd_frame *lcf = op->last_frames + op->cfsiz * index;
	int i;

	/*
	 * no one uses the MSBs of flags for comparison,
	 * so we use it here to detect the first time of reception
	 */

	if (!(lcf->flags & RX_RECV)) {
		/* received data for the first time => send update to user */
		bcm_rx_update_and_send(op, lcf, rxdata);
		return;
	}

	/* do a real check in CAN frame data section */
	for (i = 0; i < rxdata->len; i += 8) {
		if ((get_u64(cf, i) & get_u64(rxdata, i)) !=
		    (get_u64(cf, i) & get_u64(lcf, i))) {
			bcm_rx_update_and_send(op, lcf, rxdata);
			return;
		}
	}

	if (op->flags & RX_CHECK_DLC) {
		/* do a real check in CAN frame length */
		if (rxdata->len != lcf->len) {
			bcm_rx_update_and_send(op, lcf, rxdata);
			return;
		}
	}
}

/*
 * bcm_rx_starttimer - enable timeout monitoring for CAN frame reception
 */
static void bcm_rx_starttimer(struct bcm_op *op)
{
	if (op->flags & RX_NO_AUTOTIMER)
		return;

	if (op->kt_ival1)
		hrtimer_start(&op->timer, op->kt_ival1, HRTIMER_MODE_REL_SOFT);
}

/* bcm_rx_timeout_handler - when the (cyclic) CAN frame reception timed out */
static enum hrtimer_restart bcm_rx_timeout_handler(struct hrtimer *hrtimer)
{
	struct bcm_op *op = container_of(hrtimer, struct bcm_op, timer);
	struct bcm_msg_head msg_head;

	/* if user wants to be informed, when cyclic CAN-Messages come back */
	if ((op->flags & RX_ANNOUNCE_RESUME) && op->last_frames) {
		/* clear received CAN frames to indicate 'nothing received' */
		memset(op->last_frames, 0, op->nframes * op->cfsiz);
	}

	/* create notification to user */
	memset(&msg_head, 0, sizeof(msg_head));
	msg_head.opcode  = RX_TIMEOUT;
	msg_head.flags   = op->flags;
	msg_head.count   = op->count;
	msg_head.ival1   = op->ival1;
	msg_head.ival2   = op->ival2;
	msg_head.can_id  = op->can_id;
	msg_head.nframes = 0;

	bcm_send_to_user(op, &msg_head, NULL, 0);

	return HRTIMER_NORESTART;
}

/*
 * bcm_rx_do_flush - helper for bcm_rx_thr_flush
 */
static inline int bcm_rx_do_flush(struct bcm_op *op, unsigned int index)
{
	struct canfd_frame *lcf = op->last_frames + op->cfsiz * index;

	if ((op->last_frames) && (lcf->flags & RX_THR)) {
		bcm_rx_changed(op, lcf);
		return 1;
	}
	return 0;
}

/*
 * bcm_rx_thr_flush - Check for throttled data and send it to the userspace
 */
static int bcm_rx_thr_flush(struct bcm_op *op)
{
	int updated = 0;

	if (op->nframes > 1) {
		unsigned int i;

		/* for MUX filter we start at index 1 */
		for (i = 1; i < op->nframes; i++)
			updated += bcm_rx_do_flush(op, i);

	} else {
		/* for RX_FILTER_ID and simple filter */
		updated += bcm_rx_do_flush(op, 0);
	}

	return updated;
}

/*
 * bcm_rx_thr_handler - the time for blocked content updates is over now:
 *                      Check for throttled data and send it to the userspace
 */
static enum hrtimer_restart bcm_rx_thr_handler(struct hrtimer *hrtimer)
{
	struct bcm_op *op = container_of(hrtimer, struct bcm_op, thrtimer);

	if (bcm_rx_thr_flush(op)) {
		hrtimer_forward(hrtimer, ktime_get(), op->kt_ival2);
		return HRTIMER_RESTART;
	} else {
		/* rearm throttle handling */
		op->kt_lastmsg = 0;
		return HRTIMER_NORESTART;
	}
}

/*
 * bcm_rx_handler - handle a CAN frame reception
 */
static void bcm_rx_handler(struct sk_buff *skb, void *data)
{
	struct bcm_op *op = (struct bcm_op *)data;
	const struct canfd_frame *rxframe = (struct canfd_frame *)skb->data;
	unsigned int i;

	if (op->can_id != rxframe->can_id)
		return;

	/* make sure to handle the correct frame type (CAN / CAN FD) */
	if (skb->len != op->cfsiz)
		return;

	/* disable timeout */
	hrtimer_cancel(&op->timer);

	/* save rx timestamp */
	op->rx_stamp = skb->tstamp;
	/* save originator for recvfrom() */
	op->rx_ifindex = skb->dev->ifindex;
	/* update statistics */
	op->frames_abs++;

	if (op->flags & RX_RTR_FRAME) {
		/* send reply for RTR-request (placed in op->frames[0]) */
		bcm_can_tx(op);
		return;
	}

	if (op->flags & RX_FILTER_ID) {
		/* the easiest case */
		bcm_rx_update_and_send(op, op->last_frames, rxframe);
		goto rx_starttimer;
	}

	if (op->nframes == 1) {
		/* simple compare with index 0 */
		bcm_rx_cmp_to_index(op, 0, rxframe);
		goto rx_starttimer;
	}

	if (op->nframes > 1) {
		/*
		 * multiplex compare
		 *
		 * find the first multiplex mask that fits.
		 * Remark: The MUX-mask is stored in index 0 - but only the
		 * first 64 bits of the frame data[] are relevant (CAN FD)
		 */

		for (i = 1; i < op->nframes; i++) {
			if ((get_u64(op->frames, 0) & get_u64(rxframe, 0)) ==
			    (get_u64(op->frames, 0) &
			     get_u64(op->frames + op->cfsiz * i, 0))) {
				bcm_rx_cmp_to_index(op, i, rxframe);
				break;
			}
		}
	}

rx_starttimer:
	bcm_rx_starttimer(op);
}

/*
 * helpers for bcm_op handling: find & delete bcm [rx|tx] op elements
 */
static struct bcm_op *bcm_find_op(struct list_head *ops,
				  struct bcm_msg_head *mh, int ifindex)
{
	struct bcm_op *op;

	list_for_each_entry(op, ops, list) {
		if ((op->can_id == mh->can_id) && (op->ifindex == ifindex) &&
		    (op->flags & CAN_FD_FRAME) == (mh->flags & CAN_FD_FRAME))
			return op;
	}

	return NULL;
}

static void bcm_free_op_rcu(struct rcu_head *rcu_head)
{
<<<<<<< HEAD
	if (op->tsklet.func) {
		do {
			tasklet_kill(&op->tsklet);
			hrtimer_cancel(&op->timer);
		} while (test_bit(TASKLET_STATE_SCHED, &op->tsklet.state) ||
			 test_bit(TASKLET_STATE_RUN, &op->tsklet.state) ||
			 hrtimer_active(&op->timer));
	}

	if (op->thrtsklet.func) {
		do {
			tasklet_kill(&op->thrtsklet);
			hrtimer_cancel(&op->thrtimer);
		} while (test_bit(TASKLET_STATE_SCHED, &op->thrtsklet.state) ||
			 test_bit(TASKLET_STATE_RUN, &op->thrtsklet.state) ||
			 hrtimer_active(&op->thrtimer));
	}
=======
	struct bcm_op *op = container_of(rcu_head, struct bcm_op, rcu);
>>>>>>> 286cd8c7

	if ((op->frames) && (op->frames != &op->sframe))
		kfree(op->frames);

	if ((op->last_frames) && (op->last_frames != &op->last_sframe))
		kfree(op->last_frames);

	kfree(op);
}

static void bcm_remove_op(struct bcm_op *op)
{
	hrtimer_cancel(&op->timer);
	hrtimer_cancel(&op->thrtimer);

	call_rcu(&op->rcu, bcm_free_op_rcu);
}

static void bcm_rx_unreg(struct net_device *dev, struct bcm_op *op)
{
	if (op->rx_reg_dev == dev) {
		can_rx_unregister(dev_net(dev), dev, op->can_id,
				  REGMASK(op->can_id), bcm_rx_handler, op);

		/* mark as removed subscription */
		op->rx_reg_dev = NULL;
	} else
		printk(KERN_ERR "can-bcm: bcm_rx_unreg: registered device "
		       "mismatch %p %p\n", op->rx_reg_dev, dev);
}

/*
 * bcm_delete_rx_op - find and remove a rx op (returns number of removed ops)
 */
static int bcm_delete_rx_op(struct list_head *ops, struct bcm_msg_head *mh,
			    int ifindex)
{
	struct bcm_op *op, *n;

	list_for_each_entry_safe(op, n, ops, list) {
		if ((op->can_id == mh->can_id) && (op->ifindex == ifindex) &&
		    (op->flags & CAN_FD_FRAME) == (mh->flags & CAN_FD_FRAME)) {

			/* disable automatic timer on frame reception */
			op->flags |= RX_NO_AUTOTIMER;

			/*
			 * Don't care if we're bound or not (due to netdev
			 * problems) can_rx_unregister() is always a save
			 * thing to do here.
			 */
			if (op->ifindex) {
				/*
				 * Only remove subscriptions that had not
				 * been removed due to NETDEV_UNREGISTER
				 * in bcm_notifier()
				 */
				if (op->rx_reg_dev) {
					struct net_device *dev;

					dev = dev_get_by_index(sock_net(op->sk),
							       op->ifindex);
					if (dev) {
						bcm_rx_unreg(dev, op);
						dev_put(dev);
					}
				}
			} else
				can_rx_unregister(sock_net(op->sk), NULL,
						  op->can_id,
						  REGMASK(op->can_id),
						  bcm_rx_handler, op);

			list_del(&op->list);
			synchronize_rcu();
			bcm_remove_op(op);
			return 1; /* done */
		}
	}

	return 0; /* not found */
}

/*
 * bcm_delete_tx_op - find and remove a tx op (returns number of removed ops)
 */
static int bcm_delete_tx_op(struct list_head *ops, struct bcm_msg_head *mh,
			    int ifindex)
{
	struct bcm_op *op, *n;

	list_for_each_entry_safe(op, n, ops, list) {
		if ((op->can_id == mh->can_id) && (op->ifindex == ifindex) &&
		    (op->flags & CAN_FD_FRAME) == (mh->flags & CAN_FD_FRAME)) {
			list_del(&op->list);
			bcm_remove_op(op);
			return 1; /* done */
		}
	}

	return 0; /* not found */
}

/*
 * bcm_read_op - read out a bcm_op and send it to the user (for bcm_sendmsg)
 */
static int bcm_read_op(struct list_head *ops, struct bcm_msg_head *msg_head,
		       int ifindex)
{
	struct bcm_op *op = bcm_find_op(ops, msg_head, ifindex);

	if (!op)
		return -EINVAL;

	/* put current values into msg_head */
	msg_head->flags   = op->flags;
	msg_head->count   = op->count;
	msg_head->ival1   = op->ival1;
	msg_head->ival2   = op->ival2;
	msg_head->nframes = op->nframes;

	bcm_send_to_user(op, msg_head, op->frames, 0);

	return MHSIZ;
}

/*
 * bcm_tx_setup - create or update a bcm tx op (for bcm_sendmsg)
 */
static int bcm_tx_setup(struct bcm_msg_head *msg_head, struct msghdr *msg,
			int ifindex, struct sock *sk)
{
	struct bcm_sock *bo = bcm_sk(sk);
	struct bcm_op *op;
	struct canfd_frame *cf;
	unsigned int i;
	int err;

	/* we need a real device to send frames */
	if (!ifindex)
		return -ENODEV;

	/* check nframes boundaries - we need at least one CAN frame */
	if (msg_head->nframes < 1 || msg_head->nframes > MAX_NFRAMES)
		return -EINVAL;

	/* check timeval limitations */
	if ((msg_head->flags & SETTIMER) && bcm_is_invalid_tv(msg_head))
		return -EINVAL;
<<<<<<< HEAD

	/* check the given can_id */
	op = bcm_find_op(&bo->tx_ops, msg_head->can_id, ifindex);
=======
>>>>>>> 286cd8c7

	/* check the given can_id */
	op = bcm_find_op(&bo->tx_ops, msg_head, ifindex);
	if (op) {
		/* update existing BCM operation */

		/*
		 * Do we need more space for the CAN frames than currently
		 * allocated? -> This is a _really_ unusual use-case and
		 * therefore (complexity / locking) it is not supported.
		 */
		if (msg_head->nframes > op->nframes)
			return -E2BIG;

		/* update CAN frames content */
		for (i = 0; i < msg_head->nframes; i++) {

			cf = op->frames + op->cfsiz * i;
			err = memcpy_from_msg((u8 *)cf, msg, op->cfsiz);

			if (op->flags & CAN_FD_FRAME) {
				if (cf->len > 64)
					err = -EINVAL;
			} else {
				if (cf->len > 8)
					err = -EINVAL;
			}

			if (err < 0)
				return err;

			if (msg_head->flags & TX_CP_CAN_ID) {
				/* copy can_id into frame */
				cf->can_id = msg_head->can_id;
			}
		}
		op->flags = msg_head->flags;

	} else {
		/* insert new BCM operation for the given can_id */

		op = kzalloc(OPSIZ, GFP_KERNEL);
		if (!op)
			return -ENOMEM;

		op->can_id = msg_head->can_id;
		op->cfsiz = CFSIZ(msg_head->flags);
		op->flags = msg_head->flags;

		/* create array for CAN frames and copy the data */
		if (msg_head->nframes > 1) {
			op->frames = kmalloc_array(msg_head->nframes,
						   op->cfsiz,
						   GFP_KERNEL);
			if (!op->frames) {
				kfree(op);
				return -ENOMEM;
			}
		} else
			op->frames = &op->sframe;

		for (i = 0; i < msg_head->nframes; i++) {

			cf = op->frames + op->cfsiz * i;
			err = memcpy_from_msg((u8 *)cf, msg, op->cfsiz);
			if (err < 0)
				goto free_op;

			if (op->flags & CAN_FD_FRAME) {
				if (cf->len > 64)
					err = -EINVAL;
			} else {
				if (cf->len > 8)
					err = -EINVAL;
			}

			if (err < 0)
				goto free_op;

			if (msg_head->flags & TX_CP_CAN_ID) {
				/* copy can_id into frame */
				cf->can_id = msg_head->can_id;
			}
		}

		/* tx_ops never compare with previous received messages */
		op->last_frames = NULL;

		/* bcm_can_tx / bcm_tx_timeout_handler needs this */
		op->sk = sk;
		op->ifindex = ifindex;

		/* initialize uninitialized (kzalloc) structure */
		hrtimer_init(&op->timer, CLOCK_MONOTONIC,
			     HRTIMER_MODE_REL_SOFT);
		op->timer.function = bcm_tx_timeout_handler;

		/* currently unused in tx_ops */
		hrtimer_init(&op->thrtimer, CLOCK_MONOTONIC,
			     HRTIMER_MODE_REL_SOFT);

		/* add this bcm_op to the list of the tx_ops */
		list_add(&op->list, &bo->tx_ops);

	} /* if ((op = bcm_find_op(&bo->tx_ops, msg_head->can_id, ifindex))) */

	if (op->nframes != msg_head->nframes) {
		op->nframes   = msg_head->nframes;
		/* start multiple frame transmission with index 0 */
		op->currframe = 0;
	}

	/* check flags */

	if (op->flags & TX_RESET_MULTI_IDX) {
		/* start multiple frame transmission with index 0 */
		op->currframe = 0;
	}

	if (op->flags & SETTIMER) {
		/* set timer values */
		op->count = msg_head->count;
		op->ival1 = msg_head->ival1;
		op->ival2 = msg_head->ival2;
		op->kt_ival1 = bcm_timeval_to_ktime(msg_head->ival1);
		op->kt_ival2 = bcm_timeval_to_ktime(msg_head->ival2);

		/* disable an active timer due to zero values? */
		if (!op->kt_ival1 && !op->kt_ival2)
			hrtimer_cancel(&op->timer);
	}

	if (op->flags & STARTTIMER) {
		hrtimer_cancel(&op->timer);
		/* spec: send CAN frame when starting timer */
		op->flags |= TX_ANNOUNCE;
	}

	if (op->flags & TX_ANNOUNCE) {
		bcm_can_tx(op);
		if (op->count)
			op->count--;
	}

	if (op->flags & STARTTIMER)
		bcm_tx_start_timer(op);

	return msg_head->nframes * op->cfsiz + MHSIZ;

free_op:
	if (op->frames != &op->sframe)
		kfree(op->frames);
	kfree(op);
	return err;
}

/*
 * bcm_rx_setup - create or update a bcm rx op (for bcm_sendmsg)
 */
static int bcm_rx_setup(struct bcm_msg_head *msg_head, struct msghdr *msg,
			int ifindex, struct sock *sk)
{
	struct bcm_sock *bo = bcm_sk(sk);
	struct bcm_op *op;
	int do_rx_register;
	int err = 0;

	if ((msg_head->flags & RX_FILTER_ID) || (!(msg_head->nframes))) {
		/* be robust against wrong usage ... */
		msg_head->flags |= RX_FILTER_ID;
		/* ignore trailing garbage */
		msg_head->nframes = 0;
	}

	/* the first element contains the mux-mask => MAX_NFRAMES + 1  */
	if (msg_head->nframes > MAX_NFRAMES + 1)
		return -EINVAL;

	if ((msg_head->flags & RX_RTR_FRAME) &&
	    ((msg_head->nframes != 1) ||
	     (!(msg_head->can_id & CAN_RTR_FLAG))))
		return -EINVAL;

	/* check timeval limitations */
	if ((msg_head->flags & SETTIMER) && bcm_is_invalid_tv(msg_head))
		return -EINVAL;

	/* check the given can_id */
	op = bcm_find_op(&bo->rx_ops, msg_head, ifindex);
	if (op) {
		/* update existing BCM operation */

		/*
		 * Do we need more space for the CAN frames than currently
		 * allocated? -> This is a _really_ unusual use-case and
		 * therefore (complexity / locking) it is not supported.
		 */
		if (msg_head->nframes > op->nframes)
			return -E2BIG;

		if (msg_head->nframes) {
			/* update CAN frames content */
			err = memcpy_from_msg(op->frames, msg,
					      msg_head->nframes * op->cfsiz);
			if (err < 0)
				return err;

			/* clear last_frames to indicate 'nothing received' */
			memset(op->last_frames, 0, msg_head->nframes * op->cfsiz);
		}

		op->nframes = msg_head->nframes;
		op->flags = msg_head->flags;

		/* Only an update -> do not call can_rx_register() */
		do_rx_register = 0;

	} else {
		/* insert new BCM operation for the given can_id */
		op = kzalloc(OPSIZ, GFP_KERNEL);
		if (!op)
			return -ENOMEM;

		op->can_id = msg_head->can_id;
		op->nframes = msg_head->nframes;
		op->cfsiz = CFSIZ(msg_head->flags);
		op->flags = msg_head->flags;

		if (msg_head->nframes > 1) {
			/* create array for CAN frames and copy the data */
			op->frames = kmalloc_array(msg_head->nframes,
						   op->cfsiz,
						   GFP_KERNEL);
			if (!op->frames) {
				kfree(op);
				return -ENOMEM;
			}

			/* create and init array for received CAN frames */
			op->last_frames = kcalloc(msg_head->nframes,
						  op->cfsiz,
						  GFP_KERNEL);
			if (!op->last_frames) {
				kfree(op->frames);
				kfree(op);
				return -ENOMEM;
			}

		} else {
			op->frames = &op->sframe;
			op->last_frames = &op->last_sframe;
		}

		if (msg_head->nframes) {
			err = memcpy_from_msg(op->frames, msg,
					      msg_head->nframes * op->cfsiz);
			if (err < 0) {
				if (op->frames != &op->sframe)
					kfree(op->frames);
				if (op->last_frames != &op->last_sframe)
					kfree(op->last_frames);
				kfree(op);
				return err;
			}
		}

		/* bcm_can_tx / bcm_tx_timeout_handler needs this */
		op->sk = sk;
		op->ifindex = ifindex;

		/* ifindex for timeout events w/o previous frame reception */
		op->rx_ifindex = ifindex;

		/* initialize uninitialized (kzalloc) structure */
		hrtimer_init(&op->timer, CLOCK_MONOTONIC,
			     HRTIMER_MODE_REL_SOFT);
		op->timer.function = bcm_rx_timeout_handler;

		hrtimer_init(&op->thrtimer, CLOCK_MONOTONIC,
			     HRTIMER_MODE_REL_SOFT);
		op->thrtimer.function = bcm_rx_thr_handler;

		/* add this bcm_op to the list of the rx_ops */
		list_add(&op->list, &bo->rx_ops);

		/* call can_rx_register() */
		do_rx_register = 1;

	} /* if ((op = bcm_find_op(&bo->rx_ops, msg_head->can_id, ifindex))) */

	/* check flags */

	if (op->flags & RX_RTR_FRAME) {
		struct canfd_frame *frame0 = op->frames;

		/* no timers in RTR-mode */
		hrtimer_cancel(&op->thrtimer);
		hrtimer_cancel(&op->timer);

		/*
		 * funny feature in RX(!)_SETUP only for RTR-mode:
		 * copy can_id into frame BUT without RTR-flag to
		 * prevent a full-load-loopback-test ... ;-]
		 */
		if ((op->flags & TX_CP_CAN_ID) ||
		    (frame0->can_id == op->can_id))
			frame0->can_id = op->can_id & ~CAN_RTR_FLAG;

	} else {
		if (op->flags & SETTIMER) {

			/* set timer value */
			op->ival1 = msg_head->ival1;
			op->ival2 = msg_head->ival2;
			op->kt_ival1 = bcm_timeval_to_ktime(msg_head->ival1);
			op->kt_ival2 = bcm_timeval_to_ktime(msg_head->ival2);

			/* disable an active timer due to zero value? */
			if (!op->kt_ival1)
				hrtimer_cancel(&op->timer);

			/*
			 * In any case cancel the throttle timer, flush
			 * potentially blocked msgs and reset throttle handling
			 */
			op->kt_lastmsg = 0;
			hrtimer_cancel(&op->thrtimer);
			bcm_rx_thr_flush(op);
		}

		if ((op->flags & STARTTIMER) && op->kt_ival1)
			hrtimer_start(&op->timer, op->kt_ival1,
				      HRTIMER_MODE_REL_SOFT);
	}

	/* now we can register for can_ids, if we added a new bcm_op */
	if (do_rx_register) {
		if (ifindex) {
			struct net_device *dev;

			dev = dev_get_by_index(sock_net(sk), ifindex);
			if (dev) {
				err = can_rx_register(sock_net(sk), dev,
						      op->can_id,
						      REGMASK(op->can_id),
						      bcm_rx_handler, op,
						      "bcm", sk);

				op->rx_reg_dev = dev;
				dev_put(dev);
			}

		} else
			err = can_rx_register(sock_net(sk), NULL, op->can_id,
					      REGMASK(op->can_id),
					      bcm_rx_handler, op, "bcm", sk);
		if (err) {
			/* this bcm rx op is broken -> remove it */
			list_del(&op->list);
			bcm_remove_op(op);
			return err;
		}
	}

	return msg_head->nframes * op->cfsiz + MHSIZ;
}

/*
 * bcm_tx_send - send a single CAN frame to the CAN interface (for bcm_sendmsg)
 */
static int bcm_tx_send(struct msghdr *msg, int ifindex, struct sock *sk,
		       int cfsiz)
{
	struct sk_buff *skb;
	struct net_device *dev;
	int err;

	/* we need a real device to send frames */
	if (!ifindex)
		return -ENODEV;

	skb = alloc_skb(cfsiz + sizeof(struct can_skb_priv), GFP_KERNEL);
	if (!skb)
		return -ENOMEM;

	can_skb_reserve(skb);

	err = memcpy_from_msg(skb_put(skb, cfsiz), msg, cfsiz);
	if (err < 0) {
		kfree_skb(skb);
		return err;
	}

	dev = dev_get_by_index(sock_net(sk), ifindex);
	if (!dev) {
		kfree_skb(skb);
		return -ENODEV;
	}

	can_skb_prv(skb)->ifindex = dev->ifindex;
	can_skb_prv(skb)->skbcnt = 0;
	skb->dev = dev;
	can_skb_set_owner(skb, sk);
	err = can_send(skb, 1); /* send with loopback */
	dev_put(dev);

	if (err)
		return err;

	return cfsiz + MHSIZ;
}

/*
 * bcm_sendmsg - process BCM commands (opcodes) from the userspace
 */
static int bcm_sendmsg(struct socket *sock, struct msghdr *msg, size_t size)
{
	struct sock *sk = sock->sk;
	struct bcm_sock *bo = bcm_sk(sk);
	int ifindex = bo->ifindex; /* default ifindex for this bcm_op */
	struct bcm_msg_head msg_head;
	int cfsiz;
	int ret; /* read bytes or error codes as return value */

	if (!bo->bound)
		return -ENOTCONN;

	/* check for valid message length from userspace */
	if (size < MHSIZ)
		return -EINVAL;

	/* read message head information */
	ret = memcpy_from_msg((u8 *)&msg_head, msg, MHSIZ);
	if (ret < 0)
		return ret;

	cfsiz = CFSIZ(msg_head.flags);
	if ((size - MHSIZ) % cfsiz)
		return -EINVAL;

	/* check for alternative ifindex for this bcm_op */

	if (!ifindex && msg->msg_name) {
		/* no bound device as default => check msg_name */
		DECLARE_SOCKADDR(struct sockaddr_can *, addr, msg->msg_name);

		if (msg->msg_namelen < sizeof(*addr))
			return -EINVAL;

		if (addr->can_family != AF_CAN)
			return -EINVAL;

		/* ifindex from sendto() */
		ifindex = addr->can_ifindex;

		if (ifindex) {
			struct net_device *dev;

			dev = dev_get_by_index(sock_net(sk), ifindex);
			if (!dev)
				return -ENODEV;

			if (dev->type != ARPHRD_CAN) {
				dev_put(dev);
				return -ENODEV;
			}

			dev_put(dev);
		}
	}

	lock_sock(sk);

	switch (msg_head.opcode) {

	case TX_SETUP:
		ret = bcm_tx_setup(&msg_head, msg, ifindex, sk);
		break;

	case RX_SETUP:
		ret = bcm_rx_setup(&msg_head, msg, ifindex, sk);
		break;

	case TX_DELETE:
		if (bcm_delete_tx_op(&bo->tx_ops, &msg_head, ifindex))
			ret = MHSIZ;
		else
			ret = -EINVAL;
		break;

	case RX_DELETE:
		if (bcm_delete_rx_op(&bo->rx_ops, &msg_head, ifindex))
			ret = MHSIZ;
		else
			ret = -EINVAL;
		break;

	case TX_READ:
		/* reuse msg_head for the reply to TX_READ */
		msg_head.opcode  = TX_STATUS;
		ret = bcm_read_op(&bo->tx_ops, &msg_head, ifindex);
		break;

	case RX_READ:
		/* reuse msg_head for the reply to RX_READ */
		msg_head.opcode  = RX_STATUS;
		ret = bcm_read_op(&bo->rx_ops, &msg_head, ifindex);
		break;

	case TX_SEND:
		/* we need exactly one CAN frame behind the msg head */
		if ((msg_head.nframes != 1) || (size != cfsiz + MHSIZ))
			ret = -EINVAL;
		else
			ret = bcm_tx_send(msg, ifindex, sk, cfsiz);
		break;

	default:
		ret = -EINVAL;
		break;
	}

	release_sock(sk);

	return ret;
}

/*
 * notification handler for netdevice status changes
 */
static void bcm_notify(struct bcm_sock *bo, unsigned long msg,
		       struct net_device *dev)
{
	struct sock *sk = &bo->sk;
	struct bcm_op *op;
	int notify_enodev = 0;

<<<<<<< HEAD
	if (!net_eq(dev_net(dev), &init_net))
=======
	if (!net_eq(dev_net(dev), sock_net(sk)))
>>>>>>> 286cd8c7
		return;

	switch (msg) {

	case NETDEV_UNREGISTER:
		lock_sock(sk);

		/* remove device specific receive entries */
		list_for_each_entry(op, &bo->rx_ops, list)
			if (op->rx_reg_dev == dev)
				bcm_rx_unreg(dev, op);

		/* remove device reference, if this is our bound device */
		if (bo->bound && bo->ifindex == dev->ifindex) {
			bo->bound   = 0;
			bo->ifindex = 0;
			notify_enodev = 1;
		}

		release_sock(sk);

		if (notify_enodev) {
			sk->sk_err = ENODEV;
			if (!sock_flag(sk, SOCK_DEAD))
				sk->sk_error_report(sk);
		}
		break;

	case NETDEV_DOWN:
		if (bo->bound && bo->ifindex == dev->ifindex) {
			sk->sk_err = ENETDOWN;
			if (!sock_flag(sk, SOCK_DEAD))
				sk->sk_error_report(sk);
		}
	}
}

static int bcm_notifier(struct notifier_block *nb, unsigned long msg,
			void *ptr)
{
	struct net_device *dev = netdev_notifier_info_to_dev(ptr);

	if (dev->type != ARPHRD_CAN)
		return NOTIFY_DONE;
	if (msg != NETDEV_UNREGISTER && msg != NETDEV_DOWN)
		return NOTIFY_DONE;
	if (unlikely(bcm_busy_notifier)) /* Check for reentrant bug. */
		return NOTIFY_DONE;

	spin_lock(&bcm_notifier_lock);
	list_for_each_entry(bcm_busy_notifier, &bcm_notifier_list, notifier) {
		spin_unlock(&bcm_notifier_lock);
		bcm_notify(bcm_busy_notifier, msg, dev);
		spin_lock(&bcm_notifier_lock);
	}
	bcm_busy_notifier = NULL;
	spin_unlock(&bcm_notifier_lock);
	return NOTIFY_DONE;
}

/*
 * initial settings for all BCM sockets to be set at socket creation time
 */
static int bcm_init(struct sock *sk)
{
	struct bcm_sock *bo = bcm_sk(sk);

	bo->bound            = 0;
	bo->ifindex          = 0;
	bo->dropped_usr_msgs = 0;
	bo->bcm_proc_read    = NULL;

	INIT_LIST_HEAD(&bo->tx_ops);
	INIT_LIST_HEAD(&bo->rx_ops);

	/* set notifier */
	spin_lock(&bcm_notifier_lock);
	list_add_tail(&bo->notifier, &bcm_notifier_list);
	spin_unlock(&bcm_notifier_lock);

	return 0;
}

/*
 * standard socket functions
 */
static int bcm_release(struct socket *sock)
{
	struct sock *sk = sock->sk;
	struct net *net;
	struct bcm_sock *bo;
	struct bcm_op *op, *next;

	if (!sk)
		return 0;

	net = sock_net(sk);
	bo = bcm_sk(sk);

	/* remove bcm_ops, timer, rx_unregister(), etc. */

	spin_lock(&bcm_notifier_lock);
	while (bcm_busy_notifier == bo) {
		spin_unlock(&bcm_notifier_lock);
		schedule_timeout_uninterruptible(1);
		spin_lock(&bcm_notifier_lock);
	}
	list_del(&bo->notifier);
	spin_unlock(&bcm_notifier_lock);

	lock_sock(sk);

#if IS_ENABLED(CONFIG_PROC_FS)
	/* remove procfs entry */
	if (net->can.bcmproc_dir && bo->bcm_proc_read)
		remove_proc_entry(bo->procname, net->can.bcmproc_dir);
#endif /* CONFIG_PROC_FS */

	list_for_each_entry_safe(op, next, &bo->tx_ops, list)
		bcm_remove_op(op);

	list_for_each_entry_safe(op, next, &bo->rx_ops, list) {
		/*
		 * Don't care if we're bound or not (due to netdev problems)
		 * can_rx_unregister() is always a save thing to do here.
		 */
		if (op->ifindex) {
			/*
			 * Only remove subscriptions that had not
			 * been removed due to NETDEV_UNREGISTER
			 * in bcm_notifier()
			 */
			if (op->rx_reg_dev) {
				struct net_device *dev;

				dev = dev_get_by_index(net, op->ifindex);
				if (dev) {
					bcm_rx_unreg(dev, op);
					dev_put(dev);
				}
			}
		} else
			can_rx_unregister(net, NULL, op->can_id,
					  REGMASK(op->can_id),
					  bcm_rx_handler, op);

	}

	synchronize_rcu();

	list_for_each_entry_safe(op, next, &bo->rx_ops, list)
		bcm_remove_op(op);
<<<<<<< HEAD

	/* remove procfs entry */
	if (proc_dir && bo->bcm_proc_read)
		remove_proc_entry(bo->procname, proc_dir);
=======
>>>>>>> 286cd8c7

	/* remove device reference */
	if (bo->bound) {
		bo->bound   = 0;
		bo->ifindex = 0;
	}

	sock_orphan(sk);
	sock->sk = NULL;

	release_sock(sk);
	sock_put(sk);

	return 0;
}

static int bcm_connect(struct socket *sock, struct sockaddr *uaddr, int len,
		       int flags)
{
	struct sockaddr_can *addr = (struct sockaddr_can *)uaddr;
	struct sock *sk = sock->sk;
	struct bcm_sock *bo = bcm_sk(sk);
<<<<<<< HEAD
=======
	struct net *net = sock_net(sk);
>>>>>>> 286cd8c7
	int ret = 0;

	if (len < sizeof(*addr))
		return -EINVAL;

	lock_sock(sk);

	if (bo->bound) {
		ret = -EISCONN;
		goto fail;
	}

	/* bind a device to this socket */
	if (addr->can_ifindex) {
		struct net_device *dev;

<<<<<<< HEAD
		dev = dev_get_by_index(&init_net, addr->can_ifindex);
=======
		dev = dev_get_by_index(net, addr->can_ifindex);
>>>>>>> 286cd8c7
		if (!dev) {
			ret = -ENODEV;
			goto fail;
		}
		if (dev->type != ARPHRD_CAN) {
			dev_put(dev);
			ret = -ENODEV;
			goto fail;
		}

		bo->ifindex = dev->ifindex;
		dev_put(dev);

	} else {
		/* no interface reference for ifindex = 0 ('any' CAN device) */
		bo->ifindex = 0;
	}

<<<<<<< HEAD
	if (proc_dir) {
		/* unique socket address as filename */
		sprintf(bo->procname, "%lu", sock_i_ino(sk));
		bo->bcm_proc_read = proc_create_data(bo->procname, 0644,
						     proc_dir,
						     &bcm_proc_fops, sk);
=======
#if IS_ENABLED(CONFIG_PROC_FS)
	if (net->can.bcmproc_dir) {
		/* unique socket address as filename */
		sprintf(bo->procname, "%lu", sock_i_ino(sk));
		bo->bcm_proc_read = proc_create_net_single(bo->procname, 0644,
						     net->can.bcmproc_dir,
						     bcm_proc_show, sk);
>>>>>>> 286cd8c7
		if (!bo->bcm_proc_read) {
			ret = -ENOMEM;
			goto fail;
		}
	}
#endif /* CONFIG_PROC_FS */

	bo->bound = 1;

fail:
	release_sock(sk);

	return ret;
}

static int bcm_recvmsg(struct socket *sock, struct msghdr *msg, size_t size,
		       int flags)
{
	struct sock *sk = sock->sk;
	struct sk_buff *skb;
	int error = 0;
	int noblock;
	int err;

	noblock =  flags & MSG_DONTWAIT;
	flags   &= ~MSG_DONTWAIT;
	skb = skb_recv_datagram(sk, flags, noblock, &error);
	if (!skb)
		return error;

	if (skb->len < size)
		size = skb->len;

	err = memcpy_to_msg(msg, skb->data, size);
	if (err < 0) {
		skb_free_datagram(sk, skb);
		return err;
	}

	sock_recv_ts_and_drops(msg, sk, skb);

	if (msg->msg_name) {
		__sockaddr_check_size(sizeof(struct sockaddr_can));
		msg->msg_namelen = sizeof(struct sockaddr_can);
		memcpy(msg->msg_name, skb->cb, msg->msg_namelen);
	}

	skb_free_datagram(sk, skb);

	return size;
}

static const struct proto_ops bcm_ops = {
	.family        = PF_CAN,
	.release       = bcm_release,
	.bind          = sock_no_bind,
	.connect       = bcm_connect,
	.socketpair    = sock_no_socketpair,
	.accept        = sock_no_accept,
	.getname       = sock_no_getname,
	.poll          = datagram_poll,
	.ioctl         = can_ioctl,	/* use can_ioctl() from af_can.c */
	.listen        = sock_no_listen,
	.shutdown      = sock_no_shutdown,
	.setsockopt    = sock_no_setsockopt,
	.getsockopt    = sock_no_getsockopt,
	.sendmsg       = bcm_sendmsg,
	.recvmsg       = bcm_recvmsg,
	.mmap          = sock_no_mmap,
	.sendpage      = sock_no_sendpage,
};

static struct proto bcm_proto __read_mostly = {
	.name       = "CAN_BCM",
	.owner      = THIS_MODULE,
	.obj_size   = sizeof(struct bcm_sock),
	.init       = bcm_init,
};

static const struct can_proto bcm_can_proto = {
	.type       = SOCK_DGRAM,
	.protocol   = CAN_BCM,
	.ops        = &bcm_ops,
	.prot       = &bcm_proto,
};

<<<<<<< HEAD
=======
static int canbcm_pernet_init(struct net *net)
{
#if IS_ENABLED(CONFIG_PROC_FS)
	/* create /proc/net/can-bcm directory */
	net->can.bcmproc_dir = proc_net_mkdir(net, "can-bcm", net->proc_net);
#endif /* CONFIG_PROC_FS */

	return 0;
}

static void canbcm_pernet_exit(struct net *net)
{
#if IS_ENABLED(CONFIG_PROC_FS)
	/* remove /proc/net/can-bcm directory */
	if (net->can.bcmproc_dir)
		remove_proc_entry("can-bcm", net->proc_net);
#endif /* CONFIG_PROC_FS */
}

static struct pernet_operations canbcm_pernet_ops __read_mostly = {
	.init = canbcm_pernet_init,
	.exit = canbcm_pernet_exit,
};

>>>>>>> 286cd8c7
static struct notifier_block canbcm_notifier = {
	.notifier_call = bcm_notifier
};

static int __init bcm_module_init(void)
{
	int err;

	pr_info("can: broadcast manager protocol (rev " CAN_BCM_VERSION " t)\n");

	err = can_proto_register(&bcm_can_proto);
	if (err < 0) {
		printk(KERN_ERR "can: registration of bcm protocol failed\n");
		return err;
	}

<<<<<<< HEAD
	/* create /proc/net/can-bcm directory */
	proc_dir = proc_mkdir("can-bcm", init_net.proc_net);
	register_netdevice_notifier(&canbcm_notifier);

=======
	register_pernet_subsys(&canbcm_pernet_ops);
	register_netdevice_notifier(&canbcm_notifier);
>>>>>>> 286cd8c7
	return 0;
}

static void __exit bcm_module_exit(void)
{
	can_proto_unregister(&bcm_can_proto);
<<<<<<< HEAD

	if (proc_dir)
		remove_proc_entry("can-bcm", init_net.proc_net);

	unregister_netdevice_notifier(&canbcm_notifier);
=======
	unregister_netdevice_notifier(&canbcm_notifier);
	unregister_pernet_subsys(&canbcm_pernet_ops);
>>>>>>> 286cd8c7
}

module_init(bcm_module_init);
module_exit(bcm_module_exit);<|MERGE_RESOLUTION|>--- conflicted
+++ resolved
@@ -70,11 +70,7 @@
 /* limit timers to 400 days for sending/timeouts */
 #define BCM_TIMER_SEC_MAX (400 * 24 * 60 * 60)
 
-<<<<<<< HEAD
-/* use of last_frames[index].can_dlc */
-=======
 /* use of last_frames[index].flags */
->>>>>>> 286cd8c7
 #define RX_RECV    0x40 /* received data for this element */
 #define RX_THR     0x80 /* element not been sent due to throttle feature */
 #define BCM_CAN_FLAGS_MASK 0x3F /* to clean private flags after usage */
@@ -167,11 +163,7 @@
 	return false;
 }
 
-<<<<<<< HEAD
-#define CFSIZ sizeof(struct can_frame)
-=======
 #define CFSIZ(flags) ((flags & CAN_FD_FRAME) ? CANFD_MTU : CAN_MTU)
->>>>>>> 286cd8c7
 #define OPSIZ sizeof(struct bcm_op)
 #define MHSIZ sizeof(struct bcm_msg_head)
 
@@ -729,27 +721,7 @@
 
 static void bcm_free_op_rcu(struct rcu_head *rcu_head)
 {
-<<<<<<< HEAD
-	if (op->tsklet.func) {
-		do {
-			tasklet_kill(&op->tsklet);
-			hrtimer_cancel(&op->timer);
-		} while (test_bit(TASKLET_STATE_SCHED, &op->tsklet.state) ||
-			 test_bit(TASKLET_STATE_RUN, &op->tsklet.state) ||
-			 hrtimer_active(&op->timer));
-	}
-
-	if (op->thrtsklet.func) {
-		do {
-			tasklet_kill(&op->thrtsklet);
-			hrtimer_cancel(&op->thrtimer);
-		} while (test_bit(TASKLET_STATE_SCHED, &op->thrtsklet.state) ||
-			 test_bit(TASKLET_STATE_RUN, &op->thrtsklet.state) ||
-			 hrtimer_active(&op->thrtimer));
-	}
-=======
 	struct bcm_op *op = container_of(rcu_head, struct bcm_op, rcu);
->>>>>>> 286cd8c7
 
 	if ((op->frames) && (op->frames != &op->sframe))
 		kfree(op->frames);
@@ -899,12 +871,6 @@
 	/* check timeval limitations */
 	if ((msg_head->flags & SETTIMER) && bcm_is_invalid_tv(msg_head))
 		return -EINVAL;
-<<<<<<< HEAD
-
-	/* check the given can_id */
-	op = bcm_find_op(&bo->tx_ops, msg_head->can_id, ifindex);
-=======
->>>>>>> 286cd8c7
 
 	/* check the given can_id */
 	op = bcm_find_op(&bo->tx_ops, msg_head, ifindex);
@@ -1442,11 +1408,7 @@
 	struct bcm_op *op;
 	int notify_enodev = 0;
 
-<<<<<<< HEAD
-	if (!net_eq(dev_net(dev), &init_net))
-=======
 	if (!net_eq(dev_net(dev), sock_net(sk)))
->>>>>>> 286cd8c7
 		return;
 
 	switch (msg) {
@@ -1599,13 +1561,6 @@
 
 	list_for_each_entry_safe(op, next, &bo->rx_ops, list)
 		bcm_remove_op(op);
-<<<<<<< HEAD
-
-	/* remove procfs entry */
-	if (proc_dir && bo->bcm_proc_read)
-		remove_proc_entry(bo->procname, proc_dir);
-=======
->>>>>>> 286cd8c7
 
 	/* remove device reference */
 	if (bo->bound) {
@@ -1628,10 +1583,7 @@
 	struct sockaddr_can *addr = (struct sockaddr_can *)uaddr;
 	struct sock *sk = sock->sk;
 	struct bcm_sock *bo = bcm_sk(sk);
-<<<<<<< HEAD
-=======
 	struct net *net = sock_net(sk);
->>>>>>> 286cd8c7
 	int ret = 0;
 
 	if (len < sizeof(*addr))
@@ -1648,11 +1600,7 @@
 	if (addr->can_ifindex) {
 		struct net_device *dev;
 
-<<<<<<< HEAD
-		dev = dev_get_by_index(&init_net, addr->can_ifindex);
-=======
 		dev = dev_get_by_index(net, addr->can_ifindex);
->>>>>>> 286cd8c7
 		if (!dev) {
 			ret = -ENODEV;
 			goto fail;
@@ -1671,14 +1619,6 @@
 		bo->ifindex = 0;
 	}
 
-<<<<<<< HEAD
-	if (proc_dir) {
-		/* unique socket address as filename */
-		sprintf(bo->procname, "%lu", sock_i_ino(sk));
-		bo->bcm_proc_read = proc_create_data(bo->procname, 0644,
-						     proc_dir,
-						     &bcm_proc_fops, sk);
-=======
 #if IS_ENABLED(CONFIG_PROC_FS)
 	if (net->can.bcmproc_dir) {
 		/* unique socket address as filename */
@@ -1686,7 +1626,6 @@
 		bo->bcm_proc_read = proc_create_net_single(bo->procname, 0644,
 						     net->can.bcmproc_dir,
 						     bcm_proc_show, sk);
->>>>>>> 286cd8c7
 		if (!bo->bcm_proc_read) {
 			ret = -ENOMEM;
 			goto fail;
@@ -1773,8 +1712,6 @@
 	.prot       = &bcm_proto,
 };
 
-<<<<<<< HEAD
-=======
 static int canbcm_pernet_init(struct net *net)
 {
 #if IS_ENABLED(CONFIG_PROC_FS)
@@ -1799,7 +1736,6 @@
 	.exit = canbcm_pernet_exit,
 };
 
->>>>>>> 286cd8c7
 static struct notifier_block canbcm_notifier = {
 	.notifier_call = bcm_notifier
 };
@@ -1816,31 +1752,16 @@
 		return err;
 	}
 
-<<<<<<< HEAD
-	/* create /proc/net/can-bcm directory */
-	proc_dir = proc_mkdir("can-bcm", init_net.proc_net);
-	register_netdevice_notifier(&canbcm_notifier);
-
-=======
 	register_pernet_subsys(&canbcm_pernet_ops);
 	register_netdevice_notifier(&canbcm_notifier);
->>>>>>> 286cd8c7
 	return 0;
 }
 
 static void __exit bcm_module_exit(void)
 {
 	can_proto_unregister(&bcm_can_proto);
-<<<<<<< HEAD
-
-	if (proc_dir)
-		remove_proc_entry("can-bcm", init_net.proc_net);
-
-	unregister_netdevice_notifier(&canbcm_notifier);
-=======
 	unregister_netdevice_notifier(&canbcm_notifier);
 	unregister_pernet_subsys(&canbcm_pernet_ops);
->>>>>>> 286cd8c7
 }
 
 module_init(bcm_module_init);
