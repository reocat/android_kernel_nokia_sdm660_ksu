--- conflicted
+++ resolved
@@ -264,14 +264,6 @@
 {
 	ax25_clear_queues(ax25);
 
-<<<<<<< HEAD
-	if (!ax25->sk || !sock_flag(ax25->sk, SOCK_DESTROY))
-		ax25_stop_heartbeat(ax25);
-	ax25_stop_t1timer(ax25);
-	ax25_stop_t2timer(ax25);
-	ax25_stop_t3timer(ax25);
-	ax25_stop_idletimer(ax25);
-=======
 	if (reason == ENETUNREACH) {
 		del_timer_sync(&ax25->timer);
 		del_timer_sync(&ax25->t1timer);
@@ -286,7 +278,6 @@
 		ax25_stop_t3timer(ax25);
 		ax25_stop_idletimer(ax25);
 	}
->>>>>>> 286cd8c7
 
 	ax25->state = AX25_STATE_0;
 
