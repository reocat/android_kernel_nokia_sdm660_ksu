--- conflicted
+++ resolved
@@ -89,12 +89,6 @@
 again:
 	ax25_for_each(s, &ax25_list) {
 		if (s->ax25_dev == ax25_dev) {
-<<<<<<< HEAD
-			spin_unlock_bh(&ax25_list_lock);
-			lock_sock(s->sk);
-			s->ax25_dev = NULL;
-			release_sock(s->sk);
-=======
 			sk = s->sk;
 			if (!sk) {
 				spin_unlock_bh(&ax25_list_lock);
@@ -106,7 +100,6 @@
 			sock_hold(sk);
 			spin_unlock_bh(&ax25_list_lock);
 			lock_sock(sk);
->>>>>>> 286cd8c7
 			ax25_disconnect(s, ENETUNREACH);
 			s->ax25_dev = NULL;
 			if (sk->sk_socket) {
