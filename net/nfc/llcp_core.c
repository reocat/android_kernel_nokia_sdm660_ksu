--- conflicted
+++ resolved
@@ -535,11 +535,7 @@
 {
 	u8 *gb_cur, version, version_length;
 	u8 lto_length, wks_length, miux_length;
-<<<<<<< HEAD
-	u8 *version_tlv = NULL, *lto_tlv = NULL,
-=======
 	const u8 *version_tlv = NULL, *lto_tlv = NULL,
->>>>>>> 286cd8c7
 	   *wks_tlv = NULL, *miux_tlv = NULL;
 	__be16 wks = cpu_to_be16(local->local_wks);
 	u8 gb_len = 0;
