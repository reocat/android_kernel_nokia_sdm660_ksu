--- conflicted
+++ resolved
@@ -277,12 +277,8 @@
 	return 0;
 
 out_free_newdev:
-<<<<<<< HEAD
-	if (new_dev->reg_state == NETREG_UNINITIALIZED)
-=======
 	if (new_dev->reg_state == NETREG_UNINITIALIZED ||
 	    new_dev->reg_state == NETREG_UNREGISTERED)
->>>>>>> 286cd8c7
 		free_netdev(new_dev);
 	return err;
 }
