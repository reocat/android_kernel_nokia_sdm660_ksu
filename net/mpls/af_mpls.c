--- conflicted
+++ resolved
@@ -7,10 +7,7 @@
 #include <linux/if_arp.h>
 #include <linux/ipv6.h>
 #include <linux/mpls.h>
-<<<<<<< HEAD
-=======
 #include <linux/netconf.h>
->>>>>>> 286cd8c7
 #include <linux/nospec.h>
 #include <linux/vmalloc.h>
 #include <linux/percpu.h>
@@ -938,24 +935,12 @@
 	return err;
 }
 
-<<<<<<< HEAD
-static bool mpls_label_ok(struct net *net, unsigned int *index)
-=======
 static bool mpls_label_ok(struct net *net, unsigned int *index,
 			  struct netlink_ext_ack *extack)
->>>>>>> 286cd8c7
 {
 	bool is_ok = true;
 
 	/* Reserved labels may not be set */
-<<<<<<< HEAD
-	if (*index < MPLS_LABEL_FIRST_UNRESERVED)
-		is_ok = false;
-
-	/* The full 20 bit range may not be supported. */
-	if (is_ok && *index >= net->mpls.platform_labels)
-		is_ok = false;
-=======
 	if (*index < MPLS_LABEL_FIRST_UNRESERVED) {
 		NL_SET_ERR_MSG(extack,
 			       "Invalid label - must be MPLS_LABEL_FIRST_UNRESERVED or higher");
@@ -968,18 +953,13 @@
 			       "Label >= configured maximum in platform_labels");
 		is_ok = false;
 	}
->>>>>>> 286cd8c7
 
 	*index = array_index_nospec(*index, net->mpls.platform_labels);
 	return is_ok;
 }
 
-<<<<<<< HEAD
-static int mpls_route_add(struct mpls_route_config *cfg)
-=======
 static int mpls_route_add(struct mpls_route_config *cfg,
 			  struct netlink_ext_ack *extack)
->>>>>>> 286cd8c7
 {
 	struct mpls_route __rcu **platform_label;
 	struct net *net = cfg->rc_nlinfo.nl_net;
@@ -998,11 +978,7 @@
 		index = find_free_label(net);
 	}
 
-<<<<<<< HEAD
-	if (!mpls_label_ok(net, &index))
-=======
 	if (!mpls_label_ok(net, &index, extack))
->>>>>>> 286cd8c7
 		goto errout;
 
 	/* Append makes no sense with mpls */
@@ -1079,11 +1055,7 @@
 
 	index = cfg->rc_label;
 
-<<<<<<< HEAD
-	if (!mpls_label_ok(net, &index))
-=======
 	if (!mpls_label_ok(net, &index, extack))
->>>>>>> 286cd8c7
 		goto errout;
 
 	mpls_route_update(net, index, NULL, &cfg->rc_nlinfo);
@@ -1885,11 +1857,7 @@
 				goto errout;
 
 			if (!mpls_label_ok(cfg->rc_nlinfo.nl_net,
-<<<<<<< HEAD
-					   &cfg->rc_label))
-=======
 					   &cfg->rc_label, extack))
->>>>>>> 286cd8c7
 				goto errout;
 			break;
 		}
