/*
 * net/sched/sch_fq.c Fair Queue Packet Scheduler (per flow pacing)
 *
 *  Copyright (C) 2013-2015 Eric Dumazet <edumazet@google.com>
 *
 *	This program is free software; you can redistribute it and/or
 *	modify it under the terms of the GNU General Public License
 *	as published by the Free Software Foundation; either version
 *	2 of the License, or (at your option) any later version.
 *
 *  Meant to be mostly used for locally generated traffic :
 *  Fast classification depends on skb->sk being set before reaching us.
 *  If not, (router workload), we use rxhash as fallback, with 32 bits wide hash.
 *  All packets belonging to a socket are considered as a 'flow'.
 *
 *  Flows are dynamically allocated and stored in a hash table of RB trees
 *  They are also part of one Round Robin 'queues' (new or old flows)
 *
 *  Burst avoidance (aka pacing) capability :
 *
 *  Transport (eg TCP) can set in sk->sk_pacing_rate a rate, enqueue a
 *  bunch of packets, and this packet scheduler adds delay between
 *  packets to respect rate limitation.
 *
 *  enqueue() :
 *   - lookup one RB tree (out of 1024 or more) to find the flow.
 *     If non existent flow, create it, add it to the tree.
 *     Add skb to the per flow list of skb (fifo).
 *   - Use a special fifo for high prio packets
 *
 *  dequeue() : serves flows in Round Robin
 *  Note : When a flow becomes empty, we do not immediately remove it from
 *  rb trees, for performance reasons (its expected to send additional packets,
 *  or SLAB cache will reuse socket for another flow)
 */

#include <linux/module.h>
#include <linux/types.h>
#include <linux/kernel.h>
#include <linux/jiffies.h>
#include <linux/string.h>
#include <linux/in.h>
#include <linux/errno.h>
#include <linux/init.h>
#include <linux/skbuff.h>
#include <linux/slab.h>
#include <linux/rbtree.h>
#include <linux/hash.h>
#include <linux/prefetch.h>
#include <linux/vmalloc.h>
#include <net/netlink.h>
#include <net/pkt_sched.h>
#include <net/sock.h>
#include <net/tcp_states.h>
#include <net/tcp.h>

/*
 * Per flow structure, dynamically allocated
 */
struct fq_flow {
	struct sk_buff	*head;		/* list of skbs for this flow : first skb */
	union {
		struct sk_buff *tail;	/* last skb in the list */
		unsigned long  age;	/* jiffies when flow was emptied, for gc */
	};
	struct rb_node	fq_node;	/* anchor in fq_root[] trees */
	struct sock	*sk;
	int		qlen;		/* number of packets in flow queue */
	int		credit;
	u32		socket_hash;	/* sk_hash */
	struct fq_flow *next;		/* next pointer in RR lists, or &detached */

	struct rb_node  rate_node;	/* anchor in q->delayed tree */
	u64		time_next_packet;
};

struct fq_flow_head {
	struct fq_flow *first;
	struct fq_flow *last;
};

struct fq_sched_data {
	struct fq_flow_head new_flows;

	struct fq_flow_head old_flows;

	struct rb_root	delayed;	/* for rate limited flows */
	u64		time_next_delayed_flow;
	unsigned long	unthrottle_latency_ns;

	struct fq_flow	internal;	/* for non classified or high prio packets */
	u32		quantum;
	u32		initial_quantum;
	u32		flow_refill_delay;
	u32		flow_max_rate;	/* optional max rate per flow */
	u32		flow_plimit;	/* max packets per flow */
	u32		orphan_mask;	/* mask for orphaned skb */
	u32		low_rate_threshold;
	struct rb_root	*fq_root;
	u8		rate_enable;
	u8		fq_trees_log;

	u32		flows;
	u32		inactive_flows;
	u32		throttled_flows;

	u64		stat_gc_flows;
	u64		stat_internal_packets;
	u64		stat_tcp_retrans;
	u64		stat_throttled;
	u64		stat_flows_plimit;
	u64		stat_pkts_too_long;
	u64		stat_allocation_errors;
	struct qdisc_watchdog watchdog;
};

/* special value to mark a detached flow (not on old/new list) */
static struct fq_flow detached, throttled;

static void fq_flow_set_detached(struct fq_flow *f)
{
	f->next = &detached;
	f->age = jiffies;
}

static bool fq_flow_is_detached(const struct fq_flow *f)
{
	return f->next == &detached;
}

static bool fq_flow_is_throttled(const struct fq_flow *f)
{
	return f->next == &throttled;
}

static void fq_flow_add_tail(struct fq_flow_head *head, struct fq_flow *flow)
{
	if (head->first)
		head->last->next = flow;
	else
		head->first = flow;
	head->last = flow;
	flow->next = NULL;
}

static void fq_flow_unset_throttled(struct fq_sched_data *q, struct fq_flow *f)
{
	rb_erase(&f->rate_node, &q->delayed);
	q->throttled_flows--;
	fq_flow_add_tail(&q->old_flows, f);
}

static void fq_flow_set_throttled(struct fq_sched_data *q, struct fq_flow *f)
{
	struct rb_node **p = &q->delayed.rb_node, *parent = NULL;

	while (*p) {
		struct fq_flow *aux;

		parent = *p;
		aux = rb_entry(parent, struct fq_flow, rate_node);
		if (f->time_next_packet >= aux->time_next_packet)
			p = &parent->rb_right;
		else
			p = &parent->rb_left;
	}
	rb_link_node(&f->rate_node, parent, p);
	rb_insert_color(&f->rate_node, &q->delayed);
	q->throttled_flows++;
	q->stat_throttled++;

	f->next = &throttled;
	if (q->time_next_delayed_flow > f->time_next_packet)
		q->time_next_delayed_flow = f->time_next_packet;
}


static struct kmem_cache *fq_flow_cachep __read_mostly;


/* limit number of collected flows per round */
#define FQ_GC_MAX 8
#define FQ_GC_AGE (3*HZ)

static bool fq_gc_candidate(const struct fq_flow *f)
{
	return fq_flow_is_detached(f) &&
	       time_after(jiffies, f->age + FQ_GC_AGE);
}

static void fq_gc(struct fq_sched_data *q,
		  struct rb_root *root,
		  struct sock *sk)
{
	struct fq_flow *f, *tofree[FQ_GC_MAX];
	struct rb_node **p, *parent;
	int fcnt = 0;

	p = &root->rb_node;
	parent = NULL;
	while (*p) {
		parent = *p;

		f = rb_entry(parent, struct fq_flow, fq_node);
		if (f->sk == sk)
			break;

		if (fq_gc_candidate(f)) {
			tofree[fcnt++] = f;
			if (fcnt == FQ_GC_MAX)
				break;
		}

		if (f->sk > sk)
			p = &parent->rb_right;
		else
			p = &parent->rb_left;
	}

	q->flows -= fcnt;
	q->inactive_flows -= fcnt;
	q->stat_gc_flows += fcnt;
	while (fcnt) {
		struct fq_flow *f = tofree[--fcnt];

		rb_erase(&f->fq_node, root);
		kmem_cache_free(fq_flow_cachep, f);
	}
}

static struct fq_flow *fq_classify(struct sk_buff *skb, struct fq_sched_data *q)
{
	struct rb_node **p, *parent;
	struct sock *sk = skb->sk;
	struct rb_root *root;
	struct fq_flow *f;

	/* warning: no starvation prevention... */
	if (unlikely((skb->priority & TC_PRIO_MAX) == TC_PRIO_CONTROL))
		return &q->internal;

	/* SYNACK messages are attached to a TCP_NEW_SYN_RECV request socket
	 * or a listener (SYNCOOKIE mode)
	 * 1) request sockets are not full blown,
	 *    they do not contain sk_pacing_rate
	 * 2) They are not part of a 'flow' yet
	 * 3) We do not want to rate limit them (eg SYNFLOOD attack),
	 *    especially if the listener set SO_MAX_PACING_RATE
	 * 4) We pretend they are orphaned
	 */
	if (!sk || sk_listener(sk)) {
		unsigned long hash = skb_get_hash(skb) & q->orphan_mask;

		/* By forcing low order bit to 1, we make sure to not
		 * collide with a local flow (socket pointers are word aligned)
		 */
		sk = (struct sock *)((hash << 1) | 1UL);
		skb_orphan(skb);
	}

	root = &q->fq_root[hash_ptr(sk, q->fq_trees_log)];

	if (q->flows >= (2U << q->fq_trees_log) &&
	    q->inactive_flows > q->flows/2)
		fq_gc(q, root, sk);

	p = &root->rb_node;
	parent = NULL;
	while (*p) {
		parent = *p;

		f = rb_entry(parent, struct fq_flow, fq_node);
		if (f->sk == sk) {
			/* socket might have been reallocated, so check
			 * if its sk_hash is the same.
			 * It not, we need to refill credit with
			 * initial quantum
			 */
			if (unlikely(skb->sk &&
				     f->socket_hash != sk->sk_hash)) {
				f->credit = q->initial_quantum;
				f->socket_hash = sk->sk_hash;
				if (fq_flow_is_throttled(f))
					fq_flow_unset_throttled(q, f);
				f->time_next_packet = 0ULL;
			}
			return f;
		}
		if (f->sk > sk)
			p = &parent->rb_right;
		else
			p = &parent->rb_left;
	}

	f = kmem_cache_zalloc(fq_flow_cachep, GFP_ATOMIC | __GFP_NOWARN);
	if (unlikely(!f)) {
		q->stat_allocation_errors++;
		return &q->internal;
	}
	fq_flow_set_detached(f);
	f->sk = sk;
	if (skb->sk)
		f->socket_hash = sk->sk_hash;
	f->credit = q->initial_quantum;

	rb_link_node(&f->fq_node, parent, p);
	rb_insert_color(&f->fq_node, root);

	q->flows++;
	q->inactive_flows++;
	return f;
}


/* remove one skb from head of flow queue */
static struct sk_buff *fq_dequeue_head(struct Qdisc *sch, struct fq_flow *flow)
{
	struct sk_buff *skb = flow->head;

	if (skb) {
		flow->head = skb->next;
		skb->next = NULL;
		flow->qlen--;
		qdisc_qstats_backlog_dec(sch, skb);
		sch->q.qlen--;
	}
	return skb;
}

/* We might add in the future detection of retransmits
 * For the time being, just return false
 */
static bool skb_is_retransmit(struct sk_buff *skb)
{
	return false;
}

/* add skb to flow queue
 * flow queue is a linked list, kind of FIFO, except for TCP retransmits
 * We special case tcp retransmits to be transmitted before other packets.
 * We rely on fact that TCP retransmits are unlikely, so we do not waste
 * a separate queue or a pointer.
 * head->  [retrans pkt 1]
 *         [retrans pkt 2]
 *         [ normal pkt 1]
 *         [ normal pkt 2]
 *         [ normal pkt 3]
 * tail->  [ normal pkt 4]
 */
static void flow_queue_add(struct fq_flow *flow, struct sk_buff *skb)
{
	struct sk_buff *prev, *head = flow->head;

	skb->next = NULL;
	if (!head) {
		flow->head = skb;
		flow->tail = skb;
		return;
	}
	if (likely(!skb_is_retransmit(skb))) {
		flow->tail->next = skb;
		flow->tail = skb;
		return;
	}

	/* This skb is a tcp retransmit,
	 * find the last retrans packet in the queue
	 */
	prev = NULL;
	while (skb_is_retransmit(head)) {
		prev = head;
		head = head->next;
		if (!head)
			break;
	}
	if (!prev) { /* no rtx packet in queue, become the new head */
		skb->next = flow->head;
		flow->head = skb;
	} else {
		if (prev == flow->tail)
			flow->tail = skb;
		else
			skb->next = prev->next;
		prev->next = skb;
	}
}

static int fq_enqueue(struct sk_buff *skb, struct Qdisc *sch,
		      struct sk_buff **to_free)
{
	struct fq_sched_data *q = qdisc_priv(sch);
	struct fq_flow *f;

	if (unlikely(sch->q.qlen >= sch->limit))
		return qdisc_drop(skb, sch, to_free);

	f = fq_classify(skb, q);
	if (unlikely(f->qlen >= q->flow_plimit && f != &q->internal)) {
		q->stat_flows_plimit++;
		return qdisc_drop(skb, sch, to_free);
	}

	f->qlen++;
	if (skb_is_retransmit(skb))
		q->stat_tcp_retrans++;
	qdisc_qstats_backlog_inc(sch, skb);
	if (fq_flow_is_detached(f)) {
		struct sock *sk = skb->sk;

		fq_flow_add_tail(&q->new_flows, f);
		if (time_after(jiffies, f->age + q->flow_refill_delay))
			f->credit = max_t(u32, f->credit, q->quantum);
		if (sk && q->rate_enable) {
			if (unlikely(smp_load_acquire(&sk->sk_pacing_status) !=
				     SK_PACING_FQ))
				smp_store_release(&sk->sk_pacing_status,
						  SK_PACING_FQ);
		}
		q->inactive_flows--;
	}

	/* Note: this overwrites f->age */
	flow_queue_add(f, skb);

	if (unlikely(f == &q->internal)) {
		q->stat_internal_packets++;
	}
	sch->q.qlen++;

	return NET_XMIT_SUCCESS;
}

static void fq_check_throttled(struct fq_sched_data *q, u64 now)
{
	unsigned long sample;
	struct rb_node *p;

	if (q->time_next_delayed_flow > now)
		return;

	/* Update unthrottle latency EWMA.
	 * This is cheap and can help diagnosing timer/latency problems.
	 */
	sample = (unsigned long)(now - q->time_next_delayed_flow);
	q->unthrottle_latency_ns -= q->unthrottle_latency_ns >> 3;
	q->unthrottle_latency_ns += sample >> 3;

	q->time_next_delayed_flow = ~0ULL;
	while ((p = rb_first(&q->delayed)) != NULL) {
		struct fq_flow *f = rb_entry(p, struct fq_flow, rate_node);

		if (f->time_next_packet > now) {
			q->time_next_delayed_flow = f->time_next_packet;
			break;
		}
		fq_flow_unset_throttled(q, f);
	}
}

static struct sk_buff *fq_dequeue(struct Qdisc *sch)
{
	struct fq_sched_data *q = qdisc_priv(sch);
	u64 now = ktime_get_ns();
	struct fq_flow_head *head;
	struct sk_buff *skb;
	struct fq_flow *f;
	u32 rate, plen;

	skb = fq_dequeue_head(sch, &q->internal);
	if (skb)
		goto out;
	fq_check_throttled(q, now);
begin:
	head = &q->new_flows;
	if (!head->first) {
		head = &q->old_flows;
		if (!head->first) {
			if (q->time_next_delayed_flow != ~0ULL)
				qdisc_watchdog_schedule_ns(&q->watchdog,
							   q->time_next_delayed_flow);
			return NULL;
		}
	}
	f = head->first;

	if (f->credit <= 0) {
		f->credit += q->quantum;
		head->first = f->next;
		fq_flow_add_tail(&q->old_flows, f);
		goto begin;
	}

	skb = f->head;
	if (unlikely(skb && now < f->time_next_packet &&
		     !skb_is_tcp_pure_ack(skb))) {
		head->first = f->next;
		fq_flow_set_throttled(q, f);
		goto begin;
	}

	skb = fq_dequeue_head(sch, f);
	if (!skb) {
		head->first = f->next;
		/* force a pass through old_flows to prevent starvation */
		if ((head == &q->new_flows) && q->old_flows.first) {
			fq_flow_add_tail(&q->old_flows, f);
		} else {
			fq_flow_set_detached(f);
			q->inactive_flows++;
		}
		goto begin;
	}
	prefetch(&skb->end);
	f->credit -= qdisc_pkt_len(skb);

	if (!q->rate_enable)
		goto out;

	/* Do not pace locally generated ack packets */
	if (skb_is_tcp_pure_ack(skb))
		goto out;

	rate = q->flow_max_rate;
	if (skb->sk)
		rate = min(skb->sk->sk_pacing_rate, rate);

	if (rate <= q->low_rate_threshold) {
		f->credit = 0;
		plen = qdisc_pkt_len(skb);
	} else {
		plen = max(qdisc_pkt_len(skb), q->quantum);
		if (f->credit > 0)
			goto out;
	}
	if (rate != ~0U) {
		u64 len = (u64)plen * NSEC_PER_SEC;

		if (likely(rate))
			do_div(len, rate);
		/* Since socket rate can change later,
		 * clamp the delay to 1 second.
		 * Really, providers of too big packets should be fixed !
		 */
		if (unlikely(len > NSEC_PER_SEC)) {
			len = NSEC_PER_SEC;
			q->stat_pkts_too_long++;
		}
		/* Account for schedule/timers drifts.
		 * f->time_next_packet was set when prior packet was sent,
		 * and current time (@now) can be too late by tens of us.
		 */
		if (f->time_next_packet)
			len -= min(len/2, now - f->time_next_packet);
		f->time_next_packet = now + len;
	}
out:
	qdisc_bstats_update(sch, skb);
	return skb;
}

static void fq_flow_purge(struct fq_flow *flow)
{
	rtnl_kfree_skbs(flow->head, flow->tail);
	flow->head = NULL;
	flow->qlen = 0;
}

static void fq_reset(struct Qdisc *sch)
{
	struct fq_sched_data *q = qdisc_priv(sch);
	struct rb_root *root;
	struct rb_node *p;
	struct fq_flow *f;
	unsigned int idx;

	sch->q.qlen = 0;
	sch->qstats.backlog = 0;

	fq_flow_purge(&q->internal);

	if (!q->fq_root)
		return;

	for (idx = 0; idx < (1U << q->fq_trees_log); idx++) {
		root = &q->fq_root[idx];
		while ((p = rb_first(root)) != NULL) {
			f = rb_entry(p, struct fq_flow, fq_node);
			rb_erase(p, root);

			fq_flow_purge(f);

			kmem_cache_free(fq_flow_cachep, f);
		}
	}
	q->new_flows.first	= NULL;
	q->old_flows.first	= NULL;
	q->delayed		= RB_ROOT;
	q->flows		= 0;
	q->inactive_flows	= 0;
	q->throttled_flows	= 0;
}

static void fq_rehash(struct fq_sched_data *q,
		      struct rb_root *old_array, u32 old_log,
		      struct rb_root *new_array, u32 new_log)
{
	struct rb_node *op, **np, *parent;
	struct rb_root *oroot, *nroot;
	struct fq_flow *of, *nf;
	int fcnt = 0;
	u32 idx;

	for (idx = 0; idx < (1U << old_log); idx++) {
		oroot = &old_array[idx];
		while ((op = rb_first(oroot)) != NULL) {
			rb_erase(op, oroot);
			of = rb_entry(op, struct fq_flow, fq_node);
			if (fq_gc_candidate(of)) {
				fcnt++;
				kmem_cache_free(fq_flow_cachep, of);
				continue;
			}
			nroot = &new_array[hash_ptr(of->sk, new_log)];

			np = &nroot->rb_node;
			parent = NULL;
			while (*np) {
				parent = *np;

				nf = rb_entry(parent, struct fq_flow, fq_node);
				BUG_ON(nf->sk == of->sk);

				if (nf->sk > of->sk)
					np = &parent->rb_right;
				else
					np = &parent->rb_left;
			}

			rb_link_node(&of->fq_node, parent, np);
			rb_insert_color(&of->fq_node, nroot);
		}
	}
	q->flows -= fcnt;
	q->inactive_flows -= fcnt;
	q->stat_gc_flows += fcnt;
}

static void fq_free(void *addr)
{
	kvfree(addr);
}

static int fq_resize(struct Qdisc *sch, u32 log)
{
	struct fq_sched_data *q = qdisc_priv(sch);
	struct rb_root *array;
	void *old_fq_root;
	u32 idx;

	if (q->fq_root && log == q->fq_trees_log)
		return 0;

	/* If XPS was setup, we can allocate memory on right NUMA node */
	array = kvmalloc_node(sizeof(struct rb_root) << log, GFP_KERNEL | __GFP_RETRY_MAYFAIL,
			      netdev_queue_numa_node_read(sch->dev_queue));
	if (!array)
		return -ENOMEM;

	for (idx = 0; idx < (1U << log); idx++)
		array[idx] = RB_ROOT;

	sch_tree_lock(sch);

	old_fq_root = q->fq_root;
	if (old_fq_root)
		fq_rehash(q, old_fq_root, q->fq_trees_log, array, log);

	q->fq_root = array;
	q->fq_trees_log = log;

	sch_tree_unlock(sch);

	fq_free(old_fq_root);

	return 0;
}

static const struct nla_policy fq_policy[TCA_FQ_MAX + 1] = {
	[TCA_FQ_PLIMIT]			= { .type = NLA_U32 },
	[TCA_FQ_FLOW_PLIMIT]		= { .type = NLA_U32 },
	[TCA_FQ_QUANTUM]		= { .type = NLA_U32 },
	[TCA_FQ_INITIAL_QUANTUM]	= { .type = NLA_U32 },
	[TCA_FQ_RATE_ENABLE]		= { .type = NLA_U32 },
	[TCA_FQ_FLOW_DEFAULT_RATE]	= { .type = NLA_U32 },
	[TCA_FQ_FLOW_MAX_RATE]		= { .type = NLA_U32 },
	[TCA_FQ_BUCKETS_LOG]		= { .type = NLA_U32 },
	[TCA_FQ_FLOW_REFILL_DELAY]	= { .type = NLA_U32 },
	[TCA_FQ_ORPHAN_MASK]		= { .type = NLA_U32 },
<<<<<<< HEAD
=======
	[TCA_FQ_LOW_RATE_THRESHOLD]	= { .type = NLA_U32 },
>>>>>>> 286cd8c7
};

static int fq_change(struct Qdisc *sch, struct nlattr *opt,
		     struct netlink_ext_ack *extack)
{
	struct fq_sched_data *q = qdisc_priv(sch);
	struct nlattr *tb[TCA_FQ_MAX + 1];
	int err, drop_count = 0;
	unsigned drop_len = 0;
	u32 fq_log;

	if (!opt)
		return -EINVAL;

	err = nla_parse_nested(tb, TCA_FQ_MAX, opt, fq_policy, NULL);
	if (err < 0)
		return err;

	sch_tree_lock(sch);

	fq_log = q->fq_trees_log;

	if (tb[TCA_FQ_BUCKETS_LOG]) {
		u32 nval = nla_get_u32(tb[TCA_FQ_BUCKETS_LOG]);

		if (nval >= 1 && nval <= ilog2(256*1024))
			fq_log = nval;
		else
			err = -EINVAL;
	}
	if (tb[TCA_FQ_PLIMIT])
		sch->limit = nla_get_u32(tb[TCA_FQ_PLIMIT]);

	if (tb[TCA_FQ_FLOW_PLIMIT])
		q->flow_plimit = nla_get_u32(tb[TCA_FQ_FLOW_PLIMIT]);

	if (tb[TCA_FQ_QUANTUM]) {
		u32 quantum = nla_get_u32(tb[TCA_FQ_QUANTUM]);

<<<<<<< HEAD
		if (quantum > 0 && quantum <= (1 << 20))
=======
		if (quantum > 0 && quantum <= (1 << 20)) {
>>>>>>> 286cd8c7
			q->quantum = quantum;
		} else {
			NL_SET_ERR_MSG_MOD(extack, "invalid quantum");
			err = -EINVAL;
		}
	}

	if (tb[TCA_FQ_INITIAL_QUANTUM])
		q->initial_quantum = nla_get_u32(tb[TCA_FQ_INITIAL_QUANTUM]);

	if (tb[TCA_FQ_FLOW_DEFAULT_RATE])
		pr_warn_ratelimited("sch_fq: defrate %u ignored.\n",
				    nla_get_u32(tb[TCA_FQ_FLOW_DEFAULT_RATE]));

	if (tb[TCA_FQ_FLOW_MAX_RATE])
		q->flow_max_rate = nla_get_u32(tb[TCA_FQ_FLOW_MAX_RATE]);

	if (tb[TCA_FQ_LOW_RATE_THRESHOLD])
		q->low_rate_threshold =
			nla_get_u32(tb[TCA_FQ_LOW_RATE_THRESHOLD]);

	if (tb[TCA_FQ_RATE_ENABLE]) {
		u32 enable = nla_get_u32(tb[TCA_FQ_RATE_ENABLE]);

		if (enable <= 1)
			q->rate_enable = enable;
		else
			err = -EINVAL;
	}

	if (tb[TCA_FQ_FLOW_REFILL_DELAY]) {
		u32 usecs_delay = nla_get_u32(tb[TCA_FQ_FLOW_REFILL_DELAY]) ;

		q->flow_refill_delay = usecs_to_jiffies(usecs_delay);
	}

	if (tb[TCA_FQ_ORPHAN_MASK])
		q->orphan_mask = nla_get_u32(tb[TCA_FQ_ORPHAN_MASK]);

	if (!err) {
		sch_tree_unlock(sch);
		err = fq_resize(sch, fq_log);
		sch_tree_lock(sch);
	}
	while (sch->q.qlen > sch->limit) {
		struct sk_buff *skb = fq_dequeue(sch);

		if (!skb)
			break;
		drop_len += qdisc_pkt_len(skb);
<<<<<<< HEAD
		kfree_skb(skb);
=======
		rtnl_kfree_skbs(skb, skb);
>>>>>>> 286cd8c7
		drop_count++;
	}
	qdisc_tree_reduce_backlog(sch, drop_count, drop_len);

	sch_tree_unlock(sch);
	return err;
}

static void fq_destroy(struct Qdisc *sch)
{
	struct fq_sched_data *q = qdisc_priv(sch);

	fq_reset(sch);
	fq_free(q->fq_root);
	qdisc_watchdog_cancel(&q->watchdog);
}

static int fq_init(struct Qdisc *sch, struct nlattr *opt,
		   struct netlink_ext_ack *extack)
{
	struct fq_sched_data *q = qdisc_priv(sch);
	int err;

	sch->limit		= 10000;
	q->flow_plimit		= 100;
	q->quantum		= 2 * psched_mtu(qdisc_dev(sch));
	q->initial_quantum	= 10 * psched_mtu(qdisc_dev(sch));
	q->flow_refill_delay	= msecs_to_jiffies(40);
	q->flow_max_rate	= ~0U;
	q->time_next_delayed_flow = ~0ULL;
	q->rate_enable		= 1;
	q->new_flows.first	= NULL;
	q->old_flows.first	= NULL;
	q->delayed		= RB_ROOT;
	q->fq_root		= NULL;
	q->fq_trees_log		= ilog2(1024);
	q->orphan_mask		= 1024 - 1;
	q->low_rate_threshold	= 550000 / 8;
	qdisc_watchdog_init(&q->watchdog, sch);

	if (opt)
		err = fq_change(sch, opt, extack);
	else
		err = fq_resize(sch, q->fq_trees_log);

	return err;
}

static int fq_dump(struct Qdisc *sch, struct sk_buff *skb)
{
	struct fq_sched_data *q = qdisc_priv(sch);
	struct nlattr *opts;

	opts = nla_nest_start(skb, TCA_OPTIONS);
	if (opts == NULL)
		goto nla_put_failure;

	/* TCA_FQ_FLOW_DEFAULT_RATE is not used anymore */

	if (nla_put_u32(skb, TCA_FQ_PLIMIT, sch->limit) ||
	    nla_put_u32(skb, TCA_FQ_FLOW_PLIMIT, q->flow_plimit) ||
	    nla_put_u32(skb, TCA_FQ_QUANTUM, q->quantum) ||
	    nla_put_u32(skb, TCA_FQ_INITIAL_QUANTUM, q->initial_quantum) ||
	    nla_put_u32(skb, TCA_FQ_RATE_ENABLE, q->rate_enable) ||
	    nla_put_u32(skb, TCA_FQ_FLOW_MAX_RATE, q->flow_max_rate) ||
	    nla_put_u32(skb, TCA_FQ_FLOW_REFILL_DELAY,
			jiffies_to_usecs(q->flow_refill_delay)) ||
	    nla_put_u32(skb, TCA_FQ_ORPHAN_MASK, q->orphan_mask) ||
	    nla_put_u32(skb, TCA_FQ_LOW_RATE_THRESHOLD,
			q->low_rate_threshold) ||
	    nla_put_u32(skb, TCA_FQ_BUCKETS_LOG, q->fq_trees_log))
		goto nla_put_failure;

	return nla_nest_end(skb, opts);

nla_put_failure:
	return -1;
}

static int fq_dump_stats(struct Qdisc *sch, struct gnet_dump *d)
{
	struct fq_sched_data *q = qdisc_priv(sch);
	struct tc_fq_qd_stats st;

	sch_tree_lock(sch);

	st.gc_flows		  = q->stat_gc_flows;
	st.highprio_packets	  = q->stat_internal_packets;
	st.tcp_retrans		  = q->stat_tcp_retrans;
	st.throttled		  = q->stat_throttled;
	st.flows_plimit		  = q->stat_flows_plimit;
	st.pkts_too_long	  = q->stat_pkts_too_long;
	st.allocation_errors	  = q->stat_allocation_errors;
	st.time_next_delayed_flow = q->time_next_delayed_flow - ktime_get_ns();
	st.flows		  = q->flows;
	st.inactive_flows	  = q->inactive_flows;
	st.throttled_flows	  = q->throttled_flows;
	st.unthrottle_latency_ns  = min_t(unsigned long,
					  q->unthrottle_latency_ns, ~0U);
	sch_tree_unlock(sch);

	return gnet_stats_copy_app(d, &st, sizeof(st));
}

static struct Qdisc_ops fq_qdisc_ops __read_mostly = {
	.id		=	"fq",
	.priv_size	=	sizeof(struct fq_sched_data),

	.enqueue	=	fq_enqueue,
	.dequeue	=	fq_dequeue,
	.peek		=	qdisc_peek_dequeued,
	.init		=	fq_init,
	.reset		=	fq_reset,
	.destroy	=	fq_destroy,
	.change		=	fq_change,
	.dump		=	fq_dump,
	.dump_stats	=	fq_dump_stats,
	.owner		=	THIS_MODULE,
};

static int __init fq_module_init(void)
{
	int ret;

	fq_flow_cachep = kmem_cache_create("fq_flow_cache",
					   sizeof(struct fq_flow),
					   0, 0, NULL);
	if (!fq_flow_cachep)
		return -ENOMEM;

	ret = register_qdisc(&fq_qdisc_ops);
	if (ret)
		kmem_cache_destroy(fq_flow_cachep);
	return ret;
}

static void __exit fq_module_exit(void)
{
	unregister_qdisc(&fq_qdisc_ops);
	kmem_cache_destroy(fq_flow_cachep);
}

module_init(fq_module_init)
module_exit(fq_module_exit)
MODULE_AUTHOR("Eric Dumazet");
MODULE_LICENSE("GPL");<|MERGE_RESOLUTION|>--- conflicted
+++ resolved
@@ -696,10 +696,7 @@
 	[TCA_FQ_BUCKETS_LOG]		= { .type = NLA_U32 },
 	[TCA_FQ_FLOW_REFILL_DELAY]	= { .type = NLA_U32 },
 	[TCA_FQ_ORPHAN_MASK]		= { .type = NLA_U32 },
-<<<<<<< HEAD
-=======
 	[TCA_FQ_LOW_RATE_THRESHOLD]	= { .type = NLA_U32 },
->>>>>>> 286cd8c7
 };
 
 static int fq_change(struct Qdisc *sch, struct nlattr *opt,
@@ -739,11 +736,7 @@
 	if (tb[TCA_FQ_QUANTUM]) {
 		u32 quantum = nla_get_u32(tb[TCA_FQ_QUANTUM]);
 
-<<<<<<< HEAD
-		if (quantum > 0 && quantum <= (1 << 20))
-=======
 		if (quantum > 0 && quantum <= (1 << 20)) {
->>>>>>> 286cd8c7
 			q->quantum = quantum;
 		} else {
 			NL_SET_ERR_MSG_MOD(extack, "invalid quantum");
@@ -794,11 +787,7 @@
 		if (!skb)
 			break;
 		drop_len += qdisc_pkt_len(skb);
-<<<<<<< HEAD
-		kfree_skb(skb);
-=======
 		rtnl_kfree_skbs(skb, skb);
->>>>>>> 286cd8c7
 		drop_count++;
 	}
 	qdisc_tree_reduce_backlog(sch, drop_count, drop_len);
