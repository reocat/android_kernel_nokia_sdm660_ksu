/*
 * Copyright (c) 2014 Jiri Pirko <jiri@resnulli.us>
 *
 * This program is free software; you can redistribute it and/or modify
 * it under the terms of the GNU General Public License as published by
 * the Free Software Foundation; either version 2 of the License, or
 * (at your option) any later version.
 */

#include <linux/module.h>
#include <linux/init.h>
#include <linux/kernel.h>
#include <linux/skbuff.h>
#include <linux/rtnetlink.h>
#include <linux/if_vlan.h>
#include <net/netlink.h>
#include <net/pkt_sched.h>

#include <linux/tc_act/tc_vlan.h>
#include <net/tc_act/tc_vlan.h>

static unsigned int vlan_net_id;
static struct tc_action_ops act_vlan_ops;

static int tcf_vlan_act(struct sk_buff *skb, const struct tc_action *a,
			struct tcf_result *res)
{
	struct tcf_vlan *v = to_vlan(a);
	struct tcf_vlan_params *p;
	int action;
	int err;
	u16 tci;

	tcf_lastuse_update(&v->tcf_tm);
	bstats_cpu_update(this_cpu_ptr(v->common.cpu_bstats), skb);

	/* Ensure 'data' points at mac_header prior calling vlan manipulating
	 * functions.
	 */
	if (skb_at_tc_ingress(skb))
		skb_push_rcsum(skb, skb->mac_len);

<<<<<<< HEAD
	switch (v->tcfv_action) {
=======
	action = READ_ONCE(v->tcf_action);

	p = rcu_dereference_bh(v->vlan_p);

	switch (p->tcfv_action) {
>>>>>>> 286cd8c7
	case TCA_VLAN_ACT_POP:
		err = skb_vlan_pop(skb);
		if (err)
			goto drop;
		break;
	case TCA_VLAN_ACT_PUSH:
		err = skb_vlan_push(skb, p->tcfv_push_proto, p->tcfv_push_vid |
				    (p->tcfv_push_prio << VLAN_PRIO_SHIFT));
		if (err)
			goto drop;
		break;
	case TCA_VLAN_ACT_MODIFY:
		/* No-op if no vlan tag (either hw-accel or in-payload) */
		if (!skb_vlan_tagged(skb))
			goto out;
		/* extract existing tag (and guarantee no hw-accel tag) */
		if (skb_vlan_tag_present(skb)) {
			tci = skb_vlan_tag_get(skb);
			skb->vlan_tci = 0;
		} else {
			/* in-payload vlan tag, pop it */
			err = __skb_vlan_pop(skb, &tci);
			if (err)
				goto drop;
		}
		/* replace the vid */
		tci = (tci & ~VLAN_VID_MASK) | p->tcfv_push_vid;
		/* replace prio bits, if tcfv_push_prio specified */
		if (p->tcfv_push_prio) {
			tci &= ~VLAN_PRIO_MASK;
			tci |= p->tcfv_push_prio << VLAN_PRIO_SHIFT;
		}
		/* put updated tci as hwaccel tag */
		__vlan_hwaccel_put_tag(skb, p->tcfv_push_proto, tci);
		break;
	default:
		BUG();
	}

out:
	if (skb_at_tc_ingress(skb))
		skb_pull_rcsum(skb, skb->mac_len);

<<<<<<< HEAD
drop:
	action = TC_ACT_SHOT;
	v->tcf_qstats.drops++;
unlock:
	if (skb_at_tc_ingress(skb))
		skb_pull_rcsum(skb, skb->mac_len);

	spin_unlock(&v->tcf_lock);
=======
>>>>>>> 286cd8c7
	return action;

drop:
	qstats_drop_inc(this_cpu_ptr(v->common.cpu_qstats));
	return TC_ACT_SHOT;
}

static const struct nla_policy vlan_policy[TCA_VLAN_MAX + 1] = {
	[TCA_VLAN_PARMS]		= { .len = sizeof(struct tc_vlan) },
	[TCA_VLAN_PUSH_VLAN_ID]		= { .type = NLA_U16 },
	[TCA_VLAN_PUSH_VLAN_PROTOCOL]	= { .type = NLA_U16 },
	[TCA_VLAN_PUSH_VLAN_PRIORITY]	= { .type = NLA_U8 },
};

static int tcf_vlan_init(struct net *net, struct nlattr *nla,
			 struct nlattr *est, struct tc_action **a,
			 int ovr, int bind, bool rtnl_held,
			 struct netlink_ext_ack *extack)
{
	struct tc_action_net *tn = net_generic(net, vlan_net_id);
	struct nlattr *tb[TCA_VLAN_MAX + 1];
	struct tcf_vlan_params *p;
	struct tc_vlan *parm;
	struct tcf_vlan *v;
	int action;
	u16 push_vid = 0;
	__be16 push_proto = 0;
	u8 push_prio = 0;
	bool exists = false;
	int ret = 0, err;
	u32 index;

	if (!nla)
		return -EINVAL;

	err = nla_parse_nested(tb, TCA_VLAN_MAX, nla, vlan_policy, NULL);
	if (err < 0)
		return err;

	if (!tb[TCA_VLAN_PARMS])
		return -EINVAL;
	parm = nla_data(tb[TCA_VLAN_PARMS]);
	index = parm->index;
	err = tcf_idr_check_alloc(tn, &index, a, bind);
	if (err < 0)
		return err;
	exists = err;
	if (exists && bind)
		return 0;

	switch (parm->v_action) {
	case TCA_VLAN_ACT_POP:
		break;
	case TCA_VLAN_ACT_PUSH:
	case TCA_VLAN_ACT_MODIFY:
		if (!tb[TCA_VLAN_PUSH_VLAN_ID]) {
			if (exists)
				tcf_idr_release(*a, bind);
			else
				tcf_idr_cleanup(tn, index);
			return -EINVAL;
		}
		push_vid = nla_get_u16(tb[TCA_VLAN_PUSH_VLAN_ID]);
		if (push_vid >= VLAN_VID_MASK) {
			if (exists)
				tcf_idr_release(*a, bind);
			else
				tcf_idr_cleanup(tn, index);
			return -ERANGE;
		}

		if (tb[TCA_VLAN_PUSH_VLAN_PROTOCOL]) {
			push_proto = nla_get_be16(tb[TCA_VLAN_PUSH_VLAN_PROTOCOL]);
			switch (push_proto) {
			case htons(ETH_P_8021Q):
			case htons(ETH_P_8021AD):
				break;
			default:
				if (exists)
					tcf_idr_release(*a, bind);
				else
					tcf_idr_cleanup(tn, index);
				return -EPROTONOSUPPORT;
			}
		} else {
			push_proto = htons(ETH_P_8021Q);
		}

		if (tb[TCA_VLAN_PUSH_VLAN_PRIORITY])
			push_prio = nla_get_u8(tb[TCA_VLAN_PUSH_VLAN_PRIORITY]);
		break;
	default:
		if (exists)
			tcf_idr_release(*a, bind);
		else
			tcf_idr_cleanup(tn, index);
		return -EINVAL;
	}
	action = parm->v_action;

	if (!exists) {
		ret = tcf_idr_create(tn, index, est, a,
				     &act_vlan_ops, bind, true);
		if (ret) {
			tcf_idr_cleanup(tn, index);
			return ret;
		}

		ret = ACT_P_CREATED;
	} else if (!ovr) {
		tcf_idr_release(*a, bind);
		return -EEXIST;
	}

	v = to_vlan(*a);

	p = kzalloc(sizeof(*p), GFP_KERNEL);
	if (!p) {
		tcf_idr_release(*a, bind);
		return -ENOMEM;
	}

	p->tcfv_action = action;
	p->tcfv_push_vid = push_vid;
	p->tcfv_push_prio = push_prio;
	p->tcfv_push_proto = push_proto;

	spin_lock_bh(&v->tcf_lock);
	v->tcf_action = parm->action;
	rcu_swap_protected(v->vlan_p, p, lockdep_is_held(&v->tcf_lock));
	spin_unlock_bh(&v->tcf_lock);

	if (p)
		kfree_rcu(p, rcu);

	if (ret == ACT_P_CREATED)
		tcf_idr_insert(tn, *a);
	return ret;
}

static void tcf_vlan_cleanup(struct tc_action *a)
{
	struct tcf_vlan *v = to_vlan(a);
	struct tcf_vlan_params *p;

	p = rcu_dereference_protected(v->vlan_p, 1);
	if (p)
		kfree_rcu(p, rcu);
}

static int tcf_vlan_dump(struct sk_buff *skb, struct tc_action *a,
			 int bind, int ref)
{
	unsigned char *b = skb_tail_pointer(skb);
	struct tcf_vlan *v = to_vlan(a);
	struct tcf_vlan_params *p;
	struct tc_vlan opt = {
		.index    = v->tcf_index,
		.refcnt   = refcount_read(&v->tcf_refcnt) - ref,
		.bindcnt  = atomic_read(&v->tcf_bindcnt) - bind,
	};
	struct tcf_t t;

	spin_lock_bh(&v->tcf_lock);
	opt.action = v->tcf_action;
	p = rcu_dereference_protected(v->vlan_p, lockdep_is_held(&v->tcf_lock));
	opt.v_action = p->tcfv_action;
	if (nla_put(skb, TCA_VLAN_PARMS, sizeof(opt), &opt))
		goto nla_put_failure;

	if ((p->tcfv_action == TCA_VLAN_ACT_PUSH ||
	     p->tcfv_action == TCA_VLAN_ACT_MODIFY) &&
	    (nla_put_u16(skb, TCA_VLAN_PUSH_VLAN_ID, p->tcfv_push_vid) ||
	     nla_put_be16(skb, TCA_VLAN_PUSH_VLAN_PROTOCOL,
			  p->tcfv_push_proto) ||
	     (nla_put_u8(skb, TCA_VLAN_PUSH_VLAN_PRIORITY,
					      p->tcfv_push_prio))))
		goto nla_put_failure;

	tcf_tm_dump(&t, &v->tcf_tm);
	if (nla_put_64bit(skb, TCA_VLAN_TM, sizeof(t), &t, TCA_VLAN_PAD))
		goto nla_put_failure;
	spin_unlock_bh(&v->tcf_lock);

	return skb->len;

nla_put_failure:
	spin_unlock_bh(&v->tcf_lock);
	nlmsg_trim(skb, b);
	return -1;
}

static int tcf_vlan_walker(struct net *net, struct sk_buff *skb,
			   struct netlink_callback *cb, int type,
			   const struct tc_action_ops *ops,
			   struct netlink_ext_ack *extack)
{
	struct tc_action_net *tn = net_generic(net, vlan_net_id);

	return tcf_generic_walker(tn, skb, cb, type, ops, extack);
}

static int tcf_vlan_search(struct net *net, struct tc_action **a, u32 index,
			   struct netlink_ext_ack *extack)
{
	struct tc_action_net *tn = net_generic(net, vlan_net_id);

	return tcf_idr_search(tn, a, index);
}

static size_t tcf_vlan_get_fill_size(const struct tc_action *act)
{
	return nla_total_size(sizeof(struct tc_vlan))
		+ nla_total_size(sizeof(u16)) /* TCA_VLAN_PUSH_VLAN_ID */
		+ nla_total_size(sizeof(u16)) /* TCA_VLAN_PUSH_VLAN_PROTOCOL */
		+ nla_total_size(sizeof(u8)); /* TCA_VLAN_PUSH_VLAN_PRIORITY */
}

static struct tc_action_ops act_vlan_ops = {
	.kind		=	"vlan",
	.type		=	TCA_ACT_VLAN,
	.owner		=	THIS_MODULE,
	.act		=	tcf_vlan_act,
	.dump		=	tcf_vlan_dump,
	.init		=	tcf_vlan_init,
	.cleanup	=	tcf_vlan_cleanup,
	.walk		=	tcf_vlan_walker,
	.get_fill_size	=	tcf_vlan_get_fill_size,
	.lookup		=	tcf_vlan_search,
	.size		=	sizeof(struct tcf_vlan),
};

static __net_init int vlan_init_net(struct net *net)
{
	struct tc_action_net *tn = net_generic(net, vlan_net_id);

	return tc_action_net_init(net, tn, &act_vlan_ops);
}

static void __net_exit vlan_exit_net(struct list_head *net_list)
{
	tc_action_net_exit(net_list, vlan_net_id);
}

static struct pernet_operations vlan_net_ops = {
	.init = vlan_init_net,
	.exit_batch = vlan_exit_net,
	.id   = &vlan_net_id,
	.size = sizeof(struct tc_action_net),
};

static int __init vlan_init_module(void)
{
	return tcf_register_action(&act_vlan_ops, &vlan_net_ops);
}

static void __exit vlan_cleanup_module(void)
{
	tcf_unregister_action(&act_vlan_ops, &vlan_net_ops);
}

module_init(vlan_init_module);
module_exit(vlan_cleanup_module);

MODULE_AUTHOR("Jiri Pirko <jiri@resnulli.us>");
MODULE_DESCRIPTION("vlan manipulation actions");
MODULE_LICENSE("GPL v2");<|MERGE_RESOLUTION|>--- conflicted
+++ resolved
@@ -40,15 +40,11 @@
 	if (skb_at_tc_ingress(skb))
 		skb_push_rcsum(skb, skb->mac_len);
 
-<<<<<<< HEAD
-	switch (v->tcfv_action) {
-=======
 	action = READ_ONCE(v->tcf_action);
 
 	p = rcu_dereference_bh(v->vlan_p);
 
 	switch (p->tcfv_action) {
->>>>>>> 286cd8c7
 	case TCA_VLAN_ACT_POP:
 		err = skb_vlan_pop(skb);
 		if (err)
@@ -92,17 +88,6 @@
 	if (skb_at_tc_ingress(skb))
 		skb_pull_rcsum(skb, skb->mac_len);
 
-<<<<<<< HEAD
-drop:
-	action = TC_ACT_SHOT;
-	v->tcf_qstats.drops++;
-unlock:
-	if (skb_at_tc_ingress(skb))
-		skb_pull_rcsum(skb, skb->mac_len);
-
-	spin_unlock(&v->tcf_lock);
-=======
->>>>>>> 286cd8c7
 	return action;
 
 drop:
