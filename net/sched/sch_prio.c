/*
 * net/sched/sch_prio.c	Simple 3-band priority "scheduler".
 *
 *		This program is free software; you can redistribute it and/or
 *		modify it under the terms of the GNU General Public License
 *		as published by the Free Software Foundation; either version
 *		2 of the License, or (at your option) any later version.
 *
 * Authors:	Alexey Kuznetsov, <kuznet@ms2.inr.ac.ru>
 * Fixes:       19990609: J Hadi Salim <hadi@nortelnetworks.com>:
 *              Init --  EINVAL when opt undefined
 */

#include <linux/module.h>
#include <linux/slab.h>
#include <linux/types.h>
#include <linux/kernel.h>
#include <linux/string.h>
#include <linux/errno.h>
#include <linux/skbuff.h>
#include <linux/netdevice.h>
#include <net/netlink.h>
#include <net/pkt_sched.h>
#include <net/pkt_cls.h>

struct prio_sched_data {
	int bands;
	struct tcf_proto __rcu *filter_list;
	struct tcf_block *block;
	u8  prio2band[TC_PRIO_MAX+1];
	struct Qdisc *queues[TCQ_PRIO_BANDS];
	u8 enable_flow;
};


static struct Qdisc *
prio_classify(struct sk_buff *skb, struct Qdisc *sch, int *qerr)
{
	struct prio_sched_data *q = qdisc_priv(sch);
	u32 band = skb->priority;
	struct tcf_result res;
	struct tcf_proto *fl;
	int err;

	*qerr = NET_XMIT_SUCCESS | __NET_XMIT_BYPASS;
	if (TC_H_MAJ(skb->priority) != sch->handle) {
		fl = rcu_dereference_bh(q->filter_list);
		err = tcf_classify(skb, fl, &res, false);
#ifdef CONFIG_NET_CLS_ACT
		switch (err) {
		case TC_ACT_STOLEN:
		case TC_ACT_QUEUED:
		case TC_ACT_TRAP:
			*qerr = NET_XMIT_SUCCESS | __NET_XMIT_STOLEN;
			/* fall through */
		case TC_ACT_SHOT:
			return NULL;
		}
#endif
		if (!fl || err < 0) {
			if (TC_H_MAJ(band))
				band = 0;
			return q->queues[q->prio2band[band & TC_PRIO_MAX]];
		}
		band = res.classid;
	}
	band = TC_H_MIN(band) - 1;
	if (band >= q->bands)
		return q->queues[q->prio2band[0]];

	return q->queues[band];
}

static int
prio_enqueue(struct sk_buff *skb, struct Qdisc *sch, struct sk_buff **to_free)
{
	struct Qdisc *qdisc;
	int ret;

	qdisc = prio_classify(skb, sch, &ret);
#ifdef CONFIG_NET_CLS_ACT
	if (qdisc == NULL) {

		if (ret & __NET_XMIT_BYPASS)
			qdisc_qstats_drop(sch);
		__qdisc_drop(skb, to_free);
		return ret;
	}
#endif

	ret = qdisc_enqueue(skb, qdisc, to_free);
	if (ret == NET_XMIT_SUCCESS) {
		qdisc_qstats_backlog_inc(sch, skb);
		sch->q.qlen++;
		return NET_XMIT_SUCCESS;
	}
	if (net_xmit_drop_count(ret))
		qdisc_qstats_drop(sch);
	return ret;
}

static struct sk_buff *prio_peek(struct Qdisc *sch)
{
	struct prio_sched_data *q = qdisc_priv(sch);
	int prio;

	if (!q->enable_flow)
		return NULL;

	for (prio = 0; prio < q->bands; prio++) {
		struct Qdisc *qdisc = q->queues[prio];
		struct sk_buff *skb = qdisc->ops->peek(qdisc);
		if (skb)
			return skb;
	}
	return NULL;
}

static struct sk_buff *prio_dequeue(struct Qdisc *sch)
{
	struct prio_sched_data *q = qdisc_priv(sch);
	int prio;

	if (!q->enable_flow)
		return NULL;

	for (prio = 0; prio < q->bands; prio++) {
		struct Qdisc *qdisc = q->queues[prio];
		struct sk_buff *skb = qdisc_dequeue_peeked(qdisc);
		if (skb) {
			qdisc_bstats_update(sch, skb);
			qdisc_qstats_backlog_dec(sch, skb);
			sch->q.qlen--;
			return skb;
		}
	}
	return NULL;

}

<<<<<<< HEAD
static unsigned int prio_drop(struct Qdisc *sch)
{
	struct prio_sched_data *q = qdisc_priv(sch);
	int prio;
	unsigned int len;
	struct Qdisc *qdisc;

	for (prio = q->bands-1; prio >= 0; prio--) {
		qdisc = q->queues[prio];
		if (qdisc->ops->drop && (len = qdisc->ops->drop(qdisc)) != 0) {
			sch->qstats.backlog -= len;
			sch->q.qlen--;
			return len;
		}
	}
	return 0;
}


=======
>>>>>>> 286cd8c7
static void
prio_reset(struct Qdisc *sch)
{
	int prio;
	struct prio_sched_data *q = qdisc_priv(sch);

	for (prio = 0; prio < q->bands; prio++)
		qdisc_reset(q->queues[prio]);
	sch->qstats.backlog = 0;
	sch->q.qlen = 0;
	q->enable_flow = 1;
<<<<<<< HEAD
=======
}

static int prio_offload(struct Qdisc *sch, struct tc_prio_qopt *qopt)
{
	struct net_device *dev = qdisc_dev(sch);
	struct tc_prio_qopt_offload opt = {
		.handle = sch->handle,
		.parent = sch->parent,
	};

	if (!tc_can_offload(dev) || !dev->netdev_ops->ndo_setup_tc)
		return -EOPNOTSUPP;

	if (qopt) {
		opt.command = TC_PRIO_REPLACE;
		opt.replace_params.bands = qopt->bands;
		memcpy(&opt.replace_params.priomap, qopt->priomap,
		       TC_PRIO_MAX + 1);
		opt.replace_params.qstats = &sch->qstats;
	} else {
		opt.command = TC_PRIO_DESTROY;
	}

	return dev->netdev_ops->ndo_setup_tc(dev, TC_SETUP_QDISC_PRIO, &opt);
>>>>>>> 286cd8c7
}

static void
prio_destroy(struct Qdisc *sch)
{
	int prio;
	struct prio_sched_data *q = qdisc_priv(sch);

	tcf_block_put(q->block);
	prio_offload(sch, NULL);
	for (prio = 0; prio < q->bands; prio++)
		qdisc_put(q->queues[prio]);
}

static int prio_tune(struct Qdisc *sch, struct nlattr *opt,
		     struct netlink_ext_ack *extack)
{
	struct prio_sched_data *q = qdisc_priv(sch);
	struct Qdisc *queues[TCQ_PRIO_BANDS];
	int oldbands = q->bands, i;
	struct tc_prio_qopt *qopt;
<<<<<<< HEAD
	int i;
=======
>>>>>>> 286cd8c7
	int flow_change = 0;

	if (nla_len(opt) < sizeof(*qopt))
		return -EINVAL;
	qopt = nla_data(opt);

	if (qopt->bands > TCQ_PRIO_BANDS || qopt->bands < 2)
		return -EINVAL;

	for (i = 0; i <= TC_PRIO_MAX; i++) {
		if (qopt->priomap[i] >= qopt->bands)
			return -EINVAL;
	}

	/* Before commit, make sure we can allocate all new qdiscs */
	for (i = oldbands; i < qopt->bands; i++) {
		queues[i] = qdisc_create_dflt(sch->dev_queue, &pfifo_qdisc_ops,
					      TC_H_MAKE(sch->handle, i + 1),
					      extack);
		if (!queues[i]) {
			while (i > oldbands)
				qdisc_put(queues[--i]);
			return -ENOMEM;
		}
	}

	prio_offload(sch, qopt);
	sch_tree_lock(sch);
	if (q->enable_flow != qopt->enable_flow) {
		q->enable_flow = qopt->enable_flow;
		flow_change = 1;
	}
	q->bands = qopt->bands;
	memcpy(q->prio2band, qopt->priomap, TC_PRIO_MAX+1);

	for (i = q->bands; i < oldbands; i++) {
		struct Qdisc *child = q->queues[i];
<<<<<<< HEAD
		q->queues[i] = &noop_qdisc;
		if (child != &noop_qdisc) {
			qdisc_tree_reduce_backlog(child, child->q.qlen, child->qstats.backlog);
			qdisc_destroy(child);
		}
=======

		qdisc_tree_reduce_backlog(child, child->q.qlen,
					  child->qstats.backlog);
		qdisc_put(child);
>>>>>>> 286cd8c7
	}

	for (i = oldbands; i < q->bands; i++) {
		q->queues[i] = queues[i];
		if (q->queues[i] != &noop_qdisc)
			qdisc_hash_add(q->queues[i], true);
	}

	sch_tree_unlock(sch);

<<<<<<< HEAD
	for (i = 0; i < q->bands; i++) {
		if (q->queues[i] == &noop_qdisc) {
			struct Qdisc *child, *old;

			child = qdisc_create_dflt(sch->dev_queue,
						  &pfifo_qdisc_ops,
						  TC_H_MAKE(sch->handle, i + 1));
			if (child) {
				sch_tree_lock(sch);
				old = q->queues[i];
				q->queues[i] = child;

				if (old != &noop_qdisc) {
					qdisc_tree_reduce_backlog(old,
								  old->q.qlen,
								  old->qstats.backlog);
					qdisc_destroy(old);
				}
				sch_tree_unlock(sch);
			}
		}
=======
	/* Schedule qdisc when flow re-enabled */
	if (flow_change && q->enable_flow) {
		if (!test_bit(__QDISC_STATE_DEACTIVATED, &sch->state))
			__netif_schedule(qdisc_root(sch));
>>>>>>> 286cd8c7
	}

	/* Schedule qdisc when flow re-enabled */
	if (flow_change && q->enable_flow) {
		if (!test_bit(__QDISC_STATE_DEACTIVATED,
			      &sch->state))
			__netif_schedule(qdisc_root(sch));
	}
	return 0;
}

static int prio_init(struct Qdisc *sch, struct nlattr *opt,
		     struct netlink_ext_ack *extack)
{
	struct prio_sched_data *q = qdisc_priv(sch);
	int err;

	if (!opt)
		return -EINVAL;

	err = tcf_block_get(&q->block, &q->filter_list, sch, extack);
	if (err)
		return err;

	return prio_tune(sch, opt, extack);
}

static int prio_dump_offload(struct Qdisc *sch)
{
	struct net_device *dev = qdisc_dev(sch);
	struct tc_prio_qopt_offload hw_stats = {
		.command = TC_PRIO_STATS,
		.handle = sch->handle,
		.parent = sch->parent,
		{
			.stats = {
				.bstats = &sch->bstats,
				.qstats = &sch->qstats,
			},
		},
	};
	int err;

	sch->flags &= ~TCQ_F_OFFLOADED;
	if (!tc_can_offload(dev) || !dev->netdev_ops->ndo_setup_tc)
		return 0;

	err = dev->netdev_ops->ndo_setup_tc(dev, TC_SETUP_QDISC_PRIO,
					    &hw_stats);
	if (err == -EOPNOTSUPP)
		return 0;

	if (!err)
		sch->flags |= TCQ_F_OFFLOADED;

	return err;
}

static int prio_dump(struct Qdisc *sch, struct sk_buff *skb)
{
	struct prio_sched_data *q = qdisc_priv(sch);
	unsigned char *b = skb_tail_pointer(skb);
	struct tc_prio_qopt opt;
	int err;

	opt.bands = q->bands;
	opt.enable_flow = q->enable_flow;
	memcpy(&opt.priomap, q->prio2band, TC_PRIO_MAX + 1);

	err = prio_dump_offload(sch);
	if (err)
		goto nla_put_failure;

	if (nla_put(skb, TCA_OPTIONS, sizeof(opt), &opt))
		goto nla_put_failure;

	return skb->len;

nla_put_failure:
	nlmsg_trim(skb, b);
	return -1;
}

static int prio_graft(struct Qdisc *sch, unsigned long arg, struct Qdisc *new,
		      struct Qdisc **old, struct netlink_ext_ack *extack)
{
	struct prio_sched_data *q = qdisc_priv(sch);
	struct tc_prio_qopt_offload graft_offload;
	struct net_device *dev = qdisc_dev(sch);
	unsigned long band = arg - 1;
	bool any_qdisc_is_offloaded;
	int err;

	if (!new) {
		new = qdisc_create_dflt(sch->dev_queue, &pfifo_qdisc_ops,
					TC_H_MAKE(sch->handle, arg), extack);
		if (!new)
			new = &noop_qdisc;
		else
			qdisc_hash_add(new, true);
	}

	*old = qdisc_replace(sch, new, &q->queues[band]);
<<<<<<< HEAD
=======

	if (!tc_can_offload(dev))
		return 0;

	graft_offload.handle = sch->handle;
	graft_offload.parent = sch->parent;
	graft_offload.graft_params.band = band;
	graft_offload.graft_params.child_handle = new->handle;
	graft_offload.command = TC_PRIO_GRAFT;

	err = dev->netdev_ops->ndo_setup_tc(dev, TC_SETUP_QDISC_PRIO,
					    &graft_offload);

	/* Don't report error if the graft is part of destroy operation. */
	if (err && new != &noop_qdisc) {
		/* Don't report error if the parent, the old child and the new
		 * one are not offloaded.
		 */
		any_qdisc_is_offloaded = sch->flags & TCQ_F_OFFLOADED;
		any_qdisc_is_offloaded |= new->flags & TCQ_F_OFFLOADED;
		if (*old)
			any_qdisc_is_offloaded |= (*old)->flags &
						   TCQ_F_OFFLOADED;

		if (any_qdisc_is_offloaded)
			NL_SET_ERR_MSG(extack, "Offloading graft operation failed.");
	}

>>>>>>> 286cd8c7
	return 0;
}

static struct Qdisc *
prio_leaf(struct Qdisc *sch, unsigned long arg)
{
	struct prio_sched_data *q = qdisc_priv(sch);
	unsigned long band = arg - 1;

	return q->queues[band];
}

static unsigned long prio_find(struct Qdisc *sch, u32 classid)
{
	struct prio_sched_data *q = qdisc_priv(sch);
	unsigned long band = TC_H_MIN(classid);

	if (band - 1 >= q->bands)
		return 0;
	return band;
}

static unsigned long prio_bind(struct Qdisc *sch, unsigned long parent, u32 classid)
{
	return prio_find(sch, classid);
}


static void prio_unbind(struct Qdisc *q, unsigned long cl)
{
}

static int prio_dump_class(struct Qdisc *sch, unsigned long cl, struct sk_buff *skb,
			   struct tcmsg *tcm)
{
	struct prio_sched_data *q = qdisc_priv(sch);

	tcm->tcm_handle |= TC_H_MIN(cl);
	tcm->tcm_info = q->queues[cl-1]->handle;
	return 0;
}

static int prio_dump_class_stats(struct Qdisc *sch, unsigned long cl,
				 struct gnet_dump *d)
{
	struct prio_sched_data *q = qdisc_priv(sch);
	struct Qdisc *cl_q;

	cl_q = q->queues[cl - 1];
<<<<<<< HEAD
	if (gnet_stats_copy_basic(d, cl_q->cpu_bstats, &cl_q->bstats) < 0 ||
=======
	if (gnet_stats_copy_basic(qdisc_root_sleeping_running(sch),
				  d, cl_q->cpu_bstats, &cl_q->bstats) < 0 ||
>>>>>>> 286cd8c7
	    gnet_stats_copy_queue(d, NULL, &cl_q->qstats, cl_q->q.qlen) < 0)
		return -1;

	return 0;
}

static void prio_walk(struct Qdisc *sch, struct qdisc_walker *arg)
{
	struct prio_sched_data *q = qdisc_priv(sch);
	int prio;

	if (arg->stop)
		return;

	for (prio = 0; prio < q->bands; prio++) {
		if (arg->count < arg->skip) {
			arg->count++;
			continue;
		}
		if (arg->fn(sch, prio + 1, arg) < 0) {
			arg->stop = 1;
			break;
		}
		arg->count++;
	}
}

static struct tcf_block *prio_tcf_block(struct Qdisc *sch, unsigned long cl,
					struct netlink_ext_ack *extack)
{
	struct prio_sched_data *q = qdisc_priv(sch);

	if (cl)
		return NULL;
	return q->block;
}

static const struct Qdisc_class_ops prio_class_ops = {
	.graft		=	prio_graft,
	.leaf		=	prio_leaf,
	.find		=	prio_find,
	.walk		=	prio_walk,
	.tcf_block	=	prio_tcf_block,
	.bind_tcf	=	prio_bind,
	.unbind_tcf	=	prio_unbind,
	.dump		=	prio_dump_class,
	.dump_stats	=	prio_dump_class_stats,
};

static struct Qdisc_ops prio_qdisc_ops __read_mostly = {
	.next		=	NULL,
	.cl_ops		=	&prio_class_ops,
	.id		=	"prio",
	.priv_size	=	sizeof(struct prio_sched_data),
	.enqueue	=	prio_enqueue,
	.dequeue	=	prio_dequeue,
	.peek		=	prio_peek,
	.init		=	prio_init,
	.reset		=	prio_reset,
	.destroy	=	prio_destroy,
	.change		=	prio_tune,
	.dump		=	prio_dump,
	.owner		=	THIS_MODULE,
};

static int __init prio_module_init(void)
{
	return register_qdisc(&prio_qdisc_ops);
}

static void __exit prio_module_exit(void)
{
	unregister_qdisc(&prio_qdisc_ops);
}

module_init(prio_module_init)
module_exit(prio_module_exit)

MODULE_LICENSE("GPL");<|MERGE_RESOLUTION|>--- conflicted
+++ resolved
@@ -138,28 +138,6 @@
 
 }
 
-<<<<<<< HEAD
-static unsigned int prio_drop(struct Qdisc *sch)
-{
-	struct prio_sched_data *q = qdisc_priv(sch);
-	int prio;
-	unsigned int len;
-	struct Qdisc *qdisc;
-
-	for (prio = q->bands-1; prio >= 0; prio--) {
-		qdisc = q->queues[prio];
-		if (qdisc->ops->drop && (len = qdisc->ops->drop(qdisc)) != 0) {
-			sch->qstats.backlog -= len;
-			sch->q.qlen--;
-			return len;
-		}
-	}
-	return 0;
-}
-
-
-=======
->>>>>>> 286cd8c7
 static void
 prio_reset(struct Qdisc *sch)
 {
@@ -171,8 +149,6 @@
 	sch->qstats.backlog = 0;
 	sch->q.qlen = 0;
 	q->enable_flow = 1;
-<<<<<<< HEAD
-=======
 }
 
 static int prio_offload(struct Qdisc *sch, struct tc_prio_qopt *qopt)
@@ -197,7 +173,6 @@
 	}
 
 	return dev->netdev_ops->ndo_setup_tc(dev, TC_SETUP_QDISC_PRIO, &opt);
->>>>>>> 286cd8c7
 }
 
 static void
@@ -219,10 +194,6 @@
 	struct Qdisc *queues[TCQ_PRIO_BANDS];
 	int oldbands = q->bands, i;
 	struct tc_prio_qopt *qopt;
-<<<<<<< HEAD
-	int i;
-=======
->>>>>>> 286cd8c7
 	int flow_change = 0;
 
 	if (nla_len(opt) < sizeof(*qopt))
@@ -260,18 +231,10 @@
 
 	for (i = q->bands; i < oldbands; i++) {
 		struct Qdisc *child = q->queues[i];
-<<<<<<< HEAD
-		q->queues[i] = &noop_qdisc;
-		if (child != &noop_qdisc) {
-			qdisc_tree_reduce_backlog(child, child->q.qlen, child->qstats.backlog);
-			qdisc_destroy(child);
-		}
-=======
 
 		qdisc_tree_reduce_backlog(child, child->q.qlen,
 					  child->qstats.backlog);
 		qdisc_put(child);
->>>>>>> 286cd8c7
 	}
 
 	for (i = oldbands; i < q->bands; i++) {
@@ -282,34 +245,10 @@
 
 	sch_tree_unlock(sch);
 
-<<<<<<< HEAD
-	for (i = 0; i < q->bands; i++) {
-		if (q->queues[i] == &noop_qdisc) {
-			struct Qdisc *child, *old;
-
-			child = qdisc_create_dflt(sch->dev_queue,
-						  &pfifo_qdisc_ops,
-						  TC_H_MAKE(sch->handle, i + 1));
-			if (child) {
-				sch_tree_lock(sch);
-				old = q->queues[i];
-				q->queues[i] = child;
-
-				if (old != &noop_qdisc) {
-					qdisc_tree_reduce_backlog(old,
-								  old->q.qlen,
-								  old->qstats.backlog);
-					qdisc_destroy(old);
-				}
-				sch_tree_unlock(sch);
-			}
-		}
-=======
 	/* Schedule qdisc when flow re-enabled */
 	if (flow_change && q->enable_flow) {
 		if (!test_bit(__QDISC_STATE_DEACTIVATED, &sch->state))
 			__netif_schedule(qdisc_root(sch));
->>>>>>> 286cd8c7
 	}
 
 	/* Schedule qdisc when flow re-enabled */
@@ -413,8 +352,6 @@
 	}
 
 	*old = qdisc_replace(sch, new, &q->queues[band]);
-<<<<<<< HEAD
-=======
 
 	if (!tc_can_offload(dev))
 		return 0;
@@ -443,7 +380,6 @@
 			NL_SET_ERR_MSG(extack, "Offloading graft operation failed.");
 	}
 
->>>>>>> 286cd8c7
 	return 0;
 }
 
@@ -493,12 +429,8 @@
 	struct Qdisc *cl_q;
 
 	cl_q = q->queues[cl - 1];
-<<<<<<< HEAD
-	if (gnet_stats_copy_basic(d, cl_q->cpu_bstats, &cl_q->bstats) < 0 ||
-=======
 	if (gnet_stats_copy_basic(qdisc_root_sleeping_running(sch),
 				  d, cl_q->cpu_bstats, &cl_q->bstats) < 0 ||
->>>>>>> 286cd8c7
 	    gnet_stats_copy_queue(d, NULL, &cl_q->qstats, cl_q->q.qlen) < 0)
 		return -1;
 
