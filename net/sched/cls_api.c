/*
 * net/sched/cls_api.c	Packet classifier API.
 *
 *		This program is free software; you can redistribute it and/or
 *		modify it under the terms of the GNU General Public License
 *		as published by the Free Software Foundation; either version
 *		2 of the License, or (at your option) any later version.
 *
 * Authors:	Alexey Kuznetsov, <kuznet@ms2.inr.ac.ru>
 *
 * Changes:
 *
 * Eduardo J. Blanco <ejbs@netlabs.com.uy> :990222: kmod support
 *
 */

#include <linux/module.h>
#include <linux/types.h>
#include <linux/kernel.h>
#include <linux/string.h>
#include <linux/errno.h>
#include <linux/err.h>
#include <linux/skbuff.h>
#include <linux/init.h>
#include <linux/kmod.h>
#include <linux/slab.h>
#include <linux/idr.h>
#include <net/net_namespace.h>
#include <net/sock.h>
#include <net/netlink.h>
#include <net/pkt_sched.h>
#include <net/pkt_cls.h>

/* The list of all installed classifier types */
static LIST_HEAD(tcf_proto_base);

/* Protects list of registered TC modules. It is pure SMP lock. */
static DEFINE_RWLOCK(cls_mod_lock);

/* Find classifier type by string name */

static const struct tcf_proto_ops *__tcf_proto_lookup_ops(const char *kind)
{
	const struct tcf_proto_ops *t, *res = NULL;

	if (kind) {
		read_lock(&cls_mod_lock);
		list_for_each_entry(t, &tcf_proto_base, head) {
			if (strcmp(kind, t->kind) == 0) {
				if (try_module_get(t->owner))
					res = t;
				break;
			}
		}
		read_unlock(&cls_mod_lock);
	}
	return res;
}

static const struct tcf_proto_ops *
tcf_proto_lookup_ops(const char *kind, struct netlink_ext_ack *extack)
{
	const struct tcf_proto_ops *ops;

	ops = __tcf_proto_lookup_ops(kind);
	if (ops)
		return ops;
#ifdef CONFIG_MODULES
	rtnl_unlock();
	request_module("cls_%s", kind);
	rtnl_lock();
	ops = __tcf_proto_lookup_ops(kind);
	/* We dropped the RTNL semaphore in order to perform
	 * the module load. So, even if we succeeded in loading
	 * the module we have to replay the request. We indicate
	 * this using -EAGAIN.
	 */
	if (ops) {
		module_put(ops->owner);
		return ERR_PTR(-EAGAIN);
	}
#endif
	NL_SET_ERR_MSG(extack, "TC classifier not found");
	return ERR_PTR(-ENOENT);
}

/* Register(unregister) new classifier type */

int register_tcf_proto_ops(struct tcf_proto_ops *ops)
{
	struct tcf_proto_ops *t;
	int rc = -EEXIST;

	write_lock(&cls_mod_lock);
	list_for_each_entry(t, &tcf_proto_base, head)
		if (!strcmp(ops->kind, t->kind))
			goto out;

	list_add_tail(&ops->head, &tcf_proto_base);
	rc = 0;
out:
	write_unlock(&cls_mod_lock);
	return rc;
}
EXPORT_SYMBOL(register_tcf_proto_ops);

static struct workqueue_struct *tc_filter_wq;

int unregister_tcf_proto_ops(struct tcf_proto_ops *ops)
{
	struct tcf_proto_ops *t;
	int rc = -ENOENT;

	/* Wait for outstanding call_rcu()s, if any, from a
	 * tcf_proto_ops's destroy() handler.
	 */
	rcu_barrier();
	flush_workqueue(tc_filter_wq);

	write_lock(&cls_mod_lock);
	list_for_each_entry(t, &tcf_proto_base, head) {
		if (t == ops) {
			list_del(&t->head);
			rc = 0;
			break;
		}
	}
	write_unlock(&cls_mod_lock);
	return rc;
}
EXPORT_SYMBOL(unregister_tcf_proto_ops);

bool tcf_queue_work(struct rcu_work *rwork, work_func_t func)
{
	INIT_RCU_WORK(rwork, func);
	return queue_rcu_work(tc_filter_wq, rwork);
}
EXPORT_SYMBOL(tcf_queue_work);

/* Select new prio value from the range, managed by kernel. */

static inline u32 tcf_auto_prio(struct tcf_proto *tp)
{
	u32 first = TC_H_MAKE(0xC0000000U, 0U);

	if (tp)
		first = tp->prio - 1;

	return TC_H_MAJ(first);
}

static struct tcf_proto *tcf_proto_create(const char *kind, u32 protocol,
					  u32 prio, struct tcf_chain *chain,
					  struct netlink_ext_ack *extack)
{
	struct tcf_proto *tp;
	int err;
<<<<<<< HEAD
	int tp_created;
=======
>>>>>>> 286cd8c7

	tp = kzalloc(sizeof(*tp), GFP_KERNEL);
	if (!tp)
		return ERR_PTR(-ENOBUFS);

<<<<<<< HEAD
replay:
	tp_created = 0;

	err = nlmsg_parse(n, sizeof(*t), tca, TCA_MAX, NULL);
	if (err < 0)
		return err;
=======
	tp->ops = tcf_proto_lookup_ops(kind, extack);
	if (IS_ERR(tp->ops)) {
		err = PTR_ERR(tp->ops);
		goto errout;
	}
	tp->classify = tp->ops->classify;
	tp->protocol = protocol;
	tp->prio = prio;
	tp->chain = chain;

	err = tp->ops->init(tp);
	if (err) {
		module_put(tp->ops->owner);
		goto errout;
	}
	return tp;
>>>>>>> 286cd8c7

errout:
	kfree(tp);
	return ERR_PTR(err);
}

static void tcf_proto_destroy(struct tcf_proto *tp,
			      struct netlink_ext_ack *extack)
{
	tp->ops->destroy(tp, extack);
	module_put(tp->ops->owner);
	kfree_rcu(tp, rcu);
}

struct tcf_filter_chain_list_item {
	struct list_head list;
	tcf_chain_head_change_t *chain_head_change;
	void *chain_head_change_priv;
};

static struct tcf_chain *tcf_chain_create(struct tcf_block *block,
					  u32 chain_index)
{
	struct tcf_chain *chain;

	chain = kzalloc(sizeof(*chain), GFP_KERNEL);
	if (!chain)
		return NULL;
	list_add_tail(&chain->list, &block->chain_list);
	chain->block = block;
	chain->index = chain_index;
	chain->refcnt = 1;
	if (!chain->index)
		block->chain0.chain = chain;
	return chain;
}

static void tcf_chain_head_change_item(struct tcf_filter_chain_list_item *item,
				       struct tcf_proto *tp_head)
{
	if (item->chain_head_change)
		item->chain_head_change(tp_head, item->chain_head_change_priv);
}

static void tcf_chain0_head_change(struct tcf_chain *chain,
				   struct tcf_proto *tp_head)
{
	struct tcf_filter_chain_list_item *item;
	struct tcf_block *block = chain->block;

	if (chain->index)
		return;
	list_for_each_entry(item, &block->chain0.filter_chain_list, list)
		tcf_chain_head_change_item(item, tp_head);
}

static void tcf_chain_destroy(struct tcf_chain *chain)
{
	struct tcf_block *block = chain->block;

	list_del(&chain->list);
	if (!chain->index)
		block->chain0.chain = NULL;
	kfree(chain);
	if (list_empty(&block->chain_list) && block->refcnt == 0)
		kfree(block);
}

static void tcf_chain_hold(struct tcf_chain *chain)
{
	++chain->refcnt;
}

static bool tcf_chain_held_by_acts_only(struct tcf_chain *chain)
{
	/* In case all the references are action references, this
	 * chain should not be shown to the user.
	 */
	return chain->refcnt == chain->action_refcnt;
}

static struct tcf_chain *tcf_chain_lookup(struct tcf_block *block,
					  u32 chain_index)
{
	struct tcf_chain *chain;

	list_for_each_entry(chain, &block->chain_list, list) {
		if (chain->index == chain_index)
			return chain;
	}
	return NULL;
}

static int tc_chain_notify(struct tcf_chain *chain, struct sk_buff *oskb,
			   u32 seq, u16 flags, int event, bool unicast);

static struct tcf_chain *__tcf_chain_get(struct tcf_block *block,
					 u32 chain_index, bool create,
					 bool by_act)
{
	struct tcf_chain *chain = tcf_chain_lookup(block, chain_index);

	if (chain) {
		tcf_chain_hold(chain);
	} else {
		if (!create)
			return NULL;
		chain = tcf_chain_create(block, chain_index);
		if (!chain)
			return NULL;
	}

	if (by_act)
		++chain->action_refcnt;

	/* Send notification only in case we got the first
	 * non-action reference. Until then, the chain acts only as
	 * a placeholder for actions pointing to it and user ought
	 * not know about them.
	 */
	if (chain->refcnt - chain->action_refcnt == 1 && !by_act)
		tc_chain_notify(chain, NULL, 0, NLM_F_CREATE | NLM_F_EXCL,
				RTM_NEWCHAIN, false);

	return chain;
}

static struct tcf_chain *tcf_chain_get(struct tcf_block *block, u32 chain_index,
				       bool create)
{
	return __tcf_chain_get(block, chain_index, create, false);
}

struct tcf_chain *tcf_chain_get_by_act(struct tcf_block *block, u32 chain_index)
{
	return __tcf_chain_get(block, chain_index, true, true);
}
EXPORT_SYMBOL(tcf_chain_get_by_act);

static void tc_chain_tmplt_del(struct tcf_chain *chain);

static void __tcf_chain_put(struct tcf_chain *chain, bool by_act)
{
	if (by_act)
		chain->action_refcnt--;
	chain->refcnt--;

	/* The last dropped non-action reference will trigger notification. */
	if (chain->refcnt - chain->action_refcnt == 0 && !by_act)
		tc_chain_notify(chain, NULL, 0, 0, RTM_DELCHAIN, false);

	if (chain->refcnt == 0) {
		tc_chain_tmplt_del(chain);
		tcf_chain_destroy(chain);
	}
}

static void tcf_chain_put(struct tcf_chain *chain)
{
	__tcf_chain_put(chain, false);
}

void tcf_chain_put_by_act(struct tcf_chain *chain)
{
	__tcf_chain_put(chain, true);
}
EXPORT_SYMBOL(tcf_chain_put_by_act);

static void tcf_chain_put_explicitly_created(struct tcf_chain *chain)
{
	if (chain->explicitly_created)
		tcf_chain_put(chain);
}

static void tcf_chain_flush(struct tcf_chain *chain)
{
	struct tcf_proto *tp = rtnl_dereference(chain->filter_chain);

	tcf_chain0_head_change(chain, NULL);
	while (tp) {
		RCU_INIT_POINTER(chain->filter_chain, tp->next);
		tcf_proto_destroy(tp, NULL);
		tp = rtnl_dereference(chain->filter_chain);
		tcf_chain_put(chain);
	}
}

static bool tcf_block_offload_in_use(struct tcf_block *block)
{
	return block->offloadcnt;
}

static int tcf_block_offload_cmd(struct tcf_block *block,
				 struct net_device *dev,
				 struct tcf_block_ext_info *ei,
				 enum tc_block_command command,
				 struct netlink_ext_ack *extack)
{
	struct tc_block_offload bo = {};

	bo.command = command;
	bo.binder_type = ei->binder_type;
	bo.block = block;
	bo.extack = extack;
	return dev->netdev_ops->ndo_setup_tc(dev, TC_SETUP_BLOCK, &bo);
}

static int tcf_block_offload_bind(struct tcf_block *block, struct Qdisc *q,
				  struct tcf_block_ext_info *ei,
				  struct netlink_ext_ack *extack)
{
	struct net_device *dev = q->dev_queue->dev;
	int err;

	if (!dev->netdev_ops->ndo_setup_tc)
		goto no_offload_dev_inc;

	/* If tc offload feature is disabled and the block we try to bind
	 * to already has some offloaded filters, forbid to bind.
	 */
	if (!tc_can_offload(dev) && tcf_block_offload_in_use(block)) {
		NL_SET_ERR_MSG(extack, "Bind to offloaded block failed as dev has offload disabled");
		return -EOPNOTSUPP;
	}

	err = tcf_block_offload_cmd(block, dev, ei, TC_BLOCK_BIND, extack);
	if (err == -EOPNOTSUPP)
		goto no_offload_dev_inc;
	return err;

no_offload_dev_inc:
	if (tcf_block_offload_in_use(block))
		return -EOPNOTSUPP;
	block->nooffloaddevcnt++;
	return 0;
}

static void tcf_block_offload_unbind(struct tcf_block *block, struct Qdisc *q,
				     struct tcf_block_ext_info *ei)
{
	struct net_device *dev = q->dev_queue->dev;
	int err;

	if (!dev->netdev_ops->ndo_setup_tc)
		goto no_offload_dev_dec;
	err = tcf_block_offload_cmd(block, dev, ei, TC_BLOCK_UNBIND, NULL);
	if (err == -EOPNOTSUPP)
		goto no_offload_dev_dec;
	return;

no_offload_dev_dec:
	WARN_ON(block->nooffloaddevcnt-- == 0);
}

static int
tcf_chain0_head_change_cb_add(struct tcf_block *block,
			      struct tcf_block_ext_info *ei,
			      struct netlink_ext_ack *extack)
{
	struct tcf_chain *chain0 = block->chain0.chain;
	struct tcf_filter_chain_list_item *item;

	item = kmalloc(sizeof(*item), GFP_KERNEL);
	if (!item) {
		NL_SET_ERR_MSG(extack, "Memory allocation for head change callback item failed");
		return -ENOMEM;
	}
	item->chain_head_change = ei->chain_head_change;
	item->chain_head_change_priv = ei->chain_head_change_priv;
	if (chain0 && chain0->filter_chain)
		tcf_chain_head_change_item(item, chain0->filter_chain);
	list_add(&item->list, &block->chain0.filter_chain_list);
	return 0;
}

static void
tcf_chain0_head_change_cb_del(struct tcf_block *block,
			      struct tcf_block_ext_info *ei)
{
	struct tcf_chain *chain0 = block->chain0.chain;
	struct tcf_filter_chain_list_item *item;

	list_for_each_entry(item, &block->chain0.filter_chain_list, list) {
		if ((!ei->chain_head_change && !ei->chain_head_change_priv) ||
		    (item->chain_head_change == ei->chain_head_change &&
		     item->chain_head_change_priv == ei->chain_head_change_priv)) {
			if (chain0)
				tcf_chain_head_change_item(item, NULL);
			list_del(&item->list);
			kfree(item);
			return;
		}
	}
	WARN_ON(1);
}

struct tcf_net {
	struct idr idr;
};

static unsigned int tcf_net_id;

static int tcf_block_insert(struct tcf_block *block, struct net *net,
			    struct netlink_ext_ack *extack)
{
	struct tcf_net *tn = net_generic(net, tcf_net_id);

	return idr_alloc_u32(&tn->idr, block, &block->index, block->index,
			     GFP_KERNEL);
}

static void tcf_block_remove(struct tcf_block *block, struct net *net)
{
	struct tcf_net *tn = net_generic(net, tcf_net_id);

	idr_remove(&tn->idr, block->index);
}

static struct tcf_block *tcf_block_create(struct net *net, struct Qdisc *q,
					  u32 block_index,
					  struct netlink_ext_ack *extack)
{
	struct tcf_block *block;

	block = kzalloc(sizeof(*block), GFP_KERNEL);
	if (!block) {
		NL_SET_ERR_MSG(extack, "Memory allocation for block failed");
		return ERR_PTR(-ENOMEM);
	}
	INIT_LIST_HEAD(&block->chain_list);
	INIT_LIST_HEAD(&block->cb_list);
	INIT_LIST_HEAD(&block->owner_list);
	INIT_LIST_HEAD(&block->chain0.filter_chain_list);

	block->refcnt = 1;
	block->net = net;
	block->index = block_index;

	/* Don't store q pointer for blocks which are shared */
	if (!tcf_block_shared(block))
		block->q = q;
	return block;
}

static struct tcf_block *tcf_block_lookup(struct net *net, u32 block_index)
{
	struct tcf_net *tn = net_generic(net, tcf_net_id);

	return idr_find(&tn->idr, block_index);
}

/* Find tcf block.
 * Set q, parent, cl when appropriate.
 */

static struct tcf_block *tcf_block_find(struct net *net, struct Qdisc **q,
					u32 *parent, unsigned long *cl,
					int ifindex, u32 block_index,
					struct netlink_ext_ack *extack)
{
	struct tcf_block *block;
	int err = 0;

	if (ifindex == TCM_IFINDEX_MAGIC_BLOCK) {
		block = tcf_block_lookup(net, block_index);
		if (!block) {
			NL_SET_ERR_MSG(extack, "Block of given index was not found");
			return ERR_PTR(-EINVAL);
		}
	} else {
		const struct Qdisc_class_ops *cops;
		struct net_device *dev;

		rcu_read_lock();

		/* Find link */
		dev = dev_get_by_index_rcu(net, ifindex);
		if (!dev) {
			rcu_read_unlock();
			return ERR_PTR(-ENODEV);
		}

		/* Find qdisc */
		if (!*parent) {
			*q = dev->qdisc;
			*parent = (*q)->handle;
		} else {
			*q = qdisc_lookup_rcu(dev, TC_H_MAJ(*parent));
			if (!*q) {
				NL_SET_ERR_MSG(extack, "Parent Qdisc doesn't exists");
				err = -EINVAL;
				goto errout_rcu;
			}
		}

		*q = qdisc_refcount_inc_nz(*q);
		if (!*q) {
			NL_SET_ERR_MSG(extack, "Parent Qdisc doesn't exists");
			err = -EINVAL;
			goto errout_rcu;
		}

		/* Is it classful? */
		cops = (*q)->ops->cl_ops;
		if (!cops) {
			NL_SET_ERR_MSG(extack, "Qdisc not classful");
			err = -EINVAL;
			goto errout_rcu;
		}

		if (!cops->tcf_block) {
			NL_SET_ERR_MSG(extack, "Class doesn't support blocks");
			err = -EOPNOTSUPP;
			goto errout_rcu;
		}

		/* At this point we know that qdisc is not noop_qdisc,
		 * which means that qdisc holds a reference to net_device
		 * and we hold a reference to qdisc, so it is safe to release
		 * rcu read lock.
		 */
		rcu_read_unlock();

		/* Do we search for filter, attached to class? */
		if (TC_H_MIN(*parent)) {
			*cl = cops->find(*q, *parent);
			if (*cl == 0) {
				NL_SET_ERR_MSG(extack, "Specified class doesn't exist");
				err = -ENOENT;
				goto errout_qdisc;
			}
		}

		/* And the last stroke */
		block = cops->tcf_block(*q, *cl, extack);
		if (!block) {
			err = -EINVAL;
			goto errout_qdisc;
		}
		if (tcf_block_shared(block)) {
			NL_SET_ERR_MSG(extack, "This filter block is shared. Please use the block index to manipulate the filters");
			err = -EOPNOTSUPP;
			goto errout_qdisc;
		}
	}

	return block;

errout_rcu:
	rcu_read_unlock();
errout_qdisc:
	if (*q) {
		qdisc_put(*q);
		*q = NULL;
	}
	return ERR_PTR(err);
}

static void tcf_block_release(struct Qdisc *q, struct tcf_block *block)
{
	if (q)
		qdisc_put(q);
}

struct tcf_block_owner_item {
	struct list_head list;
	struct Qdisc *q;
	enum tcf_block_binder_type binder_type;
};

static void
tcf_block_owner_netif_keep_dst(struct tcf_block *block,
			       struct Qdisc *q,
			       enum tcf_block_binder_type binder_type)
{
	if (block->keep_dst &&
	    binder_type != TCF_BLOCK_BINDER_TYPE_CLSACT_INGRESS &&
	    binder_type != TCF_BLOCK_BINDER_TYPE_CLSACT_EGRESS)
		netif_keep_dst(qdisc_dev(q));
}

void tcf_block_netif_keep_dst(struct tcf_block *block)
{
	struct tcf_block_owner_item *item;

	block->keep_dst = true;
	list_for_each_entry(item, &block->owner_list, list)
		tcf_block_owner_netif_keep_dst(block, item->q,
					       item->binder_type);
}
EXPORT_SYMBOL(tcf_block_netif_keep_dst);

static int tcf_block_owner_add(struct tcf_block *block,
			       struct Qdisc *q,
			       enum tcf_block_binder_type binder_type)
{
	struct tcf_block_owner_item *item;

	item = kmalloc(sizeof(*item), GFP_KERNEL);
	if (!item)
		return -ENOMEM;
	item->q = q;
	item->binder_type = binder_type;
	list_add(&item->list, &block->owner_list);
	return 0;
}

static void tcf_block_owner_del(struct tcf_block *block,
				struct Qdisc *q,
				enum tcf_block_binder_type binder_type)
{
	struct tcf_block_owner_item *item;

	list_for_each_entry(item, &block->owner_list, list) {
		if (item->q == q && item->binder_type == binder_type) {
			list_del(&item->list);
			kfree(item);
			return;
		}
	}
	WARN_ON(1);
}

int tcf_block_get_ext(struct tcf_block **p_block, struct Qdisc *q,
		      struct tcf_block_ext_info *ei,
		      struct netlink_ext_ack *extack)
{
	struct net *net = qdisc_net(q);
	struct tcf_block *block = NULL;
	bool created = false;
	int err;

	if (ei->block_index) {
		/* block_index not 0 means the shared block is requested */
		block = tcf_block_lookup(net, ei->block_index);
		if (block)
			block->refcnt++;
	}

	if (!block) {
		block = tcf_block_create(net, q, ei->block_index, extack);
		if (IS_ERR(block))
			return PTR_ERR(block);
		created = true;
		if (tcf_block_shared(block)) {
			err = tcf_block_insert(block, net, extack);
			if (err)
				goto err_block_insert;
		}
	}

	err = tcf_block_owner_add(block, q, ei->binder_type);
	if (err)
		goto err_block_owner_add;

	tcf_block_owner_netif_keep_dst(block, q, ei->binder_type);

	err = tcf_chain0_head_change_cb_add(block, ei, extack);
	if (err)
		goto err_chain0_head_change_cb_add;

	err = tcf_block_offload_bind(block, q, ei, extack);
	if (err)
		goto err_block_offload_bind;

	*p_block = block;
	return 0;

err_block_offload_bind:
	tcf_chain0_head_change_cb_del(block, ei);
err_chain0_head_change_cb_add:
	tcf_block_owner_del(block, q, ei->binder_type);
err_block_owner_add:
	if (created) {
		if (tcf_block_shared(block))
			tcf_block_remove(block, net);
err_block_insert:
		kfree(block);
	} else {
		block->refcnt--;
	}
	return err;
}
EXPORT_SYMBOL(tcf_block_get_ext);

static void tcf_chain_head_change_dflt(struct tcf_proto *tp_head, void *priv)
{
	struct tcf_proto __rcu **p_filter_chain = priv;

	rcu_assign_pointer(*p_filter_chain, tp_head);
}

int tcf_block_get(struct tcf_block **p_block,
		  struct tcf_proto __rcu **p_filter_chain, struct Qdisc *q,
		  struct netlink_ext_ack *extack)
{
	struct tcf_block_ext_info ei = {
		.chain_head_change = tcf_chain_head_change_dflt,
		.chain_head_change_priv = p_filter_chain,
	};

	WARN_ON(!p_filter_chain);
	return tcf_block_get_ext(p_block, q, &ei, extack);
}
EXPORT_SYMBOL(tcf_block_get);

/* XXX: Standalone actions are not allowed to jump to any chain, and bound
 * actions should be all removed after flushing.
 */
void tcf_block_put_ext(struct tcf_block *block, struct Qdisc *q,
		       struct tcf_block_ext_info *ei)
{
	struct tcf_chain *chain, *tmp;

	if (!block)
		return;
	tcf_chain0_head_change_cb_del(block, ei);
	tcf_block_owner_del(block, q, ei->binder_type);

	if (block->refcnt == 1) {
		if (tcf_block_shared(block))
			tcf_block_remove(block, block->net);

		/* Hold a refcnt for all chains, so that they don't disappear
		 * while we are iterating.
		 */
		list_for_each_entry(chain, &block->chain_list, list)
			tcf_chain_hold(chain);

		list_for_each_entry(chain, &block->chain_list, list)
			tcf_chain_flush(chain);
	}

	tcf_block_offload_unbind(block, q, ei);

	if (block->refcnt == 1) {
		/* At this point, all the chains should have refcnt >= 1. */
		list_for_each_entry_safe(chain, tmp, &block->chain_list, list) {
			tcf_chain_put_explicitly_created(chain);
			tcf_chain_put(chain);
		}

		block->refcnt--;
		if (list_empty(&block->chain_list))
			kfree(block);
	} else {
		block->refcnt--;
	}
}
EXPORT_SYMBOL(tcf_block_put_ext);

void tcf_block_put(struct tcf_block *block)
{
	struct tcf_block_ext_info ei = {0, };

	if (!block)
		return;
	tcf_block_put_ext(block, block->q, &ei);
}

EXPORT_SYMBOL(tcf_block_put);

struct tcf_block_cb {
	struct list_head list;
	tc_setup_cb_t *cb;
	void *cb_ident;
	void *cb_priv;
	unsigned int refcnt;
};

void *tcf_block_cb_priv(struct tcf_block_cb *block_cb)
{
	return block_cb->cb_priv;
}
EXPORT_SYMBOL(tcf_block_cb_priv);

struct tcf_block_cb *tcf_block_cb_lookup(struct tcf_block *block,
					 tc_setup_cb_t *cb, void *cb_ident)
{	struct tcf_block_cb *block_cb;

	list_for_each_entry(block_cb, &block->cb_list, list)
		if (block_cb->cb == cb && block_cb->cb_ident == cb_ident)
			return block_cb;
	return NULL;
}
EXPORT_SYMBOL(tcf_block_cb_lookup);

void tcf_block_cb_incref(struct tcf_block_cb *block_cb)
{
	block_cb->refcnt++;
}
EXPORT_SYMBOL(tcf_block_cb_incref);

unsigned int tcf_block_cb_decref(struct tcf_block_cb *block_cb)
{
	return --block_cb->refcnt;
}
EXPORT_SYMBOL(tcf_block_cb_decref);

static int
tcf_block_playback_offloads(struct tcf_block *block, tc_setup_cb_t *cb,
			    void *cb_priv, bool add, bool offload_in_use,
			    struct netlink_ext_ack *extack)
{
	struct tcf_chain *chain;
	struct tcf_proto *tp;
	int err;

	list_for_each_entry(chain, &block->chain_list, list) {
		for (tp = rtnl_dereference(chain->filter_chain); tp;
		     tp = rtnl_dereference(tp->next)) {
			if (tp->ops->reoffload) {
				err = tp->ops->reoffload(tp, add, cb, cb_priv,
							 extack);
				if (err && add)
					goto err_playback_remove;
			} else if (add && offload_in_use) {
				err = -EOPNOTSUPP;
				NL_SET_ERR_MSG(extack, "Filter HW offload failed - classifier without re-offloading support");
				goto err_playback_remove;
			}
		}
	}

	return 0;

err_playback_remove:
	tcf_block_playback_offloads(block, cb, cb_priv, false, offload_in_use,
				    extack);
	return err;
}

struct tcf_block_cb *__tcf_block_cb_register(struct tcf_block *block,
					     tc_setup_cb_t *cb, void *cb_ident,
					     void *cb_priv,
					     struct netlink_ext_ack *extack)
{
	struct tcf_block_cb *block_cb;
	int err;

	/* Replay any already present rules */
	err = tcf_block_playback_offloads(block, cb, cb_priv, true,
					  tcf_block_offload_in_use(block),
					  extack);
	if (err)
		return ERR_PTR(err);

	block_cb = kzalloc(sizeof(*block_cb), GFP_KERNEL);
	if (!block_cb)
		return ERR_PTR(-ENOMEM);
	block_cb->cb = cb;
	block_cb->cb_ident = cb_ident;
	block_cb->cb_priv = cb_priv;
	list_add(&block_cb->list, &block->cb_list);
	return block_cb;
}
EXPORT_SYMBOL(__tcf_block_cb_register);

int tcf_block_cb_register(struct tcf_block *block,
			  tc_setup_cb_t *cb, void *cb_ident,
			  void *cb_priv, struct netlink_ext_ack *extack)
{
	struct tcf_block_cb *block_cb;

	block_cb = __tcf_block_cb_register(block, cb, cb_ident, cb_priv,
					   extack);
	return PTR_ERR_OR_ZERO(block_cb);
}
EXPORT_SYMBOL(tcf_block_cb_register);

void __tcf_block_cb_unregister(struct tcf_block *block,
			       struct tcf_block_cb *block_cb)
{
	tcf_block_playback_offloads(block, block_cb->cb, block_cb->cb_priv,
				    false, tcf_block_offload_in_use(block),
				    NULL);
	list_del(&block_cb->list);
	kfree(block_cb);
}
EXPORT_SYMBOL(__tcf_block_cb_unregister);

void tcf_block_cb_unregister(struct tcf_block *block,
			     tc_setup_cb_t *cb, void *cb_ident)
{
	struct tcf_block_cb *block_cb;

	block_cb = tcf_block_cb_lookup(block, cb, cb_ident);
	if (!block_cb)
		return;
	__tcf_block_cb_unregister(block, block_cb);
}
EXPORT_SYMBOL(tcf_block_cb_unregister);

static int tcf_block_cb_call(struct tcf_block *block, enum tc_setup_type type,
			     void *type_data, bool err_stop)
{
	struct tcf_block_cb *block_cb;
	int ok_count = 0;
	int err;

	/* Make sure all netdevs sharing this block are offload-capable. */
	if (block->nooffloaddevcnt && err_stop)
		return -EOPNOTSUPP;

	list_for_each_entry(block_cb, &block->cb_list, list) {
		err = block_cb->cb(type, type_data, block_cb->cb_priv);
		if (err) {
			if (err_stop)
				return err;
		} else {
			ok_count++;
		}
	}
	return ok_count;
}

/* Main classifier routine: scans classifier chain attached
 * to this qdisc, (optionally) tests for protocol and asks
 * specific classifiers.
 */
int tcf_classify(struct sk_buff *skb, const struct tcf_proto *tp,
		 struct tcf_result *res, bool compat_mode)
{
#ifdef CONFIG_NET_CLS_ACT
	const int max_reclassify_loop = 4;
	const struct tcf_proto *orig_tp = tp;
	const struct tcf_proto *first_tp;
	int limit = 0;

reclassify:
#endif
	for (; tp; tp = rcu_dereference_bh(tp->next)) {
		__be16 protocol = skb_protocol(skb, false);
		int err;

		if (tp->protocol != protocol &&
		    tp->protocol != htons(ETH_P_ALL))
			continue;

		err = tp->classify(skb, tp, res);
#ifdef CONFIG_NET_CLS_ACT
		if (unlikely(err == TC_ACT_RECLASSIFY && !compat_mode)) {
			first_tp = orig_tp;
			goto reset;
		} else if (unlikely(TC_ACT_EXT_CMP(err, TC_ACT_GOTO_CHAIN))) {
			first_tp = res->goto_tp;
			goto reset;
		}
#endif
		if (err >= 0)
			return err;
	}

	return TC_ACT_UNSPEC; /* signal: continue lookup */
#ifdef CONFIG_NET_CLS_ACT
reset:
	if (unlikely(limit++ >= max_reclassify_loop)) {
		net_notice_ratelimited("%u: reclassify loop, rule prio %u, protocol %02x\n",
				       tp->chain->block->index,
				       tp->prio & 0xffff,
				       ntohs(tp->protocol));
		return TC_ACT_SHOT;
	}

	tp = first_tp;
	goto reclassify;
#endif
}
EXPORT_SYMBOL(tcf_classify);

struct tcf_chain_info {
	struct tcf_proto __rcu **pprev;
	struct tcf_proto __rcu *next;
};

static struct tcf_proto *tcf_chain_tp_prev(struct tcf_chain_info *chain_info)
{
	return rtnl_dereference(*chain_info->pprev);
}

static void tcf_chain_tp_insert(struct tcf_chain *chain,
				struct tcf_chain_info *chain_info,
				struct tcf_proto *tp)
{
	if (*chain_info->pprev == chain->filter_chain)
		tcf_chain0_head_change(chain, tp);
	RCU_INIT_POINTER(tp->next, tcf_chain_tp_prev(chain_info));
	rcu_assign_pointer(*chain_info->pprev, tp);
	tcf_chain_hold(chain);
}

static void tcf_chain_tp_remove(struct tcf_chain *chain,
				struct tcf_chain_info *chain_info,
				struct tcf_proto *tp)
{
	struct tcf_proto *next = rtnl_dereference(chain_info->next);

	if (tp == chain->filter_chain)
		tcf_chain0_head_change(chain, next);
	RCU_INIT_POINTER(*chain_info->pprev, next);
	tcf_chain_put(chain);
}

static struct tcf_proto *tcf_chain_tp_find(struct tcf_chain *chain,
					   struct tcf_chain_info *chain_info,
					   u32 protocol, u32 prio,
					   bool prio_allocate)
{
	struct tcf_proto **pprev;
	struct tcf_proto *tp;

	/* Check the chain for existence of proto-tcf with this priority */
	for (pprev = &chain->filter_chain;
	     (tp = rtnl_dereference(*pprev)); pprev = &tp->next) {
		if (tp->prio >= prio) {
			if (tp->prio == prio) {
				if (prio_allocate ||
				    (tp->protocol != protocol && protocol))
					return ERR_PTR(-EINVAL);
			} else {
				tp = NULL;
			}
			break;
		}
	}
	chain_info->pprev = pprev;
	chain_info->next = tp ? tp->next : NULL;
	return tp;
}

static int tcf_fill_node(struct net *net, struct sk_buff *skb,
			 struct tcf_proto *tp, struct tcf_block *block,
			 struct Qdisc *q, u32 parent, void *fh,
			 u32 portid, u32 seq, u16 flags, int event)
{
	struct tcmsg *tcm;
	struct nlmsghdr  *nlh;
	unsigned char *b = skb_tail_pointer(skb);

	nlh = nlmsg_put(skb, portid, seq, event, sizeof(*tcm), flags);
	if (!nlh)
		goto out_nlmsg_trim;
	tcm = nlmsg_data(nlh);
	tcm->tcm_family = AF_UNSPEC;
	tcm->tcm__pad1 = 0;
	tcm->tcm__pad2 = 0;
	if (q) {
		tcm->tcm_ifindex = qdisc_dev(q)->ifindex;
		tcm->tcm_parent = parent;
	} else {
		tcm->tcm_ifindex = TCM_IFINDEX_MAGIC_BLOCK;
		tcm->tcm_block_index = block->index;
	}
	tcm->tcm_info = TC_H_MAKE(tp->prio, tp->protocol);
	if (nla_put_string(skb, TCA_KIND, tp->ops->kind))
		goto nla_put_failure;
	if (nla_put_u32(skb, TCA_CHAIN, tp->chain->index))
		goto nla_put_failure;
	if (!fh) {
		tcm->tcm_handle = 0;
	} else {
		if (tp->ops->dump && tp->ops->dump(net, tp, fh, skb, tcm) < 0)
			goto nla_put_failure;
	}
	nlh->nlmsg_len = skb_tail_pointer(skb) - b;
	return skb->len;

out_nlmsg_trim:
nla_put_failure:
	nlmsg_trim(skb, b);
	return -1;
}

static int tfilter_notify(struct net *net, struct sk_buff *oskb,
			  struct nlmsghdr *n, struct tcf_proto *tp,
			  struct tcf_block *block, struct Qdisc *q,
			  u32 parent, void *fh, int event, bool unicast)
{
	struct sk_buff *skb;
	u32 portid = oskb ? NETLINK_CB(oskb).portid : 0;

	skb = alloc_skb(NLMSG_GOODSIZE, GFP_KERNEL);
	if (!skb)
		return -ENOBUFS;

	if (tcf_fill_node(net, skb, tp, block, q, parent, fh, portid,
			  n->nlmsg_seq, n->nlmsg_flags, event) <= 0) {
		kfree_skb(skb);
		return -EINVAL;
	}

	if (unicast)
		return netlink_unicast(net->rtnl, skb, portid, MSG_DONTWAIT);

	return rtnetlink_send(skb, net, portid, RTNLGRP_TC,
			      n->nlmsg_flags & NLM_F_ECHO);
}

static int tfilter_del_notify(struct net *net, struct sk_buff *oskb,
			      struct nlmsghdr *n, struct tcf_proto *tp,
			      struct tcf_block *block, struct Qdisc *q,
			      u32 parent, void *fh, bool unicast, bool *last,
			      struct netlink_ext_ack *extack)
{
	struct sk_buff *skb;
	u32 portid = oskb ? NETLINK_CB(oskb).portid : 0;
	int err;

	skb = alloc_skb(NLMSG_GOODSIZE, GFP_KERNEL);
	if (!skb)
		return -ENOBUFS;

	if (tcf_fill_node(net, skb, tp, block, q, parent, fh, portid,
			  n->nlmsg_seq, n->nlmsg_flags, RTM_DELTFILTER) <= 0) {
		NL_SET_ERR_MSG(extack, "Failed to build del event notification");
		kfree_skb(skb);
		return -EINVAL;
	}

	err = tp->ops->delete(tp, fh, last, extack);
	if (err) {
		kfree_skb(skb);
		return err;
	}

	if (unicast)
		return netlink_unicast(net->rtnl, skb, portid, MSG_DONTWAIT);

	err = rtnetlink_send(skb, net, portid, RTNLGRP_TC,
			     n->nlmsg_flags & NLM_F_ECHO);
	if (err < 0)
		NL_SET_ERR_MSG(extack, "Failed to send filter delete notification");
	return err;
}

static void tfilter_notify_chain(struct net *net, struct sk_buff *oskb,
				 struct tcf_block *block, struct Qdisc *q,
				 u32 parent, struct nlmsghdr *n,
				 struct tcf_chain *chain, int event)
{
	struct tcf_proto *tp;

	for (tp = rtnl_dereference(chain->filter_chain);
	     tp; tp = rtnl_dereference(tp->next))
		tfilter_notify(net, oskb, n, tp, block,
			       q, parent, NULL, event, false);
}

static int tc_new_tfilter(struct sk_buff *skb, struct nlmsghdr *n,
			  struct netlink_ext_ack *extack)
{
	struct net *net = sock_net(skb->sk);
	struct nlattr *tca[TCA_MAX + 1];
	struct tcmsg *t;
	u32 protocol;
	u32 prio;
	bool prio_allocate;
	u32 parent;
	u32 chain_index;
	struct Qdisc *q = NULL;
	struct tcf_chain_info chain_info;
	struct tcf_chain *chain = NULL;
	struct tcf_block *block;
	struct tcf_proto *tp;
	unsigned long cl;
	void *fh;
	int err;
	int tp_created;

	if (!netlink_ns_capable(skb, net->user_ns, CAP_NET_ADMIN))
		return -EPERM;

replay:
	tp_created = 0;

	err = nlmsg_parse(n, sizeof(*t), tca, TCA_MAX, rtm_tca_policy, extack);
	if (err < 0)
		return err;

	t = nlmsg_data(n);
	protocol = TC_H_MIN(t->tcm_info);
	prio = TC_H_MAJ(t->tcm_info);
	prio_allocate = false;
	parent = t->tcm_parent;
	cl = 0;

	if (prio == 0) {
		/* If no priority is provided by the user,
		 * we allocate one.
		 */
		if (n->nlmsg_flags & NLM_F_CREATE) {
			prio = TC_H_MAKE(0x80000000U, 0U);
			prio_allocate = true;
		} else {
			NL_SET_ERR_MSG(extack, "Invalid filter command with priority of zero");
			return -ENOENT;
		}
	}

	/* Find head of filter chain. */

	block = tcf_block_find(net, &q, &parent, &cl,
			       t->tcm_ifindex, t->tcm_block_index, extack);
	if (IS_ERR(block)) {
		err = PTR_ERR(block);
		goto errout;
	}

	chain_index = tca[TCA_CHAIN] ? nla_get_u32(tca[TCA_CHAIN]) : 0;
	if (chain_index > TC_ACT_EXT_VAL_MASK) {
		NL_SET_ERR_MSG(extack, "Specified chain index exceeds upper limit");
		err = -EINVAL;
		goto errout;
	}
	chain = tcf_chain_get(block, chain_index, true);
	if (!chain) {
		NL_SET_ERR_MSG(extack, "Cannot create specified filter chain");
		err = -ENOMEM;
		goto errout;
	}

	tp = tcf_chain_tp_find(chain, &chain_info, protocol,
			       prio, prio_allocate);
	if (IS_ERR(tp)) {
		NL_SET_ERR_MSG(extack, "Filter with specified priority/protocol not found");
		err = PTR_ERR(tp);
		goto errout;
	}

	if (tp == NULL) {
		/* Proto-tcf does not exist, create new one */

		if (tca[TCA_KIND] == NULL || !protocol) {
			NL_SET_ERR_MSG(extack, "Filter kind and protocol must be specified");
			err = -EINVAL;
			goto errout;
		}

		if (!(n->nlmsg_flags & NLM_F_CREATE)) {
			NL_SET_ERR_MSG(extack, "Need both RTM_NEWTFILTER and NLM_F_CREATE to create a new filter");
			err = -ENOENT;
			goto errout;
		}

		if (prio_allocate)
			prio = tcf_auto_prio(tcf_chain_tp_prev(&chain_info));

		tp = tcf_proto_create(nla_data(tca[TCA_KIND]),
				      protocol, prio, chain, extack);
		if (IS_ERR(tp)) {
			err = PTR_ERR(tp);
			goto errout;
		}
		tp_created = 1;
	} else if (tca[TCA_KIND] && nla_strcmp(tca[TCA_KIND], tp->ops->kind)) {
		NL_SET_ERR_MSG(extack, "Specified filter kind does not match existing one");
		err = -EINVAL;
		goto errout;
	}

	fh = tp->ops->get(tp, t->tcm_handle);

	if (!fh) {
		if (!(n->nlmsg_flags & NLM_F_CREATE)) {
			NL_SET_ERR_MSG(extack, "Need both RTM_NEWTFILTER and NLM_F_CREATE to create a new filter");
			err = -ENOENT;
			goto errout;
		}
	} else if (n->nlmsg_flags & NLM_F_EXCL) {
		NL_SET_ERR_MSG(extack, "Filter already exists");
		err = -EEXIST;
		goto errout;
	}

	if (chain->tmplt_ops && chain->tmplt_ops != tp->ops) {
		NL_SET_ERR_MSG(extack, "Chain template is set to a different filter kind");
		err = -EINVAL;
		goto errout;
	}

	err = tp->ops->change(net, skb, tp, cl, t->tcm_handle, tca, &fh,
			      n->nlmsg_flags & NLM_F_CREATE ? TCA_ACT_NOREPLACE : TCA_ACT_REPLACE,
			      extack);
	if (err == 0) {
		if (tp_created)
			tcf_chain_tp_insert(chain, &chain_info, tp);
		tfilter_notify(net, skb, n, tp, block, q, parent, fh,
			       RTM_NEWTFILTER, false);
		/* q pointer is NULL for shared blocks */
		if (q)
			q->flags &= ~TCQ_F_CAN_BYPASS;
	} else {
		if (tp_created)
			tcf_proto_destroy(tp, NULL);
	}

errout:
	if (chain)
		tcf_chain_put(chain);
	tcf_block_release(q, block);
	if (err == -EAGAIN)
		/* Replay the request. */
		goto replay;
	return err;
}

static int tc_del_tfilter(struct sk_buff *skb, struct nlmsghdr *n,
			  struct netlink_ext_ack *extack)
{
	struct net *net = sock_net(skb->sk);
	struct nlattr *tca[TCA_MAX + 1];
	struct tcmsg *t;
	u32 protocol;
	u32 prio;
	u32 parent;
	u32 chain_index;
	struct Qdisc *q = NULL;
	struct tcf_chain_info chain_info;
	struct tcf_chain *chain = NULL;
	struct tcf_block *block;
	struct tcf_proto *tp = NULL;
	unsigned long cl = 0;
	void *fh = NULL;
	int err;

	if (!netlink_ns_capable(skb, net->user_ns, CAP_NET_ADMIN))
		return -EPERM;

	err = nlmsg_parse(n, sizeof(*t), tca, TCA_MAX, rtm_tca_policy, extack);
	if (err < 0)
		return err;

	t = nlmsg_data(n);
	protocol = TC_H_MIN(t->tcm_info);
	prio = TC_H_MAJ(t->tcm_info);
	parent = t->tcm_parent;

	if (prio == 0 && (protocol || t->tcm_handle || tca[TCA_KIND])) {
		NL_SET_ERR_MSG(extack, "Cannot flush filters with protocol, handle or kind set");
		return -ENOENT;
	}

	/* Find head of filter chain. */

	block = tcf_block_find(net, &q, &parent, &cl,
			       t->tcm_ifindex, t->tcm_block_index, extack);
	if (IS_ERR(block)) {
		err = PTR_ERR(block);
		goto errout;
	}

	chain_index = tca[TCA_CHAIN] ? nla_get_u32(tca[TCA_CHAIN]) : 0;
	if (chain_index > TC_ACT_EXT_VAL_MASK) {
		NL_SET_ERR_MSG(extack, "Specified chain index exceeds upper limit");
		err = -EINVAL;
		goto errout;
	}
	chain = tcf_chain_get(block, chain_index, false);
	if (!chain) {
		/* User requested flush on non-existent chain. Nothing to do,
		 * so just return success.
		 */
		if (prio == 0) {
			err = 0;
			goto errout;
		}
		NL_SET_ERR_MSG(extack, "Cannot find specified filter chain");
		err = -ENOENT;
		goto errout;
	}

	if (prio == 0) {
		tfilter_notify_chain(net, skb, block, q, parent, n,
				     chain, RTM_DELTFILTER);
		tcf_chain_flush(chain);
		err = 0;
		goto errout;
	}

	tp = tcf_chain_tp_find(chain, &chain_info, protocol,
			       prio, false);
	if (!tp || IS_ERR(tp)) {
		NL_SET_ERR_MSG(extack, "Filter with specified priority/protocol not found");
		err = tp ? PTR_ERR(tp) : -ENOENT;
		goto errout;
	} else if (tca[TCA_KIND] && nla_strcmp(tca[TCA_KIND], tp->ops->kind)) {
		NL_SET_ERR_MSG(extack, "Specified filter kind does not match existing one");
		err = -EINVAL;
		goto errout;
	}

	fh = tp->ops->get(tp, t->tcm_handle);

	if (!fh) {
		if (t->tcm_handle == 0) {
			tcf_chain_tp_remove(chain, &chain_info, tp);
			tfilter_notify(net, skb, n, tp, block, q, parent, fh,
				       RTM_DELTFILTER, false);
			tcf_proto_destroy(tp, extack);
			err = 0;
		} else {
			NL_SET_ERR_MSG(extack, "Specified filter handle not found");
			err = -ENOENT;
		}
	} else {
		bool last;

		err = tfilter_del_notify(net, skb, n, tp, block,
					 q, parent, fh, false, &last,
					 extack);
		if (err)
			goto errout;
		if (last) {
			tcf_chain_tp_remove(chain, &chain_info, tp);
			tcf_proto_destroy(tp, extack);
		}
	}

errout:
	if (chain)
		tcf_chain_put(chain);
	tcf_block_release(q, block);
	return err;
}

static int tc_get_tfilter(struct sk_buff *skb, struct nlmsghdr *n,
			  struct netlink_ext_ack *extack)
{
	struct net *net = sock_net(skb->sk);
	struct nlattr *tca[TCA_MAX + 1];
	struct tcmsg *t;
	u32 protocol;
	u32 prio;
	u32 parent;
	u32 chain_index;
	struct Qdisc *q = NULL;
	struct tcf_chain_info chain_info;
	struct tcf_chain *chain = NULL;
	struct tcf_block *block;
	struct tcf_proto *tp = NULL;
	unsigned long cl = 0;
	void *fh = NULL;
	int err;

	err = nlmsg_parse(n, sizeof(*t), tca, TCA_MAX, rtm_tca_policy, extack);
	if (err < 0)
		return err;

	t = nlmsg_data(n);
	protocol = TC_H_MIN(t->tcm_info);
	prio = TC_H_MAJ(t->tcm_info);
	parent = t->tcm_parent;

	if (prio == 0) {
		NL_SET_ERR_MSG(extack, "Invalid filter command with priority of zero");
		return -ENOENT;
	}

	/* Find head of filter chain. */

	block = tcf_block_find(net, &q, &parent, &cl,
			       t->tcm_ifindex, t->tcm_block_index, extack);
	if (IS_ERR(block)) {
		err = PTR_ERR(block);
		goto errout;
	}

	chain_index = tca[TCA_CHAIN] ? nla_get_u32(tca[TCA_CHAIN]) : 0;
	if (chain_index > TC_ACT_EXT_VAL_MASK) {
		NL_SET_ERR_MSG(extack, "Specified chain index exceeds upper limit");
		err = -EINVAL;
		goto errout;
	}
	chain = tcf_chain_get(block, chain_index, false);
	if (!chain) {
		NL_SET_ERR_MSG(extack, "Cannot find specified filter chain");
		err = -EINVAL;
		goto errout;
	}

	tp = tcf_chain_tp_find(chain, &chain_info, protocol,
			       prio, false);
	if (!tp || IS_ERR(tp)) {
		NL_SET_ERR_MSG(extack, "Filter with specified priority/protocol not found");
		err = tp ? PTR_ERR(tp) : -ENOENT;
		goto errout;
	} else if (tca[TCA_KIND] && nla_strcmp(tca[TCA_KIND], tp->ops->kind)) {
		NL_SET_ERR_MSG(extack, "Specified filter kind does not match existing one");
		err = -EINVAL;
		goto errout;
	}

	fh = tp->ops->get(tp, t->tcm_handle);

	if (!fh) {
		NL_SET_ERR_MSG(extack, "Specified filter handle not found");
		err = -ENOENT;
	} else {
		err = tfilter_notify(net, skb, n, tp, block, q, parent,
				     fh, RTM_NEWTFILTER, true);
		if (err < 0)
			NL_SET_ERR_MSG(extack, "Failed to send filter notify message");
	}

errout:
	if (chain)
		tcf_chain_put(chain);
	tcf_block_release(q, block);
	return err;
}

struct tcf_dump_args {
	struct tcf_walker w;
	struct sk_buff *skb;
	struct netlink_callback *cb;
	struct tcf_block *block;
	struct Qdisc *q;
	u32 parent;
};

static int tcf_node_dump(struct tcf_proto *tp, void *n, struct tcf_walker *arg)
{
	struct tcf_dump_args *a = (void *)arg;
	struct net *net = sock_net(a->skb->sk);

	return tcf_fill_node(net, a->skb, tp, a->block, a->q, a->parent,
			     n, NETLINK_CB(a->cb->skb).portid,
			     a->cb->nlh->nlmsg_seq, NLM_F_MULTI,
			     RTM_NEWTFILTER);
}

static bool tcf_chain_dump(struct tcf_chain *chain, struct Qdisc *q, u32 parent,
			   struct sk_buff *skb, struct netlink_callback *cb,
			   long index_start, long *p_index)
{
	struct net *net = sock_net(skb->sk);
	struct tcf_block *block = chain->block;
	struct tcmsg *tcm = nlmsg_data(cb->nlh);
	struct tcf_dump_args arg;
	struct tcf_proto *tp;

	for (tp = rtnl_dereference(chain->filter_chain);
	     tp; tp = rtnl_dereference(tp->next), (*p_index)++) {
		if (*p_index < index_start)
			continue;
		if (TC_H_MAJ(tcm->tcm_info) &&
		    TC_H_MAJ(tcm->tcm_info) != tp->prio)
			continue;
		if (TC_H_MIN(tcm->tcm_info) &&
		    TC_H_MIN(tcm->tcm_info) != tp->protocol)
			continue;
		if (*p_index > index_start)
			memset(&cb->args[1], 0,
			       sizeof(cb->args) - sizeof(cb->args[0]));
		if (cb->args[1] == 0) {
			if (tcf_fill_node(net, skb, tp, block, q, parent, NULL,
					  NETLINK_CB(cb->skb).portid,
					  cb->nlh->nlmsg_seq, NLM_F_MULTI,
					  RTM_NEWTFILTER) <= 0)
				return false;

			cb->args[1] = 1;
		}
		if (!tp->ops->walk)
			continue;
		arg.w.fn = tcf_node_dump;
		arg.skb = skb;
		arg.cb = cb;
		arg.block = block;
		arg.q = q;
		arg.parent = parent;
		arg.w.stop = 0;
		arg.w.skip = cb->args[1] - 1;
		arg.w.count = 0;
		arg.w.cookie = cb->args[2];
		tp->ops->walk(tp, &arg.w);
		cb->args[2] = arg.w.cookie;
		cb->args[1] = arg.w.count + 1;
		if (arg.w.stop)
			return false;
	}
	return true;
}

/* called with RTNL */
static int tc_dump_tfilter(struct sk_buff *skb, struct netlink_callback *cb)
{
	struct net *net = sock_net(skb->sk);
	struct nlattr *tca[TCA_MAX + 1];
	struct Qdisc *q = NULL;
	struct tcf_block *block;
	struct tcf_chain *chain;
	struct tcmsg *tcm = nlmsg_data(cb->nlh);
	long index_start;
	long index;
	u32 parent;
	int err;

	if (nlmsg_len(cb->nlh) < sizeof(*tcm))
		return skb->len;

	err = nlmsg_parse(cb->nlh, sizeof(*tcm), tca, TCA_MAX, NULL, NULL);
	if (err)
		return err;

	if (tcm->tcm_ifindex == TCM_IFINDEX_MAGIC_BLOCK) {
		block = tcf_block_lookup(net, tcm->tcm_block_index);
		if (!block)
			goto out;
		/* If we work with block index, q is NULL and parent value
		 * will never be used in the following code. The check
		 * in tcf_fill_node prevents it. However, compiler does not
		 * see that far, so set parent to zero to silence the warning
		 * about parent being uninitialized.
		 */
		parent = 0;
	} else {
		const struct Qdisc_class_ops *cops;
		struct net_device *dev;
		unsigned long cl = 0;

		dev = __dev_get_by_index(net, tcm->tcm_ifindex);
		if (!dev)
			return skb->len;

		parent = tcm->tcm_parent;
		if (!parent) {
			q = dev->qdisc;
			parent = q->handle;
		} else {
			q = qdisc_lookup(dev, TC_H_MAJ(tcm->tcm_parent));
		}
		if (!q)
			goto out;
		cops = q->ops->cl_ops;
		if (!cops)
			goto out;
		if (!cops->tcf_block)
			goto out;
		if (TC_H_MIN(tcm->tcm_parent)) {
			cl = cops->find(q, tcm->tcm_parent);
			if (cl == 0)
				goto out;
		}
		block = cops->tcf_block(q, cl, NULL);
		if (!block)
			goto out;
		if (tcf_block_shared(block))
			q = NULL;
	}

	index_start = cb->args[0];
	index = 0;

	list_for_each_entry(chain, &block->chain_list, list) {
		if (tca[TCA_CHAIN] &&
		    nla_get_u32(tca[TCA_CHAIN]) != chain->index)
			continue;
		if (!tcf_chain_dump(chain, q, parent, skb, cb,
				    index_start, &index)) {
			err = -EMSGSIZE;
			break;
<<<<<<< HEAD
		case RTM_DELTFILTER:
			err = tp->ops->delete(tp, fh);
			if (err == 0) {
				struct tcf_proto *next = rtnl_dereference(tp->next);

				tfilter_notify(net, skb, n, tp,
					       t->tcm_handle, RTM_DELTFILTER);
				if (tcf_destroy(tp, false))
					RCU_INIT_POINTER(*back, next);
			}
			goto errout;
		case RTM_GETTFILTER:
			err = tfilter_notify(net, skb, n, tp, fh, RTM_NEWTFILTER);
			goto errout;
		default:
			err = -EINVAL;
			goto errout;
=======
>>>>>>> 286cd8c7
		}
	}

	cb->args[0] = index;

out:
	/* If we did no progress, the error (EMSGSIZE) is real */
	if (skb->len == 0 && err)
		return err;
	return skb->len;
}

static int tc_chain_fill_node(struct tcf_chain *chain, struct net *net,
			      struct sk_buff *skb, struct tcf_block *block,
			      u32 portid, u32 seq, u16 flags, int event)
{
	unsigned char *b = skb_tail_pointer(skb);
	const struct tcf_proto_ops *ops;
	struct nlmsghdr *nlh;
	struct tcmsg *tcm;
	void *priv;

	ops = chain->tmplt_ops;
	priv = chain->tmplt_priv;

	nlh = nlmsg_put(skb, portid, seq, event, sizeof(*tcm), flags);
	if (!nlh)
		goto out_nlmsg_trim;
	tcm = nlmsg_data(nlh);
	tcm->tcm_family = AF_UNSPEC;
	tcm->tcm__pad1 = 0;
	tcm->tcm__pad2 = 0;
	tcm->tcm_handle = 0;
	if (block->q) {
		tcm->tcm_ifindex = qdisc_dev(block->q)->ifindex;
		tcm->tcm_parent = block->q->handle;
	} else {
		tcm->tcm_ifindex = TCM_IFINDEX_MAGIC_BLOCK;
		tcm->tcm_block_index = block->index;
	}

	if (nla_put_u32(skb, TCA_CHAIN, chain->index))
		goto nla_put_failure;

	if (ops) {
		if (nla_put_string(skb, TCA_KIND, ops->kind))
			goto nla_put_failure;
		if (ops->tmplt_dump(skb, net, priv) < 0)
			goto nla_put_failure;
	}

	nlh->nlmsg_len = skb_tail_pointer(skb) - b;
	return skb->len;

out_nlmsg_trim:
nla_put_failure:
	nlmsg_trim(skb, b);
	return -EMSGSIZE;
}

static int tc_chain_notify(struct tcf_chain *chain, struct sk_buff *oskb,
			   u32 seq, u16 flags, int event, bool unicast)
{
	u32 portid = oskb ? NETLINK_CB(oskb).portid : 0;
	struct tcf_block *block = chain->block;
	struct net *net = block->net;
	struct sk_buff *skb;

	skb = alloc_skb(NLMSG_GOODSIZE, GFP_KERNEL);
	if (!skb)
		return -ENOBUFS;

	if (tc_chain_fill_node(chain, net, skb, block, portid,
			       seq, flags, event) <= 0) {
		kfree_skb(skb);
		return -EINVAL;
	}

	if (unicast)
		return netlink_unicast(net->rtnl, skb, portid, MSG_DONTWAIT);

	return rtnetlink_send(skb, net, portid, RTNLGRP_TC, flags & NLM_F_ECHO);
}

static int tc_chain_tmplt_add(struct tcf_chain *chain, struct net *net,
			      struct nlattr **tca,
			      struct netlink_ext_ack *extack)
{
	const struct tcf_proto_ops *ops;
	void *tmplt_priv;

	/* If kind is not set, user did not specify template. */
	if (!tca[TCA_KIND])
		return 0;

	ops = tcf_proto_lookup_ops(nla_data(tca[TCA_KIND]), extack);
	if (IS_ERR(ops))
		return PTR_ERR(ops);
	if (!ops->tmplt_create || !ops->tmplt_destroy || !ops->tmplt_dump) {
		NL_SET_ERR_MSG(extack, "Chain templates are not supported with specified classifier");
		module_put(ops->owner);
		return -EOPNOTSUPP;
	}

	tmplt_priv = ops->tmplt_create(net, chain, tca, extack);
	if (IS_ERR(tmplt_priv)) {
		module_put(ops->owner);
		return PTR_ERR(tmplt_priv);
	}
	chain->tmplt_ops = ops;
	chain->tmplt_priv = tmplt_priv;
	return 0;
}

static void tc_chain_tmplt_del(struct tcf_chain *chain)
{
	const struct tcf_proto_ops *ops = chain->tmplt_ops;

	/* If template ops are set, no work to do for us. */
	if (!ops)
		return;

	ops->tmplt_destroy(chain->tmplt_priv);
	module_put(ops->owner);
}

/* Add/delete/get a chain */

static int tc_ctl_chain(struct sk_buff *skb, struct nlmsghdr *n,
			struct netlink_ext_ack *extack)
{
	struct net *net = sock_net(skb->sk);
	struct nlattr *tca[TCA_MAX + 1];
	struct tcmsg *t;
	u32 parent;
	u32 chain_index;
	struct Qdisc *q = NULL;
	struct tcf_chain *chain = NULL;
	struct tcf_block *block;
	unsigned long cl;
	int err;

	if (n->nlmsg_type != RTM_GETCHAIN &&
	    !netlink_ns_capable(skb, net->user_ns, CAP_NET_ADMIN))
		return -EPERM;

replay:
	err = nlmsg_parse(n, sizeof(*t), tca, TCA_MAX, rtm_tca_policy, extack);
	if (err < 0)
		return err;

	t = nlmsg_data(n);
	parent = t->tcm_parent;
	cl = 0;

	block = tcf_block_find(net, &q, &parent, &cl,
			       t->tcm_ifindex, t->tcm_block_index, extack);
	if (IS_ERR(block))
		return PTR_ERR(block);

	chain_index = tca[TCA_CHAIN] ? nla_get_u32(tca[TCA_CHAIN]) : 0;
	if (chain_index > TC_ACT_EXT_VAL_MASK) {
		NL_SET_ERR_MSG(extack, "Specified chain index exceeds upper limit");
		err = -EINVAL;
		goto errout_block;
	}
	chain = tcf_chain_lookup(block, chain_index);
	if (n->nlmsg_type == RTM_NEWCHAIN) {
		if (chain) {
			if (tcf_chain_held_by_acts_only(chain)) {
				/* The chain exists only because there is
				 * some action referencing it.
				 */
				tcf_chain_hold(chain);
			} else {
				NL_SET_ERR_MSG(extack, "Filter chain already exists");
				err = -EEXIST;
				goto errout_block;
			}
		} else {
			if (!(n->nlmsg_flags & NLM_F_CREATE)) {
				NL_SET_ERR_MSG(extack, "Need both RTM_NEWCHAIN and NLM_F_CREATE to create a new chain");
				err = -ENOENT;
				goto errout_block;
			}
			chain = tcf_chain_create(block, chain_index);
			if (!chain) {
				NL_SET_ERR_MSG(extack, "Failed to create filter chain");
				err = -ENOMEM;
				goto errout_block;
			}
		}
	} else {
		if (!chain || tcf_chain_held_by_acts_only(chain)) {
			NL_SET_ERR_MSG(extack, "Cannot find specified filter chain");
			err = -EINVAL;
			goto errout_block;
		}
		tcf_chain_hold(chain);
	}

	switch (n->nlmsg_type) {
	case RTM_NEWCHAIN:
		err = tc_chain_tmplt_add(chain, net, tca, extack);
		if (err)
			goto errout;
		/* In case the chain was successfully added, take a reference
		 * to the chain. This ensures that an empty chain
		 * does not disappear at the end of this function.
		 */
		tcf_chain_hold(chain);
		chain->explicitly_created = true;
		tc_chain_notify(chain, NULL, 0, NLM_F_CREATE | NLM_F_EXCL,
				RTM_NEWCHAIN, false);
		break;
	case RTM_DELCHAIN:
		tfilter_notify_chain(net, skb, block, q, parent, n,
				     chain, RTM_DELTFILTER);
		/* Flush the chain first as the user requested chain removal. */
		tcf_chain_flush(chain);
		/* In case the chain was successfully deleted, put a reference
		 * to the chain previously taken during addition.
		 */
		tcf_chain_put_explicitly_created(chain);
		chain->explicitly_created = false;
		break;
	case RTM_GETCHAIN:
		err = tc_chain_notify(chain, skb, n->nlmsg_seq,
				      n->nlmsg_flags, n->nlmsg_type, true);
		if (err < 0)
			NL_SET_ERR_MSG(extack, "Failed to send chain notify message");
		break;
	default:
		err = -EOPNOTSUPP;
		NL_SET_ERR_MSG(extack, "Unsupported message type");
		goto errout;
	}

errout:
	tcf_chain_put(chain);
errout_block:
	tcf_block_release(q, block);
	if (err == -EAGAIN)
		/* Replay the request. */
		goto replay;
	return err;
}

/* called with RTNL */
static int tc_dump_chain(struct sk_buff *skb, struct netlink_callback *cb)
{
	struct net *net = sock_net(skb->sk);
	struct nlattr *tca[TCA_MAX + 1];
	struct Qdisc *q = NULL;
	struct tcf_block *block;
	struct tcf_chain *chain;
	struct tcmsg *tcm = nlmsg_data(cb->nlh);
	long index_start;
	long index;
	u32 parent;
	int err;

	if (nlmsg_len(cb->nlh) < sizeof(*tcm))
		return skb->len;

	err = nlmsg_parse(cb->nlh, sizeof(*tcm), tca, TCA_MAX, rtm_tca_policy,
			  NULL);
	if (err)
		return err;

	if (tcm->tcm_ifindex == TCM_IFINDEX_MAGIC_BLOCK) {
		block = tcf_block_lookup(net, tcm->tcm_block_index);
		if (!block)
			goto out;
		/* If we work with block index, q is NULL and parent value
		 * will never be used in the following code. The check
		 * in tcf_fill_node prevents it. However, compiler does not
		 * see that far, so set parent to zero to silence the warning
		 * about parent being uninitialized.
		 */
		parent = 0;
	} else {
		const struct Qdisc_class_ops *cops;
		struct net_device *dev;
		unsigned long cl = 0;

		dev = __dev_get_by_index(net, tcm->tcm_ifindex);
		if (!dev)
			return skb->len;

		parent = tcm->tcm_parent;
		if (!parent) {
			q = dev->qdisc;
			parent = q->handle;
		} else {
			q = qdisc_lookup(dev, TC_H_MAJ(tcm->tcm_parent));
		}
		if (!q)
			goto out;
		cops = q->ops->cl_ops;
		if (!cops)
			goto out;
		if (!cops->tcf_block)
			goto out;
		if (TC_H_MIN(tcm->tcm_parent)) {
			cl = cops->find(q, tcm->tcm_parent);
			if (cl == 0)
				goto out;
		}
		block = cops->tcf_block(q, cl, NULL);
		if (!block)
			goto out;
		if (tcf_block_shared(block))
			q = NULL;
	}

	index_start = cb->args[0];
	index = 0;

	list_for_each_entry(chain, &block->chain_list, list) {
		if ((tca[TCA_CHAIN] &&
		     nla_get_u32(tca[TCA_CHAIN]) != chain->index))
			continue;
		if (index < index_start) {
			index++;
			continue;
		}
		if (tcf_chain_held_by_acts_only(chain))
			continue;
		err = tc_chain_fill_node(chain, net, skb, block,
					 NETLINK_CB(cb->skb).portid,
					 cb->nlh->nlmsg_seq, NLM_F_MULTI,
					 RTM_NEWCHAIN);
		if (err <= 0)
			break;
		index++;
	}

	cb->args[0] = index;

out:
	/* If we did no progress, the error (EMSGSIZE) is real */
	if (skb->len == 0 && err)
		return err;
	return skb->len;
}

void tcf_exts_destroy(struct tcf_exts *exts)
{
#ifdef CONFIG_NET_CLS_ACT
	if (exts->actions) {
		tcf_action_destroy(exts->actions, TCA_ACT_UNBIND);
		kfree(exts->actions);
	}
	exts->nr_actions = 0;
#endif
}
EXPORT_SYMBOL(tcf_exts_destroy);

int tcf_exts_validate(struct net *net, struct tcf_proto *tp, struct nlattr **tb,
		      struct nlattr *rate_tlv, struct tcf_exts *exts, bool ovr,
		      struct netlink_ext_ack *extack)
{
#ifdef CONFIG_NET_CLS_ACT
	{
		struct tc_action *act;
		size_t attr_size = 0;

		if (exts->police && tb[exts->police]) {
			act = tcf_action_init_1(net, tp, tb[exts->police],
						rate_tlv, "police", ovr,
						TCA_ACT_BIND, true, extack);
			if (IS_ERR(act))
				return PTR_ERR(act);

			act->type = exts->type = TCA_OLD_COMPAT;
			exts->actions[0] = act;
			exts->nr_actions = 1;
		} else if (exts->action && tb[exts->action]) {
			int err;

			err = tcf_action_init(net, tp, tb[exts->action],
					      rate_tlv, NULL, ovr, TCA_ACT_BIND,
					      exts->actions, &attr_size, true,
					      extack);
			if (err < 0)
				return err;
			exts->nr_actions = err;
		}
		exts->net = net;
	}
#else
	if ((exts->action && tb[exts->action]) ||
	    (exts->police && tb[exts->police])) {
		NL_SET_ERR_MSG(extack, "Classifier actions are not supported per compile options (CONFIG_NET_CLS_ACT)");
		return -EOPNOTSUPP;
	}
#endif

	return 0;
}
EXPORT_SYMBOL(tcf_exts_validate);

void tcf_exts_change(struct tcf_exts *dst, struct tcf_exts *src)
{
#ifdef CONFIG_NET_CLS_ACT
	struct tcf_exts old = *dst;

	*dst = *src;
	tcf_exts_destroy(&old);
#endif
}
EXPORT_SYMBOL(tcf_exts_change);

#ifdef CONFIG_NET_CLS_ACT
static struct tc_action *tcf_exts_first_act(struct tcf_exts *exts)
{
	if (exts->nr_actions == 0)
		return NULL;
	else
		return exts->actions[0];
}
#endif

int tcf_exts_dump(struct sk_buff *skb, struct tcf_exts *exts)
{
#ifdef CONFIG_NET_CLS_ACT
	struct nlattr *nest;

	if (exts->action && tcf_exts_has_actions(exts)) {
		/*
		 * again for backward compatible mode - we want
		 * to work with both old and new modes of entering
		 * tc data even if iproute2  was newer - jhs
		 */
		if (exts->type != TCA_OLD_COMPAT) {
			nest = nla_nest_start(skb, exts->action);
			if (nest == NULL)
				goto nla_put_failure;

			if (tcf_action_dump(skb, exts->actions, 0, 0) < 0)
				goto nla_put_failure;
			nla_nest_end(skb, nest);
		} else if (exts->police) {
			struct tc_action *act = tcf_exts_first_act(exts);
			nest = nla_nest_start(skb, exts->police);
			if (nest == NULL || !act)
				goto nla_put_failure;
			if (tcf_action_dump_old(skb, act, 0, 0) < 0)
				goto nla_put_failure;
			nla_nest_end(skb, nest);
		}
	}
	return 0;

nla_put_failure:
	nla_nest_cancel(skb, nest);
	return -1;
#else
	return 0;
#endif
}
EXPORT_SYMBOL(tcf_exts_dump);


int tcf_exts_dump_stats(struct sk_buff *skb, struct tcf_exts *exts)
{
#ifdef CONFIG_NET_CLS_ACT
	struct tc_action *a = tcf_exts_first_act(exts);
	if (a != NULL && tcf_action_copy_stats(skb, a, 1) < 0)
		return -1;
#endif
	return 0;
}
EXPORT_SYMBOL(tcf_exts_dump_stats);

static int tc_exts_setup_cb_egdev_call(struct tcf_exts *exts,
				       enum tc_setup_type type,
				       void *type_data, bool err_stop)
{
	int ok_count = 0;
#ifdef CONFIG_NET_CLS_ACT
	const struct tc_action *a;
	struct net_device *dev;
	int i, ret;

	if (!tcf_exts_has_actions(exts))
		return 0;

	for (i = 0; i < exts->nr_actions; i++) {
		a = exts->actions[i];
		if (!a->ops->get_dev)
			continue;
		dev = a->ops->get_dev(a);
		if (!dev)
			continue;
		ret = tc_setup_cb_egdev_call(dev, type, type_data, err_stop);
		a->ops->put_dev(dev);
		if (ret < 0)
			return ret;
		ok_count += ret;
	}
#endif
	return ok_count;
}

int tc_setup_cb_call(struct tcf_block *block, struct tcf_exts *exts,
		     enum tc_setup_type type, void *type_data, bool err_stop)
{
	int ok_count;
	int ret;

	ret = tcf_block_cb_call(block, type, type_data, err_stop);
	if (ret < 0)
		return ret;
	ok_count = ret;

	if (!exts || ok_count)
		return ok_count;
	ret = tc_exts_setup_cb_egdev_call(exts, type, type_data, err_stop);
	if (ret < 0)
		return ret;
	ok_count += ret;

	return ok_count;
}
EXPORT_SYMBOL(tc_setup_cb_call);

static __net_init int tcf_net_init(struct net *net)
{
	struct tcf_net *tn = net_generic(net, tcf_net_id);

	idr_init(&tn->idr);
	return 0;
}

static void __net_exit tcf_net_exit(struct net *net)
{
	struct tcf_net *tn = net_generic(net, tcf_net_id);

	idr_destroy(&tn->idr);
}

static struct pernet_operations tcf_net_ops = {
	.init = tcf_net_init,
	.exit = tcf_net_exit,
	.id   = &tcf_net_id,
	.size = sizeof(struct tcf_net),
};

static int __init tc_filter_init(void)
{
	int err;

	tc_filter_wq = alloc_ordered_workqueue("tc_filter_workqueue", 0);
	if (!tc_filter_wq)
		return -ENOMEM;

	err = register_pernet_subsys(&tcf_net_ops);
	if (err)
		goto err_register_pernet_subsys;

	rtnl_register(PF_UNSPEC, RTM_NEWTFILTER, tc_new_tfilter, NULL, 0);
	rtnl_register(PF_UNSPEC, RTM_DELTFILTER, tc_del_tfilter, NULL, 0);
	rtnl_register(PF_UNSPEC, RTM_GETTFILTER, tc_get_tfilter,
		      tc_dump_tfilter, 0);
	rtnl_register(PF_UNSPEC, RTM_NEWCHAIN, tc_ctl_chain, NULL, 0);
	rtnl_register(PF_UNSPEC, RTM_DELCHAIN, tc_ctl_chain, NULL, 0);
	rtnl_register(PF_UNSPEC, RTM_GETCHAIN, tc_ctl_chain,
		      tc_dump_chain, 0);

	return 0;

err_register_pernet_subsys:
	destroy_workqueue(tc_filter_wq);
	return err;
}

subsys_initcall(tc_filter_init);<|MERGE_RESOLUTION|>--- conflicted
+++ resolved
@@ -155,23 +155,11 @@
 {
 	struct tcf_proto *tp;
 	int err;
-<<<<<<< HEAD
-	int tp_created;
-=======
->>>>>>> 286cd8c7
 
 	tp = kzalloc(sizeof(*tp), GFP_KERNEL);
 	if (!tp)
 		return ERR_PTR(-ENOBUFS);
 
-<<<<<<< HEAD
-replay:
-	tp_created = 0;
-
-	err = nlmsg_parse(n, sizeof(*t), tca, TCA_MAX, NULL);
-	if (err < 0)
-		return err;
-=======
 	tp->ops = tcf_proto_lookup_ops(kind, extack);
 	if (IS_ERR(tp->ops)) {
 		err = PTR_ERR(tp->ops);
@@ -188,7 +176,6 @@
 		goto errout;
 	}
 	return tp;
->>>>>>> 286cd8c7
 
 errout:
 	kfree(tp);
@@ -1751,26 +1738,6 @@
 				    index_start, &index)) {
 			err = -EMSGSIZE;
 			break;
-<<<<<<< HEAD
-		case RTM_DELTFILTER:
-			err = tp->ops->delete(tp, fh);
-			if (err == 0) {
-				struct tcf_proto *next = rtnl_dereference(tp->next);
-
-				tfilter_notify(net, skb, n, tp,
-					       t->tcm_handle, RTM_DELTFILTER);
-				if (tcf_destroy(tp, false))
-					RCU_INIT_POINTER(*back, next);
-			}
-			goto errout;
-		case RTM_GETTFILTER:
-			err = tfilter_notify(net, skb, n, tp, fh, RTM_NEWTFILTER);
-			goto errout;
-		default:
-			err = -EINVAL;
-			goto errout;
-=======
->>>>>>> 286cd8c7
 		}
 	}
 
