/*
 * net/sched/sch_api.c	Packet scheduler API.
 *
 *		This program is free software; you can redistribute it and/or
 *		modify it under the terms of the GNU General Public License
 *		as published by the Free Software Foundation; either version
 *		2 of the License, or (at your option) any later version.
 *
 * Authors:	Alexey Kuznetsov, <kuznet@ms2.inr.ac.ru>
 *
 * Fixes:
 *
 * Rani Assaf <rani@magic.metawire.com> :980802: JIFFIES and CPU clock sources are repaired.
 * Eduardo J. Blanco <ejbs@netlabs.com.uy> :990222: kmod support
 * Jamal Hadi Salim <hadi@nortelnetworks.com>: 990601: ingress support
 */

#include <linux/module.h>
#include <linux/types.h>
#include <linux/kernel.h>
#include <linux/string.h>
#include <linux/errno.h>
#include <linux/skbuff.h>
#include <linux/init.h>
#include <linux/proc_fs.h>
#include <linux/seq_file.h>
#include <linux/kmod.h>
#include <linux/list.h>
#include <linux/hrtimer.h>
#include <linux/lockdep.h>
#include <linux/slab.h>
#include <linux/hashtable.h>

#include <net/net_namespace.h>
#include <net/sock.h>
#include <net/netlink.h>
#include <net/pkt_sched.h>
#include <net/pkt_cls.h>

/*

   Short review.
   -------------

   This file consists of two interrelated parts:

   1. queueing disciplines manager frontend.
   2. traffic classes manager frontend.

   Generally, queueing discipline ("qdisc") is a black box,
   which is able to enqueue packets and to dequeue them (when
   device is ready to send something) in order and at times
   determined by algorithm hidden in it.

   qdisc's are divided to two categories:
   - "queues", which have no internal structure visible from outside.
   - "schedulers", which split all the packets to "traffic classes",
     using "packet classifiers" (look at cls_api.c)

   In turn, classes may have child qdiscs (as rule, queues)
   attached to them etc. etc. etc.

   The goal of the routines in this file is to translate
   information supplied by user in the form of handles
   to more intelligible for kernel form, to make some sanity
   checks and part of work, which is common to all qdiscs
   and to provide rtnetlink notifications.

   All real intelligent work is done inside qdisc modules.



   Every discipline has two major routines: enqueue and dequeue.

   ---dequeue

   dequeue usually returns a skb to send. It is allowed to return NULL,
   but it does not mean that queue is empty, it just means that
   discipline does not want to send anything this time.
   Queue is really empty if q->q.qlen == 0.
   For complicated disciplines with multiple queues q->q is not
   real packet queue, but however q->q.qlen must be valid.

   ---enqueue

   enqueue returns 0, if packet was enqueued successfully.
   If packet (this one or another one) was dropped, it returns
   not zero error code.
   NET_XMIT_DROP 	- this packet dropped
     Expected action: do not backoff, but wait until queue will clear.
   NET_XMIT_CN	 	- probably this packet enqueued, but another one dropped.
     Expected action: backoff or ignore

   Auxiliary routines:

   ---peek

   like dequeue but without removing a packet from the queue

   ---reset

   returns qdisc to initial state: purge all buffers, clear all
   timers, counters (except for statistics) etc.

   ---init

   initializes newly created qdisc.

   ---destroy

   destroys resources allocated by init and during lifetime of qdisc.

   ---change

   changes qdisc parameters.
 */

/* Protects list of registered TC modules. It is pure SMP lock. */
static DEFINE_RWLOCK(qdisc_mod_lock);


/************************************************
 *	Queueing disciplines manipulation.	*
 ************************************************/


/* The list of all installed queueing disciplines. */

static struct Qdisc_ops *qdisc_base;

/* Register/unregister queueing discipline */

int register_qdisc(struct Qdisc_ops *qops)
{
	struct Qdisc_ops *q, **qp;
	int rc = -EEXIST;

	write_lock(&qdisc_mod_lock);
	for (qp = &qdisc_base; (q = *qp) != NULL; qp = &q->next)
		if (!strcmp(qops->id, q->id))
			goto out;

	if (qops->enqueue == NULL)
		qops->enqueue = noop_qdisc_ops.enqueue;
	if (qops->peek == NULL) {
		if (qops->dequeue == NULL)
			qops->peek = noop_qdisc_ops.peek;
		else
			goto out_einval;
	}
	if (qops->dequeue == NULL)
		qops->dequeue = noop_qdisc_ops.dequeue;

	if (qops->cl_ops) {
		const struct Qdisc_class_ops *cops = qops->cl_ops;

		if (!(cops->find && cops->walk && cops->leaf))
			goto out_einval;

		if (cops->tcf_block && !(cops->bind_tcf && cops->unbind_tcf))
			goto out_einval;
	}

	qops->next = NULL;
	*qp = qops;
	rc = 0;
out:
	write_unlock(&qdisc_mod_lock);
	return rc;

out_einval:
	rc = -EINVAL;
	goto out;
}
EXPORT_SYMBOL(register_qdisc);

int unregister_qdisc(struct Qdisc_ops *qops)
{
	struct Qdisc_ops *q, **qp;
	int err = -ENOENT;

	write_lock(&qdisc_mod_lock);
	for (qp = &qdisc_base; (q = *qp) != NULL; qp = &q->next)
		if (q == qops)
			break;
	if (q) {
		*qp = q->next;
		q->next = NULL;
		err = 0;
	}
	write_unlock(&qdisc_mod_lock);
	return err;
}
EXPORT_SYMBOL(unregister_qdisc);

/* Get default qdisc if not otherwise specified */
void qdisc_get_default(char *name, size_t len)
{
	read_lock(&qdisc_mod_lock);
	strlcpy(name, default_qdisc_ops->id, len);
	read_unlock(&qdisc_mod_lock);
}

static struct Qdisc_ops *qdisc_lookup_default(const char *name)
{
	struct Qdisc_ops *q = NULL;

	for (q = qdisc_base; q; q = q->next) {
		if (!strcmp(name, q->id)) {
			if (!try_module_get(q->owner))
				q = NULL;
			break;
		}
	}

	return q;
}

/* Set new default qdisc to use */
int qdisc_set_default(const char *name)
{
	const struct Qdisc_ops *ops;

	if (!capable(CAP_NET_ADMIN))
		return -EPERM;

	write_lock(&qdisc_mod_lock);
	ops = qdisc_lookup_default(name);
	if (!ops) {
		/* Not found, drop lock and try to load module */
		write_unlock(&qdisc_mod_lock);
		request_module("sch_%s", name);
		write_lock(&qdisc_mod_lock);

		ops = qdisc_lookup_default(name);
	}

	if (ops) {
		/* Set new default */
		module_put(default_qdisc_ops->owner);
		default_qdisc_ops = ops;
	}
	write_unlock(&qdisc_mod_lock);

	return ops ? 0 : -ENOENT;
}

#ifdef CONFIG_NET_SCH_DEFAULT
/* Set default value from kernel config */
static int __init sch_default_qdisc(void)
{
	return qdisc_set_default(CONFIG_DEFAULT_NET_SCH);
}
late_initcall(sch_default_qdisc);
#endif

/* We know handle. Find qdisc among all qdisc's attached to device
 * (root qdisc, all its children, children of children etc.)
 * Note: caller either uses rtnl or rcu_read_lock()
 */

static struct Qdisc *qdisc_match_from_root(struct Qdisc *root, u32 handle)
{
	struct Qdisc *q;

	if (!qdisc_dev(root))
		return (root->handle == handle ? root : NULL);

	if (!(root->flags & TCQ_F_BUILTIN) &&
	    root->handle == handle)
		return root;

	hash_for_each_possible_rcu(qdisc_dev(root)->qdisc_hash, q, hash, handle) {
		if (q->handle == handle)
			return q;
	}
	return NULL;
}

void qdisc_hash_add(struct Qdisc *q, bool invisible)
{
	if ((q->parent != TC_H_ROOT) && !(q->flags & TCQ_F_INGRESS)) {
		ASSERT_RTNL();
		hash_add_rcu(qdisc_dev(q)->qdisc_hash, &q->hash, q->handle);
		if (invisible)
			q->flags |= TCQ_F_INVISIBLE;
	}
}
EXPORT_SYMBOL(qdisc_hash_add);

void qdisc_hash_del(struct Qdisc *q)
{
	if ((q->parent != TC_H_ROOT) && !(q->flags & TCQ_F_INGRESS)) {
		ASSERT_RTNL();
		hash_del_rcu(&q->hash);
	}
}
EXPORT_SYMBOL(qdisc_hash_del);

struct Qdisc *qdisc_lookup(struct net_device *dev, u32 handle)
{
	struct Qdisc *q;

	if (!handle)
		return NULL;
	q = qdisc_match_from_root(dev->qdisc, handle);
	if (q)
		goto out;

	if (dev_ingress_queue(dev))
		q = qdisc_match_from_root(
			dev_ingress_queue(dev)->qdisc_sleeping,
			handle);
out:
	return q;
}

struct Qdisc *qdisc_lookup_rcu(struct net_device *dev, u32 handle)
{
	struct netdev_queue *nq;
	struct Qdisc *q;

	if (!handle)
		return NULL;
	q = qdisc_match_from_root(dev->qdisc, handle);
	if (q)
		goto out;

	nq = dev_ingress_queue_rcu(dev);
	if (nq)
		q = qdisc_match_from_root(nq->qdisc_sleeping, handle);
out:
	return q;
}

static struct Qdisc *qdisc_leaf(struct Qdisc *p, u32 classid)
{
	unsigned long cl;
	struct Qdisc *leaf;
	const struct Qdisc_class_ops *cops = p->ops->cl_ops;

	if (cops == NULL)
		return NULL;
	cl = cops->find(p, classid);

	if (cl == 0)
		return NULL;
	leaf = cops->leaf(p, cl);
	return leaf;
}

/* Find queueing discipline by name */

static struct Qdisc_ops *qdisc_lookup_ops(struct nlattr *kind)
{
	struct Qdisc_ops *q = NULL;

	if (kind) {
		read_lock(&qdisc_mod_lock);
		for (q = qdisc_base; q; q = q->next) {
			if (nla_strcmp(kind, q->id) == 0) {
				if (!try_module_get(q->owner))
					q = NULL;
				break;
			}
		}
		read_unlock(&qdisc_mod_lock);
	}
	return q;
}

/* The linklayer setting were not transferred from iproute2, in older
 * versions, and the rate tables lookup systems have been dropped in
 * the kernel. To keep backward compatible with older iproute2 tc
 * utils, we detect the linklayer setting by detecting if the rate
 * table were modified.
 *
 * For linklayer ATM table entries, the rate table will be aligned to
 * 48 bytes, thus some table entries will contain the same value.  The
 * mpu (min packet unit) is also encoded into the old rate table, thus
 * starting from the mpu, we find low and high table entries for
 * mapping this cell.  If these entries contain the same value, when
 * the rate tables have been modified for linklayer ATM.
 *
 * This is done by rounding mpu to the nearest 48 bytes cell/entry,
 * and then roundup to the next cell, calc the table entry one below,
 * and compare.
 */
static __u8 __detect_linklayer(struct tc_ratespec *r, __u32 *rtab)
{
	int low       = roundup(r->mpu, 48);
	int high      = roundup(low+1, 48);
	int cell_low  = low >> r->cell_log;
	int cell_high = (high >> r->cell_log) - 1;

	/* rtab is too inaccurate at rates > 100Mbit/s */
	if ((r->rate > (100000000/8)) || (rtab[0] == 0)) {
		pr_debug("TC linklayer: Giving up ATM detection\n");
		return TC_LINKLAYER_ETHERNET;
	}

	if ((cell_high > cell_low) && (cell_high < 256)
	    && (rtab[cell_low] == rtab[cell_high])) {
		pr_debug("TC linklayer: Detected ATM, low(%d)=high(%d)=%u\n",
			 cell_low, cell_high, rtab[cell_high]);
		return TC_LINKLAYER_ATM;
	}
	return TC_LINKLAYER_ETHERNET;
}

static struct qdisc_rate_table *qdisc_rtab_list;

struct qdisc_rate_table *qdisc_get_rtab(struct tc_ratespec *r,
					struct nlattr *tab,
					struct netlink_ext_ack *extack)
{
	struct qdisc_rate_table *rtab;

	if (tab == NULL || r->rate == 0 ||
	    r->cell_log == 0 || r->cell_log >= 32 ||
<<<<<<< HEAD
	    nla_len(tab) != TC_RTAB_SIZE)
=======
	    nla_len(tab) != TC_RTAB_SIZE) {
		NL_SET_ERR_MSG(extack, "Invalid rate table parameters for searching");
>>>>>>> 286cd8c7
		return NULL;
	}

	for (rtab = qdisc_rtab_list; rtab; rtab = rtab->next) {
		if (!memcmp(&rtab->rate, r, sizeof(struct tc_ratespec)) &&
		    !memcmp(&rtab->data, nla_data(tab), 1024)) {
			rtab->refcnt++;
			return rtab;
		}
	}

	rtab = kmalloc(sizeof(*rtab), GFP_KERNEL);
	if (rtab) {
		rtab->rate = *r;
		rtab->refcnt = 1;
		memcpy(rtab->data, nla_data(tab), 1024);
		if (r->linklayer == TC_LINKLAYER_UNAWARE)
			r->linklayer = __detect_linklayer(r, rtab->data);
		rtab->next = qdisc_rtab_list;
		qdisc_rtab_list = rtab;
	} else {
		NL_SET_ERR_MSG(extack, "Failed to allocate new qdisc rate table");
	}
	return rtab;
}
EXPORT_SYMBOL(qdisc_get_rtab);

void qdisc_put_rtab(struct qdisc_rate_table *tab)
{
	struct qdisc_rate_table *rtab, **rtabp;

	if (!tab || --tab->refcnt)
		return;

	for (rtabp = &qdisc_rtab_list;
	     (rtab = *rtabp) != NULL;
	     rtabp = &rtab->next) {
		if (rtab == tab) {
			*rtabp = rtab->next;
			kfree(rtab);
			return;
		}
	}
}
EXPORT_SYMBOL(qdisc_put_rtab);

static LIST_HEAD(qdisc_stab_list);

static const struct nla_policy stab_policy[TCA_STAB_MAX + 1] = {
	[TCA_STAB_BASE]	= { .len = sizeof(struct tc_sizespec) },
	[TCA_STAB_DATA] = { .type = NLA_BINARY },
};

static struct qdisc_size_table *qdisc_get_stab(struct nlattr *opt,
					       struct netlink_ext_ack *extack)
{
	struct nlattr *tb[TCA_STAB_MAX + 1];
	struct qdisc_size_table *stab;
	struct tc_sizespec *s;
	unsigned int tsize = 0;
	u16 *tab = NULL;
	int err;

	err = nla_parse_nested(tb, TCA_STAB_MAX, opt, stab_policy, extack);
	if (err < 0)
		return ERR_PTR(err);
	if (!tb[TCA_STAB_BASE]) {
		NL_SET_ERR_MSG(extack, "Size table base attribute is missing");
		return ERR_PTR(-EINVAL);
	}

	s = nla_data(tb[TCA_STAB_BASE]);

	if (s->tsize > 0) {
		if (!tb[TCA_STAB_DATA]) {
			NL_SET_ERR_MSG(extack, "Size table data attribute is missing");
			return ERR_PTR(-EINVAL);
		}
		tab = nla_data(tb[TCA_STAB_DATA]);
		tsize = nla_len(tb[TCA_STAB_DATA]) / sizeof(u16);
	}

	if (tsize != s->tsize || (!tab && tsize > 0)) {
		NL_SET_ERR_MSG(extack, "Invalid size of size table");
		return ERR_PTR(-EINVAL);
	}

	list_for_each_entry(stab, &qdisc_stab_list, list) {
		if (memcmp(&stab->szopts, s, sizeof(*s)))
			continue;
		if (tsize > 0 && memcmp(stab->data, tab, tsize * sizeof(u16)))
			continue;
		stab->refcnt++;
		return stab;
	}

	if (s->size_log > STAB_SIZE_LOG_MAX ||
	    s->cell_log > STAB_SIZE_LOG_MAX) {
		NL_SET_ERR_MSG(extack, "Invalid logarithmic size of size table");
		return ERR_PTR(-EINVAL);
	}

	stab = kmalloc(sizeof(*stab) + tsize * sizeof(u16), GFP_KERNEL);
	if (!stab)
		return ERR_PTR(-ENOMEM);

	stab->refcnt = 1;
	stab->szopts = *s;
	if (tsize > 0)
		memcpy(stab->data, tab, tsize * sizeof(u16));

	list_add_tail(&stab->list, &qdisc_stab_list);

	return stab;
}

static void stab_kfree_rcu(struct rcu_head *head)
{
	kfree(container_of(head, struct qdisc_size_table, rcu));
}

void qdisc_put_stab(struct qdisc_size_table *tab)
{
	if (!tab)
		return;

	if (--tab->refcnt == 0) {
		list_del(&tab->list);
		call_rcu_bh(&tab->rcu, stab_kfree_rcu);
	}
}
EXPORT_SYMBOL(qdisc_put_stab);

static int qdisc_dump_stab(struct sk_buff *skb, struct qdisc_size_table *stab)
{
	struct nlattr *nest;

	nest = nla_nest_start(skb, TCA_STAB);
	if (nest == NULL)
		goto nla_put_failure;
	if (nla_put(skb, TCA_STAB_BASE, sizeof(stab->szopts), &stab->szopts))
		goto nla_put_failure;
	nla_nest_end(skb, nest);

	return skb->len;

nla_put_failure:
	return -1;
}

void __qdisc_calculate_pkt_len(struct sk_buff *skb,
			       const struct qdisc_size_table *stab)
{
	int pkt_len, slot;

	pkt_len = skb->len + stab->szopts.overhead;
	if (unlikely(!stab->szopts.tsize))
		goto out;

	slot = pkt_len + stab->szopts.cell_align;
	if (unlikely(slot < 0))
		slot = 0;

	slot >>= stab->szopts.cell_log;
	if (likely(slot < stab->szopts.tsize))
		pkt_len = stab->data[slot];
	else
		pkt_len = stab->data[stab->szopts.tsize - 1] *
				(slot / stab->szopts.tsize) +
				stab->data[slot % stab->szopts.tsize];

	pkt_len <<= stab->szopts.size_log;
out:
	if (unlikely(pkt_len < 1))
		pkt_len = 1;
	qdisc_skb_cb(skb)->pkt_len = pkt_len;
}
EXPORT_SYMBOL(__qdisc_calculate_pkt_len);

void qdisc_warn_nonwc(const char *txt, struct Qdisc *qdisc)
{
	if (!(qdisc->flags & TCQ_F_WARN_NONWC)) {
		pr_warn("%s: %s qdisc %X: is non-work-conserving?\n",
			txt, qdisc->ops->id, qdisc->handle >> 16);
		qdisc->flags |= TCQ_F_WARN_NONWC;
	}
}
EXPORT_SYMBOL(qdisc_warn_nonwc);

static enum hrtimer_restart qdisc_watchdog(struct hrtimer *timer)
{
	struct qdisc_watchdog *wd = container_of(timer, struct qdisc_watchdog,
						 timer);

	rcu_read_lock();
	__netif_schedule(qdisc_root(wd->qdisc));
	rcu_read_unlock();

	return HRTIMER_NORESTART;
}

void qdisc_watchdog_init_clockid(struct qdisc_watchdog *wd, struct Qdisc *qdisc,
				 clockid_t clockid)
{
	hrtimer_init(&wd->timer, clockid, HRTIMER_MODE_ABS_PINNED);
	wd->timer.function = qdisc_watchdog;
	wd->qdisc = qdisc;
}
EXPORT_SYMBOL(qdisc_watchdog_init_clockid);

void qdisc_watchdog_init(struct qdisc_watchdog *wd, struct Qdisc *qdisc)
{
	qdisc_watchdog_init_clockid(wd, qdisc, CLOCK_MONOTONIC);
}
EXPORT_SYMBOL(qdisc_watchdog_init);

void qdisc_watchdog_schedule_ns(struct qdisc_watchdog *wd, u64 expires)
{
	if (test_bit(__QDISC_STATE_DEACTIVATED,
		     &qdisc_root_sleeping(wd->qdisc)->state))
		return;

	if (wd->last_expires == expires)
		return;

	wd->last_expires = expires;
	hrtimer_start(&wd->timer,
		      ns_to_ktime(expires),
		      HRTIMER_MODE_ABS_PINNED);
}
EXPORT_SYMBOL(qdisc_watchdog_schedule_ns);

void qdisc_watchdog_cancel(struct qdisc_watchdog *wd)
{
	hrtimer_cancel(&wd->timer);
}
EXPORT_SYMBOL(qdisc_watchdog_cancel);

static struct hlist_head *qdisc_class_hash_alloc(unsigned int n)
{
	struct hlist_head *h;
	unsigned int i;

	h = kvmalloc_array(n, sizeof(struct hlist_head), GFP_KERNEL);

	if (h != NULL) {
		for (i = 0; i < n; i++)
			INIT_HLIST_HEAD(&h[i]);
	}
	return h;
}

void qdisc_class_hash_grow(struct Qdisc *sch, struct Qdisc_class_hash *clhash)
{
	struct Qdisc_class_common *cl;
	struct hlist_node *next;
	struct hlist_head *nhash, *ohash;
	unsigned int nsize, nmask, osize;
	unsigned int i, h;

	/* Rehash when load factor exceeds 0.75 */
	if (clhash->hashelems * 4 <= clhash->hashsize * 3)
		return;
	nsize = clhash->hashsize * 2;
	nmask = nsize - 1;
	nhash = qdisc_class_hash_alloc(nsize);
	if (nhash == NULL)
		return;

	ohash = clhash->hash;
	osize = clhash->hashsize;

	sch_tree_lock(sch);
	for (i = 0; i < osize; i++) {
		hlist_for_each_entry_safe(cl, next, &ohash[i], hnode) {
			h = qdisc_class_hash(cl->classid, nmask);
			hlist_add_head(&cl->hnode, &nhash[h]);
		}
	}
	clhash->hash     = nhash;
	clhash->hashsize = nsize;
	clhash->hashmask = nmask;
	sch_tree_unlock(sch);

	kvfree(ohash);
}
EXPORT_SYMBOL(qdisc_class_hash_grow);

int qdisc_class_hash_init(struct Qdisc_class_hash *clhash)
{
	unsigned int size = 4;

	clhash->hash = qdisc_class_hash_alloc(size);
	if (!clhash->hash)
		return -ENOMEM;
	clhash->hashsize  = size;
	clhash->hashmask  = size - 1;
	clhash->hashelems = 0;
	return 0;
}
EXPORT_SYMBOL(qdisc_class_hash_init);

void qdisc_class_hash_destroy(struct Qdisc_class_hash *clhash)
{
	kvfree(clhash->hash);
}
EXPORT_SYMBOL(qdisc_class_hash_destroy);

void qdisc_class_hash_insert(struct Qdisc_class_hash *clhash,
			     struct Qdisc_class_common *cl)
{
	unsigned int h;

	INIT_HLIST_NODE(&cl->hnode);
	h = qdisc_class_hash(cl->classid, clhash->hashmask);
	hlist_add_head(&cl->hnode, &clhash->hash[h]);
	clhash->hashelems++;
}
EXPORT_SYMBOL(qdisc_class_hash_insert);

void qdisc_class_hash_remove(struct Qdisc_class_hash *clhash,
			     struct Qdisc_class_common *cl)
{
	hlist_del(&cl->hnode);
	clhash->hashelems--;
}
EXPORT_SYMBOL(qdisc_class_hash_remove);

/* Allocate an unique handle from space managed by kernel
 * Possible range is [8000-FFFF]:0000 (0x8000 values)
 */
static u32 qdisc_alloc_handle(struct net_device *dev)
{
	int i = 0x8000;
	static u32 autohandle = TC_H_MAKE(0x80000000U, 0);

	do {
		autohandle += TC_H_MAKE(0x10000U, 0);
		if (autohandle == TC_H_MAKE(TC_H_ROOT, 0))
			autohandle = TC_H_MAKE(0x80000000U, 0);
		if (!qdisc_lookup(dev, autohandle))
			return autohandle;
		cond_resched();
	} while	(--i > 0);

	return 0;
}

void qdisc_tree_reduce_backlog(struct Qdisc *sch, unsigned int n,
			       unsigned int len)
{
	bool qdisc_is_offloaded = sch->flags & TCQ_F_OFFLOADED;
	const struct Qdisc_class_ops *cops;
	unsigned long cl;
	u32 parentid;
	bool notify;
	int drops;

	if (n == 0 && len == 0)
		return;
	drops = max_t(int, n, 0);
	rcu_read_lock();
	while ((parentid = sch->parent)) {
		if (TC_H_MAJ(parentid) == TC_H_MAJ(TC_H_INGRESS))
			break;

		if (sch->flags & TCQ_F_NOPARENT)
			break;
		/* Notify parent qdisc only if child qdisc becomes empty.
		 *
		 * If child was empty even before update then backlog
		 * counter is screwed and we skip notification because
		 * parent class is already passive.
		 *
		 * If the original child was offloaded then it is allowed
		 * to be seem as empty, so the parent is notified anyway.
		 */
		notify = !sch->q.qlen && !WARN_ON_ONCE(!n &&
						       !qdisc_is_offloaded);
		/* TODO: perform the search on a per txq basis */
		sch = qdisc_lookup(qdisc_dev(sch), TC_H_MAJ(parentid));
		if (sch == NULL) {
			WARN_ON_ONCE(parentid != TC_H_ROOT);
			break;
		}
		cops = sch->ops->cl_ops;
		if (notify && cops->qlen_notify) {
			cl = cops->find(sch, parentid);
			cops->qlen_notify(sch, cl);
		}
		sch->q.qlen -= n;
		sch->qstats.backlog -= len;
		__qdisc_qstats_drop(sch, drops);
	}
	rcu_read_unlock();
}
EXPORT_SYMBOL(qdisc_tree_reduce_backlog);
<<<<<<< HEAD
=======

static int tc_fill_qdisc(struct sk_buff *skb, struct Qdisc *q, u32 clid,
			 u32 portid, u32 seq, u16 flags, int event)
{
	struct gnet_stats_basic_cpu __percpu *cpu_bstats = NULL;
	struct gnet_stats_queue __percpu *cpu_qstats = NULL;
	struct tcmsg *tcm;
	struct nlmsghdr  *nlh;
	unsigned char *b = skb_tail_pointer(skb);
	struct gnet_dump d;
	struct qdisc_size_table *stab;
	u32 block_index;
	__u32 qlen;

	cond_resched();
	nlh = nlmsg_put(skb, portid, seq, event, sizeof(*tcm), flags);
	if (!nlh)
		goto out_nlmsg_trim;
	tcm = nlmsg_data(nlh);
	tcm->tcm_family = AF_UNSPEC;
	tcm->tcm__pad1 = 0;
	tcm->tcm__pad2 = 0;
	tcm->tcm_ifindex = qdisc_dev(q)->ifindex;
	tcm->tcm_parent = clid;
	tcm->tcm_handle = q->handle;
	tcm->tcm_info = refcount_read(&q->refcnt);
	if (nla_put_string(skb, TCA_KIND, q->ops->id))
		goto nla_put_failure;
	if (q->ops->ingress_block_get) {
		block_index = q->ops->ingress_block_get(q);
		if (block_index &&
		    nla_put_u32(skb, TCA_INGRESS_BLOCK, block_index))
			goto nla_put_failure;
	}
	if (q->ops->egress_block_get) {
		block_index = q->ops->egress_block_get(q);
		if (block_index &&
		    nla_put_u32(skb, TCA_EGRESS_BLOCK, block_index))
			goto nla_put_failure;
	}
	if (q->ops->dump && q->ops->dump(q, skb) < 0)
		goto nla_put_failure;
	if (nla_put_u8(skb, TCA_HW_OFFLOAD, !!(q->flags & TCQ_F_OFFLOADED)))
		goto nla_put_failure;
	qlen = qdisc_qlen_sum(q);

	stab = rtnl_dereference(q->stab);
	if (stab && qdisc_dump_stab(skb, stab) < 0)
		goto nla_put_failure;

	if (gnet_stats_start_copy_compat(skb, TCA_STATS2, TCA_STATS, TCA_XSTATS,
					 NULL, &d, TCA_PAD) < 0)
		goto nla_put_failure;

	if (q->ops->dump_stats && q->ops->dump_stats(q, &d) < 0)
		goto nla_put_failure;

	if (qdisc_is_percpu_stats(q)) {
		cpu_bstats = q->cpu_bstats;
		cpu_qstats = q->cpu_qstats;
	}

	if (gnet_stats_copy_basic(qdisc_root_sleeping_running(q),
				  &d, cpu_bstats, &q->bstats) < 0 ||
	    gnet_stats_copy_rate_est(&d, &q->rate_est) < 0 ||
	    gnet_stats_copy_queue(&d, cpu_qstats, &q->qstats, qlen) < 0)
		goto nla_put_failure;

	if (gnet_stats_finish_copy(&d) < 0)
		goto nla_put_failure;

	nlh->nlmsg_len = skb_tail_pointer(skb) - b;
	return skb->len;

out_nlmsg_trim:
nla_put_failure:
	nlmsg_trim(skb, b);
	return -1;
}

static bool tc_qdisc_dump_ignore(struct Qdisc *q, bool dump_invisible)
{
	if (q->flags & TCQ_F_BUILTIN)
		return true;
	if ((q->flags & TCQ_F_INVISIBLE) && !dump_invisible)
		return true;

	return false;
}

static int qdisc_notify(struct net *net, struct sk_buff *oskb,
			struct nlmsghdr *n, u32 clid,
			struct Qdisc *old, struct Qdisc *new)
{
	struct sk_buff *skb;
	u32 portid = oskb ? NETLINK_CB(oskb).portid : 0;

	skb = alloc_skb(NLMSG_GOODSIZE, GFP_KERNEL);
	if (!skb)
		return -ENOBUFS;

	if (old && !tc_qdisc_dump_ignore(old, false)) {
		if (tc_fill_qdisc(skb, old, clid, portid, n->nlmsg_seq,
				  0, RTM_DELQDISC) < 0)
			goto err_out;
	}
	if (new && !tc_qdisc_dump_ignore(new, false)) {
		if (tc_fill_qdisc(skb, new, clid, portid, n->nlmsg_seq,
				  old ? NLM_F_REPLACE : 0, RTM_NEWQDISC) < 0)
			goto err_out;
	}

	if (skb->len)
		return rtnetlink_send(skb, net, portid, RTNLGRP_TC,
				      n->nlmsg_flags & NLM_F_ECHO);

err_out:
	kfree_skb(skb);
	return -EINVAL;
}
>>>>>>> 286cd8c7

static void notify_and_destroy(struct net *net, struct sk_buff *skb,
			       struct nlmsghdr *n, u32 clid,
			       struct Qdisc *old, struct Qdisc *new)
{
	if (new || old)
		qdisc_notify(net, skb, n, clid, old, new);

	if (old)
		qdisc_put(old);
}

/* Graft qdisc "new" to class "classid" of qdisc "parent" or
 * to device "dev".
 *
 * When appropriate send a netlink notification using 'skb'
 * and "n".
 *
 * On success, destroy old qdisc.
 */

static int qdisc_graft(struct net_device *dev, struct Qdisc *parent,
		       struct sk_buff *skb, struct nlmsghdr *n, u32 classid,
		       struct Qdisc *new, struct Qdisc *old,
		       struct netlink_ext_ack *extack)
{
	struct Qdisc *q = old;
	struct net *net = dev_net(dev);
	int err = 0;

	if (parent == NULL) {
		unsigned int i, num_q, ingress;

		ingress = 0;
		num_q = dev->num_tx_queues;
		if ((q && q->flags & TCQ_F_INGRESS) ||
		    (new && new->flags & TCQ_F_INGRESS)) {
			num_q = 1;
			ingress = 1;
			if (!dev_ingress_queue(dev)) {
				NL_SET_ERR_MSG(extack, "Device does not have an ingress queue");
				return -ENOENT;
			}
		}

		if (dev->flags & IFF_UP)
			dev_deactivate(dev);

		if (new && new->ops->attach)
			goto skip;

		for (i = 0; i < num_q; i++) {
			struct netdev_queue *dev_queue = dev_ingress_queue(dev);

			if (!ingress)
				dev_queue = netdev_get_tx_queue(dev, i);

			old = dev_graft_qdisc(dev_queue, new);
			if (new && i > 0)
				qdisc_refcount_inc(new);

			if (!ingress)
				qdisc_put(old);
		}

skip:
		if (!ingress) {
			notify_and_destroy(net, skb, n, classid,
					   dev->qdisc, new);
			if (new && !new->ops->attach)
				qdisc_refcount_inc(new);
			dev->qdisc = new ? : &noop_qdisc;

			if (new && new->ops->attach)
				new->ops->attach(new);
		} else {
			notify_and_destroy(net, skb, n, classid, old, new);
		}

		if (dev->flags & IFF_UP)
			dev_activate(dev);
	} else {
		const struct Qdisc_class_ops *cops = parent->ops->cl_ops;

		/* Only support running class lockless if parent is lockless */
		if (new && (new->flags & TCQ_F_NOLOCK) &&
		    parent && !(parent->flags & TCQ_F_NOLOCK))
			new->flags &= ~TCQ_F_NOLOCK;

		err = -EOPNOTSUPP;
		if (cops && cops->graft) {
			unsigned long cl = cops->find(parent, classid);

			if (cl) {
				if (new && new->ops == &noqueue_qdisc_ops) {
					NL_SET_ERR_MSG(extack, "Cannot assign noqueue to a class");
					err = -EINVAL;
				} else {
					err = cops->graft(parent, cl, new, &old, extack);
				}
			} else {
				NL_SET_ERR_MSG(extack, "Specified class not found");
				err = -ENOENT;
			}
		}
		if (!err)
			notify_and_destroy(net, skb, n, classid, old, new);
	}
	return err;
}

static int qdisc_block_indexes_set(struct Qdisc *sch, struct nlattr **tca,
				   struct netlink_ext_ack *extack)
{
	u32 block_index;

	if (tca[TCA_INGRESS_BLOCK]) {
		block_index = nla_get_u32(tca[TCA_INGRESS_BLOCK]);

		if (!block_index) {
			NL_SET_ERR_MSG(extack, "Ingress block index cannot be 0");
			return -EINVAL;
		}
		if (!sch->ops->ingress_block_set) {
			NL_SET_ERR_MSG(extack, "Ingress block sharing is not supported");
			return -EOPNOTSUPP;
		}
		sch->ops->ingress_block_set(sch, block_index);
	}
	if (tca[TCA_EGRESS_BLOCK]) {
		block_index = nla_get_u32(tca[TCA_EGRESS_BLOCK]);

		if (!block_index) {
			NL_SET_ERR_MSG(extack, "Egress block index cannot be 0");
			return -EINVAL;
		}
		if (!sch->ops->egress_block_set) {
			NL_SET_ERR_MSG(extack, "Egress block sharing is not supported");
			return -EOPNOTSUPP;
		}
		sch->ops->egress_block_set(sch, block_index);
	}
	return 0;
}

/* lockdep annotation is needed for ingress; egress gets it only for name */
static struct lock_class_key qdisc_tx_lock;
static struct lock_class_key qdisc_rx_lock;

/*
   Allocate and initialize new qdisc.

   Parameters are passed via opt.
 */

static struct Qdisc *qdisc_create(struct net_device *dev,
				  struct netdev_queue *dev_queue,
				  struct Qdisc *p, u32 parent, u32 handle,
				  struct nlattr **tca, int *errp,
				  struct netlink_ext_ack *extack)
{
	int err;
	struct nlattr *kind = tca[TCA_KIND];
	struct Qdisc *sch;
	struct Qdisc_ops *ops;
	struct qdisc_size_table *stab;

	ops = qdisc_lookup_ops(kind);
#ifdef CONFIG_MODULES
	if (ops == NULL && kind != NULL) {
		char name[IFNAMSIZ];
		if (nla_strlcpy(name, kind, IFNAMSIZ) < IFNAMSIZ) {
			/* We dropped the RTNL semaphore in order to
			 * perform the module load.  So, even if we
			 * succeeded in loading the module we have to
			 * tell the caller to replay the request.  We
			 * indicate this using -EAGAIN.
			 * We replay the request because the device may
			 * go away in the mean time.
			 */
			rtnl_unlock();
			request_module("sch_%s", name);
			rtnl_lock();
			ops = qdisc_lookup_ops(kind);
			if (ops != NULL) {
				/* We will try again qdisc_lookup_ops,
				 * so don't keep a reference.
				 */
				module_put(ops->owner);
				err = -EAGAIN;
				goto err_out;
			}
		}
	}
#endif

	err = -ENOENT;
	if (!ops) {
		NL_SET_ERR_MSG(extack, "Specified qdisc kind is unknown");
		goto err_out;
	}

	sch = qdisc_alloc(dev_queue, ops, extack);
	if (IS_ERR(sch)) {
		err = PTR_ERR(sch);
		goto err_out2;
	}

	sch->parent = parent;

	if (handle == TC_H_INGRESS) {
		if (!(sch->flags & TCQ_F_INGRESS)) {
			NL_SET_ERR_MSG(extack,
				       "Specified parent ID is reserved for ingress and clsact Qdiscs");
			err = -EINVAL;
			goto err_out3;
		}
		handle = TC_H_MAKE(TC_H_INGRESS, 0);
		lockdep_set_class(qdisc_lock(sch), &qdisc_rx_lock);
	} else {
		if (handle == 0) {
			handle = qdisc_alloc_handle(dev);
			err = -ENOMEM;
			if (handle == 0)
				goto err_out3;
		}
		lockdep_set_class(qdisc_lock(sch), &qdisc_tx_lock);
		if (!netif_is_multiqueue(dev))
			sch->flags |= TCQ_F_ONETXQUEUE;
	}

	sch->handle = handle;

	/* This exist to keep backward compatible with a userspace
	 * loophole, what allowed userspace to get IFF_NO_QUEUE
	 * facility on older kernels by setting tx_queue_len=0 (prior
	 * to qdisc init), and then forgot to reinit tx_queue_len
	 * before again attaching a qdisc.
	 */
	if ((dev->priv_flags & IFF_NO_QUEUE) && (dev->tx_queue_len == 0)) {
		dev->tx_queue_len = DEFAULT_TX_QUEUE_LEN;
		netdev_info(dev, "Caught tx_queue_len zero misconfig\n");
	}

	err = qdisc_block_indexes_set(sch, tca, extack);
	if (err)
		goto err_out3;

	if (ops->init) {
		err = ops->init(sch, tca[TCA_OPTIONS], extack);
		if (err != 0)
			goto err_out5;
	}

	if (tca[TCA_STAB]) {
		stab = qdisc_get_stab(tca[TCA_STAB], extack);
		if (IS_ERR(stab)) {
			err = PTR_ERR(stab);
			goto err_out4;
		}
		rcu_assign_pointer(sch->stab, stab);
	}
	if (tca[TCA_RATE]) {
		seqcount_t *running;

		err = -EOPNOTSUPP;
		if (sch->flags & TCQ_F_MQROOT) {
			NL_SET_ERR_MSG(extack, "Cannot attach rate estimator to a multi-queue root qdisc");
			goto err_out4;
		}

		if (sch->parent != TC_H_ROOT &&
		    !(sch->flags & TCQ_F_INGRESS) &&
		    (!p || !(p->flags & TCQ_F_MQROOT)))
			running = qdisc_root_sleeping_running(sch);
		else
			running = &sch->running;

		err = gen_new_estimator(&sch->bstats,
					sch->cpu_bstats,
					&sch->rate_est,
					NULL,
					running,
					tca[TCA_RATE]);
		if (err) {
			NL_SET_ERR_MSG(extack, "Failed to generate new estimator");
			goto err_out4;
		}
	}

	qdisc_hash_add(sch, false);

<<<<<<< HEAD
		return sch;
	}
=======
	return sch;

err_out5:
>>>>>>> 286cd8c7
	/* ops->init() failed, we call ->destroy() like qdisc_create_dflt() */
	if (ops->destroy)
		ops->destroy(sch);
err_out3:
	dev_put(dev);
	qdisc_free(sch);
err_out2:
	module_put(ops->owner);
err_out:
	*errp = err;
	return NULL;

err_out4:
	/*
	 * Any broken qdiscs that would require a ops->reset() here?
	 * The qdisc was never in action so it shouldn't be necessary.
	 */
	qdisc_put_stab(rtnl_dereference(sch->stab));
	if (ops->destroy)
		ops->destroy(sch);
	goto err_out3;
}

static int qdisc_change(struct Qdisc *sch, struct nlattr **tca,
			struct netlink_ext_ack *extack)
{
	struct qdisc_size_table *ostab, *stab = NULL;
	int err = 0;

	if (tca[TCA_OPTIONS]) {
		if (!sch->ops->change) {
			NL_SET_ERR_MSG(extack, "Change operation not supported by specified qdisc");
			return -EINVAL;
		}
		if (tca[TCA_INGRESS_BLOCK] || tca[TCA_EGRESS_BLOCK]) {
			NL_SET_ERR_MSG(extack, "Change of blocks is not supported");
			return -EOPNOTSUPP;
		}
		err = sch->ops->change(sch, tca[TCA_OPTIONS], extack);
		if (err)
			return err;
	}

	if (tca[TCA_STAB]) {
		stab = qdisc_get_stab(tca[TCA_STAB], extack);
		if (IS_ERR(stab))
			return PTR_ERR(stab);
	}

	ostab = rtnl_dereference(sch->stab);
	rcu_assign_pointer(sch->stab, stab);
	qdisc_put_stab(ostab);

	if (tca[TCA_RATE]) {
		/* NB: ignores errors from replace_estimator
		   because change can't be undone. */
		if (sch->flags & TCQ_F_MQROOT)
			goto out;
		gen_replace_estimator(&sch->bstats,
				      sch->cpu_bstats,
				      &sch->rate_est,
				      NULL,
				      qdisc_root_sleeping_running(sch),
				      tca[TCA_RATE]);
	}
out:
	return 0;
}

struct check_loop_arg {
	struct qdisc_walker	w;
	struct Qdisc		*p;
	int			depth;
};

static int check_loop_fn(struct Qdisc *q, unsigned long cl,
			 struct qdisc_walker *w);

static int check_loop(struct Qdisc *q, struct Qdisc *p, int depth)
{
	struct check_loop_arg	arg;

	if (q->ops->cl_ops == NULL)
		return 0;

	arg.w.stop = arg.w.skip = arg.w.count = 0;
	arg.w.fn = check_loop_fn;
	arg.depth = depth;
	arg.p = p;
	q->ops->cl_ops->walk(q, &arg.w);
	return arg.w.stop ? -ELOOP : 0;
}

static int
check_loop_fn(struct Qdisc *q, unsigned long cl, struct qdisc_walker *w)
{
	struct Qdisc *leaf;
	const struct Qdisc_class_ops *cops = q->ops->cl_ops;
	struct check_loop_arg *arg = (struct check_loop_arg *)w;

	leaf = cops->leaf(q, cl);
	if (leaf) {
		if (leaf == arg->p || arg->depth > 7)
			return -ELOOP;
		return check_loop(leaf, arg->p, arg->depth + 1);
	}
	return 0;
}

const struct nla_policy rtm_tca_policy[TCA_MAX + 1] = {
	[TCA_KIND]		= { .type = NLA_NUL_STRING,
				    .len = IFNAMSIZ - 1 },
	[TCA_RATE]		= { .type = NLA_BINARY,
				    .len = sizeof(struct tc_estimator) },
	[TCA_STAB]		= { .type = NLA_NESTED },
	[TCA_DUMP_INVISIBLE]	= { .type = NLA_FLAG },
	[TCA_CHAIN]		= { .type = NLA_U32 },
	[TCA_INGRESS_BLOCK]	= { .type = NLA_U32 },
	[TCA_EGRESS_BLOCK]	= { .type = NLA_U32 },
};

/*
 * Delete/get qdisc.
 */

static int tc_get_qdisc(struct sk_buff *skb, struct nlmsghdr *n,
			struct netlink_ext_ack *extack)
{
	struct net *net = sock_net(skb->sk);
	struct tcmsg *tcm = nlmsg_data(n);
	struct nlattr *tca[TCA_MAX + 1];
	struct net_device *dev;
	u32 clid;
	struct Qdisc *q = NULL;
	struct Qdisc *p = NULL;
	int err;

	if ((n->nlmsg_type != RTM_GETQDISC) &&
	    !netlink_ns_capable(skb, net->user_ns, CAP_NET_ADMIN))
		return -EPERM;

	err = nlmsg_parse(n, sizeof(*tcm), tca, TCA_MAX, rtm_tca_policy,
			  extack);
	if (err < 0)
		return err;

	dev = __dev_get_by_index(net, tcm->tcm_ifindex);
	if (!dev)
		return -ENODEV;

	clid = tcm->tcm_parent;
	if (clid) {
		if (clid != TC_H_ROOT) {
			if (TC_H_MAJ(clid) != TC_H_MAJ(TC_H_INGRESS)) {
				p = qdisc_lookup(dev, TC_H_MAJ(clid));
				if (!p) {
					NL_SET_ERR_MSG(extack, "Failed to find qdisc with specified classid");
					return -ENOENT;
				}
				q = qdisc_leaf(p, clid);
			} else if (dev_ingress_queue(dev)) {
				q = dev_ingress_queue(dev)->qdisc_sleeping;
			}
		} else {
			q = dev->qdisc;
		}
		if (!q) {
			NL_SET_ERR_MSG(extack, "Cannot find specified qdisc on specified device");
			return -ENOENT;
		}

		if (tcm->tcm_handle && q->handle != tcm->tcm_handle) {
			NL_SET_ERR_MSG(extack, "Invalid handle");
			return -EINVAL;
		}
	} else {
		q = qdisc_lookup(dev, tcm->tcm_handle);
		if (!q) {
			NL_SET_ERR_MSG(extack, "Failed to find qdisc with specified handle");
			return -ENOENT;
		}
	}

	if (tca[TCA_KIND] && nla_strcmp(tca[TCA_KIND], q->ops->id)) {
		NL_SET_ERR_MSG(extack, "Invalid qdisc name");
		return -EINVAL;
	}

	if (n->nlmsg_type == RTM_DELQDISC) {
		if (!clid) {
			NL_SET_ERR_MSG(extack, "Classid cannot be zero");
			return -EINVAL;
		}
		if (q->handle == 0) {
			NL_SET_ERR_MSG(extack, "Cannot delete qdisc with handle of zero");
			return -ENOENT;
		}
		err = qdisc_graft(dev, p, skb, n, clid, NULL, q, extack);
		if (err != 0)
			return err;
	} else {
		qdisc_notify(net, skb, n, clid, NULL, q);
	}
	return 0;
}

static bool req_create_or_replace(struct nlmsghdr *n)
{
	return (n->nlmsg_flags & NLM_F_CREATE &&
		n->nlmsg_flags & NLM_F_REPLACE);
}

static bool req_create_exclusive(struct nlmsghdr *n)
{
	return (n->nlmsg_flags & NLM_F_CREATE &&
		n->nlmsg_flags & NLM_F_EXCL);
}

static bool req_change(struct nlmsghdr *n)
{
	return (!(n->nlmsg_flags & NLM_F_CREATE) &&
		!(n->nlmsg_flags & NLM_F_REPLACE) &&
		!(n->nlmsg_flags & NLM_F_EXCL));
}

/*
 * enable/disable flow on qdisc.
<<<<<<< HEAD
 */
int
tc_qdisc_flow_control(struct net_device *dev, u32 tcm_handle, int enable_flow)
{
	struct Qdisc *q;
	int qdisc_len = 0;
	struct __qdisc_change_req {
		struct nlattr attr;
		struct tc_prio_qopt data;
	} req =	{
		.attr = {sizeof(struct __qdisc_change_req), TCA_OPTIONS},
		.data = {3, {1, 2, 2, 2, 1, 2, 0, 0, 1, 1, 1, 1, 1, 1, 1, 1}, 1}
		};

	/* override flow bit */
	req.data.enable_flow = enable_flow;

	/* look up using tcm handle */
	q = qdisc_lookup(dev, tcm_handle);

	/* call registered change function */
	if (likely(q && q->ops)) {
		if (likely(q->ops->change)) {
			qdisc_len = q->q.qlen;
			if (q->ops->change(q, &req.attr) != 0)
				pr_err("%s(): qdisc change failed", __func__);
		}
	}
	return qdisc_len;
}
EXPORT_SYMBOL(tc_qdisc_flow_control);

/*
 * Create/change qdisc.
=======
>>>>>>> 286cd8c7
 */
int
tc_qdisc_flow_control(struct net_device *dev, u32 tcm_handle, int enable_flow)
{
	struct Qdisc *q;
	int qdisc_len = 0;
	struct __qdisc_change_req {
		struct nlattr attr;
		struct tc_prio_qopt data;
	} req =	{
		.attr = {sizeof(struct __qdisc_change_req), TCA_OPTIONS},
		.data = {3, {1, 2, 2, 2, 1, 2, 0, 0, 1, 1, 1, 1, 1, 1, 1, 1}, 1}
		};

	/* override flow bit */
	req.data.enable_flow = enable_flow;

	/* look up using tcm handle */
	q = qdisc_lookup(dev, tcm_handle);

	/* call registered change function */
	if (likely(q && q->ops)) {
		if (likely(q->ops->change)) {
			qdisc_len = q->q.qlen;
			if (q->ops->change(q, &req.attr, NULL))
				pr_err("%s(): qdisc change failed\n", __func__);
		}
	}
	return qdisc_len;
}
EXPORT_SYMBOL(tc_qdisc_flow_control);

/*
 * Create/change qdisc.
 */
static int tc_modify_qdisc(struct sk_buff *skb, struct nlmsghdr *n,
			   struct netlink_ext_ack *extack)
{
	struct net *net = sock_net(skb->sk);
	struct tcmsg *tcm;
	struct nlattr *tca[TCA_MAX + 1];
	struct net_device *dev;
	u32 clid;
	struct Qdisc *q, *p;
	int err;

	if (!netlink_ns_capable(skb, net->user_ns, CAP_NET_ADMIN))
		return -EPERM;

replay:
	/* Reinit, just in case something touches this. */
	err = nlmsg_parse(n, sizeof(*tcm), tca, TCA_MAX, rtm_tca_policy,
			  extack);
	if (err < 0)
		return err;

	tcm = nlmsg_data(n);
	clid = tcm->tcm_parent;
	q = p = NULL;

	dev = __dev_get_by_index(net, tcm->tcm_ifindex);
	if (!dev)
		return -ENODEV;


	if (clid) {
		if (clid != TC_H_ROOT) {
			if (clid != TC_H_INGRESS) {
				p = qdisc_lookup(dev, TC_H_MAJ(clid));
				if (!p) {
					NL_SET_ERR_MSG(extack, "Failed to find specified qdisc");
					return -ENOENT;
				}
				q = qdisc_leaf(p, clid);
			} else if (dev_ingress_queue_create(dev)) {
				q = dev_ingress_queue(dev)->qdisc_sleeping;
			}
		} else {
			q = dev->qdisc;
		}

		/* It may be default qdisc, ignore it */
		if (q && q->handle == 0)
			q = NULL;

		if (!q || !tcm->tcm_handle || q->handle != tcm->tcm_handle) {
			if (tcm->tcm_handle) {
				if (q && !(n->nlmsg_flags & NLM_F_REPLACE)) {
					NL_SET_ERR_MSG(extack, "NLM_F_REPLACE needed to override");
					return -EEXIST;
				}
				if (TC_H_MIN(tcm->tcm_handle)) {
					NL_SET_ERR_MSG(extack, "Invalid minor handle");
					return -EINVAL;
				}
				q = qdisc_lookup(dev, tcm->tcm_handle);
				if (!q)
					goto create_n_graft;
				if (n->nlmsg_flags & NLM_F_EXCL) {
					NL_SET_ERR_MSG(extack, "Exclusivity flag on, cannot override");
					return -EEXIST;
				}
				if (tca[TCA_KIND] &&
				    nla_strcmp(tca[TCA_KIND], q->ops->id)) {
					NL_SET_ERR_MSG(extack, "Invalid qdisc name");
					return -EINVAL;
				}
				if (q->flags & TCQ_F_INGRESS) {
					NL_SET_ERR_MSG(extack,
						       "Cannot regraft ingress or clsact Qdiscs");
					return -EINVAL;
				}
				if (q == p ||
				    (p && check_loop(q, p, 0))) {
					NL_SET_ERR_MSG(extack, "Qdisc parent/child loop detected");
					return -ELOOP;
				}
				if (clid == TC_H_INGRESS) {
					NL_SET_ERR_MSG(extack, "Ingress cannot graft directly");
					return -EINVAL;
				}
				qdisc_refcount_inc(q);
				goto graft;
			} else {
				if (!q)
					goto create_n_graft;

				/* This magic test requires explanation.
				 *
				 *   We know, that some child q is already
				 *   attached to this parent and have choice:
				 *   1) change it or 2) create/graft new one.
				 *   If the requested qdisc kind is different
				 *   than the existing one, then we choose graft.
				 *   If they are the same then this is "change"
				 *   operation - just let it fallthrough..
				 *
				 *   1. We are allowed to create/graft only
				 *   if the request is explicitly stating
				 *   "please create if it doesn't exist".
				 *
				 *   2. If the request is to exclusive create
				 *   then the qdisc tcm_handle is not expected
				 *   to exist, so that we choose create/graft too.
				 *
				 *   3. The last case is when no flags are set.
				 *   This will happen when for example tc
				 *   utility issues a "change" command.
				 *   Alas, it is sort of hole in API, we
				 *   cannot decide what to do unambiguously.
				 *   For now we select create/graft.
				 */
				if (tca[TCA_KIND] &&
				    nla_strcmp(tca[TCA_KIND], q->ops->id)) {
					if (req_create_or_replace(n) ||
					    req_create_exclusive(n))
						goto create_n_graft;
					else if (req_change(n))
						goto create_n_graft2;
				}
			}
		}
	} else {
		if (!tcm->tcm_handle) {
			NL_SET_ERR_MSG(extack, "Handle cannot be zero");
			return -EINVAL;
		}
		q = qdisc_lookup(dev, tcm->tcm_handle);
	}

	/* Change qdisc parameters */
	if (!q) {
		NL_SET_ERR_MSG(extack, "Specified qdisc not found");
		return -ENOENT;
	}
	if (n->nlmsg_flags & NLM_F_EXCL) {
		NL_SET_ERR_MSG(extack, "Exclusivity flag on, cannot modify");
		return -EEXIST;
	}
	if (tca[TCA_KIND] && nla_strcmp(tca[TCA_KIND], q->ops->id)) {
		NL_SET_ERR_MSG(extack, "Invalid qdisc name");
		return -EINVAL;
	}
	err = qdisc_change(q, tca, extack);
	if (err == 0)
		qdisc_notify(net, skb, n, clid, NULL, q);
	return err;

create_n_graft:
	if (!(n->nlmsg_flags & NLM_F_CREATE)) {
		NL_SET_ERR_MSG(extack, "Qdisc not found. To create specify NLM_F_CREATE flag");
		return -ENOENT;
	}
create_n_graft2:
	if (clid == TC_H_INGRESS) {
		if (dev_ingress_queue(dev)) {
			q = qdisc_create(dev, dev_ingress_queue(dev), p,
					 tcm->tcm_parent, tcm->tcm_parent,
					 tca, &err, extack);
		} else {
			NL_SET_ERR_MSG(extack, "Cannot find ingress queue for specified device");
			err = -ENOENT;
		}
	} else {
		struct netdev_queue *dev_queue;

		if (p && p->ops->cl_ops && p->ops->cl_ops->select_queue)
			dev_queue = p->ops->cl_ops->select_queue(p, tcm);
		else if (p)
			dev_queue = p->dev_queue;
		else
			dev_queue = netdev_get_tx_queue(dev, 0);

		q = qdisc_create(dev, dev_queue, p,
				 tcm->tcm_parent, tcm->tcm_handle,
				 tca, &err, extack);
	}
	if (q == NULL) {
		if (err == -EAGAIN)
			goto replay;
		return err;
	}

graft:
	err = qdisc_graft(dev, p, skb, n, clid, q, NULL, extack);
	if (err) {
		if (q)
			qdisc_put(q);
		return err;
	}

	return 0;
}

static int tc_dump_qdisc_root(struct Qdisc *root, struct sk_buff *skb,
			      struct netlink_callback *cb,
			      int *q_idx_p, int s_q_idx, bool recur,
			      bool dump_invisible)
{
	int ret = 0, q_idx = *q_idx_p;
	struct Qdisc *q;
	int b;

	if (!root)
		return 0;

	q = root;
	if (q_idx < s_q_idx) {
		q_idx++;
	} else {
		if (!tc_qdisc_dump_ignore(q, dump_invisible) &&
		    tc_fill_qdisc(skb, q, q->parent, NETLINK_CB(cb->skb).portid,
				  cb->nlh->nlmsg_seq, NLM_F_MULTI,
				  RTM_NEWQDISC) <= 0)
			goto done;
		q_idx++;
	}

	/* If dumping singletons, there is no qdisc_dev(root) and the singleton
	 * itself has already been dumped.
	 *
	 * If we've already dumped the top-level (ingress) qdisc above and the global
	 * qdisc hashtable, we don't want to hit it again
	 */
	if (!qdisc_dev(root) || !recur)
		goto out;

	hash_for_each(qdisc_dev(root)->qdisc_hash, b, q, hash) {
		if (q_idx < s_q_idx) {
			q_idx++;
			continue;
		}
		if (!tc_qdisc_dump_ignore(q, dump_invisible) &&
		    tc_fill_qdisc(skb, q, q->parent, NETLINK_CB(cb->skb).portid,
				  cb->nlh->nlmsg_seq, NLM_F_MULTI,
				  RTM_NEWQDISC) <= 0)
			goto done;
		q_idx++;
	}

out:
	*q_idx_p = q_idx;
	return ret;
done:
	ret = -1;
	goto out;
}

static int tc_dump_qdisc(struct sk_buff *skb, struct netlink_callback *cb)
{
	struct net *net = sock_net(skb->sk);
	int idx, q_idx;
	int s_idx, s_q_idx;
	struct net_device *dev;
	const struct nlmsghdr *nlh = cb->nlh;
	struct nlattr *tca[TCA_MAX + 1];
	int err;

	s_idx = cb->args[0];
	s_q_idx = q_idx = cb->args[1];

	idx = 0;
	ASSERT_RTNL();

	err = nlmsg_parse(nlh, sizeof(struct tcmsg), tca, TCA_MAX,
			  rtm_tca_policy, NULL);
	if (err < 0)
		return err;

	for_each_netdev(net, dev) {
		struct netdev_queue *dev_queue;

		if (idx < s_idx)
			goto cont;
		if (idx > s_idx)
			s_q_idx = 0;
		q_idx = 0;

		if (tc_dump_qdisc_root(dev->qdisc, skb, cb, &q_idx, s_q_idx,
				       true, tca[TCA_DUMP_INVISIBLE]) < 0)
			goto done;

		dev_queue = dev_ingress_queue(dev);
		if (dev_queue &&
		    tc_dump_qdisc_root(dev_queue->qdisc_sleeping, skb, cb,
				       &q_idx, s_q_idx, false,
				       tca[TCA_DUMP_INVISIBLE]) < 0)
			goto done;

cont:
		idx++;
	}

done:
	cb->args[0] = idx;
	cb->args[1] = q_idx;

	return skb->len;
}



/************************************************
 *	Traffic classes manipulation.		*
 ************************************************/

static int tc_fill_tclass(struct sk_buff *skb, struct Qdisc *q,
			  unsigned long cl,
			  u32 portid, u32 seq, u16 flags, int event)
{
	struct tcmsg *tcm;
	struct nlmsghdr  *nlh;
	unsigned char *b = skb_tail_pointer(skb);
	struct gnet_dump d;
	const struct Qdisc_class_ops *cl_ops = q->ops->cl_ops;

	cond_resched();
	nlh = nlmsg_put(skb, portid, seq, event, sizeof(*tcm), flags);
	if (!nlh)
		goto out_nlmsg_trim;
	tcm = nlmsg_data(nlh);
	tcm->tcm_family = AF_UNSPEC;
	tcm->tcm__pad1 = 0;
	tcm->tcm__pad2 = 0;
	tcm->tcm_ifindex = qdisc_dev(q)->ifindex;
	tcm->tcm_parent = q->handle;
	tcm->tcm_handle = q->handle;
	tcm->tcm_info = 0;
	if (nla_put_string(skb, TCA_KIND, q->ops->id))
		goto nla_put_failure;
	if (cl_ops->dump && cl_ops->dump(q, cl, skb, tcm) < 0)
		goto nla_put_failure;

	if (gnet_stats_start_copy_compat(skb, TCA_STATS2, TCA_STATS, TCA_XSTATS,
					 NULL, &d, TCA_PAD) < 0)
		goto nla_put_failure;

	if (cl_ops->dump_stats && cl_ops->dump_stats(q, cl, &d) < 0)
		goto nla_put_failure;

	if (gnet_stats_finish_copy(&d) < 0)
		goto nla_put_failure;

	nlh->nlmsg_len = skb_tail_pointer(skb) - b;
	return skb->len;

out_nlmsg_trim:
nla_put_failure:
	nlmsg_trim(skb, b);
	return -1;
}

static int tclass_notify(struct net *net, struct sk_buff *oskb,
			 struct nlmsghdr *n, struct Qdisc *q,
			 unsigned long cl, int event)
{
	struct sk_buff *skb;
	u32 portid = oskb ? NETLINK_CB(oskb).portid : 0;

	skb = alloc_skb(NLMSG_GOODSIZE, GFP_KERNEL);
	if (!skb)
		return -ENOBUFS;

	if (tc_fill_tclass(skb, q, cl, portid, n->nlmsg_seq, 0, event) < 0) {
		kfree_skb(skb);
		return -EINVAL;
	}

	return rtnetlink_send(skb, net, portid, RTNLGRP_TC,
			      n->nlmsg_flags & NLM_F_ECHO);
}

static int tclass_del_notify(struct net *net,
			     const struct Qdisc_class_ops *cops,
			     struct sk_buff *oskb, struct nlmsghdr *n,
			     struct Qdisc *q, unsigned long cl)
{
	u32 portid = oskb ? NETLINK_CB(oskb).portid : 0;
	struct sk_buff *skb;
	int err = 0;

	if (!cops->delete)
		return -EOPNOTSUPP;

	skb = alloc_skb(NLMSG_GOODSIZE, GFP_KERNEL);
	if (!skb)
		return -ENOBUFS;

	if (tc_fill_tclass(skb, q, cl, portid, n->nlmsg_seq, 0,
			   RTM_DELTCLASS) < 0) {
		kfree_skb(skb);
		return -EINVAL;
	}

	err = cops->delete(q, cl);
	if (err) {
		kfree_skb(skb);
		return err;
	}

	return rtnetlink_send(skb, net, portid, RTNLGRP_TC,
			      n->nlmsg_flags & NLM_F_ECHO);
}

#ifdef CONFIG_NET_CLS

struct tcf_bind_args {
	struct tcf_walker w;
	unsigned long base;
	unsigned long cl;
	u32 classid;
};

static int tcf_node_bind(struct tcf_proto *tp, void *n, struct tcf_walker *arg)
{
	struct tcf_bind_args *a = (void *)arg;

	if (tp->ops->bind_class) {
		struct Qdisc *q = tcf_block_q(tp->chain->block);

		sch_tree_lock(q);
		tp->ops->bind_class(n, a->classid, a->cl, q, a->base);
		sch_tree_unlock(q);
	}
	return 0;
}

static void tc_bind_tclass(struct Qdisc *q, u32 portid, u32 clid,
			   unsigned long new_cl)
{
	const struct Qdisc_class_ops *cops = q->ops->cl_ops;
	struct tcf_block *block;
	struct tcf_chain *chain;
	unsigned long cl;

	cl = cops->find(q, portid);
	if (!cl)
		return;
	if (!cops->tcf_block)
		return;
	block = cops->tcf_block(q, cl, NULL);
	if (!block)
		return;
	list_for_each_entry(chain, &block->chain_list, list) {
		struct tcf_proto *tp;

		for (tp = rtnl_dereference(chain->filter_chain);
		     tp; tp = rtnl_dereference(tp->next)) {
			struct tcf_bind_args arg = {};

			arg.w.fn = tcf_node_bind;
			arg.classid = clid;
			arg.base = cl;
			arg.cl = new_cl;
			tp->ops->walk(tp, &arg.w);
		}
	}
}

#else

static void tc_bind_tclass(struct Qdisc *q, u32 portid, u32 clid,
			   unsigned long new_cl)
{
}

#endif

static int tc_ctl_tclass(struct sk_buff *skb, struct nlmsghdr *n,
			 struct netlink_ext_ack *extack)
{
	struct net *net = sock_net(skb->sk);
	struct tcmsg *tcm = nlmsg_data(n);
	struct nlattr *tca[TCA_MAX + 1];
	struct net_device *dev;
	struct Qdisc *q = NULL;
	const struct Qdisc_class_ops *cops;
	unsigned long cl = 0;
	unsigned long new_cl;
	u32 portid;
	u32 clid;
	u32 qid;
	int err;

	if ((n->nlmsg_type != RTM_GETTCLASS) &&
	    !netlink_ns_capable(skb, net->user_ns, CAP_NET_ADMIN))
		return -EPERM;

	err = nlmsg_parse(n, sizeof(*tcm), tca, TCA_MAX, rtm_tca_policy,
			  extack);
	if (err < 0)
		return err;

	dev = __dev_get_by_index(net, tcm->tcm_ifindex);
	if (!dev)
		return -ENODEV;

	/*
	   parent == TC_H_UNSPEC - unspecified parent.
	   parent == TC_H_ROOT   - class is root, which has no parent.
	   parent == X:0	 - parent is root class.
	   parent == X:Y	 - parent is a node in hierarchy.
	   parent == 0:Y	 - parent is X:Y, where X:0 is qdisc.

	   handle == 0:0	 - generate handle from kernel pool.
	   handle == 0:Y	 - class is X:Y, where X:0 is qdisc.
	   handle == X:Y	 - clear.
	   handle == X:0	 - root class.
	 */

	/* Step 1. Determine qdisc handle X:0 */

	portid = tcm->tcm_parent;
	clid = tcm->tcm_handle;
	qid = TC_H_MAJ(clid);

	if (portid != TC_H_ROOT) {
		u32 qid1 = TC_H_MAJ(portid);

		if (qid && qid1) {
			/* If both majors are known, they must be identical. */
			if (qid != qid1)
				return -EINVAL;
		} else if (qid1) {
			qid = qid1;
		} else if (qid == 0)
			qid = dev->qdisc->handle;

		/* Now qid is genuine qdisc handle consistent
		 * both with parent and child.
		 *
		 * TC_H_MAJ(portid) still may be unspecified, complete it now.
		 */
		if (portid)
			portid = TC_H_MAKE(qid, portid);
	} else {
		if (qid == 0)
			qid = dev->qdisc->handle;
	}

	/* OK. Locate qdisc */
	q = qdisc_lookup(dev, qid);
	if (!q)
		return -ENOENT;

	/* An check that it supports classes */
	cops = q->ops->cl_ops;
	if (cops == NULL)
		return -EINVAL;

	/* Now try to get class */
	if (clid == 0) {
		if (portid == TC_H_ROOT)
			clid = qid;
	} else
		clid = TC_H_MAKE(qid, clid);

	if (clid)
		cl = cops->find(q, clid);

	if (cl == 0) {
		err = -ENOENT;
		if (n->nlmsg_type != RTM_NEWTCLASS ||
		    !(n->nlmsg_flags & NLM_F_CREATE))
			goto out;
	} else {
		switch (n->nlmsg_type) {
		case RTM_NEWTCLASS:
			err = -EEXIST;
			if (n->nlmsg_flags & NLM_F_EXCL)
				goto out;
			break;
		case RTM_DELTCLASS:
			err = tclass_del_notify(net, cops, skb, n, q, cl);
			/* Unbind the class with flilters with 0 */
			tc_bind_tclass(q, portid, clid, 0);
			goto out;
		case RTM_GETTCLASS:
			err = tclass_notify(net, skb, n, q, cl, RTM_NEWTCLASS);
			goto out;
		default:
			err = -EINVAL;
			goto out;
		}
	}

	if (tca[TCA_INGRESS_BLOCK] || tca[TCA_EGRESS_BLOCK]) {
		NL_SET_ERR_MSG(extack, "Shared blocks are not supported for classes");
		return -EOPNOTSUPP;
	}

	new_cl = cl;
	err = -EOPNOTSUPP;
	if (cops->change)
		err = cops->change(q, clid, portid, tca, &new_cl, extack);
	if (err == 0) {
		tclass_notify(net, skb, n, q, new_cl, RTM_NEWTCLASS);
		/* We just create a new class, need to do reverse binding. */
		if (cl != new_cl)
			tc_bind_tclass(q, portid, clid, new_cl);
	}
out:
	return err;
}

struct qdisc_dump_args {
	struct qdisc_walker	w;
	struct sk_buff		*skb;
	struct netlink_callback	*cb;
};

static int qdisc_class_dump(struct Qdisc *q, unsigned long cl,
			    struct qdisc_walker *arg)
{
	struct qdisc_dump_args *a = (struct qdisc_dump_args *)arg;

	return tc_fill_tclass(a->skb, q, cl, NETLINK_CB(a->cb->skb).portid,
			      a->cb->nlh->nlmsg_seq, NLM_F_MULTI,
			      RTM_NEWTCLASS);
}

static int tc_dump_tclass_qdisc(struct Qdisc *q, struct sk_buff *skb,
				struct tcmsg *tcm, struct netlink_callback *cb,
				int *t_p, int s_t)
{
	struct qdisc_dump_args arg;

	if (tc_qdisc_dump_ignore(q, false) ||
	    *t_p < s_t || !q->ops->cl_ops ||
	    (tcm->tcm_parent &&
	     TC_H_MAJ(tcm->tcm_parent) != q->handle)) {
		(*t_p)++;
		return 0;
	}
	if (*t_p > s_t)
		memset(&cb->args[1], 0, sizeof(cb->args)-sizeof(cb->args[0]));
	arg.w.fn = qdisc_class_dump;
	arg.skb = skb;
	arg.cb = cb;
	arg.w.stop  = 0;
	arg.w.skip = cb->args[1];
	arg.w.count = 0;
	q->ops->cl_ops->walk(q, &arg.w);
	cb->args[1] = arg.w.count;
	if (arg.w.stop)
		return -1;
	(*t_p)++;
	return 0;
}

static int tc_dump_tclass_root(struct Qdisc *root, struct sk_buff *skb,
			       struct tcmsg *tcm, struct netlink_callback *cb,
			       int *t_p, int s_t, bool recur)
{
	struct Qdisc *q;
	int b;

	if (!root)
		return 0;

	if (tc_dump_tclass_qdisc(root, skb, tcm, cb, t_p, s_t) < 0)
		return -1;

	if (!qdisc_dev(root) || !recur)
		return 0;

	if (tcm->tcm_parent) {
		q = qdisc_match_from_root(root, TC_H_MAJ(tcm->tcm_parent));
		if (q && q != root &&
		    tc_dump_tclass_qdisc(q, skb, tcm, cb, t_p, s_t) < 0)
			return -1;
		return 0;
	}
	hash_for_each(qdisc_dev(root)->qdisc_hash, b, q, hash) {
		if (tc_dump_tclass_qdisc(q, skb, tcm, cb, t_p, s_t) < 0)
			return -1;
	}

	return 0;
}

static int tc_dump_tclass(struct sk_buff *skb, struct netlink_callback *cb)
{
	struct tcmsg *tcm = nlmsg_data(cb->nlh);
	struct net *net = sock_net(skb->sk);
	struct netdev_queue *dev_queue;
	struct net_device *dev;
	int t, s_t;

	if (nlmsg_len(cb->nlh) < sizeof(*tcm))
		return 0;
	dev = dev_get_by_index(net, tcm->tcm_ifindex);
	if (!dev)
		return 0;

	s_t = cb->args[0];
	t = 0;

	if (tc_dump_tclass_root(dev->qdisc, skb, tcm, cb, &t, s_t, true) < 0)
		goto done;

	dev_queue = dev_ingress_queue(dev);
	if (dev_queue &&
	    tc_dump_tclass_root(dev_queue->qdisc_sleeping, skb, tcm, cb,
				&t, s_t, false) < 0)
		goto done;

done:
	cb->args[0] = t;

	dev_put(dev);
	return skb->len;
}

<<<<<<< HEAD
/* Main classifier routine: scans classifier chain attached
 * to this qdisc, (optionally) tests for protocol and asks
 * specific classifiers.
 */
int tc_classify(struct sk_buff *skb, const struct tcf_proto *tp,
		struct tcf_result *res, bool compat_mode)
{
#ifdef CONFIG_NET_CLS_ACT
	const struct tcf_proto *old_tp = tp;
	int limit = 0;

reclassify:
#endif
	for (; tp; tp = rcu_dereference_bh(tp->next)) {
		__be16 protocol = tc_skb_protocol(skb);
		int err;

		if (tp->protocol != protocol &&
		    tp->protocol != htons(ETH_P_ALL))
			continue;

		err = tp->classify(skb, tp, res);
#ifdef CONFIG_NET_CLS_ACT
		if (unlikely(err == TC_ACT_RECLASSIFY && !compat_mode))
			goto reset;
#endif
		if (err >= 0)
			return err;
	}

	return -1;
#ifdef CONFIG_NET_CLS_ACT
reset:
	if (unlikely(limit++ >= MAX_REC_LOOP)) {
		net_notice_ratelimited("%s: reclassify loop, rule prio %u, protocol %02x\n",
				       tp->q->ops->id, tp->prio & 0xffff,
				       ntohs(tp->protocol));
		return TC_ACT_SHOT;
	}

	tp = old_tp;
	goto reclassify;
#endif
}
EXPORT_SYMBOL(tc_classify);

bool tcf_destroy(struct tcf_proto *tp, bool force)
{
	if (tp->ops->destroy(tp, force)) {
		module_put(tp->ops->owner);
		kfree_rcu(tp, rcu);
		return true;
	}

	return false;
}

void tcf_destroy_chain(struct tcf_proto __rcu **fl)
{
	struct tcf_proto *tp;

	while ((tp = rtnl_dereference(*fl)) != NULL) {
		RCU_INIT_POINTER(*fl, tp->next);
		tcf_destroy(tp, true);
	}
}
EXPORT_SYMBOL(tcf_destroy_chain);

=======
>>>>>>> 286cd8c7
#ifdef CONFIG_PROC_FS
static int psched_show(struct seq_file *seq, void *v)
{
	seq_printf(seq, "%08x %08x %08x %08x\n",
		   (u32)NSEC_PER_USEC, (u32)PSCHED_TICKS2NS(1),
		   1000000,
		   (u32)NSEC_PER_SEC / hrtimer_resolution);

	return 0;
}

static int __net_init psched_net_init(struct net *net)
{
	struct proc_dir_entry *e;

	e = proc_create_single("psched", 0, net->proc_net, psched_show);
	if (e == NULL)
		return -ENOMEM;

	return 0;
}

static void __net_exit psched_net_exit(struct net *net)
{
	remove_proc_entry("psched", net->proc_net);
}
#else
static int __net_init psched_net_init(struct net *net)
{
	return 0;
}

static void __net_exit psched_net_exit(struct net *net)
{
}
#endif

static struct pernet_operations psched_net_ops = {
	.init = psched_net_init,
	.exit = psched_net_exit,
};

static int __init pktsched_init(void)
{
	int err;

	err = register_pernet_subsys(&psched_net_ops);
	if (err) {
		pr_err("pktsched_init: "
		       "cannot initialize per netns operations\n");
		return err;
	}

	register_qdisc(&pfifo_fast_ops);
	register_qdisc(&pfifo_qdisc_ops);
	register_qdisc(&bfifo_qdisc_ops);
	register_qdisc(&pfifo_head_drop_qdisc_ops);
	register_qdisc(&mq_qdisc_ops);
	register_qdisc(&noqueue_qdisc_ops);

	rtnl_register(PF_UNSPEC, RTM_NEWQDISC, tc_modify_qdisc, NULL, 0);
	rtnl_register(PF_UNSPEC, RTM_DELQDISC, tc_get_qdisc, NULL, 0);
	rtnl_register(PF_UNSPEC, RTM_GETQDISC, tc_get_qdisc, tc_dump_qdisc,
		      0);
	rtnl_register(PF_UNSPEC, RTM_NEWTCLASS, tc_ctl_tclass, NULL, 0);
	rtnl_register(PF_UNSPEC, RTM_DELTCLASS, tc_ctl_tclass, NULL, 0);
	rtnl_register(PF_UNSPEC, RTM_GETTCLASS, tc_ctl_tclass, tc_dump_tclass,
		      0);

	return 0;
}

subsys_initcall(pktsched_init);<|MERGE_RESOLUTION|>--- conflicted
+++ resolved
@@ -418,12 +418,8 @@
 
 	if (tab == NULL || r->rate == 0 ||
 	    r->cell_log == 0 || r->cell_log >= 32 ||
-<<<<<<< HEAD
-	    nla_len(tab) != TC_RTAB_SIZE)
-=======
 	    nla_len(tab) != TC_RTAB_SIZE) {
 		NL_SET_ERR_MSG(extack, "Invalid rate table parameters for searching");
->>>>>>> 286cd8c7
 		return NULL;
 	}
 
@@ -821,8 +817,6 @@
 	rcu_read_unlock();
 }
 EXPORT_SYMBOL(qdisc_tree_reduce_backlog);
-<<<<<<< HEAD
-=======
 
 static int tc_fill_qdisc(struct sk_buff *skb, struct Qdisc *q, u32 clid,
 			 u32 portid, u32 seq, u16 flags, int event)
@@ -943,7 +937,6 @@
 	kfree_skb(skb);
 	return -EINVAL;
 }
->>>>>>> 286cd8c7
 
 static void notify_and_destroy(struct net *net, struct sk_buff *skb,
 			       struct nlmsghdr *n, u32 clid,
@@ -1236,14 +1229,9 @@
 
 	qdisc_hash_add(sch, false);
 
-<<<<<<< HEAD
-		return sch;
-	}
-=======
 	return sch;
 
 err_out5:
->>>>>>> 286cd8c7
 	/* ops->init() failed, we call ->destroy() like qdisc_create_dflt() */
 	if (ops->destroy)
 		ops->destroy(sch);
@@ -1471,7 +1459,6 @@
 
 /*
  * enable/disable flow on qdisc.
-<<<<<<< HEAD
  */
 int
 tc_qdisc_flow_control(struct net_device *dev, u32 tcm_handle, int enable_flow)
@@ -1496,8 +1483,8 @@
 	if (likely(q && q->ops)) {
 		if (likely(q->ops->change)) {
 			qdisc_len = q->q.qlen;
-			if (q->ops->change(q, &req.attr) != 0)
-				pr_err("%s(): qdisc change failed", __func__);
+			if (q->ops->change(q, &req.attr, NULL))
+				pr_err("%s(): qdisc change failed\n", __func__);
 		}
 	}
 	return qdisc_len;
@@ -1505,9 +1492,7 @@
 EXPORT_SYMBOL(tc_qdisc_flow_control);
 
 /*
- * Create/change qdisc.
-=======
->>>>>>> 286cd8c7
+ * enable/disable flow on qdisc.
  */
 int
 tc_qdisc_flow_control(struct net_device *dev, u32 tcm_handle, int enable_flow)
@@ -1532,8 +1517,8 @@
 	if (likely(q && q->ops)) {
 		if (likely(q->ops->change)) {
 			qdisc_len = q->q.qlen;
-			if (q->ops->change(q, &req.attr, NULL))
-				pr_err("%s(): qdisc change failed\n", __func__);
+			if (q->ops->change(q, &req.attr) != 0)
+				pr_err("%s(): qdisc change failed", __func__);
 		}
 	}
 	return qdisc_len;
@@ -2262,77 +2247,6 @@
 	return skb->len;
 }
 
-<<<<<<< HEAD
-/* Main classifier routine: scans classifier chain attached
- * to this qdisc, (optionally) tests for protocol and asks
- * specific classifiers.
- */
-int tc_classify(struct sk_buff *skb, const struct tcf_proto *tp,
-		struct tcf_result *res, bool compat_mode)
-{
-#ifdef CONFIG_NET_CLS_ACT
-	const struct tcf_proto *old_tp = tp;
-	int limit = 0;
-
-reclassify:
-#endif
-	for (; tp; tp = rcu_dereference_bh(tp->next)) {
-		__be16 protocol = tc_skb_protocol(skb);
-		int err;
-
-		if (tp->protocol != protocol &&
-		    tp->protocol != htons(ETH_P_ALL))
-			continue;
-
-		err = tp->classify(skb, tp, res);
-#ifdef CONFIG_NET_CLS_ACT
-		if (unlikely(err == TC_ACT_RECLASSIFY && !compat_mode))
-			goto reset;
-#endif
-		if (err >= 0)
-			return err;
-	}
-
-	return -1;
-#ifdef CONFIG_NET_CLS_ACT
-reset:
-	if (unlikely(limit++ >= MAX_REC_LOOP)) {
-		net_notice_ratelimited("%s: reclassify loop, rule prio %u, protocol %02x\n",
-				       tp->q->ops->id, tp->prio & 0xffff,
-				       ntohs(tp->protocol));
-		return TC_ACT_SHOT;
-	}
-
-	tp = old_tp;
-	goto reclassify;
-#endif
-}
-EXPORT_SYMBOL(tc_classify);
-
-bool tcf_destroy(struct tcf_proto *tp, bool force)
-{
-	if (tp->ops->destroy(tp, force)) {
-		module_put(tp->ops->owner);
-		kfree_rcu(tp, rcu);
-		return true;
-	}
-
-	return false;
-}
-
-void tcf_destroy_chain(struct tcf_proto __rcu **fl)
-{
-	struct tcf_proto *tp;
-
-	while ((tp = rtnl_dereference(*fl)) != NULL) {
-		RCU_INIT_POINTER(*fl, tp->next);
-		tcf_destroy(tp, true);
-	}
-}
-EXPORT_SYMBOL(tcf_destroy_chain);
-
-=======
->>>>>>> 286cd8c7
 #ifdef CONFIG_PROC_FS
 static int psched_show(struct seq_file *seq, void *v)
 {
