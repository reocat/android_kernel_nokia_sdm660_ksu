/*
 * net/sched/act_mirred.c	packet mirroring and redirect actions
 *
 *		This program is free software; you can redistribute it and/or
 *		modify it under the terms of the GNU General Public License
 *		as published by the Free Software Foundation; either version
 *		2 of the License, or (at your option) any later version.
 *
 * Authors:	Jamal Hadi Salim (2002-4)
 *
 * TODO: Add ingress support (and socket redirect support)
 *
 */

#include <linux/types.h>
#include <linux/kernel.h>
#include <linux/string.h>
#include <linux/errno.h>
#include <linux/skbuff.h>
#include <linux/rtnetlink.h>
#include <linux/module.h>
#include <linux/init.h>
#include <linux/gfp.h>
#include <linux/if_arp.h>
#include <net/net_namespace.h>
#include <net/netlink.h>
#include <net/pkt_sched.h>
#include <net/pkt_cls.h>
#include <linux/tc_act/tc_mirred.h>
#include <net/tc_act/tc_mirred.h>

static LIST_HEAD(mirred_list);
static DEFINE_SPINLOCK(mirred_list_lock);

static bool tcf_mirred_is_act_redirect(int action)
{
	return action == TCA_EGRESS_REDIR || action == TCA_INGRESS_REDIR;
}

static bool tcf_mirred_act_wants_ingress(int action)
{
	switch (action) {
	case TCA_EGRESS_REDIR:
	case TCA_EGRESS_MIRROR:
		return false;
	case TCA_INGRESS_REDIR:
	case TCA_INGRESS_MIRROR:
		return true;
	default:
		BUG();
	}
}

static bool tcf_mirred_can_reinsert(int action)
{
	switch (action) {
	case TC_ACT_SHOT:
	case TC_ACT_STOLEN:
	case TC_ACT_QUEUED:
	case TC_ACT_TRAP:
		return true;
	}
	return false;
}

static struct net_device *tcf_mirred_dev_dereference(struct tcf_mirred *m)
{
	return rcu_dereference_protected(m->tcfm_dev,
					 lockdep_is_held(&m->tcf_lock));
}

static void tcf_mirred_release(struct tc_action *a)
{
	struct tcf_mirred *m = to_mirred(a);
	struct net_device *dev;

	spin_lock(&mirred_list_lock);
	list_del(&m->tcfm_list);
<<<<<<< HEAD
=======
	spin_unlock(&mirred_list_lock);

	/* last reference to action, no need to lock */
>>>>>>> 286cd8c7
	dev = rcu_dereference_protected(m->tcfm_dev, 1);
	if (dev)
		dev_put(dev);
	spin_unlock_bh(&mirred_list_lock);
}

static const struct nla_policy mirred_policy[TCA_MIRRED_MAX + 1] = {
	[TCA_MIRRED_PARMS]	= { .len = sizeof(struct tc_mirred) },
};

static unsigned int mirred_net_id;
static struct tc_action_ops act_mirred_ops;

static int tcf_mirred_init(struct net *net, struct nlattr *nla,
			   struct nlattr *est, struct tc_action **a,
			   int ovr, int bind, bool rtnl_held,
			   struct netlink_ext_ack *extack)
{
	struct tc_action_net *tn = net_generic(net, mirred_net_id);
	struct nlattr *tb[TCA_MIRRED_MAX + 1];
	bool mac_header_xmit = false;
	struct tc_mirred *parm;
	struct tcf_mirred *m;
	struct net_device *dev;
	bool exists = false;
	int ret, err;
	u32 index;

	if (!nla) {
		NL_SET_ERR_MSG_MOD(extack, "Mirred requires attributes to be passed");
		return -EINVAL;
	}
	ret = nla_parse_nested(tb, TCA_MIRRED_MAX, nla, mirred_policy, extack);
	if (ret < 0)
		return ret;
	if (!tb[TCA_MIRRED_PARMS]) {
		NL_SET_ERR_MSG_MOD(extack, "Missing required mirred parameters");
		return -EINVAL;
	}
	parm = nla_data(tb[TCA_MIRRED_PARMS]);
	index = parm->index;
	err = tcf_idr_check_alloc(tn, &index, a, bind);
	if (err < 0)
		return err;
	exists = err;
	if (exists && bind)
		return 0;

	switch (parm->eaction) {
	case TCA_EGRESS_MIRROR:
	case TCA_EGRESS_REDIR:
	case TCA_INGRESS_REDIR:
	case TCA_INGRESS_MIRROR:
		break;
	default:
		if (exists)
			tcf_idr_release(*a, bind);
		else
			tcf_idr_cleanup(tn, index);
		NL_SET_ERR_MSG_MOD(extack, "Unknown mirred option");
		return -EINVAL;
	}

	if (!exists) {
		if (!parm->ifindex) {
			tcf_idr_cleanup(tn, index);
			NL_SET_ERR_MSG_MOD(extack, "Specified device does not exist");
			return -EINVAL;
		}
		ret = tcf_idr_create(tn, index, est, a,
				     &act_mirred_ops, bind, true);
		if (ret) {
			tcf_idr_cleanup(tn, index);
			return ret;
		}
		ret = ACT_P_CREATED;
	} else if (!ovr) {
		tcf_idr_release(*a, bind);
		return -EEXIST;
	}
	m = to_mirred(*a);

	if (ret == ACT_P_CREATED)
		INIT_LIST_HEAD(&m->tcfm_list);

	spin_lock_bh(&m->tcf_lock);
	m->tcf_action = parm->action;
	m->tcfm_eaction = parm->eaction;

	if (parm->ifindex) {
		dev = dev_get_by_index(net, parm->ifindex);
		if (!dev) {
			spin_unlock_bh(&m->tcf_lock);
			tcf_idr_release(*a, bind);
			return -ENODEV;
		}
		mac_header_xmit = dev_is_mac_header_xmit(dev);
		rcu_swap_protected(m->tcfm_dev, dev,
				   lockdep_is_held(&m->tcf_lock));
		if (dev)
			dev_put(dev);
		m->tcfm_mac_header_xmit = mac_header_xmit;
	}
	spin_unlock_bh(&m->tcf_lock);

	if (ret == ACT_P_CREATED) {
		spin_lock(&mirred_list_lock);
		list_add(&m->tcfm_list, &mirred_list);
		spin_unlock(&mirred_list_lock);

		tcf_idr_insert(tn, *a);
	}

	return ret;
}

static int tcf_mirred_act(struct sk_buff *skb, const struct tc_action *a,
			  struct tcf_result *res)
{
	struct tcf_mirred *m = to_mirred(a);
	struct sk_buff *skb2 = skb;
	bool m_mac_header_xmit;
	struct net_device *dev;
	int retval, err = 0;
	bool use_reinsert;
	bool want_ingress;
	bool is_redirect;
	int m_eaction;
	int mac_len;

	tcf_lastuse_update(&m->tcf_tm);
	bstats_cpu_update(this_cpu_ptr(m->common.cpu_bstats), skb);

	m_mac_header_xmit = READ_ONCE(m->tcfm_mac_header_xmit);
	m_eaction = READ_ONCE(m->tcfm_eaction);
	retval = READ_ONCE(m->tcf_action);
	dev = rcu_dereference_bh(m->tcfm_dev);
	if (unlikely(!dev)) {
		pr_notice_once("tc mirred: target device is gone\n");
		goto out;
	}

	if (unlikely(!(dev->flags & IFF_UP)) || !netif_carrier_ok(dev)) {
		net_notice_ratelimited("tc mirred to Houston: device %s is down\n",
				       dev->name);
		goto out;
	}

<<<<<<< HEAD
	at = G_TC_AT(skb->tc_verd);
	skb2 = skb_clone(skb, GFP_ATOMIC);
	if (!skb2)
		goto out;

	if (!(at & AT_EGRESS)) {
		if (m->tcfm_ok_push)
			skb_push_rcsum(skb2, skb->mac_len);
=======
	/* we could easily avoid the clone only if called by ingress and clsact;
	 * since we can't easily detect the clsact caller, skip clone only for
	 * ingress - that covers the TC S/W datapath.
	 */
	is_redirect = tcf_mirred_is_act_redirect(m_eaction);
	use_reinsert = skb_at_tc_ingress(skb) && is_redirect &&
		       tcf_mirred_can_reinsert(retval);
	if (!use_reinsert) {
		skb2 = skb_clone(skb, GFP_ATOMIC);
		if (!skb2)
			goto out;
>>>>>>> 286cd8c7
	}

	/* If action's target direction differs than filter's direction,
	 * and devices expect a mac header on xmit, then mac push/pull is
	 * needed.
	 */
	want_ingress = tcf_mirred_act_wants_ingress(m_eaction);
	if (skb_at_tc_ingress(skb) != want_ingress && m_mac_header_xmit) {
		if (!skb_at_tc_ingress(skb)) {
			/* caught at egress, act ingress: pull mac */
			mac_len = skb_network_header(skb) - skb_mac_header(skb);
			skb_pull_rcsum(skb2, mac_len);
		} else {
			/* caught at ingress, act egress: push mac */
			skb_push_rcsum(skb2, skb->mac_len);
		}
	}

	skb2->skb_iif = skb->dev->ifindex;
	skb2->dev = dev;

	/* mirror is always swallowed */
	if (is_redirect) {
		skb2->tc_redirected = 1;
		skb2->tc_from_ingress = skb2->tc_at_ingress;

		/* let's the caller reinsert the packet, if possible */
		if (use_reinsert) {
			res->ingress = want_ingress;
			res->qstats = this_cpu_ptr(m->common.cpu_qstats);
			return TC_ACT_REINSERT;
		}
	}

	if (!want_ingress)
		err = dev_queue_xmit(skb2);
	else
		err = netif_receive_skb(skb2);

	if (err) {
out:
		qstats_overlimit_inc(this_cpu_ptr(m->common.cpu_qstats));
		if (tcf_mirred_is_act_redirect(m_eaction))
			retval = TC_ACT_SHOT;
	}

	return retval;
}

static void tcf_stats_update(struct tc_action *a, u64 bytes, u32 packets,
			     u64 lastuse)
{
	struct tcf_mirred *m = to_mirred(a);
	struct tcf_t *tm = &m->tcf_tm;

	_bstats_cpu_update(this_cpu_ptr(a->cpu_bstats), bytes, packets);
	tm->lastuse = max_t(u64, tm->lastuse, lastuse);
}

static int tcf_mirred_dump(struct sk_buff *skb, struct tc_action *a, int bind,
			   int ref)
{
	unsigned char *b = skb_tail_pointer(skb);
	struct tcf_mirred *m = to_mirred(a);
	struct tc_mirred opt = {
		.index   = m->tcf_index,
		.refcnt  = refcount_read(&m->tcf_refcnt) - ref,
		.bindcnt = atomic_read(&m->tcf_bindcnt) - bind,
	};
	struct net_device *dev;
	struct tcf_t t;

	spin_lock_bh(&m->tcf_lock);
	opt.action = m->tcf_action;
	opt.eaction = m->tcfm_eaction;
	dev = tcf_mirred_dev_dereference(m);
	if (dev)
		opt.ifindex = dev->ifindex;

	if (nla_put(skb, TCA_MIRRED_PARMS, sizeof(opt), &opt))
		goto nla_put_failure;

	tcf_tm_dump(&t, &m->tcf_tm);
	if (nla_put_64bit(skb, TCA_MIRRED_TM, sizeof(t), &t, TCA_MIRRED_PAD))
		goto nla_put_failure;
	spin_unlock_bh(&m->tcf_lock);

	return skb->len;

nla_put_failure:
	spin_unlock_bh(&m->tcf_lock);
	nlmsg_trim(skb, b);
	return -1;
}

static int tcf_mirred_walker(struct net *net, struct sk_buff *skb,
			     struct netlink_callback *cb, int type,
			     const struct tc_action_ops *ops,
			     struct netlink_ext_ack *extack)
{
	struct tc_action_net *tn = net_generic(net, mirred_net_id);

	return tcf_generic_walker(tn, skb, cb, type, ops, extack);
}

static int tcf_mirred_search(struct net *net, struct tc_action **a, u32 index,
			     struct netlink_ext_ack *extack)
{
	struct tc_action_net *tn = net_generic(net, mirred_net_id);

	return tcf_idr_search(tn, a, index);
}

static int mirred_device_event(struct notifier_block *unused,
			       unsigned long event, void *ptr)
{
	struct net_device *dev = netdev_notifier_info_to_dev(ptr);
	struct tcf_mirred *m;

	ASSERT_RTNL();
	if (event == NETDEV_UNREGISTER) {
		spin_lock(&mirred_list_lock);
		list_for_each_entry(m, &mirred_list, tcfm_list) {
			spin_lock_bh(&m->tcf_lock);
			if (tcf_mirred_dev_dereference(m) == dev) {
				dev_put(dev);
				/* Note : no rcu grace period necessary, as
				 * net_device are already rcu protected.
				 */
				RCU_INIT_POINTER(m->tcfm_dev, NULL);
			}
			spin_unlock_bh(&m->tcf_lock);
		}
		spin_unlock(&mirred_list_lock);
	}

	return NOTIFY_DONE;
}

static struct notifier_block mirred_device_notifier = {
	.notifier_call = mirred_device_event,
};

static struct net_device *tcf_mirred_get_dev(const struct tc_action *a)
{
	struct tcf_mirred *m = to_mirred(a);
	struct net_device *dev;

	rcu_read_lock();
	dev = rcu_dereference(m->tcfm_dev);
	if (dev)
		dev_hold(dev);
	rcu_read_unlock();

	return dev;
}

static void tcf_mirred_put_dev(struct net_device *dev)
{
	dev_put(dev);
}

static struct tc_action_ops act_mirred_ops = {
	.kind		=	"mirred",
	.type		=	TCA_ACT_MIRRED,
	.owner		=	THIS_MODULE,
	.act		=	tcf_mirred_act,
	.stats_update	=	tcf_stats_update,
	.dump		=	tcf_mirred_dump,
	.cleanup	=	tcf_mirred_release,
	.init		=	tcf_mirred_init,
	.walk		=	tcf_mirred_walker,
	.lookup		=	tcf_mirred_search,
	.size		=	sizeof(struct tcf_mirred),
	.get_dev	=	tcf_mirred_get_dev,
	.put_dev	=	tcf_mirred_put_dev,
};

static __net_init int mirred_init_net(struct net *net)
{
	struct tc_action_net *tn = net_generic(net, mirred_net_id);

	return tc_action_net_init(net, tn, &act_mirred_ops);
}

static void __net_exit mirred_exit_net(struct list_head *net_list)
{
	tc_action_net_exit(net_list, mirred_net_id);
}

static struct pernet_operations mirred_net_ops = {
	.init = mirred_init_net,
	.exit_batch = mirred_exit_net,
	.id   = &mirred_net_id,
	.size = sizeof(struct tc_action_net),
};

MODULE_AUTHOR("Jamal Hadi Salim(2002)");
MODULE_DESCRIPTION("Device Mirror/redirect actions");
MODULE_LICENSE("GPL");

static int __init mirred_init_module(void)
{
	int err = register_netdevice_notifier(&mirred_device_notifier);
	if (err)
		return err;

	pr_info("Mirror/redirect action on\n");
	err = tcf_register_action(&act_mirred_ops, &mirred_net_ops);
	if (err)
		unregister_netdevice_notifier(&mirred_device_notifier);

	return err;
}

static void __exit mirred_cleanup_module(void)
{
	tcf_unregister_action(&act_mirred_ops, &mirred_net_ops);
	unregister_netdevice_notifier(&mirred_device_notifier);
}

module_init(mirred_init_module);
module_exit(mirred_cleanup_module);<|MERGE_RESOLUTION|>--- conflicted
+++ resolved
@@ -76,12 +76,9 @@
 
 	spin_lock(&mirred_list_lock);
 	list_del(&m->tcfm_list);
-<<<<<<< HEAD
-=======
 	spin_unlock(&mirred_list_lock);
 
 	/* last reference to action, no need to lock */
->>>>>>> 286cd8c7
 	dev = rcu_dereference_protected(m->tcfm_dev, 1);
 	if (dev)
 		dev_put(dev);
@@ -230,16 +227,6 @@
 		goto out;
 	}
 
-<<<<<<< HEAD
-	at = G_TC_AT(skb->tc_verd);
-	skb2 = skb_clone(skb, GFP_ATOMIC);
-	if (!skb2)
-		goto out;
-
-	if (!(at & AT_EGRESS)) {
-		if (m->tcfm_ok_push)
-			skb_push_rcsum(skb2, skb->mac_len);
-=======
 	/* we could easily avoid the clone only if called by ingress and clsact;
 	 * since we can't easily detect the clsact caller, skip clone only for
 	 * ingress - that covers the TC S/W datapath.
@@ -251,7 +238,6 @@
 		skb2 = skb_clone(skb, GFP_ATOMIC);
 		if (!skb2)
 			goto out;
->>>>>>> 286cd8c7
 	}
 
 	/* If action's target direction differs than filter's direction,
