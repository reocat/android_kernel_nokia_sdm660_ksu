/*
 * net/sched/sch_red.c	Random Early Detection queue.
 *
 *		This program is free software; you can redistribute it and/or
 *		modify it under the terms of the GNU General Public License
 *		as published by the Free Software Foundation; either version
 *		2 of the License, or (at your option) any later version.
 *
 * Authors:	Alexey Kuznetsov, <kuznet@ms2.inr.ac.ru>
 *
 * Changes:
 * J Hadi Salim 980914:	computation fixes
 * Alexey Makarenko <makar@phoenix.kharkov.ua> 990814: qave on idle link was calculated incorrectly.
 * J Hadi Salim 980816:  ECN support
 */

#include <linux/module.h>
#include <linux/types.h>
#include <linux/kernel.h>
#include <linux/skbuff.h>
#include <net/pkt_sched.h>
#include <net/pkt_cls.h>
#include <net/inet_ecn.h>
#include <net/red.h>


/*	Parameters, settable by user:
	-----------------------------

	limit		- bytes (must be > qth_max + burst)

	Hard limit on queue length, should be chosen >qth_max
	to allow packet bursts. This parameter does not
	affect the algorithms behaviour and can be chosen
	arbitrarily high (well, less than ram size)
	Really, this limit will never be reached
	if RED works correctly.
 */

struct red_sched_data {
	u32			limit;		/* HARD maximal queue length */
	unsigned char		flags;
	struct timer_list	adapt_timer;
	struct Qdisc		*sch;
	struct red_parms	parms;
	struct red_vars		vars;
	struct red_stats	stats;
	struct Qdisc		*qdisc;
};

static inline int red_use_ecn(struct red_sched_data *q)
{
	return q->flags & TC_RED_ECN;
}

static inline int red_use_harddrop(struct red_sched_data *q)
{
	return q->flags & TC_RED_HARDDROP;
}

static int red_enqueue(struct sk_buff *skb, struct Qdisc *sch,
		       struct sk_buff **to_free)
{
	struct red_sched_data *q = qdisc_priv(sch);
	struct Qdisc *child = q->qdisc;
	unsigned int len;
	int ret;

	q->vars.qavg = red_calc_qavg(&q->parms,
				     &q->vars,
				     child->qstats.backlog);

	if (red_is_idling(&q->vars))
		red_end_of_idle_period(&q->vars);

	switch (red_action(&q->parms, &q->vars, q->vars.qavg)) {
	case RED_DONT_MARK:
		break;

	case RED_PROB_MARK:
		qdisc_qstats_overlimit(sch);
		if (!red_use_ecn(q) || !INET_ECN_set_ce(skb)) {
			q->stats.prob_drop++;
			goto congestion_drop;
		}

		q->stats.prob_mark++;
		break;

	case RED_HARD_MARK:
		qdisc_qstats_overlimit(sch);
		if (red_use_harddrop(q) || !red_use_ecn(q) ||
		    !INET_ECN_set_ce(skb)) {
			q->stats.forced_drop++;
			goto congestion_drop;
		}

		q->stats.forced_mark++;
		break;
	}

	len = qdisc_pkt_len(skb);
	ret = qdisc_enqueue(skb, child, to_free);
	if (likely(ret == NET_XMIT_SUCCESS)) {
<<<<<<< HEAD
		qdisc_qstats_backlog_inc(sch, skb);
=======
		sch->qstats.backlog += len;
>>>>>>> 286cd8c7
		sch->q.qlen++;
	} else if (net_xmit_drop_count(ret)) {
		q->stats.pdrop++;
		qdisc_qstats_drop(sch);
	}
	return ret;

congestion_drop:
	qdisc_drop(skb, sch, to_free);
	return NET_XMIT_CN;
}

static struct sk_buff *red_dequeue(struct Qdisc *sch)
{
	struct sk_buff *skb;
	struct red_sched_data *q = qdisc_priv(sch);
	struct Qdisc *child = q->qdisc;

	skb = child->dequeue(child);
	if (skb) {
		qdisc_bstats_update(sch, skb);
		qdisc_qstats_backlog_dec(sch, skb);
		sch->q.qlen--;
	} else {
		if (!red_is_idling(&q->vars))
			red_start_of_idle_period(&q->vars);
	}
	return skb;
}

static struct sk_buff *red_peek(struct Qdisc *sch)
{
	struct red_sched_data *q = qdisc_priv(sch);
	struct Qdisc *child = q->qdisc;

	return child->ops->peek(child);
}

static void red_reset(struct Qdisc *sch)
{
	struct red_sched_data *q = qdisc_priv(sch);
<<<<<<< HEAD
	struct Qdisc *child = q->qdisc;
	unsigned int len;

	if (child->ops->drop && (len = child->ops->drop(child)) > 0) {
		q->stats.other++;
		qdisc_qstats_drop(sch);
		sch->qstats.backlog -= len;
		sch->q.qlen--;
		return len;
	}

	if (!red_is_idling(&q->vars))
		red_start_of_idle_period(&q->vars);
=======
>>>>>>> 286cd8c7

	qdisc_reset(q->qdisc);
	sch->qstats.backlog = 0;
	sch->q.qlen = 0;
	red_restart(&q->vars);
}

static int red_offload(struct Qdisc *sch, bool enable)
{
	struct red_sched_data *q = qdisc_priv(sch);
	struct net_device *dev = qdisc_dev(sch);
	struct tc_red_qopt_offload opt = {
		.handle = sch->handle,
		.parent = sch->parent,
	};

<<<<<<< HEAD
	qdisc_reset(q->qdisc);
	sch->qstats.backlog = 0;
	sch->q.qlen = 0;
	red_restart(&q->vars);
=======
	if (!tc_can_offload(dev) || !dev->netdev_ops->ndo_setup_tc)
		return -EOPNOTSUPP;

	if (enable) {
		opt.command = TC_RED_REPLACE;
		opt.set.min = q->parms.qth_min >> q->parms.Wlog;
		opt.set.max = q->parms.qth_max >> q->parms.Wlog;
		opt.set.probability = q->parms.max_P;
		opt.set.is_ecn = red_use_ecn(q);
		opt.set.qstats = &sch->qstats;
	} else {
		opt.command = TC_RED_DESTROY;
	}

	return dev->netdev_ops->ndo_setup_tc(dev, TC_SETUP_QDISC_RED, &opt);
>>>>>>> 286cd8c7
}

static void red_destroy(struct Qdisc *sch)
{
	struct red_sched_data *q = qdisc_priv(sch);

	del_timer_sync(&q->adapt_timer);
	red_offload(sch, false);
	qdisc_put(q->qdisc);
}

static const struct nla_policy red_policy[TCA_RED_MAX + 1] = {
	[TCA_RED_PARMS]	= { .len = sizeof(struct tc_red_qopt) },
	[TCA_RED_STAB]	= { .len = RED_STAB_SIZE },
	[TCA_RED_MAX_P] = { .type = NLA_U32 },
};

static int red_change(struct Qdisc *sch, struct nlattr *opt,
		      struct netlink_ext_ack *extack)
{
	struct red_sched_data *q = qdisc_priv(sch);
	struct nlattr *tb[TCA_RED_MAX + 1];
	struct tc_red_qopt *ctl;
	struct Qdisc *child = NULL;
	int err;
	u32 max_P;
	u8 *stab;

	if (opt == NULL)
		return -EINVAL;

	err = nla_parse_nested(tb, TCA_RED_MAX, opt, red_policy, NULL);
	if (err < 0)
		return err;

	if (tb[TCA_RED_PARMS] == NULL ||
	    tb[TCA_RED_STAB] == NULL)
		return -EINVAL;

	max_P = tb[TCA_RED_MAX_P] ? nla_get_u32(tb[TCA_RED_MAX_P]) : 0;

	ctl = nla_data(tb[TCA_RED_PARMS]);
	stab = nla_data(tb[TCA_RED_STAB]);
	if (!red_check_params(ctl->qth_min, ctl->qth_max, ctl->Wlog,
			      ctl->Scell_log, stab))
		return -EINVAL;

	if (ctl->limit > 0) {
		child = fifo_create_dflt(sch, &bfifo_qdisc_ops, ctl->limit,
					 extack);
		if (IS_ERR(child))
			return PTR_ERR(child);

		/* child is fifo, no need to check for noop_qdisc */
		qdisc_hash_add(child, true);
	}

	sch_tree_lock(sch);
	q->flags = ctl->flags;
	q->limit = ctl->limit;
	if (child) {
		qdisc_tree_reduce_backlog(q->qdisc, q->qdisc->q.qlen,
					  q->qdisc->qstats.backlog);
<<<<<<< HEAD
		qdisc_destroy(q->qdisc);
=======
		qdisc_put(q->qdisc);
>>>>>>> 286cd8c7
		q->qdisc = child;
	}

	red_set_parms(&q->parms,
		      ctl->qth_min, ctl->qth_max, ctl->Wlog,
		      ctl->Plog, ctl->Scell_log,
		      stab,
		      max_P);
	red_set_vars(&q->vars);

	del_timer(&q->adapt_timer);
	if (ctl->flags & TC_RED_ADAPTATIVE)
		mod_timer(&q->adapt_timer, jiffies + HZ/2);

	if (!q->qdisc->q.qlen)
		red_start_of_idle_period(&q->vars);

	sch_tree_unlock(sch);
	red_offload(sch, true);
	return 0;
}

static inline void red_adaptative_timer(struct timer_list *t)
{
	struct red_sched_data *q = from_timer(q, t, adapt_timer);
	struct Qdisc *sch = q->sch;
	spinlock_t *root_lock = qdisc_lock(qdisc_root_sleeping(sch));

	spin_lock(root_lock);
	red_adaptative_algo(&q->parms, &q->vars);
	mod_timer(&q->adapt_timer, jiffies + HZ/2);
	spin_unlock(root_lock);
}

static int red_init(struct Qdisc *sch, struct nlattr *opt,
		    struct netlink_ext_ack *extack)
{
	struct red_sched_data *q = qdisc_priv(sch);

	q->qdisc = &noop_qdisc;
	q->sch = sch;
	timer_setup(&q->adapt_timer, red_adaptative_timer, 0);
	return red_change(sch, opt, extack);
}

static int red_dump_offload_stats(struct Qdisc *sch, struct tc_red_qopt *opt)
{
	struct net_device *dev = qdisc_dev(sch);
	struct tc_red_qopt_offload hw_stats = {
		.command = TC_RED_STATS,
		.handle = sch->handle,
		.parent = sch->parent,
		{
			.stats.bstats = &sch->bstats,
			.stats.qstats = &sch->qstats,
		},
	};
	int err;

	sch->flags &= ~TCQ_F_OFFLOADED;

	if (!tc_can_offload(dev) || !dev->netdev_ops->ndo_setup_tc)
		return 0;

	err = dev->netdev_ops->ndo_setup_tc(dev, TC_SETUP_QDISC_RED,
					    &hw_stats);
	if (err == -EOPNOTSUPP)
		return 0;

	if (!err)
		sch->flags |= TCQ_F_OFFLOADED;

	return err;
}

static int red_dump(struct Qdisc *sch, struct sk_buff *skb)
{
	struct red_sched_data *q = qdisc_priv(sch);
	struct nlattr *opts = NULL;
	struct tc_red_qopt opt = {
		.limit		= q->limit,
		.flags		= q->flags,
		.qth_min	= q->parms.qth_min >> q->parms.Wlog,
		.qth_max	= q->parms.qth_max >> q->parms.Wlog,
		.Wlog		= q->parms.Wlog,
		.Plog		= q->parms.Plog,
		.Scell_log	= q->parms.Scell_log,
	};
	int err;

	err = red_dump_offload_stats(sch, &opt);
	if (err)
		goto nla_put_failure;

	opts = nla_nest_start(skb, TCA_OPTIONS);
	if (opts == NULL)
		goto nla_put_failure;
	if (nla_put(skb, TCA_RED_PARMS, sizeof(opt), &opt) ||
	    nla_put_u32(skb, TCA_RED_MAX_P, q->parms.max_P))
		goto nla_put_failure;
	return nla_nest_end(skb, opts);

nla_put_failure:
	nla_nest_cancel(skb, opts);
	return -EMSGSIZE;
}

static int red_dump_stats(struct Qdisc *sch, struct gnet_dump *d)
{
	struct red_sched_data *q = qdisc_priv(sch);
	struct net_device *dev = qdisc_dev(sch);
	struct tc_red_xstats st = {0};

	if (sch->flags & TCQ_F_OFFLOADED) {
		struct tc_red_qopt_offload hw_stats_request = {
			.command = TC_RED_XSTATS,
			.handle = sch->handle,
			.parent = sch->parent,
			{
				.xstats = &q->stats,
			},
		};
		dev->netdev_ops->ndo_setup_tc(dev, TC_SETUP_QDISC_RED,
					      &hw_stats_request);
	}
	st.early = q->stats.prob_drop + q->stats.forced_drop;
	st.pdrop = q->stats.pdrop;
	st.other = q->stats.other;
	st.marked = q->stats.prob_mark + q->stats.forced_mark;

	return gnet_stats_copy_app(d, &st, sizeof(st));
}

static int red_dump_class(struct Qdisc *sch, unsigned long cl,
			  struct sk_buff *skb, struct tcmsg *tcm)
{
	struct red_sched_data *q = qdisc_priv(sch);

	tcm->tcm_handle |= TC_H_MIN(1);
	tcm->tcm_info = q->qdisc->handle;
	return 0;
}

static int red_graft(struct Qdisc *sch, unsigned long arg, struct Qdisc *new,
		     struct Qdisc **old, struct netlink_ext_ack *extack)
{
	struct red_sched_data *q = qdisc_priv(sch);

	if (new == NULL)
		new = &noop_qdisc;

	*old = qdisc_replace(sch, new, &q->qdisc);
	return 0;
}

static struct Qdisc *red_leaf(struct Qdisc *sch, unsigned long arg)
{
	struct red_sched_data *q = qdisc_priv(sch);
	return q->qdisc;
}

static unsigned long red_find(struct Qdisc *sch, u32 classid)
{
	return 1;
}

static void red_walk(struct Qdisc *sch, struct qdisc_walker *walker)
{
	if (!walker->stop) {
		if (walker->count >= walker->skip)
			if (walker->fn(sch, 1, walker) < 0) {
				walker->stop = 1;
				return;
			}
		walker->count++;
	}
}

static const struct Qdisc_class_ops red_class_ops = {
	.graft		=	red_graft,
	.leaf		=	red_leaf,
	.find		=	red_find,
	.walk		=	red_walk,
	.dump		=	red_dump_class,
};

static struct Qdisc_ops red_qdisc_ops __read_mostly = {
	.id		=	"red",
	.priv_size	=	sizeof(struct red_sched_data),
	.cl_ops		=	&red_class_ops,
	.enqueue	=	red_enqueue,
	.dequeue	=	red_dequeue,
	.peek		=	red_peek,
	.init		=	red_init,
	.reset		=	red_reset,
	.destroy	=	red_destroy,
	.change		=	red_change,
	.dump		=	red_dump,
	.dump_stats	=	red_dump_stats,
	.owner		=	THIS_MODULE,
};

static int __init red_module_init(void)
{
	return register_qdisc(&red_qdisc_ops);
}

static void __exit red_module_exit(void)
{
	unregister_qdisc(&red_qdisc_ops);
}

module_init(red_module_init)
module_exit(red_module_exit)

MODULE_LICENSE("GPL");<|MERGE_RESOLUTION|>--- conflicted
+++ resolved
@@ -102,11 +102,7 @@
 	len = qdisc_pkt_len(skb);
 	ret = qdisc_enqueue(skb, child, to_free);
 	if (likely(ret == NET_XMIT_SUCCESS)) {
-<<<<<<< HEAD
-		qdisc_qstats_backlog_inc(sch, skb);
-=======
 		sch->qstats.backlog += len;
->>>>>>> 286cd8c7
 		sch->q.qlen++;
 	} else if (net_xmit_drop_count(ret)) {
 		q->stats.pdrop++;
@@ -148,22 +144,6 @@
 static void red_reset(struct Qdisc *sch)
 {
 	struct red_sched_data *q = qdisc_priv(sch);
-<<<<<<< HEAD
-	struct Qdisc *child = q->qdisc;
-	unsigned int len;
-
-	if (child->ops->drop && (len = child->ops->drop(child)) > 0) {
-		q->stats.other++;
-		qdisc_qstats_drop(sch);
-		sch->qstats.backlog -= len;
-		sch->q.qlen--;
-		return len;
-	}
-
-	if (!red_is_idling(&q->vars))
-		red_start_of_idle_period(&q->vars);
-=======
->>>>>>> 286cd8c7
 
 	qdisc_reset(q->qdisc);
 	sch->qstats.backlog = 0;
@@ -180,12 +160,6 @@
 		.parent = sch->parent,
 	};
 
-<<<<<<< HEAD
-	qdisc_reset(q->qdisc);
-	sch->qstats.backlog = 0;
-	sch->q.qlen = 0;
-	red_restart(&q->vars);
-=======
 	if (!tc_can_offload(dev) || !dev->netdev_ops->ndo_setup_tc)
 		return -EOPNOTSUPP;
 
@@ -201,7 +175,6 @@
 	}
 
 	return dev->netdev_ops->ndo_setup_tc(dev, TC_SETUP_QDISC_RED, &opt);
->>>>>>> 286cd8c7
 }
 
 static void red_destroy(struct Qdisc *sch)
@@ -265,11 +238,7 @@
 	if (child) {
 		qdisc_tree_reduce_backlog(q->qdisc, q->qdisc->q.qlen,
 					  q->qdisc->qstats.backlog);
-<<<<<<< HEAD
-		qdisc_destroy(q->qdisc);
-=======
 		qdisc_put(q->qdisc);
->>>>>>> 286cd8c7
 		q->qdisc = child;
 	}
 
