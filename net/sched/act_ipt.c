/*
 * net/sched/act_ipt.c		iptables target interface
 *
 *TODO: Add other tables. For now we only support the ipv4 table targets
 *
 *		This program is free software; you can redistribute it and/or
 *		modify it under the terms of the GNU General Public License
 *		as published by the Free Software Foundation; either version
 *		2 of the License, or (at your option) any later version.
 *
 * Copyright:	Jamal Hadi Salim (2002-13)
 */

#include <linux/types.h>
#include <linux/kernel.h>
#include <linux/string.h>
#include <linux/errno.h>
#include <linux/skbuff.h>
#include <linux/rtnetlink.h>
#include <linux/module.h>
#include <linux/init.h>
#include <linux/slab.h>
#include <net/netlink.h>
#include <net/pkt_sched.h>
#include <linux/tc_act/tc_ipt.h>
#include <net/tc_act/tc_ipt.h>

#include <linux/netfilter_ipv4/ip_tables.h>


static unsigned int ipt_net_id;
static struct tc_action_ops act_ipt_ops;

static unsigned int xt_net_id;
static struct tc_action_ops act_xt_ops;

static int ipt_init_target(struct net *net, struct xt_entry_target *t,
			   char *table, unsigned int hook)
{
	struct xt_tgchk_param par;
	struct xt_target *target;
	struct ipt_entry e = {};
	int ret = 0;

	target = xt_request_find_target(AF_INET, t->u.user.name,
					t->u.user.revision);
	if (IS_ERR(target))
		return PTR_ERR(target);

	t->u.kernel.target = target;
	memset(&par, 0, sizeof(par));
<<<<<<< HEAD
=======
	par.net       = net;
>>>>>>> 286cd8c7
	par.table     = table;
	par.entryinfo = &e;
	par.target    = target;
	par.targinfo  = t->data;
	par.hook_mask = hook;
	par.family    = NFPROTO_IPV4;

	ret = xt_check_target(&par, t->u.target_size - sizeof(*t), 0, false);
	if (ret < 0) {
		module_put(t->u.kernel.target->me);
		return ret;
	}
	return 0;
}

static void ipt_destroy_target(struct xt_entry_target *t, struct net *net)
{
	struct xt_tgdtor_param par = {
		.target   = t->u.kernel.target,
		.targinfo = t->data,
		.family   = NFPROTO_IPV4,
		.net      = net,
	};
	if (par.target->destroy != NULL)
		par.target->destroy(&par);
	module_put(par.target->me);
}

static void tcf_ipt_release(struct tc_action *a)
{
	struct tcf_ipt *ipt = to_ipt(a);

	if (ipt->tcfi_t) {
		ipt_destroy_target(ipt->tcfi_t, a->idrinfo->net);
		kfree(ipt->tcfi_t);
	}
	kfree(ipt->tcfi_tname);
}

static const struct nla_policy ipt_policy[TCA_IPT_MAX + 1] = {
	[TCA_IPT_TABLE]	= { .type = NLA_STRING, .len = IFNAMSIZ },
	[TCA_IPT_HOOK]	= { .type = NLA_U32 },
	[TCA_IPT_INDEX]	= { .type = NLA_U32 },
	[TCA_IPT_TARG]	= { .len = sizeof(struct xt_entry_target) },
};

static int __tcf_ipt_init(struct net *net, unsigned int id, struct nlattr *nla,
			  struct nlattr *est, struct tc_action **a,
			  const struct tc_action_ops *ops, int ovr, int bind)
{
	struct tc_action_net *tn = net_generic(net, id);
	struct nlattr *tb[TCA_IPT_MAX + 1];
	struct tcf_ipt *ipt;
	struct xt_entry_target *td, *t;
	char *tname;
	bool exists = false;
	int ret = 0, err;
	u32 hook = 0;
	u32 index = 0;

	if (nla == NULL)
		return -EINVAL;

	err = nla_parse_nested(tb, TCA_IPT_MAX, nla, ipt_policy, NULL);
	if (err < 0)
		return err;

	if (tb[TCA_IPT_INDEX] != NULL)
		index = nla_get_u32(tb[TCA_IPT_INDEX]);

	err = tcf_idr_check_alloc(tn, &index, a, bind);
	if (err < 0)
		return err;
	exists = err;
	if (exists && bind)
		return 0;

	if (tb[TCA_IPT_HOOK] == NULL || tb[TCA_IPT_TARG] == NULL) {
		if (exists)
			tcf_idr_release(*a, bind);
		else
			tcf_idr_cleanup(tn, index);
		return -EINVAL;
	}

	td = (struct xt_entry_target *)nla_data(tb[TCA_IPT_TARG]);
	if (nla_len(tb[TCA_IPT_TARG]) != td->u.target_size) {
		if (exists)
			tcf_idr_release(*a, bind);
		else
			tcf_idr_cleanup(tn, index);
		return -EINVAL;
	}

	if (!exists) {
		ret = tcf_idr_create(tn, index, est, a, ops, bind,
				     false);
		if (ret) {
			tcf_idr_cleanup(tn, index);
			return ret;
		}
		ret = ACT_P_CREATED;
	} else {
		if (bind)/* dont override defaults */
			return 0;

		if (!ovr) {
			tcf_idr_release(*a, bind);
			return -EEXIST;
		}
	}
	hook = nla_get_u32(tb[TCA_IPT_HOOK]);

	err = -ENOMEM;
	tname = kmalloc(IFNAMSIZ, GFP_KERNEL);
	if (unlikely(!tname))
		goto err1;
	if (tb[TCA_IPT_TABLE] == NULL ||
	    nla_strlcpy(tname, tb[TCA_IPT_TABLE], IFNAMSIZ) >= IFNAMSIZ)
		strcpy(tname, "mangle");

	t = kmemdup(td, td->u.target_size, GFP_KERNEL);
	if (unlikely(!t))
		goto err2;

	err = ipt_init_target(net, t, tname, hook);
	if (err < 0)
		goto err3;

	ipt = to_ipt(*a);

	spin_lock_bh(&ipt->tcf_lock);
	if (ret != ACT_P_CREATED) {
		ipt_destroy_target(ipt->tcfi_t, net);
		kfree(ipt->tcfi_tname);
		kfree(ipt->tcfi_t);
	}
	ipt->tcfi_tname = tname;
	ipt->tcfi_t     = t;
	ipt->tcfi_hook  = hook;
	spin_unlock_bh(&ipt->tcf_lock);
	if (ret == ACT_P_CREATED)
		tcf_idr_insert(tn, *a);
	return ret;

err3:
	kfree(t);
err2:
	kfree(tname);
err1:
	tcf_idr_release(*a, bind);
	return err;
}

static int tcf_ipt_init(struct net *net, struct nlattr *nla,
			struct nlattr *est, struct tc_action **a, int ovr,
			int bind, bool rtnl_held,
			struct netlink_ext_ack *extack)
{
	return __tcf_ipt_init(net, ipt_net_id, nla, est, a, &act_ipt_ops, ovr,
			      bind);
}

static int tcf_xt_init(struct net *net, struct nlattr *nla,
		       struct nlattr *est, struct tc_action **a, int ovr,
		       int bind, bool unlocked,
		       struct netlink_ext_ack *extack)
{
	return __tcf_ipt_init(net, xt_net_id, nla, est, a, &act_xt_ops, ovr,
			      bind);
}

static int tcf_ipt_act(struct sk_buff *skb, const struct tc_action *a,
		       struct tcf_result *res)
{
	int ret = 0, result = 0;
	struct tcf_ipt *ipt = to_ipt(a);
	struct xt_action_param par;
	struct nf_hook_state state = {
		.net	= dev_net(skb->dev),
		.in	= skb->dev,
		.hook	= ipt->tcfi_hook,
		.pf	= NFPROTO_IPV4,
	};

	if (skb_unclone(skb, GFP_ATOMIC))
		return TC_ACT_UNSPEC;

	spin_lock(&ipt->tcf_lock);

	tcf_lastuse_update(&ipt->tcf_tm);
	bstats_update(&ipt->tcf_bstats, skb);

	/* yes, we have to worry about both in and out dev
	 * worry later - danger - this API seems to have changed
	 * from earlier kernels
	 */
	par.state    = &state;
	par.target   = ipt->tcfi_t->u.kernel.target;
	par.targinfo = ipt->tcfi_t->data;
	ret = par.target->target(skb, &par);

	switch (ret) {
	case NF_ACCEPT:
		result = TC_ACT_OK;
		break;
	case NF_DROP:
		result = TC_ACT_SHOT;
		ipt->tcf_qstats.drops++;
		break;
	case XT_CONTINUE:
		result = TC_ACT_PIPE;
		break;
	default:
		net_notice_ratelimited("tc filter: Bogus netfilter code %d assume ACCEPT\n",
				       ret);
		result = TC_ACT_OK;
		break;
	}
	spin_unlock(&ipt->tcf_lock);
	return result;

}

static int tcf_ipt_dump(struct sk_buff *skb, struct tc_action *a, int bind,
			int ref)
{
	unsigned char *b = skb_tail_pointer(skb);
	struct tcf_ipt *ipt = to_ipt(a);
	struct xt_entry_target *t;
	struct tcf_t tm;
	struct tc_cnt c;

	/* for simple targets kernel size == user size
	 * user name = target name
	 * for foolproof you need to not assume this
	 */

	spin_lock_bh(&ipt->tcf_lock);
	t = kmemdup(ipt->tcfi_t, ipt->tcfi_t->u.user.target_size, GFP_ATOMIC);
	if (unlikely(!t))
		goto nla_put_failure;

	c.bindcnt = atomic_read(&ipt->tcf_bindcnt) - bind;
	c.refcnt = refcount_read(&ipt->tcf_refcnt) - ref;
	strcpy(t->u.user.name, ipt->tcfi_t->u.kernel.target->name);

	if (nla_put(skb, TCA_IPT_TARG, ipt->tcfi_t->u.user.target_size, t) ||
	    nla_put_u32(skb, TCA_IPT_INDEX, ipt->tcf_index) ||
	    nla_put_u32(skb, TCA_IPT_HOOK, ipt->tcfi_hook) ||
	    nla_put(skb, TCA_IPT_CNT, sizeof(struct tc_cnt), &c) ||
	    nla_put_string(skb, TCA_IPT_TABLE, ipt->tcfi_tname))
		goto nla_put_failure;

	tcf_tm_dump(&tm, &ipt->tcf_tm);
	if (nla_put_64bit(skb, TCA_IPT_TM, sizeof(tm), &tm, TCA_IPT_PAD))
		goto nla_put_failure;

	spin_unlock_bh(&ipt->tcf_lock);
	kfree(t);
	return skb->len;

nla_put_failure:
	spin_unlock_bh(&ipt->tcf_lock);
	nlmsg_trim(skb, b);
	kfree(t);
	return -1;
}

static int tcf_ipt_walker(struct net *net, struct sk_buff *skb,
			  struct netlink_callback *cb, int type,
			  const struct tc_action_ops *ops,
			  struct netlink_ext_ack *extack)
{
	struct tc_action_net *tn = net_generic(net, ipt_net_id);

	return tcf_generic_walker(tn, skb, cb, type, ops, extack);
}

static int tcf_ipt_search(struct net *net, struct tc_action **a, u32 index,
			  struct netlink_ext_ack *extack)
{
	struct tc_action_net *tn = net_generic(net, ipt_net_id);

	return tcf_idr_search(tn, a, index);
}

static struct tc_action_ops act_ipt_ops = {
	.kind		=	"ipt",
	.type		=	TCA_ACT_IPT,
	.owner		=	THIS_MODULE,
	.act		=	tcf_ipt_act,
	.dump		=	tcf_ipt_dump,
	.cleanup	=	tcf_ipt_release,
	.init		=	tcf_ipt_init,
	.walk		=	tcf_ipt_walker,
	.lookup		=	tcf_ipt_search,
	.size		=	sizeof(struct tcf_ipt),
};

static __net_init int ipt_init_net(struct net *net)
{
	struct tc_action_net *tn = net_generic(net, ipt_net_id);

	return tc_action_net_init(net, tn, &act_ipt_ops);
}

static void __net_exit ipt_exit_net(struct list_head *net_list)
{
	tc_action_net_exit(net_list, ipt_net_id);
}

static struct pernet_operations ipt_net_ops = {
	.init = ipt_init_net,
	.exit_batch = ipt_exit_net,
	.id   = &ipt_net_id,
	.size = sizeof(struct tc_action_net),
};

static int tcf_xt_walker(struct net *net, struct sk_buff *skb,
			 struct netlink_callback *cb, int type,
			 const struct tc_action_ops *ops,
			 struct netlink_ext_ack *extack)
{
	struct tc_action_net *tn = net_generic(net, xt_net_id);

	return tcf_generic_walker(tn, skb, cb, type, ops, extack);
}

static int tcf_xt_search(struct net *net, struct tc_action **a, u32 index,
			 struct netlink_ext_ack *extack)
{
	struct tc_action_net *tn = net_generic(net, xt_net_id);

	return tcf_idr_search(tn, a, index);
}

static struct tc_action_ops act_xt_ops = {
	.kind		=	"xt",
	.type		=	TCA_ACT_XT,
	.owner		=	THIS_MODULE,
	.act		=	tcf_ipt_act,
	.dump		=	tcf_ipt_dump,
	.cleanup	=	tcf_ipt_release,
	.init		=	tcf_xt_init,
	.walk		=	tcf_xt_walker,
	.lookup		=	tcf_xt_search,
	.size		=	sizeof(struct tcf_ipt),
};

static __net_init int xt_init_net(struct net *net)
{
	struct tc_action_net *tn = net_generic(net, xt_net_id);

	return tc_action_net_init(net, tn, &act_xt_ops);
}

static void __net_exit xt_exit_net(struct list_head *net_list)
{
	tc_action_net_exit(net_list, xt_net_id);
}

static struct pernet_operations xt_net_ops = {
	.init = xt_init_net,
	.exit_batch = xt_exit_net,
	.id   = &xt_net_id,
	.size = sizeof(struct tc_action_net),
};

MODULE_AUTHOR("Jamal Hadi Salim(2002-13)");
MODULE_DESCRIPTION("Iptables target actions");
MODULE_LICENSE("GPL");
MODULE_ALIAS("act_xt");

static int __init ipt_init_module(void)
{
	int ret1, ret2;

	ret1 = tcf_register_action(&act_xt_ops, &xt_net_ops);
	if (ret1 < 0)
		pr_err("Failed to load xt action\n");

	ret2 = tcf_register_action(&act_ipt_ops, &ipt_net_ops);
	if (ret2 < 0)
		pr_err("Failed to load ipt action\n");

	if (ret1 < 0 && ret2 < 0) {
		return ret1;
	} else
		return 0;
}

static void __exit ipt_cleanup_module(void)
{
	tcf_unregister_action(&act_ipt_ops, &ipt_net_ops);
	tcf_unregister_action(&act_xt_ops, &xt_net_ops);
}

module_init(ipt_init_module);
module_exit(ipt_cleanup_module);<|MERGE_RESOLUTION|>--- conflicted
+++ resolved
@@ -49,10 +49,7 @@
 
 	t->u.kernel.target = target;
 	memset(&par, 0, sizeof(par));
-<<<<<<< HEAD
-=======
 	par.net       = net;
->>>>>>> 286cd8c7
 	par.table     = table;
 	par.entryinfo = &e;
 	par.target    = target;
