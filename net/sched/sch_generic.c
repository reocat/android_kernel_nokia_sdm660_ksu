/*
 * net/sched/sch_generic.c	Generic packet scheduler routines.
 *
 *		This program is free software; you can redistribute it and/or
 *		modify it under the terms of the GNU General Public License
 *		as published by the Free Software Foundation; either version
 *		2 of the License, or (at your option) any later version.
 *
 * Authors:	Alexey Kuznetsov, <kuznet@ms2.inr.ac.ru>
 *              Jamal Hadi Salim, <hadi@cyberus.ca> 990601
 *              - Ingress support
 */

#include <linux/bitops.h>
#include <linux/module.h>
#include <linux/types.h>
#include <linux/kernel.h>
#include <linux/sched.h>
#include <linux/string.h>
#include <linux/errno.h>
#include <linux/netdevice.h>
#include <linux/skbuff.h>
#include <linux/rtnetlink.h>
#include <linux/init.h>
#include <linux/rcupdate.h>
#include <linux/list.h>
#include <linux/slab.h>
#include <linux/if_vlan.h>
#include <linux/skb_array.h>
#include <linux/if_macvlan.h>
#include <net/sch_generic.h>
#include <net/pkt_sched.h>
#include <net/dst.h>
#include <trace/events/qdisc.h>
#include <net/xfrm.h>

/* Qdisc to use by default */
const struct Qdisc_ops *default_qdisc_ops = &pfifo_fast_ops;
EXPORT_SYMBOL(default_qdisc_ops);

/* Main transmission queue. */

/* Modifications to data participating in scheduling must be protected with
 * qdisc_lock(qdisc) spinlock.
 *
 * The idea is the following:
 * - enqueue, dequeue are serialized via qdisc root lock
 * - ingress filtering is also serialized via qdisc root lock
 * - updates to tree and tree walking are only done under the rtnl mutex.
 */

#define SKB_XOFF_MAGIC ((struct sk_buff *)1UL)

static inline struct sk_buff *__skb_dequeue_bad_txq(struct Qdisc *q)
{
	const struct netdev_queue *txq = q->dev_queue;
	spinlock_t *lock = NULL;
	struct sk_buff *skb;

	if (q->flags & TCQ_F_NOLOCK) {
		lock = qdisc_lock(q);
		spin_lock(lock);
	}

	skb = skb_peek(&q->skb_bad_txq);
	if (skb) {
		/* check the reason of requeuing without tx lock first */
		txq = skb_get_tx_queue(txq->dev, skb);
		if (!netif_xmit_frozen_or_stopped(txq)) {
			skb = __skb_dequeue(&q->skb_bad_txq);
			if (qdisc_is_percpu_stats(q)) {
				qdisc_qstats_cpu_backlog_dec(q, skb);
				qdisc_qstats_atomic_qlen_dec(q);
			} else {
				qdisc_qstats_backlog_dec(q, skb);
				q->q.qlen--;
			}
		} else {
			skb = SKB_XOFF_MAGIC;
		}
	}

	if (lock)
		spin_unlock(lock);

	return skb;
}

static inline struct sk_buff *qdisc_dequeue_skb_bad_txq(struct Qdisc *q)
{
	struct sk_buff *skb = skb_peek(&q->skb_bad_txq);

	if (unlikely(skb))
		skb = __skb_dequeue_bad_txq(q);

	return skb;
}

static inline void qdisc_enqueue_skb_bad_txq(struct Qdisc *q,
					     struct sk_buff *skb)
{
	spinlock_t *lock = NULL;

	if (q->flags & TCQ_F_NOLOCK) {
		lock = qdisc_lock(q);
		spin_lock(lock);
	}

	__skb_queue_tail(&q->skb_bad_txq, skb);

	if (qdisc_is_percpu_stats(q)) {
		qdisc_qstats_cpu_backlog_inc(q, skb);
		qdisc_qstats_atomic_qlen_inc(q);
	} else {
		qdisc_qstats_backlog_inc(q, skb);
		q->q.qlen++;
	}

	if (lock)
		spin_unlock(lock);
}

static inline int __dev_requeue_skb(struct sk_buff *skb, struct Qdisc *q)
{
<<<<<<< HEAD
	q->gso_skb = skb;
	q->qstats.requeues++;
	qdisc_qstats_backlog_inc(q, skb);
	q->q.qlen++;	/* it's still part of the queue */
=======
	while (skb) {
		struct sk_buff *next = skb->next;

		__skb_queue_tail(&q->gso_skb, skb);
		q->qstats.requeues++;
		qdisc_qstats_backlog_inc(q, skb);
		q->q.qlen++;	/* it's still part of the queue */

		skb = next;
	}
	__netif_schedule(q);

	return 0;
}

static inline int dev_requeue_skb_locked(struct sk_buff *skb, struct Qdisc *q)
{
	spinlock_t *lock = qdisc_lock(q);

	spin_lock(lock);
	while (skb) {
		struct sk_buff *next = skb->next;

		__skb_queue_tail(&q->gso_skb, skb);

		qdisc_qstats_cpu_requeues_inc(q);
		qdisc_qstats_cpu_backlog_inc(q, skb);
		qdisc_qstats_atomic_qlen_inc(q);

		skb = next;
	}
	spin_unlock(lock);

>>>>>>> 286cd8c7
	__netif_schedule(q);

	return 0;
}

static inline int dev_requeue_skb(struct sk_buff *skb, struct Qdisc *q)
{
	if (q->flags & TCQ_F_NOLOCK)
		return dev_requeue_skb_locked(skb, q);
	else
		return __dev_requeue_skb(skb, q);
}

static void try_bulk_dequeue_skb(struct Qdisc *q,
				 struct sk_buff *skb,
				 const struct netdev_queue *txq,
				 int *packets)
{
	int bytelimit = qdisc_avail_bulklimit(txq) - skb->len;

	while (bytelimit > 0) {
		struct sk_buff *nskb = q->dequeue(q);

		if (!nskb)
			break;

		bytelimit -= nskb->len; /* covers GSO len */
		skb->next = nskb;
		skb = nskb;
		(*packets)++; /* GSO counts as one pkt */
	}
	skb->next = NULL;
}

/* This variant of try_bulk_dequeue_skb() makes sure
 * all skbs in the chain are for the same txq
 */
static void try_bulk_dequeue_skb_slow(struct Qdisc *q,
				      struct sk_buff *skb,
				      int *packets)
{
	int mapping = skb_get_queue_mapping(skb);
	struct sk_buff *nskb;
	int cnt = 0;

	do {
		nskb = q->dequeue(q);
		if (!nskb)
			break;
		if (unlikely(skb_get_queue_mapping(nskb) != mapping)) {
			qdisc_enqueue_skb_bad_txq(q, nskb);
			break;
		}
		skb->next = nskb;
		skb = nskb;
	} while (++cnt < 8);
	(*packets) += cnt;
	skb->next = NULL;
}

/* Note that dequeue_skb can possibly return a SKB list (via skb->next).
 * A requeued skb (via q->gso_skb) can also be a SKB list.
 */
static struct sk_buff *dequeue_skb(struct Qdisc *q, bool *validate,
				   int *packets)
{
	const struct netdev_queue *txq = q->dev_queue;
	struct sk_buff *skb = NULL;

	*packets = 1;
	if (unlikely(!skb_queue_empty(&q->gso_skb))) {
		spinlock_t *lock = NULL;

		if (q->flags & TCQ_F_NOLOCK) {
			lock = qdisc_lock(q);
			spin_lock(lock);
		}

		skb = skb_peek(&q->gso_skb);

		/* skb may be null if another cpu pulls gso_skb off in between
		 * empty check and lock.
		 */
		if (!skb) {
			if (lock)
				spin_unlock(lock);
			goto validate;
		}

		/* skb in gso_skb were already validated */
		*validate = false;
		if (xfrm_offload(skb))
			*validate = true;
		/* check the reason of requeuing without tx lock first */
		txq = skb_get_tx_queue(txq->dev, skb);
		if (!netif_xmit_frozen_or_stopped(txq)) {
<<<<<<< HEAD
			q->gso_skb = NULL;
			qdisc_qstats_backlog_dec(q, skb);
			q->q.qlen--;
		} else
=======
			skb = __skb_dequeue(&q->gso_skb);
			if (qdisc_is_percpu_stats(q)) {
				qdisc_qstats_cpu_backlog_dec(q, skb);
				qdisc_qstats_atomic_qlen_dec(q);
			} else {
				qdisc_qstats_backlog_dec(q, skb);
				q->q.qlen--;
			}
		} else {
>>>>>>> 286cd8c7
			skb = NULL;
		}
		if (lock)
			spin_unlock(lock);
		goto trace;
	}
validate:
	*validate = true;

	if ((q->flags & TCQ_F_ONETXQUEUE) &&
	    netif_xmit_frozen_or_stopped(txq))
		return skb;

	skb = qdisc_dequeue_skb_bad_txq(q);
	if (unlikely(skb)) {
		if (skb == SKB_XOFF_MAGIC)
			return NULL;
		goto bulk;
	}
	skb = q->dequeue(q);
	if (skb) {
bulk:
		if (qdisc_may_bulk(q))
			try_bulk_dequeue_skb(q, skb, txq, packets);
		else
			try_bulk_dequeue_skb_slow(q, skb, packets);
	}
trace:
	trace_qdisc_dequeue(q, txq, *packets, skb);
	return skb;
}

/*
 * Transmit possibly several skbs, and handle the return status as
 * required. Owning running seqcount bit guarantees that
 * only one CPU can execute this function.
 *
 * Returns to the caller:
 *				false  - hardware queue frozen backoff
 *				true   - feel free to send more pkts
 */
bool sch_direct_xmit(struct sk_buff *skb, struct Qdisc *q,
		     struct net_device *dev, struct netdev_queue *txq,
		     spinlock_t *root_lock, bool validate)
{
	int ret = NETDEV_TX_BUSY;
	bool again = false;

	/* And release qdisc */
	if (root_lock)
		spin_unlock(root_lock);

	/* Note that we validate skb (GSO, checksum, ...) outside of locks */
	if (validate)
		skb = validate_xmit_skb_list(skb, dev, &again);

<<<<<<< HEAD
=======
#ifdef CONFIG_XFRM_OFFLOAD
	if (unlikely(again)) {
		if (root_lock)
			spin_lock(root_lock);

		dev_requeue_skb(skb, q);
		return false;
	}
#endif

>>>>>>> 286cd8c7
	if (likely(skb)) {
		HARD_TX_LOCK(dev, txq, smp_processor_id());
		if (!netif_xmit_frozen_or_stopped(txq))
			skb = dev_hard_start_xmit(skb, dev, txq, &ret);

		HARD_TX_UNLOCK(dev, txq);
	} else {
<<<<<<< HEAD
		spin_lock(root_lock);
		return qdisc_qlen(q);
=======
		if (root_lock)
			spin_lock(root_lock);
		return true;
>>>>>>> 286cd8c7
	}

	if (root_lock)
		spin_lock(root_lock);

	if (!dev_xmit_complete(ret)) {
		/* Driver returned NETDEV_TX_BUSY - requeue skb */
		if (unlikely(ret != NETDEV_TX_BUSY))
			net_warn_ratelimited("BUG %s code %d qlen %d\n",
					     dev->name, ret, q->q.qlen);

		dev_requeue_skb(skb, q);
		return false;
	}

	return true;
}

/*
 * NOTE: Called under qdisc_lock(q) with locally disabled BH.
 *
 * running seqcount guarantees only one CPU can process
 * this qdisc at a time. qdisc_lock(q) serializes queue accesses for
 * this queue.
 *
 *  netif_tx_lock serializes accesses to device driver.
 *
 *  qdisc_lock(q) and netif_tx_lock are mutually exclusive,
 *  if one is grabbed, another must be free.
 *
 * Note, that this procedure can be called by a watchdog timer
 *
 * Returns to the caller:
 *				0  - queue is empty or throttled.
 *				>0 - queue is not empty.
 *
 */
static inline bool qdisc_restart(struct Qdisc *q, int *packets)
{
	spinlock_t *root_lock = NULL;
	struct netdev_queue *txq;
	struct net_device *dev;
	struct sk_buff *skb;
	bool validate;

	/* Dequeue packet */
	skb = dequeue_skb(q, &validate, packets);
	if (unlikely(!skb))
		return false;

	if (!(q->flags & TCQ_F_NOLOCK))
		root_lock = qdisc_lock(q);

	dev = qdisc_dev(q);
	txq = skb_get_tx_queue(dev, skb);

	return sch_direct_xmit(skb, q, dev, txq, root_lock, validate);
}

void __qdisc_run(struct Qdisc *q)
{
	int quota = READ_ONCE(dev_tx_weight);
	int packets;

	while (qdisc_restart(q, &packets)) {
		/*
		 * Ordered by possible occurrence: Postpone processing if
		 * 1. we've exceeded packet quota
		 * 2. another process needs the CPU;
		 */
		quota -= packets;
		if (quota <= 0 || need_resched()) {
			__netif_schedule(q);
			break;
		}
	}
}

unsigned long dev_trans_start(struct net_device *dev)
{
	unsigned long val, res;
	unsigned int i;

	if (is_vlan_dev(dev))
		dev = vlan_dev_real_dev(dev);
	else if (netif_is_macvlan(dev))
		dev = macvlan_dev_real_dev(dev);
	res = netdev_get_tx_queue(dev, 0)->trans_start;
	for (i = 1; i < dev->num_tx_queues; i++) {
		val = netdev_get_tx_queue(dev, i)->trans_start;
		if (val && time_after(val, res))
			res = val;
	}

	return res;
}
EXPORT_SYMBOL(dev_trans_start);

static void dev_watchdog(struct timer_list *t)
{
	struct net_device *dev = from_timer(dev, t, watchdog_timer);

	netif_tx_lock(dev);
	if (!qdisc_tx_is_noop(dev)) {
		if (netif_device_present(dev) &&
		    netif_running(dev) &&
		    netif_carrier_ok(dev)) {
			int some_queue_timedout = 0;
			unsigned int i;
			unsigned long trans_start;

			for (i = 0; i < dev->num_tx_queues; i++) {
				struct netdev_queue *txq;

				txq = netdev_get_tx_queue(dev, i);
				trans_start = txq->trans_start;
				if (netif_xmit_stopped(txq) &&
				    time_after(jiffies, (trans_start +
							 dev->watchdog_timeo))) {
					some_queue_timedout = 1;
					txq->trans_timeout++;
					break;
				}
			}

			if (some_queue_timedout) {
				WARN_ONCE(1, KERN_INFO "NETDEV WATCHDOG: %s (%s): transmit queue %u timed out\n",
				       dev->name, netdev_drivername(dev), i);
				dev->netdev_ops->ndo_tx_timeout(dev);
			}
			if (!mod_timer(&dev->watchdog_timer,
				       round_jiffies(jiffies +
						     dev->watchdog_timeo)))
				dev_hold(dev);
		}
	}
	netif_tx_unlock(dev);

	dev_put(dev);
}

void __netdev_watchdog_up(struct net_device *dev)
{
	if (dev->netdev_ops->ndo_tx_timeout) {
		if (dev->watchdog_timeo <= 0)
			dev->watchdog_timeo = 5*HZ;
		if (!mod_timer(&dev->watchdog_timer,
			       round_jiffies(jiffies + dev->watchdog_timeo)))
			dev_hold(dev);
	}
}
EXPORT_SYMBOL_GPL(__netdev_watchdog_up);

static void dev_watchdog_up(struct net_device *dev)
{
	__netdev_watchdog_up(dev);
}

static void dev_watchdog_down(struct net_device *dev)
{
	netif_tx_lock_bh(dev);
	if (del_timer(&dev->watchdog_timer))
		dev_put(dev);
	netif_tx_unlock_bh(dev);
}

/**
 *	netif_carrier_on - set carrier
 *	@dev: network device
 *
 * Device has detected that carrier.
 */
void netif_carrier_on(struct net_device *dev)
{
	if (test_and_clear_bit(__LINK_STATE_NOCARRIER, &dev->state)) {
		if (dev->reg_state == NETREG_UNINITIALIZED)
			return;
		atomic_inc(&dev->carrier_up_count);
		linkwatch_fire_event(dev);
		if (netif_running(dev))
			__netdev_watchdog_up(dev);
	}
}
EXPORT_SYMBOL(netif_carrier_on);

/**
 *	netif_carrier_off - clear carrier
 *	@dev: network device
 *
 * Device has detected loss of carrier.
 */
void netif_carrier_off(struct net_device *dev)
{
	if (!test_and_set_bit(__LINK_STATE_NOCARRIER, &dev->state)) {
		if (dev->reg_state == NETREG_UNINITIALIZED)
			return;
		atomic_inc(&dev->carrier_down_count);
		linkwatch_fire_event(dev);
	}
}
EXPORT_SYMBOL(netif_carrier_off);

/* "NOOP" scheduler: the best scheduler, recommended for all interfaces
   under all circumstances. It is difficult to invent anything faster or
   cheaper.
 */

static int noop_enqueue(struct sk_buff *skb, struct Qdisc *qdisc,
			struct sk_buff **to_free)
{
	__qdisc_drop(skb, to_free);
	return NET_XMIT_CN;
}

static struct sk_buff *noop_dequeue(struct Qdisc *qdisc)
{
	return NULL;
}

struct Qdisc_ops noop_qdisc_ops __read_mostly = {
	.id		=	"noop",
	.priv_size	=	0,
	.enqueue	=	noop_enqueue,
	.dequeue	=	noop_dequeue,
	.peek		=	noop_dequeue,
	.owner		=	THIS_MODULE,
};

static struct netdev_queue noop_netdev_queue = {
	.qdisc		=	&noop_qdisc,
	.qdisc_sleeping	=	&noop_qdisc,
};

struct Qdisc noop_qdisc = {
	.enqueue	=	noop_enqueue,
	.dequeue	=	noop_dequeue,
	.flags		=	TCQ_F_BUILTIN,
	.ops		=	&noop_qdisc_ops,
	.q.lock		=	__SPIN_LOCK_UNLOCKED(noop_qdisc.q.lock),
	.dev_queue	=	&noop_netdev_queue,
	.running	=	SEQCNT_ZERO(noop_qdisc.running),
	.busylock	=	__SPIN_LOCK_UNLOCKED(noop_qdisc.busylock),
	.gso_skb = {
		.next = (struct sk_buff *)&noop_qdisc.gso_skb,
		.prev = (struct sk_buff *)&noop_qdisc.gso_skb,
		.qlen = 0,
		.lock = __SPIN_LOCK_UNLOCKED(noop_qdisc.gso_skb.lock),
	},
	.skb_bad_txq = {
		.next = (struct sk_buff *)&noop_qdisc.skb_bad_txq,
		.prev = (struct sk_buff *)&noop_qdisc.skb_bad_txq,
		.qlen = 0,
		.lock = __SPIN_LOCK_UNLOCKED(noop_qdisc.skb_bad_txq.lock),
	},
};
EXPORT_SYMBOL(noop_qdisc);

static int noqueue_init(struct Qdisc *qdisc, struct nlattr *opt,
			struct netlink_ext_ack *extack)
{
	/* register_qdisc() assigns a default of noop_enqueue if unset,
	 * but __dev_queue_xmit() treats noqueue only as such
	 * if this is NULL - so clear it here. */
	qdisc->enqueue = NULL;
	return 0;
}

struct Qdisc_ops noqueue_qdisc_ops __read_mostly = {
	.id		=	"noqueue",
	.priv_size	=	0,
	.init		=	noqueue_init,
	.enqueue	=	noop_enqueue,
	.dequeue	=	noop_dequeue,
	.peek		=	noop_dequeue,
	.owner		=	THIS_MODULE,
};

static const u8 prio2band[TC_PRIO_MAX + 1] = {
	1, 2, 2, 2, 1, 2, 0, 0 , 1, 1, 1, 1, 1, 1, 1, 1
};

/* 3-band FIFO queue: old style, but should be a bit faster than
   generic prio+fifo combination.
 */

#define PFIFO_FAST_BANDS 3

/*
 * Private data for a pfifo_fast scheduler containing:
 *	- rings for priority bands
 */
struct pfifo_fast_priv {
	struct skb_array q[PFIFO_FAST_BANDS];
};

static inline struct skb_array *band2list(struct pfifo_fast_priv *priv,
					  int band)
{
	return &priv->q[band];
}

static int pfifo_fast_enqueue(struct sk_buff *skb, struct Qdisc *qdisc,
			      struct sk_buff **to_free)
{
	int band = prio2band[skb->priority & TC_PRIO_MAX];
	struct pfifo_fast_priv *priv = qdisc_priv(qdisc);
	struct skb_array *q = band2list(priv, band);
	unsigned int pkt_len = qdisc_pkt_len(skb);
	int err;

	err = skb_array_produce(q, skb);

	if (unlikely(err))
		return qdisc_drop_cpu(skb, qdisc, to_free);

	qdisc_qstats_atomic_qlen_inc(qdisc);
	/* Note: skb can not be used after skb_array_produce(),
	 * so we better not use qdisc_qstats_cpu_backlog_inc()
	 */
	this_cpu_add(qdisc->cpu_qstats->backlog, pkt_len);
	return NET_XMIT_SUCCESS;
}

static struct sk_buff *pfifo_fast_dequeue(struct Qdisc *qdisc)
{
	struct pfifo_fast_priv *priv = qdisc_priv(qdisc);
	struct sk_buff *skb = NULL;
	int band;

	for (band = 0; band < PFIFO_FAST_BANDS && !skb; band++) {
		struct skb_array *q = band2list(priv, band);

		if (__skb_array_empty(q))
			continue;

		skb = __skb_array_consume(q);
	}
	if (likely(skb)) {
		qdisc_qstats_cpu_backlog_dec(qdisc, skb);
		qdisc_bstats_cpu_update(qdisc, skb);
		qdisc_qstats_atomic_qlen_dec(qdisc);
	}

	return skb;
}

static struct sk_buff *pfifo_fast_peek(struct Qdisc *qdisc)
{
	struct pfifo_fast_priv *priv = qdisc_priv(qdisc);
	struct sk_buff *skb = NULL;
	int band;

	for (band = 0; band < PFIFO_FAST_BANDS && !skb; band++) {
		struct skb_array *q = band2list(priv, band);

		skb = __skb_array_peek(q);
	}

	return skb;
}

static void pfifo_fast_reset(struct Qdisc *qdisc)
{
	int i, band;
	struct pfifo_fast_priv *priv = qdisc_priv(qdisc);

	for (band = 0; band < PFIFO_FAST_BANDS; band++) {
		struct skb_array *q = band2list(priv, band);
		struct sk_buff *skb;

		/* NULL ring is possible if destroy path is due to a failed
		 * skb_array_init() in pfifo_fast_init() case.
		 */
		if (!q->ring.queue)
			continue;

		while ((skb = __skb_array_consume(q)) != NULL)
			kfree_skb(skb);
	}

	for_each_possible_cpu(i) {
		struct gnet_stats_queue *q = per_cpu_ptr(qdisc->cpu_qstats, i);

		q->backlog = 0;
	}
}

static int pfifo_fast_dump(struct Qdisc *qdisc, struct sk_buff *skb)
{
	struct tc_prio_qopt opt = { .bands = PFIFO_FAST_BANDS };

	memcpy(&opt.priomap, prio2band, TC_PRIO_MAX + 1);
	if (nla_put(skb, TCA_OPTIONS, sizeof(opt), &opt))
		goto nla_put_failure;
	return skb->len;

nla_put_failure:
	return -1;
}

static int pfifo_fast_init(struct Qdisc *qdisc, struct nlattr *opt,
			   struct netlink_ext_ack *extack)
{
	unsigned int qlen = qdisc_dev(qdisc)->tx_queue_len;
	struct pfifo_fast_priv *priv = qdisc_priv(qdisc);
	int prio;

	/* guard against zero length rings */
	if (!qlen)
		return -EINVAL;

	for (prio = 0; prio < PFIFO_FAST_BANDS; prio++) {
		struct skb_array *q = band2list(priv, prio);
		int err;

		err = skb_array_init(q, qlen, GFP_KERNEL);
		if (err)
			return -ENOMEM;
	}

	/* Can by-pass the queue discipline */
	qdisc->flags |= TCQ_F_CAN_BYPASS;
	return 0;
}

static void pfifo_fast_destroy(struct Qdisc *sch)
{
	struct pfifo_fast_priv *priv = qdisc_priv(sch);
	int prio;

	for (prio = 0; prio < PFIFO_FAST_BANDS; prio++) {
		struct skb_array *q = band2list(priv, prio);

		/* NULL ring is possible if destroy path is due to a failed
		 * skb_array_init() in pfifo_fast_init() case.
		 */
		if (!q->ring.queue)
			continue;
		/* Destroy ring but no need to kfree_skb because a call to
		 * pfifo_fast_reset() has already done that work.
		 */
		ptr_ring_cleanup(&q->ring, NULL);
	}
}

static int pfifo_fast_change_tx_queue_len(struct Qdisc *sch,
					  unsigned int new_len)
{
	struct pfifo_fast_priv *priv = qdisc_priv(sch);
	struct skb_array *bands[PFIFO_FAST_BANDS];
	int prio;

	for (prio = 0; prio < PFIFO_FAST_BANDS; prio++) {
		struct skb_array *q = band2list(priv, prio);

		bands[prio] = q;
	}

	return skb_array_resize_multiple(bands, PFIFO_FAST_BANDS, new_len,
					 GFP_KERNEL);
}

struct Qdisc_ops pfifo_fast_ops __read_mostly = {
	.id		=	"pfifo_fast",
	.priv_size	=	sizeof(struct pfifo_fast_priv),
	.enqueue	=	pfifo_fast_enqueue,
	.dequeue	=	pfifo_fast_dequeue,
	.peek		=	pfifo_fast_peek,
	.init		=	pfifo_fast_init,
	.destroy	=	pfifo_fast_destroy,
	.reset		=	pfifo_fast_reset,
	.dump		=	pfifo_fast_dump,
	.change_tx_queue_len =  pfifo_fast_change_tx_queue_len,
	.owner		=	THIS_MODULE,
	.static_flags	=	TCQ_F_NOLOCK | TCQ_F_CPUSTATS,
};
EXPORT_SYMBOL(pfifo_fast_ops);

static struct lock_class_key qdisc_tx_busylock;
static struct lock_class_key qdisc_running_key;

struct Qdisc *qdisc_alloc(struct netdev_queue *dev_queue,
			  const struct Qdisc_ops *ops,
			  struct netlink_ext_ack *extack)
{
	void *p;
	struct Qdisc *sch;
	unsigned int size = QDISC_ALIGN(sizeof(*sch)) + ops->priv_size;
	int err = -ENOBUFS;
	struct net_device *dev;

	if (!dev_queue) {
		NL_SET_ERR_MSG(extack, "No device queue given");
		err = -EINVAL;
		goto errout;
	}

	dev = dev_queue->dev;
	p = kzalloc_node(size, GFP_KERNEL,
			 netdev_queue_numa_node_read(dev_queue));

	if (!p)
		goto errout;
	sch = (struct Qdisc *) QDISC_ALIGN((unsigned long) p);
	/* if we got non aligned memory, ask more and do alignment ourself */
	if (sch != p) {
		kfree(p);
		p = kzalloc_node(size + QDISC_ALIGNTO - 1, GFP_KERNEL,
				 netdev_queue_numa_node_read(dev_queue));
		if (!p)
			goto errout;
		sch = (struct Qdisc *) QDISC_ALIGN((unsigned long) p);
		sch->padded = (char *) sch - (char *) p;
	}
	__skb_queue_head_init(&sch->gso_skb);
	__skb_queue_head_init(&sch->skb_bad_txq);
	qdisc_skb_head_init(&sch->q);
	spin_lock_init(&sch->q.lock);

	if (ops->static_flags & TCQ_F_CPUSTATS) {
		sch->cpu_bstats =
			netdev_alloc_pcpu_stats(struct gnet_stats_basic_cpu);
		if (!sch->cpu_bstats)
			goto errout1;

		sch->cpu_qstats = alloc_percpu(struct gnet_stats_queue);
		if (!sch->cpu_qstats) {
			free_percpu(sch->cpu_bstats);
			goto errout1;
		}
	}

	spin_lock_init(&sch->busylock);
	lockdep_set_class(&sch->busylock,
			  dev->qdisc_tx_busylock ?: &qdisc_tx_busylock);

	/* seqlock has the same scope of busylock, for NOLOCK qdisc */
	spin_lock_init(&sch->seqlock);
	lockdep_set_class(&sch->busylock,
			  dev->qdisc_tx_busylock ?: &qdisc_tx_busylock);

	seqcount_init(&sch->running);
	lockdep_set_class(&sch->running,
			  dev->qdisc_running_key ?: &qdisc_running_key);

	sch->ops = ops;
	sch->flags = ops->static_flags;
	sch->enqueue = ops->enqueue;
	sch->dequeue = ops->dequeue;
	sch->dev_queue = dev_queue;
	dev_hold(dev);
	refcount_set(&sch->refcnt, 1);

	return sch;
errout1:
	kfree(p);
errout:
	return ERR_PTR(err);
}

struct Qdisc *qdisc_create_dflt(struct netdev_queue *dev_queue,
				const struct Qdisc_ops *ops,
				unsigned int parentid,
				struct netlink_ext_ack *extack)
{
	struct Qdisc *sch;

<<<<<<< HEAD
	if (!try_module_get(ops->owner))
		return NULL;

	sch = qdisc_alloc(dev_queue, ops);
=======
	if (!try_module_get(ops->owner)) {
		NL_SET_ERR_MSG(extack, "Failed to increase module reference counter");
		return NULL;
	}

	sch = qdisc_alloc(dev_queue, ops, extack);
>>>>>>> 286cd8c7
	if (IS_ERR(sch)) {
		module_put(ops->owner);
		return NULL;
	}
	sch->parent = parentid;

	if (!ops->init || ops->init(sch, NULL, extack) == 0)
		return sch;

<<<<<<< HEAD
	qdisc_destroy(sch);
=======
	qdisc_put(sch);
>>>>>>> 286cd8c7
	return NULL;
}
EXPORT_SYMBOL(qdisc_create_dflt);

/* Under qdisc_lock(qdisc) and BH! */

void qdisc_reset(struct Qdisc *qdisc)
{
	const struct Qdisc_ops *ops = qdisc->ops;
	struct sk_buff *skb, *tmp;

	if (ops->reset)
		ops->reset(qdisc);

	skb_queue_walk_safe(&qdisc->gso_skb, skb, tmp) {
		__skb_unlink(skb, &qdisc->gso_skb);
		kfree_skb_list(skb);
	}

	skb_queue_walk_safe(&qdisc->skb_bad_txq, skb, tmp) {
		__skb_unlink(skb, &qdisc->skb_bad_txq);
		kfree_skb_list(skb);
	}

	qdisc->q.qlen = 0;
	qdisc->qstats.backlog = 0;
}
EXPORT_SYMBOL(qdisc_reset);

void qdisc_free(struct Qdisc *qdisc)
{
	if (qdisc_is_percpu_stats(qdisc)) {
		free_percpu(qdisc->cpu_bstats);
		free_percpu(qdisc->cpu_qstats);
	}

	kfree((char *) qdisc - qdisc->padded);
}

static void qdisc_free_cb(struct rcu_head *head)
{
<<<<<<< HEAD
	const struct Qdisc_ops *ops;

	if (!qdisc)
		return;
	ops = qdisc->ops;
=======
	struct Qdisc *q = container_of(head, struct Qdisc, rcu);
>>>>>>> 286cd8c7

	qdisc_free(q);
}

static void qdisc_destroy(struct Qdisc *qdisc)
{
	const struct Qdisc_ops *ops;
	struct sk_buff *skb, *tmp;

	ops = qdisc->ops;

#ifdef CONFIG_NET_SCHED
	qdisc_hash_del(qdisc);

	qdisc_put_stab(rtnl_dereference(qdisc->stab));
#endif
	gen_kill_estimator(&qdisc->rate_est);
	if (ops->reset)
		ops->reset(qdisc);
	if (ops->destroy)
		ops->destroy(qdisc);

	module_put(ops->owner);
	dev_put(qdisc_dev(qdisc));

	skb_queue_walk_safe(&qdisc->gso_skb, skb, tmp) {
		__skb_unlink(skb, &qdisc->gso_skb);
		kfree_skb_list(skb);
	}

	skb_queue_walk_safe(&qdisc->skb_bad_txq, skb, tmp) {
		__skb_unlink(skb, &qdisc->skb_bad_txq);
		kfree_skb_list(skb);
	}

	call_rcu(&qdisc->rcu, qdisc_free_cb);
}

void qdisc_put(struct Qdisc *qdisc)
{
	if (!qdisc)
		return;

	if (qdisc->flags & TCQ_F_BUILTIN ||
	    !refcount_dec_and_test(&qdisc->refcnt))
		return;

	qdisc_destroy(qdisc);
}
EXPORT_SYMBOL(qdisc_put);

/* Version of qdisc_put() that is called with rtnl mutex unlocked.
 * Intended to be used as optimization, this function only takes rtnl lock if
 * qdisc reference counter reached zero.
 */

void qdisc_put_unlocked(struct Qdisc *qdisc)
{
	if (qdisc->flags & TCQ_F_BUILTIN ||
	    !refcount_dec_and_rtnl_lock(&qdisc->refcnt))
		return;

	qdisc_destroy(qdisc);
	rtnl_unlock();
}
EXPORT_SYMBOL(qdisc_put_unlocked);

/* Attach toplevel qdisc to device queue. */
struct Qdisc *dev_graft_qdisc(struct netdev_queue *dev_queue,
			      struct Qdisc *qdisc)
{
	struct Qdisc *oqdisc = dev_queue->qdisc_sleeping;
	spinlock_t *root_lock;

	root_lock = qdisc_lock(oqdisc);
	spin_lock_bh(root_lock);

	/* ... and graft new one */
	if (qdisc == NULL)
		qdisc = &noop_qdisc;
	dev_queue->qdisc_sleeping = qdisc;
	rcu_assign_pointer(dev_queue->qdisc, &noop_qdisc);

	spin_unlock_bh(root_lock);

	return oqdisc;
}
EXPORT_SYMBOL(dev_graft_qdisc);

static void attach_one_default_qdisc(struct net_device *dev,
				     struct netdev_queue *dev_queue,
				     void *_unused)
{
	struct Qdisc *qdisc;
	const struct Qdisc_ops *ops = default_qdisc_ops;

	if (dev->priv_flags & IFF_NO_QUEUE)
		ops = &noqueue_qdisc_ops;

	qdisc = qdisc_create_dflt(dev_queue, ops, TC_H_ROOT, NULL);
	if (!qdisc) {
		netdev_info(dev, "activation failed\n");
		return;
	}
	if (!netif_is_multiqueue(dev))
		qdisc->flags |= TCQ_F_ONETXQUEUE | TCQ_F_NOPARENT;
	dev_queue->qdisc_sleeping = qdisc;
}

static void attach_default_qdiscs(struct net_device *dev)
{
	struct netdev_queue *txq;
	struct Qdisc *qdisc;

	txq = netdev_get_tx_queue(dev, 0);

	if (!netif_is_multiqueue(dev) ||
	    dev->priv_flags & IFF_NO_QUEUE) {
		netdev_for_each_tx_queue(dev, attach_one_default_qdisc, NULL);
		dev->qdisc = txq->qdisc_sleeping;
		qdisc_refcount_inc(dev->qdisc);
	} else {
		qdisc = qdisc_create_dflt(txq, &mq_qdisc_ops, TC_H_ROOT, NULL);
		if (qdisc) {
			dev->qdisc = qdisc;
			qdisc->ops->attach(qdisc);
		}
	}
#ifdef CONFIG_NET_SCHED
	if (dev->qdisc != &noop_qdisc)
		qdisc_hash_add(dev->qdisc, false);
#endif
}

static void transition_one_qdisc(struct net_device *dev,
				 struct netdev_queue *dev_queue,
				 void *_need_watchdog)
{
	struct Qdisc *new_qdisc = dev_queue->qdisc_sleeping;
	int *need_watchdog_p = _need_watchdog;

	if (!(new_qdisc->flags & TCQ_F_BUILTIN))
		clear_bit(__QDISC_STATE_DEACTIVATED, &new_qdisc->state);

	rcu_assign_pointer(dev_queue->qdisc, new_qdisc);
	if (need_watchdog_p) {
		dev_queue->trans_start = 0;
		*need_watchdog_p = 1;
	}
}

void dev_activate(struct net_device *dev)
{
	int need_watchdog;

	/* No queueing discipline is attached to device;
	 * create default one for devices, which need queueing
	 * and noqueue_qdisc for virtual interfaces
	 */

	if (dev->qdisc == &noop_qdisc)
		attach_default_qdiscs(dev);

	if (!netif_carrier_ok(dev))
		/* Delay activation until next carrier-on event */
		return;

	need_watchdog = 0;
	netdev_for_each_tx_queue(dev, transition_one_qdisc, &need_watchdog);
	if (dev_ingress_queue(dev))
		transition_one_qdisc(dev, dev_ingress_queue(dev), NULL);

	if (need_watchdog) {
		netif_trans_update(dev);
		dev_watchdog_up(dev);
	}
}
EXPORT_SYMBOL(dev_activate);

static void dev_deactivate_queue(struct net_device *dev,
				 struct netdev_queue *dev_queue,
				 void *_qdisc_default)
{
	struct Qdisc *qdisc = rtnl_dereference(dev_queue->qdisc);
	struct Qdisc *qdisc_default = _qdisc_default;

	if (qdisc) {
		if (!(qdisc->flags & TCQ_F_BUILTIN))
			set_bit(__QDISC_STATE_DEACTIVATED, &qdisc->state);

		rcu_assign_pointer(dev_queue->qdisc, qdisc_default);
	}
}

static void dev_reset_queue(struct net_device *dev,
			    struct netdev_queue *dev_queue,
			    void *_unused)
{
	struct Qdisc *qdisc;
	bool nolock;

	qdisc = dev_queue->qdisc_sleeping;
	if (!qdisc)
		return;

	nolock = qdisc->flags & TCQ_F_NOLOCK;

	if (nolock)
		spin_lock_bh(&qdisc->seqlock);
	spin_lock_bh(qdisc_lock(qdisc));

	qdisc_reset(qdisc);

	spin_unlock_bh(qdisc_lock(qdisc));
	if (nolock)
		spin_unlock_bh(&qdisc->seqlock);
}

static bool some_qdisc_is_busy(struct net_device *dev)
{
	unsigned int i;

	for (i = 0; i < dev->num_tx_queues; i++) {
		struct netdev_queue *dev_queue;
		spinlock_t *root_lock;
		struct Qdisc *q;
		int val;

		dev_queue = netdev_get_tx_queue(dev, i);
		q = dev_queue->qdisc_sleeping;

		root_lock = qdisc_lock(q);
		spin_lock_bh(root_lock);

		val = (qdisc_is_running(q) ||
		       test_bit(__QDISC_STATE_SCHED, &q->state));

		spin_unlock_bh(root_lock);

		if (val)
			return true;
	}
	return false;
}

static void dev_qdisc_reset(struct net_device *dev,
			    struct netdev_queue *dev_queue,
			    void *none)
{
	struct Qdisc *qdisc = dev_queue->qdisc_sleeping;

	if (qdisc)
		qdisc_reset(qdisc);
}

/**
 * 	dev_deactivate_many - deactivate transmissions on several devices
 * 	@head: list of devices to deactivate
 *
 *	This function returns only when all outstanding transmissions
 *	have completed, unless all devices are in dismantle phase.
 */
void dev_deactivate_many(struct list_head *head)
{
	struct net_device *dev;

	list_for_each_entry(dev, head, close_list) {
		netdev_for_each_tx_queue(dev, dev_deactivate_queue,
					 &noop_qdisc);
		if (dev_ingress_queue(dev))
			dev_deactivate_queue(dev, dev_ingress_queue(dev),
					     &noop_qdisc);

		dev_watchdog_down(dev);
	}

	/* Wait for outstanding qdisc-less dev_queue_xmit calls or
	 * outstanding qdisc enqueuing calls.
	 * This is avoided if all devices are in dismantle phase :
	 * Caller will call synchronize_net() for us
	 */
	synchronize_net();

	list_for_each_entry(dev, head, close_list) {
		netdev_for_each_tx_queue(dev, dev_reset_queue, NULL);

		if (dev_ingress_queue(dev))
			dev_reset_queue(dev, dev_ingress_queue(dev), NULL);
	}

	/* Wait for outstanding qdisc_run calls. */
	list_for_each_entry(dev, head, close_list) {
		while (some_qdisc_is_busy(dev))
			yield();
		/* The new qdisc is assigned at this point so we can safely
		 * unwind stale skb lists and qdisc statistics
		 */
		netdev_for_each_tx_queue(dev, dev_qdisc_reset, NULL);
		if (dev_ingress_queue(dev))
			dev_qdisc_reset(dev, dev_ingress_queue(dev), NULL);
	}
}

void dev_deactivate(struct net_device *dev)
{
	LIST_HEAD(single);

	list_add(&dev->close_list, &single);
	dev_deactivate_many(&single);
	list_del(&single);
}
EXPORT_SYMBOL(dev_deactivate);

static int qdisc_change_tx_queue_len(struct net_device *dev,
				     struct netdev_queue *dev_queue)
{
	struct Qdisc *qdisc = dev_queue->qdisc_sleeping;
	const struct Qdisc_ops *ops = qdisc->ops;

	if (ops->change_tx_queue_len)
		return ops->change_tx_queue_len(qdisc, dev->tx_queue_len);
	return 0;
}

int dev_qdisc_change_tx_queue_len(struct net_device *dev)
{
	bool up = dev->flags & IFF_UP;
	unsigned int i;
	int ret = 0;

	if (up)
		dev_deactivate(dev);

	for (i = 0; i < dev->num_tx_queues; i++) {
		ret = qdisc_change_tx_queue_len(dev, &dev->_tx[i]);

		/* TODO: revert changes on a partial failure */
		if (ret)
			break;
	}

	if (up)
		dev_activate(dev);
	return ret;
}

static void dev_init_scheduler_queue(struct net_device *dev,
				     struct netdev_queue *dev_queue,
				     void *_qdisc)
{
	struct Qdisc *qdisc = _qdisc;

	rcu_assign_pointer(dev_queue->qdisc, qdisc);
	dev_queue->qdisc_sleeping = qdisc;
}

void dev_init_scheduler(struct net_device *dev)
{
	dev->qdisc = &noop_qdisc;
	netdev_for_each_tx_queue(dev, dev_init_scheduler_queue, &noop_qdisc);
	if (dev_ingress_queue(dev))
		dev_init_scheduler_queue(dev, dev_ingress_queue(dev), &noop_qdisc);

	timer_setup(&dev->watchdog_timer, dev_watchdog, 0);
}

static void shutdown_scheduler_queue(struct net_device *dev,
				     struct netdev_queue *dev_queue,
				     void *_qdisc_default)
{
	struct Qdisc *qdisc = dev_queue->qdisc_sleeping;
	struct Qdisc *qdisc_default = _qdisc_default;

	if (qdisc) {
		rcu_assign_pointer(dev_queue->qdisc, qdisc_default);
		dev_queue->qdisc_sleeping = qdisc_default;

		qdisc_put(qdisc);
	}
}

void dev_shutdown(struct net_device *dev)
{
	netdev_for_each_tx_queue(dev, shutdown_scheduler_queue, &noop_qdisc);
	if (dev_ingress_queue(dev))
		shutdown_scheduler_queue(dev, dev_ingress_queue(dev), &noop_qdisc);
	qdisc_put(dev->qdisc);
	dev->qdisc = &noop_qdisc;

	WARN_ON(timer_pending(&dev->watchdog_timer));
}

void psched_ratecfg_precompute(struct psched_ratecfg *r,
			       const struct tc_ratespec *conf,
			       u64 rate64)
{
	memset(r, 0, sizeof(*r));
	r->overhead = conf->overhead;
	r->mpu = conf->mpu;
	r->rate_bytes_ps = max_t(u64, conf->rate, rate64);
	r->linklayer = (conf->linklayer & TC_LINKLAYER_MASK);
	r->mult = 1;
	/*
	 * The deal here is to replace a divide by a reciprocal one
	 * in fast path (a reciprocal divide is a multiply and a shift)
	 *
	 * Normal formula would be :
	 *  time_in_ns = (NSEC_PER_SEC * len) / rate_bps
	 *
	 * We compute mult/shift to use instead :
	 *  time_in_ns = (len * mult) >> shift;
	 *
	 * We try to get the highest possible mult value for accuracy,
	 * but have to make sure no overflows will ever happen.
	 */
	if (r->rate_bytes_ps > 0) {
		u64 factor = NSEC_PER_SEC;

		for (;;) {
			r->mult = div64_u64(factor, r->rate_bytes_ps);
			if (r->mult & (1U << 31) || factor & (1ULL << 63))
				break;
			factor <<= 1;
			r->shift++;
		}
	}
}
EXPORT_SYMBOL(psched_ratecfg_precompute);

static void mini_qdisc_rcu_func(struct rcu_head *head)
{
}

void mini_qdisc_pair_swap(struct mini_Qdisc_pair *miniqp,
			  struct tcf_proto *tp_head)
{
	struct mini_Qdisc *miniq_old = rtnl_dereference(*miniqp->p_miniq);
	struct mini_Qdisc *miniq;

	if (!tp_head) {
		RCU_INIT_POINTER(*miniqp->p_miniq, NULL);
		/* Wait for flying RCU callback before it is freed. */
		rcu_barrier_bh();
		return;
	}

	miniq = !miniq_old || miniq_old == &miniqp->miniq2 ?
		&miniqp->miniq1 : &miniqp->miniq2;

	/* We need to make sure that readers won't see the miniq
	 * we are about to modify. So wait until previous call_rcu_bh callback
	 * is done.
	 */
	rcu_barrier_bh();
	miniq->filter_list = tp_head;
	rcu_assign_pointer(*miniqp->p_miniq, miniq);

	if (miniq_old)
		/* This is counterpart of the rcu barriers above. We need to
		 * block potential new user of miniq_old until all readers
		 * are not seeing it.
		 */
		call_rcu_bh(&miniq_old->rcu, mini_qdisc_rcu_func);
}
EXPORT_SYMBOL(mini_qdisc_pair_swap);

void mini_qdisc_pair_init(struct mini_Qdisc_pair *miniqp, struct Qdisc *qdisc,
			  struct mini_Qdisc __rcu **p_miniq)
{
	miniqp->miniq1.cpu_bstats = qdisc->cpu_bstats;
	miniqp->miniq1.cpu_qstats = qdisc->cpu_qstats;
	miniqp->miniq2.cpu_bstats = qdisc->cpu_bstats;
	miniqp->miniq2.cpu_qstats = qdisc->cpu_qstats;
	miniqp->p_miniq = p_miniq;
}
EXPORT_SYMBOL(mini_qdisc_pair_init);<|MERGE_RESOLUTION|>--- conflicted
+++ resolved
@@ -122,12 +122,6 @@
 
 static inline int __dev_requeue_skb(struct sk_buff *skb, struct Qdisc *q)
 {
-<<<<<<< HEAD
-	q->gso_skb = skb;
-	q->qstats.requeues++;
-	qdisc_qstats_backlog_inc(q, skb);
-	q->q.qlen++;	/* it's still part of the queue */
-=======
 	while (skb) {
 		struct sk_buff *next = skb->next;
 
@@ -161,7 +155,6 @@
 	}
 	spin_unlock(lock);
 
->>>>>>> 286cd8c7
 	__netif_schedule(q);
 
 	return 0;
@@ -258,12 +251,6 @@
 		/* check the reason of requeuing without tx lock first */
 		txq = skb_get_tx_queue(txq->dev, skb);
 		if (!netif_xmit_frozen_or_stopped(txq)) {
-<<<<<<< HEAD
-			q->gso_skb = NULL;
-			qdisc_qstats_backlog_dec(q, skb);
-			q->q.qlen--;
-		} else
-=======
 			skb = __skb_dequeue(&q->gso_skb);
 			if (qdisc_is_percpu_stats(q)) {
 				qdisc_qstats_cpu_backlog_dec(q, skb);
@@ -273,7 +260,6 @@
 				q->q.qlen--;
 			}
 		} else {
->>>>>>> 286cd8c7
 			skb = NULL;
 		}
 		if (lock)
@@ -330,8 +316,6 @@
 	if (validate)
 		skb = validate_xmit_skb_list(skb, dev, &again);
 
-<<<<<<< HEAD
-=======
 #ifdef CONFIG_XFRM_OFFLOAD
 	if (unlikely(again)) {
 		if (root_lock)
@@ -342,7 +326,6 @@
 	}
 #endif
 
->>>>>>> 286cd8c7
 	if (likely(skb)) {
 		HARD_TX_LOCK(dev, txq, smp_processor_id());
 		if (!netif_xmit_frozen_or_stopped(txq))
@@ -350,14 +333,9 @@
 
 		HARD_TX_UNLOCK(dev, txq);
 	} else {
-<<<<<<< HEAD
-		spin_lock(root_lock);
-		return qdisc_qlen(q);
-=======
 		if (root_lock)
 			spin_lock(root_lock);
 		return true;
->>>>>>> 286cd8c7
 	}
 
 	if (root_lock)
@@ -925,19 +903,12 @@
 {
 	struct Qdisc *sch;
 
-<<<<<<< HEAD
-	if (!try_module_get(ops->owner))
-		return NULL;
-
-	sch = qdisc_alloc(dev_queue, ops);
-=======
 	if (!try_module_get(ops->owner)) {
 		NL_SET_ERR_MSG(extack, "Failed to increase module reference counter");
 		return NULL;
 	}
 
 	sch = qdisc_alloc(dev_queue, ops, extack);
->>>>>>> 286cd8c7
 	if (IS_ERR(sch)) {
 		module_put(ops->owner);
 		return NULL;
@@ -947,11 +918,7 @@
 	if (!ops->init || ops->init(sch, NULL, extack) == 0)
 		return sch;
 
-<<<<<<< HEAD
-	qdisc_destroy(sch);
-=======
 	qdisc_put(sch);
->>>>>>> 286cd8c7
 	return NULL;
 }
 EXPORT_SYMBOL(qdisc_create_dflt);
@@ -993,15 +960,7 @@
 
 static void qdisc_free_cb(struct rcu_head *head)
 {
-<<<<<<< HEAD
-	const struct Qdisc_ops *ops;
-
-	if (!qdisc)
-		return;
-	ops = qdisc->ops;
-=======
 	struct Qdisc *q = container_of(head, struct Qdisc, rcu);
->>>>>>> 286cd8c7
 
 	qdisc_free(q);
 }
