--- conflicted
+++ resolved
@@ -915,10 +915,6 @@
 	if (skb != NULL) {
 ok:
 		qdisc_bstats_update(sch, skb);
-<<<<<<< HEAD
-		qdisc_unthrottled(sch);
-=======
->>>>>>> 286cd8c7
 		qdisc_qstats_backlog_dec(sch, skb);
 		sch->q.qlen--;
 		return skb;
@@ -965,34 +961,6 @@
 	return skb;
 }
 
-<<<<<<< HEAD
-/* try to drop from each class (by prio) until one succeed */
-static unsigned int htb_drop(struct Qdisc *sch)
-{
-	struct htb_sched *q = qdisc_priv(sch);
-	int prio;
-
-	for (prio = TC_HTB_NUMPRIO - 1; prio >= 0; prio--) {
-		struct list_head *p;
-		list_for_each(p, q->drops + prio) {
-			struct htb_class *cl = list_entry(p, struct htb_class,
-							  un.leaf.drop_list);
-			unsigned int len;
-			if (cl->un.leaf.q->ops->drop &&
-			    (len = cl->un.leaf.q->ops->drop(cl->un.leaf.q))) {
-				sch->qstats.backlog -= len;
-				sch->q.qlen--;
-				if (!cl->un.leaf.q->q.qlen)
-					htb_deactivate(q, cl);
-				return len;
-			}
-		}
-	}
-	return 0;
-}
-
-=======
->>>>>>> 286cd8c7
 /* reset all classes */
 /* always caled under BH & queue lock */
 static void htb_reset(struct Qdisc *sch)
@@ -1077,11 +1045,7 @@
 	if (err < 0)
 		return err;
 
-<<<<<<< HEAD
-	__skb_queue_head_init(&q->direct_queue);
-=======
 	qdisc_skb_head_init(&q->direct_queue);
->>>>>>> 286cd8c7
 
 	if (tb[TCA_HTB_DIRECT_QLEN])
 		q->direct_qlen = nla_get_u32(tb[TCA_HTB_DIRECT_QLEN]);
@@ -1464,11 +1428,7 @@
 			/* turn parent into inner node */
 			qdisc_reset(parent->un.leaf.q);
 			qdisc_tree_reduce_backlog(parent->un.leaf.q, qlen, backlog);
-<<<<<<< HEAD
-			qdisc_destroy(parent->un.leaf.q);
-=======
 			qdisc_put(parent->un.leaf.q);
->>>>>>> 286cd8c7
 			if (parent->prio_activity)
 				htb_deactivate(q, parent);
 
