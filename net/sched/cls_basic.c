/*
 * net/sched/cls_basic.c	Basic Packet Classifier.
 *
 *		This program is free software; you can redistribute it and/or
 *		modify it under the terms of the GNU General Public License
 *		as published by the Free Software Foundation; either version
 *		2 of the License, or (at your option) any later version.
 *
 * Authors:	Thomas Graf <tgraf@suug.ch>
 */

#include <linux/module.h>
#include <linux/slab.h>
#include <linux/types.h>
#include <linux/kernel.h>
#include <linux/string.h>
#include <linux/errno.h>
#include <linux/rtnetlink.h>
#include <linux/skbuff.h>
#include <linux/idr.h>
#include <net/netlink.h>
#include <net/act_api.h>
#include <net/pkt_cls.h>

struct basic_head {
	struct list_head	flist;
	struct idr		handle_idr;
	struct rcu_head		rcu;
};

struct basic_filter {
	u32			handle;
	struct tcf_exts		exts;
	struct tcf_ematch_tree	ematches;
	struct tcf_result	res;
	struct tcf_proto	*tp;
	struct list_head	link;
	struct rcu_work		rwork;
};

static int basic_classify(struct sk_buff *skb, const struct tcf_proto *tp,
			  struct tcf_result *res)
{
	int r;
	struct basic_head *head = rcu_dereference_bh(tp->root);
	struct basic_filter *f;

	list_for_each_entry_rcu(f, &head->flist, link) {
		if (!tcf_em_tree_match(skb, &f->ematches, NULL))
			continue;
		*res = f->res;
		r = tcf_exts_exec(skb, &f->exts, res);
		if (r < 0)
			continue;
		return r;
	}
	return -1;
}

static void *basic_get(struct tcf_proto *tp, u32 handle)
{
	struct basic_head *head = rtnl_dereference(tp->root);
	struct basic_filter *f;

	list_for_each_entry(f, &head->flist, link) {
		if (f->handle == handle) {
			return f;
		}
	}

	return NULL;
}

static int basic_init(struct tcf_proto *tp)
{
	struct basic_head *head;

	head = kzalloc(sizeof(*head), GFP_KERNEL);
	if (head == NULL)
		return -ENOBUFS;
	INIT_LIST_HEAD(&head->flist);
	idr_init(&head->handle_idr);
	rcu_assign_pointer(tp->root, head);
	return 0;
}

static void __basic_delete_filter(struct basic_filter *f)
{
	tcf_exts_destroy(&f->exts);
	tcf_em_tree_destroy(&f->ematches);
	tcf_exts_put_net(&f->exts);
	kfree(f);
}

static void basic_delete_filter_work(struct work_struct *work)
{
	struct basic_filter *f = container_of(to_rcu_work(work),
					      struct basic_filter,
					      rwork);
	rtnl_lock();
	__basic_delete_filter(f);
	rtnl_unlock();
}

static void basic_destroy(struct tcf_proto *tp, struct netlink_ext_ack *extack)
{
	struct basic_head *head = rtnl_dereference(tp->root);
	struct basic_filter *f, *n;

	list_for_each_entry_safe(f, n, &head->flist, link) {
		list_del_rcu(&f->link);
		tcf_unbind_filter(tp, &f->res);
		idr_remove(&head->handle_idr, f->handle);
		if (tcf_exts_get_net(&f->exts))
			tcf_queue_work(&f->rwork, basic_delete_filter_work);
		else
			__basic_delete_filter(f);
	}
<<<<<<< HEAD
=======
	idr_destroy(&head->handle_idr);
>>>>>>> 286cd8c7
	kfree_rcu(head, rcu);
}

static int basic_delete(struct tcf_proto *tp, void *arg, bool *last,
			struct netlink_ext_ack *extack)
{
	struct basic_head *head = rtnl_dereference(tp->root);
	struct basic_filter *f = arg;

	list_del_rcu(&f->link);
	tcf_unbind_filter(tp, &f->res);
	idr_remove(&head->handle_idr, f->handle);
	tcf_exts_get_net(&f->exts);
	tcf_queue_work(&f->rwork, basic_delete_filter_work);
	*last = list_empty(&head->flist);
	return 0;
}

static const struct nla_policy basic_policy[TCA_BASIC_MAX + 1] = {
	[TCA_BASIC_CLASSID]	= { .type = NLA_U32 },
	[TCA_BASIC_EMATCHES]	= { .type = NLA_NESTED },
};

static int basic_set_parms(struct net *net, struct tcf_proto *tp,
			   struct basic_filter *f, unsigned long base,
			   struct nlattr **tb,
			   struct nlattr *est, bool ovr,
			   struct netlink_ext_ack *extack)
{
	int err;

	err = tcf_exts_validate(net, tp, tb, est, &f->exts, ovr, extack);
	if (err < 0)
		return err;

	err = tcf_em_tree_validate(tp, tb[TCA_BASIC_EMATCHES], &f->ematches);
	if (err < 0)
		return err;

	if (tb[TCA_BASIC_CLASSID]) {
		f->res.classid = nla_get_u32(tb[TCA_BASIC_CLASSID]);
		tcf_bind_filter(tp, &f->res, base);
	}

	f->tp = tp;
	return 0;
}

static int basic_change(struct net *net, struct sk_buff *in_skb,
			struct tcf_proto *tp, unsigned long base, u32 handle,
			struct nlattr **tca, void **arg, bool ovr,
			struct netlink_ext_ack *extack)
{
	int err;
	struct basic_head *head = rtnl_dereference(tp->root);
	struct nlattr *tb[TCA_BASIC_MAX + 1];
	struct basic_filter *fold = (struct basic_filter *) *arg;
	struct basic_filter *fnew;

	if (tca[TCA_OPTIONS] == NULL)
		return -EINVAL;

	err = nla_parse_nested(tb, TCA_BASIC_MAX, tca[TCA_OPTIONS],
			       basic_policy, NULL);
	if (err < 0)
		return err;

	if (fold != NULL) {
		if (handle && fold->handle != handle)
			return -EINVAL;
	}

	fnew = kzalloc(sizeof(*fnew), GFP_KERNEL);
	if (!fnew)
		return -ENOBUFS;

	err = tcf_exts_init(&fnew->exts, TCA_BASIC_ACT, TCA_BASIC_POLICE);
	if (err < 0)
		goto errout;

	if (!handle) {
		handle = 1;
		err = idr_alloc_u32(&head->handle_idr, fnew, &handle,
				    INT_MAX, GFP_KERNEL);
	} else if (!fold) {
		err = idr_alloc_u32(&head->handle_idr, fnew, &handle,
				    handle, GFP_KERNEL);
	}
	if (err)
		goto errout;
	fnew->handle = handle;

	err = basic_set_parms(net, tp, fnew, base, tb, tca[TCA_RATE], ovr,
			      extack);
	if (err < 0) {
		if (!fold)
			idr_remove(&head->handle_idr, fnew->handle);
		goto errout;
	}

	*arg = fnew;

	if (fold) {
		idr_replace(&head->handle_idr, fnew, fnew->handle);
		list_replace_rcu(&fold->link, &fnew->link);
		tcf_unbind_filter(tp, &fold->res);
		tcf_exts_get_net(&fold->exts);
		tcf_queue_work(&fold->rwork, basic_delete_filter_work);
	} else {
		list_add_rcu(&fnew->link, &head->flist);
	}

	return 0;
errout:
	tcf_exts_destroy(&fnew->exts);
	kfree(fnew);
	return err;
}

static void basic_walk(struct tcf_proto *tp, struct tcf_walker *arg)
{
	struct basic_head *head = rtnl_dereference(tp->root);
	struct basic_filter *f;

	list_for_each_entry(f, &head->flist, link) {
		if (arg->count < arg->skip)
			goto skip;

		if (arg->fn(tp, f, arg) < 0) {
			arg->stop = 1;
			break;
		}
skip:
		arg->count++;
	}
}

static void basic_bind_class(void *fh, u32 classid, unsigned long cl, void *q,
			     unsigned long base)
{
	struct basic_filter *f = fh;

	if (f && f->res.classid == classid) {
		if (cl)
			__tcf_bind_filter(q, &f->res, base);
		else
			__tcf_unbind_filter(q, &f->res);
	}
}

static int basic_dump(struct net *net, struct tcf_proto *tp, void *fh,
		      struct sk_buff *skb, struct tcmsg *t)
{
	struct basic_filter *f = fh;
	struct nlattr *nest;

	if (f == NULL)
		return skb->len;

	t->tcm_handle = f->handle;

	nest = nla_nest_start(skb, TCA_OPTIONS);
	if (nest == NULL)
		goto nla_put_failure;

	if (f->res.classid &&
	    nla_put_u32(skb, TCA_BASIC_CLASSID, f->res.classid))
		goto nla_put_failure;

	if (tcf_exts_dump(skb, &f->exts) < 0 ||
	    tcf_em_tree_dump(skb, &f->ematches, TCA_BASIC_EMATCHES) < 0)
		goto nla_put_failure;

	nla_nest_end(skb, nest);

	if (tcf_exts_dump_stats(skb, &f->exts) < 0)
		goto nla_put_failure;

	return skb->len;

nla_put_failure:
	nla_nest_cancel(skb, nest);
	return -1;
}

static struct tcf_proto_ops cls_basic_ops __read_mostly = {
	.kind		=	"basic",
	.classify	=	basic_classify,
	.init		=	basic_init,
	.destroy	=	basic_destroy,
	.get		=	basic_get,
	.change		=	basic_change,
	.delete		=	basic_delete,
	.walk		=	basic_walk,
	.dump		=	basic_dump,
	.bind_class	=	basic_bind_class,
	.owner		=	THIS_MODULE,
};

static int __init init_basic(void)
{
	return register_tcf_proto_ops(&cls_basic_ops);
}

static void __exit exit_basic(void)
{
	unregister_tcf_proto_ops(&cls_basic_ops);
}

module_init(init_basic)
module_exit(exit_basic)
MODULE_LICENSE("GPL");<|MERGE_RESOLUTION|>--- conflicted
+++ resolved
@@ -116,10 +116,7 @@
 		else
 			__basic_delete_filter(f);
 	}
-<<<<<<< HEAD
-=======
 	idr_destroy(&head->handle_idr);
->>>>>>> 286cd8c7
 	kfree_rcu(head, rcu);
 }
 
