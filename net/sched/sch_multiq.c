/*
 * Copyright (c) 2008, Intel Corporation.
 *
 * This program is free software; you can redistribute it and/or modify it
 * under the terms and conditions of the GNU General Public License,
 * version 2, as published by the Free Software Foundation.
 *
 * This program is distributed in the hope it will be useful, but WITHOUT
 * ANY WARRANTY; without even the implied warranty of MERCHANTABILITY or
 * FITNESS FOR A PARTICULAR PURPOSE.  See the GNU General Public License for
 * more details.
 *
 * You should have received a copy of the GNU General Public License along with
 * this program; if not, see <http://www.gnu.org/licenses/>.
 *
 * Author: Alexander Duyck <alexander.h.duyck@intel.com>
 */

#include <linux/module.h>
#include <linux/slab.h>
#include <linux/types.h>
#include <linux/kernel.h>
#include <linux/string.h>
#include <linux/errno.h>
#include <linux/skbuff.h>
#include <net/netlink.h>
#include <net/pkt_sched.h>
#include <net/pkt_cls.h>

struct multiq_sched_data {
	u16 bands;
	u16 max_bands;
	u16 curband;
	struct tcf_proto __rcu *filter_list;
	struct tcf_block *block;
	struct Qdisc **queues;
};


static struct Qdisc *
multiq_classify(struct sk_buff *skb, struct Qdisc *sch, int *qerr)
{
	struct multiq_sched_data *q = qdisc_priv(sch);
	u32 band;
	struct tcf_result res;
	struct tcf_proto *fl = rcu_dereference_bh(q->filter_list);
	int err;

	*qerr = NET_XMIT_SUCCESS | __NET_XMIT_BYPASS;
	err = tcf_classify(skb, fl, &res, false);
#ifdef CONFIG_NET_CLS_ACT
	switch (err) {
	case TC_ACT_STOLEN:
	case TC_ACT_QUEUED:
	case TC_ACT_TRAP:
		*qerr = NET_XMIT_SUCCESS | __NET_XMIT_STOLEN;
		/* fall through */
	case TC_ACT_SHOT:
		return NULL;
	}
#endif
	band = skb_get_queue_mapping(skb);

	if (band >= q->bands)
		return q->queues[0];

	return q->queues[band];
}

static int
multiq_enqueue(struct sk_buff *skb, struct Qdisc *sch,
	       struct sk_buff **to_free)
{
	struct Qdisc *qdisc;
	int ret;

	qdisc = multiq_classify(skb, sch, &ret);
#ifdef CONFIG_NET_CLS_ACT
	if (qdisc == NULL) {

		if (ret & __NET_XMIT_BYPASS)
			qdisc_qstats_drop(sch);
		__qdisc_drop(skb, to_free);
		return ret;
	}
#endif

	ret = qdisc_enqueue(skb, qdisc, to_free);
	if (ret == NET_XMIT_SUCCESS) {
		sch->q.qlen++;
		return NET_XMIT_SUCCESS;
	}
	if (net_xmit_drop_count(ret))
		qdisc_qstats_drop(sch);
	return ret;
}

static struct sk_buff *multiq_dequeue(struct Qdisc *sch)
{
	struct multiq_sched_data *q = qdisc_priv(sch);
	struct Qdisc *qdisc;
	struct sk_buff *skb;
	int band;

	for (band = 0; band < q->bands; band++) {
		/* cycle through bands to ensure fairness */
		q->curband++;
		if (q->curband >= q->bands)
			q->curband = 0;

		/* Check that target subqueue is available before
		 * pulling an skb to avoid head-of-line blocking.
		 */
		if (!netif_xmit_stopped(
		    netdev_get_tx_queue(qdisc_dev(sch), q->curband))) {
			qdisc = q->queues[q->curband];
			skb = qdisc->dequeue(qdisc);
			if (skb) {
				qdisc_bstats_update(sch, skb);
				sch->q.qlen--;
				return skb;
			}
		}
	}
	return NULL;

}

static struct sk_buff *multiq_peek(struct Qdisc *sch)
{
	struct multiq_sched_data *q = qdisc_priv(sch);
	unsigned int curband = q->curband;
	struct Qdisc *qdisc;
	struct sk_buff *skb;
	int band;

	for (band = 0; band < q->bands; band++) {
		/* cycle through bands to ensure fairness */
		curband++;
		if (curband >= q->bands)
			curband = 0;

		/* Check that target subqueue is available before
		 * pulling an skb to avoid head-of-line blocking.
		 */
		if (!netif_xmit_stopped(
		    netdev_get_tx_queue(qdisc_dev(sch), curband))) {
			qdisc = q->queues[curband];
			skb = qdisc->ops->peek(qdisc);
			if (skb)
				return skb;
		}
	}
	return NULL;

}

static void
multiq_reset(struct Qdisc *sch)
{
	u16 band;
	struct multiq_sched_data *q = qdisc_priv(sch);

	for (band = 0; band < q->bands; band++)
		qdisc_reset(q->queues[band]);
	sch->q.qlen = 0;
	q->curband = 0;
}

static void
multiq_destroy(struct Qdisc *sch)
{
	int band;
	struct multiq_sched_data *q = qdisc_priv(sch);

	tcf_block_put(q->block);
	for (band = 0; band < q->bands; band++)
		qdisc_put(q->queues[band]);

	kfree(q->queues);
}

static int multiq_tune(struct Qdisc *sch, struct nlattr *opt,
		       struct netlink_ext_ack *extack)
{
	struct multiq_sched_data *q = qdisc_priv(sch);
	struct tc_multiq_qopt *qopt;
	int i;

	if (!netif_is_multiqueue(qdisc_dev(sch)))
		return -EOPNOTSUPP;
	if (nla_len(opt) < sizeof(*qopt))
		return -EINVAL;

	qopt = nla_data(opt);

	qopt->bands = qdisc_dev(sch)->real_num_tx_queues;

	sch_tree_lock(sch);
	q->bands = qopt->bands;
	for (i = q->bands; i < q->max_bands; i++) {
		if (q->queues[i] != &noop_qdisc) {
			struct Qdisc *child = q->queues[i];
			q->queues[i] = &noop_qdisc;
			qdisc_tree_reduce_backlog(child, child->q.qlen,
						  child->qstats.backlog);
<<<<<<< HEAD
			qdisc_destroy(child);
=======
			qdisc_put(child);
>>>>>>> 286cd8c7
		}
	}

	sch_tree_unlock(sch);

	for (i = 0; i < q->bands; i++) {
		if (q->queues[i] == &noop_qdisc) {
			struct Qdisc *child, *old;
			child = qdisc_create_dflt(sch->dev_queue,
						  &pfifo_qdisc_ops,
						  TC_H_MAKE(sch->handle,
							    i + 1), extack);
			if (child) {
				sch_tree_lock(sch);
				old = q->queues[i];
				q->queues[i] = child;
				if (child != &noop_qdisc)
					qdisc_hash_add(child, true);

				if (old != &noop_qdisc) {
					qdisc_tree_reduce_backlog(old,
								  old->q.qlen,
								  old->qstats.backlog);
<<<<<<< HEAD
					qdisc_destroy(old);
=======
					qdisc_put(old);
>>>>>>> 286cd8c7
				}
				sch_tree_unlock(sch);
			}
		}
	}
	return 0;
}

static int multiq_init(struct Qdisc *sch, struct nlattr *opt,
		       struct netlink_ext_ack *extack)
{
	struct multiq_sched_data *q = qdisc_priv(sch);
	int i;

	q->queues = NULL;

	if (!opt)
		return -EINVAL;

	err = tcf_block_get(&q->block, &q->filter_list, sch, extack);
	if (err)
		return err;

	q->max_bands = qdisc_dev(sch)->num_tx_queues;

	q->queues = kcalloc(q->max_bands, sizeof(struct Qdisc *), GFP_KERNEL);
	if (!q->queues)
		return -ENOBUFS;
	for (i = 0; i < q->max_bands; i++)
		q->queues[i] = &noop_qdisc;

<<<<<<< HEAD
	return multiq_tune(sch, opt);
=======
	return multiq_tune(sch, opt, extack);
>>>>>>> 286cd8c7
}

static int multiq_dump(struct Qdisc *sch, struct sk_buff *skb)
{
	struct multiq_sched_data *q = qdisc_priv(sch);
	unsigned char *b = skb_tail_pointer(skb);
	struct tc_multiq_qopt opt;

	opt.bands = q->bands;
	opt.max_bands = q->max_bands;

	if (nla_put(skb, TCA_OPTIONS, sizeof(opt), &opt))
		goto nla_put_failure;

	return skb->len;

nla_put_failure:
	nlmsg_trim(skb, b);
	return -1;
}

static int multiq_graft(struct Qdisc *sch, unsigned long arg, struct Qdisc *new,
			struct Qdisc **old, struct netlink_ext_ack *extack)
{
	struct multiq_sched_data *q = qdisc_priv(sch);
	unsigned long band = arg - 1;

	if (new == NULL)
		new = &noop_qdisc;

	*old = qdisc_replace(sch, new, &q->queues[band]);
	return 0;
}

static struct Qdisc *
multiq_leaf(struct Qdisc *sch, unsigned long arg)
{
	struct multiq_sched_data *q = qdisc_priv(sch);
	unsigned long band = arg - 1;

	return q->queues[band];
}

static unsigned long multiq_find(struct Qdisc *sch, u32 classid)
{
	struct multiq_sched_data *q = qdisc_priv(sch);
	unsigned long band = TC_H_MIN(classid);

	if (band - 1 >= q->bands)
		return 0;
	return band;
}

static unsigned long multiq_bind(struct Qdisc *sch, unsigned long parent,
				 u32 classid)
{
	return multiq_find(sch, classid);
}


static void multiq_unbind(struct Qdisc *q, unsigned long cl)
{
}

static int multiq_dump_class(struct Qdisc *sch, unsigned long cl,
			     struct sk_buff *skb, struct tcmsg *tcm)
{
	struct multiq_sched_data *q = qdisc_priv(sch);

	tcm->tcm_handle |= TC_H_MIN(cl);
	tcm->tcm_info = q->queues[cl - 1]->handle;
	return 0;
}

static int multiq_dump_class_stats(struct Qdisc *sch, unsigned long cl,
				 struct gnet_dump *d)
{
	struct multiq_sched_data *q = qdisc_priv(sch);
	struct Qdisc *cl_q;

	cl_q = q->queues[cl - 1];
<<<<<<< HEAD
	if (gnet_stats_copy_basic(d, cl_q->cpu_bstats, &cl_q->bstats) < 0 ||
=======
	if (gnet_stats_copy_basic(qdisc_root_sleeping_running(sch),
				  d, cl_q->cpu_bstats, &cl_q->bstats) < 0 ||
>>>>>>> 286cd8c7
	    gnet_stats_copy_queue(d, NULL, &cl_q->qstats, cl_q->q.qlen) < 0)
		return -1;

	return 0;
}

static void multiq_walk(struct Qdisc *sch, struct qdisc_walker *arg)
{
	struct multiq_sched_data *q = qdisc_priv(sch);
	int band;

	if (arg->stop)
		return;

	for (band = 0; band < q->bands; band++) {
		if (arg->count < arg->skip) {
			arg->count++;
			continue;
		}
		if (arg->fn(sch, band + 1, arg) < 0) {
			arg->stop = 1;
			break;
		}
		arg->count++;
	}
}

static struct tcf_block *multiq_tcf_block(struct Qdisc *sch, unsigned long cl,
					  struct netlink_ext_ack *extack)
{
	struct multiq_sched_data *q = qdisc_priv(sch);

	if (cl)
		return NULL;
	return q->block;
}

static const struct Qdisc_class_ops multiq_class_ops = {
	.graft		=	multiq_graft,
	.leaf		=	multiq_leaf,
	.find		=	multiq_find,
	.walk		=	multiq_walk,
	.tcf_block	=	multiq_tcf_block,
	.bind_tcf	=	multiq_bind,
	.unbind_tcf	=	multiq_unbind,
	.dump		=	multiq_dump_class,
	.dump_stats	=	multiq_dump_class_stats,
};

static struct Qdisc_ops multiq_qdisc_ops __read_mostly = {
	.next		=	NULL,
	.cl_ops		=	&multiq_class_ops,
	.id		=	"multiq",
	.priv_size	=	sizeof(struct multiq_sched_data),
	.enqueue	=	multiq_enqueue,
	.dequeue	=	multiq_dequeue,
	.peek		=	multiq_peek,
	.init		=	multiq_init,
	.reset		=	multiq_reset,
	.destroy	=	multiq_destroy,
	.change		=	multiq_tune,
	.dump		=	multiq_dump,
	.owner		=	THIS_MODULE,
};

static int __init multiq_module_init(void)
{
	return register_qdisc(&multiq_qdisc_ops);
}

static void __exit multiq_module_exit(void)
{
	unregister_qdisc(&multiq_qdisc_ops);
}

module_init(multiq_module_init)
module_exit(multiq_module_exit)

MODULE_LICENSE("GPL");<|MERGE_RESOLUTION|>--- conflicted
+++ resolved
@@ -204,11 +204,7 @@
 			q->queues[i] = &noop_qdisc;
 			qdisc_tree_reduce_backlog(child, child->q.qlen,
 						  child->qstats.backlog);
-<<<<<<< HEAD
-			qdisc_destroy(child);
-=======
 			qdisc_put(child);
->>>>>>> 286cd8c7
 		}
 	}
 
@@ -232,11 +228,7 @@
 					qdisc_tree_reduce_backlog(old,
 								  old->q.qlen,
 								  old->qstats.backlog);
-<<<<<<< HEAD
-					qdisc_destroy(old);
-=======
 					qdisc_put(old);
->>>>>>> 286cd8c7
 				}
 				sch_tree_unlock(sch);
 			}
@@ -268,11 +260,7 @@
 	for (i = 0; i < q->max_bands; i++)
 		q->queues[i] = &noop_qdisc;
 
-<<<<<<< HEAD
-	return multiq_tune(sch, opt);
-=======
 	return multiq_tune(sch, opt, extack);
->>>>>>> 286cd8c7
 }
 
 static int multiq_dump(struct Qdisc *sch, struct sk_buff *skb)
@@ -354,12 +342,8 @@
 	struct Qdisc *cl_q;
 
 	cl_q = q->queues[cl - 1];
-<<<<<<< HEAD
-	if (gnet_stats_copy_basic(d, cl_q->cpu_bstats, &cl_q->bstats) < 0 ||
-=======
 	if (gnet_stats_copy_basic(qdisc_root_sleeping_running(sch),
 				  d, cl_q->cpu_bstats, &cl_q->bstats) < 0 ||
->>>>>>> 286cd8c7
 	    gnet_stats_copy_queue(d, NULL, &cl_q->qstats, cl_q->q.qlen) < 0)
 		return -1;
 
