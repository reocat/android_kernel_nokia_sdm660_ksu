/*
 * Fair Queue CoDel discipline
 *
 *	This program is free software; you can redistribute it and/or
 *	modify it under the terms of the GNU General Public License
 *	as published by the Free Software Foundation; either version
 *	2 of the License, or (at your option) any later version.
 *
 *  Copyright (C) 2012,2015 Eric Dumazet <edumazet@google.com>
 */

#include <linux/module.h>
#include <linux/types.h>
#include <linux/kernel.h>
#include <linux/jiffies.h>
#include <linux/string.h>
#include <linux/in.h>
#include <linux/errno.h>
#include <linux/init.h>
#include <linux/skbuff.h>
#include <linux/jhash.h>
#include <linux/slab.h>
#include <linux/vmalloc.h>
#include <net/netlink.h>
#include <net/pkt_sched.h>
#include <net/pkt_cls.h>
#include <net/codel.h>
#include <net/codel_impl.h>
#include <net/codel_qdisc.h>

/*	Fair Queue CoDel.
 *
 * Principles :
 * Packets are classified (internal classifier or external) on flows.
 * This is a Stochastic model (as we use a hash, several flows
 *			       might be hashed on same slot)
 * Each flow has a CoDel managed queue.
 * Flows are linked onto two (Round Robin) lists,
 * so that new flows have priority on old ones.
 *
 * For a given flow, packets are not reordered (CoDel uses a FIFO)
 * head drops only.
 * ECN capability is on by default.
 * Low memory footprint (64 bytes per flow)
 */

struct fq_codel_flow {
	struct sk_buff	  *head;
	struct sk_buff	  *tail;
	struct list_head  flowchain;
	int		  deficit;
	u32		  dropped; /* number of drops (or ECN marks) on this flow */
	struct codel_vars cvars;
}; /* please try to keep this structure <= 64 bytes */

struct fq_codel_sched_data {
	struct tcf_proto __rcu *filter_list; /* optional external classifier */
	struct tcf_block *block;
	struct fq_codel_flow *flows;	/* Flows table [flows_cnt] */
	u32		*backlogs;	/* backlog table [flows_cnt] */
	u32		flows_cnt;	/* number of flows */
<<<<<<< HEAD
	siphash_key_t	perturbation;	/* hash perturbation */
=======
>>>>>>> 286cd8c7
	u32		quantum;	/* psched_mtu(qdisc_dev(sch)); */
	u32		drop_batch_size;
	u32		memory_limit;
	struct codel_params cparams;
	struct codel_stats cstats;
	u32		memory_usage;
	u32		drop_overmemory;
	u32		drop_overlimit;
	u32		new_flow_count;

	struct list_head new_flows;	/* list of new flows */
	struct list_head old_flows;	/* list of old flows */
};

static unsigned int fq_codel_hash(const struct fq_codel_sched_data *q,
				  struct sk_buff *skb)
{
<<<<<<< HEAD
	u32 hash = skb_get_hash_perturb(skb, &q->perturbation);

	return reciprocal_scale(hash, q->flows_cnt);
=======
	return reciprocal_scale(skb_get_hash(skb), q->flows_cnt);
>>>>>>> 286cd8c7
}

static unsigned int fq_codel_classify(struct sk_buff *skb, struct Qdisc *sch,
				      int *qerr)
{
	struct fq_codel_sched_data *q = qdisc_priv(sch);
	struct tcf_proto *filter;
	struct tcf_result res;
	int result;

	if (TC_H_MAJ(skb->priority) == sch->handle &&
	    TC_H_MIN(skb->priority) > 0 &&
	    TC_H_MIN(skb->priority) <= q->flows_cnt)
		return TC_H_MIN(skb->priority);

	filter = rcu_dereference_bh(q->filter_list);
	if (!filter)
		return fq_codel_hash(q, skb) + 1;

	*qerr = NET_XMIT_SUCCESS | __NET_XMIT_BYPASS;
	result = tcf_classify(skb, filter, &res, false);
	if (result >= 0) {
#ifdef CONFIG_NET_CLS_ACT
		switch (result) {
		case TC_ACT_STOLEN:
		case TC_ACT_QUEUED:
		case TC_ACT_TRAP:
			*qerr = NET_XMIT_SUCCESS | __NET_XMIT_STOLEN;
			/* fall through */
		case TC_ACT_SHOT:
			return 0;
		}
#endif
		if (TC_H_MIN(res.classid) <= q->flows_cnt)
			return TC_H_MIN(res.classid);
	}
	return 0;
}

/* helper functions : might be changed when/if skb use a standard list_head */

/* remove one skb from head of slot queue */
static inline struct sk_buff *dequeue_head(struct fq_codel_flow *flow)
{
	struct sk_buff *skb = flow->head;

	flow->head = skb->next;
	skb->next = NULL;
	return skb;
}

/* add skb to flow queue (tail add) */
static inline void flow_queue_add(struct fq_codel_flow *flow,
				  struct sk_buff *skb)
{
	if (flow->head == NULL)
		flow->head = skb;
	else
		flow->tail->next = skb;
	flow->tail = skb;
	skb->next = NULL;
}

static unsigned int fq_codel_drop(struct Qdisc *sch, unsigned int max_packets,
				  struct sk_buff **to_free)
{
	struct fq_codel_sched_data *q = qdisc_priv(sch);
	struct sk_buff *skb;
	unsigned int maxbacklog = 0, idx = 0, i, len;
	struct fq_codel_flow *flow;
	unsigned int threshold;
	unsigned int mem = 0;

	/* Queue is full! Find the fat flow and drop packet(s) from it.
	 * This might sound expensive, but with 1024 flows, we scan
	 * 4KB of memory, and we dont need to handle a complex tree
	 * in fast path (packet queue/enqueue) with many cache misses.
	 * In stress mode, we'll try to drop 64 packets from the flow,
	 * amortizing this linear lookup to one cache line per drop.
	 */
	for (i = 0; i < q->flows_cnt; i++) {
		if (q->backlogs[i] > maxbacklog) {
			maxbacklog = q->backlogs[i];
			idx = i;
		}
	}

	/* Our goal is to drop half of this fat flow backlog */
	threshold = maxbacklog >> 1;

	flow = &q->flows[idx];
	len = 0;
	i = 0;
	do {
		skb = dequeue_head(flow);
		len += qdisc_pkt_len(skb);
		mem += get_codel_cb(skb)->mem_usage;
		__qdisc_drop(skb, to_free);
	} while (++i < max_packets && len < threshold);

	flow->dropped += i;
	q->backlogs[idx] -= len;
	q->memory_usage -= mem;
	sch->qstats.drops += i;
	sch->qstats.backlog -= len;
	sch->q.qlen -= i;
	return idx;
}

static int fq_codel_enqueue(struct sk_buff *skb, struct Qdisc *sch,
			    struct sk_buff **to_free)
{
	struct fq_codel_sched_data *q = qdisc_priv(sch);
<<<<<<< HEAD
	unsigned int idx, prev_backlog;
=======
	unsigned int idx, prev_backlog, prev_qlen;
>>>>>>> 286cd8c7
	struct fq_codel_flow *flow;
	int ret;
	unsigned int pkt_len;
	bool memory_limited;

	idx = fq_codel_classify(skb, sch, &ret);
	if (idx == 0) {
		if (ret & __NET_XMIT_BYPASS)
			qdisc_qstats_drop(sch);
		__qdisc_drop(skb, to_free);
		return ret;
	}
	idx--;

	codel_set_enqueue_time(skb);
	flow = &q->flows[idx];
	flow_queue_add(flow, skb);
	q->backlogs[idx] += qdisc_pkt_len(skb);
	qdisc_qstats_backlog_inc(sch, skb);

	if (list_empty(&flow->flowchain)) {
		list_add_tail(&flow->flowchain, &q->new_flows);
		q->new_flow_count++;
		flow->deficit = q->quantum;
		flow->dropped = 0;
	}
	get_codel_cb(skb)->mem_usage = skb->truesize;
	q->memory_usage += get_codel_cb(skb)->mem_usage;
	memory_limited = q->memory_usage > q->memory_limit;
	if (++sch->q.qlen <= sch->limit && !memory_limited)
		return NET_XMIT_SUCCESS;

	prev_backlog = sch->qstats.backlog;
<<<<<<< HEAD
	q->drop_overlimit++;
	/* Return Congestion Notification only if we dropped a packet
	 * from this flow.
=======
	prev_qlen = sch->q.qlen;

	/* save this packet length as it might be dropped by fq_codel_drop() */
	pkt_len = qdisc_pkt_len(skb);
	/* fq_codel_drop() is quite expensive, as it performs a linear search
	 * in q->backlogs[] to find a fat flow.
	 * So instead of dropping a single packet, drop half of its backlog
	 * with a 64 packets limit to not add a too big cpu spike here.
>>>>>>> 286cd8c7
	 */
	ret = fq_codel_drop(sch, q->drop_batch_size, to_free);

	prev_qlen -= sch->q.qlen;
	prev_backlog -= sch->qstats.backlog;
	q->drop_overlimit += prev_qlen;
	if (memory_limited)
		q->drop_overmemory += prev_qlen;

<<<<<<< HEAD
	/* As we dropped a packet, better let upper stack know this */
	qdisc_tree_reduce_backlog(sch, 1, prev_backlog - sch->qstats.backlog);
=======
	/* As we dropped packet(s), better let upper stack know this.
	 * If we dropped a packet for this flow, return NET_XMIT_CN,
	 * but in this case, our parents wont increase their backlogs.
	 */
	if (ret == idx) {
		qdisc_tree_reduce_backlog(sch, prev_qlen - 1,
					  prev_backlog - pkt_len);
		return NET_XMIT_CN;
	}
	qdisc_tree_reduce_backlog(sch, prev_qlen, prev_backlog);
>>>>>>> 286cd8c7
	return NET_XMIT_SUCCESS;
}

/* This is the specific function called from codel_dequeue()
 * to dequeue a packet from queue. Note: backlog is handled in
 * codel, we dont need to reduce it here.
 */
static struct sk_buff *dequeue_func(struct codel_vars *vars, void *ctx)
{
	struct Qdisc *sch = ctx;
	struct fq_codel_sched_data *q = qdisc_priv(sch);
	struct fq_codel_flow *flow;
	struct sk_buff *skb = NULL;

	flow = container_of(vars, struct fq_codel_flow, cvars);
	if (flow->head) {
		skb = dequeue_head(flow);
		q->backlogs[flow - q->flows] -= qdisc_pkt_len(skb);
		q->memory_usage -= get_codel_cb(skb)->mem_usage;
		sch->q.qlen--;
		sch->qstats.backlog -= qdisc_pkt_len(skb);
	}
	return skb;
}

static void drop_func(struct sk_buff *skb, void *ctx)
{
	struct Qdisc *sch = ctx;

	kfree_skb(skb);
	qdisc_qstats_drop(sch);
}

static struct sk_buff *fq_codel_dequeue(struct Qdisc *sch)
{
	struct fq_codel_sched_data *q = qdisc_priv(sch);
	struct sk_buff *skb;
	struct fq_codel_flow *flow;
	struct list_head *head;
	u32 prev_drop_count, prev_ecn_mark;
	unsigned int prev_backlog;

begin:
	head = &q->new_flows;
	if (list_empty(head)) {
		head = &q->old_flows;
		if (list_empty(head))
			return NULL;
	}
	flow = list_first_entry(head, struct fq_codel_flow, flowchain);

	if (flow->deficit <= 0) {
		flow->deficit += q->quantum;
		list_move_tail(&flow->flowchain, &q->old_flows);
		goto begin;
	}

	prev_drop_count = q->cstats.drop_count;
	prev_ecn_mark = q->cstats.ecn_mark;
	prev_backlog = sch->qstats.backlog;

	skb = codel_dequeue(sch, &sch->qstats.backlog, &q->cparams,
			    &flow->cvars, &q->cstats, qdisc_pkt_len,
			    codel_get_enqueue_time, drop_func, dequeue_func);

	flow->dropped += q->cstats.drop_count - prev_drop_count;
	flow->dropped += q->cstats.ecn_mark - prev_ecn_mark;

	if (!skb) {
		/* force a pass through old_flows to prevent starvation */
		if ((head == &q->new_flows) && !list_empty(&q->old_flows))
			list_move_tail(&flow->flowchain, &q->old_flows);
		else
			list_del_init(&flow->flowchain);
		goto begin;
	}
	qdisc_bstats_update(sch, skb);
	flow->deficit -= qdisc_pkt_len(skb);
	/* We cant call qdisc_tree_reduce_backlog() if our qlen is 0,
	 * or HTB crashes. Defer it for next round.
	 */
	if (q->cstats.drop_count && sch->q.qlen) {
		qdisc_tree_reduce_backlog(sch, q->cstats.drop_count,
					  q->cstats.drop_len);
		q->cstats.drop_count = 0;
		q->cstats.drop_len = 0;
	}
	return skb;
}

static void fq_codel_flow_purge(struct fq_codel_flow *flow)
{
	rtnl_kfree_skbs(flow->head, flow->tail);
	flow->head = NULL;
}

static void fq_codel_reset(struct Qdisc *sch)
{
	struct fq_codel_sched_data *q = qdisc_priv(sch);
	int i;

	INIT_LIST_HEAD(&q->new_flows);
	INIT_LIST_HEAD(&q->old_flows);
	for (i = 0; i < q->flows_cnt; i++) {
		struct fq_codel_flow *flow = q->flows + i;

		fq_codel_flow_purge(flow);
		INIT_LIST_HEAD(&flow->flowchain);
		codel_vars_init(&flow->cvars);
	}
	memset(q->backlogs, 0, q->flows_cnt * sizeof(u32));
	sch->q.qlen = 0;
	sch->qstats.backlog = 0;
	q->memory_usage = 0;
}

static const struct nla_policy fq_codel_policy[TCA_FQ_CODEL_MAX + 1] = {
	[TCA_FQ_CODEL_TARGET]	= { .type = NLA_U32 },
	[TCA_FQ_CODEL_LIMIT]	= { .type = NLA_U32 },
	[TCA_FQ_CODEL_INTERVAL]	= { .type = NLA_U32 },
	[TCA_FQ_CODEL_ECN]	= { .type = NLA_U32 },
	[TCA_FQ_CODEL_FLOWS]	= { .type = NLA_U32 },
	[TCA_FQ_CODEL_QUANTUM]	= { .type = NLA_U32 },
	[TCA_FQ_CODEL_CE_THRESHOLD] = { .type = NLA_U32 },
	[TCA_FQ_CODEL_DROP_BATCH_SIZE] = { .type = NLA_U32 },
	[TCA_FQ_CODEL_MEMORY_LIMIT] = { .type = NLA_U32 },
};

static int fq_codel_change(struct Qdisc *sch, struct nlattr *opt,
			   struct netlink_ext_ack *extack)
{
	struct fq_codel_sched_data *q = qdisc_priv(sch);
	struct nlattr *tb[TCA_FQ_CODEL_MAX + 1];
	u32 quantum = 0;
	int err;

	if (!opt)
		return -EINVAL;

	err = nla_parse_nested(tb, TCA_FQ_CODEL_MAX, opt, fq_codel_policy,
			       NULL);
	if (err < 0)
		return err;
	if (tb[TCA_FQ_CODEL_FLOWS]) {
		if (q->flows)
			return -EINVAL;
		q->flows_cnt = nla_get_u32(tb[TCA_FQ_CODEL_FLOWS]);
		if (!q->flows_cnt ||
		    q->flows_cnt > 65536)
			return -EINVAL;
	}
	if (tb[TCA_FQ_CODEL_QUANTUM]) {
		quantum = max(256U, nla_get_u32(tb[TCA_FQ_CODEL_QUANTUM]));
		if (quantum > FQ_CODEL_QUANTUM_MAX) {
			NL_SET_ERR_MSG(extack, "Invalid quantum");
			return -EINVAL;
		}
	}
	sch_tree_lock(sch);

	if (tb[TCA_FQ_CODEL_TARGET]) {
		u64 target = nla_get_u32(tb[TCA_FQ_CODEL_TARGET]);

		q->cparams.target = (target * NSEC_PER_USEC) >> CODEL_SHIFT;
	}

	if (tb[TCA_FQ_CODEL_CE_THRESHOLD]) {
		u64 val = nla_get_u32(tb[TCA_FQ_CODEL_CE_THRESHOLD]);

		q->cparams.ce_threshold = (val * NSEC_PER_USEC) >> CODEL_SHIFT;
	}

	if (tb[TCA_FQ_CODEL_INTERVAL]) {
		u64 interval = nla_get_u32(tb[TCA_FQ_CODEL_INTERVAL]);

		q->cparams.interval = (interval * NSEC_PER_USEC) >> CODEL_SHIFT;
	}

	if (tb[TCA_FQ_CODEL_LIMIT])
		sch->limit = nla_get_u32(tb[TCA_FQ_CODEL_LIMIT]);

	if (tb[TCA_FQ_CODEL_ECN])
		q->cparams.ecn = !!nla_get_u32(tb[TCA_FQ_CODEL_ECN]);

	if (quantum)
		q->quantum = quantum;

	if (tb[TCA_FQ_CODEL_DROP_BATCH_SIZE])
		q->drop_batch_size = max(1U, nla_get_u32(tb[TCA_FQ_CODEL_DROP_BATCH_SIZE]));

	if (tb[TCA_FQ_CODEL_MEMORY_LIMIT])
		q->memory_limit = min(1U << 31, nla_get_u32(tb[TCA_FQ_CODEL_MEMORY_LIMIT]));

	while (sch->q.qlen > sch->limit ||
	       q->memory_usage > q->memory_limit) {
		struct sk_buff *skb = fq_codel_dequeue(sch);

		q->cstats.drop_len += qdisc_pkt_len(skb);
<<<<<<< HEAD
		kfree_skb(skb);
=======
		rtnl_kfree_skbs(skb, skb);
>>>>>>> 286cd8c7
		q->cstats.drop_count++;
	}
	qdisc_tree_reduce_backlog(sch, q->cstats.drop_count, q->cstats.drop_len);
	q->cstats.drop_count = 0;
	q->cstats.drop_len = 0;

	sch_tree_unlock(sch);
	return 0;
}

static void fq_codel_destroy(struct Qdisc *sch)
{
	struct fq_codel_sched_data *q = qdisc_priv(sch);

	tcf_block_put(q->block);
	kvfree(q->backlogs);
	kvfree(q->flows);
}

static int fq_codel_init(struct Qdisc *sch, struct nlattr *opt,
			 struct netlink_ext_ack *extack)
{
	struct fq_codel_sched_data *q = qdisc_priv(sch);
	int i;
	int err;

	sch->limit = 10*1024;
	q->flows_cnt = 1024;
	q->memory_limit = 32 << 20; /* 32 MBytes */
	q->drop_batch_size = 64;
	q->quantum = psched_mtu(qdisc_dev(sch));
<<<<<<< HEAD
	get_random_bytes(&q->perturbation, sizeof(q->perturbation));
=======
>>>>>>> 286cd8c7
	INIT_LIST_HEAD(&q->new_flows);
	INIT_LIST_HEAD(&q->old_flows);
	codel_params_init(&q->cparams);
	codel_stats_init(&q->cstats);
	q->cparams.ecn = true;
	q->cparams.mtu = psched_mtu(qdisc_dev(sch));

	if (opt) {
		err = fq_codel_change(sch, opt, extack);
		if (err)
			goto init_failure;
	}

	err = tcf_block_get(&q->block, &q->filter_list, sch, extack);
	if (err)
		goto init_failure;

	if (!q->flows) {
		q->flows = kvcalloc(q->flows_cnt,
				    sizeof(struct fq_codel_flow),
				    GFP_KERNEL);
		if (!q->flows) {
			err = -ENOMEM;
			goto init_failure;
		}
		q->backlogs = kvcalloc(q->flows_cnt, sizeof(u32), GFP_KERNEL);
		if (!q->backlogs) {
			err = -ENOMEM;
			goto alloc_failure;
		}
		for (i = 0; i < q->flows_cnt; i++) {
			struct fq_codel_flow *flow = q->flows + i;

			INIT_LIST_HEAD(&flow->flowchain);
			codel_vars_init(&flow->cvars);
		}
	}
	if (sch->limit >= 1)
		sch->flags |= TCQ_F_CAN_BYPASS;
	else
		sch->flags &= ~TCQ_F_CAN_BYPASS;
	return 0;

alloc_failure:
	kvfree(q->flows);
	q->flows = NULL;
init_failure:
	q->flows_cnt = 0;
	return err;
}

static int fq_codel_dump(struct Qdisc *sch, struct sk_buff *skb)
{
	struct fq_codel_sched_data *q = qdisc_priv(sch);
	struct nlattr *opts;

	opts = nla_nest_start(skb, TCA_OPTIONS);
	if (opts == NULL)
		goto nla_put_failure;

	if (nla_put_u32(skb, TCA_FQ_CODEL_TARGET,
			codel_time_to_us(q->cparams.target)) ||
	    nla_put_u32(skb, TCA_FQ_CODEL_LIMIT,
			sch->limit) ||
	    nla_put_u32(skb, TCA_FQ_CODEL_INTERVAL,
			codel_time_to_us(q->cparams.interval)) ||
	    nla_put_u32(skb, TCA_FQ_CODEL_ECN,
			q->cparams.ecn) ||
	    nla_put_u32(skb, TCA_FQ_CODEL_QUANTUM,
			q->quantum) ||
	    nla_put_u32(skb, TCA_FQ_CODEL_DROP_BATCH_SIZE,
			q->drop_batch_size) ||
	    nla_put_u32(skb, TCA_FQ_CODEL_MEMORY_LIMIT,
			q->memory_limit) ||
	    nla_put_u32(skb, TCA_FQ_CODEL_FLOWS,
			q->flows_cnt))
		goto nla_put_failure;

	if (q->cparams.ce_threshold != CODEL_DISABLED_THRESHOLD &&
	    nla_put_u32(skb, TCA_FQ_CODEL_CE_THRESHOLD,
			codel_time_to_us(q->cparams.ce_threshold)))
		goto nla_put_failure;

	return nla_nest_end(skb, opts);

nla_put_failure:
	return -1;
}

static int fq_codel_dump_stats(struct Qdisc *sch, struct gnet_dump *d)
{
	struct fq_codel_sched_data *q = qdisc_priv(sch);
	struct tc_fq_codel_xstats st = {
		.type				= TCA_FQ_CODEL_XSTATS_QDISC,
	};
	struct list_head *pos;

	st.qdisc_stats.maxpacket = q->cstats.maxpacket;
	st.qdisc_stats.drop_overlimit = q->drop_overlimit;
	st.qdisc_stats.ecn_mark = q->cstats.ecn_mark;
	st.qdisc_stats.new_flow_count = q->new_flow_count;
	st.qdisc_stats.ce_mark = q->cstats.ce_mark;
	st.qdisc_stats.memory_usage  = q->memory_usage;
	st.qdisc_stats.drop_overmemory = q->drop_overmemory;

	sch_tree_lock(sch);
	list_for_each(pos, &q->new_flows)
		st.qdisc_stats.new_flows_len++;

	list_for_each(pos, &q->old_flows)
		st.qdisc_stats.old_flows_len++;
	sch_tree_unlock(sch);

	return gnet_stats_copy_app(d, &st, sizeof(st));
}

static struct Qdisc *fq_codel_leaf(struct Qdisc *sch, unsigned long arg)
{
	return NULL;
}

static unsigned long fq_codel_find(struct Qdisc *sch, u32 classid)
{
	return 0;
}

static unsigned long fq_codel_bind(struct Qdisc *sch, unsigned long parent,
			      u32 classid)
{
	return 0;
}

static void fq_codel_unbind(struct Qdisc *q, unsigned long cl)
{
}

static struct tcf_block *fq_codel_tcf_block(struct Qdisc *sch, unsigned long cl,
					    struct netlink_ext_ack *extack)
{
	struct fq_codel_sched_data *q = qdisc_priv(sch);

	if (cl)
		return NULL;
	return q->block;
}

static int fq_codel_dump_class(struct Qdisc *sch, unsigned long cl,
			  struct sk_buff *skb, struct tcmsg *tcm)
{
	tcm->tcm_handle |= TC_H_MIN(cl);
	return 0;
}

static int fq_codel_dump_class_stats(struct Qdisc *sch, unsigned long cl,
				     struct gnet_dump *d)
{
	struct fq_codel_sched_data *q = qdisc_priv(sch);
	u32 idx = cl - 1;
	struct gnet_stats_queue qs = { 0 };
	struct tc_fq_codel_xstats xstats;

	if (idx < q->flows_cnt) {
		const struct fq_codel_flow *flow = &q->flows[idx];
		const struct sk_buff *skb;

		memset(&xstats, 0, sizeof(xstats));
		xstats.type = TCA_FQ_CODEL_XSTATS_CLASS;
		xstats.class_stats.deficit = flow->deficit;
		xstats.class_stats.ldelay =
			codel_time_to_us(flow->cvars.ldelay);
		xstats.class_stats.count = flow->cvars.count;
		xstats.class_stats.lastcount = flow->cvars.lastcount;
		xstats.class_stats.dropping = flow->cvars.dropping;
		if (flow->cvars.dropping) {
			codel_tdiff_t delta = flow->cvars.drop_next -
					      codel_get_time();

			xstats.class_stats.drop_next = (delta >= 0) ?
				codel_time_to_us(delta) :
				-codel_time_to_us(-delta);
		}
		if (flow->head) {
			sch_tree_lock(sch);
			skb = flow->head;
			while (skb) {
				qs.qlen++;
				skb = skb->next;
			}
			sch_tree_unlock(sch);
		}
		qs.backlog = q->backlogs[idx];
		qs.drops = flow->dropped;
	}
	if (gnet_stats_copy_queue(d, NULL, &qs, qs.qlen) < 0)
		return -1;
	if (idx < q->flows_cnt)
		return gnet_stats_copy_app(d, &xstats, sizeof(xstats));
	return 0;
}

static void fq_codel_walk(struct Qdisc *sch, struct qdisc_walker *arg)
{
	struct fq_codel_sched_data *q = qdisc_priv(sch);
	unsigned int i;

	if (arg->stop)
		return;

	for (i = 0; i < q->flows_cnt; i++) {
		if (list_empty(&q->flows[i].flowchain) ||
		    arg->count < arg->skip) {
			arg->count++;
			continue;
		}
		if (arg->fn(sch, i + 1, arg) < 0) {
			arg->stop = 1;
			break;
		}
		arg->count++;
	}
}

static const struct Qdisc_class_ops fq_codel_class_ops = {
	.leaf		=	fq_codel_leaf,
	.find		=	fq_codel_find,
	.tcf_block	=	fq_codel_tcf_block,
	.bind_tcf	=	fq_codel_bind,
	.unbind_tcf	=	fq_codel_unbind,
	.dump		=	fq_codel_dump_class,
	.dump_stats	=	fq_codel_dump_class_stats,
	.walk		=	fq_codel_walk,
};

static struct Qdisc_ops fq_codel_qdisc_ops __read_mostly = {
	.cl_ops		=	&fq_codel_class_ops,
	.id		=	"fq_codel",
	.priv_size	=	sizeof(struct fq_codel_sched_data),
	.enqueue	=	fq_codel_enqueue,
	.dequeue	=	fq_codel_dequeue,
	.peek		=	qdisc_peek_dequeued,
	.init		=	fq_codel_init,
	.reset		=	fq_codel_reset,
	.destroy	=	fq_codel_destroy,
	.change		=	fq_codel_change,
	.dump		=	fq_codel_dump,
	.dump_stats =	fq_codel_dump_stats,
	.owner		=	THIS_MODULE,
};

static int __init fq_codel_module_init(void)
{
	return register_qdisc(&fq_codel_qdisc_ops);
}

static void __exit fq_codel_module_exit(void)
{
	unregister_qdisc(&fq_codel_qdisc_ops);
}

module_init(fq_codel_module_init)
module_exit(fq_codel_module_exit)
MODULE_AUTHOR("Eric Dumazet");
MODULE_LICENSE("GPL");<|MERGE_RESOLUTION|>--- conflicted
+++ resolved
@@ -59,10 +59,6 @@
 	struct fq_codel_flow *flows;	/* Flows table [flows_cnt] */
 	u32		*backlogs;	/* backlog table [flows_cnt] */
 	u32		flows_cnt;	/* number of flows */
-<<<<<<< HEAD
-	siphash_key_t	perturbation;	/* hash perturbation */
-=======
->>>>>>> 286cd8c7
 	u32		quantum;	/* psched_mtu(qdisc_dev(sch)); */
 	u32		drop_batch_size;
 	u32		memory_limit;
@@ -80,13 +76,7 @@
 static unsigned int fq_codel_hash(const struct fq_codel_sched_data *q,
 				  struct sk_buff *skb)
 {
-<<<<<<< HEAD
-	u32 hash = skb_get_hash_perturb(skb, &q->perturbation);
-
-	return reciprocal_scale(hash, q->flows_cnt);
-=======
 	return reciprocal_scale(skb_get_hash(skb), q->flows_cnt);
->>>>>>> 286cd8c7
 }
 
 static unsigned int fq_codel_classify(struct sk_buff *skb, struct Qdisc *sch,
@@ -200,11 +190,7 @@
 			    struct sk_buff **to_free)
 {
 	struct fq_codel_sched_data *q = qdisc_priv(sch);
-<<<<<<< HEAD
-	unsigned int idx, prev_backlog;
-=======
 	unsigned int idx, prev_backlog, prev_qlen;
->>>>>>> 286cd8c7
 	struct fq_codel_flow *flow;
 	int ret;
 	unsigned int pkt_len;
@@ -238,11 +224,6 @@
 		return NET_XMIT_SUCCESS;
 
 	prev_backlog = sch->qstats.backlog;
-<<<<<<< HEAD
-	q->drop_overlimit++;
-	/* Return Congestion Notification only if we dropped a packet
-	 * from this flow.
-=======
 	prev_qlen = sch->q.qlen;
 
 	/* save this packet length as it might be dropped by fq_codel_drop() */
@@ -251,7 +232,6 @@
 	 * in q->backlogs[] to find a fat flow.
 	 * So instead of dropping a single packet, drop half of its backlog
 	 * with a 64 packets limit to not add a too big cpu spike here.
->>>>>>> 286cd8c7
 	 */
 	ret = fq_codel_drop(sch, q->drop_batch_size, to_free);
 
@@ -261,10 +241,6 @@
 	if (memory_limited)
 		q->drop_overmemory += prev_qlen;
 
-<<<<<<< HEAD
-	/* As we dropped a packet, better let upper stack know this */
-	qdisc_tree_reduce_backlog(sch, 1, prev_backlog - sch->qstats.backlog);
-=======
 	/* As we dropped packet(s), better let upper stack know this.
 	 * If we dropped a packet for this flow, return NET_XMIT_CN,
 	 * but in this case, our parents wont increase their backlogs.
@@ -275,7 +251,6 @@
 		return NET_XMIT_CN;
 	}
 	qdisc_tree_reduce_backlog(sch, prev_qlen, prev_backlog);
->>>>>>> 286cd8c7
 	return NET_XMIT_SUCCESS;
 }
 
@@ -474,11 +449,7 @@
 		struct sk_buff *skb = fq_codel_dequeue(sch);
 
 		q->cstats.drop_len += qdisc_pkt_len(skb);
-<<<<<<< HEAD
-		kfree_skb(skb);
-=======
 		rtnl_kfree_skbs(skb, skb);
->>>>>>> 286cd8c7
 		q->cstats.drop_count++;
 	}
 	qdisc_tree_reduce_backlog(sch, q->cstats.drop_count, q->cstats.drop_len);
@@ -510,10 +481,6 @@
 	q->memory_limit = 32 << 20; /* 32 MBytes */
 	q->drop_batch_size = 64;
 	q->quantum = psched_mtu(qdisc_dev(sch));
-<<<<<<< HEAD
-	get_random_bytes(&q->perturbation, sizeof(q->perturbation));
-=======
->>>>>>> 286cd8c7
 	INIT_LIST_HEAD(&q->new_flows);
 	INIT_LIST_HEAD(&q->old_flows);
 	codel_params_init(&q->cparams);
