/*
 * net/sched/cls_u32.c	Ugly (or Universal) 32bit key Packet Classifier.
 *
 *		This program is free software; you can redistribute it and/or
 *		modify it under the terms of the GNU General Public License
 *		as published by the Free Software Foundation; either version
 *		2 of the License, or (at your option) any later version.
 *
 * Authors:	Alexey Kuznetsov, <kuznet@ms2.inr.ac.ru>
 *
 *	The filters are packed to hash tables of key nodes
 *	with a set of 32bit key/mask pairs at every node.
 *	Nodes reference next level hash tables etc.
 *
 *	This scheme is the best universal classifier I managed to
 *	invent; it is not super-fast, but it is not slow (provided you
 *	program it correctly), and general enough.  And its relative
 *	speed grows as the number of rules becomes larger.
 *
 *	It seems that it represents the best middle point between
 *	speed and manageability both by human and by machine.
 *
 *	It is especially useful for link sharing combined with QoS;
 *	pure RSVP doesn't need such a general approach and can use
 *	much simpler (and faster) schemes, sort of cls_rsvp.c.
 *
 *	JHS: We should remove the CONFIG_NET_CLS_IND from here
 *	eventually when the meta match extension is made available
 *
 *	nfmark match added by Catalin(ux aka Dino) BOIE <catab at umbrella.ro>
 */

#include <linux/module.h>
#include <linux/slab.h>
#include <linux/types.h>
#include <linux/kernel.h>
#include <linux/string.h>
#include <linux/errno.h>
#include <linux/percpu.h>
#include <linux/rtnetlink.h>
#include <linux/skbuff.h>
#include <linux/bitmap.h>
#include <linux/netdevice.h>
#include <linux/hash.h>
#include <net/netlink.h>
#include <net/act_api.h>
#include <net/pkt_cls.h>
#include <linux/idr.h>

struct tc_u_knode {
	struct tc_u_knode __rcu	*next;
	u32			handle;
	struct tc_u_hnode __rcu	*ht_up;
	struct tcf_exts		exts;
#ifdef CONFIG_NET_CLS_IND
	int			ifindex;
#endif
	u8			fshift;
	struct tcf_result	res;
	struct tc_u_hnode __rcu	*ht_down;
#ifdef CONFIG_CLS_U32_PERF
	struct tc_u32_pcnt __percpu *pf;
#endif
	u32			flags;
	unsigned int		in_hw_count;
#ifdef CONFIG_CLS_U32_MARK
	u32			val;
	u32			mask;
	u32 __percpu		*pcpu_success;
#endif
	struct tcf_proto	*tp;
	struct rcu_work		rwork;
	/* The 'sel' field MUST be the last field in structure to allow for
	 * tc_u32_keys allocated at end of structure.
	 */
	struct tc_u32_sel	sel;
};

struct tc_u_hnode {
	struct tc_u_hnode __rcu	*next;
	u32			handle;
	u32			prio;
	struct tc_u_common	*tp_c;
	int			refcnt;
	unsigned int		divisor;
	struct idr		handle_idr;
	struct rcu_head		rcu;
	u32			flags;
	/* The 'ht' field MUST be the last field in structure to allow for
	 * more entries allocated at end of structure.
	 */
	struct tc_u_knode __rcu	*ht[1];
};

struct tc_u_common {
	struct tc_u_hnode __rcu	*hlist;
	void			*ptr;
	int			refcnt;
	struct idr		handle_idr;
	struct hlist_node	hnode;
	struct rcu_head		rcu;
};

static inline unsigned int u32_hash_fold(__be32 key,
					 const struct tc_u32_sel *sel,
					 u8 fshift)
{
	unsigned int h = ntohl(key & sel->hmask) >> fshift;

	return h;
}

static int u32_classify(struct sk_buff *skb, const struct tcf_proto *tp,
			struct tcf_result *res)
{
	struct {
		struct tc_u_knode *knode;
		unsigned int	  off;
	} stack[TC_U32_MAXDEPTH];

	struct tc_u_hnode *ht = rcu_dereference_bh(tp->root);
	unsigned int off = skb_network_offset(skb);
	struct tc_u_knode *n;
	int sdepth = 0;
	int off2 = 0;
	int sel = 0;
#ifdef CONFIG_CLS_U32_PERF
	int j;
#endif
	int i, r;

next_ht:
	n = rcu_dereference_bh(ht->ht[sel]);

next_knode:
	if (n) {
		struct tc_u32_key *key = n->sel.keys;

#ifdef CONFIG_CLS_U32_PERF
		__this_cpu_inc(n->pf->rcnt);
		j = 0;
#endif

		if (tc_skip_sw(n->flags)) {
			n = rcu_dereference_bh(n->next);
			goto next_knode;
		}

#ifdef CONFIG_CLS_U32_MARK
		if ((skb->mark & n->mask) != n->val) {
			n = rcu_dereference_bh(n->next);
			goto next_knode;
		} else {
			__this_cpu_inc(*n->pcpu_success);
		}
#endif

		for (i = n->sel.nkeys; i > 0; i--, key++) {
			int toff = off + key->off + (off2 & key->offmask);
			__be32 *data, hdata;

			if (skb_headroom(skb) + toff > INT_MAX)
				goto out;

			data = skb_header_pointer(skb, toff, 4, &hdata);
			if (!data)
				goto out;
			if ((*data ^ key->val) & key->mask) {
				n = rcu_dereference_bh(n->next);
				goto next_knode;
			}
#ifdef CONFIG_CLS_U32_PERF
			__this_cpu_inc(n->pf->kcnts[j]);
			j++;
#endif
		}

		ht = rcu_dereference_bh(n->ht_down);
		if (!ht) {
check_terminal:
			if (n->sel.flags & TC_U32_TERMINAL) {

				*res = n->res;
#ifdef CONFIG_NET_CLS_IND
				if (!tcf_match_indev(skb, n->ifindex)) {
					n = rcu_dereference_bh(n->next);
					goto next_knode;
				}
#endif
#ifdef CONFIG_CLS_U32_PERF
				__this_cpu_inc(n->pf->rhit);
#endif
				r = tcf_exts_exec(skb, &n->exts, res);
				if (r < 0) {
					n = rcu_dereference_bh(n->next);
					goto next_knode;
				}

				return r;
			}
			n = rcu_dereference_bh(n->next);
			goto next_knode;
		}

		/* PUSH */
		if (sdepth >= TC_U32_MAXDEPTH)
			goto deadloop;
		stack[sdepth].knode = n;
		stack[sdepth].off = off;
		sdepth++;

		ht = rcu_dereference_bh(n->ht_down);
		sel = 0;
		if (ht->divisor) {
			__be32 *data, hdata;

			data = skb_header_pointer(skb, off + n->sel.hoff, 4,
						  &hdata);
			if (!data)
				goto out;
			sel = ht->divisor & u32_hash_fold(*data, &n->sel,
							  n->fshift);
		}
		if (!(n->sel.flags & (TC_U32_VAROFFSET | TC_U32_OFFSET | TC_U32_EAT)))
			goto next_ht;

		if (n->sel.flags & (TC_U32_OFFSET | TC_U32_VAROFFSET)) {
			off2 = n->sel.off + 3;
			if (n->sel.flags & TC_U32_VAROFFSET) {
				__be16 *data, hdata;

				data = skb_header_pointer(skb,
							  off + n->sel.offoff,
							  2, &hdata);
				if (!data)
					goto out;
				off2 += ntohs(n->sel.offmask & *data) >>
					n->sel.offshift;
			}
			off2 &= ~3;
		}
		if (n->sel.flags & TC_U32_EAT) {
			off += off2;
			off2 = 0;
		}

		if (off < skb->len)
			goto next_ht;
	}

	/* POP */
	if (sdepth--) {
		n = stack[sdepth].knode;
		ht = rcu_dereference_bh(n->ht_up);
		off = stack[sdepth].off;
		goto check_terminal;
	}
out:
	return -1;

deadloop:
	net_warn_ratelimited("cls_u32: dead loop\n");
	return -1;
}

static struct tc_u_hnode *u32_lookup_ht(struct tc_u_common *tp_c, u32 handle)
{
	struct tc_u_hnode *ht;

	for (ht = rtnl_dereference(tp_c->hlist);
	     ht;
	     ht = rtnl_dereference(ht->next))
		if (ht->handle == handle)
			break;

	return ht;
}

static struct tc_u_knode *u32_lookup_key(struct tc_u_hnode *ht, u32 handle)
{
	unsigned int sel;
	struct tc_u_knode *n = NULL;

	sel = TC_U32_HASH(handle);
	if (sel > ht->divisor)
		goto out;

	for (n = rtnl_dereference(ht->ht[sel]);
	     n;
	     n = rtnl_dereference(n->next))
		if (n->handle == handle)
			break;
out:
	return n;
}


static void *u32_get(struct tcf_proto *tp, u32 handle)
{
	struct tc_u_hnode *ht;
	struct tc_u_common *tp_c = tp->data;

	if (TC_U32_HTID(handle) == TC_U32_ROOT)
		ht = rtnl_dereference(tp->root);
	else
		ht = u32_lookup_ht(tp_c, TC_U32_HTID(handle));

	if (!ht)
		return NULL;

	if (TC_U32_KEY(handle) == 0)
		return ht;

	return u32_lookup_key(ht, handle);
}

/* Protected by rtnl lock */
static u32 gen_new_htid(struct tc_u_common *tp_c, struct tc_u_hnode *ptr)
{
	int id = idr_alloc_cyclic(&tp_c->handle_idr, ptr, 1, 0x7FF, GFP_KERNEL);
	if (id < 0)
		return 0;
	return (id | 0x800U) << 20;
}

static struct hlist_head *tc_u_common_hash;

#define U32_HASH_SHIFT 10
#define U32_HASH_SIZE (1 << U32_HASH_SHIFT)

static void *tc_u_common_ptr(const struct tcf_proto *tp)
{
	struct tcf_block *block = tp->chain->block;

	/* The block sharing is currently supported only
	 * for classless qdiscs. In that case we use block
	 * for tc_u_common identification. In case the
	 * block is not shared, block->q is a valid pointer
	 * and we can use that. That works for classful qdiscs.
	 */
	if (tcf_block_shared(block))
		return block;
	else
		return block->q;
}

static unsigned int tc_u_hash(const struct tcf_proto *tp)
{
	return hash_ptr(tc_u_common_ptr(tp), U32_HASH_SHIFT);
}

static struct tc_u_common *tc_u_common_find(const struct tcf_proto *tp)
{
	struct tc_u_common *tc;
	unsigned int h;

	h = tc_u_hash(tp);
	hlist_for_each_entry(tc, &tc_u_common_hash[h], hnode) {
		if (tc->ptr == tc_u_common_ptr(tp))
			return tc;
	}
	return NULL;
}

static int u32_init(struct tcf_proto *tp)
{
	struct tc_u_hnode *root_ht;
	struct tc_u_common *tp_c;
	unsigned int h;

	tp_c = tc_u_common_find(tp);

	root_ht = kzalloc(sizeof(*root_ht), GFP_KERNEL);
	if (root_ht == NULL)
		return -ENOBUFS;

	root_ht->refcnt++;
	root_ht->handle = tp_c ? gen_new_htid(tp_c, root_ht) : 0x80000000;
	root_ht->prio = tp->prio;
	idr_init(&root_ht->handle_idr);

	if (tp_c == NULL) {
		tp_c = kzalloc(sizeof(*tp_c), GFP_KERNEL);
		if (tp_c == NULL) {
			kfree(root_ht);
			return -ENOBUFS;
		}
		tp_c->ptr = tc_u_common_ptr(tp);
		INIT_HLIST_NODE(&tp_c->hnode);
		idr_init(&tp_c->handle_idr);

		h = tc_u_hash(tp);
		hlist_add_head(&tp_c->hnode, &tc_u_common_hash[h]);
	}

	tp_c->refcnt++;
	RCU_INIT_POINTER(root_ht->next, tp_c->hlist);
	rcu_assign_pointer(tp_c->hlist, root_ht);
	root_ht->tp_c = tp_c;

	root_ht->refcnt++;
	rcu_assign_pointer(tp->root, root_ht);
	tp->data = tp_c;
	return 0;
}

static void __u32_destroy_key(struct tc_u_knode *n)
{
	struct tc_u_hnode *ht = rtnl_dereference(n->ht_down);

	tcf_exts_destroy(&n->exts);
	if (ht && --ht->refcnt == 0)
		kfree(ht);
	kfree(n);
}

static void u32_destroy_key(struct tcf_proto *tp, struct tc_u_knode *n,
			    bool free_pf)
{
	tcf_exts_put_net(&n->exts);
#ifdef CONFIG_CLS_U32_PERF
	if (free_pf)
		free_percpu(n->pf);
#endif
#ifdef CONFIG_CLS_U32_MARK
	if (free_pf)
		free_percpu(n->pcpu_success);
#endif
	__u32_destroy_key(n);
}

/* u32_delete_key_rcu should be called when free'ing a copied
 * version of a tc_u_knode obtained from u32_init_knode(). When
 * copies are obtained from u32_init_knode() the statistics are
 * shared between the old and new copies to allow readers to
 * continue to update the statistics during the copy. To support
 * this the u32_delete_key_rcu variant does not free the percpu
 * statistics.
 */
static void u32_delete_key_work(struct work_struct *work)
{
	struct tc_u_knode *key = container_of(to_rcu_work(work),
					      struct tc_u_knode,
					      rwork);
	rtnl_lock();
	u32_destroy_key(key->tp, key, false);
	rtnl_unlock();
}

/* u32_delete_key_freepf_rcu is the rcu callback variant
 * that free's the entire structure including the statistics
 * percpu variables. Only use this if the key is not a copy
 * returned by u32_init_knode(). See u32_delete_key_rcu()
 * for the variant that should be used with keys return from
 * u32_init_knode()
 */
static void u32_delete_key_freepf_work(struct work_struct *work)
{
	struct tc_u_knode *key = container_of(to_rcu_work(work),
					      struct tc_u_knode,
					      rwork);
	rtnl_lock();
	u32_destroy_key(key->tp, key, true);
	rtnl_unlock();
}

static int u32_delete_key(struct tcf_proto *tp, struct tc_u_knode *key)
{
	struct tc_u_knode __rcu **kp;
	struct tc_u_knode *pkp;
	struct tc_u_hnode *ht = rtnl_dereference(key->ht_up);

	if (ht) {
		kp = &ht->ht[TC_U32_HASH(key->handle)];
		for (pkp = rtnl_dereference(*kp); pkp;
		     kp = &pkp->next, pkp = rtnl_dereference(*kp)) {
			if (pkp == key) {
				RCU_INIT_POINTER(*kp, key->next);

				tcf_unbind_filter(tp, &key->res);
				idr_remove(&ht->handle_idr, key->handle);
				tcf_exts_get_net(&key->exts);
				tcf_queue_work(&key->rwork, u32_delete_key_freepf_work);
				return 0;
			}
		}
	}
	WARN_ON(1);
	return 0;
}

static void u32_clear_hw_hnode(struct tcf_proto *tp, struct tc_u_hnode *h,
			       struct netlink_ext_ack *extack)
{
	struct tcf_block *block = tp->chain->block;
	struct tc_cls_u32_offload cls_u32 = {};

	tc_cls_common_offload_init(&cls_u32.common, tp, h->flags, extack);
	cls_u32.command = TC_CLSU32_DELETE_HNODE;
	cls_u32.hnode.divisor = h->divisor;
	cls_u32.hnode.handle = h->handle;
	cls_u32.hnode.prio = h->prio;

	tc_setup_cb_call(block, NULL, TC_SETUP_CLSU32, &cls_u32, false);
}

static int u32_replace_hw_hnode(struct tcf_proto *tp, struct tc_u_hnode *h,
				u32 flags, struct netlink_ext_ack *extack)
{
	struct tcf_block *block = tp->chain->block;
	struct tc_cls_u32_offload cls_u32 = {};
	bool skip_sw = tc_skip_sw(flags);
	bool offloaded = false;
	int err;

	tc_cls_common_offload_init(&cls_u32.common, tp, flags, extack);
	cls_u32.command = TC_CLSU32_NEW_HNODE;
	cls_u32.hnode.divisor = h->divisor;
	cls_u32.hnode.handle = h->handle;
	cls_u32.hnode.prio = h->prio;

	err = tc_setup_cb_call(block, NULL, TC_SETUP_CLSU32, &cls_u32, skip_sw);
	if (err < 0) {
		u32_clear_hw_hnode(tp, h, NULL);
		return err;
	} else if (err > 0) {
		offloaded = true;
	}

	if (skip_sw && !offloaded)
		return -EINVAL;

	return 0;
}

static void u32_remove_hw_knode(struct tcf_proto *tp, struct tc_u_knode *n,
				struct netlink_ext_ack *extack)
{
	struct tcf_block *block = tp->chain->block;
	struct tc_cls_u32_offload cls_u32 = {};

	tc_cls_common_offload_init(&cls_u32.common, tp, n->flags, extack);
	cls_u32.command = TC_CLSU32_DELETE_KNODE;
	cls_u32.knode.handle = n->handle;

	tc_setup_cb_call(block, NULL, TC_SETUP_CLSU32, &cls_u32, false);
	tcf_block_offload_dec(block, &n->flags);
}

static int u32_replace_hw_knode(struct tcf_proto *tp, struct tc_u_knode *n,
				u32 flags, struct netlink_ext_ack *extack)
{
	struct tc_u_hnode *ht = rtnl_dereference(n->ht_down);
	struct tcf_block *block = tp->chain->block;
	struct tc_cls_u32_offload cls_u32 = {};
	bool skip_sw = tc_skip_sw(flags);
	int err;

	tc_cls_common_offload_init(&cls_u32.common, tp, flags, extack);
	cls_u32.command = TC_CLSU32_REPLACE_KNODE;
	cls_u32.knode.handle = n->handle;
	cls_u32.knode.fshift = n->fshift;
#ifdef CONFIG_CLS_U32_MARK
	cls_u32.knode.val = n->val;
	cls_u32.knode.mask = n->mask;
#else
	cls_u32.knode.val = 0;
	cls_u32.knode.mask = 0;
#endif
	cls_u32.knode.sel = &n->sel;
	cls_u32.knode.exts = &n->exts;
	if (n->ht_down)
		cls_u32.knode.link_handle = ht->handle;

	err = tc_setup_cb_call(block, NULL, TC_SETUP_CLSU32, &cls_u32, skip_sw);
	if (err < 0) {
		u32_remove_hw_knode(tp, n, NULL);
		return err;
	} else if (err > 0) {
		n->in_hw_count = err;
		tcf_block_offload_inc(block, &n->flags);
	}

	if (skip_sw && !(n->flags & TCA_CLS_FLAGS_IN_HW))
		return -EINVAL;

	return 0;
}

static void u32_clear_hnode(struct tcf_proto *tp, struct tc_u_hnode *ht,
			    struct netlink_ext_ack *extack)
{
	struct tc_u_knode *n;
	unsigned int h;

	for (h = 0; h <= ht->divisor; h++) {
		while ((n = rtnl_dereference(ht->ht[h])) != NULL) {
			RCU_INIT_POINTER(ht->ht[h],
					 rtnl_dereference(n->next));
			tcf_unbind_filter(tp, &n->res);
			u32_remove_hw_knode(tp, n, extack);
			idr_remove(&ht->handle_idr, n->handle);
			if (tcf_exts_get_net(&n->exts))
				tcf_queue_work(&n->rwork, u32_delete_key_freepf_work);
			else
				u32_destroy_key(n->tp, n, true);
		}
	}
}

static int u32_destroy_hnode(struct tcf_proto *tp, struct tc_u_hnode *ht,
			     struct netlink_ext_ack *extack)
{
	struct tc_u_common *tp_c = tp->data;
	struct tc_u_hnode __rcu **hn;
	struct tc_u_hnode *phn;

	WARN_ON(--ht->refcnt);

	u32_clear_hnode(tp, ht, extack);

	hn = &tp_c->hlist;
	for (phn = rtnl_dereference(*hn);
	     phn;
	     hn = &phn->next, phn = rtnl_dereference(*hn)) {
		if (phn == ht) {
			u32_clear_hw_hnode(tp, ht, extack);
			idr_destroy(&ht->handle_idr);
			idr_remove(&tp_c->handle_idr, ht->handle);
			RCU_INIT_POINTER(*hn, ht->next);
			kfree_rcu(ht, rcu);
			return 0;
		}
	}

	return -ENOENT;
}

static bool ht_empty(struct tc_u_hnode *ht)
{
	unsigned int h;

	for (h = 0; h <= ht->divisor; h++)
		if (rcu_access_pointer(ht->ht[h]))
			return false;

	return true;
}

static void u32_destroy(struct tcf_proto *tp, struct netlink_ext_ack *extack)
{
	struct tc_u_common *tp_c = tp->data;
	struct tc_u_hnode *root_ht = rtnl_dereference(tp->root);

	WARN_ON(root_ht == NULL);

	if (root_ht && --root_ht->refcnt == 1)
		u32_destroy_hnode(tp, root_ht, extack);

	if (--tp_c->refcnt == 0) {
		struct tc_u_hnode *ht;

		hlist_del(&tp_c->hnode);

		while ((ht = rtnl_dereference(tp_c->hlist)) != NULL) {
			u32_clear_hnode(tp, ht, extack);
			RCU_INIT_POINTER(tp_c->hlist, ht->next);

			/* u32_destroy_key() will later free ht for us, if it's
			 * still referenced by some knode
			 */
			if (--ht->refcnt == 0)
				kfree_rcu(ht, rcu);
		}

		idr_destroy(&tp_c->handle_idr);
		kfree(tp_c);
	}

	tp->data = NULL;
}

static int u32_delete(struct tcf_proto *tp, void *arg, bool *last,
		      struct netlink_ext_ack *extack)
{
	struct tc_u_hnode *ht = arg;
	struct tc_u_hnode *root_ht = rtnl_dereference(tp->root);
	struct tc_u_common *tp_c = tp->data;
	int ret = 0;

	if (ht == NULL)
		goto out;

	if (TC_U32_KEY(ht->handle)) {
		u32_remove_hw_knode(tp, (struct tc_u_knode *)ht, extack);
		ret = u32_delete_key(tp, (struct tc_u_knode *)ht);
		goto out;
	}

	if (root_ht == ht) {
		NL_SET_ERR_MSG_MOD(extack, "Not allowed to delete root node");
		return -EINVAL;
	}

	if (ht->refcnt == 1) {
		u32_destroy_hnode(tp, ht, extack);
	} else {
		NL_SET_ERR_MSG_MOD(extack, "Can not delete in-use filter");
		return -EBUSY;
	}

out:
	*last = true;
	if (root_ht) {
		if (root_ht->refcnt > 2) {
			*last = false;
			goto ret;
		}
		if (root_ht->refcnt == 2) {
			if (!ht_empty(root_ht)) {
				*last = false;
				goto ret;
			}
		}
	}

	if (tp_c->refcnt > 1) {
		*last = false;
		goto ret;
	}

	if (tp_c->refcnt == 1) {
		struct tc_u_hnode *ht;

		for (ht = rtnl_dereference(tp_c->hlist);
		     ht;
		     ht = rtnl_dereference(ht->next))
			if (!ht_empty(ht)) {
				*last = false;
				break;
			}
	}

ret:
	return ret;
}

static u32 gen_new_kid(struct tc_u_hnode *ht, u32 htid)
{
	u32 index = htid | 0x800;
	u32 max = htid | 0xFFF;

	if (idr_alloc_u32(&ht->handle_idr, NULL, &index, max, GFP_KERNEL)) {
		index = htid + 1;
		if (idr_alloc_u32(&ht->handle_idr, NULL, &index, max,
				 GFP_KERNEL))
			index = max;
	}

	return index;
}

static const struct nla_policy u32_policy[TCA_U32_MAX + 1] = {
	[TCA_U32_CLASSID]	= { .type = NLA_U32 },
	[TCA_U32_HASH]		= { .type = NLA_U32 },
	[TCA_U32_LINK]		= { .type = NLA_U32 },
	[TCA_U32_DIVISOR]	= { .type = NLA_U32 },
	[TCA_U32_SEL]		= { .len = sizeof(struct tc_u32_sel) },
	[TCA_U32_INDEV]		= { .type = NLA_STRING, .len = IFNAMSIZ },
	[TCA_U32_MARK]		= { .len = sizeof(struct tc_u32_mark) },
	[TCA_U32_FLAGS]		= { .type = NLA_U32 },
};

static int u32_set_parms(struct net *net, struct tcf_proto *tp,
			 unsigned long base, struct tc_u_hnode *ht,
			 struct tc_u_knode *n, struct nlattr **tb,
			 struct nlattr *est, bool ovr,
			 struct netlink_ext_ack *extack)
{
	int err;
#ifdef CONFIG_NET_CLS_IND
	int ifindex = -1;
#endif

	err = tcf_exts_validate(net, tp, tb, est, &n->exts, ovr, extack);
	if (err < 0)
		return err;

#ifdef CONFIG_NET_CLS_IND
	if (tb[TCA_U32_INDEV]) {
		ifindex = tcf_change_indev(net, tb[TCA_U32_INDEV], extack);
		if (ifindex < 0)
			return -EINVAL;
	}
#endif

	if (tb[TCA_U32_LINK]) {
		u32 handle = nla_get_u32(tb[TCA_U32_LINK]);
		struct tc_u_hnode *ht_down = NULL, *ht_old;

		if (TC_U32_KEY(handle)) {
			NL_SET_ERR_MSG_MOD(extack, "u32 Link handle must be a hash table");
			return -EINVAL;
		}

		if (handle) {
			ht_down = u32_lookup_ht(ht->tp_c, handle);

			if (!ht_down) {
				NL_SET_ERR_MSG_MOD(extack, "Link hash table not found");
				return -EINVAL;
			}
			ht_down->refcnt++;
		}

		ht_old = rtnl_dereference(n->ht_down);
		rcu_assign_pointer(n->ht_down, ht_down);

		if (ht_old)
			ht_old->refcnt--;
	}
	if (tb[TCA_U32_CLASSID]) {
		n->res.classid = nla_get_u32(tb[TCA_U32_CLASSID]);
		tcf_bind_filter(tp, &n->res, base);
	}

#ifdef CONFIG_NET_CLS_IND
	if (ifindex >= 0)
		n->ifindex = ifindex;
#endif
	return 0;
}

static void u32_replace_knode(struct tcf_proto *tp, struct tc_u_common *tp_c,
			      struct tc_u_knode *n)
{
	struct tc_u_knode __rcu **ins;
	struct tc_u_knode *pins;
	struct tc_u_hnode *ht;

	if (TC_U32_HTID(n->handle) == TC_U32_ROOT)
		ht = rtnl_dereference(tp->root);
	else
		ht = u32_lookup_ht(tp_c, TC_U32_HTID(n->handle));

	ins = &ht->ht[TC_U32_HASH(n->handle)];

	/* The node must always exist for it to be replaced if this is not the
	 * case then something went very wrong elsewhere.
	 */
	for (pins = rtnl_dereference(*ins); ;
	     ins = &pins->next, pins = rtnl_dereference(*ins))
		if (pins->handle == n->handle)
			break;

	idr_replace(&ht->handle_idr, n, n->handle);
	RCU_INIT_POINTER(n->next, pins->next);
	rcu_assign_pointer(*ins, n);
}

static struct tc_u_knode *u32_init_knode(struct tcf_proto *tp,
					 struct tc_u_knode *n)
{
	struct tc_u_hnode *ht = rtnl_dereference(n->ht_down);
	struct tc_u32_sel *s = &n->sel;
	struct tc_u_knode *new;

	new = kzalloc(sizeof(*n) + s->nkeys*sizeof(struct tc_u32_key),
		      GFP_KERNEL);

	if (!new)
		return NULL;

	RCU_INIT_POINTER(new->next, n->next);
	new->handle = n->handle;
	RCU_INIT_POINTER(new->ht_up, n->ht_up);

#ifdef CONFIG_NET_CLS_IND
	new->ifindex = n->ifindex;
#endif
	new->fshift = n->fshift;
	new->flags = n->flags;
	RCU_INIT_POINTER(new->ht_down, ht);

#ifdef CONFIG_CLS_U32_PERF
	/* Statistics may be incremented by readers during update
	 * so we must keep them in tact. When the node is later destroyed
	 * a special destroy call must be made to not free the pf memory.
	 */
	new->pf = n->pf;
#endif

#ifdef CONFIG_CLS_U32_MARK
	new->val = n->val;
	new->mask = n->mask;
	/* Similarly success statistics must be moved as pointers */
	new->pcpu_success = n->pcpu_success;
#endif
	new->tp = tp;
	memcpy(&new->sel, s, sizeof(*s) + s->nkeys*sizeof(struct tc_u32_key));

	if (tcf_exts_init(&new->exts, TCA_U32_ACT, TCA_U32_POLICE)) {
		kfree(new);
		return NULL;
	}

	/* bump reference count as long as we hold pointer to structure */
	if (ht)
		ht->refcnt++;

	return new;
}

static int u32_change(struct net *net, struct sk_buff *in_skb,
		      struct tcf_proto *tp, unsigned long base, u32 handle,
		      struct nlattr **tca, void **arg, bool ovr,
		      struct netlink_ext_ack *extack)
{
	struct tc_u_common *tp_c = tp->data;
	struct tc_u_hnode *ht;
	struct tc_u_knode *n;
	struct tc_u32_sel *s;
	struct nlattr *opt = tca[TCA_OPTIONS];
	struct nlattr *tb[TCA_U32_MAX + 1];
<<<<<<< HEAD
	u32 htid;
=======
	u32 htid, flags = 0;
>>>>>>> 286cd8c7
	size_t sel_size;
	int err;
#ifdef CONFIG_CLS_U32_PERF
	size_t size;
#endif

	if (!opt) {
		if (handle) {
			NL_SET_ERR_MSG_MOD(extack, "Filter handle requires options");
			return -EINVAL;
		} else {
			return 0;
		}
	}

	err = nla_parse_nested(tb, TCA_U32_MAX, opt, u32_policy, extack);
	if (err < 0)
		return err;

	if (tb[TCA_U32_FLAGS]) {
		flags = nla_get_u32(tb[TCA_U32_FLAGS]);
		if (!tc_flags_valid(flags)) {
			NL_SET_ERR_MSG_MOD(extack, "Invalid filter flags");
			return -EINVAL;
		}
	}

	n = *arg;
	if (n) {
		struct tc_u_knode *new;

		if (TC_U32_KEY(n->handle) == 0) {
			NL_SET_ERR_MSG_MOD(extack, "Key node id cannot be zero");
			return -EINVAL;
		}

		if ((n->flags ^ flags) &
		    ~(TCA_CLS_FLAGS_IN_HW | TCA_CLS_FLAGS_NOT_IN_HW)) {
			NL_SET_ERR_MSG_MOD(extack, "Key node flags do not match passed flags");
			return -EINVAL;
		}

		new = u32_init_knode(tp, n);
		if (!new)
			return -ENOMEM;

		err = u32_set_parms(net, tp, base,
				    rtnl_dereference(n->ht_up), new, tb,
				    tca[TCA_RATE], ovr, extack);

		if (err) {
			__u32_destroy_key(new);
			return err;
		}

		err = u32_replace_hw_knode(tp, new, flags, extack);
		if (err) {
			__u32_destroy_key(new);
			return err;
		}

		if (!tc_in_hw(new->flags))
			new->flags |= TCA_CLS_FLAGS_NOT_IN_HW;

		u32_replace_knode(tp, tp_c, new);
		tcf_unbind_filter(tp, &n->res);
		tcf_exts_get_net(&n->exts);
		tcf_queue_work(&n->rwork, u32_delete_key_work);
		return 0;
	}

	if (tb[TCA_U32_DIVISOR]) {
		unsigned int divisor = nla_get_u32(tb[TCA_U32_DIVISOR]);

		if (--divisor > 0x100) {
			NL_SET_ERR_MSG_MOD(extack, "Exceeded maximum 256 hash buckets");
			return -EINVAL;
		}
		if (TC_U32_KEY(handle)) {
			NL_SET_ERR_MSG_MOD(extack, "Divisor can only be used on a hash table");
			return -EINVAL;
		}
		ht = kzalloc(sizeof(*ht) + divisor*sizeof(void *), GFP_KERNEL);
		if (ht == NULL)
			return -ENOBUFS;
		if (handle == 0) {
			handle = gen_new_htid(tp->data, ht);
			if (handle == 0) {
				kfree(ht);
				return -ENOMEM;
			}
		} else {
			err = idr_alloc_u32(&tp_c->handle_idr, ht, &handle,
					    handle, GFP_KERNEL);
			if (err) {
				kfree(ht);
				return err;
			}
		}
		ht->tp_c = tp_c;
		ht->refcnt = 1;
		ht->divisor = divisor;
		ht->handle = handle;
		ht->prio = tp->prio;
		idr_init(&ht->handle_idr);
		ht->flags = flags;

		err = u32_replace_hw_hnode(tp, ht, flags, extack);
		if (err) {
			idr_remove(&tp_c->handle_idr, handle);
			kfree(ht);
			return err;
		}

		RCU_INIT_POINTER(ht->next, tp_c->hlist);
		rcu_assign_pointer(tp_c->hlist, ht);
		*arg = ht;

		return 0;
	}

	if (tb[TCA_U32_HASH]) {
		htid = nla_get_u32(tb[TCA_U32_HASH]);
		if (TC_U32_HTID(htid) == TC_U32_ROOT) {
			ht = rtnl_dereference(tp->root);
			htid = ht->handle;
		} else {
			ht = u32_lookup_ht(tp->data, TC_U32_HTID(htid));
			if (!ht) {
				NL_SET_ERR_MSG_MOD(extack, "Specified hash table not found");
				return -EINVAL;
			}
		}
	} else {
		ht = rtnl_dereference(tp->root);
		htid = ht->handle;
	}

	if (ht->divisor < TC_U32_HASH(htid)) {
		NL_SET_ERR_MSG_MOD(extack, "Specified hash table buckets exceed configured value");
		return -EINVAL;
	}

	/* At this point, we need to derive the new handle that will be used to
	 * uniquely map the identity of this table match entry. The
	 * identity of the entry that we need to construct is 32 bits made of:
	 *     htid(12b):bucketid(8b):node/entryid(12b)
	 *
	 * At this point _we have the table(ht)_ in which we will insert this
	 * entry. We carry the table's id in variable "htid".
	 * Note that earlier code picked the ht selection either by a) the user
	 * providing the htid specified via TCA_U32_HASH attribute or b) when
	 * no such attribute is passed then the root ht, is default to at ID
	 * 0x[800][00][000]. Rule: the root table has a single bucket with ID 0.
	 * If OTOH the user passed us the htid, they may also pass a bucketid of
	 * choice. 0 is fine. For example a user htid is 0x[600][01][000] it is
	 * indicating hash bucketid of 1. Rule: the entry/node ID _cannot_ be
	 * passed via the htid, so even if it was non-zero it will be ignored.
	 *
	 * We may also have a handle, if the user passed one. The handle also
	 * carries the same addressing of htid(12b):bucketid(8b):node/entryid(12b).
	 * Rule: the bucketid on the handle is ignored even if one was passed;
	 * rather the value on "htid" is always assumed to be the bucketid.
	 */
	if (handle) {
		/* Rule: The htid from handle and tableid from htid must match */
		if (TC_U32_HTID(handle) && TC_U32_HTID(handle ^ htid)) {
			NL_SET_ERR_MSG_MOD(extack, "Handle specified hash table address mismatch");
			return -EINVAL;
		}
		/* Ok, so far we have a valid htid(12b):bucketid(8b) but we
		 * need to finalize the table entry identification with the last
		 * part - the node/entryid(12b)). Rule: Nodeid _cannot be 0_ for
		 * entries. Rule: nodeid of 0 is reserved only for tables(see
		 * earlier code which processes TC_U32_DIVISOR attribute).
		 * Rule: The nodeid can only be derived from the handle (and not
		 * htid).
		 * Rule: if the handle specified zero for the node id example
		 * 0x60000000, then pick a new nodeid from the pool of IDs
		 * this hash table has been allocating from.
		 * If OTOH it is specified (i.e for example the user passed a
		 * handle such as 0x60000123), then we use it generate our final
		 * handle which is used to uniquely identify the match entry.
		 */
		if (!TC_U32_NODE(handle)) {
			handle = gen_new_kid(ht, htid);
		} else {
			handle = htid | TC_U32_NODE(handle);
			err = idr_alloc_u32(&ht->handle_idr, NULL, &handle,
					    handle, GFP_KERNEL);
			if (err)
				return err;
		}
	} else {
		/* The user did not give us a handle; lets just generate one
		 * from the table's pool of nodeids.
		 */
		handle = gen_new_kid(ht, htid);
	}

	if (tb[TCA_U32_SEL] == NULL) {
		NL_SET_ERR_MSG_MOD(extack, "Selector not specified");
		err = -EINVAL;
		goto erridr;
	}

	s = nla_data(tb[TCA_U32_SEL]);
<<<<<<< HEAD
	sel_size = sizeof(*s) + sizeof(*s->keys) * s->nkeys;
	if (nla_len(tb[TCA_U32_SEL]) < sel_size)
		return -EINVAL;

	n = kzalloc(offsetof(typeof(*n), sel) + sel_size, GFP_KERNEL);
	if (n == NULL)
		return -ENOBUFS;
=======
	sel_size = struct_size(s, keys, s->nkeys);
	if (nla_len(tb[TCA_U32_SEL]) < sel_size) {
		err = -EINVAL;
		goto erridr;
	}

	n = kzalloc(offsetof(typeof(*n), sel) + sel_size, GFP_KERNEL);
	if (n == NULL) {
		err = -ENOBUFS;
		goto erridr;
	}
>>>>>>> 286cd8c7

#ifdef CONFIG_CLS_U32_PERF
	size = sizeof(struct tc_u32_pcnt) + s->nkeys * sizeof(u64);
	n->pf = __alloc_percpu(size, __alignof__(struct tc_u32_pcnt));
	if (!n->pf) {
		err = -ENOBUFS;
		goto errfree;
	}
#endif

	memcpy(&n->sel, s, sel_size);
	RCU_INIT_POINTER(n->ht_up, ht);
	n->handle = handle;
	n->fshift = s->hmask ? ffs(ntohl(s->hmask)) - 1 : 0;
	n->flags = flags;
	n->tp = tp;

	err = tcf_exts_init(&n->exts, TCA_U32_ACT, TCA_U32_POLICE);
	if (err < 0)
		goto errout;

#ifdef CONFIG_CLS_U32_MARK
	n->pcpu_success = alloc_percpu(u32);
	if (!n->pcpu_success) {
		err = -ENOMEM;
		goto errout;
	}

	if (tb[TCA_U32_MARK]) {
		struct tc_u32_mark *mark;

		mark = nla_data(tb[TCA_U32_MARK]);
		n->val = mark->val;
		n->mask = mark->mask;
	}
#endif

	err = u32_set_parms(net, tp, base, ht, n, tb, tca[TCA_RATE], ovr,
			    extack);
	if (err == 0) {
		struct tc_u_knode __rcu **ins;
		struct tc_u_knode *pins;

		err = u32_replace_hw_knode(tp, n, flags, extack);
		if (err)
			goto errhw;

		if (!tc_in_hw(n->flags))
			n->flags |= TCA_CLS_FLAGS_NOT_IN_HW;

		ins = &ht->ht[TC_U32_HASH(handle)];
		for (pins = rtnl_dereference(*ins); pins;
		     ins = &pins->next, pins = rtnl_dereference(*ins))
			if (TC_U32_NODE(handle) < TC_U32_NODE(pins->handle))
				break;

		RCU_INIT_POINTER(n->next, pins);
		rcu_assign_pointer(*ins, n);
		*arg = n;
		return 0;
	}

errhw:
#ifdef CONFIG_CLS_U32_MARK
	free_percpu(n->pcpu_success);
#endif

errout:
	tcf_exts_destroy(&n->exts);
#ifdef CONFIG_CLS_U32_PERF
errfree:
	free_percpu(n->pf);
#endif
	kfree(n);
erridr:
	idr_remove(&ht->handle_idr, handle);
	return err;
}

static void u32_walk(struct tcf_proto *tp, struct tcf_walker *arg)
{
	struct tc_u_common *tp_c = tp->data;
	struct tc_u_hnode *ht;
	struct tc_u_knode *n;
	unsigned int h;

	if (arg->stop)
		return;

	for (ht = rtnl_dereference(tp_c->hlist);
	     ht;
	     ht = rtnl_dereference(ht->next)) {
		if (ht->prio != tp->prio)
			continue;
		if (arg->count >= arg->skip) {
			if (arg->fn(tp, ht, arg) < 0) {
				arg->stop = 1;
				return;
			}
		}
		arg->count++;
		for (h = 0; h <= ht->divisor; h++) {
			for (n = rtnl_dereference(ht->ht[h]);
			     n;
			     n = rtnl_dereference(n->next)) {
				if (arg->count < arg->skip) {
					arg->count++;
					continue;
				}
				if (arg->fn(tp, n, arg) < 0) {
					arg->stop = 1;
					return;
				}
				arg->count++;
			}
		}
	}
}

static int u32_reoffload_hnode(struct tcf_proto *tp, struct tc_u_hnode *ht,
			       bool add, tc_setup_cb_t *cb, void *cb_priv,
			       struct netlink_ext_ack *extack)
{
	struct tc_cls_u32_offload cls_u32 = {};
	int err;

	tc_cls_common_offload_init(&cls_u32.common, tp, ht->flags, extack);
	cls_u32.command = add ? TC_CLSU32_NEW_HNODE : TC_CLSU32_DELETE_HNODE;
	cls_u32.hnode.divisor = ht->divisor;
	cls_u32.hnode.handle = ht->handle;
	cls_u32.hnode.prio = ht->prio;

	err = cb(TC_SETUP_CLSU32, &cls_u32, cb_priv);
	if (err && add && tc_skip_sw(ht->flags))
		return err;

	return 0;
}

static int u32_reoffload_knode(struct tcf_proto *tp, struct tc_u_knode *n,
			       bool add, tc_setup_cb_t *cb, void *cb_priv,
			       struct netlink_ext_ack *extack)
{
	struct tc_u_hnode *ht = rtnl_dereference(n->ht_down);
	struct tcf_block *block = tp->chain->block;
	struct tc_cls_u32_offload cls_u32 = {};
	int err;

	tc_cls_common_offload_init(&cls_u32.common, tp, n->flags, extack);
	cls_u32.command = add ?
		TC_CLSU32_REPLACE_KNODE : TC_CLSU32_DELETE_KNODE;
	cls_u32.knode.handle = n->handle;

	if (add) {
		cls_u32.knode.fshift = n->fshift;
#ifdef CONFIG_CLS_U32_MARK
		cls_u32.knode.val = n->val;
		cls_u32.knode.mask = n->mask;
#else
		cls_u32.knode.val = 0;
		cls_u32.knode.mask = 0;
#endif
		cls_u32.knode.sel = &n->sel;
		cls_u32.knode.exts = &n->exts;
		if (n->ht_down)
			cls_u32.knode.link_handle = ht->handle;
	}

	err = cb(TC_SETUP_CLSU32, &cls_u32, cb_priv);
	if (err) {
		if (add && tc_skip_sw(n->flags))
			return err;
		return 0;
	}

	tc_cls_offload_cnt_update(block, &n->in_hw_count, &n->flags, add);

	return 0;
}

static int u32_reoffload(struct tcf_proto *tp, bool add, tc_setup_cb_t *cb,
			 void *cb_priv, struct netlink_ext_ack *extack)
{
	struct tc_u_common *tp_c = tp->data;
	struct tc_u_hnode *ht;
	struct tc_u_knode *n;
	unsigned int h;
	int err;

	for (ht = rtnl_dereference(tp_c->hlist);
	     ht;
	     ht = rtnl_dereference(ht->next)) {
		if (ht->prio != tp->prio)
			continue;

		/* When adding filters to a new dev, try to offload the
		 * hashtable first. When removing, do the filters before the
		 * hashtable.
		 */
		if (add && !tc_skip_hw(ht->flags)) {
			err = u32_reoffload_hnode(tp, ht, add, cb, cb_priv,
						  extack);
			if (err)
				return err;
		}

		for (h = 0; h <= ht->divisor; h++) {
			for (n = rtnl_dereference(ht->ht[h]);
			     n;
			     n = rtnl_dereference(n->next)) {
				if (tc_skip_hw(n->flags))
					continue;

				err = u32_reoffload_knode(tp, n, add, cb,
							  cb_priv, extack);
				if (err)
					return err;
			}
		}

		if (!add && !tc_skip_hw(ht->flags))
			u32_reoffload_hnode(tp, ht, add, cb, cb_priv, extack);
	}

	return 0;
}

static void u32_bind_class(void *fh, u32 classid, unsigned long cl, void *q,
			   unsigned long base)
{
	struct tc_u_knode *n = fh;

	if (n && n->res.classid == classid) {
		if (cl)
			__tcf_bind_filter(q, &n->res, base);
		else
			__tcf_unbind_filter(q, &n->res);
	}
}

static int u32_dump(struct net *net, struct tcf_proto *tp, void *fh,
		    struct sk_buff *skb, struct tcmsg *t)
{
	struct tc_u_knode *n = fh;
	struct tc_u_hnode *ht_up, *ht_down;
	struct nlattr *nest;

	if (n == NULL)
		return skb->len;

	t->tcm_handle = n->handle;

	nest = nla_nest_start(skb, TCA_OPTIONS);
	if (nest == NULL)
		goto nla_put_failure;

	if (TC_U32_KEY(n->handle) == 0) {
		struct tc_u_hnode *ht = fh;
		u32 divisor = ht->divisor + 1;

		if (nla_put_u32(skb, TCA_U32_DIVISOR, divisor))
			goto nla_put_failure;
	} else {
#ifdef CONFIG_CLS_U32_PERF
		struct tc_u32_pcnt *gpf;
		int cpu;
#endif

		if (nla_put(skb, TCA_U32_SEL,
			    sizeof(n->sel) + n->sel.nkeys*sizeof(struct tc_u32_key),
			    &n->sel))
			goto nla_put_failure;

		ht_up = rtnl_dereference(n->ht_up);
		if (ht_up) {
			u32 htid = n->handle & 0xFFFFF000;
			if (nla_put_u32(skb, TCA_U32_HASH, htid))
				goto nla_put_failure;
		}
		if (n->res.classid &&
		    nla_put_u32(skb, TCA_U32_CLASSID, n->res.classid))
			goto nla_put_failure;

		ht_down = rtnl_dereference(n->ht_down);
		if (ht_down &&
		    nla_put_u32(skb, TCA_U32_LINK, ht_down->handle))
			goto nla_put_failure;

		if (n->flags && nla_put_u32(skb, TCA_U32_FLAGS, n->flags))
			goto nla_put_failure;

#ifdef CONFIG_CLS_U32_MARK
		if ((n->val || n->mask)) {
			struct tc_u32_mark mark = {.val = n->val,
						   .mask = n->mask,
						   .success = 0};
			int cpum;

			for_each_possible_cpu(cpum) {
				__u32 cnt = *per_cpu_ptr(n->pcpu_success, cpum);

				mark.success += cnt;
			}

			if (nla_put(skb, TCA_U32_MARK, sizeof(mark), &mark))
				goto nla_put_failure;
		}
#endif

		if (tcf_exts_dump(skb, &n->exts) < 0)
			goto nla_put_failure;

#ifdef CONFIG_NET_CLS_IND
		if (n->ifindex) {
			struct net_device *dev;
			dev = __dev_get_by_index(net, n->ifindex);
			if (dev && nla_put_string(skb, TCA_U32_INDEV, dev->name))
				goto nla_put_failure;
		}
#endif
#ifdef CONFIG_CLS_U32_PERF
		gpf = kzalloc(sizeof(struct tc_u32_pcnt) +
			      n->sel.nkeys * sizeof(u64),
			      GFP_KERNEL);
		if (!gpf)
			goto nla_put_failure;

		for_each_possible_cpu(cpu) {
			int i;
			struct tc_u32_pcnt *pf = per_cpu_ptr(n->pf, cpu);

			gpf->rcnt += pf->rcnt;
			gpf->rhit += pf->rhit;
			for (i = 0; i < n->sel.nkeys; i++)
				gpf->kcnts[i] += pf->kcnts[i];
		}

		if (nla_put_64bit(skb, TCA_U32_PCNT,
				  sizeof(struct tc_u32_pcnt) +
				  n->sel.nkeys * sizeof(u64),
				  gpf, TCA_U32_PAD)) {
			kfree(gpf);
			goto nla_put_failure;
		}
		kfree(gpf);
#endif
	}

	nla_nest_end(skb, nest);

	if (TC_U32_KEY(n->handle))
		if (tcf_exts_dump_stats(skb, &n->exts) < 0)
			goto nla_put_failure;
	return skb->len;

nla_put_failure:
	nla_nest_cancel(skb, nest);
	return -1;
}

static struct tcf_proto_ops cls_u32_ops __read_mostly = {
	.kind		=	"u32",
	.classify	=	u32_classify,
	.init		=	u32_init,
	.destroy	=	u32_destroy,
	.get		=	u32_get,
	.change		=	u32_change,
	.delete		=	u32_delete,
	.walk		=	u32_walk,
	.reoffload	=	u32_reoffload,
	.dump		=	u32_dump,
	.bind_class	=	u32_bind_class,
	.owner		=	THIS_MODULE,
};

static int __init init_u32(void)
{
	int i, ret;

	pr_info("u32 classifier\n");
#ifdef CONFIG_CLS_U32_PERF
	pr_info("    Performance counters on\n");
#endif
#ifdef CONFIG_NET_CLS_IND
	pr_info("    input device check on\n");
#endif
#ifdef CONFIG_NET_CLS_ACT
	pr_info("    Actions configured\n");
#endif
	tc_u_common_hash = kvmalloc_array(U32_HASH_SIZE,
					  sizeof(struct hlist_head),
					  GFP_KERNEL);
	if (!tc_u_common_hash)
		return -ENOMEM;

	for (i = 0; i < U32_HASH_SIZE; i++)
		INIT_HLIST_HEAD(&tc_u_common_hash[i]);

	ret = register_tcf_proto_ops(&cls_u32_ops);
	if (ret)
		kvfree(tc_u_common_hash);
	return ret;
}

static void __exit exit_u32(void)
{
	unregister_tcf_proto_ops(&cls_u32_ops);
	kvfree(tc_u_common_hash);
}

module_init(init_u32)
module_exit(exit_u32)
MODULE_LICENSE("GPL");<|MERGE_RESOLUTION|>--- conflicted
+++ resolved
@@ -922,11 +922,7 @@
 	struct tc_u32_sel *s;
 	struct nlattr *opt = tca[TCA_OPTIONS];
 	struct nlattr *tb[TCA_U32_MAX + 1];
-<<<<<<< HEAD
-	u32 htid;
-=======
 	u32 htid, flags = 0;
->>>>>>> 286cd8c7
 	size_t sel_size;
 	int err;
 #ifdef CONFIG_CLS_U32_PERF
@@ -1134,15 +1130,6 @@
 	}
 
 	s = nla_data(tb[TCA_U32_SEL]);
-<<<<<<< HEAD
-	sel_size = sizeof(*s) + sizeof(*s->keys) * s->nkeys;
-	if (nla_len(tb[TCA_U32_SEL]) < sel_size)
-		return -EINVAL;
-
-	n = kzalloc(offsetof(typeof(*n), sel) + sel_size, GFP_KERNEL);
-	if (n == NULL)
-		return -ENOBUFS;
-=======
 	sel_size = struct_size(s, keys, s->nkeys);
 	if (nla_len(tb[TCA_U32_SEL]) < sel_size) {
 		err = -EINVAL;
@@ -1154,7 +1141,6 @@
 		err = -ENOBUFS;
 		goto erridr;
 	}
->>>>>>> 286cd8c7
 
 #ifdef CONFIG_CLS_U32_PERF
 	size = sizeof(struct tc_u32_pcnt) + s->nkeys * sizeof(u64);
