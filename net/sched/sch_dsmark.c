--- conflicted
+++ resolved
@@ -207,11 +207,7 @@
 	if (p->set_tc_index) {
 		int wlen = skb_network_offset(skb);
 
-<<<<<<< HEAD
-		switch (tc_skb_protocol(skb)) {
-=======
 		switch (skb_protocol(skb, true)) {
->>>>>>> 286cd8c7
 		case htons(ETH_P_IP):
 			wlen += sizeof(struct iphdr);
 			if (!pskb_may_pull(skb, wlen) ||
