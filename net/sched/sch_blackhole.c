/*
 * net/sched/sch_blackhole.c	Black hole queue
 *
 *		This program is free software; you can redistribute it and/or
 *		modify it under the terms of the GNU General Public License
 *		as published by the Free Software Foundation; either version
 *		2 of the License, or (at your option) any later version.
 *
 * Authors:	Thomas Graf <tgraf@suug.ch>
 *
 * Note: Quantum tunneling is not supported.
 */

#include <linux/init.h>
#include <linux/types.h>
#include <linux/kernel.h>
#include <linux/skbuff.h>
#include <net/pkt_sched.h>

static int blackhole_enqueue(struct sk_buff *skb, struct Qdisc *sch,
			     struct sk_buff **to_free)
{
<<<<<<< HEAD
	qdisc_drop(skb, sch);
=======
	qdisc_drop(skb, sch, to_free);
>>>>>>> 286cd8c7
	return NET_XMIT_SUCCESS | __NET_XMIT_BYPASS;
}

static struct sk_buff *blackhole_dequeue(struct Qdisc *sch)
{
	return NULL;
}

static struct Qdisc_ops blackhole_qdisc_ops __read_mostly = {
	.id		= "blackhole",
	.priv_size	= 0,
	.enqueue	= blackhole_enqueue,
	.dequeue	= blackhole_dequeue,
	.peek		= blackhole_dequeue,
	.owner		= THIS_MODULE,
};

static int __init blackhole_init(void)
{
	return register_qdisc(&blackhole_qdisc_ops);
}
device_initcall(blackhole_init)<|MERGE_RESOLUTION|>--- conflicted
+++ resolved
@@ -20,11 +20,7 @@
 static int blackhole_enqueue(struct sk_buff *skb, struct Qdisc *sch,
 			     struct sk_buff **to_free)
 {
-<<<<<<< HEAD
-	qdisc_drop(skb, sch);
-=======
 	qdisc_drop(skb, sch, to_free);
->>>>>>> 286cd8c7
 	return NET_XMIT_SUCCESS | __NET_XMIT_BYPASS;
 }
 
