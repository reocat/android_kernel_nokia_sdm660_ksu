/*
 * net/sched/sch_tbf.c	Token Bucket Filter queue.
 *
 *		This program is free software; you can redistribute it and/or
 *		modify it under the terms of the GNU General Public License
 *		as published by the Free Software Foundation; either version
 *		2 of the License, or (at your option) any later version.
 *
 * Authors:	Alexey Kuznetsov, <kuznet@ms2.inr.ac.ru>
 *		Dmitry Torokhov <dtor@mail.ru> - allow attaching inner qdiscs -
 *						 original idea by Martin Devera
 *
 */

#include <linux/module.h>
#include <linux/types.h>
#include <linux/kernel.h>
#include <linux/string.h>
#include <linux/errno.h>
#include <linux/skbuff.h>
#include <net/netlink.h>
#include <net/sch_generic.h>
#include <net/pkt_sched.h>


/*	Simple Token Bucket Filter.
	=======================================

	SOURCE.
	-------

	None.

	Description.
	------------

	A data flow obeys TBF with rate R and depth B, if for any
	time interval t_i...t_f the number of transmitted bits
	does not exceed B + R*(t_f-t_i).

	Packetized version of this definition:
	The sequence of packets of sizes s_i served at moments t_i
	obeys TBF, if for any i<=k:

	s_i+....+s_k <= B + R*(t_k - t_i)

	Algorithm.
	----------

	Let N(t_i) be B/R initially and N(t) grow continuously with time as:

	N(t+delta) = min{B/R, N(t) + delta}

	If the first packet in queue has length S, it may be
	transmitted only at the time t_* when S/R <= N(t_*),
	and in this case N(t) jumps:

	N(t_* + 0) = N(t_* - 0) - S/R.



	Actually, QoS requires two TBF to be applied to a data stream.
	One of them controls steady state burst size, another
	one with rate P (peak rate) and depth M (equal to link MTU)
	limits bursts at a smaller time scale.

	It is easy to see that P>R, and B>M. If P is infinity, this double
	TBF is equivalent to a single one.

	When TBF works in reshaping mode, latency is estimated as:

	lat = max ((L-B)/R, (L-M)/P)


	NOTES.
	------

	If TBF throttles, it starts a watchdog timer, which will wake it up
	when it is ready to transmit.
	Note that the minimal timer resolution is 1/HZ.
	If no new packets arrive during this period,
	or if the device is not awaken by EOI for some previous packet,
	TBF can stop its activity for 1/HZ.


	This means, that with depth B, the maximal rate is

	R_crit = B*HZ

	F.e. for 10Mbit ethernet and HZ=100 the minimal allowed B is ~10Kbytes.

	Note that the peak rate TBF is much more tough: with MTU 1500
	P_crit = 150Kbytes/sec. So, if you need greater peak
	rates, use alpha with HZ=1000 :-)

	With classful TBF, limit is just kept for backwards compatibility.
	It is passed to the default bfifo qdisc - if the inner qdisc is
	changed the limit is not effective anymore.
*/

struct tbf_sched_data {
/* Parameters */
	u32		limit;		/* Maximal length of backlog: bytes */
	u32		max_size;
	s64		buffer;		/* Token bucket depth/rate: MUST BE >= MTU/B */
	s64		mtu;
	struct psched_ratecfg rate;
	struct psched_ratecfg peak;

/* Variables */
	s64	tokens;			/* Current number of B tokens */
	s64	ptokens;		/* Current number of P tokens */
	s64	t_c;			/* Time check-point */
	struct Qdisc	*qdisc;		/* Inner qdisc, default - bfifo queue */
	struct qdisc_watchdog watchdog;	/* Watchdog timer */
};


/* Time to Length, convert time in ns to length in bytes
 * to determinate how many bytes can be sent in given time.
 */
static u64 psched_ns_t2l(const struct psched_ratecfg *r,
			 u64 time_in_ns)
{
	/* The formula is :
	 * len = (time_in_ns * r->rate_bytes_ps) / NSEC_PER_SEC
	 */
	u64 len = time_in_ns * r->rate_bytes_ps;

	do_div(len, NSEC_PER_SEC);

	if (unlikely(r->linklayer == TC_LINKLAYER_ATM)) {
		do_div(len, 53);
		len = len * 48;
	}

	if (len > r->overhead)
		len -= r->overhead;
	else
		len = 0;

	return len;
}

/* GSO packet is too big, segment it so that tbf can transmit
 * each segment in time
 */
static int tbf_segment(struct sk_buff *skb, struct Qdisc *sch,
		       struct sk_buff **to_free)
{
	struct tbf_sched_data *q = qdisc_priv(sch);
	struct sk_buff *segs, *nskb;
	netdev_features_t features = netif_skb_features(skb);
	unsigned int len = 0, prev_len = qdisc_pkt_len(skb);
	int ret, nb;

	segs = skb_gso_segment(skb, features & ~NETIF_F_GSO_MASK);

	if (IS_ERR_OR_NULL(segs))
		return qdisc_drop(skb, sch, to_free);

	nb = 0;
	while (segs) {
		nskb = segs->next;
		segs->next = NULL;
		qdisc_skb_cb(segs)->pkt_len = segs->len;
		len += segs->len;
<<<<<<< HEAD
		ret = qdisc_enqueue(segs, q->qdisc);
=======
		ret = qdisc_enqueue(segs, q->qdisc, to_free);
>>>>>>> 286cd8c7
		if (ret != NET_XMIT_SUCCESS) {
			if (net_xmit_drop_count(ret))
				qdisc_qstats_drop(sch);
		} else {
			nb++;
		}
		segs = nskb;
	}
	sch->q.qlen += nb;
	if (nb > 1)
		qdisc_tree_reduce_backlog(sch, 1 - nb, prev_len - len);
	consume_skb(skb);
	return nb > 0 ? NET_XMIT_SUCCESS : NET_XMIT_DROP;
}

static int tbf_enqueue(struct sk_buff *skb, struct Qdisc *sch,
		       struct sk_buff **to_free)
{
	struct tbf_sched_data *q = qdisc_priv(sch);
	int ret;

	if (qdisc_pkt_len(skb) > q->max_size) {
		if (skb_is_gso(skb) &&
		    skb_gso_validate_mac_len(skb, q->max_size))
			return tbf_segment(skb, sch, to_free);
		return qdisc_drop(skb, sch, to_free);
	}
	ret = qdisc_enqueue(skb, q->qdisc, to_free);
	if (ret != NET_XMIT_SUCCESS) {
		if (net_xmit_drop_count(ret))
			qdisc_qstats_drop(sch);
		return ret;
	}

	qdisc_qstats_backlog_inc(sch, skb);
	sch->q.qlen++;
	return NET_XMIT_SUCCESS;
}

<<<<<<< HEAD
static unsigned int tbf_drop(struct Qdisc *sch)
{
	struct tbf_sched_data *q = qdisc_priv(sch);
	unsigned int len = 0;

	if (q->qdisc->ops->drop && (len = q->qdisc->ops->drop(q->qdisc)) != 0) {
		sch->qstats.backlog -= len;
		sch->q.qlen--;
		qdisc_qstats_drop(sch);
	}
	return len;
}

=======
>>>>>>> 286cd8c7
static bool tbf_peak_present(const struct tbf_sched_data *q)
{
	return q->peak.rate_bytes_ps;
}

static struct sk_buff *tbf_dequeue(struct Qdisc *sch)
{
	struct tbf_sched_data *q = qdisc_priv(sch);
	struct sk_buff *skb;

	skb = q->qdisc->ops->peek(q->qdisc);

	if (skb) {
		s64 now;
		s64 toks;
		s64 ptoks = 0;
		unsigned int len = qdisc_pkt_len(skb);

		now = ktime_get_ns();
		toks = min_t(s64, now - q->t_c, q->buffer);

		if (tbf_peak_present(q)) {
			ptoks = toks + q->ptokens;
			if (ptoks > q->mtu)
				ptoks = q->mtu;
			ptoks -= (s64) psched_l2t_ns(&q->peak, len);
		}
		toks += q->tokens;
		if (toks > q->buffer)
			toks = q->buffer;
		toks -= (s64) psched_l2t_ns(&q->rate, len);

		if ((toks|ptoks) >= 0) {
			skb = qdisc_dequeue_peeked(q->qdisc);
			if (unlikely(!skb))
				return NULL;

			q->t_c = now;
			q->tokens = toks;
			q->ptokens = ptoks;
			qdisc_qstats_backlog_dec(sch, skb);
			sch->q.qlen--;
			qdisc_bstats_update(sch, skb);
			return skb;
		}

		qdisc_watchdog_schedule_ns(&q->watchdog,
					   now + max_t(long, -toks, -ptoks));

		/* Maybe we have a shorter packet in the queue,
		   which can be sent now. It sounds cool,
		   but, however, this is wrong in principle.
		   We MUST NOT reorder packets under these circumstances.

		   Really, if we split the flow into independent
		   subflows, it would be a very good solution.
		   This is the main idea of all FQ algorithms
		   (cf. CSZ, HPFQ, HFSC)
		 */

		qdisc_qstats_overlimit(sch);
	}
	return NULL;
}

static void tbf_reset(struct Qdisc *sch)
{
	struct tbf_sched_data *q = qdisc_priv(sch);

	qdisc_reset(q->qdisc);
	sch->qstats.backlog = 0;
	sch->q.qlen = 0;
	q->t_c = ktime_get_ns();
	q->tokens = q->buffer;
	q->ptokens = q->mtu;
	qdisc_watchdog_cancel(&q->watchdog);
}

static const struct nla_policy tbf_policy[TCA_TBF_MAX + 1] = {
	[TCA_TBF_PARMS]	= { .len = sizeof(struct tc_tbf_qopt) },
	[TCA_TBF_RTAB]	= { .type = NLA_BINARY, .len = TC_RTAB_SIZE },
	[TCA_TBF_PTAB]	= { .type = NLA_BINARY, .len = TC_RTAB_SIZE },
	[TCA_TBF_RATE64]	= { .type = NLA_U64 },
	[TCA_TBF_PRATE64]	= { .type = NLA_U64 },
	[TCA_TBF_BURST] = { .type = NLA_U32 },
	[TCA_TBF_PBURST] = { .type = NLA_U32 },
};

static int tbf_change(struct Qdisc *sch, struct nlattr *opt,
		      struct netlink_ext_ack *extack)
{
	int err;
	struct tbf_sched_data *q = qdisc_priv(sch);
	struct nlattr *tb[TCA_TBF_MAX + 1];
	struct tc_tbf_qopt *qopt;
	struct Qdisc *child = NULL;
	struct psched_ratecfg rate;
	struct psched_ratecfg peak;
	u64 max_size;
	s64 buffer, mtu;
	u64 rate64 = 0, prate64 = 0;

	err = nla_parse_nested(tb, TCA_TBF_MAX, opt, tbf_policy, NULL);
	if (err < 0)
		return err;

	err = -EINVAL;
	if (tb[TCA_TBF_PARMS] == NULL)
		goto done;

	qopt = nla_data(tb[TCA_TBF_PARMS]);
	if (qopt->rate.linklayer == TC_LINKLAYER_UNAWARE)
		qdisc_put_rtab(qdisc_get_rtab(&qopt->rate,
					      tb[TCA_TBF_RTAB],
					      NULL));

	if (qopt->peakrate.linklayer == TC_LINKLAYER_UNAWARE)
			qdisc_put_rtab(qdisc_get_rtab(&qopt->peakrate,
						      tb[TCA_TBF_PTAB],
						      NULL));

	buffer = min_t(u64, PSCHED_TICKS2NS(qopt->buffer), ~0U);
	mtu = min_t(u64, PSCHED_TICKS2NS(qopt->mtu), ~0U);

	if (tb[TCA_TBF_RATE64])
		rate64 = nla_get_u64(tb[TCA_TBF_RATE64]);
	psched_ratecfg_precompute(&rate, &qopt->rate, rate64);

	if (tb[TCA_TBF_BURST]) {
		max_size = nla_get_u32(tb[TCA_TBF_BURST]);
		buffer = psched_l2t_ns(&rate, max_size);
	} else {
		max_size = min_t(u64, psched_ns_t2l(&rate, buffer), ~0U);
	}

	if (qopt->peakrate.rate) {
		if (tb[TCA_TBF_PRATE64])
			prate64 = nla_get_u64(tb[TCA_TBF_PRATE64]);
		psched_ratecfg_precompute(&peak, &qopt->peakrate, prate64);
		if (peak.rate_bytes_ps <= rate.rate_bytes_ps) {
			pr_warn_ratelimited("sch_tbf: peakrate %llu is lower than or equals to rate %llu !\n",
					peak.rate_bytes_ps, rate.rate_bytes_ps);
			err = -EINVAL;
			goto done;
		}

		if (tb[TCA_TBF_PBURST]) {
			u32 pburst = nla_get_u32(tb[TCA_TBF_PBURST]);
			max_size = min_t(u32, max_size, pburst);
			mtu = psched_l2t_ns(&peak, pburst);
		} else {
			max_size = min_t(u64, max_size, psched_ns_t2l(&peak, mtu));
		}
	} else {
		memset(&peak, 0, sizeof(peak));
	}

	if (max_size < psched_mtu(qdisc_dev(sch)))
		pr_warn_ratelimited("sch_tbf: burst %llu is lower than device %s mtu (%u) !\n",
				    max_size, qdisc_dev(sch)->name,
				    psched_mtu(qdisc_dev(sch)));

	if (!max_size) {
		err = -EINVAL;
		goto done;
	}

	if (q->qdisc != &noop_qdisc) {
		err = fifo_set_limit(q->qdisc, qopt->limit);
		if (err)
			goto done;
	} else if (qopt->limit > 0) {
		child = fifo_create_dflt(sch, &bfifo_qdisc_ops, qopt->limit,
					 extack);
		if (IS_ERR(child)) {
			err = PTR_ERR(child);
			goto done;
		}

		/* child is fifo, no need to check for noop_qdisc */
		qdisc_hash_add(child, true);
	}

	sch_tree_lock(sch);
	if (child) {
		qdisc_tree_reduce_backlog(q->qdisc, q->qdisc->q.qlen,
					  q->qdisc->qstats.backlog);
<<<<<<< HEAD
		qdisc_destroy(q->qdisc);
=======
		qdisc_put(q->qdisc);
>>>>>>> 286cd8c7
		q->qdisc = child;
	}
	q->limit = qopt->limit;
	if (tb[TCA_TBF_PBURST])
		q->mtu = mtu;
	else
		q->mtu = PSCHED_TICKS2NS(qopt->mtu);
	q->max_size = max_size;
	if (tb[TCA_TBF_BURST])
		q->buffer = buffer;
	else
		q->buffer = PSCHED_TICKS2NS(qopt->buffer);
	q->tokens = q->buffer;
	q->ptokens = q->mtu;

	memcpy(&q->rate, &rate, sizeof(struct psched_ratecfg));
	memcpy(&q->peak, &peak, sizeof(struct psched_ratecfg));

	sch_tree_unlock(sch);
	err = 0;
done:
	return err;
}

static int tbf_init(struct Qdisc *sch, struct nlattr *opt,
		    struct netlink_ext_ack *extack)
{
	struct tbf_sched_data *q = qdisc_priv(sch);

	qdisc_watchdog_init(&q->watchdog, sch);
	q->qdisc = &noop_qdisc;

<<<<<<< HEAD
	if (opt == NULL)
=======
	if (!opt)
>>>>>>> 286cd8c7
		return -EINVAL;

	q->t_c = ktime_get_ns();

	return tbf_change(sch, opt, extack);
}

static void tbf_destroy(struct Qdisc *sch)
{
	struct tbf_sched_data *q = qdisc_priv(sch);

	qdisc_watchdog_cancel(&q->watchdog);
	qdisc_put(q->qdisc);
}

static int tbf_dump(struct Qdisc *sch, struct sk_buff *skb)
{
	struct tbf_sched_data *q = qdisc_priv(sch);
	struct nlattr *nest;
	struct tc_tbf_qopt opt;

	sch->qstats.backlog = q->qdisc->qstats.backlog;
	nest = nla_nest_start(skb, TCA_OPTIONS);
	if (nest == NULL)
		goto nla_put_failure;

	opt.limit = q->limit;
	psched_ratecfg_getrate(&opt.rate, &q->rate);
	if (tbf_peak_present(q))
		psched_ratecfg_getrate(&opt.peakrate, &q->peak);
	else
		memset(&opt.peakrate, 0, sizeof(opt.peakrate));
	opt.mtu = PSCHED_NS2TICKS(q->mtu);
	opt.buffer = PSCHED_NS2TICKS(q->buffer);
	if (nla_put(skb, TCA_TBF_PARMS, sizeof(opt), &opt))
		goto nla_put_failure;
	if (q->rate.rate_bytes_ps >= (1ULL << 32) &&
	    nla_put_u64_64bit(skb, TCA_TBF_RATE64, q->rate.rate_bytes_ps,
			      TCA_TBF_PAD))
		goto nla_put_failure;
	if (tbf_peak_present(q) &&
	    q->peak.rate_bytes_ps >= (1ULL << 32) &&
	    nla_put_u64_64bit(skb, TCA_TBF_PRATE64, q->peak.rate_bytes_ps,
			      TCA_TBF_PAD))
		goto nla_put_failure;

	return nla_nest_end(skb, nest);

nla_put_failure:
	nla_nest_cancel(skb, nest);
	return -1;
}

static int tbf_dump_class(struct Qdisc *sch, unsigned long cl,
			  struct sk_buff *skb, struct tcmsg *tcm)
{
	struct tbf_sched_data *q = qdisc_priv(sch);

	tcm->tcm_handle |= TC_H_MIN(1);
	tcm->tcm_info = q->qdisc->handle;

	return 0;
}

static int tbf_graft(struct Qdisc *sch, unsigned long arg, struct Qdisc *new,
		     struct Qdisc **old, struct netlink_ext_ack *extack)
{
	struct tbf_sched_data *q = qdisc_priv(sch);

	if (new == NULL)
		new = &noop_qdisc;

	*old = qdisc_replace(sch, new, &q->qdisc);
	return 0;
}

static struct Qdisc *tbf_leaf(struct Qdisc *sch, unsigned long arg)
{
	struct tbf_sched_data *q = qdisc_priv(sch);
	return q->qdisc;
}

static unsigned long tbf_find(struct Qdisc *sch, u32 classid)
{
	return 1;
}

static void tbf_walk(struct Qdisc *sch, struct qdisc_walker *walker)
{
	if (!walker->stop) {
		if (walker->count >= walker->skip)
			if (walker->fn(sch, 1, walker) < 0) {
				walker->stop = 1;
				return;
			}
		walker->count++;
	}
}

static const struct Qdisc_class_ops tbf_class_ops = {
	.graft		=	tbf_graft,
	.leaf		=	tbf_leaf,
	.find		=	tbf_find,
	.walk		=	tbf_walk,
	.dump		=	tbf_dump_class,
};

static struct Qdisc_ops tbf_qdisc_ops __read_mostly = {
	.next		=	NULL,
	.cl_ops		=	&tbf_class_ops,
	.id		=	"tbf",
	.priv_size	=	sizeof(struct tbf_sched_data),
	.enqueue	=	tbf_enqueue,
	.dequeue	=	tbf_dequeue,
	.peek		=	qdisc_peek_dequeued,
	.init		=	tbf_init,
	.reset		=	tbf_reset,
	.destroy	=	tbf_destroy,
	.change		=	tbf_change,
	.dump		=	tbf_dump,
	.owner		=	THIS_MODULE,
};

static int __init tbf_module_init(void)
{
	return register_qdisc(&tbf_qdisc_ops);
}

static void __exit tbf_module_exit(void)
{
	unregister_qdisc(&tbf_qdisc_ops);
}
module_init(tbf_module_init)
module_exit(tbf_module_exit)
MODULE_LICENSE("GPL");<|MERGE_RESOLUTION|>--- conflicted
+++ resolved
@@ -165,11 +165,7 @@
 		segs->next = NULL;
 		qdisc_skb_cb(segs)->pkt_len = segs->len;
 		len += segs->len;
-<<<<<<< HEAD
-		ret = qdisc_enqueue(segs, q->qdisc);
-=======
 		ret = qdisc_enqueue(segs, q->qdisc, to_free);
->>>>>>> 286cd8c7
 		if (ret != NET_XMIT_SUCCESS) {
 			if (net_xmit_drop_count(ret))
 				qdisc_qstats_drop(sch);
@@ -209,22 +205,6 @@
 	return NET_XMIT_SUCCESS;
 }
 
-<<<<<<< HEAD
-static unsigned int tbf_drop(struct Qdisc *sch)
-{
-	struct tbf_sched_data *q = qdisc_priv(sch);
-	unsigned int len = 0;
-
-	if (q->qdisc->ops->drop && (len = q->qdisc->ops->drop(q->qdisc)) != 0) {
-		sch->qstats.backlog -= len;
-		sch->q.qlen--;
-		qdisc_qstats_drop(sch);
-	}
-	return len;
-}
-
-=======
->>>>>>> 286cd8c7
 static bool tbf_peak_present(const struct tbf_sched_data *q)
 {
 	return q->peak.rate_bytes_ps;
@@ -412,11 +392,7 @@
 	if (child) {
 		qdisc_tree_reduce_backlog(q->qdisc, q->qdisc->q.qlen,
 					  q->qdisc->qstats.backlog);
-<<<<<<< HEAD
-		qdisc_destroy(q->qdisc);
-=======
 		qdisc_put(q->qdisc);
->>>>>>> 286cd8c7
 		q->qdisc = child;
 	}
 	q->limit = qopt->limit;
@@ -449,11 +425,7 @@
 	qdisc_watchdog_init(&q->watchdog, sch);
 	q->qdisc = &noop_qdisc;
 
-<<<<<<< HEAD
-	if (opt == NULL)
-=======
 	if (!opt)
->>>>>>> 286cd8c7
 		return -EINVAL;
 
 	q->t_c = ktime_get_ns();
