--- conflicted
+++ resolved
@@ -119,11 +119,6 @@
 
 	if (!tb[TCA_CONNMARK_PARMS])
 		return -EINVAL;
-<<<<<<< HEAD
-
-	parm = nla_data(tb[TCA_CONNMARK_PARMS]);
-=======
->>>>>>> 286cd8c7
 
 	parm = nla_data(tb[TCA_CONNMARK_PARMS]);
 	index = parm->index;
