--- conflicted
+++ resolved
@@ -130,11 +130,7 @@
 
 	qdisc_qstats_backlog_dec(sch, skb);
 	qdisc_tree_reduce_backlog(sch, 1, qdisc_pkt_len(skb));
-<<<<<<< HEAD
-	qdisc_drop(skb, sch);
-=======
 	qdisc_drop(skb, sch, to_free);
->>>>>>> 286cd8c7
 	--sch->q.qlen;
 }
 
@@ -329,11 +325,8 @@
 		rtnl_qdisc_drop(skb, sch);
 	}
 
-<<<<<<< HEAD
-=======
 	sch->q.qlen = 0;
 	sch->qstats.backlog = 0;
->>>>>>> 286cd8c7
 	if (q->tab)
 		memset(q->tab, 0, (q->tab_mask + 1) * sizeof(struct sk_buff *));
 	q->head = q->tail = 0;
