/*
 * net/sched/sch_mqprio.c
 *
 * Copyright (c) 2010 John Fastabend <john.r.fastabend@intel.com>
 *
 * This program is free software; you can redistribute it and/or
 * modify it under the terms of the GNU General Public License
 * version 2 as published by the Free Software Foundation.
 */

#include <linux/types.h>
#include <linux/slab.h>
#include <linux/kernel.h>
#include <linux/string.h>
#include <linux/errno.h>
#include <linux/skbuff.h>
#include <linux/module.h>
#include <net/netlink.h>
#include <net/pkt_sched.h>
#include <net/sch_generic.h>
#include <net/pkt_cls.h>

struct mqprio_sched {
	struct Qdisc		**qdiscs;
	u16 mode;
	u16 shaper;
	int hw_offload;
	u32 flags;
	u64 min_rate[TC_QOPT_MAX_QUEUE];
	u64 max_rate[TC_QOPT_MAX_QUEUE];
};

static void mqprio_destroy(struct Qdisc *sch)
{
	struct net_device *dev = qdisc_dev(sch);
	struct mqprio_sched *priv = qdisc_priv(sch);
	unsigned int ntx;

	if (priv->qdiscs) {
		for (ntx = 0;
		     ntx < dev->num_tx_queues && priv->qdiscs[ntx];
		     ntx++)
			qdisc_put(priv->qdiscs[ntx]);
		kfree(priv->qdiscs);
	}

	if (priv->hw_offload && dev->netdev_ops->ndo_setup_tc) {
		struct tc_mqprio_qopt_offload mqprio = { { 0 } };

		switch (priv->mode) {
		case TC_MQPRIO_MODE_DCB:
		case TC_MQPRIO_MODE_CHANNEL:
			dev->netdev_ops->ndo_setup_tc(dev,
						      TC_SETUP_QDISC_MQPRIO,
						      &mqprio);
			break;
		default:
			return;
		}
	} else {
		netdev_set_num_tc(dev, 0);
	}
}

static int mqprio_parse_opt(struct net_device *dev, struct tc_mqprio_qopt *qopt)
{
	int i, j;

	/* Verify num_tc is not out of max range */
	if (qopt->num_tc > TC_MAX_QUEUE)
		return -EINVAL;

	/* Verify priority mapping uses valid tcs */
	for (i = 0; i < TC_BITMASK + 1; i++) {
		if (qopt->prio_tc_map[i] >= qopt->num_tc)
			return -EINVAL;
	}

	/* Limit qopt->hw to maximum supported offload value.  Drivers have
	 * the option of overriding this later if they don't support the a
	 * given offload type.
	 */
	if (qopt->hw > TC_MQPRIO_HW_OFFLOAD_MAX)
		qopt->hw = TC_MQPRIO_HW_OFFLOAD_MAX;

	/* If hardware offload is requested we will leave it to the device
	 * to either populate the queue counts itself or to validate the
	 * provided queue counts.  If ndo_setup_tc is not present then
	 * hardware doesn't support offload and we should return an error.
	 */
	if (qopt->hw)
		return dev->netdev_ops->ndo_setup_tc ? 0 : -EINVAL;

	for (i = 0; i < qopt->num_tc; i++) {
		unsigned int last = qopt->offset[i] + qopt->count[i];

		/* Verify the queue count is in tx range being equal to the
		 * real_num_tx_queues indicates the last queue is in use.
		 */
		if (qopt->offset[i] >= dev->real_num_tx_queues ||
		    !qopt->count[i] ||
		    last > dev->real_num_tx_queues)
			return -EINVAL;

		/* Verify that the offset and counts do not overlap */
		for (j = i + 1; j < qopt->num_tc; j++) {
			if (last > qopt->offset[j])
				return -EINVAL;
		}
	}

	return 0;
}

static const struct nla_policy mqprio_policy[TCA_MQPRIO_MAX + 1] = {
	[TCA_MQPRIO_MODE]	= { .len = sizeof(u16) },
	[TCA_MQPRIO_SHAPER]	= { .len = sizeof(u16) },
	[TCA_MQPRIO_MIN_RATE64]	= { .type = NLA_NESTED },
	[TCA_MQPRIO_MAX_RATE64]	= { .type = NLA_NESTED },
};

static int parse_attr(struct nlattr *tb[], int maxtype, struct nlattr *nla,
		      const struct nla_policy *policy, int len)
{
	int nested_len = nla_len(nla) - NLA_ALIGN(len);

	if (nested_len >= nla_attr_size(0))
		return nla_parse(tb, maxtype, nla_data(nla) + NLA_ALIGN(len),
				 nested_len, policy, NULL);

	memset(tb, 0, sizeof(struct nlattr *) * (maxtype + 1));
	return 0;
}

static int mqprio_parse_nlattr(struct Qdisc *sch, struct tc_mqprio_qopt *qopt,
			       struct nlattr *opt,
			       struct netlink_ext_ack *extack)
{
	struct mqprio_sched *priv = qdisc_priv(sch);
	struct nlattr *tb[TCA_MQPRIO_MAX + 1];
	struct nlattr *attr;
	int i, rem, err;

	err = parse_attr(tb, TCA_MQPRIO_MAX, opt, mqprio_policy,
			 sizeof(*qopt));
	if (err < 0)
		return err;

	if (!qopt->hw) {
		NL_SET_ERR_MSG(extack,
			       "mqprio TCA_OPTIONS can only contain netlink attributes in hardware mode");
		return -EINVAL;
	}

	if (tb[TCA_MQPRIO_MODE]) {
		priv->flags |= TC_MQPRIO_F_MODE;
		priv->mode = *(u16 *)nla_data(tb[TCA_MQPRIO_MODE]);
	}

	if (tb[TCA_MQPRIO_SHAPER]) {
		priv->flags |= TC_MQPRIO_F_SHAPER;
		priv->shaper = *(u16 *)nla_data(tb[TCA_MQPRIO_SHAPER]);
	}

	if (tb[TCA_MQPRIO_MIN_RATE64]) {
		if (priv->shaper != TC_MQPRIO_SHAPER_BW_RATE) {
			NL_SET_ERR_MSG_ATTR(extack, tb[TCA_MQPRIO_MIN_RATE64],
					    "min_rate accepted only when shaper is in bw_rlimit mode");
			return -EINVAL;
		}
		i = 0;
		nla_for_each_nested(attr, tb[TCA_MQPRIO_MIN_RATE64],
				    rem) {
			if (nla_type(attr) != TCA_MQPRIO_MIN_RATE64) {
				NL_SET_ERR_MSG_ATTR(extack, attr,
						    "Attribute type expected to be TCA_MQPRIO_MIN_RATE64");
				return -EINVAL;
			}

			if (nla_len(attr) != sizeof(u64)) {
				NL_SET_ERR_MSG_ATTR(extack, attr,
						    "Attribute TCA_MQPRIO_MIN_RATE64 expected to have 8 bytes length");
				return -EINVAL;
			}

			if (i >= qopt->num_tc)
				break;
			priv->min_rate[i] = *(u64 *)nla_data(attr);
			i++;
		}
		priv->flags |= TC_MQPRIO_F_MIN_RATE;
	}

	if (tb[TCA_MQPRIO_MAX_RATE64]) {
		if (priv->shaper != TC_MQPRIO_SHAPER_BW_RATE) {
			NL_SET_ERR_MSG_ATTR(extack, tb[TCA_MQPRIO_MAX_RATE64],
					    "max_rate accepted only when shaper is in bw_rlimit mode");
			return -EINVAL;
		}
		i = 0;
		nla_for_each_nested(attr, tb[TCA_MQPRIO_MAX_RATE64],
				    rem) {
			if (nla_type(attr) != TCA_MQPRIO_MAX_RATE64) {
				NL_SET_ERR_MSG_ATTR(extack, attr,
						    "Attribute type expected to be TCA_MQPRIO_MAX_RATE64");
				return -EINVAL;
			}

			if (nla_len(attr) != sizeof(u64)) {
				NL_SET_ERR_MSG_ATTR(extack, attr,
						    "Attribute TCA_MQPRIO_MAX_RATE64 expected to have 8 bytes length");
				return -EINVAL;
			}

			if (i >= qopt->num_tc)
				break;
			priv->max_rate[i] = *(u64 *)nla_data(attr);
			i++;
		}
		priv->flags |= TC_MQPRIO_F_MAX_RATE;
	}

	return 0;
}

static int mqprio_init(struct Qdisc *sch, struct nlattr *opt,
		       struct netlink_ext_ack *extack)
{
	struct net_device *dev = qdisc_dev(sch);
	struct mqprio_sched *priv = qdisc_priv(sch);
	struct netdev_queue *dev_queue;
	struct Qdisc *qdisc;
	int i, err = -EOPNOTSUPP;
	struct tc_mqprio_qopt *qopt = NULL;
	int len;

	BUILD_BUG_ON(TC_MAX_QUEUE != TC_QOPT_MAX_QUEUE);
	BUILD_BUG_ON(TC_BITMASK != TC_QOPT_BITMASK);

	if (sch->parent != TC_H_ROOT)
		return -EOPNOTSUPP;

	if (!netif_is_multiqueue(dev))
		return -EOPNOTSUPP;

	/* make certain can allocate enough classids to handle queues */
	if (dev->num_tx_queues >= TC_H_MIN_PRIORITY)
		return -ENOMEM;

	if (!opt || nla_len(opt) < sizeof(*qopt))
		return -EINVAL;

	qopt = nla_data(opt);
	if (mqprio_parse_opt(dev, qopt))
		return -EINVAL;

	len = nla_len(opt) - NLA_ALIGN(sizeof(*qopt));
	if (len > 0) {
		err = mqprio_parse_nlattr(sch, qopt, opt, extack);
		if (err)
			return err;
	}

	/* pre-allocate qdisc, attachment can't fail */
	priv->qdiscs = kcalloc(dev->num_tx_queues, sizeof(priv->qdiscs[0]),
			       GFP_KERNEL);
	if (!priv->qdiscs)
		return -ENOMEM;

	for (i = 0; i < dev->num_tx_queues; i++) {
		dev_queue = netdev_get_tx_queue(dev, i);
		qdisc = qdisc_create_dflt(dev_queue,
					  get_default_qdisc_ops(dev, i),
					  TC_H_MAKE(TC_H_MAJ(sch->handle),
<<<<<<< HEAD
						    TC_H_MIN(i + 1)));
=======
						    TC_H_MIN(i + 1)), extack);
>>>>>>> 286cd8c7
		if (!qdisc)
			return -ENOMEM;

		priv->qdiscs[i] = qdisc;
		qdisc->flags |= TCQ_F_ONETXQUEUE | TCQ_F_NOPARENT;
	}

	/* If the mqprio options indicate that hardware should own
	 * the queue mapping then run ndo_setup_tc otherwise use the
	 * supplied and verified mapping
	 */
	if (qopt->hw) {
		struct tc_mqprio_qopt_offload mqprio = {.qopt = *qopt};

		switch (priv->mode) {
		case TC_MQPRIO_MODE_DCB:
			if (priv->shaper != TC_MQPRIO_SHAPER_DCB)
				return -EINVAL;
			break;
		case TC_MQPRIO_MODE_CHANNEL:
			mqprio.flags = priv->flags;
			if (priv->flags & TC_MQPRIO_F_MODE)
				mqprio.mode = priv->mode;
			if (priv->flags & TC_MQPRIO_F_SHAPER)
				mqprio.shaper = priv->shaper;
			if (priv->flags & TC_MQPRIO_F_MIN_RATE)
				for (i = 0; i < mqprio.qopt.num_tc; i++)
					mqprio.min_rate[i] = priv->min_rate[i];
			if (priv->flags & TC_MQPRIO_F_MAX_RATE)
				for (i = 0; i < mqprio.qopt.num_tc; i++)
					mqprio.max_rate[i] = priv->max_rate[i];
			break;
		default:
			return -EINVAL;
		}
		err = dev->netdev_ops->ndo_setup_tc(dev,
						    TC_SETUP_QDISC_MQPRIO,
						    &mqprio);
		if (err)
			return err;
<<<<<<< HEAD
=======

		priv->hw_offload = mqprio.qopt.hw;
>>>>>>> 286cd8c7
	} else {
		netdev_set_num_tc(dev, qopt->num_tc);
		for (i = 0; i < qopt->num_tc; i++)
			netdev_set_tc_queue(dev, i,
					    qopt->count[i], qopt->offset[i]);
	}

	/* Always use supplied priority mappings */
	for (i = 0; i < TC_BITMASK + 1; i++)
		netdev_set_prio_tc_map(dev, i, qopt->prio_tc_map[i]);

	sch->flags |= TCQ_F_MQROOT;
	return 0;
}

static void mqprio_attach(struct Qdisc *sch)
{
	struct net_device *dev = qdisc_dev(sch);
	struct mqprio_sched *priv = qdisc_priv(sch);
	struct Qdisc *qdisc, *old;
	unsigned int ntx;

	/* Attach underlying qdisc */
	for (ntx = 0; ntx < dev->num_tx_queues; ntx++) {
		qdisc = priv->qdiscs[ntx];
		old = dev_graft_qdisc(qdisc->dev_queue, qdisc);
		if (old)
			qdisc_put(old);
		if (ntx < dev->real_num_tx_queues)
			qdisc_hash_add(qdisc, false);
	}
	kfree(priv->qdiscs);
	priv->qdiscs = NULL;
}

static struct netdev_queue *mqprio_queue_get(struct Qdisc *sch,
					     unsigned long cl)
{
	struct net_device *dev = qdisc_dev(sch);
	unsigned long ntx = cl - 1;

	if (ntx >= dev->num_tx_queues)
		return NULL;
	return netdev_get_tx_queue(dev, ntx);
}

static int mqprio_graft(struct Qdisc *sch, unsigned long cl, struct Qdisc *new,
			struct Qdisc **old, struct netlink_ext_ack *extack)
{
	struct net_device *dev = qdisc_dev(sch);
	struct netdev_queue *dev_queue = mqprio_queue_get(sch, cl);

	if (!dev_queue)
		return -EINVAL;

	if (dev->flags & IFF_UP)
		dev_deactivate(dev);

	*old = dev_graft_qdisc(dev_queue, new);

	if (new)
		new->flags |= TCQ_F_ONETXQUEUE | TCQ_F_NOPARENT;

	if (dev->flags & IFF_UP)
		dev_activate(dev);

	return 0;
}

static int dump_rates(struct mqprio_sched *priv,
		      struct tc_mqprio_qopt *opt, struct sk_buff *skb)
{
	struct nlattr *nest;
	int i;

	if (priv->flags & TC_MQPRIO_F_MIN_RATE) {
		nest = nla_nest_start(skb, TCA_MQPRIO_MIN_RATE64);
		if (!nest)
			goto nla_put_failure;

		for (i = 0; i < opt->num_tc; i++) {
			if (nla_put(skb, TCA_MQPRIO_MIN_RATE64,
				    sizeof(priv->min_rate[i]),
				    &priv->min_rate[i]))
				goto nla_put_failure;
		}
		nla_nest_end(skb, nest);
	}

	if (priv->flags & TC_MQPRIO_F_MAX_RATE) {
		nest = nla_nest_start(skb, TCA_MQPRIO_MAX_RATE64);
		if (!nest)
			goto nla_put_failure;

		for (i = 0; i < opt->num_tc; i++) {
			if (nla_put(skb, TCA_MQPRIO_MAX_RATE64,
				    sizeof(priv->max_rate[i]),
				    &priv->max_rate[i]))
				goto nla_put_failure;
		}
		nla_nest_end(skb, nest);
	}
	return 0;

nla_put_failure:
	nla_nest_cancel(skb, nest);
	return -1;
}

static int mqprio_dump(struct Qdisc *sch, struct sk_buff *skb)
{
	struct net_device *dev = qdisc_dev(sch);
	struct mqprio_sched *priv = qdisc_priv(sch);
	struct nlattr *nla = (struct nlattr *)skb_tail_pointer(skb);
	struct tc_mqprio_qopt opt = { 0 };
	struct Qdisc *qdisc;
	unsigned int ntx, tc;

	sch->q.qlen = 0;
	memset(&sch->bstats, 0, sizeof(sch->bstats));
	memset(&sch->qstats, 0, sizeof(sch->qstats));

	/* MQ supports lockless qdiscs. However, statistics accounting needs
	 * to account for all, none, or a mix of locked and unlocked child
	 * qdiscs. Percpu stats are added to counters in-band and locking
	 * qdisc totals are added at end.
	 */
	for (ntx = 0; ntx < dev->num_tx_queues; ntx++) {
		qdisc = netdev_get_tx_queue(dev, ntx)->qdisc_sleeping;
		spin_lock_bh(qdisc_lock(qdisc));

		if (qdisc_is_percpu_stats(qdisc)) {
			__u32 qlen = qdisc_qlen_sum(qdisc);

			__gnet_stats_copy_basic(NULL, &sch->bstats,
						qdisc->cpu_bstats,
						&qdisc->bstats);
			__gnet_stats_copy_queue(&sch->qstats,
						qdisc->cpu_qstats,
						&qdisc->qstats, qlen);
			sch->q.qlen		+= qlen;
		} else {
			sch->q.qlen		+= qdisc->q.qlen;
			sch->bstats.bytes	+= qdisc->bstats.bytes;
			sch->bstats.packets	+= qdisc->bstats.packets;
			sch->qstats.backlog	+= qdisc->qstats.backlog;
			sch->qstats.drops	+= qdisc->qstats.drops;
			sch->qstats.requeues	+= qdisc->qstats.requeues;
			sch->qstats.overlimits	+= qdisc->qstats.overlimits;
		}

		spin_unlock_bh(qdisc_lock(qdisc));
	}

	opt.num_tc = netdev_get_num_tc(dev);
	memcpy(opt.prio_tc_map, dev->prio_tc_map, sizeof(opt.prio_tc_map));
	opt.hw = priv->hw_offload;

	for (tc = 0; tc < netdev_get_num_tc(dev); tc++) {
		opt.count[tc] = dev->tc_to_txq[tc].count;
		opt.offset[tc] = dev->tc_to_txq[tc].offset;
	}

	if (nla_put(skb, TCA_OPTIONS, sizeof(opt), &opt))
		goto nla_put_failure;

	if ((priv->flags & TC_MQPRIO_F_MODE) &&
	    nla_put_u16(skb, TCA_MQPRIO_MODE, priv->mode))
		goto nla_put_failure;

	if ((priv->flags & TC_MQPRIO_F_SHAPER) &&
	    nla_put_u16(skb, TCA_MQPRIO_SHAPER, priv->shaper))
		goto nla_put_failure;

	if ((priv->flags & TC_MQPRIO_F_MIN_RATE ||
	     priv->flags & TC_MQPRIO_F_MAX_RATE) &&
	    (dump_rates(priv, &opt, skb) != 0))
		goto nla_put_failure;

	return nla_nest_end(skb, nla);
nla_put_failure:
	nlmsg_trim(skb, nla);
	return -1;
}

static struct Qdisc *mqprio_leaf(struct Qdisc *sch, unsigned long cl)
{
	struct netdev_queue *dev_queue = mqprio_queue_get(sch, cl);

	if (!dev_queue)
		return NULL;

	return dev_queue->qdisc_sleeping;
}

static unsigned long mqprio_find(struct Qdisc *sch, u32 classid)
{
	struct net_device *dev = qdisc_dev(sch);
	unsigned int ntx = TC_H_MIN(classid);

	/* There are essentially two regions here that have valid classid
	 * values. The first region will have a classid value of 1 through
	 * num_tx_queues. All of these are backed by actual Qdiscs.
	 */
	if (ntx < TC_H_MIN_PRIORITY)
		return (ntx <= dev->num_tx_queues) ? ntx : 0;

	/* The second region represents the hardware traffic classes. These
	 * are represented by classid values of TC_H_MIN_PRIORITY through
	 * TC_H_MIN_PRIORITY + netdev_get_num_tc - 1
	 */
	return ((ntx - TC_H_MIN_PRIORITY) < netdev_get_num_tc(dev)) ? ntx : 0;
}

static int mqprio_dump_class(struct Qdisc *sch, unsigned long cl,
			 struct sk_buff *skb, struct tcmsg *tcm)
{
	if (cl < TC_H_MIN_PRIORITY) {
		struct netdev_queue *dev_queue = mqprio_queue_get(sch, cl);
		struct net_device *dev = qdisc_dev(sch);
		int tc = netdev_txq_to_tc(dev, cl - 1);

		tcm->tcm_parent = (tc < 0) ? 0 :
			TC_H_MAKE(TC_H_MAJ(sch->handle),
				  TC_H_MIN(tc + TC_H_MIN_PRIORITY));
		tcm->tcm_info = dev_queue->qdisc_sleeping->handle;
	} else {
		tcm->tcm_parent = TC_H_ROOT;
		tcm->tcm_info = 0;
	}
	tcm->tcm_handle |= TC_H_MIN(cl);
	return 0;
}

static int mqprio_dump_class_stats(struct Qdisc *sch, unsigned long cl,
				   struct gnet_dump *d)
	__releases(d->lock)
	__acquires(d->lock)
{
	if (cl >= TC_H_MIN_PRIORITY) {
		int i;
		__u32 qlen = 0;
		struct gnet_stats_queue qstats = {0};
		struct gnet_stats_basic_packed bstats = {0};
		struct net_device *dev = qdisc_dev(sch);
		struct netdev_tc_txq tc = dev->tc_to_txq[cl & TC_BITMASK];

		/* Drop lock here it will be reclaimed before touching
		 * statistics this is required because the d->lock we
		 * hold here is the look on dev_queue->qdisc_sleeping
		 * also acquired below.
		 */
		if (d->lock)
			spin_unlock_bh(d->lock);

		for (i = tc.offset; i < tc.offset + tc.count; i++) {
			struct netdev_queue *q = netdev_get_tx_queue(dev, i);
			struct Qdisc *qdisc = rtnl_dereference(q->qdisc);

			spin_lock_bh(qdisc_lock(qdisc));

			if (qdisc_is_percpu_stats(qdisc)) {
				qlen = qdisc_qlen_sum(qdisc);

				__gnet_stats_copy_basic(NULL, &bstats,
							qdisc->cpu_bstats,
							&qdisc->bstats);
				__gnet_stats_copy_queue(&qstats,
							qdisc->cpu_qstats,
							&qdisc->qstats,
							qlen);
			} else {
				qlen		+= qdisc->q.qlen;
				bstats.bytes	+= qdisc->bstats.bytes;
				bstats.packets	+= qdisc->bstats.packets;
				qstats.backlog	+= qdisc->qstats.backlog;
				qstats.drops	+= qdisc->qstats.drops;
				qstats.requeues	+= qdisc->qstats.requeues;
				qstats.overlimits += qdisc->qstats.overlimits;
			}
			spin_unlock_bh(qdisc_lock(qdisc));
		}

		/* Reclaim root sleeping lock before completing stats */
		if (d->lock)
			spin_lock_bh(d->lock);
		if (gnet_stats_copy_basic(NULL, d, NULL, &bstats) < 0 ||
		    gnet_stats_copy_queue(d, NULL, &qstats, qlen) < 0)
			return -1;
	} else {
		struct netdev_queue *dev_queue = mqprio_queue_get(sch, cl);

		sch = dev_queue->qdisc_sleeping;
<<<<<<< HEAD
		if (gnet_stats_copy_basic(d, sch->cpu_bstats,
					  &sch->bstats) < 0 ||
=======
		if (gnet_stats_copy_basic(qdisc_root_sleeping_running(sch), d,
					  sch->cpu_bstats, &sch->bstats) < 0 ||
>>>>>>> 286cd8c7
		    gnet_stats_copy_queue(d, NULL,
					  &sch->qstats, sch->q.qlen) < 0)
			return -1;
	}
	return 0;
}

static void mqprio_walk(struct Qdisc *sch, struct qdisc_walker *arg)
{
	struct net_device *dev = qdisc_dev(sch);
	unsigned long ntx;

	if (arg->stop)
		return;

	/* Walk hierarchy with a virtual class per tc */
	arg->count = arg->skip;
	for (ntx = arg->skip; ntx < netdev_get_num_tc(dev); ntx++) {
		if (arg->fn(sch, ntx + TC_H_MIN_PRIORITY, arg) < 0) {
			arg->stop = 1;
			return;
		}
		arg->count++;
	}

	/* Pad the values and skip over unused traffic classes */
	if (ntx < TC_MAX_QUEUE) {
		arg->count = TC_MAX_QUEUE;
		ntx = TC_MAX_QUEUE;
	}

	/* Reset offset, sort out remaining per-queue qdiscs */
	for (ntx -= TC_MAX_QUEUE; ntx < dev->num_tx_queues; ntx++) {
		if (arg->fn(sch, ntx + 1, arg) < 0) {
			arg->stop = 1;
			return;
		}
		arg->count++;
	}
}

static struct netdev_queue *mqprio_select_queue(struct Qdisc *sch,
						struct tcmsg *tcm)
{
	return mqprio_queue_get(sch, TC_H_MIN(tcm->tcm_parent));
}

static const struct Qdisc_class_ops mqprio_class_ops = {
	.graft		= mqprio_graft,
	.leaf		= mqprio_leaf,
	.find		= mqprio_find,
	.walk		= mqprio_walk,
	.dump		= mqprio_dump_class,
	.dump_stats	= mqprio_dump_class_stats,
	.select_queue	= mqprio_select_queue,
};

static struct Qdisc_ops mqprio_qdisc_ops __read_mostly = {
	.cl_ops		= &mqprio_class_ops,
	.id		= "mqprio",
	.priv_size	= sizeof(struct mqprio_sched),
	.init		= mqprio_init,
	.destroy	= mqprio_destroy,
	.attach		= mqprio_attach,
	.dump		= mqprio_dump,
	.owner		= THIS_MODULE,
};

static int __init mqprio_module_init(void)
{
	return register_qdisc(&mqprio_qdisc_ops);
}

static void __exit mqprio_module_exit(void)
{
	unregister_qdisc(&mqprio_qdisc_ops);
}

module_init(mqprio_module_init);
module_exit(mqprio_module_exit);

MODULE_LICENSE("GPL");<|MERGE_RESOLUTION|>--- conflicted
+++ resolved
@@ -272,11 +272,7 @@
 		qdisc = qdisc_create_dflt(dev_queue,
 					  get_default_qdisc_ops(dev, i),
 					  TC_H_MAKE(TC_H_MAJ(sch->handle),
-<<<<<<< HEAD
-						    TC_H_MIN(i + 1)));
-=======
 						    TC_H_MIN(i + 1)), extack);
->>>>>>> 286cd8c7
 		if (!qdisc)
 			return -ENOMEM;
 
@@ -317,11 +313,8 @@
 						    &mqprio);
 		if (err)
 			return err;
-<<<<<<< HEAD
-=======
 
 		priv->hw_offload = mqprio.qopt.hw;
->>>>>>> 286cd8c7
 	} else {
 		netdev_set_num_tc(dev, qopt->num_tc);
 		for (i = 0; i < qopt->num_tc; i++)
@@ -615,13 +608,8 @@
 		struct netdev_queue *dev_queue = mqprio_queue_get(sch, cl);
 
 		sch = dev_queue->qdisc_sleeping;
-<<<<<<< HEAD
-		if (gnet_stats_copy_basic(d, sch->cpu_bstats,
-					  &sch->bstats) < 0 ||
-=======
 		if (gnet_stats_copy_basic(qdisc_root_sleeping_running(sch), d,
 					  sch->cpu_bstats, &sch->bstats) < 0 ||
->>>>>>> 286cd8c7
 		    gnet_stats_copy_queue(d, NULL,
 					  &sch->qstats, sch->q.qlen) < 0)
 			return -1;
