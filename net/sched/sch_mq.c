--- conflicted
+++ resolved
@@ -94,12 +94,8 @@
 		dev_queue = netdev_get_tx_queue(dev, ntx);
 		qdisc = qdisc_create_dflt(dev_queue, get_default_qdisc_ops(dev, ntx),
 					  TC_H_MAKE(TC_H_MAJ(sch->handle),
-<<<<<<< HEAD
-						    TC_H_MIN(ntx + 1)));
-=======
 						    TC_H_MIN(ntx + 1)),
 					  extack);
->>>>>>> 286cd8c7
 		if (!qdisc)
 			return -ENOMEM;
 		priv->qdiscs[ntx] = qdisc;
@@ -107,11 +103,8 @@
 	}
 
 	sch->flags |= TCQ_F_MQROOT;
-<<<<<<< HEAD
-=======
 
 	mq_offload(sch, TC_MQ_CREATE);
->>>>>>> 286cd8c7
 	return 0;
 }
 
@@ -250,12 +243,8 @@
 	struct netdev_queue *dev_queue = mq_queue_get(sch, cl);
 
 	sch = dev_queue->qdisc_sleeping;
-<<<<<<< HEAD
-	if (gnet_stats_copy_basic(d, sch->cpu_bstats, &sch->bstats) < 0 ||
-=======
 	if (gnet_stats_copy_basic(&sch->running, d, sch->cpu_bstats,
 				  &sch->bstats) < 0 ||
->>>>>>> 286cd8c7
 	    gnet_stats_copy_queue(d, NULL, &sch->qstats, sch->q.qlen) < 0)
 		return -1;
 	return 0;
