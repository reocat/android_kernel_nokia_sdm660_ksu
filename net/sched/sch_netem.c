/*
 * net/sched/sch_netem.c	Network emulator
 *
 * 		This program is free software; you can redistribute it and/or
 * 		modify it under the terms of the GNU General Public License
 * 		as published by the Free Software Foundation; either version
 * 		2 of the License.
 *
 *  		Many of the algorithms and ideas for this came from
 *		NIST Net which is not copyrighted.
 *
 * Authors:	Stephen Hemminger <shemminger@osdl.org>
 *		Catalin(ux aka Dino) BOIE <catab at umbrella dot ro>
 */

#include <linux/mm.h>
#include <linux/module.h>
#include <linux/slab.h>
#include <linux/types.h>
#include <linux/kernel.h>
#include <linux/errno.h>
#include <linux/skbuff.h>
#include <linux/vmalloc.h>
#include <linux/rtnetlink.h>
#include <linux/reciprocal_div.h>
#include <linux/rbtree.h>

#include <net/netlink.h>
#include <net/pkt_sched.h>
#include <net/inet_ecn.h>

#define VERSION "1.3"

/*	Network Emulation Queuing algorithm.
	====================================

	Sources: [1] Mark Carson, Darrin Santay, "NIST Net - A Linux-based
		 Network Emulation Tool
		 [2] Luigi Rizzo, DummyNet for FreeBSD

	 ----------------------------------------------------------------

	 This started out as a simple way to delay outgoing packets to
	 test TCP but has grown to include most of the functionality
	 of a full blown network emulator like NISTnet. It can delay
	 packets and add random jitter (and correlation). The random
	 distribution can be loaded from a table as well to provide
	 normal, Pareto, or experimental curves. Packet loss,
	 duplication, and reordering can also be emulated.

	 This qdisc does not do classification that can be handled in
	 layering other disciplines.  It does not need to do bandwidth
	 control either since that can be handled by using token
	 bucket or other rate control.

     Correlated Loss Generator models

	Added generation of correlated loss according to the
	"Gilbert-Elliot" model, a 4-state markov model.

	References:
	[1] NetemCLG Home http://netgroup.uniroma2.it/NetemCLG
	[2] S. Salsano, F. Ludovici, A. Ordine, "Definition of a general
	and intuitive loss model for packet networks and its implementation
	in the Netem module in the Linux kernel", available in [1]

	Authors: Stefano Salsano <stefano.salsano at uniroma2.it
		 Fabio Ludovici <fabio.ludovici at yahoo.it>
*/

struct disttable {
	u32  size;
	s16 table[0];
};

struct netem_sched_data {
	/* internal t(ime)fifo qdisc uses t_root and sch->limit */
	struct rb_root t_root;

	/* optional qdisc for classful handling (NULL at netem init) */
	struct Qdisc	*qdisc;

	struct qdisc_watchdog watchdog;

	s64 latency;
	s64 jitter;

	u32 loss;
	u32 ecn;
	u32 limit;
	u32 counter;
	u32 gap;
	u32 duplicate;
	u32 reorder;
	u32 corrupt;
	u64 rate;
	s32 packet_overhead;
	u32 cell_size;
	struct reciprocal_value cell_size_reciprocal;
	s32 cell_overhead;

	struct crndstate {
		u32 last;
		u32 rho;
	} delay_cor, loss_cor, dup_cor, reorder_cor, corrupt_cor;

	struct disttable *delay_dist;

	enum  {
		CLG_RANDOM,
		CLG_4_STATES,
		CLG_GILB_ELL,
	} loss_model;

	enum {
		TX_IN_GAP_PERIOD = 1,
		TX_IN_BURST_PERIOD,
		LOST_IN_GAP_PERIOD,
		LOST_IN_BURST_PERIOD,
	} _4_state_model;

	enum {
		GOOD_STATE = 1,
		BAD_STATE,
	} GE_state_model;

	/* Correlated Loss Generation models */
	struct clgstate {
		/* state of the Markov chain */
		u8 state;

		/* 4-states and Gilbert-Elliot models */
		u32 a1;	/* p13 for 4-states or p for GE */
		u32 a2;	/* p31 for 4-states or r for GE */
		u32 a3;	/* p32 for 4-states or h for GE */
		u32 a4;	/* p14 for 4-states or 1-k for GE */
		u32 a5; /* p23 used only in 4-states */
	} clg;

	struct tc_netem_slot slot_config;
	struct slotstate {
		u64 slot_next;
		s32 packets_left;
		s32 bytes_left;
	} slot;

	struct disttable *slot_dist;
};

/* Time stamp put into socket buffer control block
 * Only valid when skbs are in our internal t(ime)fifo queue.
 *
 * As skb->rbnode uses same storage than skb->next, skb->prev and skb->tstamp,
 * and skb->next & skb->prev are scratch space for a qdisc,
 * we save skb->tstamp value in skb->cb[] before destroying it.
 */
struct netem_skb_cb {
	u64	        time_to_send;
};

static inline struct netem_skb_cb *netem_skb_cb(struct sk_buff *skb)
{
	/* we assume we can use skb next/prev/tstamp as storage for rb_node */
	qdisc_cb_private_validate(skb, sizeof(struct netem_skb_cb));
	return (struct netem_skb_cb *)qdisc_skb_cb(skb)->data;
}

/* init_crandom - initialize correlated random number generator
 * Use entropy source for initial seed.
 */
static void init_crandom(struct crndstate *state, unsigned long rho)
{
	state->rho = rho;
	state->last = prandom_u32();
}

/* get_crandom - correlated random number generator
 * Next number depends on last value.
 * rho is scaled to avoid floating point.
 */
static u32 get_crandom(struct crndstate *state)
{
	u64 value, rho;
	unsigned long answer;

	if (!state || state->rho == 0)	/* no correlation */
		return prandom_u32();

	value = prandom_u32();
	rho = (u64)state->rho + 1;
	answer = (value * ((1ull<<32) - rho) + state->last * rho) >> 32;
	state->last = answer;
	return answer;
}

/* loss_4state - 4-state model loss generator
 * Generates losses according to the 4-state Markov chain adopted in
 * the GI (General and Intuitive) loss model.
 */
static bool loss_4state(struct netem_sched_data *q)
{
	struct clgstate *clg = &q->clg;
	u32 rnd = prandom_u32();

	/*
	 * Makes a comparison between rnd and the transition
	 * probabilities outgoing from the current state, then decides the
	 * next state and if the next packet has to be transmitted or lost.
	 * The four states correspond to:
	 *   TX_IN_GAP_PERIOD => successfully transmitted packets within a gap period
	 *   LOST_IN_BURST_PERIOD => isolated losses within a gap period
	 *   LOST_IN_GAP_PERIOD => lost packets within a burst period
	 *   TX_IN_GAP_PERIOD => successfully transmitted packets within a burst period
	 */
	switch (clg->state) {
	case TX_IN_GAP_PERIOD:
		if (rnd < clg->a4) {
			clg->state = LOST_IN_BURST_PERIOD;
			return true;
		} else if (clg->a4 < rnd && rnd < clg->a1 + clg->a4) {
			clg->state = LOST_IN_GAP_PERIOD;
			return true;
		} else if (clg->a1 + clg->a4 < rnd) {
			clg->state = TX_IN_GAP_PERIOD;
		}

		break;
	case TX_IN_BURST_PERIOD:
		if (rnd < clg->a5) {
			clg->state = LOST_IN_GAP_PERIOD;
			return true;
		} else {
			clg->state = TX_IN_BURST_PERIOD;
		}

		break;
	case LOST_IN_GAP_PERIOD:
		if (rnd < clg->a3)
			clg->state = TX_IN_BURST_PERIOD;
		else if (clg->a3 < rnd && rnd < clg->a2 + clg->a3) {
			clg->state = TX_IN_GAP_PERIOD;
		} else if (clg->a2 + clg->a3 < rnd) {
			clg->state = LOST_IN_GAP_PERIOD;
			return true;
		}
		break;
	case LOST_IN_BURST_PERIOD:
		clg->state = TX_IN_GAP_PERIOD;
		break;
	}

	return false;
}

/* loss_gilb_ell - Gilbert-Elliot model loss generator
 * Generates losses according to the Gilbert-Elliot loss model or
 * its special cases  (Gilbert or Simple Gilbert)
 *
 * Makes a comparison between random number and the transition
 * probabilities outgoing from the current state, then decides the
 * next state. A second random number is extracted and the comparison
 * with the loss probability of the current state decides if the next
 * packet will be transmitted or lost.
 */
static bool loss_gilb_ell(struct netem_sched_data *q)
{
	struct clgstate *clg = &q->clg;

	switch (clg->state) {
	case GOOD_STATE:
		if (prandom_u32() < clg->a1)
			clg->state = BAD_STATE;
		if (prandom_u32() < clg->a4)
			return true;
		break;
	case BAD_STATE:
		if (prandom_u32() < clg->a2)
			clg->state = GOOD_STATE;
		if (prandom_u32() > clg->a3)
			return true;
	}

	return false;
}

static bool loss_event(struct netem_sched_data *q)
{
	switch (q->loss_model) {
	case CLG_RANDOM:
		/* Random packet drop 0 => none, ~0 => all */
		return q->loss && q->loss >= get_crandom(&q->loss_cor);

	case CLG_4_STATES:
		/* 4state loss model algorithm (used also for GI model)
		* Extracts a value from the markov 4 state loss generator,
		* if it is 1 drops a packet and if needed writes the event in
		* the kernel logs
		*/
		return loss_4state(q);

	case CLG_GILB_ELL:
		/* Gilbert-Elliot loss model algorithm
		* Extracts a value from the Gilbert-Elliot loss generator,
		* if it is 1 drops a packet and if needed writes the event in
		* the kernel logs
		*/
		return loss_gilb_ell(q);
	}

	return false;	/* not reached */
}


/* tabledist - return a pseudo-randomly distributed value with mean mu and
 * std deviation sigma.  Uses table lookup to approximate the desired
 * distribution, and a uniformly-distributed pseudo-random source.
 */
static s64 tabledist(s64 mu, s32 sigma,
		     struct crndstate *state,
		     const struct disttable *dist)
{
	s64 x;
	long t;
	u32 rnd;

	if (sigma == 0)
		return mu;

	rnd = get_crandom(state);

	/* default uniform distribution */
	if (dist == NULL)
		return ((rnd % (2 * (u32)sigma)) + mu) - sigma;

	t = dist->table[rnd % dist->size];
	x = (sigma % NETEM_DIST_SCALE) * t;
	if (x >= 0)
		x += NETEM_DIST_SCALE/2;
	else
		x -= NETEM_DIST_SCALE/2;

	return  x / NETEM_DIST_SCALE + (sigma / NETEM_DIST_SCALE) * t + mu;
}

static u64 packet_time_ns(u64 len, const struct netem_sched_data *q)
{
	len += q->packet_overhead;

	if (q->cell_size) {
		u32 cells = reciprocal_divide(len, q->cell_size_reciprocal);

		if (len > cells * q->cell_size)	/* extra cell needed for remainder */
			cells++;
		len = cells * (q->cell_size + q->cell_overhead);
	}

	return div64_u64(len * NSEC_PER_SEC, q->rate);
}

static void tfifo_reset(struct Qdisc *sch)
{
	struct netem_sched_data *q = qdisc_priv(sch);
	struct rb_node *p = rb_first(&q->t_root);

	while (p) {
		struct sk_buff *skb = rb_to_skb(p);

		p = rb_next(p);
		rb_erase(&skb->rbnode, &q->t_root);
		rtnl_kfree_skbs(skb, skb);
	}
}

static void tfifo_enqueue(struct sk_buff *nskb, struct Qdisc *sch)
{
	struct netem_sched_data *q = qdisc_priv(sch);
	u64 tnext = netem_skb_cb(nskb)->time_to_send;
	struct rb_node **p = &q->t_root.rb_node, *parent = NULL;

	while (*p) {
		struct sk_buff *skb;

		parent = *p;
		skb = rb_to_skb(parent);
		if (tnext >= netem_skb_cb(skb)->time_to_send)
			p = &parent->rb_right;
		else
			p = &parent->rb_left;
	}
	rb_link_node(&nskb->rbnode, parent, p);
	rb_insert_color(&nskb->rbnode, &q->t_root);
	sch->q.qlen++;
}

/* netem can't properly corrupt a megapacket (like we get from GSO), so instead
 * when we statistically choose to corrupt one, we instead segment it, returning
 * the first packet to be corrupted, and re-enqueue the remaining frames
 */
<<<<<<< HEAD
static struct sk_buff *netem_segment(struct sk_buff *skb, struct Qdisc *sch)
=======
static struct sk_buff *netem_segment(struct sk_buff *skb, struct Qdisc *sch,
				     struct sk_buff **to_free)
>>>>>>> 286cd8c7
{
	struct sk_buff *segs;
	netdev_features_t features = netif_skb_features(skb);

	segs = skb_gso_segment(skb, features & ~NETIF_F_GSO_MASK);

	if (IS_ERR_OR_NULL(segs)) {
<<<<<<< HEAD
		qdisc_reshape_fail(skb, sch);
=======
		qdisc_drop(skb, sch, to_free);
>>>>>>> 286cd8c7
		return NULL;
	}
	consume_skb(skb);
	return segs;
}

<<<<<<< HEAD
=======
static void netem_enqueue_skb_head(struct qdisc_skb_head *qh, struct sk_buff *skb)
{
	skb->next = qh->head;

	if (!qh->head)
		qh->tail = skb;
	qh->head = skb;
	qh->qlen++;
}

>>>>>>> 286cd8c7
/*
 * Insert one skb into qdisc.
 * Note: parent depends on return value to account for queue length.
 * 	NET_XMIT_DROP: queue length didn't change.
 *      NET_XMIT_SUCCESS: one skb was queued.
 */
static int netem_enqueue(struct sk_buff *skb, struct Qdisc *sch,
			 struct sk_buff **to_free)
{
	struct netem_sched_data *q = qdisc_priv(sch);
	/* We don't fill cb now as skb_unshare() may invalidate it */
	struct netem_skb_cb *cb;
	struct sk_buff *skb2;
	struct sk_buff *segs = NULL;
<<<<<<< HEAD
	unsigned int len = 0, last_len, prev_len = qdisc_pkt_len(skb);
	int nb = 0;
	int count = 1;
	int rc = NET_XMIT_SUCCESS;
=======
	unsigned int prev_len = qdisc_pkt_len(skb);
	int count = 1;
	int rc = NET_XMIT_SUCCESS;
	int rc_drop = NET_XMIT_DROP;
>>>>>>> 286cd8c7

	/* Do not fool qdisc_drop_all() */
	skb->prev = NULL;

	/* Random duplication */
	if (q->duplicate && q->duplicate >= get_crandom(&q->dup_cor))
		++count;

	/* Drop packet? */
	if (loss_event(q)) {
		if (q->ecn && INET_ECN_set_ce(skb))
			qdisc_qstats_drop(sch); /* mark packet */
		else
			--count;
	}
	if (count == 0) {
		qdisc_qstats_drop(sch);
		__qdisc_drop(skb, to_free);
		return NET_XMIT_SUCCESS | __NET_XMIT_BYPASS;
	}

	/* If a delay is expected, orphan the skb. (orphaning usually takes
	 * place at TX completion time, so _before_ the link transit delay)
	 */
	if (q->latency || q->jitter || q->rate)
		skb_orphan_partial(skb);

	/*
	 * If we need to duplicate packet, then re-insert at top of the
	 * qdisc tree, since parent queuer expects that only one
	 * skb will be queued.
	 */
	if (count > 1 && (skb2 = skb_clone(skb, GFP_ATOMIC)) != NULL) {
		struct Qdisc *rootq = qdisc_root_bh(sch);
		u32 dupsave = q->duplicate; /* prevent duplicating a dup... */

		q->duplicate = 0;
		rootq->enqueue(skb2, rootq, to_free);
		q->duplicate = dupsave;
		rc_drop = NET_XMIT_SUCCESS;
	}

	/*
	 * Randomized packet corruption.
	 * Make copy if needed since we are modifying
	 * If packet is going to be hardware checksummed, then
	 * do it now in software before we mangle it.
	 */
	if (q->corrupt && q->corrupt >= get_crandom(&q->corrupt_cor)) {
		if (skb_is_gso(skb)) {
<<<<<<< HEAD
			segs = netem_segment(skb, sch);
			if (!segs)
				return NET_XMIT_DROP;
=======
			segs = netem_segment(skb, sch, to_free);
			if (!segs)
				return rc_drop;
			qdisc_skb_cb(segs)->pkt_len = segs->len;
>>>>>>> 286cd8c7
		} else {
			segs = skb;
		}

		skb = segs;
		segs = segs->next;

<<<<<<< HEAD
		if (!(skb = skb_unshare(skb, GFP_ATOMIC)) ||
		    (skb->ip_summed == CHECKSUM_PARTIAL &&
		     skb_checksum_help(skb))) {
			rc = qdisc_drop(skb, sch);
=======
		skb = skb_unshare(skb, GFP_ATOMIC);
		if (unlikely(!skb)) {
			qdisc_qstats_drop(sch);
			goto finish_segs;
		}
		if (skb->ip_summed == CHECKSUM_PARTIAL &&
		    skb_checksum_help(skb)) {
			qdisc_drop(skb, sch, to_free);
			skb = NULL;
>>>>>>> 286cd8c7
			goto finish_segs;
		}

		skb->data[prandom_u32() % skb_headlen(skb)] ^=
			1<<(prandom_u32() % 8);
	}

	if (unlikely(sch->q.qlen >= sch->limit)) {
		qdisc_drop_all(skb, sch, to_free);
		return rc_drop;
	}

	qdisc_qstats_backlog_inc(sch, skb);

	cb = netem_skb_cb(skb);
	if (q->gap == 0 ||		/* not doing reordering */
	    q->counter < q->gap - 1 ||	/* inside last reordering gap */
	    q->reorder < get_crandom(&q->reorder_cor)) {
		u64 now;
		s64 delay;

		delay = tabledist(q->latency, q->jitter,
				  &q->delay_cor, q->delay_dist);

		now = ktime_get_ns();

		if (q->rate) {
			struct netem_skb_cb *last = NULL;

			if (sch->q.tail)
				last = netem_skb_cb(sch->q.tail);
			if (q->t_root.rb_node) {
				struct sk_buff *t_skb;
				struct netem_skb_cb *t_last;

				t_skb = skb_rb_last(&q->t_root);
				t_last = netem_skb_cb(t_skb);
				if (!last ||
				    t_last->time_to_send > last->time_to_send) {
					last = t_last;
				}
			}

			if (last) {
				/*
				 * Last packet in queue is reference point (now),
				 * calculate this time bonus and subtract
				 * from delay.
				 */
				delay -= last->time_to_send - now;
				delay = max_t(s64, 0, delay);
				now = last->time_to_send;
			}

			delay += packet_time_ns(qdisc_pkt_len(skb), q);
		}

		cb->time_to_send = now + delay;
		++q->counter;
		tfifo_enqueue(skb, sch);
	} else {
		/*
		 * Do re-ordering by putting one out of N packets at the front
		 * of the queue.
		 */
		cb->time_to_send = ktime_get_ns();
		q->counter = 0;

		netem_enqueue_skb_head(&sch->q, skb);
		sch->qstats.requeues++;
	}

finish_segs:
	if (segs) {
<<<<<<< HEAD
=======
		unsigned int len, last_len;
		int nb;

		len = skb ? skb->len : 0;
		nb = skb ? 1 : 0;

>>>>>>> 286cd8c7
		while (segs) {
			skb2 = segs->next;
			segs->next = NULL;
			qdisc_skb_cb(segs)->pkt_len = segs->len;
			last_len = segs->len;
<<<<<<< HEAD
			rc = qdisc_enqueue(segs, sch);
=======
			rc = qdisc_enqueue(segs, sch, to_free);
>>>>>>> 286cd8c7
			if (rc != NET_XMIT_SUCCESS) {
				if (net_xmit_drop_count(rc))
					qdisc_qstats_drop(sch);
			} else {
				nb++;
				len += last_len;
			}
			segs = skb2;
		}
<<<<<<< HEAD
		sch->q.qlen += nb;
		if (nb > 1)
			qdisc_tree_reduce_backlog(sch, 1 - nb, prev_len - len);
=======
		/* Parent qdiscs accounted for 1 skb of size @prev_len */
		qdisc_tree_reduce_backlog(sch, -(nb - 1), -(len - prev_len));
	} else if (!skb) {
		return NET_XMIT_DROP;
>>>>>>> 286cd8c7
	}
	return NET_XMIT_SUCCESS;
}

/* Delay the next round with a new future slot with a
 * correct number of bytes and packets.
 */

static void get_slot_next(struct netem_sched_data *q, u64 now)
{
	s64 next_delay;

	if (!q->slot_dist)
		next_delay = q->slot_config.min_delay +
				(prandom_u32() *
				 (q->slot_config.max_delay -
				  q->slot_config.min_delay) >> 32);
	else
		next_delay = tabledist(q->slot_config.dist_delay,
				       (s32)(q->slot_config.dist_jitter),
				       NULL, q->slot_dist);

	q->slot.slot_next = now + next_delay;
	q->slot.packets_left = q->slot_config.max_packets;
	q->slot.bytes_left = q->slot_config.max_bytes;
}

static struct sk_buff *netem_dequeue(struct Qdisc *sch)
{
	struct netem_sched_data *q = qdisc_priv(sch);
	struct sk_buff *skb;
	struct rb_node *p;

tfifo_dequeue:
	skb = __qdisc_dequeue_head(&sch->q);
	if (skb) {
		qdisc_qstats_backlog_dec(sch, skb);
deliver:
		qdisc_bstats_update(sch, skb);
		return skb;
	}
	p = rb_first(&q->t_root);
	if (p) {
		u64 time_to_send;
		u64 now = ktime_get_ns();

		skb = rb_to_skb(p);

		/* if more time remaining? */
		time_to_send = netem_skb_cb(skb)->time_to_send;
		if (q->slot.slot_next && q->slot.slot_next < time_to_send)
			get_slot_next(q, now);

		if (time_to_send <= now &&  q->slot.slot_next <= now) {
			rb_erase(p, &q->t_root);
			sch->q.qlen--;
			qdisc_qstats_backlog_dec(sch, skb);
			skb->next = NULL;
			skb->prev = NULL;
			/* skb->dev shares skb->rbnode area,
			 * we need to restore its value.
			 */
			skb->dev = qdisc_dev(sch);

#ifdef CONFIG_NET_CLS_ACT
			/*
			 * If it's at ingress let's pretend the delay is
			 * from the network (tstamp will be updated).
			 */
			if (skb->tc_redirected && skb->tc_from_ingress)
				skb->tstamp = 0;
#endif

<<<<<<< HEAD
			if (q->qdisc) {
				unsigned int pkt_len = qdisc_pkt_len(skb);
				int err = qdisc_enqueue(skb, q->qdisc);

=======
			if (q->slot.slot_next) {
				q->slot.packets_left--;
				q->slot.bytes_left -= qdisc_pkt_len(skb);
				if (q->slot.packets_left <= 0 ||
				    q->slot.bytes_left <= 0)
					get_slot_next(q, now);
			}

			if (q->qdisc) {
				unsigned int pkt_len = qdisc_pkt_len(skb);
				struct sk_buff *to_free = NULL;
				int err;

				err = qdisc_enqueue(skb, q->qdisc, &to_free);
				kfree_skb_list(to_free);
>>>>>>> 286cd8c7
				if (err != NET_XMIT_SUCCESS &&
				    net_xmit_drop_count(err)) {
					qdisc_qstats_drop(sch);
					qdisc_tree_reduce_backlog(sch, 1,
								  pkt_len);
				}
				goto tfifo_dequeue;
			}
			goto deliver;
		}

		if (q->qdisc) {
			skb = q->qdisc->ops->dequeue(q->qdisc);
			if (skb)
				goto deliver;
		}

		qdisc_watchdog_schedule_ns(&q->watchdog,
					   max(time_to_send,
					       q->slot.slot_next));
	}

	if (q->qdisc) {
		skb = q->qdisc->ops->dequeue(q->qdisc);
		if (skb)
			goto deliver;
	}
	return NULL;
}

static void netem_reset(struct Qdisc *sch)
{
	struct netem_sched_data *q = qdisc_priv(sch);

	qdisc_reset_queue(sch);
	tfifo_reset(sch);
	if (q->qdisc)
		qdisc_reset(q->qdisc);
	qdisc_watchdog_cancel(&q->watchdog);
}

static void dist_free(struct disttable *d)
{
	kvfree(d);
}

/*
 * Distribution data is a variable size payload containing
 * signed 16 bit values.
 */

static int get_dist_table(struct disttable **tbl, const struct nlattr *attr)
{
	size_t n = nla_len(attr)/sizeof(__s16);
	const __s16 *data = nla_data(attr);
	struct disttable *d;
	int i;

	if (!n || n > NETEM_DIST_MAX)
		return -EINVAL;

	d = kvmalloc(sizeof(struct disttable) + n * sizeof(s16), GFP_KERNEL);
	if (!d)
		return -ENOMEM;

	d->size = n;
	for (i = 0; i < n; i++)
		d->table[i] = data[i];

	*tbl = d;
	return 0;
}

static void get_slot(struct netem_sched_data *q, const struct nlattr *attr)
{
	const struct tc_netem_slot *c = nla_data(attr);

	q->slot_config = *c;
	if (q->slot_config.max_packets == 0)
		q->slot_config.max_packets = INT_MAX;
	if (q->slot_config.max_bytes == 0)
		q->slot_config.max_bytes = INT_MAX;

	/* capping dist_jitter to the range acceptable by tabledist() */
	q->slot_config.dist_jitter = min_t(__s64, INT_MAX, abs(q->slot_config.dist_jitter));

	q->slot.packets_left = q->slot_config.max_packets;
	q->slot.bytes_left = q->slot_config.max_bytes;
	if (q->slot_config.min_delay | q->slot_config.max_delay |
	    q->slot_config.dist_jitter)
		q->slot.slot_next = ktime_get_ns();
	else
		q->slot.slot_next = 0;
}

static void get_correlation(struct netem_sched_data *q, const struct nlattr *attr)
{
	const struct tc_netem_corr *c = nla_data(attr);

	init_crandom(&q->delay_cor, c->delay_corr);
	init_crandom(&q->loss_cor, c->loss_corr);
	init_crandom(&q->dup_cor, c->dup_corr);
}

static void get_reorder(struct netem_sched_data *q, const struct nlattr *attr)
{
	const struct tc_netem_reorder *r = nla_data(attr);

	q->reorder = r->probability;
	init_crandom(&q->reorder_cor, r->correlation);
}

static void get_corrupt(struct netem_sched_data *q, const struct nlattr *attr)
{
	const struct tc_netem_corrupt *r = nla_data(attr);

	q->corrupt = r->probability;
	init_crandom(&q->corrupt_cor, r->correlation);
}

static void get_rate(struct netem_sched_data *q, const struct nlattr *attr)
{
	const struct tc_netem_rate *r = nla_data(attr);

	q->rate = r->rate;
	q->packet_overhead = r->packet_overhead;
	q->cell_size = r->cell_size;
	q->cell_overhead = r->cell_overhead;
	if (q->cell_size)
		q->cell_size_reciprocal = reciprocal_value(q->cell_size);
	else
		q->cell_size_reciprocal = (struct reciprocal_value) { 0 };
}

static int get_loss_clg(struct netem_sched_data *q, const struct nlattr *attr)
{
	const struct nlattr *la;
	int rem;

	nla_for_each_nested(la, attr, rem) {
		u16 type = nla_type(la);

		switch (type) {
		case NETEM_LOSS_GI: {
			const struct tc_netem_gimodel *gi = nla_data(la);

			if (nla_len(la) < sizeof(struct tc_netem_gimodel)) {
				pr_info("netem: incorrect gi model size\n");
				return -EINVAL;
			}

			q->loss_model = CLG_4_STATES;

			q->clg.state = TX_IN_GAP_PERIOD;
			q->clg.a1 = gi->p13;
			q->clg.a2 = gi->p31;
			q->clg.a3 = gi->p32;
			q->clg.a4 = gi->p14;
			q->clg.a5 = gi->p23;
			break;
		}

		case NETEM_LOSS_GE: {
			const struct tc_netem_gemodel *ge = nla_data(la);

			if (nla_len(la) < sizeof(struct tc_netem_gemodel)) {
				pr_info("netem: incorrect ge model size\n");
				return -EINVAL;
			}

			q->loss_model = CLG_GILB_ELL;
			q->clg.state = GOOD_STATE;
			q->clg.a1 = ge->p;
			q->clg.a2 = ge->r;
			q->clg.a3 = ge->h;
			q->clg.a4 = ge->k1;
			break;
		}

		default:
			pr_info("netem: unknown loss type %u\n", type);
			return -EINVAL;
		}
	}

	return 0;
}

static const struct nla_policy netem_policy[TCA_NETEM_MAX + 1] = {
	[TCA_NETEM_CORR]	= { .len = sizeof(struct tc_netem_corr) },
	[TCA_NETEM_REORDER]	= { .len = sizeof(struct tc_netem_reorder) },
	[TCA_NETEM_CORRUPT]	= { .len = sizeof(struct tc_netem_corrupt) },
	[TCA_NETEM_RATE]	= { .len = sizeof(struct tc_netem_rate) },
	[TCA_NETEM_LOSS]	= { .type = NLA_NESTED },
	[TCA_NETEM_ECN]		= { .type = NLA_U32 },
	[TCA_NETEM_RATE64]	= { .type = NLA_U64 },
	[TCA_NETEM_LATENCY64]	= { .type = NLA_S64 },
	[TCA_NETEM_JITTER64]	= { .type = NLA_S64 },
	[TCA_NETEM_SLOT]	= { .len = sizeof(struct tc_netem_slot) },
};

static int parse_attr(struct nlattr *tb[], int maxtype, struct nlattr *nla,
		      const struct nla_policy *policy, int len)
{
	int nested_len = nla_len(nla) - NLA_ALIGN(len);

	if (nested_len < 0) {
		pr_info("netem: invalid attributes len %d\n", nested_len);
		return -EINVAL;
	}

	if (nested_len >= nla_attr_size(0))
		return nla_parse(tb, maxtype, nla_data(nla) + NLA_ALIGN(len),
				 nested_len, policy, NULL);

	memset(tb, 0, sizeof(struct nlattr *) * (maxtype + 1));
	return 0;
}

/* Parse netlink message to set options */
static int netem_change(struct Qdisc *sch, struct nlattr *opt,
			struct netlink_ext_ack *extack)
{
	struct netem_sched_data *q = qdisc_priv(sch);
	struct nlattr *tb[TCA_NETEM_MAX + 1];
	struct disttable *delay_dist = NULL;
	struct disttable *slot_dist = NULL;
	struct tc_netem_qopt *qopt;
	struct clgstate old_clg;
	int old_loss_model = CLG_RANDOM;
	int ret;

	if (opt == NULL)
		return -EINVAL;

	qopt = nla_data(opt);
	ret = parse_attr(tb, TCA_NETEM_MAX, opt, netem_policy, sizeof(*qopt));
	if (ret < 0)
		return ret;

	if (tb[TCA_NETEM_DELAY_DIST]) {
		ret = get_dist_table(&delay_dist, tb[TCA_NETEM_DELAY_DIST]);
		if (ret)
			goto table_free;
	}

	if (tb[TCA_NETEM_SLOT_DIST]) {
		ret = get_dist_table(&slot_dist, tb[TCA_NETEM_SLOT_DIST]);
		if (ret)
			goto table_free;
	}

	sch_tree_lock(sch);
	/* backup q->clg and q->loss_model */
	old_clg = q->clg;
	old_loss_model = q->loss_model;

	if (tb[TCA_NETEM_LOSS]) {
		ret = get_loss_clg(q, tb[TCA_NETEM_LOSS]);
		if (ret) {
			q->loss_model = old_loss_model;
			q->clg = old_clg;
			goto unlock;
		}
	} else {
		q->loss_model = CLG_RANDOM;
	}

	if (delay_dist)
		swap(q->delay_dist, delay_dist);
	if (slot_dist)
		swap(q->slot_dist, slot_dist);
	sch->limit = qopt->limit;

	q->latency = PSCHED_TICKS2NS(qopt->latency);
	q->jitter = PSCHED_TICKS2NS(qopt->jitter);
	q->limit = qopt->limit;
	q->gap = qopt->gap;
	q->counter = 0;
	q->loss = qopt->loss;
	q->duplicate = qopt->duplicate;

	/* for compatibility with earlier versions.
	 * if gap is set, need to assume 100% probability
	 */
	if (q->gap)
		q->reorder = ~0;

	if (tb[TCA_NETEM_CORR])
		get_correlation(q, tb[TCA_NETEM_CORR]);

	if (tb[TCA_NETEM_REORDER])
		get_reorder(q, tb[TCA_NETEM_REORDER]);

	if (tb[TCA_NETEM_CORRUPT])
		get_corrupt(q, tb[TCA_NETEM_CORRUPT]);

	if (tb[TCA_NETEM_RATE])
		get_rate(q, tb[TCA_NETEM_RATE]);

	if (tb[TCA_NETEM_RATE64])
		q->rate = max_t(u64, q->rate,
				nla_get_u64(tb[TCA_NETEM_RATE64]));

	if (tb[TCA_NETEM_LATENCY64])
		q->latency = nla_get_s64(tb[TCA_NETEM_LATENCY64]);

	if (tb[TCA_NETEM_JITTER64])
		q->jitter = nla_get_s64(tb[TCA_NETEM_JITTER64]);

	if (tb[TCA_NETEM_ECN])
		q->ecn = nla_get_u32(tb[TCA_NETEM_ECN]);

	if (tb[TCA_NETEM_SLOT])
		get_slot(q, tb[TCA_NETEM_SLOT]);

	/* capping jitter to the range acceptable by tabledist() */
	q->jitter = min_t(s64, abs(q->jitter), INT_MAX);

unlock:
	sch_tree_unlock(sch);

table_free:
	dist_free(delay_dist);
	dist_free(slot_dist);
	return ret;
}

static int netem_init(struct Qdisc *sch, struct nlattr *opt,
		      struct netlink_ext_ack *extack)
{
	struct netem_sched_data *q = qdisc_priv(sch);
	int ret;

	qdisc_watchdog_init(&q->watchdog, sch);

	if (!opt)
		return -EINVAL;

	q->loss_model = CLG_RANDOM;
	ret = netem_change(sch, opt, extack);
	if (ret)
		pr_info("netem: change failed\n");
	return ret;
}

static void netem_destroy(struct Qdisc *sch)
{
	struct netem_sched_data *q = qdisc_priv(sch);

	qdisc_watchdog_cancel(&q->watchdog);
	if (q->qdisc)
		qdisc_put(q->qdisc);
	dist_free(q->delay_dist);
	dist_free(q->slot_dist);
}

static int dump_loss_model(const struct netem_sched_data *q,
			   struct sk_buff *skb)
{
	struct nlattr *nest;

	nest = nla_nest_start(skb, TCA_NETEM_LOSS);
	if (nest == NULL)
		goto nla_put_failure;

	switch (q->loss_model) {
	case CLG_RANDOM:
		/* legacy loss model */
		nla_nest_cancel(skb, nest);
		return 0;	/* no data */

	case CLG_4_STATES: {
		struct tc_netem_gimodel gi = {
			.p13 = q->clg.a1,
			.p31 = q->clg.a2,
			.p32 = q->clg.a3,
			.p14 = q->clg.a4,
			.p23 = q->clg.a5,
		};

		if (nla_put(skb, NETEM_LOSS_GI, sizeof(gi), &gi))
			goto nla_put_failure;
		break;
	}
	case CLG_GILB_ELL: {
		struct tc_netem_gemodel ge = {
			.p = q->clg.a1,
			.r = q->clg.a2,
			.h = q->clg.a3,
			.k1 = q->clg.a4,
		};

		if (nla_put(skb, NETEM_LOSS_GE, sizeof(ge), &ge))
			goto nla_put_failure;
		break;
	}
	}

	nla_nest_end(skb, nest);
	return 0;

nla_put_failure:
	nla_nest_cancel(skb, nest);
	return -1;
}

static int netem_dump(struct Qdisc *sch, struct sk_buff *skb)
{
	const struct netem_sched_data *q = qdisc_priv(sch);
	struct nlattr *nla = (struct nlattr *) skb_tail_pointer(skb);
	struct tc_netem_qopt qopt;
	struct tc_netem_corr cor;
	struct tc_netem_reorder reorder;
	struct tc_netem_corrupt corrupt;
	struct tc_netem_rate rate;
	struct tc_netem_slot slot;

	qopt.latency = min_t(psched_time_t, PSCHED_NS2TICKS(q->latency),
			     UINT_MAX);
	qopt.jitter = min_t(psched_time_t, PSCHED_NS2TICKS(q->jitter),
			    UINT_MAX);
	qopt.limit = q->limit;
	qopt.loss = q->loss;
	qopt.gap = q->gap;
	qopt.duplicate = q->duplicate;
	if (nla_put(skb, TCA_OPTIONS, sizeof(qopt), &qopt))
		goto nla_put_failure;

	if (nla_put(skb, TCA_NETEM_LATENCY64, sizeof(q->latency), &q->latency))
		goto nla_put_failure;

	if (nla_put(skb, TCA_NETEM_JITTER64, sizeof(q->jitter), &q->jitter))
		goto nla_put_failure;

	cor.delay_corr = q->delay_cor.rho;
	cor.loss_corr = q->loss_cor.rho;
	cor.dup_corr = q->dup_cor.rho;
	if (nla_put(skb, TCA_NETEM_CORR, sizeof(cor), &cor))
		goto nla_put_failure;

	reorder.probability = q->reorder;
	reorder.correlation = q->reorder_cor.rho;
	if (nla_put(skb, TCA_NETEM_REORDER, sizeof(reorder), &reorder))
		goto nla_put_failure;

	corrupt.probability = q->corrupt;
	corrupt.correlation = q->corrupt_cor.rho;
	if (nla_put(skb, TCA_NETEM_CORRUPT, sizeof(corrupt), &corrupt))
		goto nla_put_failure;

	if (q->rate >= (1ULL << 32)) {
		if (nla_put_u64_64bit(skb, TCA_NETEM_RATE64, q->rate,
				      TCA_NETEM_PAD))
			goto nla_put_failure;
		rate.rate = ~0U;
	} else {
		rate.rate = q->rate;
	}
	rate.packet_overhead = q->packet_overhead;
	rate.cell_size = q->cell_size;
	rate.cell_overhead = q->cell_overhead;
	if (nla_put(skb, TCA_NETEM_RATE, sizeof(rate), &rate))
		goto nla_put_failure;

	if (q->ecn && nla_put_u32(skb, TCA_NETEM_ECN, q->ecn))
		goto nla_put_failure;

	if (dump_loss_model(q, skb) != 0)
		goto nla_put_failure;

	if (q->slot_config.min_delay | q->slot_config.max_delay |
	    q->slot_config.dist_jitter) {
		slot = q->slot_config;
		if (slot.max_packets == INT_MAX)
			slot.max_packets = 0;
		if (slot.max_bytes == INT_MAX)
			slot.max_bytes = 0;
		if (nla_put(skb, TCA_NETEM_SLOT, sizeof(slot), &slot))
			goto nla_put_failure;
	}

	return nla_nest_end(skb, nla);

nla_put_failure:
	nlmsg_trim(skb, nla);
	return -1;
}

static int netem_dump_class(struct Qdisc *sch, unsigned long cl,
			  struct sk_buff *skb, struct tcmsg *tcm)
{
	struct netem_sched_data *q = qdisc_priv(sch);

	if (cl != 1 || !q->qdisc) 	/* only one class */
		return -ENOENT;

	tcm->tcm_handle |= TC_H_MIN(1);
	tcm->tcm_info = q->qdisc->handle;

	return 0;
}

static int netem_graft(struct Qdisc *sch, unsigned long arg, struct Qdisc *new,
		     struct Qdisc **old, struct netlink_ext_ack *extack)
{
	struct netem_sched_data *q = qdisc_priv(sch);

	*old = qdisc_replace(sch, new, &q->qdisc);
	return 0;
}

static struct Qdisc *netem_leaf(struct Qdisc *sch, unsigned long arg)
{
	struct netem_sched_data *q = qdisc_priv(sch);
	return q->qdisc;
}

static unsigned long netem_find(struct Qdisc *sch, u32 classid)
{
	return 1;
}

static void netem_walk(struct Qdisc *sch, struct qdisc_walker *walker)
{
	if (!walker->stop) {
		if (walker->count >= walker->skip)
			if (walker->fn(sch, 1, walker) < 0) {
				walker->stop = 1;
				return;
			}
		walker->count++;
	}
}

static const struct Qdisc_class_ops netem_class_ops = {
	.graft		=	netem_graft,
	.leaf		=	netem_leaf,
	.find		=	netem_find,
	.walk		=	netem_walk,
	.dump		=	netem_dump_class,
};

static struct Qdisc_ops netem_qdisc_ops __read_mostly = {
	.id		=	"netem",
	.cl_ops		=	&netem_class_ops,
	.priv_size	=	sizeof(struct netem_sched_data),
	.enqueue	=	netem_enqueue,
	.dequeue	=	netem_dequeue,
	.peek		=	qdisc_peek_dequeued,
	.init		=	netem_init,
	.reset		=	netem_reset,
	.destroy	=	netem_destroy,
	.change		=	netem_change,
	.dump		=	netem_dump,
	.owner		=	THIS_MODULE,
};


static int __init netem_module_init(void)
{
	pr_info("netem: version " VERSION "\n");
	return register_qdisc(&netem_qdisc_ops);
}
static void __exit netem_module_exit(void)
{
	unregister_qdisc(&netem_qdisc_ops);
}
module_init(netem_module_init)
module_exit(netem_module_exit)
MODULE_LICENSE("GPL");<|MERGE_RESOLUTION|>--- conflicted
+++ resolved
@@ -396,12 +396,8 @@
  * when we statistically choose to corrupt one, we instead segment it, returning
  * the first packet to be corrupted, and re-enqueue the remaining frames
  */
-<<<<<<< HEAD
-static struct sk_buff *netem_segment(struct sk_buff *skb, struct Qdisc *sch)
-=======
 static struct sk_buff *netem_segment(struct sk_buff *skb, struct Qdisc *sch,
 				     struct sk_buff **to_free)
->>>>>>> 286cd8c7
 {
 	struct sk_buff *segs;
 	netdev_features_t features = netif_skb_features(skb);
@@ -409,19 +405,13 @@
 	segs = skb_gso_segment(skb, features & ~NETIF_F_GSO_MASK);
 
 	if (IS_ERR_OR_NULL(segs)) {
-<<<<<<< HEAD
-		qdisc_reshape_fail(skb, sch);
-=======
 		qdisc_drop(skb, sch, to_free);
->>>>>>> 286cd8c7
 		return NULL;
 	}
 	consume_skb(skb);
 	return segs;
 }
 
-<<<<<<< HEAD
-=======
 static void netem_enqueue_skb_head(struct qdisc_skb_head *qh, struct sk_buff *skb)
 {
 	skb->next = qh->head;
@@ -432,7 +422,6 @@
 	qh->qlen++;
 }
 
->>>>>>> 286cd8c7
 /*
  * Insert one skb into qdisc.
  * Note: parent depends on return value to account for queue length.
@@ -447,17 +436,10 @@
 	struct netem_skb_cb *cb;
 	struct sk_buff *skb2;
 	struct sk_buff *segs = NULL;
-<<<<<<< HEAD
-	unsigned int len = 0, last_len, prev_len = qdisc_pkt_len(skb);
-	int nb = 0;
-	int count = 1;
-	int rc = NET_XMIT_SUCCESS;
-=======
 	unsigned int prev_len = qdisc_pkt_len(skb);
 	int count = 1;
 	int rc = NET_XMIT_SUCCESS;
 	int rc_drop = NET_XMIT_DROP;
->>>>>>> 286cd8c7
 
 	/* Do not fool qdisc_drop_all() */
 	skb->prev = NULL;
@@ -508,16 +490,10 @@
 	 */
 	if (q->corrupt && q->corrupt >= get_crandom(&q->corrupt_cor)) {
 		if (skb_is_gso(skb)) {
-<<<<<<< HEAD
-			segs = netem_segment(skb, sch);
-			if (!segs)
-				return NET_XMIT_DROP;
-=======
 			segs = netem_segment(skb, sch, to_free);
 			if (!segs)
 				return rc_drop;
 			qdisc_skb_cb(segs)->pkt_len = segs->len;
->>>>>>> 286cd8c7
 		} else {
 			segs = skb;
 		}
@@ -525,12 +501,6 @@
 		skb = segs;
 		segs = segs->next;
 
-<<<<<<< HEAD
-		if (!(skb = skb_unshare(skb, GFP_ATOMIC)) ||
-		    (skb->ip_summed == CHECKSUM_PARTIAL &&
-		     skb_checksum_help(skb))) {
-			rc = qdisc_drop(skb, sch);
-=======
 		skb = skb_unshare(skb, GFP_ATOMIC);
 		if (unlikely(!skb)) {
 			qdisc_qstats_drop(sch);
@@ -540,7 +510,6 @@
 		    skb_checksum_help(skb)) {
 			qdisc_drop(skb, sch, to_free);
 			skb = NULL;
->>>>>>> 286cd8c7
 			goto finish_segs;
 		}
 
@@ -615,25 +584,18 @@
 
 finish_segs:
 	if (segs) {
-<<<<<<< HEAD
-=======
 		unsigned int len, last_len;
 		int nb;
 
 		len = skb ? skb->len : 0;
 		nb = skb ? 1 : 0;
 
->>>>>>> 286cd8c7
 		while (segs) {
 			skb2 = segs->next;
 			segs->next = NULL;
 			qdisc_skb_cb(segs)->pkt_len = segs->len;
 			last_len = segs->len;
-<<<<<<< HEAD
-			rc = qdisc_enqueue(segs, sch);
-=======
 			rc = qdisc_enqueue(segs, sch, to_free);
->>>>>>> 286cd8c7
 			if (rc != NET_XMIT_SUCCESS) {
 				if (net_xmit_drop_count(rc))
 					qdisc_qstats_drop(sch);
@@ -643,16 +605,10 @@
 			}
 			segs = skb2;
 		}
-<<<<<<< HEAD
-		sch->q.qlen += nb;
-		if (nb > 1)
-			qdisc_tree_reduce_backlog(sch, 1 - nb, prev_len - len);
-=======
 		/* Parent qdiscs accounted for 1 skb of size @prev_len */
 		qdisc_tree_reduce_backlog(sch, -(nb - 1), -(len - prev_len));
 	} else if (!skb) {
 		return NET_XMIT_DROP;
->>>>>>> 286cd8c7
 	}
 	return NET_XMIT_SUCCESS;
 }
@@ -726,12 +682,6 @@
 				skb->tstamp = 0;
 #endif
 
-<<<<<<< HEAD
-			if (q->qdisc) {
-				unsigned int pkt_len = qdisc_pkt_len(skb);
-				int err = qdisc_enqueue(skb, q->qdisc);
-
-=======
 			if (q->slot.slot_next) {
 				q->slot.packets_left--;
 				q->slot.bytes_left -= qdisc_pkt_len(skb);
@@ -747,7 +697,6 @@
 
 				err = qdisc_enqueue(skb, q->qdisc, &to_free);
 				kfree_skb_list(to_free);
->>>>>>> 286cd8c7
 				if (err != NET_XMIT_SUCCESS &&
 				    net_xmit_drop_count(err)) {
 					qdisc_qstats_drop(sch);
