--- conflicted
+++ resolved
@@ -21,10 +21,6 @@
 #include <linux/workqueue.h>
 #include <linux/if_vlan.h>
 #include <linux/rtnetlink.h>
-<<<<<<< HEAD
-#include <net/ip_fib.h>
-=======
->>>>>>> 286cd8c7
 #include <net/switchdev.h>
 
 /**
@@ -538,48 +534,7 @@
 }
 EXPORT_SYMBOL_GPL(switchdev_port_obj_del);
 
-<<<<<<< HEAD
-/**
- *	switchdev_port_obj_dump - Dump port objects
- *
- *	@dev: port device
- *	@id: object ID
- *	@obj: object to dump
- *	@cb: function to call with a filled object
- *
- *	rtnl_lock must be held.
- */
-int switchdev_port_obj_dump(struct net_device *dev, struct switchdev_obj *obj,
-			    switchdev_obj_dump_cb_t *cb)
-{
-	const struct switchdev_ops *ops = dev->switchdev_ops;
-	struct net_device *lower_dev;
-	struct list_head *iter;
-	int err = -EOPNOTSUPP;
-
-	ASSERT_RTNL();
-
-	if (ops && ops->switchdev_port_obj_dump)
-		return ops->switchdev_port_obj_dump(dev, obj, cb);
-
-	/* Switch device port(s) may be stacked under
-	 * bond/team/vlan dev, so recurse down to dump objects on
-	 * first port at bottom of stack.
-	 */
-
-	netdev_for_each_lower_dev(dev, lower_dev, iter) {
-		err = switchdev_port_obj_dump(lower_dev, obj, cb);
-		break;
-	}
-
-	return err;
-}
-EXPORT_SYMBOL_GPL(switchdev_port_obj_dump);
-
-static RAW_NOTIFIER_HEAD(switchdev_notif_chain);
-=======
 static ATOMIC_NOTIFIER_HEAD(switchdev_notif_chain);
->>>>>>> 286cd8c7
 
 /**
  *	register_switchdev_notifier - Register notifier
@@ -589,16 +544,7 @@
  */
 int register_switchdev_notifier(struct notifier_block *nb)
 {
-<<<<<<< HEAD
-	int err;
-
-	rtnl_lock();
-	err = raw_notifier_chain_register(&switchdev_notif_chain, nb);
-	rtnl_unlock();
-	return err;
-=======
 	return atomic_notifier_chain_register(&switchdev_notif_chain, nb);
->>>>>>> 286cd8c7
 }
 EXPORT_SYMBOL_GPL(register_switchdev_notifier);
 
@@ -610,16 +556,7 @@
  */
 int unregister_switchdev_notifier(struct notifier_block *nb)
 {
-<<<<<<< HEAD
-	int err;
-
-	rtnl_lock();
-	err = raw_notifier_chain_unregister(&switchdev_notif_chain, nb);
-	rtnl_unlock();
-	return err;
-=======
 	return atomic_notifier_chain_unregister(&switchdev_notif_chain, nb);
->>>>>>> 286cd8c7
 }
 EXPORT_SYMBOL_GPL(unregister_switchdev_notifier);
 
@@ -629,668 +566,11 @@
  *	@dev: port device
  *	@info: notifier information data
  *
-<<<<<<< HEAD
- *	Call all network notifier blocks. This should be called by driver
- *	when it needs to propagate hardware event.
- *	Return values are same as for atomic_notifier_call_chain().
- *	rtnl_lock must be held.
-=======
  *	Call all network notifier blocks.
->>>>>>> 286cd8c7
  */
 int call_switchdev_notifiers(unsigned long val, struct net_device *dev,
 			     struct switchdev_notifier_info *info)
 {
-<<<<<<< HEAD
-	int err;
-
-	ASSERT_RTNL();
-
-	info->dev = dev;
-	err = raw_notifier_call_chain(&switchdev_notif_chain, val, info);
-	return err;
-}
-EXPORT_SYMBOL_GPL(call_switchdev_notifiers);
-
-struct switchdev_vlan_dump {
-	struct switchdev_obj_port_vlan vlan;
-	struct sk_buff *skb;
-	u32 filter_mask;
-	u16 flags;
-	u16 begin;
-	u16 end;
-};
-
-static int switchdev_port_vlan_dump_put(struct switchdev_vlan_dump *dump)
-{
-	struct bridge_vlan_info vinfo;
-
-	vinfo.flags = dump->flags;
-
-	if (dump->begin == 0 && dump->end == 0) {
-		return 0;
-	} else if (dump->begin == dump->end) {
-		vinfo.vid = dump->begin;
-		if (nla_put(dump->skb, IFLA_BRIDGE_VLAN_INFO,
-			    sizeof(vinfo), &vinfo))
-			return -EMSGSIZE;
-	} else {
-		vinfo.vid = dump->begin;
-		vinfo.flags |= BRIDGE_VLAN_INFO_RANGE_BEGIN;
-		if (nla_put(dump->skb, IFLA_BRIDGE_VLAN_INFO,
-			    sizeof(vinfo), &vinfo))
-			return -EMSGSIZE;
-		vinfo.vid = dump->end;
-		vinfo.flags &= ~BRIDGE_VLAN_INFO_RANGE_BEGIN;
-		vinfo.flags |= BRIDGE_VLAN_INFO_RANGE_END;
-		if (nla_put(dump->skb, IFLA_BRIDGE_VLAN_INFO,
-			    sizeof(vinfo), &vinfo))
-			return -EMSGSIZE;
-	}
-
-	return 0;
-}
-
-static int switchdev_port_vlan_dump_cb(struct switchdev_obj *obj)
-{
-	struct switchdev_obj_port_vlan *vlan = SWITCHDEV_OBJ_PORT_VLAN(obj);
-	struct switchdev_vlan_dump *dump =
-		container_of(vlan, struct switchdev_vlan_dump, vlan);
-	int err = 0;
-
-	if (vlan->vid_begin > vlan->vid_end)
-		return -EINVAL;
-
-	if (dump->filter_mask & RTEXT_FILTER_BRVLAN) {
-		dump->flags = vlan->flags;
-		for (dump->begin = dump->end = vlan->vid_begin;
-		     dump->begin <= vlan->vid_end;
-		     dump->begin++, dump->end++) {
-			err = switchdev_port_vlan_dump_put(dump);
-			if (err)
-				return err;
-		}
-	} else if (dump->filter_mask & RTEXT_FILTER_BRVLAN_COMPRESSED) {
-		if (dump->begin > vlan->vid_begin &&
-		    dump->begin >= vlan->vid_end) {
-			if ((dump->begin - 1) == vlan->vid_end &&
-			    dump->flags == vlan->flags) {
-				/* prepend */
-				dump->begin = vlan->vid_begin;
-			} else {
-				err = switchdev_port_vlan_dump_put(dump);
-				dump->flags = vlan->flags;
-				dump->begin = vlan->vid_begin;
-				dump->end = vlan->vid_end;
-			}
-		} else if (dump->end <= vlan->vid_begin &&
-		           dump->end < vlan->vid_end) {
-			if ((dump->end  + 1) == vlan->vid_begin &&
-			    dump->flags == vlan->flags) {
-				/* append */
-				dump->end = vlan->vid_end;
-			} else {
-				err = switchdev_port_vlan_dump_put(dump);
-				dump->flags = vlan->flags;
-				dump->begin = vlan->vid_begin;
-				dump->end = vlan->vid_end;
-			}
-		} else {
-			err = -EINVAL;
-		}
-	}
-
-	return err;
-}
-
-static int switchdev_port_vlan_fill(struct sk_buff *skb, struct net_device *dev,
-				    u32 filter_mask)
-{
-	struct switchdev_vlan_dump dump = {
-		.vlan.obj.id = SWITCHDEV_OBJ_ID_PORT_VLAN,
-		.skb = skb,
-		.filter_mask = filter_mask,
-	};
-	int err = 0;
-
-	if ((filter_mask & RTEXT_FILTER_BRVLAN) ||
-	    (filter_mask & RTEXT_FILTER_BRVLAN_COMPRESSED)) {
-		err = switchdev_port_obj_dump(dev, &dump.vlan.obj,
-					      switchdev_port_vlan_dump_cb);
-		if (err)
-			goto err_out;
-		if (filter_mask & RTEXT_FILTER_BRVLAN_COMPRESSED)
-			/* last one */
-			err = switchdev_port_vlan_dump_put(&dump);
-	}
-
-err_out:
-	return err == -EOPNOTSUPP ? 0 : err;
-}
-
-/**
- *	switchdev_port_bridge_getlink - Get bridge port attributes
- *
- *	@dev: port device
- *
- *	Called for SELF on rtnl_bridge_getlink to get bridge port
- *	attributes.
- */
-int switchdev_port_bridge_getlink(struct sk_buff *skb, u32 pid, u32 seq,
-				  struct net_device *dev, u32 filter_mask,
-				  int nlflags)
-{
-	struct switchdev_attr attr = {
-		.id = SWITCHDEV_ATTR_ID_PORT_BRIDGE_FLAGS,
-	};
-	u16 mode = BRIDGE_MODE_UNDEF;
-	u32 mask = BR_LEARNING | BR_LEARNING_SYNC | BR_FLOOD;
-	int err;
-
-	err = switchdev_port_attr_get(dev, &attr);
-	if (err && err != -EOPNOTSUPP)
-		return err;
-
-	return ndo_dflt_bridge_getlink(skb, pid, seq, dev, mode,
-				       attr.u.brport_flags, mask, nlflags,
-				       filter_mask, switchdev_port_vlan_fill);
-}
-EXPORT_SYMBOL_GPL(switchdev_port_bridge_getlink);
-
-static int switchdev_port_br_setflag(struct net_device *dev,
-				     struct nlattr *nlattr,
-				     unsigned long brport_flag)
-{
-	struct switchdev_attr attr = {
-		.id = SWITCHDEV_ATTR_ID_PORT_BRIDGE_FLAGS,
-	};
-	u8 flag = nla_get_u8(nlattr);
-	int err;
-
-	err = switchdev_port_attr_get(dev, &attr);
-	if (err)
-		return err;
-
-	if (flag)
-		attr.u.brport_flags |= brport_flag;
-	else
-		attr.u.brport_flags &= ~brport_flag;
-
-	return switchdev_port_attr_set(dev, &attr);
-}
-
-static const struct nla_policy
-switchdev_port_bridge_policy[IFLA_BRPORT_MAX + 1] = {
-	[IFLA_BRPORT_STATE]		= { .type = NLA_U8 },
-	[IFLA_BRPORT_COST]		= { .type = NLA_U32 },
-	[IFLA_BRPORT_PRIORITY]		= { .type = NLA_U16 },
-	[IFLA_BRPORT_MODE]		= { .type = NLA_U8 },
-	[IFLA_BRPORT_GUARD]		= { .type = NLA_U8 },
-	[IFLA_BRPORT_PROTECT]		= { .type = NLA_U8 },
-	[IFLA_BRPORT_FAST_LEAVE]	= { .type = NLA_U8 },
-	[IFLA_BRPORT_LEARNING]		= { .type = NLA_U8 },
-	[IFLA_BRPORT_LEARNING_SYNC]	= { .type = NLA_U8 },
-	[IFLA_BRPORT_UNICAST_FLOOD]	= { .type = NLA_U8 },
-};
-
-static int switchdev_port_br_setlink_protinfo(struct net_device *dev,
-					      struct nlattr *protinfo)
-{
-	struct nlattr *attr;
-	int rem;
-	int err;
-
-	err = nla_validate_nested(protinfo, IFLA_BRPORT_MAX,
-				  switchdev_port_bridge_policy);
-	if (err)
-		return err;
-
-	nla_for_each_nested(attr, protinfo, rem) {
-		switch (nla_type(attr)) {
-		case IFLA_BRPORT_LEARNING:
-			err = switchdev_port_br_setflag(dev, attr,
-							BR_LEARNING);
-			break;
-		case IFLA_BRPORT_LEARNING_SYNC:
-			err = switchdev_port_br_setflag(dev, attr,
-							BR_LEARNING_SYNC);
-			break;
-		case IFLA_BRPORT_UNICAST_FLOOD:
-			err = switchdev_port_br_setflag(dev, attr, BR_FLOOD);
-			break;
-		default:
-			err = -EOPNOTSUPP;
-			break;
-		}
-		if (err)
-			return err;
-	}
-
-	return 0;
-}
-
-static int switchdev_port_br_afspec(struct net_device *dev,
-				    struct nlattr *afspec,
-				    int (*f)(struct net_device *dev,
-					     const struct switchdev_obj *obj))
-{
-	struct nlattr *attr;
-	struct bridge_vlan_info *vinfo;
-	struct switchdev_obj_port_vlan vlan = {
-		.obj.id = SWITCHDEV_OBJ_ID_PORT_VLAN,
-	};
-	int rem;
-	int err;
-
-	nla_for_each_nested(attr, afspec, rem) {
-		if (nla_type(attr) != IFLA_BRIDGE_VLAN_INFO)
-			continue;
-		if (nla_len(attr) != sizeof(struct bridge_vlan_info))
-			return -EINVAL;
-		vinfo = nla_data(attr);
-		if (!vinfo->vid || vinfo->vid >= VLAN_VID_MASK)
-			return -EINVAL;
-		vlan.flags = vinfo->flags;
-		if (vinfo->flags & BRIDGE_VLAN_INFO_RANGE_BEGIN) {
-			if (vlan.vid_begin)
-				return -EINVAL;
-			vlan.vid_begin = vinfo->vid;
-			/* don't allow range of pvids */
-			if (vlan.flags & BRIDGE_VLAN_INFO_PVID)
-				return -EINVAL;
-		} else if (vinfo->flags & BRIDGE_VLAN_INFO_RANGE_END) {
-			if (!vlan.vid_begin)
-				return -EINVAL;
-			vlan.vid_end = vinfo->vid;
-			if (vlan.vid_end <= vlan.vid_begin)
-				return -EINVAL;
-			err = f(dev, &vlan.obj);
-			if (err)
-				return err;
-			vlan.vid_begin = 0;
-		} else {
-			if (vlan.vid_begin)
-				return -EINVAL;
-			vlan.vid_begin = vinfo->vid;
-			vlan.vid_end = vinfo->vid;
-			err = f(dev, &vlan.obj);
-			if (err)
-				return err;
-			vlan.vid_begin = 0;
-		}
-	}
-
-	return 0;
-}
-
-/**
- *	switchdev_port_bridge_setlink - Set bridge port attributes
- *
- *	@dev: port device
- *	@nlh: netlink header
- *	@flags: netlink flags
- *
- *	Called for SELF on rtnl_bridge_setlink to set bridge port
- *	attributes.
- */
-int switchdev_port_bridge_setlink(struct net_device *dev,
-				  struct nlmsghdr *nlh, u16 flags)
-{
-	struct nlattr *protinfo;
-	struct nlattr *afspec;
-	int err = 0;
-
-	protinfo = nlmsg_find_attr(nlh, sizeof(struct ifinfomsg),
-				   IFLA_PROTINFO);
-	if (protinfo) {
-		err = switchdev_port_br_setlink_protinfo(dev, protinfo);
-		if (err)
-			return err;
-	}
-
-	afspec = nlmsg_find_attr(nlh, sizeof(struct ifinfomsg),
-				 IFLA_AF_SPEC);
-	if (afspec)
-		err = switchdev_port_br_afspec(dev, afspec,
-					       switchdev_port_obj_add);
-
-	return err;
-}
-EXPORT_SYMBOL_GPL(switchdev_port_bridge_setlink);
-
-/**
- *	switchdev_port_bridge_dellink - Set bridge port attributes
- *
- *	@dev: port device
- *	@nlh: netlink header
- *	@flags: netlink flags
- *
- *	Called for SELF on rtnl_bridge_dellink to set bridge port
- *	attributes.
- */
-int switchdev_port_bridge_dellink(struct net_device *dev,
-				  struct nlmsghdr *nlh, u16 flags)
-{
-	struct nlattr *afspec;
-
-	afspec = nlmsg_find_attr(nlh, sizeof(struct ifinfomsg),
-				 IFLA_AF_SPEC);
-	if (afspec)
-		return switchdev_port_br_afspec(dev, afspec,
-						switchdev_port_obj_del);
-
-	return 0;
-}
-EXPORT_SYMBOL_GPL(switchdev_port_bridge_dellink);
-
-/**
- *	switchdev_port_fdb_add - Add FDB (MAC/VLAN) entry to port
- *
- *	@ndmsg: netlink hdr
- *	@nlattr: netlink attributes
- *	@dev: port device
- *	@addr: MAC address to add
- *	@vid: VLAN to add
- *
- *	Add FDB entry to switch device.
- */
-int switchdev_port_fdb_add(struct ndmsg *ndm, struct nlattr *tb[],
-			   struct net_device *dev, const unsigned char *addr,
-			   u16 vid, u16 nlm_flags)
-{
-	struct switchdev_obj_port_fdb fdb = {
-		.obj.id = SWITCHDEV_OBJ_ID_PORT_FDB,
-		.vid = vid,
-	};
-
-	ether_addr_copy(fdb.addr, addr);
-	return switchdev_port_obj_add(dev, &fdb.obj);
-}
-EXPORT_SYMBOL_GPL(switchdev_port_fdb_add);
-
-/**
- *	switchdev_port_fdb_del - Delete FDB (MAC/VLAN) entry from port
- *
- *	@ndmsg: netlink hdr
- *	@nlattr: netlink attributes
- *	@dev: port device
- *	@addr: MAC address to delete
- *	@vid: VLAN to delete
- *
- *	Delete FDB entry from switch device.
- */
-int switchdev_port_fdb_del(struct ndmsg *ndm, struct nlattr *tb[],
-			   struct net_device *dev, const unsigned char *addr,
-			   u16 vid)
-{
-	struct switchdev_obj_port_fdb fdb = {
-		.obj.id = SWITCHDEV_OBJ_ID_PORT_FDB,
-		.vid = vid,
-	};
-
-	ether_addr_copy(fdb.addr, addr);
-	return switchdev_port_obj_del(dev, &fdb.obj);
-}
-EXPORT_SYMBOL_GPL(switchdev_port_fdb_del);
-
-struct switchdev_fdb_dump {
-	struct switchdev_obj_port_fdb fdb;
-	struct net_device *dev;
-	struct sk_buff *skb;
-	struct netlink_callback *cb;
-	int idx;
-};
-
-static int switchdev_port_fdb_dump_cb(struct switchdev_obj *obj)
-{
-	struct switchdev_obj_port_fdb *fdb = SWITCHDEV_OBJ_PORT_FDB(obj);
-	struct switchdev_fdb_dump *dump =
-		container_of(fdb, struct switchdev_fdb_dump, fdb);
-	u32 portid = NETLINK_CB(dump->cb->skb).portid;
-	u32 seq = dump->cb->nlh->nlmsg_seq;
-	struct nlmsghdr *nlh;
-	struct ndmsg *ndm;
-
-	if (dump->idx < dump->cb->args[0])
-		goto skip;
-
-	nlh = nlmsg_put(dump->skb, portid, seq, RTM_NEWNEIGH,
-			sizeof(*ndm), NLM_F_MULTI);
-	if (!nlh)
-		return -EMSGSIZE;
-
-	ndm = nlmsg_data(nlh);
-	ndm->ndm_family  = AF_BRIDGE;
-	ndm->ndm_pad1    = 0;
-	ndm->ndm_pad2    = 0;
-	ndm->ndm_flags   = NTF_SELF;
-	ndm->ndm_type    = 0;
-	ndm->ndm_ifindex = dump->dev->ifindex;
-	ndm->ndm_state   = fdb->ndm_state;
-
-	if (nla_put(dump->skb, NDA_LLADDR, ETH_ALEN, fdb->addr))
-		goto nla_put_failure;
-
-	if (fdb->vid && nla_put_u16(dump->skb, NDA_VLAN, fdb->vid))
-		goto nla_put_failure;
-
-	nlmsg_end(dump->skb, nlh);
-
-skip:
-	dump->idx++;
-	return 0;
-
-nla_put_failure:
-	nlmsg_cancel(dump->skb, nlh);
-	return -EMSGSIZE;
-}
-
-/**
- *	switchdev_port_fdb_dump - Dump port FDB (MAC/VLAN) entries
- *
- *	@skb: netlink skb
- *	@cb: netlink callback
- *	@dev: port device
- *	@filter_dev: filter device
- *	@idx:
- *
- *	Delete FDB entry from switch device.
- */
-int switchdev_port_fdb_dump(struct sk_buff *skb, struct netlink_callback *cb,
-			    struct net_device *dev,
-			    struct net_device *filter_dev, int idx)
-{
-	struct switchdev_fdb_dump dump = {
-		.fdb.obj.id = SWITCHDEV_OBJ_ID_PORT_FDB,
-		.dev = dev,
-		.skb = skb,
-		.cb = cb,
-		.idx = idx,
-	};
-
-	switchdev_port_obj_dump(dev, &dump.fdb.obj, switchdev_port_fdb_dump_cb);
-	return dump.idx;
-}
-EXPORT_SYMBOL_GPL(switchdev_port_fdb_dump);
-
-static struct net_device *switchdev_get_lowest_dev(struct net_device *dev)
-{
-	const struct switchdev_ops *ops = dev->switchdev_ops;
-	struct net_device *lower_dev;
-	struct net_device *port_dev;
-	struct list_head *iter;
-
-	/* Recusively search down until we find a sw port dev.
-	 * (A sw port dev supports switchdev_port_attr_get).
-	 */
-
-	if (ops && ops->switchdev_port_attr_get)
-		return dev;
-
-	netdev_for_each_lower_dev(dev, lower_dev, iter) {
-		port_dev = switchdev_get_lowest_dev(lower_dev);
-		if (port_dev)
-			return port_dev;
-	}
-
-	return NULL;
-}
-
-static struct net_device *switchdev_get_dev_by_nhs(struct fib_info *fi)
-{
-	struct switchdev_attr attr = {
-		.id = SWITCHDEV_ATTR_ID_PORT_PARENT_ID,
-	};
-	struct switchdev_attr prev_attr;
-	struct net_device *dev = NULL;
-	int nhsel;
-
-	ASSERT_RTNL();
-
-	/* For this route, all nexthop devs must be on the same switch. */
-
-	for (nhsel = 0; nhsel < fi->fib_nhs; nhsel++) {
-		const struct fib_nh *nh = &fi->fib_nh[nhsel];
-
-		if (!nh->nh_dev)
-			return NULL;
-
-		dev = switchdev_get_lowest_dev(nh->nh_dev);
-		if (!dev)
-			return NULL;
-
-		if (switchdev_port_attr_get(dev, &attr))
-			return NULL;
-
-		if (nhsel > 0 &&
-		    !netdev_phys_item_id_same(&prev_attr.u.ppid, &attr.u.ppid))
-				return NULL;
-
-		prev_attr = attr;
-	}
-
-	return dev;
-}
-
-/**
- *	switchdev_fib_ipv4_add - Add/modify switch IPv4 route entry
- *
- *	@dst: route's IPv4 destination address
- *	@dst_len: destination address length (prefix length)
- *	@fi: route FIB info structure
- *	@tos: route TOS
- *	@type: route type
- *	@nlflags: netlink flags passed in (NLM_F_*)
- *	@tb_id: route table ID
- *
- *	Add/modify switch IPv4 route entry.
- */
-int switchdev_fib_ipv4_add(u32 dst, int dst_len, struct fib_info *fi,
-			   u8 tos, u8 type, u32 nlflags, u32 tb_id)
-{
-	struct switchdev_obj_ipv4_fib ipv4_fib = {
-		.obj.id = SWITCHDEV_OBJ_ID_IPV4_FIB,
-		.dst = dst,
-		.dst_len = dst_len,
-		.fi = fi,
-		.tos = tos,
-		.type = type,
-		.nlflags = nlflags,
-		.tb_id = tb_id,
-	};
-	struct net_device *dev;
-	int err = 0;
-
-	/* Don't offload route if using custom ip rules or if
-	 * IPv4 FIB offloading has been disabled completely.
-	 */
-
-#ifdef CONFIG_IP_MULTIPLE_TABLES
-	if (fi->fib_net->ipv4.fib_has_custom_rules)
-		return 0;
-#endif
-
-	if (fi->fib_net->ipv4.fib_offload_disabled)
-		return 0;
-
-	dev = switchdev_get_dev_by_nhs(fi);
-	if (!dev)
-		return 0;
-
-	err = switchdev_port_obj_add(dev, &ipv4_fib.obj);
-	if (!err)
-		fi->fib_flags |= RTNH_F_OFFLOAD;
-
-	return err == -EOPNOTSUPP ? 0 : err;
-}
-EXPORT_SYMBOL_GPL(switchdev_fib_ipv4_add);
-
-/**
- *	switchdev_fib_ipv4_del - Delete IPv4 route entry from switch
- *
- *	@dst: route's IPv4 destination address
- *	@dst_len: destination address length (prefix length)
- *	@fi: route FIB info structure
- *	@tos: route TOS
- *	@type: route type
- *	@tb_id: route table ID
- *
- *	Delete IPv4 route entry from switch device.
- */
-int switchdev_fib_ipv4_del(u32 dst, int dst_len, struct fib_info *fi,
-			   u8 tos, u8 type, u32 tb_id)
-{
-	struct switchdev_obj_ipv4_fib ipv4_fib = {
-		.obj.id = SWITCHDEV_OBJ_ID_IPV4_FIB,
-		.dst = dst,
-		.dst_len = dst_len,
-		.fi = fi,
-		.tos = tos,
-		.type = type,
-		.nlflags = 0,
-		.tb_id = tb_id,
-	};
-	struct net_device *dev;
-	int err = 0;
-
-	if (!(fi->fib_flags & RTNH_F_OFFLOAD))
-		return 0;
-
-	dev = switchdev_get_dev_by_nhs(fi);
-	if (!dev)
-		return 0;
-
-	err = switchdev_port_obj_del(dev, &ipv4_fib.obj);
-	if (!err)
-		fi->fib_flags &= ~RTNH_F_OFFLOAD;
-
-	return err == -EOPNOTSUPP ? 0 : err;
-}
-EXPORT_SYMBOL_GPL(switchdev_fib_ipv4_del);
-
-/**
- *	switchdev_fib_ipv4_abort - Abort an IPv4 FIB operation
- *
- *	@fi: route FIB info structure
- */
-void switchdev_fib_ipv4_abort(struct fib_info *fi)
-{
-	/* There was a problem installing this route to the offload
-	 * device.  For now, until we come up with more refined
-	 * policy handling, abruptly end IPv4 fib offloading for
-	 * for entire net by flushing offload device(s) of all
-	 * IPv4 routes, and mark IPv4 fib offloading broken from
-	 * this point forward.
-	 */
-
-	fib_flush_external(fi->fib_net);
-	fi->fib_net->ipv4.fib_offload_disabled = true;
-}
-EXPORT_SYMBOL_GPL(switchdev_fib_ipv4_abort);
-
-static bool switchdev_port_same_parent_id(struct net_device *a,
-					  struct net_device *b)
-=======
 	info->dev = dev;
 	return atomic_notifier_call_chain(&switchdev_notif_chain, val, info);
 }
@@ -1298,7 +578,6 @@
 
 bool switchdev_port_same_parent_id(struct net_device *a,
 				   struct net_device *b)
->>>>>>> 286cd8c7
 {
 	struct switchdev_attr a_attr = {
 		.orig_dev = a,
