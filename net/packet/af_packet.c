--- conflicted
+++ resolved
@@ -243,42 +243,7 @@
 
 static int packet_direct_xmit(struct sk_buff *skb)
 {
-<<<<<<< HEAD
-	struct net_device *dev = skb->dev;
-	struct sk_buff *orig_skb = skb;
-	struct netdev_queue *txq;
-	int ret = NETDEV_TX_BUSY;
-
-	if (unlikely(!netif_running(dev) ||
-		     !netif_carrier_ok(dev)))
-		goto drop;
-
-	skb = validate_xmit_skb_list(skb, dev);
-	if (skb != orig_skb)
-		goto drop;
-
-	txq = skb_get_tx_queue(dev, skb);
-
-	local_bh_disable();
-
-	HARD_TX_LOCK(dev, txq, smp_processor_id());
-	if (!netif_xmit_frozen_or_drv_stopped(txq))
-		ret = netdev_start_xmit(skb, dev, txq, false);
-	HARD_TX_UNLOCK(dev, txq);
-
-	local_bh_enable();
-
-	if (!dev_xmit_complete(ret))
-		kfree_skb(skb);
-
-	return ret;
-drop:
-	atomic_long_inc(&dev->tx_dropped);
-	kfree_skb_list(skb);
-	return NET_XMIT_DROP;
-=======
 	return dev_direct_xmit(skb, packet_pick_tx_queue(skb));
->>>>>>> 286cd8c7
 }
 
 static struct net_device *packet_cached_dev_get(struct packet_sock *po)
@@ -1712,8 +1677,6 @@
 		atomic_long_set(&rollover->num, 0);
 		atomic_long_set(&rollover->num_huge, 0);
 		atomic_long_set(&rollover->num_failed, 0);
-<<<<<<< HEAD
-=======
 	}
 
 	if (type_flags & PACKET_FANOUT_FLAG_UNIQUEID) {
@@ -1727,7 +1690,6 @@
 		}
 		/* ephemeral flag for the first socket in the group: drop it */
 		flags &= ~(PACKET_FANOUT_FLAG_UNIQUEID >> 8);
->>>>>>> 286cd8c7
 	}
 
 	match = NULL;
@@ -1772,12 +1734,6 @@
 		err = -ENOSPC;
 		if (refcount_read(&match->sk_ref) < PACKET_FANOUT_MAX) {
 			__dev_remove_pack(&po->prot_hook);
-<<<<<<< HEAD
-			po->fanout = match;
-			po->rollover = rollover;
-			rollover = NULL;
-			atomic_inc(&match->sk_ref);
-=======
 
 			/* Paired with packet_setsockopt(PACKET_FANOUT_DATA) */
 			WRITE_ONCE(po->fanout, match);
@@ -1785,18 +1741,13 @@
 			po->rollover = rollover;
 			rollover = NULL;
 			refcount_set(&match->sk_ref, refcount_read(&match->sk_ref) + 1);
->>>>>>> 286cd8c7
 			__fanout_link(sk, po);
 			err = 0;
 		}
 	}
 	spin_unlock(&po->bind_lock);
 
-<<<<<<< HEAD
-	if (err && !atomic_read(&match->sk_ref)) {
-=======
 	if (err && !refcount_read(&match->sk_ref)) {
->>>>>>> 286cd8c7
 		list_del(&match->list);
 		kfree(match);
 	}
@@ -1822,11 +1773,7 @@
 	if (f) {
 		po->fanout = NULL;
 
-<<<<<<< HEAD
-		if (atomic_dec_and_test(&f->sk_ref))
-=======
 		if (refcount_dec_and_test(&f->sk_ref))
->>>>>>> 286cd8c7
 			list_del(&f->list);
 		else
 			f = NULL;
@@ -2012,11 +1959,7 @@
 		goto retry;
 	}
 
-<<<<<<< HEAD
-	if (!dev_validate_header(dev, skb->data, len)) {
-=======
 	if (!dev_validate_header(dev, skb->data, len) || !skb->len) {
->>>>>>> 286cd8c7
 		err = -EINVAL;
 		goto out_unlock;
 	}
@@ -2498,13 +2441,10 @@
 		ts = __packet_set_timestamp(po, ph, skb);
 		__packet_set_status(po, ph, TP_STATUS_AVAILABLE | ts);
 
-<<<<<<< HEAD
-=======
 		if (!packet_read_pending(&po->tx_ring))
 			complete(&po->skb_completion);
 	}
 
->>>>>>> 286cd8c7
 	sock_wfree(skb);
 }
 
@@ -2577,18 +2517,11 @@
 				NULL, tp_len);
 		if (unlikely(err < 0))
 			return -EINVAL;
-<<<<<<< HEAD
-	} else if (dev->hard_header_len) {
-		int hdrlen = min_t(int, dev->hard_header_len, tp_len);
-
-		skb_push(skb, dev->hard_header_len);
-=======
 	} else if (copylen) {
 		int hdrlen = min_t(int, copylen, tp_len);
 
 		skb_push(skb, dev->hard_header_len);
 		skb_put(skb, copylen - dev->hard_header_len);
->>>>>>> 286cd8c7
 		err = skb_store_bits(skb, 0, data, hdrlen);
 		if (unlikely(err))
 			return err;
@@ -2716,10 +2649,7 @@
 	bool need_wait = !(msg->msg_flags & MSG_DONTWAIT);
 	unsigned char *addr = NULL;
 	int tp_len, size_max;
-<<<<<<< HEAD
-=======
 	void *data;
->>>>>>> 286cd8c7
 	int len_sum = 0;
 	int status = TP_STATUS_AVAILABLE;
 	int hlen, tlen, copylen = 0;
@@ -2940,10 +2870,6 @@
 	struct virtio_net_hdr vnet_hdr = { 0 };
 	int offset = 0;
 	struct packet_sock *po = pkt_sk(sk);
-<<<<<<< HEAD
-	unsigned short gso_type = 0;
-=======
->>>>>>> 286cd8c7
 	bool has_vnet_hdr = false;
 	int hlen, tlen, linear;
 	int extra_len = 0;
@@ -2954,11 +2880,7 @@
 
 	if (likely(saddr == NULL)) {
 		dev	= packet_cached_dev_get(po);
-<<<<<<< HEAD
-		proto	= po->num;
-=======
 		proto	= READ_ONCE(po->num);
->>>>>>> 286cd8c7
 	} else {
 		err = -EINVAL;
 		if (msg->msg_namelen < sizeof(struct sockaddr_ll))
@@ -2996,32 +2918,6 @@
 		err = packet_snd_vnet_parse(msg, &len, &vnet_hdr);
 		if (err)
 			goto out_unlock;
-<<<<<<< HEAD
-
-		if (vnet_hdr.gso_type != VIRTIO_NET_HDR_GSO_NONE) {
-			switch (vnet_hdr.gso_type & ~VIRTIO_NET_HDR_GSO_ECN) {
-			case VIRTIO_NET_HDR_GSO_TCPV4:
-				gso_type = SKB_GSO_TCPV4;
-				break;
-			case VIRTIO_NET_HDR_GSO_TCPV6:
-				gso_type = SKB_GSO_TCPV6;
-				break;
-			case VIRTIO_NET_HDR_GSO_UDP:
-				gso_type = SKB_GSO_UDP;
-				break;
-			default:
-				goto out_unlock;
-			}
-
-			if (vnet_hdr.gso_type & VIRTIO_NET_HDR_GSO_ECN)
-				gso_type |= SKB_GSO_TCP_ECN;
-
-			if (vnet_hdr.gso_size == 0)
-				goto out_unlock;
-
-		}
-=======
->>>>>>> 286cd8c7
 		has_vnet_hdr = true;
 	}
 
@@ -3057,12 +2953,8 @@
 			goto out_free;
 	} else if (reserve) {
 		skb_reserve(skb, -reserve);
-<<<<<<< HEAD
-		if (len < reserve)
-=======
 		if (len < reserve + sizeof(struct ipv6hdr) &&
 		    dev->min_header_len != dev->hard_header_len)
->>>>>>> 286cd8c7
 			skb_reset_network_header(skb);
 	}
 
@@ -3077,11 +2969,7 @@
 		goto out_free;
 	}
 
-<<<<<<< HEAD
-	sock_tx_timestamp(sk, &skb_shinfo(skb)->tx_flags);
-=======
 	skb_setup_tx_timestamp(skb, sockc.tsflags);
->>>>>>> 286cd8c7
 
 	if (!vnet_hdr.gso_type && (len > dev->mtu + reserve + extra_len) &&
 	    !packet_extra_vlan_len_allowed(dev, skb)) {
@@ -3095,36 +2983,12 @@
 	skb->mark = sockc.mark;
 	skb->tstamp = sockc.transmit_time;
 
-<<<<<<< HEAD
-	packet_pick_tx_queue(dev, skb);
-
-	if (has_vnet_hdr) {
-		if (vnet_hdr.flags & VIRTIO_NET_HDR_F_NEEDS_CSUM) {
-			u16 s = __virtio16_to_cpu(vio_le(), vnet_hdr.csum_start);
-			u16 o = __virtio16_to_cpu(vio_le(), vnet_hdr.csum_offset);
-			if (!skb_partial_csum_set(skb, s, o)) {
-				err = -EINVAL;
-				goto out_free;
-			}
-		}
-
-		skb_shinfo(skb)->gso_size =
-			__virtio16_to_cpu(vio_le(), vnet_hdr.gso_size);
-		skb_shinfo(skb)->gso_type = gso_type;
-
-		/* Header must be checked, and gso_segs computed. */
-		skb_shinfo(skb)->gso_type |= SKB_GSO_DODGY;
-		skb_shinfo(skb)->gso_segs = 0;
-
-		len += vnet_hdr_len;
-=======
 	if (has_vnet_hdr) {
 		err = virtio_net_hdr_to_skb(skb, &vnet_hdr, vio_le());
 		if (err)
 			goto out_free;
 		len += sizeof(vnet_hdr);
 		virtio_net_hdr_set_proto(skb, &vnet_hdr);
->>>>>>> 286cd8c7
 	}
 
 	skb_probe_transport_header(skb, reserve);
@@ -3219,13 +3083,8 @@
 
 	synchronize_net();
 
-<<<<<<< HEAD
-	if (f) {
-		kfree(po->rollover);
-=======
 	kfree(po->rollover);
 	if (f) {
->>>>>>> 286cd8c7
 		fanout_release_data(f);
 		kfree(f);
 	}
@@ -3300,11 +3159,7 @@
 			/* prevents packet_notifier() from calling
 			 * register_prot_hook()
 			 */
-<<<<<<< HEAD
-			po->num = 0;
-=======
 			WRITE_ONCE(po->num, 0);
->>>>>>> 286cd8c7
 			__unregister_prot_hook(sk, true);
 			rcu_read_lock();
 			dev_curr = po->prot_hook.dev;
@@ -3314,11 +3169,7 @@
 		}
 
 		BUG_ON(po->running);
-<<<<<<< HEAD
-		po->num = proto;
-=======
 		WRITE_ONCE(po->num, proto);
->>>>>>> 286cd8c7
 		po->prot_hook.type = proto;
 
 		if (unlikely(unlisted)) {
@@ -3568,11 +3419,8 @@
 	sock_recv_ts_and_drops(msg, sk, skb);
 
 	if (msg->msg_name) {
-<<<<<<< HEAD
-=======
 		const size_t max_len = min(sizeof(skb->cb),
 					   sizeof(struct sockaddr_storage));
->>>>>>> 286cd8c7
 		int copy_len;
 
 		/* If the address length field is there to be filled
@@ -3595,13 +3443,10 @@
 				msg->msg_namelen = sizeof(struct sockaddr_ll);
 			}
 		}
-<<<<<<< HEAD
-=======
 		if (WARN_ON_ONCE(copy_len > max_len)) {
 			copy_len = max_len;
 			msg->msg_namelen = copy_len;
 		}
->>>>>>> 286cd8c7
 		memcpy(msg->msg_name, &PACKET_SKB_CB(skb)->sa, copy_len);
 	}
 
@@ -3893,23 +3738,11 @@
 		if (optlen < len) {
 			ret = -EINVAL;
 		} else {
-<<<<<<< HEAD
-			if (pkt_sk(sk)->has_vnet_hdr) {
-				ret = -EINVAL;
-			} else {
-				if (copy_from_user(&req_u.req, optval, len))
-					ret = -EFAULT;
-				else
-					ret = packet_set_ring(sk, &req_u, 0,
-							      optname == PACKET_TX_RING);
-			}
-=======
 			if (copy_from_user(&req_u.req, optval, len))
 				ret = -EFAULT;
 			else
 				ret = packet_set_ring(sk, &req_u, 0,
 						    optname == PACKET_TX_RING);
->>>>>>> 286cd8c7
 		}
 		release_sock(sk);
 		return ret;
@@ -4000,13 +3833,7 @@
 		if (copy_from_user(&val, optval, sizeof(val)))
 			return -EFAULT;
 
-<<<<<<< HEAD
-		lock_sock(sk);
-		po->auxdata = !!val;
-		release_sock(sk);
-=======
 		packet_sock_flag_set(po, PACKET_SOCK_AUXDATA, val);
->>>>>>> 286cd8c7
 		return 0;
 	}
 	case PACKET_ORIGDEV:
@@ -4018,13 +3845,7 @@
 		if (copy_from_user(&val, optval, sizeof(val)))
 			return -EFAULT;
 
-<<<<<<< HEAD
-		lock_sock(sk);
-		po->origdev = !!val;
-		release_sock(sk);
-=======
 		packet_sock_flag_set(po, PACKET_SOCK_ORIGDEV, val);
->>>>>>> 286cd8c7
 		return 0;
 	}
 	case PACKET_VNET_HDR:
@@ -4170,11 +3991,7 @@
 			len = sizeof(int);
 		if (len < sizeof(int))
 			return -EINVAL;
-<<<<<<< HEAD
-		if (copy_from_user(&val, optval, len))
-=======
 		if (copy_from_user(&val, optval, sizeof(val)))
->>>>>>> 286cd8c7
 			return -EFAULT;
 		switch (val) {
 		case TPACKET_V1:
@@ -4497,15 +4314,6 @@
 	/* Added to avoid minimal code churn */
 	struct tpacket_req *req = &req_u->req;
 
-<<<<<<< HEAD
-	/* Opening a Tx-ring is NOT supported in TPACKET_V3 */
-	if (!closing && tx_ring && (po->tp_version > TPACKET_V2)) {
-		net_warn_ratelimited("Tx-ring is not supported.\n");
-		goto out;
-	}
-
-=======
->>>>>>> 286cd8c7
 	rb = tx_ring ? &po->tx_ring : &po->rx_ring;
 	rb_queue = tx_ring ? &sk->sk_write_queue : &sk->sk_receive_queue;
 
