/* SPDX-License-Identifier: GPL-2.0 */
#ifndef __PACKET_INTERNAL_H__
#define __PACKET_INTERNAL_H__

#include <linux/refcount.h>

struct packet_mclist {
	struct packet_mclist	*next;
	int			ifindex;
	int			count;
	unsigned short		type;
	unsigned short		alen;
	unsigned char		addr[MAX_ADDR_LEN];
};

/* kbdq - kernel block descriptor queue */
struct tpacket_kbdq_core {
	struct pgv	*pkbdq;
	unsigned int	feature_req_word;
	unsigned int	hdrlen;
	unsigned char	reset_pending_on_curr_blk;
	unsigned char   delete_blk_timer;
	unsigned short	kactive_blk_num;
	unsigned short	blk_sizeof_priv;

	/* last_kactive_blk_num:
	 * trick to see if user-space has caught up
	 * in order to avoid refreshing timer when every single pkt arrives.
	 */
	unsigned short	last_kactive_blk_num;

	char		*pkblk_start;
	char		*pkblk_end;
	int		kblk_size;
	unsigned int	max_frame_len;
	unsigned int	knum_blocks;
	uint64_t	knxt_seq_num;
	char		*prev;
	char		*nxt_offset;
	struct sk_buff	*skb;

	atomic_t	blk_fill_in_prog;

	/* Default is set to 8ms */
#define DEFAULT_PRB_RETIRE_TOV	(8)

	unsigned short  retire_blk_tov;
	unsigned short  version;
	unsigned long	tov_in_jiffies;

	/* timer to retire an outstanding block */
	struct timer_list retire_blk_timer;
};

struct pgv {
	char *buffer;
};

struct packet_ring_buffer {
	struct pgv		*pg_vec;

	unsigned int		head;
	unsigned int		frames_per_block;
	unsigned int		frame_size;
	unsigned int		frame_max;

	unsigned int		pg_vec_order;
	unsigned int		pg_vec_pages;
	unsigned int		pg_vec_len;

	unsigned int __percpu	*pending_refcnt;

	union {
		unsigned long			*rx_owner_map;
		struct tpacket_kbdq_core	prb_bdqc;
	};
};

extern struct mutex fanout_mutex;
#define PACKET_FANOUT_MAX	256

struct packet_fanout {
	possible_net_t		net;
	unsigned int		num_members;
	u16			id;
	u8			type;
	u8			flags;
	union {
		atomic_t		rr_cur;
		struct bpf_prog __rcu	*bpf_prog;
	};
	struct list_head	list;
	struct sock		*arr[PACKET_FANOUT_MAX];
	spinlock_t		lock;
	refcount_t		sk_ref;
	struct packet_type	prot_hook ____cacheline_aligned_in_smp;
};

struct packet_rollover {
	int			sock;
	atomic_long_t		num;
	atomic_long_t		num_huge;
	atomic_long_t		num_failed;
#define ROLLOVER_HLEN	(L1_CACHE_BYTES / sizeof(u32))
	u32			history[ROLLOVER_HLEN] ____cacheline_aligned;
} ____cacheline_aligned_in_smp;

struct packet_sock {
	/* struct sock has to be the first member of packet_sock */
	struct sock		sk;
	struct packet_fanout	*fanout;
	union  tpacket_stats_u	stats;
	struct packet_ring_buffer	rx_ring;
	struct packet_ring_buffer	tx_ring;
	int			copy_thresh;
	spinlock_t		bind_lock;
	struct mutex		pg_vec_lock;
<<<<<<< HEAD
	unsigned int		running;	/* bind_lock must be held */
	unsigned int		auxdata:1,	/* writer must hold sock lock */
				origdev:1,
				has_vnet_hdr:1,
=======
	unsigned long		flags;
	unsigned int		running;	/* bind_lock must be held */
	unsigned int		has_vnet_hdr:1, /* writer must hold sock lock */
>>>>>>> 286cd8c7
				tp_loss:1,
				tp_tx_has_off:1;
	int			pressure;
	int			ifindex;	/* bound device		*/
	__be16			num;
	struct packet_rollover	*rollover;
	struct packet_mclist	*mclist;
	atomic_t		mapped;
	enum tpacket_versions	tp_version;
	unsigned int		tp_hdrlen;
	unsigned int		tp_reserve;
	unsigned int		tp_tstamp;
	struct completion	skb_completion;
	struct net_device __rcu	*cached_dev;
	int			(*xmit)(struct sk_buff *skb);
	struct packet_type	prot_hook ____cacheline_aligned_in_smp;
};

static struct packet_sock *pkt_sk(struct sock *sk)
{
	return (struct packet_sock *)sk;
}

enum packet_sock_flags {
	PACKET_SOCK_ORIGDEV,
	PACKET_SOCK_AUXDATA,
};

static inline void packet_sock_flag_set(struct packet_sock *po,
					enum packet_sock_flags flag,
					bool val)
{
	if (val)
		set_bit(flag, &po->flags);
	else
		clear_bit(flag, &po->flags);
}

static inline bool packet_sock_flag(const struct packet_sock *po,
				    enum packet_sock_flags flag)
{
	return test_bit(flag, &po->flags);
}

#endif<|MERGE_RESOLUTION|>--- conflicted
+++ resolved
@@ -115,16 +115,9 @@
 	int			copy_thresh;
 	spinlock_t		bind_lock;
 	struct mutex		pg_vec_lock;
-<<<<<<< HEAD
-	unsigned int		running;	/* bind_lock must be held */
-	unsigned int		auxdata:1,	/* writer must hold sock lock */
-				origdev:1,
-				has_vnet_hdr:1,
-=======
 	unsigned long		flags;
 	unsigned int		running;	/* bind_lock must be held */
 	unsigned int		has_vnet_hdr:1, /* writer must hold sock lock */
->>>>>>> 286cd8c7
 				tp_loss:1,
 				tp_tx_has_off:1;
 	int			pressure;
