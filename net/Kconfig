--- conflicted
+++ resolved
@@ -48,20 +48,8 @@
 config NET_INGRESS
 	bool
 
-<<<<<<< HEAD
-config DISABLE_NET_SKB_FRAG_CACHE
-	bool "Disable skb fragment cache"
-	help
-	  Enabling this option ensures that when allocating skbs the network
-	  skb fragment cache is not used.
-	  Disabling use of the fragment cache can be useful on some low end
-	  targets because it reduces memory pressure.
-
-	  If you are unsure how to answer this question, answer N.
-=======
 config NET_EGRESS
 	bool
->>>>>>> 286cd8c7
 
 menu "Networking options"
 
@@ -251,12 +239,8 @@
 source "net/hsr/Kconfig"
 source "net/switchdev/Kconfig"
 source "net/l3mdev/Kconfig"
-<<<<<<< HEAD
-source "net/rmnet_data/Kconfig"
-=======
 source "net/qrtr/Kconfig"
 source "net/ncsi/Kconfig"
->>>>>>> 286cd8c7
 
 config RPS
 	bool
@@ -315,9 +299,6 @@
 
 	  Note, admin should enable this feature changing:
 	  /proc/sys/net/core/bpf_jit_enable
-<<<<<<< HEAD
-	  /proc/sys/net/core/bpf_jit_harden (optional)
-=======
 	  /proc/sys/net/core/bpf_jit_harden   (optional)
 	  /proc/sys/net/core/bpf_jit_kallsyms (optional)
 
@@ -332,7 +313,6 @@
 	 BPF_MAP_TYPE_SOCKMAP provides a map type to use with network sockets.
 	 It can be used to enforce socket policy, implement socket redirects,
 	 etc.
->>>>>>> 286cd8c7
 
 config NET_FLOW_LIMIT
 	bool
@@ -349,11 +329,7 @@
 config SOCKEV_NLMCAST
 	bool "Enable SOCKEV Netlink Multicast"
 	default n
-<<<<<<< HEAD
-	---help---
-=======
-	help
->>>>>>> 286cd8c7
+	help
 	  Default client for SOCKEV notifier events. Sends multicast netlink
 	  messages whenever the socket event notifier is invoked. Enable if
 	  user space entities need to be notified of socket events without
@@ -431,9 +407,6 @@
 	  weight tunnel endpoint. Tunnel encapsulation parameters are stored
 	  with light weight tunnel state associated with fib routes.
 
-<<<<<<< HEAD
-source "net/ipc_router/Kconfig"
-=======
 config LWTUNNEL_BPF
 	bool "Execute BPF program as route nexthop action"
 	depends on LWTUNNEL
@@ -441,19 +414,11 @@
 	---help---
 	  Allows to run BPF programs as a nexthop action following a route
 	  lookup for incoming and outgoing packets.
->>>>>>> 286cd8c7
 
 config DST_CACHE
 	bool
 	default n
 
-<<<<<<< HEAD
-endif   # if NET
-
-# Used by archs to tell that they support BPF_JIT
-config HAVE_BPF_JIT
-	bool
-=======
 config GRO_CELLS
 	bool
 	default n
@@ -506,4 +471,3 @@
 # Extended BPF JIT (eBPF)
 config HAVE_EBPF_JIT
 	bool
->>>>>>> 286cd8c7
