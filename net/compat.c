--- conflicted
+++ resolved
@@ -467,12 +467,7 @@
 
 	ctv = (struct compat_timeval __user *) userstamp;
 	err = -ENOENT;
-<<<<<<< HEAD
-	if (!sock_flag(sk, SOCK_TIMESTAMP))
-		sock_enable_timestamp(sk, SOCK_TIMESTAMP);
-=======
 	sock_enable_timestamp(sk, SOCK_TIMESTAMP);
->>>>>>> 286cd8c7
 	tv = ktime_to_timeval(sock_read_timestamp(sk));
 
 	if (tv.tv_sec == -1)
@@ -501,12 +496,7 @@
 
 	ctv = (struct compat_timespec __user *) userstamp;
 	err = -ENOENT;
-<<<<<<< HEAD
-	if (!sock_flag(sk, SOCK_TIMESTAMP))
-		sock_enable_timestamp(sk, SOCK_TIMESTAMP);
-=======
 	sock_enable_timestamp(sk, SOCK_TIMESTAMP);
->>>>>>> 286cd8c7
 	ts = ktime_to_timespec(sock_read_timestamp(sk));
 	if (ts.tv_sec == -1)
 		return err;
