/*
 *	Forwarding database
 *	Linux ethernet bridge
 *
 *	Authors:
 *	Lennert Buytenhek		<buytenh@gnu.org>
 *
 *	This program is free software; you can redistribute it and/or
 *	modify it under the terms of the GNU General Public License
 *	as published by the Free Software Foundation; either version
 *	2 of the License, or (at your option) any later version.
 */

#include <linux/kernel.h>
#include <linux/init.h>
#include <linux/rculist.h>
#include <linux/spinlock.h>
#include <linux/times.h>
#include <linux/netdevice.h>
#include <linux/etherdevice.h>
#include <linux/jhash.h>
#include <linux/random.h>
#include <linux/slab.h>
#include <linux/atomic.h>
#include <asm/unaligned.h>
#include <linux/if_vlan.h>
#include <net/switchdev.h>
#include <trace/events/bridge.h>
#include "br_private.h"

static const struct rhashtable_params br_fdb_rht_params = {
	.head_offset = offsetof(struct net_bridge_fdb_entry, rhnode),
	.key_offset = offsetof(struct net_bridge_fdb_entry, key),
	.key_len = sizeof(struct net_bridge_fdb_key),
	.automatic_shrinking = true,
	.locks_mul = 1,
};

static struct kmem_cache *br_fdb_cache __read_mostly;
static int fdb_insert(struct net_bridge *br, struct net_bridge_port *source,
		      const unsigned char *addr, u16 vid);
static void fdb_notify(struct net_bridge *br,
		       const struct net_bridge_fdb_entry *, int, bool);

int __init br_fdb_init(void)
{
	br_fdb_cache = kmem_cache_create("bridge_fdb_cache",
					 sizeof(struct net_bridge_fdb_entry),
					 0,
					 SLAB_HWCACHE_ALIGN, NULL);
	if (!br_fdb_cache)
		return -ENOMEM;

	return 0;
}

void br_fdb_fini(void)
{
	kmem_cache_destroy(br_fdb_cache);
}

int br_fdb_hash_init(struct net_bridge *br)
{
	return rhashtable_init(&br->fdb_hash_tbl, &br_fdb_rht_params);
}

void br_fdb_hash_fini(struct net_bridge *br)
{
	rhashtable_destroy(&br->fdb_hash_tbl);
}

/* if topology_changing then use forward_delay (default 15 sec)
 * otherwise keep longer (default 5 minutes)
 */
static inline unsigned long hold_time(const struct net_bridge *br)
{
	return br->topology_change ? br->forward_delay : br->ageing_time;
}

static inline int has_expired(const struct net_bridge *br,
				  const struct net_bridge_fdb_entry *fdb)
{
	return !fdb->is_static && !fdb->added_by_external_learn &&
		time_before_eq(fdb->updated + hold_time(br), jiffies);
}

static void fdb_rcu_free(struct rcu_head *head)
{
	struct net_bridge_fdb_entry *ent
		= container_of(head, struct net_bridge_fdb_entry, rcu);
	kmem_cache_free(br_fdb_cache, ent);
}

static struct net_bridge_fdb_entry *fdb_find_rcu(struct rhashtable *tbl,
						 const unsigned char *addr,
						 __u16 vid)
{
	struct net_bridge_fdb_key key;

	WARN_ON_ONCE(!rcu_read_lock_held());

	key.vlan_id = vid;
	memcpy(key.addr.addr, addr, sizeof(key.addr.addr));

	return rhashtable_lookup(tbl, &key, br_fdb_rht_params);
}

/* requires bridge hash_lock */
static struct net_bridge_fdb_entry *br_fdb_find(struct net_bridge *br,
						const unsigned char *addr,
						__u16 vid)
{
	struct net_bridge_fdb_entry *fdb;

	lockdep_assert_held_once(&br->hash_lock);

	rcu_read_lock();
	fdb = fdb_find_rcu(&br->fdb_hash_tbl, addr, vid);
	rcu_read_unlock();

	return fdb;
}

struct net_device *br_fdb_find_port(const struct net_device *br_dev,
				    const unsigned char *addr,
				    __u16 vid)
{
	struct net_bridge_fdb_entry *f;
	struct net_device *dev = NULL;
	struct net_bridge *br;

	ASSERT_RTNL();

	if (!netif_is_bridge_master(br_dev))
		return NULL;

	br = netdev_priv(br_dev);
	rcu_read_lock();
	f = br_fdb_find_rcu(br, addr, vid);
	if (f && f->dst)
		dev = f->dst->dev;
	rcu_read_unlock();

	return dev;
}
EXPORT_SYMBOL_GPL(br_fdb_find_port);

struct net_bridge_fdb_entry *br_fdb_find_rcu(struct net_bridge *br,
					     const unsigned char *addr,
					     __u16 vid)
{
	return fdb_find_rcu(&br->fdb_hash_tbl, addr, vid);
}

/* When a static FDB entry is added, the mac address from the entry is
 * added to the bridge private HW address list and all required ports
 * are then updated with the new information.
 * Called under RTNL.
 */
static void fdb_add_hw_addr(struct net_bridge *br, const unsigned char *addr)
{
	int err;
	struct net_bridge_port *p;

	ASSERT_RTNL();

	list_for_each_entry(p, &br->port_list, list) {
		if (!br_promisc_port(p)) {
			err = dev_uc_add(p->dev, addr);
			if (err)
				goto undo;
		}
	}

	return;
undo:
	list_for_each_entry_continue_reverse(p, &br->port_list, list) {
		if (!br_promisc_port(p))
			dev_uc_del(p->dev, addr);
	}
}

/* When a static FDB entry is deleted, the HW address from that entry is
 * also removed from the bridge private HW address list and updates all
 * the ports with needed information.
 * Called under RTNL.
 */
static void fdb_del_hw_addr(struct net_bridge *br, const unsigned char *addr)
{
	struct net_bridge_port *p;

	ASSERT_RTNL();

	list_for_each_entry(p, &br->port_list, list) {
		if (!br_promisc_port(p))
			dev_uc_del(p->dev, addr);
	}
}

static void fdb_delete(struct net_bridge *br, struct net_bridge_fdb_entry *f,
		       bool swdev_notify)
{
	trace_fdb_delete(br, f);

	if (f->is_static)
		fdb_del_hw_addr(br, f->key.addr.addr);

	hlist_del_init_rcu(&f->fdb_node);
	rhashtable_remove_fast(&br->fdb_hash_tbl, &f->rhnode,
			       br_fdb_rht_params);
	fdb_notify(br, f, RTM_DELNEIGH, swdev_notify);
	call_rcu(&f->rcu, fdb_rcu_free);
}

/* Delete a local entry if no other port had the same address. */
static void fdb_delete_local(struct net_bridge *br,
			     const struct net_bridge_port *p,
			     struct net_bridge_fdb_entry *f)
{
	const unsigned char *addr = f->key.addr.addr;
	struct net_bridge_vlan_group *vg;
	const struct net_bridge_vlan *v;
	struct net_bridge_port *op;
	u16 vid = f->key.vlan_id;

	/* Maybe another port has same hw addr? */
	list_for_each_entry(op, &br->port_list, list) {
		vg = nbp_vlan_group(op);
		if (op != p && ether_addr_equal(op->dev->dev_addr, addr) &&
		    (!vid || br_vlan_find(vg, vid))) {
			f->dst = op;
			f->added_by_user = 0;
			return;
		}
	}

	vg = br_vlan_group(br);
	v = br_vlan_find(vg, vid);
	/* Maybe bridge device has same hw addr? */
	if (p && ether_addr_equal(br->dev->dev_addr, addr) &&
	    (!vid || (v && br_vlan_should_use(v)))) {
		f->dst = NULL;
		f->added_by_user = 0;
		return;
	}

	fdb_delete(br, f, true);
}

void br_fdb_find_delete_local(struct net_bridge *br,
			      const struct net_bridge_port *p,
			      const unsigned char *addr, u16 vid)
{
	struct net_bridge_fdb_entry *f;

	spin_lock_bh(&br->hash_lock);
	f = br_fdb_find(br, addr, vid);
	if (f && f->is_local && !f->added_by_user && f->dst == p)
		fdb_delete_local(br, p, f);
	spin_unlock_bh(&br->hash_lock);
}

void br_fdb_changeaddr(struct net_bridge_port *p, const unsigned char *newaddr)
{
	struct net_bridge_vlan_group *vg;
	struct net_bridge_fdb_entry *f;
	struct net_bridge *br = p->br;
	struct net_bridge_vlan *v;

	spin_lock_bh(&br->hash_lock);
	vg = nbp_vlan_group(p);
	hlist_for_each_entry(f, &br->fdb_list, fdb_node) {
		if (f->dst == p && f->is_local && !f->added_by_user) {
			/* delete old one */
			fdb_delete_local(br, p, f);

			/* if this port has no vlan information
			 * configured, we can safely be done at
			 * this point.
			 */
			if (!vg || !vg->num_vlans)
				goto insert;
		}
	}

insert:
	/* insert new address,  may fail if invalid address or dup. */
	fdb_insert(br, p, newaddr, 0);

	if (!vg || !vg->num_vlans)
		goto done;

	/* Now add entries for every VLAN configured on the port.
	 * This function runs under RTNL so the bitmap will not change
	 * from under us.
	 */
	list_for_each_entry(v, &vg->vlan_list, vlist)
		fdb_insert(br, p, newaddr, v->vid);

done:
	spin_unlock_bh(&br->hash_lock);
}

void br_fdb_change_mac_address(struct net_bridge *br, const u8 *newaddr)
{
	struct net_bridge_vlan_group *vg;
	struct net_bridge_fdb_entry *f;
	struct net_bridge_vlan *v;

	spin_lock_bh(&br->hash_lock);

	/* If old entry was unassociated with any port, then delete it. */
<<<<<<< HEAD
	f = __br_fdb_get(br, br->dev->dev_addr, 0);
=======
	f = br_fdb_find(br, br->dev->dev_addr, 0);
>>>>>>> 286cd8c7
	if (f && f->is_local && !f->dst && !f->added_by_user)
		fdb_delete_local(br, NULL, f);

	fdb_insert(br, NULL, newaddr, 0);
	vg = br_vlan_group(br);
	if (!vg || !vg->num_vlans)
		goto out;
	/* Now remove and add entries for every VLAN configured on the
	 * bridge.  This function runs under RTNL so the bitmap will not
	 * change from under us.
	 */
	list_for_each_entry(v, &vg->vlan_list, vlist) {
		if (!br_vlan_should_use(v))
			continue;
<<<<<<< HEAD
		f = __br_fdb_get(br, br->dev->dev_addr, v->vid);
=======
		f = br_fdb_find(br, br->dev->dev_addr, v->vid);
>>>>>>> 286cd8c7
		if (f && f->is_local && !f->dst && !f->added_by_user)
			fdb_delete_local(br, NULL, f);
		fdb_insert(br, NULL, newaddr, v->vid);
	}
out:
	spin_unlock_bh(&br->hash_lock);
}

void br_fdb_cleanup(struct work_struct *work)
{
	struct net_bridge *br = container_of(work, struct net_bridge,
					     gc_work.work);
	struct net_bridge_fdb_entry *f = NULL;
	unsigned long delay = hold_time(br);
	unsigned long work_delay = delay;
	unsigned long now = jiffies;

	/* this part is tricky, in order to avoid blocking learning and
	 * consequently forwarding, we rely on rcu to delete objects with
	 * delayed freeing allowing us to continue traversing
	 */
	rcu_read_lock();
	hlist_for_each_entry_rcu(f, &br->fdb_list, fdb_node) {
		unsigned long this_timer;

		if (f->is_static || f->added_by_external_learn)
			continue;
		this_timer = f->updated + delay;
		if (time_after(this_timer, now)) {
			work_delay = min(work_delay, this_timer - now);
		} else {
			spin_lock_bh(&br->hash_lock);
			if (!hlist_unhashed(&f->fdb_node))
				fdb_delete(br, f, true);
			spin_unlock_bh(&br->hash_lock);
		}
	}
	rcu_read_unlock();

	/* Cleanup minimum 10 milliseconds apart */
	work_delay = max_t(unsigned long, work_delay, msecs_to_jiffies(10));
	mod_delayed_work(system_long_wq, &br->gc_work, work_delay);
}

/* Completely flush all dynamic entries in forwarding database.*/
void br_fdb_flush(struct net_bridge *br)
{
	struct net_bridge_fdb_entry *f;
	struct hlist_node *tmp;

	spin_lock_bh(&br->hash_lock);
	hlist_for_each_entry_safe(f, tmp, &br->fdb_list, fdb_node) {
		if (!f->is_static)
			fdb_delete(br, f, true);
	}
	spin_unlock_bh(&br->hash_lock);
}

/* Flush all entries referring to a specific port.
 * if do_all is set also flush static entries
 * if vid is set delete all entries that match the vlan_id
 */
void br_fdb_delete_by_port(struct net_bridge *br,
			   const struct net_bridge_port *p,
			   u16 vid,
			   int do_all)
{
	struct net_bridge_fdb_entry *f;
	struct hlist_node *tmp;

	spin_lock_bh(&br->hash_lock);
	hlist_for_each_entry_safe(f, tmp, &br->fdb_list, fdb_node) {
		if (f->dst != p)
			continue;

		if (!do_all)
			if (f->is_static || (vid && f->key.vlan_id != vid))
				continue;

		if (f->is_local)
			fdb_delete_local(br, p, f);
		else
			fdb_delete(br, f, true);
	}
	spin_unlock_bh(&br->hash_lock);
}

#if IS_ENABLED(CONFIG_ATM_LANE)
/* Interface used by ATM LANE hook to test
 * if an addr is on some other bridge port */
int br_fdb_test_addr(struct net_device *dev, unsigned char *addr)
{
	struct net_bridge_fdb_entry *fdb;
	struct net_bridge_port *port;
	int ret;

	rcu_read_lock();
	port = br_port_get_rcu(dev);
	if (!port)
		ret = 0;
	else {
		fdb = br_fdb_find_rcu(port->br, addr, 0);
		ret = fdb && fdb->dst && fdb->dst->dev != dev &&
			fdb->dst->state == BR_STATE_FORWARDING;
	}
	rcu_read_unlock();

	return ret;
}
#endif /* CONFIG_ATM_LANE */

/*
 * Fill buffer with forwarding table records in
 * the API format.
 */
int br_fdb_fillbuf(struct net_bridge *br, void *buf,
		   unsigned long maxnum, unsigned long skip)
{
	struct net_bridge_fdb_entry *f;
	struct __fdb_entry *fe = buf;
	int num = 0;

	memset(buf, 0, maxnum*sizeof(struct __fdb_entry));

	rcu_read_lock();
	hlist_for_each_entry_rcu(f, &br->fdb_list, fdb_node) {
		if (num >= maxnum)
			break;

		if (has_expired(br, f))
			continue;

		/* ignore pseudo entry for local MAC address */
		if (!f->dst)
			continue;

		if (skip) {
			--skip;
			continue;
		}

		/* convert from internal format to API */
		memcpy(fe->mac_addr, f->key.addr.addr, ETH_ALEN);

		/* due to ABI compat need to split into hi/lo */
		fe->port_no = f->dst->port_no;
		fe->port_hi = f->dst->port_no >> 8;

		fe->is_local = f->is_local;
		if (!f->is_static)
			fe->ageing_timer_value = jiffies_delta_to_clock_t(jiffies - f->updated);
		++fe;
		++num;
	}
	rcu_read_unlock();

	return num;
}

static struct net_bridge_fdb_entry *fdb_create(struct net_bridge *br,
					       struct net_bridge_port *source,
					       const unsigned char *addr,
					       __u16 vid,
					       unsigned char is_local,
					       unsigned char is_static)
{
	struct net_bridge_fdb_entry *fdb;

	fdb = kmem_cache_alloc(br_fdb_cache, GFP_ATOMIC);
	if (fdb) {
		memcpy(fdb->key.addr.addr, addr, ETH_ALEN);
		fdb->dst = source;
		fdb->key.vlan_id = vid;
		fdb->is_local = is_local;
		fdb->is_static = is_static;
		fdb->added_by_user = 0;
		fdb->added_by_external_learn = 0;
		fdb->offloaded = 0;
		fdb->updated = fdb->used = jiffies;
		if (rhashtable_lookup_insert_fast(&br->fdb_hash_tbl,
						  &fdb->rhnode,
						  br_fdb_rht_params)) {
			kmem_cache_free(br_fdb_cache, fdb);
			fdb = NULL;
		} else {
			hlist_add_head_rcu(&fdb->fdb_node, &br->fdb_list);
		}
	}
	return fdb;
}

static int fdb_insert(struct net_bridge *br, struct net_bridge_port *source,
		  const unsigned char *addr, u16 vid)
{
	struct net_bridge_fdb_entry *fdb;

	if (!is_valid_ether_addr(addr))
		return -EINVAL;

	fdb = br_fdb_find(br, addr, vid);
	if (fdb) {
		/* it is okay to have multiple ports with same
		 * address, just use the first one.
		 */
		if (fdb->is_local)
			return 0;
		br_warn(br, "adding interface %s with same address as a received packet (addr:%pM, vlan:%u)\n",
		       source ? source->dev->name : br->dev->name, addr, vid);
		fdb_delete(br, fdb, true);
	}

	fdb = fdb_create(br, source, addr, vid, 1, 1);
	if (!fdb)
		return -ENOMEM;

	fdb_add_hw_addr(br, addr);
	fdb_notify(br, fdb, RTM_NEWNEIGH, true);
	return 0;
}

/* Add entry for local address of interface */
int br_fdb_insert(struct net_bridge *br, struct net_bridge_port *source,
		  const unsigned char *addr, u16 vid)
{
	int ret;

	spin_lock_bh(&br->hash_lock);
	ret = fdb_insert(br, source, addr, vid);
	spin_unlock_bh(&br->hash_lock);
	return ret;
}

void br_fdb_update(struct net_bridge *br, struct net_bridge_port *source,
		   const unsigned char *addr, u16 vid, bool added_by_user)
{
	struct net_bridge_fdb_entry *fdb;
	bool fdb_modified = false;

	/* some users want to always flood. */
	if (hold_time(br) == 0)
		return;

	/* ignore packets unless we are using this port */
	if (!(source->state == BR_STATE_LEARNING ||
	      source->state == BR_STATE_FORWARDING))
		return;

	fdb = fdb_find_rcu(&br->fdb_hash_tbl, addr, vid);
	if (likely(fdb)) {
		/* attempt to update an entry for a local interface */
		if (unlikely(fdb->is_local)) {
			if (net_ratelimit())
				br_warn(br, "received packet on %s with own address as source address (addr:%pM, vlan:%u)\n",
					source->dev->name, addr, vid);
		} else {
			unsigned long now = jiffies;

			/* fastpath: update of existing entry */
			if (unlikely(source != fdb->dst)) {
				fdb->dst = source;
				fdb_modified = true;
				/* Take over HW learned entry */
				if (unlikely(fdb->added_by_external_learn))
					fdb->added_by_external_learn = 0;
			}
			if (now != fdb->updated)
				fdb->updated = now;
			if (unlikely(added_by_user))
				fdb->added_by_user = 1;
			if (unlikely(fdb_modified)) {
				trace_br_fdb_update(br, source, addr, vid, added_by_user);
				fdb_notify(br, fdb, RTM_NEWNEIGH, true);
			}
		}
	} else {
		spin_lock(&br->hash_lock);
		fdb = fdb_create(br, source, addr, vid, 0, 0);
		if (fdb) {
			if (unlikely(added_by_user))
				fdb->added_by_user = 1;
			trace_br_fdb_update(br, source, addr, vid,
					    added_by_user);
			fdb_notify(br, fdb, RTM_NEWNEIGH, true);
		}
		/* else  we lose race and someone else inserts
		 * it first, don't bother updating
		 */
		spin_unlock(&br->hash_lock);
	}
}

static int fdb_to_nud(const struct net_bridge *br,
		      const struct net_bridge_fdb_entry *fdb)
{
	if (fdb->is_local)
		return NUD_PERMANENT;
	else if (fdb->is_static)
		return NUD_NOARP;
	else if (has_expired(br, fdb))
		return NUD_STALE;
	else
		return NUD_REACHABLE;
}

static int fdb_fill_info(struct sk_buff *skb, const struct net_bridge *br,
			 const struct net_bridge_fdb_entry *fdb,
			 u32 portid, u32 seq, int type, unsigned int flags)
{
	unsigned long now = jiffies;
	struct nda_cacheinfo ci;
	struct nlmsghdr *nlh;
	struct ndmsg *ndm;

	nlh = nlmsg_put(skb, portid, seq, type, sizeof(*ndm), flags);
	if (nlh == NULL)
		return -EMSGSIZE;

	ndm = nlmsg_data(nlh);
	ndm->ndm_family	 = AF_BRIDGE;
	ndm->ndm_pad1    = 0;
	ndm->ndm_pad2    = 0;
	ndm->ndm_flags	 = 0;
	ndm->ndm_type	 = 0;
	ndm->ndm_ifindex = fdb->dst ? fdb->dst->dev->ifindex : br->dev->ifindex;
	ndm->ndm_state   = fdb_to_nud(br, fdb);

	if (fdb->offloaded)
		ndm->ndm_flags |= NTF_OFFLOADED;
	if (fdb->added_by_external_learn)
		ndm->ndm_flags |= NTF_EXT_LEARNED;

	if (nla_put(skb, NDA_LLADDR, ETH_ALEN, &fdb->key.addr))
		goto nla_put_failure;
	if (nla_put_u32(skb, NDA_MASTER, br->dev->ifindex))
		goto nla_put_failure;
	ci.ndm_used	 = jiffies_to_clock_t(now - fdb->used);
	ci.ndm_confirmed = 0;
	ci.ndm_updated	 = jiffies_to_clock_t(now - fdb->updated);
	ci.ndm_refcnt	 = 0;
	if (nla_put(skb, NDA_CACHEINFO, sizeof(ci), &ci))
		goto nla_put_failure;

	if (fdb->key.vlan_id && nla_put(skb, NDA_VLAN, sizeof(u16),
					&fdb->key.vlan_id))
		goto nla_put_failure;

	nlmsg_end(skb, nlh);
	return 0;

nla_put_failure:
	nlmsg_cancel(skb, nlh);
	return -EMSGSIZE;
}

static inline size_t fdb_nlmsg_size(void)
{
	return NLMSG_ALIGN(sizeof(struct ndmsg))
		+ nla_total_size(ETH_ALEN) /* NDA_LLADDR */
		+ nla_total_size(sizeof(u32)) /* NDA_MASTER */
		+ nla_total_size(sizeof(u16)) /* NDA_VLAN */
		+ nla_total_size(sizeof(struct nda_cacheinfo));
}

static void fdb_notify(struct net_bridge *br,
		       const struct net_bridge_fdb_entry *fdb, int type,
		       bool swdev_notify)
{
	struct net *net = dev_net(br->dev);
	struct sk_buff *skb;
	int err = -ENOBUFS;

	if (swdev_notify)
		br_switchdev_fdb_notify(fdb, type);

	skb = nlmsg_new(fdb_nlmsg_size(), GFP_ATOMIC);
	if (skb == NULL)
		goto errout;

	err = fdb_fill_info(skb, br, fdb, 0, 0, type, 0);
	if (err < 0) {
		/* -EMSGSIZE implies BUG in fdb_nlmsg_size() */
		WARN_ON(err == -EMSGSIZE);
		kfree_skb(skb);
		goto errout;
	}
	rtnl_notify(skb, net, 0, RTNLGRP_NEIGH, NULL, GFP_ATOMIC);
	return;
errout:
	rtnl_set_sk_err(net, RTNLGRP_NEIGH, err);
}

/* Dump information about entries, in response to GETNEIGH */
int br_fdb_dump(struct sk_buff *skb,
		struct netlink_callback *cb,
		struct net_device *dev,
		struct net_device *filter_dev,
		int *idx)
{
	struct net_bridge *br = netdev_priv(dev);
	struct net_bridge_fdb_entry *f;
	int err = 0;

	if (!(dev->priv_flags & IFF_EBRIDGE))
		return err;

	if (!filter_dev) {
		err = ndo_dflt_fdb_dump(skb, cb, dev, NULL, idx);
		if (err < 0)
			return err;
	}

	rcu_read_lock();
	hlist_for_each_entry_rcu(f, &br->fdb_list, fdb_node) {
		if (*idx < cb->args[2])
			goto skip;
		if (filter_dev && (!f->dst || f->dst->dev != filter_dev)) {
			if (filter_dev != dev)
				goto skip;
			/* !f->dst is a special case for bridge
			 * It means the MAC belongs to the bridge
			 * Therefore need a little more filtering
			 * we only want to dump the !f->dst case
			 */
			if (f->dst)
				goto skip;
		}
		if (!filter_dev && f->dst)
			goto skip;

		err = fdb_fill_info(skb, br, f,
				    NETLINK_CB(cb->skb).portid,
				    cb->nlh->nlmsg_seq,
				    RTM_NEWNEIGH,
				    NLM_F_MULTI);
		if (err < 0)
			break;
skip:
		*idx += 1;
	}
	rcu_read_unlock();

	return err;
}

/* Update (create or replace) forwarding database entry */
static int fdb_add_entry(struct net_bridge *br, struct net_bridge_port *source,
			 const __u8 *addr, __u16 state, __u16 flags, __u16 vid)
{
<<<<<<< HEAD
	struct hlist_head *head = &br->hash[br_mac_hash(addr, vid)];
=======
>>>>>>> 286cd8c7
	struct net_bridge_fdb_entry *fdb;
	bool modified = false;

	/* If the port cannot learn allow only local and static entries */
	if (source && !(state & NUD_PERMANENT) && !(state & NUD_NOARP) &&
	    !(source->state == BR_STATE_LEARNING ||
	      source->state == BR_STATE_FORWARDING))
		return -EPERM;

	if (!source && !(state & NUD_PERMANENT)) {
		pr_info("bridge: RTM_NEWNEIGH %s without NUD_PERMANENT\n",
			br->dev->name);
		return -EINVAL;
	}

<<<<<<< HEAD
	fdb = fdb_find(head, addr, vid);
=======
	fdb = br_fdb_find(br, addr, vid);
>>>>>>> 286cd8c7
	if (fdb == NULL) {
		if (!(flags & NLM_F_CREATE))
			return -ENOENT;

		fdb = fdb_create(br, source, addr, vid, 0, 0);
		if (!fdb)
			return -ENOMEM;

		modified = true;
	} else {
		if (flags & NLM_F_EXCL)
			return -EEXIST;

		if (fdb->dst != source) {
			fdb->dst = source;
			modified = true;
		}
	}

	if (fdb_to_nud(br, fdb) != state) {
		if (state & NUD_PERMANENT) {
			fdb->is_local = 1;
			if (!fdb->is_static) {
				fdb->is_static = 1;
				fdb_add_hw_addr(br, addr);
			}
		} else if (state & NUD_NOARP) {
			fdb->is_local = 0;
			if (!fdb->is_static) {
				fdb->is_static = 1;
				fdb_add_hw_addr(br, addr);
			}
		} else {
			fdb->is_local = 0;
			if (fdb->is_static) {
				fdb->is_static = 0;
				fdb_del_hw_addr(br, addr);
			}
		}

		modified = true;
	}
	fdb->added_by_user = 1;

	fdb->used = jiffies;
	if (modified) {
		fdb->updated = jiffies;
		fdb_notify(br, fdb, RTM_NEWNEIGH, true);
	}

	return 0;
}

static int __br_fdb_add(struct ndmsg *ndm, struct net_bridge *br,
			struct net_bridge_port *p, const unsigned char *addr,
			u16 nlh_flags, u16 vid)
{
	int err = 0;

	if (ndm->ndm_flags & NTF_USE) {
		if (!p) {
			pr_info("bridge: RTM_NEWNEIGH %s with NTF_USE is not supported\n",
				br->dev->name);
			return -EINVAL;
		}
		local_bh_disable();
		rcu_read_lock();
		br_fdb_update(br, p, addr, vid, true);
		rcu_read_unlock();
		local_bh_enable();
	} else if (ndm->ndm_flags & NTF_EXT_LEARNED) {
		err = br_fdb_external_learn_add(br, p, addr, vid, true);
	} else {
		spin_lock_bh(&br->hash_lock);
		err = fdb_add_entry(br, p, addr, ndm->ndm_state,
				    nlh_flags, vid);
		spin_unlock_bh(&br->hash_lock);
	}

	return err;
}

/* Add new permanent fdb entry with RTM_NEWNEIGH */
int br_fdb_add(struct ndmsg *ndm, struct nlattr *tb[],
	       struct net_device *dev,
	       const unsigned char *addr, u16 vid, u16 nlh_flags)
{
	struct net_bridge_vlan_group *vg;
	struct net_bridge_port *p = NULL;
	struct net_bridge_vlan *v;
	struct net_bridge *br = NULL;
	int err = 0;

	trace_br_fdb_add(ndm, dev, addr, vid, nlh_flags);

	if (!(ndm->ndm_state & (NUD_PERMANENT|NUD_NOARP|NUD_REACHABLE))) {
		pr_info("bridge: RTM_NEWNEIGH with invalid state %#x\n", ndm->ndm_state);
		return -EINVAL;
	}

	if (is_zero_ether_addr(addr)) {
		pr_info("bridge: RTM_NEWNEIGH with invalid ether address\n");
		return -EINVAL;
	}

	if (dev->priv_flags & IFF_EBRIDGE) {
		br = netdev_priv(dev);
		vg = br_vlan_group(br);
	} else {
		p = br_port_get_rtnl(dev);
		if (!p) {
			pr_info("bridge: RTM_NEWNEIGH %s not a bridge port\n",
				dev->name);
			return -EINVAL;
		}
		br = p->br;
		vg = nbp_vlan_group(p);
	}

	if (vid) {
		v = br_vlan_find(vg, vid);
		if (!v || !br_vlan_should_use(v)) {
			pr_info("bridge: RTM_NEWNEIGH with unconfigured vlan %d on %s\n", vid, dev->name);
			return -EINVAL;
		}

		/* VID was specified, so use it. */
		err = __br_fdb_add(ndm, br, p, addr, nlh_flags, vid);
	} else {
		err = __br_fdb_add(ndm, br, p, addr, nlh_flags, 0);
		if (err || !vg || !vg->num_vlans)
			goto out;

		/* We have vlans configured on this port and user didn't
		 * specify a VLAN.  To be nice, add/update entry for every
		 * vlan on this port.
		 */
		list_for_each_entry(v, &vg->vlan_list, vlist) {
			if (!br_vlan_should_use(v))
				continue;
			err = __br_fdb_add(ndm, br, p, addr, nlh_flags, v->vid);
			if (err)
				goto out;
		}
	}

out:
	return err;
}

static int fdb_delete_by_addr_and_port(struct net_bridge *br,
				       const struct net_bridge_port *p,
				       const u8 *addr, u16 vlan)
{
	struct net_bridge_fdb_entry *fdb;

	fdb = br_fdb_find(br, addr, vlan);
	if (!fdb || fdb->dst != p)
		return -ENOENT;

	fdb_delete(br, fdb, true);

	return 0;
}

static int __br_fdb_delete(struct net_bridge *br,
			   const struct net_bridge_port *p,
			   const unsigned char *addr, u16 vid)
{
	int err;

	spin_lock_bh(&br->hash_lock);
	err = fdb_delete_by_addr_and_port(br, p, addr, vid);
	spin_unlock_bh(&br->hash_lock);

	return err;
}

/* Remove neighbor entry with RTM_DELNEIGH */
int br_fdb_delete(struct ndmsg *ndm, struct nlattr *tb[],
		  struct net_device *dev,
		  const unsigned char *addr, u16 vid)
{
	struct net_bridge_vlan_group *vg;
	struct net_bridge_port *p = NULL;
	struct net_bridge_vlan *v;
	struct net_bridge *br;
	int err;

	if (dev->priv_flags & IFF_EBRIDGE) {
		br = netdev_priv(dev);
		vg = br_vlan_group(br);
	} else {
		p = br_port_get_rtnl(dev);
		if (!p) {
			pr_info("bridge: RTM_DELNEIGH %s not a bridge port\n",
				dev->name);
			return -EINVAL;
		}
		vg = nbp_vlan_group(p);
		br = p->br;
	}

	if (vid) {
		v = br_vlan_find(vg, vid);
		if (!v) {
			pr_info("bridge: RTM_DELNEIGH with unconfigured vlan %d on %s\n", vid, dev->name);
			return -EINVAL;
		}

		err = __br_fdb_delete(br, p, addr, vid);
	} else {
		err = -ENOENT;
		err &= __br_fdb_delete(br, p, addr, 0);
		if (!vg || !vg->num_vlans)
			return err;

		list_for_each_entry(v, &vg->vlan_list, vlist) {
			if (!br_vlan_should_use(v))
				continue;
			err &= __br_fdb_delete(br, p, addr, v->vid);
		}
	}

	return err;
}

int br_fdb_sync_static(struct net_bridge *br, struct net_bridge_port *p)
{
	struct net_bridge_fdb_entry *f, *tmp;
	int err = 0;

	ASSERT_RTNL();

	/* the key here is that static entries change only under rtnl */
	rcu_read_lock();
	hlist_for_each_entry_rcu(f, &br->fdb_list, fdb_node) {
		/* We only care for static entries */
		if (!f->is_static)
			continue;
		err = dev_uc_add(p->dev, f->key.addr.addr);
		if (err)
			goto rollback;
	}
done:
	rcu_read_unlock();

	return err;

rollback:
	hlist_for_each_entry_rcu(tmp, &br->fdb_list, fdb_node) {
		/* We only care for static entries */
		if (!tmp->is_static)
			continue;
		if (tmp == f)
			break;
		dev_uc_del(p->dev, tmp->key.addr.addr);
	}

	goto done;
}

void br_fdb_unsync_static(struct net_bridge *br, struct net_bridge_port *p)
{
	struct net_bridge_fdb_entry *f;

	ASSERT_RTNL();

	rcu_read_lock();
	hlist_for_each_entry_rcu(f, &br->fdb_list, fdb_node) {
		/* We only care for static entries */
		if (!f->is_static)
			continue;

		dev_uc_del(p->dev, f->key.addr.addr);
	}
	rcu_read_unlock();
}

int br_fdb_external_learn_add(struct net_bridge *br, struct net_bridge_port *p,
			      const unsigned char *addr, u16 vid,
			      bool swdev_notify)
{
	struct net_bridge_fdb_entry *fdb;
	bool modified = false;
	int err = 0;

	trace_br_fdb_external_learn_add(br, p, addr, vid);

	spin_lock_bh(&br->hash_lock);

	fdb = br_fdb_find(br, addr, vid);
	if (!fdb) {
		fdb = fdb_create(br, p, addr, vid, 0, 0);
		if (!fdb) {
			err = -ENOMEM;
			goto err_unlock;
		}
		if (swdev_notify)
			fdb->added_by_user = 1;
		fdb->added_by_external_learn = 1;
		fdb_notify(br, fdb, RTM_NEWNEIGH, swdev_notify);
	} else {
		fdb->updated = jiffies;

		if (fdb->dst != p) {
			fdb->dst = p;
			modified = true;
		}

		if (fdb->added_by_external_learn) {
			/* Refresh entry */
			fdb->used = jiffies;
		} else if (!fdb->added_by_user) {
			/* Take over SW learned entry */
			fdb->added_by_external_learn = 1;
			modified = true;
		}

		if (swdev_notify)
			fdb->added_by_user = 1;

		if (modified)
			fdb_notify(br, fdb, RTM_NEWNEIGH, swdev_notify);
	}

err_unlock:
	spin_unlock_bh(&br->hash_lock);

	return err;
}

int br_fdb_external_learn_del(struct net_bridge *br, struct net_bridge_port *p,
			      const unsigned char *addr, u16 vid,
			      bool swdev_notify)
{
	struct net_bridge_fdb_entry *fdb;
	int err = 0;

	spin_lock_bh(&br->hash_lock);

	fdb = br_fdb_find(br, addr, vid);
	if (fdb && fdb->added_by_external_learn)
		fdb_delete(br, fdb, swdev_notify);
	else
		err = -ENOENT;

	spin_unlock_bh(&br->hash_lock);

	return err;
}

void br_fdb_offloaded_set(struct net_bridge *br, struct net_bridge_port *p,
			  const unsigned char *addr, u16 vid)
{
	struct net_bridge_fdb_entry *fdb;

	spin_lock_bh(&br->hash_lock);

	fdb = br_fdb_find(br, addr, vid);
	if (fdb)
		fdb->offloaded = 1;

	spin_unlock_bh(&br->hash_lock);
}<|MERGE_RESOLUTION|>--- conflicted
+++ resolved
@@ -310,11 +310,7 @@
 	spin_lock_bh(&br->hash_lock);
 
 	/* If old entry was unassociated with any port, then delete it. */
-<<<<<<< HEAD
-	f = __br_fdb_get(br, br->dev->dev_addr, 0);
-=======
 	f = br_fdb_find(br, br->dev->dev_addr, 0);
->>>>>>> 286cd8c7
 	if (f && f->is_local && !f->dst && !f->added_by_user)
 		fdb_delete_local(br, NULL, f);
 
@@ -329,11 +325,7 @@
 	list_for_each_entry(v, &vg->vlan_list, vlist) {
 		if (!br_vlan_should_use(v))
 			continue;
-<<<<<<< HEAD
-		f = __br_fdb_get(br, br->dev->dev_addr, v->vid);
-=======
 		f = br_fdb_find(br, br->dev->dev_addr, v->vid);
->>>>>>> 286cd8c7
 		if (f && f->is_local && !f->dst && !f->added_by_user)
 			fdb_delete_local(br, NULL, f);
 		fdb_insert(br, NULL, newaddr, v->vid);
@@ -782,10 +774,6 @@
 static int fdb_add_entry(struct net_bridge *br, struct net_bridge_port *source,
 			 const __u8 *addr, __u16 state, __u16 flags, __u16 vid)
 {
-<<<<<<< HEAD
-	struct hlist_head *head = &br->hash[br_mac_hash(addr, vid)];
-=======
->>>>>>> 286cd8c7
 	struct net_bridge_fdb_entry *fdb;
 	bool modified = false;
 
@@ -801,11 +789,7 @@
 		return -EINVAL;
 	}
 
-<<<<<<< HEAD
-	fdb = fdb_find(head, addr, vid);
-=======
 	fdb = br_fdb_find(br, addr, vid);
->>>>>>> 286cd8c7
 	if (fdb == NULL) {
 		if (!(flags & NLM_F_CREATE))
 			return -ENOENT;
