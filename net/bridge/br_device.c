/*
 *	Device handling code
 *	Linux ethernet bridge
 *
 *	Authors:
 *	Lennert Buytenhek		<buytenh@gnu.org>
 *
 *	This program is free software; you can redistribute it and/or
 *	modify it under the terms of the GNU General Public License
 *	as published by the Free Software Foundation; either version
 *	2 of the License, or (at your option) any later version.
 */

#include <linux/kernel.h>
#include <linux/netdevice.h>
#include <linux/netpoll.h>
#include <linux/etherdevice.h>
#include <linux/ethtool.h>
#include <linux/list.h>
#include <linux/netfilter_bridge.h>

#include <linux/uaccess.h>
#include "br_private.h"

#define COMMON_FEATURES (NETIF_F_SG | NETIF_F_FRAGLIST | NETIF_F_HIGHDMA | \
			 NETIF_F_GSO_MASK | NETIF_F_HW_CSUM)

const struct nf_br_ops __rcu *nf_br_ops __read_mostly;
EXPORT_SYMBOL_GPL(nf_br_ops);

static struct lock_class_key bridge_netdev_addr_lock_key;

/* net device transmit always called with BH disabled */
netdev_tx_t br_dev_xmit(struct sk_buff *skb, struct net_device *dev)
{
	struct net_bridge *br = netdev_priv(dev);
	struct net_bridge_fdb_entry *dst;
	struct net_bridge_mdb_entry *mdst;
	struct pcpu_sw_netstats *brstats = this_cpu_ptr(br->stats);
	const struct nf_br_ops *nf_ops;
	const unsigned char *dest;
	u16 vid = 0;

	memset(skb->cb, 0, sizeof(struct br_input_skb_cb));

	rcu_read_lock();
	nf_ops = rcu_dereference(nf_br_ops);
	if (nf_ops && nf_ops->br_dev_xmit_hook(skb)) {
		rcu_read_unlock();
		return NETDEV_TX_OK;
	}

<<<<<<< HEAD
=======
	u64_stats_update_begin(&brstats->syncp);
	brstats->tx_packets++;
	brstats->tx_bytes += skb->len;
	u64_stats_update_end(&brstats->syncp);

	br_switchdev_frame_unmark(skb);
>>>>>>> 286cd8c7
	BR_INPUT_SKB_CB(skb)->brdev = dev;

	skb_reset_mac_header(skb);
	skb_pull(skb, ETH_HLEN);

	u64_stats_update_begin(&brstats->syncp);
	brstats->tx_packets++;
	/* Exclude ETH_HLEN from byte stats for consistency with Rx chain */
	brstats->tx_bytes += skb->len;
	u64_stats_update_end(&brstats->syncp);

	if (!br_allowed_ingress(br, br_vlan_group_rcu(br), skb, &vid))
		goto out;

	if (IS_ENABLED(CONFIG_INET) &&
	    (eth_hdr(skb)->h_proto == htons(ETH_P_ARP) ||
	     eth_hdr(skb)->h_proto == htons(ETH_P_RARP)) &&
	    br->neigh_suppress_enabled) {
		br_do_proxy_suppress_arp(skb, br, vid, NULL);
	} else if (IS_ENABLED(CONFIG_IPV6) &&
		   skb->protocol == htons(ETH_P_IPV6) &&
		   br->neigh_suppress_enabled &&
		   pskb_may_pull(skb, sizeof(struct ipv6hdr) +
				 sizeof(struct nd_msg)) &&
		   ipv6_hdr(skb)->nexthdr == IPPROTO_ICMPV6) {
			struct nd_msg *msg, _msg;

			msg = br_is_nd_neigh_msg(skb, &_msg);
			if (msg)
				br_do_suppress_nd(skb, br, vid, NULL, msg);
	}

	dest = eth_hdr(skb)->h_dest;
	if (is_broadcast_ether_addr(dest)) {
		br_flood(br, skb, BR_PKT_BROADCAST, false, true);
	} else if (is_multicast_ether_addr(dest)) {
		if (unlikely(netpoll_tx_running(dev))) {
			br_flood(br, skb, BR_PKT_MULTICAST, false, true);
			goto out;
		}
		if (br_multicast_rcv(br, NULL, skb, vid)) {
			kfree_skb(skb);
			goto out;
		}

		mdst = br_mdb_get(br, skb, vid);
		if ((mdst || BR_INPUT_SKB_CB_MROUTERS_ONLY(skb)) &&
		    br_multicast_querier_exists(br, eth_hdr(skb)))
			br_multicast_flood(mdst, skb, false, true);
		else
			br_flood(br, skb, BR_PKT_MULTICAST, false, true);
	} else if ((dst = br_fdb_find_rcu(br, dest, vid)) != NULL) {
		br_forward(dst->dst, skb, false, true);
	} else {
		br_flood(br, skb, BR_PKT_UNICAST, false, true);
	}
out:
	rcu_read_unlock();
	return NETDEV_TX_OK;
}

static void br_set_lockdep_class(struct net_device *dev)
{
	lockdep_set_class(&dev->addr_list_lock, &bridge_netdev_addr_lock_key);
}

static int br_dev_init(struct net_device *dev)
{
	struct net_bridge *br = netdev_priv(dev);
	int err;

	br->stats = netdev_alloc_pcpu_stats(struct pcpu_sw_netstats);
	if (!br->stats)
		return -ENOMEM;

	err = br_fdb_hash_init(br);
	if (err) {
		free_percpu(br->stats);
		return err;
	}

	err = br_vlan_init(br);
	if (err) {
		free_percpu(br->stats);
<<<<<<< HEAD
=======
		br_fdb_hash_fini(br);
		return err;
	}

	err = br_multicast_init_stats(br);
	if (err) {
		free_percpu(br->stats);
		br_vlan_flush(br);
		br_fdb_hash_fini(br);
	}
>>>>>>> 286cd8c7
	br_set_lockdep_class(dev);

	return err;
}

static void br_dev_uninit(struct net_device *dev)
{
	struct net_bridge *br = netdev_priv(dev);

	br_multicast_dev_del(br);
	br_multicast_uninit_stats(br);
	br_vlan_flush(br);
	br_fdb_hash_fini(br);
	free_percpu(br->stats);
}

static int br_dev_open(struct net_device *dev)
{
	struct net_bridge *br = netdev_priv(dev);

	netdev_update_features(dev);
	netif_start_queue(dev);
	br_stp_enable_bridge(br);
	br_multicast_open(br);

	return 0;
}

static void br_dev_set_multicast_list(struct net_device *dev)
{
}

static void br_dev_change_rx_flags(struct net_device *dev, int change)
{
	if (change & IFF_PROMISC)
		br_manage_promisc(netdev_priv(dev));
}

static int br_dev_stop(struct net_device *dev)
{
	struct net_bridge *br = netdev_priv(dev);

	br_stp_disable_bridge(br);
	br_multicast_stop(br);

	netif_stop_queue(dev);

	return 0;
}

static void br_get_stats64(struct net_device *dev,
			   struct rtnl_link_stats64 *stats)
{
	struct net_bridge *br = netdev_priv(dev);
	struct pcpu_sw_netstats tmp, sum = { 0 };
	unsigned int cpu;

	for_each_possible_cpu(cpu) {
		unsigned int start;
		const struct pcpu_sw_netstats *bstats
			= per_cpu_ptr(br->stats, cpu);
		do {
			start = u64_stats_fetch_begin_irq(&bstats->syncp);
			memcpy(&tmp, bstats, sizeof(tmp));
		} while (u64_stats_fetch_retry_irq(&bstats->syncp, start));
		sum.tx_bytes   += tmp.tx_bytes;
		sum.tx_packets += tmp.tx_packets;
		sum.rx_bytes   += tmp.rx_bytes;
		sum.rx_packets += tmp.rx_packets;
	}

	netdev_stats_to_stats64(stats, &dev->stats);
	stats->tx_bytes   = sum.tx_bytes;
	stats->tx_packets = sum.tx_packets;
	stats->rx_bytes   = sum.rx_bytes;
	stats->rx_packets = sum.rx_packets;
}

static int br_change_mtu(struct net_device *dev, int new_mtu)
{
	struct net_bridge *br = netdev_priv(dev);

	dev->mtu = new_mtu;

	/* this flag will be cleared if the MTU was automatically adjusted */
	br->mtu_set_by_user = true;
#if IS_ENABLED(CONFIG_BRIDGE_NETFILTER)
	/* remember the MTU in the rtable for PMTU */
	dst_metric_set(&br->fake_rtable.dst, RTAX_MTU, new_mtu);
#endif

	return 0;
}

/* Allow setting mac address to any valid ethernet address. */
static int br_set_mac_address(struct net_device *dev, void *p)
{
	struct net_bridge *br = netdev_priv(dev);
	struct sockaddr *addr = p;

	if (!is_valid_ether_addr(addr->sa_data))
		return -EADDRNOTAVAIL;

	/* dev_set_mac_addr() can be called by a master device on bridge's
	 * NETDEV_UNREGISTER, but since it's being destroyed do nothing
	 */
	if (dev->reg_state != NETREG_REGISTERED)
		return -EBUSY;

	spin_lock_bh(&br->lock);
	if (!ether_addr_equal(dev->dev_addr, addr->sa_data)) {
		/* Mac address will be changed in br_stp_change_bridge_id(). */
		br_stp_change_bridge_id(br, addr->sa_data);
	}
	spin_unlock_bh(&br->lock);

	return 0;
}

static void br_getinfo(struct net_device *dev, struct ethtool_drvinfo *info)
{
	strlcpy(info->driver, "bridge", sizeof(info->driver));
	strlcpy(info->version, BR_VERSION, sizeof(info->version));
	strlcpy(info->fw_version, "N/A", sizeof(info->fw_version));
	strlcpy(info->bus_info, "N/A", sizeof(info->bus_info));
}

static netdev_features_t br_fix_features(struct net_device *dev,
	netdev_features_t features)
{
	struct net_bridge *br = netdev_priv(dev);

	return br_features_recompute(br, features);
}

#ifdef CONFIG_NET_POLL_CONTROLLER
static void br_poll_controller(struct net_device *br_dev)
{
}

static void br_netpoll_cleanup(struct net_device *dev)
{
	struct net_bridge *br = netdev_priv(dev);
	struct net_bridge_port *p;

	list_for_each_entry(p, &br->port_list, list)
		br_netpoll_disable(p);
}

static int __br_netpoll_enable(struct net_bridge_port *p)
{
	struct netpoll *np;
	int err;

	np = kzalloc(sizeof(*p->np), GFP_KERNEL);
	if (!np)
		return -ENOMEM;

	err = __netpoll_setup(np, p->dev);
	if (err) {
		kfree(np);
		return err;
	}

	p->np = np;
	return err;
}

int br_netpoll_enable(struct net_bridge_port *p)
{
	if (!p->br->dev->npinfo)
		return 0;

	return __br_netpoll_enable(p);
}

static int br_netpoll_setup(struct net_device *dev, struct netpoll_info *ni)
{
	struct net_bridge *br = netdev_priv(dev);
	struct net_bridge_port *p;
	int err = 0;

	list_for_each_entry(p, &br->port_list, list) {
		if (!p->dev)
			continue;
		err = __br_netpoll_enable(p);
		if (err)
			goto fail;
	}

out:
	return err;

fail:
	br_netpoll_cleanup(dev);
	goto out;
}

void br_netpoll_disable(struct net_bridge_port *p)
{
	struct netpoll *np = p->np;

	if (!np)
		return;

	p->np = NULL;

	__netpoll_free_async(np);
}

#endif

static int br_add_slave(struct net_device *dev, struct net_device *slave_dev,
			struct netlink_ext_ack *extack)

{
	struct net_bridge *br = netdev_priv(dev);

	return br_add_if(br, slave_dev, extack);
}

static int br_del_slave(struct net_device *dev, struct net_device *slave_dev)
{
	struct net_bridge *br = netdev_priv(dev);

	return br_del_if(br, slave_dev);
}

static const struct ethtool_ops br_ethtool_ops = {
	.get_drvinfo    = br_getinfo,
	.get_link	= ethtool_op_get_link,
};

static const struct net_device_ops br_netdev_ops = {
	.ndo_open		 = br_dev_open,
	.ndo_stop		 = br_dev_stop,
	.ndo_init		 = br_dev_init,
	.ndo_uninit		 = br_dev_uninit,
	.ndo_start_xmit		 = br_dev_xmit,
	.ndo_get_stats64	 = br_get_stats64,
	.ndo_set_mac_address	 = br_set_mac_address,
	.ndo_set_rx_mode	 = br_dev_set_multicast_list,
	.ndo_change_rx_flags	 = br_dev_change_rx_flags,
	.ndo_change_mtu		 = br_change_mtu,
	.ndo_do_ioctl		 = br_dev_ioctl,
#ifdef CONFIG_NET_POLL_CONTROLLER
	.ndo_netpoll_setup	 = br_netpoll_setup,
	.ndo_netpoll_cleanup	 = br_netpoll_cleanup,
	.ndo_poll_controller	 = br_poll_controller,
#endif
	.ndo_add_slave		 = br_add_slave,
	.ndo_del_slave		 = br_del_slave,
	.ndo_fix_features        = br_fix_features,
	.ndo_fdb_add		 = br_fdb_add,
	.ndo_fdb_del		 = br_fdb_delete,
	.ndo_fdb_dump		 = br_fdb_dump,
	.ndo_bridge_getlink	 = br_getlink,
	.ndo_bridge_setlink	 = br_setlink,
	.ndo_bridge_dellink	 = br_dellink,
	.ndo_features_check	 = passthru_features_check,
};

static struct device_type br_type = {
	.name	= "bridge",
};

void br_dev_setup(struct net_device *dev)
{
	struct net_bridge *br = netdev_priv(dev);

	eth_hw_addr_random(dev);
	ether_setup(dev);

	dev->netdev_ops = &br_netdev_ops;
	dev->needs_free_netdev = true;
	dev->ethtool_ops = &br_ethtool_ops;
	SET_NETDEV_DEVTYPE(dev, &br_type);
	dev->priv_flags = IFF_EBRIDGE | IFF_NO_QUEUE;

	dev->features = COMMON_FEATURES | NETIF_F_LLTX | NETIF_F_NETNS_LOCAL |
			NETIF_F_HW_VLAN_CTAG_TX | NETIF_F_HW_VLAN_STAG_TX;
	dev->hw_features = COMMON_FEATURES | NETIF_F_HW_VLAN_CTAG_TX |
			   NETIF_F_HW_VLAN_STAG_TX;
	dev->vlan_features = COMMON_FEATURES;

	br->dev = dev;
	spin_lock_init(&br->lock);
	INIT_LIST_HEAD(&br->port_list);
	INIT_HLIST_HEAD(&br->fdb_list);
	spin_lock_init(&br->hash_lock);

	br->bridge_id.prio[0] = 0x80;
	br->bridge_id.prio[1] = 0x00;

	ether_addr_copy(br->group_addr, eth_stp_addr);

	br->stp_enabled = BR_NO_STP;
	br->group_fwd_mask = BR_GROUPFWD_DEFAULT;
	br->group_fwd_mask_required = BR_GROUPFWD_DEFAULT;

	br->designated_root = br->bridge_id;
	br->bridge_max_age = br->max_age = 20 * HZ;
	br->bridge_hello_time = br->hello_time = 2 * HZ;
	br->bridge_forward_delay = br->forward_delay = 15 * HZ;
	br->bridge_ageing_time = br->ageing_time = BR_DEFAULT_AGEING_TIME;
	dev->max_mtu = ETH_MAX_MTU;

	br_netfilter_rtable_init(br);
	br_stp_timer_init(br);
	br_multicast_init(br);
	INIT_DELAYED_WORK(&br->gc_work, br_fdb_cleanup);
}<|MERGE_RESOLUTION|>--- conflicted
+++ resolved
@@ -50,15 +50,12 @@
 		return NETDEV_TX_OK;
 	}
 
-<<<<<<< HEAD
-=======
 	u64_stats_update_begin(&brstats->syncp);
 	brstats->tx_packets++;
 	brstats->tx_bytes += skb->len;
 	u64_stats_update_end(&brstats->syncp);
 
 	br_switchdev_frame_unmark(skb);
->>>>>>> 286cd8c7
 	BR_INPUT_SKB_CB(skb)->brdev = dev;
 
 	skb_reset_mac_header(skb);
@@ -143,8 +140,6 @@
 	err = br_vlan_init(br);
 	if (err) {
 		free_percpu(br->stats);
-<<<<<<< HEAD
-=======
 		br_fdb_hash_fini(br);
 		return err;
 	}
@@ -155,7 +150,6 @@
 		br_vlan_flush(br);
 		br_fdb_hash_fini(br);
 	}
->>>>>>> 286cd8c7
 	br_set_lockdep_class(dev);
 
 	return err;
