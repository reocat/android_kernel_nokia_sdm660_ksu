--- conflicted
+++ resolved
@@ -88,16 +88,6 @@
 
 	indev = skb->dev;
 	skb->dev = to->dev;
-<<<<<<< HEAD
-
-	if (unlikely(netpoll_tx_running(to->br->dev))) {
-		skb_push(skb, ETH_HLEN);
-		if (!is_skb_forwardable(skb->dev, skb))
-			kfree_skb(skb);
-		else
-			br_netpoll_send_skb(to, skb);
-		return;
-=======
 	if (!local_orig) {
 		if (skb_warn_if_lro(skb)) {
 			kfree_skb(skb);
@@ -118,7 +108,6 @@
 		br_hook = NF_BR_LOCAL_OUT;
 		net = dev_net(skb->dev);
 		indev = NULL;
->>>>>>> 286cd8c7
 	}
 
 	NF_HOOK(NFPROTO_BRIDGE, br_hook,
