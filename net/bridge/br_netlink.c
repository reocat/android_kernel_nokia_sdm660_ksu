--- conflicted
+++ resolved
@@ -1291,12 +1291,8 @@
 }
 
 static int br_dev_newlink(struct net *src_net, struct net_device *dev,
-<<<<<<< HEAD
-			  struct nlattr *tb[], struct nlattr *data[])
-=======
 			  struct nlattr *tb[], struct nlattr *data[],
 			  struct netlink_ext_ack *extack)
->>>>>>> 286cd8c7
 {
 	struct net_bridge *br = netdev_priv(dev);
 	int err;
@@ -1311,11 +1307,7 @@
 		spin_unlock_bh(&br->lock);
 	}
 
-<<<<<<< HEAD
-	err = br_changelink(dev, tb, data);
-=======
 	err = br_changelink(dev, tb, data, extack);
->>>>>>> 286cd8c7
 	if (err)
 		br_dev_delete(dev, NULL);
 
