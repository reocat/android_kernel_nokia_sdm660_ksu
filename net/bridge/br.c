--- conflicted
+++ resolved
@@ -125,11 +125,7 @@
 	.notifier_call = br_device_event
 };
 
-<<<<<<< HEAD
-/* called with RTNL */
-=======
 /* called with RTNL or RCU */
->>>>>>> 286cd8c7
 static int br_switchdev_event(struct notifier_block *unused,
 			      unsigned long event, void *ptr)
 {
@@ -139,11 +135,7 @@
 	struct switchdev_notifier_fdb_info *fdb_info;
 	int err = NOTIFY_DONE;
 
-<<<<<<< HEAD
-	p = br_port_get_rtnl(dev);
-=======
 	p = br_port_get_rtnl_rcu(dev);
->>>>>>> 286cd8c7
 	if (!p)
 		goto out;
 
