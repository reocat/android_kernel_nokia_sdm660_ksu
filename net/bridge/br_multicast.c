--- conflicted
+++ resolved
@@ -1185,11 +1185,7 @@
 		if ((type == IGMPV3_CHANGE_TO_INCLUDE ||
 		     type == IGMPV3_MODE_IS_INCLUDE) &&
 		    nsrcs == 0) {
-<<<<<<< HEAD
-			br_ip4_multicast_leave_group(br, port, group, vid);
-=======
 			br_ip4_multicast_leave_group(br, port, group, vid, src);
->>>>>>> 286cd8c7
 		} else {
 			err = br_ip4_multicast_add_group(br, port, group, vid,
 							 src);
@@ -1266,12 +1262,8 @@
 						     vid, src);
 		} else {
 			err = br_ip6_multicast_add_group(br, port,
-<<<<<<< HEAD
-							 &grec->grec_mca, vid);
-=======
 							 &grec->grec_mca, vid,
 							 src);
->>>>>>> 286cd8c7
 			if (err)
 				break;
 		}
