/*
 *	Spanning tree protocol; generic parts
 *	Linux ethernet bridge
 *
 *	Authors:
 *	Lennert Buytenhek		<buytenh@gnu.org>
 *
 *	This program is free software; you can redistribute it and/or
 *	modify it under the terms of the GNU General Public License
 *	as published by the Free Software Foundation; either version
 *	2 of the License, or (at your option) any later version.
 */
#include <linux/kernel.h>
#include <linux/rculist.h>
#include <net/switchdev.h>

#include "br_private.h"
#include "br_private_stp.h"

/* since time values in bpdu are in jiffies and then scaled (1/256)
 * before sending, make sure that is at least one STP tick.
 */
#define MESSAGE_AGE_INCR	((HZ / 256) + 1)

static const char *const br_port_state_names[] = {
	[BR_STATE_DISABLED] = "disabled",
	[BR_STATE_LISTENING] = "listening",
	[BR_STATE_LEARNING] = "learning",
	[BR_STATE_FORWARDING] = "forwarding",
	[BR_STATE_BLOCKING] = "blocking",
};

void br_set_state(struct net_bridge_port *p, unsigned int state)
{
	struct switchdev_attr attr = {
		.orig_dev = p->dev,
		.id = SWITCHDEV_ATTR_ID_PORT_STP_STATE,
		.flags = SWITCHDEV_F_DEFER,
		.u.stp_state = state,
	};
	int err;

	p->state = state;
	err = switchdev_port_attr_set(p->dev, &attr);
	if (err && err != -EOPNOTSUPP)
		br_warn(p->br, "error setting offload STP state on port %u(%s)\n",
				(unsigned int) p->port_no, p->dev->name);
	else
		br_info(p->br, "port %u(%s) entered %s state\n",
				(unsigned int) p->port_no, p->dev->name,
				br_port_state_names[p->state]);
}

/* called under bridge lock */
struct net_bridge_port *br_get_port(struct net_bridge *br, u16 port_no)
{
	struct net_bridge_port *p;

	list_for_each_entry_rcu(p, &br->port_list, list) {
		if (p->port_no == port_no)
			return p;
	}

	return NULL;
}

/* called under bridge lock */
static int br_should_become_root_port(const struct net_bridge_port *p,
				      u16 root_port)
{
	struct net_bridge *br;
	struct net_bridge_port *rp;
	int t;

	br = p->br;
	if (p->state == BR_STATE_DISABLED ||
	    br_is_designated_port(p))
		return 0;

	if (memcmp(&br->bridge_id, &p->designated_root, 8) <= 0)
		return 0;

	if (!root_port)
		return 1;

	rp = br_get_port(br, root_port);

	t = memcmp(&p->designated_root, &rp->designated_root, 8);
	if (t < 0)
		return 1;
	else if (t > 0)
		return 0;

	if (p->designated_cost + p->path_cost <
	    rp->designated_cost + rp->path_cost)
		return 1;
	else if (p->designated_cost + p->path_cost >
		 rp->designated_cost + rp->path_cost)
		return 0;

	t = memcmp(&p->designated_bridge, &rp->designated_bridge, 8);
	if (t < 0)
		return 1;
	else if (t > 0)
		return 0;

	if (p->designated_port < rp->designated_port)
		return 1;
	else if (p->designated_port > rp->designated_port)
		return 0;

	if (p->port_id < rp->port_id)
		return 1;

	return 0;
}

static void br_root_port_block(const struct net_bridge *br,
			       struct net_bridge_port *p)
{

	br_notice(br, "port %u(%s) tried to become root port (blocked)",
		  (unsigned int) p->port_no, p->dev->name);

	br_set_state(p, BR_STATE_LISTENING);
	br_ifinfo_notify(RTM_NEWLINK, NULL, p);

	if (br->forward_delay > 0)
		mod_timer(&p->forward_delay_timer, jiffies + br->forward_delay);
}

/* called under bridge lock */
static void br_root_selection(struct net_bridge *br)
{
	struct net_bridge_port *p;
	u16 root_port = 0;

	list_for_each_entry(p, &br->port_list, list) {
		if (!br_should_become_root_port(p, root_port))
			continue;

		if (p->flags & BR_ROOT_BLOCK)
			br_root_port_block(br, p);
		else
			root_port = p->port_no;
	}

	br->root_port = root_port;

	if (!root_port) {
		br->designated_root = br->bridge_id;
		br->root_path_cost = 0;
	} else {
		p = br_get_port(br, root_port);
		br->designated_root = p->designated_root;
		br->root_path_cost = p->designated_cost + p->path_cost;
	}
}

/* called under bridge lock */
void br_become_root_bridge(struct net_bridge *br)
{
	br->max_age = br->bridge_max_age;
	br->hello_time = br->bridge_hello_time;
	br->forward_delay = br->bridge_forward_delay;
	br_topology_change_detection(br);
	del_timer(&br->tcn_timer);

	if (br->dev->flags & IFF_UP) {
		br_config_bpdu_generation(br);
		mod_timer(&br->hello_timer, jiffies + br->hello_time);
	}
}

/* called under bridge lock */
void br_transmit_config(struct net_bridge_port *p)
{
	struct br_config_bpdu bpdu;
	struct net_bridge *br;

	if (timer_pending(&p->hold_timer)) {
		p->config_pending = 1;
		return;
	}

	br = p->br;

	bpdu.topology_change = br->topology_change;
	bpdu.topology_change_ack = p->topology_change_ack;
	bpdu.root = br->designated_root;
	bpdu.root_path_cost = br->root_path_cost;
	bpdu.bridge_id = br->bridge_id;
	bpdu.port_id = p->port_id;
	if (br_is_root_bridge(br))
		bpdu.message_age = 0;
	else {
		struct net_bridge_port *root
			= br_get_port(br, br->root_port);
		bpdu.message_age = (jiffies - root->designated_age)
			+ MESSAGE_AGE_INCR;
	}
	bpdu.max_age = br->max_age;
	bpdu.hello_time = br->hello_time;
	bpdu.forward_delay = br->forward_delay;

	if (bpdu.message_age < br->max_age) {
		br_send_config_bpdu(p, &bpdu);
		p->topology_change_ack = 0;
		p->config_pending = 0;
		if (p->br->stp_enabled == BR_KERNEL_STP)
			mod_timer(&p->hold_timer,
				  round_jiffies(jiffies + BR_HOLD_TIME));
	}
}

/* called under bridge lock */
static void br_record_config_information(struct net_bridge_port *p,
					 const struct br_config_bpdu *bpdu)
{
	p->designated_root = bpdu->root;
	p->designated_cost = bpdu->root_path_cost;
	p->designated_bridge = bpdu->bridge_id;
	p->designated_port = bpdu->port_id;
	p->designated_age = jiffies - bpdu->message_age;

	mod_timer(&p->message_age_timer, jiffies
		  + (bpdu->max_age - bpdu->message_age));
}

/* called under bridge lock */
static void br_record_config_timeout_values(struct net_bridge *br,
					    const struct br_config_bpdu *bpdu)
{
	br->max_age = bpdu->max_age;
	br->hello_time = bpdu->hello_time;
	br->forward_delay = bpdu->forward_delay;
	__br_set_topology_change(br, bpdu->topology_change);
}

/* called under bridge lock */
void br_transmit_tcn(struct net_bridge *br)
{
	struct net_bridge_port *p;

	p = br_get_port(br, br->root_port);
	if (p)
		br_send_tcn_bpdu(p);
	else
		br_notice(br, "root port %u not found for topology notice\n",
			  br->root_port);
}

/* called under bridge lock */
static int br_should_become_designated_port(const struct net_bridge_port *p)
{
	struct net_bridge *br;
	int t;

	br = p->br;
	if (br_is_designated_port(p))
		return 1;

	if (memcmp(&p->designated_root, &br->designated_root, 8))
		return 1;

	if (br->root_path_cost < p->designated_cost)
		return 1;
	else if (br->root_path_cost > p->designated_cost)
		return 0;

	t = memcmp(&br->bridge_id, &p->designated_bridge, 8);
	if (t < 0)
		return 1;
	else if (t > 0)
		return 0;

	if (p->port_id < p->designated_port)
		return 1;

	return 0;
}

/* called under bridge lock */
static void br_designated_port_selection(struct net_bridge *br)
{
	struct net_bridge_port *p;

	list_for_each_entry(p, &br->port_list, list) {
		if (p->state != BR_STATE_DISABLED &&
		    br_should_become_designated_port(p))
			br_become_designated_port(p);

	}
}

/* called under bridge lock */
static int br_supersedes_port_info(const struct net_bridge_port *p,
				   const struct br_config_bpdu *bpdu)
{
	int t;

	t = memcmp(&bpdu->root, &p->designated_root, 8);
	if (t < 0)
		return 1;
	else if (t > 0)
		return 0;

	if (bpdu->root_path_cost < p->designated_cost)
		return 1;
	else if (bpdu->root_path_cost > p->designated_cost)
		return 0;

	t = memcmp(&bpdu->bridge_id, &p->designated_bridge, 8);
	if (t < 0)
		return 1;
	else if (t > 0)
		return 0;

	if (memcmp(&bpdu->bridge_id, &p->br->bridge_id, 8))
		return 1;

	if (bpdu->port_id <= p->designated_port)
		return 1;

	return 0;
}

/* called under bridge lock */
static void br_topology_change_acknowledged(struct net_bridge *br)
{
	br->topology_change_detected = 0;
	del_timer(&br->tcn_timer);
}

/* called under bridge lock */
void br_topology_change_detection(struct net_bridge *br)
{
	int isroot = br_is_root_bridge(br);

	if (br->stp_enabled != BR_KERNEL_STP)
		return;

	br_info(br, "topology change detected, %s\n",
		isroot ? "propagating" : "sending tcn bpdu");

	if (isroot) {
		__br_set_topology_change(br, 1);
		mod_timer(&br->topology_change_timer, jiffies
			  + br->bridge_forward_delay + br->bridge_max_age);
	} else if (!br->topology_change_detected) {
		br_transmit_tcn(br);
		mod_timer(&br->tcn_timer, jiffies + br->bridge_hello_time);
	}

	br->topology_change_detected = 1;
}

/* called under bridge lock */
void br_config_bpdu_generation(struct net_bridge *br)
{
	struct net_bridge_port *p;

	list_for_each_entry(p, &br->port_list, list) {
		if (p->state != BR_STATE_DISABLED &&
		    br_is_designated_port(p))
			br_transmit_config(p);
	}
}

/* called under bridge lock */
static void br_reply(struct net_bridge_port *p)
{
	br_transmit_config(p);
}

/* called under bridge lock */
void br_configuration_update(struct net_bridge *br)
{
	br_root_selection(br);
	br_designated_port_selection(br);
}

/* called under bridge lock */
void br_become_designated_port(struct net_bridge_port *p)
{
	struct net_bridge *br;

	br = p->br;
	p->designated_root = br->designated_root;
	p->designated_cost = br->root_path_cost;
	p->designated_bridge = br->bridge_id;
	p->designated_port = p->port_id;
}


/* called under bridge lock */
static void br_make_blocking(struct net_bridge_port *p)
{
	if (p->state != BR_STATE_DISABLED &&
	    p->state != BR_STATE_BLOCKING) {
		if (p->state == BR_STATE_FORWARDING ||
		    p->state == BR_STATE_LEARNING)
			br_topology_change_detection(p->br);

		br_set_state(p, BR_STATE_BLOCKING);
		br_ifinfo_notify(RTM_NEWLINK, NULL, p);

		del_timer(&p->forward_delay_timer);
	}
}

/* called under bridge lock */
static void br_make_forwarding(struct net_bridge_port *p)
{
	struct net_bridge *br = p->br;

	if (p->state != BR_STATE_BLOCKING)
		return;

	if (br->stp_enabled == BR_NO_STP || br->forward_delay == 0) {
		br_set_state(p, BR_STATE_FORWARDING);
		br_topology_change_detection(br);
		del_timer(&p->forward_delay_timer);
	} else if (br->stp_enabled == BR_KERNEL_STP)
		br_set_state(p, BR_STATE_LISTENING);
	else
		br_set_state(p, BR_STATE_LEARNING);

	br_ifinfo_notify(RTM_NEWLINK, NULL, p);

	if (br->forward_delay != 0)
		mod_timer(&p->forward_delay_timer, jiffies + br->forward_delay);
}

/* called under bridge lock */
void br_port_state_selection(struct net_bridge *br)
{
	struct net_bridge_port *p;
	unsigned int liveports = 0;

	list_for_each_entry(p, &br->port_list, list) {
		if (p->state == BR_STATE_DISABLED)
			continue;

		/* Don't change port states if userspace is handling STP */
		if (br->stp_enabled != BR_USER_STP) {
			if (p->port_no == br->root_port) {
				p->config_pending = 0;
				p->topology_change_ack = 0;
				br_make_forwarding(p);
			} else if (br_is_designated_port(p)) {
				del_timer(&p->message_age_timer);
				br_make_forwarding(p);
			} else {
				p->config_pending = 0;
				p->topology_change_ack = 0;
				br_make_blocking(p);
			}
		}

		if (p->state != BR_STATE_BLOCKING)
			br_multicast_enable_port(p);
		/* Multicast is not disabled for the port when it goes in
		 * blocking state because the timers will expire and stop by
		 * themselves without sending more queries.
		 */
		if (p->state == BR_STATE_FORWARDING)
			++liveports;
	}

	if (liveports == 0)
		netif_carrier_off(br->dev);
	else
		netif_carrier_on(br->dev);
}

/* called under bridge lock */
static void br_topology_change_acknowledge(struct net_bridge_port *p)
{
	p->topology_change_ack = 1;
	br_transmit_config(p);
}

/* called under bridge lock */
void br_received_config_bpdu(struct net_bridge_port *p,
			     const struct br_config_bpdu *bpdu)
{
	struct net_bridge *br;
	int was_root;

	br = p->br;
	was_root = br_is_root_bridge(br);

	if (br_supersedes_port_info(p, bpdu)) {
		br_record_config_information(p, bpdu);
		br_configuration_update(br);
		br_port_state_selection(br);

		if (!br_is_root_bridge(br) && was_root) {
			del_timer(&br->hello_timer);
			if (br->topology_change_detected) {
				del_timer(&br->topology_change_timer);
				br_transmit_tcn(br);

				mod_timer(&br->tcn_timer,
					  jiffies + br->bridge_hello_time);
			}
		}

		if (p->port_no == br->root_port) {
			br_record_config_timeout_values(br, bpdu);
			br_config_bpdu_generation(br);
			if (bpdu->topology_change_ack)
				br_topology_change_acknowledged(br);
		}
	} else if (br_is_designated_port(p)) {
		br_reply(p);
	}
}

/* called under bridge lock */
void br_received_tcn_bpdu(struct net_bridge_port *p)
{
	if (br_is_designated_port(p)) {
		br_info(p->br, "port %u(%s) received tcn bpdu\n",
			(unsigned int) p->port_no, p->dev->name);

		br_topology_change_detection(p->br);
		br_topology_change_acknowledge(p);
	}
}

/* Change bridge STP parameter */
int br_set_hello_time(struct net_bridge *br, unsigned long val)
{
	unsigned long t = clock_t_to_jiffies(val);

	if (t < BR_MIN_HELLO_TIME || t > BR_MAX_HELLO_TIME)
		return -ERANGE;

	spin_lock_bh(&br->lock);
	br->bridge_hello_time = t;
	if (br_is_root_bridge(br))
		br->hello_time = br->bridge_hello_time;
	spin_unlock_bh(&br->lock);
	return 0;
}

int br_set_max_age(struct net_bridge *br, unsigned long val)
{
	unsigned long t = clock_t_to_jiffies(val);

	if (t < BR_MIN_MAX_AGE || t > BR_MAX_MAX_AGE)
		return -ERANGE;

	spin_lock_bh(&br->lock);
	br->bridge_max_age = t;
	if (br_is_root_bridge(br))
		br->max_age = br->bridge_max_age;
	spin_unlock_bh(&br->lock);
	return 0;

}

<<<<<<< HEAD
/* Set time interval that dynamic forwarding entries live
 * For pure software bridge, allow values outside the 802.1
 * standard specification for special cases:
 *  0 - entry never ages (all permanant)
 *  1 - entry disappears (no persistance)
 *
 * Offloaded switch entries maybe more restrictive
 */
int br_set_ageing_time(struct net_bridge *br, u32 ageing_time)
=======
/* called under bridge lock */
int __set_ageing_time(struct net_device *dev, unsigned long t)
>>>>>>> 286cd8c7
{
	struct switchdev_attr attr = {
		.orig_dev = dev,
		.id = SWITCHDEV_ATTR_ID_BRIDGE_AGEING_TIME,
		.flags = SWITCHDEV_F_SKIP_EOPNOTSUPP | SWITCHDEV_F_DEFER,
		.u.ageing_time = jiffies_to_clock_t(t),
	};
	int err;

<<<<<<< HEAD
	err = switchdev_port_attr_set(br->dev, &attr);
	if (err && err != -EOPNOTSUPP)
=======
	err = switchdev_port_attr_set(dev, &attr);
	if (err && err != -EOPNOTSUPP)
		return err;

	return 0;
}

/* Set time interval that dynamic forwarding entries live
 * For pure software bridge, allow values outside the 802.1
 * standard specification for special cases:
 *  0 - entry never ages (all permanant)
 *  1 - entry disappears (no persistance)
 *
 * Offloaded switch entries maybe more restrictive
 */
int br_set_ageing_time(struct net_bridge *br, clock_t ageing_time)
{
	unsigned long t = clock_t_to_jiffies(ageing_time);
	int err;

	err = __set_ageing_time(br->dev, t);
	if (err)
>>>>>>> 286cd8c7
		return err;

	spin_lock_bh(&br->lock);
	br->bridge_ageing_time = t;
	br->ageing_time = t;
	spin_unlock_bh(&br->lock);

	mod_delayed_work(system_long_wq, &br->gc_work, 0);

	return 0;
}

/* called under bridge lock */
void __br_set_topology_change(struct net_bridge *br, unsigned char val)
{
	unsigned long t;
	int err;

	if (br->stp_enabled == BR_KERNEL_STP && br->topology_change != val) {
		/* On topology change, set the bridge ageing time to twice the
		 * forward delay. Otherwise, restore its default ageing time.
		 */

		if (val) {
			t = 2 * br->forward_delay;
			br_debug(br, "decreasing ageing time to %lu\n", t);
		} else {
			t = br->bridge_ageing_time;
			br_debug(br, "restoring ageing time to %lu\n", t);
		}

		err = __set_ageing_time(br->dev, t);
		if (err)
			br_warn(br, "error offloading ageing time\n");
		else
			br->ageing_time = t;
	}

	br->topology_change = val;
}

void __br_set_forward_delay(struct net_bridge *br, unsigned long t)
{
	br->bridge_forward_delay = t;
	if (br_is_root_bridge(br))
		br->forward_delay = br->bridge_forward_delay;
}

int br_set_forward_delay(struct net_bridge *br, unsigned long val)
{
	unsigned long t = clock_t_to_jiffies(val);
	int err = -ERANGE;

	spin_lock_bh(&br->lock);
	if (br->stp_enabled != BR_NO_STP &&
	    (t < BR_MIN_FORWARD_DELAY || t > BR_MAX_FORWARD_DELAY))
		goto unlock;

	__br_set_forward_delay(br, t);
	err = 0;

unlock:
	spin_unlock_bh(&br->lock);
	return err;
}<|MERGE_RESOLUTION|>--- conflicted
+++ resolved
@@ -562,20 +562,8 @@
 
 }
 
-<<<<<<< HEAD
-/* Set time interval that dynamic forwarding entries live
- * For pure software bridge, allow values outside the 802.1
- * standard specification for special cases:
- *  0 - entry never ages (all permanant)
- *  1 - entry disappears (no persistance)
- *
- * Offloaded switch entries maybe more restrictive
- */
-int br_set_ageing_time(struct net_bridge *br, u32 ageing_time)
-=======
 /* called under bridge lock */
 int __set_ageing_time(struct net_device *dev, unsigned long t)
->>>>>>> 286cd8c7
 {
 	struct switchdev_attr attr = {
 		.orig_dev = dev,
@@ -585,10 +573,6 @@
 	};
 	int err;
 
-<<<<<<< HEAD
-	err = switchdev_port_attr_set(br->dev, &attr);
-	if (err && err != -EOPNOTSUPP)
-=======
 	err = switchdev_port_attr_set(dev, &attr);
 	if (err && err != -EOPNOTSUPP)
 		return err;
@@ -611,7 +595,6 @@
 
 	err = __set_ageing_time(br->dev, t);
 	if (err)
->>>>>>> 286cd8c7
 		return err;
 
 	spin_lock_bh(&br->lock);
