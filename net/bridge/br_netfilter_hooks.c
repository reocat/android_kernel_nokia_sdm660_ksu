--- conflicted
+++ resolved
@@ -728,17 +728,10 @@
 
 	if (nf_bridge->frag_max_size && nf_bridge->frag_max_size < mtu)
 		mtu = nf_bridge->frag_max_size;
-<<<<<<< HEAD
 
 	nf_bridge_update_protocol(skb);
 	nf_bridge_push_encap_header(skb);
 
-=======
-
-	nf_bridge_update_protocol(skb);
-	nf_bridge_push_encap_header(skb);
-
->>>>>>> 286cd8c7
 	if (skb_is_gso(skb) || skb->len + mtu_reserved <= mtu) {
 		nf_bridge_info_free(skb);
 		return br_dev_queue_push_xmit(net, sk, skb);
