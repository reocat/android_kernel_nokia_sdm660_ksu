		Tagged virtual addresses in AArch64 Linux
		=========================================

Author: Will Deacon <will.deacon@arm.com>
Date  : 12 June 2013

This document briefly describes the provision of tagged virtual
addresses in the AArch64 translation system and their potential uses
in AArch64 Linux.

The kernel configures the translation tables so that translations made
via TTBR0 (i.e. userspace mappings) have the top byte (bits 63:56) of
the virtual address ignored by the translation hardware. This frees up
this byte for application use.


Passing tagged addresses to the kernel
--------------------------------------

All interpretation of userspace memory addresses by the kernel assumes
<<<<<<< HEAD
an address tag of 0x00.
=======
an address tag of 0x00, unless the application enables the AArch64
Tagged Address ABI explicitly
(Documentation/arm64/tagged-address-abi.rst).
>>>>>>> 286cd8c7

This includes, but is not limited to, addresses found in:

 - pointer arguments to system calls, including pointers in structures
   passed to system calls,

 - the stack pointer (sp), e.g. when interpreting it to deliver a
   signal,

 - the frame pointer (x29) and frame records, e.g. when interpreting
   them to generate a backtrace or call graph.

<<<<<<< HEAD
Using non-zero address tags in any of these locations may result in an
error code being returned, a (fatal) signal being raised, or other modes
of failure.

For these reasons, passing non-zero address tags to the kernel via
system calls is forbidden, and using a non-zero address tag for sp is
strongly discouraged.
=======
Using non-zero address tags in any of these locations when the
userspace application did not enable the AArch64 Tagged Address ABI may
result in an error code being returned, a (fatal) signal being raised,
or other modes of failure.

For these reasons, when the AArch64 Tagged Address ABI is disabled,
passing non-zero address tags to the kernel via system calls is
forbidden, and using a non-zero address tag for sp is strongly
discouraged.
>>>>>>> 286cd8c7

Programs maintaining a frame pointer and frame records that use non-zero
address tags may suffer impaired or inaccurate debug and profiling
visibility.


Preserving tags
---------------

Non-zero tags are not preserved when delivering signals. This means that
signal handlers in applications making use of tags cannot rely on the
tag information for user virtual addresses being maintained for fields
inside siginfo_t. One exception to this rule is for signals raised in
response to watchpoint debug exceptions, where the tag information will
be preserved.

The architecture prevents the use of a tagged PC, so the upper byte will
be set to a sign-extension of bit 55 on exception return.

<<<<<<< HEAD
=======
This behaviour is maintained when the AArch64 Tagged Address ABI is
enabled.

>>>>>>> 286cd8c7

Other considerations
--------------------

Special care should be taken when using tagged pointers, since it is
likely that C compilers will not hazard two virtual addresses differing
only in the upper byte.<|MERGE_RESOLUTION|>--- conflicted
+++ resolved
@@ -18,13 +18,9 @@
 --------------------------------------
 
 All interpretation of userspace memory addresses by the kernel assumes
-<<<<<<< HEAD
-an address tag of 0x00.
-=======
 an address tag of 0x00, unless the application enables the AArch64
 Tagged Address ABI explicitly
 (Documentation/arm64/tagged-address-abi.rst).
->>>>>>> 286cd8c7
 
 This includes, but is not limited to, addresses found in:
 
@@ -37,15 +33,6 @@
  - the frame pointer (x29) and frame records, e.g. when interpreting
    them to generate a backtrace or call graph.
 
-<<<<<<< HEAD
-Using non-zero address tags in any of these locations may result in an
-error code being returned, a (fatal) signal being raised, or other modes
-of failure.
-
-For these reasons, passing non-zero address tags to the kernel via
-system calls is forbidden, and using a non-zero address tag for sp is
-strongly discouraged.
-=======
 Using non-zero address tags in any of these locations when the
 userspace application did not enable the AArch64 Tagged Address ABI may
 result in an error code being returned, a (fatal) signal being raised,
@@ -55,7 +42,6 @@
 passing non-zero address tags to the kernel via system calls is
 forbidden, and using a non-zero address tag for sp is strongly
 discouraged.
->>>>>>> 286cd8c7
 
 Programs maintaining a frame pointer and frame records that use non-zero
 address tags may suffer impaired or inaccurate debug and profiling
@@ -75,12 +61,9 @@
 The architecture prevents the use of a tagged PC, so the upper byte will
 be set to a sign-extension of bit 55 on exception return.
 
-<<<<<<< HEAD
-=======
 This behaviour is maintained when the AArch64 Tagged Address ABI is
 enabled.
 
->>>>>>> 286cd8c7
 
 Other considerations
 --------------------
