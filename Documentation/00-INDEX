--- conflicted
+++ resolved
@@ -64,21 +64,6 @@
 	- misc. LCD driver documentation (cfag12864b, ks0108).
 backlight/
 	- directory with info on controlling backlights in flat panel displays
-<<<<<<< HEAD
-bad_memory.txt
-	- how to use kernel parameters to exclude bad RAM regions.
-basic_profiling.txt
-	- basic instructions for those who wants to profile Linux kernel.
-bcache.txt
-	- Block-layer cache on fast SSDs to improve slow (raid) I/O performance.
-bif-framework.txt
-	- information about MIPI-BIF support in the Linux kernel.
-binfmt_misc.txt
-	- info on the kernel support for extra binary formats.
-blackfin/
-	- directory with documentation for the Blackfin arch.
-=======
->>>>>>> 286cd8c7
 block/
 	- info on the Block I/O (BIO) layer.
 blockdev/
