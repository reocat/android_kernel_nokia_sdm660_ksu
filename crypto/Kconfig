--- conflicted
+++ resolved
@@ -431,25 +431,6 @@
 	  CBC: Cipher Block Chaining mode
 	  This block cipher algorithm is required for IPSec.
 
-<<<<<<< HEAD
-config CRYPTO_HEH
-	tristate "HEH support"
-	select CRYPTO_CMAC
-	select CRYPTO_ECB
-	select CRYPTO_GF128MUL
-	select CRYPTO_MANAGER
-	select CRYPTO_POLY_HASH_ARM64_CE if ARM64 && KERNEL_MODE_NEON
-	help
-	  HEH: Hash-Encrypt-Hash mode
-	  HEH is a proposed block cipher mode of operation which extends the
-	  strong pseudo-random permutation (SPRP) property of block ciphers to
-	  arbitrary-length input strings.  This provides a stronger notion of
-	  security than existing block cipher modes of operation (e.g. CBC, CTR,
-	  XTS), though it is usually less performant.  Applications include disk
-	  encryption and encryption of file names and contents.  Currently, this
-	  implementation only provides a symmetric cipher interface, so it can't
-	  yet be used as an AEAD.
-=======
 config CRYPTO_CFB
 	tristate "CFB support"
 	select CRYPTO_BLKCIPHER
@@ -457,7 +438,6 @@
 	help
 	  CFB: Cipher FeedBack mode
 	  This block cipher algorithm is required for TPM2 Cryptography.
->>>>>>> 286cd8c7
 
 config CRYPTO_CTR
 	tristate "CTR support"
