/*
 * algif_aead: User-space interface for AEAD algorithms
 *
 * Copyright (C) 2014, Stephan Mueller <smueller@chronox.de>
 *
 * This file provides the user-space API for AEAD ciphers.
 *
 * This program is free software; you can redistribute it and/or modify it
 * under the terms of the GNU General Public License as published by the Free
 * Software Foundation; either version 2 of the License, or (at your option)
 * any later version.
 *
 * The following concept of the memory management is used:
 *
 * The kernel maintains two SGLs, the TX SGL and the RX SGL. The TX SGL is
 * filled by user space with the data submitted via sendpage/sendmsg. Filling
 * up the TX SGL does not cause a crypto operation -- the data will only be
 * tracked by the kernel. Upon receipt of one recvmsg call, the caller must
 * provide a buffer which is tracked with the RX SGL.
 *
 * During the processing of the recvmsg operation, the cipher request is
 * allocated and prepared. As part of the recvmsg operation, the processed
 * TX buffers are extracted from the TX SGL into a separate SGL.
 *
 * After the completion of the crypto operation, the RX SGL and the cipher
 * request is released. The extracted TX SGL parts are released together with
 * the RX SGL release.
 */

#include <crypto/internal/aead.h>
#include <crypto/scatterwalk.h>
#include <crypto/if_alg.h>
#include <crypto/skcipher.h>
#include <crypto/null.h>
#include <linux/init.h>
#include <linux/list.h>
#include <linux/kernel.h>
#include <linux/mm.h>
#include <linux/module.h>
#include <linux/net.h>
#include <net/sock.h>

struct aead_tfm {
	struct crypto_aead *aead;
	struct crypto_sync_skcipher *null_tfm;
};

<<<<<<< HEAD
struct aead_tfm {
	struct crypto_aead *aead;
	bool has_key;
};

struct aead_ctx {
	struct aead_sg_list tsgl;
	/*
	 * RSGL_MAX_ENTRIES is an artificial limit where user space at maximum
	 * can cause the kernel to allocate RSGL_MAX_ENTRIES * ALG_MAX_PAGES
	 * pages
	 */
#define RSGL_MAX_ENTRIES ALG_MAX_PAGES
	struct af_alg_sgl rsgl[RSGL_MAX_ENTRIES];

	void *iv;

	struct af_alg_completion completion;

	unsigned long used;

	unsigned int len;
	bool more;
	bool merge;
	bool enc;

	size_t aead_assoclen;
	struct aead_request aead_req;
};

static inline int aead_sndbuf(struct sock *sk)
=======
static inline bool aead_sufficient_data(struct sock *sk)
>>>>>>> 286cd8c7
{
	struct alg_sock *ask = alg_sk(sk);
	struct sock *psk = ask->parent;
	struct alg_sock *pask = alg_sk(psk);
	struct af_alg_ctx *ctx = ask->private;
	struct aead_tfm *aeadc = pask->private;
	struct crypto_aead *tfm = aeadc->aead;
	unsigned int as = crypto_aead_authsize(tfm);

	/*
	 * The minimum amount of memory needed for an AEAD cipher is
	 * the AAD and in case of decryption the tag.
	 */
	return ctx->used >= ctx->aead_assoclen + (ctx->enc ? 0 : as);
}

static int aead_sendmsg(struct socket *sock, struct msghdr *msg, size_t size)
{
	struct sock *sk = sock->sk;
	struct alg_sock *ask = alg_sk(sk);
	struct sock *psk = ask->parent;
	struct alg_sock *pask = alg_sk(psk);
	struct aead_tfm *aeadc = pask->private;
	struct crypto_aead *tfm = aeadc->aead;
	unsigned int ivsize = crypto_aead_ivsize(tfm);

	return af_alg_sendmsg(sock, msg, size, ivsize);
}

static int crypto_aead_copy_sgl(struct crypto_sync_skcipher *null_tfm,
				struct scatterlist *src,
				struct scatterlist *dst, unsigned int len)
{
	SYNC_SKCIPHER_REQUEST_ON_STACK(skreq, null_tfm);

	skcipher_request_set_sync_tfm(skreq, null_tfm);
	skcipher_request_set_callback(skreq, CRYPTO_TFM_REQ_MAY_SLEEP,
				      NULL, NULL);
	skcipher_request_set_crypt(skreq, src, dst, len, NULL);

	return crypto_skcipher_encrypt(skreq);
}

static int _aead_recvmsg(struct socket *sock, struct msghdr *msg,
			 size_t ignored, int flags)
{
	struct sock *sk = sock->sk;
	struct alg_sock *ask = alg_sk(sk);
	struct sock *psk = ask->parent;
	struct alg_sock *pask = alg_sk(psk);
	struct af_alg_ctx *ctx = ask->private;
	struct aead_tfm *aeadc = pask->private;
	struct crypto_aead *tfm = aeadc->aead;
	struct crypto_sync_skcipher *null_tfm = aeadc->null_tfm;
	unsigned int i, as = crypto_aead_authsize(tfm);
	struct af_alg_async_req *areq;
	struct af_alg_tsgl *tsgl, *tmp;
	struct scatterlist *rsgl_src, *tsgl_src = NULL;
	int err = 0;
	size_t used = 0;		/* [in]  TX bufs to be en/decrypted */
	size_t outlen = 0;		/* [out] RX bufs produced by kernel */
	size_t usedpages = 0;		/* [in]  RX bufs to be used from user */
	size_t processed = 0;		/* [in]  TX bufs to be consumed */

	if (!ctx->used) {
		err = af_alg_wait_for_data(sk, flags);
		if (err)
			return err;
	}

	/*
	 * Data length provided by caller via sendmsg/sendpage that has not
	 * yet been processed.
	 */
	used = ctx->used;

	/*
	 * Make sure sufficient data is present -- note, the same check is
	 * is also present in sendmsg/sendpage. The checks in sendpage/sendmsg
	 * shall provide an information to the data sender that something is
	 * wrong, but they are irrelevant to maintain the kernel integrity.
	 * We need this check here too in case user space decides to not honor
	 * the error message in sendmsg/sendpage and still call recvmsg. This
	 * check here protects the kernel integrity.
	 */
	if (!aead_sufficient_data(sk))
		return -EINVAL;

	/*
	 * Calculate the minimum output buffer size holding the result of the
	 * cipher operation. When encrypting data, the receiving buffer is
	 * larger by the tag length compared to the input buffer as the
	 * encryption operation generates the tag. For decryption, the input
	 * buffer provides the tag which is consumed resulting in only the
	 * plaintext without a buffer for the tag returned to the caller.
	 */
	if (ctx->enc)
		outlen = used + as;
	else
		outlen = used - as;

	/*
	 * The cipher operation input data is reduced by the associated data
	 * length as this data is processed separately later on.
	 */
	used -= ctx->aead_assoclen;

	/* Allocate cipher request for current operation. */
	areq = af_alg_alloc_areq(sk, sizeof(struct af_alg_async_req) +
				     crypto_aead_reqsize(tfm));
	if (IS_ERR(areq))
		return PTR_ERR(areq);

	/* convert iovecs of output buffers into RX SGL */
	err = af_alg_get_rsgl(sk, msg, flags, areq, outlen, &usedpages);
	if (err)
		goto free;

	/*
	 * Ensure output buffer is sufficiently large. If the caller provides
	 * less buffer space, only use the relative required input size. This
	 * allows AIO operation where the caller sent all data to be processed
	 * and the AIO operation performs the operation on the different chunks
	 * of the input data.
	 */
	if (usedpages < outlen) {
		size_t less = outlen - usedpages;

		if (used < less) {
			err = -EINVAL;
			goto free;
		}
		used -= less;
		outlen -= less;
	}

	processed = used + ctx->aead_assoclen;
	list_for_each_entry_safe(tsgl, tmp, &ctx->tsgl_list, list) {
		for (i = 0; i < tsgl->cur; i++) {
			struct scatterlist *process_sg = tsgl->sg + i;

			if (!(process_sg->length) || !sg_page(process_sg))
				continue;
			tsgl_src = process_sg;
			break;
		}
		if (tsgl_src)
			break;
	}
	if (processed && !tsgl_src) {
		err = -EFAULT;
		goto free;
	}

	/*
	 * Copy of AAD from source to destination
	 *
	 * The AAD is copied to the destination buffer without change. Even
	 * when user space uses an in-place cipher operation, the kernel
	 * will copy the data as it does not see whether such in-place operation
	 * is initiated.
	 *
	 * To ensure efficiency, the following implementation ensure that the
	 * ciphers are invoked to perform a crypto operation in-place. This
	 * is achieved by memory management specified as follows.
	 */

	/* Use the RX SGL as source (and destination) for crypto op. */
	rsgl_src = areq->first_rsgl.sgl.sg;

	if (ctx->enc) {
		/*
		 * Encryption operation - The in-place cipher operation is
		 * achieved by the following operation:
		 *
		 * TX SGL: AAD || PT
		 *	    |	   |
		 *	    | copy |
		 *	    v	   v
		 * RX SGL: AAD || PT || Tag
		 */
		err = crypto_aead_copy_sgl(null_tfm, tsgl_src,
					   areq->first_rsgl.sgl.sg, processed);
		if (err)
			goto free;
		af_alg_pull_tsgl(sk, processed, NULL, 0);
	} else {
		/*
		 * Decryption operation - To achieve an in-place cipher
		 * operation, the following  SGL structure is used:
		 *
		 * TX SGL: AAD || CT || Tag
		 *	    |	   |	 ^
		 *	    | copy |	 | Create SGL link.
		 *	    v	   v	 |
		 * RX SGL: AAD || CT ----+
		 */

		 /* Copy AAD || CT to RX SGL buffer for in-place operation. */
		err = crypto_aead_copy_sgl(null_tfm, tsgl_src,
					   areq->first_rsgl.sgl.sg, outlen);
		if (err)
			goto free;

		/* Create TX SGL for tag and chain it to RX SGL. */
		areq->tsgl_entries = af_alg_count_tsgl(sk, processed,
						       processed - as);
		if (!areq->tsgl_entries)
			areq->tsgl_entries = 1;
		areq->tsgl = sock_kmalloc(sk, array_size(sizeof(*areq->tsgl),
							 areq->tsgl_entries),
					  GFP_KERNEL);
		if (!areq->tsgl) {
			err = -ENOMEM;
			goto free;
		}
		sg_init_table(areq->tsgl, areq->tsgl_entries);

		/* Release TX SGL, except for tag data and reassign tag data. */
		af_alg_pull_tsgl(sk, processed, areq->tsgl, processed - as);

		/* chain the areq TX SGL holding the tag with RX SGL */
		if (usedpages) {
			/* RX SGL present */
			struct af_alg_sgl *sgl_prev = &areq->last_rsgl->sgl;

			sg_unmark_end(sgl_prev->sg + sgl_prev->npages - 1);
			sg_chain(sgl_prev->sg, sgl_prev->npages + 1,
				 areq->tsgl);
		} else
			/* no RX SGL present (e.g. authentication only) */
			rsgl_src = areq->tsgl;
	}

	/* Initialize the crypto operation */
	aead_request_set_crypt(&areq->cra_u.aead_req, rsgl_src,
			       areq->first_rsgl.sgl.sg, used, ctx->iv);
	aead_request_set_ad(&areq->cra_u.aead_req, ctx->aead_assoclen);
	aead_request_set_tfm(&areq->cra_u.aead_req, tfm);

	if (msg->msg_iocb && !is_sync_kiocb(msg->msg_iocb)) {
		/* AIO operation */
		sock_hold(sk);
		areq->iocb = msg->msg_iocb;

		/* Remember output size that will be generated. */
		areq->outlen = outlen;

		aead_request_set_callback(&areq->cra_u.aead_req,
					  CRYPTO_TFM_REQ_MAY_SLEEP,
					  af_alg_async_cb, areq);
		err = ctx->enc ? crypto_aead_encrypt(&areq->cra_u.aead_req) :
				 crypto_aead_decrypt(&areq->cra_u.aead_req);

		/* AIO operation in progress */
		if (err == -EINPROGRESS)
			return -EIOCBQUEUED;

		sock_put(sk);
	} else {
		/* Synchronous operation */
		aead_request_set_callback(&areq->cra_u.aead_req,
					  CRYPTO_TFM_REQ_MAY_SLEEP |
					  CRYPTO_TFM_REQ_MAY_BACKLOG,
					  crypto_req_done, &ctx->wait);
		err = crypto_wait_req(ctx->enc ?
				crypto_aead_encrypt(&areq->cra_u.aead_req) :
				crypto_aead_decrypt(&areq->cra_u.aead_req),
				&ctx->wait);
	}


free:
	af_alg_free_resources(areq);

	return err ? err : outlen;
}

static int aead_recvmsg(struct socket *sock, struct msghdr *msg,
			size_t ignored, int flags)
{
	struct sock *sk = sock->sk;
	int ret = 0;

	lock_sock(sk);
	while (msg_data_left(msg)) {
		int err = _aead_recvmsg(sock, msg, ignored, flags);

		/*
		 * This error covers -EIOCBQUEUED which implies that we can
		 * only handle one AIO request. If the caller wants to have
		 * multiple AIO requests in parallel, he must make multiple
		 * separate AIO calls.
		 *
		 * Also return the error if no data has been processed so far.
		 */
		if (err <= 0) {
			if (err == -EIOCBQUEUED || err == -EBADMSG || !ret)
				ret = err;
			goto out;
		}

		ret += err;
	}

out:
	af_alg_wmem_wakeup(sk);
	release_sock(sk);
	return ret;
}

static struct proto_ops algif_aead_ops = {
	.family		=	PF_ALG,

	.connect	=	sock_no_connect,
	.socketpair	=	sock_no_socketpair,
	.getname	=	sock_no_getname,
	.ioctl		=	sock_no_ioctl,
	.listen		=	sock_no_listen,
	.shutdown	=	sock_no_shutdown,
	.getsockopt	=	sock_no_getsockopt,
	.mmap		=	sock_no_mmap,
	.bind		=	sock_no_bind,
	.accept		=	sock_no_accept,
	.setsockopt	=	sock_no_setsockopt,

	.release	=	af_alg_release,
	.sendmsg	=	aead_sendmsg,
	.sendpage	=	af_alg_sendpage,
	.recvmsg	=	aead_recvmsg,
	.poll		=	af_alg_poll,
};

static int aead_check_key(struct socket *sock)
{
	int err = 0;
	struct sock *psk;
	struct alg_sock *pask;
	struct aead_tfm *tfm;
	struct sock *sk = sock->sk;
	struct alg_sock *ask = alg_sk(sk);

	lock_sock(sk);
	if (!atomic_read(&ask->nokey_refcnt))
		goto unlock_child;

	psk = ask->parent;
	pask = alg_sk(ask->parent);
	tfm = pask->private;

	err = -ENOKEY;
	lock_sock_nested(psk, SINGLE_DEPTH_NESTING);
	if (crypto_aead_get_flags(tfm->aead) & CRYPTO_TFM_NEED_KEY)
		goto unlock;

	atomic_dec(&pask->nokey_refcnt);
	atomic_set(&ask->nokey_refcnt, 0);

	err = 0;

unlock:
	release_sock(psk);
unlock_child:
	release_sock(sk);

	return err;
}

static int aead_sendmsg_nokey(struct socket *sock, struct msghdr *msg,
				  size_t size)
{
	int err;

	err = aead_check_key(sock);
	if (err)
		return err;

	return aead_sendmsg(sock, msg, size);
}

static ssize_t aead_sendpage_nokey(struct socket *sock, struct page *page,
				       int offset, size_t size, int flags)
{
	int err;

	err = aead_check_key(sock);
	if (err)
		return err;

	return af_alg_sendpage(sock, page, offset, size, flags);
}

static int aead_recvmsg_nokey(struct socket *sock, struct msghdr *msg,
				  size_t ignored, int flags)
{
	int err;

	err = aead_check_key(sock);
	if (err)
		return err;

	return aead_recvmsg(sock, msg, ignored, flags);
}

static struct proto_ops algif_aead_ops_nokey = {
	.family		=	PF_ALG,

	.connect	=	sock_no_connect,
	.socketpair	=	sock_no_socketpair,
	.getname	=	sock_no_getname,
	.ioctl		=	sock_no_ioctl,
	.listen		=	sock_no_listen,
	.shutdown	=	sock_no_shutdown,
	.getsockopt	=	sock_no_getsockopt,
	.mmap		=	sock_no_mmap,
	.bind		=	sock_no_bind,
	.accept		=	sock_no_accept,
	.setsockopt	=	sock_no_setsockopt,

	.release	=	af_alg_release,
	.sendmsg	=	aead_sendmsg_nokey,
	.sendpage	=	aead_sendpage_nokey,
	.recvmsg	=	aead_recvmsg_nokey,
	.poll		=	af_alg_poll,
};

static int aead_check_key(struct socket *sock)
{
	int err = 0;
	struct sock *psk;
	struct alg_sock *pask;
	struct aead_tfm *tfm;
	struct sock *sk = sock->sk;
	struct alg_sock *ask = alg_sk(sk);

	lock_sock(sk);
	if (!atomic_read(&ask->nokey_refcnt))
		goto unlock_child;

	psk = ask->parent;
	pask = alg_sk(ask->parent);
	tfm = pask->private;

	err = -ENOKEY;
	lock_sock_nested(psk, SINGLE_DEPTH_NESTING);
	if (!tfm->has_key)
		goto unlock;

	atomic_dec(&pask->nokey_refcnt);
	atomic_set(&ask->nokey_refcnt, 0);

	err = 0;

unlock:
	release_sock(psk);
unlock_child:
	release_sock(sk);

	return err;
}

static int aead_sendmsg_nokey(struct socket *sock, struct msghdr *msg,
				  size_t size)
{
	int err;

	err = aead_check_key(sock);
	if (err)
		return err;

	return aead_sendmsg(sock, msg, size);
}

static ssize_t aead_sendpage_nokey(struct socket *sock, struct page *page,
				       int offset, size_t size, int flags)
{
	int err;

	err = aead_check_key(sock);
	if (err)
		return err;

	return aead_sendpage(sock, page, offset, size, flags);
}

static int aead_recvmsg_nokey(struct socket *sock, struct msghdr *msg,
				  size_t ignored, int flags)
{
	int err;

	err = aead_check_key(sock);
	if (err)
		return err;

	return aead_recvmsg(sock, msg, ignored, flags);
}

static struct proto_ops algif_aead_ops_nokey = {
	.family		=	PF_ALG,

	.connect	=	sock_no_connect,
	.socketpair	=	sock_no_socketpair,
	.getname	=	sock_no_getname,
	.ioctl		=	sock_no_ioctl,
	.listen		=	sock_no_listen,
	.shutdown	=	sock_no_shutdown,
	.getsockopt	=	sock_no_getsockopt,
	.mmap		=	sock_no_mmap,
	.bind		=	sock_no_bind,
	.accept		=	sock_no_accept,
	.setsockopt	=	sock_no_setsockopt,

	.release	=	af_alg_release,
	.sendmsg	=	aead_sendmsg_nokey,
	.sendpage	=	aead_sendpage_nokey,
	.recvmsg	=	aead_recvmsg_nokey,
	.poll		=	aead_poll,
};

static void *aead_bind(const char *name, u32 type, u32 mask)
{
	struct aead_tfm *tfm;
	struct crypto_aead *aead;
<<<<<<< HEAD
=======
	struct crypto_sync_skcipher *null_tfm;
>>>>>>> 286cd8c7

	tfm = kzalloc(sizeof(*tfm), GFP_KERNEL);
	if (!tfm)
		return ERR_PTR(-ENOMEM);

	aead = crypto_alloc_aead(name, type, mask);
	if (IS_ERR(aead)) {
		kfree(tfm);
		return ERR_CAST(aead);
	}

<<<<<<< HEAD
	tfm->aead = aead;
=======
	null_tfm = crypto_get_default_null_skcipher();
	if (IS_ERR(null_tfm)) {
		crypto_free_aead(aead);
		kfree(tfm);
		return ERR_CAST(null_tfm);
	}

	tfm->aead = aead;
	tfm->null_tfm = null_tfm;
>>>>>>> 286cd8c7

	return tfm;
}

static void aead_release(void *private)
{
	struct aead_tfm *tfm = private;

	crypto_free_aead(tfm->aead);
<<<<<<< HEAD
=======
	crypto_put_default_null_skcipher();
>>>>>>> 286cd8c7
	kfree(tfm);
}

static int aead_setauthsize(void *private, unsigned int authsize)
{
	struct aead_tfm *tfm = private;

	return crypto_aead_setauthsize(tfm->aead, authsize);
}

static int aead_setkey(void *private, const u8 *key, unsigned int keylen)
{
	struct aead_tfm *tfm = private;
<<<<<<< HEAD
	int err;

	err = crypto_aead_setkey(tfm->aead, key, keylen);
	tfm->has_key = !err;

	return err;
=======

	return crypto_aead_setkey(tfm->aead, key, keylen);
>>>>>>> 286cd8c7
}

static void aead_sock_destruct(struct sock *sk)
{
	struct alg_sock *ask = alg_sk(sk);
	struct af_alg_ctx *ctx = ask->private;
	struct sock *psk = ask->parent;
	struct alg_sock *pask = alg_sk(psk);
	struct aead_tfm *aeadc = pask->private;
	struct crypto_aead *tfm = aeadc->aead;
	unsigned int ivlen = crypto_aead_ivsize(tfm);

	af_alg_pull_tsgl(sk, ctx->used, NULL, 0);
	sock_kzfree_s(sk, ctx->iv, ivlen);
	sock_kfree_s(sk, ctx, ctx->len);
	af_alg_release_parent(sk);
}

static int aead_accept_parent_nokey(void *private, struct sock *sk)
{
	struct af_alg_ctx *ctx;
	struct alg_sock *ask = alg_sk(sk);
	struct aead_tfm *tfm = private;
	struct crypto_aead *aead = tfm->aead;
<<<<<<< HEAD
	unsigned int len = sizeof(*ctx) + crypto_aead_reqsize(aead);
=======
	unsigned int len = sizeof(*ctx);
>>>>>>> 286cd8c7
	unsigned int ivlen = crypto_aead_ivsize(aead);

	ctx = sock_kmalloc(sk, len, GFP_KERNEL);
	if (!ctx)
		return -ENOMEM;
	memset(ctx, 0, len);

	ctx->iv = sock_kmalloc(sk, ivlen, GFP_KERNEL);
	if (!ctx->iv) {
		sock_kfree_s(sk, ctx, len);
		return -ENOMEM;
	}
	memset(ctx->iv, 0, ivlen);

	INIT_LIST_HEAD(&ctx->tsgl_list);
	ctx->len = len;
	ctx->used = 0;
	atomic_set(&ctx->rcvused, 0);
	ctx->more = 0;
	ctx->merge = 0;
	ctx->enc = 0;
	ctx->aead_assoclen = 0;
	crypto_init_wait(&ctx->wait);

	ask->private = ctx;

<<<<<<< HEAD
	aead_request_set_tfm(&ctx->aead_req, aead);
	aead_request_set_callback(&ctx->aead_req, CRYPTO_TFM_REQ_MAY_BACKLOG,
				  af_alg_complete, &ctx->completion);

=======
>>>>>>> 286cd8c7
	sk->sk_destruct = aead_sock_destruct;

	return 0;
}

static int aead_accept_parent(void *private, struct sock *sk)
{
	struct aead_tfm *tfm = private;

<<<<<<< HEAD
	if (!tfm->has_key)
=======
	if (crypto_aead_get_flags(tfm->aead) & CRYPTO_TFM_NEED_KEY)
>>>>>>> 286cd8c7
		return -ENOKEY;

	return aead_accept_parent_nokey(private, sk);
}

static const struct af_alg_type algif_type_aead = {
	.bind		=	aead_bind,
	.release	=	aead_release,
	.setkey		=	aead_setkey,
	.setauthsize	=	aead_setauthsize,
	.accept		=	aead_accept_parent,
	.accept_nokey	=	aead_accept_parent_nokey,
	.ops		=	&algif_aead_ops,
	.ops_nokey	=	&algif_aead_ops_nokey,
	.name		=	"aead",
	.owner		=	THIS_MODULE
};

static int __init algif_aead_init(void)
{
	return af_alg_register_type(&algif_type_aead);
}

static void __exit algif_aead_exit(void)
{
	int err = af_alg_unregister_type(&algif_type_aead);
	BUG_ON(err);
}

module_init(algif_aead_init);
module_exit(algif_aead_exit);
MODULE_LICENSE("GPL");
MODULE_AUTHOR("Stephan Mueller <smueller@chronox.de>");
MODULE_DESCRIPTION("AEAD kernel crypto API user space interface");<|MERGE_RESOLUTION|>--- conflicted
+++ resolved
@@ -45,41 +45,7 @@
 	struct crypto_sync_skcipher *null_tfm;
 };
 
-<<<<<<< HEAD
-struct aead_tfm {
-	struct crypto_aead *aead;
-	bool has_key;
-};
-
-struct aead_ctx {
-	struct aead_sg_list tsgl;
-	/*
-	 * RSGL_MAX_ENTRIES is an artificial limit where user space at maximum
-	 * can cause the kernel to allocate RSGL_MAX_ENTRIES * ALG_MAX_PAGES
-	 * pages
-	 */
-#define RSGL_MAX_ENTRIES ALG_MAX_PAGES
-	struct af_alg_sgl rsgl[RSGL_MAX_ENTRIES];
-
-	void *iv;
-
-	struct af_alg_completion completion;
-
-	unsigned long used;
-
-	unsigned int len;
-	bool more;
-	bool merge;
-	bool enc;
-
-	size_t aead_assoclen;
-	struct aead_request aead_req;
-};
-
-static inline int aead_sndbuf(struct sock *sk)
-=======
 static inline bool aead_sufficient_data(struct sock *sk)
->>>>>>> 286cd8c7
 {
 	struct alg_sock *ask = alg_sk(sk);
 	struct sock *psk = ask->parent;
@@ -603,10 +569,7 @@
 {
 	struct aead_tfm *tfm;
 	struct crypto_aead *aead;
-<<<<<<< HEAD
-=======
 	struct crypto_sync_skcipher *null_tfm;
->>>>>>> 286cd8c7
 
 	tfm = kzalloc(sizeof(*tfm), GFP_KERNEL);
 	if (!tfm)
@@ -618,9 +581,6 @@
 		return ERR_CAST(aead);
 	}
 
-<<<<<<< HEAD
-	tfm->aead = aead;
-=======
 	null_tfm = crypto_get_default_null_skcipher();
 	if (IS_ERR(null_tfm)) {
 		crypto_free_aead(aead);
@@ -630,7 +590,6 @@
 
 	tfm->aead = aead;
 	tfm->null_tfm = null_tfm;
->>>>>>> 286cd8c7
 
 	return tfm;
 }
@@ -640,10 +599,7 @@
 	struct aead_tfm *tfm = private;
 
 	crypto_free_aead(tfm->aead);
-<<<<<<< HEAD
-=======
 	crypto_put_default_null_skcipher();
->>>>>>> 286cd8c7
 	kfree(tfm);
 }
 
@@ -657,17 +613,8 @@
 static int aead_setkey(void *private, const u8 *key, unsigned int keylen)
 {
 	struct aead_tfm *tfm = private;
-<<<<<<< HEAD
-	int err;
-
-	err = crypto_aead_setkey(tfm->aead, key, keylen);
-	tfm->has_key = !err;
-
-	return err;
-=======
 
 	return crypto_aead_setkey(tfm->aead, key, keylen);
->>>>>>> 286cd8c7
 }
 
 static void aead_sock_destruct(struct sock *sk)
@@ -692,11 +639,7 @@
 	struct alg_sock *ask = alg_sk(sk);
 	struct aead_tfm *tfm = private;
 	struct crypto_aead *aead = tfm->aead;
-<<<<<<< HEAD
-	unsigned int len = sizeof(*ctx) + crypto_aead_reqsize(aead);
-=======
 	unsigned int len = sizeof(*ctx);
->>>>>>> 286cd8c7
 	unsigned int ivlen = crypto_aead_ivsize(aead);
 
 	ctx = sock_kmalloc(sk, len, GFP_KERNEL);
@@ -723,13 +666,6 @@
 
 	ask->private = ctx;
 
-<<<<<<< HEAD
-	aead_request_set_tfm(&ctx->aead_req, aead);
-	aead_request_set_callback(&ctx->aead_req, CRYPTO_TFM_REQ_MAY_BACKLOG,
-				  af_alg_complete, &ctx->completion);
-
-=======
->>>>>>> 286cd8c7
 	sk->sk_destruct = aead_sock_destruct;
 
 	return 0;
@@ -739,11 +675,7 @@
 {
 	struct aead_tfm *tfm = private;
 
-<<<<<<< HEAD
-	if (!tfm->has_key)
-=======
 	if (crypto_aead_get_flags(tfm->aead) & CRYPTO_TFM_NEED_KEY)
->>>>>>> 286cd8c7
 		return -ENOKEY;
 
 	return aead_accept_parent_nokey(private, sk);
