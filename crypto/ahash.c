--- conflicted
+++ resolved
@@ -353,13 +353,7 @@
 		return err;
 
 	err = op(req);
-<<<<<<< HEAD
-	if (err == -EINPROGRESS ||
-	    (err == -EBUSY && (ahash_request_flags(req) &
-			       CRYPTO_TFM_REQ_MAY_BACKLOG)))
-=======
 	if (err == -EINPROGRESS || err == -EBUSY)
->>>>>>> 286cd8c7
 		return err;
 
 	ahash_restore_req(req, err);
@@ -393,8 +387,12 @@
 
 int crypto_ahash_digest(struct ahash_request *req)
 {
-<<<<<<< HEAD
-	return crypto_ahash_op(req, crypto_ahash_reqtfm(req)->digest);
+	struct crypto_ahash *tfm = crypto_ahash_reqtfm(req);
+
+	if (crypto_ahash_get_flags(tfm) & CRYPTO_TFM_NEED_KEY)
+		return -ENOKEY;
+
+	return crypto_ahash_op(req, tfm->digest);
 }
 EXPORT_SYMBOL_GPL(crypto_ahash_digest);
 
@@ -405,24 +403,6 @@
 	if (err == -EINPROGRESS)
 		return;
 
-=======
-	struct crypto_ahash *tfm = crypto_ahash_reqtfm(req);
-
-	if (crypto_ahash_get_flags(tfm) & CRYPTO_TFM_NEED_KEY)
-		return -ENOKEY;
-
-	return crypto_ahash_op(req, tfm->digest);
-}
-EXPORT_SYMBOL_GPL(crypto_ahash_digest);
-
-static void ahash_def_finup_done2(struct crypto_async_request *req, int err)
-{
-	struct ahash_request *areq = req->data;
-
-	if (err == -EINPROGRESS)
-		return;
-
->>>>>>> 286cd8c7
 	ahash_restore_req(areq, err);
 
 	areq->base.complete(&areq->base, err);
@@ -436,13 +416,7 @@
 	req->base.complete = ahash_def_finup_done2;
 
 	err = crypto_ahash_reqtfm(req)->final(req);
-<<<<<<< HEAD
-	if (err == -EINPROGRESS ||
-	    (err == -EBUSY && (ahash_request_flags(req) &
-			       CRYPTO_TFM_REQ_MAY_BACKLOG)))
-=======
 	if (err == -EINPROGRESS || err == -EBUSY)
->>>>>>> 286cd8c7
 		return err;
 
 out:
@@ -478,23 +452,8 @@
 		return err;
 
 	err = tfm->update(req);
-<<<<<<< HEAD
-	if (err == -EINPROGRESS ||
-	    (err == -EBUSY && (ahash_request_flags(req) &
-			       CRYPTO_TFM_REQ_MAY_BACKLOG)))
-		return err;
-
-	return ahash_def_finup_finish1(req, err);
-}
-
-static int ahash_no_export(struct ahash_request *req, void *out)
-{
-	return -ENOSYS;
-}
-=======
 	if (err == -EINPROGRESS || err == -EBUSY)
 		return err;
->>>>>>> 286cd8c7
 
 	return ahash_def_finup_finish1(req, err);
 }
@@ -505,12 +464,6 @@
 	struct ahash_alg *alg = crypto_ahash_alg(hash);
 
 	hash->setkey = ahash_nosetkey;
-<<<<<<< HEAD
-	hash->has_setkey = false;
-	hash->export = ahash_no_export;
-	hash->import = ahash_no_import;
-=======
->>>>>>> 286cd8c7
 
 	if (tfm->__crt_alg->cra_type != &crypto_ahash_type)
 		return crypto_init_shash_ops_async(tfm);
@@ -525,17 +478,8 @@
 
 	if (alg->setkey) {
 		hash->setkey = alg->setkey;
-<<<<<<< HEAD
-		hash->has_setkey = true;
-	}
-	if (alg->export)
-		hash->export = alg->export;
-	if (alg->import)
-		hash->import = alg->import;
-=======
 		ahash_set_needkey(hash);
 	}
->>>>>>> 286cd8c7
 
 	return 0;
 }
