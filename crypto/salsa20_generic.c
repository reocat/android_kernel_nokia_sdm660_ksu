--- conflicted
+++ resolved
@@ -161,14 +161,10 @@
 
 	err = skcipher_walk_virt(&walk, req, true);
 
-<<<<<<< HEAD
-	salsa20_ivsetup(ctx, desc->info);
-=======
 	salsa20_init(state, ctx, req->iv);
 
 	while (walk.nbytes > 0) {
 		unsigned int nbytes = walk.nbytes;
->>>>>>> 286cd8c7
 
 		if (nbytes < walk.total)
 			nbytes = round_down(nbytes, walk.stride);
