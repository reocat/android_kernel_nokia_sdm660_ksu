/* gf128mul.c - GF(2^128) multiplication functions
 *
 * Copyright (c) 2003, Dr Brian Gladman, Worcester, UK.
 * Copyright (c) 2006, Rik Snel <rsnel@cube.dyndns.org>
 *
 * Based on Dr Brian Gladman's (GPL'd) work published at
 * http://gladman.plushost.co.uk/oldsite/cryptography_technology/index.php
 * See the original copyright notice below.
 *
 * This program is free software; you can redistribute it and/or modify it
 * under the terms of the GNU General Public License as published by the Free
 * Software Foundation; either version 2 of the License, or (at your option)
 * any later version.
 */

/*
 ---------------------------------------------------------------------------
 Copyright (c) 2003, Dr Brian Gladman, Worcester, UK.   All rights reserved.

 LICENSE TERMS

 The free distribution and use of this software in both source and binary
 form is allowed (with or without changes) provided that:

   1. distributions of this source code include the above copyright
      notice, this list of conditions and the following disclaimer;

   2. distributions in binary form include the above copyright
      notice, this list of conditions and the following disclaimer
      in the documentation and/or other associated materials;

   3. the copyright holder's name is not used to endorse products
      built using this software without specific written permission.

 ALTERNATIVELY, provided that this notice is retained in full, this product
 may be distributed under the terms of the GNU General Public License (GPL),
 in which case the provisions of the GPL apply INSTEAD OF those given above.

 DISCLAIMER

 This software is provided 'as is' with no explicit or implied warranties
 in respect of its properties, including, but not limited to, correctness
 and/or fitness for purpose.
 ---------------------------------------------------------------------------
 Issue 31/01/2006

 This file provides fast multiplication in GF(2^128) as required by several
 cryptographic authentication modes
*/

#include <crypto/gf128mul.h>
#include <linux/kernel.h>
#include <linux/module.h>
#include <linux/slab.h>

#define gf128mul_dat(q) { \
	q(0x00), q(0x01), q(0x02), q(0x03), q(0x04), q(0x05), q(0x06), q(0x07),\
	q(0x08), q(0x09), q(0x0a), q(0x0b), q(0x0c), q(0x0d), q(0x0e), q(0x0f),\
	q(0x10), q(0x11), q(0x12), q(0x13), q(0x14), q(0x15), q(0x16), q(0x17),\
	q(0x18), q(0x19), q(0x1a), q(0x1b), q(0x1c), q(0x1d), q(0x1e), q(0x1f),\
	q(0x20), q(0x21), q(0x22), q(0x23), q(0x24), q(0x25), q(0x26), q(0x27),\
	q(0x28), q(0x29), q(0x2a), q(0x2b), q(0x2c), q(0x2d), q(0x2e), q(0x2f),\
	q(0x30), q(0x31), q(0x32), q(0x33), q(0x34), q(0x35), q(0x36), q(0x37),\
	q(0x38), q(0x39), q(0x3a), q(0x3b), q(0x3c), q(0x3d), q(0x3e), q(0x3f),\
	q(0x40), q(0x41), q(0x42), q(0x43), q(0x44), q(0x45), q(0x46), q(0x47),\
	q(0x48), q(0x49), q(0x4a), q(0x4b), q(0x4c), q(0x4d), q(0x4e), q(0x4f),\
	q(0x50), q(0x51), q(0x52), q(0x53), q(0x54), q(0x55), q(0x56), q(0x57),\
	q(0x58), q(0x59), q(0x5a), q(0x5b), q(0x5c), q(0x5d), q(0x5e), q(0x5f),\
	q(0x60), q(0x61), q(0x62), q(0x63), q(0x64), q(0x65), q(0x66), q(0x67),\
	q(0x68), q(0x69), q(0x6a), q(0x6b), q(0x6c), q(0x6d), q(0x6e), q(0x6f),\
	q(0x70), q(0x71), q(0x72), q(0x73), q(0x74), q(0x75), q(0x76), q(0x77),\
	q(0x78), q(0x79), q(0x7a), q(0x7b), q(0x7c), q(0x7d), q(0x7e), q(0x7f),\
	q(0x80), q(0x81), q(0x82), q(0x83), q(0x84), q(0x85), q(0x86), q(0x87),\
	q(0x88), q(0x89), q(0x8a), q(0x8b), q(0x8c), q(0x8d), q(0x8e), q(0x8f),\
	q(0x90), q(0x91), q(0x92), q(0x93), q(0x94), q(0x95), q(0x96), q(0x97),\
	q(0x98), q(0x99), q(0x9a), q(0x9b), q(0x9c), q(0x9d), q(0x9e), q(0x9f),\
	q(0xa0), q(0xa1), q(0xa2), q(0xa3), q(0xa4), q(0xa5), q(0xa6), q(0xa7),\
	q(0xa8), q(0xa9), q(0xaa), q(0xab), q(0xac), q(0xad), q(0xae), q(0xaf),\
	q(0xb0), q(0xb1), q(0xb2), q(0xb3), q(0xb4), q(0xb5), q(0xb6), q(0xb7),\
	q(0xb8), q(0xb9), q(0xba), q(0xbb), q(0xbc), q(0xbd), q(0xbe), q(0xbf),\
	q(0xc0), q(0xc1), q(0xc2), q(0xc3), q(0xc4), q(0xc5), q(0xc6), q(0xc7),\
	q(0xc8), q(0xc9), q(0xca), q(0xcb), q(0xcc), q(0xcd), q(0xce), q(0xcf),\
	q(0xd0), q(0xd1), q(0xd2), q(0xd3), q(0xd4), q(0xd5), q(0xd6), q(0xd7),\
	q(0xd8), q(0xd9), q(0xda), q(0xdb), q(0xdc), q(0xdd), q(0xde), q(0xdf),\
	q(0xe0), q(0xe1), q(0xe2), q(0xe3), q(0xe4), q(0xe5), q(0xe6), q(0xe7),\
	q(0xe8), q(0xe9), q(0xea), q(0xeb), q(0xec), q(0xed), q(0xee), q(0xef),\
	q(0xf0), q(0xf1), q(0xf2), q(0xf3), q(0xf4), q(0xf5), q(0xf6), q(0xf7),\
	q(0xf8), q(0xf9), q(0xfa), q(0xfb), q(0xfc), q(0xfd), q(0xfe), q(0xff) \
}

/*
 * Given a value i in 0..255 as the byte overflow when a field element
 * in GF(2^128) is multiplied by x^8, the following macro returns the
 * 16-bit value that must be XOR-ed into the low-degree end of the
<<<<<<< HEAD
 * product to reduce it modulo the irreducible polynomial x^128 + x^7 +
 * x^2 + x + 1.
=======
 * product to reduce it modulo the polynomial x^128 + x^7 + x^2 + x + 1.
>>>>>>> 286cd8c7
 *
 * There are two versions of the macro, and hence two tables: one for
 * the "be" convention where the highest-order bit is the coefficient of
 * the highest-degree polynomial term, and one for the "le" convention
 * where the highest-order bit is the coefficient of the lowest-degree
 * polynomial term.  In both cases the values are stored in CPU byte
 * endianness such that the coefficients are ordered consistently across
 * bytes, i.e. in the "be" table bits 15..0 of the stored value
 * correspond to the coefficients of x^15..x^0, and in the "le" table
 * bits 15..0 correspond to the coefficients of x^0..x^15.
 *
 * Therefore, provided that the appropriate byte endianness conversions
 * are done by the multiplication functions (and these must be in place
 * anyway to support both little endian and big endian CPUs), the "be"
 * table can be used for multiplications of both "bbe" and "ble"
 * elements, and the "le" table can be used for multiplications of both
 * "lle" and "lbe" elements.
 */

#define xda_be(i) ( \
	(i & 0x80 ? 0x4380 : 0) ^ (i & 0x40 ? 0x21c0 : 0) ^ \
	(i & 0x20 ? 0x10e0 : 0) ^ (i & 0x10 ? 0x0870 : 0) ^ \
	(i & 0x08 ? 0x0438 : 0) ^ (i & 0x04 ? 0x021c : 0) ^ \
	(i & 0x02 ? 0x010e : 0) ^ (i & 0x01 ? 0x0087 : 0) \
)

#define xda_le(i) ( \
	(i & 0x80 ? 0xe100 : 0) ^ (i & 0x40 ? 0x7080 : 0) ^ \
	(i & 0x20 ? 0x3840 : 0) ^ (i & 0x10 ? 0x1c20 : 0) ^ \
	(i & 0x08 ? 0x0e10 : 0) ^ (i & 0x04 ? 0x0708 : 0) ^ \
	(i & 0x02 ? 0x0384 : 0) ^ (i & 0x01 ? 0x01c2 : 0) \
)

static const u16 gf128mul_table_le[256] = gf128mul_dat(xda_le);
static const u16 gf128mul_table_be[256] = gf128mul_dat(xda_be);

/*
<<<<<<< HEAD
 * The following functions multiply a field element by x or by x^8 in
=======
 * The following functions multiply a field element by x^8 in
>>>>>>> 286cd8c7
 * the polynomial field representation.  They use 64-bit word operations
 * to gain speed but compensate for machine endianness and hence work
 * correctly on both styles of machine.
 */

<<<<<<< HEAD
static void gf128mul_x_lle(be128 *r, const be128 *x)
{
	u64 a = be64_to_cpu(x->a);
	u64 b = be64_to_cpu(x->b);
	u64 _tt = gf128mul_table_le[(b << 7) & 0xff];

	r->b = cpu_to_be64((b >> 1) | (a << 63));
	r->a = cpu_to_be64((a >> 1) ^ (_tt << 48));
}

static void gf128mul_x_bbe(be128 *r, const be128 *x)
{
	u64 a = be64_to_cpu(x->a);
	u64 b = be64_to_cpu(x->b);
	u64 _tt = gf128mul_table_be[a >> 63];

	r->a = cpu_to_be64((a << 1) | (b >> 63));
	r->b = cpu_to_be64((b << 1) ^ _tt);
}

void gf128mul_x_ble(be128 *r, const be128 *x)
{
	u64 a = le64_to_cpu(x->a);
	u64 b = le64_to_cpu(x->b);
	u64 _tt = gf128mul_table_be[b >> 63];

	r->a = cpu_to_le64((a << 1) ^ _tt);
	r->b = cpu_to_le64((b << 1) | (a >> 63));
}
EXPORT_SYMBOL(gf128mul_x_ble);

=======
>>>>>>> 286cd8c7
static void gf128mul_x8_lle(be128 *x)
{
	u64 a = be64_to_cpu(x->a);
	u64 b = be64_to_cpu(x->b);
	u64 _tt = gf128mul_table_le[b & 0xff];

	x->b = cpu_to_be64((b >> 8) | (a << 56));
	x->a = cpu_to_be64((a >> 8) ^ (_tt << 48));
}

static void gf128mul_x8_bbe(be128 *x)
{
	u64 a = be64_to_cpu(x->a);
	u64 b = be64_to_cpu(x->b);
	u64 _tt = gf128mul_table_be[a >> 56];

	x->a = cpu_to_be64((a << 8) | (b >> 56));
	x->b = cpu_to_be64((b << 8) ^ _tt);
}

<<<<<<< HEAD
static void gf128mul_x8_ble(be128 *x)
{
	u64 a = le64_to_cpu(x->b);
	u64 b = le64_to_cpu(x->a);
	u64 _tt = gf128mul_table_be[a >> 56];

	x->b = cpu_to_le64((a << 8) | (b >> 56));
	x->a = cpu_to_le64((b << 8) ^ _tt);
}
=======
void gf128mul_x8_ble(le128 *r, const le128 *x)
{
	u64 a = le64_to_cpu(x->a);
	u64 b = le64_to_cpu(x->b);
	u64 _tt = gf128mul_table_be[a >> 56];

	r->a = cpu_to_le64((a << 8) | (b >> 56));
	r->b = cpu_to_le64((b << 8) ^ _tt);
}
EXPORT_SYMBOL(gf128mul_x8_ble);
>>>>>>> 286cd8c7

void gf128mul_lle(be128 *r, const be128 *b)
{
	be128 p[8];
	int i;

	p[0] = *r;
	for (i = 0; i < 7; ++i)
		gf128mul_x_lle(&p[i + 1], &p[i]);

	memset(r, 0, sizeof(*r));
	for (i = 0;;) {
		u8 ch = ((u8 *)b)[15 - i];

		if (ch & 0x80)
			be128_xor(r, r, &p[0]);
		if (ch & 0x40)
			be128_xor(r, r, &p[1]);
		if (ch & 0x20)
			be128_xor(r, r, &p[2]);
		if (ch & 0x10)
			be128_xor(r, r, &p[3]);
		if (ch & 0x08)
			be128_xor(r, r, &p[4]);
		if (ch & 0x04)
			be128_xor(r, r, &p[5]);
		if (ch & 0x02)
			be128_xor(r, r, &p[6]);
		if (ch & 0x01)
			be128_xor(r, r, &p[7]);

		if (++i >= 16)
			break;

		gf128mul_x8_lle(r);
	}
}
EXPORT_SYMBOL(gf128mul_lle);

void gf128mul_bbe(be128 *r, const be128 *b)
{
	be128 p[8];
	int i;

	p[0] = *r;
	for (i = 0; i < 7; ++i)
		gf128mul_x_bbe(&p[i + 1], &p[i]);

	memset(r, 0, sizeof(*r));
	for (i = 0;;) {
		u8 ch = ((u8 *)b)[i];

		if (ch & 0x80)
			be128_xor(r, r, &p[7]);
		if (ch & 0x40)
			be128_xor(r, r, &p[6]);
		if (ch & 0x20)
			be128_xor(r, r, &p[5]);
		if (ch & 0x10)
			be128_xor(r, r, &p[4]);
		if (ch & 0x08)
			be128_xor(r, r, &p[3]);
		if (ch & 0x04)
			be128_xor(r, r, &p[2]);
		if (ch & 0x02)
			be128_xor(r, r, &p[1]);
		if (ch & 0x01)
			be128_xor(r, r, &p[0]);

		if (++i >= 16)
			break;

		gf128mul_x8_bbe(r);
	}
}
EXPORT_SYMBOL(gf128mul_bbe);

void gf128mul_ble(be128 *r, const be128 *b)
{
	be128 p[8];
	int i;

	p[0] = *r;
	for (i = 0; i < 7; ++i)
		gf128mul_x_ble((be128 *)&p[i + 1], (be128 *)&p[i]);

	memset(r, 0, sizeof(*r));
	for (i = 0;;) {
		u8 ch = ((u8 *)b)[15 - i];

		if (ch & 0x80)
			be128_xor(r, r, &p[7]);
		if (ch & 0x40)
			be128_xor(r, r, &p[6]);
		if (ch & 0x20)
			be128_xor(r, r, &p[5]);
		if (ch & 0x10)
			be128_xor(r, r, &p[4]);
		if (ch & 0x08)
			be128_xor(r, r, &p[3]);
		if (ch & 0x04)
			be128_xor(r, r, &p[2]);
		if (ch & 0x02)
			be128_xor(r, r, &p[1]);
		if (ch & 0x01)
			be128_xor(r, r, &p[0]);

		if (++i >= 16)
			break;

		gf128mul_x8_ble(r);
	}
}
EXPORT_SYMBOL(gf128mul_ble);


/*      This version uses 64k bytes of table space.
    A 16 byte buffer has to be multiplied by a 16 byte key
    value in GF(2^128).  If we consider a GF(2^128) value in
    the buffer's lowest byte, we can construct a table of
    the 256 16 byte values that result from the 256 values
    of this byte.  This requires 4096 bytes. But we also
    need tables for each of the 16 higher bytes in the
    buffer as well, which makes 64 kbytes in total.
*/
/* additional explanation
 * t[0][BYTE] contains g*BYTE
 * t[1][BYTE] contains g*x^8*BYTE
 *  ..
 * t[15][BYTE] contains g*x^120*BYTE */
struct gf128mul_64k *gf128mul_init_64k_bbe(const be128 *g)
{
	struct gf128mul_64k *t;
	int i, j, k;

	t = kzalloc(sizeof(*t), GFP_KERNEL);
	if (!t)
		goto out;

	for (i = 0; i < 16; i++) {
		t->t[i] = kzalloc(sizeof(*t->t[i]), GFP_KERNEL);
		if (!t->t[i]) {
			gf128mul_free_64k(t);
			t = NULL;
			goto out;
		}
	}

	t->t[0]->t[1] = *g;
	for (j = 1; j <= 64; j <<= 1)
		gf128mul_x_bbe(&t->t[0]->t[j + j], &t->t[0]->t[j]);

	for (i = 0;;) {
		for (j = 2; j < 256; j += j)
			for (k = 1; k < j; ++k)
				be128_xor(&t->t[i]->t[j + k],
					  &t->t[i]->t[j], &t->t[i]->t[k]);

		if (++i >= 16)
			break;

		for (j = 128; j > 0; j >>= 1) {
			t->t[i]->t[j] = t->t[i - 1]->t[j];
			gf128mul_x8_bbe(&t->t[i]->t[j]);
		}
	}

out:
	return t;
}
EXPORT_SYMBOL(gf128mul_init_64k_bbe);

void gf128mul_free_64k(struct gf128mul_64k *t)
{
	int i;

	for (i = 0; i < 16; i++)
		kzfree(t->t[i]);
	kzfree(t);
}
EXPORT_SYMBOL(gf128mul_free_64k);

void gf128mul_64k_bbe(be128 *a, const struct gf128mul_64k *t)
{
	u8 *ap = (u8 *)a;
	be128 r[1];
	int i;

	*r = t->t[0]->t[ap[15]];
	for (i = 1; i < 16; ++i)
		be128_xor(r, r, &t->t[i]->t[ap[15 - i]]);
	*a = *r;
}
EXPORT_SYMBOL(gf128mul_64k_bbe);

/*      This version uses 4k bytes of table space.
    A 16 byte buffer has to be multiplied by a 16 byte key
    value in GF(2^128).  If we consider a GF(2^128) value in a
    single byte, we can construct a table of the 256 16 byte
    values that result from the 256 values of this byte.
    This requires 4096 bytes. If we take the highest byte in
    the buffer and use this table to get the result, we then
    have to multiply by x^120 to get the final value. For the
    next highest byte the result has to be multiplied by x^112
    and so on. But we can do this by accumulating the result
    in an accumulator starting with the result for the top
    byte.  We repeatedly multiply the accumulator value by
    x^8 and then add in (i.e. xor) the 16 bytes of the next
    lower byte in the buffer, stopping when we reach the
    lowest byte. This requires a 4096 byte table.
*/
struct gf128mul_4k *gf128mul_init_4k_lle(const be128 *g)
{
	struct gf128mul_4k *t;
	int j, k;

	t = kzalloc(sizeof(*t), GFP_KERNEL);
	if (!t)
		goto out;

	t->t[128] = *g;
	for (j = 64; j > 0; j >>= 1)
		gf128mul_x_lle(&t->t[j], &t->t[j+j]);

	for (j = 2; j < 256; j += j)
		for (k = 1; k < j; ++k)
			be128_xor(&t->t[j + k], &t->t[j], &t->t[k]);

out:
	return t;
}
EXPORT_SYMBOL(gf128mul_init_4k_lle);

struct gf128mul_4k *gf128mul_init_4k_bbe(const be128 *g)
{
	struct gf128mul_4k *t;
	int j, k;

	t = kzalloc(sizeof(*t), GFP_KERNEL);
	if (!t)
		goto out;

	t->t[1] = *g;
	for (j = 1; j <= 64; j <<= 1)
		gf128mul_x_bbe(&t->t[j + j], &t->t[j]);

	for (j = 2; j < 256; j += j)
		for (k = 1; k < j; ++k)
			be128_xor(&t->t[j + k], &t->t[j], &t->t[k]);

out:
	return t;
}
EXPORT_SYMBOL(gf128mul_init_4k_bbe);

<<<<<<< HEAD
struct gf128mul_4k *gf128mul_init_4k_ble(const be128 *g)
{
	struct gf128mul_4k *t;
	int j, k;

	t = kzalloc(sizeof(*t), GFP_KERNEL);
	if (!t)
		goto out;

	t->t[1] = *g;
	for (j = 1; j <= 64; j <<= 1)
		gf128mul_x_ble(&t->t[j + j], &t->t[j]);

	for (j = 2; j < 256; j += j)
		for (k = 1; k < j; ++k)
			be128_xor(&t->t[j + k], &t->t[j], &t->t[k]);

out:
	return t;
}
EXPORT_SYMBOL(gf128mul_init_4k_ble);

void gf128mul_4k_lle(be128 *a, struct gf128mul_4k *t)
=======
void gf128mul_4k_lle(be128 *a, const struct gf128mul_4k *t)
>>>>>>> 286cd8c7
{
	u8 *ap = (u8 *)a;
	be128 r[1];
	int i = 15;

	*r = t->t[ap[15]];
	while (i--) {
		gf128mul_x8_lle(r);
		be128_xor(r, r, &t->t[ap[i]]);
	}
	*a = *r;
}
EXPORT_SYMBOL(gf128mul_4k_lle);

void gf128mul_4k_bbe(be128 *a, const struct gf128mul_4k *t)
{
	u8 *ap = (u8 *)a;
	be128 r[1];
	int i = 0;

	*r = t->t[ap[0]];
	while (++i < 16) {
		gf128mul_x8_bbe(r);
		be128_xor(r, r, &t->t[ap[i]]);
	}
	*a = *r;
}
EXPORT_SYMBOL(gf128mul_4k_bbe);

void gf128mul_4k_ble(be128 *a, struct gf128mul_4k *t)
{
	u8 *ap = (u8 *)a;
	be128 r[1];
	int i = 15;

	*r = t->t[ap[15]];
	while (i--) {
		gf128mul_x8_ble(r);
		be128_xor(r, r, &t->t[ap[i]]);
	}
	*a = *r;
}
EXPORT_SYMBOL(gf128mul_4k_ble);

MODULE_LICENSE("GPL");
MODULE_DESCRIPTION("Functions for multiplying elements of GF(2^128)");<|MERGE_RESOLUTION|>--- conflicted
+++ resolved
@@ -92,12 +92,7 @@
  * Given a value i in 0..255 as the byte overflow when a field element
  * in GF(2^128) is multiplied by x^8, the following macro returns the
  * 16-bit value that must be XOR-ed into the low-degree end of the
-<<<<<<< HEAD
- * product to reduce it modulo the irreducible polynomial x^128 + x^7 +
- * x^2 + x + 1.
-=======
  * product to reduce it modulo the polynomial x^128 + x^7 + x^2 + x + 1.
->>>>>>> 286cd8c7
  *
  * There are two versions of the macro, and hence two tables: one for
  * the "be" convention where the highest-order bit is the coefficient of
@@ -135,50 +130,12 @@
 static const u16 gf128mul_table_be[256] = gf128mul_dat(xda_be);
 
 /*
-<<<<<<< HEAD
- * The following functions multiply a field element by x or by x^8 in
-=======
  * The following functions multiply a field element by x^8 in
->>>>>>> 286cd8c7
  * the polynomial field representation.  They use 64-bit word operations
  * to gain speed but compensate for machine endianness and hence work
  * correctly on both styles of machine.
  */
 
-<<<<<<< HEAD
-static void gf128mul_x_lle(be128 *r, const be128 *x)
-{
-	u64 a = be64_to_cpu(x->a);
-	u64 b = be64_to_cpu(x->b);
-	u64 _tt = gf128mul_table_le[(b << 7) & 0xff];
-
-	r->b = cpu_to_be64((b >> 1) | (a << 63));
-	r->a = cpu_to_be64((a >> 1) ^ (_tt << 48));
-}
-
-static void gf128mul_x_bbe(be128 *r, const be128 *x)
-{
-	u64 a = be64_to_cpu(x->a);
-	u64 b = be64_to_cpu(x->b);
-	u64 _tt = gf128mul_table_be[a >> 63];
-
-	r->a = cpu_to_be64((a << 1) | (b >> 63));
-	r->b = cpu_to_be64((b << 1) ^ _tt);
-}
-
-void gf128mul_x_ble(be128 *r, const be128 *x)
-{
-	u64 a = le64_to_cpu(x->a);
-	u64 b = le64_to_cpu(x->b);
-	u64 _tt = gf128mul_table_be[b >> 63];
-
-	r->a = cpu_to_le64((a << 1) ^ _tt);
-	r->b = cpu_to_le64((b << 1) | (a >> 63));
-}
-EXPORT_SYMBOL(gf128mul_x_ble);
-
-=======
->>>>>>> 286cd8c7
 static void gf128mul_x8_lle(be128 *x)
 {
 	u64 a = be64_to_cpu(x->a);
@@ -199,17 +156,6 @@
 	x->b = cpu_to_be64((b << 8) ^ _tt);
 }
 
-<<<<<<< HEAD
-static void gf128mul_x8_ble(be128 *x)
-{
-	u64 a = le64_to_cpu(x->b);
-	u64 b = le64_to_cpu(x->a);
-	u64 _tt = gf128mul_table_be[a >> 56];
-
-	x->b = cpu_to_le64((a << 8) | (b >> 56));
-	x->a = cpu_to_le64((b << 8) ^ _tt);
-}
-=======
 void gf128mul_x8_ble(le128 *r, const le128 *x)
 {
 	u64 a = le64_to_cpu(x->a);
@@ -220,7 +166,6 @@
 	r->b = cpu_to_le64((b << 8) ^ _tt);
 }
 EXPORT_SYMBOL(gf128mul_x8_ble);
->>>>>>> 286cd8c7
 
 void gf128mul_lle(be128 *r, const be128 *b)
 {
@@ -476,33 +421,7 @@
 }
 EXPORT_SYMBOL(gf128mul_init_4k_bbe);
 
-<<<<<<< HEAD
-struct gf128mul_4k *gf128mul_init_4k_ble(const be128 *g)
-{
-	struct gf128mul_4k *t;
-	int j, k;
-
-	t = kzalloc(sizeof(*t), GFP_KERNEL);
-	if (!t)
-		goto out;
-
-	t->t[1] = *g;
-	for (j = 1; j <= 64; j <<= 1)
-		gf128mul_x_ble(&t->t[j + j], &t->t[j]);
-
-	for (j = 2; j < 256; j += j)
-		for (k = 1; k < j; ++k)
-			be128_xor(&t->t[j + k], &t->t[j], &t->t[k]);
-
-out:
-	return t;
-}
-EXPORT_SYMBOL(gf128mul_init_4k_ble);
-
-void gf128mul_4k_lle(be128 *a, struct gf128mul_4k *t)
-=======
 void gf128mul_4k_lle(be128 *a, const struct gf128mul_4k *t)
->>>>>>> 286cd8c7
 {
 	u8 *ap = (u8 *)a;
 	be128 r[1];
