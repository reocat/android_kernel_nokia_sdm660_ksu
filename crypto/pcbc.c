/*
 * PCBC: Propagating Cipher Block Chaining mode
 *
 * Copyright (C) 2006 Red Hat, Inc. All Rights Reserved.
 * Written by David Howells (dhowells@redhat.com)
 *
 * Derived from cbc.c
 * - Copyright (c) 2006 Herbert Xu <herbert@gondor.apana.org.au>
 *
 * This program is free software; you can redistribute it and/or modify it
 * under the terms of the GNU General Public License as published by the Free
 * Software Foundation; either version 2 of the License, or (at your option)
 * any later version.
 *
 */

#include <crypto/algapi.h>
#include <crypto/internal/skcipher.h>
#include <linux/err.h>
#include <linux/init.h>
#include <linux/kernel.h>
#include <linux/module.h>
#include <linux/slab.h>
#include <linux/compiler.h>

struct crypto_pcbc_ctx {
	struct crypto_cipher *child;
};

static int crypto_pcbc_setkey(struct crypto_skcipher *parent, const u8 *key,
			      unsigned int keylen)
{
	struct crypto_pcbc_ctx *ctx = crypto_skcipher_ctx(parent);
	struct crypto_cipher *child = ctx->child;
	int err;

	crypto_cipher_clear_flags(child, CRYPTO_TFM_REQ_MASK);
	crypto_cipher_set_flags(child, crypto_skcipher_get_flags(parent) &
				       CRYPTO_TFM_REQ_MASK);
	err = crypto_cipher_setkey(child, key, keylen);
	crypto_skcipher_set_flags(parent, crypto_cipher_get_flags(child) &
					  CRYPTO_TFM_RES_MASK);
	return err;
}

static int crypto_pcbc_encrypt_segment(struct skcipher_request *req,
				       struct skcipher_walk *walk,
				       struct crypto_cipher *tfm)
{
	int bsize = crypto_cipher_blocksize(tfm);
	unsigned int nbytes = walk->nbytes;
	u8 *src = walk->src.virt.addr;
	u8 *dst = walk->dst.virt.addr;
	u8 * const iv = walk->iv;

	do {
		crypto_xor(iv, src, bsize);
		crypto_cipher_encrypt_one(tfm, dst, iv);
		crypto_xor_cpy(iv, dst, src, bsize);

		src += bsize;
		dst += bsize;
	} while ((nbytes -= bsize) >= bsize);

	return nbytes;
}

static int crypto_pcbc_encrypt_inplace(struct skcipher_request *req,
				       struct skcipher_walk *walk,
				       struct crypto_cipher *tfm)
{
	int bsize = crypto_cipher_blocksize(tfm);
	unsigned int nbytes = walk->nbytes;
	u8 *src = walk->src.virt.addr;
	u8 * const iv = walk->iv;
<<<<<<< HEAD
	u8 tmpbuf[bsize];
=======
	u8 tmpbuf[MAX_CIPHER_BLOCKSIZE];
>>>>>>> 286cd8c7

	do {
		memcpy(tmpbuf, src, bsize);
		crypto_xor(iv, src, bsize);
		crypto_cipher_encrypt_one(tfm, src, iv);
		crypto_xor_cpy(iv, tmpbuf, src, bsize);

		src += bsize;
	} while ((nbytes -= bsize) >= bsize);

	return nbytes;
}

static int crypto_pcbc_encrypt(struct skcipher_request *req)
{
	struct crypto_skcipher *tfm = crypto_skcipher_reqtfm(req);
	struct crypto_pcbc_ctx *ctx = crypto_skcipher_ctx(tfm);
	struct crypto_cipher *child = ctx->child;
	struct skcipher_walk walk;
	unsigned int nbytes;
	int err;

	err = skcipher_walk_virt(&walk, req, false);

	while ((nbytes = walk.nbytes)) {
		if (walk.src.virt.addr == walk.dst.virt.addr)
			nbytes = crypto_pcbc_encrypt_inplace(req, &walk,
							     child);
		else
			nbytes = crypto_pcbc_encrypt_segment(req, &walk,
							     child);
		err = skcipher_walk_done(&walk, nbytes);
	}

	return err;
}

static int crypto_pcbc_decrypt_segment(struct skcipher_request *req,
				       struct skcipher_walk *walk,
				       struct crypto_cipher *tfm)
{
	int bsize = crypto_cipher_blocksize(tfm);
	unsigned int nbytes = walk->nbytes;
	u8 *src = walk->src.virt.addr;
	u8 *dst = walk->dst.virt.addr;
	u8 * const iv = walk->iv;

	do {
		crypto_cipher_decrypt_one(tfm, dst, src);
		crypto_xor(dst, iv, bsize);
		crypto_xor_cpy(iv, dst, src, bsize);

		src += bsize;
		dst += bsize;
	} while ((nbytes -= bsize) >= bsize);

	return nbytes;
}

static int crypto_pcbc_decrypt_inplace(struct skcipher_request *req,
				       struct skcipher_walk *walk,
				       struct crypto_cipher *tfm)
{
	int bsize = crypto_cipher_blocksize(tfm);
	unsigned int nbytes = walk->nbytes;
	u8 *src = walk->src.virt.addr;
	u8 * const iv = walk->iv;
<<<<<<< HEAD
	u8 tmpbuf[bsize];
=======
	u8 tmpbuf[MAX_CIPHER_BLOCKSIZE] __aligned(__alignof__(u32));
>>>>>>> 286cd8c7

	do {
		memcpy(tmpbuf, src, bsize);
		crypto_cipher_decrypt_one(tfm, src, src);
		crypto_xor(src, iv, bsize);
		crypto_xor_cpy(iv, src, tmpbuf, bsize);

		src += bsize;
	} while ((nbytes -= bsize) >= bsize);

	return nbytes;
}

static int crypto_pcbc_decrypt(struct skcipher_request *req)
{
	struct crypto_skcipher *tfm = crypto_skcipher_reqtfm(req);
	struct crypto_pcbc_ctx *ctx = crypto_skcipher_ctx(tfm);
	struct crypto_cipher *child = ctx->child;
	struct skcipher_walk walk;
	unsigned int nbytes;
	int err;

	err = skcipher_walk_virt(&walk, req, false);

	while ((nbytes = walk.nbytes)) {
		if (walk.src.virt.addr == walk.dst.virt.addr)
			nbytes = crypto_pcbc_decrypt_inplace(req, &walk,
							     child);
		else
			nbytes = crypto_pcbc_decrypt_segment(req, &walk,
							     child);
		err = skcipher_walk_done(&walk, nbytes);
	}

	return err;
}

static int crypto_pcbc_init_tfm(struct crypto_skcipher *tfm)
{
	struct skcipher_instance *inst = skcipher_alg_instance(tfm);
	struct crypto_spawn *spawn = skcipher_instance_ctx(inst);
	struct crypto_pcbc_ctx *ctx = crypto_skcipher_ctx(tfm);
	struct crypto_cipher *cipher;

	cipher = crypto_spawn_cipher(spawn);
	if (IS_ERR(cipher))
		return PTR_ERR(cipher);

	ctx->child = cipher;
	return 0;
}

static void crypto_pcbc_exit_tfm(struct crypto_skcipher *tfm)
{
	struct crypto_pcbc_ctx *ctx = crypto_skcipher_ctx(tfm);

	crypto_free_cipher(ctx->child);
}

static void crypto_pcbc_free(struct skcipher_instance *inst)
{
	crypto_drop_skcipher(skcipher_instance_ctx(inst));
	kfree(inst);
}

static int crypto_pcbc_create(struct crypto_template *tmpl, struct rtattr **tb)
{
	struct skcipher_instance *inst;
	struct crypto_attr_type *algt;
	struct crypto_spawn *spawn;
	struct crypto_alg *alg;
	int err;

	algt = crypto_get_attr_type(tb);
	if (IS_ERR(algt))
		return PTR_ERR(algt);

	if (((algt->type ^ CRYPTO_ALG_TYPE_SKCIPHER) & algt->mask) &
	    ~CRYPTO_ALG_INTERNAL)
		return -EINVAL;

	inst = kzalloc(sizeof(*inst) + sizeof(*spawn), GFP_KERNEL);
	if (!inst)
		return -ENOMEM;

	alg = crypto_get_attr_alg(tb, CRYPTO_ALG_TYPE_CIPHER |
				      (algt->type & CRYPTO_ALG_INTERNAL),
				  CRYPTO_ALG_TYPE_MASK |
				  (algt->mask & CRYPTO_ALG_INTERNAL));
	err = PTR_ERR(alg);
	if (IS_ERR(alg))
		goto err_free_inst;

	spawn = skcipher_instance_ctx(inst);
	err = crypto_init_spawn(spawn, alg, skcipher_crypto_instance(inst),
				CRYPTO_ALG_TYPE_MASK);
	if (err)
		goto err_put_alg;

	err = crypto_inst_setname(skcipher_crypto_instance(inst), "pcbc", alg);
	if (err)
		goto err_drop_spawn;

	inst->alg.base.cra_flags = alg->cra_flags & CRYPTO_ALG_INTERNAL;
	inst->alg.base.cra_priority = alg->cra_priority;
	inst->alg.base.cra_blocksize = alg->cra_blocksize;
	inst->alg.base.cra_alignmask = alg->cra_alignmask;

	inst->alg.ivsize = alg->cra_blocksize;
	inst->alg.min_keysize = alg->cra_cipher.cia_min_keysize;
	inst->alg.max_keysize = alg->cra_cipher.cia_max_keysize;

	inst->alg.base.cra_ctxsize = sizeof(struct crypto_pcbc_ctx);

	inst->alg.init = crypto_pcbc_init_tfm;
	inst->alg.exit = crypto_pcbc_exit_tfm;

	inst->alg.setkey = crypto_pcbc_setkey;
	inst->alg.encrypt = crypto_pcbc_encrypt;
	inst->alg.decrypt = crypto_pcbc_decrypt;

	inst->free = crypto_pcbc_free;

	err = skcipher_register_instance(tmpl, inst);
	if (err)
		goto err_drop_spawn;
	crypto_mod_put(alg);

out:
	return err;

err_drop_spawn:
	crypto_drop_spawn(spawn);
err_put_alg:
	crypto_mod_put(alg);
err_free_inst:
	kfree(inst);
	goto out;
}

static struct crypto_template crypto_pcbc_tmpl = {
	.name = "pcbc",
	.create = crypto_pcbc_create,
	.module = THIS_MODULE,
};

static int __init crypto_pcbc_module_init(void)
{
	return crypto_register_template(&crypto_pcbc_tmpl);
}

static void __exit crypto_pcbc_module_exit(void)
{
	crypto_unregister_template(&crypto_pcbc_tmpl);
}

module_init(crypto_pcbc_module_init);
module_exit(crypto_pcbc_module_exit);

MODULE_LICENSE("GPL");
MODULE_DESCRIPTION("PCBC block cipher algorithm");
MODULE_ALIAS_CRYPTO("pcbc");<|MERGE_RESOLUTION|>--- conflicted
+++ resolved
@@ -73,11 +73,7 @@
 	unsigned int nbytes = walk->nbytes;
 	u8 *src = walk->src.virt.addr;
 	u8 * const iv = walk->iv;
-<<<<<<< HEAD
-	u8 tmpbuf[bsize];
-=======
 	u8 tmpbuf[MAX_CIPHER_BLOCKSIZE];
->>>>>>> 286cd8c7
 
 	do {
 		memcpy(tmpbuf, src, bsize);
@@ -145,11 +141,7 @@
 	unsigned int nbytes = walk->nbytes;
 	u8 *src = walk->src.virt.addr;
 	u8 * const iv = walk->iv;
-<<<<<<< HEAD
-	u8 tmpbuf[bsize];
-=======
 	u8 tmpbuf[MAX_CIPHER_BLOCKSIZE] __aligned(__alignof__(u32));
->>>>>>> 286cd8c7
 
 	do {
 		memcpy(tmpbuf, src, bsize);
