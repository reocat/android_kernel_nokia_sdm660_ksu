/*
 * Algorithm testing framework and tests.
 *
 * Copyright (c) 2002 James Morris <jmorris@intercode.com.au>
 * Copyright (c) 2002 Jean-Francois Dive <jef@linuxbe.org>
 * Copyright (c) 2007 Nokia Siemens Networks
 * Copyright (c) 2008 Herbert Xu <herbert@gondor.apana.org.au>
 *
 * Updated RFC4106 AES-GCM testing.
 *    Authors: Aidan O'Mahony (aidan.o.mahony@intel.com)
 *             Adrian Hoban <adrian.hoban@intel.com>
 *             Gabriele Paoloni <gabriele.paoloni@intel.com>
 *             Tadeusz Struk (tadeusz.struk@intel.com)
 *    Copyright (c) 2010, Intel Corporation.
 *
 * This program is free software; you can redistribute it and/or modify it
 * under the terms of the GNU General Public License as published by the Free
 * Software Foundation; either version 2 of the License, or (at your option)
 * any later version.
 *
 */

#include <crypto/aead.h>
#include <crypto/hash.h>
#include <crypto/skcipher.h>
#include <linux/err.h>
#include <linux/fips.h>
#include <linux/module.h>
#include <linux/scatterlist.h>
#include <linux/slab.h>
#include <linux/string.h>
#include <crypto/rng.h>
#include <crypto/drbg.h>
#include <crypto/akcipher.h>
#include <crypto/kpp.h>
#include <crypto/acompress.h>

#include "internal.h"

static bool notests;
module_param(notests, bool, 0644);
MODULE_PARM_DESC(notests, "disable crypto self-tests");

#ifdef CONFIG_CRYPTO_MANAGER_DISABLE_TESTS

/* a perfect nop */
int alg_test(const char *driver, const char *alg, u32 type, u32 mask)
{
	return 0;
}

#else

#include "testmgr.h"

/*
 * Need slab memory for testing (size in number of pages).
 */
#define XBUFSIZE	8

/*
 * Indexes into the xbuf to simulate cross-page access.
 */
#define IDX1		32
#define IDX2		32400
#define IDX3		1511
#define IDX4		8193
#define IDX5		22222
#define IDX6		17101
#define IDX7		27333
#define IDX8		3000

/*
* Used by test_cipher()
*/
#define ENCRYPT 1
#define DECRYPT 0

struct aead_test_suite {
	struct {
		const struct aead_testvec *vecs;
		unsigned int count;
	} enc, dec;
};

struct cipher_test_suite {
	const struct cipher_testvec *vecs;
	unsigned int count;
};

struct comp_test_suite {
	struct {
		const struct comp_testvec *vecs;
		unsigned int count;
	} comp, decomp;
};

struct hash_test_suite {
	const struct hash_testvec *vecs;
	unsigned int count;
};

struct cprng_test_suite {
	const struct cprng_testvec *vecs;
	unsigned int count;
};

struct drbg_test_suite {
	const struct drbg_testvec *vecs;
	unsigned int count;
};

struct akcipher_test_suite {
	const struct akcipher_testvec *vecs;
	unsigned int count;
};

struct kpp_test_suite {
	const struct kpp_testvec *vecs;
	unsigned int count;
};

struct alg_test_desc {
	const char *alg;
	int (*test)(const struct alg_test_desc *desc, const char *driver,
		    u32 type, u32 mask);
	int fips_allowed;	/* set if alg is allowed in fips mode */

	union {
		struct aead_test_suite aead;
		struct cipher_test_suite cipher;
		struct comp_test_suite comp;
		struct hash_test_suite hash;
		struct cprng_test_suite cprng;
		struct drbg_test_suite drbg;
		struct akcipher_test_suite akcipher;
		struct kpp_test_suite kpp;
	} suite;
};

static const unsigned int IDX[8] = {
	IDX1, IDX2, IDX3, IDX4, IDX5, IDX6, IDX7, IDX8 };

static void hexdump(unsigned char *buf, unsigned int len)
{
	print_hex_dump(KERN_CONT, "", DUMP_PREFIX_OFFSET,
			16, 1,
			buf, len, false);
}

static int testmgr_alloc_buf(char *buf[XBUFSIZE])
{
	int i;

	for (i = 0; i < XBUFSIZE; i++) {
		buf[i] = (void *)__get_free_page(GFP_KERNEL);
		if (!buf[i])
			goto err_free_buf;
	}

	return 0;

err_free_buf:
	while (i-- > 0)
		free_page((unsigned long)buf[i]);

	return -ENOMEM;
}

static void testmgr_free_buf(char *buf[XBUFSIZE])
{
	int i;

	for (i = 0; i < XBUFSIZE; i++)
		free_page((unsigned long)buf[i]);
}

static int ahash_guard_result(char *result, char c, int size)
{
	int i;

	for (i = 0; i < size; i++) {
		if (result[i] != c)
			return -EINVAL;
	}

	return 0;
}

static int ahash_partial_update(struct ahash_request **preq,
	struct crypto_ahash *tfm, const struct hash_testvec *template,
	void *hash_buff, int k, int temp, struct scatterlist *sg,
	const char *algo, char *result, struct crypto_wait *wait)
{
	char *state;
	struct ahash_request *req;
	int statesize, ret = -EINVAL;
	static const unsigned char guard[] = { 0x00, 0xba, 0xad, 0x00 };
	int digestsize = crypto_ahash_digestsize(tfm);

	req = *preq;
	statesize = crypto_ahash_statesize(
			crypto_ahash_reqtfm(req));
	state = kmalloc(statesize + sizeof(guard), GFP_KERNEL);
	if (!state) {
		pr_err("alg: hash: Failed to alloc state for %s\n", algo);
		goto out_nostate;
	}
	memcpy(state + statesize, guard, sizeof(guard));
	memset(result, 1, digestsize);
	ret = crypto_ahash_export(req, state);
	WARN_ON(memcmp(state + statesize, guard, sizeof(guard)));
	if (ret) {
		pr_err("alg: hash: Failed to export() for %s\n", algo);
		goto out;
	}
	ret = ahash_guard_result(result, 1, digestsize);
	if (ret) {
		pr_err("alg: hash: Failed, export used req->result for %s\n",
		       algo);
		goto out;
	}
	ahash_request_free(req);
	req = ahash_request_alloc(tfm, GFP_KERNEL);
	if (!req) {
		pr_err("alg: hash: Failed to alloc request for %s\n", algo);
		goto out_noreq;
	}
	ahash_request_set_callback(req,
		CRYPTO_TFM_REQ_MAY_BACKLOG,
		crypto_req_done, wait);

	memcpy(hash_buff, template->plaintext + temp,
		template->tap[k]);
	sg_init_one(&sg[0], hash_buff, template->tap[k]);
	ahash_request_set_crypt(req, sg, result, template->tap[k]);
	ret = crypto_ahash_import(req, state);
	if (ret) {
		pr_err("alg: hash: Failed to import() for %s\n", algo);
		goto out;
	}
	ret = ahash_guard_result(result, 1, digestsize);
	if (ret) {
		pr_err("alg: hash: Failed, import used req->result for %s\n",
		       algo);
		goto out;
	}
	ret = crypto_wait_req(crypto_ahash_update(req), wait);
	if (ret)
		goto out;
	*preq = req;
	ret = 0;
	goto out_noreq;
out:
	ahash_request_free(req);
out_noreq:
	kfree(state);
out_nostate:
	return ret;
}

enum hash_test {
	HASH_TEST_DIGEST,
	HASH_TEST_FINAL,
	HASH_TEST_FINUP
};

static int __test_hash(struct crypto_ahash *tfm,
		       const struct hash_testvec *template, unsigned int tcount,
		       enum hash_test test_type, const int align_offset)
{
	const char *algo = crypto_tfm_alg_driver_name(crypto_ahash_tfm(tfm));
	size_t digest_size = crypto_ahash_digestsize(tfm);
	unsigned int i, j, k, temp;
	struct scatterlist sg[8];
	char *result;
	char *key;
	struct ahash_request *req;
	struct crypto_wait wait;
	void *hash_buff;
	char *xbuf[XBUFSIZE];
	int ret = -ENOMEM;

	result = kmalloc(digest_size, GFP_KERNEL);
	if (!result)
		return ret;
	key = kmalloc(MAX_KEYLEN, GFP_KERNEL);
	if (!key)
		goto out_nobuf;
	if (testmgr_alloc_buf(xbuf))
		goto out_nobuf;

	crypto_init_wait(&wait);

	req = ahash_request_alloc(tfm, GFP_KERNEL);
	if (!req) {
		printk(KERN_ERR "alg: hash: Failed to allocate request for "
		       "%s\n", algo);
		goto out_noreq;
	}
	ahash_request_set_callback(req, CRYPTO_TFM_REQ_MAY_BACKLOG,
				   crypto_req_done, &wait);

	j = 0;
	for (i = 0; i < tcount; i++) {
		if (template[i].np)
			continue;

		ret = -EINVAL;
		if (WARN_ON(align_offset + template[i].psize > PAGE_SIZE))
			goto out;

		j++;
		memset(result, 0, digest_size);

		hash_buff = xbuf[0];
		hash_buff += align_offset;

		memcpy(hash_buff, template[i].plaintext, template[i].psize);
		sg_init_one(&sg[0], hash_buff, template[i].psize);

		if (template[i].ksize) {
			crypto_ahash_clear_flags(tfm, ~0);
			if (template[i].ksize > MAX_KEYLEN) {
				pr_err("alg: hash: setkey failed on test %d for %s: key size %d > %d\n",
				       j, algo, template[i].ksize, MAX_KEYLEN);
				ret = -EINVAL;
				goto out;
			}
			memcpy(key, template[i].key, template[i].ksize);
			ret = crypto_ahash_setkey(tfm, key, template[i].ksize);
			if (ret) {
				printk(KERN_ERR "alg: hash: setkey failed on "
				       "test %d for %s: ret=%d\n", j, algo,
				       -ret);
				goto out;
			}
		}

		ahash_request_set_crypt(req, sg, result, template[i].psize);
		switch (test_type) {
		case HASH_TEST_DIGEST:
			ret = crypto_wait_req(crypto_ahash_digest(req), &wait);
			if (ret) {
				pr_err("alg: hash: digest failed on test %d "
				       "for %s: ret=%d\n", j, algo, -ret);
				goto out;
			}
			break;

		case HASH_TEST_FINAL:
			memset(result, 1, digest_size);
			ret = crypto_wait_req(crypto_ahash_init(req), &wait);
			if (ret) {
				pr_err("alg: hash: init failed on test %d "
				       "for %s: ret=%d\n", j, algo, -ret);
				goto out;
			}
			ret = ahash_guard_result(result, 1, digest_size);
			if (ret) {
				pr_err("alg: hash: init failed on test %d "
				       "for %s: used req->result\n", j, algo);
				goto out;
			}
			ret = crypto_wait_req(crypto_ahash_update(req), &wait);
			if (ret) {
				pr_err("alg: hash: update failed on test %d "
				       "for %s: ret=%d\n", j, algo, -ret);
				goto out;
			}
			ret = ahash_guard_result(result, 1, digest_size);
			if (ret) {
				pr_err("alg: hash: update failed on test %d "
				       "for %s: used req->result\n", j, algo);
				goto out;
			}
			ret = crypto_wait_req(crypto_ahash_final(req), &wait);
			if (ret) {
				pr_err("alg: hash: final failed on test %d "
				       "for %s: ret=%d\n", j, algo, -ret);
				goto out;
			}
			break;

		case HASH_TEST_FINUP:
			memset(result, 1, digest_size);
			ret = crypto_wait_req(crypto_ahash_init(req), &wait);
			if (ret) {
				pr_err("alg: hash: init failed on test %d "
				       "for %s: ret=%d\n", j, algo, -ret);
				goto out;
			}
			ret = ahash_guard_result(result, 1, digest_size);
			if (ret) {
				pr_err("alg: hash: init failed on test %d "
				       "for %s: used req->result\n", j, algo);
				goto out;
			}
			ret = crypto_wait_req(crypto_ahash_finup(req), &wait);
			if (ret) {
				pr_err("alg: hash: final failed on test %d "
				       "for %s: ret=%d\n", j, algo, -ret);
				goto out;
			}
			break;
		}

		if (memcmp(result, template[i].digest,
			   crypto_ahash_digestsize(tfm))) {
			printk(KERN_ERR "alg: hash: Test %d failed for %s\n",
			       j, algo);
			hexdump(result, crypto_ahash_digestsize(tfm));
			ret = -EINVAL;
			goto out;
		}
	}

	if (test_type)
		goto out;

	j = 0;
	for (i = 0; i < tcount; i++) {
		/* alignment tests are only done with continuous buffers */
		if (align_offset != 0)
			break;

		if (!template[i].np)
			continue;

		j++;
		memset(result, 0, digest_size);

		temp = 0;
		sg_init_table(sg, template[i].np);
		ret = -EINVAL;
		for (k = 0; k < template[i].np; k++) {
			if (WARN_ON(offset_in_page(IDX[k]) +
				    template[i].tap[k] > PAGE_SIZE))
				goto out;
			sg_set_buf(&sg[k],
				   memcpy(xbuf[IDX[k] >> PAGE_SHIFT] +
					  offset_in_page(IDX[k]),
					  template[i].plaintext + temp,
					  template[i].tap[k]),
				   template[i].tap[k]);
			temp += template[i].tap[k];
		}

		if (template[i].ksize) {
			if (template[i].ksize > MAX_KEYLEN) {
				pr_err("alg: hash: setkey failed on test %d for %s: key size %d > %d\n",
				       j, algo, template[i].ksize, MAX_KEYLEN);
				ret = -EINVAL;
				goto out;
			}
			crypto_ahash_clear_flags(tfm, ~0);
			memcpy(key, template[i].key, template[i].ksize);
			ret = crypto_ahash_setkey(tfm, key, template[i].ksize);

			if (ret) {
				printk(KERN_ERR "alg: hash: setkey "
				       "failed on chunking test %d "
				       "for %s: ret=%d\n", j, algo, -ret);
				goto out;
			}
		}

		ahash_request_set_crypt(req, sg, result, template[i].psize);
		ret = crypto_wait_req(crypto_ahash_digest(req), &wait);
		if (ret) {
			pr_err("alg: hash: digest failed on chunking test %d for %s: ret=%d\n",
			       j, algo, -ret);
			goto out;
		}

		if (memcmp(result, template[i].digest,
			   crypto_ahash_digestsize(tfm))) {
			printk(KERN_ERR "alg: hash: Chunking test %d "
			       "failed for %s\n", j, algo);
			hexdump(result, crypto_ahash_digestsize(tfm));
			ret = -EINVAL;
			goto out;
		}
	}

	/* partial update exercise */
	j = 0;
	for (i = 0; i < tcount; i++) {
		/* alignment tests are only done with continuous buffers */
		if (align_offset != 0)
			break;

		if (template[i].np < 2)
			continue;

		j++;
		memset(result, 0, digest_size);

		ret = -EINVAL;
		hash_buff = xbuf[0];
		memcpy(hash_buff, template[i].plaintext,
			template[i].tap[0]);
		sg_init_one(&sg[0], hash_buff, template[i].tap[0]);

		if (template[i].ksize) {
			crypto_ahash_clear_flags(tfm, ~0);
			if (template[i].ksize > MAX_KEYLEN) {
				pr_err("alg: hash: setkey failed on test %d for %s: key size %d > %d\n",
					j, algo, template[i].ksize, MAX_KEYLEN);
				ret = -EINVAL;
				goto out;
			}
			memcpy(key, template[i].key, template[i].ksize);
			ret = crypto_ahash_setkey(tfm, key, template[i].ksize);
			if (ret) {
				pr_err("alg: hash: setkey failed on test %d for %s: ret=%d\n",
					j, algo, -ret);
				goto out;
			}
		}

		ahash_request_set_crypt(req, sg, result, template[i].tap[0]);
		ret = crypto_wait_req(crypto_ahash_init(req), &wait);
		if (ret) {
			pr_err("alg: hash: init failed on test %d for %s: ret=%d\n",
				j, algo, -ret);
			goto out;
		}
		ret = crypto_wait_req(crypto_ahash_update(req), &wait);
		if (ret) {
			pr_err("alg: hash: update failed on test %d for %s: ret=%d\n",
				j, algo, -ret);
			goto out;
		}

		temp = template[i].tap[0];
		for (k = 1; k < template[i].np; k++) {
			ret = ahash_partial_update(&req, tfm, &template[i],
				hash_buff, k, temp, &sg[0], algo, result,
				&wait);
			if (ret) {
				pr_err("alg: hash: partial update failed on test %d for %s: ret=%d\n",
					j, algo, -ret);
				goto out_noreq;
			}
			temp += template[i].tap[k];
		}
		ret = crypto_wait_req(crypto_ahash_final(req), &wait);
		if (ret) {
			pr_err("alg: hash: final failed on test %d for %s: ret=%d\n",
				j, algo, -ret);
			goto out;
		}
		if (memcmp(result, template[i].digest,
			   crypto_ahash_digestsize(tfm))) {
			pr_err("alg: hash: Partial Test %d failed for %s\n",
			       j, algo);
			hexdump(result, crypto_ahash_digestsize(tfm));
			ret = -EINVAL;
			goto out;
		}
	}

	ret = 0;

out:
	ahash_request_free(req);
out_noreq:
	testmgr_free_buf(xbuf);
out_nobuf:
	kfree(key);
	kfree(result);
	return ret;
}

static int test_hash(struct crypto_ahash *tfm,
		     const struct hash_testvec *template,
		     unsigned int tcount, enum hash_test test_type)
{
	unsigned int alignmask;
	int ret;

	ret = __test_hash(tfm, template, tcount, test_type, 0);
	if (ret)
		return ret;

	/* test unaligned buffers, check with one byte offset */
	ret = __test_hash(tfm, template, tcount, test_type, 1);
	if (ret)
		return ret;

	alignmask = crypto_tfm_alg_alignmask(&tfm->base);
	if (alignmask) {
		/* Check if alignment mask for tfm is correctly set. */
		ret = __test_hash(tfm, template, tcount, test_type,
				  alignmask + 1);
		if (ret)
			return ret;
	}

	return 0;
}

static int __test_aead(struct crypto_aead *tfm, int enc,
		       const struct aead_testvec *template, unsigned int tcount,
		       const bool diff_dst, const int align_offset)
{
	const char *algo = crypto_tfm_alg_driver_name(crypto_aead_tfm(tfm));
	unsigned int i, j, k, n, temp;
	int ret = -ENOMEM;
	char *q;
	char *key;
	struct aead_request *req;
	struct scatterlist *sg;
	struct scatterlist *sgout;
	const char *e, *d;
	struct crypto_wait wait;
	unsigned int authsize, iv_len;
	void *input;
	void *output;
	void *assoc;
	char *iv;
	char *xbuf[XBUFSIZE];
	char *xoutbuf[XBUFSIZE];
	char *axbuf[XBUFSIZE];

	iv = kzalloc(MAX_IVLEN, GFP_KERNEL);
	if (!iv)
		return ret;
	key = kmalloc(MAX_KEYLEN, GFP_KERNEL);
	if (!key)
		goto out_noxbuf;
	if (testmgr_alloc_buf(xbuf))
		goto out_noxbuf;
	if (testmgr_alloc_buf(axbuf))
		goto out_noaxbuf;
	if (diff_dst && testmgr_alloc_buf(xoutbuf))
		goto out_nooutbuf;

	/* avoid "the frame size is larger than 1024 bytes" compiler warning */
	sg = kmalloc(array3_size(sizeof(*sg), 8, (diff_dst ? 4 : 2)),
		     GFP_KERNEL);
	if (!sg)
		goto out_nosg;
	sgout = &sg[16];

	if (diff_dst)
		d = "-ddst";
	else
		d = "";

	if (enc == ENCRYPT)
		e = "encryption";
	else
		e = "decryption";

	crypto_init_wait(&wait);

	req = aead_request_alloc(tfm, GFP_KERNEL);
	if (!req) {
		pr_err("alg: aead%s: Failed to allocate request for %s\n",
		       d, algo);
		goto out;
	}

	aead_request_set_callback(req, CRYPTO_TFM_REQ_MAY_BACKLOG,
				  crypto_req_done, &wait);

	iv_len = crypto_aead_ivsize(tfm);

	iv_len = crypto_aead_ivsize(tfm);

	for (i = 0, j = 0; i < tcount; i++) {
		if (template[i].np)
			continue;

		j++;

		/* some templates have no input data but they will
		 * touch input
		 */
		input = xbuf[0];
		input += align_offset;
		assoc = axbuf[0];

		ret = -EINVAL;
		if (WARN_ON(align_offset + template[i].ilen >
			    PAGE_SIZE || template[i].alen > PAGE_SIZE))
			goto out;

		memcpy(input, template[i].input, template[i].ilen);
		memcpy(assoc, template[i].assoc, template[i].alen);
		if (template[i].iv)
			memcpy(iv, template[i].iv, iv_len);
		else
			memset(iv, 0, iv_len);

		crypto_aead_clear_flags(tfm, ~0);
		if (template[i].wk)
			crypto_aead_set_flags(tfm, CRYPTO_TFM_REQ_WEAK_KEY);

		if (template[i].klen > MAX_KEYLEN) {
			pr_err("alg: aead%s: setkey failed on test %d for %s: key size %d > %d\n",
			       d, j, algo, template[i].klen,
			       MAX_KEYLEN);
			ret = -EINVAL;
			goto out;
		}
		memcpy(key, template[i].key, template[i].klen);

		ret = crypto_aead_setkey(tfm, key, template[i].klen);
		if (template[i].fail == !ret) {
			pr_err("alg: aead%s: setkey failed on test %d for %s: flags=%x\n",
			       d, j, algo, crypto_aead_get_flags(tfm));
			goto out;
		} else if (ret)
			continue;

		authsize = abs(template[i].rlen - template[i].ilen);
		ret = crypto_aead_setauthsize(tfm, authsize);
		if (ret) {
			pr_err("alg: aead%s: Failed to set authsize to %u on test %d for %s\n",
			       d, authsize, j, algo);
			goto out;
		}

		k = !!template[i].alen;
		sg_init_table(sg, k + 1);
		sg_set_buf(&sg[0], assoc, template[i].alen);
		sg_set_buf(&sg[k], input,
			   template[i].ilen + (enc ? authsize : 0));
		output = input;

		if (diff_dst) {
			sg_init_table(sgout, k + 1);
			sg_set_buf(&sgout[0], assoc, template[i].alen);

			output = xoutbuf[0];
			output += align_offset;
			sg_set_buf(&sgout[k], output,
				   template[i].rlen + (enc ? 0 : authsize));
		}

		aead_request_set_crypt(req, sg, (diff_dst) ? sgout : sg,
				       template[i].ilen, iv);

		aead_request_set_ad(req, template[i].alen);

		ret = crypto_wait_req(enc ? crypto_aead_encrypt(req)
				      : crypto_aead_decrypt(req), &wait);

		switch (ret) {
		case 0:
			if (template[i].novrfy) {
				/* verification was supposed to fail */
				pr_err("alg: aead%s: %s failed on test %d for %s: ret was 0, expected -EBADMSG\n",
				       d, e, j, algo);
				/* so really, we got a bad message */
				ret = -EBADMSG;
				goto out;
			}
			break;
		case -EBADMSG:
			if (template[i].novrfy)
				/* verification failure was expected */
				continue;
			/* fall through */
		default:
			pr_err("alg: aead%s: %s failed on test %d for %s: ret=%d\n",
			       d, e, j, algo, -ret);
			goto out;
		}

		q = output;
		if (memcmp(q, template[i].result, template[i].rlen)) {
			pr_err("alg: aead%s: Test %d failed on %s for %s\n",
			       d, j, e, algo);
			hexdump(q, template[i].rlen);
			ret = -EINVAL;
			goto out;
		}
	}

	for (i = 0, j = 0; i < tcount; i++) {
		/* alignment tests are only done with continuous buffers */
		if (align_offset != 0)
			break;

		if (!template[i].np)
			continue;

		j++;

		if (template[i].iv)
			memcpy(iv, template[i].iv, iv_len);
		else
			memset(iv, 0, MAX_IVLEN);

		crypto_aead_clear_flags(tfm, ~0);
		if (template[i].wk)
			crypto_aead_set_flags(tfm, CRYPTO_TFM_REQ_WEAK_KEY);
		if (template[i].klen > MAX_KEYLEN) {
			pr_err("alg: aead%s: setkey failed on test %d for %s: key size %d > %d\n",
			       d, j, algo, template[i].klen, MAX_KEYLEN);
			ret = -EINVAL;
			goto out;
		}
		memcpy(key, template[i].key, template[i].klen);

		ret = crypto_aead_setkey(tfm, key, template[i].klen);
		if (template[i].fail == !ret) {
			pr_err("alg: aead%s: setkey failed on chunk test %d for %s: flags=%x\n",
			       d, j, algo, crypto_aead_get_flags(tfm));
			goto out;
		} else if (ret)
			continue;

		authsize = abs(template[i].rlen - template[i].ilen);

		ret = -EINVAL;
		sg_init_table(sg, template[i].anp + template[i].np);
		if (diff_dst)
			sg_init_table(sgout, template[i].anp + template[i].np);

		ret = -EINVAL;
		for (k = 0, temp = 0; k < template[i].anp; k++) {
			if (WARN_ON(offset_in_page(IDX[k]) +
				    template[i].atap[k] > PAGE_SIZE))
				goto out;
			sg_set_buf(&sg[k],
				   memcpy(axbuf[IDX[k] >> PAGE_SHIFT] +
					  offset_in_page(IDX[k]),
					  template[i].assoc + temp,
					  template[i].atap[k]),
				   template[i].atap[k]);
			if (diff_dst)
				sg_set_buf(&sgout[k],
					   axbuf[IDX[k] >> PAGE_SHIFT] +
					   offset_in_page(IDX[k]),
					   template[i].atap[k]);
			temp += template[i].atap[k];
		}

		for (k = 0, temp = 0; k < template[i].np; k++) {
			if (WARN_ON(offset_in_page(IDX[k]) +
				    template[i].tap[k] > PAGE_SIZE))
				goto out;

			q = xbuf[IDX[k] >> PAGE_SHIFT] + offset_in_page(IDX[k]);
			memcpy(q, template[i].input + temp, template[i].tap[k]);
			sg_set_buf(&sg[template[i].anp + k],
				   q, template[i].tap[k]);

			if (diff_dst) {
				q = xoutbuf[IDX[k] >> PAGE_SHIFT] +
				    offset_in_page(IDX[k]);

				memset(q, 0, template[i].tap[k]);

				sg_set_buf(&sgout[template[i].anp + k],
					   q, template[i].tap[k]);
			}

			n = template[i].tap[k];
			if (k == template[i].np - 1 && enc)
				n += authsize;
			if (offset_in_page(q) + n < PAGE_SIZE)
				q[n] = 0;

			temp += template[i].tap[k];
		}

		ret = crypto_aead_setauthsize(tfm, authsize);
		if (ret) {
			pr_err("alg: aead%s: Failed to set authsize to %u on chunk test %d for %s\n",
			       d, authsize, j, algo);
			goto out;
		}

		if (enc) {
			if (WARN_ON(sg[template[i].anp + k - 1].offset +
				    sg[template[i].anp + k - 1].length +
				    authsize > PAGE_SIZE)) {
				ret = -EINVAL;
				goto out;
			}

			if (diff_dst)
				sgout[template[i].anp + k - 1].length +=
					authsize;
			sg[template[i].anp + k - 1].length += authsize;
		}

		aead_request_set_crypt(req, sg, (diff_dst) ? sgout : sg,
				       template[i].ilen,
				       iv);

		aead_request_set_ad(req, template[i].alen);

		ret = crypto_wait_req(enc ? crypto_aead_encrypt(req)
				      : crypto_aead_decrypt(req), &wait);

		switch (ret) {
		case 0:
			if (template[i].novrfy) {
				/* verification was supposed to fail */
				pr_err("alg: aead%s: %s failed on chunk test %d for %s: ret was 0, expected -EBADMSG\n",
				       d, e, j, algo);
				/* so really, we got a bad message */
				ret = -EBADMSG;
				goto out;
			}
			break;
		case -EBADMSG:
			if (template[i].novrfy)
				/* verification failure was expected */
				continue;
			/* fall through */
		default:
			pr_err("alg: aead%s: %s failed on chunk test %d for %s: ret=%d\n",
			       d, e, j, algo, -ret);
			goto out;
		}

		ret = -EINVAL;
		for (k = 0, temp = 0; k < template[i].np; k++) {
			if (diff_dst)
				q = xoutbuf[IDX[k] >> PAGE_SHIFT] +
				    offset_in_page(IDX[k]);
			else
				q = xbuf[IDX[k] >> PAGE_SHIFT] +
				    offset_in_page(IDX[k]);

			n = template[i].tap[k];
			if (k == template[i].np - 1)
				n += enc ? authsize : -authsize;

			if (memcmp(q, template[i].result + temp, n)) {
				pr_err("alg: aead%s: Chunk test %d failed on %s at page %u for %s\n",
				       d, j, e, k, algo);
				hexdump(q, n);
				goto out;
			}

			q += n;
			if (k == template[i].np - 1 && !enc) {
				if (!diff_dst &&
					memcmp(q, template[i].input +
					      temp + n, authsize))
					n = authsize;
				else
					n = 0;
			} else {
				for (n = 0; offset_in_page(q + n) && q[n]; n++)
					;
			}
			if (n) {
				pr_err("alg: aead%s: Result buffer corruption in chunk test %d on %s at page %u for %s: %u bytes:\n",
				       d, j, e, k, algo, n);
				hexdump(q, n);
				goto out;
			}

			temp += template[i].tap[k];
		}
	}

	ret = 0;

out:
	aead_request_free(req);
	kfree(sg);
out_nosg:
	if (diff_dst)
		testmgr_free_buf(xoutbuf);
out_nooutbuf:
	testmgr_free_buf(axbuf);
out_noaxbuf:
	testmgr_free_buf(xbuf);
out_noxbuf:
	kfree(key);
	kfree(iv);
	return ret;
}

static int test_aead(struct crypto_aead *tfm, int enc,
		     const struct aead_testvec *template, unsigned int tcount)
{
	unsigned int alignmask;
	int ret;

	/* test 'dst == src' case */
	ret = __test_aead(tfm, enc, template, tcount, false, 0);
	if (ret)
		return ret;

	/* test 'dst != src' case */
	ret = __test_aead(tfm, enc, template, tcount, true, 0);
	if (ret)
		return ret;

	/* test unaligned buffers, check with one byte offset */
	ret = __test_aead(tfm, enc, template, tcount, true, 1);
	if (ret)
		return ret;

	alignmask = crypto_tfm_alg_alignmask(&tfm->base);
	if (alignmask) {
		/* Check if alignment mask for tfm is correctly set. */
		ret = __test_aead(tfm, enc, template, tcount, true,
				  alignmask + 1);
		if (ret)
			return ret;
	}

	return 0;
}

static int test_cipher(struct crypto_cipher *tfm, int enc,
		       const struct cipher_testvec *template,
		       unsigned int tcount)
{
	const char *algo = crypto_tfm_alg_driver_name(crypto_cipher_tfm(tfm));
	unsigned int i, j, k;
	char *q;
	const char *e;
	const char *input, *result;
	void *data;
	char *xbuf[XBUFSIZE];
	int ret = -ENOMEM;

	if (testmgr_alloc_buf(xbuf))
		goto out_nobuf;

	if (enc == ENCRYPT)
	        e = "encryption";
	else
		e = "decryption";

	j = 0;
	for (i = 0; i < tcount; i++) {
		if (template[i].np)
			continue;

		if (fips_enabled && template[i].fips_skip)
			continue;

		input  = enc ? template[i].ptext : template[i].ctext;
		result = enc ? template[i].ctext : template[i].ptext;
		j++;

		ret = -EINVAL;
		if (WARN_ON(template[i].len > PAGE_SIZE))
			goto out;

		data = xbuf[0];
		memcpy(data, input, template[i].len);

		crypto_cipher_clear_flags(tfm, ~0);
		if (template[i].wk)
			crypto_cipher_set_flags(tfm, CRYPTO_TFM_REQ_WEAK_KEY);

		ret = crypto_cipher_setkey(tfm, template[i].key,
					   template[i].klen);
		if (template[i].fail == !ret) {
			printk(KERN_ERR "alg: cipher: setkey failed "
			       "on test %d for %s: flags=%x\n", j,
			       algo, crypto_cipher_get_flags(tfm));
			goto out;
		} else if (ret)
			continue;

		for (k = 0; k < template[i].len;
		     k += crypto_cipher_blocksize(tfm)) {
			if (enc)
				crypto_cipher_encrypt_one(tfm, data + k,
							  data + k);
			else
				crypto_cipher_decrypt_one(tfm, data + k,
							  data + k);
		}

		q = data;
		if (memcmp(q, result, template[i].len)) {
			printk(KERN_ERR "alg: cipher: Test %d failed "
			       "on %s for %s\n", j, e, algo);
			hexdump(q, template[i].len);
			ret = -EINVAL;
			goto out;
		}
	}

	ret = 0;

out:
	testmgr_free_buf(xbuf);
out_nobuf:
	return ret;
}

static int __test_skcipher(struct crypto_skcipher *tfm, int enc,
			   const struct cipher_testvec *template,
			   unsigned int tcount,
			   const bool diff_dst, const int align_offset)
{
	const char *algo =
		crypto_tfm_alg_driver_name(crypto_skcipher_tfm(tfm));
	unsigned int i, j, k, n, temp;
	char *q;
	struct skcipher_request *req;
	struct scatterlist sg[8];
	struct scatterlist sgout[8];
	const char *e, *d;
	struct crypto_wait wait;
	const char *input, *result;
	void *data;
	char iv[MAX_IVLEN];
	char *xbuf[XBUFSIZE];
	char *xoutbuf[XBUFSIZE];
	int ret = -ENOMEM;
	unsigned int ivsize = crypto_skcipher_ivsize(tfm);

	if (testmgr_alloc_buf(xbuf))
		goto out_nobuf;

	if (diff_dst && testmgr_alloc_buf(xoutbuf))
		goto out_nooutbuf;

	if (diff_dst)
		d = "-ddst";
	else
		d = "";

	if (enc == ENCRYPT)
	        e = "encryption";
	else
		e = "decryption";

	crypto_init_wait(&wait);

	req = skcipher_request_alloc(tfm, GFP_KERNEL);
	if (!req) {
		pr_err("alg: skcipher%s: Failed to allocate request for %s\n",
		       d, algo);
		goto out;
	}

	skcipher_request_set_callback(req, CRYPTO_TFM_REQ_MAY_BACKLOG,
				      crypto_req_done, &wait);

	j = 0;
	for (i = 0; i < tcount; i++) {
		if (template[i].np && !template[i].also_non_np)
			continue;

		if (fips_enabled && template[i].fips_skip)
			continue;

		if (template[i].iv && !(template[i].generates_iv && enc))
			memcpy(iv, template[i].iv, ivsize);
		else
			memset(iv, 0, MAX_IVLEN);

		input  = enc ? template[i].ptext : template[i].ctext;
		result = enc ? template[i].ctext : template[i].ptext;
		j++;
		ret = -EINVAL;
		if (WARN_ON(align_offset + template[i].len > PAGE_SIZE))
			goto out;

		data = xbuf[0];
		data += align_offset;
		memcpy(data, input, template[i].len);

		crypto_skcipher_clear_flags(tfm, ~0);
		if (template[i].wk)
			crypto_skcipher_set_flags(tfm,
						  CRYPTO_TFM_REQ_WEAK_KEY);

		ret = crypto_skcipher_setkey(tfm, template[i].key,
					     template[i].klen);
		if (template[i].fail == !ret) {
			pr_err("alg: skcipher%s: setkey failed on test %d for %s: flags=%x\n",
			       d, j, algo, crypto_skcipher_get_flags(tfm));
			goto out;
		} else if (ret)
			continue;

		sg_init_one(&sg[0], data, template[i].len);
		if (diff_dst) {
			data = xoutbuf[0];
			data += align_offset;
			sg_init_one(&sgout[0], data, template[i].len);
		}

		skcipher_request_set_crypt(req, sg, (diff_dst) ? sgout : sg,
					   template[i].len, iv);
		ret = crypto_wait_req(enc ? crypto_skcipher_encrypt(req) :
				      crypto_skcipher_decrypt(req), &wait);

		if (ret) {
			pr_err("alg: skcipher%s: %s failed on test %d for %s: ret=%d\n",
			       d, e, j, algo, -ret);
			goto out;
		}

		q = data;
		if (memcmp(q, result, template[i].len)) {
			pr_err("alg: skcipher%s: Test %d failed (invalid result) on %s for %s\n",
			       d, j, e, algo);
			hexdump(q, template[i].len);
			ret = -EINVAL;
			goto out;
		}

		if (template[i].generates_iv && enc &&
		    memcmp(iv, template[i].iv, crypto_skcipher_ivsize(tfm))) {
			pr_err("alg: skcipher%s: Test %d failed (invalid output IV) on %s for %s\n",
			       d, j, e, algo);
			hexdump(iv, crypto_skcipher_ivsize(tfm));
			ret = -EINVAL;
			goto out;
		}
	}

	j = 0;
	for (i = 0; i < tcount; i++) {
		/* alignment tests are only done with continuous buffers */
		if (align_offset != 0)
			break;

		if (!template[i].np)
			continue;

		if (fips_enabled && template[i].fips_skip)
			continue;

		if (template[i].iv && !(template[i].generates_iv && enc))
			memcpy(iv, template[i].iv, ivsize);
		else
			memset(iv, 0, MAX_IVLEN);

		input  = enc ? template[i].ptext : template[i].ctext;
		result = enc ? template[i].ctext : template[i].ptext;
		j++;
		crypto_skcipher_clear_flags(tfm, ~0);
		if (template[i].wk)
			crypto_skcipher_set_flags(tfm,
						  CRYPTO_TFM_REQ_WEAK_KEY);

		ret = crypto_skcipher_setkey(tfm, template[i].key,
					     template[i].klen);
		if (template[i].fail == !ret) {
			pr_err("alg: skcipher%s: setkey failed on chunk test %d for %s: flags=%x\n",
			       d, j, algo, crypto_skcipher_get_flags(tfm));
			goto out;
		} else if (ret)
			continue;

		temp = 0;
		ret = -EINVAL;
		sg_init_table(sg, template[i].np);
		if (diff_dst)
			sg_init_table(sgout, template[i].np);
		for (k = 0; k < template[i].np; k++) {
			if (WARN_ON(offset_in_page(IDX[k]) +
				    template[i].tap[k] > PAGE_SIZE))
				goto out;

			q = xbuf[IDX[k] >> PAGE_SHIFT] + offset_in_page(IDX[k]);

			memcpy(q, input + temp, template[i].tap[k]);

			if (offset_in_page(q) + template[i].tap[k] < PAGE_SIZE)
				q[template[i].tap[k]] = 0;

			sg_set_buf(&sg[k], q, template[i].tap[k]);
			if (diff_dst) {
				q = xoutbuf[IDX[k] >> PAGE_SHIFT] +
				    offset_in_page(IDX[k]);

				sg_set_buf(&sgout[k], q, template[i].tap[k]);

				memset(q, 0, template[i].tap[k]);
				if (offset_in_page(q) +
				    template[i].tap[k] < PAGE_SIZE)
					q[template[i].tap[k]] = 0;
			}

			temp += template[i].tap[k];
		}

		skcipher_request_set_crypt(req, sg, (diff_dst) ? sgout : sg,
					   template[i].len, iv);

		ret = crypto_wait_req(enc ? crypto_skcipher_encrypt(req) :
				      crypto_skcipher_decrypt(req), &wait);

		if (ret) {
			pr_err("alg: skcipher%s: %s failed on chunk test %d for %s: ret=%d\n",
			       d, e, j, algo, -ret);
			goto out;
		}

		temp = 0;
		ret = -EINVAL;
		for (k = 0; k < template[i].np; k++) {
			if (diff_dst)
				q = xoutbuf[IDX[k] >> PAGE_SHIFT] +
				    offset_in_page(IDX[k]);
			else
				q = xbuf[IDX[k] >> PAGE_SHIFT] +
				    offset_in_page(IDX[k]);

			if (memcmp(q, result + temp, template[i].tap[k])) {
				pr_err("alg: skcipher%s: Chunk test %d failed on %s at page %u for %s\n",
				       d, j, e, k, algo);
				hexdump(q, template[i].tap[k]);
				goto out;
			}

			q += template[i].tap[k];
			for (n = 0; offset_in_page(q + n) && q[n]; n++)
				;
			if (n) {
				pr_err("alg: skcipher%s: Result buffer corruption in chunk test %d on %s at page %u for %s: %u bytes:\n",
				       d, j, e, k, algo, n);
				hexdump(q, n);
				goto out;
			}
			temp += template[i].tap[k];
		}
	}

	ret = 0;

out:
	skcipher_request_free(req);
	if (diff_dst)
		testmgr_free_buf(xoutbuf);
out_nooutbuf:
	testmgr_free_buf(xbuf);
out_nobuf:
	return ret;
}

static int test_skcipher(struct crypto_skcipher *tfm, int enc,
			 const struct cipher_testvec *template,
			 unsigned int tcount)
{
	unsigned int alignmask;
	int ret;

	/* test 'dst == src' case */
	ret = __test_skcipher(tfm, enc, template, tcount, false, 0);
	if (ret)
		return ret;

	/* test 'dst != src' case */
	ret = __test_skcipher(tfm, enc, template, tcount, true, 0);
	if (ret)
		return ret;

	/* test unaligned buffers, check with one byte offset */
	ret = __test_skcipher(tfm, enc, template, tcount, true, 1);
	if (ret)
		return ret;

	alignmask = crypto_tfm_alg_alignmask(&tfm->base);
	if (alignmask) {
		/* Check if alignment mask for tfm is correctly set. */
		ret = __test_skcipher(tfm, enc, template, tcount, true,
				      alignmask + 1);
		if (ret)
			return ret;
	}

	return 0;
}

static int test_comp(struct crypto_comp *tfm,
		     const struct comp_testvec *ctemplate,
		     const struct comp_testvec *dtemplate,
		     int ctcount, int dtcount)
{
	const char *algo = crypto_tfm_alg_driver_name(crypto_comp_tfm(tfm));
	char *output, *decomp_output;
	unsigned int i;
	int ret;

	output = kmalloc(COMP_BUF_SIZE, GFP_KERNEL);
	if (!output)
		return -ENOMEM;

	decomp_output = kmalloc(COMP_BUF_SIZE, GFP_KERNEL);
	if (!decomp_output) {
		kfree(output);
		return -ENOMEM;
	}

	for (i = 0; i < ctcount; i++) {
		int ilen;
		unsigned int dlen = COMP_BUF_SIZE;

		memset(output, 0, COMP_BUF_SIZE);
		memset(decomp_output, 0, COMP_BUF_SIZE);

		ilen = ctemplate[i].inlen;
		ret = crypto_comp_compress(tfm, ctemplate[i].input,
					   ilen, output, &dlen);
		if (ret) {
			printk(KERN_ERR "alg: comp: compression failed "
			       "on test %d for %s: ret=%d\n", i + 1, algo,
			       -ret);
			goto out;
		}

		ilen = dlen;
		dlen = COMP_BUF_SIZE;
		ret = crypto_comp_decompress(tfm, output,
					     ilen, decomp_output, &dlen);
		if (ret) {
			pr_err("alg: comp: compression failed: decompress: on test %d for %s failed: ret=%d\n",
			       i + 1, algo, -ret);
			goto out;
		}

		if (dlen != ctemplate[i].inlen) {
			printk(KERN_ERR "alg: comp: Compression test %d "
			       "failed for %s: output len = %d\n", i + 1, algo,
			       dlen);
			ret = -EINVAL;
			goto out;
		}

		if (memcmp(decomp_output, ctemplate[i].input,
			   ctemplate[i].inlen)) {
			pr_err("alg: comp: compression failed: output differs: on test %d for %s\n",
			       i + 1, algo);
			hexdump(decomp_output, dlen);
			ret = -EINVAL;
			goto out;
		}
	}

	for (i = 0; i < dtcount; i++) {
		int ilen;
		unsigned int dlen = COMP_BUF_SIZE;

		memset(decomp_output, 0, COMP_BUF_SIZE);

		ilen = dtemplate[i].inlen;
		ret = crypto_comp_decompress(tfm, dtemplate[i].input,
					     ilen, decomp_output, &dlen);
		if (ret) {
			printk(KERN_ERR "alg: comp: decompression failed "
			       "on test %d for %s: ret=%d\n", i + 1, algo,
			       -ret);
			goto out;
		}

		if (dlen != dtemplate[i].outlen) {
			printk(KERN_ERR "alg: comp: Decompression test %d "
			       "failed for %s: output len = %d\n", i + 1, algo,
			       dlen);
			ret = -EINVAL;
			goto out;
		}

		if (memcmp(decomp_output, dtemplate[i].output, dlen)) {
			printk(KERN_ERR "alg: comp: Decompression test %d "
			       "failed for %s\n", i + 1, algo);
			hexdump(decomp_output, dlen);
			ret = -EINVAL;
			goto out;
		}
	}

	ret = 0;

out:
	kfree(decomp_output);
	kfree(output);
	return ret;
}

static int test_acomp(struct crypto_acomp *tfm,
			      const struct comp_testvec *ctemplate,
		      const struct comp_testvec *dtemplate,
		      int ctcount, int dtcount)
{
	const char *algo = crypto_tfm_alg_driver_name(crypto_acomp_tfm(tfm));
	unsigned int i;
	char *output, *decomp_out;
	int ret;
	struct scatterlist src, dst;
	struct acomp_req *req;
	struct crypto_wait wait;

	output = kmalloc(COMP_BUF_SIZE, GFP_KERNEL);
	if (!output)
		return -ENOMEM;

	decomp_out = kmalloc(COMP_BUF_SIZE, GFP_KERNEL);
	if (!decomp_out) {
		kfree(output);
		return -ENOMEM;
	}

	for (i = 0; i < ctcount; i++) {
		unsigned int dlen = COMP_BUF_SIZE;
		int ilen = ctemplate[i].inlen;
		void *input_vec;

		input_vec = kmemdup(ctemplate[i].input, ilen, GFP_KERNEL);
		if (!input_vec) {
			ret = -ENOMEM;
			goto out;
		}

		memset(output, 0, dlen);
		crypto_init_wait(&wait);
		sg_init_one(&src, input_vec, ilen);
		sg_init_one(&dst, output, dlen);

		req = acomp_request_alloc(tfm);
		if (!req) {
			pr_err("alg: acomp: request alloc failed for %s\n",
			       algo);
			kfree(input_vec);
			ret = -ENOMEM;
			goto out;
		}

		acomp_request_set_params(req, &src, &dst, ilen, dlen);
		acomp_request_set_callback(req, CRYPTO_TFM_REQ_MAY_BACKLOG,
					   crypto_req_done, &wait);

		ret = crypto_wait_req(crypto_acomp_compress(req), &wait);
		if (ret) {
			pr_err("alg: acomp: compression failed on test %d for %s: ret=%d\n",
			       i + 1, algo, -ret);
			kfree(input_vec);
			acomp_request_free(req);
			goto out;
		}

		ilen = req->dlen;
		dlen = COMP_BUF_SIZE;
		sg_init_one(&src, output, ilen);
		sg_init_one(&dst, decomp_out, dlen);
		crypto_init_wait(&wait);
		acomp_request_set_params(req, &src, &dst, ilen, dlen);

		ret = crypto_wait_req(crypto_acomp_decompress(req), &wait);
		if (ret) {
			pr_err("alg: acomp: compression failed on test %d for %s: ret=%d\n",
			       i + 1, algo, -ret);
			kfree(input_vec);
			acomp_request_free(req);
			goto out;
		}

		if (req->dlen != ctemplate[i].inlen) {
			pr_err("alg: acomp: Compression test %d failed for %s: output len = %d\n",
			       i + 1, algo, req->dlen);
			ret = -EINVAL;
			kfree(input_vec);
			acomp_request_free(req);
			goto out;
		}

		if (memcmp(input_vec, decomp_out, req->dlen)) {
			pr_err("alg: acomp: Compression test %d failed for %s\n",
			       i + 1, algo);
			hexdump(output, req->dlen);
			ret = -EINVAL;
			kfree(input_vec);
			acomp_request_free(req);
			goto out;
		}

		kfree(input_vec);
		acomp_request_free(req);
	}

	for (i = 0; i < dtcount; i++) {
		unsigned int dlen = COMP_BUF_SIZE;
		int ilen = dtemplate[i].inlen;
		void *input_vec;

		input_vec = kmemdup(dtemplate[i].input, ilen, GFP_KERNEL);
		if (!input_vec) {
			ret = -ENOMEM;
			goto out;
		}

		memset(output, 0, dlen);
		crypto_init_wait(&wait);
		sg_init_one(&src, input_vec, ilen);
		sg_init_one(&dst, output, dlen);

		req = acomp_request_alloc(tfm);
		if (!req) {
			pr_err("alg: acomp: request alloc failed for %s\n",
			       algo);
			kfree(input_vec);
			ret = -ENOMEM;
			goto out;
		}

		acomp_request_set_params(req, &src, &dst, ilen, dlen);
		acomp_request_set_callback(req, CRYPTO_TFM_REQ_MAY_BACKLOG,
					   crypto_req_done, &wait);

		ret = crypto_wait_req(crypto_acomp_decompress(req), &wait);
		if (ret) {
			pr_err("alg: acomp: decompression failed on test %d for %s: ret=%d\n",
			       i + 1, algo, -ret);
			kfree(input_vec);
			acomp_request_free(req);
			goto out;
		}

		if (req->dlen != dtemplate[i].outlen) {
			pr_err("alg: acomp: Decompression test %d failed for %s: output len = %d\n",
			       i + 1, algo, req->dlen);
			ret = -EINVAL;
			kfree(input_vec);
			acomp_request_free(req);
			goto out;
		}

		if (memcmp(output, dtemplate[i].output, req->dlen)) {
			pr_err("alg: acomp: Decompression test %d failed for %s\n",
			       i + 1, algo);
			hexdump(output, req->dlen);
			ret = -EINVAL;
			kfree(input_vec);
			acomp_request_free(req);
			goto out;
		}

		kfree(input_vec);
		acomp_request_free(req);
	}

	ret = 0;

out:
	kfree(decomp_out);
	kfree(output);
	return ret;
}

static int test_cprng(struct crypto_rng *tfm,
		      const struct cprng_testvec *template,
		      unsigned int tcount)
{
	const char *algo = crypto_tfm_alg_driver_name(crypto_rng_tfm(tfm));
	int err = 0, i, j, seedsize;
	u8 *seed;
	char result[32];

	seedsize = crypto_rng_seedsize(tfm);

	seed = kmalloc(seedsize, GFP_KERNEL);
	if (!seed) {
		printk(KERN_ERR "alg: cprng: Failed to allocate seed space "
		       "for %s\n", algo);
		return -ENOMEM;
	}

	for (i = 0; i < tcount; i++) {
		memset(result, 0, 32);

		memcpy(seed, template[i].v, template[i].vlen);
		memcpy(seed + template[i].vlen, template[i].key,
		       template[i].klen);
		memcpy(seed + template[i].vlen + template[i].klen,
		       template[i].dt, template[i].dtlen);

		err = crypto_rng_reset(tfm, seed, seedsize);
		if (err) {
			printk(KERN_ERR "alg: cprng: Failed to reset rng "
			       "for %s\n", algo);
			goto out;
		}

		for (j = 0; j < template[i].loops; j++) {
			err = crypto_rng_get_bytes(tfm, result,
						   template[i].rlen);
			if (err < 0) {
				printk(KERN_ERR "alg: cprng: Failed to obtain "
				       "the correct amount of random data for "
				       "%s (requested %d)\n", algo,
				       template[i].rlen);
				goto out;
			}
		}

		err = memcmp(result, template[i].result,
			     template[i].rlen);
		if (err) {
			printk(KERN_ERR "alg: cprng: Test %d failed for %s\n",
			       i, algo);
			hexdump(result, template[i].rlen);
			err = -EINVAL;
			goto out;
		}
	}

out:
	kfree(seed);
	return err;
}

static int alg_test_aead(const struct alg_test_desc *desc, const char *driver,
			 u32 type, u32 mask)
{
	struct crypto_aead *tfm;
	int err = 0;

	tfm = crypto_alloc_aead(driver, type, mask);
	if (IS_ERR(tfm)) {
		printk(KERN_ERR "alg: aead: Failed to load transform for %s: "
		       "%ld\n", driver, PTR_ERR(tfm));
		return PTR_ERR(tfm);
	}

	if (desc->suite.aead.enc.vecs) {
		err = test_aead(tfm, ENCRYPT, desc->suite.aead.enc.vecs,
				desc->suite.aead.enc.count);
		if (err)
			goto out;
	}

	if (!err && desc->suite.aead.dec.vecs)
		err = test_aead(tfm, DECRYPT, desc->suite.aead.dec.vecs,
				desc->suite.aead.dec.count);

out:
	crypto_free_aead(tfm);
	return err;
}

static int alg_test_cipher(const struct alg_test_desc *desc,
			   const char *driver, u32 type, u32 mask)
{
	const struct cipher_test_suite *suite = &desc->suite.cipher;
	struct crypto_cipher *tfm;
	int err;

	tfm = crypto_alloc_cipher(driver, type, mask);
	if (IS_ERR(tfm)) {
		printk(KERN_ERR "alg: cipher: Failed to load transform for "
		       "%s: %ld\n", driver, PTR_ERR(tfm));
		return PTR_ERR(tfm);
	}

	err = test_cipher(tfm, ENCRYPT, suite->vecs, suite->count);
	if (!err)
		err = test_cipher(tfm, DECRYPT, suite->vecs, suite->count);

	crypto_free_cipher(tfm);
	return err;
}

static int alg_test_skcipher(const struct alg_test_desc *desc,
			     const char *driver, u32 type, u32 mask)
{
	const struct cipher_test_suite *suite = &desc->suite.cipher;
	struct crypto_skcipher *tfm;
	int err;

	tfm = crypto_alloc_skcipher(driver, type, mask);
	if (IS_ERR(tfm)) {
		printk(KERN_ERR "alg: skcipher: Failed to load transform for "
		       "%s: %ld\n", driver, PTR_ERR(tfm));
		return PTR_ERR(tfm);
	}

	err = test_skcipher(tfm, ENCRYPT, suite->vecs, suite->count);
	if (!err)
		err = test_skcipher(tfm, DECRYPT, suite->vecs, suite->count);

	crypto_free_skcipher(tfm);
	return err;
}

static int alg_test_comp(const struct alg_test_desc *desc, const char *driver,
			 u32 type, u32 mask)
{
	struct crypto_comp *comp;
	struct crypto_acomp *acomp;
	int err;
	u32 algo_type = type & CRYPTO_ALG_TYPE_ACOMPRESS_MASK;

	if (algo_type == CRYPTO_ALG_TYPE_ACOMPRESS) {
		acomp = crypto_alloc_acomp(driver, type, mask);
		if (IS_ERR(acomp)) {
			pr_err("alg: acomp: Failed to load transform for %s: %ld\n",
			       driver, PTR_ERR(acomp));
			return PTR_ERR(acomp);
		}
		err = test_acomp(acomp, desc->suite.comp.comp.vecs,
				 desc->suite.comp.decomp.vecs,
				 desc->suite.comp.comp.count,
				 desc->suite.comp.decomp.count);
		crypto_free_acomp(acomp);
	} else {
		comp = crypto_alloc_comp(driver, type, mask);
		if (IS_ERR(comp)) {
			pr_err("alg: comp: Failed to load transform for %s: %ld\n",
			       driver, PTR_ERR(comp));
			return PTR_ERR(comp);
		}

		err = test_comp(comp, desc->suite.comp.comp.vecs,
				desc->suite.comp.decomp.vecs,
				desc->suite.comp.comp.count,
				desc->suite.comp.decomp.count);

		crypto_free_comp(comp);
	}
	return err;
}

static int __alg_test_hash(const struct hash_testvec *template,
			   unsigned int tcount, const char *driver,
			   u32 type, u32 mask)
{
	struct crypto_ahash *tfm;
	int err;

	tfm = crypto_alloc_ahash(driver, type, mask);
	if (IS_ERR(tfm)) {
		printk(KERN_ERR "alg: hash: Failed to load transform for %s: "
		       "%ld\n", driver, PTR_ERR(tfm));
		return PTR_ERR(tfm);
	}

	err = test_hash(tfm, template, tcount, HASH_TEST_DIGEST);
	if (!err)
		err = test_hash(tfm, template, tcount, HASH_TEST_FINAL);
	if (!err)
		err = test_hash(tfm, template, tcount, HASH_TEST_FINUP);
	crypto_free_ahash(tfm);
	return err;
}

static int alg_test_hash(const struct alg_test_desc *desc, const char *driver,
			 u32 type, u32 mask)
{
	const struct hash_testvec *template = desc->suite.hash.vecs;
	unsigned int tcount = desc->suite.hash.count;
	unsigned int nr_unkeyed, nr_keyed;
	int err;

	/*
	 * For OPTIONAL_KEY algorithms, we have to do all the unkeyed tests
	 * first, before setting a key on the tfm.  To make this easier, we
	 * require that the unkeyed test vectors (if any) are listed first.
	 */

	for (nr_unkeyed = 0; nr_unkeyed < tcount; nr_unkeyed++) {
		if (template[nr_unkeyed].ksize)
			break;
	}
	for (nr_keyed = 0; nr_unkeyed + nr_keyed < tcount; nr_keyed++) {
		if (!template[nr_unkeyed + nr_keyed].ksize) {
			pr_err("alg: hash: test vectors for %s out of order, "
			       "unkeyed ones must come first\n", desc->alg);
			return -EINVAL;
		}
	}

	err = 0;
	if (nr_unkeyed) {
		err = __alg_test_hash(template, nr_unkeyed, driver, type, mask);
		template += nr_unkeyed;
	}

	if (!err && nr_keyed)
		err = __alg_test_hash(template, nr_keyed, driver, type, mask);

	return err;
}

static int alg_test_crc32c(const struct alg_test_desc *desc,
			   const char *driver, u32 type, u32 mask)
{
	struct crypto_shash *tfm;
	u32 val;
	int err;

	err = alg_test_hash(desc, driver, type, mask);
	if (err)
		return err;

	tfm = crypto_alloc_shash(driver, type, mask);
	if (IS_ERR(tfm)) {
		if (PTR_ERR(tfm) == -ENOENT) {
			/*
			 * This crc32c implementation is only available through
			 * ahash API, not the shash API, so the remaining part
			 * of the test is not applicable to it.
			 */
			return 0;
		}
		printk(KERN_ERR "alg: crc32c: Failed to load transform for %s: "
		       "%ld\n", driver, PTR_ERR(tfm));
		return PTR_ERR(tfm);
	}

	do {
		SHASH_DESC_ON_STACK(shash, tfm);
		u32 *ctx = (u32 *)shash_desc_ctx(shash);

		shash->tfm = tfm;
		shash->flags = 0;

		*ctx = le32_to_cpu(420553207);
		err = crypto_shash_final(shash, (u8 *)&val);
		if (err) {
			printk(KERN_ERR "alg: crc32c: Operation failed for "
			       "%s: %d\n", driver, err);
			break;
		}

		if (val != ~420553207) {
			printk(KERN_ERR "alg: crc32c: Test failed for %s: "
			       "%d\n", driver, val);
			err = -EINVAL;
		}
	} while (0);

	crypto_free_shash(tfm);

	return err;
}

static int alg_test_cprng(const struct alg_test_desc *desc, const char *driver,
			  u32 type, u32 mask)
{
	struct crypto_rng *rng;
	int err;

	rng = crypto_alloc_rng(driver, type, mask);
	if (IS_ERR(rng)) {
		printk(KERN_ERR "alg: cprng: Failed to load transform for %s: "
		       "%ld\n", driver, PTR_ERR(rng));
		return PTR_ERR(rng);
	}

	err = test_cprng(rng, desc->suite.cprng.vecs, desc->suite.cprng.count);

	crypto_free_rng(rng);

	return err;
}


static int drbg_cavs_test(const struct drbg_testvec *test, int pr,
			  const char *driver, u32 type, u32 mask)
{
	int ret = -EAGAIN;
	struct crypto_rng *drng;
	struct drbg_test_data test_data;
	struct drbg_string addtl, pers, testentropy;
	unsigned char *buf = kzalloc(test->expectedlen, GFP_KERNEL);

	if (!buf)
		return -ENOMEM;

	drng = crypto_alloc_rng(driver, type, mask);
	if (IS_ERR(drng)) {
		printk(KERN_ERR "alg: drbg: could not allocate DRNG handle for "
		       "%s\n", driver);
		kzfree(buf);
		return -ENOMEM;
	}

	test_data.testentropy = &testentropy;
	drbg_string_fill(&testentropy, test->entropy, test->entropylen);
	drbg_string_fill(&pers, test->pers, test->perslen);
	ret = crypto_drbg_reset_test(drng, &pers, &test_data);
	if (ret) {
		printk(KERN_ERR "alg: drbg: Failed to reset rng\n");
		goto outbuf;
	}

	drbg_string_fill(&addtl, test->addtla, test->addtllen);
	if (pr) {
		drbg_string_fill(&testentropy, test->entpra, test->entprlen);
		ret = crypto_drbg_get_bytes_addtl_test(drng,
			buf, test->expectedlen, &addtl,	&test_data);
	} else {
		ret = crypto_drbg_get_bytes_addtl(drng,
			buf, test->expectedlen, &addtl);
	}
	if (ret < 0) {
		printk(KERN_ERR "alg: drbg: could not obtain random data for "
		       "driver %s\n", driver);
		goto outbuf;
	}

	drbg_string_fill(&addtl, test->addtlb, test->addtllen);
	if (pr) {
		drbg_string_fill(&testentropy, test->entprb, test->entprlen);
		ret = crypto_drbg_get_bytes_addtl_test(drng,
			buf, test->expectedlen, &addtl, &test_data);
	} else {
		ret = crypto_drbg_get_bytes_addtl(drng,
			buf, test->expectedlen, &addtl);
	}
	if (ret < 0) {
		printk(KERN_ERR "alg: drbg: could not obtain random data for "
		       "driver %s\n", driver);
		goto outbuf;
	}

	ret = memcmp(test->expected, buf, test->expectedlen);

outbuf:
	crypto_free_rng(drng);
	kzfree(buf);
	return ret;
}


static int alg_test_drbg(const struct alg_test_desc *desc, const char *driver,
			 u32 type, u32 mask)
{
	int err = 0;
	int pr = 0;
	int i = 0;
	const struct drbg_testvec *template = desc->suite.drbg.vecs;
	unsigned int tcount = desc->suite.drbg.count;

	if (0 == memcmp(driver, "drbg_pr_", 8))
		pr = 1;

	for (i = 0; i < tcount; i++) {
		err = drbg_cavs_test(&template[i], pr, driver, type, mask);
		if (err) {
			printk(KERN_ERR "alg: drbg: Test %d failed for %s\n",
			       i, driver);
			err = -EINVAL;
			break;
		}
	}
	return err;

}

static int do_test_kpp(struct crypto_kpp *tfm, const struct kpp_testvec *vec,
		       const char *alg)
{
<<<<<<< HEAD
=======
	struct kpp_request *req;
	void *input_buf = NULL;
	void *output_buf = NULL;
	void *a_public = NULL;
	void *a_ss = NULL;
	void *shared_secret = NULL;
	struct crypto_wait wait;
	unsigned int out_len_max;
	int err = -ENOMEM;
	struct scatterlist src, dst;

	req = kpp_request_alloc(tfm, GFP_KERNEL);
	if (!req)
		return err;

	crypto_init_wait(&wait);

	err = crypto_kpp_set_secret(tfm, vec->secret, vec->secret_size);
	if (err < 0)
		goto free_req;

	out_len_max = crypto_kpp_maxsize(tfm);
	output_buf = kzalloc(out_len_max, GFP_KERNEL);
	if (!output_buf) {
		err = -ENOMEM;
		goto free_req;
	}

	/* Use appropriate parameter as base */
	kpp_request_set_input(req, NULL, 0);
	sg_init_one(&dst, output_buf, out_len_max);
	kpp_request_set_output(req, &dst, out_len_max);
	kpp_request_set_callback(req, CRYPTO_TFM_REQ_MAY_BACKLOG,
				 crypto_req_done, &wait);

	/* Compute party A's public key */
	err = crypto_wait_req(crypto_kpp_generate_public_key(req), &wait);
	if (err) {
		pr_err("alg: %s: Party A: generate public key test failed. err %d\n",
		       alg, err);
		goto free_output;
	}

	if (vec->genkey) {
		/* Save party A's public key */
		a_public = kzalloc(out_len_max, GFP_KERNEL);
		if (!a_public) {
			err = -ENOMEM;
			goto free_output;
		}
		memcpy(a_public, sg_virt(req->dst), out_len_max);
	} else {
		/* Verify calculated public key */
		if (memcmp(vec->expected_a_public, sg_virt(req->dst),
			   vec->expected_a_public_size)) {
			pr_err("alg: %s: Party A: generate public key test failed. Invalid output\n",
			       alg);
			err = -EINVAL;
			goto free_output;
		}
	}

	/* Calculate shared secret key by using counter part (b) public key. */
	input_buf = kzalloc(vec->b_public_size, GFP_KERNEL);
	if (!input_buf) {
		err = -ENOMEM;
		goto free_output;
	}

	memcpy(input_buf, vec->b_public, vec->b_public_size);
	sg_init_one(&src, input_buf, vec->b_public_size);
	sg_init_one(&dst, output_buf, out_len_max);
	kpp_request_set_input(req, &src, vec->b_public_size);
	kpp_request_set_output(req, &dst, out_len_max);
	kpp_request_set_callback(req, CRYPTO_TFM_REQ_MAY_BACKLOG,
				 crypto_req_done, &wait);
	err = crypto_wait_req(crypto_kpp_compute_shared_secret(req), &wait);
	if (err) {
		pr_err("alg: %s: Party A: compute shared secret test failed. err %d\n",
		       alg, err);
		goto free_all;
	}

	if (vec->genkey) {
		/* Save the shared secret obtained by party A */
		a_ss = kzalloc(vec->expected_ss_size, GFP_KERNEL);
		if (!a_ss) {
			err = -ENOMEM;
			goto free_all;
		}
		memcpy(a_ss, sg_virt(req->dst), vec->expected_ss_size);

		/*
		 * Calculate party B's shared secret by using party A's
		 * public key.
		 */
		err = crypto_kpp_set_secret(tfm, vec->b_secret,
					    vec->b_secret_size);
		if (err < 0)
			goto free_all;

		sg_init_one(&src, a_public, vec->expected_a_public_size);
		sg_init_one(&dst, output_buf, out_len_max);
		kpp_request_set_input(req, &src, vec->expected_a_public_size);
		kpp_request_set_output(req, &dst, out_len_max);
		kpp_request_set_callback(req, CRYPTO_TFM_REQ_MAY_BACKLOG,
					 crypto_req_done, &wait);
		err = crypto_wait_req(crypto_kpp_compute_shared_secret(req),
				      &wait);
		if (err) {
			pr_err("alg: %s: Party B: compute shared secret failed. err %d\n",
			       alg, err);
			goto free_all;
		}

		shared_secret = a_ss;
	} else {
		shared_secret = (void *)vec->expected_ss;
	}

	/*
	 * verify shared secret from which the user will derive
	 * secret key by executing whatever hash it has chosen
	 */
	if (memcmp(shared_secret, sg_virt(req->dst),
		   vec->expected_ss_size)) {
		pr_err("alg: %s: compute shared secret test failed. Invalid output\n",
		       alg);
		err = -EINVAL;
	}

free_all:
	kfree(a_ss);
	kfree(input_buf);
free_output:
	kfree(a_public);
	kfree(output_buf);
free_req:
	kpp_request_free(req);
	return err;
}

static int test_kpp(struct crypto_kpp *tfm, const char *alg,
		    const struct kpp_testvec *vecs, unsigned int tcount)
{
	int ret, i;

	for (i = 0; i < tcount; i++) {
		ret = do_test_kpp(tfm, vecs++, alg);
		if (ret) {
			pr_err("alg: %s: test failed on vector %d, err=%d\n",
			       alg, i + 1, ret);
			return ret;
		}
	}
	return 0;
}

static int alg_test_kpp(const struct alg_test_desc *desc, const char *driver,
			u32 type, u32 mask)
{
	struct crypto_kpp *tfm;
	int err = 0;

	tfm = crypto_alloc_kpp(driver, type, mask);
	if (IS_ERR(tfm)) {
		pr_err("alg: kpp: Failed to load tfm for %s: %ld\n",
		       driver, PTR_ERR(tfm));
		return PTR_ERR(tfm);
	}
	if (desc->suite.kpp.vecs)
		err = test_kpp(tfm, desc->alg, desc->suite.kpp.vecs,
			       desc->suite.kpp.count);

	crypto_free_kpp(tfm);
	return err;
}

static int test_akcipher_one(struct crypto_akcipher *tfm,
			     const struct akcipher_testvec *vecs)
{
>>>>>>> 286cd8c7
	char *xbuf[XBUFSIZE];
	struct akcipher_request *req;
	void *outbuf_enc = NULL;
	void *outbuf_dec = NULL;
	struct crypto_wait wait;
	unsigned int out_len_max, out_len = 0;
	int err = -ENOMEM;
	struct scatterlist src, dst, src_tab[2];

	if (testmgr_alloc_buf(xbuf))
		return err;

	req = akcipher_request_alloc(tfm, GFP_KERNEL);
	if (!req)
		goto free_xbuf;

	crypto_init_wait(&wait);

	if (vecs->public_key_vec)
		err = crypto_akcipher_set_pub_key(tfm, vecs->key,
						  vecs->key_len);
	else
		err = crypto_akcipher_set_priv_key(tfm, vecs->key,
						   vecs->key_len);
	if (err)
		goto free_req;

	err = -ENOMEM;
	out_len_max = crypto_akcipher_maxsize(tfm);
	outbuf_enc = kzalloc(out_len_max, GFP_KERNEL);
	if (!outbuf_enc)
		goto free_req;

	if (WARN_ON(vecs->m_size > PAGE_SIZE))
		goto free_all;

	memcpy(xbuf[0], vecs->m, vecs->m_size);

	sg_init_table(src_tab, 2);
	sg_set_buf(&src_tab[0], xbuf[0], 8);
	sg_set_buf(&src_tab[1], xbuf[0] + 8, vecs->m_size - 8);
	sg_init_one(&dst, outbuf_enc, out_len_max);
	akcipher_request_set_crypt(req, src_tab, &dst, vecs->m_size,
				   out_len_max);
	akcipher_request_set_callback(req, CRYPTO_TFM_REQ_MAY_BACKLOG,
				      crypto_req_done, &wait);

	err = crypto_wait_req(vecs->siggen_sigver_test ?
			      /* Run asymmetric signature generation */
			      crypto_akcipher_sign(req) :
			      /* Run asymmetric encrypt */
			      crypto_akcipher_encrypt(req), &wait);
	if (err) {
		pr_err("alg: akcipher: encrypt test failed. err %d\n", err);
		goto free_all;
	}
	if (req->dst_len != vecs->c_size) {
		pr_err("alg: akcipher: encrypt test failed. Invalid output len\n");
		err = -EINVAL;
		goto free_all;
	}
	/* verify that encrypted message is equal to expected */
	if (memcmp(vecs->c, outbuf_enc, vecs->c_size)) {
<<<<<<< HEAD
		pr_err("alg: rsa: encrypt test failed. Invalid output\n");
=======
		pr_err("alg: akcipher: encrypt test failed. Invalid output\n");
		hexdump(outbuf_enc, vecs->c_size);
>>>>>>> 286cd8c7
		err = -EINVAL;
		goto free_all;
	}
	/* Don't invoke decrypt for vectors with public key */
	if (vecs->public_key_vec) {
		err = 0;
		goto free_all;
	}
	outbuf_dec = kzalloc(out_len_max, GFP_KERNEL);
	if (!outbuf_dec) {
		err = -ENOMEM;
		goto free_all;
	}

	if (WARN_ON(vecs->c_size > PAGE_SIZE))
		goto free_all;

	memcpy(xbuf[0], vecs->c, vecs->c_size);

	sg_init_one(&src, xbuf[0], vecs->c_size);
	sg_init_one(&dst, outbuf_dec, out_len_max);
	crypto_init_wait(&wait);
	akcipher_request_set_crypt(req, &src, &dst, vecs->c_size, out_len_max);

	err = crypto_wait_req(vecs->siggen_sigver_test ?
			      /* Run asymmetric signature verification */
			      crypto_akcipher_verify(req) :
			      /* Run asymmetric decrypt */
			      crypto_akcipher_decrypt(req), &wait);
	if (err) {
		pr_err("alg: akcipher: decrypt test failed. err %d\n", err);
		goto free_all;
	}
	out_len = req->dst_len;
	if (out_len < vecs->m_size) {
		pr_err("alg: akcipher: decrypt test failed. "
		       "Invalid output len %u\n", out_len);
		err = -EINVAL;
		goto free_all;
	}
	/* verify that decrypted message is equal to the original msg */
	if (memchr_inv(outbuf_dec, 0, out_len - vecs->m_size) ||
	    memcmp(vecs->m, outbuf_dec + out_len - vecs->m_size,
		   vecs->m_size)) {
		pr_err("alg: akcipher: decrypt test failed. Invalid output\n");
		hexdump(outbuf_dec, out_len);
		err = -EINVAL;
	}
free_all:
	kfree(outbuf_dec);
	kfree(outbuf_enc);
free_req:
	akcipher_request_free(req);
free_xbuf:
	testmgr_free_buf(xbuf);
	return err;
}

static int test_akcipher(struct crypto_akcipher *tfm, const char *alg,
			 const struct akcipher_testvec *vecs,
			 unsigned int tcount)
{
	const char *algo =
		crypto_tfm_alg_driver_name(crypto_akcipher_tfm(tfm));
	int ret, i;

	for (i = 0; i < tcount; i++) {
		ret = test_akcipher_one(tfm, vecs++);
		if (!ret)
			continue;

		pr_err("alg: akcipher: test %d failed for %s, err=%d\n",
		       i + 1, algo, ret);
		return ret;
	}
	return 0;
}

static int alg_test_akcipher(const struct alg_test_desc *desc,
			     const char *driver, u32 type, u32 mask)
{
	struct crypto_akcipher *tfm;
	int err = 0;

	tfm = crypto_alloc_akcipher(driver, type, mask);
	if (IS_ERR(tfm)) {
		pr_err("alg: akcipher: Failed to load tfm for %s: %ld\n",
		       driver, PTR_ERR(tfm));
		return PTR_ERR(tfm);
	}
	if (desc->suite.akcipher.vecs)
		err = test_akcipher(tfm, desc->alg, desc->suite.akcipher.vecs,
				    desc->suite.akcipher.count);

	crypto_free_akcipher(tfm);
	return err;
}

static int alg_test_null(const struct alg_test_desc *desc,
			     const char *driver, u32 type, u32 mask)
{
	return 0;
}

#define __VECS(tv)	{ .vecs = tv, .count = ARRAY_SIZE(tv) }

/* Please keep this list sorted by algorithm name. */
static const struct alg_test_desc alg_test_descs[] = {
	{
		.alg = "adiantum(xchacha12,aes)",
		.test = alg_test_skcipher,
		.suite = {
			.cipher = __VECS(adiantum_xchacha12_aes_tv_template)
		},
	}, {
		.alg = "adiantum(xchacha20,aes)",
		.test = alg_test_skcipher,
		.suite = {
			.cipher = __VECS(adiantum_xchacha20_aes_tv_template)
		},
	}, {
		.alg = "aegis128",
		.test = alg_test_aead,
		.suite = {
			.aead = {
				.enc = __VECS(aegis128_enc_tv_template),
				.dec = __VECS(aegis128_dec_tv_template),
			}
		}
	}, {
		.alg = "aegis128l",
		.test = alg_test_aead,
		.suite = {
			.aead = {
				.enc = __VECS(aegis128l_enc_tv_template),
				.dec = __VECS(aegis128l_dec_tv_template),
			}
		}
	}, {
		.alg = "aegis256",
		.test = alg_test_aead,
		.suite = {
			.aead = {
				.enc = __VECS(aegis256_enc_tv_template),
				.dec = __VECS(aegis256_dec_tv_template),
			}
		}
	}, {
		.alg = "ansi_cprng",
		.test = alg_test_cprng,
		.suite = {
			.cprng = __VECS(ansi_cprng_aes_tv_template)
		}
	}, {
		.alg = "authenc(hmac(md5),ecb(cipher_null))",
		.test = alg_test_aead,
		.suite = {
			.aead = {
				.enc = __VECS(hmac_md5_ecb_cipher_null_enc_tv_template),
				.dec = __VECS(hmac_md5_ecb_cipher_null_dec_tv_template)
			}
		}
	}, {
		.alg = "authenc(hmac(sha1),cbc(aes))",
		.test = alg_test_aead,
		.fips_allowed = 1,
		.suite = {
			.aead = {
				.enc = __VECS(hmac_sha1_aes_cbc_enc_tv_temp)
			}
		}
	}, {
		.alg = "authenc(hmac(sha1),cbc(des))",
		.test = alg_test_aead,
		.suite = {
			.aead = {
				.enc = __VECS(hmac_sha1_des_cbc_enc_tv_temp)
			}
		}
	}, {
		.alg = "authenc(hmac(sha1),cbc(des3_ede))",
		.test = alg_test_aead,
		.fips_allowed = 1,
		.suite = {
			.aead = {
				.enc = __VECS(hmac_sha1_des3_ede_cbc_enc_tv_temp)
			}
		}
	}, {
		.alg = "authenc(hmac(sha1),ctr(aes))",
		.test = alg_test_null,
		.fips_allowed = 1,
	}, {
		.alg = "authenc(hmac(sha1),ecb(cipher_null))",
		.test = alg_test_aead,
		.suite = {
			.aead = {
				.enc = __VECS(hmac_sha1_ecb_cipher_null_enc_tv_temp),
				.dec = __VECS(hmac_sha1_ecb_cipher_null_dec_tv_temp)
			}
		}
	}, {
		.alg = "authenc(hmac(sha1),rfc3686(ctr(aes)))",
		.test = alg_test_null,
		.fips_allowed = 1,
	}, {
		.alg = "authenc(hmac(sha224),cbc(des))",
		.test = alg_test_aead,
		.suite = {
			.aead = {
				.enc = __VECS(hmac_sha224_des_cbc_enc_tv_temp)
			}
		}
	}, {
		.alg = "authenc(hmac(sha224),cbc(des3_ede))",
		.test = alg_test_aead,
		.fips_allowed = 1,
		.suite = {
			.aead = {
				.enc = __VECS(hmac_sha224_des3_ede_cbc_enc_tv_temp)
			}
		}
	}, {
		.alg = "authenc(hmac(sha256),cbc(aes))",
		.test = alg_test_aead,
		.fips_allowed = 1,
		.suite = {
			.aead = {
				.enc = __VECS(hmac_sha256_aes_cbc_enc_tv_temp)
			}
		}
	}, {
		.alg = "authenc(hmac(sha256),cbc(des))",
		.test = alg_test_aead,
		.suite = {
			.aead = {
				.enc = __VECS(hmac_sha256_des_cbc_enc_tv_temp)
			}
		}
	}, {
		.alg = "authenc(hmac(sha256),cbc(des3_ede))",
		.test = alg_test_aead,
		.fips_allowed = 1,
		.suite = {
			.aead = {
				.enc = __VECS(hmac_sha256_des3_ede_cbc_enc_tv_temp)
			}
		}
	}, {
		.alg = "authenc(hmac(sha256),ctr(aes))",
		.test = alg_test_null,
		.fips_allowed = 1,
	}, {
		.alg = "authenc(hmac(sha256),rfc3686(ctr(aes)))",
		.test = alg_test_null,
		.fips_allowed = 1,
	}, {
		.alg = "authenc(hmac(sha384),cbc(des))",
		.test = alg_test_aead,
		.suite = {
			.aead = {
				.enc = __VECS(hmac_sha384_des_cbc_enc_tv_temp)
			}
		}
	}, {
		.alg = "authenc(hmac(sha384),cbc(des3_ede))",
		.test = alg_test_aead,
		.fips_allowed = 1,
		.suite = {
			.aead = {
				.enc = __VECS(hmac_sha384_des3_ede_cbc_enc_tv_temp)
			}
		}
	}, {
		.alg = "authenc(hmac(sha384),ctr(aes))",
		.test = alg_test_null,
		.fips_allowed = 1,
	}, {
		.alg = "authenc(hmac(sha384),rfc3686(ctr(aes)))",
		.test = alg_test_null,
		.fips_allowed = 1,
	}, {
		.alg = "authenc(hmac(sha512),cbc(aes))",
		.fips_allowed = 1,
		.test = alg_test_aead,
		.suite = {
			.aead = {
				.enc = __VECS(hmac_sha512_aes_cbc_enc_tv_temp)
			}
		}
	}, {
		.alg = "authenc(hmac(sha512),cbc(des))",
		.test = alg_test_aead,
		.suite = {
			.aead = {
				.enc = __VECS(hmac_sha512_des_cbc_enc_tv_temp)
			}
		}
	}, {
		.alg = "authenc(hmac(sha512),cbc(des3_ede))",
		.test = alg_test_aead,
		.fips_allowed = 1,
		.suite = {
			.aead = {
				.enc = __VECS(hmac_sha512_des3_ede_cbc_enc_tv_temp)
			}
		}
	}, {
		.alg = "authenc(hmac(sha512),ctr(aes))",
		.test = alg_test_null,
		.fips_allowed = 1,
	}, {
		.alg = "authenc(hmac(sha512),rfc3686(ctr(aes)))",
		.test = alg_test_null,
		.fips_allowed = 1,
	}, {
		.alg = "blake2b-160",
		.test = alg_test_hash,
		.fips_allowed = 0,
		.suite = {
			.hash = __VECS(blake2b_160_tv_template)
		}
	}, {
		.alg = "blake2b-256",
		.test = alg_test_hash,
		.fips_allowed = 0,
		.suite = {
			.hash = __VECS(blake2b_256_tv_template)
		}
	}, {
		.alg = "blake2b-384",
		.test = alg_test_hash,
		.fips_allowed = 0,
		.suite = {
			.hash = __VECS(blake2b_384_tv_template)
		}
	}, {
		.alg = "blake2b-512",
		.test = alg_test_hash,
		.fips_allowed = 0,
		.suite = {
			.hash = __VECS(blake2b_512_tv_template)
		}
	}, {
		.alg = "blake2s-128",
		.test = alg_test_hash,
		.suite = {
			.hash = __VECS(blakes2s_128_tv_template)
		}
	}, {
		.alg = "blake2s-160",
		.test = alg_test_hash,
		.suite = {
			.hash = __VECS(blakes2s_160_tv_template)
		}
	}, {
		.alg = "blake2s-224",
		.test = alg_test_hash,
		.suite = {
			.hash = __VECS(blakes2s_224_tv_template)
		}
	}, {
		.alg = "blake2s-256",
		.test = alg_test_hash,
		.suite = {
			.hash = __VECS(blakes2s_256_tv_template)
		}
	}, {
		.alg = "cbc(aes)",
		.test = alg_test_skcipher,
		.fips_allowed = 1,
		.suite = {
			.cipher = __VECS(aes_cbc_tv_template)
		},
	}, {
		.alg = "cbc(anubis)",
		.test = alg_test_skcipher,
		.suite = {
			.cipher = __VECS(anubis_cbc_tv_template)
		},
	}, {
		.alg = "cbc(blowfish)",
		.test = alg_test_skcipher,
		.suite = {
			.cipher = __VECS(bf_cbc_tv_template)
		},
	}, {
		.alg = "cbc(camellia)",
		.test = alg_test_skcipher,
		.suite = {
			.cipher = __VECS(camellia_cbc_tv_template)
		},
	}, {
		.alg = "cbc(cast5)",
		.test = alg_test_skcipher,
		.suite = {
			.cipher = __VECS(cast5_cbc_tv_template)
		},
	}, {
		.alg = "cbc(cast6)",
		.test = alg_test_skcipher,
		.suite = {
			.cipher = __VECS(cast6_cbc_tv_template)
		},
	}, {
		.alg = "cbc(des)",
		.test = alg_test_skcipher,
		.suite = {
			.cipher = __VECS(des_cbc_tv_template)
		},
	}, {
		.alg = "cbc(des3_ede)",
		.test = alg_test_skcipher,
		.fips_allowed = 1,
		.suite = {
			.cipher = __VECS(des3_ede_cbc_tv_template)
		},
	}, {
		/* Same as cbc(aes) except the key is stored in
		 * hardware secure memory which we reference by index
		 */
		.alg = "cbc(paes)",
		.test = alg_test_null,
		.fips_allowed = 1,
	}, {
		.alg = "cbc(serpent)",
		.test = alg_test_skcipher,
		.suite = {
			.cipher = __VECS(serpent_cbc_tv_template)
		},
	}, {
		.alg = "cbc(twofish)",
		.test = alg_test_skcipher,
		.suite = {
			.cipher = __VECS(tf_cbc_tv_template)
		},
	}, {
		.alg = "cbcmac(aes)",
		.fips_allowed = 1,
		.test = alg_test_hash,
		.suite = {
			.hash = __VECS(aes_cbcmac_tv_template)
		}
	}, {
		.alg = "ccm(aes)",
		.test = alg_test_aead,
		.fips_allowed = 1,
		.suite = {
			.aead = {
				.enc = __VECS(aes_ccm_enc_tv_template),
				.dec = __VECS(aes_ccm_dec_tv_template)
			}
		}
	}, {
		.alg = "cfb(aes)",
		.test = alg_test_skcipher,
		.fips_allowed = 1,
		.suite = {
			.cipher = __VECS(aes_cfb_tv_template)
		},
	}, {
		.alg = "chacha20",
		.test = alg_test_skcipher,
		.suite = {
			.cipher = __VECS(chacha20_tv_template)
		},
	}, {
		.alg = "cmac(aes)",
		.fips_allowed = 1,
		.test = alg_test_hash,
		.suite = {
			.hash = __VECS(aes_cmac128_tv_template)
		}
	}, {
		.alg = "cmac(des3_ede)",
		.fips_allowed = 1,
		.test = alg_test_hash,
		.suite = {
			.hash = __VECS(des3_ede_cmac64_tv_template)
		}
	}, {
		.alg = "compress_null",
		.test = alg_test_null,
	}, {
		.alg = "crc32",
		.test = alg_test_hash,
		.suite = {
			.hash = __VECS(crc32_tv_template)
		}
	}, {
		.alg = "crc32c",
		.test = alg_test_crc32c,
		.fips_allowed = 1,
		.suite = {
			.hash = __VECS(crc32c_tv_template)
		}
	}, {
		.alg = "crct10dif",
		.test = alg_test_hash,
		.fips_allowed = 1,
		.suite = {
			.hash = __VECS(crct10dif_tv_template)
		}
	}, {
		.alg = "ctr(aes)",
		.test = alg_test_skcipher,
		.fips_allowed = 1,
		.suite = {
			.cipher = __VECS(aes_ctr_tv_template)
		}
	}, {
		.alg = "ctr(blowfish)",
		.test = alg_test_skcipher,
		.suite = {
			.cipher = __VECS(bf_ctr_tv_template)
		}
	}, {
		.alg = "ctr(camellia)",
		.test = alg_test_skcipher,
		.suite = {
			.cipher = __VECS(camellia_ctr_tv_template)
		}
	}, {
		.alg = "ctr(cast5)",
		.test = alg_test_skcipher,
		.suite = {
			.cipher = __VECS(cast5_ctr_tv_template)
		}
	}, {
		.alg = "ctr(cast6)",
		.test = alg_test_skcipher,
		.suite = {
			.cipher = __VECS(cast6_ctr_tv_template)
		}
	}, {
		.alg = "ctr(des)",
		.test = alg_test_skcipher,
		.suite = {
			.cipher = __VECS(des_ctr_tv_template)
		}
	}, {
		.alg = "ctr(des3_ede)",
		.test = alg_test_skcipher,
		.fips_allowed = 1,
		.suite = {
			.cipher = __VECS(des3_ede_ctr_tv_template)
		}
	}, {
		/* Same as ctr(aes) except the key is stored in
		 * hardware secure memory which we reference by index
		 */
		.alg = "ctr(paes)",
		.test = alg_test_null,
		.fips_allowed = 1,
	}, {
		.alg = "ctr(serpent)",
		.test = alg_test_skcipher,
		.suite = {
			.cipher = __VECS(serpent_ctr_tv_template)
		}
	}, {
		.alg = "ctr(twofish)",
		.test = alg_test_skcipher,
		.suite = {
			.cipher = __VECS(tf_ctr_tv_template)
		}
	}, {
		.alg = "cts(cbc(aes))",
		.test = alg_test_skcipher,
		.suite = {
			.cipher = __VECS(cts_mode_tv_template)
		}
	}, {
		.alg = "curve25519",
		.test = alg_test_kpp,
		.suite = {
			.kpp = __VECS(curve25519_tv_template)
		}
	}, {
		.alg = "deflate",
		.test = alg_test_comp,
		.fips_allowed = 1,
		.suite = {
			.comp = {
				.comp = __VECS(deflate_comp_tv_template),
				.decomp = __VECS(deflate_decomp_tv_template)
			}
		}
	}, {
		.alg = "dh",
		.test = alg_test_kpp,
		.fips_allowed = 1,
		.suite = {
			.kpp = __VECS(dh_tv_template)
		}
	}, {
		.alg = "digest_null",
		.test = alg_test_null,
	}, {
		.alg = "drbg_nopr_ctr_aes128",
		.test = alg_test_drbg,
		.fips_allowed = 1,
		.suite = {
			.drbg = __VECS(drbg_nopr_ctr_aes128_tv_template)
		}
	}, {
		.alg = "drbg_nopr_ctr_aes192",
		.test = alg_test_drbg,
		.fips_allowed = 1,
		.suite = {
			.drbg = __VECS(drbg_nopr_ctr_aes192_tv_template)
		}
	}, {
		.alg = "drbg_nopr_ctr_aes256",
		.test = alg_test_drbg,
		.fips_allowed = 1,
		.suite = {
			.drbg = __VECS(drbg_nopr_ctr_aes256_tv_template)
		}
	}, {
		/*
		 * There is no need to specifically test the DRBG with every
		 * backend cipher -- covered by drbg_nopr_hmac_sha256 test
		 */
		.alg = "drbg_nopr_hmac_sha1",
		.fips_allowed = 1,
		.test = alg_test_null,
	}, {
		.alg = "drbg_nopr_hmac_sha256",
		.test = alg_test_drbg,
		.fips_allowed = 1,
		.suite = {
			.drbg = __VECS(drbg_nopr_hmac_sha256_tv_template)
		}
	}, {
		/* covered by drbg_nopr_hmac_sha256 test */
		.alg = "drbg_nopr_hmac_sha384",
		.fips_allowed = 1,
		.test = alg_test_null,
	}, {
		.alg = "drbg_nopr_hmac_sha512",
		.test = alg_test_null,
		.fips_allowed = 1,
	}, {
		.alg = "drbg_nopr_sha1",
		.fips_allowed = 1,
		.test = alg_test_null,
	}, {
		.alg = "drbg_nopr_sha256",
		.test = alg_test_drbg,
		.fips_allowed = 1,
		.suite = {
			.drbg = __VECS(drbg_nopr_sha256_tv_template)
		}
	}, {
		/* covered by drbg_nopr_sha256 test */
		.alg = "drbg_nopr_sha384",
		.fips_allowed = 1,
		.test = alg_test_null,
	}, {
		.alg = "drbg_nopr_sha512",
		.fips_allowed = 1,
		.test = alg_test_null,
	}, {
		.alg = "drbg_pr_ctr_aes128",
		.test = alg_test_drbg,
		.fips_allowed = 1,
		.suite = {
			.drbg = __VECS(drbg_pr_ctr_aes128_tv_template)
		}
	}, {
		/* covered by drbg_pr_ctr_aes128 test */
		.alg = "drbg_pr_ctr_aes192",
		.fips_allowed = 1,
		.test = alg_test_null,
	}, {
		.alg = "drbg_pr_ctr_aes256",
		.fips_allowed = 1,
		.test = alg_test_null,
	}, {
		.alg = "drbg_pr_hmac_sha1",
		.fips_allowed = 1,
		.test = alg_test_null,
	}, {
		.alg = "drbg_pr_hmac_sha256",
		.test = alg_test_drbg,
		.fips_allowed = 1,
		.suite = {
			.drbg = __VECS(drbg_pr_hmac_sha256_tv_template)
		}
	}, {
		/* covered by drbg_pr_hmac_sha256 test */
		.alg = "drbg_pr_hmac_sha384",
		.fips_allowed = 1,
		.test = alg_test_null,
	}, {
		.alg = "drbg_pr_hmac_sha512",
		.test = alg_test_null,
		.fips_allowed = 1,
	}, {
		.alg = "drbg_pr_sha1",
		.fips_allowed = 1,
		.test = alg_test_null,
	}, {
		.alg = "drbg_pr_sha256",
		.test = alg_test_drbg,
		.fips_allowed = 1,
		.suite = {
			.drbg = __VECS(drbg_pr_sha256_tv_template)
		}
	}, {
		/* covered by drbg_pr_sha256 test */
		.alg = "drbg_pr_sha384",
		.fips_allowed = 1,
		.test = alg_test_null,
	}, {
		.alg = "drbg_pr_sha512",
		.fips_allowed = 1,
		.test = alg_test_null,
	}, {
		.alg = "ecb(aes)",
		.test = alg_test_skcipher,
		.fips_allowed = 1,
		.suite = {
			.cipher = __VECS(aes_tv_template)
		}
	}, {
		.alg = "ecb(anubis)",
		.test = alg_test_skcipher,
		.suite = {
			.cipher = __VECS(anubis_tv_template)
		}
	}, {
		.alg = "ecb(arc4)",
		.test = alg_test_skcipher,
		.suite = {
			.cipher = __VECS(arc4_tv_template)
		}
	}, {
		.alg = "ecb(blowfish)",
		.test = alg_test_skcipher,
		.suite = {
			.cipher = __VECS(bf_tv_template)
		}
	}, {
		.alg = "ecb(camellia)",
		.test = alg_test_skcipher,
		.suite = {
			.cipher = __VECS(camellia_tv_template)
		}
	}, {
		.alg = "ecb(cast5)",
		.test = alg_test_skcipher,
		.suite = {
			.cipher = __VECS(cast5_tv_template)
		}
	}, {
		.alg = "ecb(cast6)",
		.test = alg_test_skcipher,
		.suite = {
			.cipher = __VECS(cast6_tv_template)
		}
	}, {
		.alg = "ecb(cipher_null)",
		.test = alg_test_null,
		.fips_allowed = 1,
	}, {
		.alg = "ecb(des)",
		.test = alg_test_skcipher,
		.suite = {
			.cipher = __VECS(des_tv_template)
		}
	}, {
		.alg = "ecb(des3_ede)",
		.test = alg_test_skcipher,
		.fips_allowed = 1,
		.suite = {
			.cipher = __VECS(des3_ede_tv_template)
		}
	}, {
		.alg = "ecb(fcrypt)",
		.test = alg_test_skcipher,
		.suite = {
			.cipher = {
				.vecs = fcrypt_pcbc_tv_template,
				.count = 1
			}
		}
	}, {
		.alg = "ecb(khazad)",
		.test = alg_test_skcipher,
		.suite = {
			.cipher = __VECS(khazad_tv_template)
		}
	}, {
		/* Same as ecb(aes) except the key is stored in
		 * hardware secure memory which we reference by index
		 */
		.alg = "ecb(paes)",
		.test = alg_test_null,
		.fips_allowed = 1,
	}, {
		.alg = "ecb(seed)",
		.test = alg_test_skcipher,
		.suite = {
			.cipher = __VECS(seed_tv_template)
		}
	}, {
		.alg = "ecb(serpent)",
		.test = alg_test_skcipher,
		.suite = {
			.cipher = __VECS(serpent_tv_template)
		}
	}, {
		.alg = "ecb(sm4)",
		.test = alg_test_skcipher,
		.suite = {
			.cipher = __VECS(sm4_tv_template)
		}
	}, {
		.alg = "ecb(tea)",
		.test = alg_test_skcipher,
		.suite = {
			.cipher = __VECS(tea_tv_template)
		}
	}, {
		.alg = "ecb(tnepres)",
		.test = alg_test_skcipher,
		.suite = {
			.cipher = __VECS(tnepres_tv_template)
		}
	}, {
		.alg = "ecb(twofish)",
		.test = alg_test_skcipher,
		.suite = {
			.cipher = __VECS(tf_tv_template)
		}
	}, {
		.alg = "ecb(xeta)",
		.test = alg_test_skcipher,
		.suite = {
			.cipher = __VECS(xeta_tv_template)
		}
	}, {
		.alg = "ecb(xtea)",
		.test = alg_test_skcipher,
		.suite = {
			.cipher = __VECS(xtea_tv_template)
		}
	}, {
		.alg = "ecdh",
		.test = alg_test_kpp,
		.fips_allowed = 1,
		.suite = {
			.kpp = __VECS(ecdh_tv_template)
		}
	}, {
		.alg = "gcm(aes)",
		.test = alg_test_aead,
		.fips_allowed = 1,
		.suite = {
			.aead = {
				.enc = __VECS(aes_gcm_enc_tv_template),
				.dec = __VECS(aes_gcm_dec_tv_template)
			}
		}
	}, {
		.alg = "ghash",
		.test = alg_test_hash,
		.fips_allowed = 1,
		.suite = {
<<<<<<< HEAD
			.hash = {
				.vecs = ghash_tv_template,
				.count = GHASH_TEST_VECTORS
			}
		}
	}, {
		.alg = "heh(aes)",
		.test = alg_test_skcipher,
		.suite = {
			.cipher = {
				.enc = {
					.vecs = aes_heh_enc_tv_template,
					.count = AES_HEH_ENC_TEST_VECTORS
				},
				.dec = {
					.vecs = aes_heh_dec_tv_template,
					.count = AES_HEH_DEC_TEST_VECTORS
				}
			}
		}
	}, {
		.alg = "hmac(crc32)",
		.test = alg_test_hash,
		.suite = {
			.hash = {
				.vecs = bfin_crc_tv_template,
				.count = BFIN_CRC_TEST_VECTORS
			}
=======
			.hash = __VECS(ghash_tv_template)
>>>>>>> 286cd8c7
		}
	}, {
		.alg = "hmac(md5)",
		.test = alg_test_hash,
		.suite = {
			.hash = __VECS(hmac_md5_tv_template)
		}
	}, {
		.alg = "hmac(rmd128)",
		.test = alg_test_hash,
		.suite = {
			.hash = __VECS(hmac_rmd128_tv_template)
		}
	}, {
		.alg = "hmac(rmd160)",
		.test = alg_test_hash,
		.suite = {
			.hash = __VECS(hmac_rmd160_tv_template)
		}
	}, {
		.alg = "hmac(sha1)",
		.test = alg_test_hash,
		.fips_allowed = 1,
		.suite = {
			.hash = __VECS(hmac_sha1_tv_template)
		}
	}, {
		.alg = "hmac(sha224)",
		.test = alg_test_hash,
		.fips_allowed = 1,
		.suite = {
			.hash = __VECS(hmac_sha224_tv_template)
		}
	}, {
		.alg = "hmac(sha256)",
		.test = alg_test_hash,
		.fips_allowed = 1,
		.suite = {
			.hash = __VECS(hmac_sha256_tv_template)
		}
	}, {
		.alg = "hmac(sha3-224)",
		.test = alg_test_hash,
		.fips_allowed = 1,
		.suite = {
			.hash = __VECS(hmac_sha3_224_tv_template)
		}
	}, {
		.alg = "hmac(sha3-256)",
		.test = alg_test_hash,
		.fips_allowed = 1,
		.suite = {
			.hash = __VECS(hmac_sha3_256_tv_template)
		}
	}, {
		.alg = "hmac(sha3-384)",
		.test = alg_test_hash,
		.fips_allowed = 1,
		.suite = {
			.hash = __VECS(hmac_sha3_384_tv_template)
		}
	}, {
		.alg = "hmac(sha3-512)",
		.test = alg_test_hash,
		.fips_allowed = 1,
		.suite = {
			.hash = __VECS(hmac_sha3_512_tv_template)
		}
	}, {
		.alg = "hmac(sha384)",
		.test = alg_test_hash,
		.fips_allowed = 1,
		.suite = {
			.hash = __VECS(hmac_sha384_tv_template)
		}
	}, {
		.alg = "hmac(sha512)",
		.test = alg_test_hash,
		.fips_allowed = 1,
		.suite = {
			.hash = __VECS(hmac_sha512_tv_template)
		}
	}, {
		.alg = "jitterentropy_rng",
		.fips_allowed = 1,
		.test = alg_test_null,
	}, {
		.alg = "kw(aes)",
		.test = alg_test_skcipher,
		.fips_allowed = 1,
		.suite = {
			.cipher = __VECS(aes_kw_tv_template)
		}
	}, {
		.alg = "lrw(aes)",
		.test = alg_test_skcipher,
		.suite = {
			.cipher = __VECS(aes_lrw_tv_template)
		}
	}, {
		.alg = "lrw(camellia)",
		.test = alg_test_skcipher,
		.suite = {
			.cipher = __VECS(camellia_lrw_tv_template)
		}
	}, {
		.alg = "lrw(cast6)",
		.test = alg_test_skcipher,
		.suite = {
			.cipher = __VECS(cast6_lrw_tv_template)
		}
	}, {
		.alg = "lrw(serpent)",
		.test = alg_test_skcipher,
		.suite = {
			.cipher = __VECS(serpent_lrw_tv_template)
		}
	}, {
		.alg = "lrw(twofish)",
		.test = alg_test_skcipher,
		.suite = {
			.cipher = __VECS(tf_lrw_tv_template)
		}
	}, {
		.alg = "lz4",
		.test = alg_test_comp,
		.fips_allowed = 1,
		.suite = {
			.comp = {
				.comp = __VECS(lz4_comp_tv_template),
				.decomp = __VECS(lz4_decomp_tv_template)
			}
		}
	}, {
		.alg = "lz4hc",
		.test = alg_test_comp,
		.fips_allowed = 1,
		.suite = {
			.comp = {
				.comp = __VECS(lz4hc_comp_tv_template),
				.decomp = __VECS(lz4hc_decomp_tv_template)
			}
		}
	}, {
		.alg = "lzo",
		.test = alg_test_comp,
		.fips_allowed = 1,
		.suite = {
			.comp = {
				.comp = __VECS(lzo_comp_tv_template),
				.decomp = __VECS(lzo_decomp_tv_template)
			}
		}
	}, {
		.alg = "md4",
		.test = alg_test_hash,
		.suite = {
			.hash = __VECS(md4_tv_template)
		}
	}, {
		.alg = "md5",
		.test = alg_test_hash,
		.suite = {
			.hash = __VECS(md5_tv_template)
		}
	}, {
		.alg = "michael_mic",
		.test = alg_test_hash,
		.suite = {
			.hash = __VECS(michael_mic_tv_template)
		}
	}, {
		.alg = "morus1280",
		.test = alg_test_aead,
		.suite = {
			.aead = {
				.enc = __VECS(morus1280_enc_tv_template),
				.dec = __VECS(morus1280_dec_tv_template),
			}
		}
	}, {
		.alg = "morus640",
		.test = alg_test_aead,
		.suite = {
			.aead = {
				.enc = __VECS(morus640_enc_tv_template),
				.dec = __VECS(morus640_dec_tv_template),
			}
		}
	}, {
		.alg = "nhpoly1305",
		.test = alg_test_hash,
		.suite = {
			.hash = __VECS(nhpoly1305_tv_template)
		}
	}, {
		.alg = "ofb(aes)",
		.test = alg_test_skcipher,
		.fips_allowed = 1,
		.suite = {
			.cipher = __VECS(aes_ofb_tv_template)
		}
	}, {
		/* Same as ofb(aes) except the key is stored in
		 * hardware secure memory which we reference by index
		 */
		.alg = "ofb(paes)",
		.test = alg_test_null,
		.fips_allowed = 1,
	}, {
		.alg = "pcbc(fcrypt)",
		.test = alg_test_skcipher,
		.suite = {
			.cipher = __VECS(fcrypt_pcbc_tv_template)
		}
	}, {
		.alg = "pkcs1pad(rsa,sha224)",
		.test = alg_test_null,
		.fips_allowed = 1,
	}, {
		.alg = "pkcs1pad(rsa,sha256)",
		.test = alg_test_akcipher,
		.fips_allowed = 1,
		.suite = {
			.akcipher = __VECS(pkcs1pad_rsa_tv_template)
		}
	}, {
		.alg = "pkcs1pad(rsa,sha384)",
		.test = alg_test_null,
		.fips_allowed = 1,
	}, {
		.alg = "pkcs1pad(rsa,sha512)",
		.test = alg_test_null,
		.fips_allowed = 1,
	}, {
		.alg = "poly1305",
		.test = alg_test_hash,
		.suite = {
			.hash = __VECS(poly1305_tv_template)
		}
	}, {
		.alg = "rfc3686(ctr(aes))",
		.test = alg_test_skcipher,
		.fips_allowed = 1,
		.suite = {
			.cipher = __VECS(aes_ctr_rfc3686_tv_template)
		}
	}, {
		.alg = "rfc4106(gcm(aes))",
		.test = alg_test_aead,
		.fips_allowed = 1,
		.suite = {
			.aead = {
				.enc = __VECS(aes_gcm_rfc4106_enc_tv_template),
				.dec = __VECS(aes_gcm_rfc4106_dec_tv_template)
			}
		}
	}, {
		.alg = "rfc4309(ccm(aes))",
		.test = alg_test_aead,
		.fips_allowed = 1,
		.suite = {
			.aead = {
				.enc = __VECS(aes_ccm_rfc4309_enc_tv_template),
				.dec = __VECS(aes_ccm_rfc4309_dec_tv_template)
			}
		}
	}, {
		.alg = "rfc4543(gcm(aes))",
		.test = alg_test_aead,
		.suite = {
			.aead = {
				.enc = __VECS(aes_gcm_rfc4543_enc_tv_template),
				.dec = __VECS(aes_gcm_rfc4543_dec_tv_template),
			}
		}
	}, {
		.alg = "rfc7539(chacha20,poly1305)",
		.test = alg_test_aead,
		.suite = {
			.aead = {
				.enc = __VECS(rfc7539_enc_tv_template),
				.dec = __VECS(rfc7539_dec_tv_template),
			}
		}
	}, {
		.alg = "rfc7539esp(chacha20,poly1305)",
		.test = alg_test_aead,
		.suite = {
			.aead = {
				.enc = __VECS(rfc7539esp_enc_tv_template),
				.dec = __VECS(rfc7539esp_dec_tv_template),
			}
		}
	}, {
		.alg = "rmd128",
		.test = alg_test_hash,
		.suite = {
			.hash = __VECS(rmd128_tv_template)
		}
	}, {
		.alg = "rmd160",
		.test = alg_test_hash,
		.suite = {
			.hash = __VECS(rmd160_tv_template)
		}
	}, {
		.alg = "rmd256",
		.test = alg_test_hash,
		.suite = {
			.hash = __VECS(rmd256_tv_template)
		}
	}, {
		.alg = "rmd320",
		.test = alg_test_hash,
		.suite = {
			.hash = __VECS(rmd320_tv_template)
		}
	}, {
		.alg = "rsa",
		.test = alg_test_akcipher,
		.fips_allowed = 1,
		.suite = {
			.akcipher = __VECS(rsa_tv_template)
		}
	}, {
		.alg = "salsa20",
		.test = alg_test_skcipher,
		.suite = {
			.cipher = __VECS(salsa20_stream_tv_template)
		}
	}, {
		.alg = "sha1",
		.test = alg_test_hash,
		.fips_allowed = 1,
		.suite = {
			.hash = __VECS(sha1_tv_template)
		}
	}, {
		.alg = "sha224",
		.test = alg_test_hash,
		.fips_allowed = 1,
		.suite = {
			.hash = __VECS(sha224_tv_template)
		}
	}, {
		.alg = "sha256",
		.test = alg_test_hash,
		.fips_allowed = 1,
		.suite = {
			.hash = __VECS(sha256_tv_template)
		}
	}, {
		.alg = "sha3-224",
		.test = alg_test_hash,
		.fips_allowed = 1,
		.suite = {
			.hash = __VECS(sha3_224_tv_template)
		}
	}, {
		.alg = "sha3-256",
		.test = alg_test_hash,
		.fips_allowed = 1,
		.suite = {
			.hash = __VECS(sha3_256_tv_template)
		}
	}, {
		.alg = "sha3-384",
		.test = alg_test_hash,
		.fips_allowed = 1,
		.suite = {
			.hash = __VECS(sha3_384_tv_template)
		}
	}, {
		.alg = "sha3-512",
		.test = alg_test_hash,
		.fips_allowed = 1,
		.suite = {
			.hash = __VECS(sha3_512_tv_template)
		}
	}, {
		.alg = "sha384",
		.test = alg_test_hash,
		.fips_allowed = 1,
		.suite = {
			.hash = __VECS(sha384_tv_template)
		}
	}, {
		.alg = "sha512",
		.test = alg_test_hash,
		.fips_allowed = 1,
		.suite = {
			.hash = __VECS(sha512_tv_template)
		}
	}, {
		.alg = "sm3",
		.test = alg_test_hash,
		.suite = {
			.hash = __VECS(sm3_tv_template)
		}
	}, {
		.alg = "tgr128",
		.test = alg_test_hash,
		.suite = {
			.hash = __VECS(tgr128_tv_template)
		}
	}, {
		.alg = "tgr160",
		.test = alg_test_hash,
		.suite = {
			.hash = __VECS(tgr160_tv_template)
		}
	}, {
		.alg = "tgr192",
		.test = alg_test_hash,
		.suite = {
			.hash = __VECS(tgr192_tv_template)
		}
	}, {
		.alg = "vmac64(aes)",
		.test = alg_test_hash,
		.suite = {
			.hash = __VECS(vmac64_aes_tv_template)
		}
	}, {
		.alg = "wp256",
		.test = alg_test_hash,
		.suite = {
			.hash = __VECS(wp256_tv_template)
		}
	}, {
		.alg = "wp384",
		.test = alg_test_hash,
		.suite = {
			.hash = __VECS(wp384_tv_template)
		}
	}, {
		.alg = "wp512",
		.test = alg_test_hash,
		.suite = {
			.hash = __VECS(wp512_tv_template)
		}
	}, {
		.alg = "xcbc(aes)",
		.test = alg_test_hash,
		.suite = {
			.hash = __VECS(aes_xcbc128_tv_template)
		}
	}, {
		.alg = "xchacha12",
		.test = alg_test_skcipher,
		.suite = {
			.cipher = __VECS(xchacha12_tv_template)
		},
	}, {
		.alg = "xchacha20",
		.test = alg_test_skcipher,
		.suite = {
			.cipher = __VECS(xchacha20_tv_template)
		},
	}, {
		.alg = "xts(aes)",
		.test = alg_test_skcipher,
		.fips_allowed = 1,
		.suite = {
			.cipher = __VECS(aes_xts_tv_template)
		}
	}, {
		.alg = "xts(camellia)",
		.test = alg_test_skcipher,
		.suite = {
			.cipher = __VECS(camellia_xts_tv_template)
		}
	}, {
		.alg = "xts(cast6)",
		.test = alg_test_skcipher,
		.suite = {
			.cipher = __VECS(cast6_xts_tv_template)
		}
	}, {
		/* Same as xts(aes) except the key is stored in
		 * hardware secure memory which we reference by index
		 */
		.alg = "xts(paes)",
		.test = alg_test_null,
		.fips_allowed = 1,
	}, {
		.alg = "xts(serpent)",
		.test = alg_test_skcipher,
		.suite = {
			.cipher = __VECS(serpent_xts_tv_template)
		}
	}, {
		.alg = "xts(twofish)",
		.test = alg_test_skcipher,
		.suite = {
			.cipher = __VECS(tf_xts_tv_template)
		}
	}, {
		.alg = "xts4096(paes)",
		.test = alg_test_null,
		.fips_allowed = 1,
	}, {
		.alg = "xts512(paes)",
		.test = alg_test_null,
		.fips_allowed = 1,
	}, {
		.alg = "zlib-deflate",
		.test = alg_test_comp,
		.fips_allowed = 1,
		.suite = {
			.comp = {
				.comp = __VECS(zlib_deflate_comp_tv_template),
				.decomp = __VECS(zlib_deflate_decomp_tv_template)
			}
		}
	}, {
		.alg = "zstd",
		.test = alg_test_comp,
		.fips_allowed = 1,
		.suite = {
			.comp = {
				.comp = __VECS(zstd_comp_tv_template),
				.decomp = __VECS(zstd_decomp_tv_template)
			}
		}
	}, {
		.alg = "zstd",
		.test = alg_test_comp,
		.fips_allowed = 1,
		.suite = {
			.comp = {
				.comp = {
					.vecs = zstd_comp_tv_template,
					.count = ZSTD_COMP_TEST_VECTORS
				},
				.decomp = {
					.vecs = zstd_decomp_tv_template,
					.count = ZSTD_DECOMP_TEST_VECTORS
				}
			}
		}
	}
};

static bool alg_test_descs_checked;

static void alg_test_descs_check_order(void)
{
	int i;

	/* only check once */
	if (alg_test_descs_checked)
		return;

	alg_test_descs_checked = true;

	for (i = 1; i < ARRAY_SIZE(alg_test_descs); i++) {
		int diff = strcmp(alg_test_descs[i - 1].alg,
				  alg_test_descs[i].alg);

		if (WARN_ON(diff > 0)) {
			pr_warn("testmgr: alg_test_descs entries in wrong order: '%s' before '%s'\n",
				alg_test_descs[i - 1].alg,
				alg_test_descs[i].alg);
		}

		if (WARN_ON(diff == 0)) {
			pr_warn("testmgr: duplicate alg_test_descs entry: '%s'\n",
				alg_test_descs[i].alg);
		}
	}
}

static int alg_find_test(const char *alg)
{
	int start = 0;
	int end = ARRAY_SIZE(alg_test_descs);

	while (start < end) {
		int i = (start + end) / 2;
		int diff = strcmp(alg_test_descs[i].alg, alg);

		if (diff > 0) {
			end = i;
			continue;
		}

		if (diff < 0) {
			start = i + 1;
			continue;
		}

		return i;
	}

	return -1;
}

int alg_test(const char *driver, const char *alg, u32 type, u32 mask)
{
	int i;
	int j;
	int rc;

	if (!fips_enabled && notests) {
		printk_once(KERN_INFO "alg: self-tests disabled\n");
		return 0;
	}

	alg_test_descs_check_order();

	if ((type & CRYPTO_ALG_TYPE_MASK) == CRYPTO_ALG_TYPE_CIPHER) {
		char nalg[CRYPTO_MAX_ALG_NAME];

		if (snprintf(nalg, sizeof(nalg), "ecb(%s)", alg) >=
		    sizeof(nalg))
			return -ENAMETOOLONG;

		i = alg_find_test(nalg);
		if (i < 0)
			goto notest;

		if (fips_enabled && !alg_test_descs[i].fips_allowed)
			goto non_fips_alg;

		rc = alg_test_cipher(alg_test_descs + i, driver, type, mask);
		goto test_done;
	}

	i = alg_find_test(alg);
	j = alg_find_test(driver);
	if (i < 0 && j < 0)
		goto notest;

	if (fips_enabled && ((i >= 0 && !alg_test_descs[i].fips_allowed) ||
			     (j >= 0 && !alg_test_descs[j].fips_allowed)))
		goto non_fips_alg;

	rc = 0;
	if (i >= 0)
		rc |= alg_test_descs[i].test(alg_test_descs + i, driver,
					     type, mask);
	if (j >= 0 && j != i)
		rc |= alg_test_descs[j].test(alg_test_descs + j, driver,
					     type, mask);

test_done:
	if (fips_enabled && rc)
		panic("%s: %s alg self test failed in fips mode!\n", driver, alg);

	if (fips_enabled && !rc)
		pr_info("alg: self-tests for %s (%s) passed\n", driver, alg);

	return rc;

notest:
	printk(KERN_INFO "alg: No test for %s (%s)\n", alg, driver);
	return 0;
non_fips_alg:
	return -EINVAL;
}

#endif /* CONFIG_CRYPTO_MANAGER_DISABLE_TESTS */

EXPORT_SYMBOL_GPL(alg_test);<|MERGE_RESOLUTION|>--- conflicted
+++ resolved
@@ -2057,8 +2057,6 @@
 static int do_test_kpp(struct crypto_kpp *tfm, const struct kpp_testvec *vec,
 		       const char *alg)
 {
-<<<<<<< HEAD
-=======
 	struct kpp_request *req;
 	void *input_buf = NULL;
 	void *output_buf = NULL;
@@ -2240,7 +2238,6 @@
 static int test_akcipher_one(struct crypto_akcipher *tfm,
 			     const struct akcipher_testvec *vecs)
 {
->>>>>>> 286cd8c7
 	char *xbuf[XBUFSIZE];
 	struct akcipher_request *req;
 	void *outbuf_enc = NULL;
@@ -2304,12 +2301,8 @@
 	}
 	/* verify that encrypted message is equal to expected */
 	if (memcmp(vecs->c, outbuf_enc, vecs->c_size)) {
-<<<<<<< HEAD
-		pr_err("alg: rsa: encrypt test failed. Invalid output\n");
-=======
 		pr_err("alg: akcipher: encrypt test failed. Invalid output\n");
 		hexdump(outbuf_enc, vecs->c_size);
->>>>>>> 286cd8c7
 		err = -EINVAL;
 		goto free_all;
 	}
@@ -3181,38 +3174,7 @@
 		.test = alg_test_hash,
 		.fips_allowed = 1,
 		.suite = {
-<<<<<<< HEAD
-			.hash = {
-				.vecs = ghash_tv_template,
-				.count = GHASH_TEST_VECTORS
-			}
-		}
-	}, {
-		.alg = "heh(aes)",
-		.test = alg_test_skcipher,
-		.suite = {
-			.cipher = {
-				.enc = {
-					.vecs = aes_heh_enc_tv_template,
-					.count = AES_HEH_ENC_TEST_VECTORS
-				},
-				.dec = {
-					.vecs = aes_heh_dec_tv_template,
-					.count = AES_HEH_DEC_TEST_VECTORS
-				}
-			}
-		}
-	}, {
-		.alg = "hmac(crc32)",
-		.test = alg_test_hash,
-		.suite = {
-			.hash = {
-				.vecs = bfin_crc_tv_template,
-				.count = BFIN_CRC_TEST_VECTORS
-			}
-=======
 			.hash = __VECS(ghash_tv_template)
->>>>>>> 286cd8c7
 		}
 	}, {
 		.alg = "hmac(md5)",
