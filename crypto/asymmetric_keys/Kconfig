# SPDX-License-Identifier: GPL-2.0
menuconfig ASYMMETRIC_KEY_TYPE
	bool "Asymmetric (public-key cryptographic) key type"
	depends on KEYS
	help
	  This option provides support for a key type that holds the data for
	  the asymmetric keys used for public key cryptographic operations such
	  as encryption, decryption, signature generation and signature
	  verification.

if ASYMMETRIC_KEY_TYPE

config ASYMMETRIC_PUBLIC_KEY_SUBTYPE
	tristate "Asymmetric public-key crypto algorithm subtype"
	select MPILIB
	select CRYPTO_HASH_INFO
	select CRYPTO_AKCIPHER
<<<<<<< HEAD
=======
	select CRYPTO_HASH
>>>>>>> 286cd8c7
	help
	  This option provides support for asymmetric public key type handling.
	  If signature generation and/or verification are to be used,
	  appropriate hash algorithms (such as SHA-1) must be available.
	  ENOPKG will be reported if the requisite algorithm is unavailable.

config X509_CERTIFICATE_PARSER
	tristate "X.509 certificate parser"
	depends on ASYMMETRIC_PUBLIC_KEY_SUBTYPE
	select ASN1
	select OID_REGISTRY
	help
	  This option provides support for parsing X.509 format blobs for key
	  data and provides the ability to instantiate a crypto key from a
	  public key packet found inside the certificate.

config PKCS7_MESSAGE_PARSER
	tristate "PKCS#7 message parser"
	depends on X509_CERTIFICATE_PARSER
	select CRYPTO_HASH
	select ASN1
	select OID_REGISTRY
	help
	  This option provides support for parsing PKCS#7 format messages for
	  signature data and provides the ability to verify the signature.

config PKCS7_TEST_KEY
	tristate "PKCS#7 testing key type"
	depends on SYSTEM_DATA_VERIFICATION
	help
	  This option provides a type of key that can be loaded up from a
	  PKCS#7 message - provided the message is signed by a trusted key.  If
	  it is, the PKCS#7 wrapper is discarded and reading the key returns
	  just the payload.  If it isn't, adding the key will fail with an
	  error.

	  This is intended for testing the PKCS#7 parser.

config SIGNED_PE_FILE_VERIFICATION
	bool "Support for PE file signature verification"
	depends on PKCS7_MESSAGE_PARSER=y
	depends on SYSTEM_DATA_VERIFICATION
	select CRYPTO_HASH
	select ASN1
	select OID_REGISTRY
	help
	  This option provides support for verifying the signature(s) on a
	  signed PE binary.

endif # ASYMMETRIC_KEY_TYPE<|MERGE_RESOLUTION|>--- conflicted
+++ resolved
@@ -15,10 +15,7 @@
 	select MPILIB
 	select CRYPTO_HASH_INFO
 	select CRYPTO_AKCIPHER
-<<<<<<< HEAD
-=======
 	select CRYPTO_HASH
->>>>>>> 286cd8c7
 	help
 	  This option provides support for asymmetric public key type handling.
 	  If signature generation and/or verification are to be used,
