--- conflicted
+++ resolved
@@ -860,17 +860,10 @@
 	struct crypto_ahash *tfm = crypto_ahash_reqtfm(req);
 	struct cryptd_hash_ctx *ctx = crypto_ahash_ctx(tfm);
 	struct shash_desc *desc = cryptd_shash_desc(req);
-<<<<<<< HEAD
 
 	desc->tfm = ctx->child;
 	desc->flags = req->base.flags;
 
-=======
-
-	desc->tfm = ctx->child;
-	desc->flags = req->base.flags;
-
->>>>>>> 286cd8c7
 	return crypto_shash_import(desc, in);
 }
 
