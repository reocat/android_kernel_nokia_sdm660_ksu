--- conflicted
+++ resolved
@@ -19,11 +19,8 @@
 #include <crypto/scatterwalk.h>
 #include <linux/bug.h>
 #include <linux/cryptouser.h>
-<<<<<<< HEAD
-=======
 #include <linux/compiler.h>
 #include <linux/list.h>
->>>>>>> 286cd8c7
 #include <linux/module.h>
 #include <linux/rtnetlink.h>
 #include <linux/seq_file.h>
@@ -592,10 +589,6 @@
 	if (alg->cra_type == &crypto_ablkcipher_type ||
 	    alg->cra_type == &crypto_givcipher_type)
 		return sizeof(struct crypto_ablkcipher *);
-<<<<<<< HEAD
-
-	return crypto_alg_extsize(alg);
-=======
 
 	return crypto_alg_extsize(alg);
 }
@@ -604,7 +597,6 @@
 {
 	if (tfm->keysize)
 		crypto_skcipher_set_flags(tfm, CRYPTO_TFM_NEED_KEY);
->>>>>>> 286cd8c7
 }
 
 static int skcipher_setkey_blkcipher(struct crypto_skcipher *tfm,
@@ -700,11 +692,8 @@
 
 	skcipher->ivsize = crypto_blkcipher_ivsize(blkcipher);
 	skcipher->keysize = calg->cra_blkcipher.max_keysize;
-<<<<<<< HEAD
-=======
 
 	skcipher_set_needkey(skcipher);
->>>>>>> 286cd8c7
 
 	return 0;
 }
@@ -803,17 +792,12 @@
 	skcipher->reqsize = crypto_ablkcipher_reqsize(ablkcipher) +
 			    sizeof(struct ablkcipher_request);
 	skcipher->keysize = calg->cra_ablkcipher.max_keysize;
-<<<<<<< HEAD
-=======
 
 	skcipher_set_needkey(skcipher);
->>>>>>> 286cd8c7
-
-	return 0;
-}
-
-<<<<<<< HEAD
-=======
+
+	return 0;
+}
+
 static int skcipher_setkey_unaligned(struct crypto_skcipher *tfm,
 				     const u8 *key, unsigned int keylen)
 {
@@ -861,7 +845,6 @@
 	return 0;
 }
 
->>>>>>> 286cd8c7
 static void crypto_skcipher_exit_tfm(struct crypto_tfm *tfm)
 {
 	struct crypto_skcipher *skcipher = __crypto_skcipher_cast(tfm);
@@ -882,42 +865,12 @@
 	    tfm->__crt_alg->cra_type == &crypto_givcipher_type)
 		return crypto_init_skcipher_ops_ablkcipher(tfm);
 
-<<<<<<< HEAD
-	skcipher->setkey = alg->setkey;
-=======
 	skcipher->setkey = skcipher_setkey;
->>>>>>> 286cd8c7
 	skcipher->encrypt = alg->encrypt;
 	skcipher->decrypt = alg->decrypt;
 	skcipher->ivsize = alg->ivsize;
 	skcipher->keysize = alg->max_keysize;
 
-<<<<<<< HEAD
-	if (alg->exit)
-		skcipher->base.exit = crypto_skcipher_exit_tfm;
-
-	if (alg->init)
-		return alg->init(skcipher);
-
-	return 0;
-}
-
-static void crypto_skcipher_free_instance(struct crypto_instance *inst)
-{
-	struct skcipher_instance *skcipher =
-		container_of(inst, struct skcipher_instance, s.base);
-
-	skcipher->free(skcipher);
-}
-
-static void crypto_skcipher_show(struct seq_file *m, struct crypto_alg *alg)
-	__attribute__ ((unused));
-static void crypto_skcipher_show(struct seq_file *m, struct crypto_alg *alg)
-{
-	struct skcipher_alg *skcipher = container_of(alg, struct skcipher_alg,
-						     base);
-
-=======
 	skcipher_set_needkey(skcipher);
 
 	if (alg->exit)
@@ -944,7 +897,6 @@
 	struct skcipher_alg *skcipher = container_of(alg, struct skcipher_alg,
 						     base);
 
->>>>>>> 286cd8c7
 	seq_printf(m, "type         : skcipher\n");
 	seq_printf(m, "async        : %s\n",
 		   alg->cra_flags & CRYPTO_ALG_ASYNC ?  "yes" : "no");
@@ -953,10 +905,7 @@
 	seq_printf(m, "max keysize  : %u\n", skcipher->max_keysize);
 	seq_printf(m, "ivsize       : %u\n", skcipher->ivsize);
 	seq_printf(m, "chunksize    : %u\n", skcipher->chunksize);
-<<<<<<< HEAD
-=======
 	seq_printf(m, "walksize     : %u\n", skcipher->walksize);
->>>>>>> 286cd8c7
 }
 
 #ifdef CONFIG_NET
@@ -966,13 +915,8 @@
 	struct skcipher_alg *skcipher = container_of(alg, struct skcipher_alg,
 						     base);
 
-<<<<<<< HEAD
-	strlcpy(rblkcipher.type, "skcipher", sizeof(rblkcipher.type));
-	strlcpy(rblkcipher.geniv, "<none>", sizeof(rblkcipher.geniv));
-=======
 	strncpy(rblkcipher.type, "skcipher", sizeof(rblkcipher.type));
 	strncpy(rblkcipher.geniv, "<none>", sizeof(rblkcipher.geniv));
->>>>>>> 286cd8c7
 
 	rblkcipher.blocksize = alg->cra_blocksize;
 	rblkcipher.min_keysize = skcipher->min_keysize;
@@ -1008,21 +952,13 @@
 	.tfmsize = offsetof(struct crypto_skcipher, base),
 };
 
-<<<<<<< HEAD
-int crypto_grab_skcipher2(struct crypto_skcipher_spawn *spawn,
-=======
 int crypto_grab_skcipher(struct crypto_skcipher_spawn *spawn,
->>>>>>> 286cd8c7
 			  const char *name, u32 type, u32 mask)
 {
 	spawn->base.frontend = &crypto_skcipher_type2;
 	return crypto_grab_spawn(&spawn->base, name, type, mask);
 }
-<<<<<<< HEAD
-EXPORT_SYMBOL_GPL(crypto_grab_skcipher2);
-=======
 EXPORT_SYMBOL_GPL(crypto_grab_skcipher);
->>>>>>> 286cd8c7
 
 struct crypto_skcipher *crypto_alloc_skcipher(const char *alg_name,
 					      u32 type, u32 mask)
@@ -1031,8 +967,6 @@
 }
 EXPORT_SYMBOL_GPL(crypto_alloc_skcipher);
 
-<<<<<<< HEAD
-=======
 struct crypto_sync_skcipher *crypto_alloc_sync_skcipher(
 				const char *alg_name, u32 type, u32 mask)
 {
@@ -1057,7 +991,6 @@
 }
 EXPORT_SYMBOL_GPL(crypto_alloc_sync_skcipher);
 
->>>>>>> 286cd8c7
 int crypto_has_skcipher2(const char *alg_name, u32 type, u32 mask)
 {
 	return crypto_type_has_alg(alg_name, &crypto_skcipher_type2,
@@ -1069,21 +1002,14 @@
 {
 	struct crypto_alg *base = &alg->base;
 
-<<<<<<< HEAD
-	if (alg->ivsize > PAGE_SIZE / 8 || alg->chunksize > PAGE_SIZE / 8)
-=======
 	if (alg->ivsize > PAGE_SIZE / 8 || alg->chunksize > PAGE_SIZE / 8 ||
 	    alg->walksize > PAGE_SIZE / 8)
->>>>>>> 286cd8c7
 		return -EINVAL;
 
 	if (!alg->chunksize)
 		alg->chunksize = base->cra_blocksize;
-<<<<<<< HEAD
-=======
 	if (!alg->walksize)
 		alg->walksize = alg->chunksize;
->>>>>>> 286cd8c7
 
 	base->cra_type = &crypto_skcipher_type2;
 	base->cra_flags &= ~CRYPTO_ALG_TYPE_MASK;
