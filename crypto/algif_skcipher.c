--- conflicted
+++ resolved
@@ -38,236 +38,8 @@
 #include <linux/net.h>
 #include <net/sock.h>
 
-<<<<<<< HEAD
-struct skcipher_sg_list {
-	struct list_head list;
-
-	int cur;
-
-	struct scatterlist sg[0];
-};
-
-struct skcipher_tfm {
-	struct crypto_skcipher *skcipher;
-	bool has_key;
-};
-
-struct skcipher_ctx {
-	struct list_head tsgl;
-	struct af_alg_sgl rsgl;
-
-	void *iv;
-
-	struct af_alg_completion completion;
-
-	atomic_t inflight;
-	unsigned used;
-
-	unsigned int len;
-	bool more;
-	bool merge;
-	bool enc;
-
-	struct skcipher_request req;
-};
-
-struct skcipher_async_rsgl {
-	struct af_alg_sgl sgl;
-	struct list_head list;
-};
-
-struct skcipher_async_req {
-	struct kiocb *iocb;
-	struct skcipher_async_rsgl first_sgl;
-	struct list_head list;
-	struct scatterlist *tsg;
-	atomic_t *inflight;
-	struct skcipher_request req;
-};
-
-#define MAX_SGL_ENTS ((4096 - sizeof(struct skcipher_sg_list)) / \
-		      sizeof(struct scatterlist) - 1)
-
-static void skcipher_free_async_sgls(struct skcipher_async_req *sreq)
-{
-	struct skcipher_async_rsgl *rsgl, *tmp;
-	struct scatterlist *sgl;
-	struct scatterlist *sg;
-	int i, n;
-
-	list_for_each_entry_safe(rsgl, tmp, &sreq->list, list) {
-		af_alg_free_sg(&rsgl->sgl);
-		if (rsgl != &sreq->first_sgl)
-			kfree(rsgl);
-	}
-	sgl = sreq->tsg;
-	n = sg_nents(sgl);
-	for_each_sg(sgl, sg, n, i) {
-		struct page *page = sg_page(sg);
-
-		/* some SGs may not have a page mapped */
-		if (page && atomic_read(&page->_count))
-			put_page(page);
-	}
-
-	kfree(sreq->tsg);
-}
-
-static void skcipher_async_cb(struct crypto_async_request *req, int err)
-{
-	struct skcipher_async_req *sreq = req->data;
-	struct kiocb *iocb = sreq->iocb;
-
-	atomic_dec(sreq->inflight);
-	skcipher_free_async_sgls(sreq);
-	kzfree(sreq);
-	iocb->ki_complete(iocb, err, err);
-}
-
-static inline int skcipher_sndbuf(struct sock *sk)
-{
-	struct alg_sock *ask = alg_sk(sk);
-	struct skcipher_ctx *ctx = ask->private;
-
-	return max_t(int, max_t(int, sk->sk_sndbuf & PAGE_MASK, PAGE_SIZE) -
-			  ctx->used, 0);
-}
-
-static inline bool skcipher_writable(struct sock *sk)
-{
-	return PAGE_SIZE <= skcipher_sndbuf(sk);
-}
-
-static int skcipher_alloc_sgl(struct sock *sk)
-{
-	struct alg_sock *ask = alg_sk(sk);
-	struct skcipher_ctx *ctx = ask->private;
-	struct skcipher_sg_list *sgl;
-	struct scatterlist *sg = NULL;
-
-	sgl = list_entry(ctx->tsgl.prev, struct skcipher_sg_list, list);
-	if (!list_empty(&ctx->tsgl))
-		sg = sgl->sg;
-
-	if (!sg || sgl->cur >= MAX_SGL_ENTS) {
-		sgl = sock_kmalloc(sk, sizeof(*sgl) +
-				       sizeof(sgl->sg[0]) * (MAX_SGL_ENTS + 1),
-				   GFP_KERNEL);
-		if (!sgl)
-			return -ENOMEM;
-
-		sg_init_table(sgl->sg, MAX_SGL_ENTS + 1);
-		sgl->cur = 0;
-
-		if (sg) {
-			sg_chain(sg, MAX_SGL_ENTS + 1, sgl->sg);
-			sg_unmark_end(sg + (MAX_SGL_ENTS - 1));
-		}
-
-		list_add_tail(&sgl->list, &ctx->tsgl);
-	}
-
-	return 0;
-}
-
-static void skcipher_pull_sgl(struct sock *sk, int used, int put)
-{
-	struct alg_sock *ask = alg_sk(sk);
-	struct skcipher_ctx *ctx = ask->private;
-	struct skcipher_sg_list *sgl;
-	struct scatterlist *sg;
-	int i;
-
-	while (!list_empty(&ctx->tsgl)) {
-		sgl = list_first_entry(&ctx->tsgl, struct skcipher_sg_list,
-				       list);
-		sg = sgl->sg;
-
-		for (i = 0; i < sgl->cur; i++) {
-			int plen = min_t(int, used, sg[i].length);
-
-			if (!sg_page(sg + i))
-				continue;
-
-			sg[i].length -= plen;
-			sg[i].offset += plen;
-
-			used -= plen;
-			ctx->used -= plen;
-
-			if (sg[i].length)
-				return;
-			if (put)
-				put_page(sg_page(sg + i));
-			sg_assign_page(sg + i, NULL);
-		}
-
-		list_del(&sgl->list);
-		sock_kfree_s(sk, sgl,
-			     sizeof(*sgl) + sizeof(sgl->sg[0]) *
-					    (MAX_SGL_ENTS + 1));
-	}
-
-	if (!ctx->used)
-		ctx->merge = 0;
-}
-
-static void skcipher_free_sgl(struct sock *sk)
-{
-	struct alg_sock *ask = alg_sk(sk);
-	struct skcipher_ctx *ctx = ask->private;
-
-	skcipher_pull_sgl(sk, ctx->used, 1);
-}
-
-static int skcipher_wait_for_wmem(struct sock *sk, unsigned flags)
-{
-	long timeout;
-	DEFINE_WAIT(wait);
-	int err = -ERESTARTSYS;
-
-	if (flags & MSG_DONTWAIT)
-		return -EAGAIN;
-
-	sk_set_bit(SOCKWQ_ASYNC_NOSPACE, sk);
-
-	for (;;) {
-		if (signal_pending(current))
-			break;
-		prepare_to_wait(sk_sleep(sk), &wait, TASK_INTERRUPTIBLE);
-		timeout = MAX_SCHEDULE_TIMEOUT;
-		if (sk_wait_event(sk, &timeout, skcipher_writable(sk))) {
-			err = 0;
-			break;
-		}
-	}
-	finish_wait(sk_sleep(sk), &wait);
-
-	return err;
-}
-
-static void skcipher_wmem_wakeup(struct sock *sk)
-{
-	struct socket_wq *wq;
-
-	if (!skcipher_writable(sk))
-		return;
-
-	rcu_read_lock();
-	wq = rcu_dereference(sk->sk_wq);
-	if (wq_has_sleeper(wq))
-		wake_up_interruptible_sync_poll(&wq->wait, POLLIN |
-							   POLLRDNORM |
-							   POLLRDBAND);
-	sk_wake_async(sk, SOCK_WAKE_WAITD, POLL_IN);
-	rcu_read_unlock();
-}
-
-static int skcipher_wait_for_data(struct sock *sk, unsigned flags)
-=======
 static int skcipher_sendmsg(struct socket *sock, struct msghdr *msg,
 			    size_t size)
->>>>>>> 286cd8c7
 {
 	struct sock *sk = sock->sk;
 	struct alg_sock *ask = alg_sk(sk);
@@ -286,22 +58,6 @@
 	struct alg_sock *ask = alg_sk(sk);
 	struct sock *psk = ask->parent;
 	struct alg_sock *pask = alg_sk(psk);
-<<<<<<< HEAD
-	struct skcipher_ctx *ctx = ask->private;
-	struct skcipher_tfm *skc = pask->private;
-	struct crypto_skcipher *tfm = skc->skcipher;
-	unsigned ivsize = crypto_skcipher_ivsize(tfm);
-	struct skcipher_sg_list *sgl;
-	struct af_alg_control con = {};
-	long copied = 0;
-	bool enc = 0;
-	bool init = 0;
-	int err;
-	int i;
-
-	if (msg->msg_controllen) {
-		err = af_alg_cmsg_send(msg, &con);
-=======
 	struct af_alg_ctx *ctx = ask->private;
 	struct crypto_skcipher *tfm = pask->private;
 	unsigned int bs = crypto_skcipher_blocksize(tfm);
@@ -311,7 +67,6 @@
 
 	if (!ctx->used) {
 		err = af_alg_wait_for_data(sk, flags);
->>>>>>> 286cd8c7
 		if (err)
 			return err;
 	}
@@ -348,82 +103,6 @@
 		err = -ENOMEM;
 		goto free;
 	}
-<<<<<<< HEAD
-
-	while (size) {
-		struct scatterlist *sg;
-		unsigned long len = size;
-		int plen;
-
-		if (ctx->merge) {
-			sgl = list_entry(ctx->tsgl.prev,
-					 struct skcipher_sg_list, list);
-			sg = sgl->sg + sgl->cur - 1;
-			len = min_t(unsigned long, len,
-				    PAGE_SIZE - sg->offset - sg->length);
-
-			err = memcpy_from_msg(page_address(sg_page(sg)) +
-					      sg->offset + sg->length,
-					      msg, len);
-			if (err)
-				goto unlock;
-
-			sg->length += len;
-			ctx->merge = (sg->offset + sg->length) &
-				     (PAGE_SIZE - 1);
-
-			ctx->used += len;
-			copied += len;
-			size -= len;
-			continue;
-		}
-
-		if (!skcipher_writable(sk)) {
-			err = skcipher_wait_for_wmem(sk, msg->msg_flags);
-			if (err)
-				goto unlock;
-		}
-
-		len = min_t(unsigned long, len, skcipher_sndbuf(sk));
-
-		err = skcipher_alloc_sgl(sk);
-		if (err)
-			goto unlock;
-
-		sgl = list_entry(ctx->tsgl.prev, struct skcipher_sg_list, list);
-		sg = sgl->sg;
-		if (sgl->cur)
-			sg_unmark_end(sg + sgl->cur - 1);
-		do {
-			i = sgl->cur;
-			plen = min_t(int, len, PAGE_SIZE);
-
-			sg_assign_page(sg + i, alloc_page(GFP_KERNEL));
-			err = -ENOMEM;
-			if (!sg_page(sg + i))
-				goto unlock;
-
-			err = memcpy_from_msg(page_address(sg_page(sg + i)),
-					      msg, plen);
-			if (err) {
-				__free_page(sg_page(sg + i));
-				sg_assign_page(sg + i, NULL);
-				goto unlock;
-			}
-
-			sg[i].length = plen;
-			len -= plen;
-			ctx->used += plen;
-			copied += plen;
-			size -= plen;
-			sgl->cur++;
-		} while (len && sgl->cur < MAX_SGL_ENTS);
-
-		if (!size)
-			sg_mark_end(sg + sgl->cur - 1);
-
-		ctx->merge = plen & (PAGE_SIZE - 1);
-=======
 	sg_init_table(areq->tsgl, areq->tsgl_entries);
 	af_alg_pull_tsgl(sk, len, areq->tsgl, 0);
 
@@ -462,7 +141,6 @@
 			crypto_skcipher_encrypt(&areq->cra_u.skcipher_req) :
 			crypto_skcipher_decrypt(&areq->cra_u.skcipher_req),
 						 &ctx->wait);
->>>>>>> 286cd8c7
 	}
 
 
@@ -535,102 +213,6 @@
 	struct crypto_skcipher *tfm;
 	struct sock *sk = sock->sk;
 	struct alg_sock *ask = alg_sk(sk);
-<<<<<<< HEAD
-	struct sock *psk = ask->parent;
-	struct alg_sock *pask = alg_sk(psk);
-	struct skcipher_ctx *ctx = ask->private;
-	struct skcipher_tfm *skc = pask->private;
-	struct crypto_skcipher *tfm = skc->skcipher;
-	struct skcipher_sg_list *sgl;
-	struct scatterlist *sg;
-	struct skcipher_async_req *sreq;
-	struct skcipher_request *req;
-	struct skcipher_async_rsgl *last_rsgl = NULL;
-	unsigned int txbufs = 0, len = 0, tx_nents;
-	unsigned int reqsize = crypto_skcipher_reqsize(tfm);
-	unsigned int ivsize = crypto_skcipher_ivsize(tfm);
-	int err = -ENOMEM;
-	bool mark = false;
-	char *iv;
-
-	sreq = kzalloc(sizeof(*sreq) + reqsize + ivsize, GFP_KERNEL);
-	if (unlikely(!sreq))
-		goto out;
-
-	req = &sreq->req;
-	iv = (char *)(req + 1) + reqsize;
-	sreq->iocb = msg->msg_iocb;
-	INIT_LIST_HEAD(&sreq->list);
-	sreq->inflight = &ctx->inflight;
-
-	lock_sock(sk);
-	tx_nents = skcipher_all_sg_nents(ctx);
-	sreq->tsg = kcalloc(tx_nents, sizeof(*sg), GFP_KERNEL);
-	if (unlikely(ZERO_OR_NULL_PTR(sreq->tsg)))
-		goto unlock;
-	sg_init_table(sreq->tsg, tx_nents);
-	memcpy(iv, ctx->iv, ivsize);
-	skcipher_request_set_tfm(req, tfm);
-	skcipher_request_set_callback(req, CRYPTO_TFM_REQ_MAY_SLEEP,
-				      skcipher_async_cb, sreq);
-
-	while (iov_iter_count(&msg->msg_iter)) {
-		struct skcipher_async_rsgl *rsgl;
-		int used;
-
-		if (!ctx->used) {
-			err = skcipher_wait_for_data(sk, flags);
-			if (err)
-				goto free;
-		}
-		sgl = list_first_entry(&ctx->tsgl,
-				       struct skcipher_sg_list, list);
-		sg = sgl->sg;
-
-		while (!sg->length)
-			sg++;
-
-		used = min_t(unsigned long, ctx->used,
-			     iov_iter_count(&msg->msg_iter));
-		used = min_t(unsigned long, used, sg->length);
-
-		if (txbufs == tx_nents) {
-			struct scatterlist *tmp;
-			int x;
-			/* Ran out of tx slots in async request
-			 * need to expand */
-			tmp = kcalloc(tx_nents * 2, sizeof(*tmp),
-				      GFP_KERNEL);
-			if (!tmp)
-				goto free;
-
-			sg_init_table(tmp, tx_nents * 2);
-			for (x = 0; x < tx_nents; x++)
-				sg_set_page(&tmp[x], sg_page(&sreq->tsg[x]),
-					    sreq->tsg[x].length,
-					    sreq->tsg[x].offset);
-			kfree(sreq->tsg);
-			sreq->tsg = tmp;
-			tx_nents *= 2;
-			mark = true;
-		}
-		/* Need to take over the tx sgl from ctx
-		 * to the asynch req - these sgls will be freed later */
-		sg_set_page(sreq->tsg + txbufs++, sg_page(sg), sg->length,
-			    sg->offset);
-
-		if (list_empty(&sreq->list)) {
-			rsgl = &sreq->first_sgl;
-			list_add_tail(&rsgl->list, &sreq->list);
-		} else {
-			rsgl = kmalloc(sizeof(*rsgl), GFP_KERNEL);
-			if (!rsgl) {
-				err = -ENOMEM;
-				goto free;
-			}
-			list_add_tail(&rsgl->list, &sreq->list);
-		}
-=======
 
 	lock_sock(sk);
 	if (!atomic_read(&ask->nokey_refcnt))
@@ -644,112 +226,24 @@
 	lock_sock_nested(psk, SINGLE_DEPTH_NESTING);
 	if (crypto_skcipher_get_flags(tfm) & CRYPTO_TFM_NEED_KEY)
 		goto unlock;
->>>>>>> 286cd8c7
 
 	atomic_dec(&pask->nokey_refcnt);
 	atomic_set(&ask->nokey_refcnt, 0);
 
 	err = 0;
 
-<<<<<<< HEAD
-	skcipher_request_set_crypt(req, sreq->tsg, sreq->first_sgl.sgl.sg,
-				   len, iv);
-	err = ctx->enc ? crypto_skcipher_encrypt(req) :
-			 crypto_skcipher_decrypt(req);
-	if (err == -EINPROGRESS) {
-		atomic_inc(&ctx->inflight);
-		err = -EIOCBQUEUED;
-		sreq = NULL;
-		goto unlock;
-	}
-free:
-	skcipher_free_async_sgls(sreq);
-=======
->>>>>>> 286cd8c7
 unlock:
 	release_sock(psk);
 unlock_child:
 	release_sock(sk);
-<<<<<<< HEAD
-	kzfree(sreq);
-out:
-=======
-
->>>>>>> 286cd8c7
+
 	return err;
 }
 
 static int skcipher_sendmsg_nokey(struct socket *sock, struct msghdr *msg,
 				  size_t size)
 {
-<<<<<<< HEAD
-	struct sock *sk = sock->sk;
-	struct alg_sock *ask = alg_sk(sk);
-	struct sock *psk = ask->parent;
-	struct alg_sock *pask = alg_sk(psk);
-	struct skcipher_ctx *ctx = ask->private;
-	struct skcipher_tfm *skc = pask->private;
-	struct crypto_skcipher *tfm = skc->skcipher;
-	unsigned bs = crypto_skcipher_blocksize(tfm);
-	struct skcipher_sg_list *sgl;
-	struct scatterlist *sg;
-	int err = -EAGAIN;
-	int used;
-	long copied = 0;
-
-	lock_sock(sk);
-	while (msg_data_left(msg)) {
-		if (!ctx->used) {
-			err = skcipher_wait_for_data(sk, flags);
-			if (err)
-				goto unlock;
-		}
-
-		used = min_t(unsigned long, ctx->used, msg_data_left(msg));
-
-		used = af_alg_make_sg(&ctx->rsgl, &msg->msg_iter, used);
-		err = used;
-		if (err < 0)
-			goto unlock;
-
-		if (ctx->more || used < ctx->used)
-			used -= used % bs;
-
-		err = -EINVAL;
-		if (!used)
-			goto free;
-
-		sgl = list_first_entry(&ctx->tsgl,
-				       struct skcipher_sg_list, list);
-		sg = sgl->sg;
-
-		while (!sg->length)
-			sg++;
-
-		skcipher_request_set_crypt(&ctx->req, sg, ctx->rsgl.sg, used,
-					   ctx->iv);
-
-		err = af_alg_wait_for_completion(
-				ctx->enc ?
-					crypto_skcipher_encrypt(&ctx->req) :
-					crypto_skcipher_decrypt(&ctx->req),
-				&ctx->completion);
-
-free:
-		af_alg_free_sg(&ctx->rsgl);
-
-		if (err)
-			goto unlock;
-
-		copied += used;
-		skcipher_pull_sgl(sk, used, 1);
-		iov_iter_advance(&msg->msg_iter, used);
-	}
-
-	err = 0;
-=======
-	int err;
->>>>>>> 286cd8c7
+	int err;
 
 	err = skcipher_check_key(sock);
 	if (err)
@@ -954,35 +448,21 @@
 {
 	struct af_alg_ctx *ctx;
 	struct alg_sock *ask = alg_sk(sk);
-<<<<<<< HEAD
-	struct skcipher_tfm *tfm = private;
-	struct crypto_skcipher *skcipher = tfm->skcipher;
-	unsigned int len = sizeof(*ctx) + crypto_skcipher_reqsize(skcipher);
-=======
 	struct crypto_skcipher *tfm = private;
 	unsigned int len = sizeof(*ctx);
->>>>>>> 286cd8c7
 
 	ctx = sock_kmalloc(sk, len, GFP_KERNEL);
 	if (!ctx)
 		return -ENOMEM;
 
-<<<<<<< HEAD
-	ctx->iv = sock_kmalloc(sk, crypto_skcipher_ivsize(skcipher),
-=======
 	ctx->iv = sock_kmalloc(sk, crypto_skcipher_ivsize(tfm),
->>>>>>> 286cd8c7
 			       GFP_KERNEL);
 	if (!ctx->iv) {
 		sock_kfree_s(sk, ctx, len);
 		return -ENOMEM;
 	}
 
-<<<<<<< HEAD
-	memset(ctx->iv, 0, crypto_skcipher_ivsize(skcipher));
-=======
 	memset(ctx->iv, 0, crypto_skcipher_ivsize(tfm));
->>>>>>> 286cd8c7
 
 	INIT_LIST_HEAD(&ctx->tsgl_list);
 	ctx->len = len;
@@ -995,14 +475,6 @@
 
 	ask->private = ctx;
 
-<<<<<<< HEAD
-	skcipher_request_set_tfm(&ctx->req, skcipher);
-	skcipher_request_set_callback(&ctx->req, CRYPTO_TFM_REQ_MAY_SLEEP |
-						 CRYPTO_TFM_REQ_MAY_BACKLOG,
-				      af_alg_complete, &ctx->completion);
-
-=======
->>>>>>> 286cd8c7
 	sk->sk_destruct = skcipher_sock_destruct;
 
 	return 0;
@@ -1010,15 +482,9 @@
 
 static int skcipher_accept_parent(void *private, struct sock *sk)
 {
-<<<<<<< HEAD
-	struct skcipher_tfm *tfm = private;
-
-	if (!tfm->has_key && crypto_skcipher_has_setkey(tfm->skcipher))
-=======
 	struct crypto_skcipher *tfm = private;
 
 	if (crypto_skcipher_get_flags(tfm) & CRYPTO_TFM_NEED_KEY)
->>>>>>> 286cd8c7
 		return -ENOKEY;
 
 	return skcipher_accept_parent_nokey(private, sk);
