--- conflicted
+++ resolved
@@ -245,12 +245,9 @@
 	int "Warn for stack frames larger than (needs gcc 4.4)"
 	range 0 8192
 	default 2048 if GCC_PLUGIN_LATENT_ENTROPY
-<<<<<<< HEAD
-=======
 	default 2048 if PARISC
 	default 1536 if (!64BIT && XTENSA)
 	default 1280 if KASAN && !64BIT
->>>>>>> 286cd8c7
 	default 1024 if !64BIT
 	default 2048 if 64BIT
 	help
@@ -312,11 +309,6 @@
 config PAGE_OWNER_ENABLE_DEFAULT
 	bool "Enable Track page owner by default"
 	depends on PAGE_OWNER
-<<<<<<< HEAD
-	---help---
-	  Enable track page owner by default? This value
-	  can be overridden by page_owner_disabled=off|on.
-=======
 	help
 	  This keeps track of what call chain is the owner of a page, may
 	  help to find bare alloc_page(s) leaks. If you include this
@@ -324,7 +316,6 @@
 	  "page_owner=off" to boot parameter in order to disable it. Eats
 	  a fair amount of memory if enabled. See tools/vm/page_owner_sort.c
 	  for user-space helper.
->>>>>>> 286cd8c7
 
 config DEBUG_FS
 	bool "Debug Filesystem"
@@ -680,12 +671,9 @@
 
 	  If unsure, say N.
 
-<<<<<<< HEAD
-=======
 config ARCH_HAS_DEBUG_VIRTUAL
 	bool
 
->>>>>>> 286cd8c7
 config DEBUG_VIRTUAL
 	bool "Debug VM translations"
 	depends on DEBUG_KERNEL && ARCH_HAS_DEBUG_VIRTUAL
@@ -783,29 +771,19 @@
 config ARCH_HAS_KCOV
 	bool
 	help
-<<<<<<< HEAD
-	  KCOV does not have any arch-specific code, but currently it is enabled
-	  only for x86_64. KCOV requires testing on other archs, and most likely
-	  disabling of instrumentation for some early boot code.
-=======
 	  An architecture should select this when it can successfully
 	  build and run with CONFIG_KCOV. This typically requires
 	  disabling instrumentation for some early boot code.
 
 config CC_HAS_SANCOV_TRACE_PC
 	def_bool $(cc-option,-fsanitize-coverage=trace-pc)
->>>>>>> 286cd8c7
 
 config KCOV
 	bool "Code coverage for fuzzing"
 	depends on ARCH_HAS_KCOV
-<<<<<<< HEAD
-	select DEBUG_FS
-=======
 	depends on CC_HAS_SANCOV_TRACE_PC || GCC_PLUGINS
 	select DEBUG_FS
 	select GCC_PLUGIN_SANCOV if !CC_HAS_SANCOV_TRACE_PC
->>>>>>> 286cd8c7
 	help
 	  KCOV exposes kernel code coverage information in a form suitable
 	  for coverage-guided fuzzing (randomized testing).
@@ -814,9 +792,6 @@
 	  different machines and across reboots. If you need stable PC values,
 	  disable RANDOMIZE_BASE.
 
-<<<<<<< HEAD
-	  For more details, see Documentation/kcov.txt.
-=======
 	  For more details, see Documentation/dev-tools/kcov.rst.
 
 config KCOV_ENABLE_COMPARISONS
@@ -839,7 +814,6 @@
 	  say y here. If you are doing more targeted fuzzing (like e.g.
 	  filesystem fuzzing with AFL) then you will want to enable coverage
 	  for more specific subsets of files, and should say n here.
->>>>>>> 286cd8c7
 
 config DEBUG_SHIRQ
 	bool "Debug shared IRQ handlers"
@@ -883,14 +857,6 @@
 	  high-availability systems that have uptime guarantees and
 	  where a lockup must be resolved ASAP.
 
-<<<<<<< HEAD
-	  The overhead should be minimal.  A periodic hrtimer runs to
-	  generate interrupts and kick the watchdog task every 4 seconds.
-	  An NMI is generated every 10 seconds or so to check for hardlockups.
-	  If NMIs are not available on the platform, every 12 seconds the
-	  hrtimer interrupt on one cpu will be used to check for hardlockups
-	  on the next cpu.
-=======
 	  Say N if unsure.
 
 config BOOTPARAM_SOFTLOCKUP_PANIC_VALUE
@@ -903,7 +869,6 @@
 config HARDLOCKUP_DETECTOR_PERF
 	bool
 	select SOFTLOCKUP_DETECTOR
->>>>>>> 286cd8c7
 
 #
 # Enables a timestamp based low pass filter to compensate for perf based
@@ -912,12 +877,6 @@
 config HARDLOCKUP_CHECK_TIMESTAMP
 	bool
 
-<<<<<<< HEAD
-config HARDLOCKUP_DETECTOR_NMI
-	def_bool y
-	depends on LOCKUP_DETECTOR && !HAVE_NMI_WATCHDOG
-	depends on PERF_EVENTS && HAVE_PERF_EVENTS_NMI
-=======
 #
 # arch/ can define HAVE_HARDLOCKUP_DETECTOR_ARCH to provide their own hard
 # lockup detector rather than the perf based detector.
@@ -936,16 +895,6 @@
 	  for more than 10 seconds, without letting other interrupts have a
 	  chance to run.  The current stack trace is displayed upon detection
 	  and the system will stay locked up.
->>>>>>> 286cd8c7
-
-config HARDLOCKUP_DETECTOR_OTHER_CPU
-	def_bool y
-	depends on LOCKUP_DETECTOR && SMP
-	depends on !HARDLOCKUP_DETECTOR_NMI && !HAVE_NMI_WATCHDOG
-
-config HARDLOCKUP_DETECTOR
-	def_bool y
-	depends on HARDLOCKUP_DETECTOR_NMI || HARDLOCKUP_DETECTOR_OTHER_CPU
 
 config BOOTPARAM_HARDLOCKUP_PANIC
 	bool "Panic (Reboot) On Hard Lockups"
@@ -1092,18 +1041,6 @@
 
 	  Say N if unsure.
 
-<<<<<<< HEAD
-config SYSRQ_SCHED_DEBUG
-	bool "Print scheduling debugging info from sysrq-trigger"
-	depends on SCHED_DEBUG
-	default y
-	help
-	  If you say Y here, the "show-task-states(T)" and
-	  "show-blocked-tasks(W)" sysrq-triggers will print additional
-	  scheduling statistics.
-
-=======
->>>>>>> 286cd8c7
 config SCHEDSTATS
 	bool "Collect scheduler statistics"
 	depends on DEBUG_KERNEL && PROC_FS
@@ -1150,18 +1087,6 @@
 	  at compile time. It can be enabled later if required by
 	  writing to the debugfs entry :
 	  echo "stack=on" > /sys/kernel/debug/kmemleak.
-<<<<<<< HEAD
-
-config DEBUG_MODULE_SCAN_OFF
-	bool "Disable module memory scan for leaks by default"
-	depends on DEBUG_KMEMLEAK
-	help
-	  Say Y here to disable scanning kernel modules area list
-	  by default for memory leaks. Module scan an potentially
-	  run with irq/preemption disabled for considerable amount
-	  of time.
-=======
->>>>>>> 286cd8c7
 
 config DEBUG_PREEMPT
 	bool "Debug preemptible kernel"
@@ -1175,75 +1100,10 @@
 
 menu "Lock Debugging (spinlocks, mutexes, etc...)"
 
-<<<<<<< HEAD
-config DEBUG_RT_MUTEXES
-	bool "RT Mutex debugging, deadlock detection"
-	depends on DEBUG_KERNEL && RT_MUTEXES
-	help
-	 This allows rt mutex semantics violations and rt mutex related
-	 deadlocks (lockups) to be detected and reported automatically.
-
-config DEBUG_SPINLOCK
-	bool "Spinlock and rw-lock debugging: basic checks"
-	depends on DEBUG_KERNEL
-	select UNINLINE_SPIN_UNLOCK
-	help
-	  Say Y here and build SMP to catch missing spinlock initialization
-	  and certain other kinds of spinlock errors commonly made.  This is
-	  best used in conjunction with the NMI watchdog so that spinlock
-	  deadlocks are also debuggable.
-
-choice
-	prompt "Perform Action on spinlock bug"
-	depends on DEBUG_SPINLOCK
-
-	default DEBUG_SPINLOCK_BITE_ON_BUG
-
-	config DEBUG_SPINLOCK_BITE_ON_BUG
-		bool "Cause a Watchdog Bite on Spinlock bug"
-		depends on QCOM_WATCHDOG_V2
-		help
-		  On a spinlock bug, cause a watchdog bite so that we can get the precise
-		  state of the system captured at the time of spin dump. This is mutually
-		  exclusive with the below DEBUG_SPINLOCK_PANIC_ON_BUG config.
-
-	config DEBUG_SPINLOCK_PANIC_ON_BUG
-		bool "Cause a Kernel Panic on Spinlock bug"
-		help
-		  On a spinlock bug, cause a kernel panic so that we can get the complete
-		  information about the system at the time of spin dump in the dmesg.
-		  This is mutually exclusive with the above DEBUG_SPINLOCK_BITE_ON_BUG.
-endchoice
-
-config DEBUG_MUTEXES
-	bool "Mutex debugging: basic checks"
-	depends on DEBUG_KERNEL
-	help
-	 This feature allows mutex semantics violations to be detected and
-	 reported.
-
-config DEBUG_WW_MUTEX_SLOWPATH
-	bool "Wait/wound mutex debugging: Slowpath testing"
-	depends on DEBUG_KERNEL && TRACE_IRQFLAGS_SUPPORT && STACKTRACE_SUPPORT && LOCKDEP_SUPPORT
-	select DEBUG_LOCK_ALLOC
-	select DEBUG_SPINLOCK
-	select DEBUG_MUTEXES
-	help
-	 This feature enables slowpath testing for w/w mutex users by
-	 injecting additional -EDEADLK wound/backoff cases. Together with
-	 the full mutex checks enabled with (CONFIG_PROVE_LOCKING) this
-	 will test all possible w/w mutex interface abuse with the
-	 exception of simply not acquiring all the required locks.
-	 Note that this feature can introduce significant overhead, so
-	 it really should not be enabled in a production or distro kernel,
-	 even a debug kernel.  If you are a driver writer, enable it.  If
-	 you are a distro, do not.
-=======
 config LOCK_DEBUGGING_SUPPORT
 	bool
 	depends on TRACE_IRQFLAGS_SUPPORT && STACKTRACE_SUPPORT && LOCKDEP_SUPPORT
 	default y
->>>>>>> 286cd8c7
 
 choice
 	prompt "Perform Action on spinlock bug"
@@ -1609,154 +1469,6 @@
 	depends on DEBUG_KERNEL
 	default n
 	help
-<<<<<<< HEAD
-	  This option provides a kernel module that runs torture tests
-	  on the RCU infrastructure.  The kernel module may be built
-	  after the fact on the running kernel to be tested, if desired.
-
-	  Say Y here if you want RCU torture tests to be built into
-	  the kernel.
-	  Say M if you want the RCU torture tests to build as a module.
-	  Say N if you are unsure.
-
-config RCU_TORTURE_TEST_RUNNABLE
-	bool "torture tests for RCU runnable by default"
-	depends on RCU_TORTURE_TEST = y
-	default n
-	help
-	  This option provides a way to build the RCU torture tests
-	  directly into the kernel without them starting up at boot
-	  time.  You can use /proc/sys/kernel/rcutorture_runnable
-	  to manually override this setting.  This /proc file is
-	  available only when the RCU torture tests have been built
-	  into the kernel.
-
-	  Say Y here if you want the RCU torture tests to start during
-	  boot (you probably don't).
-	  Say N here if you want the RCU torture tests to start only
-	  after being manually enabled via /proc.
-
-config RCU_TORTURE_TEST_SLOW_PREINIT
-	bool "Slow down RCU grace-period pre-initialization to expose races"
-	depends on RCU_TORTURE_TEST
-	help
-	  This option delays grace-period pre-initialization (the
-	  propagation of CPU-hotplug changes up the rcu_node combining
-	  tree) for a few jiffies between initializing each pair of
-	  consecutive rcu_node structures.  This helps to expose races
-	  involving grace-period pre-initialization, in other words, it
-	  makes your kernel less stable.  It can also greatly increase
-	  grace-period latency, especially on systems with large numbers
-	  of CPUs.  This is useful when torture-testing RCU, but in
-	  almost no other circumstance.
-
-	  Say Y here if you want your system to crash and hang more often.
-	  Say N if you want a sane system.
-
-config RCU_TORTURE_TEST_SLOW_PREINIT_DELAY
-	int "How much to slow down RCU grace-period pre-initialization"
-	range 0 5
-	default 3
-	depends on RCU_TORTURE_TEST_SLOW_PREINIT
-	help
-	  This option specifies the number of jiffies to wait between
-	  each rcu_node structure pre-initialization step.
-
-config RCU_TORTURE_TEST_SLOW_INIT
-	bool "Slow down RCU grace-period initialization to expose races"
-	depends on RCU_TORTURE_TEST
-	help
-	  This option delays grace-period initialization for a few
-	  jiffies between initializing each pair of consecutive
-	  rcu_node structures.	This helps to expose races involving
-	  grace-period initialization, in other words, it makes your
-	  kernel less stable.  It can also greatly increase grace-period
-	  latency, especially on systems with large numbers of CPUs.
-	  This is useful when torture-testing RCU, but in almost no
-	  other circumstance.
-
-	  Say Y here if you want your system to crash and hang more often.
-	  Say N if you want a sane system.
-
-config RCU_TORTURE_TEST_SLOW_INIT_DELAY
-	int "How much to slow down RCU grace-period initialization"
-	range 0 5
-	default 3
-	depends on RCU_TORTURE_TEST_SLOW_INIT
-	help
-	  This option specifies the number of jiffies to wait between
-	  each rcu_node structure initialization.
-
-config RCU_TORTURE_TEST_SLOW_CLEANUP
-	bool "Slow down RCU grace-period cleanup to expose races"
-	depends on RCU_TORTURE_TEST
-	help
-	  This option delays grace-period cleanup for a few jiffies
-	  between cleaning up each pair of consecutive rcu_node
-	  structures.  This helps to expose races involving grace-period
-	  cleanup, in other words, it makes your kernel less stable.
-	  It can also greatly increase grace-period latency, especially
-	  on systems with large numbers of CPUs.  This is useful when
-	  torture-testing RCU, but in almost no other circumstance.
-
-	  Say Y here if you want your system to crash and hang more often.
-	  Say N if you want a sane system.
-
-config RCU_TORTURE_TEST_SLOW_CLEANUP_DELAY
-	int "How much to slow down RCU grace-period cleanup"
-	range 0 5
-	default 3
-	depends on RCU_TORTURE_TEST_SLOW_CLEANUP
-	help
-	  This option specifies the number of jiffies to wait between
-	  each rcu_node structure cleanup operation.
-
-config RCU_CPU_STALL_TIMEOUT
-	int "RCU CPU stall timeout in seconds"
-	depends on RCU_STALL_COMMON
-	range 3 300
-	default 21
-	help
-	  If a given RCU grace period extends more than the specified
-	  number of seconds, a CPU stall warning is printed.  If the
-	  RCU grace period persists, additional CPU stall warnings are
-	  printed at more widely spaced intervals.
-
-config RCU_STALL_WATCHDOG_BITE
-	bool "RCU stall induce watchdog bite"
-	depends on RCU_STALL_COMMON && QCOM_WATCHDOG_V2
-	help
-	  Induce watchdog bite if RCU grace period extends more than
-	  specified no of seconds instead of just warning messages.
-	  This helps to collect ram dumps and cpu context for
-	  postmortem analysis. Generally if a given RCU grace period
-	  extends more than the specified number of seconds,
-	  a CPU stall warning is printed.
-
-config RCU_TRACE
-	bool "Enable tracing for RCU"
-	depends on DEBUG_KERNEL
-	select TRACE_CLOCK
-	help
-	  This option provides tracing in RCU which presents stats
-	  in debugfs for debugging RCU implementation.
-
-	  Say Y here if you want to enable RCU tracing
-	  Say N if you are unsure.
-
-config RCU_EQS_DEBUG
-	bool "Provide debugging asserts for adding NO_HZ support to an arch"
-	depends on DEBUG_KERNEL
-	help
-	  This option provides consistency checks in RCU's handling of
-	  NO_HZ.  These checks have proven quite helpful in detecting
-	  bugs in arch-specific NO_HZ code.
-
-	  Say N here if you need ultimate kernel/user switch latencies
-	  Say Y if you are unsure
-
-endmenu # "RCU Debugging"
-=======
 	  Workqueue used to implicitly guarantee that work items queued
 	  without explicit CPU specified are put on the local CPU.  This
 	  guarantee is no longer true and while local CPU is still
@@ -1766,7 +1478,6 @@
 	  now broken guarantee.  This config option enables the debug
 	  feature by default.  When enabled, memory and cache locality will
 	  be impacted.
->>>>>>> 286cd8c7
 
 config DEBUG_BLOCK_EXT_DEVT
         bool "Force extended block device numbers and spread them"
@@ -1930,34 +1641,6 @@
 	  Only works with drivers that use the generic timeout handling,
 	  for others it wont do anything.
 
-<<<<<<< HEAD
-config FAIL_MMC_REQUEST
-	bool "Fault-injection capability for MMC IO"
-	select DEBUG_FS
-	depends on FAULT_INJECTION && MMC
-	help
-	  Provide fault-injection capability for MMC IO.
-	  This will make the mmc core return data errors. This is
-	  useful to test the error handling in the mmc block device
-	  and to test how the mmc host driver handles retries from
-	  the block device.
-
-config UFS_FAULT_INJECTION
-	bool "Fault-injection capability for UFS IO"
-	select DEBUG_FS
-	depends on FAULT_INJECTION && SCSI_UFSHCD
-	help
-	 Provide fault-injection capability for UFS IO.
-	 This will make the UFS host controller driver to randomly
-	 abort ongoing commands in the host controller, update OCS
-	 field according to the injected fatal error and can also
-	 forcefully hang the command indefinitely till upper layer
-	 timeout occurs. This is useful to test error handling in
-	 the UFS contoller driver and test how the driver handles
-	 the retries from block/SCSI mid layer.
-
-=======
->>>>>>> 286cd8c7
 config FAIL_FUTEX
 	bool "Fault-injection capability for futexes"
 	select DEBUG_FS
@@ -2223,26 +1906,8 @@
 
 	  If unsure, say N.
 
-<<<<<<< HEAD
-config TEST_HASH
-	tristate "Perform selftest on hash functions"
-	default n
-	help
-	  Enable this option to test the kernel's siphash (<linux/siphash.h>)
-	  hash functions on boot (or module load).
-
-	  This is intended to help people writing architecture-specific
-	  optimized versions.  If unsure, say N.
-
-endmenu # runtime tests
-
-config PROVIDE_OHCI1394_DMA_INIT
-	bool "Remote debugging over FireWire early on boot"
-	depends on PCI && X86
-=======
 config TEST_BITFIELD
 	tristate "Test bitfield functions at runtime"
->>>>>>> 286cd8c7
 	help
 	  Enable this option to test the bitfield functions at boot.
 
@@ -2436,29 +2101,9 @@
 	        memtest=17, mean do 17 test patterns.
 	  If you are unsure how to answer this question, answer N.
 
-<<<<<<< HEAD
-config MEMTEST_ENABLE_DEFAULT
-	int "Enable Memtest pattern test by default? (0-17)"
-	range 0 17
-	default "0"
-	depends on MEMTEST
-	help
-	  This option helps to select Memtest to be enabled through
-	  kernel defconfig options. Alternatively it can be enabled
-	  using memtest=<patterns> kernel command line.
-
-	  Default value is kept as "0" so that it is kept as disabled.
-	  To enable enter any value between 1-17 range.
-
-config TEST_STATIC_KEYS
-	tristate "Test static keys"
-	default n
-	depends on m
-=======
 config BUG_ON_DATA_CORRUPTION
 	bool "Trigger a BUG when data corruption is detected"
 	select DEBUG_LIST
->>>>>>> 286cd8c7
 	help
 	  Select this option if the kernel should BUG when it encounters
 	  data corruption in kernel memory structures when they get checked
@@ -2473,36 +2118,11 @@
 	 recoverable data corruption scenarios to system-halting panics,
 	 for easier detection and debug.
 
-<<<<<<< HEAD
-config BUG_ON_DATA_CORRUPTION
-	bool "Trigger a BUG when data corruption is detected"
-	select CONFIG_DEBUG_LIST
-	help
-	  Select this option if the kernel should BUG when it encounters
-	  data corruption in kernel memory structures when they get checked
-	  for validity.
-
-	  If unsure, say N.
-
-config CC_WERROR
-	bool "Treat all compile warnings as errors"
-	default n
-	help
-	 Select this option to set compiler warnings as errors,
-	 to prevent easily-fixable problems from creeping into
-	 the codebase.
-
-	 If unsure, say N.
-
-=======
->>>>>>> 286cd8c7
 source "samples/Kconfig"
 
 source "lib/Kconfig.kgdb"
 
 source "lib/Kconfig.ubsan"
-<<<<<<< HEAD
-=======
 
 config ARCH_HAS_DEVMEM_IS_ALLOWED
 	bool
@@ -2545,5 +2165,4 @@
 
 source "arch/$(SRCARCH)/Kconfig.debug"
 
-endmenu # Kernel hacking
->>>>>>> 286cd8c7
+endmenu # Kernel hacking