--- conflicted
+++ resolved
@@ -634,29 +634,5 @@
 config GENERIC_LIB_CMPDI2
 	bool
 
-<<<<<<< HEAD
-config QMI_ENCDEC
-	bool "QMI Encode/Decode Library"
-	help
-	  Library to encode & decode QMI messages from within
-	  the kernel. The kernel drivers encode the C structure into
-	  QMI message wire format and then send it over a transport.
-	  The kernel drivers receive the QMI message over a transport
-	  and then decode it into a C structure.
-
-config QMI_ENCDEC_DEBUG
-	bool "QMI Encode/Decode Library Debug"
-	help
-	  Kernel config option to enable debugging QMI Encode/Decode
-	  library. This will log the information regarding the element
-	  and message being encoded & decoded.
-
-config STACKDEPOT
-	bool
-	select STACKTRACE
-
-endmenu
-=======
 config GENERIC_LIB_UCMPDI2
-	bool
->>>>>>> 286cd8c7
+	bool