/*
 * Testsuite for BPF interpreter and BPF JIT compiler
 *
 * Copyright (c) 2011-2014 PLUMgrid, http://plumgrid.com
 *
 * This program is free software; you can redistribute it and/or
 * modify it under the terms of version 2 of the GNU General Public
 * License as published by the Free Software Foundation.
 *
 * This program is distributed in the hope that it will be useful, but
 * WITHOUT ANY WARRANTY; without even the implied warranty of
 * MERCHANTABILITY or FITNESS FOR A PARTICULAR PURPOSE. See the GNU
 * General Public License for more details.
 */

#define pr_fmt(fmt) KBUILD_MODNAME ": " fmt

#include <linux/init.h>
#include <linux/module.h>
#include <linux/filter.h>
#include <linux/bpf.h>
#include <linux/skbuff.h>
#include <linux/netdevice.h>
#include <linux/if_vlan.h>
#include <linux/random.h>
#include <linux/highmem.h>
#include <linux/sched.h>

/* General test specific settings */
#define MAX_SUBTESTS	3
#define MAX_TESTRUNS	1000
#define MAX_DATA	128
#define MAX_INSNS	512
#define MAX_K		0xffffFFFF

/* Few constants used to init test 'skb' */
#define SKB_TYPE	3
#define SKB_MARK	0x1234aaaa
#define SKB_HASH	0x1234aaab
#define SKB_QUEUE_MAP	123
#define SKB_VLAN_TCI	0xffff
#define SKB_DEV_IFINDEX	577
#define SKB_DEV_TYPE	588

/* Redefine REGs to make tests less verbose */
#define R0		BPF_REG_0
#define R1		BPF_REG_1
#define R2		BPF_REG_2
#define R3		BPF_REG_3
#define R4		BPF_REG_4
#define R5		BPF_REG_5
#define R6		BPF_REG_6
#define R7		BPF_REG_7
#define R8		BPF_REG_8
#define R9		BPF_REG_9
#define R10		BPF_REG_10

/* Flags that can be passed to test cases */
#define FLAG_NO_DATA		BIT(0)
#define FLAG_EXPECTED_FAIL	BIT(1)
#define FLAG_SKB_FRAG		BIT(2)

enum {
	CLASSIC  = BIT(6),	/* Old BPF instructions only. */
	INTERNAL = BIT(7),	/* Extended instruction set.  */
};

#define TEST_TYPE_MASK		(CLASSIC | INTERNAL)

struct bpf_test {
	const char *descr;
	union {
		struct sock_filter insns[MAX_INSNS];
		struct bpf_insn insns_int[MAX_INSNS];
		struct {
			void *insns;
			unsigned int len;
		} ptr;
	} u;
	__u8 aux;
	__u8 data[MAX_DATA];
	struct {
		int data_size;
		__u32 result;
	} test[MAX_SUBTESTS];
	int (*fill_helper)(struct bpf_test *self);
	int expected_errcode; /* used when FLAG_EXPECTED_FAIL is set in the aux */
	__u8 frag_data[MAX_DATA];
	int stack_depth; /* for eBPF only, since tests don't call verifier */
};

/* Large test cases need separate allocation and fill handler. */

static int bpf_fill_maxinsns1(struct bpf_test *self)
{
	unsigned int len = BPF_MAXINSNS;
	struct sock_filter *insn;
	__u32 k = ~0;
	int i;

	insn = kmalloc_array(len, sizeof(*insn), GFP_KERNEL);
	if (!insn)
		return -ENOMEM;

	for (i = 0; i < len; i++, k--)
		insn[i] = __BPF_STMT(BPF_RET | BPF_K, k);

	self->u.ptr.insns = insn;
	self->u.ptr.len = len;

	return 0;
}

static int bpf_fill_maxinsns2(struct bpf_test *self)
{
	unsigned int len = BPF_MAXINSNS;
	struct sock_filter *insn;
	int i;

	insn = kmalloc_array(len, sizeof(*insn), GFP_KERNEL);
	if (!insn)
		return -ENOMEM;

	for (i = 0; i < len; i++)
		insn[i] = __BPF_STMT(BPF_RET | BPF_K, 0xfefefefe);

	self->u.ptr.insns = insn;
	self->u.ptr.len = len;

	return 0;
}

static int bpf_fill_maxinsns3(struct bpf_test *self)
{
	unsigned int len = BPF_MAXINSNS;
	struct sock_filter *insn;
	struct rnd_state rnd;
	int i;

	insn = kmalloc_array(len, sizeof(*insn), GFP_KERNEL);
	if (!insn)
		return -ENOMEM;

	prandom_seed_state(&rnd, 3141592653589793238ULL);

	for (i = 0; i < len - 1; i++) {
		__u32 k = prandom_u32_state(&rnd);

		insn[i] = __BPF_STMT(BPF_ALU | BPF_ADD | BPF_K, k);
	}

	insn[len - 1] = __BPF_STMT(BPF_RET | BPF_A, 0);

	self->u.ptr.insns = insn;
	self->u.ptr.len = len;

	return 0;
}

static int bpf_fill_maxinsns4(struct bpf_test *self)
{
	unsigned int len = BPF_MAXINSNS + 1;
	struct sock_filter *insn;
	int i;

	insn = kmalloc_array(len, sizeof(*insn), GFP_KERNEL);
	if (!insn)
		return -ENOMEM;

	for (i = 0; i < len; i++)
		insn[i] = __BPF_STMT(BPF_RET | BPF_K, 0xfefefefe);

	self->u.ptr.insns = insn;
	self->u.ptr.len = len;

	return 0;
}

static int bpf_fill_maxinsns5(struct bpf_test *self)
{
	unsigned int len = BPF_MAXINSNS;
	struct sock_filter *insn;
	int i;

	insn = kmalloc_array(len, sizeof(*insn), GFP_KERNEL);
	if (!insn)
		return -ENOMEM;

	insn[0] = __BPF_JUMP(BPF_JMP | BPF_JA, len - 2, 0, 0);

	for (i = 1; i < len - 1; i++)
		insn[i] = __BPF_STMT(BPF_RET | BPF_K, 0xfefefefe);

	insn[len - 1] = __BPF_STMT(BPF_RET | BPF_K, 0xabababab);

	self->u.ptr.insns = insn;
	self->u.ptr.len = len;

	return 0;
}

static int bpf_fill_maxinsns6(struct bpf_test *self)
{
	unsigned int len = BPF_MAXINSNS;
	struct sock_filter *insn;
	int i;

	insn = kmalloc_array(len, sizeof(*insn), GFP_KERNEL);
	if (!insn)
		return -ENOMEM;

	for (i = 0; i < len - 1; i++)
		insn[i] = __BPF_STMT(BPF_LD | BPF_W | BPF_ABS, SKF_AD_OFF +
				     SKF_AD_VLAN_TAG_PRESENT);

	insn[len - 1] = __BPF_STMT(BPF_RET | BPF_A, 0);

	self->u.ptr.insns = insn;
	self->u.ptr.len = len;

	return 0;
}

static int bpf_fill_maxinsns7(struct bpf_test *self)
{
	unsigned int len = BPF_MAXINSNS;
	struct sock_filter *insn;
	int i;

	insn = kmalloc_array(len, sizeof(*insn), GFP_KERNEL);
	if (!insn)
		return -ENOMEM;

	for (i = 0; i < len - 4; i++)
		insn[i] = __BPF_STMT(BPF_LD | BPF_W | BPF_ABS, SKF_AD_OFF +
				     SKF_AD_CPU);

	insn[len - 4] = __BPF_STMT(BPF_MISC | BPF_TAX, 0);
	insn[len - 3] = __BPF_STMT(BPF_LD | BPF_W | BPF_ABS, SKF_AD_OFF +
				   SKF_AD_CPU);
	insn[len - 2] = __BPF_STMT(BPF_ALU | BPF_SUB | BPF_X, 0);
	insn[len - 1] = __BPF_STMT(BPF_RET | BPF_A, 0);

	self->u.ptr.insns = insn;
	self->u.ptr.len = len;

	return 0;
}

static int bpf_fill_maxinsns8(struct bpf_test *self)
{
	unsigned int len = BPF_MAXINSNS;
	struct sock_filter *insn;
	int i, jmp_off = len - 3;

	insn = kmalloc_array(len, sizeof(*insn), GFP_KERNEL);
	if (!insn)
		return -ENOMEM;

	insn[0] = __BPF_STMT(BPF_LD | BPF_IMM, 0xffffffff);

	for (i = 1; i < len - 1; i++)
		insn[i] = __BPF_JUMP(BPF_JMP | BPF_JGT, 0xffffffff, jmp_off--, 0);

	insn[len - 1] = __BPF_STMT(BPF_RET | BPF_A, 0);

	self->u.ptr.insns = insn;
	self->u.ptr.len = len;

	return 0;
}

static int bpf_fill_maxinsns9(struct bpf_test *self)
{
	unsigned int len = BPF_MAXINSNS;
	struct bpf_insn *insn;
	int i;

	insn = kmalloc_array(len, sizeof(*insn), GFP_KERNEL);
	if (!insn)
		return -ENOMEM;

	insn[0] = BPF_JMP_IMM(BPF_JA, 0, 0, len - 2);
	insn[1] = BPF_ALU32_IMM(BPF_MOV, R0, 0xcbababab);
	insn[2] = BPF_EXIT_INSN();

	for (i = 3; i < len - 2; i++)
		insn[i] = BPF_ALU32_IMM(BPF_MOV, R0, 0xfefefefe);

	insn[len - 2] = BPF_EXIT_INSN();
	insn[len - 1] = BPF_JMP_IMM(BPF_JA, 0, 0, -(len - 1));

	self->u.ptr.insns = insn;
	self->u.ptr.len = len;

	return 0;
}

static int bpf_fill_maxinsns10(struct bpf_test *self)
{
	unsigned int len = BPF_MAXINSNS, hlen = len - 2;
	struct bpf_insn *insn;
	int i;

	insn = kmalloc_array(len, sizeof(*insn), GFP_KERNEL);
	if (!insn)
		return -ENOMEM;

	for (i = 0; i < hlen / 2; i++)
		insn[i] = BPF_JMP_IMM(BPF_JA, 0, 0, hlen - 2 - 2 * i);
	for (i = hlen - 1; i > hlen / 2; i--)
		insn[i] = BPF_JMP_IMM(BPF_JA, 0, 0, hlen - 1 - 2 * i);

	insn[hlen / 2] = BPF_JMP_IMM(BPF_JA, 0, 0, hlen / 2 - 1);
	insn[hlen]     = BPF_ALU32_IMM(BPF_MOV, R0, 0xabababac);
	insn[hlen + 1] = BPF_EXIT_INSN();

	self->u.ptr.insns = insn;
	self->u.ptr.len = len;

	return 0;
}

static int __bpf_fill_ja(struct bpf_test *self, unsigned int len,
			 unsigned int plen)
{
	struct sock_filter *insn;
	unsigned int rlen;
	int i, j;

	insn = kmalloc_array(len, sizeof(*insn), GFP_KERNEL);
	if (!insn)
		return -ENOMEM;

	rlen = (len % plen) - 1;

	for (i = 0; i + plen < len; i += plen)
		for (j = 0; j < plen; j++)
			insn[i + j] = __BPF_JUMP(BPF_JMP | BPF_JA,
						 plen - 1 - j, 0, 0);
	for (j = 0; j < rlen; j++)
		insn[i + j] = __BPF_JUMP(BPF_JMP | BPF_JA, rlen - 1 - j,
					 0, 0);

	insn[len - 1] = __BPF_STMT(BPF_RET | BPF_K, 0xababcbac);

	self->u.ptr.insns = insn;
	self->u.ptr.len = len;

	return 0;
}

static int bpf_fill_maxinsns11(struct bpf_test *self)
{
	/* Hits 70 passes on x86_64, so cannot get JITed there. */
	return __bpf_fill_ja(self, BPF_MAXINSNS, 68);
}

static int bpf_fill_maxinsns12(struct bpf_test *self)
{
	unsigned int len = BPF_MAXINSNS;
	struct sock_filter *insn;
	int i = 0;

	insn = kmalloc_array(len, sizeof(*insn), GFP_KERNEL);
	if (!insn)
		return -ENOMEM;

	insn[0] = __BPF_JUMP(BPF_JMP | BPF_JA, len - 2, 0, 0);

	for (i = 1; i < len - 1; i++)
		insn[i] = __BPF_STMT(BPF_LDX | BPF_B | BPF_MSH, 0);

	insn[len - 1] = __BPF_STMT(BPF_RET | BPF_K, 0xabababab);

	self->u.ptr.insns = insn;
	self->u.ptr.len = len;

	return 0;
}

static int bpf_fill_maxinsns13(struct bpf_test *self)
{
	unsigned int len = BPF_MAXINSNS;
	struct sock_filter *insn;
	int i = 0;

	insn = kmalloc_array(len, sizeof(*insn), GFP_KERNEL);
	if (!insn)
		return -ENOMEM;

	for (i = 0; i < len - 3; i++)
		insn[i] = __BPF_STMT(BPF_LDX | BPF_B | BPF_MSH, 0);

	insn[len - 3] = __BPF_STMT(BPF_LD | BPF_IMM, 0xabababab);
	insn[len - 2] = __BPF_STMT(BPF_ALU | BPF_XOR | BPF_X, 0);
	insn[len - 1] = __BPF_STMT(BPF_RET | BPF_A, 0);

	self->u.ptr.insns = insn;
	self->u.ptr.len = len;

	return 0;
}

static int bpf_fill_ja(struct bpf_test *self)
{
	/* Hits exactly 11 passes on x86_64 JIT. */
	return __bpf_fill_ja(self, 12, 9);
}

static int bpf_fill_ld_abs_get_processor_id(struct bpf_test *self)
{
	unsigned int len = BPF_MAXINSNS;
	struct sock_filter *insn;
	int i;

	insn = kmalloc_array(len, sizeof(*insn), GFP_KERNEL);
	if (!insn)
		return -ENOMEM;

	for (i = 0; i < len - 1; i += 2) {
		insn[i] = __BPF_STMT(BPF_LD | BPF_B | BPF_ABS, 0);
		insn[i + 1] = __BPF_STMT(BPF_LD | BPF_W | BPF_ABS,
					 SKF_AD_OFF + SKF_AD_CPU);
	}

	insn[len - 1] = __BPF_STMT(BPF_RET | BPF_K, 0xbee);

	self->u.ptr.insns = insn;
	self->u.ptr.len = len;

	return 0;
}

static int __bpf_fill_stxdw(struct bpf_test *self, int size)
{
	unsigned int len = BPF_MAXINSNS;
	struct bpf_insn *insn;
	int i;

	insn = kmalloc_array(len, sizeof(*insn), GFP_KERNEL);
	if (!insn)
		return -ENOMEM;

	insn[0] = BPF_ALU32_IMM(BPF_MOV, R0, 1);
	insn[1] = BPF_ST_MEM(size, R10, -40, 42);

	for (i = 2; i < len - 2; i++)
		insn[i] = BPF_STX_XADD(size, R10, R0, -40);

	insn[len - 2] = BPF_LDX_MEM(size, R0, R10, -40);
	insn[len - 1] = BPF_EXIT_INSN();

	self->u.ptr.insns = insn;
	self->u.ptr.len = len;
	self->stack_depth = 40;

	return 0;
}

static int bpf_fill_stxw(struct bpf_test *self)
{
	return __bpf_fill_stxdw(self, BPF_W);
}

static int bpf_fill_stxdw(struct bpf_test *self)
{
	return __bpf_fill_stxdw(self, BPF_DW);
}

static struct bpf_test tests[] = {
	{
		"TAX",
		.u.insns = {
			BPF_STMT(BPF_LD | BPF_IMM, 1),
			BPF_STMT(BPF_MISC | BPF_TAX, 0),
			BPF_STMT(BPF_LD | BPF_IMM, 2),
			BPF_STMT(BPF_ALU | BPF_ADD | BPF_X, 0),
			BPF_STMT(BPF_ALU | BPF_NEG, 0), /* A == -3 */
			BPF_STMT(BPF_MISC | BPF_TAX, 0),
			BPF_STMT(BPF_LD | BPF_LEN, 0),
			BPF_STMT(BPF_ALU | BPF_ADD | BPF_X, 0),
			BPF_STMT(BPF_MISC | BPF_TAX, 0), /* X == len - 3 */
			BPF_STMT(BPF_LD | BPF_B | BPF_IND, 1),
			BPF_STMT(BPF_RET | BPF_A, 0)
		},
		CLASSIC,
		{ 10, 20, 30, 40, 50 },
		{ { 2, 10 }, { 3, 20 }, { 4, 30 } },
	},
	{
		"TXA",
		.u.insns = {
			BPF_STMT(BPF_LDX | BPF_LEN, 0),
			BPF_STMT(BPF_MISC | BPF_TXA, 0),
			BPF_STMT(BPF_ALU | BPF_ADD | BPF_X, 0),
			BPF_STMT(BPF_RET | BPF_A, 0) /* A == len * 2 */
		},
		CLASSIC,
		{ 10, 20, 30, 40, 50 },
		{ { 1, 2 }, { 3, 6 }, { 4, 8 } },
	},
	{
		"ADD_SUB_MUL_K",
		.u.insns = {
			BPF_STMT(BPF_LD | BPF_IMM, 1),
			BPF_STMT(BPF_ALU | BPF_ADD | BPF_K, 2),
			BPF_STMT(BPF_LDX | BPF_IMM, 3),
			BPF_STMT(BPF_ALU | BPF_SUB | BPF_X, 0),
			BPF_STMT(BPF_ALU | BPF_ADD | BPF_K, 0xffffffff),
			BPF_STMT(BPF_ALU | BPF_MUL | BPF_K, 3),
			BPF_STMT(BPF_RET | BPF_A, 0)
		},
		CLASSIC | FLAG_NO_DATA,
		{ },
		{ { 0, 0xfffffffd } }
	},
	{
		"DIV_MOD_KX",
		.u.insns = {
			BPF_STMT(BPF_LD | BPF_IMM, 8),
			BPF_STMT(BPF_ALU | BPF_DIV | BPF_K, 2),
			BPF_STMT(BPF_MISC | BPF_TAX, 0),
			BPF_STMT(BPF_LD | BPF_IMM, 0xffffffff),
			BPF_STMT(BPF_ALU | BPF_DIV | BPF_X, 0),
			BPF_STMT(BPF_MISC | BPF_TAX, 0),
			BPF_STMT(BPF_LD | BPF_IMM, 0xffffffff),
			BPF_STMT(BPF_ALU | BPF_DIV | BPF_K, 0x70000000),
			BPF_STMT(BPF_MISC | BPF_TAX, 0),
			BPF_STMT(BPF_LD | BPF_IMM, 0xffffffff),
			BPF_STMT(BPF_ALU | BPF_MOD | BPF_X, 0),
			BPF_STMT(BPF_MISC | BPF_TAX, 0),
			BPF_STMT(BPF_LD | BPF_IMM, 0xffffffff),
			BPF_STMT(BPF_ALU | BPF_MOD | BPF_K, 0x70000000),
			BPF_STMT(BPF_ALU | BPF_ADD | BPF_X, 0),
			BPF_STMT(BPF_RET | BPF_A, 0)
		},
		CLASSIC | FLAG_NO_DATA,
		{ },
		{ { 0, 0x20000000 } }
	},
	{
		"AND_OR_LSH_K",
		.u.insns = {
			BPF_STMT(BPF_LD | BPF_IMM, 0xff),
			BPF_STMT(BPF_ALU | BPF_AND | BPF_K, 0xf0),
			BPF_STMT(BPF_ALU | BPF_LSH | BPF_K, 27),
			BPF_STMT(BPF_MISC | BPF_TAX, 0),
			BPF_STMT(BPF_LD | BPF_IMM, 0xf),
			BPF_STMT(BPF_ALU | BPF_OR | BPF_K, 0xf0),
			BPF_STMT(BPF_ALU | BPF_ADD | BPF_X, 0),
			BPF_STMT(BPF_RET | BPF_A, 0)
		},
		CLASSIC | FLAG_NO_DATA,
		{ },
		{ { 0, 0x800000ff }, { 1, 0x800000ff } },
	},
	{
		"LD_IMM_0",
		.u.insns = {
			BPF_STMT(BPF_LD | BPF_IMM, 0), /* ld #0 */
			BPF_JUMP(BPF_JMP | BPF_JEQ | BPF_K, 0, 1, 0),
			BPF_STMT(BPF_RET | BPF_K, 0),
			BPF_STMT(BPF_RET | BPF_K, 1),
		},
		CLASSIC,
		{ },
		{ { 1, 1 } },
	},
	{
		"LD_IND",
		.u.insns = {
			BPF_STMT(BPF_LDX | BPF_LEN, 0),
			BPF_STMT(BPF_LD | BPF_H | BPF_IND, MAX_K),
			BPF_STMT(BPF_RET | BPF_K, 1)
		},
		CLASSIC,
		{ },
		{ { 1, 0 }, { 10, 0 }, { 60, 0 } },
	},
	{
		"LD_ABS",
		.u.insns = {
			BPF_STMT(BPF_LD | BPF_W | BPF_ABS, 1000),
			BPF_STMT(BPF_RET | BPF_K, 1)
		},
		CLASSIC,
		{ },
		{ { 1, 0 }, { 10, 0 }, { 60, 0 } },
	},
	{
		"LD_ABS_LL",
		.u.insns = {
			BPF_STMT(BPF_LD | BPF_B | BPF_ABS, SKF_LL_OFF),
			BPF_STMT(BPF_MISC | BPF_TAX, 0),
			BPF_STMT(BPF_LD | BPF_B | BPF_ABS, SKF_LL_OFF + 1),
			BPF_STMT(BPF_ALU | BPF_ADD | BPF_X, 0),
			BPF_STMT(BPF_RET | BPF_A, 0)
		},
		CLASSIC,
		{ 1, 2, 3 },
		{ { 1, 0 }, { 2, 3 } },
	},
	{
		"LD_IND_LL",
		.u.insns = {
			BPF_STMT(BPF_LD | BPF_IMM, SKF_LL_OFF - 1),
			BPF_STMT(BPF_LDX | BPF_LEN, 0),
			BPF_STMT(BPF_ALU | BPF_ADD | BPF_X, 0),
			BPF_STMT(BPF_MISC | BPF_TAX, 0),
			BPF_STMT(BPF_LD | BPF_B | BPF_IND, 0),
			BPF_STMT(BPF_RET | BPF_A, 0)
		},
		CLASSIC,
		{ 1, 2, 3, 0xff },
		{ { 1, 1 }, { 3, 3 }, { 4, 0xff } },
	},
	{
		"LD_ABS_NET",
		.u.insns = {
			BPF_STMT(BPF_LD | BPF_B | BPF_ABS, SKF_NET_OFF),
			BPF_STMT(BPF_MISC | BPF_TAX, 0),
			BPF_STMT(BPF_LD | BPF_B | BPF_ABS, SKF_NET_OFF + 1),
			BPF_STMT(BPF_ALU | BPF_ADD | BPF_X, 0),
			BPF_STMT(BPF_RET | BPF_A, 0)
		},
		CLASSIC,
		{ 0, 0, 0, 0, 0, 0, 0, 0, 0, 0, 0, 0, 0, 0, 1, 2, 3 },
		{ { 15, 0 }, { 16, 3 } },
	},
	{
		"LD_IND_NET",
		.u.insns = {
			BPF_STMT(BPF_LD | BPF_IMM, SKF_NET_OFF - 15),
			BPF_STMT(BPF_LDX | BPF_LEN, 0),
			BPF_STMT(BPF_ALU | BPF_ADD | BPF_X, 0),
			BPF_STMT(BPF_MISC | BPF_TAX, 0),
			BPF_STMT(BPF_LD | BPF_B | BPF_IND, 0),
			BPF_STMT(BPF_RET | BPF_A, 0)
		},
		CLASSIC,
		{ 0, 0, 0, 0, 0, 0, 0, 0, 0, 0, 0, 0, 0, 0, 1, 2, 3 },
		{ { 14, 0 }, { 15, 1 }, { 17, 3 } },
	},
	{
		"LD_PKTTYPE",
		.u.insns = {
			BPF_STMT(BPF_LD | BPF_W | BPF_ABS,
				 SKF_AD_OFF + SKF_AD_PKTTYPE),
			BPF_JUMP(BPF_JMP | BPF_JEQ | BPF_K, SKB_TYPE, 1, 0),
			BPF_STMT(BPF_RET | BPF_K, 1),
			BPF_STMT(BPF_LD | BPF_W | BPF_ABS,
				 SKF_AD_OFF + SKF_AD_PKTTYPE),
			BPF_JUMP(BPF_JMP | BPF_JEQ | BPF_K, SKB_TYPE, 1, 0),
			BPF_STMT(BPF_RET | BPF_K, 1),
			BPF_STMT(BPF_LD | BPF_W | BPF_ABS,
				 SKF_AD_OFF + SKF_AD_PKTTYPE),
			BPF_JUMP(BPF_JMP | BPF_JEQ | BPF_K, SKB_TYPE, 1, 0),
			BPF_STMT(BPF_RET | BPF_K, 1),
			BPF_STMT(BPF_RET | BPF_A, 0)
		},
		CLASSIC,
		{ },
		{ { 1, 3 }, { 10, 3 } },
	},
	{
		"LD_MARK",
		.u.insns = {
			BPF_STMT(BPF_LD | BPF_W | BPF_ABS,
				 SKF_AD_OFF + SKF_AD_MARK),
			BPF_STMT(BPF_RET | BPF_A, 0)
		},
		CLASSIC,
		{ },
		{ { 1, SKB_MARK}, { 10, SKB_MARK} },
	},
	{
		"LD_RXHASH",
		.u.insns = {
			BPF_STMT(BPF_LD | BPF_W | BPF_ABS,
				 SKF_AD_OFF + SKF_AD_RXHASH),
			BPF_STMT(BPF_RET | BPF_A, 0)
		},
		CLASSIC,
		{ },
		{ { 1, SKB_HASH}, { 10, SKB_HASH} },
	},
	{
		"LD_QUEUE",
		.u.insns = {
			BPF_STMT(BPF_LD | BPF_W | BPF_ABS,
				 SKF_AD_OFF + SKF_AD_QUEUE),
			BPF_STMT(BPF_RET | BPF_A, 0)
		},
		CLASSIC,
		{ },
		{ { 1, SKB_QUEUE_MAP }, { 10, SKB_QUEUE_MAP } },
	},
	{
		"LD_PROTOCOL",
		.u.insns = {
			BPF_STMT(BPF_LD | BPF_B | BPF_ABS, 1),
			BPF_JUMP(BPF_JMP | BPF_JEQ | BPF_K, 20, 1, 0),
			BPF_STMT(BPF_RET | BPF_K, 0),
			BPF_STMT(BPF_LD | BPF_W | BPF_ABS,
				 SKF_AD_OFF + SKF_AD_PROTOCOL),
			BPF_STMT(BPF_MISC | BPF_TAX, 0),
			BPF_STMT(BPF_LD | BPF_B | BPF_ABS, 2),
			BPF_JUMP(BPF_JMP | BPF_JEQ | BPF_K, 30, 1, 0),
			BPF_STMT(BPF_RET | BPF_K, 0),
			BPF_STMT(BPF_MISC | BPF_TXA, 0),
			BPF_STMT(BPF_RET | BPF_A, 0)
		},
		CLASSIC,
		{ 10, 20, 30 },
		{ { 10, ETH_P_IP }, { 100, ETH_P_IP } },
	},
	{
		"LD_VLAN_TAG",
		.u.insns = {
			BPF_STMT(BPF_LD | BPF_W | BPF_ABS,
				 SKF_AD_OFF + SKF_AD_VLAN_TAG),
			BPF_STMT(BPF_RET | BPF_A, 0)
		},
		CLASSIC,
		{ },
		{
			{ 1, SKB_VLAN_TCI & ~VLAN_TAG_PRESENT },
			{ 10, SKB_VLAN_TCI & ~VLAN_TAG_PRESENT }
		},
	},
	{
		"LD_VLAN_TAG_PRESENT",
		.u.insns = {
			BPF_STMT(BPF_LD | BPF_W | BPF_ABS,
				 SKF_AD_OFF + SKF_AD_VLAN_TAG_PRESENT),
			BPF_STMT(BPF_RET | BPF_A, 0)
		},
		CLASSIC,
		{ },
		{
			{ 1, !!(SKB_VLAN_TCI & VLAN_TAG_PRESENT) },
			{ 10, !!(SKB_VLAN_TCI & VLAN_TAG_PRESENT) }
		},
	},
	{
		"LD_IFINDEX",
		.u.insns = {
			BPF_STMT(BPF_LD | BPF_W | BPF_ABS,
				 SKF_AD_OFF + SKF_AD_IFINDEX),
			BPF_STMT(BPF_RET | BPF_A, 0)
		},
		CLASSIC,
		{ },
		{ { 1, SKB_DEV_IFINDEX }, { 10, SKB_DEV_IFINDEX } },
	},
	{
		"LD_HATYPE",
		.u.insns = {
			BPF_STMT(BPF_LD | BPF_W | BPF_ABS,
				 SKF_AD_OFF + SKF_AD_HATYPE),
			BPF_STMT(BPF_RET | BPF_A, 0)
		},
		CLASSIC,
		{ },
		{ { 1, SKB_DEV_TYPE }, { 10, SKB_DEV_TYPE } },
	},
	{
		"LD_CPU",
		.u.insns = {
			BPF_STMT(BPF_LD | BPF_W | BPF_ABS,
				 SKF_AD_OFF + SKF_AD_CPU),
			BPF_STMT(BPF_MISC | BPF_TAX, 0),
			BPF_STMT(BPF_LD | BPF_W | BPF_ABS,
				 SKF_AD_OFF + SKF_AD_CPU),
			BPF_STMT(BPF_ALU | BPF_SUB | BPF_X, 0),
			BPF_STMT(BPF_RET | BPF_A, 0)
		},
		CLASSIC,
		{ },
		{ { 1, 0 }, { 10, 0 } },
	},
	{
		"LD_NLATTR",
		.u.insns = {
			BPF_STMT(BPF_LDX | BPF_IMM, 2),
			BPF_STMT(BPF_MISC | BPF_TXA, 0),
			BPF_STMT(BPF_LDX | BPF_IMM, 3),
			BPF_STMT(BPF_LD | BPF_W | BPF_ABS,
				 SKF_AD_OFF + SKF_AD_NLATTR),
			BPF_STMT(BPF_RET | BPF_A, 0)
		},
		CLASSIC,
#ifdef __BIG_ENDIAN
		{ 0xff, 0xff, 0, 4, 0, 2, 0, 4, 0, 3 },
#else
		{ 0xff, 0xff, 4, 0, 2, 0, 4, 0, 3, 0 },
#endif
		{ { 4, 0 }, { 20, 6 } },
	},
	{
		"LD_NLATTR_NEST",
		.u.insns = {
			BPF_STMT(BPF_LD | BPF_IMM, 2),
			BPF_STMT(BPF_LDX | BPF_IMM, 3),
			BPF_STMT(BPF_LD | BPF_W | BPF_ABS,
				 SKF_AD_OFF + SKF_AD_NLATTR_NEST),
			BPF_STMT(BPF_LD | BPF_IMM, 2),
			BPF_STMT(BPF_LD | BPF_W | BPF_ABS,
				 SKF_AD_OFF + SKF_AD_NLATTR_NEST),
			BPF_STMT(BPF_LD | BPF_IMM, 2),
			BPF_STMT(BPF_LD | BPF_W | BPF_ABS,
				 SKF_AD_OFF + SKF_AD_NLATTR_NEST),
			BPF_STMT(BPF_LD | BPF_IMM, 2),
			BPF_STMT(BPF_LD | BPF_W | BPF_ABS,
				 SKF_AD_OFF + SKF_AD_NLATTR_NEST),
			BPF_STMT(BPF_LD | BPF_IMM, 2),
			BPF_STMT(BPF_LD | BPF_W | BPF_ABS,
				 SKF_AD_OFF + SKF_AD_NLATTR_NEST),
			BPF_STMT(BPF_LD | BPF_IMM, 2),
			BPF_STMT(BPF_LD | BPF_W | BPF_ABS,
				 SKF_AD_OFF + SKF_AD_NLATTR_NEST),
			BPF_STMT(BPF_LD | BPF_IMM, 2),
			BPF_STMT(BPF_LD | BPF_W | BPF_ABS,
				 SKF_AD_OFF + SKF_AD_NLATTR_NEST),
			BPF_STMT(BPF_LD | BPF_IMM, 2),
			BPF_STMT(BPF_LD | BPF_W | BPF_ABS,
				 SKF_AD_OFF + SKF_AD_NLATTR_NEST),
			BPF_STMT(BPF_RET | BPF_A, 0)
		},
		CLASSIC,
#ifdef __BIG_ENDIAN
		{ 0xff, 0xff, 0, 12, 0, 1, 0, 4, 0, 2, 0, 4, 0, 3 },
#else
		{ 0xff, 0xff, 12, 0, 1, 0, 4, 0, 2, 0, 4, 0, 3, 0 },
#endif
		{ { 4, 0 }, { 20, 10 } },
	},
	{
		"LD_PAYLOAD_OFF",
		.u.insns = {
			BPF_STMT(BPF_LD | BPF_W | BPF_ABS,
				 SKF_AD_OFF + SKF_AD_PAY_OFFSET),
			BPF_STMT(BPF_LD | BPF_W | BPF_ABS,
				 SKF_AD_OFF + SKF_AD_PAY_OFFSET),
			BPF_STMT(BPF_LD | BPF_W | BPF_ABS,
				 SKF_AD_OFF + SKF_AD_PAY_OFFSET),
			BPF_STMT(BPF_LD | BPF_W | BPF_ABS,
				 SKF_AD_OFF + SKF_AD_PAY_OFFSET),
			BPF_STMT(BPF_LD | BPF_W | BPF_ABS,
				 SKF_AD_OFF + SKF_AD_PAY_OFFSET),
			BPF_STMT(BPF_RET | BPF_A, 0)
		},
		CLASSIC,
		/* 00:00:00:00:00:00 > 00:00:00:00:00:00, ethtype IPv4 (0x0800),
		 * length 98: 127.0.0.1 > 127.0.0.1: ICMP echo request,
		 * id 9737, seq 1, length 64
		 */
		{ 0x00, 0x00, 0x00, 0x00, 0x00, 0x00,
		  0x00, 0x00, 0x00, 0x00, 0x00, 0x00,
		  0x08, 0x00,
		  0x45, 0x00, 0x00, 0x54, 0xac, 0x8b, 0x40, 0x00, 0x40,
		  0x01, 0x90, 0x1b, 0x7f, 0x00, 0x00, 0x01 },
		{ { 30, 0 }, { 100, 42 } },
	},
	{
		"LD_ANC_XOR",
		.u.insns = {
			BPF_STMT(BPF_LD | BPF_IMM, 10),
			BPF_STMT(BPF_LDX | BPF_IMM, 300),
			BPF_STMT(BPF_LD | BPF_W | BPF_ABS,
				 SKF_AD_OFF + SKF_AD_ALU_XOR_X),
			BPF_STMT(BPF_RET | BPF_A, 0)
		},
		CLASSIC,
		{ },
		{ { 4, 10 ^ 300 }, { 20, 10 ^ 300 } },
	},
	{
		"SPILL_FILL",
		.u.insns = {
			BPF_STMT(BPF_LDX | BPF_LEN, 0),
			BPF_STMT(BPF_LD | BPF_IMM, 2),
			BPF_STMT(BPF_ALU | BPF_RSH, 1),
			BPF_STMT(BPF_ALU | BPF_XOR | BPF_X, 0),
			BPF_STMT(BPF_ST, 1), /* M1 = 1 ^ len */
			BPF_STMT(BPF_ALU | BPF_XOR | BPF_K, 0x80000000),
			BPF_STMT(BPF_ST, 2), /* M2 = 1 ^ len ^ 0x80000000 */
			BPF_STMT(BPF_STX, 15), /* M3 = len */
			BPF_STMT(BPF_LDX | BPF_MEM, 1),
			BPF_STMT(BPF_LD | BPF_MEM, 2),
			BPF_STMT(BPF_ALU | BPF_XOR | BPF_X, 0),
			BPF_STMT(BPF_LDX | BPF_MEM, 15),
			BPF_STMT(BPF_ALU | BPF_XOR | BPF_X, 0),
			BPF_STMT(BPF_RET | BPF_A, 0)
		},
		CLASSIC,
		{ },
		{ { 1, 0x80000001 }, { 2, 0x80000002 }, { 60, 0x80000000 ^ 60 } }
	},
	{
		"JEQ",
		.u.insns = {
			BPF_STMT(BPF_LDX | BPF_LEN, 0),
			BPF_STMT(BPF_LD | BPF_B | BPF_ABS, 2),
			BPF_JUMP(BPF_JMP | BPF_JEQ | BPF_X, 0, 0, 1),
			BPF_STMT(BPF_RET | BPF_K, 1),
			BPF_STMT(BPF_RET | BPF_K, MAX_K)
		},
		CLASSIC,
		{ 3, 3, 3, 3, 3 },
		{ { 1, 0 }, { 3, 1 }, { 4, MAX_K } },
	},
	{
		"JGT",
		.u.insns = {
			BPF_STMT(BPF_LDX | BPF_LEN, 0),
			BPF_STMT(BPF_LD | BPF_B | BPF_ABS, 2),
			BPF_JUMP(BPF_JMP | BPF_JGT | BPF_X, 0, 0, 1),
			BPF_STMT(BPF_RET | BPF_K, 1),
			BPF_STMT(BPF_RET | BPF_K, MAX_K)
		},
		CLASSIC,
		{ 4, 4, 4, 3, 3 },
		{ { 2, 0 }, { 3, 1 }, { 4, MAX_K } },
	},
	{
		"JGE (jt 0), test 1",
		.u.insns = {
			BPF_STMT(BPF_LDX | BPF_LEN, 0),
			BPF_STMT(BPF_LD | BPF_B | BPF_ABS, 2),
			BPF_JUMP(BPF_JMP | BPF_JGE | BPF_X, 0, 0, 1),
			BPF_STMT(BPF_RET | BPF_K, 1),
			BPF_STMT(BPF_RET | BPF_K, MAX_K)
		},
		CLASSIC,
		{ 4, 4, 4, 3, 3 },
		{ { 2, 0 }, { 3, 1 }, { 4, 1 } },
	},
	{
		"JGE (jt 0), test 2",
		.u.insns = {
			BPF_STMT(BPF_LDX | BPF_LEN, 0),
			BPF_STMT(BPF_LD | BPF_B | BPF_ABS, 2),
			BPF_JUMP(BPF_JMP | BPF_JGE | BPF_X, 0, 0, 1),
			BPF_STMT(BPF_RET | BPF_K, 1),
			BPF_STMT(BPF_RET | BPF_K, MAX_K)
		},
		CLASSIC,
		{ 4, 4, 5, 3, 3 },
		{ { 4, 1 }, { 5, 1 }, { 6, MAX_K } },
	},
	{
		"JGE",
		.u.insns = {
			BPF_STMT(BPF_LDX | BPF_LEN, 0),
			BPF_STMT(BPF_LD | BPF_B | BPF_IND, MAX_K),
			BPF_JUMP(BPF_JMP | BPF_JGE | BPF_K, 1, 1, 0),
			BPF_STMT(BPF_RET | BPF_K, 10),
			BPF_JUMP(BPF_JMP | BPF_JGE | BPF_K, 2, 1, 0),
			BPF_STMT(BPF_RET | BPF_K, 20),
			BPF_JUMP(BPF_JMP | BPF_JGE | BPF_K, 3, 1, 0),
			BPF_STMT(BPF_RET | BPF_K, 30),
			BPF_JUMP(BPF_JMP | BPF_JGE | BPF_K, 4, 1, 0),
			BPF_STMT(BPF_RET | BPF_K, 40),
			BPF_STMT(BPF_RET | BPF_K, MAX_K)
		},
		CLASSIC,
		{ 1, 2, 3, 4, 5 },
		{ { 1, 20 }, { 3, 40 }, { 5, MAX_K } },
	},
	{
		"JSET",
		.u.insns = {
			BPF_JUMP(BPF_JMP | BPF_JA, 0, 0, 0),
			BPF_JUMP(BPF_JMP | BPF_JA, 1, 1, 1),
			BPF_JUMP(BPF_JMP | BPF_JA, 0, 0, 0),
			BPF_JUMP(BPF_JMP | BPF_JA, 0, 0, 0),
			BPF_STMT(BPF_LDX | BPF_LEN, 0),
			BPF_STMT(BPF_MISC | BPF_TXA, 0),
			BPF_STMT(BPF_ALU | BPF_SUB | BPF_K, 4),
			BPF_STMT(BPF_MISC | BPF_TAX, 0),
			BPF_STMT(BPF_LD | BPF_W | BPF_IND, 0),
			BPF_JUMP(BPF_JMP | BPF_JSET | BPF_K, 1, 0, 1),
			BPF_STMT(BPF_RET | BPF_K, 10),
			BPF_JUMP(BPF_JMP | BPF_JSET | BPF_K, 0x80000000, 0, 1),
			BPF_STMT(BPF_RET | BPF_K, 20),
			BPF_JUMP(BPF_JMP | BPF_JSET | BPF_K, 0xffffff, 1, 0),
			BPF_STMT(BPF_RET | BPF_K, 30),
			BPF_JUMP(BPF_JMP | BPF_JSET | BPF_K, 0xffffff, 1, 0),
			BPF_STMT(BPF_RET | BPF_K, 30),
			BPF_JUMP(BPF_JMP | BPF_JSET | BPF_K, 0xffffff, 1, 0),
			BPF_STMT(BPF_RET | BPF_K, 30),
			BPF_JUMP(BPF_JMP | BPF_JSET | BPF_K, 0xffffff, 1, 0),
			BPF_STMT(BPF_RET | BPF_K, 30),
			BPF_JUMP(BPF_JMP | BPF_JSET | BPF_K, 0xffffff, 1, 0),
			BPF_STMT(BPF_RET | BPF_K, 30),
			BPF_STMT(BPF_RET | BPF_K, MAX_K)
		},
		CLASSIC,
		{ 0, 0xAA, 0x55, 1 },
		{ { 4, 10 }, { 5, 20 }, { 6, MAX_K } },
	},
	{
		"tcpdump port 22",
		.u.insns = {
			BPF_STMT(BPF_LD | BPF_H | BPF_ABS, 12),
			BPF_JUMP(BPF_JMP | BPF_JEQ | BPF_K, 0x86dd, 0, 8), /* IPv6 */
			BPF_STMT(BPF_LD | BPF_B | BPF_ABS, 20),
			BPF_JUMP(BPF_JMP | BPF_JEQ | BPF_K, 0x84, 2, 0),
			BPF_JUMP(BPF_JMP | BPF_JEQ | BPF_K, 0x6, 1, 0),
			BPF_JUMP(BPF_JMP | BPF_JEQ | BPF_K, 0x11, 0, 17),
			BPF_STMT(BPF_LD | BPF_H | BPF_ABS, 54),
			BPF_JUMP(BPF_JMP | BPF_JEQ | BPF_K, 22, 14, 0),
			BPF_STMT(BPF_LD | BPF_H | BPF_ABS, 56),
			BPF_JUMP(BPF_JMP | BPF_JEQ | BPF_K, 22, 12, 13),
			BPF_JUMP(BPF_JMP | BPF_JEQ | BPF_K, 0x0800, 0, 12), /* IPv4 */
			BPF_STMT(BPF_LD | BPF_B | BPF_ABS, 23),
			BPF_JUMP(BPF_JMP | BPF_JEQ | BPF_K, 0x84, 2, 0),
			BPF_JUMP(BPF_JMP | BPF_JEQ | BPF_K, 0x6, 1, 0),
			BPF_JUMP(BPF_JMP | BPF_JEQ | BPF_K, 0x11, 0, 8),
			BPF_STMT(BPF_LD | BPF_H | BPF_ABS, 20),
			BPF_JUMP(BPF_JMP | BPF_JSET | BPF_K, 0x1fff, 6, 0),
			BPF_STMT(BPF_LDX | BPF_B | BPF_MSH, 14),
			BPF_STMT(BPF_LD | BPF_H | BPF_IND, 14),
			BPF_JUMP(BPF_JMP | BPF_JEQ | BPF_K, 22, 2, 0),
			BPF_STMT(BPF_LD | BPF_H | BPF_IND, 16),
			BPF_JUMP(BPF_JMP | BPF_JEQ | BPF_K, 22, 0, 1),
			BPF_STMT(BPF_RET | BPF_K, 0xffff),
			BPF_STMT(BPF_RET | BPF_K, 0),
		},
		CLASSIC,
		/* 3c:07:54:43:e5:76 > 10:bf:48:d6:43:d6, ethertype IPv4(0x0800)
		 * length 114: 10.1.1.149.49700 > 10.1.2.10.22: Flags [P.],
		 * seq 1305692979:1305693027, ack 3650467037, win 65535,
		 * options [nop,nop,TS val 2502645400 ecr 3971138], length 48
		 */
		{ 0x10, 0xbf, 0x48, 0xd6, 0x43, 0xd6,
		  0x3c, 0x07, 0x54, 0x43, 0xe5, 0x76,
		  0x08, 0x00,
		  0x45, 0x10, 0x00, 0x64, 0x75, 0xb5,
		  0x40, 0x00, 0x40, 0x06, 0xad, 0x2e, /* IP header */
		  0x0a, 0x01, 0x01, 0x95, /* ip src */
		  0x0a, 0x01, 0x02, 0x0a, /* ip dst */
		  0xc2, 0x24,
		  0x00, 0x16 /* dst port */ },
		{ { 10, 0 }, { 30, 0 }, { 100, 65535 } },
	},
	{
		"tcpdump complex",
		.u.insns = {
			/* tcpdump -nei eth0 'tcp port 22 and (((ip[2:2] -
			 * ((ip[0]&0xf)<<2)) - ((tcp[12]&0xf0)>>2)) != 0) and
			 * (len > 115 or len < 30000000000)' -d
			 */
			BPF_STMT(BPF_LD | BPF_H | BPF_ABS, 12),
			BPF_JUMP(BPF_JMP | BPF_JEQ | BPF_K, 0x86dd, 30, 0),
			BPF_JUMP(BPF_JMP | BPF_JEQ | BPF_K, 0x800, 0, 29),
			BPF_STMT(BPF_LD | BPF_B | BPF_ABS, 23),
			BPF_JUMP(BPF_JMP | BPF_JEQ | BPF_K, 0x6, 0, 27),
			BPF_STMT(BPF_LD | BPF_H | BPF_ABS, 20),
			BPF_JUMP(BPF_JMP | BPF_JSET | BPF_K, 0x1fff, 25, 0),
			BPF_STMT(BPF_LDX | BPF_B | BPF_MSH, 14),
			BPF_STMT(BPF_LD | BPF_H | BPF_IND, 14),
			BPF_JUMP(BPF_JMP | BPF_JEQ | BPF_K, 22, 2, 0),
			BPF_STMT(BPF_LD | BPF_H | BPF_IND, 16),
			BPF_JUMP(BPF_JMP | BPF_JEQ | BPF_K, 22, 0, 20),
			BPF_STMT(BPF_LD | BPF_H | BPF_ABS, 16),
			BPF_STMT(BPF_ST, 1),
			BPF_STMT(BPF_LD | BPF_B | BPF_ABS, 14),
			BPF_STMT(BPF_ALU | BPF_AND | BPF_K, 0xf),
			BPF_STMT(BPF_ALU | BPF_LSH | BPF_K, 2),
			BPF_STMT(BPF_MISC | BPF_TAX, 0x5), /* libpcap emits K on TAX */
			BPF_STMT(BPF_LD | BPF_MEM, 1),
			BPF_STMT(BPF_ALU | BPF_SUB | BPF_X, 0),
			BPF_STMT(BPF_ST, 5),
			BPF_STMT(BPF_LDX | BPF_B | BPF_MSH, 14),
			BPF_STMT(BPF_LD | BPF_B | BPF_IND, 26),
			BPF_STMT(BPF_ALU | BPF_AND | BPF_K, 0xf0),
			BPF_STMT(BPF_ALU | BPF_RSH | BPF_K, 2),
			BPF_STMT(BPF_MISC | BPF_TAX, 0x9), /* libpcap emits K on TAX */
			BPF_STMT(BPF_LD | BPF_MEM, 5),
			BPF_JUMP(BPF_JMP | BPF_JEQ | BPF_X, 0, 4, 0),
			BPF_STMT(BPF_LD | BPF_LEN, 0),
			BPF_JUMP(BPF_JMP | BPF_JGT | BPF_K, 0x73, 1, 0),
			BPF_JUMP(BPF_JMP | BPF_JGE | BPF_K, 0xfc23ac00, 1, 0),
			BPF_STMT(BPF_RET | BPF_K, 0xffff),
			BPF_STMT(BPF_RET | BPF_K, 0),
		},
		CLASSIC,
		{ 0x10, 0xbf, 0x48, 0xd6, 0x43, 0xd6,
		  0x3c, 0x07, 0x54, 0x43, 0xe5, 0x76,
		  0x08, 0x00,
		  0x45, 0x10, 0x00, 0x64, 0x75, 0xb5,
		  0x40, 0x00, 0x40, 0x06, 0xad, 0x2e, /* IP header */
		  0x0a, 0x01, 0x01, 0x95, /* ip src */
		  0x0a, 0x01, 0x02, 0x0a, /* ip dst */
		  0xc2, 0x24,
		  0x00, 0x16 /* dst port */ },
		{ { 10, 0 }, { 30, 0 }, { 100, 65535 } },
	},
	{
		"RET_A",
		.u.insns = {
			/* check that unitialized X and A contain zeros */
			BPF_STMT(BPF_MISC | BPF_TXA, 0),
			BPF_STMT(BPF_RET | BPF_A, 0)
		},
		CLASSIC,
		{ },
		{ {1, 0}, {2, 0} },
	},
	{
		"INT: ADD trivial",
		.u.insns_int = {
			BPF_ALU64_IMM(BPF_MOV, R1, 1),
			BPF_ALU64_IMM(BPF_ADD, R1, 2),
			BPF_ALU64_IMM(BPF_MOV, R2, 3),
			BPF_ALU64_REG(BPF_SUB, R1, R2),
			BPF_ALU64_IMM(BPF_ADD, R1, -1),
			BPF_ALU64_IMM(BPF_MUL, R1, 3),
			BPF_ALU64_REG(BPF_MOV, R0, R1),
			BPF_EXIT_INSN(),
		},
		INTERNAL,
		{ },
		{ { 0, 0xfffffffd } }
	},
	{
		"INT: MUL_X",
		.u.insns_int = {
			BPF_ALU64_IMM(BPF_MOV, R0, -1),
			BPF_ALU64_IMM(BPF_MOV, R1, -1),
			BPF_ALU64_IMM(BPF_MOV, R2, 3),
			BPF_ALU64_REG(BPF_MUL, R1, R2),
			BPF_JMP_IMM(BPF_JEQ, R1, 0xfffffffd, 1),
			BPF_EXIT_INSN(),
			BPF_ALU64_IMM(BPF_MOV, R0, 1),
			BPF_EXIT_INSN(),
		},
		INTERNAL,
		{ },
		{ { 0, 1 } }
	},
	{
		"INT: MUL_X2",
		.u.insns_int = {
			BPF_ALU32_IMM(BPF_MOV, R0, -1),
			BPF_ALU32_IMM(BPF_MOV, R1, -1),
			BPF_ALU32_IMM(BPF_MOV, R2, 3),
			BPF_ALU64_REG(BPF_MUL, R1, R2),
			BPF_ALU64_IMM(BPF_RSH, R1, 8),
			BPF_JMP_IMM(BPF_JEQ, R1, 0x2ffffff, 1),
			BPF_EXIT_INSN(),
			BPF_ALU32_IMM(BPF_MOV, R0, 1),
			BPF_EXIT_INSN(),
		},
		INTERNAL,
		{ },
		{ { 0, 1 } }
	},
	{
		"INT: MUL32_X",
		.u.insns_int = {
			BPF_ALU32_IMM(BPF_MOV, R0, -1),
			BPF_ALU64_IMM(BPF_MOV, R1, -1),
			BPF_ALU32_IMM(BPF_MOV, R2, 3),
			BPF_ALU32_REG(BPF_MUL, R1, R2),
			BPF_ALU64_IMM(BPF_RSH, R1, 8),
			BPF_JMP_IMM(BPF_JEQ, R1, 0xffffff, 1),
			BPF_EXIT_INSN(),
			BPF_ALU32_IMM(BPF_MOV, R0, 1),
			BPF_EXIT_INSN(),
		},
		INTERNAL,
		{ },
		{ { 0, 1 } }
	},
	{
		/* Have to test all register combinations, since
		 * JITing of different registers will produce
		 * different asm code.
		 */
		"INT: ADD 64-bit",
		.u.insns_int = {
			BPF_ALU64_IMM(BPF_MOV, R0, 0),
			BPF_ALU64_IMM(BPF_MOV, R1, 1),
			BPF_ALU64_IMM(BPF_MOV, R2, 2),
			BPF_ALU64_IMM(BPF_MOV, R3, 3),
			BPF_ALU64_IMM(BPF_MOV, R4, 4),
			BPF_ALU64_IMM(BPF_MOV, R5, 5),
			BPF_ALU64_IMM(BPF_MOV, R6, 6),
			BPF_ALU64_IMM(BPF_MOV, R7, 7),
			BPF_ALU64_IMM(BPF_MOV, R8, 8),
			BPF_ALU64_IMM(BPF_MOV, R9, 9),
			BPF_ALU64_IMM(BPF_ADD, R0, 20),
			BPF_ALU64_IMM(BPF_ADD, R1, 20),
			BPF_ALU64_IMM(BPF_ADD, R2, 20),
			BPF_ALU64_IMM(BPF_ADD, R3, 20),
			BPF_ALU64_IMM(BPF_ADD, R4, 20),
			BPF_ALU64_IMM(BPF_ADD, R5, 20),
			BPF_ALU64_IMM(BPF_ADD, R6, 20),
			BPF_ALU64_IMM(BPF_ADD, R7, 20),
			BPF_ALU64_IMM(BPF_ADD, R8, 20),
			BPF_ALU64_IMM(BPF_ADD, R9, 20),
			BPF_ALU64_IMM(BPF_SUB, R0, 10),
			BPF_ALU64_IMM(BPF_SUB, R1, 10),
			BPF_ALU64_IMM(BPF_SUB, R2, 10),
			BPF_ALU64_IMM(BPF_SUB, R3, 10),
			BPF_ALU64_IMM(BPF_SUB, R4, 10),
			BPF_ALU64_IMM(BPF_SUB, R5, 10),
			BPF_ALU64_IMM(BPF_SUB, R6, 10),
			BPF_ALU64_IMM(BPF_SUB, R7, 10),
			BPF_ALU64_IMM(BPF_SUB, R8, 10),
			BPF_ALU64_IMM(BPF_SUB, R9, 10),
			BPF_ALU64_REG(BPF_ADD, R0, R0),
			BPF_ALU64_REG(BPF_ADD, R0, R1),
			BPF_ALU64_REG(BPF_ADD, R0, R2),
			BPF_ALU64_REG(BPF_ADD, R0, R3),
			BPF_ALU64_REG(BPF_ADD, R0, R4),
			BPF_ALU64_REG(BPF_ADD, R0, R5),
			BPF_ALU64_REG(BPF_ADD, R0, R6),
			BPF_ALU64_REG(BPF_ADD, R0, R7),
			BPF_ALU64_REG(BPF_ADD, R0, R8),
			BPF_ALU64_REG(BPF_ADD, R0, R9), /* R0 == 155 */
			BPF_JMP_IMM(BPF_JEQ, R0, 155, 1),
			BPF_EXIT_INSN(),
			BPF_ALU64_REG(BPF_ADD, R1, R0),
			BPF_ALU64_REG(BPF_ADD, R1, R1),
			BPF_ALU64_REG(BPF_ADD, R1, R2),
			BPF_ALU64_REG(BPF_ADD, R1, R3),
			BPF_ALU64_REG(BPF_ADD, R1, R4),
			BPF_ALU64_REG(BPF_ADD, R1, R5),
			BPF_ALU64_REG(BPF_ADD, R1, R6),
			BPF_ALU64_REG(BPF_ADD, R1, R7),
			BPF_ALU64_REG(BPF_ADD, R1, R8),
			BPF_ALU64_REG(BPF_ADD, R1, R9), /* R1 == 456 */
			BPF_JMP_IMM(BPF_JEQ, R1, 456, 1),
			BPF_EXIT_INSN(),
			BPF_ALU64_REG(BPF_ADD, R2, R0),
			BPF_ALU64_REG(BPF_ADD, R2, R1),
			BPF_ALU64_REG(BPF_ADD, R2, R2),
			BPF_ALU64_REG(BPF_ADD, R2, R3),
			BPF_ALU64_REG(BPF_ADD, R2, R4),
			BPF_ALU64_REG(BPF_ADD, R2, R5),
			BPF_ALU64_REG(BPF_ADD, R2, R6),
			BPF_ALU64_REG(BPF_ADD, R2, R7),
			BPF_ALU64_REG(BPF_ADD, R2, R8),
			BPF_ALU64_REG(BPF_ADD, R2, R9), /* R2 == 1358 */
			BPF_JMP_IMM(BPF_JEQ, R2, 1358, 1),
			BPF_EXIT_INSN(),
			BPF_ALU64_REG(BPF_ADD, R3, R0),
			BPF_ALU64_REG(BPF_ADD, R3, R1),
			BPF_ALU64_REG(BPF_ADD, R3, R2),
			BPF_ALU64_REG(BPF_ADD, R3, R3),
			BPF_ALU64_REG(BPF_ADD, R3, R4),
			BPF_ALU64_REG(BPF_ADD, R3, R5),
			BPF_ALU64_REG(BPF_ADD, R3, R6),
			BPF_ALU64_REG(BPF_ADD, R3, R7),
			BPF_ALU64_REG(BPF_ADD, R3, R8),
			BPF_ALU64_REG(BPF_ADD, R3, R9), /* R3 == 4063 */
			BPF_JMP_IMM(BPF_JEQ, R3, 4063, 1),
			BPF_EXIT_INSN(),
			BPF_ALU64_REG(BPF_ADD, R4, R0),
			BPF_ALU64_REG(BPF_ADD, R4, R1),
			BPF_ALU64_REG(BPF_ADD, R4, R2),
			BPF_ALU64_REG(BPF_ADD, R4, R3),
			BPF_ALU64_REG(BPF_ADD, R4, R4),
			BPF_ALU64_REG(BPF_ADD, R4, R5),
			BPF_ALU64_REG(BPF_ADD, R4, R6),
			BPF_ALU64_REG(BPF_ADD, R4, R7),
			BPF_ALU64_REG(BPF_ADD, R4, R8),
			BPF_ALU64_REG(BPF_ADD, R4, R9), /* R4 == 12177 */
			BPF_JMP_IMM(BPF_JEQ, R4, 12177, 1),
			BPF_EXIT_INSN(),
			BPF_ALU64_REG(BPF_ADD, R5, R0),
			BPF_ALU64_REG(BPF_ADD, R5, R1),
			BPF_ALU64_REG(BPF_ADD, R5, R2),
			BPF_ALU64_REG(BPF_ADD, R5, R3),
			BPF_ALU64_REG(BPF_ADD, R5, R4),
			BPF_ALU64_REG(BPF_ADD, R5, R5),
			BPF_ALU64_REG(BPF_ADD, R5, R6),
			BPF_ALU64_REG(BPF_ADD, R5, R7),
			BPF_ALU64_REG(BPF_ADD, R5, R8),
			BPF_ALU64_REG(BPF_ADD, R5, R9), /* R5 == 36518 */
			BPF_JMP_IMM(BPF_JEQ, R5, 36518, 1),
			BPF_EXIT_INSN(),
			BPF_ALU64_REG(BPF_ADD, R6, R0),
			BPF_ALU64_REG(BPF_ADD, R6, R1),
			BPF_ALU64_REG(BPF_ADD, R6, R2),
			BPF_ALU64_REG(BPF_ADD, R6, R3),
			BPF_ALU64_REG(BPF_ADD, R6, R4),
			BPF_ALU64_REG(BPF_ADD, R6, R5),
			BPF_ALU64_REG(BPF_ADD, R6, R6),
			BPF_ALU64_REG(BPF_ADD, R6, R7),
			BPF_ALU64_REG(BPF_ADD, R6, R8),
			BPF_ALU64_REG(BPF_ADD, R6, R9), /* R6 == 109540 */
			BPF_JMP_IMM(BPF_JEQ, R6, 109540, 1),
			BPF_EXIT_INSN(),
			BPF_ALU64_REG(BPF_ADD, R7, R0),
			BPF_ALU64_REG(BPF_ADD, R7, R1),
			BPF_ALU64_REG(BPF_ADD, R7, R2),
			BPF_ALU64_REG(BPF_ADD, R7, R3),
			BPF_ALU64_REG(BPF_ADD, R7, R4),
			BPF_ALU64_REG(BPF_ADD, R7, R5),
			BPF_ALU64_REG(BPF_ADD, R7, R6),
			BPF_ALU64_REG(BPF_ADD, R7, R7),
			BPF_ALU64_REG(BPF_ADD, R7, R8),
			BPF_ALU64_REG(BPF_ADD, R7, R9), /* R7 == 328605 */
			BPF_JMP_IMM(BPF_JEQ, R7, 328605, 1),
			BPF_EXIT_INSN(),
			BPF_ALU64_REG(BPF_ADD, R8, R0),
			BPF_ALU64_REG(BPF_ADD, R8, R1),
			BPF_ALU64_REG(BPF_ADD, R8, R2),
			BPF_ALU64_REG(BPF_ADD, R8, R3),
			BPF_ALU64_REG(BPF_ADD, R8, R4),
			BPF_ALU64_REG(BPF_ADD, R8, R5),
			BPF_ALU64_REG(BPF_ADD, R8, R6),
			BPF_ALU64_REG(BPF_ADD, R8, R7),
			BPF_ALU64_REG(BPF_ADD, R8, R8),
			BPF_ALU64_REG(BPF_ADD, R8, R9), /* R8 == 985799 */
			BPF_JMP_IMM(BPF_JEQ, R8, 985799, 1),
			BPF_EXIT_INSN(),
			BPF_ALU64_REG(BPF_ADD, R9, R0),
			BPF_ALU64_REG(BPF_ADD, R9, R1),
			BPF_ALU64_REG(BPF_ADD, R9, R2),
			BPF_ALU64_REG(BPF_ADD, R9, R3),
			BPF_ALU64_REG(BPF_ADD, R9, R4),
			BPF_ALU64_REG(BPF_ADD, R9, R5),
			BPF_ALU64_REG(BPF_ADD, R9, R6),
			BPF_ALU64_REG(BPF_ADD, R9, R7),
			BPF_ALU64_REG(BPF_ADD, R9, R8),
			BPF_ALU64_REG(BPF_ADD, R9, R9), /* R9 == 2957380 */
			BPF_ALU64_REG(BPF_MOV, R0, R9),
			BPF_EXIT_INSN(),
		},
		INTERNAL,
		{ },
		{ { 0, 2957380 } }
	},
	{
		"INT: ADD 32-bit",
		.u.insns_int = {
			BPF_ALU32_IMM(BPF_MOV, R0, 20),
			BPF_ALU32_IMM(BPF_MOV, R1, 1),
			BPF_ALU32_IMM(BPF_MOV, R2, 2),
			BPF_ALU32_IMM(BPF_MOV, R3, 3),
			BPF_ALU32_IMM(BPF_MOV, R4, 4),
			BPF_ALU32_IMM(BPF_MOV, R5, 5),
			BPF_ALU32_IMM(BPF_MOV, R6, 6),
			BPF_ALU32_IMM(BPF_MOV, R7, 7),
			BPF_ALU32_IMM(BPF_MOV, R8, 8),
			BPF_ALU32_IMM(BPF_MOV, R9, 9),
			BPF_ALU64_IMM(BPF_ADD, R1, 10),
			BPF_ALU64_IMM(BPF_ADD, R2, 10),
			BPF_ALU64_IMM(BPF_ADD, R3, 10),
			BPF_ALU64_IMM(BPF_ADD, R4, 10),
			BPF_ALU64_IMM(BPF_ADD, R5, 10),
			BPF_ALU64_IMM(BPF_ADD, R6, 10),
			BPF_ALU64_IMM(BPF_ADD, R7, 10),
			BPF_ALU64_IMM(BPF_ADD, R8, 10),
			BPF_ALU64_IMM(BPF_ADD, R9, 10),
			BPF_ALU32_REG(BPF_ADD, R0, R1),
			BPF_ALU32_REG(BPF_ADD, R0, R2),
			BPF_ALU32_REG(BPF_ADD, R0, R3),
			BPF_ALU32_REG(BPF_ADD, R0, R4),
			BPF_ALU32_REG(BPF_ADD, R0, R5),
			BPF_ALU32_REG(BPF_ADD, R0, R6),
			BPF_ALU32_REG(BPF_ADD, R0, R7),
			BPF_ALU32_REG(BPF_ADD, R0, R8),
			BPF_ALU32_REG(BPF_ADD, R0, R9), /* R0 == 155 */
			BPF_JMP_IMM(BPF_JEQ, R0, 155, 1),
			BPF_EXIT_INSN(),
			BPF_ALU32_REG(BPF_ADD, R1, R0),
			BPF_ALU32_REG(BPF_ADD, R1, R1),
			BPF_ALU32_REG(BPF_ADD, R1, R2),
			BPF_ALU32_REG(BPF_ADD, R1, R3),
			BPF_ALU32_REG(BPF_ADD, R1, R4),
			BPF_ALU32_REG(BPF_ADD, R1, R5),
			BPF_ALU32_REG(BPF_ADD, R1, R6),
			BPF_ALU32_REG(BPF_ADD, R1, R7),
			BPF_ALU32_REG(BPF_ADD, R1, R8),
			BPF_ALU32_REG(BPF_ADD, R1, R9), /* R1 == 456 */
			BPF_JMP_IMM(BPF_JEQ, R1, 456, 1),
			BPF_EXIT_INSN(),
			BPF_ALU32_REG(BPF_ADD, R2, R0),
			BPF_ALU32_REG(BPF_ADD, R2, R1),
			BPF_ALU32_REG(BPF_ADD, R2, R2),
			BPF_ALU32_REG(BPF_ADD, R2, R3),
			BPF_ALU32_REG(BPF_ADD, R2, R4),
			BPF_ALU32_REG(BPF_ADD, R2, R5),
			BPF_ALU32_REG(BPF_ADD, R2, R6),
			BPF_ALU32_REG(BPF_ADD, R2, R7),
			BPF_ALU32_REG(BPF_ADD, R2, R8),
			BPF_ALU32_REG(BPF_ADD, R2, R9), /* R2 == 1358 */
			BPF_JMP_IMM(BPF_JEQ, R2, 1358, 1),
			BPF_EXIT_INSN(),
			BPF_ALU32_REG(BPF_ADD, R3, R0),
			BPF_ALU32_REG(BPF_ADD, R3, R1),
			BPF_ALU32_REG(BPF_ADD, R3, R2),
			BPF_ALU32_REG(BPF_ADD, R3, R3),
			BPF_ALU32_REG(BPF_ADD, R3, R4),
			BPF_ALU32_REG(BPF_ADD, R3, R5),
			BPF_ALU32_REG(BPF_ADD, R3, R6),
			BPF_ALU32_REG(BPF_ADD, R3, R7),
			BPF_ALU32_REG(BPF_ADD, R3, R8),
			BPF_ALU32_REG(BPF_ADD, R3, R9), /* R3 == 4063 */
			BPF_JMP_IMM(BPF_JEQ, R3, 4063, 1),
			BPF_EXIT_INSN(),
			BPF_ALU32_REG(BPF_ADD, R4, R0),
			BPF_ALU32_REG(BPF_ADD, R4, R1),
			BPF_ALU32_REG(BPF_ADD, R4, R2),
			BPF_ALU32_REG(BPF_ADD, R4, R3),
			BPF_ALU32_REG(BPF_ADD, R4, R4),
			BPF_ALU32_REG(BPF_ADD, R4, R5),
			BPF_ALU32_REG(BPF_ADD, R4, R6),
			BPF_ALU32_REG(BPF_ADD, R4, R7),
			BPF_ALU32_REG(BPF_ADD, R4, R8),
			BPF_ALU32_REG(BPF_ADD, R4, R9), /* R4 == 12177 */
			BPF_JMP_IMM(BPF_JEQ, R4, 12177, 1),
			BPF_EXIT_INSN(),
			BPF_ALU32_REG(BPF_ADD, R5, R0),
			BPF_ALU32_REG(BPF_ADD, R5, R1),
			BPF_ALU32_REG(BPF_ADD, R5, R2),
			BPF_ALU32_REG(BPF_ADD, R5, R3),
			BPF_ALU32_REG(BPF_ADD, R5, R4),
			BPF_ALU32_REG(BPF_ADD, R5, R5),
			BPF_ALU32_REG(BPF_ADD, R5, R6),
			BPF_ALU32_REG(BPF_ADD, R5, R7),
			BPF_ALU32_REG(BPF_ADD, R5, R8),
			BPF_ALU32_REG(BPF_ADD, R5, R9), /* R5 == 36518 */
			BPF_JMP_IMM(BPF_JEQ, R5, 36518, 1),
			BPF_EXIT_INSN(),
			BPF_ALU32_REG(BPF_ADD, R6, R0),
			BPF_ALU32_REG(BPF_ADD, R6, R1),
			BPF_ALU32_REG(BPF_ADD, R6, R2),
			BPF_ALU32_REG(BPF_ADD, R6, R3),
			BPF_ALU32_REG(BPF_ADD, R6, R4),
			BPF_ALU32_REG(BPF_ADD, R6, R5),
			BPF_ALU32_REG(BPF_ADD, R6, R6),
			BPF_ALU32_REG(BPF_ADD, R6, R7),
			BPF_ALU32_REG(BPF_ADD, R6, R8),
			BPF_ALU32_REG(BPF_ADD, R6, R9), /* R6 == 109540 */
			BPF_JMP_IMM(BPF_JEQ, R6, 109540, 1),
			BPF_EXIT_INSN(),
			BPF_ALU32_REG(BPF_ADD, R7, R0),
			BPF_ALU32_REG(BPF_ADD, R7, R1),
			BPF_ALU32_REG(BPF_ADD, R7, R2),
			BPF_ALU32_REG(BPF_ADD, R7, R3),
			BPF_ALU32_REG(BPF_ADD, R7, R4),
			BPF_ALU32_REG(BPF_ADD, R7, R5),
			BPF_ALU32_REG(BPF_ADD, R7, R6),
			BPF_ALU32_REG(BPF_ADD, R7, R7),
			BPF_ALU32_REG(BPF_ADD, R7, R8),
			BPF_ALU32_REG(BPF_ADD, R7, R9), /* R7 == 328605 */
			BPF_JMP_IMM(BPF_JEQ, R7, 328605, 1),
			BPF_EXIT_INSN(),
			BPF_ALU32_REG(BPF_ADD, R8, R0),
			BPF_ALU32_REG(BPF_ADD, R8, R1),
			BPF_ALU32_REG(BPF_ADD, R8, R2),
			BPF_ALU32_REG(BPF_ADD, R8, R3),
			BPF_ALU32_REG(BPF_ADD, R8, R4),
			BPF_ALU32_REG(BPF_ADD, R8, R5),
			BPF_ALU32_REG(BPF_ADD, R8, R6),
			BPF_ALU32_REG(BPF_ADD, R8, R7),
			BPF_ALU32_REG(BPF_ADD, R8, R8),
			BPF_ALU32_REG(BPF_ADD, R8, R9), /* R8 == 985799 */
			BPF_JMP_IMM(BPF_JEQ, R8, 985799, 1),
			BPF_EXIT_INSN(),
			BPF_ALU32_REG(BPF_ADD, R9, R0),
			BPF_ALU32_REG(BPF_ADD, R9, R1),
			BPF_ALU32_REG(BPF_ADD, R9, R2),
			BPF_ALU32_REG(BPF_ADD, R9, R3),
			BPF_ALU32_REG(BPF_ADD, R9, R4),
			BPF_ALU32_REG(BPF_ADD, R9, R5),
			BPF_ALU32_REG(BPF_ADD, R9, R6),
			BPF_ALU32_REG(BPF_ADD, R9, R7),
			BPF_ALU32_REG(BPF_ADD, R9, R8),
			BPF_ALU32_REG(BPF_ADD, R9, R9), /* R9 == 2957380 */
			BPF_ALU32_REG(BPF_MOV, R0, R9),
			BPF_EXIT_INSN(),
		},
		INTERNAL,
		{ },
		{ { 0, 2957380 } }
	},
	{	/* Mainly checking JIT here. */
		"INT: SUB",
		.u.insns_int = {
			BPF_ALU64_IMM(BPF_MOV, R0, 0),
			BPF_ALU64_IMM(BPF_MOV, R1, 1),
			BPF_ALU64_IMM(BPF_MOV, R2, 2),
			BPF_ALU64_IMM(BPF_MOV, R3, 3),
			BPF_ALU64_IMM(BPF_MOV, R4, 4),
			BPF_ALU64_IMM(BPF_MOV, R5, 5),
			BPF_ALU64_IMM(BPF_MOV, R6, 6),
			BPF_ALU64_IMM(BPF_MOV, R7, 7),
			BPF_ALU64_IMM(BPF_MOV, R8, 8),
			BPF_ALU64_IMM(BPF_MOV, R9, 9),
			BPF_ALU64_REG(BPF_SUB, R0, R0),
			BPF_ALU64_REG(BPF_SUB, R0, R1),
			BPF_ALU64_REG(BPF_SUB, R0, R2),
			BPF_ALU64_REG(BPF_SUB, R0, R3),
			BPF_ALU64_REG(BPF_SUB, R0, R4),
			BPF_ALU64_REG(BPF_SUB, R0, R5),
			BPF_ALU64_REG(BPF_SUB, R0, R6),
			BPF_ALU64_REG(BPF_SUB, R0, R7),
			BPF_ALU64_REG(BPF_SUB, R0, R8),
			BPF_ALU64_REG(BPF_SUB, R0, R9),
			BPF_ALU64_IMM(BPF_SUB, R0, 10),
			BPF_JMP_IMM(BPF_JEQ, R0, -55, 1),
			BPF_EXIT_INSN(),
			BPF_ALU64_REG(BPF_SUB, R1, R0),
			BPF_ALU64_REG(BPF_SUB, R1, R2),
			BPF_ALU64_REG(BPF_SUB, R1, R3),
			BPF_ALU64_REG(BPF_SUB, R1, R4),
			BPF_ALU64_REG(BPF_SUB, R1, R5),
			BPF_ALU64_REG(BPF_SUB, R1, R6),
			BPF_ALU64_REG(BPF_SUB, R1, R7),
			BPF_ALU64_REG(BPF_SUB, R1, R8),
			BPF_ALU64_REG(BPF_SUB, R1, R9),
			BPF_ALU64_IMM(BPF_SUB, R1, 10),
			BPF_ALU64_REG(BPF_SUB, R2, R0),
			BPF_ALU64_REG(BPF_SUB, R2, R1),
			BPF_ALU64_REG(BPF_SUB, R2, R3),
			BPF_ALU64_REG(BPF_SUB, R2, R4),
			BPF_ALU64_REG(BPF_SUB, R2, R5),
			BPF_ALU64_REG(BPF_SUB, R2, R6),
			BPF_ALU64_REG(BPF_SUB, R2, R7),
			BPF_ALU64_REG(BPF_SUB, R2, R8),
			BPF_ALU64_REG(BPF_SUB, R2, R9),
			BPF_ALU64_IMM(BPF_SUB, R2, 10),
			BPF_ALU64_REG(BPF_SUB, R3, R0),
			BPF_ALU64_REG(BPF_SUB, R3, R1),
			BPF_ALU64_REG(BPF_SUB, R3, R2),
			BPF_ALU64_REG(BPF_SUB, R3, R4),
			BPF_ALU64_REG(BPF_SUB, R3, R5),
			BPF_ALU64_REG(BPF_SUB, R3, R6),
			BPF_ALU64_REG(BPF_SUB, R3, R7),
			BPF_ALU64_REG(BPF_SUB, R3, R8),
			BPF_ALU64_REG(BPF_SUB, R3, R9),
			BPF_ALU64_IMM(BPF_SUB, R3, 10),
			BPF_ALU64_REG(BPF_SUB, R4, R0),
			BPF_ALU64_REG(BPF_SUB, R4, R1),
			BPF_ALU64_REG(BPF_SUB, R4, R2),
			BPF_ALU64_REG(BPF_SUB, R4, R3),
			BPF_ALU64_REG(BPF_SUB, R4, R5),
			BPF_ALU64_REG(BPF_SUB, R4, R6),
			BPF_ALU64_REG(BPF_SUB, R4, R7),
			BPF_ALU64_REG(BPF_SUB, R4, R8),
			BPF_ALU64_REG(BPF_SUB, R4, R9),
			BPF_ALU64_IMM(BPF_SUB, R4, 10),
			BPF_ALU64_REG(BPF_SUB, R5, R0),
			BPF_ALU64_REG(BPF_SUB, R5, R1),
			BPF_ALU64_REG(BPF_SUB, R5, R2),
			BPF_ALU64_REG(BPF_SUB, R5, R3),
			BPF_ALU64_REG(BPF_SUB, R5, R4),
			BPF_ALU64_REG(BPF_SUB, R5, R6),
			BPF_ALU64_REG(BPF_SUB, R5, R7),
			BPF_ALU64_REG(BPF_SUB, R5, R8),
			BPF_ALU64_REG(BPF_SUB, R5, R9),
			BPF_ALU64_IMM(BPF_SUB, R5, 10),
			BPF_ALU64_REG(BPF_SUB, R6, R0),
			BPF_ALU64_REG(BPF_SUB, R6, R1),
			BPF_ALU64_REG(BPF_SUB, R6, R2),
			BPF_ALU64_REG(BPF_SUB, R6, R3),
			BPF_ALU64_REG(BPF_SUB, R6, R4),
			BPF_ALU64_REG(BPF_SUB, R6, R5),
			BPF_ALU64_REG(BPF_SUB, R6, R7),
			BPF_ALU64_REG(BPF_SUB, R6, R8),
			BPF_ALU64_REG(BPF_SUB, R6, R9),
			BPF_ALU64_IMM(BPF_SUB, R6, 10),
			BPF_ALU64_REG(BPF_SUB, R7, R0),
			BPF_ALU64_REG(BPF_SUB, R7, R1),
			BPF_ALU64_REG(BPF_SUB, R7, R2),
			BPF_ALU64_REG(BPF_SUB, R7, R3),
			BPF_ALU64_REG(BPF_SUB, R7, R4),
			BPF_ALU64_REG(BPF_SUB, R7, R5),
			BPF_ALU64_REG(BPF_SUB, R7, R6),
			BPF_ALU64_REG(BPF_SUB, R7, R8),
			BPF_ALU64_REG(BPF_SUB, R7, R9),
			BPF_ALU64_IMM(BPF_SUB, R7, 10),
			BPF_ALU64_REG(BPF_SUB, R8, R0),
			BPF_ALU64_REG(BPF_SUB, R8, R1),
			BPF_ALU64_REG(BPF_SUB, R8, R2),
			BPF_ALU64_REG(BPF_SUB, R8, R3),
			BPF_ALU64_REG(BPF_SUB, R8, R4),
			BPF_ALU64_REG(BPF_SUB, R8, R5),
			BPF_ALU64_REG(BPF_SUB, R8, R6),
			BPF_ALU64_REG(BPF_SUB, R8, R7),
			BPF_ALU64_REG(BPF_SUB, R8, R9),
			BPF_ALU64_IMM(BPF_SUB, R8, 10),
			BPF_ALU64_REG(BPF_SUB, R9, R0),
			BPF_ALU64_REG(BPF_SUB, R9, R1),
			BPF_ALU64_REG(BPF_SUB, R9, R2),
			BPF_ALU64_REG(BPF_SUB, R9, R3),
			BPF_ALU64_REG(BPF_SUB, R9, R4),
			BPF_ALU64_REG(BPF_SUB, R9, R5),
			BPF_ALU64_REG(BPF_SUB, R9, R6),
			BPF_ALU64_REG(BPF_SUB, R9, R7),
			BPF_ALU64_REG(BPF_SUB, R9, R8),
			BPF_ALU64_IMM(BPF_SUB, R9, 10),
			BPF_ALU64_IMM(BPF_SUB, R0, 10),
			BPF_ALU64_IMM(BPF_NEG, R0, 0),
			BPF_ALU64_REG(BPF_SUB, R0, R1),
			BPF_ALU64_REG(BPF_SUB, R0, R2),
			BPF_ALU64_REG(BPF_SUB, R0, R3),
			BPF_ALU64_REG(BPF_SUB, R0, R4),
			BPF_ALU64_REG(BPF_SUB, R0, R5),
			BPF_ALU64_REG(BPF_SUB, R0, R6),
			BPF_ALU64_REG(BPF_SUB, R0, R7),
			BPF_ALU64_REG(BPF_SUB, R0, R8),
			BPF_ALU64_REG(BPF_SUB, R0, R9),
			BPF_EXIT_INSN(),
		},
		INTERNAL,
		{ },
		{ { 0, 11 } }
	},
	{	/* Mainly checking JIT here. */
		"INT: XOR",
		.u.insns_int = {
			BPF_ALU64_REG(BPF_SUB, R0, R0),
			BPF_ALU64_REG(BPF_XOR, R1, R1),
			BPF_JMP_REG(BPF_JEQ, R0, R1, 1),
			BPF_EXIT_INSN(),
			BPF_ALU64_IMM(BPF_MOV, R0, 10),
			BPF_ALU64_IMM(BPF_MOV, R1, -1),
			BPF_ALU64_REG(BPF_SUB, R1, R1),
			BPF_ALU64_REG(BPF_XOR, R2, R2),
			BPF_JMP_REG(BPF_JEQ, R1, R2, 1),
			BPF_EXIT_INSN(),
			BPF_ALU64_REG(BPF_SUB, R2, R2),
			BPF_ALU64_REG(BPF_XOR, R3, R3),
			BPF_ALU64_IMM(BPF_MOV, R0, 10),
			BPF_ALU64_IMM(BPF_MOV, R1, -1),
			BPF_JMP_REG(BPF_JEQ, R2, R3, 1),
			BPF_EXIT_INSN(),
			BPF_ALU64_REG(BPF_SUB, R3, R3),
			BPF_ALU64_REG(BPF_XOR, R4, R4),
			BPF_ALU64_IMM(BPF_MOV, R2, 1),
			BPF_ALU64_IMM(BPF_MOV, R5, -1),
			BPF_JMP_REG(BPF_JEQ, R3, R4, 1),
			BPF_EXIT_INSN(),
			BPF_ALU64_REG(BPF_SUB, R4, R4),
			BPF_ALU64_REG(BPF_XOR, R5, R5),
			BPF_ALU64_IMM(BPF_MOV, R3, 1),
			BPF_ALU64_IMM(BPF_MOV, R7, -1),
			BPF_JMP_REG(BPF_JEQ, R5, R4, 1),
			BPF_EXIT_INSN(),
			BPF_ALU64_IMM(BPF_MOV, R5, 1),
			BPF_ALU64_REG(BPF_SUB, R5, R5),
			BPF_ALU64_REG(BPF_XOR, R6, R6),
			BPF_ALU64_IMM(BPF_MOV, R1, 1),
			BPF_ALU64_IMM(BPF_MOV, R8, -1),
			BPF_JMP_REG(BPF_JEQ, R5, R6, 1),
			BPF_EXIT_INSN(),
			BPF_ALU64_REG(BPF_SUB, R6, R6),
			BPF_ALU64_REG(BPF_XOR, R7, R7),
			BPF_JMP_REG(BPF_JEQ, R7, R6, 1),
			BPF_EXIT_INSN(),
			BPF_ALU64_REG(BPF_SUB, R7, R7),
			BPF_ALU64_REG(BPF_XOR, R8, R8),
			BPF_JMP_REG(BPF_JEQ, R7, R8, 1),
			BPF_EXIT_INSN(),
			BPF_ALU64_REG(BPF_SUB, R8, R8),
			BPF_ALU64_REG(BPF_XOR, R9, R9),
			BPF_JMP_REG(BPF_JEQ, R9, R8, 1),
			BPF_EXIT_INSN(),
			BPF_ALU64_REG(BPF_SUB, R9, R9),
			BPF_ALU64_REG(BPF_XOR, R0, R0),
			BPF_JMP_REG(BPF_JEQ, R9, R0, 1),
			BPF_EXIT_INSN(),
			BPF_ALU64_REG(BPF_SUB, R1, R1),
			BPF_ALU64_REG(BPF_XOR, R0, R0),
			BPF_JMP_REG(BPF_JEQ, R9, R0, 2),
			BPF_ALU64_IMM(BPF_MOV, R0, 0),
			BPF_EXIT_INSN(),
			BPF_ALU64_IMM(BPF_MOV, R0, 1),
			BPF_EXIT_INSN(),
		},
		INTERNAL,
		{ },
		{ { 0, 1 } }
	},
	{	/* Mainly checking JIT here. */
		"INT: MUL",
		.u.insns_int = {
			BPF_ALU64_IMM(BPF_MOV, R0, 11),
			BPF_ALU64_IMM(BPF_MOV, R1, 1),
			BPF_ALU64_IMM(BPF_MOV, R2, 2),
			BPF_ALU64_IMM(BPF_MOV, R3, 3),
			BPF_ALU64_IMM(BPF_MOV, R4, 4),
			BPF_ALU64_IMM(BPF_MOV, R5, 5),
			BPF_ALU64_IMM(BPF_MOV, R6, 6),
			BPF_ALU64_IMM(BPF_MOV, R7, 7),
			BPF_ALU64_IMM(BPF_MOV, R8, 8),
			BPF_ALU64_IMM(BPF_MOV, R9, 9),
			BPF_ALU64_REG(BPF_MUL, R0, R0),
			BPF_ALU64_REG(BPF_MUL, R0, R1),
			BPF_ALU64_REG(BPF_MUL, R0, R2),
			BPF_ALU64_REG(BPF_MUL, R0, R3),
			BPF_ALU64_REG(BPF_MUL, R0, R4),
			BPF_ALU64_REG(BPF_MUL, R0, R5),
			BPF_ALU64_REG(BPF_MUL, R0, R6),
			BPF_ALU64_REG(BPF_MUL, R0, R7),
			BPF_ALU64_REG(BPF_MUL, R0, R8),
			BPF_ALU64_REG(BPF_MUL, R0, R9),
			BPF_ALU64_IMM(BPF_MUL, R0, 10),
			BPF_JMP_IMM(BPF_JEQ, R0, 439084800, 1),
			BPF_EXIT_INSN(),
			BPF_ALU64_REG(BPF_MUL, R1, R0),
			BPF_ALU64_REG(BPF_MUL, R1, R2),
			BPF_ALU64_REG(BPF_MUL, R1, R3),
			BPF_ALU64_REG(BPF_MUL, R1, R4),
			BPF_ALU64_REG(BPF_MUL, R1, R5),
			BPF_ALU64_REG(BPF_MUL, R1, R6),
			BPF_ALU64_REG(BPF_MUL, R1, R7),
			BPF_ALU64_REG(BPF_MUL, R1, R8),
			BPF_ALU64_REG(BPF_MUL, R1, R9),
			BPF_ALU64_IMM(BPF_MUL, R1, 10),
			BPF_ALU64_REG(BPF_MOV, R2, R1),
			BPF_ALU64_IMM(BPF_RSH, R2, 32),
			BPF_JMP_IMM(BPF_JEQ, R2, 0x5a924, 1),
			BPF_EXIT_INSN(),
			BPF_ALU64_IMM(BPF_LSH, R1, 32),
			BPF_ALU64_IMM(BPF_ARSH, R1, 32),
			BPF_JMP_IMM(BPF_JEQ, R1, 0xebb90000, 1),
			BPF_EXIT_INSN(),
			BPF_ALU64_REG(BPF_MUL, R2, R0),
			BPF_ALU64_REG(BPF_MUL, R2, R1),
			BPF_ALU64_REG(BPF_MUL, R2, R3),
			BPF_ALU64_REG(BPF_MUL, R2, R4),
			BPF_ALU64_REG(BPF_MUL, R2, R5),
			BPF_ALU64_REG(BPF_MUL, R2, R6),
			BPF_ALU64_REG(BPF_MUL, R2, R7),
			BPF_ALU64_REG(BPF_MUL, R2, R8),
			BPF_ALU64_REG(BPF_MUL, R2, R9),
			BPF_ALU64_IMM(BPF_MUL, R2, 10),
			BPF_ALU64_IMM(BPF_RSH, R2, 32),
			BPF_ALU64_REG(BPF_MOV, R0, R2),
			BPF_EXIT_INSN(),
		},
		INTERNAL,
		{ },
		{ { 0, 0x35d97ef2 } }
	},
	{	/* Mainly checking JIT here. */
		"MOV REG64",
		.u.insns_int = {
			BPF_LD_IMM64(R0, 0xffffffffffffffffLL),
			BPF_MOV64_REG(R1, R0),
			BPF_MOV64_REG(R2, R1),
			BPF_MOV64_REG(R3, R2),
			BPF_MOV64_REG(R4, R3),
			BPF_MOV64_REG(R5, R4),
			BPF_MOV64_REG(R6, R5),
			BPF_MOV64_REG(R7, R6),
			BPF_MOV64_REG(R8, R7),
			BPF_MOV64_REG(R9, R8),
			BPF_ALU64_IMM(BPF_MOV, R0, 0),
			BPF_ALU64_IMM(BPF_MOV, R1, 0),
			BPF_ALU64_IMM(BPF_MOV, R2, 0),
			BPF_ALU64_IMM(BPF_MOV, R3, 0),
			BPF_ALU64_IMM(BPF_MOV, R4, 0),
			BPF_ALU64_IMM(BPF_MOV, R5, 0),
			BPF_ALU64_IMM(BPF_MOV, R6, 0),
			BPF_ALU64_IMM(BPF_MOV, R7, 0),
			BPF_ALU64_IMM(BPF_MOV, R8, 0),
			BPF_ALU64_IMM(BPF_MOV, R9, 0),
			BPF_ALU64_REG(BPF_ADD, R0, R0),
			BPF_ALU64_REG(BPF_ADD, R0, R1),
			BPF_ALU64_REG(BPF_ADD, R0, R2),
			BPF_ALU64_REG(BPF_ADD, R0, R3),
			BPF_ALU64_REG(BPF_ADD, R0, R4),
			BPF_ALU64_REG(BPF_ADD, R0, R5),
			BPF_ALU64_REG(BPF_ADD, R0, R6),
			BPF_ALU64_REG(BPF_ADD, R0, R7),
			BPF_ALU64_REG(BPF_ADD, R0, R8),
			BPF_ALU64_REG(BPF_ADD, R0, R9),
			BPF_ALU64_IMM(BPF_ADD, R0, 0xfefe),
			BPF_EXIT_INSN(),
		},
		INTERNAL,
		{ },
		{ { 0, 0xfefe } }
	},
	{	/* Mainly checking JIT here. */
		"MOV REG32",
		.u.insns_int = {
			BPF_LD_IMM64(R0, 0xffffffffffffffffLL),
			BPF_MOV64_REG(R1, R0),
			BPF_MOV64_REG(R2, R1),
			BPF_MOV64_REG(R3, R2),
			BPF_MOV64_REG(R4, R3),
			BPF_MOV64_REG(R5, R4),
			BPF_MOV64_REG(R6, R5),
			BPF_MOV64_REG(R7, R6),
			BPF_MOV64_REG(R8, R7),
			BPF_MOV64_REG(R9, R8),
			BPF_ALU32_IMM(BPF_MOV, R0, 0),
			BPF_ALU32_IMM(BPF_MOV, R1, 0),
			BPF_ALU32_IMM(BPF_MOV, R2, 0),
			BPF_ALU32_IMM(BPF_MOV, R3, 0),
			BPF_ALU32_IMM(BPF_MOV, R4, 0),
			BPF_ALU32_IMM(BPF_MOV, R5, 0),
			BPF_ALU32_IMM(BPF_MOV, R6, 0),
			BPF_ALU32_IMM(BPF_MOV, R7, 0),
			BPF_ALU32_IMM(BPF_MOV, R8, 0),
			BPF_ALU32_IMM(BPF_MOV, R9, 0),
			BPF_ALU64_REG(BPF_ADD, R0, R0),
			BPF_ALU64_REG(BPF_ADD, R0, R1),
			BPF_ALU64_REG(BPF_ADD, R0, R2),
			BPF_ALU64_REG(BPF_ADD, R0, R3),
			BPF_ALU64_REG(BPF_ADD, R0, R4),
			BPF_ALU64_REG(BPF_ADD, R0, R5),
			BPF_ALU64_REG(BPF_ADD, R0, R6),
			BPF_ALU64_REG(BPF_ADD, R0, R7),
			BPF_ALU64_REG(BPF_ADD, R0, R8),
			BPF_ALU64_REG(BPF_ADD, R0, R9),
			BPF_ALU64_IMM(BPF_ADD, R0, 0xfefe),
			BPF_EXIT_INSN(),
		},
		INTERNAL,
		{ },
		{ { 0, 0xfefe } }
	},
	{	/* Mainly checking JIT here. */
		"LD IMM64",
		.u.insns_int = {
			BPF_LD_IMM64(R0, 0xffffffffffffffffLL),
			BPF_MOV64_REG(R1, R0),
			BPF_MOV64_REG(R2, R1),
			BPF_MOV64_REG(R3, R2),
			BPF_MOV64_REG(R4, R3),
			BPF_MOV64_REG(R5, R4),
			BPF_MOV64_REG(R6, R5),
			BPF_MOV64_REG(R7, R6),
			BPF_MOV64_REG(R8, R7),
			BPF_MOV64_REG(R9, R8),
			BPF_LD_IMM64(R0, 0x0LL),
			BPF_LD_IMM64(R1, 0x0LL),
			BPF_LD_IMM64(R2, 0x0LL),
			BPF_LD_IMM64(R3, 0x0LL),
			BPF_LD_IMM64(R4, 0x0LL),
			BPF_LD_IMM64(R5, 0x0LL),
			BPF_LD_IMM64(R6, 0x0LL),
			BPF_LD_IMM64(R7, 0x0LL),
			BPF_LD_IMM64(R8, 0x0LL),
			BPF_LD_IMM64(R9, 0x0LL),
			BPF_ALU64_REG(BPF_ADD, R0, R0),
			BPF_ALU64_REG(BPF_ADD, R0, R1),
			BPF_ALU64_REG(BPF_ADD, R0, R2),
			BPF_ALU64_REG(BPF_ADD, R0, R3),
			BPF_ALU64_REG(BPF_ADD, R0, R4),
			BPF_ALU64_REG(BPF_ADD, R0, R5),
			BPF_ALU64_REG(BPF_ADD, R0, R6),
			BPF_ALU64_REG(BPF_ADD, R0, R7),
			BPF_ALU64_REG(BPF_ADD, R0, R8),
			BPF_ALU64_REG(BPF_ADD, R0, R9),
			BPF_ALU64_IMM(BPF_ADD, R0, 0xfefe),
			BPF_EXIT_INSN(),
		},
		INTERNAL,
		{ },
		{ { 0, 0xfefe } }
	},
	{
		"INT: ALU MIX",
		.u.insns_int = {
			BPF_ALU64_IMM(BPF_MOV, R0, 11),
			BPF_ALU64_IMM(BPF_ADD, R0, -1),
			BPF_ALU64_IMM(BPF_MOV, R2, 2),
			BPF_ALU64_IMM(BPF_XOR, R2, 3),
			BPF_ALU64_REG(BPF_DIV, R0, R2),
			BPF_JMP_IMM(BPF_JEQ, R0, 10, 1),
			BPF_EXIT_INSN(),
			BPF_ALU64_IMM(BPF_MOD, R0, 3),
			BPF_JMP_IMM(BPF_JEQ, R0, 1, 1),
			BPF_EXIT_INSN(),
			BPF_ALU64_IMM(BPF_MOV, R0, -1),
			BPF_EXIT_INSN(),
		},
		INTERNAL,
		{ },
		{ { 0, -1 } }
	},
	{
		"INT: shifts by register",
		.u.insns_int = {
			BPF_MOV64_IMM(R0, -1234),
			BPF_MOV64_IMM(R1, 1),
			BPF_ALU32_REG(BPF_RSH, R0, R1),
			BPF_JMP_IMM(BPF_JEQ, R0, 0x7ffffd97, 1),
			BPF_EXIT_INSN(),
			BPF_MOV64_IMM(R2, 1),
			BPF_ALU64_REG(BPF_LSH, R0, R2),
			BPF_MOV32_IMM(R4, -1234),
			BPF_JMP_REG(BPF_JEQ, R0, R4, 1),
			BPF_EXIT_INSN(),
			BPF_ALU64_IMM(BPF_AND, R4, 63),
			BPF_ALU64_REG(BPF_LSH, R0, R4), /* R0 <= 46 */
			BPF_MOV64_IMM(R3, 47),
			BPF_ALU64_REG(BPF_ARSH, R0, R3),
			BPF_JMP_IMM(BPF_JEQ, R0, -617, 1),
			BPF_EXIT_INSN(),
			BPF_MOV64_IMM(R2, 1),
			BPF_ALU64_REG(BPF_LSH, R4, R2), /* R4 = 46 << 1 */
			BPF_JMP_IMM(BPF_JEQ, R4, 92, 1),
			BPF_EXIT_INSN(),
			BPF_MOV64_IMM(R4, 4),
			BPF_ALU64_REG(BPF_LSH, R4, R4), /* R4 = 4 << 4 */
			BPF_JMP_IMM(BPF_JEQ, R4, 64, 1),
			BPF_EXIT_INSN(),
			BPF_MOV64_IMM(R4, 5),
			BPF_ALU32_REG(BPF_LSH, R4, R4), /* R4 = 5 << 5 */
			BPF_JMP_IMM(BPF_JEQ, R4, 160, 1),
			BPF_EXIT_INSN(),
			BPF_MOV64_IMM(R0, -1),
			BPF_EXIT_INSN(),
		},
		INTERNAL,
		{ },
		{ { 0, -1 } }
	},
	{
		"check: missing ret",
		.u.insns = {
			BPF_STMT(BPF_LD | BPF_IMM, 1),
		},
		CLASSIC | FLAG_NO_DATA | FLAG_EXPECTED_FAIL,
		{ },
		{ },
		.fill_helper = NULL,
		.expected_errcode = -EINVAL,
	},
	{
		"check: div_k_0",
		.u.insns = {
			BPF_STMT(BPF_ALU | BPF_DIV | BPF_K, 0),
			BPF_STMT(BPF_RET | BPF_K, 0)
		},
		CLASSIC | FLAG_NO_DATA | FLAG_EXPECTED_FAIL,
		{ },
		{ },
		.fill_helper = NULL,
		.expected_errcode = -EINVAL,
	},
	{
		"check: unknown insn",
		.u.insns = {
			/* seccomp insn, rejected in socket filter */
			BPF_STMT(BPF_LDX | BPF_W | BPF_ABS, 0),
			BPF_STMT(BPF_RET | BPF_K, 0)
		},
		CLASSIC | FLAG_EXPECTED_FAIL,
		{ },
		{ },
		.fill_helper = NULL,
		.expected_errcode = -EINVAL,
	},
	{
		"check: out of range spill/fill",
		.u.insns = {
			BPF_STMT(BPF_STX, 16),
			BPF_STMT(BPF_RET | BPF_K, 0)
		},
		CLASSIC | FLAG_NO_DATA | FLAG_EXPECTED_FAIL,
		{ },
		{ },
		.fill_helper = NULL,
		.expected_errcode = -EINVAL,
	},
	{
		"JUMPS + HOLES",
		.u.insns = {
			BPF_STMT(BPF_LD | BPF_H | BPF_ABS, 0),
			BPF_JUMP(BPF_JMP | BPF_JGE, 0, 13, 15),
			BPF_STMT(BPF_LD | BPF_H | BPF_ABS, 0),
			BPF_STMT(BPF_LD | BPF_H | BPF_ABS, 0),
			BPF_STMT(BPF_LD | BPF_H | BPF_ABS, 0),
			BPF_STMT(BPF_LD | BPF_H | BPF_ABS, 0),
			BPF_STMT(BPF_LD | BPF_H | BPF_ABS, 0),
			BPF_STMT(BPF_LD | BPF_H | BPF_ABS, 0),
			BPF_STMT(BPF_LD | BPF_H | BPF_ABS, 0),
			BPF_STMT(BPF_LD | BPF_H | BPF_ABS, 0),
			BPF_STMT(BPF_LD | BPF_H | BPF_ABS, 0),
			BPF_STMT(BPF_LD | BPF_H | BPF_ABS, 0),
			BPF_STMT(BPF_LD | BPF_H | BPF_ABS, 0),
			BPF_STMT(BPF_LD | BPF_H | BPF_ABS, 0),
			BPF_STMT(BPF_LD | BPF_H | BPF_ABS, 0),
			BPF_JUMP(BPF_JMP | BPF_JEQ, 0x90c2894d, 3, 4),
			BPF_STMT(BPF_LD | BPF_H | BPF_ABS, 0),
			BPF_JUMP(BPF_JMP | BPF_JEQ, 0x90c2894d, 1, 2),
			BPF_STMT(BPF_LD | BPF_H | BPF_ABS, 0),
			BPF_JUMP(BPF_JMP | BPF_JGE, 0, 14, 15),
			BPF_JUMP(BPF_JMP | BPF_JGE, 0, 13, 14),
			BPF_STMT(BPF_LD | BPF_H | BPF_ABS, 0),
			BPF_STMT(BPF_LD | BPF_H | BPF_ABS, 0),
			BPF_STMT(BPF_LD | BPF_H | BPF_ABS, 0),
			BPF_STMT(BPF_LD | BPF_H | BPF_ABS, 0),
			BPF_STMT(BPF_LD | BPF_H | BPF_ABS, 0),
			BPF_STMT(BPF_LD | BPF_H | BPF_ABS, 0),
			BPF_STMT(BPF_LD | BPF_H | BPF_ABS, 0),
			BPF_STMT(BPF_LD | BPF_H | BPF_ABS, 0),
			BPF_STMT(BPF_LD | BPF_H | BPF_ABS, 0),
			BPF_STMT(BPF_LD | BPF_H | BPF_ABS, 0),
			BPF_STMT(BPF_LD | BPF_H | BPF_ABS, 0),
			BPF_STMT(BPF_LD | BPF_H | BPF_ABS, 0),
			BPF_STMT(BPF_LD | BPF_H | BPF_ABS, 0),
			BPF_JUMP(BPF_JMP | BPF_JEQ, 0x2ac28349, 2, 3),
			BPF_JUMP(BPF_JMP | BPF_JEQ, 0x2ac28349, 1, 2),
			BPF_STMT(BPF_LD | BPF_H | BPF_ABS, 0),
			BPF_JUMP(BPF_JMP | BPF_JGE, 0, 14, 15),
			BPF_JUMP(BPF_JMP | BPF_JGE, 0, 13, 14),
			BPF_STMT(BPF_LD | BPF_H | BPF_ABS, 0),
			BPF_STMT(BPF_LD | BPF_H | BPF_ABS, 0),
			BPF_STMT(BPF_LD | BPF_H | BPF_ABS, 0),
			BPF_STMT(BPF_LD | BPF_H | BPF_ABS, 0),
			BPF_STMT(BPF_LD | BPF_H | BPF_ABS, 0),
			BPF_STMT(BPF_LD | BPF_H | BPF_ABS, 0),
			BPF_STMT(BPF_LD | BPF_H | BPF_ABS, 0),
			BPF_STMT(BPF_LD | BPF_H | BPF_ABS, 0),
			BPF_STMT(BPF_LD | BPF_H | BPF_ABS, 0),
			BPF_STMT(BPF_LD | BPF_H | BPF_ABS, 0),
			BPF_STMT(BPF_LD | BPF_H | BPF_ABS, 0),
			BPF_STMT(BPF_LD | BPF_H | BPF_ABS, 0),
			BPF_STMT(BPF_LD | BPF_H | BPF_ABS, 0),
			BPF_JUMP(BPF_JMP | BPF_JEQ, 0x90d2ff41, 2, 3),
			BPF_JUMP(BPF_JMP | BPF_JEQ, 0x90d2ff41, 1, 2),
			BPF_STMT(BPF_LD | BPF_H | BPF_ABS, 0),
			BPF_STMT(BPF_RET | BPF_A, 0),
			BPF_STMT(BPF_RET | BPF_A, 0),
		},
		CLASSIC,
		{ 0x00, 0x1b, 0x21, 0x3c, 0x9d, 0xf8,
		  0x90, 0xe2, 0xba, 0x0a, 0x56, 0xb4,
		  0x08, 0x00,
		  0x45, 0x00, 0x00, 0x28, 0x00, 0x00,
		  0x20, 0x00, 0x40, 0x11, 0x00, 0x00, /* IP header */
		  0xc0, 0xa8, 0x33, 0x01,
		  0xc0, 0xa8, 0x33, 0x02,
		  0xbb, 0xb6,
		  0xa9, 0xfa,
		  0x00, 0x14, 0x00, 0x00,
		  0xcc, 0xcc, 0xcc, 0xcc, 0xcc, 0xcc,
		  0xcc, 0xcc, 0xcc, 0xcc, 0xcc, 0xcc,
		  0xcc, 0xcc, 0xcc, 0xcc, 0xcc, 0xcc,
		  0xcc, 0xcc, 0xcc, 0xcc, 0xcc, 0xcc,
		  0xcc, 0xcc, 0xcc, 0xcc, 0xcc, 0xcc,
		  0xcc, 0xcc, 0xcc, 0xcc, 0xcc, 0xcc,
		  0xcc, 0xcc, 0xcc, 0xcc, 0xcc, 0xcc,
		  0xcc, 0xcc, 0xcc, 0xcc },
		{ { 88, 0x001b } }
	},
	{
		"check: RET X",
		.u.insns = {
			BPF_STMT(BPF_RET | BPF_X, 0),
		},
		CLASSIC | FLAG_NO_DATA | FLAG_EXPECTED_FAIL,
		{ },
		{ },
		.fill_helper = NULL,
		.expected_errcode = -EINVAL,
	},
	{
		"check: LDX + RET X",
		.u.insns = {
			BPF_STMT(BPF_LDX | BPF_IMM, 42),
			BPF_STMT(BPF_RET | BPF_X, 0),
		},
		CLASSIC | FLAG_NO_DATA | FLAG_EXPECTED_FAIL,
		{ },
		{ },
		.fill_helper = NULL,
		.expected_errcode = -EINVAL,
	},
	{	/* Mainly checking JIT here. */
		"M[]: alt STX + LDX",
		.u.insns = {
			BPF_STMT(BPF_LDX | BPF_IMM, 100),
			BPF_STMT(BPF_STX, 0),
			BPF_STMT(BPF_LDX | BPF_MEM, 0),
			BPF_STMT(BPF_MISC | BPF_TXA, 0),
			BPF_STMT(BPF_ALU | BPF_ADD | BPF_K, 1),
			BPF_STMT(BPF_MISC | BPF_TAX, 0),
			BPF_STMT(BPF_STX, 1),
			BPF_STMT(BPF_LDX | BPF_MEM, 1),
			BPF_STMT(BPF_MISC | BPF_TXA, 0),
			BPF_STMT(BPF_ALU | BPF_ADD | BPF_K, 1),
			BPF_STMT(BPF_MISC | BPF_TAX, 0),
			BPF_STMT(BPF_STX, 2),
			BPF_STMT(BPF_LDX | BPF_MEM, 2),
			BPF_STMT(BPF_MISC | BPF_TXA, 0),
			BPF_STMT(BPF_ALU | BPF_ADD | BPF_K, 1),
			BPF_STMT(BPF_MISC | BPF_TAX, 0),
			BPF_STMT(BPF_STX, 3),
			BPF_STMT(BPF_LDX | BPF_MEM, 3),
			BPF_STMT(BPF_MISC | BPF_TXA, 0),
			BPF_STMT(BPF_ALU | BPF_ADD | BPF_K, 1),
			BPF_STMT(BPF_MISC | BPF_TAX, 0),
			BPF_STMT(BPF_STX, 4),
			BPF_STMT(BPF_LDX | BPF_MEM, 4),
			BPF_STMT(BPF_MISC | BPF_TXA, 0),
			BPF_STMT(BPF_ALU | BPF_ADD | BPF_K, 1),
			BPF_STMT(BPF_MISC | BPF_TAX, 0),
			BPF_STMT(BPF_STX, 5),
			BPF_STMT(BPF_LDX | BPF_MEM, 5),
			BPF_STMT(BPF_MISC | BPF_TXA, 0),
			BPF_STMT(BPF_ALU | BPF_ADD | BPF_K, 1),
			BPF_STMT(BPF_MISC | BPF_TAX, 0),
			BPF_STMT(BPF_STX, 6),
			BPF_STMT(BPF_LDX | BPF_MEM, 6),
			BPF_STMT(BPF_MISC | BPF_TXA, 0),
			BPF_STMT(BPF_ALU | BPF_ADD | BPF_K, 1),
			BPF_STMT(BPF_MISC | BPF_TAX, 0),
			BPF_STMT(BPF_STX, 7),
			BPF_STMT(BPF_LDX | BPF_MEM, 7),
			BPF_STMT(BPF_MISC | BPF_TXA, 0),
			BPF_STMT(BPF_ALU | BPF_ADD | BPF_K, 1),
			BPF_STMT(BPF_MISC | BPF_TAX, 0),
			BPF_STMT(BPF_STX, 8),
			BPF_STMT(BPF_LDX | BPF_MEM, 8),
			BPF_STMT(BPF_MISC | BPF_TXA, 0),
			BPF_STMT(BPF_ALU | BPF_ADD | BPF_K, 1),
			BPF_STMT(BPF_MISC | BPF_TAX, 0),
			BPF_STMT(BPF_STX, 9),
			BPF_STMT(BPF_LDX | BPF_MEM, 9),
			BPF_STMT(BPF_MISC | BPF_TXA, 0),
			BPF_STMT(BPF_ALU | BPF_ADD | BPF_K, 1),
			BPF_STMT(BPF_MISC | BPF_TAX, 0),
			BPF_STMT(BPF_STX, 10),
			BPF_STMT(BPF_LDX | BPF_MEM, 10),
			BPF_STMT(BPF_MISC | BPF_TXA, 0),
			BPF_STMT(BPF_ALU | BPF_ADD | BPF_K, 1),
			BPF_STMT(BPF_MISC | BPF_TAX, 0),
			BPF_STMT(BPF_STX, 11),
			BPF_STMT(BPF_LDX | BPF_MEM, 11),
			BPF_STMT(BPF_MISC | BPF_TXA, 0),
			BPF_STMT(BPF_ALU | BPF_ADD | BPF_K, 1),
			BPF_STMT(BPF_MISC | BPF_TAX, 0),
			BPF_STMT(BPF_STX, 12),
			BPF_STMT(BPF_LDX | BPF_MEM, 12),
			BPF_STMT(BPF_MISC | BPF_TXA, 0),
			BPF_STMT(BPF_ALU | BPF_ADD | BPF_K, 1),
			BPF_STMT(BPF_MISC | BPF_TAX, 0),
			BPF_STMT(BPF_STX, 13),
			BPF_STMT(BPF_LDX | BPF_MEM, 13),
			BPF_STMT(BPF_MISC | BPF_TXA, 0),
			BPF_STMT(BPF_ALU | BPF_ADD | BPF_K, 1),
			BPF_STMT(BPF_MISC | BPF_TAX, 0),
			BPF_STMT(BPF_STX, 14),
			BPF_STMT(BPF_LDX | BPF_MEM, 14),
			BPF_STMT(BPF_MISC | BPF_TXA, 0),
			BPF_STMT(BPF_ALU | BPF_ADD | BPF_K, 1),
			BPF_STMT(BPF_MISC | BPF_TAX, 0),
			BPF_STMT(BPF_STX, 15),
			BPF_STMT(BPF_LDX | BPF_MEM, 15),
			BPF_STMT(BPF_MISC | BPF_TXA, 0),
			BPF_STMT(BPF_ALU | BPF_ADD | BPF_K, 1),
			BPF_STMT(BPF_MISC | BPF_TAX, 0),
			BPF_STMT(BPF_RET | BPF_A, 0),
		},
		CLASSIC | FLAG_NO_DATA,
		{ },
		{ { 0, 116 } },
	},
	{	/* Mainly checking JIT here. */
		"M[]: full STX + full LDX",
		.u.insns = {
			BPF_STMT(BPF_LDX | BPF_IMM, 0xbadfeedb),
			BPF_STMT(BPF_STX, 0),
			BPF_STMT(BPF_LDX | BPF_IMM, 0xecabedae),
			BPF_STMT(BPF_STX, 1),
			BPF_STMT(BPF_LDX | BPF_IMM, 0xafccfeaf),
			BPF_STMT(BPF_STX, 2),
			BPF_STMT(BPF_LDX | BPF_IMM, 0xbffdcedc),
			BPF_STMT(BPF_STX, 3),
			BPF_STMT(BPF_LDX | BPF_IMM, 0xfbbbdccb),
			BPF_STMT(BPF_STX, 4),
			BPF_STMT(BPF_LDX | BPF_IMM, 0xfbabcbda),
			BPF_STMT(BPF_STX, 5),
			BPF_STMT(BPF_LDX | BPF_IMM, 0xaedecbdb),
			BPF_STMT(BPF_STX, 6),
			BPF_STMT(BPF_LDX | BPF_IMM, 0xadebbade),
			BPF_STMT(BPF_STX, 7),
			BPF_STMT(BPF_LDX | BPF_IMM, 0xfcfcfaec),
			BPF_STMT(BPF_STX, 8),
			BPF_STMT(BPF_LDX | BPF_IMM, 0xbcdddbdc),
			BPF_STMT(BPF_STX, 9),
			BPF_STMT(BPF_LDX | BPF_IMM, 0xfeefdfac),
			BPF_STMT(BPF_STX, 10),
			BPF_STMT(BPF_LDX | BPF_IMM, 0xcddcdeea),
			BPF_STMT(BPF_STX, 11),
			BPF_STMT(BPF_LDX | BPF_IMM, 0xaccfaebb),
			BPF_STMT(BPF_STX, 12),
			BPF_STMT(BPF_LDX | BPF_IMM, 0xbdcccdcf),
			BPF_STMT(BPF_STX, 13),
			BPF_STMT(BPF_LDX | BPF_IMM, 0xaaedecde),
			BPF_STMT(BPF_STX, 14),
			BPF_STMT(BPF_LDX | BPF_IMM, 0xfaeacdad),
			BPF_STMT(BPF_STX, 15),
			BPF_STMT(BPF_LDX | BPF_MEM, 0),
			BPF_STMT(BPF_MISC | BPF_TXA, 0),
			BPF_STMT(BPF_LDX | BPF_MEM, 1),
			BPF_STMT(BPF_ALU | BPF_ADD | BPF_X, 0),
			BPF_STMT(BPF_LDX | BPF_MEM, 2),
			BPF_STMT(BPF_ALU | BPF_ADD | BPF_X, 0),
			BPF_STMT(BPF_LDX | BPF_MEM, 3),
			BPF_STMT(BPF_ALU | BPF_ADD | BPF_X, 0),
			BPF_STMT(BPF_LDX | BPF_MEM, 4),
			BPF_STMT(BPF_ALU | BPF_ADD | BPF_X, 0),
			BPF_STMT(BPF_LDX | BPF_MEM, 5),
			BPF_STMT(BPF_ALU | BPF_ADD | BPF_X, 0),
			BPF_STMT(BPF_LDX | BPF_MEM, 6),
			BPF_STMT(BPF_ALU | BPF_ADD | BPF_X, 0),
			BPF_STMT(BPF_LDX | BPF_MEM, 7),
			BPF_STMT(BPF_ALU | BPF_ADD | BPF_X, 0),
			BPF_STMT(BPF_LDX | BPF_MEM, 8),
			BPF_STMT(BPF_ALU | BPF_ADD | BPF_X, 0),
			BPF_STMT(BPF_LDX | BPF_MEM, 9),
			BPF_STMT(BPF_ALU | BPF_ADD | BPF_X, 0),
			BPF_STMT(BPF_LDX | BPF_MEM, 10),
			BPF_STMT(BPF_ALU | BPF_ADD | BPF_X, 0),
			BPF_STMT(BPF_LDX | BPF_MEM, 11),
			BPF_STMT(BPF_ALU | BPF_ADD | BPF_X, 0),
			BPF_STMT(BPF_LDX | BPF_MEM, 12),
			BPF_STMT(BPF_ALU | BPF_ADD | BPF_X, 0),
			BPF_STMT(BPF_LDX | BPF_MEM, 13),
			BPF_STMT(BPF_ALU | BPF_ADD | BPF_X, 0),
			BPF_STMT(BPF_LDX | BPF_MEM, 14),
			BPF_STMT(BPF_ALU | BPF_ADD | BPF_X, 0),
			BPF_STMT(BPF_LDX | BPF_MEM, 15),
			BPF_STMT(BPF_ALU | BPF_ADD | BPF_X, 0),
			BPF_STMT(BPF_RET | BPF_A, 0),
		},
		CLASSIC | FLAG_NO_DATA,
		{ },
		{ { 0, 0x2a5a5e5 } },
	},
	{
		"check: SKF_AD_MAX",
		.u.insns = {
			BPF_STMT(BPF_LD | BPF_W | BPF_ABS,
				 SKF_AD_OFF + SKF_AD_MAX),
			BPF_STMT(BPF_RET | BPF_A, 0),
		},
		CLASSIC | FLAG_NO_DATA | FLAG_EXPECTED_FAIL,
		{ },
		{ },
		.fill_helper = NULL,
		.expected_errcode = -EINVAL,
	},
	{	/* Passes checker but fails during runtime. */
		"LD [SKF_AD_OFF-1]",
		.u.insns = {
			BPF_STMT(BPF_LD | BPF_W | BPF_ABS,
				 SKF_AD_OFF - 1),
			BPF_STMT(BPF_RET | BPF_K, 1),
		},
		CLASSIC,
		{ },
		{ { 1, 0 } },
	},
	{
		"load 64-bit immediate",
		.u.insns_int = {
			BPF_LD_IMM64(R1, 0x567800001234LL),
			BPF_MOV64_REG(R2, R1),
			BPF_MOV64_REG(R3, R2),
			BPF_ALU64_IMM(BPF_RSH, R2, 32),
			BPF_ALU64_IMM(BPF_LSH, R3, 32),
			BPF_ALU64_IMM(BPF_RSH, R3, 32),
			BPF_ALU64_IMM(BPF_MOV, R0, 0),
			BPF_JMP_IMM(BPF_JEQ, R2, 0x5678, 1),
			BPF_EXIT_INSN(),
			BPF_JMP_IMM(BPF_JEQ, R3, 0x1234, 1),
			BPF_EXIT_INSN(),
			BPF_LD_IMM64(R0, 0x1ffffffffLL),
			BPF_ALU64_IMM(BPF_RSH, R0, 32), /* R0 = 1 */
			BPF_EXIT_INSN(),
		},
		INTERNAL,
		{ },
		{ { 0, 1 } }
	},
	/* BPF_ALU | BPF_MOV | BPF_X */
	{
		"ALU_MOV_X: dst = 2",
		.u.insns_int = {
			BPF_ALU32_IMM(BPF_MOV, R1, 2),
			BPF_ALU32_REG(BPF_MOV, R0, R1),
			BPF_EXIT_INSN(),
		},
		INTERNAL,
		{ },
		{ { 0, 2 } },
	},
	{
		"ALU_MOV_X: dst = 4294967295",
		.u.insns_int = {
			BPF_ALU32_IMM(BPF_MOV, R1, 4294967295U),
			BPF_ALU32_REG(BPF_MOV, R0, R1),
			BPF_EXIT_INSN(),
		},
		INTERNAL,
		{ },
		{ { 0, 4294967295U } },
	},
	{
		"ALU64_MOV_X: dst = 2",
		.u.insns_int = {
			BPF_ALU32_IMM(BPF_MOV, R1, 2),
			BPF_ALU64_REG(BPF_MOV, R0, R1),
			BPF_EXIT_INSN(),
		},
		INTERNAL,
		{ },
		{ { 0, 2 } },
	},
	{
		"ALU64_MOV_X: dst = 4294967295",
		.u.insns_int = {
			BPF_ALU32_IMM(BPF_MOV, R1, 4294967295U),
			BPF_ALU64_REG(BPF_MOV, R0, R1),
			BPF_EXIT_INSN(),
		},
		INTERNAL,
		{ },
		{ { 0, 4294967295U } },
	},
	/* BPF_ALU | BPF_MOV | BPF_K */
	{
		"ALU_MOV_K: dst = 2",
		.u.insns_int = {
			BPF_ALU32_IMM(BPF_MOV, R0, 2),
			BPF_EXIT_INSN(),
		},
		INTERNAL,
		{ },
		{ { 0, 2 } },
	},
	{
		"ALU_MOV_K: dst = 4294967295",
		.u.insns_int = {
			BPF_ALU32_IMM(BPF_MOV, R0, 4294967295U),
			BPF_EXIT_INSN(),
		},
		INTERNAL,
		{ },
		{ { 0, 4294967295U } },
	},
	{
		"ALU_MOV_K: 0x0000ffffffff0000 = 0x00000000ffffffff",
		.u.insns_int = {
			BPF_LD_IMM64(R2, 0x0000ffffffff0000LL),
			BPF_LD_IMM64(R3, 0x00000000ffffffffLL),
			BPF_ALU32_IMM(BPF_MOV, R2, 0xffffffff),
			BPF_JMP_REG(BPF_JEQ, R2, R3, 2),
			BPF_MOV32_IMM(R0, 2),
			BPF_EXIT_INSN(),
			BPF_MOV32_IMM(R0, 1),
			BPF_EXIT_INSN(),
		},
		INTERNAL,
		{ },
		{ { 0, 0x1 } },
	},
	{
		"ALU64_MOV_K: dst = 2",
		.u.insns_int = {
			BPF_ALU64_IMM(BPF_MOV, R0, 2),
			BPF_EXIT_INSN(),
		},
		INTERNAL,
		{ },
		{ { 0, 2 } },
	},
	{
		"ALU64_MOV_K: dst = 2147483647",
		.u.insns_int = {
			BPF_ALU64_IMM(BPF_MOV, R0, 2147483647),
			BPF_EXIT_INSN(),
		},
		INTERNAL,
		{ },
		{ { 0, 2147483647 } },
	},
	{
		"ALU64_OR_K: dst = 0x0",
		.u.insns_int = {
			BPF_LD_IMM64(R2, 0x0000ffffffff0000LL),
			BPF_LD_IMM64(R3, 0x0),
			BPF_ALU64_IMM(BPF_MOV, R2, 0x0),
			BPF_JMP_REG(BPF_JEQ, R2, R3, 2),
			BPF_MOV32_IMM(R0, 2),
			BPF_EXIT_INSN(),
			BPF_MOV32_IMM(R0, 1),
			BPF_EXIT_INSN(),
		},
		INTERNAL,
		{ },
		{ { 0, 0x1 } },
	},
	{
		"ALU64_MOV_K: dst = -1",
		.u.insns_int = {
			BPF_LD_IMM64(R2, 0x0000ffffffff0000LL),
			BPF_LD_IMM64(R3, 0xffffffffffffffffLL),
			BPF_ALU64_IMM(BPF_MOV, R2, 0xffffffff),
			BPF_JMP_REG(BPF_JEQ, R2, R3, 2),
			BPF_MOV32_IMM(R0, 2),
			BPF_EXIT_INSN(),
			BPF_MOV32_IMM(R0, 1),
			BPF_EXIT_INSN(),
		},
		INTERNAL,
		{ },
		{ { 0, 0x1 } },
	},
	/* BPF_ALU | BPF_ADD | BPF_X */
	{
		"ALU_ADD_X: 1 + 2 = 3",
		.u.insns_int = {
			BPF_LD_IMM64(R0, 1),
			BPF_ALU32_IMM(BPF_MOV, R1, 2),
			BPF_ALU32_REG(BPF_ADD, R0, R1),
			BPF_EXIT_INSN(),
		},
		INTERNAL,
		{ },
		{ { 0, 3 } },
	},
	{
		"ALU_ADD_X: 1 + 4294967294 = 4294967295",
		.u.insns_int = {
			BPF_LD_IMM64(R0, 1),
			BPF_ALU32_IMM(BPF_MOV, R1, 4294967294U),
			BPF_ALU32_REG(BPF_ADD, R0, R1),
			BPF_EXIT_INSN(),
		},
		INTERNAL,
		{ },
		{ { 0, 4294967295U } },
	},
	{
		"ALU_ADD_X: 2 + 4294967294 = 0",
		.u.insns_int = {
			BPF_LD_IMM64(R0, 2),
			BPF_LD_IMM64(R1, 4294967294U),
			BPF_ALU32_REG(BPF_ADD, R0, R1),
			BPF_JMP_IMM(BPF_JEQ, R0, 0, 2),
			BPF_ALU32_IMM(BPF_MOV, R0, 0),
			BPF_EXIT_INSN(),
			BPF_ALU32_IMM(BPF_MOV, R0, 1),
			BPF_EXIT_INSN(),
		},
		INTERNAL,
		{ },
		{ { 0, 1 } },
	},
	{
		"ALU64_ADD_X: 1 + 2 = 3",
		.u.insns_int = {
			BPF_LD_IMM64(R0, 1),
			BPF_ALU32_IMM(BPF_MOV, R1, 2),
			BPF_ALU64_REG(BPF_ADD, R0, R1),
			BPF_EXIT_INSN(),
		},
		INTERNAL,
		{ },
		{ { 0, 3 } },
	},
	{
		"ALU64_ADD_X: 1 + 4294967294 = 4294967295",
		.u.insns_int = {
			BPF_LD_IMM64(R0, 1),
			BPF_ALU32_IMM(BPF_MOV, R1, 4294967294U),
			BPF_ALU64_REG(BPF_ADD, R0, R1),
			BPF_EXIT_INSN(),
		},
		INTERNAL,
		{ },
		{ { 0, 4294967295U } },
	},
	{
		"ALU64_ADD_X: 2 + 4294967294 = 4294967296",
		.u.insns_int = {
			BPF_LD_IMM64(R0, 2),
			BPF_LD_IMM64(R1, 4294967294U),
			BPF_LD_IMM64(R2, 4294967296ULL),
			BPF_ALU64_REG(BPF_ADD, R0, R1),
			BPF_JMP_REG(BPF_JEQ, R0, R2, 2),
			BPF_MOV32_IMM(R0, 0),
			BPF_EXIT_INSN(),
			BPF_MOV32_IMM(R0, 1),
			BPF_EXIT_INSN(),
		},
		INTERNAL,
		{ },
		{ { 0, 1 } },
	},
	/* BPF_ALU | BPF_ADD | BPF_K */
	{
		"ALU_ADD_K: 1 + 2 = 3",
		.u.insns_int = {
			BPF_LD_IMM64(R0, 1),
			BPF_ALU32_IMM(BPF_ADD, R0, 2),
			BPF_EXIT_INSN(),
		},
		INTERNAL,
		{ },
		{ { 0, 3 } },
	},
	{
		"ALU_ADD_K: 3 + 0 = 3",
		.u.insns_int = {
			BPF_LD_IMM64(R0, 3),
			BPF_ALU32_IMM(BPF_ADD, R0, 0),
			BPF_EXIT_INSN(),
		},
		INTERNAL,
		{ },
		{ { 0, 3 } },
	},
	{
		"ALU_ADD_K: 1 + 4294967294 = 4294967295",
		.u.insns_int = {
			BPF_LD_IMM64(R0, 1),
			BPF_ALU32_IMM(BPF_ADD, R0, 4294967294U),
			BPF_EXIT_INSN(),
		},
		INTERNAL,
		{ },
		{ { 0, 4294967295U } },
	},
	{
		"ALU_ADD_K: 4294967294 + 2 = 0",
		.u.insns_int = {
			BPF_LD_IMM64(R0, 4294967294U),
			BPF_ALU32_IMM(BPF_ADD, R0, 2),
			BPF_JMP_IMM(BPF_JEQ, R0, 0, 2),
			BPF_ALU32_IMM(BPF_MOV, R0, 0),
			BPF_EXIT_INSN(),
			BPF_ALU32_IMM(BPF_MOV, R0, 1),
			BPF_EXIT_INSN(),
		},
		INTERNAL,
		{ },
		{ { 0, 1 } },
	},
	{
		"ALU_ADD_K: 0 + (-1) = 0x00000000ffffffff",
		.u.insns_int = {
			BPF_LD_IMM64(R2, 0x0),
			BPF_LD_IMM64(R3, 0x00000000ffffffff),
			BPF_ALU32_IMM(BPF_ADD, R2, 0xffffffff),
			BPF_JMP_REG(BPF_JEQ, R2, R3, 2),
			BPF_MOV32_IMM(R0, 2),
			BPF_EXIT_INSN(),
			BPF_MOV32_IMM(R0, 1),
			BPF_EXIT_INSN(),
		},
		INTERNAL,
		{ },
		{ { 0, 0x1 } },
	},
	{
		"ALU_ADD_K: 0 + 0xffff = 0xffff",
		.u.insns_int = {
			BPF_LD_IMM64(R2, 0x0),
			BPF_LD_IMM64(R3, 0xffff),
			BPF_ALU32_IMM(BPF_ADD, R2, 0xffff),
			BPF_JMP_REG(BPF_JEQ, R2, R3, 2),
			BPF_MOV32_IMM(R0, 2),
			BPF_EXIT_INSN(),
			BPF_MOV32_IMM(R0, 1),
			BPF_EXIT_INSN(),
		},
		INTERNAL,
		{ },
		{ { 0, 0x1 } },
	},
	{
		"ALU_ADD_K: 0 + 0x7fffffff = 0x7fffffff",
		.u.insns_int = {
			BPF_LD_IMM64(R2, 0x0),
			BPF_LD_IMM64(R3, 0x7fffffff),
			BPF_ALU32_IMM(BPF_ADD, R2, 0x7fffffff),
			BPF_JMP_REG(BPF_JEQ, R2, R3, 2),
			BPF_MOV32_IMM(R0, 2),
			BPF_EXIT_INSN(),
			BPF_MOV32_IMM(R0, 1),
			BPF_EXIT_INSN(),
		},
		INTERNAL,
		{ },
		{ { 0, 0x1 } },
	},
	{
		"ALU_ADD_K: 0 + 0x80000000 = 0x80000000",
		.u.insns_int = {
			BPF_LD_IMM64(R2, 0x0),
			BPF_LD_IMM64(R3, 0x80000000),
			BPF_ALU32_IMM(BPF_ADD, R2, 0x80000000),
			BPF_JMP_REG(BPF_JEQ, R2, R3, 2),
			BPF_MOV32_IMM(R0, 2),
			BPF_EXIT_INSN(),
			BPF_MOV32_IMM(R0, 1),
			BPF_EXIT_INSN(),
		},
		INTERNAL,
		{ },
		{ { 0, 0x1 } },
	},
	{
		"ALU_ADD_K: 0 + 0x80008000 = 0x80008000",
		.u.insns_int = {
			BPF_LD_IMM64(R2, 0x0),
			BPF_LD_IMM64(R3, 0x80008000),
			BPF_ALU32_IMM(BPF_ADD, R2, 0x80008000),
			BPF_JMP_REG(BPF_JEQ, R2, R3, 2),
			BPF_MOV32_IMM(R0, 2),
			BPF_EXIT_INSN(),
			BPF_MOV32_IMM(R0, 1),
			BPF_EXIT_INSN(),
		},
		INTERNAL,
		{ },
		{ { 0, 0x1 } },
	},
	{
		"ALU64_ADD_K: 1 + 2 = 3",
		.u.insns_int = {
			BPF_LD_IMM64(R0, 1),
			BPF_ALU64_IMM(BPF_ADD, R0, 2),
			BPF_EXIT_INSN(),
		},
		INTERNAL,
		{ },
		{ { 0, 3 } },
	},
	{
		"ALU64_ADD_K: 3 + 0 = 3",
		.u.insns_int = {
			BPF_LD_IMM64(R0, 3),
			BPF_ALU64_IMM(BPF_ADD, R0, 0),
			BPF_EXIT_INSN(),
		},
		INTERNAL,
		{ },
		{ { 0, 3 } },
	},
	{
		"ALU64_ADD_K: 1 + 2147483646 = 2147483647",
		.u.insns_int = {
			BPF_LD_IMM64(R0, 1),
			BPF_ALU64_IMM(BPF_ADD, R0, 2147483646),
			BPF_EXIT_INSN(),
		},
		INTERNAL,
		{ },
		{ { 0, 2147483647 } },
	},
	{
		"ALU64_ADD_K: 4294967294 + 2 = 4294967296",
		.u.insns_int = {
			BPF_LD_IMM64(R0, 4294967294U),
			BPF_LD_IMM64(R1, 4294967296ULL),
			BPF_ALU64_IMM(BPF_ADD, R0, 2),
			BPF_JMP_REG(BPF_JEQ, R0, R1, 2),
			BPF_ALU32_IMM(BPF_MOV, R0, 0),
			BPF_EXIT_INSN(),
			BPF_ALU32_IMM(BPF_MOV, R0, 1),
			BPF_EXIT_INSN(),
		},
		INTERNAL,
		{ },
		{ { 0, 1 } },
	},
	{
		"ALU64_ADD_K: 2147483646 + -2147483647 = -1",
		.u.insns_int = {
			BPF_LD_IMM64(R0, 2147483646),
			BPF_ALU64_IMM(BPF_ADD, R0, -2147483647),
			BPF_EXIT_INSN(),
		},
		INTERNAL,
		{ },
		{ { 0, -1 } },
	},
	{
		"ALU64_ADD_K: 1 + 0 = 1",
		.u.insns_int = {
			BPF_LD_IMM64(R2, 0x1),
			BPF_LD_IMM64(R3, 0x1),
			BPF_ALU64_IMM(BPF_ADD, R2, 0x0),
			BPF_JMP_REG(BPF_JEQ, R2, R3, 2),
			BPF_MOV32_IMM(R0, 2),
			BPF_EXIT_INSN(),
			BPF_MOV32_IMM(R0, 1),
			BPF_EXIT_INSN(),
		},
		INTERNAL,
		{ },
		{ { 0, 0x1 } },
	},
	{
		"ALU64_ADD_K: 0 + (-1) = 0xffffffffffffffff",
		.u.insns_int = {
			BPF_LD_IMM64(R2, 0x0),
			BPF_LD_IMM64(R3, 0xffffffffffffffffLL),
			BPF_ALU64_IMM(BPF_ADD, R2, 0xffffffff),
			BPF_JMP_REG(BPF_JEQ, R2, R3, 2),
			BPF_MOV32_IMM(R0, 2),
			BPF_EXIT_INSN(),
			BPF_MOV32_IMM(R0, 1),
			BPF_EXIT_INSN(),
		},
		INTERNAL,
		{ },
		{ { 0, 0x1 } },
	},
	{
		"ALU64_ADD_K: 0 + 0xffff = 0xffff",
		.u.insns_int = {
			BPF_LD_IMM64(R2, 0x0),
			BPF_LD_IMM64(R3, 0xffff),
			BPF_ALU64_IMM(BPF_ADD, R2, 0xffff),
			BPF_JMP_REG(BPF_JEQ, R2, R3, 2),
			BPF_MOV32_IMM(R0, 2),
			BPF_EXIT_INSN(),
			BPF_MOV32_IMM(R0, 1),
			BPF_EXIT_INSN(),
		},
		INTERNAL,
		{ },
		{ { 0, 0x1 } },
	},
	{
		"ALU64_ADD_K: 0 + 0x7fffffff = 0x7fffffff",
		.u.insns_int = {
			BPF_LD_IMM64(R2, 0x0),
			BPF_LD_IMM64(R3, 0x7fffffff),
			BPF_ALU64_IMM(BPF_ADD, R2, 0x7fffffff),
			BPF_JMP_REG(BPF_JEQ, R2, R3, 2),
			BPF_MOV32_IMM(R0, 2),
			BPF_EXIT_INSN(),
			BPF_MOV32_IMM(R0, 1),
			BPF_EXIT_INSN(),
		},
		INTERNAL,
		{ },
		{ { 0, 0x1 } },
	},
	{
		"ALU64_ADD_K: 0 + 0x80000000 = 0xffffffff80000000",
		.u.insns_int = {
			BPF_LD_IMM64(R2, 0x0),
			BPF_LD_IMM64(R3, 0xffffffff80000000LL),
			BPF_ALU64_IMM(BPF_ADD, R2, 0x80000000),
			BPF_JMP_REG(BPF_JEQ, R2, R3, 2),
			BPF_MOV32_IMM(R0, 2),
			BPF_EXIT_INSN(),
			BPF_MOV32_IMM(R0, 1),
			BPF_EXIT_INSN(),
		},
		INTERNAL,
		{ },
		{ { 0, 0x1 } },
	},
	{
		"ALU_ADD_K: 0 + 0x80008000 = 0xffffffff80008000",
		.u.insns_int = {
			BPF_LD_IMM64(R2, 0x0),
			BPF_LD_IMM64(R3, 0xffffffff80008000LL),
			BPF_ALU64_IMM(BPF_ADD, R2, 0x80008000),
			BPF_JMP_REG(BPF_JEQ, R2, R3, 2),
			BPF_MOV32_IMM(R0, 2),
			BPF_EXIT_INSN(),
			BPF_MOV32_IMM(R0, 1),
			BPF_EXIT_INSN(),
		},
		INTERNAL,
		{ },
		{ { 0, 0x1 } },
	},
	/* BPF_ALU | BPF_SUB | BPF_X */
	{
		"ALU_SUB_X: 3 - 1 = 2",
		.u.insns_int = {
			BPF_LD_IMM64(R0, 3),
			BPF_ALU32_IMM(BPF_MOV, R1, 1),
			BPF_ALU32_REG(BPF_SUB, R0, R1),
			BPF_EXIT_INSN(),
		},
		INTERNAL,
		{ },
		{ { 0, 2 } },
	},
	{
		"ALU_SUB_X: 4294967295 - 4294967294 = 1",
		.u.insns_int = {
			BPF_LD_IMM64(R0, 4294967295U),
			BPF_ALU32_IMM(BPF_MOV, R1, 4294967294U),
			BPF_ALU32_REG(BPF_SUB, R0, R1),
			BPF_EXIT_INSN(),
		},
		INTERNAL,
		{ },
		{ { 0, 1 } },
	},
	{
		"ALU64_SUB_X: 3 - 1 = 2",
		.u.insns_int = {
			BPF_LD_IMM64(R0, 3),
			BPF_ALU32_IMM(BPF_MOV, R1, 1),
			BPF_ALU64_REG(BPF_SUB, R0, R1),
			BPF_EXIT_INSN(),
		},
		INTERNAL,
		{ },
		{ { 0, 2 } },
	},
	{
		"ALU64_SUB_X: 4294967295 - 4294967294 = 1",
		.u.insns_int = {
			BPF_LD_IMM64(R0, 4294967295U),
			BPF_ALU32_IMM(BPF_MOV, R1, 4294967294U),
			BPF_ALU64_REG(BPF_SUB, R0, R1),
			BPF_EXIT_INSN(),
		},
		INTERNAL,
		{ },
		{ { 0, 1 } },
	},
	/* BPF_ALU | BPF_SUB | BPF_K */
	{
		"ALU_SUB_K: 3 - 1 = 2",
		.u.insns_int = {
			BPF_LD_IMM64(R0, 3),
			BPF_ALU32_IMM(BPF_SUB, R0, 1),
			BPF_EXIT_INSN(),
		},
		INTERNAL,
		{ },
		{ { 0, 2 } },
	},
	{
		"ALU_SUB_K: 3 - 0 = 3",
		.u.insns_int = {
			BPF_LD_IMM64(R0, 3),
			BPF_ALU32_IMM(BPF_SUB, R0, 0),
			BPF_EXIT_INSN(),
		},
		INTERNAL,
		{ },
		{ { 0, 3 } },
	},
	{
		"ALU_SUB_K: 4294967295 - 4294967294 = 1",
		.u.insns_int = {
			BPF_LD_IMM64(R0, 4294967295U),
			BPF_ALU32_IMM(BPF_SUB, R0, 4294967294U),
			BPF_EXIT_INSN(),
		},
		INTERNAL,
		{ },
		{ { 0, 1 } },
	},
	{
		"ALU64_SUB_K: 3 - 1 = 2",
		.u.insns_int = {
			BPF_LD_IMM64(R0, 3),
			BPF_ALU64_IMM(BPF_SUB, R0, 1),
			BPF_EXIT_INSN(),
		},
		INTERNAL,
		{ },
		{ { 0, 2 } },
	},
	{
		"ALU64_SUB_K: 3 - 0 = 3",
		.u.insns_int = {
			BPF_LD_IMM64(R0, 3),
			BPF_ALU64_IMM(BPF_SUB, R0, 0),
			BPF_EXIT_INSN(),
		},
		INTERNAL,
		{ },
		{ { 0, 3 } },
	},
	{
		"ALU64_SUB_K: 4294967294 - 4294967295 = -1",
		.u.insns_int = {
			BPF_LD_IMM64(R0, 4294967294U),
			BPF_ALU64_IMM(BPF_SUB, R0, 4294967295U),
			BPF_EXIT_INSN(),
		},
		INTERNAL,
		{ },
		{ { 0, -1 } },
	},
	{
		"ALU64_ADD_K: 2147483646 - 2147483647 = -1",
		.u.insns_int = {
			BPF_LD_IMM64(R0, 2147483646),
			BPF_ALU64_IMM(BPF_SUB, R0, 2147483647),
			BPF_EXIT_INSN(),
		},
		INTERNAL,
		{ },
		{ { 0, -1 } },
	},
	/* BPF_ALU | BPF_MUL | BPF_X */
	{
		"ALU_MUL_X: 2 * 3 = 6",
		.u.insns_int = {
			BPF_LD_IMM64(R0, 2),
			BPF_ALU32_IMM(BPF_MOV, R1, 3),
			BPF_ALU32_REG(BPF_MUL, R0, R1),
			BPF_EXIT_INSN(),
		},
		INTERNAL,
		{ },
		{ { 0, 6 } },
	},
	{
		"ALU_MUL_X: 2 * 0x7FFFFFF8 = 0xFFFFFFF0",
		.u.insns_int = {
			BPF_LD_IMM64(R0, 2),
			BPF_ALU32_IMM(BPF_MOV, R1, 0x7FFFFFF8),
			BPF_ALU32_REG(BPF_MUL, R0, R1),
			BPF_EXIT_INSN(),
		},
		INTERNAL,
		{ },
		{ { 0, 0xFFFFFFF0 } },
	},
	{
		"ALU_MUL_X: -1 * -1 = 1",
		.u.insns_int = {
			BPF_LD_IMM64(R0, -1),
			BPF_ALU32_IMM(BPF_MOV, R1, -1),
			BPF_ALU32_REG(BPF_MUL, R0, R1),
			BPF_EXIT_INSN(),
		},
		INTERNAL,
		{ },
		{ { 0, 1 } },
	},
	{
		"ALU64_MUL_X: 2 * 3 = 6",
		.u.insns_int = {
			BPF_LD_IMM64(R0, 2),
			BPF_ALU32_IMM(BPF_MOV, R1, 3),
			BPF_ALU64_REG(BPF_MUL, R0, R1),
			BPF_EXIT_INSN(),
		},
		INTERNAL,
		{ },
		{ { 0, 6 } },
	},
	{
		"ALU64_MUL_X: 1 * 2147483647 = 2147483647",
		.u.insns_int = {
			BPF_LD_IMM64(R0, 1),
			BPF_ALU32_IMM(BPF_MOV, R1, 2147483647),
			BPF_ALU64_REG(BPF_MUL, R0, R1),
			BPF_EXIT_INSN(),
		},
		INTERNAL,
		{ },
		{ { 0, 2147483647 } },
	},
	/* BPF_ALU | BPF_MUL | BPF_K */
	{
		"ALU_MUL_K: 2 * 3 = 6",
		.u.insns_int = {
			BPF_LD_IMM64(R0, 2),
			BPF_ALU32_IMM(BPF_MUL, R0, 3),
			BPF_EXIT_INSN(),
		},
		INTERNAL,
		{ },
		{ { 0, 6 } },
	},
	{
		"ALU_MUL_K: 3 * 1 = 3",
		.u.insns_int = {
			BPF_LD_IMM64(R0, 3),
			BPF_ALU32_IMM(BPF_MUL, R0, 1),
			BPF_EXIT_INSN(),
		},
		INTERNAL,
		{ },
		{ { 0, 3 } },
	},
	{
		"ALU_MUL_K: 2 * 0x7FFFFFF8 = 0xFFFFFFF0",
		.u.insns_int = {
			BPF_LD_IMM64(R0, 2),
			BPF_ALU32_IMM(BPF_MUL, R0, 0x7FFFFFF8),
			BPF_EXIT_INSN(),
		},
		INTERNAL,
		{ },
		{ { 0, 0xFFFFFFF0 } },
	},
	{
		"ALU_MUL_K: 1 * (-1) = 0x00000000ffffffff",
		.u.insns_int = {
			BPF_LD_IMM64(R2, 0x1),
			BPF_LD_IMM64(R3, 0x00000000ffffffff),
			BPF_ALU32_IMM(BPF_MUL, R2, 0xffffffff),
			BPF_JMP_REG(BPF_JEQ, R2, R3, 2),
			BPF_MOV32_IMM(R0, 2),
			BPF_EXIT_INSN(),
			BPF_MOV32_IMM(R0, 1),
			BPF_EXIT_INSN(),
		},
		INTERNAL,
		{ },
		{ { 0, 0x1 } },
	},
	{
		"ALU64_MUL_K: 2 * 3 = 6",
		.u.insns_int = {
			BPF_LD_IMM64(R0, 2),
			BPF_ALU64_IMM(BPF_MUL, R0, 3),
			BPF_EXIT_INSN(),
		},
		INTERNAL,
		{ },
		{ { 0, 6 } },
	},
	{
		"ALU64_MUL_K: 3 * 1 = 3",
		.u.insns_int = {
			BPF_LD_IMM64(R0, 3),
			BPF_ALU64_IMM(BPF_MUL, R0, 1),
			BPF_EXIT_INSN(),
		},
		INTERNAL,
		{ },
		{ { 0, 3 } },
	},
	{
		"ALU64_MUL_K: 1 * 2147483647 = 2147483647",
		.u.insns_int = {
			BPF_LD_IMM64(R0, 1),
			BPF_ALU64_IMM(BPF_MUL, R0, 2147483647),
			BPF_EXIT_INSN(),
		},
		INTERNAL,
		{ },
		{ { 0, 2147483647 } },
	},
	{
		"ALU64_MUL_K: 1 * -2147483647 = -2147483647",
		.u.insns_int = {
			BPF_LD_IMM64(R0, 1),
			BPF_ALU64_IMM(BPF_MUL, R0, -2147483647),
			BPF_EXIT_INSN(),
		},
		INTERNAL,
		{ },
		{ { 0, -2147483647 } },
	},
	{
		"ALU64_MUL_K: 1 * (-1) = 0xffffffffffffffff",
		.u.insns_int = {
			BPF_LD_IMM64(R2, 0x1),
			BPF_LD_IMM64(R3, 0xffffffffffffffffLL),
			BPF_ALU64_IMM(BPF_MUL, R2, 0xffffffff),
			BPF_JMP_REG(BPF_JEQ, R2, R3, 2),
			BPF_MOV32_IMM(R0, 2),
			BPF_EXIT_INSN(),
			BPF_MOV32_IMM(R0, 1),
			BPF_EXIT_INSN(),
		},
		INTERNAL,
		{ },
		{ { 0, 0x1 } },
	},
	/* BPF_ALU | BPF_DIV | BPF_X */
	{
		"ALU_DIV_X: 6 / 2 = 3",
		.u.insns_int = {
			BPF_LD_IMM64(R0, 6),
			BPF_ALU32_IMM(BPF_MOV, R1, 2),
			BPF_ALU32_REG(BPF_DIV, R0, R1),
			BPF_EXIT_INSN(),
		},
		INTERNAL,
		{ },
		{ { 0, 3 } },
	},
	{
		"ALU_DIV_X: 4294967295 / 4294967295 = 1",
		.u.insns_int = {
			BPF_LD_IMM64(R0, 4294967295U),
			BPF_ALU32_IMM(BPF_MOV, R1, 4294967295U),
			BPF_ALU32_REG(BPF_DIV, R0, R1),
			BPF_EXIT_INSN(),
		},
		INTERNAL,
		{ },
		{ { 0, 1 } },
	},
	{
		"ALU64_DIV_X: 6 / 2 = 3",
		.u.insns_int = {
			BPF_LD_IMM64(R0, 6),
			BPF_ALU32_IMM(BPF_MOV, R1, 2),
			BPF_ALU64_REG(BPF_DIV, R0, R1),
			BPF_EXIT_INSN(),
		},
		INTERNAL,
		{ },
		{ { 0, 3 } },
	},
	{
		"ALU64_DIV_X: 2147483647 / 2147483647 = 1",
		.u.insns_int = {
			BPF_LD_IMM64(R0, 2147483647),
			BPF_ALU32_IMM(BPF_MOV, R1, 2147483647),
			BPF_ALU64_REG(BPF_DIV, R0, R1),
			BPF_EXIT_INSN(),
		},
		INTERNAL,
		{ },
		{ { 0, 1 } },
	},
	{
		"ALU64_DIV_X: 0xffffffffffffffff / (-1) = 0x0000000000000001",
		.u.insns_int = {
			BPF_LD_IMM64(R2, 0xffffffffffffffffLL),
			BPF_LD_IMM64(R4, 0xffffffffffffffffLL),
			BPF_LD_IMM64(R3, 0x0000000000000001LL),
			BPF_ALU64_REG(BPF_DIV, R2, R4),
			BPF_JMP_REG(BPF_JEQ, R2, R3, 2),
			BPF_MOV32_IMM(R0, 2),
			BPF_EXIT_INSN(),
			BPF_MOV32_IMM(R0, 1),
			BPF_EXIT_INSN(),
		},
		INTERNAL,
		{ },
		{ { 0, 0x1 } },
	},
	/* BPF_ALU | BPF_DIV | BPF_K */
	{
		"ALU_DIV_K: 6 / 2 = 3",
		.u.insns_int = {
			BPF_LD_IMM64(R0, 6),
			BPF_ALU32_IMM(BPF_DIV, R0, 2),
			BPF_EXIT_INSN(),
		},
		INTERNAL,
		{ },
		{ { 0, 3 } },
	},
	{
		"ALU_DIV_K: 3 / 1 = 3",
		.u.insns_int = {
			BPF_LD_IMM64(R0, 3),
			BPF_ALU32_IMM(BPF_DIV, R0, 1),
			BPF_EXIT_INSN(),
		},
		INTERNAL,
		{ },
		{ { 0, 3 } },
	},
	{
		"ALU_DIV_K: 4294967295 / 4294967295 = 1",
		.u.insns_int = {
			BPF_LD_IMM64(R0, 4294967295U),
			BPF_ALU32_IMM(BPF_DIV, R0, 4294967295U),
			BPF_EXIT_INSN(),
		},
		INTERNAL,
		{ },
		{ { 0, 1 } },
	},
	{
		"ALU_DIV_K: 0xffffffffffffffff / (-1) = 0x1",
		.u.insns_int = {
			BPF_LD_IMM64(R2, 0xffffffffffffffffLL),
			BPF_LD_IMM64(R3, 0x1UL),
			BPF_ALU32_IMM(BPF_DIV, R2, 0xffffffff),
			BPF_JMP_REG(BPF_JEQ, R2, R3, 2),
			BPF_MOV32_IMM(R0, 2),
			BPF_EXIT_INSN(),
			BPF_MOV32_IMM(R0, 1),
			BPF_EXIT_INSN(),
		},
		INTERNAL,
		{ },
		{ { 0, 0x1 } },
	},
	{
		"ALU64_DIV_K: 6 / 2 = 3",
		.u.insns_int = {
			BPF_LD_IMM64(R0, 6),
			BPF_ALU64_IMM(BPF_DIV, R0, 2),
			BPF_EXIT_INSN(),
		},
		INTERNAL,
		{ },
		{ { 0, 3 } },
	},
	{
		"ALU64_DIV_K: 3 / 1 = 3",
		.u.insns_int = {
			BPF_LD_IMM64(R0, 3),
			BPF_ALU64_IMM(BPF_DIV, R0, 1),
			BPF_EXIT_INSN(),
		},
		INTERNAL,
		{ },
		{ { 0, 3 } },
	},
	{
		"ALU64_DIV_K: 2147483647 / 2147483647 = 1",
		.u.insns_int = {
			BPF_LD_IMM64(R0, 2147483647),
			BPF_ALU64_IMM(BPF_DIV, R0, 2147483647),
			BPF_EXIT_INSN(),
		},
		INTERNAL,
		{ },
		{ { 0, 1 } },
	},
	{
		"ALU64_DIV_K: 0xffffffffffffffff / (-1) = 0x0000000000000001",
		.u.insns_int = {
			BPF_LD_IMM64(R2, 0xffffffffffffffffLL),
			BPF_LD_IMM64(R3, 0x0000000000000001LL),
			BPF_ALU64_IMM(BPF_DIV, R2, 0xffffffff),
			BPF_JMP_REG(BPF_JEQ, R2, R3, 2),
			BPF_MOV32_IMM(R0, 2),
			BPF_EXIT_INSN(),
			BPF_MOV32_IMM(R0, 1),
			BPF_EXIT_INSN(),
		},
		INTERNAL,
		{ },
		{ { 0, 0x1 } },
	},
	/* BPF_ALU | BPF_MOD | BPF_X */
	{
		"ALU_MOD_X: 3 % 2 = 1",
		.u.insns_int = {
			BPF_LD_IMM64(R0, 3),
			BPF_ALU32_IMM(BPF_MOV, R1, 2),
			BPF_ALU32_REG(BPF_MOD, R0, R1),
			BPF_EXIT_INSN(),
		},
		INTERNAL,
		{ },
		{ { 0, 1 } },
	},
	{
		"ALU_MOD_X: 4294967295 % 4294967293 = 2",
		.u.insns_int = {
			BPF_LD_IMM64(R0, 4294967295U),
			BPF_ALU32_IMM(BPF_MOV, R1, 4294967293U),
			BPF_ALU32_REG(BPF_MOD, R0, R1),
			BPF_EXIT_INSN(),
		},
		INTERNAL,
		{ },
		{ { 0, 2 } },
	},
	{
		"ALU64_MOD_X: 3 % 2 = 1",
		.u.insns_int = {
			BPF_LD_IMM64(R0, 3),
			BPF_ALU32_IMM(BPF_MOV, R1, 2),
			BPF_ALU64_REG(BPF_MOD, R0, R1),
			BPF_EXIT_INSN(),
		},
		INTERNAL,
		{ },
		{ { 0, 1 } },
	},
	{
		"ALU64_MOD_X: 2147483647 % 2147483645 = 2",
		.u.insns_int = {
			BPF_LD_IMM64(R0, 2147483647),
			BPF_ALU32_IMM(BPF_MOV, R1, 2147483645),
			BPF_ALU64_REG(BPF_MOD, R0, R1),
			BPF_EXIT_INSN(),
		},
		INTERNAL,
		{ },
		{ { 0, 2 } },
	},
	/* BPF_ALU | BPF_MOD | BPF_K */
	{
		"ALU_MOD_K: 3 % 2 = 1",
		.u.insns_int = {
			BPF_LD_IMM64(R0, 3),
			BPF_ALU32_IMM(BPF_MOD, R0, 2),
			BPF_EXIT_INSN(),
		},
		INTERNAL,
		{ },
		{ { 0, 1 } },
	},
	{
		"ALU_MOD_K: 3 % 1 = 0",
		.u.insns_int = {
			BPF_LD_IMM64(R0, 3),
			BPF_ALU32_IMM(BPF_MOD, R0, 1),
			BPF_EXIT_INSN(),
		},
		INTERNAL,
		{ },
		{ { 0, 0 } },
	},
	{
		"ALU_MOD_K: 4294967295 % 4294967293 = 2",
		.u.insns_int = {
			BPF_LD_IMM64(R0, 4294967295U),
			BPF_ALU32_IMM(BPF_MOD, R0, 4294967293U),
			BPF_EXIT_INSN(),
		},
		INTERNAL,
		{ },
		{ { 0, 2 } },
	},
	{
		"ALU64_MOD_K: 3 % 2 = 1",
		.u.insns_int = {
			BPF_LD_IMM64(R0, 3),
			BPF_ALU64_IMM(BPF_MOD, R0, 2),
			BPF_EXIT_INSN(),
		},
		INTERNAL,
		{ },
		{ { 0, 1 } },
	},
	{
		"ALU64_MOD_K: 3 % 1 = 0",
		.u.insns_int = {
			BPF_LD_IMM64(R0, 3),
			BPF_ALU64_IMM(BPF_MOD, R0, 1),
			BPF_EXIT_INSN(),
		},
		INTERNAL,
		{ },
		{ { 0, 0 } },
	},
	{
		"ALU64_MOD_K: 2147483647 % 2147483645 = 2",
		.u.insns_int = {
			BPF_LD_IMM64(R0, 2147483647),
			BPF_ALU64_IMM(BPF_MOD, R0, 2147483645),
			BPF_EXIT_INSN(),
		},
		INTERNAL,
		{ },
		{ { 0, 2 } },
	},
	/* BPF_ALU | BPF_AND | BPF_X */
	{
		"ALU_AND_X: 3 & 2 = 2",
		.u.insns_int = {
			BPF_LD_IMM64(R0, 3),
			BPF_ALU32_IMM(BPF_MOV, R1, 2),
			BPF_ALU32_REG(BPF_AND, R0, R1),
			BPF_EXIT_INSN(),
		},
		INTERNAL,
		{ },
		{ { 0, 2 } },
	},
	{
		"ALU_AND_X: 0xffffffff & 0xffffffff = 0xffffffff",
		.u.insns_int = {
			BPF_LD_IMM64(R0, 0xffffffff),
			BPF_ALU32_IMM(BPF_MOV, R1, 0xffffffff),
			BPF_ALU32_REG(BPF_AND, R0, R1),
			BPF_EXIT_INSN(),
		},
		INTERNAL,
		{ },
		{ { 0, 0xffffffff } },
	},
	{
		"ALU64_AND_X: 3 & 2 = 2",
		.u.insns_int = {
			BPF_LD_IMM64(R0, 3),
			BPF_ALU32_IMM(BPF_MOV, R1, 2),
			BPF_ALU64_REG(BPF_AND, R0, R1),
			BPF_EXIT_INSN(),
		},
		INTERNAL,
		{ },
		{ { 0, 2 } },
	},
	{
		"ALU64_AND_X: 0xffffffff & 0xffffffff = 0xffffffff",
		.u.insns_int = {
			BPF_LD_IMM64(R0, 0xffffffff),
			BPF_ALU32_IMM(BPF_MOV, R1, 0xffffffff),
			BPF_ALU64_REG(BPF_AND, R0, R1),
			BPF_EXIT_INSN(),
		},
		INTERNAL,
		{ },
		{ { 0, 0xffffffff } },
	},
	/* BPF_ALU | BPF_AND | BPF_K */
	{
		"ALU_AND_K: 3 & 2 = 2",
		.u.insns_int = {
			BPF_LD_IMM64(R0, 3),
			BPF_ALU32_IMM(BPF_AND, R0, 2),
			BPF_EXIT_INSN(),
		},
		INTERNAL,
		{ },
		{ { 0, 2 } },
	},
	{
		"ALU_AND_K: 0xffffffff & 0xffffffff = 0xffffffff",
		.u.insns_int = {
			BPF_LD_IMM64(R0, 0xffffffff),
			BPF_ALU32_IMM(BPF_AND, R0, 0xffffffff),
			BPF_EXIT_INSN(),
		},
		INTERNAL,
		{ },
		{ { 0, 0xffffffff } },
	},
	{
		"ALU64_AND_K: 3 & 2 = 2",
		.u.insns_int = {
			BPF_LD_IMM64(R0, 3),
			BPF_ALU64_IMM(BPF_AND, R0, 2),
			BPF_EXIT_INSN(),
		},
		INTERNAL,
		{ },
		{ { 0, 2 } },
	},
	{
		"ALU64_AND_K: 0xffffffff & 0xffffffff = 0xffffffff",
		.u.insns_int = {
			BPF_LD_IMM64(R0, 0xffffffff),
			BPF_ALU64_IMM(BPF_AND, R0, 0xffffffff),
			BPF_EXIT_INSN(),
		},
		INTERNAL,
		{ },
		{ { 0, 0xffffffff } },
	},
	{
		"ALU64_AND_K: 0x0000ffffffff0000 & 0x0 = 0x0000ffff00000000",
		.u.insns_int = {
			BPF_LD_IMM64(R2, 0x0000ffffffff0000LL),
			BPF_LD_IMM64(R3, 0x0000000000000000LL),
			BPF_ALU64_IMM(BPF_AND, R2, 0x0),
			BPF_JMP_REG(BPF_JEQ, R2, R3, 2),
			BPF_MOV32_IMM(R0, 2),
			BPF_EXIT_INSN(),
			BPF_MOV32_IMM(R0, 1),
			BPF_EXIT_INSN(),
		},
		INTERNAL,
		{ },
		{ { 0, 0x1 } },
	},
	{
		"ALU64_AND_K: 0x0000ffffffff0000 & -1 = 0x0000ffffffffffff",
		.u.insns_int = {
			BPF_LD_IMM64(R2, 0x0000ffffffff0000LL),
			BPF_LD_IMM64(R3, 0x0000ffffffff0000LL),
			BPF_ALU64_IMM(BPF_AND, R2, 0xffffffff),
			BPF_JMP_REG(BPF_JEQ, R2, R3, 2),
			BPF_MOV32_IMM(R0, 2),
			BPF_EXIT_INSN(),
			BPF_MOV32_IMM(R0, 1),
			BPF_EXIT_INSN(),
		},
		INTERNAL,
		{ },
		{ { 0, 0x1 } },
	},
	{
		"ALU64_AND_K: 0xffffffffffffffff & -1 = 0xffffffffffffffff",
		.u.insns_int = {
			BPF_LD_IMM64(R2, 0xffffffffffffffffLL),
			BPF_LD_IMM64(R3, 0xffffffffffffffffLL),
			BPF_ALU64_IMM(BPF_AND, R2, 0xffffffff),
			BPF_JMP_REG(BPF_JEQ, R2, R3, 2),
			BPF_MOV32_IMM(R0, 2),
			BPF_EXIT_INSN(),
			BPF_MOV32_IMM(R0, 1),
			BPF_EXIT_INSN(),
		},
		INTERNAL,
		{ },
		{ { 0, 0x1 } },
	},
	/* BPF_ALU | BPF_OR | BPF_X */
	{
		"ALU_OR_X: 1 | 2 = 3",
		.u.insns_int = {
			BPF_LD_IMM64(R0, 1),
			BPF_ALU32_IMM(BPF_MOV, R1, 2),
			BPF_ALU32_REG(BPF_OR, R0, R1),
			BPF_EXIT_INSN(),
		},
		INTERNAL,
		{ },
		{ { 0, 3 } },
	},
	{
		"ALU_OR_X: 0x0 | 0xffffffff = 0xffffffff",
		.u.insns_int = {
			BPF_LD_IMM64(R0, 0),
			BPF_ALU32_IMM(BPF_MOV, R1, 0xffffffff),
			BPF_ALU32_REG(BPF_OR, R0, R1),
			BPF_EXIT_INSN(),
		},
		INTERNAL,
		{ },
		{ { 0, 0xffffffff } },
	},
	{
		"ALU64_OR_X: 1 | 2 = 3",
		.u.insns_int = {
			BPF_LD_IMM64(R0, 1),
			BPF_ALU32_IMM(BPF_MOV, R1, 2),
			BPF_ALU64_REG(BPF_OR, R0, R1),
			BPF_EXIT_INSN(),
		},
		INTERNAL,
		{ },
		{ { 0, 3 } },
	},
	{
		"ALU64_OR_X: 0 | 0xffffffff = 0xffffffff",
		.u.insns_int = {
			BPF_LD_IMM64(R0, 0),
			BPF_ALU32_IMM(BPF_MOV, R1, 0xffffffff),
			BPF_ALU64_REG(BPF_OR, R0, R1),
			BPF_EXIT_INSN(),
		},
		INTERNAL,
		{ },
		{ { 0, 0xffffffff } },
	},
	/* BPF_ALU | BPF_OR | BPF_K */
	{
		"ALU_OR_K: 1 | 2 = 3",
		.u.insns_int = {
			BPF_LD_IMM64(R0, 1),
			BPF_ALU32_IMM(BPF_OR, R0, 2),
			BPF_EXIT_INSN(),
		},
		INTERNAL,
		{ },
		{ { 0, 3 } },
	},
	{
		"ALU_OR_K: 0 & 0xffffffff = 0xffffffff",
		.u.insns_int = {
			BPF_LD_IMM64(R0, 0),
			BPF_ALU32_IMM(BPF_OR, R0, 0xffffffff),
			BPF_EXIT_INSN(),
		},
		INTERNAL,
		{ },
		{ { 0, 0xffffffff } },
	},
	{
		"ALU64_OR_K: 1 | 2 = 3",
		.u.insns_int = {
			BPF_LD_IMM64(R0, 1),
			BPF_ALU64_IMM(BPF_OR, R0, 2),
			BPF_EXIT_INSN(),
		},
		INTERNAL,
		{ },
		{ { 0, 3 } },
	},
	{
		"ALU64_OR_K: 0 & 0xffffffff = 0xffffffff",
		.u.insns_int = {
			BPF_LD_IMM64(R0, 0),
			BPF_ALU64_IMM(BPF_OR, R0, 0xffffffff),
			BPF_EXIT_INSN(),
		},
		INTERNAL,
		{ },
		{ { 0, 0xffffffff } },
	},
	{
		"ALU64_OR_K: 0x0000ffffffff0000 | 0x0 = 0x0000ffff00000000",
		.u.insns_int = {
			BPF_LD_IMM64(R2, 0x0000ffffffff0000LL),
			BPF_LD_IMM64(R3, 0x0000ffffffff0000LL),
			BPF_ALU64_IMM(BPF_OR, R2, 0x0),
			BPF_JMP_REG(BPF_JEQ, R2, R3, 2),
			BPF_MOV32_IMM(R0, 2),
			BPF_EXIT_INSN(),
			BPF_MOV32_IMM(R0, 1),
			BPF_EXIT_INSN(),
		},
		INTERNAL,
		{ },
		{ { 0, 0x1 } },
	},
	{
		"ALU64_OR_K: 0x0000ffffffff0000 | -1 = 0xffffffffffffffff",
		.u.insns_int = {
			BPF_LD_IMM64(R2, 0x0000ffffffff0000LL),
			BPF_LD_IMM64(R3, 0xffffffffffffffffLL),
			BPF_ALU64_IMM(BPF_OR, R2, 0xffffffff),
			BPF_JMP_REG(BPF_JEQ, R2, R3, 2),
			BPF_MOV32_IMM(R0, 2),
			BPF_EXIT_INSN(),
			BPF_MOV32_IMM(R0, 1),
			BPF_EXIT_INSN(),
		},
		INTERNAL,
		{ },
		{ { 0, 0x1 } },
	},
	{
		"ALU64_OR_K: 0x000000000000000 | -1 = 0xffffffffffffffff",
		.u.insns_int = {
			BPF_LD_IMM64(R2, 0x0000000000000000LL),
			BPF_LD_IMM64(R3, 0xffffffffffffffffLL),
			BPF_ALU64_IMM(BPF_OR, R2, 0xffffffff),
			BPF_JMP_REG(BPF_JEQ, R2, R3, 2),
			BPF_MOV32_IMM(R0, 2),
			BPF_EXIT_INSN(),
			BPF_MOV32_IMM(R0, 1),
			BPF_EXIT_INSN(),
		},
		INTERNAL,
		{ },
		{ { 0, 0x1 } },
	},
	/* BPF_ALU | BPF_XOR | BPF_X */
	{
		"ALU_XOR_X: 5 ^ 6 = 3",
		.u.insns_int = {
			BPF_LD_IMM64(R0, 5),
			BPF_ALU32_IMM(BPF_MOV, R1, 6),
			BPF_ALU32_REG(BPF_XOR, R0, R1),
			BPF_EXIT_INSN(),
		},
		INTERNAL,
		{ },
		{ { 0, 3 } },
	},
	{
		"ALU_XOR_X: 0x1 ^ 0xffffffff = 0xfffffffe",
		.u.insns_int = {
			BPF_LD_IMM64(R0, 1),
			BPF_ALU32_IMM(BPF_MOV, R1, 0xffffffff),
			BPF_ALU32_REG(BPF_XOR, R0, R1),
			BPF_EXIT_INSN(),
		},
		INTERNAL,
		{ },
		{ { 0, 0xfffffffe } },
	},
	{
		"ALU64_XOR_X: 5 ^ 6 = 3",
		.u.insns_int = {
			BPF_LD_IMM64(R0, 5),
			BPF_ALU32_IMM(BPF_MOV, R1, 6),
			BPF_ALU64_REG(BPF_XOR, R0, R1),
			BPF_EXIT_INSN(),
		},
		INTERNAL,
		{ },
		{ { 0, 3 } },
	},
	{
		"ALU64_XOR_X: 1 ^ 0xffffffff = 0xfffffffe",
		.u.insns_int = {
			BPF_LD_IMM64(R0, 1),
			BPF_ALU32_IMM(BPF_MOV, R1, 0xffffffff),
			BPF_ALU64_REG(BPF_XOR, R0, R1),
			BPF_EXIT_INSN(),
		},
		INTERNAL,
		{ },
		{ { 0, 0xfffffffe } },
	},
	/* BPF_ALU | BPF_XOR | BPF_K */
	{
		"ALU_XOR_K: 5 ^ 6 = 3",
		.u.insns_int = {
			BPF_LD_IMM64(R0, 5),
			BPF_ALU32_IMM(BPF_XOR, R0, 6),
			BPF_EXIT_INSN(),
		},
		INTERNAL,
		{ },
		{ { 0, 3 } },
	},
	{
		"ALU_XOR_K: 1 ^ 0xffffffff = 0xfffffffe",
		.u.insns_int = {
			BPF_LD_IMM64(R0, 1),
			BPF_ALU32_IMM(BPF_XOR, R0, 0xffffffff),
			BPF_EXIT_INSN(),
		},
		INTERNAL,
		{ },
		{ { 0, 0xfffffffe } },
	},
	{
		"ALU64_XOR_K: 5 ^ 6 = 3",
		.u.insns_int = {
			BPF_LD_IMM64(R0, 5),
			BPF_ALU64_IMM(BPF_XOR, R0, 6),
			BPF_EXIT_INSN(),
		},
		INTERNAL,
		{ },
		{ { 0, 3 } },
	},
	{
		"ALU64_XOR_K: 1 & 0xffffffff = 0xfffffffe",
		.u.insns_int = {
			BPF_LD_IMM64(R0, 1),
			BPF_ALU64_IMM(BPF_XOR, R0, 0xffffffff),
			BPF_EXIT_INSN(),
		},
		INTERNAL,
		{ },
		{ { 0, 0xfffffffe } },
	},
	{
		"ALU64_XOR_K: 0x0000ffffffff0000 ^ 0x0 = 0x0000ffffffff0000",
		.u.insns_int = {
			BPF_LD_IMM64(R2, 0x0000ffffffff0000LL),
			BPF_LD_IMM64(R3, 0x0000ffffffff0000LL),
			BPF_ALU64_IMM(BPF_XOR, R2, 0x0),
			BPF_JMP_REG(BPF_JEQ, R2, R3, 2),
			BPF_MOV32_IMM(R0, 2),
			BPF_EXIT_INSN(),
			BPF_MOV32_IMM(R0, 1),
			BPF_EXIT_INSN(),
		},
		INTERNAL,
		{ },
		{ { 0, 0x1 } },
	},
	{
		"ALU64_XOR_K: 0x0000ffffffff0000 ^ -1 = 0xffff00000000ffff",
		.u.insns_int = {
			BPF_LD_IMM64(R2, 0x0000ffffffff0000LL),
			BPF_LD_IMM64(R3, 0xffff00000000ffffLL),
			BPF_ALU64_IMM(BPF_XOR, R2, 0xffffffff),
			BPF_JMP_REG(BPF_JEQ, R2, R3, 2),
			BPF_MOV32_IMM(R0, 2),
			BPF_EXIT_INSN(),
			BPF_MOV32_IMM(R0, 1),
			BPF_EXIT_INSN(),
		},
		INTERNAL,
		{ },
		{ { 0, 0x1 } },
	},
	{
		"ALU64_XOR_K: 0x000000000000000 ^ -1 = 0xffffffffffffffff",
		.u.insns_int = {
			BPF_LD_IMM64(R2, 0x0000000000000000LL),
			BPF_LD_IMM64(R3, 0xffffffffffffffffLL),
			BPF_ALU64_IMM(BPF_XOR, R2, 0xffffffff),
			BPF_JMP_REG(BPF_JEQ, R2, R3, 2),
			BPF_MOV32_IMM(R0, 2),
			BPF_EXIT_INSN(),
			BPF_MOV32_IMM(R0, 1),
			BPF_EXIT_INSN(),
		},
		INTERNAL,
		{ },
		{ { 0, 0x1 } },
	},
	/* BPF_ALU | BPF_LSH | BPF_X */
	{
		"ALU_LSH_X: 1 << 1 = 2",
		.u.insns_int = {
			BPF_LD_IMM64(R0, 1),
			BPF_ALU32_IMM(BPF_MOV, R1, 1),
			BPF_ALU32_REG(BPF_LSH, R0, R1),
			BPF_EXIT_INSN(),
		},
		INTERNAL,
		{ },
		{ { 0, 2 } },
	},
	{
		"ALU_LSH_X: 1 << 31 = 0x80000000",
		.u.insns_int = {
			BPF_LD_IMM64(R0, 1),
			BPF_ALU32_IMM(BPF_MOV, R1, 31),
			BPF_ALU32_REG(BPF_LSH, R0, R1),
			BPF_EXIT_INSN(),
		},
		INTERNAL,
		{ },
		{ { 0, 0x80000000 } },
	},
	{
		"ALU64_LSH_X: 1 << 1 = 2",
		.u.insns_int = {
			BPF_LD_IMM64(R0, 1),
			BPF_ALU32_IMM(BPF_MOV, R1, 1),
			BPF_ALU64_REG(BPF_LSH, R0, R1),
			BPF_EXIT_INSN(),
		},
		INTERNAL,
		{ },
		{ { 0, 2 } },
	},
	{
		"ALU64_LSH_X: 1 << 31 = 0x80000000",
		.u.insns_int = {
			BPF_LD_IMM64(R0, 1),
			BPF_ALU32_IMM(BPF_MOV, R1, 31),
			BPF_ALU64_REG(BPF_LSH, R0, R1),
			BPF_EXIT_INSN(),
		},
		INTERNAL,
		{ },
		{ { 0, 0x80000000 } },
	},
	/* BPF_ALU | BPF_LSH | BPF_K */
	{
		"ALU_LSH_K: 1 << 1 = 2",
		.u.insns_int = {
			BPF_LD_IMM64(R0, 1),
			BPF_ALU32_IMM(BPF_LSH, R0, 1),
			BPF_EXIT_INSN(),
		},
		INTERNAL,
		{ },
		{ { 0, 2 } },
	},
	{
		"ALU_LSH_K: 1 << 31 = 0x80000000",
		.u.insns_int = {
			BPF_LD_IMM64(R0, 1),
			BPF_ALU32_IMM(BPF_LSH, R0, 31),
			BPF_EXIT_INSN(),
		},
		INTERNAL,
		{ },
		{ { 0, 0x80000000 } },
	},
	{
		"ALU64_LSH_K: 1 << 1 = 2",
		.u.insns_int = {
			BPF_LD_IMM64(R0, 1),
			BPF_ALU64_IMM(BPF_LSH, R0, 1),
			BPF_EXIT_INSN(),
		},
		INTERNAL,
		{ },
		{ { 0, 2 } },
	},
	{
		"ALU64_LSH_K: 1 << 31 = 0x80000000",
		.u.insns_int = {
			BPF_LD_IMM64(R0, 1),
			BPF_ALU64_IMM(BPF_LSH, R0, 31),
			BPF_EXIT_INSN(),
		},
		INTERNAL,
		{ },
		{ { 0, 0x80000000 } },
	},
	/* BPF_ALU | BPF_RSH | BPF_X */
	{
		"ALU_RSH_X: 2 >> 1 = 1",
		.u.insns_int = {
			BPF_LD_IMM64(R0, 2),
			BPF_ALU32_IMM(BPF_MOV, R1, 1),
			BPF_ALU32_REG(BPF_RSH, R0, R1),
			BPF_EXIT_INSN(),
		},
		INTERNAL,
		{ },
		{ { 0, 1 } },
	},
	{
		"ALU_RSH_X: 0x80000000 >> 31 = 1",
		.u.insns_int = {
			BPF_LD_IMM64(R0, 0x80000000),
			BPF_ALU32_IMM(BPF_MOV, R1, 31),
			BPF_ALU32_REG(BPF_RSH, R0, R1),
			BPF_EXIT_INSN(),
		},
		INTERNAL,
		{ },
		{ { 0, 1 } },
	},
	{
		"ALU64_RSH_X: 2 >> 1 = 1",
		.u.insns_int = {
			BPF_LD_IMM64(R0, 2),
			BPF_ALU32_IMM(BPF_MOV, R1, 1),
			BPF_ALU64_REG(BPF_RSH, R0, R1),
			BPF_EXIT_INSN(),
		},
		INTERNAL,
		{ },
		{ { 0, 1 } },
	},
	{
		"ALU64_RSH_X: 0x80000000 >> 31 = 1",
		.u.insns_int = {
			BPF_LD_IMM64(R0, 0x80000000),
			BPF_ALU32_IMM(BPF_MOV, R1, 31),
			BPF_ALU64_REG(BPF_RSH, R0, R1),
			BPF_EXIT_INSN(),
		},
		INTERNAL,
		{ },
		{ { 0, 1 } },
	},
	/* BPF_ALU | BPF_RSH | BPF_K */
	{
		"ALU_RSH_K: 2 >> 1 = 1",
		.u.insns_int = {
			BPF_LD_IMM64(R0, 2),
			BPF_ALU32_IMM(BPF_RSH, R0, 1),
			BPF_EXIT_INSN(),
		},
		INTERNAL,
		{ },
		{ { 0, 1 } },
	},
	{
		"ALU_RSH_K: 0x80000000 >> 31 = 1",
		.u.insns_int = {
			BPF_LD_IMM64(R0, 0x80000000),
			BPF_ALU32_IMM(BPF_RSH, R0, 31),
			BPF_EXIT_INSN(),
		},
		INTERNAL,
		{ },
		{ { 0, 1 } },
	},
	{
		"ALU64_RSH_K: 2 >> 1 = 1",
		.u.insns_int = {
			BPF_LD_IMM64(R0, 2),
			BPF_ALU64_IMM(BPF_RSH, R0, 1),
			BPF_EXIT_INSN(),
		},
		INTERNAL,
		{ },
		{ { 0, 1 } },
	},
	{
		"ALU64_RSH_K: 0x80000000 >> 31 = 1",
		.u.insns_int = {
			BPF_LD_IMM64(R0, 0x80000000),
			BPF_ALU64_IMM(BPF_RSH, R0, 31),
			BPF_EXIT_INSN(),
		},
		INTERNAL,
		{ },
		{ { 0, 1 } },
	},
	/* BPF_ALU | BPF_ARSH | BPF_X */
	{
		"ALU_ARSH_X: 0xff00ff0000000000 >> 40 = 0xffffffffffff00ff",
		.u.insns_int = {
			BPF_LD_IMM64(R0, 0xff00ff0000000000LL),
			BPF_ALU32_IMM(BPF_MOV, R1, 40),
			BPF_ALU64_REG(BPF_ARSH, R0, R1),
			BPF_EXIT_INSN(),
		},
		INTERNAL,
		{ },
		{ { 0, 0xffff00ff } },
	},
	/* BPF_ALU | BPF_ARSH | BPF_K */
	{
		"ALU_ARSH_K: 0xff00ff0000000000 >> 40 = 0xffffffffffff00ff",
		.u.insns_int = {
			BPF_LD_IMM64(R0, 0xff00ff0000000000LL),
			BPF_ALU64_IMM(BPF_ARSH, R0, 40),
			BPF_EXIT_INSN(),
		},
		INTERNAL,
		{ },
		{ { 0, 0xffff00ff } },
	},
	/* BPF_ALU | BPF_NEG */
	{
		"ALU_NEG: -(3) = -3",
		.u.insns_int = {
			BPF_ALU32_IMM(BPF_MOV, R0, 3),
			BPF_ALU32_IMM(BPF_NEG, R0, 0),
			BPF_EXIT_INSN(),
		},
		INTERNAL,
		{ },
		{ { 0, -3 } },
	},
	{
		"ALU_NEG: -(-3) = 3",
		.u.insns_int = {
			BPF_ALU32_IMM(BPF_MOV, R0, -3),
			BPF_ALU32_IMM(BPF_NEG, R0, 0),
			BPF_EXIT_INSN(),
		},
		INTERNAL,
		{ },
		{ { 0, 3 } },
	},
	{
		"ALU64_NEG: -(3) = -3",
		.u.insns_int = {
			BPF_LD_IMM64(R0, 3),
			BPF_ALU64_IMM(BPF_NEG, R0, 0),
			BPF_EXIT_INSN(),
		},
		INTERNAL,
		{ },
		{ { 0, -3 } },
	},
	{
		"ALU64_NEG: -(-3) = 3",
		.u.insns_int = {
			BPF_LD_IMM64(R0, -3),
			BPF_ALU64_IMM(BPF_NEG, R0, 0),
			BPF_EXIT_INSN(),
		},
		INTERNAL,
		{ },
		{ { 0, 3 } },
	},
	/* BPF_ALU | BPF_END | BPF_FROM_BE */
	{
		"ALU_END_FROM_BE 16: 0x0123456789abcdef -> 0xcdef",
		.u.insns_int = {
			BPF_LD_IMM64(R0, 0x0123456789abcdefLL),
			BPF_ENDIAN(BPF_FROM_BE, R0, 16),
			BPF_EXIT_INSN(),
		},
		INTERNAL,
		{ },
		{ { 0,  cpu_to_be16(0xcdef) } },
	},
	{
		"ALU_END_FROM_BE 32: 0x0123456789abcdef -> 0x89abcdef",
		.u.insns_int = {
			BPF_LD_IMM64(R0, 0x0123456789abcdefLL),
			BPF_ENDIAN(BPF_FROM_BE, R0, 32),
			BPF_ALU64_REG(BPF_MOV, R1, R0),
			BPF_ALU64_IMM(BPF_RSH, R1, 32),
			BPF_ALU32_REG(BPF_ADD, R0, R1), /* R1 = 0 */
			BPF_EXIT_INSN(),
		},
		INTERNAL,
		{ },
		{ { 0, cpu_to_be32(0x89abcdef) } },
	},
	{
		"ALU_END_FROM_BE 64: 0x0123456789abcdef -> 0x89abcdef",
		.u.insns_int = {
			BPF_LD_IMM64(R0, 0x0123456789abcdefLL),
			BPF_ENDIAN(BPF_FROM_BE, R0, 64),
			BPF_EXIT_INSN(),
		},
		INTERNAL,
		{ },
		{ { 0, (u32) cpu_to_be64(0x0123456789abcdefLL) } },
	},
	/* BPF_ALU | BPF_END | BPF_FROM_LE */
	{
		"ALU_END_FROM_LE 16: 0x0123456789abcdef -> 0xefcd",
		.u.insns_int = {
			BPF_LD_IMM64(R0, 0x0123456789abcdefLL),
			BPF_ENDIAN(BPF_FROM_LE, R0, 16),
			BPF_EXIT_INSN(),
		},
		INTERNAL,
		{ },
		{ { 0, cpu_to_le16(0xcdef) } },
	},
	{
		"ALU_END_FROM_LE 32: 0x0123456789abcdef -> 0xefcdab89",
		.u.insns_int = {
			BPF_LD_IMM64(R0, 0x0123456789abcdefLL),
			BPF_ENDIAN(BPF_FROM_LE, R0, 32),
			BPF_ALU64_REG(BPF_MOV, R1, R0),
			BPF_ALU64_IMM(BPF_RSH, R1, 32),
			BPF_ALU32_REG(BPF_ADD, R0, R1), /* R1 = 0 */
			BPF_EXIT_INSN(),
		},
		INTERNAL,
		{ },
		{ { 0, cpu_to_le32(0x89abcdef) } },
	},
	{
		"ALU_END_FROM_LE 64: 0x0123456789abcdef -> 0x67452301",
		.u.insns_int = {
			BPF_LD_IMM64(R0, 0x0123456789abcdefLL),
			BPF_ENDIAN(BPF_FROM_LE, R0, 64),
			BPF_EXIT_INSN(),
		},
		INTERNAL,
		{ },
		{ { 0, (u32) cpu_to_le64(0x0123456789abcdefLL) } },
	},
	/* BPF_ST(X) | BPF_MEM | BPF_B/H/W/DW */
	{
		"ST_MEM_B: Store/Load byte: max negative",
		.u.insns_int = {
			BPF_ALU32_IMM(BPF_MOV, R0, 1),
			BPF_ST_MEM(BPF_B, R10, -40, 0xff),
			BPF_LDX_MEM(BPF_B, R0, R10, -40),
			BPF_EXIT_INSN(),
		},
		INTERNAL,
		{ },
		{ { 0, 0xff } },
		.stack_depth = 40,
	},
	{
		"ST_MEM_B: Store/Load byte: max positive",
		.u.insns_int = {
			BPF_ALU32_IMM(BPF_MOV, R0, 1),
			BPF_ST_MEM(BPF_H, R10, -40, 0x7f),
			BPF_LDX_MEM(BPF_H, R0, R10, -40),
			BPF_EXIT_INSN(),
		},
		INTERNAL,
		{ },
		{ { 0, 0x7f } },
		.stack_depth = 40,
	},
	{
		"STX_MEM_B: Store/Load byte: max negative",
		.u.insns_int = {
			BPF_LD_IMM64(R0, 0),
			BPF_LD_IMM64(R1, 0xffLL),
			BPF_STX_MEM(BPF_B, R10, R1, -40),
			BPF_LDX_MEM(BPF_B, R0, R10, -40),
			BPF_EXIT_INSN(),
		},
		INTERNAL,
		{ },
		{ { 0, 0xff } },
		.stack_depth = 40,
	},
	{
		"ST_MEM_H: Store/Load half word: max negative",
		.u.insns_int = {
			BPF_ALU32_IMM(BPF_MOV, R0, 1),
			BPF_ST_MEM(BPF_H, R10, -40, 0xffff),
			BPF_LDX_MEM(BPF_H, R0, R10, -40),
			BPF_EXIT_INSN(),
		},
		INTERNAL,
		{ },
		{ { 0, 0xffff } },
		.stack_depth = 40,
	},
	{
		"ST_MEM_H: Store/Load half word: max positive",
		.u.insns_int = {
			BPF_ALU32_IMM(BPF_MOV, R0, 1),
			BPF_ST_MEM(BPF_H, R10, -40, 0x7fff),
			BPF_LDX_MEM(BPF_H, R0, R10, -40),
			BPF_EXIT_INSN(),
		},
		INTERNAL,
		{ },
		{ { 0, 0x7fff } },
		.stack_depth = 40,
	},
	{
		"STX_MEM_H: Store/Load half word: max negative",
		.u.insns_int = {
			BPF_LD_IMM64(R0, 0),
			BPF_LD_IMM64(R1, 0xffffLL),
			BPF_STX_MEM(BPF_H, R10, R1, -40),
			BPF_LDX_MEM(BPF_H, R0, R10, -40),
			BPF_EXIT_INSN(),
		},
		INTERNAL,
		{ },
		{ { 0, 0xffff } },
		.stack_depth = 40,
	},
	{
		"ST_MEM_W: Store/Load word: max negative",
		.u.insns_int = {
			BPF_ALU32_IMM(BPF_MOV, R0, 1),
			BPF_ST_MEM(BPF_W, R10, -40, 0xffffffff),
			BPF_LDX_MEM(BPF_W, R0, R10, -40),
			BPF_EXIT_INSN(),
		},
		INTERNAL,
		{ },
		{ { 0, 0xffffffff } },
		.stack_depth = 40,
	},
	{
		"ST_MEM_W: Store/Load word: max positive",
		.u.insns_int = {
			BPF_ALU32_IMM(BPF_MOV, R0, 1),
			BPF_ST_MEM(BPF_W, R10, -40, 0x7fffffff),
			BPF_LDX_MEM(BPF_W, R0, R10, -40),
			BPF_EXIT_INSN(),
		},
		INTERNAL,
		{ },
		{ { 0, 0x7fffffff } },
		.stack_depth = 40,
	},
	{
		"STX_MEM_W: Store/Load word: max negative",
		.u.insns_int = {
			BPF_LD_IMM64(R0, 0),
			BPF_LD_IMM64(R1, 0xffffffffLL),
			BPF_STX_MEM(BPF_W, R10, R1, -40),
			BPF_LDX_MEM(BPF_W, R0, R10, -40),
			BPF_EXIT_INSN(),
		},
		INTERNAL,
		{ },
		{ { 0, 0xffffffff } },
		.stack_depth = 40,
	},
	{
		"ST_MEM_DW: Store/Load double word: max negative",
		.u.insns_int = {
			BPF_ALU32_IMM(BPF_MOV, R0, 1),
			BPF_ST_MEM(BPF_DW, R10, -40, 0xffffffff),
			BPF_LDX_MEM(BPF_DW, R0, R10, -40),
			BPF_EXIT_INSN(),
		},
		INTERNAL,
		{ },
		{ { 0, 0xffffffff } },
		.stack_depth = 40,
	},
	{
		"ST_MEM_DW: Store/Load double word: max negative 2",
		.u.insns_int = {
			BPF_LD_IMM64(R2, 0xffff00000000ffffLL),
			BPF_LD_IMM64(R3, 0xffffffffffffffffLL),
			BPF_ST_MEM(BPF_DW, R10, -40, 0xffffffff),
			BPF_LDX_MEM(BPF_DW, R2, R10, -40),
			BPF_JMP_REG(BPF_JEQ, R2, R3, 2),
			BPF_MOV32_IMM(R0, 2),
			BPF_EXIT_INSN(),
			BPF_MOV32_IMM(R0, 1),
			BPF_EXIT_INSN(),
		},
		INTERNAL,
		{ },
		{ { 0, 0x1 } },
		.stack_depth = 40,
	},
	{
		"ST_MEM_DW: Store/Load double word: max positive",
		.u.insns_int = {
			BPF_ALU32_IMM(BPF_MOV, R0, 1),
			BPF_ST_MEM(BPF_DW, R10, -40, 0x7fffffff),
			BPF_LDX_MEM(BPF_DW, R0, R10, -40),
			BPF_EXIT_INSN(),
		},
		INTERNAL,
		{ },
		{ { 0, 0x7fffffff } },
		.stack_depth = 40,
	},
	{
		"STX_MEM_DW: Store/Load double word: max negative",
		.u.insns_int = {
			BPF_LD_IMM64(R0, 0),
			BPF_LD_IMM64(R1, 0xffffffffffffffffLL),
			BPF_STX_MEM(BPF_DW, R10, R1, -40),
			BPF_LDX_MEM(BPF_DW, R0, R10, -40),
			BPF_EXIT_INSN(),
		},
		INTERNAL,
		{ },
		{ { 0, 0xffffffff } },
		.stack_depth = 40,
	},
	/* BPF_STX | BPF_XADD | BPF_W/DW */
	{
		"STX_XADD_W: Test: 0x12 + 0x10 = 0x22",
		.u.insns_int = {
			BPF_ALU32_IMM(BPF_MOV, R0, 0x12),
			BPF_ST_MEM(BPF_W, R10, -40, 0x10),
			BPF_STX_XADD(BPF_W, R10, R0, -40),
			BPF_LDX_MEM(BPF_W, R0, R10, -40),
			BPF_EXIT_INSN(),
		},
		INTERNAL,
		{ },
		{ { 0, 0x22 } },
		.stack_depth = 40,
	},
	{
		"STX_XADD_W: Test side-effects, r10: 0x12 + 0x10 = 0x22",
		.u.insns_int = {
			BPF_ALU64_REG(BPF_MOV, R1, R10),
			BPF_ALU32_IMM(BPF_MOV, R0, 0x12),
			BPF_ST_MEM(BPF_W, R10, -40, 0x10),
			BPF_STX_XADD(BPF_W, R10, R0, -40),
			BPF_ALU64_REG(BPF_MOV, R0, R10),
			BPF_ALU64_REG(BPF_SUB, R0, R1),
			BPF_EXIT_INSN(),
		},
		INTERNAL,
		{ },
		{ { 0, 0 } },
		.stack_depth = 40,
	},
	{
		"STX_XADD_W: Test side-effects, r0: 0x12 + 0x10 = 0x22",
		.u.insns_int = {
			BPF_ALU32_IMM(BPF_MOV, R0, 0x12),
			BPF_ST_MEM(BPF_W, R10, -40, 0x10),
			BPF_STX_XADD(BPF_W, R10, R0, -40),
			BPF_EXIT_INSN(),
		},
		INTERNAL,
		{ },
		{ { 0, 0x12 } },
		.stack_depth = 40,
	},
	{
		"STX_XADD_W: X + 1 + 1 + 1 + ...",
		{ },
		INTERNAL,
		{ },
		{ { 0, 4134 } },
		.fill_helper = bpf_fill_stxw,
	},
	{
		"STX_XADD_DW: Test: 0x12 + 0x10 = 0x22",
		.u.insns_int = {
			BPF_ALU32_IMM(BPF_MOV, R0, 0x12),
			BPF_ST_MEM(BPF_DW, R10, -40, 0x10),
			BPF_STX_XADD(BPF_DW, R10, R0, -40),
			BPF_LDX_MEM(BPF_DW, R0, R10, -40),
			BPF_EXIT_INSN(),
		},
		INTERNAL,
		{ },
		{ { 0, 0x22 } },
		.stack_depth = 40,
	},
	{
		"STX_XADD_DW: Test side-effects, r10: 0x12 + 0x10 = 0x22",
		.u.insns_int = {
			BPF_ALU64_REG(BPF_MOV, R1, R10),
			BPF_ALU32_IMM(BPF_MOV, R0, 0x12),
			BPF_ST_MEM(BPF_DW, R10, -40, 0x10),
			BPF_STX_XADD(BPF_DW, R10, R0, -40),
			BPF_ALU64_REG(BPF_MOV, R0, R10),
			BPF_ALU64_REG(BPF_SUB, R0, R1),
			BPF_EXIT_INSN(),
		},
		INTERNAL,
		{ },
		{ { 0, 0 } },
		.stack_depth = 40,
	},
	{
		"STX_XADD_DW: Test side-effects, r0: 0x12 + 0x10 = 0x22",
		.u.insns_int = {
			BPF_ALU32_IMM(BPF_MOV, R0, 0x12),
			BPF_ST_MEM(BPF_DW, R10, -40, 0x10),
			BPF_STX_XADD(BPF_DW, R10, R0, -40),
			BPF_EXIT_INSN(),
		},
		INTERNAL,
		{ },
		{ { 0, 0x12 } },
		.stack_depth = 40,
	},
	{
		"STX_XADD_DW: X + 1 + 1 + 1 + ...",
		{ },
		INTERNAL,
		{ },
		{ { 0, 4134 } },
		.fill_helper = bpf_fill_stxdw,
	},
	/* BPF_JMP | BPF_EXIT */
	{
		"JMP_EXIT",
		.u.insns_int = {
			BPF_ALU32_IMM(BPF_MOV, R0, 0x4711),
			BPF_EXIT_INSN(),
			BPF_ALU32_IMM(BPF_MOV, R0, 0x4712),
		},
		INTERNAL,
		{ },
		{ { 0, 0x4711 } },
	},
	/* BPF_JMP | BPF_JA */
	{
		"JMP_JA: Unconditional jump: if (true) return 1",
		.u.insns_int = {
			BPF_ALU32_IMM(BPF_MOV, R0, 0),
			BPF_JMP_IMM(BPF_JA, 0, 0, 1),
			BPF_EXIT_INSN(),
			BPF_ALU32_IMM(BPF_MOV, R0, 1),
			BPF_EXIT_INSN(),
		},
		INTERNAL,
		{ },
		{ { 0, 1 } },
	},
	/* BPF_JMP | BPF_JSLT | BPF_K */
	{
		"JMP_JSLT_K: Signed jump: if (-2 < -1) return 1",
		.u.insns_int = {
			BPF_ALU32_IMM(BPF_MOV, R0, 0),
			BPF_LD_IMM64(R1, 0xfffffffffffffffeLL),
			BPF_JMP_IMM(BPF_JSLT, R1, -1, 1),
			BPF_EXIT_INSN(),
			BPF_ALU32_IMM(BPF_MOV, R0, 1),
			BPF_EXIT_INSN(),
		},
		INTERNAL,
		{ },
		{ { 0, 1 } },
	},
	{
		"JMP_JSLT_K: Signed jump: if (-1 < -1) return 0",
		.u.insns_int = {
			BPF_ALU32_IMM(BPF_MOV, R0, 1),
			BPF_LD_IMM64(R1, 0xffffffffffffffffLL),
			BPF_JMP_IMM(BPF_JSLT, R1, -1, 1),
			BPF_EXIT_INSN(),
			BPF_ALU32_IMM(BPF_MOV, R0, 0),
			BPF_EXIT_INSN(),
		},
		INTERNAL,
		{ },
		{ { 0, 1 } },
	},
	/* BPF_JMP | BPF_JSGT | BPF_K */
	{
		"JMP_JSGT_K: Signed jump: if (-1 > -2) return 1",
		.u.insns_int = {
			BPF_ALU32_IMM(BPF_MOV, R0, 0),
			BPF_LD_IMM64(R1, 0xffffffffffffffffLL),
			BPF_JMP_IMM(BPF_JSGT, R1, -2, 1),
			BPF_EXIT_INSN(),
			BPF_ALU32_IMM(BPF_MOV, R0, 1),
			BPF_EXIT_INSN(),
		},
		INTERNAL,
		{ },
		{ { 0, 1 } },
	},
	{
		"JMP_JSGT_K: Signed jump: if (-1 > -1) return 0",
		.u.insns_int = {
			BPF_ALU32_IMM(BPF_MOV, R0, 1),
			BPF_LD_IMM64(R1, 0xffffffffffffffffLL),
			BPF_JMP_IMM(BPF_JSGT, R1, -1, 1),
			BPF_EXIT_INSN(),
			BPF_ALU32_IMM(BPF_MOV, R0, 0),
			BPF_EXIT_INSN(),
		},
		INTERNAL,
		{ },
		{ { 0, 1 } },
	},
	/* BPF_JMP | BPF_JSLE | BPF_K */
	{
		"JMP_JSLE_K: Signed jump: if (-2 <= -1) return 1",
		.u.insns_int = {
			BPF_ALU32_IMM(BPF_MOV, R0, 0),
			BPF_LD_IMM64(R1, 0xfffffffffffffffeLL),
			BPF_JMP_IMM(BPF_JSLE, R1, -1, 1),
			BPF_EXIT_INSN(),
			BPF_ALU32_IMM(BPF_MOV, R0, 1),
			BPF_EXIT_INSN(),
		},
		INTERNAL,
		{ },
		{ { 0, 1 } },
	},
	{
		"JMP_JSLE_K: Signed jump: if (-1 <= -1) return 1",
		.u.insns_int = {
			BPF_ALU32_IMM(BPF_MOV, R0, 0),
			BPF_LD_IMM64(R1, 0xffffffffffffffffLL),
			BPF_JMP_IMM(BPF_JSLE, R1, -1, 1),
			BPF_EXIT_INSN(),
			BPF_ALU32_IMM(BPF_MOV, R0, 1),
			BPF_EXIT_INSN(),
		},
		INTERNAL,
		{ },
		{ { 0, 1 } },
	},
	{
		"JMP_JSLE_K: Signed jump: value walk 1",
		.u.insns_int = {
			BPF_ALU32_IMM(BPF_MOV, R0, 0),
			BPF_LD_IMM64(R1, 3),
			BPF_JMP_IMM(BPF_JSLE, R1, 0, 6),
			BPF_ALU64_IMM(BPF_SUB, R1, 1),
			BPF_JMP_IMM(BPF_JSLE, R1, 0, 4),
			BPF_ALU64_IMM(BPF_SUB, R1, 1),
			BPF_JMP_IMM(BPF_JSLE, R1, 0, 2),
			BPF_ALU64_IMM(BPF_SUB, R1, 1),
			BPF_JMP_IMM(BPF_JSLE, R1, 0, 1),
			BPF_EXIT_INSN(),		/* bad exit */
			BPF_ALU32_IMM(BPF_MOV, R0, 1),	/* good exit */
			BPF_EXIT_INSN(),
		},
		INTERNAL,
		{ },
		{ { 0, 1 } },
	},
	{
		"JMP_JSLE_K: Signed jump: value walk 2",
		.u.insns_int = {
			BPF_ALU32_IMM(BPF_MOV, R0, 0),
			BPF_LD_IMM64(R1, 3),
			BPF_JMP_IMM(BPF_JSLE, R1, 0, 4),
			BPF_ALU64_IMM(BPF_SUB, R1, 2),
			BPF_JMP_IMM(BPF_JSLE, R1, 0, 2),
			BPF_ALU64_IMM(BPF_SUB, R1, 2),
			BPF_JMP_IMM(BPF_JSLE, R1, 0, 1),
			BPF_EXIT_INSN(),		/* bad exit */
			BPF_ALU32_IMM(BPF_MOV, R0, 1),	/* good exit */
			BPF_EXIT_INSN(),
		},
		INTERNAL,
		{ },
		{ { 0, 1 } },
	},
	/* BPF_JMP | BPF_JSGE | BPF_K */
	{
		"JMP_JSGE_K: Signed jump: if (-1 >= -2) return 1",
		.u.insns_int = {
			BPF_ALU32_IMM(BPF_MOV, R0, 0),
			BPF_LD_IMM64(R1, 0xffffffffffffffffLL),
			BPF_JMP_IMM(BPF_JSGE, R1, -2, 1),
			BPF_EXIT_INSN(),
			BPF_ALU32_IMM(BPF_MOV, R0, 1),
			BPF_EXIT_INSN(),
		},
		INTERNAL,
		{ },
		{ { 0, 1 } },
	},
	{
		"JMP_JSGE_K: Signed jump: if (-1 >= -1) return 1",
		.u.insns_int = {
			BPF_ALU32_IMM(BPF_MOV, R0, 0),
			BPF_LD_IMM64(R1, 0xffffffffffffffffLL),
			BPF_JMP_IMM(BPF_JSGE, R1, -1, 1),
			BPF_EXIT_INSN(),
			BPF_ALU32_IMM(BPF_MOV, R0, 1),
			BPF_EXIT_INSN(),
		},
		INTERNAL,
		{ },
		{ { 0, 1 } },
	},
	{
		"JMP_JSGE_K: Signed jump: value walk 1",
		.u.insns_int = {
			BPF_ALU32_IMM(BPF_MOV, R0, 0),
			BPF_LD_IMM64(R1, -3),
			BPF_JMP_IMM(BPF_JSGE, R1, 0, 6),
			BPF_ALU64_IMM(BPF_ADD, R1, 1),
			BPF_JMP_IMM(BPF_JSGE, R1, 0, 4),
			BPF_ALU64_IMM(BPF_ADD, R1, 1),
			BPF_JMP_IMM(BPF_JSGE, R1, 0, 2),
			BPF_ALU64_IMM(BPF_ADD, R1, 1),
			BPF_JMP_IMM(BPF_JSGE, R1, 0, 1),
			BPF_EXIT_INSN(),		/* bad exit */
			BPF_ALU32_IMM(BPF_MOV, R0, 1),	/* good exit */
			BPF_EXIT_INSN(),
		},
		INTERNAL,
		{ },
		{ { 0, 1 } },
	},
	{
		"JMP_JSGE_K: Signed jump: value walk 2",
		.u.insns_int = {
			BPF_ALU32_IMM(BPF_MOV, R0, 0),
			BPF_LD_IMM64(R1, -3),
			BPF_JMP_IMM(BPF_JSGE, R1, 0, 4),
			BPF_ALU64_IMM(BPF_ADD, R1, 2),
			BPF_JMP_IMM(BPF_JSGE, R1, 0, 2),
			BPF_ALU64_IMM(BPF_ADD, R1, 2),
			BPF_JMP_IMM(BPF_JSGE, R1, 0, 1),
			BPF_EXIT_INSN(),		/* bad exit */
			BPF_ALU32_IMM(BPF_MOV, R0, 1),	/* good exit */
			BPF_EXIT_INSN(),
		},
		INTERNAL,
		{ },
		{ { 0, 1 } },
	},
	/* BPF_JMP | BPF_JGT | BPF_K */
	{
		"JMP_JGT_K: if (3 > 2) return 1",
		.u.insns_int = {
			BPF_ALU32_IMM(BPF_MOV, R0, 0),
			BPF_LD_IMM64(R1, 3),
			BPF_JMP_IMM(BPF_JGT, R1, 2, 1),
			BPF_EXIT_INSN(),
			BPF_ALU32_IMM(BPF_MOV, R0, 1),
			BPF_EXIT_INSN(),
		},
		INTERNAL,
		{ },
		{ { 0, 1 } },
	},
	{
		"JMP_JGT_K: Unsigned jump: if (-1 > 1) return 1",
		.u.insns_int = {
			BPF_ALU32_IMM(BPF_MOV, R0, 0),
			BPF_LD_IMM64(R1, -1),
			BPF_JMP_IMM(BPF_JGT, R1, 1, 1),
			BPF_EXIT_INSN(),
			BPF_ALU32_IMM(BPF_MOV, R0, 1),
			BPF_EXIT_INSN(),
		},
		INTERNAL,
		{ },
		{ { 0, 1 } },
	},
	/* BPF_JMP | BPF_JLT | BPF_K */
	{
		"JMP_JLT_K: if (2 < 3) return 1",
		.u.insns_int = {
			BPF_ALU32_IMM(BPF_MOV, R0, 0),
			BPF_LD_IMM64(R1, 2),
			BPF_JMP_IMM(BPF_JLT, R1, 3, 1),
			BPF_EXIT_INSN(),
			BPF_ALU32_IMM(BPF_MOV, R0, 1),
			BPF_EXIT_INSN(),
		},
		INTERNAL,
		{ },
		{ { 0, 1 } },
	},
	{
		"JMP_JGT_K: Unsigned jump: if (1 < -1) return 1",
		.u.insns_int = {
			BPF_ALU32_IMM(BPF_MOV, R0, 0),
			BPF_LD_IMM64(R1, 1),
			BPF_JMP_IMM(BPF_JLT, R1, -1, 1),
			BPF_EXIT_INSN(),
			BPF_ALU32_IMM(BPF_MOV, R0, 1),
			BPF_EXIT_INSN(),
		},
		INTERNAL,
		{ },
		{ { 0, 1 } },
	},
	/* BPF_JMP | BPF_JGE | BPF_K */
	{
		"JMP_JGE_K: if (3 >= 2) return 1",
		.u.insns_int = {
			BPF_ALU32_IMM(BPF_MOV, R0, 0),
			BPF_LD_IMM64(R1, 3),
			BPF_JMP_IMM(BPF_JGE, R1, 2, 1),
			BPF_EXIT_INSN(),
			BPF_ALU32_IMM(BPF_MOV, R0, 1),
			BPF_EXIT_INSN(),
		},
		INTERNAL,
		{ },
		{ { 0, 1 } },
	},
	/* BPF_JMP | BPF_JLE | BPF_K */
	{
		"JMP_JLE_K: if (2 <= 3) return 1",
		.u.insns_int = {
			BPF_ALU32_IMM(BPF_MOV, R0, 0),
			BPF_LD_IMM64(R1, 2),
			BPF_JMP_IMM(BPF_JLE, R1, 3, 1),
			BPF_EXIT_INSN(),
			BPF_ALU32_IMM(BPF_MOV, R0, 1),
			BPF_EXIT_INSN(),
		},
		INTERNAL,
		{ },
		{ { 0, 1 } },
	},
	/* BPF_JMP | BPF_JGT | BPF_K jump backwards */
	{
		"JMP_JGT_K: if (3 > 2) return 1 (jump backwards)",
		.u.insns_int = {
			BPF_JMP_IMM(BPF_JA, 0, 0, 2), /* goto start */
			BPF_ALU32_IMM(BPF_MOV, R0, 1), /* out: */
			BPF_EXIT_INSN(),
			BPF_ALU32_IMM(BPF_MOV, R0, 0), /* start: */
			BPF_LD_IMM64(R1, 3), /* note: this takes 2 insns */
			BPF_JMP_IMM(BPF_JGT, R1, 2, -6), /* goto out */
			BPF_EXIT_INSN(),
		},
		INTERNAL,
		{ },
		{ { 0, 1 } },
	},
<<<<<<< HEAD
	{
		/* Mainly testing JIT + imm64 here. */
		"JMP_JGE_X: ldimm64 test 1",
		.u.insns_int = {
			BPF_ALU32_IMM(BPF_MOV, R0, 0),
			BPF_LD_IMM64(R1, 3),
			BPF_LD_IMM64(R2, 2),
			BPF_JMP_REG(BPF_JGE, R1, R2, 2),
			BPF_LD_IMM64(R0, 0xffffffffffffffffUL),
			BPF_LD_IMM64(R0, 0xeeeeeeeeeeeeeeeeUL),
			BPF_EXIT_INSN(),
		},
		INTERNAL,
		{ },
		{ { 0, 0xeeeeeeeeU } },
	},
	{
		"JMP_JGE_X: ldimm64 test 2",
		.u.insns_int = {
			BPF_ALU32_IMM(BPF_MOV, R0, 0),
			BPF_LD_IMM64(R1, 3),
			BPF_LD_IMM64(R2, 2),
			BPF_JMP_REG(BPF_JGE, R1, R2, 0),
			BPF_LD_IMM64(R0, 0xffffffffffffffffUL),
			BPF_EXIT_INSN(),
		},
		INTERNAL,
		{ },
		{ { 0, 0xffffffffU } },
	},
	{
		"JMP_JGE_X: ldimm64 test 3",
		.u.insns_int = {
			BPF_ALU32_IMM(BPF_MOV, R0, 1),
			BPF_LD_IMM64(R1, 3),
			BPF_LD_IMM64(R2, 2),
			BPF_JMP_REG(BPF_JGE, R1, R2, 4),
			BPF_LD_IMM64(R0, 0xffffffffffffffffUL),
			BPF_LD_IMM64(R0, 0xeeeeeeeeeeeeeeeeUL),
			BPF_EXIT_INSN(),
		},
		INTERNAL,
		{ },
		{ { 0, 1 } },
	},
	/* BPF_JMP | BPF_JNE | BPF_X */
=======
>>>>>>> 286cd8c7
	{
		"JMP_JGE_K: if (3 >= 3) return 1",
		.u.insns_int = {
			BPF_ALU32_IMM(BPF_MOV, R0, 0),
			BPF_LD_IMM64(R1, 3),
			BPF_JMP_IMM(BPF_JGE, R1, 3, 1),
			BPF_EXIT_INSN(),
			BPF_ALU32_IMM(BPF_MOV, R0, 1),
			BPF_EXIT_INSN(),
		},
		INTERNAL,
		{ },
		{ { 0, 1 } },
	},
	/* BPF_JMP | BPF_JLT | BPF_K jump backwards */
	{
		"JMP_JGT_K: if (2 < 3) return 1 (jump backwards)",
		.u.insns_int = {
			BPF_JMP_IMM(BPF_JA, 0, 0, 2), /* goto start */
			BPF_ALU32_IMM(BPF_MOV, R0, 1), /* out: */
			BPF_EXIT_INSN(),
			BPF_ALU32_IMM(BPF_MOV, R0, 0), /* start: */
			BPF_LD_IMM64(R1, 2), /* note: this takes 2 insns */
			BPF_JMP_IMM(BPF_JLT, R1, 3, -6), /* goto out */
			BPF_EXIT_INSN(),
		},
		INTERNAL,
		{ },
		{ { 0, 1 } },
	},
	{
		"JMP_JLE_K: if (3 <= 3) return 1",
		.u.insns_int = {
			BPF_ALU32_IMM(BPF_MOV, R0, 0),
			BPF_LD_IMM64(R1, 3),
			BPF_JMP_IMM(BPF_JLE, R1, 3, 1),
			BPF_EXIT_INSN(),
			BPF_ALU32_IMM(BPF_MOV, R0, 1),
			BPF_EXIT_INSN(),
		},
		INTERNAL,
		{ },
		{ { 0, 1 } },
	},
	/* BPF_JMP | BPF_JNE | BPF_K */
	{
		"JMP_JNE_K: if (3 != 2) return 1",
		.u.insns_int = {
			BPF_ALU32_IMM(BPF_MOV, R0, 0),
			BPF_LD_IMM64(R1, 3),
			BPF_JMP_IMM(BPF_JNE, R1, 2, 1),
			BPF_EXIT_INSN(),
			BPF_ALU32_IMM(BPF_MOV, R0, 1),
			BPF_EXIT_INSN(),
		},
		INTERNAL,
		{ },
		{ { 0, 1 } },
	},
	/* BPF_JMP | BPF_JEQ | BPF_K */
	{
		"JMP_JEQ_K: if (3 == 3) return 1",
		.u.insns_int = {
			BPF_ALU32_IMM(BPF_MOV, R0, 0),
			BPF_LD_IMM64(R1, 3),
			BPF_JMP_IMM(BPF_JEQ, R1, 3, 1),
			BPF_EXIT_INSN(),
			BPF_ALU32_IMM(BPF_MOV, R0, 1),
			BPF_EXIT_INSN(),
		},
		INTERNAL,
		{ },
		{ { 0, 1 } },
	},
	/* BPF_JMP | BPF_JSET | BPF_K */
	{
		"JMP_JSET_K: if (0x3 & 0x2) return 1",
		.u.insns_int = {
			BPF_ALU32_IMM(BPF_MOV, R0, 0),
			BPF_LD_IMM64(R1, 3),
			BPF_JMP_IMM(BPF_JSET, R1, 2, 1),
			BPF_EXIT_INSN(),
			BPF_ALU32_IMM(BPF_MOV, R0, 1),
			BPF_EXIT_INSN(),
		},
		INTERNAL,
		{ },
		{ { 0, 1 } },
	},
	{
		"JMP_JSET_K: if (0x3 & 0xffffffff) return 1",
		.u.insns_int = {
			BPF_ALU32_IMM(BPF_MOV, R0, 0),
			BPF_LD_IMM64(R1, 3),
			BPF_JMP_IMM(BPF_JSET, R1, 0xffffffff, 1),
			BPF_EXIT_INSN(),
			BPF_ALU32_IMM(BPF_MOV, R0, 1),
			BPF_EXIT_INSN(),
		},
		INTERNAL,
		{ },
		{ { 0, 1 } },
	},
	/* BPF_JMP | BPF_JSGT | BPF_X */
	{
		"JMP_JSGT_X: Signed jump: if (-1 > -2) return 1",
		.u.insns_int = {
			BPF_ALU32_IMM(BPF_MOV, R0, 0),
			BPF_LD_IMM64(R1, -1),
			BPF_LD_IMM64(R2, -2),
			BPF_JMP_REG(BPF_JSGT, R1, R2, 1),
			BPF_EXIT_INSN(),
			BPF_ALU32_IMM(BPF_MOV, R0, 1),
			BPF_EXIT_INSN(),
		},
		INTERNAL,
		{ },
		{ { 0, 1 } },
	},
	{
		"JMP_JSGT_X: Signed jump: if (-1 > -1) return 0",
		.u.insns_int = {
			BPF_ALU32_IMM(BPF_MOV, R0, 1),
			BPF_LD_IMM64(R1, -1),
			BPF_LD_IMM64(R2, -1),
			BPF_JMP_REG(BPF_JSGT, R1, R2, 1),
			BPF_EXIT_INSN(),
			BPF_ALU32_IMM(BPF_MOV, R0, 0),
			BPF_EXIT_INSN(),
		},
		INTERNAL,
		{ },
		{ { 0, 1 } },
	},
	/* BPF_JMP | BPF_JSLT | BPF_X */
	{
		"JMP_JSLT_X: Signed jump: if (-2 < -1) return 1",
		.u.insns_int = {
			BPF_ALU32_IMM(BPF_MOV, R0, 0),
			BPF_LD_IMM64(R1, -1),
			BPF_LD_IMM64(R2, -2),
			BPF_JMP_REG(BPF_JSLT, R2, R1, 1),
			BPF_EXIT_INSN(),
			BPF_ALU32_IMM(BPF_MOV, R0, 1),
			BPF_EXIT_INSN(),
		},
		INTERNAL,
		{ },
		{ { 0, 1 } },
	},
	{
		"JMP_JSLT_X: Signed jump: if (-1 < -1) return 0",
		.u.insns_int = {
			BPF_ALU32_IMM(BPF_MOV, R0, 1),
			BPF_LD_IMM64(R1, -1),
			BPF_LD_IMM64(R2, -1),
			BPF_JMP_REG(BPF_JSLT, R1, R2, 1),
			BPF_EXIT_INSN(),
			BPF_ALU32_IMM(BPF_MOV, R0, 0),
			BPF_EXIT_INSN(),
		},
		INTERNAL,
		{ },
		{ { 0, 1 } },
	},
	/* BPF_JMP | BPF_JSGE | BPF_X */
	{
		"JMP_JSGE_X: Signed jump: if (-1 >= -2) return 1",
		.u.insns_int = {
			BPF_ALU32_IMM(BPF_MOV, R0, 0),
			BPF_LD_IMM64(R1, -1),
			BPF_LD_IMM64(R2, -2),
			BPF_JMP_REG(BPF_JSGE, R1, R2, 1),
			BPF_EXIT_INSN(),
			BPF_ALU32_IMM(BPF_MOV, R0, 1),
			BPF_EXIT_INSN(),
		},
		INTERNAL,
		{ },
		{ { 0, 1 } },
	},
	{
		"JMP_JSGE_X: Signed jump: if (-1 >= -1) return 1",
		.u.insns_int = {
			BPF_ALU32_IMM(BPF_MOV, R0, 0),
			BPF_LD_IMM64(R1, -1),
			BPF_LD_IMM64(R2, -1),
			BPF_JMP_REG(BPF_JSGE, R1, R2, 1),
			BPF_EXIT_INSN(),
			BPF_ALU32_IMM(BPF_MOV, R0, 1),
			BPF_EXIT_INSN(),
		},
		INTERNAL,
		{ },
		{ { 0, 1 } },
	},
	/* BPF_JMP | BPF_JSLE | BPF_X */
	{
		"JMP_JSLE_X: Signed jump: if (-2 <= -1) return 1",
		.u.insns_int = {
			BPF_ALU32_IMM(BPF_MOV, R0, 0),
			BPF_LD_IMM64(R1, -1),
			BPF_LD_IMM64(R2, -2),
			BPF_JMP_REG(BPF_JSLE, R2, R1, 1),
			BPF_EXIT_INSN(),
			BPF_ALU32_IMM(BPF_MOV, R0, 1),
			BPF_EXIT_INSN(),
		},
		INTERNAL,
		{ },
		{ { 0, 1 } },
	},
	{
		"JMP_JSLE_X: Signed jump: if (-1 <= -1) return 1",
		.u.insns_int = {
			BPF_ALU32_IMM(BPF_MOV, R0, 0),
			BPF_LD_IMM64(R1, -1),
			BPF_LD_IMM64(R2, -1),
			BPF_JMP_REG(BPF_JSLE, R1, R2, 1),
			BPF_EXIT_INSN(),
			BPF_ALU32_IMM(BPF_MOV, R0, 1),
			BPF_EXIT_INSN(),
		},
		INTERNAL,
		{ },
		{ { 0, 1 } },
	},
	/* BPF_JMP | BPF_JGT | BPF_X */
	{
		"JMP_JGT_X: if (3 > 2) return 1",
		.u.insns_int = {
			BPF_ALU32_IMM(BPF_MOV, R0, 0),
			BPF_LD_IMM64(R1, 3),
			BPF_LD_IMM64(R2, 2),
			BPF_JMP_REG(BPF_JGT, R1, R2, 1),
			BPF_EXIT_INSN(),
			BPF_ALU32_IMM(BPF_MOV, R0, 1),
			BPF_EXIT_INSN(),
		},
		INTERNAL,
		{ },
		{ { 0, 1 } },
	},
	{
		"JMP_JGT_X: Unsigned jump: if (-1 > 1) return 1",
		.u.insns_int = {
			BPF_ALU32_IMM(BPF_MOV, R0, 0),
			BPF_LD_IMM64(R1, -1),
			BPF_LD_IMM64(R2, 1),
			BPF_JMP_REG(BPF_JGT, R1, R2, 1),
			BPF_EXIT_INSN(),
			BPF_ALU32_IMM(BPF_MOV, R0, 1),
			BPF_EXIT_INSN(),
		},
		INTERNAL,
		{ },
		{ { 0, 1 } },
	},
	/* BPF_JMP | BPF_JLT | BPF_X */
	{
		"JMP_JLT_X: if (2 < 3) return 1",
		.u.insns_int = {
			BPF_ALU32_IMM(BPF_MOV, R0, 0),
			BPF_LD_IMM64(R1, 3),
			BPF_LD_IMM64(R2, 2),
			BPF_JMP_REG(BPF_JLT, R2, R1, 1),
			BPF_EXIT_INSN(),
			BPF_ALU32_IMM(BPF_MOV, R0, 1),
			BPF_EXIT_INSN(),
		},
		INTERNAL,
		{ },
		{ { 0, 1 } },
	},
	{
		"JMP_JLT_X: Unsigned jump: if (1 < -1) return 1",
		.u.insns_int = {
			BPF_ALU32_IMM(BPF_MOV, R0, 0),
			BPF_LD_IMM64(R1, -1),
			BPF_LD_IMM64(R2, 1),
			BPF_JMP_REG(BPF_JLT, R2, R1, 1),
			BPF_EXIT_INSN(),
			BPF_ALU32_IMM(BPF_MOV, R0, 1),
			BPF_EXIT_INSN(),
		},
		INTERNAL,
		{ },
		{ { 0, 1 } },
	},
	/* BPF_JMP | BPF_JGE | BPF_X */
	{
		"JMP_JGE_X: if (3 >= 2) return 1",
		.u.insns_int = {
			BPF_ALU32_IMM(BPF_MOV, R0, 0),
			BPF_LD_IMM64(R1, 3),
			BPF_LD_IMM64(R2, 2),
			BPF_JMP_REG(BPF_JGE, R1, R2, 1),
			BPF_EXIT_INSN(),
			BPF_ALU32_IMM(BPF_MOV, R0, 1),
			BPF_EXIT_INSN(),
		},
		INTERNAL,
		{ },
		{ { 0, 1 } },
	},
	{
		"JMP_JGE_X: if (3 >= 3) return 1",
		.u.insns_int = {
			BPF_ALU32_IMM(BPF_MOV, R0, 0),
			BPF_LD_IMM64(R1, 3),
			BPF_LD_IMM64(R2, 3),
			BPF_JMP_REG(BPF_JGE, R1, R2, 1),
			BPF_EXIT_INSN(),
			BPF_ALU32_IMM(BPF_MOV, R0, 1),
			BPF_EXIT_INSN(),
		},
		INTERNAL,
		{ },
		{ { 0, 1 } },
	},
	/* BPF_JMP | BPF_JLE | BPF_X */
	{
		"JMP_JLE_X: if (2 <= 3) return 1",
		.u.insns_int = {
			BPF_ALU32_IMM(BPF_MOV, R0, 0),
			BPF_LD_IMM64(R1, 3),
			BPF_LD_IMM64(R2, 2),
			BPF_JMP_REG(BPF_JLE, R2, R1, 1),
			BPF_EXIT_INSN(),
			BPF_ALU32_IMM(BPF_MOV, R0, 1),
			BPF_EXIT_INSN(),
		},
		INTERNAL,
		{ },
		{ { 0, 1 } },
	},
	{
		"JMP_JLE_X: if (3 <= 3) return 1",
		.u.insns_int = {
			BPF_ALU32_IMM(BPF_MOV, R0, 0),
			BPF_LD_IMM64(R1, 3),
			BPF_LD_IMM64(R2, 3),
			BPF_JMP_REG(BPF_JLE, R1, R2, 1),
			BPF_EXIT_INSN(),
			BPF_ALU32_IMM(BPF_MOV, R0, 1),
			BPF_EXIT_INSN(),
		},
		INTERNAL,
		{ },
		{ { 0, 1 } },
	},
	{
		/* Mainly testing JIT + imm64 here. */
		"JMP_JGE_X: ldimm64 test 1",
		.u.insns_int = {
			BPF_ALU32_IMM(BPF_MOV, R0, 0),
			BPF_LD_IMM64(R1, 3),
			BPF_LD_IMM64(R2, 2),
			BPF_JMP_REG(BPF_JGE, R1, R2, 2),
			BPF_LD_IMM64(R0, 0xffffffffffffffffULL),
			BPF_LD_IMM64(R0, 0xeeeeeeeeeeeeeeeeULL),
			BPF_EXIT_INSN(),
		},
		INTERNAL,
		{ },
		{ { 0, 0xeeeeeeeeU } },
	},
	{
		"JMP_JGE_X: ldimm64 test 2",
		.u.insns_int = {
			BPF_ALU32_IMM(BPF_MOV, R0, 0),
			BPF_LD_IMM64(R1, 3),
			BPF_LD_IMM64(R2, 2),
			BPF_JMP_REG(BPF_JGE, R1, R2, 0),
			BPF_LD_IMM64(R0, 0xffffffffffffffffULL),
			BPF_EXIT_INSN(),
		},
		INTERNAL,
		{ },
		{ { 0, 0xffffffffU } },
	},
	{
		"JMP_JGE_X: ldimm64 test 3",
		.u.insns_int = {
			BPF_ALU32_IMM(BPF_MOV, R0, 1),
			BPF_LD_IMM64(R1, 3),
			BPF_LD_IMM64(R2, 2),
			BPF_JMP_REG(BPF_JGE, R1, R2, 4),
			BPF_LD_IMM64(R0, 0xffffffffffffffffULL),
			BPF_LD_IMM64(R0, 0xeeeeeeeeeeeeeeeeULL),
			BPF_EXIT_INSN(),
		},
		INTERNAL,
		{ },
		{ { 0, 1 } },
	},
	{
		"JMP_JLE_X: ldimm64 test 1",
		.u.insns_int = {
			BPF_ALU32_IMM(BPF_MOV, R0, 0),
			BPF_LD_IMM64(R1, 3),
			BPF_LD_IMM64(R2, 2),
			BPF_JMP_REG(BPF_JLE, R2, R1, 2),
			BPF_LD_IMM64(R0, 0xffffffffffffffffULL),
			BPF_LD_IMM64(R0, 0xeeeeeeeeeeeeeeeeULL),
			BPF_EXIT_INSN(),
		},
		INTERNAL,
		{ },
		{ { 0, 0xeeeeeeeeU } },
	},
	{
		"JMP_JLE_X: ldimm64 test 2",
		.u.insns_int = {
			BPF_ALU32_IMM(BPF_MOV, R0, 0),
			BPF_LD_IMM64(R1, 3),
			BPF_LD_IMM64(R2, 2),
			BPF_JMP_REG(BPF_JLE, R2, R1, 0),
			BPF_LD_IMM64(R0, 0xffffffffffffffffULL),
			BPF_EXIT_INSN(),
		},
		INTERNAL,
		{ },
		{ { 0, 0xffffffffU } },
	},
	{
		"JMP_JLE_X: ldimm64 test 3",
		.u.insns_int = {
			BPF_ALU32_IMM(BPF_MOV, R0, 1),
			BPF_LD_IMM64(R1, 3),
			BPF_LD_IMM64(R2, 2),
			BPF_JMP_REG(BPF_JLE, R2, R1, 4),
			BPF_LD_IMM64(R0, 0xffffffffffffffffULL),
			BPF_LD_IMM64(R0, 0xeeeeeeeeeeeeeeeeULL),
			BPF_EXIT_INSN(),
		},
		INTERNAL,
		{ },
		{ { 0, 1 } },
	},
	/* BPF_JMP | BPF_JNE | BPF_X */
	{
		"JMP_JNE_X: if (3 != 2) return 1",
		.u.insns_int = {
			BPF_ALU32_IMM(BPF_MOV, R0, 0),
			BPF_LD_IMM64(R1, 3),
			BPF_LD_IMM64(R2, 2),
			BPF_JMP_REG(BPF_JNE, R1, R2, 1),
			BPF_EXIT_INSN(),
			BPF_ALU32_IMM(BPF_MOV, R0, 1),
			BPF_EXIT_INSN(),
		},
		INTERNAL,
		{ },
		{ { 0, 1 } },
	},
	/* BPF_JMP | BPF_JEQ | BPF_X */
	{
		"JMP_JEQ_X: if (3 == 3) return 1",
		.u.insns_int = {
			BPF_ALU32_IMM(BPF_MOV, R0, 0),
			BPF_LD_IMM64(R1, 3),
			BPF_LD_IMM64(R2, 3),
			BPF_JMP_REG(BPF_JEQ, R1, R2, 1),
			BPF_EXIT_INSN(),
			BPF_ALU32_IMM(BPF_MOV, R0, 1),
			BPF_EXIT_INSN(),
		},
		INTERNAL,
		{ },
		{ { 0, 1 } },
	},
	/* BPF_JMP | BPF_JSET | BPF_X */
	{
		"JMP_JSET_X: if (0x3 & 0x2) return 1",
		.u.insns_int = {
			BPF_ALU32_IMM(BPF_MOV, R0, 0),
			BPF_LD_IMM64(R1, 3),
			BPF_LD_IMM64(R2, 2),
			BPF_JMP_REG(BPF_JSET, R1, R2, 1),
			BPF_EXIT_INSN(),
			BPF_ALU32_IMM(BPF_MOV, R0, 1),
			BPF_EXIT_INSN(),
		},
		INTERNAL,
		{ },
		{ { 0, 1 } },
	},
	{
		"JMP_JSET_X: if (0x3 & 0xffffffff) return 1",
		.u.insns_int = {
			BPF_ALU32_IMM(BPF_MOV, R0, 0),
			BPF_LD_IMM64(R1, 3),
			BPF_LD_IMM64(R2, 0xffffffff),
			BPF_JMP_REG(BPF_JSET, R1, R2, 1),
			BPF_EXIT_INSN(),
			BPF_ALU32_IMM(BPF_MOV, R0, 1),
			BPF_EXIT_INSN(),
		},
		INTERNAL,
		{ },
		{ { 0, 1 } },
	},
	{
		"JMP_JA: Jump, gap, jump, ...",
		{ },
		CLASSIC | FLAG_NO_DATA,
		{ },
		{ { 0, 0xababcbac } },
		.fill_helper = bpf_fill_ja,
	},
	{	/* Mainly checking JIT here. */
		"BPF_MAXINSNS: Maximum possible literals",
		{ },
		CLASSIC | FLAG_NO_DATA,
		{ },
		{ { 0, 0xffffffff } },
		.fill_helper = bpf_fill_maxinsns1,
	},
	{	/* Mainly checking JIT here. */
		"BPF_MAXINSNS: Single literal",
		{ },
		CLASSIC | FLAG_NO_DATA,
		{ },
		{ { 0, 0xfefefefe } },
		.fill_helper = bpf_fill_maxinsns2,
	},
	{	/* Mainly checking JIT here. */
		"BPF_MAXINSNS: Run/add until end",
		{ },
		CLASSIC | FLAG_NO_DATA,
		{ },
		{ { 0, 0x947bf368 } },
		.fill_helper = bpf_fill_maxinsns3,
	},
	{
		"BPF_MAXINSNS: Too many instructions",
		{ },
		CLASSIC | FLAG_NO_DATA | FLAG_EXPECTED_FAIL,
		{ },
		{ },
		.fill_helper = bpf_fill_maxinsns4,
		.expected_errcode = -EINVAL,
	},
	{	/* Mainly checking JIT here. */
		"BPF_MAXINSNS: Very long jump",
		{ },
		CLASSIC | FLAG_NO_DATA,
		{ },
		{ { 0, 0xabababab } },
		.fill_helper = bpf_fill_maxinsns5,
	},
	{	/* Mainly checking JIT here. */
		"BPF_MAXINSNS: Ctx heavy transformations",
		{ },
#if defined(CONFIG_BPF_JIT_ALWAYS_ON) && defined(CONFIG_S390)
		CLASSIC | FLAG_EXPECTED_FAIL,
#else
		CLASSIC,
#endif
		{ },
		{
			{  1, !!(SKB_VLAN_TCI & VLAN_TAG_PRESENT) },
			{ 10, !!(SKB_VLAN_TCI & VLAN_TAG_PRESENT) }
		},
		.fill_helper = bpf_fill_maxinsns6,
		.expected_errcode = -ENOTSUPP,
	},
	{	/* Mainly checking JIT here. */
		"BPF_MAXINSNS: Call heavy transformations",
		{ },
#if defined(CONFIG_BPF_JIT_ALWAYS_ON) && defined(CONFIG_S390)
		CLASSIC | FLAG_NO_DATA | FLAG_EXPECTED_FAIL,
#else
		CLASSIC | FLAG_NO_DATA,
#endif
		{ },
		{ { 1, 0 }, { 10, 0 } },
		.fill_helper = bpf_fill_maxinsns7,
		.expected_errcode = -ENOTSUPP,
	},
	{	/* Mainly checking JIT here. */
		"BPF_MAXINSNS: Jump heavy test",
		{ },
		CLASSIC | FLAG_NO_DATA,
		{ },
		{ { 0, 0xffffffff } },
		.fill_helper = bpf_fill_maxinsns8,
	},
	{	/* Mainly checking JIT here. */
		"BPF_MAXINSNS: Very long jump backwards",
		{ },
		INTERNAL | FLAG_NO_DATA,
		{ },
		{ { 0, 0xcbababab } },
		.fill_helper = bpf_fill_maxinsns9,
	},
	{	/* Mainly checking JIT here. */
		"BPF_MAXINSNS: Edge hopping nuthouse",
		{ },
		INTERNAL | FLAG_NO_DATA,
		{ },
		{ { 0, 0xabababac } },
		.fill_helper = bpf_fill_maxinsns10,
	},
	{
		"BPF_MAXINSNS: Jump, gap, jump, ...",
		{ },
<<<<<<< HEAD
#ifdef CONFIG_BPF_JIT_ALWAYS_ON
=======
#if defined(CONFIG_BPF_JIT_ALWAYS_ON) && defined(CONFIG_X86)
>>>>>>> 286cd8c7
		CLASSIC | FLAG_NO_DATA | FLAG_EXPECTED_FAIL,
#else
		CLASSIC | FLAG_NO_DATA,
#endif
		{ },
		{ { 0, 0xababcbac } },
		.fill_helper = bpf_fill_maxinsns11,
		.expected_errcode = -ENOTSUPP,
<<<<<<< HEAD
=======
	},
	{
		"BPF_MAXINSNS: jump over MSH",
		{ },
		CLASSIC | FLAG_EXPECTED_FAIL,
		{ 0xfa, 0xfb, 0xfc, 0xfd, },
		{ { 4, 0xabababab } },
		.fill_helper = bpf_fill_maxinsns12,
		.expected_errcode = -EINVAL,
	},
	{
		"BPF_MAXINSNS: exec all MSH",
		{ },
#if defined(CONFIG_BPF_JIT_ALWAYS_ON) && defined(CONFIG_S390)
		CLASSIC | FLAG_EXPECTED_FAIL,
#else
		CLASSIC,
#endif
		{ 0xfa, 0xfb, 0xfc, 0xfd, },
		{ { 4, 0xababab83 } },
		.fill_helper = bpf_fill_maxinsns13,
		.expected_errcode = -ENOTSUPP,
>>>>>>> 286cd8c7
	},
	{
		"BPF_MAXINSNS: ld_abs+get_processor_id",
		{ },
#if defined(CONFIG_BPF_JIT_ALWAYS_ON) && defined(CONFIG_S390)
		CLASSIC | FLAG_EXPECTED_FAIL,
#else
		CLASSIC,
#endif
		{ },
		{ { 1, 0xbee } },
		.fill_helper = bpf_fill_ld_abs_get_processor_id,
<<<<<<< HEAD
	},
	{
		"BPF_MAXINSNS: ld_abs+vlan_push/pop",
		{ },
		INTERNAL,
		{ 0x34 },
		{ { ETH_HLEN, 0xbef } },
		.fill_helper = bpf_fill_ld_abs_vlan_push_pop,
=======
		.expected_errcode = -ENOTSUPP,
>>>>>>> 286cd8c7
	},
	/*
	 * LD_IND / LD_ABS on fragmented SKBs
	 */
	{
		"LD_IND byte frag",
		.u.insns = {
			BPF_STMT(BPF_LDX | BPF_IMM, 0x40),
			BPF_STMT(BPF_LD | BPF_IND | BPF_B, 0x0),
			BPF_STMT(BPF_RET | BPF_A, 0x0),
		},
		CLASSIC | FLAG_SKB_FRAG,
		{ },
		{ {0x40, 0x42} },
		.frag_data = {
			0x42, 0x00, 0x00, 0x00,
			0x43, 0x44, 0x00, 0x00,
			0x21, 0x07, 0x19, 0x83,
		},
	},
	{
		"LD_IND halfword frag",
		.u.insns = {
			BPF_STMT(BPF_LDX | BPF_IMM, 0x40),
			BPF_STMT(BPF_LD | BPF_IND | BPF_H, 0x4),
			BPF_STMT(BPF_RET | BPF_A, 0x0),
		},
		CLASSIC | FLAG_SKB_FRAG,
		{ },
		{ {0x40, 0x4344} },
		.frag_data = {
			0x42, 0x00, 0x00, 0x00,
			0x43, 0x44, 0x00, 0x00,
			0x21, 0x07, 0x19, 0x83,
		},
	},
	{
		"LD_IND word frag",
		.u.insns = {
			BPF_STMT(BPF_LDX | BPF_IMM, 0x40),
			BPF_STMT(BPF_LD | BPF_IND | BPF_W, 0x8),
			BPF_STMT(BPF_RET | BPF_A, 0x0),
		},
		CLASSIC | FLAG_SKB_FRAG,
		{ },
		{ {0x40, 0x21071983} },
		.frag_data = {
			0x42, 0x00, 0x00, 0x00,
			0x43, 0x44, 0x00, 0x00,
			0x21, 0x07, 0x19, 0x83,
		},
	},
	{
		"LD_IND halfword mixed head/frag",
		.u.insns = {
			BPF_STMT(BPF_LDX | BPF_IMM, 0x40),
			BPF_STMT(BPF_LD | BPF_IND | BPF_H, -0x1),
			BPF_STMT(BPF_RET | BPF_A, 0x0),
		},
		CLASSIC | FLAG_SKB_FRAG,
		{ [0x3e] = 0x25, [0x3f] = 0x05, },
		{ {0x40, 0x0519} },
		.frag_data = { 0x19, 0x82 },
	},
	{
		"LD_IND word mixed head/frag",
		.u.insns = {
			BPF_STMT(BPF_LDX | BPF_IMM, 0x40),
			BPF_STMT(BPF_LD | BPF_IND | BPF_W, -0x2),
			BPF_STMT(BPF_RET | BPF_A, 0x0),
		},
		CLASSIC | FLAG_SKB_FRAG,
		{ [0x3e] = 0x25, [0x3f] = 0x05, },
		{ {0x40, 0x25051982} },
		.frag_data = { 0x19, 0x82 },
	},
	{
		"LD_ABS byte frag",
		.u.insns = {
			BPF_STMT(BPF_LD | BPF_ABS | BPF_B, 0x40),
			BPF_STMT(BPF_RET | BPF_A, 0x0),
		},
		CLASSIC | FLAG_SKB_FRAG,
		{ },
		{ {0x40, 0x42} },
		.frag_data = {
			0x42, 0x00, 0x00, 0x00,
			0x43, 0x44, 0x00, 0x00,
			0x21, 0x07, 0x19, 0x83,
		},
	},
	{
		"LD_ABS halfword frag",
		.u.insns = {
			BPF_STMT(BPF_LD | BPF_ABS | BPF_H, 0x44),
			BPF_STMT(BPF_RET | BPF_A, 0x0),
		},
		CLASSIC | FLAG_SKB_FRAG,
		{ },
		{ {0x40, 0x4344} },
		.frag_data = {
			0x42, 0x00, 0x00, 0x00,
			0x43, 0x44, 0x00, 0x00,
			0x21, 0x07, 0x19, 0x83,
		},
	},
	{
		"LD_ABS word frag",
		.u.insns = {
			BPF_STMT(BPF_LD | BPF_ABS | BPF_W, 0x48),
			BPF_STMT(BPF_RET | BPF_A, 0x0),
		},
		CLASSIC | FLAG_SKB_FRAG,
		{ },
		{ {0x40, 0x21071983} },
		.frag_data = {
			0x42, 0x00, 0x00, 0x00,
			0x43, 0x44, 0x00, 0x00,
			0x21, 0x07, 0x19, 0x83,
		},
	},
	{
		"LD_ABS halfword mixed head/frag",
		.u.insns = {
			BPF_STMT(BPF_LD | BPF_ABS | BPF_H, 0x3f),
			BPF_STMT(BPF_RET | BPF_A, 0x0),
		},
		CLASSIC | FLAG_SKB_FRAG,
		{ [0x3e] = 0x25, [0x3f] = 0x05, },
		{ {0x40, 0x0519} },
		.frag_data = { 0x19, 0x82 },
	},
	{
		"LD_ABS word mixed head/frag",
		.u.insns = {
			BPF_STMT(BPF_LD | BPF_ABS | BPF_W, 0x3e),
			BPF_STMT(BPF_RET | BPF_A, 0x0),
		},
		CLASSIC | FLAG_SKB_FRAG,
		{ [0x3e] = 0x25, [0x3f] = 0x05, },
		{ {0x40, 0x25051982} },
		.frag_data = { 0x19, 0x82 },
	},
	/*
	 * LD_IND / LD_ABS on non fragmented SKBs
	 */
	{
		/*
		 * this tests that the JIT/interpreter correctly resets X
		 * before using it in an LD_IND instruction.
		 */
		"LD_IND byte default X",
		.u.insns = {
			BPF_STMT(BPF_LD | BPF_IND | BPF_B, 0x1),
			BPF_STMT(BPF_RET | BPF_A, 0x0),
		},
		CLASSIC,
		{ [0x1] = 0x42 },
		{ {0x40, 0x42 } },
	},
	{
		"LD_IND byte positive offset",
		.u.insns = {
			BPF_STMT(BPF_LDX | BPF_IMM, 0x3e),
			BPF_STMT(BPF_LD | BPF_IND | BPF_B, 0x1),
			BPF_STMT(BPF_RET | BPF_A, 0x0),
		},
		CLASSIC,
		{ [0x3c] = 0x25, [0x3d] = 0x05,  [0x3e] = 0x19, [0x3f] = 0x82 },
		{ {0x40, 0x82 } },
	},
	{
		"LD_IND byte negative offset",
		.u.insns = {
			BPF_STMT(BPF_LDX | BPF_IMM, 0x3e),
			BPF_STMT(BPF_LD | BPF_IND | BPF_B, -0x1),
			BPF_STMT(BPF_RET | BPF_A, 0x0),
		},
		CLASSIC,
		{ [0x3c] = 0x25, [0x3d] = 0x05,  [0x3e] = 0x19, [0x3f] = 0x82 },
		{ {0x40, 0x05 } },
	},
	{
		"LD_IND byte positive offset, all ff",
		.u.insns = {
			BPF_STMT(BPF_LDX | BPF_IMM, 0x3e),
			BPF_STMT(BPF_LD | BPF_IND | BPF_B, 0x1),
			BPF_STMT(BPF_RET | BPF_A, 0x0),
		},
		CLASSIC,
		{ [0x3c] = 0xff, [0x3d] = 0xff,  [0x3e] = 0xff, [0x3f] = 0xff },
		{ {0x40, 0xff } },
	},
	{
		"LD_IND byte positive offset, out of bounds",
		.u.insns = {
			BPF_STMT(BPF_LDX | BPF_IMM, 0x3e),
			BPF_STMT(BPF_LD | BPF_IND | BPF_B, 0x1),
			BPF_STMT(BPF_RET | BPF_A, 0x0),
		},
		CLASSIC,
		{ [0x3c] = 0x25, [0x3d] = 0x05,  [0x3e] = 0x19, [0x3f] = 0x82 },
		{ {0x3f, 0 }, },
	},
	{
		"LD_IND byte negative offset, out of bounds",
		.u.insns = {
			BPF_STMT(BPF_LDX | BPF_IMM, 0x3e),
			BPF_STMT(BPF_LD | BPF_IND | BPF_B, -0x3f),
			BPF_STMT(BPF_RET | BPF_A, 0x0),
		},
		CLASSIC,
		{ [0x3c] = 0x25, [0x3d] = 0x05,  [0x3e] = 0x19, [0x3f] = 0x82 },
		{ {0x3f, 0 } },
	},
	{
		"LD_IND byte negative offset, multiple calls",
		.u.insns = {
			BPF_STMT(BPF_LDX | BPF_IMM, 0x3b),
			BPF_STMT(BPF_LD | BPF_IND | BPF_B, SKF_LL_OFF + 1),
			BPF_STMT(BPF_LD | BPF_IND | BPF_B, SKF_LL_OFF + 2),
			BPF_STMT(BPF_LD | BPF_IND | BPF_B, SKF_LL_OFF + 3),
			BPF_STMT(BPF_LD | BPF_IND | BPF_B, SKF_LL_OFF + 4),
			BPF_STMT(BPF_RET | BPF_A, 0x0),
		},
		CLASSIC,
		{ [0x3c] = 0x25, [0x3d] = 0x05,  [0x3e] = 0x19, [0x3f] = 0x82 },
		{ {0x40, 0x82 }, },
	},
	{
		"LD_IND halfword positive offset",
		.u.insns = {
			BPF_STMT(BPF_LDX | BPF_IMM, 0x20),
			BPF_STMT(BPF_LD | BPF_IND | BPF_H, 0x2),
			BPF_STMT(BPF_RET | BPF_A, 0x0),
		},
		CLASSIC,
		{
			[0x1c] = 0xaa, [0x1d] = 0x55,
			[0x1e] = 0xbb, [0x1f] = 0x66,
			[0x20] = 0xcc, [0x21] = 0x77,
			[0x22] = 0xdd, [0x23] = 0x88,
		},
		{ {0x40, 0xdd88 } },
	},
	{
		"LD_IND halfword negative offset",
		.u.insns = {
			BPF_STMT(BPF_LDX | BPF_IMM, 0x20),
			BPF_STMT(BPF_LD | BPF_IND | BPF_H, -0x2),
			BPF_STMT(BPF_RET | BPF_A, 0x0),
		},
		CLASSIC,
		{
			[0x1c] = 0xaa, [0x1d] = 0x55,
			[0x1e] = 0xbb, [0x1f] = 0x66,
			[0x20] = 0xcc, [0x21] = 0x77,
			[0x22] = 0xdd, [0x23] = 0x88,
		},
		{ {0x40, 0xbb66 } },
	},
	{
		"LD_IND halfword unaligned",
		.u.insns = {
			BPF_STMT(BPF_LDX | BPF_IMM, 0x20),
			BPF_STMT(BPF_LD | BPF_IND | BPF_H, -0x1),
			BPF_STMT(BPF_RET | BPF_A, 0x0),
		},
		CLASSIC,
		{
			[0x1c] = 0xaa, [0x1d] = 0x55,
			[0x1e] = 0xbb, [0x1f] = 0x66,
			[0x20] = 0xcc, [0x21] = 0x77,
			[0x22] = 0xdd, [0x23] = 0x88,
		},
		{ {0x40, 0x66cc } },
	},
	{
		"LD_IND halfword positive offset, all ff",
		.u.insns = {
			BPF_STMT(BPF_LDX | BPF_IMM, 0x3d),
			BPF_STMT(BPF_LD | BPF_IND | BPF_H, 0x1),
			BPF_STMT(BPF_RET | BPF_A, 0x0),
		},
		CLASSIC,
		{ [0x3c] = 0xff, [0x3d] = 0xff,  [0x3e] = 0xff, [0x3f] = 0xff },
		{ {0x40, 0xffff } },
	},
	{
		"LD_IND halfword positive offset, out of bounds",
		.u.insns = {
			BPF_STMT(BPF_LDX | BPF_IMM, 0x3e),
			BPF_STMT(BPF_LD | BPF_IND | BPF_H, 0x1),
			BPF_STMT(BPF_RET | BPF_A, 0x0),
		},
		CLASSIC,
		{ [0x3c] = 0x25, [0x3d] = 0x05,  [0x3e] = 0x19, [0x3f] = 0x82 },
		{ {0x3f, 0 }, },
	},
	{
		"LD_IND halfword negative offset, out of bounds",
		.u.insns = {
			BPF_STMT(BPF_LDX | BPF_IMM, 0x3e),
			BPF_STMT(BPF_LD | BPF_IND | BPF_H, -0x3f),
			BPF_STMT(BPF_RET | BPF_A, 0x0),
		},
		CLASSIC,
		{ [0x3c] = 0x25, [0x3d] = 0x05,  [0x3e] = 0x19, [0x3f] = 0x82 },
		{ {0x3f, 0 } },
	},
	{
		"LD_IND word positive offset",
		.u.insns = {
			BPF_STMT(BPF_LDX | BPF_IMM, 0x20),
			BPF_STMT(BPF_LD | BPF_IND | BPF_W, 0x4),
			BPF_STMT(BPF_RET | BPF_A, 0x0),
		},
		CLASSIC,
		{
			[0x1c] = 0xaa, [0x1d] = 0x55,
			[0x1e] = 0xbb, [0x1f] = 0x66,
			[0x20] = 0xcc, [0x21] = 0x77,
			[0x22] = 0xdd, [0x23] = 0x88,
			[0x24] = 0xee, [0x25] = 0x99,
			[0x26] = 0xff, [0x27] = 0xaa,
		},
		{ {0x40, 0xee99ffaa } },
	},
	{
		"LD_IND word negative offset",
		.u.insns = {
			BPF_STMT(BPF_LDX | BPF_IMM, 0x20),
			BPF_STMT(BPF_LD | BPF_IND | BPF_W, -0x4),
			BPF_STMT(BPF_RET | BPF_A, 0x0),
		},
		CLASSIC,
		{
			[0x1c] = 0xaa, [0x1d] = 0x55,
			[0x1e] = 0xbb, [0x1f] = 0x66,
			[0x20] = 0xcc, [0x21] = 0x77,
			[0x22] = 0xdd, [0x23] = 0x88,
			[0x24] = 0xee, [0x25] = 0x99,
			[0x26] = 0xff, [0x27] = 0xaa,
		},
		{ {0x40, 0xaa55bb66 } },
	},
	{
		"LD_IND word unaligned (addr & 3 == 2)",
		.u.insns = {
			BPF_STMT(BPF_LDX | BPF_IMM, 0x20),
			BPF_STMT(BPF_LD | BPF_IND | BPF_W, -0x2),
			BPF_STMT(BPF_RET | BPF_A, 0x0),
		},
		CLASSIC,
		{
			[0x1c] = 0xaa, [0x1d] = 0x55,
			[0x1e] = 0xbb, [0x1f] = 0x66,
			[0x20] = 0xcc, [0x21] = 0x77,
			[0x22] = 0xdd, [0x23] = 0x88,
			[0x24] = 0xee, [0x25] = 0x99,
			[0x26] = 0xff, [0x27] = 0xaa,
		},
		{ {0x40, 0xbb66cc77 } },
	},
	{
		"LD_IND word unaligned (addr & 3 == 1)",
		.u.insns = {
			BPF_STMT(BPF_LDX | BPF_IMM, 0x20),
			BPF_STMT(BPF_LD | BPF_IND | BPF_W, -0x3),
			BPF_STMT(BPF_RET | BPF_A, 0x0),
		},
		CLASSIC,
		{
			[0x1c] = 0xaa, [0x1d] = 0x55,
			[0x1e] = 0xbb, [0x1f] = 0x66,
			[0x20] = 0xcc, [0x21] = 0x77,
			[0x22] = 0xdd, [0x23] = 0x88,
			[0x24] = 0xee, [0x25] = 0x99,
			[0x26] = 0xff, [0x27] = 0xaa,
		},
		{ {0x40, 0x55bb66cc } },
	},
	{
		"LD_IND word unaligned (addr & 3 == 3)",
		.u.insns = {
			BPF_STMT(BPF_LDX | BPF_IMM, 0x20),
			BPF_STMT(BPF_LD | BPF_IND | BPF_W, -0x1),
			BPF_STMT(BPF_RET | BPF_A, 0x0),
		},
		CLASSIC,
		{
			[0x1c] = 0xaa, [0x1d] = 0x55,
			[0x1e] = 0xbb, [0x1f] = 0x66,
			[0x20] = 0xcc, [0x21] = 0x77,
			[0x22] = 0xdd, [0x23] = 0x88,
			[0x24] = 0xee, [0x25] = 0x99,
			[0x26] = 0xff, [0x27] = 0xaa,
		},
		{ {0x40, 0x66cc77dd } },
	},
	{
		"LD_IND word positive offset, all ff",
		.u.insns = {
			BPF_STMT(BPF_LDX | BPF_IMM, 0x3b),
			BPF_STMT(BPF_LD | BPF_IND | BPF_W, 0x1),
			BPF_STMT(BPF_RET | BPF_A, 0x0),
		},
		CLASSIC,
		{ [0x3c] = 0xff, [0x3d] = 0xff,  [0x3e] = 0xff, [0x3f] = 0xff },
		{ {0x40, 0xffffffff } },
	},
	{
		"LD_IND word positive offset, out of bounds",
		.u.insns = {
			BPF_STMT(BPF_LDX | BPF_IMM, 0x3e),
			BPF_STMT(BPF_LD | BPF_IND | BPF_W, 0x1),
			BPF_STMT(BPF_RET | BPF_A, 0x0),
		},
		CLASSIC,
		{ [0x3c] = 0x25, [0x3d] = 0x05,  [0x3e] = 0x19, [0x3f] = 0x82 },
		{ {0x3f, 0 }, },
	},
	{
		"LD_IND word negative offset, out of bounds",
		.u.insns = {
			BPF_STMT(BPF_LDX | BPF_IMM, 0x3e),
			BPF_STMT(BPF_LD | BPF_IND | BPF_W, -0x3f),
			BPF_STMT(BPF_RET | BPF_A, 0x0),
		},
		CLASSIC,
		{ [0x3c] = 0x25, [0x3d] = 0x05,  [0x3e] = 0x19, [0x3f] = 0x82 },
		{ {0x3f, 0 } },
	},
	{
		"LD_ABS byte",
		.u.insns = {
			BPF_STMT(BPF_LD | BPF_ABS | BPF_B, 0x20),
			BPF_STMT(BPF_RET | BPF_A, 0x0),
		},
		CLASSIC,
		{
			[0x1c] = 0xaa, [0x1d] = 0x55,
			[0x1e] = 0xbb, [0x1f] = 0x66,
			[0x20] = 0xcc, [0x21] = 0x77,
			[0x22] = 0xdd, [0x23] = 0x88,
			[0x24] = 0xee, [0x25] = 0x99,
			[0x26] = 0xff, [0x27] = 0xaa,
		},
		{ {0x40, 0xcc } },
	},
	{
		"LD_ABS byte positive offset, all ff",
		.u.insns = {
			BPF_STMT(BPF_LD | BPF_ABS | BPF_B, 0x3f),
			BPF_STMT(BPF_RET | BPF_A, 0x0),
		},
		CLASSIC,
		{ [0x3c] = 0xff, [0x3d] = 0xff,  [0x3e] = 0xff, [0x3f] = 0xff },
		{ {0x40, 0xff } },
	},
	{
		"LD_ABS byte positive offset, out of bounds",
		.u.insns = {
			BPF_STMT(BPF_LD | BPF_ABS | BPF_B, 0x3f),
			BPF_STMT(BPF_RET | BPF_A, 0x0),
		},
		CLASSIC,
		{ [0x3c] = 0x25, [0x3d] = 0x05,  [0x3e] = 0x19, [0x3f] = 0x82 },
		{ {0x3f, 0 }, },
	},
	{
		"LD_ABS byte negative offset, out of bounds load",
		.u.insns = {
			BPF_STMT(BPF_LD | BPF_ABS | BPF_B, -1),
			BPF_STMT(BPF_RET | BPF_A, 0x0),
		},
		CLASSIC | FLAG_EXPECTED_FAIL,
		.expected_errcode = -EINVAL,
	},
	{
		"LD_ABS byte negative offset, in bounds",
		.u.insns = {
			BPF_STMT(BPF_LD | BPF_ABS | BPF_B, SKF_LL_OFF + 0x3f),
			BPF_STMT(BPF_RET | BPF_A, 0x0),
		},
		CLASSIC,
		{ [0x3c] = 0x25, [0x3d] = 0x05,  [0x3e] = 0x19, [0x3f] = 0x82 },
		{ {0x40, 0x82 }, },
	},
	{
		"LD_ABS byte negative offset, out of bounds",
		.u.insns = {
			BPF_STMT(BPF_LD | BPF_ABS | BPF_B, SKF_LL_OFF + 0x3f),
			BPF_STMT(BPF_RET | BPF_A, 0x0),
		},
		CLASSIC,
		{ [0x3c] = 0x25, [0x3d] = 0x05,  [0x3e] = 0x19, [0x3f] = 0x82 },
		{ {0x3f, 0 }, },
	},
	{
		"LD_ABS byte negative offset, multiple calls",
		.u.insns = {
			BPF_STMT(BPF_LD | BPF_ABS | BPF_B, SKF_LL_OFF + 0x3c),
			BPF_STMT(BPF_LD | BPF_ABS | BPF_B, SKF_LL_OFF + 0x3d),
			BPF_STMT(BPF_LD | BPF_ABS | BPF_B, SKF_LL_OFF + 0x3e),
			BPF_STMT(BPF_LD | BPF_ABS | BPF_B, SKF_LL_OFF + 0x3f),
			BPF_STMT(BPF_RET | BPF_A, 0x0),
		},
		CLASSIC,
		{ [0x3c] = 0x25, [0x3d] = 0x05,  [0x3e] = 0x19, [0x3f] = 0x82 },
		{ {0x40, 0x82 }, },
	},
	{
		"LD_ABS halfword",
		.u.insns = {
			BPF_STMT(BPF_LD | BPF_ABS | BPF_H, 0x22),
			BPF_STMT(BPF_RET | BPF_A, 0x0),
		},
		CLASSIC,
		{
			[0x1c] = 0xaa, [0x1d] = 0x55,
			[0x1e] = 0xbb, [0x1f] = 0x66,
			[0x20] = 0xcc, [0x21] = 0x77,
			[0x22] = 0xdd, [0x23] = 0x88,
			[0x24] = 0xee, [0x25] = 0x99,
			[0x26] = 0xff, [0x27] = 0xaa,
		},
		{ {0x40, 0xdd88 } },
	},
	{
		"LD_ABS halfword unaligned",
		.u.insns = {
			BPF_STMT(BPF_LD | BPF_ABS | BPF_H, 0x25),
			BPF_STMT(BPF_RET | BPF_A, 0x0),
		},
		CLASSIC,
		{
			[0x1c] = 0xaa, [0x1d] = 0x55,
			[0x1e] = 0xbb, [0x1f] = 0x66,
			[0x20] = 0xcc, [0x21] = 0x77,
			[0x22] = 0xdd, [0x23] = 0x88,
			[0x24] = 0xee, [0x25] = 0x99,
			[0x26] = 0xff, [0x27] = 0xaa,
		},
		{ {0x40, 0x99ff } },
	},
	{
		"LD_ABS halfword positive offset, all ff",
		.u.insns = {
			BPF_STMT(BPF_LD | BPF_ABS | BPF_H, 0x3e),
			BPF_STMT(BPF_RET | BPF_A, 0x0),
		},
		CLASSIC,
		{ [0x3c] = 0xff, [0x3d] = 0xff,  [0x3e] = 0xff, [0x3f] = 0xff },
		{ {0x40, 0xffff } },
	},
	{
		"LD_ABS halfword positive offset, out of bounds",
		.u.insns = {
			BPF_STMT(BPF_LD | BPF_ABS | BPF_H, 0x3f),
			BPF_STMT(BPF_RET | BPF_A, 0x0),
		},
		CLASSIC,
		{ [0x3c] = 0x25, [0x3d] = 0x05,  [0x3e] = 0x19, [0x3f] = 0x82 },
		{ {0x3f, 0 }, },
	},
	{
		"LD_ABS halfword negative offset, out of bounds load",
		.u.insns = {
			BPF_STMT(BPF_LD | BPF_ABS | BPF_H, -1),
			BPF_STMT(BPF_RET | BPF_A, 0x0),
		},
		CLASSIC | FLAG_EXPECTED_FAIL,
		.expected_errcode = -EINVAL,
	},
	{
		"LD_ABS halfword negative offset, in bounds",
		.u.insns = {
			BPF_STMT(BPF_LD | BPF_ABS | BPF_H, SKF_LL_OFF + 0x3e),
			BPF_STMT(BPF_RET | BPF_A, 0x0),
		},
		CLASSIC,
		{ [0x3c] = 0x25, [0x3d] = 0x05,  [0x3e] = 0x19, [0x3f] = 0x82 },
		{ {0x40, 0x1982 }, },
	},
	{
		"LD_ABS halfword negative offset, out of bounds",
		.u.insns = {
			BPF_STMT(BPF_LD | BPF_ABS | BPF_H, SKF_LL_OFF + 0x3e),
			BPF_STMT(BPF_RET | BPF_A, 0x0),
		},
		CLASSIC,
		{ [0x3c] = 0x25, [0x3d] = 0x05,  [0x3e] = 0x19, [0x3f] = 0x82 },
		{ {0x3f, 0 }, },
	},
	{
		"LD_ABS word",
		.u.insns = {
			BPF_STMT(BPF_LD | BPF_ABS | BPF_W, 0x1c),
			BPF_STMT(BPF_RET | BPF_A, 0x0),
		},
		CLASSIC,
		{
			[0x1c] = 0xaa, [0x1d] = 0x55,
			[0x1e] = 0xbb, [0x1f] = 0x66,
			[0x20] = 0xcc, [0x21] = 0x77,
			[0x22] = 0xdd, [0x23] = 0x88,
			[0x24] = 0xee, [0x25] = 0x99,
			[0x26] = 0xff, [0x27] = 0xaa,
		},
		{ {0x40, 0xaa55bb66 } },
	},
	{
		"LD_ABS word unaligned (addr & 3 == 2)",
		.u.insns = {
			BPF_STMT(BPF_LD | BPF_ABS | BPF_W, 0x22),
			BPF_STMT(BPF_RET | BPF_A, 0x0),
		},
		CLASSIC,
		{
			[0x1c] = 0xaa, [0x1d] = 0x55,
			[0x1e] = 0xbb, [0x1f] = 0x66,
			[0x20] = 0xcc, [0x21] = 0x77,
			[0x22] = 0xdd, [0x23] = 0x88,
			[0x24] = 0xee, [0x25] = 0x99,
			[0x26] = 0xff, [0x27] = 0xaa,
		},
		{ {0x40, 0xdd88ee99 } },
	},
	{
		"LD_ABS word unaligned (addr & 3 == 1)",
		.u.insns = {
			BPF_STMT(BPF_LD | BPF_ABS | BPF_W, 0x21),
			BPF_STMT(BPF_RET | BPF_A, 0x0),
		},
		CLASSIC,
		{
			[0x1c] = 0xaa, [0x1d] = 0x55,
			[0x1e] = 0xbb, [0x1f] = 0x66,
			[0x20] = 0xcc, [0x21] = 0x77,
			[0x22] = 0xdd, [0x23] = 0x88,
			[0x24] = 0xee, [0x25] = 0x99,
			[0x26] = 0xff, [0x27] = 0xaa,
		},
		{ {0x40, 0x77dd88ee } },
	},
	{
		"LD_ABS word unaligned (addr & 3 == 3)",
		.u.insns = {
			BPF_STMT(BPF_LD | BPF_ABS | BPF_W, 0x23),
			BPF_STMT(BPF_RET | BPF_A, 0x0),
		},
		CLASSIC,
		{
			[0x1c] = 0xaa, [0x1d] = 0x55,
			[0x1e] = 0xbb, [0x1f] = 0x66,
			[0x20] = 0xcc, [0x21] = 0x77,
			[0x22] = 0xdd, [0x23] = 0x88,
			[0x24] = 0xee, [0x25] = 0x99,
			[0x26] = 0xff, [0x27] = 0xaa,
		},
		{ {0x40, 0x88ee99ff } },
	},
	{
		"LD_ABS word positive offset, all ff",
		.u.insns = {
			BPF_STMT(BPF_LD | BPF_ABS | BPF_W, 0x3c),
			BPF_STMT(BPF_RET | BPF_A, 0x0),
		},
		CLASSIC,
		{ [0x3c] = 0xff, [0x3d] = 0xff,  [0x3e] = 0xff, [0x3f] = 0xff },
		{ {0x40, 0xffffffff } },
	},
	{
		"LD_ABS word positive offset, out of bounds",
		.u.insns = {
			BPF_STMT(BPF_LD | BPF_ABS | BPF_W, 0x3f),
			BPF_STMT(BPF_RET | BPF_A, 0x0),
		},
		CLASSIC,
		{ [0x3c] = 0x25, [0x3d] = 0x05,  [0x3e] = 0x19, [0x3f] = 0x82 },
		{ {0x3f, 0 }, },
	},
	{
		"LD_ABS word negative offset, out of bounds load",
		.u.insns = {
			BPF_STMT(BPF_LD | BPF_ABS | BPF_W, -1),
			BPF_STMT(BPF_RET | BPF_A, 0x0),
		},
		CLASSIC | FLAG_EXPECTED_FAIL,
		.expected_errcode = -EINVAL,
	},
	{
		"LD_ABS word negative offset, in bounds",
		.u.insns = {
			BPF_STMT(BPF_LD | BPF_ABS | BPF_W, SKF_LL_OFF + 0x3c),
			BPF_STMT(BPF_RET | BPF_A, 0x0),
		},
		CLASSIC,
		{ [0x3c] = 0x25, [0x3d] = 0x05,  [0x3e] = 0x19, [0x3f] = 0x82 },
		{ {0x40, 0x25051982 }, },
	},
	{
		"LD_ABS word negative offset, out of bounds",
		.u.insns = {
			BPF_STMT(BPF_LD | BPF_ABS | BPF_W, SKF_LL_OFF + 0x3c),
			BPF_STMT(BPF_RET | BPF_A, 0x0),
		},
		CLASSIC,
		{ [0x3c] = 0x25, [0x3d] = 0x05,  [0x3e] = 0x19, [0x3f] = 0x82 },
		{ {0x3f, 0 }, },
	},
	{
		"LDX_MSH standalone, preserved A",
		.u.insns = {
			BPF_STMT(BPF_LD | BPF_IMM, 0xffeebbaa),
			BPF_STMT(BPF_LDX | BPF_B | BPF_MSH, 0x3c),
			BPF_STMT(BPF_RET | BPF_A, 0x0),
		},
		CLASSIC,
		{ [0x3c] = 0x25, [0x3d] = 0x05,  [0x3e] = 0x19, [0x3f] = 0x82 },
		{ {0x40, 0xffeebbaa }, },
	},
	{
		"LDX_MSH standalone, preserved A 2",
		.u.insns = {
			BPF_STMT(BPF_LD | BPF_IMM, 0x175e9d63),
			BPF_STMT(BPF_LDX | BPF_B | BPF_MSH, 0x3c),
			BPF_STMT(BPF_LDX | BPF_B | BPF_MSH, 0x3d),
			BPF_STMT(BPF_LDX | BPF_B | BPF_MSH, 0x3e),
			BPF_STMT(BPF_LDX | BPF_B | BPF_MSH, 0x3f),
			BPF_STMT(BPF_RET | BPF_A, 0x0),
		},
		CLASSIC,
		{ [0x3c] = 0x25, [0x3d] = 0x05,  [0x3e] = 0x19, [0x3f] = 0x82 },
		{ {0x40, 0x175e9d63 }, },
	},
	{
		"LDX_MSH standalone, test result 1",
		.u.insns = {
			BPF_STMT(BPF_LD | BPF_IMM, 0xffeebbaa),
			BPF_STMT(BPF_LDX | BPF_B | BPF_MSH, 0x3c),
			BPF_STMT(BPF_MISC | BPF_TXA, 0),
			BPF_STMT(BPF_RET | BPF_A, 0x0),
		},
		CLASSIC,
		{ [0x3c] = 0x25, [0x3d] = 0x05,  [0x3e] = 0x19, [0x3f] = 0x82 },
		{ {0x40, 0x14 }, },
	},
	{
		"LDX_MSH standalone, test result 2",
		.u.insns = {
			BPF_STMT(BPF_LD | BPF_IMM, 0xffeebbaa),
			BPF_STMT(BPF_LDX | BPF_B | BPF_MSH, 0x3e),
			BPF_STMT(BPF_MISC | BPF_TXA, 0),
			BPF_STMT(BPF_RET | BPF_A, 0x0),
		},
		CLASSIC,
		{ [0x3c] = 0x25, [0x3d] = 0x05,  [0x3e] = 0x19, [0x3f] = 0x82 },
		{ {0x40, 0x24 }, },
	},
	{
		"LDX_MSH standalone, negative offset",
		.u.insns = {
			BPF_STMT(BPF_LD | BPF_IMM, 0xffeebbaa),
			BPF_STMT(BPF_LDX | BPF_B | BPF_MSH, -1),
			BPF_STMT(BPF_MISC | BPF_TXA, 0),
			BPF_STMT(BPF_RET | BPF_A, 0x0),
		},
		CLASSIC,
		{ [0x3c] = 0x25, [0x3d] = 0x05,  [0x3e] = 0x19, [0x3f] = 0x82 },
		{ {0x40, 0 }, },
	},
	{
		"LDX_MSH standalone, negative offset 2",
		.u.insns = {
			BPF_STMT(BPF_LD | BPF_IMM, 0xffeebbaa),
			BPF_STMT(BPF_LDX | BPF_B | BPF_MSH, SKF_LL_OFF + 0x3e),
			BPF_STMT(BPF_MISC | BPF_TXA, 0),
			BPF_STMT(BPF_RET | BPF_A, 0x0),
		},
		CLASSIC,
		{ [0x3c] = 0x25, [0x3d] = 0x05,  [0x3e] = 0x19, [0x3f] = 0x82 },
		{ {0x40, 0x24 }, },
	},
	{
		"LDX_MSH standalone, out of bounds",
		.u.insns = {
			BPF_STMT(BPF_LD | BPF_IMM, 0xffeebbaa),
			BPF_STMT(BPF_LDX | BPF_B | BPF_MSH, 0x40),
			BPF_STMT(BPF_MISC | BPF_TXA, 0),
			BPF_STMT(BPF_RET | BPF_A, 0x0),
		},
		CLASSIC,
		{ [0x3c] = 0x25, [0x3d] = 0x05,  [0x3e] = 0x19, [0x3f] = 0x82 },
		{ {0x40, 0 }, },
	},
	/*
	 * verify that the interpreter or JIT correctly sets A and X
	 * to 0.
	 */
	{
		"ADD default X",
		.u.insns = {
			/*
			 * A = 0x42
			 * A = A + X
			 * ret A
			 */
			BPF_STMT(BPF_LD | BPF_IMM, 0x42),
			BPF_STMT(BPF_ALU | BPF_ADD | BPF_X, 0),
			BPF_STMT(BPF_RET | BPF_A, 0x0),
		},
		CLASSIC | FLAG_NO_DATA,
		{},
		{ {0x1, 0x42 } },
	},
	{
		"ADD default A",
		.u.insns = {
			/*
			 * A = A + 0x42
			 * ret A
			 */
			BPF_STMT(BPF_ALU | BPF_ADD | BPF_K, 0x42),
			BPF_STMT(BPF_RET | BPF_A, 0x0),
		},
		CLASSIC | FLAG_NO_DATA,
		{},
		{ {0x1, 0x42 } },
	},
	{
		"SUB default X",
		.u.insns = {
			/*
			 * A = 0x66
			 * A = A - X
			 * ret A
			 */
			BPF_STMT(BPF_LD | BPF_IMM, 0x66),
			BPF_STMT(BPF_ALU | BPF_SUB | BPF_X, 0),
			BPF_STMT(BPF_RET | BPF_A, 0x0),
		},
		CLASSIC | FLAG_NO_DATA,
		{},
		{ {0x1, 0x66 } },
	},
	{
		"SUB default A",
		.u.insns = {
			/*
			 * A = A - -0x66
			 * ret A
			 */
			BPF_STMT(BPF_ALU | BPF_SUB | BPF_K, -0x66),
			BPF_STMT(BPF_RET | BPF_A, 0x0),
		},
		CLASSIC | FLAG_NO_DATA,
		{},
		{ {0x1, 0x66 } },
	},
	{
		"MUL default X",
		.u.insns = {
			/*
			 * A = 0x42
			 * A = A * X
			 * ret A
			 */
			BPF_STMT(BPF_LD | BPF_IMM, 0x42),
			BPF_STMT(BPF_ALU | BPF_MUL | BPF_X, 0),
			BPF_STMT(BPF_RET | BPF_A, 0x0),
		},
		CLASSIC | FLAG_NO_DATA,
		{},
		{ {0x1, 0x0 } },
	},
	{
		"MUL default A",
		.u.insns = {
			/*
			 * A = A * 0x66
			 * ret A
			 */
			BPF_STMT(BPF_ALU | BPF_MUL | BPF_K, 0x66),
			BPF_STMT(BPF_RET | BPF_A, 0x0),
		},
		CLASSIC | FLAG_NO_DATA,
		{},
		{ {0x1, 0x0 } },
	},
	{
		"DIV default X",
		.u.insns = {
			/*
			 * A = 0x42
			 * A = A / X ; this halt the filter execution if X is 0
			 * ret 0x42
			 */
			BPF_STMT(BPF_LD | BPF_IMM, 0x42),
			BPF_STMT(BPF_ALU | BPF_DIV | BPF_X, 0),
			BPF_STMT(BPF_RET | BPF_K, 0x42),
		},
		CLASSIC | FLAG_NO_DATA,
		{},
		{ {0x1, 0x0 } },
	},
	{
		"DIV default A",
		.u.insns = {
			/*
			 * A = A / 1
			 * ret A
			 */
			BPF_STMT(BPF_ALU | BPF_DIV | BPF_K, 0x1),
			BPF_STMT(BPF_RET | BPF_A, 0x0),
		},
		CLASSIC | FLAG_NO_DATA,
		{},
		{ {0x1, 0x0 } },
	},
	{
		"MOD default X",
		.u.insns = {
			/*
			 * A = 0x42
			 * A = A mod X ; this halt the filter execution if X is 0
			 * ret 0x42
			 */
			BPF_STMT(BPF_LD | BPF_IMM, 0x42),
			BPF_STMT(BPF_ALU | BPF_MOD | BPF_X, 0),
			BPF_STMT(BPF_RET | BPF_K, 0x42),
		},
		CLASSIC | FLAG_NO_DATA,
		{},
		{ {0x1, 0x0 } },
	},
	{
		"MOD default A",
		.u.insns = {
			/*
			 * A = A mod 1
			 * ret A
			 */
			BPF_STMT(BPF_ALU | BPF_MOD | BPF_K, 0x1),
			BPF_STMT(BPF_RET | BPF_A, 0x0),
		},
		CLASSIC | FLAG_NO_DATA,
		{},
		{ {0x1, 0x0 } },
	},
	{
		"JMP EQ default A",
		.u.insns = {
			/*
			 * cmp A, 0x0, 0, 1
			 * ret 0x42
			 * ret 0x66
			 */
			BPF_JUMP(BPF_JMP | BPF_JEQ | BPF_K, 0x0, 0, 1),
			BPF_STMT(BPF_RET | BPF_K, 0x42),
			BPF_STMT(BPF_RET | BPF_K, 0x66),
		},
		CLASSIC | FLAG_NO_DATA,
		{},
		{ {0x1, 0x42 } },
	},
	{
		"JMP EQ default X",
		.u.insns = {
			/*
			 * A = 0x0
			 * cmp A, X, 0, 1
			 * ret 0x42
			 * ret 0x66
			 */
			BPF_STMT(BPF_LD | BPF_IMM, 0x0),
			BPF_JUMP(BPF_JMP | BPF_JEQ | BPF_X, 0x0, 0, 1),
			BPF_STMT(BPF_RET | BPF_K, 0x42),
			BPF_STMT(BPF_RET | BPF_K, 0x66),
		},
		CLASSIC | FLAG_NO_DATA,
		{},
		{ {0x1, 0x42 } },
	},
	/* Checking interpreter vs JIT wrt signed extended imms. */
	{
		"JNE signed compare, test 1",
		.u.insns_int = {
			BPF_ALU32_IMM(BPF_MOV, R1, 0xfefbbc12),
			BPF_ALU32_IMM(BPF_MOV, R3, 0xffff0000),
			BPF_MOV64_REG(R2, R1),
			BPF_ALU64_REG(BPF_AND, R2, R3),
			BPF_ALU32_IMM(BPF_MOV, R0, 1),
			BPF_JMP_IMM(BPF_JNE, R2, -17104896, 1),
			BPF_ALU32_IMM(BPF_MOV, R0, 2),
			BPF_EXIT_INSN(),
		},
		INTERNAL,
		{ },
		{ { 0, 1 } },
	},
	{
		"JNE signed compare, test 2",
		.u.insns_int = {
			BPF_ALU32_IMM(BPF_MOV, R1, 0xfefbbc12),
			BPF_ALU32_IMM(BPF_MOV, R3, 0xffff0000),
			BPF_MOV64_REG(R2, R1),
			BPF_ALU64_REG(BPF_AND, R2, R3),
			BPF_ALU32_IMM(BPF_MOV, R0, 1),
			BPF_JMP_IMM(BPF_JNE, R2, 0xfefb0000, 1),
			BPF_ALU32_IMM(BPF_MOV, R0, 2),
			BPF_EXIT_INSN(),
		},
		INTERNAL,
		{ },
		{ { 0, 1 } },
	},
	{
		"JNE signed compare, test 3",
		.u.insns_int = {
			BPF_ALU32_IMM(BPF_MOV, R1, 0xfefbbc12),
			BPF_ALU32_IMM(BPF_MOV, R3, 0xffff0000),
			BPF_ALU32_IMM(BPF_MOV, R4, 0xfefb0000),
			BPF_MOV64_REG(R2, R1),
			BPF_ALU64_REG(BPF_AND, R2, R3),
			BPF_ALU32_IMM(BPF_MOV, R0, 1),
			BPF_JMP_REG(BPF_JNE, R2, R4, 1),
			BPF_ALU32_IMM(BPF_MOV, R0, 2),
			BPF_EXIT_INSN(),
		},
		INTERNAL,
		{ },
		{ { 0, 2 } },
	},
	{
		"JNE signed compare, test 4",
		.u.insns_int = {
			BPF_LD_IMM64(R1, -17104896),
			BPF_ALU32_IMM(BPF_MOV, R0, 1),
			BPF_JMP_IMM(BPF_JNE, R1, -17104896, 1),
			BPF_ALU32_IMM(BPF_MOV, R0, 2),
			BPF_EXIT_INSN(),
		},
		INTERNAL,
		{ },
		{ { 0, 2 } },
	},
	{
		"JNE signed compare, test 5",
		.u.insns_int = {
			BPF_LD_IMM64(R1, 0xfefb0000),
			BPF_ALU32_IMM(BPF_MOV, R0, 1),
			BPF_JMP_IMM(BPF_JNE, R1, 0xfefb0000, 1),
			BPF_ALU32_IMM(BPF_MOV, R0, 2),
			BPF_EXIT_INSN(),
		},
		INTERNAL,
		{ },
		{ { 0, 1 } },
	},
	{
		"JNE signed compare, test 6",
		.u.insns_int = {
			BPF_LD_IMM64(R1, 0x7efb0000),
			BPF_ALU32_IMM(BPF_MOV, R0, 1),
			BPF_JMP_IMM(BPF_JNE, R1, 0x7efb0000, 1),
			BPF_ALU32_IMM(BPF_MOV, R0, 2),
			BPF_EXIT_INSN(),
		},
		INTERNAL,
		{ },
		{ { 0, 2 } },
	},
	{
		"JNE signed compare, test 7",
		.u.insns = {
			BPF_STMT(BPF_LD | BPF_IMM, 0xffff0000),
			BPF_STMT(BPF_MISC | BPF_TAX, 0),
			BPF_STMT(BPF_LD | BPF_IMM, 0xfefbbc12),
			BPF_STMT(BPF_ALU | BPF_AND | BPF_X, 0),
			BPF_JUMP(BPF_JMP | BPF_JEQ | BPF_K, 0xfefb0000, 1, 0),
			BPF_STMT(BPF_RET | BPF_K, 1),
			BPF_STMT(BPF_RET | BPF_K, 2),
		},
		CLASSIC | FLAG_NO_DATA,
		{},
		{ { 0, 2 } },
	},
};

static struct net_device dev;

static struct sk_buff *populate_skb(char *buf, int size)
{
	struct sk_buff *skb;

	if (size >= MAX_DATA)
		return NULL;

	skb = alloc_skb(MAX_DATA, GFP_KERNEL);
	if (!skb)
		return NULL;

	__skb_put_data(skb, buf, size);

	/* Initialize a fake skb with test pattern. */
	skb_reset_mac_header(skb);
	skb->protocol = htons(ETH_P_IP);
	skb->pkt_type = SKB_TYPE;
	skb->mark = SKB_MARK;
	skb->hash = SKB_HASH;
	skb->queue_mapping = SKB_QUEUE_MAP;
	skb->vlan_tci = SKB_VLAN_TCI;
	skb->vlan_proto = htons(ETH_P_IP);
	skb->dev = &dev;
	skb->dev->ifindex = SKB_DEV_IFINDEX;
	skb->dev->type = SKB_DEV_TYPE;
	skb_set_network_header(skb, min(size, ETH_HLEN));

	return skb;
}

static void *generate_test_data(struct bpf_test *test, int sub)
{
	struct sk_buff *skb;
	struct page *page;

	if (test->aux & FLAG_NO_DATA)
		return NULL;

	/* Test case expects an skb, so populate one. Various
	 * subtests generate skbs of different sizes based on
	 * the same data.
	 */
	skb = populate_skb(test->data, test->test[sub].data_size);
	if (!skb)
		return NULL;

	if (test->aux & FLAG_SKB_FRAG) {
		/*
		 * when the test requires a fragmented skb, add a
		 * single fragment to the skb, filled with
		 * test->frag_data.
		 */
		void *ptr;

		page = alloc_page(GFP_KERNEL);

		if (!page)
			goto err_kfree_skb;

		ptr = kmap(page);
		if (!ptr)
			goto err_free_page;
		memcpy(ptr, test->frag_data, MAX_DATA);
		kunmap(page);
		skb_add_rx_frag(skb, 0, page, 0, MAX_DATA, MAX_DATA);
	}

	return skb;

err_free_page:
	__free_page(page);
err_kfree_skb:
	kfree_skb(skb);
	return NULL;
}

static void release_test_data(const struct bpf_test *test, void *data)
{
	if (test->aux & FLAG_NO_DATA)
		return;

	kfree_skb(data);
}

static int filter_length(int which)
{
	struct sock_filter *fp;
	int len;

	if (tests[which].fill_helper)
		return tests[which].u.ptr.len;

	fp = tests[which].u.insns;
	for (len = MAX_INSNS - 1; len > 0; --len)
		if (fp[len].code != 0 || fp[len].k != 0)
			break;

	return len + 1;
}

static void *filter_pointer(int which)
{
	if (tests[which].fill_helper)
		return tests[which].u.ptr.insns;
	else
		return tests[which].u.insns;
}

static struct bpf_prog *generate_filter(int which, int *err)
{
	__u8 test_type = tests[which].aux & TEST_TYPE_MASK;
	unsigned int flen = filter_length(which);
	void *fptr = filter_pointer(which);
	struct sock_fprog_kern fprog;
	struct bpf_prog *fp;

	switch (test_type) {
	case CLASSIC:
		fprog.filter = fptr;
		fprog.len = flen;

		*err = bpf_prog_create(&fp, &fprog);
		if (tests[which].aux & FLAG_EXPECTED_FAIL) {
			if (*err == tests[which].expected_errcode) {
				pr_cont("PASS\n");
				/* Verifier rejected filter as expected. */
				*err = 0;
				return NULL;
			} else {
				pr_cont("UNEXPECTED_PASS\n");
				/* Verifier didn't reject the test that's
				 * bad enough, just return!
				 */
				*err = -EINVAL;
				return NULL;
			}
		}
		if (*err) {
			pr_cont("FAIL to prog_create err=%d len=%d\n",
				*err, fprog.len);
			return NULL;
		}
		break;

	case INTERNAL:
		fp = bpf_prog_alloc(bpf_prog_size(flen), 0);
		if (fp == NULL) {
			pr_cont("UNEXPECTED_FAIL no memory left\n");
			*err = -ENOMEM;
			return NULL;
		}

		fp->len = flen;
		/* Type doesn't really matter here as long as it's not unspec. */
		fp->type = BPF_PROG_TYPE_SOCKET_FILTER;
		memcpy(fp->insnsi, fptr, fp->len * sizeof(struct bpf_insn));
		fp->aux->stack_depth = tests[which].stack_depth;

		/* We cannot error here as we don't need type compatibility
		 * checks.
		 */
		fp = bpf_prog_select_runtime(fp, err);
		if (*err) {
			pr_cont("FAIL to select_runtime err=%d\n", *err);
			return NULL;
		}
		break;
	}

	*err = 0;
	return fp;
}

static void release_filter(struct bpf_prog *fp, int which)
{
	__u8 test_type = tests[which].aux & TEST_TYPE_MASK;

	switch (test_type) {
	case CLASSIC:
		bpf_prog_destroy(fp);
		break;
	case INTERNAL:
		bpf_prog_free(fp);
		break;
	}
}

static int __run_one(const struct bpf_prog *fp, const void *data,
		     int runs, u64 *duration)
{
	u64 start, finish;
	int ret = 0, i;

	start = ktime_get_ns();

	for (i = 0; i < runs; i++)
		ret = BPF_PROG_RUN(fp, data);

	finish = ktime_get_ns();

	*duration = finish - start;
	do_div(*duration, runs);

	return ret;
}

static int run_one(const struct bpf_prog *fp, struct bpf_test *test)
{
	int err_cnt = 0, i, runs = MAX_TESTRUNS;

	for (i = 0; i < MAX_SUBTESTS; i++) {
		void *data;
		u64 duration;
		u32 ret;

		/*
		 * NOTE: Several sub-tests may be present, in which case
		 * a zero {data_size, result} tuple indicates the end of
		 * the sub-test array. The first test is always run,
		 * even if both data_size and result happen to be zero.
		 */
		if (i > 0 &&
		    test->test[i].data_size == 0 &&
		    test->test[i].result == 0)
			break;

		data = generate_test_data(test, i);
		if (!data && !(test->aux & FLAG_NO_DATA)) {
			pr_cont("data generation failed ");
			err_cnt++;
			break;
		}
		ret = __run_one(fp, data, runs, &duration);
		release_test_data(test, data);

		if (ret == test->test[i].result) {
			pr_cont("%lld ", duration);
		} else {
			pr_cont("ret %d != %d ", ret,
				test->test[i].result);
			err_cnt++;
		}
	}

	return err_cnt;
}

static char test_name[64];
module_param_string(test_name, test_name, sizeof(test_name), 0);

static int test_id = -1;
module_param(test_id, int, 0);

static int test_range[2] = { 0, ARRAY_SIZE(tests) - 1 };
module_param_array(test_range, int, NULL, 0);

static __init int find_test_index(const char *test_name)
{
	int i;

	for (i = 0; i < ARRAY_SIZE(tests); i++) {
		if (!strcmp(tests[i].descr, test_name))
			return i;
	}
	return -1;
}

static __init int prepare_bpf_tests(void)
{
	int i;

	if (test_id >= 0) {
		/*
		 * if a test_id was specified, use test_range to
		 * cover only that test.
		 */
		if (test_id >= ARRAY_SIZE(tests)) {
			pr_err("test_bpf: invalid test_id specified.\n");
			return -EINVAL;
		}

		test_range[0] = test_id;
		test_range[1] = test_id;
	} else if (*test_name) {
		/*
		 * if a test_name was specified, find it and setup
		 * test_range to cover only that test.
		 */
		int idx = find_test_index(test_name);

		if (idx < 0) {
			pr_err("test_bpf: no test named '%s' found.\n",
			       test_name);
			return -EINVAL;
		}
		test_range[0] = idx;
		test_range[1] = idx;
	} else {
		/*
		 * check that the supplied test_range is valid.
		 */
		if (test_range[0] >= ARRAY_SIZE(tests) ||
		    test_range[1] >= ARRAY_SIZE(tests) ||
		    test_range[0] < 0 || test_range[1] < 0) {
			pr_err("test_bpf: test_range is out of bound.\n");
			return -EINVAL;
		}

		if (test_range[1] < test_range[0]) {
			pr_err("test_bpf: test_range is ending before it starts.\n");
			return -EINVAL;
		}
	}

	for (i = 0; i < ARRAY_SIZE(tests); i++) {
		if (tests[i].fill_helper &&
		    tests[i].fill_helper(&tests[i]) < 0)
			return -ENOMEM;
	}

	return 0;
}

static __init void destroy_bpf_tests(void)
{
	int i;

	for (i = 0; i < ARRAY_SIZE(tests); i++) {
		if (tests[i].fill_helper)
			kfree(tests[i].u.ptr.insns);
	}
}

static bool exclude_test(int test_id)
{
	return test_id < test_range[0] || test_id > test_range[1];
}

static __init struct sk_buff *build_test_skb(void)
{
	u32 headroom = NET_SKB_PAD + NET_IP_ALIGN + ETH_HLEN;
	struct sk_buff *skb[2];
	struct page *page[2];
	int i, data_size = 8;

	for (i = 0; i < 2; i++) {
		page[i] = alloc_page(GFP_KERNEL);
		if (!page[i]) {
			if (i == 0)
				goto err_page0;
			else
				goto err_page1;
		}

		/* this will set skb[i]->head_frag */
		skb[i] = dev_alloc_skb(headroom + data_size);
		if (!skb[i]) {
			if (i == 0)
				goto err_skb0;
			else
				goto err_skb1;
		}

		skb_reserve(skb[i], headroom);
		skb_put(skb[i], data_size);
		skb[i]->protocol = htons(ETH_P_IP);
		skb_reset_network_header(skb[i]);
		skb_set_mac_header(skb[i], -ETH_HLEN);

		skb_add_rx_frag(skb[i], 0, page[i], 0, 64, 64);
		// skb_headlen(skb[i]): 8, skb[i]->head_frag = 1
	}

	/* setup shinfo */
	skb_shinfo(skb[0])->gso_size = 1448;
	skb_shinfo(skb[0])->gso_type = SKB_GSO_TCPV4;
	skb_shinfo(skb[0])->gso_type |= SKB_GSO_DODGY;
	skb_shinfo(skb[0])->gso_segs = 0;
	skb_shinfo(skb[0])->frag_list = skb[1];

	/* adjust skb[0]'s len */
	skb[0]->len += skb[1]->len;
	skb[0]->data_len += skb[1]->data_len;
	skb[0]->truesize += skb[1]->truesize;

	return skb[0];

err_skb1:
	__free_page(page[1]);
err_page1:
	kfree_skb(skb[0]);
err_skb0:
	__free_page(page[0]);
err_page0:
	return NULL;
}

static __init int test_skb_segment(void)
{
	netdev_features_t features;
	struct sk_buff *skb, *segs;
	int ret = -1;

	features = NETIF_F_SG | NETIF_F_GSO_PARTIAL | NETIF_F_IP_CSUM |
		   NETIF_F_IPV6_CSUM;
	features |= NETIF_F_RXCSUM;
	skb = build_test_skb();
	if (!skb) {
		pr_info("%s: failed to build_test_skb", __func__);
		goto done;
	}

	segs = skb_segment(skb, features);
	if (!IS_ERR(segs)) {
		kfree_skb_list(segs);
		ret = 0;
		pr_info("%s: success in skb_segment!", __func__);
	} else {
		pr_info("%s: failed in skb_segment!", __func__);
	}
	kfree_skb(skb);
done:
	return ret;
}

static __init int test_bpf(void)
{
	int i, err_cnt = 0, pass_cnt = 0;
	int jit_cnt = 0, run_cnt = 0;

	for (i = 0; i < ARRAY_SIZE(tests); i++) {
		struct bpf_prog *fp;
		int err;

		cond_resched();
		if (exclude_test(i))
			continue;

		pr_info("#%d %s ", i, tests[i].descr);

		fp = generate_filter(i, &err);
		if (fp == NULL) {
			if (err == 0) {
				pass_cnt++;
				continue;
			}
			err_cnt++;
			continue;
		}

		pr_cont("jited:%u ", fp->jited);

		run_cnt++;
		if (fp->jited)
			jit_cnt++;

		err = run_one(fp, &tests[i]);
		release_filter(fp, i);

		if (err) {
			pr_cont("FAIL (%d times)\n", err);
			err_cnt++;
		} else {
			pr_cont("PASS\n");
			pass_cnt++;
		}
	}

	pr_info("Summary: %d PASSED, %d FAILED, [%d/%d JIT'ed]\n",
		pass_cnt, err_cnt, jit_cnt, run_cnt);

	return err_cnt ? -EINVAL : 0;
}

static int __init test_bpf_init(void)
{
	int ret;

	ret = prepare_bpf_tests();
	if (ret < 0)
		return ret;

	ret = test_bpf();
	destroy_bpf_tests();
	if (ret)
		return ret;

	return test_skb_segment();
}

static void __exit test_bpf_exit(void)
{
}

module_init(test_bpf_init);
module_exit(test_bpf_exit);

MODULE_LICENSE("GPL");<|MERGE_RESOLUTION|>--- conflicted
+++ resolved
@@ -4727,55 +4727,6 @@
 		{ },
 		{ { 0, 1 } },
 	},
-<<<<<<< HEAD
-	{
-		/* Mainly testing JIT + imm64 here. */
-		"JMP_JGE_X: ldimm64 test 1",
-		.u.insns_int = {
-			BPF_ALU32_IMM(BPF_MOV, R0, 0),
-			BPF_LD_IMM64(R1, 3),
-			BPF_LD_IMM64(R2, 2),
-			BPF_JMP_REG(BPF_JGE, R1, R2, 2),
-			BPF_LD_IMM64(R0, 0xffffffffffffffffUL),
-			BPF_LD_IMM64(R0, 0xeeeeeeeeeeeeeeeeUL),
-			BPF_EXIT_INSN(),
-		},
-		INTERNAL,
-		{ },
-		{ { 0, 0xeeeeeeeeU } },
-	},
-	{
-		"JMP_JGE_X: ldimm64 test 2",
-		.u.insns_int = {
-			BPF_ALU32_IMM(BPF_MOV, R0, 0),
-			BPF_LD_IMM64(R1, 3),
-			BPF_LD_IMM64(R2, 2),
-			BPF_JMP_REG(BPF_JGE, R1, R2, 0),
-			BPF_LD_IMM64(R0, 0xffffffffffffffffUL),
-			BPF_EXIT_INSN(),
-		},
-		INTERNAL,
-		{ },
-		{ { 0, 0xffffffffU } },
-	},
-	{
-		"JMP_JGE_X: ldimm64 test 3",
-		.u.insns_int = {
-			BPF_ALU32_IMM(BPF_MOV, R0, 1),
-			BPF_LD_IMM64(R1, 3),
-			BPF_LD_IMM64(R2, 2),
-			BPF_JMP_REG(BPF_JGE, R1, R2, 4),
-			BPF_LD_IMM64(R0, 0xffffffffffffffffUL),
-			BPF_LD_IMM64(R0, 0xeeeeeeeeeeeeeeeeUL),
-			BPF_EXIT_INSN(),
-		},
-		INTERNAL,
-		{ },
-		{ { 0, 1 } },
-	},
-	/* BPF_JMP | BPF_JNE | BPF_X */
-=======
->>>>>>> 286cd8c7
 	{
 		"JMP_JGE_K: if (3 >= 3) return 1",
 		.u.insns_int = {
@@ -5384,11 +5335,7 @@
 	{
 		"BPF_MAXINSNS: Jump, gap, jump, ...",
 		{ },
-<<<<<<< HEAD
-#ifdef CONFIG_BPF_JIT_ALWAYS_ON
-=======
 #if defined(CONFIG_BPF_JIT_ALWAYS_ON) && defined(CONFIG_X86)
->>>>>>> 286cd8c7
 		CLASSIC | FLAG_NO_DATA | FLAG_EXPECTED_FAIL,
 #else
 		CLASSIC | FLAG_NO_DATA,
@@ -5397,8 +5344,6 @@
 		{ { 0, 0xababcbac } },
 		.fill_helper = bpf_fill_maxinsns11,
 		.expected_errcode = -ENOTSUPP,
-<<<<<<< HEAD
-=======
 	},
 	{
 		"BPF_MAXINSNS: jump over MSH",
@@ -5421,7 +5366,6 @@
 		{ { 4, 0xababab83 } },
 		.fill_helper = bpf_fill_maxinsns13,
 		.expected_errcode = -ENOTSUPP,
->>>>>>> 286cd8c7
 	},
 	{
 		"BPF_MAXINSNS: ld_abs+get_processor_id",
@@ -5434,18 +5378,7 @@
 		{ },
 		{ { 1, 0xbee } },
 		.fill_helper = bpf_fill_ld_abs_get_processor_id,
-<<<<<<< HEAD
-	},
-	{
-		"BPF_MAXINSNS: ld_abs+vlan_push/pop",
-		{ },
-		INTERNAL,
-		{ 0x34 },
-		{ { ETH_HLEN, 0xbef } },
-		.fill_helper = bpf_fill_ld_abs_vlan_push_pop,
-=======
 		.expected_errcode = -ENOTSUPP,
->>>>>>> 286cd8c7
 	},
 	/*
 	 * LD_IND / LD_ABS on fragmented SKBs
