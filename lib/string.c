--- conflicted
+++ resolved
@@ -688,8 +688,6 @@
 }
 EXPORT_SYMBOL(sysfs_streq);
 
-<<<<<<< HEAD
-=======
 /**
  * match_string - matches given string in an array
  * @array:	array of strings
@@ -742,7 +740,6 @@
 }
 EXPORT_SYMBOL(__sysfs_match_string);
 
->>>>>>> 286cd8c7
 #ifndef __HAVE_ARCH_MEMSET
 /**
  * memset - Fill a region of memory with the given value
