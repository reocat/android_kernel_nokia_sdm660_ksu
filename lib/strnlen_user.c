// SPDX-License-Identifier: GPL-2.0
#include <linux/kernel.h>
#include <linux/export.h>
#include <linux/uaccess.h>
#include <linux/mm.h>
#include <linux/bitops.h>

#include <asm/word-at-a-time.h>

/*
 * Do a strnlen, return length of string *with* final '\0'.
 * 'count' is the user-supplied count, while 'max' is the
 * address space maximum.
 *
 * Return 0 for exceptions (which includes hitting the address
 * space maximum), or 'count+1' if hitting the user-supplied
 * maximum count.
 *
 * NOTE! We can sometimes overshoot the user-supplied maximum
 * if it fits in a aligned 'long'. The caller needs to check
 * the return value against "> max".
 */
static inline long do_strnlen_user(const char __user *src, unsigned long count, unsigned long max)
{
	const struct word_at_a_time constants = WORD_AT_A_TIME_CONSTANTS;
	unsigned long align, res = 0;
	unsigned long c;

	/*
	 * Do everything aligned. But that means that we
	 * need to also expand the maximum..
	 */
	align = (sizeof(unsigned long) - 1) & (unsigned long)src;
	src -= align;
	max += align;

	unsafe_get_user(c, (unsigned long __user *)src, efault);
	c |= aligned_byte_mask(align);

	for (;;) {
		unsigned long data;
		if (has_zero(c, &data, &constants)) {
			data = prep_zero_mask(c, data, &constants);
			data = create_zero_mask(data);
			return res + find_zero(data) + 1 - align;
		}
		res += sizeof(unsigned long);
		/* We already handled 'unsigned long' bytes. Did we do it all ? */
		if (unlikely(max <= sizeof(unsigned long)))
			break;
		max -= sizeof(unsigned long);
		unsafe_get_user(c, (unsigned long __user *)(src+res), efault);
	}
	res -= align;

	/*
	 * Uhhuh. We hit 'max'. But was that the user-specified maximum
	 * too? If so, return the marker for "too long".
	 */
	if (res >= count)
		return count+1;

	/*
	 * Nope: we hit the address space limit, and we still had more
	 * characters the caller would have wanted. That's 0.
	 */
efault:
	return 0;
}

/**
 * strnlen_user: - Get the size of a user string INCLUDING final NUL.
 * @str: The string to measure.
 * @count: Maximum count (including NUL character)
 *
 * Context: User context only. This function may sleep if pagefaults are
 *          enabled.
 *
 * Get the size of a NUL-terminated string in user space.
 *
 * Returns the size of the string INCLUDING the terminating NUL.
 * If the string is too long, returns a number larger than @count. User
 * has to check the return value against "> count".
 * On exception (or invalid count), returns 0.
 *
 * NOTE! You should basically never use this function. There is
 * almost never any valid case for using the length of a user space
 * string, since the string can be changed at any time by other
 * threads. Use "strncpy_from_user()" instead to get a stable copy
 * of the string.
 */
long strnlen_user(const char __user *str, long count)
{
	unsigned long max_addr, src_addr;

	if (unlikely(count <= 0))
		return 0;

	max_addr = user_addr_max();
	src_addr = (unsigned long)untagged_addr(str);
	if (likely(src_addr < max_addr)) {
		unsigned long max = max_addr - src_addr;
		long retval;
<<<<<<< HEAD

		user_access_begin();
		retval = do_strnlen_user(str, count, max);
		user_access_end();
		return retval;
	}
	return 0;
}
EXPORT_SYMBOL(strnlen_user);
=======
>>>>>>> 286cd8c7

		/*
		 * Truncate 'max' to the user-specified limit, so that
		 * we only have one limit we need to check in the loop
		 */
		if (max > count)
			max = count;

<<<<<<< HEAD
	max_addr = user_addr_max();
	src_addr = (unsigned long)str;
	if (likely(src_addr < max_addr)) {
		unsigned long max = max_addr - src_addr;
		long retval;

		user_access_begin();
		retval = do_strnlen_user(str, ~0ul, max);
		user_access_end();
		return retval;
=======
		if (user_access_begin(VERIFY_READ, str, max)) {
			retval = do_strnlen_user(str, count, max);
			user_access_end();
			return retval;
		}
>>>>>>> 286cd8c7
	}
	return 0;
}
EXPORT_SYMBOL(strnlen_user);<|MERGE_RESOLUTION|>--- conflicted
+++ resolved
@@ -101,18 +101,6 @@
 	if (likely(src_addr < max_addr)) {
 		unsigned long max = max_addr - src_addr;
 		long retval;
-<<<<<<< HEAD
-
-		user_access_begin();
-		retval = do_strnlen_user(str, count, max);
-		user_access_end();
-		return retval;
-	}
-	return 0;
-}
-EXPORT_SYMBOL(strnlen_user);
-=======
->>>>>>> 286cd8c7
 
 		/*
 		 * Truncate 'max' to the user-specified limit, so that
@@ -121,24 +109,11 @@
 		if (max > count)
 			max = count;
 
-<<<<<<< HEAD
-	max_addr = user_addr_max();
-	src_addr = (unsigned long)str;
-	if (likely(src_addr < max_addr)) {
-		unsigned long max = max_addr - src_addr;
-		long retval;
-
-		user_access_begin();
-		retval = do_strnlen_user(str, ~0ul, max);
-		user_access_end();
-		return retval;
-=======
 		if (user_access_begin(VERIFY_READ, str, max)) {
 			retval = do_strnlen_user(str, count, max);
 			user_access_end();
 			return retval;
 		}
->>>>>>> 286cd8c7
 	}
 	return 0;
 }
