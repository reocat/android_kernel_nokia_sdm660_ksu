// SPDX-License-Identifier: GPL-2.0
/*
  Generic support for BUG()

  This respects the following config options:

  CONFIG_BUG - emit BUG traps.  Nothing happens without this.
  CONFIG_GENERIC_BUG - enable this code.
  CONFIG_GENERIC_BUG_RELATIVE_POINTERS - use 32-bit pointers relative to
	the containing struct bug_entry for bug_addr and file.
  CONFIG_DEBUG_BUGVERBOSE - emit full file+line information for each BUG

  CONFIG_BUG and CONFIG_DEBUG_BUGVERBOSE are potentially user-settable
  (though they're generally always on).

  CONFIG_GENERIC_BUG is set by each architecture using this code.

  To use this, your architecture must:

  1. Set up the config options:
     - Enable CONFIG_GENERIC_BUG if CONFIG_BUG

  2. Implement BUG (and optionally BUG_ON, WARN, WARN_ON)
     - Define HAVE_ARCH_BUG
     - Implement BUG() to generate a faulting instruction
     - NOTE: struct bug_entry does not have "file" or "line" entries
       when CONFIG_DEBUG_BUGVERBOSE is not enabled, so you must generate
       the values accordingly.

  3. Implement the trap
     - In the illegal instruction trap handler (typically), verify
       that the fault was in kernel mode, and call report_bug()
     - report_bug() will return whether it was a false alarm, a warning,
       or an actual bug.
     - You must implement the is_valid_bugaddr(bugaddr) callback which
       returns true if the eip is a real kernel address, and it points
       to the expected BUG trap instruction.

    Jeremy Fitzhardinge <jeremy@goop.org> 2006
 */

#define pr_fmt(fmt) fmt

#include <linux/list.h>
#include <linux/module.h>
#include <linux/kernel.h>
#include <linux/bug.h>
#include <linux/sched.h>
#include <linux/rculist.h>

<<<<<<< HEAD
#include "../drivers/fih/fih_rere.h"  /* FIH, to support fih apr */

extern const struct bug_entry __start___bug_table[], __stop___bug_table[];
=======
extern struct bug_entry __start___bug_table[], __stop___bug_table[];
>>>>>>> 286cd8c7

static inline unsigned long bug_addr(const struct bug_entry *bug)
{
#ifndef CONFIG_GENERIC_BUG_RELATIVE_POINTERS
	return bug->bug_addr;
#else
	return (unsigned long)bug + bug->bug_addr_disp;
#endif
}

#ifdef CONFIG_MODULES
/* Updates are protected by module mutex */
static LIST_HEAD(module_bug_list);

static struct bug_entry *module_find_bug(unsigned long bugaddr)
{
	struct module *mod;
	struct bug_entry *bug = NULL;

	rcu_read_lock_sched();
	list_for_each_entry_rcu(mod, &module_bug_list, bug_list) {
		unsigned i;

		bug = mod->bug_table;
		for (i = 0; i < mod->num_bugs; ++i, ++bug)
			if (bugaddr == bug_addr(bug))
				goto out;
	}
	bug = NULL;
out:
	rcu_read_unlock_sched();

	return bug;
}

void module_bug_finalize(const Elf_Ehdr *hdr, const Elf_Shdr *sechdrs,
			 struct module *mod)
{
	char *secstrings;
	unsigned int i;

	lockdep_assert_held(&module_mutex);

	mod->bug_table = NULL;
	mod->num_bugs = 0;

	/* Find the __bug_table section, if present */
	secstrings = (char *)hdr + sechdrs[hdr->e_shstrndx].sh_offset;
	for (i = 1; i < hdr->e_shnum; i++) {
		if (strcmp(secstrings+sechdrs[i].sh_name, "__bug_table"))
			continue;
		mod->bug_table = (void *) sechdrs[i].sh_addr;
		mod->num_bugs = sechdrs[i].sh_size / sizeof(struct bug_entry);
		break;
	}

	/*
	 * Strictly speaking this should have a spinlock to protect against
	 * traversals, but since we only traverse on BUG()s, a spinlock
	 * could potentially lead to deadlock and thus be counter-productive.
	 * Thus, this uses RCU to safely manipulate the bug list, since BUG
	 * must run in non-interruptive state.
	 */
	list_add_rcu(&mod->bug_list, &module_bug_list);
}

void module_bug_cleanup(struct module *mod)
{
	lockdep_assert_held(&module_mutex);
	list_del_rcu(&mod->bug_list);
}

#else

static inline struct bug_entry *module_find_bug(unsigned long bugaddr)
{
	return NULL;
}
#endif

struct bug_entry *find_bug(unsigned long bugaddr)
{
	struct bug_entry *bug;

	for (bug = __start___bug_table; bug < __stop___bug_table; ++bug)
		if (bugaddr == bug_addr(bug))
			return bug;

	return module_find_bug(bugaddr);
}

enum bug_trap_type report_bug(unsigned long bugaddr, struct pt_regs *regs)
{
	struct bug_entry *bug;
	const char *file;
	unsigned line, warning, once, done;

	if (!is_valid_bugaddr(bugaddr))
		return BUG_TRAP_TYPE_NONE;

	bug = find_bug(bugaddr);
	if (!bug)
		return BUG_TRAP_TYPE_NONE;

	file = NULL;
	line = 0;

#ifdef CONFIG_DEBUG_BUGVERBOSE
#ifndef CONFIG_GENERIC_BUG_RELATIVE_POINTERS
	file = bug->file;
#else
	file = (const char *)bug + bug->file_disp;
#endif
	line = bug->line;
#endif
	warning = (bug->flags & BUGFLAG_WARNING) != 0;
	once = (bug->flags & BUGFLAG_ONCE) != 0;
	done = (bug->flags & BUGFLAG_DONE) != 0;

	if (warning && once) {
		if (done)
			return BUG_TRAP_TYPE_WARN;

		/*
		 * Since this is the only store, concurrency is not an issue.
		 */
		bug->flags |= BUGFLAG_DONE;
	}

	if (warning) {
		/* this is a WARN_ON rather than BUG/BUG_ON */
		__warn(file, line, (void *)bugaddr, BUG_GET_TAINT(bug), regs,
		       NULL);
		return BUG_TRAP_TYPE_WARN;
	}

<<<<<<< HEAD
	/* FIH, to support fih apr { */
	fih_rere_wt_imem(FIH_RERE_KERNEL_BUG);
	pr_info("%s: rere = 0x%08x\n", __func__, fih_rere_rd_imem());
	/* FIH, to support fih apr } */

	printk(KERN_DEFAULT "------------[ cut here ]------------\n");
=======
	printk(KERN_DEFAULT CUT_HERE);
>>>>>>> 286cd8c7

	if (file)
		pr_crit("kernel BUG at %s:%u!\n", file, line);
	else
		pr_crit("Kernel BUG at %pB [verbose debug info unavailable]\n",
			(void *)bugaddr);

	return BUG_TRAP_TYPE_BUG;
}

static void clear_once_table(struct bug_entry *start, struct bug_entry *end)
{
	struct bug_entry *bug;

	for (bug = start; bug < end; bug++)
		bug->flags &= ~BUGFLAG_DONE;
}

void generic_bug_clear_once(void)
{
#ifdef CONFIG_MODULES
	struct module *mod;

	rcu_read_lock_sched();
	list_for_each_entry_rcu(mod, &module_bug_list, bug_list)
		clear_once_table(mod->bug_table,
				 mod->bug_table + mod->num_bugs);
	rcu_read_unlock_sched();
#endif

	clear_once_table(__start___bug_table, __stop___bug_table);
}<|MERGE_RESOLUTION|>--- conflicted
+++ resolved
@@ -48,13 +48,7 @@
 #include <linux/sched.h>
 #include <linux/rculist.h>
 
-<<<<<<< HEAD
-#include "../drivers/fih/fih_rere.h"  /* FIH, to support fih apr */
-
-extern const struct bug_entry __start___bug_table[], __stop___bug_table[];
-=======
 extern struct bug_entry __start___bug_table[], __stop___bug_table[];
->>>>>>> 286cd8c7
 
 static inline unsigned long bug_addr(const struct bug_entry *bug)
 {
@@ -191,16 +185,7 @@
 		return BUG_TRAP_TYPE_WARN;
 	}
 
-<<<<<<< HEAD
-	/* FIH, to support fih apr { */
-	fih_rere_wt_imem(FIH_RERE_KERNEL_BUG);
-	pr_info("%s: rere = 0x%08x\n", __func__, fih_rere_rd_imem());
-	/* FIH, to support fih apr } */
-
-	printk(KERN_DEFAULT "------------[ cut here ]------------\n");
-=======
 	printk(KERN_DEFAULT CUT_HERE);
->>>>>>> 286cd8c7
 
 	if (file)
 		pr_crit("kernel BUG at %s:%u!\n", file, line);
