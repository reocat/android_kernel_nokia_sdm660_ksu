/*
 * Derived from arch/ppc/mm/extable.c and arch/i386/mm/extable.c.
 *
 * Copyright (C) 2004 Paul Mackerras, IBM Corp.
 *
 * This program is free software; you can redistribute it and/or
 * modify it under the terms of the GNU General Public License
 * as published by the Free Software Foundation; either version
 * 2 of the License, or (at your option) any later version.
 */

#include <linux/bsearch.h>
#include <linux/module.h>
#include <linux/init.h>
#include <linux/sort.h>
#include <linux/uaccess.h>

#ifndef ARCH_HAS_RELATIVE_EXTABLE
#define ex_to_insn(x)	((x)->insn)
#else
static inline unsigned long ex_to_insn(const struct exception_table_entry *x)
{
	return (unsigned long)&x->insn + x->insn;
}
#endif

#ifndef ARCH_HAS_RELATIVE_EXTABLE
#define ex_to_insn(x)	((x)->insn)
#else
static inline unsigned long ex_to_insn(const struct exception_table_entry *x)
{
	return (unsigned long)&x->insn + x->insn;
}
#endif

#ifndef ARCH_HAS_SORT_EXTABLE
#ifndef ARCH_HAS_RELATIVE_EXTABLE
#define swap_ex		NULL
#else
static void swap_ex(void *a, void *b, int size)
{
	struct exception_table_entry *x = a, *y = b, tmp;
	int delta = b - a;

	tmp = *x;
	x->insn = y->insn + delta;
	y->insn = tmp.insn - delta;

#ifdef swap_ex_entry_fixup
	swap_ex_entry_fixup(x, y, tmp, delta);
#else
	x->fixup = y->fixup + delta;
	y->fixup = tmp.fixup - delta;
#endif
}
#endif /* ARCH_HAS_RELATIVE_EXTABLE */

/*
 * The exception table needs to be sorted so that the binary
 * search that we use to find entries in it works properly.
 * This is used both for the kernel exception table and for
 * the exception tables of modules that get loaded.
 */
static int cmp_ex_sort(const void *a, const void *b)
{
	const struct exception_table_entry *x = a, *y = b;

	/* avoid overflow */
	if (ex_to_insn(x) > ex_to_insn(y))
		return 1;
	if (ex_to_insn(x) < ex_to_insn(y))
		return -1;
	return 0;
}

void sort_extable(struct exception_table_entry *start,
		  struct exception_table_entry *finish)
{
	sort(start, finish - start, sizeof(struct exception_table_entry),
<<<<<<< HEAD
	     cmp_ex, swap_ex);
=======
	     cmp_ex_sort, swap_ex);
>>>>>>> 286cd8c7
}

#ifdef CONFIG_MODULES
/*
 * If the exception table is sorted, any referring to the module init
 * will be at the beginning or the end.
 */
void trim_init_extable(struct module *m)
{
	/*trim the beginning*/
	while (m->num_exentries &&
	       within_module_init(ex_to_insn(&m->extable[0]), m)) {
		m->extable++;
		m->num_exentries--;
	}
	/*trim the end*/
	while (m->num_exentries &&
	       within_module_init(ex_to_insn(&m->extable[m->num_exentries - 1]),
				  m))
		m->num_exentries--;
}
#endif /* CONFIG_MODULES */
#endif /* !ARCH_HAS_SORT_EXTABLE */

#ifndef ARCH_HAS_SEARCH_EXTABLE

static int cmp_ex_search(const void *key, const void *elt)
{
	const struct exception_table_entry *_elt = elt;
	unsigned long _key = *(unsigned long *)key;

	/* avoid overflow */
	if (_key > ex_to_insn(_elt))
		return 1;
	if (_key < ex_to_insn(_elt))
		return -1;
	return 0;
}

/*
 * Search one exception table for an entry corresponding to the
 * given instruction address, and return the address of the entry,
 * or NULL if none is found.
 * We use a binary search, and thus we assume that the table is
 * already sorted.
 */
const struct exception_table_entry *
search_extable(const struct exception_table_entry *base,
	       const size_t num,
	       unsigned long value)
{
<<<<<<< HEAD
	while (first <= last) {
		const struct exception_table_entry *mid;

		mid = ((last - first) >> 1) + first;
		/*
		 * careful, the distance between value and insn
		 * can be larger than MAX_LONG:
		 */
		if (ex_to_insn(mid) < value)
			first = mid + 1;
		else if (ex_to_insn(mid) > value)
			last = mid - 1;
		else
			return mid;
	}
	return NULL;
=======
	return bsearch(&value, base, num,
		       sizeof(struct exception_table_entry), cmp_ex_search);
>>>>>>> 286cd8c7
}
#endif<|MERGE_RESOLUTION|>--- conflicted
+++ resolved
@@ -77,11 +77,7 @@
 		  struct exception_table_entry *finish)
 {
 	sort(start, finish - start, sizeof(struct exception_table_entry),
-<<<<<<< HEAD
-	     cmp_ex, swap_ex);
-=======
 	     cmp_ex_sort, swap_ex);
->>>>>>> 286cd8c7
 }
 
 #ifdef CONFIG_MODULES
@@ -133,26 +129,7 @@
 	       const size_t num,
 	       unsigned long value)
 {
-<<<<<<< HEAD
-	while (first <= last) {
-		const struct exception_table_entry *mid;
-
-		mid = ((last - first) >> 1) + first;
-		/*
-		 * careful, the distance between value and insn
-		 * can be larger than MAX_LONG:
-		 */
-		if (ex_to_insn(mid) < value)
-			first = mid + 1;
-		else if (ex_to_insn(mid) > value)
-			last = mid - 1;
-		else
-			return mid;
-	}
-	return NULL;
-=======
 	return bsearch(&value, base, num,
 		       sizeof(struct exception_table_entry), cmp_ex_search);
->>>>>>> 286cd8c7
 }
 #endif