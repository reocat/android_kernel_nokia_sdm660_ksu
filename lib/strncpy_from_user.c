--- conflicted
+++ resolved
@@ -1,10 +1,7 @@
 // SPDX-License-Identifier: GPL-2.0
 #include <linux/compiler.h>
 #include <linux/export.h>
-<<<<<<< HEAD
-=======
 #include <linux/kasan-checks.h>
->>>>>>> 286cd8c7
 #include <linux/thread_info.h>
 #include <linux/uaccess.h>
 #include <linux/kernel.h>
@@ -34,16 +31,6 @@
 {
 	const struct word_at_a_time constants = WORD_AT_A_TIME_CONSTANTS;
 	unsigned long res = 0;
-<<<<<<< HEAD
-
-	/*
-	 * Truncate 'max' to the user-specified limit, so that
-	 * we only have one limit we need to check in the loop
-	 */
-	if (max > count)
-		max = count;
-=======
->>>>>>> 286cd8c7
 
 	if (IS_UNALIGNED(src, dst))
 		goto byte_at_a_time;
@@ -137,13 +124,6 @@
 		unsigned long max = max_addr - src_addr;
 		long retval;
 
-<<<<<<< HEAD
-		check_object_size(dst, count, false);
-		user_access_begin();
-		retval = do_strncpy_from_user(dst, src, count, max);
-		user_access_end();
-		return retval;
-=======
 		/*
 		 * Truncate 'max' to the user-specified limit, so that
 		 * we only have one limit we need to check in the loop
@@ -158,7 +138,6 @@
 			user_access_end();
 			return retval;
 		}
->>>>>>> 286cd8c7
 	}
 	return -EFAULT;
 }
