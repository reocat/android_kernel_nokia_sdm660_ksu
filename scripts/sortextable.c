--- conflicted
+++ resolved
@@ -316,11 +316,8 @@
 	case EM_S390:
 	case EM_AARCH64:
 	case EM_PARISC:
-<<<<<<< HEAD
-=======
 	case EM_PPC:
 	case EM_PPC64:
->>>>>>> 286cd8c7
 		custom_sort = sort_relative_table;
 		break;
 	case EM_ARCOMPACT:
