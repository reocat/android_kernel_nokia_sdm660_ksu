#!/usr/bin/env perl
# SPDX-License-Identifier: GPL-2.0
#
# (c) 2001, Dave Jones. (the file handling bit)
# (c) 2005, Joel Schopp <jschopp@austin.ibm.com> (the ugly bit)
# (c) 2007,2008, Andy Whitcroft <apw@uk.ibm.com> (new conditions, test suite)
# (c) 2008-2010 Andy Whitcroft <apw@canonical.com>
# (c) 2010-2018 Joe Perches <joe@perches.com>

use strict;
use warnings;
use POSIX;
use File::Basename;
use Cwd 'abs_path';
use Term::ANSIColor qw(:constants);
use Encode qw(decode encode);

use constant BEFORE_SHORTTEXT => 0;
use constant IN_SHORTTEXT_BLANKLINE => 1;
use constant IN_SHORTTEXT => 2;
use constant AFTER_SHORTTEXT => 3;
use constant CHECK_NEXT_SHORTTEXT => 4;
use constant SHORTTEXT_LIMIT => 75;

use constant BEFORE_SHORTTEXT => 0;
use constant IN_SHORTTEXT_BLANKLINE => 1;
use constant IN_SHORTTEXT => 2;
use constant AFTER_SHORTTEXT => 3;
use constant CHECK_NEXT_SHORTTEXT => 4;
use constant SHORTTEXT_LIMIT => 75;

my $P = $0;
my $D = dirname(abs_path($P));

my $V = '0.32';

use Getopt::Long qw(:config no_auto_abbrev);

my $quiet = 0;
my $tree = 1;
my $chk_signoff = 1;
my $chk_patch = 1;
my $chk_author = 1;
my $tst_only;
my $emacs = 0;
my $terse = 0;
my $showfile = 0;
my $file = 0;
my $git = 0;
my %git_commits = ();
my $check = 0;
my $check_orig = 0;
my $summary = 1;
my $mailback = 0;
my $summary_file = 0;
my $show_types = 0;
my $list_types = 0;
my $fix = 0;
my $fix_inplace = 0;
my $root;
my %debug;
my %camelcase = ();
my %use_type = ();
my @use = ();
my %ignore_type = ();
my @ignore = ();
my $help = 0;
my $configuration_file = ".checkpatch.conf";
my $max_line_length = 80;
my $ignore_perl_version = 0;
my $minimum_perl_version = 5.10.0;
my $min_conf_desc_length = 4;
my $spelling_file = "$D/spelling.txt";
my $codespell = 0;
my $codespellfile = "/usr/share/codespell/dictionary.txt";
<<<<<<< HEAD
my $color = 1;
my $qca_sign_off = 0;
my $codeaurora_sign_off = 0;
=======
my $conststructsfile = "$D/const_structs.checkpatch";
my $typedefsfile = "";
my $color = "auto";
my $allow_c99_comments = 1;
>>>>>>> 286cd8c7

sub help {
	my ($exitcode) = @_;

	print << "EOM";
Usage: $P [OPTION]... [FILE]...
Version: $V

Options:
  -q, --quiet                quiet
  --no-tree                  run without a kernel tree
  --no-signoff               do not check for 'Signed-off-by' line
  --no-author                do not check for unexpected authors
  --patch                    treat FILE as patchfile (default)
  --emacs                    emacs compile window format
  --terse                    one line per report
  --showfile                 emit diffed file position, not input file position
  -g, --git                  treat FILE as a single commit or git revision range
                             single git commit with:
                               <rev>
                               <rev>^
                               <rev>~n
                             multiple git commits with:
                               <rev1>..<rev2>
                               <rev1>...<rev2>
                               <rev>-<count>
                             git merges are ignored
  -f, --file                 treat FILE as regular source file
  --subjective, --strict     enable more subjective tests
  --list-types               list the possible message types
  --types TYPE(,TYPE2...)    show only these comma separated message types
  --ignore TYPE(,TYPE2...)   ignore various comma separated message types
  --show-types               show the specific message type in the output
  --max-line-length=n        set the maximum line length, if exceeded, warn
  --min-conf-desc-length=n   set the min description length, if shorter, warn
  --root=PATH                PATH to the kernel tree root
  --no-summary               suppress the per-file summary
  --mailback                 only produce a report in case of warnings/errors
  --summary-file             include the filename in summary
  --debug KEY=[0|1]          turn on/off debugging of KEY, where KEY is one of
                             'values', 'possible', 'type', and 'attr' (default
                             is all off)
  --test-only=WORD           report only warnings/errors containing WORD
                             literally
  --fix                      EXPERIMENTAL - may create horrible results
                             If correctable single-line errors exist, create
                             "<inputfile>.EXPERIMENTAL-checkpatch-fixes"
                             with potential errors corrected to the preferred
                             checkpatch style
  --fix-inplace              EXPERIMENTAL - may create horrible results
                             Is the same as --fix, but overwrites the input
                             file.  It's your fault if there's no backup or git
  --ignore-perl-version      override checking of perl version.  expect
                             runtime errors.
  --codespell                Use the codespell dictionary for spelling/typos
                             (default:/usr/share/codespell/dictionary.txt)
  --codespellfile            Use this codespell dictionary
  --typedefsfile             Read additional types from this file
  --color[=WHEN]             Use colors 'always', 'never', or only when output
                             is a terminal ('auto'). Default is 'auto'.
  -h, --help, --version      display this help and exit

When FILE is - read standard input.
EOM

	exit($exitcode);
}

sub uniq {
	my %seen;
	return grep { !$seen{$_}++ } @_;
}

sub list_types {
	my ($exitcode) = @_;

	my $count = 0;

	local $/ = undef;

	open(my $script, '<', abs_path($P)) or
	    die "$P: Can't read '$P' $!\n";

	my $text = <$script>;
	close($script);

	my @types = ();
	# Also catch when type or level is passed through a variable
	for ($text =~ /(?:(?:\bCHK|\bWARN|\bERROR|&\{\$msg_level})\s*\(|\$msg_type\s*=)\s*"([^"]+)"/g) {
		push (@types, $_);
	}
	@types = sort(uniq(@types));
	print("#\tMessage type\n\n");
	foreach my $type (@types) {
		print(++$count . "\t" . $type . "\n");
	}

	exit($exitcode);
}

my $conf = which_conf($configuration_file);
if (-f $conf) {
	my @conf_args;
	open(my $conffile, '<', "$conf")
	    or warn "$P: Can't find a readable $configuration_file file $!\n";

	while (<$conffile>) {
		my $line = $_;

		$line =~ s/\s*\n?$//g;
		$line =~ s/^\s*//g;
		$line =~ s/\s+/ /g;

		next if ($line =~ m/^\s*#/);
		next if ($line =~ m/^\s*$/);

		my @words = split(" ", $line);
		foreach my $word (@words) {
			last if ($word =~ m/^#/);
			push (@conf_args, $word);
		}
	}
	close($conffile);
	unshift(@ARGV, @conf_args) if @conf_args;
}

# Perl's Getopt::Long allows options to take optional arguments after a space.
# Prevent --color by itself from consuming other arguments
foreach (@ARGV) {
	if ($_ eq "--color" || $_ eq "-color") {
		$_ = "--color=$color";
	}
}

GetOptions(
	'q|quiet+'	=> \$quiet,
	'tree!'		=> \$tree,
	'signoff!'	=> \$chk_signoff,
	'patch!'	=> \$chk_patch,
	'author!'	=> \$chk_author,
	'emacs!'	=> \$emacs,
	'terse!'	=> \$terse,
	'showfile!'	=> \$showfile,
	'f|file!'	=> \$file,
	'g|git!'	=> \$git,
	'subjective!'	=> \$check,
	'strict!'	=> \$check,
	'ignore=s'	=> \@ignore,
	'types=s'	=> \@use,
	'show-types!'	=> \$show_types,
	'list-types!'	=> \$list_types,
	'max-line-length=i' => \$max_line_length,
	'min-conf-desc-length=i' => \$min_conf_desc_length,
	'root=s'	=> \$root,
	'summary!'	=> \$summary,
	'mailback!'	=> \$mailback,
	'summary-file!'	=> \$summary_file,
	'fix!'		=> \$fix,
	'fix-inplace!'	=> \$fix_inplace,
	'ignore-perl-version!' => \$ignore_perl_version,
	'debug=s'	=> \%debug,
	'test-only=s'	=> \$tst_only,
	'codespell!'	=> \$codespell,
	'codespellfile=s'	=> \$codespellfile,
	'typedefsfile=s'	=> \$typedefsfile,
	'color=s'	=> \$color,
	'no-color'	=> \$color,	#keep old behaviors of -nocolor
	'nocolor'	=> \$color,	#keep old behaviors of -nocolor
	'h|help'	=> \$help,
	'version'	=> \$help
) or help(1);

help(0) if ($help);

list_types(0) if ($list_types);

$fix = 1 if ($fix_inplace);
$check_orig = $check;

my $exit = 0;

my $perl_version_ok = 1;
if ($^V && $^V lt $minimum_perl_version) {
	$perl_version_ok = 0;
	printf "$P: requires at least perl version %vd\n", $minimum_perl_version;
	exit(1) if (!$ignore_perl_version);
}

#if no filenames are given, push '-' to read patch from stdin
if ($#ARGV < 0) {
	push(@ARGV, '-');
}

if ($color =~ /^[01]$/) {
	$color = !$color;
} elsif ($color =~ /^always$/i) {
	$color = 1;
} elsif ($color =~ /^never$/i) {
	$color = 0;
} elsif ($color =~ /^auto$/i) {
	$color = (-t STDOUT);
} else {
	die "Invalid color mode: $color\n";
}

sub hash_save_array_words {
	my ($hashRef, $arrayRef) = @_;

	my @array = split(/,/, join(',', @$arrayRef));
	foreach my $word (@array) {
		$word =~ s/\s*\n?$//g;
		$word =~ s/^\s*//g;
		$word =~ s/\s+/ /g;
		$word =~ tr/[a-z]/[A-Z]/;

		next if ($word =~ m/^\s*#/);
		next if ($word =~ m/^\s*$/);

		$hashRef->{$word}++;
	}
}

sub hash_show_words {
	my ($hashRef, $prefix) = @_;

	if (keys %$hashRef) {
		print "\nNOTE: $prefix message types:";
		foreach my $word (sort keys %$hashRef) {
			print " $word";
		}
		print "\n";
	}
}

hash_save_array_words(\%ignore_type, \@ignore);
hash_save_array_words(\%use_type, \@use);

my $dbg_values = 0;
my $dbg_possible = 0;
my $dbg_type = 0;
my $dbg_attr = 0;
for my $key (keys %debug) {
	## no critic
	eval "\${dbg_$key} = '$debug{$key}';";
	die "$@" if ($@);
}

my $rpt_cleaners = 0;

if ($terse) {
	$emacs = 1;
	$quiet++;
}

if ($tree) {
	if (defined $root) {
		if (!top_of_kernel_tree($root)) {
			die "$P: $root: --root does not point at a valid tree\n";
		}
	} else {
		if (top_of_kernel_tree('.')) {
			$root = '.';
		} elsif ($0 =~ m@(.*)/scripts/[^/]*$@ &&
						top_of_kernel_tree($1)) {
			$root = $1;
		}
	}

	if (!defined $root) {
		print "Must be run from the top-level dir. of a kernel tree\n";
		exit(2);
	}
}

my $emitted_corrupt = 0;

our $Ident	= qr{
			[A-Za-z_][A-Za-z\d_]*
			(?:\s*\#\#\s*[A-Za-z_][A-Za-z\d_]*)*
		}x;
our $Storage	= qr{extern|static|asmlinkage};
our $Sparse	= qr{
			__user|
			__kernel|
			__force|
			__iomem|
			__must_check|
			__kprobes|
			__ref|
			__refconst|
			__refdata|
			__rcu|
			__private
		}x;
our $InitAttributePrefix = qr{__(?:mem|cpu|dev|net_|)};
our $InitAttributeData = qr{$InitAttributePrefix(?:initdata\b)};
our $InitAttributeConst = qr{$InitAttributePrefix(?:initconst\b)};
our $InitAttributeInit = qr{$InitAttributePrefix(?:init\b)};
our $InitAttribute = qr{$InitAttributeData|$InitAttributeConst|$InitAttributeInit};

# Notes to $Attribute:
# We need \b after 'init' otherwise 'initconst' will cause a false positive in a check
our $Attribute	= qr{
			const|
			__percpu|
			__nocast|
			__safe|
			__bitwise|
			__packed__|
			__packed2__|
			__naked|
			__maybe_unused|
			__always_unused|
			__noreturn|
			__used|
			__cold|
			__pure|
			__noclone|
			__deprecated|
			__read_mostly|
			__ro_after_init|
			__kprobes|
			$InitAttribute|
			____cacheline_aligned|
			____cacheline_aligned_in_smp|
			____cacheline_internodealigned_in_smp|
			__weak
		  }x;
our $Modifier;
our $Inline	= qr{inline|__always_inline|noinline|__inline|__inline__};
our $Member	= qr{->$Ident|\.$Ident|\[[^]]*\]};
our $Lval	= qr{$Ident(?:$Member)*};

our $Int_type	= qr{(?i)llu|ull|ll|lu|ul|l|u};
our $Binary	= qr{(?i)0b[01]+$Int_type?};
our $Hex	= qr{(?i)0x[0-9a-f]+$Int_type?};
our $Int	= qr{[0-9]+$Int_type?};
our $Octal	= qr{0[0-7]+$Int_type?};
our $String	= qr{"[X\t]*"};
our $Float_hex	= qr{(?i)0x[0-9a-f]+p-?[0-9]+[fl]?};
our $Float_dec	= qr{(?i)(?:[0-9]+\.[0-9]*|[0-9]*\.[0-9]+)(?:e-?[0-9]+)?[fl]?};
our $Float_int	= qr{(?i)[0-9]+e-?[0-9]+[fl]?};
our $Float	= qr{$Float_hex|$Float_dec|$Float_int};
our $Constant	= qr{$Float|$Binary|$Octal|$Hex|$Int};
our $Assignment	= qr{\*\=|/=|%=|\+=|-=|<<=|>>=|&=|\^=|\|=|=};
our $Compare    = qr{<=|>=|==|!=|<|(?<!-)>};
our $Arithmetic = qr{\+|-|\*|\/|%};
our $Operators	= qr{
			<=|>=|==|!=|
			=>|->|<<|>>|<|>|!|~|
			&&|\|\||,|\^|\+\+|--|&|\||$Arithmetic
		  }x;

our $c90_Keywords = qr{do|for|while|if|else|return|goto|continue|switch|default|case|break}x;

our $BasicType;
our $NonptrType;
our $NonptrTypeMisordered;
our $NonptrTypeWithAttr;
our $Type;
our $TypeMisordered;
our $Declare;
our $DeclareMisordered;

our $NON_ASCII_UTF8	= qr{
	[\xC2-\xDF][\x80-\xBF]               # non-overlong 2-byte
	|  \xE0[\xA0-\xBF][\x80-\xBF]        # excluding overlongs
	| [\xE1-\xEC\xEE\xEF][\x80-\xBF]{2}  # straight 3-byte
	|  \xED[\x80-\x9F][\x80-\xBF]        # excluding surrogates
	|  \xF0[\x90-\xBF][\x80-\xBF]{2}     # planes 1-3
	| [\xF1-\xF3][\x80-\xBF]{3}          # planes 4-15
	|  \xF4[\x80-\x8F][\x80-\xBF]{2}     # plane 16
}x;

our $UTF8	= qr{
	[\x09\x0A\x0D\x20-\x7E]              # ASCII
	| $NON_ASCII_UTF8
}x;

our $typeC99Typedefs = qr{(?:__)?(?:[us]_?)?int_?(?:8|16|32|64)_t};
our $typeOtherOSTypedefs = qr{(?x:
	u_(?:char|short|int|long) |          # bsd
	u(?:nchar|short|int|long)            # sysv
)};
our $typeKernelTypedefs = qr{(?x:
	(?:__)?(?:u|s|be|le)(?:8|16|32|64)|
	atomic_t
)};
our $typeTypedefs = qr{(?x:
	$typeC99Typedefs\b|
	$typeOtherOSTypedefs\b|
	$typeKernelTypedefs\b
)};

our $zero_initializer = qr{(?:(?:0[xX])?0+$Int_type?|NULL|false)\b};

our $logFunctions = qr{(?x:
	printk(?:_ratelimited|_once|_deferred_once|_deferred|)|
	(?:[a-z0-9]+_){1,2}(?:printk|emerg|alert|crit|err|warning|warn|notice|info|debug|dbg|vdbg|devel|cont|WARN)(?:_ratelimited|_once|)|
	TP_printk|
	WARN(?:_RATELIMIT|_ONCE|)|
	panic|
	MODULE_[A-Z_]+|
	seq_vprintf|seq_printf|seq_puts
)};

our $signature_tags = qr{(?xi:
	Signed-off-by:|
	Co-developed-by:|
	Acked-by:|
	Tested-by:|
	Reviewed-by:|
	Reported-by:|
	Suggested-by:|
	To:|
	Cc:
)};

our @typeListMisordered = (
	qr{char\s+(?:un)?signed},
	qr{int\s+(?:(?:un)?signed\s+)?short\s},
	qr{int\s+short(?:\s+(?:un)?signed)},
	qr{short\s+int(?:\s+(?:un)?signed)},
	qr{(?:un)?signed\s+int\s+short},
	qr{short\s+(?:un)?signed},
	qr{long\s+int\s+(?:un)?signed},
	qr{int\s+long\s+(?:un)?signed},
	qr{long\s+(?:un)?signed\s+int},
	qr{int\s+(?:un)?signed\s+long},
	qr{int\s+(?:un)?signed},
	qr{int\s+long\s+long\s+(?:un)?signed},
	qr{long\s+long\s+int\s+(?:un)?signed},
	qr{long\s+long\s+(?:un)?signed\s+int},
	qr{long\s+long\s+(?:un)?signed},
	qr{long\s+(?:un)?signed},
);

our @typeList = (
	qr{void},
	qr{(?:(?:un)?signed\s+)?char},
	qr{(?:(?:un)?signed\s+)?short\s+int},
	qr{(?:(?:un)?signed\s+)?short},
	qr{(?:(?:un)?signed\s+)?int},
	qr{(?:(?:un)?signed\s+)?long\s+int},
	qr{(?:(?:un)?signed\s+)?long\s+long\s+int},
	qr{(?:(?:un)?signed\s+)?long\s+long},
	qr{(?:(?:un)?signed\s+)?long},
	qr{(?:un)?signed},
	qr{float},
	qr{double},
	qr{bool},
	qr{struct\s+$Ident},
	qr{union\s+$Ident},
	qr{enum\s+$Ident},
	qr{${Ident}_t},
	qr{${Ident}_handler},
	qr{${Ident}_handler_fn},
	@typeListMisordered,
);

our $C90_int_types = qr{(?x:
	long\s+long\s+int\s+(?:un)?signed|
	long\s+long\s+(?:un)?signed\s+int|
	long\s+long\s+(?:un)?signed|
	(?:(?:un)?signed\s+)?long\s+long\s+int|
	(?:(?:un)?signed\s+)?long\s+long|
	int\s+long\s+long\s+(?:un)?signed|
	int\s+(?:(?:un)?signed\s+)?long\s+long|

	long\s+int\s+(?:un)?signed|
	long\s+(?:un)?signed\s+int|
	long\s+(?:un)?signed|
	(?:(?:un)?signed\s+)?long\s+int|
	(?:(?:un)?signed\s+)?long|
	int\s+long\s+(?:un)?signed|
	int\s+(?:(?:un)?signed\s+)?long|

	int\s+(?:un)?signed|
	(?:(?:un)?signed\s+)?int
)};

our @typeListFile = ();
our @typeListWithAttr = (
	@typeList,
	qr{struct\s+$InitAttribute\s+$Ident},
	qr{union\s+$InitAttribute\s+$Ident},
);

our @modifierList = (
	qr{fastcall},
);
our @modifierListFile = ();

our @mode_permission_funcs = (
	["module_param", 3],
	["module_param_(?:array|named|string)", 4],
	["module_param_array_named", 5],
	["debugfs_create_(?:file|u8|u16|u32|u64|x8|x16|x32|x64|size_t|atomic_t|bool|blob|regset32|u32_array)", 2],
	["proc_create(?:_data|)", 2],
	["(?:CLASS|DEVICE|SENSOR|SENSOR_DEVICE|IIO_DEVICE)_ATTR", 2],
	["IIO_DEV_ATTR_[A-Z_]+", 1],
	["SENSOR_(?:DEVICE_|)ATTR_2", 2],
	["SENSOR_TEMPLATE(?:_2|)", 3],
	["__ATTR", 2],
);

#Create a search pattern for all these functions to speed up a loop below
our $mode_perms_search = "";
foreach my $entry (@mode_permission_funcs) {
	$mode_perms_search .= '|' if ($mode_perms_search ne "");
	$mode_perms_search .= $entry->[0];
}
$mode_perms_search = "(?:${mode_perms_search})";

our $mode_perms_world_writable = qr{
	S_IWUGO		|
	S_IWOTH		|
	S_IRWXUGO	|
	S_IALLUGO	|
	0[0-7][0-7][2367]
}x;

our %mode_permission_string_types = (
	"S_IRWXU" => 0700,
	"S_IRUSR" => 0400,
	"S_IWUSR" => 0200,
	"S_IXUSR" => 0100,
	"S_IRWXG" => 0070,
	"S_IRGRP" => 0040,
	"S_IWGRP" => 0020,
	"S_IXGRP" => 0010,
	"S_IRWXO" => 0007,
	"S_IROTH" => 0004,
	"S_IWOTH" => 0002,
	"S_IXOTH" => 0001,
	"S_IRWXUGO" => 0777,
	"S_IRUGO" => 0444,
	"S_IWUGO" => 0222,
	"S_IXUGO" => 0111,
);

#Create a search pattern for all these strings to speed up a loop below
our $mode_perms_string_search = "";
foreach my $entry (keys %mode_permission_string_types) {
	$mode_perms_string_search .= '|' if ($mode_perms_string_search ne "");
	$mode_perms_string_search .= $entry;
}
our $single_mode_perms_string_search = "(?:${mode_perms_string_search})";
our $multi_mode_perms_string_search = qr{
	${single_mode_perms_string_search}
	(?:\s*\|\s*${single_mode_perms_string_search})*
}x;

sub perms_to_octal {
	my ($string) = @_;

	return trim($string) if ($string =~ /^\s*0[0-7]{3,3}\s*$/);

	my $val = "";
	my $oval = "";
	my $to = 0;
	my $curpos = 0;
	my $lastpos = 0;
	while ($string =~ /\b(($single_mode_perms_string_search)\b(?:\s*\|\s*)?\s*)/g) {
		$curpos = pos($string);
		my $match = $2;
		my $omatch = $1;
		last if ($lastpos > 0 && ($curpos - length($omatch) != $lastpos));
		$lastpos = $curpos;
		$to |= $mode_permission_string_types{$match};
		$val .= '\s*\|\s*' if ($val ne "");
		$val .= $match;
		$oval .= $omatch;
	}
	$oval =~ s/^\s*\|\s*//;
	$oval =~ s/\s*\|\s*$//;
	return sprintf("%04o", $to);
}

our $allowed_asm_includes = qr{(?x:
	irq|
	memory|
	time|
	reboot
)};
# memory.h: ARM has a custom one

# Load common spelling mistakes and build regular expression list.
my $misspellings;
my %spelling_fix;

if (open(my $spelling, '<', $spelling_file)) {
	while (<$spelling>) {
		my $line = $_;

		$line =~ s/\s*\n?$//g;
		$line =~ s/^\s*//g;

		next if ($line =~ m/^\s*#/);
		next if ($line =~ m/^\s*$/);

		my ($suspect, $fix) = split(/\|\|/, $line);

		$spelling_fix{$suspect} = $fix;
	}
	close($spelling);
} else {
	warn "No typos will be found - file '$spelling_file': $!\n";
}

if ($codespell) {
	if (open(my $spelling, '<', $codespellfile)) {
		while (<$spelling>) {
			my $line = $_;

			$line =~ s/\s*\n?$//g;
			$line =~ s/^\s*//g;

			next if ($line =~ m/^\s*#/);
			next if ($line =~ m/^\s*$/);
			next if ($line =~ m/, disabled/i);

			$line =~ s/,.*$//;

			my ($suspect, $fix) = split(/->/, $line);

			$spelling_fix{$suspect} = $fix;
		}
		close($spelling);
	} else {
		warn "No codespell typos will be found - file '$codespellfile': $!\n";
	}
}

$misspellings = join("|", sort keys %spelling_fix) if keys %spelling_fix;

sub read_words {
	my ($wordsRef, $file) = @_;

	if (open(my $words, '<', $file)) {
		while (<$words>) {
			my $line = $_;

			$line =~ s/\s*\n?$//g;
			$line =~ s/^\s*//g;

			next if ($line =~ m/^\s*#/);
			next if ($line =~ m/^\s*$/);
			if ($line =~ /\s/) {
				print("$file: '$line' invalid - ignored\n");
				next;
			}

			$$wordsRef .= '|' if ($$wordsRef ne "");
			$$wordsRef .= $line;
		}
		close($file);
		return 1;
	}

	return 0;
}

my $const_structs = "";
read_words(\$const_structs, $conststructsfile)
    or warn "No structs that should be const will be found - file '$conststructsfile': $!\n";

my $typeOtherTypedefs = "";
if (length($typedefsfile)) {
	read_words(\$typeOtherTypedefs, $typedefsfile)
	    or warn "No additional types will be considered - file '$typedefsfile': $!\n";
}
$typeTypedefs .= '|' . $typeOtherTypedefs if ($typeOtherTypedefs ne "");

sub build_types {
	my $mods = "(?x:  \n" . join("|\n  ", (@modifierList, @modifierListFile)) . "\n)";
	my $all = "(?x:  \n" . join("|\n  ", (@typeList, @typeListFile)) . "\n)";
	my $Misordered = "(?x:  \n" . join("|\n  ", @typeListMisordered) . "\n)";
	my $allWithAttr = "(?x:  \n" . join("|\n  ", @typeListWithAttr) . "\n)";
	$Modifier	= qr{(?:$Attribute|$Sparse|$mods)};
	$BasicType	= qr{
				(?:$typeTypedefs\b)|
				(?:${all}\b)
		}x;
	$NonptrType	= qr{
			(?:$Modifier\s+|const\s+)*
			(?:
				(?:typeof|__typeof__)\s*\([^\)]*\)|
				(?:$typeTypedefs\b)|
				(?:${all}\b)
			)
			(?:\s+$Modifier|\s+const)*
		  }x;
	$NonptrTypeMisordered	= qr{
			(?:$Modifier\s+|const\s+)*
			(?:
				(?:${Misordered}\b)
			)
			(?:\s+$Modifier|\s+const)*
		  }x;
	$NonptrTypeWithAttr	= qr{
			(?:$Modifier\s+|const\s+)*
			(?:
				(?:typeof|__typeof__)\s*\([^\)]*\)|
				(?:$typeTypedefs\b)|
				(?:${allWithAttr}\b)
			)
			(?:\s+$Modifier|\s+const)*
		  }x;
	$Type	= qr{
			$NonptrType
			(?:(?:\s|\*|\[\])+\s*const|(?:\s|\*\s*(?:const\s*)?|\[\])+|(?:\s*\[\s*\])+)?
			(?:\s+$Inline|\s+$Modifier)*
		  }x;
	$TypeMisordered	= qr{
			$NonptrTypeMisordered
			(?:(?:\s|\*|\[\])+\s*const|(?:\s|\*\s*(?:const\s*)?|\[\])+|(?:\s*\[\s*\])+)?
			(?:\s+$Inline|\s+$Modifier)*
		  }x;
	$Declare	= qr{(?:$Storage\s+(?:$Inline\s+)?)?$Type};
	$DeclareMisordered	= qr{(?:$Storage\s+(?:$Inline\s+)?)?$TypeMisordered};
}
build_types();

our $Typecast	= qr{\s*(\(\s*$NonptrType\s*\)){0,1}\s*};

# Using $balanced_parens, $LvalOrFunc, or $FuncArg
# requires at least perl version v5.10.0
# Any use must be runtime checked with $^V

our $balanced_parens = qr/(\((?:[^\(\)]++|(?-1))*\))/;
our $LvalOrFunc	= qr{((?:[\&\*]\s*)?$Lval)\s*($balanced_parens{0,1})\s*};
our $FuncArg = qr{$Typecast{0,1}($LvalOrFunc|$Constant|$String)};

our $declaration_macros = qr{(?x:
	(?:$Storage\s+)?(?:[A-Z_][A-Z0-9]*_){0,2}(?:DEFINE|DECLARE)(?:_[A-Z0-9]+){1,6}\s*\(|
	(?:$Storage\s+)?[HLP]?LIST_HEAD\s*\(|
	(?:$Storage\s+)?${Type}\s+uninitialized_var\s*\(|
	(?:SKCIPHER_REQUEST|SHASH_DESC|AHASH_REQUEST)_ON_STACK\s*\(
)};

sub deparenthesize {
	my ($string) = @_;
	return "" if (!defined($string));

	while ($string =~ /^\s*\(.*\)\s*$/) {
		$string =~ s@^\s*\(\s*@@;
		$string =~ s@\s*\)\s*$@@;
	}

	$string =~ s@\s+@ @g;

	return $string;
}

sub seed_camelcase_file {
	my ($file) = @_;

	return if (!(-f $file));

	local $/;

	open(my $include_file, '<', "$file")
	    or warn "$P: Can't read '$file' $!\n";
	my $text = <$include_file>;
	close($include_file);

	my @lines = split('\n', $text);

	foreach my $line (@lines) {
		next if ($line !~ /(?:[A-Z][a-z]|[a-z][A-Z])/);
		if ($line =~ /^[ \t]*(?:#[ \t]*define|typedef\s+$Type)\s+(\w*(?:[A-Z][a-z]|[a-z][A-Z])\w*)/) {
			$camelcase{$1} = 1;
		} elsif ($line =~ /^\s*$Declare\s+(\w*(?:[A-Z][a-z]|[a-z][A-Z])\w*)\s*[\(\[,;]/) {
			$camelcase{$1} = 1;
		} elsif ($line =~ /^\s*(?:union|struct|enum)\s+(\w*(?:[A-Z][a-z]|[a-z][A-Z])\w*)\s*[;\{]/) {
			$camelcase{$1} = 1;
		}
	}
}

sub is_maintained_obsolete {
	my ($filename) = @_;

	return 0 if (!$tree || !(-e "$root/scripts/get_maintainer.pl"));

	my $status = `perl $root/scripts/get_maintainer.pl --status --nom --nol --nogit --nogit-fallback -f $filename 2>&1`;

	return $status =~ /obsolete/i;
}

sub is_SPDX_License_valid {
	my ($license) = @_;

	return 1 if (!$tree || which("python") eq "" || !(-e "$root/scripts/spdxcheck.py") || !(-e "$root/.git"));

	my $root_path = abs_path($root);
	my $status = `cd "$root_path"; echo "$license" | python scripts/spdxcheck.py -`;
	return 0 if ($status ne "");
	return 1;
}

my $camelcase_seeded = 0;
sub seed_camelcase_includes {
	return if ($camelcase_seeded);

	my $files;
	my $camelcase_cache = "";
	my @include_files = ();

	$camelcase_seeded = 1;

	if (-e ".git") {
		my $git_last_include_commit = `git log --no-merges --pretty=format:"%h%n" -1 -- include`;
		chomp $git_last_include_commit;
		$camelcase_cache = ".checkpatch-camelcase.git.$git_last_include_commit";
	} else {
		my $last_mod_date = 0;
		$files = `find $root/include -name "*.h"`;
		@include_files = split('\n', $files);
		foreach my $file (@include_files) {
			my $date = POSIX::strftime("%Y%m%d%H%M",
						   localtime((stat $file)[9]));
			$last_mod_date = $date if ($last_mod_date < $date);
		}
		$camelcase_cache = ".checkpatch-camelcase.date.$last_mod_date";
	}

	if ($camelcase_cache ne "" && -f $camelcase_cache) {
		open(my $camelcase_file, '<', "$camelcase_cache")
		    or warn "$P: Can't read '$camelcase_cache' $!\n";
		while (<$camelcase_file>) {
			chomp;
			$camelcase{$_} = 1;
		}
		close($camelcase_file);

		return;
	}

	if (-e ".git") {
		$files = `git ls-files "include/*.h"`;
		@include_files = split('\n', $files);
	}

	foreach my $file (@include_files) {
		seed_camelcase_file($file);
	}

	if ($camelcase_cache ne "") {
		unlink glob ".checkpatch-camelcase.*";
		open(my $camelcase_file, '>', "$camelcase_cache")
		    or warn "$P: Can't write '$camelcase_cache' $!\n";
		foreach (sort { lc($a) cmp lc($b) } keys(%camelcase)) {
			print $camelcase_file ("$_\n");
		}
		close($camelcase_file);
	}
}

sub git_commit_info {
	my ($commit, $id, $desc) = @_;

	return ($id, $desc) if ((which("git") eq "") || !(-e ".git"));

	my $output = `git log --no-color --format='%H %s' -1 $commit 2>&1`;
	$output =~ s/^\s*//gm;
	my @lines = split("\n", $output);

	return ($id, $desc) if ($#lines < 0);

	if ($lines[0] =~ /^error: short SHA1 $commit is ambiguous\./) {
# Maybe one day convert this block of bash into something that returns
# all matching commit ids, but it's very slow...
#
#		echo "checking commits $1..."
#		git rev-list --remotes | grep -i "^$1" |
#		while read line ; do
#		    git log --format='%H %s' -1 $line |
#		    echo "commit $(cut -c 1-12,41-)"
#		done
	} elsif ($lines[0] =~ /^fatal: ambiguous argument '$commit': unknown revision or path not in the working tree\./) {
		$id = undef;
	} else {
		$id = substr($lines[0], 0, 12);
		$desc = substr($lines[0], 41);
	}

	return ($id, $desc);
}

$chk_signoff = 0 if ($file);

my @rawlines = ();
my @lines = ();
my @fixed = ();
my @fixed_inserted = ();
my @fixed_deleted = ();
my $fixlinenr = -1;

# If input is git commits, extract all commits from the commit expressions.
# For example, HEAD-3 means we need check 'HEAD, HEAD~1, HEAD~2'.
die "$P: No git repository found\n" if ($git && !-e ".git");

if ($git) {
	my @commits = ();
	foreach my $commit_expr (@ARGV) {
		my $git_range;
		if ($commit_expr =~ m/^(.*)-(\d+)$/) {
			$git_range = "-$2 $1";
		} elsif ($commit_expr =~ m/\.\./) {
			$git_range = "$commit_expr";
		} else {
			$git_range = "-1 $commit_expr";
		}
		my $lines = `git log --no-color --no-merges --pretty=format:'%H %s' $git_range`;
		foreach my $line (split(/\n/, $lines)) {
			$line =~ /^([0-9a-fA-F]{40,40}) (.*)$/;
			next if (!defined($1) || !defined($2));
			my $sha1 = $1;
			my $subject = $2;
			unshift(@commits, $sha1);
			$git_commits{$sha1} = $subject;
		}
	}
	die "$P: no git commits after extraction!\n" if (@commits == 0);
	@ARGV = @commits;
}

my $vname;
for my $filename (@ARGV) {
	my $FILE;
	if ($git) {
		open($FILE, '-|', "git format-patch -M --stdout -1 $filename") ||
			die "$P: $filename: git format-patch failed - $!\n";
	} elsif ($file) {
		open($FILE, '-|', "diff -u /dev/null $filename") ||
			die "$P: $filename: diff failed - $!\n";
	} elsif ($filename eq '-') {
		open($FILE, '<&STDIN');
	} else {
		open($FILE, '<', "$filename") ||
			die "$P: $filename: open failed - $!\n";
	}
	if ($filename eq '-') {
		$vname = 'Your patch';
	} elsif ($git) {
		$vname = "Commit " . substr($filename, 0, 12) . ' ("' . $git_commits{$filename} . '")';
	} else {
		$vname = $filename;
	}
	while (<$FILE>) {
		chomp;
		push(@rawlines, $_);
	}
	close($FILE);

	if ($#ARGV > 0 && $quiet == 0) {
		print '-' x length($vname) . "\n";
		print "$vname\n";
		print '-' x length($vname) . "\n";
	}

	if (!process($filename)) {
		$exit = 1;
	}
	@rawlines = ();
	@lines = ();
	@fixed = ();
	@fixed_inserted = ();
	@fixed_deleted = ();
	$fixlinenr = -1;
	@modifierListFile = ();
	@typeListFile = ();
	build_types();
}

if (!$quiet) {
	hash_show_words(\%use_type, "Used");
	hash_show_words(\%ignore_type, "Ignored");

	if (!$perl_version_ok) {
		print << "EOM"

NOTE: perl $^V is not modern enough to detect all possible issues.
      An upgrade to at least perl $minimum_perl_version is suggested.
EOM
	}
	if ($exit) {
		print << "EOM"

NOTE: If any of the errors are false positives, please report
      them to the maintainer, see CHECKPATCH in MAINTAINERS.
EOM
	}
}

exit($exit);

sub top_of_kernel_tree {
	my ($root) = @_;

	my @tree_check = (
		"COPYING", "CREDITS", "Kbuild", "MAINTAINERS", "Makefile",
		"README", "Documentation", "arch", "include", "drivers",
		"fs", "init", "ipc", "kernel", "lib", "scripts",
	);

	foreach my $check (@tree_check) {
		if (! -e $root . '/' . $check) {
			return 0;
		}
	}
	return 1;
}

sub parse_email {
	my ($formatted_email) = @_;

	my $name = "";
	my $address = "";
	my $comment = "";

	if ($formatted_email =~ /^(.*)<(\S+\@\S+)>(.*)$/) {
		$name = $1;
		$address = $2;
		$comment = $3 if defined $3;
	} elsif ($formatted_email =~ /^\s*<(\S+\@\S+)>(.*)$/) {
		$address = $1;
		$comment = $2 if defined $2;
	} elsif ($formatted_email =~ /(\S+\@\S+)(.*)$/) {
		$address = $1;
		$comment = $2 if defined $2;
		$formatted_email =~ s/\Q$address\E.*$//;
		$name = $formatted_email;
		$name = trim($name);
		$name =~ s/^\"|\"$//g;
		# If there's a name left after stripping spaces and
		# leading quotes, and the address doesn't have both
		# leading and trailing angle brackets, the address
		# is invalid. ie:
		#   "joe smith joe@smith.com" bad
		#   "joe smith <joe@smith.com" bad
		if ($name ne "" && $address !~ /^<[^>]+>$/) {
			$name = "";
			$address = "";
			$comment = "";
		}
	}

	$name = trim($name);
	$name =~ s/^\"|\"$//g;
	$address = trim($address);
	$address =~ s/^\<|\>$//g;

	if ($name =~ /[^\w \-]/i) { ##has "must quote" chars
		$name =~ s/(?<!\\)"/\\"/g; ##escape quotes
		$name = "\"$name\"";
	}

	return ($name, $address, $comment);
}

sub format_email {
	my ($name, $address) = @_;

	my $formatted_email;

	$name = trim($name);
	$name =~ s/^\"|\"$//g;
	$address = trim($address);

	if ($name =~ /[^\w \-]/i) { ##has "must quote" chars
		$name =~ s/(?<!\\)"/\\"/g; ##escape quotes
		$name = "\"$name\"";
	}

	if ("$name" eq "") {
		$formatted_email = "$address";
	} else {
		$formatted_email = "$name <$address>";
	}

	return $formatted_email;
}

sub which {
	my ($bin) = @_;

	foreach my $path (split(/:/, $ENV{PATH})) {
		if (-e "$path/$bin") {
			return "$path/$bin";
		}
	}

	return "";
}

sub which_conf {
	my ($conf) = @_;

	foreach my $path (split(/:/, ".:$ENV{HOME}:.scripts")) {
		if (-e "$path/$conf") {
			return "$path/$conf";
		}
	}

	return "";
}

sub expand_tabs {
	my ($str) = @_;

	my $res = '';
	my $n = 0;
	for my $c (split(//, $str)) {
		if ($c eq "\t") {
			$res .= ' ';
			$n++;
			for (; ($n % 8) != 0; $n++) {
				$res .= ' ';
			}
			next;
		}
		$res .= $c;
		$n++;
	}

	return $res;
}
sub copy_spacing {
	(my $res = shift) =~ tr/\t/ /c;
	return $res;
}

sub line_stats {
	my ($line) = @_;

	# Drop the diff line leader and expand tabs
	$line =~ s/^.//;
	$line = expand_tabs($line);

	# Pick the indent from the front of the line.
	my ($white) = ($line =~ /^(\s*)/);

	return (length($line), length($white));
}

my $sanitise_quote = '';

sub sanitise_line_reset {
	my ($in_comment) = @_;

	if ($in_comment) {
		$sanitise_quote = '*/';
	} else {
		$sanitise_quote = '';
	}
}
sub sanitise_line {
	my ($line) = @_;

	my $res = '';
	my $l = '';

	my $qlen = 0;
	my $off = 0;
	my $c;

	# Always copy over the diff marker.
	$res = substr($line, 0, 1);

	for ($off = 1; $off < length($line); $off++) {
		$c = substr($line, $off, 1);

		# Comments we are whacking completely including the begin
		# and end, all to $;.
		if ($sanitise_quote eq '' && substr($line, $off, 2) eq '/*') {
			$sanitise_quote = '*/';

			substr($res, $off, 2, "$;$;");
			$off++;
			next;
		}
		if ($sanitise_quote eq '*/' && substr($line, $off, 2) eq '*/') {
			$sanitise_quote = '';
			substr($res, $off, 2, "$;$;");
			$off++;
			next;
		}
		if ($sanitise_quote eq '' && substr($line, $off, 2) eq '//') {
			$sanitise_quote = '//';

			substr($res, $off, 2, $sanitise_quote);
			$off++;
			next;
		}

		# A \ in a string means ignore the next character.
		if (($sanitise_quote eq "'" || $sanitise_quote eq '"') &&
		    $c eq "\\") {
			substr($res, $off, 2, 'XX');
			$off++;
			next;
		}
		# Regular quotes.
		if ($c eq "'" || $c eq '"') {
			if ($sanitise_quote eq '') {
				$sanitise_quote = $c;

				substr($res, $off, 1, $c);
				next;
			} elsif ($sanitise_quote eq $c) {
				$sanitise_quote = '';
			}
		}

		#print "c<$c> SQ<$sanitise_quote>\n";
		if ($off != 0 && $sanitise_quote eq '*/' && $c ne "\t") {
			substr($res, $off, 1, $;);
		} elsif ($off != 0 && $sanitise_quote eq '//' && $c ne "\t") {
			substr($res, $off, 1, $;);
		} elsif ($off != 0 && $sanitise_quote && $c ne "\t") {
			substr($res, $off, 1, 'X');
		} else {
			substr($res, $off, 1, $c);
		}
	}

	if ($sanitise_quote eq '//') {
		$sanitise_quote = '';
	}

	# The pathname on a #include may be surrounded by '<' and '>'.
	if ($res =~ /^.\s*\#\s*include\s+\<(.*)\>/) {
		my $clean = 'X' x length($1);
		$res =~ s@\<.*\>@<$clean>@;

	# The whole of a #error is a string.
	} elsif ($res =~ /^.\s*\#\s*(?:error|warning)\s+(.*)\b/) {
		my $clean = 'X' x length($1);
		$res =~ s@(\#\s*(?:error|warning)\s+).*@$1$clean@;
	}

	if ($allow_c99_comments && $res =~ m@(//.*$)@) {
		my $match = $1;
		$res =~ s/\Q$match\E/"$;" x length($match)/e;
	}

	return $res;
}

sub get_quoted_string {
	my ($line, $rawline) = @_;

	return "" if (!defined($line) || !defined($rawline));
	return "" if ($line !~ m/($String)/g);
	return substr($rawline, $-[0], $+[0] - $-[0]);
}

sub ctx_statement_block {
	my ($linenr, $remain, $off) = @_;
	my $line = $linenr - 1;
	my $blk = '';
	my $soff = $off;
	my $coff = $off - 1;
	my $coff_set = 0;

	my $loff = 0;

	my $type = '';
	my $level = 0;
	my @stack = ();
	my $p;
	my $c;
	my $len = 0;

	my $remainder;
	while (1) {
		@stack = (['', 0]) if ($#stack == -1);

		#warn "CSB: blk<$blk> remain<$remain>\n";
		# If we are about to drop off the end, pull in more
		# context.
		if ($off >= $len) {
			for (; $remain > 0; $line++) {
				last if (!defined $lines[$line]);
				next if ($lines[$line] =~ /^-/);
				$remain--;
				$loff = $len;
				$blk .= $lines[$line] . "\n";
				$len = length($blk);
				$line++;
				last;
			}
			# Bail if there is no further context.
			#warn "CSB: blk<$blk> off<$off> len<$len>\n";
			if ($off >= $len) {
				last;
			}
			if ($level == 0 && substr($blk, $off) =~ /^.\s*#\s*define/) {
				$level++;
				$type = '#';
			}
		}
		$p = $c;
		$c = substr($blk, $off, 1);
		$remainder = substr($blk, $off);

		#warn "CSB: c<$c> type<$type> level<$level> remainder<$remainder> coff_set<$coff_set>\n";

		# Handle nested #if/#else.
		if ($remainder =~ /^#\s*(?:ifndef|ifdef|if)\s/) {
			push(@stack, [ $type, $level ]);
		} elsif ($remainder =~ /^#\s*(?:else|elif)\b/) {
			($type, $level) = @{$stack[$#stack - 1]};
		} elsif ($remainder =~ /^#\s*endif\b/) {
			($type, $level) = @{pop(@stack)};
		}

		# Statement ends at the ';' or a close '}' at the
		# outermost level.
		if ($level == 0 && $c eq ';') {
			last;
		}

		# An else is really a conditional as long as its not else if
		if ($level == 0 && $coff_set == 0 &&
				(!defined($p) || $p =~ /(?:\s|\}|\+)/) &&
				$remainder =~ /^(else)(?:\s|{)/ &&
				$remainder !~ /^else\s+if\b/) {
			$coff = $off + length($1) - 1;
			$coff_set = 1;
			#warn "CSB: mark coff<$coff> soff<$soff> 1<$1>\n";
			#warn "[" . substr($blk, $soff, $coff - $soff + 1) . "]\n";
		}

		if (($type eq '' || $type eq '(') && $c eq '(') {
			$level++;
			$type = '(';
		}
		if ($type eq '(' && $c eq ')') {
			$level--;
			$type = ($level != 0)? '(' : '';

			if ($level == 0 && $coff < $soff) {
				$coff = $off;
				$coff_set = 1;
				#warn "CSB: mark coff<$coff>\n";
			}
		}
		if (($type eq '' || $type eq '{') && $c eq '{') {
			$level++;
			$type = '{';
		}
		if ($type eq '{' && $c eq '}') {
			$level--;
			$type = ($level != 0)? '{' : '';

			if ($level == 0) {
				if (substr($blk, $off + 1, 1) eq ';') {
					$off++;
				}
				last;
			}
		}
		# Preprocessor commands end at the newline unless escaped.
		if ($type eq '#' && $c eq "\n" && $p ne "\\") {
			$level--;
			$type = '';
			$off++;
			last;
		}
		$off++;
	}
	# We are truly at the end, so shuffle to the next line.
	if ($off == $len) {
		$loff = $len + 1;
		$line++;
		$remain--;
	}

	my $statement = substr($blk, $soff, $off - $soff + 1);
	my $condition = substr($blk, $soff, $coff - $soff + 1);

	#warn "STATEMENT<$statement>\n";
	#warn "CONDITION<$condition>\n";

	#print "coff<$coff> soff<$off> loff<$loff>\n";

	return ($statement, $condition,
			$line, $remain + 1, $off - $loff + 1, $level);
}

sub statement_lines {
	my ($stmt) = @_;

	# Strip the diff line prefixes and rip blank lines at start and end.
	$stmt =~ s/(^|\n)./$1/g;
	$stmt =~ s/^\s*//;
	$stmt =~ s/\s*$//;

	my @stmt_lines = ($stmt =~ /\n/g);

	return $#stmt_lines + 2;
}

sub statement_rawlines {
	my ($stmt) = @_;

	my @stmt_lines = ($stmt =~ /\n/g);

	return $#stmt_lines + 2;
}

sub statement_block_size {
	my ($stmt) = @_;

	$stmt =~ s/(^|\n)./$1/g;
	$stmt =~ s/^\s*{//;
	$stmt =~ s/}\s*$//;
	$stmt =~ s/^\s*//;
	$stmt =~ s/\s*$//;

	my @stmt_lines = ($stmt =~ /\n/g);
	my @stmt_statements = ($stmt =~ /;/g);

	my $stmt_lines = $#stmt_lines + 2;
	my $stmt_statements = $#stmt_statements + 1;

	if ($stmt_lines > $stmt_statements) {
		return $stmt_lines;
	} else {
		return $stmt_statements;
	}
}

sub ctx_statement_full {
	my ($linenr, $remain, $off) = @_;
	my ($statement, $condition, $level);

	my (@chunks);

	# Grab the first conditional/block pair.
	($statement, $condition, $linenr, $remain, $off, $level) =
				ctx_statement_block($linenr, $remain, $off);
	#print "F: c<$condition> s<$statement> remain<$remain>\n";
	push(@chunks, [ $condition, $statement ]);
	if (!($remain > 0 && $condition =~ /^\s*(?:\n[+-])?\s*(?:if|else|do)\b/s)) {
		return ($level, $linenr, @chunks);
	}

	# Pull in the following conditional/block pairs and see if they
	# could continue the statement.
	for (;;) {
		($statement, $condition, $linenr, $remain, $off, $level) =
				ctx_statement_block($linenr, $remain, $off);
		#print "C: c<$condition> s<$statement> remain<$remain>\n";
		last if (!($remain > 0 && $condition =~ /^(?:\s*\n[+-])*\s*(?:else|do)\b/s));
		#print "C: push\n";
		push(@chunks, [ $condition, $statement ]);
	}

	return ($level, $linenr, @chunks);
}

sub ctx_block_get {
	my ($linenr, $remain, $outer, $open, $close, $off) = @_;
	my $line;
	my $start = $linenr - 1;
	my $blk = '';
	my @o;
	my @c;
	my @res = ();

	my $level = 0;
	my @stack = ($level);
	for ($line = $start; $remain > 0; $line++) {
		next if ($rawlines[$line] =~ /^-/);
		$remain--;

		$blk .= $rawlines[$line];

		# Handle nested #if/#else.
		if ($lines[$line] =~ /^.\s*#\s*(?:ifndef|ifdef|if)\s/) {
			push(@stack, $level);
		} elsif ($lines[$line] =~ /^.\s*#\s*(?:else|elif)\b/) {
			$level = $stack[$#stack - 1];
		} elsif ($lines[$line] =~ /^.\s*#\s*endif\b/) {
			$level = pop(@stack);
		}

		foreach my $c (split(//, $lines[$line])) {
			##print "C<$c>L<$level><$open$close>O<$off>\n";
			if ($off > 0) {
				$off--;
				next;
			}

			if ($c eq $close && $level > 0) {
				$level--;
				last if ($level == 0);
			} elsif ($c eq $open) {
				$level++;
			}
		}

		if (!$outer || $level <= 1) {
			push(@res, $rawlines[$line]);
		}

		last if ($level == 0);
	}

	return ($level, @res);
}
sub ctx_block_outer {
	my ($linenr, $remain) = @_;

	my ($level, @r) = ctx_block_get($linenr, $remain, 1, '{', '}', 0);
	return @r;
}
sub ctx_block {
	my ($linenr, $remain) = @_;

	my ($level, @r) = ctx_block_get($linenr, $remain, 0, '{', '}', 0);
	return @r;
}
sub ctx_statement {
	my ($linenr, $remain, $off) = @_;

	my ($level, @r) = ctx_block_get($linenr, $remain, 0, '(', ')', $off);
	return @r;
}
sub ctx_block_level {
	my ($linenr, $remain) = @_;

	return ctx_block_get($linenr, $remain, 0, '{', '}', 0);
}
sub ctx_statement_level {
	my ($linenr, $remain, $off) = @_;

	return ctx_block_get($linenr, $remain, 0, '(', ')', $off);
}

sub ctx_locate_comment {
	my ($first_line, $end_line) = @_;

	# Catch a comment on the end of the line itself.
	my ($current_comment) = ($rawlines[$end_line - 1] =~ m@.*(/\*.*\*/)\s*(?:\\\s*)?$@);
	return $current_comment if (defined $current_comment);

	# Look through the context and try and figure out if there is a
	# comment.
	my $in_comment = 0;
	$current_comment = '';
	for (my $linenr = $first_line; $linenr < $end_line; $linenr++) {
		my $line = $rawlines[$linenr - 1];
		#warn "           $line\n";
		if ($linenr == $first_line and $line =~ m@^.\s*\*@) {
			$in_comment = 1;
		}
		if ($line =~ m@/\*@) {
			$in_comment = 1;
		}
		if (!$in_comment && $current_comment ne '') {
			$current_comment = '';
		}
		$current_comment .= $line . "\n" if ($in_comment);
		if ($line =~ m@\*/@) {
			$in_comment = 0;
		}
	}

	chomp($current_comment);
	return($current_comment);
}
sub ctx_has_comment {
	my ($first_line, $end_line) = @_;
	my $cmt = ctx_locate_comment($first_line, $end_line);

	##print "LINE: $rawlines[$end_line - 1 ]\n";
	##print "CMMT: $cmt\n";

	return ($cmt ne '');
}

sub raw_line {
	my ($linenr, $cnt) = @_;

	my $offset = $linenr - 1;
	$cnt++;

	my $line;
	while ($cnt) {
		$line = $rawlines[$offset++];
		next if (defined($line) && $line =~ /^-/);
		$cnt--;
	}

	return $line;
}

sub get_stat_real {
	my ($linenr, $lc) = @_;

	my $stat_real = raw_line($linenr, 0);
	for (my $count = $linenr + 1; $count <= $lc; $count++) {
		$stat_real = $stat_real . "\n" . raw_line($count, 0);
	}

	return $stat_real;
}

sub get_stat_here {
	my ($linenr, $cnt, $here) = @_;

	my $herectx = $here . "\n";
	for (my $n = 0; $n < $cnt; $n++) {
		$herectx .= raw_line($linenr, $n) . "\n";
	}

	return $herectx;
}

sub cat_vet {
	my ($vet) = @_;
	my ($res, $coded);

	$res = '';
	while ($vet =~ /([^[:cntrl:]]*)([[:cntrl:]]|$)/g) {
		$res .= $1;
		if ($2 ne '') {
			$coded = sprintf("^%c", unpack('C', $2) + 64);
			$res .= $coded;
		}
	}
	$res =~ s/$/\$/;

	return $res;
}

my $av_preprocessor = 0;
my $av_pending;
my @av_paren_type;
my $av_pend_colon;

sub annotate_reset {
	$av_preprocessor = 0;
	$av_pending = '_';
	@av_paren_type = ('E');
	$av_pend_colon = 'O';
}

sub annotate_values {
	my ($stream, $type) = @_;

	my $res;
	my $var = '_' x length($stream);
	my $cur = $stream;

	print "$stream\n" if ($dbg_values > 1);

	while (length($cur)) {
		@av_paren_type = ('E') if ($#av_paren_type < 0);
		print " <" . join('', @av_paren_type) .
				"> <$type> <$av_pending>" if ($dbg_values > 1);
		if ($cur =~ /^(\s+)/o) {
			print "WS($1)\n" if ($dbg_values > 1);
			if ($1 =~ /\n/ && $av_preprocessor) {
				$type = pop(@av_paren_type);
				$av_preprocessor = 0;
			}

		} elsif ($cur =~ /^(\(\s*$Type\s*)\)/ && $av_pending eq '_') {
			print "CAST($1)\n" if ($dbg_values > 1);
			push(@av_paren_type, $type);
			$type = 'c';

		} elsif ($cur =~ /^($Type)\s*(?:$Ident|,|\)|\(|\s*$)/) {
			print "DECLARE($1)\n" if ($dbg_values > 1);
			$type = 'T';

		} elsif ($cur =~ /^($Modifier)\s*/) {
			print "MODIFIER($1)\n" if ($dbg_values > 1);
			$type = 'T';

		} elsif ($cur =~ /^(\#\s*define\s*$Ident)(\(?)/o) {
			print "DEFINE($1,$2)\n" if ($dbg_values > 1);
			$av_preprocessor = 1;
			push(@av_paren_type, $type);
			if ($2 ne '') {
				$av_pending = 'N';
			}
			$type = 'E';

		} elsif ($cur =~ /^(\#\s*(?:undef\s*$Ident|include\b))/o) {
			print "UNDEF($1)\n" if ($dbg_values > 1);
			$av_preprocessor = 1;
			push(@av_paren_type, $type);

		} elsif ($cur =~ /^(\#\s*(?:ifdef|ifndef|if))/o) {
			print "PRE_START($1)\n" if ($dbg_values > 1);
			$av_preprocessor = 1;

			push(@av_paren_type, $type);
			push(@av_paren_type, $type);
			$type = 'E';

		} elsif ($cur =~ /^(\#\s*(?:else|elif))/o) {
			print "PRE_RESTART($1)\n" if ($dbg_values > 1);
			$av_preprocessor = 1;

			push(@av_paren_type, $av_paren_type[$#av_paren_type]);

			$type = 'E';

		} elsif ($cur =~ /^(\#\s*(?:endif))/o) {
			print "PRE_END($1)\n" if ($dbg_values > 1);

			$av_preprocessor = 1;

			# Assume all arms of the conditional end as this
			# one does, and continue as if the #endif was not here.
			pop(@av_paren_type);
			push(@av_paren_type, $type);
			$type = 'E';

		} elsif ($cur =~ /^(\\\n)/o) {
			print "PRECONT($1)\n" if ($dbg_values > 1);

		} elsif ($cur =~ /^(__attribute__)\s*\(?/o) {
			print "ATTR($1)\n" if ($dbg_values > 1);
			$av_pending = $type;
			$type = 'N';

		} elsif ($cur =~ /^(sizeof)\s*(\()?/o) {
			print "SIZEOF($1)\n" if ($dbg_values > 1);
			if (defined $2) {
				$av_pending = 'V';
			}
			$type = 'N';

		} elsif ($cur =~ /^(if|while|for)\b/o) {
			print "COND($1)\n" if ($dbg_values > 1);
			$av_pending = 'E';
			$type = 'N';

		} elsif ($cur =~/^(case)/o) {
			print "CASE($1)\n" if ($dbg_values > 1);
			$av_pend_colon = 'C';
			$type = 'N';

		} elsif ($cur =~/^(return|else|goto|typeof|__typeof__)\b/o) {
			print "KEYWORD($1)\n" if ($dbg_values > 1);
			$type = 'N';

		} elsif ($cur =~ /^(\()/o) {
			print "PAREN('$1')\n" if ($dbg_values > 1);
			push(@av_paren_type, $av_pending);
			$av_pending = '_';
			$type = 'N';

		} elsif ($cur =~ /^(\))/o) {
			my $new_type = pop(@av_paren_type);
			if ($new_type ne '_') {
				$type = $new_type;
				print "PAREN('$1') -> $type\n"
							if ($dbg_values > 1);
			} else {
				print "PAREN('$1')\n" if ($dbg_values > 1);
			}

		} elsif ($cur =~ /^($Ident)\s*\(/o) {
			print "FUNC($1)\n" if ($dbg_values > 1);
			$type = 'V';
			$av_pending = 'V';

		} elsif ($cur =~ /^($Ident\s*):(?:\s*\d+\s*(,|=|;))?/) {
			if (defined $2 && $type eq 'C' || $type eq 'T') {
				$av_pend_colon = 'B';
			} elsif ($type eq 'E') {
				$av_pend_colon = 'L';
			}
			print "IDENT_COLON($1,$type>$av_pend_colon)\n" if ($dbg_values > 1);
			$type = 'V';

		} elsif ($cur =~ /^($Ident|$Constant)/o) {
			print "IDENT($1)\n" if ($dbg_values > 1);
			$type = 'V';

		} elsif ($cur =~ /^($Assignment)/o) {
			print "ASSIGN($1)\n" if ($dbg_values > 1);
			$type = 'N';

		} elsif ($cur =~/^(;|{|})/) {
			print "END($1)\n" if ($dbg_values > 1);
			$type = 'E';
			$av_pend_colon = 'O';

		} elsif ($cur =~/^(,)/) {
			print "COMMA($1)\n" if ($dbg_values > 1);
			$type = 'C';

		} elsif ($cur =~ /^(\?)/o) {
			print "QUESTION($1)\n" if ($dbg_values > 1);
			$type = 'N';

		} elsif ($cur =~ /^(:)/o) {
			print "COLON($1,$av_pend_colon)\n" if ($dbg_values > 1);

			substr($var, length($res), 1, $av_pend_colon);
			if ($av_pend_colon eq 'C' || $av_pend_colon eq 'L') {
				$type = 'E';
			} else {
				$type = 'N';
			}
			$av_pend_colon = 'O';

		} elsif ($cur =~ /^(\[)/o) {
			print "CLOSE($1)\n" if ($dbg_values > 1);
			$type = 'N';

		} elsif ($cur =~ /^(-(?![->])|\+(?!\+)|\*|\&\&|\&)/o) {
			my $variant;

			print "OPV($1)\n" if ($dbg_values > 1);
			if ($type eq 'V') {
				$variant = 'B';
			} else {
				$variant = 'U';
			}

			substr($var, length($res), 1, $variant);
			$type = 'N';

		} elsif ($cur =~ /^($Operators)/o) {
			print "OP($1)\n" if ($dbg_values > 1);
			if ($1 ne '++' && $1 ne '--') {
				$type = 'N';
			}

		} elsif ($cur =~ /(^.)/o) {
			print "C($1)\n" if ($dbg_values > 1);
		}
		if (defined $1) {
			$cur = substr($cur, length($1));
			$res .= $type x length($1);
		}
	}

	return ($res, $var);
}

sub possible {
	my ($possible, $line) = @_;
	my $notPermitted = qr{(?:
		^(?:
			$Modifier|
			$Storage|
			$Type|
			DEFINE_\S+
		)$|
		^(?:
			goto|
			return|
			case|
			else|
			asm|__asm__|
			do|
			\#|
			\#\#|
		)(?:\s|$)|
		^(?:typedef|struct|enum)\b
	    )}x;
	warn "CHECK<$possible> ($line)\n" if ($dbg_possible > 2);
	if ($possible !~ $notPermitted) {
		# Check for modifiers.
		$possible =~ s/\s*$Storage\s*//g;
		$possible =~ s/\s*$Sparse\s*//g;
		if ($possible =~ /^\s*$/) {

		} elsif ($possible =~ /\s/) {
			$possible =~ s/\s*$Type\s*//g;
			for my $modifier (split(' ', $possible)) {
				if ($modifier !~ $notPermitted) {
					warn "MODIFIER: $modifier ($possible) ($line)\n" if ($dbg_possible);
					push(@modifierListFile, $modifier);
				}
			}

		} else {
			warn "POSSIBLE: $possible ($line)\n" if ($dbg_possible);
			push(@typeListFile, $possible);
		}
		build_types();
	} else {
		warn "NOTPOSS: $possible ($line)\n" if ($dbg_possible > 1);
	}
}

my $prefix = '';

sub show_type {
	my ($type) = @_;

	$type =~ tr/[a-z]/[A-Z]/;

	return defined $use_type{$type} if (scalar keys %use_type > 0);

	return !defined $ignore_type{$type};
}

sub report {
	my ($level, $type, $msg) = @_;

	if (!show_type($type) ||
	    (defined $tst_only && $msg !~ /\Q$tst_only\E/)) {
		return 0;
	}
	my $output = '';
	if ($color) {
		if ($level eq 'ERROR') {
			$output .= RED;
		} elsif ($level eq 'WARNING') {
			$output .= YELLOW;
		} else {
			$output .= GREEN;
		}
	}
	$output .= $prefix . $level . ':';
	if ($show_types) {
		$output .= BLUE if ($color);
		$output .= "$type:";
	}
	$output .= RESET if ($color);
	$output .= ' ' . $msg . "\n";

	if ($showfile) {
		my @lines = split("\n", $output, -1);
		splice(@lines, 1, 1);
		$output = join("\n", @lines);
	}
	$output = (split('\n', $output))[0] . "\n" if ($terse);

	push(our @report, $output);

	return 1;
}

sub report_dump {
	our @report;
}

sub fixup_current_range {
	my ($lineRef, $offset, $length) = @_;

	if ($$lineRef =~ /^\@\@ -\d+,\d+ \+(\d+),(\d+) \@\@/) {
		my $o = $1;
		my $l = $2;
		my $no = $o + $offset;
		my $nl = $l + $length;
		$$lineRef =~ s/\+$o,$l \@\@/\+$no,$nl \@\@/;
	}
}

sub fix_inserted_deleted_lines {
	my ($linesRef, $insertedRef, $deletedRef) = @_;

	my $range_last_linenr = 0;
	my $delta_offset = 0;

	my $old_linenr = 0;
	my $new_linenr = 0;

	my $next_insert = 0;
	my $next_delete = 0;

	my @lines = ();

	my $inserted = @{$insertedRef}[$next_insert++];
	my $deleted = @{$deletedRef}[$next_delete++];

	foreach my $old_line (@{$linesRef}) {
		my $save_line = 1;
		my $line = $old_line;	#don't modify the array
		if ($line =~ /^(?:\+\+\+|\-\-\-)\s+\S+/) {	#new filename
			$delta_offset = 0;
		} elsif ($line =~ /^\@\@ -\d+,\d+ \+\d+,\d+ \@\@/) {	#new hunk
			$range_last_linenr = $new_linenr;
			fixup_current_range(\$line, $delta_offset, 0);
		}

		while (defined($deleted) && ${$deleted}{'LINENR'} == $old_linenr) {
			$deleted = @{$deletedRef}[$next_delete++];
			$save_line = 0;
			fixup_current_range(\$lines[$range_last_linenr], $delta_offset--, -1);
		}

		while (defined($inserted) && ${$inserted}{'LINENR'} == $old_linenr) {
			push(@lines, ${$inserted}{'LINE'});
			$inserted = @{$insertedRef}[$next_insert++];
			$new_linenr++;
			fixup_current_range(\$lines[$range_last_linenr], $delta_offset++, 1);
		}

		if ($save_line) {
			push(@lines, $line);
			$new_linenr++;
		}

		$old_linenr++;
	}

	return @lines;
}

sub fix_insert_line {
	my ($linenr, $line) = @_;

	my $inserted = {
		LINENR => $linenr,
		LINE => $line,
	};
	push(@fixed_inserted, $inserted);
}

sub fix_delete_line {
	my ($linenr, $line) = @_;

	my $deleted = {
		LINENR => $linenr,
		LINE => $line,
	};

	push(@fixed_deleted, $deleted);
}

sub ERROR {
	my ($type, $msg) = @_;

	if (report("ERROR", $type, $msg)) {
		our $clean = 0;
		our $cnt_error++;
		return 1;
	}
	return 0;
}
sub WARN {
	my ($type, $msg) = @_;

	if (report("WARNING", $type, $msg)) {
		our $clean = 0;
		our $cnt_warn++;
		return 1;
	}
	return 0;
}
sub CHK {
	my ($type, $msg) = @_;

	if ($check && report("CHECK", $type, $msg)) {
		our $clean = 0;
		our $cnt_chk++;
		return 1;
	}
	return 0;
}

sub check_absolute_file {
	my ($absolute, $herecurr) = @_;
	my $file = $absolute;

	##print "absolute<$absolute>\n";

	# See if any suffix of this path is a path within the tree.
	while ($file =~ s@^[^/]*/@@) {
		if (-f "$root/$file") {
			##print "file<$file>\n";
			last;
		}
	}
	if (! -f _)  {
		return 0;
	}

	# It is, so see if the prefix is acceptable.
	my $prefix = $absolute;
	substr($prefix, -length($file)) = '';

	##print "prefix<$prefix>\n";
	if ($prefix ne ".../") {
		WARN("USE_RELATIVE_PATH",
		     "use relative pathname instead of absolute in changelog text\n" . $herecurr);
	}
}

sub trim {
	my ($string) = @_;

	$string =~ s/^\s+|\s+$//g;

	return $string;
}

sub ltrim {
	my ($string) = @_;

	$string =~ s/^\s+//;

	return $string;
}

sub rtrim {
	my ($string) = @_;

	$string =~ s/\s+$//;

	return $string;
}

sub string_find_replace {
	my ($string, $find, $replace) = @_;

	$string =~ s/$find/$replace/g;

	return $string;
}

sub tabify {
	my ($leading) = @_;

	my $source_indent = 8;
	my $max_spaces_before_tab = $source_indent - 1;
	my $spaces_to_tab = " " x $source_indent;

	#convert leading spaces to tabs
	1 while $leading =~ s@^([\t]*)$spaces_to_tab@$1\t@g;
	#Remove spaces before a tab
	1 while $leading =~ s@^([\t]*)( {1,$max_spaces_before_tab})\t@$1\t@g;

	return "$leading";
}

sub cleanup_continuation_headers {
	# Collapse any header-continuation lines into a single line so they
	# can be parsed meaningfully, as the parser only has one line
	# of context to work with.
	my $again;
	do {
		$again = 0;
		foreach my $n (0 .. scalar(@rawlines) - 2) {
			if ($rawlines[$n]=~/^\s*$/) {
				# A blank line means there's no more chance
				# of finding headers.  Shortcut to done.
				return;
			}
			if ($rawlines[$n]=~/^[\x21-\x39\x3b-\x7e]+:/ &&
			    $rawlines[$n+1]=~/^\s+/) {
				# Continuation header.  Collapse it.
				my $line = splice @rawlines, $n+1, 1;
				$line=~s/^\s+/ /;
				$rawlines[$n] .= $line;
				# We've 'destabilized' the list, so restart.
				$again = 1;
				last;
			}
		}
	} while ($again);
}

sub pos_last_openparen {
	my ($line) = @_;

	my $pos = 0;

	my $opens = $line =~ tr/\(/\(/;
	my $closes = $line =~ tr/\)/\)/;

	my $last_openparen = 0;

	if (($opens == 0) || ($closes >= $opens)) {
		return -1;
	}

	my $len = length($line);

	for ($pos = 0; $pos < $len; $pos++) {
		my $string = substr($line, $pos);
		if ($string =~ /^($FuncArg|$balanced_parens)/) {
			$pos += length($1) - 1;
		} elsif (substr($line, $pos, 1) eq '(') {
			$last_openparen = $pos;
		} elsif (index($string, '(') == -1) {
			last;
		}
	}

	return length(expand_tabs(substr($line, 0, $last_openparen))) + 1;
}

sub process {
	my $filename = shift;

	my $linenr=0;
	my $prevline="";
	my $prevrawline="";
	my $stashline="";
	my $stashrawline="";
	my $subjectline="";
	my $sublinenr="";

	my $length;
	my $indent;
	my $previndent=0;
	my $stashindent=0;

	our $clean = 1;
	my $signoff = 0;
	my $author = '';
	my $authorsignoff = 0;
	my $is_patch = 0;
	my $is_binding_patch = -1;
	my $in_header_lines = $file ? 0 : 1;
	my $in_commit_log = 0;		#Scanning lines before patch
	my $has_commit_log = 0;		#Encountered lines before patch
	my $commit_log_lines = 0;	#Number of commit log lines
	my $commit_log_possible_stack_dump = 0;
	my $commit_log_long_line = 0;
	my $commit_log_has_diff = 0;
	my $reported_maintainer_file = 0;
	my $non_utf8_charset = 0;

	my $last_blank_line = 0;
	my $last_coalesced_string_linenr = -1;

	our @report = ();
	our $cnt_lines = 0;
	our $cnt_error = 0;
	our $cnt_warn = 0;
	our $cnt_chk = 0;

	# Trace the real file/line as we go.
	my $realfile = '';
	my $realline = 0;
	my $realcnt = 0;
	my $here = '';
	my $context_function;		#undef'd unless there's a known function
	my $in_comment = 0;
	my $comment_edge = 0;
	my $first_line = 0;
	my $p1_prefix = '';

	my $prev_values = 'E';

	# suppression flags
	my %suppress_ifbraces;
	my %suppress_whiletrailers;
	my %suppress_export;
	my $suppress_statement = 0;

	my %signatures = ();

	# Pre-scan the patch sanitizing the lines.
	# Pre-scan the patch looking for any __setup documentation.
	#
	my @setup_docs = ();
	my $setup_docs = 0;

	my $camelcase_file_seeded = 0;
	my $shorttext = BEFORE_SHORTTEXT;
	my $shorttext_exspc = 0;
	my $commit_text_present = 0;
<<<<<<< HEAD
=======

	my $checklicenseline = 1;
>>>>>>> 286cd8c7

	sanitise_line_reset();
	cleanup_continuation_headers();
	my $line;

	foreach my $rawline (@rawlines) {
		$linenr++;
		$line = $rawline;

		push(@fixed, $rawline) if ($fix);

		if ($rawline=~/^\+\+\+\s+(\S+)/) {
			$setup_docs = 0;
			if ($1 =~ m@Documentation/admin-guide/kernel-parameters.rst$@) {
				$setup_docs = 1;
			}
			#next;
		}
		if ($rawline =~ /^\@\@ -\d+(?:,\d+)? \+(\d+)(,(\d+))? \@\@/) {
			$realline=$1-1;
			if (defined $2) {
				$realcnt=$3+1;
			} else {
				$realcnt=1+1;
			}
			$in_comment = 0;

			# Guestimate if this is a continuing comment.  Run
			# the context looking for a comment "edge".  If this
			# edge is a close comment then we must be in a comment
			# at context start.
			my $edge;
			my $cnt = $realcnt;
			for (my $ln = $linenr + 1; $cnt > 0; $ln++) {
				next if (defined $rawlines[$ln - 1] &&
					 $rawlines[$ln - 1] =~ /^-/);
				$cnt--;
				#print "RAW<$rawlines[$ln - 1]>\n";
				last if (!defined $rawlines[$ln - 1]);
				if ($rawlines[$ln - 1] =~ m@(/\*|\*/)@ &&
				    $rawlines[$ln - 1] !~ m@"[^"]*(?:/\*|\*/)[^"]*"@) {
					($edge) = $1;
					last;
				}
			}
			if (defined $edge && $edge eq '*/') {
				$in_comment = 1;
			}

			# Guestimate if this is a continuing comment.  If this
			# is the start of a diff block and this line starts
			# ' *' then it is very likely a comment.
			if (!defined $edge &&
			    $rawlines[$linenr] =~ m@^.\s*(?:\*\*+| \*)(?:\s|$)@)
			{
				$in_comment = 1;
			}

			##print "COMMENT:$in_comment edge<$edge> $rawline\n";
			sanitise_line_reset($in_comment);

		} elsif ($realcnt && $rawline =~ /^(?:\+| |$)/) {
			# Standardise the strings and chars within the input to
			# simplify matching -- only bother with positive lines.
			$line = sanitise_line($rawline);
		}
		push(@lines, $line);

		if ($realcnt > 1) {
			$realcnt-- if ($line =~ /^(?:\+| |$)/);
		} else {
			$realcnt = 0;
		}

		#print "==>$rawline\n";
		#print "-->$line\n";

		if ($setup_docs && $line =~ /^\+/) {
			push(@setup_docs, $line);
		}
	}

	$prefix = '';

	$realcnt = 0;
	$linenr = 0;
	$fixlinenr = -1;
	foreach my $line (@lines) {
		$linenr++;
		$fixlinenr++;
		my $sline = $line;	#copy of $line
		$sline =~ s/$;/ /g;	#with comments as spaces

		my $rawline = $rawlines[$linenr - 1];

# check if it's a mode change, rename or start of a patch
		if (!$in_commit_log &&
		    ($line =~ /^ mode change [0-7]+ => [0-7]+ \S+\s*$/ ||
		    ($line =~ /^rename (?:from|to) \S+\s*$/ ||
		     $line =~ /^diff --git a\/[\w\/\.\_\-]+ b\/\S+\s*$/))) {
			$is_patch = 1;
		}

#extract the line range in the file after the patch is applied
		if (!$in_commit_log &&
		    $line =~ /^\@\@ -\d+(?:,\d+)? \+(\d+)(,(\d+))? \@\@(.*)/) {
			my $context = $4;
			$is_patch = 1;
			$first_line = $linenr + 1;
			$realline=$1-1;
			if (defined $2) {
				$realcnt=$3+1;
			} else {
				$realcnt=1+1;
			}
			annotate_reset();
			$prev_values = 'E';

			%suppress_ifbraces = ();
			%suppress_whiletrailers = ();
			%suppress_export = ();
			$suppress_statement = 0;
			if ($context =~ /\b(\w+)\s*\(/) {
				$context_function = $1;
			} else {
				undef $context_function;
			}
			next;

# track the line number as we move through the hunk, note that
# new versions of GNU diff omit the leading space on completely
# blank context lines so we need to count that too.
		} elsif ($line =~ /^( |\+|$)/) {
			$realline++;
			$realcnt-- if ($realcnt != 0);

			# Measure the line length and indent.
			($length, $indent) = line_stats($rawline);

			# Track the previous line.
			($prevline, $stashline) = ($stashline, $line);
			($previndent, $stashindent) = ($stashindent, $indent);
			($prevrawline, $stashrawline) = ($stashrawline, $rawline);

			#warn "line<$line>\n";

		} elsif ($realcnt == 1) {
			$realcnt--;
		}

		my $hunk_line = ($realcnt != 0);

		$here = "#$linenr: " if (!$file);
		$here = "#$realline: " if ($file);

		my $found_file = 0;
		# extract the filename as it passes
		if ($line =~ /^diff --git.*?(\S+)$/) {
			$realfile = $1;
			$realfile =~ s@^([^/]*)/@@ if (!$file);
			$in_commit_log = 0;
			$found_file = 1;
		} elsif ($line =~ /^\+\+\+\s+(\S+)/) {
			$realfile = $1;
			$realfile =~ s@^([^/]*)/@@ if (!$file);
			$in_commit_log = 0;

			$p1_prefix = $1;
			if (!$file && $tree && $p1_prefix ne '' &&
			    -e "$root/$p1_prefix") {
				WARN("PATCH_PREFIX",
				     "patch prefix '$p1_prefix' exists, appears to be a -p0 patch\n");
			}

			if ($realfile =~ m@^include/asm/@) {
				ERROR("MODIFIED_INCLUDE_ASM",
				      "do not modify files in include/asm, change architecture specific files in include/asm-<architecture>\n" . "$here$rawline\n");
			}
			$found_file = 1;
		}

#make up the handle for any error we report on this line
		if ($showfile) {
			$prefix = "$realfile:$realline: "
		} elsif ($emacs) {
			if ($file) {
				$prefix = "$filename:$realline: ";
			} else {
				$prefix = "$filename:$linenr: ";
			}
		}

		if ($found_file) {
			if (is_maintained_obsolete($realfile)) {
				WARN("OBSOLETE",
				     "$realfile is marked as 'obsolete' in the MAINTAINERS hierarchy.  No unnecessary modifications please.\n");
			}
			if ($realfile =~ m@^(?:drivers/net/|net/|drivers/staging/)@) {
				$check = 1;
			} else {
				$check = $check_orig;
			}
			$checklicenseline = 1;

			if ($realfile !~ /^MAINTAINERS/) {
				my $last_binding_patch = $is_binding_patch;

				$is_binding_patch = () = $realfile =~ m@^(?:Documentation/devicetree/|include/dt-bindings/)@;

				if (($last_binding_patch != -1) &&
				    ($last_binding_patch ^ $is_binding_patch)) {
					WARN("DT_SPLIT_BINDING_PATCH",
					     "DT binding docs and includes should be a separate patch. See: Documentation/devicetree/bindings/submitting-patches.txt\n");
				}
			}

			next;
		}
		$here .= "FILE: $realfile:$realline:" if ($realcnt != 0);

		my $hereline = "$here\n$rawline\n";
		my $herecurr = "$here\n$rawline\n";
		my $hereprev = "$here\n$prevrawline\n$rawline\n";

		if ($shorttext != AFTER_SHORTTEXT) {
			if ($shorttext == IN_SHORTTEXT_BLANKLINE && $line=~/\S/) {
				# the subject line was just processed,
				# a blank line must be next
				WARN("NONBLANK_AFTER_SUMMARY",
				     "non-blank line after summary line\n" . $herecurr);
				$shorttext = IN_SHORTTEXT;
				# this non-blank line may or may not be commit text -
				# a warning has been generated so assume it is commit
				# text and move on
				$commit_text_present = 1;
				# fall through and treat this line as IN_SHORTTEXT
			}
			if ($shorttext == IN_SHORTTEXT) {
				if ($line=~/^---/ || $line=~/^diff.*/) {
					if ($commit_text_present == 0) {
						WARN("NO_COMMIT_TEXT",
						     "please add commit text explaining " .
						     "*why* the change is needed\n" .
						     $herecurr);
					}
					$shorttext = AFTER_SHORTTEXT;
<<<<<<< HEAD
				} elsif (length($line) > (SHORTTEXT_LIMIT +
							  $shorttext_exspc)
					 && $line !~ /^:([0-7]{6}\s){2}
						      ([[:xdigit:]]+\.*
						       \s){2}\w+\s\w+/xms) {
					WARN("LONG_COMMIT_TEXT",
					     "commit text line over " .
					     SHORTTEXT_LIMIT .
					     " characters\n" . $herecurr);
=======
>>>>>>> 286cd8c7
				} elsif ($line=~/^\s*change-id:/i ||
					 $line=~/^\s*signed-off-by:/i ||
					 $line=~/^\s*crs-fixed:/i ||
					 $line=~/^\s*acked-by:/i) {
					# this is a tag, there must be commit
					# text by now
					if ($commit_text_present == 0) {
						WARN("NO_COMMIT_TEXT",
						     "please add commit text explaining " .
						     "*why* the change is needed\n" .
						     $herecurr);
						# prevent duplicate warnings
						$commit_text_present = 1;
					}
				} elsif ($line=~/\S/) {
					$commit_text_present = 1;
				}
			} elsif ($shorttext == IN_SHORTTEXT_BLANKLINE) {
				# case of non-blank line in this state handled above
				$shorttext = IN_SHORTTEXT;
			} elsif ($shorttext == CHECK_NEXT_SHORTTEXT) {
# The Subject line doesn't have to be the last header in the patch.
# Avoid moving to the IN_SHORTTEXT state until clear of all headers.
# Per RFC5322, continuation lines must be folded, so any left-justified
# text which looks like a header is definitely a header.
				if ($line!~/^[\x21-\x39\x3b-\x7e]+:/) {
					$shorttext = IN_SHORTTEXT;
					# Check for Subject line followed by a blank line.
					if (length($line) != 0) {
						WARN("NONBLANK_AFTER_SUMMARY",
						     "non-blank line after " .
						     "summary line\n" .
						     $sublinenr . $here .
						     "\n" . $subjectline .
						     "\n" . $line . "\n");
						# this non-blank line may or may not
						# be commit text - a warning has been
						# generated so assume it is commit
						# text and move on
						$commit_text_present = 1;
					}
				}
			# The next two cases are BEFORE_SHORTTEXT.
			} elsif ($line=~/^Subject: \[[^\]]*\] (.*)/) {
				# This is the subject line. Go to
				# CHECK_NEXT_SHORTTEXT to wait for the commit
				# text to show up.
				$shorttext = CHECK_NEXT_SHORTTEXT;
				$subjectline = $line;
				$sublinenr = "#$linenr & ";
# Check for Subject line less than line limit
				if (length($1) > SHORTTEXT_LIMIT && !($1 =~ m/Revert\ \"/)) {
					WARN("LONG_SUMMARY_LINE",
					     "summary line over " .
					     SHORTTEXT_LIMIT .
					     " characters\n" . $herecurr);
				}
			} elsif ($line=~/^    (.*)/) {
				# Indented format, this must be the summary
				# line (i.e. git show). There will be no more
				# headers so we are now in the shorttext.
				$shorttext = IN_SHORTTEXT_BLANKLINE;
				$shorttext_exspc = 4;
				if (length($1) > SHORTTEXT_LIMIT && !($1 =~ m/Revert\ \"/)) {
					WARN("LONG_SUMMARY_LINE",
					     "summary line over " .
					     SHORTTEXT_LIMIT .
					     " characters\n" . $herecurr);
				}
			}
		}

		$cnt_lines++ if ($realcnt != 0);

# Verify the existence of a commit log if appropriate
# 2 is used because a $signature is counted in $commit_log_lines
		if ($in_commit_log) {
			if ($line !~ /^\s*$/) {
				$commit_log_lines++;	#could be a $signature
			}
		} elsif ($has_commit_log && $commit_log_lines < 2) {
			WARN("COMMIT_MESSAGE",
			     "Missing commit description - Add an appropriate one\n");
			$commit_log_lines = 2;	#warn only once
		}

# Check if the commit log has what seems like a diff which can confuse patch
		if ($in_commit_log && !$commit_log_has_diff &&
		    (($line =~ m@^\s+diff\b.*a/([\w/]+)@ &&
		      $line =~ m@^\s+diff\b.*a/[\w/]+\s+b/$1\b@) ||
		     $line =~ m@^\s*(?:\-\-\-\s+a/|\+\+\+\s+b/)@ ||
		     $line =~ m/^\s*\@\@ \-\d+,\d+ \+\d+,\d+ \@\@/)) {
			ERROR("DIFF_IN_COMMIT_MSG",
			      "Avoid using diff content in the commit message - patch(1) might not work\n" . $herecurr);
			$commit_log_has_diff = 1;
		}

# Check for incorrect file permissions
		if ($line =~ /^new (file )?mode.*[7531]\d{0,2}$/) {
			my $permhere = $here . "FILE: $realfile\n";
			if ($realfile !~ m@scripts/@ &&
			    $realfile !~ /\.(py|pl|awk|sh)$/) {
				ERROR("EXECUTE_PERMISSIONS",
				      "do not set execute permissions for source files\n" . $permhere);
			}
		}

# Check the patch for a From:
		if (decode("MIME-Header", $line) =~ /^From:\s*(.*)/) {
			$author = $1;
			$author = encode("utf8", $author) if ($line =~ /=\?utf-8\?/i);
			$author =~ s/"//g;
		}

# Check the patch for a signoff:
		if ($line =~ /^\s*signed-off-by:/i) {
			$signoff++;
			$in_commit_log = 0;
			if ($author ne '') {
				my $l = $line;
				$l =~ s/"//g;
				if ($l =~ /^\s*signed-off-by:\s*\Q$author\E/i) {
				    $authorsignoff = 1;
				}
			}
		}

# Check if MAINTAINERS is being updated.  If so, there's probably no need to
# emit the "does MAINTAINERS need updating?" message on file add/move/delete
		if ($line =~ /^\s*MAINTAINERS\s*\|/) {
			$reported_maintainer_file = 1;
		}

# Check signature styles
		if (!$in_header_lines &&
		    $line =~ /^(\s*)([a-z0-9_-]+by:|$signature_tags)(\s*)(.*)/i) {
			my $space_before = $1;
			my $sign_off = $2;
			my $space_after = $3;
			my $email = $4;
			my $ucfirst_sign_off = ucfirst(lc($sign_off));

			if ($sign_off !~ /$signature_tags/) {
				WARN("BAD_SIGN_OFF",
				     "Non-standard signature: $sign_off\n" . $herecurr);
			}
			if (defined $space_before && $space_before ne "") {
				if (WARN("BAD_SIGN_OFF",
					 "Do not use whitespace before $ucfirst_sign_off\n" . $herecurr) &&
				    $fix) {
					$fixed[$fixlinenr] =
					    "$ucfirst_sign_off $email";
				}
			}
			if ($sign_off =~ /-by:$/i && $sign_off ne $ucfirst_sign_off) {
				if (WARN("BAD_SIGN_OFF",
					 "'$ucfirst_sign_off' is the preferred signature form\n" . $herecurr) &&
				    $fix) {
					$fixed[$fixlinenr] =
					    "$ucfirst_sign_off $email";
				}

			}
			if (!defined $space_after || $space_after ne " ") {
				if (WARN("BAD_SIGN_OFF",
					 "Use a single space after $ucfirst_sign_off\n" . $herecurr) &&
				    $fix) {
					$fixed[$fixlinenr] =
					    "$ucfirst_sign_off $email";
				}
			}

			my ($email_name, $email_address, $comment) = parse_email($email);
			my $suggested_email = format_email(($email_name, $email_address));
			if ($suggested_email eq "") {
				ERROR("BAD_SIGN_OFF",
				      "Unrecognized email address: '$email'\n" . $herecurr);
			} else {
				my $dequoted = $suggested_email;
				$dequoted =~ s/^"//;
				$dequoted =~ s/" </ </;
				# Don't force email to have quotes
				# Allow just an angle bracketed address
				if ("$dequoted$comment" ne $email &&
				    "<$email_address>$comment" ne $email &&
				    "$suggested_email$comment" ne $email) {
					WARN("BAD_SIGN_OFF",
					     "email address '$email' might be better as '$suggested_email$comment'\n" . $herecurr);
				}
			}
			if ($chk_author) {
				if ($line =~ /^\s*signed-off-by:.*qca\.qualcomm\.com/i) {
					$qca_sign_off = 1;
				} elsif ($line =~ /^\s*signed-off-by:.*codeaurora\.org/i) {
					$codeaurora_sign_off = 1;
				} elsif ($line =~ /^\s*signed-off-by:.*(quicinc|qualcomm)\.com/i) {
					WARN("BAD_SIGN_OFF",
					     "invalid Signed-off-by identity\n" . $line );
				}
			}

# Check for duplicate signatures
			my $sig_nospace = $line;
			$sig_nospace =~ s/\s//g;
			$sig_nospace = lc($sig_nospace);
			if (defined $signatures{$sig_nospace}) {
				WARN("DUPLICATE_SIGN_OFF",
				     "Duplicate signature\n" . $herecurr);
			} else {
				$signatures{$sig_nospace} = 1;
			}
		}

# Check email subject for common tools that don't need to be mentioned
		if ($in_header_lines &&
		    $line =~ /^Subject:.*\b(?:checkpatch|sparse|smatch)\b[^:]/i) {
			WARN("EMAIL_SUBJECT",
			     "A patch subject line should describe the change not the tool that found it\n" . $herecurr);
		}

<<<<<<< HEAD
# Check for old stable address
		if ($line =~ /^\s*cc:\s*.*<?\bstable\@kernel\.org\b>?.*$/i) {
			ERROR("STABLE_ADDRESS",
			      "The 'stable' address should be 'stable\@vger.kernel.org'\n" . $herecurr);
=======
# Check for unwanted Gerrit info
		if ($in_commit_log && $line =~ /^\s*change-id:/i) {
			ERROR("GERRIT_CHANGE_ID",
			      "Remove Gerrit Change-Id's before submitting upstream.\n" . $herecurr);
>>>>>>> 286cd8c7
		}

# Check if the commit log is in a possible stack dump
		if ($in_commit_log && !$commit_log_possible_stack_dump &&
		    ($line =~ /^\s*(?:WARNING:|BUG:)/ ||
		     $line =~ /^\s*\[\s*\d+\.\d{6,6}\s*\]/ ||
					# timestamp
		     $line =~ /^\s*\[\<[0-9a-fA-F]{8,}\>\]/)) {
					# stack dump address
			$commit_log_possible_stack_dump = 1;
		}

# Check for line lengths > 75 in commit log, warn once
		if ($in_commit_log && !$commit_log_long_line &&
		    length($line) > 75 &&
		    !($line =~ /^\s*[a-zA-Z0-9_\/\.\-\,]+\s+\|\s+\d+/ ||
					# file delta changes
		      $line =~ /^\s*(?:[\w\.\-]+\/)++[\w\.\-]+:/ ||
					# filename then :
		      $line =~ /^\s*(?:Fixes:|Link:)/i ||
					# A Fixes: or Link: line
		      $commit_log_possible_stack_dump)) {
			WARN("COMMIT_LOG_LONG_LINE",
			     "Possible unwrapped commit description (prefer a maximum 75 chars per line)\n" . $herecurr);
			$commit_log_long_line = 1;
		}

# Reset possible stack dump if a blank line is found
		if ($in_commit_log && $commit_log_possible_stack_dump &&
		    $line =~ /^\s*$/) {
			$commit_log_possible_stack_dump = 0;
		}

# Check for git id commit length and improperly formed commit descriptions
		if ($in_commit_log && !$commit_log_possible_stack_dump &&
<<<<<<< HEAD
=======
		    $line !~ /^\s*(?:Link|Patchwork|http|https|BugLink):/i &&
>>>>>>> 286cd8c7
		    $line !~ /^This reverts commit [0-9a-f]{7,40}/ &&
		    ($line =~ /\bcommit\s+[0-9a-f]{5,}\b/i ||
		     ($line =~ /(?:\s|^)[0-9a-f]{12,40}(?:[\s"'\(\[]|$)/i &&
		      $line !~ /[\<\[][0-9a-f]{12,40}[\>\]]/i &&
		      $line !~ /\bfixes:\s*[0-9a-f]{12,40}/i))) {
			my $init_char = "c";
			my $orig_commit = "";
			my $short = 1;
			my $long = 0;
			my $case = 1;
			my $space = 1;
			my $hasdesc = 0;
			my $hasparens = 0;
			my $id = '0123456789ab';
			my $orig_desc = "commit description";
			my $description = "";

			if ($line =~ /\b(c)ommit\s+([0-9a-f]{5,})\b/i) {
				$init_char = $1;
				$orig_commit = lc($2);
			} elsif ($line =~ /\b([0-9a-f]{12,40})\b/i) {
				$orig_commit = lc($1);
			}

			$short = 0 if ($line =~ /\bcommit\s+[0-9a-f]{12,40}/i);
			$long = 1 if ($line =~ /\bcommit\s+[0-9a-f]{41,}/i);
			$space = 0 if ($line =~ /\bcommit [0-9a-f]/i);
			$case = 0 if ($line =~ /\b[Cc]ommit\s+[0-9a-f]{5,40}[^A-F]/);
			if ($line =~ /\bcommit\s+[0-9a-f]{5,}\s+\("([^"]+)"\)/i) {
				$orig_desc = $1;
				$hasparens = 1;
			} elsif ($line =~ /\bcommit\s+[0-9a-f]{5,}\s*$/i &&
				 defined $rawlines[$linenr] &&
				 $rawlines[$linenr] =~ /^\s*\("([^"]+)"\)/) {
				$orig_desc = $1;
				$hasparens = 1;
			} elsif ($line =~ /\bcommit\s+[0-9a-f]{5,}\s+\("[^"]+$/i &&
				 defined $rawlines[$linenr] &&
				 $rawlines[$linenr] =~ /^\s*[^"]+"\)/) {
				$line =~ /\bcommit\s+[0-9a-f]{5,}\s+\("([^"]+)$/i;
				$orig_desc = $1;
				$rawlines[$linenr] =~ /^\s*([^"]+)"\)/;
				$orig_desc .= " " . $1;
				$hasparens = 1;
			}

			($id, $description) = git_commit_info($orig_commit,
							      $id, $orig_desc);

			if (defined($id) &&
			   ($short || $long || $space || $case || ($orig_desc ne $description) || !$hasparens)) {
				ERROR("GIT_COMMIT_ID",
				      "Please use git commit description style 'commit <12+ chars of sha1> (\"<title line>\")' - ie: '${init_char}ommit $id (\"$description\")'\n" . $herecurr);
			}
		}

# Check for added, moved or deleted files
		if (!$reported_maintainer_file && !$in_commit_log &&
		    ($line =~ /^(?:new|deleted) file mode\s*\d+\s*$/ ||
		     $line =~ /^rename (?:from|to) [\w\/\.\-]+\s*$/ ||
		     ($line =~ /\{\s*([\w\/\.\-]*)\s*\=\>\s*([\w\/\.\-]*)\s*\}/ &&
		      (defined($1) || defined($2))))) {
			$is_patch = 1;
			$reported_maintainer_file = 1;
			WARN("FILE_PATH_CHANGES",
			     "added, moved or deleted file(s), does MAINTAINERS need updating?\n" . $herecurr);
		}

#check the patch for invalid author credentials
		if ($chk_author && !($line =~ /^From:.*qca\.qualcomm\.com/) &&
		    $line =~ /^From:.*(quicinc|qualcomm)\.com/) {
			WARN("BAD_AUTHOR", "invalid author identity\n" . $line );
		}

# Check for wrappage within a valid hunk of the file
		if ($realcnt != 0 && $line !~ m{^(?:\+|-| |\\ No newline|$)}) {
			ERROR("CORRUPTED_PATCH",
			      "patch seems to be corrupt (line wrapped?)\n" .
				$herecurr) if (!$emitted_corrupt++);
		}

# UTF-8 regex found at http://www.w3.org/International/questions/qa-forms-utf-8.en.php
		if (($realfile =~ /^$/ || $line =~ /^\+/) &&
		    $rawline !~ m/^$UTF8*$/) {
			my ($utf8_prefix) = ($rawline =~ /^($UTF8*)/);

			my $blank = copy_spacing($rawline);
			my $ptr = substr($blank, 0, length($utf8_prefix)) . "^";
			my $hereptr = "$hereline$ptr\n";

			CHK("INVALID_UTF8",
			    "Invalid UTF-8, patch and commit message should be encoded in UTF-8\n" . $hereptr);
		}

# Check if it's the start of a commit log
# (not a header line and we haven't seen the patch filename)
		if ($in_header_lines && $realfile =~ /^$/ &&
		    !($rawline =~ /^\s+(?:\S|$)/ ||
		      $rawline =~ /^(?:commit\b|from\b|[\w-]+:)/i)) {
			$in_header_lines = 0;
			$in_commit_log = 1;
			$has_commit_log = 1;
		}

# Check if there is UTF-8 in a commit log when a mail header has explicitly
# declined it, i.e defined some charset where it is missing.
		if ($in_header_lines &&
		    $rawline =~ /^Content-Type:.+charset="(.+)".*$/ &&
		    $1 !~ /utf-8/i) {
			$non_utf8_charset = 1;
		}

		if ($in_commit_log && $non_utf8_charset && $realfile =~ /^$/ &&
		    $rawline =~ /$NON_ASCII_UTF8/) {
			WARN("UTF8_BEFORE_PATCH",
			    "8-bit UTF-8 used in possible commit log\n" . $herecurr);
		}

# Check for absolute kernel paths in commit message
		if ($tree && $in_commit_log) {
			while ($line =~ m{(?:^|\s)(/\S*)}g) {
				my $file = $1;

				if ($file =~ m{^(.*?)(?::\d+)+:?$} &&
				    check_absolute_file($1, $herecurr)) {
					#
				} else {
					check_absolute_file($file, $herecurr);
				}
			}
		}

# Check for various typo / spelling mistakes
		if (defined($misspellings) &&
		    ($in_commit_log || $line =~ /^(?:\+|Subject:)/i)) {
			while ($rawline =~ /(?:^|[^a-z@])($misspellings)(?:\b|$|[^a-z@])/gi) {
				my $typo = $1;
				my $typo_fix = $spelling_fix{lc($typo)};
				$typo_fix = ucfirst($typo_fix) if ($typo =~ /^[A-Z]/);
				$typo_fix = uc($typo_fix) if ($typo =~ /^[A-Z]+$/);
				my $msg_level = \&WARN;
				$msg_level = \&CHK if ($file);
				if (&{$msg_level}("TYPO_SPELLING",
						  "'$typo' may be misspelled - perhaps '$typo_fix'?\n" . $herecurr) &&
				    $fix) {
					$fixed[$fixlinenr] =~ s/(^|[^A-Za-z@])($typo)($|[^A-Za-z@])/$1$typo_fix$3/;
				}
			}
		}

# ignore non-hunk lines and lines being removed
		next if (!$hunk_line || $line =~ /^-/);

#trailing whitespace
		if ($line =~ /^\+.*\015/) {
			my $herevet = "$here\n" . cat_vet($rawline) . "\n";
			if (ERROR("DOS_LINE_ENDINGS",
				  "DOS line endings\n" . $herevet) &&
			    $fix) {
				$fixed[$fixlinenr] =~ s/[\s\015]+$//;
			}
		} elsif ($rawline =~ /^\+.*\S\s+$/ || $rawline =~ /^\+\s+$/) {
			my $herevet = "$here\n" . cat_vet($rawline) . "\n";
			if (ERROR("TRAILING_WHITESPACE",
				  "trailing whitespace\n" . $herevet) &&
			    $fix) {
				$fixed[$fixlinenr] =~ s/\s+$//;
			}

			$rpt_cleaners = 1;
		}

# Check for FSF mailing addresses.
		if ($rawline =~ /\bwrite to the Free/i ||
		    $rawline =~ /\b675\s+Mass\s+Ave/i ||
		    $rawline =~ /\b59\s+Temple\s+Pl/i ||
		    $rawline =~ /\b51\s+Franklin\s+St/i) {
			my $herevet = "$here\n" . cat_vet($rawline) . "\n";
			my $msg_level = \&ERROR;
			$msg_level = \&CHK if ($file);
			&{$msg_level}("FSF_MAILING_ADDRESS",
				      "Do not include the paragraph about writing to the Free Software Foundation's mailing address from the sample GPL notice. The FSF has changed addresses in the past, and may do so again. Linux already includes a copy of the GPL.\n" . $herevet)
		}

# check for Kconfig help text having a real description
# Only applies when adding the entry originally, after that we do not have
# sufficient context to determine whether it is indeed long enough.
		if ($realfile =~ /Kconfig/ &&
		    # 'choice' is usually the last thing on the line (though
		    # Kconfig supports named choices), so use a word boundary
		    # (\b) rather than a whitespace character (\s)
		    $line =~ /^\+\s*(?:config|menuconfig|choice)\b/) {
			my $length = 0;
			my $cnt = $realcnt;
			my $ln = $linenr + 1;
			my $f;
			my $is_start = 0;
			my $is_end = 0;
			for (; $cnt > 0 && defined $lines[$ln - 1]; $ln++) {
				$f = $lines[$ln - 1];
				$cnt-- if ($lines[$ln - 1] !~ /^-/);
				$is_end = $lines[$ln - 1] =~ /^\+/;

				next if ($f =~ /^-/);
				last if (!$file && $f =~ /^\@\@/);

				if ($lines[$ln - 1] =~ /^\+\s*(?:bool|tristate|prompt)\s*["']/) {
					$is_start = 1;
				} elsif ($lines[$ln - 1] =~ /^\+\s*(?:help|---help---)\s*$/) {
					if ($lines[$ln - 1] =~ "---help---") {
						WARN("CONFIG_DESCRIPTION",
						     "prefer 'help' over '---help---' for new help texts\n" . $herecurr);
					}
					$length = -1;
				}

				$f =~ s/^.//;
				$f =~ s/#.*//;
				$f =~ s/^\s+//;
				next if ($f =~ /^$/);

				# This only checks context lines in the patch
				# and so hopefully shouldn't trigger false
				# positives, even though some of these are
				# common words in help texts
				if ($f =~ /^\s*(?:config|menuconfig|choice|endchoice|
						  if|endif|menu|endmenu|source)\b/x) {
					$is_end = 1;
					last;
				}
				$length++;
			}
			if ($is_start && $is_end && $length < $min_conf_desc_length) {
				WARN("CONFIG_DESCRIPTION",
				     "please write a paragraph that describes the config symbol fully\n" . $herecurr);
			}
			#print "is_start<$is_start> is_end<$is_end> length<$length>\n";
		}

# check for MAINTAINERS entries that don't have the right form
		if ($realfile =~ /^MAINTAINERS$/ &&
		    $rawline =~ /^\+[A-Z]:/ &&
		    $rawline !~ /^\+[A-Z]:\t\S/) {
			if (WARN("MAINTAINERS_STYLE",
				 "MAINTAINERS entries use one tab after TYPE:\n" . $herecurr) &&
			    $fix) {
				$fixed[$fixlinenr] =~ s/^(\+[A-Z]):\s*/$1:\t/;
			}
		}

# discourage the use of boolean for type definition attributes of Kconfig options
		if ($realfile =~ /Kconfig/ &&
		    $line =~ /^\+\s*\bboolean\b/) {
			WARN("CONFIG_TYPE_BOOLEAN",
			     "Use of boolean is deprecated, please use bool instead.\n" . $herecurr);
		}

		if (($realfile =~ /Makefile.*/ || $realfile =~ /Kbuild.*/) &&
		    ($line =~ /\+(EXTRA_[A-Z]+FLAGS).*/)) {
			my $flag = $1;
			my $replacement = {
				'EXTRA_AFLAGS' =>   'asflags-y',
				'EXTRA_CFLAGS' =>   'ccflags-y',
				'EXTRA_CPPFLAGS' => 'cppflags-y',
				'EXTRA_LDFLAGS' =>  'ldflags-y',
			};

			WARN("DEPRECATED_VARIABLE",
			     "Use of $flag is deprecated, please use \`$replacement->{$flag} instead.\n" . $herecurr) if ($replacement->{$flag});
		}

# check for DT compatible documentation
		if (defined $root &&
			(($realfile =~ /\.dtsi?$/ && $line =~ /^\+\s*compatible\s*=\s*\"/) ||
			 ($realfile =~ /\.[ch]$/ && $line =~ /^\+.*\.compatible\s*=\s*\"/))) {

			my @compats = $rawline =~ /\"([a-zA-Z0-9\-\,\.\+_]+)\"/g;

			my $dt_path = $root . "/Documentation/devicetree/bindings/";
			my $vp_file = $dt_path . "vendor-prefixes.txt";

			foreach my $compat (@compats) {
				my $compat2 = $compat;
				$compat2 =~ s/\,[a-zA-Z0-9]*\-/\,<\.\*>\-/;
				my $compat3 = $compat;
				$compat3 =~ s/\,([a-z]*)[0-9]*\-/\,$1<\.\*>\-/;
				`grep -ERq "$compat|$compat2|$compat3" $dt_path`;
				if ( $? >> 8 ) {
					WARN("UNDOCUMENTED_DT_STRING",
					     "DT compatible string \"$compat\" appears un-documented -- check $dt_path\n" . $herecurr);
				}

				next if $compat !~ /^([a-zA-Z0-9\-]+)\,/;
				my $vendor = $1;
				`grep -Eq "^$vendor\\b" $vp_file`;
				if ( $? >> 8 ) {
					WARN("UNDOCUMENTED_DT_STRING",
					     "DT compatible string vendor \"$vendor\" appears un-documented -- check $vp_file\n" . $herecurr);
				}
			}
		}

# check for using SPDX license tag at beginning of files
		if ($realline == $checklicenseline) {
			if ($rawline =~ /^[ \+]\s*\#\!\s*\//) {
				$checklicenseline = 2;
			} elsif ($rawline =~ /^\+/) {
				my $comment = "";
				if ($realfile =~ /\.(h|s|S)$/) {
					$comment = '/*';
				} elsif ($realfile =~ /\.(c|dts|dtsi)$/) {
					$comment = '//';
				} elsif (($checklicenseline == 2) || $realfile =~ /\.(sh|pl|py|awk|tc)$/) {
					$comment = '#';
				} elsif ($realfile =~ /\.rst$/) {
					$comment = '..';
				}

				if ($comment !~ /^$/ &&
				    $rawline !~ /^\+\Q$comment\E SPDX-License-Identifier: /) {
					 WARN("SPDX_LICENSE_TAG",
					      "Missing or malformed SPDX-License-Identifier tag in line $checklicenseline\n" . $herecurr);
				} elsif ($rawline =~ /(SPDX-License-Identifier: .*)/) {
					 my $spdx_license = $1;
					 if (!is_SPDX_License_valid($spdx_license)) {
						  WARN("SPDX_LICENSE_TAG",
						       "'$spdx_license' is not supported in LICENSES/...\n" . $herecurr);
					 }
				}
			}
		}

# check we are in a valid source file if not then ignore this hunk
		next if ($realfile !~ /\.(h|c|s|S|sh|dtsi|dts)$/);

# line length limit (with some exclusions)
#
# There are a few types of lines that may extend beyond $max_line_length:
#	logging functions like pr_info that end in a string
#	lines with a single string
#	#defines that are a single string
#	lines with an RFC3986 like URL
#
# There are 3 different line length message types:
# LONG_LINE_COMMENT	a comment starts before but extends beyond $max_line_length
# LONG_LINE_STRING	a string starts before but extends beyond $max_line_length
# LONG_LINE		all other lines longer than $max_line_length
#
# if LONG_LINE is ignored, the other 2 types are also ignored
#
		if ($line =~ /^\+/ && $length > $max_line_length && $realfile ne "scripts/checkpatch.pl") {
			my $msg_type = "LONG_LINE";

			# Check the allowed long line types first

			# logging functions that end in a string that starts
			# before $max_line_length
			if ($line =~ /^\+\s*$logFunctions\s*\(\s*(?:(?:KERN_\S+\s*|[^"]*))?($String\s*(?:|,|\)\s*;)\s*)$/ &&
			    length(expand_tabs(substr($line, 1, length($line) - length($1) - 1))) <= $max_line_length) {
				$msg_type = "";

			# lines with only strings (w/ possible termination)
			# #defines with only strings
			} elsif ($line =~ /^\+\s*$String\s*(?:\s*|,|\)\s*;)\s*$/ ||
				 $line =~ /^\+\s*#\s*define\s+\w+\s+$String$/) {
				$msg_type = "";

			# More special cases
			} elsif ($line =~ /^\+.*\bEFI_GUID\s*\(/ ||
				 $line =~ /^\+\s*(?:\w+)?\s*DEFINE_PER_CPU/) {
				$msg_type = "";

			# URL ($rawline is used in case the URL is in a comment)
			} elsif ($rawline =~ /^\+.*\b[a-z][\w\.\+\-]*:\/\/\S+/i) {
				$msg_type = "";

			# Long copyright statements are another special case
			} elsif ($rawline =~ /^\+.\*.*copyright.*\(c\).*$/i) {
				$msg_type = "";

			# Otherwise set the alternate message types

			# a comment starts before $max_line_length
			} elsif ($line =~ /($;[\s$;]*)$/ &&
				 length(expand_tabs(substr($line, 1, length($line) - length($1) - 1))) <= $max_line_length) {
				$msg_type = "LONG_LINE_COMMENT"

			# a quoted string starts before $max_line_length
			} elsif ($sline =~ /\s*($String(?:\s*(?:\\|,\s*|\)\s*;\s*))?)$/ &&
				 length(expand_tabs(substr($line, 1, length($line) - length($1) - 1))) <= $max_line_length) {
				$msg_type = "LONG_LINE_STRING"
			}

			if ($msg_type ne "" &&
			    (show_type("LONG_LINE") || show_type($msg_type))) {
				WARN($msg_type,
				     "line over $max_line_length characters\n" . $herecurr);
			}
		}

# check for adding lines without a newline.
		if ($line =~ /^\+/ && defined $lines[$linenr] && $lines[$linenr] =~ /^\\ No newline at end of file/) {
			WARN("MISSING_EOF_NEWLINE",
			     "adding a line without newline at end of file\n" . $herecurr);
		}

# check we are in a valid source file C or perl if not then ignore this hunk
		next if ($realfile !~ /\.(h|c|pl|dtsi|dts)$/);

# at the beginning of a line any tabs must come first and anything
# more than 8 must use tabs.
		if ($rawline =~ /^\+\s* \t\s*\S/ ||
		    $rawline =~ /^\+\s*        \s*/) {
			my $herevet = "$here\n" . cat_vet($rawline) . "\n";
			$rpt_cleaners = 1;
			if (ERROR("CODE_INDENT",
				  "code indent should use tabs where possible\n" . $herevet) &&
			    $fix) {
				$fixed[$fixlinenr] =~ s/^\+([ \t]+)/"\+" . tabify($1)/e;
			}
		}

# check for space before tabs.
		if ($rawline =~ /^\+/ && $rawline =~ / \t/) {
			my $herevet = "$here\n" . cat_vet($rawline) . "\n";
			if (WARN("SPACE_BEFORE_TAB",
				"please, no space before tabs\n" . $herevet) &&
			    $fix) {
				while ($fixed[$fixlinenr] =~
					   s/(^\+.*) {8,8}\t/$1\t\t/) {}
				while ($fixed[$fixlinenr] =~
					   s/(^\+.*) +\t/$1\t/) {}
			}
		}

# check for assignments on the start of a line
		if ($sline =~ /^\+\s+($Assignment)[^=]/) {
			CHK("ASSIGNMENT_CONTINUATIONS",
			    "Assignment operator '$1' should be on the previous line\n" . $hereprev);
		}

# check for && or || at the start of a line
		if ($rawline =~ /^\+\s*(&&|\|\|)/) {
			CHK("LOGICAL_CONTINUATIONS",
			    "Logical continuations should be on the previous line\n" . $hereprev);
		}

# check indentation starts on a tab stop
		if ($perl_version_ok &&
		    $sline =~ /^\+\t+( +)(?:$c90_Keywords\b|\{\s*$|\}\s*(?:else\b|while\b|\s*$)|$Declare\s*$Ident\s*[;=])/) {
			my $indent = length($1);
			if ($indent % 8) {
				if (WARN("TABSTOP",
					 "Statements should start on a tabstop\n" . $herecurr) &&
				    $fix) {
					$fixed[$fixlinenr] =~ s@(^\+\t+) +@$1 . "\t" x ($indent/8)@e;
				}
			}
		}

# check multi-line statement indentation matches previous line
		if ($perl_version_ok &&
		    $prevline =~ /^\+([ \t]*)((?:$c90_Keywords(?:\s+if)\s*)|(?:$Declare\s*)?(?:$Ident|\(\s*\*\s*$Ident\s*\))\s*|(?:\*\s*)*$Lval\s*=\s*$Ident\s*)\(.*(\&\&|\|\||,)\s*$/) {
			$prevline =~ /^\+(\t*)(.*)$/;
			my $oldindent = $1;
			my $rest = $2;

			my $pos = pos_last_openparen($rest);
			if ($pos >= 0) {
				$line =~ /^(\+| )([ \t]*)/;
				my $newindent = $2;

				my $goodtabindent = $oldindent .
					"\t" x ($pos / 8) .
					" "  x ($pos % 8);
				my $goodspaceindent = $oldindent . " "  x $pos;

				if ($newindent ne $goodtabindent &&
				    $newindent ne $goodspaceindent) {

					if (CHK("PARENTHESIS_ALIGNMENT",
						"Alignment should match open parenthesis\n" . $hereprev) &&
					    $fix && $line =~ /^\+/) {
						$fixed[$fixlinenr] =~
						    s/^\+[ \t]*/\+$goodtabindent/;
					}
				}
			}
		}

# check for space after cast like "(int) foo" or "(struct foo) bar"
# avoid checking a few false positives:
#   "sizeof(<type>)" or "__alignof__(<type>)"
#   function pointer declarations like "(*foo)(int) = bar;"
#   structure definitions like "(struct foo) { 0 };"
#   multiline macros that define functions
#   known attributes or the __attribute__ keyword
		if ($line =~ /^\+(.*)\(\s*$Type\s*\)([ \t]++)((?![={]|\\$|$Attribute|__attribute__))/ &&
		    (!defined($1) || $1 !~ /\b(?:sizeof|__alignof__)\s*$/)) {
			if (CHK("SPACING",
				"No space is necessary after a cast\n" . $herecurr) &&
			    $fix) {
				$fixed[$fixlinenr] =~
				    s/(\(\s*$Type\s*\))[ \t]+/$1/;
			}
		}

# Block comment styles
# Networking with an initial /*
		if ($realfile =~ m@^(drivers/net/|net/)@ &&
		    $prevrawline =~ /^\+[ \t]*\/\*[ \t]*$/ &&
		    $rawline =~ /^\+[ \t]*\*/ &&
		    $realline > 2) {
			WARN("NETWORKING_BLOCK_COMMENT_STYLE",
			     "networking block comments don't use an empty /* line, use /* Comment...\n" . $hereprev);
		}

# Block comments use * on subsequent lines
		if ($prevline =~ /$;[ \t]*$/ &&			#ends in comment
		    $prevrawline =~ /^\+.*?\/\*/ &&		#starting /*
		    $prevrawline !~ /\*\/[ \t]*$/ &&		#no trailing */
		    $rawline =~ /^\+/ &&			#line is new
		    $rawline !~ /^\+[ \t]*\*/) {		#no leading *
			WARN("BLOCK_COMMENT_STYLE",
			     "Block comments use * on subsequent lines\n" . $hereprev);
		}

# Block comments use */ on trailing lines
		if ($rawline !~ m@^\+[ \t]*\*/[ \t]*$@ &&	#trailing */
		    $rawline !~ m@^\+.*/\*.*\*/[ \t]*$@ &&	#inline /*...*/
		    $rawline !~ m@^\+.*\*{2,}/[ \t]*$@ &&	#trailing **/
		    $rawline =~ m@^\+[ \t]*.+\*\/[ \t]*$@) {	#non blank */
			WARN("BLOCK_COMMENT_STYLE",
			     "Block comments use a trailing */ on a separate line\n" . $herecurr);
		}

# Block comment * alignment
		if ($prevline =~ /$;[ \t]*$/ &&			#ends in comment
		    $line =~ /^\+[ \t]*$;/ &&			#leading comment
		    $rawline =~ /^\+[ \t]*\*/ &&		#leading *
		    (($prevrawline =~ /^\+.*?\/\*/ &&		#leading /*
		      $prevrawline !~ /\*\/[ \t]*$/) ||		#no trailing */
		     $prevrawline =~ /^\+[ \t]*\*/)) {		#leading *
			my $oldindent;
			$prevrawline =~ m@^\+([ \t]*/?)\*@;
			if (defined($1)) {
				$oldindent = expand_tabs($1);
			} else {
				$prevrawline =~ m@^\+(.*/?)\*@;
				$oldindent = expand_tabs($1);
			}
			$rawline =~ m@^\+([ \t]*)\*@;
			my $newindent = $1;
			$newindent = expand_tabs($newindent);
			if (length($oldindent) ne length($newindent)) {
				WARN("BLOCK_COMMENT_STYLE",
				     "Block comments should align the * on each line\n" . $hereprev);
			}
		}

# check for missing blank lines after struct/union declarations
# with exceptions for various attributes and macros
		if ($prevline =~ /^[\+ ]};?\s*$/ &&
		    $line =~ /^\+/ &&
		    !($line =~ /^\+\s*$/ ||
		      $line =~ /^\+\s*EXPORT_SYMBOL/ ||
		      $line =~ /^\+\s*MODULE_/i ||
		      $line =~ /^\+\s*\#\s*(?:end|elif|else)/ ||
		      $line =~ /^\+[a-z_]*init/ ||
		      $line =~ /^\+\s*(?:static\s+)?[A-Z_]*ATTR/ ||
		      $line =~ /^\+\s*DECLARE/ ||
		      $line =~ /^\+\s*builtin_[\w_]*driver/ ||
		      $line =~ /^\+\s*__setup/)) {
			if (CHK("LINE_SPACING",
				"Please use a blank line after function/struct/union/enum declarations\n" . $hereprev) &&
			    $fix) {
				fix_insert_line($fixlinenr, "\+");
			}
		}

# check for multiple consecutive blank lines
		if ($prevline =~ /^[\+ ]\s*$/ &&
		    $line =~ /^\+\s*$/ &&
		    $last_blank_line != ($linenr - 1)) {
			if (CHK("LINE_SPACING",
				"Please don't use multiple blank lines\n" . $hereprev) &&
			    $fix) {
				fix_delete_line($fixlinenr, $rawline);
			}

			$last_blank_line = $linenr;
		}

# check for missing blank lines after declarations
		if ($sline =~ /^\+\s+\S/ &&			#Not at char 1
			# actual declarations
		    ($prevline =~ /^\+\s+$Declare\s*$Ident\s*[=,;:\[]/ ||
			# function pointer declarations
		     $prevline =~ /^\+\s+$Declare\s*\(\s*\*\s*$Ident\s*\)\s*[=,;:\[\(]/ ||
			# foo bar; where foo is some local typedef or #define
		     $prevline =~ /^\+\s+$Ident(?:\s+|\s*\*\s*)$Ident\s*[=,;\[]/ ||
			# known declaration macros
		     $prevline =~ /^\+\s+$declaration_macros/) &&
			# for "else if" which can look like "$Ident $Ident"
		    !($prevline =~ /^\+\s+$c90_Keywords\b/ ||
			# other possible extensions of declaration lines
		      $prevline =~ /(?:$Compare|$Assignment|$Operators)\s*$/ ||
			# not starting a section or a macro "\" extended line
		      $prevline =~ /(?:\{\s*|\\)$/) &&
			# looks like a declaration
		    !($sline =~ /^\+\s+$Declare\s*$Ident\s*[=,;:\[]/ ||
			# function pointer declarations
		      $sline =~ /^\+\s+$Declare\s*\(\s*\*\s*$Ident\s*\)\s*[=,;:\[\(]/ ||
			# foo bar; where foo is some local typedef or #define
		      $sline =~ /^\+\s+$Ident(?:\s+|\s*\*\s*)$Ident\s*[=,;\[]/ ||
			# known declaration macros
		      $sline =~ /^\+\s+$declaration_macros/ ||
			# start of struct or union or enum
		      $sline =~ /^\+\s+(?:static\s+)?(?:const\s+)?(?:union|struct|enum|typedef)\b/ ||
			# start or end of block or continuation of declaration
		      $sline =~ /^\+\s+(?:$|[\{\}\.\#\"\?\:\(\[])/ ||
			# bitfield continuation
		      $sline =~ /^\+\s+$Ident\s*:\s*\d+\s*[,;]/ ||
			# other possible extensions of declaration lines
		      $sline =~ /^\+\s+\(?\s*(?:$Compare|$Assignment|$Operators)/) &&
			# indentation of previous and current line are the same
		    (($prevline =~ /\+(\s+)\S/) && $sline =~ /^\+$1\S/)) {
			if (WARN("LINE_SPACING",
				 "Missing a blank line after declarations\n" . $hereprev) &&
			    $fix) {
				fix_insert_line($fixlinenr, "\+");
			}
		}

# check for spaces at the beginning of a line.
# Exceptions:
#  1) within comments
#  2) indented preprocessor commands
#  3) hanging labels
		if ($rawline =~ /^\+ / && $line !~ /^\+ *(?:$;|#|$Ident:)/)  {
			my $herevet = "$here\n" . cat_vet($rawline) . "\n";
			if (WARN("LEADING_SPACE",
				 "please, no spaces at the start of a line\n" . $herevet) &&
			    $fix) {
				$fixed[$fixlinenr] =~ s/^\+([ \t]+)/"\+" . tabify($1)/e;
			}
		}

# check we are in a valid C source file if not then ignore this hunk
		next if ($realfile !~ /\.(h|c)$/);

# check for unusual line ending [ or (
		if ($line =~ /^\+.*([\[\(])\s*$/) {
			CHK("OPEN_ENDED_LINE",
			    "Lines should not end with a '$1'\n" . $herecurr);
		}

# check if this appears to be the start function declaration, save the name
		if ($sline =~ /^\+\{\s*$/ &&
		    $prevline =~ /^\+(?:(?:(?:$Storage|$Inline)\s*)*\s*$Type\s*)?($Ident)\(/) {
			$context_function = $1;
		}

# check if this appears to be the end of function declaration
		if ($sline =~ /^\+\}\s*$/) {
			undef $context_function;
		}

# check indentation of any line with a bare else
# (but not if it is a multiple line "if (foo) return bar; else return baz;")
# if the previous line is a break or return and is indented 1 tab more...
		if ($sline =~ /^\+([\t]+)(?:}[ \t]*)?else(?:[ \t]*{)?\s*$/) {
			my $tabs = length($1) + 1;
			if ($prevline =~ /^\+\t{$tabs,$tabs}break\b/ ||
			    ($prevline =~ /^\+\t{$tabs,$tabs}return\b/ &&
			     defined $lines[$linenr] &&
			     $lines[$linenr] !~ /^[ \+]\t{$tabs,$tabs}return/)) {
				WARN("UNNECESSARY_ELSE",
				     "else is not generally useful after a break or return\n" . $hereprev);
			}
		}

# check indentation of a line with a break;
# if the previous line is a goto or return and is indented the same # of tabs
		if ($sline =~ /^\+([\t]+)break\s*;\s*$/) {
			my $tabs = $1;
			if ($prevline =~ /^\+$tabs(?:goto|return)\b/) {
				WARN("UNNECESSARY_BREAK",
				     "break is not useful after a goto or return\n" . $hereprev);
			}
		}

# check for RCS/CVS revision markers
		if ($rawline =~ /^\+.*\$(Revision|Log|Id)(?:\$|)/) {
			WARN("CVS_KEYWORD",
			     "CVS style keyword markers, these will _not_ be updated\n". $herecurr);
		}

# check for old HOTPLUG __dev<foo> section markings
		if ($line =~ /\b(__dev(init|exit)(data|const|))\b/) {
			WARN("HOTPLUG_SECTION",
			     "Using $1 is unnecessary\n" . $herecurr);
		}

# Check for potential 'bare' types
		my ($stat, $cond, $line_nr_next, $remain_next, $off_next,
		    $realline_next);
#print "LINE<$line>\n";
		if ($linenr > $suppress_statement &&
		    $realcnt && $sline =~ /.\s*\S/) {
			($stat, $cond, $line_nr_next, $remain_next, $off_next) =
				ctx_statement_block($linenr, $realcnt, 0);
			$stat =~ s/\n./\n /g;
			$cond =~ s/\n./\n /g;

#print "linenr<$linenr> <$stat>\n";
			# If this statement has no statement boundaries within
			# it there is no point in retrying a statement scan
			# until we hit end of it.
			my $frag = $stat; $frag =~ s/;+\s*$//;
			if ($frag !~ /(?:{|;)/) {
#print "skip<$line_nr_next>\n";
				$suppress_statement = $line_nr_next;
			}

			# Find the real next line.
			$realline_next = $line_nr_next;
			if (defined $realline_next &&
			    (!defined $lines[$realline_next - 1] ||
			     substr($lines[$realline_next - 1], $off_next) =~ /^\s*$/)) {
				$realline_next++;
			}

			my $s = $stat;
			$s =~ s/{.*$//s;

			# Ignore goto labels.
			if ($s =~ /$Ident:\*$/s) {

			# Ignore functions being called
			} elsif ($s =~ /^.\s*$Ident\s*\(/s) {

			} elsif ($s =~ /^.\s*else\b/s) {

			# declarations always start with types
			} elsif ($prev_values eq 'E' && $s =~ /^.\s*(?:$Storage\s+)?(?:$Inline\s+)?(?:const\s+)?((?:\s*$Ident)+?)\b(?:\s+$Sparse)?\s*\**\s*(?:$Ident|\(\*[^\)]*\))(?:\s*$Modifier)?\s*(?:;|=|,|\()/s) {
				my $type = $1;
				$type =~ s/\s+/ /g;
				possible($type, "A:" . $s);

			# definitions in global scope can only start with types
			} elsif ($s =~ /^.(?:$Storage\s+)?(?:$Inline\s+)?(?:const\s+)?($Ident)\b\s*(?!:)/s) {
				possible($1, "B:" . $s);
			}

			# any (foo ... *) is a pointer cast, and foo is a type
			while ($s =~ /\(($Ident)(?:\s+$Sparse)*[\s\*]+\s*\)/sg) {
				possible($1, "C:" . $s);
			}

			# Check for any sort of function declaration.
			# int foo(something bar, other baz);
			# void (*store_gdt)(x86_descr_ptr *);
			if ($prev_values eq 'E' && $s =~ /^(.(?:typedef\s*)?(?:(?:$Storage|$Inline)\s*)*\s*$Type\s*(?:\b$Ident|\(\*\s*$Ident\))\s*)\(/s) {
				my ($name_len) = length($1);

				my $ctx = $s;
				substr($ctx, 0, $name_len + 1, '');
				$ctx =~ s/\)[^\)]*$//;

				for my $arg (split(/\s*,\s*/, $ctx)) {
					if ($arg =~ /^(?:const\s+)?($Ident)(?:\s+$Sparse)*\s*\**\s*(:?\b$Ident)?$/s || $arg =~ /^($Ident)$/s) {

						possible($1, "D:" . $s);
					}
				}
			}

		}

#
# Checks which may be anchored in the context.
#

# Check for switch () and associated case and default
# statements should be at the same indent.
		if ($line=~/\bswitch\s*\(.*\)/) {
			my $err = '';
			my $sep = '';
			my @ctx = ctx_block_outer($linenr, $realcnt);
			shift(@ctx);
			for my $ctx (@ctx) {
				my ($clen, $cindent) = line_stats($ctx);
				if ($ctx =~ /^\+\s*(case\s+|default:)/ &&
							$indent != $cindent) {
					$err .= "$sep$ctx\n";
					$sep = '';
				} else {
					$sep = "[...]\n";
				}
			}
			if ($err ne '') {
				ERROR("SWITCH_CASE_INDENT_LEVEL",
				      "switch and case should be at the same indent\n$hereline$err");
			}
		}

# if/while/etc brace do not go on next line, unless defining a do while loop,
# or if that brace on the next line is for something else
		if ($line =~ /(.*)\b((?:if|while|for|switch|(?:[a-z_]+|)for_each[a-z_]+)\s*\(|do\b|else\b)/ && $line !~ /^.\s*\#/) {
			my $pre_ctx = "$1$2";

			my ($level, @ctx) = ctx_statement_level($linenr, $realcnt, 0);

			if ($line =~ /^\+\t{6,}/) {
				WARN("DEEP_INDENTATION",
				     "Too many leading tabs - consider code refactoring\n" . $herecurr);
			}

			my $ctx_cnt = $realcnt - $#ctx - 1;
			my $ctx = join("\n", @ctx);

			my $ctx_ln = $linenr;
			my $ctx_skip = $realcnt;

			while ($ctx_skip > $ctx_cnt || ($ctx_skip == $ctx_cnt &&
					defined $lines[$ctx_ln - 1] &&
					$lines[$ctx_ln - 1] =~ /^-/)) {
				##print "SKIP<$ctx_skip> CNT<$ctx_cnt>\n";
				$ctx_skip-- if (!defined $lines[$ctx_ln - 1] || $lines[$ctx_ln - 1] !~ /^-/);
				$ctx_ln++;
			}

			#print "realcnt<$realcnt> ctx_cnt<$ctx_cnt>\n";
			#print "pre<$pre_ctx>\nline<$line>\nctx<$ctx>\nnext<$lines[$ctx_ln - 1]>\n";

			if ($ctx !~ /{\s*/ && defined($lines[$ctx_ln - 1]) && $lines[$ctx_ln - 1] =~ /^\+\s*{/) {
				ERROR("OPEN_BRACE",
				      "that open brace { should be on the previous line\n" .
					"$here\n$ctx\n$rawlines[$ctx_ln - 1]\n");
			}
			if ($level == 0 && $pre_ctx !~ /}\s*while\s*\($/ &&
			    $ctx =~ /\)\s*\;\s*$/ &&
			    defined $lines[$ctx_ln - 1])
			{
				my ($nlength, $nindent) = line_stats($lines[$ctx_ln - 1]);
				if ($nindent > $indent) {
					WARN("TRAILING_SEMICOLON",
					     "trailing semicolon indicates no statements, indent implies otherwise\n" .
						"$here\n$ctx\n$rawlines[$ctx_ln - 1]\n");
				}
			}
		}

# Check relative indent for conditionals and blocks.
		if ($line =~ /\b(?:(?:if|while|for|(?:[a-z_]+|)for_each[a-z_]+)\s*\(|(?:do|else)\b)/ && $line !~ /^.\s*#/ && $line !~ /\}\s*while\s*/) {
			($stat, $cond, $line_nr_next, $remain_next, $off_next) =
				ctx_statement_block($linenr, $realcnt, 0)
					if (!defined $stat);
			my ($s, $c) = ($stat, $cond);

			substr($s, 0, length($c), '');

			# remove inline comments
			$s =~ s/$;/ /g;
			$c =~ s/$;/ /g;

			# Find out how long the conditional actually is.
			my @newlines = ($c =~ /\n/gs);
			my $cond_lines = 1 + $#newlines;

			# Make sure we remove the line prefixes as we have
			# none on the first line, and are going to readd them
			# where necessary.
			$s =~ s/\n./\n/gs;
			while ($s =~ /\n\s+\\\n/) {
				$cond_lines += $s =~ s/\n\s+\\\n/\n/g;
			}

			# We want to check the first line inside the block
			# starting at the end of the conditional, so remove:
			#  1) any blank line termination
			#  2) any opening brace { on end of the line
			#  3) any do (...) {
			my $continuation = 0;
			my $check = 0;
			$s =~ s/^.*\bdo\b//;
			$s =~ s/^\s*{//;
			if ($s =~ s/^\s*\\//) {
				$continuation = 1;
			}
			if ($s =~ s/^\s*?\n//) {
				$check = 1;
				$cond_lines++;
			}

			# Also ignore a loop construct at the end of a
			# preprocessor statement.
			if (($prevline =~ /^.\s*#\s*define\s/ ||
			    $prevline =~ /\\\s*$/) && $continuation == 0) {
				$check = 0;
			}

			my $cond_ptr = -1;
			$continuation = 0;
			while ($cond_ptr != $cond_lines) {
				$cond_ptr = $cond_lines;

				# If we see an #else/#elif then the code
				# is not linear.
				if ($s =~ /^\s*\#\s*(?:else|elif)/) {
					$check = 0;
				}

				# Ignore:
				#  1) blank lines, they should be at 0,
				#  2) preprocessor lines, and
				#  3) labels.
				if ($continuation ||
				    $s =~ /^\s*?\n/ ||
				    $s =~ /^\s*#\s*?/ ||
				    $s =~ /^\s*$Ident\s*:/) {
					$continuation = ($s =~ /^.*?\\\n/) ? 1 : 0;
					if ($s =~ s/^.*?\n//) {
						$cond_lines++;
					}
				}
			}

			my (undef, $sindent) = line_stats("+" . $s);
			my $stat_real = raw_line($linenr, $cond_lines);

			# Check if either of these lines are modified, else
			# this is not this patch's fault.
			if (!defined($stat_real) ||
			    $stat !~ /^\+/ && $stat_real !~ /^\+/) {
				$check = 0;
			}
			if (defined($stat_real) && $cond_lines > 1) {
				$stat_real = "[...]\n$stat_real";
			}

			#print "line<$line> prevline<$prevline> indent<$indent> sindent<$sindent> check<$check> continuation<$continuation> s<$s> cond_lines<$cond_lines> stat_real<$stat_real> stat<$stat>\n";

			if ($check && $s ne '' &&
			    (($sindent % 8) != 0 ||
			     ($sindent < $indent) ||
			     ($sindent == $indent &&
			      ($s !~ /^\s*(?:\}|\{|else\b)/)) ||
			     ($sindent > $indent + 8))) {
				WARN("SUSPECT_CODE_INDENT",
				     "suspect code indent for conditional statements ($indent, $sindent)\n" . $herecurr . "$stat_real\n");
			}
		}

		# Track the 'values' across context and added lines.
		my $opline = $line; $opline =~ s/^./ /;
		my ($curr_values, $curr_vars) =
				annotate_values($opline . "\n", $prev_values);
		$curr_values = $prev_values . $curr_values;
		if ($dbg_values) {
			my $outline = $opline; $outline =~ s/\t/ /g;
			print "$linenr > .$outline\n";
			print "$linenr > $curr_values\n";
			print "$linenr >  $curr_vars\n";
		}
		$prev_values = substr($curr_values, -1);

#ignore lines not being added
		next if ($line =~ /^[^\+]/);

# check for dereferences that span multiple lines
		if ($prevline =~ /^\+.*$Lval\s*(?:\.|->)\s*$/ &&
		    $line =~ /^\+\s*(?!\#\s*(?!define\s+|if))\s*$Lval/) {
			$prevline =~ /($Lval\s*(?:\.|->))\s*$/;
			my $ref = $1;
			$line =~ /^.\s*($Lval)/;
			$ref .= $1;
			$ref =~ s/\s//g;
			WARN("MULTILINE_DEREFERENCE",
			     "Avoid multiple line dereference - prefer '$ref'\n" . $hereprev);
		}

# check for declarations of signed or unsigned without int
		while ($line =~ m{\b($Declare)\s*(?!char\b|short\b|int\b|long\b)\s*($Ident)?\s*[=,;\[\)\(]}g) {
			my $type = $1;
			my $var = $2;
			$var = "" if (!defined $var);
			if ($type =~ /^(?:(?:$Storage|$Inline|$Attribute)\s+)*((?:un)?signed)((?:\s*\*)*)\s*$/) {
				my $sign = $1;
				my $pointer = $2;

				$pointer = "" if (!defined $pointer);

				if (WARN("UNSPECIFIED_INT",
					 "Prefer '" . trim($sign) . " int" . rtrim($pointer) . "' to bare use of '$sign" . rtrim($pointer) . "'\n" . $herecurr) &&
				    $fix) {
					my $decl = trim($sign) . " int ";
					my $comp_pointer = $pointer;
					$comp_pointer =~ s/\s//g;
					$decl .= $comp_pointer;
					$decl = rtrim($decl) if ($var eq "");
					$fixed[$fixlinenr] =~ s@\b$sign\s*\Q$pointer\E\s*$var\b@$decl$var@;
				}
			}
		}

# TEST: allow direct testing of the type matcher.
		if ($dbg_type) {
			if ($line =~ /^.\s*$Declare\s*$/) {
				ERROR("TEST_TYPE",
				      "TEST: is type\n" . $herecurr);
			} elsif ($dbg_type > 1 && $line =~ /^.+($Declare)/) {
				ERROR("TEST_NOT_TYPE",
				      "TEST: is not type ($1 is)\n". $herecurr);
			}
			next;
		}
# TEST: allow direct testing of the attribute matcher.
		if ($dbg_attr) {
			if ($line =~ /^.\s*$Modifier\s*$/) {
				ERROR("TEST_ATTR",
				      "TEST: is attr\n" . $herecurr);
			} elsif ($dbg_attr > 1 && $line =~ /^.+($Modifier)/) {
				ERROR("TEST_NOT_ATTR",
				      "TEST: is not attr ($1 is)\n". $herecurr);
			}
			next;
		}

# check for initialisation to aggregates open brace on the next line
		if ($line =~ /^.\s*{/ &&
		    $prevline =~ /(?:^|[^=])=\s*$/) {
			if (ERROR("OPEN_BRACE",
				  "that open brace { should be on the previous line\n" . $hereprev) &&
			    $fix && $prevline =~ /^\+/ && $line =~ /^\+/) {
				fix_delete_line($fixlinenr - 1, $prevrawline);
				fix_delete_line($fixlinenr, $rawline);
				my $fixedline = $prevrawline;
				$fixedline =~ s/\s*=\s*$/ = {/;
				fix_insert_line($fixlinenr, $fixedline);
				$fixedline = $line;
				$fixedline =~ s/^(.\s*)\{\s*/$1/;
				fix_insert_line($fixlinenr, $fixedline);
			}
		}

#
# Checks which are anchored on the added line.
#

# check for malformed paths in #include statements (uses RAW line)
		if ($rawline =~ m{^.\s*\#\s*include\s+[<"](.*)[">]}) {
			my $path = $1;
			if ($path =~ m{//}) {
				ERROR("MALFORMED_INCLUDE",
				      "malformed #include filename\n" . $herecurr);
			}
			if ($path =~ "^uapi/" && $realfile =~ m@\binclude/uapi/@) {
				ERROR("UAPI_INCLUDE",
				      "No #include in ...include/uapi/... should use a uapi/ path prefix\n" . $herecurr);
			}
		}

# no C99 // comments
		if ($line =~ m{//}) {
			if (ERROR("C99_COMMENTS",
				  "do not use C99 // comments\n" . $herecurr) &&
			    $fix) {
				my $line = $fixed[$fixlinenr];
				if ($line =~ /\/\/(.*)$/) {
					my $comment = trim($1);
					$fixed[$fixlinenr] =~ s@\/\/(.*)$@/\* $comment \*/@;
				}
			}
		}
		# Remove C99 comments.
		$line =~ s@//.*@@;
		$opline =~ s@//.*@@;

# EXPORT_SYMBOL should immediately follow the thing it is exporting, consider
# the whole statement.
#print "APW <$lines[$realline_next - 1]>\n";
		if (defined $realline_next &&
		    exists $lines[$realline_next - 1] &&
		    !defined $suppress_export{$realline_next} &&
		    ($lines[$realline_next - 1] =~ /EXPORT_SYMBOL.*\((.*)\)/ ||
		     $lines[$realline_next - 1] =~ /EXPORT_UNUSED_SYMBOL.*\((.*)\)/)) {
			# Handle definitions which produce identifiers with
			# a prefix:
			#   XXX(foo);
			#   EXPORT_SYMBOL(something_foo);
			my $name = $1;
			if ($stat =~ /^(?:.\s*}\s*\n)?.([A-Z_]+)\s*\(\s*($Ident)/ &&
			    $name =~ /^${Ident}_$2/) {
#print "FOO C name<$name>\n";
				$suppress_export{$realline_next} = 1;

			} elsif ($stat !~ /(?:
				\n.}\s*$|
				^.DEFINE_$Ident\(\Q$name\E\)|
				^.DECLARE_$Ident\(\Q$name\E\)|
				^.LIST_HEAD\(\Q$name\E\)|
				^.(?:$Storage\s+)?$Type\s*\(\s*\*\s*\Q$name\E\s*\)\s*\(|
				\b\Q$name\E(?:\s+$Attribute)*\s*(?:;|=|\[|\()
			    )/x) {
#print "FOO A<$lines[$realline_next - 1]> stat<$stat> name<$name>\n";
				$suppress_export{$realline_next} = 2;
			} else {
				$suppress_export{$realline_next} = 1;
			}
		}
		if (!defined $suppress_export{$linenr} &&
		    $prevline =~ /^.\s*$/ &&
		    ($line =~ /EXPORT_SYMBOL.*\((.*)\)/ ||
		     $line =~ /EXPORT_UNUSED_SYMBOL.*\((.*)\)/)) {
#print "FOO B <$lines[$linenr - 1]>\n";
			$suppress_export{$linenr} = 2;
		}
		if (defined $suppress_export{$linenr} &&
		    $suppress_export{$linenr} == 2) {
			WARN("EXPORT_SYMBOL",
			     "EXPORT_SYMBOL(foo); should immediately follow its function/variable\n" . $herecurr);
		}

# check for global initialisers.
		if ($line =~ /^\+$Type\s*$Ident(?:\s+$Modifier)*\s*=\s*($zero_initializer)\s*;/) {
			if (ERROR("GLOBAL_INITIALISERS",
				  "do not initialise globals to $1\n" . $herecurr) &&
			    $fix) {
				$fixed[$fixlinenr] =~ s/(^.$Type\s*$Ident(?:\s+$Modifier)*)\s*=\s*$zero_initializer\s*;/$1;/;
			}
		}
# check for static initialisers.
		if ($line =~ /^\+.*\bstatic\s.*=\s*($zero_initializer)\s*;/) {
			if (ERROR("INITIALISED_STATIC",
				  "do not initialise statics to $1\n" .
				      $herecurr) &&
			    $fix) {
				$fixed[$fixlinenr] =~ s/(\bstatic\s.*?)\s*=\s*$zero_initializer\s*;/$1;/;
			}
		}

# check for misordered declarations of char/short/int/long with signed/unsigned
		while ($sline =~ m{(\b$TypeMisordered\b)}g) {
			my $tmp = trim($1);
			WARN("MISORDERED_TYPE",
			     "type '$tmp' should be specified in [[un]signed] [short|int|long|long long] order\n" . $herecurr);
		}

# check for unnecessary <signed> int declarations of short/long/long long
		while ($sline =~ m{\b($TypeMisordered(\s*\*)*|$C90_int_types)\b}g) {
			my $type = trim($1);
			next if ($type !~ /\bint\b/);
			next if ($type !~ /\b(?:short|long\s+long|long)\b/);
			my $new_type = $type;
			$new_type =~ s/\b\s*int\s*\b/ /;
			$new_type =~ s/\b\s*(?:un)?signed\b\s*/ /;
			$new_type =~ s/^const\s+//;
			$new_type = "unsigned $new_type" if ($type =~ /\bunsigned\b/);
			$new_type = "const $new_type" if ($type =~ /^const\b/);
			$new_type =~ s/\s+/ /g;
			$new_type = trim($new_type);
			if (WARN("UNNECESSARY_INT",
				 "Prefer '$new_type' over '$type' as the int is unnecessary\n" . $herecurr) &&
			    $fix) {
				$fixed[$fixlinenr] =~ s/\b\Q$type\E\b/$new_type/;
			}
		}

# check for static const char * arrays.
		if ($line =~ /\bstatic\s+const\s+char\s*\*\s*(\w+)\s*\[\s*\]\s*=\s*/) {
			WARN("STATIC_CONST_CHAR_ARRAY",
			     "static const char * array should probably be static const char * const\n" .
				$herecurr);
               }

# check for static char foo[] = "bar" declarations.
		if ($line =~ /\bstatic\s+char\s+(\w+)\s*\[\s*\]\s*=\s*"/) {
			WARN("STATIC_CONST_CHAR_ARRAY",
			     "static char array declaration should probably be static const char\n" .
				$herecurr);
               }

# check for const <foo> const where <foo> is not a pointer or array type
		if ($sline =~ /\bconst\s+($BasicType)\s+const\b/) {
			my $found = $1;
			if ($sline =~ /\bconst\s+\Q$found\E\s+const\b\s*\*/) {
				WARN("CONST_CONST",
				     "'const $found const *' should probably be 'const $found * const'\n" . $herecurr);
			} elsif ($sline !~ /\bconst\s+\Q$found\E\s+const\s+\w+\s*\[/) {
				WARN("CONST_CONST",
				     "'const $found const' should probably be 'const $found'\n" . $herecurr);
			}
		}

# check for non-global char *foo[] = {"bar", ...} declarations.
		if ($line =~ /^.\s+(?:static\s+|const\s+)?char\s+\*\s*\w+\s*\[\s*\]\s*=\s*\{/) {
			WARN("STATIC_CONST_CHAR_ARRAY",
			     "char * array declaration might be better as static const\n" .
				$herecurr);
               }

# check for sizeof(foo)/sizeof(foo[0]) that could be ARRAY_SIZE(foo)
		if ($line =~ m@\bsizeof\s*\(\s*($Lval)\s*\)@) {
			my $array = $1;
			if ($line =~ m@\b(sizeof\s*\(\s*\Q$array\E\s*\)\s*/\s*sizeof\s*\(\s*\Q$array\E\s*\[\s*0\s*\]\s*\))@) {
				my $array_div = $1;
				if (WARN("ARRAY_SIZE",
					 "Prefer ARRAY_SIZE($array)\n" . $herecurr) &&
				    $fix) {
					$fixed[$fixlinenr] =~ s/\Q$array_div\E/ARRAY_SIZE($array)/;
				}
			}
		}

# check for function declarations without arguments like "int foo()"
		if ($line =~ /(\b$Type\s+$Ident)\s*\(\s*\)/) {
			if (ERROR("FUNCTION_WITHOUT_ARGS",
				  "Bad function definition - $1() should probably be $1(void)\n" . $herecurr) &&
			    $fix) {
				$fixed[$fixlinenr] =~ s/(\b($Type)\s+($Ident))\s*\(\s*\)/$2 $3(void)/;
			}
		}

# check for new typedefs, only function parameters and sparse annotations
# make sense.
		if ($line =~ /\btypedef\s/ &&
		    $line !~ /\btypedef\s+$Type\s*\(\s*\*?$Ident\s*\)\s*\(/ &&
		    $line !~ /\btypedef\s+$Type\s+$Ident\s*\(/ &&
		    $line !~ /\b$typeTypedefs\b/ &&
		    $line !~ /\b__bitwise\b/) {
			WARN("NEW_TYPEDEFS",
			     "do not add new typedefs\n" . $herecurr);
		}

# * goes on variable not on type
		# (char*[ const])
		while ($line =~ m{(\($NonptrType(\s*(?:$Modifier\b\s*|\*\s*)+)\))}g) {
			#print "AA<$1>\n";
			my ($ident, $from, $to) = ($1, $2, $2);

			# Should start with a space.
			$to =~ s/^(\S)/ $1/;
			# Should not end with a space.
			$to =~ s/\s+$//;
			# '*'s should not have spaces between.
			while ($to =~ s/\*\s+\*/\*\*/) {
			}

##			print "1: from<$from> to<$to> ident<$ident>\n";
			if ($from ne $to) {
				if (ERROR("POINTER_LOCATION",
					  "\"(foo$from)\" should be \"(foo$to)\"\n" .  $herecurr) &&
				    $fix) {
					my $sub_from = $ident;
					my $sub_to = $ident;
					$sub_to =~ s/\Q$from\E/$to/;
					$fixed[$fixlinenr] =~
					    s@\Q$sub_from\E@$sub_to@;
				}
			}
		}
		while ($line =~ m{(\b$NonptrType(\s*(?:$Modifier\b\s*|\*\s*)+)($Ident))}g) {
			#print "BB<$1>\n";
			my ($match, $from, $to, $ident) = ($1, $2, $2, $3);

			# Should start with a space.
			$to =~ s/^(\S)/ $1/;
			# Should not end with a space.
			$to =~ s/\s+$//;
			# '*'s should not have spaces between.
			while ($to =~ s/\*\s+\*/\*\*/) {
			}
			# Modifiers should have spaces.
			$to =~ s/(\b$Modifier$)/$1 /;

##			print "2: from<$from> to<$to> ident<$ident>\n";
			if ($from ne $to && $ident !~ /^$Modifier$/) {
				if (ERROR("POINTER_LOCATION",
					  "\"foo${from}bar\" should be \"foo${to}bar\"\n" .  $herecurr) &&
				    $fix) {

					my $sub_from = $match;
					my $sub_to = $match;
					$sub_to =~ s/\Q$from\E/$to/;
					$fixed[$fixlinenr] =~
					    s@\Q$sub_from\E@$sub_to@;
				}
			}
		}

# avoid BUG() or BUG_ON()
		if ($line =~ /\b(?:BUG|BUG_ON)\b/) {
			my $msg_level = \&WARN;
			$msg_level = \&CHK if ($file);
			&{$msg_level}("AVOID_BUG",
				      "Avoid crashing the kernel - try using WARN_ON & recovery code rather than BUG() or BUG_ON()\n" . $herecurr);
		}

# avoid LINUX_VERSION_CODE
		if ($line =~ /\bLINUX_VERSION_CODE\b/) {
			WARN("LINUX_VERSION_CODE",
			     "LINUX_VERSION_CODE should be avoided, code should be for the version to which it is merged\n" . $herecurr);
		}

# check for uses of printk_ratelimit
		if ($line =~ /\bprintk_ratelimit\s*\(/) {
			WARN("PRINTK_RATELIMITED",
			     "Prefer printk_ratelimited or pr_<level>_ratelimited to printk_ratelimit\n" . $herecurr);
		}

# printk should use KERN_* levels
		if ($line =~ /\bprintk\s*\(\s*(?!KERN_[A-Z]+\b)/) {
			WARN("PRINTK_WITHOUT_KERN_LEVEL",
			     "printk() should include KERN_<LEVEL> facility level\n" . $herecurr);
		}

		if ($line =~ /\bprintk\s*\(\s*KERN_([A-Z]+)/) {
			my $orig = $1;
			my $level = lc($orig);
			$level = "warn" if ($level eq "warning");
			my $level2 = $level;
			$level2 = "dbg" if ($level eq "debug");
			WARN("PREFER_PR_LEVEL",
			     "Prefer [subsystem eg: netdev]_$level2([subsystem]dev, ... then dev_$level2(dev, ... then pr_$level(...  to printk(KERN_$orig ...\n" . $herecurr);
		}

		if ($line =~ /\bpr_warning\s*\(/) {
			if (WARN("PREFER_PR_LEVEL",
				 "Prefer pr_warn(... to pr_warning(...\n" . $herecurr) &&
			    $fix) {
				$fixed[$fixlinenr] =~
				    s/\bpr_warning\b/pr_warn/;
			}
		}

		if ($line =~ /\bdev_printk\s*\(\s*KERN_([A-Z]+)/) {
			my $orig = $1;
			my $level = lc($orig);
			$level = "warn" if ($level eq "warning");
			$level = "dbg" if ($level eq "debug");
			WARN("PREFER_DEV_LEVEL",
			     "Prefer dev_$level(... to dev_printk(KERN_$orig, ...\n" . $herecurr);
		}

# ENOSYS means "bad syscall nr" and nothing else.  This will have a small
# number of false positives, but assembly files are not checked, so at
# least the arch entry code will not trigger this warning.
		if ($line =~ /\bENOSYS\b/) {
			WARN("ENOSYS",
			     "ENOSYS means 'invalid syscall nr' and nothing else\n" . $herecurr);
		}

# function brace can't be on same line, except for #defines of do while,
# or if closed on same line
		if ($perl_version_ok &&
		    $sline =~ /$Type\s*$Ident\s*$balanced_parens\s*\{/ &&
		    $sline !~ /\#\s*define\b.*do\s*\{/ &&
		    $sline !~ /}/) {
			if (ERROR("OPEN_BRACE",
				  "open brace '{' following function definitions go on the next line\n" . $herecurr) &&
			    $fix) {
				fix_delete_line($fixlinenr, $rawline);
				my $fixed_line = $rawline;
				$fixed_line =~ /(^..*$Type\s*$Ident\(.*\)\s*)\{(.*)$/;
				my $line1 = $1;
				my $line2 = $2;
				fix_insert_line($fixlinenr, ltrim($line1));
				fix_insert_line($fixlinenr, "\+{");
				if ($line2 !~ /^\s*$/) {
					fix_insert_line($fixlinenr, "\+\t" . trim($line2));
				}
			}
		}

# open braces for enum, union and struct go on the same line.
		if ($line =~ /^.\s*{/ &&
		    $prevline =~ /^.\s*(?:typedef\s+)?(enum|union|struct)(?:\s+$Ident)?\s*$/) {
			if (ERROR("OPEN_BRACE",
				  "open brace '{' following $1 go on the same line\n" . $hereprev) &&
			    $fix && $prevline =~ /^\+/ && $line =~ /^\+/) {
				fix_delete_line($fixlinenr - 1, $prevrawline);
				fix_delete_line($fixlinenr, $rawline);
				my $fixedline = rtrim($prevrawline) . " {";
				fix_insert_line($fixlinenr, $fixedline);
				$fixedline = $rawline;
				$fixedline =~ s/^(.\s*)\{\s*/$1\t/;
				if ($fixedline !~ /^\+\s*$/) {
					fix_insert_line($fixlinenr, $fixedline);
				}
			}
		}

# missing space after union, struct or enum definition
		if ($line =~ /^.\s*(?:typedef\s+)?(enum|union|struct)(?:\s+$Ident){1,2}[=\{]/) {
			if (WARN("SPACING",
				 "missing space after $1 definition\n" . $herecurr) &&
			    $fix) {
				$fixed[$fixlinenr] =~
				    s/^(.\s*(?:typedef\s+)?(?:enum|union|struct)(?:\s+$Ident){1,2})([=\{])/$1 $2/;
			}
		}

# Function pointer declarations
# check spacing between type, funcptr, and args
# canonical declaration is "type (*funcptr)(args...)"
		if ($line =~ /^.\s*($Declare)\((\s*)\*(\s*)($Ident)(\s*)\)(\s*)\(/) {
			my $declare = $1;
			my $pre_pointer_space = $2;
			my $post_pointer_space = $3;
			my $funcname = $4;
			my $post_funcname_space = $5;
			my $pre_args_space = $6;

# the $Declare variable will capture all spaces after the type
# so check it for a missing trailing missing space but pointer return types
# don't need a space so don't warn for those.
			my $post_declare_space = "";
			if ($declare =~ /(\s+)$/) {
				$post_declare_space = $1;
				$declare = rtrim($declare);
			}
			if ($declare !~ /\*$/ && $post_declare_space =~ /^$/) {
				WARN("SPACING",
				     "missing space after return type\n" . $herecurr);
				$post_declare_space = " ";
			}

# unnecessary space "type  (*funcptr)(args...)"
# This test is not currently implemented because these declarations are
# equivalent to
#	int  foo(int bar, ...)
# and this is form shouldn't/doesn't generate a checkpatch warning.
#
#			elsif ($declare =~ /\s{2,}$/) {
#				WARN("SPACING",
#				     "Multiple spaces after return type\n" . $herecurr);
#			}

# unnecessary space "type ( *funcptr)(args...)"
			if (defined $pre_pointer_space &&
			    $pre_pointer_space =~ /^\s/) {
				WARN("SPACING",
				     "Unnecessary space after function pointer open parenthesis\n" . $herecurr);
			}

# unnecessary space "type (* funcptr)(args...)"
			if (defined $post_pointer_space &&
			    $post_pointer_space =~ /^\s/) {
				WARN("SPACING",
				     "Unnecessary space before function pointer name\n" . $herecurr);
			}

# unnecessary space "type (*funcptr )(args...)"
			if (defined $post_funcname_space &&
			    $post_funcname_space =~ /^\s/) {
				WARN("SPACING",
				     "Unnecessary space after function pointer name\n" . $herecurr);
			}

# unnecessary space "type (*funcptr) (args...)"
			if (defined $pre_args_space &&
			    $pre_args_space =~ /^\s/) {
				WARN("SPACING",
				     "Unnecessary space before function pointer arguments\n" . $herecurr);
			}

			if (show_type("SPACING") && $fix) {
				$fixed[$fixlinenr] =~
				    s/^(.\s*)$Declare\s*\(\s*\*\s*$Ident\s*\)\s*\(/$1 . $declare . $post_declare_space . '(*' . $funcname . ')('/ex;
			}
		}

# check for spacing round square brackets; allowed:
#  1. with a type on the left -- int [] a;
#  2. at the beginning of a line for slice initialisers -- [0...10] = 5,
#  3. inside a curly brace -- = { [0...10] = 5 }
		while ($line =~ /(.*?\s)\[/g) {
			my ($where, $prefix) = ($-[1], $1);
			if ($prefix !~ /$Type\s+$/ &&
			    ($where != 0 || $prefix !~ /^.\s+$/) &&
			    $prefix !~ /[{,:]\s+$/) {
				if (ERROR("BRACKET_SPACE",
					  "space prohibited before open square bracket '['\n" . $herecurr) &&
				    $fix) {
				    $fixed[$fixlinenr] =~
					s/^(\+.*?)\s+\[/$1\[/;
				}
			}
		}

# check for spaces between functions and their parentheses.
		while ($line =~ /($Ident)\s+\(/g) {
			my $name = $1;
			my $ctx_before = substr($line, 0, $-[1]);
			my $ctx = "$ctx_before$name";

			# Ignore those directives where spaces _are_ permitted.
			if ($name =~ /^(?:
				if|for|while|switch|return|case|
				volatile|__volatile__|
				__attribute__|format|__extension__|
				asm|__asm__)$/x)
			{
			# cpp #define statements have non-optional spaces, ie
			# if there is a space between the name and the open
			# parenthesis it is simply not a parameter group.
			} elsif ($ctx_before =~ /^.\s*\#\s*define\s*$/) {

			# cpp #elif statement condition may start with a (
			} elsif ($ctx =~ /^.\s*\#\s*elif\s*$/) {

			# If this whole things ends with a type its most
			# likely a typedef for a function.
			} elsif ($ctx =~ /$Type$/) {

			} else {
				if (WARN("SPACING",
					 "space prohibited between function name and open parenthesis '('\n" . $herecurr) &&
					     $fix) {
					$fixed[$fixlinenr] =~
					    s/\b$name\s+\(/$name\(/;
				}
			}
		}

# Check operator spacing.
		if (!($line=~/\#\s*include/)) {
			my $fixed_line = "";
			my $line_fixed = 0;

			my $ops = qr{
				<<=|>>=|<=|>=|==|!=|
				\+=|-=|\*=|\/=|%=|\^=|\|=|&=|
				=>|->|<<|>>|<|>|=|!|~|
				&&|\|\||,|\^|\+\+|--|&|\||\+|-|\*|\/|%|
				\?:|\?|:
			}x;
			my @elements = split(/($ops|;)/, $opline);

##			print("element count: <" . $#elements . ">\n");
##			foreach my $el (@elements) {
##				print("el: <$el>\n");
##			}

			my @fix_elements = ();
			my $off = 0;

			foreach my $el (@elements) {
				push(@fix_elements, substr($rawline, $off, length($el)));
				$off += length($el);
			}

			$off = 0;

			my $blank = copy_spacing($opline);
			my $last_after = -1;

			for (my $n = 0; $n < $#elements; $n += 2) {

				my $good = $fix_elements[$n] . $fix_elements[$n + 1];

##				print("n: <$n> good: <$good>\n");

				$off += length($elements[$n]);

				# Pick up the preceding and succeeding characters.
				my $ca = substr($opline, 0, $off);
				my $cc = '';
				if (length($opline) >= ($off + length($elements[$n + 1]))) {
					$cc = substr($opline, $off + length($elements[$n + 1]));
				}
				my $cb = "$ca$;$cc";

				my $a = '';
				$a = 'V' if ($elements[$n] ne '');
				$a = 'W' if ($elements[$n] =~ /\s$/);
				$a = 'C' if ($elements[$n] =~ /$;$/);
				$a = 'B' if ($elements[$n] =~ /(\[|\()$/);
				$a = 'O' if ($elements[$n] eq '');
				$a = 'E' if ($ca =~ /^\s*$/);

				my $op = $elements[$n + 1];

				my $c = '';
				if (defined $elements[$n + 2]) {
					$c = 'V' if ($elements[$n + 2] ne '');
					$c = 'W' if ($elements[$n + 2] =~ /^\s/);
					$c = 'C' if ($elements[$n + 2] =~ /^$;/);
					$c = 'B' if ($elements[$n + 2] =~ /^(\)|\]|;)/);
					$c = 'O' if ($elements[$n + 2] eq '');
					$c = 'E' if ($elements[$n + 2] =~ /^\s*\\$/);
				} else {
					$c = 'E';
				}

				my $ctx = "${a}x${c}";

				my $at = "(ctx:$ctx)";

				my $ptr = substr($blank, 0, $off) . "^";
				my $hereptr = "$hereline$ptr\n";

				# Pull out the value of this operator.
				my $op_type = substr($curr_values, $off + 1, 1);

				# Get the full operator variant.
				my $opv = $op . substr($curr_vars, $off, 1);

				# Ignore operators passed as parameters.
				if ($op_type ne 'V' &&
				    $ca =~ /\s$/ && $cc =~ /^\s*[,\)]/) {

#				# Ignore comments
#				} elsif ($op =~ /^$;+$/) {

				# ; should have either the end of line or a space or \ after it
				} elsif ($op eq ';') {
					if ($ctx !~ /.x[WEBC]/ &&
					    $cc !~ /^\\/ && $cc !~ /^;/) {
						if (ERROR("SPACING",
							  "space required after that '$op' $at\n" . $hereptr)) {
							$good = $fix_elements[$n] . trim($fix_elements[$n + 1]) . " ";
							$line_fixed = 1;
						}
					}

				# // is a comment
				} elsif ($op eq '//') {

				#   :   when part of a bitfield
				} elsif ($opv eq ':B') {
					# skip the bitfield test for now

				# No spaces for:
				#   ->
				} elsif ($op eq '->') {
					if ($ctx =~ /Wx.|.xW/) {
						if (ERROR("SPACING",
							  "spaces prohibited around that '$op' $at\n" . $hereptr)) {
							$good = rtrim($fix_elements[$n]) . trim($fix_elements[$n + 1]);
							if (defined $fix_elements[$n + 2]) {
								$fix_elements[$n + 2] =~ s/^\s+//;
							}
							$line_fixed = 1;
						}
					}

				# , must not have a space before and must have a space on the right.
				} elsif ($op eq ',') {
					my $rtrim_before = 0;
					my $space_after = 0;
					if ($ctx =~ /Wx./) {
						if (ERROR("SPACING",
							  "space prohibited before that '$op' $at\n" . $hereptr)) {
							$line_fixed = 1;
							$rtrim_before = 1;
						}
					}
					if ($ctx !~ /.x[WEC]/ && $cc !~ /^}/) {
						if (ERROR("SPACING",
							  "space required after that '$op' $at\n" . $hereptr)) {
							$line_fixed = 1;
							$last_after = $n;
							$space_after = 1;
						}
					}
					if ($rtrim_before || $space_after) {
						if ($rtrim_before) {
							$good = rtrim($fix_elements[$n]) . trim($fix_elements[$n + 1]);
						} else {
							$good = $fix_elements[$n] . trim($fix_elements[$n + 1]);
						}
						if ($space_after) {
							$good .= " ";
						}
					}

				# '*' as part of a type definition -- reported already.
				} elsif ($opv eq '*_') {
					#warn "'*' is part of type\n";

				# unary operators should have a space before and
				# none after.  May be left adjacent to another
				# unary operator, or a cast
				} elsif ($op eq '!' || $op eq '~' ||
					 $opv eq '*U' || $opv eq '-U' ||
					 $opv eq '&U' || $opv eq '&&U') {
					if ($ctx !~ /[WEBC]x./ && $ca !~ /(?:\)|!|~|\*|-|\&|\||\+\+|\-\-|\{)$/) {
						if (ERROR("SPACING",
							  "space required before that '$op' $at\n" . $hereptr)) {
							if ($n != $last_after + 2) {
								$good = $fix_elements[$n] . " " . ltrim($fix_elements[$n + 1]);
								$line_fixed = 1;
							}
						}
					}
					if ($op eq '*' && $cc =~/\s*$Modifier\b/) {
						# A unary '*' may be const

					} elsif ($ctx =~ /.xW/) {
						if (ERROR("SPACING",
							  "space prohibited after that '$op' $at\n" . $hereptr)) {
							$good = $fix_elements[$n] . rtrim($fix_elements[$n + 1]);
							if (defined $fix_elements[$n + 2]) {
								$fix_elements[$n + 2] =~ s/^\s+//;
							}
							$line_fixed = 1;
						}
					}

				# unary ++ and unary -- are allowed no space on one side.
				} elsif ($op eq '++' or $op eq '--') {
					if ($ctx !~ /[WEOBC]x[^W]/ && $ctx !~ /[^W]x[WOBEC]/) {
						if (ERROR("SPACING",
							  "space required one side of that '$op' $at\n" . $hereptr)) {
							$good = $fix_elements[$n] . trim($fix_elements[$n + 1]) . " ";
							$line_fixed = 1;
						}
					}
					if ($ctx =~ /Wx[BE]/ ||
					    ($ctx =~ /Wx./ && $cc =~ /^;/)) {
						if (ERROR("SPACING",
							  "space prohibited before that '$op' $at\n" . $hereptr)) {
							$good = rtrim($fix_elements[$n]) . trim($fix_elements[$n + 1]);
							$line_fixed = 1;
						}
					}
					if ($ctx =~ /ExW/) {
						if (ERROR("SPACING",
							  "space prohibited after that '$op' $at\n" . $hereptr)) {
							$good = $fix_elements[$n] . trim($fix_elements[$n + 1]);
							if (defined $fix_elements[$n + 2]) {
								$fix_elements[$n + 2] =~ s/^\s+//;
							}
							$line_fixed = 1;
						}
					}

				# << and >> may either have or not have spaces both sides
				} elsif ($op eq '<<' or $op eq '>>' or
					 $op eq '&' or $op eq '^' or $op eq '|' or
					 $op eq '+' or $op eq '-' or
					 $op eq '*' or $op eq '/' or
					 $op eq '%')
				{
					if ($check) {
						if (defined $fix_elements[$n + 2] && $ctx !~ /[EW]x[EW]/) {
							if (CHK("SPACING",
								"spaces preferred around that '$op' $at\n" . $hereptr)) {
								$good = rtrim($fix_elements[$n]) . " " . trim($fix_elements[$n + 1]) . " ";
								$fix_elements[$n + 2] =~ s/^\s+//;
								$line_fixed = 1;
							}
						} elsif (!defined $fix_elements[$n + 2] && $ctx !~ /Wx[OE]/) {
							if (CHK("SPACING",
								"space preferred before that '$op' $at\n" . $hereptr)) {
								$good = rtrim($fix_elements[$n]) . " " . trim($fix_elements[$n + 1]);
								$line_fixed = 1;
							}
						}
					} elsif ($ctx =~ /Wx[^WCE]|[^WCE]xW/) {
						if (ERROR("SPACING",
							  "need consistent spacing around '$op' $at\n" . $hereptr)) {
							$good = rtrim($fix_elements[$n]) . " " . trim($fix_elements[$n + 1]) . " ";
							if (defined $fix_elements[$n + 2]) {
								$fix_elements[$n + 2] =~ s/^\s+//;
							}
							$line_fixed = 1;
						}
					}

				# A colon needs no spaces before when it is
				# terminating a case value or a label.
				} elsif ($opv eq ':C' || $opv eq ':L') {
					if ($ctx =~ /Wx./) {
						if (ERROR("SPACING",
							  "space prohibited before that '$op' $at\n" . $hereptr)) {
							$good = rtrim($fix_elements[$n]) . trim($fix_elements[$n + 1]);
							$line_fixed = 1;
						}
					}

				# All the others need spaces both sides.
				} elsif ($ctx !~ /[EWC]x[CWE]/) {
					my $ok = 0;

					# Ignore email addresses <foo@bar>
					if (($op eq '<' &&
					     $cc =~ /^\S+\@\S+>/) ||
					    ($op eq '>' &&
					     $ca =~ /<\S+\@\S+$/))
					{
					    	$ok = 1;
					}

					# for asm volatile statements
					# ignore a colon with another
					# colon immediately before or after
					if (($op eq ':') &&
					    ($ca =~ /:$/ || $cc =~ /^:/)) {
						$ok = 1;
					}

					# messages are ERROR, but ?: are CHK
					if ($ok == 0) {
						my $msg_level = \&ERROR;
						$msg_level = \&CHK if (($op eq '?:' || $op eq '?' || $op eq ':') && $ctx =~ /VxV/);

						if (&{$msg_level}("SPACING",
								  "spaces required around that '$op' $at\n" . $hereptr)) {
							$good = rtrim($fix_elements[$n]) . " " . trim($fix_elements[$n + 1]) . " ";
							if (defined $fix_elements[$n + 2]) {
								$fix_elements[$n + 2] =~ s/^\s+//;
							}
							$line_fixed = 1;
						}
					}
				}
				$off += length($elements[$n + 1]);

##				print("n: <$n> GOOD: <$good>\n");

				$fixed_line = $fixed_line . $good;
			}

			if (($#elements % 2) == 0) {
				$fixed_line = $fixed_line . $fix_elements[$#elements];
			}

			if ($fix && $line_fixed && $fixed_line ne $fixed[$fixlinenr]) {
				$fixed[$fixlinenr] = $fixed_line;
			}


		}

# check for whitespace before a non-naked semicolon
		if ($line =~ /^\+.*\S\s+;\s*$/) {
			if (WARN("SPACING",
				 "space prohibited before semicolon\n" . $herecurr) &&
			    $fix) {
				1 while $fixed[$fixlinenr] =~
				    s/^(\+.*\S)\s+;/$1;/;
			}
		}

# check for multiple assignments
		if ($line =~ /^.\s*$Lval\s*=\s*$Lval\s*=(?!=)/) {
			CHK("MULTIPLE_ASSIGNMENTS",
			    "multiple assignments should be avoided\n" . $herecurr);
		}

## # check for multiple declarations, allowing for a function declaration
## # continuation.
## 		if ($line =~ /^.\s*$Type\s+$Ident(?:\s*=[^,{]*)?\s*,\s*$Ident.*/ &&
## 		    $line !~ /^.\s*$Type\s+$Ident(?:\s*=[^,{]*)?\s*,\s*$Type\s*$Ident.*/) {
##
## 			# Remove any bracketed sections to ensure we do not
## 			# falsly report the parameters of functions.
## 			my $ln = $line;
## 			while ($ln =~ s/\([^\(\)]*\)//g) {
## 			}
## 			if ($ln =~ /,/) {
## 				WARN("MULTIPLE_DECLARATION",
##				     "declaring multiple variables together should be avoided\n" . $herecurr);
## 			}
## 		}

#need space before brace following if, while, etc
		if (($line =~ /\(.*\)\{/ && $line !~ /\($Type\)\{/) ||
		    $line =~ /\b(?:else|do)\{/) {
			if (ERROR("SPACING",
				  "space required before the open brace '{'\n" . $herecurr) &&
			    $fix) {
<<<<<<< HEAD
				$fixed[$fixlinenr] =~ s/^(\+.*(?:do|\)))\{/$1 {/;
=======
				$fixed[$fixlinenr] =~ s/^(\+.*(?:do|else|\)))\{/$1 {/;
>>>>>>> 286cd8c7
			}
		}

## # check for blank lines before declarations
##		if ($line =~ /^.\t+$Type\s+$Ident(?:\s*=.*)?;/ &&
##		    $prevrawline =~ /^.\s*$/) {
##			WARN("SPACING",
##			     "No blank lines before declarations\n" . $hereprev);
##		}
##

# closing brace should have a space following it when it has anything
# on the line
		if ($line =~ /}(?!(?:,|;|\)))\S/) {
			if (ERROR("SPACING",
				  "space required after that close brace '}'\n" . $herecurr) &&
			    $fix) {
				$fixed[$fixlinenr] =~
				    s/}((?!(?:,|;|\)))\S)/} $1/;
			}
		}

# check spacing on square brackets
		if ($line =~ /\[\s/ && $line !~ /\[\s*$/) {
			if (ERROR("SPACING",
				  "space prohibited after that open square bracket '['\n" . $herecurr) &&
			    $fix) {
				$fixed[$fixlinenr] =~
				    s/\[\s+/\[/;
			}
		}
		if ($line =~ /\s\]/) {
			if (ERROR("SPACING",
				  "space prohibited before that close square bracket ']'\n" . $herecurr) &&
			    $fix) {
				$fixed[$fixlinenr] =~
				    s/\s+\]/\]/;
			}
		}

# check spacing on parentheses
		if ($line =~ /\(\s/ && $line !~ /\(\s*(?:\\)?$/ &&
		    $line !~ /for\s*\(\s+;/ && $line !~ /^\+\s*[A-Z_][A-Z\d_]*\(\s*\d+(\,.*)?\)\,?$/) {
			if (ERROR("SPACING",
				  "space prohibited after that open parenthesis '('\n" . $herecurr) &&
			    $fix) {
				$fixed[$fixlinenr] =~
				    s/\(\s+/\(/;
			}
		}
		if ($line =~ /(\s+)\)/ && $line !~ /^.\s*\)/ &&
		    $line !~ /for\s*\(.*;\s+\)/ &&
		    $line !~ /:\s+\)/) {
			if (ERROR("SPACING",
				  "space prohibited before that close parenthesis ')'\n" . $herecurr) &&
			    $fix) {
				$fixed[$fixlinenr] =~
				    s/\s+\)/\)/;
			}
		}

# check unnecessary parentheses around addressof/dereference single $Lvals
# ie: &(foo->bar) should be &foo->bar and *(foo->bar) should be *foo->bar

		while ($line =~ /(?:[^&]&\s*|\*)\(\s*($Ident\s*(?:$Member\s*)+)\s*\)/g) {
			my $var = $1;
			if (CHK("UNNECESSARY_PARENTHESES",
				"Unnecessary parentheses around $var\n" . $herecurr) &&
			    $fix) {
				$fixed[$fixlinenr] =~ s/\(\s*\Q$var\E\s*\)/$var/;
			}
		}

# check for unnecessary parentheses around function pointer uses
# ie: (foo->bar)(); should be foo->bar();
# but not "if (foo->bar) (" to avoid some false positives
		if ($line =~ /(\bif\s*|)(\(\s*$Ident\s*(?:$Member\s*)+\))[ \t]*\(/ && $1 !~ /^if/) {
			my $var = $2;
			if (CHK("UNNECESSARY_PARENTHESES",
				"Unnecessary parentheses around function pointer $var\n" . $herecurr) &&
			    $fix) {
				my $var2 = deparenthesize($var);
				$var2 =~ s/\s//g;
				$fixed[$fixlinenr] =~ s/\Q$var\E/$var2/;
			}
		}

# check for unnecessary parentheses around comparisons in if uses
# when !drivers/staging or command-line uses --strict
		if (($realfile !~ m@^(?:drivers/staging/)@ || $check_orig) &&
		    $perl_version_ok && defined($stat) &&
		    $stat =~ /(^.\s*if\s*($balanced_parens))/) {
			my $if_stat = $1;
			my $test = substr($2, 1, -1);
			my $herectx;
			while ($test =~ /(?:^|[^\w\&\!\~])+\s*\(\s*([\&\!\~]?\s*$Lval\s*(?:$Compare\s*$FuncArg)?)\s*\)/g) {
				my $match = $1;
				# avoid parentheses around potential macro args
				next if ($match =~ /^\s*\w+\s*$/);
				if (!defined($herectx)) {
					$herectx = $here . "\n";
					my $cnt = statement_rawlines($if_stat);
					for (my $n = 0; $n < $cnt; $n++) {
						my $rl = raw_line($linenr, $n);
						$herectx .=  $rl . "\n";
						last if $rl =~ /^[ \+].*\{/;
					}
				}
				CHK("UNNECESSARY_PARENTHESES",
				    "Unnecessary parentheses around '$match'\n" . $herectx);
			}
		}

#goto labels aren't indented, allow a single space however
		if ($line=~/^.\s+[A-Za-z\d_]+:(?![0-9]+)/ and
		   !($line=~/^. [A-Za-z\d_]+:/) and !($line=~/^.\s+default:/)) {
			if (WARN("INDENTED_LABEL",
				 "labels should not be indented\n" . $herecurr) &&
			    $fix) {
				$fixed[$fixlinenr] =~
				    s/^(.)\s+/$1/;
			}
		}

# return is not a function
		if (defined($stat) && $stat =~ /^.\s*return(\s*)\(/s) {
			my $spacing = $1;
			if ($perl_version_ok &&
			    $stat =~ /^.\s*return\s*($balanced_parens)\s*;\s*$/) {
				my $value = $1;
				$value = deparenthesize($value);
				if ($value =~ m/^\s*$FuncArg\s*(?:\?|$)/) {
					ERROR("RETURN_PARENTHESES",
					      "return is not a function, parentheses are not required\n" . $herecurr);
				}
			} elsif ($spacing !~ /\s+/) {
				ERROR("SPACING",
				      "space required before the open parenthesis '('\n" . $herecurr);
			}
		}

# unnecessary return in a void function
# at end-of-function, with the previous line a single leading tab, then return;
# and the line before that not a goto label target like "out:"
		if ($sline =~ /^[ \+]}\s*$/ &&
		    $prevline =~ /^\+\treturn\s*;\s*$/ &&
		    $linenr >= 3 &&
		    $lines[$linenr - 3] =~ /^[ +]/ &&
		    $lines[$linenr - 3] !~ /^[ +]\s*$Ident\s*:/) {
			WARN("RETURN_VOID",
			     "void function return statements are not generally useful\n" . $hereprev);
               }

# if statements using unnecessary parentheses - ie: if ((foo == bar))
		if ($perl_version_ok &&
		    $line =~ /\bif\s*((?:\(\s*){2,})/) {
			my $openparens = $1;
			my $count = $openparens =~ tr@\(@\(@;
			my $msg = "";
			if ($line =~ /\bif\s*(?:\(\s*){$count,$count}$LvalOrFunc\s*($Compare)\s*$LvalOrFunc(?:\s*\)){$count,$count}/) {
				my $comp = $4;	#Not $1 because of $LvalOrFunc
				$msg = " - maybe == should be = ?" if ($comp eq "==");
				WARN("UNNECESSARY_PARENTHESES",
				     "Unnecessary parentheses$msg\n" . $herecurr);
			}
		}

# comparisons with a constant or upper case identifier on the left
#	avoid cases like "foo + BAR < baz"
#	only fix matches surrounded by parentheses to avoid incorrect
#	conversions like "FOO < baz() + 5" being "misfixed" to "baz() > FOO + 5"
		if ($perl_version_ok &&
		    $line =~ /^\+(.*)\b($Constant|[A-Z_][A-Z0-9_]*)\s*($Compare)\s*($LvalOrFunc)/) {
			my $lead = $1;
			my $const = $2;
			my $comp = $3;
			my $to = $4;
			my $newcomp = $comp;
			if ($lead !~ /(?:$Operators|\.)\s*$/ &&
			    $to !~ /^(?:Constant|[A-Z_][A-Z0-9_]*)$/ &&
			    WARN("CONSTANT_COMPARISON",
				 "Comparisons should place the constant on the right side of the test\n" . $herecurr) &&
			    $fix) {
				if ($comp eq "<") {
					$newcomp = ">";
				} elsif ($comp eq "<=") {
					$newcomp = ">=";
				} elsif ($comp eq ">") {
					$newcomp = "<";
				} elsif ($comp eq ">=") {
					$newcomp = "<=";
				}
				$fixed[$fixlinenr] =~ s/\(\s*\Q$const\E\s*$Compare\s*\Q$to\E\s*\)/($to $newcomp $const)/;
			}
		}

# Return of what appears to be an errno should normally be negative
		if ($sline =~ /\breturn(?:\s*\(+\s*|\s+)(E[A-Z]+)(?:\s*\)+\s*|\s*)[;:,]/) {
			my $name = $1;
			if ($name ne 'EOF' && $name ne 'ERROR') {
				WARN("USE_NEGATIVE_ERRNO",
				     "return of an errno should typically be negative (ie: return -$1)\n" . $herecurr);
			}
		}

# Need a space before open parenthesis after if, while etc
		if ($line =~ /\b(if|while|for|switch)\(/) {
			if (ERROR("SPACING",
				  "space required before the open parenthesis '('\n" . $herecurr) &&
			    $fix) {
				$fixed[$fixlinenr] =~
				    s/\b(if|while|for|switch)\(/$1 \(/;
			}
		}

# Check for illegal assignment in if conditional -- and check for trailing
# statements after the conditional.
		if ($line =~ /do\s*(?!{)/) {
			($stat, $cond, $line_nr_next, $remain_next, $off_next) =
				ctx_statement_block($linenr, $realcnt, 0)
					if (!defined $stat);
			my ($stat_next) = ctx_statement_block($line_nr_next,
						$remain_next, $off_next);
			$stat_next =~ s/\n./\n /g;
			##print "stat<$stat> stat_next<$stat_next>\n";

			if ($stat_next =~ /^\s*while\b/) {
				# If the statement carries leading newlines,
				# then count those as offsets.
				my ($whitespace) =
					($stat_next =~ /^((?:\s*\n[+-])*\s*)/s);
				my $offset =
					statement_rawlines($whitespace) - 1;

				$suppress_whiletrailers{$line_nr_next +
								$offset} = 1;
			}
		}
		if (!defined $suppress_whiletrailers{$linenr} &&
		    defined($stat) && defined($cond) &&
		    $line =~ /\b(?:if|while|for)\s*\(/ && $line !~ /^.\s*#/) {
			my ($s, $c) = ($stat, $cond);

			if ($c =~ /\bif\s*\(.*[^<>!=]=[^=].*/s) {
				ERROR("ASSIGN_IN_IF",
				      "do not use assignment in if condition\n" . $herecurr);
			}

			# Find out what is on the end of the line after the
			# conditional.
			substr($s, 0, length($c), '');
			$s =~ s/\n.*//g;
			$s =~ s/$;//g; 	# Remove any comments
			if (length($c) && $s !~ /^\s*{?\s*\\*\s*$/ &&
			    $c !~ /}\s*while\s*/)
			{
				# Find out how long the conditional actually is.
				my @newlines = ($c =~ /\n/gs);
				my $cond_lines = 1 + $#newlines;
				my $stat_real = '';

				$stat_real = raw_line($linenr, $cond_lines)
							. "\n" if ($cond_lines);
				if (defined($stat_real) && $cond_lines > 1) {
					$stat_real = "[...]\n$stat_real";
				}

				ERROR("TRAILING_STATEMENTS",
				      "trailing statements should be on next line\n" . $herecurr . $stat_real);
			}
		}

# Check for bitwise tests written as boolean
		if ($line =~ /
			(?:
				(?:\[|\(|\&\&|\|\|)
				\s*0[xX][0-9]+\s*
				(?:\&\&|\|\|)
			|
				(?:\&\&|\|\|)
				\s*0[xX][0-9]+\s*
				(?:\&\&|\|\||\)|\])
			)/x)
		{
			WARN("HEXADECIMAL_BOOLEAN_TEST",
			     "boolean test with hexadecimal, perhaps just 1 \& or \|?\n" . $herecurr);
		}

# if and else should not have general statements after it
		if ($line =~ /^.\s*(?:}\s*)?else\b(.*)/) {
			my $s = $1;
			$s =~ s/$;//g; 	# Remove any comments
			if ($s !~ /^\s*(?:\sif|(?:{|)\s*\\?\s*$)/) {
				ERROR("TRAILING_STATEMENTS",
				      "trailing statements should be on next line\n" . $herecurr);
			}
		}
# if should not continue a brace
		if ($line =~ /}\s*if\b/) {
			ERROR("TRAILING_STATEMENTS",
			      "trailing statements should be on next line (or did you mean 'else if'?)\n" .
				$herecurr);
		}
# case and default should not have general statements after them
		if ($line =~ /^.\s*(?:case\s*.*|default\s*):/g &&
		    $line !~ /\G(?:
			(?:\s*$;*)(?:\s*{)?(?:\s*$;*)(?:\s*\\)?\s*$|
			\s*return\s+
		    )/xg)
		{
			ERROR("TRAILING_STATEMENTS",
			      "trailing statements should be on next line\n" . $herecurr);
		}

		# Check for }<nl>else {, these must be at the same
		# indent level to be relevant to each other.
		if ($prevline=~/}\s*$/ and $line=~/^.\s*else\s*/ &&
		    $previndent == $indent) {
			if (ERROR("ELSE_AFTER_BRACE",
				  "else should follow close brace '}'\n" . $hereprev) &&
			    $fix && $prevline =~ /^\+/ && $line =~ /^\+/) {
				fix_delete_line($fixlinenr - 1, $prevrawline);
				fix_delete_line($fixlinenr, $rawline);
				my $fixedline = $prevrawline;
				$fixedline =~ s/}\s*$//;
				if ($fixedline !~ /^\+\s*$/) {
					fix_insert_line($fixlinenr, $fixedline);
				}
				$fixedline = $rawline;
				$fixedline =~ s/^(.\s*)else/$1} else/;
				fix_insert_line($fixlinenr, $fixedline);
			}
		}

		if ($prevline=~/}\s*$/ and $line=~/^.\s*while\s*/ &&
		    $previndent == $indent) {
			my ($s, $c) = ctx_statement_block($linenr, $realcnt, 0);

			# Find out what is on the end of the line after the
			# conditional.
			substr($s, 0, length($c), '');
			$s =~ s/\n.*//g;

			if ($s =~ /^\s*;/) {
				if (ERROR("WHILE_AFTER_BRACE",
					  "while should follow close brace '}'\n" . $hereprev) &&
				    $fix && $prevline =~ /^\+/ && $line =~ /^\+/) {
					fix_delete_line($fixlinenr - 1, $prevrawline);
					fix_delete_line($fixlinenr, $rawline);
					my $fixedline = $prevrawline;
					my $trailing = $rawline;
					$trailing =~ s/^\+//;
					$trailing = trim($trailing);
					$fixedline =~ s/}\s*$/} $trailing/;
					fix_insert_line($fixlinenr, $fixedline);
				}
			}
		}

#Specific variable tests
		while ($line =~ m{($Constant|$Lval)}g) {
			my $var = $1;

#gcc binary extension
			if ($var =~ /^$Binary$/) {
				if (WARN("GCC_BINARY_CONSTANT",
					 "Avoid gcc v4.3+ binary constant extension: <$var>\n" . $herecurr) &&
				    $fix) {
					my $hexval = sprintf("0x%x", oct($var));
					$fixed[$fixlinenr] =~
					    s/\b$var\b/$hexval/;
				}
			}

#CamelCase
			if ($var !~ /^$Constant$/ &&
			    $var =~ /[A-Z][a-z]|[a-z][A-Z]/ &&
#Ignore Page<foo> variants
			    $var !~ /^(?:Clear|Set|TestClear|TestSet|)Page[A-Z]/ &&
#Ignore SI style variants like nS, mV and dB (ie: max_uV, regulator_min_uA_show)
			    $var !~ /^(?:[a-z_]*?)_?[a-z][A-Z](?:_[a-z_]+)?$/ &&
#Ignore some three character SI units explicitly, like MiB and KHz
			    $var !~ /^(?:[a-z_]*?)_?(?:[KMGT]iB|[KMGT]?Hz)(?:_[a-z_]+)?$/) {
				while ($var =~ m{($Ident)}g) {
					my $word = $1;
					next if ($word !~ /[A-Z][a-z]|[a-z][A-Z]/);
					if ($check) {
						seed_camelcase_includes();
						if (!$file && !$camelcase_file_seeded) {
							seed_camelcase_file($realfile);
							$camelcase_file_seeded = 1;
						}
					}
					if (!defined $camelcase{$word}) {
						$camelcase{$word} = 1;
						CHK("CAMELCASE",
						    "Avoid CamelCase: <$word>\n" . $herecurr);
					}
				}
			}
		}

#no spaces allowed after \ in define
		if ($line =~ /\#\s*define.*\\\s+$/) {
			if (WARN("WHITESPACE_AFTER_LINE_CONTINUATION",
				 "Whitespace after \\ makes next lines useless\n" . $herecurr) &&
			    $fix) {
				$fixed[$fixlinenr] =~ s/\s+$//;
			}
		}

# warn if <asm/foo.h> is #included and <linux/foo.h> is available and includes
# itself <asm/foo.h> (uses RAW line)
		if ($tree && $rawline =~ m{^.\s*\#\s*include\s*\<asm\/(.*)\.h\>}) {
			my $file = "$1.h";
			my $checkfile = "include/linux/$file";
			if (-f "$root/$checkfile" &&
			    $realfile ne $checkfile &&
			    $1 !~ /$allowed_asm_includes/)
			{
				my $asminclude = `grep -Ec "#include\\s+<asm/$file>" $root/$checkfile`;
				if ($asminclude > 0) {
					if ($realfile =~ m{^arch/}) {
						CHK("ARCH_INCLUDE_LINUX",
						    "Consider using #include <linux/$file> instead of <asm/$file>\n" . $herecurr);
					} else {
						WARN("INCLUDE_LINUX",
						     "Use #include <linux/$file> instead of <asm/$file>\n" . $herecurr);
					}
				}
			}
		}

# multi-statement macros should be enclosed in a do while loop, grab the
# first statement and ensure its the whole macro if its not enclosed
# in a known good container
		if ($realfile !~ m@/vmlinux.lds.h$@ &&
		    $line =~ /^.\s*\#\s*define\s*$Ident(\()?/) {
			my $ln = $linenr;
			my $cnt = $realcnt - 1;
			my ($off, $dstat, $dcond, $rest);
			my $ctx = '';
			my $has_flow_statement = 0;
			my $has_arg_concat = 0;
			($dstat, $dcond, $ln, $cnt, $off) =
				ctx_statement_block($linenr, $realcnt, 0);
			$ctx = $dstat;
			#print "dstat<$dstat> dcond<$dcond> cnt<$cnt> off<$off>\n";
			#print "LINE<$lines[$ln-1]> len<" . length($lines[$ln-1]) . "\n";

			$has_flow_statement = 1 if ($ctx =~ /\b(goto|return)\b/);
			$has_arg_concat = 1 if ($ctx =~ /\#\#/ && $ctx !~ /\#\#\s*(?:__VA_ARGS__|args)\b/);

			$dstat =~ s/^.\s*\#\s*define\s+$Ident(\([^\)]*\))?\s*//;
			my $define_args = $1;
			my $define_stmt = $dstat;
			my @def_args = ();

			if (defined $define_args && $define_args ne "") {
				$define_args = substr($define_args, 1, length($define_args) - 2);
				$define_args =~ s/\s*//g;
				$define_args =~ s/\\\+?//g;
				@def_args = split(",", $define_args);
			}

			$dstat =~ s/$;//g;
			$dstat =~ s/\\\n.//g;
			$dstat =~ s/^\s*//s;
			$dstat =~ s/\s*$//s;

			# Flatten any parentheses and braces
			while ($dstat =~ s/\([^\(\)]*\)/1/ ||
			       $dstat =~ s/\{[^\{\}]*\}/1/ ||
			       $dstat =~ s/.\[[^\[\]]*\]/1/)
			{
			}

			# Extremely long macros may fall off the end of the
			# available context without closing.  Give a dangling
			# backslash the benefit of the doubt and allow it
			# to gobble any hanging open-parens.
			$dstat =~ s/\(.+\\$/1/;

			# Flatten any obvious string concatentation.
			while ($dstat =~ s/($String)\s*$Ident/$1/ ||
			       $dstat =~ s/$Ident\s*($String)/$1/)
			{
			}

			# Make asm volatile uses seem like a generic function
			$dstat =~ s/\b_*asm_*\s+_*volatile_*\b/asm_volatile/g;

			my $exceptions = qr{
				$Declare|
				module_param_named|
				MODULE_PARM_DESC|
				DECLARE_PER_CPU|
				DEFINE_PER_CPU|
				CLK_[A-Z\d_]+|
				__typeof__\(|
				union|
				struct|
				\.$Ident\s*=\s*|
				^\"|\"$|
				^\[
			}x;
			#print "REST<$rest> dstat<$dstat> ctx<$ctx>\n";

			$ctx =~ s/\n*$//;
			my $stmt_cnt = statement_rawlines($ctx);
			my $herectx = get_stat_here($linenr, $stmt_cnt, $here);

			if ($dstat ne '' &&
			    $dstat !~ /^(?:$Ident|-?$Constant),$/ &&			# 10, // foo(),
			    $dstat !~ /^(?:$Ident|-?$Constant);$/ &&			# foo();
			    $dstat !~ /^[!~-]?(?:$Lval|$Constant)$/ &&		# 10 // foo() // !foo // ~foo // -foo // foo->bar // foo.bar->baz
			    $dstat !~ /^'X'$/ && $dstat !~ /^'XX'$/ &&			# character constants
			    $dstat !~ /$exceptions/ &&
			    $dstat !~ /^\.$Ident\s*=/ &&				# .foo =
			    $dstat !~ /^(?:\#\s*$Ident|\#\s*$Constant)\s*$/ &&		# stringification #foo
			    $dstat !~ /^do\s*$Constant\s*while\s*$Constant;?$/ &&	# do {...} while (...); // do {...} while (...)
			    $dstat !~ /^for\s*$Constant$/ &&				# for (...)
			    $dstat !~ /^for\s*$Constant\s+(?:$Ident|-?$Constant)$/ &&	# for (...) bar()
			    $dstat !~ /^do\s*{/ &&					# do {...
			    $dstat !~ /^\(\{/ &&						# ({...
			    $ctx !~ /^.\s*#\s*define\s+TRACE_(?:SYSTEM|INCLUDE_FILE|INCLUDE_PATH)\b/)
			{
				if ($dstat =~ /^\s*if\b/) {
					ERROR("MULTISTATEMENT_MACRO_USE_DO_WHILE",
					      "Macros starting with if should be enclosed by a do - while loop to avoid possible if/else logic defects\n" . "$herectx");
				} elsif ($dstat =~ /;/) {
					ERROR("MULTISTATEMENT_MACRO_USE_DO_WHILE",
					      "Macros with multiple statements should be enclosed in a do - while loop\n" . "$herectx");
				} else {
					ERROR("COMPLEX_MACRO",
					      "Macros with complex values should be enclosed in parentheses\n" . "$herectx");
				}

			}

			# Make $define_stmt single line, comment-free, etc
			my @stmt_array = split('\n', $define_stmt);
			my $first = 1;
			$define_stmt = "";
			foreach my $l (@stmt_array) {
				$l =~ s/\\$//;
				if ($first) {
					$define_stmt = $l;
					$first = 0;
				} elsif ($l =~ /^[\+ ]/) {
					$define_stmt .= substr($l, 1);
				}
			}
			$define_stmt =~ s/$;//g;
			$define_stmt =~ s/\s+/ /g;
			$define_stmt = trim($define_stmt);

# check if any macro arguments are reused (ignore '...' and 'type')
			foreach my $arg (@def_args) {
			        next if ($arg =~ /\.\.\./);
			        next if ($arg =~ /^type$/i);
				my $tmp_stmt = $define_stmt;
				$tmp_stmt =~ s/\b(typeof|__typeof__|__builtin\w+|typecheck\s*\(\s*$Type\s*,|\#+)\s*\(*\s*$arg\s*\)*\b//g;
				$tmp_stmt =~ s/\#+\s*$arg\b//g;
				$tmp_stmt =~ s/\b$arg\s*\#\#//g;
				my $use_cnt = () = $tmp_stmt =~ /\b$arg\b/g;
				if ($use_cnt > 1) {
					CHK("MACRO_ARG_REUSE",
					    "Macro argument reuse '$arg' - possible side-effects?\n" . "$herectx");
				    }
# check if any macro arguments may have other precedence issues
				if ($tmp_stmt =~ m/($Operators)?\s*\b$arg\b\s*($Operators)?/m &&
				    ((defined($1) && $1 ne ',') ||
				     (defined($2) && $2 ne ','))) {
					CHK("MACRO_ARG_PRECEDENCE",
					    "Macro argument '$arg' may be better as '($arg)' to avoid precedence issues\n" . "$herectx");
				}
			}

# check for macros with flow control, but without ## concatenation
# ## concatenation is commonly a macro that defines a function so ignore those
			if ($has_flow_statement && !$has_arg_concat) {
				my $cnt = statement_rawlines($ctx);
				my $herectx = get_stat_here($linenr, $cnt, $here);

				WARN("MACRO_WITH_FLOW_CONTROL",
				     "Macros with flow control statements should be avoided\n" . "$herectx");
			}

# check for line continuations outside of #defines, preprocessor #, and asm

		} else {
			if ($prevline !~ /^..*\\$/ &&
			    $line !~ /^\+\s*\#.*\\$/ &&		# preprocessor
			    $line !~ /^\+.*\b(__asm__|asm)\b.*\\$/ &&	# asm
			    $line =~ /^\+.*\\$/) {
				WARN("LINE_CONTINUATIONS",
				     "Avoid unnecessary line continuations\n" . $herecurr);
			}
		}

# do {} while (0) macro tests:
# single-statement macros do not need to be enclosed in do while (0) loop,
# macro should not end with a semicolon
		if ($perl_version_ok &&
		    $realfile !~ m@/vmlinux.lds.h$@ &&
		    $line =~ /^.\s*\#\s*define\s+$Ident(\()?/) {
			my $ln = $linenr;
			my $cnt = $realcnt;
			my ($off, $dstat, $dcond, $rest);
			my $ctx = '';
			($dstat, $dcond, $ln, $cnt, $off) =
				ctx_statement_block($linenr, $realcnt, 0);
			$ctx = $dstat;

			$dstat =~ s/\\\n.//g;
			$dstat =~ s/$;/ /g;

			if ($dstat =~ /^\+\s*#\s*define\s+$Ident\s*${balanced_parens}\s*do\s*{(.*)\s*}\s*while\s*\(\s*0\s*\)\s*([;\s]*)\s*$/) {
				my $stmts = $2;
				my $semis = $3;

				$ctx =~ s/\n*$//;
				my $cnt = statement_rawlines($ctx);
				my $herectx = get_stat_here($linenr, $cnt, $here);

				if (($stmts =~ tr/;/;/) == 1 &&
				    $stmts !~ /^\s*(if|while|for|switch)\b/) {
					WARN("SINGLE_STATEMENT_DO_WHILE_MACRO",
					     "Single statement macros should not use a do {} while (0) loop\n" . "$herectx");
				}
				if (defined $semis && $semis ne "") {
					WARN("DO_WHILE_MACRO_WITH_TRAILING_SEMICOLON",
					     "do {} while (0) macros should not be semicolon terminated\n" . "$herectx");
				}
			} elsif ($dstat =~ /^\+\s*#\s*define\s+$Ident.*;\s*$/) {
				$ctx =~ s/\n*$//;
				my $cnt = statement_rawlines($ctx);
				my $herectx = get_stat_here($linenr, $cnt, $here);

				WARN("TRAILING_SEMICOLON",
				     "macros should not use a trailing semicolon\n" . "$herectx");
			}
		}

# check for redundant bracing round if etc
		if ($line =~ /(^.*)\bif\b/ && $1 !~ /else\s*$/) {
			my ($level, $endln, @chunks) =
				ctx_statement_full($linenr, $realcnt, 1);
			#print "chunks<$#chunks> linenr<$linenr> endln<$endln> level<$level>\n";
			#print "APW: <<$chunks[1][0]>><<$chunks[1][1]>>\n";
			if ($#chunks > 0 && $level == 0) {
				my @allowed = ();
				my $allow = 0;
				my $seen = 0;
				my $herectx = $here . "\n";
				my $ln = $linenr - 1;
				for my $chunk (@chunks) {
					my ($cond, $block) = @{$chunk};

					# If the condition carries leading newlines, then count those as offsets.
					my ($whitespace) = ($cond =~ /^((?:\s*\n[+-])*\s*)/s);
					my $offset = statement_rawlines($whitespace) - 1;

					$allowed[$allow] = 0;
					#print "COND<$cond> whitespace<$whitespace> offset<$offset>\n";

					# We have looked at and allowed this specific line.
					$suppress_ifbraces{$ln + $offset} = 1;

					$herectx .= "$rawlines[$ln + $offset]\n[...]\n";
					$ln += statement_rawlines($block) - 1;

					substr($block, 0, length($cond), '');

					$seen++ if ($block =~ /^\s*{/);

					#print "cond<$cond> block<$block> allowed<$allowed[$allow]>\n";
					if (statement_lines($cond) > 1) {
						#print "APW: ALLOWED: cond<$cond>\n";
						$allowed[$allow] = 1;
					}
					if ($block =~/\b(?:if|for|while)\b/) {
						#print "APW: ALLOWED: block<$block>\n";
						$allowed[$allow] = 1;
					}
					if (statement_block_size($block) > 1) {
						#print "APW: ALLOWED: lines block<$block>\n";
						$allowed[$allow] = 1;
					}
					$allow++;
				}
				if ($seen) {
					my $sum_allowed = 0;
					foreach (@allowed) {
						$sum_allowed += $_;
					}
					if ($sum_allowed == 0) {
						WARN("BRACES",
						     "braces {} are not necessary for any arm of this statement\n" . $herectx);
					} elsif ($sum_allowed != $allow &&
						 $seen != $allow) {
						CHK("BRACES",
						    "braces {} should be used on all arms of this statement\n" . $herectx);
					}
				}
			}
		}
		if (!defined $suppress_ifbraces{$linenr - 1} &&
					$line =~ /\b(if|while|for|else)\b/) {
			my $allowed = 0;

			# Check the pre-context.
			if (substr($line, 0, $-[0]) =~ /(\}\s*)$/) {
				#print "APW: ALLOWED: pre<$1>\n";
				$allowed = 1;
			}

			my ($level, $endln, @chunks) =
				ctx_statement_full($linenr, $realcnt, $-[0]);

			# Check the condition.
			my ($cond, $block) = @{$chunks[0]};
			#print "CHECKING<$linenr> cond<$cond> block<$block>\n";
			if (defined $cond) {
				substr($block, 0, length($cond), '');
			}
			if (statement_lines($cond) > 1) {
				#print "APW: ALLOWED: cond<$cond>\n";
				$allowed = 1;
			}
			if ($block =~/\b(?:if|for|while)\b/) {
				#print "APW: ALLOWED: block<$block>\n";
				$allowed = 1;
			}
			if (statement_block_size($block) > 1) {
				#print "APW: ALLOWED: lines block<$block>\n";
				$allowed = 1;
			}
			# Check the post-context.
			if (defined $chunks[1]) {
				my ($cond, $block) = @{$chunks[1]};
				if (defined $cond) {
					substr($block, 0, length($cond), '');
				}
				if ($block =~ /^\s*\{/) {
					#print "APW: ALLOWED: chunk-1 block<$block>\n";
					$allowed = 1;
				}
			}
			if ($level == 0 && $block =~ /^\s*\{/ && !$allowed) {
				my $cnt = statement_rawlines($block);
				my $herectx = get_stat_here($linenr, $cnt, $here);

				WARN("BRACES",
				     "braces {} are not necessary for single statement blocks\n" . $herectx);
			}
		}

# check for single line unbalanced braces
		if ($sline =~ /^.\s*\}\s*else\s*$/ ||
		    $sline =~ /^.\s*else\s*\{\s*$/) {
			CHK("BRACES", "Unbalanced braces around else statement\n" . $herecurr);
		}

# check for unnecessary blank lines around braces
		if (($line =~ /^.\s*}\s*$/ && $prevrawline =~ /^.\s*$/)) {
			if (CHK("BRACES",
				"Blank lines aren't necessary before a close brace '}'\n" . $hereprev) &&
			    $fix && $prevrawline =~ /^\+/) {
				fix_delete_line($fixlinenr - 1, $prevrawline);
			}
		}
		if (($rawline =~ /^.\s*$/ && $prevline =~ /^..*{\s*$/)) {
			if (CHK("BRACES",
				"Blank lines aren't necessary after an open brace '{'\n" . $hereprev) &&
			    $fix) {
				fix_delete_line($fixlinenr, $rawline);
			}
		}

# no volatiles please
		my $asm_volatile = qr{\b(__asm__|asm)\s+(__volatile__|volatile)\b};
		if ($line =~ /\bvolatile\b/ && $line !~ /$asm_volatile/) {
			WARN("VOLATILE",
			     "Use of volatile is usually wrong: see Documentation/process/volatile-considered-harmful.rst\n" . $herecurr);
		}

# Check for user-visible strings broken across lines, which breaks the ability
# to grep for the string.  Make exceptions when the previous string ends in a
# newline (multiple lines in one string constant) or '\t', '\r', ';', or '{'
# (common in inline assembly) or is a octal \123 or hexadecimal \xaf value
		if ($line =~ /^\+\s*$String/ &&
		    $prevline =~ /"\s*$/ &&
		    $prevrawline !~ /(?:\\(?:[ntr]|[0-7]{1,3}|x[0-9a-fA-F]{1,2})|;\s*|\{\s*)"\s*$/) {
			if (WARN("SPLIT_STRING",
				 "quoted string split across lines\n" . $hereprev) &&
				     $fix &&
				     $prevrawline =~ /^\+.*"\s*$/ &&
				     $last_coalesced_string_linenr != $linenr - 1) {
				my $extracted_string = get_quoted_string($line, $rawline);
				my $comma_close = "";
				if ($rawline =~ /\Q$extracted_string\E(\s*\)\s*;\s*$|\s*,\s*)/) {
					$comma_close = $1;
				}

				fix_delete_line($fixlinenr - 1, $prevrawline);
				fix_delete_line($fixlinenr, $rawline);
				my $fixedline = $prevrawline;
				$fixedline =~ s/"\s*$//;
				$fixedline .= substr($extracted_string, 1) . trim($comma_close);
				fix_insert_line($fixlinenr - 1, $fixedline);
				$fixedline = $rawline;
				$fixedline =~ s/\Q$extracted_string\E\Q$comma_close\E//;
				if ($fixedline !~ /\+\s*$/) {
					fix_insert_line($fixlinenr, $fixedline);
				}
				$last_coalesced_string_linenr = $linenr;
			}
		}

# check for missing a space in a string concatenation
		if ($prevrawline =~ /[^\\]\w"$/ && $rawline =~ /^\+[\t ]+"\w/) {
			WARN('MISSING_SPACE',
			     "break quoted strings at a space character\n" . $hereprev);
		}

# check for an embedded function name in a string when the function is known
# This does not work very well for -f --file checking as it depends on patch
# context providing the function name or a single line form for in-file
# function declarations
		if ($line =~ /^\+.*$String/ &&
		    defined($context_function) &&
		    get_quoted_string($line, $rawline) =~ /\b$context_function\b/ &&
		    length(get_quoted_string($line, $rawline)) != (length($context_function) + 2)) {
			WARN("EMBEDDED_FUNCTION_NAME",
			     "Prefer using '\"%s...\", __func__' to using '$context_function', this function's name, in a string\n" . $herecurr);
		}

# check for spaces before a quoted newline
		if ($rawline =~ /^.*\".*\s\\n/) {
			if (WARN("QUOTED_WHITESPACE_BEFORE_NEWLINE",
				 "unnecessary whitespace before a quoted newline\n" . $herecurr) &&
			    $fix) {
				$fixed[$fixlinenr] =~ s/^(\+.*\".*)\s+\\n/$1\\n/;
			}

		}

# concatenated string without spaces between elements
		if ($line =~ /$String[A-Za-z0-9_]/ || $line =~ /[A-Za-z0-9_]$String/) {
			if (CHK("CONCATENATED_STRING",
				"Concatenated strings should use spaces between elements\n" . $herecurr) &&
			    $fix) {
				while ($line =~ /($String)/g) {
					my $extracted_string = substr($rawline, $-[0], $+[0] - $-[0]);
					$fixed[$fixlinenr] =~ s/\Q$extracted_string\E([A-Za-z0-9_])/$extracted_string $1/;
					$fixed[$fixlinenr] =~ s/([A-Za-z0-9_])\Q$extracted_string\E/$1 $extracted_string/;
				}
			}
		}

# uncoalesced string fragments
		if ($line =~ /$String\s*"/) {
			if (WARN("STRING_FRAGMENTS",
				 "Consecutive strings are generally better as a single string\n" . $herecurr) &&
			    $fix) {
				while ($line =~ /($String)(?=\s*")/g) {
					my $extracted_string = substr($rawline, $-[0], $+[0] - $-[0]);
					$fixed[$fixlinenr] =~ s/\Q$extracted_string\E\s*"/substr($extracted_string, 0, -1)/e;
				}
			}
		}

# check for non-standard and hex prefixed decimal printf formats
		my $show_L = 1;	#don't show the same defect twice
		my $show_Z = 1;
		while ($line =~ /(?:^|")([X\t]*)(?:"|$)/g) {
			my $string = substr($rawline, $-[1], $+[1] - $-[1]);
			$string =~ s/%%/__/g;
			# check for %L
			if ($show_L && $string =~ /%[\*\d\.\$]*L([diouxX])/) {
				WARN("PRINTF_L",
				     "\%L$1 is non-standard C, use %ll$1\n" . $herecurr);
				$show_L = 0;
			}
			# check for %Z
			if ($show_Z && $string =~ /%[\*\d\.\$]*Z([diouxX])/) {
				WARN("PRINTF_Z",
				     "%Z$1 is non-standard C, use %z$1\n" . $herecurr);
				$show_Z = 0;
			}
			# check for 0x<decimal>
			if ($string =~ /0x%[\*\d\.\$\Llzth]*[diou]/) {
				ERROR("PRINTF_0XDECIMAL",
				      "Prefixing 0x with decimal output is defective\n" . $herecurr);
			}
		}

# check for line continuations in quoted strings with odd counts of "
		if ($rawline =~ /\\$/ && $sline =~ tr/"/"/ % 2) {
			WARN("LINE_CONTINUATIONS",
			     "Avoid line continuations in quoted strings\n" . $herecurr);
		}

# sys_open/read/write/close are not allowed in the kernel
		if ($line =~ /\b(sys_(?:open|read|write|close))\b/) {
			ERROR("FILE_OPS",
			      "$1 is inappropriate in kernel code.\n" .
			      $herecurr);
		}

# filp_open is a backdoor for sys_open
		if ($line =~ /\b(filp_open)\b/) {
			ERROR("FILE_OPS",
			      "$1 is inappropriate in kernel code.\n" .
			      $herecurr);
		}

# read[bwl] & write[bwl] use too many barriers, use the _relaxed variants
		if ($line =~ /\b((?:read|write)[bwl])\b/) {
			ERROR("NON_RELAXED_IO",
			      "Use of $1 is deprecated: use $1_relaxed\n\t" .
			      "with appropriate memory barriers instead.\n" .
			      $herecurr);
		}

# likewise, in/out[bwl] should be __raw_read/write[bwl]...
		if ($line =~ /\b((in|out)([bwl]))\b/) {
			my ($all, $pref, $suf) = ($1, $2, $3);
			$pref =~ s/in/read/;
			$pref =~ s/out/write/;
			ERROR("NON_RELAXED_IO",
			      "Use of $all is deprecated: use " .
			      "__raw_$pref$suf\n\t" .
			      "with appropriate memory barriers instead.\n" .
			      $herecurr);
		}

# dsb is too ARMish, and should usually be mb.
		if ($line =~ /[^-_>*\.]\bdsb\b[^-_\.;]/) {
			WARN("ARM_BARRIER",
			     "Use of dsb is discouranged: prefer mb.\n" .
			     $herecurr);
		}

<<<<<<< HEAD
# MSM - check if a non board-gpiomux file has any gpiomux declarations
	if ($realfile =~ /\/mach-msm\/board-[0-9]+/ &&
	    $realfile !~ /camera/ && $realfile !~ /gpiomux/ &&
	    $line =~ /\s*struct msm_gpiomux_config\s*/ ) {
		WARN("GPIOMUX_IN_BOARD",
		     "Non gpiomux board file cannot have a gpiomux config declarations. Please declare gpiomux configs in board-*-gpiomux.c file.\n" . $herecurr);
	}

# MSM - check if vreg_xxx function are used
	if ($line =~ /\b(vreg_(get|put|set_level|enable|disable))\b/) {
		WARN("DEPRECATED_VREG_APIS",
		     "Use of $1 API is deprecated: " .
			"use regulator APIs\n" . $herecurr);
	}

=======
>>>>>>> 286cd8c7
# unbounded string functions are overflow risks
		my %str_fns = (
			"sprintf" => "snprintf",
			"strcpy"  => "strlcpy",
			"strncpy"  => "strlcpy",
			"strcat"  => "strlcat",
			"strncat"  => "strlcat",
			"vsprintf"  => "vsnprintf",
			"strchr" => "strnchr",
			"strstr" => "strnstr",
		);
		foreach my $k (keys %str_fns) {
			if ($line =~ /\b$k\b/) {
				ERROR("UNBOUNDED_STRING_FNS",
				      "Use of $k is deprecated: " .
				      "use $str_fns{$k} instead.\n" .
				      $herecurr);
			}
		}

# warn about #if 0
		if ($line =~ /^.\s*\#\s*if\s+0\b/) {
			WARN("IF_0",
<<<<<<< HEAD
			     "if this code is redundant consider removing it\n"
				.  $herecurr);
=======
			     "Consider removing the code enclosed by this #if 0 and its #endif\n" . $herecurr);
>>>>>>> 286cd8c7
		}

# warn about #if 1
		if ($line =~ /^.\s*\#\s*if\s+1\b/) {
			WARN("IF_1",
<<<<<<< HEAD
			     "if this code is required consider removing"
				. " #if 1\n" .  $herecurr);
=======
			     "Consider removing the #if 1 and its #endif\n" . $herecurr);
>>>>>>> 286cd8c7
		}

# check for needless "if (<foo>) fn(<foo>)" uses
		if ($prevline =~ /\bif\s*\(\s*($Lval)\s*\)/) {
			my $tested = quotemeta($1);
			my $expr = '\s*\(\s*' . $tested . '\s*\)\s*;';
			if ($line =~ /\b(kfree|usb_free_urb|debugfs_remove(?:_recursive)?|(?:kmem_cache|mempool|dma_pool)_destroy)$expr/) {
				my $func = $1;
				if (WARN('NEEDLESS_IF',
					 "$func(NULL) is safe and this check is probably not required\n" . $hereprev) &&
				    $fix) {
					my $do_fix = 1;
					my $leading_tabs = "";
					my $new_leading_tabs = "";
					if ($lines[$linenr - 2] =~ /^\+(\t*)if\s*\(\s*$tested\s*\)\s*$/) {
						$leading_tabs = $1;
					} else {
						$do_fix = 0;
					}
					if ($lines[$linenr - 1] =~ /^\+(\t+)$func\s*\(\s*$tested\s*\)\s*;\s*$/) {
						$new_leading_tabs = $1;
						if (length($leading_tabs) + 1 ne length($new_leading_tabs)) {
							$do_fix = 0;
						}
					} else {
						$do_fix = 0;
					}
					if ($do_fix) {
						fix_delete_line($fixlinenr - 1, $prevrawline);
						$fixed[$fixlinenr] =~ s/^\+$new_leading_tabs/\+$leading_tabs/;
					}
				}
			}
		}

# check for unnecessary "Out of Memory" messages
		if ($line =~ /^\+.*\b$logFunctions\s*\(/ &&
		    $prevline =~ /^[ \+]\s*if\s*\(\s*(\!\s*|NULL\s*==\s*)?($Lval)(\s*==\s*NULL\s*)?\s*\)/ &&
		    (defined $1 || defined $3) &&
		    $linenr > 3) {
			my $testval = $2;
			my $testline = $lines[$linenr - 3];

			my ($s, $c) = ctx_statement_block($linenr - 3, $realcnt, 0);
#			print("line: <$line>\nprevline: <$prevline>\ns: <$s>\nc: <$c>\n\n\n");

			if ($s =~ /(?:^|\n)[ \+]\s*(?:$Type\s*)?\Q$testval\E\s*=\s*(?:\([^\)]*\)\s*)?\s*(?:devm_)?(?:[kv][czm]alloc(?:_node|_array)?\b|kstrdup|kmemdup|(?:dev_)?alloc_skb)/) {
				WARN("OOM_MESSAGE",
				     "Possible unnecessary 'out of memory' message\n" . $hereprev);
			}
		}

# check for logging functions with KERN_<LEVEL>
		if ($line !~ /printk(?:_ratelimited|_once)?\s*\(/ &&
		    $line =~ /\b$logFunctions\s*\(.*\b(KERN_[A-Z]+)\b/) {
			my $level = $1;
			if (WARN("UNNECESSARY_KERN_LEVEL",
				 "Possible unnecessary $level\n" . $herecurr) &&
			    $fix) {
				$fixed[$fixlinenr] =~ s/\s*$level\s*//;
			}
		}

# check for logging continuations
		if ($line =~ /\bprintk\s*\(\s*KERN_CONT\b|\bpr_cont\s*\(/) {
			WARN("LOGGING_CONTINUATION",
			     "Avoid logging continuation uses where feasible\n" . $herecurr);
		}

# check for mask then right shift without a parentheses
		if ($perl_version_ok &&
		    $line =~ /$LvalOrFunc\s*\&\s*($LvalOrFunc)\s*>>/ &&
		    $4 !~ /^\&/) { # $LvalOrFunc may be &foo, ignore if so
			WARN("MASK_THEN_SHIFT",
			     "Possible precedence defect with mask then right shift - may need parentheses\n" . $herecurr);
		}

# check for pointer comparisons to NULL
		if ($perl_version_ok) {
			while ($line =~ /\b$LvalOrFunc\s*(==|\!=)\s*NULL\b/g) {
				my $val = $1;
				my $equal = "!";
				$equal = "" if ($4 eq "!=");
				if (CHK("COMPARISON_TO_NULL",
					"Comparison to NULL could be written \"${equal}${val}\"\n" . $herecurr) &&
					    $fix) {
					$fixed[$fixlinenr] =~ s/\b\Q$val\E\s*(?:==|\!=)\s*NULL\b/$equal$val/;
				}
			}
		}

# check for bad placement of section $InitAttribute (e.g.: __initdata)
		if ($line =~ /(\b$InitAttribute\b)/) {
			my $attr = $1;
			if ($line =~ /^\+\s*static\s+(?:const\s+)?(?:$attr\s+)?($NonptrTypeWithAttr)\s+(?:$attr\s+)?($Ident(?:\[[^]]*\])?)\s*[=;]/) {
				my $ptr = $1;
				my $var = $2;
				if ((($ptr =~ /\b(union|struct)\s+$attr\b/ &&
				      ERROR("MISPLACED_INIT",
					    "$attr should be placed after $var\n" . $herecurr)) ||
				     ($ptr !~ /\b(union|struct)\s+$attr\b/ &&
				      WARN("MISPLACED_INIT",
					   "$attr should be placed after $var\n" . $herecurr))) &&
				    $fix) {
					$fixed[$fixlinenr] =~ s/(\bstatic\s+(?:const\s+)?)(?:$attr\s+)?($NonptrTypeWithAttr)\s+(?:$attr\s+)?($Ident(?:\[[^]]*\])?)\s*([=;])\s*/"$1" . trim(string_find_replace($2, "\\s*$attr\\s*", " ")) . " " . trim(string_find_replace($3, "\\s*$attr\\s*", "")) . " $attr" . ("$4" eq ";" ? ";" : " = ")/e;
				}
			}
		}

# check for $InitAttributeData (ie: __initdata) with const
		if ($line =~ /\bconst\b/ && $line =~ /($InitAttributeData)/) {
			my $attr = $1;
			$attr =~ /($InitAttributePrefix)(.*)/;
			my $attr_prefix = $1;
			my $attr_type = $2;
			if (ERROR("INIT_ATTRIBUTE",
				  "Use of const init definition must use ${attr_prefix}initconst\n" . $herecurr) &&
			    $fix) {
				$fixed[$fixlinenr] =~
				    s/$InitAttributeData/${attr_prefix}initconst/;
			}
		}

# check for $InitAttributeConst (ie: __initconst) without const
		if ($line !~ /\bconst\b/ && $line =~ /($InitAttributeConst)/) {
			my $attr = $1;
			if (ERROR("INIT_ATTRIBUTE",
				  "Use of $attr requires a separate use of const\n" . $herecurr) &&
			    $fix) {
				my $lead = $fixed[$fixlinenr] =~
				    /(^\+\s*(?:static\s+))/;
				$lead = rtrim($1);
				$lead = "$lead " if ($lead !~ /^\+$/);
				$lead = "${lead}const ";
				$fixed[$fixlinenr] =~ s/(^\+\s*(?:static\s+))/$lead/;
			}
		}

# check for __read_mostly with const non-pointer (should just be const)
		if ($line =~ /\b__read_mostly\b/ &&
		    $line =~ /($Type)\s*$Ident/ && $1 !~ /\*\s*$/ && $1 =~ /\bconst\b/) {
			if (ERROR("CONST_READ_MOSTLY",
				  "Invalid use of __read_mostly with const type\n" . $herecurr) &&
			    $fix) {
				$fixed[$fixlinenr] =~ s/\s+__read_mostly\b//;
			}
		}

# don't use __constant_<foo> functions outside of include/uapi/
		if ($realfile !~ m@^include/uapi/@ &&
		    $line =~ /(__constant_(?:htons|ntohs|[bl]e(?:16|32|64)_to_cpu|cpu_to_[bl]e(?:16|32|64)))\s*\(/) {
			my $constant_func = $1;
			my $func = $constant_func;
			$func =~ s/^__constant_//;
			if (WARN("CONSTANT_CONVERSION",
				 "$constant_func should be $func\n" . $herecurr) &&
			    $fix) {
				$fixed[$fixlinenr] =~ s/\b$constant_func\b/$func/g;
			}
		}

# prefer usleep_range over udelay
		if ($line =~ /\budelay\s*\(\s*(\d+)\s*\)/) {
			my $delay = $1;
			# ignore udelay's < 10, however
			if (! ($delay < 10) ) {
				CHK("USLEEP_RANGE",
				    "usleep_range is preferred over udelay; see Documentation/timers/timers-howto.txt\n" . $herecurr);
			}
			if ($delay > 2000) {
				WARN("LONG_UDELAY",
				     "long udelay - prefer mdelay; see arch/arm/include/asm/delay.h\n" . $herecurr);
			}
		}

# warn about unexpectedly long msleep's
		if ($line =~ /\bmsleep\s*\((\d+)\);/) {
			if ($1 < 20) {
				WARN("MSLEEP",
				     "msleep < 20ms can sleep for up to 20ms; see Documentation/timers/timers-howto.txt\n" . $herecurr);
			}
		}

# check for comparisons of jiffies
		if ($line =~ /\bjiffies\s*$Compare|$Compare\s*jiffies\b/) {
			WARN("JIFFIES_COMPARISON",
			     "Comparing jiffies is almost always wrong; prefer time_after, time_before and friends\n" . $herecurr);
		}

# check for comparisons of get_jiffies_64()
		if ($line =~ /\bget_jiffies_64\s*\(\s*\)\s*$Compare|$Compare\s*get_jiffies_64\s*\(\s*\)/) {
			WARN("JIFFIES_COMPARISON",
			     "Comparing get_jiffies_64() is almost always wrong; prefer time_after64, time_before64 and friends\n" . $herecurr);
		}

# check the patch for use of mdelay
		if ($line =~ /\bmdelay\s*\(/) {
			WARN("MDELAY",
			     "use of mdelay() found: msleep() is the preferred API.\n" . $herecurr );
		}

# warn about #ifdefs in C files
#		if ($line =~ /^.\s*\#\s*if(|n)def/ && ($realfile =~ /\.c$/)) {
#			print "#ifdef in C files should be avoided\n";
#			print "$herecurr";
#			$clean = 0;
#		}

# warn about spacing in #ifdefs
		if ($line =~ /^.\s*\#\s*(ifdef|ifndef|elif)\s\s+/) {
			if (ERROR("SPACING",
				  "exactly one space required after that #$1\n" . $herecurr) &&
			    $fix) {
				$fixed[$fixlinenr] =~
				    s/^(.\s*\#\s*(ifdef|ifndef|elif))\s{2,}/$1 /;
			}

		}

# check for spinlock_t definitions without a comment.
		if ($line =~ /^.\s*(struct\s+mutex|spinlock_t)\s+\S+;/ ||
		    $line =~ /^.\s*(DEFINE_MUTEX)\s*\(/) {
			my $which = $1;
			if (!ctx_has_comment($first_line, $linenr)) {
				CHK("UNCOMMENTED_DEFINITION",
				    "$1 definition without comment\n" . $herecurr);
			}
		}
# check for memory barriers without a comment.

		my $barriers = qr{
			mb|
			rmb|
			wmb|
			read_barrier_depends
		}x;
		my $barrier_stems = qr{
			mb__before_atomic|
			mb__after_atomic|
			store_release|
			load_acquire|
			store_mb|
			(?:$barriers)
		}x;
		my $all_barriers = qr{
			(?:$barriers)|
			smp_(?:$barrier_stems)|
			virt_(?:$barrier_stems)
		}x;

		if ($line =~ /\b(?:$all_barriers)\s*\(/) {
			if (!ctx_has_comment($first_line, $linenr)) {
				WARN("MEMORY_BARRIER",
				     "memory barrier without comment\n" . $herecurr);
			}
		}

		my $underscore_smp_barriers = qr{__smp_(?:$barrier_stems)}x;

		if ($realfile !~ m@^include/asm-generic/@ &&
		    $realfile !~ m@/barrier\.h$@ &&
		    $line =~ m/\b(?:$underscore_smp_barriers)\s*\(/ &&
		    $line !~ m/^.\s*\#\s*define\s+(?:$underscore_smp_barriers)\s*\(/) {
			WARN("MEMORY_BARRIER",
			     "__smp memory barriers shouldn't be used outside barrier.h and asm-generic\n" . $herecurr);
		}

# check for waitqueue_active without a comment.
		if ($line =~ /\bwaitqueue_active\s*\(/) {
			if (!ctx_has_comment($first_line, $linenr)) {
				WARN("WAITQUEUE_ACTIVE",
				     "waitqueue_active without comment\n" . $herecurr);
			}
		}

# check for smp_read_barrier_depends and read_barrier_depends
		if (!$file && $line =~ /\b(smp_|)read_barrier_depends\s*\(/) {
			WARN("READ_BARRIER_DEPENDS",
			     "$1read_barrier_depends should only be used in READ_ONCE or DEC Alpha code\n" . $herecurr);
		}

# check of hardware specific defines
		if ($line =~ m@^.\s*\#\s*if.*\b(__i386__|__powerpc64__|__sun__|__s390x__)\b@ && $realfile !~ m@include/asm-@) {
			CHK("ARCH_DEFINES",
			    "architecture specific defines should be avoided\n" .  $herecurr);
		}

# check that the storage class is not after a type
		if ($line =~ /\b($Type)\s+($Storage)\b/) {
			WARN("STORAGE_CLASS",
			     "storage class '$2' should be located before type '$1'\n" . $herecurr);
		}
# Check that the storage class is at the beginning of a declaration
		if ($line =~ /\b$Storage\b/ &&
		    $line !~ /^.\s*$Storage/ &&
		    $line =~ /^.\s*(.+?)\$Storage\s/ &&
		    $1 !~ /[\,\)]\s*$/) {
			WARN("STORAGE_CLASS",
			     "storage class should be at the beginning of the declaration\n" . $herecurr);
		}

# check the location of the inline attribute, that it is between
# storage class and type.
		if ($line =~ /\b$Type\s+$Inline\b/ ||
		    $line =~ /\b$Inline\s+$Storage\b/) {
			ERROR("INLINE_LOCATION",
			      "inline keyword should sit between storage class and type\n" . $herecurr);
		}

# Check for __inline__ and __inline, prefer inline
		if ($realfile !~ m@\binclude/uapi/@ &&
		    $line =~ /\b(__inline__|__inline)\b/) {
			if (WARN("INLINE",
				 "plain inline is preferred over $1\n" . $herecurr) &&
			    $fix) {
				$fixed[$fixlinenr] =~ s/\b(__inline__|__inline)\b/inline/;

			}
		}

# Check for __attribute__ packed, prefer __packed
		if ($realfile !~ m@\binclude/uapi/@ &&
		    $line =~ /\b__attribute__\s*\(\s*\(.*\bpacked\b/) {
			WARN("PREFER_PACKED",
			     "__packed is preferred over __attribute__((packed))\n" . $herecurr);
		}

# Check for __attribute__ aligned, prefer __aligned
		if ($realfile !~ m@\binclude/uapi/@ &&
		    $line =~ /\b__attribute__\s*\(\s*\(.*aligned/) {
			WARN("PREFER_ALIGNED",
			     "__aligned(size) is preferred over __attribute__((aligned(size)))\n" . $herecurr);
		}

# Check for __attribute__ format(printf, prefer __printf
		if ($realfile !~ m@\binclude/uapi/@ &&
		    $line =~ /\b__attribute__\s*\(\s*\(\s*format\s*\(\s*printf/) {
			if (WARN("PREFER_PRINTF",
				 "__printf(string-index, first-to-check) is preferred over __attribute__((format(printf, string-index, first-to-check)))\n" . $herecurr) &&
			    $fix) {
				$fixed[$fixlinenr] =~ s/\b__attribute__\s*\(\s*\(\s*format\s*\(\s*printf\s*,\s*(.*)\)\s*\)\s*\)/"__printf(" . trim($1) . ")"/ex;

			}
		}

# Check for __attribute__ format(scanf, prefer __scanf
		if ($realfile !~ m@\binclude/uapi/@ &&
		    $line =~ /\b__attribute__\s*\(\s*\(\s*format\s*\(\s*scanf\b/) {
			if (WARN("PREFER_SCANF",
				 "__scanf(string-index, first-to-check) is preferred over __attribute__((format(scanf, string-index, first-to-check)))\n" . $herecurr) &&
			    $fix) {
				$fixed[$fixlinenr] =~ s/\b__attribute__\s*\(\s*\(\s*format\s*\(\s*scanf\s*,\s*(.*)\)\s*\)\s*\)/"__scanf(" . trim($1) . ")"/ex;
			}
		}

# Check for __attribute__ weak, or __weak declarations (may have link issues)
		if ($perl_version_ok &&
		    $line =~ /(?:$Declare|$DeclareMisordered)\s*$Ident\s*$balanced_parens\s*(?:$Attribute)?\s*;/ &&
		    ($line =~ /\b__attribute__\s*\(\s*\(.*\bweak\b/ ||
		     $line =~ /\b__weak\b/)) {
			ERROR("WEAK_DECLARATION",
			      "Using weak declarations can have unintended link defects\n" . $herecurr);
		}

# check for c99 types like uint8_t used outside of uapi/ and tools/
		if ($realfile !~ m@\binclude/uapi/@ &&
		    $realfile !~ m@\btools/@ &&
		    $line =~ /\b($Declare)\s*$Ident\s*[=;,\[]/) {
			my $type = $1;
			if ($type =~ /\b($typeC99Typedefs)\b/) {
				$type = $1;
				my $kernel_type = 'u';
				$kernel_type = 's' if ($type =~ /^_*[si]/);
				$type =~ /(\d+)/;
				$kernel_type .= $1;
				if (CHK("PREFER_KERNEL_TYPES",
					"Prefer kernel type '$kernel_type' over '$type'\n" . $herecurr) &&
				    $fix) {
					$fixed[$fixlinenr] =~ s/\b$type\b/$kernel_type/;
				}
			}
		}

# check for cast of C90 native int or longer types constants
		if ($line =~ /(\(\s*$C90_int_types\s*\)\s*)($Constant)\b/) {
			my $cast = $1;
			my $const = $2;
			if (WARN("TYPECAST_INT_CONSTANT",
				 "Unnecessary typecast of c90 int constant\n" . $herecurr) &&
			    $fix) {
				my $suffix = "";
				my $newconst = $const;
				$newconst =~ s/${Int_type}$//;
				$suffix .= 'U' if ($cast =~ /\bunsigned\b/);
				if ($cast =~ /\blong\s+long\b/) {
					$suffix .= 'LL';
				} elsif ($cast =~ /\blong\b/) {
					$suffix .= 'L';
				}
				$fixed[$fixlinenr] =~ s/\Q$cast\E$const\b/$newconst$suffix/;
			}
		}

# check for sizeof(&)
		if ($line =~ /\bsizeof\s*\(\s*\&/) {
			WARN("SIZEOF_ADDRESS",
			     "sizeof(& should be avoided\n" . $herecurr);
		}

# check for sizeof without parenthesis
		if ($line =~ /\bsizeof\s+((?:\*\s*|)$Lval|$Type(?:\s+$Lval|))/) {
			if (WARN("SIZEOF_PARENTHESIS",
				 "sizeof $1 should be sizeof($1)\n" . $herecurr) &&
			    $fix) {
				$fixed[$fixlinenr] =~ s/\bsizeof\s+((?:\*\s*|)$Lval|$Type(?:\s+$Lval|))/"sizeof(" . trim($1) . ")"/ex;
			}
		}

# check for struct spinlock declarations
		if ($line =~ /^.\s*\bstruct\s+spinlock\s+\w+\s*;/) {
			WARN("USE_SPINLOCK_T",
			     "struct spinlock should be spinlock_t\n" . $herecurr);
		}

# check for seq_printf uses that could be seq_puts
		if ($sline =~ /\bseq_printf\s*\(.*"\s*\)\s*;\s*$/) {
			my $fmt = get_quoted_string($line, $rawline);
			$fmt =~ s/%%//g;
			if ($fmt !~ /%/) {
				if (WARN("PREFER_SEQ_PUTS",
					 "Prefer seq_puts to seq_printf\n" . $herecurr) &&
				    $fix) {
					$fixed[$fixlinenr] =~ s/\bseq_printf\b/seq_puts/;
				}
			}
		}

# check for vsprintf extension %p<foo> misuses
		if ($perl_version_ok &&
		    defined $stat &&
		    $stat =~ /^\+(?![^\{]*\{\s*).*\b(\w+)\s*\(.*$String\s*,/s &&
		    $1 !~ /^_*volatile_*$/) {
			my $stat_real;

			my $lc = $stat =~ tr@\n@@;
			$lc = $lc + $linenr;
		        for (my $count = $linenr; $count <= $lc; $count++) {
				my $specifier;
				my $extension;
				my $bad_specifier = "";
				my $fmt = get_quoted_string($lines[$count - 1], raw_line($count, 0));
				$fmt =~ s/%%//g;

				while ($fmt =~ /(\%[\*\d\.]*p(\w))/g) {
					$specifier = $1;
					$extension = $2;
					if ($extension !~ /[SsBKRraEhMmIiUDdgVCbGNOx]/) {
						$bad_specifier = $specifier;
						last;
					}
					if ($extension eq "x" && !defined($stat_real)) {
						if (!defined($stat_real)) {
							$stat_real = get_stat_real($linenr, $lc);
						}
						WARN("VSPRINTF_SPECIFIER_PX",
						     "Using vsprintf specifier '\%px' potentially exposes the kernel memory layout, if you don't really need the address please consider using '\%p'.\n" . "$here\n$stat_real\n");
					}
				}
				if ($bad_specifier ne "") {
					my $stat_real = get_stat_real($linenr, $lc);
					my $ext_type = "Invalid";
					my $use = "";
					if ($bad_specifier =~ /p[Ff]/) {
						$ext_type = "Deprecated";
						$use = " - use %pS instead";
						$use =~ s/pS/ps/ if ($bad_specifier =~ /pf/);
					}

					WARN("VSPRINTF_POINTER_EXTENSION",
					     "$ext_type vsprintf pointer extension '$bad_specifier'$use\n" . "$here\n$stat_real\n");
				}
			}
		}

# Check for misused memsets
		if ($perl_version_ok &&
		    defined $stat &&
		    $stat =~ /^\+(?:.*?)\bmemset\s*\(\s*$FuncArg\s*,\s*$FuncArg\s*\,\s*$FuncArg\s*\)/) {

			my $ms_addr = $2;
			my $ms_val = $7;
			my $ms_size = $12;

			if ($ms_size =~ /^(0x|)0$/i) {
				ERROR("MEMSET",
				      "memset to 0's uses 0 as the 2nd argument, not the 3rd\n" . "$here\n$stat\n");
			} elsif ($ms_size =~ /^(0x|)1$/i) {
				WARN("MEMSET",
				     "single byte memset is suspicious. Swapped 2nd/3rd argument?\n" . "$here\n$stat\n");
			}
		}

# Check for memcpy(foo, bar, ETH_ALEN) that could be ether_addr_copy(foo, bar)
#		if ($perl_version_ok &&
#		    defined $stat &&
#		    $stat =~ /^\+(?:.*?)\bmemcpy\s*\(\s*$FuncArg\s*,\s*$FuncArg\s*\,\s*ETH_ALEN\s*\)/) {
#			if (WARN("PREFER_ETHER_ADDR_COPY",
#				 "Prefer ether_addr_copy() over memcpy() if the Ethernet addresses are __aligned(2)\n" . "$here\n$stat\n") &&
#			    $fix) {
#				$fixed[$fixlinenr] =~ s/\bmemcpy\s*\(\s*$FuncArg\s*,\s*$FuncArg\s*\,\s*ETH_ALEN\s*\)/ether_addr_copy($2, $7)/;
#			}
#		}

# Check for memcmp(foo, bar, ETH_ALEN) that could be ether_addr_equal*(foo, bar)
#		if ($perl_version_ok &&
#		    defined $stat &&
#		    $stat =~ /^\+(?:.*?)\bmemcmp\s*\(\s*$FuncArg\s*,\s*$FuncArg\s*\,\s*ETH_ALEN\s*\)/) {
#			WARN("PREFER_ETHER_ADDR_EQUAL",
#			     "Prefer ether_addr_equal() or ether_addr_equal_unaligned() over memcmp()\n" . "$here\n$stat\n")
#		}

# check for memset(foo, 0x0, ETH_ALEN) that could be eth_zero_addr
# check for memset(foo, 0xFF, ETH_ALEN) that could be eth_broadcast_addr
#		if ($perl_version_ok &&
#		    defined $stat &&
#		    $stat =~ /^\+(?:.*?)\bmemset\s*\(\s*$FuncArg\s*,\s*$FuncArg\s*\,\s*ETH_ALEN\s*\)/) {
#
#			my $ms_val = $7;
#
#			if ($ms_val =~ /^(?:0x|)0+$/i) {
#				if (WARN("PREFER_ETH_ZERO_ADDR",
#					 "Prefer eth_zero_addr over memset()\n" . "$here\n$stat\n") &&
#				    $fix) {
#					$fixed[$fixlinenr] =~ s/\bmemset\s*\(\s*$FuncArg\s*,\s*$FuncArg\s*,\s*ETH_ALEN\s*\)/eth_zero_addr($2)/;
#				}
#			} elsif ($ms_val =~ /^(?:0xff|255)$/i) {
#				if (WARN("PREFER_ETH_BROADCAST_ADDR",
#					 "Prefer eth_broadcast_addr() over memset()\n" . "$here\n$stat\n") &&
#				    $fix) {
#					$fixed[$fixlinenr] =~ s/\bmemset\s*\(\s*$FuncArg\s*,\s*$FuncArg\s*,\s*ETH_ALEN\s*\)/eth_broadcast_addr($2)/;
#				}
#			}
#		}

# typecasts on min/max could be min_t/max_t
		if ($perl_version_ok &&
		    defined $stat &&
		    $stat =~ /^\+(?:.*?)\b(min|max)\s*\(\s*$FuncArg\s*,\s*$FuncArg\s*\)/) {
			if (defined $2 || defined $7) {
				my $call = $1;
				my $cast1 = deparenthesize($2);
				my $arg1 = $3;
				my $cast2 = deparenthesize($7);
				my $arg2 = $8;
				my $cast;

				if ($cast1 ne "" && $cast2 ne "" && $cast1 ne $cast2) {
					$cast = "$cast1 or $cast2";
				} elsif ($cast1 ne "") {
					$cast = $cast1;
				} else {
					$cast = $cast2;
				}
				WARN("MINMAX",
				     "$call() should probably be ${call}_t($cast, $arg1, $arg2)\n" . "$here\n$stat\n");
			}
		}

# check usleep_range arguments
		if ($perl_version_ok &&
		    defined $stat &&
		    $stat =~ /^\+(?:.*?)\busleep_range\s*\(\s*($FuncArg)\s*,\s*($FuncArg)\s*\)/) {
			my $min = $1;
			my $max = $7;
			if ($min eq $max) {
				WARN("USLEEP_RANGE",
				     "usleep_range should not use min == max args; see Documentation/timers/timers-howto.txt\n" . "$here\n$stat\n");
			} elsif ($min =~ /^\d+$/ && $max =~ /^\d+$/ &&
				 $min > $max) {
				WARN("USLEEP_RANGE",
				     "usleep_range args reversed, use min then max; see Documentation/timers/timers-howto.txt\n" . "$here\n$stat\n");
			}
		}

# check for naked sscanf
		if ($perl_version_ok &&
		    defined $stat &&
		    $line =~ /\bsscanf\b/ &&
		    ($stat !~ /$Ident\s*=\s*sscanf\s*$balanced_parens/ &&
		     $stat !~ /\bsscanf\s*$balanced_parens\s*(?:$Compare)/ &&
		     $stat !~ /(?:$Compare)\s*\bsscanf\s*$balanced_parens/)) {
			my $lc = $stat =~ tr@\n@@;
			$lc = $lc + $linenr;
			my $stat_real = get_stat_real($linenr, $lc);
			WARN("NAKED_SSCANF",
			     "unchecked sscanf return value\n" . "$here\n$stat_real\n");
		}

# check for simple sscanf that should be kstrto<foo>
		if ($perl_version_ok &&
		    defined $stat &&
		    $line =~ /\bsscanf\b/) {
			my $lc = $stat =~ tr@\n@@;
			$lc = $lc + $linenr;
			my $stat_real = get_stat_real($linenr, $lc);
			if ($stat_real =~ /\bsscanf\b\s*\(\s*$FuncArg\s*,\s*("[^"]+")/) {
				my $format = $6;
				my $count = $format =~ tr@%@%@;
				if ($count == 1 &&
				    $format =~ /^"\%(?i:ll[udxi]|[udxi]ll|ll|[hl]h?[udxi]|[udxi][hl]h?|[hl]h?|[udxi])"$/) {
					WARN("SSCANF_TO_KSTRTO",
					     "Prefer kstrto<type> to single variable sscanf\n" . "$here\n$stat_real\n");
				}
			}
		}

# check for new externs in .h files.
		if ($realfile =~ /\.h$/ &&
		    $line =~ /^\+\s*(extern\s+)$Type\s*$Ident\s*\(/s) {
			if (CHK("AVOID_EXTERNS",
				"extern prototypes should be avoided in .h files\n" . $herecurr) &&
			    $fix) {
				$fixed[$fixlinenr] =~ s/(.*)\bextern\b\s*(.*)/$1$2/;
			}
		}

# check for new externs in .c files.
		if ($realfile =~ /\.c$/ && defined $stat &&
		    $stat =~ /^.\s*(?:extern\s+)?$Type\s+($Ident)(\s*)\(/s)
		{
			my $function_name = $1;
			my $paren_space = $2;

			my $s = $stat;
			if (defined $cond) {
				substr($s, 0, length($cond), '');
			}
			if ($s =~ /^\s*;/ &&
			    $function_name ne 'uninitialized_var')
			{
				WARN("AVOID_EXTERNS",
				     "externs should be avoided in .c files\n" .  $herecurr);
			}

			if ($paren_space =~ /\n/) {
				WARN("FUNCTION_ARGUMENTS",
				     "arguments for function declarations should follow identifier\n" . $herecurr);
			}

		} elsif ($realfile =~ /\.c$/ && defined $stat &&
		    $stat =~ /^.\s*extern\s+/)
		{
			WARN("AVOID_EXTERNS",
			     "externs should be avoided in .c files\n" .  $herecurr);
		}

# check for function declarations that have arguments without identifier names
		if (defined $stat &&
		    $stat =~ /^.\s*(?:extern\s+)?$Type\s*(?:$Ident|\(\s*\*\s*$Ident\s*\))\s*\(\s*([^{]+)\s*\)\s*;/s &&
		    $1 ne "void") {
			my $args = trim($1);
			while ($args =~ m/\s*($Type\s*(?:$Ident|\(\s*\*\s*$Ident?\s*\)\s*$balanced_parens)?)/g) {
				my $arg = trim($1);
				if ($arg =~ /^$Type$/ && $arg !~ /enum\s+$Ident$/) {
					WARN("FUNCTION_ARGUMENTS",
					     "function definition argument '$arg' should also have an identifier name\n" . $herecurr);
				}
			}
		}

# check for function definitions
		if ($perl_version_ok &&
		    defined $stat &&
		    $stat =~ /^.\s*(?:$Storage\s+)?$Type\s*($Ident)\s*$balanced_parens\s*{/s) {
			$context_function = $1;

# check for multiline function definition with misplaced open brace
			my $ok = 0;
			my $cnt = statement_rawlines($stat);
			my $herectx = $here . "\n";
			for (my $n = 0; $n < $cnt; $n++) {
				my $rl = raw_line($linenr, $n);
				$herectx .=  $rl . "\n";
				$ok = 1 if ($rl =~ /^[ \+]\{/);
				$ok = 1 if ($rl =~ /\{/ && $n == 0);
				last if $rl =~ /^[ \+].*\{/;
			}
			if (!$ok) {
				ERROR("OPEN_BRACE",
				      "open brace '{' following function definitions go on the next line\n" . $herectx);
			}
		}

# checks for new __setup's
		if ($rawline =~ /\b__setup\("([^"]*)"/) {
			my $name = $1;

			if (!grep(/$name/, @setup_docs)) {
				CHK("UNDOCUMENTED_SETUP",
				    "__setup appears un-documented -- check Documentation/admin-guide/kernel-parameters.rst\n" . $herecurr);
			}
		}

# check for pointless casting of kmalloc return
		if ($line =~ /\*\s*\)\s*[kv][czm]alloc(_node){0,1}\b/) {
			WARN("UNNECESSARY_CASTS",
			     "unnecessary cast may hide bugs, see http://c-faq.com/malloc/mallocnocast.html\n" . $herecurr);
		}

# alloc style
# p = alloc(sizeof(struct foo), ...) should be p = alloc(sizeof(*p), ...)
		if ($perl_version_ok &&
		    $line =~ /\b($Lval)\s*\=\s*(?:$balanced_parens)?\s*([kv][mz]alloc(?:_node)?)\s*\(\s*(sizeof\s*\(\s*struct\s+$Lval\s*\))/) {
			CHK("ALLOC_SIZEOF_STRUCT",
			    "Prefer $3(sizeof(*$1)...) over $3($4...)\n" . $herecurr);
		}

# check for k[mz]alloc with multiplies that could be kmalloc_array/kcalloc
		if ($perl_version_ok &&
		    defined $stat &&
		    $stat =~ /^\+\s*($Lval)\s*\=\s*(?:$balanced_parens)?\s*(k[mz]alloc)\s*\(\s*($FuncArg)\s*\*\s*($FuncArg)\s*,/) {
			my $oldfunc = $3;
			my $a1 = $4;
			my $a2 = $10;
			my $newfunc = "kmalloc_array";
			$newfunc = "kcalloc" if ($oldfunc eq "kzalloc");
			my $r1 = $a1;
			my $r2 = $a2;
			if ($a1 =~ /^sizeof\s*\S/) {
				$r1 = $a2;
				$r2 = $a1;
			}
			if ($r1 !~ /^sizeof\b/ && $r2 =~ /^sizeof\s*\S/ &&
			    !($r1 =~ /^$Constant$/ || $r1 =~ /^[A-Z_][A-Z0-9_]*$/)) {
				my $cnt = statement_rawlines($stat);
				my $herectx = get_stat_here($linenr, $cnt, $here);

				if (WARN("ALLOC_WITH_MULTIPLY",
					 "Prefer $newfunc over $oldfunc with multiply\n" . $herectx) &&
				    $cnt == 1 &&
				    $fix) {
					$fixed[$fixlinenr] =~ s/\b($Lval)\s*\=\s*(?:$balanced_parens)?\s*(k[mz]alloc)\s*\(\s*($FuncArg)\s*\*\s*($FuncArg)/$1 . ' = ' . "$newfunc(" . trim($r1) . ', ' . trim($r2)/e;
				}
			}
		}

# check for krealloc arg reuse
		if ($perl_version_ok &&
		    $line =~ /\b($Lval)\s*\=\s*(?:$balanced_parens)?\s*krealloc\s*\(\s*($Lval)\s*,/ &&
		    $1 eq $3) {
			WARN("KREALLOC_ARG_REUSE",
			     "Reusing the krealloc arg is almost always a bug\n" . $herecurr);
		}

# check for alloc argument mismatch
		if ($line =~ /\b(kcalloc|kmalloc_array)\s*\(\s*sizeof\b/) {
			WARN("ALLOC_ARRAY_ARGS",
			     "$1 uses number as first arg, sizeof is generally wrong\n" . $herecurr);
		}

# check for multiple semicolons
		if ($line =~ /;\s*;\s*$/) {
			if (WARN("ONE_SEMICOLON",
				 "Statements terminations use 1 semicolon\n" . $herecurr) &&
			    $fix) {
				$fixed[$fixlinenr] =~ s/(\s*;\s*){2,}$/;/g;
			}
		}

# check for #defines like: 1 << <digit> that could be BIT(digit), it is not exported to uapi
		if ($realfile !~ m@^include/uapi/@ &&
		    $line =~ /#\s*define\s+\w+\s+\(?\s*1\s*([ulUL]*)\s*\<\<\s*(?:\d+|$Ident)\s*\)?/) {
			my $ull = "";
			$ull = "_ULL" if (defined($1) && $1 =~ /ll/i);
			if (CHK("BIT_MACRO",
				"Prefer using the BIT$ull macro\n" . $herecurr) &&
			    $fix) {
				$fixed[$fixlinenr] =~ s/\(?\s*1\s*[ulUL]*\s*<<\s*(\d+|$Ident)\s*\)?/BIT${ull}($1)/;
			}
		}

# check for #if defined CONFIG_<FOO> || defined CONFIG_<FOO>_MODULE
		if ($line =~ /^\+\s*#\s*if\s+defined(?:\s*\(?\s*|\s+)(CONFIG_[A-Z_]+)\s*\)?\s*\|\|\s*defined(?:\s*\(?\s*|\s+)\1_MODULE\s*\)?\s*$/) {
			my $config = $1;
			if (WARN("PREFER_IS_ENABLED",
				 "Prefer IS_ENABLED(<FOO>) to CONFIG_<FOO> || CONFIG_<FOO>_MODULE\n" . $herecurr) &&
			    $fix) {
				$fixed[$fixlinenr] = "\+#if IS_ENABLED($config)";
			}
		}

# check for case / default statements not preceded by break/fallthrough/switch
		if ($line =~ /^.\s*(?:case\s+(?:$Ident|$Constant)\s*|default):/) {
			my $has_break = 0;
			my $has_statement = 0;
			my $count = 0;
			my $prevline = $linenr;
			while ($prevline > 1 && ($file || $count < 3) && !$has_break) {
				$prevline--;
				my $rline = $rawlines[$prevline - 1];
				my $fline = $lines[$prevline - 1];
				last if ($fline =~ /^\@\@/);
				next if ($fline =~ /^\-/);
				next if ($fline =~ /^.(?:\s*(?:case\s+(?:$Ident|$Constant)[\s$;]*|default):[\s$;]*)*$/);
				$has_break = 1 if ($rline =~ /fall[\s_-]*(through|thru)/i);
				next if ($fline =~ /^.[\s$;]*$/);
				$has_statement = 1;
				$count++;
				$has_break = 1 if ($fline =~ /\bswitch\b|\b(?:break\s*;[\s$;]*$|exit\s*\(\b|return\b|goto\b|continue\b)/);
			}
			if (!$has_break && $has_statement) {
				WARN("MISSING_BREAK",
				     "Possible switch case/default not preceded by break or fallthrough comment\n" . $herecurr);
			}
		}

# check for switch/default statements without a break;
		if ($perl_version_ok &&
		    defined $stat &&
		    $stat =~ /^\+[$;\s]*(?:case[$;\s]+\w+[$;\s]*:[$;\s]*|)*[$;\s]*\bdefault[$;\s]*:[$;\s]*;/g) {
			my $cnt = statement_rawlines($stat);
			my $herectx = get_stat_here($linenr, $cnt, $here);

			WARN("DEFAULT_NO_BREAK",
			     "switch default: should use break\n" . $herectx);
		}

# check for return codes on error paths
		if ($line =~ /\breturn\s+-\d+/) {
			ERROR("NO_ERROR_CODE",
			      "illegal return value, please use an error code\n" . $herecurr);
		}

# check for gcc specific __FUNCTION__
		if ($line =~ /\b__FUNCTION__\b/) {
			if (WARN("USE_FUNC",
				 "__func__ should be used instead of gcc specific __FUNCTION__\n"  . $herecurr) &&
			    $fix) {
				$fixed[$fixlinenr] =~ s/\b__FUNCTION__\b/__func__/g;
			}
		}

# check for uses of __DATE__, __TIME__, __TIMESTAMP__
		while ($line =~ /\b(__(?:DATE|TIME|TIMESTAMP)__)\b/g) {
			ERROR("DATE_TIME",
			      "Use of the '$1' macro makes the build non-deterministic\n" . $herecurr);
		}

# check for use of yield()
		if ($line =~ /\byield\s*\(\s*\)/) {
			WARN("YIELD",
			     "Using yield() is generally wrong. See yield() kernel-doc (sched/core.c)\n"  . $herecurr);
		}

# check for comparisons against true and false
		if ($line =~ /\+\s*(.*?)\b(true|false|$Lval)\s*(==|\!=)\s*(true|false|$Lval)\b(.*)$/i) {
			my $lead = $1;
			my $arg = $2;
			my $test = $3;
			my $otype = $4;
			my $trail = $5;
			my $op = "!";

			($arg, $otype) = ($otype, $arg) if ($arg =~ /^(?:true|false)$/i);

			my $type = lc($otype);
			if ($type =~ /^(?:true|false)$/) {
				if (("$test" eq "==" && "$type" eq "true") ||
				    ("$test" eq "!=" && "$type" eq "false")) {
					$op = "";
				}

				CHK("BOOL_COMPARISON",
				    "Using comparison to $otype is error prone\n" . $herecurr);

## maybe suggesting a correct construct would better
##				    "Using comparison to $otype is error prone.  Perhaps use '${lead}${op}${arg}${trail}'\n" . $herecurr);

			}
		}

# check for bool bitfields
		if ($sline =~ /^.\s+bool\s*$Ident\s*:\s*\d+\s*;/) {
			WARN("BOOL_BITFIELD",
			     "Avoid using bool as bitfield.  Prefer bool bitfields as unsigned int or u<8|16|32>\n" . $herecurr);
		}

# check for bool use in .h files
		if ($realfile =~ /\.h$/ &&
		    $sline =~ /^.\s+bool\s*$Ident\s*(?::\s*d+\s*)?;/) {
			CHK("BOOL_MEMBER",
			    "Avoid using bool structure members because of possible alignment issues - see: https://lkml.org/lkml/2017/11/21/384\n" . $herecurr);
		}

# check for semaphores initialized locked
		if ($line =~ /^.\s*sema_init.+,\W?0\W?\)/) {
			WARN("CONSIDER_COMPLETION",
			     "consider using a completion\n" . $herecurr);
		}

# recommend kstrto* over simple_strto* and strict_strto*
		if ($line =~ /\b((simple|strict)_(strto(l|ll|ul|ull)))\s*\(/) {
			WARN("CONSIDER_KSTRTO",
			     "$1 is obsolete, use k$3 instead\n" . $herecurr);
		}

# check for __initcall(), use device_initcall() explicitly or more appropriate function please
		if ($line =~ /^.\s*__initcall\s*\(/) {
			WARN("USE_DEVICE_INITCALL",
			     "please use device_initcall() or more appropriate function instead of __initcall() (see include/linux/init.h)\n" . $herecurr);
		}

# check for various structs that are normally const (ops, kgdb, device_tree)
# and avoid what seem like struct definitions 'struct foo {'
		if ($line !~ /\bconst\b/ &&
		    $line =~ /\bstruct\s+($const_structs)\b(?!\s*\{)/) {
			WARN("CONST_STRUCT",
			     "struct $1 should normally be const\n" . $herecurr);
		}

# use of NR_CPUS is usually wrong
# ignore definitions of NR_CPUS and usage to define arrays as likely right
		if ($line =~ /\bNR_CPUS\b/ &&
		    $line !~ /^.\s*\s*#\s*if\b.*\bNR_CPUS\b/ &&
		    $line !~ /^.\s*\s*#\s*define\b.*\bNR_CPUS\b/ &&
		    $line !~ /^.\s*$Declare\s.*\[[^\]]*NR_CPUS[^\]]*\]/ &&
		    $line !~ /\[[^\]]*\.\.\.[^\]]*NR_CPUS[^\]]*\]/ &&
		    $line !~ /\[[^\]]*NR_CPUS[^\]]*\.\.\.[^\]]*\]/)
		{
			WARN("NR_CPUS",
			     "usage of NR_CPUS is often wrong - consider using cpu_possible(), num_possible_cpus(), for_each_possible_cpu(), etc\n" . $herecurr);
		}

# Use of __ARCH_HAS_<FOO> or ARCH_HAVE_<BAR> is wrong.
		if ($line =~ /\+\s*#\s*define\s+((?:__)?ARCH_(?:HAS|HAVE)\w*)\b/) {
			ERROR("DEFINE_ARCH_HAS",
			      "#define of '$1' is wrong - use Kconfig variables or standard guards instead\n" . $herecurr);
		}

# likely/unlikely comparisons similar to "(likely(foo) > 0)"
		if ($perl_version_ok &&
		    $line =~ /\b((?:un)?likely)\s*\(\s*$FuncArg\s*\)\s*$Compare/) {
			WARN("LIKELY_MISUSE",
			     "Using $1 should generally have parentheses around the comparison\n" . $herecurr);
		}

# whine mightly about in_atomic
		if ($line =~ /\bin_atomic\s*\(/) {
			if ($realfile =~ m@^drivers/@) {
				ERROR("IN_ATOMIC",
				      "do not use in_atomic in drivers\n" . $herecurr);
			} elsif ($realfile !~ m@^kernel/@) {
				WARN("IN_ATOMIC",
				     "use of in_atomic() is incorrect outside core kernel code\n" . $herecurr);
			}
		}

# check for mutex_trylock_recursive usage
		if ($line =~ /mutex_trylock_recursive/) {
			ERROR("LOCKING",
			      "recursive locking is bad, do not use this ever.\n" . $herecurr);
		}

# check for lockdep_set_novalidate_class
		if ($line =~ /^.\s*lockdep_set_novalidate_class\s*\(/ ||
		    $line =~ /__lockdep_no_validate__\s*\)/ ) {
			if ($realfile !~ m@^kernel/lockdep@ &&
			    $realfile !~ m@^include/linux/lockdep@ &&
			    $realfile !~ m@^drivers/base/core@) {
				ERROR("LOCKDEP",
				      "lockdep_no_validate class is reserved for device->mutex.\n" . $herecurr);
			}
		}

		if ($line =~ /debugfs_create_\w+.*\b$mode_perms_world_writable\b/ ||
		    $line =~ /DEVICE_ATTR.*\b$mode_perms_world_writable\b/) {
			WARN("EXPORTED_WORLD_WRITABLE",
			     "Exporting world writable files is usually an error. Consider more restrictive permissions.\n" . $herecurr);
		}

# check for DEVICE_ATTR uses that could be DEVICE_ATTR_<FOO>
# and whether or not function naming is typical and if
# DEVICE_ATTR permissions uses are unusual too
		if ($perl_version_ok &&
		    defined $stat &&
		    $stat =~ /\bDEVICE_ATTR\s*\(\s*(\w+)\s*,\s*\(?\s*(\s*(?:${multi_mode_perms_string_search}|0[0-7]{3,3})\s*)\s*\)?\s*,\s*(\w+)\s*,\s*(\w+)\s*\)/) {
			my $var = $1;
			my $perms = $2;
			my $show = $3;
			my $store = $4;
			my $octal_perms = perms_to_octal($perms);
			if ($show =~ /^${var}_show$/ &&
			    $store =~ /^${var}_store$/ &&
			    $octal_perms eq "0644") {
				if (WARN("DEVICE_ATTR_RW",
					 "Use DEVICE_ATTR_RW\n" . $herecurr) &&
				    $fix) {
					$fixed[$fixlinenr] =~ s/\bDEVICE_ATTR\s*\(\s*$var\s*,\s*\Q$perms\E\s*,\s*$show\s*,\s*$store\s*\)/DEVICE_ATTR_RW(${var})/;
				}
			} elsif ($show =~ /^${var}_show$/ &&
				 $store =~ /^NULL$/ &&
				 $octal_perms eq "0444") {
				if (WARN("DEVICE_ATTR_RO",
					 "Use DEVICE_ATTR_RO\n" . $herecurr) &&
				    $fix) {
					$fixed[$fixlinenr] =~ s/\bDEVICE_ATTR\s*\(\s*$var\s*,\s*\Q$perms\E\s*,\s*$show\s*,\s*NULL\s*\)/DEVICE_ATTR_RO(${var})/;
				}
			} elsif ($show =~ /^NULL$/ &&
				 $store =~ /^${var}_store$/ &&
				 $octal_perms eq "0200") {
				if (WARN("DEVICE_ATTR_WO",
					 "Use DEVICE_ATTR_WO\n" . $herecurr) &&
				    $fix) {
					$fixed[$fixlinenr] =~ s/\bDEVICE_ATTR\s*\(\s*$var\s*,\s*\Q$perms\E\s*,\s*NULL\s*,\s*$store\s*\)/DEVICE_ATTR_WO(${var})/;
				}
			} elsif ($octal_perms eq "0644" ||
				 $octal_perms eq "0444" ||
				 $octal_perms eq "0200") {
				my $newshow = "$show";
				$newshow = "${var}_show" if ($show ne "NULL" && $show ne "${var}_show");
				my $newstore = $store;
				$newstore = "${var}_store" if ($store ne "NULL" && $store ne "${var}_store");
				my $rename = "";
				if ($show ne $newshow) {
					$rename .= " '$show' to '$newshow'";
				}
				if ($store ne $newstore) {
					$rename .= " '$store' to '$newstore'";
				}
				WARN("DEVICE_ATTR_FUNCTIONS",
				     "Consider renaming function(s)$rename\n" . $herecurr);
			} else {
				WARN("DEVICE_ATTR_PERMS",
				     "DEVICE_ATTR unusual permissions '$perms' used\n" . $herecurr);
			}
		}

# Mode permission misuses where it seems decimal should be octal
# This uses a shortcut match to avoid unnecessary uses of a slow foreach loop
# o Ignore module_param*(...) uses with a decimal 0 permission as that has a
#   specific definition of not visible in sysfs.
# o Ignore proc_create*(...) uses with a decimal 0 permission as that means
#   use the default permissions
		if ($perl_version_ok &&
		    defined $stat &&
		    $line =~ /$mode_perms_search/) {
			foreach my $entry (@mode_permission_funcs) {
				my $func = $entry->[0];
				my $arg_pos = $entry->[1];

				my $lc = $stat =~ tr@\n@@;
				$lc = $lc + $linenr;
				my $stat_real = get_stat_real($linenr, $lc);

				my $skip_args = "";
				if ($arg_pos > 1) {
					$arg_pos--;
					$skip_args = "(?:\\s*$FuncArg\\s*,\\s*){$arg_pos,$arg_pos}";
				}
				my $test = "\\b$func\\s*\\(${skip_args}($FuncArg(?:\\|\\s*$FuncArg)*)\\s*[,\\)]";
				if ($stat =~ /$test/) {
					my $val = $1;
					$val = $6 if ($skip_args ne "");
					if (!($func =~ /^(?:module_param|proc_create)/ && $val eq "0") &&
					    (($val =~ /^$Int$/ && $val !~ /^$Octal$/) ||
					     ($val =~ /^$Octal$/ && length($val) ne 4))) {
						ERROR("NON_OCTAL_PERMISSIONS",
						      "Use 4 digit octal (0777) not decimal permissions\n" . "$here\n" . $stat_real);
					}
					if ($val =~ /^$Octal$/ && (oct($val) & 02)) {
						ERROR("EXPORTED_WORLD_WRITABLE",
						      "Exporting writable files is usually an error. Consider more restrictive permissions.\n" . "$here\n" . $stat_real);
					}
				}
			}
		}

# check for uses of S_<PERMS> that could be octal for readability
		while ($line =~ m{\b($multi_mode_perms_string_search)\b}g) {
			my $oval = $1;
			my $octal = perms_to_octal($oval);
			if (WARN("SYMBOLIC_PERMS",
				 "Symbolic permissions '$oval' are not preferred. Consider using octal permissions '$octal'.\n" . $herecurr) &&
			    $fix) {
				$fixed[$fixlinenr] =~ s/\Q$oval\E/$octal/;
			}
		}

# validate content of MODULE_LICENSE against list from include/linux/module.h
		if ($line =~ /\bMODULE_LICENSE\s*\(\s*($String)\s*\)/) {
			my $extracted_string = get_quoted_string($line, $rawline);
			my $valid_licenses = qr{
						GPL|
						GPL\ v2|
						GPL\ and\ additional\ rights|
						Dual\ BSD/GPL|
						Dual\ MIT/GPL|
						Dual\ MPL/GPL|
						Proprietary
					}x;
			if ($extracted_string !~ /^"(?:$valid_licenses)"$/x) {
				WARN("MODULE_LICENSE",
				     "unknown module license " . $extracted_string . "\n" . $herecurr);
			}
		}
	}

	if ($chk_author && $qca_sign_off && !$codeaurora_sign_off) {
		WARN("BAD_SIGN_OFF",
		     "QCA Signed-off-by requires CODEAURORA Signed-off-by\n" . $line );
	}

	# If we have no input at all, then there is nothing to report on
	# so just keep quiet.
	if ($#rawlines == -1) {
		exit(0);
	}

	# In mailback mode only produce a report in the negative, for
	# things that appear to be patches.
	if ($mailback && ($clean == 1 || !$is_patch)) {
		exit(0);
	}

	# This is not a patch, and we are are in 'no-patch' mode so
	# just keep quiet.
	if (!$chk_patch && !$is_patch) {
		exit(0);
	}

	if (!$is_patch && $filename !~ /cover-letter\.patch$/) {
		ERROR("NOT_UNIFIED_DIFF",
		      "Does not appear to be a unified-diff format patch\n");
	}
	if ($is_patch && $has_commit_log && $chk_signoff) {
		if ($signoff == 0) {
			ERROR("MISSING_SIGN_OFF",
			      "Missing Signed-off-by: line(s)\n");
		} elsif (!$authorsignoff) {
			WARN("NO_AUTHOR_SIGN_OFF",
			     "Missing Signed-off-by: line by nominal patch author '$author'\n");
		}
	}

	print report_dump();
	if ($summary && !($clean == 1 && $quiet == 1)) {
		print "$filename " if ($summary_file);
		print "total: $cnt_error errors, $cnt_warn warnings, " .
			(($check)? "$cnt_chk checks, " : "") .
			"$cnt_lines lines checked\n";
	}

	if ($quiet == 0) {
		# If there were any defects found and not already fixing them
		if (!$clean and !$fix) {
			print << "EOM"

NOTE: For some of the reported defects, checkpatch may be able to
      mechanically convert to the typical style using --fix or --fix-inplace.
EOM
		}
		# If there were whitespace errors which cleanpatch can fix
		# then suggest that.
		if ($rpt_cleaners) {
			$rpt_cleaners = 0;
			print << "EOM"

NOTE: Whitespace errors detected.
      You may wish to use scripts/cleanpatch or scripts/cleanfile
EOM
		}
	}

	if ($clean == 0 && $fix &&
	    ("@rawlines" ne "@fixed" ||
	     $#fixed_inserted >= 0 || $#fixed_deleted >= 0)) {
		my $newfile = $filename;
		$newfile .= ".EXPERIMENTAL-checkpatch-fixes" if (!$fix_inplace);
		my $linecount = 0;
		my $f;

		@fixed = fix_inserted_deleted_lines(\@fixed, \@fixed_inserted, \@fixed_deleted);

		open($f, '>', $newfile)
		    or die "$P: Can't open $newfile for write\n";
		foreach my $fixed_line (@fixed) {
			$linecount++;
			if ($file) {
				if ($linecount > 3) {
					$fixed_line =~ s/^\+//;
					print $f $fixed_line . "\n";
				}
			} else {
				print $f $fixed_line . "\n";
			}
		}
		close($f);

		if (!$quiet) {
			print << "EOM";

Wrote EXPERIMENTAL --fix correction(s) to '$newfile'

Do _NOT_ trust the results written to this file.
Do _NOT_ submit these changes without inspecting them for correctness.

This EXPERIMENTAL file is simply a convenience to help rewrite patches.
No warranties, expressed or implied...
EOM
		}
	}

	if ($quiet == 0) {
		print "\n";
		if ($clean == 1) {
			print "$vname has no obvious style problems and is ready for submission.\n";
		} else {
			print "$vname has style problems, please review.\n";
		}
	}
	return $clean;
}<|MERGE_RESOLUTION|>--- conflicted
+++ resolved
@@ -73,16 +73,10 @@
 my $spelling_file = "$D/spelling.txt";
 my $codespell = 0;
 my $codespellfile = "/usr/share/codespell/dictionary.txt";
-<<<<<<< HEAD
-my $color = 1;
-my $qca_sign_off = 0;
-my $codeaurora_sign_off = 0;
-=======
 my $conststructsfile = "$D/const_structs.checkpatch";
 my $typedefsfile = "";
 my $color = "auto";
 my $allow_c99_comments = 1;
->>>>>>> 286cd8c7
 
 sub help {
 	my ($exitcode) = @_;
@@ -2356,11 +2350,8 @@
 	my $shorttext = BEFORE_SHORTTEXT;
 	my $shorttext_exspc = 0;
 	my $commit_text_present = 0;
-<<<<<<< HEAD
-=======
 
 	my $checklicenseline = 1;
->>>>>>> 286cd8c7
 
 	sanitise_line_reset();
 	cleanup_continuation_headers();
@@ -2607,18 +2598,6 @@
 						     $herecurr);
 					}
 					$shorttext = AFTER_SHORTTEXT;
-<<<<<<< HEAD
-				} elsif (length($line) > (SHORTTEXT_LIMIT +
-							  $shorttext_exspc)
-					 && $line !~ /^:([0-7]{6}\s){2}
-						      ([[:xdigit:]]+\.*
-						       \s){2}\w+\s\w+/xms) {
-					WARN("LONG_COMMIT_TEXT",
-					     "commit text line over " .
-					     SHORTTEXT_LIMIT .
-					     " characters\n" . $herecurr);
-=======
->>>>>>> 286cd8c7
 				} elsif ($line=~/^\s*change-id:/i ||
 					 $line=~/^\s*signed-off-by:/i ||
 					 $line=~/^\s*crs-fixed:/i ||
@@ -2839,17 +2818,10 @@
 			     "A patch subject line should describe the change not the tool that found it\n" . $herecurr);
 		}
 
-<<<<<<< HEAD
-# Check for old stable address
-		if ($line =~ /^\s*cc:\s*.*<?\bstable\@kernel\.org\b>?.*$/i) {
-			ERROR("STABLE_ADDRESS",
-			      "The 'stable' address should be 'stable\@vger.kernel.org'\n" . $herecurr);
-=======
 # Check for unwanted Gerrit info
 		if ($in_commit_log && $line =~ /^\s*change-id:/i) {
 			ERROR("GERRIT_CHANGE_ID",
 			      "Remove Gerrit Change-Id's before submitting upstream.\n" . $herecurr);
->>>>>>> 286cd8c7
 		}
 
 # Check if the commit log is in a possible stack dump
@@ -2885,10 +2857,7 @@
 
 # Check for git id commit length and improperly formed commit descriptions
 		if ($in_commit_log && !$commit_log_possible_stack_dump &&
-<<<<<<< HEAD
-=======
 		    $line !~ /^\s*(?:Link|Patchwork|http|https|BugLink):/i &&
->>>>>>> 286cd8c7
 		    $line !~ /^This reverts commit [0-9a-f]{7,40}/ &&
 		    ($line =~ /\bcommit\s+[0-9a-f]{5,}\b/i ||
 		     ($line =~ /(?:\s|^)[0-9a-f]{12,40}(?:[\s"'\(\[]|$)/i &&
@@ -4765,11 +4734,7 @@
 			if (ERROR("SPACING",
 				  "space required before the open brace '{'\n" . $herecurr) &&
 			    $fix) {
-<<<<<<< HEAD
-				$fixed[$fixlinenr] =~ s/^(\+.*(?:do|\)))\{/$1 {/;
-=======
 				$fixed[$fixlinenr] =~ s/^(\+.*(?:do|else|\)))\{/$1 {/;
->>>>>>> 286cd8c7
 			}
 		}
 
@@ -5716,24 +5681,6 @@
 			     $herecurr);
 		}
 
-<<<<<<< HEAD
-# MSM - check if a non board-gpiomux file has any gpiomux declarations
-	if ($realfile =~ /\/mach-msm\/board-[0-9]+/ &&
-	    $realfile !~ /camera/ && $realfile !~ /gpiomux/ &&
-	    $line =~ /\s*struct msm_gpiomux_config\s*/ ) {
-		WARN("GPIOMUX_IN_BOARD",
-		     "Non gpiomux board file cannot have a gpiomux config declarations. Please declare gpiomux configs in board-*-gpiomux.c file.\n" . $herecurr);
-	}
-
-# MSM - check if vreg_xxx function are used
-	if ($line =~ /\b(vreg_(get|put|set_level|enable|disable))\b/) {
-		WARN("DEPRECATED_VREG_APIS",
-		     "Use of $1 API is deprecated: " .
-			"use regulator APIs\n" . $herecurr);
-	}
-
-=======
->>>>>>> 286cd8c7
 # unbounded string functions are overflow risks
 		my %str_fns = (
 			"sprintf" => "snprintf",
@@ -5757,23 +5704,13 @@
 # warn about #if 0
 		if ($line =~ /^.\s*\#\s*if\s+0\b/) {
 			WARN("IF_0",
-<<<<<<< HEAD
-			     "if this code is redundant consider removing it\n"
-				.  $herecurr);
-=======
 			     "Consider removing the code enclosed by this #if 0 and its #endif\n" . $herecurr);
->>>>>>> 286cd8c7
 		}
 
 # warn about #if 1
 		if ($line =~ /^.\s*\#\s*if\s+1\b/) {
 			WARN("IF_1",
-<<<<<<< HEAD
-			     "if this code is required consider removing"
-				. " #if 1\n" .  $herecurr);
-=======
 			     "Consider removing the #if 1 and its #endif\n" . $herecurr);
->>>>>>> 286cd8c7
 		}
 
 # check for needless "if (<foo>) fn(<foo>)" uses
