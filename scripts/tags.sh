#!/bin/bash
# Generate tags or cscope files
# Usage tags.sh <mode>
#
# mode may be any of: tags, TAGS, cscope
#
# Uses the following environment variables:
# ARCH, SUBARCH, SRCARCH, srctree, src, obj

if [ "$KBUILD_VERBOSE" = "1" ]; then
	set -x
fi

# RCS_FIND_IGNORE has escaped ()s -- remove them.
ignore="$(echo "$RCS_FIND_IGNORE" | sed 's|\\||g' )"
# tags and cscope files should also ignore MODVERSION *.mod.c files
ignore="$ignore ( -name *.mod.c ) -prune -o"

# Do not use full path if we do not use O=.. builds
# Use make O=. {tags|cscope}
# to force full paths for a non-O= build
if [ "${KBUILD_SRC}" = "" ]; then
	tree=
else
	tree=${srctree}/
fi

# ignore userspace tools
ignore="$ignore ( -path ${tree}tools ) -prune -o"

# gtags(1) refuses to index any file outside of its current working dir.
# If gtags indexing is requested and the build output directory is not
# the kernel source tree, index all files in absolute-path form.
if [[ "$1" == "gtags" && -n "${tree}" ]]; then
	tree=$(realpath "$tree")/
fi

# Detect if ALLSOURCE_ARCHS is set. If not, we assume SRCARCH
if [ "${ALLSOURCE_ARCHS}" = "" ]; then
	ALLSOURCE_ARCHS=${SRCARCH}
elif [ "${ALLSOURCE_ARCHS}" = "all" ]; then
	ALLSOURCE_ARCHS=$(find ${tree}arch/ -mindepth 1 -maxdepth 1 -type d -printf '%f ')
fi

# find sources in arch/$ARCH
find_arch_sources()
{
	for i in $archincludedir; do
		prune="$prune -wholename $i -prune -o"
	done
	find ${tree}arch/$1 $ignore $subarchprune $prune -name "$2" \
		-not -type l -print;
}

# find sources in arch/$1/include
find_arch_include_sources()
{
	include=$(find ${tree}arch/$1/ $subarchprune \
					-name include -type d -print);
	if [ -n "$include" ]; then
		archincludedir="$archincludedir $include"
		find $include $ignore -name "$2" -not -type l -print;
	fi
}

# find sources in include/
find_include_sources()
{
	find ${tree}include $ignore -name config -prune -o -name "$1" \
		-not -type l -print;
}

# find sources in rest of tree
# we could benefit from a list of dirs to search in here
find_other_sources()
{
	find ${tree}* $ignore \
	     \( -path ${tree}include -o -path ${tree}arch -o -name '.tmp_*' \) -prune -o \
	       -name "$1" -not -type l -print;
}

find_sources()
{
	find_arch_sources $1 "$2"
}

all_sources()
{
	find_arch_include_sources ${SRCARCH} '*.[chS]'
	if [ ! -z "$archinclude" ]; then
		find_arch_include_sources $archinclude '*.[chS]'
	fi
	find_include_sources '*.[chS]'
	for arch in $ALLSOURCE_ARCHS
	do
		find_sources $arch '*.[chS]'
	done
	find_other_sources '*.[chS]'
}

all_compiled_sources()
{
	for i in $(all_sources); do
		case "$i" in
			*.[cS])
				j=${i/\.[cS]/\.o}
				j="${j#$tree}"
				if [ -e $j ]; then
					echo $i
				fi
				;;
			*)
				echo $i
				;;
		esac
	done
}

all_target_sources()
{
	if [ -n "$COMPILED_SOURCE" ]; then
		all_compiled_sources
	else
		all_sources
	fi
}

all_kconfigs()
{
	find ${tree}arch/ -maxdepth 1 $ignore \
	       -name "Kconfig*" -not -type l -print;
	for arch in $ALLSOURCE_ARCHS; do
		find_sources $arch 'Kconfig*'
	done
	find_other_sources 'Kconfig*'
}

docscope()
{
	(echo \-k; echo \-q; all_target_sources) > cscope.files
	cscope -b -f cscope.out
}

dogtags()
{
	all_target_sources | gtags -i -C "${tree:-.}" -f - "$PWD"
}

# Basic regular expressions with an optional /kind-spec/ for ctags and
# the following limitations:
# - No regex modifiers
# - Use \{0,1\} instead of \?, because etags expects an unescaped ?
# - \s is not working with etags, use a space or [ \t]
# - \w works, but does not match underscores in etags
# - etags regular expressions have to match at the start of a line;
#   a ^[^#] is prepended by setup_regex unless an anchor is already present
regex_asm=(
	'/^\(ENTRY\|_GLOBAL\)(\([[:alnum:]_\\]*\)).*/\2/'
)
regex_c=(
	'/^SYSCALL_DEFINE[0-9](\([[:alnum:]_]*\).*/sys_\1/'
	'/^BPF_CALL_[0-9](\([[:alnum:]_]*\).*/\1/'
	'/^COMPAT_SYSCALL_DEFINE[0-9](\([[:alnum:]_]*\).*/compat_sys_\1/'
	'/^TRACE_EVENT(\([[:alnum:]_]*\).*/trace_\1/'
	'/^TRACE_EVENT(\([[:alnum:]_]*\).*/trace_\1_rcuidle/'
	'/^DEFINE_EVENT([^,)]*, *\([[:alnum:]_]*\).*/trace_\1/'
	'/^DEFINE_EVENT([^,)]*, *\([[:alnum:]_]*\).*/trace_\1_rcuidle/'
	'/^DEFINE_INSN_CACHE_OPS(\([[:alnum:]_]*\).*/get_\1_slot/'
	'/^DEFINE_INSN_CACHE_OPS(\([[:alnum:]_]*\).*/free_\1_slot/'
	'/^PAGEFLAG(\([[:alnum:]_]*\).*/Page\1/'
	'/^PAGEFLAG(\([[:alnum:]_]*\).*/SetPage\1/'
	'/^PAGEFLAG(\([[:alnum:]_]*\).*/ClearPage\1/'
	'/^TESTSETFLAG(\([[:alnum:]_]*\).*/TestSetPage\1/'
	'/^TESTPAGEFLAG(\([[:alnum:]_]*\).*/Page\1/'
	'/^SETPAGEFLAG(\([[:alnum:]_]*\).*/SetPage\1/'
	'/\<__SETPAGEFLAG(\([[:alnum:]_]*\).*/__SetPage\1/'
	'/\<TESTCLEARFLAG(\([[:alnum:]_]*\).*/TestClearPage\1/'
	'/\<__TESTCLEARFLAG(\([[:alnum:]_]*\).*/TestClearPage\1/'
	'/\<CLEARPAGEFLAG(\([[:alnum:]_]*\).*/ClearPage\1/'
	'/\<__CLEARPAGEFLAG(\([[:alnum:]_]*\).*/__ClearPage\1/'
	'/^__PAGEFLAG(\([[:alnum:]_]*\).*/__SetPage\1/'
	'/^__PAGEFLAG(\([[:alnum:]_]*\).*/__ClearPage\1/'
	'/^PAGEFLAG_FALSE(\([[:alnum:]_]*\).*/Page\1/'
	'/\<TESTSCFLAG(\([[:alnum:]_]*\).*/TestSetPage\1/'
	'/\<TESTSCFLAG(\([[:alnum:]_]*\).*/TestClearPage\1/'
	'/\<SETPAGEFLAG_NOOP(\([[:alnum:]_]*\).*/SetPage\1/'
	'/\<CLEARPAGEFLAG_NOOP(\([[:alnum:]_]*\).*/ClearPage\1/'
	'/\<__CLEARPAGEFLAG_NOOP(\([[:alnum:]_]*\).*/__ClearPage\1/'
	'/\<TESTCLEARFLAG_FALSE(\([[:alnum:]_]*\).*/TestClearPage\1/'
	'/^PAGE_TYPE_OPS(\([[:alnum:]_]*\).*/Page\1/'
	'/^PAGE_TYPE_OPS(\([[:alnum:]_]*\).*/__SetPage\1/'
	'/^PAGE_TYPE_OPS(\([[:alnum:]_]*\).*/__ClearPage\1/'
	'/^TASK_PFA_TEST([^,]*, *\([[:alnum:]_]*\))/task_\1/'
	'/^TASK_PFA_SET([^,]*, *\([[:alnum:]_]*\))/task_set_\1/'
	'/^TASK_PFA_CLEAR([^,]*, *\([[:alnum:]_]*\))/task_clear_\1/'
	'/^DEF_MMIO_\(IN\|OUT\)_[XD](\([[:alnum:]_]*\),[^)]*)/\2/'
	'/^DEBUGGER_BOILERPLATE(\([[:alnum:]_]*\))/\1/'
	'/^DEF_PCI_AC_\(\|NO\)RET(\([[:alnum:]_]*\).*/\2/'
	'/^PCI_OP_READ(\(\w*\).*[1-4])/pci_bus_read_config_\1/'
	'/^PCI_OP_WRITE(\(\w*\).*[1-4])/pci_bus_write_config_\1/'
	'/\<DEFINE_\(MUTEX\|SEMAPHORE\|SPINLOCK\)(\([[:alnum:]_]*\)/\2/v/'
	'/\<DEFINE_\(RAW_SPINLOCK\|RWLOCK\|SEQLOCK\)(\([[:alnum:]_]*\)/\2/v/'
	'/\<DECLARE_\(RWSEM\|COMPLETION\)(\([[:alnum:]_]\+\)/\2/v/'
	'/\<DECLARE_BITMAP(\([[:alnum:]_]*\)/\1/v/'
	'/\(^\|\s\)\(\|L\|H\)LIST_HEAD(\([[:alnum:]_]*\)/\3/v/'
	'/\(^\|\s\)RADIX_TREE(\([[:alnum:]_]*\)/\2/v/'
	'/\<DEFINE_PER_CPU([^,]*, *\([[:alnum:]_]*\)/\1/v/'
	'/\<DEFINE_PER_CPU_SHARED_ALIGNED([^,]*, *\([[:alnum:]_]*\)/\1/v/'
	'/\<DECLARE_WAIT_QUEUE_HEAD(\([[:alnum:]_]*\)/\1/v/'
	'/\<DECLARE_\(TASKLET\|WORK\|DELAYED_WORK\)(\([[:alnum:]_]*\)/\2/v/'
	'/\(^\s\)OFFSET(\([[:alnum:]_]*\)/\2/v/'
	'/\(^\s\)DEFINE(\([[:alnum:]_]*\)/\2/v/'
	'/\<DEFINE_HASHTABLE(\([[:alnum:]_]*\)/\1/v/'
)
regex_kconfig=(
	'/^[[:blank:]]*\(menu\|\)config[[:blank:]]\+\([[:alnum:]_]\+\)/\2/'
	'/^[[:blank:]]*\(menu\|\)config[[:blank:]]\+\([[:alnum:]_]\+\)/CONFIG_\2/'
)
setup_regex()
{
	local mode=$1 lang tmp=() r
	shift

	regex=()
	for lang; do
		case "$lang" in
		asm)       tmp=("${regex_asm[@]}") ;;
		c)         tmp=("${regex_c[@]}") ;;
		kconfig)   tmp=("${regex_kconfig[@]}") ;;
		esac
		for r in "${tmp[@]}"; do
			if test "$mode" = "exuberant"; then
				regex[${#regex[@]}]="--regex-$lang=${r}b"
			else
				# Remove ctags /kind-spec/
				case "$r" in
				/*/*/?/)
					r=${r%?/}
				esac
				# Prepend ^[^#] unless already anchored
				case "$r" in
				/^*) ;;
				*)
					r="/^[^#]*${r#/}"
				esac
				regex[${#regex[@]}]="--regex=$r"
			fi
		done
	done
}

# Basic regular expressions with an optional /kind-spec/ for ctags and
# the following limitations:
# - No regex modifiers
# - Use \{0,1\} instead of \?, because etags expects an unescaped ?
# - \s is not working with etags, use a space or [ \t]
# - \w works, but does not match underscores in etags
# - etags regular expressions have to match at the start of a line;
#   a ^[^#] is prepended by setup_regex unless an anchor is already present
regex_asm=(
	'/^\(ENTRY\|_GLOBAL\)(\([[:alnum:]_\\]*\)).*/\2/'
)
regex_c=(
	'/^SYSCALL_DEFINE[0-9](\([[:alnum:]_]*\).*/sys_\1/'
	'/^COMPAT_SYSCALL_DEFINE[0-9](\([[:alnum:]_]*\).*/compat_sys_\1/'
	'/^TRACE_EVENT(\([[:alnum:]_]*\).*/trace_\1/'
	'/^TRACE_EVENT(\([[:alnum:]_]*\).*/trace_\1_rcuidle/'
	'/^DEFINE_EVENT([^,)]*, *\([[:alnum:]_]*\).*/trace_\1/'
	'/^DEFINE_EVENT([^,)]*, *\([[:alnum:]_]*\).*/trace_\1_rcuidle/'
	'/^DEFINE_INSN_CACHE_OPS(\([[:alnum:]_]*\).*/get_\1_slot/'
	'/^DEFINE_INSN_CACHE_OPS(\([[:alnum:]_]*\).*/free_\1_slot/'
	'/^PAGEFLAG(\([[:alnum:]_]*\).*/Page\1/'
	'/^PAGEFLAG(\([[:alnum:]_]*\).*/SetPage\1/'
	'/^PAGEFLAG(\([[:alnum:]_]*\).*/ClearPage\1/'
	'/^TESTSETFLAG(\([[:alnum:]_]*\).*/TestSetPage\1/'
	'/^TESTPAGEFLAG(\([[:alnum:]_]*\).*/Page\1/'
	'/^SETPAGEFLAG(\([[:alnum:]_]*\).*/SetPage\1/'
	'/\<__SETPAGEFLAG(\([[:alnum:]_]*\).*/__SetPage\1/'
	'/\<TESTCLEARFLAG(\([[:alnum:]_]*\).*/TestClearPage\1/'
	'/\<__TESTCLEARFLAG(\([[:alnum:]_]*\).*/TestClearPage\1/'
	'/\<CLEARPAGEFLAG(\([[:alnum:]_]*\).*/ClearPage\1/'
	'/\<__CLEARPAGEFLAG(\([[:alnum:]_]*\).*/__ClearPage\1/'
	'/^__PAGEFLAG(\([[:alnum:]_]*\).*/__SetPage\1/'
	'/^__PAGEFLAG(\([[:alnum:]_]*\).*/__ClearPage\1/'
	'/^PAGEFLAG_FALSE(\([[:alnum:]_]*\).*/Page\1/'
	'/\<TESTSCFLAG(\([[:alnum:]_]*\).*/TestSetPage\1/'
	'/\<TESTSCFLAG(\([[:alnum:]_]*\).*/TestClearPage\1/'
	'/\<SETPAGEFLAG_NOOP(\([[:alnum:]_]*\).*/SetPage\1/'
	'/\<CLEARPAGEFLAG_NOOP(\([[:alnum:]_]*\).*/ClearPage\1/'
	'/\<__CLEARPAGEFLAG_NOOP(\([[:alnum:]_]*\).*/__ClearPage\1/'
	'/\<TESTCLEARFLAG_FALSE(\([[:alnum:]_]*\).*/TestClearPage\1/'
	'/^PAGE_MAPCOUNT_OPS(\([[:alnum:]_]*\).*/Page\1/'
	'/^PAGE_MAPCOUNT_OPS(\([[:alnum:]_]*\).*/__SetPage\1/'
	'/^PAGE_MAPCOUNT_OPS(\([[:alnum:]_]*\).*/__ClearPage\1/'
	'/^TASK_PFA_TEST([^,]*, *\([[:alnum:]_]*\))/task_\1/'
	'/^TASK_PFA_SET([^,]*, *\([[:alnum:]_]*\))/task_set_\1/'
	'/^TASK_PFA_CLEAR([^,]*, *\([[:alnum:]_]*\))/task_clear_\1/'
	'/^DEF_MMIO_\(IN\|OUT\)_[XD](\([[:alnum:]_]*\),[^)]*)/\2/'
	'/^DEBUGGER_BOILERPLATE(\([[:alnum:]_]*\))/\1/'
	'/^DEF_PCI_AC_\(\|NO\)RET(\([[:alnum:]_]*\).*/\2/'
	'/^PCI_OP_READ(\(\w*\).*[1-4])/pci_bus_read_config_\1/'
	'/^PCI_OP_WRITE(\(\w*\).*[1-4])/pci_bus_write_config_\1/'
	'/\<DEFINE_\(MUTEX\|SEMAPHORE\|SPINLOCK\)(\([[:alnum:]_]*\)/\2/v/'
	'/\<DEFINE_\(RAW_SPINLOCK\|RWLOCK\|SEQLOCK\)(\([[:alnum:]_]*\)/\2/v/'
	'/\<DECLARE_\(RWSEM\|COMPLETION\)(\([[:alnum:]_]\+\)/\2/v/'
	'/\<DECLARE_BITMAP(\([[:alnum:]_]*\)/\1/v/'
	'/\(^\|\s\)\(\|L\|H\)LIST_HEAD(\([[:alnum:]_]*\)/\3/v/'
	'/\(^\|\s\)RADIX_TREE(\([[:alnum:]_]*\)/\2/v/'
	'/\<DEFINE_PER_CPU([^,]*, *\([[:alnum:]_]*\)/\1/v/'
	'/\<DEFINE_PER_CPU_SHARED_ALIGNED([^,]*, *\([[:alnum:]_]*\)/\1/v/'
	'/\<DECLARE_WAIT_QUEUE_HEAD(\([[:alnum:]_]*\)/\1/v/'
	'/\<DECLARE_\(TASKLET\|WORK\|DELAYED_WORK\)(\([[:alnum:]_]*\)/\2/v/'
	'/\(^\s\)OFFSET(\([[:alnum:]_]*\)/\2/v/'
	'/\(^\s\)DEFINE(\([[:alnum:]_]*\)/\2/v/'
	'/\<DEFINE_HASHTABLE(\([[:alnum:]_]*\)/\1/v/'
)
regex_kconfig=(
	'/^[[:blank:]]*\(menu\|\)config[[:blank:]]\+\([[:alnum:]_]\+\)/\2/'
	'/^[[:blank:]]*\(menu\|\)config[[:blank:]]\+\([[:alnum:]_]\+\)/CONFIG_\2/'
)
setup_regex()
{
	local mode=$1 lang tmp=() r
	shift

	regex=()
	for lang; do
		case "$lang" in
		asm)       tmp=("${regex_asm[@]}") ;;
		c)         tmp=("${regex_c[@]}") ;;
		kconfig)   tmp=("${regex_kconfig[@]}") ;;
		esac
		for r in "${tmp[@]}"; do
			if test "$mode" = "exuberant"; then
				regex[${#regex[@]}]="--regex-$lang=${r}b"
			else
				# Remove ctags /kind-spec/
				case "$r" in
				/*/*/?/)
					r=${r%?/}
				esac
				# Prepend ^[^#] unless already anchored
				case "$r" in
				/^*) ;;
				*)
					r="/^[^#]*${r#/}"
				esac
				regex[${#regex[@]}]="--regex=$r"
			fi
		done
	done
}

exuberant()
{
	setup_regex exuberant asm c
	all_target_sources | xargs $1 -a                        \
	-I __initdata,__exitdata,__initconst,__ro_after_init	\
	-I __initdata_memblock					\
	-I __refdata,__attribute,__maybe_unused,__always_unused \
	-I __acquires,__releases,__deprecated			\
	-I __read_mostly,__aligned,____cacheline_aligned        \
	-I ____cacheline_aligned_in_smp                         \
	-I __cacheline_aligned,__cacheline_aligned_in_smp	\
	-I ____cacheline_internodealigned_in_smp                \
	-I __used,__packed,__packed2__,__must_check,__must_hold	\
	-I EXPORT_SYMBOL,EXPORT_SYMBOL_GPL,ACPI_EXPORT_SYMBOL   \
	-I DEFINE_TRACE,EXPORT_TRACEPOINT_SYMBOL,EXPORT_TRACEPOINT_SYMBOL_GPL \
	-I static,const						\
	--extra=+fq --c-kinds=+px --fields=+iaS --langmap=c:+.h \
	"${regex[@]}"
<<<<<<< HEAD

	setup_regex exuberant kconfig
	all_kconfigs | xargs $1 -a                              \
	--langdef=kconfig --language-force=kconfig "${regex[@]}"

=======

	setup_regex exuberant kconfig
	all_kconfigs | xargs $1 -a                              \
	--langdef=kconfig --language-force=kconfig "${regex[@]}"

>>>>>>> 286cd8c7
}

emacs()
{
	setup_regex emacs asm c
	all_target_sources | xargs $1 -a "${regex[@]}"

	setup_regex emacs kconfig
	all_kconfigs | xargs $1 -a "${regex[@]}"
}

xtags()
{
	if $1 --version 2>&1 | grep -iq exuberant; then
		exuberant $1
	elif $1 --version 2>&1 | grep -iq emacs; then
		emacs $1
	else
		all_target_sources | xargs $1 -a
	fi
}

# Support um (which uses SUBARCH)
if [ "${ARCH}" = "um" ]; then
	if [ "$SUBARCH" = "i386" ]; then
		archinclude=x86
	elif [ "$SUBARCH" = "x86_64" ]; then
		archinclude=x86
	else
		archinclude=${SUBARCH}
	fi
elif [ "${SRCARCH}" = "arm" -a "${SUBARCH}" != "" ]; then
	subarchdir=$(find ${tree}arch/$SRCARCH/ -name "mach-*" -type d -o \
							-name "plat-*" -type d);
	mach_suffix=$SUBARCH
	plat_suffix=$SUBARCH

	# Special cases when $plat_suffix != $mach_suffix
	case $mach_suffix in
		"omap1" | "omap2")
			plat_suffix="omap"
			;;
	esac

	if [ ! -d ${tree}arch/$SRCARCH/mach-$mach_suffix ]; then
		echo "Warning: arch/arm/mach-$mach_suffix/ not found." >&2
		echo "         Fix your \$SUBARCH appropriately" >&2
	fi

	for i in $subarchdir; do
		case "$i" in
			*"mach-"${mach_suffix})
				;;
			*"plat-"${plat_suffix})
				;;
			*)
				subarchprune="$subarchprune \
						-wholename $i -prune -o"
				;;
		esac
	done
fi

remove_structs=
case "$1" in
	"cscope")
		docscope
		;;

	"gtags")
		dogtags
		;;

	"tags")
		rm -f tags
		xtags ctags
		remove_structs=y
		;;

	"TAGS")
		rm -f TAGS
		xtags etags
		remove_structs=y
		;;
esac

# Remove structure forward declarations.
if [ -n "$remove_structs" ]; then
    LANG=C sed -i -e '/^\([a-zA-Z_][a-zA-Z0-9_]*\)\t.*\t\/\^struct \1;.*\$\/;"\tx$/d' $1
fi<|MERGE_RESOLUTION|>--- conflicted
+++ resolved
@@ -369,19 +369,11 @@
 	-I static,const						\
 	--extra=+fq --c-kinds=+px --fields=+iaS --langmap=c:+.h \
 	"${regex[@]}"
-<<<<<<< HEAD
 
 	setup_regex exuberant kconfig
 	all_kconfigs | xargs $1 -a                              \
 	--langdef=kconfig --language-force=kconfig "${regex[@]}"
 
-=======
-
-	setup_regex exuberant kconfig
-	all_kconfigs | xargs $1 -a                              \
-	--langdef=kconfig --language-force=kconfig "${regex[@]}"
-
->>>>>>> 286cd8c7
 }
 
 emacs()
