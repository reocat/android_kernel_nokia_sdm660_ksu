--- conflicted
+++ resolved
@@ -115,15 +115,6 @@
 
 endif
 
-<<<<<<< HEAD
-# Recursion
-.PHONY: $(subdirs)
-$(subdirs):
-	$(Q)$(MAKE) $(hdr-inst)=$(obj)/$@ dst=$(_dst)/$(subst drivers/staging,usr/include/linux/staging,$@)
-
-targets := $(wildcard $(sort $(targets)))
-=======
->>>>>>> 286cd8c7
 cmd_files := $(wildcard \
              $(foreach f,$(sort $(targets)),$(dir $(f)).$(notdir $(f)).cmd))
 
