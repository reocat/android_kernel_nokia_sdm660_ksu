#!/bin/sh
# SPDX-License-Identifier: GPL-2.0
#
# A depmod wrapper used by the toplevel Makefile

if test $# -ne 2; then
	echo "Usage: $0 /sbin/depmod <kernelrelease>" >&2
	exit 1
fi
DEPMOD=$1
KERNELRELEASE=$2

if ! test -r System.map ; then
<<<<<<< HEAD
	exit 0
fi

# legacy behavior: "depmod" in /sbin, no /sbin in PATH
PATH="$PATH:/sbin"
if [ -z $(command -v $DEPMOD) ]; then
	echo "Warning: 'make modules_install' requires $DEPMOD. Please install it." >&2
	echo "This is probably in the kmod package." >&2
=======
	echo "Warning: modules_install: missing 'System.map' file. Skipping depmod." >&2
>>>>>>> 286cd8c7
	exit 0
fi

# legacy behavior: "depmod" in /sbin, no /sbin in PATH
PATH="$PATH:/sbin"
if [ -z $(command -v $DEPMOD) ]; then
	echo "Warning: 'make modules_install' requires $DEPMOD. Please install it." >&2
	echo "This is probably in the kmod package." >&2
	exit 0
fi

# older versions of depmod require the version string to start with three
# numbers, so we cheat with a symlink here
depmod_hack_needed=true
tmp_dir=$(mktemp -d ${TMPDIR:-/tmp}/depmod.XXXXXX)
mkdir -p "$tmp_dir/lib/modules/$KERNELRELEASE"
if "$DEPMOD" -b "$tmp_dir" $KERNELRELEASE 2>/dev/null; then
	if test -e "$tmp_dir/lib/modules/$KERNELRELEASE/modules.dep" -o \
		-e "$tmp_dir/lib/modules/$KERNELRELEASE/modules.dep.bin"; then
		depmod_hack_needed=false
	fi
fi
rm -rf "$tmp_dir"
if $depmod_hack_needed; then
	symlink="$INSTALL_MOD_PATH/lib/modules/99.98.$KERNELRELEASE"
	ln -s "$KERNELRELEASE" "$symlink"
	KERNELRELEASE=99.98.$KERNELRELEASE
fi

set -- -ae -F System.map
if test -n "$INSTALL_MOD_PATH"; then
	set -- "$@" -b "$INSTALL_MOD_PATH"
fi
"$DEPMOD" "$@" "$KERNELRELEASE"
ret=$?

if $depmod_hack_needed; then
	rm -f "$symlink"
fi

exit $ret<|MERGE_RESOLUTION|>--- conflicted
+++ resolved
@@ -11,18 +11,7 @@
 KERNELRELEASE=$2
 
 if ! test -r System.map ; then
-<<<<<<< HEAD
-	exit 0
-fi
-
-# legacy behavior: "depmod" in /sbin, no /sbin in PATH
-PATH="$PATH:/sbin"
-if [ -z $(command -v $DEPMOD) ]; then
-	echo "Warning: 'make modules_install' requires $DEPMOD. Please install it." >&2
-	echo "This is probably in the kmod package." >&2
-=======
 	echo "Warning: modules_install: missing 'System.map' file. Skipping depmod." >&2
->>>>>>> 286cd8c7
 	exit 0
 fi
 
