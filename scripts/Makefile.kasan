--- conflicted
+++ resolved
@@ -30,10 +30,6 @@
 	 $(call cc-param,asan-instrument-allocas=1)
 endif
 
-<<<<<<< HEAD
-CFLAGS_KASAN_NOSANITIZE := -fno-builtin
-
-=======
 endif # CONFIG_KASAN_GENERIC
 
 ifdef CONFIG_KASAN_SW_TAGS
@@ -52,5 +48,4 @@
 
 ifdef CONFIG_KASAN
 CFLAGS_KASAN_NOSANITIZE := -fno-builtin
->>>>>>> 286cd8c7
 endif