--- conflicted
+++ resolved
@@ -31,11 +31,7 @@
 int minsize;		/* Minimum blob size */
 int padsize;		/* Additional padding to blob */
 int alignsize;		/* Additional padding to blob accroding to the alignsize */
-<<<<<<< HEAD
-int phandle_format = PHANDLE_BOTH;	/* Use linux,phandle or phandle properties */
-=======
 int phandle_format = PHANDLE_EPAPR;	/* Use linux,phandle or phandle properties */
->>>>>>> 286cd8c7
 int generate_symbols;	/* enable symbols & fixup support */
 int generate_fixups;		/* suppress generation of fixups on symbol support */
 int auto_label_aliases;		/* auto generate labels -> aliases */
@@ -140,11 +136,7 @@
 static const char *guess_input_format(const char *fname, const char *fallback)
 {
 	struct stat statbuf;
-<<<<<<< HEAD
-	uint32_t magic;
-=======
 	fdt32_t magic;
->>>>>>> 286cd8c7
 	FILE *f;
 
 	if (stat(fname, &statbuf) != 0)
@@ -165,12 +157,7 @@
 	}
 	fclose(f);
 
-<<<<<<< HEAD
-	magic = fdt32_to_cpu(magic);
-	if (magic == FDT_MAGIC)
-=======
 	if (fdt32_to_cpu(magic) == FDT_MAGIC)
->>>>>>> 286cd8c7
 		return "dtb";
 
 	return guess_type_by_name(fname, fallback);
@@ -226,11 +213,7 @@
 			alignsize = strtol(optarg, NULL, 0);
 			if (!is_power_of_2(alignsize))
 				die("Invalid argument \"%d\" to -a option\n",
-<<<<<<< HEAD
-				    optarg);
-=======
 				    alignsize);
->>>>>>> 286cd8c7
 			break;
 		case 'f':
 			force = true;
@@ -334,28 +317,17 @@
 		dti->boot_cpuid_phys = cmdline_boot_cpuid;
 
 	fill_fullpaths(dti->dt, "");
-<<<<<<< HEAD
-	process_checks(force, dti);
-=======
->>>>>>> 286cd8c7
 
 	/* on a plugin, generate by default */
 	if (dti->dtsflags & DTSF_PLUGIN) {
 		generate_fixups = 1;
 	}
-<<<<<<< HEAD
+
+	process_checks(force, dti);
 
 	if (auto_label_aliases)
 		generate_label_tree(dti, "aliases", false);
 
-=======
-
-	process_checks(force, dti);
-
-	if (auto_label_aliases)
-		generate_label_tree(dti, "aliases", false);
-
->>>>>>> 286cd8c7
 	if (generate_symbols)
 		generate_label_tree(dti, "__symbols__", true);
 
