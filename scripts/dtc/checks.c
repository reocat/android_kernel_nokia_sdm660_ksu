/*
 * (C) Copyright David Gibson <dwg@au1.ibm.com>, IBM Corporation.  2007.
 *
 *
 * This program is free software; you can redistribute it and/or
 * modify it under the terms of the GNU General Public License as
 * published by the Free Software Foundation; either version 2 of the
 * License, or (at your option) any later version.
 *
 *  This program is distributed in the hope that it will be useful,
 *  but WITHOUT ANY WARRANTY; without even the implied warranty of
 *  MERCHANTABILITY or FITNESS FOR A PARTICULAR PURPOSE.  See the GNU
 *  General Public License for more details.
 *
 *  You should have received a copy of the GNU General Public License
 *  along with this program; if not, write to the Free Software
 *  Foundation, Inc., 59 Temple Place, Suite 330, Boston, MA  02111-1307
 *                                                                   USA
 */

#include "dtc.h"

#ifdef TRACE_CHECKS
#define TRACE(c, ...) \
	do { \
		fprintf(stderr, "=== %s: ", (c)->name); \
		fprintf(stderr, __VA_ARGS__); \
		fprintf(stderr, "\n"); \
	} while (0)
#else
#define TRACE(c, fmt, ...)	do { } while (0)
#endif

enum checkstatus {
	UNCHECKED = 0,
	PREREQ,
	PASSED,
	FAILED,
};

struct check;

typedef void (*check_fn)(struct check *c, struct dt_info *dti, struct node *node);

struct check {
	const char *name;
	check_fn fn;
	void *data;
	bool warn, error;
	enum checkstatus status;
	bool inprogress;
	int num_prereqs;
	struct check **prereq;
};

<<<<<<< HEAD
#define CHECK_ENTRY(_nm, _fn, _d, _w, _e, ...)	       \
	static struct check *_nm##_prereqs[] = { __VA_ARGS__ }; \
	static struct check _nm = { \
		.name = #_nm, \
		.fn = (_fn), \
		.data = (_d), \
		.warn = (_w), \
		.error = (_e), \
		.status = UNCHECKED, \
		.num_prereqs = ARRAY_SIZE(_nm##_prereqs), \
		.prereq = _nm##_prereqs, \
	};
#define WARNING(_nm, _fn, _d, ...) \
	CHECK_ENTRY(_nm, _fn, _d, true, false, __VA_ARGS__)
#define ERROR(_nm, _fn, _d, ...) \
	CHECK_ENTRY(_nm, _fn, _d, false, true, __VA_ARGS__)
#define CHECK(_nm, _fn, _d, ...) \
	CHECK_ENTRY(_nm, _fn, _d, false, false, __VA_ARGS__)

#ifdef __GNUC__
static inline void check_msg(struct check *c, const char *fmt, ...) __attribute__((format (printf, 2, 3)));
#endif
static inline void check_msg(struct check *c, const char *fmt, ...)
=======
#define CHECK_ENTRY(nm_, fn_, d_, w_, e_, ...)	       \
	static struct check *nm_##_prereqs[] = { __VA_ARGS__ }; \
	static struct check nm_ = { \
		.name = #nm_, \
		.fn = (fn_), \
		.data = (d_), \
		.warn = (w_), \
		.error = (e_), \
		.status = UNCHECKED, \
		.num_prereqs = ARRAY_SIZE(nm_##_prereqs), \
		.prereq = nm_##_prereqs, \
	};
#define WARNING(nm_, fn_, d_, ...) \
	CHECK_ENTRY(nm_, fn_, d_, true, false, __VA_ARGS__)
#define ERROR(nm_, fn_, d_, ...) \
	CHECK_ENTRY(nm_, fn_, d_, false, true, __VA_ARGS__)
#define CHECK(nm_, fn_, d_, ...) \
	CHECK_ENTRY(nm_, fn_, d_, false, false, __VA_ARGS__)

static inline void  PRINTF(5, 6) check_msg(struct check *c, struct dt_info *dti,
					   struct node *node,
					   struct property *prop,
					   const char *fmt, ...)
>>>>>>> 286cd8c7
{
	va_list ap;
	va_start(ap, fmt);

	if ((c->warn && (quiet < 1))
	    || (c->error && (quiet < 2))) {
		fprintf(stderr, "%s: %s (%s): ",
			strcmp(dti->outname, "-") ? dti->outname : "<stdout>",
			(c->error) ? "ERROR" : "Warning", c->name);
		if (node) {
			fprintf(stderr, "%s", node->fullpath);
			if (prop)
				fprintf(stderr, ":%s", prop->name);
			fputs(": ", stderr);
		}
		vfprintf(stderr, fmt, ap);
		fprintf(stderr, "\n");
	}
	va_end(ap);
}

#define FAIL(c, dti, node, ...)						\
	do {								\
		TRACE((c), "\t\tFAILED at %s:%d", __FILE__, __LINE__);	\
		(c)->status = FAILED;					\
		check_msg((c), dti, node, NULL, __VA_ARGS__);		\
	} while (0)

<<<<<<< HEAD
=======
#define FAIL_PROP(c, dti, node, prop, ...)				\
	do {								\
		TRACE((c), "\t\tFAILED at %s:%d", __FILE__, __LINE__);	\
		(c)->status = FAILED;					\
		check_msg((c), dti, node, prop, __VA_ARGS__);		\
	} while (0)


>>>>>>> 286cd8c7
static void check_nodes_props(struct check *c, struct dt_info *dti, struct node *node)
{
	struct node *child;

	TRACE(c, "%s", node->fullpath);
	if (c->fn)
		c->fn(c, dti, node);

	for_each_child(node, child)
		check_nodes_props(c, dti, child);
}

static bool run_check(struct check *c, struct dt_info *dti)
{
	struct node *dt = dti->dt;
	bool error = false;
	int i;

	assert(!c->inprogress);

	if (c->status != UNCHECKED)
		goto out;

	c->inprogress = true;

	for (i = 0; i < c->num_prereqs; i++) {
		struct check *prq = c->prereq[i];
		error = error || run_check(prq, dti);
		if (prq->status != PASSED) {
			c->status = PREREQ;
			check_msg(c, dti, NULL, NULL, "Failed prerequisite '%s'",
				  c->prereq[i]->name);
		}
	}

	if (c->status != UNCHECKED)
		goto out;

	check_nodes_props(c, dti, dt);

	if (c->status == UNCHECKED)
		c->status = PASSED;

	TRACE(c, "\tCompleted, status %d", c->status);

out:
	c->inprogress = false;
	if ((c->status != PASSED) && (c->error))
		error = true;
	return error;
}

/*
 * Utility check functions
 */

/* A check which always fails, for testing purposes only */
static inline void check_always_fail(struct check *c, struct dt_info *dti,
				     struct node *node)
{
	FAIL(c, dti, node, "always_fail check");
}
CHECK(always_fail, check_always_fail, NULL);

static void check_is_string(struct check *c, struct dt_info *dti,
			    struct node *node)
{
	struct property *prop;
	char *propname = c->data;

	prop = get_property(node, propname);
	if (!prop)
		return; /* Not present, assumed ok */

	if (!data_is_one_string(prop->val))
		FAIL_PROP(c, dti, node, prop, "property is not a string");
}
#define WARNING_IF_NOT_STRING(nm, propname) \
	WARNING(nm, check_is_string, (propname))
#define ERROR_IF_NOT_STRING(nm, propname) \
	ERROR(nm, check_is_string, (propname))

<<<<<<< HEAD
=======
static void check_is_string_list(struct check *c, struct dt_info *dti,
				 struct node *node)
{
	int rem, l;
	struct property *prop;
	char *propname = c->data;
	char *str;

	prop = get_property(node, propname);
	if (!prop)
		return; /* Not present, assumed ok */

	str = prop->val.val;
	rem = prop->val.len;
	while (rem > 0) {
		l = strnlen(str, rem);
		if (l == rem) {
			FAIL_PROP(c, dti, node, prop, "property is not a string list");
			break;
		}
		rem -= l + 1;
		str += l + 1;
	}
}
#define WARNING_IF_NOT_STRING_LIST(nm, propname) \
	WARNING(nm, check_is_string_list, (propname))
#define ERROR_IF_NOT_STRING_LIST(nm, propname) \
	ERROR(nm, check_is_string_list, (propname))

>>>>>>> 286cd8c7
static void check_is_cell(struct check *c, struct dt_info *dti,
			  struct node *node)
{
	struct property *prop;
	char *propname = c->data;

	prop = get_property(node, propname);
	if (!prop)
		return; /* Not present, assumed ok */

	if (prop->val.len != sizeof(cell_t))
		FAIL_PROP(c, dti, node, prop, "property is not a single cell");
}
#define WARNING_IF_NOT_CELL(nm, propname) \
	WARNING(nm, check_is_cell, (propname))
#define ERROR_IF_NOT_CELL(nm, propname) \
	ERROR(nm, check_is_cell, (propname))

/*
 * Structural check functions
 */

static void check_duplicate_node_names(struct check *c, struct dt_info *dti,
				       struct node *node)
{
	struct node *child, *child2;

	for_each_child(node, child)
		for (child2 = child->next_sibling;
		     child2;
		     child2 = child2->next_sibling)
			if (streq(child->name, child2->name))
				FAIL(c, dti, child2, "Duplicate node name");
}
ERROR(duplicate_node_names, check_duplicate_node_names, NULL);

static void check_duplicate_property_names(struct check *c, struct dt_info *dti,
					   struct node *node)
{
	struct property *prop, *prop2;

	for_each_property(node, prop) {
		for (prop2 = prop->next; prop2; prop2 = prop2->next) {
			if (prop2->deleted)
				continue;
			if (streq(prop->name, prop2->name))
				FAIL_PROP(c, dti, node, prop, "Duplicate property name");
		}
	}
}
ERROR(duplicate_property_names, check_duplicate_property_names, NULL);

#define LOWERCASE	"abcdefghijklmnopqrstuvwxyz"
#define UPPERCASE	"ABCDEFGHIJKLMNOPQRSTUVWXYZ"
#define DIGITS		"0123456789"
#define PROPNODECHARS	LOWERCASE UPPERCASE DIGITS ",._+*#?-"
#define PROPNODECHARSSTRICT	LOWERCASE UPPERCASE DIGITS ",-"

static void check_node_name_chars(struct check *c, struct dt_info *dti,
				  struct node *node)
{
	int n = strspn(node->name, c->data);

	if (n < strlen(node->name))
		FAIL(c, dti, node, "Bad character '%c' in node name",
		     node->name[n]);
}
ERROR(node_name_chars, check_node_name_chars, PROPNODECHARS "@");

static void check_node_name_chars_strict(struct check *c, struct dt_info *dti,
					 struct node *node)
{
	int n = strspn(node->name, c->data);

	if (n < node->basenamelen)
		FAIL(c, dti, node, "Character '%c' not recommended in node name",
		     node->name[n]);
}
<<<<<<< HEAD
ERROR(node_name_chars, check_node_name_chars, PROPNODECHARS "@");
=======
CHECK(node_name_chars_strict, check_node_name_chars_strict, PROPNODECHARSSTRICT);
>>>>>>> 286cd8c7

static void check_node_name_format(struct check *c, struct dt_info *dti,
				   struct node *node)
{
	if (strchr(get_unitname(node), '@'))
		FAIL(c, dti, node, "multiple '@' characters in node name");
}
ERROR(node_name_format, check_node_name_format, NULL, &node_name_chars);
<<<<<<< HEAD

static void check_unit_address_vs_reg(struct check *c, struct dt_info *dti,
				      struct node *node)
{
	const char *unitname = get_unitname(node);
	struct property *prop = get_property(node, "reg");

	if (!prop) {
		prop = get_property(node, "ranges");
		if (prop && !prop->val.len)
			prop = NULL;
	}

	if (prop) {
		if (!unitname[0])
			FAIL(c, "Node %s has a reg or ranges property, but no unit name",
			    node->fullpath);
	} else {
		if (unitname[0])
			FAIL(c, "Node %s has a unit name, but no reg property",
			    node->fullpath);
	}
}
WARNING(unit_address_vs_reg, check_unit_address_vs_reg, NULL);

static void check_property_name_chars(struct check *c, struct dt_info *dti,
				      struct node *node)
{
	struct property *prop;

=======

static void check_unit_address_vs_reg(struct check *c, struct dt_info *dti,
				      struct node *node)
{
	const char *unitname = get_unitname(node);
	struct property *prop = get_property(node, "reg");

	if (get_subnode(node, "__overlay__")) {
		/* HACK: Overlay fragments are a special case */
		return;
	}

	if (!prop) {
		prop = get_property(node, "ranges");
		if (prop && !prop->val.len)
			prop = NULL;
	}

	if (prop) {
		if (!unitname[0])
			FAIL(c, dti, node, "node has a reg or ranges property, but no unit name");
	} else {
		if (unitname[0])
			FAIL(c, dti, node, "node has a unit name, but no reg property");
	}
}
WARNING(unit_address_vs_reg, check_unit_address_vs_reg, NULL);

static void check_property_name_chars(struct check *c, struct dt_info *dti,
				      struct node *node)
{
	struct property *prop;

>>>>>>> 286cd8c7
	for_each_property(node, prop) {
		int n = strspn(prop->name, c->data);

		if (n < strlen(prop->name))
<<<<<<< HEAD
			FAIL(c, "Bad character '%c' in property name \"%s\", node %s",
			     prop->name[n], prop->name, node->fullpath);
	}
}
ERROR(property_name_chars, check_property_name_chars, PROPNODECHARS);
=======
			FAIL_PROP(c, dti, node, prop, "Bad character '%c' in property name",
				  prop->name[n]);
	}
}
ERROR(property_name_chars, check_property_name_chars, PROPNODECHARS);

static void check_property_name_chars_strict(struct check *c,
					     struct dt_info *dti,
					     struct node *node)
{
	struct property *prop;

	for_each_property(node, prop) {
		const char *name = prop->name;
		int n = strspn(name, c->data);

		if (n == strlen(prop->name))
			continue;

		/* Certain names are whitelisted */
		if (streq(name, "device_type"))
			continue;

		/*
		 * # is only allowed at the beginning of property names not counting
		 * the vendor prefix.
		 */
		if (name[n] == '#' && ((n == 0) || (name[n-1] == ','))) {
			name += n + 1;
			n = strspn(name, c->data);
		}
		if (n < strlen(name))
			FAIL_PROP(c, dti, node, prop, "Character '%c' not recommended in property name",
				  name[n]);
	}
}
CHECK(property_name_chars_strict, check_property_name_chars_strict, PROPNODECHARSSTRICT);
>>>>>>> 286cd8c7

#define DESCLABEL_FMT	"%s%s%s%s%s"
#define DESCLABEL_ARGS(node,prop,mark)		\
	((mark) ? "value of " : ""),		\
	((prop) ? "'" : ""), \
	((prop) ? (prop)->name : ""), \
	((prop) ? "' in " : ""), (node)->fullpath

static void check_duplicate_label(struct check *c, struct dt_info *dti,
				  const char *label, struct node *node,
				  struct property *prop, struct marker *mark)
{
	struct node *dt = dti->dt;
	struct node *othernode = NULL;
	struct property *otherprop = NULL;
	struct marker *othermark = NULL;

	othernode = get_node_by_label(dt, label);

	if (!othernode)
		otherprop = get_property_by_label(dt, label, &othernode);
	if (!othernode)
		othermark = get_marker_label(dt, label, &othernode,
					       &otherprop);

	if (!othernode)
		return;

	if ((othernode != node) || (otherprop != prop) || (othermark != mark))
		FAIL(c, dti, node, "Duplicate label '%s' on " DESCLABEL_FMT
		     " and " DESCLABEL_FMT,
		     label, DESCLABEL_ARGS(node, prop, mark),
		     DESCLABEL_ARGS(othernode, otherprop, othermark));
}

static void check_duplicate_label_node(struct check *c, struct dt_info *dti,
				       struct node *node)
{
	struct label *l;
	struct property *prop;

	for_each_label(node->labels, l)
		check_duplicate_label(c, dti, l->label, node, NULL, NULL);

	for_each_property(node, prop) {
		struct marker *m = prop->val.markers;

		for_each_label(prop->labels, l)
			check_duplicate_label(c, dti, l->label, node, prop, NULL);

		for_each_marker_of_type(m, LABEL)
			check_duplicate_label(c, dti, m->ref, node, prop, m);
	}
}
ERROR(duplicate_label, check_duplicate_label_node, NULL);

static cell_t check_phandle_prop(struct check *c, struct dt_info *dti,
				 struct node *node, const char *propname)
{
	struct node *root = dti->dt;
	struct property *prop;
	struct marker *m;
	cell_t phandle;

	prop = get_property(node, propname);
	if (!prop)
		return 0;

	if (prop->val.len != sizeof(cell_t)) {
<<<<<<< HEAD
		FAIL(c, "%s has bad length (%d) %s property",
		     node->fullpath, prop->val.len, prop->name);
=======
		FAIL_PROP(c, dti, node, prop, "bad length (%d) %s property",
			  prop->val.len, prop->name);
>>>>>>> 286cd8c7
		return 0;
	}

	m = prop->val.markers;
	for_each_marker_of_type(m, REF_PHANDLE) {
		assert(m->offset == 0);
		if (node != get_node_by_ref(root, m->ref))
			/* "Set this node's phandle equal to some
			 * other node's phandle".  That's nonsensical
			 * by construction. */ {
<<<<<<< HEAD
			FAIL(c, "%s in %s is a reference to another node",
			     prop->name, node->fullpath);
=======
			FAIL(c, dti, node, "%s is a reference to another node",
			     prop->name);
>>>>>>> 286cd8c7
		}
		/* But setting this node's phandle equal to its own
		 * phandle is allowed - that means allocate a unique
		 * phandle for this node, even if it's not otherwise
		 * referenced.  The value will be filled in later, so
		 * we treat it as having no phandle data for now. */
		return 0;
	}

	phandle = propval_cell(prop);

	if ((phandle == 0) || (phandle == -1)) {
<<<<<<< HEAD
		FAIL(c, "%s has bad value (0x%x) in %s property",
		     node->fullpath, phandle, prop->name);
=======
		FAIL_PROP(c, dti, node, prop, "bad value (0x%x) in %s property",
		     phandle, prop->name);
>>>>>>> 286cd8c7
		return 0;
	}

	return phandle;
}

static void check_explicit_phandles(struct check *c, struct dt_info *dti,
				    struct node *node)
{
	struct node *root = dti->dt;
	struct node *other;
	cell_t phandle, linux_phandle;

	/* Nothing should have assigned phandles yet */
	assert(!node->phandle);

	phandle = check_phandle_prop(c, dti, node, "phandle");

	linux_phandle = check_phandle_prop(c, dti, node, "linux,phandle");

	if (!phandle && !linux_phandle)
		/* No valid phandles; nothing further to check */
		return;

	if (linux_phandle && phandle && (phandle != linux_phandle))
<<<<<<< HEAD
		FAIL(c, "%s has mismatching 'phandle' and 'linux,phandle'"
		     " properties", node->fullpath);
=======
		FAIL(c, dti, node, "mismatching 'phandle' and 'linux,phandle'"
		     " properties");
>>>>>>> 286cd8c7

	if (linux_phandle && !phandle)
		phandle = linux_phandle;

	other = get_node_by_phandle(root, phandle);
	if (other && (other != node)) {
		FAIL(c, dti, node, "duplicated phandle 0x%x (seen before at %s)",
		     phandle, other->fullpath);
		return;
	}

	node->phandle = phandle;
}
ERROR(explicit_phandles, check_explicit_phandles, NULL);

static void check_name_properties(struct check *c, struct dt_info *dti,
				  struct node *node)
{
	struct property **pp, *prop = NULL;

	for (pp = &node->proplist; *pp; pp = &((*pp)->next))
		if (streq((*pp)->name, "name")) {
			prop = *pp;
			break;
		}

	if (!prop)
		return; /* No name property, that's fine */

	if ((prop->val.len != node->basenamelen+1)
	    || (memcmp(prop->val.val, node->name, node->basenamelen) != 0)) {
		FAIL(c, dti, node, "\"name\" property is incorrect (\"%s\" instead"
		     " of base node name)", prop->val.val);
	} else {
		/* The name property is correct, and therefore redundant.
		 * Delete it */
		*pp = prop->next;
		free(prop->name);
		data_free(prop->val);
		free(prop);
	}
}
ERROR_IF_NOT_STRING(name_is_string, "name");
ERROR(name_properties, check_name_properties, NULL, &name_is_string);

/*
 * Reference fixup functions
 */

static void fixup_phandle_references(struct check *c, struct dt_info *dti,
				     struct node *node)
{
	struct node *dt = dti->dt;
	struct property *prop;

	for_each_property(node, prop) {
		struct marker *m = prop->val.markers;
		struct node *refnode;
		cell_t phandle;

		for_each_marker_of_type(m, REF_PHANDLE) {
			assert(m->offset + sizeof(cell_t) <= prop->val.len);

			refnode = get_node_by_ref(dt, m->ref);
			if (! refnode) {
				if (!(dti->dtsflags & DTSF_PLUGIN))
<<<<<<< HEAD
					FAIL(c, "Reference to non-existent node or "
							"label \"%s\"\n", m->ref);
				else /* mark the entry as unresolved */
					*((cell_t *)(prop->val.val + m->offset)) =
=======
					FAIL(c, dti, node, "Reference to non-existent node or "
							"label \"%s\"\n", m->ref);
				else /* mark the entry as unresolved */
					*((fdt32_t *)(prop->val.val + m->offset)) =
>>>>>>> 286cd8c7
						cpu_to_fdt32(0xffffffff);
				continue;
			}

			phandle = get_node_phandle(dt, refnode);
<<<<<<< HEAD
			*((cell_t *)(prop->val.val + m->offset)) = cpu_to_fdt32(phandle);
=======
			*((fdt32_t *)(prop->val.val + m->offset)) = cpu_to_fdt32(phandle);

			reference_node(refnode);
>>>>>>> 286cd8c7
		}
	}
}
ERROR(phandle_references, fixup_phandle_references, NULL,
      &duplicate_node_names, &explicit_phandles);

static void fixup_path_references(struct check *c, struct dt_info *dti,
				  struct node *node)
{
	struct node *dt = dti->dt;
	struct property *prop;

	for_each_property(node, prop) {
		struct marker *m = prop->val.markers;
		struct node *refnode;
		char *path;

		for_each_marker_of_type(m, REF_PATH) {
			assert(m->offset <= prop->val.len);

			refnode = get_node_by_ref(dt, m->ref);
			if (!refnode) {
<<<<<<< HEAD
				FAIL(c, "Reference to non-existent node or label \"%s\"\n",
=======
				FAIL(c, dti, node, "Reference to non-existent node or label \"%s\"\n",
>>>>>>> 286cd8c7
				     m->ref);
				continue;
			}

			path = refnode->fullpath;
			prop->val = data_insert_at_marker(prop->val, m, path,
							  strlen(path) + 1);
<<<<<<< HEAD
=======

			reference_node(refnode);
>>>>>>> 286cd8c7
		}
	}
}
ERROR(path_references, fixup_path_references, NULL, &duplicate_node_names);
<<<<<<< HEAD
=======

static void fixup_omit_unused_nodes(struct check *c, struct dt_info *dti,
				    struct node *node)
{
	if (node->omit_if_unused && !node->is_referenced)
		delete_node(node);
}
ERROR(omit_unused_nodes, fixup_omit_unused_nodes, NULL, &phandle_references, &path_references);
>>>>>>> 286cd8c7

/*
 * Semantic checks
 */
WARNING_IF_NOT_CELL(address_cells_is_cell, "#address-cells");
WARNING_IF_NOT_CELL(size_cells_is_cell, "#size-cells");
WARNING_IF_NOT_CELL(interrupt_cells_is_cell, "#interrupt-cells");

WARNING_IF_NOT_STRING(device_type_is_string, "device_type");
WARNING_IF_NOT_STRING(model_is_string, "model");
WARNING_IF_NOT_STRING(status_is_string, "status");
WARNING_IF_NOT_STRING(label_is_string, "label");

<<<<<<< HEAD
=======
WARNING_IF_NOT_STRING_LIST(compatible_is_string_list, "compatible");

static void check_names_is_string_list(struct check *c, struct dt_info *dti,
				       struct node *node)
{
	struct property *prop;

	for_each_property(node, prop) {
		const char *s = strrchr(prop->name, '-');
		if (!s || !streq(s, "-names"))
			continue;

		c->data = prop->name;
		check_is_string_list(c, dti, node);
	}
}
WARNING(names_is_string_list, check_names_is_string_list, NULL);

static void check_alias_paths(struct check *c, struct dt_info *dti,
				    struct node *node)
{
	struct property *prop;

	if (!streq(node->name, "aliases"))
		return;

	for_each_property(node, prop) {
		if (!prop->val.val || !get_node_by_path(dti->dt, prop->val.val)) {
			FAIL_PROP(c, dti, node, prop, "aliases property is not a valid node (%s)",
				  prop->val.val);
			continue;
		}
		if (strspn(prop->name, LOWERCASE DIGITS "-") != strlen(prop->name))
			FAIL(c, dti, node, "aliases property name must include only lowercase and '-'");
	}
}
WARNING(alias_paths, check_alias_paths, NULL);

>>>>>>> 286cd8c7
static void fixup_addr_size_cells(struct check *c, struct dt_info *dti,
				  struct node *node)
{
	struct property *prop;

	node->addr_cells = -1;
	node->size_cells = -1;

	prop = get_property(node, "#address-cells");
	if (prop)
		node->addr_cells = propval_cell(prop);

	prop = get_property(node, "#size-cells");
	if (prop)
		node->size_cells = propval_cell(prop);
}
WARNING(addr_size_cells, fixup_addr_size_cells, NULL,
	&address_cells_is_cell, &size_cells_is_cell);

#define node_addr_cells(n) \
	(((n)->addr_cells == -1) ? 2 : (n)->addr_cells)
#define node_size_cells(n) \
	(((n)->size_cells == -1) ? 1 : (n)->size_cells)

static void check_reg_format(struct check *c, struct dt_info *dti,
			     struct node *node)
{
	struct property *prop;
	int addr_cells, size_cells, entrylen;

	prop = get_property(node, "reg");
	if (!prop)
		return; /* No "reg", that's fine */

	if (!node->parent) {
		FAIL(c, dti, node, "Root node has a \"reg\" property");
		return;
	}

	if (prop->val.len == 0)
		FAIL_PROP(c, dti, node, prop, "property is empty");

	addr_cells = node_addr_cells(node->parent);
	size_cells = node_size_cells(node->parent);
	entrylen = (addr_cells + size_cells) * sizeof(cell_t);

	if (!entrylen || (prop->val.len % entrylen) != 0)
<<<<<<< HEAD
		FAIL(c, "\"reg\" property in %s has invalid length (%d bytes) "
		     "(#address-cells == %d, #size-cells == %d)",
		     node->fullpath, prop->val.len, addr_cells, size_cells);
=======
		FAIL_PROP(c, dti, node, prop, "property has invalid length (%d bytes) "
			  "(#address-cells == %d, #size-cells == %d)",
			  prop->val.len, addr_cells, size_cells);
>>>>>>> 286cd8c7
}
WARNING(reg_format, check_reg_format, NULL, &addr_size_cells);

static void check_ranges_format(struct check *c, struct dt_info *dti,
				struct node *node)
{
	struct property *prop;
	int c_addr_cells, p_addr_cells, c_size_cells, p_size_cells, entrylen;

	prop = get_property(node, "ranges");
	if (!prop)
		return;

	if (!node->parent) {
		FAIL_PROP(c, dti, node, prop, "Root node has a \"ranges\" property");
		return;
	}

	p_addr_cells = node_addr_cells(node->parent);
	p_size_cells = node_size_cells(node->parent);
	c_addr_cells = node_addr_cells(node);
	c_size_cells = node_size_cells(node);
	entrylen = (p_addr_cells + c_addr_cells + c_size_cells) * sizeof(cell_t);

	if (prop->val.len == 0) {
		if (p_addr_cells != c_addr_cells)
			FAIL_PROP(c, dti, node, prop, "empty \"ranges\" property but its "
				  "#address-cells (%d) differs from %s (%d)",
				  c_addr_cells, node->parent->fullpath,
				  p_addr_cells);
		if (p_size_cells != c_size_cells)
			FAIL_PROP(c, dti, node, prop, "empty \"ranges\" property but its "
				  "#size-cells (%d) differs from %s (%d)",
				  c_size_cells, node->parent->fullpath,
				  p_size_cells);
	} else if ((prop->val.len % entrylen) != 0) {
		FAIL_PROP(c, dti, node, prop, "\"ranges\" property has invalid length (%d bytes) "
			  "(parent #address-cells == %d, child #address-cells == %d, "
			  "#size-cells == %d)", prop->val.len,
			  p_addr_cells, c_addr_cells, c_size_cells);
	}
}
WARNING(ranges_format, check_ranges_format, NULL, &addr_size_cells);

static const struct bus_type pci_bus = {
	.name = "PCI",
};

static void check_pci_bridge(struct check *c, struct dt_info *dti, struct node *node)
{
	struct property *prop;
	cell_t *cells;

	prop = get_property(node, "device_type");
	if (!prop || !streq(prop->val.val, "pci"))
		return;

	node->bus = &pci_bus;

	if (!strprefixeq(node->name, node->basenamelen, "pci") &&
	    !strprefixeq(node->name, node->basenamelen, "pcie"))
		FAIL(c, dti, node, "node name is not \"pci\" or \"pcie\"");

	prop = get_property(node, "ranges");
	if (!prop)
		FAIL(c, dti, node, "missing ranges for PCI bridge (or not a bridge)");

	if (node_addr_cells(node) != 3)
		FAIL(c, dti, node, "incorrect #address-cells for PCI bridge");
	if (node_size_cells(node) != 2)
		FAIL(c, dti, node, "incorrect #size-cells for PCI bridge");

	prop = get_property(node, "bus-range");
	if (!prop)
		return;

	if (prop->val.len != (sizeof(cell_t) * 2)) {
		FAIL_PROP(c, dti, node, prop, "value must be 2 cells");
		return;
	}
	cells = (cell_t *)prop->val.val;
	if (fdt32_to_cpu(cells[0]) > fdt32_to_cpu(cells[1]))
		FAIL_PROP(c, dti, node, prop, "1st cell must be less than or equal to 2nd cell");
	if (fdt32_to_cpu(cells[1]) > 0xff)
		FAIL_PROP(c, dti, node, prop, "maximum bus number must be less than 256");
}
<<<<<<< HEAD
WARNING(ranges_format, check_ranges_format, NULL, &addr_size_cells);
=======
WARNING(pci_bridge, check_pci_bridge, NULL,
	&device_type_is_string, &addr_size_cells);

static void check_pci_device_bus_num(struct check *c, struct dt_info *dti, struct node *node)
{
	struct property *prop;
	unsigned int bus_num, min_bus, max_bus;
	cell_t *cells;

	if (!node->parent || (node->parent->bus != &pci_bus))
		return;

	prop = get_property(node, "reg");
	if (!prop)
		return;

	cells = (cell_t *)prop->val.val;
	bus_num = (fdt32_to_cpu(cells[0]) & 0x00ff0000) >> 16;

	prop = get_property(node->parent, "bus-range");
	if (!prop) {
		min_bus = max_bus = 0;
	} else {
		cells = (cell_t *)prop->val.val;
		min_bus = fdt32_to_cpu(cells[0]);
		max_bus = fdt32_to_cpu(cells[0]);
	}
	if ((bus_num < min_bus) || (bus_num > max_bus))
		FAIL_PROP(c, dti, node, prop, "PCI bus number %d out of range, expected (%d - %d)",
			  bus_num, min_bus, max_bus);
}
WARNING(pci_device_bus_num, check_pci_device_bus_num, NULL, &reg_format, &pci_bridge);

static void check_pci_device_reg(struct check *c, struct dt_info *dti, struct node *node)
{
	struct property *prop;
	const char *unitname = get_unitname(node);
	char unit_addr[5];
	unsigned int dev, func, reg;
	cell_t *cells;

	if (!node->parent || (node->parent->bus != &pci_bus))
		return;

	prop = get_property(node, "reg");
	if (!prop) {
		FAIL(c, dti, node, "missing PCI reg property");
		return;
	}

	cells = (cell_t *)prop->val.val;
	if (cells[1] || cells[2])
		FAIL_PROP(c, dti, node, prop, "PCI reg config space address cells 2 and 3 must be 0");

	reg = fdt32_to_cpu(cells[0]);
	dev = (reg & 0xf800) >> 11;
	func = (reg & 0x700) >> 8;

	if (reg & 0xff000000)
		FAIL_PROP(c, dti, node, prop, "PCI reg address is not configuration space");
	if (reg & 0x000000ff)
		FAIL_PROP(c, dti, node, prop, "PCI reg config space address register number must be 0");

	if (func == 0) {
		snprintf(unit_addr, sizeof(unit_addr), "%x", dev);
		if (streq(unitname, unit_addr))
			return;
	}

	snprintf(unit_addr, sizeof(unit_addr), "%x,%x", dev, func);
	if (streq(unitname, unit_addr))
		return;

	FAIL(c, dti, node, "PCI unit address format error, expected \"%s\"",
	     unit_addr);
}
WARNING(pci_device_reg, check_pci_device_reg, NULL, &reg_format, &pci_bridge);

static const struct bus_type simple_bus = {
	.name = "simple-bus",
};

static bool node_is_compatible(struct node *node, const char *compat)
{
	struct property *prop;
	const char *str, *end;

	prop = get_property(node, "compatible");
	if (!prop)
		return false;

	for (str = prop->val.val, end = str + prop->val.len; str < end;
	     str += strnlen(str, end - str) + 1) {
		if (strprefixeq(str, end - str, compat))
			return true;
	}
	return false;
}

static void check_simple_bus_bridge(struct check *c, struct dt_info *dti, struct node *node)
{
	if (node_is_compatible(node, "simple-bus"))
		node->bus = &simple_bus;
}
WARNING(simple_bus_bridge, check_simple_bus_bridge, NULL, &addr_size_cells);

static void check_simple_bus_reg(struct check *c, struct dt_info *dti, struct node *node)
{
	struct property *prop;
	const char *unitname = get_unitname(node);
	char unit_addr[17];
	unsigned int size;
	uint64_t reg = 0;
	cell_t *cells = NULL;

	if (!node->parent || (node->parent->bus != &simple_bus))
		return;

	prop = get_property(node, "reg");
	if (prop)
		cells = (cell_t *)prop->val.val;
	else {
		prop = get_property(node, "ranges");
		if (prop && prop->val.len)
			/* skip of child address */
			cells = ((cell_t *)prop->val.val) + node_addr_cells(node);
	}

	if (!cells) {
		if (node->parent->parent && !(node->bus == &simple_bus))
			FAIL(c, dti, node, "missing or empty reg/ranges property");
		return;
	}

	size = node_addr_cells(node->parent);
	while (size--)
		reg = (reg << 32) | fdt32_to_cpu(*(cells++));

	snprintf(unit_addr, sizeof(unit_addr), "%"PRIx64, reg);
	if (!streq(unitname, unit_addr))
		FAIL(c, dti, node, "simple-bus unit address format error, expected \"%s\"",
		     unit_addr);
}
WARNING(simple_bus_reg, check_simple_bus_reg, NULL, &reg_format, &simple_bus_bridge);

static void check_unit_address_format(struct check *c, struct dt_info *dti,
				      struct node *node)
{
	const char *unitname = get_unitname(node);

	if (node->parent && node->parent->bus)
		return;

	if (!unitname[0])
		return;

	if (!strncmp(unitname, "0x", 2)) {
		FAIL(c, dti, node, "unit name should not have leading \"0x\"");
		/* skip over 0x for next test */
		unitname += 2;
	}
	if (unitname[0] == '0' && isxdigit(unitname[1]))
		FAIL(c, dti, node, "unit name should not have leading 0s");
}
WARNING(unit_address_format, check_unit_address_format, NULL,
	&node_name_format, &pci_bridge, &simple_bus_bridge);
>>>>>>> 286cd8c7

/*
 * Style checks
 */
static void check_avoid_default_addr_size(struct check *c, struct dt_info *dti,
					  struct node *node)
{
	struct property *reg, *ranges;

	if (!node->parent)
		return; /* Ignore root node */

	reg = get_property(node, "reg");
	ranges = get_property(node, "ranges");

	if (!reg && !ranges)
		return;

	if (node->parent->addr_cells == -1)
		FAIL(c, dti, node, "Relying on default #address-cells value");

	if (node->parent->size_cells == -1)
		FAIL(c, dti, node, "Relying on default #size-cells value");
}
WARNING(avoid_default_addr_size, check_avoid_default_addr_size, NULL,
	&addr_size_cells);

static void check_avoid_unnecessary_addr_size(struct check *c, struct dt_info *dti,
					      struct node *node)
{
	struct property *prop;
	struct node *child;
	bool has_reg = false;

	if (!node->parent || node->addr_cells < 0 || node->size_cells < 0)
		return;

	if (get_property(node, "ranges") || !node->children)
		return;

	for_each_child(node, child) {
		prop = get_property(child, "reg");
		if (prop)
			has_reg = true;
	}

	if (!has_reg)
		FAIL(c, dti, node, "unnecessary #address-cells/#size-cells without \"ranges\" or child \"reg\" property");
}
<<<<<<< HEAD
WARNING(avoid_default_addr_size, check_avoid_default_addr_size, NULL,
	&addr_size_cells);
=======
WARNING(avoid_unnecessary_addr_size, check_avoid_unnecessary_addr_size, NULL, &avoid_default_addr_size);

static void check_unique_unit_address(struct check *c, struct dt_info *dti,
					      struct node *node)
{
	struct node *childa;

	if (node->addr_cells < 0 || node->size_cells < 0)
		return;

	if (!node->children)
		return;

	for_each_child(node, childa) {
		struct node *childb;
		const char *addr_a = get_unitname(childa);

		if (!strlen(addr_a))
			continue;

		for_each_child(node, childb) {
			const char *addr_b = get_unitname(childb);
			if (childa == childb)
				break;

			if (streq(addr_a, addr_b))
				FAIL(c, dti, childb, "duplicate unit-address (also used in node %s)", childa->fullpath);
		}
	}
}
WARNING(unique_unit_address, check_unique_unit_address, NULL, &avoid_default_addr_size);
>>>>>>> 286cd8c7

static void check_obsolete_chosen_interrupt_controller(struct check *c,
						       struct dt_info *dti,
						       struct node *node)
{
	struct node *dt = dti->dt;
	struct node *chosen;
	struct property *prop;

	if (node != dt)
		return;


	chosen = get_node_by_path(dt, "/chosen");
	if (!chosen)
		return;

	prop = get_property(chosen, "interrupt-controller");
	if (prop)
		FAIL_PROP(c, dti, node, prop,
			  "/chosen has obsolete \"interrupt-controller\" property");
}
WARNING(obsolete_chosen_interrupt_controller,
	check_obsolete_chosen_interrupt_controller, NULL);

static void check_chosen_node_is_root(struct check *c, struct dt_info *dti,
				      struct node *node)
{
	if (!streq(node->name, "chosen"))
		return;

	if (node->parent != dti->dt)
		FAIL(c, dti, node, "chosen node must be at root node");
}
WARNING(chosen_node_is_root, check_chosen_node_is_root, NULL);

static void check_chosen_node_bootargs(struct check *c, struct dt_info *dti,
				       struct node *node)
{
	struct property *prop;

	if (!streq(node->name, "chosen"))
		return;

	prop = get_property(node, "bootargs");
	if (!prop)
		return;

	c->data = prop->name;
	check_is_string(c, dti, node);
}
WARNING(chosen_node_bootargs, check_chosen_node_bootargs, NULL);

static void check_chosen_node_stdout_path(struct check *c, struct dt_info *dti,
					  struct node *node)
{
	struct property *prop;

	if (!streq(node->name, "chosen"))
		return;

	prop = get_property(node, "stdout-path");
	if (!prop) {
		prop = get_property(node, "linux,stdout-path");
		if (!prop)
			return;
		FAIL_PROP(c, dti, node, prop, "Use 'stdout-path' instead");
	}

	c->data = prop->name;
	check_is_string(c, dti, node);
}
WARNING(chosen_node_stdout_path, check_chosen_node_stdout_path, NULL);

struct provider {
	const char *prop_name;
	const char *cell_name;
	bool optional;
};

static void check_property_phandle_args(struct check *c,
					  struct dt_info *dti,
				          struct node *node,
				          struct property *prop,
				          const struct provider *provider)
{
	struct node *root = dti->dt;
	int cell, cellsize = 0;

	if (prop->val.len % sizeof(cell_t)) {
		FAIL_PROP(c, dti, node, prop,
			  "property size (%d) is invalid, expected multiple of %zu",
			  prop->val.len, sizeof(cell_t));
		return;
	}

	for (cell = 0; cell < prop->val.len / sizeof(cell_t); cell += cellsize + 1) {
		struct node *provider_node;
		struct property *cellprop;
		int phandle;

		phandle = propval_cell_n(prop, cell);
		/*
		 * Some bindings use a cell value 0 or -1 to skip over optional
		 * entries when each index position has a specific definition.
		 */
		if (phandle == 0 || phandle == -1) {
			/* Give up if this is an overlay with external references */
			if (dti->dtsflags & DTSF_PLUGIN)
				break;

			cellsize = 0;
			continue;
		}

		/* If we have markers, verify the current cell is a phandle */
		if (prop->val.markers) {
			struct marker *m = prop->val.markers;
			for_each_marker_of_type(m, REF_PHANDLE) {
				if (m->offset == (cell * sizeof(cell_t)))
					break;
			}
			if (!m)
				FAIL_PROP(c, dti, node, prop,
					  "cell %d is not a phandle reference",
					  cell);
		}

		provider_node = get_node_by_phandle(root, phandle);
		if (!provider_node) {
			FAIL_PROP(c, dti, node, prop,
				  "Could not get phandle node for (cell %d)",
				  cell);
			break;
		}

		cellprop = get_property(provider_node, provider->cell_name);
		if (cellprop) {
			cellsize = propval_cell(cellprop);
		} else if (provider->optional) {
			cellsize = 0;
		} else {
			FAIL(c, dti, node, "Missing property '%s' in node %s or bad phandle (referred from %s[%d])",
			     provider->cell_name,
			     provider_node->fullpath,
			     prop->name, cell);
			break;
		}

		if (prop->val.len < ((cell + cellsize + 1) * sizeof(cell_t))) {
			FAIL_PROP(c, dti, node, prop,
				  "property size (%d) too small for cell size %d",
				  prop->val.len, cellsize);
		}
	}
}

static void check_provider_cells_property(struct check *c,
					  struct dt_info *dti,
				          struct node *node)
{
	struct provider *provider = c->data;
	struct property *prop;

	prop = get_property(node, provider->prop_name);
	if (!prop)
		return;

	check_property_phandle_args(c, dti, node, prop, provider);
}
<<<<<<< HEAD
WARNING(obsolete_chosen_interrupt_controller,
	check_obsolete_chosen_interrupt_controller, NULL);
=======
#define WARNING_PROPERTY_PHANDLE_CELLS(nm, propname, cells_name, ...) \
	static struct provider nm##_provider = { (propname), (cells_name), __VA_ARGS__ }; \
	WARNING(nm##_property, check_provider_cells_property, &nm##_provider, &phandle_references);

WARNING_PROPERTY_PHANDLE_CELLS(clocks, "clocks", "#clock-cells");
WARNING_PROPERTY_PHANDLE_CELLS(cooling_device, "cooling-device", "#cooling-cells");
WARNING_PROPERTY_PHANDLE_CELLS(dmas, "dmas", "#dma-cells");
WARNING_PROPERTY_PHANDLE_CELLS(hwlocks, "hwlocks", "#hwlock-cells");
WARNING_PROPERTY_PHANDLE_CELLS(interrupts_extended, "interrupts-extended", "#interrupt-cells");
WARNING_PROPERTY_PHANDLE_CELLS(io_channels, "io-channels", "#io-channel-cells");
WARNING_PROPERTY_PHANDLE_CELLS(iommus, "iommus", "#iommu-cells");
WARNING_PROPERTY_PHANDLE_CELLS(mboxes, "mboxes", "#mbox-cells");
WARNING_PROPERTY_PHANDLE_CELLS(msi_parent, "msi-parent", "#msi-cells", true);
WARNING_PROPERTY_PHANDLE_CELLS(mux_controls, "mux-controls", "#mux-control-cells");
WARNING_PROPERTY_PHANDLE_CELLS(phys, "phys", "#phy-cells");
WARNING_PROPERTY_PHANDLE_CELLS(power_domains, "power-domains", "#power-domain-cells");
WARNING_PROPERTY_PHANDLE_CELLS(pwms, "pwms", "#pwm-cells");
WARNING_PROPERTY_PHANDLE_CELLS(resets, "resets", "#reset-cells");
WARNING_PROPERTY_PHANDLE_CELLS(sound_dai, "sound-dai", "#sound-dai-cells");
WARNING_PROPERTY_PHANDLE_CELLS(thermal_sensors, "thermal-sensors", "#thermal-sensor-cells");

static bool prop_is_gpio(struct property *prop)
{
	char *str;

	/*
	 * *-gpios and *-gpio can appear in property names,
	 * so skip over any false matches (only one known ATM)
	 */
	if (strstr(prop->name, "nr-gpio"))
		return false;

	str = strrchr(prop->name, '-');
	if (str)
		str++;
	else
		str = prop->name;
	if (!(streq(str, "gpios") || streq(str, "gpio")))
		return false;

	return true;
}

static void check_gpios_property(struct check *c,
					  struct dt_info *dti,
				          struct node *node)
{
	struct property *prop;

	/* Skip GPIO hog nodes which have 'gpios' property */
	if (get_property(node, "gpio-hog"))
		return;

	for_each_property(node, prop) {
		struct provider provider;

		if (!prop_is_gpio(prop))
			continue;

		provider.prop_name = prop->name;
		provider.cell_name = "#gpio-cells";
		provider.optional = false;
		check_property_phandle_args(c, dti, node, prop, &provider);
	}

}
WARNING(gpios_property, check_gpios_property, NULL, &phandle_references);

static void check_deprecated_gpio_property(struct check *c,
					   struct dt_info *dti,
				           struct node *node)
{
	struct property *prop;

	for_each_property(node, prop) {
		char *str;

		if (!prop_is_gpio(prop))
			continue;

		str = strstr(prop->name, "gpio");
		if (!streq(str, "gpio"))
			continue;

		FAIL_PROP(c, dti, node, prop,
			  "'[*-]gpio' is deprecated, use '[*-]gpios' instead");
	}

}
CHECK(deprecated_gpio_property, check_deprecated_gpio_property, NULL);

static bool node_is_interrupt_provider(struct node *node)
{
	struct property *prop;

	prop = get_property(node, "interrupt-controller");
	if (prop)
		return true;

	prop = get_property(node, "interrupt-map");
	if (prop)
		return true;

	return false;
}
static void check_interrupts_property(struct check *c,
				      struct dt_info *dti,
				      struct node *node)
{
	struct node *root = dti->dt;
	struct node *irq_node = NULL, *parent = node;
	struct property *irq_prop, *prop = NULL;
	int irq_cells, phandle;

	irq_prop = get_property(node, "interrupts");
	if (!irq_prop)
		return;

	if (irq_prop->val.len % sizeof(cell_t))
		FAIL_PROP(c, dti, node, irq_prop, "size (%d) is invalid, expected multiple of %zu",
		     irq_prop->val.len, sizeof(cell_t));

	while (parent && !prop) {
		if (parent != node && node_is_interrupt_provider(parent)) {
			irq_node = parent;
			break;
		}

		prop = get_property(parent, "interrupt-parent");
		if (prop) {
			phandle = propval_cell(prop);
			/* Give up if this is an overlay with external references */
			if ((phandle == 0 || phandle == -1) &&
			    (dti->dtsflags & DTSF_PLUGIN))
					return;

			irq_node = get_node_by_phandle(root, phandle);
			if (!irq_node) {
				FAIL_PROP(c, dti, parent, prop, "Bad phandle");
				return;
			}
			if (!node_is_interrupt_provider(irq_node))
				FAIL(c, dti, irq_node,
				     "Missing interrupt-controller or interrupt-map property");

			break;
		}

		parent = parent->parent;
	}

	if (!irq_node) {
		FAIL(c, dti, node, "Missing interrupt-parent");
		return;
	}

	prop = get_property(irq_node, "#interrupt-cells");
	if (!prop) {
		FAIL(c, dti, irq_node, "Missing #interrupt-cells in interrupt-parent");
		return;
	}

	irq_cells = propval_cell(prop);
	if (irq_prop->val.len % (irq_cells * sizeof(cell_t))) {
		FAIL_PROP(c, dti, node, prop,
			  "size is (%d), expected multiple of %d",
			  irq_prop->val.len, (int)(irq_cells * sizeof(cell_t)));
	}
}
WARNING(interrupts_property, check_interrupts_property, &phandle_references);

static const struct bus_type graph_port_bus = {
	.name = "graph-port",
};

static const struct bus_type graph_ports_bus = {
	.name = "graph-ports",
};

static void check_graph_nodes(struct check *c, struct dt_info *dti,
			      struct node *node)
{
	struct node *child;

	for_each_child(node, child) {
		if (!(strprefixeq(child->name, child->basenamelen, "endpoint") ||
		      get_property(child, "remote-endpoint")))
			continue;

		node->bus = &graph_port_bus;

		/* The parent of 'port' nodes can be either 'ports' or a device */
		if (!node->parent->bus &&
		    (streq(node->parent->name, "ports") || get_property(node, "reg")))
			node->parent->bus = &graph_ports_bus;

		break;
	}

}
WARNING(graph_nodes, check_graph_nodes, NULL);

static void check_graph_child_address(struct check *c, struct dt_info *dti,
				      struct node *node)
{
	int cnt = 0;
	struct node *child;

	if (node->bus != &graph_ports_bus && node->bus != &graph_port_bus)
		return;

	for_each_child(node, child) {
		struct property *prop = get_property(child, "reg");

		/* No error if we have any non-zero unit address */
		if (prop && propval_cell(prop) != 0)
			return;

		cnt++;
	}

	if (cnt == 1 && node->addr_cells != -1)
		FAIL(c, dti, node, "graph node has single child node '%s', #address-cells/#size-cells are not necessary",
		     node->children->name);
}
WARNING(graph_child_address, check_graph_child_address, NULL, &graph_nodes);

static void check_graph_reg(struct check *c, struct dt_info *dti,
			    struct node *node)
{
	char unit_addr[9];
	const char *unitname = get_unitname(node);
	struct property *prop;

	prop = get_property(node, "reg");
	if (!prop || !unitname)
		return;

	if (!(prop->val.val && prop->val.len == sizeof(cell_t))) {
		FAIL(c, dti, node, "graph node malformed 'reg' property");
		return;
	}

	snprintf(unit_addr, sizeof(unit_addr), "%x", propval_cell(prop));
	if (!streq(unitname, unit_addr))
		FAIL(c, dti, node, "graph node unit address error, expected \"%s\"",
		     unit_addr);

	if (node->parent->addr_cells != 1)
		FAIL_PROP(c, dti, node, get_property(node, "#address-cells"),
			  "graph node '#address-cells' is %d, must be 1",
			  node->parent->addr_cells);
	if (node->parent->size_cells != 0)
		FAIL_PROP(c, dti, node, get_property(node, "#size-cells"),
			  "graph node '#size-cells' is %d, must be 0",
			  node->parent->size_cells);
}

static void check_graph_port(struct check *c, struct dt_info *dti,
			     struct node *node)
{
	if (node->bus != &graph_port_bus)
		return;

	if (!strprefixeq(node->name, node->basenamelen, "port"))
		FAIL(c, dti, node, "graph port node name should be 'port'");

	check_graph_reg(c, dti, node);
}
WARNING(graph_port, check_graph_port, NULL, &graph_nodes);

static struct node *get_remote_endpoint(struct check *c, struct dt_info *dti,
					struct node *endpoint)
{
	int phandle;
	struct node *node;
	struct property *prop;

	prop = get_property(endpoint, "remote-endpoint");
	if (!prop)
		return NULL;

	phandle = propval_cell(prop);
	/* Give up if this is an overlay with external references */
	if (phandle == 0 || phandle == -1)
		return NULL;

	node = get_node_by_phandle(dti->dt, phandle);
	if (!node)
		FAIL_PROP(c, dti, endpoint, prop, "graph phandle is not valid");

	return node;
}

static void check_graph_endpoint(struct check *c, struct dt_info *dti,
				 struct node *node)
{
	struct node *remote_node;

	if (!node->parent || node->parent->bus != &graph_port_bus)
		return;

	if (!strprefixeq(node->name, node->basenamelen, "endpoint"))
		FAIL(c, dti, node, "graph endpont node name should be 'endpoint'");

	check_graph_reg(c, dti, node);

	remote_node = get_remote_endpoint(c, dti, node);
	if (!remote_node)
		return;

	if (get_remote_endpoint(c, dti, remote_node) != node)
		FAIL(c, dti, node, "graph connection to node '%s' is not bidirectional",
		     remote_node->fullpath);
}
WARNING(graph_endpoint, check_graph_endpoint, NULL, &graph_nodes);
>>>>>>> 286cd8c7

static struct check *check_table[] = {
	&duplicate_node_names, &duplicate_property_names,
	&node_name_chars, &node_name_format, &property_name_chars,
	&name_is_string, &name_properties,

	&duplicate_label,

	&explicit_phandles,
	&phandle_references, &path_references,
	&omit_unused_nodes,

	&address_cells_is_cell, &size_cells_is_cell, &interrupt_cells_is_cell,
	&device_type_is_string, &model_is_string, &status_is_string,
	&label_is_string,

	&compatible_is_string_list, &names_is_string_list,

	&property_name_chars_strict,
	&node_name_chars_strict,

	&addr_size_cells, &reg_format, &ranges_format,

	&unit_address_vs_reg,
<<<<<<< HEAD
=======
	&unit_address_format,

	&pci_bridge,
	&pci_device_reg,
	&pci_device_bus_num,

	&simple_bus_bridge,
	&simple_bus_reg,
>>>>>>> 286cd8c7

	&avoid_default_addr_size,
	&avoid_unnecessary_addr_size,
	&unique_unit_address,
	&obsolete_chosen_interrupt_controller,
	&chosen_node_is_root, &chosen_node_bootargs, &chosen_node_stdout_path,

	&clocks_property,
	&cooling_device_property,
	&dmas_property,
	&hwlocks_property,
	&interrupts_extended_property,
	&io_channels_property,
	&iommus_property,
	&mboxes_property,
	&msi_parent_property,
	&mux_controls_property,
	&phys_property,
	&power_domains_property,
	&pwms_property,
	&resets_property,
	&sound_dai_property,
	&thermal_sensors_property,

	&deprecated_gpio_property,
	&gpios_property,
	&interrupts_property,

	&alias_paths,

	&graph_nodes, &graph_child_address, &graph_port, &graph_endpoint,

	&always_fail,
};

static void enable_warning_error(struct check *c, bool warn, bool error)
{
	int i;

	/* Raising level, also raise it for prereqs */
	if ((warn && !c->warn) || (error && !c->error))
		for (i = 0; i < c->num_prereqs; i++)
			enable_warning_error(c->prereq[i], warn, error);

	c->warn = c->warn || warn;
	c->error = c->error || error;
}

static void disable_warning_error(struct check *c, bool warn, bool error)
{
	int i;

	/* Lowering level, also lower it for things this is the prereq
	 * for */
	if ((warn && c->warn) || (error && c->error)) {
		for (i = 0; i < ARRAY_SIZE(check_table); i++) {
			struct check *cc = check_table[i];
			int j;

			for (j = 0; j < cc->num_prereqs; j++)
				if (cc->prereq[j] == c)
					disable_warning_error(cc, warn, error);
		}
	}

	c->warn = c->warn && !warn;
	c->error = c->error && !error;
}

void parse_checks_option(bool warn, bool error, const char *arg)
{
	int i;
	const char *name = arg;
	bool enable = true;

	if ((strncmp(arg, "no-", 3) == 0)
	    || (strncmp(arg, "no_", 3) == 0)) {
		name = arg + 3;
		enable = false;
	}

	for (i = 0; i < ARRAY_SIZE(check_table); i++) {
		struct check *c = check_table[i];

		if (streq(c->name, name)) {
			if (enable)
				enable_warning_error(c, warn, error);
			else
				disable_warning_error(c, warn, error);
			return;
		}
	}

	die("Unrecognized check name \"%s\"\n", name);
}

void process_checks(bool force, struct dt_info *dti)
{
	int i;
	int error = 0;

	for (i = 0; i < ARRAY_SIZE(check_table); i++) {
		struct check *c = check_table[i];

		if (c->warn || c->error)
			error = error || run_check(c, dti);
	}

	if (error) {
		if (!force) {
			fprintf(stderr, "ERROR: Input tree has errors, aborting "
				"(use -f to force output)\n");
			exit(2);
		} else if (quiet < 3) {
			fprintf(stderr, "Warning: Input tree has errors, "
				"output forced\n");
		}
	}
}<|MERGE_RESOLUTION|>--- conflicted
+++ resolved
@@ -53,31 +53,6 @@
 	struct check **prereq;
 };
 
-<<<<<<< HEAD
-#define CHECK_ENTRY(_nm, _fn, _d, _w, _e, ...)	       \
-	static struct check *_nm##_prereqs[] = { __VA_ARGS__ }; \
-	static struct check _nm = { \
-		.name = #_nm, \
-		.fn = (_fn), \
-		.data = (_d), \
-		.warn = (_w), \
-		.error = (_e), \
-		.status = UNCHECKED, \
-		.num_prereqs = ARRAY_SIZE(_nm##_prereqs), \
-		.prereq = _nm##_prereqs, \
-	};
-#define WARNING(_nm, _fn, _d, ...) \
-	CHECK_ENTRY(_nm, _fn, _d, true, false, __VA_ARGS__)
-#define ERROR(_nm, _fn, _d, ...) \
-	CHECK_ENTRY(_nm, _fn, _d, false, true, __VA_ARGS__)
-#define CHECK(_nm, _fn, _d, ...) \
-	CHECK_ENTRY(_nm, _fn, _d, false, false, __VA_ARGS__)
-
-#ifdef __GNUC__
-static inline void check_msg(struct check *c, const char *fmt, ...) __attribute__((format (printf, 2, 3)));
-#endif
-static inline void check_msg(struct check *c, const char *fmt, ...)
-=======
 #define CHECK_ENTRY(nm_, fn_, d_, w_, e_, ...)	       \
 	static struct check *nm_##_prereqs[] = { __VA_ARGS__ }; \
 	static struct check nm_ = { \
@@ -101,7 +76,6 @@
 					   struct node *node,
 					   struct property *prop,
 					   const char *fmt, ...)
->>>>>>> 286cd8c7
 {
 	va_list ap;
 	va_start(ap, fmt);
@@ -130,8 +104,6 @@
 		check_msg((c), dti, node, NULL, __VA_ARGS__);		\
 	} while (0)
 
-<<<<<<< HEAD
-=======
 #define FAIL_PROP(c, dti, node, prop, ...)				\
 	do {								\
 		TRACE((c), "\t\tFAILED at %s:%d", __FILE__, __LINE__);	\
@@ -140,7 +112,6 @@
 	} while (0)
 
 
->>>>>>> 286cd8c7
 static void check_nodes_props(struct check *c, struct dt_info *dti, struct node *node)
 {
 	struct node *child;
@@ -223,8 +194,6 @@
 #define ERROR_IF_NOT_STRING(nm, propname) \
 	ERROR(nm, check_is_string, (propname))
 
-<<<<<<< HEAD
-=======
 static void check_is_string_list(struct check *c, struct dt_info *dti,
 				 struct node *node)
 {
@@ -254,7 +223,6 @@
 #define ERROR_IF_NOT_STRING_LIST(nm, propname) \
 	ERROR(nm, check_is_string_list, (propname))
 
->>>>>>> 286cd8c7
 static void check_is_cell(struct check *c, struct dt_info *dti,
 			  struct node *node)
 {
@@ -333,11 +301,7 @@
 		FAIL(c, dti, node, "Character '%c' not recommended in node name",
 		     node->name[n]);
 }
-<<<<<<< HEAD
-ERROR(node_name_chars, check_node_name_chars, PROPNODECHARS "@");
-=======
 CHECK(node_name_chars_strict, check_node_name_chars_strict, PROPNODECHARSSTRICT);
->>>>>>> 286cd8c7
 
 static void check_node_name_format(struct check *c, struct dt_info *dti,
 				   struct node *node)
@@ -346,38 +310,6 @@
 		FAIL(c, dti, node, "multiple '@' characters in node name");
 }
 ERROR(node_name_format, check_node_name_format, NULL, &node_name_chars);
-<<<<<<< HEAD
-
-static void check_unit_address_vs_reg(struct check *c, struct dt_info *dti,
-				      struct node *node)
-{
-	const char *unitname = get_unitname(node);
-	struct property *prop = get_property(node, "reg");
-
-	if (!prop) {
-		prop = get_property(node, "ranges");
-		if (prop && !prop->val.len)
-			prop = NULL;
-	}
-
-	if (prop) {
-		if (!unitname[0])
-			FAIL(c, "Node %s has a reg or ranges property, but no unit name",
-			    node->fullpath);
-	} else {
-		if (unitname[0])
-			FAIL(c, "Node %s has a unit name, but no reg property",
-			    node->fullpath);
-	}
-}
-WARNING(unit_address_vs_reg, check_unit_address_vs_reg, NULL);
-
-static void check_property_name_chars(struct check *c, struct dt_info *dti,
-				      struct node *node)
-{
-	struct property *prop;
-
-=======
 
 static void check_unit_address_vs_reg(struct check *c, struct dt_info *dti,
 				      struct node *node)
@@ -411,18 +343,10 @@
 {
 	struct property *prop;
 
->>>>>>> 286cd8c7
 	for_each_property(node, prop) {
 		int n = strspn(prop->name, c->data);
 
 		if (n < strlen(prop->name))
-<<<<<<< HEAD
-			FAIL(c, "Bad character '%c' in property name \"%s\", node %s",
-			     prop->name[n], prop->name, node->fullpath);
-	}
-}
-ERROR(property_name_chars, check_property_name_chars, PROPNODECHARS);
-=======
 			FAIL_PROP(c, dti, node, prop, "Bad character '%c' in property name",
 				  prop->name[n]);
 	}
@@ -460,7 +384,6 @@
 	}
 }
 CHECK(property_name_chars_strict, check_property_name_chars_strict, PROPNODECHARSSTRICT);
->>>>>>> 286cd8c7
 
 #define DESCLABEL_FMT	"%s%s%s%s%s"
 #define DESCLABEL_ARGS(node,prop,mark)		\
@@ -530,13 +453,8 @@
 		return 0;
 
 	if (prop->val.len != sizeof(cell_t)) {
-<<<<<<< HEAD
-		FAIL(c, "%s has bad length (%d) %s property",
-		     node->fullpath, prop->val.len, prop->name);
-=======
 		FAIL_PROP(c, dti, node, prop, "bad length (%d) %s property",
 			  prop->val.len, prop->name);
->>>>>>> 286cd8c7
 		return 0;
 	}
 
@@ -547,13 +465,8 @@
 			/* "Set this node's phandle equal to some
 			 * other node's phandle".  That's nonsensical
 			 * by construction. */ {
-<<<<<<< HEAD
-			FAIL(c, "%s in %s is a reference to another node",
-			     prop->name, node->fullpath);
-=======
 			FAIL(c, dti, node, "%s is a reference to another node",
 			     prop->name);
->>>>>>> 286cd8c7
 		}
 		/* But setting this node's phandle equal to its own
 		 * phandle is allowed - that means allocate a unique
@@ -566,13 +479,8 @@
 	phandle = propval_cell(prop);
 
 	if ((phandle == 0) || (phandle == -1)) {
-<<<<<<< HEAD
-		FAIL(c, "%s has bad value (0x%x) in %s property",
-		     node->fullpath, phandle, prop->name);
-=======
 		FAIL_PROP(c, dti, node, prop, "bad value (0x%x) in %s property",
 		     phandle, prop->name);
->>>>>>> 286cd8c7
 		return 0;
 	}
 
@@ -598,13 +506,8 @@
 		return;
 
 	if (linux_phandle && phandle && (phandle != linux_phandle))
-<<<<<<< HEAD
-		FAIL(c, "%s has mismatching 'phandle' and 'linux,phandle'"
-		     " properties", node->fullpath);
-=======
 		FAIL(c, dti, node, "mismatching 'phandle' and 'linux,phandle'"
 		     " properties");
->>>>>>> 286cd8c7
 
 	if (linux_phandle && !phandle)
 		phandle = linux_phandle;
@@ -671,29 +574,18 @@
 			refnode = get_node_by_ref(dt, m->ref);
 			if (! refnode) {
 				if (!(dti->dtsflags & DTSF_PLUGIN))
-<<<<<<< HEAD
-					FAIL(c, "Reference to non-existent node or "
-							"label \"%s\"\n", m->ref);
-				else /* mark the entry as unresolved */
-					*((cell_t *)(prop->val.val + m->offset)) =
-=======
 					FAIL(c, dti, node, "Reference to non-existent node or "
 							"label \"%s\"\n", m->ref);
 				else /* mark the entry as unresolved */
 					*((fdt32_t *)(prop->val.val + m->offset)) =
->>>>>>> 286cd8c7
 						cpu_to_fdt32(0xffffffff);
 				continue;
 			}
 
 			phandle = get_node_phandle(dt, refnode);
-<<<<<<< HEAD
-			*((cell_t *)(prop->val.val + m->offset)) = cpu_to_fdt32(phandle);
-=======
 			*((fdt32_t *)(prop->val.val + m->offset)) = cpu_to_fdt32(phandle);
 
 			reference_node(refnode);
->>>>>>> 286cd8c7
 		}
 	}
 }
@@ -716,11 +608,7 @@
 
 			refnode = get_node_by_ref(dt, m->ref);
 			if (!refnode) {
-<<<<<<< HEAD
-				FAIL(c, "Reference to non-existent node or label \"%s\"\n",
-=======
 				FAIL(c, dti, node, "Reference to non-existent node or label \"%s\"\n",
->>>>>>> 286cd8c7
 				     m->ref);
 				continue;
 			}
@@ -728,17 +616,12 @@
 			path = refnode->fullpath;
 			prop->val = data_insert_at_marker(prop->val, m, path,
 							  strlen(path) + 1);
-<<<<<<< HEAD
-=======
 
 			reference_node(refnode);
->>>>>>> 286cd8c7
 		}
 	}
 }
 ERROR(path_references, fixup_path_references, NULL, &duplicate_node_names);
-<<<<<<< HEAD
-=======
 
 static void fixup_omit_unused_nodes(struct check *c, struct dt_info *dti,
 				    struct node *node)
@@ -747,7 +630,6 @@
 		delete_node(node);
 }
 ERROR(omit_unused_nodes, fixup_omit_unused_nodes, NULL, &phandle_references, &path_references);
->>>>>>> 286cd8c7
 
 /*
  * Semantic checks
@@ -761,8 +643,6 @@
 WARNING_IF_NOT_STRING(status_is_string, "status");
 WARNING_IF_NOT_STRING(label_is_string, "label");
 
-<<<<<<< HEAD
-=======
 WARNING_IF_NOT_STRING_LIST(compatible_is_string_list, "compatible");
 
 static void check_names_is_string_list(struct check *c, struct dt_info *dti,
@@ -801,7 +681,6 @@
 }
 WARNING(alias_paths, check_alias_paths, NULL);
 
->>>>>>> 286cd8c7
 static void fixup_addr_size_cells(struct check *c, struct dt_info *dti,
 				  struct node *node)
 {
@@ -849,15 +728,9 @@
 	entrylen = (addr_cells + size_cells) * sizeof(cell_t);
 
 	if (!entrylen || (prop->val.len % entrylen) != 0)
-<<<<<<< HEAD
-		FAIL(c, "\"reg\" property in %s has invalid length (%d bytes) "
-		     "(#address-cells == %d, #size-cells == %d)",
-		     node->fullpath, prop->val.len, addr_cells, size_cells);
-=======
 		FAIL_PROP(c, dti, node, prop, "property has invalid length (%d bytes) "
 			  "(#address-cells == %d, #size-cells == %d)",
 			  prop->val.len, addr_cells, size_cells);
->>>>>>> 286cd8c7
 }
 WARNING(reg_format, check_reg_format, NULL, &addr_size_cells);
 
@@ -944,9 +817,6 @@
 	if (fdt32_to_cpu(cells[1]) > 0xff)
 		FAIL_PROP(c, dti, node, prop, "maximum bus number must be less than 256");
 }
-<<<<<<< HEAD
-WARNING(ranges_format, check_ranges_format, NULL, &addr_size_cells);
-=======
 WARNING(pci_bridge, check_pci_bridge, NULL,
 	&device_type_is_string, &addr_size_cells);
 
@@ -1113,7 +983,6 @@
 }
 WARNING(unit_address_format, check_unit_address_format, NULL,
 	&node_name_format, &pci_bridge, &simple_bus_bridge);
->>>>>>> 286cd8c7
 
 /*
  * Style checks
@@ -1163,10 +1032,6 @@
 	if (!has_reg)
 		FAIL(c, dti, node, "unnecessary #address-cells/#size-cells without \"ranges\" or child \"reg\" property");
 }
-<<<<<<< HEAD
-WARNING(avoid_default_addr_size, check_avoid_default_addr_size, NULL,
-	&addr_size_cells);
-=======
 WARNING(avoid_unnecessary_addr_size, check_avoid_unnecessary_addr_size, NULL, &avoid_default_addr_size);
 
 static void check_unique_unit_address(struct check *c, struct dt_info *dti,
@@ -1198,7 +1063,6 @@
 	}
 }
 WARNING(unique_unit_address, check_unique_unit_address, NULL, &avoid_default_addr_size);
->>>>>>> 286cd8c7
 
 static void check_obsolete_chosen_interrupt_controller(struct check *c,
 						       struct dt_info *dti,
@@ -1369,10 +1233,6 @@
 
 	check_property_phandle_args(c, dti, node, prop, provider);
 }
-<<<<<<< HEAD
-WARNING(obsolete_chosen_interrupt_controller,
-	check_obsolete_chosen_interrupt_controller, NULL);
-=======
 #define WARNING_PROPERTY_PHANDLE_CELLS(nm, propname, cells_name, ...) \
 	static struct provider nm##_provider = { (propname), (cells_name), __VA_ARGS__ }; \
 	WARNING(nm##_property, check_provider_cells_property, &nm##_provider, &phandle_references);
@@ -1689,7 +1549,6 @@
 		     remote_node->fullpath);
 }
 WARNING(graph_endpoint, check_graph_endpoint, NULL, &graph_nodes);
->>>>>>> 286cd8c7
 
 static struct check *check_table[] = {
 	&duplicate_node_names, &duplicate_property_names,
@@ -1714,8 +1573,6 @@
 	&addr_size_cells, &reg_format, &ranges_format,
 
 	&unit_address_vs_reg,
-<<<<<<< HEAD
-=======
 	&unit_address_format,
 
 	&pci_bridge,
@@ -1724,7 +1581,6 @@
 
 	&simple_bus_bridge,
 	&simple_bus_reg,
->>>>>>> 286cd8c7
 
 	&avoid_default_addr_size,
 	&avoid_unnecessary_addr_size,
