/*
 * libfdt - Flat Device Tree manipulation
 * Copyright (C) 2006 David Gibson, IBM Corporation.
 *
 * libfdt is dual licensed: you can use it either under the terms of
 * the GPL, or the BSD license, at your option.
 *
 *  a) This library is free software; you can redistribute it and/or
 *     modify it under the terms of the GNU General Public License as
 *     published by the Free Software Foundation; either version 2 of the
 *     License, or (at your option) any later version.
 *
 *     This library is distributed in the hope that it will be useful,
 *     but WITHOUT ANY WARRANTY; without even the implied warranty of
 *     MERCHANTABILITY or FITNESS FOR A PARTICULAR PURPOSE.  See the
 *     GNU General Public License for more details.
 *
 *     You should have received a copy of the GNU General Public
 *     License along with this library; if not, write to the Free
 *     Software Foundation, Inc., 51 Franklin St, Fifth Floor, Boston,
 *     MA 02110-1301 USA
 *
 * Alternatively,
 *
 *  b) Redistribution and use in source and binary forms, with or
 *     without modification, are permitted provided that the following
 *     conditions are met:
 *
 *     1. Redistributions of source code must retain the above
 *        copyright notice, this list of conditions and the following
 *        disclaimer.
 *     2. Redistributions in binary form must reproduce the above
 *        copyright notice, this list of conditions and the following
 *        disclaimer in the documentation and/or other materials
 *        provided with the distribution.
 *
 *     THIS SOFTWARE IS PROVIDED BY THE COPYRIGHT HOLDERS AND
 *     CONTRIBUTORS "AS IS" AND ANY EXPRESS OR IMPLIED WARRANTIES,
 *     INCLUDING, BUT NOT LIMITED TO, THE IMPLIED WARRANTIES OF
 *     MERCHANTABILITY AND FITNESS FOR A PARTICULAR PURPOSE ARE
 *     DISCLAIMED. IN NO EVENT SHALL THE COPYRIGHT OWNER OR
 *     CONTRIBUTORS BE LIABLE FOR ANY DIRECT, INDIRECT, INCIDENTAL,
 *     SPECIAL, EXEMPLARY, OR CONSEQUENTIAL DAMAGES (INCLUDING, BUT
 *     NOT LIMITED TO, PROCUREMENT OF SUBSTITUTE GOODS OR SERVICES;
 *     LOSS OF USE, DATA, OR PROFITS; OR BUSINESS INTERRUPTION)
 *     HOWEVER CAUSED AND ON ANY THEORY OF LIABILITY, WHETHER IN
 *     CONTRACT, STRICT LIABILITY, OR TORT (INCLUDING NEGLIGENCE OR
 *     OTHERWISE) ARISING IN ANY WAY OUT OF THE USE OF THIS SOFTWARE,
 *     EVEN IF ADVISED OF THE POSSIBILITY OF SUCH DAMAGE.
 */
#include "libfdt_env.h"

#include <fdt.h>
#include <libfdt.h>

#include "libfdt_internal.h"

int fdt_check_header(const void *fdt)
{
	if (fdt_magic(fdt) == FDT_MAGIC) {
		/* Complete tree */
		if (fdt_version(fdt) < FDT_FIRST_SUPPORTED_VERSION)
			return -FDT_ERR_BADVERSION;
		if (fdt_last_comp_version(fdt) > FDT_LAST_SUPPORTED_VERSION)
			return -FDT_ERR_BADVERSION;
	} else if (fdt_magic(fdt) == FDT_SW_MAGIC) {
		/* Unfinished sequential-write blob */
		if (fdt_size_dt_struct(fdt) == 0)
			return -FDT_ERR_BADSTATE;
	} else {
		return -FDT_ERR_BADMAGIC;
	}

	if (fdt_off_dt_struct(fdt) > (UINT_MAX - fdt_size_dt_struct(fdt)))
		return FDT_ERR_BADOFFSET;

	if (fdt_off_dt_strings(fdt) > (UINT_MAX -  fdt_size_dt_strings(fdt)))
		return FDT_ERR_BADOFFSET;

	if ((fdt_off_dt_struct(fdt) + fdt_size_dt_struct(fdt))
	    > fdt_totalsize(fdt))
		return FDT_ERR_BADOFFSET;

	if ((fdt_off_dt_strings(fdt) + fdt_size_dt_strings(fdt))
	    > fdt_totalsize(fdt))
		return FDT_ERR_BADOFFSET;

	return 0;
}

const void *fdt_offset_ptr(const void *fdt, int offset, unsigned int len)
{
	unsigned absoffset = offset + fdt_off_dt_struct(fdt);

	if ((absoffset < offset)
	    || ((absoffset + len) < absoffset)
	    || (absoffset + len) > fdt_totalsize(fdt))
		return NULL;

	if (fdt_version(fdt) >= 0x11)
		if (((offset + len) < offset)
		    || ((offset + len) > fdt_size_dt_struct(fdt)))
			return NULL;

<<<<<<< HEAD
	return _fdt_offset_ptr(fdt, offset);
=======
	return fdt_offset_ptr_(fdt, offset);
>>>>>>> 286cd8c7
}

uint32_t fdt_next_tag(const void *fdt, int startoffset, int *nextoffset)
{
	const fdt32_t *tagp, *lenp;
	uint32_t tag;
	int offset = startoffset;
	const char *p;

	*nextoffset = -FDT_ERR_TRUNCATED;
	tagp = fdt_offset_ptr(fdt, offset, FDT_TAGSIZE);
	if (!tagp)
		return FDT_END; /* premature end */
	tag = fdt32_to_cpu(*tagp);
	offset += FDT_TAGSIZE;

	*nextoffset = -FDT_ERR_BADSTRUCTURE;
	switch (tag) {
	case FDT_BEGIN_NODE:
		/* skip name */
		do {
			p = fdt_offset_ptr(fdt, offset++, 1);
		} while (p && (*p != '\0'));
		if (!p)
			return FDT_END; /* premature end */
		break;

	case FDT_PROP:
		lenp = fdt_offset_ptr(fdt, offset, sizeof(*lenp));
		if (!lenp)
			return FDT_END; /* premature end */
		/* skip-name offset, length and value */
		offset += sizeof(struct fdt_property) - FDT_TAGSIZE
			+ fdt32_to_cpu(*lenp);
		if (fdt_version(fdt) < 0x10 && fdt32_to_cpu(*lenp) >= 8 &&
		    ((offset - fdt32_to_cpu(*lenp)) % 8) != 0)
			offset += 4;
		break;

	case FDT_END:
	case FDT_END_NODE:
	case FDT_NOP:
		break;

	default:
		return FDT_END;
	}

	if (!fdt_offset_ptr(fdt, startoffset, offset - startoffset))
		return FDT_END; /* premature end */

	*nextoffset = FDT_TAGALIGN(offset);
	return tag;
}

int fdt_check_node_offset_(const void *fdt, int offset)
{
	if ((offset < 0) || (offset % FDT_TAGSIZE)
	    || (fdt_next_tag(fdt, offset, &offset) != FDT_BEGIN_NODE))
		return -FDT_ERR_BADOFFSET;

	return offset;
}

int fdt_check_prop_offset_(const void *fdt, int offset)
{
	if ((offset < 0) || (offset % FDT_TAGSIZE)
	    || (fdt_next_tag(fdt, offset, &offset) != FDT_PROP))
		return -FDT_ERR_BADOFFSET;

	return offset;
}

int fdt_next_node(const void *fdt, int offset, int *depth)
{
	int nextoffset = 0;
	uint32_t tag;

	if (offset >= 0)
		if ((nextoffset = fdt_check_node_offset_(fdt, offset)) < 0)
			return nextoffset;

	do {
		offset = nextoffset;
		tag = fdt_next_tag(fdt, offset, &nextoffset);

		switch (tag) {
		case FDT_PROP:
		case FDT_NOP:
			break;

		case FDT_BEGIN_NODE:
			if (depth)
				(*depth)++;
			break;

		case FDT_END_NODE:
			if (depth && ((--(*depth)) < 0))
				return nextoffset;
			break;

		case FDT_END:
			if ((nextoffset >= 0)
			    || ((nextoffset == -FDT_ERR_TRUNCATED) && !depth))
				return -FDT_ERR_NOTFOUND;
			else
				return nextoffset;
		}
	} while (tag != FDT_BEGIN_NODE);

	return offset;
}

int fdt_first_subnode(const void *fdt, int offset)
{
	int depth = 0;

	offset = fdt_next_node(fdt, offset, &depth);
	if (offset < 0 || depth != 1)
		return -FDT_ERR_NOTFOUND;

	return offset;
}

int fdt_next_subnode(const void *fdt, int offset)
{
	int depth = 1;

	/*
	 * With respect to the parent, the depth of the next subnode will be
	 * the same as the last.
	 */
	do {
		offset = fdt_next_node(fdt, offset, &depth);
		if (offset < 0 || depth < 1)
			return -FDT_ERR_NOTFOUND;
	} while (depth > 1);

	return offset;
}

const char *fdt_find_string_(const char *strtab, int tabsize, const char *s)
{
	int len = strlen(s) + 1;
	const char *last = strtab + tabsize - len;
	const char *p;

	for (p = strtab; p <= last; p++)
		if (memcmp(p, s, len) == 0)
			return p;
	return NULL;
}

int fdt_move(const void *fdt, void *buf, int bufsize)
{
	FDT_CHECK_HEADER(fdt);

	if (fdt_totalsize(fdt) > bufsize)
		return -FDT_ERR_NOSPACE;

	memmove(buf, fdt, fdt_totalsize(fdt));
	return 0;
}<|MERGE_RESOLUTION|>--- conflicted
+++ resolved
@@ -102,11 +102,7 @@
 		    || ((offset + len) > fdt_size_dt_struct(fdt)))
 			return NULL;
 
-<<<<<<< HEAD
-	return _fdt_offset_ptr(fdt, offset);
-=======
 	return fdt_offset_ptr_(fdt, offset);
->>>>>>> 286cd8c7
 }
 
 uint32_t fdt_next_tag(const void *fdt, int startoffset, int *nextoffset)
