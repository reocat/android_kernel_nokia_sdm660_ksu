--- conflicted
+++ resolved
@@ -190,22 +190,14 @@
 
 int fdt_del_mem_rsv(void *fdt, int n)
 {
-<<<<<<< HEAD
-	struct fdt_reserve_entry *re = _fdt_mem_rsv_w(fdt, n);
-=======
 	struct fdt_reserve_entry *re = fdt_mem_rsv_w_(fdt, n);
->>>>>>> 286cd8c7
 
 	FDT_RW_CHECK_HEADER(fdt);
 
 	if (n >= fdt_num_mem_rsv(fdt))
 		return -FDT_ERR_NOTFOUND;
 
-<<<<<<< HEAD
-	return _fdt_splice_mem_rsv(fdt, re, 1, 0);
-=======
 	return fdt_splice_mem_rsv_(fdt, re, 1, 0);
->>>>>>> 286cd8c7
 }
 
 static int fdt_resize_property_(void *fdt, int nodeoffset, const char *name,
