--- conflicted
+++ resolved
@@ -41,8 +41,4 @@
 # so we just ignore them to let readprofile continue to work.
 # (At least sparc64 has __crc_ in the middle).
 
-<<<<<<< HEAD
-$NM -n $1 | grep -v '\( [aNUw] \)\|\(__crc_\)\|\( \$[adt]\)\|\( \.L\)' > $2
-=======
-$NM -n $1 | grep -v '\( [aNUw] \)\|\(__crc_\)\|\( \$[adt]\)\|\( \.L\)\|\( L0\)' > $2
->>>>>>> 286cd8c7
+$NM -n $1 | grep -v '\( [aNUw] \)\|\(__crc_\)\|\( \$[adt]\)\|\( \.L\)\|\( L0\)' > $2