--- conflicted
+++ resolved
@@ -5,22 +5,12 @@
  */
 #include "sched.h"
 
-<<<<<<< HEAD
+#include "pelt.h"
+
 #include <linux/interrupt.h>
-#include <linux/slab.h>
-#include <linux/irq_work.h>
+
 #include <trace/events/sched.h>
-#include <linux/hrtimer.h>
-
-#include "tune.h"
-=======
-#include "pelt.h"
-
-#include <linux/interrupt.h>
-
-#include <trace/events/sched.h>
-
->>>>>>> 286cd8c7
+
 #include "walt.h"
 
 int sched_rr_timeslice = RR_TIMESLICE;
@@ -85,8 +75,6 @@
 	raw_spin_unlock(&rt_b->rt_runtime_lock);
 }
 
-<<<<<<< HEAD
-=======
 static void start_rt_bandwidth(struct rt_bandwidth *rt_b)
 {
 	if (!rt_bandwidth_enabled() || rt_b->rt_runtime == RUNTIME_INF)
@@ -95,7 +83,6 @@
 	do_start_rt_bandwidth(rt_b);
 }
 
->>>>>>> 286cd8c7
 void init_rt_rq(struct rt_rq *rt_rq)
 {
 	struct rt_prio_array *array;
@@ -940,13 +927,6 @@
 	char *pos = buf;
 	char *end = buf + sizeof(buf);
 	int idx;
-<<<<<<< HEAD
-
-	pos += snprintf(pos, sizeof(buf),
-		"sched: RT throttling activated for rt_rq %p (cpu %d)\n",
-		rt_rq, cpu_of(rq_of_rt_rq(rt_rq)));
-
-=======
 	struct rt_bandwidth *rt_b = sched_rt_bandwidth(rt_rq);
 
 	pos += snprintf(pos, sizeof(buf),
@@ -959,13 +939,10 @@
 			ktime_get_ns(), sched_rt_runtime(rt_rq),
 			sched_rt_period(rt_rq));
 
->>>>>>> 286cd8c7
 	if (bitmap_empty(array->bitmap, MAX_RT_PRIO))
 		goto out;
 
 	pos += snprintf(pos, end - pos, "potential CPU hogs:\n");
-<<<<<<< HEAD
-=======
 #ifdef CONFIG_SCHED_INFO
 	if (sched_info_on())
 		pos += snprintf(pos, end - pos,
@@ -975,7 +952,6 @@
 				current->sched_info.last_arrival);
 #endif
 
->>>>>>> 286cd8c7
 	idx = sched_find_first_bit(array->bitmap);
 	while (idx < MAX_RT_PRIO) {
 		list_for_each_entry(rt_se, array->queue + idx, run_list) {
@@ -997,17 +973,10 @@
 	 * Use pr_err() in the BUG() case since printk_sched() will
 	 * not get flushed and deadlock is not a concern.
 	 */
-<<<<<<< HEAD
-	pr_err("%s", buf);
-	BUG();
-#else
-	printk_deferred("%s", buf);
-=======
 	pr_err("%s\n", buf);
 	BUG();
 #else
 	printk_deferred("%s\n", buf);
->>>>>>> 286cd8c7
 #endif
 }
 
@@ -1034,11 +1003,7 @@
 		 * but accrue some time due to boosting.
 		 */
 		if (likely(rt_b->rt_runtime)) {
-<<<<<<< HEAD
-			static bool once = false;
-=======
 			static bool once;
->>>>>>> 286cd8c7
 
 			rt_rq->rt_throttled = 1;
 
@@ -1574,23 +1539,13 @@
 {
 	struct sched_rt_entity *rt_se = &p->rt;
 
-<<<<<<< HEAD
-#ifdef CONFIG_SMP
 	schedtune_enqueue_task(p, cpu_of(rq));
-#endif
-=======
-	schedtune_enqueue_task(p, cpu_of(rq));
->>>>>>> 286cd8c7
 
 	if (flags & ENQUEUE_WAKEUP)
 		rt_se->timeout = 0;
 
 	enqueue_rt_entity(rt_se, flags);
 	walt_inc_cumulative_runnable_avg(rq, p);
-<<<<<<< HEAD
-	inc_hmp_sched_stats_rt(rq, p);
-=======
->>>>>>> 286cd8c7
 
 	if (!task_current(rq, p) && p->nr_cpus_allowed > 1)
 		enqueue_pushable_task(rq, p);
@@ -1628,21 +1583,11 @@
 {
 	struct sched_rt_entity *rt_se = &p->rt;
 
-<<<<<<< HEAD
-#ifdef CONFIG_SMP
 	schedtune_dequeue_task(p, cpu_of(rq));
-#endif
-=======
-	schedtune_dequeue_task(p, cpu_of(rq));
->>>>>>> 286cd8c7
 
 	update_curr_rt(rq);
 	dequeue_rt_entity(rt_se, flags);
 	walt_dec_cumulative_runnable_avg(rq, p);
-<<<<<<< HEAD
-	dec_hmp_sched_stats_rt(rq, p);
-=======
->>>>>>> 286cd8c7
 
 	dequeue_pushable_task(rq, p);
 
@@ -1796,15 +1741,6 @@
 	struct task_struct *curr, *tgt_task;
 	struct rq *rq;
 	bool may_not_preempt;
-<<<<<<< HEAD
-	int target;
-	int sync = flags & WF_SYNC;
-
-#ifdef CONFIG_SCHED_HMP
-	return select_task_rq_rt_hmp(p, cpu, sd_flag, flags);
-#endif
-=======
->>>>>>> 286cd8c7
 
 	/* For anything but wake ups, just return the task_cpu */
 	if (sd_flag != SD_BALANCE_WAKE && sd_flag != SD_BALANCE_FORK)
@@ -1819,16 +1755,6 @@
 	target = find_lowest_rq(p, sync);
 
 	/*
-<<<<<<< HEAD
-	 * Check once for losing a race with the other core's irq handler.
-	 * This does not happen frequently, but it can avoid delaying
-	 * the execution of the RT task in those cases.
-	 */
-	if (target != -1) {
-		tgt_task = READ_ONCE(cpu_rq(target)->curr);
-		if (task_may_not_preempt(tgt_task, target))
-			target = find_lowest_rq(p, sync);
-=======
 	 * If the current task on @p's runqueue is a softirq task,
 	 * it may run without preemption for a time that is
 	 * ill-suited for a waiting RT task. Therefore, try to
@@ -1877,7 +1803,6 @@
 		   (may_not_preempt ||
 		    p->prio < cpu_rq(target)->rt.highest_prio.curr))
 			cpu = target;
->>>>>>> 286cd8c7
 	}
 	/*
 	 * Possible race. Don't bother moving it if the
@@ -2105,27 +2030,6 @@
 
 static DEFINE_PER_CPU(cpumask_var_t, local_cpu_mask);
 
-<<<<<<< HEAD
-#ifdef CONFIG_SCHED_HMP
-
-static int find_lowest_rq_hmp(struct task_struct *task)
-{
-	struct cpumask *lowest_mask = *this_cpu_ptr(&local_cpu_mask);
-	struct cpumask candidate_mask = CPU_MASK_NONE;
-	struct sched_cluster *cluster;
-	int best_cpu = -1;
-	int prev_cpu = task_cpu(task);
-	u64 cpu_load, min_load = ULLONG_MAX;
-	int i;
-	int restrict_cluster;
-	int boost_on_big;
-	int pack_task, wakeup_latency, least_wakeup_latency = INT_MAX;
-
-	boost_on_big = sched_boost() == FULL_THROTTLE_BOOST &&
-			sched_boost_policy() == SCHED_BOOST_ON_BIG;
-
-	restrict_cluster = sysctl_sched_restrict_cluster_spill;
-=======
 static int rt_energy_aware_wake_cpu(struct task_struct *task)
 {
 	struct sched_domain *sd;
@@ -2236,19 +2140,17 @@
 	struct cpumask *lowest_mask = this_cpu_cpumask_var_ptr(local_cpu_mask);
 	int this_cpu = smp_processor_id();
 	int cpu = -1;
->>>>>>> 286cd8c7
 
 	/* Make sure the mask is initialized first */
 	if (unlikely(!lowest_mask))
-		return best_cpu;
+		return -1;
 
 	if (task->nr_cpus_allowed == 1)
-		return best_cpu; /* No other targets possible */
-
+		return -1; /* No other targets possible */
+
+	/* Constructing cpumask of lowest priorities */
 	if (!cpupri_find(&task_rq(task)->rd->cpupri, task, lowest_mask))
-		return best_cpu; /* No targets found */
-
-	pack_task = is_short_burst_task(task);
+		return -1; /* No targets found */
 
 	if (static_branch_unlikely(&sched_energy_present))
 		cpu = rt_energy_aware_wake_cpu(task);
@@ -2260,252 +2162,17 @@
 	 * At this point we have built a mask of CPUs representing the
 	 * lowest priority tasks in the system.  Now we want to elect
 	 * the best one based on our affinity and topology.
-<<<<<<< HEAD
-=======
 	 *
 	 * We prioritize the last CPU that the task executed on since
 	 * it is most likely cache-hot in that location.
->>>>>>> 286cd8c7
-	 */
-
-<<<<<<< HEAD
-retry:
-	for_each_sched_cluster(cluster) {
-		if (boost_on_big && cluster->capacity != max_possible_capacity)
-			continue;
-
-		cpumask_and(&candidate_mask, &cluster->cpus, lowest_mask);
-		cpumask_andnot(&candidate_mask, &candidate_mask,
-			       cpu_isolated_mask);
-		/*
-		 * When placement boost is active, if there is no eligible CPU
-		 * in the highest capacity cluster, we fallback to the other
-		 * clusters. So clear the CPUs of the traversed cluster from
-		 * the lowest_mask.
-		 */
-		if (unlikely(boost_on_big))
-			cpumask_andnot(lowest_mask, lowest_mask,
-				       &cluster->cpus);
-
-		if (cpumask_empty(&candidate_mask))
-			continue;
-
-		for_each_cpu(i, &candidate_mask) {
-			if (sched_cpu_high_irqload(i))
-				continue;
-
-			cpu_load = cpu_rq(i)->hmp_stats.cumulative_runnable_avg;
-			if (!restrict_cluster)
-				cpu_load = scale_load_to_cpu(cpu_load, i);
-
-			if (pack_task) {
-				wakeup_latency = cpu_rq(i)->wakeup_latency;
-
-				if (wakeup_latency > least_wakeup_latency)
-					continue;
-
-				if (wakeup_latency < least_wakeup_latency) {
-					least_wakeup_latency = wakeup_latency;
-					min_load = cpu_load;
-					best_cpu = i;
-					continue;
-				}
-			}
-
-			if (cpu_load < min_load ||
-				(cpu_load == min_load &&
-				(i == prev_cpu || (best_cpu != prev_cpu &&
-				cpus_share_cache(prev_cpu, i))))) {
-				min_load = cpu_load;
-				best_cpu = i;
-			}
-		}
-
-		if (restrict_cluster && best_cpu != -1)
-			break;
-	}
-
-	if (unlikely(boost_on_big && best_cpu == -1)) {
-		boost_on_big = 0;
-		goto retry;
-	}
-
-	return best_cpu;
-}
-#endif	/* CONFIG_SCHED_HMP */
-
-static int find_best_rt_target(struct task_struct* task, int cpu,
-			      struct cpumask* lowest_mask,
-			      bool boosted, bool prefer_idle) {
-	int iter_cpu;
-	int target_cpu = -1;
-	int boosted_cpu = -1;
-	int backup_cpu = -1;
-	int boosted_orig_capacity = capacity_orig_of(0);
-	int backup_capacity = 0;
-	int best_idle_cpu = -1;
-	unsigned long target_util = 0;
-	unsigned long new_util;
-	/* We want to elect the best one based on task class,
-	 * idleness, and utilization.
-=======
+	 */
+
 	/*
 	 * Otherwise, we consult the sched_domains span maps to figure
 	 * out which CPU is logically closest to our hot cache data.
->>>>>>> 286cd8c7
-	 */
-	for (iter_cpu = 0; iter_cpu < NR_CPUS; iter_cpu++) {
-		int cur_capacity;
-		/*
-		 * Iterate from higher cpus for boosted tasks.
-		 */
-		int i = boosted ? NR_CPUS-iter_cpu-1 : iter_cpu;
-		if (!cpu_online(i) || !cpumask_test_cpu(i, tsk_cpus_allowed(task)))
-			continue;
-
-		new_util = cpu_util(i) + task_util(task);
-
-		if (new_util > capacity_orig_of(i))
-			continue;
-
-		/*
-		 * Unconditionally favoring tasks that prefer idle cpus to
-		 * improve latency.
-		 */
-		if (idle_cpu(i) && prefer_idle
-		    && cpumask_test_cpu(i, lowest_mask) && best_idle_cpu < 0) {
-			best_idle_cpu = i;
-			continue;
-		}
-
-		if (cpumask_test_cpu(i, lowest_mask)) {
-			/* Bias cpu selection towards cpu with higher original
-			 * capacity if task is boosted.
-			 * Assumption: Higher cpus are exclusively alloted for
-			 * boosted tasks.
-			 */
-			if (boosted && boosted_cpu < 0
-			    && boosted_orig_capacity < capacity_orig_of(i)) {
-				boosted_cpu = i;
-				boosted_orig_capacity = capacity_orig_of(i);
-			}
-			cur_capacity = capacity_curr_of(i);
-			if (new_util < cur_capacity && cpu_rq(i)->nr_running) {
-				if(!boosted) {
-					/* Find a target cpu with highest utilization.*/
-					if (target_util < new_util) {
-						target_cpu = i;
-						target_util = new_util;
-					}
-				} else {
-					if (target_util == 0 || target_util > new_util) {
-					/* Find a target cpu with lowest utilization.*/
-						target_cpu = i;
-						target_util = new_util;
-					}
-				}
-			} else if (backup_capacity == 0 || backup_capacity < cur_capacity) {
-				/* Select a backup CPU with highest capacity.*/
-				backup_capacity = cur_capacity;
-				backup_cpu = i;
-			}
-		}
-	}
-
-	if (boosted && boosted_cpu >=0 && boosted_cpu > best_idle_cpu)
-		target_cpu = boosted_cpu;
-	else if (prefer_idle && best_idle_cpu >= 0)
-		target_cpu = best_idle_cpu;
-
-	if (target_cpu < 0) {
-		if (backup_cpu >= 0)
-			return backup_cpu;
-
-		/* Select current cpu if it is present in the mask.*/
-		if (cpumask_test_cpu(cpu, lowest_mask))
-			return cpu;
-
-		/* Pick a random cpu from lowest_mask */
-		target_cpu = cpumask_any(lowest_mask);
-		if (target_cpu < nr_cpu_ids)
-			return target_cpu;
-		return -1;
-	}
-	return target_cpu;
-}
-
-static int find_lowest_rq(struct task_struct *task, int sync)
-{
-	struct sched_domain *sd;
-	struct cpumask *lowest_mask = this_cpu_cpumask_var_ptr(local_cpu_mask);
-	int this_cpu = smp_processor_id();
-	int cpu      = task_cpu(task);
-	bool boosted, prefer_idle;
-
-#ifdef CONFIG_SCHED_HMP
-	return find_lowest_rq_hmp(task);
-#endif
-
-	/* Make sure the mask is initialized first */
-	if (unlikely(!lowest_mask))
-		return -1;
-
-	if (task->nr_cpus_allowed == 1)
-		return -1; /* No other targets possible */
-
-	/* Constructing cpumask of lowest priorities */
-	if (!cpupri_find(&task_rq(task)->rd->cpupri, task, lowest_mask))
-		return -1; /* No targets found */
-
-	/* Return current cpu if WF_SYNC hint is set and present in
-	 * lowest_mask. Improves data locality.
-	 */
-	if (sysctl_sched_sync_hint_enable && sync) {
-		cpumask_t search_cpus;
-		cpumask_and(&search_cpus, tsk_cpus_allowed(task), lowest_mask);
-		if (cpumask_test_cpu(cpu, &search_cpus))
-			return cpu;
-	}
-
-	/*
-	 * At this point we have built a mask of cpus representing the
-	 * lowest priority tasks in the system.
-	 */
-
-<<<<<<< HEAD
-	boosted = schedtune_task_boost(task) > 0;
-	prefer_idle = schedtune_prefer_idle(task) > 0;
-	if(boosted || prefer_idle) {
-		return find_best_rt_target(task, cpu, lowest_mask, boosted, prefer_idle);
-	} else {
-		/* Now we want to elect the best one based on on our affinity
-		 * and topology.
-		 * We prioritize the last cpu that the task executed on since
-		 * it is most likely cache-hot in that location.
-		 */
-		struct task_struct* curr;
-		if (!cpumask_test_cpu(this_cpu, lowest_mask))
-			this_cpu = -1; /* Skip this_cpu opt if not among lowest */
-		rcu_read_lock();
-		for_each_domain(cpu, sd) {
-			if (sd->flags & SD_WAKE_AFFINE) {
-				int best_cpu;
-				/*
-				 * "this_cpu" is cheaper to preempt than a
-				 * remote processor.
-				 */
-				if (this_cpu != -1 &&
-				    cpumask_test_cpu(this_cpu, sched_domain_span(sd))) {
-					curr = cpu_rq(this_cpu)->curr;
-					/* Ensuring that boosted/prefer idle
-					 * tasks are not pre-empted even if low
-					 * priority*/
-					if (!curr || (schedtune_task_boost(curr) == 0
-					    && schedtune_prefer_idle(curr) == 0)) {
-						rcu_read_unlock();
-						return this_cpu;
-					}
-				}
+	 */
+	if (!cpumask_test_cpu(this_cpu, lowest_mask))
+		this_cpu = -1; /* Skip this_cpu opt if not among lowest */
 
 				best_cpu = cpumask_first_and(lowest_mask,
 							     sched_domain_span(sd));
@@ -2536,13 +2203,21 @@
 			return cpu;
 		return -1;
 	}
-=======
+	rcu_read_unlock();
+
+	/*
+	 * And finally, if there were no matches within the domains
+	 * just give the caller *something* to work with from the compatible
+	 * locations.
+	 */
+	if (this_cpu != -1)
+		return this_cpu;
+
 	cpu = cpumask_any(lowest_mask);
 	if (cpu < nr_cpu_ids)
 		return cpu;
 
 	return -1;
->>>>>>> 286cd8c7
 }
 
 /* Will lock the rq it finds */
@@ -2773,11 +2448,7 @@
 	 * rt_next_cpu() will simply return the first CPU found in
 	 * the rto_mask.
 	 *
-<<<<<<< HEAD
-	 * If rto_next_cpu() is called with rto_cpu is a valid cpu, it
-=======
 	 * If rto_next_cpu() is called with rto_cpu is a valid CPU, it
->>>>>>> 286cd8c7
 	 * will return the next CPU found in the rto_mask.
 	 *
 	 * If there are no more CPUs left in the rto_mask, then a check is made
@@ -2796,7 +2467,6 @@
 			return cpu;
 
 		rd->rto_cpu = -1;
-<<<<<<< HEAD
 
 		/*
 		 * ACQUIRE ensures we see the @rto_mask changes
@@ -2806,17 +2476,6 @@
 		 */
 		next = atomic_read_acquire(&rd->rto_loop_next);
 
-=======
-
-		/*
-		 * ACQUIRE ensures we see the @rto_mask changes
-		 * made prior to the @next value observed.
-		 *
-		 * Matches WMB in rt_set_overload().
-		 */
-		next = atomic_read_acquire(&rd->rto_loop_next);
-
->>>>>>> 286cd8c7
 		if (rd->rto_loop == next)
 			break;
 
@@ -2848,22 +2507,6 @@
 		return;
 
 	raw_spin_lock(&rq->rd->rto_lock);
-<<<<<<< HEAD
-
-	/*
-	 * The rto_cpu is updated under the lock, if it has a valid cpu
-	 * then the IPI is still running and will continue due to the
-	 * update to loop_next, and nothing needs to be done here.
-	 * Otherwise it is finishing up and an ipi needs to be sent.
-	 */
-	if (rq->rd->rto_cpu < 0)
-		cpu = rto_next_cpu(rq->rd);
-
-	raw_spin_unlock(&rq->rd->rto_lock);
-
-	rto_start_unlock(&rq->rd->rto_loop_start);
-
-=======
 
 	/*
 	 * The rto_cpu is updated under the lock, if it has a valid CPU
@@ -2878,7 +2521,6 @@
 
 	rto_start_unlock(&rq->rd->rto_loop_start);
 
->>>>>>> 286cd8c7
 	if (cpu >= 0) {
 		/* Make sure the rd does not get freed while pushing */
 		sched_get_rd(rq->rd);
@@ -3118,11 +2760,7 @@
 	if (task_on_rq_queued(p) && rq->curr != p) {
 #ifdef CONFIG_SMP
 		if (p->nr_cpus_allowed > 1 && rq->rt.overloaded)
-<<<<<<< HEAD
-			queue_push_tasks(rq);
-=======
 			rt_queue_push_tasks(rq);
->>>>>>> 286cd8c7
 #endif /* CONFIG_SMP */
 		if (p->prio < rq->curr->prio && cpu_online(cpu_of(rq)))
 			resched_curr(rq);
@@ -3289,19 +2927,12 @@
 	.switched_to		= switched_to_rt,
 
 	.update_curr		= update_curr_rt,
-<<<<<<< HEAD
-#ifdef CONFIG_SCHED_HMP
-	.inc_hmp_sched_stats	= inc_hmp_sched_stats_rt,
-	.dec_hmp_sched_stats	= dec_hmp_sched_stats_rt,
-	.fixup_hmp_sched_stats	= fixup_hmp_sched_stats_rt,
-=======
 #ifdef CONFIG_SCHED_WALT
 	.fixup_walt_sched_stats	= fixup_walt_sched_stats_common,
 #endif
 
 #ifdef CONFIG_UCLAMP_TASK
 	.uclamp_enabled		= 1,
->>>>>>> 286cd8c7
 #endif
 };
 
