<<<<<<< HEAD
#include "sched.h"
#include "walt.h"

=======
// SPDX-License-Identifier: GPL-2.0
>>>>>>> 286cd8c7
/*
 * stop-task scheduling class.
 *
 * The stop task is the highest priority task in the system, it preempts
 * everything and will be preempted by nothing.
 *
 * See kernel/stop_machine.c
 */
#include "sched.h"
#include "walt.h"

#ifdef CONFIG_SMP
static int
select_task_rq_stop(struct task_struct *p, int cpu, int sd_flag, int flags,
		    int sibling_count_hint)
{
	return task_cpu(p); /* stop tasks as never migrate */
}
#endif /* CONFIG_SMP */

#ifdef CONFIG_SCHED_HMP

static void
inc_hmp_sched_stats_stop(struct rq *rq, struct task_struct *p)
{
	inc_cumulative_runnable_avg(&rq->hmp_stats, p);
}

static void
dec_hmp_sched_stats_stop(struct rq *rq, struct task_struct *p)
{
	dec_cumulative_runnable_avg(&rq->hmp_stats, p);
}

static void
fixup_hmp_sched_stats_stop(struct rq *rq, struct task_struct *p,
			   u32 new_task_load, u32 new_pred_demand)
{
	s64 task_load_delta = (s64)new_task_load - task_load(p);
	s64 pred_demand_delta = PRED_DEMAND_DELTA;

	fixup_cumulative_runnable_avg(&rq->hmp_stats, p, task_load_delta,
				      pred_demand_delta);
}

#else	/* CONFIG_SCHED_HMP */

static inline void
inc_hmp_sched_stats_stop(struct rq *rq, struct task_struct *p) { }

static inline void
dec_hmp_sched_stats_stop(struct rq *rq, struct task_struct *p) { }

#endif	/* CONFIG_SCHED_HMP */

static void
check_preempt_curr_stop(struct rq *rq, struct task_struct *p, int flags)
{
	/* we're never preempted */
}

static struct task_struct *
pick_next_task_stop(struct rq *rq, struct task_struct *prev, struct rq_flags *rf)
{
	struct task_struct *stop = rq->stop;

	if (!stop || !task_on_rq_queued(stop))
		return NULL;

	put_prev_task(rq, prev);

	stop->se.exec_start = rq_clock_task(rq);

	return stop;
}

static void
enqueue_task_stop(struct rq *rq, struct task_struct *p, int flags)
{
	add_nr_running(rq, 1);
	walt_inc_cumulative_runnable_avg(rq, p);
<<<<<<< HEAD
	inc_hmp_sched_stats_stop(rq, p);
=======
>>>>>>> 286cd8c7
}

static void
dequeue_task_stop(struct rq *rq, struct task_struct *p, int flags)
{
	sub_nr_running(rq, 1);
	walt_dec_cumulative_runnable_avg(rq, p);
<<<<<<< HEAD
	dec_hmp_sched_stats_stop(rq, p);
=======
>>>>>>> 286cd8c7
}

static void yield_task_stop(struct rq *rq)
{
	BUG(); /* the stop task should never yield, its pointless. */
}

static void put_prev_task_stop(struct rq *rq, struct task_struct *prev)
{
	struct task_struct *curr = rq->curr;
	u64 delta_exec;

	delta_exec = rq_clock_task(rq) - curr->se.exec_start;
	if (unlikely((s64)delta_exec < 0))
		delta_exec = 0;

	schedstat_set(curr->se.statistics.exec_max,
			max(curr->se.statistics.exec_max, delta_exec));

	curr->se.sum_exec_runtime += delta_exec;
	account_group_exec_runtime(curr, delta_exec);

	curr->se.exec_start = rq_clock_task(rq);
	cgroup_account_cputime(curr, delta_exec);
}

/*
 * scheduler tick hitting a task of our scheduling class.
 *
 * NOTE: This function can be called remotely by the tick offload that
 * goes along full dynticks. Therefore no local assumption can be made
 * and everything must be accessed through the @rq and @curr passed in
 * parameters.
 */
static void task_tick_stop(struct rq *rq, struct task_struct *curr, int queued)
{
}

static void set_curr_task_stop(struct rq *rq)
{
	struct task_struct *stop = rq->stop;

	stop->se.exec_start = rq_clock_task(rq);
}

static void switched_to_stop(struct rq *rq, struct task_struct *p)
{
	BUG(); /* its impossible to change to this class */
}

static void
prio_changed_stop(struct rq *rq, struct task_struct *p, int oldprio)
{
	BUG(); /* how!?, what priority? */
}

static unsigned int
get_rr_interval_stop(struct rq *rq, struct task_struct *task)
{
	return 0;
}

static void update_curr_stop(struct rq *rq)
{
}

/*
 * Simple, special scheduling class for the per-CPU stop tasks:
 */
const struct sched_class stop_sched_class = {
	.next			= &dl_sched_class,

	.enqueue_task		= enqueue_task_stop,
	.dequeue_task		= dequeue_task_stop,
	.yield_task		= yield_task_stop,

	.check_preempt_curr	= check_preempt_curr_stop,

	.pick_next_task		= pick_next_task_stop,
	.put_prev_task		= put_prev_task_stop,

#ifdef CONFIG_SMP
	.select_task_rq		= select_task_rq_stop,
	.set_cpus_allowed	= set_cpus_allowed_common,
#endif

	.set_curr_task          = set_curr_task_stop,
	.task_tick		= task_tick_stop,

	.get_rr_interval	= get_rr_interval_stop,

	.prio_changed		= prio_changed_stop,
	.switched_to		= switched_to_stop,
	.update_curr		= update_curr_stop,
<<<<<<< HEAD
#ifdef CONFIG_SCHED_HMP
	.inc_hmp_sched_stats	= inc_hmp_sched_stats_stop,
	.dec_hmp_sched_stats	= dec_hmp_sched_stats_stop,
	.fixup_hmp_sched_stats	= fixup_hmp_sched_stats_stop,
=======
#ifdef CONFIG_SCHED_WALT
	.fixup_walt_sched_stats	= fixup_walt_sched_stats_common,
>>>>>>> 286cd8c7
#endif
};<|MERGE_RESOLUTION|>--- conflicted
+++ resolved
@@ -1,10 +1,4 @@
-<<<<<<< HEAD
-#include "sched.h"
-#include "walt.h"
-
-=======
 // SPDX-License-Identifier: GPL-2.0
->>>>>>> 286cd8c7
 /*
  * stop-task scheduling class.
  *
@@ -86,10 +80,6 @@
 {
 	add_nr_running(rq, 1);
 	walt_inc_cumulative_runnable_avg(rq, p);
-<<<<<<< HEAD
-	inc_hmp_sched_stats_stop(rq, p);
-=======
->>>>>>> 286cd8c7
 }
 
 static void
@@ -97,10 +87,6 @@
 {
 	sub_nr_running(rq, 1);
 	walt_dec_cumulative_runnable_avg(rq, p);
-<<<<<<< HEAD
-	dec_hmp_sched_stats_stop(rq, p);
-=======
->>>>>>> 286cd8c7
 }
 
 static void yield_task_stop(struct rq *rq)
@@ -195,14 +181,7 @@
 	.prio_changed		= prio_changed_stop,
 	.switched_to		= switched_to_stop,
 	.update_curr		= update_curr_stop,
-<<<<<<< HEAD
-#ifdef CONFIG_SCHED_HMP
-	.inc_hmp_sched_stats	= inc_hmp_sched_stats_stop,
-	.dec_hmp_sched_stats	= dec_hmp_sched_stats_stop,
-	.fixup_hmp_sched_stats	= fixup_hmp_sched_stats_stop,
-=======
 #ifdef CONFIG_SCHED_WALT
 	.fixup_walt_sched_stats	= fixup_walt_sched_stats_common,
->>>>>>> 286cd8c7
 #endif
 };