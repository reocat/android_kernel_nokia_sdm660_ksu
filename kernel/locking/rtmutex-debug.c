--- conflicted
+++ resolved
@@ -174,11 +174,8 @@
 	 */
 	debug_check_no_locks_freed((void *)lock, sizeof(*lock));
 	lock->name = name;
-<<<<<<< HEAD
-=======
 
 #ifdef CONFIG_DEBUG_LOCK_ALLOC
 	lockdep_init_map(&lock->dep_map, name, key, 0);
 #endif
->>>>>>> 286cd8c7
 }
