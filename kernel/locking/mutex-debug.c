/*
 * kernel/mutex-debug.c
 *
 * Debugging code for mutexes
 *
 * Started by Ingo Molnar:
 *
 *  Copyright (C) 2004, 2005, 2006 Red Hat, Inc., Ingo Molnar <mingo@redhat.com>
 *
 * lock debugging, locking tree, deadlock detection started by:
 *
 *  Copyright (C) 2004, LynuxWorks, Inc., Igor Manyilov, Bill Huey
 *  Released under the General Public License (GPL).
 */
#include <linux/mutex.h>
#include <linux/delay.h>
#include <linux/export.h>
#include <linux/poison.h>
#include <linux/sched.h>
#include <linux/spinlock.h>
#include <linux/kallsyms.h>
#include <linux/interrupt.h>
#include <linux/debug_locks.h>

#include "mutex-debug.h"

/*
 * Must be called with lock->wait_lock held.
 */
void debug_mutex_lock_common(struct mutex *lock, struct mutex_waiter *waiter)
{
	memset(waiter, MUTEX_DEBUG_INIT, sizeof(*waiter));
	waiter->magic = waiter;
	INIT_LIST_HEAD(&waiter->list);
}

void debug_mutex_wake_waiter(struct mutex *lock, struct mutex_waiter *waiter)
{
	SMP_DEBUG_LOCKS_WARN_ON(!spin_is_locked(&lock->wait_lock));
	DEBUG_LOCKS_WARN_ON(list_empty(&lock->wait_list));
	DEBUG_LOCKS_WARN_ON(waiter->magic != waiter);
	DEBUG_LOCKS_WARN_ON(list_empty(&waiter->list));
}

void debug_mutex_free_waiter(struct mutex_waiter *waiter)
{
	DEBUG_LOCKS_WARN_ON(!list_empty(&waiter->list));
	memset(waiter, MUTEX_DEBUG_FREE, sizeof(*waiter));
}

void debug_mutex_add_waiter(struct mutex *lock, struct mutex_waiter *waiter,
			    struct task_struct *task)
{
	SMP_DEBUG_LOCKS_WARN_ON(!spin_is_locked(&lock->wait_lock));

	/* Mark the current thread as blocked on the lock: */
	task->blocked_on = waiter;
}

<<<<<<< HEAD
void mutex_remove_waiter(struct mutex *lock, struct mutex_waiter *waiter,
=======
void debug_mutex_remove_waiter(struct mutex *lock, struct mutex_waiter *waiter,
>>>>>>> 286cd8c7
			 struct task_struct *task)
{
	DEBUG_LOCKS_WARN_ON(list_empty(&waiter->list));
	DEBUG_LOCKS_WARN_ON(waiter->task != task);
	DEBUG_LOCKS_WARN_ON(task->blocked_on != waiter);
	task->blocked_on = NULL;

	INIT_LIST_HEAD(&waiter->list);
	waiter->task = NULL;
}

void debug_mutex_unlock(struct mutex *lock)
{
	if (likely(debug_locks)) {
		DEBUG_LOCKS_WARN_ON(lock->magic != lock);
		DEBUG_LOCKS_WARN_ON(!lock->wait_list.prev && !lock->wait_list.next);
	}
}

void debug_mutex_init(struct mutex *lock, const char *name,
		      struct lock_class_key *key)
{
#ifdef CONFIG_DEBUG_LOCK_ALLOC
	/*
	 * Make sure we are not reinitializing a held lock:
	 */
	debug_check_no_locks_freed((void *)lock, sizeof(*lock));
	lockdep_init_map(&lock->dep_map, name, key, 0);
#endif
	lock->magic = lock;
}

/***
 * mutex_destroy - mark a mutex unusable
 * @lock: the mutex to be destroyed
 *
 * This function marks the mutex uninitialized, and any subsequent
 * use of the mutex is forbidden. The mutex must not be locked when
 * this function is called.
 */
void mutex_destroy(struct mutex *lock)
{
	DEBUG_LOCKS_WARN_ON(mutex_is_locked(lock));
	lock->magic = NULL;
}

EXPORT_SYMBOL_GPL(mutex_destroy);<|MERGE_RESOLUTION|>--- conflicted
+++ resolved
@@ -57,11 +57,7 @@
 	task->blocked_on = waiter;
 }
 
-<<<<<<< HEAD
-void mutex_remove_waiter(struct mutex *lock, struct mutex_waiter *waiter,
-=======
 void debug_mutex_remove_waiter(struct mutex *lock, struct mutex_waiter *waiter,
->>>>>>> 286cd8c7
 			 struct task_struct *task)
 {
 	DEBUG_LOCKS_WARN_ON(list_empty(&waiter->list));
