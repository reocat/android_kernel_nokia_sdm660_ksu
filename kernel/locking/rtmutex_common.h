--- conflicted
+++ resolved
@@ -109,11 +109,7 @@
 {
 	unsigned long owner = (unsigned long) READ_ONCE(lock->owner);
 
-<<<<<<< HEAD
-	return (struct task_struct *) (owner & ~RT_MUTEX_OWNER_MASKALL);
-=======
 	return (struct task_struct *) (owner & ~RT_MUTEX_HAS_WAITERS);
->>>>>>> 286cd8c7
 }
 
 /*
@@ -139,12 +135,9 @@
 				       struct task_struct *proxy_owner);
 extern void rt_mutex_proxy_unlock(struct rt_mutex *lock);
 extern void rt_mutex_init_waiter(struct rt_mutex_waiter *waiter);
-<<<<<<< HEAD
-=======
 extern int __rt_mutex_start_proxy_lock(struct rt_mutex *lock,
 				     struct rt_mutex_waiter *waiter,
 				     struct task_struct *task);
->>>>>>> 286cd8c7
 extern int rt_mutex_start_proxy_lock(struct rt_mutex *lock,
 				     struct rt_mutex_waiter *waiter,
 				     struct task_struct *task);
@@ -153,10 +146,7 @@
 			       struct rt_mutex_waiter *waiter);
 extern bool rt_mutex_cleanup_proxy_lock(struct rt_mutex *lock,
 				 struct rt_mutex_waiter *waiter);
-<<<<<<< HEAD
-=======
 
->>>>>>> 286cd8c7
 extern int rt_mutex_futex_trylock(struct rt_mutex *l);
 extern int __rt_mutex_futex_trylock(struct rt_mutex *l);
 
@@ -164,11 +154,7 @@
 extern bool __rt_mutex_futex_unlock(struct rt_mutex *lock,
 				 struct wake_q_head *wqh);
 
-<<<<<<< HEAD
-extern void rt_mutex_adjust_prio(struct task_struct *task);
-=======
 extern void rt_mutex_postunlock(struct wake_q_head *wake_q);
->>>>>>> 286cd8c7
 
 #ifdef CONFIG_DEBUG_RT_MUTEXES
 # include "rtmutex-debug.h"
