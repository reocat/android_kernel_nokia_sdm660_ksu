--- conflicted
+++ resolved
@@ -840,16 +840,11 @@
 	else
 		lock_torture_print_module_parms(cxt.cur_ops,
 						"End of test: SUCCESS");
-<<<<<<< HEAD
+
 	kfree(cxt.lwsa);
 	kfree(cxt.lrsa);
-=======
-
-	kfree(cxt.lwsa);
-	kfree(cxt.lrsa);
 
 end:
->>>>>>> 286cd8c7
 	torture_cleanup_end();
 }
 
