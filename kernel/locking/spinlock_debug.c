--- conflicted
+++ resolved
@@ -108,36 +108,6 @@
 							lock, "wrong CPU");
 	WRITE_ONCE(lock->owner, SPINLOCK_OWNER_INIT);
 	WRITE_ONCE(lock->owner_cpu, -1);
-<<<<<<< HEAD
-}
-
-static void __spin_lock_debug(raw_spinlock_t *lock)
-{
-	u64 i;
-	u64 loops = loops_per_jiffy * HZ;
-
-	for (i = 0; i < loops; i++) {
-		if (arch_spin_trylock(&lock->raw_lock))
-			return;
-		__delay(1);
-	}
-	/* lockup suspected: */
-	spin_bug(lock, "lockup suspected");
-#ifdef CONFIG_SMP
-	trigger_all_cpu_backtrace();
-#endif
-
-	/*
-	 * The trylock above was causing a livelock.  Give the lower level arch
-	 * specific lock code a chance to acquire the lock. We have already
-	 * printed a warning/backtrace at this point. The non-debug arch
-	 * specific code might actually succeed in acquiring the lock.  If it is
-	 * not successful, the end-result is the same - there is no forward
-	 * progress.
-	 */
-	arch_spin_lock(&lock->raw_lock);
-=======
->>>>>>> 286cd8c7
 }
 
 /*
