#include <linux/atomic.h>
#include <linux/rwsem.h>
#include <linux/percpu.h>
#include <linux/lockdep.h>
#include <linux/percpu-rwsem.h>
#include <linux/rcupdate.h>
#include <linux/sched.h>
#include <linux/errno.h>

int __percpu_init_rwsem(struct percpu_rw_semaphore *sem,
			const char *name, struct lock_class_key *rwsem_key)
{
	sem->read_count = alloc_percpu(int);
	if (unlikely(!sem->read_count))
		return -ENOMEM;

	/* ->rw_sem represents the whole percpu_rw_semaphore for lockdep */
	rcu_sync_init(&sem->rss, RCU_SCHED_SYNC);
	__init_rwsem(&sem->rw_sem, name, rwsem_key);
<<<<<<< HEAD
	init_waitqueue_head(&sem->writer);
=======
	rcuwait_init(&sem->writer);
>>>>>>> 286cd8c7
	sem->readers_block = 0;
	return 0;
}
EXPORT_SYMBOL_GPL(__percpu_init_rwsem);

void percpu_free_rwsem(struct percpu_rw_semaphore *sem)
{
	/*
	 * XXX: temporary kludge. The error path in alloc_super()
	 * assumes that percpu_free_rwsem() is safe after kzalloc().
	 */
	if (!sem->read_count)
		return;

	rcu_sync_dtor(&sem->rss);
	free_percpu(sem->read_count);
	sem->read_count = NULL; /* catch use after free bugs */
}
EXPORT_SYMBOL_GPL(percpu_free_rwsem);

int __percpu_down_read(struct percpu_rw_semaphore *sem, int try)
{
	/*
	 * Due to having preemption disabled the decrement happens on
	 * the same CPU as the increment, avoiding the
	 * increment-on-one-CPU-and-decrement-on-another problem.
	 *
	 * If the reader misses the writer's assignment of readers_block, then
	 * the writer is guaranteed to see the reader's increment.
	 *
	 * Conversely, any readers that increment their sem->read_count after
	 * the writer looks are guaranteed to see the readers_block value,
	 * which in turn means that they are guaranteed to immediately
	 * decrement their sem->read_count, so that it doesn't matter that the
	 * writer missed them.
	 */

	smp_mb(); /* A matches D */

	/*
	 * If !readers_block the critical section starts here, matched by the
	 * release in percpu_up_write().
	 */
	if (likely(!smp_load_acquire(&sem->readers_block)))
		return 1;

	/*
	 * Per the above comment; we still have preemption disabled and
	 * will thus decrement on the same CPU as we incremented.
	 */
	__percpu_up_read(sem);

	if (try)
		return 0;

	/*
	 * We either call schedule() in the wait, or we'll fall through
	 * and reschedule on the preempt_enable() in percpu_down_read().
	 */
	preempt_enable_no_resched();

	/*
	 * Avoid lockdep for the down/up_read() we already have them.
	 */
	__down_read(&sem->rw_sem);
	this_cpu_inc(*sem->read_count);
	__up_read(&sem->rw_sem);

	preempt_disable();
	return 1;
}
EXPORT_SYMBOL_GPL(__percpu_down_read);

void __percpu_up_read(struct percpu_rw_semaphore *sem)
{
	smp_mb(); /* B matches C */
	/*
	 * In other words, if they see our decrement (presumably to aggregate
	 * zero, as that is the only time it matters) they will also see our
	 * critical section.
	 */
	__this_cpu_dec(*sem->read_count);

	/* Prod writer to recheck readers_active */
<<<<<<< HEAD
	wake_up(&sem->writer);
=======
	rcuwait_wake_up(&sem->writer);
>>>>>>> 286cd8c7
}
EXPORT_SYMBOL_GPL(__percpu_up_read);

#define per_cpu_sum(var)						\
({									\
	typeof(var) __sum = 0;						\
	int cpu;							\
	compiletime_assert_atomic_type(__sum);				\
	for_each_possible_cpu(cpu)					\
		__sum += per_cpu(var, cpu);				\
	__sum;								\
})

/*
 * Return true if the modular sum of the sem->read_count per-CPU variable is
 * zero.  If this sum is zero, then it is stable due to the fact that if any
 * newly arriving readers increment a given counter, they will immediately
 * decrement that same counter.
 */
static bool readers_active_check(struct percpu_rw_semaphore *sem)
{
	if (per_cpu_sum(*sem->read_count) != 0)
		return false;

	/*
	 * If we observed the decrement; ensure we see the entire critical
	 * section.
	 */

	smp_mb(); /* C matches B */

	return true;
}

void percpu_down_write(struct percpu_rw_semaphore *sem)
{
	/* Notify readers to take the slow path. */
	rcu_sync_enter(&sem->rss);

	down_write(&sem->rw_sem);

	/*
	 * Notify new readers to block; up until now, and thus throughout the
	 * longish rcu_sync_enter() above, new readers could still come in.
	 */
	WRITE_ONCE(sem->readers_block, 1);

	smp_mb(); /* D matches A */

	/*
	 * If they don't see our writer of readers_block, then we are
	 * guaranteed to see their sem->read_count increment, and therefore
	 * will wait for them.
	 */

	/* Wait for all now active readers to complete. */
<<<<<<< HEAD
	wait_event(sem->writer, readers_active_check(sem));
=======
	rcuwait_wait_event(&sem->writer, readers_active_check(sem));
>>>>>>> 286cd8c7
}
EXPORT_SYMBOL_GPL(percpu_down_write);

void percpu_up_write(struct percpu_rw_semaphore *sem)
{
	/*
	 * Signal the writer is done, no fast path yet.
	 *
	 * One reason that we cannot just immediately flip to readers_fast is
	 * that new readers might fail to see the results of this writer's
	 * critical section.
	 *
	 * Therefore we force it through the slow path which guarantees an
	 * acquire and thereby guarantees the critical section's consistency.
	 */
	smp_store_release(&sem->readers_block, 0);

	/*
	 * Release the write lock, this will allow readers back in the game.
	 */
	up_write(&sem->rw_sem);

	/*
	 * Once this completes (at least one RCU-sched grace period hence) the
	 * reader fast path will be available again. Safe to use outside the
	 * exclusive write lock because its counting.
	 */
	rcu_sync_exit(&sem->rss);
}
EXPORT_SYMBOL_GPL(percpu_up_write);<|MERGE_RESOLUTION|>--- conflicted
+++ resolved
@@ -17,11 +17,7 @@
 	/* ->rw_sem represents the whole percpu_rw_semaphore for lockdep */
 	rcu_sync_init(&sem->rss, RCU_SCHED_SYNC);
 	__init_rwsem(&sem->rw_sem, name, rwsem_key);
-<<<<<<< HEAD
-	init_waitqueue_head(&sem->writer);
-=======
 	rcuwait_init(&sem->writer);
->>>>>>> 286cd8c7
 	sem->readers_block = 0;
 	return 0;
 }
@@ -106,11 +102,7 @@
 	__this_cpu_dec(*sem->read_count);
 
 	/* Prod writer to recheck readers_active */
-<<<<<<< HEAD
-	wake_up(&sem->writer);
-=======
 	rcuwait_wake_up(&sem->writer);
->>>>>>> 286cd8c7
 }
 EXPORT_SYMBOL_GPL(__percpu_up_read);
 
@@ -167,11 +159,7 @@
 	 */
 
 	/* Wait for all now active readers to complete. */
-<<<<<<< HEAD
-	wait_event(sem->writer, readers_active_check(sem));
-=======
 	rcuwait_wait_event(&sem->writer, readers_active_check(sem));
->>>>>>> 286cd8c7
 }
 EXPORT_SYMBOL_GPL(percpu_down_write);
 
