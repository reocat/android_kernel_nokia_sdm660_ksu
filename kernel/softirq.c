/*
 *	linux/kernel/softirq.c
 *
 *	Copyright (C) 1992 Linus Torvalds
 *
 *	Distribute under GPLv2.
 *
 *	Rewritten. Old one was good in 2.2, but in 2.3 it was immoral. --ANK (990903)
 */

#define pr_fmt(fmt) KBUILD_MODNAME ": " fmt

#include <linux/export.h>
#include <linux/kernel_stat.h>
#include <linux/interrupt.h>
#include <linux/init.h>
#include <linux/mm.h>
#include <linux/notifier.h>
#include <linux/percpu.h>
#include <linux/cpu.h>
#include <linux/freezer.h>
#include <linux/kthread.h>
#include <linux/rcupdate.h>
#include <linux/ftrace.h>
#include <linux/smp.h>
#include <linux/smpboot.h>
#include <linux/tick.h>
#include <linux/irq.h>

#define CREATE_TRACE_POINTS
#include <trace/events/irq.h>

/*
   - No shared variables, all the data are CPU local.
   - If a softirq needs serialization, let it serialize itself
     by its own spinlocks.
   - Even if softirq is serialized, only local cpu is marked for
     execution. Hence, we get something sort of weak cpu binding.
     Though it is still not clear, will it result in better locality
     or will not.

   Examples:
   - NET RX softirq. It is multithreaded and does not require
     any global serialization.
   - NET TX softirq. It kicks software netdevice queues, hence
     it is logically serialized per device, but this serialization
     is invisible to common code.
   - Tasklets: serialized wrt itself.
 */

#ifndef __ARCH_IRQ_STAT
DEFINE_PER_CPU_ALIGNED(irq_cpustat_t, irq_stat);
EXPORT_PER_CPU_SYMBOL(irq_stat);
#endif

static struct softirq_action softirq_vec[NR_SOFTIRQS] __cacheline_aligned_in_smp;

DEFINE_PER_CPU(struct task_struct *, ksoftirqd);

/*
 * active_softirqs -- per cpu, a mask of softirqs that are being handled,
 * with the expectation that approximate answers are acceptable and therefore
 * no synchronization.
 */
DEFINE_PER_CPU(__u32, active_softirqs);

const char * const softirq_to_name[NR_SOFTIRQS] = {
	"HI", "TIMER", "NET_TX", "NET_RX", "BLOCK", "IRQ_POLL",
	"TASKLET", "SCHED", "HRTIMER", "RCU"
};

/*
 * we cannot loop indefinitely here to avoid userspace starvation,
 * but we also don't want to introduce a worst case 1/HZ latency
 * to the pending events, so lets the scheduler to balance
 * the softirq load for us.
 */
static void wakeup_softirqd(void)
{
	/* Interrupts are disabled: no need to stop preemption */
	struct task_struct *tsk = __this_cpu_read(ksoftirqd);

	if (tsk && tsk->state != TASK_RUNNING)
		wake_up_process(tsk);
}

/*
 * preempt_count and SOFTIRQ_OFFSET usage:
 * - preempt_count is changed by SOFTIRQ_OFFSET on entering or leaving
 *   softirq processing.
 * - preempt_count is changed by SOFTIRQ_DISABLE_OFFSET (= 2 * SOFTIRQ_OFFSET)
 *   on local_bh_disable or local_bh_enable.
 * This lets us distinguish between whether we are currently processing
 * softirq and whether we just have bh disabled.
 */

/*
 * This one is for softirq.c-internal use,
 * where hardirqs are disabled legitimately:
 */
#ifdef CONFIG_TRACE_IRQFLAGS
void __local_bh_disable_ip(unsigned long ip, unsigned int cnt)
{
	unsigned long flags;

	WARN_ON_ONCE(in_irq());

	raw_local_irq_save(flags);
	/*
	 * The preempt tracer hooks into preempt_count_add and will break
	 * lockdep because it calls back into lockdep after SOFTIRQ_OFFSET
	 * is set and before current->softirq_enabled is cleared.
	 * We must manually increment preempt_count here and manually
	 * call the trace_preempt_off later.
	 */
	__preempt_count_add(cnt);
	/*
	 * Were softirqs turned off above:
	 */
	if (softirq_count() == (cnt & SOFTIRQ_MASK))
		trace_softirqs_off(ip);
	raw_local_irq_restore(flags);

	if (preempt_count() == cnt) {
#ifdef CONFIG_DEBUG_PREEMPT
		current->preempt_disable_ip = get_lock_parent_ip();
#endif
		trace_preempt_off(CALLER_ADDR0, get_lock_parent_ip());
	}
}
EXPORT_SYMBOL(__local_bh_disable_ip);
#endif /* CONFIG_TRACE_IRQFLAGS */

static void __local_bh_enable(unsigned int cnt)
{
	lockdep_assert_irqs_disabled();

	if (preempt_count() == cnt)
		trace_preempt_on(CALLER_ADDR0, get_lock_parent_ip());

	if (softirq_count() == (cnt & SOFTIRQ_MASK))
		trace_softirqs_on(_RET_IP_);

	__preempt_count_sub(cnt);
}

/*
 * Special-case - softirqs can safely be enabled by __do_softirq(),
 * without processing still-pending softirqs:
 */
void _local_bh_enable(void)
{
	WARN_ON_ONCE(in_irq());
	__local_bh_enable(SOFTIRQ_DISABLE_OFFSET);
}
EXPORT_SYMBOL(_local_bh_enable);

void __local_bh_enable_ip(unsigned long ip, unsigned int cnt)
{
	WARN_ON_ONCE(in_irq());
	lockdep_assert_irqs_enabled();
#ifdef CONFIG_TRACE_IRQFLAGS
	local_irq_disable();
#endif
	/*
	 * Are softirqs going to be turned on now:
	 */
	if (softirq_count() == SOFTIRQ_DISABLE_OFFSET)
		trace_softirqs_on(ip);
	/*
	 * Keep preemption disabled until we are done with
	 * softirq processing:
	 */
	preempt_count_sub(cnt - 1);

	if (unlikely(!in_interrupt() && local_softirq_pending())) {
		/*
		 * Run softirq if any pending. And do it in its own stack
		 * as we may be calling this deep in a task call stack already.
		 */
		do_softirq();
	}

	preempt_count_dec();
#ifdef CONFIG_TRACE_IRQFLAGS
	local_irq_enable();
#endif
	preempt_check_resched();
}
EXPORT_SYMBOL(__local_bh_enable_ip);

/*
 * We restart softirq processing for at most MAX_SOFTIRQ_RESTART times,
 * but break the loop if need_resched() is set or after 2 ms.
 * The MAX_SOFTIRQ_TIME provides a nice upper bound in most cases, but in
 * certain cases, such as stop_machine(), jiffies may cease to
 * increment and so we need the MAX_SOFTIRQ_RESTART limit as
 * well to make sure we eventually return from this method.
 *
 * These limits have been established via experimentation.
 * The two things to balance is latency against fairness -
 * we want to handle softirqs as soon as possible, but they
 * should not be able to lock up the box.
 */
#define MAX_SOFTIRQ_TIME  msecs_to_jiffies(2)
#define MAX_SOFTIRQ_RESTART 10

#ifdef CONFIG_TRACE_IRQFLAGS
/*
 * When we run softirqs from irq_exit() and thus on the hardirq stack we need
 * to keep the lockdep irq context tracking as tight as possible in order to
 * not miss-qualify lock contexts and miss possible deadlocks.
 */

static inline bool lockdep_softirq_start(void)
{
	bool in_hardirq = false;

	if (trace_hardirq_context(current)) {
		in_hardirq = true;
		trace_hardirq_exit();
	}

	lockdep_softirq_enter();

	return in_hardirq;
}

static inline void lockdep_softirq_end(bool in_hardirq)
{
	lockdep_softirq_exit();

	if (in_hardirq)
		trace_hardirq_enter();
}
#else
static inline bool lockdep_softirq_start(void) { return false; }
static inline void lockdep_softirq_end(bool in_hardirq) { }
#endif

#define softirq_deferred_for_rt(pending)		\
({							\
	__u32 deferred = 0;				\
	if (cpupri_check_rt()) {			\
		deferred = pending & LONG_SOFTIRQ_MASK; \
		pending &= ~LONG_SOFTIRQ_MASK;		\
	}						\
	deferred;					\
})

asmlinkage __visible void __softirq_entry __do_softirq(void)
{
	unsigned long end = jiffies + MAX_SOFTIRQ_TIME;
	unsigned long old_flags = current->flags;
	int max_restart = MAX_SOFTIRQ_RESTART;
	struct softirq_action *h;
	bool in_hardirq;
	__u32 deferred;
<<<<<<< HEAD
	__u32 pending, pending_now, pending_delay, pending_mask;
=======
	__u32 pending;
>>>>>>> 286cd8c7
	int softirq_bit;

	/*
	 * Mask out PF_MEMALLOC s current task context is borrowed for the
	 * softirq. A softirq handled such as network RX might set PF_MEMALLOC
	 * again if the socket is related to swap
	 */
	current->flags &= ~PF_MEMALLOC;

		/*
	 * If this is not the ksoftirqd thread,
	 * and there is an RT task that is running or is waiting to run,
	 * delay handling the long-running softirq handlers by leaving
	 * them for the ksoftirqd thread.
	 */
	if (current != __this_cpu_read(ksoftirqd) &&
	    cpu_has_rt_task(smp_processor_id()))
		pending_mask = LONG_SOFTIRQ_MASK;
	else
		pending_mask = 0;

	pending = local_softirq_pending();
<<<<<<< HEAD
	pending_delay = pending & pending_mask;
	pending_now   = pending & ~pending_mask;
=======
>>>>>>> 286cd8c7
	deferred = softirq_deferred_for_rt(pending);
	account_irq_enter_time(current);
	__local_bh_disable_ip(_RET_IP_, SOFTIRQ_OFFSET);
	in_hardirq = lockdep_softirq_start();

restart:
	/* Reset the pending bitmask before enabling irqs */
<<<<<<< HEAD
	__this_cpu_write(active_softirqs, pending_now);
	set_softirq_pending(pending_delay);
=======
	set_softirq_pending(deferred);
	__this_cpu_write(active_softirqs, pending);
>>>>>>> 286cd8c7

	local_irq_enable();

	h = softirq_vec;

	while ((softirq_bit = ffs(pending_now))) {
		unsigned int vec_nr;
		int prev_count;

		h += softirq_bit - 1;

		vec_nr = h - softirq_vec;
		prev_count = preempt_count();

		kstat_incr_softirqs_this_cpu(vec_nr);

		trace_softirq_entry(vec_nr);
		h->action(h);
		trace_softirq_exit(vec_nr);
		if (unlikely(prev_count != preempt_count())) {
			pr_err("huh, entered softirq %u %s %p with preempt_count %08x, exited with %08x?\n",
			       vec_nr, softirq_to_name[vec_nr], h->action,
			       prev_count, preempt_count());
			preempt_count_set(prev_count);
		}
		h++;
		pending_now >>= softirq_bit;
	}

	__this_cpu_write(active_softirqs, 0);
	rcu_bh_qs();
	local_irq_disable();

	pending = local_softirq_pending();
	deferred = softirq_deferred_for_rt(pending);
<<<<<<< HEAD
	pending_delay = pending & pending_mask;
	pending_now   = pending & ~pending_mask;
=======
>>>>>>> 286cd8c7

	if (pending) {
		if (pending_now && time_before(jiffies, end) &&
		   !need_resched() && --max_restart && !deferred)
			goto restart;
	}

	if (pending | deferred)
		wakeup_softirqd();
	lockdep_softirq_end(in_hardirq);
	account_irq_exit_time(current);
	__local_bh_enable(SOFTIRQ_OFFSET);
	WARN_ON_ONCE(in_interrupt());
	current_restore_flags(old_flags, PF_MEMALLOC);
}

asmlinkage __visible void do_softirq(void)
{
	__u32 pending;
	unsigned long flags;

	if (in_interrupt())
		return;

	local_irq_save(flags);

	pending = local_softirq_pending();

	if (pending)
		do_softirq_own_stack();

	local_irq_restore(flags);
}

/*
 * Enter an interrupt context.
 */
void irq_enter(void)
{
	rcu_irq_enter();
	if (is_idle_task(current) && !in_interrupt()) {
		/*
		 * Prevent raise_softirq from needlessly waking up ksoftirqd
		 * here, as softirq will be serviced on return from interrupt.
		 */
		local_bh_disable();
		tick_irq_enter();
		_local_bh_enable();
	}

	__irq_enter();
}

static inline void invoke_softirq(void)
{
	if (!force_irqthreads) {
#ifdef CONFIG_HAVE_IRQ_EXIT_ON_IRQ_STACK
		/*
		 * We can safely execute softirq on the current stack if
		 * it is the irq stack, because it should be near empty
		 * at this stage.
		 */
		__do_softirq();
#else
		/*
		 * Otherwise, irq_exit() is called on the task stack that can
		 * be potentially deep already. So call softirq in its own stack
		 * to prevent from any overrun.
		 */
		do_softirq_own_stack();
#endif
	} else {
		wakeup_softirqd();
	}
}

static inline void tick_irq_exit(void)
{
#ifdef CONFIG_NO_HZ_COMMON
	int cpu = smp_processor_id();

	/* Make sure that timer wheel updates are propagated */
	if ((idle_cpu(cpu) && !need_resched()) || tick_nohz_full_cpu(cpu)) {
		if (!in_irq())
			tick_nohz_irq_exit();
	}
#endif
}

/*
 * Exit an interrupt context. Process softirqs if needed and possible:
 */
void irq_exit(void)
{
#ifndef __ARCH_IRQ_EXIT_IRQS_DISABLED
	local_irq_disable();
#else
	lockdep_assert_irqs_disabled();
#endif
	account_irq_exit_time(current);
	preempt_count_sub(HARDIRQ_OFFSET);
	if (!in_interrupt() && local_softirq_pending())
		invoke_softirq();

	tick_irq_exit();
	rcu_irq_exit();
	trace_hardirq_exit(); /* must be last! */
}

/*
 * This function must run with irqs disabled!
 */
inline void raise_softirq_irqoff(unsigned int nr)
{
	__raise_softirq_irqoff(nr);

	/*
	 * If we're in an interrupt or softirq, we're done
	 * (this also catches softirq-disabled code). We will
	 * actually run the softirq once we return from
	 * the irq or softirq.
	 *
	 * Otherwise we wake up ksoftirqd to make sure we
	 * schedule the softirq soon.
	 */
	if (!in_interrupt())
		wakeup_softirqd();
}

void raise_softirq(unsigned int nr)
{
	unsigned long flags;

	local_irq_save(flags);
	raise_softirq_irqoff(nr);
	local_irq_restore(flags);
}

void __raise_softirq_irqoff(unsigned int nr)
{
	trace_softirq_raise(nr);
	or_softirq_pending(1UL << nr);
}

void open_softirq(int nr, void (*action)(struct softirq_action *))
{
	softirq_vec[nr].action = action;
}

/*
 * Tasklets
 */
struct tasklet_head {
	struct tasklet_struct *head;
	struct tasklet_struct **tail;
};

static DEFINE_PER_CPU(struct tasklet_head, tasklet_vec);
static DEFINE_PER_CPU(struct tasklet_head, tasklet_hi_vec);

static void __tasklet_schedule_common(struct tasklet_struct *t,
				      struct tasklet_head __percpu *headp,
				      unsigned int softirq_nr)
{
	struct tasklet_head *head;
	unsigned long flags;

	local_irq_save(flags);
	head = this_cpu_ptr(headp);
	t->next = NULL;
	*head->tail = t;
	head->tail = &(t->next);
	raise_softirq_irqoff(softirq_nr);
	local_irq_restore(flags);
}

void __tasklet_schedule(struct tasklet_struct *t)
{
	__tasklet_schedule_common(t, &tasklet_vec,
				  TASKLET_SOFTIRQ);
}
EXPORT_SYMBOL(__tasklet_schedule);

void __tasklet_hi_schedule(struct tasklet_struct *t)
{
	__tasklet_schedule_common(t, &tasklet_hi_vec,
				  HI_SOFTIRQ);
}
EXPORT_SYMBOL(__tasklet_hi_schedule);

static void tasklet_action_common(struct softirq_action *a,
				  struct tasklet_head *tl_head,
				  unsigned int softirq_nr)
{
	struct tasklet_struct *list;

	local_irq_disable();
	list = tl_head->head;
	tl_head->head = NULL;
	tl_head->tail = &tl_head->head;
	local_irq_enable();

	while (list) {
		struct tasklet_struct *t = list;

		list = list->next;

		if (tasklet_trylock(t)) {
			if (!atomic_read(&t->count)) {
				if (!test_and_clear_bit(TASKLET_STATE_SCHED,
							&t->state))
					BUG();
				trace_tasklet_entry(t->func);
				t->func(t->data);
				trace_tasklet_exit(t->func);
				tasklet_unlock(t);
				continue;
			}
			tasklet_unlock(t);
		}

		local_irq_disable();
		t->next = NULL;
		*tl_head->tail = t;
		tl_head->tail = &t->next;
		__raise_softirq_irqoff(softirq_nr);
		local_irq_enable();
	}
}

static __latent_entropy void tasklet_action(struct softirq_action *a)
{
	tasklet_action_common(a, this_cpu_ptr(&tasklet_vec), TASKLET_SOFTIRQ);
}

static __latent_entropy void tasklet_hi_action(struct softirq_action *a)
{
	tasklet_action_common(a, this_cpu_ptr(&tasklet_hi_vec), HI_SOFTIRQ);
}

void tasklet_init(struct tasklet_struct *t,
		  void (*func)(unsigned long), unsigned long data)
{
	t->next = NULL;
	t->state = 0;
	atomic_set(&t->count, 0);
	t->func = func;
	t->data = data;
}
EXPORT_SYMBOL(tasklet_init);

void tasklet_kill(struct tasklet_struct *t)
{
	if (in_interrupt())
		pr_notice("Attempt to kill tasklet from interrupt\n");

	while (test_and_set_bit(TASKLET_STATE_SCHED, &t->state)) {
		do {
			yield();
		} while (test_bit(TASKLET_STATE_SCHED, &t->state));
	}
	tasklet_unlock_wait(t);
	clear_bit(TASKLET_STATE_SCHED, &t->state);
}
EXPORT_SYMBOL(tasklet_kill);

/*
 * tasklet_hrtimer
 */

/*
 * The trampoline is called when the hrtimer expires. It schedules a tasklet
 * to run __tasklet_hrtimer_trampoline() which in turn will call the intended
 * hrtimer callback, but from softirq context.
 */
static enum hrtimer_restart __hrtimer_tasklet_trampoline(struct hrtimer *timer)
{
	struct tasklet_hrtimer *ttimer =
		container_of(timer, struct tasklet_hrtimer, timer);

	tasklet_hi_schedule(&ttimer->tasklet);
	return HRTIMER_NORESTART;
}

/*
 * Helper function which calls the hrtimer callback from
 * tasklet/softirq context
 */
static void __tasklet_hrtimer_trampoline(unsigned long data)
{
	struct tasklet_hrtimer *ttimer = (void *)data;
	enum hrtimer_restart restart;

	restart = ttimer->function(&ttimer->timer);
	if (restart != HRTIMER_NORESTART)
		hrtimer_restart(&ttimer->timer);
}

/**
 * tasklet_hrtimer_init - Init a tasklet/hrtimer combo for softirq callbacks
 * @ttimer:	 tasklet_hrtimer which is initialized
 * @function:	 hrtimer callback function which gets called from softirq context
 * @which_clock: clock id (CLOCK_MONOTONIC/CLOCK_REALTIME)
 * @mode:	 hrtimer mode (HRTIMER_MODE_ABS/HRTIMER_MODE_REL)
 */
void tasklet_hrtimer_init(struct tasklet_hrtimer *ttimer,
			  enum hrtimer_restart (*function)(struct hrtimer *),
			  clockid_t which_clock, enum hrtimer_mode mode)
{
	hrtimer_init(&ttimer->timer, which_clock, mode);
	ttimer->timer.function = __hrtimer_tasklet_trampoline;
	tasklet_init(&ttimer->tasklet, __tasklet_hrtimer_trampoline,
		     (unsigned long)ttimer);
	ttimer->function = function;
}
EXPORT_SYMBOL_GPL(tasklet_hrtimer_init);

void __init softirq_init(void)
{
	int cpu;

	for_each_possible_cpu(cpu) {
		per_cpu(tasklet_vec, cpu).tail =
			&per_cpu(tasklet_vec, cpu).head;
		per_cpu(tasklet_hi_vec, cpu).tail =
			&per_cpu(tasklet_hi_vec, cpu).head;
	}

	open_softirq(TASKLET_SOFTIRQ, tasklet_action);
	open_softirq(HI_SOFTIRQ, tasklet_hi_action);
}

static int ksoftirqd_should_run(unsigned int cpu)
{
	return local_softirq_pending();
}

static void run_ksoftirqd(unsigned int cpu)
{
	local_irq_disable();
	if (local_softirq_pending()) {
		/*
		 * We can safely run softirq on inline stack, as we are not deep
		 * in the task stack here.
		 */
		__do_softirq();
		local_irq_enable();
		cond_resched();
		return;
	}
	local_irq_enable();
}

#ifdef CONFIG_HOTPLUG_CPU
/*
 * tasklet_kill_immediate is called to remove a tasklet which can already be
 * scheduled for execution on @cpu.
 *
 * Unlike tasklet_kill, this function removes the tasklet
 * _immediately_, even if the tasklet is in TASKLET_STATE_SCHED state.
 *
 * When this function is called, @cpu must be in the CPU_DEAD state.
 */
void tasklet_kill_immediate(struct tasklet_struct *t, unsigned int cpu)
{
	struct tasklet_struct **i;

	BUG_ON(cpu_online(cpu));
	BUG_ON(test_bit(TASKLET_STATE_RUN, &t->state));

	if (!test_bit(TASKLET_STATE_SCHED, &t->state))
		return;

	/* CPU is dead, so no lock needed. */
	for (i = &per_cpu(tasklet_vec, cpu).head; *i; i = &(*i)->next) {
		if (*i == t) {
			*i = t->next;
			/* If this was the tail element, move the tail ptr */
			if (*i == NULL)
				per_cpu(tasklet_vec, cpu).tail = i;
			return;
		}
	}
	BUG();
}

static int takeover_tasklets(unsigned int cpu)
{
	/* CPU is dead, so no lock needed. */
	local_irq_disable();

	/* Find end, append list for that CPU. */
	if (&per_cpu(tasklet_vec, cpu).head != per_cpu(tasklet_vec, cpu).tail) {
		*__this_cpu_read(tasklet_vec.tail) = per_cpu(tasklet_vec, cpu).head;
		this_cpu_write(tasklet_vec.tail, per_cpu(tasklet_vec, cpu).tail);
		per_cpu(tasklet_vec, cpu).head = NULL;
		per_cpu(tasklet_vec, cpu).tail = &per_cpu(tasklet_vec, cpu).head;
	}
	raise_softirq_irqoff(TASKLET_SOFTIRQ);

	if (&per_cpu(tasklet_hi_vec, cpu).head != per_cpu(tasklet_hi_vec, cpu).tail) {
		*__this_cpu_read(tasklet_hi_vec.tail) = per_cpu(tasklet_hi_vec, cpu).head;
		__this_cpu_write(tasklet_hi_vec.tail, per_cpu(tasklet_hi_vec, cpu).tail);
		per_cpu(tasklet_hi_vec, cpu).head = NULL;
		per_cpu(tasklet_hi_vec, cpu).tail = &per_cpu(tasklet_hi_vec, cpu).head;
	}
	raise_softirq_irqoff(HI_SOFTIRQ);

	local_irq_enable();
	return 0;
}
#else
#define takeover_tasklets	NULL
#endif /* CONFIG_HOTPLUG_CPU */

static struct smp_hotplug_thread softirq_threads = {
	.store			= &ksoftirqd,
	.thread_should_run	= ksoftirqd_should_run,
	.thread_fn		= run_ksoftirqd,
	.thread_comm		= "ksoftirqd/%u",
};

static __init int spawn_ksoftirqd(void)
{
	cpuhp_setup_state_nocalls(CPUHP_SOFTIRQ_DEAD, "softirq:dead", NULL,
				  takeover_tasklets);
	BUG_ON(smpboot_register_percpu_thread(&softirq_threads));

	return 0;
}
early_initcall(spawn_ksoftirqd);

/*
 * [ These __weak aliases are kept in a separate compilation unit, so that
 *   GCC does not inline them incorrectly. ]
 */

int __init __weak early_irq_init(void)
{
	return 0;
}

int __init __weak arch_probe_nr_irqs(void)
{
	return NR_IRQS_LEGACY;
}

int __init __weak arch_early_irq_init(void)
{
	return 0;
}

unsigned int __weak arch_dynirq_lower_bound(unsigned int from)
{
	return from;
}<|MERGE_RESOLUTION|>--- conflicted
+++ resolved
@@ -256,11 +256,7 @@
 	struct softirq_action *h;
 	bool in_hardirq;
 	__u32 deferred;
-<<<<<<< HEAD
-	__u32 pending, pending_now, pending_delay, pending_mask;
-=======
 	__u32 pending;
->>>>>>> 286cd8c7
 	int softirq_bit;
 
 	/*
@@ -270,24 +266,7 @@
 	 */
 	current->flags &= ~PF_MEMALLOC;
 
-		/*
-	 * If this is not the ksoftirqd thread,
-	 * and there is an RT task that is running or is waiting to run,
-	 * delay handling the long-running softirq handlers by leaving
-	 * them for the ksoftirqd thread.
-	 */
-	if (current != __this_cpu_read(ksoftirqd) &&
-	    cpu_has_rt_task(smp_processor_id()))
-		pending_mask = LONG_SOFTIRQ_MASK;
-	else
-		pending_mask = 0;
-
 	pending = local_softirq_pending();
-<<<<<<< HEAD
-	pending_delay = pending & pending_mask;
-	pending_now   = pending & ~pending_mask;
-=======
->>>>>>> 286cd8c7
 	deferred = softirq_deferred_for_rt(pending);
 	account_irq_enter_time(current);
 	__local_bh_disable_ip(_RET_IP_, SOFTIRQ_OFFSET);
@@ -295,13 +274,8 @@
 
 restart:
 	/* Reset the pending bitmask before enabling irqs */
-<<<<<<< HEAD
-	__this_cpu_write(active_softirqs, pending_now);
-	set_softirq_pending(pending_delay);
-=======
 	set_softirq_pending(deferred);
 	__this_cpu_write(active_softirqs, pending);
->>>>>>> 286cd8c7
 
 	local_irq_enable();
 
@@ -337,15 +311,10 @@
 
 	pending = local_softirq_pending();
 	deferred = softirq_deferred_for_rt(pending);
-<<<<<<< HEAD
-	pending_delay = pending & pending_mask;
-	pending_now   = pending & ~pending_mask;
-=======
->>>>>>> 286cd8c7
 
 	if (pending) {
-		if (pending_now && time_before(jiffies, end) &&
-		   !need_resched() && --max_restart && !deferred)
+		if (time_before(jiffies, end) && !need_resched() &&
+		    --max_restart)
 			goto restart;
 	}
 
