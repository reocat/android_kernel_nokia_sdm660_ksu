/*
 * kernel/power/main.c - PM subsystem core functionality.
 *
 * Copyright (c) 2003 Patrick Mochel
 * Copyright (c) 2003 Open Source Development Lab
 *
 * This file is released under the GPLv2
 *
 */

#include <linux/export.h>
#include <linux/kobject.h>
#include <linux/string.h>
#include <linux/pm-trace.h>
#include <linux/workqueue.h>
#include <linux/debugfs.h>
#include <linux/seq_file.h>
#include <linux/suspend.h>

#include "power.h"

#ifdef CONFIG_PM_SLEEP

void lock_system_sleep(void)
{
	current->flags |= PF_FREEZER_SKIP;
	mutex_lock(&system_transition_mutex);
}
EXPORT_SYMBOL_GPL(lock_system_sleep);

void unlock_system_sleep(void)
{
	/*
	 * Don't use freezer_count() because we don't want the call to
	 * try_to_freeze() here.
	 *
	 * Reason:
	 * Fundamentally, we just don't need it, because freezing condition
	 * doesn't come into effect until we release the
	 * system_transition_mutex lock, since the freezer always works with
	 * system_transition_mutex held.
	 *
	 * More importantly, in the case of hibernation,
	 * unlock_system_sleep() gets called in snapshot_read() and
	 * snapshot_write() when the freezing condition is still in effect.
	 * Which means, if we use try_to_freeze() here, it would make them
	 * enter the refrigerator, thus causing hibernation to lockup.
	 */
	current->flags &= ~PF_FREEZER_SKIP;
	mutex_unlock(&system_transition_mutex);
}
EXPORT_SYMBOL_GPL(unlock_system_sleep);

/* Routines for PM-transition notifications */

static BLOCKING_NOTIFIER_HEAD(pm_chain_head);

int register_pm_notifier(struct notifier_block *nb)
{
	return blocking_notifier_chain_register(&pm_chain_head, nb);
}
EXPORT_SYMBOL_GPL(register_pm_notifier);

int unregister_pm_notifier(struct notifier_block *nb)
{
	return blocking_notifier_chain_unregister(&pm_chain_head, nb);
}
EXPORT_SYMBOL_GPL(unregister_pm_notifier);

int __pm_notifier_call_chain(unsigned long val, int nr_to_call, int *nr_calls)
{
	int ret;

	ret = __blocking_notifier_call_chain(&pm_chain_head, val, NULL,
						nr_to_call, nr_calls);

	return notifier_to_errno(ret);
}
int pm_notifier_call_chain(unsigned long val)
{
	return __pm_notifier_call_chain(val, -1, NULL);
}

/* If set, devices may be suspended and resumed asynchronously. */
int pm_async_enabled = 1;

static ssize_t pm_async_show(struct kobject *kobj, struct kobj_attribute *attr,
			     char *buf)
{
	return sprintf(buf, "%d\n", pm_async_enabled);
}

static ssize_t pm_async_store(struct kobject *kobj, struct kobj_attribute *attr,
			      const char *buf, size_t n)
{
	unsigned long val;

	if (kstrtoul(buf, 10, &val))
		return -EINVAL;

	if (val > 1)
		return -EINVAL;

	pm_async_enabled = val;
	return n;
}

power_attr(pm_async);

#ifdef CONFIG_SUSPEND
static ssize_t mem_sleep_show(struct kobject *kobj, struct kobj_attribute *attr,
			      char *buf)
{
	char *s = buf;
	suspend_state_t i;

	for (i = PM_SUSPEND_MIN; i < PM_SUSPEND_MAX; i++)
		if (mem_sleep_states[i]) {
			const char *label = mem_sleep_states[i];

			if (mem_sleep_current == i)
				s += sprintf(s, "[%s] ", label);
			else
				s += sprintf(s, "%s ", label);
		}

	/* Convert the last space to a newline if needed. */
	if (s != buf)
		*(s-1) = '\n';

	return (s - buf);
}

static suspend_state_t decode_suspend_state(const char *buf, size_t n)
{
	suspend_state_t state;
	char *p;
	int len;

	p = memchr(buf, '\n', n);
	len = p ? p - buf : n;

	for (state = PM_SUSPEND_MIN; state < PM_SUSPEND_MAX; state++) {
		const char *label = mem_sleep_states[state];

		if (label && len == strlen(label) && !strncmp(buf, label, len))
			return state;
	}

	return PM_SUSPEND_ON;
}

static ssize_t mem_sleep_store(struct kobject *kobj, struct kobj_attribute *attr,
			       const char *buf, size_t n)
{
	suspend_state_t state;
	int error;

	error = pm_autosleep_lock();
	if (error)
		return error;

	if (pm_autosleep_state() > PM_SUSPEND_ON) {
		error = -EBUSY;
		goto out;
	}

	state = decode_suspend_state(buf, n);
	if (state < PM_SUSPEND_MAX && state > PM_SUSPEND_ON)
		mem_sleep_current = state;
	else
		error = -EINVAL;

 out:
	pm_autosleep_unlock();
	return error ? error : n;
}

power_attr(mem_sleep);
#endif /* CONFIG_SUSPEND */

#ifdef CONFIG_PM_SLEEP_DEBUG
int pm_test_level = TEST_NONE;

static const char * const pm_tests[__TEST_AFTER_LAST] = {
	[TEST_NONE] = "none",
	[TEST_CORE] = "core",
	[TEST_CPUS] = "processors",
	[TEST_PLATFORM] = "platform",
	[TEST_DEVICES] = "devices",
	[TEST_FREEZER] = "freezer",
};

static ssize_t pm_test_show(struct kobject *kobj, struct kobj_attribute *attr,
				char *buf)
{
	char *s = buf;
	int level;

	for (level = TEST_FIRST; level <= TEST_MAX; level++)
		if (pm_tests[level]) {
			if (level == pm_test_level)
				s += sprintf(s, "[%s] ", pm_tests[level]);
			else
				s += sprintf(s, "%s ", pm_tests[level]);
		}

	if (s != buf)
		/* convert the last space to a newline */
		*(s-1) = '\n';

	return (s - buf);
}

static ssize_t pm_test_store(struct kobject *kobj, struct kobj_attribute *attr,
				const char *buf, size_t n)
{
	const char * const *s;
	int level;
	char *p;
	int len;
	int error = -EINVAL;

	p = memchr(buf, '\n', n);
	len = p ? p - buf : n;

	lock_system_sleep();

	level = TEST_FIRST;
	for (s = &pm_tests[level]; level <= TEST_MAX; s++, level++)
		if (*s && len == strlen(*s) && !strncmp(buf, *s, len)) {
			pm_test_level = level;
			error = 0;
			break;
		}

	unlock_system_sleep();

	return error ? error : n;
}

power_attr(pm_test);
#endif /* CONFIG_PM_SLEEP_DEBUG */

static char *suspend_step_name(enum suspend_stat_step step)
{
	switch (step) {
	case SUSPEND_FREEZE:
		return "freeze";
	case SUSPEND_PREPARE:
		return "prepare";
	case SUSPEND_SUSPEND:
		return "suspend";
	case SUSPEND_SUSPEND_NOIRQ:
		return "suspend_noirq";
	case SUSPEND_RESUME_NOIRQ:
		return "resume_noirq";
	case SUSPEND_RESUME:
		return "resume";
	default:
		return "";
	}
}

#define suspend_attr(_name)					\
static ssize_t _name##_show(struct kobject *kobj,		\
		struct kobj_attribute *attr, char *buf)		\
{								\
	return sprintf(buf, "%d\n", suspend_stats._name);	\
}								\
static struct kobj_attribute _name = __ATTR_RO(_name)

suspend_attr(success);
suspend_attr(fail);
suspend_attr(failed_freeze);
suspend_attr(failed_prepare);
suspend_attr(failed_suspend);
suspend_attr(failed_suspend_late);
suspend_attr(failed_suspend_noirq);
suspend_attr(failed_resume);
suspend_attr(failed_resume_early);
suspend_attr(failed_resume_noirq);

static ssize_t last_failed_dev_show(struct kobject *kobj,
		struct kobj_attribute *attr, char *buf)
{
	int index;
	char *last_failed_dev = NULL;

	index = suspend_stats.last_failed_dev + REC_FAILED_NUM - 1;
	index %= REC_FAILED_NUM;
	last_failed_dev = suspend_stats.failed_devs[index];

	return sprintf(buf, "%s\n", last_failed_dev);
}
static struct kobj_attribute last_failed_dev = __ATTR_RO(last_failed_dev);

static ssize_t last_failed_errno_show(struct kobject *kobj,
		struct kobj_attribute *attr, char *buf)
{
	int index;
	int last_failed_errno;

	index = suspend_stats.last_failed_errno + REC_FAILED_NUM - 1;
	index %= REC_FAILED_NUM;
	last_failed_errno = suspend_stats.errno[index];

	return sprintf(buf, "%d\n", last_failed_errno);
}
static struct kobj_attribute last_failed_errno = __ATTR_RO(last_failed_errno);

static ssize_t last_failed_step_show(struct kobject *kobj,
		struct kobj_attribute *attr, char *buf)
{
	int index;
	enum suspend_stat_step step;
	char *last_failed_step = NULL;

	index = suspend_stats.last_failed_step + REC_FAILED_NUM - 1;
	index %= REC_FAILED_NUM;
	step = suspend_stats.failed_steps[index];
	last_failed_step = suspend_step_name(step);

	return sprintf(buf, "%s\n", last_failed_step);
}
static struct kobj_attribute last_failed_step = __ATTR_RO(last_failed_step);

static struct attribute *suspend_attrs[] = {
	&success.attr,
	&fail.attr,
	&failed_freeze.attr,
	&failed_prepare.attr,
	&failed_suspend.attr,
	&failed_suspend_late.attr,
	&failed_suspend_noirq.attr,
	&failed_resume.attr,
	&failed_resume_early.attr,
	&failed_resume_noirq.attr,
	&last_failed_dev.attr,
	&last_failed_errno.attr,
	&last_failed_step.attr,
	NULL,
};

static struct attribute_group suspend_attr_group = {
	.name = "suspend_stats",
	.attrs = suspend_attrs,
};

#ifdef CONFIG_DEBUG_FS
static int suspend_stats_show(struct seq_file *s, void *unused)
{
	int i, index, last_dev, last_errno, last_step;

	last_dev = suspend_stats.last_failed_dev + REC_FAILED_NUM - 1;
	last_dev %= REC_FAILED_NUM;
	last_errno = suspend_stats.last_failed_errno + REC_FAILED_NUM - 1;
	last_errno %= REC_FAILED_NUM;
	last_step = suspend_stats.last_failed_step + REC_FAILED_NUM - 1;
	last_step %= REC_FAILED_NUM;
	seq_printf(s, "%s: %d\n%s: %d\n%s: %d\n%s: %d\n%s: %d\n"
			"%s: %d\n%s: %d\n%s: %d\n%s: %d\n%s: %d\n",
			"success", suspend_stats.success,
			"fail", suspend_stats.fail,
			"failed_freeze", suspend_stats.failed_freeze,
			"failed_prepare", suspend_stats.failed_prepare,
			"failed_suspend", suspend_stats.failed_suspend,
			"failed_suspend_late",
				suspend_stats.failed_suspend_late,
			"failed_suspend_noirq",
				suspend_stats.failed_suspend_noirq,
			"failed_resume", suspend_stats.failed_resume,
			"failed_resume_early",
				suspend_stats.failed_resume_early,
			"failed_resume_noirq",
				suspend_stats.failed_resume_noirq);
	seq_printf(s,	"failures:\n  last_failed_dev:\t%-s\n",
			suspend_stats.failed_devs[last_dev]);
	for (i = 1; i < REC_FAILED_NUM; i++) {
		index = last_dev + REC_FAILED_NUM - i;
		index %= REC_FAILED_NUM;
		seq_printf(s, "\t\t\t%-s\n",
			suspend_stats.failed_devs[index]);
	}
	seq_printf(s,	"  last_failed_errno:\t%-d\n",
			suspend_stats.errno[last_errno]);
	for (i = 1; i < REC_FAILED_NUM; i++) {
		index = last_errno + REC_FAILED_NUM - i;
		index %= REC_FAILED_NUM;
		seq_printf(s, "\t\t\t%-d\n",
			suspend_stats.errno[index]);
	}
	seq_printf(s,	"  last_failed_step:\t%-s\n",
			suspend_step_name(
				suspend_stats.failed_steps[last_step]));
	for (i = 1; i < REC_FAILED_NUM; i++) {
		index = last_step + REC_FAILED_NUM - i;
		index %= REC_FAILED_NUM;
		seq_printf(s, "\t\t\t%-s\n",
			suspend_step_name(
				suspend_stats.failed_steps[index]));
	}

	return 0;
}

static int suspend_stats_open(struct inode *inode, struct file *file)
{
	return single_open(file, suspend_stats_show, NULL);
}

static const struct file_operations suspend_stats_operations = {
	.open           = suspend_stats_open,
	.read           = seq_read,
	.llseek         = seq_lseek,
	.release        = single_release,
};

static int __init pm_debugfs_init(void)
{
	debugfs_create_file("suspend_stats", S_IFREG | S_IRUGO,
			NULL, NULL, &suspend_stats_operations);
	return 0;
}

late_initcall(pm_debugfs_init);
#endif /* CONFIG_DEBUG_FS */

#endif /* CONFIG_PM_SLEEP */

#ifdef CONFIG_PM_SLEEP_DEBUG
/*
 * pm_print_times: print time taken by devices to suspend and resume.
 *
 * show() returns whether printing of suspend and resume times is enabled.
 * store() accepts 0 or 1.  0 disables printing and 1 enables it.
 */
bool pm_print_times_enabled;

static ssize_t pm_print_times_show(struct kobject *kobj,
				   struct kobj_attribute *attr, char *buf)
{
	return sprintf(buf, "%d\n", pm_print_times_enabled);
}

static ssize_t pm_print_times_store(struct kobject *kobj,
				    struct kobj_attribute *attr,
				    const char *buf, size_t n)
{
	unsigned long val;

	if (kstrtoul(buf, 10, &val))
		return -EINVAL;

	if (val > 1)
		return -EINVAL;

	pm_print_times_enabled = !!val;
	return n;
}

power_attr(pm_print_times);

static inline void pm_print_times_init(void)
{
	pm_print_times_enabled = !!initcall_debug;
}

static ssize_t pm_wakeup_irq_show(struct kobject *kobj,
					struct kobj_attribute *attr,
					char *buf)
{
	return pm_wakeup_irq ? sprintf(buf, "%u\n", pm_wakeup_irq) : -ENODATA;
}

power_attr_ro(pm_wakeup_irq);
<<<<<<< HEAD
=======

bool pm_debug_messages_on __read_mostly;

static ssize_t pm_debug_messages_show(struct kobject *kobj,
				      struct kobj_attribute *attr, char *buf)
{
	return sprintf(buf, "%d\n", pm_debug_messages_on);
}

static ssize_t pm_debug_messages_store(struct kobject *kobj,
				       struct kobj_attribute *attr,
				       const char *buf, size_t n)
{
	unsigned long val;

	if (kstrtoul(buf, 10, &val))
		return -EINVAL;

	if (val > 1)
		return -EINVAL;

	pm_debug_messages_on = !!val;
	return n;
}

power_attr(pm_debug_messages);

/**
 * __pm_pr_dbg - Print a suspend debug message to the kernel log.
 * @defer: Whether or not to use printk_deferred() to print the message.
 * @fmt: Message format.
 *
 * The message will be emitted if enabled through the pm_debug_messages
 * sysfs attribute.
 */
void __pm_pr_dbg(bool defer, const char *fmt, ...)
{
	struct va_format vaf;
	va_list args;

	if (!pm_debug_messages_on)
		return;

	va_start(args, fmt);

	vaf.fmt = fmt;
	vaf.va = &args;

	if (defer)
		printk_deferred(KERN_DEBUG "PM: %pV", &vaf);
	else
		printk(KERN_DEBUG "PM: %pV", &vaf);

	va_end(args);
}
>>>>>>> 286cd8c7

#else /* !CONFIG_PM_SLEEP_DEBUG */
static inline void pm_print_times_init(void) {}
#endif /* CONFIG_PM_SLEEP_DEBUG */

struct kobject *power_kobj;
EXPORT_SYMBOL_GPL(power_kobj);

/**
 * state - control system sleep states.
 *
 * show() returns available sleep state labels, which may be "mem", "standby",
 * "freeze" and "disk" (hibernation).
 * See Documentation/admin-guide/pm/sleep-states.rst for a description of
 * what they mean.
 *
 * store() accepts one of those strings, translates it into the proper
 * enumerated value, and initiates a suspend transition.
 */
static ssize_t state_show(struct kobject *kobj, struct kobj_attribute *attr,
			  char *buf)
{
	char *s = buf;
#ifdef CONFIG_SUSPEND
	suspend_state_t i;

	for (i = PM_SUSPEND_MIN; i < PM_SUSPEND_MAX; i++)
		if (pm_states[i])
			s += sprintf(s,"%s ", pm_states[i]);

#endif
	if (hibernation_available())
		s += sprintf(s, "disk ");
	if (s != buf)
		/* convert the last space to a newline */
		*(s-1) = '\n';
	return (s - buf);
}

static suspend_state_t decode_state(const char *buf, size_t n)
{
#ifdef CONFIG_SUSPEND
	suspend_state_t state;
#endif
	char *p;
	int len;

	p = memchr(buf, '\n', n);
	len = p ? p - buf : n;

	/* Check hibernation first. */
	if (len == 4 && !strncmp(buf, "disk", len))
		return PM_SUSPEND_MAX;

#ifdef CONFIG_SUSPEND
	for (state = PM_SUSPEND_MIN; state < PM_SUSPEND_MAX; state++) {
		const char *label = pm_states[state];

		if (label && len == strlen(label) && !strncmp(buf, label, len))
			return state;
	}
#endif

	return PM_SUSPEND_ON;
}

static ssize_t state_store(struct kobject *kobj, struct kobj_attribute *attr,
			   const char *buf, size_t n)
{
	suspend_state_t state;
	int error;

	error = pm_autosleep_lock();
	if (error)
		return error;

	if (pm_autosleep_state() > PM_SUSPEND_ON) {
		error = -EBUSY;
		goto out;
	}

	state = decode_state(buf, n);
	if (state < PM_SUSPEND_MAX) {
		if (state == PM_SUSPEND_MEM)
			state = mem_sleep_current;

		error = pm_suspend(state);
	} else if (state == PM_SUSPEND_MAX) {
		error = hibernate();
	} else {
		error = -EINVAL;
	}

 out:
	pm_autosleep_unlock();
	return error ? error : n;
}

power_attr(state);

#ifdef CONFIG_PM_SLEEP
/*
 * The 'wakeup_count' attribute, along with the functions defined in
 * drivers/base/power/wakeup.c, provides a means by which wakeup events can be
 * handled in a non-racy way.
 *
 * If a wakeup event occurs when the system is in a sleep state, it simply is
 * woken up.  In turn, if an event that would wake the system up from a sleep
 * state occurs when it is undergoing a transition to that sleep state, the
 * transition should be aborted.  Moreover, if such an event occurs when the
 * system is in the working state, an attempt to start a transition to the
 * given sleep state should fail during certain period after the detection of
 * the event.  Using the 'state' attribute alone is not sufficient to satisfy
 * these requirements, because a wakeup event may occur exactly when 'state'
 * is being written to and may be delivered to user space right before it is
 * frozen, so the event will remain only partially processed until the system is
 * woken up by another event.  In particular, it won't cause the transition to
 * a sleep state to be aborted.
 *
 * This difficulty may be overcome if user space uses 'wakeup_count' before
 * writing to 'state'.  It first should read from 'wakeup_count' and store
 * the read value.  Then, after carrying out its own preparations for the system
 * transition to a sleep state, it should write the stored value to
 * 'wakeup_count'.  If that fails, at least one wakeup event has occurred since
 * 'wakeup_count' was read and 'state' should not be written to.  Otherwise, it
 * is allowed to write to 'state', but the transition will be aborted if there
 * are any wakeup events detected after 'wakeup_count' was written to.
 */

static ssize_t wakeup_count_show(struct kobject *kobj,
				struct kobj_attribute *attr,
				char *buf)
{
	unsigned int val;

	return pm_get_wakeup_count(&val, true) ?
		sprintf(buf, "%u\n", val) : -EINTR;
}

static ssize_t wakeup_count_store(struct kobject *kobj,
				struct kobj_attribute *attr,
				const char *buf, size_t n)
{
	unsigned int val;
	int error;

	error = pm_autosleep_lock();
	if (error)
		return error;

	if (pm_autosleep_state() > PM_SUSPEND_ON) {
		error = -EBUSY;
		goto out;
	}

	error = -EINVAL;
	if (sscanf(buf, "%u", &val) == 1) {
		if (pm_save_wakeup_count(val))
			error = n;
		else
			pm_print_active_wakeup_sources();
	}

 out:
	pm_autosleep_unlock();
	return error;
}

power_attr(wakeup_count);

#ifdef CONFIG_PM_AUTOSLEEP
static ssize_t autosleep_show(struct kobject *kobj,
			      struct kobj_attribute *attr,
			      char *buf)
{
	suspend_state_t state = pm_autosleep_state();

	if (state == PM_SUSPEND_ON)
		return sprintf(buf, "off\n");

#ifdef CONFIG_SUSPEND
	if (state < PM_SUSPEND_MAX)
		return sprintf(buf, "%s\n", pm_states[state] ?
					pm_states[state] : "error");
#endif
#ifdef CONFIG_HIBERNATION
	return sprintf(buf, "disk\n");
#else
	return sprintf(buf, "error");
#endif
}

static ssize_t autosleep_store(struct kobject *kobj,
			       struct kobj_attribute *attr,
			       const char *buf, size_t n)
{
	suspend_state_t state = decode_state(buf, n);
	int error;

	if (state == PM_SUSPEND_ON
	    && strcmp(buf, "off") && strcmp(buf, "off\n"))
		return -EINVAL;

	if (state == PM_SUSPEND_MEM)
		state = mem_sleep_current;

	error = pm_autosleep_set_state(state);
	return error ? error : n;
}

power_attr(autosleep);
#endif /* CONFIG_PM_AUTOSLEEP */

#ifdef CONFIG_PM_WAKELOCKS
static ssize_t wake_lock_show(struct kobject *kobj,
			      struct kobj_attribute *attr,
			      char *buf)
{
	return pm_show_wakelocks(buf, true);
}

static ssize_t wake_lock_store(struct kobject *kobj,
			       struct kobj_attribute *attr,
			       const char *buf, size_t n)
{
	int error = pm_wake_lock(buf);
	return error ? error : n;
}

power_attr(wake_lock);

static ssize_t wake_unlock_show(struct kobject *kobj,
				struct kobj_attribute *attr,
				char *buf)
{
	return pm_show_wakelocks(buf, false);
}

static ssize_t wake_unlock_store(struct kobject *kobj,
				 struct kobj_attribute *attr,
				 const char *buf, size_t n)
{
	int error = pm_wake_unlock(buf);
	return error ? error : n;
}

power_attr(wake_unlock);

#endif /* CONFIG_PM_WAKELOCKS */
#endif /* CONFIG_PM_SLEEP */

#ifdef CONFIG_PM_TRACE
int pm_trace_enabled;

static ssize_t pm_trace_show(struct kobject *kobj, struct kobj_attribute *attr,
			     char *buf)
{
	return sprintf(buf, "%d\n", pm_trace_enabled);
}

static ssize_t
pm_trace_store(struct kobject *kobj, struct kobj_attribute *attr,
	       const char *buf, size_t n)
{
	int val;

	if (sscanf(buf, "%d", &val) == 1) {
		pm_trace_enabled = !!val;
		if (pm_trace_enabled) {
			pr_warn("PM: Enabling pm_trace changes system date and time during resume.\n"
				"PM: Correct system time has to be restored manually after resume.\n");
		}
		return n;
	}
	return -EINVAL;
}

power_attr(pm_trace);

static ssize_t pm_trace_dev_match_show(struct kobject *kobj,
				       struct kobj_attribute *attr,
				       char *buf)
{
	return show_trace_dev_match(buf, PAGE_SIZE);
}

power_attr_ro(pm_trace_dev_match);

#endif /* CONFIG_PM_TRACE */

#ifdef CONFIG_FREEZER
static ssize_t pm_freeze_timeout_show(struct kobject *kobj,
				      struct kobj_attribute *attr, char *buf)
{
	return sprintf(buf, "%u\n", freeze_timeout_msecs);
}

static ssize_t pm_freeze_timeout_store(struct kobject *kobj,
				       struct kobj_attribute *attr,
				       const char *buf, size_t n)
{
	unsigned long val;

	if (kstrtoul(buf, 10, &val))
		return -EINVAL;

	freeze_timeout_msecs = val;
	return n;
}

power_attr(pm_freeze_timeout);

#endif	/* CONFIG_FREEZER*/

static struct attribute * g[] = {
	&state_attr.attr,
#ifdef CONFIG_PM_TRACE
	&pm_trace_attr.attr,
	&pm_trace_dev_match_attr.attr,
#endif
#ifdef CONFIG_PM_SLEEP
	&pm_async_attr.attr,
	&wakeup_count_attr.attr,
#ifdef CONFIG_SUSPEND
	&mem_sleep_attr.attr,
#endif
#ifdef CONFIG_PM_AUTOSLEEP
	&autosleep_attr.attr,
#endif
#ifdef CONFIG_PM_WAKELOCKS
	&wake_lock_attr.attr,
	&wake_unlock_attr.attr,
#endif
#ifdef CONFIG_PM_SLEEP_DEBUG
	&pm_test_attr.attr,
	&pm_print_times_attr.attr,
	&pm_wakeup_irq_attr.attr,
	&pm_debug_messages_attr.attr,
#endif
#endif
#ifdef CONFIG_FREEZER
	&pm_freeze_timeout_attr.attr,
#endif
	NULL,
};

static const struct attribute_group attr_group = {
	.attrs = g,
};

static const struct attribute_group *attr_groups[] = {
	&attr_group,
#ifdef CONFIG_PM_SLEEP
	&suspend_attr_group,
#endif
	NULL,
};

struct workqueue_struct *pm_wq;
EXPORT_SYMBOL_GPL(pm_wq);

static int __init pm_start_workqueue(void)
{
	pm_wq = alloc_workqueue("pm", WQ_FREEZABLE, 0);

	return pm_wq ? 0 : -ENOMEM;
}

static int __init pm_init(void)
{
	int error = pm_start_workqueue();
	if (error)
		return error;
	hibernate_image_size_init();
	hibernate_reserved_size_init();
	pm_states_init();
	power_kobj = kobject_create_and_add("power", NULL);
	if (!power_kobj)
		return -ENOMEM;
	error = sysfs_create_groups(power_kobj, attr_groups);
	if (error)
		return error;
	pm_print_times_init();
	return pm_autosleep_init();
}

core_initcall(pm_init);<|MERGE_RESOLUTION|>--- conflicted
+++ resolved
@@ -474,8 +474,6 @@
 }
 
 power_attr_ro(pm_wakeup_irq);
-<<<<<<< HEAD
-=======
 
 bool pm_debug_messages_on __read_mostly;
 
@@ -531,7 +529,6 @@
 
 	va_end(args);
 }
->>>>>>> 286cd8c7
 
 #else /* !CONFIG_PM_SLEEP_DEBUG */
 static inline void pm_print_times_init(void) {}
