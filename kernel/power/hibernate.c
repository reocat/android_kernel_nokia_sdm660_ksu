--- conflicted
+++ resolved
@@ -312,15 +312,9 @@
 	restore_processor_state();
 	trace_suspend_resume(TPS("machine_suspend"), PM_EVENT_HIBERNATE, false);
 	if (error)
-<<<<<<< HEAD
-		printk(KERN_ERR "PM: Error %d creating hibernation image\n",
-			error);
-	if (!in_suspend)
-=======
 		pr_err("Error %d creating hibernation image\n", error);
 
 	if (!in_suspend) {
->>>>>>> 286cd8c7
 		events_check_enabled = false;
 		clear_free_pages();
 	}
@@ -704,10 +698,7 @@
 int hibernate(void)
 {
 	int error, nr_calls = 0;
-<<<<<<< HEAD
-=======
 	bool snapshot_test = false;
->>>>>>> 286cd8c7
 
 	if (!hibernation_available()) {
 		pm_pr_dbg("Hibernation not available.\n");
@@ -769,12 +760,7 @@
 		in_suspend = 0;
 		pm_restore_gfp_mask();
 	} else {
-<<<<<<< HEAD
-		pr_debug("PM: Image restored successfully.\n");
-		place_marker("PM: Image restored!");
-=======
 		pm_pr_dbg("Image restored successfully.\n");
->>>>>>> 286cd8c7
 	}
 
  Free_bitmaps:
@@ -821,10 +807,6 @@
 static int software_resume(void)
 {
 	int error, nr_calls = 0;
-<<<<<<< HEAD
-	unsigned int flags;
-=======
->>>>>>> 286cd8c7
 
 	/*
 	 * If the user said "noresume".. bail out early.
@@ -1250,40 +1232,10 @@
 	return 1;
 }
 
-<<<<<<< HEAD
-static int __init kaslr_nohibernate_setup(char *str)
-{
-	return nohibernate_setup(str);
-}
-
-static int __init page_poison_nohibernate_setup(char *str)
-{
-#ifdef CONFIG_PAGE_POISONING_ZERO
-	/*
-	 * The zeroing option for page poison skips the checks on alloc.
-	 * since hibernation doesn't save free pages there's no way to
-	 * guarantee the pages will still be zeroed.
-	 */
-	if (!strcmp(str, "on")) {
-		pr_info("Disabling hibernation due to page poisoning\n");
-		return nohibernate_setup(str);
-	}
-#endif
-	return 1;
-}
-
-=======
->>>>>>> 286cd8c7
 __setup("noresume", noresume_setup);
 __setup("resume_offset=", resume_offset_setup);
 __setup("resume=", resume_setup);
 __setup("hibernate=", hibernate_setup);
 __setup("resumewait", resumewait_setup);
 __setup("resumedelay=", resumedelay_setup);
-<<<<<<< HEAD
-__setup("nohibernate", nohibernate_setup);
-__setup("kaslr", kaslr_nohibernate_setup);
-__setup("page_poison=", page_poison_nohibernate_setup);
-=======
-__setup("nohibernate", nohibernate_setup);
->>>>>>> 286cd8c7
+__setup("nohibernate", nohibernate_setup);