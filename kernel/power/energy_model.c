--- conflicted
+++ resolved
@@ -81,7 +81,8 @@
 static struct em_perf_domain *em_create_pd(cpumask_t *span, int nr_states,
 						struct em_data_callback *cb)
 {
-	unsigned long power, freq, prev_freq = 0, prev_cost = ULONG_MAX;
+	unsigned long opp_eff, prev_opp_eff = ULONG_MAX;
+	unsigned long power, freq, prev_freq = 0;
 	int i, ret, cpu = cpumask_first(span);
 	struct em_cap_state *table;
 	struct em_perf_domain *pd;
@@ -131,7 +132,6 @@
 
 		table[i].power = power;
 		table[i].frequency = prev_freq = freq;
-<<<<<<< HEAD
 
 		/*
 		 * The hertz/watts efficiency ratio should decrease as the
@@ -144,28 +144,18 @@
 			pr_debug("pd%d: hertz/watts ratio non-monotonically decreasing: em_cap_state %d >= em_cap_state%d\n",
 					cpu, i, i - 1);
 		prev_opp_eff = opp_eff;
-=======
->>>>>>> 2774980d
 	}
 
 	/* Compute the cost of each capacity_state. */
 	fmax = (u64) table[nr_states - 1].frequency;
-	for (i = nr_states - 1; i >= 0; i--) {
+	for (i = 0; i < nr_states; i++) {
 		unsigned long power_res = em_scale_power(table[i].power);
 
 		table[i].cost = div64_u64(fmax * power_res,
 					  table[i].frequency);
-<<<<<<< HEAD
 		if (i > 0 && (table[i].cost < table[i - 1].cost) &&
 				(table[i].power > table[i - 1].power)) {
 			table[i].cost = table[i - 1].cost;
-=======
-		if (table[i].cost >= prev_cost) {
-			pr_warn("pd%d: EM: OPP:%lu is inefficient\n",
-				cpu, table[i].frequency);
-		} else {
-			prev_cost = table[i].cost;
->>>>>>> 2774980d
 		}
 	}
 
