--- conflicted
+++ resolved
@@ -1081,12 +1081,7 @@
 	hib_init_batch(&hb);
 
 	clean_pages_on_read = true;
-<<<<<<< HEAD
-	printk(KERN_INFO "PM: Loading image data pages (%u pages)...\n",
-		nr_to_read);
-=======
 	pr_info("Loading image data pages (%u pages)...\n", nr_to_read);
->>>>>>> 286cd8c7
 	m = nr_to_read / 10;
 	if (!m)
 		m = 1;
