--- conflicted
+++ resolved
@@ -45,11 +45,7 @@
 
 	for (node = rb_first(&wakelocks_tree); node; node = rb_next(node)) {
 		wl = rb_entry(node, struct wakelock, node);
-<<<<<<< HEAD
-		if (wl->ws.active == show_active)
-=======
 		if (wl->ws->active == show_active)
->>>>>>> 286cd8c7
 			len += sysfs_emit_at(buf, len, "%s ", wl->name);
 	}
 	len += sysfs_emit_at(buf, len, "\n");
