/* CPU control.
 * (C) 2001, 2002, 2003, 2004 Rusty Russell
 *
 * This code is licenced under the GPL.
 */
#include <linux/proc_fs.h>
#include <linux/smp.h>
#include <linux/init.h>
#include <linux/notifier.h>
#include <linux/sched/signal.h>
#include <linux/sched/hotplug.h>
#include <linux/sched/task.h>
#include <linux/sched/smt.h>
#include <linux/unistd.h>
#include <linux/cpu.h>
#include <linux/oom.h>
#include <linux/rcupdate.h>
#include <linux/export.h>
#include <linux/bug.h>
#include <linux/kthread.h>
#include <linux/stop_machine.h>
#include <linux/mutex.h>
#include <linux/gfp.h>
#include <linux/suspend.h>
#include <linux/lockdep.h>
#include <linux/tick.h>
#include <linux/irq.h>
#include <linux/nmi.h>
#include <linux/smpboot.h>
#include <linux/relay.h>
#include <linux/slab.h>
#include <linux/percpu-rwsem.h>
#include <uapi/linux/sched/types.h>
#include <linux/cpuset.h>

#include <trace/events/power.h>
#define CREATE_TRACE_POINTS
#include <trace/events/cpuhp.h>
#include <linux/sched/clock.h>

#include "smpboot.h"

/**
 * cpuhp_cpu_state - Per cpu hotplug state storage
 * @state:	The current cpu state
 * @target:	The target state
 * @thread:	Pointer to the hotplug thread
 * @should_run:	Thread should execute
 * @rollback:	Perform a rollback
 * @single:	Single callback invocation
 * @bringup:	Single callback bringup or teardown selector
 * @cb_state:	The state for a single callback (install/uninstall)
 * @result:	Result of the operation
 * @done_up:	Signal completion to the issuer of the task for cpu-up
 * @done_down:	Signal completion to the issuer of the task for cpu-down
 */
struct cpuhp_cpu_state {
	enum cpuhp_state	state;
	enum cpuhp_state	target;
	enum cpuhp_state	fail;
#ifdef CONFIG_SMP
	struct task_struct	*thread;
	bool			should_run;
	bool			rollback;
	bool			single;
	bool			bringup;
	bool			booted_once;
	struct hlist_node	*node;
	struct hlist_node	*last;
	enum cpuhp_state	cb_state;
	int			result;
	struct completion	done_up;
	struct completion	done_down;
#endif
};

static DEFINE_PER_CPU(struct cpuhp_cpu_state, cpuhp_state) = {
	.fail = CPUHP_INVALID,
};

#if defined(CONFIG_LOCKDEP) && defined(CONFIG_SMP)
static struct lockdep_map cpuhp_state_up_map =
	STATIC_LOCKDEP_MAP_INIT("cpuhp_state-up", &cpuhp_state_up_map);
static struct lockdep_map cpuhp_state_down_map =
	STATIC_LOCKDEP_MAP_INIT("cpuhp_state-down", &cpuhp_state_down_map);


static inline void cpuhp_lock_acquire(bool bringup)
{
	lock_map_acquire(bringup ? &cpuhp_state_up_map : &cpuhp_state_down_map);
}

static inline void cpuhp_lock_release(bool bringup)
{
	lock_map_release(bringup ? &cpuhp_state_up_map : &cpuhp_state_down_map);
}
#else

static inline void cpuhp_lock_acquire(bool bringup) { }
static inline void cpuhp_lock_release(bool bringup) { }

#endif

/**
 * cpuhp_step - Hotplug state machine step
 * @name:	Name of the step
 * @startup:	Startup function of the step
 * @teardown:	Teardown function of the step
 * @cant_stop:	Bringup/teardown can't be stopped at this step
 */
struct cpuhp_step {
	const char		*name;
	union {
		int		(*single)(unsigned int cpu);
		int		(*multi)(unsigned int cpu,
					 struct hlist_node *node);
	} startup;
	union {
		int		(*single)(unsigned int cpu);
		int		(*multi)(unsigned int cpu,
					 struct hlist_node *node);
	} teardown;
	struct hlist_head	list;
	bool			cant_stop;
	bool			multi_instance;
};

static DEFINE_MUTEX(cpuhp_state_mutex);
static struct cpuhp_step cpuhp_hp_states[];

static struct cpuhp_step *cpuhp_get_step(enum cpuhp_state state)
{
	return cpuhp_hp_states + state;
}

/**
 * cpuhp_invoke_callback _ Invoke the callbacks for a given state
 * @cpu:	The cpu for which the callback should be invoked
 * @state:	The state to do callbacks for
 * @bringup:	True if the bringup callback should be invoked
 * @node:	For multi-instance, do a single entry callback for install/remove
 * @lastp:	For multi-instance rollback, remember how far we got
 *
 * Called from cpu hotplug and from the state register machinery.
 */
static int cpuhp_invoke_callback(unsigned int cpu, enum cpuhp_state state,
				 bool bringup, struct hlist_node *node,
				 struct hlist_node **lastp)
{
	struct cpuhp_cpu_state *st = per_cpu_ptr(&cpuhp_state, cpu);
	struct cpuhp_step *step = cpuhp_get_step(state);
	int (*cbm)(unsigned int cpu, struct hlist_node *node);
	int (*cb)(unsigned int cpu);
	int ret, cnt;

	if (st->fail == state) {
		st->fail = CPUHP_INVALID;

		if (!(bringup ? step->startup.single : step->teardown.single))
			return 0;

		return -EAGAIN;
	}

	if (!step->multi_instance) {
		WARN_ON_ONCE(lastp && *lastp);
		cb = bringup ? step->startup.single : step->teardown.single;
		if (!cb)
			return 0;
		trace_cpuhp_enter(cpu, st->target, state, cb);
		ret = cb(cpu);
		trace_cpuhp_exit(cpu, st->state, state, ret);
		return ret;
	}
	cbm = bringup ? step->startup.multi : step->teardown.multi;
	if (!cbm)
		return 0;

	/* Single invocation for instance add/remove */
	if (node) {
		WARN_ON_ONCE(lastp && *lastp);
		trace_cpuhp_multi_enter(cpu, st->target, state, cbm, node);
		ret = cbm(cpu, node);
		trace_cpuhp_exit(cpu, st->state, state, ret);
		return ret;
	}

	/* State transition. Invoke on all instances */
	cnt = 0;
	hlist_for_each(node, &step->list) {
		if (lastp && node == *lastp)
			break;

		trace_cpuhp_multi_enter(cpu, st->target, state, cbm, node);
		ret = cbm(cpu, node);
		trace_cpuhp_exit(cpu, st->state, state, ret);
		if (ret) {
			if (!lastp)
				goto err;

			*lastp = node;
			return ret;
		}
		cnt++;
	}
	if (lastp)
		*lastp = NULL;
	return 0;
err:
	/* Rollback the instances if one failed */
	cbm = !bringup ? step->startup.multi : step->teardown.multi;
	if (!cbm)
		return ret;

	hlist_for_each(node, &step->list) {
		if (!cnt--)
			break;

		trace_cpuhp_multi_enter(cpu, st->target, state, cbm, node);
		ret = cbm(cpu, node);
		trace_cpuhp_exit(cpu, st->state, state, ret);
		/*
		 * Rollback must not fail,
		 */
		WARN_ON_ONCE(ret);
	}
	return ret;
}

#ifdef CONFIG_SMP
static bool cpuhp_is_ap_state(enum cpuhp_state state)
{
	/*
	 * The extra check for CPUHP_TEARDOWN_CPU is only for documentation
	 * purposes as that state is handled explicitly in cpu_down.
	 */
	return state > CPUHP_BRINGUP_CPU && state != CPUHP_TEARDOWN_CPU;
}

static inline void wait_for_ap_thread(struct cpuhp_cpu_state *st, bool bringup)
{
	struct completion *done = bringup ? &st->done_up : &st->done_down;
	wait_for_completion(done);
}

static inline void complete_ap_thread(struct cpuhp_cpu_state *st, bool bringup)
{
	struct completion *done = bringup ? &st->done_up : &st->done_down;
	complete(done);
}

/*
 * The former STARTING/DYING states, ran with IRQs disabled and must not fail.
 */
static bool cpuhp_is_atomic_state(enum cpuhp_state state)
{
	return CPUHP_AP_IDLE_DEAD <= state && state < CPUHP_AP_ONLINE;
}

/* Serializes the updates to cpu_online_mask, cpu_present_mask */
static DEFINE_MUTEX(cpu_add_remove_lock);
bool cpuhp_tasks_frozen;
EXPORT_SYMBOL_GPL(cpuhp_tasks_frozen);

/*
 * The following two APIs (cpu_maps_update_begin/done) must be used when
 * attempting to serialize the updates to cpu_online_mask & cpu_present_mask.
 */
void cpu_maps_update_begin(void)
{
	mutex_lock(&cpu_add_remove_lock);
}

void cpu_maps_update_done(void)
{
	mutex_unlock(&cpu_add_remove_lock);
}

/*
 * If set, cpu_up and cpu_down will return -EBUSY and do nothing.
 * Should always be manipulated under cpu_add_remove_lock
 */
static int cpu_hotplug_disabled;

#ifdef CONFIG_HOTPLUG_CPU

DEFINE_STATIC_PERCPU_RWSEM(cpu_hotplug_lock);

void cpus_read_lock(void)
{
	percpu_down_read(&cpu_hotplug_lock);
}
EXPORT_SYMBOL_GPL(cpus_read_lock);

int cpus_read_trylock(void)
{
	return percpu_down_read_trylock(&cpu_hotplug_lock);
}
EXPORT_SYMBOL_GPL(cpus_read_trylock);

void cpus_read_unlock(void)
{
	percpu_up_read(&cpu_hotplug_lock);
}
EXPORT_SYMBOL_GPL(cpus_read_unlock);

void cpus_write_lock(void)
{
	percpu_down_write(&cpu_hotplug_lock);
}

void cpus_write_unlock(void)
{
	percpu_up_write(&cpu_hotplug_lock);
}

void lockdep_assert_cpus_held(void)
{
	/*
	 * We can't have hotplug operations before userspace starts running,
	 * and some init codepaths will knowingly not take the hotplug lock.
	 * This is all valid, so mute lockdep until it makes sense to report
	 * unheld locks.
	 */
	if (system_state < SYSTEM_RUNNING)
		return;

	percpu_rwsem_assert_held(&cpu_hotplug_lock);
}

/*
 * Wait for currently running CPU hotplug operations to complete (if any) and
 * disable future CPU hotplug (from sysfs). The 'cpu_add_remove_lock' protects
 * the 'cpu_hotplug_disabled' flag. The same lock is also acquired by the
 * hotplug path before performing hotplug operations. So acquiring that lock
 * guarantees mutual exclusion from any currently running hotplug operations.
 */
void cpu_hotplug_disable(void)
{
	cpu_maps_update_begin();
	cpu_hotplug_disabled++;
	cpu_maps_update_done();
}
EXPORT_SYMBOL_GPL(cpu_hotplug_disable);

static void __cpu_hotplug_enable(void)
{
	if (WARN_ONCE(!cpu_hotplug_disabled, "Unbalanced cpu hotplug enable\n"))
		return;
	cpu_hotplug_disabled--;
}

void cpu_hotplug_enable(void)
{
	cpu_maps_update_begin();
	__cpu_hotplug_enable();
	cpu_maps_update_done();
}
EXPORT_SYMBOL_GPL(cpu_hotplug_enable);
#endif	/* CONFIG_HOTPLUG_CPU */

/*
 * Architectures that need SMT-specific errata handling during SMT hotplug
 * should override this.
 */
void __weak arch_smt_update(void) { }

#ifdef CONFIG_HOTPLUG_SMT
enum cpuhp_smt_control cpu_smt_control __read_mostly = CPU_SMT_ENABLED;

void __init cpu_smt_disable(bool force)
{
	if (cpu_smt_control == CPU_SMT_FORCE_DISABLED ||
		cpu_smt_control == CPU_SMT_NOT_SUPPORTED)
		return;

	if (force) {
		pr_info("SMT: Force disabled\n");
		cpu_smt_control = CPU_SMT_FORCE_DISABLED;
	} else {
		cpu_smt_control = CPU_SMT_DISABLED;
	}
}

/*
 * The decision whether SMT is supported can only be done after the full
 * CPU identification. Called from architecture code.
 */
void __init cpu_smt_check_topology(void)
{
	if (!topology_smt_supported())
		cpu_smt_control = CPU_SMT_NOT_SUPPORTED;
}

static int __init smt_cmdline_disable(char *str)
{
	cpu_smt_disable(str && !strcmp(str, "force"));
	return 0;
}
early_param("nosmt", smt_cmdline_disable);

static inline bool cpu_smt_allowed(unsigned int cpu)
{
	if (cpu_smt_control == CPU_SMT_ENABLED)
		return true;

	if (topology_is_primary_thread(cpu))
		return true;

	/*
	 * On x86 it's required to boot all logical CPUs at least once so
	 * that the init code can get a chance to set CR4.MCE on each
	 * CPU. Otherwise, a broadacasted MCE observing CR4.MCE=0b on any
	 * core will shutdown the machine.
	 */
	return !per_cpu(cpuhp_state, cpu).booted_once;
}
#else
static inline bool cpu_smt_allowed(unsigned int cpu) { return true; }
#endif

static inline enum cpuhp_state
cpuhp_set_state(struct cpuhp_cpu_state *st, enum cpuhp_state target)
{
	enum cpuhp_state prev_state = st->state;

	st->rollback = false;
	st->last = NULL;

	st->target = target;
	st->single = false;
	st->bringup = st->state < target;

	return prev_state;
}

static inline void
cpuhp_reset_state(struct cpuhp_cpu_state *st, enum cpuhp_state prev_state)
{
	st->rollback = true;

	/*
	 * If we have st->last we need to undo partial multi_instance of this
	 * state first. Otherwise start undo at the previous state.
	 */
	if (!st->last) {
		if (st->bringup)
			st->state--;
		else
			st->state++;
	}

	st->target = prev_state;
	st->bringup = !st->bringup;
}

/* Regular hotplug invocation of the AP hotplug thread */
static void __cpuhp_kick_ap(struct cpuhp_cpu_state *st)
{
	if (!st->single && st->state == st->target)
		return;

	st->result = 0;
	/*
	 * Make sure the above stores are visible before should_run becomes
	 * true. Paired with the mb() above in cpuhp_thread_fun()
	 */
	smp_mb();
	st->should_run = true;
	wake_up_process(st->thread);
	wait_for_ap_thread(st, st->bringup);
}

static int cpuhp_kick_ap(struct cpuhp_cpu_state *st, enum cpuhp_state target)
{
	enum cpuhp_state prev_state;
	int ret;

	prev_state = cpuhp_set_state(st, target);
	__cpuhp_kick_ap(st);
	if ((ret = st->result)) {
		cpuhp_reset_state(st, prev_state);
		__cpuhp_kick_ap(st);
	}

	return ret;
}

static int bringup_wait_for_ap(unsigned int cpu)
{
	struct cpuhp_cpu_state *st = per_cpu_ptr(&cpuhp_state, cpu);

	/* Wait for the CPU to reach CPUHP_AP_ONLINE_IDLE */
	wait_for_ap_thread(st, true);
	if (WARN_ON_ONCE((!cpu_online(cpu))))
		return -ECANCELED;

	/* Unpark the stopper thread and the hotplug thread of the target cpu */
	stop_machine_unpark(cpu);
	kthread_unpark(st->thread);

	/*
	 * SMT soft disabling on X86 requires to bring the CPU out of the
	 * BIOS 'wait for SIPI' state in order to set the CR4.MCE bit.  The
	 * CPU marked itself as booted_once in cpu_notify_starting() so the
	 * cpu_smt_allowed() check will now return false if this is not the
	 * primary sibling.
	 */
	if (!cpu_smt_allowed(cpu))
		return -ECANCELED;

	if (st->target <= CPUHP_AP_ONLINE_IDLE)
		return 0;

	return cpuhp_kick_ap(st, st->target);
}

static int bringup_cpu(unsigned int cpu)
{
	struct task_struct *idle = idle_thread_get(cpu);
	int ret;

	/*
	 * Some architectures have to walk the irq descriptors to
	 * setup the vector space for the cpu which comes online.
	 * Prevent irq alloc/free across the bringup.
	 */
	irq_lock_sparse();

	/* Arch-specific enabling code. */
	ret = __cpu_up(cpu, idle);
	irq_unlock_sparse();
	if (ret)
		return ret;
	return bringup_wait_for_ap(cpu);
}

/*
 * Hotplug state machine related functions
 */

static void undo_cpu_up(unsigned int cpu, struct cpuhp_cpu_state *st)
{
	for (st->state--; st->state > st->target; st->state--)
		cpuhp_invoke_callback(cpu, st->state, false, NULL, NULL);
}

static inline bool can_rollback_cpu(struct cpuhp_cpu_state *st)
{
	if (IS_ENABLED(CONFIG_HOTPLUG_CPU))
		return true;
	/*
	 * When CPU hotplug is disabled, then taking the CPU down is not
	 * possible because takedown_cpu() and the architecture and
	 * subsystem specific mechanisms are not available. So the CPU
	 * which would be completely unplugged again needs to stay around
	 * in the current state.
	 */
	return st->state <= CPUHP_BRINGUP_CPU;
}

static int cpuhp_up_callbacks(unsigned int cpu, struct cpuhp_cpu_state *st,
			      enum cpuhp_state target)
{
	enum cpuhp_state prev_state = st->state;
	int ret = 0;

	while (st->state < target) {
		st->state++;
		ret = cpuhp_invoke_callback(cpu, st->state, true, NULL, NULL);
		if (ret) {
			if (can_rollback_cpu(st)) {
				st->target = prev_state;
				undo_cpu_up(cpu, st);
			}
			break;
		}
	}
	return ret;
}

/*
 * The cpu hotplug threads manage the bringup and teardown of the cpus
 */
static void cpuhp_create(unsigned int cpu)
{
	struct cpuhp_cpu_state *st = per_cpu_ptr(&cpuhp_state, cpu);

	init_completion(&st->done_up);
	init_completion(&st->done_down);
}

static int cpuhp_should_run(unsigned int cpu)
{
	struct cpuhp_cpu_state *st = this_cpu_ptr(&cpuhp_state);

	return st->should_run;
}

/*
 * Execute teardown/startup callbacks on the plugged cpu. Also used to invoke
 * callbacks when a state gets [un]installed at runtime.
 *
 * Each invocation of this function by the smpboot thread does a single AP
 * state callback.
 *
 * It has 3 modes of operation:
 *  - single: runs st->cb_state
 *  - up:     runs ++st->state, while st->state < st->target
 *  - down:   runs st->state--, while st->state > st->target
 *
 * When complete or on error, should_run is cleared and the completion is fired.
 */
static void cpuhp_thread_fun(unsigned int cpu)
{
	struct cpuhp_cpu_state *st = this_cpu_ptr(&cpuhp_state);
	bool bringup = st->bringup;
	enum cpuhp_state state;

	if (WARN_ON_ONCE(!st->should_run))
		return;

	/*
	 * ACQUIRE for the cpuhp_should_run() load of ->should_run. Ensures
	 * that if we see ->should_run we also see the rest of the state.
	 */
	smp_mb();

	cpuhp_lock_acquire(bringup);

	if (st->single) {
		state = st->cb_state;
		st->should_run = false;
	} else {
		if (bringup) {
			st->state++;
			state = st->state;
			st->should_run = (st->state < st->target);
			WARN_ON_ONCE(st->state > st->target);
		} else {
			state = st->state;
			st->state--;
			st->should_run = (st->state > st->target);
			WARN_ON_ONCE(st->state < st->target);
		}
	}

	WARN_ON_ONCE(!cpuhp_is_ap_state(state));

	if (cpuhp_is_atomic_state(state)) {
		local_irq_disable();
		st->result = cpuhp_invoke_callback(cpu, state, bringup, st->node, &st->last);
		local_irq_enable();

		/*
		 * STARTING/DYING must not fail!
		 */
		WARN_ON_ONCE(st->result);
	} else {
		st->result = cpuhp_invoke_callback(cpu, state, bringup, st->node, &st->last);
	}

	if (st->result) {
		/*
		 * If we fail on a rollback, we're up a creek without no
		 * paddle, no way forward, no way back. We loose, thanks for
		 * playing.
		 */
		WARN_ON_ONCE(st->rollback);
		st->should_run = false;
	}

	cpuhp_lock_release(bringup);

	if (!st->should_run)
		complete_ap_thread(st, bringup);
}

/* Invoke a single callback on a remote cpu */
static int
cpuhp_invoke_ap_callback(int cpu, enum cpuhp_state state, bool bringup,
			 struct hlist_node *node)
{
	struct cpuhp_cpu_state *st = per_cpu_ptr(&cpuhp_state, cpu);
	int ret;

	if (!cpu_online(cpu))
		return 0;

	cpuhp_lock_acquire(false);
	cpuhp_lock_release(false);

	cpuhp_lock_acquire(true);
	cpuhp_lock_release(true);

	/*
	 * If we are up and running, use the hotplug thread. For early calls
	 * we invoke the thread function directly.
	 */
	if (!st->thread)
		return cpuhp_invoke_callback(cpu, state, bringup, node, NULL);

	st->rollback = false;
	st->last = NULL;

	st->node = node;
	st->bringup = bringup;
	st->cb_state = state;
	st->single = true;

	__cpuhp_kick_ap(st);

	/*
	 * If we failed and did a partial, do a rollback.
	 */
	if ((ret = st->result) && st->last) {
		st->rollback = true;
		st->bringup = !bringup;

		__cpuhp_kick_ap(st);
	}

	/*
	 * Clean up the leftovers so the next hotplug operation wont use stale
	 * data.
	 */
	st->node = st->last = NULL;
	return ret;
}

static int cpuhp_kick_ap_work(unsigned int cpu)
{
	struct cpuhp_cpu_state *st = per_cpu_ptr(&cpuhp_state, cpu);
	enum cpuhp_state prev_state = st->state;
	int ret;

	cpuhp_lock_acquire(false);
	cpuhp_lock_release(false);

	cpuhp_lock_acquire(true);
	cpuhp_lock_release(true);

	trace_cpuhp_enter(cpu, st->target, prev_state, cpuhp_kick_ap_work);
	ret = cpuhp_kick_ap(st, st->target);
	trace_cpuhp_exit(cpu, st->state, prev_state, ret);

	return ret;
}

static struct smp_hotplug_thread cpuhp_threads = {
	.store			= &cpuhp_state.thread,
	.create			= &cpuhp_create,
	.thread_should_run	= cpuhp_should_run,
	.thread_fn		= cpuhp_thread_fun,
	.thread_comm		= "cpuhp/%u",
	.selfparking		= true,
};

void __init cpuhp_threads_init(void)
{
	BUG_ON(smpboot_register_percpu_thread(&cpuhp_threads));
	kthread_unpark(this_cpu_read(cpuhp_state.thread));
}

#ifdef CONFIG_HOTPLUG_CPU
/**
 * clear_tasks_mm_cpumask - Safely clear tasks' mm_cpumask for a CPU
 * @cpu: a CPU id
 *
 * This function walks all processes, finds a valid mm struct for each one and
 * then clears a corresponding bit in mm's cpumask.  While this all sounds
 * trivial, there are various non-obvious corner cases, which this function
 * tries to solve in a safe manner.
 *
 * Also note that the function uses a somewhat relaxed locking scheme, so it may
 * be called only for an already offlined CPU.
 */
void clear_tasks_mm_cpumask(int cpu)
{
	struct task_struct *p;

	/*
	 * This function is called after the cpu is taken down and marked
	 * offline, so its not like new tasks will ever get this cpu set in
	 * their mm mask. -- Peter Zijlstra
	 * Thus, we may use rcu_read_lock() here, instead of grabbing
	 * full-fledged tasklist_lock.
	 */
	WARN_ON(cpu_online(cpu));
	rcu_read_lock();
	for_each_process(p) {
		struct task_struct *t;

		/*
		 * Main thread might exit, but other threads may still have
		 * a valid mm. Find one.
		 */
		t = find_lock_task_mm(p);
		if (!t)
			continue;
		cpumask_clear_cpu(cpu, mm_cpumask(t->mm));
		task_unlock(t);
	}
	rcu_read_unlock();
}

/* Take this CPU down. */
static int take_cpu_down(void *_param)
{
	struct cpuhp_cpu_state *st = this_cpu_ptr(&cpuhp_state);
	enum cpuhp_state target = max((int)st->target, CPUHP_AP_OFFLINE);
	int err, cpu = smp_processor_id();
	int ret;

	/* Ensure this CPU doesn't handle any more interrupts. */
	err = __cpu_disable();
	if (err < 0)
		return err;

	/*
	 * We get here while we are in CPUHP_TEARDOWN_CPU state and we must not
	 * do this step again.
	 */
	WARN_ON(st->state != CPUHP_TEARDOWN_CPU);
	st->state--;
	/* Invoke the former CPU_DYING callbacks */
	for (; st->state > target; st->state--) {
		ret = cpuhp_invoke_callback(cpu, st->state, false, NULL, NULL);
		/*
		 * DYING must not fail!
		 */
		WARN_ON_ONCE(ret);
	}

	/* Give up timekeeping duties */
	tick_handover_do_timer();
	/* Park the stopper thread */
	stop_machine_park(cpu);
	return 0;
}

static int takedown_cpu(unsigned int cpu)
{
	struct cpuhp_cpu_state *st = per_cpu_ptr(&cpuhp_state, cpu);
	int err;

	/* Park the smpboot threads */
	kthread_park(per_cpu_ptr(&cpuhp_state, cpu)->thread);

	/*
	 * Prevent irq alloc/free while the dying cpu reorganizes the
	 * interrupt affinities.
	 */
	irq_lock_sparse();

	/*
	 * So now all preempt/rcu users must observe !cpu_active().
	 */
	err = stop_machine_cpuslocked(take_cpu_down, NULL, cpumask_of(cpu));
	if (err) {
		/* CPU refused to die */
		irq_unlock_sparse();
		/* Unpark the hotplug thread so we can rollback there */
		kthread_unpark(per_cpu_ptr(&cpuhp_state, cpu)->thread);
		return err;
	}
	BUG_ON(cpu_online(cpu));

	/*
	 * The teardown callback for CPUHP_AP_SCHED_STARTING will have removed
	 * all runnable tasks from the CPU, there's only the idle task left now
	 * that the migration thread is done doing the stop_machine thing.
	 *
	 * Wait for the stop thread to go away.
	 */
	wait_for_ap_thread(st, false);
	BUG_ON(st->state != CPUHP_AP_IDLE_DEAD);

	/* Interrupts are moved away from the dying cpu, reenable alloc/free */
	irq_unlock_sparse();

	hotplug_cpu__broadcast_tick_pull(cpu);
	/* This actually kills the CPU. */
	__cpu_die(cpu);

	tick_cleanup_dead_cpu(cpu);
	rcutree_migrate_callbacks(cpu);
	return 0;
}

static void cpuhp_complete_idle_dead(void *arg)
{
	struct cpuhp_cpu_state *st = arg;

	complete_ap_thread(st, false);
}

void cpuhp_report_idle_dead(void)
{
	struct cpuhp_cpu_state *st = this_cpu_ptr(&cpuhp_state);

	BUG_ON(st->state != CPUHP_AP_OFFLINE);
	rcu_report_dead(smp_processor_id());
	st->state = CPUHP_AP_IDLE_DEAD;
	/*
	 * We cannot call complete after rcu_report_dead() so we delegate it
	 * to an online cpu.
	 */
	smp_call_function_single(cpumask_first(cpu_online_mask),
				 cpuhp_complete_idle_dead, st, 0);
}

static void undo_cpu_down(unsigned int cpu, struct cpuhp_cpu_state *st)
{
	for (st->state++; st->state < st->target; st->state++)
		cpuhp_invoke_callback(cpu, st->state, true, NULL, NULL);
}

static int cpuhp_down_callbacks(unsigned int cpu, struct cpuhp_cpu_state *st,
				enum cpuhp_state target)
{
	enum cpuhp_state prev_state = st->state;
	int ret = 0;

	for (; st->state > target; st->state--) {
		ret = cpuhp_invoke_callback(cpu, st->state, false, NULL, NULL);
		BUG_ON(ret && st->state < CPUHP_AP_IDLE_DEAD);
		if (ret) {
			st->target = prev_state;
			if (st->state < prev_state)
				undo_cpu_down(cpu, st);
			break;
		}
	}
	return ret;
}

/* Requires cpu_add_remove_lock to be held */
static int __ref _cpu_down(unsigned int cpu, int tasks_frozen,
			   enum cpuhp_state target)
{
	struct cpuhp_cpu_state *st = per_cpu_ptr(&cpuhp_state, cpu);
	int prev_state, ret = 0;
	u64 start_time = 0;

	if (num_online_cpus() == 1)
		return -EBUSY;

	if (!cpu_present(cpu))
		return -EINVAL;

	if (!tasks_frozen && !cpu_isolated(cpu) && num_online_uniso_cpus() == 1)
		return -EBUSY;

	cpus_write_lock();
	if (trace_cpuhp_latency_enabled())
		start_time = sched_clock();

	cpuhp_tasks_frozen = tasks_frozen;

	prev_state = cpuhp_set_state(st, target);
	/*
	 * If the current CPU state is in the range of the AP hotplug thread,
	 * then we need to kick the thread.
	 */
	if (st->state > CPUHP_TEARDOWN_CPU) {
		st->target = max((int)target, CPUHP_TEARDOWN_CPU);
		ret = cpuhp_kick_ap_work(cpu);
		/*
		 * The AP side has done the error rollback already. Just
		 * return the error code..
		 */
		if (ret)
			goto out;

		/*
		 * We might have stopped still in the range of the AP hotplug
		 * thread. Nothing to do anymore.
		 */
		if (st->state > CPUHP_TEARDOWN_CPU)
			goto out;

		st->target = target;
	}
	/*
	 * The AP brought itself down to CPUHP_TEARDOWN_CPU. So we need
	 * to do the further cleanups.
	 */
	ret = cpuhp_down_callbacks(cpu, st, target);
	if (ret && st->state == CPUHP_TEARDOWN_CPU && st->state < prev_state) {
		cpuhp_reset_state(st, prev_state);
		__cpuhp_kick_ap(st);
	}

out:
	trace_cpuhp_latency(cpu, 0, start_time, ret);
	cpus_write_unlock();
	/*
	 * Do post unplug cleanup. This is still protected against
	 * concurrent CPU hotplug via cpu_add_remove_lock.
	 */
	lockup_detector_cleanup();
	arch_smt_update();
	return ret;
}

static int cpu_down_maps_locked(unsigned int cpu, enum cpuhp_state target)
{
	if (cpu_hotplug_disabled)
		return -EBUSY;
	return _cpu_down(cpu, 0, target);
}

static int do_cpu_down(unsigned int cpu, enum cpuhp_state target)
{
	int err;

	/*
	 * When cpusets are enabled, the rebuilding of the scheduling
	 * domains is deferred to a workqueue context. Make sure
	 * that the work is completed before proceeding to the next
	 * hotplug. Otherwise scheduler observes an inconsistent
	 * view of online and offline CPUs in the root domain. If
	 * the online CPUs are still stuck in the offline (default)
	 * domain, those CPUs would not be visible when scheduling
	 * happens on from other CPUs in the root domain.
	 */
	cpuset_wait_for_hotplug();

	cpu_maps_update_begin();
	err = cpu_down_maps_locked(cpu, target);
	cpu_maps_update_done();
	return err;
}

int cpu_down(unsigned int cpu)
{
	return do_cpu_down(cpu, CPUHP_OFFLINE);
}
EXPORT_SYMBOL(cpu_down);

#else
#define takedown_cpu		NULL
#endif /*CONFIG_HOTPLUG_CPU*/

/**
 * notify_cpu_starting(cpu) - Invoke the callbacks on the starting CPU
 * @cpu: cpu that just started
 *
 * It must be called by the arch code on the new cpu, before the new cpu
 * enables interrupts and before the "boot" cpu returns from __cpu_up().
 */
void notify_cpu_starting(unsigned int cpu)
{
	struct cpuhp_cpu_state *st = per_cpu_ptr(&cpuhp_state, cpu);
	enum cpuhp_state target = min((int)st->target, CPUHP_AP_ONLINE);
	int ret;

	rcu_cpu_starting(cpu);	/* Enables RCU usage on this CPU. */
	st->booted_once = true;
	while (st->state < target) {
		st->state++;
		ret = cpuhp_invoke_callback(cpu, st->state, true, NULL, NULL);
		/*
		 * STARTING must not fail!
		 */
		WARN_ON_ONCE(ret);
	}
}

/*
 * Called from the idle task. Wake up the controlling task which brings the
 * stopper and the hotplug thread of the upcoming CPU up and then delegates
 * the rest of the online bringup to the hotplug thread.
 */
void cpuhp_online_idle(enum cpuhp_state state)
{
	struct cpuhp_cpu_state *st = this_cpu_ptr(&cpuhp_state);

	/* Happens for the boot cpu */
	if (state != CPUHP_AP_ONLINE_IDLE)
		return;

	st->state = CPUHP_AP_ONLINE_IDLE;
	complete_ap_thread(st, true);
}

/* Requires cpu_add_remove_lock to be held */
static int _cpu_up(unsigned int cpu, int tasks_frozen, enum cpuhp_state target)
{
	struct cpuhp_cpu_state *st = per_cpu_ptr(&cpuhp_state, cpu);
	struct task_struct *idle;
	int ret = 0;
	u64 start_time = 0;

	cpus_write_lock();
	if (trace_cpuhp_latency_enabled())
		start_time = sched_clock();

	if (!cpu_present(cpu)) {
		ret = -EINVAL;
		goto out;
	}

	/*
	 * The caller of do_cpu_up might have raced with another
	 * caller. Ignore it for now.
	 */
	if (st->state >= target)
		goto out;

	if (st->state == CPUHP_OFFLINE) {
		/* Let it fail before we try to bring the cpu up */
		idle = idle_thread_get(cpu);
		if (IS_ERR(idle)) {
			ret = PTR_ERR(idle);
			goto out;
		}
	}

	cpuhp_tasks_frozen = tasks_frozen;

	cpuhp_set_state(st, target);
	/*
	 * If the current CPU state is in the range of the AP hotplug thread,
	 * then we need to kick the thread once more.
	 */
	if (st->state > CPUHP_BRINGUP_CPU) {
		ret = cpuhp_kick_ap_work(cpu);
		/*
		 * The AP side has done the error rollback already. Just
		 * return the error code..
		 */
		if (ret)
			goto out;
	}

	/*
	 * Try to reach the target state. We max out on the BP at
	 * CPUHP_BRINGUP_CPU. After that the AP hotplug thread is
	 * responsible for bringing it up to the target state.
	 */
	target = min((int)target, CPUHP_BRINGUP_CPU);
	ret = cpuhp_up_callbacks(cpu, st, target);
out:
	trace_cpuhp_latency(cpu, 1, start_time, ret);
	cpus_write_unlock();
	arch_smt_update();
	return ret;
}

static int switch_to_rt_policy(void)
{
	struct sched_param param = { .sched_priority = MAX_RT_PRIO - 1 };
	unsigned int policy = current->policy;
	int err;

	/* Nobody should be attempting hotplug from these policy contexts. */
	if (policy == SCHED_BATCH || policy == SCHED_IDLE ||
					policy == SCHED_DEADLINE)
		return -EPERM;

	if (policy == SCHED_FIFO || policy == SCHED_RR)
		return 1;

	/* Only SCHED_NORMAL left. */
	err = sched_setscheduler_nocheck(current, SCHED_FIFO, &param);
	return err;

}

static int switch_to_fair_policy(void)
{
	struct sched_param param = { .sched_priority = 0 };

	return sched_setscheduler_nocheck(current, SCHED_NORMAL, &param);
}

static int do_cpu_up(unsigned int cpu, enum cpuhp_state target)
{
	int err = 0;
	int switch_err = 0;

	if (!cpu_possible(cpu)) {
		pr_err("can't online cpu %d because it is not configured as may-hotadd at boot time\n",
		       cpu);
#if defined(CONFIG_IA64)
		pr_err("please check additional_cpus= boot parameter\n");
#endif
		return -EINVAL;
	}

	cpuset_wait_for_hotplug();

	switch_err = switch_to_rt_policy();
	if (switch_err < 0)
		return switch_err;

	err = try_online_node(cpu_to_node(cpu));
	if (err)
		return err;

	cpu_maps_update_begin();

	if (cpu_hotplug_disabled) {
		err = -EBUSY;
		goto out;
	}
	if (!cpu_smt_allowed(cpu)) {
		err = -EPERM;
		goto out;
	}

	err = _cpu_up(cpu, 0, target);
out:
	cpu_maps_update_done();

	if (!switch_err) {
		switch_err = switch_to_fair_policy();
		if (switch_err)
			pr_err("Hotplug policy switch err=%d Task %s pid=%d\n",
				switch_err, current->comm, current->pid);
	}

	return err;
}

int cpu_up(unsigned int cpu)
{
	return do_cpu_up(cpu, CPUHP_ONLINE);
}
EXPORT_SYMBOL_GPL(cpu_up);

#ifdef CONFIG_PM_SLEEP_SMP
static cpumask_var_t frozen_cpus;

int freeze_secondary_cpus(int primary)
{
	int cpu, error = 0;

	cpu_maps_update_begin();
	if (!cpu_online(primary))
		primary = cpumask_first(cpu_online_mask);
	/*
	 * We take down all of the non-boot CPUs in one shot to avoid races
	 * with the userspace trying to use the CPU hotplug at the same time
	 */
	cpumask_clear(frozen_cpus);

	pr_info("Disabling non-boot CPUs ...\n");
	for_each_online_cpu(cpu) {
		if (cpu == primary)
			continue;

		if (pm_wakeup_pending()) {
			pr_info("Wakeup pending. Abort CPU freeze\n");
			error = -EBUSY;
			break;
		}

		trace_suspend_resume(TPS("CPU_OFF"), cpu, true);
		error = _cpu_down(cpu, 1, CPUHP_OFFLINE);
		trace_suspend_resume(TPS("CPU_OFF"), cpu, false);
		if (!error)
			cpumask_set_cpu(cpu, frozen_cpus);
		else {
			pr_err("Error taking CPU%d down: %d\n", cpu, error);
			break;
		}
	}

	if (!error)
		BUG_ON(num_online_cpus() > 1);
	else
		pr_err("Non-boot CPUs are not disabled\n");

	/*
	 * Make sure the CPUs won't be enabled by someone else. We need to do
	 * this even in case of failure as all disable_nonboot_cpus() users are
	 * supposed to do enable_nonboot_cpus() on the failure path.
	 */
	cpu_hotplug_disabled++;

	cpu_maps_update_done();
	return error;
}

void __weak arch_enable_nonboot_cpus_begin(void)
{
}

void __weak arch_enable_nonboot_cpus_end(void)
{
}

void enable_nonboot_cpus(void)
{
	int cpu, error;
	struct device *cpu_device;

	/* Allow everyone to use the CPU hotplug again */
	cpu_maps_update_begin();
	__cpu_hotplug_enable();
	if (cpumask_empty(frozen_cpus))
		goto out;

	pr_info("Enabling non-boot CPUs ...\n");

	arch_enable_nonboot_cpus_begin();

	for_each_cpu(cpu, frozen_cpus) {
		trace_suspend_resume(TPS("CPU_ON"), cpu, true);
		error = _cpu_up(cpu, 1, CPUHP_ONLINE);
		trace_suspend_resume(TPS("CPU_ON"), cpu, false);
		if (!error) {
			pr_info("CPU%d is up\n", cpu);
			cpu_device = get_cpu_device(cpu);
			if (!cpu_device)
				pr_err("%s: failed to get cpu%d device\n",
				       __func__, cpu);
			else
				kobject_uevent(&cpu_device->kobj, KOBJ_ONLINE);
			continue;
		}
		pr_warn("Error taking CPU%d up: %d\n", cpu, error);
	}

	arch_enable_nonboot_cpus_end();

	cpumask_clear(frozen_cpus);
out:
	cpu_maps_update_done();
}

static int __init alloc_frozen_cpus(void)
{
	if (!alloc_cpumask_var(&frozen_cpus, GFP_KERNEL|__GFP_ZERO))
		return -ENOMEM;
	return 0;
}
core_initcall(alloc_frozen_cpus);

/*
 * When callbacks for CPU hotplug notifications are being executed, we must
 * ensure that the state of the system with respect to the tasks being frozen
 * or not, as reported by the notification, remains unchanged *throughout the
 * duration* of the execution of the callbacks.
 * Hence we need to prevent the freezer from racing with regular CPU hotplug.
 *
 * This synchronization is implemented by mutually excluding regular CPU
 * hotplug and Suspend/Hibernate call paths by hooking onto the Suspend/
 * Hibernate notifications.
 */
static int
cpu_hotplug_pm_callback(struct notifier_block *nb,
			unsigned long action, void *ptr)
{
	switch (action) {

	case PM_SUSPEND_PREPARE:
	case PM_HIBERNATION_PREPARE:
		cpu_hotplug_disable();
		break;

	case PM_POST_SUSPEND:
	case PM_POST_HIBERNATION:
		cpu_hotplug_enable();
		break;

	default:
		return NOTIFY_DONE;
	}

	return NOTIFY_OK;
}


static int __init cpu_hotplug_pm_sync_init(void)
{
	/*
	 * cpu_hotplug_pm_callback has higher priority than x86
	 * bsp_pm_callback which depends on cpu_hotplug_pm_callback
	 * to disable cpu hotplug to avoid cpu hotplug race.
	 */
	pm_notifier(cpu_hotplug_pm_callback, 0);
	return 0;
}
core_initcall(cpu_hotplug_pm_sync_init);

#endif /* CONFIG_PM_SLEEP_SMP */

int __boot_cpu_id;

#endif /* CONFIG_SMP */

/* Boot processor state steps */
static struct cpuhp_step cpuhp_hp_states[] = {
	[CPUHP_OFFLINE] = {
		.name			= "offline",
		.startup.single		= NULL,
		.teardown.single	= NULL,
	},
#ifdef CONFIG_SMP
	[CPUHP_CREATE_THREADS]= {
		.name			= "threads:prepare",
		.startup.single		= smpboot_create_threads,
		.teardown.single	= NULL,
		.cant_stop		= true,
	},
	[CPUHP_PERF_PREPARE] = {
		.name			= "perf:prepare",
		.startup.single		= perf_event_init_cpu,
		.teardown.single	= perf_event_exit_cpu,
	},
	[CPUHP_WORKQUEUE_PREP] = {
		.name			= "workqueue:prepare",
		.startup.single		= workqueue_prepare_cpu,
		.teardown.single	= NULL,
	},
	[CPUHP_HRTIMERS_PREPARE] = {
		.name			= "hrtimers:prepare",
		.startup.single		= hrtimers_prepare_cpu,
		.teardown.single	= hrtimers_dead_cpu,
	},
	[CPUHP_SMPCFD_PREPARE] = {
		.name			= "smpcfd:prepare",
		.startup.single		= smpcfd_prepare_cpu,
		.teardown.single	= smpcfd_dead_cpu,
	},
	[CPUHP_RELAY_PREPARE] = {
		.name			= "relay:prepare",
		.startup.single		= relay_prepare_cpu,
		.teardown.single	= NULL,
	},
	[CPUHP_SLAB_PREPARE] = {
		.name			= "slab:prepare",
		.startup.single		= slab_prepare_cpu,
		.teardown.single	= slab_dead_cpu,
	},
	[CPUHP_RCUTREE_PREP] = {
		.name			= "RCU/tree:prepare",
		.startup.single		= rcutree_prepare_cpu,
		.teardown.single	= rcutree_dead_cpu,
	},
	/*
	 * On the tear-down path, timers_dead_cpu() must be invoked
	 * before blk_mq_queue_reinit_notify() from notify_dead(),
	 * otherwise a RCU stall occurs.
	 */
	[CPUHP_TIMERS_PREPARE] = {
		.name			= "timers:prepare",
		.startup.single		= timers_prepare_cpu,
		.teardown.single	= timers_dead_cpu,
	},
	/* Kicks the plugged cpu into life */
	[CPUHP_BRINGUP_CPU] = {
		.name			= "cpu:bringup",
		.startup.single		= bringup_cpu,
		.teardown.single	= NULL,
		.cant_stop		= true,
	},
	/* Final state before CPU kills itself */
	[CPUHP_AP_IDLE_DEAD] = {
		.name			= "idle:dead",
	},
	/*
	 * Last state before CPU enters the idle loop to die. Transient state
	 * for synchronization.
	 */
	[CPUHP_AP_OFFLINE] = {
		.name			= "ap:offline",
		.cant_stop		= true,
	},
	/* First state is scheduler control. Interrupts are disabled */
	[CPUHP_AP_SCHED_STARTING] = {
		.name			= "sched:starting",
		.startup.single		= sched_cpu_starting,
		.teardown.single	= sched_cpu_dying,
	},
	[CPUHP_AP_RCUTREE_DYING] = {
		.name			= "RCU/tree:dying",
		.startup.single		= NULL,
		.teardown.single	= rcutree_dying_cpu,
	},
	[CPUHP_AP_SMPCFD_DYING] = {
		.name			= "smpcfd:dying",
		.startup.single		= NULL,
		.teardown.single	= smpcfd_dying_cpu,
	},
	/* Entry state on starting. Interrupts enabled from here on. Transient
	 * state for synchronsization */
	[CPUHP_AP_ONLINE] = {
		.name			= "ap:online",
	},
	/*
	 * Handled on controll processor until the plugged processor manages
	 * this itself.
	 */
	[CPUHP_TEARDOWN_CPU] = {
		.name			= "cpu:teardown",
		.startup.single		= NULL,
		.teardown.single	= takedown_cpu,
		.cant_stop		= true,
	},
	/* Handle smpboot threads park/unpark */
	[CPUHP_AP_SMPBOOT_THREADS] = {
		.name			= "smpboot/threads:online",
		.startup.single		= smpboot_unpark_threads,
		.teardown.single	= smpboot_park_threads,
	},
	[CPUHP_AP_IRQ_AFFINITY_ONLINE] = {
		.name			= "irq/affinity:online",
		.startup.single		= irq_affinity_online_cpu,
		.teardown.single	= NULL,
	},
	[CPUHP_AP_PERF_ONLINE] = {
		.name			= "perf:online",
		.startup.single		= perf_event_restart_events,
		.teardown.single	= perf_event_exit_cpu,
	},
	[CPUHP_AP_WATCHDOG_ONLINE] = {
		.name			= "lockup_detector:online",
		.startup.single		= lockup_detector_online_cpu,
		.teardown.single	= lockup_detector_offline_cpu,
	},
	[CPUHP_AP_WORKQUEUE_ONLINE] = {
		.name			= "workqueue:online",
		.startup.single		= workqueue_online_cpu,
		.teardown.single	= workqueue_offline_cpu,
	},
	[CPUHP_AP_RCUTREE_ONLINE] = {
		.name			= "RCU/tree:online",
		.startup.single		= rcutree_online_cpu,
		.teardown.single	= rcutree_offline_cpu,
	},
#endif
	/*
	 * The dynamically registered state space is here
	 */

#ifdef CONFIG_SMP
	/* Last state is scheduler control setting the cpu active */
	[CPUHP_AP_ACTIVE] = {
		.name			= "sched:active",
		.startup.single		= sched_cpu_activate,
		.teardown.single	= sched_cpu_deactivate,
	},
#endif

	/* CPU is fully up and running. */
	[CPUHP_ONLINE] = {
		.name			= "online",
		.startup.single		= NULL,
		.teardown.single	= NULL,
	},
};

/* Sanity check for callbacks */
static int cpuhp_cb_check(enum cpuhp_state state)
{
	if (state <= CPUHP_OFFLINE || state >= CPUHP_ONLINE)
		return -EINVAL;
	return 0;
}

/*
 * Returns a free for dynamic slot assignment of the Online state. The states
 * are protected by the cpuhp_slot_states mutex and an empty slot is identified
 * by having no name assigned.
 */
static int cpuhp_reserve_state(enum cpuhp_state state)
{
	enum cpuhp_state i, end;
	struct cpuhp_step *step;

	switch (state) {
	case CPUHP_AP_ONLINE_DYN:
		step = cpuhp_hp_states + CPUHP_AP_ONLINE_DYN;
		end = CPUHP_AP_ONLINE_DYN_END;
		break;
	case CPUHP_BP_PREPARE_DYN:
		step = cpuhp_hp_states + CPUHP_BP_PREPARE_DYN;
		end = CPUHP_BP_PREPARE_DYN_END;
		break;
	default:
		return -EINVAL;
	}

	for (i = state; i <= end; i++, step++) {
		if (!step->name)
			return i;
	}
	WARN(1, "No more dynamic states available for CPU hotplug\n");
	return -ENOSPC;
}

static int cpuhp_store_callbacks(enum cpuhp_state state, const char *name,
				 int (*startup)(unsigned int cpu),
				 int (*teardown)(unsigned int cpu),
				 bool multi_instance)
{
	/* (Un)Install the callbacks for further cpu hotplug operations */
	struct cpuhp_step *sp;
	int ret = 0;

	/*
	 * If name is NULL, then the state gets removed.
	 *
	 * CPUHP_AP_ONLINE_DYN and CPUHP_BP_PREPARE_DYN are handed out on
	 * the first allocation from these dynamic ranges, so the removal
	 * would trigger a new allocation and clear the wrong (already
	 * empty) state, leaving the callbacks of the to be cleared state
	 * dangling, which causes wreckage on the next hotplug operation.
	 */
	if (name && (state == CPUHP_AP_ONLINE_DYN ||
		     state == CPUHP_BP_PREPARE_DYN)) {
		ret = cpuhp_reserve_state(state);
		if (ret < 0)
			return ret;
		state = ret;
	}
	sp = cpuhp_get_step(state);
	if (name && sp->name)
		return -EBUSY;

	sp->startup.single = startup;
	sp->teardown.single = teardown;
	sp->name = name;
	sp->multi_instance = multi_instance;
	INIT_HLIST_HEAD(&sp->list);
	return ret;
}

static void *cpuhp_get_teardown_cb(enum cpuhp_state state)
{
	return cpuhp_get_step(state)->teardown.single;
}

/*
 * Call the startup/teardown function for a step either on the AP or
 * on the current CPU.
 */
static int cpuhp_issue_call(int cpu, enum cpuhp_state state, bool bringup,
			    struct hlist_node *node)
{
	struct cpuhp_step *sp = cpuhp_get_step(state);
	int ret;

	/*
	 * If there's nothing to do, we done.
	 * Relies on the union for multi_instance.
	 */
	if ((bringup && !sp->startup.single) ||
	    (!bringup && !sp->teardown.single))
		return 0;
	/*
	 * The non AP bound callbacks can fail on bringup. On teardown
	 * e.g. module removal we crash for now.
	 */
#ifdef CONFIG_SMP
	if (cpuhp_is_ap_state(state))
		ret = cpuhp_invoke_ap_callback(cpu, state, bringup, node);
	else
		ret = cpuhp_invoke_callback(cpu, state, bringup, node, NULL);
#else
	ret = cpuhp_invoke_callback(cpu, state, bringup, node, NULL);
#endif
	BUG_ON(ret && !bringup);
	return ret;
}

/*
 * Called from __cpuhp_setup_state on a recoverable failure.
 *
 * Note: The teardown callbacks for rollback are not allowed to fail!
 */
static void cpuhp_rollback_install(int failedcpu, enum cpuhp_state state,
				   struct hlist_node *node)
{
	int cpu;

	/* Roll back the already executed steps on the other cpus */
	for_each_present_cpu(cpu) {
		struct cpuhp_cpu_state *st = per_cpu_ptr(&cpuhp_state, cpu);
		int cpustate = st->state;

		if (cpu >= failedcpu)
			break;

		/* Did we invoke the startup call on that cpu ? */
		if (cpustate >= state)
			cpuhp_issue_call(cpu, state, false, node);
	}
}

int __cpuhp_state_add_instance_cpuslocked(enum cpuhp_state state,
					  struct hlist_node *node,
					  bool invoke)
{
	struct cpuhp_step *sp;
	int cpu;
	int ret;

	lockdep_assert_cpus_held();

	sp = cpuhp_get_step(state);
	if (sp->multi_instance == false)
		return -EINVAL;

	mutex_lock(&cpuhp_state_mutex);

	if (!invoke || !sp->startup.multi)
		goto add_node;

	/*
	 * Try to call the startup callback for each present cpu
	 * depending on the hotplug state of the cpu.
	 */
	for_each_present_cpu(cpu) {
		struct cpuhp_cpu_state *st = per_cpu_ptr(&cpuhp_state, cpu);
		int cpustate = st->state;

		if (cpustate < state)
			continue;

		ret = cpuhp_issue_call(cpu, state, true, node);
		if (ret) {
			if (sp->teardown.multi)
				cpuhp_rollback_install(cpu, state, node);
			goto unlock;
		}
	}
add_node:
	ret = 0;
	hlist_add_head(node, &sp->list);
unlock:
	mutex_unlock(&cpuhp_state_mutex);
	return ret;
}

int __cpuhp_state_add_instance(enum cpuhp_state state, struct hlist_node *node,
			       bool invoke)
{
	int ret;

	cpus_read_lock();
	ret = __cpuhp_state_add_instance_cpuslocked(state, node, invoke);
	cpus_read_unlock();
	return ret;
}
EXPORT_SYMBOL_GPL(__cpuhp_state_add_instance);

/**
 * __cpuhp_setup_state_cpuslocked - Setup the callbacks for an hotplug machine state
 * @state:		The state to setup
 * @invoke:		If true, the startup function is invoked for cpus where
 *			cpu state >= @state
 * @startup:		startup callback function
 * @teardown:		teardown callback function
 * @multi_instance:	State is set up for multiple instances which get
 *			added afterwards.
 *
 * The caller needs to hold cpus read locked while calling this function.
 * Returns:
 *   On success:
 *      Positive state number if @state is CPUHP_AP_ONLINE_DYN
 *      0 for all other states
 *   On failure: proper (negative) error code
 */
int __cpuhp_setup_state_cpuslocked(enum cpuhp_state state,
				   const char *name, bool invoke,
				   int (*startup)(unsigned int cpu),
				   int (*teardown)(unsigned int cpu),
				   bool multi_instance)
{
	int cpu, ret = 0;
	bool dynstate;

	lockdep_assert_cpus_held();

	if (cpuhp_cb_check(state) || !name)
		return -EINVAL;

	mutex_lock(&cpuhp_state_mutex);

	ret = cpuhp_store_callbacks(state, name, startup, teardown,
				    multi_instance);

	dynstate = state == CPUHP_AP_ONLINE_DYN;
	if (ret > 0 && dynstate) {
		state = ret;
		ret = 0;
	}

	if (ret || !invoke || !startup)
		goto out;

	/*
	 * Try to call the startup callback for each present cpu
	 * depending on the hotplug state of the cpu.
	 */
	for_each_present_cpu(cpu) {
		struct cpuhp_cpu_state *st = per_cpu_ptr(&cpuhp_state, cpu);
		int cpustate = st->state;

		if (cpustate < state)
			continue;

		ret = cpuhp_issue_call(cpu, state, true, NULL);
		if (ret) {
			if (teardown)
				cpuhp_rollback_install(cpu, state, NULL);
			cpuhp_store_callbacks(state, NULL, NULL, NULL, false);
			goto out;
		}
	}
out:
	mutex_unlock(&cpuhp_state_mutex);
	/*
	 * If the requested state is CPUHP_AP_ONLINE_DYN, return the
	 * dynamically allocated state in case of success.
	 */
	if (!ret && dynstate)
		return state;
	return ret;
}
EXPORT_SYMBOL(__cpuhp_setup_state_cpuslocked);

int __cpuhp_setup_state(enum cpuhp_state state,
			const char *name, bool invoke,
			int (*startup)(unsigned int cpu),
			int (*teardown)(unsigned int cpu),
			bool multi_instance)
{
	int ret;

	cpus_read_lock();
	ret = __cpuhp_setup_state_cpuslocked(state, name, invoke, startup,
					     teardown, multi_instance);
	cpus_read_unlock();
	return ret;
}
EXPORT_SYMBOL(__cpuhp_setup_state);

int __cpuhp_state_remove_instance(enum cpuhp_state state,
				  struct hlist_node *node, bool invoke)
{
	struct cpuhp_step *sp = cpuhp_get_step(state);
	int cpu;

	BUG_ON(cpuhp_cb_check(state));

	if (!sp->multi_instance)
		return -EINVAL;

	cpus_read_lock();
	mutex_lock(&cpuhp_state_mutex);

	if (!invoke || !cpuhp_get_teardown_cb(state))
		goto remove;
	/*
	 * Call the teardown callback for each present cpu depending
	 * on the hotplug state of the cpu. This function is not
	 * allowed to fail currently!
	 */
	for_each_present_cpu(cpu) {
		struct cpuhp_cpu_state *st = per_cpu_ptr(&cpuhp_state, cpu);
		int cpustate = st->state;

		if (cpustate >= state)
			cpuhp_issue_call(cpu, state, false, node);
	}

remove:
	hlist_del(node);
	mutex_unlock(&cpuhp_state_mutex);
	cpus_read_unlock();

	return 0;
}
EXPORT_SYMBOL_GPL(__cpuhp_state_remove_instance);

/**
 * __cpuhp_remove_state_cpuslocked - Remove the callbacks for an hotplug machine state
 * @state:	The state to remove
 * @invoke:	If true, the teardown function is invoked for cpus where
 *		cpu state >= @state
 *
 * The caller needs to hold cpus read locked while calling this function.
 * The teardown callback is currently not allowed to fail. Think
 * about module removal!
 */
void __cpuhp_remove_state_cpuslocked(enum cpuhp_state state, bool invoke)
{
	struct cpuhp_step *sp = cpuhp_get_step(state);
	int cpu;

	BUG_ON(cpuhp_cb_check(state));

	lockdep_assert_cpus_held();

	mutex_lock(&cpuhp_state_mutex);
	if (sp->multi_instance) {
		WARN(!hlist_empty(&sp->list),
		     "Error: Removing state %d which has instances left.\n",
		     state);
		goto remove;
	}

	if (!invoke || !cpuhp_get_teardown_cb(state))
		goto remove;

	/*
	 * Call the teardown callback for each present cpu depending
	 * on the hotplug state of the cpu. This function is not
	 * allowed to fail currently!
	 */
	for_each_present_cpu(cpu) {
		struct cpuhp_cpu_state *st = per_cpu_ptr(&cpuhp_state, cpu);
		int cpustate = st->state;

		if (cpustate >= state)
			cpuhp_issue_call(cpu, state, false, NULL);
	}
remove:
	cpuhp_store_callbacks(state, NULL, NULL, NULL, false);
	mutex_unlock(&cpuhp_state_mutex);
}
EXPORT_SYMBOL(__cpuhp_remove_state_cpuslocked);

void __cpuhp_remove_state(enum cpuhp_state state, bool invoke)
{
	cpus_read_lock();
	__cpuhp_remove_state_cpuslocked(state, invoke);
	cpus_read_unlock();
}
EXPORT_SYMBOL(__cpuhp_remove_state);

#if defined(CONFIG_SYSFS) && defined(CONFIG_HOTPLUG_CPU)
static ssize_t show_cpuhp_state(struct device *dev,
				struct device_attribute *attr, char *buf)
{
	struct cpuhp_cpu_state *st = per_cpu_ptr(&cpuhp_state, dev->id);

	return sprintf(buf, "%d\n", st->state);
}
static DEVICE_ATTR(state, 0444, show_cpuhp_state, NULL);

static ssize_t write_cpuhp_target(struct device *dev,
				  struct device_attribute *attr,
				  const char *buf, size_t count)
{
	struct cpuhp_cpu_state *st = per_cpu_ptr(&cpuhp_state, dev->id);
	struct cpuhp_step *sp;
	int target, ret;

	ret = kstrtoint(buf, 10, &target);
	if (ret)
		return ret;

#ifdef CONFIG_CPU_HOTPLUG_STATE_CONTROL
	if (target < CPUHP_OFFLINE || target > CPUHP_ONLINE)
		return -EINVAL;
#else
	if (target != CPUHP_OFFLINE && target != CPUHP_ONLINE)
		return -EINVAL;
#endif

	ret = lock_device_hotplug_sysfs();
	if (ret)
		return ret;

	mutex_lock(&cpuhp_state_mutex);
	sp = cpuhp_get_step(target);
	ret = !sp->name || sp->cant_stop ? -EINVAL : 0;
	mutex_unlock(&cpuhp_state_mutex);
	if (ret)
		goto out;

	if (st->state < target)
		ret = do_cpu_up(dev->id, target);
	else
		ret = do_cpu_down(dev->id, target);
out:
	unlock_device_hotplug();
	return ret ? ret : count;
}

static ssize_t show_cpuhp_target(struct device *dev,
				 struct device_attribute *attr, char *buf)
{
	struct cpuhp_cpu_state *st = per_cpu_ptr(&cpuhp_state, dev->id);

	return sprintf(buf, "%d\n", st->target);
}
static DEVICE_ATTR(target, 0644, show_cpuhp_target, write_cpuhp_target);


static ssize_t write_cpuhp_fail(struct device *dev,
				struct device_attribute *attr,
				const char *buf, size_t count)
{
	struct cpuhp_cpu_state *st = per_cpu_ptr(&cpuhp_state, dev->id);
	struct cpuhp_step *sp;
	int fail, ret;

	ret = kstrtoint(buf, 10, &fail);
	if (ret)
		return ret;

	if (fail < CPUHP_OFFLINE || fail > CPUHP_ONLINE)
		return -EINVAL;

	/*
	 * Cannot fail STARTING/DYING callbacks.
	 */
	if (cpuhp_is_atomic_state(fail))
		return -EINVAL;

	/*
	 * Cannot fail anything that doesn't have callbacks.
	 */
	mutex_lock(&cpuhp_state_mutex);
	sp = cpuhp_get_step(fail);
	if (!sp->startup.single && !sp->teardown.single)
		ret = -EINVAL;
	mutex_unlock(&cpuhp_state_mutex);
	if (ret)
		return ret;

	st->fail = fail;

	return count;
}

static ssize_t show_cpuhp_fail(struct device *dev,
			       struct device_attribute *attr, char *buf)
{
	struct cpuhp_cpu_state *st = per_cpu_ptr(&cpuhp_state, dev->id);

	return sprintf(buf, "%d\n", st->fail);
}

static DEVICE_ATTR(fail, 0644, show_cpuhp_fail, write_cpuhp_fail);

static struct attribute *cpuhp_cpu_attrs[] = {
	&dev_attr_state.attr,
	&dev_attr_target.attr,
	&dev_attr_fail.attr,
	NULL
};

static const struct attribute_group cpuhp_cpu_attr_group = {
	.attrs = cpuhp_cpu_attrs,
	.name = "hotplug",
	NULL
};

static ssize_t show_cpuhp_states(struct device *dev,
				 struct device_attribute *attr, char *buf)
{
	ssize_t cur, res = 0;
	int i;

	mutex_lock(&cpuhp_state_mutex);
	for (i = CPUHP_OFFLINE; i <= CPUHP_ONLINE; i++) {
		struct cpuhp_step *sp = cpuhp_get_step(i);

		if (sp->name) {
			cur = sprintf(buf, "%3d: %s\n", i, sp->name);
			buf += cur;
			res += cur;
		}
	}
	mutex_unlock(&cpuhp_state_mutex);
	return res;
}
static DEVICE_ATTR(states, 0444, show_cpuhp_states, NULL);

static struct attribute *cpuhp_cpu_root_attrs[] = {
	&dev_attr_states.attr,
	NULL
};

static const struct attribute_group cpuhp_cpu_root_attr_group = {
	.attrs = cpuhp_cpu_root_attrs,
	.name = "hotplug",
	NULL
};

#ifdef CONFIG_HOTPLUG_SMT

static const char *smt_states[] = {
	[CPU_SMT_ENABLED]		= "on",
	[CPU_SMT_DISABLED]		= "off",
	[CPU_SMT_FORCE_DISABLED]	= "forceoff",
	[CPU_SMT_NOT_SUPPORTED]		= "notsupported",
};

static ssize_t
show_smt_control(struct device *dev, struct device_attribute *attr, char *buf)
{
	return snprintf(buf, PAGE_SIZE - 2, "%s\n", smt_states[cpu_smt_control]);
}

static void cpuhp_offline_cpu_device(unsigned int cpu)
{
	struct device *dev = get_cpu_device(cpu);

	dev->offline = true;
	/* Tell user space about the state change */
	kobject_uevent(&dev->kobj, KOBJ_OFFLINE);
}

static void cpuhp_online_cpu_device(unsigned int cpu)
{
	struct device *dev = get_cpu_device(cpu);

	dev->offline = false;
	/* Tell user space about the state change */
	kobject_uevent(&dev->kobj, KOBJ_ONLINE);
}

int cpuhp_smt_disable(enum cpuhp_smt_control ctrlval)
{
	int cpu, ret = 0;

	cpu_maps_update_begin();
	for_each_online_cpu(cpu) {
		if (topology_is_primary_thread(cpu))
			continue;
		ret = cpu_down_maps_locked(cpu, CPUHP_OFFLINE);
		if (ret)
			break;
		/*
		 * As this needs to hold the cpu maps lock it's impossible
		 * to call device_offline() because that ends up calling
		 * cpu_down() which takes cpu maps lock. cpu maps lock
		 * needs to be held as this might race against in kernel
		 * abusers of the hotplug machinery (thermal management).
		 *
		 * So nothing would update device:offline state. That would
		 * leave the sysfs entry stale and prevent onlining after
		 * smt control has been changed to 'off' again. This is
		 * called under the sysfs hotplug lock, so it is properly
		 * serialized against the regular offline usage.
		 */
		cpuhp_offline_cpu_device(cpu);
	}
	if (!ret) {
		cpu_smt_control = ctrlval;
		arch_smt_update();
	}
	cpu_maps_update_done();
	return ret;
}

int cpuhp_smt_enable(void)
{
	int cpu, ret = 0;

	cpu_maps_update_begin();
	cpu_smt_control = CPU_SMT_ENABLED;
	arch_smt_update();
	for_each_present_cpu(cpu) {
		/* Skip online CPUs and CPUs on offline nodes */
		if (cpu_online(cpu) || !node_online(cpu_to_node(cpu)))
			continue;
		ret = _cpu_up(cpu, 0, CPUHP_ONLINE);
		if (ret)
			break;
		/* See comment in cpuhp_smt_disable() */
		cpuhp_online_cpu_device(cpu);
	}
	cpu_maps_update_done();
	return ret;
}

static ssize_t
store_smt_control(struct device *dev, struct device_attribute *attr,
		  const char *buf, size_t count)
{
	int ctrlval, ret;

	if (sysfs_streq(buf, "on"))
		ctrlval = CPU_SMT_ENABLED;
	else if (sysfs_streq(buf, "off"))
		ctrlval = CPU_SMT_DISABLED;
	else if (sysfs_streq(buf, "forceoff"))
		ctrlval = CPU_SMT_FORCE_DISABLED;
	else
		return -EINVAL;

	if (cpu_smt_control == CPU_SMT_FORCE_DISABLED)
		return -EPERM;

	if (cpu_smt_control == CPU_SMT_NOT_SUPPORTED)
		return -ENODEV;

	ret = lock_device_hotplug_sysfs();
	if (ret)
		return ret;

	if (ctrlval != cpu_smt_control) {
		switch (ctrlval) {
		case CPU_SMT_ENABLED:
			ret = cpuhp_smt_enable();
			break;
		case CPU_SMT_DISABLED:
		case CPU_SMT_FORCE_DISABLED:
			ret = cpuhp_smt_disable(ctrlval);
			break;
		}
	}

	unlock_device_hotplug();
	return ret ? ret : count;
}
static DEVICE_ATTR(control, 0644, show_smt_control, store_smt_control);

static ssize_t
show_smt_active(struct device *dev, struct device_attribute *attr, char *buf)
{
	bool active = topology_max_smt_threads() > 1;

	return snprintf(buf, PAGE_SIZE - 2, "%d\n", active);
}
static DEVICE_ATTR(active, 0444, show_smt_active, NULL);

static struct attribute *cpuhp_smt_attrs[] = {
	&dev_attr_control.attr,
	&dev_attr_active.attr,
	NULL
};

static const struct attribute_group cpuhp_smt_attr_group = {
	.attrs = cpuhp_smt_attrs,
	.name = "smt",
	NULL
};

static int __init cpu_smt_state_init(void)
{
	return sysfs_create_group(&cpu_subsys.dev_root->kobj,
				  &cpuhp_smt_attr_group);
}

#else
static inline int cpu_smt_state_init(void) { return 0; }
#endif

static int __init cpuhp_sysfs_init(void)
{
	int cpu, ret;

	ret = cpu_smt_state_init();
	if (ret)
		return ret;

	ret = sysfs_create_group(&cpu_subsys.dev_root->kobj,
				 &cpuhp_cpu_root_attr_group);
	if (ret)
		return ret;

	for_each_possible_cpu(cpu) {
		struct device *dev = get_cpu_device(cpu);

		if (!dev)
			continue;
		ret = sysfs_create_group(&dev->kobj, &cpuhp_cpu_attr_group);
		if (ret)
			return ret;
	}
	return 0;
}
device_initcall(cpuhp_sysfs_init);
#endif

/*
 * cpu_bit_bitmap[] is a special, "compressed" data structure that
 * represents all NR_CPUS bits binary values of 1<<nr.
 *
 * It is used by cpumask_of() to get a constant address to a CPU
 * mask value that has a single bit set only.
 */

/* cpu_bit_bitmap[0] is empty - so we can back into it */
#define MASK_DECLARE_1(x)	[x+1][0] = (1UL << (x))
#define MASK_DECLARE_2(x)	MASK_DECLARE_1(x), MASK_DECLARE_1(x+1)
#define MASK_DECLARE_4(x)	MASK_DECLARE_2(x), MASK_DECLARE_2(x+2)
#define MASK_DECLARE_8(x)	MASK_DECLARE_4(x), MASK_DECLARE_4(x+4)

const unsigned long cpu_bit_bitmap[BITS_PER_LONG+1][BITS_TO_LONGS(NR_CPUS)] = {

	MASK_DECLARE_8(0),	MASK_DECLARE_8(8),
	MASK_DECLARE_8(16),	MASK_DECLARE_8(24),
#if BITS_PER_LONG > 32
	MASK_DECLARE_8(32),	MASK_DECLARE_8(40),
	MASK_DECLARE_8(48),	MASK_DECLARE_8(56),
#endif
};
EXPORT_SYMBOL_GPL(cpu_bit_bitmap);

const DECLARE_BITMAP(cpu_all_bits, NR_CPUS) = CPU_BITS_ALL;
EXPORT_SYMBOL(cpu_all_bits);

#ifdef CONFIG_INIT_ALL_POSSIBLE
struct cpumask __cpu_possible_mask __read_mostly
	= {CPU_BITS_ALL};
#else
struct cpumask __cpu_possible_mask __read_mostly;
#endif
EXPORT_SYMBOL(__cpu_possible_mask);

struct cpumask __cpu_online_mask __read_mostly;
EXPORT_SYMBOL(__cpu_online_mask);

struct cpumask __cpu_present_mask __read_mostly;
EXPORT_SYMBOL(__cpu_present_mask);

struct cpumask __cpu_active_mask __read_mostly;
EXPORT_SYMBOL(__cpu_active_mask);

struct cpumask __cpu_isolated_mask __read_mostly;
EXPORT_SYMBOL(__cpu_isolated_mask);

void init_cpu_present(const struct cpumask *src)
{
	cpumask_copy(&__cpu_present_mask, src);
}

void init_cpu_possible(const struct cpumask *src)
{
	cpumask_copy(&__cpu_possible_mask, src);
}

void init_cpu_online(const struct cpumask *src)
{
	cpumask_copy(&__cpu_online_mask, src);
}

void init_cpu_isolated(const struct cpumask *src)
{
	cpumask_copy(&__cpu_isolated_mask, src);
}

/*
 * Activate the first processor.
 */
void __init boot_cpu_init(void)
{
	int cpu = smp_processor_id();

	/* Mark the boot cpu "present", "online" etc for SMP and UP case */
	set_cpu_online(cpu, true);
	set_cpu_active(cpu, true);
	set_cpu_present(cpu, true);
	set_cpu_possible(cpu, true);

#ifdef CONFIG_SMP
	__boot_cpu_id = cpu;
#endif
}

/*
 * Must be called _AFTER_ setting up the per_cpu areas
 */
void __init boot_cpu_hotplug_init(void)
{
#ifdef CONFIG_SMP
	this_cpu_write(cpuhp_state.booted_once, true);
#endif
	this_cpu_write(cpuhp_state.state, CPUHP_ONLINE);
}

<<<<<<< HEAD
static ATOMIC_NOTIFIER_HEAD(idle_notifier);

void idle_notifier_register(struct notifier_block *n)
{
	atomic_notifier_chain_register(&idle_notifier, n);
}
EXPORT_SYMBOL_GPL(idle_notifier_register);

void idle_notifier_unregister(struct notifier_block *n)
{
	atomic_notifier_chain_unregister(&idle_notifier, n);
}
EXPORT_SYMBOL_GPL(idle_notifier_unregister);

void idle_notifier_call_chain(unsigned long val)
{
	atomic_notifier_call_chain(&idle_notifier, val, NULL);
}
EXPORT_SYMBOL_GPL(idle_notifier_call_chain);

enum cpu_mitigations cpu_mitigations __ro_after_init = CPU_MITIGATIONS_AUTO;
=======
/*
 * These are used for a global "mitigations=" cmdline option for toggling
 * optional CPU mitigations.
 */
enum cpu_mitigations {
	CPU_MITIGATIONS_OFF,
	CPU_MITIGATIONS_AUTO,
	CPU_MITIGATIONS_AUTO_NOSMT,
};

static enum cpu_mitigations cpu_mitigations __ro_after_init =
	CPU_MITIGATIONS_AUTO;
>>>>>>> 314ab78f

static int __init mitigations_parse_cmdline(char *arg)
{
	if (!strcmp(arg, "off"))
		cpu_mitigations = CPU_MITIGATIONS_OFF;
	else if (!strcmp(arg, "auto"))
		cpu_mitigations = CPU_MITIGATIONS_AUTO;
	else if (!strcmp(arg, "auto,nosmt"))
		cpu_mitigations = CPU_MITIGATIONS_AUTO_NOSMT;
	else
		pr_crit("Unsupported mitigations=%s, system may still be vulnerable\n",
			arg);

	return 0;
}
early_param("mitigations", mitigations_parse_cmdline);

/* mitigations=off */
bool cpu_mitigations_off(void)
{
	return cpu_mitigations == CPU_MITIGATIONS_OFF;
}
EXPORT_SYMBOL_GPL(cpu_mitigations_off);

/* mitigations=auto,nosmt */
bool cpu_mitigations_auto_nosmt(void)
{
	return cpu_mitigations == CPU_MITIGATIONS_AUTO_NOSMT;
}
EXPORT_SYMBOL_GPL(cpu_mitigations_auto_nosmt);<|MERGE_RESOLUTION|>--- conflicted
+++ resolved
@@ -2373,7 +2373,6 @@
 	this_cpu_write(cpuhp_state.state, CPUHP_ONLINE);
 }
 
-<<<<<<< HEAD
 static ATOMIC_NOTIFIER_HEAD(idle_notifier);
 
 void idle_notifier_register(struct notifier_block *n)
@@ -2394,8 +2393,6 @@
 }
 EXPORT_SYMBOL_GPL(idle_notifier_call_chain);
 
-enum cpu_mitigations cpu_mitigations __ro_after_init = CPU_MITIGATIONS_AUTO;
-=======
 /*
  * These are used for a global "mitigations=" cmdline option for toggling
  * optional CPU mitigations.
@@ -2408,7 +2405,6 @@
 
 static enum cpu_mitigations cpu_mitigations __ro_after_init =
 	CPU_MITIGATIONS_AUTO;
->>>>>>> 314ab78f
 
 static int __init mitigations_parse_cmdline(char *arg)
 {
