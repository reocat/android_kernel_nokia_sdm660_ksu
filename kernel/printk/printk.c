--- conflicted
+++ resolved
@@ -1151,8 +1151,6 @@
 	unsigned long flags;
 	char *new_log_buf;
 	unsigned int free;
-<<<<<<< HEAD
-=======
 
 	/*
 	 * Some archs call setup_log_buf() multiple times - first is very
@@ -1161,7 +1159,6 @@
 	 */
 	if (!early)
 		set_percpu_data_ready();
->>>>>>> 286cd8c7
 
 	if (log_buf != __log_buf)
 		return;
@@ -1666,16 +1663,6 @@
  * Special console_lock variants that help to reduce the risk of soft-lockups.
  * They allow to pass console_lock to another printk() call using a busy wait.
  */
-<<<<<<< HEAD
-static void call_console_drivers(int level,
-				 const char *ext_text, size_t ext_len,
-				 const char *text, size_t len)
-{
-	struct console *con;
-
-	trace_console_rcuidle(text, len);
-=======
->>>>>>> 286cd8c7
 
 #ifdef CONFIG_LOCKDEP
 static struct lockdep_map console_owner_dep_map = {
@@ -2121,31 +2108,6 @@
 
 	va_start(args, fmt);
 	r = vprintk_func(fmt, args);
-<<<<<<< HEAD
-    /* for BBS start */
-	if(strstr(fmt,"BBox") != NULL) {
-		int i;
-		char printk_bbsbuf[512];
-
-		raw_spin_lock_irq(&bbs_logbuf_lock);
-		r=vscnprintf(printk_bbsbuf, sizeof(printk_bbsbuf), fmt, args);
-
-		for (i = 0; i < r; i++)
-		{
-			LOG_BBS_BUF(log_bbs_end) = printk_bbsbuf[i];
-			log_bbs_end++;
-			if (log_bbs_end - log_bbs_start > log_bbs_buf_len)
-				log_bbs_start = log_bbs_end - log_bbs_buf_len;
-		}
-		raw_spin_unlock_irq(&bbs_logbuf_lock);
-
-		if(waitqueue_active(&bbs_log_wait))
-			wake_up_interruptible(&bbs_log_wait);
-	}
-    /* for BBS end */
-
-=======
->>>>>>> 286cd8c7
 	va_end(args);
 
 	return r;
@@ -2367,29 +2329,12 @@
  * This function is called when a new CPU comes online (or fails to come
  * up) or goes offline.
  */
-<<<<<<< HEAD
-static int console_cpu_notify(struct notifier_block *self,
-	unsigned long action, void *hcpu)
-{
-	switch (action) {
-	case CPU_ONLINE:
-	case CPU_DEAD:
-	case CPU_DOWN_FAILED:
-	case CPU_UP_CANCELED:
-	case CPU_DYING:
-#ifdef CONFIG_CONSOLE_FLUSH_ON_HOTPLUG
-		console_lock();
-		console_unlock();
-#endif
-		break;
-=======
 static int console_cpu_notify(unsigned int cpu)
 {
 	if (!cpuhp_tasks_frozen) {
 		/* If trylock fails, someone else is doing the printing */
 		if (console_trylock())
 			console_unlock();
->>>>>>> 286cd8c7
 	}
 	return 0;
 }
@@ -2491,10 +2436,6 @@
 	static char ext_text[CONSOLE_EXT_LOG_MAX];
 	static char text[LOG_LINE_MAX + PREFIX_MAX];
 	unsigned long flags;
-<<<<<<< HEAD
-	bool wake_klogd = false;
-=======
->>>>>>> 286cd8c7
 	bool do_cond_resched, retry;
 
 	if (console_suspended) {
@@ -2503,11 +2444,7 @@
 	}
 
 	/*
-<<<<<<< HEAD
-	 * Console drivers are called under logbuf_lock, so
-=======
 	 * Console drivers are called with interrupts disabled, so
->>>>>>> 286cd8c7
 	 * @console_may_schedule should be cleared before; however, we may
 	 * end up dumping a lot of lines, for example, if called from
 	 * console registration path, and should invoke cond_resched()
@@ -2515,10 +2452,6 @@
 	 * scheduling stall on a slow console leading to RCU stall and
 	 * softlockup warnings which exacerbate the issue with more
 	 * messages practically incapacitating the system.
-<<<<<<< HEAD
-	 */
-	do_cond_resched = console_may_schedule;
-=======
 	 *
 	 * console_trylock() is not able to detect the preemptive
 	 * context reliably. Therefore the value must be stored before
@@ -2526,7 +2459,6 @@
 	 */
 	do_cond_resched = console_may_schedule;
 again:
->>>>>>> 286cd8c7
 	console_may_schedule = 0;
 
 	/*
@@ -2608,9 +2540,6 @@
 		stop_critical_timings();	/* don't trace print latency */
 		call_console_drivers(ext_text, ext_len, text, len);
 		start_critical_timings();
-<<<<<<< HEAD
-		local_irq_restore(flags);
-=======
 
 		if (console_lock_spinning_disable_and_check()) {
 			printk_safe_exit_irqrestore(flags);
@@ -2618,7 +2547,6 @@
 		}
 
 		printk_safe_exit_irqrestore(flags);
->>>>>>> 286cd8c7
 
 		if (do_cond_resched)
 			cond_resched();
@@ -3058,11 +2986,6 @@
 		}
 	}
 #ifdef CONFIG_CONSOLE_FLUSH_ON_HOTPLUG
-<<<<<<< HEAD
-	hotcpu_notifier(console_cpu_notify, 0);
-#endif
-	return 0;
-=======
 	ret = cpuhp_setup_state_nocalls(CPUHP_PRINTK_DEAD, "printk:dead", NULL,
 					console_cpu_notify);
 	WARN_ON(ret < 0);
@@ -3071,7 +2994,6 @@
 	WARN_ON(ret < 0);
 #endif
 	return ret;
->>>>>>> 286cd8c7
 }
 late_initcall(printk_late_init);
 
@@ -3428,10 +3350,6 @@
 	/* move first record forward until length fits into the buffer */
 	seq = dumper->cur_seq;
 	idx = dumper->cur_idx;
-<<<<<<< HEAD
-	prev = 0;
-=======
->>>>>>> 286cd8c7
 	while (l >= size && seq < dumper->next_seq) {
 		struct printk_log *msg = log_from_idx(idx);
 
@@ -3500,66 +3418,4 @@
 }
 EXPORT_SYMBOL_GPL(kmsg_dump_rewind);
 
-<<<<<<< HEAD
-static char dump_stack_arch_desc_str[128];
-
-/**
- * dump_stack_set_arch_desc - set arch-specific str to show with task dumps
- * @fmt: printf-style format string
- * @...: arguments for the format string
- *
- * The configured string will be printed right after utsname during task
- * dumps.  Usually used to add arch-specific system identifiers.  If an
- * arch wants to make use of such an ID string, it should initialize this
- * as soon as possible during boot.
- */
-void __init dump_stack_set_arch_desc(const char *fmt, ...)
-{
-	va_list args;
-
-	va_start(args, fmt);
-	vsnprintf(dump_stack_arch_desc_str, sizeof(dump_stack_arch_desc_str),
-		  fmt, args);
-	va_end(args);
-}
-
-/**
- * dump_stack_print_info - print generic debug info for dump_stack()
- * @log_lvl: log level
- *
- * Arch-specific dump_stack() implementations can use this function to
- * print out the same debug information as the generic dump_stack().
- */
-void dump_stack_print_info(const char *log_lvl)
-{
-	printk("%sCPU: %d PID: %d Comm: %.20s %s %s %.*s\n",
-	       log_lvl, raw_smp_processor_id(), current->pid, current->comm,
-	       print_tainted(), init_utsname()->release,
-	       (int)strcspn(init_utsname()->version, " "),
-	       init_utsname()->version);
-
-	if (dump_stack_arch_desc_str[0] != '\0')
-		printk("%sHardware name: %s\n",
-		       log_lvl, dump_stack_arch_desc_str);
-
-	print_worker_info(log_lvl, current);
-}
-
-/**
- * show_regs_print_info - print generic debug info for show_regs()
- * @log_lvl: log level
- *
- * show_regs() implementations can use this function to print out generic
- * debug information.
- */
-void show_regs_print_info(const char *log_lvl)
-{
-	dump_stack_print_info(log_lvl);
-
-	printk("%stask: %p task.stack: %p\n",
-	       log_lvl, current, task_stack_page(current));
-}
-
-=======
->>>>>>> 286cd8c7
 #endif