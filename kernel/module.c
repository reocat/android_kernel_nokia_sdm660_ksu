--- conflicted
+++ resolved
@@ -311,33 +311,11 @@
 }
 EXPORT_SYMBOL(unregister_module_notifier);
 
-<<<<<<< HEAD
-struct load_info {
-	Elf_Ehdr *hdr;
-	unsigned long len;
-	Elf_Shdr *sechdrs;
-	char *secstrings, *strtab;
-	unsigned long symoffs, stroffs;
-	struct _ddebug *debug;
-	unsigned int num_debug;
-	bool sig_ok;
-#ifdef CONFIG_KALLSYMS
-	unsigned long mod_kallsyms_init_off;
-#endif
-	struct {
-		unsigned int sym, str, mod, vers, info, pcpu;
-	} index;
-};
-
-/* We require a truly strong try_module_get(): 0 means failure due to
-   ongoing or failed initialization etc. */
-=======
 /*
  * We require a truly strong try_module_get(): 0 means success.
  * Otherwise an error is returned due to ongoing or failed
  * initialization etc.
  */
->>>>>>> 286cd8c7
 static inline int strong_try_module_get(struct module *mod)
 {
 	BUG_ON(mod && mod->state == MODULE_STATE_UNFORMED);
@@ -2745,11 +2723,7 @@
 
 	/* Compute total space required for the core symbols' strtab. */
 	for (ndst = i = 0; i < nsrc; i++) {
-<<<<<<< HEAD
-		if (i == 0 ||
-=======
 		if (i == 0 || is_livepatch_module(mod) ||
->>>>>>> 286cd8c7
 		    is_core_symbol(src+i, info->sechdrs, info->hdr->e_shnum,
 				   info->index.pcpu)) {
 			strtab_size += strlen(&info->strtab[src[i].st_name])+1;
@@ -2770,19 +2744,11 @@
 	pr_debug("\t%s\n", info->secstrings + strsect->sh_name);
 
 	/* We'll tack temporary mod_kallsyms on the end. */
-<<<<<<< HEAD
-	mod->init_size = ALIGN(mod->init_size,
-				      __alignof__(struct mod_kallsyms));
-	info->mod_kallsyms_init_off = mod->init_size;
-	mod->init_size += sizeof(struct mod_kallsyms);
-	mod->init_size = debug_align(mod->init_size);
-=======
 	mod->init_layout.size = ALIGN(mod->init_layout.size,
 				      __alignof__(struct mod_kallsyms));
 	info->mod_kallsyms_init_off = mod->init_layout.size;
 	mod->init_layout.size += sizeof(struct mod_kallsyms);
 	mod->init_layout.size = debug_align(mod->init_layout.size);
->>>>>>> 286cd8c7
 }
 
 /*
@@ -2799,11 +2765,7 @@
 	Elf_Shdr *symsec = &info->sechdrs[info->index.sym];
 
 	/* Set up to point into init section. */
-<<<<<<< HEAD
-	mod->kallsyms = mod->module_init + info->mod_kallsyms_init_off;
-=======
 	mod->kallsyms = mod->init_layout.base + info->mod_kallsyms_init_off;
->>>>>>> 286cd8c7
 
 	mod->kallsyms->symtab = (void *)symsec->sh_addr;
 	mod->kallsyms->num_symtab = symsec->sh_size / sizeof(Elf_Sym);
@@ -2816,19 +2778,11 @@
 			= elf_type(&mod->kallsyms->symtab[i], info);
 
 	/* Now populate the cut down core kallsyms for after init. */
-<<<<<<< HEAD
-	mod->core_kallsyms.symtab = dst = mod->module_core + info->symoffs;
-	mod->core_kallsyms.strtab = s = mod->module_core + info->stroffs;
-	src = mod->kallsyms->symtab;
-	for (ndst = i = 0; i < mod->kallsyms->num_symtab; i++) {
-		if (i == 0 ||
-=======
 	mod->core_kallsyms.symtab = dst = mod->core_layout.base + info->symoffs;
 	mod->core_kallsyms.strtab = s = mod->core_layout.base + info->stroffs;
 	src = mod->kallsyms->symtab;
 	for (ndst = i = 0; i < mod->kallsyms->num_symtab; i++) {
 		if (i == 0 || is_livepatch_module(mod) ||
->>>>>>> 286cd8c7
 		    is_core_symbol(src+i, info->sechdrs, info->hdr->e_shnum,
 				   info->index.pcpu)) {
 			dst[ndst] = src[i];
@@ -3804,11 +3758,7 @@
 	long err = 0;
 	char *after_dashes;
 
-<<<<<<< HEAD
-	err = module_sig_check(info, flags);
-=======
 	err = elf_header_check(info);
->>>>>>> 286cd8c7
 	if (err)
 		goto free_copy;
 
@@ -4113,15 +4063,12 @@
 	if (offset)
 		*offset = addr - kallsyms->symtab[best].st_value;
 	return symname(kallsyms, best);
-<<<<<<< HEAD
-=======
 }
 
 void * __weak dereference_module_function_descriptor(struct module *mod,
 						     void *ptr)
 {
 	return ptr;
->>>>>>> 286cd8c7
 }
 
 /* For kallsyms to ask for address resolution.  NULL means not found.  Careful
