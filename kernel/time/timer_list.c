--- conflicted
+++ resolved
@@ -375,12 +375,8 @@
 {
 	struct proc_dir_entry *pe;
 
-<<<<<<< HEAD
-	pe = proc_create("timer_list", 0400, NULL, &timer_list_fops);
-=======
 	pe = proc_create_seq_private("timer_list", 0400, NULL, &timer_list_sops,
 			sizeof(struct timer_list_iter), NULL);
->>>>>>> 286cd8c7
 	if (!pe)
 		return -ENOMEM;
 	return 0;
