--- conflicted
+++ resolved
@@ -19,24 +19,16 @@
 #include <linux/percpu.h>
 #include <linux/nmi.h>
 #include <linux/profile.h>
-<<<<<<< HEAD
-#include <linux/sched.h>
-#include <linux/timer.h>
-=======
 #include <linux/sched/signal.h>
 #include <linux/sched/clock.h>
 #include <linux/sched/stat.h>
 #include <linux/sched/nohz.h>
->>>>>>> 286cd8c7
 #include <linux/module.h>
 #include <linux/irq_work.h>
 #include <linux/posix-timers.h>
 #include <linux/timer.h>
 #include <linux/context_tracking.h>
-<<<<<<< HEAD
-=======
 #include <linux/mm.h>
->>>>>>> 286cd8c7
 #include <linux/rq_stats.h>
 
 #include <asm/irq_regs.h>
@@ -48,17 +40,6 @@
 struct rq_data rq_info;
 struct workqueue_struct *rq_wq;
 spinlock_t rq_lock;
-<<<<<<< HEAD
-
-#ifdef CONFIG_FIH_CPU_USAGE
-extern void count_cpu_time(void);
-#endif
-/*
- * Per cpu nohz control structure
- */
-static DEFINE_PER_CPU(struct tick_sched, tick_cpu_sched);
-=======
->>>>>>> 286cd8c7
 
 /*
  * Per-CPU nohz control structure
@@ -705,12 +686,7 @@
 	return local_softirq_pending() & BIT(TIMER_SOFTIRQ);
 }
 
-<<<<<<< HEAD
-static ktime_t tick_nohz_stop_sched_tick(struct tick_sched *ts,
-					 ktime_t now, int cpu)
-=======
 static ktime_t tick_nohz_next_event(struct tick_sched *ts, int cpu)
->>>>>>> 286cd8c7
 {
 	u64 basemono, next_tick, next_tmr, next_rcu, delta, expires;
 	unsigned long seq, basejiff;
@@ -889,9 +865,6 @@
 	tick_do_update_jiffies64(now);
 	cpu_load_update_nohz_stop();
 
-<<<<<<< HEAD
-	calc_load_exit_idle();
-=======
 	/*
 	 * Clear the timer idle flag, so we avoid IPIs on remote queueing and
 	 * the clock forward checks in the enqueue path:
@@ -899,7 +872,6 @@
 	timer_clear_idle();
 
 	calc_load_nohz_stop();
->>>>>>> 286cd8c7
 	touch_softlockup_watchdog_sched();
 	/*
 	 * Cancel the scheduled timer and restore the tick
@@ -994,14 +966,6 @@
 		raise_softirq_irqoff(TIMER_SOFTIRQ);
 #endif
 
-<<<<<<< HEAD
-#ifdef CONFIG_SMP
-	if (check_pending_deferrable_timers(cpu))
-		raise_softirq_irqoff(TIMER_SOFTIRQ);
-#endif
-
-	if (can_stop_idle_tick(cpu, ts)) {
-=======
 	/*
 	 * If tick_nohz_get_sleep_length() ran tick_nohz_next_event(), the
 	 * tick timer expiration time is known already.
@@ -1016,7 +980,6 @@
 	ts->idle_calls++;
 
 	if (expires > 0LL) {
->>>>>>> 286cd8c7
 		int was_stopped = ts->tick_stopped;
 
 		tick_nohz_stop_tick(ts, cpu);
@@ -1349,52 +1312,6 @@
  * High resolution timer specific code
  */
 #ifdef CONFIG_HIGH_RES_TIMERS
-<<<<<<< HEAD
-static void update_rq_stats(void)
-{
-	unsigned long jiffy_gap = 0;
-	unsigned int rq_avg = 0;
-	unsigned long flags = 0;
-
-	jiffy_gap = jiffies - rq_info.rq_poll_last_jiffy;
-
-	if (jiffy_gap >= rq_info.rq_poll_jiffies) {
-
-		spin_lock_irqsave(&rq_lock, flags);
-
-		if (!rq_info.rq_avg)
-			rq_info.rq_poll_total_jiffies = 0;
-
-		rq_avg = nr_running() * 10;
-
-		if (rq_info.rq_poll_total_jiffies) {
-			rq_avg = (rq_avg * jiffy_gap) +
-				(rq_info.rq_avg *
-				 rq_info.rq_poll_total_jiffies);
-			do_div(rq_avg,
-			       rq_info.rq_poll_total_jiffies + jiffy_gap);
-		}
-
-		rq_info.rq_avg =  rq_avg;
-		rq_info.rq_poll_total_jiffies += jiffy_gap;
-		rq_info.rq_poll_last_jiffy = jiffies;
-
-		spin_unlock_irqrestore(&rq_lock, flags);
-	}
-}
-
-static void wakeup_user(void)
-{
-	unsigned long jiffy_gap;
-
-	jiffy_gap = jiffies - rq_info.def_timer_last_jiffy;
-
-	if (jiffy_gap >= rq_info.def_timer_jiffies) {
-		rq_info.def_timer_last_jiffy = jiffies;
-		queue_work(rq_wq, &rq_info.def_timer_work);
-	}
-}
-=======
 static void (*wake_callback)(void);
 
 void register_tick_sched_wakeup_callback(void (*cb)(void))
@@ -1405,7 +1322,6 @@
 		pr_warn("tick-sched wake cb already exists; skipping.\n");
 }
 EXPORT_SYMBOL_GPL(register_tick_sched_wakeup_callback);
->>>>>>> 286cd8c7
 
 /*
  * We rearm the timer until we get disabled by the idle code.
@@ -1564,15 +1480,8 @@
 	return 0;
 }
 
-<<<<<<< HEAD
-ktime_t * get_next_event_cpu(unsigned int cpu)
+ktime_t *get_next_event_cpu(unsigned int cpu)
 {
 	return &(per_cpu(tick_cpu_device, cpu).evtdev->next_event);
 }
-=======
-ktime_t *get_next_event_cpu(unsigned int cpu)
-{
-	return &(per_cpu(tick_cpu_device, cpu).evtdev->next_event);
-}
-EXPORT_SYMBOL_GPL(get_next_event_cpu);
->>>>>>> 286cd8c7
+EXPORT_SYMBOL_GPL(get_next_event_cpu);