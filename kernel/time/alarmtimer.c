/*
 * Alarmtimer interface
 *
 * This interface provides a timer which is similarto hrtimers,
 * but triggers a RTC alarm if the box is suspend.
 *
 * This interface is influenced by the Android RTC Alarm timer
 * interface.
 *
 * Copyright (C) 2010 IBM Corperation
 *
 * Author: John Stultz <john.stultz@linaro.org>
 *
 * This program is free software; you can redistribute it and/or modify
 * it under the terms of the GNU General Public License version 2 as
 * published by the Free Software Foundation.
 */
#include <linux/time.h>
#include <linux/hrtimer.h>
#include <linux/timerqueue.h>
#include <linux/rtc.h>
#include <linux/sched/signal.h>
#include <linux/sched/debug.h>
#include <linux/alarmtimer.h>
#include <linux/mutex.h>
#include <linux/platform_device.h>
#include <linux/posix-timers.h>
#include <linux/workqueue.h>
#include <linux/freezer.h>
<<<<<<< HEAD
#include <linux/delay.h>

#ifdef CONFIG_MSM_PM
#include "lpm-levels.h"
#endif
=======
#include <linux/compat.h>
#include <linux/module.h>

#include "posix-timers.h"

#define CREATE_TRACE_POINTS
#include <trace/events/alarmtimer.h>
>>>>>>> 286cd8c7

/**
 * struct alarm_base - Alarm timer bases
 * @lock:		Lock for syncrhonized access to the base
 * @timerqueue:		Timerqueue head managing the list of events
 * @gettime:		Function to read the time correlating to the base
 * @base_clockid:	clockid for the base
 */
static struct alarm_base {
	spinlock_t		lock;
	struct timerqueue_head	timerqueue;
	ktime_t			(*gettime)(void);
	clockid_t		base_clockid;
} alarm_bases[ALARM_NUMTYPE];

#if defined(CONFIG_POSIX_TIMERS) || defined(CONFIG_RTC_CLASS)
/* freezer information to handle clock_nanosleep triggered wakeups */
static enum alarmtimer_type freezer_alarmtype;
static ktime_t freezer_expires;
static ktime_t freezer_delta;
static DEFINE_SPINLOCK(freezer_delta_lock);
#endif

#ifdef CONFIG_RTC_CLASS
static struct wakeup_source *ws;

/* rtc timer and device for setting alarm wakeups at suspend */
static struct rtc_timer		rtctimer;
static struct rtc_device	*rtcdev;
static DEFINE_SPINLOCK(rtcdev_lock);

static void alarmtimer_triggered_func(void *p)
{
	struct rtc_device *rtc = rtcdev;

	if (!(rtc->irq_data & RTC_AF))
		return;
	__pm_wakeup_event(ws, 2 * MSEC_PER_SEC);
}

static struct rtc_task alarmtimer_rtc_task = {
	.func = alarmtimer_triggered_func
};
/**
 * alarmtimer_get_rtcdev - Return selected rtcdevice
 *
 * This function returns the rtc device to use for wakealarms.
 * If one has not already been chosen, it checks to see if a
 * functional rtc device is available.
 */
struct rtc_device *alarmtimer_get_rtcdev(void)
{
	unsigned long flags;
	struct rtc_device *ret = NULL;

	spin_lock_irqsave(&rtcdev_lock, flags);
	ret = rtcdev;
	spin_unlock_irqrestore(&rtcdev_lock, flags);

	return ret;
}
EXPORT_SYMBOL_GPL(alarmtimer_get_rtcdev);

static int alarmtimer_rtc_add_device(struct device *dev,
				struct class_interface *class_intf)
{
	unsigned long flags;
	int err = 0;
	struct rtc_device *rtc = to_rtc_device(dev);
<<<<<<< HEAD
=======
	struct wakeup_source *__ws;
	int ret = 0;

>>>>>>> 286cd8c7
	if (rtcdev)
		return -EBUSY;
	if (!rtc->ops->set_alarm)
		return -1;

	__ws = wakeup_source_register(dev, "alarmtimer");

	spin_lock_irqsave(&rtcdev_lock, flags);
	if (!rtcdev) {
<<<<<<< HEAD
		err = rtc_irq_register(rtc, &alarmtimer_rtc_task);
		if (err)
			goto rtc_irq_reg_err;
=======
		if (!try_module_get(rtc->owner)) {
			ret = -1;
			goto unlock;
		}

>>>>>>> 286cd8c7
		rtcdev = rtc;
		/* hold a reference so it doesn't go away */
		get_device(dev);
		ws = __ws;
		__ws = NULL;
	}
<<<<<<< HEAD

rtc_irq_reg_err:
	spin_unlock_irqrestore(&rtcdev_lock, flags);
	return err;

}

static void alarmtimer_rtc_remove_device(struct device *dev,
				struct class_interface *class_intf)
{
	if (rtcdev && dev == &rtcdev->dev) {
		rtc_irq_unregister(rtcdev, &alarmtimer_rtc_task);
		rtcdev = NULL;
	}
=======
unlock:
	spin_unlock_irqrestore(&rtcdev_lock, flags);

	wakeup_source_unregister(__ws);

	return ret;
>>>>>>> 286cd8c7
}

static inline void alarmtimer_rtc_timer_init(void)
{
	rtc_timer_init(&rtctimer, NULL, NULL);
}

static struct class_interface alarmtimer_rtc_interface = {
	.add_dev = &alarmtimer_rtc_add_device,
	.remove_dev = &alarmtimer_rtc_remove_device,
};

static int alarmtimer_rtc_interface_setup(void)
{
	alarmtimer_rtc_interface.class = rtc_class;
	return class_interface_register(&alarmtimer_rtc_interface);
}
static void alarmtimer_rtc_interface_remove(void)
{
	class_interface_unregister(&alarmtimer_rtc_interface);
}
#else
struct rtc_device *alarmtimer_get_rtcdev(void)
{
	return NULL;
}
#define rtcdev (NULL)
static inline int alarmtimer_rtc_interface_setup(void) { return 0; }
static inline void alarmtimer_rtc_interface_remove(void) { }
static inline void alarmtimer_rtc_timer_init(void) { }
#endif

/**
 * alarmtimer_enqueue - Adds an alarm timer to an alarm_base timerqueue
 * @base: pointer to the base where the timer is being run
 * @alarm: pointer to alarm being enqueued.
 *
 * Adds alarm to a alarm_base timerqueue
 *
 * Must hold base->lock when calling.
 */
static void alarmtimer_enqueue(struct alarm_base *base, struct alarm *alarm)
{
	if (alarm->state & ALARMTIMER_STATE_ENQUEUED)
		timerqueue_del(&base->timerqueue, &alarm->node);

	timerqueue_add(&base->timerqueue, &alarm->node);
	alarm->state |= ALARMTIMER_STATE_ENQUEUED;
}

/**
 * alarmtimer_dequeue - Removes an alarm timer from an alarm_base timerqueue
 * @base: pointer to the base where the timer is running
 * @alarm: pointer to alarm being removed
 *
 * Removes alarm to a alarm_base timerqueue
 *
 * Must hold base->lock when calling.
 */
static void alarmtimer_dequeue(struct alarm_base *base, struct alarm *alarm)
{
	if (!(alarm->state & ALARMTIMER_STATE_ENQUEUED))
		return;

	timerqueue_del(&base->timerqueue, &alarm->node);
	alarm->state &= ~ALARMTIMER_STATE_ENQUEUED;
}


/**
 * alarmtimer_fired - Handles alarm hrtimer being fired.
 * @timer: pointer to hrtimer being run
 *
 * When a alarm timer fires, this runs through the timerqueue to
 * see which alarms expired, and runs those. If there are more alarm
 * timers queued for the future, we set the hrtimer to fire when
 * when the next future alarm timer expires.
 */
static enum hrtimer_restart alarmtimer_fired(struct hrtimer *timer)
{
	struct alarm *alarm = container_of(timer, struct alarm, timer);
	struct alarm_base *base = &alarm_bases[alarm->type];
	unsigned long flags;
	int ret = HRTIMER_NORESTART;
	int restart = ALARMTIMER_NORESTART;

	spin_lock_irqsave(&base->lock, flags);
	alarmtimer_dequeue(base, alarm);
	spin_unlock_irqrestore(&base->lock, flags);

	if (alarm->function)
		restart = alarm->function(alarm, base->gettime());

	spin_lock_irqsave(&base->lock, flags);
	if (restart != ALARMTIMER_NORESTART) {
		hrtimer_set_expires(&alarm->timer, alarm->node.expires);
		alarmtimer_enqueue(base, alarm);
		ret = HRTIMER_RESTART;
	}
	spin_unlock_irqrestore(&base->lock, flags);

	trace_alarmtimer_fired(alarm, base->gettime());
	return ret;

}

ktime_t alarm_expires_remaining(const struct alarm *alarm)
{
	struct alarm_base *base = &alarm_bases[alarm->type];
	return ktime_sub(alarm->node.expires, base->gettime());
}
EXPORT_SYMBOL_GPL(alarm_expires_remaining);

#ifdef CONFIG_RTC_CLASS
/**
 * alarmtimer_suspend - Suspend time callback
 * @dev: unused
 * @state: unused
 *
 * When we are going into suspend, we look through the bases
 * to see which is the soonest timer to expire. We then
 * set an rtc timer to fire that far into the future, which
 * will wake us from suspend.
 */
#if defined(CONFIG_RTC_DRV_QPNP) && defined(CONFIG_MSM_PM)
static int alarmtimer_suspend(struct device *dev)
{
	struct rtc_time tm;
	ktime_t min, now;
	unsigned long flags;
	struct rtc_device *rtc;
	int i;
	int ret = 0;

	spin_lock_irqsave(&freezer_delta_lock, flags);
	min = freezer_delta;
	freezer_delta = ktime_set(0, 0);
	spin_unlock_irqrestore(&freezer_delta_lock, flags);

	rtc = alarmtimer_get_rtcdev();
	/* If we have no rtcdev, just return */
	if (!rtc)
		return 0;

	/* Find the soonest timer to expire*/
	for (i = 0; i < ALARM_NUMTYPE; i++) {
		struct alarm_base *base = &alarm_bases[i];
		struct timerqueue_node *next;
		ktime_t delta;

		spin_lock_irqsave(&base->lock, flags);
		next = timerqueue_getnext(&base->timerqueue);
		spin_unlock_irqrestore(&base->lock, flags);
		if (!next)
			continue;
		delta = ktime_sub(next->expires, base->gettime());
		if (!min.tv64 || (delta.tv64 < min.tv64))
			min = delta;
	}
	if (min.tv64 == 0)
		return 0;

	if (ktime_to_ns(min) < 2 * NSEC_PER_SEC) {
		__pm_wakeup_event(ws, 2 * MSEC_PER_SEC);
		return -EBUSY;
	}

	/* Setup a timer to fire that far in the future */
	rtc_timer_cancel(rtc, &rtctimer);
	rtc_read_time(rtc, &tm);
	now = rtc_tm_to_ktime(tm);
	now = ktime_add(now, min);
	if (poweron_alarm) {
		uint64_t msec = 0;

		msec = ktime_to_ms(min);
		lpm_suspend_wake_time(msec);
	} else {
		/* Set alarm, if in the past reject suspend briefly to handle */
		ret = rtc_timer_start(rtc, &rtctimer, now, ktime_set(0, 0));
		if (ret < 0)
			__pm_wakeup_event(ws, MSEC_PER_SEC);
	}
	return ret;
}
#else
static int alarmtimer_suspend(struct device *dev)
{
	ktime_t min, now, expires;
	int i, ret, type;
	struct rtc_device *rtc;
	unsigned long flags;
	struct rtc_time tm;

	spin_lock_irqsave(&freezer_delta_lock, flags);
	min = freezer_delta;
	expires = freezer_expires;
	type = freezer_alarmtype;
	freezer_delta = 0;
	spin_unlock_irqrestore(&freezer_delta_lock, flags);

	rtc = alarmtimer_get_rtcdev();
	/* If we have no rtcdev, just return */
	if (!rtc)
		return 0;

	/* Find the soonest timer to expire*/
	for (i = 0; i < ALARM_NUMTYPE; i++) {
		struct alarm_base *base = &alarm_bases[i];
		struct timerqueue_node *next;
		ktime_t delta;

		spin_lock_irqsave(&base->lock, flags);
		next = timerqueue_getnext(&base->timerqueue);
		spin_unlock_irqrestore(&base->lock, flags);
		if (!next)
			continue;
		delta = ktime_sub(next->expires, base->gettime());
		if (!min || (delta < min)) {
			expires = next->expires;
			min = delta;
			type = i;
		}
	}
	if (min == 0)
		return 0;

	if (ktime_to_ns(min) < 2 * NSEC_PER_SEC) {
		__pm_wakeup_event(ws, 2 * MSEC_PER_SEC);
		return -EBUSY;
	}

	trace_alarmtimer_suspend(expires, type);

	/* Setup an rtc timer to fire that far in the future */
	rtc_timer_cancel(rtc, &rtctimer);
	rtc_read_time(rtc, &tm);
	now = rtc_tm_to_ktime(tm);
	now = ktime_add(now, min);

	/* Set alarm, if in the past reject suspend briefly to handle */
	ret = rtc_timer_start(rtc, &rtctimer, now, 0);
	if (ret < 0)
		__pm_wakeup_event(ws, MSEC_PER_SEC);
	return ret;
}
<<<<<<< HEAD
#endif
=======

>>>>>>> 286cd8c7
static int alarmtimer_resume(struct device *dev)
{
	struct rtc_device *rtc;

	rtc = alarmtimer_get_rtcdev();
<<<<<<< HEAD
	/* If we have no rtcdev, just return */
	if (!rtc)
		return 0;
	rtc_timer_cancel(rtc, &rtctimer);
	return 0;
}
=======
	if (rtc)
		rtc_timer_cancel(rtc, &rtctimer);
	return 0;
}

>>>>>>> 286cd8c7
#else
static int alarmtimer_suspend(struct device *dev)
{
	return 0;
}
<<<<<<< HEAD

static int alarmtimer_resume(struct device *dev)
{
	return 0;
}
#endif
=======
>>>>>>> 286cd8c7

static int alarmtimer_resume(struct device *dev)
{
	return 0;
}
#endif

static void
__alarm_init(struct alarm *alarm, enum alarmtimer_type type,
	     enum alarmtimer_restart (*function)(struct alarm *, ktime_t))
{
	timerqueue_init(&alarm->node);
	alarm->timer.function = alarmtimer_fired;
	alarm->function = function;
	alarm->type = type;
	alarm->state = ALARMTIMER_STATE_INACTIVE;
}

/**
 * alarm_init - Initialize an alarm structure
 * @alarm: ptr to alarm to be initialized
 * @type: the type of the alarm
 * @function: callback that is run when the alarm fires
 */
void alarm_init(struct alarm *alarm, enum alarmtimer_type type,
		enum alarmtimer_restart (*function)(struct alarm *, ktime_t))
{
	hrtimer_init(&alarm->timer, alarm_bases[type].base_clockid,
		     HRTIMER_MODE_ABS);
	__alarm_init(alarm, type, function);
}
EXPORT_SYMBOL_GPL(alarm_init);

/**
 * alarm_start - Sets an absolute alarm to fire
 * @alarm: ptr to alarm to set
 * @start: time to run the alarm
 */
void alarm_start(struct alarm *alarm, ktime_t start)
{
	struct alarm_base *base = &alarm_bases[alarm->type];
	unsigned long flags;

	spin_lock_irqsave(&base->lock, flags);
	alarm->node.expires = start;
	alarmtimer_enqueue(base, alarm);
	hrtimer_start(&alarm->timer, alarm->node.expires, HRTIMER_MODE_ABS);
	spin_unlock_irqrestore(&base->lock, flags);

	trace_alarmtimer_start(alarm, base->gettime());
}
EXPORT_SYMBOL_GPL(alarm_start);

/**
 * alarm_start_relative - Sets a relative alarm to fire
 * @alarm: ptr to alarm to set
 * @start: time relative to now to run the alarm
 */
void alarm_start_relative(struct alarm *alarm, ktime_t start)
{
	struct alarm_base *base = &alarm_bases[alarm->type];

	start = ktime_add_safe(start, base->gettime());
	alarm_start(alarm, start);
}
EXPORT_SYMBOL_GPL(alarm_start_relative);

void alarm_restart(struct alarm *alarm)
{
	struct alarm_base *base = &alarm_bases[alarm->type];
	unsigned long flags;

	spin_lock_irqsave(&base->lock, flags);
	hrtimer_set_expires(&alarm->timer, alarm->node.expires);
	hrtimer_restart(&alarm->timer);
	alarmtimer_enqueue(base, alarm);
	spin_unlock_irqrestore(&base->lock, flags);
}
EXPORT_SYMBOL_GPL(alarm_restart);

/**
 * alarm_try_to_cancel - Tries to cancel an alarm timer
 * @alarm: ptr to alarm to be canceled
 *
 * Returns 1 if the timer was canceled, 0 if it was not running,
 * and -1 if the callback was running
 */
int alarm_try_to_cancel(struct alarm *alarm)
{
	struct alarm_base *base = &alarm_bases[alarm->type];
	unsigned long flags;
	int ret;

	spin_lock_irqsave(&base->lock, flags);
	ret = hrtimer_try_to_cancel(&alarm->timer);
	if (ret >= 0)
		alarmtimer_dequeue(base, alarm);
	spin_unlock_irqrestore(&base->lock, flags);

	trace_alarmtimer_cancel(alarm, base->gettime());
	return ret;
}
EXPORT_SYMBOL_GPL(alarm_try_to_cancel);


/**
 * alarm_cancel - Spins trying to cancel an alarm timer until it is done
 * @alarm: ptr to alarm to be canceled
 *
 * Returns 1 if the timer was canceled, 0 if it was not active.
 */
int alarm_cancel(struct alarm *alarm)
{
	for (;;) {
		int ret = alarm_try_to_cancel(alarm);
		if (ret >= 0)
			return ret;
		cpu_relax();
		ndelay(TIMER_LOCK_TIGHT_LOOP_DELAY_NS);
	}
}
EXPORT_SYMBOL_GPL(alarm_cancel);


u64 alarm_forward(struct alarm *alarm, ktime_t now, ktime_t interval)
{
	u64 overrun = 1;
	ktime_t delta;

	delta = ktime_sub(now, alarm->node.expires);

	if (delta < 0)
		return 0;

	if (unlikely(delta >= interval)) {
		s64 incr = ktime_to_ns(interval);

		overrun = ktime_divns(delta, incr);

		alarm->node.expires = ktime_add_ns(alarm->node.expires,
							incr*overrun);

		if (alarm->node.expires > now)
			return overrun;
		/*
		 * This (and the ktime_add() below) is the
		 * correction for exact:
		 */
		overrun++;
	}

	alarm->node.expires = ktime_add_safe(alarm->node.expires, interval);
	return overrun;
}
EXPORT_SYMBOL_GPL(alarm_forward);

static u64 __alarm_forward_now(struct alarm *alarm, ktime_t interval, bool throttle)
{
	struct alarm_base *base = &alarm_bases[alarm->type];
	ktime_t now = base->gettime();

	if (IS_ENABLED(CONFIG_HIGH_RES_TIMERS) && throttle) {
		/*
		 * Same issue as with posix_timer_fn(). Timers which are
		 * periodic but the signal is ignored can starve the system
		 * with a very small interval. The real fix which was
		 * promised in the context of posix_timer_fn() never
		 * materialized, but someone should really work on it.
		 *
		 * To prevent DOS fake @now to be 1 jiffie out which keeps
		 * the overrun accounting correct but creates an
		 * inconsistency vs. timer_gettime(2).
		 */
		ktime_t kj = NSEC_PER_SEC / HZ;

		if (interval < kj)
			now = ktime_add(now, kj);
	}

	return alarm_forward(alarm, now, interval);
}

u64 alarm_forward_now(struct alarm *alarm, ktime_t interval)
{
	return __alarm_forward_now(alarm, interval, false);
}
EXPORT_SYMBOL_GPL(alarm_forward_now);

#ifdef CONFIG_POSIX_TIMERS

static void alarmtimer_freezerset(ktime_t absexp, enum alarmtimer_type type)
{
	struct alarm_base *base;
	unsigned long flags;
	ktime_t delta;

	switch(type) {
	case ALARM_REALTIME:
		base = &alarm_bases[ALARM_REALTIME];
		type = ALARM_REALTIME_FREEZER;
		break;
	case ALARM_BOOTTIME:
		base = &alarm_bases[ALARM_BOOTTIME];
		type = ALARM_BOOTTIME_FREEZER;
		break;
	default:
		WARN_ONCE(1, "Invalid alarm type: %d\n", type);
		return;
	}

	delta = ktime_sub(absexp, base->gettime());

	spin_lock_irqsave(&freezer_delta_lock, flags);
	if (!freezer_delta || (delta < freezer_delta)) {
		freezer_delta = delta;
		freezer_expires = absexp;
		freezer_alarmtype = type;
	}
	spin_unlock_irqrestore(&freezer_delta_lock, flags);
}

/**
 * clock2alarm - helper that converts from clockid to alarmtypes
 * @clockid: clockid.
 */
static enum alarmtimer_type clock2alarm(clockid_t clockid)
{
	if (clockid == CLOCK_REALTIME_ALARM)
		return ALARM_REALTIME;
	if (clockid == CLOCK_BOOTTIME_ALARM)
		return ALARM_BOOTTIME;
	return -1;
}

/**
 * alarm_handle_timer - Callback for posix timers
 * @alarm: alarm that fired
 *
 * Posix timer callback for expired alarm timers.
 */
static enum alarmtimer_restart alarm_handle_timer(struct alarm *alarm,
							ktime_t now)
{
	struct k_itimer *ptr = container_of(alarm, struct k_itimer,
					    it.alarm.alarmtimer);
	enum alarmtimer_restart result = ALARMTIMER_NORESTART;
	unsigned long flags;
	int si_private = 0;

	spin_lock_irqsave(&ptr->it_lock, flags);

	ptr->it_active = 0;
	if (ptr->it_interval)
		si_private = ++ptr->it_requeue_pending;

	if (posix_timer_event(ptr, si_private) && ptr->it_interval) {
		/*
		 * Handle ignored signals and rearm the timer. This will go
		 * away once we handle ignored signals proper. Ensure that
		 * small intervals cannot starve the system.
		 */
		ptr->it_overrun += __alarm_forward_now(alarm, ptr->it_interval, true);
		++ptr->it_requeue_pending;
		ptr->it_active = 1;
		result = ALARMTIMER_RESTART;
	}
	spin_unlock_irqrestore(&ptr->it_lock, flags);

	return result;
}

/**
 * alarm_timer_rearm - Posix timer callback for rearming timer
 * @timr:	Pointer to the posixtimer data struct
 */
static void alarm_timer_rearm(struct k_itimer *timr)
{
	struct alarm *alarm = &timr->it.alarm.alarmtimer;

	timr->it_overrun += alarm_forward_now(alarm, timr->it_interval);
	alarm_start(alarm, alarm->node.expires);
}

/**
 * alarm_timer_forward - Posix timer callback for forwarding timer
 * @timr:	Pointer to the posixtimer data struct
 * @now:	Current time to forward the timer against
 */
static s64 alarm_timer_forward(struct k_itimer *timr, ktime_t now)
{
	struct alarm *alarm = &timr->it.alarm.alarmtimer;

	return alarm_forward(alarm, timr->it_interval, now);
}

/**
 * alarm_timer_remaining - Posix timer callback to retrieve remaining time
 * @timr:	Pointer to the posixtimer data struct
 * @now:	Current time to calculate against
 */
static ktime_t alarm_timer_remaining(struct k_itimer *timr, ktime_t now)
{
	struct alarm *alarm = &timr->it.alarm.alarmtimer;

	return ktime_sub(alarm->node.expires, now);
}

/**
 * alarm_timer_try_to_cancel - Posix timer callback to cancel a timer
 * @timr:	Pointer to the posixtimer data struct
 */
static int alarm_timer_try_to_cancel(struct k_itimer *timr)
{
	return alarm_try_to_cancel(&timr->it.alarm.alarmtimer);
}

/**
 * alarm_timer_arm - Posix timer callback to arm a timer
 * @timr:	Pointer to the posixtimer data struct
 * @expires:	The new expiry time
 * @absolute:	Expiry value is absolute time
 * @sigev_none:	Posix timer does not deliver signals
 */
static void alarm_timer_arm(struct k_itimer *timr, ktime_t expires,
			    bool absolute, bool sigev_none)
{
	struct alarm *alarm = &timr->it.alarm.alarmtimer;
	struct alarm_base *base = &alarm_bases[alarm->type];

	if (!absolute)
		expires = ktime_add_safe(expires, base->gettime());
	if (sigev_none)
		alarm->node.expires = expires;
	else
		alarm_start(&timr->it.alarm.alarmtimer, expires);
}

/**
 * alarm_clock_getres - posix getres interface
 * @which_clock: clockid
 * @tp: timespec to fill
 *
 * Returns the granularity of underlying alarm base clock
 */
static int alarm_clock_getres(const clockid_t which_clock, struct timespec64 *tp)
{
	if (!alarmtimer_get_rtcdev())
		return -EINVAL;

	tp->tv_sec = 0;
	tp->tv_nsec = hrtimer_resolution;
	return 0;
}

/**
 * alarm_clock_get - posix clock_get interface
 * @which_clock: clockid
 * @tp: timespec to fill.
 *
 * Provides the underlying alarm base time.
 */
static int alarm_clock_get(clockid_t which_clock, struct timespec64 *tp)
{
	struct alarm_base *base = &alarm_bases[clock2alarm(which_clock)];

	if (!alarmtimer_get_rtcdev())
		return -EINVAL;

	*tp = ktime_to_timespec64(base->gettime());
	return 0;
}

/**
 * alarm_timer_create - posix timer_create interface
 * @new_timer: k_itimer pointer to manage
 *
 * Initializes the k_itimer structure.
 */
static int alarm_timer_create(struct k_itimer *new_timer)
{
	enum  alarmtimer_type type;

	if (!alarmtimer_get_rtcdev())
		return -EOPNOTSUPP;

	if (!capable(CAP_WAKE_ALARM))
		return -EPERM;

	type = clock2alarm(new_timer->it_clock);
	alarm_init(&new_timer->it.alarm.alarmtimer, type, alarm_handle_timer);
	return 0;
}

/**
<<<<<<< HEAD
 * alarm_timer_get - posix timer_get interface
 * @new_timer: k_itimer pointer
 * @cur_setting: itimerspec data to fill
 *
 * Copies out the current itimerspec data
 */
static void alarm_timer_get(struct k_itimer *timr,
				struct itimerspec *cur_setting)
{
	ktime_t relative_expiry_time =
		alarm_expires_remaining(&(timr->it.alarm.alarmtimer));

	if (ktime_to_ns(relative_expiry_time) > 0) {
		cur_setting->it_value = ktime_to_timespec(relative_expiry_time);
	} else {
		cur_setting->it_value.tv_sec = 0;
		cur_setting->it_value.tv_nsec = 0;
	}

	cur_setting->it_interval = ktime_to_timespec(timr->it.alarm.interval);
}

/**
 * alarm_timer_del - posix timer_del interface
 * @timr: k_itimer pointer to be deleted
 *
 * Cancels any programmed alarms for the given timer.
 */
static int alarm_timer_del(struct k_itimer *timr)
{
	if (!rtcdev)
		return -EOPNOTSUPP;

	if (alarm_try_to_cancel(&timr->it.alarm.alarmtimer) < 0)
		return TIMER_RETRY;

	return 0;
}

/**
 * alarm_timer_set - posix timer_set interface
 * @timr: k_itimer pointer to be deleted
 * @flags: timer flags
 * @new_setting: itimerspec to be used
 * @old_setting: itimerspec being replaced
 *
 * Sets the timer to new_setting, and starts the timer.
 */
static int alarm_timer_set(struct k_itimer *timr, int flags,
				struct itimerspec *new_setting,
				struct itimerspec *old_setting)
{
	ktime_t exp;

	if (!rtcdev)
		return -EOPNOTSUPP;

	if (flags & ~TIMER_ABSTIME)
		return -EINVAL;

	if (old_setting)
		alarm_timer_get(timr, old_setting);

	/* If the timer was already set, cancel it */
	if (alarm_try_to_cancel(&timr->it.alarm.alarmtimer) < 0)
		return TIMER_RETRY;

	/* start the timer */
	timr->it.alarm.interval = timespec_to_ktime(new_setting->it_interval);

	/*
	 * Rate limit to the tick as a hot fix to prevent DOS. Will be
	 * mopped up later.
	 */
	if (timr->it.alarm.interval.tv64 &&
			ktime_to_ns(timr->it.alarm.interval) < TICK_NSEC)
		timr->it.alarm.interval = ktime_set(0, TICK_NSEC);

	exp = timespec_to_ktime(new_setting->it_value);
	/* Convert (if necessary) to absolute time */
	if (flags != TIMER_ABSTIME) {
		ktime_t now;

		now = alarm_bases[timr->it.alarm.alarmtimer.type].gettime();
		exp = ktime_add_safe(now, exp);
	}

	alarm_start(&timr->it.alarm.alarmtimer, exp);
	return 0;
}

/**
=======
>>>>>>> 286cd8c7
 * alarmtimer_nsleep_wakeup - Wakeup function for alarm_timer_nsleep
 * @alarm: ptr to alarm that fired
 *
 * Wakes up the task that set the alarmtimer
 */
static enum alarmtimer_restart alarmtimer_nsleep_wakeup(struct alarm *alarm,
								ktime_t now)
{
	struct task_struct *task = (struct task_struct *)alarm->data;

	alarm->data = NULL;
	if (task)
		wake_up_process(task);
	return ALARMTIMER_NORESTART;
}

/**
 * alarmtimer_do_nsleep - Internal alarmtimer nsleep implementation
 * @alarm: ptr to alarmtimer
 * @absexp: absolute expiration time
 *
 * Sets the alarm timer and sleeps until it is fired or interrupted.
 */
static int alarmtimer_do_nsleep(struct alarm *alarm, ktime_t absexp,
				enum alarmtimer_type type)
{
	struct restart_block *restart;
	alarm->data = (void *)current;
	do {
		set_current_state(TASK_INTERRUPTIBLE);
		alarm_start(alarm, absexp);
		if (likely(alarm->data))
			schedule();

		alarm_cancel(alarm);
	} while (alarm->data && !signal_pending(current));

	__set_current_state(TASK_RUNNING);

	destroy_hrtimer_on_stack(&alarm->timer);

	if (!alarm->data)
		return 0;

	if (freezing(current))
		alarmtimer_freezerset(absexp, type);
	restart = &current->restart_block;
	if (restart->nanosleep.type != TT_NONE) {
		struct timespec64 rmt;
		ktime_t rem;

		rem = ktime_sub(absexp, alarm_bases[type].gettime());

		if (rem <= 0)
			return 0;
		rmt = ktime_to_timespec64(rem);

		return nanosleep_copyout(restart, &rmt);
	}
	return -ERESTART_RESTARTBLOCK;
}

static void
alarm_init_on_stack(struct alarm *alarm, enum alarmtimer_type type,
		    enum alarmtimer_restart (*function)(struct alarm *, ktime_t))
{
	hrtimer_init_on_stack(&alarm->timer, alarm_bases[type].base_clockid,
			      HRTIMER_MODE_ABS);
	__alarm_init(alarm, type, function);
}

/**
 * alarm_timer_nsleep_restart - restartblock alarmtimer nsleep
 * @restart: ptr to restart block
 *
 * Handles restarted clock_nanosleep calls
 */
static long __sched alarm_timer_nsleep_restart(struct restart_block *restart)
{
	enum  alarmtimer_type type = restart->nanosleep.clockid;
	ktime_t exp = restart->nanosleep.expires;
	struct alarm alarm;

	alarm_init_on_stack(&alarm, type, alarmtimer_nsleep_wakeup);

	return alarmtimer_do_nsleep(&alarm, exp, type);
}

/**
 * alarm_timer_nsleep - alarmtimer nanosleep
 * @which_clock: clockid
 * @flags: determins abstime or relative
 * @tsreq: requested sleep time (abs or rel)
 * @rmtp: remaining sleep time saved
 *
 * Handles clock_nanosleep calls against _ALARM clockids
 */
static int alarm_timer_nsleep(const clockid_t which_clock, int flags,
			      const struct timespec64 *tsreq)
{
	enum  alarmtimer_type type = clock2alarm(which_clock);
	struct restart_block *restart = &current->restart_block;
	struct alarm alarm;
	ktime_t exp;
	int ret = 0;

	if (!alarmtimer_get_rtcdev())
		return -EOPNOTSUPP;

	if (flags & ~TIMER_ABSTIME)
		return -EINVAL;

	if (!capable(CAP_WAKE_ALARM))
		return -EPERM;

	alarm_init_on_stack(&alarm, type, alarmtimer_nsleep_wakeup);

	exp = timespec64_to_ktime(*tsreq);
	/* Convert (if necessary) to absolute time */
	if (flags != TIMER_ABSTIME) {
		ktime_t now = alarm_bases[type].gettime();
<<<<<<< HEAD

		exp = ktime_add_safe(now, exp);
	}
=======
>>>>>>> 286cd8c7

		exp = ktime_add_safe(now, exp);
	}

	ret = alarmtimer_do_nsleep(&alarm, exp, type);
	if (ret != -ERESTART_RESTARTBLOCK)
		return ret;

	/* abs timers don't set remaining time or restart */
	if (flags == TIMER_ABSTIME)
		return -ERESTARTNOHAND;

	restart->nanosleep.clockid = type;
	restart->nanosleep.expires = exp;
	set_restart_fn(restart, alarm_timer_nsleep_restart);
	return ret;
}

const struct k_clock alarm_clock = {
	.clock_getres		= alarm_clock_getres,
	.clock_get		= alarm_clock_get,
	.timer_create		= alarm_timer_create,
	.timer_set		= common_timer_set,
	.timer_del		= common_timer_del,
	.timer_get		= common_timer_get,
	.timer_arm		= alarm_timer_arm,
	.timer_rearm		= alarm_timer_rearm,
	.timer_forward		= alarm_timer_forward,
	.timer_remaining	= alarm_timer_remaining,
	.timer_try_to_cancel	= alarm_timer_try_to_cancel,
	.nsleep			= alarm_timer_nsleep,
};
#endif /* CONFIG_POSIX_TIMERS */


/* Suspend hook structures */
static const struct dev_pm_ops alarmtimer_pm_ops = {
	.suspend = alarmtimer_suspend,
	.resume = alarmtimer_resume,
};

static struct platform_driver alarmtimer_driver = {
	.driver = {
		.name = "alarmtimer",
		.pm = &alarmtimer_pm_ops,
	}
};

/**
 * alarmtimer_init - Initialize alarm timer code
 *
 * This function initializes the alarm bases and registers
 * the posix clock ids.
 */
static int __init alarmtimer_init(void)
{
	struct platform_device *pdev;
	int error = 0;
	int i;

	alarmtimer_rtc_timer_init();

	/* Initialize alarm bases */
	alarm_bases[ALARM_REALTIME].base_clockid = CLOCK_REALTIME;
	alarm_bases[ALARM_REALTIME].gettime = &ktime_get_real;
	alarm_bases[ALARM_BOOTTIME].base_clockid = CLOCK_BOOTTIME;
	alarm_bases[ALARM_BOOTTIME].gettime = &ktime_get_boottime;
	for (i = 0; i < ALARM_NUMTYPE; i++) {
		timerqueue_init_head(&alarm_bases[i].timerqueue);
		spin_lock_init(&alarm_bases[i].lock);
	}

	error = alarmtimer_rtc_interface_setup();
	if (error)
		return error;

	error = platform_driver_register(&alarmtimer_driver);
	if (error)
		goto out_if;

	pdev = platform_device_register_simple("alarmtimer", -1, NULL, 0);
	if (IS_ERR(pdev)) {
		error = PTR_ERR(pdev);
		goto out_drv;
	}
	return 0;

out_drv:
	platform_driver_unregister(&alarmtimer_driver);
out_if:
	alarmtimer_rtc_interface_remove();
	return error;
}
device_initcall(alarmtimer_init);<|MERGE_RESOLUTION|>--- conflicted
+++ resolved
@@ -27,13 +27,6 @@
 #include <linux/posix-timers.h>
 #include <linux/workqueue.h>
 #include <linux/freezer.h>
-<<<<<<< HEAD
-#include <linux/delay.h>
-
-#ifdef CONFIG_MSM_PM
-#include "lpm-levels.h"
-#endif
-=======
 #include <linux/compat.h>
 #include <linux/module.h>
 
@@ -41,7 +34,6 @@
 
 #define CREATE_TRACE_POINTS
 #include <trace/events/alarmtimer.h>
->>>>>>> 286cd8c7
 
 /**
  * struct alarm_base - Alarm timer bases
@@ -111,12 +103,9 @@
 	unsigned long flags;
 	int err = 0;
 	struct rtc_device *rtc = to_rtc_device(dev);
-<<<<<<< HEAD
-=======
 	struct wakeup_source *__ws;
 	int ret = 0;
 
->>>>>>> 286cd8c7
 	if (rtcdev)
 		return -EBUSY;
 	if (!rtc->ops->set_alarm)
@@ -126,46 +115,23 @@
 
 	spin_lock_irqsave(&rtcdev_lock, flags);
 	if (!rtcdev) {
-<<<<<<< HEAD
-		err = rtc_irq_register(rtc, &alarmtimer_rtc_task);
-		if (err)
-			goto rtc_irq_reg_err;
-=======
 		if (!try_module_get(rtc->owner)) {
 			ret = -1;
 			goto unlock;
 		}
 
->>>>>>> 286cd8c7
 		rtcdev = rtc;
 		/* hold a reference so it doesn't go away */
 		get_device(dev);
 		ws = __ws;
 		__ws = NULL;
 	}
-<<<<<<< HEAD
-
-rtc_irq_reg_err:
-	spin_unlock_irqrestore(&rtcdev_lock, flags);
-	return err;
-
-}
-
-static void alarmtimer_rtc_remove_device(struct device *dev,
-				struct class_interface *class_intf)
-{
-	if (rtcdev && dev == &rtcdev->dev) {
-		rtc_irq_unregister(rtcdev, &alarmtimer_rtc_task);
-		rtcdev = NULL;
-	}
-=======
 unlock:
 	spin_unlock_irqrestore(&rtcdev_lock, flags);
 
 	wakeup_source_unregister(__ws);
 
 	return ret;
->>>>>>> 286cd8c7
 }
 
 static inline void alarmtimer_rtc_timer_init(void)
@@ -412,44 +378,22 @@
 		__pm_wakeup_event(ws, MSEC_PER_SEC);
 	return ret;
 }
-<<<<<<< HEAD
-#endif
-=======
-
->>>>>>> 286cd8c7
+
 static int alarmtimer_resume(struct device *dev)
 {
 	struct rtc_device *rtc;
 
 	rtc = alarmtimer_get_rtcdev();
-<<<<<<< HEAD
-	/* If we have no rtcdev, just return */
-	if (!rtc)
-		return 0;
-	rtc_timer_cancel(rtc, &rtctimer);
-	return 0;
-}
-=======
 	if (rtc)
 		rtc_timer_cancel(rtc, &rtctimer);
 	return 0;
 }
 
->>>>>>> 286cd8c7
 #else
 static int alarmtimer_suspend(struct device *dev)
 {
 	return 0;
 }
-<<<<<<< HEAD
-
-static int alarmtimer_resume(struct device *dev)
-{
-	return 0;
-}
-#endif
-=======
->>>>>>> 286cd8c7
 
 static int alarmtimer_resume(struct device *dev)
 {
@@ -844,101 +788,6 @@
 }
 
 /**
-<<<<<<< HEAD
- * alarm_timer_get - posix timer_get interface
- * @new_timer: k_itimer pointer
- * @cur_setting: itimerspec data to fill
- *
- * Copies out the current itimerspec data
- */
-static void alarm_timer_get(struct k_itimer *timr,
-				struct itimerspec *cur_setting)
-{
-	ktime_t relative_expiry_time =
-		alarm_expires_remaining(&(timr->it.alarm.alarmtimer));
-
-	if (ktime_to_ns(relative_expiry_time) > 0) {
-		cur_setting->it_value = ktime_to_timespec(relative_expiry_time);
-	} else {
-		cur_setting->it_value.tv_sec = 0;
-		cur_setting->it_value.tv_nsec = 0;
-	}
-
-	cur_setting->it_interval = ktime_to_timespec(timr->it.alarm.interval);
-}
-
-/**
- * alarm_timer_del - posix timer_del interface
- * @timr: k_itimer pointer to be deleted
- *
- * Cancels any programmed alarms for the given timer.
- */
-static int alarm_timer_del(struct k_itimer *timr)
-{
-	if (!rtcdev)
-		return -EOPNOTSUPP;
-
-	if (alarm_try_to_cancel(&timr->it.alarm.alarmtimer) < 0)
-		return TIMER_RETRY;
-
-	return 0;
-}
-
-/**
- * alarm_timer_set - posix timer_set interface
- * @timr: k_itimer pointer to be deleted
- * @flags: timer flags
- * @new_setting: itimerspec to be used
- * @old_setting: itimerspec being replaced
- *
- * Sets the timer to new_setting, and starts the timer.
- */
-static int alarm_timer_set(struct k_itimer *timr, int flags,
-				struct itimerspec *new_setting,
-				struct itimerspec *old_setting)
-{
-	ktime_t exp;
-
-	if (!rtcdev)
-		return -EOPNOTSUPP;
-
-	if (flags & ~TIMER_ABSTIME)
-		return -EINVAL;
-
-	if (old_setting)
-		alarm_timer_get(timr, old_setting);
-
-	/* If the timer was already set, cancel it */
-	if (alarm_try_to_cancel(&timr->it.alarm.alarmtimer) < 0)
-		return TIMER_RETRY;
-
-	/* start the timer */
-	timr->it.alarm.interval = timespec_to_ktime(new_setting->it_interval);
-
-	/*
-	 * Rate limit to the tick as a hot fix to prevent DOS. Will be
-	 * mopped up later.
-	 */
-	if (timr->it.alarm.interval.tv64 &&
-			ktime_to_ns(timr->it.alarm.interval) < TICK_NSEC)
-		timr->it.alarm.interval = ktime_set(0, TICK_NSEC);
-
-	exp = timespec_to_ktime(new_setting->it_value);
-	/* Convert (if necessary) to absolute time */
-	if (flags != TIMER_ABSTIME) {
-		ktime_t now;
-
-		now = alarm_bases[timr->it.alarm.alarmtimer.type].gettime();
-		exp = ktime_add_safe(now, exp);
-	}
-
-	alarm_start(&timr->it.alarm.alarmtimer, exp);
-	return 0;
-}
-
-/**
-=======
->>>>>>> 286cd8c7
  * alarmtimer_nsleep_wakeup - Wakeup function for alarm_timer_nsleep
  * @alarm: ptr to alarm that fired
  *
@@ -1060,12 +909,6 @@
 	/* Convert (if necessary) to absolute time */
 	if (flags != TIMER_ABSTIME) {
 		ktime_t now = alarm_bases[type].gettime();
-<<<<<<< HEAD
-
-		exp = ktime_add_safe(now, exp);
-	}
-=======
->>>>>>> 286cd8c7
 
 		exp = ktime_add_safe(now, exp);
 	}
