--- conflicted
+++ resolved
@@ -71,17 +71,9 @@
 
 static struct hrtimer sched_clock_timer;
 static int irqtime = -1;
-<<<<<<< HEAD
-static int initialized;
 static u64 suspend_ns;
 static u64 suspend_cycles;
 static u64 resume_cycles;
-
-=======
-static u64 suspend_ns;
-static u64 suspend_cycles;
-static u64 resume_cycles;
->>>>>>> 286cd8c7
 
 core_param(irqtime, irqtime, int, 0400);
 
@@ -248,16 +240,7 @@
 	pr_debug("Registered %pF as sched_clock source\n", read);
 }
 
-<<<<<<< HEAD
-int sched_clock_initialized(void)
-{
-	return initialized;
-}
-
-void __init sched_clock_postinit(void)
-=======
 void __init generic_sched_clock_init(void)
->>>>>>> 286cd8c7
 {
 	/*
 	 * If no sched_clock() function has been provided at that point,
