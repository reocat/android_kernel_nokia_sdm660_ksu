/*
 *  linux/kernel/time/timekeeping.c
 *
 *  Kernel timekeeping code and accessor functions
 *
 *  This code was moved from linux/kernel/timer.c.
 *  Please see that file for copyright and history logs.
 *
 */

#include <linux/timekeeper_internal.h>
#include <linux/module.h>
#include <linux/interrupt.h>
#include <linux/percpu.h>
#include <linux/init.h>
#include <linux/mm.h>
#include <linux/nmi.h>
#include <linux/sched.h>
#include <linux/sched/loadavg.h>
#include <linux/sched/clock.h>
#include <linux/syscore_ops.h>
#include <linux/clocksource.h>
#include <linux/jiffies.h>
#include <linux/time.h>
#include <linux/timex.h>
#include <linux/tick.h>
#include <linux/stop_machine.h>
#include <linux/pvclock_gtod.h>
#include <linux/compiler.h>

#include "tick-internal.h"
#include "ntp_internal.h"
#include "timekeeping_internal.h"

#define TK_CLEAR_NTP		(1 << 0)
#define TK_MIRROR		(1 << 1)
#define TK_CLOCK_WAS_SET	(1 << 2)

enum timekeeping_adv_mode {
	/* Update timekeeper when a tick has passed */
	TK_ADV_TICK,

	/* Update timekeeper on a direct frequency change */
	TK_ADV_FREQ
};

/*
 * The most important data for readout fits into a single 64 byte
 * cache line.
 */
static struct {
	seqcount_t		seq;
	struct timekeeper	timekeeper;
} tk_core ____cacheline_aligned = {
	.seq = SEQCNT_ZERO(tk_core.seq),
};

static DEFINE_RAW_SPINLOCK(timekeeper_lock);
static struct timekeeper shadow_timekeeper;

/**
 * struct tk_fast - NMI safe timekeeper
 * @seq:	Sequence counter for protecting updates. The lowest bit
 *		is the index for the tk_read_base array
 * @base:	tk_read_base array. Access is indexed by the lowest bit of
 *		@seq.
 *
 * See @update_fast_timekeeper() below.
 */
struct tk_fast {
	seqcount_t		seq;
	struct tk_read_base	base[2];
};

/* Suspend-time cycles value for halted fast timekeeper. */
static u64 cycles_at_suspend;

static u64 dummy_clock_read(struct clocksource *cs)
{
	return cycles_at_suspend;
}

static struct clocksource dummy_clock = {
	.read = dummy_clock_read,
};

static struct tk_fast tk_fast_mono ____cacheline_aligned = {
	.base[0] = { .clock = &dummy_clock, },
	.base[1] = { .clock = &dummy_clock, },
};

static struct tk_fast tk_fast_raw  ____cacheline_aligned = {
	.base[0] = { .clock = &dummy_clock, },
	.base[1] = { .clock = &dummy_clock, },
};

/* flag for if timekeeping is suspended */
int __read_mostly timekeeping_suspended;

static inline void tk_normalize_xtime(struct timekeeper *tk)
{
	while (tk->tkr_mono.xtime_nsec >= ((u64)NSEC_PER_SEC << tk->tkr_mono.shift)) {
		tk->tkr_mono.xtime_nsec -= (u64)NSEC_PER_SEC << tk->tkr_mono.shift;
		tk->xtime_sec++;
	}
	while (tk->tkr_raw.xtime_nsec >= ((u64)NSEC_PER_SEC << tk->tkr_raw.shift)) {
		tk->tkr_raw.xtime_nsec -= (u64)NSEC_PER_SEC << tk->tkr_raw.shift;
		tk->raw_sec++;
	}
}

static inline struct timespec64 tk_xtime(const struct timekeeper *tk)
{
	struct timespec64 ts;

	ts.tv_sec = tk->xtime_sec;
	ts.tv_nsec = (long)(tk->tkr_mono.xtime_nsec >> tk->tkr_mono.shift);
	return ts;
}

static void tk_set_xtime(struct timekeeper *tk, const struct timespec64 *ts)
{
	tk->xtime_sec = ts->tv_sec;
	tk->tkr_mono.xtime_nsec = (u64)ts->tv_nsec << tk->tkr_mono.shift;
}

static void tk_xtime_add(struct timekeeper *tk, const struct timespec64 *ts)
{
	tk->xtime_sec += ts->tv_sec;
	tk->tkr_mono.xtime_nsec += (u64)ts->tv_nsec << tk->tkr_mono.shift;
	tk_normalize_xtime(tk);
}

static void tk_set_wall_to_mono(struct timekeeper *tk, struct timespec64 wtm)
{
	struct timespec64 tmp;

	/*
	 * Verify consistency of: offset_real = -wall_to_monotonic
	 * before modifying anything
	 */
	set_normalized_timespec64(&tmp, -tk->wall_to_monotonic.tv_sec,
					-tk->wall_to_monotonic.tv_nsec);
	WARN_ON_ONCE(tk->offs_real != timespec64_to_ktime(tmp));
	tk->wall_to_monotonic = wtm;
	set_normalized_timespec64(&tmp, -wtm.tv_sec, -wtm.tv_nsec);
	tk->offs_real = timespec64_to_ktime(tmp);
	tk->offs_tai = ktime_add(tk->offs_real, ktime_set(tk->tai_offset, 0));
}

static inline void tk_update_sleep_time(struct timekeeper *tk, ktime_t delta)
{
	tk->offs_boot = ktime_add(tk->offs_boot, delta);
	/*
	 * Timespec representation for VDSO update to avoid 64bit division
	 * on every update.
	 */
	tk->monotonic_to_boot = ktime_to_timespec64(tk->offs_boot);
}

/*
 * tk_clock_read - atomic clocksource read() helper
 *
 * This helper is necessary to use in the read paths because, while the
 * seqlock ensures we don't return a bad value while structures are updated,
 * it doesn't protect from potential crashes. There is the possibility that
 * the tkr's clocksource may change between the read reference, and the
 * clock reference passed to the read function.  This can cause crashes if
 * the wrong clocksource is passed to the wrong read function.
 * This isn't necessary to use when holding the timekeeper_lock or doing
 * a read of the fast-timekeeper tkrs (which is protected by its own locking
 * and update logic).
 */
static inline u64 tk_clock_read(const struct tk_read_base *tkr)
{
	struct clocksource *clock = READ_ONCE(tkr->clock);

	return clock->read(clock);
}

/*
 * tk_clock_read - atomic clocksource read() helper
 *
 * This helper is necessary to use in the read paths because, while the
 * seqlock ensures we don't return a bad value while structures are updated,
 * it doesn't protect from potential crashes. There is the possibility that
 * the tkr's clocksource may change between the read reference, and the
 * clock reference passed to the read function.  This can cause crashes if
 * the wrong clocksource is passed to the wrong read function.
 * This isn't necessary to use when holding the timekeeper_lock or doing
 * a read of the fast-timekeeper tkrs (which is protected by its own locking
 * and update logic).
 */
static inline u64 tk_clock_read(struct tk_read_base *tkr)
{
	struct clocksource *clock = READ_ONCE(tkr->clock);

	return clock->read(clock);
}

#ifdef CONFIG_DEBUG_TIMEKEEPING
#define WARNING_FREQ (HZ*300) /* 5 minute rate-limiting */

static void timekeeping_check_update(struct timekeeper *tk, u64 offset)
{

	u64 max_cycles = tk->tkr_mono.clock->max_cycles;
	const char *name = tk->tkr_mono.clock->name;

	if (offset > max_cycles) {
		printk_deferred("WARNING: timekeeping: Cycle offset (%lld) is larger than allowed by the '%s' clock's max_cycles value (%lld): time overflow danger\n",
				offset, name, max_cycles);
		printk_deferred("         timekeeping: Your kernel is sick, but tries to cope by capping time updates\n");
	} else {
		if (offset > (max_cycles >> 1)) {
			printk_deferred("INFO: timekeeping: Cycle offset (%lld) is larger than the '%s' clock's 50%% safety margin (%lld)\n",
					offset, name, max_cycles >> 1);
			printk_deferred("      timekeeping: Your kernel is still fine, but is feeling a bit nervous\n");
		}
	}

	if (tk->underflow_seen) {
		if (jiffies - tk->last_warning > WARNING_FREQ) {
			printk_deferred("WARNING: Underflow in clocksource '%s' observed, time update ignored.\n", name);
			printk_deferred("         Please report this, consider using a different clocksource, if possible.\n");
			printk_deferred("         Your kernel is probably still fine.\n");
			tk->last_warning = jiffies;
		}
		tk->underflow_seen = 0;
	}

	if (tk->overflow_seen) {
		if (jiffies - tk->last_warning > WARNING_FREQ) {
			printk_deferred("WARNING: Overflow in clocksource '%s' observed, time update capped.\n", name);
			printk_deferred("         Please report this, consider using a different clocksource, if possible.\n");
			printk_deferred("         Your kernel is probably still fine.\n");
			tk->last_warning = jiffies;
		}
		tk->overflow_seen = 0;
	}
}

static inline u64 timekeeping_get_delta(const struct tk_read_base *tkr)
{
	struct timekeeper *tk = &tk_core.timekeeper;
	u64 now, last, mask, max, delta;
	unsigned int seq;

	/*
	 * Since we're called holding a seqlock, the data may shift
	 * under us while we're doing the calculation. This can cause
	 * false positives, since we'd note a problem but throw the
	 * results away. So nest another seqlock here to atomically
	 * grab the points we are checking with.
	 */
	do {
		seq = read_seqcount_begin(&tk_core.seq);
		now = tk_clock_read(tkr);
		last = tkr->cycle_last;
		mask = tkr->mask;
		max = tkr->clock->max_cycles;
	} while (read_seqcount_retry(&tk_core.seq, seq));

	delta = clocksource_delta(now, last, mask);

	/*
	 * Try to catch underflows by checking if we are seeing small
	 * mask-relative negative values.
	 */
	if (unlikely((~delta & mask) < (mask >> 3))) {
		tk->underflow_seen = 1;
		delta = 0;
	}

	/* Cap delta value to the max_cycles values to avoid mult overflows */
	if (unlikely(delta > max)) {
		tk->overflow_seen = 1;
		delta = tkr->clock->max_cycles;
	}

	return delta;
}
#else
static inline void timekeeping_check_update(struct timekeeper *tk, u64 offset)
{
}
static inline u64 timekeeping_get_delta(const struct tk_read_base *tkr)
{
	u64 cycle_now, delta;

	/* read clocksource */
	cycle_now = tk_clock_read(tkr);

	/* calculate the delta since the last update_wall_time */
	delta = clocksource_delta(cycle_now, tkr->cycle_last, tkr->mask);

	return delta;
}
#endif

/**
 * tk_setup_internals - Set up internals to use clocksource clock.
 *
 * @tk:		The target timekeeper to setup.
 * @clock:		Pointer to clocksource.
 *
 * Calculates a fixed cycle/nsec interval for a given clocksource/adjustment
 * pair and interval request.
 *
 * Unless you're the timekeeping code, you should not be using this!
 */
static void tk_setup_internals(struct timekeeper *tk, struct clocksource *clock)
{
	u64 interval;
	u64 tmp, ntpinterval;
	struct clocksource *old_clock;

	++tk->cs_was_changed_seq;
	old_clock = tk->tkr_mono.clock;
	tk->tkr_mono.clock = clock;
	tk->tkr_mono.mask = clock->mask;
	tk->tkr_mono.cycle_last = tk_clock_read(&tk->tkr_mono);

	tk->tkr_raw.clock = clock;
	tk->tkr_raw.mask = clock->mask;
	tk->tkr_raw.cycle_last = tk->tkr_mono.cycle_last;

	/* Do the ns -> cycle conversion first, using original mult */
	tmp = NTP_INTERVAL_LENGTH;
	tmp <<= clock->shift;
	ntpinterval = tmp;
	tmp += clock->mult/2;
	do_div(tmp, clock->mult);
	if (tmp == 0)
		tmp = 1;

	interval = (u64) tmp;
	tk->cycle_interval = interval;

	/* Go back from cycles -> shifted ns */
	tk->xtime_interval = interval * clock->mult;
	tk->xtime_remainder = ntpinterval - tk->xtime_interval;
	tk->raw_interval = interval * clock->mult;

	 /* if changing clocks, convert xtime_nsec shift units */
	if (old_clock) {
		int shift_change = clock->shift - old_clock->shift;
		if (shift_change < 0) {
			tk->tkr_mono.xtime_nsec >>= -shift_change;
			tk->tkr_raw.xtime_nsec >>= -shift_change;
		} else {
			tk->tkr_mono.xtime_nsec <<= shift_change;
			tk->tkr_raw.xtime_nsec <<= shift_change;
		}
	}

	tk->tkr_mono.shift = clock->shift;
	tk->tkr_raw.shift = clock->shift;

	tk->ntp_error = 0;
	tk->ntp_error_shift = NTP_SCALE_SHIFT - clock->shift;
	tk->ntp_tick = ntpinterval << tk->ntp_error_shift;

	/*
	 * The timekeeper keeps its own mult values for the currently
	 * active clocksource. These value will be adjusted via NTP
	 * to counteract clock drifting.
	 */
	tk->tkr_mono.mult = clock->mult;
	tk->tkr_raw.mult = clock->mult;
	tk->ntp_err_mult = 0;
	tk->skip_second_overflow = 0;
}

/* Timekeeper helper functions. */

#ifdef CONFIG_ARCH_USES_GETTIMEOFFSET
static u32 default_arch_gettimeoffset(void) { return 0; }
u32 (*arch_gettimeoffset)(void) = default_arch_gettimeoffset;
#else
static inline u32 arch_gettimeoffset(void) { return 0; }
#endif

<<<<<<< HEAD
static inline u64 timekeeping_delta_to_ns(struct tk_read_base *tkr,
					  cycle_t delta)
=======
static inline u64 timekeeping_delta_to_ns(const struct tk_read_base *tkr, u64 delta)
>>>>>>> 286cd8c7
{
	u64 nsec;

	nsec = delta * tkr->mult + tkr->xtime_nsec;
	nsec >>= tkr->shift;

	/* If arch requires, add in get_arch_timeoffset() */
	return nsec + arch_gettimeoffset();
}

<<<<<<< HEAD
static inline s64 timekeeping_get_ns(struct tk_read_base *tkr)
{
	cycle_t delta;
=======
static inline u64 timekeeping_get_ns(const struct tk_read_base *tkr)
{
	u64 delta;
>>>>>>> 286cd8c7

	delta = timekeeping_get_delta(tkr);
	return timekeeping_delta_to_ns(tkr, delta);
}

<<<<<<< HEAD
static inline s64 timekeeping_cycles_to_ns(struct tk_read_base *tkr,
					    cycle_t cycles)
{
	cycle_t delta;
=======
static inline u64 timekeeping_cycles_to_ns(const struct tk_read_base *tkr, u64 cycles)
{
	u64 delta;
>>>>>>> 286cd8c7

	/* calculate the delta since the last update_wall_time */
	delta = clocksource_delta(cycles, tkr->cycle_last, tkr->mask);
	return timekeeping_delta_to_ns(tkr, delta);
}

/**
 * update_fast_timekeeper - Update the fast and NMI safe monotonic timekeeper.
 * @tkr: Timekeeping readout base from which we take the update
 *
 * We want to use this from any context including NMI and tracing /
 * instrumenting the timekeeping code itself.
 *
 * Employ the latch technique; see @raw_write_seqcount_latch.
 *
 * So if a NMI hits the update of base[0] then it will use base[1]
 * which is still consistent. In the worst case this can result is a
 * slightly wrong timestamp (a few nanoseconds). See
 * @ktime_get_mono_fast_ns.
 */
static void update_fast_timekeeper(const struct tk_read_base *tkr,
				   struct tk_fast *tkf)
{
	struct tk_read_base *base = tkf->base;

	/* Force readers off to base[1] */
	raw_write_seqcount_latch(&tkf->seq);

	/* Update base[0] */
	memcpy(base, tkr, sizeof(*base));

	/* Force readers back to base[0] */
	raw_write_seqcount_latch(&tkf->seq);

	/* Update base[1] */
	memcpy(base + 1, base, sizeof(*base));
}

/**
 * ktime_get_mono_fast_ns - Fast NMI safe access to clock monotonic
 *
 * This timestamp is not guaranteed to be monotonic across an update.
 * The timestamp is calculated by:
 *
 *	now = base_mono + clock_delta * slope
 *
 * So if the update lowers the slope, readers who are forced to the
 * not yet updated second array are still using the old steeper slope.
 *
 * tmono
 * ^
 * |    o  n
 * |   o n
 * |  u
 * | o
 * |o
 * |12345678---> reader order
 *
 * o = old slope
 * u = update
 * n = new slope
 *
 * So reader 6 will observe time going backwards versus reader 5.
 *
 * While other CPUs are likely to be able observe that, the only way
 * for a CPU local observation is when an NMI hits in the middle of
 * the update. Timestamps taken from that NMI context might be ahead
 * of the following timestamps. Callers need to be aware of that and
 * deal with it.
 */
static __always_inline u64 __ktime_get_fast_ns(struct tk_fast *tkf)
{
	struct tk_read_base *tkr;
	unsigned int seq;
	u64 now;

	do {
		seq = raw_read_seqcount_latch(&tkf->seq);
		tkr = tkf->base + (seq & 0x01);
		now = ktime_to_ns(tkr->base);

		now += timekeeping_delta_to_ns(tkr,
				clocksource_delta(
					tk_clock_read(tkr),
					tkr->cycle_last,
					tkr->mask));
	} while (read_seqcount_retry(&tkf->seq, seq));

	return now;
}

u64 ktime_get_mono_fast_ns(void)
{
	return __ktime_get_fast_ns(&tk_fast_mono);
}
EXPORT_SYMBOL_GPL(ktime_get_mono_fast_ns);

u64 ktime_get_raw_fast_ns(void)
{
	return __ktime_get_fast_ns(&tk_fast_raw);
}
EXPORT_SYMBOL_GPL(ktime_get_raw_fast_ns);

/**
 * ktime_get_boot_fast_ns - NMI safe and fast access to boot clock.
 *
 * To keep it NMI safe since we're accessing from tracing, we're not using a
 * separate timekeeper with updates to monotonic clock and boot offset
 * protected with seqlocks. This has the following minor side effects:
 *
 * (1) Its possible that a timestamp be taken after the boot offset is updated
 * but before the timekeeper is updated. If this happens, the new boot offset
 * is added to the old timekeeping making the clock appear to update slightly
 * earlier:
 *    CPU 0                                        CPU 1
 *    timekeeping_inject_sleeptime64()
 *    __timekeeping_inject_sleeptime(tk, delta);
 *                                                 timestamp();
 *    timekeeping_update(tk, TK_CLEAR_NTP...);
 *
 * (2) On 32-bit systems, the 64-bit boot offset (tk->offs_boot) may be
 * partially updated.  Since the tk->offs_boot update is a rare event, this
 * should be a rare occurrence which postprocessing should be able to handle.
 */
u64 notrace ktime_get_boot_fast_ns(void)
{
	struct timekeeper *tk = &tk_core.timekeeper;

	return (ktime_get_mono_fast_ns() + ktime_to_ns(tk->offs_boot));
}
EXPORT_SYMBOL_GPL(ktime_get_boot_fast_ns);
<<<<<<< HEAD

/* Suspend-time cycles value for halted fast timekeeper. */
static cycle_t cycles_at_suspend;
=======
>>>>>>> 286cd8c7


/*
 * See comment for __ktime_get_fast_ns() vs. timestamp ordering
 */
static __always_inline u64 __ktime_get_real_fast_ns(struct tk_fast *tkf)
{
	struct tk_read_base *tkr;
	unsigned int seq;
	u64 now;

	do {
		seq = raw_read_seqcount_latch(&tkf->seq);
		tkr = tkf->base + (seq & 0x01);
		now = ktime_to_ns(tkr->base_real);

		now += timekeeping_delta_to_ns(tkr,
				clocksource_delta(
					tk_clock_read(tkr),
					tkr->cycle_last,
					tkr->mask));
	} while (read_seqcount_retry(&tkf->seq, seq));

	return now;
}

/**
 * ktime_get_real_fast_ns: - NMI safe and fast access to clock realtime.
 */
u64 ktime_get_real_fast_ns(void)
{
	return __ktime_get_real_fast_ns(&tk_fast_mono);
}
EXPORT_SYMBOL_GPL(ktime_get_real_fast_ns);

static struct clocksource dummy_clock = {
	.read = dummy_clock_read,
};

/**
 * halt_fast_timekeeper - Prevent fast timekeeper from accessing clocksource.
 * @tk: Timekeeper to snapshot.
 *
 * It generally is unsafe to access the clocksource after timekeeping has been
 * suspended, so take a snapshot of the readout base of @tk and use it as the
 * fast timekeeper's readout base while suspended.  It will return the same
 * number of cycles every time until timekeeping is resumed at which time the
 * proper readout base for the fast timekeeper will be restored automatically.
 */
static void halt_fast_timekeeper(const struct timekeeper *tk)
{
	static struct tk_read_base tkr_dummy;
	const struct tk_read_base *tkr = &tk->tkr_mono;

	memcpy(&tkr_dummy, tkr, sizeof(tkr_dummy));
	cycles_at_suspend = tk_clock_read(tkr);
	tkr_dummy.clock = &dummy_clock;
<<<<<<< HEAD
=======
	tkr_dummy.base_real = tkr->base + tk->offs_real;
>>>>>>> 286cd8c7
	update_fast_timekeeper(&tkr_dummy, &tk_fast_mono);

	tkr = &tk->tkr_raw;
	memcpy(&tkr_dummy, tkr, sizeof(tkr_dummy));
	tkr_dummy.clock = &dummy_clock;
	update_fast_timekeeper(&tkr_dummy, &tk_fast_raw);
}

static RAW_NOTIFIER_HEAD(pvclock_gtod_chain);

static void update_pvclock_gtod(struct timekeeper *tk, bool was_set)
{
	raw_notifier_call_chain(&pvclock_gtod_chain, was_set, tk);
}

/**
 * pvclock_gtod_register_notifier - register a pvclock timedata update listener
 */
int pvclock_gtod_register_notifier(struct notifier_block *nb)
{
	struct timekeeper *tk = &tk_core.timekeeper;
	unsigned long flags;
	int ret;

	raw_spin_lock_irqsave(&timekeeper_lock, flags);
	ret = raw_notifier_chain_register(&pvclock_gtod_chain, nb);
	update_pvclock_gtod(tk, true);
	raw_spin_unlock_irqrestore(&timekeeper_lock, flags);

	return ret;
}
EXPORT_SYMBOL_GPL(pvclock_gtod_register_notifier);

/**
 * pvclock_gtod_unregister_notifier - unregister a pvclock
 * timedata update listener
 */
int pvclock_gtod_unregister_notifier(struct notifier_block *nb)
{
	unsigned long flags;
	int ret;

	raw_spin_lock_irqsave(&timekeeper_lock, flags);
	ret = raw_notifier_chain_unregister(&pvclock_gtod_chain, nb);
	raw_spin_unlock_irqrestore(&timekeeper_lock, flags);

	return ret;
}
EXPORT_SYMBOL_GPL(pvclock_gtod_unregister_notifier);

/*
 * tk_update_leap_state - helper to update the next_leap_ktime
 */
static inline void tk_update_leap_state(struct timekeeper *tk)
{
	tk->next_leap_ktime = ntp_get_next_leap();
	if (tk->next_leap_ktime != KTIME_MAX)
		/* Convert to monotonic time */
		tk->next_leap_ktime = ktime_sub(tk->next_leap_ktime, tk->offs_real);
}

/*
 * Update the ktime_t based scalar nsec members of the timekeeper
 */
static inline void tk_update_ktime_data(struct timekeeper *tk)
{
	u64 seconds;
	u32 nsec;

	/*
	 * The xtime based monotonic readout is:
	 *	nsec = (xtime_sec + wtm_sec) * 1e9 + wtm_nsec + now();
	 * The ktime based monotonic readout is:
	 *	nsec = base_mono + now();
	 * ==> base_mono = (xtime_sec + wtm_sec) * 1e9 + wtm_nsec
	 */
	seconds = (u64)(tk->xtime_sec + tk->wall_to_monotonic.tv_sec);
	nsec = (u32) tk->wall_to_monotonic.tv_nsec;
	tk->tkr_mono.base = ns_to_ktime(seconds * NSEC_PER_SEC + nsec);

	/*
	 * The sum of the nanoseconds portions of xtime and
	 * wall_to_monotonic can be greater/equal one second. Take
	 * this into account before updating tk->ktime_sec.
	 */
	nsec += (u32)(tk->tkr_mono.xtime_nsec >> tk->tkr_mono.shift);
	if (nsec >= NSEC_PER_SEC)
		seconds++;
	tk->ktime_sec = seconds;

	/* Update the monotonic raw base */
	tk->tkr_raw.base = ns_to_ktime(tk->raw_sec * NSEC_PER_SEC);
}

/* must hold timekeeper_lock */
static void timekeeping_update(struct timekeeper *tk, unsigned int action)
{
	if (action & TK_CLEAR_NTP) {
		tk->ntp_error = 0;
		ntp_clear();
	}

	tk_update_leap_state(tk);
	tk_update_ktime_data(tk);

	update_vsyscall(tk);
	update_pvclock_gtod(tk, action & TK_CLOCK_WAS_SET);

	tk->tkr_mono.base_real = tk->tkr_mono.base + tk->offs_real;
	update_fast_timekeeper(&tk->tkr_mono, &tk_fast_mono);
	update_fast_timekeeper(&tk->tkr_raw,  &tk_fast_raw);

	if (action & TK_CLOCK_WAS_SET)
		tk->clock_was_set_seq++;
	/*
	 * The mirroring of the data to the shadow-timekeeper needs
	 * to happen last here to ensure we don't over-write the
	 * timekeeper structure on the next update with stale data
	 */
	if (action & TK_MIRROR)
		memcpy(&shadow_timekeeper, &tk_core.timekeeper,
		       sizeof(tk_core.timekeeper));
}

/**
 * timekeeping_forward_now - update clock to the current time
 *
 * Forward the current clock to update its state since the last call to
 * update_wall_time(). This is useful before significant clock changes,
 * as it avoids having to deal with this time offset explicitly.
 */
static void timekeeping_forward_now(struct timekeeper *tk)
{
<<<<<<< HEAD
	cycle_t cycle_now, delta;
=======
	u64 cycle_now, delta;
>>>>>>> 286cd8c7

	cycle_now = tk_clock_read(&tk->tkr_mono);
	delta = clocksource_delta(cycle_now, tk->tkr_mono.cycle_last, tk->tkr_mono.mask);
	tk->tkr_mono.cycle_last = cycle_now;
	tk->tkr_raw.cycle_last  = cycle_now;

	tk->tkr_mono.xtime_nsec += delta * tk->tkr_mono.mult;

	/* If arch requires, add in get_arch_timeoffset() */
	tk->tkr_mono.xtime_nsec += (u64)arch_gettimeoffset() << tk->tkr_mono.shift;


	tk->tkr_raw.xtime_nsec += delta * tk->tkr_raw.mult;

	/* If arch requires, add in get_arch_timeoffset() */
	tk->tkr_raw.xtime_nsec += (u64)arch_gettimeoffset() << tk->tkr_raw.shift;

	tk_normalize_xtime(tk);
}

/**
 * ktime_get_real_ts64 - Returns the time of day in a timespec64.
 * @ts:		pointer to the timespec to be set
 *
 * Returns the time of day in a timespec64 (WARN if suspended).
 */
void ktime_get_real_ts64(struct timespec64 *ts)
{
	struct timekeeper *tk = &tk_core.timekeeper;
	unsigned long seq;
	u64 nsecs;

	WARN_ON(timekeeping_suspended);

	do {
		seq = read_seqcount_begin(&tk_core.seq);

		ts->tv_sec = tk->xtime_sec;
		nsecs = timekeeping_get_ns(&tk->tkr_mono);

	} while (read_seqcount_retry(&tk_core.seq, seq));

	ts->tv_nsec = 0;
	timespec64_add_ns(ts, nsecs);
}
EXPORT_SYMBOL(ktime_get_real_ts64);

ktime_t ktime_get(void)
{
	struct timekeeper *tk = &tk_core.timekeeper;
	unsigned int seq;
	ktime_t base;
	u64 nsecs;

	WARN_ON(timekeeping_suspended);

	do {
		seq = read_seqcount_begin(&tk_core.seq);
		base = tk->tkr_mono.base;
		nsecs = timekeeping_get_ns(&tk->tkr_mono);

	} while (read_seqcount_retry(&tk_core.seq, seq));

	return ktime_add_ns(base, nsecs);
}
EXPORT_SYMBOL_GPL(ktime_get);

u32 ktime_get_resolution_ns(void)
{
	struct timekeeper *tk = &tk_core.timekeeper;
	unsigned int seq;
	u32 nsecs;

	WARN_ON(timekeeping_suspended);

	do {
		seq = read_seqcount_begin(&tk_core.seq);
		nsecs = tk->tkr_mono.mult >> tk->tkr_mono.shift;
	} while (read_seqcount_retry(&tk_core.seq, seq));

	return nsecs;
}
EXPORT_SYMBOL_GPL(ktime_get_resolution_ns);

static ktime_t *offsets[TK_OFFS_MAX] = {
	[TK_OFFS_REAL]	= &tk_core.timekeeper.offs_real,
	[TK_OFFS_BOOT]	= &tk_core.timekeeper.offs_boot,
	[TK_OFFS_TAI]	= &tk_core.timekeeper.offs_tai,
};

ktime_t ktime_get_with_offset(enum tk_offsets offs)
{
	struct timekeeper *tk = &tk_core.timekeeper;
	unsigned int seq;
	ktime_t base, *offset = offsets[offs];
	u64 nsecs;

	WARN_ON(timekeeping_suspended);

	do {
		seq = read_seqcount_begin(&tk_core.seq);
		base = ktime_add(tk->tkr_mono.base, *offset);
		nsecs = timekeeping_get_ns(&tk->tkr_mono);

	} while (read_seqcount_retry(&tk_core.seq, seq));

	return ktime_add_ns(base, nsecs);

}
EXPORT_SYMBOL_GPL(ktime_get_with_offset);

ktime_t ktime_get_coarse_with_offset(enum tk_offsets offs)
{
	struct timekeeper *tk = &tk_core.timekeeper;
	unsigned int seq;
	ktime_t base, *offset = offsets[offs];
	u64 nsecs;

	WARN_ON(timekeeping_suspended);

	do {
		seq = read_seqcount_begin(&tk_core.seq);
		base = ktime_add(tk->tkr_mono.base, *offset);
		nsecs = tk->tkr_mono.xtime_nsec >> tk->tkr_mono.shift;

	} while (read_seqcount_retry(&tk_core.seq, seq));

	return ktime_add_ns(base, nsecs);
}
EXPORT_SYMBOL_GPL(ktime_get_coarse_with_offset);

/**
 * ktime_mono_to_any() - convert mononotic time to any other time
 * @tmono:	time to convert.
 * @offs:	which offset to use
 */
ktime_t ktime_mono_to_any(ktime_t tmono, enum tk_offsets offs)
{
	ktime_t *offset = offsets[offs];
	unsigned long seq;
	ktime_t tconv;

	do {
		seq = read_seqcount_begin(&tk_core.seq);
		tconv = ktime_add(tmono, *offset);
	} while (read_seqcount_retry(&tk_core.seq, seq));

	return tconv;
}
EXPORT_SYMBOL_GPL(ktime_mono_to_any);

/**
 * ktime_get_raw - Returns the raw monotonic time in ktime_t format
 */
ktime_t ktime_get_raw(void)
{
	struct timekeeper *tk = &tk_core.timekeeper;
	unsigned int seq;
	ktime_t base;
	u64 nsecs;

	do {
		seq = read_seqcount_begin(&tk_core.seq);
		base = tk->tkr_raw.base;
		nsecs = timekeeping_get_ns(&tk->tkr_raw);

	} while (read_seqcount_retry(&tk_core.seq, seq));

	return ktime_add_ns(base, nsecs);
}
EXPORT_SYMBOL_GPL(ktime_get_raw);

/**
 * ktime_get_ts64 - get the monotonic clock in timespec64 format
 * @ts:		pointer to timespec variable
 *
 * The function calculates the monotonic clock from the realtime
 * clock and the wall_to_monotonic offset and stores the result
 * in normalized timespec64 format in the variable pointed to by @ts.
 */
void ktime_get_ts64(struct timespec64 *ts)
{
	struct timekeeper *tk = &tk_core.timekeeper;
	struct timespec64 tomono;
	unsigned int seq;
	u64 nsec;

	WARN_ON(timekeeping_suspended);

	do {
		seq = read_seqcount_begin(&tk_core.seq);
		ts->tv_sec = tk->xtime_sec;
		nsec = timekeeping_get_ns(&tk->tkr_mono);
		tomono = tk->wall_to_monotonic;

	} while (read_seqcount_retry(&tk_core.seq, seq));

	ts->tv_sec += tomono.tv_sec;
	ts->tv_nsec = 0;
	timespec64_add_ns(ts, nsec + tomono.tv_nsec);
}
EXPORT_SYMBOL_GPL(ktime_get_ts64);

/**
 * ktime_get_seconds - Get the seconds portion of CLOCK_MONOTONIC
 *
 * Returns the seconds portion of CLOCK_MONOTONIC with a single non
 * serialized read. tk->ktime_sec is of type 'unsigned long' so this
 * works on both 32 and 64 bit systems. On 32 bit systems the readout
 * covers ~136 years of uptime which should be enough to prevent
 * premature wrap arounds.
 */
time64_t ktime_get_seconds(void)
{
	struct timekeeper *tk = &tk_core.timekeeper;

	WARN_ON(timekeeping_suspended);
	return tk->ktime_sec;
}
EXPORT_SYMBOL_GPL(ktime_get_seconds);

/**
 * ktime_get_real_seconds - Get the seconds portion of CLOCK_REALTIME
 *
 * Returns the wall clock seconds since 1970. This replaces the
 * get_seconds() interface which is not y2038 safe on 32bit systems.
 *
 * For 64bit systems the fast access to tk->xtime_sec is preserved. On
 * 32bit systems the access must be protected with the sequence
 * counter to provide "atomic" access to the 64bit tk->xtime_sec
 * value.
 */
time64_t ktime_get_real_seconds(void)
{
	struct timekeeper *tk = &tk_core.timekeeper;
	time64_t seconds;
	unsigned int seq;

	if (IS_ENABLED(CONFIG_64BIT))
		return tk->xtime_sec;

	do {
		seq = read_seqcount_begin(&tk_core.seq);
		seconds = tk->xtime_sec;

	} while (read_seqcount_retry(&tk_core.seq, seq));

	return seconds;
}
EXPORT_SYMBOL_GPL(ktime_get_real_seconds);

/**
 * __ktime_get_real_seconds - The same as ktime_get_real_seconds
 * but without the sequence counter protect. This internal function
 * is called just when timekeeping lock is already held.
 */
time64_t __ktime_get_real_seconds(void)
{
	struct timekeeper *tk = &tk_core.timekeeper;

	return tk->xtime_sec;
}

/**
 * ktime_get_snapshot - snapshots the realtime/monotonic raw clocks with counter
 * @systime_snapshot:	pointer to struct receiving the system time snapshot
 */
void ktime_get_snapshot(struct system_time_snapshot *systime_snapshot)
{
	struct timekeeper *tk = &tk_core.timekeeper;
	unsigned long seq;
	ktime_t base_raw;
	ktime_t base_real;
	u64 nsec_raw;
	u64 nsec_real;
	u64 now;

	WARN_ON_ONCE(timekeeping_suspended);

	do {
		seq = read_seqcount_begin(&tk_core.seq);
		now = tk_clock_read(&tk->tkr_mono);
		systime_snapshot->cs_was_changed_seq = tk->cs_was_changed_seq;
		systime_snapshot->clock_was_set_seq = tk->clock_was_set_seq;
		base_real = ktime_add(tk->tkr_mono.base,
				      tk_core.timekeeper.offs_real);
		base_raw = tk->tkr_raw.base;
		nsec_real = timekeeping_cycles_to_ns(&tk->tkr_mono, now);
		nsec_raw  = timekeeping_cycles_to_ns(&tk->tkr_raw, now);
	} while (read_seqcount_retry(&tk_core.seq, seq));

	systime_snapshot->cycles = now;
	systime_snapshot->real = ktime_add_ns(base_real, nsec_real);
	systime_snapshot->raw = ktime_add_ns(base_raw, nsec_raw);
}
EXPORT_SYMBOL_GPL(ktime_get_snapshot);

/* Scale base by mult/div checking for overflow */
static int scale64_check_overflow(u64 mult, u64 div, u64 *base)
{
	u64 tmp, rem;

	tmp = div64_u64_rem(*base, div, &rem);

	if (((int)sizeof(u64)*8 - fls64(mult) < fls64(tmp)) ||
	    ((int)sizeof(u64)*8 - fls64(mult) < fls64(rem)))
		return -EOVERFLOW;
	tmp *= mult;

	rem = div64_u64(rem * mult, div);
	*base = tmp + rem;
	return 0;
}

/**
 * adjust_historical_crosststamp - adjust crosstimestamp previous to current interval
 * @history:			Snapshot representing start of history
 * @partial_history_cycles:	Cycle offset into history (fractional part)
 * @total_history_cycles:	Total history length in cycles
 * @discontinuity:		True indicates clock was set on history period
 * @ts:				Cross timestamp that should be adjusted using
 *	partial/total ratio
 *
 * Helper function used by get_device_system_crosststamp() to correct the
 * crosstimestamp corresponding to the start of the current interval to the
 * system counter value (timestamp point) provided by the driver. The
 * total_history_* quantities are the total history starting at the provided
 * reference point and ending at the start of the current interval. The cycle
 * count between the driver timestamp point and the start of the current
 * interval is partial_history_cycles.
 */
static int adjust_historical_crosststamp(struct system_time_snapshot *history,
					 u64 partial_history_cycles,
					 u64 total_history_cycles,
					 bool discontinuity,
					 struct system_device_crosststamp *ts)
{
	struct timekeeper *tk = &tk_core.timekeeper;
	u64 corr_raw, corr_real;
	bool interp_forward;
	int ret;

	if (total_history_cycles == 0 || partial_history_cycles == 0)
		return 0;

	/* Interpolate shortest distance from beginning or end of history */
	interp_forward = partial_history_cycles > total_history_cycles / 2;
	partial_history_cycles = interp_forward ?
		total_history_cycles - partial_history_cycles :
		partial_history_cycles;

	/*
	 * Scale the monotonic raw time delta by:
	 *	partial_history_cycles / total_history_cycles
	 */
	corr_raw = (u64)ktime_to_ns(
		ktime_sub(ts->sys_monoraw, history->raw));
	ret = scale64_check_overflow(partial_history_cycles,
				     total_history_cycles, &corr_raw);
	if (ret)
		return ret;

	/*
	 * If there is a discontinuity in the history, scale monotonic raw
	 *	correction by:
	 *	mult(real)/mult(raw) yielding the realtime correction
	 * Otherwise, calculate the realtime correction similar to monotonic
	 *	raw calculation
	 */
	if (discontinuity) {
		corr_real = mul_u64_u32_div
			(corr_raw, tk->tkr_mono.mult, tk->tkr_raw.mult);
	} else {
		corr_real = (u64)ktime_to_ns(
			ktime_sub(ts->sys_realtime, history->real));
		ret = scale64_check_overflow(partial_history_cycles,
					     total_history_cycles, &corr_real);
		if (ret)
			return ret;
	}

	/* Fixup monotonic raw and real time time values */
	if (interp_forward) {
		ts->sys_monoraw = ktime_add_ns(history->raw, corr_raw);
		ts->sys_realtime = ktime_add_ns(history->real, corr_real);
	} else {
		ts->sys_monoraw = ktime_sub_ns(ts->sys_monoraw, corr_raw);
		ts->sys_realtime = ktime_sub_ns(ts->sys_realtime, corr_real);
	}

	return 0;
}

/*
 * cycle_between - true if test occurs chronologically between before and after
 */
static bool cycle_between(u64 before, u64 test, u64 after)
{
	if (test > before && test < after)
		return true;
	if (test < before && before > after)
		return true;
	return false;
}

/**
 * get_device_system_crosststamp - Synchronously capture system/device timestamp
 * @get_time_fn:	Callback to get simultaneous device time and
 *	system counter from the device driver
 * @ctx:		Context passed to get_time_fn()
 * @history_begin:	Historical reference point used to interpolate system
 *	time when counter provided by the driver is before the current interval
 * @xtstamp:		Receives simultaneously captured system and device time
 *
 * Reads a timestamp from a device and correlates it to system time
 */
int get_device_system_crosststamp(int (*get_time_fn)
				  (ktime_t *device_time,
				   struct system_counterval_t *sys_counterval,
				   void *ctx),
				  void *ctx,
				  struct system_time_snapshot *history_begin,
				  struct system_device_crosststamp *xtstamp)
{
	struct system_counterval_t system_counterval;
	struct timekeeper *tk = &tk_core.timekeeper;
	u64 cycles, now, interval_start;
	unsigned int clock_was_set_seq = 0;
	ktime_t base_real, base_raw;
	u64 nsec_real, nsec_raw;
	u8 cs_was_changed_seq;
	unsigned long seq;
	bool do_interp;
	int ret;

	do {
		seq = read_seqcount_begin(&tk_core.seq);
		/*
		 * Try to synchronously capture device time and a system
		 * counter value calling back into the device driver
		 */
		ret = get_time_fn(&xtstamp->device, &system_counterval, ctx);
		if (ret)
			return ret;

		/*
		 * Verify that the clocksource associated with the captured
		 * system counter value is the same as the currently installed
		 * timekeeper clocksource
		 */
		if (tk->tkr_mono.clock != system_counterval.cs)
			return -ENODEV;
		cycles = system_counterval.cycles;

		/*
		 * Check whether the system counter value provided by the
		 * device driver is on the current timekeeping interval.
		 */
		now = tk_clock_read(&tk->tkr_mono);
		interval_start = tk->tkr_mono.cycle_last;
		if (!cycle_between(interval_start, cycles, now)) {
			clock_was_set_seq = tk->clock_was_set_seq;
			cs_was_changed_seq = tk->cs_was_changed_seq;
			cycles = interval_start;
			do_interp = true;
		} else {
			do_interp = false;
		}

		base_real = ktime_add(tk->tkr_mono.base,
				      tk_core.timekeeper.offs_real);
		base_raw = tk->tkr_raw.base;

		nsec_real = timekeeping_cycles_to_ns(&tk->tkr_mono,
						     system_counterval.cycles);
		nsec_raw = timekeeping_cycles_to_ns(&tk->tkr_raw,
						    system_counterval.cycles);
	} while (read_seqcount_retry(&tk_core.seq, seq));

	xtstamp->sys_realtime = ktime_add_ns(base_real, nsec_real);
	xtstamp->sys_monoraw = ktime_add_ns(base_raw, nsec_raw);

	/*
	 * Interpolate if necessary, adjusting back from the start of the
	 * current interval
	 */
	if (do_interp) {
		u64 partial_history_cycles, total_history_cycles;
		bool discontinuity;

		/*
		 * Check that the counter value occurs after the provided
		 * history reference and that the history doesn't cross a
		 * clocksource change
		 */
		if (!history_begin ||
		    !cycle_between(history_begin->cycles,
				   system_counterval.cycles, cycles) ||
		    history_begin->cs_was_changed_seq != cs_was_changed_seq)
			return -EINVAL;
		partial_history_cycles = cycles - system_counterval.cycles;
		total_history_cycles = cycles - history_begin->cycles;
		discontinuity =
			history_begin->clock_was_set_seq != clock_was_set_seq;

		ret = adjust_historical_crosststamp(history_begin,
						    partial_history_cycles,
						    total_history_cycles,
						    discontinuity, xtstamp);
		if (ret)
			return ret;
	}

	return 0;
}
EXPORT_SYMBOL_GPL(get_device_system_crosststamp);

/**
 * do_settimeofday64 - Sets the time of day.
 * @ts:     pointer to the timespec64 variable containing the new time
 *
 * Sets the time of day to the new time and update NTP and notify hrtimers
 */
int do_settimeofday64(const struct timespec64 *ts)
{
	struct timekeeper *tk = &tk_core.timekeeper;
	struct timespec64 ts_delta, xt;
	unsigned long flags;
	int ret = 0;

	if (!timespec64_valid_settod(ts))
		return -EINVAL;

	raw_spin_lock_irqsave(&timekeeper_lock, flags);
	write_seqcount_begin(&tk_core.seq);

	timekeeping_forward_now(tk);

	xt = tk_xtime(tk);
	ts_delta = timespec64_sub(*ts, xt);

	if (timespec64_compare(&tk->wall_to_monotonic, &ts_delta) > 0) {
		ret = -EINVAL;
		goto out;
	}

	tk_set_wall_to_mono(tk, timespec64_sub(tk->wall_to_monotonic, ts_delta));

	tk_set_xtime(tk, ts);
out:
	timekeeping_update(tk, TK_CLEAR_NTP | TK_MIRROR | TK_CLOCK_WAS_SET);

	write_seqcount_end(&tk_core.seq);
	raw_spin_unlock_irqrestore(&timekeeper_lock, flags);

	/* signal hrtimers about time change */
	clock_was_set();

	return ret;
}
EXPORT_SYMBOL(do_settimeofday64);

/**
 * timekeeping_inject_offset - Adds or subtracts from the current time.
 * @tv:		pointer to the timespec variable containing the offset
 *
 * Adds or subtracts an offset value from the current time.
 */
static int timekeeping_inject_offset(const struct timespec64 *ts)
{
	struct timekeeper *tk = &tk_core.timekeeper;
	unsigned long flags;
	struct timespec64 tmp;
	int ret = 0;

<<<<<<< HEAD
	if (!timespec_inject_offset_valid(ts))
=======
	if (ts->tv_nsec < 0 || ts->tv_nsec >= NSEC_PER_SEC)
>>>>>>> 286cd8c7
		return -EINVAL;

	raw_spin_lock_irqsave(&timekeeper_lock, flags);
	write_seqcount_begin(&tk_core.seq);

	timekeeping_forward_now(tk);

	/* Make sure the proposed value is valid */
	tmp = timespec64_add(tk_xtime(tk), *ts);
	if (timespec64_compare(&tk->wall_to_monotonic, ts) > 0 ||
	    !timespec64_valid_settod(&tmp)) {
		ret = -EINVAL;
		goto error;
	}

	tk_xtime_add(tk, ts);
	tk_set_wall_to_mono(tk, timespec64_sub(tk->wall_to_monotonic, *ts));

error: /* even if we error out, we forwarded the time, so call update */
	timekeeping_update(tk, TK_CLEAR_NTP | TK_MIRROR | TK_CLOCK_WAS_SET);

	write_seqcount_end(&tk_core.seq);
	raw_spin_unlock_irqrestore(&timekeeper_lock, flags);

	/* signal hrtimers about time change */
	clock_was_set();

	return ret;
}

/*
 * Indicates if there is an offset between the system clock and the hardware
 * clock/persistent clock/rtc.
 */
int persistent_clock_is_local;

/*
 * Adjust the time obtained from the CMOS to be UTC time instead of
 * local time.
 *
 * This is ugly, but preferable to the alternatives.  Otherwise we
 * would either need to write a program to do it in /etc/rc (and risk
 * confusion if the program gets run more than once; it would also be
 * hard to make the program warp the clock precisely n hours)  or
 * compile in the timezone information into the kernel.  Bad, bad....
 *
 *						- TYT, 1992-01-01
 *
 * The best thing to do is to keep the CMOS clock in universal time (UTC)
 * as real UNIX machines always do it. This avoids all headaches about
 * daylight saving times and warping kernel clocks.
 */
void timekeeping_warp_clock(void)
{
	if (sys_tz.tz_minuteswest != 0) {
		struct timespec64 adjust;

		persistent_clock_is_local = 1;
		adjust.tv_sec = sys_tz.tz_minuteswest * 60;
		adjust.tv_nsec = 0;
		timekeeping_inject_offset(&adjust);
	}
}

/**
 * __timekeeping_set_tai_offset - Sets the TAI offset from UTC and monotonic
 *
 */
static void __timekeeping_set_tai_offset(struct timekeeper *tk, s32 tai_offset)
{
	tk->tai_offset = tai_offset;
	tk->offs_tai = ktime_add(tk->offs_real, ktime_set(tai_offset, 0));
}

/**
 * change_clocksource - Swaps clocksources if a new one is available
 *
 * Accumulates current time interval and initializes new clocksource
 */
static int change_clocksource(void *data)
{
	struct timekeeper *tk = &tk_core.timekeeper;
	struct clocksource *new, *old;
	unsigned long flags;

	new = (struct clocksource *) data;

	raw_spin_lock_irqsave(&timekeeper_lock, flags);
	write_seqcount_begin(&tk_core.seq);

	timekeeping_forward_now(tk);
	/*
	 * If the cs is in module, get a module reference. Succeeds
	 * for built-in code (owner == NULL) as well.
	 */
	if (try_module_get(new->owner)) {
		if (!new->enable || new->enable(new) == 0) {
			old = tk->tkr_mono.clock;
			tk_setup_internals(tk, new);
			if (old->disable)
				old->disable(old);
			module_put(old->owner);
		} else {
			module_put(new->owner);
		}
	}
	timekeeping_update(tk, TK_CLEAR_NTP | TK_MIRROR | TK_CLOCK_WAS_SET);

	write_seqcount_end(&tk_core.seq);
	raw_spin_unlock_irqrestore(&timekeeper_lock, flags);

	return 0;
}

/**
 * timekeeping_notify - Install a new clock source
 * @clock:		pointer to the clock source
 *
 * This function is called from clocksource.c after a new, better clock
 * source has been registered. The caller holds the clocksource_mutex.
 */
int timekeeping_notify(struct clocksource *clock)
{
	struct timekeeper *tk = &tk_core.timekeeper;

	if (tk->tkr_mono.clock == clock)
		return 0;
	stop_machine(change_clocksource, clock, NULL);
	tick_clock_notify();
	return tk->tkr_mono.clock == clock ? 0 : -1;
}

/**
 * ktime_get_raw_ts64 - Returns the raw monotonic time in a timespec
 * @ts:		pointer to the timespec64 to be set
 *
 * Returns the raw monotonic time (completely un-modified by ntp)
 */
void ktime_get_raw_ts64(struct timespec64 *ts)
{
	struct timekeeper *tk = &tk_core.timekeeper;
	unsigned long seq;
	u64 nsecs;

	do {
		seq = read_seqcount_begin(&tk_core.seq);
		ts->tv_sec = tk->raw_sec;
		nsecs = timekeeping_get_ns(&tk->tkr_raw);

	} while (read_seqcount_retry(&tk_core.seq, seq));

	ts->tv_nsec = 0;
	timespec64_add_ns(ts, nsecs);
}
EXPORT_SYMBOL(ktime_get_raw_ts64);


/**
 * timekeeping_valid_for_hres - Check if timekeeping is suitable for hres
 */
int timekeeping_valid_for_hres(void)
{
	struct timekeeper *tk = &tk_core.timekeeper;
	unsigned long seq;
	int ret;

	do {
		seq = read_seqcount_begin(&tk_core.seq);

		ret = tk->tkr_mono.clock->flags & CLOCK_SOURCE_VALID_FOR_HRES;

	} while (read_seqcount_retry(&tk_core.seq, seq));

	return ret;
}

/**
 * timekeeping_max_deferment - Returns max time the clocksource can be deferred
 */
u64 timekeeping_max_deferment(void)
{
	struct timekeeper *tk = &tk_core.timekeeper;
	unsigned long seq;
	u64 ret;

	do {
		seq = read_seqcount_begin(&tk_core.seq);

		ret = tk->tkr_mono.clock->max_idle_ns;

	} while (read_seqcount_retry(&tk_core.seq, seq));

	return ret;
}

/**
 * read_persistent_clock -  Return time from the persistent clock.
 *
 * Weak dummy function for arches that do not yet support it.
 * Reads the time from the battery backed persistent clock.
 * Returns a timespec with tv_sec=0 and tv_nsec=0 if unsupported.
 *
 *  XXX - Do be sure to remove it once all arches implement it.
 */
void __weak read_persistent_clock(struct timespec *ts)
{
	ts->tv_sec = 0;
	ts->tv_nsec = 0;
}

void __weak read_persistent_clock64(struct timespec64 *ts64)
{
	struct timespec ts;

	read_persistent_clock(&ts);
	*ts64 = timespec_to_timespec64(ts);
}

/**
 * read_persistent_wall_and_boot_offset - Read persistent clock, and also offset
 *                                        from the boot.
 *
 * Weak dummy function for arches that do not yet support it.
 * wall_time	- current time as returned by persistent clock
 * boot_offset	- offset that is defined as wall_time - boot_time
 * The default function calculates offset based on the current value of
 * local_clock(). This way architectures that support sched_clock() but don't
 * support dedicated boot time clock will provide the best estimate of the
 * boot time.
 */
void __weak __init
read_persistent_wall_and_boot_offset(struct timespec64 *wall_time,
				     struct timespec64 *boot_offset)
{
	read_persistent_clock64(wall_time);
	*boot_offset = ns_to_timespec64(local_clock());
}

/*
 * Flag reflecting whether timekeeping_resume() has injected sleeptime.
 *
 * The flag starts of false and is only set when a suspend reaches
 * timekeeping_suspend(), timekeeping_resume() sets it to false when the
 * timekeeper clocksource is not stopping across suspend and has been
 * used to update sleep time. If the timekeeper clocksource has stopped
 * then the flag stays true and is used by the RTC resume code to decide
 * whether sleeptime must be injected and if so the flag gets false then.
 *
 * If a suspend fails before reaching timekeeping_resume() then the flag
 * stays false and prevents erroneous sleeptime injection.
 */
static bool suspend_timing_needed;

/* Flag for if there is a persistent clock on this platform */
static bool persistent_clock_exists;

/*
 * timekeeping_init - Initializes the clocksource and common timekeeping values
 */
void __init timekeeping_init(void)
{
	struct timespec64 wall_time, boot_offset, wall_to_mono;
	struct timekeeper *tk = &tk_core.timekeeper;
	struct clocksource *clock;
	unsigned long flags;

	read_persistent_wall_and_boot_offset(&wall_time, &boot_offset);
	if (timespec64_valid_settod(&wall_time) &&
	    timespec64_to_ns(&wall_time) > 0) {
		persistent_clock_exists = true;
	} else if (timespec64_to_ns(&wall_time) != 0) {
		pr_warn("Persistent clock returned invalid value");
		wall_time = (struct timespec64){0};
	}

	if (timespec64_compare(&wall_time, &boot_offset) < 0)
		boot_offset = (struct timespec64){0};

	/*
	 * We want set wall_to_mono, so the following is true:
	 * wall time + wall_to_mono = boot time
	 */
	wall_to_mono = timespec64_sub(boot_offset, wall_time);

	raw_spin_lock_irqsave(&timekeeper_lock, flags);
	write_seqcount_begin(&tk_core.seq);
	ntp_init();

	clock = clocksource_default_clock();
	if (clock->enable)
		clock->enable(clock);
	tk_setup_internals(tk, clock);

<<<<<<< HEAD
	tk_set_xtime(tk, &now);
	tk->raw_sec = 0;
	if (boot.tv_sec == 0 && boot.tv_nsec == 0)
		boot = tk_xtime(tk);
=======
	tk_set_xtime(tk, &wall_time);
	tk->raw_sec = 0;
>>>>>>> 286cd8c7

	tk_set_wall_to_mono(tk, wall_to_mono);

	timekeeping_update(tk, TK_MIRROR | TK_CLOCK_WAS_SET);

	write_seqcount_end(&tk_core.seq);
	raw_spin_unlock_irqrestore(&timekeeper_lock, flags);
}

/* time in seconds when suspend began for persistent clock */
static struct timespec64 timekeeping_suspend_time;

/**
 * __timekeeping_inject_sleeptime - Internal function to add sleep interval
 * @delta: pointer to a timespec delta value
 *
 * Takes a timespec offset measuring a suspend interval and properly
 * adds the sleep offset to the timekeeping variables.
 */
static void __timekeeping_inject_sleeptime(struct timekeeper *tk,
					   const struct timespec64 *delta)
{
	if (!timespec64_valid_strict(delta)) {
		printk_deferred(KERN_WARNING
				"__timekeeping_inject_sleeptime: Invalid "
				"sleep delta value!\n");
		return;
	}
	tk_xtime_add(tk, delta);
	tk_set_wall_to_mono(tk, timespec64_sub(tk->wall_to_monotonic, *delta));
	tk_update_sleep_time(tk, timespec64_to_ktime(*delta));
	tk_debug_account_sleep_time(delta);
}

#if defined(CONFIG_PM_SLEEP) && defined(CONFIG_RTC_HCTOSYS_DEVICE)
/**
 * We have three kinds of time sources to use for sleep time
 * injection, the preference order is:
 * 1) non-stop clocksource
 * 2) persistent clock (ie: RTC accessible when irqs are off)
 * 3) RTC
 *
 * 1) and 2) are used by timekeeping, 3) by RTC subsystem.
 * If system has neither 1) nor 2), 3) will be used finally.
 *
 *
 * If timekeeping has injected sleeptime via either 1) or 2),
 * 3) becomes needless, so in this case we don't need to call
 * rtc_resume(), and this is what timekeeping_rtc_skipresume()
 * means.
 */
bool timekeeping_rtc_skipresume(void)
{
	return !suspend_timing_needed;
}

/**
 * 1) can be determined whether to use or not only when doing
 * timekeeping_resume() which is invoked after rtc_suspend(),
 * so we can't skip rtc_suspend() surely if system has 1).
 *
 * But if system has 2), 2) will definitely be used, so in this
 * case we don't need to call rtc_suspend(), and this is what
 * timekeeping_rtc_skipsuspend() means.
 */
bool timekeeping_rtc_skipsuspend(void)
{
	return persistent_clock_exists;
}

/**
 * timekeeping_inject_sleeptime64 - Adds suspend interval to timeekeeping values
 * @delta: pointer to a timespec64 delta value
 *
 * This hook is for architectures that cannot support read_persistent_clock64
 * because their RTC/persistent clock is only accessible when irqs are enabled.
 * and also don't have an effective nonstop clocksource.
 *
 * This function should only be called by rtc_resume(), and allows
 * a suspend offset to be injected into the timekeeping values.
 */
void timekeeping_inject_sleeptime64(const struct timespec64 *delta)
{
	struct timekeeper *tk = &tk_core.timekeeper;
	unsigned long flags;

	raw_spin_lock_irqsave(&timekeeper_lock, flags);
	write_seqcount_begin(&tk_core.seq);

	suspend_timing_needed = false;

	timekeeping_forward_now(tk);

	__timekeeping_inject_sleeptime(tk, delta);

	timekeeping_update(tk, TK_CLEAR_NTP | TK_MIRROR | TK_CLOCK_WAS_SET);

	write_seqcount_end(&tk_core.seq);
	raw_spin_unlock_irqrestore(&timekeeper_lock, flags);

	/* signal hrtimers about time change */
	clock_was_set();
}
#endif

/**
 * timekeeping_resume - Resumes the generic timekeeping subsystem.
 */
void timekeeping_resume(void)
{
	struct timekeeper *tk = &tk_core.timekeeper;
	struct clocksource *clock = tk->tkr_mono.clock;
	unsigned long flags;
	struct timespec64 ts_new, ts_delta;
	u64 cycle_now, nsec;
	bool inject_sleeptime = false;

	read_persistent_clock64(&ts_new);

	clockevents_resume();
	clocksource_resume();

	raw_spin_lock_irqsave(&timekeeper_lock, flags);
	write_seqcount_begin(&tk_core.seq);

	/*
	 * After system resumes, we need to calculate the suspended time and
	 * compensate it for the OS time. There are 3 sources that could be
	 * used: Nonstop clocksource during suspend, persistent clock and rtc
	 * device.
	 *
	 * One specific platform may have 1 or 2 or all of them, and the
	 * preference will be:
	 *	suspend-nonstop clocksource -> persistent clock -> rtc
	 * The less preferred source will only be tried if there is no better
	 * usable source. The rtc part is handled separately in rtc core code.
	 */
	cycle_now = tk_clock_read(&tk->tkr_mono);
<<<<<<< HEAD
	if ((clock->flags & CLOCK_SOURCE_SUSPEND_NONSTOP) &&
		cycle_now > tk->tkr_mono.cycle_last) {
		u64 num, max = ULLONG_MAX;
		u32 mult = clock->mult;
		u32 shift = clock->shift;
		s64 nsec = 0;

		cycle_delta = clocksource_delta(cycle_now, tk->tkr_mono.cycle_last,
						tk->tkr_mono.mask);

		/*
		 * "cycle_delta * mutl" may cause 64 bits overflow, if the
		 * suspended time is too long. In that case we need do the
		 * 64 bits math carefully
		 */
		do_div(max, mult);
		if (cycle_delta > max) {
			num = div64_u64(cycle_delta, max);
			nsec = (((u64) max * mult) >> shift) * num;
			cycle_delta -= num * max;
		}
		nsec += ((u64) cycle_delta * mult) >> shift;

=======
	nsec = clocksource_stop_suspend_timing(clock, cycle_now);
	if (nsec > 0) {
>>>>>>> 286cd8c7
		ts_delta = ns_to_timespec64(nsec);
		inject_sleeptime = true;
	} else if (timespec64_compare(&ts_new, &timekeeping_suspend_time) > 0) {
		ts_delta = timespec64_sub(ts_new, timekeeping_suspend_time);
		inject_sleeptime = true;
	}

	if (inject_sleeptime) {
		suspend_timing_needed = false;
		__timekeeping_inject_sleeptime(tk, &ts_delta);
	}

	/* Re-base the last cycle value */
	tk->tkr_mono.cycle_last = cycle_now;
	tk->tkr_raw.cycle_last  = cycle_now;

	tk->ntp_error = 0;
	timekeeping_suspended = 0;
	timekeeping_update(tk, TK_MIRROR | TK_CLOCK_WAS_SET);
	write_seqcount_end(&tk_core.seq);
	raw_spin_unlock_irqrestore(&timekeeper_lock, flags);

	touch_softlockup_watchdog();

	tick_resume();
	hrtimers_resume();
}

int timekeeping_suspend(void)
{
	struct timekeeper *tk = &tk_core.timekeeper;
	unsigned long flags;
	struct timespec64		delta, delta_delta;
	static struct timespec64	old_delta;
	struct clocksource *curr_clock;
	u64 cycle_now;

	read_persistent_clock64(&timekeeping_suspend_time);

	/*
	 * On some systems the persistent_clock can not be detected at
	 * timekeeping_init by its return value, so if we see a valid
	 * value returned, update the persistent_clock_exists flag.
	 */
	if (timekeeping_suspend_time.tv_sec || timekeeping_suspend_time.tv_nsec)
		persistent_clock_exists = true;

	suspend_timing_needed = true;

	raw_spin_lock_irqsave(&timekeeper_lock, flags);
	write_seqcount_begin(&tk_core.seq);
	timekeeping_forward_now(tk);
	timekeeping_suspended = 1;

	/*
	 * Since we've called forward_now, cycle_last stores the value
	 * just read from the current clocksource. Save this to potentially
	 * use in suspend timing.
	 */
	curr_clock = tk->tkr_mono.clock;
	cycle_now = tk->tkr_mono.cycle_last;
	clocksource_start_suspend_timing(curr_clock, cycle_now);

	if (persistent_clock_exists) {
		/*
		 * To avoid drift caused by repeated suspend/resumes,
		 * which each can add ~1 second drift error,
		 * try to compensate so the difference in system time
		 * and persistent_clock time stays close to constant.
		 */
		delta = timespec64_sub(tk_xtime(tk), timekeeping_suspend_time);
		delta_delta = timespec64_sub(delta, old_delta);
		if (abs(delta_delta.tv_sec) >= 2) {
			/*
			 * if delta_delta is too large, assume time correction
			 * has occurred and set old_delta to the current delta.
			 */
			old_delta = delta;
		} else {
			/* Otherwise try to adjust old_system to compensate */
			timekeeping_suspend_time =
				timespec64_add(timekeeping_suspend_time, delta_delta);
		}
	}

	timekeeping_update(tk, TK_MIRROR);
	halt_fast_timekeeper(tk);
	write_seqcount_end(&tk_core.seq);
	raw_spin_unlock_irqrestore(&timekeeper_lock, flags);

	tick_suspend();
	clocksource_suspend();
	clockevents_suspend();

	return 0;
}

/* sysfs resume/suspend bits for timekeeping */
static struct syscore_ops timekeeping_syscore_ops = {
	.resume		= timekeeping_resume,
	.suspend	= timekeeping_suspend,
};

static int __init timekeeping_init_ops(void)
{
	register_syscore_ops(&timekeeping_syscore_ops);
	return 0;
}
device_initcall(timekeeping_init_ops);

/*
 * Apply a multiplier adjustment to the timekeeper
 */
static __always_inline void timekeeping_apply_adjustment(struct timekeeper *tk,
							 s64 offset,
							 s32 mult_adj)
{
	s64 interval = tk->cycle_interval;

	if (mult_adj == 0) {
		return;
	} else if (mult_adj == -1) {
		interval = -interval;
		offset = -offset;
	} else if (mult_adj != 1) {
		interval *= mult_adj;
		offset *= mult_adj;
	}

	/*
	 * So the following can be confusing.
	 *
	 * To keep things simple, lets assume mult_adj == 1 for now.
	 *
	 * When mult_adj != 1, remember that the interval and offset values
	 * have been appropriately scaled so the math is the same.
	 *
	 * The basic idea here is that we're increasing the multiplier
	 * by one, this causes the xtime_interval to be incremented by
	 * one cycle_interval. This is because:
	 *	xtime_interval = cycle_interval * mult
	 * So if mult is being incremented by one:
	 *	xtime_interval = cycle_interval * (mult + 1)
	 * Its the same as:
	 *	xtime_interval = (cycle_interval * mult) + cycle_interval
	 * Which can be shortened to:
	 *	xtime_interval += cycle_interval
	 *
	 * So offset stores the non-accumulated cycles. Thus the current
	 * time (in shifted nanoseconds) is:
	 *	now = (offset * adj) + xtime_nsec
	 * Now, even though we're adjusting the clock frequency, we have
	 * to keep time consistent. In other words, we can't jump back
	 * in time, and we also want to avoid jumping forward in time.
	 *
	 * So given the same offset value, we need the time to be the same
	 * both before and after the freq adjustment.
	 *	now = (offset * adj_1) + xtime_nsec_1
	 *	now = (offset * adj_2) + xtime_nsec_2
	 * So:
	 *	(offset * adj_1) + xtime_nsec_1 =
	 *		(offset * adj_2) + xtime_nsec_2
	 * And we know:
	 *	adj_2 = adj_1 + 1
	 * So:
	 *	(offset * adj_1) + xtime_nsec_1 =
	 *		(offset * (adj_1+1)) + xtime_nsec_2
	 *	(offset * adj_1) + xtime_nsec_1 =
	 *		(offset * adj_1) + offset + xtime_nsec_2
	 * Canceling the sides:
	 *	xtime_nsec_1 = offset + xtime_nsec_2
	 * Which gives us:
	 *	xtime_nsec_2 = xtime_nsec_1 - offset
	 * Which simplfies to:
	 *	xtime_nsec -= offset
	 */
	if ((mult_adj > 0) && (tk->tkr_mono.mult + mult_adj < mult_adj)) {
		/* NTP adjustment caused clocksource mult overflow */
		WARN_ON_ONCE(1);
		return;
	}

	tk->tkr_mono.mult += mult_adj;
	tk->xtime_interval += interval;
	tk->tkr_mono.xtime_nsec -= offset;
<<<<<<< HEAD
	tk->ntp_error -= (interval - offset) << tk->ntp_error_shift;
}

/*
 * Calculate the multiplier adjustment needed to match the frequency
 * specified by NTP
 */
static __always_inline void timekeeping_freqadjust(struct timekeeper *tk,
							s64 offset)
{
	s64 interval = tk->cycle_interval;
	s64 xinterval = tk->xtime_interval;
	u32 base = tk->tkr_mono.clock->mult;
	u32 max = tk->tkr_mono.clock->maxadj;
	u32 cur_adj = tk->tkr_mono.mult;
	s64 tick_error;
	bool negative;
	u32 adj_scale;

	/* Remove any current error adj from freq calculation */
	if (tk->ntp_err_mult)
		xinterval -= tk->cycle_interval;

	tk->ntp_tick = ntp_tick_length();

	/* Calculate current error per tick */
	tick_error = ntp_tick_length() >> tk->ntp_error_shift;
	tick_error -= (xinterval + tk->xtime_remainder);

	/* Don't worry about correcting it if its small */
	if (likely((tick_error >= 0) && (tick_error <= interval)))
		return;

	/* preserve the direction of correction */
	negative = (tick_error < 0);

	/* If any adjustment would pass the max, just return */
	if (negative && (cur_adj - 1) <= (base - max))
		return;
	if (!negative && (cur_adj + 1) >= (base + max))
		return;
	/*
	 * Sort out the magnitude of the correction, but
	 * avoid making so large a correction that we go
	 * over the max adjustment.
	 */
	adj_scale = 0;
	tick_error = abs(tick_error);
	while (tick_error > interval) {
		u32 adj = 1 << (adj_scale + 1);

		/* Check if adjustment gets us within 1 unit from the max */
		if (negative && (cur_adj - adj) <= (base - max))
			break;
		if (!negative && (cur_adj + adj) >= (base + max))
			break;

		adj_scale++;
		tick_error >>= 1;
	}

	/* scale the corrections */
	timekeeping_apply_adjustment(tk, offset, negative, adj_scale);
=======
>>>>>>> 286cd8c7
}

/*
 * Adjust the timekeeper's multiplier to the correct frequency
 * and also to reduce the accumulated error value.
 */
static void timekeeping_adjust(struct timekeeper *tk, s64 offset)
{
	u32 mult;

	/*
	 * Determine the multiplier from the current NTP tick length.
	 * Avoid expensive division when the tick length doesn't change.
	 */
	if (likely(tk->ntp_tick == ntp_tick_length())) {
		mult = tk->tkr_mono.mult - tk->ntp_err_mult;
	} else {
		tk->ntp_tick = ntp_tick_length();
		mult = div64_u64((tk->ntp_tick >> tk->ntp_error_shift) -
				 tk->xtime_remainder, tk->cycle_interval);
	}

	/*
	 * If the clock is behind the NTP time, increase the multiplier by 1
	 * to catch up with it. If it's ahead and there was a remainder in the
	 * tick division, the clock will slow down. Otherwise it will stay
	 * ahead until the tick length changes to a non-divisible value.
	 */
	tk->ntp_err_mult = tk->ntp_error > 0 ? 1 : 0;
	mult += tk->ntp_err_mult;

	timekeeping_apply_adjustment(tk, offset, mult - tk->tkr_mono.mult);

	if (unlikely(tk->tkr_mono.clock->maxadj &&
		(abs(tk->tkr_mono.mult - tk->tkr_mono.clock->mult)
			> tk->tkr_mono.clock->maxadj))) {
		printk_once(KERN_WARNING
			"Adjusting %s more than 11%% (%ld vs %ld)\n",
			tk->tkr_mono.clock->name, (long)tk->tkr_mono.mult,
			(long)tk->tkr_mono.clock->mult + tk->tkr_mono.clock->maxadj);
	}

	/*
	 * It may be possible that when we entered this function, xtime_nsec
	 * was very small.  Further, if we're slightly speeding the clocksource
	 * in the code above, its possible the required corrective factor to
	 * xtime_nsec could cause it to underflow.
	 *
	 * Now, since we have already accumulated the second and the NTP
	 * subsystem has been notified via second_overflow(), we need to skip
	 * the next update.
	 */
	if (unlikely((s64)tk->tkr_mono.xtime_nsec < 0)) {
		tk->tkr_mono.xtime_nsec += (u64)NSEC_PER_SEC <<
							tk->tkr_mono.shift;
		tk->xtime_sec--;
		tk->skip_second_overflow = 1;
	}
}

/**
 * accumulate_nsecs_to_secs - Accumulates nsecs into secs
 *
 * Helper function that accumulates the nsecs greater than a second
 * from the xtime_nsec field to the xtime_secs field.
 * It also calls into the NTP code to handle leapsecond processing.
 *
 */
static inline unsigned int accumulate_nsecs_to_secs(struct timekeeper *tk)
{
	u64 nsecps = (u64)NSEC_PER_SEC << tk->tkr_mono.shift;
	unsigned int clock_set = 0;

	while (tk->tkr_mono.xtime_nsec >= nsecps) {
		int leap;

		tk->tkr_mono.xtime_nsec -= nsecps;
		tk->xtime_sec++;

		/*
		 * Skip NTP update if this second was accumulated before,
		 * i.e. xtime_nsec underflowed in timekeeping_adjust()
		 */
		if (unlikely(tk->skip_second_overflow)) {
			tk->skip_second_overflow = 0;
			continue;
		}

		/* Figure out if its a leap sec and apply if needed */
		leap = second_overflow(tk->xtime_sec);
		if (unlikely(leap)) {
			struct timespec64 ts;

			tk->xtime_sec += leap;

			ts.tv_sec = leap;
			ts.tv_nsec = 0;
			tk_set_wall_to_mono(tk,
				timespec64_sub(tk->wall_to_monotonic, ts));

			__timekeeping_set_tai_offset(tk, tk->tai_offset - leap);

			clock_set = TK_CLOCK_WAS_SET;
		}
	}
	return clock_set;
}

/**
 * logarithmic_accumulation - shifted accumulation of cycles
 *
 * This functions accumulates a shifted interval of cycles into
 * into a shifted interval nanoseconds. Allows for O(log) accumulation
 * loop.
 *
 * Returns the unconsumed cycles.
 */
static u64 logarithmic_accumulation(struct timekeeper *tk, u64 offset,
				    u32 shift, unsigned int *clock_set)
{
<<<<<<< HEAD
	cycle_t interval = tk->cycle_interval << shift;
=======
	u64 interval = tk->cycle_interval << shift;
>>>>>>> 286cd8c7
	u64 snsec_per_sec;

	/* If the offset is smaller than a shifted interval, do nothing */
	if (offset < interval)
		return offset;

	/* Accumulate one shifted interval */
	offset -= interval;
	tk->tkr_mono.cycle_last += interval;
	tk->tkr_raw.cycle_last  += interval;

	tk->tkr_mono.xtime_nsec += tk->xtime_interval << shift;
	*clock_set |= accumulate_nsecs_to_secs(tk);

	/* Accumulate raw time */
	tk->tkr_raw.xtime_nsec += tk->raw_interval << shift;
	snsec_per_sec = (u64)NSEC_PER_SEC << tk->tkr_raw.shift;
	while (tk->tkr_raw.xtime_nsec >= snsec_per_sec) {
		tk->tkr_raw.xtime_nsec -= snsec_per_sec;
		tk->raw_sec++;
	}

	/* Accumulate error between NTP and clock interval */
	tk->ntp_error += tk->ntp_tick << shift;
	tk->ntp_error -= (tk->xtime_interval + tk->xtime_remainder) <<
						(tk->ntp_error_shift + shift);

	return offset;
}

/*
 * timekeeping_advance - Updates the timekeeper to the current time and
 * current NTP tick length
 */
static void timekeeping_advance(enum timekeeping_adv_mode mode)
{
	struct timekeeper *real_tk = &tk_core.timekeeper;
	struct timekeeper *tk = &shadow_timekeeper;
	u64 offset;
	int shift = 0, maxshift;
	unsigned int clock_set = 0;
	unsigned long flags;

	raw_spin_lock_irqsave(&timekeeper_lock, flags);

	/* Make sure we're fully resumed: */
	if (unlikely(timekeeping_suspended))
		goto out;

#ifdef CONFIG_ARCH_USES_GETTIMEOFFSET
	offset = real_tk->cycle_interval;

	if (mode != TK_ADV_TICK)
		goto out;
#else
	offset = clocksource_delta(tk_clock_read(&tk->tkr_mono),
				   tk->tkr_mono.cycle_last, tk->tkr_mono.mask);

	/* Check if there's really nothing to do */
	if (offset < real_tk->cycle_interval && mode == TK_ADV_TICK)
		goto out;
#endif

	/* Do some additional sanity checking */
	timekeeping_check_update(tk, offset);

	/*
	 * With NO_HZ we may have to accumulate many cycle_intervals
	 * (think "ticks") worth of time at once. To do this efficiently,
	 * we calculate the largest doubling multiple of cycle_intervals
	 * that is smaller than the offset.  We then accumulate that
	 * chunk in one go, and then try to consume the next smaller
	 * doubled multiple.
	 */
	shift = ilog2(offset) - ilog2(tk->cycle_interval);
	shift = max(0, shift);
	/* Bound shift to one less than what overflows tick_length */
	maxshift = (64 - (ilog2(ntp_tick_length())+1)) - 1;
	shift = min(shift, maxshift);
	while (offset >= tk->cycle_interval) {
		offset = logarithmic_accumulation(tk, offset, shift,
							&clock_set);
		if (offset < tk->cycle_interval<<shift)
			shift--;
	}

	/* Adjust the multiplier to correct NTP error */
	timekeeping_adjust(tk, offset);

	/*
	 * Finally, make sure that after the rounding
	 * xtime_nsec isn't larger than NSEC_PER_SEC
	 */
	clock_set |= accumulate_nsecs_to_secs(tk);

	write_seqcount_begin(&tk_core.seq);
	/*
	 * Update the real timekeeper.
	 *
	 * We could avoid this memcpy by switching pointers, but that
	 * requires changes to all other timekeeper usage sites as
	 * well, i.e. move the timekeeper pointer getter into the
	 * spinlocked/seqcount protected sections. And we trade this
	 * memcpy under the tk_core.seq against one before we start
	 * updating.
	 */
	timekeeping_update(tk, clock_set);
	memcpy(real_tk, tk, sizeof(*tk));
	/* The memcpy must come last. Do not put anything here! */
	write_seqcount_end(&tk_core.seq);
out:
	raw_spin_unlock_irqrestore(&timekeeper_lock, flags);
	if (clock_set)
		/* Have to call _delayed version, since in irq context*/
		clock_was_set_delayed();
}

/**
 * update_wall_time - Uses the current clocksource to increment the wall time
 *
 */
void update_wall_time(void)
{
	timekeeping_advance(TK_ADV_TICK);
}

/**
 * getboottime64 - Return the real time of system boot.
 * @ts:		pointer to the timespec64 to be set
 *
 * Returns the wall-time of boot in a timespec64.
 *
 * This is based on the wall_to_monotonic offset and the total suspend
 * time. Calls to settimeofday will affect the value returned (which
 * basically means that however wrong your real time clock is at boot time,
 * you get the right time here).
 */
void getboottime64(struct timespec64 *ts)
{
	struct timekeeper *tk = &tk_core.timekeeper;
	ktime_t t = ktime_sub(tk->offs_real, tk->offs_boot);

	*ts = ktime_to_timespec64(t);
}
EXPORT_SYMBOL_GPL(getboottime64);

void ktime_get_coarse_real_ts64(struct timespec64 *ts)
{
	struct timekeeper *tk = &tk_core.timekeeper;
	unsigned long seq;

	do {
		seq = read_seqcount_begin(&tk_core.seq);

		*ts = tk_xtime(tk);
	} while (read_seqcount_retry(&tk_core.seq, seq));
}
EXPORT_SYMBOL(ktime_get_coarse_real_ts64);

void ktime_get_coarse_ts64(struct timespec64 *ts)
{
	struct timekeeper *tk = &tk_core.timekeeper;
	struct timespec64 now, mono;
	unsigned long seq;

	do {
		seq = read_seqcount_begin(&tk_core.seq);

		now = tk_xtime(tk);
		mono = tk->wall_to_monotonic;
	} while (read_seqcount_retry(&tk_core.seq, seq));

	set_normalized_timespec64(ts, now.tv_sec + mono.tv_sec,
				now.tv_nsec + mono.tv_nsec);
}
EXPORT_SYMBOL(ktime_get_coarse_ts64);

/*
 * Must hold jiffies_lock
 */
void do_timer(unsigned long ticks)
{
	jiffies_64 += ticks;
	calc_global_load(ticks);
}

/**
 * ktime_get_update_offsets_now - hrtimer helper
 * @cwsseq:	pointer to check and store the clock was set sequence number
 * @offs_real:	pointer to storage for monotonic -> realtime offset
 * @offs_boot:	pointer to storage for monotonic -> boottime offset
 * @offs_tai:	pointer to storage for monotonic -> clock tai offset
 *
 * Returns current monotonic time and updates the offsets if the
 * sequence number in @cwsseq and timekeeper.clock_was_set_seq are
 * different.
 *
 * Called from hrtimer_interrupt() or retrigger_next_event()
 */
ktime_t ktime_get_update_offsets_now(unsigned int *cwsseq, ktime_t *offs_real,
				     ktime_t *offs_boot, ktime_t *offs_tai)
{
	struct timekeeper *tk = &tk_core.timekeeper;
	unsigned int seq;
	ktime_t base;
	u64 nsecs;

	do {
		seq = read_seqcount_begin(&tk_core.seq);

		base = tk->tkr_mono.base;
		nsecs = timekeeping_get_ns(&tk->tkr_mono);
		base = ktime_add_ns(base, nsecs);

		if (*cwsseq != tk->clock_was_set_seq) {
			*cwsseq = tk->clock_was_set_seq;
			*offs_real = tk->offs_real;
			*offs_boot = tk->offs_boot;
			*offs_tai = tk->offs_tai;
		}

		/* Handle leapsecond insertion adjustments */
		if (unlikely(base >= tk->next_leap_ktime))
			*offs_real = ktime_sub(tk->offs_real, ktime_set(1, 0));

	} while (read_seqcount_retry(&tk_core.seq, seq));

	return base;
}

/**
 * timekeeping_validate_timex - Ensures the timex is ok for use in do_adjtimex
 */
static int timekeeping_validate_timex(const struct timex *txc)
{
	if (txc->modes & ADJ_ADJTIME) {
		/* singleshot must not be used with any other mode bits */
		if (!(txc->modes & ADJ_OFFSET_SINGLESHOT))
			return -EINVAL;
		if (!(txc->modes & ADJ_OFFSET_READONLY) &&
		    !capable(CAP_SYS_TIME))
			return -EPERM;
	} else {
		/* In order to modify anything, you gotta be super-user! */
		if (txc->modes && !capable(CAP_SYS_TIME))
			return -EPERM;
		/*
		 * if the quartz is off by more than 10% then
		 * something is VERY wrong!
		 */
		if (txc->modes & ADJ_TICK &&
		    (txc->tick <  900000/USER_HZ ||
		     txc->tick > 1100000/USER_HZ))
			return -EINVAL;
	}

	if (txc->modes & ADJ_SETOFFSET) {
		/* In order to inject time, you gotta be super-user! */
		if (!capable(CAP_SYS_TIME))
			return -EPERM;

		/*
		 * Validate if a timespec/timeval used to inject a time
		 * offset is valid.  Offsets can be postive or negative, so
		 * we don't check tv_sec. The value of the timeval/timespec
		 * is the sum of its fields,but *NOTE*:
		 * The field tv_usec/tv_nsec must always be non-negative and
		 * we can't have more nanoseconds/microseconds than a second.
		 */
		if (txc->time.tv_usec < 0)
			return -EINVAL;

		if (txc->modes & ADJ_NANO) {
			if (txc->time.tv_usec >= NSEC_PER_SEC)
				return -EINVAL;
		} else {
			if (txc->time.tv_usec >= USEC_PER_SEC)
				return -EINVAL;
		}
	}

	/*
	 * Check for potential multiplication overflows that can
	 * only happen on 64-bit systems:
	 */
	if ((txc->modes & ADJ_FREQUENCY) && (BITS_PER_LONG == 64)) {
		if (LLONG_MIN / PPM_SCALE > txc->freq)
			return -EINVAL;
		if (LLONG_MAX / PPM_SCALE < txc->freq)
			return -EINVAL;
	}

	return 0;
}

/**
 * random_get_entropy_fallback - Returns the raw clock source value,
 * used by random.c for platforms with no valid random_get_entropy().
 */
unsigned long random_get_entropy_fallback(void)
{
	struct tk_read_base *tkr = &tk_core.timekeeper.tkr_mono;
	struct clocksource *clock = READ_ONCE(tkr->clock);

	if (unlikely(timekeeping_suspended || !clock))
		return 0;
	return clock->read(clock);
}
EXPORT_SYMBOL_GPL(random_get_entropy_fallback);

/**
 * do_adjtimex() - Accessor function to NTP __do_adjtimex function
 */
int do_adjtimex(struct timex *txc)
{
	struct timekeeper *tk = &tk_core.timekeeper;
	unsigned long flags;
	struct timespec64 ts;
	s32 orig_tai, tai;
	int ret;

	/* Validate the data before disabling interrupts */
	ret = timekeeping_validate_timex(txc);
	if (ret)
		return ret;

	if (txc->modes & ADJ_SETOFFSET) {
		struct timespec64 delta;
		delta.tv_sec  = txc->time.tv_sec;
		delta.tv_nsec = txc->time.tv_usec;
		if (!(txc->modes & ADJ_NANO))
			delta.tv_nsec *= 1000;
		ret = timekeeping_inject_offset(&delta);
		if (ret)
			return ret;
	}

	ktime_get_real_ts64(&ts);

	raw_spin_lock_irqsave(&timekeeper_lock, flags);
	write_seqcount_begin(&tk_core.seq);

	orig_tai = tai = tk->tai_offset;
	ret = __do_adjtimex(txc, &ts, &tai);

	if (tai != orig_tai) {
		__timekeeping_set_tai_offset(tk, tai);
		timekeeping_update(tk, TK_MIRROR | TK_CLOCK_WAS_SET);
	}
	tk_update_leap_state(tk);

	write_seqcount_end(&tk_core.seq);
	raw_spin_unlock_irqrestore(&timekeeper_lock, flags);

	/* Update the multiplier immediately if frequency was set directly */
	if (txc->modes & (ADJ_FREQUENCY | ADJ_TICK))
		timekeeping_advance(TK_ADV_FREQ);

	if (tai != orig_tai)
		clock_was_set();

	ntp_notify_cmos_timer();

	return ret;
}

#ifdef CONFIG_NTP_PPS
/**
 * hardpps() - Accessor function to NTP __hardpps function
 */
void hardpps(const struct timespec64 *phase_ts, const struct timespec64 *raw_ts)
{
	unsigned long flags;

	raw_spin_lock_irqsave(&timekeeper_lock, flags);
	write_seqcount_begin(&tk_core.seq);

	__hardpps(phase_ts, raw_ts);

	write_seqcount_end(&tk_core.seq);
	raw_spin_unlock_irqrestore(&timekeeper_lock, flags);
}
EXPORT_SYMBOL(hardpps);
#endif /* CONFIG_NTP_PPS */

/**
 * xtime_update() - advances the timekeeping infrastructure
 * @ticks:	number of ticks, that have elapsed since the last call.
 *
 * Must be called with interrupts disabled.
 */
void xtime_update(unsigned long ticks)
{
	write_seqlock(&jiffies_lock);
	do_timer(ticks);
	write_sequnlock(&jiffies_lock);
	update_wall_time();
}<|MERGE_RESOLUTION|>--- conflicted
+++ resolved
@@ -381,12 +381,7 @@
 static inline u32 arch_gettimeoffset(void) { return 0; }
 #endif
 
-<<<<<<< HEAD
-static inline u64 timekeeping_delta_to_ns(struct tk_read_base *tkr,
-					  cycle_t delta)
-=======
 static inline u64 timekeeping_delta_to_ns(const struct tk_read_base *tkr, u64 delta)
->>>>>>> 286cd8c7
 {
 	u64 nsec;
 
@@ -397,30 +392,17 @@
 	return nsec + arch_gettimeoffset();
 }
 
-<<<<<<< HEAD
-static inline s64 timekeeping_get_ns(struct tk_read_base *tkr)
-{
-	cycle_t delta;
-=======
 static inline u64 timekeeping_get_ns(const struct tk_read_base *tkr)
 {
 	u64 delta;
->>>>>>> 286cd8c7
 
 	delta = timekeeping_get_delta(tkr);
 	return timekeeping_delta_to_ns(tkr, delta);
 }
 
-<<<<<<< HEAD
-static inline s64 timekeeping_cycles_to_ns(struct tk_read_base *tkr,
-					    cycle_t cycles)
-{
-	cycle_t delta;
-=======
 static inline u64 timekeeping_cycles_to_ns(const struct tk_read_base *tkr, u64 cycles)
 {
 	u64 delta;
->>>>>>> 286cd8c7
 
 	/* calculate the delta since the last update_wall_time */
 	delta = clocksource_delta(cycles, tkr->cycle_last, tkr->mask);
@@ -552,12 +534,6 @@
 	return (ktime_get_mono_fast_ns() + ktime_to_ns(tk->offs_boot));
 }
 EXPORT_SYMBOL_GPL(ktime_get_boot_fast_ns);
-<<<<<<< HEAD
-
-/* Suspend-time cycles value for halted fast timekeeper. */
-static cycle_t cycles_at_suspend;
-=======
->>>>>>> 286cd8c7
 
 
 /*
@@ -615,10 +591,7 @@
 	memcpy(&tkr_dummy, tkr, sizeof(tkr_dummy));
 	cycles_at_suspend = tk_clock_read(tkr);
 	tkr_dummy.clock = &dummy_clock;
-<<<<<<< HEAD
-=======
 	tkr_dummy.base_real = tkr->base + tk->offs_real;
->>>>>>> 286cd8c7
 	update_fast_timekeeper(&tkr_dummy, &tk_fast_mono);
 
 	tkr = &tk->tkr_raw;
@@ -752,11 +725,7 @@
  */
 static void timekeeping_forward_now(struct timekeeper *tk)
 {
-<<<<<<< HEAD
-	cycle_t cycle_now, delta;
-=======
 	u64 cycle_now, delta;
->>>>>>> 286cd8c7
 
 	cycle_now = tk_clock_read(&tk->tkr_mono);
 	delta = clocksource_delta(cycle_now, tk->tkr_mono.cycle_last, tk->tkr_mono.mask);
@@ -1332,11 +1301,7 @@
 	struct timespec64 tmp;
 	int ret = 0;
 
-<<<<<<< HEAD
-	if (!timespec_inject_offset_valid(ts))
-=======
 	if (ts->tv_nsec < 0 || ts->tv_nsec >= NSEC_PER_SEC)
->>>>>>> 286cd8c7
 		return -EINVAL;
 
 	raw_spin_lock_irqsave(&timekeeper_lock, flags);
@@ -1630,15 +1595,8 @@
 		clock->enable(clock);
 	tk_setup_internals(tk, clock);
 
-<<<<<<< HEAD
-	tk_set_xtime(tk, &now);
-	tk->raw_sec = 0;
-	if (boot.tv_sec == 0 && boot.tv_nsec == 0)
-		boot = tk_xtime(tk);
-=======
 	tk_set_xtime(tk, &wall_time);
 	tk->raw_sec = 0;
->>>>>>> 286cd8c7
 
 	tk_set_wall_to_mono(tk, wall_to_mono);
 
@@ -1777,34 +1735,8 @@
 	 * usable source. The rtc part is handled separately in rtc core code.
 	 */
 	cycle_now = tk_clock_read(&tk->tkr_mono);
-<<<<<<< HEAD
-	if ((clock->flags & CLOCK_SOURCE_SUSPEND_NONSTOP) &&
-		cycle_now > tk->tkr_mono.cycle_last) {
-		u64 num, max = ULLONG_MAX;
-		u32 mult = clock->mult;
-		u32 shift = clock->shift;
-		s64 nsec = 0;
-
-		cycle_delta = clocksource_delta(cycle_now, tk->tkr_mono.cycle_last,
-						tk->tkr_mono.mask);
-
-		/*
-		 * "cycle_delta * mutl" may cause 64 bits overflow, if the
-		 * suspended time is too long. In that case we need do the
-		 * 64 bits math carefully
-		 */
-		do_div(max, mult);
-		if (cycle_delta > max) {
-			num = div64_u64(cycle_delta, max);
-			nsec = (((u64) max * mult) >> shift) * num;
-			cycle_delta -= num * max;
-		}
-		nsec += ((u64) cycle_delta * mult) >> shift;
-
-=======
 	nsec = clocksource_stop_suspend_timing(clock, cycle_now);
 	if (nsec > 0) {
->>>>>>> 286cd8c7
 		ts_delta = ns_to_timespec64(nsec);
 		inject_sleeptime = true;
 	} else if (timespec64_compare(&ts_new, &timekeeping_suspend_time) > 0) {
@@ -1990,72 +1922,6 @@
 	tk->tkr_mono.mult += mult_adj;
 	tk->xtime_interval += interval;
 	tk->tkr_mono.xtime_nsec -= offset;
-<<<<<<< HEAD
-	tk->ntp_error -= (interval - offset) << tk->ntp_error_shift;
-}
-
-/*
- * Calculate the multiplier adjustment needed to match the frequency
- * specified by NTP
- */
-static __always_inline void timekeeping_freqadjust(struct timekeeper *tk,
-							s64 offset)
-{
-	s64 interval = tk->cycle_interval;
-	s64 xinterval = tk->xtime_interval;
-	u32 base = tk->tkr_mono.clock->mult;
-	u32 max = tk->tkr_mono.clock->maxadj;
-	u32 cur_adj = tk->tkr_mono.mult;
-	s64 tick_error;
-	bool negative;
-	u32 adj_scale;
-
-	/* Remove any current error adj from freq calculation */
-	if (tk->ntp_err_mult)
-		xinterval -= tk->cycle_interval;
-
-	tk->ntp_tick = ntp_tick_length();
-
-	/* Calculate current error per tick */
-	tick_error = ntp_tick_length() >> tk->ntp_error_shift;
-	tick_error -= (xinterval + tk->xtime_remainder);
-
-	/* Don't worry about correcting it if its small */
-	if (likely((tick_error >= 0) && (tick_error <= interval)))
-		return;
-
-	/* preserve the direction of correction */
-	negative = (tick_error < 0);
-
-	/* If any adjustment would pass the max, just return */
-	if (negative && (cur_adj - 1) <= (base - max))
-		return;
-	if (!negative && (cur_adj + 1) >= (base + max))
-		return;
-	/*
-	 * Sort out the magnitude of the correction, but
-	 * avoid making so large a correction that we go
-	 * over the max adjustment.
-	 */
-	adj_scale = 0;
-	tick_error = abs(tick_error);
-	while (tick_error > interval) {
-		u32 adj = 1 << (adj_scale + 1);
-
-		/* Check if adjustment gets us within 1 unit from the max */
-		if (negative && (cur_adj - adj) <= (base - max))
-			break;
-		if (!negative && (cur_adj + adj) >= (base + max))
-			break;
-
-		adj_scale++;
-		tick_error >>= 1;
-	}
-
-	/* scale the corrections */
-	timekeeping_apply_adjustment(tk, offset, negative, adj_scale);
-=======
->>>>>>> 286cd8c7
 }
 
 /*
@@ -2176,11 +2042,7 @@
 static u64 logarithmic_accumulation(struct timekeeper *tk, u64 offset,
 				    u32 shift, unsigned int *clock_set)
 {
-<<<<<<< HEAD
-	cycle_t interval = tk->cycle_interval << shift;
-=======
 	u64 interval = tk->cycle_interval << shift;
->>>>>>> 286cd8c7
 	u64 snsec_per_sec;
 
 	/* If the offset is smaller than a shifted interval, do nothing */
