/*
 * posix-clock.c - support for dynamic clock devices
 *
 * Copyright (C) 2010 OMICRON electronics GmbH
 *
 *  This program is free software; you can redistribute it and/or modify
 *  it under the terms of the GNU General Public License as published by
 *  the Free Software Foundation; either version 2 of the License, or
 *  (at your option) any later version.
 *
 *  This program is distributed in the hope that it will be useful,
 *  but WITHOUT ANY WARRANTY; without even the implied warranty of
 *  MERCHANTABILITY or FITNESS FOR A PARTICULAR PURPOSE.  See the
 *  GNU General Public License for more details.
 *
 *  You should have received a copy of the GNU General Public License
 *  along with this program; if not, write to the Free Software
 *  Foundation, Inc., 675 Mass Ave, Cambridge, MA 02139, USA.
 */
#include <linux/device.h>
#include <linux/export.h>
#include <linux/file.h>
#include <linux/posix-clock.h>
#include <linux/slab.h>
#include <linux/syscalls.h>
#include <linux/uaccess.h>

<<<<<<< HEAD
=======
#include "posix-timers.h"

>>>>>>> 286cd8c7
/*
 * Returns NULL if the posix_clock instance attached to 'fp' is old and stale.
 */
static struct posix_clock *get_posix_clock(struct file *fp)
{
	struct posix_clock *clk = fp->private_data;

	down_read(&clk->rwsem);

	if (!clk->zombie)
		return clk;

	up_read(&clk->rwsem);

	return NULL;
}

static void put_posix_clock(struct posix_clock *clk)
{
	up_read(&clk->rwsem);
}

static ssize_t posix_clock_read(struct file *fp, char __user *buf,
				size_t count, loff_t *ppos)
{
	struct posix_clock *clk = get_posix_clock(fp);
	int err = -EINVAL;

	if (!clk)
		return -ENODEV;

	if (clk->ops.read)
		err = clk->ops.read(clk, fp->f_flags, buf, count);

	put_posix_clock(clk);

	return err;
}

static __poll_t posix_clock_poll(struct file *fp, poll_table *wait)
{
	struct posix_clock *clk = get_posix_clock(fp);
<<<<<<< HEAD
	unsigned int result = 0;

	if (!clk)
		return POLLERR;
=======
	__poll_t result = 0;

	if (!clk)
		return EPOLLERR;
>>>>>>> 286cd8c7

	if (clk->ops.poll)
		result = clk->ops.poll(clk, fp, wait);

	put_posix_clock(clk);

	return result;
}

static long posix_clock_ioctl(struct file *fp,
			      unsigned int cmd, unsigned long arg)
{
	struct posix_clock *clk = get_posix_clock(fp);
	int err = -ENOTTY;

	if (!clk)
		return -ENODEV;

	if (clk->ops.ioctl)
		err = clk->ops.ioctl(clk, cmd, arg);

	put_posix_clock(clk);

	return err;
}

#ifdef CONFIG_COMPAT
static long posix_clock_compat_ioctl(struct file *fp,
				     unsigned int cmd, unsigned long arg)
{
	struct posix_clock *clk = get_posix_clock(fp);
	int err = -ENOTTY;

	if (!clk)
		return -ENODEV;

	if (clk->ops.ioctl)
		err = clk->ops.ioctl(clk, cmd, arg);

	put_posix_clock(clk);

	return err;
}
#endif

static int posix_clock_open(struct inode *inode, struct file *fp)
{
	int err;
	struct posix_clock *clk =
		container_of(inode->i_cdev, struct posix_clock, cdev);

	down_read(&clk->rwsem);

	if (clk->zombie) {
		err = -ENODEV;
		goto out;
	}
	if (clk->ops.open)
		err = clk->ops.open(clk, fp->f_mode);
	else
		err = 0;

	if (!err) {
		get_device(clk->dev);
		fp->private_data = clk;
	}
out:
	up_read(&clk->rwsem);
	return err;
}

static int posix_clock_release(struct inode *inode, struct file *fp)
{
	struct posix_clock *clk = fp->private_data;
	int err = 0;

	if (clk->ops.release)
		err = clk->ops.release(clk);

	put_device(clk->dev);

	fp->private_data = NULL;

	return err;
}

static const struct file_operations posix_clock_file_operations = {
	.owner		= THIS_MODULE,
	.llseek		= no_llseek,
	.read		= posix_clock_read,
	.poll		= posix_clock_poll,
	.unlocked_ioctl	= posix_clock_ioctl,
	.open		= posix_clock_open,
	.release	= posix_clock_release,
#ifdef CONFIG_COMPAT
	.compat_ioctl	= posix_clock_compat_ioctl,
#endif
};

int posix_clock_register(struct posix_clock *clk, struct device *dev)
{
	int err;

	init_rwsem(&clk->rwsem);

	cdev_init(&clk->cdev, &posix_clock_file_operations);
	err = cdev_device_add(&clk->cdev, dev);
	if (err) {
		pr_err("%s unable to add device %d:%d\n",
			dev_name(dev), MAJOR(dev->devt), MINOR(dev->devt));
		return err;
	}
	clk->cdev.owner = clk->ops.owner;
	clk->dev = dev;

	return 0;
}
EXPORT_SYMBOL_GPL(posix_clock_register);

void posix_clock_unregister(struct posix_clock *clk)
{
	cdev_device_del(&clk->cdev, clk->dev);

	down_write(&clk->rwsem);
	clk->zombie = true;
	up_write(&clk->rwsem);

	put_device(clk->dev);
}
EXPORT_SYMBOL_GPL(posix_clock_unregister);

struct posix_clock_desc {
	struct file *fp;
	struct posix_clock *clk;
};

static int get_clock_desc(const clockid_t id, struct posix_clock_desc *cd)
{
	struct file *fp = fget(clockid_to_fd(id));
	int err = -EINVAL;

	if (!fp)
		return err;

	if (fp->f_op->open != posix_clock_open || !fp->private_data)
		goto out;

	cd->fp = fp;
	cd->clk = get_posix_clock(fp);

	err = cd->clk ? 0 : -ENODEV;
out:
	if (err)
		fput(fp);
	return err;
}

static void put_clock_desc(struct posix_clock_desc *cd)
{
	put_posix_clock(cd->clk);
	fput(cd->fp);
}

static int pc_clock_adjtime(clockid_t id, struct timex *tx)
{
	struct posix_clock_desc cd;
	int err;

	err = get_clock_desc(id, &cd);
	if (err)
		return err;

	if ((cd.fp->f_mode & FMODE_WRITE) == 0) {
		err = -EACCES;
		goto out;
	}

	if (cd.clk->ops.clock_adjtime)
		err = cd.clk->ops.clock_adjtime(cd.clk, tx);
	else
		err = -EOPNOTSUPP;
out:
	put_clock_desc(&cd);

	return err;
}

static int pc_clock_gettime(clockid_t id, struct timespec64 *ts)
{
	struct posix_clock_desc cd;
	struct timespec64 ts64;
	int err;

	err = get_clock_desc(id, &cd);
	if (err)
		return err;

	if (cd.clk->ops.clock_gettime) {
		err = cd.clk->ops.clock_gettime(cd.clk, &ts64);
		*ts = timespec64_to_timespec(ts64);
	}
	else
		err = -EOPNOTSUPP;

	put_clock_desc(&cd);

	return err;
}

static int pc_clock_getres(clockid_t id, struct timespec64 *ts)
{
	struct posix_clock_desc cd;
	struct timespec64 ts64;
	int err;

	err = get_clock_desc(id, &cd);
	if (err)
		return err;

	if (cd.clk->ops.clock_getres) {
		err = cd.clk->ops.clock_getres(cd.clk, &ts64);
		*ts = timespec64_to_timespec(ts64);
	}
	else
		err = -EOPNOTSUPP;

	put_clock_desc(&cd);

	return err;
}

static int pc_clock_settime(clockid_t id, const struct timespec64 *ts)
{
	struct timespec64 ts64 = timespec_to_timespec64(*ts);
	struct posix_clock_desc cd;
	int err;

	err = get_clock_desc(id, &cd);
	if (err)
		return err;

	if ((cd.fp->f_mode & FMODE_WRITE) == 0) {
		err = -EACCES;
		goto out;
	}

	if (cd.clk->ops.clock_settime)
		err = cd.clk->ops.clock_settime(cd.clk, &ts64);
	else
		err = -EOPNOTSUPP;
out:
	put_clock_desc(&cd);

	return err;
}

<<<<<<< HEAD
static int pc_timer_create(struct k_itimer *kit)
{
	clockid_t id = kit->it_clock;
	struct posix_clock_desc cd;
	int err;

	err = get_clock_desc(id, &cd);
	if (err)
		return err;

	if (cd.clk->ops.timer_create)
		err = cd.clk->ops.timer_create(cd.clk, kit);
	else
		err = -EOPNOTSUPP;

	put_clock_desc(&cd);

	return err;
}

static int pc_timer_delete(struct k_itimer *kit)
{
	clockid_t id = kit->it_clock;
	struct posix_clock_desc cd;
	int err;

	err = get_clock_desc(id, &cd);
	if (err)
		return err;

	if (cd.clk->ops.timer_delete)
		err = cd.clk->ops.timer_delete(cd.clk, kit);
	else
		err = -EOPNOTSUPP;

	put_clock_desc(&cd);

	return err;
}

static void pc_timer_gettime(struct k_itimer *kit, struct itimerspec *ts)
{
	clockid_t id = kit->it_clock;
	struct posix_clock_desc cd;
	struct itimerspec64 ts64;

	if (get_clock_desc(id, &cd))
		return;

	if (cd.clk->ops.timer_gettime) {
		cd.clk->ops.timer_gettime(cd.clk, kit, &ts64);
		*ts = itimerspec64_to_itimerspec(&ts64);
	}
	put_clock_desc(&cd);
}

static int pc_timer_settime(struct k_itimer *kit, int flags,
			    struct itimerspec *ts, struct itimerspec *old)
{
	struct itimerspec64 ts64 = itimerspec_to_itimerspec64(ts);
	clockid_t id = kit->it_clock;
	struct posix_clock_desc cd;
	struct itimerspec64 old64;
	int err;

	err = get_clock_desc(id, &cd);
	if (err)
		return err;

	if (cd.clk->ops.timer_settime) {
		err = cd.clk->ops.timer_settime(cd.clk, kit, flags, &ts64, &old64);
		if (old)
			*old = itimerspec64_to_itimerspec(&old64);
	}
	else
		err = -EOPNOTSUPP;

	put_clock_desc(&cd);

	return err;
}

struct k_clock clock_posix_dynamic = {
=======
const struct k_clock clock_posix_dynamic = {
>>>>>>> 286cd8c7
	.clock_getres	= pc_clock_getres,
	.clock_set	= pc_clock_settime,
	.clock_get	= pc_clock_gettime,
	.clock_adj	= pc_clock_adjtime,
};<|MERGE_RESOLUTION|>--- conflicted
+++ resolved
@@ -25,11 +25,8 @@
 #include <linux/syscalls.h>
 #include <linux/uaccess.h>
 
-<<<<<<< HEAD
-=======
 #include "posix-timers.h"
 
->>>>>>> 286cd8c7
 /*
  * Returns NULL if the posix_clock instance attached to 'fp' is old and stale.
  */
@@ -72,17 +69,10 @@
 static __poll_t posix_clock_poll(struct file *fp, poll_table *wait)
 {
 	struct posix_clock *clk = get_posix_clock(fp);
-<<<<<<< HEAD
-	unsigned int result = 0;
-
-	if (!clk)
-		return POLLERR;
-=======
 	__poll_t result = 0;
 
 	if (!clk)
 		return EPOLLERR;
->>>>>>> 286cd8c7
 
 	if (clk->ops.poll)
 		result = clk->ops.poll(clk, fp, wait);
@@ -339,93 +329,7 @@
 	return err;
 }
 
-<<<<<<< HEAD
-static int pc_timer_create(struct k_itimer *kit)
-{
-	clockid_t id = kit->it_clock;
-	struct posix_clock_desc cd;
-	int err;
-
-	err = get_clock_desc(id, &cd);
-	if (err)
-		return err;
-
-	if (cd.clk->ops.timer_create)
-		err = cd.clk->ops.timer_create(cd.clk, kit);
-	else
-		err = -EOPNOTSUPP;
-
-	put_clock_desc(&cd);
-
-	return err;
-}
-
-static int pc_timer_delete(struct k_itimer *kit)
-{
-	clockid_t id = kit->it_clock;
-	struct posix_clock_desc cd;
-	int err;
-
-	err = get_clock_desc(id, &cd);
-	if (err)
-		return err;
-
-	if (cd.clk->ops.timer_delete)
-		err = cd.clk->ops.timer_delete(cd.clk, kit);
-	else
-		err = -EOPNOTSUPP;
-
-	put_clock_desc(&cd);
-
-	return err;
-}
-
-static void pc_timer_gettime(struct k_itimer *kit, struct itimerspec *ts)
-{
-	clockid_t id = kit->it_clock;
-	struct posix_clock_desc cd;
-	struct itimerspec64 ts64;
-
-	if (get_clock_desc(id, &cd))
-		return;
-
-	if (cd.clk->ops.timer_gettime) {
-		cd.clk->ops.timer_gettime(cd.clk, kit, &ts64);
-		*ts = itimerspec64_to_itimerspec(&ts64);
-	}
-	put_clock_desc(&cd);
-}
-
-static int pc_timer_settime(struct k_itimer *kit, int flags,
-			    struct itimerspec *ts, struct itimerspec *old)
-{
-	struct itimerspec64 ts64 = itimerspec_to_itimerspec64(ts);
-	clockid_t id = kit->it_clock;
-	struct posix_clock_desc cd;
-	struct itimerspec64 old64;
-	int err;
-
-	err = get_clock_desc(id, &cd);
-	if (err)
-		return err;
-
-	if (cd.clk->ops.timer_settime) {
-		err = cd.clk->ops.timer_settime(cd.clk, kit, flags, &ts64, &old64);
-		if (old)
-			*old = itimerspec64_to_itimerspec(&old64);
-	}
-	else
-		err = -EOPNOTSUPP;
-
-	put_clock_desc(&cd);
-
-	return err;
-}
-
-struct k_clock clock_posix_dynamic = {
-=======
 const struct k_clock clock_posix_dynamic = {
->>>>>>> 286cd8c7
 	.clock_getres	= pc_clock_getres,
 	.clock_set	= pc_clock_settime,
 	.clock_get	= pc_clock_gettime,
