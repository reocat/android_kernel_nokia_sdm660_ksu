--- conflicted
+++ resolved
@@ -207,15 +207,11 @@
 	struct hlist_head	vectors[WHEEL_SIZE];
 } ____cacheline_aligned;
 
-<<<<<<< HEAD
-static inline void __run_timers(struct tvec_base *base);
-=======
 static DEFINE_PER_CPU(struct timer_base, timer_bases[NR_BASES]);
 struct timer_base timer_base_deferrable;
 static atomic_t deferrable_pending;
 
 #ifdef CONFIG_NO_HZ_COMMON
->>>>>>> 286cd8c7
 
 static DEFINE_STATIC_KEY_FALSE(timers_nohz_active);
 static DEFINE_MUTEX(timer_keys_mutex);
@@ -226,16 +222,9 @@
 #ifdef CONFIG_SMP
 unsigned int sysctl_timer_migration = 1;
 
-<<<<<<< HEAD
-struct tvec_base tvec_base_deferrable;
-static atomic_t deferrable_pending;
-
-void timers_update_migration(bool update_nohz)
-=======
 DEFINE_STATIC_KEY_FALSE(timers_migration_enabled);
 
 static void timers_update_migration(void)
->>>>>>> 286cd8c7
 {
 	if (sysctl_timer_migration && tick_nohz_active)
 		static_branch_enable(&timers_migration_enabled);
@@ -265,11 +254,7 @@
 {
 	int ret;
 
-<<<<<<< HEAD
-	mutex_lock(&mutex);
-=======
 	mutex_lock(&timer_keys_mutex);
->>>>>>> 286cd8c7
 	ret = proc_dointvec_minmax(table, write, buffer, lenp, ppos);
 	if (!ret && write)
 		timers_update_migration();
@@ -277,21 +262,9 @@
 	return ret;
 }
 
-<<<<<<< HEAD
-static inline struct tvec_base *get_target_base(struct tvec_base *base,
-						int pinned, u32 timer_flags)
-{
-	if (!pinned && !(timer_flags & TIMER_PINNED_ON_CPU) &&
-	    (timer_flags & TIMER_DEFERRABLE))
-		return &tvec_base_deferrable;
-	if (pinned || !base->migration_enabled)
-		return this_cpu_ptr(&tvec_bases);
-	return per_cpu_ptr(&tvec_bases, get_nohz_timer_target());
-=======
 static inline bool is_timers_nohz_active(void)
 {
 	return static_branch_unlikely(&timers_nohz_active);
->>>>>>> 286cd8c7
 }
 
 static inline void __run_deferrable_timers(void)
@@ -322,34 +295,8 @@
 		return per_cpu_ptr(&tvec_bases, timer_flags & TIMER_CPUMASK);
 }
 #else
-<<<<<<< HEAD
-static inline struct tvec_base *get_target_base(struct tvec_base *base,
-						int pinned, u32 timer_flags)
-{
-	return this_cpu_ptr(&tvec_bases);
-}
-
-static inline void __run_deferrable_timers(void)
-{
-}
-
-static inline void init_timer_deferrable_global(void)
-{
-	/*
-	 * initialize cpu unbound deferrable timer base only when CONFIG_SMP.
-	 * UP kernel handles the timers with cpu 0 timer base.
-	 */
-}
-
-static inline struct tvec_base *get_timer_base(u32 timer_flags)
-{
-	return per_cpu_ptr(&tvec_bases, timer_flags & TIMER_CPUMASK);
-}
-#endif
-=======
 static inline bool is_timers_nohz_active(void) { return false; }
 #endif /* NO_HZ_COMMON */
->>>>>>> 286cd8c7
 
 static unsigned long round_jiffies_common(unsigned long j, int cpu,
 		bool force_up)
@@ -657,8 +604,6 @@
 		return;
 	}
 
-<<<<<<< HEAD
-=======
 	/*
 	 * We might have to IPI the remote CPU if the base is idle and the
 	 * timer is not deferrable. If the other CPU is on the way to idle
@@ -694,7 +639,6 @@
 	trigger_dyntick_cpu(base, timer);
 }
 
->>>>>>> 286cd8c7
 #ifdef CONFIG_DEBUG_OBJECTS_TIMERS
 
 static struct debug_obj_descr timer_debug_descr;
@@ -888,10 +832,6 @@
 	timer->entry.pprev = NULL;
 	timer->function = func;
 	timer->flags = flags | raw_smp_processor_id();
-<<<<<<< HEAD
-	timer->slack = -1;
-=======
->>>>>>> 286cd8c7
 	lockdep_init_map(&timer->lockdep_map, name, key, 0);
 }
 
@@ -1040,11 +980,7 @@
 	__acquires(timer->base->lock)
 {
 	for (;;) {
-<<<<<<< HEAD
-		struct tvec_base *base;
-=======
 		struct timer_base *base;
->>>>>>> 286cd8c7
 		u32 tf;
 
 		/*
@@ -1056,11 +992,7 @@
 
 		if (!(tf & TIMER_MIGRATING)) {
 			base = get_timer_base(tf);
-<<<<<<< HEAD
-			spin_lock_irqsave(&base->lock, *flags);
-=======
 			raw_spin_lock_irqsave(&base->lock, *flags);
->>>>>>> 286cd8c7
 			if (timer->flags == tf)
 				return base;
 			raw_spin_unlock_irqrestore(&base->lock, *flags);
@@ -1141,13 +1073,7 @@
 	if (!ret && (options & MOD_TIMER_PENDING_ONLY))
 		goto out_unlock;
 
-<<<<<<< HEAD
-	debug_activate(timer, expires);
-
-	new_base = get_target_base(base, pinned, timer->flags);
-=======
 	new_base = get_target_base(base, timer->flags);
->>>>>>> 286cd8c7
 
 	if (base != new_base) {
 		/*
@@ -1170,15 +1096,8 @@
 		}
 	}
 
-<<<<<<< HEAD
-	if (pinned == TIMER_PINNED)
-		timer->flags |= TIMER_PINNED_ON_CPU;
-	else
-		timer->flags &= ~TIMER_PINNED_ON_CPU;
-=======
 	debug_activate(timer, expires);
 
->>>>>>> 286cd8c7
 	timer->expires = expires;
 	/*
 	 * If 'idx' was calculated above and the base time did not advance
@@ -1367,11 +1286,7 @@
 	if (base->running_timer != timer)
 		ret = detach_if_pending(timer, base, true);
 
-<<<<<<< HEAD
-	spin_unlock_irqrestore(&base->lock, flags);
-=======
 	raw_spin_unlock_irqrestore(&base->lock, flags);
->>>>>>> 286cd8c7
 
 	return ret;
 }
@@ -1519,40 +1434,6 @@
 	int i, levels = 0;
 	unsigned int idx;
 
-<<<<<<< HEAD
-		/*
-		 * Cascade timers:
-		 */
-		if (!index &&
-			(!cascade(base, &base->tv2, INDEX(0))) &&
-				(!cascade(base, &base->tv3, INDEX(1))) &&
-					!cascade(base, &base->tv4, INDEX(2)))
-			cascade(base, &base->tv5, INDEX(3));
-		++base->timer_jiffies;
-		hlist_move_list(base->tv1.vec + index, head);
-		while (!hlist_empty(head)) {
-			void (*fn)(unsigned long);
-			unsigned long data;
-			bool irqsafe;
-
-			timer = hlist_entry(head->first, struct timer_list, entry);
-			fn = timer->function;
-			data = timer->data;
-			irqsafe = timer->flags & TIMER_IRQSAFE;
-
-			base->running_timer = timer;
-			detach_expired_timer(timer, base);
-
-			if (irqsafe) {
-				spin_unlock(&base->lock);
-				call_timer_fn(timer, fn, data);
-				spin_lock(&base->lock);
-			} else {
-				spin_unlock_irq(&base->lock);
-				call_timer_fn(timer, fn, data);
-				spin_lock_irq(&base->lock);
-			}
-=======
 	for (i = 0; i < LVL_DEPTH; i++) {
 		idx = (clk & LVL_MASK) + i * LVL_SIZE;
 
@@ -1560,7 +1441,6 @@
 			vec = base->vectors + idx;
 			hlist_move_list(vec, heads++);
 			levels++;
->>>>>>> 286cd8c7
 		}
 		/* Is it time to look at the next level? */
 		if (clk & LVL_CLK_MASK)
@@ -1688,16 +1568,10 @@
 	return DIV_ROUND_UP_ULL(nextevt, TICK_NSEC) * TICK_NSEC;
 }
 
-<<<<<<< HEAD
-#ifdef CONFIG_SMP
-/*
- * check_pending_deferrable_timers - Check for unbound deferrable timer expiry.
-=======
 
 #ifdef CONFIG_SMP
 /*
  * check_pending_deferrable_timers - Check for unbound deferrable timer expiry
->>>>>>> 286cd8c7
  * @cpu - Current CPU
  *
  * The function checks whether any global deferrable pending timers
@@ -1710,11 +1584,7 @@
 {
 	if (cpu == tick_do_timer_cpu ||
 		tick_do_timer_cpu == TICK_DO_TIMER_NONE) {
-<<<<<<< HEAD
-		if (time_after_eq(jiffies, tvec_base_deferrable.timer_jiffies)
-=======
 		if (time_after_eq(jiffies, timer_base_deferrable.clk)
->>>>>>> 286cd8c7
 			&& !atomic_cmpxchg(&deferrable_pending, 0, 1)) {
 			return true;
 		}
@@ -1909,12 +1779,6 @@
 {
 	struct timer_base *base = this_cpu_ptr(&timer_bases[BASE_STD]);
 
-<<<<<<< HEAD
-	__run_deferrable_timers();
-
-	if (time_after_eq(jiffies, base->timer_jiffies))
-		__run_timers(base);
-=======
 	__run_timers(base);
 	if (IS_ENABLED(CONFIG_NO_HZ_COMMON)) {
 		__run_timers(this_cpu_ptr(&timer_bases[BASE_DEF]));
@@ -1924,7 +1788,6 @@
 		tick_do_timer_cpu == TICK_DO_TIMER_NONE) ||
 		tick_do_timer_cpu == smp_processor_id())
 		__run_timers(&timer_base_deferrable);
->>>>>>> 286cd8c7
 }
 
 /*
@@ -2069,10 +1932,6 @@
 }
 EXPORT_SYMBOL(schedule_timeout_uninterruptible);
 
-<<<<<<< HEAD
-#if defined(CONFIG_HOTPLUG_CPU)
-static void migrate_timer_list(struct tvec_base *new_base,
-=======
 /*
  * Like schedule_timeout_uninterruptible(), except this task will not contribute
  * to load average.
@@ -2086,94 +1945,24 @@
 
 #ifdef CONFIG_HOTPLUG_CPU
 static void migrate_timer_list(struct timer_base *new_base,
->>>>>>> 286cd8c7
 			       struct hlist_head *head, bool remove_pinned)
 {
 	struct timer_list *timer;
 	int cpu = new_base->cpu;
 	struct hlist_node *n;
 	int is_pinned;
-<<<<<<< HEAD
-
-	hlist_for_each_entry_safe(timer, n, head, entry) {
-		is_pinned = timer->flags & TIMER_PINNED_ON_CPU;
-		if (!remove_pinned && is_pinned)
-			continue;
-
-=======
 
 	hlist_for_each_entry_safe(timer, n, head, entry) {
 		is_pinned = timer->flags & TIMER_PINNED;
 		if (!remove_pinned && is_pinned)
 			continue;
 
->>>>>>> 286cd8c7
 		detach_if_pending(timer, get_timer_base(timer->flags), false);
 		timer->flags = (timer->flags & ~TIMER_BASEMASK) | cpu;
 		internal_add_timer(new_base, timer);
 	}
 }
 
-<<<<<<< HEAD
-static void __migrate_timers(int cpu, bool remove_pinned)
-{
-	struct tvec_base *old_base;
-	struct tvec_base *new_base;
-	unsigned long flags;
-	int i;
-
-	old_base = per_cpu_ptr(&tvec_bases, cpu);
-	new_base = get_cpu_ptr(&tvec_bases);
-	/*
-	 * The caller is globally serialized and nobody else
-	 * takes two locks at once, deadlock is not possible.
-	 */
-	spin_lock_irqsave(&new_base->lock, flags);
-	spin_lock_nested(&old_base->lock, SINGLE_DEPTH_NESTING);
-
-	/*
-	 * If we're in the hotplug path, kill the system if there's a running
-	 * timer. It's ok to have a running timer in the isolation case - the
-	 * currently running or just expired timers are off of the timer wheel
-	 * and so everything else can be migrated off.
-	 */
-	if (!cpu_online(cpu))
-		BUG_ON(old_base->running_timer);
-
-	for (i = 0; i < TVR_SIZE; i++)
-		migrate_timer_list(new_base, old_base->tv1.vec + i,
-				   remove_pinned);
-	for (i = 0; i < TVN_SIZE; i++) {
-		migrate_timer_list(new_base, old_base->tv2.vec + i,
-				remove_pinned);
-		migrate_timer_list(new_base, old_base->tv3.vec + i,
-				remove_pinned);
-		migrate_timer_list(new_base, old_base->tv4.vec + i,
-				remove_pinned);
-		migrate_timer_list(new_base, old_base->tv5.vec + i,
-				remove_pinned);
-	}
-
-	spin_unlock(&old_base->lock);
-	spin_unlock_irqrestore(&new_base->lock, flags);
-	put_cpu_ptr(&tvec_bases);
-}
-
-/* Migrate timers from 'cpu' to this_cpu */
-static void migrate_timers(int cpu)
-{
-	BUG_ON(cpu_online(cpu));
-	__migrate_timers(cpu, true);
-}
-
-void timer_quiesce_cpu(void *cpup)
-{
-	__migrate_timers(*(int *)cpup, false);
-}
-
-static int timer_cpu_notify(struct notifier_block *self,
-				unsigned long action, void *hcpu)
-=======
 int timers_prepare_cpu(unsigned int cpu)
 {
 	struct timer_base *base;
@@ -2190,7 +1979,6 @@
 }
 
 static void __migrate_timers(unsigned int cpu, bool remove_pinned)
->>>>>>> 286cd8c7
 {
 	struct timer_base *old_base;
 	struct timer_base *new_base;
@@ -2275,10 +2063,6 @@
 void __init init_timers(void)
 {
 	init_timer_cpus();
-<<<<<<< HEAD
-	timer_register_cpu_notifier();
-=======
->>>>>>> 286cd8c7
 	open_softirq(TIMER_SOFTIRQ, run_timer_softirq);
 }
 
