/*
 * debugfs file to track time spent in suspend
 *
 * Copyright (c) 2011, Google, Inc.
 *
 * This program is free software; you can redistribute it and/or modify
 * it under the terms of the GNU General Public License as published by
 * the Free Software Foundation; either version 2 of the License, or
 * (at your option) any later version.
 *
 * This program is distributed in the hope that it will be useful, but WITHOUT
 * ANY WARRANTY; without even the implied warranty of MERCHANTABILITY or
 * FITNESS FOR A PARTICULAR PURPOSE.  See the GNU General Public License for
 * more details.
 */

#include <linux/debugfs.h>
#include <linux/err.h>
#include <linux/init.h>
#include <linux/kernel.h>
#include <linux/seq_file.h>
#include <linux/suspend.h>
#include <linux/time.h>

#include "timekeeping_internal.h"

#define NUM_BINS 32

static unsigned int sleep_time_bin[NUM_BINS] = {0};

static int tk_debug_show_sleep_time(struct seq_file *s, void *data)
{
	unsigned int bin;
	seq_puts(s, "      time (secs)        count\n");
	seq_puts(s, "------------------------------\n");
	for (bin = 0; bin < 32; bin++) {
		if (sleep_time_bin[bin] == 0)
			continue;
		seq_printf(s, "%10u - %-10u %4u\n",
			bin ? 1 << (bin - 1) : 0, 1 << bin,
				sleep_time_bin[bin]);
	}
	return 0;
}

static int tk_debug_sleep_time_open(struct inode *inode, struct file *file)
{
	return single_open(file, tk_debug_show_sleep_time, NULL);
}

static const struct file_operations tk_debug_sleep_time_fops = {
	.open		= tk_debug_sleep_time_open,
	.read		= seq_read,
	.llseek		= seq_lseek,
	.release	= single_release,
};

static int __init tk_debug_sleep_time_init(void)
{
	struct dentry *d;

	d = debugfs_create_file("sleep_time", 0444, NULL, NULL,
		&tk_debug_sleep_time_fops);
	if (!d) {
		pr_err("Failed to create sleep_time debug file\n");
		return -ENOMEM;
	}

	return 0;
}
late_initcall(tk_debug_sleep_time_init);

void tk_debug_account_sleep_time(const struct timespec64 *t)
{
	/* Cap bin index so we don't overflow the array */
	int bin = min(fls(t->tv_sec), NUM_BINS-1);

	sleep_time_bin[bin]++;
<<<<<<< HEAD
=======
	pm_deferred_pr_dbg("Timekeeping suspended for %lld.%03lu seconds\n",
			   (s64)t->tv_sec, t->tv_nsec / NSEC_PER_MSEC);
>>>>>>> 286cd8c7
}
<|MERGE_RESOLUTION|>--- conflicted
+++ resolved
@@ -76,9 +76,6 @@
 	int bin = min(fls(t->tv_sec), NUM_BINS-1);
 
 	sleep_time_bin[bin]++;
-<<<<<<< HEAD
-=======
 	pm_deferred_pr_dbg("Timekeeping suspended for %lld.%03lu seconds\n",
 			   (s64)t->tv_sec, t->tv_nsec / NSEC_PER_MSEC);
->>>>>>> 286cd8c7
 }
