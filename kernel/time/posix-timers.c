/*
 * linux/kernel/posix-timers.c
 *
 *
 * 2002-10-15  Posix Clocks & timers
 *                           by George Anzinger george@mvista.com
 *
 *			     Copyright (C) 2002 2003 by MontaVista Software.
 *
 * 2004-06-01  Fix CLOCK_REALTIME clock/timer TIMER_ABSTIME bug.
 *			     Copyright (C) 2004 Boris Hu
 *
 * This program is free software; you can redistribute it and/or modify
 * it under the terms of the GNU General Public License as published by
 * the Free Software Foundation; either version 2 of the License, or (at
 * your option) any later version.
 *
 * This program is distributed in the hope that it will be useful, but
 * WITHOUT ANY WARRANTY; without even the implied warranty of
 * MERCHANTABILITY or FITNESS FOR A PARTICULAR PURPOSE. See the GNU
 * General Public License for more details.

 * You should have received a copy of the GNU General Public License
 * along with this program; if not, write to the Free Software
 * Foundation, Inc., 675 Mass Ave, Cambridge, MA 02139, USA.
 *
 * MontaVista Software | 1237 East Arques Avenue | Sunnyvale | CA 94085 | USA
 */

/* These are all the functions necessary to implement
 * POSIX clocks & timers
 */
#include <linux/mm.h>
#include <linux/interrupt.h>
#include <linux/slab.h>
#include <linux/time.h>
#include <linux/mutex.h>
#include <linux/sched/task.h>

#include <linux/uaccess.h>
#include <linux/list.h>
#include <linux/init.h>
#include <linux/compiler.h>
#include <linux/hash.h>
#include <linux/posix-clock.h>
#include <linux/posix-timers.h>
#include <linux/syscalls.h>
#include <linux/wait.h>
#include <linux/workqueue.h>
#include <linux/export.h>
#include <linux/hashtable.h>
#include <linux/compat.h>
#include <linux/nospec.h>

#include "timekeeping.h"
#include "posix-timers.h"

/*
 * Management arrays for POSIX timers. Timers are now kept in static hash table
 * with 512 entries.
 * Timer ids are allocated by local routine, which selects proper hash head by
 * key, constructed from current->signal address and per signal struct counter.
 * This keeps timer ids unique per process, but now they can intersect between
 * processes.
 */

/*
 * Lets keep our timers in a slab cache :-)
 */
static struct kmem_cache *posix_timers_cache;

static DEFINE_HASHTABLE(posix_timers_hashtable, 9);
static DEFINE_SPINLOCK(hash_lock);

static const struct k_clock * const posix_clocks[];
static const struct k_clock *clockid_to_kclock(const clockid_t id);
static const struct k_clock clock_realtime, clock_monotonic;

/*
 * we assume that the new SIGEV_THREAD_ID shares no bits with the other
 * SIGEV values.  Here we put out an error if this assumption fails.
 */
#if SIGEV_THREAD_ID != (SIGEV_THREAD_ID & \
                       ~(SIGEV_SIGNAL | SIGEV_NONE | SIGEV_THREAD))
#error "SIGEV_THREAD_ID must not share bit with other SIGEV values!"
#endif

/*
 * The timer ID is turned into a timer address by idr_find().
 * Verifying a valid ID consists of:
 *
 * a) checking that idr_find() returns other than -1.
 * b) checking that the timer id matches the one in the timer itself.
 * c) that the timer owner is in the callers thread group.
 */

/*
 * CLOCKs: The POSIX standard calls for a couple of clocks and allows us
 *	    to implement others.  This structure defines the various
 *	    clocks.
 *
 * RESOLUTION: Clock resolution is used to round up timer and interval
 *	    times, NOT to report clock times, which are reported with as
 *	    much resolution as the system can muster.  In some cases this
 *	    resolution may depend on the underlying clock hardware and
 *	    may not be quantifiable until run time, and only then is the
 *	    necessary code is written.	The standard says we should say
 *	    something about this issue in the documentation...
 *
 * FUNCTIONS: The CLOCKs structure defines possible functions to
 *	    handle various clock functions.
 *
 *	    The standard POSIX timer management code assumes the
 *	    following: 1.) The k_itimer struct (sched.h) is used for
 *	    the timer.  2.) The list, it_lock, it_clock, it_id and
 *	    it_pid fields are not modified by timer code.
 *
 * Permissions: It is assumed that the clock_settime() function defined
 *	    for each clock will take care of permission checks.	 Some
 *	    clocks may be set able by any user (i.e. local process
 *	    clocks) others not.	 Currently the only set able clock we
 *	    have is CLOCK_REALTIME and its high res counter part, both of
 *	    which we beg off on and pass to do_sys_settimeofday().
 */
static struct k_itimer *__lock_timer(timer_t timer_id, unsigned long *flags);

#define lock_timer(tid, flags)						   \
({	struct k_itimer *__timr;					   \
	__cond_lock(&__timr->it_lock, __timr = __lock_timer(tid, flags));  \
	__timr;								   \
})

static int hash(struct signal_struct *sig, unsigned int nr)
{
	return hash_32(hash32_ptr(sig) ^ nr, HASH_BITS(posix_timers_hashtable));
}

static struct k_itimer *__posix_timers_find(struct hlist_head *head,
					    struct signal_struct *sig,
					    timer_t id)
{
	struct k_itimer *timer;

	hlist_for_each_entry_rcu(timer, head, t_hash) {
		if ((timer->it_signal == sig) && (timer->it_id == id))
			return timer;
	}
	return NULL;
}

static struct k_itimer *posix_timer_by_id(timer_t id)
{
	struct signal_struct *sig = current->signal;
	struct hlist_head *head = &posix_timers_hashtable[hash(sig, id)];

	return __posix_timers_find(head, sig, id);
}

static int posix_timer_add(struct k_itimer *timer)
{
	struct signal_struct *sig = current->signal;
	int first_free_id = sig->posix_timer_id;
	struct hlist_head *head;
	int ret = -ENOENT;

	do {
		spin_lock(&hash_lock);
		head = &posix_timers_hashtable[hash(sig, sig->posix_timer_id)];
		if (!__posix_timers_find(head, sig, sig->posix_timer_id)) {
			hlist_add_head_rcu(&timer->t_hash, head);
			ret = sig->posix_timer_id;
		}
		if (++sig->posix_timer_id < 0)
			sig->posix_timer_id = 0;
		if ((sig->posix_timer_id == first_free_id) && (ret == -ENOENT))
			/* Loop over all possible ids completed */
			ret = -EAGAIN;
		spin_unlock(&hash_lock);
	} while (ret == -ENOENT);
	return ret;
}

static inline void unlock_timer(struct k_itimer *timr, unsigned long flags)
{
	spin_unlock_irqrestore(&timr->it_lock, flags);
}

/* Get clock_realtime */
static int posix_clock_realtime_get(clockid_t which_clock, struct timespec64 *tp)
{
	ktime_get_real_ts64(tp);
	return 0;
}

/* Set clock_realtime */
static int posix_clock_realtime_set(const clockid_t which_clock,
				    const struct timespec64 *tp)
{
	return do_sys_settimeofday64(tp, NULL);
}

static int posix_clock_realtime_adj(const clockid_t which_clock,
				    struct timex *t)
{
	return do_adjtimex(t);
}

/*
 * Get monotonic time for posix timers
 */
static int posix_ktime_get_ts(clockid_t which_clock, struct timespec64 *tp)
{
	ktime_get_ts64(tp);
	return 0;
}

/*
 * Get monotonic-raw time for posix timers
 */
static int posix_get_monotonic_raw(clockid_t which_clock, struct timespec64 *tp)
{
	ktime_get_raw_ts64(tp);
	return 0;
}


static int posix_get_realtime_coarse(clockid_t which_clock, struct timespec64 *tp)
{
	ktime_get_coarse_real_ts64(tp);
	return 0;
}

static int posix_get_monotonic_coarse(clockid_t which_clock,
						struct timespec64 *tp)
{
	ktime_get_coarse_ts64(tp);
	return 0;
}

static int posix_get_coarse_res(const clockid_t which_clock, struct timespec64 *tp)
{
	*tp = ktime_to_timespec64(KTIME_LOW_RES);
	return 0;
}

static int posix_get_boottime(const clockid_t which_clock, struct timespec64 *tp)
{
	ktime_get_boottime_ts64(tp);
	return 0;
}

static int posix_get_tai(clockid_t which_clock, struct timespec64 *tp)
{
	ktime_get_clocktai_ts64(tp);
	return 0;
}

static int posix_get_hrtimer_res(clockid_t which_clock, struct timespec64 *tp)
{
	tp->tv_sec = 0;
	tp->tv_nsec = hrtimer_resolution;
	return 0;
}

/*
 * Initialize everything, well, just everything in Posix clocks/timers ;)
 */
static __init int init_posix_timers(void)
{
	posix_timers_cache = kmem_cache_create("posix_timers_cache",
					sizeof (struct k_itimer), 0, SLAB_PANIC,
					NULL);
	return 0;
}
__initcall(init_posix_timers);

/*
 * The siginfo si_overrun field and the return value of timer_getoverrun(2)
 * are of type int. Clamp the overrun value to INT_MAX
 */
static inline int timer_overrun_to_int(struct k_itimer *timr, int baseval)
<<<<<<< HEAD
{
	s64 sum = timr->it_overrun_last + (s64)baseval;

	return sum > (s64)INT_MAX ? INT_MAX : (int)sum;
}

static void schedule_next_timer(struct k_itimer *timr)
=======
>>>>>>> 286cd8c7
{
	s64 sum = timr->it_overrun_last + (s64)baseval;

	return sum > (s64)INT_MAX ? INT_MAX : (int)sum;
}

<<<<<<< HEAD
	timr->it_overrun += hrtimer_forward(timer, timer->base->get_time(),
					    timr->it.real.interval);

	timr->it_overrun_last = timr->it_overrun;
	timr->it_overrun = -1LL;
	++timr->it_requeue_pending;
=======
static void common_hrtimer_rearm(struct k_itimer *timr)
{
	struct hrtimer *timer = &timr->it.real.timer;

	timr->it_overrun += hrtimer_forward(timer, timer->base->get_time(),
					    timr->it_interval);
>>>>>>> 286cd8c7
	hrtimer_restart(timer);
}

/*
 * This function is exported for use by the signal deliver code.  It is
 * called just prior to the info block being released and passes that
 * block to us.  It's function is to update the overrun entry AND to
 * restart the timer.  It should only be called if the timer is to be
 * restarted (i.e. we have flagged this in the sys_private entry of the
 * info block).
 *
 * To protect against the timer going away while the interrupt is queued,
 * we require that the it_requeue_pending flag be set.
 */
void posixtimer_rearm(struct siginfo *info)
{
	struct k_itimer *timr;
	unsigned long flags;

	timr = lock_timer(info->si_tid, &flags);
	if (!timr)
		return;

	if (timr->it_interval && timr->it_requeue_pending == info->si_sys_private) {
		timr->kclock->timer_rearm(timr);

<<<<<<< HEAD
=======
		timr->it_active = 1;
		timr->it_overrun_last = timr->it_overrun;
		timr->it_overrun = -1LL;
		++timr->it_requeue_pending;

>>>>>>> 286cd8c7
		info->si_overrun = timer_overrun_to_int(timr, info->si_overrun);
	}

	unlock_timer(timr, flags);
}

int posix_timer_event(struct k_itimer *timr, int si_private)
{
	enum pid_type type;
	int ret = -1;
	/*
	 * FIXME: if ->sigq is queued we can race with
	 * dequeue_signal()->posixtimer_rearm().
	 *
	 * If dequeue_signal() sees the "right" value of
	 * si_sys_private it calls posixtimer_rearm().
	 * We re-queue ->sigq and drop ->it_lock().
	 * posixtimer_rearm() locks the timer
	 * and re-schedules it while ->sigq is pending.
	 * Not really bad, but not that we want.
	 */
	timr->sigq->info.si_sys_private = si_private;

	type = !(timr->it_sigev_notify & SIGEV_THREAD_ID) ? PIDTYPE_TGID : PIDTYPE_PID;
	ret = send_sigqueue(timr->sigq, timr->it_pid, type);
	/* If we failed to send the signal the timer stops. */
	return ret > 0;
}

/*
 * This function gets called when a POSIX.1b interval timer expires.  It
 * is used as a callback from the kernel internal timer.  The
 * run_timer_list code ALWAYS calls with interrupts on.

 * This code is for CLOCK_REALTIME* and CLOCK_MONOTONIC* timers.
 */
static enum hrtimer_restart posix_timer_fn(struct hrtimer *timer)
{
	struct k_itimer *timr;
	unsigned long flags;
	int si_private = 0;
	enum hrtimer_restart ret = HRTIMER_NORESTART;

	timr = container_of(timer, struct k_itimer, it.real.timer);
	spin_lock_irqsave(&timr->it_lock, flags);

	timr->it_active = 0;
	if (timr->it_interval != 0)
		si_private = ++timr->it_requeue_pending;

	if (posix_timer_event(timr, si_private)) {
		/*
		 * signal was not sent because of sig_ignor
		 * we will not get a call back to restart it AND
		 * it should be restarted.
		 */
		if (timr->it_interval != 0) {
			ktime_t now = hrtimer_cb_get_time(timer);

			/*
			 * FIXME: What we really want, is to stop this
			 * timer completely and restart it in case the
			 * SIG_IGN is removed. This is a non trivial
			 * change which involves sighand locking
			 * (sigh !), which we don't want to do late in
			 * the release cycle.
			 *
			 * For now we just let timers with an interval
			 * less than a jiffie expire every jiffie to
			 * avoid softirq starvation in case of SIG_IGN
			 * and a very small interval, which would put
			 * the timer right back on the softirq pending
			 * list. By moving now ahead of time we trick
			 * hrtimer_forward() to expire the timer
			 * later, while we still maintain the overrun
			 * accuracy, but have some inconsistency in
			 * the timer_gettime() case. This is at least
			 * better than a starved softirq. A more
			 * complex fix which solves also another related
			 * inconsistency is already in the pipeline.
			 */
#ifdef CONFIG_HIGH_RES_TIMERS
			{
				ktime_t kj = NSEC_PER_SEC / HZ;

				if (timr->it_interval < kj)
					now = ktime_add(now, kj);
			}
#endif
			timr->it_overrun += hrtimer_forward(timer, now,
<<<<<<< HEAD
						timr->it.real.interval);
=======
							    timr->it_interval);
>>>>>>> 286cd8c7
			ret = HRTIMER_RESTART;
			++timr->it_requeue_pending;
			timr->it_active = 1;
		}
	}

	unlock_timer(timr, flags);
	return ret;
}

static struct pid *good_sigevent(sigevent_t * event)
{
<<<<<<< HEAD
	struct task_struct *rtn = current->group_leader;

	switch (event->sigev_notify) {
	case SIGEV_SIGNAL | SIGEV_THREAD_ID:
		rtn = find_task_by_vpid(event->sigev_notify_thread_id);
=======
	struct pid *pid = task_tgid(current);
	struct task_struct *rtn;

	switch (event->sigev_notify) {
	case SIGEV_SIGNAL | SIGEV_THREAD_ID:
		pid = find_vpid(event->sigev_notify_thread_id);
		rtn = pid_task(pid, PIDTYPE_PID);
>>>>>>> 286cd8c7
		if (!rtn || !same_thread_group(rtn, current))
			return NULL;
		/* FALLTHRU */
	case SIGEV_SIGNAL:
	case SIGEV_THREAD:
		if (event->sigev_signo <= 0 || event->sigev_signo > SIGRTMAX)
			return NULL;
		/* FALLTHRU */
	case SIGEV_NONE:
<<<<<<< HEAD
		return task_pid(rtn);
	default:
		return NULL;
	}
}

void posix_timers_register_clock(const clockid_t clock_id,
				 struct k_clock *new_clock)
{
	if ((unsigned) clock_id >= MAX_CLOCKS) {
		printk(KERN_WARNING "POSIX clock register failed for clock_id %d\n",
		       clock_id);
		return;
	}

	if (!new_clock->clock_get) {
		printk(KERN_WARNING "POSIX clock id %d lacks clock_get()\n",
		       clock_id);
		return;
	}
	if (!new_clock->clock_getres) {
		printk(KERN_WARNING "POSIX clock id %d lacks clock_getres()\n",
		       clock_id);
		return;
=======
		return pid;
	default:
		return NULL;
>>>>>>> 286cd8c7
	}
}

static struct k_itimer * alloc_posix_timer(void)
{
	struct k_itimer *tmr;
	tmr = kmem_cache_zalloc(posix_timers_cache, GFP_KERNEL);
	if (!tmr)
		return tmr;
	if (unlikely(!(tmr->sigq = sigqueue_alloc()))) {
		kmem_cache_free(posix_timers_cache, tmr);
		return NULL;
	}
	clear_siginfo(&tmr->sigq->info);
	return tmr;
}

static void k_itimer_rcu_free(struct rcu_head *head)
{
	struct k_itimer *tmr = container_of(head, struct k_itimer, it.rcu);

	kmem_cache_free(posix_timers_cache, tmr);
}

#define IT_ID_SET	1
#define IT_ID_NOT_SET	0
static void release_posix_timer(struct k_itimer *tmr, int it_id_set)
{
	if (it_id_set) {
		unsigned long flags;
		spin_lock_irqsave(&hash_lock, flags);
		hlist_del_rcu(&tmr->t_hash);
		spin_unlock_irqrestore(&hash_lock, flags);
	}
	put_pid(tmr->it_pid);
	sigqueue_free(tmr->sigq);
	call_rcu(&tmr->it.rcu, k_itimer_rcu_free);
}

static int common_timer_create(struct k_itimer *new_timer)
{
	hrtimer_init(&new_timer->it.real.timer, new_timer->it_clock, 0);
	return 0;
}

/* Create a POSIX.1b interval timer. */
static int do_timer_create(clockid_t which_clock, struct sigevent *event,
			   timer_t __user *created_timer_id)
{
	const struct k_clock *kc = clockid_to_kclock(which_clock);
	struct k_itimer *new_timer;
	int error, new_timer_id;
	int it_id_set = IT_ID_NOT_SET;

	if (!kc)
		return -EINVAL;
	if (!kc->timer_create)
		return -EOPNOTSUPP;

	new_timer = alloc_posix_timer();
	if (unlikely(!new_timer))
		return -EAGAIN;

	spin_lock_init(&new_timer->it_lock);
	new_timer_id = posix_timer_add(new_timer);
	if (new_timer_id < 0) {
		error = new_timer_id;
		goto out;
	}

	it_id_set = IT_ID_SET;
	new_timer->it_id = (timer_t) new_timer_id;
	new_timer->it_clock = which_clock;
<<<<<<< HEAD
=======
	new_timer->kclock = kc;
>>>>>>> 286cd8c7
	new_timer->it_overrun = -1LL;

	if (event) {
		rcu_read_lock();
		new_timer->it_pid = get_pid(good_sigevent(event));
		rcu_read_unlock();
		if (!new_timer->it_pid) {
			error = -EINVAL;
			goto out;
		}
		new_timer->it_sigev_notify     = event->sigev_notify;
		new_timer->sigq->info.si_signo = event->sigev_signo;
		new_timer->sigq->info.si_value = event->sigev_value;
	} else {
		new_timer->it_sigev_notify     = SIGEV_SIGNAL;
		new_timer->sigq->info.si_signo = SIGALRM;
		memset(&new_timer->sigq->info.si_value, 0, sizeof(sigval_t));
		new_timer->sigq->info.si_value.sival_int = new_timer->it_id;
		new_timer->it_pid = get_pid(task_tgid(current));
	}

	new_timer->sigq->info.si_tid   = new_timer->it_id;
	new_timer->sigq->info.si_code  = SI_TIMER;

	if (copy_to_user(created_timer_id,
			 &new_timer_id, sizeof (new_timer_id))) {
		error = -EFAULT;
		goto out;
	}

	error = kc->timer_create(new_timer);
	if (error)
		goto out;

	spin_lock_irq(&current->sighand->siglock);
	new_timer->it_signal = current->signal;
	list_add(&new_timer->list, &current->signal->posix_timers);
	spin_unlock_irq(&current->sighand->siglock);

	return 0;
	/*
	 * In the case of the timer belonging to another task, after
	 * the task is unlocked, the timer is owned by the other task
	 * and may cease to exist at any time.  Don't use or modify
	 * new_timer after the unlock call.
	 */
out:
	release_posix_timer(new_timer, it_id_set);
	return error;
}

SYSCALL_DEFINE3(timer_create, const clockid_t, which_clock,
		struct sigevent __user *, timer_event_spec,
		timer_t __user *, created_timer_id)
{
	if (timer_event_spec) {
		sigevent_t event;

		if (copy_from_user(&event, timer_event_spec, sizeof (event)))
			return -EFAULT;
		return do_timer_create(which_clock, &event, created_timer_id);
	}
	return do_timer_create(which_clock, NULL, created_timer_id);
}

#ifdef CONFIG_COMPAT
COMPAT_SYSCALL_DEFINE3(timer_create, clockid_t, which_clock,
		       struct compat_sigevent __user *, timer_event_spec,
		       timer_t __user *, created_timer_id)
{
	if (timer_event_spec) {
		sigevent_t event;

		if (get_compat_sigevent(&event, timer_event_spec))
			return -EFAULT;
		return do_timer_create(which_clock, &event, created_timer_id);
	}
	return do_timer_create(which_clock, NULL, created_timer_id);
}
#endif

/*
 * Locking issues: We need to protect the result of the id look up until
 * we get the timer locked down so it is not deleted under us.  The
 * removal is done under the idr spinlock so we use that here to bridge
 * the find to the timer lock.  To avoid a dead lock, the timer id MUST
 * be release with out holding the timer lock.
 */
static struct k_itimer *__lock_timer(timer_t timer_id, unsigned long *flags)
{
	struct k_itimer *timr;

	/*
	 * timer_t could be any type >= int and we want to make sure any
	 * @timer_id outside positive int range fails lookup.
	 */
	if ((unsigned long long)timer_id > INT_MAX)
		return NULL;

	rcu_read_lock();
	timr = posix_timer_by_id(timer_id);
	if (timr) {
		spin_lock_irqsave(&timr->it_lock, *flags);
		if (timr->it_signal == current->signal) {
			rcu_read_unlock();
			return timr;
		}
		spin_unlock_irqrestore(&timr->it_lock, *flags);
	}
	rcu_read_unlock();

	return NULL;
}

static ktime_t common_hrtimer_remaining(struct k_itimer *timr, ktime_t now)
{
	struct hrtimer *timer = &timr->it.real.timer;

	return __hrtimer_expires_remaining_adjusted(timer, now);
}

static s64 common_hrtimer_forward(struct k_itimer *timr, ktime_t now)
{
	struct hrtimer *timer = &timr->it.real.timer;

	return hrtimer_forward(timer, now, timr->it_interval);
}

/*
 * Get the time remaining on a POSIX.1b interval timer.  This function
 * is ALWAYS called with spin_lock_irq on the timer, thus it must not
 * mess with irq.
 *
 * We have a couple of messes to clean up here.  First there is the case
 * of a timer that has a requeue pending.  These timers should appear to
 * be in the timer list with an expiry as if we were to requeue them
 * now.
 *
 * The second issue is the SIGEV_NONE timer which may be active but is
 * not really ever put in the timer list (to save system resources).
 * This timer may be expired, and if so, we will do it here.  Otherwise
 * it is the same as a requeue pending timer WRT to what we should
 * report.
 */
void common_timer_get(struct k_itimer *timr, struct itimerspec64 *cur_setting)
{
	const struct k_clock *kc = timr->kclock;
	ktime_t now, remaining, iv;
	struct timespec64 ts64;
	bool sig_none;

	sig_none = timr->it_sigev_notify == SIGEV_NONE;
	iv = timr->it_interval;

	/* interval timer ? */
<<<<<<< HEAD
	if (iv.tv64)
		cur_setting->it_interval = ktime_to_timespec(iv);
	else if (!hrtimer_active(timer) && timr->it_sigev_notify != SIGEV_NONE)
		return;
=======
	if (iv) {
		cur_setting->it_interval = ktime_to_timespec64(iv);
	} else if (!timr->it_active) {
		/*
		 * SIGEV_NONE oneshot timers are never queued. Check them
		 * below.
		 */
		if (!sig_none)
			return;
	}
>>>>>>> 286cd8c7

	/*
	 * The timespec64 based conversion is suboptimal, but it's not
	 * worth to implement yet another callback.
	 */
	kc->clock_get(timr->it_clock, &ts64);
	now = timespec64_to_ktime(ts64);

	/*
	 * When a requeue is pending or this is a SIGEV_NONE timer move the
	 * expiry time forward by intervals, so expiry is > now.
	 */
<<<<<<< HEAD
	if (iv.tv64 && (timr->it_requeue_pending & REQUEUE_PENDING ||
			timr->it_sigev_notify == SIGEV_NONE))
		timr->it_overrun += hrtimer_forward(timer, now, iv);

	remaining = __hrtimer_expires_remaining_adjusted(timer, now);
=======
	if (iv && (timr->it_requeue_pending & REQUEUE_PENDING || sig_none))
		timr->it_overrun += kc->timer_forward(timr, now);

	remaining = kc->timer_remaining(timr, now);
>>>>>>> 286cd8c7
	/* Return 0 only, when the timer is expired and not pending */
	if (remaining <= 0) {
		/*
		 * A single shot SIGEV_NONE timer must return 0, when
		 * it is expired !
		 */
<<<<<<< HEAD
		if (timr->it_sigev_notify != SIGEV_NONE)
=======
		if (!sig_none)
>>>>>>> 286cd8c7
			cur_setting->it_value.tv_nsec = 1;
	} else {
		cur_setting->it_value = ktime_to_timespec64(remaining);
	}
}

/* Get the time remaining on a POSIX.1b interval timer. */
static int do_timer_gettime(timer_t timer_id,  struct itimerspec64 *setting)
{
	struct k_itimer *timr;
	const struct k_clock *kc;
	unsigned long flags;
	int ret = 0;

	timr = lock_timer(timer_id, &flags);
	if (!timr)
		return -EINVAL;

	memset(setting, 0, sizeof(*setting));
	kc = timr->kclock;
	if (WARN_ON_ONCE(!kc || !kc->timer_get))
		ret = -EINVAL;
	else
		kc->timer_get(timr, setting);

	unlock_timer(timr, flags);
	return ret;
}

/* Get the time remaining on a POSIX.1b interval timer. */
SYSCALL_DEFINE2(timer_gettime, timer_t, timer_id,
		struct __kernel_itimerspec __user *, setting)
{
	struct itimerspec64 cur_setting;

	int ret = do_timer_gettime(timer_id, &cur_setting);
	if (!ret) {
		if (put_itimerspec64(&cur_setting, setting))
			ret = -EFAULT;
	}
	return ret;
}

#ifdef CONFIG_COMPAT_32BIT_TIME

COMPAT_SYSCALL_DEFINE2(timer_gettime, timer_t, timer_id,
		       struct compat_itimerspec __user *, setting)
{
	struct itimerspec64 cur_setting;

	int ret = do_timer_gettime(timer_id, &cur_setting);
	if (!ret) {
		if (put_compat_itimerspec64(&cur_setting, setting))
			ret = -EFAULT;
	}
	return ret;
}

#endif

/*
 * Get the number of overruns of a POSIX.1b interval timer.  This is to
 * be the overrun of the timer last delivered.  At the same time we are
 * accumulating overruns on the next timer.  The overrun is frozen when
 * the signal is delivered, either at the notify time (if the info block
 * is not queued) or at the actual delivery time (as we are informed by
 * the call back to posixtimer_rearm().  So all we need to do is
 * to pick up the frozen overrun.
 */
SYSCALL_DEFINE1(timer_getoverrun, timer_t, timer_id)
{
	struct k_itimer *timr;
	int overrun;
	unsigned long flags;

	timr = lock_timer(timer_id, &flags);
	if (!timr)
		return -EINVAL;

	overrun = timer_overrun_to_int(timr, 0);
	unlock_timer(timr, flags);

	return overrun;
}

static void common_hrtimer_arm(struct k_itimer *timr, ktime_t expires,
			       bool absolute, bool sigev_none)
{
	struct hrtimer *timer = &timr->it.real.timer;
	enum hrtimer_mode mode;

	mode = absolute ? HRTIMER_MODE_ABS : HRTIMER_MODE_REL;
	/*
	 * Posix magic: Relative CLOCK_REALTIME timers are not affected by
	 * clock modifications, so they become CLOCK_MONOTONIC based under the
	 * hood. See hrtimer_init(). Update timr->kclock, so the generic
	 * functions which use timr->kclock->clock_get() work.
	 *
	 * Note: it_clock stays unmodified, because the next timer_set() might
	 * use ABSTIME, so it needs to switch back.
	 */
	if (timr->it_clock == CLOCK_REALTIME)
		timr->kclock = absolute ? &clock_realtime : &clock_monotonic;

	hrtimer_init(&timr->it.real.timer, timr->it_clock, mode);
	timr->it.real.timer.function = posix_timer_fn;

	if (!absolute)
		expires = ktime_add_safe(expires, timer->base->get_time());
	hrtimer_set_expires(timer, expires);

	if (!sigev_none)
		hrtimer_start_expires(timer, HRTIMER_MODE_ABS);
}

static int common_hrtimer_try_to_cancel(struct k_itimer *timr)
{
	return hrtimer_try_to_cancel(&timr->it.real.timer);
}

/* Set a POSIX.1b interval timer. */
int common_timer_set(struct k_itimer *timr, int flags,
		     struct itimerspec64 *new_setting,
		     struct itimerspec64 *old_setting)
{
	const struct k_clock *kc = timr->kclock;
	bool sigev_none;
	ktime_t expires;

	if (old_setting)
		common_timer_get(timr, old_setting);

	/* Prevent rearming by clearing the interval */
	timr->it_interval = 0;
	/*
	 * Careful here. On SMP systems the timer expiry function could be
	 * active and spinning on timr->it_lock.
	 */
	if (kc->timer_try_to_cancel(timr) < 0)
		return TIMER_RETRY;

	timr->it_active = 0;
	timr->it_requeue_pending = (timr->it_requeue_pending + 2) &
		~REQUEUE_PENDING;
	timr->it_overrun_last = 0;

	/* Switch off the timer when it_value is zero */
	if (!new_setting->it_value.tv_sec && !new_setting->it_value.tv_nsec)
		return 0;

<<<<<<< HEAD
	mode = flags & TIMER_ABSTIME ? HRTIMER_MODE_ABS : HRTIMER_MODE_REL;
	hrtimer_init(&timr->it.real.timer, timr->it_clock, mode);
	timr->it.real.timer.function = posix_timer_fn;

	hrtimer_set_expires(timer, timespec_to_ktime(new_setting->it_value));

	/* Convert interval */
	timr->it.real.interval = timespec_to_ktime(new_setting->it_interval);

	/* SIGEV_NONE timers are not queued ! See common_timer_get */
	if (timr->it_sigev_notify == SIGEV_NONE) {
		/* Setup correct expiry time for relative timers */
		if (mode == HRTIMER_MODE_REL) {
			hrtimer_add_expires(timer, timer->base->get_time());
		}
		return 0;
	}
=======
	timr->it_interval = timespec64_to_ktime(new_setting->it_interval);
	expires = timespec64_to_ktime(new_setting->it_value);
	sigev_none = timr->it_sigev_notify == SIGEV_NONE;
>>>>>>> 286cd8c7

	kc->timer_arm(timr, expires, flags & TIMER_ABSTIME, sigev_none);
	timr->it_active = !sigev_none;
	return 0;
}

static int do_timer_settime(timer_t timer_id, int flags,
			    struct itimerspec64 *new_spec64,
			    struct itimerspec64 *old_spec64)
{
	const struct k_clock *kc;
	struct k_itimer *timr;
	unsigned long flag;
	int error = 0;

	if (!timespec64_valid(&new_spec64->it_interval) ||
	    !timespec64_valid(&new_spec64->it_value))
		return -EINVAL;

	if (old_spec64)
		memset(old_spec64, 0, sizeof(*old_spec64));
retry:
	timr = lock_timer(timer_id, &flag);
	if (!timr)
		return -EINVAL;

	kc = timr->kclock;
	if (WARN_ON_ONCE(!kc || !kc->timer_set))
		error = -EINVAL;
	else
		error = kc->timer_set(timr, flags, new_spec64, old_spec64);

	unlock_timer(timr, flag);
	if (error == TIMER_RETRY) {
		old_spec64 = NULL;	// We already got the old time...
		goto retry;
	}

	return error;
}

/* Set a POSIX.1b interval timer */
SYSCALL_DEFINE4(timer_settime, timer_t, timer_id, int, flags,
		const struct __kernel_itimerspec __user *, new_setting,
		struct __kernel_itimerspec __user *, old_setting)
{
	struct itimerspec64 new_spec, old_spec;
	struct itimerspec64 *rtn = old_setting ? &old_spec : NULL;
	int error = 0;

	if (!new_setting)
		return -EINVAL;

	if (get_itimerspec64(&new_spec, new_setting))
		return -EFAULT;

	error = do_timer_settime(timer_id, flags, &new_spec, rtn);
	if (!error && old_setting) {
		if (put_itimerspec64(&old_spec, old_setting))
			error = -EFAULT;
	}
	return error;
}

#ifdef CONFIG_COMPAT_32BIT_TIME
COMPAT_SYSCALL_DEFINE4(timer_settime, timer_t, timer_id, int, flags,
		       struct compat_itimerspec __user *, new,
		       struct compat_itimerspec __user *, old)
{
	struct itimerspec64 new_spec, old_spec;
	struct itimerspec64 *rtn = old ? &old_spec : NULL;
	int error = 0;

	if (!new)
		return -EINVAL;
	if (get_compat_itimerspec64(&new_spec, new))
		return -EFAULT;

	error = do_timer_settime(timer_id, flags, &new_spec, rtn);
	if (!error && old) {
		if (put_compat_itimerspec64(&old_spec, old))
			error = -EFAULT;
	}
	return error;
}
#endif

int common_timer_del(struct k_itimer *timer)
{
	const struct k_clock *kc = timer->kclock;

	timer->it_interval = 0;
	if (kc->timer_try_to_cancel(timer) < 0)
		return TIMER_RETRY;
	timer->it_active = 0;
	return 0;
}

static inline int timer_delete_hook(struct k_itimer *timer)
{
	const struct k_clock *kc = timer->kclock;

	if (WARN_ON_ONCE(!kc || !kc->timer_del))
		return -EINVAL;
	return kc->timer_del(timer);
}

/* Delete a POSIX.1b interval timer. */
SYSCALL_DEFINE1(timer_delete, timer_t, timer_id)
{
	struct k_itimer *timer;
	unsigned long flags;

retry_delete:
	timer = lock_timer(timer_id, &flags);
	if (!timer)
		return -EINVAL;

	if (timer_delete_hook(timer) == TIMER_RETRY) {
		unlock_timer(timer, flags);
		goto retry_delete;
	}

	spin_lock(&current->sighand->siglock);
	list_del(&timer->list);
	spin_unlock(&current->sighand->siglock);
	/*
	 * This keeps any tasks waiting on the spin lock from thinking
	 * they got something (see the lock code above).
	 */
	timer->it_signal = NULL;

	unlock_timer(timer, flags);
	release_posix_timer(timer, IT_ID_SET);
	return 0;
}

/*
 * return timer owned by the process, used by exit_itimers
 */
static void itimer_delete(struct k_itimer *timer)
{
	unsigned long flags;

retry_delete:
	spin_lock_irqsave(&timer->it_lock, flags);

	if (timer_delete_hook(timer) == TIMER_RETRY) {
		unlock_timer(timer, flags);
		goto retry_delete;
	}
	list_del(&timer->list);
	/*
	 * This keeps any tasks waiting on the spin lock from thinking
	 * they got something (see the lock code above).
	 */
	timer->it_signal = NULL;

	unlock_timer(timer, flags);
	release_posix_timer(timer, IT_ID_SET);
}

/*
 * This is called by do_exit or de_thread, only when there are no more
 * references to the shared signal_struct.
 */
void exit_itimers(struct signal_struct *sig)
{
	struct k_itimer *tmr;

	while (!list_empty(&sig->posix_timers)) {
		tmr = list_entry(sig->posix_timers.next, struct k_itimer, list);
		itimer_delete(tmr);
	}
}

SYSCALL_DEFINE2(clock_settime, const clockid_t, which_clock,
		const struct __kernel_timespec __user *, tp)
{
	const struct k_clock *kc = clockid_to_kclock(which_clock);
	struct timespec64 new_tp;

	if (!kc || !kc->clock_set)
		return -EINVAL;

	if (get_timespec64(&new_tp, tp))
		return -EFAULT;

	return kc->clock_set(which_clock, &new_tp);
}

SYSCALL_DEFINE2(clock_gettime, const clockid_t, which_clock,
		struct __kernel_timespec __user *, tp)
{
	const struct k_clock *kc = clockid_to_kclock(which_clock);
	struct timespec64 kernel_tp;
	int error;

	if (!kc)
		return -EINVAL;

	error = kc->clock_get(which_clock, &kernel_tp);

	if (!error && put_timespec64(&kernel_tp, tp))
		error = -EFAULT;

	return error;
}

SYSCALL_DEFINE2(clock_adjtime, const clockid_t, which_clock,
		struct timex __user *, utx)
{
	const struct k_clock *kc = clockid_to_kclock(which_clock);
	struct timex ktx;
	int err;

	if (!kc)
		return -EINVAL;
	if (!kc->clock_adj)
		return -EOPNOTSUPP;

	if (copy_from_user(&ktx, utx, sizeof(ktx)))
		return -EFAULT;

	err = kc->clock_adj(which_clock, &ktx);

	if (err >= 0 && copy_to_user(utx, &ktx, sizeof(ktx)))
		return -EFAULT;

	return err;
}

SYSCALL_DEFINE2(clock_getres, const clockid_t, which_clock,
		struct __kernel_timespec __user *, tp)
{
	const struct k_clock *kc = clockid_to_kclock(which_clock);
	struct timespec64 rtn_tp;
	int error;

	if (!kc)
		return -EINVAL;

	error = kc->clock_getres(which_clock, &rtn_tp);

	if (!error && tp && put_timespec64(&rtn_tp, tp))
		error = -EFAULT;

	return error;
}

#ifdef CONFIG_COMPAT_32BIT_TIME

COMPAT_SYSCALL_DEFINE2(clock_settime, clockid_t, which_clock,
		       struct compat_timespec __user *, tp)
{
	const struct k_clock *kc = clockid_to_kclock(which_clock);
	struct timespec64 ts;

	if (!kc || !kc->clock_set)
		return -EINVAL;

	if (compat_get_timespec64(&ts, tp))
		return -EFAULT;

	return kc->clock_set(which_clock, &ts);
}

COMPAT_SYSCALL_DEFINE2(clock_gettime, clockid_t, which_clock,
		       struct compat_timespec __user *, tp)
{
	const struct k_clock *kc = clockid_to_kclock(which_clock);
	struct timespec64 ts;
	int err;

	if (!kc)
		return -EINVAL;

	err = kc->clock_get(which_clock, &ts);

	if (!err && compat_put_timespec64(&ts, tp))
		err = -EFAULT;

	return err;
}

#endif

#ifdef CONFIG_COMPAT

COMPAT_SYSCALL_DEFINE2(clock_adjtime, clockid_t, which_clock,
		       struct compat_timex __user *, utp)
{
	const struct k_clock *kc = clockid_to_kclock(which_clock);
	struct timex ktx;
	int err;

	if (!kc)
		return -EINVAL;
	if (!kc->clock_adj)
		return -EOPNOTSUPP;

	err = compat_get_timex(&ktx, utp);
	if (err)
		return err;

	err = kc->clock_adj(which_clock, &ktx);

	if (err >= 0 && compat_put_timex(utp, &ktx))
		return -EFAULT;

	return err;
}

#endif

#ifdef CONFIG_COMPAT_32BIT_TIME

COMPAT_SYSCALL_DEFINE2(clock_getres, clockid_t, which_clock,
		       struct compat_timespec __user *, tp)
{
	const struct k_clock *kc = clockid_to_kclock(which_clock);
	struct timespec64 ts;
	int err;

	if (!kc)
		return -EINVAL;

	err = kc->clock_getres(which_clock, &ts);
	if (!err && tp && compat_put_timespec64(&ts, tp))
		return -EFAULT;

	return err;
}

#endif

/*
 * nanosleep for monotonic and realtime clocks
 */
static int common_nsleep(const clockid_t which_clock, int flags,
			 const struct timespec64 *rqtp)
{
	return hrtimer_nanosleep(rqtp, flags & TIMER_ABSTIME ?
				 HRTIMER_MODE_ABS : HRTIMER_MODE_REL,
				 which_clock);
}

SYSCALL_DEFINE4(clock_nanosleep, const clockid_t, which_clock, int, flags,
		const struct __kernel_timespec __user *, rqtp,
		struct __kernel_timespec __user *, rmtp)
{
	const struct k_clock *kc = clockid_to_kclock(which_clock);
	struct timespec64 t;

	if (!kc)
		return -EINVAL;
	if (!kc->nsleep)
		return -EOPNOTSUPP;

	if (get_timespec64(&t, rqtp))
		return -EFAULT;

	if (!timespec64_valid(&t))
		return -EINVAL;
	if (flags & TIMER_ABSTIME)
		rmtp = NULL;
	current->restart_block.fn = do_no_restart_syscall;
	current->restart_block.nanosleep.type = rmtp ? TT_NATIVE : TT_NONE;
	current->restart_block.nanosleep.rmtp = rmtp;

	return kc->nsleep(which_clock, flags, &t);
}

#ifdef CONFIG_COMPAT_32BIT_TIME

COMPAT_SYSCALL_DEFINE4(clock_nanosleep, clockid_t, which_clock, int, flags,
		       struct compat_timespec __user *, rqtp,
		       struct compat_timespec __user *, rmtp)
{
	const struct k_clock *kc = clockid_to_kclock(which_clock);
	struct timespec64 t;

	if (!kc)
		return -EINVAL;
	if (!kc->nsleep)
		return -EOPNOTSUPP;

	if (compat_get_timespec64(&t, rqtp))
		return -EFAULT;

	if (!timespec64_valid(&t))
		return -EINVAL;
	if (flags & TIMER_ABSTIME)
		rmtp = NULL;
	current->restart_block.fn = do_no_restart_syscall;
	current->restart_block.nanosleep.type = rmtp ? TT_COMPAT : TT_NONE;
	current->restart_block.nanosleep.compat_rmtp = rmtp;

	return kc->nsleep(which_clock, flags, &t);
}

#endif

static const struct k_clock clock_realtime = {
	.clock_getres		= posix_get_hrtimer_res,
	.clock_get		= posix_clock_realtime_get,
	.clock_set		= posix_clock_realtime_set,
	.clock_adj		= posix_clock_realtime_adj,
	.nsleep			= common_nsleep,
	.timer_create		= common_timer_create,
	.timer_set		= common_timer_set,
	.timer_get		= common_timer_get,
	.timer_del		= common_timer_del,
	.timer_rearm		= common_hrtimer_rearm,
	.timer_forward		= common_hrtimer_forward,
	.timer_remaining	= common_hrtimer_remaining,
	.timer_try_to_cancel	= common_hrtimer_try_to_cancel,
	.timer_arm		= common_hrtimer_arm,
};

static const struct k_clock clock_monotonic = {
	.clock_getres		= posix_get_hrtimer_res,
	.clock_get		= posix_ktime_get_ts,
	.nsleep			= common_nsleep,
	.timer_create		= common_timer_create,
	.timer_set		= common_timer_set,
	.timer_get		= common_timer_get,
	.timer_del		= common_timer_del,
	.timer_rearm		= common_hrtimer_rearm,
	.timer_forward		= common_hrtimer_forward,
	.timer_remaining	= common_hrtimer_remaining,
	.timer_try_to_cancel	= common_hrtimer_try_to_cancel,
	.timer_arm		= common_hrtimer_arm,
};

static const struct k_clock clock_monotonic_raw = {
	.clock_getres		= posix_get_hrtimer_res,
	.clock_get		= posix_get_monotonic_raw,
};

static const struct k_clock clock_realtime_coarse = {
	.clock_getres		= posix_get_coarse_res,
	.clock_get		= posix_get_realtime_coarse,
};

static const struct k_clock clock_monotonic_coarse = {
	.clock_getres		= posix_get_coarse_res,
	.clock_get		= posix_get_monotonic_coarse,
};

static const struct k_clock clock_tai = {
	.clock_getres		= posix_get_hrtimer_res,
	.clock_get		= posix_get_tai,
	.nsleep			= common_nsleep,
	.timer_create		= common_timer_create,
	.timer_set		= common_timer_set,
	.timer_get		= common_timer_get,
	.timer_del		= common_timer_del,
	.timer_rearm		= common_hrtimer_rearm,
	.timer_forward		= common_hrtimer_forward,
	.timer_remaining	= common_hrtimer_remaining,
	.timer_try_to_cancel	= common_hrtimer_try_to_cancel,
	.timer_arm		= common_hrtimer_arm,
};

static const struct k_clock clock_boottime = {
	.clock_getres		= posix_get_hrtimer_res,
	.clock_get		= posix_get_boottime,
	.nsleep			= common_nsleep,
	.timer_create		= common_timer_create,
	.timer_set		= common_timer_set,
	.timer_get		= common_timer_get,
	.timer_del		= common_timer_del,
	.timer_rearm		= common_hrtimer_rearm,
	.timer_forward		= common_hrtimer_forward,
	.timer_remaining	= common_hrtimer_remaining,
	.timer_try_to_cancel	= common_hrtimer_try_to_cancel,
	.timer_arm		= common_hrtimer_arm,
};

static const struct k_clock * const posix_clocks[] = {
	[CLOCK_REALTIME]		= &clock_realtime,
	[CLOCK_MONOTONIC]		= &clock_monotonic,
	[CLOCK_PROCESS_CPUTIME_ID]	= &clock_process,
	[CLOCK_THREAD_CPUTIME_ID]	= &clock_thread,
	[CLOCK_MONOTONIC_RAW]		= &clock_monotonic_raw,
	[CLOCK_REALTIME_COARSE]		= &clock_realtime_coarse,
	[CLOCK_MONOTONIC_COARSE]	= &clock_monotonic_coarse,
	[CLOCK_BOOTTIME]		= &clock_boottime,
	[CLOCK_REALTIME_ALARM]		= &alarm_clock,
	[CLOCK_BOOTTIME_ALARM]		= &alarm_clock,
	[CLOCK_TAI]			= &clock_tai,
};

static const struct k_clock *clockid_to_kclock(const clockid_t id)
{
	clockid_t idx = id;

	if (id < 0) {
		return (id & CLOCKFD_MASK) == CLOCKFD ?
			&clock_posix_dynamic : &clock_posix_cpu;
	}

	if (id >= ARRAY_SIZE(posix_clocks))
		return NULL;

	return posix_clocks[array_index_nospec(idx, ARRAY_SIZE(posix_clocks))];
}<|MERGE_RESOLUTION|>--- conflicted
+++ resolved
@@ -279,37 +279,18 @@
  * are of type int. Clamp the overrun value to INT_MAX
  */
 static inline int timer_overrun_to_int(struct k_itimer *timr, int baseval)
-<<<<<<< HEAD
 {
 	s64 sum = timr->it_overrun_last + (s64)baseval;
 
 	return sum > (s64)INT_MAX ? INT_MAX : (int)sum;
 }
 
-static void schedule_next_timer(struct k_itimer *timr)
-=======
->>>>>>> 286cd8c7
-{
-	s64 sum = timr->it_overrun_last + (s64)baseval;
-
-	return sum > (s64)INT_MAX ? INT_MAX : (int)sum;
-}
-
-<<<<<<< HEAD
-	timr->it_overrun += hrtimer_forward(timer, timer->base->get_time(),
-					    timr->it.real.interval);
-
-	timr->it_overrun_last = timr->it_overrun;
-	timr->it_overrun = -1LL;
-	++timr->it_requeue_pending;
-=======
 static void common_hrtimer_rearm(struct k_itimer *timr)
 {
 	struct hrtimer *timer = &timr->it.real.timer;
 
 	timr->it_overrun += hrtimer_forward(timer, timer->base->get_time(),
 					    timr->it_interval);
->>>>>>> 286cd8c7
 	hrtimer_restart(timer);
 }
 
@@ -336,14 +317,11 @@
 	if (timr->it_interval && timr->it_requeue_pending == info->si_sys_private) {
 		timr->kclock->timer_rearm(timr);
 
-<<<<<<< HEAD
-=======
 		timr->it_active = 1;
 		timr->it_overrun_last = timr->it_overrun;
 		timr->it_overrun = -1LL;
 		++timr->it_requeue_pending;
 
->>>>>>> 286cd8c7
 		info->si_overrun = timer_overrun_to_int(timr, info->si_overrun);
 	}
 
@@ -434,11 +412,7 @@
 			}
 #endif
 			timr->it_overrun += hrtimer_forward(timer, now,
-<<<<<<< HEAD
-						timr->it.real.interval);
-=======
 							    timr->it_interval);
->>>>>>> 286cd8c7
 			ret = HRTIMER_RESTART;
 			++timr->it_requeue_pending;
 			timr->it_active = 1;
@@ -451,13 +425,6 @@
 
 static struct pid *good_sigevent(sigevent_t * event)
 {
-<<<<<<< HEAD
-	struct task_struct *rtn = current->group_leader;
-
-	switch (event->sigev_notify) {
-	case SIGEV_SIGNAL | SIGEV_THREAD_ID:
-		rtn = find_task_by_vpid(event->sigev_notify_thread_id);
-=======
 	struct pid *pid = task_tgid(current);
 	struct task_struct *rtn;
 
@@ -465,7 +432,6 @@
 	case SIGEV_SIGNAL | SIGEV_THREAD_ID:
 		pid = find_vpid(event->sigev_notify_thread_id);
 		rtn = pid_task(pid, PIDTYPE_PID);
->>>>>>> 286cd8c7
 		if (!rtn || !same_thread_group(rtn, current))
 			return NULL;
 		/* FALLTHRU */
@@ -475,36 +441,9 @@
 			return NULL;
 		/* FALLTHRU */
 	case SIGEV_NONE:
-<<<<<<< HEAD
-		return task_pid(rtn);
-	default:
-		return NULL;
-	}
-}
-
-void posix_timers_register_clock(const clockid_t clock_id,
-				 struct k_clock *new_clock)
-{
-	if ((unsigned) clock_id >= MAX_CLOCKS) {
-		printk(KERN_WARNING "POSIX clock register failed for clock_id %d\n",
-		       clock_id);
-		return;
-	}
-
-	if (!new_clock->clock_get) {
-		printk(KERN_WARNING "POSIX clock id %d lacks clock_get()\n",
-		       clock_id);
-		return;
-	}
-	if (!new_clock->clock_getres) {
-		printk(KERN_WARNING "POSIX clock id %d lacks clock_getres()\n",
-		       clock_id);
-		return;
-=======
 		return pid;
 	default:
 		return NULL;
->>>>>>> 286cd8c7
 	}
 }
 
@@ -578,10 +517,7 @@
 	it_id_set = IT_ID_SET;
 	new_timer->it_id = (timer_t) new_timer_id;
 	new_timer->it_clock = which_clock;
-<<<<<<< HEAD
-=======
 	new_timer->kclock = kc;
->>>>>>> 286cd8c7
 	new_timer->it_overrun = -1LL;
 
 	if (event) {
@@ -737,12 +673,6 @@
 	iv = timr->it_interval;
 
 	/* interval timer ? */
-<<<<<<< HEAD
-	if (iv.tv64)
-		cur_setting->it_interval = ktime_to_timespec(iv);
-	else if (!hrtimer_active(timer) && timr->it_sigev_notify != SIGEV_NONE)
-		return;
-=======
 	if (iv) {
 		cur_setting->it_interval = ktime_to_timespec64(iv);
 	} else if (!timr->it_active) {
@@ -753,7 +683,6 @@
 		if (!sig_none)
 			return;
 	}
->>>>>>> 286cd8c7
 
 	/*
 	 * The timespec64 based conversion is suboptimal, but it's not
@@ -766,29 +695,17 @@
 	 * When a requeue is pending or this is a SIGEV_NONE timer move the
 	 * expiry time forward by intervals, so expiry is > now.
 	 */
-<<<<<<< HEAD
-	if (iv.tv64 && (timr->it_requeue_pending & REQUEUE_PENDING ||
-			timr->it_sigev_notify == SIGEV_NONE))
-		timr->it_overrun += hrtimer_forward(timer, now, iv);
-
-	remaining = __hrtimer_expires_remaining_adjusted(timer, now);
-=======
 	if (iv && (timr->it_requeue_pending & REQUEUE_PENDING || sig_none))
 		timr->it_overrun += kc->timer_forward(timr, now);
 
 	remaining = kc->timer_remaining(timr, now);
->>>>>>> 286cd8c7
 	/* Return 0 only, when the timer is expired and not pending */
 	if (remaining <= 0) {
 		/*
 		 * A single shot SIGEV_NONE timer must return 0, when
 		 * it is expired !
 		 */
-<<<<<<< HEAD
-		if (timr->it_sigev_notify != SIGEV_NONE)
-=======
 		if (!sig_none)
->>>>>>> 286cd8c7
 			cur_setting->it_value.tv_nsec = 1;
 	} else {
 		cur_setting->it_value = ktime_to_timespec64(remaining);
@@ -939,29 +856,9 @@
 	if (!new_setting->it_value.tv_sec && !new_setting->it_value.tv_nsec)
 		return 0;
 
-<<<<<<< HEAD
-	mode = flags & TIMER_ABSTIME ? HRTIMER_MODE_ABS : HRTIMER_MODE_REL;
-	hrtimer_init(&timr->it.real.timer, timr->it_clock, mode);
-	timr->it.real.timer.function = posix_timer_fn;
-
-	hrtimer_set_expires(timer, timespec_to_ktime(new_setting->it_value));
-
-	/* Convert interval */
-	timr->it.real.interval = timespec_to_ktime(new_setting->it_interval);
-
-	/* SIGEV_NONE timers are not queued ! See common_timer_get */
-	if (timr->it_sigev_notify == SIGEV_NONE) {
-		/* Setup correct expiry time for relative timers */
-		if (mode == HRTIMER_MODE_REL) {
-			hrtimer_add_expires(timer, timer->base->get_time());
-		}
-		return 0;
-	}
-=======
 	timr->it_interval = timespec64_to_ktime(new_setting->it_interval);
 	expires = timespec64_to_ktime(new_setting->it_value);
 	sigev_none = timr->it_sigev_notify == SIGEV_NONE;
->>>>>>> 286cd8c7
 
 	kc->timer_arm(timr, expires, flags & TIMER_ABSTIME, sigev_none);
 	timr->it_active = !sigev_none;
