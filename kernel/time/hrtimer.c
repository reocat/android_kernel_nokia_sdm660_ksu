/*
 *  linux/kernel/hrtimer.c
 *
 *  Copyright(C) 2005-2006, Thomas Gleixner <tglx@linutronix.de>
 *  Copyright(C) 2005-2007, Red Hat, Inc., Ingo Molnar
 *  Copyright(C) 2006-2007  Timesys Corp., Thomas Gleixner
 *
 *  High-resolution kernel timers
 *
 *  In contrast to the low-resolution timeout API implemented in
 *  kernel/timer.c, hrtimers provide finer resolution and accuracy
 *  depending on system configuration and capabilities.
 *
 *  These timers are currently used for:
 *   - itimers
 *   - POSIX timers
 *   - nanosleep
 *   - precise in-kernel timing
 *
 *  Started by: Thomas Gleixner and Ingo Molnar
 *
 *  Credits:
 *	based on kernel/timer.c
 *
 *	Help, testing, suggestions, bugfixes, improvements were
 *	provided by:
 *
 *	George Anzinger, Andrew Morton, Steven Rostedt, Roman Zippel
 *	et. al.
 *
 *  For licencing details see kernel-base/COPYING
 */

#include <linux/cpu.h>
#include <linux/export.h>
#include <linux/percpu.h>
#include <linux/hrtimer.h>
#include <linux/notifier.h>
#include <linux/syscalls.h>
#include <linux/interrupt.h>
#include <linux/tick.h>
#include <linux/seq_file.h>
#include <linux/err.h>
#include <linux/debugobjects.h>
#include <linux/sched/signal.h>
#include <linux/sched/sysctl.h>
#include <linux/sched/rt.h>
#include <linux/sched/deadline.h>
#include <linux/sched/nohz.h>
#include <linux/sched/debug.h>
#include <linux/timer.h>
#include <linux/freezer.h>
<<<<<<< HEAD
=======
#include <linux/compat.h>
>>>>>>> 286cd8c7
#include <linux/delay.h>

#include <linux/uaccess.h>

#include <trace/events/timer.h>

#include "tick-internal.h"

/*
 * Masks for selecting the soft and hard context timers from
 * cpu_base->active
 */
#define MASK_SHIFT		(HRTIMER_BASE_MONOTONIC_SOFT)
#define HRTIMER_ACTIVE_HARD	((1U << MASK_SHIFT) - 1)
#define HRTIMER_ACTIVE_SOFT	(HRTIMER_ACTIVE_HARD << MASK_SHIFT)
#define HRTIMER_ACTIVE_ALL	(HRTIMER_ACTIVE_SOFT | HRTIMER_ACTIVE_HARD)

/*
 * The timer bases:
 *
 * There are more clockids than hrtimer bases. Thus, we index
 * into the timer bases by the hrtimer_base_type enum. When trying
 * to reach a base using a clockid, hrtimer_clockid_to_base()
 * is used to convert from clockid to the proper hrtimer_base_type.
 */
DEFINE_PER_CPU(struct hrtimer_cpu_base, hrtimer_bases) =
{
	.lock = __RAW_SPIN_LOCK_UNLOCKED(hrtimer_bases.lock),
	.clock_base =
	{
		{
			.index = HRTIMER_BASE_MONOTONIC,
			.clockid = CLOCK_MONOTONIC,
			.get_time = &ktime_get,
		},
		{
			.index = HRTIMER_BASE_REALTIME,
			.clockid = CLOCK_REALTIME,
			.get_time = &ktime_get_real,
		},
		{
			.index = HRTIMER_BASE_BOOTTIME,
			.clockid = CLOCK_BOOTTIME,
			.get_time = &ktime_get_boottime,
		},
		{
			.index = HRTIMER_BASE_TAI,
			.clockid = CLOCK_TAI,
			.get_time = &ktime_get_clocktai,
		},
		{
			.index = HRTIMER_BASE_MONOTONIC_SOFT,
			.clockid = CLOCK_MONOTONIC,
			.get_time = &ktime_get,
		},
		{
			.index = HRTIMER_BASE_REALTIME_SOFT,
			.clockid = CLOCK_REALTIME,
			.get_time = &ktime_get_real,
		},
		{
			.index = HRTIMER_BASE_BOOTTIME_SOFT,
			.clockid = CLOCK_BOOTTIME,
			.get_time = &ktime_get_boottime,
		},
		{
			.index = HRTIMER_BASE_TAI_SOFT,
			.clockid = CLOCK_TAI,
			.get_time = &ktime_get_clocktai,
		},
	}
};

static const int hrtimer_clock_to_base_table[MAX_CLOCKS] = {
	/* Make sure we catch unsupported clockids */
	[0 ... MAX_CLOCKS - 1]	= HRTIMER_MAX_CLOCK_BASES,

	[CLOCK_REALTIME]	= HRTIMER_BASE_REALTIME,
	[CLOCK_MONOTONIC]	= HRTIMER_BASE_MONOTONIC,
	[CLOCK_BOOTTIME]	= HRTIMER_BASE_BOOTTIME,
	[CLOCK_TAI]		= HRTIMER_BASE_TAI,
};

<<<<<<< HEAD
static inline int hrtimer_clockid_to_base(clockid_t clock_id)
{
	int base = hrtimer_clock_to_base_table[clock_id];
	BUG_ON(base == HRTIMER_MAX_CLOCK_BASES);
	return base;
}

=======
>>>>>>> 286cd8c7
/*
 * Functions and macros which are different for UP/SMP systems are kept in a
 * single place
 */
#ifdef CONFIG_SMP

/*
 * We require the migration_base for lock_hrtimer_base()/switch_hrtimer_base()
 * such that hrtimer_callback_running() can unconditionally dereference
 * timer->base->cpu_base
 */
static struct hrtimer_cpu_base migration_cpu_base = {
	.clock_base = { { .cpu_base = &migration_cpu_base, }, },
};

#define migration_base	migration_cpu_base.clock_base[0]

/*
 * We are using hashed locking: holding per_cpu(hrtimer_bases)[n].lock
 * means that all timers which are tied to this base via timer->base are
 * locked, and the base itself is locked too.
 *
 * So __run_timers/migrate_timers can safely modify all timers which could
 * be found on the lists/queues.
 *
 * When the timer's base is locked, and the timer removed from list, it is
 * possible to set timer->base = &migration_base and drop the lock: the timer
 * remains locked.
 */
static
struct hrtimer_clock_base *lock_hrtimer_base(const struct hrtimer *timer,
					     unsigned long *flags)
{
	struct hrtimer_clock_base *base;

	for (;;) {
		base = timer->base;
		if (likely(base != &migration_base)) {
			raw_spin_lock_irqsave(&base->cpu_base->lock, *flags);
			if (likely(base == timer->base))
				return base;
			/* The timer has migrated to another CPU: */
			raw_spin_unlock_irqrestore(&base->cpu_base->lock, *flags);
		}
		cpu_relax();
		ndelay(TIMER_LOCK_TIGHT_LOOP_DELAY_NS);
	}
}

/*
 * We do not migrate the timer when it is expiring before the next
 * event on the target cpu. When high resolution is enabled, we cannot
 * reprogram the target cpu hardware and we would cause it to fire
 * late. To keep it simple, we handle the high resolution enabled and
 * disabled case similar.
 *
 * Called with cpu_base->lock of target cpu held.
 */
static int
hrtimer_check_target(struct hrtimer *timer, struct hrtimer_clock_base *new_base)
{
	ktime_t expires;

	expires = ktime_sub(hrtimer_get_expires(timer), new_base->offset);
	return expires < new_base->cpu_base->expires_next;
}

static inline
struct hrtimer_cpu_base *get_target_base(struct hrtimer_cpu_base *base,
					 int pinned)
{
#if defined(CONFIG_SMP) && defined(CONFIG_NO_HZ_COMMON)
	if (static_branch_likely(&timers_migration_enabled) && !pinned)
		return &per_cpu(hrtimer_bases, get_nohz_timer_target());
#endif
	return base;
}

/*
 * We switch the timer base to a power-optimized selected CPU target,
 * if:
 *	- NO_HZ_COMMON is enabled
 *	- timer migration is enabled
 *	- the timer callback is not running
 *	- the timer is not the first expiring timer on the new target
 *
 * If one of the above requirements is not fulfilled we move the timer
 * to the current CPU or leave it on the previously assigned CPU if
 * the timer callback is currently running.
 */
static inline struct hrtimer_clock_base *
switch_hrtimer_base(struct hrtimer *timer, struct hrtimer_clock_base *base,
		    int pinned)
{
	struct hrtimer_cpu_base *new_cpu_base, *this_cpu_base;
	struct hrtimer_clock_base *new_base;
	int basenum = base->index;

	this_cpu_base = this_cpu_ptr(&hrtimer_bases);
	new_cpu_base = get_target_base(this_cpu_base, pinned);
again:
	new_base = &new_cpu_base->clock_base[basenum];

	if (base != new_base) {
		/*
		 * We are trying to move timer to new_base.
		 * However we can't change timer's base while it is running,
		 * so we keep it on the same CPU. No hassle vs. reprogramming
		 * the event source in the high resolution case. The softirq
		 * code will take care of this when the timer function has
		 * completed. There is no conflict as we hold the lock until
		 * the timer is enqueued.
		 */
		if (unlikely(hrtimer_callback_running(timer)))
			return base;

		/* See the comment in lock_hrtimer_base() */
		timer->base = &migration_base;
		raw_spin_unlock(&base->cpu_base->lock);
		raw_spin_lock(&new_base->cpu_base->lock);

		if (new_cpu_base != this_cpu_base &&
		    hrtimer_check_target(timer, new_base)) {
			raw_spin_unlock(&new_base->cpu_base->lock);
			raw_spin_lock(&base->cpu_base->lock);
			new_cpu_base = this_cpu_base;
			timer->base = base;
			goto again;
		}
		timer->base = new_base;
	} else {
		if (new_cpu_base != this_cpu_base &&
		    hrtimer_check_target(timer, new_base)) {
			new_cpu_base = this_cpu_base;
			goto again;
		}
	}
	return new_base;
}

#else /* CONFIG_SMP */

static inline struct hrtimer_clock_base *
lock_hrtimer_base(const struct hrtimer *timer, unsigned long *flags)
{
	struct hrtimer_clock_base *base = timer->base;

	raw_spin_lock_irqsave(&base->cpu_base->lock, *flags);

	return base;
}

# define switch_hrtimer_base(t, b, p)	(b)

#endif	/* !CONFIG_SMP */

/*
 * Functions for the union type storage format of ktime_t which are
 * too large for inlining:
 */
#if BITS_PER_LONG < 64
/*
 * Divide a ktime value by a nanosecond value
 */
s64 __ktime_divns(const ktime_t kt, s64 div)
{
	int sft = 0;
	s64 dclc;
	u64 tmp;

	dclc = ktime_to_ns(kt);
	tmp = dclc < 0 ? -dclc : dclc;

	/* Make sure the divisor is less than 2^32: */
	while (div >> 32) {
		sft++;
		div >>= 1;
	}
	tmp >>= sft;
	do_div(tmp, (unsigned long) div);
	return dclc < 0 ? -tmp : tmp;
}
EXPORT_SYMBOL_GPL(__ktime_divns);
#endif /* BITS_PER_LONG >= 64 */

/*
 * Add two ktime values and do a safety check for overflow:
 */
ktime_t ktime_add_safe(const ktime_t lhs, const ktime_t rhs)
{
	ktime_t res = ktime_add_unsafe(lhs, rhs);

	/*
	 * We use KTIME_SEC_MAX here, the maximum timeout which we can
	 * return to user space in a timespec:
	 */
	if (res < 0 || res < lhs || res < rhs)
		res = ktime_set(KTIME_SEC_MAX, 0);

	return res;
}

EXPORT_SYMBOL_GPL(ktime_add_safe);

#ifdef CONFIG_DEBUG_OBJECTS_TIMERS

static struct debug_obj_descr hrtimer_debug_descr;

static void *hrtimer_debug_hint(void *addr)
{
	return ((struct hrtimer *) addr)->function;
}

/*
 * fixup_init is called when:
 * - an active object is initialized
 */
static bool hrtimer_fixup_init(void *addr, enum debug_obj_state state)
{
	struct hrtimer *timer = addr;

	switch (state) {
	case ODEBUG_STATE_ACTIVE:
		hrtimer_cancel(timer);
		debug_object_init(timer, &hrtimer_debug_descr);
		return true;
	default:
		return false;
	}
}

/*
 * fixup_activate is called when:
 * - an active object is activated
 * - an unknown non-static object is activated
 */
static bool hrtimer_fixup_activate(void *addr, enum debug_obj_state state)
{
	switch (state) {
	case ODEBUG_STATE_ACTIVE:
		WARN_ON(1);

	default:
		return false;
	}
}

/*
 * fixup_free is called when:
 * - an active object is freed
 */
static bool hrtimer_fixup_free(void *addr, enum debug_obj_state state)
{
	struct hrtimer *timer = addr;

	switch (state) {
	case ODEBUG_STATE_ACTIVE:
		hrtimer_cancel(timer);
		debug_object_free(timer, &hrtimer_debug_descr);
		return true;
	default:
		return false;
	}
}

static struct debug_obj_descr hrtimer_debug_descr = {
	.name		= "hrtimer",
	.debug_hint	= hrtimer_debug_hint,
	.fixup_init	= hrtimer_fixup_init,
	.fixup_activate	= hrtimer_fixup_activate,
	.fixup_free	= hrtimer_fixup_free,
};

static inline void debug_hrtimer_init(struct hrtimer *timer)
{
	debug_object_init(timer, &hrtimer_debug_descr);
}

static inline void debug_hrtimer_activate(struct hrtimer *timer,
					  enum hrtimer_mode mode)
{
	debug_object_activate(timer, &hrtimer_debug_descr);
}

static inline void debug_hrtimer_deactivate(struct hrtimer *timer)
{
	debug_object_deactivate(timer, &hrtimer_debug_descr);
}

static inline void debug_hrtimer_free(struct hrtimer *timer)
{
	debug_object_free(timer, &hrtimer_debug_descr);
}

static void __hrtimer_init(struct hrtimer *timer, clockid_t clock_id,
			   enum hrtimer_mode mode);

void hrtimer_init_on_stack(struct hrtimer *timer, clockid_t clock_id,
			   enum hrtimer_mode mode)
{
	debug_object_init_on_stack(timer, &hrtimer_debug_descr);
	__hrtimer_init(timer, clock_id, mode);
}
EXPORT_SYMBOL_GPL(hrtimer_init_on_stack);

void destroy_hrtimer_on_stack(struct hrtimer *timer)
{
	debug_object_free(timer, &hrtimer_debug_descr);
}
EXPORT_SYMBOL_GPL(destroy_hrtimer_on_stack);

#else

static inline void debug_hrtimer_init(struct hrtimer *timer) { }
static inline void debug_hrtimer_activate(struct hrtimer *timer,
					  enum hrtimer_mode mode) { }
static inline void debug_hrtimer_deactivate(struct hrtimer *timer) { }
#endif

static inline void
debug_init(struct hrtimer *timer, clockid_t clockid,
	   enum hrtimer_mode mode)
{
	debug_hrtimer_init(timer);
	trace_hrtimer_init(timer, clockid, mode);
}

static inline void debug_activate(struct hrtimer *timer,
				  enum hrtimer_mode mode)
{
	debug_hrtimer_activate(timer, mode);
	trace_hrtimer_start(timer, mode);
}

static inline void debug_deactivate(struct hrtimer *timer)
{
	debug_hrtimer_deactivate(timer);
	trace_hrtimer_cancel(timer);
}

static struct hrtimer_clock_base *
__next_base(struct hrtimer_cpu_base *cpu_base, unsigned int *active)
{
	unsigned int idx;

	if (!*active)
		return NULL;

	idx = __ffs(*active);
	*active &= ~(1U << idx);

	return &cpu_base->clock_base[idx];
}

#define for_each_active_base(base, cpu_base, active)	\
	while ((base = __next_base((cpu_base), &(active))))

static ktime_t __hrtimer_next_event_base(struct hrtimer_cpu_base *cpu_base,
					 const struct hrtimer *exclude,
					 unsigned int active,
					 ktime_t expires_next)
{
	struct hrtimer_clock_base *base;
	ktime_t expires;

	/*
	 * Skip initializing cpu_base->next_timer to NULL as we skip updating
	 * next_timer in below loop if the timer is being exluded.
	 */
	if (!exclude)
		cpu_base->next_timer = NULL;
	for_each_active_base(base, cpu_base, active) {
		struct timerqueue_node *next;
		struct hrtimer *timer;

		next = timerqueue_getnext(&base->active);
		timer = container_of(next, struct hrtimer, node);
		if (timer == exclude) {
			/* Get to the next timer in the queue. */
			next = timerqueue_iterate_next(next);
			if (!next)
				continue;

			timer = container_of(next, struct hrtimer, node);
		}
		expires = ktime_sub(hrtimer_get_expires(timer), base->offset);
		if (expires < expires_next) {
			expires_next = expires;

			/* Skip cpu_base update if a timer is being excluded. */
			if (exclude)
				continue;

			if (timer->is_soft)
				cpu_base->softirq_next_timer = timer;
			else
				cpu_base->next_timer = timer;
		}
	}
	/*
	 * clock_was_set() might have changed base->offset of any of
	 * the clock bases so the result might be negative. Fix it up
	 * to prevent a false positive in clockevents_program_event().
	 */
	if (expires_next < 0)
		expires_next = 0;
	return expires_next;
}

/*
 * Recomputes cpu_base::*next_timer and returns the earliest expires_next
 * but does not set cpu_base::*expires_next, that is done by
 * hrtimer[_force]_reprogram and hrtimer_interrupt only. When updating
 * cpu_base::*expires_next right away, reprogramming logic would no longer
 * work.
 *
 * When a softirq is pending, we can ignore the HRTIMER_ACTIVE_SOFT bases,
 * those timers will get run whenever the softirq gets handled, at the end of
 * hrtimer_run_softirq(), hrtimer_update_softirq_timer() will re-add these bases.
 *
 * Therefore softirq values are those from the HRTIMER_ACTIVE_SOFT clock bases.
 * The !softirq values are the minima across HRTIMER_ACTIVE_ALL, unless an actual
 * softirq is pending, in which case they're the minima of HRTIMER_ACTIVE_HARD.
 *
 * @active_mask must be one of:
 *  - HRTIMER_ACTIVE_ALL,
 *  - HRTIMER_ACTIVE_SOFT, or
 *  - HRTIMER_ACTIVE_HARD.
 */
static ktime_t
__hrtimer_get_next_event(struct hrtimer_cpu_base *cpu_base, unsigned int active_mask)
{
	unsigned int active;
	struct hrtimer *next_timer = NULL;
	ktime_t expires_next = KTIME_MAX;

	if (!cpu_base->softirq_activated && (active_mask & HRTIMER_ACTIVE_SOFT)) {
		active = cpu_base->active_bases & HRTIMER_ACTIVE_SOFT;
		cpu_base->softirq_next_timer = NULL;
		expires_next = __hrtimer_next_event_base(cpu_base, NULL,
							 active, KTIME_MAX);

		next_timer = cpu_base->softirq_next_timer;
	}

	if (active_mask & HRTIMER_ACTIVE_HARD) {
		active = cpu_base->active_bases & HRTIMER_ACTIVE_HARD;
		cpu_base->next_timer = next_timer;
		expires_next = __hrtimer_next_event_base(cpu_base, NULL, active,
							 expires_next);
	}

	return expires_next;
}

static ktime_t hrtimer_update_next_event(struct hrtimer_cpu_base *cpu_base)
{
	ktime_t expires_next, soft = KTIME_MAX;

	/*
	 * If the soft interrupt has already been activated, ignore the
	 * soft bases. They will be handled in the already raised soft
	 * interrupt.
	 */
	if (!cpu_base->softirq_activated) {
		soft = __hrtimer_get_next_event(cpu_base, HRTIMER_ACTIVE_SOFT);
		/*
		 * Update the soft expiry time. clock_settime() might have
		 * affected it.
		 */
		cpu_base->softirq_expires_next = soft;
	}

	expires_next = __hrtimer_get_next_event(cpu_base, HRTIMER_ACTIVE_HARD);
	/*
	 * If a softirq timer is expiring first, update cpu_base->next_timer
	 * and program the hardware with the soft expiry time.
	 */
	if (expires_next > soft) {
		cpu_base->next_timer = cpu_base->softirq_next_timer;
		expires_next = soft;
	}

	return expires_next;
}

static inline ktime_t hrtimer_update_base(struct hrtimer_cpu_base *base)
{
	ktime_t *offs_real = &base->clock_base[HRTIMER_BASE_REALTIME].offset;
	ktime_t *offs_boot = &base->clock_base[HRTIMER_BASE_BOOTTIME].offset;
	ktime_t *offs_tai = &base->clock_base[HRTIMER_BASE_TAI].offset;

	ktime_t now = ktime_get_update_offsets_now(&base->clock_was_set_seq,
					    offs_real, offs_boot, offs_tai);

	base->clock_base[HRTIMER_BASE_REALTIME_SOFT].offset = *offs_real;
	base->clock_base[HRTIMER_BASE_BOOTTIME_SOFT].offset = *offs_boot;
	base->clock_base[HRTIMER_BASE_TAI_SOFT].offset = *offs_tai;

	return now;
}

/*
 * Is the high resolution mode active ?
 */
static inline int __hrtimer_hres_active(struct hrtimer_cpu_base *cpu_base)
{
	return IS_ENABLED(CONFIG_HIGH_RES_TIMERS) ?
		cpu_base->hres_active : 0;
}

static inline int hrtimer_hres_active(void)
{
	return __hrtimer_hres_active(this_cpu_ptr(&hrtimer_bases));
}

/*
 * Reprogram the event source with checking both queues for the
 * next event
 * Called with interrupts disabled and base->lock held
 */
static void
hrtimer_force_reprogram(struct hrtimer_cpu_base *cpu_base, int skip_equal)
{
	ktime_t expires_next;

	expires_next = hrtimer_update_next_event(cpu_base);

	if (skip_equal && expires_next == cpu_base->expires_next)
		return;

	cpu_base->expires_next = expires_next;

	/*
	 * If hres is not active, hardware does not have to be
	 * reprogrammed yet.
	 *
	 * If a hang was detected in the last timer interrupt then we
	 * leave the hang delay active in the hardware. We want the
	 * system to make progress. That also prevents the following
	 * scenario:
	 * T1 expires 50ms from now
	 * T2 expires 5s from now
	 *
	 * T1 is removed, so this code is called and would reprogram
	 * the hardware to 5s from now. Any hrtimer_start after that
	 * will not reprogram the hardware due to hang_detected being
	 * set. So we'd effectivly block all timers until the T2 event
	 * fires.
	 */
	if (!__hrtimer_hres_active(cpu_base) || cpu_base->hang_detected)
		return;

	tick_program_event(cpu_base->expires_next, 1);
}

/* High resolution timer related functions */
#ifdef CONFIG_HIGH_RES_TIMERS

/*
 * High resolution timer enabled ?
 */
static bool hrtimer_hres_enabled __read_mostly  = true;
unsigned int hrtimer_resolution __read_mostly = LOW_RES_NSEC;
EXPORT_SYMBOL_GPL(hrtimer_resolution);

/*
 * Enable / Disable high resolution mode
 */
static int __init setup_hrtimer_hres(char *str)
{
	return (kstrtobool(str, &hrtimer_hres_enabled) == 0);
}

__setup("highres=", setup_hrtimer_hres);

/*
 * hrtimer_high_res_enabled - query, if the highres mode is enabled
 */
static inline int hrtimer_is_hres_enabled(void)
{
<<<<<<< HEAD
	base->expires_next.tv64 = KTIME_MAX;
	base->hang_detected = 0;
	base->hres_active = 0;
	base->next_timer = NULL;
=======
	return hrtimer_hres_enabled;
>>>>>>> 286cd8c7
}

/*
 * Retrigger next event is called after clock was set
 *
 * Called with interrupts disabled via on_each_cpu()
 */
static void retrigger_next_event(void *arg)
{
	struct hrtimer_cpu_base *base = this_cpu_ptr(&hrtimer_bases);

	if (!__hrtimer_hres_active(base))
		return;

	raw_spin_lock(&base->lock);
	hrtimer_update_base(base);
	hrtimer_force_reprogram(base, 0);
	raw_spin_unlock(&base->lock);
}

/*
 * Switch to high resolution mode
 */
static void hrtimer_switch_to_hres(void)
{
	struct hrtimer_cpu_base *base = this_cpu_ptr(&hrtimer_bases);

	if (tick_init_highres()) {
		pr_warn("Could not switch to high resolution mode on CPU %u\n",
			base->cpu);
		return;
	}
	base->hres_active = 1;
	hrtimer_resolution = HIGH_RES_NSEC;

	tick_setup_sched_timer();
	/* "Retrigger" the interrupt to get things going */
	retrigger_next_event(NULL);
}

static void clock_was_set_work(struct work_struct *work)
{
	clock_was_set();
}

static DECLARE_WORK(hrtimer_work, clock_was_set_work);

/*
 * Called from timekeeping and resume code to reprogram the hrtimer
 * interrupt device on all cpus.
 */
void clock_was_set_delayed(void)
{
	schedule_work(&hrtimer_work);
}

#else

static inline int hrtimer_is_hres_enabled(void) { return 0; }
static inline void hrtimer_switch_to_hres(void) { }
static inline void retrigger_next_event(void *arg) { }

#endif /* CONFIG_HIGH_RES_TIMERS */

/*
 * When a timer is enqueued and expires earlier than the already enqueued
 * timers, we have to check, whether it expires earlier than the timer for
 * which the clock event device was armed.
 *
 * Called with interrupts disabled and base->cpu_base.lock held
 */
static void hrtimer_reprogram(struct hrtimer *timer, bool reprogram)
{
	struct hrtimer_cpu_base *cpu_base = this_cpu_ptr(&hrtimer_bases);
	struct hrtimer_clock_base *base = timer->base;
	ktime_t expires = ktime_sub(hrtimer_get_expires(timer), base->offset);

	WARN_ON_ONCE(hrtimer_get_expires_tv64(timer) < 0);

	/*
	 * CLOCK_REALTIME timer might be requested with an absolute
	 * expiry time which is less than base->offset. Set it to 0.
	 */
	if (expires < 0)
		expires = 0;

	if (timer->is_soft) {
		/*
		 * soft hrtimer could be started on a remote CPU. In this
		 * case softirq_expires_next needs to be updated on the
		 * remote CPU. The soft hrtimer will not expire before the
		 * first hard hrtimer on the remote CPU -
		 * hrtimer_check_target() prevents this case.
		 */
		struct hrtimer_cpu_base *timer_cpu_base = base->cpu_base;

		if (timer_cpu_base->softirq_activated)
			return;

		if (!ktime_before(expires, timer_cpu_base->softirq_expires_next))
			return;

		timer_cpu_base->softirq_next_timer = timer;
		timer_cpu_base->softirq_expires_next = expires;

		if (!ktime_before(expires, timer_cpu_base->expires_next) ||
		    !reprogram)
			return;
	}

	/*
	 * If the timer is not on the current cpu, we cannot reprogram
	 * the other cpus clock event device.
	 */
	if (base->cpu_base != cpu_base)
		return;

	/*
	 * If the hrtimer interrupt is running, then it will
	 * reevaluate the clock bases and reprogram the clock event
	 * device. The callbacks are always executed in hard interrupt
	 * context so we don't need an extra check for a running
	 * callback.
	 */
	if (cpu_base->in_hrtirq)
		return;

	if (expires >= cpu_base->expires_next)
		return;

	/* Update the pointer to the next expiring timer */
	cpu_base->next_timer = timer;
	cpu_base->expires_next = expires;

	/*
	 * If hres is not active, hardware does not have to be
	 * programmed yet.
	 *
	 * If a hang was detected in the last timer interrupt then we
	 * do not schedule a timer which is earlier than the expiry
	 * which we enforced in the hang detection. We want the system
	 * to make progress.
	 */
	if (!__hrtimer_hres_active(cpu_base) || cpu_base->hang_detected)
		return;

	/*
	 * Program the timer hardware. We enforce the expiry for
	 * events which are already in the past.
	 */
	tick_program_event(expires, 1);
}

/*
 * Clock realtime was set
 *
 * Change the offset of the realtime clock vs. the monotonic
 * clock.
 *
 * We might have to reprogram the high resolution timer interrupt. On
 * SMP we call the architecture specific code to retrigger _all_ high
 * resolution timer interrupts. On UP we just disable interrupts and
 * call the high resolution interrupt code.
 */
void clock_was_set(void)
{
#ifdef CONFIG_HIGH_RES_TIMERS
	/* Retrigger the CPU local events everywhere */
	on_each_cpu(retrigger_next_event, NULL, 1);
#endif
	timerfd_clock_was_set();
}

/*
 * During resume we might have to reprogram the high resolution timer
 * interrupt on all online CPUs.  However, all other CPUs will be
 * stopped with IRQs interrupts disabled so the clock_was_set() call
 * must be deferred.
 */
void hrtimers_resume(void)
{
	lockdep_assert_irqs_disabled();
	/* Retrigger on the local CPU */
	retrigger_next_event(NULL);
	/* And schedule a retrigger for all others */
	clock_was_set_delayed();
}

/*
 * Counterpart to lock_hrtimer_base above:
 */
static inline
void unlock_hrtimer_base(const struct hrtimer *timer, unsigned long *flags)
{
	raw_spin_unlock_irqrestore(&timer->base->cpu_base->lock, *flags);
}

/**
 * hrtimer_forward - forward the timer expiry
 * @timer:	hrtimer to forward
 * @now:	forward past this time
 * @interval:	the interval to forward
 *
 * Forward the timer expiry so it will expire in the future.
 * Returns the number of overruns.
 *
 * Can be safely called from the callback function of @timer. If
 * called from other contexts @timer must neither be enqueued nor
 * running the callback and the caller needs to take care of
 * serialization.
 *
 * Note: This only updates the timer expiry value and does not requeue
 * the timer.
 */
u64 hrtimer_forward(struct hrtimer *timer, ktime_t now, ktime_t interval)
{
	u64 orun = 1;
	ktime_t delta;

	delta = ktime_sub(now, hrtimer_get_expires(timer));

	if (delta < 0)
		return 0;

	if (WARN_ON(timer->state & HRTIMER_STATE_ENQUEUED))
		return 0;

	if (interval < hrtimer_resolution)
		interval = hrtimer_resolution;

	if (unlikely(delta >= interval)) {
		s64 incr = ktime_to_ns(interval);

		orun = ktime_divns(delta, incr);
		hrtimer_add_expires_ns(timer, incr * orun);
		if (hrtimer_get_expires_tv64(timer) > now)
			return orun;
		/*
		 * This (and the ktime_add() below) is the
		 * correction for exact:
		 */
		orun++;
	}
	hrtimer_add_expires(timer, interval);

	return orun;
}
EXPORT_SYMBOL_GPL(hrtimer_forward);

/*
 * enqueue_hrtimer - internal function to (re)start a timer
 *
 * The timer is inserted in expiry order. Insertion into the
 * red black tree is O(log(n)). Must hold the base lock.
 *
 * Returns 1 when the new timer is the leftmost timer in the tree.
 */
static int enqueue_hrtimer(struct hrtimer *timer,
			   struct hrtimer_clock_base *base,
			   enum hrtimer_mode mode)
{
	debug_activate(timer, mode);

	base->cpu_base->active_bases |= 1 << base->index;

<<<<<<< HEAD
	timer->state |= HRTIMER_STATE_ENQUEUED;
=======
	/* Pairs with the lockless read in hrtimer_is_queued() */
	WRITE_ONCE(timer->state, timer->state | HRTIMER_STATE_ENQUEUED);
>>>>>>> 286cd8c7

	return timerqueue_add(&base->active, &timer->node);
}

/*
 * __remove_hrtimer - internal function to remove a timer
 *
 * Caller must hold the base lock.
 *
 * High resolution timer mode reprograms the clock event device when the
 * timer is the one which expires next. The caller can disable this by setting
 * reprogram to zero. This is useful, when the context does a reprogramming
 * anyway (e.g. timer interrupt)
 */
static void __remove_hrtimer(struct hrtimer *timer,
			     struct hrtimer_clock_base *base,
			     u8 newstate, int reprogram)
{
	struct hrtimer_cpu_base *cpu_base = base->cpu_base;

	if (!(timer->state & HRTIMER_STATE_ENQUEUED))
		goto out;

	if (!timerqueue_del(&base->active, &timer->node))
		cpu_base->active_bases &= ~(1 << base->index);

	/*
	 * Note: If reprogram is false we do not update
	 * cpu_base->next_timer. This happens when we remove the first
	 * timer on a remote cpu. No harm as we never dereference
	 * cpu_base->next_timer. So the worst thing what can happen is
	 * an superflous call to hrtimer_force_reprogram() on the
	 * remote cpu later on if the same timer gets enqueued again.
	 */
	if (reprogram && timer == cpu_base->next_timer)
		hrtimer_force_reprogram(cpu_base, 1);
<<<<<<< HEAD
#endif
=======
>>>>>>> 286cd8c7

out:
	/*
	* We need to preserve PINNED state here, otherwise we may end up
	* migrating pinned hrtimers as well.
	*/
<<<<<<< HEAD
	timer->state = newstate | (timer->state & HRTIMER_STATE_PINNED);
=======
	WRITE_ONCE(timer->state, newstate | (timer->state & HRTIMER_STATE_PINNED));
>>>>>>> 286cd8c7
}

/*
 * remove hrtimer, called with base lock held
 */
static inline int
remove_hrtimer(struct hrtimer *timer, struct hrtimer_clock_base *base,
	       bool restart, bool keep_local)
{
<<<<<<< HEAD
	if (hrtimer_is_queued(timer)) {
		u8 state = timer->state;
		int reprogram;
=======
	u8 state = timer->state;

	if (state & HRTIMER_STATE_ENQUEUED) {
		bool reprogram;
>>>>>>> 286cd8c7

		/*
		 * Remove the timer and force reprogramming when high
		 * resolution mode is active and the timer is on the current
		 * CPU. If we remove a timer on another CPU, reprogramming is
		 * skipped. The interrupt event on this CPU is fired and
		 * reprogramming happens in the interrupt handler. This is a
		 * rare case and less expensive than a smp call.
		 */
		debug_deactivate(timer);
		reprogram = base->cpu_base == this_cpu_ptr(&hrtimer_bases);

		/*
		 * If the timer is not restarted then reprogramming is
		 * required if the timer is local. If it is local and about
		 * to be restarted, avoid programming it twice (on removal
		 * and a moment later when it's requeued).
		 */
		if (!restart)
			state = HRTIMER_STATE_INACTIVE;
		else
			reprogram &= !keep_local;

		__remove_hrtimer(timer, base, state, reprogram);
		timer->state &= ~HRTIMER_STATE_PINNED;
		return 1;
	}
	return 0;
}

static inline ktime_t hrtimer_update_lowres(struct hrtimer *timer, ktime_t tim,
					    const enum hrtimer_mode mode)
<<<<<<< HEAD
{
#ifdef CONFIG_TIME_LOW_RES
	/*
	 * CONFIG_TIME_LOW_RES indicates that the system has no way to return
	 * granular time values. For relative timers we add hrtimer_resolution
	 * (i.e. one jiffie) to prevent short timeouts.
	 */
	timer->is_rel = mode & HRTIMER_MODE_REL;
	if (timer->is_rel)
		tim = ktime_add_safe(tim, ktime_set(0, hrtimer_resolution));
#endif
	return tim;
}

/**
 * hrtimer_start_range_ns - (re)start an hrtimer on the current CPU
 * @timer:	the timer to be added
 * @tim:	expiry time
 * @delta_ns:	"slack" range for the timer
 * @mode:	expiry mode: absolute (HRTIMER_MODE_ABS) or
 *		relative (HRTIMER_MODE_REL)
 */
void hrtimer_start_range_ns(struct hrtimer *timer, ktime_t tim,
			    u64 delta_ns, const enum hrtimer_mode mode)
=======
>>>>>>> 286cd8c7
{
#ifdef CONFIG_TIME_LOW_RES
	/*
	 * CONFIG_TIME_LOW_RES indicates that the system has no way to return
	 * granular time values. For relative timers we add hrtimer_resolution
	 * (i.e. one jiffie) to prevent short timeouts.
	 */
	timer->is_rel = mode & HRTIMER_MODE_REL;
	if (timer->is_rel)
		tim = ktime_add_safe(tim, hrtimer_resolution);
#endif
	return tim;
}

static void
hrtimer_update_softirq_timer(struct hrtimer_cpu_base *cpu_base, bool reprogram)
{
	ktime_t expires;

	/*
	 * Find the next SOFT expiration.
	 */
	expires = __hrtimer_get_next_event(cpu_base, HRTIMER_ACTIVE_SOFT);

	/*
	 * reprogramming needs to be triggered, even if the next soft
	 * hrtimer expires at the same time than the next hard
	 * hrtimer. cpu_base->softirq_expires_next needs to be updated!
	 */
	if (expires == KTIME_MAX)
		return;

	/*
	 * cpu_base->*next_timer is recomputed by __hrtimer_get_next_event()
	 * cpu_base->*expires_next is only set by hrtimer_reprogram()
	 */
	hrtimer_reprogram(cpu_base->softirq_next_timer, reprogram);
}

static int __hrtimer_start_range_ns(struct hrtimer *timer, ktime_t tim,
				    u64 delta_ns, const enum hrtimer_mode mode,
				    struct hrtimer_clock_base *base)
{
	struct hrtimer_clock_base *new_base;
	bool force_local, first;

	/*
	 * If the timer is on the local cpu base and is the first expiring
	 * timer then this might end up reprogramming the hardware twice
	 * (on removal and on enqueue). To avoid that by prevent the
	 * reprogram on removal, keep the timer local to the current CPU
	 * and enforce reprogramming after it is queued no matter whether
	 * it is the new first expiring timer again or not.
	 */
	force_local = base->cpu_base == this_cpu_ptr(&hrtimer_bases);
	force_local &= base->cpu_base->next_timer == timer;

	/*
	 * Remove an active timer from the queue. In case it is not queued
	 * on the current CPU, make sure that remove_hrtimer() updates the
	 * remote data correctly.
	 *
	 * If it's on the current CPU and the first expiring timer, then
	 * skip reprogramming, keep the timer local and enforce
	 * reprogramming later if it was the first expiring timer.  This
	 * avoids programming the underlying clock event twice (once at
	 * removal and once after enqueue).
	 */
	remove_hrtimer(timer, base, true, force_local);

	if (mode & HRTIMER_MODE_REL)
		tim = ktime_add_safe(tim, base->get_time());

	tim = hrtimer_update_lowres(timer, tim, mode);

	hrtimer_set_expires_range_ns(timer, tim, delta_ns);

	/* Switch the timer base, if necessary: */
	if (!force_local) {
		new_base = switch_hrtimer_base(timer, base,
					       mode & HRTIMER_MODE_PINNED);
	} else {
		new_base = base;
	}

<<<<<<< HEAD
	/* Update pinned state */
	timer->state &= ~HRTIMER_STATE_PINNED;
	timer->state |= (!!(mode & HRTIMER_MODE_PINNED)) << HRTIMER_PINNED_SHIFT;
=======
	first = enqueue_hrtimer(timer, new_base, mode);
	if (!force_local)
		return first;
>>>>>>> 286cd8c7

	/* Update pinned state */
	timer->state &= ~HRTIMER_STATE_PINNED;
	timer->state |= (!!(mode & HRTIMER_MODE_PINNED)) << HRTIMER_PINNED_SHIFT;

	/*
	 * Timer was forced to stay on the current CPU to avoid
	 * reprogramming on removal and enqueue. Force reprogram the
	 * hardware by evaluating the new first expiring timer.
	 */
	hrtimer_force_reprogram(new_base->cpu_base, 1);
	return 0;
}

/**
 * hrtimer_start_range_ns - (re)start an hrtimer
 * @timer:	the timer to be added
 * @tim:	expiry time
 * @delta_ns:	"slack" range for the timer
 * @mode:	timer mode: absolute (HRTIMER_MODE_ABS) or
 *		relative (HRTIMER_MODE_REL), and pinned (HRTIMER_MODE_PINNED);
 *		softirq based mode is considered for debug purpose only!
 */
void hrtimer_start_range_ns(struct hrtimer *timer, ktime_t tim,
			    u64 delta_ns, const enum hrtimer_mode mode)
{
	struct hrtimer_clock_base *base;
	unsigned long flags;

	/*
	 * Check whether the HRTIMER_MODE_SOFT bit and hrtimer.is_soft
	 * match.
	 */
	WARN_ON_ONCE(!(mode & HRTIMER_MODE_SOFT) ^ !timer->is_soft);

	base = lock_hrtimer_base(timer, &flags);

	if (__hrtimer_start_range_ns(timer, tim, delta_ns, mode, base))
		hrtimer_reprogram(timer, true);

	unlock_hrtimer_base(timer, &flags);
}
EXPORT_SYMBOL_GPL(hrtimer_start_range_ns);

/**
 * hrtimer_try_to_cancel - try to deactivate a timer
 * @timer:	hrtimer to stop
 *
 * Returns:
 *  0 when the timer was not active
 *  1 when the timer was active
 * -1 when the timer is currently executing the callback function and
 *    cannot be stopped
 */
int hrtimer_try_to_cancel(struct hrtimer *timer)
{
	struct hrtimer_clock_base *base;
	unsigned long flags;
	int ret = -1;

	/*
	 * Check lockless first. If the timer is not active (neither
	 * enqueued nor running the callback, nothing to do here.  The
	 * base lock does not serialize against a concurrent enqueue,
	 * so we can avoid taking it.
	 */
	if (!hrtimer_active(timer))
		return 0;

	base = lock_hrtimer_base(timer, &flags);

	if (!hrtimer_callback_running(timer))
		ret = remove_hrtimer(timer, base, false, false);

	unlock_hrtimer_base(timer, &flags);

	return ret;

}
EXPORT_SYMBOL_GPL(hrtimer_try_to_cancel);

/**
 * hrtimer_cancel - cancel a timer and wait for the handler to finish.
 * @timer:	the timer to be cancelled
 *
 * Returns:
 *  0 when the timer was not active
 *  1 when the timer was active
 */
int hrtimer_cancel(struct hrtimer *timer)
{
	for (;;) {
		int ret = hrtimer_try_to_cancel(timer);

		if (ret >= 0)
			return ret;
		cpu_relax();
		ndelay(TIMER_LOCK_TIGHT_LOOP_DELAY_NS);
	}
}
EXPORT_SYMBOL_GPL(hrtimer_cancel);

/**
 * hrtimer_get_remaining - get remaining time for the timer
 * @timer:	the timer to read
 * @adjust:	adjust relative timers when CONFIG_TIME_LOW_RES=y
 */
ktime_t __hrtimer_get_remaining(const struct hrtimer *timer, bool adjust)
{
	unsigned long flags;
	ktime_t rem;

	lock_hrtimer_base(timer, &flags);
	if (IS_ENABLED(CONFIG_TIME_LOW_RES) && adjust)
		rem = hrtimer_expires_remaining_adjusted(timer);
	else
		rem = hrtimer_expires_remaining(timer);
	unlock_hrtimer_base(timer, &flags);

	return rem;
}
EXPORT_SYMBOL_GPL(__hrtimer_get_remaining);

#ifdef CONFIG_NO_HZ_COMMON
/**
 * hrtimer_get_next_event - get the time until next expiry event
 *
 * Returns the next expiry time or KTIME_MAX if no timer is pending.
 */
u64 hrtimer_get_next_event(void)
{
	struct hrtimer_cpu_base *cpu_base = this_cpu_ptr(&hrtimer_bases);
	u64 expires = KTIME_MAX;
	unsigned long flags;

	raw_spin_lock_irqsave(&cpu_base->lock, flags);

	if (!__hrtimer_hres_active(cpu_base))
		expires = __hrtimer_get_next_event(cpu_base, HRTIMER_ACTIVE_ALL);

	raw_spin_unlock_irqrestore(&cpu_base->lock, flags);

	return expires;
}

/**
 * hrtimer_next_event_without - time until next expiry event w/o one timer
 * @exclude:	timer to exclude
 *
 * Returns the next expiry time over all timers except for the @exclude one or
 * KTIME_MAX if none of them is pending.
 */
u64 hrtimer_next_event_without(const struct hrtimer *exclude)
{
	struct hrtimer_cpu_base *cpu_base = this_cpu_ptr(&hrtimer_bases);
	u64 expires = KTIME_MAX;
	unsigned long flags;

	raw_spin_lock_irqsave(&cpu_base->lock, flags);

	if (__hrtimer_hres_active(cpu_base)) {
		unsigned int active;

		if (!cpu_base->softirq_activated) {
			active = cpu_base->active_bases & HRTIMER_ACTIVE_SOFT;
			expires = __hrtimer_next_event_base(cpu_base, exclude,
							    active, KTIME_MAX);
		}
		active = cpu_base->active_bases & HRTIMER_ACTIVE_HARD;
		expires = __hrtimer_next_event_base(cpu_base, exclude, active,
						    expires);
	}

	raw_spin_unlock_irqrestore(&cpu_base->lock, flags);

	return expires;
}
#endif

static inline int hrtimer_clockid_to_base(clockid_t clock_id)
{
	if (likely(clock_id < MAX_CLOCKS)) {
		int base = hrtimer_clock_to_base_table[clock_id];

		if (likely(base != HRTIMER_MAX_CLOCK_BASES))
			return base;
	}
	WARN(1, "Invalid clockid %d. Using MONOTONIC\n", clock_id);
	return HRTIMER_BASE_MONOTONIC;
}

static void __hrtimer_init(struct hrtimer *timer, clockid_t clock_id,
			   enum hrtimer_mode mode)
{
	bool softtimer = !!(mode & HRTIMER_MODE_SOFT);
	int base = softtimer ? HRTIMER_MAX_CLOCK_BASES / 2 : 0;
	struct hrtimer_cpu_base *cpu_base;

	memset(timer, 0, sizeof(struct hrtimer));

	cpu_base = raw_cpu_ptr(&hrtimer_bases);

	/*
	 * POSIX magic: Relative CLOCK_REALTIME timers are not affected by
	 * clock modifications, so they needs to become CLOCK_MONOTONIC to
	 * ensure POSIX compliance.
	 */
	if (clock_id == CLOCK_REALTIME && mode & HRTIMER_MODE_REL)
		clock_id = CLOCK_MONOTONIC;

	base += hrtimer_clockid_to_base(clock_id);
	timer->is_soft = softtimer;
	timer->base = &cpu_base->clock_base[base];
	timerqueue_init(&timer->node);
}

/**
 * hrtimer_init - initialize a timer to the given clock
 * @timer:	the timer to be initialized
 * @clock_id:	the clock to be used
 * @mode:       The modes which are relevant for intitialization:
 *              HRTIMER_MODE_ABS, HRTIMER_MODE_REL, HRTIMER_MODE_ABS_SOFT,
 *              HRTIMER_MODE_REL_SOFT
 *
 *              The PINNED variants of the above can be handed in,
 *              but the PINNED bit is ignored as pinning happens
 *              when the hrtimer is started
 */
void hrtimer_init(struct hrtimer *timer, clockid_t clock_id,
		  enum hrtimer_mode mode)
{
	debug_init(timer, clock_id, mode);
	__hrtimer_init(timer, clock_id, mode);
}
EXPORT_SYMBOL_GPL(hrtimer_init);

/*
 * A timer is active, when it is enqueued into the rbtree or the
 * callback function is running or it's in the state of being migrated
 * to another cpu.
 *
 * It is important for this function to not return a false negative.
 */
bool hrtimer_active(const struct hrtimer *timer)
{
	struct hrtimer_clock_base *base;
	unsigned int seq;

	do {
		base = READ_ONCE(timer->base);
		seq = raw_read_seqcount_begin(&base->seq);

		if (((timer->state & ~HRTIMER_STATE_PINNED) !=
<<<<<<< HEAD
		      HRTIMER_STATE_INACTIVE) || cpu_base->running == timer)
=======
		      HRTIMER_STATE_INACTIVE) || base->running == timer)
>>>>>>> 286cd8c7
			return true;

	} while (read_seqcount_retry(&base->seq, seq) ||
		 base != READ_ONCE(timer->base));

	return false;
}
EXPORT_SYMBOL_GPL(hrtimer_active);

/*
 * The write_seqcount_barrier()s in __run_hrtimer() split the thing into 3
 * distinct sections:
 *
 *  - queued:	the timer is queued
 *  - callback:	the timer is being ran
 *  - post:	the timer is inactive or (re)queued
 *
 * On the read side we ensure we observe timer->state and cpu_base->running
 * from the same section, if anything changed while we looked at it, we retry.
 * This includes timer->base changing because sequence numbers alone are
 * insufficient for that.
 *
 * The sequence numbers are required because otherwise we could still observe
 * a false negative if the read side got smeared over multiple consequtive
 * __run_hrtimer() invocations.
 */

static void __run_hrtimer(struct hrtimer_cpu_base *cpu_base,
			  struct hrtimer_clock_base *base,
			  struct hrtimer *timer, ktime_t *now,
			  unsigned long flags)
{
	enum hrtimer_restart (*fn)(struct hrtimer *);
	int restart;

	lockdep_assert_held(&cpu_base->lock);

	debug_deactivate(timer);
	base->running = timer;

	/*
	 * Separate the ->running assignment from the ->state assignment.
	 *
	 * As with a regular write barrier, this ensures the read side in
	 * hrtimer_active() cannot observe base->running == NULL &&
	 * timer->state == INACTIVE.
	 */
	raw_write_seqcount_barrier(&base->seq);

	__remove_hrtimer(timer, base, HRTIMER_STATE_INACTIVE, 0);
	fn = timer->function;

	/*
	 * Clear the 'is relative' flag for the TIME_LOW_RES case. If the
	 * timer is restarted with a period then it becomes an absolute
	 * timer. If its not restarted it does not matter.
	 */
	if (IS_ENABLED(CONFIG_TIME_LOW_RES))
		timer->is_rel = false;

	/*
<<<<<<< HEAD
	 * Because we run timers from hardirq context, there is no chance
	 * they get migrated to another cpu, therefore its safe to unlock
	 * the timer base.
=======
	 * The timer is marked as running in the CPU base, so it is
	 * protected against migration to a different CPU even if the lock
	 * is dropped.
>>>>>>> 286cd8c7
	 */
	raw_spin_unlock_irqrestore(&cpu_base->lock, flags);
	trace_hrtimer_expire_entry(timer, now);
	restart = fn(timer);
	trace_hrtimer_expire_exit(timer);
	raw_spin_lock_irq(&cpu_base->lock);

	/*
	 * Note: We clear the running state after enqueue_hrtimer and
	 * we do not reprogram the event hardware. Happens either in
	 * hrtimer_start_range_ns() or in hrtimer_interrupt()
	 *
	 * Note: Because we dropped the cpu_base->lock above,
	 * hrtimer_start_range_ns() can have popped in and enqueued the timer
	 * for us already.
	 */
	if (restart != HRTIMER_NORESTART &&
	    !(timer->state & HRTIMER_STATE_ENQUEUED))
		enqueue_hrtimer(timer, base, HRTIMER_MODE_ABS);

	/*
	 * Separate the ->running assignment from the ->state assignment.
	 *
	 * As with a regular write barrier, this ensures the read side in
	 * hrtimer_active() cannot observe base->running.timer == NULL &&
	 * timer->state == INACTIVE.
	 */
	raw_write_seqcount_barrier(&base->seq);

	WARN_ON_ONCE(base->running != timer);
	base->running = NULL;
}

static void __hrtimer_run_queues(struct hrtimer_cpu_base *cpu_base, ktime_t now,
				 unsigned long flags, unsigned int active_mask)
{
	struct hrtimer_clock_base *base;
	unsigned int active = cpu_base->active_bases & active_mask;

	for_each_active_base(base, cpu_base, active) {
		struct timerqueue_node *node;
		ktime_t basenow;

		basenow = ktime_add(now, base->offset);

		while ((node = timerqueue_getnext(&base->active))) {
			struct hrtimer *timer;

			timer = container_of(node, struct hrtimer, node);

			/*
			 * The immediate goal for using the softexpires is
			 * minimizing wakeups, not running timers at the
			 * earliest interrupt after their soft expiration.
			 * This allows us to avoid using a Priority Search
			 * Tree, which can answer a stabbing querry for
			 * overlapping intervals and instead use the simple
			 * BST we already have.
			 * We don't add extra wakeups by delaying timers that
			 * are right-of a not yet expired timer, because that
			 * timer will have to trigger a wakeup anyway.
			 */
			if (basenow < hrtimer_get_softexpires_tv64(timer))
				break;

			__run_hrtimer(cpu_base, base, timer, &basenow, flags);
		}
	}
}

static __latent_entropy void hrtimer_run_softirq(struct softirq_action *h)
{
	struct hrtimer_cpu_base *cpu_base = this_cpu_ptr(&hrtimer_bases);
	unsigned long flags;
	ktime_t now;

	raw_spin_lock_irqsave(&cpu_base->lock, flags);

	now = hrtimer_update_base(cpu_base);
	__hrtimer_run_queues(cpu_base, now, flags, HRTIMER_ACTIVE_SOFT);

	cpu_base->softirq_activated = 0;
	hrtimer_update_softirq_timer(cpu_base, true);

	raw_spin_unlock_irqrestore(&cpu_base->lock, flags);
}

#ifdef CONFIG_HIGH_RES_TIMERS

/*
 * High resolution timer interrupt
 * Called with interrupts disabled
 */
void hrtimer_interrupt(struct clock_event_device *dev)
{
	struct hrtimer_cpu_base *cpu_base = this_cpu_ptr(&hrtimer_bases);
	ktime_t expires_next, now, entry_time, delta;
	unsigned long flags;
	int retries = 0;

	BUG_ON(!cpu_base->hres_active);
	cpu_base->nr_events++;
	dev->next_event = KTIME_MAX;

	raw_spin_lock_irqsave(&cpu_base->lock, flags);
	entry_time = now = hrtimer_update_base(cpu_base);
retry:
	cpu_base->in_hrtirq = 1;
	/*
	 * We set expires_next to KTIME_MAX here with cpu_base->lock
	 * held to prevent that a timer is enqueued in our queue via
	 * the migration code. This does not affect enqueueing of
	 * timers which run their callback and need to be requeued on
	 * this CPU.
	 */
	cpu_base->expires_next = KTIME_MAX;

	if (!ktime_before(now, cpu_base->softirq_expires_next)) {
		cpu_base->softirq_expires_next = KTIME_MAX;
		cpu_base->softirq_activated = 1;
		raise_softirq_irqoff(HRTIMER_SOFTIRQ);
	}

	__hrtimer_run_queues(cpu_base, now, flags, HRTIMER_ACTIVE_HARD);

	/* Reevaluate the clock bases for the [soft] next expiry */
	expires_next = hrtimer_update_next_event(cpu_base);
	/*
	 * Store the new expiry value so the migration code can verify
	 * against it.
	 */
	cpu_base->expires_next = expires_next;
	cpu_base->in_hrtirq = 0;
	raw_spin_unlock_irqrestore(&cpu_base->lock, flags);

	/* Reprogramming necessary ? */
	if (!tick_program_event(expires_next, 0)) {
		cpu_base->hang_detected = 0;
		return;
	}

	/*
	 * The next timer was already expired due to:
	 * - tracing
	 * - long lasting callbacks
	 * - being scheduled away when running in a VM
	 *
	 * We need to prevent that we loop forever in the hrtimer
	 * interrupt routine. We give it 3 attempts to avoid
	 * overreacting on some spurious event.
	 *
	 * Acquire base lock for updating the offsets and retrieving
	 * the current time.
	 */
	raw_spin_lock_irqsave(&cpu_base->lock, flags);
	now = hrtimer_update_base(cpu_base);
	cpu_base->nr_retries++;
	if (++retries < 3)
		goto retry;
	/*
	 * Give the system a chance to do something else than looping
	 * here. We stored the entry time, so we know exactly how long
	 * we spent here. We schedule the next event this amount of
	 * time away.
	 */
	cpu_base->nr_hangs++;
	cpu_base->hang_detected = 1;
	raw_spin_unlock_irqrestore(&cpu_base->lock, flags);

	delta = ktime_sub(now, entry_time);
	if ((unsigned int)delta > cpu_base->max_hang_time)
		cpu_base->max_hang_time = (unsigned int) delta;
	/*
	 * Limit it to a sensible value as we enforce a longer
	 * delay. Give the CPU at least 100ms to catch up.
	 */
	if (delta > 100 * NSEC_PER_MSEC)
		expires_next = ktime_add_ns(now, 100 * NSEC_PER_MSEC);
	else
		expires_next = ktime_add(now, delta);
	tick_program_event(expires_next, 1);
	pr_warn_once("hrtimer: interrupt took %llu ns\n", ktime_to_ns(delta));
}

/* called with interrupts disabled */
static inline void __hrtimer_peek_ahead_timers(void)
{
	struct tick_device *td;

	if (!hrtimer_hres_active())
		return;

	td = this_cpu_ptr(&tick_cpu_device);
	if (td && td->evtdev)
		hrtimer_interrupt(td->evtdev);
}

#else /* CONFIG_HIGH_RES_TIMERS */

static inline void __hrtimer_peek_ahead_timers(void) { }

#endif	/* !CONFIG_HIGH_RES_TIMERS */

/*
 * Called from run_local_timers in hardirq context every jiffy
 */
void hrtimer_run_queues(void)
{
	struct hrtimer_cpu_base *cpu_base = this_cpu_ptr(&hrtimer_bases);
	unsigned long flags;
	ktime_t now;

	if (__hrtimer_hres_active(cpu_base))
		return;

	/*
	 * This _is_ ugly: We have to check periodically, whether we
	 * can switch to highres and / or nohz mode. The clocksource
	 * switch happens with xtime_lock held. Notification from
	 * there only sets the check bit in the tick_oneshot code,
	 * otherwise we might deadlock vs. xtime_lock.
	 */
	if (tick_check_oneshot_change(!hrtimer_is_hres_enabled())) {
		hrtimer_switch_to_hres();
		return;
	}

	raw_spin_lock_irqsave(&cpu_base->lock, flags);
	now = hrtimer_update_base(cpu_base);

	if (!ktime_before(now, cpu_base->softirq_expires_next)) {
		cpu_base->softirq_expires_next = KTIME_MAX;
		cpu_base->softirq_activated = 1;
		raise_softirq_irqoff(HRTIMER_SOFTIRQ);
	}

	__hrtimer_run_queues(cpu_base, now, flags, HRTIMER_ACTIVE_HARD);
	raw_spin_unlock_irqrestore(&cpu_base->lock, flags);
}

/*
 * Sleep related functions:
 */
static enum hrtimer_restart hrtimer_wakeup(struct hrtimer *timer)
{
	struct hrtimer_sleeper *t =
		container_of(timer, struct hrtimer_sleeper, timer);
	struct task_struct *task = t->task;

	t->task = NULL;
	if (task)
		wake_up_process(task);

	return HRTIMER_NORESTART;
}

void hrtimer_init_sleeper(struct hrtimer_sleeper *sl, struct task_struct *task)
{
	sl->timer.function = hrtimer_wakeup;
	sl->task = task;
}
EXPORT_SYMBOL_GPL(hrtimer_init_sleeper);

int nanosleep_copyout(struct restart_block *restart, struct timespec64 *ts)
{
	switch(restart->nanosleep.type) {
#ifdef CONFIG_COMPAT_32BIT_TIME
	case TT_COMPAT:
		if (compat_put_timespec64(ts, restart->nanosleep.compat_rmtp))
			return -EFAULT;
		break;
#endif
	case TT_NATIVE:
		if (put_timespec64(ts, restart->nanosleep.rmtp))
			return -EFAULT;
		break;
	default:
		BUG();
	}
	return -ERESTART_RESTARTBLOCK;
}

static int __sched do_nanosleep(struct hrtimer_sleeper *t, enum hrtimer_mode mode)
{
	struct restart_block *restart;

	hrtimer_init_sleeper(t, current);

	do {
		set_current_state(TASK_INTERRUPTIBLE);
		hrtimer_start_expires(&t->timer, mode);

		if (likely(t->task))
			freezable_schedule();

		hrtimer_cancel(&t->timer);
		mode = HRTIMER_MODE_ABS;

	} while (t->task && !signal_pending(current));

	__set_current_state(TASK_RUNNING);

	if (!t->task)
		return 0;

	restart = &current->restart_block;
	if (restart->nanosleep.type != TT_NONE) {
		ktime_t rem = hrtimer_expires_remaining(&t->timer);
		struct timespec64 rmt;

		if (rem <= 0)
			return 0;
		rmt = ktime_to_timespec64(rem);

		return nanosleep_copyout(restart, &rmt);
	}
	return -ERESTART_RESTARTBLOCK;
}

static long __sched hrtimer_nanosleep_restart(struct restart_block *restart)
{
	struct hrtimer_sleeper t;
	int ret;

	hrtimer_init_on_stack(&t.timer, restart->nanosleep.clockid,
				HRTIMER_MODE_ABS);
	hrtimer_set_expires_tv64(&t.timer, restart->nanosleep.expires);

	ret = do_nanosleep(&t, HRTIMER_MODE_ABS);
	destroy_hrtimer_on_stack(&t.timer);
	return ret;
}

long hrtimer_nanosleep(const struct timespec64 *rqtp,
		       const enum hrtimer_mode mode, const clockid_t clockid)
{
	struct restart_block *restart;
	struct hrtimer_sleeper t;
	int ret = 0;
	u64 slack;

	slack = current->timer_slack_ns;
	if (dl_task(current) || rt_task(current))
		slack = 0;

	hrtimer_init_on_stack(&t.timer, clockid, mode);
	hrtimer_set_expires_range_ns(&t.timer, timespec64_to_ktime(*rqtp), slack);
	ret = do_nanosleep(&t, mode);
	if (ret != -ERESTART_RESTARTBLOCK)
		goto out;

	/* Absolute timers do not update the rmtp value and restart: */
	if (mode == HRTIMER_MODE_ABS) {
		ret = -ERESTARTNOHAND;
		goto out;
	}

	restart = &current->restart_block;
	restart->nanosleep.clockid = t.timer.base->clockid;
	restart->nanosleep.expires = hrtimer_get_expires_tv64(&t.timer);
	set_restart_fn(restart, hrtimer_nanosleep_restart);
out:
	destroy_hrtimer_on_stack(&t.timer);
	return ret;
}

#if !defined(CONFIG_64BIT_TIME) || defined(CONFIG_64BIT)

SYSCALL_DEFINE2(nanosleep, struct __kernel_timespec __user *, rqtp,
		struct __kernel_timespec __user *, rmtp)
{
	struct timespec64 tu;

	if (get_timespec64(&tu, rqtp))
		return -EFAULT;

	if (!timespec64_valid(&tu))
		return -EINVAL;

	current->restart_block.fn = do_no_restart_syscall;
	current->restart_block.nanosleep.type = rmtp ? TT_NATIVE : TT_NONE;
	current->restart_block.nanosleep.rmtp = rmtp;
	return hrtimer_nanosleep(&tu, HRTIMER_MODE_REL, CLOCK_MONOTONIC);
}

#endif

#ifdef CONFIG_COMPAT_32BIT_TIME

COMPAT_SYSCALL_DEFINE2(nanosleep, struct compat_timespec __user *, rqtp,
		       struct compat_timespec __user *, rmtp)
{
	struct timespec64 tu;

	if (compat_get_timespec64(&tu, rqtp))
		return -EFAULT;

	if (!timespec64_valid(&tu))
		return -EINVAL;

	current->restart_block.fn = do_no_restart_syscall;
	current->restart_block.nanosleep.type = rmtp ? TT_COMPAT : TT_NONE;
	current->restart_block.nanosleep.compat_rmtp = rmtp;
	return hrtimer_nanosleep(&tu, HRTIMER_MODE_REL, CLOCK_MONOTONIC);
}
#endif

/*
 * Functions related to boot-time initialization:
 */
int hrtimers_prepare_cpu(unsigned int cpu)
{
	struct hrtimer_cpu_base *cpu_base = &per_cpu(hrtimer_bases, cpu);
	int i;

	for (i = 0; i < HRTIMER_MAX_CLOCK_BASES; i++) {
		cpu_base->clock_base[i].cpu_base = cpu_base;
		timerqueue_init_head(&cpu_base->clock_base[i].active);
	}

	cpu_base->active_bases = 0;
	cpu_base->cpu = cpu;
	cpu_base->active_bases = 0;
	cpu_base->hres_active = 0;
	cpu_base->hang_detected = 0;
	cpu_base->next_timer = NULL;
	cpu_base->softirq_next_timer = NULL;
	cpu_base->expires_next = KTIME_MAX;
	cpu_base->softirq_expires_next = KTIME_MAX;
	return 0;
}

<<<<<<< HEAD
#if defined(CONFIG_HOTPLUG_CPU)
=======
#ifdef CONFIG_HOTPLUG_CPU
>>>>>>> 286cd8c7
static void migrate_hrtimer_list(struct hrtimer_clock_base *old_base,
				 struct hrtimer_clock_base *new_base,
				 bool remove_pinned)
{
	struct hrtimer *timer;
	struct timerqueue_node *node;
	struct timerqueue_head pinned;
	int is_pinned;
	bool is_hotplug = !cpu_online(old_base->cpu_base->cpu);

	timerqueue_init_head(&pinned);

	while ((node = timerqueue_getnext(&old_base->active))) {
		timer = container_of(node, struct hrtimer, node);
		if (is_hotplug)
			BUG_ON(hrtimer_callback_running(timer));
		debug_deactivate(timer);

		/*
		 * Mark it as ENQUEUED not INACTIVE otherwise the
		 * timer could be seen as !active and just vanish away
		 * under us on another CPU
		 */
		__remove_hrtimer(timer, old_base, HRTIMER_STATE_ENQUEUED, 0);

		is_pinned = timer->state & HRTIMER_STATE_PINNED;
		if (!remove_pinned && is_pinned) {
			timerqueue_add(&pinned, &timer->node);
			continue;
		}

		timer->base = new_base;
		/*
		 * Enqueue the timers on the new cpu. This does not
		 * reprogram the event device in case the timer
		 * expires before the earliest on this CPU, but we run
		 * hrtimer_interrupt after we migrated everything to
		 * sort out already expired timers and reprogram the
		 * event device.
		 */
		enqueue_hrtimer(timer, new_base, HRTIMER_MODE_ABS);
	}

	/* Re-queue pinned timers for non-hotplug usecase */
	while ((node = timerqueue_getnext(&pinned))) {
		timer = container_of(node, struct hrtimer, node);

		timerqueue_del(&pinned, &timer->node);
		enqueue_hrtimer(timer, old_base, HRTIMER_MODE_ABS);
	}

	/* Re-queue pinned timers for non-hotplug usecase */
	while ((node = timerqueue_getnext(&pinned))) {
		timer = container_of(node, struct hrtimer, node);

		timerqueue_del(&pinned, &timer->node);
		enqueue_hrtimer(timer, old_base);
	}
}

<<<<<<< HEAD
static void __migrate_hrtimers(int scpu, bool remove_pinned)
=======
static void __migrate_hrtimers(unsigned int scpu, bool remove_pinned)
>>>>>>> 286cd8c7
{
	struct hrtimer_cpu_base *old_base, *new_base;
	unsigned long flags;
	int i;

	local_irq_save(flags);
	old_base = &per_cpu(hrtimer_bases, scpu);
	new_base = this_cpu_ptr(&hrtimer_bases);
	/*
	 * The caller is globally serialized and nobody else
	 * takes two locks at once, deadlock is not possible.
	 */
	raw_spin_lock(&new_base->lock);
	raw_spin_lock_nested(&old_base->lock, SINGLE_DEPTH_NESTING);

	for (i = 0; i < HRTIMER_MAX_CLOCK_BASES; i++) {
		migrate_hrtimer_list(&old_base->clock_base[i],
				     &new_base->clock_base[i], remove_pinned);
	}

	/*
	 * The migration might have changed the first expiring softirq
	 * timer on this CPU. Update it.
	 */
	hrtimer_update_softirq_timer(new_base, false);

	raw_spin_unlock(&old_base->lock);
	raw_spin_unlock(&new_base->lock);

	/* Check, if we got expired work to do */
	__hrtimer_peek_ahead_timers();
	local_irq_restore(flags);
<<<<<<< HEAD
}

static void migrate_hrtimers(int scpu)
{
	BUG_ON(cpu_online(scpu));
	tick_cancel_sched_timer(scpu);

	__migrate_hrtimers(scpu, true);
}

void hrtimer_quiesce_cpu(void *cpup)
{
	__migrate_hrtimers(*(int *)cpup, false);
=======
>>>>>>> 286cd8c7
}

int hrtimers_dead_cpu(unsigned int scpu)
{
	BUG_ON(cpu_online(scpu));
	tick_cancel_sched_timer(scpu);

	/*
	 * this BH disable ensures that raise_softirq_irqoff() does
	 * not wakeup ksoftirqd (and acquire the pi-lock) while
	 * holding the cpu_base lock
	 */
	local_bh_disable();
	__migrate_hrtimers(scpu, true);
	local_bh_enable();
	return 0;
}

void hrtimer_quiesce_cpu(void *cpup)
{
	__migrate_hrtimers(*(int *)cpup, false);
}

#endif /* CONFIG_HOTPLUG_CPU */

void __init hrtimers_init(void)
{
	hrtimers_prepare_cpu(smp_processor_id());
	open_softirq(HRTIMER_SOFTIRQ, hrtimer_run_softirq);
}

/**
 * schedule_hrtimeout_range_clock - sleep until timeout
 * @expires:	timeout value (ktime_t)
 * @delta:	slack in expires timeout (ktime_t)
 * @mode:	timer mode
 * @clock_id:	timer clock to be used
 */
int __sched
schedule_hrtimeout_range_clock(ktime_t *expires, u64 delta,
<<<<<<< HEAD
			       const enum hrtimer_mode mode, int clock)
=======
			       const enum hrtimer_mode mode, clockid_t clock_id)
>>>>>>> 286cd8c7
{
	struct hrtimer_sleeper t;

	/*
	 * Optimize when a zero timeout value is given. It does not
	 * matter whether this is an absolute or a relative time.
	 */
	if (expires && *expires == 0) {
		__set_current_state(TASK_RUNNING);
		return 0;
	}

	/*
	 * A NULL parameter means "infinite"
	 */
	if (!expires) {
		schedule();
		return -EINTR;
	}

	hrtimer_init_on_stack(&t.timer, clock_id, mode);
	hrtimer_set_expires_range_ns(&t.timer, *expires, delta);

	hrtimer_init_sleeper(&t, current);

	hrtimer_start_expires(&t.timer, mode);

	if (likely(t.task))
		schedule();

	hrtimer_cancel(&t.timer);
	destroy_hrtimer_on_stack(&t.timer);

	__set_current_state(TASK_RUNNING);

	return !t.task ? 0 : -EINTR;
}

/**
 * schedule_hrtimeout_range - sleep until timeout
 * @expires:	timeout value (ktime_t)
 * @delta:	slack in expires timeout (ktime_t)
 * @mode:	timer mode
 *
 * Make the current task sleep until the given expiry time has
 * elapsed. The routine will return immediately unless
 * the current task state has been set (see set_current_state()).
 *
 * The @delta argument gives the kernel the freedom to schedule the
 * actual wakeup to a time that is both power and performance friendly.
 * The kernel give the normal best effort behavior for "@expires+@delta",
 * but may decide to fire the timer earlier, but no earlier than @expires.
 *
 * You can set the task state as follows -
 *
 * %TASK_UNINTERRUPTIBLE - at least @timeout time is guaranteed to
 * pass before the routine returns unless the current task is explicitly
 * woken up, (e.g. by wake_up_process()).
 *
 * %TASK_INTERRUPTIBLE - the routine may return early if a signal is
 * delivered to the current task or the current task is explicitly woken
 * up.
 *
 * The current task state is guaranteed to be TASK_RUNNING when this
 * routine returns.
 *
 * Returns 0 when the timer has expired. If the task was woken before the
 * timer expired by a signal (only possible in state TASK_INTERRUPTIBLE) or
 * by an explicit wakeup, it returns -EINTR.
 */
int __sched schedule_hrtimeout_range(ktime_t *expires, u64 delta,
				     const enum hrtimer_mode mode)
{
	return schedule_hrtimeout_range_clock(expires, delta, mode,
					      CLOCK_MONOTONIC);
}
EXPORT_SYMBOL_GPL(schedule_hrtimeout_range);

/**
 * schedule_hrtimeout - sleep until timeout
 * @expires:	timeout value (ktime_t)
 * @mode:	timer mode
 *
 * Make the current task sleep until the given expiry time has
 * elapsed. The routine will return immediately unless
 * the current task state has been set (see set_current_state()).
 *
 * You can set the task state as follows -
 *
 * %TASK_UNINTERRUPTIBLE - at least @timeout time is guaranteed to
 * pass before the routine returns unless the current task is explicitly
 * woken up, (e.g. by wake_up_process()).
 *
 * %TASK_INTERRUPTIBLE - the routine may return early if a signal is
 * delivered to the current task or the current task is explicitly woken
 * up.
 *
 * The current task state is guaranteed to be TASK_RUNNING when this
 * routine returns.
 *
 * Returns 0 when the timer has expired. If the task was woken before the
 * timer expired by a signal (only possible in state TASK_INTERRUPTIBLE) or
 * by an explicit wakeup, it returns -EINTR.
 */
int __sched schedule_hrtimeout(ktime_t *expires,
			       const enum hrtimer_mode mode)
{
	return schedule_hrtimeout_range(expires, 0, mode);
}
EXPORT_SYMBOL_GPL(schedule_hrtimeout);<|MERGE_RESOLUTION|>--- conflicted
+++ resolved
@@ -50,10 +50,7 @@
 #include <linux/sched/debug.h>
 #include <linux/timer.h>
 #include <linux/freezer.h>
-<<<<<<< HEAD
-=======
 #include <linux/compat.h>
->>>>>>> 286cd8c7
 #include <linux/delay.h>
 
 #include <linux/uaccess.h>
@@ -137,16 +134,6 @@
 	[CLOCK_TAI]		= HRTIMER_BASE_TAI,
 };
 
-<<<<<<< HEAD
-static inline int hrtimer_clockid_to_base(clockid_t clock_id)
-{
-	int base = hrtimer_clock_to_base_table[clock_id];
-	BUG_ON(base == HRTIMER_MAX_CLOCK_BASES);
-	return base;
-}
-
-=======
->>>>>>> 286cd8c7
 /*
  * Functions and macros which are different for UP/SMP systems are kept in a
  * single place
@@ -728,14 +715,7 @@
  */
 static inline int hrtimer_is_hres_enabled(void)
 {
-<<<<<<< HEAD
-	base->expires_next.tv64 = KTIME_MAX;
-	base->hang_detected = 0;
-	base->hres_active = 0;
-	base->next_timer = NULL;
-=======
 	return hrtimer_hres_enabled;
->>>>>>> 286cd8c7
 }
 
 /*
@@ -1001,12 +981,8 @@
 
 	base->cpu_base->active_bases |= 1 << base->index;
 
-<<<<<<< HEAD
-	timer->state |= HRTIMER_STATE_ENQUEUED;
-=======
 	/* Pairs with the lockless read in hrtimer_is_queued() */
 	WRITE_ONCE(timer->state, timer->state | HRTIMER_STATE_ENQUEUED);
->>>>>>> 286cd8c7
 
 	return timerqueue_add(&base->active, &timer->node);
 }
@@ -1043,21 +1019,13 @@
 	 */
 	if (reprogram && timer == cpu_base->next_timer)
 		hrtimer_force_reprogram(cpu_base, 1);
-<<<<<<< HEAD
-#endif
-=======
->>>>>>> 286cd8c7
 
 out:
 	/*
 	* We need to preserve PINNED state here, otherwise we may end up
 	* migrating pinned hrtimers as well.
 	*/
-<<<<<<< HEAD
-	timer->state = newstate | (timer->state & HRTIMER_STATE_PINNED);
-=======
 	WRITE_ONCE(timer->state, newstate | (timer->state & HRTIMER_STATE_PINNED));
->>>>>>> 286cd8c7
 }
 
 /*
@@ -1067,16 +1035,10 @@
 remove_hrtimer(struct hrtimer *timer, struct hrtimer_clock_base *base,
 	       bool restart, bool keep_local)
 {
-<<<<<<< HEAD
-	if (hrtimer_is_queued(timer)) {
-		u8 state = timer->state;
-		int reprogram;
-=======
 	u8 state = timer->state;
 
 	if (state & HRTIMER_STATE_ENQUEUED) {
 		bool reprogram;
->>>>>>> 286cd8c7
 
 		/*
 		 * Remove the timer and force reprogramming when high
@@ -1109,33 +1071,6 @@
 
 static inline ktime_t hrtimer_update_lowres(struct hrtimer *timer, ktime_t tim,
 					    const enum hrtimer_mode mode)
-<<<<<<< HEAD
-{
-#ifdef CONFIG_TIME_LOW_RES
-	/*
-	 * CONFIG_TIME_LOW_RES indicates that the system has no way to return
-	 * granular time values. For relative timers we add hrtimer_resolution
-	 * (i.e. one jiffie) to prevent short timeouts.
-	 */
-	timer->is_rel = mode & HRTIMER_MODE_REL;
-	if (timer->is_rel)
-		tim = ktime_add_safe(tim, ktime_set(0, hrtimer_resolution));
-#endif
-	return tim;
-}
-
-/**
- * hrtimer_start_range_ns - (re)start an hrtimer on the current CPU
- * @timer:	the timer to be added
- * @tim:	expiry time
- * @delta_ns:	"slack" range for the timer
- * @mode:	expiry mode: absolute (HRTIMER_MODE_ABS) or
- *		relative (HRTIMER_MODE_REL)
- */
-void hrtimer_start_range_ns(struct hrtimer *timer, ktime_t tim,
-			    u64 delta_ns, const enum hrtimer_mode mode)
-=======
->>>>>>> 286cd8c7
 {
 #ifdef CONFIG_TIME_LOW_RES
 	/*
@@ -1221,15 +1156,9 @@
 		new_base = base;
 	}
 
-<<<<<<< HEAD
-	/* Update pinned state */
-	timer->state &= ~HRTIMER_STATE_PINNED;
-	timer->state |= (!!(mode & HRTIMER_MODE_PINNED)) << HRTIMER_PINNED_SHIFT;
-=======
 	first = enqueue_hrtimer(timer, new_base, mode);
 	if (!force_local)
 		return first;
->>>>>>> 286cd8c7
 
 	/* Update pinned state */
 	timer->state &= ~HRTIMER_STATE_PINNED;
@@ -1483,11 +1412,7 @@
 		seq = raw_read_seqcount_begin(&base->seq);
 
 		if (((timer->state & ~HRTIMER_STATE_PINNED) !=
-<<<<<<< HEAD
-		      HRTIMER_STATE_INACTIVE) || cpu_base->running == timer)
-=======
 		      HRTIMER_STATE_INACTIVE) || base->running == timer)
->>>>>>> 286cd8c7
 			return true;
 
 	} while (read_seqcount_retry(&base->seq, seq) ||
@@ -1549,15 +1474,9 @@
 		timer->is_rel = false;
 
 	/*
-<<<<<<< HEAD
-	 * Because we run timers from hardirq context, there is no chance
-	 * they get migrated to another cpu, therefore its safe to unlock
-	 * the timer base.
-=======
 	 * The timer is marked as running in the CPU base, so it is
 	 * protected against migration to a different CPU even if the lock
 	 * is dropped.
->>>>>>> 286cd8c7
 	 */
 	raw_spin_unlock_irqrestore(&cpu_base->lock, flags);
 	trace_hrtimer_expire_entry(timer, now);
@@ -1990,11 +1909,7 @@
 	return 0;
 }
 
-<<<<<<< HEAD
-#if defined(CONFIG_HOTPLUG_CPU)
-=======
 #ifdef CONFIG_HOTPLUG_CPU
->>>>>>> 286cd8c7
 static void migrate_hrtimer_list(struct hrtimer_clock_base *old_base,
 				 struct hrtimer_clock_base *new_base,
 				 bool remove_pinned)
@@ -2055,11 +1970,7 @@
 	}
 }
 
-<<<<<<< HEAD
-static void __migrate_hrtimers(int scpu, bool remove_pinned)
-=======
 static void __migrate_hrtimers(unsigned int scpu, bool remove_pinned)
->>>>>>> 286cd8c7
 {
 	struct hrtimer_cpu_base *old_base, *new_base;
 	unsigned long flags;
@@ -2092,22 +2003,6 @@
 	/* Check, if we got expired work to do */
 	__hrtimer_peek_ahead_timers();
 	local_irq_restore(flags);
-<<<<<<< HEAD
-}
-
-static void migrate_hrtimers(int scpu)
-{
-	BUG_ON(cpu_online(scpu));
-	tick_cancel_sched_timer(scpu);
-
-	__migrate_hrtimers(scpu, true);
-}
-
-void hrtimer_quiesce_cpu(void *cpup)
-{
-	__migrate_hrtimers(*(int *)cpup, false);
-=======
->>>>>>> 286cd8c7
 }
 
 int hrtimers_dead_cpu(unsigned int scpu)
@@ -2148,11 +2043,7 @@
  */
 int __sched
 schedule_hrtimeout_range_clock(ktime_t *expires, u64 delta,
-<<<<<<< HEAD
-			       const enum hrtimer_mode mode, int clock)
-=======
 			       const enum hrtimer_mode mode, clockid_t clock_id)
->>>>>>> 286cd8c7
 {
 	struct hrtimer_sleeper t;
 
