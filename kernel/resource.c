/*
 *	linux/kernel/resource.c
 *
 * Copyright (C) 1999	Linus Torvalds
 * Copyright (C) 1999	Martin Mares <mj@ucw.cz>
 *
 * Arbitrary resource management.
 */

#define pr_fmt(fmt) KBUILD_MODNAME ": " fmt

#include <linux/export.h>
#include <linux/errno.h>
#include <linux/ioport.h>
#include <linux/init.h>
#include <linux/slab.h>
#include <linux/spinlock.h>
#include <linux/fs.h>
#include <linux/proc_fs.h>
#include <linux/sched.h>
#include <linux/seq_file.h>
#include <linux/device.h>
#include <linux/pfn.h>
#include <linux/mm.h>
#include <linux/resource_ext.h>
#include <asm/io.h>


struct resource ioport_resource = {
	.name	= "PCI IO",
	.start	= 0,
	.end	= IO_SPACE_LIMIT,
	.flags	= IORESOURCE_IO,
};
EXPORT_SYMBOL(ioport_resource);

struct resource iomem_resource = {
	.name	= "PCI mem",
	.start	= 0,
	.end	= -1,
	.flags	= IORESOURCE_MEM,
};
EXPORT_SYMBOL(iomem_resource);

/* constraints to be met while allocating resources */
struct resource_constraint {
	resource_size_t min, max, align;
	resource_size_t (*alignf)(void *, const struct resource *,
			resource_size_t, resource_size_t);
	void *alignf_data;
};

static DEFINE_RWLOCK(resource_lock);

/*
 * For memory hotplug, there is no way to free resource entries allocated
 * by boot mem after the system is up. So for reusing the resource entry
 * we need to remember the resource.
 */
static struct resource *bootmem_resource_free;
static DEFINE_SPINLOCK(bootmem_resource_lock);

static struct resource *next_resource(struct resource *p, bool sibling_only)
{
	/* Caller wants to traverse through siblings only */
	if (sibling_only)
		return p->sibling;

	if (p->child)
		return p->child;
	while (!p->sibling && p->parent)
		p = p->parent;
	return p->sibling;
}

static void *r_next(struct seq_file *m, void *v, loff_t *pos)
{
	struct resource *p = v;
	(*pos)++;
	return (void *)next_resource(p, false);
}

#ifdef CONFIG_PROC_FS

enum { MAX_IORES_LEVEL = 5 };

static void *r_start(struct seq_file *m, loff_t *pos)
	__acquires(resource_lock)
{
	struct resource *p = PDE_DATA(file_inode(m->file));
	loff_t l = 0;
	read_lock(&resource_lock);
	for (p = p->child; p && l < *pos; p = r_next(m, p, &l))
		;
	return p;
}

static void r_stop(struct seq_file *m, void *v)
	__releases(resource_lock)
{
	read_unlock(&resource_lock);
}

static int r_show(struct seq_file *m, void *v)
{
	struct resource *root = PDE_DATA(file_inode(m->file));
	struct resource *r = v, *p;
	unsigned long long start, end;
	int width = root->end < 0x10000 ? 4 : 8;
	int depth;

	for (depth = 0, p = r; depth < MAX_IORES_LEVEL; depth++, p = p->parent)
		if (p->parent == root)
			break;

	if (file_ns_capable(m->file, &init_user_ns, CAP_SYS_ADMIN)) {
		start = r->start;
		end = r->end;
	} else {
		start = end = 0;
	}

	seq_printf(m, "%*s%0*llx-%0*llx : %s\n",
			depth * 2, "",
			width, start,
			width, end,
			r->name ? r->name : "<BAD>");
	return 0;
}

static const struct seq_operations resource_op = {
	.start	= r_start,
	.next	= r_next,
	.stop	= r_stop,
	.show	= r_show,
};

static int __init ioresources_init(void)
{
<<<<<<< HEAD
	proc_create("ioports", 0, NULL, &proc_ioports_operations);
	proc_create("iomem", S_IRUSR, NULL, &proc_iomem_operations);
=======
	proc_create_seq_data("ioports", 0, NULL, &resource_op,
			&ioport_resource);
	proc_create_seq_data("iomem", 0, NULL, &resource_op, &iomem_resource);
>>>>>>> 286cd8c7
	return 0;
}
__initcall(ioresources_init);

#endif /* CONFIG_PROC_FS */

static void free_resource(struct resource *res)
{
	if (!res)
		return;

	if (!PageSlab(virt_to_head_page(res))) {
		spin_lock(&bootmem_resource_lock);
		res->sibling = bootmem_resource_free;
		bootmem_resource_free = res;
		spin_unlock(&bootmem_resource_lock);
	} else {
		kfree(res);
	}
}

static struct resource *alloc_resource(gfp_t flags)
{
	struct resource *res = NULL;

	spin_lock(&bootmem_resource_lock);
	if (bootmem_resource_free) {
		res = bootmem_resource_free;
		bootmem_resource_free = res->sibling;
	}
	spin_unlock(&bootmem_resource_lock);

	if (res)
		memset(res, 0, sizeof(struct resource));
	else
		res = kzalloc(sizeof(struct resource), flags);

	return res;
}

/* Return the conflict entry if you can't request it */
static struct resource * __request_resource(struct resource *root, struct resource *new)
{
	resource_size_t start = new->start;
	resource_size_t end = new->end;
	struct resource *tmp, **p;

	if (end < start)
		return root;
	if (start < root->start)
		return root;
	if (end > root->end)
		return root;
	p = &root->child;
	for (;;) {
		tmp = *p;
		if (!tmp || tmp->start > end) {
			new->sibling = tmp;
			*p = new;
			new->parent = root;
			return NULL;
		}
		p = &tmp->sibling;
		if (tmp->end < start)
			continue;
		return tmp;
	}
}

static int __release_resource(struct resource *old, bool release_child)
{
	struct resource *tmp, **p, *chd;

	p = &old->parent->child;
	for (;;) {
		tmp = *p;
		if (!tmp)
			break;
		if (tmp == old) {
			if (release_child || !(tmp->child)) {
				*p = tmp->sibling;
			} else {
				for (chd = tmp->child;; chd = chd->sibling) {
					chd->parent = tmp->parent;
					if (!(chd->sibling))
						break;
				}
				*p = tmp->child;
				chd->sibling = tmp->sibling;
			}
			old->parent = NULL;
			return 0;
		}
		p = &tmp->sibling;
	}
	return -EINVAL;
}

static void __release_child_resources(struct resource *r)
{
	struct resource *tmp, *p;
	resource_size_t size;

	p = r->child;
	r->child = NULL;
	while (p) {
		tmp = p;
		p = p->sibling;

		tmp->parent = NULL;
		tmp->sibling = NULL;
		__release_child_resources(tmp);

		printk(KERN_DEBUG "release child resource %pR\n", tmp);
		/* need to restore size, and keep flags */
		size = resource_size(tmp);
		tmp->start = 0;
		tmp->end = size - 1;
	}
}

void release_child_resources(struct resource *r)
{
	write_lock(&resource_lock);
	__release_child_resources(r);
	write_unlock(&resource_lock);
}

/**
 * request_resource_conflict - request and reserve an I/O or memory resource
 * @root: root resource descriptor
 * @new: resource descriptor desired by caller
 *
 * Returns 0 for success, conflict resource on error.
 */
struct resource *request_resource_conflict(struct resource *root, struct resource *new)
{
	struct resource *conflict;

	write_lock(&resource_lock);
	conflict = __request_resource(root, new);
	write_unlock(&resource_lock);
	return conflict;
}

/**
 * request_resource - request and reserve an I/O or memory resource
 * @root: root resource descriptor
 * @new: resource descriptor desired by caller
 *
 * Returns 0 for success, negative error code on error.
 */
int request_resource(struct resource *root, struct resource *new)
{
	struct resource *conflict;

	conflict = request_resource_conflict(root, new);
	return conflict ? -EBUSY : 0;
}

EXPORT_SYMBOL(request_resource);

/**
 * release_resource - release a previously reserved resource
 * @old: resource pointer
 */
int release_resource(struct resource *old)
{
	int retval;

	write_lock(&resource_lock);
	retval = __release_resource(old, true);
	write_unlock(&resource_lock);
	return retval;
}

EXPORT_SYMBOL(release_resource);

/**
 * Finds the lowest iomem resource that covers part of [start..end].  The
 * caller must specify start, end, flags, and desc (which may be
 * IORES_DESC_NONE).
 *
 * If a resource is found, returns 0 and *res is overwritten with the part
 * of the resource that's within [start..end]; if none is found, returns
 * -ENODEV.  Returns -EINVAL for invalid parameters.
 *
 * This function walks the whole tree and not just first level children
 * unless @first_level_children_only is true.
 */
static int find_next_iomem_res(resource_size_t start, resource_size_t end,
			       unsigned long flags, unsigned long desc,
			       bool first_level_children_only,
			       struct resource *res)
{
	struct resource *p;
	bool sibling_only = false;

	BUG_ON(!res);
	BUG_ON(start >= end);

	if (first_level_children_only)
		sibling_only = true;

	read_lock(&resource_lock);

	for (p = iomem_resource.child; p; p = next_resource(p, sibling_only)) {
		if ((p->flags & flags) != flags)
			continue;
		if ((desc != IORES_DESC_NONE) && (desc != p->desc))
			continue;
		if (p->start > end) {
			p = NULL;
			break;
		}
		if ((p->end >= start) && (p->start <= end))
			break;
	}

	if (p) {
		/* copy data */
		res->start = max(start, p->start);
		res->end = min(end, p->end);
		res->flags = p->flags;
		res->desc = p->desc;
	}

	read_unlock(&resource_lock);
	return p ? 0 : -ENODEV;
}

static int __walk_iomem_res_desc(resource_size_t start, resource_size_t end,
				 unsigned long flags, unsigned long desc,
				 bool first_level_children_only, void *arg,
				 int (*func)(struct resource *, void *))
{
	struct resource res;
	int ret = -1;

	while (start < end &&
	       !find_next_iomem_res(start, end, flags, desc,
				    first_level_children_only, &res)) {
		ret = (*func)(&res, arg);
		if (ret)
			break;

		start = res.end + 1;
	}

	return ret;
}

/*
 * Walks through iomem resources and calls func() with matching resource
 * ranges. This walks through whole tree and not just first level children.
 * All the memory ranges which overlap start,end and also match flags and
 * desc are valid candidates.
 *
 * @desc: I/O resource descriptor. Use IORES_DESC_NONE to skip @desc check.
 * @flags: I/O resource flags
 * @start: start addr
 * @end: end addr
 *
 * NOTE: For a new descriptor search, define a new IORES_DESC in
 * <linux/ioport.h> and set it in 'desc' of a target resource entry.
 */
int walk_iomem_res_desc(unsigned long desc, unsigned long flags, u64 start,
		u64 end, void *arg, int (*func)(struct resource *, void *))
{
	return __walk_iomem_res_desc(start, end, flags, desc, false, arg, func);
}
EXPORT_SYMBOL_GPL(walk_iomem_res_desc);

/*
 * This function calls the @func callback against all memory ranges of type
 * System RAM which are marked as IORESOURCE_SYSTEM_RAM and IORESOUCE_BUSY.
 * Now, this function is only for System RAM, it deals with full ranges and
 * not PFNs. If resources are not PFN-aligned, dealing with PFNs can truncate
 * ranges.
 */
int walk_system_ram_res(u64 start, u64 end, void *arg,
				int (*func)(struct resource *, void *))
{
	unsigned long flags = IORESOURCE_SYSTEM_RAM | IORESOURCE_BUSY;

	return __walk_iomem_res_desc(start, end, flags, IORES_DESC_NONE, true,
				     arg, func);
}

/*
 * This function calls the @func callback against all memory ranges, which
 * are ranges marked as IORESOURCE_MEM and IORESOUCE_BUSY.
 */
int walk_mem_res(u64 start, u64 end, void *arg,
		 int (*func)(struct resource *, void *))
{
	unsigned long flags = IORESOURCE_MEM | IORESOURCE_BUSY;

	return __walk_iomem_res_desc(start, end, flags, IORES_DESC_NONE, true,
				     arg, func);
}

#if !defined(CONFIG_ARCH_HAS_WALK_MEMORY)

/*
 * This function calls the @func callback against all memory ranges of type
 * System RAM which are marked as IORESOURCE_SYSTEM_RAM and IORESOUCE_BUSY.
 * It is to be used only for System RAM.
 */
int walk_system_ram_range(unsigned long start_pfn, unsigned long nr_pages,
		void *arg, int (*func)(unsigned long, unsigned long, void *))
{
	resource_size_t start, end;
	unsigned long flags;
	struct resource res;
	unsigned long pfn, end_pfn;
	int ret = -1;

	start = (u64) start_pfn << PAGE_SHIFT;
	end = ((u64)(start_pfn + nr_pages) << PAGE_SHIFT) - 1;
	flags = IORESOURCE_SYSTEM_RAM | IORESOURCE_BUSY;
	while (start < end &&
	       !find_next_iomem_res(start, end, flags, IORES_DESC_NONE,
				    true, &res)) {
		pfn = (res.start + PAGE_SIZE - 1) >> PAGE_SHIFT;
		end_pfn = (res.end + 1) >> PAGE_SHIFT;
		if (end_pfn > pfn)
			ret = (*func)(pfn, end_pfn - pfn, arg);
		if (ret)
			break;
		start = res.end + 1;
	}
	return ret;
}

#endif

static int __is_ram(unsigned long pfn, unsigned long nr_pages, void *arg)
{
	return 1;
}

/*
 * This generic page_is_ram() returns true if specified address is
 * registered as System RAM in iomem_resource list.
 */
int __weak page_is_ram(unsigned long pfn)
{
	return walk_system_ram_range(pfn, 1, NULL, __is_ram) == 1;
}
EXPORT_SYMBOL_GPL(page_is_ram);

/**
 * region_intersects() - determine intersection of region with known resources
 * @start: region start address
 * @size: size of region
 * @flags: flags of resource (in iomem_resource)
 * @desc: descriptor of resource (in iomem_resource) or IORES_DESC_NONE
 *
 * Check if the specified region partially overlaps or fully eclipses a
 * resource identified by @flags and @desc (optional with IORES_DESC_NONE).
 * Return REGION_DISJOINT if the region does not overlap @flags/@desc,
 * return REGION_MIXED if the region overlaps @flags/@desc and another
 * resource, and return REGION_INTERSECTS if the region overlaps @flags/@desc
 * and no other defined resource. Note that REGION_INTERSECTS is also
 * returned in the case when the specified region overlaps RAM and undefined
 * memory holes.
 *
 * region_intersect() is used by memory remapping functions to ensure
 * the user is not remapping RAM and is a vast speed up over walking
 * through the resource table page by page.
 */
int region_intersects(resource_size_t start, size_t size, unsigned long flags,
		      unsigned long desc)
{
	resource_size_t end = start + size - 1;
	int type = 0; int other = 0;
	struct resource *p;

	read_lock(&resource_lock);
	for (p = iomem_resource.child; p ; p = p->sibling) {
		bool is_type = (((p->flags & flags) == flags) &&
				((desc == IORES_DESC_NONE) ||
				 (desc == p->desc)));

		if (start >= p->start && start <= p->end)
			is_type ? type++ : other++;
		if (end >= p->start && end <= p->end)
			is_type ? type++ : other++;
		if (p->start >= start && p->end <= end)
			is_type ? type++ : other++;
	}
	read_unlock(&resource_lock);

	if (other == 0)
		return type ? REGION_INTERSECTS : REGION_DISJOINT;

	if (type)
		return REGION_MIXED;

	return REGION_DISJOINT;
}
EXPORT_SYMBOL_GPL(region_intersects);

void __weak arch_remove_reservations(struct resource *avail)
{
}

static resource_size_t simple_align_resource(void *data,
					     const struct resource *avail,
					     resource_size_t size,
					     resource_size_t align)
{
	return avail->start;
}

static void resource_clip(struct resource *res, resource_size_t min,
			  resource_size_t max)
{
	if (res->start < min)
		res->start = min;
	if (res->end > max)
		res->end = max;
}

/*
 * Find empty slot in the resource tree with the given range and
 * alignment constraints
 */
static int __find_resource(struct resource *root, struct resource *old,
			 struct resource *new,
			 resource_size_t  size,
			 struct resource_constraint *constraint)
{
	struct resource *this = root->child;
	struct resource tmp = *new, avail, alloc;

	tmp.start = root->start;
	/*
	 * Skip past an allocated resource that starts at 0, since the assignment
	 * of this->start - 1 to tmp->end below would cause an underflow.
	 */
	if (this && this->start == root->start) {
		tmp.start = (this == old) ? old->start : this->end + 1;
		this = this->sibling;
	}
	for(;;) {
		if (this)
			tmp.end = (this == old) ?  this->end : this->start - 1;
		else
			tmp.end = root->end;

		if (tmp.end < tmp.start)
			goto next;

		resource_clip(&tmp, constraint->min, constraint->max);
		arch_remove_reservations(&tmp);

		/* Check for overflow after ALIGN() */
		avail.start = ALIGN(tmp.start, constraint->align);
		avail.end = tmp.end;
		avail.flags = new->flags & ~IORESOURCE_UNSET;
		if (avail.start >= tmp.start) {
			alloc.flags = avail.flags;
			alloc.start = constraint->alignf(constraint->alignf_data, &avail,
					size, constraint->align);
			alloc.end = alloc.start + size - 1;
			if (alloc.start <= alloc.end &&
			    resource_contains(&avail, &alloc)) {
				new->start = alloc.start;
				new->end = alloc.end;
				return 0;
			}
		}

next:		if (!this || this->end == root->end)
			break;

		if (this != old)
			tmp.start = this->end + 1;
		this = this->sibling;
	}
	return -EBUSY;
}

/*
 * Find empty slot in the resource tree given range and alignment.
 */
static int find_resource(struct resource *root, struct resource *new,
			resource_size_t size,
			struct resource_constraint  *constraint)
{
	return  __find_resource(root, NULL, new, size, constraint);
}

/**
 * reallocate_resource - allocate a slot in the resource tree given range & alignment.
 *	The resource will be relocated if the new size cannot be reallocated in the
 *	current location.
 *
 * @root: root resource descriptor
 * @old:  resource descriptor desired by caller
 * @newsize: new size of the resource descriptor
 * @constraint: the size and alignment constraints to be met.
 */
static int reallocate_resource(struct resource *root, struct resource *old,
			resource_size_t newsize,
			struct resource_constraint  *constraint)
{
	int err=0;
	struct resource new = *old;
	struct resource *conflict;

	write_lock(&resource_lock);

	if ((err = __find_resource(root, old, &new, newsize, constraint)))
		goto out;

	if (resource_contains(&new, old)) {
		old->start = new.start;
		old->end = new.end;
		goto out;
	}

	if (old->child) {
		err = -EBUSY;
		goto out;
	}

	if (resource_contains(old, &new)) {
		old->start = new.start;
		old->end = new.end;
	} else {
		__release_resource(old, true);
		*old = new;
		conflict = __request_resource(root, old);
		BUG_ON(conflict);
	}
out:
	write_unlock(&resource_lock);
	return err;
}


/**
 * allocate_resource - allocate empty slot in the resource tree given range & alignment.
 * 	The resource will be reallocated with a new size if it was already allocated
 * @root: root resource descriptor
 * @new: resource descriptor desired by caller
 * @size: requested resource region size
 * @min: minimum boundary to allocate
 * @max: maximum boundary to allocate
 * @align: alignment requested, in bytes
 * @alignf: alignment function, optional, called if not NULL
 * @alignf_data: arbitrary data to pass to the @alignf function
 */
int allocate_resource(struct resource *root, struct resource *new,
		      resource_size_t size, resource_size_t min,
		      resource_size_t max, resource_size_t align,
		      resource_size_t (*alignf)(void *,
						const struct resource *,
						resource_size_t,
						resource_size_t),
		      void *alignf_data)
{
	int err;
	struct resource_constraint constraint;

	if (!alignf)
		alignf = simple_align_resource;

	constraint.min = min;
	constraint.max = max;
	constraint.align = align;
	constraint.alignf = alignf;
	constraint.alignf_data = alignf_data;

	if ( new->parent ) {
		/* resource is already allocated, try reallocating with
		   the new constraints */
		return reallocate_resource(root, new, size, &constraint);
	}

	write_lock(&resource_lock);
	err = find_resource(root, new, size, &constraint);
	if (err >= 0 && __request_resource(root, new))
		err = -EBUSY;
	write_unlock(&resource_lock);
	return err;
}

EXPORT_SYMBOL(allocate_resource);

/**
 * lookup_resource - find an existing resource by a resource start address
 * @root: root resource descriptor
 * @start: resource start address
 *
 * Returns a pointer to the resource if found, NULL otherwise
 */
struct resource *lookup_resource(struct resource *root, resource_size_t start)
{
	struct resource *res;

	read_lock(&resource_lock);
	for (res = root->child; res; res = res->sibling) {
		if (res->start == start)
			break;
	}
	read_unlock(&resource_lock);

	return res;
}

/*
 * Insert a resource into the resource tree. If successful, return NULL,
 * otherwise return the conflicting resource (compare to __request_resource())
 */
static struct resource * __insert_resource(struct resource *parent, struct resource *new)
{
	struct resource *first, *next;

	for (;; parent = first) {
		first = __request_resource(parent, new);
		if (!first)
			return first;

		if (first == parent)
			return first;
		if (WARN_ON(first == new))	/* duplicated insertion */
			return first;

		if ((first->start > new->start) || (first->end < new->end))
			break;
		if ((first->start == new->start) && (first->end == new->end))
			break;
	}

	for (next = first; ; next = next->sibling) {
		/* Partial overlap? Bad, and unfixable */
		if (next->start < new->start || next->end > new->end)
			return next;
		if (!next->sibling)
			break;
		if (next->sibling->start > new->end)
			break;
	}

	new->parent = parent;
	new->sibling = next->sibling;
	new->child = first;

	next->sibling = NULL;
	for (next = first; next; next = next->sibling)
		next->parent = new;

	if (parent->child == first) {
		parent->child = new;
	} else {
		next = parent->child;
		while (next->sibling != first)
			next = next->sibling;
		next->sibling = new;
	}
	return NULL;
}

/**
 * insert_resource_conflict - Inserts resource in the resource tree
 * @parent: parent of the new resource
 * @new: new resource to insert
 *
 * Returns 0 on success, conflict resource if the resource can't be inserted.
 *
 * This function is equivalent to request_resource_conflict when no conflict
 * happens. If a conflict happens, and the conflicting resources
 * entirely fit within the range of the new resource, then the new
 * resource is inserted and the conflicting resources become children of
 * the new resource.
 *
 * This function is intended for producers of resources, such as FW modules
 * and bus drivers.
 */
struct resource *insert_resource_conflict(struct resource *parent, struct resource *new)
{
	struct resource *conflict;

	write_lock(&resource_lock);
	conflict = __insert_resource(parent, new);
	write_unlock(&resource_lock);
	return conflict;
}

/**
 * insert_resource - Inserts a resource in the resource tree
 * @parent: parent of the new resource
 * @new: new resource to insert
 *
 * Returns 0 on success, -EBUSY if the resource can't be inserted.
 *
 * This function is intended for producers of resources, such as FW modules
 * and bus drivers.
 */
int insert_resource(struct resource *parent, struct resource *new)
{
	struct resource *conflict;

	conflict = insert_resource_conflict(parent, new);
	return conflict ? -EBUSY : 0;
}
EXPORT_SYMBOL_GPL(insert_resource);

/**
 * insert_resource_expand_to_fit - Insert a resource into the resource tree
 * @root: root resource descriptor
 * @new: new resource to insert
 *
 * Insert a resource into the resource tree, possibly expanding it in order
 * to make it encompass any conflicting resources.
 */
void insert_resource_expand_to_fit(struct resource *root, struct resource *new)
{
	if (new->parent)
		return;

	write_lock(&resource_lock);
	for (;;) {
		struct resource *conflict;

		conflict = __insert_resource(root, new);
		if (!conflict)
			break;
		if (conflict == root)
			break;

		/* Ok, expand resource to cover the conflict, then try again .. */
		if (conflict->start < new->start)
			new->start = conflict->start;
		if (conflict->end > new->end)
			new->end = conflict->end;

		printk("Expanded resource %s due to conflict with %s\n", new->name, conflict->name);
	}
	write_unlock(&resource_lock);
}

/**
 * remove_resource - Remove a resource in the resource tree
 * @old: resource to remove
 *
 * Returns 0 on success, -EINVAL if the resource is not valid.
 *
 * This function removes a resource previously inserted by insert_resource()
 * or insert_resource_conflict(), and moves the children (if any) up to
 * where they were before.  insert_resource() and insert_resource_conflict()
 * insert a new resource, and move any conflicting resources down to the
 * children of the new resource.
 *
 * insert_resource(), insert_resource_conflict() and remove_resource() are
 * intended for producers of resources, such as FW modules and bus drivers.
 */
int remove_resource(struct resource *old)
{
	int retval;

	write_lock(&resource_lock);
	retval = __release_resource(old, false);
	write_unlock(&resource_lock);
	return retval;
}
EXPORT_SYMBOL_GPL(remove_resource);

static int __adjust_resource(struct resource *res, resource_size_t start,
				resource_size_t size)
{
	struct resource *tmp, *parent = res->parent;
	resource_size_t end = start + size - 1;
	int result = -EBUSY;

	if (!parent)
		goto skip;

	if ((start < parent->start) || (end > parent->end))
		goto out;

	if (res->sibling && (res->sibling->start <= end))
		goto out;

	tmp = parent->child;
	if (tmp != res) {
		while (tmp->sibling != res)
			tmp = tmp->sibling;
		if (start <= tmp->end)
			goto out;
	}

skip:
	for (tmp = res->child; tmp; tmp = tmp->sibling)
		if ((tmp->start < start) || (tmp->end > end))
			goto out;

	res->start = start;
	res->end = end;
	result = 0;

 out:
	return result;
}

/**
 * adjust_resource - modify a resource's start and size
 * @res: resource to modify
 * @start: new start value
 * @size: new size
 *
 * Given an existing resource, change its start and size to match the
 * arguments.  Returns 0 on success, -EBUSY if it can't fit.
 * Existing children of the resource are assumed to be immutable.
 */
int adjust_resource(struct resource *res, resource_size_t start,
			resource_size_t size)
{
	int result;

	write_lock(&resource_lock);
	result = __adjust_resource(res, start, size);
	write_unlock(&resource_lock);
	return result;
}
EXPORT_SYMBOL(adjust_resource);

static void __init __reserve_region_with_split(struct resource *root,
		resource_size_t start, resource_size_t end,
		const char *name)
{
	struct resource *parent = root;
	struct resource *conflict;
	struct resource *res = alloc_resource(GFP_ATOMIC);
	struct resource *next_res = NULL;
	int type = resource_type(root);

	if (!res)
		return;

	res->name = name;
	res->start = start;
	res->end = end;
	res->flags = type | IORESOURCE_BUSY;
	res->desc = IORES_DESC_NONE;

	while (1) {

		conflict = __request_resource(parent, res);
		if (!conflict) {
			if (!next_res)
				break;
			res = next_res;
			next_res = NULL;
			continue;
		}

		/* conflict covered whole area */
		if (conflict->start <= res->start &&
				conflict->end >= res->end) {
			free_resource(res);
			WARN_ON(next_res);
			break;
		}

		/* failed, split and try again */
		if (conflict->start > res->start) {
			end = res->end;
			res->end = conflict->start - 1;
			if (conflict->end < end) {
				next_res = alloc_resource(GFP_ATOMIC);
				if (!next_res) {
					free_resource(res);
					break;
				}
				next_res->name = name;
				next_res->start = conflict->end + 1;
				next_res->end = end;
				next_res->flags = type | IORESOURCE_BUSY;
				next_res->desc = IORES_DESC_NONE;
			}
		} else {
			res->start = conflict->end + 1;
		}
	}

}

void __init reserve_region_with_split(struct resource *root,
		resource_size_t start, resource_size_t end,
		const char *name)
{
	int abort = 0;

	write_lock(&resource_lock);
	if (root->start > start || root->end < end) {
		pr_err("requested range [0x%llx-0x%llx] not in root %pr\n",
		       (unsigned long long)start, (unsigned long long)end,
		       root);
		if (start > root->end || end < root->start)
			abort = 1;
		else {
			if (end > root->end)
				end = root->end;
			if (start < root->start)
				start = root->start;
			pr_err("fixing request to [0x%llx-0x%llx]\n",
			       (unsigned long long)start,
			       (unsigned long long)end);
		}
		dump_stack();
	}
	if (!abort)
		__reserve_region_with_split(root, start, end, name);
	write_unlock(&resource_lock);
}

/**
 * resource_alignment - calculate resource's alignment
 * @res: resource pointer
 *
 * Returns alignment on success, 0 (invalid alignment) on failure.
 */
resource_size_t resource_alignment(struct resource *res)
{
	switch (res->flags & (IORESOURCE_SIZEALIGN | IORESOURCE_STARTALIGN)) {
	case IORESOURCE_SIZEALIGN:
		return resource_size(res);
	case IORESOURCE_STARTALIGN:
		return res->start;
	default:
		return 0;
	}
}

/*
 * This is compatibility stuff for IO resources.
 *
 * Note how this, unlike the above, knows about
 * the IO flag meanings (busy etc).
 *
 * request_region creates a new busy region.
 *
 * release_region releases a matching busy region.
 */

static DECLARE_WAIT_QUEUE_HEAD(muxed_resource_wait);

/**
 * __request_region - create a new busy resource region
 * @parent: parent resource descriptor
 * @start: resource start address
 * @n: resource region size
 * @name: reserving caller's ID string
 * @flags: IO resource flags
 */
struct resource * __request_region(struct resource *parent,
				   resource_size_t start, resource_size_t n,
				   const char *name, int flags)
{
	DECLARE_WAITQUEUE(wait, current);
	struct resource *res = alloc_resource(GFP_KERNEL);

	if (!res)
		return NULL;

	res->name = name;
	res->start = start;
	res->end = start + n - 1;

	write_lock(&resource_lock);

	for (;;) {
		struct resource *conflict;

		res->flags = resource_type(parent) | resource_ext_type(parent);
		res->flags |= IORESOURCE_BUSY | flags;
		res->desc = parent->desc;

		conflict = __request_resource(parent, res);
		if (!conflict)
			break;
		if (conflict != parent) {
			if (!(conflict->flags & IORESOURCE_BUSY)) {
				parent = conflict;
				continue;
			}
		}
		if (conflict->flags & flags & IORESOURCE_MUXED) {
			add_wait_queue(&muxed_resource_wait, &wait);
			write_unlock(&resource_lock);
			set_current_state(TASK_UNINTERRUPTIBLE);
			schedule();
			remove_wait_queue(&muxed_resource_wait, &wait);
			write_lock(&resource_lock);
			continue;
		}
		/* Uhhuh, that didn't work out.. */
		free_resource(res);
		res = NULL;
		break;
	}
	write_unlock(&resource_lock);
	return res;
}
EXPORT_SYMBOL(__request_region);

/**
 * __release_region - release a previously reserved resource region
 * @parent: parent resource descriptor
 * @start: resource start address
 * @n: resource region size
 *
 * The described resource region must match a currently busy region.
 */
void __release_region(struct resource *parent, resource_size_t start,
			resource_size_t n)
{
	struct resource **p;
	resource_size_t end;

	p = &parent->child;
	end = start + n - 1;

	write_lock(&resource_lock);

	for (;;) {
		struct resource *res = *p;

		if (!res)
			break;
		if (res->start <= start && res->end >= end) {
			if (!(res->flags & IORESOURCE_BUSY)) {
				p = &res->child;
				continue;
			}
			if (res->start != start || res->end != end)
				break;
			*p = res->sibling;
			write_unlock(&resource_lock);
			if (res->flags & IORESOURCE_MUXED)
				wake_up(&muxed_resource_wait);
			free_resource(res);
			return;
		}
		p = &res->sibling;
	}

	write_unlock(&resource_lock);

	printk(KERN_WARNING "Trying to free nonexistent resource "
		"<%016llx-%016llx>\n", (unsigned long long)start,
		(unsigned long long)end);
}
EXPORT_SYMBOL(__release_region);

#ifdef CONFIG_MEMORY_HOTREMOVE
/**
 * release_mem_region_adjustable - release a previously reserved memory region
 * @parent: parent resource descriptor
 * @start: resource start address
 * @size: resource region size
 *
 * This interface is intended for memory hot-delete.  The requested region
 * is released from a currently busy memory resource.  The requested region
 * must either match exactly or fit into a single busy resource entry.  In
 * the latter case, the remaining resource is adjusted accordingly.
 * Existing children of the busy memory resource must be immutable in the
 * request.
 *
 * Note:
 * - Additional release conditions, such as overlapping region, can be
 *   supported after they are confirmed as valid cases.
 * - When a busy memory resource gets split into two entries, the code
 *   assumes that all children remain in the lower address entry for
 *   simplicity.  Enhance this logic when necessary.
 */
int release_mem_region_adjustable(struct resource *parent,
			resource_size_t start, resource_size_t size)
{
	struct resource **p;
	struct resource *res;
	struct resource *new_res;
	resource_size_t end;
	int ret = -EINVAL;

	end = start + size - 1;
	if ((start < parent->start) || (end > parent->end))
		return ret;

	/* The alloc_resource() result gets checked later */
	new_res = alloc_resource(GFP_KERNEL);

	p = &parent->child;
	write_lock(&resource_lock);

	while ((res = *p)) {
		if (res->start >= end)
			break;

		/* look for the next resource if it does not fit into */
		if (res->start > start || res->end < end) {
			p = &res->sibling;
			continue;
		}

		if (!(res->flags & IORESOURCE_MEM))
			break;

		if (!(res->flags & IORESOURCE_BUSY)) {
			p = &res->child;
			continue;
		}

		/* found the target resource; let's adjust accordingly */
		if (res->start == start && res->end == end) {
			/* free the whole entry */
			*p = res->sibling;
			free_resource(res);
			ret = 0;
		} else if (res->start == start && res->end != end) {
			/* adjust the start */
			ret = __adjust_resource(res, end + 1,
						res->end - end);
		} else if (res->start != start && res->end == end) {
			/* adjust the end */
			ret = __adjust_resource(res, res->start,
						start - res->start);
		} else {
			/* split into two entries */
			if (!new_res) {
				ret = -ENOMEM;
				break;
			}
			new_res->name = res->name;
			new_res->start = end + 1;
			new_res->end = res->end;
			new_res->flags = res->flags;
			new_res->desc = res->desc;
			new_res->parent = res->parent;
			new_res->sibling = res->sibling;
			new_res->child = NULL;

			ret = __adjust_resource(res, res->start,
						start - res->start);
			if (ret)
				break;
			res->sibling = new_res;
			new_res = NULL;
		}

		break;
	}

	write_unlock(&resource_lock);
	free_resource(new_res);
	return ret;
}
#endif	/* CONFIG_MEMORY_HOTREMOVE */

/*
 * Managed region resource
 */
static void devm_resource_release(struct device *dev, void *ptr)
{
	struct resource **r = ptr;

	release_resource(*r);
}

/**
 * devm_request_resource() - request and reserve an I/O or memory resource
 * @dev: device for which to request the resource
 * @root: root of the resource tree from which to request the resource
 * @new: descriptor of the resource to request
 *
 * This is a device-managed version of request_resource(). There is usually
 * no need to release resources requested by this function explicitly since
 * that will be taken care of when the device is unbound from its driver.
 * If for some reason the resource needs to be released explicitly, because
 * of ordering issues for example, drivers must call devm_release_resource()
 * rather than the regular release_resource().
 *
 * When a conflict is detected between any existing resources and the newly
 * requested resource, an error message will be printed.
 *
 * Returns 0 on success or a negative error code on failure.
 */
int devm_request_resource(struct device *dev, struct resource *root,
			  struct resource *new)
{
	struct resource *conflict, **ptr;

	ptr = devres_alloc(devm_resource_release, sizeof(*ptr), GFP_KERNEL);
	if (!ptr)
		return -ENOMEM;

	*ptr = new;

	conflict = request_resource_conflict(root, new);
	if (conflict) {
		dev_err(dev, "resource collision: %pR conflicts with %s %pR\n",
			new, conflict->name, conflict);
		devres_free(ptr);
		return -EBUSY;
	}

	devres_add(dev, ptr);
	return 0;
}
EXPORT_SYMBOL(devm_request_resource);

static int devm_resource_match(struct device *dev, void *res, void *data)
{
	struct resource **ptr = res;

	return *ptr == data;
}

/**
 * devm_release_resource() - release a previously requested resource
 * @dev: device for which to release the resource
 * @new: descriptor of the resource to release
 *
 * Releases a resource previously requested using devm_request_resource().
 */
void devm_release_resource(struct device *dev, struct resource *new)
{
	WARN_ON(devres_release(dev, devm_resource_release, devm_resource_match,
			       new));
}
EXPORT_SYMBOL(devm_release_resource);

struct region_devres {
	struct resource *parent;
	resource_size_t start;
	resource_size_t n;
};

static void devm_region_release(struct device *dev, void *res)
{
	struct region_devres *this = res;

	__release_region(this->parent, this->start, this->n);
}

static int devm_region_match(struct device *dev, void *res, void *match_data)
{
	struct region_devres *this = res, *match = match_data;

	return this->parent == match->parent &&
		this->start == match->start && this->n == match->n;
}

struct resource * __devm_request_region(struct device *dev,
				struct resource *parent, resource_size_t start,
				resource_size_t n, const char *name)
{
	struct region_devres *dr = NULL;
	struct resource *res;

	dr = devres_alloc(devm_region_release, sizeof(struct region_devres),
			  GFP_KERNEL);
	if (!dr)
		return NULL;

	dr->parent = parent;
	dr->start = start;
	dr->n = n;

	res = __request_region(parent, start, n, name, 0);
	if (res)
		devres_add(dev, dr);
	else
		devres_free(dr);

	return res;
}
EXPORT_SYMBOL(__devm_request_region);

void __devm_release_region(struct device *dev, struct resource *parent,
			   resource_size_t start, resource_size_t n)
{
	struct region_devres match_data = { parent, start, n };

	__release_region(parent, start, n);
	WARN_ON(devres_destroy(dev, devm_region_release, devm_region_match,
			       &match_data));
}
EXPORT_SYMBOL(__devm_release_region);

/*
 * Reserve I/O ports or memory based on "reserve=" kernel parameter.
 */
#define MAXRESERVE 4
static int __init reserve_setup(char *str)
{
	static int reserved;
	static struct resource reserve[MAXRESERVE];

	for (;;) {
		unsigned int io_start, io_num;
		int x = reserved;
		struct resource *parent;

		if (get_option(&str, &io_start) != 2)
			break;
		if (get_option(&str, &io_num) == 0)
			break;
		if (x < MAXRESERVE) {
			struct resource *res = reserve + x;

			/*
			 * If the region starts below 0x10000, we assume it's
			 * I/O port space; otherwise assume it's memory.
			 */
			if (io_start < 0x10000) {
				res->flags = IORESOURCE_IO;
				parent = &ioport_resource;
			} else {
				res->flags = IORESOURCE_MEM;
				parent = &iomem_resource;
			}
			res->name = "reserved";
			res->start = io_start;
			res->end = io_start + io_num - 1;
			res->flags |= IORESOURCE_BUSY;
			res->desc = IORES_DESC_NONE;
			res->child = NULL;
			if (request_resource(parent, res) == 0)
				reserved = x+1;
		}
	}
	return 1;
}
__setup("reserve=", reserve_setup);

/*
 * Check if the requested addr and size spans more than any slot in the
 * iomem resource tree.
 */
int iomem_map_sanity_check(resource_size_t addr, unsigned long size)
{
	struct resource *p = &iomem_resource;
	int err = 0;
	loff_t l;

	read_lock(&resource_lock);
	for (p = p->child; p ; p = r_next(NULL, p, &l)) {
		/*
		 * We can probably skip the resources without
		 * IORESOURCE_IO attribute?
		 */
		if (p->start >= addr + size)
			continue;
		if (p->end < addr)
			continue;
		if (PFN_DOWN(p->start) <= PFN_DOWN(addr) &&
		    PFN_DOWN(p->end) >= PFN_DOWN(addr + size - 1))
			continue;
		/*
		 * if a resource is "BUSY", it's not a hardware resource
		 * but a driver mapping of such a resource; we don't want
		 * to warn for those; some drivers legitimately map only
		 * partial hardware resources. (example: vesafb)
		 */
		if (p->flags & IORESOURCE_BUSY)
			continue;

		printk(KERN_WARNING "resource sanity check: requesting [mem %#010llx-%#010llx], which spans more than %s %pR\n",
		       (unsigned long long)addr,
		       (unsigned long long)(addr + size - 1),
		       p->name, p);
		err = -1;
		break;
	}
	read_unlock(&resource_lock);

	return err;
}

#ifdef CONFIG_STRICT_DEVMEM
static int strict_iomem_checks = 1;
#else
static int strict_iomem_checks;
#endif

/*
 * check if an address is reserved in the iomem resource tree
 * returns true if reserved, false if not reserved.
 */
bool iomem_is_exclusive(u64 addr)
{
	struct resource *p = &iomem_resource;
	bool err = false;
	loff_t l;
	int size = PAGE_SIZE;

	if (!strict_iomem_checks)
		return false;

	addr = addr & PAGE_MASK;

	read_lock(&resource_lock);
	for (p = p->child; p ; p = r_next(NULL, p, &l)) {
		/*
		 * We can probably skip the resources without
		 * IORESOURCE_IO attribute?
		 */
		if (p->start >= addr + size)
			break;
		if (p->end < addr)
			continue;
		/*
		 * A resource is exclusive if IORESOURCE_EXCLUSIVE is set
		 * or CONFIG_IO_STRICT_DEVMEM is enabled and the
		 * resource is busy.
		 */
		if ((p->flags & IORESOURCE_BUSY) == 0)
			continue;
		if (IS_ENABLED(CONFIG_IO_STRICT_DEVMEM)
				|| p->flags & IORESOURCE_EXCLUSIVE) {
			err = true;
			break;
		}
	}
	read_unlock(&resource_lock);

	return err;
}

struct resource_entry *resource_list_create_entry(struct resource *res,
						  size_t extra_size)
{
	struct resource_entry *entry;

	entry = kzalloc(sizeof(*entry) + extra_size, GFP_KERNEL);
	if (entry) {
		INIT_LIST_HEAD(&entry->node);
		entry->res = res ? res : &entry->__res;
	}

	return entry;
}
EXPORT_SYMBOL(resource_list_create_entry);

void resource_list_free(struct list_head *head)
{
	struct resource_entry *entry, *tmp;

	list_for_each_entry_safe(entry, tmp, head, node)
		resource_list_destroy_entry(entry);
}
EXPORT_SYMBOL(resource_list_free);

static int __init strict_iomem(char *str)
{
	if (strstr(str, "relaxed"))
		strict_iomem_checks = 0;
	if (strstr(str, "strict"))
		strict_iomem_checks = 1;
	return 1;
}

__setup("iomem=", strict_iomem);<|MERGE_RESOLUTION|>--- conflicted
+++ resolved
@@ -137,14 +137,9 @@
 
 static int __init ioresources_init(void)
 {
-<<<<<<< HEAD
-	proc_create("ioports", 0, NULL, &proc_ioports_operations);
-	proc_create("iomem", S_IRUSR, NULL, &proc_iomem_operations);
-=======
 	proc_create_seq_data("ioports", 0, NULL, &resource_op,
 			&ioport_resource);
 	proc_create_seq_data("iomem", 0, NULL, &resource_op, &iomem_resource);
->>>>>>> 286cd8c7
 	return 0;
 }
 __initcall(ioresources_init);
