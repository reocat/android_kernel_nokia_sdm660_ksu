--- conflicted
+++ resolved
@@ -3596,20 +3596,6 @@
 	return false;
 }
 
-<<<<<<< HEAD
-bool cgroup_psi_enabled(void)
-{
-	return (cgroup_feature_disable_mask & (1 << OPT_FEATURE_PRESSURE)) == 0;
-}
-
-#else /* CONFIG_PSI */
-bool cgroup_psi_enabled(void)
-{
-	return false;
-}
-
-=======
->>>>>>> 5d2c9fe6
 #endif /* CONFIG_PSI */
 
 static int cgroup_freeze_show(struct seq_file *seq, void *v)
