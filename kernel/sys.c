--- conflicted
+++ resolved
@@ -2234,8 +2234,6 @@
 }
 #endif
 
-<<<<<<< HEAD
-=======
 static int propagate_has_child_subreaper(struct task_struct *p, void *data)
 {
 	/*
@@ -2265,7 +2263,6 @@
 	return -EINVAL;
 }
 
->>>>>>> 286cd8c7
 #ifdef CONFIG_MMU
 static int prctl_update_vma_anon_name(struct vm_area_struct *vma,
 		struct vm_area_struct **prev,
@@ -2413,20 +2410,6 @@
 }
 #endif
 
-<<<<<<< HEAD
-int __weak arch_prctl_spec_ctrl_get(struct task_struct *t, unsigned long which)
-{
-	return -EINVAL;
-}
-
-int __weak arch_prctl_spec_ctrl_set(struct task_struct *t, unsigned long which,
-				    unsigned long ctrl)
-{
-	return -EINVAL;
-}
-
-=======
->>>>>>> 286cd8c7
 SYSCALL_DEFINE5(prctl, int, option, unsigned long, arg2, unsigned long, arg3,
 		unsigned long, arg4, unsigned long, arg5)
 {
@@ -2650,16 +2633,11 @@
 	case PR_GET_FP_MODE:
 		error = GET_FP_MODE(me);
 		break;
-<<<<<<< HEAD
-	case PR_SET_VMA:
-		error = prctl_set_vma(arg2, arg3, arg4, arg5);
-=======
 	case PR_SVE_SET_VL:
 		error = SVE_SET_VL(arg2);
 		break;
 	case PR_SVE_GET_VL:
 		error = SVE_GET_VL();
->>>>>>> 286cd8c7
 		break;
 	case PR_GET_SPECULATION_CTRL:
 		if (arg3 || arg4 || arg5)
@@ -2671,8 +2649,6 @@
 			return -EINVAL;
 		error = arch_prctl_spec_ctrl_set(me, arg2, arg3);
 		break;
-<<<<<<< HEAD
-=======
 	case PR_SET_VMA:
 		error = prctl_set_vma(arg2, arg3, arg4, arg5);
 		break;
@@ -2686,7 +2662,6 @@
 			return -EINVAL;
 		error = GET_TAGGED_ADDR_CTRL();
 		break;
->>>>>>> 286cd8c7
 	default:
 		error = -EINVAL;
 		break;
