/*
 * kernel/workqueue.c - generic async execution with shared worker pool
 *
 * Copyright (C) 2002		Ingo Molnar
 *
 *   Derived from the taskqueue/keventd code by:
 *     David Woodhouse <dwmw2@infradead.org>
 *     Andrew Morton
 *     Kai Petzke <wpp@marie.physik.tu-berlin.de>
 *     Theodore Ts'o <tytso@mit.edu>
 *
 * Made to use alloc_percpu by Christoph Lameter.
 *
 * Copyright (C) 2010		SUSE Linux Products GmbH
 * Copyright (C) 2010		Tejun Heo <tj@kernel.org>
 *
 * This is the generic async execution mechanism.  Work items as are
 * executed in process context.  The worker pool is shared and
 * automatically managed.  There are two worker pools for each CPU (one for
 * normal work items and the other for high priority ones) and some extra
 * pools for workqueues which are not bound to any specific CPU - the
 * number of these backing pools is dynamic.
 *
 * Please read Documentation/core-api/workqueue.rst for details.
 */

#include <linux/export.h>
#include <linux/kernel.h>
#include <linux/sched.h>
#include <linux/init.h>
#include <linux/signal.h>
#include <linux/completion.h>
#include <linux/workqueue.h>
#include <linux/slab.h>
#include <linux/cpu.h>
#include <linux/notifier.h>
#include <linux/kthread.h>
#include <linux/hardirq.h>
#include <linux/mempolicy.h>
#include <linux/freezer.h>
#include <linux/debug_locks.h>
#include <linux/lockdep.h>
#include <linux/idr.h>
#include <linux/jhash.h>
#include <linux/hashtable.h>
#include <linux/rculist.h>
#include <linux/nodemask.h>
#include <linux/moduleparam.h>
#include <linux/uaccess.h>
<<<<<<< HEAD
#include <linux/bug.h>
#include <linux/delay.h>
=======
#include <linux/sched/isolation.h>
#include <linux/nmi.h>
#include <linux/bug.h>
#include <linux/delay.h>
#include <linux/kvm_para.h>
>>>>>>> 286cd8c7

#include "workqueue_internal.h"

enum {
	/*
	 * worker_pool flags
	 *
	 * A bound pool is either associated or disassociated with its CPU.
	 * While associated (!DISASSOCIATED), all workers are bound to the
	 * CPU and none has %WORKER_UNBOUND set and concurrency management
	 * is in effect.
	 *
	 * While DISASSOCIATED, the cpu may be offline and all workers have
	 * %WORKER_UNBOUND set and concurrency management disabled, and may
	 * be executing on any CPU.  The pool behaves as an unbound one.
	 *
	 * Note that DISASSOCIATED should be flipped only while holding
	 * wq_pool_attach_mutex to avoid changing binding state while
	 * worker_attach_to_pool() is in progress.
	 */
	POOL_MANAGER_ACTIVE	= 1 << 0,	/* being managed */
	POOL_DISASSOCIATED	= 1 << 2,	/* cpu can't serve workers */

	/* worker flags */
	WORKER_DIE		= 1 << 1,	/* die die die */
	WORKER_IDLE		= 1 << 2,	/* is idle */
	WORKER_PREP		= 1 << 3,	/* preparing to run works */
	WORKER_CPU_INTENSIVE	= 1 << 6,	/* cpu intensive */
	WORKER_UNBOUND		= 1 << 7,	/* worker is unbound */
	WORKER_REBOUND		= 1 << 8,	/* worker was rebound */

	WORKER_NOT_RUNNING	= WORKER_PREP | WORKER_CPU_INTENSIVE |
				  WORKER_UNBOUND | WORKER_REBOUND,

	NR_STD_WORKER_POOLS	= 2,		/* # standard pools per cpu */

	UNBOUND_POOL_HASH_ORDER	= 6,		/* hashed by pool->attrs */
	BUSY_WORKER_HASH_ORDER	= 6,		/* 64 pointers */

	MAX_IDLE_WORKERS_RATIO	= 4,		/* 1/4 of busy can be idle */
	IDLE_WORKER_TIMEOUT	= 300 * HZ,	/* keep idle ones for 5 mins */

	MAYDAY_INITIAL_TIMEOUT  = HZ / 100 >= 2 ? HZ / 100 : 2,
						/* call for help after 10ms
						   (min two ticks) */
	MAYDAY_INTERVAL		= HZ / 10,	/* and then every 100ms */
	CREATE_COOLDOWN		= HZ,		/* time to breath after fail */

	/*
	 * Rescue workers are used only on emergencies and shared by
	 * all cpus.  Give MIN_NICE.
	 */
	RESCUER_NICE_LEVEL	= MIN_NICE,
	HIGHPRI_NICE_LEVEL	= MIN_NICE,

	WQ_NAME_LEN		= 24,
};

/*
 * Structure fields follow one of the following exclusion rules.
 *
 * I: Modifiable by initialization/destruction paths and read-only for
 *    everyone else.
 *
 * P: Preemption protected.  Disabling preemption is enough and should
 *    only be modified and accessed from the local cpu.
 *
 * L: pool->lock protected.  Access with pool->lock held.
 *
 * X: During normal operation, modification requires pool->lock and should
 *    be done only from local cpu.  Either disabling preemption on local
 *    cpu or grabbing pool->lock is enough for read access.  If
 *    POOL_DISASSOCIATED is set, it's identical to L.
 *
 * A: wq_pool_attach_mutex protected.
 *
 * PL: wq_pool_mutex protected.
 *
 * PR: wq_pool_mutex protected for writes.  Sched-RCU protected for reads.
 *
 * PW: wq_pool_mutex and wq->mutex protected for writes.  Either for reads.
 *
 * PWR: wq_pool_mutex and wq->mutex protected for writes.  Either or
 *      sched-RCU for reads.
 *
 * WQ: wq->mutex protected.
 *
 * WR: wq->mutex protected for writes.  Sched-RCU protected for reads.
 *
 * MD: wq_mayday_lock protected.
 */

/* struct worker is defined in workqueue_internal.h */

struct worker_pool {
	spinlock_t		lock;		/* the pool lock */
	int			cpu;		/* I: the associated cpu */
	int			node;		/* I: the associated node ID */
	int			id;		/* I: pool ID */
	unsigned int		flags;		/* X: flags */

	unsigned long		watchdog_ts;	/* L: watchdog timestamp */

	struct list_head	worklist;	/* L: list of pending works */

	int			nr_workers;	/* L: total number of workers */
	int			nr_idle;	/* L: currently idle workers */

	struct list_head	idle_list;	/* X: list of idle workers */
	struct timer_list	idle_timer;	/* L: worker idle timeout */
	struct timer_list	mayday_timer;	/* L: SOS timer for workers */

	/* a workers is either on busy_hash or idle_list, or the manager */
	DECLARE_HASHTABLE(busy_hash, BUSY_WORKER_HASH_ORDER);
						/* L: hash of busy workers */

<<<<<<< HEAD
	/* see manage_workers() for details on the two manager mutexes */
=======
>>>>>>> 286cd8c7
	struct worker		*manager;	/* L: purely informational */
	struct list_head	workers;	/* A: attached workers */
	struct completion	*detach_completion; /* all workers detached */

	struct ida		worker_ida;	/* worker IDs for task name */

	struct workqueue_attrs	*attrs;		/* I: worker attributes */
	struct hlist_node	hash_node;	/* PL: unbound_pool_hash node */
	int			refcnt;		/* PL: refcnt for unbound pools */

	/*
	 * The current concurrency level.  As it's likely to be accessed
	 * from other CPUs during try_to_wake_up(), put it in a separate
	 * cacheline.
	 */
	atomic_t		nr_running ____cacheline_aligned_in_smp;

	/*
	 * Destruction of pool is sched-RCU protected to allow dereferences
	 * from get_work_pool().
	 */
	struct rcu_head		rcu;
} ____cacheline_aligned_in_smp;

/*
 * The per-pool workqueue.  While queued, the lower WORK_STRUCT_FLAG_BITS
 * of work_struct->data are used for flags and the remaining high bits
 * point to the pwq; thus, pwqs need to be aligned at two's power of the
 * number of flag bits.
 */
struct pool_workqueue {
	struct worker_pool	*pool;		/* I: the associated pool */
	struct workqueue_struct *wq;		/* I: the owning workqueue */
	int			work_color;	/* L: current color */
	int			flush_color;	/* L: flushing color */
	int			refcnt;		/* L: reference count */
	int			nr_in_flight[WORK_NR_COLORS];
						/* L: nr of in_flight works */
	int			nr_active;	/* L: nr of active works */
	int			max_active;	/* L: max active works */
	struct list_head	delayed_works;	/* L: delayed works */
	struct list_head	pwqs_node;	/* WR: node on wq->pwqs */
	struct list_head	mayday_node;	/* MD: node on wq->maydays */

	/*
	 * Release of unbound pwq is punted to system_wq.  See put_pwq()
	 * and pwq_unbound_release_workfn() for details.  pool_workqueue
	 * itself is also sched-RCU protected so that the first pwq can be
	 * determined without grabbing wq->mutex.
	 */
	struct work_struct	unbound_release_work;
	struct rcu_head		rcu;
} __aligned(1 << WORK_STRUCT_FLAG_BITS);

/*
 * Structure used to wait for workqueue flush.
 */
struct wq_flusher {
	struct list_head	list;		/* WQ: list of flushers */
	int			flush_color;	/* WQ: flush color waiting for */
	struct completion	done;		/* flush completion */
};

struct wq_device;

/*
 * The externally visible workqueue.  It relays the issued work items to
 * the appropriate worker_pool through its pool_workqueues.
 */
struct workqueue_struct {
	struct list_head	pwqs;		/* WR: all pwqs of this wq */
	struct list_head	list;		/* PR: list of all workqueues */

	struct mutex		mutex;		/* protects this wq */
	int			work_color;	/* WQ: current work color */
	int			flush_color;	/* WQ: current flush color */
	atomic_t		nr_pwqs_to_flush; /* flush in progress */
	struct wq_flusher	*first_flusher;	/* WQ: first flusher */
	struct list_head	flusher_queue;	/* WQ: flush waiters */
	struct list_head	flusher_overflow; /* WQ: flush overflow list */

	struct list_head	maydays;	/* MD: pwqs requesting rescue */
	struct worker		*rescuer;	/* I: rescue worker */

	int			nr_drainers;	/* WQ: drain in progress */
	int			saved_max_active; /* WQ: saved pwq max_active */

	struct workqueue_attrs	*unbound_attrs;	/* PW: only for unbound wqs */
	struct pool_workqueue	*dfl_pwq;	/* PW: only for unbound wqs */

#ifdef CONFIG_SYSFS
	struct wq_device	*wq_dev;	/* I: for sysfs interface */
#endif
#ifdef CONFIG_LOCKDEP
	struct lockdep_map	lockdep_map;
#endif
	char			name[WQ_NAME_LEN]; /* I: workqueue name */

	/*
	 * Destruction of workqueue_struct is sched-RCU protected to allow
	 * walking the workqueues list without grabbing wq_pool_mutex.
	 * This is used to dump all workqueues from sysrq.
	 */
	struct rcu_head		rcu;

	/* hot fields used during command issue, aligned to cacheline */
	unsigned int		flags ____cacheline_aligned; /* WQ: WQ_* flags */
	struct pool_workqueue __percpu *cpu_pwqs; /* I: per-cpu pwqs */
	struct pool_workqueue __rcu *numa_pwq_tbl[]; /* PWR: unbound pwqs indexed by node */
};

static struct kmem_cache *pwq_cache;

static cpumask_var_t *wq_numa_possible_cpumask;
					/* possible CPUs of each node */

static bool wq_disable_numa;
module_param_named(disable_numa, wq_disable_numa, bool, 0444);

/* see the comment above the definition of WQ_POWER_EFFICIENT */
static bool wq_power_efficient = IS_ENABLED(CONFIG_WQ_POWER_EFFICIENT_DEFAULT);
module_param_named(power_efficient, wq_power_efficient, bool, 0444);

static bool wq_online;			/* can kworkers be created yet? */

static bool wq_numa_enabled;		/* unbound NUMA affinity enabled */

/* buf for wq_update_unbound_numa_attrs(), protected by CPU hotplug exclusion */
static struct workqueue_attrs *wq_update_unbound_numa_attrs_buf;

static DEFINE_MUTEX(wq_pool_mutex);	/* protects pools and workqueues list */
static DEFINE_MUTEX(wq_pool_attach_mutex); /* protects worker attach/detach */
static DEFINE_SPINLOCK(wq_mayday_lock);	/* protects wq->maydays list */
static DECLARE_WAIT_QUEUE_HEAD(wq_manager_wait); /* wait for manager to go away */

static LIST_HEAD(workqueues);		/* PR: list of all workqueues */
static bool workqueue_freezing;		/* PL: have wqs started freezing? */

/* PL: allowable cpus for unbound wqs and work items */
static cpumask_var_t wq_unbound_cpumask;

/* CPU where unbound work was last round robin scheduled from this CPU */
static DEFINE_PER_CPU(int, wq_rr_cpu_last);

/*
 * Local execution of unbound work items is no longer guaranteed.  The
 * following always forces round-robin CPU selection on unbound work items
 * to uncover usages which depend on it.
 */
#ifdef CONFIG_DEBUG_WQ_FORCE_RR_CPU
static bool wq_debug_force_rr_cpu = true;
#else
static bool wq_debug_force_rr_cpu = false;
#endif
module_param_named(debug_force_rr_cpu, wq_debug_force_rr_cpu, bool, 0644);

/* the per-cpu worker pools */
static DEFINE_PER_CPU_SHARED_ALIGNED(struct worker_pool [NR_STD_WORKER_POOLS], cpu_worker_pools);

static DEFINE_IDR(worker_pool_idr);	/* PR: idr of all pools */

/* PL: hash of all unbound pools keyed by pool->attrs */
static DEFINE_HASHTABLE(unbound_pool_hash, UNBOUND_POOL_HASH_ORDER);

/* I: attributes used when instantiating standard unbound pools on demand */
static struct workqueue_attrs *unbound_std_wq_attrs[NR_STD_WORKER_POOLS];

/* I: attributes used when instantiating ordered pools on demand */
static struct workqueue_attrs *ordered_wq_attrs[NR_STD_WORKER_POOLS];

struct workqueue_struct *system_wq __read_mostly;
EXPORT_SYMBOL(system_wq);
struct workqueue_struct *system_highpri_wq __read_mostly;
EXPORT_SYMBOL_GPL(system_highpri_wq);
struct workqueue_struct *system_long_wq __read_mostly;
EXPORT_SYMBOL_GPL(system_long_wq);
struct workqueue_struct *system_unbound_wq __read_mostly;
EXPORT_SYMBOL_GPL(system_unbound_wq);
struct workqueue_struct *system_freezable_wq __read_mostly;
EXPORT_SYMBOL_GPL(system_freezable_wq);
struct workqueue_struct *system_power_efficient_wq __read_mostly;
EXPORT_SYMBOL_GPL(system_power_efficient_wq);
struct workqueue_struct *system_freezable_power_efficient_wq __read_mostly;
EXPORT_SYMBOL_GPL(system_freezable_power_efficient_wq);

static int worker_thread(void *__worker);
static void workqueue_sysfs_unregister(struct workqueue_struct *wq);

#define CREATE_TRACE_POINTS
#include <trace/events/workqueue.h>

#define assert_rcu_or_pool_mutex()					\
	RCU_LOCKDEP_WARN(!rcu_read_lock_sched_held() &&			\
			 !lockdep_is_held(&wq_pool_mutex),		\
			 "sched RCU or wq_pool_mutex should be held")

#define assert_rcu_or_wq_mutex(wq)					\
	RCU_LOCKDEP_WARN(!rcu_read_lock_sched_held() &&			\
			 !lockdep_is_held(&wq->mutex),			\
			 "sched RCU or wq->mutex should be held")

#define assert_rcu_or_wq_mutex_or_pool_mutex(wq)			\
	RCU_LOCKDEP_WARN(!rcu_read_lock_sched_held() &&			\
			 !lockdep_is_held(&wq->mutex) &&		\
			 !lockdep_is_held(&wq_pool_mutex),		\
			 "sched RCU, wq->mutex or wq_pool_mutex should be held")

#define for_each_cpu_worker_pool(pool, cpu)				\
	for ((pool) = &per_cpu(cpu_worker_pools, cpu)[0];		\
	     (pool) < &per_cpu(cpu_worker_pools, cpu)[NR_STD_WORKER_POOLS]; \
	     (pool)++)

/**
 * for_each_pool - iterate through all worker_pools in the system
 * @pool: iteration cursor
 * @pi: integer used for iteration
 *
 * This must be called either with wq_pool_mutex held or sched RCU read
 * locked.  If the pool needs to be used beyond the locking in effect, the
 * caller is responsible for guaranteeing that the pool stays online.
 *
 * The if/else clause exists only for the lockdep assertion and can be
 * ignored.
 */
#define for_each_pool(pool, pi)						\
	idr_for_each_entry(&worker_pool_idr, pool, pi)			\
		if (({ assert_rcu_or_pool_mutex(); false; })) { }	\
		else

/**
 * for_each_pool_worker - iterate through all workers of a worker_pool
 * @worker: iteration cursor
 * @pool: worker_pool to iterate workers of
 *
 * This must be called with wq_pool_attach_mutex.
 *
 * The if/else clause exists only for the lockdep assertion and can be
 * ignored.
 */
#define for_each_pool_worker(worker, pool)				\
	list_for_each_entry((worker), &(pool)->workers, node)		\
		if (({ lockdep_assert_held(&wq_pool_attach_mutex); false; })) { } \
		else

/**
 * for_each_pwq - iterate through all pool_workqueues of the specified workqueue
 * @pwq: iteration cursor
 * @wq: the target workqueue
 *
 * This must be called either with wq->mutex held or sched RCU read locked.
 * If the pwq needs to be used beyond the locking in effect, the caller is
 * responsible for guaranteeing that the pwq stays online.
 *
 * The if/else clause exists only for the lockdep assertion and can be
 * ignored.
 */
#define for_each_pwq(pwq, wq)						\
	list_for_each_entry_rcu((pwq), &(wq)->pwqs, pwqs_node)		\
		if (({ assert_rcu_or_wq_mutex(wq); false; })) { }	\
		else

#ifdef CONFIG_DEBUG_OBJECTS_WORK

static struct debug_obj_descr work_debug_descr;

static void *work_debug_hint(void *addr)
{
	return ((struct work_struct *) addr)->func;
}

static bool work_is_static_object(void *addr)
{
	struct work_struct *work = addr;

	return test_bit(WORK_STRUCT_STATIC_BIT, work_data_bits(work));
}

/*
 * fixup_init is called when:
 * - an active object is initialized
 */
static bool work_fixup_init(void *addr, enum debug_obj_state state)
{
	struct work_struct *work = addr;

	switch (state) {
	case ODEBUG_STATE_ACTIVE:
		cancel_work_sync(work);
		debug_object_init(work, &work_debug_descr);
		return true;
	default:
		return false;
	}
}

/*
 * fixup_free is called when:
 * - an active object is freed
 */
static bool work_fixup_free(void *addr, enum debug_obj_state state)
{
	struct work_struct *work = addr;

	switch (state) {
	case ODEBUG_STATE_ACTIVE:
		cancel_work_sync(work);
		debug_object_free(work, &work_debug_descr);
		return true;
	default:
		return false;
	}
}

static struct debug_obj_descr work_debug_descr = {
	.name		= "work_struct",
	.debug_hint	= work_debug_hint,
	.is_static_object = work_is_static_object,
	.fixup_init	= work_fixup_init,
	.fixup_free	= work_fixup_free,
};

static inline void debug_work_activate(struct work_struct *work)
{
	debug_object_activate(work, &work_debug_descr);
}

static inline void debug_work_deactivate(struct work_struct *work)
{
	debug_object_deactivate(work, &work_debug_descr);
}

void __init_work(struct work_struct *work, int onstack)
{
	if (onstack)
		debug_object_init_on_stack(work, &work_debug_descr);
	else
		debug_object_init(work, &work_debug_descr);
}
EXPORT_SYMBOL_GPL(__init_work);

void destroy_work_on_stack(struct work_struct *work)
{
	debug_object_free(work, &work_debug_descr);
}
EXPORT_SYMBOL_GPL(destroy_work_on_stack);

void destroy_delayed_work_on_stack(struct delayed_work *work)
{
	destroy_timer_on_stack(&work->timer);
	debug_object_free(&work->work, &work_debug_descr);
}
EXPORT_SYMBOL_GPL(destroy_delayed_work_on_stack);

#else
static inline void debug_work_activate(struct work_struct *work) { }
static inline void debug_work_deactivate(struct work_struct *work) { }
#endif

/**
 * worker_pool_assign_id - allocate ID and assing it to @pool
 * @pool: the pool pointer of interest
 *
 * Returns 0 if ID in [0, WORK_OFFQ_POOL_NONE) is allocated and assigned
 * successfully, -errno on failure.
 */
static int worker_pool_assign_id(struct worker_pool *pool)
{
	int ret;

	lockdep_assert_held(&wq_pool_mutex);

	ret = idr_alloc(&worker_pool_idr, pool, 0, WORK_OFFQ_POOL_NONE,
			GFP_KERNEL);
	if (ret >= 0) {
		pool->id = ret;
		return 0;
	}
	return ret;
}

/**
 * unbound_pwq_by_node - return the unbound pool_workqueue for the given node
 * @wq: the target workqueue
 * @node: the node ID
 *
 * This must be called with any of wq_pool_mutex, wq->mutex or sched RCU
 * read locked.
 * If the pwq needs to be used beyond the locking in effect, the caller is
 * responsible for guaranteeing that the pwq stays online.
 *
 * Return: The unbound pool_workqueue for @node.
 */
static struct pool_workqueue *unbound_pwq_by_node(struct workqueue_struct *wq,
						  int node)
{
	assert_rcu_or_wq_mutex_or_pool_mutex(wq);

	/*
	 * XXX: @node can be NUMA_NO_NODE if CPU goes offline while a
	 * delayed item is pending.  The plan is to keep CPU -> NODE
	 * mapping valid and stable across CPU on/offlines.  Once that
	 * happens, this workaround can be removed.
	 */
	if (unlikely(node == NUMA_NO_NODE))
		return wq->dfl_pwq;

	return rcu_dereference_raw(wq->numa_pwq_tbl[node]);
}

static unsigned int work_color_to_flags(int color)
{
	return color << WORK_STRUCT_COLOR_SHIFT;
}

static int get_work_color(struct work_struct *work)
{
	return (*work_data_bits(work) >> WORK_STRUCT_COLOR_SHIFT) &
		((1 << WORK_STRUCT_COLOR_BITS) - 1);
}

static int work_next_color(int color)
{
	return (color + 1) % WORK_NR_COLORS;
}

/*
 * While queued, %WORK_STRUCT_PWQ is set and non flag bits of a work's data
 * contain the pointer to the queued pwq.  Once execution starts, the flag
 * is cleared and the high bits contain OFFQ flags and pool ID.
 *
 * set_work_pwq(), set_work_pool_and_clear_pending(), mark_work_canceling()
 * and clear_work_data() can be used to set the pwq, pool or clear
 * work->data.  These functions should only be called while the work is
 * owned - ie. while the PENDING bit is set.
 *
 * get_work_pool() and get_work_pwq() can be used to obtain the pool or pwq
 * corresponding to a work.  Pool is available once the work has been
 * queued anywhere after initialization until it is sync canceled.  pwq is
 * available only while the work item is queued.
 *
 * %WORK_OFFQ_CANCELING is used to mark a work item which is being
 * canceled.  While being canceled, a work item may have its PENDING set
 * but stay off timer and worklist for arbitrarily long and nobody should
 * try to steal the PENDING bit.
 */
static inline void set_work_data(struct work_struct *work, unsigned long data,
				 unsigned long flags)
{
	WARN_ON_ONCE(!work_pending(work));
	atomic_long_set(&work->data, data | flags | work_static(work));
}

static void set_work_pwq(struct work_struct *work, struct pool_workqueue *pwq,
			 unsigned long extra_flags)
{
	set_work_data(work, (unsigned long)pwq,
		      WORK_STRUCT_PENDING | WORK_STRUCT_PWQ | extra_flags);
}

static void set_work_pool_and_keep_pending(struct work_struct *work,
					   int pool_id)
{
	set_work_data(work, (unsigned long)pool_id << WORK_OFFQ_POOL_SHIFT,
		      WORK_STRUCT_PENDING);
}

static void set_work_pool_and_clear_pending(struct work_struct *work,
					    int pool_id)
{
	/*
	 * The following wmb is paired with the implied mb in
	 * test_and_set_bit(PENDING) and ensures all updates to @work made
	 * here are visible to and precede any updates by the next PENDING
	 * owner.
	 */
	smp_wmb();
	set_work_data(work, (unsigned long)pool_id << WORK_OFFQ_POOL_SHIFT, 0);
	/*
	 * The following mb guarantees that previous clear of a PENDING bit
	 * will not be reordered with any speculative LOADS or STORES from
	 * work->current_func, which is executed afterwards.  This possible
	 * reordering can lead to a missed execution on attempt to qeueue
	 * the same @work.  E.g. consider this case:
	 *
	 *   CPU#0                         CPU#1
	 *   ----------------------------  --------------------------------
	 *
	 * 1  STORE event_indicated
	 * 2  queue_work_on() {
	 * 3    test_and_set_bit(PENDING)
	 * 4 }                             set_..._and_clear_pending() {
	 * 5                                 set_work_data() # clear bit
	 * 6                                 smp_mb()
	 * 7                               work->current_func() {
	 * 8				      LOAD event_indicated
	 *				   }
	 *
	 * Without an explicit full barrier speculative LOAD on line 8 can
	 * be executed before CPU#0 does STORE on line 1.  If that happens,
	 * CPU#0 observes the PENDING bit is still set and new execution of
	 * a @work is not queued in a hope, that CPU#1 will eventually
	 * finish the queued @work.  Meanwhile CPU#1 does not see
	 * event_indicated is set, because speculative LOAD was executed
	 * before actual STORE.
	 */
	smp_mb();
}

static void clear_work_data(struct work_struct *work)
{
	smp_wmb();	/* see set_work_pool_and_clear_pending() */
	set_work_data(work, WORK_STRUCT_NO_POOL, 0);
}

static inline struct pool_workqueue *work_struct_pwq(unsigned long data)
{
	return (struct pool_workqueue *)(data & WORK_STRUCT_WQ_DATA_MASK);
}

static struct pool_workqueue *get_work_pwq(struct work_struct *work)
{
	unsigned long data = atomic_long_read(&work->data);

	if (data & WORK_STRUCT_PWQ)
		return work_struct_pwq(data);
	else
		return NULL;
}

/**
 * get_work_pool - return the worker_pool a given work was associated with
 * @work: the work item of interest
 *
 * Pools are created and destroyed under wq_pool_mutex, and allows read
 * access under sched-RCU read lock.  As such, this function should be
 * called under wq_pool_mutex or with preemption disabled.
 *
 * All fields of the returned pool are accessible as long as the above
 * mentioned locking is in effect.  If the returned pool needs to be used
 * beyond the critical section, the caller is responsible for ensuring the
 * returned pool is and stays online.
 *
 * Return: The worker_pool @work was last associated with.  %NULL if none.
 */
static struct worker_pool *get_work_pool(struct work_struct *work)
{
	unsigned long data = atomic_long_read(&work->data);
	int pool_id;

	assert_rcu_or_pool_mutex();

	if (data & WORK_STRUCT_PWQ)
		return work_struct_pwq(data)->pool;

	pool_id = data >> WORK_OFFQ_POOL_SHIFT;
	if (pool_id == WORK_OFFQ_POOL_NONE)
		return NULL;

	return idr_find(&worker_pool_idr, pool_id);
}

/**
 * get_work_pool_id - return the worker pool ID a given work is associated with
 * @work: the work item of interest
 *
 * Return: The worker_pool ID @work was last associated with.
 * %WORK_OFFQ_POOL_NONE if none.
 */
static int get_work_pool_id(struct work_struct *work)
{
	unsigned long data = atomic_long_read(&work->data);

	if (data & WORK_STRUCT_PWQ)
		return work_struct_pwq(data)->pool->id;

	return data >> WORK_OFFQ_POOL_SHIFT;
}

static void mark_work_canceling(struct work_struct *work)
{
	unsigned long pool_id = get_work_pool_id(work);

	pool_id <<= WORK_OFFQ_POOL_SHIFT;
	set_work_data(work, pool_id | WORK_OFFQ_CANCELING, WORK_STRUCT_PENDING);
}

static bool work_is_canceling(struct work_struct *work)
{
	unsigned long data = atomic_long_read(&work->data);

	return !(data & WORK_STRUCT_PWQ) && (data & WORK_OFFQ_CANCELING);
}

/*
 * Policy functions.  These define the policies on how the global worker
 * pools are managed.  Unless noted otherwise, these functions assume that
 * they're being called with pool->lock held.
 */

static bool __need_more_worker(struct worker_pool *pool)
{
	return !atomic_read(&pool->nr_running);
}

/*
 * Need to wake up a worker?  Called from anything but currently
 * running workers.
 *
 * Note that, because unbound workers never contribute to nr_running, this
 * function will always return %true for unbound pools as long as the
 * worklist isn't empty.
 */
static bool need_more_worker(struct worker_pool *pool)
{
	return !list_empty(&pool->worklist) && __need_more_worker(pool);
}

/* Can I start working?  Called from busy but !running workers. */
static bool may_start_working(struct worker_pool *pool)
{
	return pool->nr_idle;
}

/* Do I need to keep working?  Called from currently running workers. */
static bool keep_working(struct worker_pool *pool)
{
	return !list_empty(&pool->worklist) &&
		atomic_read(&pool->nr_running) <= 1;
}

/* Do we need a new worker?  Called from manager. */
static bool need_to_create_worker(struct worker_pool *pool)
{
	return need_more_worker(pool) && !may_start_working(pool);
}

/* Do we have too many workers and should some go away? */
static bool too_many_workers(struct worker_pool *pool)
{
	bool managing = pool->flags & POOL_MANAGER_ACTIVE;
	int nr_idle = pool->nr_idle + managing; /* manager is considered idle */
	int nr_busy = pool->nr_workers - nr_idle;

	return nr_idle > 2 && (nr_idle - 2) * MAX_IDLE_WORKERS_RATIO >= nr_busy;
}

/*
 * Wake up functions.
 */

/* Return the first idle worker.  Safe with preemption disabled */
static struct worker *first_idle_worker(struct worker_pool *pool)
{
	if (unlikely(list_empty(&pool->idle_list)))
		return NULL;

	return list_first_entry(&pool->idle_list, struct worker, entry);
}

/**
 * wake_up_worker - wake up an idle worker
 * @pool: worker pool to wake worker from
 *
 * Wake up the first idle worker of @pool.
 *
 * CONTEXT:
 * spin_lock_irq(pool->lock).
 */
static void wake_up_worker(struct worker_pool *pool)
{
	struct worker *worker = first_idle_worker(pool);

	if (likely(worker))
		wake_up_process(worker->task);
}

/**
 * wq_worker_waking_up - a worker is waking up
 * @task: task waking up
 * @cpu: CPU @task is waking up to
 *
 * This function is called during try_to_wake_up() when a worker is
 * being awoken.
 *
 * CONTEXT:
 * spin_lock_irq(rq->lock)
 */
void wq_worker_waking_up(struct task_struct *task, int cpu)
{
	struct worker *worker = kthread_data(task);

	if (!(worker->flags & WORKER_NOT_RUNNING)) {
		WARN_ON_ONCE(worker->pool->cpu != cpu);
		atomic_inc(&worker->pool->nr_running);
	}
}

/**
 * wq_worker_sleeping - a worker is going to sleep
 * @task: task going to sleep
 *
 * This function is called during schedule() when a busy worker is
 * going to sleep.  Worker on the same cpu can be woken up by
 * returning pointer to its task.
 *
 * CONTEXT:
 * spin_lock_irq(rq->lock)
 *
 * Return:
 * Worker task on @cpu to wake up, %NULL if none.
 */
struct task_struct *wq_worker_sleeping(struct task_struct *task)
{
	struct worker *worker = kthread_data(task), *to_wakeup = NULL;
	struct worker_pool *pool;

	/*
	 * Rescuers, which may not have all the fields set up like normal
	 * workers, also reach here, let's not access anything before
	 * checking NOT_RUNNING.
	 */
	if (worker->flags & WORKER_NOT_RUNNING)
		return NULL;

	pool = worker->pool;

	/* this can only happen on the local cpu */
	if (WARN_ON_ONCE(pool->cpu != raw_smp_processor_id()))
		return NULL;

	/*
	 * The counterpart of the following dec_and_test, implied mb,
	 * worklist not empty test sequence is in insert_work().
	 * Please read comment there.
	 *
	 * NOT_RUNNING is clear.  This means that we're bound to and
	 * running on the local cpu w/ rq lock held and preemption
	 * disabled, which in turn means that none else could be
	 * manipulating idle_list, so dereferencing idle_list without pool
	 * lock is safe.
	 */
	if (atomic_dec_and_test(&pool->nr_running) &&
	    !list_empty(&pool->worklist))
		to_wakeup = first_idle_worker(pool);
	return to_wakeup ? to_wakeup->task : NULL;
}

/**
 * wq_worker_last_func - retrieve worker's last work function
 *
 * Determine the last function a worker executed. This is called from
 * the scheduler to get a worker's last known identity.
 *
 * CONTEXT:
 * spin_lock_irq(rq->lock)
 *
 * This function is called during schedule() when a kworker is going
 * to sleep. It's used by psi to identify aggregation workers during
 * dequeuing, to allow periodic aggregation to shut-off when that
 * worker is the last task in the system or cgroup to go to sleep.
 *
 * As this function doesn't involve any workqueue-related locking, it
 * only returns stable values when called from inside the scheduler's
 * queuing and dequeuing paths, when @task, which must be a kworker,
 * is guaranteed to not be processing any works.
 *
 * Return:
 * The last work function %current executed as a worker, NULL if it
 * hasn't executed any work yet.
 */
work_func_t wq_worker_last_func(struct task_struct *task)
{
	struct worker *worker = kthread_data(task);

	return worker->last_func;
}

/**
 * worker_set_flags - set worker flags and adjust nr_running accordingly
 * @worker: self
 * @flags: flags to set
 *
 * Set @flags in @worker->flags and adjust nr_running accordingly.
 *
 * CONTEXT:
 * spin_lock_irq(pool->lock)
 */
static inline void worker_set_flags(struct worker *worker, unsigned int flags)
{
	struct worker_pool *pool = worker->pool;

	WARN_ON_ONCE(worker->task != current);

	/* If transitioning into NOT_RUNNING, adjust nr_running. */
	if ((flags & WORKER_NOT_RUNNING) &&
	    !(worker->flags & WORKER_NOT_RUNNING)) {
		atomic_dec(&pool->nr_running);
	}

	worker->flags |= flags;
}

/**
 * worker_clr_flags - clear worker flags and adjust nr_running accordingly
 * @worker: self
 * @flags: flags to clear
 *
 * Clear @flags in @worker->flags and adjust nr_running accordingly.
 *
 * CONTEXT:
 * spin_lock_irq(pool->lock)
 */
static inline void worker_clr_flags(struct worker *worker, unsigned int flags)
{
	struct worker_pool *pool = worker->pool;
	unsigned int oflags = worker->flags;

	WARN_ON_ONCE(worker->task != current);

	worker->flags &= ~flags;

	/*
	 * If transitioning out of NOT_RUNNING, increment nr_running.  Note
	 * that the nested NOT_RUNNING is not a noop.  NOT_RUNNING is mask
	 * of multiple flags, not a single flag.
	 */
	if ((flags & WORKER_NOT_RUNNING) && (oflags & WORKER_NOT_RUNNING))
		if (!(worker->flags & WORKER_NOT_RUNNING))
			atomic_inc(&pool->nr_running);
}

/**
 * find_worker_executing_work - find worker which is executing a work
 * @pool: pool of interest
 * @work: work to find worker for
 *
 * Find a worker which is executing @work on @pool by searching
 * @pool->busy_hash which is keyed by the address of @work.  For a worker
 * to match, its current execution should match the address of @work and
 * its work function.  This is to avoid unwanted dependency between
 * unrelated work executions through a work item being recycled while still
 * being executed.
 *
 * This is a bit tricky.  A work item may be freed once its execution
 * starts and nothing prevents the freed area from being recycled for
 * another work item.  If the same work item address ends up being reused
 * before the original execution finishes, workqueue will identify the
 * recycled work item as currently executing and make it wait until the
 * current execution finishes, introducing an unwanted dependency.
 *
 * This function checks the work item address and work function to avoid
 * false positives.  Note that this isn't complete as one may construct a
 * work function which can introduce dependency onto itself through a
 * recycled work item.  Well, if somebody wants to shoot oneself in the
 * foot that badly, there's only so much we can do, and if such deadlock
 * actually occurs, it should be easy to locate the culprit work function.
 *
 * CONTEXT:
 * spin_lock_irq(pool->lock).
 *
 * Return:
 * Pointer to worker which is executing @work if found, %NULL
 * otherwise.
 */
static struct worker *find_worker_executing_work(struct worker_pool *pool,
						 struct work_struct *work)
{
	struct worker *worker;

	hash_for_each_possible(pool->busy_hash, worker, hentry,
			       (unsigned long)work)
		if (worker->current_work == work &&
		    worker->current_func == work->func)
			return worker;

	return NULL;
}

/**
 * move_linked_works - move linked works to a list
 * @work: start of series of works to be scheduled
 * @head: target list to append @work to
 * @nextp: out parameter for nested worklist walking
 *
 * Schedule linked works starting from @work to @head.  Work series to
 * be scheduled starts at @work and includes any consecutive work with
 * WORK_STRUCT_LINKED set in its predecessor.
 *
 * If @nextp is not NULL, it's updated to point to the next work of
 * the last scheduled work.  This allows move_linked_works() to be
 * nested inside outer list_for_each_entry_safe().
 *
 * CONTEXT:
 * spin_lock_irq(pool->lock).
 */
static void move_linked_works(struct work_struct *work, struct list_head *head,
			      struct work_struct **nextp)
{
	struct work_struct *n;

	/*
	 * Linked worklist will always end before the end of the list,
	 * use NULL for list head.
	 */
	list_for_each_entry_safe_from(work, n, NULL, entry) {
		list_move_tail(&work->entry, head);
		if (!(*work_data_bits(work) & WORK_STRUCT_LINKED))
			break;
	}

	/*
	 * If we're already inside safe list traversal and have moved
	 * multiple works to the scheduled queue, the next position
	 * needs to be updated.
	 */
	if (nextp)
		*nextp = n;
}

/**
 * get_pwq - get an extra reference on the specified pool_workqueue
 * @pwq: pool_workqueue to get
 *
 * Obtain an extra reference on @pwq.  The caller should guarantee that
 * @pwq has positive refcnt and be holding the matching pool->lock.
 */
static void get_pwq(struct pool_workqueue *pwq)
{
	lockdep_assert_held(&pwq->pool->lock);
	WARN_ON_ONCE(pwq->refcnt <= 0);
	pwq->refcnt++;
}

/**
 * put_pwq - put a pool_workqueue reference
 * @pwq: pool_workqueue to put
 *
 * Drop a reference of @pwq.  If its refcnt reaches zero, schedule its
 * destruction.  The caller should be holding the matching pool->lock.
 */
static void put_pwq(struct pool_workqueue *pwq)
{
	lockdep_assert_held(&pwq->pool->lock);
	if (likely(--pwq->refcnt))
		return;
	if (WARN_ON_ONCE(!(pwq->wq->flags & WQ_UNBOUND)))
		return;
	/*
	 * @pwq can't be released under pool->lock, bounce to
	 * pwq_unbound_release_workfn().  This never recurses on the same
	 * pool->lock as this path is taken only for unbound workqueues and
	 * the release work item is scheduled on a per-cpu workqueue.  To
	 * avoid lockdep warning, unbound pool->locks are given lockdep
	 * subclass of 1 in get_unbound_pool().
	 */
	schedule_work(&pwq->unbound_release_work);
}

/**
 * put_pwq_unlocked - put_pwq() with surrounding pool lock/unlock
 * @pwq: pool_workqueue to put (can be %NULL)
 *
 * put_pwq() with locking.  This function also allows %NULL @pwq.
 */
static void put_pwq_unlocked(struct pool_workqueue *pwq)
{
	if (pwq) {
		/*
		 * As both pwqs and pools are sched-RCU protected, the
		 * following lock operations are safe.
		 */
		spin_lock_irq(&pwq->pool->lock);
		put_pwq(pwq);
		spin_unlock_irq(&pwq->pool->lock);
	}
}

static void pwq_activate_delayed_work(struct work_struct *work)
{
	struct pool_workqueue *pwq = get_work_pwq(work);

	trace_workqueue_activate_work(work);
	if (list_empty(&pwq->pool->worklist))
		pwq->pool->watchdog_ts = jiffies;
	move_linked_works(work, &pwq->pool->worklist, NULL);
	__clear_bit(WORK_STRUCT_DELAYED_BIT, work_data_bits(work));
	pwq->nr_active++;
}

static void pwq_activate_first_delayed(struct pool_workqueue *pwq)
{
	struct work_struct *work = list_first_entry(&pwq->delayed_works,
						    struct work_struct, entry);

	pwq_activate_delayed_work(work);
}

/**
 * pwq_dec_nr_in_flight - decrement pwq's nr_in_flight
 * @pwq: pwq of interest
 * @color: color of work which left the queue
 *
 * A work either has completed or is removed from pending queue,
 * decrement nr_in_flight of its pwq and handle workqueue flushing.
 *
 * CONTEXT:
 * spin_lock_irq(pool->lock).
 */
static void pwq_dec_nr_in_flight(struct pool_workqueue *pwq, int color)
{
	/* uncolored work items don't participate in flushing or nr_active */
	if (color == WORK_NO_COLOR)
		goto out_put;

	pwq->nr_in_flight[color]--;

	pwq->nr_active--;
	if (!list_empty(&pwq->delayed_works)) {
		/* one down, submit a delayed one */
		if (pwq->nr_active < pwq->max_active)
			pwq_activate_first_delayed(pwq);
	}

	/* is flush in progress and are we at the flushing tip? */
	if (likely(pwq->flush_color != color))
		goto out_put;

	/* are there still in-flight works? */
	if (pwq->nr_in_flight[color])
		goto out_put;

	/* this pwq is done, clear flush_color */
	pwq->flush_color = -1;

	/*
	 * If this was the last pwq, wake up the first flusher.  It
	 * will handle the rest.
	 */
	if (atomic_dec_and_test(&pwq->wq->nr_pwqs_to_flush))
		complete(&pwq->wq->first_flusher->done);
out_put:
	put_pwq(pwq);
}

/**
 * try_to_grab_pending - steal work item from worklist and disable irq
 * @work: work item to steal
 * @is_dwork: @work is a delayed_work
 * @flags: place to store irq state
 *
 * Try to grab PENDING bit of @work.  This function can handle @work in any
 * stable state - idle, on timer or on worklist.
 *
 * Return:
 *  1		if @work was pending and we successfully stole PENDING
 *  0		if @work was idle and we claimed PENDING
 *  -EAGAIN	if PENDING couldn't be grabbed at the moment, safe to busy-retry
 *  -ENOENT	if someone else is canceling @work, this state may persist
 *		for arbitrarily long
 *
 * Note:
 * On >= 0 return, the caller owns @work's PENDING bit.  To avoid getting
 * interrupted while holding PENDING and @work off queue, irq must be
 * disabled on entry.  This, combined with delayed_work->timer being
 * irqsafe, ensures that we return -EAGAIN for finite short period of time.
 *
 * On successful return, >= 0, irq is disabled and the caller is
 * responsible for releasing it using local_irq_restore(*@flags).
 *
 * This function is safe to call from any context including IRQ handler.
 */
static int try_to_grab_pending(struct work_struct *work, bool is_dwork,
			       unsigned long *flags)
{
	struct worker_pool *pool;
	struct pool_workqueue *pwq;

	local_irq_save(*flags);

	/* try to steal the timer if it exists */
	if (is_dwork) {
		struct delayed_work *dwork = to_delayed_work(work);

		/*
		 * dwork->timer is irqsafe.  If del_timer() fails, it's
		 * guaranteed that the timer is not queued anywhere and not
		 * running on the local CPU.
		 */
		if (likely(del_timer(&dwork->timer)))
			return 1;
	}

	/* try to claim PENDING the normal way */
	if (!test_and_set_bit(WORK_STRUCT_PENDING_BIT, work_data_bits(work)))
		return 0;

	/*
	 * The queueing is in progress, or it is already queued. Try to
	 * steal it from ->worklist without clearing WORK_STRUCT_PENDING.
	 */
	pool = get_work_pool(work);
	if (!pool)
		goto fail;

	spin_lock(&pool->lock);
	/*
	 * work->data is guaranteed to point to pwq only while the work
	 * item is queued on pwq->wq, and both updating work->data to point
	 * to pwq on queueing and to pool on dequeueing are done under
	 * pwq->pool->lock.  This in turn guarantees that, if work->data
	 * points to pwq which is associated with a locked pool, the work
	 * item is currently queued on that pool.
	 */
	pwq = get_work_pwq(work);
	if (pwq && pwq->pool == pool) {
		debug_work_deactivate(work);

		/*
		 * A delayed work item cannot be grabbed directly because
		 * it might have linked NO_COLOR work items which, if left
		 * on the delayed_list, will confuse pwq->nr_active
		 * management later on and cause stall.  Make sure the work
		 * item is activated before grabbing.
		 */
		if (*work_data_bits(work) & WORK_STRUCT_DELAYED)
			pwq_activate_delayed_work(work);

		list_del_init(&work->entry);
		pwq_dec_nr_in_flight(pwq, get_work_color(work));

		/* work->data points to pwq iff queued, point to pool */
		set_work_pool_and_keep_pending(work, pool->id);

		spin_unlock(&pool->lock);
		return 1;
	}
	spin_unlock(&pool->lock);
fail:
	local_irq_restore(*flags);
	if (work_is_canceling(work))
		return -ENOENT;
	cpu_relax();
	/*
	 * The queueing is in progress in another context. If we keep
	 * taking the pool->lock in a busy loop, the other context may
	 * never get the lock. Give 1 usec delay to avoid this contention.
	 */
	udelay(1);
	return -EAGAIN;
}

/**
 * insert_work - insert a work into a pool
 * @pwq: pwq @work belongs to
 * @work: work to insert
 * @head: insertion point
 * @extra_flags: extra WORK_STRUCT_* flags to set
 *
 * Insert @work which belongs to @pwq after @head.  @extra_flags is or'd to
 * work_struct flags.
 *
 * CONTEXT:
 * spin_lock_irq(pool->lock).
 */
static void insert_work(struct pool_workqueue *pwq, struct work_struct *work,
			struct list_head *head, unsigned int extra_flags)
{
	struct worker_pool *pool = pwq->pool;

	/* we own @work, set data and link */
	set_work_pwq(work, pwq, extra_flags);
	list_add_tail(&work->entry, head);
	get_pwq(pwq);

	/*
	 * Ensure either wq_worker_sleeping() sees the above
	 * list_add_tail() or we see zero nr_running to avoid workers lying
	 * around lazily while there are works to be processed.
	 */
	smp_mb();

	if (__need_more_worker(pool))
		wake_up_worker(pool);
}

/*
 * Test whether @work is being queued from another work executing on the
 * same workqueue.
 */
static bool is_chained_work(struct workqueue_struct *wq)
{
	struct worker *worker;

	worker = current_wq_worker();
	/*
	 * Return %true iff I'm a worker execuing a work item on @wq.  If
	 * I'm @worker, it's safe to dereference it without locking.
	 */
	return worker && worker->current_pwq->wq == wq;
}

/*
 * When queueing an unbound work item to a wq, prefer local CPU if allowed
 * by wq_unbound_cpumask.  Otherwise, round robin among the allowed ones to
 * avoid perturbing sensitive tasks.
 */
static int wq_select_unbound_cpu(int cpu)
{
	static bool printed_dbg_warning;
	int new_cpu;

	if (likely(!wq_debug_force_rr_cpu)) {
		if (cpumask_test_cpu(cpu, wq_unbound_cpumask))
			return cpu;
	} else if (!printed_dbg_warning) {
		pr_warn("workqueue: round-robin CPU selection forced, expect performance impact\n");
		printed_dbg_warning = true;
	}

	if (cpumask_empty(wq_unbound_cpumask))
		return cpu;

	new_cpu = __this_cpu_read(wq_rr_cpu_last);
	new_cpu = cpumask_next_and(new_cpu, wq_unbound_cpumask, cpu_online_mask);
	if (unlikely(new_cpu >= nr_cpu_ids)) {
		new_cpu = cpumask_first_and(wq_unbound_cpumask, cpu_online_mask);
		if (unlikely(new_cpu >= nr_cpu_ids))
			return cpu;
	}
	__this_cpu_write(wq_rr_cpu_last, new_cpu);

	return new_cpu;
}

static void __queue_work(int cpu, struct workqueue_struct *wq,
			 struct work_struct *work)
{
	struct pool_workqueue *pwq;
	struct worker_pool *last_pool;
	struct list_head *worklist;
	unsigned int work_flags;
	unsigned int req_cpu = cpu;

	/*
	 * While a work item is PENDING && off queue, a task trying to
	 * steal the PENDING will busy-loop waiting for it to either get
	 * queued or lose PENDING.  Grabbing PENDING and queueing should
	 * happen with IRQ disabled.
	 */
	lockdep_assert_irqs_disabled();


	/* if draining, only works from the same workqueue are allowed */
	if (unlikely(wq->flags & __WQ_DRAINING) &&
	    WARN_ON_ONCE(!is_chained_work(wq)))
		return;
retry:
	/* pwq which will be used unless @work is executing elsewhere */
	if (wq->flags & WQ_UNBOUND) {
		if (req_cpu == WORK_CPU_UNBOUND)
			cpu = wq_select_unbound_cpu(raw_smp_processor_id());
		pwq = unbound_pwq_by_node(wq, cpu_to_node(cpu));
	} else {
		if (req_cpu == WORK_CPU_UNBOUND)
			cpu = raw_smp_processor_id();
		pwq = per_cpu_ptr(wq->cpu_pwqs, cpu);
	}

	/*
	 * If @work was previously on a different pool, it might still be
	 * running there, in which case the work needs to be queued on that
	 * pool to guarantee non-reentrancy.
	 */
	last_pool = get_work_pool(work);
	if (last_pool && last_pool != pwq->pool) {
		struct worker *worker;

		spin_lock(&last_pool->lock);

		worker = find_worker_executing_work(last_pool, work);

		if (worker && worker->current_pwq->wq == wq) {
			pwq = worker->current_pwq;
		} else {
			/* meh... not running there, queue here */
			spin_unlock(&last_pool->lock);
			spin_lock(&pwq->pool->lock);
		}
	} else {
		spin_lock(&pwq->pool->lock);
	}

	/*
	 * pwq is determined and locked.  For unbound pools, we could have
	 * raced with pwq release and it could already be dead.  If its
	 * refcnt is zero, repeat pwq selection.  Note that pwqs never die
	 * without another pwq replacing it in the numa_pwq_tbl or while
	 * work items are executing on it, so the retrying is guaranteed to
	 * make forward-progress.
	 */
	if (unlikely(!pwq->refcnt)) {
		if (wq->flags & WQ_UNBOUND) {
			spin_unlock(&pwq->pool->lock);
			cpu_relax();
			goto retry;
		}
		/* oops */
		WARN_ONCE(true, "workqueue: per-cpu pwq for %s on cpu%d has 0 refcnt",
			  wq->name, cpu);
	}

	/* pwq determined, queue */
	trace_workqueue_queue_work(req_cpu, pwq, work);

	if (WARN_ON(!list_empty(&work->entry))) {
		spin_unlock(&pwq->pool->lock);
		return;
	}

	pwq->nr_in_flight[pwq->work_color]++;
	work_flags = work_color_to_flags(pwq->work_color);

	if (likely(pwq->nr_active < pwq->max_active)) {
		trace_workqueue_activate_work(work);
		pwq->nr_active++;
		worklist = &pwq->pool->worklist;
		if (list_empty(worklist))
			pwq->pool->watchdog_ts = jiffies;
	} else {
		work_flags |= WORK_STRUCT_DELAYED;
		worklist = &pwq->delayed_works;
	}

	debug_work_activate(work);
	insert_work(pwq, work, worklist, work_flags);

	spin_unlock(&pwq->pool->lock);
}

/**
 * queue_work_on - queue work on specific cpu
 * @cpu: CPU number to execute work on
 * @wq: workqueue to use
 * @work: work to queue
 *
 * We queue the work to a specific CPU, the caller must ensure it
 * can't go away.
 *
 * Return: %false if @work was already on a queue, %true otherwise.
 */
bool queue_work_on(int cpu, struct workqueue_struct *wq,
		   struct work_struct *work)
{
	bool ret = false;
	unsigned long flags;

	local_irq_save(flags);

	if (!test_and_set_bit(WORK_STRUCT_PENDING_BIT, work_data_bits(work))) {
		__queue_work(cpu, wq, work);
		ret = true;
	}

	local_irq_restore(flags);
	return ret;
}
EXPORT_SYMBOL(queue_work_on);

void delayed_work_timer_fn(struct timer_list *t)
{
	struct delayed_work *dwork = from_timer(dwork, t, timer);

	/* should have been called from irqsafe timer with irq already off */
	__queue_work(dwork->cpu, dwork->wq, &dwork->work);
}
EXPORT_SYMBOL(delayed_work_timer_fn);

static void __queue_delayed_work(int cpu, struct workqueue_struct *wq,
				struct delayed_work *dwork, unsigned long delay)
{
	struct timer_list *timer = &dwork->timer;
	struct work_struct *work = &dwork->work;

	WARN_ON_ONCE(!wq);
<<<<<<< HEAD
	WARN_ON_ONCE(timer->function != delayed_work_timer_fn ||
		     timer->data != (unsigned long)dwork);
=======
#ifndef CONFIG_CFI_CLANG
	WARN_ON_ONCE(timer->function != delayed_work_timer_fn);
#endif
>>>>>>> 286cd8c7
	WARN_ON_ONCE(timer_pending(timer));
	WARN_ON_ONCE(!list_empty(&work->entry));

	/*
	 * If @delay is 0, queue @dwork->work immediately.  This is for
	 * both optimization and correctness.  The earliest @timer can
	 * expire is on the closest next tick and delayed_work users depend
	 * on that there's no such delay when @delay is 0.
	 */
	if (!delay) {
		__queue_work(cpu, wq, &dwork->work);
		return;
	}

	dwork->wq = wq;
	dwork->cpu = cpu;
	timer->expires = jiffies + delay;

	if (unlikely(cpu != WORK_CPU_UNBOUND))
		add_timer_on(timer, cpu);
	else
		add_timer(timer);
}

/**
 * queue_delayed_work_on - queue work on specific CPU after delay
 * @cpu: CPU number to execute work on
 * @wq: workqueue to use
 * @dwork: work to queue
 * @delay: number of jiffies to wait before queueing
 *
 * Return: %false if @work was already on a queue, %true otherwise.  If
 * @delay is zero and @dwork is idle, it will be scheduled for immediate
 * execution.
 */
bool queue_delayed_work_on(int cpu, struct workqueue_struct *wq,
			   struct delayed_work *dwork, unsigned long delay)
{
	struct work_struct *work = &dwork->work;
	bool ret = false;
	unsigned long flags;

	/* read the comment in __queue_work() */
	local_irq_save(flags);

	if (!test_and_set_bit(WORK_STRUCT_PENDING_BIT, work_data_bits(work))) {
		__queue_delayed_work(cpu, wq, dwork, delay);
		ret = true;
	}

	local_irq_restore(flags);
	return ret;
}
EXPORT_SYMBOL(queue_delayed_work_on);

/**
 * mod_delayed_work_on - modify delay of or queue a delayed work on specific CPU
 * @cpu: CPU number to execute work on
 * @wq: workqueue to use
 * @dwork: work to queue
 * @delay: number of jiffies to wait before queueing
 *
 * If @dwork is idle, equivalent to queue_delayed_work_on(); otherwise,
 * modify @dwork's timer so that it expires after @delay.  If @delay is
 * zero, @work is guaranteed to be scheduled immediately regardless of its
 * current state.
 *
 * Return: %false if @dwork was idle and queued, %true if @dwork was
 * pending and its timer was modified.
 *
 * This function is safe to call from any context including IRQ handler.
 * See try_to_grab_pending() for details.
 */
bool mod_delayed_work_on(int cpu, struct workqueue_struct *wq,
			 struct delayed_work *dwork, unsigned long delay)
{
	unsigned long flags;
	int ret;

	do {
		ret = try_to_grab_pending(&dwork->work, true, &flags);
	} while (unlikely(ret == -EAGAIN));

	if (likely(ret >= 0)) {
		__queue_delayed_work(cpu, wq, dwork, delay);
		local_irq_restore(flags);
	}

	/* -ENOENT from try_to_grab_pending() becomes %true */
	return ret;
}
EXPORT_SYMBOL_GPL(mod_delayed_work_on);

static void rcu_work_rcufn(struct rcu_head *rcu)
{
	struct rcu_work *rwork = container_of(rcu, struct rcu_work, rcu);

	/* read the comment in __queue_work() */
	local_irq_disable();
	__queue_work(WORK_CPU_UNBOUND, rwork->wq, &rwork->work);
	local_irq_enable();
}

/**
 * queue_rcu_work - queue work after a RCU grace period
 * @wq: workqueue to use
 * @rwork: work to queue
 *
 * Return: %false if @rwork was already pending, %true otherwise.  Note
 * that a full RCU grace period is guaranteed only after a %true return.
 * While @rwork is guarnateed to be executed after a %false return, the
 * execution may happen before a full RCU grace period has passed.
 */
bool queue_rcu_work(struct workqueue_struct *wq, struct rcu_work *rwork)
{
	struct work_struct *work = &rwork->work;

	if (!test_and_set_bit(WORK_STRUCT_PENDING_BIT, work_data_bits(work))) {
		rwork->wq = wq;
		call_rcu(&rwork->rcu, rcu_work_rcufn);
		return true;
	}

	return false;
}
EXPORT_SYMBOL(queue_rcu_work);

/**
 * worker_enter_idle - enter idle state
 * @worker: worker which is entering idle state
 *
 * @worker is entering idle state.  Update stats and idle timer if
 * necessary.
 *
 * LOCKING:
 * spin_lock_irq(pool->lock).
 */
static void worker_enter_idle(struct worker *worker)
{
	struct worker_pool *pool = worker->pool;

	if (WARN_ON_ONCE(worker->flags & WORKER_IDLE) ||
	    WARN_ON_ONCE(!list_empty(&worker->entry) &&
			 (worker->hentry.next || worker->hentry.pprev)))
		return;

	/* can't use worker_set_flags(), also called from create_worker() */
	worker->flags |= WORKER_IDLE;
	pool->nr_idle++;
	worker->last_active = jiffies;

	/* idle_list is LIFO */
	list_add(&worker->entry, &pool->idle_list);

	if (too_many_workers(pool) && !timer_pending(&pool->idle_timer))
		mod_timer(&pool->idle_timer, jiffies + IDLE_WORKER_TIMEOUT);

	/*
	 * Sanity check nr_running.  Because unbind_workers() releases
	 * pool->lock between setting %WORKER_UNBOUND and zapping
	 * nr_running, the warning may trigger spuriously.  Check iff
	 * unbind is not in progress.
	 */
	WARN_ON_ONCE(!(pool->flags & POOL_DISASSOCIATED) &&
		     pool->nr_workers == pool->nr_idle &&
		     atomic_read(&pool->nr_running));
}

/**
 * worker_leave_idle - leave idle state
 * @worker: worker which is leaving idle state
 *
 * @worker is leaving idle state.  Update stats.
 *
 * LOCKING:
 * spin_lock_irq(pool->lock).
 */
static void worker_leave_idle(struct worker *worker)
{
	struct worker_pool *pool = worker->pool;

	if (WARN_ON_ONCE(!(worker->flags & WORKER_IDLE)))
		return;
	worker_clr_flags(worker, WORKER_IDLE);
	pool->nr_idle--;
	list_del_init(&worker->entry);
}

static struct worker *alloc_worker(int node)
{
	struct worker *worker;

	worker = kzalloc_node(sizeof(*worker), GFP_KERNEL, node);
	if (worker) {
		INIT_LIST_HEAD(&worker->entry);
		INIT_LIST_HEAD(&worker->scheduled);
		INIT_LIST_HEAD(&worker->node);
		/* on creation a worker is in !idle && prep state */
		worker->flags = WORKER_PREP;
	}
	return worker;
}

/**
 * worker_attach_to_pool() - attach a worker to a pool
 * @worker: worker to be attached
 * @pool: the target pool
 *
 * Attach @worker to @pool.  Once attached, the %WORKER_UNBOUND flag and
 * cpu-binding of @worker are kept coordinated with the pool across
 * cpu-[un]hotplugs.
 */
static void worker_attach_to_pool(struct worker *worker,
				   struct worker_pool *pool)
{
	mutex_lock(&wq_pool_attach_mutex);

	/*
	 * The wq_pool_attach_mutex ensures %POOL_DISASSOCIATED remains
	 * stable across this function.  See the comments above the flag
	 * definition for details.
	 */
	if (pool->flags & POOL_DISASSOCIATED)
		worker->flags |= WORKER_UNBOUND;

	if (worker->rescue_wq)
		set_cpus_allowed_ptr(worker->task, pool->attrs->cpumask);

	list_add_tail(&worker->node, &pool->workers);
	worker->pool = pool;

	mutex_unlock(&wq_pool_attach_mutex);
}

/**
 * worker_detach_from_pool() - detach a worker from its pool
 * @worker: worker which is attached to its pool
 *
 * Undo the attaching which had been done in worker_attach_to_pool().  The
 * caller worker shouldn't access to the pool after detached except it has
 * other reference to the pool.
 */
static void worker_detach_from_pool(struct worker *worker)
{
	struct worker_pool *pool = worker->pool;
	struct completion *detach_completion = NULL;

	mutex_lock(&wq_pool_attach_mutex);

	list_del(&worker->node);
	worker->pool = NULL;

	if (list_empty(&pool->workers))
		detach_completion = pool->detach_completion;
	mutex_unlock(&wq_pool_attach_mutex);

	/* clear leftover flags without pool->lock after it is detached */
	worker->flags &= ~(WORKER_UNBOUND | WORKER_REBOUND);

	if (detach_completion)
		complete(detach_completion);
}

/**
 * create_worker - create a new workqueue worker
 * @pool: pool the new worker will belong to
 *
 * Create and start a new worker which is attached to @pool.
 *
 * CONTEXT:
 * Might sleep.  Does GFP_KERNEL allocations.
 *
 * Return:
 * Pointer to the newly created worker.
 */
static struct worker *create_worker(struct worker_pool *pool)
{
	struct worker *worker = NULL;
	int id = -1;
	char id_buf[16];

	/* ID is needed to determine kthread name */
	id = ida_simple_get(&pool->worker_ida, 0, 0, GFP_KERNEL);
	if (id < 0)
		goto fail;

	worker = alloc_worker(pool->node);
	if (!worker)
		goto fail;

	worker->id = id;

	if (pool->cpu >= 0)
		snprintf(id_buf, sizeof(id_buf), "%d:%d%s", pool->cpu, id,
			 pool->attrs->nice < 0  ? "H" : "");
	else
		snprintf(id_buf, sizeof(id_buf), "u%d:%d", pool->id, id);

	worker->task = kthread_create_on_node(worker_thread, worker, pool->node,
					      "kworker/%s", id_buf);
	if (IS_ERR(worker->task))
		goto fail;

	set_user_nice(worker->task, pool->attrs->nice);
	kthread_bind_mask(worker->task, pool->attrs->cpumask);

	/* successful, attach the worker to the pool */
	worker_attach_to_pool(worker, pool);

	/* start the newly created worker */
	spin_lock_irq(&pool->lock);
	worker->pool->nr_workers++;
	worker_enter_idle(worker);
	wake_up_process(worker->task);
	spin_unlock_irq(&pool->lock);

	return worker;

fail:
	if (id >= 0)
		ida_simple_remove(&pool->worker_ida, id);
	kfree(worker);
	return NULL;
}

/**
 * destroy_worker - destroy a workqueue worker
 * @worker: worker to be destroyed
 *
 * Destroy @worker and adjust @pool stats accordingly.  The worker should
 * be idle.
 *
 * CONTEXT:
 * spin_lock_irq(pool->lock).
 */
static void destroy_worker(struct worker *worker)
{
	struct worker_pool *pool = worker->pool;

	lockdep_assert_held(&pool->lock);

	/* sanity check frenzy */
	if (WARN_ON(worker->current_work) ||
	    WARN_ON(!list_empty(&worker->scheduled)) ||
	    WARN_ON(!(worker->flags & WORKER_IDLE)))
		return;

	pool->nr_workers--;
	pool->nr_idle--;

	list_del_init(&worker->entry);
	worker->flags |= WORKER_DIE;
	wake_up_process(worker->task);
}

static void idle_worker_timeout(struct timer_list *t)
{
	struct worker_pool *pool = from_timer(pool, t, idle_timer);

	spin_lock_irq(&pool->lock);

	while (too_many_workers(pool)) {
		struct worker *worker;
		unsigned long expires;

		/* idle_list is kept in LIFO order, check the last one */
		worker = list_entry(pool->idle_list.prev, struct worker, entry);
		expires = worker->last_active + IDLE_WORKER_TIMEOUT;

		if (time_before(jiffies, expires)) {
			mod_timer(&pool->idle_timer, expires);
			break;
		}

		destroy_worker(worker);
	}

	spin_unlock_irq(&pool->lock);
}

static void send_mayday(struct work_struct *work)
{
	struct pool_workqueue *pwq = get_work_pwq(work);
	struct workqueue_struct *wq = pwq->wq;

	lockdep_assert_held(&wq_mayday_lock);

	if (!wq->rescuer)
		return;

	/* mayday mayday mayday */
	if (list_empty(&pwq->mayday_node)) {
		/*
		 * If @pwq is for an unbound wq, its base ref may be put at
		 * any time due to an attribute change.  Pin @pwq until the
		 * rescuer is done with it.
		 */
		get_pwq(pwq);
		list_add_tail(&pwq->mayday_node, &wq->maydays);
		wake_up_process(wq->rescuer->task);
	}
}

static void pool_mayday_timeout(struct timer_list *t)
{
	struct worker_pool *pool = from_timer(pool, t, mayday_timer);
	struct work_struct *work;

	spin_lock_irq(&pool->lock);
	spin_lock(&wq_mayday_lock);		/* for wq->maydays */

	if (need_to_create_worker(pool)) {
		/*
		 * We've been trying to create a new worker but
		 * haven't been successful.  We might be hitting an
		 * allocation deadlock.  Send distress signals to
		 * rescuers.
		 */
		list_for_each_entry(work, &pool->worklist, entry)
			send_mayday(work);
	}

	spin_unlock(&wq_mayday_lock);
	spin_unlock_irq(&pool->lock);

	mod_timer(&pool->mayday_timer, jiffies + MAYDAY_INTERVAL);
}

/**
 * maybe_create_worker - create a new worker if necessary
 * @pool: pool to create a new worker for
 *
 * Create a new worker for @pool if necessary.  @pool is guaranteed to
 * have at least one idle worker on return from this function.  If
 * creating a new worker takes longer than MAYDAY_INTERVAL, mayday is
 * sent to all rescuers with works scheduled on @pool to resolve
 * possible allocation deadlock.
 *
 * On return, need_to_create_worker() is guaranteed to be %false and
 * may_start_working() %true.
 *
 * LOCKING:
 * spin_lock_irq(pool->lock) which may be released and regrabbed
 * multiple times.  Does GFP_KERNEL allocations.  Called only from
 * manager.
 */
static void maybe_create_worker(struct worker_pool *pool)
__releases(&pool->lock)
__acquires(&pool->lock)
{
restart:
	spin_unlock_irq(&pool->lock);

	/* if we don't make progress in MAYDAY_INITIAL_TIMEOUT, call for help */
	mod_timer(&pool->mayday_timer, jiffies + MAYDAY_INITIAL_TIMEOUT);

	while (true) {
		if (create_worker(pool) || !need_to_create_worker(pool))
			break;

		schedule_timeout_interruptible(CREATE_COOLDOWN);

		if (!need_to_create_worker(pool))
			break;
	}

	del_timer_sync(&pool->mayday_timer);
	spin_lock_irq(&pool->lock);
	/*
	 * This is necessary even after a new worker was just successfully
	 * created as @pool->lock was dropped and the new worker might have
	 * already become busy.
	 */
	if (need_to_create_worker(pool))
		goto restart;
}

/**
 * manage_workers - manage worker pool
 * @worker: self
 *
 * Assume the manager role and manage the worker pool @worker belongs
 * to.  At any given time, there can be only zero or one manager per
 * pool.  The exclusion is handled automatically by this function.
 *
 * The caller can safely start processing works on false return.  On
 * true return, it's guaranteed that need_to_create_worker() is false
 * and may_start_working() is true.
 *
 * CONTEXT:
 * spin_lock_irq(pool->lock) which may be released and regrabbed
 * multiple times.  Does GFP_KERNEL allocations.
 *
 * Return:
 * %false if the pool doesn't need management and the caller can safely
 * start processing works, %true if management function was performed and
 * the conditions that the caller verified before calling the function may
 * no longer be true.
 */
static bool manage_workers(struct worker *worker)
{
	struct worker_pool *pool = worker->pool;

	if (pool->flags & POOL_MANAGER_ACTIVE)
		return false;

	pool->flags |= POOL_MANAGER_ACTIVE;
	pool->manager = worker;

	maybe_create_worker(pool);

	pool->manager = NULL;
	pool->flags &= ~POOL_MANAGER_ACTIVE;
	wake_up(&wq_manager_wait);
	return true;
}

/**
 * process_one_work - process single work
 * @worker: self
 * @work: work to process
 *
 * Process @work.  This function contains all the logics necessary to
 * process a single work including synchronization against and
 * interaction with other workers on the same cpu, queueing and
 * flushing.  As long as context requirement is met, any worker can
 * call this function to process a work.
 *
 * CONTEXT:
 * spin_lock_irq(pool->lock) which is released and regrabbed.
 */
static void process_one_work(struct worker *worker, struct work_struct *work)
__releases(&pool->lock)
__acquires(&pool->lock)
{
	struct pool_workqueue *pwq = get_work_pwq(work);
	struct worker_pool *pool = worker->pool;
	bool cpu_intensive = pwq->wq->flags & WQ_CPU_INTENSIVE;
	int work_color;
	struct worker *collision;
#ifdef CONFIG_LOCKDEP
	/*
	 * It is permissible to free the struct work_struct from
	 * inside the function that is called from it, this we need to
	 * take into account for lockdep too.  To avoid bogus "held
	 * lock freed" warnings as well as problems when looking into
	 * work->lockdep_map, make a copy and use that here.
	 */
	struct lockdep_map lockdep_map;

	lockdep_copy_map(&lockdep_map, &work->lockdep_map);
#endif
	/* ensure we're on the correct CPU */
	WARN_ON_ONCE(!(pool->flags & POOL_DISASSOCIATED) &&
		     raw_smp_processor_id() != pool->cpu);

	/*
	 * A single work shouldn't be executed concurrently by
	 * multiple workers on a single cpu.  Check whether anyone is
	 * already processing the work.  If so, defer the work to the
	 * currently executing one.
	 */
	collision = find_worker_executing_work(pool, work);
	if (unlikely(collision)) {
		move_linked_works(work, &collision->scheduled, NULL);
		return;
	}

	/* claim and dequeue */
	debug_work_deactivate(work);
	hash_add(pool->busy_hash, &worker->hentry, (unsigned long)work);
	worker->current_work = work;
	worker->current_func = work->func;
	worker->current_pwq = pwq;
	work_color = get_work_color(work);

	/*
	 * Record wq name for cmdline and debug reporting, may get
	 * overridden through set_worker_desc().
	 */
	strscpy(worker->desc, pwq->wq->name, WORKER_DESC_LEN);

	list_del_init(&work->entry);

	/*
	 * CPU intensive works don't participate in concurrency management.
	 * They're the scheduler's responsibility.  This takes @worker out
	 * of concurrency management and the next code block will chain
	 * execution of the pending work items.
	 */
	if (unlikely(cpu_intensive))
		worker_set_flags(worker, WORKER_CPU_INTENSIVE);

	/*
	 * Wake up another worker if necessary.  The condition is always
	 * false for normal per-cpu workers since nr_running would always
	 * be >= 1 at this point.  This is used to chain execution of the
	 * pending work items for WORKER_NOT_RUNNING workers such as the
	 * UNBOUND and CPU_INTENSIVE ones.
	 */
	if (need_more_worker(pool))
		wake_up_worker(pool);

	/*
	 * Record the last pool and clear PENDING which should be the last
	 * update to @work.  Also, do this inside @pool->lock so that
	 * PENDING and queued state changes happen together while IRQ is
	 * disabled.
	 */
	set_work_pool_and_clear_pending(work, pool->id);

	spin_unlock_irq(&pool->lock);

	lock_map_acquire(&pwq->wq->lockdep_map);
	lock_map_acquire(&lockdep_map);
	/*
	 * Strictly speaking we should mark the invariant state without holding
	 * any locks, that is, before these two lock_map_acquire()'s.
	 *
	 * However, that would result in:
	 *
	 *   A(W1)
	 *   WFC(C)
	 *		A(W1)
	 *		C(C)
	 *
	 * Which would create W1->C->W1 dependencies, even though there is no
	 * actual deadlock possible. There are two solutions, using a
	 * read-recursive acquire on the work(queue) 'locks', but this will then
	 * hit the lockdep limitation on recursive locks, or simply discard
	 * these locks.
	 *
	 * AFAICT there is no possible deadlock scenario between the
	 * flush_work() and complete() primitives (except for single-threaded
	 * workqueues), so hiding them isn't a problem.
	 */
	lockdep_invariant_state(true);
	trace_workqueue_execute_start(work);
	worker->current_func(work);
	/*
	 * While we must be careful to not use "work" after this, the trace
	 * point will only record its address.
	 */
	trace_workqueue_execute_end(work);
	lock_map_release(&lockdep_map);
	lock_map_release(&pwq->wq->lockdep_map);

	if (unlikely(in_atomic() || lockdep_depth(current) > 0)) {
		pr_err("BUG: workqueue leaked lock or atomic: %s/0x%08x/%d\n"
		       "     last function: %pf\n",
		       current->comm, preempt_count(), task_pid_nr(current),
		       worker->current_func);
		debug_show_held_locks(current);
		BUG_ON(PANIC_CORRUPTION);
		dump_stack();
	}

	/*
	 * The following prevents a kworker from hogging CPU on !PREEMPT
	 * kernels, where a requeueing work item waiting for something to
	 * happen could deadlock with stop_machine as such work item could
	 * indefinitely requeue itself while all other CPUs are trapped in
	 * stop_machine. At the same time, report a quiescent RCU state so
	 * the same condition doesn't freeze RCU.
	 */
	cond_resched();

	spin_lock_irq(&pool->lock);

	/* clear cpu intensive status */
	if (unlikely(cpu_intensive))
		worker_clr_flags(worker, WORKER_CPU_INTENSIVE);

	/* tag the worker for identification in schedule() */
	worker->last_func = worker->current_func;

	/* we're done with it, release */
	hash_del(&worker->hentry);
	worker->current_work = NULL;
	worker->current_func = NULL;
	worker->current_pwq = NULL;
	pwq_dec_nr_in_flight(pwq, work_color);
}

/**
 * process_scheduled_works - process scheduled works
 * @worker: self
 *
 * Process all scheduled works.  Please note that the scheduled list
 * may change while processing a work, so this function repeatedly
 * fetches a work from the top and executes it.
 *
 * CONTEXT:
 * spin_lock_irq(pool->lock) which may be released and regrabbed
 * multiple times.
 */
static void process_scheduled_works(struct worker *worker)
{
	while (!list_empty(&worker->scheduled)) {
		struct work_struct *work = list_first_entry(&worker->scheduled,
						struct work_struct, entry);
		process_one_work(worker, work);
	}
}

static void set_pf_worker(bool val)
{
	mutex_lock(&wq_pool_attach_mutex);
	if (val)
		current->flags |= PF_WQ_WORKER;
	else
		current->flags &= ~PF_WQ_WORKER;
	mutex_unlock(&wq_pool_attach_mutex);
}

/**
 * worker_thread - the worker thread function
 * @__worker: self
 *
 * The worker thread function.  All workers belong to a worker_pool -
 * either a per-cpu one or dynamic unbound one.  These workers process all
 * work items regardless of their specific target workqueue.  The only
 * exception is work items which belong to workqueues with a rescuer which
 * will be explained in rescuer_thread().
 *
 * Return: 0
 */
static int worker_thread(void *__worker)
{
	struct worker *worker = __worker;
	struct worker_pool *pool = worker->pool;

	/* tell the scheduler that this is a workqueue worker */
	set_pf_worker(true);
woke_up:
	spin_lock_irq(&pool->lock);

	/* am I supposed to die? */
	if (unlikely(worker->flags & WORKER_DIE)) {
		spin_unlock_irq(&pool->lock);
		WARN_ON_ONCE(!list_empty(&worker->entry));
		set_pf_worker(false);

		set_task_comm(worker->task, "kworker/dying");
		ida_simple_remove(&pool->worker_ida, worker->id);
		worker_detach_from_pool(worker);
		kfree(worker);
		return 0;
	}

	worker_leave_idle(worker);
recheck:
	/* no more worker necessary? */
	if (!need_more_worker(pool))
		goto sleep;

	/* do we need to manage? */
	if (unlikely(!may_start_working(pool)) && manage_workers(worker))
		goto recheck;

	/*
	 * ->scheduled list can only be filled while a worker is
	 * preparing to process a work or actually processing it.
	 * Make sure nobody diddled with it while I was sleeping.
	 */
	WARN_ON_ONCE(!list_empty(&worker->scheduled));

	/*
	 * Finish PREP stage.  We're guaranteed to have at least one idle
	 * worker or that someone else has already assumed the manager
	 * role.  This is where @worker starts participating in concurrency
	 * management if applicable and concurrency management is restored
	 * after being rebound.  See rebind_workers() for details.
	 */
	worker_clr_flags(worker, WORKER_PREP | WORKER_REBOUND);

	do {
		struct work_struct *work =
			list_first_entry(&pool->worklist,
					 struct work_struct, entry);

		pool->watchdog_ts = jiffies;

		if (likely(!(*work_data_bits(work) & WORK_STRUCT_LINKED))) {
			/* optimization path, not strictly necessary */
			process_one_work(worker, work);
			if (unlikely(!list_empty(&worker->scheduled)))
				process_scheduled_works(worker);
		} else {
			move_linked_works(work, &worker->scheduled, NULL);
			process_scheduled_works(worker);
		}
	} while (keep_working(pool));

	worker_set_flags(worker, WORKER_PREP);
sleep:
	/*
	 * pool->lock is held and there's no work to process and no need to
	 * manage, sleep.  Workers are woken up only while holding
	 * pool->lock or from local cpu, so setting the current state
	 * before releasing pool->lock is enough to prevent losing any
	 * event.
	 */
	worker_enter_idle(worker);
	__set_current_state(TASK_IDLE);
	spin_unlock_irq(&pool->lock);
	schedule();
	goto woke_up;
}

/**
 * rescuer_thread - the rescuer thread function
 * @__rescuer: self
 *
 * Workqueue rescuer thread function.  There's one rescuer for each
 * workqueue which has WQ_MEM_RECLAIM set.
 *
 * Regular work processing on a pool may block trying to create a new
 * worker which uses GFP_KERNEL allocation which has slight chance of
 * developing into deadlock if some works currently on the same queue
 * need to be processed to satisfy the GFP_KERNEL allocation.  This is
 * the problem rescuer solves.
 *
 * When such condition is possible, the pool summons rescuers of all
 * workqueues which have works queued on the pool and let them process
 * those works so that forward progress can be guaranteed.
 *
 * This should happen rarely.
 *
 * Return: 0
 */
static int rescuer_thread(void *__rescuer)
{
	struct worker *rescuer = __rescuer;
	struct workqueue_struct *wq = rescuer->rescue_wq;
	struct list_head *scheduled = &rescuer->scheduled;
	bool should_stop;

	set_user_nice(current, RESCUER_NICE_LEVEL);

	/*
	 * Mark rescuer as worker too.  As WORKER_PREP is never cleared, it
	 * doesn't participate in concurrency management.
	 */
	set_pf_worker(true);
repeat:
	set_current_state(TASK_IDLE);

	/*
	 * By the time the rescuer is requested to stop, the workqueue
	 * shouldn't have any work pending, but @wq->maydays may still have
	 * pwq(s) queued.  This can happen by non-rescuer workers consuming
	 * all the work items before the rescuer got to them.  Go through
	 * @wq->maydays processing before acting on should_stop so that the
	 * list is always empty on exit.
	 */
	should_stop = kthread_should_stop();

	/* see whether any pwq is asking for help */
	spin_lock_irq(&wq_mayday_lock);

	while (!list_empty(&wq->maydays)) {
		struct pool_workqueue *pwq = list_first_entry(&wq->maydays,
					struct pool_workqueue, mayday_node);
		struct worker_pool *pool = pwq->pool;
		struct work_struct *work, *n;
		bool first = true;

		__set_current_state(TASK_RUNNING);
		list_del_init(&pwq->mayday_node);

		spin_unlock_irq(&wq_mayday_lock);

		worker_attach_to_pool(rescuer, pool);

		spin_lock_irq(&pool->lock);

		/*
		 * Slurp in all works issued via this workqueue and
		 * process'em.
		 */
		WARN_ON_ONCE(!list_empty(scheduled));
		list_for_each_entry_safe(work, n, &pool->worklist, entry) {
			if (get_work_pwq(work) == pwq) {
				if (first)
					pool->watchdog_ts = jiffies;
				move_linked_works(work, scheduled, &n);
			}
			first = false;
		}

		if (!list_empty(scheduled)) {
			process_scheduled_works(rescuer);

			/*
			 * The above execution of rescued work items could
			 * have created more to rescue through
			 * pwq_activate_first_delayed() or chained
			 * queueing.  Let's put @pwq back on mayday list so
			 * that such back-to-back work items, which may be
			 * being used to relieve memory pressure, don't
			 * incur MAYDAY_INTERVAL delay inbetween.
			 */
			if (need_to_create_worker(pool)) {
				spin_lock(&wq_mayday_lock);
				/*
				 * Queue iff we aren't racing destruction
				 * and somebody else hasn't queued it already.
				 */
				if (wq->rescuer && list_empty(&pwq->mayday_node)) {
					get_pwq(pwq);
					list_add_tail(&pwq->mayday_node, &wq->maydays);
				}
				spin_unlock(&wq_mayday_lock);
			}
		}

		/*
		 * Put the reference grabbed by send_mayday().  @pool won't
		 * go away while we're still attached to it.
		 */
		put_pwq(pwq);

		/*
		 * Leave this pool.  If need_more_worker() is %true, notify a
		 * regular worker; otherwise, we end up with 0 concurrency
		 * and stalling the execution.
		 */
		if (need_more_worker(pool))
			wake_up_worker(pool);

		spin_unlock_irq(&pool->lock);

		worker_detach_from_pool(rescuer);

		spin_lock_irq(&wq_mayday_lock);
	}

	spin_unlock_irq(&wq_mayday_lock);

	if (should_stop) {
		__set_current_state(TASK_RUNNING);
		set_pf_worker(false);
		return 0;
	}

	/* rescuers should never participate in concurrency management */
	WARN_ON_ONCE(!(rescuer->flags & WORKER_NOT_RUNNING));
	schedule();
	goto repeat;
}

/**
 * check_flush_dependency - check for flush dependency sanity
 * @target_wq: workqueue being flushed
 * @target_work: work item being flushed (NULL for workqueue flushes)
 *
 * %current is trying to flush the whole @target_wq or @target_work on it.
 * If @target_wq doesn't have %WQ_MEM_RECLAIM, verify that %current is not
 * reclaiming memory or running on a workqueue which doesn't have
 * %WQ_MEM_RECLAIM as that can break forward-progress guarantee leading to
 * a deadlock.
 */
static void check_flush_dependency(struct workqueue_struct *target_wq,
				   struct work_struct *target_work)
{
	work_func_t target_func = target_work ? target_work->func : NULL;
	struct worker *worker;

	if (target_wq->flags & WQ_MEM_RECLAIM)
		return;

	worker = current_wq_worker();

	WARN_ONCE(current->flags & PF_MEMALLOC,
		  "workqueue: PF_MEMALLOC task %d(%s) is flushing !WQ_MEM_RECLAIM %s:%pf",
		  current->pid, current->comm, target_wq->name, target_func);
	WARN_ONCE(worker && ((worker->current_pwq->wq->flags &
			      (WQ_MEM_RECLAIM | __WQ_LEGACY)) == WQ_MEM_RECLAIM),
		  "workqueue: WQ_MEM_RECLAIM %s:%pf is flushing !WQ_MEM_RECLAIM %s:%pf",
		  worker->current_pwq->wq->name, worker->current_func,
		  target_wq->name, target_func);
}

struct wq_barrier {
	struct work_struct	work;
	struct completion	done;
	struct task_struct	*task;	/* purely informational */
};

static void wq_barrier_func(struct work_struct *work)
{
	struct wq_barrier *barr = container_of(work, struct wq_barrier, work);
	complete(&barr->done);
}

/**
 * insert_wq_barrier - insert a barrier work
 * @pwq: pwq to insert barrier into
 * @barr: wq_barrier to insert
 * @target: target work to attach @barr to
 * @worker: worker currently executing @target, NULL if @target is not executing
 *
 * @barr is linked to @target such that @barr is completed only after
 * @target finishes execution.  Please note that the ordering
 * guarantee is observed only with respect to @target and on the local
 * cpu.
 *
 * Currently, a queued barrier can't be canceled.  This is because
 * try_to_grab_pending() can't determine whether the work to be
 * grabbed is at the head of the queue and thus can't clear LINKED
 * flag of the previous work while there must be a valid next work
 * after a work with LINKED flag set.
 *
 * Note that when @worker is non-NULL, @target may be modified
 * underneath us, so we can't reliably determine pwq from @target.
 *
 * CONTEXT:
 * spin_lock_irq(pool->lock).
 */
static void insert_wq_barrier(struct pool_workqueue *pwq,
			      struct wq_barrier *barr,
			      struct work_struct *target, struct worker *worker)
{
	struct list_head *head;
	unsigned int linked = 0;

	/*
	 * debugobject calls are safe here even with pool->lock locked
	 * as we know for sure that this will not trigger any of the
	 * checks and call back into the fixup functions where we
	 * might deadlock.
	 */
	INIT_WORK_ONSTACK(&barr->work, wq_barrier_func);
	__set_bit(WORK_STRUCT_PENDING_BIT, work_data_bits(&barr->work));

	init_completion_map(&barr->done, &target->lockdep_map);

	barr->task = current;

	/*
	 * If @target is currently being executed, schedule the
	 * barrier to the worker; otherwise, put it after @target.
	 */
	if (worker)
		head = worker->scheduled.next;
	else {
		unsigned long *bits = work_data_bits(target);

		head = target->entry.next;
		/* there can already be other linked works, inherit and set */
		linked = *bits & WORK_STRUCT_LINKED;
		__set_bit(WORK_STRUCT_LINKED_BIT, bits);
	}

	debug_work_activate(&barr->work);
	insert_work(pwq, &barr->work, head,
		    work_color_to_flags(WORK_NO_COLOR) | linked);
}

/**
 * flush_workqueue_prep_pwqs - prepare pwqs for workqueue flushing
 * @wq: workqueue being flushed
 * @flush_color: new flush color, < 0 for no-op
 * @work_color: new work color, < 0 for no-op
 *
 * Prepare pwqs for workqueue flushing.
 *
 * If @flush_color is non-negative, flush_color on all pwqs should be
 * -1.  If no pwq has in-flight commands at the specified color, all
 * pwq->flush_color's stay at -1 and %false is returned.  If any pwq
 * has in flight commands, its pwq->flush_color is set to
 * @flush_color, @wq->nr_pwqs_to_flush is updated accordingly, pwq
 * wakeup logic is armed and %true is returned.
 *
 * The caller should have initialized @wq->first_flusher prior to
 * calling this function with non-negative @flush_color.  If
 * @flush_color is negative, no flush color update is done and %false
 * is returned.
 *
 * If @work_color is non-negative, all pwqs should have the same
 * work_color which is previous to @work_color and all will be
 * advanced to @work_color.
 *
 * CONTEXT:
 * mutex_lock(wq->mutex).
 *
 * Return:
 * %true if @flush_color >= 0 and there's something to flush.  %false
 * otherwise.
 */
static bool flush_workqueue_prep_pwqs(struct workqueue_struct *wq,
				      int flush_color, int work_color)
{
	bool wait = false;
	struct pool_workqueue *pwq;

	if (flush_color >= 0) {
		WARN_ON_ONCE(atomic_read(&wq->nr_pwqs_to_flush));
		atomic_set(&wq->nr_pwqs_to_flush, 1);
	}

	for_each_pwq(pwq, wq) {
		struct worker_pool *pool = pwq->pool;

		spin_lock_irq(&pool->lock);

		if (flush_color >= 0) {
			WARN_ON_ONCE(pwq->flush_color != -1);

			if (pwq->nr_in_flight[flush_color]) {
				pwq->flush_color = flush_color;
				atomic_inc(&wq->nr_pwqs_to_flush);
				wait = true;
			}
		}

		if (work_color >= 0) {
			WARN_ON_ONCE(work_color != work_next_color(pwq->work_color));
			pwq->work_color = work_color;
		}

		spin_unlock_irq(&pool->lock);
	}

	if (flush_color >= 0 && atomic_dec_and_test(&wq->nr_pwqs_to_flush))
		complete(&wq->first_flusher->done);

	return wait;
}

/**
 * flush_workqueue - ensure that any scheduled work has run to completion.
 * @wq: workqueue to flush
 *
 * This function sleeps until all work items which were queued on entry
 * have finished execution, but it is not livelocked by new incoming ones.
 */
void flush_workqueue(struct workqueue_struct *wq)
{
	struct wq_flusher this_flusher = {
		.list = LIST_HEAD_INIT(this_flusher.list),
		.flush_color = -1,
		.done = COMPLETION_INITIALIZER_ONSTACK_MAP(this_flusher.done, wq->lockdep_map),
	};
	int next_color;

	if (WARN_ON(!wq_online))
		return;

	lock_map_acquire(&wq->lockdep_map);
	lock_map_release(&wq->lockdep_map);

	mutex_lock(&wq->mutex);

	/*
	 * Start-to-wait phase
	 */
	next_color = work_next_color(wq->work_color);

	if (next_color != wq->flush_color) {
		/*
		 * Color space is not full.  The current work_color
		 * becomes our flush_color and work_color is advanced
		 * by one.
		 */
		WARN_ON_ONCE(!list_empty(&wq->flusher_overflow));
		this_flusher.flush_color = wq->work_color;
		wq->work_color = next_color;

		if (!wq->first_flusher) {
			/* no flush in progress, become the first flusher */
			WARN_ON_ONCE(wq->flush_color != this_flusher.flush_color);

			wq->first_flusher = &this_flusher;

			if (!flush_workqueue_prep_pwqs(wq, wq->flush_color,
						       wq->work_color)) {
				/* nothing to flush, done */
				wq->flush_color = next_color;
				wq->first_flusher = NULL;
				goto out_unlock;
			}
		} else {
			/* wait in queue */
			WARN_ON_ONCE(wq->flush_color == this_flusher.flush_color);
			list_add_tail(&this_flusher.list, &wq->flusher_queue);
			flush_workqueue_prep_pwqs(wq, -1, wq->work_color);
		}
	} else {
		/*
		 * Oops, color space is full, wait on overflow queue.
		 * The next flush completion will assign us
		 * flush_color and transfer to flusher_queue.
		 */
		list_add_tail(&this_flusher.list, &wq->flusher_overflow);
	}

	check_flush_dependency(wq, NULL);

	mutex_unlock(&wq->mutex);

	wait_for_completion(&this_flusher.done);

	/*
	 * Wake-up-and-cascade phase
	 *
	 * First flushers are responsible for cascading flushes and
	 * handling overflow.  Non-first flushers can simply return.
	 */
	if (wq->first_flusher != &this_flusher)
		return;

	mutex_lock(&wq->mutex);

	/* we might have raced, check again with mutex held */
	if (wq->first_flusher != &this_flusher)
		goto out_unlock;

	wq->first_flusher = NULL;

	WARN_ON_ONCE(!list_empty(&this_flusher.list));
	WARN_ON_ONCE(wq->flush_color != this_flusher.flush_color);

	while (true) {
		struct wq_flusher *next, *tmp;

		/* complete all the flushers sharing the current flush color */
		list_for_each_entry_safe(next, tmp, &wq->flusher_queue, list) {
			if (next->flush_color != wq->flush_color)
				break;
			list_del_init(&next->list);
			complete(&next->done);
		}

		WARN_ON_ONCE(!list_empty(&wq->flusher_overflow) &&
			     wq->flush_color != work_next_color(wq->work_color));

		/* this flush_color is finished, advance by one */
		wq->flush_color = work_next_color(wq->flush_color);

		/* one color has been freed, handle overflow queue */
		if (!list_empty(&wq->flusher_overflow)) {
			/*
			 * Assign the same color to all overflowed
			 * flushers, advance work_color and append to
			 * flusher_queue.  This is the start-to-wait
			 * phase for these overflowed flushers.
			 */
			list_for_each_entry(tmp, &wq->flusher_overflow, list)
				tmp->flush_color = wq->work_color;

			wq->work_color = work_next_color(wq->work_color);

			list_splice_tail_init(&wq->flusher_overflow,
					      &wq->flusher_queue);
			flush_workqueue_prep_pwqs(wq, -1, wq->work_color);
		}

		if (list_empty(&wq->flusher_queue)) {
			WARN_ON_ONCE(wq->flush_color != wq->work_color);
			break;
		}

		/*
		 * Need to flush more colors.  Make the next flusher
		 * the new first flusher and arm pwqs.
		 */
		WARN_ON_ONCE(wq->flush_color == wq->work_color);
		WARN_ON_ONCE(wq->flush_color != next->flush_color);

		list_del_init(&next->list);
		wq->first_flusher = next;

		if (flush_workqueue_prep_pwqs(wq, wq->flush_color, -1))
			break;

		/*
		 * Meh... this color is already done, clear first
		 * flusher and repeat cascading.
		 */
		wq->first_flusher = NULL;
	}

out_unlock:
	mutex_unlock(&wq->mutex);
}
EXPORT_SYMBOL(flush_workqueue);

/**
 * drain_workqueue - drain a workqueue
 * @wq: workqueue to drain
 *
 * Wait until the workqueue becomes empty.  While draining is in progress,
 * only chain queueing is allowed.  IOW, only currently pending or running
 * work items on @wq can queue further work items on it.  @wq is flushed
 * repeatedly until it becomes empty.  The number of flushing is determined
 * by the depth of chaining and should be relatively short.  Whine if it
 * takes too long.
 */
void drain_workqueue(struct workqueue_struct *wq)
{
	unsigned int flush_cnt = 0;
	struct pool_workqueue *pwq;

	/*
	 * __queue_work() needs to test whether there are drainers, is much
	 * hotter than drain_workqueue() and already looks at @wq->flags.
	 * Use __WQ_DRAINING so that queue doesn't have to check nr_drainers.
	 */
	mutex_lock(&wq->mutex);
	if (!wq->nr_drainers++)
		wq->flags |= __WQ_DRAINING;
	mutex_unlock(&wq->mutex);
reflush:
	flush_workqueue(wq);

	mutex_lock(&wq->mutex);

	for_each_pwq(pwq, wq) {
		bool drained;

		spin_lock_irq(&pwq->pool->lock);
		drained = !pwq->nr_active && list_empty(&pwq->delayed_works);
		spin_unlock_irq(&pwq->pool->lock);

		if (drained)
			continue;

		if (++flush_cnt == 10 ||
		    (flush_cnt % 100 == 0 && flush_cnt <= 1000))
			pr_warn("workqueue %s: drain_workqueue() isn't complete after %u tries\n",
				wq->name, flush_cnt);

		mutex_unlock(&wq->mutex);
		goto reflush;
	}

	if (!--wq->nr_drainers)
		wq->flags &= ~__WQ_DRAINING;
	mutex_unlock(&wq->mutex);
}
EXPORT_SYMBOL_GPL(drain_workqueue);

static bool start_flush_work(struct work_struct *work, struct wq_barrier *barr,
			     bool from_cancel)
{
	struct worker *worker = NULL;
	struct worker_pool *pool;
	struct pool_workqueue *pwq;

	might_sleep();

	local_irq_disable();
	pool = get_work_pool(work);
	if (!pool) {
		local_irq_enable();
		return false;
	}

	spin_lock(&pool->lock);
	/* see the comment in try_to_grab_pending() with the same code */
	pwq = get_work_pwq(work);
	if (pwq) {
		if (unlikely(pwq->pool != pool))
			goto already_gone;
	} else {
		worker = find_worker_executing_work(pool, work);
		if (!worker)
			goto already_gone;
		pwq = worker->current_pwq;
	}

	check_flush_dependency(pwq->wq, work);

	insert_wq_barrier(pwq, barr, work, worker);
	spin_unlock_irq(&pool->lock);

	/*
	 * Force a lock recursion deadlock when using flush_work() inside a
	 * single-threaded or rescuer equipped workqueue.
	 *
	 * For single threaded workqueues the deadlock happens when the work
	 * is after the work issuing the flush_work(). For rescuer equipped
	 * workqueues the deadlock happens when the rescuer stalls, blocking
	 * forward progress.
	 */
	if (!from_cancel &&
	    (pwq->wq->saved_max_active == 1 || pwq->wq->rescuer)) {
		lock_map_acquire(&pwq->wq->lockdep_map);
		lock_map_release(&pwq->wq->lockdep_map);
	}

	return true;
already_gone:
	spin_unlock_irq(&pool->lock);
	return false;
}

static bool __flush_work(struct work_struct *work, bool from_cancel)
{
	struct wq_barrier barr;

	if (WARN_ON(!wq_online))
		return false;

	if (WARN_ON(!work->func))
		return false;

	lock_map_acquire(&work->lockdep_map);
	lock_map_release(&work->lockdep_map);

	if (start_flush_work(work, &barr, from_cancel)) {
		wait_for_completion(&barr.done);
		destroy_work_on_stack(&barr.work);
		return true;
	} else {
		return false;
	}
}

/**
 * flush_work - wait for a work to finish executing the last queueing instance
 * @work: the work to flush
 *
 * Wait until @work has finished execution.  @work is guaranteed to be idle
 * on return if it hasn't been requeued since flush started.
 *
 * Return:
 * %true if flush_work() waited for the work to finish execution,
 * %false if it was already idle.
 */
bool flush_work(struct work_struct *work)
{
	return __flush_work(work, false);
}
EXPORT_SYMBOL_GPL(flush_work);

struct cwt_wait {
	wait_queue_entry_t		wait;
	struct work_struct	*work;
};

static int cwt_wakefn(wait_queue_entry_t *wait, unsigned mode, int sync, void *key)
{
	struct cwt_wait *cwait = container_of(wait, struct cwt_wait, wait);

	if (cwait->work != key)
		return 0;
	return autoremove_wake_function(wait, mode, sync, key);
}

static bool __cancel_work_timer(struct work_struct *work, bool is_dwork)
{
	static DECLARE_WAIT_QUEUE_HEAD(cancel_waitq);
	unsigned long flags;
	int ret;

	do {
		ret = try_to_grab_pending(work, is_dwork, &flags);
		/*
		 * If someone else is already canceling, wait for it to
		 * finish.  flush_work() doesn't work for PREEMPT_NONE
		 * because we may get scheduled between @work's completion
		 * and the other canceling task resuming and clearing
		 * CANCELING - flush_work() will return false immediately
		 * as @work is no longer busy, try_to_grab_pending() will
		 * return -ENOENT as @work is still being canceled and the
		 * other canceling task won't be able to clear CANCELING as
		 * we're hogging the CPU.
		 *
		 * Let's wait for completion using a waitqueue.  As this
		 * may lead to the thundering herd problem, use a custom
		 * wake function which matches @work along with exclusive
		 * wait and wakeup.
		 */
		if (unlikely(ret == -ENOENT)) {
			struct cwt_wait cwait;

			init_wait(&cwait.wait);
			cwait.wait.func = cwt_wakefn;
			cwait.work = work;

			prepare_to_wait_exclusive(&cancel_waitq, &cwait.wait,
						  TASK_UNINTERRUPTIBLE);
			if (work_is_canceling(work))
				schedule();
			finish_wait(&cancel_waitq, &cwait.wait);
		}
	} while (unlikely(ret < 0));

	/* tell other tasks trying to grab @work to back off */
	mark_work_canceling(work);
	local_irq_restore(flags);

	/*
	 * This allows canceling during early boot.  We know that @work
	 * isn't executing.
	 */
	if (wq_online)
		__flush_work(work, true);

	clear_work_data(work);

	/*
	 * Paired with prepare_to_wait() above so that either
	 * waitqueue_active() is visible here or !work_is_canceling() is
	 * visible there.
	 */
	smp_mb();
	if (waitqueue_active(&cancel_waitq))
		__wake_up(&cancel_waitq, TASK_NORMAL, 1, work);

	return ret;
}

/**
 * cancel_work_sync - cancel a work and wait for it to finish
 * @work: the work to cancel
 *
 * Cancel @work and wait for its execution to finish.  This function
 * can be used even if the work re-queues itself or migrates to
 * another workqueue.  On return from this function, @work is
 * guaranteed to be not pending or executing on any CPU.
 *
 * cancel_work_sync(&delayed_work->work) must not be used for
 * delayed_work's.  Use cancel_delayed_work_sync() instead.
 *
 * The caller must ensure that the workqueue on which @work was last
 * queued can't be destroyed before this function returns.
 *
 * Return:
 * %true if @work was pending, %false otherwise.
 */
bool cancel_work_sync(struct work_struct *work)
{
	return __cancel_work_timer(work, false);
}
EXPORT_SYMBOL_GPL(cancel_work_sync);

/**
 * flush_delayed_work - wait for a dwork to finish executing the last queueing
 * @dwork: the delayed work to flush
 *
 * Delayed timer is cancelled and the pending work is queued for
 * immediate execution.  Like flush_work(), this function only
 * considers the last queueing instance of @dwork.
 *
 * Return:
 * %true if flush_work() waited for the work to finish execution,
 * %false if it was already idle.
 */
bool flush_delayed_work(struct delayed_work *dwork)
{
	local_irq_disable();
	if (del_timer_sync(&dwork->timer))
		__queue_work(dwork->cpu, dwork->wq, &dwork->work);
	local_irq_enable();
	return flush_work(&dwork->work);
}
EXPORT_SYMBOL(flush_delayed_work);

/**
 * flush_rcu_work - wait for a rwork to finish executing the last queueing
 * @rwork: the rcu work to flush
 *
 * Return:
 * %true if flush_rcu_work() waited for the work to finish execution,
 * %false if it was already idle.
 */
bool flush_rcu_work(struct rcu_work *rwork)
{
	if (test_bit(WORK_STRUCT_PENDING_BIT, work_data_bits(&rwork->work))) {
		rcu_barrier();
		flush_work(&rwork->work);
		return true;
	} else {
		return flush_work(&rwork->work);
	}
}
EXPORT_SYMBOL(flush_rcu_work);

static bool __cancel_work(struct work_struct *work, bool is_dwork)
{
	unsigned long flags;
	int ret;

	do {
		ret = try_to_grab_pending(work, is_dwork, &flags);
	} while (unlikely(ret == -EAGAIN));

	if (unlikely(ret < 0))
		return false;

	set_work_pool_and_clear_pending(work, get_work_pool_id(work));
	local_irq_restore(flags);
	return ret;
}

/**
 * cancel_delayed_work - cancel a delayed work
 * @dwork: delayed_work to cancel
 *
 * Kill off a pending delayed_work.
 *
 * Return: %true if @dwork was pending and canceled; %false if it wasn't
 * pending.
 *
 * Note:
 * The work callback function may still be running on return, unless
 * it returns %true and the work doesn't re-arm itself.  Explicitly flush or
 * use cancel_delayed_work_sync() to wait on it.
 *
 * This function is safe to call from any context including IRQ handler.
 */
bool cancel_delayed_work(struct delayed_work *dwork)
{
	return __cancel_work(&dwork->work, true);
}
EXPORT_SYMBOL(cancel_delayed_work);

/**
 * cancel_delayed_work_sync - cancel a delayed work and wait for it to finish
 * @dwork: the delayed work cancel
 *
 * This is cancel_work_sync() for delayed works.
 *
 * Return:
 * %true if @dwork was pending, %false otherwise.
 */
bool cancel_delayed_work_sync(struct delayed_work *dwork)
{
	return __cancel_work_timer(&dwork->work, true);
}
EXPORT_SYMBOL(cancel_delayed_work_sync);

/**
 * schedule_on_each_cpu - execute a function synchronously on each online CPU
 * @func: the function to call
 *
 * schedule_on_each_cpu() executes @func on each online CPU using the
 * system workqueue and blocks until all CPUs have completed.
 * schedule_on_each_cpu() is very slow.
 *
 * Return:
 * 0 on success, -errno on failure.
 */
int schedule_on_each_cpu(work_func_t func)
{
	int cpu;
	struct work_struct __percpu *works;

	works = alloc_percpu(struct work_struct);
	if (!works)
		return -ENOMEM;

	get_online_cpus();

	for_each_online_cpu(cpu) {
		struct work_struct *work = per_cpu_ptr(works, cpu);

		INIT_WORK(work, func);
		schedule_work_on(cpu, work);
	}

	for_each_online_cpu(cpu)
		flush_work(per_cpu_ptr(works, cpu));

	put_online_cpus();
	free_percpu(works);
	return 0;
}

/**
 * execute_in_process_context - reliably execute the routine with user context
 * @fn:		the function to execute
 * @ew:		guaranteed storage for the execute work structure (must
 *		be available when the work executes)
 *
 * Executes the function immediately if process context is available,
 * otherwise schedules the function for delayed execution.
 *
 * Return:	0 - function was executed
 *		1 - function was scheduled for execution
 */
int execute_in_process_context(work_func_t fn, struct execute_work *ew)
{
	if (!in_interrupt()) {
		fn(&ew->work);
		return 0;
	}

	INIT_WORK(&ew->work, fn);
	schedule_work(&ew->work);

	return 1;
}
EXPORT_SYMBOL_GPL(execute_in_process_context);

/**
 * free_workqueue_attrs - free a workqueue_attrs
 * @attrs: workqueue_attrs to free
 *
 * Undo alloc_workqueue_attrs().
 */
void free_workqueue_attrs(struct workqueue_attrs *attrs)
{
	if (attrs) {
		free_cpumask_var(attrs->cpumask);
		kfree(attrs);
	}
}

/**
 * alloc_workqueue_attrs - allocate a workqueue_attrs
 * @gfp_mask: allocation mask to use
 *
 * Allocate a new workqueue_attrs, initialize with default settings and
 * return it.
 *
 * Return: The allocated new workqueue_attr on success. %NULL on failure.
 */
struct workqueue_attrs *alloc_workqueue_attrs(gfp_t gfp_mask)
{
	struct workqueue_attrs *attrs;

	attrs = kzalloc(sizeof(*attrs), gfp_mask);
	if (!attrs)
		goto fail;
	if (!alloc_cpumask_var(&attrs->cpumask, gfp_mask))
		goto fail;

	cpumask_copy(attrs->cpumask, cpu_possible_mask);
	return attrs;
fail:
	free_workqueue_attrs(attrs);
	return NULL;
}

static void copy_workqueue_attrs(struct workqueue_attrs *to,
				 const struct workqueue_attrs *from)
{
	to->nice = from->nice;
	cpumask_copy(to->cpumask, from->cpumask);
	/*
	 * Unlike hash and equality test, this function doesn't ignore
	 * ->no_numa as it is used for both pool and wq attrs.  Instead,
	 * get_unbound_pool() explicitly clears ->no_numa after copying.
	 */
	to->no_numa = from->no_numa;
}

/* hash value of the content of @attr */
static u32 wqattrs_hash(const struct workqueue_attrs *attrs)
{
	u32 hash = 0;

	hash = jhash_1word(attrs->nice, hash);
	hash = jhash(cpumask_bits(attrs->cpumask),
		     BITS_TO_LONGS(nr_cpumask_bits) * sizeof(long), hash);
	return hash;
}

/* content equality test */
static bool wqattrs_equal(const struct workqueue_attrs *a,
			  const struct workqueue_attrs *b)
{
	if (a->nice != b->nice)
		return false;
	if (!cpumask_equal(a->cpumask, b->cpumask))
		return false;
	return true;
}

/**
 * init_worker_pool - initialize a newly zalloc'd worker_pool
 * @pool: worker_pool to initialize
 *
 * Initialize a newly zalloc'd @pool.  It also allocates @pool->attrs.
 *
 * Return: 0 on success, -errno on failure.  Even on failure, all fields
 * inside @pool proper are initialized and put_unbound_pool() can be called
 * on @pool safely to release it.
 */
static int init_worker_pool(struct worker_pool *pool)
{
	spin_lock_init(&pool->lock);
	pool->id = -1;
	pool->cpu = -1;
	pool->node = NUMA_NO_NODE;
	pool->flags |= POOL_DISASSOCIATED;
	pool->watchdog_ts = jiffies;
	INIT_LIST_HEAD(&pool->worklist);
	INIT_LIST_HEAD(&pool->idle_list);
	hash_init(pool->busy_hash);

	timer_setup(&pool->idle_timer, idle_worker_timeout, TIMER_DEFERRABLE);

	timer_setup(&pool->mayday_timer, pool_mayday_timeout, 0);

<<<<<<< HEAD
	mutex_init(&pool->attach_mutex);
=======
>>>>>>> 286cd8c7
	INIT_LIST_HEAD(&pool->workers);

	ida_init(&pool->worker_ida);
	INIT_HLIST_NODE(&pool->hash_node);
	pool->refcnt = 1;

	/* shouldn't fail above this point */
	pool->attrs = alloc_workqueue_attrs(GFP_KERNEL);
	if (!pool->attrs)
		return -ENOMEM;
	return 0;
}

static void rcu_free_wq(struct rcu_head *rcu)
{
	struct workqueue_struct *wq =
		container_of(rcu, struct workqueue_struct, rcu);

	if (!(wq->flags & WQ_UNBOUND))
		free_percpu(wq->cpu_pwqs);
	else
		free_workqueue_attrs(wq->unbound_attrs);

	kfree(wq->rescuer);
	kfree(wq);
}

static void rcu_free_pool(struct rcu_head *rcu)
{
	struct worker_pool *pool = container_of(rcu, struct worker_pool, rcu);

	ida_destroy(&pool->worker_ida);
	free_workqueue_attrs(pool->attrs);
	kfree(pool);
}

/**
 * put_unbound_pool - put a worker_pool
 * @pool: worker_pool to put
 *
 * Put @pool.  If its refcnt reaches zero, it gets destroyed in sched-RCU
 * safe manner.  get_unbound_pool() calls this function on its failure path
 * and this function should be able to release pools which went through,
 * successfully or not, init_worker_pool().
 *
 * Should be called with wq_pool_mutex held.
 */
static void put_unbound_pool(struct worker_pool *pool)
{
	DECLARE_COMPLETION_ONSTACK(detach_completion);
	struct worker *worker;

	lockdep_assert_held(&wq_pool_mutex);

	if (--pool->refcnt)
		return;

	/* sanity checks */
	if (WARN_ON(!(pool->cpu < 0)) ||
	    WARN_ON(!list_empty(&pool->worklist)))
		return;

	/* release id and unhash */
	if (pool->id >= 0)
		idr_remove(&worker_pool_idr, pool->id);
	hash_del(&pool->hash_node);

	/*
	 * Become the manager and destroy all workers.  This prevents
	 * @pool's workers from blocking on attach_mutex.  We're the last
	 * manager and @pool gets freed with the flag set.
	 */
	spin_lock_irq(&pool->lock);
	wait_event_lock_irq(wq_manager_wait,
			    !(pool->flags & POOL_MANAGER_ACTIVE), pool->lock);
	pool->flags |= POOL_MANAGER_ACTIVE;

	while ((worker = first_idle_worker(pool)))
		destroy_worker(worker);
	WARN_ON(pool->nr_workers || pool->nr_idle);
	spin_unlock_irq(&pool->lock);

	mutex_lock(&wq_pool_attach_mutex);
	if (!list_empty(&pool->workers))
		pool->detach_completion = &detach_completion;
	mutex_unlock(&wq_pool_attach_mutex);

	if (pool->detach_completion)
		wait_for_completion(pool->detach_completion);

	/* shut down the timers */
	del_timer_sync(&pool->idle_timer);
	del_timer_sync(&pool->mayday_timer);

	/* sched-RCU protected to allow dereferences from get_work_pool() */
	call_rcu_sched(&pool->rcu, rcu_free_pool);
}

/**
 * get_unbound_pool - get a worker_pool with the specified attributes
 * @attrs: the attributes of the worker_pool to get
 *
 * Obtain a worker_pool which has the same attributes as @attrs, bump the
 * reference count and return it.  If there already is a matching
 * worker_pool, it will be used; otherwise, this function attempts to
 * create a new one.
 *
 * Should be called with wq_pool_mutex held.
 *
 * Return: On success, a worker_pool with the same attributes as @attrs.
 * On failure, %NULL.
 */
static struct worker_pool *get_unbound_pool(const struct workqueue_attrs *attrs)
{
	u32 hash = wqattrs_hash(attrs);
	struct worker_pool *pool;
	int node;
	int target_node = NUMA_NO_NODE;

	lockdep_assert_held(&wq_pool_mutex);

	/* do we already have a matching pool? */
	hash_for_each_possible(unbound_pool_hash, pool, hash_node, hash) {
		if (wqattrs_equal(pool->attrs, attrs)) {
			pool->refcnt++;
			return pool;
		}
	}

	/* if cpumask is contained inside a NUMA node, we belong to that node */
	if (wq_numa_enabled) {
		for_each_node(node) {
			if (cpumask_subset(attrs->cpumask,
					   wq_numa_possible_cpumask[node])) {
				target_node = node;
				break;
			}
		}
	}

	/* nope, create a new one */
	pool = kzalloc_node(sizeof(*pool), GFP_KERNEL, target_node);
	if (!pool || init_worker_pool(pool) < 0)
		goto fail;

	lockdep_set_subclass(&pool->lock, 1);	/* see put_pwq() */
	copy_workqueue_attrs(pool->attrs, attrs);
	pool->node = target_node;

	/*
	 * no_numa isn't a worker_pool attribute, always clear it.  See
	 * 'struct workqueue_attrs' comments for detail.
	 */
	pool->attrs->no_numa = false;

	if (worker_pool_assign_id(pool) < 0)
		goto fail;

	/* create and start the initial worker */
	if (wq_online && !create_worker(pool))
		goto fail;

	/* install */
	hash_add(unbound_pool_hash, &pool->hash_node, hash);

	return pool;
fail:
	if (pool)
		put_unbound_pool(pool);
	return NULL;
}

static void rcu_free_pwq(struct rcu_head *rcu)
{
	kmem_cache_free(pwq_cache,
			container_of(rcu, struct pool_workqueue, rcu));
}

/*
 * Scheduled on system_wq by put_pwq() when an unbound pwq hits zero refcnt
 * and needs to be destroyed.
 */
static void pwq_unbound_release_workfn(struct work_struct *work)
{
	struct pool_workqueue *pwq = container_of(work, struct pool_workqueue,
						  unbound_release_work);
	struct workqueue_struct *wq = pwq->wq;
	struct worker_pool *pool = pwq->pool;
	bool is_last = false;

	/*
	 * when @pwq is not linked, it doesn't hold any reference to the
	 * @wq, and @wq is invalid to access.
	 */
	if (!list_empty(&pwq->pwqs_node)) {
		if (WARN_ON_ONCE(!(wq->flags & WQ_UNBOUND)))
			return;

		mutex_lock(&wq->mutex);
		list_del_rcu(&pwq->pwqs_node);
		is_last = list_empty(&wq->pwqs);
		mutex_unlock(&wq->mutex);
	}

	mutex_lock(&wq_pool_mutex);
	put_unbound_pool(pool);
	mutex_unlock(&wq_pool_mutex);

	call_rcu_sched(&pwq->rcu, rcu_free_pwq);

	/*
	 * If we're the last pwq going away, @wq is already dead and no one
	 * is gonna access it anymore.  Schedule RCU free.
	 */
	if (is_last)
		call_rcu_sched(&wq->rcu, rcu_free_wq);
}

/**
 * pwq_adjust_max_active - update a pwq's max_active to the current setting
 * @pwq: target pool_workqueue
 *
 * If @pwq isn't freezing, set @pwq->max_active to the associated
 * workqueue's saved_max_active and activate delayed work items
 * accordingly.  If @pwq is freezing, clear @pwq->max_active to zero.
 */
static void pwq_adjust_max_active(struct pool_workqueue *pwq)
{
	struct workqueue_struct *wq = pwq->wq;
	bool freezable = wq->flags & WQ_FREEZABLE;
	unsigned long flags;

	/* for @wq->saved_max_active */
	lockdep_assert_held(&wq->mutex);

	/* fast exit for non-freezable wqs */
	if (!freezable && pwq->max_active == wq->saved_max_active)
		return;

	/* this function can be called during early boot w/ irq disabled */
	spin_lock_irqsave(&pwq->pool->lock, flags);

	/*
	 * During [un]freezing, the caller is responsible for ensuring that
	 * this function is called at least once after @workqueue_freezing
	 * is updated and visible.
	 */
	if (!freezable || !workqueue_freezing) {
		bool kick = false;

		pwq->max_active = wq->saved_max_active;

		while (!list_empty(&pwq->delayed_works) &&
		       pwq->nr_active < pwq->max_active) {
			pwq_activate_first_delayed(pwq);
			kick = true;
		}

		/*
		 * Need to kick a worker after thawed or an unbound wq's
		 * max_active is bumped. In realtime scenarios, always kicking a
		 * worker will cause interference on the isolated cpu cores, so
		 * let's kick iff work items were activated.
		 */
		if (kick)
			wake_up_worker(pwq->pool);
	} else {
		pwq->max_active = 0;
	}

	spin_unlock_irqrestore(&pwq->pool->lock, flags);
}

/* initialize newly alloced @pwq which is associated with @wq and @pool */
static void init_pwq(struct pool_workqueue *pwq, struct workqueue_struct *wq,
		     struct worker_pool *pool)
{
	BUG_ON((unsigned long)pwq & WORK_STRUCT_FLAG_MASK);

	memset(pwq, 0, sizeof(*pwq));

	pwq->pool = pool;
	pwq->wq = wq;
	pwq->flush_color = -1;
	pwq->refcnt = 1;
	INIT_LIST_HEAD(&pwq->delayed_works);
	INIT_LIST_HEAD(&pwq->pwqs_node);
	INIT_LIST_HEAD(&pwq->mayday_node);
	INIT_WORK(&pwq->unbound_release_work, pwq_unbound_release_workfn);
}

/* sync @pwq with the current state of its associated wq and link it */
static void link_pwq(struct pool_workqueue *pwq)
{
	struct workqueue_struct *wq = pwq->wq;

	lockdep_assert_held(&wq->mutex);

	/* may be called multiple times, ignore if already linked */
	if (!list_empty(&pwq->pwqs_node))
		return;

	/* set the matching work_color */
	pwq->work_color = wq->work_color;

	/* sync max_active to the current setting */
	pwq_adjust_max_active(pwq);

	/* link in @pwq */
	list_add_rcu(&pwq->pwqs_node, &wq->pwqs);
}

/* obtain a pool matching @attr and create a pwq associating the pool and @wq */
static struct pool_workqueue *alloc_unbound_pwq(struct workqueue_struct *wq,
					const struct workqueue_attrs *attrs)
{
	struct worker_pool *pool;
	struct pool_workqueue *pwq;

	lockdep_assert_held(&wq_pool_mutex);

	pool = get_unbound_pool(attrs);
	if (!pool)
		return NULL;

	pwq = kmem_cache_alloc_node(pwq_cache, GFP_KERNEL, pool->node);
	if (!pwq) {
		put_unbound_pool(pool);
		return NULL;
	}

	init_pwq(pwq, wq, pool);
	return pwq;
}

/**
 * wq_calc_node_cpumask - calculate a wq_attrs' cpumask for the specified node
 * @attrs: the wq_attrs of the default pwq of the target workqueue
 * @node: the target NUMA node
 * @cpu_going_down: if >= 0, the CPU to consider as offline
 * @cpumask: outarg, the resulting cpumask
 *
 * Calculate the cpumask a workqueue with @attrs should use on @node.  If
 * @cpu_going_down is >= 0, that cpu is considered offline during
 * calculation.  The result is stored in @cpumask.
 *
 * If NUMA affinity is not enabled, @attrs->cpumask is always used.  If
 * enabled and @node has online CPUs requested by @attrs, the returned
 * cpumask is the intersection of the possible CPUs of @node and
 * @attrs->cpumask.
 *
 * The caller is responsible for ensuring that the cpumask of @node stays
 * stable.
 *
 * Return: %true if the resulting @cpumask is different from @attrs->cpumask,
 * %false if equal.
 */
static bool wq_calc_node_cpumask(const struct workqueue_attrs *attrs, int node,
				 int cpu_going_down, cpumask_t *cpumask)
{
	if (!wq_numa_enabled || attrs->no_numa)
		goto use_dfl;

	/* does @node have any online CPUs @attrs wants? */
	cpumask_and(cpumask, cpumask_of_node(node), attrs->cpumask);
	if (cpu_going_down >= 0)
		cpumask_clear_cpu(cpu_going_down, cpumask);

	if (cpumask_empty(cpumask))
		goto use_dfl;

	/* yeap, return possible CPUs in @node that @attrs wants */
	cpumask_and(cpumask, attrs->cpumask, wq_numa_possible_cpumask[node]);

	if (cpumask_empty(cpumask)) {
		pr_warn_once("WARNING: workqueue cpumask: online intersect > "
				"possible intersect\n");
		return false;
	}

	return !cpumask_equal(cpumask, attrs->cpumask);

use_dfl:
	cpumask_copy(cpumask, attrs->cpumask);
	return false;
}

/* install @pwq into @wq's numa_pwq_tbl[] for @node and return the old pwq */
static struct pool_workqueue *numa_pwq_tbl_install(struct workqueue_struct *wq,
						   int node,
						   struct pool_workqueue *pwq)
{
	struct pool_workqueue *old_pwq;

	lockdep_assert_held(&wq_pool_mutex);
	lockdep_assert_held(&wq->mutex);

	/* link_pwq() can handle duplicate calls */
	link_pwq(pwq);

	old_pwq = rcu_access_pointer(wq->numa_pwq_tbl[node]);
	rcu_assign_pointer(wq->numa_pwq_tbl[node], pwq);
	return old_pwq;
}

/* context to store the prepared attrs & pwqs before applying */
struct apply_wqattrs_ctx {
	struct workqueue_struct	*wq;		/* target workqueue */
	struct workqueue_attrs	*attrs;		/* attrs to apply */
	struct list_head	list;		/* queued for batching commit */
	struct pool_workqueue	*dfl_pwq;
	struct pool_workqueue	*pwq_tbl[];
};

/* free the resources after success or abort */
static void apply_wqattrs_cleanup(struct apply_wqattrs_ctx *ctx)
{
	if (ctx) {
		int node;

		for_each_node(node)
			put_pwq_unlocked(ctx->pwq_tbl[node]);
		put_pwq_unlocked(ctx->dfl_pwq);

		free_workqueue_attrs(ctx->attrs);

		kfree(ctx);
	}
}

/* allocate the attrs and pwqs for later installation */
static struct apply_wqattrs_ctx *
apply_wqattrs_prepare(struct workqueue_struct *wq,
		      const struct workqueue_attrs *attrs)
{
	struct apply_wqattrs_ctx *ctx;
	struct workqueue_attrs *new_attrs, *tmp_attrs;
	int node;

	lockdep_assert_held(&wq_pool_mutex);

	ctx = kzalloc(struct_size(ctx, pwq_tbl, nr_node_ids), GFP_KERNEL);

	new_attrs = alloc_workqueue_attrs(GFP_KERNEL);
	tmp_attrs = alloc_workqueue_attrs(GFP_KERNEL);
	if (!ctx || !new_attrs || !tmp_attrs)
		goto out_free;

	/*
	 * Calculate the attrs of the default pwq.
	 * If the user configured cpumask doesn't overlap with the
	 * wq_unbound_cpumask, we fallback to the wq_unbound_cpumask.
	 */
	copy_workqueue_attrs(new_attrs, attrs);
	cpumask_and(new_attrs->cpumask, new_attrs->cpumask, wq_unbound_cpumask);
	if (unlikely(cpumask_empty(new_attrs->cpumask)))
		cpumask_copy(new_attrs->cpumask, wq_unbound_cpumask);

	/*
	 * We may create multiple pwqs with differing cpumasks.  Make a
	 * copy of @new_attrs which will be modified and used to obtain
	 * pools.
	 */
	copy_workqueue_attrs(tmp_attrs, new_attrs);

	/*
	 * If something goes wrong during CPU up/down, we'll fall back to
	 * the default pwq covering whole @attrs->cpumask.  Always create
	 * it even if we don't use it immediately.
	 */
	ctx->dfl_pwq = alloc_unbound_pwq(wq, new_attrs);
	if (!ctx->dfl_pwq)
		goto out_free;

	for_each_node(node) {
		if (wq_calc_node_cpumask(new_attrs, node, -1, tmp_attrs->cpumask)) {
			ctx->pwq_tbl[node] = alloc_unbound_pwq(wq, tmp_attrs);
			if (!ctx->pwq_tbl[node])
				goto out_free;
		} else {
			ctx->dfl_pwq->refcnt++;
			ctx->pwq_tbl[node] = ctx->dfl_pwq;
		}
	}

	/* save the user configured attrs and sanitize it. */
	copy_workqueue_attrs(new_attrs, attrs);
	cpumask_and(new_attrs->cpumask, new_attrs->cpumask, cpu_possible_mask);
	ctx->attrs = new_attrs;

	ctx->wq = wq;
	free_workqueue_attrs(tmp_attrs);
	return ctx;

out_free:
	free_workqueue_attrs(tmp_attrs);
	free_workqueue_attrs(new_attrs);
	apply_wqattrs_cleanup(ctx);
	return NULL;
}

/* set attrs and install prepared pwqs, @ctx points to old pwqs on return */
static void apply_wqattrs_commit(struct apply_wqattrs_ctx *ctx)
{
	int node;

	/* all pwqs have been created successfully, let's install'em */
	mutex_lock(&ctx->wq->mutex);

	copy_workqueue_attrs(ctx->wq->unbound_attrs, ctx->attrs);

	/* save the previous pwq and install the new one */
	for_each_node(node)
		ctx->pwq_tbl[node] = numa_pwq_tbl_install(ctx->wq, node,
							  ctx->pwq_tbl[node]);

	/* @dfl_pwq might not have been used, ensure it's linked */
	link_pwq(ctx->dfl_pwq);
	swap(ctx->wq->dfl_pwq, ctx->dfl_pwq);

	mutex_unlock(&ctx->wq->mutex);
}

static void apply_wqattrs_lock(void)
{
	/* CPUs should stay stable across pwq creations and installations */
	get_online_cpus();
	mutex_lock(&wq_pool_mutex);
}

static void apply_wqattrs_unlock(void)
{
	mutex_unlock(&wq_pool_mutex);
	put_online_cpus();
}

static int apply_workqueue_attrs_locked(struct workqueue_struct *wq,
					const struct workqueue_attrs *attrs)
{
	struct apply_wqattrs_ctx *ctx;

	/* only unbound workqueues can change attributes */
	if (WARN_ON(!(wq->flags & WQ_UNBOUND)))
		return -EINVAL;

	/* creating multiple pwqs breaks ordering guarantee */
	if (!list_empty(&wq->pwqs)) {
		if (WARN_ON(wq->flags & __WQ_ORDERED_EXPLICIT))
			return -EINVAL;

		wq->flags &= ~__WQ_ORDERED;
	}

	ctx = apply_wqattrs_prepare(wq, attrs);
	if (!ctx)
		return -ENOMEM;

	/* the ctx has been prepared successfully, let's commit it */
	apply_wqattrs_commit(ctx);
	apply_wqattrs_cleanup(ctx);

	return 0;
}

/**
 * apply_workqueue_attrs - apply new workqueue_attrs to an unbound workqueue
 * @wq: the target workqueue
 * @attrs: the workqueue_attrs to apply, allocated with alloc_workqueue_attrs()
 *
 * Apply @attrs to an unbound workqueue @wq.  Unless disabled, on NUMA
 * machines, this function maps a separate pwq to each NUMA node with
 * possibles CPUs in @attrs->cpumask so that work items are affine to the
 * NUMA node it was issued on.  Older pwqs are released as in-flight work
 * items finish.  Note that a work item which repeatedly requeues itself
 * back-to-back will stay on its current pwq.
 *
 * Performs GFP_KERNEL allocations.
 *
 * Return: 0 on success and -errno on failure.
 */
int apply_workqueue_attrs(struct workqueue_struct *wq,
			  const struct workqueue_attrs *attrs)
{
	int ret;

	apply_wqattrs_lock();
	ret = apply_workqueue_attrs_locked(wq, attrs);
	apply_wqattrs_unlock();

	return ret;
}
EXPORT_SYMBOL_GPL(apply_workqueue_attrs);

/**
 * wq_update_unbound_numa - update NUMA affinity of a wq for CPU hot[un]plug
 * @wq: the target workqueue
 * @cpu: the CPU coming up or going down
 * @online: whether @cpu is coming up or going down
 *
 * This function is to be called from %CPU_DOWN_PREPARE, %CPU_ONLINE and
 * %CPU_DOWN_FAILED.  @cpu is being hot[un]plugged, update NUMA affinity of
 * @wq accordingly.
 *
 * If NUMA affinity can't be adjusted due to memory allocation failure, it
 * falls back to @wq->dfl_pwq which may not be optimal but is always
 * correct.
 *
 * Note that when the last allowed CPU of a NUMA node goes offline for a
 * workqueue with a cpumask spanning multiple nodes, the workers which were
 * already executing the work items for the workqueue will lose their CPU
 * affinity and may execute on any CPU.  This is similar to how per-cpu
 * workqueues behave on CPU_DOWN.  If a workqueue user wants strict
 * affinity, it's the user's responsibility to flush the work item from
 * CPU_DOWN_PREPARE.
 */
static void wq_update_unbound_numa(struct workqueue_struct *wq, int cpu,
				   bool online)
{
	int node = cpu_to_node(cpu);
	int cpu_off = online ? -1 : cpu;
	struct pool_workqueue *old_pwq = NULL, *pwq;
	struct workqueue_attrs *target_attrs;
	cpumask_t *cpumask;

	lockdep_assert_held(&wq_pool_mutex);

	if (!wq_numa_enabled || !(wq->flags & WQ_UNBOUND) ||
	    wq->unbound_attrs->no_numa)
		return;

	/*
	 * We don't wanna alloc/free wq_attrs for each wq for each CPU.
	 * Let's use a preallocated one.  The following buf is protected by
	 * CPU hotplug exclusion.
	 */
	target_attrs = wq_update_unbound_numa_attrs_buf;
	cpumask = target_attrs->cpumask;

	copy_workqueue_attrs(target_attrs, wq->unbound_attrs);
	pwq = unbound_pwq_by_node(wq, node);

	/*
	 * Let's determine what needs to be done.  If the target cpumask is
	 * different from the default pwq's, we need to compare it to @pwq's
	 * and create a new one if they don't match.  If the target cpumask
	 * equals the default pwq's, the default pwq should be used.
	 */
	if (wq_calc_node_cpumask(wq->dfl_pwq->pool->attrs, node, cpu_off, cpumask)) {
		if (cpumask_equal(cpumask, pwq->pool->attrs->cpumask))
			return;
	} else {
		goto use_dfl_pwq;
	}

	/* create a new pwq */
	pwq = alloc_unbound_pwq(wq, target_attrs);
	if (!pwq) {
		pr_warn("workqueue: allocation failed while updating NUMA affinity of \"%s\"\n",
			wq->name);
		goto use_dfl_pwq;
	}

	/* Install the new pwq. */
	mutex_lock(&wq->mutex);
	old_pwq = numa_pwq_tbl_install(wq, node, pwq);
	goto out_unlock;

use_dfl_pwq:
	mutex_lock(&wq->mutex);
	spin_lock_irq(&wq->dfl_pwq->pool->lock);
	get_pwq(wq->dfl_pwq);
	spin_unlock_irq(&wq->dfl_pwq->pool->lock);
	old_pwq = numa_pwq_tbl_install(wq, node, wq->dfl_pwq);
out_unlock:
	mutex_unlock(&wq->mutex);
	put_pwq_unlocked(old_pwq);
}

static int alloc_and_link_pwqs(struct workqueue_struct *wq)
{
	bool highpri = wq->flags & WQ_HIGHPRI;
	int cpu, ret;

	if (!(wq->flags & WQ_UNBOUND)) {
		wq->cpu_pwqs = alloc_percpu(struct pool_workqueue);
		if (!wq->cpu_pwqs)
			return -ENOMEM;

		for_each_possible_cpu(cpu) {
			struct pool_workqueue *pwq =
				per_cpu_ptr(wq->cpu_pwqs, cpu);
			struct worker_pool *cpu_pools =
				per_cpu(cpu_worker_pools, cpu);

			init_pwq(pwq, wq, &cpu_pools[highpri]);

			mutex_lock(&wq->mutex);
			link_pwq(pwq);
			mutex_unlock(&wq->mutex);
		}
		return 0;
	} else if (wq->flags & __WQ_ORDERED) {
		ret = apply_workqueue_attrs(wq, ordered_wq_attrs[highpri]);
		/* there should only be single pwq for ordering guarantee */
		WARN(!ret && (wq->pwqs.next != &wq->dfl_pwq->pwqs_node ||
			      wq->pwqs.prev != &wq->dfl_pwq->pwqs_node),
		     "ordering guarantee broken for workqueue %s\n", wq->name);
		return ret;
	} else {
		return apply_workqueue_attrs(wq, unbound_std_wq_attrs[highpri]);
	}
}

static int wq_clamp_max_active(int max_active, unsigned int flags,
			       const char *name)
{
	int lim = flags & WQ_UNBOUND ? WQ_UNBOUND_MAX_ACTIVE : WQ_MAX_ACTIVE;

	if (max_active < 1 || max_active > lim)
		pr_warn("workqueue: max_active %d requested for %s is out of range, clamping between %d and %d\n",
			max_active, name, 1, lim);

	return clamp_val(max_active, 1, lim);
}

/*
 * Workqueues which may be used during memory reclaim should have a rescuer
 * to guarantee forward progress.
 */
static int init_rescuer(struct workqueue_struct *wq)
{
	struct worker *rescuer;
	int ret;

	if (!(wq->flags & WQ_MEM_RECLAIM))
		return 0;

	rescuer = alloc_worker(NUMA_NO_NODE);
	if (!rescuer)
		return -ENOMEM;

	rescuer->rescue_wq = wq;
	rescuer->task = kthread_create(rescuer_thread, rescuer, "%s", wq->name);
	ret = PTR_ERR_OR_ZERO(rescuer->task);
	if (ret) {
		kfree(rescuer);
		return ret;
	}

	wq->rescuer = rescuer;
	kthread_bind_mask(rescuer->task, cpu_possible_mask);
	wake_up_process(rescuer->task);

	return 0;
}

struct workqueue_struct *__alloc_workqueue_key(const char *fmt,
					       unsigned int flags,
					       int max_active,
					       struct lock_class_key *key,
					       const char *lock_name, ...)
{
	size_t tbl_size = 0;
	va_list args;
	struct workqueue_struct *wq;
	struct pool_workqueue *pwq;

	/*
	 * Unbound && max_active == 1 used to imply ordered, which is no
	 * longer the case on NUMA machines due to per-node pools.  While
	 * alloc_ordered_workqueue() is the right way to create an ordered
	 * workqueue, keep the previous behavior to avoid subtle breakages
	 * on NUMA.
	 */
	if ((flags & WQ_UNBOUND) && max_active == 1)
		flags |= __WQ_ORDERED;

	/* see the comment above the definition of WQ_POWER_EFFICIENT */
	if ((flags & WQ_POWER_EFFICIENT) && wq_power_efficient)
		flags |= WQ_UNBOUND;

	/* allocate wq and format name */
	if (flags & WQ_UNBOUND)
		tbl_size = nr_node_ids * sizeof(wq->numa_pwq_tbl[0]);

	wq = kzalloc(sizeof(*wq) + tbl_size, GFP_KERNEL);
	if (!wq)
		return NULL;

	if (flags & WQ_UNBOUND) {
		wq->unbound_attrs = alloc_workqueue_attrs(GFP_KERNEL);
		if (!wq->unbound_attrs)
			goto err_free_wq;
	}

	va_start(args, lock_name);
	vsnprintf(wq->name, sizeof(wq->name), fmt, args);
	va_end(args);

	max_active = max_active ?: WQ_DFL_ACTIVE;
	max_active = wq_clamp_max_active(max_active, flags, wq->name);

	/* init wq */
	wq->flags = flags;
	wq->saved_max_active = max_active;
	mutex_init(&wq->mutex);
	atomic_set(&wq->nr_pwqs_to_flush, 0);
	INIT_LIST_HEAD(&wq->pwqs);
	INIT_LIST_HEAD(&wq->flusher_queue);
	INIT_LIST_HEAD(&wq->flusher_overflow);
	INIT_LIST_HEAD(&wq->maydays);

	lockdep_init_map(&wq->lockdep_map, lock_name, key, 0);
	INIT_LIST_HEAD(&wq->list);

	if (alloc_and_link_pwqs(wq) < 0)
		goto err_free_wq;

	if (wq_online && init_rescuer(wq) < 0)
		goto err_destroy;

	if ((wq->flags & WQ_SYSFS) && workqueue_sysfs_register(wq))
		goto err_destroy;

	/*
	 * wq_pool_mutex protects global freeze state and workqueues list.
	 * Grab it, adjust max_active and add the new @wq to workqueues
	 * list.
	 */
	mutex_lock(&wq_pool_mutex);

	mutex_lock(&wq->mutex);
	for_each_pwq(pwq, wq)
		pwq_adjust_max_active(pwq);
	mutex_unlock(&wq->mutex);

	list_add_tail_rcu(&wq->list, &workqueues);

	mutex_unlock(&wq_pool_mutex);

	return wq;

err_free_wq:
	free_workqueue_attrs(wq->unbound_attrs);
	kfree(wq);
	return NULL;
err_destroy:
	destroy_workqueue(wq);
	return NULL;
}
EXPORT_SYMBOL_GPL(__alloc_workqueue_key);

/**
 * destroy_workqueue - safely terminate a workqueue
 * @wq: target workqueue
 *
 * Safely destroy a workqueue. All work currently pending will be done first.
 */
void destroy_workqueue(struct workqueue_struct *wq)
{
	struct pool_workqueue *pwq;
	int node;

	/*
	 * Remove it from sysfs first so that sanity check failure doesn't
	 * lead to sysfs name conflicts.
	 */
	workqueue_sysfs_unregister(wq);

	/* drain it before proceeding with destruction */
	drain_workqueue(wq);

	/* kill rescuer, if sanity checks fail, leave it w/o rescuer */
	if (wq->rescuer) {
		struct worker *rescuer = wq->rescuer;

		/* this prevents new queueing */
		spin_lock_irq(&wq_mayday_lock);
		wq->rescuer = NULL;
		spin_unlock_irq(&wq_mayday_lock);

		/* rescuer will empty maydays list before exiting */
		kthread_stop(rescuer->task);
		kfree(rescuer);
	}

	/* sanity checks */
	mutex_lock(&wq->mutex);
	for_each_pwq(pwq, wq) {
		int i;

		for (i = 0; i < WORK_NR_COLORS; i++) {
			if (WARN_ON(pwq->nr_in_flight[i])) {
				mutex_unlock(&wq->mutex);
				show_workqueue_state();
				return;
			}
		}

		if (WARN_ON((pwq != wq->dfl_pwq) && (pwq->refcnt > 1)) ||
		    WARN_ON(pwq->nr_active) ||
		    WARN_ON(!list_empty(&pwq->delayed_works))) {
			mutex_unlock(&wq->mutex);
			show_workqueue_state();
			return;
		}
	}
	mutex_unlock(&wq->mutex);

	/*
	 * wq list is used to freeze wq, remove from list after
	 * flushing is complete in case freeze races us.
	 */
	mutex_lock(&wq_pool_mutex);
	list_del_rcu(&wq->list);
	mutex_unlock(&wq_pool_mutex);

	if (!(wq->flags & WQ_UNBOUND)) {
		/*
		 * The base ref is never dropped on per-cpu pwqs.  Directly
		 * schedule RCU free.
		 */
		call_rcu_sched(&wq->rcu, rcu_free_wq);
	} else {
		/*
		 * We're the sole accessor of @wq at this point.  Directly
		 * access numa_pwq_tbl[] and dfl_pwq to put the base refs.
		 * @wq will be freed when the last pwq is released.
		 */
		for_each_node(node) {
			pwq = rcu_access_pointer(wq->numa_pwq_tbl[node]);
			RCU_INIT_POINTER(wq->numa_pwq_tbl[node], NULL);
			put_pwq_unlocked(pwq);
		}

		/*
		 * Put dfl_pwq.  @wq may be freed any time after dfl_pwq is
		 * put.  Don't access it afterwards.
		 */
		pwq = wq->dfl_pwq;
		wq->dfl_pwq = NULL;
		put_pwq_unlocked(pwq);
	}
}
EXPORT_SYMBOL_GPL(destroy_workqueue);

/**
 * workqueue_set_max_active - adjust max_active of a workqueue
 * @wq: target workqueue
 * @max_active: new max_active value.
 *
 * Set max_active of @wq to @max_active.
 *
 * CONTEXT:
 * Don't call from IRQ context.
 */
void workqueue_set_max_active(struct workqueue_struct *wq, int max_active)
{
	struct pool_workqueue *pwq;

	/* disallow meddling with max_active for ordered workqueues */
	if (WARN_ON(wq->flags & __WQ_ORDERED_EXPLICIT))
		return;

	max_active = wq_clamp_max_active(max_active, wq->flags, wq->name);

	mutex_lock(&wq->mutex);

	wq->flags &= ~__WQ_ORDERED;
	wq->saved_max_active = max_active;

	for_each_pwq(pwq, wq)
		pwq_adjust_max_active(pwq);

	mutex_unlock(&wq->mutex);
}
EXPORT_SYMBOL_GPL(workqueue_set_max_active);

/**
 * current_work - retrieve %current task's work struct
 *
 * Determine if %current task is a workqueue worker and what it's working on.
 * Useful to find out the context that the %current task is running in.
 *
 * Return: work struct if %current task is a workqueue worker, %NULL otherwise.
 */
struct work_struct *current_work(void)
{
	struct worker *worker = current_wq_worker();

	return worker ? worker->current_work : NULL;
}
EXPORT_SYMBOL(current_work);

/**
 * current_is_workqueue_rescuer - is %current workqueue rescuer?
 *
 * Determine whether %current is a workqueue rescuer.  Can be used from
 * work functions to determine whether it's being run off the rescuer task.
 *
 * Return: %true if %current is a workqueue rescuer. %false otherwise.
 */
bool current_is_workqueue_rescuer(void)
{
	struct worker *worker = current_wq_worker();

	return worker && worker->rescue_wq;
}

/**
 * workqueue_congested - test whether a workqueue is congested
 * @cpu: CPU in question
 * @wq: target workqueue
 *
 * Test whether @wq's cpu workqueue for @cpu is congested.  There is
 * no synchronization around this function and the test result is
 * unreliable and only useful as advisory hints or for debugging.
 *
 * If @cpu is WORK_CPU_UNBOUND, the test is performed on the local CPU.
 * Note that both per-cpu and unbound workqueues may be associated with
 * multiple pool_workqueues which have separate congested states.  A
 * workqueue being congested on one CPU doesn't mean the workqueue is also
 * contested on other CPUs / NUMA nodes.
 *
 * Return:
 * %true if congested, %false otherwise.
 */
bool workqueue_congested(int cpu, struct workqueue_struct *wq)
{
	struct pool_workqueue *pwq;
	bool ret;

	rcu_read_lock_sched();

	if (cpu == WORK_CPU_UNBOUND)
		cpu = smp_processor_id();

	if (!(wq->flags & WQ_UNBOUND))
		pwq = per_cpu_ptr(wq->cpu_pwqs, cpu);
	else
		pwq = unbound_pwq_by_node(wq, cpu_to_node(cpu));

	ret = !list_empty(&pwq->delayed_works);
	rcu_read_unlock_sched();

	return ret;
}
EXPORT_SYMBOL_GPL(workqueue_congested);

/**
 * work_busy - test whether a work is currently pending or running
 * @work: the work to be tested
 *
 * Test whether @work is currently pending or running.  There is no
 * synchronization around this function and the test result is
 * unreliable and only useful as advisory hints or for debugging.
 *
 * Return:
 * OR'd bitmask of WORK_BUSY_* bits.
 */
unsigned int work_busy(struct work_struct *work)
{
	struct worker_pool *pool;
	unsigned long flags;
	unsigned int ret = 0;

	if (work_pending(work))
		ret |= WORK_BUSY_PENDING;

	local_irq_save(flags);
	pool = get_work_pool(work);
	if (pool) {
		spin_lock(&pool->lock);
		if (find_worker_executing_work(pool, work))
			ret |= WORK_BUSY_RUNNING;
		spin_unlock(&pool->lock);
	}
	local_irq_restore(flags);

	return ret;
}
EXPORT_SYMBOL_GPL(work_busy);

/**
 * set_worker_desc - set description for the current work item
 * @fmt: printf-style format string
 * @...: arguments for the format string
 *
 * This function can be called by a running work function to describe what
 * the work item is about.  If the worker task gets dumped, this
 * information will be printed out together to help debugging.  The
 * description can be at most WORKER_DESC_LEN including the trailing '\0'.
 */
void set_worker_desc(const char *fmt, ...)
{
	struct worker *worker = current_wq_worker();
	va_list args;

	if (worker) {
		va_start(args, fmt);
		vsnprintf(worker->desc, sizeof(worker->desc), fmt, args);
		va_end(args);
	}
}
EXPORT_SYMBOL_GPL(set_worker_desc);

/**
 * print_worker_info - print out worker information and description
 * @log_lvl: the log level to use when printing
 * @task: target task
 *
 * If @task is a worker and currently executing a work item, print out the
 * name of the workqueue being serviced and worker description set with
 * set_worker_desc() by the currently executing work item.
 *
 * This function can be safely called on any task as long as the
 * task_struct itself is accessible.  While safe, this function isn't
 * synchronized and may print out mixups or garbages of limited length.
 */
void print_worker_info(const char *log_lvl, struct task_struct *task)
{
	work_func_t *fn = NULL;
	char name[WQ_NAME_LEN] = { };
	char desc[WORKER_DESC_LEN] = { };
	struct pool_workqueue *pwq = NULL;
	struct workqueue_struct *wq = NULL;
	struct worker *worker;

	if (!(task->flags & PF_WQ_WORKER))
		return;

	/*
	 * This function is called without any synchronization and @task
	 * could be in any state.  Be careful with dereferences.
	 */
	worker = kthread_probe_data(task);

	/*
	 * Carefully copy the associated workqueue's workfn, name and desc.
	 * Keep the original last '\0' in case the original is garbage.
	 */
	probe_kernel_read(&fn, &worker->current_func, sizeof(fn));
	probe_kernel_read(&pwq, &worker->current_pwq, sizeof(pwq));
	probe_kernel_read(&wq, &pwq->wq, sizeof(wq));
	probe_kernel_read(name, wq->name, sizeof(name) - 1);
	probe_kernel_read(desc, worker->desc, sizeof(desc) - 1);

	if (fn || name[0] || desc[0]) {
		printk("%sWorkqueue: %s %pf", log_lvl, name, fn);
		if (strcmp(name, desc))
			pr_cont(" (%s)", desc);
		pr_cont("\n");
	}
}

static void pr_cont_pool_info(struct worker_pool *pool)
{
	pr_cont(" cpus=%*pbl", nr_cpumask_bits, pool->attrs->cpumask);
	if (pool->node != NUMA_NO_NODE)
		pr_cont(" node=%d", pool->node);
	pr_cont(" flags=0x%x nice=%d", pool->flags, pool->attrs->nice);
}

static void pr_cont_work(bool comma, struct work_struct *work)
{
	if (work->func == wq_barrier_func) {
		struct wq_barrier *barr;

		barr = container_of(work, struct wq_barrier, work);

		pr_cont("%s BAR(%d)", comma ? "," : "",
			task_pid_nr(barr->task));
	} else {
		pr_cont("%s %pf", comma ? "," : "", work->func);
	}
}

static void show_pwq(struct pool_workqueue *pwq)
{
	struct worker_pool *pool = pwq->pool;
	struct work_struct *work;
	struct worker *worker;
	bool has_in_flight = false, has_pending = false;
	int bkt;

	pr_info("  pwq %d:", pool->id);
	pr_cont_pool_info(pool);

	pr_cont(" active=%d/%d refcnt=%d%s\n",
		pwq->nr_active, pwq->max_active, pwq->refcnt,
		!list_empty(&pwq->mayday_node) ? " MAYDAY" : "");

	hash_for_each(pool->busy_hash, bkt, worker, hentry) {
		if (worker->current_pwq == pwq) {
			has_in_flight = true;
			break;
		}
	}
	if (has_in_flight) {
		bool comma = false;

		pr_info("    in-flight:");
		hash_for_each(pool->busy_hash, bkt, worker, hentry) {
			if (worker->current_pwq != pwq)
				continue;

			pr_cont("%s %d%s:%pf", comma ? "," : "",
				task_pid_nr(worker->task),
				worker == pwq->wq->rescuer ? "(RESCUER)" : "",
				worker->current_func);
			list_for_each_entry(work, &worker->scheduled, entry)
				pr_cont_work(false, work);
			comma = true;
		}
		pr_cont("\n");
	}

	list_for_each_entry(work, &pool->worklist, entry) {
		if (get_work_pwq(work) == pwq) {
			has_pending = true;
			break;
		}
	}
	if (has_pending) {
		bool comma = false;

		pr_info("    pending:");
		list_for_each_entry(work, &pool->worklist, entry) {
			if (get_work_pwq(work) != pwq)
				continue;

			pr_cont_work(comma, work);
			comma = !(*work_data_bits(work) & WORK_STRUCT_LINKED);
		}
		pr_cont("\n");
	}

	if (!list_empty(&pwq->delayed_works)) {
		bool comma = false;

		pr_info("    delayed:");
		list_for_each_entry(work, &pwq->delayed_works, entry) {
			pr_cont_work(comma, work);
			comma = !(*work_data_bits(work) & WORK_STRUCT_LINKED);
		}
		pr_cont("\n");
	}
}

/**
 * show_workqueue_state - dump workqueue state
 *
 * Called from a sysrq handler or try_to_freeze_tasks() and prints out
 * all busy workqueues and pools.
 */
void show_workqueue_state(void)
{
	struct workqueue_struct *wq;
	struct worker_pool *pool;
	unsigned long flags;
	int pi;

	rcu_read_lock_sched();

	pr_info("Showing busy workqueues and worker pools:\n");

	list_for_each_entry_rcu(wq, &workqueues, list) {
		struct pool_workqueue *pwq;
		bool idle = true;

		for_each_pwq(pwq, wq) {
			if (pwq->nr_active || !list_empty(&pwq->delayed_works)) {
				idle = false;
				break;
			}
		}
		if (idle)
			continue;

		pr_info("workqueue %s: flags=0x%x\n", wq->name, wq->flags);

		for_each_pwq(pwq, wq) {
			spin_lock_irqsave(&pwq->pool->lock, flags);
			if (pwq->nr_active || !list_empty(&pwq->delayed_works))
				show_pwq(pwq);
			spin_unlock_irqrestore(&pwq->pool->lock, flags);
			/*
			 * We could be printing a lot from atomic context, e.g.
			 * sysrq-t -> show_workqueue_state(). Avoid triggering
			 * hard lockup.
			 */
			touch_nmi_watchdog();
		}
	}

	for_each_pool(pool, pi) {
		struct worker *worker;
		bool first = true;

		spin_lock_irqsave(&pool->lock, flags);
		if (pool->nr_workers == pool->nr_idle)
			goto next_pool;

		pr_info("pool %d:", pool->id);
		pr_cont_pool_info(pool);
		pr_cont(" hung=%us workers=%d",
			jiffies_to_msecs(jiffies - pool->watchdog_ts) / 1000,
			pool->nr_workers);
		if (pool->manager)
			pr_cont(" manager: %d",
				task_pid_nr(pool->manager->task));
		list_for_each_entry(worker, &pool->idle_list, entry) {
			pr_cont(" %s%d", first ? "idle: " : "",
				task_pid_nr(worker->task));
			first = false;
		}
		pr_cont("\n");
	next_pool:
		spin_unlock_irqrestore(&pool->lock, flags);
		/*
		 * We could be printing a lot from atomic context, e.g.
		 * sysrq-t -> show_workqueue_state(). Avoid triggering
		 * hard lockup.
		 */
		touch_nmi_watchdog();
	}

	rcu_read_unlock_sched();
}

/* used to show worker information through /proc/PID/{comm,stat,status} */
void wq_worker_comm(char *buf, size_t size, struct task_struct *task)
{
	int off;

	/* always show the actual comm */
	off = strscpy(buf, task->comm, size);
	if (off < 0)
		return;

	/* stabilize PF_WQ_WORKER and worker pool association */
	mutex_lock(&wq_pool_attach_mutex);

	if (task->flags & PF_WQ_WORKER) {
		struct worker *worker = kthread_data(task);
		struct worker_pool *pool = worker->pool;

		if (pool) {
			spin_lock_irq(&pool->lock);
			/*
			 * ->desc tracks information (wq name or
			 * set_worker_desc()) for the latest execution.  If
			 * current, prepend '+', otherwise '-'.
			 */
			if (worker->desc[0] != '\0') {
				if (worker->current_work)
					scnprintf(buf + off, size - off, "+%s",
						  worker->desc);
				else
					scnprintf(buf + off, size - off, "-%s",
						  worker->desc);
			}
			spin_unlock_irq(&pool->lock);
		}
	}

	mutex_unlock(&wq_pool_attach_mutex);
}

#ifdef CONFIG_SMP

/*
 * CPU hotplug.
 *
 * There are two challenges in supporting CPU hotplug.  Firstly, there
 * are a lot of assumptions on strong associations among work, pwq and
 * pool which make migrating pending and scheduled works very
 * difficult to implement without impacting hot paths.  Secondly,
 * worker pools serve mix of short, long and very long running works making
 * blocked draining impractical.
 *
 * This is solved by allowing the pools to be disassociated from the CPU
 * running as an unbound one and allowing it to be reattached later if the
 * cpu comes back online.
 */

static void unbind_workers(int cpu)
{
	struct worker_pool *pool;
	struct worker *worker;

	for_each_cpu_worker_pool(pool, cpu) {
		mutex_lock(&wq_pool_attach_mutex);
		spin_lock_irq(&pool->lock);

		/*
		 * We've blocked all attach/detach operations. Make all workers
		 * unbound and set DISASSOCIATED.  Before this, all workers
		 * except for the ones which are still executing works from
		 * before the last CPU down must be on the cpu.  After
		 * this, they may become diasporas.
		 */
		for_each_pool_worker(worker, pool)
			worker->flags |= WORKER_UNBOUND;

		pool->flags |= POOL_DISASSOCIATED;

		spin_unlock_irq(&pool->lock);
		mutex_unlock(&wq_pool_attach_mutex);

		/*
		 * Call schedule() so that we cross rq->lock and thus can
		 * guarantee sched callbacks see the %WORKER_UNBOUND flag.
		 * This is necessary as scheduler callbacks may be invoked
		 * from other cpus.
		 */
		schedule();

		/*
		 * Sched callbacks are disabled now.  Zap nr_running.
		 * After this, nr_running stays zero and need_more_worker()
		 * and keep_working() are always true as long as the
		 * worklist is not empty.  This pool now behaves as an
		 * unbound (in terms of concurrency management) pool which
		 * are served by workers tied to the pool.
		 */
		atomic_set(&pool->nr_running, 0);

		/*
		 * With concurrency management just turned off, a busy
		 * worker blocking could lead to lengthy stalls.  Kick off
		 * unbound chain execution of currently pending work items.
		 */
		spin_lock_irq(&pool->lock);
		wake_up_worker(pool);
		spin_unlock_irq(&pool->lock);
	}
}

/**
 * rebind_workers - rebind all workers of a pool to the associated CPU
 * @pool: pool of interest
 *
 * @pool->cpu is coming online.  Rebind all workers to the CPU.
 */
static void rebind_workers(struct worker_pool *pool)
{
	struct worker *worker;

	lockdep_assert_held(&wq_pool_attach_mutex);

	/*
	 * Restore CPU affinity of all workers.  As all idle workers should
	 * be on the run-queue of the associated CPU before any local
	 * wake-ups for concurrency management happen, restore CPU affinity
	 * of all workers first and then clear UNBOUND.  As we're called
	 * from CPU_ONLINE, the following shouldn't fail.
	 */
	for_each_pool_worker(worker, pool)
		WARN_ON_ONCE(set_cpus_allowed_ptr(worker->task,
						  pool->attrs->cpumask) < 0);

	spin_lock_irq(&pool->lock);

<<<<<<< HEAD
	/*
	 * XXX: CPU hotplug notifiers are weird and can call DOWN_FAILED
	 * w/o preceding DOWN_PREPARE.  Work around it.  CPU hotplug is
	 * being reworked and this can go away in time.
	 */
	if (!(pool->flags & POOL_DISASSOCIATED)) {
		spin_unlock_irq(&pool->lock);
		return;
	}

=======
>>>>>>> 286cd8c7
	pool->flags &= ~POOL_DISASSOCIATED;

	for_each_pool_worker(worker, pool) {
		unsigned int worker_flags = worker->flags;

		/*
		 * A bound idle worker should actually be on the runqueue
		 * of the associated CPU for local wake-ups targeting it to
		 * work.  Kick all idle workers so that they migrate to the
		 * associated CPU.  Doing this in the same loop as
		 * replacing UNBOUND with REBOUND is safe as no worker will
		 * be bound before @pool->lock is released.
		 */
		if (worker_flags & WORKER_IDLE)
			wake_up_process(worker->task);

		/*
		 * We want to clear UNBOUND but can't directly call
		 * worker_clr_flags() or adjust nr_running.  Atomically
		 * replace UNBOUND with another NOT_RUNNING flag REBOUND.
		 * @worker will clear REBOUND using worker_clr_flags() when
		 * it initiates the next execution cycle thus restoring
		 * concurrency management.  Note that when or whether
		 * @worker clears REBOUND doesn't affect correctness.
		 *
		 * WRITE_ONCE() is necessary because @worker->flags may be
		 * tested without holding any lock in
		 * wq_worker_waking_up().  Without it, NOT_RUNNING test may
		 * fail incorrectly leading to premature concurrency
		 * management operations.
		 */
		WARN_ON_ONCE(!(worker_flags & WORKER_UNBOUND));
		worker_flags |= WORKER_REBOUND;
		worker_flags &= ~WORKER_UNBOUND;
		WRITE_ONCE(worker->flags, worker_flags);
	}

	spin_unlock_irq(&pool->lock);
}

/**
 * restore_unbound_workers_cpumask - restore cpumask of unbound workers
 * @pool: unbound pool of interest
 * @cpu: the CPU which is coming up
 *
 * An unbound pool may end up with a cpumask which doesn't have any online
 * CPUs.  When a worker of such pool get scheduled, the scheduler resets
 * its cpus_allowed.  If @cpu is in @pool's cpumask which didn't have any
 * online CPU before, cpus_allowed of all its workers should be restored.
 */
static void restore_unbound_workers_cpumask(struct worker_pool *pool, int cpu)
{
	static cpumask_t cpumask;
	struct worker *worker;

	lockdep_assert_held(&wq_pool_attach_mutex);

	/* is @cpu allowed for @pool? */
	if (!cpumask_test_cpu(cpu, pool->attrs->cpumask))
		return;

	cpumask_and(&cpumask, pool->attrs->cpumask, cpu_online_mask);

	/* as we're called from CPU_ONLINE, the following shouldn't fail */
	for_each_pool_worker(worker, pool)
		WARN_ON_ONCE(set_cpus_allowed_ptr(worker->task, &cpumask) < 0);
}

int workqueue_prepare_cpu(unsigned int cpu)
{
	struct worker_pool *pool;

	for_each_cpu_worker_pool(pool, cpu) {
		if (pool->nr_workers)
			continue;
		if (!create_worker(pool))
			return -ENOMEM;
	}
	return 0;
}

int workqueue_online_cpu(unsigned int cpu)
{
	struct worker_pool *pool;
	struct workqueue_struct *wq;
	int pi;

	mutex_lock(&wq_pool_mutex);

	for_each_pool(pool, pi) {
		mutex_lock(&wq_pool_attach_mutex);

		if (pool->cpu == cpu)
			rebind_workers(pool);
		else if (pool->cpu < 0)
			restore_unbound_workers_cpumask(pool, cpu);

		mutex_unlock(&wq_pool_attach_mutex);
	}

	/* update NUMA affinity of unbound workqueues */
	list_for_each_entry(wq, &workqueues, list)
		wq_update_unbound_numa(wq, cpu, true);

	mutex_unlock(&wq_pool_mutex);
	return 0;
}

int workqueue_offline_cpu(unsigned int cpu)
{
	struct workqueue_struct *wq;

	/* unbinding per-cpu workers should happen on the local CPU */
	if (WARN_ON(cpu != smp_processor_id()))
		return -1;

	unbind_workers(cpu);

	/* update NUMA affinity of unbound workqueues */
	mutex_lock(&wq_pool_mutex);
	list_for_each_entry(wq, &workqueues, list)
		wq_update_unbound_numa(wq, cpu, false);
	mutex_unlock(&wq_pool_mutex);

	return 0;
}

struct work_for_cpu {
	struct work_struct work;
	long (*fn)(void *);
	void *arg;
	long ret;
};

static void work_for_cpu_fn(struct work_struct *work)
{
	struct work_for_cpu *wfc = container_of(work, struct work_for_cpu, work);

	wfc->ret = wfc->fn(wfc->arg);
}

/**
 * work_on_cpu - run a function in thread context on a particular cpu
 * @cpu: the cpu to run on
 * @fn: the function to run
 * @arg: the function arg
 *
 * It is up to the caller to ensure that the cpu doesn't go offline.
 * The caller must not hold any locks which would prevent @fn from completing.
 *
 * Return: The value @fn returns.
 */
long work_on_cpu(int cpu, long (*fn)(void *), void *arg)
{
	struct work_for_cpu wfc = { .fn = fn, .arg = arg };

	INIT_WORK_ONSTACK(&wfc.work, work_for_cpu_fn);
	schedule_work_on(cpu, &wfc.work);
	flush_work(&wfc.work);
	destroy_work_on_stack(&wfc.work);
	return wfc.ret;
}
EXPORT_SYMBOL_GPL(work_on_cpu);

/**
 * work_on_cpu_safe - run a function in thread context on a particular cpu
 * @cpu: the cpu to run on
 * @fn:  the function to run
 * @arg: the function argument
 *
 * Disables CPU hotplug and calls work_on_cpu(). The caller must not hold
 * any locks which would prevent @fn from completing.
 *
 * Return: The value @fn returns.
 */
long work_on_cpu_safe(int cpu, long (*fn)(void *), void *arg)
{
	long ret = -ENODEV;

	get_online_cpus();
	if (cpu_online(cpu))
		ret = work_on_cpu(cpu, fn, arg);
	put_online_cpus();
	return ret;
}
EXPORT_SYMBOL_GPL(work_on_cpu_safe);
#endif /* CONFIG_SMP */

#ifdef CONFIG_FREEZER

/**
 * freeze_workqueues_begin - begin freezing workqueues
 *
 * Start freezing workqueues.  After this function returns, all freezable
 * workqueues will queue new works to their delayed_works list instead of
 * pool->worklist.
 *
 * CONTEXT:
 * Grabs and releases wq_pool_mutex, wq->mutex and pool->lock's.
 */
void freeze_workqueues_begin(void)
{
	struct workqueue_struct *wq;
	struct pool_workqueue *pwq;

	mutex_lock(&wq_pool_mutex);

	WARN_ON_ONCE(workqueue_freezing);
	workqueue_freezing = true;

	list_for_each_entry(wq, &workqueues, list) {
		mutex_lock(&wq->mutex);
		for_each_pwq(pwq, wq)
			pwq_adjust_max_active(pwq);
		mutex_unlock(&wq->mutex);
	}

	mutex_unlock(&wq_pool_mutex);
}

/**
 * freeze_workqueues_busy - are freezable workqueues still busy?
 *
 * Check whether freezing is complete.  This function must be called
 * between freeze_workqueues_begin() and thaw_workqueues().
 *
 * CONTEXT:
 * Grabs and releases wq_pool_mutex.
 *
 * Return:
 * %true if some freezable workqueues are still busy.  %false if freezing
 * is complete.
 */
bool freeze_workqueues_busy(void)
{
	bool busy = false;
	struct workqueue_struct *wq;
	struct pool_workqueue *pwq;

	mutex_lock(&wq_pool_mutex);

	WARN_ON_ONCE(!workqueue_freezing);

	list_for_each_entry(wq, &workqueues, list) {
		if (!(wq->flags & WQ_FREEZABLE))
			continue;
		/*
		 * nr_active is monotonically decreasing.  It's safe
		 * to peek without lock.
		 */
		rcu_read_lock_sched();
		for_each_pwq(pwq, wq) {
			WARN_ON_ONCE(pwq->nr_active < 0);
			if (pwq->nr_active) {
				busy = true;
				rcu_read_unlock_sched();
				goto out_unlock;
			}
		}
		rcu_read_unlock_sched();
	}
out_unlock:
	mutex_unlock(&wq_pool_mutex);
	return busy;
}

/**
 * thaw_workqueues - thaw workqueues
 *
 * Thaw workqueues.  Normal queueing is restored and all collected
 * frozen works are transferred to their respective pool worklists.
 *
 * CONTEXT:
 * Grabs and releases wq_pool_mutex, wq->mutex and pool->lock's.
 */
void thaw_workqueues(void)
{
	struct workqueue_struct *wq;
	struct pool_workqueue *pwq;

	mutex_lock(&wq_pool_mutex);

	if (!workqueue_freezing)
		goto out_unlock;

	workqueue_freezing = false;

	/* restore max_active and repopulate worklist */
	list_for_each_entry(wq, &workqueues, list) {
		mutex_lock(&wq->mutex);
		for_each_pwq(pwq, wq)
			pwq_adjust_max_active(pwq);
		mutex_unlock(&wq->mutex);
	}

out_unlock:
	mutex_unlock(&wq_pool_mutex);
}
#endif /* CONFIG_FREEZER */

static int workqueue_apply_unbound_cpumask(void)
{
	LIST_HEAD(ctxs);
	int ret = 0;
	struct workqueue_struct *wq;
	struct apply_wqattrs_ctx *ctx, *n;

	lockdep_assert_held(&wq_pool_mutex);

	list_for_each_entry(wq, &workqueues, list) {
		if (!(wq->flags & WQ_UNBOUND))
			continue;
		/* creating multiple pwqs breaks ordering guarantee */
		if (wq->flags & __WQ_ORDERED)
			continue;

		ctx = apply_wqattrs_prepare(wq, wq->unbound_attrs);
		if (!ctx) {
			ret = -ENOMEM;
			break;
		}

		list_add_tail(&ctx->list, &ctxs);
	}

	list_for_each_entry_safe(ctx, n, &ctxs, list) {
		if (!ret)
			apply_wqattrs_commit(ctx);
		apply_wqattrs_cleanup(ctx);
	}

	return ret;
}

/**
 *  workqueue_set_unbound_cpumask - Set the low-level unbound cpumask
 *  @cpumask: the cpumask to set
 *
 *  The low-level workqueues cpumask is a global cpumask that limits
 *  the affinity of all unbound workqueues.  This function check the @cpumask
 *  and apply it to all unbound workqueues and updates all pwqs of them.
 *
 *  Retun:	0	- Success
 *  		-EINVAL	- Invalid @cpumask
 *  		-ENOMEM	- Failed to allocate memory for attrs or pwqs.
 */
int workqueue_set_unbound_cpumask(cpumask_var_t cpumask)
{
	int ret = -EINVAL;
	cpumask_var_t saved_cpumask;

	/*
	 * Not excluding isolated cpus on purpose.
	 * If the user wishes to include them, we allow that.
	 */
	cpumask_and(cpumask, cpumask, cpu_possible_mask);
	if (!cpumask_empty(cpumask)) {
		apply_wqattrs_lock();
		if (cpumask_equal(cpumask, wq_unbound_cpumask)) {
			ret = 0;
			goto out_unlock;
		}

		if (!zalloc_cpumask_var(&saved_cpumask, GFP_KERNEL)) {
			ret = -ENOMEM;
			goto out_unlock;
		}

		/* save the old wq_unbound_cpumask. */
		cpumask_copy(saved_cpumask, wq_unbound_cpumask);

		/* update wq_unbound_cpumask at first and apply it to wqs. */
		cpumask_copy(wq_unbound_cpumask, cpumask);
		ret = workqueue_apply_unbound_cpumask();

		/* restore the wq_unbound_cpumask when failed. */
		if (ret < 0)
			cpumask_copy(wq_unbound_cpumask, saved_cpumask);

		free_cpumask_var(saved_cpumask);
out_unlock:
		apply_wqattrs_unlock();
	}

	return ret;
}

#ifdef CONFIG_SYSFS
/*
 * Workqueues with WQ_SYSFS flag set is visible to userland via
 * /sys/bus/workqueue/devices/WQ_NAME.  All visible workqueues have the
 * following attributes.
 *
 *  per_cpu	RO bool	: whether the workqueue is per-cpu or unbound
 *  max_active	RW int	: maximum number of in-flight work items
 *
 * Unbound workqueues have the following extra attributes.
 *
 *  pool_ids	RO int	: the associated pool IDs for each node
 *  nice	RW int	: nice value of the workers
 *  cpumask	RW mask	: bitmask of allowed CPUs for the workers
 *  numa	RW bool	: whether enable NUMA affinity
 */
struct wq_device {
	struct workqueue_struct		*wq;
	struct device			dev;
};

static struct workqueue_struct *dev_to_wq(struct device *dev)
{
	struct wq_device *wq_dev = container_of(dev, struct wq_device, dev);

	return wq_dev->wq;
}

static ssize_t per_cpu_show(struct device *dev, struct device_attribute *attr,
			    char *buf)
{
	struct workqueue_struct *wq = dev_to_wq(dev);

	return scnprintf(buf, PAGE_SIZE, "%d\n", (bool)!(wq->flags & WQ_UNBOUND));
}
static DEVICE_ATTR_RO(per_cpu);

static ssize_t max_active_show(struct device *dev,
			       struct device_attribute *attr, char *buf)
{
	struct workqueue_struct *wq = dev_to_wq(dev);

	return scnprintf(buf, PAGE_SIZE, "%d\n", wq->saved_max_active);
}

static ssize_t max_active_store(struct device *dev,
				struct device_attribute *attr, const char *buf,
				size_t count)
{
	struct workqueue_struct *wq = dev_to_wq(dev);
	int val;

	if (sscanf(buf, "%d", &val) != 1 || val <= 0)
		return -EINVAL;

	workqueue_set_max_active(wq, val);
	return count;
}
static DEVICE_ATTR_RW(max_active);

static struct attribute *wq_sysfs_attrs[] = {
	&dev_attr_per_cpu.attr,
	&dev_attr_max_active.attr,
	NULL,
};
ATTRIBUTE_GROUPS(wq_sysfs);

static ssize_t wq_pool_ids_show(struct device *dev,
				struct device_attribute *attr, char *buf)
{
	struct workqueue_struct *wq = dev_to_wq(dev);
	const char *delim = "";
	int node, written = 0;

	rcu_read_lock_sched();
	for_each_node(node) {
		written += scnprintf(buf + written, PAGE_SIZE - written,
				     "%s%d:%d", delim, node,
				     unbound_pwq_by_node(wq, node)->pool->id);
		delim = " ";
	}
	written += scnprintf(buf + written, PAGE_SIZE - written, "\n");
	rcu_read_unlock_sched();

	return written;
}

static ssize_t wq_nice_show(struct device *dev, struct device_attribute *attr,
			    char *buf)
{
	struct workqueue_struct *wq = dev_to_wq(dev);
	int written;

	mutex_lock(&wq->mutex);
	written = scnprintf(buf, PAGE_SIZE, "%d\n", wq->unbound_attrs->nice);
	mutex_unlock(&wq->mutex);

	return written;
}

/* prepare workqueue_attrs for sysfs store operations */
static struct workqueue_attrs *wq_sysfs_prep_attrs(struct workqueue_struct *wq)
{
	struct workqueue_attrs *attrs;

	lockdep_assert_held(&wq_pool_mutex);

	attrs = alloc_workqueue_attrs(GFP_KERNEL);
	if (!attrs)
		return NULL;

	copy_workqueue_attrs(attrs, wq->unbound_attrs);
	return attrs;
}

static ssize_t wq_nice_store(struct device *dev, struct device_attribute *attr,
			     const char *buf, size_t count)
{
	struct workqueue_struct *wq = dev_to_wq(dev);
	struct workqueue_attrs *attrs;
	int ret = -ENOMEM;

	apply_wqattrs_lock();

	attrs = wq_sysfs_prep_attrs(wq);
	if (!attrs)
		goto out_unlock;

	if (sscanf(buf, "%d", &attrs->nice) == 1 &&
	    attrs->nice >= MIN_NICE && attrs->nice <= MAX_NICE)
		ret = apply_workqueue_attrs_locked(wq, attrs);
	else
		ret = -EINVAL;

out_unlock:
	apply_wqattrs_unlock();
	free_workqueue_attrs(attrs);
	return ret ?: count;
}

static ssize_t wq_cpumask_show(struct device *dev,
			       struct device_attribute *attr, char *buf)
{
	struct workqueue_struct *wq = dev_to_wq(dev);
	int written;

	mutex_lock(&wq->mutex);
	written = scnprintf(buf, PAGE_SIZE, "%*pb\n",
			    cpumask_pr_args(wq->unbound_attrs->cpumask));
	mutex_unlock(&wq->mutex);
	return written;
}

static ssize_t wq_cpumask_store(struct device *dev,
				struct device_attribute *attr,
				const char *buf, size_t count)
{
	struct workqueue_struct *wq = dev_to_wq(dev);
	struct workqueue_attrs *attrs;
	int ret = -ENOMEM;

	apply_wqattrs_lock();

	attrs = wq_sysfs_prep_attrs(wq);
	if (!attrs)
		goto out_unlock;

	ret = cpumask_parse(buf, attrs->cpumask);
	if (!ret)
		ret = apply_workqueue_attrs_locked(wq, attrs);

out_unlock:
	apply_wqattrs_unlock();
	free_workqueue_attrs(attrs);
	return ret ?: count;
}

static ssize_t wq_numa_show(struct device *dev, struct device_attribute *attr,
			    char *buf)
{
	struct workqueue_struct *wq = dev_to_wq(dev);
	int written;

	mutex_lock(&wq->mutex);
	written = scnprintf(buf, PAGE_SIZE, "%d\n",
			    !wq->unbound_attrs->no_numa);
	mutex_unlock(&wq->mutex);

	return written;
}

static ssize_t wq_numa_store(struct device *dev, struct device_attribute *attr,
			     const char *buf, size_t count)
{
	struct workqueue_struct *wq = dev_to_wq(dev);
	struct workqueue_attrs *attrs;
	int v, ret = -ENOMEM;

	apply_wqattrs_lock();

	attrs = wq_sysfs_prep_attrs(wq);
	if (!attrs)
		goto out_unlock;

	ret = -EINVAL;
	if (sscanf(buf, "%d", &v) == 1) {
		attrs->no_numa = !v;
		ret = apply_workqueue_attrs_locked(wq, attrs);
	}

out_unlock:
	apply_wqattrs_unlock();
	free_workqueue_attrs(attrs);
	return ret ?: count;
}

static struct device_attribute wq_sysfs_unbound_attrs[] = {
	__ATTR(pool_ids, 0444, wq_pool_ids_show, NULL),
	__ATTR(nice, 0644, wq_nice_show, wq_nice_store),
	__ATTR(cpumask, 0644, wq_cpumask_show, wq_cpumask_store),
	__ATTR(numa, 0644, wq_numa_show, wq_numa_store),
	__ATTR_NULL,
};

static struct bus_type wq_subsys = {
	.name				= "workqueue",
	.dev_groups			= wq_sysfs_groups,
};

static ssize_t wq_unbound_cpumask_show(struct device *dev,
		struct device_attribute *attr, char *buf)
{
	int written;

	mutex_lock(&wq_pool_mutex);
	written = scnprintf(buf, PAGE_SIZE, "%*pb\n",
			    cpumask_pr_args(wq_unbound_cpumask));
	mutex_unlock(&wq_pool_mutex);

	return written;
}

static ssize_t wq_unbound_cpumask_store(struct device *dev,
		struct device_attribute *attr, const char *buf, size_t count)
{
	cpumask_var_t cpumask;
	int ret;

	if (!zalloc_cpumask_var(&cpumask, GFP_KERNEL))
		return -ENOMEM;

	ret = cpumask_parse(buf, cpumask);
	if (!ret)
		ret = workqueue_set_unbound_cpumask(cpumask);

	free_cpumask_var(cpumask);
	return ret ? ret : count;
}

static struct device_attribute wq_sysfs_cpumask_attr =
	__ATTR(cpumask, 0644, wq_unbound_cpumask_show,
	       wq_unbound_cpumask_store);

static int __init wq_sysfs_init(void)
{
	int err;

	err = subsys_virtual_register(&wq_subsys, NULL);
	if (err)
		return err;

	return device_create_file(wq_subsys.dev_root, &wq_sysfs_cpumask_attr);
}
core_initcall(wq_sysfs_init);

static void wq_device_release(struct device *dev)
{
	struct wq_device *wq_dev = container_of(dev, struct wq_device, dev);

	kfree(wq_dev);
}

/**
 * workqueue_sysfs_register - make a workqueue visible in sysfs
 * @wq: the workqueue to register
 *
 * Expose @wq in sysfs under /sys/bus/workqueue/devices.
 * alloc_workqueue*() automatically calls this function if WQ_SYSFS is set
 * which is the preferred method.
 *
 * Workqueue user should use this function directly iff it wants to apply
 * workqueue_attrs before making the workqueue visible in sysfs; otherwise,
 * apply_workqueue_attrs() may race against userland updating the
 * attributes.
 *
 * Return: 0 on success, -errno on failure.
 */
int workqueue_sysfs_register(struct workqueue_struct *wq)
{
	struct wq_device *wq_dev;
	int ret;

	/*
	 * Adjusting max_active or creating new pwqs by applying
	 * attributes breaks ordering guarantee.  Disallow exposing ordered
	 * workqueues.
	 */
	if (WARN_ON(wq->flags & __WQ_ORDERED_EXPLICIT))
		return -EINVAL;

	wq->wq_dev = wq_dev = kzalloc(sizeof(*wq_dev), GFP_KERNEL);
	if (!wq_dev)
		return -ENOMEM;

	wq_dev->wq = wq;
	wq_dev->dev.bus = &wq_subsys;
	wq_dev->dev.release = wq_device_release;
	dev_set_name(&wq_dev->dev, "%s", wq->name);

	/*
	 * unbound_attrs are created separately.  Suppress uevent until
	 * everything is ready.
	 */
	dev_set_uevent_suppress(&wq_dev->dev, true);

	ret = device_register(&wq_dev->dev);
	if (ret) {
		put_device(&wq_dev->dev);
		wq->wq_dev = NULL;
		return ret;
	}

	if (wq->flags & WQ_UNBOUND) {
		struct device_attribute *attr;

		for (attr = wq_sysfs_unbound_attrs; attr->attr.name; attr++) {
			ret = device_create_file(&wq_dev->dev, attr);
			if (ret) {
				device_unregister(&wq_dev->dev);
				wq->wq_dev = NULL;
				return ret;
			}
		}
	}

	dev_set_uevent_suppress(&wq_dev->dev, false);
	kobject_uevent(&wq_dev->dev.kobj, KOBJ_ADD);
	return 0;
}

/**
 * workqueue_sysfs_unregister - undo workqueue_sysfs_register()
 * @wq: the workqueue to unregister
 *
 * If @wq is registered to sysfs by workqueue_sysfs_register(), unregister.
 */
static void workqueue_sysfs_unregister(struct workqueue_struct *wq)
{
	struct wq_device *wq_dev = wq->wq_dev;

	if (!wq->wq_dev)
		return;

	wq->wq_dev = NULL;
	device_unregister(&wq_dev->dev);
}
#else	/* CONFIG_SYSFS */
static void workqueue_sysfs_unregister(struct workqueue_struct *wq)	{ }
#endif	/* CONFIG_SYSFS */

/*
 * Workqueue watchdog.
 *
 * Stall may be caused by various bugs - missing WQ_MEM_RECLAIM, illegal
 * flush dependency, a concurrency managed work item which stays RUNNING
 * indefinitely.  Workqueue stalls can be very difficult to debug as the
 * usual warning mechanisms don't trigger and internal workqueue state is
 * largely opaque.
 *
 * Workqueue watchdog monitors all worker pools periodically and dumps
 * state if some pools failed to make forward progress for a while where
 * forward progress is defined as the first item on ->worklist changing.
 *
 * This mechanism is controlled through the kernel parameter
 * "workqueue.watchdog_thresh" which can be updated at runtime through the
 * corresponding sysfs parameter file.
 */
#ifdef CONFIG_WQ_WATCHDOG

<<<<<<< HEAD
static void wq_watchdog_timer_fn(unsigned long data);

static unsigned long wq_watchdog_thresh = 30;
static struct timer_list wq_watchdog_timer =
	TIMER_DEFERRED_INITIALIZER(wq_watchdog_timer_fn, 0, 0);
=======
static unsigned long wq_watchdog_thresh = 30;
static struct timer_list wq_watchdog_timer;
>>>>>>> 286cd8c7

static unsigned long wq_watchdog_touched = INITIAL_JIFFIES;
static DEFINE_PER_CPU(unsigned long, wq_watchdog_touched_cpu) = INITIAL_JIFFIES;

static void wq_watchdog_reset_touched(void)
{
	int cpu;

	wq_watchdog_touched = jiffies;
	for_each_possible_cpu(cpu)
		per_cpu(wq_watchdog_touched_cpu, cpu) = jiffies;
}

<<<<<<< HEAD
static void wq_watchdog_timer_fn(unsigned long data)
{
	unsigned long thresh = READ_ONCE(wq_watchdog_thresh) * HZ;
	bool lockup_detected = false;
=======
static void wq_watchdog_timer_fn(struct timer_list *unused)
{
	unsigned long thresh = READ_ONCE(wq_watchdog_thresh) * HZ;
	bool lockup_detected = false;
	unsigned long now = jiffies;
>>>>>>> 286cd8c7
	struct worker_pool *pool;
	int pi;

	if (!thresh)
		return;

	rcu_read_lock();

	for_each_pool(pool, pi) {
		unsigned long pool_ts, touched, ts;

		if (list_empty(&pool->worklist))
			continue;

<<<<<<< HEAD
=======
		/*
		 * If a virtual machine is stopped by the host it can look to
		 * the watchdog like a stall.
		 */
		kvm_check_and_clear_guest_paused();

>>>>>>> 286cd8c7
		/* get the latest of pool and touched timestamps */
		pool_ts = READ_ONCE(pool->watchdog_ts);
		touched = READ_ONCE(wq_watchdog_touched);

		if (time_after(pool_ts, touched))
			ts = pool_ts;
		else
			ts = touched;

		if (pool->cpu >= 0) {
			unsigned long cpu_touched =
				READ_ONCE(per_cpu(wq_watchdog_touched_cpu,
						  pool->cpu));
			if (time_after(cpu_touched, ts))
				ts = cpu_touched;
		}

		/* did we stall? */
<<<<<<< HEAD
		if (time_after(jiffies, ts + thresh)) {
=======
		if (time_after(now, ts + thresh)) {
>>>>>>> 286cd8c7
			lockup_detected = true;
			pr_emerg("BUG: workqueue lockup - pool");
			pr_cont_pool_info(pool);
			pr_cont(" stuck for %us!\n",
<<<<<<< HEAD
				jiffies_to_msecs(jiffies - pool_ts) / 1000);
=======
				jiffies_to_msecs(now - pool_ts) / 1000);
>>>>>>> 286cd8c7
		}
	}

	rcu_read_unlock();

	if (lockup_detected)
		show_workqueue_state();

	wq_watchdog_reset_touched();
	mod_timer(&wq_watchdog_timer, jiffies + thresh);
}

<<<<<<< HEAD
void wq_watchdog_touch(int cpu)
=======
notrace void wq_watchdog_touch(int cpu)
>>>>>>> 286cd8c7
{
	if (cpu >= 0)
		per_cpu(wq_watchdog_touched_cpu, cpu) = jiffies;
	else
		wq_watchdog_touched = jiffies;
}

static void wq_watchdog_set_thresh(unsigned long thresh)
{
	wq_watchdog_thresh = 0;
	del_timer_sync(&wq_watchdog_timer);

	if (thresh) {
		wq_watchdog_thresh = thresh;
		wq_watchdog_reset_touched();
		mod_timer(&wq_watchdog_timer, jiffies + thresh * HZ);
	}
}

static int wq_watchdog_param_set_thresh(const char *val,
					const struct kernel_param *kp)
{
	unsigned long thresh;
	int ret;

	ret = kstrtoul(val, 0, &thresh);
	if (ret)
		return ret;

	if (system_wq)
		wq_watchdog_set_thresh(thresh);
	else
		wq_watchdog_thresh = thresh;

	return 0;
}

static const struct kernel_param_ops wq_watchdog_thresh_ops = {
	.set	= wq_watchdog_param_set_thresh,
	.get	= param_get_ulong,
};

module_param_cb(watchdog_thresh, &wq_watchdog_thresh_ops, &wq_watchdog_thresh,
		0644);

static void wq_watchdog_init(void)
{
<<<<<<< HEAD
=======
	timer_setup(&wq_watchdog_timer, wq_watchdog_timer_fn, TIMER_DEFERRABLE);
>>>>>>> 286cd8c7
	wq_watchdog_set_thresh(wq_watchdog_thresh);
}

#else	/* CONFIG_WQ_WATCHDOG */

static inline void wq_watchdog_init(void) { }

#endif	/* CONFIG_WQ_WATCHDOG */

static void __init wq_numa_init(void)
{
	cpumask_var_t *tbl;
	int node, cpu;

	if (num_possible_nodes() <= 1)
		return;

	if (wq_disable_numa) {
		pr_info("workqueue: NUMA affinity support disabled\n");
		return;
	}

	wq_update_unbound_numa_attrs_buf = alloc_workqueue_attrs(GFP_KERNEL);
	BUG_ON(!wq_update_unbound_numa_attrs_buf);

	/*
	 * We want masks of possible CPUs of each node which isn't readily
	 * available.  Build one from cpu_to_node() which should have been
	 * fully initialized by now.
	 */
	tbl = kcalloc(nr_node_ids, sizeof(tbl[0]), GFP_KERNEL);
	BUG_ON(!tbl);

	for_each_node(node)
		BUG_ON(!zalloc_cpumask_var_node(&tbl[node], GFP_KERNEL,
				node_online(node) ? node : NUMA_NO_NODE));

	for_each_possible_cpu(cpu) {
		node = cpu_to_node(cpu);
		if (WARN_ON(node == NUMA_NO_NODE)) {
			pr_warn("workqueue: NUMA node mapping not available for cpu%d, disabling NUMA support\n", cpu);
			/* happens iff arch is bonkers, let's just proceed */
			return;
		}
		cpumask_set_cpu(cpu, tbl[node]);
	}

	wq_numa_possible_cpumask = tbl;
	wq_numa_enabled = true;
}

/**
 * workqueue_init_early - early init for workqueue subsystem
 *
 * This is the first half of two-staged workqueue subsystem initialization
 * and invoked as soon as the bare basics - memory allocation, cpumasks and
 * idr are up.  It sets up all the data structures and system workqueues
 * and allows early boot code to create workqueues and queue/cancel work
 * items.  Actual work item execution starts only after kthreads can be
 * created and scheduled right before early initcalls.
 */
int __init workqueue_init_early(void)
{
	int std_nice[NR_STD_WORKER_POOLS] = { 0, HIGHPRI_NICE_LEVEL };
	int hk_flags = HK_FLAG_DOMAIN | HK_FLAG_WQ;
	int i, cpu;

	WARN_ON(__alignof__(struct pool_workqueue) < __alignof__(long long));

	BUG_ON(!alloc_cpumask_var(&wq_unbound_cpumask, GFP_KERNEL));
	cpumask_copy(wq_unbound_cpumask, housekeeping_cpumask(hk_flags));

	pwq_cache = KMEM_CACHE(pool_workqueue, SLAB_PANIC);

	/* initialize CPU pools */
	for_each_possible_cpu(cpu) {
		struct worker_pool *pool;

		i = 0;
		for_each_cpu_worker_pool(pool, cpu) {
			BUG_ON(init_worker_pool(pool));
			pool->cpu = cpu;
			cpumask_copy(pool->attrs->cpumask, cpumask_of(cpu));
			pool->attrs->nice = std_nice[i++];
			pool->node = cpu_to_node(cpu);

			/* alloc pool ID */
			mutex_lock(&wq_pool_mutex);
			BUG_ON(worker_pool_assign_id(pool));
			mutex_unlock(&wq_pool_mutex);
		}
	}

	/* create default unbound and ordered wq attrs */
	for (i = 0; i < NR_STD_WORKER_POOLS; i++) {
		struct workqueue_attrs *attrs;

		BUG_ON(!(attrs = alloc_workqueue_attrs(GFP_KERNEL)));
		attrs->nice = std_nice[i];
		unbound_std_wq_attrs[i] = attrs;

		/*
		 * An ordered wq should have only one pwq as ordering is
		 * guaranteed by max_active which is enforced by pwqs.
		 * Turn off NUMA so that dfl_pwq is used for all nodes.
		 */
		BUG_ON(!(attrs = alloc_workqueue_attrs(GFP_KERNEL)));
		attrs->nice = std_nice[i];
		attrs->no_numa = true;
		ordered_wq_attrs[i] = attrs;
	}

	system_wq = alloc_workqueue("events", 0, 0);
	system_highpri_wq = alloc_workqueue("events_highpri", WQ_HIGHPRI, 0);
	system_long_wq = alloc_workqueue("events_long", 0, 0);
	system_unbound_wq = alloc_workqueue("events_unbound", WQ_UNBOUND,
					    WQ_UNBOUND_MAX_ACTIVE);
	system_freezable_wq = alloc_workqueue("events_freezable",
					      WQ_FREEZABLE, 0);
	system_power_efficient_wq = alloc_workqueue("events_power_efficient",
					      WQ_POWER_EFFICIENT, 0);
	system_freezable_power_efficient_wq = alloc_workqueue("events_freezable_power_efficient",
					      WQ_FREEZABLE | WQ_POWER_EFFICIENT,
					      0);
	BUG_ON(!system_wq || !system_highpri_wq || !system_long_wq ||
	       !system_unbound_wq || !system_freezable_wq ||
	       !system_power_efficient_wq ||
	       !system_freezable_power_efficient_wq);

<<<<<<< HEAD
	wq_watchdog_init();

=======
>>>>>>> 286cd8c7
	return 0;
}

/**
 * workqueue_init - bring workqueue subsystem fully online
 *
 * This is the latter half of two-staged workqueue subsystem initialization
 * and invoked as soon as kthreads can be created and scheduled.
 * Workqueues have been created and work items queued on them, but there
 * are no kworkers executing the work items yet.  Populate the worker pools
 * with the initial workers and enable future kworker creations.
 */
int __init workqueue_init(void)
{
	struct workqueue_struct *wq;
	struct worker_pool *pool;
	int cpu, bkt;

	/*
	 * It'd be simpler to initialize NUMA in workqueue_init_early() but
	 * CPU to node mapping may not be available that early on some
	 * archs such as power and arm64.  As per-cpu pools created
	 * previously could be missing node hint and unbound pools NUMA
	 * affinity, fix them up.
	 *
	 * Also, while iterating workqueues, create rescuers if requested.
	 */
	wq_numa_init();

	mutex_lock(&wq_pool_mutex);

	for_each_possible_cpu(cpu) {
		for_each_cpu_worker_pool(pool, cpu) {
			pool->node = cpu_to_node(cpu);
		}
	}

	list_for_each_entry(wq, &workqueues, list) {
		wq_update_unbound_numa(wq, smp_processor_id(), true);
		WARN(init_rescuer(wq),
		     "workqueue: failed to create early rescuer for %s",
		     wq->name);
	}

	mutex_unlock(&wq_pool_mutex);

	/* create the initial workers */
	for_each_online_cpu(cpu) {
		for_each_cpu_worker_pool(pool, cpu) {
			pool->flags &= ~POOL_DISASSOCIATED;
			BUG_ON(!create_worker(pool));
		}
	}

	hash_for_each(unbound_pool_hash, bkt, pool, hash_node)
		BUG_ON(!create_worker(pool));

	wq_online = true;
	wq_watchdog_init();

	return 0;
}<|MERGE_RESOLUTION|>--- conflicted
+++ resolved
@@ -47,16 +47,11 @@
 #include <linux/nodemask.h>
 #include <linux/moduleparam.h>
 #include <linux/uaccess.h>
-<<<<<<< HEAD
-#include <linux/bug.h>
-#include <linux/delay.h>
-=======
 #include <linux/sched/isolation.h>
 #include <linux/nmi.h>
 #include <linux/bug.h>
 #include <linux/delay.h>
 #include <linux/kvm_para.h>
->>>>>>> 286cd8c7
 
 #include "workqueue_internal.h"
 
@@ -173,10 +168,6 @@
 	DECLARE_HASHTABLE(busy_hash, BUSY_WORKER_HASH_ORDER);
 						/* L: hash of busy workers */
 
-<<<<<<< HEAD
-	/* see manage_workers() for details on the two manager mutexes */
-=======
->>>>>>> 286cd8c7
 	struct worker		*manager;	/* L: purely informational */
 	struct list_head	workers;	/* A: attached workers */
 	struct completion	*detach_completion; /* all workers detached */
@@ -1561,14 +1552,9 @@
 	struct work_struct *work = &dwork->work;
 
 	WARN_ON_ONCE(!wq);
-<<<<<<< HEAD
-	WARN_ON_ONCE(timer->function != delayed_work_timer_fn ||
-		     timer->data != (unsigned long)dwork);
-=======
 #ifndef CONFIG_CFI_CLANG
 	WARN_ON_ONCE(timer->function != delayed_work_timer_fn);
 #endif
->>>>>>> 286cd8c7
 	WARN_ON_ONCE(timer_pending(timer));
 	WARN_ON_ONCE(!list_empty(&work->entry));
 
@@ -3369,10 +3355,6 @@
 
 	timer_setup(&pool->mayday_timer, pool_mayday_timeout, 0);
 
-<<<<<<< HEAD
-	mutex_init(&pool->attach_mutex);
-=======
->>>>>>> 286cd8c7
 	INIT_LIST_HEAD(&pool->workers);
 
 	ida_init(&pool->worker_ida);
@@ -4837,19 +4819,6 @@
 
 	spin_lock_irq(&pool->lock);
 
-<<<<<<< HEAD
-	/*
-	 * XXX: CPU hotplug notifiers are weird and can call DOWN_FAILED
-	 * w/o preceding DOWN_PREPARE.  Work around it.  CPU hotplug is
-	 * being reworked and this can go away in time.
-	 */
-	if (!(pool->flags & POOL_DISASSOCIATED)) {
-		spin_unlock_irq(&pool->lock);
-		return;
-	}
-
-=======
->>>>>>> 286cd8c7
 	pool->flags &= ~POOL_DISASSOCIATED;
 
 	for_each_pool_worker(worker, pool) {
@@ -5626,16 +5595,8 @@
  */
 #ifdef CONFIG_WQ_WATCHDOG
 
-<<<<<<< HEAD
-static void wq_watchdog_timer_fn(unsigned long data);
-
-static unsigned long wq_watchdog_thresh = 30;
-static struct timer_list wq_watchdog_timer =
-	TIMER_DEFERRED_INITIALIZER(wq_watchdog_timer_fn, 0, 0);
-=======
 static unsigned long wq_watchdog_thresh = 30;
 static struct timer_list wq_watchdog_timer;
->>>>>>> 286cd8c7
 
 static unsigned long wq_watchdog_touched = INITIAL_JIFFIES;
 static DEFINE_PER_CPU(unsigned long, wq_watchdog_touched_cpu) = INITIAL_JIFFIES;
@@ -5649,18 +5610,11 @@
 		per_cpu(wq_watchdog_touched_cpu, cpu) = jiffies;
 }
 
-<<<<<<< HEAD
-static void wq_watchdog_timer_fn(unsigned long data)
-{
-	unsigned long thresh = READ_ONCE(wq_watchdog_thresh) * HZ;
-	bool lockup_detected = false;
-=======
 static void wq_watchdog_timer_fn(struct timer_list *unused)
 {
 	unsigned long thresh = READ_ONCE(wq_watchdog_thresh) * HZ;
 	bool lockup_detected = false;
 	unsigned long now = jiffies;
->>>>>>> 286cd8c7
 	struct worker_pool *pool;
 	int pi;
 
@@ -5675,15 +5629,12 @@
 		if (list_empty(&pool->worklist))
 			continue;
 
-<<<<<<< HEAD
-=======
 		/*
 		 * If a virtual machine is stopped by the host it can look to
 		 * the watchdog like a stall.
 		 */
 		kvm_check_and_clear_guest_paused();
 
->>>>>>> 286cd8c7
 		/* get the latest of pool and touched timestamps */
 		pool_ts = READ_ONCE(pool->watchdog_ts);
 		touched = READ_ONCE(wq_watchdog_touched);
@@ -5702,20 +5653,12 @@
 		}
 
 		/* did we stall? */
-<<<<<<< HEAD
-		if (time_after(jiffies, ts + thresh)) {
-=======
 		if (time_after(now, ts + thresh)) {
->>>>>>> 286cd8c7
 			lockup_detected = true;
 			pr_emerg("BUG: workqueue lockup - pool");
 			pr_cont_pool_info(pool);
 			pr_cont(" stuck for %us!\n",
-<<<<<<< HEAD
-				jiffies_to_msecs(jiffies - pool_ts) / 1000);
-=======
 				jiffies_to_msecs(now - pool_ts) / 1000);
->>>>>>> 286cd8c7
 		}
 	}
 
@@ -5728,11 +5671,7 @@
 	mod_timer(&wq_watchdog_timer, jiffies + thresh);
 }
 
-<<<<<<< HEAD
-void wq_watchdog_touch(int cpu)
-=======
 notrace void wq_watchdog_touch(int cpu)
->>>>>>> 286cd8c7
 {
 	if (cpu >= 0)
 		per_cpu(wq_watchdog_touched_cpu, cpu) = jiffies;
@@ -5780,10 +5719,7 @@
 
 static void wq_watchdog_init(void)
 {
-<<<<<<< HEAD
-=======
 	timer_setup(&wq_watchdog_timer, wq_watchdog_timer_fn, TIMER_DEFERRABLE);
->>>>>>> 286cd8c7
 	wq_watchdog_set_thresh(wq_watchdog_thresh);
 }
 
@@ -5913,11 +5849,6 @@
 	       !system_power_efficient_wq ||
 	       !system_freezable_power_efficient_wq);
 
-<<<<<<< HEAD
-	wq_watchdog_init();
-
-=======
->>>>>>> 286cd8c7
 	return 0;
 }
 
