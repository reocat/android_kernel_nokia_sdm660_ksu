--- conflicted
+++ resolved
@@ -89,27 +89,14 @@
 int array_map_alloc_check(union bpf_attr *attr)
 {
 	bool percpu = attr->map_type == BPF_MAP_TYPE_PERCPU_ARRAY;
-<<<<<<< HEAD
-	u32 elem_size, index_mask, max_entries;
-	bool unpriv = !capable(CAP_SYS_ADMIN);
-	u64 cost, array_size, mask64;
-	struct bpf_array *array;
-	int ret;
-=======
 	int numa_node = bpf_map_attr_numa_node(attr);
->>>>>>> 286cd8c7
 
 	/* check sanity of attributes */
 	if (attr->max_entries == 0 || attr->key_size != 4 ||
 	    attr->value_size == 0 ||
-<<<<<<< HEAD
-	    attr->map_flags & ~ARRAY_CREATE_FLAG_MASK)
-		return ERR_PTR(-EINVAL);
-=======
 	    attr->map_flags & ~ARRAY_CREATE_FLAG_MASK ||
 	    (percpu && numa_node != NUMA_NO_NODE))
 		return -EINVAL;
->>>>>>> 286cd8c7
 
 	if (attr->value_size > KMALLOC_MAX_SIZE)
 		/* if value_size is bigger, the user space won't be able to
@@ -174,36 +161,18 @@
 		return ERR_PTR(ret);
 
 	/* allocate all map elements and zero-initialize them */
-<<<<<<< HEAD
-	array = bpf_map_area_alloc(array_size);
-=======
 	array = bpf_map_area_alloc(array_size, numa_node);
->>>>>>> 286cd8c7
 	if (!array)
 		return ERR_PTR(-ENOMEM);
 	array->index_mask = index_mask;
 	array->map.unpriv_array = unpriv;
 
 	/* copy mandatory map attributes */
-<<<<<<< HEAD
-	array->map.map_type = attr->map_type;
-	array->map.key_size = attr->key_size;
-	array->map.value_size = attr->value_size;
-	array->map.max_entries = attr->max_entries;
-	array->map.map_flags = attr->map_flags;
-	array->map.pages = cost;
-	array->elem_size = elem_size;
-
-	if (percpu &&
-	    (elem_size > PCPU_MIN_UNIT_SIZE ||
-	     bpf_array_alloc_percpu(array))) {
-=======
 	bpf_map_init_from_attr(&array->map, attr);
 	array->map.pages = cost;
 	array->elem_size = elem_size;
 
 	if (percpu && bpf_array_alloc_percpu(array)) {
->>>>>>> 286cd8c7
 		bpf_map_area_free(array);
 		return ERR_PTR(-ENOMEM);
 	}
@@ -223,8 +192,6 @@
 	return array->value + array->elem_size * (index & array->index_mask);
 }
 
-<<<<<<< HEAD
-=======
 /* emit BPF instructions equivalent to C code of array_map_lookup_elem() */
 static u32 array_map_gen_lookup(struct bpf_map *map, struct bpf_insn *insn_buf)
 {
@@ -255,7 +222,6 @@
 	return insn - insn_buf;
 }
 
->>>>>>> 286cd8c7
 /* Called from eBPF program */
 static void *percpu_array_map_lookup_elem(struct bpf_map *map, void *key)
 {
@@ -325,7 +291,6 @@
 		return -EINVAL;
 
 	if (unlikely(index >= array->map.max_entries))
-<<<<<<< HEAD
 		/* all elements were pre-allocated, cannot insert a new one */
 		return -E2BIG;
 
@@ -357,8 +322,6 @@
 		return -EINVAL;
 
 	if (unlikely(index >= array->map.max_entries))
-=======
->>>>>>> 286cd8c7
 		/* all elements were pre-allocated, cannot insert a new one */
 		return -E2BIG;
 
@@ -366,40 +329,6 @@
 		/* all elements already exist */
 		return -EEXIST;
 
-<<<<<<< HEAD
-=======
-	if (array->map.map_type == BPF_MAP_TYPE_PERCPU_ARRAY)
-		memcpy(this_cpu_ptr(array->pptrs[index & array->index_mask]),
-		       value, map->value_size);
-	else
-		memcpy(array->value +
-		       array->elem_size * (index & array->index_mask),
-		       value, map->value_size);
-	return 0;
-}
-
-int bpf_percpu_array_update(struct bpf_map *map, void *key, void *value,
-			    u64 map_flags)
-{
-	struct bpf_array *array = container_of(map, struct bpf_array, map);
-	u32 index = *(u32 *)key;
-	void __percpu *pptr;
-	int cpu, off = 0;
-	u32 size;
-
-	if (unlikely(map_flags > BPF_EXIST))
-		/* unknown flags */
-		return -EINVAL;
-
-	if (unlikely(index >= array->map.max_entries))
-		/* all elements were pre-allocated, cannot insert a new one */
-		return -E2BIG;
-
-	if (unlikely(map_flags == BPF_NOEXIST))
-		/* all elements already exist */
-		return -EEXIST;
-
->>>>>>> 286cd8c7
 	/* the user space will provide round_up(value_size, 8) bytes that
 	 * will be copied into per-cpu area. bpf programs can only access
 	 * value_size of it. During lookup the same extra bytes will be
@@ -439,8 +368,6 @@
 		bpf_array_free_percpu(array);
 
 	bpf_map_area_free(array);
-<<<<<<< HEAD
-=======
 }
 
 static void array_map_seq_show_elem(struct bpf_map *map, void *key,
@@ -461,7 +388,6 @@
 	seq_puts(m, "\n");
 
 	rcu_read_unlock();
->>>>>>> 286cd8c7
 }
 
 static int array_map_check_btf(const struct bpf_map *map,
@@ -507,33 +433,7 @@
 	.map_check_btf = array_map_check_btf,
 };
 
-<<<<<<< HEAD
-static const struct bpf_map_ops percpu_array_ops = {
-	.map_alloc = array_map_alloc,
-	.map_free = array_map_free,
-	.map_get_next_key = array_map_get_next_key,
-	.map_lookup_elem = percpu_array_map_lookup_elem,
-	.map_update_elem = array_map_update_elem,
-	.map_delete_elem = array_map_delete_elem,
-};
-
-static struct bpf_map_type_list percpu_array_type __read_mostly = {
-	.ops = &percpu_array_ops,
-	.type = BPF_MAP_TYPE_PERCPU_ARRAY,
-};
-
-static int __init register_array_map(void)
-{
-	bpf_register_map_type(&array_type);
-	bpf_register_map_type(&percpu_array_type);
-	return 0;
-}
-late_initcall(register_array_map);
-
-static struct bpf_map *fd_array_map_alloc(union bpf_attr *attr)
-=======
 static int fd_array_map_alloc_check(union bpf_attr *attr)
->>>>>>> 286cd8c7
 {
 	/* only file descriptors can be stored in this type of map */
 	if (attr->value_size != sizeof(u32))
@@ -561,8 +461,6 @@
 }
 
 /* only called from syscall */
-<<<<<<< HEAD
-=======
 int bpf_fd_array_map_lookup_elem(struct bpf_map *map, void *key, u32 *value)
 {
 	void **elem, *ptr;
@@ -583,7 +481,6 @@
 }
 
 /* only called from syscall */
->>>>>>> 286cd8c7
 int bpf_fd_array_map_update_elem(struct bpf_map *map, struct file *map_file,
 				 void *key, void *value, u64 map_flags)
 {
@@ -647,14 +544,11 @@
 static void prog_fd_array_put_ptr(void *ptr)
 {
 	bpf_prog_put(ptr);
-<<<<<<< HEAD
-=======
 }
 
 static u32 prog_fd_array_sys_lookup_elem(void *ptr)
 {
 	return ((struct bpf_prog *)ptr)->aux->id;
->>>>>>> 286cd8c7
 }
 
 /* decrement refcnt of all bpf_progs that are stored in this map */
@@ -705,75 +599,6 @@
 	kfree(ee);
 }
 
-<<<<<<< HEAD
-static struct bpf_event_entry *bpf_event_entry_gen(struct file *perf_file,
-						   struct file *map_file)
-{
-	struct bpf_event_entry *ee;
-
-	ee = kzalloc(sizeof(*ee), GFP_ATOMIC);
-	if (ee) {
-		ee->event = perf_file->private_data;
-		ee->perf_file = perf_file;
-		ee->map_file = map_file;
-	}
-
-	return ee;
-}
-
-static void __bpf_event_entry_free(struct rcu_head *rcu)
-{
-	struct bpf_event_entry *ee;
-
-	ee = container_of(rcu, struct bpf_event_entry, rcu);
-	fput(ee->perf_file);
-	kfree(ee);
-}
-
-static void bpf_event_entry_free_rcu(struct bpf_event_entry *ee)
-{
-	call_rcu(&ee->rcu, __bpf_event_entry_free);
-}
-
-static void *perf_event_fd_array_get_ptr(struct bpf_map *map,
-					 struct file *map_file, int fd)
-{
-	const struct perf_event_attr *attr;
-	struct bpf_event_entry *ee;
-	struct perf_event *event;
-	struct file *perf_file;
-
-	perf_file = perf_event_get(fd);
-	if (IS_ERR(perf_file))
-		return perf_file;
-
-	event = perf_file->private_data;
-	ee = ERR_PTR(-EINVAL);
-
-	attr = perf_event_attrs(event);
-	if (IS_ERR(attr) || attr->inherit)
-		goto err_out;
-
-	switch (attr->type) {
-	case PERF_TYPE_SOFTWARE:
-		if (attr->config != PERF_COUNT_SW_BPF_OUTPUT)
-			goto err_out;
-		/* fall-through */
-	case PERF_TYPE_RAW:
-	case PERF_TYPE_HARDWARE:
-		ee = bpf_event_entry_gen(perf_file, map_file);
-		if (ee)
-			return ee;
-		ee = ERR_PTR(-ENOMEM);
-		/* fall-through */
-	default:
-		break;
-	}
-
-err_out:
-	fput(perf_file);
-	return ee;
-=======
 static void bpf_event_entry_free_rcu(struct bpf_event_entry *ee)
 {
 	call_rcu(&ee->rcu, __bpf_event_entry_free);
@@ -845,49 +670,26 @@
 				     int fd)
 {
 	return cgroup_get_from_fd(fd);
->>>>>>> 286cd8c7
 }
 
 static void cgroup_fd_array_put_ptr(void *ptr)
 {
-<<<<<<< HEAD
-	bpf_event_entry_free_rcu(ptr);
-}
-
-static void perf_event_fd_array_release(struct bpf_map *map,
-					struct file *map_file)
-{
-	struct bpf_array *array = container_of(map, struct bpf_array, map);
-	struct bpf_event_entry *ee;
-	int i;
-
-	rcu_read_lock();
-	for (i = 0; i < array->map.max_entries; i++) {
-		ee = READ_ONCE(array->ptrs[i]);
-		if (ee && ee->map_file == map_file)
-			fd_array_map_delete_elem(map, &i);
-	}
-	rcu_read_unlock();
-}
-
-static const struct bpf_map_ops perf_event_array_ops = {
-	.map_alloc = fd_array_map_alloc,
-	.map_free = fd_array_map_free,
-	.map_get_next_key = array_map_get_next_key,
-	.map_lookup_elem = fd_array_map_lookup_elem,
-	.map_delete_elem = fd_array_map_delete_elem,
-	.map_fd_get_ptr = perf_event_fd_array_get_ptr,
-	.map_fd_put_ptr = perf_event_fd_array_put_ptr,
-	.map_release = perf_event_fd_array_release,
-=======
 	/* cgroup_put free cgrp after a rcu grace period */
 	cgroup_put(ptr);
 }
 
 static void cgroup_fd_array_free(struct bpf_map *map)
 {
-	bpf_fd_array_map_clear(map);
-	fd_array_map_free(map);
+	struct bpf_event_entry *ee;
+
+	ee = kzalloc(sizeof(*ee), GFP_ATOMIC);
+	if (ee) {
+		ee->event = perf_file->private_data;
+		ee->perf_file = perf_file;
+		ee->map_file = map_file;
+	}
+
+	return ee;
 }
 
 const struct bpf_map_ops cgroup_array_map_ops = {
@@ -900,7 +702,6 @@
 	.map_fd_get_ptr = cgroup_fd_array_get_ptr,
 	.map_fd_put_ptr = cgroup_fd_array_put_ptr,
 	.map_check_btf = map_check_no_btf,
->>>>>>> 286cd8c7
 };
 #endif
 
@@ -973,52 +774,6 @@
 
 	return insn - insn_buf;
 }
-<<<<<<< HEAD
-late_initcall(register_perf_event_array_map);
-
-#ifdef CONFIG_CGROUPS
-static void *cgroup_fd_array_get_ptr(struct bpf_map *map,
-				     struct file *map_file /* not used */,
-				     int fd)
-{
-	return cgroup_get_from_fd(fd);
-}
-
-static void cgroup_fd_array_put_ptr(void *ptr)
-{
-	/* cgroup_put free cgrp after a rcu grace period */
-	cgroup_put(ptr);
-}
-
-static void cgroup_fd_array_free(struct bpf_map *map)
-{
-	bpf_fd_array_map_clear(map);
-	fd_array_map_free(map);
-}
-
-static const struct bpf_map_ops cgroup_array_ops = {
-	.map_alloc = fd_array_map_alloc,
-	.map_free = cgroup_fd_array_free,
-	.map_get_next_key = array_map_get_next_key,
-	.map_lookup_elem = fd_array_map_lookup_elem,
-	.map_delete_elem = fd_array_map_delete_elem,
-	.map_fd_get_ptr = cgroup_fd_array_get_ptr,
-	.map_fd_put_ptr = cgroup_fd_array_put_ptr,
-};
-
-static struct bpf_map_type_list cgroup_array_type __read_mostly = {
-	.ops = &cgroup_array_ops,
-	.type = BPF_MAP_TYPE_CGROUP_ARRAY,
-};
-
-static int __init register_cgroup_array_map(void)
-{
-	bpf_register_map_type(&cgroup_array_type);
-	return 0;
-}
-late_initcall(register_cgroup_array_map);
-#endif
-=======
 
 const struct bpf_map_ops array_of_maps_map_ops = {
 	.map_alloc_check = fd_array_map_alloc_check,
@@ -1032,5 +787,4 @@
 	.map_fd_sys_lookup_elem = bpf_map_fd_sys_lookup_elem,
 	.map_gen_lookup = array_of_map_gen_lookup,
 	.map_check_btf = map_check_no_btf,
-};
->>>>>>> 286cd8c7
+};