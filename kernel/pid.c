--- conflicted
+++ resolved
@@ -433,19 +433,8 @@
 	rcu_read_lock();
 	if (!ns)
 		ns = task_active_pid_ns(current);
-<<<<<<< HEAD
-	if (likely(pid_alive(task))) {
-		if (type != PIDTYPE_PID) {
-			if (type == __PIDTYPE_TGID)
-				type = PIDTYPE_PID;
-			task = task->group_leader;
-		}
-		nr = pid_nr_ns(rcu_dereference(task->pids[type].pid), ns);
-	}
-=======
 	if (likely(pid_alive(task)))
 		nr = pid_nr_ns(rcu_dereference(*task_pid_ptr(task, type)), ns);
->>>>>>> 286cd8c7
 	rcu_read_unlock();
 
 	return nr;
