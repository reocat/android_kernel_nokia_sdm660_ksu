--- conflicted
+++ resolved
@@ -250,11 +250,7 @@
 	 */
 	for (;;) {
 		set_current_state(TASK_INTERRUPTIBLE);
-<<<<<<< HEAD
-		if (pid_ns->nr_hashed == init_pids)
-=======
 		if (pid_ns->pid_allocated == init_pids)
->>>>>>> 286cd8c7
 			break;
 		schedule();
 	}
@@ -416,8 +412,6 @@
 	return 0;
 }
 
-<<<<<<< HEAD
-=======
 static struct ns_common *pidns_get_parent(struct ns_common *ns)
 {
 	struct pid_namespace *active = task_active_pid_ns(current);
@@ -436,7 +430,6 @@
 	return &get_pid_ns(pid_ns)->ns;
 }
 
->>>>>>> 286cd8c7
 static struct user_namespace *pidns_owner(struct ns_common *ns)
 {
 	return to_pid_ns(ns)->user_ns;
@@ -449,8 +442,6 @@
 	.put		= pidns_put,
 	.install	= pidns_install,
 	.owner		= pidns_owner,
-<<<<<<< HEAD
-=======
 	.get_parent	= pidns_get_parent,
 };
 
@@ -463,7 +454,6 @@
 	.install	= pidns_install,
 	.owner		= pidns_owner,
 	.get_parent	= pidns_get_parent,
->>>>>>> 286cd8c7
 };
 
 static __init int pid_namespaces_init(void)
