# SPDX-License-Identifier: GPL-2.0
#
# Makefile for the linux kernel.
#

obj-y     = fork.o exec_domain.o panic.o \
	    cpu.o exit.o softirq.o resource.o \
	    sysctl.o sysctl_binary.o capability.o ptrace.o user.o \
	    signal.o sys.o umh.o workqueue.o pid.o task_work.o \
	    extable.o params.o \
	    kthread.o sys_ni.o nsproxy.o \
	    notifier.o ksysfs.o cred.o reboot.o \
	    async.o range.o smpboot.o ucount.o

obj-$(CONFIG_MODULES) += kmod.o
obj-$(CONFIG_MULTIUSER) += groups.o

ifdef CONFIG_FUNCTION_TRACER
# Do not trace internal ftrace files
CFLAGS_REMOVE_irq_work.o = $(CC_FLAGS_FTRACE)
endif

# Prevents flicker of uninteresting __do_softirq()/__local_bh_disable_ip()
# in coverage traces.
KCOV_INSTRUMENT_softirq.o := n
# These are called from save_stack_trace() on slub debug path,
# and produce insane amounts of uninteresting coverage.
KCOV_INSTRUMENT_module.o := n
KCOV_INSTRUMENT_extable.o := n
# Don't self-instrument.
KCOV_INSTRUMENT_kcov.o := n
KASAN_SANITIZE_kcov.o := n
<<<<<<< HEAD

# cond_syscall is currently not LTO compatible
=======
CFLAGS_kcov.o := $(call cc-option, -fno-conserve-stack -fno-stack-protector)

ifndef CONFIG_CFI_CLANG
# cond_syscall is currently not gcc LTO compatible
>>>>>>> 286cd8c7
CFLAGS_sys_ni.o = $(DISABLE_LTO)
endif

# Don't instrument error handlers
CFLAGS_cfi.o = $(DISABLE_CFI_CLANG)

# Don't instrument error handlers
CFLAGS_cfi.o = $(DISABLE_CFI_CLANG)

obj-y += sched/
obj-y += locking/
obj-y += power/
obj-y += printk/
obj-y += irq/
obj-y += rcu/
obj-y += livepatch/
obj-y += dma/

obj-$(CONFIG_CHECKPOINT_RESTORE) += kcmp.o
obj-$(CONFIG_FREEZER) += freezer.o
obj-$(CONFIG_PROFILING) += profile.o
obj-$(CONFIG_STACKTRACE) += stacktrace.o
obj-y += time/
obj-$(CONFIG_FUTEX) += futex.o
obj-$(CONFIG_GENERIC_ISA_DMA) += dma.o
obj-$(CONFIG_SMP) += smp.o
ifneq ($(CONFIG_SMP),y)
obj-y += up.o
endif
obj-$(CONFIG_UID16) += uid16.o
obj-$(CONFIG_MODULES) += module.o
obj-$(CONFIG_MODULE_SIG) += module_signing.o
obj-$(CONFIG_KALLSYMS) += kallsyms.o
obj-$(CONFIG_BSD_PROCESS_ACCT) += acct.o
obj-$(CONFIG_CRASH_CORE) += crash_core.o
obj-$(CONFIG_KEXEC_CORE) += kexec_core.o
obj-$(CONFIG_KEXEC) += kexec.o
obj-$(CONFIG_KEXEC_FILE) += kexec_file.o
obj-$(CONFIG_BACKTRACE_SELF_TEST) += backtracetest.o
obj-$(CONFIG_COMPAT) += compat.o
obj-$(CONFIG_CGROUPS) += cgroup/
obj-$(CONFIG_UTS_NS) += utsname.o
obj-$(CONFIG_USER_NS) += user_namespace.o
obj-$(CONFIG_PID_NS) += pid_namespace.o
obj-$(CONFIG_IKCONFIG) += configs.o
obj-$(CONFIG_IKHEADERS) += kheaders.o
obj-$(CONFIG_SMP) += stop_machine.o
obj-$(CONFIG_KPROBES_SANITY_TEST) += test_kprobes.o
obj-$(CONFIG_AUDIT) += audit.o auditfilter.o
obj-$(CONFIG_AUDITSYSCALL) += auditsc.o
obj-$(CONFIG_AUDIT_WATCH) += audit_watch.o audit_fsnotify.o
obj-$(CONFIG_AUDIT_TREE) += audit_tree.o
obj-$(CONFIG_GCOV_KERNEL) += gcov/
obj-$(CONFIG_KCOV) += kcov.o
obj-$(CONFIG_KPROBES) += kprobes.o
obj-$(CONFIG_FAIL_FUNCTION) += fail_function.o
obj-$(CONFIG_KGDB) += debug/
obj-$(CONFIG_DETECT_HUNG_TASK) += hung_task.o
obj-$(CONFIG_LOCKUP_DETECTOR) += watchdog.o
obj-$(CONFIG_HARDLOCKUP_DETECTOR_PERF) += watchdog_hld.o
obj-$(CONFIG_SECCOMP) += seccomp.o
obj-$(CONFIG_RELAY) += relay.o
obj-$(CONFIG_SYSCTL) += utsname_sysctl.o
obj-$(CONFIG_TASK_DELAY_ACCT) += delayacct.o
obj-$(CONFIG_TASKSTATS) += taskstats.o tsacct.o
obj-$(CONFIG_TRACEPOINTS) += tracepoint.o
obj-$(CONFIG_LATENCYTOP) += latencytop.o
obj-$(CONFIG_FUNCTION_TRACER) += trace/
obj-$(CONFIG_TRACING) += trace/
obj-$(CONFIG_TRACE_CLOCK) += trace/
obj-$(CONFIG_RING_BUFFER) += trace/
obj-$(CONFIG_TRACEPOINTS) += trace/
obj-$(CONFIG_IRQ_WORK) += irq_work.o
obj-$(CONFIG_CPU_PM) += cpu_pm.o
obj-$(CONFIG_BPF) += bpf/
obj-$(CONFIG_CFI_CLANG) += cfi.o
obj-$(CONFIG_SHADOW_CALL_STACK) += scs.o

obj-$(CONFIG_PERF_EVENTS) += events/

obj-$(CONFIG_USER_RETURN_NOTIFIER) += user-return-notifier.o
obj-$(CONFIG_PADATA) += padata.o
obj-$(CONFIG_CRASH_DUMP) += crash_dump.o
obj-$(CONFIG_JUMP_LABEL) += jump_label.o
obj-$(CONFIG_CONTEXT_TRACKING) += context_tracking.o
obj-$(CONFIG_TORTURE_TEST) += torture.o

obj-$(CONFIG_HAS_IOMEM) += iomem.o
obj-$(CONFIG_ZONE_DEVICE) += memremap.o
obj-$(CONFIG_RSEQ) += rseq.o

$(obj)/configs.o: $(obj)/config_data.h

targets += config_data.gz
$(obj)/config_data.gz: $(KCONFIG_CONFIG) FORCE
	$(call if_changed,gzip)

      filechk_ikconfiggz = (echo "static const char kernel_config_data[] __used = MAGIC_START"; cat $< | scripts/bin2c; echo "MAGIC_END;")
targets += config_data.h
$(obj)/config_data.h: $(obj)/config_data.gz FORCE
	$(call filechk,ikconfiggz)

$(obj)/kheaders.o: $(obj)/kheaders_data.tar.xz

quiet_cmd_genikh = CHK     $(obj)/kheaders_data.tar.xz
cmd_genikh = $(CONFIG_SHELL) $(srctree)/kernel/gen_kheaders.sh $@
$(obj)/kheaders_data.tar.xz: FORCE
	$(call cmd,genikh)

clean-files := kheaders_data.tar.xz kheaders.md5<|MERGE_RESOLUTION|>--- conflicted
+++ resolved
@@ -30,15 +30,10 @@
 # Don't self-instrument.
 KCOV_INSTRUMENT_kcov.o := n
 KASAN_SANITIZE_kcov.o := n
-<<<<<<< HEAD
-
-# cond_syscall is currently not LTO compatible
-=======
 CFLAGS_kcov.o := $(call cc-option, -fno-conserve-stack -fno-stack-protector)
 
 ifndef CONFIG_CFI_CLANG
 # cond_syscall is currently not gcc LTO compatible
->>>>>>> 286cd8c7
 CFLAGS_sys_ni.o = $(DISABLE_LTO)
 endif
 
