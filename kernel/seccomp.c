// SPDX-License-Identifier: GPL-2.0
/*
 * linux/kernel/seccomp.c
 *
 * Copyright 2004-2005  Andrea Arcangeli <andrea@cpushare.com>
 *
 * Copyright (C) 2012 Google, Inc.
 * Will Drewry <wad@chromium.org>
 *
 * This defines a simple but solid secure-computing facility.
 *
 * Mode 1 uses a fixed list of allowed system calls.
 * Mode 2 allows user-defined system call filters in the form
 *        of Berkeley Packet Filters/Linux Socket Filters.
 */

#include <linux/refcount.h>
#include <linux/audit.h>
#include <linux/compat.h>
<<<<<<< HEAD
=======
#include <linux/coredump.h>
#include <linux/kmemleak.h>
>>>>>>> 286cd8c7
#include <linux/nospec.h>
#include <linux/prctl.h>
#include <linux/sched.h>
#include <linux/sched/task_stack.h>
#include <linux/seccomp.h>
#include <linux/slab.h>
#include <linux/syscalls.h>
#include <linux/sysctl.h>

/* Not exposed in headers: strictly internal use only. */
#define SECCOMP_MODE_DEAD	(SECCOMP_MODE_FILTER + 1)

#ifdef CONFIG_HAVE_ARCH_SECCOMP_FILTER
#include <asm/syscall.h>
#endif

#ifdef CONFIG_SECCOMP_FILTER
#include <linux/filter.h>
#include <linux/pid.h>
#include <linux/ptrace.h>
#include <linux/capability.h>
#include <linux/tracehook.h>
#include <linux/uaccess.h>

/**
 * struct seccomp_filter - container for seccomp BPF programs
 *
 * @usage: reference count to manage the object lifetime.
 *         get/put helpers should be used when accessing an instance
 *         outside of a lifetime-guarded section.  In general, this
 *         is only needed for handling filters shared across tasks.
 * @log: true if all actions except for SECCOMP_RET_ALLOW should be logged
 * @prev: points to a previously installed, or inherited, filter
 * @prog: the BPF program to evaluate
 *
 * seccomp_filter objects are organized in a tree linked via the @prev
 * pointer.  For any task, it appears to be a singly-linked list starting
 * with current->seccomp.filter, the most recently attached or inherited filter.
 * However, multiple filters may share a @prev node, by way of fork(), which
 * results in a unidirectional tree existing in memory.  This is similar to
 * how namespaces work.
 *
 * seccomp_filter objects should never be modified after being attached
 * to a task_struct (other than @usage).
 */
struct seccomp_filter {
	refcount_t usage;
	bool log;
	struct seccomp_filter *prev;
	struct bpf_prog *prog;
};

/* Limit any path through the tree to 256KB worth of instructions. */
#define MAX_INSNS_PER_PATH ((1 << 18) / sizeof(struct sock_filter))

/*
 * Endianness is explicitly ignored and left for BPF program authors to manage
 * as per the specific architecture.
 */
static void populate_seccomp_data(struct seccomp_data *sd)
{
	struct task_struct *task = current;
	struct pt_regs *regs = task_pt_regs(task);
	unsigned long args[6];

	sd->nr = syscall_get_nr(task, regs);
	sd->arch = syscall_get_arch();
	syscall_get_arguments(task, regs, 0, 6, args);
	sd->args[0] = args[0];
	sd->args[1] = args[1];
	sd->args[2] = args[2];
	sd->args[3] = args[3];
	sd->args[4] = args[4];
	sd->args[5] = args[5];
	sd->instruction_pointer = KSTK_EIP(task);
}

/**
 *	seccomp_check_filter - verify seccomp filter code
 *	@filter: filter to verify
 *	@flen: length of filter
 *
 * Takes a previously checked filter (by bpf_check_classic) and
 * redirects all filter code that loads struct sk_buff data
 * and related data through seccomp_bpf_load.  It also
 * enforces length and alignment checking of those loads.
 *
 * Returns 0 if the rule set is legal or -EINVAL if not.
 */
static int seccomp_check_filter(struct sock_filter *filter, unsigned int flen)
{
	int pc;
	for (pc = 0; pc < flen; pc++) {
		struct sock_filter *ftest = &filter[pc];
		u16 code = ftest->code;
		u32 k = ftest->k;

		switch (code) {
		case BPF_LD | BPF_W | BPF_ABS:
			ftest->code = BPF_LDX | BPF_W | BPF_ABS;
			/* 32-bit aligned and not out of bounds. */
			if (k >= sizeof(struct seccomp_data) || k & 3)
				return -EINVAL;
			continue;
		case BPF_LD | BPF_W | BPF_LEN:
			ftest->code = BPF_LD | BPF_IMM;
			ftest->k = sizeof(struct seccomp_data);
			continue;
		case BPF_LDX | BPF_W | BPF_LEN:
			ftest->code = BPF_LDX | BPF_IMM;
			ftest->k = sizeof(struct seccomp_data);
			continue;
		/* Explicitly include allowed calls. */
		case BPF_RET | BPF_K:
		case BPF_RET | BPF_A:
		case BPF_ALU | BPF_ADD | BPF_K:
		case BPF_ALU | BPF_ADD | BPF_X:
		case BPF_ALU | BPF_SUB | BPF_K:
		case BPF_ALU | BPF_SUB | BPF_X:
		case BPF_ALU | BPF_MUL | BPF_K:
		case BPF_ALU | BPF_MUL | BPF_X:
		case BPF_ALU | BPF_DIV | BPF_K:
		case BPF_ALU | BPF_DIV | BPF_X:
		case BPF_ALU | BPF_AND | BPF_K:
		case BPF_ALU | BPF_AND | BPF_X:
		case BPF_ALU | BPF_OR | BPF_K:
		case BPF_ALU | BPF_OR | BPF_X:
		case BPF_ALU | BPF_XOR | BPF_K:
		case BPF_ALU | BPF_XOR | BPF_X:
		case BPF_ALU | BPF_LSH | BPF_K:
		case BPF_ALU | BPF_LSH | BPF_X:
		case BPF_ALU | BPF_RSH | BPF_K:
		case BPF_ALU | BPF_RSH | BPF_X:
		case BPF_ALU | BPF_NEG:
		case BPF_LD | BPF_IMM:
		case BPF_LDX | BPF_IMM:
		case BPF_MISC | BPF_TAX:
		case BPF_MISC | BPF_TXA:
		case BPF_LD | BPF_MEM:
		case BPF_LDX | BPF_MEM:
		case BPF_ST:
		case BPF_STX:
		case BPF_JMP | BPF_JA:
		case BPF_JMP | BPF_JEQ | BPF_K:
		case BPF_JMP | BPF_JEQ | BPF_X:
		case BPF_JMP | BPF_JGE | BPF_K:
		case BPF_JMP | BPF_JGE | BPF_X:
		case BPF_JMP | BPF_JGT | BPF_K:
		case BPF_JMP | BPF_JGT | BPF_X:
		case BPF_JMP | BPF_JSET | BPF_K:
		case BPF_JMP | BPF_JSET | BPF_X:
			continue;
		default:
			return -EINVAL;
		}
	}
	return 0;
}

/**
 * seccomp_run_filters - evaluates all seccomp filters against @sd
 * @sd: optional seccomp data to be passed to filters
 * @match: stores struct seccomp_filter that resulted in the return value,
 *         unless filter returned SECCOMP_RET_ALLOW, in which case it will
 *         be unchanged.
 *
 * Returns valid seccomp BPF response codes.
 */
<<<<<<< HEAD
static u32 seccomp_run_filters(const struct seccomp_data *sd)
=======
#define ACTION_ONLY(ret) ((s32)((ret) & (SECCOMP_RET_ACTION_FULL)))
static u32 seccomp_run_filters(const struct seccomp_data *sd,
			       struct seccomp_filter **match)
>>>>>>> 286cd8c7
{
	struct seccomp_data sd_local;
	u32 ret = SECCOMP_RET_ALLOW;
	/* Make sure cross-thread synced filter points somewhere sane. */
	struct seccomp_filter *f =
			READ_ONCE(current->seccomp.filter);

	/* Ensure unexpected behavior doesn't result in failing open. */
	if (unlikely(WARN_ON(f == NULL)))
		return SECCOMP_RET_KILL_PROCESS;

	if (!sd) {
		populate_seccomp_data(&sd_local);
		sd = &sd_local;
	}

	/*
	 * All filters in the list are evaluated and the lowest BPF return
	 * value always takes priority (ignoring the DATA).
	 */
	for (; f; f = f->prev) {
		u32 cur_ret = BPF_PROG_RUN(f->prog, sd);

		if (ACTION_ONLY(cur_ret) < ACTION_ONLY(ret)) {
			ret = cur_ret;
			*match = f;
		}
	}
	return ret;
}
#endif /* CONFIG_SECCOMP_FILTER */

static inline bool seccomp_may_assign_mode(unsigned long seccomp_mode)
{
	assert_spin_locked(&current->sighand->siglock);

	if (current->seccomp.mode && current->seccomp.mode != seccomp_mode)
		return false;

	return true;
}

void __weak arch_seccomp_spec_mitigate(struct task_struct *task) { }

static inline void seccomp_assign_mode(struct task_struct *task,
				       unsigned long seccomp_mode,
				       unsigned long flags)
{
	assert_spin_locked(&task->sighand->siglock);

	task->seccomp.mode = seccomp_mode;
	/*
	 * Make sure TIF_SECCOMP cannot be set before the mode (and
	 * filter) is set.
	 */
	smp_mb__before_atomic();
	/* Assume default seccomp processes want spec flaw mitigation. */
	if ((flags & SECCOMP_FILTER_FLAG_SPEC_ALLOW) == 0)
		arch_seccomp_spec_mitigate(task);
	set_tsk_thread_flag(task, TIF_SECCOMP);
}

#ifdef CONFIG_SECCOMP_FILTER
/* Returns 1 if the parent is an ancestor of the child. */
static int is_ancestor(struct seccomp_filter *parent,
		       struct seccomp_filter *child)
{
	/* NULL is the root ancestor. */
	if (parent == NULL)
		return 1;
	for (; child; child = child->prev)
		if (child == parent)
			return 1;
	return 0;
}

/**
 * seccomp_can_sync_threads: checks if all threads can be synchronized
 *
 * Expects sighand and cred_guard_mutex locks to be held.
 *
 * Returns 0 on success, -ve on error, or the pid of a thread which was
 * either not in the correct seccomp mode or it did not have an ancestral
 * seccomp filter.
 */
static inline pid_t seccomp_can_sync_threads(void)
{
	struct task_struct *thread, *caller;

	BUG_ON(!mutex_is_locked(&current->signal->cred_guard_mutex));
	assert_spin_locked(&current->sighand->siglock);

	/* Validate all threads being eligible for synchronization. */
	caller = current;
	for_each_thread(caller, thread) {
		pid_t failed;

		/* Skip current, since it is initiating the sync. */
		if (thread == caller)
			continue;

		if (thread->seccomp.mode == SECCOMP_MODE_DISABLED ||
		    (thread->seccomp.mode == SECCOMP_MODE_FILTER &&
		     is_ancestor(thread->seccomp.filter,
				 caller->seccomp.filter)))
			continue;

		/* Return the first thread that cannot be synchronized. */
		failed = task_pid_vnr(thread);
		/* If the pid cannot be resolved, then return -ESRCH */
		if (unlikely(WARN_ON(failed == 0)))
			failed = -ESRCH;
		return failed;
	}

	return 0;
}

/**
 * seccomp_sync_threads: sets all threads to use current's filter
 *
 * Expects sighand and cred_guard_mutex locks to be held, and for
 * seccomp_can_sync_threads() to have returned success already
 * without dropping the locks.
 *
 */
static inline void seccomp_sync_threads(unsigned long flags)
{
	struct task_struct *thread, *caller;

	BUG_ON(!mutex_is_locked(&current->signal->cred_guard_mutex));
	assert_spin_locked(&current->sighand->siglock);

	/* Synchronize all threads. */
	caller = current;
	for_each_thread(caller, thread) {
		/* Skip current, since it needs no changes. */
		if (thread == caller)
			continue;

		/* Get a task reference for the new leaf node. */
		get_seccomp_filter(caller);
		/*
		 * Drop the task reference to the shared ancestor since
		 * current's path will hold a reference.  (This also
		 * allows a put before the assignment.)
		 */
		put_seccomp_filter(thread);
		smp_store_release(&thread->seccomp.filter,
				  caller->seccomp.filter);

		/*
		 * Don't let an unprivileged task work around
		 * the no_new_privs restriction by creating
		 * a thread that sets it up, enters seccomp,
		 * then dies.
		 */
		if (task_no_new_privs(caller))
			task_set_no_new_privs(thread);

		/*
		 * Opt the other thread into seccomp if needed.
		 * As threads are considered to be trust-realm
		 * equivalent (see ptrace_may_access), it is safe to
		 * allow one thread to transition the other.
		 */
		if (thread->seccomp.mode == SECCOMP_MODE_DISABLED)
			seccomp_assign_mode(thread, SECCOMP_MODE_FILTER,
					    flags);
	}
}

/**
 * seccomp_prepare_filter: Prepares a seccomp filter for use.
 * @fprog: BPF program to install
 *
 * Returns filter on success or an ERR_PTR on failure.
 */
static struct seccomp_filter *seccomp_prepare_filter(struct sock_fprog *fprog)
{
	struct seccomp_filter *sfilter;
	int ret;
	const bool save_orig = IS_ENABLED(CONFIG_CHECKPOINT_RESTORE);

	if (fprog->len == 0 || fprog->len > BPF_MAXINSNS)
		return ERR_PTR(-EINVAL);

	BUG_ON(INT_MAX / fprog->len < sizeof(struct sock_filter));

	/*
	 * Installing a seccomp filter requires that the task has
	 * CAP_SYS_ADMIN in its namespace or be running with no_new_privs.
	 * This avoids scenarios where unprivileged tasks can affect the
	 * behavior of privileged children.
	 */
	if (!task_no_new_privs(current) &&
			!ns_capable_noaudit(current_user_ns(), CAP_SYS_ADMIN))
		return ERR_PTR(-EACCES);

	/* Allocate a new seccomp_filter */
	sfilter = kzalloc(sizeof(*sfilter), GFP_KERNEL | __GFP_NOWARN);
	if (!sfilter)
		return ERR_PTR(-ENOMEM);

	ret = bpf_prog_create_from_user(&sfilter->prog, fprog,
					seccomp_check_filter, save_orig);
	if (ret < 0) {
		kfree(sfilter);
		return ERR_PTR(ret);
	}

	refcount_set(&sfilter->usage, 1);

	return sfilter;
}

/**
 * seccomp_prepare_user_filter - prepares a user-supplied sock_fprog
 * @user_filter: pointer to the user data containing a sock_fprog.
 *
 * Returns 0 on success and non-zero otherwise.
 */
static struct seccomp_filter *
seccomp_prepare_user_filter(const char __user *user_filter)
{
	struct sock_fprog fprog;
	struct seccomp_filter *filter = ERR_PTR(-EFAULT);

#ifdef CONFIG_COMPAT
	if (in_compat_syscall()) {
		struct compat_sock_fprog fprog32;
		if (copy_from_user(&fprog32, user_filter, sizeof(fprog32)))
			goto out;
		fprog.len = fprog32.len;
		fprog.filter = compat_ptr(fprog32.filter);
	} else /* falls through to the if below. */
#endif
	if (copy_from_user(&fprog, user_filter, sizeof(fprog)))
		goto out;
	filter = seccomp_prepare_filter(&fprog);
out:
	return filter;
}

/**
 * seccomp_attach_filter: validate and attach filter
 * @flags:  flags to change filter behavior
 * @filter: seccomp filter to add to the current process
 *
 * Caller must be holding current->sighand->siglock lock.
 *
 * Returns 0 on success, -ve on error.
 */
static long seccomp_attach_filter(unsigned int flags,
				  struct seccomp_filter *filter)
{
	unsigned long total_insns;
	struct seccomp_filter *walker;

	assert_spin_locked(&current->sighand->siglock);

	/* Validate resulting filter length. */
	total_insns = filter->prog->len;
	for (walker = current->seccomp.filter; walker; walker = walker->prev)
		total_insns += walker->prog->len + 4;  /* 4 instr penalty */
	if (total_insns > MAX_INSNS_PER_PATH)
		return -ENOMEM;

	/* If thread sync has been requested, check that it is possible. */
	if (flags & SECCOMP_FILTER_FLAG_TSYNC) {
		int ret;

		ret = seccomp_can_sync_threads();
		if (ret)
			return ret;
	}

	/* Set log flag, if present. */
	if (flags & SECCOMP_FILTER_FLAG_LOG)
		filter->log = true;

	/*
	 * If there is an existing filter, make it the prev and don't drop its
	 * task reference.
	 */
	filter->prev = current->seccomp.filter;
	current->seccomp.filter = filter;

	/* Now that the new filter is in place, synchronize to all threads. */
	if (flags & SECCOMP_FILTER_FLAG_TSYNC)
		seccomp_sync_threads(flags);

	return 0;
}

<<<<<<< HEAD
void __get_seccomp_filter(struct seccomp_filter *filter)
{
	/* Reference count is bounded by the number of total processes. */
	atomic_inc(&filter->usage);
=======
static void __get_seccomp_filter(struct seccomp_filter *filter)
{
	/* Reference count is bounded by the number of total processes. */
	refcount_inc(&filter->usage);
>>>>>>> 286cd8c7
}

/* get_seccomp_filter - increments the reference count of the filter on @tsk */
void get_seccomp_filter(struct task_struct *tsk)
{
	struct seccomp_filter *orig = tsk->seccomp.filter;
	if (!orig)
		return;
	__get_seccomp_filter(orig);
}

static inline void seccomp_filter_free(struct seccomp_filter *filter)
{
	if (filter) {
		bpf_prog_destroy(filter->prog);
		kfree(filter);
	}
}

static void __put_seccomp_filter(struct seccomp_filter *orig)
{
	/* Clean up single-reference branches iteratively. */
	while (orig && refcount_dec_and_test(&orig->usage)) {
		struct seccomp_filter *freeme = orig;
		orig = orig->prev;
		seccomp_filter_free(freeme);
	}
}

/* put_seccomp_filter - decrements the ref count of tsk->seccomp.filter */
void put_seccomp_filter(struct task_struct *tsk)
{
	__put_seccomp_filter(tsk->seccomp.filter);
}

<<<<<<< HEAD
=======
static void seccomp_init_siginfo(siginfo_t *info, int syscall, int reason)
{
	clear_siginfo(info);
	info->si_signo = SIGSYS;
	info->si_code = SYS_SECCOMP;
	info->si_call_addr = (void __user *)KSTK_EIP(current);
	info->si_errno = reason;
	info->si_arch = syscall_get_arch();
	info->si_syscall = syscall;
}

>>>>>>> 286cd8c7
/**
 * seccomp_send_sigsys - signals the task to allow in-process syscall emulation
 * @syscall: syscall number to send to userland
 * @reason: filter-supplied reason code to send to userland (via si_errno)
 *
 * Forces a SIGSYS with a code of SYS_SECCOMP and related sigsys info.
 */
static void seccomp_send_sigsys(int syscall, int reason)
{
	struct siginfo info;
	seccomp_init_siginfo(&info, syscall, reason);
	force_sig_info(SIGSYS, &info, current);
}
#endif	/* CONFIG_SECCOMP_FILTER */

/* For use with seccomp_actions_logged */
#define SECCOMP_LOG_KILL_PROCESS	(1 << 0)
#define SECCOMP_LOG_KILL_THREAD		(1 << 1)
#define SECCOMP_LOG_TRAP		(1 << 2)
#define SECCOMP_LOG_ERRNO		(1 << 3)
#define SECCOMP_LOG_TRACE		(1 << 4)
#define SECCOMP_LOG_LOG			(1 << 5)
#define SECCOMP_LOG_ALLOW		(1 << 6)

static u32 seccomp_actions_logged = SECCOMP_LOG_KILL_PROCESS |
				    SECCOMP_LOG_KILL_THREAD  |
				    SECCOMP_LOG_TRAP  |
				    SECCOMP_LOG_ERRNO |
				    SECCOMP_LOG_TRACE |
				    SECCOMP_LOG_LOG;

static inline void seccomp_log(unsigned long syscall, long signr, u32 action,
			       bool requested)
{
	bool log = false;

	switch (action) {
	case SECCOMP_RET_ALLOW:
		break;
	case SECCOMP_RET_TRAP:
		log = requested && seccomp_actions_logged & SECCOMP_LOG_TRAP;
		break;
	case SECCOMP_RET_ERRNO:
		log = requested && seccomp_actions_logged & SECCOMP_LOG_ERRNO;
		break;
	case SECCOMP_RET_TRACE:
		log = requested && seccomp_actions_logged & SECCOMP_LOG_TRACE;
		break;
	case SECCOMP_RET_LOG:
		log = seccomp_actions_logged & SECCOMP_LOG_LOG;
		break;
	case SECCOMP_RET_KILL_THREAD:
		log = seccomp_actions_logged & SECCOMP_LOG_KILL_THREAD;
		break;
	case SECCOMP_RET_KILL_PROCESS:
	default:
		log = seccomp_actions_logged & SECCOMP_LOG_KILL_PROCESS;
	}

	/*
	 * Emit an audit message when the action is RET_KILL_*, RET_LOG, or the
	 * FILTER_FLAG_LOG bit was set. The admin has the ability to silence
	 * any action from being logged by removing the action name from the
	 * seccomp_actions_logged sysctl.
	 */
	if (!log)
		return;

	audit_seccomp(syscall, signr, action);
}

/*
 * Secure computing mode 1 allows only read/write/exit/sigreturn.
 * To be fully secure this must be combined with rlimit
 * to limit the stack allocations too.
 */
static const int mode1_syscalls[] = {
	__NR_seccomp_read, __NR_seccomp_write, __NR_seccomp_exit, __NR_seccomp_sigreturn,
	0, /* null terminated */
};

static void __secure_computing_strict(int this_syscall)
{
	const int *syscall_whitelist = mode1_syscalls;
#ifdef CONFIG_COMPAT
	if (in_compat_syscall())
		syscall_whitelist = get_compat_mode1_syscalls();
#endif
	do {
		if (*syscall_whitelist == this_syscall)
			return;
	} while (*++syscall_whitelist);

#ifdef SECCOMP_DEBUG
	dump_stack();
#endif
	current->seccomp.mode = SECCOMP_MODE_DEAD;
	seccomp_log(this_syscall, SIGKILL, SECCOMP_RET_KILL_THREAD, true);
	do_exit(SIGKILL);
}

#ifndef CONFIG_HAVE_ARCH_SECCOMP_FILTER
void secure_computing_strict(int this_syscall)
{
	int mode = current->seccomp.mode;

	if (IS_ENABLED(CONFIG_CHECKPOINT_RESTORE) &&
	    unlikely(current->ptrace & PT_SUSPEND_SECCOMP))
		return;

	if (mode == SECCOMP_MODE_DISABLED)
		return;
	else if (mode == SECCOMP_MODE_STRICT)
		__secure_computing_strict(this_syscall);
	else
		BUG();
}
#else

#ifdef CONFIG_SECCOMP_FILTER
static int __seccomp_filter(int this_syscall, const struct seccomp_data *sd,
			    const bool recheck_after_trace)
{
	u32 filter_ret, action;
	struct seccomp_filter *match = NULL;
	int data;

	/*
	 * Make sure that any changes to mode from another thread have
	 * been seen after TIF_SECCOMP was seen.
	 */
	rmb();

	filter_ret = seccomp_run_filters(sd, &match);
	data = filter_ret & SECCOMP_RET_DATA;
	action = filter_ret & SECCOMP_RET_ACTION_FULL;

	switch (action) {
	case SECCOMP_RET_ERRNO:
		/* Set low-order bits as an errno, capped at MAX_ERRNO. */
		if (data > MAX_ERRNO)
			data = MAX_ERRNO;
		syscall_set_return_value(current, task_pt_regs(current),
					 -data, 0);
		goto skip;

	case SECCOMP_RET_TRAP:
		/* Show the handler the original registers. */
		syscall_rollback(current, task_pt_regs(current));
		/* Let the filter pass back 16 bits of data. */
		seccomp_send_sigsys(this_syscall, data);
		goto skip;

	case SECCOMP_RET_TRACE:
		/* We've been put in this state by the ptracer already. */
		if (recheck_after_trace)
			return 0;

		/* ENOSYS these calls if there is no tracer attached. */
		if (!ptrace_event_enabled(current, PTRACE_EVENT_SECCOMP)) {
			syscall_set_return_value(current,
						 task_pt_regs(current),
						 -ENOSYS, 0);
			goto skip;
		}

		/* Allow the BPF to provide the event message */
		ptrace_event(PTRACE_EVENT_SECCOMP, data);
		/*
		 * The delivery of a fatal signal during event
		 * notification may silently skip tracer notification,
		 * which could leave us with a potentially unmodified
		 * syscall that the tracer would have liked to have
		 * changed. Since the process is about to die, we just
		 * force the syscall to be skipped and let the signal
		 * kill the process and correctly handle any tracer exit
		 * notifications.
		 */
		if (fatal_signal_pending(current))
			goto skip;
		/* Check if the tracer forced the syscall to be skipped. */
		this_syscall = syscall_get_nr(current, task_pt_regs(current));
		if (this_syscall < 0)
			goto skip;

		/*
		 * Recheck the syscall, since it may have changed. This
		 * intentionally uses a NULL struct seccomp_data to force
		 * a reload of all registers. This does not goto skip since
		 * a skip would have already been reported.
		 */
		if (__seccomp_filter(this_syscall, NULL, true))
			return -1;

		return 0;
<<<<<<< HEAD

	case SECCOMP_RET_ALLOW:
=======

	case SECCOMP_RET_LOG:
		seccomp_log(this_syscall, 0, action, true);
		return 0;

	case SECCOMP_RET_ALLOW:
		/*
		 * Note that the "match" filter will always be NULL for
		 * this action since SECCOMP_RET_ALLOW is the starting
		 * state in seccomp_run_filters().
		 */
>>>>>>> 286cd8c7
		return 0;

	case SECCOMP_RET_KILL_THREAD:
	case SECCOMP_RET_KILL_PROCESS:
	default:
		current->seccomp.mode = SECCOMP_MODE_DEAD;
		seccomp_log(this_syscall, SIGSYS, action, true);
		/* Dump core only if this is the last remaining thread. */
		if (action == SECCOMP_RET_KILL_PROCESS ||
		    get_nr_threads(current) == 1) {
			siginfo_t info;

			/* Show the original registers in the dump. */
			syscall_rollback(current, task_pt_regs(current));
			/* Trigger a manual coredump since do_exit skips it. */
			seccomp_init_siginfo(&info, this_syscall, data);
			do_coredump(&info);
		}
		if (action == SECCOMP_RET_KILL_PROCESS)
			do_group_exit(SIGSYS);
		else
			do_exit(SIGSYS);
	}

	unreachable();

skip:
<<<<<<< HEAD
	audit_seccomp(this_syscall, 0, action);
=======
	seccomp_log(this_syscall, 0, action, match ? match->log : false);
>>>>>>> 286cd8c7
	return -1;
}
#else
static int __seccomp_filter(int this_syscall, const struct seccomp_data *sd,
			    const bool recheck_after_trace)
{
	BUG();
<<<<<<< HEAD
=======

	return -1;
>>>>>>> 286cd8c7
}
#endif

int __secure_computing(const struct seccomp_data *sd)
{
	int mode = current->seccomp.mode;
	int this_syscall;

	if (IS_ENABLED(CONFIG_CHECKPOINT_RESTORE) &&
	    unlikely(current->ptrace & PT_SUSPEND_SECCOMP))
		return 0;

	this_syscall = sd ? sd->nr :
		syscall_get_nr(current, task_pt_regs(current));

	switch (mode) {
	case SECCOMP_MODE_STRICT:
		__secure_computing_strict(this_syscall);  /* may call do_exit */
		return 0;
	case SECCOMP_MODE_FILTER:
		return __seccomp_filter(this_syscall, sd, false);
<<<<<<< HEAD
=======
	/* Surviving SECCOMP_RET_KILL_* must be proactively impossible. */
	case SECCOMP_MODE_DEAD:
		WARN_ON_ONCE(1);
		do_exit(SIGKILL);
		return -1;
>>>>>>> 286cd8c7
	default:
		BUG();
	}
}
#endif /* CONFIG_HAVE_ARCH_SECCOMP_FILTER */

long prctl_get_seccomp(void)
{
	return current->seccomp.mode;
}

/**
 * seccomp_set_mode_strict: internal function for setting strict seccomp
 *
 * Once current->seccomp.mode is non-zero, it may not be changed.
 *
 * Returns 0 on success or -EINVAL on failure.
 */
static long seccomp_set_mode_strict(void)
{
	const unsigned long seccomp_mode = SECCOMP_MODE_STRICT;
	long ret = -EINVAL;

	spin_lock_irq(&current->sighand->siglock);

	if (!seccomp_may_assign_mode(seccomp_mode))
		goto out;

#ifdef TIF_NOTSC
	disable_TSC();
#endif
	seccomp_assign_mode(current, seccomp_mode, 0);
	ret = 0;

out:
	spin_unlock_irq(&current->sighand->siglock);

	return ret;
}

#ifdef CONFIG_SECCOMP_FILTER
/**
 * seccomp_set_mode_filter: internal function for setting seccomp filter
 * @flags:  flags to change filter behavior
 * @filter: struct sock_fprog containing filter
 *
 * This function may be called repeatedly to install additional filters.
 * Every filter successfully installed will be evaluated (in reverse order)
 * for each system call the task makes.
 *
 * Once current->seccomp.mode is non-zero, it may not be changed.
 *
 * Returns 0 on success or -EINVAL on failure.
 */
static long seccomp_set_mode_filter(unsigned int flags,
				    const char __user *filter)
{
	const unsigned long seccomp_mode = SECCOMP_MODE_FILTER;
	struct seccomp_filter *prepared = NULL;
	long ret = -EINVAL;

	/* Validate flags. */
	if (flags & ~SECCOMP_FILTER_FLAG_MASK)
		return -EINVAL;

	/* Prepare the new filter before holding any locks. */
	prepared = seccomp_prepare_user_filter(filter);
	if (IS_ERR(prepared))
		return PTR_ERR(prepared);

	/*
	 * Make sure we cannot change seccomp or nnp state via TSYNC
	 * while another thread is in the middle of calling exec.
	 */
	if (flags & SECCOMP_FILTER_FLAG_TSYNC &&
	    mutex_lock_killable(&current->signal->cred_guard_mutex))
		goto out_free;

	spin_lock_irq(&current->sighand->siglock);

	if (!seccomp_may_assign_mode(seccomp_mode))
		goto out;

	ret = seccomp_attach_filter(flags, prepared);
	if (ret)
		goto out;
	/* Do not free the successfully attached filter. */
	prepared = NULL;

	seccomp_assign_mode(current, seccomp_mode, flags);
out:
	spin_unlock_irq(&current->sighand->siglock);
	if (flags & SECCOMP_FILTER_FLAG_TSYNC)
		mutex_unlock(&current->signal->cred_guard_mutex);
out_free:
	seccomp_filter_free(prepared);
	return ret;
}
#else
static inline long seccomp_set_mode_filter(unsigned int flags,
					   const char __user *filter)
{
	return -EINVAL;
}
#endif

static long seccomp_get_action_avail(const char __user *uaction)
{
	u32 action;

	if (copy_from_user(&action, uaction, sizeof(action)))
		return -EFAULT;

	switch (action) {
	case SECCOMP_RET_KILL_PROCESS:
	case SECCOMP_RET_KILL_THREAD:
	case SECCOMP_RET_TRAP:
	case SECCOMP_RET_ERRNO:
	case SECCOMP_RET_TRACE:
	case SECCOMP_RET_LOG:
	case SECCOMP_RET_ALLOW:
		break;
	default:
		return -EOPNOTSUPP;
	}

	return 0;
}

/* Common entry point for both prctl and syscall. */
static long do_seccomp(unsigned int op, unsigned int flags,
		       const char __user *uargs)
{
	switch (op) {
	case SECCOMP_SET_MODE_STRICT:
		if (flags != 0 || uargs != NULL)
			return -EINVAL;
		return seccomp_set_mode_strict();
	case SECCOMP_SET_MODE_FILTER:
		return seccomp_set_mode_filter(flags, uargs);
	case SECCOMP_GET_ACTION_AVAIL:
		if (flags != 0)
			return -EINVAL;

		return seccomp_get_action_avail(uargs);
	default:
		return -EINVAL;
	}
}

SYSCALL_DEFINE3(seccomp, unsigned int, op, unsigned int, flags,
			 const char __user *, uargs)
{
	return do_seccomp(op, flags, uargs);
}

/**
 * prctl_set_seccomp: configures current->seccomp.mode
 * @seccomp_mode: requested mode to use
 * @filter: optional struct sock_fprog for use with SECCOMP_MODE_FILTER
 *
 * Returns 0 on success or -EINVAL on failure.
 */
long prctl_set_seccomp(unsigned long seccomp_mode, char __user *filter)
{
	unsigned int op;
	char __user *uargs;

	switch (seccomp_mode) {
	case SECCOMP_MODE_STRICT:
		op = SECCOMP_SET_MODE_STRICT;
		/*
		 * Setting strict mode through prctl always ignored filter,
		 * so make sure it is always NULL here to pass the internal
		 * check in do_seccomp().
		 */
		uargs = NULL;
		break;
	case SECCOMP_MODE_FILTER:
		op = SECCOMP_SET_MODE_FILTER;
		uargs = filter;
		break;
	default:
		return -EINVAL;
	}

	/* prctl interface doesn't have flags, so they are always zero. */
	return do_seccomp(op, 0, uargs);
}

#if defined(CONFIG_SECCOMP_FILTER) && defined(CONFIG_CHECKPOINT_RESTORE)
static struct seccomp_filter *get_nth_filter(struct task_struct *task,
					     unsigned long filter_off)
{
	struct seccomp_filter *orig, *filter;
	unsigned long count;

	/*
	 * Note: this is only correct because the caller should be the (ptrace)
	 * tracer of the task, otherwise lock_task_sighand is needed.
	 */
	spin_lock_irq(&task->sighand->siglock);

	if (task->seccomp.mode != SECCOMP_MODE_FILTER) {
		spin_unlock_irq(&task->sighand->siglock);
		return ERR_PTR(-EINVAL);
	}

	orig = task->seccomp.filter;
	__get_seccomp_filter(orig);
	spin_unlock_irq(&task->sighand->siglock);

	count = 0;
	for (filter = orig; filter; filter = filter->prev)
		count++;

	if (filter_off >= count) {
		filter = ERR_PTR(-ENOENT);
		goto out;
	}

	count -= filter_off;
	for (filter = orig; filter && count > 1; filter = filter->prev)
		count--;

	if (WARN_ON(count != 1 || !filter)) {
		filter = ERR_PTR(-ENOENT);
		goto out;
	}

	__get_seccomp_filter(filter);

out:
	__put_seccomp_filter(orig);
	return filter;
}

long seccomp_get_filter(struct task_struct *task, unsigned long filter_off,
			void __user *data)
{
	struct seccomp_filter *filter;
	struct sock_fprog_kern *fprog;
	long ret;

	if (!capable(CAP_SYS_ADMIN) ||
	    current->seccomp.mode != SECCOMP_MODE_DISABLED) {
		return -EACCES;
	}

	filter = get_nth_filter(task, filter_off);
	if (IS_ERR(filter))
		return PTR_ERR(filter);

	fprog = filter->prog->orig_prog;
	if (!fprog) {
		/* This must be a new non-cBPF filter, since we save
		 * every cBPF filter's orig_prog above when
		 * CONFIG_CHECKPOINT_RESTORE is enabled.
		 */
		ret = -EMEDIUMTYPE;
		goto out;
	}

	ret = fprog->len;
	if (!data)
		goto out;

<<<<<<< HEAD
	__get_seccomp_filter(filter);
	spin_unlock_irq(&task->sighand->siglock);

	if (copy_to_user(data, fprog->filter, bpf_classic_proglen(fprog)))
		ret = -EFAULT;

=======
	if (copy_to_user(data, fprog->filter, bpf_classic_proglen(fprog)))
		ret = -EFAULT;

out:
>>>>>>> 286cd8c7
	__put_seccomp_filter(filter);
	return ret;
}

long seccomp_get_metadata(struct task_struct *task,
			  unsigned long size, void __user *data)
{
	long ret;
	struct seccomp_filter *filter;
	struct seccomp_metadata kmd = {};

	if (!capable(CAP_SYS_ADMIN) ||
	    current->seccomp.mode != SECCOMP_MODE_DISABLED) {
		return -EACCES;
	}

	size = min_t(unsigned long, size, sizeof(kmd));

	if (size < sizeof(kmd.filter_off))
		return -EINVAL;

	if (copy_from_user(&kmd.filter_off, data, sizeof(kmd.filter_off)))
		return -EFAULT;

	filter = get_nth_filter(task, kmd.filter_off);
	if (IS_ERR(filter))
		return PTR_ERR(filter);

	if (filter->log)
		kmd.flags |= SECCOMP_FILTER_FLAG_LOG;

	ret = size;
	if (copy_to_user(data, &kmd, size))
		ret = -EFAULT;

	__put_seccomp_filter(filter);
	return ret;
}
#endif

#ifdef CONFIG_SYSCTL

/* Human readable action names for friendly sysctl interaction */
#define SECCOMP_RET_KILL_PROCESS_NAME	"kill_process"
#define SECCOMP_RET_KILL_THREAD_NAME	"kill_thread"
#define SECCOMP_RET_TRAP_NAME		"trap"
#define SECCOMP_RET_ERRNO_NAME		"errno"
#define SECCOMP_RET_TRACE_NAME		"trace"
#define SECCOMP_RET_LOG_NAME		"log"
#define SECCOMP_RET_ALLOW_NAME		"allow"

static const char seccomp_actions_avail[] =
				SECCOMP_RET_KILL_PROCESS_NAME	" "
				SECCOMP_RET_KILL_THREAD_NAME	" "
				SECCOMP_RET_TRAP_NAME		" "
				SECCOMP_RET_ERRNO_NAME		" "
				SECCOMP_RET_TRACE_NAME		" "
				SECCOMP_RET_LOG_NAME		" "
				SECCOMP_RET_ALLOW_NAME;

struct seccomp_log_name {
	u32		log;
	const char	*name;
};

static const struct seccomp_log_name seccomp_log_names[] = {
	{ SECCOMP_LOG_KILL_PROCESS, SECCOMP_RET_KILL_PROCESS_NAME },
	{ SECCOMP_LOG_KILL_THREAD, SECCOMP_RET_KILL_THREAD_NAME },
	{ SECCOMP_LOG_TRAP, SECCOMP_RET_TRAP_NAME },
	{ SECCOMP_LOG_ERRNO, SECCOMP_RET_ERRNO_NAME },
	{ SECCOMP_LOG_TRACE, SECCOMP_RET_TRACE_NAME },
	{ SECCOMP_LOG_LOG, SECCOMP_RET_LOG_NAME },
	{ SECCOMP_LOG_ALLOW, SECCOMP_RET_ALLOW_NAME },
	{ }
};

static bool seccomp_names_from_actions_logged(char *names, size_t size,
					      u32 actions_logged,
					      const char *sep)
{
	const struct seccomp_log_name *cur;
	bool append_sep = false;

	for (cur = seccomp_log_names; cur->name && size; cur++) {
		ssize_t ret;

		if (!(actions_logged & cur->log))
			continue;

		if (append_sep) {
			ret = strscpy(names, sep, size);
			if (ret < 0)
				return false;

			names += ret;
			size -= ret;
		} else
			append_sep = true;

		ret = strscpy(names, cur->name, size);
		if (ret < 0)
			return false;

		names += ret;
		size -= ret;
	}

	return true;
}

static bool seccomp_action_logged_from_name(u32 *action_logged,
					    const char *name)
{
	const struct seccomp_log_name *cur;

	for (cur = seccomp_log_names; cur->name; cur++) {
		if (!strcmp(cur->name, name)) {
			*action_logged = cur->log;
			return true;
		}
	}

	return false;
}

static bool seccomp_actions_logged_from_names(u32 *actions_logged, char *names)
{
	char *name;

	*actions_logged = 0;
	while ((name = strsep(&names, " ")) && *name) {
		u32 action_logged = 0;

		if (!seccomp_action_logged_from_name(&action_logged, name))
			return false;

		*actions_logged |= action_logged;
	}

	return true;
}

static int read_actions_logged(struct ctl_table *ro_table, void __user *buffer,
			       size_t *lenp, loff_t *ppos)
{
	char names[sizeof(seccomp_actions_avail)];
	struct ctl_table table;

	memset(names, 0, sizeof(names));

	if (!seccomp_names_from_actions_logged(names, sizeof(names),
					       seccomp_actions_logged, " "))
		return -EINVAL;

	table = *ro_table;
	table.data = names;
	table.maxlen = sizeof(names);
	return proc_dostring(&table, 0, buffer, lenp, ppos);
}

static int write_actions_logged(struct ctl_table *ro_table, void __user *buffer,
				size_t *lenp, loff_t *ppos, u32 *actions_logged)
{
	char names[sizeof(seccomp_actions_avail)];
	struct ctl_table table;
	int ret;

	if (!capable(CAP_SYS_ADMIN))
		return -EPERM;

	memset(names, 0, sizeof(names));

	table = *ro_table;
	table.data = names;
	table.maxlen = sizeof(names);
	ret = proc_dostring(&table, 1, buffer, lenp, ppos);
	if (ret)
		return ret;

	if (!seccomp_actions_logged_from_names(actions_logged, table.data))
		return -EINVAL;

	if (*actions_logged & SECCOMP_LOG_ALLOW)
		return -EINVAL;

	seccomp_actions_logged = *actions_logged;
	return 0;
}

static void audit_actions_logged(u32 actions_logged, u32 old_actions_logged,
				 int ret)
{
	char names[sizeof(seccomp_actions_avail)];
	char old_names[sizeof(seccomp_actions_avail)];
	const char *new = names;
	const char *old = old_names;

	if (!audit_enabled)
		return;

	memset(names, 0, sizeof(names));
	memset(old_names, 0, sizeof(old_names));

	if (ret)
		new = "?";
	else if (!actions_logged)
		new = "(none)";
	else if (!seccomp_names_from_actions_logged(names, sizeof(names),
						    actions_logged, ","))
		new = "?";

	if (!old_actions_logged)
		old = "(none)";
	else if (!seccomp_names_from_actions_logged(old_names,
						    sizeof(old_names),
						    old_actions_logged, ","))
		old = "?";

	return audit_seccomp_actions_logged(new, old, !ret);
}

static int seccomp_actions_logged_handler(struct ctl_table *ro_table, int write,
					  void __user *buffer, size_t *lenp,
					  loff_t *ppos)
{
	int ret;

	if (write) {
		u32 actions_logged = 0;
		u32 old_actions_logged = seccomp_actions_logged;

		ret = write_actions_logged(ro_table, buffer, lenp, ppos,
					   &actions_logged);
		audit_actions_logged(actions_logged, old_actions_logged, ret);
	} else
		ret = read_actions_logged(ro_table, buffer, lenp, ppos);

	return ret;
}

static struct ctl_path seccomp_sysctl_path[] = {
	{ .procname = "kernel", },
	{ .procname = "seccomp", },
	{ }
};

static struct ctl_table seccomp_sysctl_table[] = {
	{
		.procname	= "actions_avail",
		.data		= (void *) &seccomp_actions_avail,
		.maxlen		= sizeof(seccomp_actions_avail),
		.mode		= 0444,
		.proc_handler	= proc_dostring,
	},
	{
		.procname	= "actions_logged",
		.mode		= 0644,
		.proc_handler	= seccomp_actions_logged_handler,
	},
	{ }
};

static int __init seccomp_sysctl_init(void)
{
	struct ctl_table_header *hdr;

	hdr = register_sysctl_paths(seccomp_sysctl_path, seccomp_sysctl_table);
	if (!hdr)
		pr_warn("seccomp: sysctl registration failed\n");
	else
		kmemleak_not_leak(hdr);

	return 0;
}

device_initcall(seccomp_sysctl_init)

#endif /* CONFIG_SYSCTL */<|MERGE_RESOLUTION|>--- conflicted
+++ resolved
@@ -17,11 +17,8 @@
 #include <linux/refcount.h>
 #include <linux/audit.h>
 #include <linux/compat.h>
-<<<<<<< HEAD
-=======
 #include <linux/coredump.h>
 #include <linux/kmemleak.h>
->>>>>>> 286cd8c7
 #include <linux/nospec.h>
 #include <linux/prctl.h>
 #include <linux/sched.h>
@@ -190,13 +187,9 @@
  *
  * Returns valid seccomp BPF response codes.
  */
-<<<<<<< HEAD
-static u32 seccomp_run_filters(const struct seccomp_data *sd)
-=======
 #define ACTION_ONLY(ret) ((s32)((ret) & (SECCOMP_RET_ACTION_FULL)))
 static u32 seccomp_run_filters(const struct seccomp_data *sd,
 			       struct seccomp_filter **match)
->>>>>>> 286cd8c7
 {
 	struct seccomp_data sd_local;
 	u32 ret = SECCOMP_RET_ALLOW;
@@ -492,17 +485,10 @@
 	return 0;
 }
 
-<<<<<<< HEAD
-void __get_seccomp_filter(struct seccomp_filter *filter)
-{
-	/* Reference count is bounded by the number of total processes. */
-	atomic_inc(&filter->usage);
-=======
 static void __get_seccomp_filter(struct seccomp_filter *filter)
 {
 	/* Reference count is bounded by the number of total processes. */
 	refcount_inc(&filter->usage);
->>>>>>> 286cd8c7
 }
 
 /* get_seccomp_filter - increments the reference count of the filter on @tsk */
@@ -538,8 +524,6 @@
 	__put_seccomp_filter(tsk->seccomp.filter);
 }
 
-<<<<<<< HEAD
-=======
 static void seccomp_init_siginfo(siginfo_t *info, int syscall, int reason)
 {
 	clear_siginfo(info);
@@ -551,7 +535,6 @@
 	info->si_syscall = syscall;
 }
 
->>>>>>> 286cd8c7
 /**
  * seccomp_send_sigsys - signals the task to allow in-process syscall emulation
  * @syscall: syscall number to send to userland
@@ -747,10 +730,6 @@
 			return -1;
 
 		return 0;
-<<<<<<< HEAD
-
-	case SECCOMP_RET_ALLOW:
-=======
 
 	case SECCOMP_RET_LOG:
 		seccomp_log(this_syscall, 0, action, true);
@@ -762,7 +741,6 @@
 		 * this action since SECCOMP_RET_ALLOW is the starting
 		 * state in seccomp_run_filters().
 		 */
->>>>>>> 286cd8c7
 		return 0;
 
 	case SECCOMP_RET_KILL_THREAD:
@@ -790,11 +768,7 @@
 	unreachable();
 
 skip:
-<<<<<<< HEAD
-	audit_seccomp(this_syscall, 0, action);
-=======
 	seccomp_log(this_syscall, 0, action, match ? match->log : false);
->>>>>>> 286cd8c7
 	return -1;
 }
 #else
@@ -802,11 +776,8 @@
 			    const bool recheck_after_trace)
 {
 	BUG();
-<<<<<<< HEAD
-=======
 
 	return -1;
->>>>>>> 286cd8c7
 }
 #endif
 
@@ -828,14 +799,11 @@
 		return 0;
 	case SECCOMP_MODE_FILTER:
 		return __seccomp_filter(this_syscall, sd, false);
-<<<<<<< HEAD
-=======
 	/* Surviving SECCOMP_RET_KILL_* must be proactively impossible. */
 	case SECCOMP_MODE_DEAD:
 		WARN_ON_ONCE(1);
 		do_exit(SIGKILL);
 		return -1;
->>>>>>> 286cd8c7
 	default:
 		BUG();
 	}
@@ -1103,19 +1071,10 @@
 	if (!data)
 		goto out;
 
-<<<<<<< HEAD
-	__get_seccomp_filter(filter);
-	spin_unlock_irq(&task->sighand->siglock);
-
 	if (copy_to_user(data, fprog->filter, bpf_classic_proglen(fprog)))
 		ret = -EFAULT;
 
-=======
-	if (copy_to_user(data, fprog->filter, bpf_classic_proglen(fprog)))
-		ret = -EFAULT;
-
 out:
->>>>>>> 286cd8c7
 	__put_seccomp_filter(filter);
 	return ret;
 }
