// SPDX-License-Identifier: GPL-2.0
/*
 * trace event based perf event profiling/tracing
 *
 * Copyright (C) 2009 Red Hat Inc, Peter Zijlstra
 * Copyright (C) 2009-2010 Frederic Weisbecker <fweisbec@gmail.com>
 */

#include <linux/module.h>
#include <linux/kprobes.h>
#include <linux/security.h>
#include "trace.h"
#include "trace_probe.h"

static char __percpu *perf_trace_buf[PERF_NR_CONTEXTS];

/*
 * Force it to be aligned to unsigned long to avoid misaligned accesses
 * suprises
 */
typedef typeof(unsigned long [PERF_MAX_TRACE_SIZE / sizeof(unsigned long)])
	perf_trace_t;

/* Count the events in use (per event id, not per instance) */
static int	total_ref_count;

static int perf_trace_event_perm(struct trace_event_call *tp_event,
				 struct perf_event *p_event)
{
	int ret;

	if (tp_event->perf_perm) {
		ret = tp_event->perf_perm(tp_event, p_event);
		if (ret)
			return ret;
	}

	/*
	 * We checked and allowed to create parent,
	 * allow children without checking.
	 */
	if (p_event->parent)
		return 0;

	/*
	 * It's ok to check current process (owner) permissions in here,
	 * because code below is called only via perf_event_open syscall.
	 */

	/* The ftrace function trace is allowed only for root. */
	if (ftrace_event_is_function(tp_event)) {
		ret = perf_allow_tracepoint(&p_event->attr);
		if (ret)
			return ret;

		if (!is_sampling_event(p_event))
			return 0;

		/*
		 * We don't allow user space callchains for  function trace
		 * event, due to issues with page faults while tracing page
		 * fault handler and its overall trickiness nature.
		 */
		if (!p_event->attr.exclude_callchain_user)
			return -EINVAL;

		/*
		 * Same reason to disable user stack dump as for user space
		 * callchains above.
		 */
		if (p_event->attr.sample_type & PERF_SAMPLE_STACK_USER)
			return -EINVAL;
	}

	/* No tracing, just counting, so no obvious leak */
	if (!(p_event->attr.sample_type & PERF_SAMPLE_RAW))
		return 0;

	/* Some events are ok to be traced by non-root users... */
	if (p_event->attach_state == PERF_ATTACH_TASK) {
		if (tp_event->flags & TRACE_EVENT_FL_CAP_ANY)
			return 0;
	}

	/*
	 * ...otherwise raw tracepoint data can be a severe data leak,
	 * only allow root to have these.
	 */
	ret = perf_allow_tracepoint(&p_event->attr);
	if (ret)
		return ret;

	return 0;
}

static int perf_trace_event_reg(struct trace_event_call *tp_event,
				struct perf_event *p_event)
{
	struct hlist_head __percpu *list;
	int ret = -ENOMEM;
	int cpu;

	p_event->tp_event = tp_event;
	if (tp_event->perf_refcount++ > 0)
		return 0;

	list = alloc_percpu(struct hlist_head);
	if (!list)
		goto fail;

	for_each_possible_cpu(cpu)
		INIT_HLIST_HEAD(per_cpu_ptr(list, cpu));

	tp_event->perf_events = list;

	if (!total_ref_count) {
		char __percpu *buf;
		int i;

		for (i = 0; i < PERF_NR_CONTEXTS; i++) {
			buf = (char __percpu *)alloc_percpu(perf_trace_t);
			if (!buf)
				goto fail;

			perf_trace_buf[i] = buf;
		}
	}

	ret = tp_event->class->reg(tp_event, TRACE_REG_PERF_REGISTER, NULL);
	if (ret)
		goto fail;

	total_ref_count++;
	return 0;

fail:
	if (!total_ref_count) {
		int i;

		for (i = 0; i < PERF_NR_CONTEXTS; i++) {
			free_percpu(perf_trace_buf[i]);
			perf_trace_buf[i] = NULL;
		}
	}

	if (!--tp_event->perf_refcount) {
		free_percpu(tp_event->perf_events);
		tp_event->perf_events = NULL;
	}

	return ret;
}

static void perf_trace_event_unreg(struct perf_event *p_event)
{
	struct trace_event_call *tp_event = p_event->tp_event;
	int i;

	if (--tp_event->perf_refcount > 0)
		goto out;

	tp_event->class->reg(tp_event, TRACE_REG_PERF_UNREGISTER, NULL);

	/*
	 * Ensure our callback won't be called anymore. The buffers
	 * will be freed after that.
	 */
	tracepoint_synchronize_unregister();

	free_percpu(tp_event->perf_events);
	tp_event->perf_events = NULL;

	if (!--total_ref_count) {
		for (i = 0; i < PERF_NR_CONTEXTS; i++) {
			free_percpu(perf_trace_buf[i]);
			perf_trace_buf[i] = NULL;
		}
	}
out:
	module_put(tp_event->mod);
}

static int perf_trace_event_open(struct perf_event *p_event)
{
	struct trace_event_call *tp_event = p_event->tp_event;
	return tp_event->class->reg(tp_event, TRACE_REG_PERF_OPEN, p_event);
}

static void perf_trace_event_close(struct perf_event *p_event)
{
	struct trace_event_call *tp_event = p_event->tp_event;
	tp_event->class->reg(tp_event, TRACE_REG_PERF_CLOSE, p_event);
}

static int perf_trace_event_init(struct trace_event_call *tp_event,
				 struct perf_event *p_event)
{
	int ret;

	ret = perf_trace_event_perm(tp_event, p_event);
	if (ret)
		return ret;

	ret = perf_trace_event_reg(tp_event, p_event);
	if (ret)
		return ret;

	ret = perf_trace_event_open(p_event);
	if (ret) {
		perf_trace_event_unreg(p_event);
		return ret;
	}

	return 0;
}

int perf_trace_init(struct perf_event *p_event)
{
	struct trace_event_call *tp_event;
	u64 event_id = p_event->attr.config;
	int ret = -EINVAL;

	mutex_lock(&event_mutex);
	list_for_each_entry(tp_event, &ftrace_events, list) {
		if (tp_event->event.type == event_id &&
		    tp_event->class && tp_event->class->reg &&
		    try_module_get(tp_event->mod)) {
			ret = perf_trace_event_init(tp_event, p_event);
			if (ret)
				module_put(tp_event->mod);
			break;
		}
	}
	mutex_unlock(&event_mutex);

	return ret;
}

void perf_trace_destroy(struct perf_event *p_event)
{
	mutex_lock(&event_mutex);
	perf_trace_event_close(p_event);
	perf_trace_event_unreg(p_event);
	mutex_unlock(&event_mutex);
}

#ifdef CONFIG_KPROBE_EVENTS
int perf_kprobe_init(struct perf_event *p_event, bool is_retprobe)
{
	int ret;
	char *func = NULL;
	struct trace_event_call *tp_event;

	if (p_event->attr.kprobe_func) {
		func = kzalloc(KSYM_NAME_LEN, GFP_KERNEL);
		if (!func)
			return -ENOMEM;
		ret = strncpy_from_user(
			func, u64_to_user_ptr(p_event->attr.kprobe_func),
			KSYM_NAME_LEN);
		if (ret == KSYM_NAME_LEN)
			ret = -E2BIG;
		if (ret < 0)
			goto out;

		if (func[0] == '\0') {
			kfree(func);
			func = NULL;
		}
	}

	tp_event = create_local_trace_kprobe(
		func, (void *)(unsigned long)(p_event->attr.kprobe_addr),
		p_event->attr.probe_offset, is_retprobe);
	if (IS_ERR(tp_event)) {
		ret = PTR_ERR(tp_event);
		goto out;
	}

	mutex_lock(&event_mutex);
	ret = perf_trace_event_init(tp_event, p_event);
	if (ret)
		destroy_local_trace_kprobe(tp_event);
	mutex_unlock(&event_mutex);
out:
	kfree(func);
	return ret;
}

void perf_kprobe_destroy(struct perf_event *p_event)
{
	mutex_lock(&event_mutex);
	perf_trace_event_close(p_event);
	perf_trace_event_unreg(p_event);
	mutex_unlock(&event_mutex);

	destroy_local_trace_kprobe(p_event->tp_event);
}
#endif /* CONFIG_KPROBE_EVENTS */

#ifdef CONFIG_UPROBE_EVENTS
int perf_uprobe_init(struct perf_event *p_event, bool is_retprobe)
{
	int ret;
	char *path = NULL;
	struct trace_event_call *tp_event;

	if (!p_event->attr.uprobe_path)
		return -EINVAL;

	path = strndup_user(u64_to_user_ptr(p_event->attr.uprobe_path),
			    PATH_MAX);
	if (IS_ERR(path)) {
		ret = PTR_ERR(path);
		return (ret == -EINVAL) ? -E2BIG : ret;
	}
	if (path[0] == '\0') {
		ret = -EINVAL;
		goto out;
	}

	tp_event = create_local_trace_uprobe(
		path, p_event->attr.probe_offset, is_retprobe);
	if (IS_ERR(tp_event)) {
		ret = PTR_ERR(tp_event);
		goto out;
	}

	/*
	 * local trace_uprobe need to hold event_mutex to call
	 * uprobe_buffer_enable() and uprobe_buffer_disable().
	 * event_mutex is not required for local trace_kprobes.
	 */
	mutex_lock(&event_mutex);
	ret = perf_trace_event_init(tp_event, p_event);
	if (ret)
		destroy_local_trace_uprobe(tp_event);
	mutex_unlock(&event_mutex);
out:
	kfree(path);
	return ret;
}

void perf_uprobe_destroy(struct perf_event *p_event)
{
	mutex_lock(&event_mutex);
	perf_trace_event_close(p_event);
	perf_trace_event_unreg(p_event);
	mutex_unlock(&event_mutex);
	destroy_local_trace_uprobe(p_event->tp_event);
}
#endif /* CONFIG_UPROBE_EVENTS */

int perf_trace_add(struct perf_event *p_event, int flags)
{
	struct trace_event_call *tp_event = p_event->tp_event;

	if (!(flags & PERF_EF_START))
		p_event->hw.state = PERF_HES_STOPPED;

	/*
	 * If TRACE_REG_PERF_ADD returns false; no custom action was performed
	 * and we need to take the default action of enqueueing our event on
	 * the right per-cpu hlist.
	 */
	if (!tp_event->class->reg(tp_event, TRACE_REG_PERF_ADD, p_event)) {
		struct hlist_head __percpu *pcpu_list;
		struct hlist_head *list;

		pcpu_list = tp_event->perf_events;
		if (WARN_ON_ONCE(!pcpu_list))
			return -EINVAL;

		list = this_cpu_ptr(pcpu_list);
		hlist_add_head_rcu(&p_event->hlist_entry, list);
	}

	return 0;
}

void perf_trace_del(struct perf_event *p_event, int flags)
{
	struct trace_event_call *tp_event = p_event->tp_event;
<<<<<<< HEAD
	if (!hlist_unhashed(&p_event->hlist_entry))
		hlist_del_rcu(&p_event->hlist_entry);
	tp_event->class->reg(tp_event, TRACE_REG_PERF_DEL, p_event);
=======

	/*
	 * If TRACE_REG_PERF_DEL returns false; no custom action was performed
	 * and we need to take the default action of dequeueing our event from
	 * the right per-cpu hlist.
	 */
	if (!tp_event->class->reg(tp_event, TRACE_REG_PERF_DEL, p_event))
		hlist_del_rcu(&p_event->hlist_entry);
>>>>>>> 286cd8c7
}

void *perf_trace_buf_alloc(int size, struct pt_regs **regs, int *rctxp)
{
	char *raw_data;
	int rctx;

	BUILD_BUG_ON(PERF_MAX_TRACE_SIZE % sizeof(unsigned long));

	if (WARN_ONCE(size > PERF_MAX_TRACE_SIZE,
		      "perf buffer not large enough"))
		return NULL;

	*rctxp = rctx = perf_swevent_get_recursion_context();
	if (rctx < 0)
		return NULL;

	if (regs)
		*regs = this_cpu_ptr(&__perf_regs[rctx]);
	raw_data = this_cpu_ptr(perf_trace_buf[rctx]);

	/* zero the dead bytes from align to not leak stack to user */
	memset(&raw_data[size - sizeof(u64)], 0, sizeof(u64));
	return raw_data;
}
EXPORT_SYMBOL_GPL(perf_trace_buf_alloc);
NOKPROBE_SYMBOL(perf_trace_buf_alloc);

void perf_trace_buf_update(void *record, u16 type)
{
	struct trace_entry *entry = record;
	int pc = preempt_count();
	unsigned long flags;

	local_save_flags(flags);
	tracing_generic_entry_update(entry, flags, pc);
	entry->type = type;
}
NOKPROBE_SYMBOL(perf_trace_buf_update);

#ifdef CONFIG_FUNCTION_TRACER
static void
perf_ftrace_function_call(unsigned long ip, unsigned long parent_ip,
			  struct ftrace_ops *ops, struct pt_regs *pt_regs)
{
	struct ftrace_entry *entry;
	struct perf_event *event;
	struct hlist_head head;
	struct pt_regs regs;
	int rctx;

	if ((unsigned long)ops->private != smp_processor_id())
		return;

	event = container_of(ops, struct perf_event, ftrace_ops);

	/*
	 * @event->hlist entry is NULL (per INIT_HLIST_NODE), and all
	 * the perf code does is hlist_for_each_entry_rcu(), so we can
	 * get away with simply setting the @head.first pointer in order
	 * to create a singular list.
	 */
	head.first = &event->hlist_entry;

#define ENTRY_SIZE (ALIGN(sizeof(struct ftrace_entry) + sizeof(u32), \
		    sizeof(u64)) - sizeof(u32))

	BUILD_BUG_ON(ENTRY_SIZE > PERF_MAX_TRACE_SIZE);

	memset(&regs, 0, sizeof(regs));
	perf_fetch_caller_regs(&regs);

	entry = perf_trace_buf_alloc(ENTRY_SIZE, NULL, &rctx);
	if (!entry)
		return;

	entry->ip = ip;
	entry->parent_ip = parent_ip;
	perf_trace_buf_submit(entry, ENTRY_SIZE, rctx, TRACE_FN,
<<<<<<< HEAD
			      1, &regs, head, NULL);
=======
			      1, &regs, &head, NULL);
>>>>>>> 286cd8c7

#undef ENTRY_SIZE
}

static int perf_ftrace_function_register(struct perf_event *event)
{
	struct ftrace_ops *ops = &event->ftrace_ops;

	ops->flags   = FTRACE_OPS_FL_RCU;
	ops->func    = perf_ftrace_function_call;
	ops->private = (void *)(unsigned long)nr_cpu_ids;

	return register_ftrace_function(ops);
}

static int perf_ftrace_function_unregister(struct perf_event *event)
{
	struct ftrace_ops *ops = &event->ftrace_ops;
	int ret = unregister_ftrace_function(ops);
	ftrace_free_filter(ops);
	return ret;
}

int perf_ftrace_event_register(struct trace_event_call *call,
			       enum trace_reg type, void *data)
{
	struct perf_event *event = data;

	switch (type) {
	case TRACE_REG_REGISTER:
	case TRACE_REG_UNREGISTER:
		break;
	case TRACE_REG_PERF_REGISTER:
	case TRACE_REG_PERF_UNREGISTER:
		return 0;
	case TRACE_REG_PERF_OPEN:
		return perf_ftrace_function_register(data);
	case TRACE_REG_PERF_CLOSE:
		return perf_ftrace_function_unregister(data);
	case TRACE_REG_PERF_ADD:
		event->ftrace_ops.private = (void *)(unsigned long)smp_processor_id();
		return 1;
	case TRACE_REG_PERF_DEL:
		event->ftrace_ops.private = (void *)(unsigned long)nr_cpu_ids;
		return 1;
	}

	return -EINVAL;
}
#endif /* CONFIG_FUNCTION_TRACER */<|MERGE_RESOLUTION|>--- conflicted
+++ resolved
@@ -381,11 +381,6 @@
 void perf_trace_del(struct perf_event *p_event, int flags)
 {
 	struct trace_event_call *tp_event = p_event->tp_event;
-<<<<<<< HEAD
-	if (!hlist_unhashed(&p_event->hlist_entry))
-		hlist_del_rcu(&p_event->hlist_entry);
-	tp_event->class->reg(tp_event, TRACE_REG_PERF_DEL, p_event);
-=======
 
 	/*
 	 * If TRACE_REG_PERF_DEL returns false; no custom action was performed
@@ -394,7 +389,6 @@
 	 */
 	if (!tp_event->class->reg(tp_event, TRACE_REG_PERF_DEL, p_event))
 		hlist_del_rcu(&p_event->hlist_entry);
->>>>>>> 286cd8c7
 }
 
 void *perf_trace_buf_alloc(int size, struct pt_regs **regs, int *rctxp)
@@ -474,11 +468,7 @@
 	entry->ip = ip;
 	entry->parent_ip = parent_ip;
 	perf_trace_buf_submit(entry, ENTRY_SIZE, rctx, TRACE_FN,
-<<<<<<< HEAD
-			      1, &regs, head, NULL);
-=======
 			      1, &regs, &head, NULL);
->>>>>>> 286cd8c7
 
 #undef ENTRY_SIZE
 }
