// SPDX-License-Identifier: GPL-2.0
/*
 * Infrastructure for profiling code inserted by 'gcc -pg'.
 *
 * Copyright (C) 2007-2008 Steven Rostedt <srostedt@redhat.com>
 * Copyright (C) 2004-2008 Ingo Molnar <mingo@redhat.com>
 *
 * Originally ported from the -rt patch by:
 *   Copyright (C) 2007 Arnaldo Carvalho de Melo <acme@redhat.com>
 *
 * Based on code in the latency_tracer, that is:
 *
 *  Copyright (C) 2004-2006 Ingo Molnar
 *  Copyright (C) 2004 Nadia Yvette Chambers
 */

#include <linux/stop_machine.h>
#include <linux/clocksource.h>
#include <linux/sched/task.h>
#include <linux/kallsyms.h>
#include <linux/seq_file.h>
#include <linux/suspend.h>
#include <linux/tracefs.h>
#include <linux/hardirq.h>
#include <linux/kthread.h>
#include <linux/uaccess.h>
#include <linux/bsearch.h>
#include <linux/module.h>
#include <linux/ftrace.h>
#include <linux/sysctl.h>
#include <linux/slab.h>
#include <linux/ctype.h>
#include <linux/sort.h>
#include <linux/list.h>
#include <linux/hash.h>
#include <linux/rcupdate.h>
#include <linux/kprobes.h>

#include <trace/events/sched.h>

#include <asm/sections.h>
#include <asm/setup.h>

#include "trace_output.h"
#include "trace_stat.h"

#define FTRACE_WARN_ON(cond)			\
	({					\
		int ___r = cond;		\
		if (WARN_ON(___r))		\
			ftrace_kill();		\
		___r;				\
	})

#define FTRACE_WARN_ON_ONCE(cond)		\
	({					\
		int ___r = cond;		\
		if (WARN_ON_ONCE(___r))		\
			ftrace_kill();		\
		___r;				\
	})

/* hash bits for specific function selection */
#define FTRACE_HASH_BITS 7
#define FTRACE_FUNC_HASHSIZE (1 << FTRACE_HASH_BITS)
#define FTRACE_HASH_DEFAULT_BITS 10
#define FTRACE_HASH_MAX_BITS 12

#ifdef CONFIG_DYNAMIC_FTRACE
#define INIT_OPS_HASH(opsname)	\
	.func_hash		= &opsname.local_hash,			\
	.local_hash.regex_lock	= __MUTEX_INITIALIZER(opsname.local_hash.regex_lock),
#define ASSIGN_OPS_HASH(opsname, val) \
	.func_hash		= val, \
	.local_hash.regex_lock	= __MUTEX_INITIALIZER(opsname.local_hash.regex_lock),
#else
#define INIT_OPS_HASH(opsname)
#define ASSIGN_OPS_HASH(opsname, val)
#endif

static struct ftrace_ops ftrace_list_end __read_mostly = {
	.func		= ftrace_stub,
	.flags		= FTRACE_OPS_FL_RECURSION_SAFE | FTRACE_OPS_FL_STUB,
	INIT_OPS_HASH(ftrace_list_end)
};

/* ftrace_enabled is a method to turn ftrace on or off */
int ftrace_enabled __read_mostly;
static int last_ftrace_enabled;

/* Current function tracing op */
struct ftrace_ops *function_trace_op __read_mostly = &ftrace_list_end;
/* What to set function_trace_op to */
static struct ftrace_ops *set_function_trace_op;

static bool ftrace_pids_enabled(struct ftrace_ops *ops)
{
	struct trace_array *tr;

	if (!(ops->flags & FTRACE_OPS_FL_PID) || !ops->private)
		return false;

	tr = ops->private;

	return tr->function_pids != NULL;
}

static void ftrace_update_trampoline(struct ftrace_ops *ops);

/*
 * ftrace_disabled is set when an anomaly is discovered.
 * ftrace_disabled is much stronger than ftrace_enabled.
 */
static int ftrace_disabled __read_mostly;

static DEFINE_MUTEX(ftrace_lock);

static struct ftrace_ops __rcu *ftrace_ops_list __read_mostly = &ftrace_list_end;
ftrace_func_t ftrace_trace_function __read_mostly = ftrace_stub;
static struct ftrace_ops global_ops;

#if ARCH_SUPPORTS_FTRACE_OPS
static void ftrace_ops_list_func(unsigned long ip, unsigned long parent_ip,
				 struct ftrace_ops *op, struct pt_regs *regs);
#else
/* See comment below, where ftrace_ops_list_func is defined */
static void ftrace_ops_no_ops(unsigned long ip, unsigned long parent_ip,
			      struct ftrace_ops *op, struct pt_regs *regs);
#define ftrace_ops_list_func ftrace_ops_no_ops
#endif

/*
 * Traverse the ftrace_global_list, invoking all entries.  The reason that we
 * can use rcu_dereference_raw_notrace() is that elements removed from this list
 * are simply leaked, so there is no need to interact with a grace-period
 * mechanism.  The rcu_dereference_raw_notrace() calls are needed to handle
 * concurrent insertions into the ftrace_global_list.
 *
 * Silly Alpha and silly pointer-speculation compiler optimizations!
 */
#define do_for_each_ftrace_op(op, list)			\
	op = rcu_dereference_raw_notrace(list);			\
	do

/*
 * Optimized for just a single item in the list (as that is the normal case).
 */
#define while_for_each_ftrace_op(op)				\
	while (likely(op = rcu_dereference_raw_notrace((op)->next)) &&	\
	       unlikely((op) != &ftrace_list_end))

static inline void ftrace_ops_init(struct ftrace_ops *ops)
{
#ifdef CONFIG_DYNAMIC_FTRACE
	if (!(ops->flags & FTRACE_OPS_FL_INITIALIZED)) {
		mutex_init(&ops->local_hash.regex_lock);
		ops->func_hash = &ops->local_hash;
		ops->flags |= FTRACE_OPS_FL_INITIALIZED;
	}
#endif
}

static void ftrace_pid_func(unsigned long ip, unsigned long parent_ip,
			    struct ftrace_ops *op, struct pt_regs *regs)
{
	struct trace_array *tr = op->private;

	if (tr && this_cpu_read(tr->trace_buffer.data->ftrace_ignore_pid))
		return;

	op->saved_func(ip, parent_ip, op, regs);
}

static void ftrace_sync(struct work_struct *work)
{
	/*
	 * This function is just a stub to implement a hard force
	 * of synchronize_sched(). This requires synchronizing
	 * tasks even in userspace and idle.
	 *
	 * Yes, function tracing is rude.
	 */
}

static void ftrace_sync_ipi(void *data)
{
	/* Probably not needed, but do it anyway */
	smp_rmb();
}

#ifdef CONFIG_FUNCTION_GRAPH_TRACER
static void update_function_graph_func(void);

/* Both enabled by default (can be cleared by function_graph tracer flags */
static bool fgraph_sleep_time = true;
static bool fgraph_graph_time = true;

#else
static inline void update_function_graph_func(void) { }
#endif


static ftrace_func_t ftrace_ops_get_list_func(struct ftrace_ops *ops)
{
	/*
	 * If this is a dynamic, RCU, or per CPU ops, or we force list func,
	 * then it needs to call the list anyway.
	 */
	if (ops->flags & (FTRACE_OPS_FL_DYNAMIC | FTRACE_OPS_FL_RCU) ||
	    FTRACE_FORCE_LIST_FUNC)
		return ftrace_ops_list_func;

	return ftrace_ops_get_func(ops);
}

static void update_ftrace_function(void)
{
	ftrace_func_t func;

	/*
	 * Prepare the ftrace_ops that the arch callback will use.
	 * If there's only one ftrace_ops registered, the ftrace_ops_list
	 * will point to the ops we want.
	 */
	set_function_trace_op = rcu_dereference_protected(ftrace_ops_list,
						lockdep_is_held(&ftrace_lock));

	/* If there's no ftrace_ops registered, just call the stub function */
	if (set_function_trace_op == &ftrace_list_end) {
		func = ftrace_stub;

	/*
	 * If we are at the end of the list and this ops is
	 * recursion safe and not dynamic and the arch supports passing ops,
	 * then have the mcount trampoline call the function directly.
	 */
	} else if (rcu_dereference_protected(ftrace_ops_list->next,
			lockdep_is_held(&ftrace_lock)) == &ftrace_list_end) {
		func = ftrace_ops_get_list_func(ftrace_ops_list);

	} else {
		/* Just use the default ftrace_ops */
		set_function_trace_op = &ftrace_list_end;
		func = ftrace_ops_list_func;
	}

	update_function_graph_func();

	/* If there's no change, then do nothing more here */
	if (ftrace_trace_function == func)
		return;

	/*
	 * If we are using the list function, it doesn't care
	 * about the function_trace_ops.
	 */
	if (func == ftrace_ops_list_func) {
		ftrace_trace_function = func;
		/*
		 * Don't even bother setting function_trace_ops,
		 * it would be racy to do so anyway.
		 */
		return;
	}

#ifndef CONFIG_DYNAMIC_FTRACE
	/*
	 * For static tracing, we need to be a bit more careful.
	 * The function change takes affect immediately. Thus,
	 * we need to coorditate the setting of the function_trace_ops
	 * with the setting of the ftrace_trace_function.
	 *
	 * Set the function to the list ops, which will call the
	 * function we want, albeit indirectly, but it handles the
	 * ftrace_ops and doesn't depend on function_trace_op.
	 */
	ftrace_trace_function = ftrace_ops_list_func;
	/*
	 * Make sure all CPUs see this. Yes this is slow, but static
	 * tracing is slow and nasty to have enabled.
	 */
	schedule_on_each_cpu(ftrace_sync);
	/* Now all cpus are using the list ops. */
	function_trace_op = set_function_trace_op;
	/* Make sure the function_trace_op is visible on all CPUs */
	smp_wmb();
	/* Nasty way to force a rmb on all cpus */
	smp_call_function(ftrace_sync_ipi, NULL, 1);
	/* OK, we are all set to update the ftrace_trace_function now! */
#endif /* !CONFIG_DYNAMIC_FTRACE */

	ftrace_trace_function = func;
}

static void add_ftrace_ops(struct ftrace_ops __rcu **list,
			   struct ftrace_ops *ops)
{
	rcu_assign_pointer(ops->next, *list);

	/*
	 * We are entering ops into the list but another
	 * CPU might be walking that list. We need to make sure
	 * the ops->next pointer is valid before another CPU sees
	 * the ops pointer included into the list.
	 */
	rcu_assign_pointer(*list, ops);
}

static int remove_ftrace_ops(struct ftrace_ops __rcu **list,
			     struct ftrace_ops *ops)
{
	struct ftrace_ops **p;

	/*
	 * If we are removing the last function, then simply point
	 * to the ftrace_stub.
	 */
	if (rcu_dereference_protected(*list,
			lockdep_is_held(&ftrace_lock)) == ops &&
	    rcu_dereference_protected(ops->next,
			lockdep_is_held(&ftrace_lock)) == &ftrace_list_end) {
		*list = &ftrace_list_end;
		return 0;
	}

	for (p = list; *p != &ftrace_list_end; p = &(*p)->next)
		if (*p == ops)
			break;

	if (*p != ops)
		return -1;

	*p = (*p)->next;
	return 0;
}

static void ftrace_update_trampoline(struct ftrace_ops *ops);

static int __register_ftrace_function(struct ftrace_ops *ops)
{
	if (ops->flags & FTRACE_OPS_FL_DELETED)
		return -EINVAL;

	if (WARN_ON(ops->flags & FTRACE_OPS_FL_ENABLED))
		return -EBUSY;

#ifndef CONFIG_DYNAMIC_FTRACE_WITH_REGS
	/*
	 * If the ftrace_ops specifies SAVE_REGS, then it only can be used
	 * if the arch supports it, or SAVE_REGS_IF_SUPPORTED is also set.
	 * Setting SAVE_REGS_IF_SUPPORTED makes SAVE_REGS irrelevant.
	 */
	if (ops->flags & FTRACE_OPS_FL_SAVE_REGS &&
	    !(ops->flags & FTRACE_OPS_FL_SAVE_REGS_IF_SUPPORTED))
		return -EINVAL;

	if (ops->flags & FTRACE_OPS_FL_SAVE_REGS_IF_SUPPORTED)
		ops->flags |= FTRACE_OPS_FL_SAVE_REGS;
#endif

	if (!core_kernel_data((unsigned long)ops))
		ops->flags |= FTRACE_OPS_FL_DYNAMIC;

	add_ftrace_ops(&ftrace_ops_list, ops);

	/* Always save the function, and reset at unregistering */
	ops->saved_func = ops->func;

	if (ftrace_pids_enabled(ops))
		ops->func = ftrace_pid_func;

	ftrace_update_trampoline(ops);

	if (ftrace_enabled)
		update_ftrace_function();

	return 0;
}

static int __unregister_ftrace_function(struct ftrace_ops *ops)
{
	int ret;

	if (WARN_ON(!(ops->flags & FTRACE_OPS_FL_ENABLED)))
		return -EBUSY;

	ret = remove_ftrace_ops(&ftrace_ops_list, ops);

	if (ret < 0)
		return ret;

	if (ftrace_enabled)
		update_ftrace_function();

	ops->func = ops->saved_func;

	return 0;
}

static void ftrace_update_pid_func(void)
{
	struct ftrace_ops *op;

	/* Only do something if we are tracing something */
	if (ftrace_trace_function == ftrace_stub)
		return;

	do_for_each_ftrace_op(op, ftrace_ops_list) {
		if (op->flags & FTRACE_OPS_FL_PID) {
			op->func = ftrace_pids_enabled(op) ?
				ftrace_pid_func : op->saved_func;
			ftrace_update_trampoline(op);
		}
	} while_for_each_ftrace_op(op);

	update_ftrace_function();
}

#ifdef CONFIG_FUNCTION_PROFILER
struct ftrace_profile {
	struct hlist_node		node;
	unsigned long			ip;
	unsigned long			counter;
#ifdef CONFIG_FUNCTION_GRAPH_TRACER
	unsigned long long		time;
	unsigned long long		time_squared;
#endif
};

struct ftrace_profile_page {
	struct ftrace_profile_page	*next;
	unsigned long			index;
	struct ftrace_profile		records[];
};

struct ftrace_profile_stat {
	atomic_t			disabled;
	struct hlist_head		*hash;
	struct ftrace_profile_page	*pages;
	struct ftrace_profile_page	*start;
	struct tracer_stat		stat;
};

#define PROFILE_RECORDS_SIZE						\
	(PAGE_SIZE - offsetof(struct ftrace_profile_page, records))

#define PROFILES_PER_PAGE					\
	(PROFILE_RECORDS_SIZE / sizeof(struct ftrace_profile))

static int ftrace_profile_enabled __read_mostly;

/* ftrace_profile_lock - synchronize the enable and disable of the profiler */
static DEFINE_MUTEX(ftrace_profile_lock);

static DEFINE_PER_CPU(struct ftrace_profile_stat, ftrace_profile_stats);

#define FTRACE_PROFILE_HASH_BITS 10
#define FTRACE_PROFILE_HASH_SIZE (1 << FTRACE_PROFILE_HASH_BITS)

static void *
function_stat_next(void *v, int idx)
{
	struct ftrace_profile *rec = v;
	struct ftrace_profile_page *pg;

	pg = (struct ftrace_profile_page *)((unsigned long)rec & PAGE_MASK);

 again:
	if (idx != 0)
		rec++;

	if ((void *)rec >= (void *)&pg->records[pg->index]) {
		pg = pg->next;
		if (!pg)
			return NULL;
		rec = &pg->records[0];
		if (!rec->counter)
			goto again;
	}

	return rec;
}

static void *function_stat_start(struct tracer_stat *trace)
{
	struct ftrace_profile_stat *stat =
		container_of(trace, struct ftrace_profile_stat, stat);

	if (!stat || !stat->start)
		return NULL;

	return function_stat_next(&stat->start->records[0], 0);
}

#ifdef CONFIG_FUNCTION_GRAPH_TRACER
/* function graph compares on total time */
static int function_stat_cmp(void *p1, void *p2)
{
	struct ftrace_profile *a = p1;
	struct ftrace_profile *b = p2;

	if (a->time < b->time)
		return -1;
	if (a->time > b->time)
		return 1;
	else
		return 0;
}
#else
/* not function graph compares against hits */
static int function_stat_cmp(void *p1, void *p2)
{
	struct ftrace_profile *a = p1;
	struct ftrace_profile *b = p2;

	if (a->counter < b->counter)
		return -1;
	if (a->counter > b->counter)
		return 1;
	else
		return 0;
}
#endif

static int function_stat_headers(struct seq_file *m)
{
#ifdef CONFIG_FUNCTION_GRAPH_TRACER
	seq_puts(m, "  Function                               "
		 "Hit    Time            Avg             s^2\n"
		    "  --------                               "
		 "---    ----            ---             ---\n");
#else
	seq_puts(m, "  Function                               Hit\n"
		    "  --------                               ---\n");
#endif
	return 0;
}

static int function_stat_show(struct seq_file *m, void *v)
{
	struct ftrace_profile *rec = v;
	char str[KSYM_SYMBOL_LEN];
	int ret = 0;
#ifdef CONFIG_FUNCTION_GRAPH_TRACER
	static struct trace_seq s;
	unsigned long long avg;
	unsigned long long stddev;
#endif
	mutex_lock(&ftrace_profile_lock);

	/* we raced with function_profile_reset() */
	if (unlikely(rec->counter == 0)) {
		ret = -EBUSY;
		goto out;
	}

#ifdef CONFIG_FUNCTION_GRAPH_TRACER
	avg = div64_ul(rec->time, rec->counter);
	if (tracing_thresh && (avg < tracing_thresh))
		goto out;
#endif

	kallsyms_lookup(rec->ip, NULL, NULL, NULL, str);
	seq_printf(m, "  %-30.30s  %10lu", str, rec->counter);

#ifdef CONFIG_FUNCTION_GRAPH_TRACER
	seq_puts(m, "    ");

	/* Sample standard deviation (s^2) */
	if (rec->counter <= 1)
		stddev = 0;
	else {
		/*
		 * Apply Welford's method:
		 * s^2 = 1 / (n * (n-1)) * (n * \Sum (x_i)^2 - (\Sum x_i)^2)
		 */
		stddev = rec->counter * rec->time_squared -
			 rec->time * rec->time;

		/*
		 * Divide only 1000 for ns^2 -> us^2 conversion.
		 * trace_print_graph_duration will divide 1000 again.
		 */
		stddev = div64_ul(stddev,
				  rec->counter * (rec->counter - 1) * 1000);
	}

	trace_seq_init(&s);
	trace_print_graph_duration(rec->time, &s);
	trace_seq_puts(&s, "    ");
	trace_print_graph_duration(avg, &s);
	trace_seq_puts(&s, "    ");
	trace_print_graph_duration(stddev, &s);
	trace_print_seq(m, &s);
#endif
	seq_putc(m, '\n');
out:
	mutex_unlock(&ftrace_profile_lock);

	return ret;
}

static void ftrace_profile_reset(struct ftrace_profile_stat *stat)
{
	struct ftrace_profile_page *pg;

	pg = stat->pages = stat->start;

	while (pg) {
		memset(pg->records, 0, PROFILE_RECORDS_SIZE);
		pg->index = 0;
		pg = pg->next;
	}

	memset(stat->hash, 0,
	       FTRACE_PROFILE_HASH_SIZE * sizeof(struct hlist_head));
}

int ftrace_profile_pages_init(struct ftrace_profile_stat *stat)
{
	struct ftrace_profile_page *pg;
	int functions;
	int pages;
	int i;

	/* If we already allocated, do nothing */
	if (stat->pages)
		return 0;

	stat->pages = (void *)get_zeroed_page(GFP_KERNEL);
	if (!stat->pages)
		return -ENOMEM;

#ifdef CONFIG_DYNAMIC_FTRACE
	functions = ftrace_update_tot_cnt;
#else
	/*
	 * We do not know the number of functions that exist because
	 * dynamic tracing is what counts them. With past experience
	 * we have around 20K functions. That should be more than enough.
	 * It is highly unlikely we will execute every function in
	 * the kernel.
	 */
	functions = 20000;
#endif

	pg = stat->start = stat->pages;

	pages = DIV_ROUND_UP(functions, PROFILES_PER_PAGE);

	for (i = 1; i < pages; i++) {
		pg->next = (void *)get_zeroed_page(GFP_KERNEL);
		if (!pg->next)
			goto out_free;
		pg = pg->next;
	}

	return 0;

 out_free:
	pg = stat->start;
	while (pg) {
		unsigned long tmp = (unsigned long)pg;

		pg = pg->next;
		free_page(tmp);
	}

	stat->pages = NULL;
	stat->start = NULL;

	return -ENOMEM;
}

static int ftrace_profile_init_cpu(int cpu)
{
	struct ftrace_profile_stat *stat;
	int size;

	stat = &per_cpu(ftrace_profile_stats, cpu);

	if (stat->hash) {
		/* If the profile is already created, simply reset it */
		ftrace_profile_reset(stat);
		return 0;
	}

	/*
	 * We are profiling all functions, but usually only a few thousand
	 * functions are hit. We'll make a hash of 1024 items.
	 */
	size = FTRACE_PROFILE_HASH_SIZE;

	stat->hash = kcalloc(size, sizeof(struct hlist_head), GFP_KERNEL);

	if (!stat->hash)
		return -ENOMEM;

	/* Preallocate the function profiling pages */
	if (ftrace_profile_pages_init(stat) < 0) {
		kfree(stat->hash);
		stat->hash = NULL;
		return -ENOMEM;
	}

	return 0;
}

static int ftrace_profile_init(void)
{
	int cpu;
	int ret = 0;

	for_each_possible_cpu(cpu) {
		ret = ftrace_profile_init_cpu(cpu);
		if (ret)
			break;
	}

	return ret;
}

/* interrupts must be disabled */
static struct ftrace_profile *
ftrace_find_profiled_func(struct ftrace_profile_stat *stat, unsigned long ip)
{
	struct ftrace_profile *rec;
	struct hlist_head *hhd;
	unsigned long key;

	key = hash_long(ip, FTRACE_PROFILE_HASH_BITS);
	hhd = &stat->hash[key];

	if (hlist_empty(hhd))
		return NULL;

	hlist_for_each_entry_rcu_notrace(rec, hhd, node) {
		if (rec->ip == ip)
			return rec;
	}

	return NULL;
}

static void ftrace_add_profile(struct ftrace_profile_stat *stat,
			       struct ftrace_profile *rec)
{
	unsigned long key;

	key = hash_long(rec->ip, FTRACE_PROFILE_HASH_BITS);
	hlist_add_head_rcu(&rec->node, &stat->hash[key]);
}

/*
 * The memory is already allocated, this simply finds a new record to use.
 */
static struct ftrace_profile *
ftrace_profile_alloc(struct ftrace_profile_stat *stat, unsigned long ip)
{
	struct ftrace_profile *rec = NULL;

	/* prevent recursion (from NMIs) */
	if (atomic_inc_return(&stat->disabled) != 1)
		goto out;

	/*
	 * Try to find the function again since an NMI
	 * could have added it
	 */
	rec = ftrace_find_profiled_func(stat, ip);
	if (rec)
		goto out;

	if (stat->pages->index == PROFILES_PER_PAGE) {
		if (!stat->pages->next)
			goto out;
		stat->pages = stat->pages->next;
	}

	rec = &stat->pages->records[stat->pages->index++];
	rec->ip = ip;
	ftrace_add_profile(stat, rec);

 out:
	atomic_dec(&stat->disabled);

	return rec;
}

static void
function_profile_call(unsigned long ip, unsigned long parent_ip,
		      struct ftrace_ops *ops, struct pt_regs *regs)
{
	struct ftrace_profile_stat *stat;
	struct ftrace_profile *rec;
	unsigned long flags;

	if (!ftrace_profile_enabled)
		return;

	local_irq_save(flags);

	stat = this_cpu_ptr(&ftrace_profile_stats);
	if (!stat->hash || !ftrace_profile_enabled)
		goto out;

	rec = ftrace_find_profiled_func(stat, ip);
	if (!rec) {
		rec = ftrace_profile_alloc(stat, ip);
		if (!rec)
			goto out;
	}

	rec->counter++;
 out:
	local_irq_restore(flags);
}

#ifdef CONFIG_FUNCTION_GRAPH_TRACER
static int profile_graph_entry(struct ftrace_graph_ent *trace)
{
	int index = current->curr_ret_stack;

	function_profile_call(trace->func, 0, NULL, NULL);

	/* If function graph is shutting down, ret_stack can be NULL */
	if (!current->ret_stack)
		return 0;

	if (index >= 0 && index < FTRACE_RETFUNC_DEPTH)
		current->ret_stack[index].subtime = 0;

	return 1;
}

static void profile_graph_return(struct ftrace_graph_ret *trace)
{
	struct ftrace_profile_stat *stat;
	unsigned long long calltime;
	struct ftrace_profile *rec;
	unsigned long flags;

	local_irq_save(flags);
	stat = this_cpu_ptr(&ftrace_profile_stats);
	if (!stat->hash || !ftrace_profile_enabled)
		goto out;

	/* If the calltime was zero'd ignore it */
	if (!trace->calltime)
		goto out;

	calltime = trace->rettime - trace->calltime;

	if (!fgraph_graph_time) {
		int index;

		index = current->curr_ret_stack;

		/* Append this call time to the parent time to subtract */
		if (index)
			current->ret_stack[index - 1].subtime += calltime;

		if (current->ret_stack[index].subtime < calltime)
			calltime -= current->ret_stack[index].subtime;
		else
			calltime = 0;
	}

	rec = ftrace_find_profiled_func(stat, trace->func);
	if (rec) {
		rec->time += calltime;
		rec->time_squared += calltime * calltime;
	}

 out:
	local_irq_restore(flags);
}

static int register_ftrace_profiler(void)
{
	return register_ftrace_graph(&profile_graph_return,
				     &profile_graph_entry);
}

static void unregister_ftrace_profiler(void)
{
	unregister_ftrace_graph();
}
#else
static struct ftrace_ops ftrace_profile_ops __read_mostly = {
	.func		= function_profile_call,
	.flags		= FTRACE_OPS_FL_RECURSION_SAFE | FTRACE_OPS_FL_INITIALIZED,
	INIT_OPS_HASH(ftrace_profile_ops)
};

static int register_ftrace_profiler(void)
{
	return register_ftrace_function(&ftrace_profile_ops);
}

static void unregister_ftrace_profiler(void)
{
	unregister_ftrace_function(&ftrace_profile_ops);
}
#endif /* CONFIG_FUNCTION_GRAPH_TRACER */

static ssize_t
ftrace_profile_write(struct file *filp, const char __user *ubuf,
		     size_t cnt, loff_t *ppos)
{
	unsigned long val;
	int ret;

	ret = kstrtoul_from_user(ubuf, cnt, 10, &val);
	if (ret)
		return ret;

	val = !!val;

	mutex_lock(&ftrace_profile_lock);
	if (ftrace_profile_enabled ^ val) {
		if (val) {
			ret = ftrace_profile_init();
			if (ret < 0) {
				cnt = ret;
				goto out;
			}

			ret = register_ftrace_profiler();
			if (ret < 0) {
				cnt = ret;
				goto out;
			}
			ftrace_profile_enabled = 1;
		} else {
			ftrace_profile_enabled = 0;
			/*
			 * unregister_ftrace_profiler calls stop_machine
			 * so this acts like an synchronize_sched.
			 */
			unregister_ftrace_profiler();
		}
	}
 out:
	mutex_unlock(&ftrace_profile_lock);

	*ppos += cnt;

	return cnt;
}

static ssize_t
ftrace_profile_read(struct file *filp, char __user *ubuf,
		     size_t cnt, loff_t *ppos)
{
	char buf[64];		/* big enough to hold a number */
	int r;

	r = sprintf(buf, "%u\n", ftrace_profile_enabled);
	return simple_read_from_buffer(ubuf, cnt, ppos, buf, r);
}

static const struct file_operations ftrace_profile_fops = {
	.open		= tracing_open_generic,
	.read		= ftrace_profile_read,
	.write		= ftrace_profile_write,
	.llseek		= default_llseek,
};

/* used to initialize the real stat files */
static struct tracer_stat function_stats __initdata = {
	.name		= "functions",
	.stat_start	= function_stat_start,
	.stat_next	= function_stat_next,
	.stat_cmp	= function_stat_cmp,
	.stat_headers	= function_stat_headers,
	.stat_show	= function_stat_show
};

static __init void ftrace_profile_tracefs(struct dentry *d_tracer)
{
	struct ftrace_profile_stat *stat;
	struct dentry *entry;
	char *name;
	int ret;
	int cpu;

	for_each_possible_cpu(cpu) {
		stat = &per_cpu(ftrace_profile_stats, cpu);

		name = kasprintf(GFP_KERNEL, "function%d", cpu);
		if (!name) {
			/*
			 * The files created are permanent, if something happens
			 * we still do not free memory.
			 */
			WARN(1,
			     "Could not allocate stat file for cpu %d\n",
			     cpu);
			return;
		}
		stat->stat = function_stats;
		stat->stat.name = name;
		ret = register_stat_tracer(&stat->stat);
		if (ret) {
			WARN(1,
			     "Could not register function stat for cpu %d\n",
			     cpu);
			kfree(name);
			return;
		}
	}

	entry = tracefs_create_file("function_profile_enabled", 0644,
				    d_tracer, NULL, &ftrace_profile_fops);
	if (!entry)
		pr_warn("Could not create tracefs 'function_profile_enabled' entry\n");
}

#else /* CONFIG_FUNCTION_PROFILER */
static __init void ftrace_profile_tracefs(struct dentry *d_tracer)
{
}
#endif /* CONFIG_FUNCTION_PROFILER */

#ifdef CONFIG_FUNCTION_GRAPH_TRACER
static int ftrace_graph_active;
#else
# define ftrace_graph_active 0
#endif

#ifdef CONFIG_DYNAMIC_FTRACE

static struct ftrace_ops *removed_ops;

/*
 * Set when doing a global update, like enabling all recs or disabling them.
 * It is not set when just updating a single ftrace_ops.
 */
static bool update_all_ops;

#ifndef CONFIG_FTRACE_MCOUNT_RECORD
# error Dynamic ftrace depends on MCOUNT_RECORD
#endif

struct ftrace_func_entry {
	struct hlist_node hlist;
	unsigned long ip;
};

struct ftrace_func_probe {
	struct ftrace_probe_ops	*probe_ops;
	struct ftrace_ops	ops;
	struct trace_array	*tr;
	struct list_head	list;
	void			*data;
	int			ref;
};

/*
 * We make these constant because no one should touch them,
 * but they are used as the default "empty hash", to avoid allocating
 * it all the time. These are in a read only section such that if
 * anyone does try to modify it, it will cause an exception.
 */
static const struct hlist_head empty_buckets[1];
static const struct ftrace_hash empty_hash = {
	.buckets = (struct hlist_head *)empty_buckets,
};
#define EMPTY_HASH	((struct ftrace_hash *)&empty_hash)

static struct ftrace_ops global_ops = {
	.func				= ftrace_stub,
	.local_hash.notrace_hash	= EMPTY_HASH,
	.local_hash.filter_hash		= EMPTY_HASH,
	INIT_OPS_HASH(global_ops)
	.flags				= FTRACE_OPS_FL_RECURSION_SAFE |
					  FTRACE_OPS_FL_INITIALIZED |
					  FTRACE_OPS_FL_PID,
};

/*
 * Used by the stack undwinder to know about dynamic ftrace trampolines.
 */
struct ftrace_ops *ftrace_ops_trampoline(unsigned long addr)
{
	struct ftrace_ops *op = NULL;

	/*
	 * Some of the ops may be dynamically allocated,
	 * they are freed after a synchronize_sched().
	 */
	preempt_disable_notrace();

	do_for_each_ftrace_op(op, ftrace_ops_list) {
		/*
		 * This is to check for dynamically allocated trampolines.
		 * Trampolines that are in kernel text will have
		 * core_kernel_text() return true.
		 */
		if (op->trampoline && op->trampoline_size)
			if (addr >= op->trampoline &&
			    addr < op->trampoline + op->trampoline_size) {
				preempt_enable_notrace();
				return op;
			}
	} while_for_each_ftrace_op(op);
	preempt_enable_notrace();

	return NULL;
}

/*
 * This is used by __kernel_text_address() to return true if the
 * address is on a dynamically allocated trampoline that would
 * not return true for either core_kernel_text() or
 * is_module_text_address().
 */
bool is_ftrace_trampoline(unsigned long addr)
{
	return ftrace_ops_trampoline(addr) != NULL;
}

struct ftrace_page {
	struct ftrace_page	*next;
	struct dyn_ftrace	*records;
	int			index;
	int			order;
};

#define ENTRY_SIZE sizeof(struct dyn_ftrace)
#define ENTRIES_PER_PAGE (PAGE_SIZE / ENTRY_SIZE)

/* estimate from running different kernels */
#define NR_TO_INIT		10000

static struct ftrace_page	*ftrace_pages_start;
static struct ftrace_page	*ftrace_pages;

static __always_inline unsigned long
ftrace_hash_key(struct ftrace_hash *hash, unsigned long ip)
{
	if (hash->size_bits > 0)
		return hash_long(ip, hash->size_bits);

	return 0;
}

/* Only use this function if ftrace_hash_empty() has already been tested */
static __always_inline struct ftrace_func_entry *
__ftrace_lookup_ip(struct ftrace_hash *hash, unsigned long ip)
{
	unsigned long key;
	struct ftrace_func_entry *entry;
	struct hlist_head *hhd;

	key = ftrace_hash_key(hash, ip);
	hhd = &hash->buckets[key];

	hlist_for_each_entry_rcu_notrace(entry, hhd, hlist) {
		if (entry->ip == ip)
			return entry;
	}
	return NULL;
}

/**
 * ftrace_lookup_ip - Test to see if an ip exists in an ftrace_hash
 * @hash: The hash to look at
 * @ip: The instruction pointer to test
 *
 * Search a given @hash to see if a given instruction pointer (@ip)
 * exists in it.
 *
 * Returns the entry that holds the @ip if found. NULL otherwise.
 */
struct ftrace_func_entry *
ftrace_lookup_ip(struct ftrace_hash *hash, unsigned long ip)
{
	if (ftrace_hash_empty(hash))
		return NULL;

	return __ftrace_lookup_ip(hash, ip);
}

static void __add_hash_entry(struct ftrace_hash *hash,
			     struct ftrace_func_entry *entry)
{
	struct hlist_head *hhd;
	unsigned long key;

	key = ftrace_hash_key(hash, entry->ip);
	hhd = &hash->buckets[key];
	hlist_add_head(&entry->hlist, hhd);
	hash->count++;
}

static int add_hash_entry(struct ftrace_hash *hash, unsigned long ip)
{
	struct ftrace_func_entry *entry;

	entry = kmalloc(sizeof(*entry), GFP_KERNEL);
	if (!entry)
		return -ENOMEM;

	entry->ip = ip;
	__add_hash_entry(hash, entry);

	return 0;
}

static void
free_hash_entry(struct ftrace_hash *hash,
		  struct ftrace_func_entry *entry)
{
	hlist_del(&entry->hlist);
	kfree(entry);
	hash->count--;
}

static void
remove_hash_entry(struct ftrace_hash *hash,
		  struct ftrace_func_entry *entry)
{
	hlist_del_rcu(&entry->hlist);
	hash->count--;
}

static void ftrace_hash_clear(struct ftrace_hash *hash)
{
	struct hlist_head *hhd;
	struct hlist_node *tn;
	struct ftrace_func_entry *entry;
	int size = 1 << hash->size_bits;
	int i;

	if (!hash->count)
		return;

	for (i = 0; i < size; i++) {
		hhd = &hash->buckets[i];
		hlist_for_each_entry_safe(entry, tn, hhd, hlist)
			free_hash_entry(hash, entry);
	}
	FTRACE_WARN_ON(hash->count);
}

static void free_ftrace_mod(struct ftrace_mod_load *ftrace_mod)
{
	list_del(&ftrace_mod->list);
	kfree(ftrace_mod->module);
	kfree(ftrace_mod->func);
	kfree(ftrace_mod);
}

static void clear_ftrace_mod_list(struct list_head *head)
{
	struct ftrace_mod_load *p, *n;

	/* stack tracer isn't supported yet */
	if (!head)
		return;

	mutex_lock(&ftrace_lock);
	list_for_each_entry_safe(p, n, head, list)
		free_ftrace_mod(p);
	mutex_unlock(&ftrace_lock);
}

static void free_ftrace_hash(struct ftrace_hash *hash)
{
	if (!hash || hash == EMPTY_HASH)
		return;
	ftrace_hash_clear(hash);
	kfree(hash->buckets);
	kfree(hash);
}

static void __free_ftrace_hash_rcu(struct rcu_head *rcu)
{
	struct ftrace_hash *hash;

	hash = container_of(rcu, struct ftrace_hash, rcu);
	free_ftrace_hash(hash);
}

static void free_ftrace_hash_rcu(struct ftrace_hash *hash)
{
	if (!hash || hash == EMPTY_HASH)
		return;
	call_rcu_sched(&hash->rcu, __free_ftrace_hash_rcu);
}

void ftrace_free_filter(struct ftrace_ops *ops)
{
	ftrace_ops_init(ops);
	free_ftrace_hash(ops->func_hash->filter_hash);
	free_ftrace_hash(ops->func_hash->notrace_hash);
}

static struct ftrace_hash *alloc_ftrace_hash(int size_bits)
{
	struct ftrace_hash *hash;
	int size;

	hash = kzalloc(sizeof(*hash), GFP_KERNEL);
	if (!hash)
		return NULL;

	size = 1 << size_bits;
	hash->buckets = kcalloc(size, sizeof(*hash->buckets), GFP_KERNEL);

	if (!hash->buckets) {
		kfree(hash);
		return NULL;
	}

	hash->size_bits = size_bits;

	return hash;
}


static int ftrace_add_mod(struct trace_array *tr,
			  const char *func, const char *module,
			  int enable)
{
	struct ftrace_mod_load *ftrace_mod;
	struct list_head *mod_head = enable ? &tr->mod_trace : &tr->mod_notrace;

	ftrace_mod = kzalloc(sizeof(*ftrace_mod), GFP_KERNEL);
	if (!ftrace_mod)
		return -ENOMEM;

	INIT_LIST_HEAD(&ftrace_mod->list);
	ftrace_mod->func = kstrdup(func, GFP_KERNEL);
	ftrace_mod->module = kstrdup(module, GFP_KERNEL);
	ftrace_mod->enable = enable;

	if (!ftrace_mod->func || !ftrace_mod->module)
		goto out_free;

	list_add(&ftrace_mod->list, mod_head);

	return 0;

 out_free:
	free_ftrace_mod(ftrace_mod);

	return -ENOMEM;
}

static struct ftrace_hash *
alloc_and_copy_ftrace_hash(int size_bits, struct ftrace_hash *hash)
{
	struct ftrace_func_entry *entry;
	struct ftrace_hash *new_hash;
	int size;
	int ret;
	int i;

	new_hash = alloc_ftrace_hash(size_bits);
	if (!new_hash)
		return NULL;

	if (hash)
		new_hash->flags = hash->flags;

	/* Empty hash? */
	if (ftrace_hash_empty(hash))
		return new_hash;

	size = 1 << hash->size_bits;
	for (i = 0; i < size; i++) {
		hlist_for_each_entry(entry, &hash->buckets[i], hlist) {
			ret = add_hash_entry(new_hash, entry->ip);
			if (ret < 0)
				goto free_hash;
		}
	}

	FTRACE_WARN_ON(new_hash->count != hash->count);

	return new_hash;

 free_hash:
	free_ftrace_hash(new_hash);
	return NULL;
}

static void
ftrace_hash_rec_disable_modify(struct ftrace_ops *ops, int filter_hash);
static void
ftrace_hash_rec_enable_modify(struct ftrace_ops *ops, int filter_hash);

static int ftrace_hash_ipmodify_update(struct ftrace_ops *ops,
				       struct ftrace_hash *new_hash);

static struct ftrace_hash *
__ftrace_hash_move(struct ftrace_hash *src)
{
	struct ftrace_func_entry *entry;
	struct hlist_node *tn;
	struct hlist_head *hhd;
	struct ftrace_hash *new_hash;
	int size = src->count;
	int bits = 0;
	int i;

	/*
	 * If the new source is empty, just return the empty_hash.
	 */
	if (ftrace_hash_empty(src))
		return EMPTY_HASH;

	/*
	 * Make the hash size about 1/2 the # found
	 */
	for (size /= 2; size; size >>= 1)
		bits++;

	/* Don't allocate too much */
	if (bits > FTRACE_HASH_MAX_BITS)
		bits = FTRACE_HASH_MAX_BITS;

	new_hash = alloc_ftrace_hash(bits);
	if (!new_hash)
		return NULL;

	new_hash->flags = src->flags;

	size = 1 << src->size_bits;
	for (i = 0; i < size; i++) {
		hhd = &src->buckets[i];
		hlist_for_each_entry_safe(entry, tn, hhd, hlist) {
			remove_hash_entry(src, entry);
			__add_hash_entry(new_hash, entry);
		}
	}

	return new_hash;
}

static int
ftrace_hash_move(struct ftrace_ops *ops, int enable,
		 struct ftrace_hash **dst, struct ftrace_hash *src)
{
	struct ftrace_hash *new_hash;
	int ret;

	/* Reject setting notrace hash on IPMODIFY ftrace_ops */
	if (ops->flags & FTRACE_OPS_FL_IPMODIFY && !enable)
		return -EINVAL;

	new_hash = __ftrace_hash_move(src);
	if (!new_hash)
		return -ENOMEM;

	/* Make sure this can be applied if it is IPMODIFY ftrace_ops */
	if (enable) {
		/* IPMODIFY should be updated only when filter_hash updating */
		ret = ftrace_hash_ipmodify_update(ops, new_hash);
		if (ret < 0) {
			free_ftrace_hash(new_hash);
			return ret;
		}
	}

	/*
	 * Remove the current set, update the hash and add
	 * them back.
	 */
	ftrace_hash_rec_disable_modify(ops, enable);

	rcu_assign_pointer(*dst, new_hash);

	ftrace_hash_rec_enable_modify(ops, enable);

	return 0;
}

static bool hash_contains_ip(unsigned long ip,
			     struct ftrace_ops_hash *hash)
{
	/*
	 * The function record is a match if it exists in the filter
	 * hash and not in the notrace hash. Note, an emty hash is
	 * considered a match for the filter hash, but an empty
	 * notrace hash is considered not in the notrace hash.
	 */
	return (ftrace_hash_empty(hash->filter_hash) ||
		__ftrace_lookup_ip(hash->filter_hash, ip)) &&
		(ftrace_hash_empty(hash->notrace_hash) ||
		 !__ftrace_lookup_ip(hash->notrace_hash, ip));
}

/*
 * Test the hashes for this ops to see if we want to call
 * the ops->func or not.
 *
 * It's a match if the ip is in the ops->filter_hash or
 * the filter_hash does not exist or is empty,
 *  AND
 * the ip is not in the ops->notrace_hash.
 *
 * This needs to be called with preemption disabled as
 * the hashes are freed with call_rcu_sched().
 */
static int
ftrace_ops_test(struct ftrace_ops *ops, unsigned long ip, void *regs)
{
	struct ftrace_ops_hash hash;
	int ret;

#ifdef CONFIG_DYNAMIC_FTRACE_WITH_REGS
	/*
	 * There's a small race when adding ops that the ftrace handler
	 * that wants regs, may be called without them. We can not
	 * allow that handler to be called if regs is NULL.
	 */
	if (regs == NULL && (ops->flags & FTRACE_OPS_FL_SAVE_REGS))
		return 0;
#endif

	rcu_assign_pointer(hash.filter_hash, ops->func_hash->filter_hash);
	rcu_assign_pointer(hash.notrace_hash, ops->func_hash->notrace_hash);

	if (hash_contains_ip(ip, &hash))
		ret = 1;
	else
		ret = 0;

	return ret;
}

/*
 * This is a double for. Do not use 'break' to break out of the loop,
 * you must use a goto.
 */
#define do_for_each_ftrace_rec(pg, rec)					\
	for (pg = ftrace_pages_start; pg; pg = pg->next) {		\
		int _____i;						\
		for (_____i = 0; _____i < pg->index; _____i++) {	\
			rec = &pg->records[_____i];

#define while_for_each_ftrace_rec()		\
		}				\
	}


static int ftrace_cmp_recs(const void *a, const void *b)
{
	const struct dyn_ftrace *key = a;
	const struct dyn_ftrace *rec = b;

	if (key->flags < rec->ip)
		return -1;
	if (key->ip >= rec->ip + MCOUNT_INSN_SIZE)
		return 1;
	return 0;
}

/**
 * ftrace_location_range - return the first address of a traced location
 *	if it touches the given ip range
 * @start: start of range to search.
 * @end: end of range to search (inclusive). @end points to the last byte
 *	to check.
 *
 * Returns rec->ip if the related ftrace location is a least partly within
 * the given address range. That is, the first address of the instruction
 * that is either a NOP or call to the function tracer. It checks the ftrace
 * internal tables to determine if the address belongs or not.
 */
unsigned long ftrace_location_range(unsigned long start, unsigned long end)
{
	struct ftrace_page *pg;
	struct dyn_ftrace *rec;
	struct dyn_ftrace key;

	key.ip = start;
	key.flags = end;	/* overload flags, as it is unsigned long */

	for (pg = ftrace_pages_start; pg; pg = pg->next) {
		if (pg->index == 0 ||
		    end < pg->records[0].ip ||
		    start >= (pg->records[pg->index - 1].ip + MCOUNT_INSN_SIZE))
			continue;
		rec = bsearch(&key, pg->records, pg->index,
			      sizeof(struct dyn_ftrace),
			      ftrace_cmp_recs);
		if (rec)
			return rec->ip;
	}

	return 0;
}

/**
 * ftrace_location - return true if the ip giving is a traced location
 * @ip: the instruction pointer to check
 *
 * Returns rec->ip if @ip given is a pointer to a ftrace location.
 * That is, the instruction that is either a NOP or call to
 * the function tracer. It checks the ftrace internal tables to
 * determine if the address belongs or not.
 */
unsigned long ftrace_location(unsigned long ip)
{
	return ftrace_location_range(ip, ip);
}

/**
 * ftrace_text_reserved - return true if range contains an ftrace location
 * @start: start of range to search
 * @end: end of range to search (inclusive). @end points to the last byte to check.
 *
 * Returns 1 if @start and @end contains a ftrace location.
 * That is, the instruction that is either a NOP or call to
 * the function tracer. It checks the ftrace internal tables to
 * determine if the address belongs or not.
 */
int ftrace_text_reserved(const void *start, const void *end)
{
	unsigned long ret;

	ret = ftrace_location_range((unsigned long)start,
				    (unsigned long)end);

	return (int)!!ret;
}

/* Test if ops registered to this rec needs regs */
static bool test_rec_ops_needs_regs(struct dyn_ftrace *rec)
{
	struct ftrace_ops *ops;
	bool keep_regs = false;

	for (ops = ftrace_ops_list;
	     ops != &ftrace_list_end; ops = ops->next) {
		/* pass rec in as regs to have non-NULL val */
		if (ftrace_ops_test(ops, rec->ip, rec)) {
			if (ops->flags & FTRACE_OPS_FL_SAVE_REGS) {
				keep_regs = true;
				break;
			}
		}
	}

	return  keep_regs;
}

static struct ftrace_ops *
ftrace_find_tramp_ops_any(struct dyn_ftrace *rec);
static struct ftrace_ops *
ftrace_find_tramp_ops_any_other(struct dyn_ftrace *rec, struct ftrace_ops *op_exclude);
static struct ftrace_ops *
ftrace_find_tramp_ops_next(struct dyn_ftrace *rec, struct ftrace_ops *ops);

static bool __ftrace_hash_rec_update(struct ftrace_ops *ops,
				     int filter_hash,
				     bool inc)
{
	struct ftrace_hash *hash;
	struct ftrace_hash *other_hash;
	struct ftrace_page *pg;
	struct dyn_ftrace *rec;
	bool update = false;
	int count = 0;
	int all = false;

	/* Only update if the ops has been registered */
	if (!(ops->flags & FTRACE_OPS_FL_ENABLED))
		return false;

	/*
	 * In the filter_hash case:
	 *   If the count is zero, we update all records.
	 *   Otherwise we just update the items in the hash.
	 *
	 * In the notrace_hash case:
	 *   We enable the update in the hash.
	 *   As disabling notrace means enabling the tracing,
	 *   and enabling notrace means disabling, the inc variable
	 *   gets inversed.
	 */
	if (filter_hash) {
		hash = ops->func_hash->filter_hash;
		other_hash = ops->func_hash->notrace_hash;
		if (ftrace_hash_empty(hash))
			all = true;
	} else {
		inc = !inc;
		hash = ops->func_hash->notrace_hash;
		other_hash = ops->func_hash->filter_hash;
		/*
		 * If the notrace hash has no items,
		 * then there's nothing to do.
		 */
		if (ftrace_hash_empty(hash))
			return false;
	}

	do_for_each_ftrace_rec(pg, rec) {
		int in_other_hash = 0;
		int in_hash = 0;
		int match = 0;

		if (rec->flags & FTRACE_FL_DISABLED)
			continue;

		if (all) {
			/*
			 * Only the filter_hash affects all records.
			 * Update if the record is not in the notrace hash.
			 */
			if (!other_hash || !ftrace_lookup_ip(other_hash, rec->ip))
				match = 1;
		} else {
			in_hash = !!ftrace_lookup_ip(hash, rec->ip);
			in_other_hash = !!ftrace_lookup_ip(other_hash, rec->ip);

			/*
			 * If filter_hash is set, we want to match all functions
			 * that are in the hash but not in the other hash.
			 *
			 * If filter_hash is not set, then we are decrementing.
			 * That means we match anything that is in the hash
			 * and also in the other_hash. That is, we need to turn
			 * off functions in the other hash because they are disabled
			 * by this hash.
			 */
			if (filter_hash && in_hash && !in_other_hash)
				match = 1;
			else if (!filter_hash && in_hash &&
				 (in_other_hash || ftrace_hash_empty(other_hash)))
				match = 1;
		}
		if (!match)
			continue;

		if (inc) {
			rec->flags++;
			if (FTRACE_WARN_ON(ftrace_rec_count(rec) == FTRACE_REF_MAX))
				return false;

			/*
			 * If there's only a single callback registered to a
			 * function, and the ops has a trampoline registered
			 * for it, then we can call it directly.
			 */
			if (ftrace_rec_count(rec) == 1 && ops->trampoline)
				rec->flags |= FTRACE_FL_TRAMP;
			else
				/*
				 * If we are adding another function callback
				 * to this function, and the previous had a
				 * custom trampoline in use, then we need to go
				 * back to the default trampoline.
				 */
				rec->flags &= ~FTRACE_FL_TRAMP;

			/*
			 * If any ops wants regs saved for this function
			 * then all ops will get saved regs.
			 */
			if (ops->flags & FTRACE_OPS_FL_SAVE_REGS)
				rec->flags |= FTRACE_FL_REGS;
		} else {
			if (FTRACE_WARN_ON(ftrace_rec_count(rec) == 0))
				return false;
			rec->flags--;

			/*
			 * If the rec had REGS enabled and the ops that is
			 * being removed had REGS set, then see if there is
			 * still any ops for this record that wants regs.
			 * If not, we can stop recording them.
			 */
			if (ftrace_rec_count(rec) > 0 &&
			    rec->flags & FTRACE_FL_REGS &&
			    ops->flags & FTRACE_OPS_FL_SAVE_REGS) {
				if (!test_rec_ops_needs_regs(rec))
					rec->flags &= ~FTRACE_FL_REGS;
			}

			/*
			 * The TRAMP needs to be set only if rec count
			 * is decremented to one, and the ops that is
			 * left has a trampoline. As TRAMP can only be
			 * enabled if there is only a single ops attached
			 * to it.
			 */
			if (ftrace_rec_count(rec) == 1 &&
			    ftrace_find_tramp_ops_any_other(rec, ops))
				rec->flags |= FTRACE_FL_TRAMP;
			else
				rec->flags &= ~FTRACE_FL_TRAMP;

			/*
			 * flags will be cleared in ftrace_check_record()
			 * if rec count is zero.
			 */
		}
		count++;

		/* Must match FTRACE_UPDATE_CALLS in ftrace_modify_all_code() */
		update |= ftrace_test_record(rec, 1) != FTRACE_UPDATE_IGNORE;

		/* Shortcut, if we handled all records, we are done. */
		if (!all && count == hash->count)
			return update;
	} while_for_each_ftrace_rec();

	return update;
}

static bool ftrace_hash_rec_disable(struct ftrace_ops *ops,
				    int filter_hash)
{
	return __ftrace_hash_rec_update(ops, filter_hash, 0);
}

static bool ftrace_hash_rec_enable(struct ftrace_ops *ops,
				   int filter_hash)
{
	return __ftrace_hash_rec_update(ops, filter_hash, 1);
}

static void ftrace_hash_rec_update_modify(struct ftrace_ops *ops,
					  int filter_hash, int inc)
{
	struct ftrace_ops *op;

	__ftrace_hash_rec_update(ops, filter_hash, inc);

	if (ops->func_hash != &global_ops.local_hash)
		return;

	/*
	 * If the ops shares the global_ops hash, then we need to update
	 * all ops that are enabled and use this hash.
	 */
	do_for_each_ftrace_op(op, ftrace_ops_list) {
		/* Already done */
		if (op == ops)
			continue;
		if (op->func_hash == &global_ops.local_hash)
			__ftrace_hash_rec_update(op, filter_hash, inc);
	} while_for_each_ftrace_op(op);
}

static void ftrace_hash_rec_disable_modify(struct ftrace_ops *ops,
					   int filter_hash)
{
	ftrace_hash_rec_update_modify(ops, filter_hash, 0);
}

static void ftrace_hash_rec_enable_modify(struct ftrace_ops *ops,
					  int filter_hash)
{
	ftrace_hash_rec_update_modify(ops, filter_hash, 1);
}

/*
 * Try to update IPMODIFY flag on each ftrace_rec. Return 0 if it is OK
 * or no-needed to update, -EBUSY if it detects a conflict of the flag
 * on a ftrace_rec, and -EINVAL if the new_hash tries to trace all recs.
 * Note that old_hash and new_hash has below meanings
 *  - If the hash is NULL, it hits all recs (if IPMODIFY is set, this is rejected)
 *  - If the hash is EMPTY_HASH, it hits nothing
 *  - Anything else hits the recs which match the hash entries.
 */
static int __ftrace_hash_update_ipmodify(struct ftrace_ops *ops,
					 struct ftrace_hash *old_hash,
					 struct ftrace_hash *new_hash)
{
	struct ftrace_page *pg;
	struct dyn_ftrace *rec, *end = NULL;
	int in_old, in_new;

	/* Only update if the ops has been registered */
	if (!(ops->flags & FTRACE_OPS_FL_ENABLED))
		return 0;

	if (!(ops->flags & FTRACE_OPS_FL_IPMODIFY))
		return 0;

	/*
	 * Since the IPMODIFY is a very address sensitive action, we do not
	 * allow ftrace_ops to set all functions to new hash.
	 */
	if (!new_hash || !old_hash)
		return -EINVAL;

	/* Update rec->flags */
	do_for_each_ftrace_rec(pg, rec) {

		if (rec->flags & FTRACE_FL_DISABLED)
			continue;

		/* We need to update only differences of filter_hash */
		in_old = !!ftrace_lookup_ip(old_hash, rec->ip);
		in_new = !!ftrace_lookup_ip(new_hash, rec->ip);
		if (in_old == in_new)
			continue;

		if (in_new) {
			/* New entries must ensure no others are using it */
			if (rec->flags & FTRACE_FL_IPMODIFY)
				goto rollback;
			rec->flags |= FTRACE_FL_IPMODIFY;
		} else /* Removed entry */
			rec->flags &= ~FTRACE_FL_IPMODIFY;
	} while_for_each_ftrace_rec();

	return 0;

rollback:
	end = rec;

	/* Roll back what we did above */
	do_for_each_ftrace_rec(pg, rec) {

		if (rec->flags & FTRACE_FL_DISABLED)
			continue;

		if (rec == end)
			goto err_out;

		in_old = !!ftrace_lookup_ip(old_hash, rec->ip);
		in_new = !!ftrace_lookup_ip(new_hash, rec->ip);
		if (in_old == in_new)
			continue;

		if (in_new)
			rec->flags &= ~FTRACE_FL_IPMODIFY;
		else
			rec->flags |= FTRACE_FL_IPMODIFY;
	} while_for_each_ftrace_rec();

err_out:
	return -EBUSY;
}

static int ftrace_hash_ipmodify_enable(struct ftrace_ops *ops)
{
	struct ftrace_hash *hash = ops->func_hash->filter_hash;

	if (ftrace_hash_empty(hash))
		hash = NULL;

	return __ftrace_hash_update_ipmodify(ops, EMPTY_HASH, hash);
}

/* Disabling always succeeds */
static void ftrace_hash_ipmodify_disable(struct ftrace_ops *ops)
{
	struct ftrace_hash *hash = ops->func_hash->filter_hash;

	if (ftrace_hash_empty(hash))
		hash = NULL;

	__ftrace_hash_update_ipmodify(ops, hash, EMPTY_HASH);
}

static int ftrace_hash_ipmodify_update(struct ftrace_ops *ops,
				       struct ftrace_hash *new_hash)
{
	struct ftrace_hash *old_hash = ops->func_hash->filter_hash;

	if (ftrace_hash_empty(old_hash))
		old_hash = NULL;

	if (ftrace_hash_empty(new_hash))
		new_hash = NULL;

	return __ftrace_hash_update_ipmodify(ops, old_hash, new_hash);
}

static void print_ip_ins(const char *fmt, const unsigned char *p)
{
	char ins[MCOUNT_INSN_SIZE];
	int i;

	if (probe_kernel_read(ins, p, MCOUNT_INSN_SIZE)) {
		printk(KERN_CONT "%s[FAULT] %px\n", fmt, p);
		return;
	}

	printk(KERN_CONT "%s", fmt);

	for (i = 0; i < MCOUNT_INSN_SIZE; i++)
		printk(KERN_CONT "%s%02x", i ? ":" : "", ins[i]);
}

enum ftrace_bug_type ftrace_bug_type;
const void *ftrace_expected;

static void print_bug_type(void)
{
	switch (ftrace_bug_type) {
	case FTRACE_BUG_UNKNOWN:
		break;
	case FTRACE_BUG_INIT:
		pr_info("Initializing ftrace call sites\n");
		break;
	case FTRACE_BUG_NOP:
		pr_info("Setting ftrace call site to NOP\n");
		break;
	case FTRACE_BUG_CALL:
		pr_info("Setting ftrace call site to call ftrace function\n");
		break;
	case FTRACE_BUG_UPDATE:
		pr_info("Updating ftrace call site to call a different ftrace function\n");
		break;
	}
}

/**
 * ftrace_bug - report and shutdown function tracer
 * @failed: The failed type (EFAULT, EINVAL, EPERM)
 * @rec: The record that failed
 *
 * The arch code that enables or disables the function tracing
 * can call ftrace_bug() when it has detected a problem in
 * modifying the code. @failed should be one of either:
 * EFAULT - if the problem happens on reading the @ip address
 * EINVAL - if what is read at @ip is not what was expected
 * EPERM - if the problem happens on writting to the @ip address
 */
void ftrace_bug(int failed, struct dyn_ftrace *rec)
{
	unsigned long ip = rec ? rec->ip : 0;

	switch (failed) {
	case -EFAULT:
		FTRACE_WARN_ON_ONCE(1);
		pr_info("ftrace faulted on modifying ");
		print_ip_sym(ip);
		break;
	case -EINVAL:
		FTRACE_WARN_ON_ONCE(1);
		pr_info("ftrace failed to modify ");
		print_ip_sym(ip);
		print_ip_ins(" actual:   ", (unsigned char *)ip);
		pr_cont("\n");
		if (ftrace_expected) {
			print_ip_ins(" expected: ", ftrace_expected);
			pr_cont("\n");
		}
		break;
	case -EPERM:
		FTRACE_WARN_ON_ONCE(1);
		pr_info("ftrace faulted on writing ");
		print_ip_sym(ip);
		break;
	default:
		FTRACE_WARN_ON_ONCE(1);
		pr_info("ftrace faulted on unknown error ");
		print_ip_sym(ip);
	}
	print_bug_type();
	if (rec) {
		struct ftrace_ops *ops = NULL;

		pr_info("ftrace record flags: %lx\n", rec->flags);
		pr_cont(" (%ld)%s", ftrace_rec_count(rec),
			rec->flags & FTRACE_FL_REGS ? " R" : "  ");
		if (rec->flags & FTRACE_FL_TRAMP_EN) {
			ops = ftrace_find_tramp_ops_any(rec);
			if (ops) {
				do {
					pr_cont("\ttramp: %pS (%pS)",
						(void *)ops->trampoline,
						(void *)ops->func);
					ops = ftrace_find_tramp_ops_next(rec, ops);
				} while (ops);
			} else
				pr_cont("\ttramp: ERROR!");

		}
		ip = ftrace_get_addr_curr(rec);
		pr_cont("\n expected tramp: %lx\n", ip);
	}
}

static int ftrace_check_record(struct dyn_ftrace *rec, int enable, int update)
{
	unsigned long flag = 0UL;

	ftrace_bug_type = FTRACE_BUG_UNKNOWN;

	if (rec->flags & FTRACE_FL_DISABLED)
		return FTRACE_UPDATE_IGNORE;

	/*
	 * If we are updating calls:
	 *
	 *   If the record has a ref count, then we need to enable it
	 *   because someone is using it.
	 *
	 *   Otherwise we make sure its disabled.
	 *
	 * If we are disabling calls, then disable all records that
	 * are enabled.
	 */
	if (enable && ftrace_rec_count(rec))
		flag = FTRACE_FL_ENABLED;

	/*
	 * If enabling and the REGS flag does not match the REGS_EN, or
	 * the TRAMP flag doesn't match the TRAMP_EN, then do not ignore
	 * this record. Set flags to fail the compare against ENABLED.
	 */
	if (flag) {
		if (!(rec->flags & FTRACE_FL_REGS) != 
		    !(rec->flags & FTRACE_FL_REGS_EN))
			flag |= FTRACE_FL_REGS;

		if (!(rec->flags & FTRACE_FL_TRAMP) != 
		    !(rec->flags & FTRACE_FL_TRAMP_EN))
			flag |= FTRACE_FL_TRAMP;
	}

	/* If the state of this record hasn't changed, then do nothing */
	if ((rec->flags & FTRACE_FL_ENABLED) == flag)
		return FTRACE_UPDATE_IGNORE;

	if (flag) {
		/* Save off if rec is being enabled (for return value) */
		flag ^= rec->flags & FTRACE_FL_ENABLED;

		if (update) {
			rec->flags |= FTRACE_FL_ENABLED;
			if (flag & FTRACE_FL_REGS) {
				if (rec->flags & FTRACE_FL_REGS)
					rec->flags |= FTRACE_FL_REGS_EN;
				else
					rec->flags &= ~FTRACE_FL_REGS_EN;
			}
			if (flag & FTRACE_FL_TRAMP) {
				if (rec->flags & FTRACE_FL_TRAMP)
					rec->flags |= FTRACE_FL_TRAMP_EN;
				else
					rec->flags &= ~FTRACE_FL_TRAMP_EN;
			}
		}

		/*
		 * If this record is being updated from a nop, then
		 *   return UPDATE_MAKE_CALL.
		 * Otherwise,
		 *   return UPDATE_MODIFY_CALL to tell the caller to convert
		 *   from the save regs, to a non-save regs function or
		 *   vice versa, or from a trampoline call.
		 */
		if (flag & FTRACE_FL_ENABLED) {
			ftrace_bug_type = FTRACE_BUG_CALL;
			return FTRACE_UPDATE_MAKE_CALL;
		}

		ftrace_bug_type = FTRACE_BUG_UPDATE;
		return FTRACE_UPDATE_MODIFY_CALL;
	}

	if (update) {
		/* If there's no more users, clear all flags */
		if (!ftrace_rec_count(rec))
			rec->flags = 0;
		else
			/*
			 * Just disable the record, but keep the ops TRAMP
			 * and REGS states. The _EN flags must be disabled though.
			 */
			rec->flags &= ~(FTRACE_FL_ENABLED | FTRACE_FL_TRAMP_EN |
					FTRACE_FL_REGS_EN);
	}

	ftrace_bug_type = FTRACE_BUG_NOP;
	return FTRACE_UPDATE_MAKE_NOP;
}

/**
 * ftrace_update_record, set a record that now is tracing or not
 * @rec: the record to update
 * @enable: set to 1 if the record is tracing, zero to force disable
 *
 * The records that represent all functions that can be traced need
 * to be updated when tracing has been enabled.
 */
int ftrace_update_record(struct dyn_ftrace *rec, int enable)
{
	return ftrace_check_record(rec, enable, 1);
}

/**
 * ftrace_test_record, check if the record has been enabled or not
 * @rec: the record to test
 * @enable: set to 1 to check if enabled, 0 if it is disabled
 *
 * The arch code may need to test if a record is already set to
 * tracing to determine how to modify the function code that it
 * represents.
 */
int ftrace_test_record(struct dyn_ftrace *rec, int enable)
{
	return ftrace_check_record(rec, enable, 0);
}

static struct ftrace_ops *
ftrace_find_tramp_ops_any(struct dyn_ftrace *rec)
{
	struct ftrace_ops *op;
	unsigned long ip = rec->ip;

	do_for_each_ftrace_op(op, ftrace_ops_list) {

		if (!op->trampoline)
			continue;

		if (hash_contains_ip(ip, op->func_hash))
			return op;
	} while_for_each_ftrace_op(op);

	return NULL;
}

static struct ftrace_ops *
ftrace_find_tramp_ops_any_other(struct dyn_ftrace *rec, struct ftrace_ops *op_exclude)
{
	struct ftrace_ops *op;
	unsigned long ip = rec->ip;

	do_for_each_ftrace_op(op, ftrace_ops_list) {

		if (op == op_exclude || !op->trampoline)
			continue;

		if (hash_contains_ip(ip, op->func_hash))
			return op;
	} while_for_each_ftrace_op(op);

	return NULL;
}

static struct ftrace_ops *
ftrace_find_tramp_ops_next(struct dyn_ftrace *rec,
			   struct ftrace_ops *op)
{
	unsigned long ip = rec->ip;

	while_for_each_ftrace_op(op) {

		if (!op->trampoline)
			continue;

		if (hash_contains_ip(ip, op->func_hash))
			return op;
	} 

	return NULL;
}

static struct ftrace_ops *
ftrace_find_tramp_ops_curr(struct dyn_ftrace *rec)
{
	struct ftrace_ops *op;
	unsigned long ip = rec->ip;

	/*
	 * Need to check removed ops first.
	 * If they are being removed, and this rec has a tramp,
	 * and this rec is in the ops list, then it would be the
	 * one with the tramp.
	 */
	if (removed_ops) {
		if (hash_contains_ip(ip, &removed_ops->old_hash))
			return removed_ops;
	}

	/*
	 * Need to find the current trampoline for a rec.
	 * Now, a trampoline is only attached to a rec if there
	 * was a single 'ops' attached to it. But this can be called
	 * when we are adding another op to the rec or removing the
	 * current one. Thus, if the op is being added, we can
	 * ignore it because it hasn't attached itself to the rec
	 * yet.
	 *
	 * If an ops is being modified (hooking to different functions)
	 * then we don't care about the new functions that are being
	 * added, just the old ones (that are probably being removed).
	 *
	 * If we are adding an ops to a function that already is using
	 * a trampoline, it needs to be removed (trampolines are only
	 * for single ops connected), then an ops that is not being
	 * modified also needs to be checked.
	 */
	do_for_each_ftrace_op(op, ftrace_ops_list) {

		if (!op->trampoline)
			continue;

		/*
		 * If the ops is being added, it hasn't gotten to
		 * the point to be removed from this tree yet.
		 */
		if (op->flags & FTRACE_OPS_FL_ADDING)
			continue;


		/*
		 * If the ops is being modified and is in the old
		 * hash, then it is probably being removed from this
		 * function.
		 */
		if ((op->flags & FTRACE_OPS_FL_MODIFYING) &&
		    hash_contains_ip(ip, &op->old_hash))
			return op;
		/*
		 * If the ops is not being added or modified, and it's
		 * in its normal filter hash, then this must be the one
		 * we want!
		 */
		if (!(op->flags & FTRACE_OPS_FL_MODIFYING) &&
		    hash_contains_ip(ip, op->func_hash))
			return op;

	} while_for_each_ftrace_op(op);

	return NULL;
}

static struct ftrace_ops *
ftrace_find_tramp_ops_new(struct dyn_ftrace *rec)
{
	struct ftrace_ops *op;
	unsigned long ip = rec->ip;

	do_for_each_ftrace_op(op, ftrace_ops_list) {
		/* pass rec in as regs to have non-NULL val */
		if (hash_contains_ip(ip, op->func_hash))
			return op;
	} while_for_each_ftrace_op(op);

	return NULL;
}

/**
 * ftrace_get_addr_new - Get the call address to set to
 * @rec:  The ftrace record descriptor
 *
 * If the record has the FTRACE_FL_REGS set, that means that it
 * wants to convert to a callback that saves all regs. If FTRACE_FL_REGS
 * is not not set, then it wants to convert to the normal callback.
 *
 * Returns the address of the trampoline to set to
 */
unsigned long ftrace_get_addr_new(struct dyn_ftrace *rec)
{
	struct ftrace_ops *ops;

	/* Trampolines take precedence over regs */
	if (rec->flags & FTRACE_FL_TRAMP) {
		ops = ftrace_find_tramp_ops_new(rec);
		if (FTRACE_WARN_ON(!ops || !ops->trampoline)) {
			pr_warn("Bad trampoline accounting at: %p (%pS) (%lx)\n",
				(void *)rec->ip, (void *)rec->ip, rec->flags);
			/* Ftrace is shutting down, return anything */
			return (unsigned long)FTRACE_ADDR;
		}
		return ops->trampoline;
	}

	if (rec->flags & FTRACE_FL_REGS)
		return (unsigned long)FTRACE_REGS_ADDR;
	else
		return (unsigned long)FTRACE_ADDR;
}

/**
 * ftrace_get_addr_curr - Get the call address that is already there
 * @rec:  The ftrace record descriptor
 *
 * The FTRACE_FL_REGS_EN is set when the record already points to
 * a function that saves all the regs. Basically the '_EN' version
 * represents the current state of the function.
 *
 * Returns the address of the trampoline that is currently being called
 */
unsigned long ftrace_get_addr_curr(struct dyn_ftrace *rec)
{
	struct ftrace_ops *ops;

	/* Trampolines take precedence over regs */
	if (rec->flags & FTRACE_FL_TRAMP_EN) {
		ops = ftrace_find_tramp_ops_curr(rec);
		if (FTRACE_WARN_ON(!ops)) {
			pr_warn("Bad trampoline accounting at: %p (%pS)\n",
				(void *)rec->ip, (void *)rec->ip);
			/* Ftrace is shutting down, return anything */
			return (unsigned long)FTRACE_ADDR;
		}
		return ops->trampoline;
	}

	if (rec->flags & FTRACE_FL_REGS_EN)
		return (unsigned long)FTRACE_REGS_ADDR;
	else
		return (unsigned long)FTRACE_ADDR;
}

static int
__ftrace_replace_code(struct dyn_ftrace *rec, int enable)
{
	unsigned long ftrace_old_addr;
	unsigned long ftrace_addr;
	int ret;

	ftrace_addr = ftrace_get_addr_new(rec);

	/* This needs to be done before we call ftrace_update_record */
	ftrace_old_addr = ftrace_get_addr_curr(rec);

	ret = ftrace_update_record(rec, enable);

	ftrace_bug_type = FTRACE_BUG_UNKNOWN;

	switch (ret) {
	case FTRACE_UPDATE_IGNORE:
		return 0;

	case FTRACE_UPDATE_MAKE_CALL:
		ftrace_bug_type = FTRACE_BUG_CALL;
		return ftrace_make_call(rec, ftrace_addr);

	case FTRACE_UPDATE_MAKE_NOP:
		ftrace_bug_type = FTRACE_BUG_NOP;
		return ftrace_make_nop(NULL, rec, ftrace_old_addr);

	case FTRACE_UPDATE_MODIFY_CALL:
		ftrace_bug_type = FTRACE_BUG_UPDATE;
		return ftrace_modify_call(rec, ftrace_old_addr, ftrace_addr);
	}

	return -1; /* unknow ftrace bug */
}

void __weak ftrace_replace_code(int enable)
{
	struct dyn_ftrace *rec;
	struct ftrace_page *pg;
	int failed;

	if (unlikely(ftrace_disabled))
		return;

	do_for_each_ftrace_rec(pg, rec) {

		if (rec->flags & FTRACE_FL_DISABLED)
			continue;

		failed = __ftrace_replace_code(rec, enable);
		if (failed) {
			ftrace_bug(failed, rec);
			/* Stop processing */
			return;
		}
	} while_for_each_ftrace_rec();
}

struct ftrace_rec_iter {
	struct ftrace_page	*pg;
	int			index;
};

/**
 * ftrace_rec_iter_start, start up iterating over traced functions
 *
 * Returns an iterator handle that is used to iterate over all
 * the records that represent address locations where functions
 * are traced.
 *
 * May return NULL if no records are available.
 */
struct ftrace_rec_iter *ftrace_rec_iter_start(void)
{
	/*
	 * We only use a single iterator.
	 * Protected by the ftrace_lock mutex.
	 */
	static struct ftrace_rec_iter ftrace_rec_iter;
	struct ftrace_rec_iter *iter = &ftrace_rec_iter;

	iter->pg = ftrace_pages_start;
	iter->index = 0;

	/* Could have empty pages */
	while (iter->pg && !iter->pg->index)
		iter->pg = iter->pg->next;

	if (!iter->pg)
		return NULL;

	return iter;
}

/**
 * ftrace_rec_iter_next, get the next record to process.
 * @iter: The handle to the iterator.
 *
 * Returns the next iterator after the given iterator @iter.
 */
struct ftrace_rec_iter *ftrace_rec_iter_next(struct ftrace_rec_iter *iter)
{
	iter->index++;

	if (iter->index >= iter->pg->index) {
		iter->pg = iter->pg->next;
		iter->index = 0;

		/* Could have empty pages */
		while (iter->pg && !iter->pg->index)
			iter->pg = iter->pg->next;
	}

	if (!iter->pg)
		return NULL;

	return iter;
}

/**
 * ftrace_rec_iter_record, get the record at the iterator location
 * @iter: The current iterator location
 *
 * Returns the record that the current @iter is at.
 */
struct dyn_ftrace *ftrace_rec_iter_record(struct ftrace_rec_iter *iter)
{
	return &iter->pg->records[iter->index];
}

static int
ftrace_code_disable(struct module *mod, struct dyn_ftrace *rec)
{
	int ret;

	if (unlikely(ftrace_disabled))
		return 0;

	ret = ftrace_make_nop(mod, rec, MCOUNT_ADDR);
	if (ret) {
		ftrace_bug_type = FTRACE_BUG_INIT;
		ftrace_bug(ret, rec);
		return 0;
	}
	return 1;
}

/*
 * archs can override this function if they must do something
 * before the modifying code is performed.
 */
int __weak ftrace_arch_code_modify_prepare(void)
{
	return 0;
}

/*
 * archs can override this function if they must do something
 * after the modifying code is performed.
 */
int __weak ftrace_arch_code_modify_post_process(void)
{
	return 0;
}

void ftrace_modify_all_code(int command)
{
	int update = command & FTRACE_UPDATE_TRACE_FUNC;
	int err = 0;

	/*
	 * If the ftrace_caller calls a ftrace_ops func directly,
	 * we need to make sure that it only traces functions it
	 * expects to trace. When doing the switch of functions,
	 * we need to update to the ftrace_ops_list_func first
	 * before the transition between old and new calls are set,
	 * as the ftrace_ops_list_func will check the ops hashes
	 * to make sure the ops are having the right functions
	 * traced.
	 */
	if (update) {
		err = ftrace_update_ftrace_func(ftrace_ops_list_func);
		if (FTRACE_WARN_ON(err))
			return;
	}

	if (command & FTRACE_UPDATE_CALLS)
		ftrace_replace_code(1);
	else if (command & FTRACE_DISABLE_CALLS)
		ftrace_replace_code(0);

	if (update && ftrace_trace_function != ftrace_ops_list_func) {
		function_trace_op = set_function_trace_op;
		smp_wmb();
		/* If irqs are disabled, we are in stop machine */
		if (!irqs_disabled())
			smp_call_function(ftrace_sync_ipi, NULL, 1);
		err = ftrace_update_ftrace_func(ftrace_trace_function);
		if (FTRACE_WARN_ON(err))
			return;
	}

	if (command & FTRACE_START_FUNC_RET)
		err = ftrace_enable_ftrace_graph_caller();
	else if (command & FTRACE_STOP_FUNC_RET)
		err = ftrace_disable_ftrace_graph_caller();
	FTRACE_WARN_ON(err);
}

static int __ftrace_modify_code(void *data)
{
	int *command = data;

	ftrace_modify_all_code(*command);

	return 0;
}

/**
 * ftrace_run_stop_machine, go back to the stop machine method
 * @command: The command to tell ftrace what to do
 *
 * If an arch needs to fall back to the stop machine method, the
 * it can call this function.
 */
void ftrace_run_stop_machine(int command)
{
	stop_machine(__ftrace_modify_code, &command, NULL);
}

/**
 * arch_ftrace_update_code, modify the code to trace or not trace
 * @command: The command that needs to be done
 *
 * Archs can override this function if it does not need to
 * run stop_machine() to modify code.
 */
void __weak arch_ftrace_update_code(int command)
{
	ftrace_run_stop_machine(command);
}

static void ftrace_run_update_code(int command)
{
	int ret;

	ret = ftrace_arch_code_modify_prepare();
	FTRACE_WARN_ON(ret);
	if (ret)
		return;

	/*
	 * By default we use stop_machine() to modify the code.
	 * But archs can do what ever they want as long as it
	 * is safe. The stop_machine() is the safest, but also
	 * produces the most overhead.
	 */
	arch_ftrace_update_code(command);

	ret = ftrace_arch_code_modify_post_process();
	FTRACE_WARN_ON(ret);
}

static void ftrace_run_modify_code(struct ftrace_ops *ops, int command,
				   struct ftrace_ops_hash *old_hash)
{
	ops->flags |= FTRACE_OPS_FL_MODIFYING;
	ops->old_hash.filter_hash = old_hash->filter_hash;
	ops->old_hash.notrace_hash = old_hash->notrace_hash;
	ftrace_run_update_code(command);
	ops->old_hash.filter_hash = NULL;
	ops->old_hash.notrace_hash = NULL;
	ops->flags &= ~FTRACE_OPS_FL_MODIFYING;
}

static ftrace_func_t saved_ftrace_func;
static int ftrace_start_up;

void __weak arch_ftrace_trampoline_free(struct ftrace_ops *ops)
{
}

static void ftrace_startup_enable(int command)
{
	if (saved_ftrace_func != ftrace_trace_function) {
		saved_ftrace_func = ftrace_trace_function;
		command |= FTRACE_UPDATE_TRACE_FUNC;
	}

	if (!command || !ftrace_enabled)
		return;

	ftrace_run_update_code(command);
}

static void ftrace_startup_all(int command)
{
	update_all_ops = true;
	ftrace_startup_enable(command);
	update_all_ops = false;
}

static int ftrace_startup(struct ftrace_ops *ops, int command)
{
	int ret;

	if (unlikely(ftrace_disabled))
		return -ENODEV;

	ret = __register_ftrace_function(ops);
	if (ret)
		return ret;

	ftrace_start_up++;

	/*
	 * Note that ftrace probes uses this to start up
	 * and modify functions it will probe. But we still
	 * set the ADDING flag for modification, as probes
	 * do not have trampolines. If they add them in the
	 * future, then the probes will need to distinguish
	 * between adding and updating probes.
	 */
	ops->flags |= FTRACE_OPS_FL_ENABLED | FTRACE_OPS_FL_ADDING;

	ret = ftrace_hash_ipmodify_enable(ops);
	if (ret < 0) {
		/* Rollback registration process */
		__unregister_ftrace_function(ops);
		ftrace_start_up--;
		ops->flags &= ~FTRACE_OPS_FL_ENABLED;
		return ret;
	}

	if (ftrace_hash_rec_enable(ops, 1))
		command |= FTRACE_UPDATE_CALLS;

	ftrace_startup_enable(command);

	/*
	 * If ftrace is in an undefined state, we just remove ops from list
	 * to prevent the NULL pointer, instead of totally rolling it back and
	 * free trampoline, because those actions could cause further damage.
	 */
	if (unlikely(ftrace_disabled)) {
		__unregister_ftrace_function(ops);
		return -ENODEV;
	}

	ops->flags &= ~FTRACE_OPS_FL_ADDING;

	return 0;
}

static int ftrace_shutdown(struct ftrace_ops *ops, int command)
{
	int ret;

	if (unlikely(ftrace_disabled))
		return -ENODEV;

	ret = __unregister_ftrace_function(ops);
	if (ret)
		return ret;

	ftrace_start_up--;
	/*
	 * Just warn in case of unbalance, no need to kill ftrace, it's not
	 * critical but the ftrace_call callers may be never nopped again after
	 * further ftrace uses.
	 */
	WARN_ON_ONCE(ftrace_start_up < 0);

	/* Disabling ipmodify never fails */
	ftrace_hash_ipmodify_disable(ops);

	if (ftrace_hash_rec_disable(ops, 1))
		command |= FTRACE_UPDATE_CALLS;

	ops->flags &= ~FTRACE_OPS_FL_ENABLED;

	if (saved_ftrace_func != ftrace_trace_function) {
		saved_ftrace_func = ftrace_trace_function;
		command |= FTRACE_UPDATE_TRACE_FUNC;
	}

	if (!command || !ftrace_enabled) {
		/*
<<<<<<< HEAD
		 * If these are dynamic or control ops, they still
=======
		 * If these are dynamic or per_cpu ops, they still
>>>>>>> 286cd8c7
		 * need their data freed. Since, function tracing is
		 * not currently active, we can just free them
		 * without synchronizing all CPUs.
		 */
<<<<<<< HEAD
		if (ops->flags & (FTRACE_OPS_FL_DYNAMIC | FTRACE_OPS_FL_CONTROL))
=======
		if (ops->flags & FTRACE_OPS_FL_DYNAMIC)
>>>>>>> 286cd8c7
			goto free_ops;

		return 0;
	}

	/*
	 * If the ops uses a trampoline, then it needs to be
	 * tested first on update.
	 */
	ops->flags |= FTRACE_OPS_FL_REMOVING;
	removed_ops = ops;

	/* The trampoline logic checks the old hashes */
	ops->old_hash.filter_hash = ops->func_hash->filter_hash;
	ops->old_hash.notrace_hash = ops->func_hash->notrace_hash;

	ftrace_run_update_code(command);

	/*
	 * If there's no more ops registered with ftrace, run a
	 * sanity check to make sure all rec flags are cleared.
	 */
	if (rcu_dereference_protected(ftrace_ops_list,
			lockdep_is_held(&ftrace_lock)) == &ftrace_list_end) {
		struct ftrace_page *pg;
		struct dyn_ftrace *rec;

		do_for_each_ftrace_rec(pg, rec) {
			if (FTRACE_WARN_ON_ONCE(rec->flags & ~FTRACE_FL_DISABLED))
				pr_warn("  %pS flags:%lx\n",
					(void *)rec->ip, rec->flags);
		} while_for_each_ftrace_rec();
	}

	ops->old_hash.filter_hash = NULL;
	ops->old_hash.notrace_hash = NULL;

	removed_ops = NULL;
	ops->flags &= ~FTRACE_OPS_FL_REMOVING;

	/*
	 * Dynamic ops may be freed, we must make sure that all
	 * callers are done before leaving this function.
	 * The same goes for freeing the per_cpu data of the per_cpu
	 * ops.
	 */
	if (ops->flags & FTRACE_OPS_FL_DYNAMIC) {
		/*
		 * We need to do a hard force of sched synchronization.
		 * This is because we use preempt_disable() to do RCU, but
		 * the function tracers can be called where RCU is not watching
		 * (like before user_exit()). We can not rely on the RCU
		 * infrastructure to do the synchronization, thus we must do it
		 * ourselves.
		 */
		schedule_on_each_cpu(ftrace_sync);

<<<<<<< HEAD
 free_ops:
		arch_ftrace_trampoline_free(ops);
=======
		/*
		 * When the kernel is preeptive, tasks can be preempted
		 * while on a ftrace trampoline. Just scheduling a task on
		 * a CPU is not good enough to flush them. Calling
		 * synchornize_rcu_tasks() will wait for those tasks to
		 * execute and either schedule voluntarily or enter user space.
		 */
		if (IS_ENABLED(CONFIG_PREEMPT))
			synchronize_rcu_tasks();
>>>>>>> 286cd8c7

 free_ops:
		arch_ftrace_trampoline_free(ops);
	}

	return 0;
}

static void ftrace_startup_sysctl(void)
{
	int command;

	if (unlikely(ftrace_disabled))
		return;

	/* Force update next time */
	saved_ftrace_func = NULL;
	/* ftrace_start_up is true if we want ftrace running */
	if (ftrace_start_up) {
		command = FTRACE_UPDATE_CALLS;
		if (ftrace_graph_active)
			command |= FTRACE_START_FUNC_RET;
		ftrace_startup_enable(command);
	}
}

static void ftrace_shutdown_sysctl(void)
{
	int command;

	if (unlikely(ftrace_disabled))
		return;

	/* ftrace_start_up is true if ftrace is running */
	if (ftrace_start_up) {
		command = FTRACE_DISABLE_CALLS;
		if (ftrace_graph_active)
			command |= FTRACE_STOP_FUNC_RET;
		ftrace_run_update_code(command);
	}
}

static u64		ftrace_update_time;
unsigned long		ftrace_update_tot_cnt;
unsigned long		ftrace_number_of_pages;
unsigned long		ftrace_number_of_groups;

static inline int ops_traces_mod(struct ftrace_ops *ops)
{
	/*
	 * Filter_hash being empty will default to trace module.
	 * But notrace hash requires a test of individual module functions.
	 */
	return ftrace_hash_empty(ops->func_hash->filter_hash) &&
		ftrace_hash_empty(ops->func_hash->notrace_hash);
}

/*
 * Check if the current ops references the record.
 *
 * If the ops traces all functions, then it was already accounted for.
 * If the ops does not trace the current record function, skip it.
 * If the ops ignores the function via notrace filter, skip it.
 */
static inline bool
ops_references_rec(struct ftrace_ops *ops, struct dyn_ftrace *rec)
{
	/* If ops isn't enabled, ignore it */
	if (!(ops->flags & FTRACE_OPS_FL_ENABLED))
		return false;

	/* If ops traces all then it includes this function */
	if (ops_traces_mod(ops))
		return true;

	/* The function must be in the filter */
	if (!ftrace_hash_empty(ops->func_hash->filter_hash) &&
	    !__ftrace_lookup_ip(ops->func_hash->filter_hash, rec->ip))
		return false;

	/* If in notrace hash, we ignore it too */
	if (ftrace_lookup_ip(ops->func_hash->notrace_hash, rec->ip))
		return false;

<<<<<<< HEAD
	for (ops = ftrace_ops_list; ops != &ftrace_list_end; ops = ops->next) {
		if (ops_references_rec(ops, rec)) {
			cnt++;
			if (ops->flags & FTRACE_OPS_FL_SAVE_REGS)
				rec->flags |= FTRACE_FL_REGS;
		}
	}

	return cnt;
=======
	return true;
>>>>>>> 286cd8c7
}

static int ftrace_update_code(struct module *mod, struct ftrace_page *new_pgs)
{
	struct ftrace_page *pg;
	struct dyn_ftrace *p;
	u64 start, stop;
	unsigned long update_cnt = 0;
	unsigned long rec_flags = 0;
	int i;

	start = ftrace_now(raw_smp_processor_id());

	/*
	 * When a module is loaded, this function is called to convert
	 * the calls to mcount in its text to nops, and also to create
	 * an entry in the ftrace data. Now, if ftrace is activated
	 * after this call, but before the module sets its text to
	 * read-only, the modification of enabling ftrace can fail if
	 * the read-only is done while ftrace is converting the calls.
	 * To prevent this, the module's records are set as disabled
	 * and will be enabled after the call to set the module's text
	 * to read-only.
	 */
	if (mod)
		rec_flags |= FTRACE_FL_DISABLED;

	for (pg = new_pgs; pg; pg = pg->next) {

		for (i = 0; i < pg->index; i++) {

			/* If something went wrong, bail without enabling anything */
			if (unlikely(ftrace_disabled))
				return -1;

			p = &pg->records[i];
<<<<<<< HEAD
			if (test)
				cnt += referenced_filters(p);
			p->flags += cnt;
=======
			p->flags = rec_flags;
>>>>>>> 286cd8c7

			/*
			 * Do the initial record conversion from mcount jump
			 * to the NOP instructions.
			 */
			if (!__is_defined(CC_USING_NOP_MCOUNT) &&
			    !ftrace_code_disable(mod, p))
				break;

			update_cnt++;
		}
	}

	stop = ftrace_now(raw_smp_processor_id());
	ftrace_update_time = stop - start;
	ftrace_update_tot_cnt += update_cnt;

	return 0;
}

static int ftrace_allocate_records(struct ftrace_page *pg, int count)
{
	int order;
	int cnt;

	if (WARN_ON(!count))
		return -EINVAL;

	order = get_count_order(DIV_ROUND_UP(count, ENTRIES_PER_PAGE));

	/*
	 * We want to fill as much as possible. No more than a page
	 * may be empty.
	 */
	while ((PAGE_SIZE << order) / ENTRY_SIZE >= count + ENTRIES_PER_PAGE)
		order--;

 again:
	pg->records = (void *)__get_free_pages(GFP_KERNEL | __GFP_ZERO, order);

	if (!pg->records) {
		/* if we can't allocate this size, try something smaller */
		if (!order)
			return -ENOMEM;
		order--;
		goto again;
	}

	ftrace_number_of_pages += 1 << order;
	ftrace_number_of_groups++;

	cnt = (PAGE_SIZE << order) / ENTRY_SIZE;
	pg->order = order;

	if (cnt > count)
		cnt = count;

	return cnt;
}

static void ftrace_free_pages(struct ftrace_page *pages)
{
	struct ftrace_page *pg = pages;

	while (pg) {
		if (pg->records) {
			free_pages((unsigned long)pg->records, pg->order);
			ftrace_number_of_pages -= 1 << pg->order;
		}
		pages = pg->next;
		kfree(pg);
		pg = pages;
		ftrace_number_of_groups--;
	}
}

static struct ftrace_page *
ftrace_allocate_pages(unsigned long num_to_init)
{
	struct ftrace_page *start_pg;
	struct ftrace_page *pg;
	int cnt;

	if (!num_to_init)
		return 0;

	start_pg = pg = kzalloc(sizeof(*pg), GFP_KERNEL);
	if (!pg)
		return NULL;

	/*
	 * Try to allocate as much as possible in one continues
	 * location that fills in all of the space. We want to
	 * waste as little space as possible.
	 */
	for (;;) {
		cnt = ftrace_allocate_records(pg, num_to_init);
		if (cnt < 0)
			goto free_pages;

		num_to_init -= cnt;
		if (!num_to_init)
			break;

		pg->next = kzalloc(sizeof(*pg), GFP_KERNEL);
		if (!pg->next)
			goto free_pages;

		pg = pg->next;
	}

	return start_pg;

 free_pages:
	ftrace_free_pages(start_pg);
	pr_info("ftrace: FAILED to allocate memory for functions\n");
	return NULL;
}

#define FTRACE_BUFF_MAX (KSYM_SYMBOL_LEN+4) /* room for wildcards */

struct ftrace_iterator {
	loff_t				pos;
	loff_t				func_pos;
	loff_t				mod_pos;
	struct ftrace_page		*pg;
	struct dyn_ftrace		*func;
	struct ftrace_func_probe	*probe;
	struct ftrace_func_entry	*probe_entry;
	struct trace_parser		parser;
	struct ftrace_hash		*hash;
	struct ftrace_ops		*ops;
	struct trace_array		*tr;
	struct list_head		*mod_list;
	int				pidx;
	int				idx;
	unsigned			flags;
};

static void *
t_probe_next(struct seq_file *m, loff_t *pos)
{
	struct ftrace_iterator *iter = m->private;
	struct trace_array *tr = iter->ops->private;
	struct list_head *func_probes;
	struct ftrace_hash *hash;
	struct list_head *next;
	struct hlist_node *hnd = NULL;
	struct hlist_head *hhd;
	int size;

	(*pos)++;
	iter->pos = *pos;

	if (!tr)
		return NULL;

	func_probes = &tr->func_probes;
	if (list_empty(func_probes))
		return NULL;

	if (!iter->probe) {
		next = func_probes->next;
		iter->probe = list_entry(next, struct ftrace_func_probe, list);
	}

	if (iter->probe_entry)
		hnd = &iter->probe_entry->hlist;

	hash = iter->probe->ops.func_hash->filter_hash;

	/*
	 * A probe being registered may temporarily have an empty hash
	 * and it's at the end of the func_probes list.
	 */
	if (!hash || hash == EMPTY_HASH)
		return NULL;

	size = 1 << hash->size_bits;

 retry:
	if (iter->pidx >= size) {
		if (iter->probe->list.next == func_probes)
			return NULL;
		next = iter->probe->list.next;
		iter->probe = list_entry(next, struct ftrace_func_probe, list);
		hash = iter->probe->ops.func_hash->filter_hash;
		size = 1 << hash->size_bits;
		iter->pidx = 0;
	}

	hhd = &hash->buckets[iter->pidx];

	if (hlist_empty(hhd)) {
		iter->pidx++;
		hnd = NULL;
		goto retry;
	}

	if (!hnd)
		hnd = hhd->first;
	else {
		hnd = hnd->next;
		if (!hnd) {
			iter->pidx++;
			goto retry;
		}
	}

	if (WARN_ON_ONCE(!hnd))
		return NULL;

	iter->probe_entry = hlist_entry(hnd, struct ftrace_func_entry, hlist);

	return iter;
}

static void *t_probe_start(struct seq_file *m, loff_t *pos)
{
	struct ftrace_iterator *iter = m->private;
	void *p = NULL;
	loff_t l;

	if (!(iter->flags & FTRACE_ITER_DO_PROBES))
		return NULL;

	if (iter->mod_pos > *pos)
		return NULL;

	iter->probe = NULL;
	iter->probe_entry = NULL;
	iter->pidx = 0;
	for (l = 0; l <= (*pos - iter->mod_pos); ) {
		p = t_probe_next(m, &l);
		if (!p)
			break;
	}
	if (!p)
		return NULL;

	/* Only set this if we have an item */
	iter->flags |= FTRACE_ITER_PROBE;

	return iter;
}

static int
t_probe_show(struct seq_file *m, struct ftrace_iterator *iter)
{
	struct ftrace_func_entry *probe_entry;
	struct ftrace_probe_ops *probe_ops;
	struct ftrace_func_probe *probe;

	probe = iter->probe;
	probe_entry = iter->probe_entry;

	if (WARN_ON_ONCE(!probe || !probe_entry))
		return -EIO;

	probe_ops = probe->probe_ops;

	if (probe_ops->print)
		return probe_ops->print(m, probe_entry->ip, probe_ops, probe->data);

	seq_printf(m, "%ps:%ps\n", (void *)probe_entry->ip,
		   (void *)probe_ops->func);

	return 0;
}

static void *
t_mod_next(struct seq_file *m, loff_t *pos)
{
	struct ftrace_iterator *iter = m->private;
	struct trace_array *tr = iter->tr;

	(*pos)++;
	iter->pos = *pos;

	iter->mod_list = iter->mod_list->next;

	if (iter->mod_list == &tr->mod_trace ||
	    iter->mod_list == &tr->mod_notrace) {
		iter->flags &= ~FTRACE_ITER_MOD;
		return NULL;
	}

	iter->mod_pos = *pos;

	return iter;
}

static void *t_mod_start(struct seq_file *m, loff_t *pos)
{
	struct ftrace_iterator *iter = m->private;
	void *p = NULL;
	loff_t l;

	if (iter->func_pos > *pos)
		return NULL;

	iter->mod_pos = iter->func_pos;

	/* probes are only available if tr is set */
	if (!iter->tr)
		return NULL;

	for (l = 0; l <= (*pos - iter->func_pos); ) {
		p = t_mod_next(m, &l);
		if (!p)
			break;
	}
	if (!p) {
		iter->flags &= ~FTRACE_ITER_MOD;
		return t_probe_start(m, pos);
	}

	/* Only set this if we have an item */
	iter->flags |= FTRACE_ITER_MOD;

	return iter;
}

static int
t_mod_show(struct seq_file *m, struct ftrace_iterator *iter)
{
	struct ftrace_mod_load *ftrace_mod;
	struct trace_array *tr = iter->tr;

	if (WARN_ON_ONCE(!iter->mod_list) ||
			 iter->mod_list == &tr->mod_trace ||
			 iter->mod_list == &tr->mod_notrace)
		return -EIO;

	ftrace_mod = list_entry(iter->mod_list, struct ftrace_mod_load, list);

	if (ftrace_mod->func)
		seq_printf(m, "%s", ftrace_mod->func);
	else
		seq_putc(m, '*');

	seq_printf(m, ":mod:%s\n", ftrace_mod->module);

	return 0;
}

static void *
t_func_next(struct seq_file *m, loff_t *pos)
{
	struct ftrace_iterator *iter = m->private;
	struct dyn_ftrace *rec = NULL;

	(*pos)++;

 retry:
	if (iter->idx >= iter->pg->index) {
		if (iter->pg->next) {
			iter->pg = iter->pg->next;
			iter->idx = 0;
			goto retry;
		}
	} else {
		rec = &iter->pg->records[iter->idx++];
		if (((iter->flags & (FTRACE_ITER_FILTER | FTRACE_ITER_NOTRACE)) &&
		     !ftrace_lookup_ip(iter->hash, rec->ip)) ||

		    ((iter->flags & FTRACE_ITER_ENABLED) &&
		     !(rec->flags & FTRACE_FL_ENABLED))) {

			rec = NULL;
			goto retry;
		}
	}

	if (!rec)
		return NULL;

	iter->pos = iter->func_pos = *pos;
	iter->func = rec;

	return iter;
}

static void *
t_next(struct seq_file *m, void *v, loff_t *pos)
{
	struct ftrace_iterator *iter = m->private;
	loff_t l = *pos; /* t_probe_start() must use original pos */
	void *ret;

	if (unlikely(ftrace_disabled))
		return NULL;

	if (iter->flags & FTRACE_ITER_PROBE)
		return t_probe_next(m, pos);

	if (iter->flags & FTRACE_ITER_MOD)
		return t_mod_next(m, pos);

	if (iter->flags & FTRACE_ITER_PRINTALL) {
		/* next must increment pos, and t_probe_start does not */
		(*pos)++;
		return t_mod_start(m, &l);
	}

	ret = t_func_next(m, pos);

	if (!ret)
		return t_mod_start(m, &l);

	return ret;
}

static void reset_iter_read(struct ftrace_iterator *iter)
{
	iter->pos = 0;
	iter->func_pos = 0;
	iter->flags &= ~(FTRACE_ITER_PRINTALL | FTRACE_ITER_PROBE | FTRACE_ITER_MOD);
}

static void *t_start(struct seq_file *m, loff_t *pos)
{
	struct ftrace_iterator *iter = m->private;
	void *p = NULL;
	loff_t l;

	mutex_lock(&ftrace_lock);

	if (unlikely(ftrace_disabled))
		return NULL;

	/*
	 * If an lseek was done, then reset and start from beginning.
	 */
	if (*pos < iter->pos)
		reset_iter_read(iter);

	/*
	 * For set_ftrace_filter reading, if we have the filter
	 * off, we can short cut and just print out that all
	 * functions are enabled.
	 */
	if ((iter->flags & (FTRACE_ITER_FILTER | FTRACE_ITER_NOTRACE)) &&
	    ftrace_hash_empty(iter->hash)) {
		iter->func_pos = 1; /* Account for the message */
		if (*pos > 0)
			return t_mod_start(m, pos);
		iter->flags |= FTRACE_ITER_PRINTALL;
		/* reset in case of seek/pread */
		iter->flags &= ~FTRACE_ITER_PROBE;
		return iter;
	}

	if (iter->flags & FTRACE_ITER_MOD)
		return t_mod_start(m, pos);

	/*
	 * Unfortunately, we need to restart at ftrace_pages_start
	 * every time we let go of the ftrace_mutex. This is because
	 * those pointers can change without the lock.
	 */
	iter->pg = ftrace_pages_start;
	iter->idx = 0;
	for (l = 0; l <= *pos; ) {
		p = t_func_next(m, &l);
		if (!p)
			break;
	}

	if (!p)
		return t_mod_start(m, pos);

	return iter;
}

static void t_stop(struct seq_file *m, void *p)
{
	mutex_unlock(&ftrace_lock);
}

void * __weak
arch_ftrace_trampoline_func(struct ftrace_ops *ops, struct dyn_ftrace *rec)
{
	return NULL;
}

static void add_trampoline_func(struct seq_file *m, struct ftrace_ops *ops,
				struct dyn_ftrace *rec)
{
	void *ptr;

	ptr = arch_ftrace_trampoline_func(ops, rec);
	if (ptr)
		seq_printf(m, " ->%pS", ptr);
}

static int t_show(struct seq_file *m, void *v)
{
	struct ftrace_iterator *iter = m->private;
	struct dyn_ftrace *rec;

	if (iter->flags & FTRACE_ITER_PROBE)
		return t_probe_show(m, iter);

	if (iter->flags & FTRACE_ITER_MOD)
		return t_mod_show(m, iter);

	if (iter->flags & FTRACE_ITER_PRINTALL) {
		if (iter->flags & FTRACE_ITER_NOTRACE)
			seq_puts(m, "#### no functions disabled ####\n");
		else
			seq_puts(m, "#### all functions enabled ####\n");
		return 0;
	}

	rec = iter->func;

	if (!rec)
		return 0;

	seq_printf(m, "%ps", (void *)rec->ip);
	if (iter->flags & FTRACE_ITER_ENABLED) {
		struct ftrace_ops *ops;

		seq_printf(m, " (%ld)%s%s",
			   ftrace_rec_count(rec),
			   rec->flags & FTRACE_FL_REGS ? " R" : "  ",
			   rec->flags & FTRACE_FL_IPMODIFY ? " I" : "  ");
		if (rec->flags & FTRACE_FL_TRAMP_EN) {
			ops = ftrace_find_tramp_ops_any(rec);
			if (ops) {
				do {
					seq_printf(m, "\ttramp: %pS (%pS)",
						   (void *)ops->trampoline,
						   (void *)ops->func);
					add_trampoline_func(m, ops, rec);
					ops = ftrace_find_tramp_ops_next(rec, ops);
				} while (ops);
			} else
				seq_puts(m, "\ttramp: ERROR!");
		} else {
			add_trampoline_func(m, NULL, rec);
		}
	}	

	seq_putc(m, '\n');

	return 0;
}

static const struct seq_operations show_ftrace_seq_ops = {
	.start = t_start,
	.next = t_next,
	.stop = t_stop,
	.show = t_show,
};

static int
ftrace_avail_open(struct inode *inode, struct file *file)
{
	struct ftrace_iterator *iter;

	if (unlikely(ftrace_disabled))
		return -ENODEV;

	iter = __seq_open_private(file, &show_ftrace_seq_ops, sizeof(*iter));
	if (!iter)
		return -ENOMEM;

	iter->pg = ftrace_pages_start;
	iter->ops = &global_ops;

	return 0;
}

static int
ftrace_enabled_open(struct inode *inode, struct file *file)
{
	struct ftrace_iterator *iter;

	iter = __seq_open_private(file, &show_ftrace_seq_ops, sizeof(*iter));
	if (!iter)
		return -ENOMEM;

	iter->pg = ftrace_pages_start;
	iter->flags = FTRACE_ITER_ENABLED;
	iter->ops = &global_ops;

	return 0;
}

/**
 * ftrace_regex_open - initialize function tracer filter files
 * @ops: The ftrace_ops that hold the hash filters
 * @flag: The type of filter to process
 * @inode: The inode, usually passed in to your open routine
 * @file: The file, usually passed in to your open routine
 *
 * ftrace_regex_open() initializes the filter files for the
 * @ops. Depending on @flag it may process the filter hash or
 * the notrace hash of @ops. With this called from the open
 * routine, you can use ftrace_filter_write() for the write
 * routine if @flag has FTRACE_ITER_FILTER set, or
 * ftrace_notrace_write() if @flag has FTRACE_ITER_NOTRACE set.
 * tracing_lseek() should be used as the lseek routine, and
 * release must call ftrace_regex_release().
 */
int
ftrace_regex_open(struct ftrace_ops *ops, int flag,
		  struct inode *inode, struct file *file)
{
	struct ftrace_iterator *iter;
	struct ftrace_hash *hash;
	struct list_head *mod_head;
	struct trace_array *tr = ops->private;
	int ret = -ENOMEM;

	ftrace_ops_init(ops);

	if (unlikely(ftrace_disabled))
		return -ENODEV;

	if (tr && trace_array_get(tr) < 0)
		return -ENODEV;

	iter = kzalloc(sizeof(*iter), GFP_KERNEL);
	if (!iter)
		goto out;

	if (trace_parser_get_init(&iter->parser, FTRACE_BUFF_MAX))
		goto out;

	iter->ops = ops;
	iter->flags = flag;
	iter->tr = tr;

	mutex_lock(&ops->func_hash->regex_lock);

	if (flag & FTRACE_ITER_NOTRACE) {
		hash = ops->func_hash->notrace_hash;
		mod_head = tr ? &tr->mod_notrace : NULL;
	} else {
		hash = ops->func_hash->filter_hash;
		mod_head = tr ? &tr->mod_trace : NULL;
	}

	iter->mod_list = mod_head;

	if (file->f_mode & FMODE_WRITE) {
		const int size_bits = FTRACE_HASH_DEFAULT_BITS;

		if (file->f_flags & O_TRUNC) {
			iter->hash = alloc_ftrace_hash(size_bits);
			clear_ftrace_mod_list(mod_head);
	        } else {
			iter->hash = alloc_and_copy_ftrace_hash(size_bits, hash);
		}

		if (!iter->hash) {
			trace_parser_put(&iter->parser);
			goto out_unlock;
		}
	} else
		iter->hash = hash;

	ret = 0;

	if (file->f_mode & FMODE_READ) {
		iter->pg = ftrace_pages_start;

		ret = seq_open(file, &show_ftrace_seq_ops);
		if (!ret) {
			struct seq_file *m = file->private_data;
			m->private = iter;
		} else {
			/* Failed */
			free_ftrace_hash(iter->hash);
			trace_parser_put(&iter->parser);
		}
	} else
		file->private_data = iter;

 out_unlock:
	mutex_unlock(&ops->func_hash->regex_lock);

 out:
	if (ret) {
		kfree(iter);
		if (tr)
			trace_array_put(tr);
	}

	return ret;
}

static int
ftrace_filter_open(struct inode *inode, struct file *file)
{
	struct ftrace_ops *ops = inode->i_private;

	return ftrace_regex_open(ops,
			FTRACE_ITER_FILTER | FTRACE_ITER_DO_PROBES,
			inode, file);
}

static int
ftrace_notrace_open(struct inode *inode, struct file *file)
{
	struct ftrace_ops *ops = inode->i_private;

	return ftrace_regex_open(ops, FTRACE_ITER_NOTRACE,
				 inode, file);
}

/* Type for quick search ftrace basic regexes (globs) from filter_parse_regex */
struct ftrace_glob {
	char *search;
	unsigned len;
	int type;
};

/*
 * If symbols in an architecture don't correspond exactly to the user-visible
 * name of what they represent, it is possible to define this function to
 * perform the necessary adjustments.
*/
char * __weak arch_ftrace_match_adjust(char *str, const char *search)
{
	return str;
}

static int ftrace_match(char *str, struct ftrace_glob *g)
{
	int matched = 0;
	int slen;

	str = arch_ftrace_match_adjust(str, g->search);

	switch (g->type) {
	case MATCH_FULL:
		if (strcmp(str, g->search) == 0)
			matched = 1;
		break;
	case MATCH_FRONT_ONLY:
		if (strncmp(str, g->search, g->len) == 0)
			matched = 1;
		break;
	case MATCH_MIDDLE_ONLY:
		if (strstr(str, g->search))
			matched = 1;
		break;
	case MATCH_END_ONLY:
		slen = strlen(str);
		if (slen >= g->len &&
		    memcmp(str + slen - g->len, g->search, g->len) == 0)
			matched = 1;
		break;
	case MATCH_GLOB:
		if (glob_match(g->search, str))
			matched = 1;
		break;
	}

	return matched;
}

static int
enter_record(struct ftrace_hash *hash, struct dyn_ftrace *rec, int clear_filter)
{
	struct ftrace_func_entry *entry;
	int ret = 0;

	entry = ftrace_lookup_ip(hash, rec->ip);
	if (clear_filter) {
		/* Do nothing if it doesn't exist */
		if (!entry)
			return 0;

		free_hash_entry(hash, entry);
	} else {
		/* Do nothing if it exists */
		if (entry)
			return 0;

		ret = add_hash_entry(hash, rec->ip);
	}
	return ret;
}

static int
ftrace_match_record(struct dyn_ftrace *rec, struct ftrace_glob *func_g,
		struct ftrace_glob *mod_g, int exclude_mod)
{
	char str[KSYM_SYMBOL_LEN];
	char *modname;

	kallsyms_lookup(rec->ip, NULL, NULL, &modname, str);

	if (mod_g) {
		int mod_matches = (modname) ? ftrace_match(modname, mod_g) : 0;

		/* blank module name to match all modules */
		if (!mod_g->len) {
			/* blank module globbing: modname xor exclude_mod */
			if (!exclude_mod != !modname)
				goto func_match;
			return 0;
		}

		/*
		 * exclude_mod is set to trace everything but the given
		 * module. If it is set and the module matches, then
		 * return 0. If it is not set, and the module doesn't match
		 * also return 0. Otherwise, check the function to see if
		 * that matches.
		 */
		if (!mod_matches == !exclude_mod)
			return 0;
func_match:
		/* blank search means to match all funcs in the mod */
		if (!func_g->len)
			return 1;
	}

	return ftrace_match(str, func_g);
}

static int
match_records(struct ftrace_hash *hash, char *func, int len, char *mod)
{
	struct ftrace_page *pg;
	struct dyn_ftrace *rec;
	struct ftrace_glob func_g = { .type = MATCH_FULL };
	struct ftrace_glob mod_g = { .type = MATCH_FULL };
	struct ftrace_glob *mod_match = (mod) ? &mod_g : NULL;
	int exclude_mod = 0;
	int found = 0;
	int ret;
	int clear_filter = 0;

	if (func) {
		func_g.type = filter_parse_regex(func, len, &func_g.search,
						 &clear_filter);
		func_g.len = strlen(func_g.search);
	}

	if (mod) {
		mod_g.type = filter_parse_regex(mod, strlen(mod),
				&mod_g.search, &exclude_mod);
		mod_g.len = strlen(mod_g.search);
	}

	mutex_lock(&ftrace_lock);

	if (unlikely(ftrace_disabled))
		goto out_unlock;

	do_for_each_ftrace_rec(pg, rec) {

		if (rec->flags & FTRACE_FL_DISABLED)
			continue;

		if (ftrace_match_record(rec, &func_g, mod_match, exclude_mod)) {
			ret = enter_record(hash, rec, clear_filter);
			if (ret < 0) {
				found = ret;
				goto out_unlock;
			}
			found = 1;
		}
	} while_for_each_ftrace_rec();
 out_unlock:
	mutex_unlock(&ftrace_lock);

	return found;
}

static int
ftrace_match_records(struct ftrace_hash *hash, char *buff, int len)
{
	return match_records(hash, buff, len, NULL);
}

static void ftrace_ops_update_code(struct ftrace_ops *ops,
				   struct ftrace_ops_hash *old_hash)
{
	struct ftrace_ops *op;

	if (!ftrace_enabled)
		return;

	if (ops->flags & FTRACE_OPS_FL_ENABLED) {
		ftrace_run_modify_code(ops, FTRACE_UPDATE_CALLS, old_hash);
		return;
	}

	/*
	 * If this is the shared global_ops filter, then we need to
	 * check if there is another ops that shares it, is enabled.
	 * If so, we still need to run the modify code.
	 */
	if (ops->func_hash != &global_ops.local_hash)
		return;

	do_for_each_ftrace_op(op, ftrace_ops_list) {
		if (op->func_hash == &global_ops.local_hash &&
		    op->flags & FTRACE_OPS_FL_ENABLED) {
			ftrace_run_modify_code(op, FTRACE_UPDATE_CALLS, old_hash);
			/* Only need to do this once */
			return;
		}
	} while_for_each_ftrace_op(op);
}

static int ftrace_hash_move_and_update_ops(struct ftrace_ops *ops,
					   struct ftrace_hash **orig_hash,
					   struct ftrace_hash *hash,
					   int enable)
{
	struct ftrace_ops_hash old_hash_ops;
	struct ftrace_hash *old_hash;
	int ret;

	old_hash = *orig_hash;
	old_hash_ops.filter_hash = ops->func_hash->filter_hash;
	old_hash_ops.notrace_hash = ops->func_hash->notrace_hash;
	ret = ftrace_hash_move(ops, enable, orig_hash, hash);
	if (!ret) {
		ftrace_ops_update_code(ops, &old_hash_ops);
		free_ftrace_hash_rcu(old_hash);
	}
	return ret;
}

static bool module_exists(const char *module)
{
	/* All modules have the symbol __this_module */
	const char this_mod[] = "__this_module";
	char modname[MAX_PARAM_PREFIX_LEN + sizeof(this_mod) + 2];
	unsigned long val;
	int n;

	n = snprintf(modname, sizeof(modname), "%s:%s", module, this_mod);

	if (n > sizeof(modname) - 1)
		return false;

	val = module_kallsyms_lookup_name(modname);
	return val != 0;
}

static int cache_mod(struct trace_array *tr,
		     const char *func, char *module, int enable)
{
	struct ftrace_mod_load *ftrace_mod, *n;
	struct list_head *head = enable ? &tr->mod_trace : &tr->mod_notrace;
	int ret;

	mutex_lock(&ftrace_lock);

	/* We do not cache inverse filters */
	if (func[0] == '!') {
		func++;
		ret = -EINVAL;

		/* Look to remove this hash */
		list_for_each_entry_safe(ftrace_mod, n, head, list) {
			if (strcmp(ftrace_mod->module, module) != 0)
				continue;

			/* no func matches all */
			if (strcmp(func, "*") == 0 ||
			    (ftrace_mod->func &&
			     strcmp(ftrace_mod->func, func) == 0)) {
				ret = 0;
				free_ftrace_mod(ftrace_mod);
				continue;
			}
		}
		goto out;
	}

	ret = -EINVAL;
	/* We only care about modules that have not been loaded yet */
	if (module_exists(module))
		goto out;

	/* Save this string off, and execute it when the module is loaded */
	ret = ftrace_add_mod(tr, func, module, enable);
 out:
	mutex_unlock(&ftrace_lock);

	return ret;
}

static int
ftrace_set_regex(struct ftrace_ops *ops, unsigned char *buf, int len,
		 int reset, int enable);

#ifdef CONFIG_MODULES
static void process_mod_list(struct list_head *head, struct ftrace_ops *ops,
			     char *mod, bool enable)
{
	struct ftrace_mod_load *ftrace_mod, *n;
	struct ftrace_hash **orig_hash, *new_hash;
	LIST_HEAD(process_mods);
	char *func;
	int ret;

	mutex_lock(&ops->func_hash->regex_lock);

	if (enable)
		orig_hash = &ops->func_hash->filter_hash;
	else
		orig_hash = &ops->func_hash->notrace_hash;

	new_hash = alloc_and_copy_ftrace_hash(FTRACE_HASH_DEFAULT_BITS,
					      *orig_hash);
	if (!new_hash)
		goto out; /* warn? */

	mutex_lock(&ftrace_lock);

	list_for_each_entry_safe(ftrace_mod, n, head, list) {

		if (strcmp(ftrace_mod->module, mod) != 0)
			continue;

		if (ftrace_mod->func)
			func = kstrdup(ftrace_mod->func, GFP_KERNEL);
		else
			func = kstrdup("*", GFP_KERNEL);

		if (!func) /* warn? */
			continue;

		list_del(&ftrace_mod->list);
		list_add(&ftrace_mod->list, &process_mods);

		/* Use the newly allocated func, as it may be "*" */
		kfree(ftrace_mod->func);
		ftrace_mod->func = func;
	}

	mutex_unlock(&ftrace_lock);

	list_for_each_entry_safe(ftrace_mod, n, &process_mods, list) {

		func = ftrace_mod->func;

		/* Grabs ftrace_lock, which is why we have this extra step */
		match_records(new_hash, func, strlen(func), mod);
		free_ftrace_mod(ftrace_mod);
	}

	if (enable && list_empty(head))
		new_hash->flags &= ~FTRACE_HASH_FL_MOD;

	mutex_lock(&ftrace_lock);

	ret = ftrace_hash_move_and_update_ops(ops, orig_hash,
					      new_hash, enable);
	mutex_unlock(&ftrace_lock);

 out:
	mutex_unlock(&ops->func_hash->regex_lock);

	free_ftrace_hash(new_hash);
}

static void process_cached_mods(const char *mod_name)
{
	struct trace_array *tr;
	char *mod;

	mod = kstrdup(mod_name, GFP_KERNEL);
	if (!mod)
		return;

	mutex_lock(&trace_types_lock);
	list_for_each_entry(tr, &ftrace_trace_arrays, list) {
		if (!list_empty(&tr->mod_trace))
			process_mod_list(&tr->mod_trace, tr->ops, mod, true);
		if (!list_empty(&tr->mod_notrace))
			process_mod_list(&tr->mod_notrace, tr->ops, mod, false);
	}
	mutex_unlock(&trace_types_lock);

	kfree(mod);
}
#endif

/*
 * We register the module command as a template to show others how
 * to register the a command as well.
 */

static int
ftrace_mod_callback(struct trace_array *tr, struct ftrace_hash *hash,
		    char *func_orig, char *cmd, char *module, int enable)
{
	char *func;
	int ret;

	/* match_records() modifies func, and we need the original */
	func = kstrdup(func_orig, GFP_KERNEL);
	if (!func)
		return -ENOMEM;

	/*
	 * cmd == 'mod' because we only registered this func
	 * for the 'mod' ftrace_func_command.
	 * But if you register one func with multiple commands,
	 * you can tell which command was used by the cmd
	 * parameter.
	 */
	ret = match_records(hash, func, strlen(func), module);
	kfree(func);

	if (!ret)
		return cache_mod(tr, func_orig, module, enable);
	if (ret < 0)
		return ret;
	return 0;
}

static struct ftrace_func_command ftrace_mod_cmd = {
	.name			= "mod",
	.func			= ftrace_mod_callback,
};

static int __init ftrace_mod_cmd_init(void)
{
	return register_ftrace_command(&ftrace_mod_cmd);
}
core_initcall(ftrace_mod_cmd_init);

static void function_trace_probe_call(unsigned long ip, unsigned long parent_ip,
				      struct ftrace_ops *op, struct pt_regs *pt_regs)
{
	struct ftrace_probe_ops *probe_ops;
	struct ftrace_func_probe *probe;

	probe = container_of(op, struct ftrace_func_probe, ops);
	probe_ops = probe->probe_ops;

	/*
	 * Disable preemption for these calls to prevent a RCU grace
	 * period. This syncs the hash iteration and freeing of items
	 * on the hash. rcu_read_lock is too dangerous here.
	 */
	preempt_disable_notrace();
	probe_ops->func(ip, parent_ip, probe->tr, probe_ops, probe->data);
	preempt_enable_notrace();
}

struct ftrace_func_map {
	struct ftrace_func_entry	entry;
	void				*data;
};

struct ftrace_func_mapper {
	struct ftrace_hash		hash;
};

/**
 * allocate_ftrace_func_mapper - allocate a new ftrace_func_mapper
 *
 * Returns a ftrace_func_mapper descriptor that can be used to map ips to data.
 */
struct ftrace_func_mapper *allocate_ftrace_func_mapper(void)
{
	struct ftrace_hash *hash;

	/*
	 * The mapper is simply a ftrace_hash, but since the entries
	 * in the hash are not ftrace_func_entry type, we define it
	 * as a separate structure.
	 */
	hash = alloc_ftrace_hash(FTRACE_HASH_DEFAULT_BITS);
	return (struct ftrace_func_mapper *)hash;
}

/**
 * ftrace_func_mapper_find_ip - Find some data mapped to an ip
 * @mapper: The mapper that has the ip maps
 * @ip: the instruction pointer to find the data for
 *
 * Returns the data mapped to @ip if found otherwise NULL. The return
 * is actually the address of the mapper data pointer. The address is
 * returned for use cases where the data is no bigger than a long, and
 * the user can use the data pointer as its data instead of having to
 * allocate more memory for the reference.
 */
void **ftrace_func_mapper_find_ip(struct ftrace_func_mapper *mapper,
				  unsigned long ip)
{
	struct ftrace_func_entry *entry;
	struct ftrace_func_map *map;

	entry = ftrace_lookup_ip(&mapper->hash, ip);
	if (!entry)
		return NULL;

	map = (struct ftrace_func_map *)entry;
	return &map->data;
}

<<<<<<< HEAD
static bool __disable_ftrace_function_probe(void)
=======
/**
 * ftrace_func_mapper_add_ip - Map some data to an ip
 * @mapper: The mapper that has the ip maps
 * @ip: The instruction pointer address to map @data to
 * @data: The data to map to @ip
 *
 * Returns 0 on succes otherwise an error.
 */
int ftrace_func_mapper_add_ip(struct ftrace_func_mapper *mapper,
			      unsigned long ip, void *data)
>>>>>>> 286cd8c7
{
	struct ftrace_func_entry *entry;
	struct ftrace_func_map *map;

	entry = ftrace_lookup_ip(&mapper->hash, ip);
	if (entry)
		return -EBUSY;

	map = kmalloc(sizeof(*map), GFP_KERNEL);
	if (!map)
		return -ENOMEM;

	map->entry.ip = ip;
	map->data = data;

	__add_hash_entry(&mapper->hash, &map->entry);

	return 0;
}

/**
 * ftrace_func_mapper_remove_ip - Remove an ip from the mapping
 * @mapper: The mapper that has the ip maps
 * @ip: The instruction pointer address to remove the data from
 *
 * Returns the data if it is found, otherwise NULL.
 * Note, if the data pointer is used as the data itself, (see 
 * ftrace_func_mapper_find_ip(), then the return value may be meaningless,
 * if the data pointer was set to zero.
 */
void *ftrace_func_mapper_remove_ip(struct ftrace_func_mapper *mapper,
				   unsigned long ip)
{
	struct ftrace_func_entry *entry;
	struct ftrace_func_map *map;
	void *data;

	entry = ftrace_lookup_ip(&mapper->hash, ip);
	if (!entry)
		return NULL;

	map = (struct ftrace_func_map *)entry;
	data = map->data;

<<<<<<< HEAD
	if (!ftrace_probe_registered)
		return false;

	for (i = 0; i < FTRACE_FUNC_HASHSIZE; i++) {
		struct hlist_head *hhd = &ftrace_func_hash[i];
		if (hhd->first)
			return false;
=======
	remove_hash_entry(&mapper->hash, entry);
	kfree(entry);

	return data;
}

/**
 * free_ftrace_func_mapper - free a mapping of ips and data
 * @mapper: The mapper that has the ip maps
 * @free_func: A function to be called on each data item.
 *
 * This is used to free the function mapper. The @free_func is optional
 * and can be used if the data needs to be freed as well.
 */
void free_ftrace_func_mapper(struct ftrace_func_mapper *mapper,
			     ftrace_mapper_func free_func)
{
	struct ftrace_func_entry *entry;
	struct ftrace_func_map *map;
	struct hlist_head *hhd;
	int size, i;

	if (!mapper)
		return;

	if (free_func && mapper->hash.count) {
		size = 1 << mapper->hash.size_bits;
		for (i = 0; i < size; i++) {
			hhd = &mapper->hash.buckets[i];
			hlist_for_each_entry(entry, hhd, hlist) {
				map = (struct ftrace_func_map *)entry;
				free_func(map);
			}
		}
>>>>>>> 286cd8c7
	}
	free_ftrace_hash(&mapper->hash);
}

static void release_probe(struct ftrace_func_probe *probe)
{
	struct ftrace_probe_ops *probe_ops;

<<<<<<< HEAD
	ftrace_probe_registered = 0;
	return true;
}
=======
	mutex_lock(&ftrace_lock);

	WARN_ON(probe->ref <= 0);
>>>>>>> 286cd8c7

	/* Subtract the ref that was used to protect this instance */
	probe->ref--;

	if (!probe->ref) {
		probe_ops = probe->probe_ops;
		/*
		 * Sending zero as ip tells probe_ops to free
		 * the probe->data itself
		 */
		if (probe_ops->free)
			probe_ops->free(probe_ops, probe->tr, 0, probe->data);
		list_del(&probe->list);
		kfree(probe);
	}
	mutex_unlock(&ftrace_lock);
}

static void acquire_probe_locked(struct ftrace_func_probe *probe)
{
	/*
	 * Add one ref to keep it from being freed when releasing the
	 * ftrace_lock mutex.
	 */
	probe->ref++;
}

int
register_ftrace_function_probe(char *glob, struct trace_array *tr,
			       struct ftrace_probe_ops *probe_ops,
			       void *data)
{
	struct ftrace_func_entry *entry;
	struct ftrace_func_probe *probe;
	struct ftrace_hash **orig_hash;
	struct ftrace_hash *old_hash;
	struct ftrace_hash *hash;
	int count = 0;
	int size;
	int ret;
	int i;

	if (WARN_ON(!tr))
		return -EINVAL;

	/* We do not support '!' for function probes */
	if (WARN_ON(glob[0] == '!'))
		return -EINVAL;


	mutex_lock(&ftrace_lock);
	/* Check if the probe_ops is already registered */
	list_for_each_entry(probe, &tr->func_probes, list) {
		if (probe->probe_ops == probe_ops)
			break;
	}
	if (&probe->list == &tr->func_probes) {
		probe = kzalloc(sizeof(*probe), GFP_KERNEL);
		if (!probe) {
			mutex_unlock(&ftrace_lock);
			return -ENOMEM;
		}
		probe->probe_ops = probe_ops;
		probe->ops.func = function_trace_probe_call;
		probe->tr = tr;
		ftrace_ops_init(&probe->ops);
		list_add(&probe->list, &tr->func_probes);
	}

	acquire_probe_locked(probe);

	mutex_unlock(&ftrace_lock);

	/*
	 * Note, there's a small window here that the func_hash->filter_hash
	 * may be NULL or empty. Need to be carefule when reading the loop.
	 */
	mutex_lock(&probe->ops.func_hash->regex_lock);

	orig_hash = &probe->ops.func_hash->filter_hash;
	old_hash = *orig_hash;
	hash = alloc_and_copy_ftrace_hash(FTRACE_HASH_DEFAULT_BITS, old_hash);

	if (!hash) {
		ret = -ENOMEM;
		goto out;
	}

	ret = ftrace_match_records(hash, glob, strlen(glob));

	/* Nothing found? */
	if (!ret)
		ret = -EINVAL;

	if (ret < 0)
		goto out;

	size = 1 << hash->size_bits;
	for (i = 0; i < size; i++) {
		hlist_for_each_entry(entry, &hash->buckets[i], hlist) {
			if (ftrace_lookup_ip(old_hash, entry->ip))
				continue;
			/*
			 * The caller might want to do something special
			 * for each function we find. We call the callback
			 * to give the caller an opportunity to do so.
			 */
			if (probe_ops->init) {
				ret = probe_ops->init(probe_ops, tr,
						      entry->ip, data,
						      &probe->data);
				if (ret < 0) {
					if (probe_ops->free && count)
						probe_ops->free(probe_ops, tr,
								0, probe->data);
					probe->data = NULL;
					goto out;
				}
			}
			count++;
		}
	}

	mutex_lock(&ftrace_lock);

	if (!count) {
		/* Nothing was added? */
		ret = -EINVAL;
		goto out_unlock;
	}

	ret = ftrace_hash_move_and_update_ops(&probe->ops, orig_hash,
					      hash, 1);
	if (ret < 0)
		goto err_unlock;

	/* One ref for each new function traced */
	probe->ref += count;

	if (!(probe->ops.flags & FTRACE_OPS_FL_ENABLED))
		ret = ftrace_startup(&probe->ops, 0);

 out_unlock:
	mutex_unlock(&ftrace_lock);

	if (!ret)
		ret = count;
 out:
	mutex_unlock(&probe->ops.func_hash->regex_lock);
	free_ftrace_hash(hash);

	release_probe(probe);

	return ret;

 err_unlock:
	if (!probe_ops->free || !count)
		goto out_unlock;

	/* Failed to do the move, need to call the free functions */
	for (i = 0; i < size; i++) {
		hlist_for_each_entry(entry, &hash->buckets[i], hlist) {
			if (ftrace_lookup_ip(old_hash, entry->ip))
				continue;
			probe_ops->free(probe_ops, tr, entry->ip, probe->data);
		}
	}
	goto out_unlock;
}

int
unregister_ftrace_function_probe_func(char *glob, struct trace_array *tr,
				      struct ftrace_probe_ops *probe_ops)
{
	struct ftrace_ops_hash old_hash_ops;
<<<<<<< HEAD
	struct ftrace_func_entry *rec_entry;
	struct ftrace_func_probe *entry;
	struct ftrace_func_probe *p;
=======
	struct ftrace_func_entry *entry;
	struct ftrace_func_probe *probe;
>>>>>>> 286cd8c7
	struct ftrace_glob func_g;
	struct ftrace_hash **orig_hash;
	struct ftrace_hash *old_hash;
	struct ftrace_hash *hash = NULL;
	struct hlist_node *tmp;
	struct hlist_head hhd;
	char str[KSYM_SYMBOL_LEN];
<<<<<<< HEAD
	int i, ret;
	bool disabled;
=======
	int count = 0;
	int i, ret = -ENODEV;
	int size;
>>>>>>> 286cd8c7

	if (!glob || !strlen(glob) || !strcmp(glob, "*"))
		func_g.search = NULL;
	else {
		int not;

		func_g.type = filter_parse_regex(glob, strlen(glob),
						 &func_g.search, &not);
		func_g.len = strlen(func_g.search);

		/* we do not support '!' for function probes */
		if (WARN_ON(not))
			return -EINVAL;
	}

	mutex_lock(&ftrace_lock);
	/* Check if the probe_ops is already registered */
	list_for_each_entry(probe, &tr->func_probes, list) {
		if (probe->probe_ops == probe_ops)
			break;
	}
	if (&probe->list == &tr->func_probes)
		goto err_unlock_ftrace;

<<<<<<< HEAD
	old_hash_ops.filter_hash = old_hash;
	/* Probes only have filters */
	old_hash_ops.notrace_hash = NULL;

	hash = alloc_and_copy_ftrace_hash(FTRACE_HASH_DEFAULT_BITS, *orig_hash);
	if (!hash)
		/* Hmm, should report this somehow */
		goto out_unlock;
=======
	ret = -EINVAL;
	if (!(probe->ops.flags & FTRACE_OPS_FL_INITIALIZED))
		goto err_unlock_ftrace;
>>>>>>> 286cd8c7

	acquire_probe_locked(probe);

	mutex_unlock(&ftrace_lock);

	mutex_lock(&probe->ops.func_hash->regex_lock);

	orig_hash = &probe->ops.func_hash->filter_hash;
	old_hash = *orig_hash;

	if (ftrace_hash_empty(old_hash))
		goto out_unlock;

	old_hash_ops.filter_hash = old_hash;
	/* Probes only have filters */
	old_hash_ops.notrace_hash = NULL;

	ret = -ENOMEM;
	hash = alloc_and_copy_ftrace_hash(FTRACE_HASH_DEFAULT_BITS, old_hash);
	if (!hash)
		goto out_unlock;

	INIT_HLIST_HEAD(&hhd);

	size = 1 << hash->size_bits;
	for (i = 0; i < size; i++) {
		hlist_for_each_entry_safe(entry, tmp, &hash->buckets[i], hlist) {

			if (func_g.search) {
				kallsyms_lookup(entry->ip, NULL, NULL,
						NULL, str);
				if (!ftrace_match(str, &func_g))
					continue;
			}
			count++;
			remove_hash_entry(hash, entry);
			hlist_add_head(&entry->hlist, &hhd);
		}
	}

	/* Nothing found? */
	if (!count) {
		ret = -EINVAL;
		goto out_unlock;
	}

	mutex_lock(&ftrace_lock);
<<<<<<< HEAD
	disabled = __disable_ftrace_function_probe();
	/*
	 * Remove after the disable is called. Otherwise, if the last
	 * probe is removed, a null hash means *all enabled*.
	 */
	ret = ftrace_hash_move(&trace_probe_ops, 1, orig_hash, hash);

	/* still need to update the function call sites */
	if (ftrace_enabled && !disabled)
		ftrace_run_modify_code(&trace_probe_ops, FTRACE_UPDATE_CALLS,
=======

	WARN_ON(probe->ref < count);

	probe->ref -= count;

	if (ftrace_hash_empty(hash))
		ftrace_shutdown(&probe->ops, 0);

	ret = ftrace_hash_move_and_update_ops(&probe->ops, orig_hash,
					      hash, 1);

	/* still need to update the function call sites */
	if (ftrace_enabled && !ftrace_hash_empty(hash))
		ftrace_run_modify_code(&probe->ops, FTRACE_UPDATE_CALLS,
>>>>>>> 286cd8c7
				       &old_hash_ops);
	synchronize_sched();

	hlist_for_each_entry_safe(entry, tmp, &hhd, hlist) {
		hlist_del(&entry->hlist);
		if (probe_ops->free)
			probe_ops->free(probe_ops, tr, entry->ip, probe->data);
		kfree(entry);
	}
	mutex_unlock(&ftrace_lock);

 out_unlock:
	mutex_unlock(&probe->ops.func_hash->regex_lock);
	free_ftrace_hash(hash);

	release_probe(probe);

	return ret;

 err_unlock_ftrace:
	mutex_unlock(&ftrace_lock);
	return ret;
}

void clear_ftrace_function_probes(struct trace_array *tr)
{
	struct ftrace_func_probe *probe, *n;

	list_for_each_entry_safe(probe, n, &tr->func_probes, list)
		unregister_ftrace_function_probe_func(NULL, tr, probe->probe_ops);
}

static LIST_HEAD(ftrace_commands);
static DEFINE_MUTEX(ftrace_cmd_mutex);

/*
 * Currently we only register ftrace commands from __init, so mark this
 * __init too.
 */
__init int register_ftrace_command(struct ftrace_func_command *cmd)
{
	struct ftrace_func_command *p;
	int ret = 0;

	mutex_lock(&ftrace_cmd_mutex);
	list_for_each_entry(p, &ftrace_commands, list) {
		if (strcmp(cmd->name, p->name) == 0) {
			ret = -EBUSY;
			goto out_unlock;
		}
	}
	list_add(&cmd->list, &ftrace_commands);
 out_unlock:
	mutex_unlock(&ftrace_cmd_mutex);

	return ret;
}

/*
 * Currently we only unregister ftrace commands from __init, so mark
 * this __init too.
 */
__init int unregister_ftrace_command(struct ftrace_func_command *cmd)
{
	struct ftrace_func_command *p, *n;
	int ret = -ENODEV;

	mutex_lock(&ftrace_cmd_mutex);
	list_for_each_entry_safe(p, n, &ftrace_commands, list) {
		if (strcmp(cmd->name, p->name) == 0) {
			ret = 0;
			list_del_init(&p->list);
			goto out_unlock;
		}
	}
 out_unlock:
	mutex_unlock(&ftrace_cmd_mutex);

	return ret;
}

static int ftrace_process_regex(struct ftrace_iterator *iter,
				char *buff, int len, int enable)
{
	struct ftrace_hash *hash = iter->hash;
	struct trace_array *tr = iter->ops->private;
	char *func, *command, *next = buff;
	struct ftrace_func_command *p;
	int ret = -EINVAL;

	func = strsep(&next, ":");

	if (!next) {
		ret = ftrace_match_records(hash, func, len);
		if (!ret)
			ret = -EINVAL;
		if (ret < 0)
			return ret;
		return 0;
	}

	/* command found */

	command = strsep(&next, ":");

	mutex_lock(&ftrace_cmd_mutex);
	list_for_each_entry(p, &ftrace_commands, list) {
		if (strcmp(p->name, command) == 0) {
			ret = p->func(tr, hash, func, command, next, enable);
			goto out_unlock;
		}
	}
 out_unlock:
	mutex_unlock(&ftrace_cmd_mutex);

	return ret;
}

static ssize_t
ftrace_regex_write(struct file *file, const char __user *ubuf,
		   size_t cnt, loff_t *ppos, int enable)
{
	struct ftrace_iterator *iter;
	struct trace_parser *parser;
	ssize_t ret, read;

	if (!cnt)
		return 0;

	if (file->f_mode & FMODE_READ) {
		struct seq_file *m = file->private_data;
		iter = m->private;
	} else
		iter = file->private_data;

	if (unlikely(ftrace_disabled))
		return -ENODEV;

	/* iter->hash is a local copy, so we don't need regex_lock */

	parser = &iter->parser;
	read = trace_get_user(parser, ubuf, cnt, ppos);

	if (read >= 0 && trace_parser_loaded(parser) &&
	    !trace_parser_cont(parser)) {
		ret = ftrace_process_regex(iter, parser->buffer,
					   parser->idx, enable);
		trace_parser_clear(parser);
		if (ret < 0)
			goto out;
	}

	ret = read;
 out:
	return ret;
}

ssize_t
ftrace_filter_write(struct file *file, const char __user *ubuf,
		    size_t cnt, loff_t *ppos)
{
	return ftrace_regex_write(file, ubuf, cnt, ppos, 1);
}

ssize_t
ftrace_notrace_write(struct file *file, const char __user *ubuf,
		     size_t cnt, loff_t *ppos)
{
	return ftrace_regex_write(file, ubuf, cnt, ppos, 0);
}

static int
ftrace_match_addr(struct ftrace_hash *hash, unsigned long ip, int remove)
{
	struct ftrace_func_entry *entry;

	if (!ftrace_location(ip))
		return -EINVAL;

	if (remove) {
		entry = ftrace_lookup_ip(hash, ip);
		if (!entry)
			return -ENOENT;
		free_hash_entry(hash, entry);
		return 0;
	}

	return add_hash_entry(hash, ip);
}

static int
ftrace_set_hash(struct ftrace_ops *ops, unsigned char *buf, int len,
		unsigned long ip, int remove, int reset, int enable)
{
	struct ftrace_hash **orig_hash;
	struct ftrace_hash *hash;
	int ret;

	if (unlikely(ftrace_disabled))
		return -ENODEV;

	mutex_lock(&ops->func_hash->regex_lock);

	if (enable)
		orig_hash = &ops->func_hash->filter_hash;
	else
		orig_hash = &ops->func_hash->notrace_hash;

	if (reset)
		hash = alloc_ftrace_hash(FTRACE_HASH_DEFAULT_BITS);
	else
		hash = alloc_and_copy_ftrace_hash(FTRACE_HASH_DEFAULT_BITS, *orig_hash);

	if (!hash) {
		ret = -ENOMEM;
		goto out_regex_unlock;
	}

	if (buf && !ftrace_match_records(hash, buf, len)) {
		ret = -EINVAL;
		goto out_regex_unlock;
	}
	if (ip) {
		ret = ftrace_match_addr(hash, ip, remove);
		if (ret < 0)
			goto out_regex_unlock;
	}

	mutex_lock(&ftrace_lock);
	ret = ftrace_hash_move_and_update_ops(ops, orig_hash, hash, enable);
	mutex_unlock(&ftrace_lock);

 out_regex_unlock:
	mutex_unlock(&ops->func_hash->regex_lock);

	free_ftrace_hash(hash);
	return ret;
}

static int
ftrace_set_addr(struct ftrace_ops *ops, unsigned long ip, int remove,
		int reset, int enable)
{
	return ftrace_set_hash(ops, 0, 0, ip, remove, reset, enable);
}

/**
 * ftrace_set_filter_ip - set a function to filter on in ftrace by address
 * @ops - the ops to set the filter with
 * @ip - the address to add to or remove from the filter.
 * @remove - non zero to remove the ip from the filter
 * @reset - non zero to reset all filters before applying this filter.
 *
 * Filters denote which functions should be enabled when tracing is enabled
 * If @ip is NULL, it failes to update filter.
 */
int ftrace_set_filter_ip(struct ftrace_ops *ops, unsigned long ip,
			 int remove, int reset)
{
	ftrace_ops_init(ops);
	return ftrace_set_addr(ops, ip, remove, reset, 1);
}
EXPORT_SYMBOL_GPL(ftrace_set_filter_ip);

/**
 * ftrace_ops_set_global_filter - setup ops to use global filters
 * @ops - the ops which will use the global filters
 *
 * ftrace users who need global function trace filtering should call this.
 * It can set the global filter only if ops were not initialized before.
 */
void ftrace_ops_set_global_filter(struct ftrace_ops *ops)
{
	if (ops->flags & FTRACE_OPS_FL_INITIALIZED)
		return;

	ftrace_ops_init(ops);
	ops->func_hash = &global_ops.local_hash;
}
EXPORT_SYMBOL_GPL(ftrace_ops_set_global_filter);

static int
ftrace_set_regex(struct ftrace_ops *ops, unsigned char *buf, int len,
		 int reset, int enable)
{
	return ftrace_set_hash(ops, buf, len, 0, 0, reset, enable);
}

/**
 * ftrace_set_filter - set a function to filter on in ftrace
 * @ops - the ops to set the filter with
 * @buf - the string that holds the function filter text.
 * @len - the length of the string.
 * @reset - non zero to reset all filters before applying this filter.
 *
 * Filters denote which functions should be enabled when tracing is enabled.
 * If @buf is NULL and reset is set, all functions will be enabled for tracing.
 */
int ftrace_set_filter(struct ftrace_ops *ops, unsigned char *buf,
		       int len, int reset)
{
	ftrace_ops_init(ops);
	return ftrace_set_regex(ops, buf, len, reset, 1);
}
EXPORT_SYMBOL_GPL(ftrace_set_filter);

/**
 * ftrace_set_notrace - set a function to not trace in ftrace
 * @ops - the ops to set the notrace filter with
 * @buf - the string that holds the function notrace text.
 * @len - the length of the string.
 * @reset - non zero to reset all filters before applying this filter.
 *
 * Notrace Filters denote which functions should not be enabled when tracing
 * is enabled. If @buf is NULL and reset is set, all functions will be enabled
 * for tracing.
 */
int ftrace_set_notrace(struct ftrace_ops *ops, unsigned char *buf,
			int len, int reset)
{
	ftrace_ops_init(ops);
	return ftrace_set_regex(ops, buf, len, reset, 0);
}
EXPORT_SYMBOL_GPL(ftrace_set_notrace);
/**
 * ftrace_set_global_filter - set a function to filter on with global tracers
 * @buf - the string that holds the function filter text.
 * @len - the length of the string.
 * @reset - non zero to reset all filters before applying this filter.
 *
 * Filters denote which functions should be enabled when tracing is enabled.
 * If @buf is NULL and reset is set, all functions will be enabled for tracing.
 */
void ftrace_set_global_filter(unsigned char *buf, int len, int reset)
{
	ftrace_set_regex(&global_ops, buf, len, reset, 1);
}
EXPORT_SYMBOL_GPL(ftrace_set_global_filter);

/**
 * ftrace_set_global_notrace - set a function to not trace with global tracers
 * @buf - the string that holds the function notrace text.
 * @len - the length of the string.
 * @reset - non zero to reset all filters before applying this filter.
 *
 * Notrace Filters denote which functions should not be enabled when tracing
 * is enabled. If @buf is NULL and reset is set, all functions will be enabled
 * for tracing.
 */
void ftrace_set_global_notrace(unsigned char *buf, int len, int reset)
{
	ftrace_set_regex(&global_ops, buf, len, reset, 0);
}
EXPORT_SYMBOL_GPL(ftrace_set_global_notrace);

/*
 * command line interface to allow users to set filters on boot up.
 */
#define FTRACE_FILTER_SIZE		COMMAND_LINE_SIZE
static char ftrace_notrace_buf[FTRACE_FILTER_SIZE] __initdata;
static char ftrace_filter_buf[FTRACE_FILTER_SIZE] __initdata;

/* Used by function selftest to not test if filter is set */
bool ftrace_filter_param __initdata;

static int __init set_ftrace_notrace(char *str)
{
	ftrace_filter_param = true;
	strlcpy(ftrace_notrace_buf, str, FTRACE_FILTER_SIZE);
	return 1;
}
__setup("ftrace_notrace=", set_ftrace_notrace);

static int __init set_ftrace_filter(char *str)
{
	ftrace_filter_param = true;
	strlcpy(ftrace_filter_buf, str, FTRACE_FILTER_SIZE);
	return 1;
}
__setup("ftrace_filter=", set_ftrace_filter);

#ifdef CONFIG_FUNCTION_GRAPH_TRACER
static char ftrace_graph_buf[FTRACE_FILTER_SIZE] __initdata;
static char ftrace_graph_notrace_buf[FTRACE_FILTER_SIZE] __initdata;
<<<<<<< HEAD
static int ftrace_set_func(unsigned long *array, int *idx, int size, char *buffer);
=======
static int ftrace_graph_set_hash(struct ftrace_hash *hash, char *buffer);
>>>>>>> 286cd8c7

static int __init set_graph_function(char *str)
{
	strlcpy(ftrace_graph_buf, str, FTRACE_FILTER_SIZE);
	return 1;
}
__setup("ftrace_graph_filter=", set_graph_function);

static int __init set_graph_notrace_function(char *str)
{
	strlcpy(ftrace_graph_notrace_buf, str, FTRACE_FILTER_SIZE);
	return 1;
}
__setup("ftrace_graph_notrace=", set_graph_notrace_function);

static int __init set_graph_max_depth_function(char *str)
{
	if (!str)
		return 0;
	fgraph_max_depth = simple_strtoul(str, NULL, 0);
	return 1;
}
__setup("ftrace_graph_max_depth=", set_graph_max_depth_function);

static void __init set_ftrace_early_graph(char *buf, int enable)
{
	int ret;
	char *func;
	struct ftrace_hash *hash;

	hash = alloc_ftrace_hash(FTRACE_HASH_DEFAULT_BITS);
	if (WARN_ON(!hash))
		return;

	while (buf) {
		func = strsep(&buf, ",");
		/* we allow only one expression at a time */
		ret = ftrace_graph_set_hash(hash, func);
		if (ret)
			printk(KERN_DEBUG "ftrace: function %s not "
					  "traceable\n", func);
	}

	if (enable)
		ftrace_graph_hash = hash;
	else
		ftrace_graph_notrace_hash = hash;
}
#endif /* CONFIG_FUNCTION_GRAPH_TRACER */

void __init
ftrace_set_early_filter(struct ftrace_ops *ops, char *buf, int enable)
{
	char *func;

	ftrace_ops_init(ops);

	while (buf) {
		func = strsep(&buf, ",");
		ftrace_set_regex(ops, func, strlen(func), 0, enable);
	}
}

static void __init set_ftrace_early_filters(void)
{
	if (ftrace_filter_buf[0])
		ftrace_set_early_filter(&global_ops, ftrace_filter_buf, 1);
	if (ftrace_notrace_buf[0])
		ftrace_set_early_filter(&global_ops, ftrace_notrace_buf, 0);
#ifdef CONFIG_FUNCTION_GRAPH_TRACER
	if (ftrace_graph_buf[0])
		set_ftrace_early_graph(ftrace_graph_buf, 1);
	if (ftrace_graph_notrace_buf[0])
		set_ftrace_early_graph(ftrace_graph_notrace_buf, 0);
#endif /* CONFIG_FUNCTION_GRAPH_TRACER */
}

int ftrace_regex_release(struct inode *inode, struct file *file)
{
	struct seq_file *m = (struct seq_file *)file->private_data;
	struct ftrace_iterator *iter;
	struct ftrace_hash **orig_hash;
	struct trace_parser *parser;
	int filter_hash;
	int ret;

	if (file->f_mode & FMODE_READ) {
		iter = m->private;
		seq_release(inode, file);
	} else
		iter = file->private_data;

	parser = &iter->parser;
	if (trace_parser_loaded(parser)) {
		int enable = !(iter->flags & FTRACE_ITER_NOTRACE);

<<<<<<< HEAD
		parser->buffer[parser->idx] = 0;
		ftrace_process_regex(iter->hash, parser->buffer,
=======
		ftrace_process_regex(iter, parser->buffer,
>>>>>>> 286cd8c7
				     parser->idx, enable);
	}

	trace_parser_put(parser);

	mutex_lock(&iter->ops->func_hash->regex_lock);

	if (file->f_mode & FMODE_WRITE) {
		filter_hash = !!(iter->flags & FTRACE_ITER_FILTER);

		if (filter_hash) {
			orig_hash = &iter->ops->func_hash->filter_hash;
			if (iter->tr) {
				if (list_empty(&iter->tr->mod_trace))
					iter->hash->flags &= ~FTRACE_HASH_FL_MOD;
				else
					iter->hash->flags |= FTRACE_HASH_FL_MOD;
			}
		} else
			orig_hash = &iter->ops->func_hash->notrace_hash;

		mutex_lock(&ftrace_lock);
		ret = ftrace_hash_move_and_update_ops(iter->ops, orig_hash,
						      iter->hash, filter_hash);
		mutex_unlock(&ftrace_lock);
	} else {
		/* For read only, the hash is the ops hash */
		iter->hash = NULL;
	}

	mutex_unlock(&iter->ops->func_hash->regex_lock);
	free_ftrace_hash(iter->hash);
	if (iter->tr)
		trace_array_put(iter->tr);
	kfree(iter);

	return 0;
}

static const struct file_operations ftrace_avail_fops = {
	.open = ftrace_avail_open,
	.read = seq_read,
	.llseek = seq_lseek,
	.release = seq_release_private,
};

static const struct file_operations ftrace_enabled_fops = {
	.open = ftrace_enabled_open,
	.read = seq_read,
	.llseek = seq_lseek,
	.release = seq_release_private,
};

static const struct file_operations ftrace_filter_fops = {
	.open = ftrace_filter_open,
	.read = seq_read,
	.write = ftrace_filter_write,
	.llseek = tracing_lseek,
	.release = ftrace_regex_release,
};

static const struct file_operations ftrace_notrace_fops = {
	.open = ftrace_notrace_open,
	.read = seq_read,
	.write = ftrace_notrace_write,
	.llseek = tracing_lseek,
	.release = ftrace_regex_release,
};

#ifdef CONFIG_FUNCTION_GRAPH_TRACER

static DEFINE_MUTEX(graph_lock);

struct ftrace_hash __rcu *ftrace_graph_hash = EMPTY_HASH;
struct ftrace_hash __rcu *ftrace_graph_notrace_hash = EMPTY_HASH;

enum graph_filter_type {
	GRAPH_FILTER_NOTRACE	= 0,
	GRAPH_FILTER_FUNCTION,
};

#define FTRACE_GRAPH_EMPTY	((void *)1)

struct ftrace_graph_data {
	struct ftrace_hash		*hash;
	struct ftrace_func_entry	*entry;
	int				idx;   /* for hash table iteration */
	enum graph_filter_type		type;
	struct ftrace_hash		*new_hash;
	const struct seq_operations	*seq_ops;
	struct trace_parser		parser;
};

static void *
__g_next(struct seq_file *m, loff_t *pos)
{
	struct ftrace_graph_data *fgd = m->private;
	struct ftrace_func_entry *entry = fgd->entry;
	struct hlist_head *head;
	int i, idx = fgd->idx;

	if (*pos >= fgd->hash->count)
		return NULL;

	if (entry) {
		hlist_for_each_entry_continue(entry, hlist) {
			fgd->entry = entry;
			return entry;
		}

		idx++;
	}

	for (i = idx; i < 1 << fgd->hash->size_bits; i++) {
		head = &fgd->hash->buckets[i];
		hlist_for_each_entry(entry, head, hlist) {
			fgd->entry = entry;
			fgd->idx = i;
			return entry;
		}
	}
	return NULL;
}

static void *
g_next(struct seq_file *m, void *v, loff_t *pos)
{
	(*pos)++;
	return __g_next(m, pos);
}

static void *g_start(struct seq_file *m, loff_t *pos)
{
	struct ftrace_graph_data *fgd = m->private;

	mutex_lock(&graph_lock);

	if (fgd->type == GRAPH_FILTER_FUNCTION)
		fgd->hash = rcu_dereference_protected(ftrace_graph_hash,
					lockdep_is_held(&graph_lock));
	else
		fgd->hash = rcu_dereference_protected(ftrace_graph_notrace_hash,
					lockdep_is_held(&graph_lock));

	/* Nothing, tell g_show to print all functions are enabled */
	if (ftrace_hash_empty(fgd->hash) && !*pos)
		return FTRACE_GRAPH_EMPTY;

	fgd->idx = 0;
	fgd->entry = NULL;
	return __g_next(m, pos);
}

static void g_stop(struct seq_file *m, void *p)
{
	mutex_unlock(&graph_lock);
}

static int g_show(struct seq_file *m, void *v)
{
	struct ftrace_func_entry *entry = v;

	if (!entry)
		return 0;

	if (entry == FTRACE_GRAPH_EMPTY) {
		struct ftrace_graph_data *fgd = m->private;

		if (fgd->type == GRAPH_FILTER_FUNCTION)
			seq_puts(m, "#### all functions enabled ####\n");
		else
			seq_puts(m, "#### no functions disabled ####\n");
		return 0;
	}

	seq_printf(m, "%ps\n", (void *)entry->ip);

	return 0;
}

static const struct seq_operations ftrace_graph_seq_ops = {
	.start = g_start,
	.next = g_next,
	.stop = g_stop,
	.show = g_show,
};

static int
__ftrace_graph_open(struct inode *inode, struct file *file,
		    struct ftrace_graph_data *fgd)
{
	int ret = 0;
	struct ftrace_hash *new_hash = NULL;

	if (file->f_mode & FMODE_WRITE) {
		const int size_bits = FTRACE_HASH_DEFAULT_BITS;

		if (trace_parser_get_init(&fgd->parser, FTRACE_BUFF_MAX))
			return -ENOMEM;

		if (file->f_flags & O_TRUNC)
			new_hash = alloc_ftrace_hash(size_bits);
		else
			new_hash = alloc_and_copy_ftrace_hash(size_bits,
							      fgd->hash);
		if (!new_hash) {
			ret = -ENOMEM;
			goto out;
		}
	}

	if (file->f_mode & FMODE_READ) {
		ret = seq_open(file, &ftrace_graph_seq_ops);
		if (!ret) {
			struct seq_file *m = file->private_data;
			m->private = fgd;
		} else {
			/* Failed */
			free_ftrace_hash(new_hash);
			new_hash = NULL;
		}
	} else
		file->private_data = fgd;

out:
	if (ret < 0 && file->f_mode & FMODE_WRITE)
		trace_parser_put(&fgd->parser);

	fgd->new_hash = new_hash;

	/*
	 * All uses of fgd->hash must be taken with the graph_lock
	 * held. The graph_lock is going to be released, so force
	 * fgd->hash to be reinitialized when it is taken again.
	 */
	fgd->hash = NULL;

	return ret;
}

static int
ftrace_graph_open(struct inode *inode, struct file *file)
{
	struct ftrace_graph_data *fgd;
	int ret;

	if (unlikely(ftrace_disabled))
		return -ENODEV;

	fgd = kmalloc(sizeof(*fgd), GFP_KERNEL);
	if (fgd == NULL)
		return -ENOMEM;

	mutex_lock(&graph_lock);

	fgd->hash = rcu_dereference_protected(ftrace_graph_hash,
					lockdep_is_held(&graph_lock));
	fgd->type = GRAPH_FILTER_FUNCTION;
	fgd->seq_ops = &ftrace_graph_seq_ops;

	ret = __ftrace_graph_open(inode, file, fgd);
	if (ret < 0)
		kfree(fgd);

	mutex_unlock(&graph_lock);
	return ret;
}

static int
ftrace_graph_notrace_open(struct inode *inode, struct file *file)
{
	struct ftrace_graph_data *fgd;
	int ret;

	if (unlikely(ftrace_disabled))
		return -ENODEV;

	fgd = kmalloc(sizeof(*fgd), GFP_KERNEL);
	if (fgd == NULL)
		return -ENOMEM;

	mutex_lock(&graph_lock);

	fgd->hash = rcu_dereference_protected(ftrace_graph_notrace_hash,
					lockdep_is_held(&graph_lock));
	fgd->type = GRAPH_FILTER_NOTRACE;
	fgd->seq_ops = &ftrace_graph_seq_ops;

	ret = __ftrace_graph_open(inode, file, fgd);
	if (ret < 0)
		kfree(fgd);

	mutex_unlock(&graph_lock);
	return ret;
}

static int
ftrace_graph_release(struct inode *inode, struct file *file)
{
	struct ftrace_graph_data *fgd;
	struct ftrace_hash *old_hash, *new_hash;
	struct trace_parser *parser;
	int ret = 0;

	if (file->f_mode & FMODE_READ) {
		struct seq_file *m = file->private_data;

		fgd = m->private;
		seq_release(inode, file);
	} else {
		fgd = file->private_data;
	}


	if (file->f_mode & FMODE_WRITE) {

		parser = &fgd->parser;

		if (trace_parser_loaded((parser))) {
			ret = ftrace_graph_set_hash(fgd->new_hash,
						    parser->buffer);
		}

		trace_parser_put(parser);

		new_hash = __ftrace_hash_move(fgd->new_hash);
		if (!new_hash) {
			ret = -ENOMEM;
			goto out;
		}

		mutex_lock(&graph_lock);

		if (fgd->type == GRAPH_FILTER_FUNCTION) {
			old_hash = rcu_dereference_protected(ftrace_graph_hash,
					lockdep_is_held(&graph_lock));
			rcu_assign_pointer(ftrace_graph_hash, new_hash);
		} else {
			old_hash = rcu_dereference_protected(ftrace_graph_notrace_hash,
					lockdep_is_held(&graph_lock));
			rcu_assign_pointer(ftrace_graph_notrace_hash, new_hash);
		}

		mutex_unlock(&graph_lock);

		/*
		 * We need to do a hard force of sched synchronization.
		 * This is because we use preempt_disable() to do RCU, but
		 * the function tracers can be called where RCU is not watching
		 * (like before user_exit()). We can not rely on the RCU
		 * infrastructure to do the synchronization, thus we must do it
		 * ourselves.
		 */
		schedule_on_each_cpu(ftrace_sync);

		free_ftrace_hash(old_hash);
	}

 out:
	free_ftrace_hash(fgd->new_hash);
	kfree(fgd);

	return ret;
}

static int
ftrace_graph_set_hash(struct ftrace_hash *hash, char *buffer)
{
	struct ftrace_glob func_g;
	struct dyn_ftrace *rec;
	struct ftrace_page *pg;
	struct ftrace_func_entry *entry;
	int fail = 1;
	int not;

	/* decode regex */
	func_g.type = filter_parse_regex(buffer, strlen(buffer),
					 &func_g.search, &not);

	func_g.len = strlen(func_g.search);

	mutex_lock(&ftrace_lock);

	if (unlikely(ftrace_disabled)) {
		mutex_unlock(&ftrace_lock);
		return -ENODEV;
	}

	do_for_each_ftrace_rec(pg, rec) {

		if (rec->flags & FTRACE_FL_DISABLED)
			continue;

		if (ftrace_match_record(rec, &func_g, NULL, 0)) {
			entry = ftrace_lookup_ip(hash, rec->ip);

			if (!not) {
				fail = 0;

				if (entry)
					continue;
				if (add_hash_entry(hash, rec->ip) < 0)
					goto out;
			} else {
				if (entry) {
					free_hash_entry(hash, entry);
					fail = 0;
				}
			}
		}
	} while_for_each_ftrace_rec();
out:
	mutex_unlock(&ftrace_lock);

	if (fail)
		return -EINVAL;

	return 0;
}

static ssize_t
ftrace_graph_write(struct file *file, const char __user *ubuf,
		   size_t cnt, loff_t *ppos)
{
	ssize_t read, ret = 0;
	struct ftrace_graph_data *fgd = file->private_data;
	struct trace_parser *parser;

	if (!cnt)
		return 0;

	/* Read mode uses seq functions */
	if (file->f_mode & FMODE_READ) {
		struct seq_file *m = file->private_data;
		fgd = m->private;
	}

	parser = &fgd->parser;

	read = trace_get_user(parser, ubuf, cnt, ppos);

	if (read >= 0 && trace_parser_loaded(parser) &&
	    !trace_parser_cont(parser)) {

		ret = ftrace_graph_set_hash(fgd->new_hash,
					    parser->buffer);
		trace_parser_clear(parser);
	}

	if (!ret)
		ret = read;

	return ret;
}

static const struct file_operations ftrace_graph_fops = {
	.open		= ftrace_graph_open,
	.read		= seq_read,
	.write		= ftrace_graph_write,
	.llseek		= tracing_lseek,
	.release	= ftrace_graph_release,
};

static const struct file_operations ftrace_graph_notrace_fops = {
	.open		= ftrace_graph_notrace_open,
	.read		= seq_read,
	.write		= ftrace_graph_write,
	.llseek		= tracing_lseek,
	.release	= ftrace_graph_release,
};
#endif /* CONFIG_FUNCTION_GRAPH_TRACER */

void ftrace_create_filter_files(struct ftrace_ops *ops,
				struct dentry *parent)
{

	trace_create_file("set_ftrace_filter", 0644, parent,
			  ops, &ftrace_filter_fops);

	trace_create_file("set_ftrace_notrace", 0644, parent,
			  ops, &ftrace_notrace_fops);
}

/*
 * The name "destroy_filter_files" is really a misnomer. Although
 * in the future, it may actualy delete the files, but this is
 * really intended to make sure the ops passed in are disabled
 * and that when this function returns, the caller is free to
 * free the ops.
 *
 * The "destroy" name is only to match the "create" name that this
 * should be paired with.
 */
void ftrace_destroy_filter_files(struct ftrace_ops *ops)
{
	mutex_lock(&ftrace_lock);
	if (ops->flags & FTRACE_OPS_FL_ENABLED)
		ftrace_shutdown(ops, 0);
	ops->flags |= FTRACE_OPS_FL_DELETED;
	ftrace_free_filter(ops);
	mutex_unlock(&ftrace_lock);
}

static __init int ftrace_init_dyn_tracefs(struct dentry *d_tracer)
{

	trace_create_file("available_filter_functions", 0444,
			d_tracer, NULL, &ftrace_avail_fops);

	trace_create_file("enabled_functions", 0444,
			d_tracer, NULL, &ftrace_enabled_fops);

	ftrace_create_filter_files(&global_ops, d_tracer);

#ifdef CONFIG_FUNCTION_GRAPH_TRACER
	trace_create_file("set_graph_function", 0644, d_tracer,
				    NULL,
				    &ftrace_graph_fops);
	trace_create_file("set_graph_notrace", 0644, d_tracer,
				    NULL,
				    &ftrace_graph_notrace_fops);
#endif /* CONFIG_FUNCTION_GRAPH_TRACER */

	return 0;
}

static int ftrace_cmp_ips(const void *a, const void *b)
{
	const unsigned long *ipa = a;
	const unsigned long *ipb = b;

	if (*ipa > *ipb)
		return 1;
	if (*ipa < *ipb)
		return -1;
	return 0;
}

static int __norecordmcount ftrace_process_locs(struct module *mod,
						unsigned long *start,
						unsigned long *end)
{
	struct ftrace_page *pg_unuse = NULL;
	struct ftrace_page *start_pg;
	struct ftrace_page *pg;
	struct dyn_ftrace *rec;
	unsigned long skipped = 0;
	unsigned long count;
	unsigned long *p;
	unsigned long addr;
	unsigned long flags = 0; /* Shut up gcc */
	int ret = -ENOMEM;

	count = end - start;

	if (!count)
		return 0;

	sort(start, count, sizeof(*start),
	     ftrace_cmp_ips, NULL);

	start_pg = ftrace_allocate_pages(count);
	if (!start_pg)
		return -ENOMEM;

	mutex_lock(&ftrace_lock);

	/*
	 * Core and each module needs their own pages, as
	 * modules will free them when they are removed.
	 * Force a new page to be allocated for modules.
	 */
	if (!mod) {
		WARN_ON(ftrace_pages || ftrace_pages_start);
		/* First initialization */
		ftrace_pages = ftrace_pages_start = start_pg;
	} else {
		if (!ftrace_pages)
			goto out;

		if (WARN_ON(ftrace_pages->next)) {
			/* Hmm, we have free pages? */
			while (ftrace_pages->next)
				ftrace_pages = ftrace_pages->next;
		}

		ftrace_pages->next = start_pg;
	}

	p = start;
	pg = start_pg;
	while (p < end) {
		unsigned long end_offset;
		addr = ftrace_call_adjust(*p++);
		/*
		 * Some architecture linkers will pad between
		 * the different mcount_loc sections of different
		 * object files to satisfy alignments.
		 * Skip any NULL pointers.
		 */
		if (!addr) {
			skipped++;
			continue;
		}

		end_offset = (pg->index+1) * sizeof(pg->records[0]);
		if (end_offset > PAGE_SIZE << pg->order) {
			/* We should have allocated enough */
			if (WARN_ON(!pg->next))
				break;
			pg = pg->next;
		}

		rec = &pg->records[pg->index++];
		rec->ip = addr;
	}

	if (pg->next) {
		pg_unuse = pg->next;
		pg->next = NULL;
	}

	/* Assign the last page to ftrace_pages */
	ftrace_pages = pg;

	/*
	 * We only need to disable interrupts on start up
	 * because we are modifying code that an interrupt
	 * may execute, and the modification is not atomic.
	 * But for modules, nothing runs the code we modify
	 * until we are finished with it, and there's no
	 * reason to cause large interrupt latencies while we do it.
	 */
	if (!mod)
		local_irq_save(flags);
	ftrace_update_code(mod, start_pg);
	if (!mod)
		local_irq_restore(flags);
	ret = 0;
 out:
	mutex_unlock(&ftrace_lock);

	/* We should have used all pages unless we skipped some */
	if (pg_unuse) {
		WARN_ON(!skipped);
		ftrace_free_pages(pg_unuse);
	}
	return ret;
}

struct ftrace_mod_func {
	struct list_head	list;
	char			*name;
	unsigned long		ip;
	unsigned int		size;
};

struct ftrace_mod_map {
	struct rcu_head		rcu;
	struct list_head	list;
	struct module		*mod;
	unsigned long		start_addr;
	unsigned long		end_addr;
	struct list_head	funcs;
	unsigned int		num_funcs;
};

#ifdef CONFIG_MODULES

#define next_to_ftrace_page(p) container_of(p, struct ftrace_page, next)

static LIST_HEAD(ftrace_mod_maps);

static int referenced_filters(struct dyn_ftrace *rec)
{
	struct ftrace_ops *ops;
	int cnt = 0;

	for (ops = ftrace_ops_list; ops != &ftrace_list_end; ops = ops->next) {
		if (ops_references_rec(ops, rec)) {
			cnt++;
			if (ops->flags & FTRACE_OPS_FL_SAVE_REGS)
				rec->flags |= FTRACE_FL_REGS;
		}
	}

	return cnt;
}

static void
clear_mod_from_hash(struct ftrace_page *pg, struct ftrace_hash *hash)
{
	struct ftrace_func_entry *entry;
	struct dyn_ftrace *rec;
	int i;

	if (ftrace_hash_empty(hash))
		return;

	for (i = 0; i < pg->index; i++) {
		rec = &pg->records[i];
		entry = __ftrace_lookup_ip(hash, rec->ip);
		/*
		 * Do not allow this rec to match again.
		 * Yeah, it may waste some memory, but will be removed
		 * if/when the hash is modified again.
		 */
		if (entry)
			entry->ip = 0;
	}
}

/* Clear any records from hashs */
static void clear_mod_from_hashes(struct ftrace_page *pg)
{
	struct trace_array *tr;

	mutex_lock(&trace_types_lock);
	list_for_each_entry(tr, &ftrace_trace_arrays, list) {
		if (!tr->ops || !tr->ops->func_hash)
			continue;
		mutex_lock(&tr->ops->func_hash->regex_lock);
		clear_mod_from_hash(pg, tr->ops->func_hash->filter_hash);
		clear_mod_from_hash(pg, tr->ops->func_hash->notrace_hash);
		mutex_unlock(&tr->ops->func_hash->regex_lock);
	}
	mutex_unlock(&trace_types_lock);
}

static void ftrace_free_mod_map(struct rcu_head *rcu)
{
	struct ftrace_mod_map *mod_map = container_of(rcu, struct ftrace_mod_map, rcu);
	struct ftrace_mod_func *mod_func;
	struct ftrace_mod_func *n;

	/* All the contents of mod_map are now not visible to readers */
	list_for_each_entry_safe(mod_func, n, &mod_map->funcs, list) {
		kfree(mod_func->name);
		list_del(&mod_func->list);
		kfree(mod_func);
	}

	kfree(mod_map);
}

void ftrace_release_mod(struct module *mod)
{
	struct ftrace_mod_map *mod_map;
	struct ftrace_mod_map *n;
	struct dyn_ftrace *rec;
	struct ftrace_page **last_pg;
	struct ftrace_page *tmp_page = NULL;
	struct ftrace_page *pg;

	mutex_lock(&ftrace_lock);

	if (ftrace_disabled)
		goto out_unlock;

	list_for_each_entry_safe(mod_map, n, &ftrace_mod_maps, list) {
		if (mod_map->mod == mod) {
			list_del_rcu(&mod_map->list);
			call_rcu_sched(&mod_map->rcu, ftrace_free_mod_map);
			break;
		}
	}

	/*
	 * Each module has its own ftrace_pages, remove
	 * them from the list.
	 */
	last_pg = &ftrace_pages_start;
	for (pg = ftrace_pages_start; pg; pg = *last_pg) {
		rec = &pg->records[0];
		if (within_module_core(rec->ip, mod) ||
		    within_module_init(rec->ip, mod)) {
			/*
			 * As core pages are first, the first
			 * page should never be a module page.
			 */
			if (WARN_ON(pg == ftrace_pages_start))
				goto out_unlock;

			/* Check if we are deleting the last page */
			if (pg == ftrace_pages)
				ftrace_pages = next_to_ftrace_page(last_pg);

			ftrace_update_tot_cnt -= pg->index;
			*last_pg = pg->next;

			pg->next = tmp_page;
			tmp_page = pg;
		} else
			last_pg = &pg->next;
	}
 out_unlock:
	mutex_unlock(&ftrace_lock);

	for (pg = tmp_page; pg; pg = tmp_page) {

		/* Needs to be called outside of ftrace_lock */
		clear_mod_from_hashes(pg);

		if (pg->records) {
			free_pages((unsigned long)pg->records, pg->order);
			ftrace_number_of_pages -= 1 << pg->order;
		}
		tmp_page = pg->next;
		kfree(pg);
		ftrace_number_of_groups--;
	}
}

void ftrace_module_enable(struct module *mod)
{
	struct dyn_ftrace *rec;
	struct ftrace_page *pg;

	mutex_lock(&ftrace_lock);

	if (ftrace_disabled)
		goto out_unlock;

	/*
	 * If the tracing is enabled, go ahead and enable the record.
	 *
	 * The reason not to enable the record immediatelly is the
	 * inherent check of ftrace_make_nop/ftrace_make_call for
	 * correct previous instructions.  Making first the NOP
	 * conversion puts the module to the correct state, thus
	 * passing the ftrace_make_call check.
	 *
	 * We also delay this to after the module code already set the
	 * text to read-only, as we now need to set it back to read-write
	 * so that we can modify the text.
	 */
	if (ftrace_start_up)
		ftrace_arch_code_modify_prepare();

	do_for_each_ftrace_rec(pg, rec) {
		int cnt;
		/*
		 * do_for_each_ftrace_rec() is a double loop.
		 * module text shares the pg. If a record is
		 * not part of this module, then skip this pg,
		 * which the "break" will do.
		 */
		if (!within_module_core(rec->ip, mod) &&
		    !within_module_init(rec->ip, mod))
			break;

		cnt = 0;

		/*
		 * When adding a module, we need to check if tracers are
		 * currently enabled and if they are, and can trace this record,
		 * we need to enable the module functions as well as update the
		 * reference counts for those function records.
		 */
		if (ftrace_start_up)
			cnt += referenced_filters(rec);

		rec->flags &= ~FTRACE_FL_DISABLED;
		rec->flags += cnt;

		if (ftrace_start_up && cnt) {
			int failed = __ftrace_replace_code(rec, 1);
			if (failed) {
				ftrace_bug(failed, rec);
				goto out_loop;
			}
		}

	} while_for_each_ftrace_rec();

 out_loop:
	if (ftrace_start_up)
		ftrace_arch_code_modify_post_process();

 out_unlock:
	mutex_unlock(&ftrace_lock);

	process_cached_mods(mod->name);
}

void ftrace_module_init(struct module *mod)
{
	if (ftrace_disabled || !mod->num_ftrace_callsites)
		return;

	ftrace_process_locs(mod, mod->ftrace_callsites,
			    mod->ftrace_callsites + mod->num_ftrace_callsites);
}

static void save_ftrace_mod_rec(struct ftrace_mod_map *mod_map,
				struct dyn_ftrace *rec)
{
	struct ftrace_mod_func *mod_func;
	unsigned long symsize;
	unsigned long offset;
	char str[KSYM_SYMBOL_LEN];
	char *modname;
	const char *ret;

	ret = kallsyms_lookup(rec->ip, &symsize, &offset, &modname, str);
	if (!ret)
		return;

	mod_func = kmalloc(sizeof(*mod_func), GFP_KERNEL);
	if (!mod_func)
		return;

	mod_func->name = kstrdup(str, GFP_KERNEL);
	if (!mod_func->name) {
		kfree(mod_func);
		return;
	}

	mod_func->ip = rec->ip - offset;
	mod_func->size = symsize;

	mod_map->num_funcs++;

	list_add_rcu(&mod_func->list, &mod_map->funcs);
}

static struct ftrace_mod_map *
allocate_ftrace_mod_map(struct module *mod,
			unsigned long start, unsigned long end)
{
	struct ftrace_mod_map *mod_map;

	mod_map = kmalloc(sizeof(*mod_map), GFP_KERNEL);
	if (!mod_map)
		return NULL;

	mod_map->mod = mod;
	mod_map->start_addr = start;
	mod_map->end_addr = end;
	mod_map->num_funcs = 0;

	INIT_LIST_HEAD_RCU(&mod_map->funcs);

	list_add_rcu(&mod_map->list, &ftrace_mod_maps);

	return mod_map;
}

static const char *
ftrace_func_address_lookup(struct ftrace_mod_map *mod_map,
			   unsigned long addr, unsigned long *size,
			   unsigned long *off, char *sym)
{
	struct ftrace_mod_func *found_func =  NULL;
	struct ftrace_mod_func *mod_func;

	list_for_each_entry_rcu(mod_func, &mod_map->funcs, list) {
		if (addr >= mod_func->ip &&
		    addr < mod_func->ip + mod_func->size) {
			found_func = mod_func;
			break;
		}
	}

	if (found_func) {
		if (size)
			*size = found_func->size;
		if (off)
			*off = addr - found_func->ip;
		if (sym)
			strlcpy(sym, found_func->name, KSYM_NAME_LEN);

		return found_func->name;
	}

	return NULL;
}

const char *
ftrace_mod_address_lookup(unsigned long addr, unsigned long *size,
		   unsigned long *off, char **modname, char *sym)
{
	struct ftrace_mod_map *mod_map;
	const char *ret = NULL;

	/* mod_map is freed via call_rcu_sched() */
	preempt_disable();
	list_for_each_entry_rcu(mod_map, &ftrace_mod_maps, list) {
		ret = ftrace_func_address_lookup(mod_map, addr, size, off, sym);
		if (ret) {
			if (modname)
				*modname = mod_map->mod->name;
			break;
		}
	}
	preempt_enable();

	return ret;
}

int ftrace_mod_get_kallsym(unsigned int symnum, unsigned long *value,
			   char *type, char *name,
			   char *module_name, int *exported)
{
	struct ftrace_mod_map *mod_map;
	struct ftrace_mod_func *mod_func;

	preempt_disable();
	list_for_each_entry_rcu(mod_map, &ftrace_mod_maps, list) {

		if (symnum >= mod_map->num_funcs) {
			symnum -= mod_map->num_funcs;
			continue;
		}

		list_for_each_entry_rcu(mod_func, &mod_map->funcs, list) {
			if (symnum > 1) {
				symnum--;
				continue;
			}

			*value = mod_func->ip;
			*type = 'T';
			strlcpy(name, mod_func->name, KSYM_NAME_LEN);
			strlcpy(module_name, mod_map->mod->name, MODULE_NAME_LEN);
			*exported = 1;
			preempt_enable();
			return 0;
		}
		WARN_ON(1);
		break;
	}
	preempt_enable();
	return -ERANGE;
}

#else
static void save_ftrace_mod_rec(struct ftrace_mod_map *mod_map,
				struct dyn_ftrace *rec) { }
static inline struct ftrace_mod_map *
allocate_ftrace_mod_map(struct module *mod,
			unsigned long start, unsigned long end)
{
	return NULL;
}
#endif /* CONFIG_MODULES */

struct ftrace_init_func {
	struct list_head list;
	unsigned long ip;
};

/* Clear any init ips from hashes */
static void
clear_func_from_hash(struct ftrace_init_func *func, struct ftrace_hash *hash)
{
	struct ftrace_func_entry *entry;

	if (ftrace_hash_empty(hash))
		return;

	entry = __ftrace_lookup_ip(hash, func->ip);

	/*
	 * Do not allow this rec to match again.
	 * Yeah, it may waste some memory, but will be removed
	 * if/when the hash is modified again.
	 */
	if (entry)
		entry->ip = 0;
}

static void
clear_func_from_hashes(struct ftrace_init_func *func)
{
	struct trace_array *tr;

	mutex_lock(&trace_types_lock);
	list_for_each_entry(tr, &ftrace_trace_arrays, list) {
		if (!tr->ops || !tr->ops->func_hash)
			continue;
		mutex_lock(&tr->ops->func_hash->regex_lock);
		clear_func_from_hash(func, tr->ops->func_hash->filter_hash);
		clear_func_from_hash(func, tr->ops->func_hash->notrace_hash);
		mutex_unlock(&tr->ops->func_hash->regex_lock);
	}
	mutex_unlock(&trace_types_lock);
}

static void add_to_clear_hash_list(struct list_head *clear_list,
				   struct dyn_ftrace *rec)
{
	struct ftrace_init_func *func;

	func = kmalloc(sizeof(*func), GFP_KERNEL);
	if (!func) {
		WARN_ONCE(1, "alloc failure, ftrace filter could be stale\n");
		return;
	}

	func->ip = rec->ip;
	list_add(&func->list, clear_list);
}

void ftrace_free_mem(struct module *mod, void *start_ptr, void *end_ptr)
{
	unsigned long start = (unsigned long)(start_ptr);
	unsigned long end = (unsigned long)(end_ptr);
	struct ftrace_page **last_pg = &ftrace_pages_start;
	struct ftrace_page *pg;
	struct dyn_ftrace *rec;
	struct dyn_ftrace key;
	struct ftrace_mod_map *mod_map = NULL;
	struct ftrace_init_func *func, *func_next;
	struct list_head clear_hash;

	INIT_LIST_HEAD(&clear_hash);

	key.ip = start;
	key.flags = end;	/* overload flags, as it is unsigned long */

	mutex_lock(&ftrace_lock);

	/*
	 * If we are freeing module init memory, then check if
	 * any tracer is active. If so, we need to save a mapping of
	 * the module functions being freed with the address.
	 */
	if (mod && ftrace_ops_list != &ftrace_list_end)
		mod_map = allocate_ftrace_mod_map(mod, start, end);

	for (pg = ftrace_pages_start; pg; last_pg = &pg->next, pg = *last_pg) {
		if (end < pg->records[0].ip ||
		    start >= (pg->records[pg->index - 1].ip + MCOUNT_INSN_SIZE))
			continue;
 again:
		rec = bsearch(&key, pg->records, pg->index,
			      sizeof(struct dyn_ftrace),
			      ftrace_cmp_recs);
		if (!rec)
			continue;

		/* rec will be cleared from hashes after ftrace_lock unlock */
		add_to_clear_hash_list(&clear_hash, rec);

		if (mod_map)
			save_ftrace_mod_rec(mod_map, rec);

		pg->index--;
		ftrace_update_tot_cnt--;
		if (!pg->index) {
			*last_pg = pg->next;
			if (pg->records) {
				free_pages((unsigned long)pg->records, pg->order);
				ftrace_number_of_pages -= 1 << pg->order;
			}
			ftrace_number_of_groups--;
			kfree(pg);
			pg = container_of(last_pg, struct ftrace_page, next);
			if (!(*last_pg))
				ftrace_pages = pg;
			continue;
		}
		memmove(rec, rec + 1,
			(pg->index - (rec - pg->records)) * sizeof(*rec));
		/* More than one function may be in this block */
		goto again;
	}
	mutex_unlock(&ftrace_lock);

	list_for_each_entry_safe(func, func_next, &clear_hash, list) {
		clear_func_from_hashes(func);
		kfree(func);
	}
}

void __init ftrace_free_init_mem(void)
{
	void *start = (void *)(&__init_begin);
	void *end = (void *)(&__init_end);

	ftrace_free_mem(NULL, start, end);
}

void __init ftrace_init(void)
{
	extern unsigned long __start_mcount_loc[];
	extern unsigned long __stop_mcount_loc[];
	unsigned long count, flags;
	int ret;

	local_irq_save(flags);
	ret = ftrace_dyn_arch_init();
	local_irq_restore(flags);
	if (ret)
		goto failed;

	count = __stop_mcount_loc - __start_mcount_loc;
	if (!count) {
		pr_info("ftrace: No functions to be traced?\n");
		goto failed;
	}

	pr_info("ftrace: allocating %ld entries in %ld pages\n",
		count, DIV_ROUND_UP(count, ENTRIES_PER_PAGE));

	last_ftrace_enabled = ftrace_enabled = 1;

	ret = ftrace_process_locs(NULL,
				  __start_mcount_loc,
				  __stop_mcount_loc);

	pr_info("ftrace: allocated %ld pages with %ld groups\n",
		ftrace_number_of_pages, ftrace_number_of_groups);

	set_ftrace_early_filters();

	return;
 failed:
	ftrace_disabled = 1;
}

/* Do nothing if arch does not support this */
void __weak arch_ftrace_update_trampoline(struct ftrace_ops *ops)
{
}

static void ftrace_update_trampoline(struct ftrace_ops *ops)
{
	arch_ftrace_update_trampoline(ops);
}

void ftrace_init_trace_array(struct trace_array *tr)
{
	INIT_LIST_HEAD(&tr->func_probes);
	INIT_LIST_HEAD(&tr->mod_trace);
	INIT_LIST_HEAD(&tr->mod_notrace);
}
#else

static struct ftrace_ops global_ops = {
	.func			= ftrace_stub,
	.flags			= FTRACE_OPS_FL_RECURSION_SAFE |
				  FTRACE_OPS_FL_INITIALIZED |
				  FTRACE_OPS_FL_PID,
};

static int __init ftrace_nodyn_init(void)
{
	ftrace_enabled = 1;
	return 0;
}
core_initcall(ftrace_nodyn_init);

static inline int ftrace_init_dyn_tracefs(struct dentry *d_tracer) { return 0; }
static inline void ftrace_startup_enable(int command) { }
static inline void ftrace_startup_all(int command) { }
/* Keep as macros so we do not need to define the commands */
# define ftrace_startup(ops, command)					\
	({								\
		int ___ret = __register_ftrace_function(ops);		\
		if (!___ret)						\
			(ops)->flags |= FTRACE_OPS_FL_ENABLED;		\
		___ret;							\
	})
# define ftrace_shutdown(ops, command)					\
	({								\
		int ___ret = __unregister_ftrace_function(ops);		\
		if (!___ret)						\
			(ops)->flags &= ~FTRACE_OPS_FL_ENABLED;		\
		___ret;							\
	})

# define ftrace_startup_sysctl()	do { } while (0)
# define ftrace_shutdown_sysctl()	do { } while (0)

static inline int
ftrace_ops_test(struct ftrace_ops *ops, unsigned long ip, void *regs)
{
	return 1;
}

static void ftrace_update_trampoline(struct ftrace_ops *ops)
{
}

#endif /* CONFIG_DYNAMIC_FTRACE */

__init void ftrace_init_global_array_ops(struct trace_array *tr)
{
	tr->ops = &global_ops;
	tr->ops->private = tr;
	ftrace_init_trace_array(tr);
}

void ftrace_init_array_ops(struct trace_array *tr, ftrace_func_t func)
{
	/* If we filter on pids, update to use the pid function */
	if (tr->flags & TRACE_ARRAY_FL_GLOBAL) {
		if (WARN_ON(tr->ops->func != ftrace_stub))
			printk("ftrace ops had %pS for function\n",
			       tr->ops->func);
	}
	tr->ops->func = func;
	tr->ops->private = tr;
}

void ftrace_reset_array_ops(struct trace_array *tr)
{
	tr->ops->func = ftrace_stub;
}

<<<<<<< HEAD
static void
ftrace_ops_control_func(unsigned long ip, unsigned long parent_ip,
			struct ftrace_ops *op, struct pt_regs *regs)
{
	if (unlikely(trace_recursion_test(TRACE_CONTROL_BIT)))
		return;

	/*
	 * Some of the ops may be dynamically allocated,
	 * they must be freed after a synchronize_sched().
	 */
	preempt_disable_notrace();
	trace_recursion_set(TRACE_CONTROL_BIT);

	/*
	 * Control funcs (perf) uses RCU. Only trace if
	 * RCU is currently active.
	 */
	if (!rcu_is_watching())
		goto out;

	do_for_each_ftrace_op(op, ftrace_control_list) {
		if (!(op->flags & FTRACE_OPS_FL_STUB) &&
		    !ftrace_function_local_disabled(op) &&
		    ftrace_ops_test(op, ip, regs))
			op->func(ip, parent_ip, op, regs);
	} while_for_each_ftrace_op(op);
 out:
	trace_recursion_clear(TRACE_CONTROL_BIT);
	preempt_enable_notrace();
}

static struct ftrace_ops control_ops = {
	.func	= ftrace_ops_control_func,
	.flags	= FTRACE_OPS_FL_RECURSION_SAFE | FTRACE_OPS_FL_INITIALIZED,
	INIT_OPS_HASH(control_ops)
};

=======
>>>>>>> 286cd8c7
static nokprobe_inline void
__ftrace_ops_list_func(unsigned long ip, unsigned long parent_ip,
		       struct ftrace_ops *ignored, struct pt_regs *regs)
{
	struct ftrace_ops *op;
	int bit;

	bit = trace_test_and_set_recursion(TRACE_LIST_START);
	if (bit < 0)
		return;

	/*
	 * Some of the ops may be dynamically allocated,
	 * they must be freed after a synchronize_sched().
	 */
	preempt_disable_notrace();

	do_for_each_ftrace_op(op, ftrace_ops_list) {
		/*
		 * Check the following for each ops before calling their func:
		 *  if RCU flag is set, then rcu_is_watching() must be true
		 *  if PER_CPU is set, then ftrace_function_local_disable()
		 *                          must be false
		 *  Otherwise test if the ip matches the ops filter
		 *
		 * If any of the above fails then the op->func() is not executed.
		 */
		if ((!(op->flags & FTRACE_OPS_FL_RCU) || rcu_is_watching()) &&
		    ftrace_ops_test(op, ip, regs)) {
			if (FTRACE_WARN_ON(!op->func)) {
				pr_warn("op=%p %pS\n", op, op);
				goto out;
			}
			op->func(ip, parent_ip, op, regs);
		}
	} while_for_each_ftrace_op(op);
out:
	preempt_enable_notrace();
	trace_clear_recursion(bit);
}

/*
 * Some archs only support passing ip and parent_ip. Even though
 * the list function ignores the op parameter, we do not want any
 * C side effects, where a function is called without the caller
 * sending a third parameter.
 * Archs are to support both the regs and ftrace_ops at the same time.
 * If they support ftrace_ops, it is assumed they support regs.
 * If call backs want to use regs, they must either check for regs
 * being NULL, or CONFIG_DYNAMIC_FTRACE_WITH_REGS.
 * Note, CONFIG_DYNAMIC_FTRACE_WITH_REGS expects a full regs to be saved.
 * An architecture can pass partial regs with ftrace_ops and still
 * set the ARCH_SUPPORTS_FTRACE_OPS.
 */
#if ARCH_SUPPORTS_FTRACE_OPS
static void ftrace_ops_list_func(unsigned long ip, unsigned long parent_ip,
				 struct ftrace_ops *op, struct pt_regs *regs)
{
	__ftrace_ops_list_func(ip, parent_ip, NULL, regs);
}
NOKPROBE_SYMBOL(ftrace_ops_list_func);
#else
static void ftrace_ops_no_ops(unsigned long ip, unsigned long parent_ip,
			      struct ftrace_ops *op, struct pt_regs *regs)
{
	__ftrace_ops_list_func(ip, parent_ip, NULL, NULL);
}
NOKPROBE_SYMBOL(ftrace_ops_no_ops);
#endif

/*
 * If there's only one function registered but it does not support
 * recursion, needs RCU protection and/or requires per cpu handling, then
 * this function will be called by the mcount trampoline.
 */
static void ftrace_ops_assist_func(unsigned long ip, unsigned long parent_ip,
				   struct ftrace_ops *op, struct pt_regs *regs)
{
	int bit;

	bit = trace_test_and_set_recursion(TRACE_LIST_START);
	if (bit < 0)
		return;

	preempt_disable_notrace();

	if (!(op->flags & FTRACE_OPS_FL_RCU) || rcu_is_watching())
		op->func(ip, parent_ip, op, regs);

	preempt_enable_notrace();
	trace_clear_recursion(bit);
}
<<<<<<< HEAD
NOKPROBE_SYMBOL(ftrace_ops_recurs_func);
=======
NOKPROBE_SYMBOL(ftrace_ops_assist_func);
>>>>>>> 286cd8c7

/**
 * ftrace_ops_get_func - get the function a trampoline should call
 * @ops: the ops to get the function for
 *
 * Normally the mcount trampoline will call the ops->func, but there
 * are times that it should not. For example, if the ops does not
 * have its own recursion protection, then it should call the
 * ftrace_ops_assist_func() instead.
 *
 * Returns the function that the trampoline should call for @ops.
 */
ftrace_func_t ftrace_ops_get_func(struct ftrace_ops *ops)
{
	/*
	 * If the function does not handle recursion, needs to be RCU safe,
	 * or does per cpu logic, then we need to call the assist handler.
	 */
	if (!(ops->flags & FTRACE_OPS_FL_RECURSION_SAFE) ||
	    ops->flags & FTRACE_OPS_FL_RCU)
		return ftrace_ops_assist_func;

	return ops->func;
}

static void
ftrace_filter_pid_sched_switch_probe(void *data, bool preempt,
		    struct task_struct *prev, struct task_struct *next)
{
	struct trace_array *tr = data;
	struct trace_pid_list *pid_list;

	pid_list = rcu_dereference_sched(tr->function_pids);

	this_cpu_write(tr->trace_buffer.data->ftrace_ignore_pid,
		       trace_ignore_this_task(pid_list, next));
}

static void
ftrace_pid_follow_sched_process_fork(void *data,
				     struct task_struct *self,
				     struct task_struct *task)
{
	struct trace_pid_list *pid_list;
	struct trace_array *tr = data;

	pid_list = rcu_dereference_sched(tr->function_pids);
	trace_filter_add_remove_task(pid_list, self, task);
}

static void
ftrace_pid_follow_sched_process_exit(void *data, struct task_struct *task)
{
	struct trace_pid_list *pid_list;
	struct trace_array *tr = data;

	pid_list = rcu_dereference_sched(tr->function_pids);
	trace_filter_add_remove_task(pid_list, NULL, task);
}

void ftrace_pid_follow_fork(struct trace_array *tr, bool enable)
{
	if (enable) {
		register_trace_sched_process_fork(ftrace_pid_follow_sched_process_fork,
						  tr);
		register_trace_sched_process_free(ftrace_pid_follow_sched_process_exit,
						  tr);
	} else {
		unregister_trace_sched_process_fork(ftrace_pid_follow_sched_process_fork,
						    tr);
		unregister_trace_sched_process_free(ftrace_pid_follow_sched_process_exit,
						    tr);
	}
}

static void clear_ftrace_pids(struct trace_array *tr)
{
	struct trace_pid_list *pid_list;
	int cpu;

	pid_list = rcu_dereference_protected(tr->function_pids,
					     lockdep_is_held(&ftrace_lock));
	if (!pid_list)
		return;

	unregister_trace_sched_switch(ftrace_filter_pid_sched_switch_probe, tr);

	for_each_possible_cpu(cpu)
		per_cpu_ptr(tr->trace_buffer.data, cpu)->ftrace_ignore_pid = false;

	rcu_assign_pointer(tr->function_pids, NULL);

	/* Wait till all users are no longer using pid filtering */
	synchronize_sched();

	trace_free_pid_list(pid_list);
}

void ftrace_clear_pids(struct trace_array *tr)
{
	mutex_lock(&ftrace_lock);

	clear_ftrace_pids(tr);

	mutex_unlock(&ftrace_lock);
}

static void ftrace_pid_reset(struct trace_array *tr)
{
	mutex_lock(&ftrace_lock);
	clear_ftrace_pids(tr);

	ftrace_update_pid_func();
	ftrace_startup_all(0);

	mutex_unlock(&ftrace_lock);
}

/* Greater than any max PID */
#define FTRACE_NO_PIDS		(void *)(PID_MAX_LIMIT + 1)

static void *fpid_start(struct seq_file *m, loff_t *pos)
	__acquires(RCU)
{
	struct trace_pid_list *pid_list;
	struct trace_array *tr = m->private;

	mutex_lock(&ftrace_lock);
	rcu_read_lock_sched();

	pid_list = rcu_dereference_sched(tr->function_pids);

	if (!pid_list)
		return !(*pos) ? FTRACE_NO_PIDS : NULL;

	return trace_pid_start(pid_list, pos);
}

static void *fpid_next(struct seq_file *m, void *v, loff_t *pos)
{
	struct trace_array *tr = m->private;
	struct trace_pid_list *pid_list = rcu_dereference_sched(tr->function_pids);

	if (v == FTRACE_NO_PIDS) {
		(*pos)++;
		return NULL;
	}
	return trace_pid_next(pid_list, v, pos);
}

static void fpid_stop(struct seq_file *m, void *p)
	__releases(RCU)
{
	rcu_read_unlock_sched();
	mutex_unlock(&ftrace_lock);
}

static int fpid_show(struct seq_file *m, void *v)
{
	if (v == FTRACE_NO_PIDS) {
		seq_puts(m, "no pid\n");
		return 0;
	}

	return trace_pid_show(m, v);
}

static const struct seq_operations ftrace_pid_sops = {
	.start = fpid_start,
	.next = fpid_next,
	.stop = fpid_stop,
	.show = fpid_show,
};

static int
ftrace_pid_open(struct inode *inode, struct file *file)
{
	struct trace_array *tr = inode->i_private;
	struct seq_file *m;
	int ret = 0;

	if (trace_array_get(tr) < 0)
		return -ENODEV;

	if ((file->f_mode & FMODE_WRITE) &&
	    (file->f_flags & O_TRUNC))
		ftrace_pid_reset(tr);

	ret = seq_open(file, &ftrace_pid_sops);
	if (ret < 0) {
		trace_array_put(tr);
	} else {
		m = file->private_data;
		/* copy tr over to seq ops */
		m->private = tr;
	}

	return ret;
}

static void ignore_task_cpu(void *data)
{
	struct trace_array *tr = data;
	struct trace_pid_list *pid_list;

	/*
	 * This function is called by on_each_cpu() while the
	 * event_mutex is held.
	 */
	pid_list = rcu_dereference_protected(tr->function_pids,
					     mutex_is_locked(&ftrace_lock));

	this_cpu_write(tr->trace_buffer.data->ftrace_ignore_pid,
		       trace_ignore_this_task(pid_list, current));
}

static ssize_t
ftrace_pid_write(struct file *filp, const char __user *ubuf,
		   size_t cnt, loff_t *ppos)
{
	struct seq_file *m = filp->private_data;
	struct trace_array *tr = m->private;
	struct trace_pid_list *filtered_pids = NULL;
	struct trace_pid_list *pid_list;
	ssize_t ret;

	if (!cnt)
		return 0;

	mutex_lock(&ftrace_lock);

	filtered_pids = rcu_dereference_protected(tr->function_pids,
					     lockdep_is_held(&ftrace_lock));

	ret = trace_pid_write(filtered_pids, &pid_list, ubuf, cnt);
	if (ret < 0)
		goto out;

	rcu_assign_pointer(tr->function_pids, pid_list);

	if (filtered_pids) {
		synchronize_sched();
		trace_free_pid_list(filtered_pids);
	} else if (pid_list) {
		/* Register a probe to set whether to ignore the tracing of a task */
		register_trace_sched_switch(ftrace_filter_pid_sched_switch_probe, tr);
	}

	/*
	 * Ignoring of pids is done at task switch. But we have to
	 * check for those tasks that are currently running.
	 * Always do this in case a pid was appended or removed.
	 */
	on_each_cpu(ignore_task_cpu, tr, 1);

	ftrace_update_pid_func();
	ftrace_startup_all(0);
 out:
	mutex_unlock(&ftrace_lock);

	if (ret > 0)
		*ppos += ret;

	return ret;
}

static int
ftrace_pid_release(struct inode *inode, struct file *file)
{
	struct trace_array *tr = inode->i_private;

	trace_array_put(tr);

	return seq_release(inode, file);
}

static const struct file_operations ftrace_pid_fops = {
	.open		= ftrace_pid_open,
	.write		= ftrace_pid_write,
	.read		= seq_read,
	.llseek		= tracing_lseek,
	.release	= ftrace_pid_release,
};

void ftrace_init_tracefs(struct trace_array *tr, struct dentry *d_tracer)
{
	trace_create_file("set_ftrace_pid", 0644, d_tracer,
			    tr, &ftrace_pid_fops);
}

void __init ftrace_init_tracefs_toplevel(struct trace_array *tr,
					 struct dentry *d_tracer)
{
	/* Only the top level directory has the dyn_tracefs and profile */
	WARN_ON(!(tr->flags & TRACE_ARRAY_FL_GLOBAL));

	ftrace_init_dyn_tracefs(d_tracer);
	ftrace_profile_tracefs(d_tracer);
}

/**
 * ftrace_kill - kill ftrace
 *
 * This function should be used by panic code. It stops ftrace
 * but in a not so nice way. If you need to simply kill ftrace
 * from a non-atomic section, use ftrace_kill.
 */
void ftrace_kill(void)
{
	ftrace_disabled = 1;
	ftrace_enabled = 0;
	ftrace_trace_function = ftrace_stub;
}

/**
 * Test if ftrace is dead or not.
 */
int ftrace_is_dead(void)
{
	return ftrace_disabled;
}

/**
 * register_ftrace_function - register a function for profiling
 * @ops - ops structure that holds the function for profiling.
 *
 * Register a function to be called by all functions in the
 * kernel.
 *
 * Note: @ops->func and all the functions it calls must be labeled
 *       with "notrace", otherwise it will go into a
 *       recursive loop.
 */
int register_ftrace_function(struct ftrace_ops *ops)
{
	int ret = -1;

	ftrace_ops_init(ops);

	mutex_lock(&ftrace_lock);

	ret = ftrace_startup(ops, 0);

	mutex_unlock(&ftrace_lock);

	return ret;
}
EXPORT_SYMBOL_GPL(register_ftrace_function);

/**
 * unregister_ftrace_function - unregister a function for profiling.
 * @ops - ops structure that holds the function to unregister
 *
 * Unregister a function that was added to be called by ftrace profiling.
 */
int unregister_ftrace_function(struct ftrace_ops *ops)
{
	int ret;

	mutex_lock(&ftrace_lock);
	ret = ftrace_shutdown(ops, 0);
	mutex_unlock(&ftrace_lock);

	return ret;
}
EXPORT_SYMBOL_GPL(unregister_ftrace_function);

int
ftrace_enable_sysctl(struct ctl_table *table, int write,
		     void __user *buffer, size_t *lenp,
		     loff_t *ppos)
{
	int ret = -ENODEV;

	mutex_lock(&ftrace_lock);

	if (unlikely(ftrace_disabled))
		goto out;

	ret = proc_dointvec(table, write, buffer, lenp, ppos);

	if (ret || !write || (last_ftrace_enabled == !!ftrace_enabled))
		goto out;

	last_ftrace_enabled = !!ftrace_enabled;

	if (ftrace_enabled) {

		/* we are starting ftrace again */
		if (rcu_dereference_protected(ftrace_ops_list,
			lockdep_is_held(&ftrace_lock)) != &ftrace_list_end)
			update_ftrace_function();

		ftrace_startup_sysctl();

	} else {
		/* stopping ftrace calls (just send to ftrace_stub) */
		ftrace_trace_function = ftrace_stub;

		ftrace_shutdown_sysctl();
	}

 out:
	mutex_unlock(&ftrace_lock);
	return ret;
}

#ifdef CONFIG_FUNCTION_GRAPH_TRACER

static struct ftrace_ops graph_ops = {
	.func			= ftrace_stub,
	.flags			= FTRACE_OPS_FL_RECURSION_SAFE |
				   FTRACE_OPS_FL_INITIALIZED |
				   FTRACE_OPS_FL_PID |
				   FTRACE_OPS_FL_STUB,
#ifdef FTRACE_GRAPH_TRAMP_ADDR
	.trampoline		= FTRACE_GRAPH_TRAMP_ADDR,
	/* trampoline_size is only needed for dynamically allocated tramps */
#endif
	ASSIGN_OPS_HASH(graph_ops, &global_ops.local_hash)
};

void ftrace_graph_sleep_time_control(bool enable)
{
	fgraph_sleep_time = enable;
}

void ftrace_graph_graph_time_control(bool enable)
{
	fgraph_graph_time = enable;
}

void ftrace_graph_return_stub(struct ftrace_graph_ret *trace)
{
}

int ftrace_graph_entry_stub(struct ftrace_graph_ent *trace)
{
	return 0;
}

/* The callbacks that hook a function */
trace_func_graph_ret_t ftrace_graph_return = ftrace_graph_return_stub;
trace_func_graph_ent_t ftrace_graph_entry = ftrace_graph_entry_stub;
static trace_func_graph_ent_t __ftrace_graph_entry = ftrace_graph_entry_stub;

/* Try to assign a return stack array on FTRACE_RETSTACK_ALLOC_SIZE tasks. */
static int alloc_retstack_tasklist(struct ftrace_ret_stack **ret_stack_list)
{
	int i;
	int ret = 0;
	int start = 0, end = FTRACE_RETSTACK_ALLOC_SIZE;
	struct task_struct *g, *t;

	for (i = 0; i < FTRACE_RETSTACK_ALLOC_SIZE; i++) {
		ret_stack_list[i] =
			kmalloc_array(FTRACE_RETFUNC_DEPTH,
				      sizeof(struct ftrace_ret_stack),
				      GFP_KERNEL);
		if (!ret_stack_list[i]) {
			start = 0;
			end = i;
			ret = -ENOMEM;
			goto free;
		}
	}

	read_lock(&tasklist_lock);
	do_each_thread(g, t) {
		if (start == end) {
			ret = -EAGAIN;
			goto unlock;
		}

		if (t->ret_stack == NULL) {
			atomic_set(&t->trace_overrun, 0);
			t->curr_ret_stack = -1;
			t->curr_ret_depth = -1;
			/* Make sure the tasks see the -1 first: */
			smp_wmb();
			t->ret_stack = ret_stack_list[start++];
		}
	} while_each_thread(g, t);

unlock:
	read_unlock(&tasklist_lock);
free:
	for (i = start; i < end; i++)
		kfree(ret_stack_list[i]);
	return ret;
}

static void
ftrace_graph_probe_sched_switch(void *ignore, bool preempt,
			struct task_struct *prev, struct task_struct *next)
{
	unsigned long long timestamp;
	int index;

	/*
	 * Does the user want to count the time a function was asleep.
	 * If so, do not update the time stamps.
	 */
	if (fgraph_sleep_time)
		return;

	timestamp = trace_clock_local();

	prev->ftrace_timestamp = timestamp;

	/* only process tasks that we timestamped */
	if (!next->ftrace_timestamp)
		return;

	/*
	 * Update all the counters in next to make up for the
	 * time next was sleeping.
	 */
	timestamp -= next->ftrace_timestamp;

	for (index = next->curr_ret_stack; index >= 0; index--)
		next->ret_stack[index].calltime += timestamp;
}

/* Allocate a return stack for each task */
static int start_graph_tracing(void)
{
	struct ftrace_ret_stack **ret_stack_list;
	int ret, cpu;

	ret_stack_list = kmalloc_array(FTRACE_RETSTACK_ALLOC_SIZE,
				       sizeof(struct ftrace_ret_stack *),
				       GFP_KERNEL);

	if (!ret_stack_list)
		return -ENOMEM;

	/* The cpu_boot init_task->ret_stack will never be freed */
	for_each_online_cpu(cpu) {
		if (!idle_task(cpu)->ret_stack)
			ftrace_graph_init_idle_task(idle_task(cpu), cpu);
	}

	do {
		ret = alloc_retstack_tasklist(ret_stack_list);
	} while (ret == -EAGAIN);

	if (!ret) {
		ret = register_trace_sched_switch(ftrace_graph_probe_sched_switch, NULL);
		if (ret)
			pr_info("ftrace_graph: Couldn't activate tracepoint"
				" probe to kernel_sched_switch\n");
	}

	kfree(ret_stack_list);
	return ret;
}

/*
 * Hibernation protection.
 * The state of the current task is too much unstable during
 * suspend/restore to disk. We want to protect against that.
 */
static int
ftrace_suspend_notifier_call(struct notifier_block *bl, unsigned long state,
							void *unused)
{
	switch (state) {
	case PM_HIBERNATION_PREPARE:
		pause_graph_tracing();
		break;

	case PM_POST_HIBERNATION:
		unpause_graph_tracing();
		break;
	}
	return NOTIFY_DONE;
}

static int ftrace_graph_entry_test(struct ftrace_graph_ent *trace)
{
	if (!ftrace_ops_test(&global_ops, trace->func, NULL))
		return 0;
	return __ftrace_graph_entry(trace);
}

/*
 * The function graph tracer should only trace the functions defined
 * by set_ftrace_filter and set_ftrace_notrace. If another function
 * tracer ops is registered, the graph tracer requires testing the
 * function against the global ops, and not just trace any function
 * that any ftrace_ops registered.
 */
static void update_function_graph_func(void)
{
	struct ftrace_ops *op;
	bool do_test = false;

	/*
	 * The graph and global ops share the same set of functions
	 * to test. If any other ops is on the list, then
	 * the graph tracing needs to test if its the function
	 * it should call.
	 */
	do_for_each_ftrace_op(op, ftrace_ops_list) {
		if (op != &global_ops && op != &graph_ops &&
		    op != &ftrace_list_end) {
			do_test = true;
			/* in double loop, break out with goto */
			goto out;
		}
	} while_for_each_ftrace_op(op);
 out:
	if (do_test)
		ftrace_graph_entry = ftrace_graph_entry_test;
	else
		ftrace_graph_entry = __ftrace_graph_entry;
}

static struct notifier_block ftrace_suspend_notifier = {
	.notifier_call = ftrace_suspend_notifier_call,
};

int register_ftrace_graph(trace_func_graph_ret_t retfunc,
			trace_func_graph_ent_t entryfunc)
{
	int ret = 0;

	mutex_lock(&ftrace_lock);

	/* we currently allow only one tracer registered at a time */
	if (ftrace_graph_active) {
		ret = -EBUSY;
		goto out;
	}

	register_pm_notifier(&ftrace_suspend_notifier);

	ftrace_graph_active++;
	ret = start_graph_tracing();
	if (ret) {
		ftrace_graph_active--;
		goto out;
	}

	ftrace_graph_return = retfunc;

	/*
	 * Update the indirect function to the entryfunc, and the
	 * function that gets called to the entry_test first. Then
	 * call the update fgraph entry function to determine if
	 * the entryfunc should be called directly or not.
	 */
	__ftrace_graph_entry = entryfunc;
	ftrace_graph_entry = ftrace_graph_entry_test;
	update_function_graph_func();

	ret = ftrace_startup(&graph_ops, FTRACE_START_FUNC_RET);
out:
	mutex_unlock(&ftrace_lock);
	return ret;
}

void unregister_ftrace_graph(void)
{
	mutex_lock(&ftrace_lock);

	if (unlikely(!ftrace_graph_active))
		goto out;

	ftrace_graph_active--;
	ftrace_graph_return = ftrace_graph_return_stub;
	ftrace_graph_entry = ftrace_graph_entry_stub;
	__ftrace_graph_entry = ftrace_graph_entry_stub;
	ftrace_shutdown(&graph_ops, FTRACE_STOP_FUNC_RET);
	unregister_pm_notifier(&ftrace_suspend_notifier);
	unregister_trace_sched_switch(ftrace_graph_probe_sched_switch, NULL);

 out:
	mutex_unlock(&ftrace_lock);
}

static DEFINE_PER_CPU(struct ftrace_ret_stack *, idle_ret_stack);

static void
graph_init_task(struct task_struct *t, struct ftrace_ret_stack *ret_stack)
{
	atomic_set(&t->trace_overrun, 0);
	t->ftrace_timestamp = 0;
	/* make curr_ret_stack visible before we add the ret_stack */
	smp_wmb();
	t->ret_stack = ret_stack;
}

/*
 * Allocate a return stack for the idle task. May be the first
 * time through, or it may be done by CPU hotplug online.
 */
void ftrace_graph_init_idle_task(struct task_struct *t, int cpu)
{
	t->curr_ret_stack = -1;
	t->curr_ret_depth = -1;
	/*
	 * The idle task has no parent, it either has its own
	 * stack or no stack at all.
	 */
	if (t->ret_stack)
		WARN_ON(t->ret_stack != per_cpu(idle_ret_stack, cpu));

	if (ftrace_graph_active) {
		struct ftrace_ret_stack *ret_stack;

		ret_stack = per_cpu(idle_ret_stack, cpu);
		if (!ret_stack) {
			ret_stack =
				kmalloc_array(FTRACE_RETFUNC_DEPTH,
					      sizeof(struct ftrace_ret_stack),
					      GFP_KERNEL);
			if (!ret_stack)
				return;
			per_cpu(idle_ret_stack, cpu) = ret_stack;
		}
		graph_init_task(t, ret_stack);
	}
}

/* Allocate a return stack for newly created task */
void ftrace_graph_init_task(struct task_struct *t)
{
	/* Make sure we do not use the parent ret_stack */
	t->ret_stack = NULL;
	t->curr_ret_stack = -1;
	t->curr_ret_depth = -1;

	if (ftrace_graph_active) {
		struct ftrace_ret_stack *ret_stack;

		ret_stack = kmalloc_array(FTRACE_RETFUNC_DEPTH,
					  sizeof(struct ftrace_ret_stack),
					  GFP_KERNEL);
		if (!ret_stack)
			return;
		graph_init_task(t, ret_stack);
	}
}

void ftrace_graph_exit_task(struct task_struct *t)
{
	struct ftrace_ret_stack	*ret_stack = t->ret_stack;

	t->ret_stack = NULL;
	/* NULL must become visible to IRQs before we free it: */
	barrier();

	kfree(ret_stack);
}
#endif<|MERGE_RESOLUTION|>--- conflicted
+++ resolved
@@ -2800,20 +2800,12 @@
 
 	if (!command || !ftrace_enabled) {
 		/*
-<<<<<<< HEAD
-		 * If these are dynamic or control ops, they still
-=======
 		 * If these are dynamic or per_cpu ops, they still
->>>>>>> 286cd8c7
 		 * need their data freed. Since, function tracing is
 		 * not currently active, we can just free them
 		 * without synchronizing all CPUs.
 		 */
-<<<<<<< HEAD
-		if (ops->flags & (FTRACE_OPS_FL_DYNAMIC | FTRACE_OPS_FL_CONTROL))
-=======
 		if (ops->flags & FTRACE_OPS_FL_DYNAMIC)
->>>>>>> 286cd8c7
 			goto free_ops;
 
 		return 0;
@@ -2871,10 +2863,6 @@
 		 */
 		schedule_on_each_cpu(ftrace_sync);
 
-<<<<<<< HEAD
- free_ops:
-		arch_ftrace_trampoline_free(ops);
-=======
 		/*
 		 * When the kernel is preeptive, tasks can be preempted
 		 * while on a ftrace trampoline. Just scheduling a task on
@@ -2884,7 +2872,6 @@
 		 */
 		if (IS_ENABLED(CONFIG_PREEMPT))
 			synchronize_rcu_tasks();
->>>>>>> 286cd8c7
 
  free_ops:
 		arch_ftrace_trampoline_free(ops);
@@ -2969,19 +2956,7 @@
 	if (ftrace_lookup_ip(ops->func_hash->notrace_hash, rec->ip))
 		return false;
 
-<<<<<<< HEAD
-	for (ops = ftrace_ops_list; ops != &ftrace_list_end; ops = ops->next) {
-		if (ops_references_rec(ops, rec)) {
-			cnt++;
-			if (ops->flags & FTRACE_OPS_FL_SAVE_REGS)
-				rec->flags |= FTRACE_FL_REGS;
-		}
-	}
-
-	return cnt;
-=======
 	return true;
->>>>>>> 286cd8c7
 }
 
 static int ftrace_update_code(struct module *mod, struct ftrace_page *new_pgs)
@@ -3018,13 +2993,7 @@
 				return -1;
 
 			p = &pg->records[i];
-<<<<<<< HEAD
-			if (test)
-				cnt += referenced_filters(p);
-			p->flags += cnt;
-=======
 			p->flags = rec_flags;
->>>>>>> 286cd8c7
 
 			/*
 			 * Do the initial record conversion from mcount jump
@@ -4233,9 +4202,6 @@
 	return &map->data;
 }
 
-<<<<<<< HEAD
-static bool __disable_ftrace_function_probe(void)
-=======
 /**
  * ftrace_func_mapper_add_ip - Map some data to an ip
  * @mapper: The mapper that has the ip maps
@@ -4246,7 +4212,6 @@
  */
 int ftrace_func_mapper_add_ip(struct ftrace_func_mapper *mapper,
 			      unsigned long ip, void *data)
->>>>>>> 286cd8c7
 {
 	struct ftrace_func_entry *entry;
 	struct ftrace_func_map *map;
@@ -4291,15 +4256,6 @@
 	map = (struct ftrace_func_map *)entry;
 	data = map->data;
 
-<<<<<<< HEAD
-	if (!ftrace_probe_registered)
-		return false;
-
-	for (i = 0; i < FTRACE_FUNC_HASHSIZE; i++) {
-		struct hlist_head *hhd = &ftrace_func_hash[i];
-		if (hhd->first)
-			return false;
-=======
 	remove_hash_entry(&mapper->hash, entry);
 	kfree(entry);
 
@@ -4334,7 +4290,6 @@
 				free_func(map);
 			}
 		}
->>>>>>> 286cd8c7
 	}
 	free_ftrace_hash(&mapper->hash);
 }
@@ -4343,15 +4298,9 @@
 {
 	struct ftrace_probe_ops *probe_ops;
 
-<<<<<<< HEAD
-	ftrace_probe_registered = 0;
-	return true;
-}
-=======
 	mutex_lock(&ftrace_lock);
 
 	WARN_ON(probe->ref <= 0);
->>>>>>> 286cd8c7
 
 	/* Subtract the ref that was used to protect this instance */
 	probe->ref--;
@@ -4527,14 +4476,8 @@
 				      struct ftrace_probe_ops *probe_ops)
 {
 	struct ftrace_ops_hash old_hash_ops;
-<<<<<<< HEAD
-	struct ftrace_func_entry *rec_entry;
-	struct ftrace_func_probe *entry;
-	struct ftrace_func_probe *p;
-=======
 	struct ftrace_func_entry *entry;
 	struct ftrace_func_probe *probe;
->>>>>>> 286cd8c7
 	struct ftrace_glob func_g;
 	struct ftrace_hash **orig_hash;
 	struct ftrace_hash *old_hash;
@@ -4542,14 +4485,9 @@
 	struct hlist_node *tmp;
 	struct hlist_head hhd;
 	char str[KSYM_SYMBOL_LEN];
-<<<<<<< HEAD
-	int i, ret;
-	bool disabled;
-=======
 	int count = 0;
 	int i, ret = -ENODEV;
 	int size;
->>>>>>> 286cd8c7
 
 	if (!glob || !strlen(glob) || !strcmp(glob, "*"))
 		func_g.search = NULL;
@@ -4574,20 +4512,9 @@
 	if (&probe->list == &tr->func_probes)
 		goto err_unlock_ftrace;
 
-<<<<<<< HEAD
-	old_hash_ops.filter_hash = old_hash;
-	/* Probes only have filters */
-	old_hash_ops.notrace_hash = NULL;
-
-	hash = alloc_and_copy_ftrace_hash(FTRACE_HASH_DEFAULT_BITS, *orig_hash);
-	if (!hash)
-		/* Hmm, should report this somehow */
-		goto out_unlock;
-=======
 	ret = -EINVAL;
 	if (!(probe->ops.flags & FTRACE_OPS_FL_INITIALIZED))
 		goto err_unlock_ftrace;
->>>>>>> 286cd8c7
 
 	acquire_probe_locked(probe);
 
@@ -4635,18 +4562,6 @@
 	}
 
 	mutex_lock(&ftrace_lock);
-<<<<<<< HEAD
-	disabled = __disable_ftrace_function_probe();
-	/*
-	 * Remove after the disable is called. Otherwise, if the last
-	 * probe is removed, a null hash means *all enabled*.
-	 */
-	ret = ftrace_hash_move(&trace_probe_ops, 1, orig_hash, hash);
-
-	/* still need to update the function call sites */
-	if (ftrace_enabled && !disabled)
-		ftrace_run_modify_code(&trace_probe_ops, FTRACE_UPDATE_CALLS,
-=======
 
 	WARN_ON(probe->ref < count);
 
@@ -4661,7 +4576,6 @@
 	/* still need to update the function call sites */
 	if (ftrace_enabled && !ftrace_hash_empty(hash))
 		ftrace_run_modify_code(&probe->ops, FTRACE_UPDATE_CALLS,
->>>>>>> 286cd8c7
 				       &old_hash_ops);
 	synchronize_sched();
 
@@ -5046,11 +4960,7 @@
 #ifdef CONFIG_FUNCTION_GRAPH_TRACER
 static char ftrace_graph_buf[FTRACE_FILTER_SIZE] __initdata;
 static char ftrace_graph_notrace_buf[FTRACE_FILTER_SIZE] __initdata;
-<<<<<<< HEAD
-static int ftrace_set_func(unsigned long *array, int *idx, int size, char *buffer);
-=======
 static int ftrace_graph_set_hash(struct ftrace_hash *hash, char *buffer);
->>>>>>> 286cd8c7
 
 static int __init set_graph_function(char *str)
 {
@@ -5147,12 +5057,7 @@
 	if (trace_parser_loaded(parser)) {
 		int enable = !(iter->flags & FTRACE_ITER_NOTRACE);
 
-<<<<<<< HEAD
-		parser->buffer[parser->idx] = 0;
-		ftrace_process_regex(iter->hash, parser->buffer,
-=======
 		ftrace_process_regex(iter, parser->buffer,
->>>>>>> 286cd8c7
 				     parser->idx, enable);
 	}
 
@@ -6465,47 +6370,6 @@
 	tr->ops->func = ftrace_stub;
 }
 
-<<<<<<< HEAD
-static void
-ftrace_ops_control_func(unsigned long ip, unsigned long parent_ip,
-			struct ftrace_ops *op, struct pt_regs *regs)
-{
-	if (unlikely(trace_recursion_test(TRACE_CONTROL_BIT)))
-		return;
-
-	/*
-	 * Some of the ops may be dynamically allocated,
-	 * they must be freed after a synchronize_sched().
-	 */
-	preempt_disable_notrace();
-	trace_recursion_set(TRACE_CONTROL_BIT);
-
-	/*
-	 * Control funcs (perf) uses RCU. Only trace if
-	 * RCU is currently active.
-	 */
-	if (!rcu_is_watching())
-		goto out;
-
-	do_for_each_ftrace_op(op, ftrace_control_list) {
-		if (!(op->flags & FTRACE_OPS_FL_STUB) &&
-		    !ftrace_function_local_disabled(op) &&
-		    ftrace_ops_test(op, ip, regs))
-			op->func(ip, parent_ip, op, regs);
-	} while_for_each_ftrace_op(op);
- out:
-	trace_recursion_clear(TRACE_CONTROL_BIT);
-	preempt_enable_notrace();
-}
-
-static struct ftrace_ops control_ops = {
-	.func	= ftrace_ops_control_func,
-	.flags	= FTRACE_OPS_FL_RECURSION_SAFE | FTRACE_OPS_FL_INITIALIZED,
-	INIT_OPS_HASH(control_ops)
-};
-
-=======
->>>>>>> 286cd8c7
 static nokprobe_inline void
 __ftrace_ops_list_func(unsigned long ip, unsigned long parent_ip,
 		       struct ftrace_ops *ignored, struct pt_regs *regs)
@@ -6598,11 +6462,7 @@
 	preempt_enable_notrace();
 	trace_clear_recursion(bit);
 }
-<<<<<<< HEAD
-NOKPROBE_SYMBOL(ftrace_ops_recurs_func);
-=======
 NOKPROBE_SYMBOL(ftrace_ops_assist_func);
->>>>>>> 286cd8c7
 
 /**
  * ftrace_ops_get_func - get the function a trampoline should call
