// SPDX-License-Identifier: GPL-2.0

#ifndef _LINUX_KERNEL_TRACE_H
#define _LINUX_KERNEL_TRACE_H

#include <linux/fs.h>
#include <linux/atomic.h>
#include <linux/sched.h>
#include <linux/clocksource.h>
#include <linux/ring_buffer.h>
#include <linux/mmiotrace.h>
#include <linux/tracepoint.h>
#include <linux/ftrace.h>
#include <linux/hw_breakpoint.h>
#include <linux/trace_seq.h>
#include <linux/trace_events.h>
#include <linux/compiler.h>
#include <linux/trace_seq.h>
#include <linux/glob.h>

#ifdef CONFIG_FTRACE_SYSCALLS
#include <asm/unistd.h>		/* For NR_SYSCALLS	     */
#include <asm/syscall.h>	/* some archs define it here */
#endif

enum trace_type {
	__TRACE_FIRST_TYPE = 0,

	TRACE_FN,
	TRACE_CTX,
	TRACE_WAKE,
	TRACE_STACK,
	TRACE_PRINT,
	TRACE_BPRINT,
	TRACE_MMIO_RW,
	TRACE_MMIO_MAP,
	TRACE_BRANCH,
	TRACE_GRAPH_RET,
	TRACE_GRAPH_ENT,
	TRACE_USER_STACK,
	TRACE_BLK,
	TRACE_BPUTS,
	TRACE_HWLAT,
	TRACE_RAW_DATA,

	__TRACE_LAST_TYPE,
};


#undef __field
#define __field(type, item)		type	item;

#undef __field_struct
#define __field_struct(type, item)	__field(type, item)

#undef __field_desc
#define __field_desc(type, container, item)

#undef __array
#define __array(type, item, size)	type	item[size];

#undef __array_desc
#define __array_desc(type, container, item, size)

#undef __dynamic_array
#define __dynamic_array(type, item)	type	item[];

#undef F_STRUCT
#define F_STRUCT(args...)		args

#undef FTRACE_ENTRY
#define FTRACE_ENTRY(name, struct_name, id, tstruct, print, filter)	\
	struct struct_name {						\
		struct trace_entry	ent;				\
		tstruct							\
	}

#undef FTRACE_ENTRY_DUP
#define FTRACE_ENTRY_DUP(name, name_struct, id, tstruct, printk, filter)

#undef FTRACE_ENTRY_REG
#define FTRACE_ENTRY_REG(name, struct_name, id, tstruct, print,	\
			 filter, regfn) \
	FTRACE_ENTRY(name, struct_name, id, PARAMS(tstruct), PARAMS(print), \
		     filter)

#undef FTRACE_ENTRY_PACKED
#define FTRACE_ENTRY_PACKED(name, struct_name, id, tstruct, print,	\
			    filter)					\
	FTRACE_ENTRY(name, struct_name, id, PARAMS(tstruct), PARAMS(print), \
		     filter) __packed

#include "trace_entries.h"

/*
 * syscalls are special, and need special handling, this is why
 * they are not included in trace_entries.h
 */
struct syscall_trace_enter {
	struct trace_entry	ent;
	int			nr;
	unsigned long		args[];
};

struct syscall_trace_exit {
	struct trace_entry	ent;
	int			nr;
	long			ret;
};

struct kprobe_trace_entry_head {
	struct trace_entry	ent;
	unsigned long		ip;
};

struct kretprobe_trace_entry_head {
	struct trace_entry	ent;
	unsigned long		func;
	unsigned long		ret_ip;
};

/*
 * trace_flag_type is an enumeration that holds different
 * states when a trace occurs. These are:
 *  IRQS_OFF		- interrupts were disabled
 *  IRQS_NOSUPPORT	- arch does not support irqs_disabled_flags
 *  NEED_RESCHED	- reschedule is requested
 *  HARDIRQ		- inside an interrupt handler
 *  SOFTIRQ		- inside a softirq handler
 */
enum trace_flag_type {
	TRACE_FLAG_IRQS_OFF		= 0x01,
	TRACE_FLAG_IRQS_NOSUPPORT	= 0x02,
	TRACE_FLAG_NEED_RESCHED		= 0x04,
	TRACE_FLAG_HARDIRQ		= 0x08,
	TRACE_FLAG_SOFTIRQ		= 0x10,
	TRACE_FLAG_PREEMPT_RESCHED	= 0x20,
	TRACE_FLAG_NMI			= 0x40,
};

#define TRACE_BUF_SIZE		1024

struct trace_array;

/*
 * The CPU trace array - it consists of thousands of trace entries
 * plus some other descriptor data: (for example which task started
 * the trace, etc.)
 */
struct trace_array_cpu {
	atomic_t		disabled;
	void			*buffer_page;	/* ring buffer spare */

	unsigned long		entries;
	unsigned long		saved_latency;
	unsigned long		critical_start;
	unsigned long		critical_end;
	unsigned long		critical_sequence;
	unsigned long		nice;
	unsigned long		policy;
	unsigned long		rt_priority;
	unsigned long		skipped_entries;
	u64			preempt_timestamp;
	pid_t			pid;
	kuid_t			uid;
	char			comm[TASK_COMM_LEN];

	bool			ignore_pid;
#ifdef CONFIG_FUNCTION_TRACER
	bool			ftrace_ignore_pid;
#endif
};

struct tracer;
struct trace_option_dentry;

struct trace_buffer {
	struct trace_array		*tr;
	struct ring_buffer		*buffer;
	struct trace_array_cpu __percpu	*data;
	u64				time_start;
	int				cpu;
};

#define TRACE_FLAGS_MAX_SIZE		32

struct trace_options {
	struct tracer			*tracer;
	struct trace_option_dentry	*topts;
};

struct trace_pid_list {
	int				pid_max;
	unsigned long			*pids;
};

/*
 * The trace array - an array of per-CPU trace arrays. This is the
 * highest level data structure that individual tracers deal with.
 * They have on/off state as well:
 */
struct trace_array {
	struct list_head	list;
	char			*name;
	struct trace_buffer	trace_buffer;
#ifdef CONFIG_TRACER_MAX_TRACE
	/*
	 * The max_buffer is used to snapshot the trace when a maximum
	 * latency is reached, or when the user initiates a snapshot.
	 * Some tracers will use this to store a maximum trace while
	 * it continues examining live traces.
	 *
	 * The buffers for the max_buffer are set up the same as the trace_buffer
	 * When a snapshot is taken, the buffer of the max_buffer is swapped
	 * with the buffer of the trace_buffer and the buffers are reset for
	 * the trace_buffer so the tracing can continue.
	 */
	struct trace_buffer	max_buffer;
	bool			allocated_snapshot;
#endif
#if defined(CONFIG_TRACER_MAX_TRACE) || defined(CONFIG_HWLAT_TRACER)
	unsigned long		max_latency;
#endif
	struct trace_pid_list	__rcu *filtered_pids;
	/*
	 * max_lock is used to protect the swapping of buffers
	 * when taking a max snapshot. The buffers themselves are
	 * protected by per_cpu spinlocks. But the action of the swap
	 * needs its own lock.
	 *
	 * This is defined as a arch_spinlock_t in order to help
	 * with performance when lockdep debugging is enabled.
	 *
	 * It is also used in other places outside the update_max_tr
	 * so it needs to be defined outside of the
	 * CONFIG_TRACER_MAX_TRACE.
	 */
	arch_spinlock_t		max_lock;
	int			buffer_disabled;
#ifdef CONFIG_FTRACE_SYSCALLS
	int			sys_refcount_enter;
	int			sys_refcount_exit;
	struct trace_event_file __rcu *enter_syscall_files[NR_syscalls];
	struct trace_event_file __rcu *exit_syscall_files[NR_syscalls];
#endif
	int			stop_count;
	int			clock_id;
	int			nr_topts;
	bool			clear_trace;
	struct tracer		*current_trace;
	unsigned int		trace_flags;
	unsigned char		trace_flags_index[TRACE_FLAGS_MAX_SIZE];
	unsigned int		flags;
	raw_spinlock_t		start_lock;
	struct dentry		*dir;
	struct dentry		*options;
	struct dentry		*percpu_dir;
	struct dentry		*event_dir;
	struct trace_options	*topts;
	struct list_head	systems;
	struct list_head	events;
	struct trace_event_file *trace_marker_file;
	cpumask_var_t		tracing_cpumask; /* only trace on set CPUs */
	int			ref;
#ifdef CONFIG_FUNCTION_TRACER
	struct ftrace_ops	*ops;
	struct trace_pid_list	__rcu *function_pids;
#ifdef CONFIG_DYNAMIC_FTRACE
	/* All of these are protected by the ftrace_lock */
	struct list_head	func_probes;
	struct list_head	mod_trace;
	struct list_head	mod_notrace;
#endif
	/* function tracing enabled */
	int			function_enabled;
#endif
	int			time_stamp_abs_ref;
	struct list_head	hist_vars;
};

enum {
	TRACE_ARRAY_FL_GLOBAL	= (1 << 0)
};

extern struct list_head ftrace_trace_arrays;

extern struct mutex trace_types_lock;

extern int trace_array_get(struct trace_array *tr);
extern void trace_array_put(struct trace_array *tr);

extern int tracing_set_time_stamp_abs(struct trace_array *tr, bool abs);
extern int tracing_set_clock(struct trace_array *tr, const char *clockstr);

extern bool trace_clock_in_ns(struct trace_array *tr);

/*
 * The global tracer (top) should be the first trace array added,
 * but we check the flag anyway.
 */
static inline struct trace_array *top_trace_array(void)
{
	struct trace_array *tr;

	if (list_empty(&ftrace_trace_arrays))
		return NULL;

	tr = list_entry(ftrace_trace_arrays.prev,
			typeof(*tr), list);
	WARN_ON(!(tr->flags & TRACE_ARRAY_FL_GLOBAL));
	return tr;
}

#define FTRACE_CMP_TYPE(var, type) \
	__builtin_types_compatible_p(typeof(var), type *)

#undef IF_ASSIGN
#define IF_ASSIGN(var, entry, etype, id)		\
	if (FTRACE_CMP_TYPE(var, etype)) {		\
		var = (typeof(var))(entry);		\
		WARN_ON(id && (entry)->type != id);	\
		break;					\
	}

/* Will cause compile errors if type is not found. */
extern void __ftrace_bad_type(void);

/*
 * The trace_assign_type is a verifier that the entry type is
 * the same as the type being assigned. To add new types simply
 * add a line with the following format:
 *
 * IF_ASSIGN(var, ent, type, id);
 *
 *  Where "type" is the trace type that includes the trace_entry
 *  as the "ent" item. And "id" is the trace identifier that is
 *  used in the trace_type enum.
 *
 *  If the type can have more than one id, then use zero.
 */
#define trace_assign_type(var, ent)					\
	do {								\
		IF_ASSIGN(var, ent, struct ftrace_entry, TRACE_FN);	\
		IF_ASSIGN(var, ent, struct ctx_switch_entry, 0);	\
		IF_ASSIGN(var, ent, struct stack_entry, TRACE_STACK);	\
		IF_ASSIGN(var, ent, struct userstack_entry, TRACE_USER_STACK);\
		IF_ASSIGN(var, ent, struct print_entry, TRACE_PRINT);	\
		IF_ASSIGN(var, ent, struct bprint_entry, TRACE_BPRINT);	\
		IF_ASSIGN(var, ent, struct bputs_entry, TRACE_BPUTS);	\
		IF_ASSIGN(var, ent, struct hwlat_entry, TRACE_HWLAT);	\
		IF_ASSIGN(var, ent, struct raw_data_entry, TRACE_RAW_DATA);\
		IF_ASSIGN(var, ent, struct trace_mmiotrace_rw,		\
			  TRACE_MMIO_RW);				\
		IF_ASSIGN(var, ent, struct trace_mmiotrace_map,		\
			  TRACE_MMIO_MAP);				\
		IF_ASSIGN(var, ent, struct trace_branch, TRACE_BRANCH); \
		IF_ASSIGN(var, ent, struct ftrace_graph_ent_entry,	\
			  TRACE_GRAPH_ENT);		\
		IF_ASSIGN(var, ent, struct ftrace_graph_ret_entry,	\
			  TRACE_GRAPH_RET);		\
		__ftrace_bad_type();					\
	} while (0)

/*
 * An option specific to a tracer. This is a boolean value.
 * The bit is the bit index that sets its value on the
 * flags value in struct tracer_flags.
 */
struct tracer_opt {
	const char	*name; /* Will appear on the trace_options file */
	u32		bit; /* Mask assigned in val field in tracer_flags */
};

/*
 * The set of specific options for a tracer. Your tracer
 * have to set the initial value of the flags val.
 */
struct tracer_flags {
	u32			val;
	struct tracer_opt	*opts;
	struct tracer		*trace;
};

/* Makes more easy to define a tracer opt */
#define TRACER_OPT(s, b)	.name = #s, .bit = b


struct trace_option_dentry {
	struct tracer_opt		*opt;
	struct tracer_flags		*flags;
	struct trace_array		*tr;
	struct dentry			*entry;
};

/**
 * struct tracer - a specific tracer and its callbacks to interact with tracefs
 * @name: the name chosen to select it on the available_tracers file
 * @init: called when one switches to this tracer (echo name > current_tracer)
 * @reset: called when one switches to another tracer
 * @start: called when tracing is unpaused (echo 1 > tracing_on)
 * @stop: called when tracing is paused (echo 0 > tracing_on)
 * @update_thresh: called when tracing_thresh is updated
 * @open: called when the trace file is opened
 * @pipe_open: called when the trace_pipe file is opened
 * @close: called when the trace file is released
 * @pipe_close: called when the trace_pipe file is released
 * @read: override the default read callback on trace_pipe
 * @splice_read: override the default splice_read callback on trace_pipe
 * @selftest: selftest to run on boot (see trace_selftest.c)
 * @print_headers: override the first lines that describe your columns
 * @print_line: callback that prints a trace
 * @set_flag: signals one of your private flags changed (trace_options file)
 * @flags: your private flags
 */
struct tracer {
	const char		*name;
	int			(*init)(struct trace_array *tr);
	void			(*reset)(struct trace_array *tr);
	void			(*start)(struct trace_array *tr);
	void			(*stop)(struct trace_array *tr);
	int			(*update_thresh)(struct trace_array *tr);
	void			(*open)(struct trace_iterator *iter);
	void			(*pipe_open)(struct trace_iterator *iter);
	void			(*close)(struct trace_iterator *iter);
	void			(*pipe_close)(struct trace_iterator *iter);
	ssize_t			(*read)(struct trace_iterator *iter,
					struct file *filp, char __user *ubuf,
					size_t cnt, loff_t *ppos);
	ssize_t			(*splice_read)(struct trace_iterator *iter,
					       struct file *filp,
					       loff_t *ppos,
					       struct pipe_inode_info *pipe,
					       size_t len,
					       unsigned int flags);
#ifdef CONFIG_FTRACE_STARTUP_TEST
	int			(*selftest)(struct tracer *trace,
					    struct trace_array *tr);
#endif
	void			(*print_header)(struct seq_file *m);
	enum print_line_t	(*print_line)(struct trace_iterator *iter);
	/* If you handled the flag setting, return 0 */
	int			(*set_flag)(struct trace_array *tr,
					    u32 old_flags, u32 bit, int set);
	/* Return 0 if OK with change, else return non-zero */
	int			(*flag_changed)(struct trace_array *tr,
						u32 mask, int set);
	struct tracer		*next;
	struct tracer_flags	*flags;
	int			enabled;
	int			ref;
	bool			print_max;
	bool			allow_instances;
#ifdef CONFIG_TRACER_MAX_TRACE
	bool			use_max_tr;
#endif
	/* True if tracer cannot be enabled in kernel param */
	bool			noboot;
};


/* Only current can touch trace_recursion */

/*
 * For function tracing recursion:
 *  The order of these bits are important.
 *
 *  When function tracing occurs, the following steps are made:
 *   If arch does not support a ftrace feature:
 *    call internal function (uses INTERNAL bits) which calls...
 *   The function callback, which can use the FTRACE bits to
 *    check for recursion.
 */
enum {
	TRACE_BUFFER_BIT,
	TRACE_BUFFER_NMI_BIT,
	TRACE_BUFFER_IRQ_BIT,
	TRACE_BUFFER_SIRQ_BIT,

	/* Start of function recursion bits */
	TRACE_FTRACE_BIT,
	TRACE_FTRACE_NMI_BIT,
	TRACE_FTRACE_IRQ_BIT,
	TRACE_FTRACE_SIRQ_BIT,
	TRACE_FTRACE_TRANSITION_BIT,

	/* Internal use recursion bits */
	TRACE_INTERNAL_BIT,
	TRACE_INTERNAL_NMI_BIT,
	TRACE_INTERNAL_IRQ_BIT,
	TRACE_INTERNAL_SIRQ_BIT,
	TRACE_INTERNAL_TRANSITION_BIT,
<<<<<<< HEAD

	TRACE_CONTROL_BIT,
=======
>>>>>>> 286cd8c7

	TRACE_BRANCH_BIT,
/*
 * Abuse of the trace_recursion.
 * As we need a way to maintain state if we are tracing the function
 * graph in irq because we want to trace a particular function that
 * was called in irq context but we have irq tracing off. Since this
 * can only be modified by current, we can reuse trace_recursion.
 */
	TRACE_IRQ_BIT,

	/* Set if the function is in the set_graph_function file */
	TRACE_GRAPH_BIT,

	/*
	 * In the very unlikely case that an interrupt came in
	 * at a start of graph tracing, and we want to trace
	 * the function in that interrupt, the depth can be greater
	 * than zero, because of the preempted start of a previous
	 * trace. In an even more unlikely case, depth could be 2
	 * if a softirq interrupted the start of graph tracing,
	 * followed by an interrupt preempting a start of graph
	 * tracing in the softirq, and depth can even be 3
	 * if an NMI came in at the start of an interrupt function
	 * that preempted a softirq start of a function that
	 * preempted normal context!!!! Luckily, it can't be
	 * greater than 3, so the next two bits are a mask
	 * of what the depth is when we set TRACE_GRAPH_BIT
	 */

	TRACE_GRAPH_DEPTH_START_BIT,
	TRACE_GRAPH_DEPTH_END_BIT,
};

#define trace_recursion_set(bit)	do { (current)->trace_recursion |= (1<<(bit)); } while (0)
#define trace_recursion_clear(bit)	do { (current)->trace_recursion &= ~(1<<(bit)); } while (0)
#define trace_recursion_test(bit)	((current)->trace_recursion & (1<<(bit)))

#define trace_recursion_depth() \
	(((current)->trace_recursion >> TRACE_GRAPH_DEPTH_START_BIT) & 3)
#define trace_recursion_set_depth(depth) \
	do {								\
		current->trace_recursion &=				\
			~(3 << TRACE_GRAPH_DEPTH_START_BIT);		\
		current->trace_recursion |=				\
			((depth) & 3) << TRACE_GRAPH_DEPTH_START_BIT;	\
	} while (0)

#define TRACE_CONTEXT_BITS	4

#define TRACE_FTRACE_START	TRACE_FTRACE_BIT

#define TRACE_LIST_START	TRACE_INTERNAL_BIT

#define TRACE_CONTEXT_MASK	((1 << (TRACE_LIST_START + TRACE_CONTEXT_BITS)) - 1)

enum {
	TRACE_CTX_NMI,
	TRACE_CTX_IRQ,
	TRACE_CTX_SOFTIRQ,
	TRACE_CTX_NORMAL,
	TRACE_CTX_TRANSITION,
};

static __always_inline int trace_get_context_bit(void)
{
	int bit;

	if (in_interrupt()) {
		if (in_nmi())
			bit = TRACE_CTX_NMI;

		else if (in_irq())
			bit = TRACE_CTX_IRQ;
		else
			bit = TRACE_CTX_SOFTIRQ;
	} else
		bit = TRACE_CTX_NORMAL;

	return bit;
}

static __always_inline int trace_test_and_set_recursion(int start)
{
	unsigned int val = current->trace_recursion;
	int bit;

	bit = trace_get_context_bit() + start;
	if (unlikely(val & (1 << bit))) {
		/*
		 * It could be that preempt_count has not been updated during
		 * a switch between contexts. Allow for a single recursion.
		 */
		bit = start + TRACE_CTX_TRANSITION;
		if (trace_recursion_test(bit))
			return -1;
		trace_recursion_set(bit);
		barrier();
		return bit;
	}

	val |= 1 << bit;
	current->trace_recursion = val;
	barrier();

	return bit;
}

static __always_inline void trace_clear_recursion(int bit)
{
	unsigned int val = current->trace_recursion;

	bit = 1 << bit;
	val &= ~bit;

	barrier();
	current->trace_recursion = val;
}

static inline struct ring_buffer_iter *
trace_buffer_iter(struct trace_iterator *iter, int cpu)
{
	return iter->buffer_iter ? iter->buffer_iter[cpu] : NULL;
}

int tracer_init(struct tracer *t, struct trace_array *tr);
int tracing_is_enabled(void);
void tracing_reset(struct trace_buffer *buf, int cpu);
void tracing_reset_online_cpus(struct trace_buffer *buf);
void tracing_reset_current(int cpu);
void tracing_reset_all_online_cpus(void);
int tracing_open_generic(struct inode *inode, struct file *filp);
bool tracing_is_disabled(void);
bool tracer_tracing_is_on(struct trace_array *tr);
void tracer_tracing_on(struct trace_array *tr);
void tracer_tracing_off(struct trace_array *tr);
struct dentry *trace_create_file(const char *name,
				 umode_t mode,
				 struct dentry *parent,
				 void *data,
				 const struct file_operations *fops);

struct dentry *tracing_init_dentry(void);

struct ring_buffer_event;

struct ring_buffer_event *
trace_buffer_lock_reserve(struct ring_buffer *buffer,
			  int type,
			  unsigned long len,
			  unsigned long flags,
			  int pc);

struct trace_entry *tracing_get_trace_entry(struct trace_array *tr,
						struct trace_array_cpu *data);

struct trace_entry *trace_find_next_entry(struct trace_iterator *iter,
					  int *ent_cpu, u64 *ent_ts);

void trace_buffer_unlock_commit_nostack(struct ring_buffer *buffer,
					struct ring_buffer_event *event);

int trace_empty(struct trace_iterator *iter);

void *trace_find_next_entry_inc(struct trace_iterator *iter);

void trace_init_global_iter(struct trace_iterator *iter);

void tracing_iter_reset(struct trace_iterator *iter, int cpu);

void trace_function(struct trace_array *tr,
		    unsigned long ip,
		    unsigned long parent_ip,
		    unsigned long flags, int pc);
void trace_graph_function(struct trace_array *tr,
		    unsigned long ip,
		    unsigned long parent_ip,
		    unsigned long flags, int pc);
void trace_latency_header(struct seq_file *m);
void trace_default_header(struct seq_file *m);
void print_trace_header(struct seq_file *m, struct trace_iterator *iter);
int trace_empty(struct trace_iterator *iter);

void trace_graph_return(struct ftrace_graph_ret *trace);
int trace_graph_entry(struct ftrace_graph_ent *trace);
void set_graph_array(struct trace_array *tr);

void tracing_start_cmdline_record(void);
void tracing_stop_cmdline_record(void);
void tracing_start_tgid_record(void);
void tracing_stop_tgid_record(void);

int register_tracer(struct tracer *type);
int is_tracing_stopped(void);

loff_t tracing_lseek(struct file *file, loff_t offset, int whence);

extern cpumask_var_t __read_mostly tracing_buffer_mask;

#define for_each_tracing_cpu(cpu)	\
	for_each_cpu(cpu, tracing_buffer_mask)

extern unsigned long nsecs_to_usecs(unsigned long nsecs);

extern unsigned long tracing_thresh;

/* PID filtering */

extern int pid_max;

bool trace_find_filtered_pid(struct trace_pid_list *filtered_pids,
			     pid_t search_pid);
bool trace_ignore_this_task(struct trace_pid_list *filtered_pids,
			    struct task_struct *task);
void trace_filter_add_remove_task(struct trace_pid_list *pid_list,
				  struct task_struct *self,
				  struct task_struct *task);
void *trace_pid_next(struct trace_pid_list *pid_list, void *v, loff_t *pos);
void *trace_pid_start(struct trace_pid_list *pid_list, loff_t *pos);
int trace_pid_show(struct seq_file *m, void *v);
void trace_free_pid_list(struct trace_pid_list *pid_list);
int trace_pid_write(struct trace_pid_list *filtered_pids,
		    struct trace_pid_list **new_pid_list,
		    const char __user *ubuf, size_t cnt);

#ifdef CONFIG_TRACER_MAX_TRACE
void update_max_tr(struct trace_array *tr, struct task_struct *tsk, int cpu);
void update_max_tr_single(struct trace_array *tr,
			  struct task_struct *tsk, int cpu);
#endif /* CONFIG_TRACER_MAX_TRACE */

#ifdef CONFIG_STACKTRACE
void ftrace_trace_userstack(struct trace_array *tr,
			    struct ring_buffer *buffer, unsigned long flags,
			    int pc);

void __trace_stack(struct trace_array *tr, unsigned long flags, int skip,
		   int pc);
#else
static inline void ftrace_trace_userstack(struct trace_array *tr,
					  struct ring_buffer *buffer,
					  unsigned long flags, int pc)
{
}

static inline void __trace_stack(struct trace_array *tr, unsigned long flags,
				 int skip, int pc)
{
}
#endif /* CONFIG_STACKTRACE */

extern u64 ftrace_now(int cpu);

extern void trace_find_cmdline(int pid, char comm[]);
extern int trace_find_tgid(int pid);
<<<<<<< HEAD
=======
extern void trace_event_follow_fork(struct trace_array *tr, bool enable);
>>>>>>> 286cd8c7

#ifdef CONFIG_DYNAMIC_FTRACE
extern unsigned long ftrace_update_tot_cnt;
extern unsigned long ftrace_number_of_pages;
extern unsigned long ftrace_number_of_groups;
void ftrace_init_trace_array(struct trace_array *tr);
#else
static inline void ftrace_init_trace_array(struct trace_array *tr) { }
#endif
#define DYN_FTRACE_TEST_NAME trace_selftest_dynamic_test_func
extern int DYN_FTRACE_TEST_NAME(void);
#define DYN_FTRACE_TEST_NAME2 trace_selftest_dynamic_test_func2
extern int DYN_FTRACE_TEST_NAME2(void);

extern bool ring_buffer_expanded;
extern bool tracing_selftest_disabled;

#ifdef CONFIG_FTRACE_STARTUP_TEST
extern int trace_selftest_startup_function(struct tracer *trace,
					   struct trace_array *tr);
extern int trace_selftest_startup_function_graph(struct tracer *trace,
						 struct trace_array *tr);
extern int trace_selftest_startup_irqsoff(struct tracer *trace,
					  struct trace_array *tr);
extern int trace_selftest_startup_preemptoff(struct tracer *trace,
					     struct trace_array *tr);
extern int trace_selftest_startup_preemptirqsoff(struct tracer *trace,
						 struct trace_array *tr);
extern int trace_selftest_startup_wakeup(struct tracer *trace,
					 struct trace_array *tr);
extern int trace_selftest_startup_nop(struct tracer *trace,
					 struct trace_array *tr);
extern int trace_selftest_startup_branch(struct tracer *trace,
					 struct trace_array *tr);
/*
 * Tracer data references selftest functions that only occur
 * on boot up. These can be __init functions. Thus, when selftests
 * are enabled, then the tracers need to reference __init functions.
 */
#define __tracer_data		__refdata
#else
/* Tracers are seldom changed. Optimize when selftests are disabled. */
#define __tracer_data		__read_mostly
#endif /* CONFIG_FTRACE_STARTUP_TEST */

extern void *head_page(struct trace_array_cpu *data);
extern unsigned long long ns2usecs(u64 nsec);
extern int
trace_vbprintk(unsigned long ip, const char *fmt, va_list args);
extern int
trace_vprintk(unsigned long ip, const char *fmt, va_list args);
extern int
trace_array_vprintk(struct trace_array *tr,
		    unsigned long ip, const char *fmt, va_list args);
int trace_array_printk(struct trace_array *tr,
		       unsigned long ip, const char *fmt, ...);
int trace_array_printk_buf(struct ring_buffer *buffer,
			   unsigned long ip, const char *fmt, ...);
void trace_printk_seq(struct trace_seq *s);
enum print_line_t print_trace_line(struct trace_iterator *iter);

extern char trace_find_mark(unsigned long long duration);

struct ftrace_hash;

struct ftrace_mod_load {
	struct list_head	list;
	char			*func;
	char			*module;
	int			 enable;
};

enum {
	FTRACE_HASH_FL_MOD	= (1 << 0),
};

struct ftrace_hash {
	unsigned long		size_bits;
	struct hlist_head	*buckets;
	unsigned long		count;
	unsigned long		flags;
	struct rcu_head		rcu;
};

struct ftrace_func_entry *
ftrace_lookup_ip(struct ftrace_hash *hash, unsigned long ip);

static __always_inline bool ftrace_hash_empty(struct ftrace_hash *hash)
{
	return !hash || !(hash->count || (hash->flags & FTRACE_HASH_FL_MOD));
}

/* Standard output formatting function used for function return traces */
#ifdef CONFIG_FUNCTION_GRAPH_TRACER

/* Flag options */
#define TRACE_GRAPH_PRINT_OVERRUN       0x1
#define TRACE_GRAPH_PRINT_CPU           0x2
#define TRACE_GRAPH_PRINT_OVERHEAD      0x4
#define TRACE_GRAPH_PRINT_PROC          0x8
#define TRACE_GRAPH_PRINT_DURATION      0x10
#define TRACE_GRAPH_PRINT_ABS_TIME      0x20
#define TRACE_GRAPH_PRINT_IRQS          0x40
#define TRACE_GRAPH_PRINT_TAIL          0x80
#define TRACE_GRAPH_SLEEP_TIME		0x100
#define TRACE_GRAPH_GRAPH_TIME		0x200
#define TRACE_GRAPH_PRINT_FILL_SHIFT	28
#define TRACE_GRAPH_PRINT_FILL_MASK	(0x3 << TRACE_GRAPH_PRINT_FILL_SHIFT)

extern void ftrace_graph_sleep_time_control(bool enable);
extern void ftrace_graph_graph_time_control(bool enable);

extern enum print_line_t
print_graph_function_flags(struct trace_iterator *iter, u32 flags);
extern void print_graph_headers_flags(struct seq_file *s, u32 flags);
extern void
trace_print_graph_duration(unsigned long long duration, struct trace_seq *s);
extern void graph_trace_open(struct trace_iterator *iter);
extern void graph_trace_close(struct trace_iterator *iter);
extern int __trace_graph_entry(struct trace_array *tr,
			       struct ftrace_graph_ent *trace,
			       unsigned long flags, int pc);
extern void __trace_graph_return(struct trace_array *tr,
				 struct ftrace_graph_ret *trace,
				 unsigned long flags, int pc);

#ifdef CONFIG_DYNAMIC_FTRACE
extern struct ftrace_hash __rcu *ftrace_graph_hash;
extern struct ftrace_hash __rcu *ftrace_graph_notrace_hash;

static inline int ftrace_graph_addr(struct ftrace_graph_ent *trace)
{
	unsigned long addr = trace->func;
	int ret = 0;
	struct ftrace_hash *hash;

	preempt_disable_notrace();

	/*
	 * Have to open code "rcu_dereference_sched()" because the
	 * function graph tracer can be called when RCU is not
	 * "watching".
	 * Protected with schedule_on_each_cpu(ftrace_sync)
	 */
	hash = rcu_dereference_protected(ftrace_graph_hash, !preemptible());

	if (ftrace_hash_empty(hash)) {
		ret = 1;
		goto out;
	}

	if (ftrace_lookup_ip(hash, addr)) {

		/*
		 * This needs to be cleared on the return functions
		 * when the depth is zero.
		 */
		trace_recursion_set(TRACE_GRAPH_BIT);
		trace_recursion_set_depth(trace->depth);

		/*
		 * If no irqs are to be traced, but a set_graph_function
		 * is set, and called by an interrupt handler, we still
		 * want to trace it.
		 */
		if (in_irq())
			trace_recursion_set(TRACE_IRQ_BIT);
		else
			trace_recursion_clear(TRACE_IRQ_BIT);
		ret = 1;
	}

out:
	preempt_enable_notrace();
	return ret;
}

static inline void ftrace_graph_addr_finish(struct ftrace_graph_ret *trace)
{
	if (trace_recursion_test(TRACE_GRAPH_BIT) &&
	    trace->depth == trace_recursion_depth())
		trace_recursion_clear(TRACE_GRAPH_BIT);
}

static inline int ftrace_graph_notrace_addr(unsigned long addr)
{
	int ret = 0;
	struct ftrace_hash *notrace_hash;

	preempt_disable_notrace();

	/*
	 * Have to open code "rcu_dereference_sched()" because the
	 * function graph tracer can be called when RCU is not
	 * "watching".
	 * Protected with schedule_on_each_cpu(ftrace_sync)
	 */
	notrace_hash = rcu_dereference_protected(ftrace_graph_notrace_hash,
						 !preemptible());

	if (ftrace_lookup_ip(notrace_hash, addr))
		ret = 1;

	preempt_enable_notrace();
	return ret;
}
#else
static inline int ftrace_graph_addr(struct ftrace_graph_ent *trace)
{
	return 1;
}

static inline int ftrace_graph_notrace_addr(unsigned long addr)
{
	return 0;
}
static inline void ftrace_graph_addr_finish(struct ftrace_graph_ret *trace)
{ }
#endif /* CONFIG_DYNAMIC_FTRACE */

extern unsigned int fgraph_max_depth;

static inline bool ftrace_graph_ignore_func(struct ftrace_graph_ent *trace)
{
	/* trace it when it is-nested-in or is a function enabled. */
	return !(trace_recursion_test(TRACE_GRAPH_BIT) ||
		 ftrace_graph_addr(trace)) ||
		(trace->depth < 0) ||
		(fgraph_max_depth && trace->depth >= fgraph_max_depth);
}

#else /* CONFIG_FUNCTION_GRAPH_TRACER */
static inline enum print_line_t
print_graph_function_flags(struct trace_iterator *iter, u32 flags)
{
	return TRACE_TYPE_UNHANDLED;
}
#endif /* CONFIG_FUNCTION_GRAPH_TRACER */

extern struct list_head ftrace_pids;

#ifdef CONFIG_FUNCTION_TRACER
struct ftrace_func_command {
	struct list_head	list;
	char			*name;
	int			(*func)(struct trace_array *tr,
					struct ftrace_hash *hash,
					char *func, char *cmd,
					char *params, int enable);
};
extern bool ftrace_filter_param __initdata;
static inline int ftrace_trace_task(struct trace_array *tr)
{
	return !this_cpu_read(tr->trace_buffer.data->ftrace_ignore_pid);
}
extern int ftrace_is_dead(void);
int ftrace_create_function_files(struct trace_array *tr,
				 struct dentry *parent);
void ftrace_destroy_function_files(struct trace_array *tr);
void ftrace_init_global_array_ops(struct trace_array *tr);
void ftrace_init_array_ops(struct trace_array *tr, ftrace_func_t func);
void ftrace_reset_array_ops(struct trace_array *tr);
void ftrace_init_tracefs(struct trace_array *tr, struct dentry *d_tracer);
void ftrace_init_tracefs_toplevel(struct trace_array *tr,
				  struct dentry *d_tracer);
void ftrace_clear_pids(struct trace_array *tr);
int init_function_trace(void);
void ftrace_pid_follow_fork(struct trace_array *tr, bool enable);
#else
static inline int ftrace_trace_task(struct trace_array *tr)
{
	return 1;
}
static inline int ftrace_is_dead(void) { return 0; }
static inline int
ftrace_create_function_files(struct trace_array *tr,
			     struct dentry *parent)
{
	return 0;
}
static inline void ftrace_destroy_function_files(struct trace_array *tr) { }
static inline __init void
ftrace_init_global_array_ops(struct trace_array *tr) { }
static inline void ftrace_reset_array_ops(struct trace_array *tr) { }
static inline void ftrace_init_tracefs(struct trace_array *tr, struct dentry *d) { }
static inline void ftrace_init_tracefs_toplevel(struct trace_array *tr, struct dentry *d) { }
static inline void ftrace_clear_pids(struct trace_array *tr) { }
static inline int init_function_trace(void) { return 0; }
static inline void ftrace_pid_follow_fork(struct trace_array *tr, bool enable) { }
/* ftace_func_t type is not defined, use macro instead of static inline */
#define ftrace_init_array_ops(tr, func) do { } while (0)
#endif /* CONFIG_FUNCTION_TRACER */

#if defined(CONFIG_FUNCTION_TRACER) && defined(CONFIG_DYNAMIC_FTRACE)

struct ftrace_probe_ops {
	void			(*func)(unsigned long ip,
					unsigned long parent_ip,
					struct trace_array *tr,
					struct ftrace_probe_ops *ops,
					void *data);
	int			(*init)(struct ftrace_probe_ops *ops,
					struct trace_array *tr,
					unsigned long ip, void *init_data,
					void **data);
	void			(*free)(struct ftrace_probe_ops *ops,
					struct trace_array *tr,
					unsigned long ip, void *data);
	int			(*print)(struct seq_file *m,
					 unsigned long ip,
					 struct ftrace_probe_ops *ops,
					 void *data);
};

struct ftrace_func_mapper;
typedef int (*ftrace_mapper_func)(void *data);

struct ftrace_func_mapper *allocate_ftrace_func_mapper(void);
void **ftrace_func_mapper_find_ip(struct ftrace_func_mapper *mapper,
					   unsigned long ip);
int ftrace_func_mapper_add_ip(struct ftrace_func_mapper *mapper,
			       unsigned long ip, void *data);
void *ftrace_func_mapper_remove_ip(struct ftrace_func_mapper *mapper,
				   unsigned long ip);
void free_ftrace_func_mapper(struct ftrace_func_mapper *mapper,
			     ftrace_mapper_func free_func);

extern int
register_ftrace_function_probe(char *glob, struct trace_array *tr,
			       struct ftrace_probe_ops *ops, void *data);
extern int
unregister_ftrace_function_probe_func(char *glob, struct trace_array *tr,
				      struct ftrace_probe_ops *ops);
extern void clear_ftrace_function_probes(struct trace_array *tr);

int register_ftrace_command(struct ftrace_func_command *cmd);
int unregister_ftrace_command(struct ftrace_func_command *cmd);

void ftrace_create_filter_files(struct ftrace_ops *ops,
				struct dentry *parent);
void ftrace_destroy_filter_files(struct ftrace_ops *ops);
#else
struct ftrace_func_command;

static inline __init int register_ftrace_command(struct ftrace_func_command *cmd)
{
	return -EINVAL;
}
static inline __init int unregister_ftrace_command(char *cmd_name)
{
	return -EINVAL;
}
static inline void clear_ftrace_function_probes(struct trace_array *tr)
{
}

/*
 * The ops parameter passed in is usually undefined.
 * This must be a macro.
 */
#define ftrace_create_filter_files(ops, parent) do { } while (0)
#define ftrace_destroy_filter_files(ops) do { } while (0)
#endif /* CONFIG_FUNCTION_TRACER && CONFIG_DYNAMIC_FTRACE */

bool ftrace_event_is_function(struct trace_event_call *call);

/*
 * struct trace_parser - servers for reading the user input separated by spaces
 * @cont: set if the input is not complete - no final space char was found
 * @buffer: holds the parsed user input
 * @idx: user input length
 * @size: buffer size
 */
struct trace_parser {
	bool		cont;
	char		*buffer;
	unsigned	idx;
	unsigned	size;
};

static inline bool trace_parser_loaded(struct trace_parser *parser)
{
	return (parser->idx != 0);
}

static inline bool trace_parser_cont(struct trace_parser *parser)
{
	return parser->cont;
}

static inline void trace_parser_clear(struct trace_parser *parser)
{
	parser->cont = false;
	parser->idx = 0;
}

extern int trace_parser_get_init(struct trace_parser *parser, int size);
extern void trace_parser_put(struct trace_parser *parser);
extern int trace_get_user(struct trace_parser *parser, const char __user *ubuf,
	size_t cnt, loff_t *ppos);

/*
 * Only create function graph options if function graph is configured.
 */
#ifdef CONFIG_FUNCTION_GRAPH_TRACER
# define FGRAPH_FLAGS						\
		C(DISPLAY_GRAPH,	"display-graph"),
#else
# define FGRAPH_FLAGS
#endif

#ifdef CONFIG_BRANCH_TRACER
# define BRANCH_FLAGS					\
		C(BRANCH,		"branch"),
#else
# define BRANCH_FLAGS
#endif

#ifdef CONFIG_FUNCTION_TRACER
# define FUNCTION_FLAGS						\
		C(FUNCTION,		"function-trace"),	\
		C(FUNC_FORK,		"function-fork"),
# define FUNCTION_DEFAULT_FLAGS		TRACE_ITER_FUNCTION
#else
# define FUNCTION_FLAGS
# define FUNCTION_DEFAULT_FLAGS		0UL
# define TRACE_ITER_FUNC_FORK		0UL
#endif

#ifdef CONFIG_STACKTRACE
# define STACK_FLAGS				\
		C(STACKTRACE,		"stacktrace"),
#else
# define STACK_FLAGS
#endif

/*
 * trace_iterator_flags is an enumeration that defines bit
 * positions into trace_flags that controls the output.
 *
 * NOTE: These bits must match the trace_options array in
 *       trace.c (this macro guarantees it).
 */
#define TRACE_FLAGS						\
		C(PRINT_PARENT,		"print-parent"),	\
		C(SYM_OFFSET,		"sym-offset"),		\
		C(SYM_ADDR,		"sym-addr"),		\
		C(VERBOSE,		"verbose"),		\
		C(RAW,			"raw"),			\
		C(HEX,			"hex"),			\
		C(BIN,			"bin"),			\
		C(BLOCK,		"block"),		\
		C(PRINTK,		"trace_printk"),	\
		C(ANNOTATE,		"annotate"),		\
		C(USERSTACKTRACE,	"userstacktrace"),	\
		C(SYM_USEROBJ,		"sym-userobj"),		\
		C(PRINTK_MSGONLY,	"printk-msg-only"),	\
		C(CONTEXT_INFO,		"context-info"),   /* Print pid/cpu/time */ \
		C(LATENCY_FMT,		"latency-format"),	\
		C(RECORD_CMD,		"record-cmd"),		\
		C(RECORD_TGID,		"record-tgid"),		\
		C(OVERWRITE,		"overwrite"),		\
		C(STOP_ON_FREE,		"disable_on_free"),	\
		C(IRQ_INFO,		"irq-info"),		\
		C(MARKERS,		"markers"),		\
		C(EVENT_FORK,		"event-fork"),		\
		FUNCTION_FLAGS					\
		FGRAPH_FLAGS					\
		STACK_FLAGS					\
		BRANCH_FLAGS					\
		C(TGID,			"print-tgid"),

/*
 * By defining C, we can make TRACE_FLAGS a list of bit names
 * that will define the bits for the flag masks.
 */
#undef C
#define C(a, b) TRACE_ITER_##a##_BIT

enum trace_iterator_bits {
	TRACE_FLAGS
	/* Make sure we don't go more than we have bits for */
	TRACE_ITER_LAST_BIT
};

/*
 * By redefining C, we can make TRACE_FLAGS a list of masks that
 * use the bits as defined above.
 */
#undef C
#define C(a, b) TRACE_ITER_##a = (1 << TRACE_ITER_##a##_BIT)

enum trace_iterator_flags { TRACE_FLAGS };

/*
 * TRACE_ITER_SYM_MASK masks the options in trace_flags that
 * control the output of kernel symbols.
 */
#define TRACE_ITER_SYM_MASK \
	(TRACE_ITER_PRINT_PARENT|TRACE_ITER_SYM_OFFSET|TRACE_ITER_SYM_ADDR)

extern struct tracer nop_trace;

#ifdef CONFIG_BRANCH_TRACER
extern int enable_branch_tracing(struct trace_array *tr);
extern void disable_branch_tracing(void);
static inline int trace_branch_enable(struct trace_array *tr)
{
	if (tr->trace_flags & TRACE_ITER_BRANCH)
		return enable_branch_tracing(tr);
	return 0;
}
static inline void trace_branch_disable(void)
{
	/* due to races, always disable */
	disable_branch_tracing();
}
#else
static inline int trace_branch_enable(struct trace_array *tr)
{
	return 0;
}
static inline void trace_branch_disable(void)
{
}
#endif /* CONFIG_BRANCH_TRACER */

/* set ring buffers to default size if not already done so */
int tracing_update_buffers(void);

struct ftrace_event_field {
	struct list_head	link;
	const char		*name;
	const char		*type;
	int			filter_type;
	int			offset;
	int			size;
	int			is_signed;
};

struct prog_entry;

struct event_filter {
	struct prog_entry __rcu	*prog;
	char			*filter_string;
};

struct event_subsystem {
	struct list_head	list;
	const char		*name;
	struct event_filter	*filter;
	int			ref_count;
};

struct trace_subsystem_dir {
	struct list_head		list;
	struct event_subsystem		*subsystem;
	struct trace_array		*tr;
	struct dentry			*entry;
	int				ref_count;
	int				nr_events;
};

extern int call_filter_check_discard(struct trace_event_call *call, void *rec,
				     struct ring_buffer *buffer,
				     struct ring_buffer_event *event);

void trace_buffer_unlock_commit_regs(struct trace_array *tr,
				     struct ring_buffer *buffer,
				     struct ring_buffer_event *event,
				     unsigned long flags, int pc,
				     struct pt_regs *regs);

static inline void trace_buffer_unlock_commit(struct trace_array *tr,
					      struct ring_buffer *buffer,
					      struct ring_buffer_event *event,
					      unsigned long flags, int pc)
{
	trace_buffer_unlock_commit_regs(tr, buffer, event, flags, pc, NULL);
}

DECLARE_PER_CPU(struct ring_buffer_event *, trace_buffered_event);
DECLARE_PER_CPU(int, trace_buffered_event_cnt);
void trace_buffered_event_disable(void);
void trace_buffered_event_enable(void);

static inline void
__trace_event_discard_commit(struct ring_buffer *buffer,
			     struct ring_buffer_event *event)
{
	if (this_cpu_read(trace_buffered_event) == event) {
		/* Simply release the temp buffer */
		this_cpu_dec(trace_buffered_event_cnt);
		return;
	}
	ring_buffer_discard_commit(buffer, event);
}

/*
 * Helper function for event_trigger_unlock_commit{_regs}().
 * If there are event triggers attached to this event that requires
 * filtering against its fields, then they wil be called as the
 * entry already holds the field information of the current event.
 *
 * It also checks if the event should be discarded or not.
 * It is to be discarded if the event is soft disabled and the
 * event was only recorded to process triggers, or if the event
 * filter is active and this event did not match the filters.
 *
 * Returns true if the event is discarded, false otherwise.
 */
static inline bool
__event_trigger_test_discard(struct trace_event_file *file,
			     struct ring_buffer *buffer,
			     struct ring_buffer_event *event,
			     void *entry,
			     enum event_trigger_type *tt)
{
	unsigned long eflags = file->flags;

	if (eflags & EVENT_FILE_FL_TRIGGER_COND)
		*tt = event_triggers_call(file, entry, event);

	if (likely(!(file->flags & (EVENT_FILE_FL_SOFT_DISABLED |
				    EVENT_FILE_FL_FILTERED |
				    EVENT_FILE_FL_PID_FILTER))))
		return false;

	if (file->flags & EVENT_FILE_FL_SOFT_DISABLED)
		goto discard;

	if (file->flags & EVENT_FILE_FL_FILTERED &&
	    !filter_match_preds(file->filter, entry))
		goto discard;

	if ((file->flags & EVENT_FILE_FL_PID_FILTER) &&
	    trace_event_ignore_this_pid(file))
		goto discard;

	return false;
 discard:
	__trace_event_discard_commit(buffer, event);
	return true;
}

/**
 * event_trigger_unlock_commit - handle triggers and finish event commit
 * @file: The file pointer assoctiated to the event
 * @buffer: The ring buffer that the event is being written to
 * @event: The event meta data in the ring buffer
 * @entry: The event itself
 * @irq_flags: The state of the interrupts at the start of the event
 * @pc: The state of the preempt count at the start of the event.
 * @len: The length of the payload data required for stm logging.
 *
 * This is a helper function to handle triggers that require data
 * from the event itself. It also tests the event against filters and
 * if the event is soft disabled and should be discarded.
 */
static inline void
event_trigger_unlock_commit(struct trace_event_file *file,
			    struct ring_buffer *buffer,
			    struct ring_buffer_event *event,
			    void *entry, unsigned long irq_flags, int pc,
			    unsigned long len)
{
	enum event_trigger_type tt = ETT_NONE;

	if (!__event_trigger_test_discard(file, buffer, event, entry, &tt)) {
		if (len)
			stm_log(OST_ENTITY_FTRACE_EVENTS, entry, len);

		trace_buffer_unlock_commit(file->tr, buffer, event, irq_flags, pc);
	}

	if (tt)
		event_triggers_post_call(file, tt);
}

/**
 * event_trigger_unlock_commit_regs - handle triggers and finish event commit
 * @file: The file pointer assoctiated to the event
 * @buffer: The ring buffer that the event is being written to
 * @event: The event meta data in the ring buffer
 * @entry: The event itself
 * @irq_flags: The state of the interrupts at the start of the event
 * @pc: The state of the preempt count at the start of the event.
 *
 * This is a helper function to handle triggers that require data
 * from the event itself. It also tests the event against filters and
 * if the event is soft disabled and should be discarded.
 *
 * Same as event_trigger_unlock_commit() but calls
 * trace_buffer_unlock_commit_regs() instead of trace_buffer_unlock_commit().
 */
static inline void
event_trigger_unlock_commit_regs(struct trace_event_file *file,
				 struct ring_buffer *buffer,
				 struct ring_buffer_event *event,
				 void *entry, unsigned long irq_flags, int pc,
				 struct pt_regs *regs)
{
	enum event_trigger_type tt = ETT_NONE;

	if (!__event_trigger_test_discard(file, buffer, event, entry, &tt))
		trace_buffer_unlock_commit_regs(file->tr, buffer, event,
						irq_flags, pc, regs);

	if (tt)
		event_triggers_post_call(file, tt);
}

#define FILTER_PRED_INVALID	((unsigned short)-1)
#define FILTER_PRED_IS_RIGHT	(1 << 15)
#define FILTER_PRED_FOLD	(1 << 15)

/*
 * The max preds is the size of unsigned short with
 * two flags at the MSBs. One bit is used for both the IS_RIGHT
 * and FOLD flags. The other is reserved.
 *
 * 2^14 preds is way more than enough.
 */
#define MAX_FILTER_PRED		16384

struct filter_pred;
struct regex;

typedef int (*filter_pred_fn_t) (struct filter_pred *pred, void *event);

typedef int (*regex_match_func)(char *str, struct regex *r, int len);

enum regex_type {
	MATCH_FULL = 0,
	MATCH_FRONT_ONLY,
	MATCH_MIDDLE_ONLY,
	MATCH_END_ONLY,
	MATCH_GLOB,
};

struct regex {
	char			pattern[MAX_FILTER_STR_VAL];
	int			len;
	int			field_len;
	regex_match_func	match;
};

struct filter_pred {
	filter_pred_fn_t 	fn;
	u64 			val;
	struct regex		regex;
	unsigned short		*ops;
	struct ftrace_event_field *field;
	int 			offset;
	int			not;
	int 			op;
};

static inline bool is_string_field(struct ftrace_event_field *field)
{
	return field->filter_type == FILTER_DYN_STRING ||
	       field->filter_type == FILTER_STATIC_STRING ||
	       field->filter_type == FILTER_PTR_STRING ||
	       field->filter_type == FILTER_COMM;
}

static inline bool is_function_field(struct ftrace_event_field *field)
{
	return field->filter_type == FILTER_TRACE_FN;
}

extern enum regex_type
filter_parse_regex(char *buff, int len, char **search, int *not);
extern void print_event_filter(struct trace_event_file *file,
			       struct trace_seq *s);
extern int apply_event_filter(struct trace_event_file *file,
			      char *filter_string);
extern int apply_subsystem_event_filter(struct trace_subsystem_dir *dir,
					char *filter_string);
extern void print_subsystem_event_filter(struct event_subsystem *system,
					 struct trace_seq *s);
extern int filter_assign_type(const char *type);
extern int create_event_filter(struct trace_event_call *call,
			       char *filter_str, bool set_str,
			       struct event_filter **filterp);
extern void free_event_filter(struct event_filter *filter);

struct ftrace_event_field *
trace_find_event_field(struct trace_event_call *call, char *name);

extern void trace_event_enable_cmd_record(bool enable);
extern void trace_event_enable_tgid_record(bool enable);

extern int event_trace_init(void);
extern int init_events(void);
extern int event_trace_add_tracer(struct dentry *parent, struct trace_array *tr);
extern int event_trace_del_tracer(struct trace_array *tr);

extern struct trace_event_file *__find_event_file(struct trace_array *tr,
						  const char *system,
						  const char *event);
extern struct trace_event_file *find_event_file(struct trace_array *tr,
						const char *system,
						const char *event);

static inline void *event_file_data(struct file *filp)
{
	return READ_ONCE(file_inode(filp)->i_private);
}

extern struct mutex event_mutex;
extern struct list_head ftrace_events;

extern const struct file_operations event_trigger_fops;
extern const struct file_operations event_hist_fops;

#ifdef CONFIG_HIST_TRIGGERS
extern int register_trigger_hist_cmd(void);
extern int register_trigger_hist_enable_disable_cmds(void);
#else
static inline int register_trigger_hist_cmd(void) { return 0; }
static inline int register_trigger_hist_enable_disable_cmds(void) { return 0; }
#endif

extern int register_trigger_cmds(void);
extern void clear_event_triggers(struct trace_array *tr);

struct event_trigger_data {
	unsigned long			count;
	int				ref;
	struct event_trigger_ops	*ops;
	struct event_command		*cmd_ops;
	struct event_filter __rcu	*filter;
	char				*filter_str;
	void				*private_data;
	bool				paused;
	bool				paused_tmp;
	struct list_head		list;
	char				*name;
	struct list_head		named_list;
	struct event_trigger_data	*named_data;
};

/* Avoid typos */
#define ENABLE_EVENT_STR	"enable_event"
#define DISABLE_EVENT_STR	"disable_event"
#define ENABLE_HIST_STR		"enable_hist"
#define DISABLE_HIST_STR	"disable_hist"

struct enable_trigger_data {
	struct trace_event_file		*file;
	bool				enable;
	bool				hist;
};

extern int event_enable_trigger_print(struct seq_file *m,
				      struct event_trigger_ops *ops,
				      struct event_trigger_data *data);
extern void event_enable_trigger_free(struct event_trigger_ops *ops,
				      struct event_trigger_data *data);
extern int event_enable_trigger_func(struct event_command *cmd_ops,
				     struct trace_event_file *file,
				     char *glob, char *cmd, char *param);
extern int event_enable_register_trigger(char *glob,
					 struct event_trigger_ops *ops,
					 struct event_trigger_data *data,
					 struct trace_event_file *file);
extern void event_enable_unregister_trigger(char *glob,
					    struct event_trigger_ops *ops,
					    struct event_trigger_data *test,
					    struct trace_event_file *file);
extern void trigger_data_free(struct event_trigger_data *data);
extern int event_trigger_init(struct event_trigger_ops *ops,
			      struct event_trigger_data *data);
extern int trace_event_trigger_enable_disable(struct trace_event_file *file,
					      int trigger_enable);
extern void update_cond_flag(struct trace_event_file *file);
extern int set_trigger_filter(char *filter_str,
			      struct event_trigger_data *trigger_data,
			      struct trace_event_file *file);
extern struct event_trigger_data *find_named_trigger(const char *name);
extern bool is_named_trigger(struct event_trigger_data *test);
extern int save_named_trigger(const char *name,
			      struct event_trigger_data *data);
extern void del_named_trigger(struct event_trigger_data *data);
extern void pause_named_trigger(struct event_trigger_data *data);
extern void unpause_named_trigger(struct event_trigger_data *data);
extern void set_named_trigger_data(struct event_trigger_data *data,
				   struct event_trigger_data *named_data);
extern struct event_trigger_data *
get_named_trigger_data(struct event_trigger_data *data);
extern int register_event_command(struct event_command *cmd);
extern int unregister_event_command(struct event_command *cmd);
extern int register_trigger_hist_enable_disable_cmds(void);

/**
 * struct event_trigger_ops - callbacks for trace event triggers
 *
 * The methods in this structure provide per-event trigger hooks for
 * various trigger operations.
 *
 * All the methods below, except for @init() and @free(), must be
 * implemented.
 *
 * @func: The trigger 'probe' function called when the triggering
 *	event occurs.  The data passed into this callback is the data
 *	that was supplied to the event_command @reg() function that
 *	registered the trigger (see struct event_command) along with
 *	the trace record, rec.
 *
 * @init: An optional initialization function called for the trigger
 *	when the trigger is registered (via the event_command reg()
 *	function).  This can be used to perform per-trigger
 *	initialization such as incrementing a per-trigger reference
 *	count, for instance.  This is usually implemented by the
 *	generic utility function @event_trigger_init() (see
 *	trace_event_triggers.c).
 *
 * @free: An optional de-initialization function called for the
 *	trigger when the trigger is unregistered (via the
 *	event_command @reg() function).  This can be used to perform
 *	per-trigger de-initialization such as decrementing a
 *	per-trigger reference count and freeing corresponding trigger
 *	data, for instance.  This is usually implemented by the
 *	generic utility function @event_trigger_free() (see
 *	trace_event_triggers.c).
 *
 * @print: The callback function invoked to have the trigger print
 *	itself.  This is usually implemented by a wrapper function
 *	that calls the generic utility function @event_trigger_print()
 *	(see trace_event_triggers.c).
 */
struct event_trigger_ops {
	void			(*func)(struct event_trigger_data *data,
					void *rec,
					struct ring_buffer_event *rbe);
	int			(*init)(struct event_trigger_ops *ops,
					struct event_trigger_data *data);
	void			(*free)(struct event_trigger_ops *ops,
					struct event_trigger_data *data);
	int			(*print)(struct seq_file *m,
					 struct event_trigger_ops *ops,
					 struct event_trigger_data *data);
};

/**
 * struct event_command - callbacks and data members for event commands
 *
 * Event commands are invoked by users by writing the command name
 * into the 'trigger' file associated with a trace event.  The
 * parameters associated with a specific invocation of an event
 * command are used to create an event trigger instance, which is
 * added to the list of trigger instances associated with that trace
 * event.  When the event is hit, the set of triggers associated with
 * that event is invoked.
 *
 * The data members in this structure provide per-event command data
 * for various event commands.
 *
 * All the data members below, except for @post_trigger, must be set
 * for each event command.
 *
 * @name: The unique name that identifies the event command.  This is
 *	the name used when setting triggers via trigger files.
 *
 * @trigger_type: A unique id that identifies the event command
 *	'type'.  This value has two purposes, the first to ensure that
 *	only one trigger of the same type can be set at a given time
 *	for a particular event e.g. it doesn't make sense to have both
 *	a traceon and traceoff trigger attached to a single event at
 *	the same time, so traceon and traceoff have the same type
 *	though they have different names.  The @trigger_type value is
 *	also used as a bit value for deferring the actual trigger
 *	action until after the current event is finished.  Some
 *	commands need to do this if they themselves log to the trace
 *	buffer (see the @post_trigger() member below).  @trigger_type
 *	values are defined by adding new values to the trigger_type
 *	enum in include/linux/trace_events.h.
 *
 * @flags: See the enum event_command_flags below.
 *
 * All the methods below, except for @set_filter() and @unreg_all(),
 * must be implemented.
 *
 * @func: The callback function responsible for parsing and
 *	registering the trigger written to the 'trigger' file by the
 *	user.  It allocates the trigger instance and registers it with
 *	the appropriate trace event.  It makes use of the other
 *	event_command callback functions to orchestrate this, and is
 *	usually implemented by the generic utility function
 *	@event_trigger_callback() (see trace_event_triggers.c).
 *
 * @reg: Adds the trigger to the list of triggers associated with the
 *	event, and enables the event trigger itself, after
 *	initializing it (via the event_trigger_ops @init() function).
 *	This is also where commands can use the @trigger_type value to
 *	make the decision as to whether or not multiple instances of
 *	the trigger should be allowed.  This is usually implemented by
 *	the generic utility function @register_trigger() (see
 *	trace_event_triggers.c).
 *
 * @unreg: Removes the trigger from the list of triggers associated
 *	with the event, and disables the event trigger itself, after
 *	initializing it (via the event_trigger_ops @free() function).
 *	This is usually implemented by the generic utility function
 *	@unregister_trigger() (see trace_event_triggers.c).
 *
 * @unreg_all: An optional function called to remove all the triggers
 *	from the list of triggers associated with the event.  Called
 *	when a trigger file is opened in truncate mode.
 *
 * @set_filter: An optional function called to parse and set a filter
 *	for the trigger.  If no @set_filter() method is set for the
 *	event command, filters set by the user for the command will be
 *	ignored.  This is usually implemented by the generic utility
 *	function @set_trigger_filter() (see trace_event_triggers.c).
 *
 * @get_trigger_ops: The callback function invoked to retrieve the
 *	event_trigger_ops implementation associated with the command.
 */
struct event_command {
	struct list_head	list;
	char			*name;
	enum event_trigger_type	trigger_type;
	int			flags;
	int			(*func)(struct event_command *cmd_ops,
					struct trace_event_file *file,
					char *glob, char *cmd, char *params);
	int			(*reg)(char *glob,
				       struct event_trigger_ops *ops,
				       struct event_trigger_data *data,
				       struct trace_event_file *file);
	void			(*unreg)(char *glob,
					 struct event_trigger_ops *ops,
					 struct event_trigger_data *data,
					 struct trace_event_file *file);
	void			(*unreg_all)(struct trace_event_file *file);
	int			(*set_filter)(char *filter_str,
					      struct event_trigger_data *data,
					      struct trace_event_file *file);
	struct event_trigger_ops *(*get_trigger_ops)(char *cmd, char *param);
};

/**
 * enum event_command_flags - flags for struct event_command
 *
 * @POST_TRIGGER: A flag that says whether or not this command needs
 *	to have its action delayed until after the current event has
 *	been closed.  Some triggers need to avoid being invoked while
 *	an event is currently in the process of being logged, since
 *	the trigger may itself log data into the trace buffer.  Thus
 *	we make sure the current event is committed before invoking
 *	those triggers.  To do that, the trigger invocation is split
 *	in two - the first part checks the filter using the current
 *	trace record; if a command has the @post_trigger flag set, it
 *	sets a bit for itself in the return value, otherwise it
 *	directly invokes the trigger.  Once all commands have been
 *	either invoked or set their return flag, the current record is
 *	either committed or discarded.  At that point, if any commands
 *	have deferred their triggers, those commands are finally
 *	invoked following the close of the current event.  In other
 *	words, if the event_trigger_ops @func() probe implementation
 *	itself logs to the trace buffer, this flag should be set,
 *	otherwise it can be left unspecified.
 *
 * @NEEDS_REC: A flag that says whether or not this command needs
 *	access to the trace record in order to perform its function,
 *	regardless of whether or not it has a filter associated with
 *	it (filters make a trigger require access to the trace record
 *	but are not always present).
 */
enum event_command_flags {
	EVENT_CMD_FL_POST_TRIGGER	= 1,
	EVENT_CMD_FL_NEEDS_REC		= 2,
};

static inline bool event_command_post_trigger(struct event_command *cmd_ops)
{
	return cmd_ops->flags & EVENT_CMD_FL_POST_TRIGGER;
}

static inline bool event_command_needs_rec(struct event_command *cmd_ops)
{
	return cmd_ops->flags & EVENT_CMD_FL_NEEDS_REC;
}

extern int trace_event_enable_disable(struct trace_event_file *file,
				      int enable, int soft_disable);
extern int tracing_alloc_snapshot(void);

extern const char *__start___trace_bprintk_fmt[];
extern const char *__stop___trace_bprintk_fmt[];

extern const char *__start___tracepoint_str[];
extern const char *__stop___tracepoint_str[];

void trace_printk_control(bool enabled);
void trace_printk_init_buffers(void);
void trace_printk_start_comm(void);
int trace_keep_overwrite(struct tracer *tracer, u32 mask, int set);
int set_tracer_flag(struct trace_array *tr, unsigned int mask, int enabled);

#define MAX_EVENT_NAME_LEN	64

extern int trace_run_command(const char *buf, int (*createfn)(int, char**));
extern ssize_t trace_parse_run_command(struct file *file,
		const char __user *buffer, size_t count, loff_t *ppos,
		int (*createfn)(int, char**));

/*
 * Normal trace_printk() and friends allocates special buffers
 * to do the manipulation, as well as saves the print formats
 * into sections to display. But the trace infrastructure wants
 * to use these without the added overhead at the price of being
 * a bit slower (used mainly for warnings, where we don't care
 * about performance). The internal_trace_puts() is for such
 * a purpose.
 */
#define internal_trace_puts(str) __trace_puts(_THIS_IP_, str, strlen(str))

#undef FTRACE_ENTRY
#define FTRACE_ENTRY(call, struct_name, id, tstruct, print, filter)	\
	extern struct trace_event_call					\
	__aligned(4) event_##call;
#undef FTRACE_ENTRY_DUP
#define FTRACE_ENTRY_DUP(call, struct_name, id, tstruct, print, filter)	\
	FTRACE_ENTRY(call, struct_name, id, PARAMS(tstruct), PARAMS(print), \
		     filter)
#undef FTRACE_ENTRY_PACKED
#define FTRACE_ENTRY_PACKED(call, struct_name, id, tstruct, print, filter) \
	FTRACE_ENTRY(call, struct_name, id, PARAMS(tstruct), PARAMS(print), \
		     filter)

#include "trace_entries.h"

#if defined(CONFIG_PERF_EVENTS) && defined(CONFIG_FUNCTION_TRACER)
int perf_ftrace_event_register(struct trace_event_call *call,
			       enum trace_reg type, void *data);
#else
#define perf_ftrace_event_register NULL
#endif

#ifdef CONFIG_FTRACE_SYSCALLS
void init_ftrace_syscalls(void);
const char *get_syscall_name(int syscall);
#else
static inline void init_ftrace_syscalls(void) { }
static inline const char *get_syscall_name(int syscall)
{
	return NULL;
}
#endif

#ifdef CONFIG_EVENT_TRACING
void trace_event_init(void);
void trace_event_eval_update(struct trace_eval_map **map, int len);
#else
static inline void __init trace_event_init(void) { }
static inline void trace_event_eval_update(struct trace_eval_map **map, int len) { }
#endif

#ifdef CONFIG_TRACER_SNAPSHOT
void tracing_snapshot_instance(struct trace_array *tr);
int tracing_alloc_snapshot_instance(struct trace_array *tr);
#else
static inline void tracing_snapshot_instance(struct trace_array *tr) { }
static inline int tracing_alloc_snapshot_instance(struct trace_array *tr)
{
	return 0;
}
#endif

#ifdef CONFIG_PREEMPT_TRACER
void tracer_preempt_on(unsigned long a0, unsigned long a1);
void tracer_preempt_off(unsigned long a0, unsigned long a1);
#else
static inline void tracer_preempt_on(unsigned long a0, unsigned long a1) { }
static inline void tracer_preempt_off(unsigned long a0, unsigned long a1) { }
#endif
#ifdef CONFIG_IRQSOFF_TRACER
void tracer_hardirqs_on(unsigned long a0, unsigned long a1);
void tracer_hardirqs_off(unsigned long a0, unsigned long a1);
#else
static inline void tracer_hardirqs_on(unsigned long a0, unsigned long a1) { }
static inline void tracer_hardirqs_off(unsigned long a0, unsigned long a1) { }
#endif

extern struct trace_iterator *tracepoint_print_iter;

/*
 * Reset the state of the trace_iterator so that it can read consumed data.
 * Normally, the trace_iterator is used for reading the data when it is not
 * consumed, and must retain state.
 */
static __always_inline void trace_iterator_reset(struct trace_iterator *iter)
{
	const size_t offset = offsetof(struct trace_iterator, seq);

	/*
	 * Keep gcc from complaining about overwriting more than just one
	 * member in the structure.
	 */
	memset((char *)iter + offset, 0, sizeof(struct trace_iterator) - offset);

	iter->pos = -1;
}

#endif /* _LINUX_KERNEL_TRACE_H */<|MERGE_RESOLUTION|>--- conflicted
+++ resolved
@@ -489,11 +489,6 @@
 	TRACE_INTERNAL_IRQ_BIT,
 	TRACE_INTERNAL_SIRQ_BIT,
 	TRACE_INTERNAL_TRANSITION_BIT,
-<<<<<<< HEAD
-
-	TRACE_CONTROL_BIT,
-=======
->>>>>>> 286cd8c7
 
 	TRACE_BRANCH_BIT,
 /*
@@ -749,10 +744,7 @@
 
 extern void trace_find_cmdline(int pid, char comm[]);
 extern int trace_find_tgid(int pid);
-<<<<<<< HEAD
-=======
 extern void trace_event_follow_fork(struct trace_array *tr, bool enable);
->>>>>>> 286cd8c7
 
 #ifdef CONFIG_DYNAMIC_FTRACE
 extern unsigned long ftrace_update_tot_cnt;
