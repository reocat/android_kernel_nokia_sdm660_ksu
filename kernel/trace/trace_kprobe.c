--- conflicted
+++ resolved
@@ -427,11 +427,7 @@
 static int
 enable_trace_kprobe(struct trace_kprobe *tk, struct trace_event_file *file)
 {
-<<<<<<< HEAD
-	struct event_file_link *link = NULL;
-=======
 	struct event_file_link *link;
->>>>>>> 286cd8c7
 	int ret = 0;
 
 	if (file) {
@@ -1310,10 +1306,6 @@
 	int size, __size, dsize;
 	int rctx;
 
-<<<<<<< HEAD
-	if (bpf_prog_array_valid(call) && !trace_call_bpf(call, regs))
-		return;
-=======
 	if (bpf_prog_array_valid(call)) {
 		unsigned long orig_ip = instruction_pointer(regs);
 		int ret;
@@ -1330,7 +1322,6 @@
 		if (!ret)
 			return 0;
 	}
->>>>>>> 286cd8c7
 
 	head = this_cpu_ptr(call->perf_events);
 	if (hlist_empty(head))
@@ -1350,10 +1341,7 @@
 	store_trace_args(sizeof(*entry), &tk->tp, regs, (u8 *)&entry[1], dsize);
 	perf_trace_buf_submit(entry, size, rctx, call->event.type, 1, regs,
 			      head, NULL);
-<<<<<<< HEAD
-=======
 	return 0;
->>>>>>> 286cd8c7
 }
 NOKPROBE_SYMBOL(kprobe_perf_func);
 
