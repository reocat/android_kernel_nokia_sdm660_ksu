// SPDX-License-Identifier: GPL-2.0
/*
 * trace_events_trigger - trace event triggers
 *
 * Copyright (C) 2013 Tom Zanussi <tom.zanussi@linux.intel.com>
 */

#include <linux/module.h>
#include <linux/ctype.h>
#include <linux/mutex.h>
#include <linux/slab.h>
#include <linux/rculist.h>

#include "trace.h"

static LIST_HEAD(trigger_commands);
static DEFINE_MUTEX(trigger_cmd_mutex);

void trigger_data_free(struct event_trigger_data *data)
{
	if (data->cmd_ops->set_filter)
		data->cmd_ops->set_filter(NULL, data, NULL);

	/* make sure current triggers exit before free */
	tracepoint_synchronize_unregister();

	kfree(data);
}

/**
 * event_triggers_call - Call triggers associated with a trace event
 * @file: The trace_event_file associated with the event
 * @rec: The trace entry for the event, NULL for unconditional invocation
 *
 * For each trigger associated with an event, invoke the trigger
 * function registered with the associated trigger command.  If rec is
 * non-NULL, it means that the trigger requires further processing and
 * shouldn't be unconditionally invoked.  If rec is non-NULL and the
 * trigger has a filter associated with it, rec will checked against
 * the filter and if the record matches the trigger will be invoked.
 * If the trigger is a 'post_trigger', meaning it shouldn't be invoked
 * in any case until the current event is written, the trigger
 * function isn't invoked but the bit associated with the deferred
 * trigger is set in the return value.
 *
 * Returns an enum event_trigger_type value containing a set bit for
 * any trigger that should be deferred, ETT_NONE if nothing to defer.
 *
 * Called from tracepoint handlers (with rcu_read_lock_sched() held).
 *
 * Return: an enum event_trigger_type value containing a set bit for
 * any trigger that should be deferred, ETT_NONE if nothing to defer.
 */
enum event_trigger_type
event_triggers_call(struct trace_event_file *file, void *rec,
		    struct ring_buffer_event *event)
{
	struct event_trigger_data *data;
	enum event_trigger_type tt = ETT_NONE;
	struct event_filter *filter;

	if (list_empty(&file->triggers))
		return tt;

	list_for_each_entry_rcu(data, &file->triggers, list) {
		if (data->paused)
			continue;
		if (!rec) {
			data->ops->func(data, rec, event);
			continue;
		}
		filter = rcu_dereference_sched(data->filter);
		if (filter && !filter_match_preds(filter, rec))
			continue;
		if (event_command_post_trigger(data->cmd_ops)) {
			tt |= data->cmd_ops->trigger_type;
			continue;
		}
		data->ops->func(data, rec, event);
	}
	return tt;
}
EXPORT_SYMBOL_GPL(event_triggers_call);

/**
 * event_triggers_post_call - Call 'post_triggers' for a trace event
 * @file: The trace_event_file associated with the event
 * @tt: enum event_trigger_type containing a set bit for each trigger to invoke
 *
 * For each trigger associated with an event, invoke the trigger
 * function registered with the associated trigger command, if the
 * corresponding bit is set in the tt enum passed into this function.
 * See @event_triggers_call for details on how those bits are set.
 *
 * Called from tracepoint handlers (with rcu_read_lock_sched() held).
 */
void
event_triggers_post_call(struct trace_event_file *file,
			 enum event_trigger_type tt)
{
	struct event_trigger_data *data;

	list_for_each_entry_rcu(data, &file->triggers, list) {
		if (data->paused)
			continue;
		if (data->cmd_ops->trigger_type & tt)
			data->ops->func(data, NULL, NULL);
	}
}
EXPORT_SYMBOL_GPL(event_triggers_post_call);

#define SHOW_AVAILABLE_TRIGGERS	(void *)(1UL)

static void *trigger_next(struct seq_file *m, void *t, loff_t *pos)
{
	struct trace_event_file *event_file = event_file_data(m->private);

	if (t == SHOW_AVAILABLE_TRIGGERS) {
		(*pos)++;
		return NULL;
	}
	return seq_list_next(t, &event_file->triggers, pos);
}

static void *trigger_start(struct seq_file *m, loff_t *pos)
{
	struct trace_event_file *event_file;

	/* ->stop() is called even if ->start() fails */
	mutex_lock(&event_mutex);
	event_file = event_file_data(m->private);
	if (unlikely(!event_file))
		return ERR_PTR(-ENODEV);

	if (list_empty(&event_file->triggers))
		return *pos == 0 ? SHOW_AVAILABLE_TRIGGERS : NULL;

	return seq_list_start(&event_file->triggers, *pos);
}

static void trigger_stop(struct seq_file *m, void *t)
{
	mutex_unlock(&event_mutex);
}

static int trigger_show(struct seq_file *m, void *v)
{
	struct event_trigger_data *data;
	struct event_command *p;

	if (v == SHOW_AVAILABLE_TRIGGERS) {
		seq_puts(m, "# Available triggers:\n");
		seq_putc(m, '#');
		mutex_lock(&trigger_cmd_mutex);
		list_for_each_entry_reverse(p, &trigger_commands, list)
			seq_printf(m, " %s", p->name);
		seq_putc(m, '\n');
		mutex_unlock(&trigger_cmd_mutex);
		return 0;
	}

	data = list_entry(v, struct event_trigger_data, list);
	data->ops->print(m, data->ops, data);

	return 0;
}

static const struct seq_operations event_triggers_seq_ops = {
	.start = trigger_start,
	.next = trigger_next,
	.stop = trigger_stop,
	.show = trigger_show,
};

static int event_trigger_regex_open(struct inode *inode, struct file *file)
{
	int ret = 0;

	mutex_lock(&event_mutex);

	if (unlikely(!event_file_data(file))) {
		mutex_unlock(&event_mutex);
		return -ENODEV;
	}

	if ((file->f_mode & FMODE_WRITE) &&
	    (file->f_flags & O_TRUNC)) {
		struct trace_event_file *event_file;
		struct event_command *p;

		event_file = event_file_data(file);

		list_for_each_entry(p, &trigger_commands, list) {
			if (p->unreg_all)
				p->unreg_all(event_file);
		}
	}

	if (file->f_mode & FMODE_READ) {
		ret = seq_open(file, &event_triggers_seq_ops);
		if (!ret) {
			struct seq_file *m = file->private_data;
			m->private = file;
		}
	}

	mutex_unlock(&event_mutex);

	return ret;
}

static int trigger_process_regex(struct trace_event_file *file, char *buff)
{
	char *command, *next;
	struct event_command *p;
	int ret = -EINVAL;

	next = buff = skip_spaces(buff);
	command = strsep(&next, ": \t");
	if (next) {
		next = skip_spaces(next);
		if (!*next)
			next = NULL;
	}
	command = (command[0] != '!') ? command : command + 1;

	mutex_lock(&trigger_cmd_mutex);
	list_for_each_entry(p, &trigger_commands, list) {
		if (strcmp(p->name, command) == 0) {
			ret = p->func(p, file, buff, command, next);
			goto out_unlock;
		}
	}
 out_unlock:
	mutex_unlock(&trigger_cmd_mutex);

	return ret;
}

static ssize_t event_trigger_regex_write(struct file *file,
					 const char __user *ubuf,
					 size_t cnt, loff_t *ppos)
{
	struct trace_event_file *event_file;
	ssize_t ret;
	char *buf;

	if (!cnt)
		return 0;

	if (cnt >= PAGE_SIZE)
		return -EINVAL;

	buf = memdup_user_nul(ubuf, cnt);
	if (IS_ERR(buf))
		return PTR_ERR(buf);

	strim(buf);

	mutex_lock(&event_mutex);
	event_file = event_file_data(file);
	if (unlikely(!event_file)) {
		mutex_unlock(&event_mutex);
		kfree(buf);
		return -ENODEV;
	}
	ret = trigger_process_regex(event_file, buf);
	mutex_unlock(&event_mutex);

	kfree(buf);
	if (ret < 0)
		goto out;

	*ppos += cnt;
	ret = cnt;
 out:
	return ret;
}

static int event_trigger_regex_release(struct inode *inode, struct file *file)
{
	mutex_lock(&event_mutex);

	if (file->f_mode & FMODE_READ)
		seq_release(inode, file);

	mutex_unlock(&event_mutex);

	return 0;
}

static ssize_t
event_trigger_write(struct file *filp, const char __user *ubuf,
		    size_t cnt, loff_t *ppos)
{
	return event_trigger_regex_write(filp, ubuf, cnt, ppos);
}

static int
event_trigger_open(struct inode *inode, struct file *filp)
{
	return event_trigger_regex_open(inode, filp);
}

static int
event_trigger_release(struct inode *inode, struct file *file)
{
	return event_trigger_regex_release(inode, file);
}

const struct file_operations event_trigger_fops = {
	.open = event_trigger_open,
	.read = seq_read,
	.write = event_trigger_write,
	.llseek = tracing_lseek,
	.release = event_trigger_release,
};

/*
 * Currently we only register event commands from __init, so mark this
 * __init too.
 */
__init int register_event_command(struct event_command *cmd)
{
	struct event_command *p;
	int ret = 0;

	mutex_lock(&trigger_cmd_mutex);
	list_for_each_entry(p, &trigger_commands, list) {
		if (strcmp(cmd->name, p->name) == 0) {
			ret = -EBUSY;
			goto out_unlock;
		}
	}
	list_add(&cmd->list, &trigger_commands);
 out_unlock:
	mutex_unlock(&trigger_cmd_mutex);

	return ret;
}

/*
 * Currently we only unregister event commands from __init, so mark
 * this __init too.
 */
__init int unregister_event_command(struct event_command *cmd)
{
	struct event_command *p, *n;
	int ret = -ENODEV;

	mutex_lock(&trigger_cmd_mutex);
	list_for_each_entry_safe(p, n, &trigger_commands, list) {
		if (strcmp(cmd->name, p->name) == 0) {
			ret = 0;
			list_del_init(&p->list);
			goto out_unlock;
		}
	}
 out_unlock:
	mutex_unlock(&trigger_cmd_mutex);

	return ret;
}

/**
 * event_trigger_print - Generic event_trigger_ops @print implementation
 * @name: The name of the event trigger
 * @m: The seq_file being printed to
 * @data: Trigger-specific data
 * @filter_str: filter_str to print, if present
 *
 * Common implementation for event triggers to print themselves.
 *
 * Usually wrapped by a function that simply sets the @name of the
 * trigger command and then invokes this.
 *
 * Return: 0 on success, errno otherwise
 */
static int
event_trigger_print(const char *name, struct seq_file *m,
		    void *data, char *filter_str)
{
	long count = (long)data;

	seq_puts(m, name);

	if (count == -1)
		seq_puts(m, ":unlimited");
	else
		seq_printf(m, ":count=%ld", count);

	if (filter_str)
		seq_printf(m, " if %s\n", filter_str);
	else
		seq_putc(m, '\n');

	return 0;
}

/**
 * event_trigger_init - Generic event_trigger_ops @init implementation
 * @ops: The trigger ops associated with the trigger
 * @data: Trigger-specific data
 *
 * Common implementation of event trigger initialization.
 *
 * Usually used directly as the @init method in event trigger
 * implementations.
 *
 * Return: 0 on success, errno otherwise
 */
int event_trigger_init(struct event_trigger_ops *ops,
		       struct event_trigger_data *data)
{
	data->ref++;
	return 0;
}

/**
 * event_trigger_free - Generic event_trigger_ops @free implementation
 * @ops: The trigger ops associated with the trigger
 * @data: Trigger-specific data
 *
 * Common implementation of event trigger de-initialization.
 *
 * Usually used directly as the @free method in event trigger
 * implementations.
 */
static void
event_trigger_free(struct event_trigger_ops *ops,
		   struct event_trigger_data *data)
{
	if (WARN_ON_ONCE(data->ref <= 0))
		return;

	data->ref--;
	if (!data->ref)
		trigger_data_free(data);
}

int trace_event_trigger_enable_disable(struct trace_event_file *file,
				       int trigger_enable)
{
	int ret = 0;

	if (trigger_enable) {
		if (atomic_inc_return(&file->tm_ref) > 1)
			return ret;
		set_bit(EVENT_FILE_FL_TRIGGER_MODE_BIT, &file->flags);
		ret = trace_event_enable_disable(file, 1, 1);
	} else {
		if (atomic_dec_return(&file->tm_ref) > 0)
			return ret;
		clear_bit(EVENT_FILE_FL_TRIGGER_MODE_BIT, &file->flags);
		ret = trace_event_enable_disable(file, 0, 1);
	}

	return ret;
}

/**
 * clear_event_triggers - Clear all triggers associated with a trace array
 * @tr: The trace array to clear
 *
 * For each trigger, the triggering event has its tm_ref decremented
 * via trace_event_trigger_enable_disable(), and any associated event
 * (in the case of enable/disable_event triggers) will have its sm_ref
 * decremented via free()->trace_event_enable_disable().  That
 * combination effectively reverses the soft-mode/trigger state added
 * by trigger registration.
 *
 * Must be called with event_mutex held.
 */
void
clear_event_triggers(struct trace_array *tr)
{
	struct trace_event_file *file;

	list_for_each_entry(file, &tr->events, list) {
		struct event_trigger_data *data, *n;
		list_for_each_entry_safe(data, n, &file->triggers, list) {
			trace_event_trigger_enable_disable(file, 0);
			list_del_rcu(&data->list);
			if (data->ops->free)
				data->ops->free(data->ops, data);
		}
	}
}

/**
 * update_cond_flag - Set or reset the TRIGGER_COND bit
 * @file: The trace_event_file associated with the event
 *
 * If an event has triggers and any of those triggers has a filter or
 * a post_trigger, trigger invocation needs to be deferred until after
 * the current event has logged its data, and the event should have
 * its TRIGGER_COND bit set, otherwise the TRIGGER_COND bit should be
 * cleared.
 */
void update_cond_flag(struct trace_event_file *file)
{
	struct event_trigger_data *data;
	bool set_cond = false;

	lockdep_assert_held(&event_mutex);

	list_for_each_entry(data, &file->triggers, list) {
		if (data->filter || event_command_post_trigger(data->cmd_ops) ||
		    event_command_needs_rec(data->cmd_ops)) {
			set_cond = true;
			break;
		}
	}

	if (set_cond)
		set_bit(EVENT_FILE_FL_TRIGGER_COND_BIT, &file->flags);
	else
		clear_bit(EVENT_FILE_FL_TRIGGER_COND_BIT, &file->flags);
}

/**
 * register_trigger - Generic event_command @reg implementation
 * @glob: The raw string used to register the trigger
 * @ops: The trigger ops associated with the trigger
 * @data: Trigger-specific data to associate with the trigger
 * @file: The trace_event_file associated with the event
 *
 * Common implementation for event trigger registration.
 *
 * Usually used directly as the @reg method in event command
 * implementations.
 *
 * Return: 0 on success, errno otherwise
 */
static int register_trigger(char *glob, struct event_trigger_ops *ops,
			    struct event_trigger_data *data,
			    struct trace_event_file *file)
{
	struct event_trigger_data *test;
	int ret = 0;

	lockdep_assert_held(&event_mutex);

	list_for_each_entry(test, &file->triggers, list) {
		if (test->cmd_ops->trigger_type == data->cmd_ops->trigger_type) {
			ret = -EEXIST;
			goto out;
		}
	}

	if (data->ops->init) {
		ret = data->ops->init(data->ops, data);
		if (ret < 0)
			goto out;
	}

	list_add_rcu(&data->list, &file->triggers);
	ret++;

	update_cond_flag(file);
	if (trace_event_trigger_enable_disable(file, 1) < 0) {
		list_del_rcu(&data->list);
		update_cond_flag(file);
		ret--;
	}
out:
	return ret;
}

/**
 * unregister_trigger - Generic event_command @unreg implementation
 * @glob: The raw string used to register the trigger
 * @ops: The trigger ops associated with the trigger
 * @test: Trigger-specific data used to find the trigger to remove
 * @file: The trace_event_file associated with the event
 *
 * Common implementation for event trigger unregistration.
 *
 * Usually used directly as the @unreg method in event command
 * implementations.
 */
static void unregister_trigger(char *glob, struct event_trigger_ops *ops,
			       struct event_trigger_data *test,
			       struct trace_event_file *file)
{
	struct event_trigger_data *data;
	bool unregistered = false;

	lockdep_assert_held(&event_mutex);

	list_for_each_entry(data, &file->triggers, list) {
		if (data->cmd_ops->trigger_type == test->cmd_ops->trigger_type) {
			unregistered = true;
			list_del_rcu(&data->list);
			trace_event_trigger_enable_disable(file, 0);
			update_cond_flag(file);
			break;
		}
	}

	if (unregistered && data->ops->free)
		data->ops->free(data->ops, data);
}

/**
 * event_trigger_callback - Generic event_command @func implementation
 * @cmd_ops: The command ops, used for trigger registration
 * @file: The trace_event_file associated with the event
 * @glob: The raw string used to register the trigger
 * @cmd: The cmd portion of the string used to register the trigger
 * @param: The params portion of the string used to register the trigger
 *
 * Common implementation for event command parsing and trigger
 * instantiation.
 *
 * Usually used directly as the @func method in event command
 * implementations.
 *
 * Return: 0 on success, errno otherwise
 */
static int
event_trigger_callback(struct event_command *cmd_ops,
		       struct trace_event_file *file,
		       char *glob, char *cmd, char *param)
{
	struct event_trigger_data *trigger_data;
	struct event_trigger_ops *trigger_ops;
	char *trigger = NULL;
	char *number;
	int ret;

	/* separate the trigger from the filter (t:n [if filter]) */
	if (param && isdigit(param[0])) {
		trigger = strsep(&param, " \t");
		if (param) {
			param = skip_spaces(param);
			if (!*param)
				param = NULL;
		}
	}

	trigger_ops = cmd_ops->get_trigger_ops(cmd, trigger);

	ret = -ENOMEM;
	trigger_data = kzalloc(sizeof(*trigger_data), GFP_KERNEL);
	if (!trigger_data)
		goto out;

	trigger_data->count = -1;
	trigger_data->ops = trigger_ops;
	trigger_data->cmd_ops = cmd_ops;
	trigger_data->private_data = file;
	INIT_LIST_HEAD(&trigger_data->list);
	INIT_LIST_HEAD(&trigger_data->named_list);

	if (glob[0] == '!') {
		cmd_ops->unreg(glob+1, trigger_ops, trigger_data, file);
		kfree(trigger_data);
		ret = 0;
		goto out;
	}

	if (trigger) {
		number = strsep(&trigger, ":");

		ret = -EINVAL;
		if (!strlen(number))
			goto out_free;

		/*
		 * We use the callback data field (which is a pointer)
		 * as our counter.
		 */
		ret = kstrtoul(number, 0, &trigger_data->count);
		if (ret)
			goto out_free;
	}

	if (!param) /* if param is non-empty, it's supposed to be a filter */
		goto out_reg;

	if (!cmd_ops->set_filter)
		goto out_reg;

	ret = cmd_ops->set_filter(param, trigger_data, file);
	if (ret < 0)
		goto out_free;

 out_reg:
	/* Up the trigger_data count to make sure reg doesn't free it on failure */
	event_trigger_init(trigger_ops, trigger_data);
	ret = cmd_ops->reg(glob, trigger_ops, trigger_data, file);
	/*
	 * The above returns on success the # of functions enabled,
	 * but if it didn't find any functions it returns zero.
	 * Consider no functions a failure too.
	 */
	if (!ret) {
		cmd_ops->unreg(glob, trigger_ops, trigger_data, file);
		ret = -ENOENT;
	} else if (ret > 0)
		ret = 0;

	/* Down the counter of trigger_data or free it if not used anymore */
	event_trigger_free(trigger_ops, trigger_data);
 out:
	return ret;

 out_free:
	if (cmd_ops->set_filter)
		cmd_ops->set_filter(NULL, trigger_data, NULL);
	kfree(trigger_data);
	goto out;
}

/**
 * set_trigger_filter - Generic event_command @set_filter implementation
 * @filter_str: The filter string for the trigger, NULL to remove filter
 * @trigger_data: Trigger-specific data
 * @file: The trace_event_file associated with the event
 *
 * Common implementation for event command filter parsing and filter
 * instantiation.
 *
 * Usually used directly as the @set_filter method in event command
 * implementations.
 *
 * Also used to remove a filter (if filter_str = NULL).
 *
 * Return: 0 on success, errno otherwise
 */
int set_trigger_filter(char *filter_str,
		       struct event_trigger_data *trigger_data,
		       struct trace_event_file *file)
{
	struct event_trigger_data *data = trigger_data;
	struct event_filter *filter = NULL, *tmp;
	int ret = -EINVAL;
	char *s;

	if (!filter_str) /* clear the current filter */
		goto assign;

	s = strsep(&filter_str, " \t");

	if (!strlen(s) || strcmp(s, "if") != 0)
		goto out;

	if (!filter_str)
		goto out;

	/* The filter is for the 'trigger' event, not the triggered event */
	ret = create_event_filter(file->event_call, filter_str, false, &filter);
	/*
	 * If create_event_filter() fails, filter still needs to be freed.
	 * Which the calling code will do with data->filter.
	 */
 assign:
	tmp = rcu_access_pointer(data->filter);

	rcu_assign_pointer(data->filter, filter);

	if (tmp) {
		/* Make sure the call is done with the filter */
		tracepoint_synchronize_unregister();
		free_event_filter(tmp);
	}

	kfree(data->filter_str);
	data->filter_str = NULL;

	if (filter_str) {
		data->filter_str = kstrdup(filter_str, GFP_KERNEL);
		if (!data->filter_str) {
			free_event_filter(rcu_access_pointer(data->filter));
			data->filter = NULL;
			ret = -ENOMEM;
		}
	}
 out:
	return ret;
}

static LIST_HEAD(named_triggers);

/**
 * find_named_trigger - Find the common named trigger associated with @name
 * @name: The name of the set of named triggers to find the common data for
 *
 * Named triggers are sets of triggers that share a common set of
 * trigger data.  The first named trigger registered with a given name
 * owns the common trigger data that the others subsequently
 * registered with the same name will reference.  This function
 * returns the common trigger data associated with that first
 * registered instance.
 *
 * Return: the common trigger data for the given named trigger on
 * success, NULL otherwise.
 */
struct event_trigger_data *find_named_trigger(const char *name)
{
	struct event_trigger_data *data;

	if (!name)
		return NULL;

	list_for_each_entry(data, &named_triggers, named_list) {
		if (data->named_data)
			continue;
		if (strcmp(data->name, name) == 0)
			return data;
	}

	return NULL;
}

/**
 * is_named_trigger - determine if a given trigger is a named trigger
 * @test: The trigger data to test
 *
 * Return: true if 'test' is a named trigger, false otherwise.
 */
bool is_named_trigger(struct event_trigger_data *test)
{
	struct event_trigger_data *data;

	list_for_each_entry(data, &named_triggers, named_list) {
		if (test == data)
			return true;
	}

	return false;
}

/**
 * save_named_trigger - save the trigger in the named trigger list
 * @name: The name of the named trigger set
 * @data: The trigger data to save
 *
 * Return: 0 if successful, negative error otherwise.
 */
int save_named_trigger(const char *name, struct event_trigger_data *data)
{
	data->name = kstrdup(name, GFP_KERNEL);
	if (!data->name)
		return -ENOMEM;

	list_add(&data->named_list, &named_triggers);

	return 0;
}

/**
 * del_named_trigger - delete a trigger from the named trigger list
 * @data: The trigger data to delete
 */
void del_named_trigger(struct event_trigger_data *data)
{
	kfree(data->name);
	data->name = NULL;

	list_del(&data->named_list);
}

static void __pause_named_trigger(struct event_trigger_data *data, bool pause)
{
	struct event_trigger_data *test;

	list_for_each_entry(test, &named_triggers, named_list) {
		if (strcmp(test->name, data->name) == 0) {
			if (pause) {
				test->paused_tmp = test->paused;
				test->paused = true;
			} else {
				test->paused = test->paused_tmp;
			}
		}
	}
}

/**
 * pause_named_trigger - Pause all named triggers with the same name
 * @data: The trigger data of a named trigger to pause
 *
 * Pauses a named trigger along with all other triggers having the
 * same name.  Because named triggers share a common set of data,
 * pausing only one is meaningless, so pausing one named trigger needs
 * to pause all triggers with the same name.
 */
void pause_named_trigger(struct event_trigger_data *data)
{
	__pause_named_trigger(data, true);
}

/**
 * unpause_named_trigger - Un-pause all named triggers with the same name
 * @data: The trigger data of a named trigger to unpause
 *
 * Un-pauses a named trigger along with all other triggers having the
 * same name.  Because named triggers share a common set of data,
 * unpausing only one is meaningless, so unpausing one named trigger
 * needs to unpause all triggers with the same name.
 */
void unpause_named_trigger(struct event_trigger_data *data)
{
	__pause_named_trigger(data, false);
}

/**
 * set_named_trigger_data - Associate common named trigger data
 * @data: The trigger data of a named trigger to unpause
 *
 * Named triggers are sets of triggers that share a common set of
 * trigger data.  The first named trigger registered with a given name
 * owns the common trigger data that the others subsequently
 * registered with the same name will reference.  This function
 * associates the common trigger data from the first trigger with the
 * given trigger.
 */
void set_named_trigger_data(struct event_trigger_data *data,
			    struct event_trigger_data *named_data)
{
	data->named_data = named_data;
}

struct event_trigger_data *
get_named_trigger_data(struct event_trigger_data *data)
{
	return data->named_data;
}

static void
traceon_trigger(struct event_trigger_data *data, void *rec,
		struct ring_buffer_event *event)
{
	struct trace_event_file *file = data->private_data;

	if (file) {
		if (tracer_tracing_is_on(file->tr))
			return;

		tracer_tracing_on(file->tr);
		return;
	}

	if (tracing_is_on())
		return;

	tracing_on();
}

static void
traceon_count_trigger(struct event_trigger_data *data, void *rec,
		      struct ring_buffer_event *event)
{
	struct trace_event_file *file = data->private_data;

	if (file) {
		if (tracer_tracing_is_on(file->tr))
			return;
	} else {
		if (tracing_is_on())
			return;
	}

	if (!data->count)
		return;

	if (data->count != -1)
		(data->count)--;

	if (file)
		tracer_tracing_on(file->tr);
	else
		tracing_on();
}

static void
traceoff_trigger(struct event_trigger_data *data, void *rec,
		 struct ring_buffer_event *event)
{
	struct trace_event_file *file = data->private_data;

	if (file) {
		if (!tracer_tracing_is_on(file->tr))
			return;

		tracer_tracing_off(file->tr);
		return;
	}

	if (!tracing_is_on())
		return;

	tracing_off();
}

static void
traceoff_count_trigger(struct event_trigger_data *data, void *rec,
		       struct ring_buffer_event *event)
{
	struct trace_event_file *file = data->private_data;

	if (file) {
		if (!tracer_tracing_is_on(file->tr))
			return;
	} else {
		if (!tracing_is_on())
			return;
	}

	if (!data->count)
		return;

	if (data->count != -1)
		(data->count)--;

	if (file)
		tracer_tracing_off(file->tr);
	else
		tracing_off();
}

static int
traceon_trigger_print(struct seq_file *m, struct event_trigger_ops *ops,
		      struct event_trigger_data *data)
{
	return event_trigger_print("traceon", m, (void *)data->count,
				   data->filter_str);
}

static int
traceoff_trigger_print(struct seq_file *m, struct event_trigger_ops *ops,
		       struct event_trigger_data *data)
{
	return event_trigger_print("traceoff", m, (void *)data->count,
				   data->filter_str);
}

static struct event_trigger_ops traceon_trigger_ops = {
	.func			= traceon_trigger,
	.print			= traceon_trigger_print,
	.init			= event_trigger_init,
	.free			= event_trigger_free,
};

static struct event_trigger_ops traceon_count_trigger_ops = {
	.func			= traceon_count_trigger,
	.print			= traceon_trigger_print,
	.init			= event_trigger_init,
	.free			= event_trigger_free,
};

static struct event_trigger_ops traceoff_trigger_ops = {
	.func			= traceoff_trigger,
	.print			= traceoff_trigger_print,
	.init			= event_trigger_init,
	.free			= event_trigger_free,
};

static struct event_trigger_ops traceoff_count_trigger_ops = {
	.func			= traceoff_count_trigger,
	.print			= traceoff_trigger_print,
	.init			= event_trigger_init,
	.free			= event_trigger_free,
};

static struct event_trigger_ops *
onoff_get_trigger_ops(char *cmd, char *param)
{
	struct event_trigger_ops *ops;

	/* we register both traceon and traceoff to this callback */
	if (strcmp(cmd, "traceon") == 0)
		ops = param ? &traceon_count_trigger_ops :
			&traceon_trigger_ops;
	else
		ops = param ? &traceoff_count_trigger_ops :
			&traceoff_trigger_ops;

	return ops;
}

static struct event_command trigger_traceon_cmd = {
	.name			= "traceon",
	.trigger_type		= ETT_TRACE_ONOFF,
	.func			= event_trigger_callback,
	.reg			= register_trigger,
	.unreg			= unregister_trigger,
	.get_trigger_ops	= onoff_get_trigger_ops,
	.set_filter		= set_trigger_filter,
};

static struct event_command trigger_traceoff_cmd = {
	.name			= "traceoff",
	.trigger_type		= ETT_TRACE_ONOFF,
	.flags			= EVENT_CMD_FL_POST_TRIGGER,
	.func			= event_trigger_callback,
	.reg			= register_trigger,
	.unreg			= unregister_trigger,
	.get_trigger_ops	= onoff_get_trigger_ops,
	.set_filter		= set_trigger_filter,
};

#ifdef CONFIG_TRACER_SNAPSHOT
static void
snapshot_trigger(struct event_trigger_data *data, void *rec,
		 struct ring_buffer_event *event)
{
	struct trace_event_file *file = data->private_data;

	if (file)
		tracing_snapshot_instance(file->tr);
	else
		tracing_snapshot();
}

static void
snapshot_count_trigger(struct event_trigger_data *data, void *rec,
		       struct ring_buffer_event *event)
{
	if (!data->count)
		return;

	if (data->count != -1)
		(data->count)--;

	snapshot_trigger(data, rec, event);
}

static int
register_snapshot_trigger(char *glob, struct event_trigger_ops *ops,
			  struct event_trigger_data *data,
			  struct trace_event_file *file)
{
<<<<<<< HEAD
	if (tracing_alloc_snapshot() != 0)
=======
	if (tracing_alloc_snapshot_instance(file->tr) != 0)
>>>>>>> 286cd8c7
		return 0;

	return register_trigger(glob, ops, data, file);
}

static int
snapshot_trigger_print(struct seq_file *m, struct event_trigger_ops *ops,
		       struct event_trigger_data *data)
{
	return event_trigger_print("snapshot", m, (void *)data->count,
				   data->filter_str);
}

static struct event_trigger_ops snapshot_trigger_ops = {
	.func			= snapshot_trigger,
	.print			= snapshot_trigger_print,
	.init			= event_trigger_init,
	.free			= event_trigger_free,
};

static struct event_trigger_ops snapshot_count_trigger_ops = {
	.func			= snapshot_count_trigger,
	.print			= snapshot_trigger_print,
	.init			= event_trigger_init,
	.free			= event_trigger_free,
};

static struct event_trigger_ops *
snapshot_get_trigger_ops(char *cmd, char *param)
{
	return param ? &snapshot_count_trigger_ops : &snapshot_trigger_ops;
}

static struct event_command trigger_snapshot_cmd = {
	.name			= "snapshot",
	.trigger_type		= ETT_SNAPSHOT,
	.func			= event_trigger_callback,
	.reg			= register_snapshot_trigger,
	.unreg			= unregister_trigger,
	.get_trigger_ops	= snapshot_get_trigger_ops,
	.set_filter		= set_trigger_filter,
};

static __init int register_trigger_snapshot_cmd(void)
{
	int ret;

	ret = register_event_command(&trigger_snapshot_cmd);
	WARN_ON(ret < 0);

	return ret;
}
#else
static __init int register_trigger_snapshot_cmd(void) { return 0; }
#endif /* CONFIG_TRACER_SNAPSHOT */

#ifdef CONFIG_STACKTRACE
#ifdef CONFIG_UNWINDER_ORC
/* Skip 2:
 *   event_triggers_post_call()
 *   trace_event_raw_event_xxx()
 */
# define STACK_SKIP 2
#else
/*
 * Skip 4:
 *   stacktrace_trigger()
 *   event_triggers_post_call()
 *   trace_event_buffer_commit()
 *   trace_event_raw_event_xxx()
 */
#define STACK_SKIP 4
#endif

static void
stacktrace_trigger(struct event_trigger_data *data, void *rec,
		   struct ring_buffer_event *event)
{
	struct trace_event_file *file = data->private_data;
	unsigned long flags;

	if (file) {
		local_save_flags(flags);
		__trace_stack(file->tr, flags, STACK_SKIP, preempt_count());
	} else
		trace_dump_stack(STACK_SKIP);
}

static void
stacktrace_count_trigger(struct event_trigger_data *data, void *rec,
			 struct ring_buffer_event *event)
{
	if (!data->count)
		return;

	if (data->count != -1)
		(data->count)--;

	stacktrace_trigger(data, rec, event);
}

static int
stacktrace_trigger_print(struct seq_file *m, struct event_trigger_ops *ops,
			 struct event_trigger_data *data)
{
	return event_trigger_print("stacktrace", m, (void *)data->count,
				   data->filter_str);
}

static struct event_trigger_ops stacktrace_trigger_ops = {
	.func			= stacktrace_trigger,
	.print			= stacktrace_trigger_print,
	.init			= event_trigger_init,
	.free			= event_trigger_free,
};

static struct event_trigger_ops stacktrace_count_trigger_ops = {
	.func			= stacktrace_count_trigger,
	.print			= stacktrace_trigger_print,
	.init			= event_trigger_init,
	.free			= event_trigger_free,
};

static struct event_trigger_ops *
stacktrace_get_trigger_ops(char *cmd, char *param)
{
	return param ? &stacktrace_count_trigger_ops : &stacktrace_trigger_ops;
}

static struct event_command trigger_stacktrace_cmd = {
	.name			= "stacktrace",
	.trigger_type		= ETT_STACKTRACE,
	.flags			= EVENT_CMD_FL_POST_TRIGGER,
	.func			= event_trigger_callback,
	.reg			= register_trigger,
	.unreg			= unregister_trigger,
	.get_trigger_ops	= stacktrace_get_trigger_ops,
	.set_filter		= set_trigger_filter,
};

static __init int register_trigger_stacktrace_cmd(void)
{
	int ret;

	ret = register_event_command(&trigger_stacktrace_cmd);
	WARN_ON(ret < 0);

	return ret;
}
#else
static __init int register_trigger_stacktrace_cmd(void) { return 0; }
#endif /* CONFIG_STACKTRACE */

static __init void unregister_trigger_traceon_traceoff_cmds(void)
{
	unregister_event_command(&trigger_traceon_cmd);
	unregister_event_command(&trigger_traceoff_cmd);
}

static void
event_enable_trigger(struct event_trigger_data *data, void *rec,
		     struct ring_buffer_event *event)
{
	struct enable_trigger_data *enable_data = data->private_data;

	if (enable_data->enable)
		clear_bit(EVENT_FILE_FL_SOFT_DISABLED_BIT, &enable_data->file->flags);
	else
		set_bit(EVENT_FILE_FL_SOFT_DISABLED_BIT, &enable_data->file->flags);
}

static void
event_enable_count_trigger(struct event_trigger_data *data, void *rec,
			   struct ring_buffer_event *event)
{
	struct enable_trigger_data *enable_data = data->private_data;

	if (!data->count)
		return;

	/* Skip if the event is in a state we want to switch to */
	if (enable_data->enable == !(enable_data->file->flags & EVENT_FILE_FL_SOFT_DISABLED))
		return;

	if (data->count != -1)
		(data->count)--;

	event_enable_trigger(data, rec, event);
}

int event_enable_trigger_print(struct seq_file *m,
			       struct event_trigger_ops *ops,
			       struct event_trigger_data *data)
{
	struct enable_trigger_data *enable_data = data->private_data;

	seq_printf(m, "%s:%s:%s",
		   enable_data->hist ?
		   (enable_data->enable ? ENABLE_HIST_STR : DISABLE_HIST_STR) :
		   (enable_data->enable ? ENABLE_EVENT_STR : DISABLE_EVENT_STR),
		   enable_data->file->event_call->class->system,
		   trace_event_name(enable_data->file->event_call));

	if (data->count == -1)
		seq_puts(m, ":unlimited");
	else
		seq_printf(m, ":count=%ld", data->count);

	if (data->filter_str)
		seq_printf(m, " if %s\n", data->filter_str);
	else
		seq_putc(m, '\n');

	return 0;
}

void event_enable_trigger_free(struct event_trigger_ops *ops,
			       struct event_trigger_data *data)
{
	struct enable_trigger_data *enable_data = data->private_data;

	if (WARN_ON_ONCE(data->ref <= 0))
		return;

	data->ref--;
	if (!data->ref) {
		/* Remove the SOFT_MODE flag */
		trace_event_enable_disable(enable_data->file, 0, 1);
		module_put(enable_data->file->event_call->mod);
		trigger_data_free(data);
		kfree(enable_data);
	}
}

static struct event_trigger_ops event_enable_trigger_ops = {
	.func			= event_enable_trigger,
	.print			= event_enable_trigger_print,
	.init			= event_trigger_init,
	.free			= event_enable_trigger_free,
};

static struct event_trigger_ops event_enable_count_trigger_ops = {
	.func			= event_enable_count_trigger,
	.print			= event_enable_trigger_print,
	.init			= event_trigger_init,
	.free			= event_enable_trigger_free,
};

static struct event_trigger_ops event_disable_trigger_ops = {
	.func			= event_enable_trigger,
	.print			= event_enable_trigger_print,
	.init			= event_trigger_init,
	.free			= event_enable_trigger_free,
};

static struct event_trigger_ops event_disable_count_trigger_ops = {
	.func			= event_enable_count_trigger,
	.print			= event_enable_trigger_print,
	.init			= event_trigger_init,
	.free			= event_enable_trigger_free,
};

int event_enable_trigger_func(struct event_command *cmd_ops,
			      struct trace_event_file *file,
			      char *glob, char *cmd, char *param)
{
	struct trace_event_file *event_enable_file;
	struct enable_trigger_data *enable_data;
	struct event_trigger_data *trigger_data;
	struct event_trigger_ops *trigger_ops;
	struct trace_array *tr = file->tr;
	const char *system;
	const char *event;
	bool hist = false;
	char *trigger;
	char *number;
	bool enable;
	int ret;

	if (!param)
		return -EINVAL;

	/* separate the trigger from the filter (s:e:n [if filter]) */
	trigger = strsep(&param, " \t");
	if (!trigger)
		return -EINVAL;
	if (param) {
		param = skip_spaces(param);
		if (!*param)
			param = NULL;
	}

	system = strsep(&trigger, ":");
	if (!trigger)
		return -EINVAL;

	event = strsep(&trigger, ":");

	ret = -EINVAL;
	event_enable_file = find_event_file(tr, system, event);
	if (!event_enable_file)
		goto out;

#ifdef CONFIG_HIST_TRIGGERS
	hist = ((strcmp(cmd, ENABLE_HIST_STR) == 0) ||
		(strcmp(cmd, DISABLE_HIST_STR) == 0));

	enable = ((strcmp(cmd, ENABLE_EVENT_STR) == 0) ||
		  (strcmp(cmd, ENABLE_HIST_STR) == 0));
#else
	enable = strcmp(cmd, ENABLE_EVENT_STR) == 0;
#endif
	trigger_ops = cmd_ops->get_trigger_ops(cmd, trigger);

	ret = -ENOMEM;
	trigger_data = kzalloc(sizeof(*trigger_data), GFP_KERNEL);
	if (!trigger_data)
		goto out;

	enable_data = kzalloc(sizeof(*enable_data), GFP_KERNEL);
	if (!enable_data) {
		kfree(trigger_data);
		goto out;
	}

	trigger_data->count = -1;
	trigger_data->ops = trigger_ops;
	trigger_data->cmd_ops = cmd_ops;
	INIT_LIST_HEAD(&trigger_data->list);
	RCU_INIT_POINTER(trigger_data->filter, NULL);

	enable_data->hist = hist;
	enable_data->enable = enable;
	enable_data->file = event_enable_file;
	trigger_data->private_data = enable_data;

	if (glob[0] == '!') {
		cmd_ops->unreg(glob+1, trigger_ops, trigger_data, file);
		kfree(trigger_data);
		kfree(enable_data);
		ret = 0;
		goto out;
	}

	/* Up the trigger_data count to make sure nothing frees it on failure */
	event_trigger_init(trigger_ops, trigger_data);

	if (trigger) {
		number = strsep(&trigger, ":");

		ret = -EINVAL;
		if (!strlen(number))
			goto out_free;

		/*
		 * We use the callback data field (which is a pointer)
		 * as our counter.
		 */
		ret = kstrtoul(number, 0, &trigger_data->count);
		if (ret)
			goto out_free;
	}

	if (!param) /* if param is non-empty, it's supposed to be a filter */
		goto out_reg;

	if (!cmd_ops->set_filter)
		goto out_reg;

	ret = cmd_ops->set_filter(param, trigger_data, file);
	if (ret < 0)
		goto out_free;

 out_reg:
	/* Don't let event modules unload while probe registered */
	ret = try_module_get(event_enable_file->event_call->mod);
	if (!ret) {
		ret = -EBUSY;
		goto out_free;
	}

	ret = trace_event_enable_disable(event_enable_file, 1, 1);
	if (ret < 0)
		goto out_put;
	ret = cmd_ops->reg(glob, trigger_ops, trigger_data, file);
	/*
	 * The above returns on success the # of functions enabled,
	 * but if it didn't find any functions it returns zero.
	 * Consider no functions a failure too.
	 */
	if (!ret) {
		ret = -ENOENT;
		goto out_disable;
	} else if (ret < 0)
		goto out_disable;
	/* Just return zero, not the number of enabled functions */
	ret = 0;
	event_trigger_free(trigger_ops, trigger_data);
 out:
	return ret;

 out_disable:
	trace_event_enable_disable(event_enable_file, 0, 1);
 out_put:
	module_put(event_enable_file->event_call->mod);
 out_free:
	if (cmd_ops->set_filter)
		cmd_ops->set_filter(NULL, trigger_data, NULL);
	event_trigger_free(trigger_ops, trigger_data);
	kfree(enable_data);
	goto out;
}

int event_enable_register_trigger(char *glob,
				  struct event_trigger_ops *ops,
				  struct event_trigger_data *data,
				  struct trace_event_file *file)
{
	struct enable_trigger_data *enable_data = data->private_data;
	struct enable_trigger_data *test_enable_data;
	struct event_trigger_data *test;
	int ret = 0;

	lockdep_assert_held(&event_mutex);

	list_for_each_entry(test, &file->triggers, list) {
		test_enable_data = test->private_data;
		if (test_enable_data &&
		    (test->cmd_ops->trigger_type ==
		     data->cmd_ops->trigger_type) &&
		    (test_enable_data->file == enable_data->file)) {
			ret = -EEXIST;
			goto out;
		}
	}

	if (data->ops->init) {
		ret = data->ops->init(data->ops, data);
		if (ret < 0)
			goto out;
	}

	list_add_rcu(&data->list, &file->triggers);
	ret++;

	update_cond_flag(file);
	if (trace_event_trigger_enable_disable(file, 1) < 0) {
		list_del_rcu(&data->list);
		update_cond_flag(file);
		ret--;
	}
out:
	return ret;
}

void event_enable_unregister_trigger(char *glob,
				     struct event_trigger_ops *ops,
				     struct event_trigger_data *test,
				     struct trace_event_file *file)
{
	struct enable_trigger_data *test_enable_data = test->private_data;
	struct enable_trigger_data *enable_data;
	struct event_trigger_data *data;
	bool unregistered = false;

	lockdep_assert_held(&event_mutex);

	list_for_each_entry(data, &file->triggers, list) {
		enable_data = data->private_data;
		if (enable_data &&
		    (data->cmd_ops->trigger_type ==
		     test->cmd_ops->trigger_type) &&
		    (enable_data->file == test_enable_data->file)) {
			unregistered = true;
			list_del_rcu(&data->list);
			trace_event_trigger_enable_disable(file, 0);
			update_cond_flag(file);
			break;
		}
	}

	if (unregistered && data->ops->free)
		data->ops->free(data->ops, data);
}

static struct event_trigger_ops *
event_enable_get_trigger_ops(char *cmd, char *param)
{
	struct event_trigger_ops *ops;
	bool enable;

#ifdef CONFIG_HIST_TRIGGERS
	enable = ((strcmp(cmd, ENABLE_EVENT_STR) == 0) ||
		  (strcmp(cmd, ENABLE_HIST_STR) == 0));
#else
	enable = strcmp(cmd, ENABLE_EVENT_STR) == 0;
#endif
	if (enable)
		ops = param ? &event_enable_count_trigger_ops :
			&event_enable_trigger_ops;
	else
		ops = param ? &event_disable_count_trigger_ops :
			&event_disable_trigger_ops;

	return ops;
}

static struct event_command trigger_enable_cmd = {
	.name			= ENABLE_EVENT_STR,
	.trigger_type		= ETT_EVENT_ENABLE,
	.func			= event_enable_trigger_func,
	.reg			= event_enable_register_trigger,
	.unreg			= event_enable_unregister_trigger,
	.get_trigger_ops	= event_enable_get_trigger_ops,
	.set_filter		= set_trigger_filter,
};

static struct event_command trigger_disable_cmd = {
	.name			= DISABLE_EVENT_STR,
	.trigger_type		= ETT_EVENT_ENABLE,
	.func			= event_enable_trigger_func,
	.reg			= event_enable_register_trigger,
	.unreg			= event_enable_unregister_trigger,
	.get_trigger_ops	= event_enable_get_trigger_ops,
	.set_filter		= set_trigger_filter,
};

static __init void unregister_trigger_enable_disable_cmds(void)
{
	unregister_event_command(&trigger_enable_cmd);
	unregister_event_command(&trigger_disable_cmd);
}

static __init int register_trigger_enable_disable_cmds(void)
{
	int ret;

	ret = register_event_command(&trigger_enable_cmd);
	if (WARN_ON(ret < 0))
		return ret;
	ret = register_event_command(&trigger_disable_cmd);
	if (WARN_ON(ret < 0))
		unregister_trigger_enable_disable_cmds();

	return ret;
}

static __init int register_trigger_traceon_traceoff_cmds(void)
{
	int ret;

	ret = register_event_command(&trigger_traceon_cmd);
	if (WARN_ON(ret < 0))
		return ret;
	ret = register_event_command(&trigger_traceoff_cmd);
	if (WARN_ON(ret < 0))
		unregister_trigger_traceon_traceoff_cmds();

	return ret;
}

__init int register_trigger_cmds(void)
{
	register_trigger_traceon_traceoff_cmds();
	register_trigger_snapshot_cmd();
	register_trigger_stacktrace_cmd();
	register_trigger_enable_disable_cmds();
	register_trigger_hist_enable_disable_cmds();
	register_trigger_hist_cmd();

	return 0;
}<|MERGE_RESOLUTION|>--- conflicted
+++ resolved
@@ -1133,11 +1133,7 @@
 			  struct event_trigger_data *data,
 			  struct trace_event_file *file)
 {
-<<<<<<< HEAD
-	if (tracing_alloc_snapshot() != 0)
-=======
 	if (tracing_alloc_snapshot_instance(file->tr) != 0)
->>>>>>> 286cd8c7
 		return 0;
 
 	return register_trigger(glob, ops, data, file);
