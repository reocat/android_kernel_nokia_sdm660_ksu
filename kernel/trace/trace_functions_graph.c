// SPDX-License-Identifier: GPL-2.0
/*
 *
 * Function graph tracer.
 * Copyright (c) 2008-2009 Frederic Weisbecker <fweisbec@gmail.com>
 * Mostly borrowed from function tracer which
 * is Copyright (c) Steven Rostedt <srostedt@redhat.com>
 *
 */
#include <linux/uaccess.h>
#include <linux/ftrace.h>
#include <linux/interrupt.h>
#include <linux/slab.h>
#include <linux/fs.h>

#include "trace.h"
#include "trace_output.h"

static bool kill_ftrace_graph;

/**
 * ftrace_graph_is_dead - returns true if ftrace_graph_stop() was called
 *
 * ftrace_graph_stop() is called when a severe error is detected in
 * the function graph tracing. This function is called by the critical
 * paths of function graph to keep those paths from doing any more harm.
 */
bool ftrace_graph_is_dead(void)
{
	return kill_ftrace_graph;
}

/**
 * ftrace_graph_stop - set to permanently disable function graph tracincg
 *
 * In case of an error int function graph tracing, this is called
 * to try to keep function graph tracing from causing any more harm.
 * Usually this is pretty severe and this is called to try to at least
 * get a warning out to the user.
 */
void ftrace_graph_stop(void)
{
	kill_ftrace_graph = true;
}

/* When set, irq functions will be ignored */
static int ftrace_graph_skip_irqs;

struct fgraph_cpu_data {
	pid_t		last_pid;
	int		depth;
	int		depth_irq;
	int		ignore;
	unsigned long	enter_funcs[FTRACE_RETFUNC_DEPTH];
};

struct fgraph_data {
	struct fgraph_cpu_data __percpu *cpu_data;

	/* Place to preserve last processed entry. */
	struct ftrace_graph_ent_entry	ent;
	struct ftrace_graph_ret_entry	ret;
	int				failed;
	int				cpu;
};

#define TRACE_GRAPH_INDENT	2

<<<<<<< HEAD
/* Flag options */
#define TRACE_GRAPH_PRINT_FLAT		0x80

static unsigned int max_depth;
=======
unsigned int fgraph_max_depth;
>>>>>>> 286cd8c7

static struct tracer_opt trace_opts[] = {
	/* Display overruns? (for self-debug purpose) */
	{ TRACER_OPT(funcgraph-overrun, TRACE_GRAPH_PRINT_OVERRUN) },
	/* Display CPU ? */
	{ TRACER_OPT(funcgraph-cpu, TRACE_GRAPH_PRINT_CPU) },
	/* Display Overhead ? */
	{ TRACER_OPT(funcgraph-overhead, TRACE_GRAPH_PRINT_OVERHEAD) },
	/* Display proc name/pid */
	{ TRACER_OPT(funcgraph-proc, TRACE_GRAPH_PRINT_PROC) },
	/* Display duration of execution */
	{ TRACER_OPT(funcgraph-duration, TRACE_GRAPH_PRINT_DURATION) },
	/* Display absolute time of an entry */
	{ TRACER_OPT(funcgraph-abstime, TRACE_GRAPH_PRINT_ABS_TIME) },
	/* Display interrupts */
	{ TRACER_OPT(funcgraph-irqs, TRACE_GRAPH_PRINT_IRQS) },
	/* Display function name after trailing } */
	{ TRACER_OPT(funcgraph-tail, TRACE_GRAPH_PRINT_TAIL) },
	/* Include sleep time (scheduled out) between entry and return */
	{ TRACER_OPT(sleep-time, TRACE_GRAPH_SLEEP_TIME) },
	/* Include time within nested functions */
	{ TRACER_OPT(graph-time, TRACE_GRAPH_GRAPH_TIME) },
	/* Use standard trace formatting rather than hierarchical */
	{ TRACER_OPT(funcgraph-flat, TRACE_GRAPH_PRINT_FLAT) },
	{ } /* Empty entry */
};

static struct tracer_flags tracer_flags = {
	/* Don't display overruns, proc, or tail by default */
	.val = TRACE_GRAPH_PRINT_CPU | TRACE_GRAPH_PRINT_OVERHEAD |
	       TRACE_GRAPH_PRINT_DURATION | TRACE_GRAPH_PRINT_IRQS |
	       TRACE_GRAPH_SLEEP_TIME | TRACE_GRAPH_GRAPH_TIME,
	.opts = trace_opts
};

static struct trace_array *graph_array;

/*
 * DURATION column is being also used to display IRQ signs,
 * following values are used by print_graph_irq and others
 * to fill in space into DURATION column.
 */
enum {
	FLAGS_FILL_FULL  = 1 << TRACE_GRAPH_PRINT_FILL_SHIFT,
	FLAGS_FILL_START = 2 << TRACE_GRAPH_PRINT_FILL_SHIFT,
	FLAGS_FILL_END   = 3 << TRACE_GRAPH_PRINT_FILL_SHIFT,
};

static void
print_graph_duration(struct trace_array *tr, unsigned long long duration,
		     struct trace_seq *s, u32 flags);

/* Add a function return address to the trace stack on thread info.*/
static int
ftrace_push_return_trace(unsigned long ret, unsigned long func,
			 unsigned long frame_pointer, unsigned long *retp)
{
	unsigned long long calltime;
	int index;

	if (unlikely(ftrace_graph_is_dead()))
		return -EBUSY;

	if (!current->ret_stack)
		return -EBUSY;

	/*
	 * We must make sure the ret_stack is tested before we read
	 * anything else.
	 */
	smp_rmb();

	/* The return trace stack is full */
	if (current->curr_ret_stack == FTRACE_RETFUNC_DEPTH - 1) {
		atomic_inc(&current->trace_overrun);
		return -EBUSY;
	}

	/*
	 * The curr_ret_stack is an index to ftrace return stack of
	 * current task.  Its value should be in [0, FTRACE_RETFUNC_
	 * DEPTH) when the function graph tracer is used.  To support
	 * filtering out specific functions, it makes the index
	 * negative by subtracting huge value (FTRACE_NOTRACE_DEPTH)
	 * so when it sees a negative index the ftrace will ignore
	 * the record.  And the index gets recovered when returning
	 * from the filtered function by adding the FTRACE_NOTRACE_
	 * DEPTH and then it'll continue to record functions normally.
	 *
	 * The curr_ret_stack is initialized to -1 and get increased
	 * in this function.  So it can be less than -1 only if it was
	 * filtered out via ftrace_graph_notrace_addr() which can be
	 * set from set_graph_notrace file in tracefs by user.
	 */
	if (current->curr_ret_stack < -1)
		return -EBUSY;

	calltime = trace_clock_local();

	index = ++current->curr_ret_stack;
	if (ftrace_graph_notrace_addr(func))
		current->curr_ret_stack -= FTRACE_NOTRACE_DEPTH;
	barrier();
	current->ret_stack[index].ret = ret;
	current->ret_stack[index].func = func;
	current->ret_stack[index].calltime = calltime;
#ifdef HAVE_FUNCTION_GRAPH_FP_TEST
	current->ret_stack[index].fp = frame_pointer;
#endif
#ifdef HAVE_FUNCTION_GRAPH_RET_ADDR_PTR
	current->ret_stack[index].retp = retp;
#endif
	return 0;
}

int function_graph_enter(unsigned long ret, unsigned long func,
			 unsigned long frame_pointer, unsigned long *retp)
{
	struct ftrace_graph_ent trace;

	trace.func = func;
	trace.depth = ++current->curr_ret_depth;

	if (ftrace_push_return_trace(ret, func,
				     frame_pointer, retp))
		goto out;

	/* Only trace if the calling function expects to */
	if (!ftrace_graph_entry(&trace))
		goto out_ret;

	return 0;
 out_ret:
	current->curr_ret_stack--;
 out:
	current->curr_ret_depth--;
	return -EBUSY;
}

/* Retrieve a function return address to the trace stack on thread info.*/
static void
ftrace_pop_return_trace(struct ftrace_graph_ret *trace, unsigned long *ret,
			unsigned long frame_pointer)
{
	int index;

	index = current->curr_ret_stack;

	/*
	 * A negative index here means that it's just returned from a
	 * notrace'd function.  Recover index to get an original
	 * return address.  See ftrace_push_return_trace().
	 *
	 * TODO: Need to check whether the stack gets corrupted.
	 */
	if (index < 0)
		index += FTRACE_NOTRACE_DEPTH;

	if (unlikely(index < 0 || index >= FTRACE_RETFUNC_DEPTH)) {
		ftrace_graph_stop();
		WARN_ON(1);
		/* Might as well panic, otherwise we have no where to go */
		*ret = (unsigned long)panic;
		return;
	}

#ifdef HAVE_FUNCTION_GRAPH_FP_TEST
	/*
	 * The arch may choose to record the frame pointer used
	 * and check it here to make sure that it is what we expect it
	 * to be. If gcc does not set the place holder of the return
	 * address in the frame pointer, and does a copy instead, then
	 * the function graph trace will fail. This test detects this
	 * case.
	 *
	 * Currently, x86_32 with optimize for size (-Os) makes the latest
	 * gcc do the above.
	 *
	 * Note, -mfentry does not use frame pointers, and this test
	 *  is not needed if CC_USING_FENTRY is set.
	 */
	if (unlikely(current->ret_stack[index].fp != frame_pointer)) {
		ftrace_graph_stop();
		WARN(1, "Bad frame pointer: expected %lx, received %lx\n"
		     "  from func %ps return to %lx\n",
		     current->ret_stack[index].fp,
		     frame_pointer,
		     (void *)current->ret_stack[index].func,
		     current->ret_stack[index].ret);
		*ret = (unsigned long)panic;
		return;
	}
#endif

	*ret = current->ret_stack[index].ret;
	trace->func = current->ret_stack[index].func;
	trace->calltime = current->ret_stack[index].calltime;
	trace->overrun = atomic_read(&current->trace_overrun);
	trace->depth = current->curr_ret_depth--;
	/*
	 * We still want to trace interrupts coming in if
	 * max_depth is set to 1. Make sure the decrement is
	 * seen before ftrace_graph_return.
	 */
	barrier();
}

/*
 * Send the trace to the ring-buffer.
 * @return the original return address.
 */
unsigned long ftrace_return_to_handler(unsigned long frame_pointer)
{
	struct ftrace_graph_ret trace;
	unsigned long ret;

	ftrace_pop_return_trace(&trace, &ret, frame_pointer);
	trace.rettime = trace_clock_local();
	ftrace_graph_return(&trace);
	/*
	 * The ftrace_graph_return() may still access the current
	 * ret_stack structure, we need to make sure the update of
	 * curr_ret_stack is after that.
	 */
	barrier();
	current->curr_ret_stack--;
	/*
	 * The curr_ret_stack can be less than -1 only if it was
	 * filtered out and it's about to return from the function.
	 * Recover the index and continue to trace normal functions.
	 */
	if (current->curr_ret_stack < -1) {
		current->curr_ret_stack += FTRACE_NOTRACE_DEPTH;
		return ret;
	}

	if (unlikely(!ret)) {
		ftrace_graph_stop();
		WARN_ON(1);
		/* Might as well panic. What else to do? */
		ret = (unsigned long)panic;
	}

	return ret;
}

/**
 * ftrace_graph_ret_addr - convert a potentially modified stack return address
 *			   to its original value
 *
 * This function can be called by stack unwinding code to convert a found stack
 * return address ('ret') to its original value, in case the function graph
 * tracer has modified it to be 'return_to_handler'.  If the address hasn't
 * been modified, the unchanged value of 'ret' is returned.
 *
 * 'idx' is a state variable which should be initialized by the caller to zero
 * before the first call.
 *
 * 'retp' is a pointer to the return address on the stack.  It's ignored if
 * the arch doesn't have HAVE_FUNCTION_GRAPH_RET_ADDR_PTR defined.
 */
#ifdef HAVE_FUNCTION_GRAPH_RET_ADDR_PTR
unsigned long ftrace_graph_ret_addr(struct task_struct *task, int *idx,
				    unsigned long ret, unsigned long *retp)
{
	int index = task->curr_ret_stack;
	int i;

	if (ret != (unsigned long)return_to_handler)
		return ret;

	if (index < -1)
		index += FTRACE_NOTRACE_DEPTH;

	if (index < 0)
		return ret;

	for (i = 0; i <= index; i++)
		if (task->ret_stack[i].retp == retp)
			return task->ret_stack[i].ret;

	return ret;
}
#else /* !HAVE_FUNCTION_GRAPH_RET_ADDR_PTR */
unsigned long ftrace_graph_ret_addr(struct task_struct *task, int *idx,
				    unsigned long ret, unsigned long *retp)
{
	int task_idx;

	if (ret != (unsigned long)return_to_handler)
		return ret;

	task_idx = task->curr_ret_stack;

	if (!task->ret_stack || task_idx < *idx)
		return ret;

	task_idx -= *idx;
	(*idx)++;

	return task->ret_stack[task_idx].ret;
}
#endif /* HAVE_FUNCTION_GRAPH_RET_ADDR_PTR */

int __trace_graph_entry(struct trace_array *tr,
				struct ftrace_graph_ent *trace,
				unsigned long flags,
				int pc)
{
	struct trace_event_call *call = &event_funcgraph_entry;
	struct ring_buffer_event *event;
	struct ring_buffer *buffer = tr->trace_buffer.buffer;
	struct ftrace_graph_ent_entry *entry;

	event = trace_buffer_lock_reserve(buffer, TRACE_GRAPH_ENT,
					  sizeof(*entry), flags, pc);
	if (!event)
		return 0;
	entry	= ring_buffer_event_data(event);
	entry->graph_ent			= *trace;
	if (!call_filter_check_discard(call, entry, buffer, event))
		trace_buffer_unlock_commit_nostack(buffer, event);

	return 1;
}

static inline int ftrace_graph_ignore_irqs(void)
{
	if (!ftrace_graph_skip_irqs || trace_recursion_test(TRACE_IRQ_BIT))
		return 0;

	return in_irq();
}

int trace_graph_entry(struct ftrace_graph_ent *trace)
{
	struct trace_array *tr = graph_array;
	struct trace_array_cpu *data;
	unsigned long flags;
	long disabled;
	int ret;
	int cpu;
	int pc;

	if (!ftrace_trace_task(tr))
		return 0;

	if (ftrace_graph_ignore_func(trace))
		return 0;

	if (ftrace_graph_ignore_irqs())
		return 0;

	/*
	 * Do not trace a function if it's filtered by set_graph_notrace.
	 * Make the index of ret stack negative to indicate that it should
	 * ignore further functions.  But it needs its own ret stack entry
	 * to recover the original index in order to continue tracing after
	 * returning from the function.
	 */
	if (ftrace_graph_notrace_addr(trace->func))
		return 1;

	/*
	 * Stop here if tracing_threshold is set. We only write function return
	 * events to the ring buffer.
	 */
	if (tracing_thresh)
		return 1;

	local_irq_save(flags);
	cpu = raw_smp_processor_id();
	data = per_cpu_ptr(tr->trace_buffer.data, cpu);
	disabled = atomic_inc_return(&data->disabled);
	if (likely(disabled == 1)) {
		pc = preempt_count();
		ret = __trace_graph_entry(tr, trace, flags, pc);
	} else {
		ret = 0;
	}

	atomic_dec(&data->disabled);
	local_irq_restore(flags);

	return ret;
}

static void
__trace_graph_function(struct trace_array *tr,
		unsigned long ip, unsigned long flags, int pc)
{
	u64 time = trace_clock_local();
	struct ftrace_graph_ent ent = {
		.func  = ip,
		.depth = 0,
	};
	struct ftrace_graph_ret ret = {
		.func     = ip,
		.depth    = 0,
		.calltime = time,
		.rettime  = time,
	};

	__trace_graph_entry(tr, &ent, flags, pc);
	__trace_graph_return(tr, &ret, flags, pc);
}

void
trace_graph_function(struct trace_array *tr,
		unsigned long ip, unsigned long parent_ip,
		unsigned long flags, int pc)
{
	__trace_graph_function(tr, ip, flags, pc);
}

void __trace_graph_return(struct trace_array *tr,
				struct ftrace_graph_ret *trace,
				unsigned long flags,
				int pc)
{
	struct trace_event_call *call = &event_funcgraph_exit;
	struct ring_buffer_event *event;
	struct ring_buffer *buffer = tr->trace_buffer.buffer;
	struct ftrace_graph_ret_entry *entry;

	event = trace_buffer_lock_reserve(buffer, TRACE_GRAPH_RET,
					  sizeof(*entry), flags, pc);
	if (!event)
		return;
	entry	= ring_buffer_event_data(event);
	entry->ret				= *trace;
	if (!call_filter_check_discard(call, entry, buffer, event))
		trace_buffer_unlock_commit_nostack(buffer, event);
}

void trace_graph_return(struct ftrace_graph_ret *trace)
{
	struct trace_array *tr = graph_array;
	struct trace_array_cpu *data;
	unsigned long flags;
	long disabled;
	int cpu;
	int pc;

	ftrace_graph_addr_finish(trace);

	local_irq_save(flags);
	cpu = raw_smp_processor_id();
	data = per_cpu_ptr(tr->trace_buffer.data, cpu);
	disabled = atomic_inc_return(&data->disabled);
	if (likely(disabled == 1)) {
		pc = preempt_count();
		__trace_graph_return(tr, trace, flags, pc);
	}
	atomic_dec(&data->disabled);
	local_irq_restore(flags);
}

void set_graph_array(struct trace_array *tr)
{
	graph_array = tr;

	/* Make graph_array visible before we start tracing */

	smp_mb();
}

static void trace_graph_thresh_return(struct ftrace_graph_ret *trace)
{
	ftrace_graph_addr_finish(trace);

	if (tracing_thresh &&
	    (trace->rettime - trace->calltime < tracing_thresh))
		return;
	else
		trace_graph_return(trace);
}

static int graph_trace_init(struct trace_array *tr)
{
	int ret;

	set_graph_array(tr);
	if (tracing_thresh)
		ret = register_ftrace_graph(&trace_graph_thresh_return,
					    &trace_graph_entry);
	else
		ret = register_ftrace_graph(&trace_graph_return,
					    &trace_graph_entry);
	if (ret)
		return ret;
	tracing_start_cmdline_record();

	return 0;
}

static void graph_trace_reset(struct trace_array *tr)
{
	tracing_stop_cmdline_record();
	unregister_ftrace_graph();
}

static int graph_trace_update_thresh(struct trace_array *tr)
{
	graph_trace_reset(tr);
	return graph_trace_init(tr);
}

static int max_bytes_for_cpu;

static void print_graph_cpu(struct trace_seq *s, int cpu)
{
	/*
	 * Start with a space character - to make it stand out
	 * to the right a bit when trace output is pasted into
	 * email:
	 */
	trace_seq_printf(s, " %*d) ", max_bytes_for_cpu, cpu);
}

#define TRACE_GRAPH_PROCINFO_LENGTH	14

static void print_graph_proc(struct trace_seq *s, pid_t pid)
{
	char comm[TASK_COMM_LEN];
	/* sign + log10(MAX_INT) + '\0' */
	char pid_str[11];
	int spaces = 0;
	int len;
	int i;

	trace_find_cmdline(pid, comm);
	comm[7] = '\0';
	sprintf(pid_str, "%d", pid);

	/* 1 stands for the "-" character */
	len = strlen(comm) + strlen(pid_str) + 1;

	if (len < TRACE_GRAPH_PROCINFO_LENGTH)
		spaces = TRACE_GRAPH_PROCINFO_LENGTH - len;

	/* First spaces to align center */
	for (i = 0; i < spaces / 2; i++)
		trace_seq_putc(s, ' ');

	trace_seq_printf(s, "%s-%s", comm, pid_str);

	/* Last spaces to align center */
	for (i = 0; i < spaces - (spaces / 2); i++)
		trace_seq_putc(s, ' ');
}


static void print_graph_lat_fmt(struct trace_seq *s, struct trace_entry *entry)
{
	trace_seq_putc(s, ' ');
	trace_print_lat_fmt(s, entry);
}

/* If the pid changed since the last trace, output this event */
static void
verif_pid(struct trace_seq *s, pid_t pid, int cpu, struct fgraph_data *data)
{
	pid_t prev_pid;
	pid_t *last_pid;

	if (!data)
		return;

	last_pid = &(per_cpu_ptr(data->cpu_data, cpu)->last_pid);

	if (*last_pid == pid)
		return;

	prev_pid = *last_pid;
	*last_pid = pid;

	if (prev_pid == -1)
		return;
/*
 * Context-switch trace line:

 ------------------------------------------
 | 1)  migration/0--1  =>  sshd-1755
 ------------------------------------------

 */
	trace_seq_puts(s, " ------------------------------------------\n");
	print_graph_cpu(s, cpu);
	print_graph_proc(s, prev_pid);
	trace_seq_puts(s, " => ");
	print_graph_proc(s, pid);
	trace_seq_puts(s, "\n ------------------------------------------\n\n");
}

static struct ftrace_graph_ret_entry *
get_return_for_leaf(struct trace_iterator *iter,
		struct ftrace_graph_ent_entry *curr)
{
	struct fgraph_data *data = iter->private;
	struct ring_buffer_iter *ring_iter = NULL;
	struct ring_buffer_event *event;
	struct ftrace_graph_ret_entry *next;

	/*
	 * If the previous output failed to write to the seq buffer,
	 * then we just reuse the data from before.
	 */
	if (data && data->failed) {
		curr = &data->ent;
		next = &data->ret;
	} else {

		ring_iter = trace_buffer_iter(iter, iter->cpu);

		/* First peek to compare current entry and the next one */
		if (ring_iter)
			event = ring_buffer_iter_peek(ring_iter, NULL);
		else {
			/*
			 * We need to consume the current entry to see
			 * the next one.
			 */
			ring_buffer_consume(iter->trace_buffer->buffer, iter->cpu,
					    NULL, NULL);
			event = ring_buffer_peek(iter->trace_buffer->buffer, iter->cpu,
						 NULL, NULL);
		}

		if (!event)
			return NULL;

		next = ring_buffer_event_data(event);

		if (data) {
			/*
			 * Save current and next entries for later reference
			 * if the output fails.
			 */
			data->ent = *curr;
			/*
			 * If the next event is not a return type, then
			 * we only care about what type it is. Otherwise we can
			 * safely copy the entire event.
			 */
			if (next->ent.type == TRACE_GRAPH_RET)
				data->ret = *next;
			else
				data->ret.ent.type = next->ent.type;
		}
	}

	if (next->ent.type != TRACE_GRAPH_RET)
		return NULL;

	if (curr->ent.pid != next->ent.pid ||
			curr->graph_ent.func != next->ret.func)
		return NULL;

	/* this is a leaf, now advance the iterator */
	if (ring_iter)
		ring_buffer_read(ring_iter, NULL);

	return next;
}

static void print_graph_abs_time(u64 t, struct trace_seq *s)
{
	unsigned long usecs_rem;

	usecs_rem = do_div(t, NSEC_PER_SEC);
	usecs_rem /= 1000;

	trace_seq_printf(s, "%5lu.%06lu |  ",
			 (unsigned long)t, usecs_rem);
}

static void
print_graph_irq(struct trace_iterator *iter, unsigned long addr,
		enum trace_type type, int cpu, pid_t pid, u32 flags)
{
	struct trace_array *tr = iter->tr;
	struct trace_seq *s = &iter->seq;
	struct trace_entry *ent = iter->ent;

	if (addr < (unsigned long)__irqentry_text_start ||
		addr >= (unsigned long)__irqentry_text_end)
		return;

	if (tr->trace_flags & TRACE_ITER_CONTEXT_INFO) {
		/* Absolute time */
		if (flags & TRACE_GRAPH_PRINT_ABS_TIME)
			print_graph_abs_time(iter->ts, s);

		/* Cpu */
		if (flags & TRACE_GRAPH_PRINT_CPU)
			print_graph_cpu(s, cpu);

		/* Proc */
		if (flags & TRACE_GRAPH_PRINT_PROC) {
			print_graph_proc(s, pid);
			trace_seq_puts(s, " | ");
		}

		/* Latency format */
		if (tr->trace_flags & TRACE_ITER_LATENCY_FMT)
			print_graph_lat_fmt(s, ent);
	}

	/* No overhead */
	print_graph_duration(tr, 0, s, flags | FLAGS_FILL_START);

	if (type == TRACE_GRAPH_ENT)
		trace_seq_puts(s, "==========>");
	else
		trace_seq_puts(s, "<==========");

	print_graph_duration(tr, 0, s, flags | FLAGS_FILL_END);
	trace_seq_putc(s, '\n');
}

void
trace_print_graph_duration(unsigned long long duration, struct trace_seq *s)
{
	unsigned long nsecs_rem = do_div(duration, 1000);
	/* log10(ULONG_MAX) + '\0' */
	char usecs_str[21];
	char nsecs_str[5];
	int len;
	int i;

	sprintf(usecs_str, "%lu", (unsigned long) duration);

	/* Print msecs */
	trace_seq_printf(s, "%s", usecs_str);

	len = strlen(usecs_str);

	/* Print nsecs (we don't want to exceed 7 numbers) */
	if (len < 7) {
		size_t slen = min_t(size_t, sizeof(nsecs_str), 8UL - len);

		snprintf(nsecs_str, slen, "%03lu", nsecs_rem);
		trace_seq_printf(s, ".%s", nsecs_str);
		len += strlen(nsecs_str) + 1;
	}

	trace_seq_puts(s, " us ");

	/* Print remaining spaces to fit the row's width */
	for (i = len; i < 8; i++)
		trace_seq_putc(s, ' ');
}

static void
print_graph_duration(struct trace_array *tr, unsigned long long duration,
		     struct trace_seq *s, u32 flags)
{
	if (!(flags & TRACE_GRAPH_PRINT_DURATION) ||
	    !(tr->trace_flags & TRACE_ITER_CONTEXT_INFO))
		return;

	/* No real adata, just filling the column with spaces */
	switch (flags & TRACE_GRAPH_PRINT_FILL_MASK) {
	case FLAGS_FILL_FULL:
		trace_seq_puts(s, "              |  ");
		return;
	case FLAGS_FILL_START:
		trace_seq_puts(s, "  ");
		return;
	case FLAGS_FILL_END:
		trace_seq_puts(s, " |");
		return;
	}

	/* Signal a overhead of time execution to the output */
	if (flags & TRACE_GRAPH_PRINT_OVERHEAD)
		trace_seq_printf(s, "%c ", trace_find_mark(duration));
	else
		trace_seq_puts(s, "  ");

	trace_print_graph_duration(duration, s);
	trace_seq_puts(s, "|  ");
}

/* Case of a leaf function on its call entry */
static enum print_line_t
print_graph_entry_leaf(struct trace_iterator *iter,
		struct ftrace_graph_ent_entry *entry,
		struct ftrace_graph_ret_entry *ret_entry,
		struct trace_seq *s, u32 flags)
{
	struct fgraph_data *data = iter->private;
	struct trace_array *tr = iter->tr;
	struct ftrace_graph_ret *graph_ret;
	struct ftrace_graph_ent *call;
	unsigned long long duration;
	int cpu = iter->cpu;
	int i;

	graph_ret = &ret_entry->ret;
	call = &entry->graph_ent;
	duration = graph_ret->rettime - graph_ret->calltime;

	if (data) {
		struct fgraph_cpu_data *cpu_data;

		cpu_data = per_cpu_ptr(data->cpu_data, cpu);

		/* If a graph tracer ignored set_graph_notrace */
		if (call->depth < -1)
			call->depth += FTRACE_NOTRACE_DEPTH;

		/*
		 * Comments display at + 1 to depth. Since
		 * this is a leaf function, keep the comments
		 * equal to this depth.
		 */
		cpu_data->depth = call->depth - 1;

		/* No need to keep this function around for this depth */
		if (call->depth < FTRACE_RETFUNC_DEPTH &&
		    !WARN_ON_ONCE(call->depth < 0))
			cpu_data->enter_funcs[call->depth] = 0;
	}

	/* Overhead and duration */
	print_graph_duration(tr, duration, s, flags);

	/* Function */
	for (i = 0; i < call->depth * TRACE_GRAPH_INDENT; i++)
		trace_seq_putc(s, ' ');

	trace_seq_printf(s, "%ps();\n", (void *)call->func);

	print_graph_irq(iter, graph_ret->func, TRACE_GRAPH_RET,
			cpu, iter->ent->pid, flags);

	return trace_handle_return(s);
}

static enum print_line_t
print_graph_entry_nested(struct trace_iterator *iter,
			 struct ftrace_graph_ent_entry *entry,
			 struct trace_seq *s, int cpu, u32 flags)
{
	struct ftrace_graph_ent *call = &entry->graph_ent;
	struct fgraph_data *data = iter->private;
	struct trace_array *tr = iter->tr;
	int i;

	if (data) {
		struct fgraph_cpu_data *cpu_data;
		int cpu = iter->cpu;

		/* If a graph tracer ignored set_graph_notrace */
		if (call->depth < -1)
			call->depth += FTRACE_NOTRACE_DEPTH;

		cpu_data = per_cpu_ptr(data->cpu_data, cpu);
		cpu_data->depth = call->depth;

		/* Save this function pointer to see if the exit matches */
		if (call->depth < FTRACE_RETFUNC_DEPTH &&
		    !WARN_ON_ONCE(call->depth < 0))
			cpu_data->enter_funcs[call->depth] = call->func;
	}

	/* No time */
	print_graph_duration(tr, 0, s, flags | FLAGS_FILL_FULL);

	/* Function */
	for (i = 0; i < call->depth * TRACE_GRAPH_INDENT; i++)
		trace_seq_putc(s, ' ');

	trace_seq_printf(s, "%ps() {\n", (void *)call->func);

	if (trace_seq_has_overflowed(s))
		return TRACE_TYPE_PARTIAL_LINE;

	/*
	 * we already consumed the current entry to check the next one
	 * and see if this is a leaf.
	 */
	return TRACE_TYPE_NO_CONSUME;
}

static void
print_graph_prologue(struct trace_iterator *iter, struct trace_seq *s,
		     int type, unsigned long addr, u32 flags)
{
	struct fgraph_data *data = iter->private;
	struct trace_entry *ent = iter->ent;
	struct trace_array *tr = iter->tr;
	int cpu = iter->cpu;

	/* Pid */
	verif_pid(s, ent->pid, cpu, data);

	if (type)
		/* Interrupt */
		print_graph_irq(iter, addr, type, cpu, ent->pid, flags);

	if (!(tr->trace_flags & TRACE_ITER_CONTEXT_INFO))
		return;

	/* Absolute time */
	if (flags & TRACE_GRAPH_PRINT_ABS_TIME)
		print_graph_abs_time(iter->ts, s);

	/* Cpu */
	if (flags & TRACE_GRAPH_PRINT_CPU)
		print_graph_cpu(s, cpu);

	/* Proc */
	if (flags & TRACE_GRAPH_PRINT_PROC) {
		print_graph_proc(s, ent->pid);
		trace_seq_puts(s, " | ");
	}

	/* Latency format */
	if (tr->trace_flags & TRACE_ITER_LATENCY_FMT)
		print_graph_lat_fmt(s, ent);

	return;
}

/*
 * Entry check for irq code
 *
 * returns 1 if
 *  - we are inside irq code
 *  - we just entered irq code
 *
 * retunns 0 if
 *  - funcgraph-interrupts option is set
 *  - we are not inside irq code
 */
static int
check_irq_entry(struct trace_iterator *iter, u32 flags,
		unsigned long addr, int depth)
{
	int cpu = iter->cpu;
	int *depth_irq;
	struct fgraph_data *data = iter->private;

	/*
	 * If we are either displaying irqs, or we got called as
	 * a graph event and private data does not exist,
	 * then we bypass the irq check.
	 */
	if ((flags & TRACE_GRAPH_PRINT_IRQS) ||
	    (!data))
		return 0;

	depth_irq = &(per_cpu_ptr(data->cpu_data, cpu)->depth_irq);

	/*
	 * We are inside the irq code
	 */
	if (*depth_irq >= 0)
		return 1;

	if ((addr < (unsigned long)__irqentry_text_start) ||
	    (addr >= (unsigned long)__irqentry_text_end))
		return 0;

	/*
	 * We are entering irq code.
	 */
	*depth_irq = depth;
	return 1;
}

/*
 * Return check for irq code
 *
 * returns 1 if
 *  - we are inside irq code
 *  - we just left irq code
 *
 * returns 0 if
 *  - funcgraph-interrupts option is set
 *  - we are not inside irq code
 */
static int
check_irq_return(struct trace_iterator *iter, u32 flags, int depth)
{
	int cpu = iter->cpu;
	int *depth_irq;
	struct fgraph_data *data = iter->private;

	/*
	 * If we are either displaying irqs, or we got called as
	 * a graph event and private data does not exist,
	 * then we bypass the irq check.
	 */
	if ((flags & TRACE_GRAPH_PRINT_IRQS) ||
	    (!data))
		return 0;

	depth_irq = &(per_cpu_ptr(data->cpu_data, cpu)->depth_irq);

	/*
	 * We are not inside the irq code.
	 */
	if (*depth_irq == -1)
		return 0;

	/*
	 * We are inside the irq code, and this is returning entry.
	 * Let's not trace it and clear the entry depth, since
	 * we are out of irq code.
	 *
	 * This condition ensures that we 'leave the irq code' once
	 * we are out of the entry depth. Thus protecting us from
	 * the RETURN entry loss.
	 */
	if (*depth_irq >= depth) {
		*depth_irq = -1;
		return 1;
	}

	/*
	 * We are inside the irq code, and this is not the entry.
	 */
	return 1;
}

static enum print_line_t
print_graph_entry(struct ftrace_graph_ent_entry *field, struct trace_seq *s,
			struct trace_iterator *iter, u32 flags)
{
	struct fgraph_data *data = iter->private;
	struct ftrace_graph_ent *call = &field->graph_ent;
	struct ftrace_graph_ret_entry *leaf_ret;
	static enum print_line_t ret;
	int cpu = iter->cpu;

	if (check_irq_entry(iter, flags, call->func, call->depth))
		return TRACE_TYPE_HANDLED;

	print_graph_prologue(iter, s, TRACE_GRAPH_ENT, call->func, flags);

	leaf_ret = get_return_for_leaf(iter, field);
	if (leaf_ret)
		ret = print_graph_entry_leaf(iter, field, leaf_ret, s, flags);
	else
		ret = print_graph_entry_nested(iter, field, s, cpu, flags);

	if (data) {
		/*
		 * If we failed to write our output, then we need to make
		 * note of it. Because we already consumed our entry.
		 */
		if (s->full) {
			data->failed = 1;
			data->cpu = cpu;
		} else
			data->failed = 0;
	}

	return ret;
}

static enum print_line_t
print_graph_return(struct ftrace_graph_ret *trace, struct trace_seq *s,
		   struct trace_entry *ent, struct trace_iterator *iter,
		   u32 flags)
{
	unsigned long long duration = trace->rettime - trace->calltime;
	struct fgraph_data *data = iter->private;
	struct trace_array *tr = iter->tr;
	pid_t pid = ent->pid;
	int cpu = iter->cpu;
	int func_match = 1;
	int i;

	if (check_irq_return(iter, flags, trace->depth))
		return TRACE_TYPE_HANDLED;

	if (data) {
		struct fgraph_cpu_data *cpu_data;
		int cpu = iter->cpu;

		cpu_data = per_cpu_ptr(data->cpu_data, cpu);

		/*
		 * Comments display at + 1 to depth. This is the
		 * return from a function, we now want the comments
		 * to display at the same level of the bracket.
		 */
		cpu_data->depth = trace->depth - 1;

		if (trace->depth < FTRACE_RETFUNC_DEPTH &&
		    !WARN_ON_ONCE(trace->depth < 0)) {
			if (cpu_data->enter_funcs[trace->depth] != trace->func)
				func_match = 0;
			cpu_data->enter_funcs[trace->depth] = 0;
		}
	}

	print_graph_prologue(iter, s, 0, 0, flags);

	/* Overhead and duration */
	print_graph_duration(tr, duration, s, flags);

	/* Closing brace */
	for (i = 0; i < trace->depth * TRACE_GRAPH_INDENT; i++)
		trace_seq_putc(s, ' ');

	/*
	 * If the return function does not have a matching entry,
	 * then the entry was lost. Instead of just printing
	 * the '}' and letting the user guess what function this
	 * belongs to, write out the function name. Always do
	 * that if the funcgraph-tail option is enabled.
	 */
	if (func_match && !(flags & TRACE_GRAPH_PRINT_TAIL))
		trace_seq_puts(s, "}\n");
	else
		trace_seq_printf(s, "} /* %ps */\n", (void *)trace->func);

	/* Overrun */
	if (flags & TRACE_GRAPH_PRINT_OVERRUN)
		trace_seq_printf(s, " (Overruns: %lu)\n",
				 trace->overrun);

	print_graph_irq(iter, trace->func, TRACE_GRAPH_RET,
			cpu, pid, flags);

	return trace_handle_return(s);
}

static enum print_line_t
print_graph_comment(struct trace_seq *s, struct trace_entry *ent,
		    struct trace_iterator *iter, u32 flags)
{
	struct trace_array *tr = iter->tr;
	unsigned long sym_flags = (tr->trace_flags & TRACE_ITER_SYM_MASK);
	struct fgraph_data *data = iter->private;
	struct trace_event *event;
	int depth = 0;
	int ret;
	int i;

	if (data)
		depth = per_cpu_ptr(data->cpu_data, iter->cpu)->depth;

	print_graph_prologue(iter, s, 0, 0, flags);

	/* No time */
	print_graph_duration(tr, 0, s, flags | FLAGS_FILL_FULL);

	/* Indentation */
	if (depth > 0)
		for (i = 0; i < (depth + 1) * TRACE_GRAPH_INDENT; i++)
			trace_seq_putc(s, ' ');

	/* The comment */
	trace_seq_puts(s, "/* ");

	switch (iter->ent->type) {
	case TRACE_BPUTS:
		ret = trace_print_bputs_msg_only(iter);
		if (ret != TRACE_TYPE_HANDLED)
			return ret;
		break;
	case TRACE_BPRINT:
		ret = trace_print_bprintk_msg_only(iter);
		if (ret != TRACE_TYPE_HANDLED)
			return ret;
		break;
	case TRACE_PRINT:
		ret = trace_print_printk_msg_only(iter);
		if (ret != TRACE_TYPE_HANDLED)
			return ret;
		break;
	default:
		event = ftrace_find_event(ent->type);
		if (!event)
			return TRACE_TYPE_UNHANDLED;

		ret = event->funcs->trace(iter, sym_flags, event);
		if (ret != TRACE_TYPE_HANDLED)
			return ret;
	}

	if (trace_seq_has_overflowed(s))
		goto out;

	/* Strip ending newline */
	if (s->buffer[s->seq.len - 1] == '\n') {
		s->buffer[s->seq.len - 1] = '\0';
		s->seq.len--;
	}

	trace_seq_puts(s, " */\n");
 out:
	return trace_handle_return(s);
}


enum print_line_t
print_graph_function_flags(struct trace_iterator *iter, u32 flags)
{
	struct ftrace_graph_ent_entry *field;
	struct fgraph_data *data = iter->private;
	struct trace_entry *entry = iter->ent;
	struct trace_seq *s = &iter->seq;
	int cpu = iter->cpu;
	int ret;

	if (flags & TRACE_GRAPH_PRINT_FLAT)
		return TRACE_TYPE_UNHANDLED;

	if (data && per_cpu_ptr(data->cpu_data, cpu)->ignore) {
		per_cpu_ptr(data->cpu_data, cpu)->ignore = 0;
		return TRACE_TYPE_HANDLED;
	}

	/*
	 * If the last output failed, there's a possibility we need
	 * to print out the missing entry which would never go out.
	 */
	if (data && data->failed) {
		field = &data->ent;
		iter->cpu = data->cpu;
		ret = print_graph_entry(field, s, iter, flags);
		if (ret == TRACE_TYPE_HANDLED && iter->cpu != cpu) {
			per_cpu_ptr(data->cpu_data, iter->cpu)->ignore = 1;
			ret = TRACE_TYPE_NO_CONSUME;
		}
		iter->cpu = cpu;
		return ret;
	}

	switch (entry->type) {
	case TRACE_GRAPH_ENT: {
		/*
		 * print_graph_entry() may consume the current event,
		 * thus @field may become invalid, so we need to save it.
		 * sizeof(struct ftrace_graph_ent_entry) is very small,
		 * it can be safely saved at the stack.
		 */
		struct ftrace_graph_ent_entry saved;
		trace_assign_type(field, entry);
		saved = *field;
		return print_graph_entry(&saved, s, iter, flags);
	}
	case TRACE_GRAPH_RET: {
		struct ftrace_graph_ret_entry *field;
		trace_assign_type(field, entry);
		return print_graph_return(&field->ret, s, entry, iter, flags);
	}
	case TRACE_STACK:
	case TRACE_FN:
		/* dont trace stack and functions as comments */
		return TRACE_TYPE_UNHANDLED;

	default:
		return print_graph_comment(s, entry, iter, flags);
	}

	return TRACE_TYPE_HANDLED;
}

static enum print_line_t
print_graph_function(struct trace_iterator *iter)
{
	return print_graph_function_flags(iter, tracer_flags.val);
}

static void print_lat_header(struct seq_file *s, u32 flags)
{
	static const char spaces[] = "                "	/* 16 spaces */
		"    "					/* 4 spaces */
		"                 ";			/* 17 spaces */
	int size = 0;

	if (flags & TRACE_GRAPH_PRINT_ABS_TIME)
		size += 16;
	if (flags & TRACE_GRAPH_PRINT_CPU)
		size += 4;
	if (flags & TRACE_GRAPH_PRINT_PROC)
		size += 17;

	seq_printf(s, "#%.*s  _-----=> irqs-off        \n", size, spaces);
	seq_printf(s, "#%.*s / _----=> need-resched    \n", size, spaces);
	seq_printf(s, "#%.*s| / _---=> hardirq/softirq \n", size, spaces);
	seq_printf(s, "#%.*s|| / _--=> preempt-depth   \n", size, spaces);
	seq_printf(s, "#%.*s||| /                      \n", size, spaces);
}

static void __print_graph_headers_flags(struct trace_array *tr,
					struct seq_file *s, u32 flags)
{
	int lat = tr->trace_flags & TRACE_ITER_LATENCY_FMT;

	if (lat)
		print_lat_header(s, flags);

	/* 1st line */
	seq_putc(s, '#');
	if (flags & TRACE_GRAPH_PRINT_ABS_TIME)
		seq_puts(s, "     TIME       ");
	if (flags & TRACE_GRAPH_PRINT_CPU)
		seq_puts(s, " CPU");
	if (flags & TRACE_GRAPH_PRINT_PROC)
		seq_puts(s, "  TASK/PID       ");
	if (lat)
		seq_puts(s, "||||");
	if (flags & TRACE_GRAPH_PRINT_DURATION)
		seq_puts(s, "  DURATION   ");
	seq_puts(s, "               FUNCTION CALLS\n");

	/* 2nd line */
	seq_putc(s, '#');
	if (flags & TRACE_GRAPH_PRINT_ABS_TIME)
		seq_puts(s, "      |         ");
	if (flags & TRACE_GRAPH_PRINT_CPU)
		seq_puts(s, " |  ");
	if (flags & TRACE_GRAPH_PRINT_PROC)
		seq_puts(s, "   |    |        ");
	if (lat)
		seq_puts(s, "||||");
	if (flags & TRACE_GRAPH_PRINT_DURATION)
		seq_puts(s, "   |   |      ");
	seq_puts(s, "               |   |   |   |\n");
}

static void print_graph_headers(struct seq_file *s)
{
	print_graph_headers_flags(s, tracer_flags.val);
}

void print_graph_headers_flags(struct seq_file *s, u32 flags)
{
	struct trace_iterator *iter = s->private;
	struct trace_array *tr = iter->tr;

	if (flags & TRACE_GRAPH_PRINT_FLAT) {
		trace_default_header(s);
		return;
	}

	if (!(tr->trace_flags & TRACE_ITER_CONTEXT_INFO))
		return;

	if (tr->trace_flags & TRACE_ITER_LATENCY_FMT) {
		/* print nothing if the buffers are empty */
		if (trace_empty(iter))
			return;

		print_trace_header(s, iter);
	}

	__print_graph_headers_flags(tr, s, flags);
}

void graph_trace_open(struct trace_iterator *iter)
{
	/* pid and depth on the last trace processed */
	struct fgraph_data *data;
	gfp_t gfpflags;
	int cpu;

	iter->private = NULL;

	/* We can be called in atomic context via ftrace_dump() */
	gfpflags = (in_atomic() || irqs_disabled()) ? GFP_ATOMIC : GFP_KERNEL;

	data = kzalloc(sizeof(*data), gfpflags);
	if (!data)
		goto out_err;

	data->cpu_data = alloc_percpu_gfp(struct fgraph_cpu_data, gfpflags);
	if (!data->cpu_data)
		goto out_err_free;

	for_each_possible_cpu(cpu) {
		pid_t *pid = &(per_cpu_ptr(data->cpu_data, cpu)->last_pid);
		int *depth = &(per_cpu_ptr(data->cpu_data, cpu)->depth);
		int *ignore = &(per_cpu_ptr(data->cpu_data, cpu)->ignore);
		int *depth_irq = &(per_cpu_ptr(data->cpu_data, cpu)->depth_irq);

		*pid = -1;
		*depth = 0;
		*ignore = 0;
		*depth_irq = -1;
	}

	iter->private = data;

	return;

 out_err_free:
	kfree(data);
 out_err:
	pr_warn("function graph tracer: not enough memory\n");
}

void graph_trace_close(struct trace_iterator *iter)
{
	struct fgraph_data *data = iter->private;

	if (data) {
		free_percpu(data->cpu_data);
		kfree(data);
	}
}

static int
func_graph_set_flag(struct trace_array *tr, u32 old_flags, u32 bit, int set)
{
	if (bit == TRACE_GRAPH_PRINT_IRQS)
		ftrace_graph_skip_irqs = !set;

	if (bit == TRACE_GRAPH_SLEEP_TIME)
		ftrace_graph_sleep_time_control(set);

	if (bit == TRACE_GRAPH_GRAPH_TIME)
		ftrace_graph_graph_time_control(set);

	return 0;
}


static struct tracer graph_trace __tracer_data = {
	.name		= "function_graph",
	.update_thresh	= graph_trace_update_thresh,
	.open		= graph_trace_open,
	.pipe_open	= graph_trace_open,
	.close		= graph_trace_close,
	.pipe_close	= graph_trace_close,
	.init		= graph_trace_init,
	.reset		= graph_trace_reset,
	.print_line	= print_graph_function,
	.print_header	= print_graph_headers,
	.flags		= &tracer_flags,
	.set_flag	= func_graph_set_flag,
#ifdef CONFIG_FTRACE_SELFTEST
	.selftest	= trace_selftest_startup_function_graph,
#endif
};


static ssize_t
graph_depth_write(struct file *filp, const char __user *ubuf, size_t cnt,
		  loff_t *ppos)
{
	unsigned long val;
	int ret;

	ret = kstrtoul_from_user(ubuf, cnt, 10, &val);
	if (ret)
		return ret;

	fgraph_max_depth = val;

	*ppos += cnt;

	return cnt;
}

static ssize_t
graph_depth_read(struct file *filp, char __user *ubuf, size_t cnt,
		 loff_t *ppos)
{
	char buf[15]; /* More than enough to hold UINT_MAX + "\n"*/
	int n;

	n = sprintf(buf, "%d\n", fgraph_max_depth);

	return simple_read_from_buffer(ubuf, cnt, ppos, buf, n);
}

static const struct file_operations graph_depth_fops = {
	.open		= tracing_open_generic,
	.write		= graph_depth_write,
	.read		= graph_depth_read,
	.llseek		= generic_file_llseek,
};

static __init int init_graph_tracefs(void)
{
	struct dentry *d_tracer;

	d_tracer = tracing_init_dentry();
	if (IS_ERR(d_tracer))
		return 0;

	trace_create_file("max_graph_depth", 0644, d_tracer,
			  NULL, &graph_depth_fops);

	return 0;
}
fs_initcall(init_graph_tracefs);

static __init int init_graph_trace(void)
{
	max_bytes_for_cpu = snprintf(NULL, 0, "%u", nr_cpu_ids - 1);

<<<<<<< HEAD
=======
	if (!register_trace_event(&graph_trace_entry_event)) {
		pr_warn("Warning: could not register graph trace events\n");
		return 1;
	}

	if (!register_trace_event(&graph_trace_ret_event)) {
		pr_warn("Warning: could not register graph trace events\n");
		return 1;
	}

>>>>>>> 286cd8c7
	return register_tracer(&graph_trace);
}

core_initcall(init_graph_trace);<|MERGE_RESOLUTION|>--- conflicted
+++ resolved
@@ -66,14 +66,7 @@
 
 #define TRACE_GRAPH_INDENT	2
 
-<<<<<<< HEAD
-/* Flag options */
-#define TRACE_GRAPH_PRINT_FLAT		0x80
-
-static unsigned int max_depth;
-=======
 unsigned int fgraph_max_depth;
->>>>>>> 286cd8c7
 
 static struct tracer_opt trace_opts[] = {
 	/* Display overruns? (for self-debug purpose) */
@@ -1577,8 +1570,6 @@
 {
 	max_bytes_for_cpu = snprintf(NULL, 0, "%u", nr_cpu_ids - 1);
 
-<<<<<<< HEAD
-=======
 	if (!register_trace_event(&graph_trace_entry_event)) {
 		pr_warn("Warning: could not register graph trace events\n");
 		return 1;
@@ -1589,7 +1580,6 @@
 		return 1;
 	}
 
->>>>>>> 286cd8c7
 	return register_tracer(&graph_trace);
 }
 
