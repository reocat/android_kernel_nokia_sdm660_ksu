--- conflicted
+++ resolved
@@ -615,8 +615,6 @@
 	rec->nr = syscall_nr;
 	syscall_get_arguments(current, regs, 0, sys_data->nb_args,
 			       (unsigned long *)&rec->args);
-<<<<<<< HEAD
-=======
 
 	if ((valid_prog_array &&
 	     !perf_call_bpf_enter(sys_data->enter_event, regs, sys_data, rec)) ||
@@ -625,7 +623,6 @@
 		return;
 	}
 
->>>>>>> 286cd8c7
 	perf_trace_buf_submit(rec, size, rctx,
 			      sys_data->enter_event->event.type, 1, regs,
 			      head, NULL);
@@ -715,8 +712,6 @@
 
 	rec->nr = syscall_nr;
 	rec->ret = syscall_get_return_value(current, regs);
-<<<<<<< HEAD
-=======
 
 	if ((valid_prog_array &&
 	     !perf_call_bpf_exit(sys_data->exit_event, regs, rec)) ||
@@ -725,7 +720,6 @@
 		return;
 	}
 
->>>>>>> 286cd8c7
 	perf_trace_buf_submit(rec, size, rctx, sys_data->exit_event->event.type,
 			      1, regs, head, NULL);
 }
