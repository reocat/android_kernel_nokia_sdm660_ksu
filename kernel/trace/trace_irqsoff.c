// SPDX-License-Identifier: GPL-2.0
/*
 * trace irqs off critical timings
 *
 * Copyright (C) 2007-2008 Steven Rostedt <srostedt@redhat.com>
 * Copyright (C) 2008 Ingo Molnar <mingo@redhat.com>
 *
 * From code in the latency_tracer, that is:
 *
 *  Copyright (C) 2004-2006 Ingo Molnar
 *  Copyright (C) 2004 Nadia Yvette Chambers
 */
#include <linux/kallsyms.h>
#include <linux/uaccess.h>
#include <linux/module.h>
#include <linux/ftrace.h>
<<<<<<< HEAD
=======
#include <linux/sched.h>
#include <linux/sched/clock.h>
>>>>>>> 286cd8c7
#include <linux/sched/sysctl.h>

#include "trace.h"

<<<<<<< HEAD
#define CREATE_TRACE_POINTS
=======
>>>>>>> 286cd8c7
#include <trace/events/preemptirq.h>

#if defined(CONFIG_IRQSOFF_TRACER) || defined(CONFIG_PREEMPT_TRACER)
static struct trace_array		*irqsoff_trace __read_mostly;
static int				tracer_enabled __read_mostly;

static DEFINE_PER_CPU(int, tracing_cpu);

static DEFINE_RAW_SPINLOCK(max_trace_lock);

enum {
	TRACER_IRQS_OFF		= (1 << 1),
	TRACER_PREEMPT_OFF	= (1 << 2),
};

static int trace_type __read_mostly;

static int save_flags;

static void stop_irqsoff_tracer(struct trace_array *tr, int graph);
static int start_irqsoff_tracer(struct trace_array *tr, int graph);

/*
 * irqsoff stack tracing threshold in ns.
 * default: 1ms
 */
unsigned int sysctl_irqsoff_tracing_threshold_ns = 1000000UL;

#ifdef CONFIG_PREEMPT_TRACER
static inline int
preempt_trace(int pc)
{
	return ((trace_type & TRACER_PREEMPT_OFF) && pc);
}
#else
# define preempt_trace(pc) (0)
#endif

#ifdef CONFIG_IRQSOFF_TRACER
static inline int
irq_trace(void)
{
	return ((trace_type & TRACER_IRQS_OFF) &&
		irqs_disabled());
}
#else
# define irq_trace() (0)
#endif

#ifdef CONFIG_FUNCTION_GRAPH_TRACER
static int irqsoff_display_graph(struct trace_array *tr, int set);
# define is_graph(tr) ((tr)->trace_flags & TRACE_ITER_DISPLAY_GRAPH)
#else
static inline int irqsoff_display_graph(struct trace_array *tr, int set)
{
	return -EINVAL;
}
# define is_graph(tr) false
#endif

/*
 * Sequence count - we record it when starting a measurement and
 * skip the latency if the sequence has changed - some other section
 * did a maximum and could disturb our measurement with serial console
 * printouts, etc. Truly coinciding maximum latencies should be rare
 * and what happens together happens separately as well, so this doesn't
 * decrease the validity of the maximum found:
 */
static __cacheline_aligned_in_smp	unsigned long max_sequence;

#ifdef CONFIG_FUNCTION_TRACER
/*
 * Prologue for the preempt and irqs off function tracers.
 *
 * Returns 1 if it is OK to continue, and data->disabled is
 *            incremented.
 *         0 if the trace is to be ignored, and data->disabled
 *            is kept the same.
 *
 * Note, this function is also used outside this ifdef but
 *  inside the #ifdef of the function graph tracer below.
 *  This is OK, since the function graph tracer is
 *  dependent on the function tracer.
 */
static int func_prolog_dec(struct trace_array *tr,
			   struct trace_array_cpu **data,
			   unsigned long *flags)
{
	long disabled;
	int cpu;

	/*
	 * Does not matter if we preempt. We test the flags
	 * afterward, to see if irqs are disabled or not.
	 * If we preempt and get a false positive, the flags
	 * test will fail.
	 */
	cpu = raw_smp_processor_id();
	if (likely(!per_cpu(tracing_cpu, cpu)))
		return 0;

	local_save_flags(*flags);
	/*
	 * Slight chance to get a false positive on tracing_cpu,
	 * although I'm starting to think there isn't a chance.
	 * Leave this for now just to be paranoid.
	 */
	if (!irqs_disabled_flags(*flags) && !preempt_count())
		return 0;

	*data = per_cpu_ptr(tr->trace_buffer.data, cpu);
	disabled = atomic_inc_return(&(*data)->disabled);

	if (likely(disabled == 1))
		return 1;

	atomic_dec(&(*data)->disabled);

	return 0;
}

/*
 * irqsoff uses its own tracer function to keep the overhead down:
 */
static void
irqsoff_tracer_call(unsigned long ip, unsigned long parent_ip,
		    struct ftrace_ops *op, struct pt_regs *pt_regs)
{
	struct trace_array *tr = irqsoff_trace;
	struct trace_array_cpu *data;
	unsigned long flags;

	if (!func_prolog_dec(tr, &data, &flags))
		return;

	trace_function(tr, ip, parent_ip, flags, preempt_count());

	atomic_dec(&data->disabled);
}
#endif /* CONFIG_FUNCTION_TRACER */

#ifdef CONFIG_FUNCTION_GRAPH_TRACER
static int irqsoff_display_graph(struct trace_array *tr, int set)
{
	int cpu;

	if (!(is_graph(tr) ^ set))
		return 0;

	stop_irqsoff_tracer(irqsoff_trace, !set);

	for_each_possible_cpu(cpu)
		per_cpu(tracing_cpu, cpu) = 0;

	tr->max_latency = 0;
	tracing_reset_online_cpus(&irqsoff_trace->trace_buffer);

	return start_irqsoff_tracer(irqsoff_trace, set);
}

static int irqsoff_graph_entry(struct ftrace_graph_ent *trace)
{
	struct trace_array *tr = irqsoff_trace;
	struct trace_array_cpu *data;
	unsigned long flags;
	int ret;
	int pc;

	if (ftrace_graph_ignore_func(trace))
		return 0;
	/*
	 * Do not trace a function if it's filtered by set_graph_notrace.
	 * Make the index of ret stack negative to indicate that it should
	 * ignore further functions.  But it needs its own ret stack entry
	 * to recover the original index in order to continue tracing after
	 * returning from the function.
	 */
	if (ftrace_graph_notrace_addr(trace->func))
		return 1;

	if (!func_prolog_dec(tr, &data, &flags))
		return 0;

	pc = preempt_count();
	ret = __trace_graph_entry(tr, trace, flags, pc);
	atomic_dec(&data->disabled);

	return ret;
}

static void irqsoff_graph_return(struct ftrace_graph_ret *trace)
{
	struct trace_array *tr = irqsoff_trace;
	struct trace_array_cpu *data;
	unsigned long flags;
	int pc;

	ftrace_graph_addr_finish(trace);

	if (!func_prolog_dec(tr, &data, &flags))
		return;

	pc = preempt_count();
	__trace_graph_return(tr, trace, flags, pc);
	atomic_dec(&data->disabled);
}

static void irqsoff_trace_open(struct trace_iterator *iter)
{
	if (is_graph(iter->tr))
		graph_trace_open(iter);
	else
		iter->private = NULL;
}

static void irqsoff_trace_close(struct trace_iterator *iter)
{
	if (iter->private)
		graph_trace_close(iter);
}

#define GRAPH_TRACER_FLAGS (TRACE_GRAPH_PRINT_CPU | \
			    TRACE_GRAPH_PRINT_PROC | \
			    TRACE_GRAPH_PRINT_ABS_TIME | \
			    TRACE_GRAPH_PRINT_DURATION)

static enum print_line_t irqsoff_print_line(struct trace_iterator *iter)
{
	/*
	 * In graph mode call the graph tracer output function,
	 * otherwise go with the TRACE_FN event handler
	 */
	if (is_graph(iter->tr))
		return print_graph_function_flags(iter, GRAPH_TRACER_FLAGS);

	return TRACE_TYPE_UNHANDLED;
}

static void irqsoff_print_header(struct seq_file *s)
{
	struct trace_array *tr = irqsoff_trace;

	if (is_graph(tr))
		print_graph_headers_flags(s, GRAPH_TRACER_FLAGS);
	else
		trace_default_header(s);
}

static void
__trace_function(struct trace_array *tr,
		 unsigned long ip, unsigned long parent_ip,
		 unsigned long flags, int pc)
{
	if (is_graph(tr))
		trace_graph_function(tr, ip, parent_ip, flags, pc);
	else
		trace_function(tr, ip, parent_ip, flags, pc);
}

#else
#define __trace_function trace_function

#ifdef CONFIG_FUNCTION_TRACER
static int irqsoff_graph_entry(struct ftrace_graph_ent *trace)
{
	return -1;
}
#endif

static enum print_line_t irqsoff_print_line(struct trace_iterator *iter)
{
	return TRACE_TYPE_UNHANDLED;
}

static void irqsoff_trace_open(struct trace_iterator *iter) { }
static void irqsoff_trace_close(struct trace_iterator *iter) { }

#ifdef CONFIG_FUNCTION_TRACER
static void irqsoff_graph_return(struct ftrace_graph_ret *trace) { }
static void irqsoff_print_header(struct seq_file *s)
{
	trace_default_header(s);
}
#else
static void irqsoff_print_header(struct seq_file *s)
{
	trace_latency_header(s);
}
#endif /* CONFIG_FUNCTION_TRACER */
#endif /* CONFIG_FUNCTION_GRAPH_TRACER */

/*
 * Should this new latency be reported/recorded?
 */
static bool report_latency(struct trace_array *tr, u64 delta)
{
	if (tracing_thresh) {
		if (delta < tracing_thresh)
			return false;
	} else {
		if (delta <= tr->max_latency)
			return false;
	}
	return true;
}

static void
check_critical_timing(struct trace_array *tr,
		      struct trace_array_cpu *data,
		      unsigned long parent_ip,
		      int cpu)
{
	u64 T0, T1, delta;
	unsigned long flags;
	int pc;

	T0 = data->preempt_timestamp;
	T1 = ftrace_now(cpu);
	delta = T1-T0;

	local_save_flags(flags);

	pc = preempt_count();

	if (!report_latency(tr, delta))
		goto out;

	raw_spin_lock_irqsave(&max_trace_lock, flags);

	/* check if we are still the max latency */
	if (!report_latency(tr, delta))
		goto out_unlock;

	__trace_function(tr, CALLER_ADDR0, parent_ip, flags, pc);
	/* Skip 5 functions to get to the irq/preempt enable function */
	__trace_stack(tr, flags, 5, pc);

	if (data->critical_sequence != max_sequence)
		goto out_unlock;

	data->critical_end = parent_ip;

	if (likely(!is_tracing_stopped())) {
		tr->max_latency = delta;
		update_max_tr_single(tr, current, cpu);
	}

	max_sequence++;

out_unlock:
	raw_spin_unlock_irqrestore(&max_trace_lock, flags);

out:
	data->critical_sequence = max_sequence;
	data->preempt_timestamp = ftrace_now(cpu);
	__trace_function(tr, CALLER_ADDR0, parent_ip, flags, pc);
}

static inline void
start_critical_timing(unsigned long ip, unsigned long parent_ip, int pc)
{
	int cpu;
	struct trace_array *tr = irqsoff_trace;
	struct trace_array_cpu *data;
	unsigned long flags;

	if (!tracer_enabled || !tracing_is_enabled())
		return;

	cpu = raw_smp_processor_id();

	if (per_cpu(tracing_cpu, cpu))
		return;

	data = per_cpu_ptr(tr->trace_buffer.data, cpu);

	if (unlikely(!data) || atomic_read(&data->disabled))
		return;

	atomic_inc(&data->disabled);

	data->critical_sequence = max_sequence;
	data->preempt_timestamp = ftrace_now(cpu);
	data->critical_start = parent_ip ? : ip;

	local_save_flags(flags);

	__trace_function(tr, ip, parent_ip, flags, pc);

	per_cpu(tracing_cpu, cpu) = 1;

	atomic_dec(&data->disabled);
}

static inline void
stop_critical_timing(unsigned long ip, unsigned long parent_ip, int pc)
{
	int cpu;
	struct trace_array *tr = irqsoff_trace;
	struct trace_array_cpu *data;
	unsigned long flags;

	cpu = raw_smp_processor_id();
	/* Always clear the tracing cpu on stopping the trace */
	if (unlikely(per_cpu(tracing_cpu, cpu)))
		per_cpu(tracing_cpu, cpu) = 0;
	else
		return;

	if (!tracer_enabled || !tracing_is_enabled())
		return;

	data = per_cpu_ptr(tr->trace_buffer.data, cpu);

	if (unlikely(!data) ||
	    !data->critical_start || atomic_read(&data->disabled))
		return;

	atomic_inc(&data->disabled);

	local_save_flags(flags);
	__trace_function(tr, ip, parent_ip, flags, pc);
	check_critical_timing(tr, data, parent_ip ? : ip, cpu);
	data->critical_start = 0;
	atomic_dec(&data->disabled);
}

/* start and stop critical timings used to for stoppage (in idle) */
void start_critical_timings(void)
{
	int pc = preempt_count();

	if (preempt_trace(pc) || irq_trace())
		start_critical_timing(CALLER_ADDR0, CALLER_ADDR1, pc);
}
EXPORT_SYMBOL_GPL(start_critical_timings);

void stop_critical_timings(void)
{
<<<<<<< HEAD
	if (preempt_trace() || irq_trace())
		stop_critical_timing(CALLER_ADDR0, CALLER_ADDR1);
}
EXPORT_SYMBOL_GPL(stop_critical_timings);

#ifdef CONFIG_IRQSOFF_TRACER
#ifdef CONFIG_PROVE_LOCKING
void time_hardirqs_on(unsigned long a0, unsigned long a1)
{
	if (!preempt_trace() && irq_trace())
		stop_critical_timing(a0, a1);
}

void time_hardirqs_off(unsigned long a0, unsigned long a1)
{
	if (!preempt_trace() && irq_trace())
		start_critical_timing(a0, a1);
}

#else /* !CONFIG_PROVE_LOCKING */

#ifdef CONFIG_PREEMPTIRQ_EVENTS
struct irqsoff_store {
	u64 ts;
	unsigned long caddr[4];
};

static DEFINE_PER_CPU(struct irqsoff_store, the_irqsoff);
#endif /* CONFIG_PREEMPTIRQ_EVENTS */

/*
 * We are only interested in hardirq on/off events:
 */
static inline void tracer_hardirqs_on(void)
{
#ifdef CONFIG_PREEMPTIRQ_EVENTS
	struct irqsoff_store *is = &per_cpu(the_irqsoff,
						raw_smp_processor_id());

	if (!is->ts) {
		is->ts = sched_clock();
		is->caddr[0] = CALLER_ADDR0;
		is->caddr[1] = CALLER_ADDR1;
		is->caddr[2] = CALLER_ADDR2;
		is->caddr[3] = CALLER_ADDR3;
	}
#endif /* CONFIG_PREEMPTIRQ_EVENTS */
	if (!preempt_trace() && irq_trace())
		stop_critical_timing(CALLER_ADDR0, CALLER_ADDR1);
}

static inline void tracer_hardirqs_off(void)
{
#ifdef CONFIG_PREEMPTIRQ_EVENTS
	struct irqsoff_store *is = &per_cpu(the_irqsoff,
						raw_smp_processor_id());
	u64 delta = 0;

	if (is->ts) {
		delta = sched_clock() - is->ts;
		is->ts = 0;
	}
	if (delta > sysctl_irqsoff_tracing_threshold_ns)
		trace_irqs_disable(delta, is->caddr[0], is->caddr[1],
						is->caddr[2], is->caddr[3]);
#endif /* CONFIG_PREEMPTIRQ_EVENTS */

	if (!preempt_trace() && irq_trace())
		start_critical_timing(CALLER_ADDR0, CALLER_ADDR1);
}

static inline void tracer_hardirqs_on_caller(unsigned long caller_addr)
{
	if (!preempt_trace() && irq_trace())
		stop_critical_timing(CALLER_ADDR0, caller_addr);
}

static inline void tracer_hardirqs_off_caller(unsigned long caller_addr)
{
	if (!preempt_trace() && irq_trace())
		start_critical_timing(CALLER_ADDR0, caller_addr);
}

#endif /* CONFIG_PROVE_LOCKING */
#endif /*  CONFIG_IRQSOFF_TRACER */

#ifdef CONFIG_PREEMPT_TRACER
static inline void tracer_preempt_on(unsigned long a0, unsigned long a1)
{
	if (preempt_trace() && !irq_trace())
		stop_critical_timing(a0, a1);
}

static inline void tracer_preempt_off(unsigned long a0, unsigned long a1)
{
	if (preempt_trace() && !irq_trace())
		start_critical_timing(a0, a1);
}
#endif /* CONFIG_PREEMPT_TRACER */
=======
	int pc = preempt_count();

	if (preempt_trace(pc) || irq_trace())
		stop_critical_timing(CALLER_ADDR0, CALLER_ADDR1, pc);
}
EXPORT_SYMBOL_GPL(stop_critical_timings);
>>>>>>> 286cd8c7

#ifdef CONFIG_FUNCTION_TRACER
static bool function_enabled;

static int register_irqsoff_function(struct trace_array *tr, int graph, int set)
{
	int ret;

	/* 'set' is set if TRACE_ITER_FUNCTION is about to be set */
	if (function_enabled || (!set && !(tr->trace_flags & TRACE_ITER_FUNCTION)))
		return 0;

	if (graph)
		ret = register_ftrace_graph(&irqsoff_graph_return,
					    &irqsoff_graph_entry);
	else
		ret = register_ftrace_function(tr->ops);

	if (!ret)
		function_enabled = true;

	return ret;
}

static void unregister_irqsoff_function(struct trace_array *tr, int graph)
{
	if (!function_enabled)
		return;

	if (graph)
		unregister_ftrace_graph();
	else
		unregister_ftrace_function(tr->ops);

	function_enabled = false;
}

static int irqsoff_function_set(struct trace_array *tr, u32 mask, int set)
{
	if (!(mask & TRACE_ITER_FUNCTION))
		return 0;

	if (set)
		register_irqsoff_function(tr, is_graph(tr), 1);
	else
		unregister_irqsoff_function(tr, is_graph(tr));
	return 1;
}
#else
static int register_irqsoff_function(struct trace_array *tr, int graph, int set)
{
	return 0;
}
static void unregister_irqsoff_function(struct trace_array *tr, int graph) { }
static inline int irqsoff_function_set(struct trace_array *tr, u32 mask, int set)
{
	return 0;
}
#endif /* CONFIG_FUNCTION_TRACER */

static int irqsoff_flag_changed(struct trace_array *tr, u32 mask, int set)
{
	struct tracer *tracer = tr->current_trace;

	if (irqsoff_function_set(tr, mask, set))
		return 0;

#ifdef CONFIG_FUNCTION_GRAPH_TRACER
	if (mask & TRACE_ITER_DISPLAY_GRAPH)
		return irqsoff_display_graph(tr, set);
#endif

	return trace_keep_overwrite(tracer, mask, set);
}

static int start_irqsoff_tracer(struct trace_array *tr, int graph)
{
	int ret;

	ret = register_irqsoff_function(tr, graph, 0);

	if (!ret && tracing_is_enabled())
		tracer_enabled = 1;
	else
		tracer_enabled = 0;

	return ret;
}

static void stop_irqsoff_tracer(struct trace_array *tr, int graph)
{
	tracer_enabled = 0;

	unregister_irqsoff_function(tr, graph);
}

static bool irqsoff_busy;

static int __irqsoff_tracer_init(struct trace_array *tr)
{
	if (irqsoff_busy)
		return -EBUSY;

	save_flags = tr->trace_flags;

	/* non overwrite screws up the latency tracers */
	set_tracer_flag(tr, TRACE_ITER_OVERWRITE, 1);
	set_tracer_flag(tr, TRACE_ITER_LATENCY_FMT, 1);

	tr->max_latency = 0;
	irqsoff_trace = tr;
	/* make sure that the tracer is visible */
	smp_wmb();

	ftrace_init_array_ops(tr, irqsoff_tracer_call);

	/* Only toplevel instance supports graph tracing */
	if (start_irqsoff_tracer(tr, (tr->flags & TRACE_ARRAY_FL_GLOBAL &&
				      is_graph(tr))))
		printk(KERN_ERR "failed to start irqsoff tracer\n");

	irqsoff_busy = true;
	return 0;
}

static void __irqsoff_tracer_reset(struct trace_array *tr)
{
	int lat_flag = save_flags & TRACE_ITER_LATENCY_FMT;
	int overwrite_flag = save_flags & TRACE_ITER_OVERWRITE;

	stop_irqsoff_tracer(tr, is_graph(tr));

	set_tracer_flag(tr, TRACE_ITER_LATENCY_FMT, lat_flag);
	set_tracer_flag(tr, TRACE_ITER_OVERWRITE, overwrite_flag);
	ftrace_reset_array_ops(tr);

	irqsoff_busy = false;
}

static void irqsoff_tracer_start(struct trace_array *tr)
{
	tracer_enabled = 1;
}

static void irqsoff_tracer_stop(struct trace_array *tr)
{
	tracer_enabled = 0;
}

#ifdef CONFIG_IRQSOFF_TRACER
#ifdef CONFIG_PREEMPTIRQ_EVENTS
/*
 * irqsoff stack tracing threshold in ns.
 * default: 1ms
 */
unsigned int sysctl_irqsoff_tracing_threshold_ns = 1000000UL;

struct irqsoff_store {
	u64 ts;
	unsigned long caddr[5];
};

static DEFINE_PER_CPU(struct irqsoff_store, the_irqsoff);
#endif /* CONFIG_PREEMPTIRQ_EVENTS */

/*
 * We are only interested in hardirq on/off events:
 */
void tracer_hardirqs_on(unsigned long a0, unsigned long a1)
{
	unsigned int pc = preempt_count();
#ifdef CONFIG_PREEMPTIRQ_EVENTS
	struct irqsoff_store *is;
	u64 delta;

	lockdep_off();
	is = &per_cpu(the_irqsoff, raw_smp_processor_id());
	delta = sched_clock() - is->ts;

	if (!is_idle_task(current) &&
			delta > sysctl_irqsoff_tracing_threshold_ns)
		trace_irqs_disable(delta, is->caddr[0], is->caddr[1],
					is->caddr[2], is->caddr[3],
					is->caddr[4]);
	is->ts = 0;
	lockdep_on();
#endif /* CONFIG_PREEMPTIRQ_EVENTS */

	if (!preempt_trace(pc) && irq_trace())
		stop_critical_timing(a0, a1, pc);
}

void tracer_hardirqs_off(unsigned long a0, unsigned long a1)
{
	unsigned int pc = preempt_count();
#ifdef CONFIG_PREEMPTIRQ_EVENTS
	struct irqsoff_store *is;

	lockdep_off();
	is = &per_cpu(the_irqsoff, raw_smp_processor_id());
	is->ts = sched_clock();
	is->caddr[0] = CALLER_ADDR1;
	is->caddr[1] = CALLER_ADDR2;
	is->caddr[2] = CALLER_ADDR3;
	is->caddr[3] = CALLER_ADDR4;
	is->caddr[4] = CALLER_ADDR5;
	lockdep_on();
#endif /* CONFIG_PREEMPTIRQ_EVENTS */

	if (!preempt_trace(pc) && irq_trace())
		start_critical_timing(a0, a1, pc);
}

static int irqsoff_tracer_init(struct trace_array *tr)
{
	trace_type = TRACER_IRQS_OFF;

	return __irqsoff_tracer_init(tr);
}

static void irqsoff_tracer_reset(struct trace_array *tr)
{
	__irqsoff_tracer_reset(tr);
}

static struct tracer irqsoff_tracer __read_mostly =
{
	.name		= "irqsoff",
	.init		= irqsoff_tracer_init,
	.reset		= irqsoff_tracer_reset,
	.start		= irqsoff_tracer_start,
	.stop		= irqsoff_tracer_stop,
	.print_max	= true,
	.print_header   = irqsoff_print_header,
	.print_line     = irqsoff_print_line,
	.flag_changed	= irqsoff_flag_changed,
#ifdef CONFIG_FTRACE_SELFTEST
	.selftest    = trace_selftest_startup_irqsoff,
#endif
	.open           = irqsoff_trace_open,
	.close          = irqsoff_trace_close,
	.allow_instances = true,
	.use_max_tr	= true,
};
#endif /*  CONFIG_IRQSOFF_TRACER */

#ifdef CONFIG_PREEMPT_TRACER
#ifdef CONFIG_PREEMPTIRQ_EVENTS
/*
 * preemptoff stack tracing threshold in ns.
 * default: 1ms
 */
unsigned int sysctl_preemptoff_tracing_threshold_ns = 1000000UL;

struct preempt_store {
	u64 ts;
	unsigned long caddr[5];
	bool irqs_disabled;
	int pid;
	unsigned long ncsw;
};

static DEFINE_PER_CPU(struct preempt_store, the_ps);
#endif /* CONFIG_PREEMPTIRQ_EVENTS */

void tracer_preempt_on(unsigned long a0, unsigned long a1)
{
	int pc = preempt_count();
#ifdef CONFIG_PREEMPTIRQ_EVENTS
	struct preempt_store *ps;
	u64 delta = 0;

	lockdep_off();
	ps = &per_cpu(the_ps, raw_smp_processor_id());

	/*
	 * schedule() calls __schedule() with preemption disabled.
	 * if we had entered idle and exiting idle now, we think
	 * preemption is disabled the whole time. Detect this by
	 * checking if the preemption is disabled across the same
	 * task. There is a possiblity that the same task is scheduled
	 * after idle. To rule out this possibility, compare the
	 * context switch count also.
	 */
	if (ps->ts && ps->pid == current->pid && (ps->ncsw ==
			current->nvcsw + current->nivcsw))
		delta = sched_clock() - ps->ts;
	/*
	 * Trace preempt disable stack if preemption
	 * is disabled for more than the threshold.
	 */
	if (delta > sysctl_preemptoff_tracing_threshold_ns)
		trace_sched_preempt_disable(delta, ps->irqs_disabled,
				ps->caddr[0], ps->caddr[1],
				ps->caddr[2], ps->caddr[3], ps->caddr[4]);
	ps->ts = 0;
	lockdep_on();
#endif /* CONFIG_PREEMPTIRQ_EVENTS */

	if (preempt_trace(pc) && !irq_trace())
		stop_critical_timing(a0, a1, pc);
}

void tracer_preempt_off(unsigned long a0, unsigned long a1)
{
	int pc = preempt_count();
#ifdef CONFIG_PREEMPTIRQ_EVENTS
	struct preempt_store *ps;

	lockdep_off();
	ps = &per_cpu(the_ps, raw_smp_processor_id());
	ps->ts = sched_clock();
	ps->caddr[0] = CALLER_ADDR1;
	ps->caddr[1] = CALLER_ADDR2;
	ps->caddr[2] = CALLER_ADDR3;
	ps->caddr[3] = CALLER_ADDR4;
	ps->caddr[4] = CALLER_ADDR5;
	ps->irqs_disabled = irqs_disabled();
	ps->pid = current->pid;
	ps->ncsw = current->nvcsw + current->nivcsw;
	lockdep_on();
#endif /* CONFIG_PREEMPTIRQ_EVENTS */

	if (preempt_trace(pc) && !irq_trace())
		start_critical_timing(a0, a1, pc);
}

static int preemptoff_tracer_init(struct trace_array *tr)
{
	trace_type = TRACER_PREEMPT_OFF;

	return __irqsoff_tracer_init(tr);
}

static void preemptoff_tracer_reset(struct trace_array *tr)
{
	__irqsoff_tracer_reset(tr);
}

static struct tracer preemptoff_tracer __read_mostly =
{
	.name		= "preemptoff",
	.init		= preemptoff_tracer_init,
	.reset		= preemptoff_tracer_reset,
	.start		= irqsoff_tracer_start,
	.stop		= irqsoff_tracer_stop,
	.print_max	= true,
	.print_header   = irqsoff_print_header,
	.print_line     = irqsoff_print_line,
	.flag_changed	= irqsoff_flag_changed,
#ifdef CONFIG_FTRACE_SELFTEST
	.selftest    = trace_selftest_startup_preemptoff,
#endif
	.open		= irqsoff_trace_open,
	.close		= irqsoff_trace_close,
	.allow_instances = true,
	.use_max_tr	= true,
};
#endif /* CONFIG_PREEMPT_TRACER */

#if defined(CONFIG_IRQSOFF_TRACER) && defined(CONFIG_PREEMPT_TRACER)

static int preemptirqsoff_tracer_init(struct trace_array *tr)
{
	trace_type = TRACER_IRQS_OFF | TRACER_PREEMPT_OFF;

	return __irqsoff_tracer_init(tr);
}

static void preemptirqsoff_tracer_reset(struct trace_array *tr)
{
	__irqsoff_tracer_reset(tr);
}

static struct tracer preemptirqsoff_tracer __read_mostly =
{
	.name		= "preemptirqsoff",
	.init		= preemptirqsoff_tracer_init,
	.reset		= preemptirqsoff_tracer_reset,
	.start		= irqsoff_tracer_start,
	.stop		= irqsoff_tracer_stop,
	.print_max	= true,
	.print_header   = irqsoff_print_header,
	.print_line     = irqsoff_print_line,
	.flag_changed	= irqsoff_flag_changed,
#ifdef CONFIG_FTRACE_SELFTEST
	.selftest    = trace_selftest_startup_preemptirqsoff,
#endif
	.open		= irqsoff_trace_open,
	.close		= irqsoff_trace_close,
	.allow_instances = true,
	.use_max_tr	= true,
};
#endif

__init static int init_irqsoff_tracer(void)
{
#ifdef CONFIG_IRQSOFF_TRACER
	register_tracer(&irqsoff_tracer);
#endif
#ifdef CONFIG_PREEMPT_TRACER
	register_tracer(&preemptoff_tracer);
#endif
#if defined(CONFIG_IRQSOFF_TRACER) && defined(CONFIG_PREEMPT_TRACER)
	register_tracer(&preemptirqsoff_tracer);
#endif

	return 0;
}
core_initcall(init_irqsoff_tracer);
<<<<<<< HEAD
#endif /* IRQSOFF_TRACER || PREEMPTOFF_TRACER */

#ifndef CONFIG_IRQSOFF_TRACER
static inline void tracer_hardirqs_on(void) { }
static inline void tracer_hardirqs_off(void) { }
static inline void tracer_hardirqs_on_caller(unsigned long caller_addr) { }
static inline void tracer_hardirqs_off_caller(unsigned long caller_addr) { }
#endif

#ifndef CONFIG_PREEMPT_TRACER
static inline void tracer_preempt_on(unsigned long a0, unsigned long a1) { }
static inline void tracer_preempt_off(unsigned long a0, unsigned long a1) { }
#endif

/* Per-cpu variable to prevent redundant calls when IRQs already off */
static DEFINE_PER_CPU(int, tracing_irq_cpu);

#if defined(CONFIG_TRACE_IRQFLAGS) && !defined(CONFIG_PROVE_LOCKING)
void trace_hardirqs_on(void)
{
	if (!this_cpu_read(tracing_irq_cpu))
		return;

	trace_irq_enable_rcuidle(CALLER_ADDR0, CALLER_ADDR1);
	tracer_hardirqs_on();

	this_cpu_write(tracing_irq_cpu, 0);
}
EXPORT_SYMBOL(trace_hardirqs_on);

void trace_hardirqs_off(void)
{
	if (this_cpu_read(tracing_irq_cpu))
		return;

	this_cpu_write(tracing_irq_cpu, 1);

	trace_irq_disable_rcuidle(CALLER_ADDR0, CALLER_ADDR1);
	tracer_hardirqs_off();
}
EXPORT_SYMBOL(trace_hardirqs_off);

__visible void trace_hardirqs_on_caller(unsigned long caller_addr)
{
	if (!this_cpu_read(tracing_irq_cpu))
		return;

	trace_irq_enable_rcuidle(CALLER_ADDR0, caller_addr);
	tracer_hardirqs_on_caller(caller_addr);

	this_cpu_write(tracing_irq_cpu, 0);
}
EXPORT_SYMBOL(trace_hardirqs_on_caller);

__visible void trace_hardirqs_off_caller(unsigned long caller_addr)
{
	if (this_cpu_read(tracing_irq_cpu))
		return;

	this_cpu_write(tracing_irq_cpu, 1);

	trace_irq_disable_rcuidle(CALLER_ADDR0, caller_addr);
	tracer_hardirqs_off_caller(caller_addr);
}
EXPORT_SYMBOL(trace_hardirqs_off_caller);

/*
 * Stubs:
 */

void trace_softirqs_on(unsigned long ip)
{
}

void trace_softirqs_off(unsigned long ip)
{
}

inline void print_irqtrace_events(struct task_struct *curr)
{
}
#endif

#if defined(CONFIG_PREEMPT_TRACER) || \
	(defined(CONFIG_DEBUG_PREEMPT) && defined(CONFIG_PREEMPTIRQ_EVENTS))
void trace_preempt_on(unsigned long a0, unsigned long a1)
{
	trace_preempt_enable_rcuidle(a0, a1);
	tracer_preempt_on(a0, a1);
}

void trace_preempt_off(unsigned long a0, unsigned long a1)
{
	trace_preempt_disable_rcuidle(a0, a1);
	tracer_preempt_off(a0, a1);
}
#endif
=======
#endif /* IRQSOFF_TRACER || PREEMPTOFF_TRACER */
>>>>>>> 286cd8c7
<|MERGE_RESOLUTION|>--- conflicted
+++ resolved
@@ -14,19 +14,12 @@
 #include <linux/uaccess.h>
 #include <linux/module.h>
 #include <linux/ftrace.h>
-<<<<<<< HEAD
-=======
 #include <linux/sched.h>
 #include <linux/sched/clock.h>
->>>>>>> 286cd8c7
 #include <linux/sched/sysctl.h>
 
 #include "trace.h"
 
-<<<<<<< HEAD
-#define CREATE_TRACE_POINTS
-=======
->>>>>>> 286cd8c7
 #include <trace/events/preemptirq.h>
 
 #if defined(CONFIG_IRQSOFF_TRACER) || defined(CONFIG_PREEMPT_TRACER)
@@ -466,114 +459,12 @@
 
 void stop_critical_timings(void)
 {
-<<<<<<< HEAD
-	if (preempt_trace() || irq_trace())
-		stop_critical_timing(CALLER_ADDR0, CALLER_ADDR1);
-}
-EXPORT_SYMBOL_GPL(stop_critical_timings);
-
-#ifdef CONFIG_IRQSOFF_TRACER
-#ifdef CONFIG_PROVE_LOCKING
-void time_hardirqs_on(unsigned long a0, unsigned long a1)
-{
-	if (!preempt_trace() && irq_trace())
-		stop_critical_timing(a0, a1);
-}
-
-void time_hardirqs_off(unsigned long a0, unsigned long a1)
-{
-	if (!preempt_trace() && irq_trace())
-		start_critical_timing(a0, a1);
-}
-
-#else /* !CONFIG_PROVE_LOCKING */
-
-#ifdef CONFIG_PREEMPTIRQ_EVENTS
-struct irqsoff_store {
-	u64 ts;
-	unsigned long caddr[4];
-};
-
-static DEFINE_PER_CPU(struct irqsoff_store, the_irqsoff);
-#endif /* CONFIG_PREEMPTIRQ_EVENTS */
-
-/*
- * We are only interested in hardirq on/off events:
- */
-static inline void tracer_hardirqs_on(void)
-{
-#ifdef CONFIG_PREEMPTIRQ_EVENTS
-	struct irqsoff_store *is = &per_cpu(the_irqsoff,
-						raw_smp_processor_id());
-
-	if (!is->ts) {
-		is->ts = sched_clock();
-		is->caddr[0] = CALLER_ADDR0;
-		is->caddr[1] = CALLER_ADDR1;
-		is->caddr[2] = CALLER_ADDR2;
-		is->caddr[3] = CALLER_ADDR3;
-	}
-#endif /* CONFIG_PREEMPTIRQ_EVENTS */
-	if (!preempt_trace() && irq_trace())
-		stop_critical_timing(CALLER_ADDR0, CALLER_ADDR1);
-}
-
-static inline void tracer_hardirqs_off(void)
-{
-#ifdef CONFIG_PREEMPTIRQ_EVENTS
-	struct irqsoff_store *is = &per_cpu(the_irqsoff,
-						raw_smp_processor_id());
-	u64 delta = 0;
-
-	if (is->ts) {
-		delta = sched_clock() - is->ts;
-		is->ts = 0;
-	}
-	if (delta > sysctl_irqsoff_tracing_threshold_ns)
-		trace_irqs_disable(delta, is->caddr[0], is->caddr[1],
-						is->caddr[2], is->caddr[3]);
-#endif /* CONFIG_PREEMPTIRQ_EVENTS */
-
-	if (!preempt_trace() && irq_trace())
-		start_critical_timing(CALLER_ADDR0, CALLER_ADDR1);
-}
-
-static inline void tracer_hardirqs_on_caller(unsigned long caller_addr)
-{
-	if (!preempt_trace() && irq_trace())
-		stop_critical_timing(CALLER_ADDR0, caller_addr);
-}
-
-static inline void tracer_hardirqs_off_caller(unsigned long caller_addr)
-{
-	if (!preempt_trace() && irq_trace())
-		start_critical_timing(CALLER_ADDR0, caller_addr);
-}
-
-#endif /* CONFIG_PROVE_LOCKING */
-#endif /*  CONFIG_IRQSOFF_TRACER */
-
-#ifdef CONFIG_PREEMPT_TRACER
-static inline void tracer_preempt_on(unsigned long a0, unsigned long a1)
-{
-	if (preempt_trace() && !irq_trace())
-		stop_critical_timing(a0, a1);
-}
-
-static inline void tracer_preempt_off(unsigned long a0, unsigned long a1)
-{
-	if (preempt_trace() && !irq_trace())
-		start_critical_timing(a0, a1);
-}
-#endif /* CONFIG_PREEMPT_TRACER */
-=======
 	int pc = preempt_count();
 
 	if (preempt_trace(pc) || irq_trace())
 		stop_critical_timing(CALLER_ADDR0, CALLER_ADDR1, pc);
 }
 EXPORT_SYMBOL_GPL(stop_critical_timings);
->>>>>>> 286cd8c7
 
 #ifdef CONFIG_FUNCTION_TRACER
 static bool function_enabled;
@@ -984,104 +875,4 @@
 	return 0;
 }
 core_initcall(init_irqsoff_tracer);
-<<<<<<< HEAD
-#endif /* IRQSOFF_TRACER || PREEMPTOFF_TRACER */
-
-#ifndef CONFIG_IRQSOFF_TRACER
-static inline void tracer_hardirqs_on(void) { }
-static inline void tracer_hardirqs_off(void) { }
-static inline void tracer_hardirqs_on_caller(unsigned long caller_addr) { }
-static inline void tracer_hardirqs_off_caller(unsigned long caller_addr) { }
-#endif
-
-#ifndef CONFIG_PREEMPT_TRACER
-static inline void tracer_preempt_on(unsigned long a0, unsigned long a1) { }
-static inline void tracer_preempt_off(unsigned long a0, unsigned long a1) { }
-#endif
-
-/* Per-cpu variable to prevent redundant calls when IRQs already off */
-static DEFINE_PER_CPU(int, tracing_irq_cpu);
-
-#if defined(CONFIG_TRACE_IRQFLAGS) && !defined(CONFIG_PROVE_LOCKING)
-void trace_hardirqs_on(void)
-{
-	if (!this_cpu_read(tracing_irq_cpu))
-		return;
-
-	trace_irq_enable_rcuidle(CALLER_ADDR0, CALLER_ADDR1);
-	tracer_hardirqs_on();
-
-	this_cpu_write(tracing_irq_cpu, 0);
-}
-EXPORT_SYMBOL(trace_hardirqs_on);
-
-void trace_hardirqs_off(void)
-{
-	if (this_cpu_read(tracing_irq_cpu))
-		return;
-
-	this_cpu_write(tracing_irq_cpu, 1);
-
-	trace_irq_disable_rcuidle(CALLER_ADDR0, CALLER_ADDR1);
-	tracer_hardirqs_off();
-}
-EXPORT_SYMBOL(trace_hardirqs_off);
-
-__visible void trace_hardirqs_on_caller(unsigned long caller_addr)
-{
-	if (!this_cpu_read(tracing_irq_cpu))
-		return;
-
-	trace_irq_enable_rcuidle(CALLER_ADDR0, caller_addr);
-	tracer_hardirqs_on_caller(caller_addr);
-
-	this_cpu_write(tracing_irq_cpu, 0);
-}
-EXPORT_SYMBOL(trace_hardirqs_on_caller);
-
-__visible void trace_hardirqs_off_caller(unsigned long caller_addr)
-{
-	if (this_cpu_read(tracing_irq_cpu))
-		return;
-
-	this_cpu_write(tracing_irq_cpu, 1);
-
-	trace_irq_disable_rcuidle(CALLER_ADDR0, caller_addr);
-	tracer_hardirqs_off_caller(caller_addr);
-}
-EXPORT_SYMBOL(trace_hardirqs_off_caller);
-
-/*
- * Stubs:
- */
-
-void trace_softirqs_on(unsigned long ip)
-{
-}
-
-void trace_softirqs_off(unsigned long ip)
-{
-}
-
-inline void print_irqtrace_events(struct task_struct *curr)
-{
-}
-#endif
-
-#if defined(CONFIG_PREEMPT_TRACER) || \
-	(defined(CONFIG_DEBUG_PREEMPT) && defined(CONFIG_PREEMPTIRQ_EVENTS))
-void trace_preempt_on(unsigned long a0, unsigned long a1)
-{
-	trace_preempt_enable_rcuidle(a0, a1);
-	tracer_preempt_on(a0, a1);
-}
-
-void trace_preempt_off(unsigned long a0, unsigned long a1)
-{
-	trace_preempt_disable_rcuidle(a0, a1);
-	tracer_preempt_off(a0, a1);
-}
-#endif
-=======
-#endif /* IRQSOFF_TRACER || PREEMPTOFF_TRACER */
->>>>>>> 286cd8c7
+#endif /* IRQSOFF_TRACER || PREEMPTOFF_TRACER */