--- conflicted
+++ resolved
@@ -94,24 +94,17 @@
 	bool "Debug Logging for IPC Drivers"
 	select GENERIC_TRACER
 	help
-<<<<<<< HEAD
-	  This option allows the debug logging for IPC Drivers.
-=======
 	  IPC Logging driver provides a logging option for IPC Drivers.
 	  This provides a cyclic buffer based logging support in a driver
 	  specific context. This driver also provides a debugfs interface
 	  to dump the logs in a live fashion.
->>>>>>> 286cd8c7
 
 	  If in doubt, say no.
 
 config QCOM_RTB
 	bool "Register tracing"
 	help
-<<<<<<< HEAD
-=======
 	  Enable the kernel to trace every kernel function. This is done
->>>>>>> 286cd8c7
 	  Add support for logging different events to a small uncached
 	  region. This is designed to aid in debugging reset cases where the
 	  caches may not be flushed before the target resets.
@@ -126,8 +119,6 @@
 	  separately. This will guarantee that the last acesses for each cpu
 	  will be logged but there will be fewer entries per cpu
 
-<<<<<<< HEAD
-=======
 config PREEMPTIRQ_TRACEPOINTS
 	bool
 	depends on TRACE_PREEMPT_TOGGLE || TRACE_IRQFLAGS
@@ -137,7 +128,6 @@
 	  Create preempt/irq toggle tracepoints if needed, so that other parts
 	  of the kernel can use them to generate or add hooks to them.
 
->>>>>>> 286cd8c7
 # All tracer options should select GENERIC_TRACER. For those options that are
 # enabled by all tracers (context switch and event tracer) they select TRACING.
 # This allows those options to appear when no other tracer is selected. But the
@@ -629,20 +619,6 @@
 
 	  If in doubt, say N.
 
-<<<<<<< HEAD
-config CPU_FREQ_SWITCH_PROFILER
-	bool "CPU frequency switch time profiler"
-	select GENERIC_TRACER
-	help
-	  This option enables the CPU frequency switch profiler. A file is
-	  created in debugfs called "cpu_freq_switch_profile_enabled", which
-	  defaults to zero. When a 1 is echoed into this file, profiling begins.
-	  When a zero is echoed, profiling stops. A "cpu_freq_switch" file is
-	  also created in the trace_stats directory; this file shows the
-	  switches that have occurred and duration statistics.
-
-	  If in doubt, say N.
-=======
 config BPF_KPROBE_OVERRIDE
 	bool "Enable BPF programs to override a kprobed function"
 	depends on BPF_EVENTS
@@ -651,7 +627,6 @@
 	help
 	 Allows BPF to override the execution of a probed function and
 	 set a different return value.  This is used for error injection.
->>>>>>> 286cd8c7
 
 config FTRACE_MCOUNT_RECORD
 	def_bool y
