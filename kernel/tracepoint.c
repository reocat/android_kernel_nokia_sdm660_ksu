--- conflicted
+++ resolved
@@ -300,11 +300,7 @@
 			lockdep_is_held(&tracepoints_mutex));
 	old = func_add(&tp_funcs, func, prio);
 	if (IS_ERR(old)) {
-<<<<<<< HEAD
-		WARN_ON_ONCE(PTR_ERR(old) != -ENOMEM);
-=======
 		WARN_ON_ONCE(warn && PTR_ERR(old) != -ENOMEM);
->>>>>>> 286cd8c7
 		return PTR_ERR(old);
 	}
 
