<<<<<<< HEAD
=======
# SPDX-License-Identifier: GPL-2.0
>>>>>>> 286cd8c7
# Any varying coverage in these files is non-deterministic
# and is generally not a function of system call inputs.
KCOV_INSTRUMENT := n

obj-y += update.o sync.o
obj-$(CONFIG_TREE_SRCU) += srcutree.o
obj-$(CONFIG_TINY_SRCU) += srcutiny.o
obj-$(CONFIG_RCU_TORTURE_TEST) += rcutorture.o
obj-$(CONFIG_RCU_PERF_TEST) += rcuperf.o
obj-$(CONFIG_TREE_RCU) += tree.o
obj-$(CONFIG_PREEMPT_RCU) += tree.o
obj-$(CONFIG_TINY_RCU) += tiny.o
obj-$(CONFIG_RCU_NEED_SEGCBLIST) += rcu_segcblist.o<|MERGE_RESOLUTION|>--- conflicted
+++ resolved
@@ -1,7 +1,4 @@
-<<<<<<< HEAD
-=======
 # SPDX-License-Identifier: GPL-2.0
->>>>>>> 286cd8c7
 # Any varying coverage in these files is non-deterministic
 # and is generally not a function of system call inputs.
 KCOV_INSTRUMENT := n
