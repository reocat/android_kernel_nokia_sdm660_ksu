--- conflicted
+++ resolved
@@ -272,15 +272,11 @@
 	}
 	if (!rnp->exp_tasks && (blkd_state & RCU_EXP_BLKD))
 		rnp->exp_tasks = &t->rcu_node_entry;
-<<<<<<< HEAD
-	raw_spin_unlock(&rnp->lock); /* rrupts remain disabled. */
-=======
 	WARN_ON_ONCE(!(blkd_state & RCU_GP_BLKD) !=
 		     !(rnp->qsmask & rdp->grpmask));
 	WARN_ON_ONCE(!(blkd_state & RCU_EXP_BLKD) !=
 		     !(rnp->expmask & rdp->grpmask));
 	raw_spin_unlock_rcu_node(rnp); /* interrupts remain disabled. */
->>>>>>> 286cd8c7
 
 	/*
 	 * Report the quiescent state for the expedited GP.  This expedited
@@ -350,12 +346,7 @@
 		/* Possibly blocking in an RCU read-side critical section. */
 		rdp = this_cpu_ptr(rcu_state_p->rda);
 		rnp = rdp->mynode;
-<<<<<<< HEAD
-		raw_spin_lock(&rnp->lock);
-		smp_mb__after_unlock_lock();
-=======
 		raw_spin_lock_rcu_node(rnp);
->>>>>>> 286cd8c7
 		t->rcu_read_unlock_special.b.blocked = true;
 		t->rcu_blocked_node = rnp;
 
@@ -369,13 +360,8 @@
 		trace_rcu_preempt_task(rdp->rsp->name,
 				       t->pid,
 				       (rnp->qsmask & rdp->grpmask)
-<<<<<<< HEAD
-				       ? rnp->gpnum
-				       : rnp->gpnum + 1);
-=======
 				       ? rnp->gp_seq
 				       : rcu_seq_snap(&rnp->gp_seq));
->>>>>>> 286cd8c7
 		rcu_preempt_ctxt_queue(rnp, rdp);
 	} else if (t->rcu_read_lock_nesting < 0 &&
 		   t->rcu_read_unlock_special.s) {
@@ -2351,11 +2337,7 @@
 				cl++;
 			c++;
 			local_bh_enable();
-<<<<<<< HEAD
-			cond_resched_rcu_qs();
-=======
 			cond_resched_tasks_rcu_qs();
->>>>>>> 286cd8c7
 			list = next;
 		}
 		trace_rcu_batch_end(rdp->rsp->name, c, !!list, 0, 0, 1);
