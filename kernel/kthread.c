--- conflicted
+++ resolved
@@ -77,12 +77,6 @@
 
 void free_kthread_struct(struct task_struct *k)
 {
-<<<<<<< HEAD
-	struct completion *vfork = ACCESS_ONCE(k->vfork_done);
-	if (likely(vfork) && try_get_task_stack(k))
-		return __to_kthread(vfork);
-	return NULL;
-=======
 	struct kthread *kthread;
 
 	/*
@@ -94,7 +88,6 @@
 	WARN_ON_ONCE(kthread && kthread->blkcg_css);
 #endif
 	kfree(kthread);
->>>>>>> 286cd8c7
 }
 
 /**
@@ -262,16 +255,9 @@
 	preempt_enable();
 
 	ret = -EINTR;
-<<<<<<< HEAD
-
-	if (!test_bit(KTHREAD_SHOULD_STOP, &self.flags)) {
-		cgroup_kthread_ready();
-		__kthread_parkme(&self);
-=======
 	if (!test_bit(KTHREAD_SHOULD_STOP, &self->flags)) {
 		cgroup_kthread_ready();
 		__kthread_parkme(self);
->>>>>>> 286cd8c7
 		ret = threadfn(data);
 	}
 	do_exit(ret);
@@ -355,23 +341,13 @@
 	if (!IS_ERR(task)) {
 		static const struct sched_param param = { .sched_priority = 0 };
 		char name[TASK_COMM_LEN];
-<<<<<<< HEAD
-		va_list args;
-
-		va_start(args, namefmt);
-=======
-
->>>>>>> 286cd8c7
+
 		/*
 		 * task is already visible to other tasks, so updating
 		 * COMM must be protected.
 		 */
 		vsnprintf(name, sizeof(name), namefmt, args);
 		set_task_comm(task, name);
-<<<<<<< HEAD
-		va_end(args);
-=======
->>>>>>> 286cd8c7
 		/*
 		 * root may have changed our (kthreadd's) priority or CPU mask.
 		 * The kernel thread should not inherit these properties.
@@ -528,12 +504,6 @@
 {
 	struct kthread *kthread = to_kthread(k);
 
-<<<<<<< HEAD
-	if (kthread) {
-		__kthread_unpark(k, kthread);
-		put_task_stack(k);
-	}
-=======
 	/*
 	 * Newly created kthread was parked when the CPU was offline.
 	 * The binding was lost and we need to set it again.
@@ -546,7 +516,6 @@
 	 * __kthread_parkme() will either see !SHOULD_PARK or get the wakeup.
 	 */
 	wake_up_state(k, TASK_PARKED);
->>>>>>> 286cd8c7
 }
 EXPORT_SYMBOL_GPL(kthread_unpark);
 
@@ -566,18 +535,6 @@
 {
 	struct kthread *kthread = to_kthread(k);
 
-<<<<<<< HEAD
-	if (kthread) {
-		if (!test_bit(KTHREAD_IS_PARKED, &kthread->flags)) {
-			set_bit(KTHREAD_SHOULD_PARK, &kthread->flags);
-			if (k != current) {
-				wake_up_process(k);
-				wait_for_completion(&kthread->parked);
-			}
-		}
-		put_task_stack(k);
-		ret = 0;
-=======
 	if (WARN_ON(k->flags & PF_EXITING))
 		return -ENOSYS;
 
@@ -597,7 +554,6 @@
 		 * get scheduled out.
 		 */
 		WARN_ON_ONCE(!wait_task_inactive(k, TASK_PARKED));
->>>>>>> 286cd8c7
 	}
 
 	return 0;
@@ -627,22 +583,11 @@
 	trace_sched_kthread_stop(k);
 
 	get_task_struct(k);
-<<<<<<< HEAD
-	kthread = to_live_kthread(k);
-	if (kthread) {
-		set_bit(KTHREAD_SHOULD_STOP, &kthread->flags);
-		__kthread_unpark(k, kthread);
-		wake_up_process(k);
-		wait_for_completion(&kthread->exited);
-		put_task_stack(k);
-	}
-=======
 	kthread = to_kthread(k);
 	set_bit(KTHREAD_SHOULD_STOP, &kthread->flags);
 	kthread_unpark(k);
 	wake_up_process(k);
 	wait_for_completion(&kthread->exited);
->>>>>>> 286cd8c7
 	ret = k->exit_code;
 	put_task_struct(k);
 
@@ -764,8 +709,6 @@
 }
 EXPORT_SYMBOL_GPL(kthread_worker_fn);
 
-<<<<<<< HEAD
-=======
 static __printf(3, 0) struct kthread_worker *
 __kthread_create_worker(int cpu, unsigned int flags,
 			const char namefmt[], va_list args)
@@ -856,7 +799,6 @@
 }
 EXPORT_SYMBOL(kthread_create_worker_on_cpu);
 
->>>>>>> 286cd8c7
 /*
  * Returns true when the work could not be queued at the moment.
  * It happens when it is already pending in a worker list
@@ -864,19 +806,6 @@
  */
 static inline bool queuing_blocked(struct kthread_worker *worker,
 				   struct kthread_work *work)
-<<<<<<< HEAD
-{
-	lockdep_assert_held(&worker->lock);
-
-	return !list_empty(&work->node) || work->canceling;
-}
-
-/* insert @work before @pos in @worker */
-static void insert_kthread_work(struct kthread_worker *worker,
-			       struct kthread_work *work,
-			       struct list_head *pos)
-=======
->>>>>>> 286cd8c7
 {
 	lockdep_assert_held(&worker->lock);
 
@@ -925,11 +854,7 @@
 
 	spin_lock_irqsave(&worker->lock, flags);
 	if (!queuing_blocked(worker, work)) {
-<<<<<<< HEAD
-		insert_kthread_work(worker, work, &worker->work_list);
-=======
 		kthread_insert_work(worker, work, &worker->work_list);
->>>>>>> 286cd8c7
 		ret = true;
 	}
 	spin_unlock_irqrestore(&worker->lock, flags);
