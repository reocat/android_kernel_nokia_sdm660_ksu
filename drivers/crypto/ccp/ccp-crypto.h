--- conflicted
+++ resolved
@@ -160,11 +160,6 @@
 	u8 buf[AES_BLOCK_SIZE];
 };
 
-<<<<<<< HEAD
-/***** SHA related defines *****/
-#define MAX_SHA_CONTEXT_SIZE	SHA256_DIGEST_SIZE
-#define MAX_SHA_BLOCK_SIZE	SHA256_BLOCK_SIZE
-=======
 /***** 3DES related defines *****/
 struct ccp_des3_ctx {
 	enum ccp_engine engine;
@@ -188,7 +183,6 @@
  */
 #define MAX_SHA_CONTEXT_SIZE	SHA512_DIGEST_SIZE
 #define MAX_SHA_BLOCK_SIZE	SHA512_BLOCK_SIZE
->>>>>>> 286cd8c7
 
 struct ccp_sha_ctx {
 	struct scatterlist opad_sg;
@@ -241,8 +235,6 @@
 	u8 buf[MAX_SHA_BLOCK_SIZE];
 };
 
-<<<<<<< HEAD
-=======
 /***** RSA related defines *****/
 
 struct ccp_rsa_ctx {
@@ -265,7 +257,6 @@
 #define	CCP_RSA_MAXMOD	(4 * 1024 / 8)
 #define	CCP5_RSA_MAXMOD	(16 * 1024 / 8)
 
->>>>>>> 286cd8c7
 /***** Common Context Structure *****/
 struct ccp_ctx {
 	int (*complete)(struct crypto_async_request *req, int ret);
