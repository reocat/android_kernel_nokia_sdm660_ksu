/**
 * AMCC SoC PPC4xx Crypto Driver
 *
 * Copyright (c) 2008 Applied Micro Circuits Corporation.
 * All rights reserved. James Hsiao <jhsiao@amcc.com>
 *
 * This program is free software; you can redistribute it and/or modify
 * it under the terms of the GNU General Public License as published by
 * the Free Software Foundation; either version 2 of the License, or
 * (at your option) any later version.
 *
 * This program is distributed in the hope that it will be useful,
 * but WITHOUT ANY WARRANTY; without even the implied warranty of
 * MERCHANTABILITY or FITNESS FOR A PARTICULAR PURPOSE.  See the
 * GNU General Public License for more details.
 *
 * This file implements AMCC crypto offload Linux device driver for use with
 * Linux CryptoAPI.
 */

#include <linux/kernel.h>
#include <linux/interrupt.h>
#include <linux/spinlock_types.h>
#include <linux/random.h>
#include <linux/scatterlist.h>
#include <linux/crypto.h>
#include <linux/dma-mapping.h>
#include <linux/platform_device.h>
#include <linux/init.h>
#include <linux/module.h>
#include <linux/of_address.h>
#include <linux/of_irq.h>
#include <linux/of_platform.h>
#include <linux/slab.h>
#include <asm/dcr.h>
#include <asm/dcr-regs.h>
#include <asm/cacheflush.h>
#include <crypto/aead.h>
#include <crypto/aes.h>
#include <crypto/ctr.h>
#include <crypto/gcm.h>
#include <crypto/sha.h>
#include <crypto/scatterwalk.h>
#include <crypto/skcipher.h>
#include <crypto/internal/aead.h>
#include <crypto/internal/skcipher.h>
#include "crypto4xx_reg_def.h"
#include "crypto4xx_core.h"
#include "crypto4xx_sa.h"
#include "crypto4xx_trng.h"

#define PPC4XX_SEC_VERSION_STR			"0.5"

/**
 * PPC4xx Crypto Engine Initialization Routine
 */
static void crypto4xx_hw_init(struct crypto4xx_device *dev)
{
	union ce_ring_size ring_size;
	union ce_ring_control ring_ctrl;
	union ce_part_ring_size part_ring_size;
	union ce_io_threshold io_threshold;
	u32 rand_num;
	union ce_pe_dma_cfg pe_dma_cfg;
	u32 device_ctrl;

	writel(PPC4XX_BYTE_ORDER, dev->ce_base + CRYPTO4XX_BYTE_ORDER_CFG);
	/* setup pe dma, include reset sg, pdr and pe, then release reset */
	pe_dma_cfg.w = 0;
	pe_dma_cfg.bf.bo_sgpd_en = 1;
	pe_dma_cfg.bf.bo_data_en = 0;
	pe_dma_cfg.bf.bo_sa_en = 1;
	pe_dma_cfg.bf.bo_pd_en = 1;
	pe_dma_cfg.bf.dynamic_sa_en = 1;
	pe_dma_cfg.bf.reset_sg = 1;
	pe_dma_cfg.bf.reset_pdr = 1;
	pe_dma_cfg.bf.reset_pe = 1;
	writel(pe_dma_cfg.w, dev->ce_base + CRYPTO4XX_PE_DMA_CFG);
	/* un reset pe,sg and pdr */
	pe_dma_cfg.bf.pe_mode = 0;
	pe_dma_cfg.bf.reset_sg = 0;
	pe_dma_cfg.bf.reset_pdr = 0;
	pe_dma_cfg.bf.reset_pe = 0;
	pe_dma_cfg.bf.bo_td_en = 0;
	writel(pe_dma_cfg.w, dev->ce_base + CRYPTO4XX_PE_DMA_CFG);
	writel(dev->pdr_pa, dev->ce_base + CRYPTO4XX_PDR_BASE);
	writel(dev->pdr_pa, dev->ce_base + CRYPTO4XX_RDR_BASE);
	writel(PPC4XX_PRNG_CTRL_AUTO_EN, dev->ce_base + CRYPTO4XX_PRNG_CTRL);
	get_random_bytes(&rand_num, sizeof(rand_num));
	writel(rand_num, dev->ce_base + CRYPTO4XX_PRNG_SEED_L);
	get_random_bytes(&rand_num, sizeof(rand_num));
	writel(rand_num, dev->ce_base + CRYPTO4XX_PRNG_SEED_H);
	ring_size.w = 0;
	ring_size.bf.ring_offset = PPC4XX_PD_SIZE;
	ring_size.bf.ring_size   = PPC4XX_NUM_PD;
	writel(ring_size.w, dev->ce_base + CRYPTO4XX_RING_SIZE);
	ring_ctrl.w = 0;
	writel(ring_ctrl.w, dev->ce_base + CRYPTO4XX_RING_CTRL);
	device_ctrl = readl(dev->ce_base + CRYPTO4XX_DEVICE_CTRL);
	device_ctrl |= PPC4XX_DC_3DES_EN;
	writel(device_ctrl, dev->ce_base + CRYPTO4XX_DEVICE_CTRL);
	writel(dev->gdr_pa, dev->ce_base + CRYPTO4XX_GATH_RING_BASE);
	writel(dev->sdr_pa, dev->ce_base + CRYPTO4XX_SCAT_RING_BASE);
	part_ring_size.w = 0;
	part_ring_size.bf.sdr_size = PPC4XX_SDR_SIZE;
	part_ring_size.bf.gdr_size = PPC4XX_GDR_SIZE;
	writel(part_ring_size.w, dev->ce_base + CRYPTO4XX_PART_RING_SIZE);
	writel(PPC4XX_SD_BUFFER_SIZE, dev->ce_base + CRYPTO4XX_PART_RING_CFG);
	io_threshold.w = 0;
	io_threshold.bf.output_threshold = PPC4XX_OUTPUT_THRESHOLD;
	io_threshold.bf.input_threshold  = PPC4XX_INPUT_THRESHOLD;
	writel(io_threshold.w, dev->ce_base + CRYPTO4XX_IO_THRESHOLD);
	writel(0, dev->ce_base + CRYPTO4XX_PDR_BASE_UADDR);
	writel(0, dev->ce_base + CRYPTO4XX_RDR_BASE_UADDR);
	writel(0, dev->ce_base + CRYPTO4XX_PKT_SRC_UADDR);
	writel(0, dev->ce_base + CRYPTO4XX_PKT_DEST_UADDR);
	writel(0, dev->ce_base + CRYPTO4XX_SA_UADDR);
	writel(0, dev->ce_base + CRYPTO4XX_GATH_RING_BASE_UADDR);
	writel(0, dev->ce_base + CRYPTO4XX_SCAT_RING_BASE_UADDR);
	/* un reset pe,sg and pdr */
	pe_dma_cfg.bf.pe_mode = 1;
	pe_dma_cfg.bf.reset_sg = 0;
	pe_dma_cfg.bf.reset_pdr = 0;
	pe_dma_cfg.bf.reset_pe = 0;
	pe_dma_cfg.bf.bo_td_en = 0;
	writel(pe_dma_cfg.w, dev->ce_base + CRYPTO4XX_PE_DMA_CFG);
	/*clear all pending interrupt*/
	writel(PPC4XX_INTERRUPT_CLR, dev->ce_base + CRYPTO4XX_INT_CLR);
	writel(PPC4XX_INT_DESCR_CNT, dev->ce_base + CRYPTO4XX_INT_DESCR_CNT);
	writel(PPC4XX_INT_DESCR_CNT, dev->ce_base + CRYPTO4XX_INT_DESCR_CNT);
	writel(PPC4XX_INT_CFG, dev->ce_base + CRYPTO4XX_INT_CFG);
	if (dev->is_revb) {
		writel(PPC4XX_INT_TIMEOUT_CNT_REVB << 10,
		       dev->ce_base + CRYPTO4XX_INT_TIMEOUT_CNT);
		writel(PPC4XX_PD_DONE_INT | PPC4XX_TMO_ERR_INT,
		       dev->ce_base + CRYPTO4XX_INT_EN);
	} else {
		writel(PPC4XX_PD_DONE_INT, dev->ce_base + CRYPTO4XX_INT_EN);
	}
}

int crypto4xx_alloc_sa(struct crypto4xx_ctx *ctx, u32 size)
{
	ctx->sa_in = kcalloc(size, 4, GFP_ATOMIC);
	if (ctx->sa_in == NULL)
		return -ENOMEM;

	ctx->sa_out = kcalloc(size, 4, GFP_ATOMIC);
	if (ctx->sa_out == NULL) {
		kfree(ctx->sa_in);
		ctx->sa_in = NULL;
		return -ENOMEM;
	}

	ctx->sa_len = size;

	return 0;
}

void crypto4xx_free_sa(struct crypto4xx_ctx *ctx)
{
	kfree(ctx->sa_in);
	ctx->sa_in = NULL;
	kfree(ctx->sa_out);
	ctx->sa_out = NULL;
	ctx->sa_len = 0;
}

/**
 * alloc memory for the gather ring
 * no need to alloc buf for the ring
 * gdr_tail, gdr_head and gdr_count are initialized by this function
 */
static u32 crypto4xx_build_pdr(struct crypto4xx_device *dev)
{
	int i;
	dev->pdr = dma_alloc_coherent(dev->core_dev->device,
				      sizeof(struct ce_pd) * PPC4XX_NUM_PD,
				      &dev->pdr_pa, GFP_ATOMIC);
	if (!dev->pdr)
		return -ENOMEM;

	dev->pdr_uinfo = kcalloc(PPC4XX_NUM_PD, sizeof(struct pd_uinfo),
				 GFP_KERNEL);
	if (!dev->pdr_uinfo) {
		dma_free_coherent(dev->core_dev->device,
				  sizeof(struct ce_pd) * PPC4XX_NUM_PD,
				  dev->pdr,
				  dev->pdr_pa);
		return -ENOMEM;
	}
	memset(dev->pdr, 0, sizeof(struct ce_pd) * PPC4XX_NUM_PD);
	dev->shadow_sa_pool = dma_alloc_coherent(dev->core_dev->device,
				   sizeof(union shadow_sa_buf) * PPC4XX_NUM_PD,
				   &dev->shadow_sa_pool_pa,
				   GFP_ATOMIC);
	if (!dev->shadow_sa_pool)
		return -ENOMEM;

	dev->shadow_sr_pool = dma_alloc_coherent(dev->core_dev->device,
			 sizeof(struct sa_state_record) * PPC4XX_NUM_PD,
			 &dev->shadow_sr_pool_pa, GFP_ATOMIC);
	if (!dev->shadow_sr_pool)
		return -ENOMEM;
	for (i = 0; i < PPC4XX_NUM_PD; i++) {
		struct ce_pd *pd = &dev->pdr[i];
		struct pd_uinfo *pd_uinfo = &dev->pdr_uinfo[i];

		pd->sa = dev->shadow_sa_pool_pa +
			sizeof(union shadow_sa_buf) * i;

		/* alloc 256 bytes which is enough for any kind of dynamic sa */
		pd_uinfo->sa_va = &dev->shadow_sa_pool[i].sa;

		/* alloc state record */
		pd_uinfo->sr_va = &dev->shadow_sr_pool[i];
		pd_uinfo->sr_pa = dev->shadow_sr_pool_pa +
		    sizeof(struct sa_state_record) * i;
	}

	return 0;
}

static void crypto4xx_destroy_pdr(struct crypto4xx_device *dev)
{
	if (dev->pdr)
		dma_free_coherent(dev->core_dev->device,
				  sizeof(struct ce_pd) * PPC4XX_NUM_PD,
				  dev->pdr, dev->pdr_pa);

	if (dev->shadow_sa_pool)
<<<<<<< HEAD
		dma_free_coherent(dev->core_dev->device, 256 * PPC4XX_NUM_PD,
				  dev->shadow_sa_pool, dev->shadow_sa_pool_pa);
=======
		dma_free_coherent(dev->core_dev->device,
			sizeof(union shadow_sa_buf) * PPC4XX_NUM_PD,
			dev->shadow_sa_pool, dev->shadow_sa_pool_pa);
>>>>>>> 286cd8c7

	if (dev->shadow_sr_pool)
		dma_free_coherent(dev->core_dev->device,
			sizeof(struct sa_state_record) * PPC4XX_NUM_PD,
			dev->shadow_sr_pool, dev->shadow_sr_pool_pa);

	kfree(dev->pdr_uinfo);
}

static u32 crypto4xx_get_pd_from_pdr_nolock(struct crypto4xx_device *dev)
{
	u32 retval;
	u32 tmp;

	retval = dev->pdr_head;
	tmp = (dev->pdr_head + 1) % PPC4XX_NUM_PD;

	if (tmp == dev->pdr_tail)
		return ERING_WAS_FULL;

	dev->pdr_head = tmp;

	return retval;
}

static u32 crypto4xx_put_pd_to_pdr(struct crypto4xx_device *dev, u32 idx)
{
	struct pd_uinfo *pd_uinfo = &dev->pdr_uinfo[idx];
	u32 tail;
	unsigned long flags;

	spin_lock_irqsave(&dev->core_dev->lock, flags);
	pd_uinfo->state = PD_ENTRY_FREE;

	if (dev->pdr_tail != PPC4XX_LAST_PD)
		dev->pdr_tail++;
	else
		dev->pdr_tail = 0;
	tail = dev->pdr_tail;
	spin_unlock_irqrestore(&dev->core_dev->lock, flags);

	return tail;
}

/**
 * alloc memory for the gather ring
 * no need to alloc buf for the ring
 * gdr_tail, gdr_head and gdr_count are initialized by this function
 */
static u32 crypto4xx_build_gdr(struct crypto4xx_device *dev)
{
	dev->gdr = dma_zalloc_coherent(dev->core_dev->device,
				       sizeof(struct ce_gd) * PPC4XX_NUM_GD,
				       &dev->gdr_pa, GFP_ATOMIC);
	if (!dev->gdr)
		return -ENOMEM;

	return 0;
}

static inline void crypto4xx_destroy_gdr(struct crypto4xx_device *dev)
{
	dma_free_coherent(dev->core_dev->device,
			  sizeof(struct ce_gd) * PPC4XX_NUM_GD,
			  dev->gdr, dev->gdr_pa);
}

/*
 * when this function is called.
 * preemption or interrupt must be disabled
 */
static u32 crypto4xx_get_n_gd(struct crypto4xx_device *dev, int n)
{
	u32 retval;
	u32 tmp;

	if (n >= PPC4XX_NUM_GD)
		return ERING_WAS_FULL;

	retval = dev->gdr_head;
	tmp = (dev->gdr_head + n) % PPC4XX_NUM_GD;
	if (dev->gdr_head > dev->gdr_tail) {
		if (tmp < dev->gdr_head && tmp >= dev->gdr_tail)
			return ERING_WAS_FULL;
	} else if (dev->gdr_head < dev->gdr_tail) {
		if (tmp < dev->gdr_head || tmp >= dev->gdr_tail)
			return ERING_WAS_FULL;
	}
	dev->gdr_head = tmp;

	return retval;
}

static u32 crypto4xx_put_gd_to_gdr(struct crypto4xx_device *dev)
{
	unsigned long flags;

	spin_lock_irqsave(&dev->core_dev->lock, flags);
	if (dev->gdr_tail == dev->gdr_head) {
		spin_unlock_irqrestore(&dev->core_dev->lock, flags);
		return 0;
	}

	if (dev->gdr_tail != PPC4XX_LAST_GD)
		dev->gdr_tail++;
	else
		dev->gdr_tail = 0;

	spin_unlock_irqrestore(&dev->core_dev->lock, flags);

	return 0;
}

static inline struct ce_gd *crypto4xx_get_gdp(struct crypto4xx_device *dev,
					      dma_addr_t *gd_dma, u32 idx)
{
	*gd_dma = dev->gdr_pa + sizeof(struct ce_gd) * idx;

	return &dev->gdr[idx];
}

/**
 * alloc memory for the scatter ring
 * need to alloc buf for the ring
 * sdr_tail, sdr_head and sdr_count are initialized by this function
 */
static u32 crypto4xx_build_sdr(struct crypto4xx_device *dev)
{
	int i;

	/* alloc memory for scatter descriptor ring */
	dev->sdr = dma_alloc_coherent(dev->core_dev->device,
				      sizeof(struct ce_sd) * PPC4XX_NUM_SD,
				      &dev->sdr_pa, GFP_ATOMIC);
	if (!dev->sdr)
		return -ENOMEM;

	dev->scatter_buffer_va =
		dma_alloc_coherent(dev->core_dev->device,
			PPC4XX_SD_BUFFER_SIZE * PPC4XX_NUM_SD,
			&dev->scatter_buffer_pa, GFP_ATOMIC);
	if (!dev->scatter_buffer_va)
		return -ENOMEM;
<<<<<<< HEAD

	sd_array = dev->sdr;
=======
>>>>>>> 286cd8c7

	for (i = 0; i < PPC4XX_NUM_SD; i++) {
		dev->sdr[i].ptr = dev->scatter_buffer_pa +
				  PPC4XX_SD_BUFFER_SIZE * i;
	}

	return 0;
}

static void crypto4xx_destroy_sdr(struct crypto4xx_device *dev)
{
	if (dev->sdr)
		dma_free_coherent(dev->core_dev->device,
				  sizeof(struct ce_sd) * PPC4XX_NUM_SD,
				  dev->sdr, dev->sdr_pa);

	if (dev->scatter_buffer_va)
		dma_free_coherent(dev->core_dev->device,
				  PPC4XX_SD_BUFFER_SIZE * PPC4XX_NUM_SD,
				  dev->scatter_buffer_va,
				  dev->scatter_buffer_pa);
}

/*
 * when this function is called.
 * preemption or interrupt must be disabled
 */
static u32 crypto4xx_get_n_sd(struct crypto4xx_device *dev, int n)
{
	u32 retval;
	u32 tmp;

	if (n >= PPC4XX_NUM_SD)
		return ERING_WAS_FULL;

	retval = dev->sdr_head;
	tmp = (dev->sdr_head + n) % PPC4XX_NUM_SD;
	if (dev->sdr_head > dev->gdr_tail) {
		if (tmp < dev->sdr_head && tmp >= dev->sdr_tail)
			return ERING_WAS_FULL;
	} else if (dev->sdr_head < dev->sdr_tail) {
		if (tmp < dev->sdr_head || tmp >= dev->sdr_tail)
			return ERING_WAS_FULL;
	} /* the head = tail, or empty case is already take cared */
	dev->sdr_head = tmp;

	return retval;
}

static u32 crypto4xx_put_sd_to_sdr(struct crypto4xx_device *dev)
{
	unsigned long flags;

	spin_lock_irqsave(&dev->core_dev->lock, flags);
	if (dev->sdr_tail == dev->sdr_head) {
		spin_unlock_irqrestore(&dev->core_dev->lock, flags);
		return 0;
	}
	if (dev->sdr_tail != PPC4XX_LAST_SD)
		dev->sdr_tail++;
	else
		dev->sdr_tail = 0;
	spin_unlock_irqrestore(&dev->core_dev->lock, flags);

	return 0;
}

static inline struct ce_sd *crypto4xx_get_sdp(struct crypto4xx_device *dev,
					      dma_addr_t *sd_dma, u32 idx)
{
	*sd_dma = dev->sdr_pa + sizeof(struct ce_sd) * idx;

	return &dev->sdr[idx];
}

static void crypto4xx_copy_pkt_to_dst(struct crypto4xx_device *dev,
				      struct ce_pd *pd,
				      struct pd_uinfo *pd_uinfo,
				      u32 nbytes,
				      struct scatterlist *dst)
{
	unsigned int first_sd = pd_uinfo->first_sd;
	unsigned int last_sd;
	unsigned int overflow = 0;
	unsigned int to_copy;
	unsigned int dst_start = 0;

	/*
	 * Because the scatter buffers are all neatly organized in one
	 * big continuous ringbuffer; scatterwalk_map_and_copy() can
	 * be instructed to copy a range of buffers in one go.
	 */

	last_sd = (first_sd + pd_uinfo->num_sd);
	if (last_sd > PPC4XX_LAST_SD) {
		last_sd = PPC4XX_LAST_SD;
		overflow = last_sd % PPC4XX_NUM_SD;
	}

	while (nbytes) {
		void *buf = dev->scatter_buffer_va +
			first_sd * PPC4XX_SD_BUFFER_SIZE;

		to_copy = min(nbytes, PPC4XX_SD_BUFFER_SIZE *
				      (1 + last_sd - first_sd));
		scatterwalk_map_and_copy(buf, dst, dst_start, to_copy, 1);
		nbytes -= to_copy;

		if (overflow) {
			first_sd = 0;
			last_sd = overflow;
			dst_start += to_copy;
			overflow = 0;
		}
	}
}

static void crypto4xx_copy_digest_to_dst(void *dst,
					struct pd_uinfo *pd_uinfo,
					struct crypto4xx_ctx *ctx)
{
	struct dynamic_sa_ctl *sa = (struct dynamic_sa_ctl *) ctx->sa_in;

	if (sa->sa_command_0.bf.hash_alg == SA_HASH_ALG_SHA1) {
		memcpy(dst, pd_uinfo->sr_va->save_digest,
		       SA_HASH_ALG_SHA1_DIGEST_SIZE);
	}
}

static void crypto4xx_ret_sg_desc(struct crypto4xx_device *dev,
				  struct pd_uinfo *pd_uinfo)
{
	int i;
	if (pd_uinfo->num_gd) {
		for (i = 0; i < pd_uinfo->num_gd; i++)
			crypto4xx_put_gd_to_gdr(dev);
		pd_uinfo->first_gd = 0xffffffff;
		pd_uinfo->num_gd = 0;
	}
	if (pd_uinfo->num_sd) {
		for (i = 0; i < pd_uinfo->num_sd; i++)
			crypto4xx_put_sd_to_sdr(dev);

		pd_uinfo->first_sd = 0xffffffff;
		pd_uinfo->num_sd = 0;
	}
}

static void crypto4xx_cipher_done(struct crypto4xx_device *dev,
				     struct pd_uinfo *pd_uinfo,
				     struct ce_pd *pd)
{
	struct skcipher_request *req;
	struct scatterlist *dst;

	req = skcipher_request_cast(pd_uinfo->async_req);

	if (pd_uinfo->using_sd) {
		crypto4xx_copy_pkt_to_dst(dev, pd, pd_uinfo,
					  req->cryptlen, req->dst);
	} else {
		dst = pd_uinfo->dest_va;
		dma_unmap_page(dev->core_dev->device, pd->dest, dst->length,
			       DMA_FROM_DEVICE);
	}

	if (pd_uinfo->sa_va->sa_command_0.bf.save_iv == SA_SAVE_IV) {
		struct crypto_skcipher *skcipher = crypto_skcipher_reqtfm(req);

		crypto4xx_memcpy_from_le32((u32 *)req->iv,
			pd_uinfo->sr_va->save_iv,
			crypto_skcipher_ivsize(skcipher));
	}

	crypto4xx_ret_sg_desc(dev, pd_uinfo);

	if (pd_uinfo->state & PD_ENTRY_BUSY)
		skcipher_request_complete(req, -EINPROGRESS);
	skcipher_request_complete(req, 0);
}

static void crypto4xx_ahash_done(struct crypto4xx_device *dev,
				struct pd_uinfo *pd_uinfo)
{
	struct crypto4xx_ctx *ctx;
	struct ahash_request *ahash_req;

	ahash_req = ahash_request_cast(pd_uinfo->async_req);
	ctx = crypto_ahash_ctx(crypto_ahash_reqtfm(ahash_req));

	crypto4xx_copy_digest_to_dst(ahash_req->result, pd_uinfo, ctx);
	crypto4xx_ret_sg_desc(dev, pd_uinfo);

	if (pd_uinfo->state & PD_ENTRY_BUSY)
		ahash_request_complete(ahash_req, -EINPROGRESS);
	ahash_request_complete(ahash_req, 0);
}

static void crypto4xx_aead_done(struct crypto4xx_device *dev,
				struct pd_uinfo *pd_uinfo,
				struct ce_pd *pd)
{
	struct aead_request *aead_req = container_of(pd_uinfo->async_req,
		struct aead_request, base);
	struct scatterlist *dst = pd_uinfo->dest_va;
	size_t cp_len = crypto_aead_authsize(
		crypto_aead_reqtfm(aead_req));
	u32 icv[AES_BLOCK_SIZE];
	int err = 0;

	if (pd_uinfo->using_sd) {
		crypto4xx_copy_pkt_to_dst(dev, pd, pd_uinfo,
					  pd->pd_ctl_len.bf.pkt_len,
					  dst);
	} else {
		__dma_sync_page(sg_page(dst), dst->offset, dst->length,
				DMA_FROM_DEVICE);
	}

	if (pd_uinfo->sa_va->sa_command_0.bf.dir == DIR_OUTBOUND) {
		/* append icv at the end */
		crypto4xx_memcpy_from_le32(icv, pd_uinfo->sr_va->save_digest,
					   sizeof(icv));

		scatterwalk_map_and_copy(icv, dst, aead_req->cryptlen,
					 cp_len, 1);
	} else {
		/* check icv at the end */
		scatterwalk_map_and_copy(icv, aead_req->src,
			aead_req->assoclen + aead_req->cryptlen -
			cp_len, cp_len, 0);

		crypto4xx_memcpy_from_le32(icv, icv, sizeof(icv));

		if (crypto_memneq(icv, pd_uinfo->sr_va->save_digest, cp_len))
			err = -EBADMSG;
	}

	crypto4xx_ret_sg_desc(dev, pd_uinfo);

	if (pd->pd_ctl.bf.status & 0xff) {
		if (!__ratelimit(&dev->aead_ratelimit)) {
			if (pd->pd_ctl.bf.status & 2)
				pr_err("pad fail error\n");
			if (pd->pd_ctl.bf.status & 4)
				pr_err("seqnum fail\n");
			if (pd->pd_ctl.bf.status & 8)
				pr_err("error _notify\n");
			pr_err("aead return err status = 0x%02x\n",
				pd->pd_ctl.bf.status & 0xff);
			pr_err("pd pad_ctl = 0x%08x\n",
				pd->pd_ctl.bf.pd_pad_ctl);
		}
		err = -EINVAL;
	}

	if (pd_uinfo->state & PD_ENTRY_BUSY)
		aead_request_complete(aead_req, -EINPROGRESS);

	aead_request_complete(aead_req, err);
}

static void crypto4xx_pd_done(struct crypto4xx_device *dev, u32 idx)
{
	struct ce_pd *pd = &dev->pdr[idx];
	struct pd_uinfo *pd_uinfo = &dev->pdr_uinfo[idx];

	switch (crypto_tfm_alg_type(pd_uinfo->async_req->tfm)) {
	case CRYPTO_ALG_TYPE_SKCIPHER:
		crypto4xx_cipher_done(dev, pd_uinfo, pd);
		break;
	case CRYPTO_ALG_TYPE_AEAD:
		crypto4xx_aead_done(dev, pd_uinfo, pd);
		break;
	case CRYPTO_ALG_TYPE_AHASH:
		crypto4xx_ahash_done(dev, pd_uinfo);
		break;
	}
}

static void crypto4xx_stop_all(struct crypto4xx_core_device *core_dev)
{
	crypto4xx_destroy_pdr(core_dev->dev);
	crypto4xx_destroy_gdr(core_dev->dev);
	crypto4xx_destroy_sdr(core_dev->dev);
	iounmap(core_dev->dev->ce_base);
	kfree(core_dev->dev);
	kfree(core_dev);
}

static u32 get_next_gd(u32 current)
{
	if (current != PPC4XX_LAST_GD)
		return current + 1;
	else
		return 0;
}

static u32 get_next_sd(u32 current)
{
	if (current != PPC4XX_LAST_SD)
		return current + 1;
	else
		return 0;
}

int crypto4xx_build_pd(struct crypto_async_request *req,
		       struct crypto4xx_ctx *ctx,
		       struct scatterlist *src,
		       struct scatterlist *dst,
		       const unsigned int datalen,
		       const __le32 *iv, const u32 iv_len,
		       const struct dynamic_sa_ctl *req_sa,
		       const unsigned int sa_len,
		       const unsigned int assoclen,
		       struct scatterlist *_dst)
{
	struct crypto4xx_device *dev = ctx->dev;
	struct dynamic_sa_ctl *sa;
	struct ce_gd *gd;
	struct ce_pd *pd;
	u32 num_gd, num_sd;
	u32 fst_gd = 0xffffffff;
	u32 fst_sd = 0xffffffff;
	u32 pd_entry;
	unsigned long flags;
	struct pd_uinfo *pd_uinfo;
	unsigned int nbytes = datalen;
	size_t offset_to_sr_ptr;
	u32 gd_idx = 0;
	int tmp;
	bool is_busy, force_sd;

	/*
	 * There's a very subtile/disguised "bug" in the hardware that
	 * gets indirectly mentioned in 18.1.3.5 Encryption/Decryption
	 * of the hardware spec:
	 * *drum roll* the AES/(T)DES OFB and CFB modes are listed as
	 * operation modes for >>> "Block ciphers" <<<.
	 *
	 * To workaround this issue and stop the hardware from causing
	 * "overran dst buffer" on crypttexts that are not a multiple
	 * of 16 (AES_BLOCK_SIZE), we force the driver to use the
	 * scatter buffers.
	 */
	force_sd = (req_sa->sa_command_1.bf.crypto_mode9_8 == CRYPTO_MODE_CFB
		|| req_sa->sa_command_1.bf.crypto_mode9_8 == CRYPTO_MODE_OFB)
		&& (datalen % AES_BLOCK_SIZE);

	/* figure how many gd are needed */
	tmp = sg_nents_for_len(src, assoclen + datalen);
	if (tmp < 0) {
		dev_err(dev->core_dev->device, "Invalid number of src SG.\n");
		return tmp;
	}
	if (tmp == 1)
		tmp = 0;
	num_gd = tmp;

	if (assoclen) {
		nbytes += assoclen;
		dst = scatterwalk_ffwd(_dst, dst, assoclen);
	}

	/* figure how many sd are needed */
	if (sg_is_last(dst) && force_sd == false) {
		num_sd = 0;
	} else {
		if (datalen > PPC4XX_SD_BUFFER_SIZE) {
			num_sd = datalen / PPC4XX_SD_BUFFER_SIZE;
			if (datalen % PPC4XX_SD_BUFFER_SIZE)
				num_sd++;
		} else {
			num_sd = 1;
		}
	}

	/*
	 * The follow section of code needs to be protected
	 * The gather ring and scatter ring needs to be consecutive
	 * In case of run out of any kind of descriptor, the descriptor
	 * already got must be return the original place.
	 */
	spin_lock_irqsave(&dev->core_dev->lock, flags);
	/*
	 * Let the caller know to slow down, once more than 13/16ths = 81%
	 * of the available data contexts are being used simultaneously.
	 *
	 * With PPC4XX_NUM_PD = 256, this will leave a "backlog queue" for
	 * 31 more contexts. Before new requests have to be rejected.
	 */
	if (req->flags & CRYPTO_TFM_REQ_MAY_BACKLOG) {
		is_busy = ((dev->pdr_head - dev->pdr_tail) % PPC4XX_NUM_PD) >=
			((PPC4XX_NUM_PD * 13) / 16);
	} else {
		/*
		 * To fix contention issues between ipsec (no blacklog) and
		 * dm-crypto (backlog) reserve 32 entries for "no backlog"
		 * data contexts.
		 */
		is_busy = ((dev->pdr_head - dev->pdr_tail) % PPC4XX_NUM_PD) >=
			((PPC4XX_NUM_PD * 15) / 16);

		if (is_busy) {
			spin_unlock_irqrestore(&dev->core_dev->lock, flags);
			return -EBUSY;
		}
	}

	if (num_gd) {
		fst_gd = crypto4xx_get_n_gd(dev, num_gd);
		if (fst_gd == ERING_WAS_FULL) {
			spin_unlock_irqrestore(&dev->core_dev->lock, flags);
			return -EAGAIN;
		}
	}
	if (num_sd) {
		fst_sd = crypto4xx_get_n_sd(dev, num_sd);
		if (fst_sd == ERING_WAS_FULL) {
			if (num_gd)
				dev->gdr_head = fst_gd;
			spin_unlock_irqrestore(&dev->core_dev->lock, flags);
			return -EAGAIN;
		}
	}
	pd_entry = crypto4xx_get_pd_from_pdr_nolock(dev);
	if (pd_entry == ERING_WAS_FULL) {
		if (num_gd)
			dev->gdr_head = fst_gd;
		if (num_sd)
			dev->sdr_head = fst_sd;
		spin_unlock_irqrestore(&dev->core_dev->lock, flags);
		return -EAGAIN;
	}
	spin_unlock_irqrestore(&dev->core_dev->lock, flags);

	pd = &dev->pdr[pd_entry];
	pd->sa_len = sa_len;

	pd_uinfo = &dev->pdr_uinfo[pd_entry];
	pd_uinfo->num_gd = num_gd;
	pd_uinfo->num_sd = num_sd;
	pd_uinfo->dest_va = dst;
	pd_uinfo->async_req = req;

	if (iv_len)
		memcpy(pd_uinfo->sr_va->save_iv, iv, iv_len);

	sa = pd_uinfo->sa_va;
	memcpy(sa, req_sa, sa_len * 4);

	sa->sa_command_1.bf.hash_crypto_offset = (assoclen >> 2);
	offset_to_sr_ptr = get_dynamic_sa_offset_state_ptr_field(sa);
	*(u32 *)((unsigned long)sa + offset_to_sr_ptr) = pd_uinfo->sr_pa;

	if (num_gd) {
		dma_addr_t gd_dma;
		struct scatterlist *sg;

		/* get first gd we are going to use */
		gd_idx = fst_gd;
		pd_uinfo->first_gd = fst_gd;
		gd = crypto4xx_get_gdp(dev, &gd_dma, gd_idx);
		pd->src = gd_dma;
		/* enable gather */
		sa->sa_command_0.bf.gather = 1;
		/* walk the sg, and setup gather array */

		sg = src;
		while (nbytes) {
			size_t len;

			len = min(sg->length, nbytes);
			gd->ptr = dma_map_page(dev->core_dev->device,
				sg_page(sg), sg->offset, len, DMA_TO_DEVICE);
			gd->ctl_len.len = len;
			gd->ctl_len.done = 0;
			gd->ctl_len.ready = 1;
			if (len >= nbytes)
				break;

			nbytes -= sg->length;
			gd_idx = get_next_gd(gd_idx);
			gd = crypto4xx_get_gdp(dev, &gd_dma, gd_idx);
			sg = sg_next(sg);
		}
	} else {
		pd->src = (u32)dma_map_page(dev->core_dev->device, sg_page(src),
				src->offset, min(nbytes, src->length),
				DMA_TO_DEVICE);
		/*
		 * Disable gather in sa command
		 */
		sa->sa_command_0.bf.gather = 0;
		/*
		 * Indicate gather array is not used
		 */
		pd_uinfo->first_gd = 0xffffffff;
	}
	if (!num_sd) {
		/*
		 * we know application give us dst a whole piece of memory
		 * no need to use scatter ring.
		 */
		pd_uinfo->using_sd = 0;
		pd_uinfo->first_sd = 0xffffffff;
		sa->sa_command_0.bf.scatter = 0;
		pd->dest = (u32)dma_map_page(dev->core_dev->device,
					     sg_page(dst), dst->offset,
					     min(datalen, dst->length),
					     DMA_TO_DEVICE);
	} else {
		dma_addr_t sd_dma;
		struct ce_sd *sd = NULL;

		u32 sd_idx = fst_sd;
		nbytes = datalen;
		sa->sa_command_0.bf.scatter = 1;
		pd_uinfo->using_sd = 1;
		pd_uinfo->first_sd = fst_sd;
		sd = crypto4xx_get_sdp(dev, &sd_dma, sd_idx);
		pd->dest = sd_dma;
		/* setup scatter descriptor */
		sd->ctl.done = 0;
		sd->ctl.rdy = 1;
		/* sd->ptr should be setup by sd_init routine*/
		if (nbytes >= PPC4XX_SD_BUFFER_SIZE)
			nbytes -= PPC4XX_SD_BUFFER_SIZE;
		else
			nbytes = 0;
		while (nbytes) {
			sd_idx = get_next_sd(sd_idx);
			sd = crypto4xx_get_sdp(dev, &sd_dma, sd_idx);
			/* setup scatter descriptor */
			sd->ctl.done = 0;
			sd->ctl.rdy = 1;
			if (nbytes >= PPC4XX_SD_BUFFER_SIZE) {
				nbytes -= PPC4XX_SD_BUFFER_SIZE;
			} else {
				/*
				 * SD entry can hold PPC4XX_SD_BUFFER_SIZE,
				 * which is more than nbytes, so done.
				 */
				nbytes = 0;
			}
		}
	}

	pd->pd_ctl.w = PD_CTL_HOST_READY |
		((crypto_tfm_alg_type(req->tfm) == CRYPTO_ALG_TYPE_AHASH) ||
		 (crypto_tfm_alg_type(req->tfm) == CRYPTO_ALG_TYPE_AEAD) ?
			PD_CTL_HASH_FINAL : 0);
	pd->pd_ctl_len.w = 0x00400000 | (assoclen + datalen);
	pd_uinfo->state = PD_ENTRY_INUSE | (is_busy ? PD_ENTRY_BUSY : 0);

	wmb();
	/* write any value to push engine to read a pd */
	writel(0, dev->ce_base + CRYPTO4XX_INT_DESCR_RD);
	writel(1, dev->ce_base + CRYPTO4XX_INT_DESCR_RD);
	return is_busy ? -EBUSY : -EINPROGRESS;
}

/**
 * Algorithm Registration Functions
 */
static void crypto4xx_ctx_init(struct crypto4xx_alg *amcc_alg,
			       struct crypto4xx_ctx *ctx)
{
	ctx->dev = amcc_alg->dev;
	ctx->sa_in = NULL;
	ctx->sa_out = NULL;
	ctx->sa_len = 0;
}

static int crypto4xx_sk_init(struct crypto_skcipher *sk)
{
	struct skcipher_alg *alg = crypto_skcipher_alg(sk);
	struct crypto4xx_alg *amcc_alg;
	struct crypto4xx_ctx *ctx =  crypto_skcipher_ctx(sk);

	if (alg->base.cra_flags & CRYPTO_ALG_NEED_FALLBACK) {
		ctx->sw_cipher.cipher =
			crypto_alloc_skcipher(alg->base.cra_name, 0,
					      CRYPTO_ALG_NEED_FALLBACK |
					      CRYPTO_ALG_ASYNC);
		if (IS_ERR(ctx->sw_cipher.cipher))
			return PTR_ERR(ctx->sw_cipher.cipher);

		crypto_skcipher_set_reqsize(sk,
			sizeof(struct skcipher_request) + 32 +
			crypto_skcipher_reqsize(ctx->sw_cipher.cipher));
	}

	amcc_alg = container_of(alg, struct crypto4xx_alg, alg.u.cipher);
	crypto4xx_ctx_init(amcc_alg, ctx);
	return 0;
}

static void crypto4xx_common_exit(struct crypto4xx_ctx *ctx)
{
	crypto4xx_free_sa(ctx);
}

static void crypto4xx_sk_exit(struct crypto_skcipher *sk)
{
	struct crypto4xx_ctx *ctx =  crypto_skcipher_ctx(sk);

	crypto4xx_common_exit(ctx);
	if (ctx->sw_cipher.cipher)
		crypto_free_skcipher(ctx->sw_cipher.cipher);
}

static int crypto4xx_aead_init(struct crypto_aead *tfm)
{
	struct aead_alg *alg = crypto_aead_alg(tfm);
	struct crypto4xx_ctx *ctx = crypto_aead_ctx(tfm);
	struct crypto4xx_alg *amcc_alg;

	ctx->sw_cipher.aead = crypto_alloc_aead(alg->base.cra_name, 0,
						CRYPTO_ALG_NEED_FALLBACK |
						CRYPTO_ALG_ASYNC);
	if (IS_ERR(ctx->sw_cipher.aead))
		return PTR_ERR(ctx->sw_cipher.aead);

	amcc_alg = container_of(alg, struct crypto4xx_alg, alg.u.aead);
	crypto4xx_ctx_init(amcc_alg, ctx);
	crypto_aead_set_reqsize(tfm, max(sizeof(struct aead_request) + 32 +
				crypto_aead_reqsize(ctx->sw_cipher.aead),
				sizeof(struct crypto4xx_aead_reqctx)));
	return 0;
}

static void crypto4xx_aead_exit(struct crypto_aead *tfm)
{
	struct crypto4xx_ctx *ctx = crypto_aead_ctx(tfm);

	crypto4xx_common_exit(ctx);
	crypto_free_aead(ctx->sw_cipher.aead);
}

static int crypto4xx_register_alg(struct crypto4xx_device *sec_dev,
				  struct crypto4xx_alg_common *crypto_alg,
				  int array_size)
{
	struct crypto4xx_alg *alg;
	int i;
	int rc = 0;

	for (i = 0; i < array_size; i++) {
		alg = kzalloc(sizeof(struct crypto4xx_alg), GFP_KERNEL);
		if (!alg)
			return -ENOMEM;

		alg->alg = crypto_alg[i];
		alg->dev = sec_dev;

		switch (alg->alg.type) {
		case CRYPTO_ALG_TYPE_AEAD:
			rc = crypto_register_aead(&alg->alg.u.aead);
			break;

		case CRYPTO_ALG_TYPE_AHASH:
			rc = crypto_register_ahash(&alg->alg.u.hash);
			break;

		default:
			rc = crypto_register_skcipher(&alg->alg.u.cipher);
			break;
		}

		if (rc)
			kfree(alg);
		else
			list_add_tail(&alg->entry, &sec_dev->alg_list);
	}

	return 0;
}

static void crypto4xx_unregister_alg(struct crypto4xx_device *sec_dev)
{
	struct crypto4xx_alg *alg, *tmp;

	list_for_each_entry_safe(alg, tmp, &sec_dev->alg_list, entry) {
		list_del(&alg->entry);
		switch (alg->alg.type) {
		case CRYPTO_ALG_TYPE_AHASH:
			crypto_unregister_ahash(&alg->alg.u.hash);
			break;

		case CRYPTO_ALG_TYPE_AEAD:
			crypto_unregister_aead(&alg->alg.u.aead);
			break;

		default:
			crypto_unregister_skcipher(&alg->alg.u.cipher);
		}
		kfree(alg);
	}
}

static void crypto4xx_bh_tasklet_cb(unsigned long data)
{
	struct device *dev = (struct device *)data;
	struct crypto4xx_core_device *core_dev = dev_get_drvdata(dev);
	struct pd_uinfo *pd_uinfo;
	struct ce_pd *pd;
	u32 tail = core_dev->dev->pdr_tail;
	u32 head = core_dev->dev->pdr_head;

	do {
		pd_uinfo = &core_dev->dev->pdr_uinfo[tail];
		pd = &core_dev->dev->pdr[tail];
		if ((pd_uinfo->state & PD_ENTRY_INUSE) &&
		     ((READ_ONCE(pd->pd_ctl.w) &
		       (PD_CTL_PE_DONE | PD_CTL_HOST_READY)) ==
		       PD_CTL_PE_DONE)) {
			crypto4xx_pd_done(core_dev->dev, tail);
			tail = crypto4xx_put_pd_to_pdr(core_dev->dev, tail);
		} else {
			/* if tail not done, break */
			break;
		}
	} while (head != tail);
}

/**
 * Top Half of isr.
 */
static inline irqreturn_t crypto4xx_interrupt_handler(int irq, void *data,
						      u32 clr_val)
{
	struct device *dev = (struct device *)data;
	struct crypto4xx_core_device *core_dev = dev_get_drvdata(dev);

	writel(clr_val, core_dev->dev->ce_base + CRYPTO4XX_INT_CLR);
	tasklet_schedule(&core_dev->tasklet);

	return IRQ_HANDLED;
}

static irqreturn_t crypto4xx_ce_interrupt_handler(int irq, void *data)
{
	return crypto4xx_interrupt_handler(irq, data, PPC4XX_INTERRUPT_CLR);
}

static irqreturn_t crypto4xx_ce_interrupt_handler_revb(int irq, void *data)
{
	return crypto4xx_interrupt_handler(irq, data, PPC4XX_INTERRUPT_CLR |
		PPC4XX_TMO_ERR_INT);
}

/**
 * Supported Crypto Algorithms
 */
static struct crypto4xx_alg_common crypto4xx_alg[] = {
	/* Crypto AES modes */
	{ .type = CRYPTO_ALG_TYPE_SKCIPHER, .u.cipher = {
		.base = {
			.cra_name = "cbc(aes)",
			.cra_driver_name = "cbc-aes-ppc4xx",
			.cra_priority = CRYPTO4XX_CRYPTO_PRIORITY,
			.cra_flags = CRYPTO_ALG_ASYNC |
				CRYPTO_ALG_KERN_DRIVER_ONLY,
			.cra_blocksize = AES_BLOCK_SIZE,
			.cra_ctxsize = sizeof(struct crypto4xx_ctx),
			.cra_module = THIS_MODULE,
		},
		.min_keysize = AES_MIN_KEY_SIZE,
		.max_keysize = AES_MAX_KEY_SIZE,
		.ivsize	= AES_IV_SIZE,
		.setkey = crypto4xx_setkey_aes_cbc,
		.encrypt = crypto4xx_encrypt_iv_block,
		.decrypt = crypto4xx_decrypt_iv_block,
		.init = crypto4xx_sk_init,
		.exit = crypto4xx_sk_exit,
	} },
	{ .type = CRYPTO_ALG_TYPE_SKCIPHER, .u.cipher = {
		.base = {
			.cra_name = "cfb(aes)",
			.cra_driver_name = "cfb-aes-ppc4xx",
			.cra_priority = CRYPTO4XX_CRYPTO_PRIORITY,
			.cra_flags = CRYPTO_ALG_ASYNC |
				CRYPTO_ALG_KERN_DRIVER_ONLY,
			.cra_blocksize = AES_BLOCK_SIZE,
			.cra_ctxsize = sizeof(struct crypto4xx_ctx),
			.cra_module = THIS_MODULE,
		},
		.min_keysize = AES_MIN_KEY_SIZE,
		.max_keysize = AES_MAX_KEY_SIZE,
		.ivsize	= AES_IV_SIZE,
		.setkey	= crypto4xx_setkey_aes_cfb,
		.encrypt = crypto4xx_encrypt_iv_stream,
		.decrypt = crypto4xx_decrypt_iv_stream,
		.init = crypto4xx_sk_init,
		.exit = crypto4xx_sk_exit,
	} },
	{ .type = CRYPTO_ALG_TYPE_SKCIPHER, .u.cipher = {
		.base = {
			.cra_name = "ctr(aes)",
			.cra_driver_name = "ctr-aes-ppc4xx",
			.cra_priority = CRYPTO4XX_CRYPTO_PRIORITY,
			.cra_flags = CRYPTO_ALG_NEED_FALLBACK |
				CRYPTO_ALG_ASYNC |
				CRYPTO_ALG_KERN_DRIVER_ONLY,
			.cra_blocksize = 1,
			.cra_ctxsize = sizeof(struct crypto4xx_ctx),
			.cra_module = THIS_MODULE,
		},
		.min_keysize = AES_MIN_KEY_SIZE,
		.max_keysize = AES_MAX_KEY_SIZE,
		.ivsize	= AES_IV_SIZE,
		.setkey	= crypto4xx_setkey_aes_ctr,
		.encrypt = crypto4xx_encrypt_ctr,
		.decrypt = crypto4xx_decrypt_ctr,
		.init = crypto4xx_sk_init,
		.exit = crypto4xx_sk_exit,
	} },
	{ .type = CRYPTO_ALG_TYPE_SKCIPHER, .u.cipher = {
		.base = {
			.cra_name = "rfc3686(ctr(aes))",
			.cra_driver_name = "rfc3686-ctr-aes-ppc4xx",
			.cra_priority = CRYPTO4XX_CRYPTO_PRIORITY,
			.cra_flags = CRYPTO_ALG_ASYNC |
				CRYPTO_ALG_KERN_DRIVER_ONLY,
			.cra_blocksize = 1,
			.cra_ctxsize = sizeof(struct crypto4xx_ctx),
			.cra_module = THIS_MODULE,
		},
		.min_keysize = AES_MIN_KEY_SIZE + CTR_RFC3686_NONCE_SIZE,
		.max_keysize = AES_MAX_KEY_SIZE + CTR_RFC3686_NONCE_SIZE,
		.ivsize	= CTR_RFC3686_IV_SIZE,
		.setkey = crypto4xx_setkey_rfc3686,
		.encrypt = crypto4xx_rfc3686_encrypt,
		.decrypt = crypto4xx_rfc3686_decrypt,
		.init = crypto4xx_sk_init,
		.exit = crypto4xx_sk_exit,
	} },
	{ .type = CRYPTO_ALG_TYPE_SKCIPHER, .u.cipher = {
		.base = {
			.cra_name = "ecb(aes)",
			.cra_driver_name = "ecb-aes-ppc4xx",
			.cra_priority = CRYPTO4XX_CRYPTO_PRIORITY,
			.cra_flags = CRYPTO_ALG_ASYNC |
				CRYPTO_ALG_KERN_DRIVER_ONLY,
			.cra_blocksize = 1,
			.cra_ctxsize = sizeof(struct crypto4xx_ctx),
			.cra_module = THIS_MODULE,
		},
		.min_keysize = AES_MIN_KEY_SIZE,
		.max_keysize = AES_MAX_KEY_SIZE,
		.setkey	= crypto4xx_setkey_aes_ecb,
		.encrypt = crypto4xx_encrypt_noiv_block,
		.decrypt = crypto4xx_decrypt_noiv_block,
		.init = crypto4xx_sk_init,
		.exit = crypto4xx_sk_exit,
	} },
	{ .type = CRYPTO_ALG_TYPE_SKCIPHER, .u.cipher = {
		.base = {
			.cra_name = "ofb(aes)",
			.cra_driver_name = "ofb-aes-ppc4xx",
			.cra_priority = CRYPTO4XX_CRYPTO_PRIORITY,
			.cra_flags = CRYPTO_ALG_ASYNC |
				CRYPTO_ALG_KERN_DRIVER_ONLY,
			.cra_blocksize = 1,
			.cra_ctxsize = sizeof(struct crypto4xx_ctx),
			.cra_module = THIS_MODULE,
		},
		.min_keysize = AES_MIN_KEY_SIZE,
		.max_keysize = AES_MAX_KEY_SIZE,
		.ivsize	= AES_IV_SIZE,
		.setkey	= crypto4xx_setkey_aes_ofb,
		.encrypt = crypto4xx_encrypt_iv_stream,
		.decrypt = crypto4xx_decrypt_iv_stream,
		.init = crypto4xx_sk_init,
		.exit = crypto4xx_sk_exit,
	} },

	/* AEAD */
	{ .type = CRYPTO_ALG_TYPE_AEAD, .u.aead = {
		.setkey		= crypto4xx_setkey_aes_ccm,
		.setauthsize	= crypto4xx_setauthsize_aead,
		.encrypt	= crypto4xx_encrypt_aes_ccm,
		.decrypt	= crypto4xx_decrypt_aes_ccm,
		.init		= crypto4xx_aead_init,
		.exit		= crypto4xx_aead_exit,
		.ivsize		= AES_BLOCK_SIZE,
		.maxauthsize    = 16,
		.base = {
			.cra_name	= "ccm(aes)",
			.cra_driver_name = "ccm-aes-ppc4xx",
			.cra_priority	= CRYPTO4XX_CRYPTO_PRIORITY,
			.cra_flags	= CRYPTO_ALG_ASYNC |
					  CRYPTO_ALG_NEED_FALLBACK |
					  CRYPTO_ALG_KERN_DRIVER_ONLY,
			.cra_blocksize	= 1,
			.cra_ctxsize	= sizeof(struct crypto4xx_ctx),
			.cra_module	= THIS_MODULE,
		},
	} },
	{ .type = CRYPTO_ALG_TYPE_AEAD, .u.aead = {
		.setkey		= crypto4xx_setkey_aes_gcm,
		.setauthsize	= crypto4xx_setauthsize_aead,
		.encrypt	= crypto4xx_encrypt_aes_gcm,
		.decrypt	= crypto4xx_decrypt_aes_gcm,
		.init		= crypto4xx_aead_init,
		.exit		= crypto4xx_aead_exit,
		.ivsize		= GCM_AES_IV_SIZE,
		.maxauthsize	= 16,
		.base = {
			.cra_name	= "gcm(aes)",
			.cra_driver_name = "gcm-aes-ppc4xx",
			.cra_priority	= CRYPTO4XX_CRYPTO_PRIORITY,
			.cra_flags	= CRYPTO_ALG_ASYNC |
					  CRYPTO_ALG_NEED_FALLBACK |
					  CRYPTO_ALG_KERN_DRIVER_ONLY,
			.cra_blocksize	= 1,
			.cra_ctxsize	= sizeof(struct crypto4xx_ctx),
			.cra_module	= THIS_MODULE,
		},
	} },
};

/**
 * Module Initialization Routine
 */
static int crypto4xx_probe(struct platform_device *ofdev)
{
	int rc;
	struct resource res;
	struct device *dev = &ofdev->dev;
	struct crypto4xx_core_device *core_dev;
	u32 pvr;
	bool is_revb = true;

	rc = of_address_to_resource(ofdev->dev.of_node, 0, &res);
	if (rc)
		return -ENODEV;

	if (of_find_compatible_node(NULL, NULL, "amcc,ppc460ex-crypto")) {
		mtdcri(SDR0, PPC460EX_SDR0_SRST,
		       mfdcri(SDR0, PPC460EX_SDR0_SRST) | PPC460EX_CE_RESET);
		mtdcri(SDR0, PPC460EX_SDR0_SRST,
		       mfdcri(SDR0, PPC460EX_SDR0_SRST) & ~PPC460EX_CE_RESET);
	} else if (of_find_compatible_node(NULL, NULL,
			"amcc,ppc405ex-crypto")) {
		mtdcri(SDR0, PPC405EX_SDR0_SRST,
		       mfdcri(SDR0, PPC405EX_SDR0_SRST) | PPC405EX_CE_RESET);
		mtdcri(SDR0, PPC405EX_SDR0_SRST,
		       mfdcri(SDR0, PPC405EX_SDR0_SRST) & ~PPC405EX_CE_RESET);
		is_revb = false;
	} else if (of_find_compatible_node(NULL, NULL,
			"amcc,ppc460sx-crypto")) {
		mtdcri(SDR0, PPC460SX_SDR0_SRST,
		       mfdcri(SDR0, PPC460SX_SDR0_SRST) | PPC460SX_CE_RESET);
		mtdcri(SDR0, PPC460SX_SDR0_SRST,
		       mfdcri(SDR0, PPC460SX_SDR0_SRST) & ~PPC460SX_CE_RESET);
	} else {
		printk(KERN_ERR "Crypto Function Not supported!\n");
		return -EINVAL;
	}

	core_dev = kzalloc(sizeof(struct crypto4xx_core_device), GFP_KERNEL);
	if (!core_dev)
		return -ENOMEM;

	dev_set_drvdata(dev, core_dev);
	core_dev->ofdev = ofdev;
	core_dev->dev = kzalloc(sizeof(struct crypto4xx_device), GFP_KERNEL);
	rc = -ENOMEM;
	if (!core_dev->dev)
		goto err_alloc_dev;

	/*
	 * Older version of 460EX/GT have a hardware bug.
	 * Hence they do not support H/W based security intr coalescing
	 */
	pvr = mfspr(SPRN_PVR);
	if (is_revb && ((pvr >> 4) == 0x130218A)) {
		u32 min = PVR_MIN(pvr);

		if (min < 4) {
			dev_info(dev, "RevA detected - disable interrupt coalescing\n");
			is_revb = false;
		}
	}

	core_dev->dev->core_dev = core_dev;
	core_dev->dev->is_revb = is_revb;
	core_dev->device = dev;
	spin_lock_init(&core_dev->lock);
	INIT_LIST_HEAD(&core_dev->dev->alg_list);
	ratelimit_default_init(&core_dev->dev->aead_ratelimit);
	rc = crypto4xx_build_pdr(core_dev->dev);
	if (rc)
		goto err_build_pdr;

	rc = crypto4xx_build_gdr(core_dev->dev);
	if (rc)
		goto err_build_pdr;

	rc = crypto4xx_build_sdr(core_dev->dev);
	if (rc)
		goto err_build_sdr;

	/* Init tasklet for bottom half processing */
	tasklet_init(&core_dev->tasklet, crypto4xx_bh_tasklet_cb,
		     (unsigned long) dev);

	core_dev->dev->ce_base = of_iomap(ofdev->dev.of_node, 0);
	if (!core_dev->dev->ce_base) {
		dev_err(dev, "failed to of_iomap\n");
		rc = -ENOMEM;
		goto err_iomap;
	}

	/* Register for Crypto isr, Crypto Engine IRQ */
	core_dev->irq = irq_of_parse_and_map(ofdev->dev.of_node, 0);
	rc = request_irq(core_dev->irq, is_revb ?
			 crypto4xx_ce_interrupt_handler_revb :
			 crypto4xx_ce_interrupt_handler, 0,
			 KBUILD_MODNAME, dev);
	if (rc)
		goto err_request_irq;

	/* need to setup pdr, rdr, gdr and sdr before this */
	crypto4xx_hw_init(core_dev->dev);

	/* Register security algorithms with Linux CryptoAPI */
	rc = crypto4xx_register_alg(core_dev->dev, crypto4xx_alg,
			       ARRAY_SIZE(crypto4xx_alg));
	if (rc)
		goto err_start_dev;

	ppc4xx_trng_probe(core_dev);
	return 0;

err_start_dev:
	free_irq(core_dev->irq, dev);
err_request_irq:
	irq_dispose_mapping(core_dev->irq);
	iounmap(core_dev->dev->ce_base);
err_iomap:
	tasklet_kill(&core_dev->tasklet);
err_build_sdr:
	crypto4xx_destroy_sdr(core_dev->dev);
	crypto4xx_destroy_gdr(core_dev->dev);
err_build_pdr:
	crypto4xx_destroy_pdr(core_dev->dev);
	kfree(core_dev->dev);
err_alloc_dev:
	kfree(core_dev);

	return rc;
}

static int crypto4xx_remove(struct platform_device *ofdev)
{
	struct device *dev = &ofdev->dev;
	struct crypto4xx_core_device *core_dev = dev_get_drvdata(dev);

	ppc4xx_trng_remove(core_dev);

	free_irq(core_dev->irq, dev);
	irq_dispose_mapping(core_dev->irq);

	tasklet_kill(&core_dev->tasklet);
	/* Un-register with Linux CryptoAPI */
	crypto4xx_unregister_alg(core_dev->dev);
	/* Free all allocated memory */
	crypto4xx_stop_all(core_dev);

	return 0;
}

static const struct of_device_id crypto4xx_match[] = {
	{ .compatible      = "amcc,ppc4xx-crypto",},
	{ },
};
MODULE_DEVICE_TABLE(of, crypto4xx_match);

static struct platform_driver crypto4xx_driver = {
	.driver = {
		.name = KBUILD_MODNAME,
		.of_match_table = crypto4xx_match,
	},
	.probe		= crypto4xx_probe,
	.remove		= crypto4xx_remove,
};

module_platform_driver(crypto4xx_driver);

MODULE_LICENSE("GPL");
MODULE_AUTHOR("James Hsiao <jhsiao@amcc.com>");
MODULE_DESCRIPTION("Driver for AMCC PPC4xx crypto accelerator");<|MERGE_RESOLUTION|>--- conflicted
+++ resolved
@@ -229,14 +229,9 @@
 				  dev->pdr, dev->pdr_pa);
 
 	if (dev->shadow_sa_pool)
-<<<<<<< HEAD
-		dma_free_coherent(dev->core_dev->device, 256 * PPC4XX_NUM_PD,
-				  dev->shadow_sa_pool, dev->shadow_sa_pool_pa);
-=======
 		dma_free_coherent(dev->core_dev->device,
 			sizeof(union shadow_sa_buf) * PPC4XX_NUM_PD,
 			dev->shadow_sa_pool, dev->shadow_sa_pool_pa);
->>>>>>> 286cd8c7
 
 	if (dev->shadow_sr_pool)
 		dma_free_coherent(dev->core_dev->device,
@@ -380,11 +375,6 @@
 			&dev->scatter_buffer_pa, GFP_ATOMIC);
 	if (!dev->scatter_buffer_va)
 		return -ENOMEM;
-<<<<<<< HEAD
-
-	sd_array = dev->sdr;
-=======
->>>>>>> 286cd8c7
 
 	for (i = 0; i < PPC4XX_NUM_SD; i++) {
 		dev->sdr[i].ptr = dev->scatter_buffer_pa +
