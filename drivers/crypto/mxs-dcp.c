/*
 * Freescale i.MX23/i.MX28 Data Co-Processor driver
 *
 * Copyright (C) 2013 Marek Vasut <marex@denx.de>
 *
 * The code contained herein is licensed under the GNU General Public
 * License. You may obtain a copy of the GNU General Public License
 * Version 2 or later at the following locations:
 *
 * http://www.opensource.org/licenses/gpl-license.html
 * http://www.gnu.org/copyleft/gpl.html
 */

#include <linux/dma-mapping.h>
#include <linux/interrupt.h>
#include <linux/io.h>
#include <linux/kernel.h>
#include <linux/kthread.h>
#include <linux/module.h>
#include <linux/of.h>
#include <linux/platform_device.h>
#include <linux/stmp_device.h>

#include <crypto/aes.h>
#include <crypto/sha.h>
#include <crypto/internal/hash.h>
<<<<<<< HEAD
=======
#include <crypto/internal/skcipher.h>
>>>>>>> 286cd8c7
#include <crypto/scatterwalk.h>

#define DCP_MAX_CHANS	4
#define DCP_BUF_SZ	PAGE_SIZE
#define DCP_SHA_PAY_SZ  64

#define DCP_ALIGNMENT	64

/*
 * Null hashes to align with hw behavior on imx6sl and ull
 * these are flipped for consistency with hw output
 */
static const uint8_t sha1_null_hash[] =
	"\x09\x07\xd8\xaf\x90\x18\x60\x95\xef\xbf"
	"\x55\x32\x0d\x4b\x6b\x5e\xee\xa3\x39\xda";

static const uint8_t sha256_null_hash[] =
	"\x55\xb8\x52\x78\x1b\x99\x95\xa4"
	"\x4c\x93\x9b\x64\xe4\x41\xae\x27"
	"\x24\xb9\x6f\x99\xc8\xf4\xfb\x9a"
	"\x14\x1c\xfc\x98\x42\xc4\xb0\xe3";

/* DCP DMA descriptor. */
struct dcp_dma_desc {
	uint32_t	next_cmd_addr;
	uint32_t	control0;
	uint32_t	control1;
	uint32_t	source;
	uint32_t	destination;
	uint32_t	size;
	uint32_t	payload;
	uint32_t	status;
};

/* Coherent aligned block for bounce buffering. */
struct dcp_coherent_block {
	uint8_t			aes_in_buf[DCP_BUF_SZ];
	uint8_t			aes_out_buf[DCP_BUF_SZ];
	uint8_t			sha_in_buf[DCP_BUF_SZ];
	uint8_t			sha_out_buf[DCP_SHA_PAY_SZ];

	uint8_t			aes_key[2 * AES_KEYSIZE_128];

	struct dcp_dma_desc	desc[DCP_MAX_CHANS];
};

struct dcp {
	struct device			*dev;
	void __iomem			*base;

	uint32_t			caps;

	struct dcp_coherent_block	*coh;

	struct completion		completion[DCP_MAX_CHANS];
	spinlock_t			lock[DCP_MAX_CHANS];
	struct task_struct		*thread[DCP_MAX_CHANS];
	struct crypto_queue		queue[DCP_MAX_CHANS];
};

enum dcp_chan {
	DCP_CHAN_HASH_SHA	= 0,
	DCP_CHAN_CRYPTO		= 2,
};

struct dcp_async_ctx {
	/* Common context */
	enum dcp_chan	chan;
	uint32_t	fill;

	/* SHA Hash-specific context */
	struct mutex			mutex;
	uint32_t			alg;
	unsigned int			hot:1;

	/* Crypto-specific context */
	struct crypto_skcipher		*fallback;
	unsigned int			key_len;
	uint8_t				key[AES_KEYSIZE_128];
};

struct dcp_aes_req_ctx {
	unsigned int	enc:1;
	unsigned int	ecb:1;
};

struct dcp_sha_req_ctx {
	unsigned int	init:1;
	unsigned int	fini:1;
};

/*
 * There can even be only one instance of the MXS DCP due to the
 * design of Linux Crypto API.
 */
static struct dcp *global_sdcp;

/* DCP register layout. */
#define MXS_DCP_CTRL				0x00
#define MXS_DCP_CTRL_GATHER_RESIDUAL_WRITES	(1 << 23)
#define MXS_DCP_CTRL_ENABLE_CONTEXT_CACHING	(1 << 22)

#define MXS_DCP_STAT				0x10
#define MXS_DCP_STAT_CLR			0x18
#define MXS_DCP_STAT_IRQ_MASK			0xf

#define MXS_DCP_CHANNELCTRL			0x20
#define MXS_DCP_CHANNELCTRL_ENABLE_CHANNEL_MASK	0xff

#define MXS_DCP_CAPABILITY1			0x40
#define MXS_DCP_CAPABILITY1_SHA256		(4 << 16)
#define MXS_DCP_CAPABILITY1_SHA1		(1 << 16)
#define MXS_DCP_CAPABILITY1_AES128		(1 << 0)

#define MXS_DCP_CONTEXT				0x50

#define MXS_DCP_CH_N_CMDPTR(n)			(0x100 + ((n) * 0x40))

#define MXS_DCP_CH_N_SEMA(n)			(0x110 + ((n) * 0x40))

#define MXS_DCP_CH_N_STAT(n)			(0x120 + ((n) * 0x40))
#define MXS_DCP_CH_N_STAT_CLR(n)		(0x128 + ((n) * 0x40))

/* DMA descriptor bits. */
#define MXS_DCP_CONTROL0_HASH_TERM		(1 << 13)
#define MXS_DCP_CONTROL0_HASH_INIT		(1 << 12)
#define MXS_DCP_CONTROL0_PAYLOAD_KEY		(1 << 11)
#define MXS_DCP_CONTROL0_CIPHER_ENCRYPT		(1 << 8)
#define MXS_DCP_CONTROL0_CIPHER_INIT		(1 << 9)
#define MXS_DCP_CONTROL0_ENABLE_HASH		(1 << 6)
#define MXS_DCP_CONTROL0_ENABLE_CIPHER		(1 << 5)
#define MXS_DCP_CONTROL0_DECR_SEMAPHORE		(1 << 1)
#define MXS_DCP_CONTROL0_INTERRUPT		(1 << 0)

#define MXS_DCP_CONTROL1_HASH_SELECT_SHA256	(2 << 16)
#define MXS_DCP_CONTROL1_HASH_SELECT_SHA1	(0 << 16)
#define MXS_DCP_CONTROL1_CIPHER_MODE_CBC	(1 << 4)
#define MXS_DCP_CONTROL1_CIPHER_MODE_ECB	(0 << 4)
#define MXS_DCP_CONTROL1_CIPHER_SELECT_AES128	(0 << 0)

static int mxs_dcp_start_dma(struct dcp_async_ctx *actx)
{
	int dma_err;
	struct dcp *sdcp = global_sdcp;
	const int chan = actx->chan;
	uint32_t stat;
	unsigned long ret;
	struct dcp_dma_desc *desc = &sdcp->coh->desc[actx->chan];
	dma_addr_t desc_phys = dma_map_single(sdcp->dev, desc, sizeof(*desc),
					      DMA_TO_DEVICE);

	dma_err = dma_mapping_error(sdcp->dev, desc_phys);
	if (dma_err)
		return dma_err;

	reinit_completion(&sdcp->completion[chan]);

	/* Clear status register. */
	writel(0xffffffff, sdcp->base + MXS_DCP_CH_N_STAT_CLR(chan));

	/* Load the DMA descriptor. */
	writel(desc_phys, sdcp->base + MXS_DCP_CH_N_CMDPTR(chan));

	/* Increment the semaphore to start the DMA transfer. */
	writel(1, sdcp->base + MXS_DCP_CH_N_SEMA(chan));

	ret = wait_for_completion_timeout(&sdcp->completion[chan],
					  msecs_to_jiffies(1000));
	if (!ret) {
		dev_err(sdcp->dev, "Channel %i timeout (DCP_STAT=0x%08x)\n",
			chan, readl(sdcp->base + MXS_DCP_STAT));
		return -ETIMEDOUT;
	}

	stat = readl(sdcp->base + MXS_DCP_CH_N_STAT(chan));
	if (stat & 0xff) {
		dev_err(sdcp->dev, "Channel %i error (CH_STAT=0x%08x)\n",
			chan, stat);
		return -EINVAL;
	}

	dma_unmap_single(sdcp->dev, desc_phys, sizeof(*desc), DMA_TO_DEVICE);

	return 0;
}

/*
 * Encryption (AES128)
 */
static int mxs_dcp_run_aes(struct dcp_async_ctx *actx,
			   struct ablkcipher_request *req, int init)
{
	dma_addr_t key_phys, src_phys, dst_phys;
	struct dcp *sdcp = global_sdcp;
	struct dcp_dma_desc *desc = &sdcp->coh->desc[actx->chan];
	struct dcp_aes_req_ctx *rctx = ablkcipher_request_ctx(req);
	int ret;

	key_phys = dma_map_single(sdcp->dev, sdcp->coh->aes_key,
				  2 * AES_KEYSIZE_128, DMA_TO_DEVICE);
	ret = dma_mapping_error(sdcp->dev, key_phys);
	if (ret)
		return ret;

	src_phys = dma_map_single(sdcp->dev, sdcp->coh->aes_in_buf,
				  DCP_BUF_SZ, DMA_TO_DEVICE);
	ret = dma_mapping_error(sdcp->dev, src_phys);
	if (ret)
		goto err_src;

	dst_phys = dma_map_single(sdcp->dev, sdcp->coh->aes_out_buf,
				  DCP_BUF_SZ, DMA_FROM_DEVICE);
	ret = dma_mapping_error(sdcp->dev, dst_phys);
	if (ret)
		goto err_dst;

	if (actx->fill % AES_BLOCK_SIZE) {
		dev_err(sdcp->dev, "Invalid block size!\n");
		ret = -EINVAL;
		goto aes_done_run;
	}

	/* Fill in the DMA descriptor. */
	desc->control0 = MXS_DCP_CONTROL0_DECR_SEMAPHORE |
		    MXS_DCP_CONTROL0_INTERRUPT |
		    MXS_DCP_CONTROL0_ENABLE_CIPHER;

	/* Payload contains the key. */
	desc->control0 |= MXS_DCP_CONTROL0_PAYLOAD_KEY;

	if (rctx->enc)
		desc->control0 |= MXS_DCP_CONTROL0_CIPHER_ENCRYPT;
	if (init)
		desc->control0 |= MXS_DCP_CONTROL0_CIPHER_INIT;

	desc->control1 = MXS_DCP_CONTROL1_CIPHER_SELECT_AES128;

	if (rctx->ecb)
		desc->control1 |= MXS_DCP_CONTROL1_CIPHER_MODE_ECB;
	else
		desc->control1 |= MXS_DCP_CONTROL1_CIPHER_MODE_CBC;

	desc->next_cmd_addr = 0;
	desc->source = src_phys;
	desc->destination = dst_phys;
	desc->size = actx->fill;
	desc->payload = key_phys;
	desc->status = 0;

	ret = mxs_dcp_start_dma(actx);

aes_done_run:
	dma_unmap_single(sdcp->dev, dst_phys, DCP_BUF_SZ, DMA_FROM_DEVICE);
err_dst:
	dma_unmap_single(sdcp->dev, src_phys, DCP_BUF_SZ, DMA_TO_DEVICE);
err_src:
	dma_unmap_single(sdcp->dev, key_phys, 2 * AES_KEYSIZE_128,
			 DMA_TO_DEVICE);

	return ret;
}

static int mxs_dcp_aes_block_crypt(struct crypto_async_request *arq)
{
	struct dcp *sdcp = global_sdcp;

	struct ablkcipher_request *req = ablkcipher_request_cast(arq);
	struct dcp_async_ctx *actx = crypto_tfm_ctx(arq->tfm);
	struct dcp_aes_req_ctx *rctx = ablkcipher_request_ctx(req);

	struct scatterlist *dst = req->dst;
	struct scatterlist *src = req->src;
	int dst_nents = sg_nents(dst);

	const int out_off = DCP_BUF_SZ;
	uint8_t *in_buf = sdcp->coh->aes_in_buf;
	uint8_t *out_buf = sdcp->coh->aes_out_buf;

	uint32_t dst_off = 0;
	uint8_t *src_buf = NULL;
	uint32_t last_out_len = 0;

	uint8_t *key = sdcp->coh->aes_key;

	int ret = 0;
	unsigned int i, len, clen, tlen = 0;
	int init = 0;
	bool limit_hit = false;

	actx->fill = 0;

	/* Copy the key from the temporary location. */
	memcpy(key, actx->key, actx->key_len);

	if (!rctx->ecb) {
		/* Copy the CBC IV just past the key. */
		memcpy(key + AES_KEYSIZE_128, req->info, AES_KEYSIZE_128);
		/* CBC needs the INIT set. */
		init = 1;
	} else {
		memset(key + AES_KEYSIZE_128, 0, AES_KEYSIZE_128);
	}

<<<<<<< HEAD
	for_each_sg(req->src, src, sg_nents(src), i) {
=======
	for_each_sg(req->src, src, sg_nents(req->src), i) {
>>>>>>> 286cd8c7
		src_buf = sg_virt(src);
		len = sg_dma_len(src);
		tlen += len;
		limit_hit = tlen > req->nbytes;

		if (limit_hit)
			len = req->nbytes - (tlen - len);

		do {
			if (actx->fill + len > out_off)
				clen = out_off - actx->fill;
			else
				clen = len;

			memcpy(in_buf + actx->fill, src_buf, clen);
			len -= clen;
			src_buf += clen;
			actx->fill += clen;

			/*
			 * If we filled the buffer or this is the last SG,
			 * submit the buffer.
			 */
			if (actx->fill == out_off || sg_is_last(src) ||
			    limit_hit) {
				ret = mxs_dcp_run_aes(actx, req, init);
				if (ret)
					return ret;
				init = 0;

				sg_pcopy_from_buffer(dst, dst_nents, out_buf,
						     actx->fill, dst_off);
				dst_off += actx->fill;
				last_out_len = actx->fill;
				actx->fill = 0;
			}
		} while (len);

		if (limit_hit)
			break;
	}

	/* Copy the IV for CBC for chaining */
	if (!rctx->ecb) {
		if (rctx->enc)
			memcpy(req->info, out_buf+(last_out_len-AES_BLOCK_SIZE),
				AES_BLOCK_SIZE);
		else
			memcpy(req->info, in_buf+(last_out_len-AES_BLOCK_SIZE),
				AES_BLOCK_SIZE);
	}

	return ret;
}

static int dcp_chan_thread_aes(void *data)
{
	struct dcp *sdcp = global_sdcp;
	const int chan = DCP_CHAN_CRYPTO;

	struct crypto_async_request *backlog;
	struct crypto_async_request *arq;

	int ret;

	while (!kthread_should_stop()) {
		set_current_state(TASK_INTERRUPTIBLE);

		spin_lock(&sdcp->lock[chan]);
		backlog = crypto_get_backlog(&sdcp->queue[chan]);
		arq = crypto_dequeue_request(&sdcp->queue[chan]);
		spin_unlock(&sdcp->lock[chan]);

		if (!backlog && !arq) {
			schedule();
			continue;
		}

		set_current_state(TASK_RUNNING);

		if (backlog)
			backlog->complete(backlog, -EINPROGRESS);

		if (arq) {
			ret = mxs_dcp_aes_block_crypt(arq);
			arq->complete(arq, ret);
		}
	}

	return 0;
}

static int mxs_dcp_block_fallback(struct ablkcipher_request *req, int enc)
{
	struct crypto_ablkcipher *tfm = crypto_ablkcipher_reqtfm(req);
	struct dcp_async_ctx *ctx = crypto_ablkcipher_ctx(tfm);
	SKCIPHER_REQUEST_ON_STACK(subreq, ctx->fallback);
	int ret;

	skcipher_request_set_tfm(subreq, ctx->fallback);
	skcipher_request_set_callback(subreq, req->base.flags, NULL, NULL);
	skcipher_request_set_crypt(subreq, req->src, req->dst,
				   req->nbytes, req->info);

	if (enc)
		ret = crypto_skcipher_encrypt(subreq);
	else
		ret = crypto_skcipher_decrypt(subreq);

	skcipher_request_zero(subreq);

	return ret;
}

static int mxs_dcp_aes_enqueue(struct ablkcipher_request *req, int enc, int ecb)
{
	struct dcp *sdcp = global_sdcp;
	struct crypto_async_request *arq = &req->base;
	struct dcp_async_ctx *actx = crypto_tfm_ctx(arq->tfm);
	struct dcp_aes_req_ctx *rctx = ablkcipher_request_ctx(req);
	int ret;

	if (unlikely(actx->key_len != AES_KEYSIZE_128))
		return mxs_dcp_block_fallback(req, enc);

	rctx->enc = enc;
	rctx->ecb = ecb;
	actx->chan = DCP_CHAN_CRYPTO;

	spin_lock(&sdcp->lock[actx->chan]);
	ret = crypto_enqueue_request(&sdcp->queue[actx->chan], &req->base);
	spin_unlock(&sdcp->lock[actx->chan]);

	wake_up_process(sdcp->thread[actx->chan]);

	return -EINPROGRESS;
}

static int mxs_dcp_aes_ecb_decrypt(struct ablkcipher_request *req)
{
	return mxs_dcp_aes_enqueue(req, 0, 1);
}

static int mxs_dcp_aes_ecb_encrypt(struct ablkcipher_request *req)
{
	return mxs_dcp_aes_enqueue(req, 1, 1);
}

static int mxs_dcp_aes_cbc_decrypt(struct ablkcipher_request *req)
{
	return mxs_dcp_aes_enqueue(req, 0, 0);
}

static int mxs_dcp_aes_cbc_encrypt(struct ablkcipher_request *req)
{
	return mxs_dcp_aes_enqueue(req, 1, 0);
}

static int mxs_dcp_aes_setkey(struct crypto_ablkcipher *tfm, const u8 *key,
			      unsigned int len)
{
	struct dcp_async_ctx *actx = crypto_ablkcipher_ctx(tfm);
	unsigned int ret;

	/*
	 * AES 128 is supposed by the hardware, store key into temporary
	 * buffer and exit. We must use the temporary buffer here, since
	 * there can still be an operation in progress.
	 */
	actx->key_len = len;
	if (len == AES_KEYSIZE_128) {
		memcpy(actx->key, key, len);
		return 0;
	}

	/*
	 * If the requested AES key size is not supported by the hardware,
	 * but is supported by in-kernel software implementation, we use
	 * software fallback.
	 */
	crypto_skcipher_clear_flags(actx->fallback, CRYPTO_TFM_REQ_MASK);
	crypto_skcipher_set_flags(actx->fallback,
				  tfm->base.crt_flags & CRYPTO_TFM_REQ_MASK);

	ret = crypto_skcipher_setkey(actx->fallback, key, len);
	if (!ret)
		return 0;

	tfm->base.crt_flags &= ~CRYPTO_TFM_RES_MASK;
	tfm->base.crt_flags |= crypto_skcipher_get_flags(actx->fallback) &
			       CRYPTO_TFM_RES_MASK;

	return ret;
}

static int mxs_dcp_aes_fallback_init(struct crypto_tfm *tfm)
{
	const char *name = crypto_tfm_alg_name(tfm);
	const uint32_t flags = CRYPTO_ALG_ASYNC | CRYPTO_ALG_NEED_FALLBACK;
	struct dcp_async_ctx *actx = crypto_tfm_ctx(tfm);
	struct crypto_skcipher *blk;

	blk = crypto_alloc_skcipher(name, 0, flags);
	if (IS_ERR(blk))
		return PTR_ERR(blk);

	actx->fallback = blk;
	tfm->crt_ablkcipher.reqsize = sizeof(struct dcp_aes_req_ctx);
	return 0;
}

static void mxs_dcp_aes_fallback_exit(struct crypto_tfm *tfm)
{
	struct dcp_async_ctx *actx = crypto_tfm_ctx(tfm);

	crypto_free_skcipher(actx->fallback);
}

/*
 * Hashing (SHA1/SHA256)
 */
static int mxs_dcp_run_sha(struct ahash_request *req)
{
	struct dcp *sdcp = global_sdcp;
	int ret;

	struct crypto_ahash *tfm = crypto_ahash_reqtfm(req);
	struct dcp_async_ctx *actx = crypto_ahash_ctx(tfm);
	struct dcp_sha_req_ctx *rctx = ahash_request_ctx(req);
	struct dcp_dma_desc *desc = &sdcp->coh->desc[actx->chan];

	dma_addr_t digest_phys = 0;
	dma_addr_t buf_phys = dma_map_single(sdcp->dev, sdcp->coh->sha_in_buf,
					     DCP_BUF_SZ, DMA_TO_DEVICE);

	ret = dma_mapping_error(sdcp->dev, buf_phys);
	if (ret)
		return ret;

	/* Fill in the DMA descriptor. */
	desc->control0 = MXS_DCP_CONTROL0_DECR_SEMAPHORE |
		    MXS_DCP_CONTROL0_INTERRUPT |
		    MXS_DCP_CONTROL0_ENABLE_HASH;
	if (rctx->init)
		desc->control0 |= MXS_DCP_CONTROL0_HASH_INIT;

	desc->control1 = actx->alg;
	desc->next_cmd_addr = 0;
	desc->source = buf_phys;
	desc->destination = 0;
	desc->size = actx->fill;
	desc->payload = 0;
	desc->status = 0;

	/*
	 * Align driver with hw behavior when generating null hashes
	 */
	if (rctx->init && rctx->fini && desc->size == 0) {
		struct hash_alg_common *halg = crypto_hash_alg_common(tfm);
		const uint8_t *sha_buf =
			(actx->alg == MXS_DCP_CONTROL1_HASH_SELECT_SHA1) ?
			sha1_null_hash : sha256_null_hash;
		memcpy(sdcp->coh->sha_out_buf, sha_buf, halg->digestsize);
		ret = 0;
		goto done_run;
	}

	/* Set HASH_TERM bit for last transfer block. */
	if (rctx->fini) {
		digest_phys = dma_map_single(sdcp->dev, sdcp->coh->sha_out_buf,
					     DCP_SHA_PAY_SZ, DMA_FROM_DEVICE);
		ret = dma_mapping_error(sdcp->dev, digest_phys);
		if (ret)
			goto done_run;

		desc->control0 |= MXS_DCP_CONTROL0_HASH_TERM;
		desc->payload = digest_phys;
	}

	ret = mxs_dcp_start_dma(actx);

	if (rctx->fini)
		dma_unmap_single(sdcp->dev, digest_phys, DCP_SHA_PAY_SZ,
				 DMA_FROM_DEVICE);

done_run:
	dma_unmap_single(sdcp->dev, buf_phys, DCP_BUF_SZ, DMA_TO_DEVICE);

	return ret;
}

static int dcp_sha_req_to_buf(struct crypto_async_request *arq)
{
	struct dcp *sdcp = global_sdcp;

	struct ahash_request *req = ahash_request_cast(arq);
	struct crypto_ahash *tfm = crypto_ahash_reqtfm(req);
	struct dcp_async_ctx *actx = crypto_ahash_ctx(tfm);
	struct dcp_sha_req_ctx *rctx = ahash_request_ctx(req);
	struct hash_alg_common *halg = crypto_hash_alg_common(tfm);

	uint8_t *in_buf = sdcp->coh->sha_in_buf;
	uint8_t *out_buf = sdcp->coh->sha_out_buf;

	struct scatterlist *src;

	unsigned int i, len, clen, oft = 0;
	int ret;

	int fin = rctx->fini;
	if (fin)
		rctx->fini = 0;

	src = req->src;
	len = req->nbytes;

	while (len) {
		if (actx->fill + len > DCP_BUF_SZ)
			clen = DCP_BUF_SZ - actx->fill;
		else
			clen = len;

		scatterwalk_map_and_copy(in_buf + actx->fill, src, oft, clen,
					 0);

		len -= clen;
		oft += clen;
		actx->fill += clen;

		/*
		 * If we filled the buffer and still have some
		 * more data, submit the buffer.
		 */
		if (len && actx->fill == DCP_BUF_SZ) {
			ret = mxs_dcp_run_sha(req);
			if (ret)
				return ret;
			actx->fill = 0;
			rctx->init = 0;
		}
	}

	if (fin) {
		rctx->fini = 1;

		/* Submit whatever is left. */
		if (!req->result)
			return -EINVAL;

		ret = mxs_dcp_run_sha(req);
		if (ret)
			return ret;

		actx->fill = 0;

		/* For some reason the result is flipped */
		for (i = 0; i < halg->digestsize; i++)
			req->result[i] = out_buf[halg->digestsize - i - 1];
	}

	return 0;
}

static int dcp_chan_thread_sha(void *data)
{
	struct dcp *sdcp = global_sdcp;
	const int chan = DCP_CHAN_HASH_SHA;

	struct crypto_async_request *backlog;
	struct crypto_async_request *arq;

	struct dcp_sha_req_ctx *rctx;

	struct ahash_request *req;
	int ret, fini;

	while (!kthread_should_stop()) {
		set_current_state(TASK_INTERRUPTIBLE);

		spin_lock(&sdcp->lock[chan]);
		backlog = crypto_get_backlog(&sdcp->queue[chan]);
		arq = crypto_dequeue_request(&sdcp->queue[chan]);
		spin_unlock(&sdcp->lock[chan]);

		if (!backlog && !arq) {
			schedule();
			continue;
		}

		set_current_state(TASK_RUNNING);

		if (backlog)
			backlog->complete(backlog, -EINPROGRESS);

		if (arq) {
			req = ahash_request_cast(arq);
			rctx = ahash_request_ctx(req);

			ret = dcp_sha_req_to_buf(arq);
			fini = rctx->fini;
			arq->complete(arq, ret);
		}
	}

	return 0;
}

static int dcp_sha_init(struct ahash_request *req)
{
	struct crypto_ahash *tfm = crypto_ahash_reqtfm(req);
	struct dcp_async_ctx *actx = crypto_ahash_ctx(tfm);

	struct hash_alg_common *halg = crypto_hash_alg_common(tfm);

	/*
	 * Start hashing session. The code below only inits the
	 * hashing session context, nothing more.
	 */
	memset(actx, 0, sizeof(*actx));

	if (strcmp(halg->base.cra_name, "sha1") == 0)
		actx->alg = MXS_DCP_CONTROL1_HASH_SELECT_SHA1;
	else
		actx->alg = MXS_DCP_CONTROL1_HASH_SELECT_SHA256;

	actx->fill = 0;
	actx->hot = 0;
	actx->chan = DCP_CHAN_HASH_SHA;

	mutex_init(&actx->mutex);

	return 0;
}

static int dcp_sha_update_fx(struct ahash_request *req, int fini)
{
	struct dcp *sdcp = global_sdcp;

	struct dcp_sha_req_ctx *rctx = ahash_request_ctx(req);
	struct crypto_ahash *tfm = crypto_ahash_reqtfm(req);
	struct dcp_async_ctx *actx = crypto_ahash_ctx(tfm);

	int ret;

	/*
	 * Ignore requests that have no data in them and are not
	 * the trailing requests in the stream of requests.
	 */
	if (!req->nbytes && !fini)
		return 0;

	mutex_lock(&actx->mutex);

	rctx->fini = fini;

	if (!actx->hot) {
		actx->hot = 1;
		rctx->init = 1;
	}

	spin_lock(&sdcp->lock[actx->chan]);
	ret = crypto_enqueue_request(&sdcp->queue[actx->chan], &req->base);
	spin_unlock(&sdcp->lock[actx->chan]);

	wake_up_process(sdcp->thread[actx->chan]);
	mutex_unlock(&actx->mutex);

	return -EINPROGRESS;
}

static int dcp_sha_update(struct ahash_request *req)
{
	return dcp_sha_update_fx(req, 0);
}

static int dcp_sha_final(struct ahash_request *req)
{
	ahash_request_set_crypt(req, NULL, req->result, 0);
	req->nbytes = 0;
	return dcp_sha_update_fx(req, 1);
}

static int dcp_sha_finup(struct ahash_request *req)
{
	return dcp_sha_update_fx(req, 1);
}

static int dcp_sha_digest(struct ahash_request *req)
{
	int ret;

	ret = dcp_sha_init(req);
	if (ret)
		return ret;

	return dcp_sha_finup(req);
}

static int dcp_sha_noimport(struct ahash_request *req, const void *in)
{
	return -ENOSYS;
}

static int dcp_sha_noexport(struct ahash_request *req, void *out)
{
	return -ENOSYS;
}

static int dcp_sha_cra_init(struct crypto_tfm *tfm)
{
	crypto_ahash_set_reqsize(__crypto_ahash_cast(tfm),
				 sizeof(struct dcp_sha_req_ctx));
	return 0;
}

static void dcp_sha_cra_exit(struct crypto_tfm *tfm)
{
}

/* AES 128 ECB and AES 128 CBC */
static struct crypto_alg dcp_aes_algs[] = {
	{
		.cra_name		= "ecb(aes)",
		.cra_driver_name	= "ecb-aes-dcp",
		.cra_priority		= 400,
		.cra_alignmask		= 15,
		.cra_flags		= CRYPTO_ALG_TYPE_ABLKCIPHER |
					  CRYPTO_ALG_ASYNC |
					  CRYPTO_ALG_NEED_FALLBACK,
		.cra_init		= mxs_dcp_aes_fallback_init,
		.cra_exit		= mxs_dcp_aes_fallback_exit,
		.cra_blocksize		= AES_BLOCK_SIZE,
		.cra_ctxsize		= sizeof(struct dcp_async_ctx),
		.cra_type		= &crypto_ablkcipher_type,
		.cra_module		= THIS_MODULE,
		.cra_u	= {
			.ablkcipher = {
				.min_keysize	= AES_MIN_KEY_SIZE,
				.max_keysize	= AES_MAX_KEY_SIZE,
				.setkey		= mxs_dcp_aes_setkey,
				.encrypt	= mxs_dcp_aes_ecb_encrypt,
				.decrypt	= mxs_dcp_aes_ecb_decrypt
			},
		},
	}, {
		.cra_name		= "cbc(aes)",
		.cra_driver_name	= "cbc-aes-dcp",
		.cra_priority		= 400,
		.cra_alignmask		= 15,
		.cra_flags		= CRYPTO_ALG_TYPE_ABLKCIPHER |
					  CRYPTO_ALG_ASYNC |
					  CRYPTO_ALG_NEED_FALLBACK,
		.cra_init		= mxs_dcp_aes_fallback_init,
		.cra_exit		= mxs_dcp_aes_fallback_exit,
		.cra_blocksize		= AES_BLOCK_SIZE,
		.cra_ctxsize		= sizeof(struct dcp_async_ctx),
		.cra_type		= &crypto_ablkcipher_type,
		.cra_module		= THIS_MODULE,
		.cra_u = {
			.ablkcipher = {
				.min_keysize	= AES_MIN_KEY_SIZE,
				.max_keysize	= AES_MAX_KEY_SIZE,
				.setkey		= mxs_dcp_aes_setkey,
				.encrypt	= mxs_dcp_aes_cbc_encrypt,
				.decrypt	= mxs_dcp_aes_cbc_decrypt,
				.ivsize		= AES_BLOCK_SIZE,
			},
		},
	},
};

/* SHA1 */
static struct ahash_alg dcp_sha1_alg = {
	.init	= dcp_sha_init,
	.update	= dcp_sha_update,
	.final	= dcp_sha_final,
	.finup	= dcp_sha_finup,
	.digest	= dcp_sha_digest,
	.import = dcp_sha_noimport,
	.export = dcp_sha_noexport,
	.halg	= {
		.digestsize	= SHA1_DIGEST_SIZE,
		.base		= {
			.cra_name		= "sha1",
			.cra_driver_name	= "sha1-dcp",
			.cra_priority		= 400,
			.cra_alignmask		= 63,
			.cra_flags		= CRYPTO_ALG_ASYNC,
			.cra_blocksize		= SHA1_BLOCK_SIZE,
			.cra_ctxsize		= sizeof(struct dcp_async_ctx),
			.cra_module		= THIS_MODULE,
			.cra_init		= dcp_sha_cra_init,
			.cra_exit		= dcp_sha_cra_exit,
		},
	},
};

/* SHA256 */
static struct ahash_alg dcp_sha256_alg = {
	.init	= dcp_sha_init,
	.update	= dcp_sha_update,
	.final	= dcp_sha_final,
	.finup	= dcp_sha_finup,
	.digest	= dcp_sha_digest,
	.import = dcp_sha_noimport,
	.export = dcp_sha_noexport,
	.halg	= {
		.digestsize	= SHA256_DIGEST_SIZE,
		.base		= {
			.cra_name		= "sha256",
			.cra_driver_name	= "sha256-dcp",
			.cra_priority		= 400,
			.cra_alignmask		= 63,
			.cra_flags		= CRYPTO_ALG_ASYNC,
			.cra_blocksize		= SHA256_BLOCK_SIZE,
			.cra_ctxsize		= sizeof(struct dcp_async_ctx),
			.cra_module		= THIS_MODULE,
			.cra_init		= dcp_sha_cra_init,
			.cra_exit		= dcp_sha_cra_exit,
		},
	},
};

static irqreturn_t mxs_dcp_irq(int irq, void *context)
{
	struct dcp *sdcp = context;
	uint32_t stat;
	int i;

	stat = readl(sdcp->base + MXS_DCP_STAT);
	stat &= MXS_DCP_STAT_IRQ_MASK;
	if (!stat)
		return IRQ_NONE;

	/* Clear the interrupts. */
	writel(stat, sdcp->base + MXS_DCP_STAT_CLR);

	/* Complete the DMA requests that finished. */
	for (i = 0; i < DCP_MAX_CHANS; i++)
		if (stat & (1 << i))
			complete(&sdcp->completion[i]);

	return IRQ_HANDLED;
}

static int mxs_dcp_probe(struct platform_device *pdev)
{
	struct device *dev = &pdev->dev;
	struct dcp *sdcp = NULL;
	int i, ret;

	struct resource *iores;
	int dcp_vmi_irq, dcp_irq;

	if (global_sdcp) {
		dev_err(dev, "Only one DCP instance allowed!\n");
		return -ENODEV;
	}

	iores = platform_get_resource(pdev, IORESOURCE_MEM, 0);
	dcp_vmi_irq = platform_get_irq(pdev, 0);
	if (dcp_vmi_irq < 0) {
		dev_err(dev, "Failed to get IRQ: (%d)!\n", dcp_vmi_irq);
		return dcp_vmi_irq;
	}

	dcp_irq = platform_get_irq(pdev, 1);
	if (dcp_irq < 0) {
		dev_err(dev, "Failed to get IRQ: (%d)!\n", dcp_irq);
		return dcp_irq;
	}

	sdcp = devm_kzalloc(dev, sizeof(*sdcp), GFP_KERNEL);
	if (!sdcp)
		return -ENOMEM;

	sdcp->dev = dev;
	sdcp->base = devm_ioremap_resource(dev, iores);
	if (IS_ERR(sdcp->base))
		return PTR_ERR(sdcp->base);


	ret = devm_request_irq(dev, dcp_vmi_irq, mxs_dcp_irq, 0,
			       "dcp-vmi-irq", sdcp);
	if (ret) {
		dev_err(dev, "Failed to claim DCP VMI IRQ!\n");
		return ret;
	}

	ret = devm_request_irq(dev, dcp_irq, mxs_dcp_irq, 0,
			       "dcp-irq", sdcp);
	if (ret) {
		dev_err(dev, "Failed to claim DCP IRQ!\n");
		return ret;
	}

	/* Allocate coherent helper block. */
	sdcp->coh = devm_kzalloc(dev, sizeof(*sdcp->coh) + DCP_ALIGNMENT,
				   GFP_KERNEL);
	if (!sdcp->coh)
		return -ENOMEM;

	/* Re-align the structure so it fits the DCP constraints. */
	sdcp->coh = PTR_ALIGN(sdcp->coh, DCP_ALIGNMENT);

	/* Restart the DCP block. */
	ret = stmp_reset_block(sdcp->base);
	if (ret)
		return ret;

	/* Initialize control register. */
	writel(MXS_DCP_CTRL_GATHER_RESIDUAL_WRITES |
	       MXS_DCP_CTRL_ENABLE_CONTEXT_CACHING | 0xf,
	       sdcp->base + MXS_DCP_CTRL);

	/* Enable all DCP DMA channels. */
	writel(MXS_DCP_CHANNELCTRL_ENABLE_CHANNEL_MASK,
	       sdcp->base + MXS_DCP_CHANNELCTRL);

	/*
	 * We do not enable context switching. Give the context buffer a
	 * pointer to an illegal address so if context switching is
	 * inadvertantly enabled, the DCP will return an error instead of
	 * trashing good memory. The DCP DMA cannot access ROM, so any ROM
	 * address will do.
	 */
	writel(0xffff0000, sdcp->base + MXS_DCP_CONTEXT);
	for (i = 0; i < DCP_MAX_CHANS; i++)
		writel(0xffffffff, sdcp->base + MXS_DCP_CH_N_STAT_CLR(i));
	writel(0xffffffff, sdcp->base + MXS_DCP_STAT_CLR);

	global_sdcp = sdcp;

	platform_set_drvdata(pdev, sdcp);

	for (i = 0; i < DCP_MAX_CHANS; i++) {
		spin_lock_init(&sdcp->lock[i]);
		init_completion(&sdcp->completion[i]);
		crypto_init_queue(&sdcp->queue[i], 50);
	}

	/* Create the SHA and AES handler threads. */
	sdcp->thread[DCP_CHAN_HASH_SHA] = kthread_run(dcp_chan_thread_sha,
						      NULL, "mxs_dcp_chan/sha");
	if (IS_ERR(sdcp->thread[DCP_CHAN_HASH_SHA])) {
		dev_err(dev, "Error starting SHA thread!\n");
		return PTR_ERR(sdcp->thread[DCP_CHAN_HASH_SHA]);
	}

	sdcp->thread[DCP_CHAN_CRYPTO] = kthread_run(dcp_chan_thread_aes,
						    NULL, "mxs_dcp_chan/aes");
	if (IS_ERR(sdcp->thread[DCP_CHAN_CRYPTO])) {
		dev_err(dev, "Error starting SHA thread!\n");
		ret = PTR_ERR(sdcp->thread[DCP_CHAN_CRYPTO]);
		goto err_destroy_sha_thread;
	}

	/* Register the various crypto algorithms. */
	sdcp->caps = readl(sdcp->base + MXS_DCP_CAPABILITY1);

	if (sdcp->caps & MXS_DCP_CAPABILITY1_AES128) {
		ret = crypto_register_algs(dcp_aes_algs,
					   ARRAY_SIZE(dcp_aes_algs));
		if (ret) {
			/* Failed to register algorithm. */
			dev_err(dev, "Failed to register AES crypto!\n");
			goto err_destroy_aes_thread;
		}
	}

	if (sdcp->caps & MXS_DCP_CAPABILITY1_SHA1) {
		ret = crypto_register_ahash(&dcp_sha1_alg);
		if (ret) {
			dev_err(dev, "Failed to register %s hash!\n",
				dcp_sha1_alg.halg.base.cra_name);
			goto err_unregister_aes;
		}
	}

	if (sdcp->caps & MXS_DCP_CAPABILITY1_SHA256) {
		ret = crypto_register_ahash(&dcp_sha256_alg);
		if (ret) {
			dev_err(dev, "Failed to register %s hash!\n",
				dcp_sha256_alg.halg.base.cra_name);
			goto err_unregister_sha1;
		}
	}

	return 0;

err_unregister_sha1:
	if (sdcp->caps & MXS_DCP_CAPABILITY1_SHA1)
		crypto_unregister_ahash(&dcp_sha1_alg);

err_unregister_aes:
	if (sdcp->caps & MXS_DCP_CAPABILITY1_AES128)
		crypto_unregister_algs(dcp_aes_algs, ARRAY_SIZE(dcp_aes_algs));

err_destroy_aes_thread:
	kthread_stop(sdcp->thread[DCP_CHAN_CRYPTO]);

err_destroy_sha_thread:
	kthread_stop(sdcp->thread[DCP_CHAN_HASH_SHA]);
	return ret;
}

static int mxs_dcp_remove(struct platform_device *pdev)
{
	struct dcp *sdcp = platform_get_drvdata(pdev);

	if (sdcp->caps & MXS_DCP_CAPABILITY1_SHA256)
		crypto_unregister_ahash(&dcp_sha256_alg);

	if (sdcp->caps & MXS_DCP_CAPABILITY1_SHA1)
		crypto_unregister_ahash(&dcp_sha1_alg);

	if (sdcp->caps & MXS_DCP_CAPABILITY1_AES128)
		crypto_unregister_algs(dcp_aes_algs, ARRAY_SIZE(dcp_aes_algs));

	kthread_stop(sdcp->thread[DCP_CHAN_HASH_SHA]);
	kthread_stop(sdcp->thread[DCP_CHAN_CRYPTO]);

	platform_set_drvdata(pdev, NULL);

	global_sdcp = NULL;

	return 0;
}

static const struct of_device_id mxs_dcp_dt_ids[] = {
	{ .compatible = "fsl,imx23-dcp", .data = NULL, },
	{ .compatible = "fsl,imx28-dcp", .data = NULL, },
	{ /* sentinel */ }
};

MODULE_DEVICE_TABLE(of, mxs_dcp_dt_ids);

static struct platform_driver mxs_dcp_driver = {
	.probe	= mxs_dcp_probe,
	.remove	= mxs_dcp_remove,
	.driver	= {
		.name		= "mxs-dcp",
		.of_match_table	= mxs_dcp_dt_ids,
	},
};

module_platform_driver(mxs_dcp_driver);

MODULE_AUTHOR("Marek Vasut <marex@denx.de>");
MODULE_DESCRIPTION("Freescale MXS DCP Driver");
MODULE_LICENSE("GPL");
MODULE_ALIAS("platform:mxs-dcp");<|MERGE_RESOLUTION|>--- conflicted
+++ resolved
@@ -24,10 +24,7 @@
 #include <crypto/aes.h>
 #include <crypto/sha.h>
 #include <crypto/internal/hash.h>
-<<<<<<< HEAD
-=======
 #include <crypto/internal/skcipher.h>
->>>>>>> 286cd8c7
 #include <crypto/scatterwalk.h>
 
 #define DCP_MAX_CHANS	4
@@ -331,11 +328,7 @@
 		memset(key + AES_KEYSIZE_128, 0, AES_KEYSIZE_128);
 	}
 
-<<<<<<< HEAD
-	for_each_sg(req->src, src, sg_nents(src), i) {
-=======
 	for_each_sg(req->src, src, sg_nents(req->src), i) {
->>>>>>> 286cd8c7
 		src_buf = sg_virt(src);
 		len = sg_dma_len(src);
 		tlen += len;
