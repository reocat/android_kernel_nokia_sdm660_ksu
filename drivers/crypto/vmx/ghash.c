// SPDX-License-Identifier: GPL-2.0
/**
 * GHASH routines supporting VMX instructions on the Power 8
 *
 * Copyright (C) 2015, 2019 International Business Machines Inc.
 *
 * Author: Marcelo Henrique Cerri <mhcerri@br.ibm.com>
 *
 * Extended by Daniel Axtens <dja@axtens.net> to replace the fallback
 * mechanism. The new approach is based on arm64 code, which is:
 *   Copyright (C) 2014 - 2018 Linaro Ltd. <ard.biesheuvel@linaro.org>
 */

#include <linux/types.h>
#include <linux/err.h>
#include <linux/crypto.h>
#include <linux/delay.h>
#include <linux/hardirq.h>
#include <asm/switch_to.h>
#include <crypto/aes.h>
#include <crypto/ghash.h>
#include <crypto/scatterwalk.h>
#include <crypto/internal/hash.h>
#include <crypto/b128ops.h>

#define IN_INTERRUPT in_interrupt()

void gcm_init_p8(u128 htable[16], const u64 Xi[2]);
void gcm_gmult_p8(u64 Xi[2], const u128 htable[16]);
void gcm_ghash_p8(u64 Xi[2], const u128 htable[16],
		  const u8 *in, size_t len);

struct p8_ghash_ctx {
	/* key used by vector asm */
	u128 htable[16];
	/* key used by software fallback */
	be128 key;
};

struct p8_ghash_desc_ctx {
	u64 shash[2];
	u8 buffer[GHASH_DIGEST_SIZE];
	int bytes;
};

static int p8_ghash_init(struct shash_desc *desc)
{
	struct p8_ghash_desc_ctx *dctx = shash_desc_ctx(desc);

	dctx->bytes = 0;
	memset(dctx->shash, 0, GHASH_DIGEST_SIZE);
	return 0;
}

static int p8_ghash_setkey(struct crypto_shash *tfm, const u8 *key,
			   unsigned int keylen)
{
	struct p8_ghash_ctx *ctx = crypto_tfm_ctx(crypto_shash_tfm(tfm));

	if (keylen != GHASH_BLOCK_SIZE)
		return -EINVAL;

	preempt_disable();
	pagefault_disable();
	enable_kernel_vsx();
	gcm_init_p8(ctx->htable, (const u64 *) key);
	disable_kernel_vsx();
	pagefault_enable();
	preempt_enable();

	memcpy(&ctx->key, key, GHASH_BLOCK_SIZE);

	return 0;
}

static inline void __ghash_block(struct p8_ghash_ctx *ctx,
				 struct p8_ghash_desc_ctx *dctx)
{
	if (!IN_INTERRUPT) {
		preempt_disable();
		pagefault_disable();
<<<<<<< HEAD
		enable_kernel_altivec();
		enable_kernel_vsx();
		enable_kernel_fp();
		gcm_ghash_p8(dctx->shash, ctx->htable,
				dctx->buffer, GHASH_DIGEST_SIZE);
=======
		enable_kernel_vsx();
		gcm_ghash_p8(dctx->shash, ctx->htable,
				dctx->buffer, GHASH_DIGEST_SIZE);
		disable_kernel_vsx();
>>>>>>> 286cd8c7
		pagefault_enable();
		preempt_enable();
	} else {
		crypto_xor((u8 *)dctx->shash, dctx->buffer, GHASH_BLOCK_SIZE);
		gf128mul_lle((be128 *)dctx->shash, &ctx->key);
	}
}

static inline void __ghash_blocks(struct p8_ghash_ctx *ctx,
				  struct p8_ghash_desc_ctx *dctx,
				  const u8 *src, unsigned int srclen)
{
	if (!IN_INTERRUPT) {
		preempt_disable();
		pagefault_disable();
<<<<<<< HEAD
		enable_kernel_altivec();
		enable_kernel_vsx();
		enable_kernel_fp();
		gcm_ghash_p8(dctx->shash, ctx->htable,
				src, srclen);
=======
		enable_kernel_vsx();
		gcm_ghash_p8(dctx->shash, ctx->htable,
				src, srclen);
		disable_kernel_vsx();
>>>>>>> 286cd8c7
		pagefault_enable();
		preempt_enable();
	} else {
		while (srclen >= GHASH_BLOCK_SIZE) {
			crypto_xor((u8 *)dctx->shash, src, GHASH_BLOCK_SIZE);
			gf128mul_lle((be128 *)dctx->shash, &ctx->key);
			srclen -= GHASH_BLOCK_SIZE;
			src += GHASH_BLOCK_SIZE;
		}
	}
}

static int p8_ghash_update(struct shash_desc *desc,
			   const u8 *src, unsigned int srclen)
{
	unsigned int len;
	struct p8_ghash_ctx *ctx = crypto_tfm_ctx(crypto_shash_tfm(desc->tfm));
	struct p8_ghash_desc_ctx *dctx = shash_desc_ctx(desc);

	if (dctx->bytes) {
		if (dctx->bytes + srclen < GHASH_DIGEST_SIZE) {
			memcpy(dctx->buffer + dctx->bytes, src,
				srclen);
			dctx->bytes += srclen;
			return 0;
		}
		memcpy(dctx->buffer + dctx->bytes, src,
			GHASH_DIGEST_SIZE - dctx->bytes);

		__ghash_block(ctx, dctx);

		src += GHASH_DIGEST_SIZE - dctx->bytes;
		srclen -= GHASH_DIGEST_SIZE - dctx->bytes;
		dctx->bytes = 0;
	}
	len = srclen & ~(GHASH_DIGEST_SIZE - 1);
	if (len) {
		__ghash_blocks(ctx, dctx, src, len);
		src += len;
		srclen -= len;
	}
	if (srclen) {
		memcpy(dctx->buffer, src, srclen);
		dctx->bytes = srclen;
	}
	return 0;
}

static int p8_ghash_final(struct shash_desc *desc, u8 *out)
{
	int i;
	struct p8_ghash_ctx *ctx = crypto_tfm_ctx(crypto_shash_tfm(desc->tfm));
	struct p8_ghash_desc_ctx *dctx = shash_desc_ctx(desc);

	if (dctx->bytes) {
		for (i = dctx->bytes; i < GHASH_DIGEST_SIZE; i++)
			dctx->buffer[i] = 0;
		__ghash_block(ctx, dctx);
		dctx->bytes = 0;
	}
	memcpy(out, dctx->shash, GHASH_DIGEST_SIZE);
	return 0;
}

struct shash_alg p8_ghash_alg = {
	.digestsize = GHASH_DIGEST_SIZE,
	.init = p8_ghash_init,
	.update = p8_ghash_update,
	.final = p8_ghash_final,
	.setkey = p8_ghash_setkey,
	.descsize = sizeof(struct p8_ghash_desc_ctx)
		+ sizeof(struct ghash_desc_ctx),
	.base = {
		 .cra_name = "ghash",
		 .cra_driver_name = "p8_ghash",
		 .cra_priority = 1000,
<<<<<<< HEAD
		 .cra_flags = CRYPTO_ALG_TYPE_SHASH,
=======
>>>>>>> 286cd8c7
		 .cra_blocksize = GHASH_BLOCK_SIZE,
		 .cra_ctxsize = sizeof(struct p8_ghash_ctx),
		 .cra_module = THIS_MODULE,
	},
};<|MERGE_RESOLUTION|>--- conflicted
+++ resolved
@@ -79,18 +79,10 @@
 	if (!IN_INTERRUPT) {
 		preempt_disable();
 		pagefault_disable();
-<<<<<<< HEAD
-		enable_kernel_altivec();
-		enable_kernel_vsx();
-		enable_kernel_fp();
-		gcm_ghash_p8(dctx->shash, ctx->htable,
-				dctx->buffer, GHASH_DIGEST_SIZE);
-=======
 		enable_kernel_vsx();
 		gcm_ghash_p8(dctx->shash, ctx->htable,
 				dctx->buffer, GHASH_DIGEST_SIZE);
 		disable_kernel_vsx();
->>>>>>> 286cd8c7
 		pagefault_enable();
 		preempt_enable();
 	} else {
@@ -106,18 +98,10 @@
 	if (!IN_INTERRUPT) {
 		preempt_disable();
 		pagefault_disable();
-<<<<<<< HEAD
-		enable_kernel_altivec();
-		enable_kernel_vsx();
-		enable_kernel_fp();
-		gcm_ghash_p8(dctx->shash, ctx->htable,
-				src, srclen);
-=======
 		enable_kernel_vsx();
 		gcm_ghash_p8(dctx->shash, ctx->htable,
 				src, srclen);
 		disable_kernel_vsx();
->>>>>>> 286cd8c7
 		pagefault_enable();
 		preempt_enable();
 	} else {
@@ -194,10 +178,6 @@
 		 .cra_name = "ghash",
 		 .cra_driver_name = "p8_ghash",
 		 .cra_priority = 1000,
-<<<<<<< HEAD
-		 .cra_flags = CRYPTO_ALG_TYPE_SHASH,
-=======
->>>>>>> 286cd8c7
 		 .cra_blocksize = GHASH_BLOCK_SIZE,
 		 .cra_ctxsize = sizeof(struct p8_ghash_ctx),
 		 .cra_module = THIS_MODULE,
