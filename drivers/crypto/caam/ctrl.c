--- conflicted
+++ resolved
@@ -621,11 +621,6 @@
 	 * In case of SoCs with Management Complex, MC f/w performs
 	 * the configuration.
 	 */
-<<<<<<< HEAD
-	clrsetbits_32(&ctrl->mcr, MCFGR_AWCACHE_MASK, MCFGR_AWCACHE_CACH |
-		      MCFGR_AWCACHE_BUFF | MCFGR_WDENABLE |
-		      (sizeof(dma_addr_t) == sizeof(u64) ? MCFGR_LONG_PTR : 0));
-=======
 	caam_dpaa2 = !!(comp_params & CTPR_MS_DPAA2);
 	np = of_find_compatible_node(NULL, NULL, "fsl,qoriq-mc");
 	ctrlpriv->mc_en = !!np;
@@ -637,7 +632,6 @@
 			      MCFGR_WDENABLE | MCFGR_LARGE_BURST |
 			      (sizeof(dma_addr_t) == sizeof(u64) ?
 			       MCFGR_LONG_PTR : 0));
->>>>>>> 286cd8c7
 
 	/*
 	 *  Read the Compile Time paramters and SCFGR to determine
