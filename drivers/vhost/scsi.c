/*******************************************************************************
 * Vhost kernel TCM fabric driver for virtio SCSI initiators
 *
 * (C) Copyright 2010-2013 Datera, Inc.
 * (C) Copyright 2010-2012 IBM Corp.
 *
 * Licensed to the Linux Foundation under the General Public License (GPL) version 2.
 *
 * Authors: Nicholas A. Bellinger <nab@daterainc.com>
 *          Stefan Hajnoczi <stefanha@linux.vnet.ibm.com>
 *
 * This program is free software; you can redistribute it and/or modify
 * it under the terms of the GNU General Public License as published by
 * the Free Software Foundation; either version 2 of the License, or
 * (at your option) any later version.
 *
 * This program is distributed in the hope that it will be useful,
 * but WITHOUT ANY WARRANTY; without even the implied warranty of
 * MERCHANTABILITY or FITNESS FOR A PARTICULAR PURPOSE.  See the
 * GNU General Public License for more details.
 *
 ****************************************************************************/

#include <linux/module.h>
#include <linux/moduleparam.h>
#include <generated/utsrelease.h>
#include <linux/utsname.h>
#include <linux/init.h>
#include <linux/slab.h>
#include <linux/kthread.h>
#include <linux/types.h>
#include <linux/string.h>
#include <linux/configfs.h>
#include <linux/ctype.h>
#include <linux/compat.h>
#include <linux/eventfd.h>
#include <linux/fs.h>
#include <linux/vmalloc.h>
#include <linux/miscdevice.h>
#include <asm/unaligned.h>
#include <scsi/scsi_common.h>
#include <scsi/scsi_proto.h>
#include <target/target_core_base.h>
#include <target/target_core_fabric.h>
#include <linux/vhost.h>
#include <linux/virtio_scsi.h>
#include <linux/llist.h>
#include <linux/bitmap.h>

#include "vhost.h"

#define VHOST_SCSI_VERSION  "v0.1"
#define VHOST_SCSI_NAMELEN 256
#define VHOST_SCSI_MAX_CDB_SIZE 32
#define VHOST_SCSI_DEFAULT_TAGS 256
#define VHOST_SCSI_PREALLOC_SGLS 2048
#define VHOST_SCSI_PREALLOC_UPAGES 2048
#define VHOST_SCSI_PREALLOC_PROT_SGLS 2048

/* Max number of requests before requeueing the job.
 * Using this limit prevents one virtqueue from starving others with
 * request.
 */
#define VHOST_SCSI_WEIGHT 256

/* Max number of requests before requeueing the job.
 * Using this limit prevents one virtqueue from starving others with
 * request.
 */
#define VHOST_SCSI_WEIGHT 256

struct vhost_scsi_inflight {
	/* Wait for the flush operation to finish */
	struct completion comp;
	/* Refcount for the inflight reqs */
	struct kref kref;
};

struct vhost_scsi_cmd {
	/* Descriptor from vhost_get_vq_desc() for virt_queue segment */
	int tvc_vq_desc;
	/* virtio-scsi initiator task attribute */
	int tvc_task_attr;
	/* virtio-scsi response incoming iovecs */
	int tvc_in_iovs;
	/* virtio-scsi initiator data direction */
	enum dma_data_direction tvc_data_direction;
	/* Expected data transfer length from virtio-scsi header */
	u32 tvc_exp_data_len;
	/* The Tag from include/linux/virtio_scsi.h:struct virtio_scsi_cmd_req */
	u64 tvc_tag;
	/* The number of scatterlists associated with this cmd */
	u32 tvc_sgl_count;
	u32 tvc_prot_sgl_count;
	/* Saved unpacked SCSI LUN for vhost_scsi_submission_work() */
	u32 tvc_lun;
	/* Pointer to the SGL formatted memory from virtio-scsi */
	struct scatterlist *tvc_sgl;
	struct scatterlist *tvc_prot_sgl;
	struct page **tvc_upages;
	/* Pointer to response header iovec */
	struct iovec tvc_resp_iov;
	/* Pointer to vhost_scsi for our device */
	struct vhost_scsi *tvc_vhost;
	/* Pointer to vhost_virtqueue for the cmd */
	struct vhost_virtqueue *tvc_vq;
	/* Pointer to vhost nexus memory */
	struct vhost_scsi_nexus *tvc_nexus;
	/* The TCM I/O descriptor that is accessed via container_of() */
	struct se_cmd tvc_se_cmd;
	/* work item used for cmwq dispatch to vhost_scsi_submission_work() */
	struct work_struct work;
	/* Copy of the incoming SCSI command descriptor block (CDB) */
	unsigned char tvc_cdb[VHOST_SCSI_MAX_CDB_SIZE];
	/* Sense buffer that will be mapped into outgoing status */
	unsigned char tvc_sense_buf[TRANSPORT_SENSE_BUFFER];
	/* Completed commands list, serviced from vhost worker thread */
	struct llist_node tvc_completion_list;
	/* Used to track inflight cmd */
	struct vhost_scsi_inflight *inflight;
};

struct vhost_scsi_nexus {
	/* Pointer to TCM session for I_T Nexus */
	struct se_session *tvn_se_sess;
};

struct vhost_scsi_tpg {
	/* Vhost port target portal group tag for TCM */
	u16 tport_tpgt;
	/* Used to track number of TPG Port/Lun Links wrt to explict I_T Nexus shutdown */
	int tv_tpg_port_count;
	/* Used for vhost_scsi device reference to tpg_nexus, protected by tv_tpg_mutex */
	int tv_tpg_vhost_count;
	/* Used for enabling T10-PI with legacy devices */
	int tv_fabric_prot_type;
	/* list for vhost_scsi_list */
	struct list_head tv_tpg_list;
	/* Used to protect access for tpg_nexus */
	struct mutex tv_tpg_mutex;
	/* Pointer to the TCM VHost I_T Nexus for this TPG endpoint */
	struct vhost_scsi_nexus *tpg_nexus;
	/* Pointer back to vhost_scsi_tport */
	struct vhost_scsi_tport *tport;
	/* Returned by vhost_scsi_make_tpg() */
	struct se_portal_group se_tpg;
	/* Pointer back to vhost_scsi, protected by tv_tpg_mutex */
	struct vhost_scsi *vhost_scsi;
};

struct vhost_scsi_tport {
	/* SCSI protocol the tport is providing */
	u8 tport_proto_id;
	/* Binary World Wide unique Port Name for Vhost Target port */
	u64 tport_wwpn;
	/* ASCII formatted WWPN for Vhost Target port */
	char tport_name[VHOST_SCSI_NAMELEN];
	/* Returned by vhost_scsi_make_tport() */
	struct se_wwn tport_wwn;
};

struct vhost_scsi_evt {
	/* event to be sent to guest */
	struct virtio_scsi_event event;
	/* event list, serviced from vhost worker thread */
	struct llist_node list;
};

enum {
	VHOST_SCSI_VQ_CTL = 0,
	VHOST_SCSI_VQ_EVT = 1,
	VHOST_SCSI_VQ_IO = 2,
};

/* Note: can't set VIRTIO_F_VERSION_1 yet, since that implies ANY_LAYOUT. */
enum {
	VHOST_SCSI_FEATURES = VHOST_FEATURES | (1ULL << VIRTIO_SCSI_F_HOTPLUG) |
					       (1ULL << VIRTIO_SCSI_F_T10_PI)
};

#define VHOST_SCSI_MAX_TARGET	256
#define VHOST_SCSI_MAX_VQ	128
#define VHOST_SCSI_MAX_EVENT	128

struct vhost_scsi_virtqueue {
	struct vhost_virtqueue vq;
	/*
	 * Reference counting for inflight reqs, used for flush operation. At
	 * each time, one reference tracks new commands submitted, while we
	 * wait for another one to reach 0.
	 */
	struct vhost_scsi_inflight inflights[2];
	/*
	 * Indicate current inflight in use, protected by vq->mutex.
	 * Writers must also take dev mutex and flush under it.
	 */
	int inflight_idx;
};

struct vhost_scsi {
	/* Protected by vhost_scsi->dev.mutex */
	struct vhost_scsi_tpg **vs_tpg;
	char vs_vhost_wwpn[TRANSPORT_IQN_LEN];

	struct vhost_dev dev;
	struct vhost_scsi_virtqueue vqs[VHOST_SCSI_MAX_VQ];

	struct vhost_work vs_completion_work; /* cmd completion work item */
	struct llist_head vs_completion_list; /* cmd completion queue */

	struct vhost_work vs_event_work; /* evt injection work item */
	struct llist_head vs_event_list; /* evt injection queue */

	bool vs_events_missed; /* any missed events, protected by vq->mutex */
	int vs_events_nr; /* num of pending events, protected by vq->mutex */
};

static struct workqueue_struct *vhost_scsi_workqueue;

/* Global spinlock to protect vhost_scsi TPG list for vhost IOCTL access */
static DEFINE_MUTEX(vhost_scsi_mutex);
static LIST_HEAD(vhost_scsi_list);

static void vhost_scsi_done_inflight(struct kref *kref)
{
	struct vhost_scsi_inflight *inflight;

	inflight = container_of(kref, struct vhost_scsi_inflight, kref);
	complete(&inflight->comp);
}

static void vhost_scsi_init_inflight(struct vhost_scsi *vs,
				    struct vhost_scsi_inflight *old_inflight[])
{
	struct vhost_scsi_inflight *new_inflight;
	struct vhost_virtqueue *vq;
	int idx, i;

	for (i = 0; i < VHOST_SCSI_MAX_VQ; i++) {
		vq = &vs->vqs[i].vq;

		mutex_lock(&vq->mutex);

		/* store old infight */
		idx = vs->vqs[i].inflight_idx;
		if (old_inflight)
			old_inflight[i] = &vs->vqs[i].inflights[idx];

		/* setup new infight */
		vs->vqs[i].inflight_idx = idx ^ 1;
		new_inflight = &vs->vqs[i].inflights[idx ^ 1];
		kref_init(&new_inflight->kref);
		init_completion(&new_inflight->comp);

		mutex_unlock(&vq->mutex);
	}
}

static struct vhost_scsi_inflight *
vhost_scsi_get_inflight(struct vhost_virtqueue *vq)
{
	struct vhost_scsi_inflight *inflight;
	struct vhost_scsi_virtqueue *svq;

	svq = container_of(vq, struct vhost_scsi_virtqueue, vq);
	inflight = &svq->inflights[svq->inflight_idx];
	kref_get(&inflight->kref);

	return inflight;
}

static void vhost_scsi_put_inflight(struct vhost_scsi_inflight *inflight)
{
	kref_put(&inflight->kref, vhost_scsi_done_inflight);
}

static int vhost_scsi_check_true(struct se_portal_group *se_tpg)
{
	return 1;
}

static int vhost_scsi_check_false(struct se_portal_group *se_tpg)
{
	return 0;
}

static char *vhost_scsi_get_fabric_name(void)
{
	return "vhost";
}

static char *vhost_scsi_get_fabric_wwn(struct se_portal_group *se_tpg)
{
	struct vhost_scsi_tpg *tpg = container_of(se_tpg,
				struct vhost_scsi_tpg, se_tpg);
	struct vhost_scsi_tport *tport = tpg->tport;

	return &tport->tport_name[0];
}

static u16 vhost_scsi_get_tpgt(struct se_portal_group *se_tpg)
{
	struct vhost_scsi_tpg *tpg = container_of(se_tpg,
				struct vhost_scsi_tpg, se_tpg);
	return tpg->tport_tpgt;
}

static int vhost_scsi_check_prot_fabric_only(struct se_portal_group *se_tpg)
{
	struct vhost_scsi_tpg *tpg = container_of(se_tpg,
				struct vhost_scsi_tpg, se_tpg);

	return tpg->tv_fabric_prot_type;
}

static u32 vhost_scsi_tpg_get_inst_index(struct se_portal_group *se_tpg)
{
	return 1;
}

static void vhost_scsi_release_cmd(struct se_cmd *se_cmd)
{
	struct vhost_scsi_cmd *tv_cmd = container_of(se_cmd,
				struct vhost_scsi_cmd, tvc_se_cmd);
	struct se_session *se_sess = tv_cmd->tvc_nexus->tvn_se_sess;
	int i;

	if (tv_cmd->tvc_sgl_count) {
		for (i = 0; i < tv_cmd->tvc_sgl_count; i++)
			put_page(sg_page(&tv_cmd->tvc_sgl[i]));
	}
	if (tv_cmd->tvc_prot_sgl_count) {
		for (i = 0; i < tv_cmd->tvc_prot_sgl_count; i++)
			put_page(sg_page(&tv_cmd->tvc_prot_sgl[i]));
	}

	vhost_scsi_put_inflight(tv_cmd->inflight);
	target_free_tag(se_sess, se_cmd);
}

static u32 vhost_scsi_sess_get_index(struct se_session *se_sess)
{
	return 0;
}

static int vhost_scsi_write_pending(struct se_cmd *se_cmd)
{
	/* Go ahead and process the write immediately */
	target_execute_cmd(se_cmd);
	return 0;
}

static int vhost_scsi_write_pending_status(struct se_cmd *se_cmd)
{
	return 0;
}

static void vhost_scsi_set_default_node_attrs(struct se_node_acl *nacl)
{
	return;
}

static int vhost_scsi_get_cmd_state(struct se_cmd *se_cmd)
{
	return 0;
}

static void vhost_scsi_complete_cmd(struct vhost_scsi_cmd *cmd)
{
	struct vhost_scsi *vs = cmd->tvc_vhost;

	llist_add(&cmd->tvc_completion_list, &vs->vs_completion_list);

	vhost_work_queue(&vs->dev, &vs->vs_completion_work);
}

static int vhost_scsi_queue_data_in(struct se_cmd *se_cmd)
{
	struct vhost_scsi_cmd *cmd = container_of(se_cmd,
				struct vhost_scsi_cmd, tvc_se_cmd);
	vhost_scsi_complete_cmd(cmd);
	return 0;
}

static int vhost_scsi_queue_status(struct se_cmd *se_cmd)
{
	struct vhost_scsi_cmd *cmd = container_of(se_cmd,
				struct vhost_scsi_cmd, tvc_se_cmd);
	vhost_scsi_complete_cmd(cmd);
	return 0;
}

static void vhost_scsi_queue_tm_rsp(struct se_cmd *se_cmd)
{
	return;
}

static void vhost_scsi_aborted_task(struct se_cmd *se_cmd)
{
	return;
}

static void vhost_scsi_free_evt(struct vhost_scsi *vs, struct vhost_scsi_evt *evt)
{
	vs->vs_events_nr--;
	kfree(evt);
}

static struct vhost_scsi_evt *
vhost_scsi_allocate_evt(struct vhost_scsi *vs,
		       u32 event, u32 reason)
{
	struct vhost_virtqueue *vq = &vs->vqs[VHOST_SCSI_VQ_EVT].vq;
	struct vhost_scsi_evt *evt;

	if (vs->vs_events_nr > VHOST_SCSI_MAX_EVENT) {
		vs->vs_events_missed = true;
		return NULL;
	}

	evt = kzalloc(sizeof(*evt), GFP_KERNEL);
	if (!evt) {
		vq_err(vq, "Failed to allocate vhost_scsi_evt\n");
		vs->vs_events_missed = true;
		return NULL;
	}

	evt->event.event = cpu_to_vhost32(vq, event);
	evt->event.reason = cpu_to_vhost32(vq, reason);
	vs->vs_events_nr++;

	return evt;
}

static void vhost_scsi_free_cmd(struct vhost_scsi_cmd *cmd)
{
	struct se_cmd *se_cmd = &cmd->tvc_se_cmd;

	/* TODO locking against target/backend threads? */
	transport_generic_free_cmd(se_cmd, 0);

}

static int vhost_scsi_check_stop_free(struct se_cmd *se_cmd)
{
	return target_put_sess_cmd(se_cmd);
}

static void
vhost_scsi_do_evt_work(struct vhost_scsi *vs, struct vhost_scsi_evt *evt)
{
	struct vhost_virtqueue *vq = &vs->vqs[VHOST_SCSI_VQ_EVT].vq;
	struct virtio_scsi_event *event = &evt->event;
	struct virtio_scsi_event __user *eventp;
	unsigned out, in;
	int head, ret;

	if (!vq->private_data) {
		vs->vs_events_missed = true;
		return;
	}

again:
	vhost_disable_notify(&vs->dev, vq);
	head = vhost_get_vq_desc(vq, vq->iov,
			ARRAY_SIZE(vq->iov), &out, &in,
			NULL, NULL);
	if (head < 0) {
		vs->vs_events_missed = true;
		return;
	}
	if (head == vq->num) {
		if (vhost_enable_notify(&vs->dev, vq))
			goto again;
		vs->vs_events_missed = true;
		return;
	}

	if ((vq->iov[out].iov_len != sizeof(struct virtio_scsi_event))) {
		vq_err(vq, "Expecting virtio_scsi_event, got %zu bytes\n",
				vq->iov[out].iov_len);
		vs->vs_events_missed = true;
		return;
	}

	if (vs->vs_events_missed) {
		event->event |= cpu_to_vhost32(vq, VIRTIO_SCSI_T_EVENTS_MISSED);
		vs->vs_events_missed = false;
	}

	eventp = vq->iov[out].iov_base;
	ret = __copy_to_user(eventp, event, sizeof(*event));
	if (!ret)
		vhost_add_used_and_signal(&vs->dev, vq, head, 0);
	else
		vq_err(vq, "Faulted on vhost_scsi_send_event\n");
}

static void vhost_scsi_evt_work(struct vhost_work *work)
{
	struct vhost_scsi *vs = container_of(work, struct vhost_scsi,
					vs_event_work);
	struct vhost_virtqueue *vq = &vs->vqs[VHOST_SCSI_VQ_EVT].vq;
	struct vhost_scsi_evt *evt, *t;
	struct llist_node *llnode;

	mutex_lock(&vq->mutex);
	llnode = llist_del_all(&vs->vs_event_list);
	llist_for_each_entry_safe(evt, t, llnode, list) {
		vhost_scsi_do_evt_work(vs, evt);
		vhost_scsi_free_evt(vs, evt);
	}
	mutex_unlock(&vq->mutex);
}

/* Fill in status and signal that we are done processing this command
 *
 * This is scheduled in the vhost work queue so we are called with the owner
 * process mm and can access the vring.
 */
static void vhost_scsi_complete_cmd_work(struct vhost_work *work)
{
	struct vhost_scsi *vs = container_of(work, struct vhost_scsi,
					vs_completion_work);
	DECLARE_BITMAP(signal, VHOST_SCSI_MAX_VQ);
	struct virtio_scsi_cmd_resp v_rsp;
	struct vhost_scsi_cmd *cmd, *t;
	struct llist_node *llnode;
	struct se_cmd *se_cmd;
	struct iov_iter iov_iter;
	int ret, vq;

	bitmap_zero(signal, VHOST_SCSI_MAX_VQ);
	llnode = llist_del_all(&vs->vs_completion_list);
	llist_for_each_entry_safe(cmd, t, llnode, tvc_completion_list) {
		se_cmd = &cmd->tvc_se_cmd;

		pr_debug("%s tv_cmd %p resid %u status %#02x\n", __func__,
			cmd, se_cmd->residual_count, se_cmd->scsi_status);

		memset(&v_rsp, 0, sizeof(v_rsp));
		v_rsp.resid = cpu_to_vhost32(cmd->tvc_vq, se_cmd->residual_count);
		/* TODO is status_qualifier field needed? */
		v_rsp.status = se_cmd->scsi_status;
		v_rsp.sense_len = cpu_to_vhost32(cmd->tvc_vq,
						 se_cmd->scsi_sense_length);
		memcpy(v_rsp.sense, cmd->tvc_sense_buf,
		       se_cmd->scsi_sense_length);

		iov_iter_init(&iov_iter, READ, &cmd->tvc_resp_iov,
			      cmd->tvc_in_iovs, sizeof(v_rsp));
		ret = copy_to_iter(&v_rsp, sizeof(v_rsp), &iov_iter);
		if (likely(ret == sizeof(v_rsp))) {
			struct vhost_scsi_virtqueue *q;
			vhost_add_used(cmd->tvc_vq, cmd->tvc_vq_desc, 0);
			q = container_of(cmd->tvc_vq, struct vhost_scsi_virtqueue, vq);
			vq = q - vs->vqs;
			__set_bit(vq, signal);
		} else
			pr_err("Faulted on virtio_scsi_cmd_resp\n");

		vhost_scsi_free_cmd(cmd);
	}

	vq = -1;
	while ((vq = find_next_bit(signal, VHOST_SCSI_MAX_VQ, vq + 1))
		< VHOST_SCSI_MAX_VQ)
		vhost_signal(&vs->dev, &vs->vqs[vq].vq);
}

static struct vhost_scsi_cmd *
vhost_scsi_get_tag(struct vhost_virtqueue *vq, struct vhost_scsi_tpg *tpg,
		   unsigned char *cdb, u64 scsi_tag, u16 lun, u8 task_attr,
		   u32 exp_data_len, int data_direction)
{
	struct vhost_scsi_cmd *cmd;
	struct vhost_scsi_nexus *tv_nexus;
	struct se_session *se_sess;
	struct scatterlist *sg, *prot_sg;
	struct page **pages;
	int tag, cpu;

	tv_nexus = tpg->tpg_nexus;
	if (!tv_nexus) {
		pr_err("Unable to locate active struct vhost_scsi_nexus\n");
		return ERR_PTR(-EIO);
	}
	se_sess = tv_nexus->tvn_se_sess;

	tag = sbitmap_queue_get(&se_sess->sess_tag_pool, &cpu);
	if (tag < 0) {
		pr_err("Unable to obtain tag for vhost_scsi_cmd\n");
		return ERR_PTR(-ENOMEM);
	}

	cmd = &((struct vhost_scsi_cmd *)se_sess->sess_cmd_map)[tag];
	sg = cmd->tvc_sgl;
	prot_sg = cmd->tvc_prot_sgl;
	pages = cmd->tvc_upages;
	memset(cmd, 0, sizeof(*cmd));
	cmd->tvc_sgl = sg;
	cmd->tvc_prot_sgl = prot_sg;
	cmd->tvc_upages = pages;
	cmd->tvc_se_cmd.map_tag = tag;
	cmd->tvc_se_cmd.map_cpu = cpu;
	cmd->tvc_tag = scsi_tag;
	cmd->tvc_lun = lun;
	cmd->tvc_task_attr = task_attr;
	cmd->tvc_exp_data_len = exp_data_len;
	cmd->tvc_data_direction = data_direction;
	cmd->tvc_nexus = tv_nexus;
	cmd->inflight = vhost_scsi_get_inflight(vq);

	memcpy(cmd->tvc_cdb, cdb, VHOST_SCSI_MAX_CDB_SIZE);

	return cmd;
}

/*
 * Map a user memory range into a scatterlist
 *
 * Returns the number of scatterlist entries used or -errno on error.
 */
static int
vhost_scsi_map_to_sgl(struct vhost_scsi_cmd *cmd,
		      struct iov_iter *iter,
		      struct scatterlist *sgl,
		      bool write)
{
	struct page **pages = cmd->tvc_upages;
	struct scatterlist *sg = sgl;
	ssize_t bytes;
	size_t offset;
	unsigned int npages = 0;

	bytes = iov_iter_get_pages(iter, pages, LONG_MAX,
				VHOST_SCSI_PREALLOC_UPAGES, &offset);
	/* No pages were pinned */
	if (bytes <= 0)
		return bytes < 0 ? bytes : -EFAULT;

	iov_iter_advance(iter, bytes);

	while (bytes) {
		unsigned n = min_t(unsigned, PAGE_SIZE - offset, bytes);
		sg_set_page(sg++, pages[npages++], n, offset);
		bytes -= n;
		offset = 0;
	}
	return npages;
}

static int
vhost_scsi_calc_sgls(struct iov_iter *iter, size_t bytes, int max_sgls)
{
	int sgl_count = 0;

	if (!iter || !iter->iov) {
		pr_err("%s: iter->iov is NULL, but expected bytes: %zu"
		       " present\n", __func__, bytes);
		return -EINVAL;
	}

	sgl_count = iov_iter_npages(iter, 0xffff);
	if (sgl_count > max_sgls) {
		pr_err("%s: requested sgl_count: %d exceeds pre-allocated"
		       " max_sgls: %d\n", __func__, sgl_count, max_sgls);
		return -EINVAL;
	}
	return sgl_count;
}

static int
vhost_scsi_iov_to_sgl(struct vhost_scsi_cmd *cmd, bool write,
		      struct iov_iter *iter,
		      struct scatterlist *sg, int sg_count)
{
<<<<<<< HEAD
	size_t off = iter->iov_offset;
	struct scatterlist *p = sg;
	int i, ret;

	for (i = 0; i < iter->nr_segs; i++) {
		void __user *base = iter->iov[i].iov_base + off;
		size_t len = iter->iov[i].iov_len - off;
=======
	struct scatterlist *p = sg;
	int ret;
>>>>>>> 286cd8c7

	while (iov_iter_count(iter)) {
		ret = vhost_scsi_map_to_sgl(cmd, iter, sg, write);
		if (ret < 0) {
			while (p < sg) {
				struct page *page = sg_page(p++);
				if (page)
					put_page(page);
			}
			return ret;
		}
		sg += ret;
	}
	return 0;
}

static int
vhost_scsi_mapal(struct vhost_scsi_cmd *cmd,
		 size_t prot_bytes, struct iov_iter *prot_iter,
		 size_t data_bytes, struct iov_iter *data_iter)
{
	int sgl_count, ret;
	bool write = (cmd->tvc_data_direction == DMA_FROM_DEVICE);

	if (prot_bytes) {
		sgl_count = vhost_scsi_calc_sgls(prot_iter, prot_bytes,
						 VHOST_SCSI_PREALLOC_PROT_SGLS);
		if (sgl_count < 0)
			return sgl_count;

		sg_init_table(cmd->tvc_prot_sgl, sgl_count);
		cmd->tvc_prot_sgl_count = sgl_count;
		pr_debug("%s prot_sg %p prot_sgl_count %u\n", __func__,
			 cmd->tvc_prot_sgl, cmd->tvc_prot_sgl_count);

		ret = vhost_scsi_iov_to_sgl(cmd, write, prot_iter,
					    cmd->tvc_prot_sgl,
					    cmd->tvc_prot_sgl_count);
		if (ret < 0) {
			cmd->tvc_prot_sgl_count = 0;
			return ret;
		}
	}
	sgl_count = vhost_scsi_calc_sgls(data_iter, data_bytes,
					 VHOST_SCSI_PREALLOC_SGLS);
	if (sgl_count < 0)
		return sgl_count;

	sg_init_table(cmd->tvc_sgl, sgl_count);
	cmd->tvc_sgl_count = sgl_count;
	pr_debug("%s data_sg %p data_sgl_count %u\n", __func__,
		  cmd->tvc_sgl, cmd->tvc_sgl_count);

	ret = vhost_scsi_iov_to_sgl(cmd, write, data_iter,
				    cmd->tvc_sgl, cmd->tvc_sgl_count);
	if (ret < 0) {
		cmd->tvc_sgl_count = 0;
		return ret;
	}
	return 0;
}

static int vhost_scsi_to_tcm_attr(int attr)
{
	switch (attr) {
	case VIRTIO_SCSI_S_SIMPLE:
		return TCM_SIMPLE_TAG;
	case VIRTIO_SCSI_S_ORDERED:
		return TCM_ORDERED_TAG;
	case VIRTIO_SCSI_S_HEAD:
		return TCM_HEAD_TAG;
	case VIRTIO_SCSI_S_ACA:
		return TCM_ACA_TAG;
	default:
		break;
	}
	return TCM_SIMPLE_TAG;
}

static void vhost_scsi_submission_work(struct work_struct *work)
{
	struct vhost_scsi_cmd *cmd =
		container_of(work, struct vhost_scsi_cmd, work);
	struct vhost_scsi_nexus *tv_nexus;
	struct se_cmd *se_cmd = &cmd->tvc_se_cmd;
	struct scatterlist *sg_ptr, *sg_prot_ptr = NULL;
	int rc;

	/* FIXME: BIDI operation */
	if (cmd->tvc_sgl_count) {
		sg_ptr = cmd->tvc_sgl;

		if (cmd->tvc_prot_sgl_count)
			sg_prot_ptr = cmd->tvc_prot_sgl;
		else
			se_cmd->prot_pto = true;
	} else {
		sg_ptr = NULL;
	}
	tv_nexus = cmd->tvc_nexus;

	se_cmd->tag = 0;
	rc = target_submit_cmd_map_sgls(se_cmd, tv_nexus->tvn_se_sess,
			cmd->tvc_cdb, &cmd->tvc_sense_buf[0],
			cmd->tvc_lun, cmd->tvc_exp_data_len,
			vhost_scsi_to_tcm_attr(cmd->tvc_task_attr),
			cmd->tvc_data_direction, TARGET_SCF_ACK_KREF,
			sg_ptr, cmd->tvc_sgl_count, NULL, 0, sg_prot_ptr,
			cmd->tvc_prot_sgl_count);
	if (rc < 0) {
		transport_send_check_condition_and_sense(se_cmd,
				TCM_LOGICAL_UNIT_COMMUNICATION_FAILURE, 0);
		transport_generic_free_cmd(se_cmd, 0);
	}
}

static void
vhost_scsi_send_bad_target(struct vhost_scsi *vs,
			   struct vhost_virtqueue *vq,
			   int head, unsigned out)
{
	struct virtio_scsi_cmd_resp __user *resp;
	struct virtio_scsi_cmd_resp rsp;
	int ret;

	memset(&rsp, 0, sizeof(rsp));
	rsp.response = VIRTIO_SCSI_S_BAD_TARGET;
	resp = vq->iov[out].iov_base;
	ret = __copy_to_user(resp, &rsp, sizeof(rsp));
	if (!ret)
		vhost_add_used_and_signal(&vs->dev, vq, head, 0);
	else
		pr_err("Faulted on virtio_scsi_cmd_resp\n");
}

static void
vhost_scsi_handle_vq(struct vhost_scsi *vs, struct vhost_virtqueue *vq)
{
	struct vhost_scsi_tpg **vs_tpg, *tpg;
	struct virtio_scsi_cmd_req v_req;
	struct virtio_scsi_cmd_req_pi v_req_pi;
	struct vhost_scsi_cmd *cmd;
	struct iov_iter out_iter, in_iter, prot_iter, data_iter;
	u64 tag;
	u32 exp_data_len, data_direction;
<<<<<<< HEAD
	unsigned out, in;
=======
	unsigned int out = 0, in = 0;
>>>>>>> 286cd8c7
	int head, ret, prot_bytes, c = 0;
	size_t req_size, rsp_size = sizeof(struct virtio_scsi_cmd_resp);
	size_t out_size, in_size;
	u16 lun;
	u8 *target, *lunp, task_attr;
	bool t10_pi = vhost_has_feature(vq, VIRTIO_SCSI_F_T10_PI);
	void *req, *cdb;

	mutex_lock(&vq->mutex);
	/*
	 * We can handle the vq only after the endpoint is setup by calling the
	 * VHOST_SCSI_SET_ENDPOINT ioctl.
	 */
	vs_tpg = vq->private_data;
	if (!vs_tpg)
		goto out;

	vhost_disable_notify(&vs->dev, vq);

	do {
		head = vhost_get_vq_desc(vq, vq->iov,
					 ARRAY_SIZE(vq->iov), &out, &in,
					 NULL, NULL);
		pr_debug("vhost_get_vq_desc: head: %d, out: %u in: %u\n",
			 head, out, in);
		/* On error, stop handling until the next kick. */
		if (unlikely(head < 0))
			break;
		/* Nothing new?  Wait for eventfd to tell us they refilled. */
		if (head == vq->num) {
			if (unlikely(vhost_enable_notify(&vs->dev, vq))) {
				vhost_disable_notify(&vs->dev, vq);
				continue;
			}
			break;
		}
		/*
		 * Check for a sane response buffer so we can report early
		 * errors back to the guest.
		 */
		if (unlikely(vq->iov[out].iov_len < rsp_size)) {
			vq_err(vq, "Expecting at least virtio_scsi_cmd_resp"
				" size, got %zu bytes\n", vq->iov[out].iov_len);
			break;
		}
		/*
		 * Setup pointers and values based upon different virtio-scsi
		 * request header if T10_PI is enabled in KVM guest.
		 */
		if (t10_pi) {
			req = &v_req_pi;
			req_size = sizeof(v_req_pi);
			lunp = &v_req_pi.lun[0];
			target = &v_req_pi.lun[1];
		} else {
			req = &v_req;
			req_size = sizeof(v_req);
			lunp = &v_req.lun[0];
			target = &v_req.lun[1];
		}
		/*
		 * FIXME: Not correct for BIDI operation
		 */
		out_size = iov_length(vq->iov, out);
		in_size = iov_length(&vq->iov[out], in);

		/*
		 * Copy over the virtio-scsi request header, which for a
		 * ANY_LAYOUT enabled guest may span multiple iovecs, or a
		 * single iovec may contain both the header + outgoing
		 * WRITE payloads.
		 *
		 * copy_from_iter() will advance out_iter, so that it will
		 * point at the start of the outgoing WRITE payload, if
		 * DMA_TO_DEVICE is set.
		 */
		iov_iter_init(&out_iter, WRITE, vq->iov, out, out_size);

		if (unlikely(!copy_from_iter_full(req, req_size, &out_iter))) {
			vq_err(vq, "Faulted on copy_from_iter\n");
			vhost_scsi_send_bad_target(vs, vq, head, out);
			continue;
		}
		/* virtio-scsi spec requires byte 0 of the lun to be 1 */
		if (unlikely(*lunp != 1)) {
			vq_err(vq, "Illegal virtio-scsi lun: %u\n", *lunp);
			vhost_scsi_send_bad_target(vs, vq, head, out);
			continue;
		}

		tpg = READ_ONCE(vs_tpg[*target]);
		if (unlikely(!tpg)) {
			/* Target does not exist, fail the request */
			vhost_scsi_send_bad_target(vs, vq, head, out);
			continue;
		}
		/*
		 * Determine data_direction by calculating the total outgoing
		 * iovec sizes + incoming iovec sizes vs. virtio-scsi request +
		 * response headers respectively.
		 *
		 * For DMA_TO_DEVICE this is out_iter, which is already pointing
		 * to the right place.
		 *
		 * For DMA_FROM_DEVICE, the iovec will be just past the end
		 * of the virtio-scsi response header in either the same
		 * or immediately following iovec.
		 *
		 * Any associated T10_PI bytes for the outgoing / incoming
		 * payloads are included in calculation of exp_data_len here.
		 */
		prot_bytes = 0;

		if (out_size > req_size) {
			data_direction = DMA_TO_DEVICE;
			exp_data_len = out_size - req_size;
			data_iter = out_iter;
		} else if (in_size > rsp_size) {
			data_direction = DMA_FROM_DEVICE;
			exp_data_len = in_size - rsp_size;

			iov_iter_init(&in_iter, READ, &vq->iov[out], in,
				      rsp_size + exp_data_len);
			iov_iter_advance(&in_iter, rsp_size);
			data_iter = in_iter;
		} else {
			data_direction = DMA_NONE;
			exp_data_len = 0;
		}
		/*
		 * If T10_PI header + payload is present, setup prot_iter values
		 * and recalculate data_iter for vhost_scsi_mapal() mapping to
		 * host scatterlists via get_user_pages_fast().
		 */
		if (t10_pi) {
			if (v_req_pi.pi_bytesout) {
				if (data_direction != DMA_TO_DEVICE) {
					vq_err(vq, "Received non zero pi_bytesout,"
						" but wrong data_direction\n");
					vhost_scsi_send_bad_target(vs, vq, head, out);
					continue;
				}
				prot_bytes = vhost32_to_cpu(vq, v_req_pi.pi_bytesout);
			} else if (v_req_pi.pi_bytesin) {
				if (data_direction != DMA_FROM_DEVICE) {
					vq_err(vq, "Received non zero pi_bytesin,"
						" but wrong data_direction\n");
					vhost_scsi_send_bad_target(vs, vq, head, out);
					continue;
				}
				prot_bytes = vhost32_to_cpu(vq, v_req_pi.pi_bytesin);
			}
			/*
			 * Set prot_iter to data_iter and truncate it to
			 * prot_bytes, and advance data_iter past any
			 * preceeding prot_bytes that may be present.
			 *
			 * Also fix up the exp_data_len to reflect only the
			 * actual data payload length.
			 */
			if (prot_bytes) {
				exp_data_len -= prot_bytes;
				prot_iter = data_iter;
				iov_iter_truncate(&prot_iter, prot_bytes);
				iov_iter_advance(&data_iter, prot_bytes);
			}
			tag = vhost64_to_cpu(vq, v_req_pi.tag);
			task_attr = v_req_pi.task_attr;
			cdb = &v_req_pi.cdb[0];
			lun = ((v_req_pi.lun[2] << 8) | v_req_pi.lun[3]) & 0x3FFF;
		} else {
			tag = vhost64_to_cpu(vq, v_req.tag);
			task_attr = v_req.task_attr;
			cdb = &v_req.cdb[0];
			lun = ((v_req.lun[2] << 8) | v_req.lun[3]) & 0x3FFF;
		}
		/*
		 * Check that the received CDB size does not exceeded our
		 * hardcoded max for vhost-scsi, then get a pre-allocated
		 * cmd descriptor for the new virtio-scsi tag.
		 *
		 * TODO what if cdb was too small for varlen cdb header?
		 */
		if (unlikely(scsi_command_size(cdb) > VHOST_SCSI_MAX_CDB_SIZE)) {
			vq_err(vq, "Received SCSI CDB with command_size: %d that"
				" exceeds SCSI_MAX_VARLEN_CDB_SIZE: %d\n",
				scsi_command_size(cdb), VHOST_SCSI_MAX_CDB_SIZE);
			vhost_scsi_send_bad_target(vs, vq, head, out);
			continue;
		}
		cmd = vhost_scsi_get_tag(vq, tpg, cdb, tag, lun, task_attr,
					 exp_data_len + prot_bytes,
					 data_direction);
		if (IS_ERR(cmd)) {
			vq_err(vq, "vhost_scsi_get_tag failed %ld\n",
			       PTR_ERR(cmd));
			vhost_scsi_send_bad_target(vs, vq, head, out);
			continue;
		}
		cmd->tvc_vhost = vs;
		cmd->tvc_vq = vq;
		cmd->tvc_resp_iov = vq->iov[out];
		cmd->tvc_in_iovs = in;

		pr_debug("vhost_scsi got command opcode: %#02x, lun: %d\n",
			 cmd->tvc_cdb[0], cmd->tvc_lun);
		pr_debug("cmd: %p exp_data_len: %d, prot_bytes: %d data_direction:"
			 " %d\n", cmd, exp_data_len, prot_bytes, data_direction);

		if (data_direction != DMA_NONE) {
			ret = vhost_scsi_mapal(cmd,
					       prot_bytes, &prot_iter,
					       exp_data_len, &data_iter);
			if (unlikely(ret)) {
				vq_err(vq, "Failed to map iov to sgl\n");
				vhost_scsi_release_cmd(&cmd->tvc_se_cmd);
				vhost_scsi_send_bad_target(vs, vq, head, out);
				continue;
			}
		}
		/*
		 * Save the descriptor from vhost_get_vq_desc() to be used to
		 * complete the virtio-scsi request in TCM callback context via
		 * vhost_scsi_queue_data_in() and vhost_scsi_queue_status()
		 */
		cmd->tvc_vq_desc = head;
		/*
		 * Dispatch cmd descriptor for cmwq execution in process
		 * context provided by vhost_scsi_workqueue.  This also ensures
		 * cmd is executed on the same kworker CPU as this vhost
		 * thread to gain positive L2 cache locality effects.
		 */
		INIT_WORK(&cmd->work, vhost_scsi_submission_work);
		queue_work(vhost_scsi_workqueue, &cmd->work);
	} while (likely(!vhost_exceeds_weight(vq, ++c, 0)));
out:
	mutex_unlock(&vq->mutex);
}

static void vhost_scsi_ctl_handle_kick(struct vhost_work *work)
{
	pr_debug("%s: The handling func for control queue.\n", __func__);
}

static void
vhost_scsi_send_evt(struct vhost_scsi *vs,
		   struct vhost_scsi_tpg *tpg,
		   struct se_lun *lun,
		   u32 event,
		   u32 reason)
{
	struct vhost_scsi_evt *evt;

	evt = vhost_scsi_allocate_evt(vs, event, reason);
	if (!evt)
		return;

	if (tpg && lun) {
		/* TODO: share lun setup code with virtio-scsi.ko */
		/*
		 * Note: evt->event is zeroed when we allocate it and
		 * lun[4-7] need to be zero according to virtio-scsi spec.
		 */
		evt->event.lun[0] = 0x01;
		evt->event.lun[1] = tpg->tport_tpgt;
		if (lun->unpacked_lun >= 256)
			evt->event.lun[2] = lun->unpacked_lun >> 8 | 0x40 ;
		evt->event.lun[3] = lun->unpacked_lun & 0xFF;
	}

	llist_add(&evt->list, &vs->vs_event_list);
	vhost_work_queue(&vs->dev, &vs->vs_event_work);
}

static void vhost_scsi_evt_handle_kick(struct vhost_work *work)
{
	struct vhost_virtqueue *vq = container_of(work, struct vhost_virtqueue,
						poll.work);
	struct vhost_scsi *vs = container_of(vq->dev, struct vhost_scsi, dev);

	mutex_lock(&vq->mutex);
	if (!vq->private_data)
		goto out;

	if (vs->vs_events_missed)
		vhost_scsi_send_evt(vs, NULL, NULL, VIRTIO_SCSI_T_NO_EVENT, 0);
out:
	mutex_unlock(&vq->mutex);
}

static void vhost_scsi_handle_kick(struct vhost_work *work)
{
	struct vhost_virtqueue *vq = container_of(work, struct vhost_virtqueue,
						poll.work);
	struct vhost_scsi *vs = container_of(vq->dev, struct vhost_scsi, dev);

	vhost_scsi_handle_vq(vs, vq);
}

static void vhost_scsi_flush_vq(struct vhost_scsi *vs, int index)
{
	vhost_poll_flush(&vs->vqs[index].vq.poll);
}

/* Callers must hold dev mutex */
static void vhost_scsi_flush(struct vhost_scsi *vs)
{
	struct vhost_scsi_inflight *old_inflight[VHOST_SCSI_MAX_VQ];
	int i;

	/* Init new inflight and remember the old inflight */
	vhost_scsi_init_inflight(vs, old_inflight);

	/*
	 * The inflight->kref was initialized to 1. We decrement it here to
	 * indicate the start of the flush operation so that it will reach 0
	 * when all the reqs are finished.
	 */
	for (i = 0; i < VHOST_SCSI_MAX_VQ; i++)
		kref_put(&old_inflight[i]->kref, vhost_scsi_done_inflight);

	/* Flush both the vhost poll and vhost work */
	for (i = 0; i < VHOST_SCSI_MAX_VQ; i++)
		vhost_scsi_flush_vq(vs, i);
	vhost_work_flush(&vs->dev, &vs->vs_completion_work);
	vhost_work_flush(&vs->dev, &vs->vs_event_work);

	/* Wait for all reqs issued before the flush to be finished */
	for (i = 0; i < VHOST_SCSI_MAX_VQ; i++)
		wait_for_completion(&old_inflight[i]->comp);
}

/*
 * Called from vhost_scsi_ioctl() context to walk the list of available
 * vhost_scsi_tpg with an active struct vhost_scsi_nexus
 *
 *  The lock nesting rule is:
 *    vhost_scsi_mutex -> vs->dev.mutex -> tpg->tv_tpg_mutex -> vq->mutex
 */
static int
vhost_scsi_set_endpoint(struct vhost_scsi *vs,
			struct vhost_scsi_target *t)
{
	struct se_portal_group *se_tpg;
	struct vhost_scsi_tport *tv_tport;
	struct vhost_scsi_tpg *tpg;
	struct vhost_scsi_tpg **vs_tpg;
	struct vhost_virtqueue *vq;
	int index, ret, i, len;
	bool match = false;

	mutex_lock(&vhost_scsi_mutex);
	mutex_lock(&vs->dev.mutex);

	/* Verify that ring has been setup correctly. */
	for (index = 0; index < vs->dev.nvqs; ++index) {
		/* Verify that ring has been setup correctly. */
		if (!vhost_vq_access_ok(&vs->vqs[index].vq)) {
			ret = -EFAULT;
			goto out;
		}
	}

	len = sizeof(vs_tpg[0]) * VHOST_SCSI_MAX_TARGET;
	vs_tpg = kzalloc(len, GFP_KERNEL);
	if (!vs_tpg) {
		ret = -ENOMEM;
		goto out;
	}
	if (vs->vs_tpg)
		memcpy(vs_tpg, vs->vs_tpg, len);

	list_for_each_entry(tpg, &vhost_scsi_list, tv_tpg_list) {
		mutex_lock(&tpg->tv_tpg_mutex);
		if (!tpg->tpg_nexus) {
			mutex_unlock(&tpg->tv_tpg_mutex);
			continue;
		}
		if (tpg->tv_tpg_vhost_count != 0) {
			mutex_unlock(&tpg->tv_tpg_mutex);
			continue;
		}
		tv_tport = tpg->tport;

		if (!strcmp(tv_tport->tport_name, t->vhost_wwpn)) {
			if (vs->vs_tpg && vs->vs_tpg[tpg->tport_tpgt]) {
				kfree(vs_tpg);
				mutex_unlock(&tpg->tv_tpg_mutex);
				ret = -EEXIST;
				goto out;
			}
			/*
			 * In order to ensure individual vhost-scsi configfs
			 * groups cannot be removed while in use by vhost ioctl,
			 * go ahead and take an explicit se_tpg->tpg_group.cg_item
			 * dependency now.
			 */
			se_tpg = &tpg->se_tpg;
			ret = target_depend_item(&se_tpg->tpg_group.cg_item);
			if (ret) {
				pr_warn("configfs_depend_item() failed: %d\n", ret);
				kfree(vs_tpg);
				mutex_unlock(&tpg->tv_tpg_mutex);
				goto out;
			}
			tpg->tv_tpg_vhost_count++;
			tpg->vhost_scsi = vs;
			vs_tpg[tpg->tport_tpgt] = tpg;
			smp_mb__after_atomic();
			match = true;
		}
		mutex_unlock(&tpg->tv_tpg_mutex);
	}

	if (match) {
		memcpy(vs->vs_vhost_wwpn, t->vhost_wwpn,
		       sizeof(vs->vs_vhost_wwpn));
		for (i = 0; i < VHOST_SCSI_MAX_VQ; i++) {
			vq = &vs->vqs[i].vq;
			mutex_lock(&vq->mutex);
			vq->private_data = vs_tpg;
			vhost_vq_init_access(vq);
			mutex_unlock(&vq->mutex);
		}
		ret = 0;
	} else {
		ret = -EEXIST;
	}

	/*
	 * Act as synchronize_rcu to make sure access to
	 * old vs->vs_tpg is finished.
	 */
	vhost_scsi_flush(vs);
	kfree(vs->vs_tpg);
	vs->vs_tpg = vs_tpg;

out:
	mutex_unlock(&vs->dev.mutex);
	mutex_unlock(&vhost_scsi_mutex);
	return ret;
}

static int
vhost_scsi_clear_endpoint(struct vhost_scsi *vs,
			  struct vhost_scsi_target *t)
{
	struct se_portal_group *se_tpg;
	struct vhost_scsi_tport *tv_tport;
	struct vhost_scsi_tpg *tpg;
	struct vhost_virtqueue *vq;
	bool match = false;
	int index, ret, i;
	u8 target;

	mutex_lock(&vhost_scsi_mutex);
	mutex_lock(&vs->dev.mutex);
	/* Verify that ring has been setup correctly. */
	for (index = 0; index < vs->dev.nvqs; ++index) {
		if (!vhost_vq_access_ok(&vs->vqs[index].vq)) {
			ret = -EFAULT;
			goto err_dev;
		}
	}

	if (!vs->vs_tpg) {
		ret = 0;
		goto err_dev;
	}

	for (i = 0; i < VHOST_SCSI_MAX_TARGET; i++) {
		target = i;
		tpg = vs->vs_tpg[target];
		if (!tpg)
			continue;

		mutex_lock(&tpg->tv_tpg_mutex);
		tv_tport = tpg->tport;
		if (!tv_tport) {
			ret = -ENODEV;
			goto err_tpg;
		}

		if (strcmp(tv_tport->tport_name, t->vhost_wwpn)) {
			pr_warn("tv_tport->tport_name: %s, tpg->tport_tpgt: %hu"
				" does not match t->vhost_wwpn: %s, t->vhost_tpgt: %hu\n",
				tv_tport->tport_name, tpg->tport_tpgt,
				t->vhost_wwpn, t->vhost_tpgt);
			ret = -EINVAL;
			goto err_tpg;
		}
		tpg->tv_tpg_vhost_count--;
		tpg->vhost_scsi = NULL;
		vs->vs_tpg[target] = NULL;
		match = true;
		mutex_unlock(&tpg->tv_tpg_mutex);
		/*
		 * Release se_tpg->tpg_group.cg_item configfs dependency now
		 * to allow vhost-scsi WWPN se_tpg->tpg_group shutdown to occur.
		 */
		se_tpg = &tpg->se_tpg;
		target_undepend_item(&se_tpg->tpg_group.cg_item);
	}
	if (match) {
		for (i = 0; i < VHOST_SCSI_MAX_VQ; i++) {
			vq = &vs->vqs[i].vq;
			mutex_lock(&vq->mutex);
			vq->private_data = NULL;
			mutex_unlock(&vq->mutex);
		}
	}
	/*
	 * Act as synchronize_rcu to make sure access to
	 * old vs->vs_tpg is finished.
	 */
	vhost_scsi_flush(vs);
	kfree(vs->vs_tpg);
	vs->vs_tpg = NULL;
	WARN_ON(vs->vs_events_nr);
	mutex_unlock(&vs->dev.mutex);
	mutex_unlock(&vhost_scsi_mutex);
	return 0;

err_tpg:
	mutex_unlock(&tpg->tv_tpg_mutex);
err_dev:
	mutex_unlock(&vs->dev.mutex);
	mutex_unlock(&vhost_scsi_mutex);
	return ret;
}

static int vhost_scsi_set_features(struct vhost_scsi *vs, u64 features)
{
	struct vhost_virtqueue *vq;
	int i;

	if (features & ~VHOST_SCSI_FEATURES)
		return -EOPNOTSUPP;

	mutex_lock(&vs->dev.mutex);
	if ((features & (1 << VHOST_F_LOG_ALL)) &&
	    !vhost_log_access_ok(&vs->dev)) {
		mutex_unlock(&vs->dev.mutex);
		return -EFAULT;
	}

	for (i = 0; i < VHOST_SCSI_MAX_VQ; i++) {
		vq = &vs->vqs[i].vq;
		mutex_lock(&vq->mutex);
		vq->acked_features = features;
		mutex_unlock(&vq->mutex);
	}
	mutex_unlock(&vs->dev.mutex);
	return 0;
}

static int vhost_scsi_open(struct inode *inode, struct file *f)
{
	struct vhost_scsi *vs;
	struct vhost_virtqueue **vqs;
	int r = -ENOMEM, i;

	vs = kzalloc(sizeof(*vs), GFP_KERNEL | __GFP_NOWARN | __GFP_RETRY_MAYFAIL);
	if (!vs) {
		vs = vzalloc(sizeof(*vs));
		if (!vs)
			goto err_vs;
	}

	vqs = kmalloc_array(VHOST_SCSI_MAX_VQ, sizeof(*vqs), GFP_KERNEL);
	if (!vqs)
		goto err_vqs;

	vhost_work_init(&vs->vs_completion_work, vhost_scsi_complete_cmd_work);
	vhost_work_init(&vs->vs_event_work, vhost_scsi_evt_work);

	vs->vs_events_nr = 0;
	vs->vs_events_missed = false;

	vqs[VHOST_SCSI_VQ_CTL] = &vs->vqs[VHOST_SCSI_VQ_CTL].vq;
	vqs[VHOST_SCSI_VQ_EVT] = &vs->vqs[VHOST_SCSI_VQ_EVT].vq;
	vs->vqs[VHOST_SCSI_VQ_CTL].vq.handle_kick = vhost_scsi_ctl_handle_kick;
	vs->vqs[VHOST_SCSI_VQ_EVT].vq.handle_kick = vhost_scsi_evt_handle_kick;
	for (i = VHOST_SCSI_VQ_IO; i < VHOST_SCSI_MAX_VQ; i++) {
		vqs[i] = &vs->vqs[i].vq;
		vs->vqs[i].vq.handle_kick = vhost_scsi_handle_kick;
	}
<<<<<<< HEAD
	vhost_dev_init(&vs->dev, vqs, VHOST_SCSI_MAX_VQ,
=======
	vhost_dev_init(&vs->dev, vqs, VHOST_SCSI_MAX_VQ, UIO_MAXIOV,
>>>>>>> 286cd8c7
		       VHOST_SCSI_WEIGHT, 0);

	vhost_scsi_init_inflight(vs, NULL);

	f->private_data = vs;
	return 0;

err_vqs:
	kvfree(vs);
err_vs:
	return r;
}

static int vhost_scsi_release(struct inode *inode, struct file *f)
{
	struct vhost_scsi *vs = f->private_data;
	struct vhost_scsi_target t;

	mutex_lock(&vs->dev.mutex);
	memcpy(t.vhost_wwpn, vs->vs_vhost_wwpn, sizeof(t.vhost_wwpn));
	mutex_unlock(&vs->dev.mutex);
	vhost_scsi_clear_endpoint(vs, &t);
	vhost_dev_stop(&vs->dev);
	vhost_dev_cleanup(&vs->dev);
	/* Jobs can re-queue themselves in evt kick handler. Do extra flush. */
	vhost_scsi_flush(vs);
	kfree(vs->dev.vqs);
	kvfree(vs);
	return 0;
}

static long
vhost_scsi_ioctl(struct file *f,
		 unsigned int ioctl,
		 unsigned long arg)
{
	struct vhost_scsi *vs = f->private_data;
	struct vhost_scsi_target backend;
	void __user *argp = (void __user *)arg;
	u64 __user *featurep = argp;
	u32 __user *eventsp = argp;
	u32 events_missed;
	u64 features;
	int r, abi_version = VHOST_SCSI_ABI_VERSION;
	struct vhost_virtqueue *vq = &vs->vqs[VHOST_SCSI_VQ_EVT].vq;

	switch (ioctl) {
	case VHOST_SCSI_SET_ENDPOINT:
		if (copy_from_user(&backend, argp, sizeof backend))
			return -EFAULT;
		if (backend.reserved != 0)
			return -EOPNOTSUPP;

		return vhost_scsi_set_endpoint(vs, &backend);
	case VHOST_SCSI_CLEAR_ENDPOINT:
		if (copy_from_user(&backend, argp, sizeof backend))
			return -EFAULT;
		if (backend.reserved != 0)
			return -EOPNOTSUPP;

		return vhost_scsi_clear_endpoint(vs, &backend);
	case VHOST_SCSI_GET_ABI_VERSION:
		if (copy_to_user(argp, &abi_version, sizeof abi_version))
			return -EFAULT;
		return 0;
	case VHOST_SCSI_SET_EVENTS_MISSED:
		if (get_user(events_missed, eventsp))
			return -EFAULT;
		mutex_lock(&vq->mutex);
		vs->vs_events_missed = events_missed;
		mutex_unlock(&vq->mutex);
		return 0;
	case VHOST_SCSI_GET_EVENTS_MISSED:
		mutex_lock(&vq->mutex);
		events_missed = vs->vs_events_missed;
		mutex_unlock(&vq->mutex);
		if (put_user(events_missed, eventsp))
			return -EFAULT;
		return 0;
	case VHOST_GET_FEATURES:
		features = VHOST_SCSI_FEATURES;
		if (copy_to_user(featurep, &features, sizeof features))
			return -EFAULT;
		return 0;
	case VHOST_SET_FEATURES:
		if (copy_from_user(&features, featurep, sizeof features))
			return -EFAULT;
		return vhost_scsi_set_features(vs, features);
	default:
		mutex_lock(&vs->dev.mutex);
		r = vhost_dev_ioctl(&vs->dev, ioctl, argp);
		/* TODO: flush backend after dev ioctl. */
		if (r == -ENOIOCTLCMD)
			r = vhost_vring_ioctl(&vs->dev, ioctl, argp);
		mutex_unlock(&vs->dev.mutex);
		return r;
	}
}

#ifdef CONFIG_COMPAT
static long vhost_scsi_compat_ioctl(struct file *f, unsigned int ioctl,
				unsigned long arg)
{
	return vhost_scsi_ioctl(f, ioctl, (unsigned long)compat_ptr(arg));
}
#endif

static const struct file_operations vhost_scsi_fops = {
	.owner          = THIS_MODULE,
	.release        = vhost_scsi_release,
	.unlocked_ioctl = vhost_scsi_ioctl,
#ifdef CONFIG_COMPAT
	.compat_ioctl	= vhost_scsi_compat_ioctl,
#endif
	.open           = vhost_scsi_open,
	.llseek		= noop_llseek,
};

static struct miscdevice vhost_scsi_misc = {
	MISC_DYNAMIC_MINOR,
	"vhost-scsi",
	&vhost_scsi_fops,
};

static int __init vhost_scsi_register(void)
{
	return misc_register(&vhost_scsi_misc);
}

static void vhost_scsi_deregister(void)
{
	misc_deregister(&vhost_scsi_misc);
}

static char *vhost_scsi_dump_proto_id(struct vhost_scsi_tport *tport)
{
	switch (tport->tport_proto_id) {
	case SCSI_PROTOCOL_SAS:
		return "SAS";
	case SCSI_PROTOCOL_FCP:
		return "FCP";
	case SCSI_PROTOCOL_ISCSI:
		return "iSCSI";
	default:
		break;
	}

	return "Unknown";
}

static void
vhost_scsi_do_plug(struct vhost_scsi_tpg *tpg,
		  struct se_lun *lun, bool plug)
{

	struct vhost_scsi *vs = tpg->vhost_scsi;
	struct vhost_virtqueue *vq;
	u32 reason;

	if (!vs)
		return;

	mutex_lock(&vs->dev.mutex);

	if (plug)
		reason = VIRTIO_SCSI_EVT_RESET_RESCAN;
	else
		reason = VIRTIO_SCSI_EVT_RESET_REMOVED;

	vq = &vs->vqs[VHOST_SCSI_VQ_EVT].vq;
	mutex_lock(&vq->mutex);
	if (vhost_has_feature(vq, VIRTIO_SCSI_F_HOTPLUG))
		vhost_scsi_send_evt(vs, tpg, lun,
				   VIRTIO_SCSI_T_TRANSPORT_RESET, reason);
	mutex_unlock(&vq->mutex);
	mutex_unlock(&vs->dev.mutex);
}

static void vhost_scsi_hotplug(struct vhost_scsi_tpg *tpg, struct se_lun *lun)
{
	vhost_scsi_do_plug(tpg, lun, true);
}

static void vhost_scsi_hotunplug(struct vhost_scsi_tpg *tpg, struct se_lun *lun)
{
	vhost_scsi_do_plug(tpg, lun, false);
}

static int vhost_scsi_port_link(struct se_portal_group *se_tpg,
			       struct se_lun *lun)
{
	struct vhost_scsi_tpg *tpg = container_of(se_tpg,
				struct vhost_scsi_tpg, se_tpg);

	mutex_lock(&vhost_scsi_mutex);

	mutex_lock(&tpg->tv_tpg_mutex);
	tpg->tv_tpg_port_count++;
	mutex_unlock(&tpg->tv_tpg_mutex);

	vhost_scsi_hotplug(tpg, lun);

	mutex_unlock(&vhost_scsi_mutex);

	return 0;
}

static void vhost_scsi_port_unlink(struct se_portal_group *se_tpg,
				  struct se_lun *lun)
{
	struct vhost_scsi_tpg *tpg = container_of(se_tpg,
				struct vhost_scsi_tpg, se_tpg);

	mutex_lock(&vhost_scsi_mutex);

	mutex_lock(&tpg->tv_tpg_mutex);
	tpg->tv_tpg_port_count--;
	mutex_unlock(&tpg->tv_tpg_mutex);

	vhost_scsi_hotunplug(tpg, lun);

	mutex_unlock(&vhost_scsi_mutex);
}

static void vhost_scsi_free_cmd_map_res(struct se_session *se_sess)
{
	struct vhost_scsi_cmd *tv_cmd;
	unsigned int i;

	if (!se_sess->sess_cmd_map)
		return;

	for (i = 0; i < VHOST_SCSI_DEFAULT_TAGS; i++) {
		tv_cmd = &((struct vhost_scsi_cmd *)se_sess->sess_cmd_map)[i];

		kfree(tv_cmd->tvc_sgl);
		kfree(tv_cmd->tvc_prot_sgl);
		kfree(tv_cmd->tvc_upages);
	}
}

static ssize_t vhost_scsi_tpg_attrib_fabric_prot_type_store(
		struct config_item *item, const char *page, size_t count)
{
	struct se_portal_group *se_tpg = attrib_to_tpg(item);
	struct vhost_scsi_tpg *tpg = container_of(se_tpg,
				struct vhost_scsi_tpg, se_tpg);
	unsigned long val;
	int ret = kstrtoul(page, 0, &val);

	if (ret) {
		pr_err("kstrtoul() returned %d for fabric_prot_type\n", ret);
		return ret;
	}
	if (val != 0 && val != 1 && val != 3) {
		pr_err("Invalid vhost_scsi fabric_prot_type: %lu\n", val);
		return -EINVAL;
	}
	tpg->tv_fabric_prot_type = val;

	return count;
}

static ssize_t vhost_scsi_tpg_attrib_fabric_prot_type_show(
		struct config_item *item, char *page)
{
	struct se_portal_group *se_tpg = attrib_to_tpg(item);
	struct vhost_scsi_tpg *tpg = container_of(se_tpg,
				struct vhost_scsi_tpg, se_tpg);

	return sprintf(page, "%d\n", tpg->tv_fabric_prot_type);
}

CONFIGFS_ATTR(vhost_scsi_tpg_attrib_, fabric_prot_type);

static struct configfs_attribute *vhost_scsi_tpg_attrib_attrs[] = {
	&vhost_scsi_tpg_attrib_attr_fabric_prot_type,
	NULL,
};

static int vhost_scsi_nexus_cb(struct se_portal_group *se_tpg,
			       struct se_session *se_sess, void *p)
{
	struct vhost_scsi_cmd *tv_cmd;
	unsigned int i;

	for (i = 0; i < VHOST_SCSI_DEFAULT_TAGS; i++) {
		tv_cmd = &((struct vhost_scsi_cmd *)se_sess->sess_cmd_map)[i];

		tv_cmd->tvc_sgl = kcalloc(VHOST_SCSI_PREALLOC_SGLS,
					  sizeof(struct scatterlist),
					  GFP_KERNEL);
		if (!tv_cmd->tvc_sgl) {
			pr_err("Unable to allocate tv_cmd->tvc_sgl\n");
			goto out;
		}

		tv_cmd->tvc_upages = kcalloc(VHOST_SCSI_PREALLOC_UPAGES,
					     sizeof(struct page *),
					     GFP_KERNEL);
		if (!tv_cmd->tvc_upages) {
			pr_err("Unable to allocate tv_cmd->tvc_upages\n");
			goto out;
		}

		tv_cmd->tvc_prot_sgl = kcalloc(VHOST_SCSI_PREALLOC_PROT_SGLS,
					       sizeof(struct scatterlist),
					       GFP_KERNEL);
		if (!tv_cmd->tvc_prot_sgl) {
			pr_err("Unable to allocate tv_cmd->tvc_prot_sgl\n");
			goto out;
		}
	}
	return 0;
out:
	vhost_scsi_free_cmd_map_res(se_sess);
	return -ENOMEM;
}

static int vhost_scsi_make_nexus(struct vhost_scsi_tpg *tpg,
				const char *name)
{
	struct vhost_scsi_nexus *tv_nexus;

	mutex_lock(&tpg->tv_tpg_mutex);
	if (tpg->tpg_nexus) {
		mutex_unlock(&tpg->tv_tpg_mutex);
		pr_debug("tpg->tpg_nexus already exists\n");
		return -EEXIST;
	}

	tv_nexus = kzalloc(sizeof(*tv_nexus), GFP_KERNEL);
	if (!tv_nexus) {
		mutex_unlock(&tpg->tv_tpg_mutex);
		pr_err("Unable to allocate struct vhost_scsi_nexus\n");
		return -ENOMEM;
	}
	/*
	 * Since we are running in 'demo mode' this call with generate a
	 * struct se_node_acl for the vhost_scsi struct se_portal_group with
	 * the SCSI Initiator port name of the passed configfs group 'name'.
	 */
	tv_nexus->tvn_se_sess = target_setup_session(&tpg->se_tpg,
					VHOST_SCSI_DEFAULT_TAGS,
					sizeof(struct vhost_scsi_cmd),
					TARGET_PROT_DIN_PASS | TARGET_PROT_DOUT_PASS,
					(unsigned char *)name, tv_nexus,
					vhost_scsi_nexus_cb);
	if (IS_ERR(tv_nexus->tvn_se_sess)) {
		mutex_unlock(&tpg->tv_tpg_mutex);
		kfree(tv_nexus);
		return -ENOMEM;
	}
	tpg->tpg_nexus = tv_nexus;

	mutex_unlock(&tpg->tv_tpg_mutex);
	return 0;
}

static int vhost_scsi_drop_nexus(struct vhost_scsi_tpg *tpg)
{
	struct se_session *se_sess;
	struct vhost_scsi_nexus *tv_nexus;

	mutex_lock(&tpg->tv_tpg_mutex);
	tv_nexus = tpg->tpg_nexus;
	if (!tv_nexus) {
		mutex_unlock(&tpg->tv_tpg_mutex);
		return -ENODEV;
	}

	se_sess = tv_nexus->tvn_se_sess;
	if (!se_sess) {
		mutex_unlock(&tpg->tv_tpg_mutex);
		return -ENODEV;
	}

	if (tpg->tv_tpg_port_count != 0) {
		mutex_unlock(&tpg->tv_tpg_mutex);
		pr_err("Unable to remove TCM_vhost I_T Nexus with"
			" active TPG port count: %d\n",
			tpg->tv_tpg_port_count);
		return -EBUSY;
	}

	if (tpg->tv_tpg_vhost_count != 0) {
		mutex_unlock(&tpg->tv_tpg_mutex);
		pr_err("Unable to remove TCM_vhost I_T Nexus with"
			" active TPG vhost count: %d\n",
			tpg->tv_tpg_vhost_count);
		return -EBUSY;
	}

	pr_debug("TCM_vhost_ConfigFS: Removing I_T Nexus to emulated"
		" %s Initiator Port: %s\n", vhost_scsi_dump_proto_id(tpg->tport),
		tv_nexus->tvn_se_sess->se_node_acl->initiatorname);

	vhost_scsi_free_cmd_map_res(se_sess);
	/*
	 * Release the SCSI I_T Nexus to the emulated vhost Target Port
	 */
	target_remove_session(se_sess);
	tpg->tpg_nexus = NULL;
	mutex_unlock(&tpg->tv_tpg_mutex);

	kfree(tv_nexus);
	return 0;
}

static ssize_t vhost_scsi_tpg_nexus_show(struct config_item *item, char *page)
{
	struct se_portal_group *se_tpg = to_tpg(item);
	struct vhost_scsi_tpg *tpg = container_of(se_tpg,
				struct vhost_scsi_tpg, se_tpg);
	struct vhost_scsi_nexus *tv_nexus;
	ssize_t ret;

	mutex_lock(&tpg->tv_tpg_mutex);
	tv_nexus = tpg->tpg_nexus;
	if (!tv_nexus) {
		mutex_unlock(&tpg->tv_tpg_mutex);
		return -ENODEV;
	}
	ret = snprintf(page, PAGE_SIZE, "%s\n",
			tv_nexus->tvn_se_sess->se_node_acl->initiatorname);
	mutex_unlock(&tpg->tv_tpg_mutex);

	return ret;
}

static ssize_t vhost_scsi_tpg_nexus_store(struct config_item *item,
		const char *page, size_t count)
{
	struct se_portal_group *se_tpg = to_tpg(item);
	struct vhost_scsi_tpg *tpg = container_of(se_tpg,
				struct vhost_scsi_tpg, se_tpg);
	struct vhost_scsi_tport *tport_wwn = tpg->tport;
	unsigned char i_port[VHOST_SCSI_NAMELEN], *ptr, *port_ptr;
	int ret;
	/*
	 * Shutdown the active I_T nexus if 'NULL' is passed..
	 */
	if (!strncmp(page, "NULL", 4)) {
		ret = vhost_scsi_drop_nexus(tpg);
		return (!ret) ? count : ret;
	}
	/*
	 * Otherwise make sure the passed virtual Initiator port WWN matches
	 * the fabric protocol_id set in vhost_scsi_make_tport(), and call
	 * vhost_scsi_make_nexus().
	 */
	if (strlen(page) >= VHOST_SCSI_NAMELEN) {
		pr_err("Emulated NAA Sas Address: %s, exceeds"
				" max: %d\n", page, VHOST_SCSI_NAMELEN);
		return -EINVAL;
	}
	snprintf(&i_port[0], VHOST_SCSI_NAMELEN, "%s", page);

	ptr = strstr(i_port, "naa.");
	if (ptr) {
		if (tport_wwn->tport_proto_id != SCSI_PROTOCOL_SAS) {
			pr_err("Passed SAS Initiator Port %s does not"
				" match target port protoid: %s\n", i_port,
				vhost_scsi_dump_proto_id(tport_wwn));
			return -EINVAL;
		}
		port_ptr = &i_port[0];
		goto check_newline;
	}
	ptr = strstr(i_port, "fc.");
	if (ptr) {
		if (tport_wwn->tport_proto_id != SCSI_PROTOCOL_FCP) {
			pr_err("Passed FCP Initiator Port %s does not"
				" match target port protoid: %s\n", i_port,
				vhost_scsi_dump_proto_id(tport_wwn));
			return -EINVAL;
		}
		port_ptr = &i_port[3]; /* Skip over "fc." */
		goto check_newline;
	}
	ptr = strstr(i_port, "iqn.");
	if (ptr) {
		if (tport_wwn->tport_proto_id != SCSI_PROTOCOL_ISCSI) {
			pr_err("Passed iSCSI Initiator Port %s does not"
				" match target port protoid: %s\n", i_port,
				vhost_scsi_dump_proto_id(tport_wwn));
			return -EINVAL;
		}
		port_ptr = &i_port[0];
		goto check_newline;
	}
	pr_err("Unable to locate prefix for emulated Initiator Port:"
			" %s\n", i_port);
	return -EINVAL;
	/*
	 * Clear any trailing newline for the NAA WWN
	 */
check_newline:
	if (i_port[strlen(i_port)-1] == '\n')
		i_port[strlen(i_port)-1] = '\0';

	ret = vhost_scsi_make_nexus(tpg, port_ptr);
	if (ret < 0)
		return ret;

	return count;
}

CONFIGFS_ATTR(vhost_scsi_tpg_, nexus);

static struct configfs_attribute *vhost_scsi_tpg_attrs[] = {
	&vhost_scsi_tpg_attr_nexus,
	NULL,
};

static struct se_portal_group *
vhost_scsi_make_tpg(struct se_wwn *wwn, const char *name)
{
	struct vhost_scsi_tport *tport = container_of(wwn,
			struct vhost_scsi_tport, tport_wwn);

	struct vhost_scsi_tpg *tpg;
	u16 tpgt;
	int ret;

	if (strstr(name, "tpgt_") != name)
		return ERR_PTR(-EINVAL);
	if (kstrtou16(name + 5, 10, &tpgt) || tpgt >= VHOST_SCSI_MAX_TARGET)
		return ERR_PTR(-EINVAL);

	tpg = kzalloc(sizeof(*tpg), GFP_KERNEL);
	if (!tpg) {
		pr_err("Unable to allocate struct vhost_scsi_tpg");
		return ERR_PTR(-ENOMEM);
	}
	mutex_init(&tpg->tv_tpg_mutex);
	INIT_LIST_HEAD(&tpg->tv_tpg_list);
	tpg->tport = tport;
	tpg->tport_tpgt = tpgt;

	ret = core_tpg_register(wwn, &tpg->se_tpg, tport->tport_proto_id);
	if (ret < 0) {
		kfree(tpg);
		return NULL;
	}
	mutex_lock(&vhost_scsi_mutex);
	list_add_tail(&tpg->tv_tpg_list, &vhost_scsi_list);
	mutex_unlock(&vhost_scsi_mutex);

	return &tpg->se_tpg;
}

static void vhost_scsi_drop_tpg(struct se_portal_group *se_tpg)
{
	struct vhost_scsi_tpg *tpg = container_of(se_tpg,
				struct vhost_scsi_tpg, se_tpg);

	mutex_lock(&vhost_scsi_mutex);
	list_del(&tpg->tv_tpg_list);
	mutex_unlock(&vhost_scsi_mutex);
	/*
	 * Release the virtual I_T Nexus for this vhost TPG
	 */
	vhost_scsi_drop_nexus(tpg);
	/*
	 * Deregister the se_tpg from TCM..
	 */
	core_tpg_deregister(se_tpg);
	kfree(tpg);
}

static struct se_wwn *
vhost_scsi_make_tport(struct target_fabric_configfs *tf,
		     struct config_group *group,
		     const char *name)
{
	struct vhost_scsi_tport *tport;
	char *ptr;
	u64 wwpn = 0;
	int off = 0;

	/* if (vhost_scsi_parse_wwn(name, &wwpn, 1) < 0)
		return ERR_PTR(-EINVAL); */

	tport = kzalloc(sizeof(*tport), GFP_KERNEL);
	if (!tport) {
		pr_err("Unable to allocate struct vhost_scsi_tport");
		return ERR_PTR(-ENOMEM);
	}
	tport->tport_wwpn = wwpn;
	/*
	 * Determine the emulated Protocol Identifier and Target Port Name
	 * based on the incoming configfs directory name.
	 */
	ptr = strstr(name, "naa.");
	if (ptr) {
		tport->tport_proto_id = SCSI_PROTOCOL_SAS;
		goto check_len;
	}
	ptr = strstr(name, "fc.");
	if (ptr) {
		tport->tport_proto_id = SCSI_PROTOCOL_FCP;
		off = 3; /* Skip over "fc." */
		goto check_len;
	}
	ptr = strstr(name, "iqn.");
	if (ptr) {
		tport->tport_proto_id = SCSI_PROTOCOL_ISCSI;
		goto check_len;
	}

	pr_err("Unable to locate prefix for emulated Target Port:"
			" %s\n", name);
	kfree(tport);
	return ERR_PTR(-EINVAL);

check_len:
	if (strlen(name) >= VHOST_SCSI_NAMELEN) {
		pr_err("Emulated %s Address: %s, exceeds"
			" max: %d\n", name, vhost_scsi_dump_proto_id(tport),
			VHOST_SCSI_NAMELEN);
		kfree(tport);
		return ERR_PTR(-EINVAL);
	}
	snprintf(&tport->tport_name[0], VHOST_SCSI_NAMELEN, "%s", &name[off]);

	pr_debug("TCM_VHost_ConfigFS: Allocated emulated Target"
		" %s Address: %s\n", vhost_scsi_dump_proto_id(tport), name);

	return &tport->tport_wwn;
}

static void vhost_scsi_drop_tport(struct se_wwn *wwn)
{
	struct vhost_scsi_tport *tport = container_of(wwn,
				struct vhost_scsi_tport, tport_wwn);

	pr_debug("TCM_VHost_ConfigFS: Deallocating emulated Target"
		" %s Address: %s\n", vhost_scsi_dump_proto_id(tport),
		tport->tport_name);

	kfree(tport);
}

static ssize_t
vhost_scsi_wwn_version_show(struct config_item *item, char *page)
{
	return sprintf(page, "TCM_VHOST fabric module %s on %s/%s"
		"on "UTS_RELEASE"\n", VHOST_SCSI_VERSION, utsname()->sysname,
		utsname()->machine);
}

CONFIGFS_ATTR_RO(vhost_scsi_wwn_, version);

static struct configfs_attribute *vhost_scsi_wwn_attrs[] = {
	&vhost_scsi_wwn_attr_version,
	NULL,
};

static const struct target_core_fabric_ops vhost_scsi_ops = {
	.module				= THIS_MODULE,
	.name				= "vhost",
	.get_fabric_name		= vhost_scsi_get_fabric_name,
	.tpg_get_wwn			= vhost_scsi_get_fabric_wwn,
	.tpg_get_tag			= vhost_scsi_get_tpgt,
	.tpg_check_demo_mode		= vhost_scsi_check_true,
	.tpg_check_demo_mode_cache	= vhost_scsi_check_true,
	.tpg_check_demo_mode_write_protect = vhost_scsi_check_false,
	.tpg_check_prod_mode_write_protect = vhost_scsi_check_false,
	.tpg_check_prot_fabric_only	= vhost_scsi_check_prot_fabric_only,
	.tpg_get_inst_index		= vhost_scsi_tpg_get_inst_index,
	.release_cmd			= vhost_scsi_release_cmd,
	.check_stop_free		= vhost_scsi_check_stop_free,
	.sess_get_index			= vhost_scsi_sess_get_index,
	.sess_get_initiator_sid		= NULL,
	.write_pending			= vhost_scsi_write_pending,
	.write_pending_status		= vhost_scsi_write_pending_status,
	.set_default_node_attributes	= vhost_scsi_set_default_node_attrs,
	.get_cmd_state			= vhost_scsi_get_cmd_state,
	.queue_data_in			= vhost_scsi_queue_data_in,
	.queue_status			= vhost_scsi_queue_status,
	.queue_tm_rsp			= vhost_scsi_queue_tm_rsp,
	.aborted_task			= vhost_scsi_aborted_task,
	/*
	 * Setup callers for generic logic in target_core_fabric_configfs.c
	 */
	.fabric_make_wwn		= vhost_scsi_make_tport,
	.fabric_drop_wwn		= vhost_scsi_drop_tport,
	.fabric_make_tpg		= vhost_scsi_make_tpg,
	.fabric_drop_tpg		= vhost_scsi_drop_tpg,
	.fabric_post_link		= vhost_scsi_port_link,
	.fabric_pre_unlink		= vhost_scsi_port_unlink,

	.tfc_wwn_attrs			= vhost_scsi_wwn_attrs,
	.tfc_tpg_base_attrs		= vhost_scsi_tpg_attrs,
	.tfc_tpg_attrib_attrs		= vhost_scsi_tpg_attrib_attrs,
};

static int __init vhost_scsi_init(void)
{
	int ret = -ENOMEM;

	pr_debug("TCM_VHOST fabric module %s on %s/%s"
		" on "UTS_RELEASE"\n", VHOST_SCSI_VERSION, utsname()->sysname,
		utsname()->machine);

	/*
	 * Use our own dedicated workqueue for submitting I/O into
	 * target core to avoid contention within system_wq.
	 */
	vhost_scsi_workqueue = alloc_workqueue("vhost_scsi", 0, 0);
	if (!vhost_scsi_workqueue)
		goto out;

	ret = vhost_scsi_register();
	if (ret < 0)
		goto out_destroy_workqueue;

	ret = target_register_template(&vhost_scsi_ops);
	if (ret < 0)
		goto out_vhost_scsi_deregister;

	return 0;

out_vhost_scsi_deregister:
	vhost_scsi_deregister();
out_destroy_workqueue:
	destroy_workqueue(vhost_scsi_workqueue);
out:
	return ret;
};

static void vhost_scsi_exit(void)
{
	target_unregister_template(&vhost_scsi_ops);
	vhost_scsi_deregister();
	destroy_workqueue(vhost_scsi_workqueue);
};

MODULE_DESCRIPTION("VHOST_SCSI series fabric driver");
MODULE_ALIAS("tcm_vhost");
MODULE_LICENSE("GPL");
module_init(vhost_scsi_init);
module_exit(vhost_scsi_exit);<|MERGE_RESOLUTION|>--- conflicted
+++ resolved
@@ -675,18 +675,8 @@
 		      struct iov_iter *iter,
 		      struct scatterlist *sg, int sg_count)
 {
-<<<<<<< HEAD
-	size_t off = iter->iov_offset;
-	struct scatterlist *p = sg;
-	int i, ret;
-
-	for (i = 0; i < iter->nr_segs; i++) {
-		void __user *base = iter->iov[i].iov_base + off;
-		size_t len = iter->iov[i].iov_len - off;
-=======
 	struct scatterlist *p = sg;
 	int ret;
->>>>>>> 286cd8c7
 
 	while (iov_iter_count(iter)) {
 		ret = vhost_scsi_map_to_sgl(cmd, iter, sg, write);
@@ -832,11 +822,7 @@
 	struct iov_iter out_iter, in_iter, prot_iter, data_iter;
 	u64 tag;
 	u32 exp_data_len, data_direction;
-<<<<<<< HEAD
-	unsigned out, in;
-=======
 	unsigned int out = 0, in = 0;
->>>>>>> 286cd8c7
 	int head, ret, prot_bytes, c = 0;
 	size_t req_size, rsp_size = sizeof(struct virtio_scsi_cmd_resp);
 	size_t out_size, in_size;
@@ -1424,11 +1410,7 @@
 		vqs[i] = &vs->vqs[i].vq;
 		vs->vqs[i].vq.handle_kick = vhost_scsi_handle_kick;
 	}
-<<<<<<< HEAD
-	vhost_dev_init(&vs->dev, vqs, VHOST_SCSI_MAX_VQ,
-=======
 	vhost_dev_init(&vs->dev, vqs, VHOST_SCSI_MAX_VQ, UIO_MAXIOV,
->>>>>>> 286cd8c7
 		       VHOST_SCSI_WEIGHT, 0);
 
 	vhost_scsi_init_inflight(vs, NULL);
