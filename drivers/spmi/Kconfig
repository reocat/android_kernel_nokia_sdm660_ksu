--- conflicted
+++ resolved
@@ -24,16 +24,6 @@
 	  This is required for communicating with Qualcomm PMICs and
 	  other devices that have the SPMI interface.
 
-<<<<<<< HEAD
-config VIRTSPMI_MSM_PMIC_ARB
-	tristate "QTI MSM Virtual SPMI Controller (Virtual PMIC Arbiter)"
-	depends on ARCH_QCOM || COMPILE_TEST
-	depends on HAS_IOMEM
-	default ARCH_QCOM
-	help
-	  This is a virtual SPMI frontend driver for QTI MSM virtual
-	  platform.
-=======
 config SPMI_MSM_PMIC_ARB_DEBUG
 	tristate "QTI SPMI Debug Controller (PMIC Arbiter)"
 	depends on ARCH_QCOM || COMPILE_TEST
@@ -43,6 +33,5 @@
 	  built-in SPMI PMIC Arbiter debug interface on Qualcomm Technologies,
 	  Inc. (QTI) MSM family processors.  This feature is available on chips
 	  with PMIC arbiter version 5 and above.
->>>>>>> 286cd8c7
 
 endif