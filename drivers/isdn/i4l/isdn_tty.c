/*
 * Linux ISDN subsystem, tty functions and AT-command emulator (linklevel).
 *
 * Copyright 1994-1999  by Fritz Elfert (fritz@isdn4linux.de)
 * Copyright 1995,96    by Thinking Objects Software GmbH Wuerzburg
 *
 * This software may be used and distributed according to the terms
 * of the GNU General Public License, incorporated herein by reference.
 *
 */
#undef ISDN_TTY_STAT_DEBUG

#include <linux/isdn.h>
#include <linux/serial.h> /* ASYNC_* flags */
#include <linux/slab.h>
#include <linux/delay.h>
#include <linux/mutex.h>
#include <linux/sched/signal.h>
#include "isdn_common.h"
#include "isdn_tty.h"
#ifdef CONFIG_ISDN_AUDIO
#include "isdn_audio.h"
#define VBUF 0x3e0
#define VBUFX (VBUF/16)
#endif

#define FIX_FILE_TRANSFER
#define	DUMMY_HAYES_AT

/* Prototypes */

static DEFINE_MUTEX(modem_info_mutex);
static int isdn_tty_edit_at(const char *, int, modem_info *);
static void isdn_tty_check_esc(const u_char *, u_char, int, int *, u_long *);
static void isdn_tty_modem_reset_regs(modem_info *, int);
static void isdn_tty_cmd_ATA(modem_info *);
static void isdn_tty_flush_buffer(struct tty_struct *);
static void isdn_tty_modem_result(int, modem_info *);
#ifdef CONFIG_ISDN_AUDIO
static int isdn_tty_countDLE(unsigned char *, int);
#endif

/* Leave this unchanged unless you know what you do! */
#define MODEM_PARANOIA_CHECK
#define MODEM_DO_RESTART

static int bit2si[8] =
{1, 5, 7, 7, 7, 7, 7, 7};
static int si2bit[8] =
{4, 1, 4, 4, 4, 4, 4, 4};

/* isdn_tty_try_read() is called from within isdn_tty_rcv_skb()
 * to stuff incoming data directly into a tty's flip-buffer. This
 * is done to speed up tty-receiving if the receive-queue is empty.
 * This routine MUST be called with interrupts off.
 * Return:
 *  1 = Success
 *  0 = Failure, data has to be buffered and later processed by
 *      isdn_tty_readmodem().
 */
static int
isdn_tty_try_read(modem_info *info, struct sk_buff *skb)
{
	struct tty_port *port = &info->port;
	int c;
	int len;
	char last;

	if (!info->online)
		return 0;

	if (!(info->mcr & UART_MCR_RTS))
		return 0;

	len = skb->len
#ifdef CONFIG_ISDN_AUDIO
		+ ISDN_AUDIO_SKB_DLECOUNT(skb)
#endif
		;

	c = tty_buffer_request_room(port, len);
	if (c < len)
		return 0;

#ifdef CONFIG_ISDN_AUDIO
	if (ISDN_AUDIO_SKB_DLECOUNT(skb)) {
		int l = skb->len;
		unsigned char *dp = skb->data;
		while (--l) {
			if (*dp == DLE)
				tty_insert_flip_char(port, DLE, 0);
			tty_insert_flip_char(port, *dp++, 0);
		}
		if (*dp == DLE)
			tty_insert_flip_char(port, DLE, 0);
		last = *dp;
	} else {
#endif
		if (len > 1)
			tty_insert_flip_string(port, skb->data, len - 1);
		last = skb->data[len - 1];
#ifdef CONFIG_ISDN_AUDIO
	}
#endif
	if (info->emu.mdmreg[REG_CPPP] & BIT_CPPP)
		tty_insert_flip_char(port, last, 0xFF);
	else
		tty_insert_flip_char(port, last, TTY_NORMAL);
	tty_flip_buffer_push(port);
	kfree_skb(skb);

	return 1;
}

/* isdn_tty_readmodem() is called periodically from within timer-interrupt.
 * It tries getting received data from the receive queue an stuff it into
 * the tty's flip-buffer.
 */
void
isdn_tty_readmodem(void)
{
	int resched = 0;
	int midx;
	int i;
	int r;
	modem_info *info;

	for (i = 0; i < ISDN_MAX_CHANNELS; i++) {
		midx = dev->m_idx[i];
		if (midx < 0)
			continue;

		info = &dev->mdm.info[midx];
		if (!info->online)
			continue;

		r = 0;
#ifdef CONFIG_ISDN_AUDIO
		isdn_audio_eval_dtmf(info);
		if ((info->vonline & 1) && (info->emu.vpar[1]))
			isdn_audio_eval_silence(info);
#endif
		if (info->mcr & UART_MCR_RTS) {
			/* CISCO AsyncPPP Hack */
			if (!(info->emu.mdmreg[REG_CPPP] & BIT_CPPP))
				r = isdn_readbchan_tty(info->isdn_driver,
						info->isdn_channel,
						&info->port, 0);
			else
				r = isdn_readbchan_tty(info->isdn_driver,
						info->isdn_channel,
						&info->port, 1);
			if (r)
				tty_flip_buffer_push(&info->port);
		} else
			r = 1;

		if (r) {
			info->rcvsched = 0;
			resched = 1;
		} else
			info->rcvsched = 1;
	}
	if (!resched)
		isdn_timer_ctrl(ISDN_TIMER_MODEMREAD, 0);
}

int
isdn_tty_rcv_skb(int i, int di, int channel, struct sk_buff *skb)
{
	ulong flags;
	int midx;
#ifdef CONFIG_ISDN_AUDIO
	int ifmt;
#endif
	modem_info *info;

	if ((midx = dev->m_idx[i]) < 0) {
		/* if midx is invalid, packet is not for tty */
		return 0;
	}
	info = &dev->mdm.info[midx];
#ifdef CONFIG_ISDN_AUDIO
	ifmt = 1;

	if ((info->vonline) && (!info->emu.vpar[4]))
		isdn_audio_calc_dtmf(info, skb->data, skb->len, ifmt);
	if ((info->vonline & 1) && (info->emu.vpar[1]))
		isdn_audio_calc_silence(info, skb->data, skb->len, ifmt);
#endif
	if ((info->online < 2)
#ifdef CONFIG_ISDN_AUDIO
	    && (!(info->vonline & 1))
#endif
		) {
		/* If Modem not listening, drop data */
		kfree_skb(skb);
		return 1;
	}
	if (info->emu.mdmreg[REG_T70] & BIT_T70) {
		if (info->emu.mdmreg[REG_T70] & BIT_T70_EXT) {
			/* T.70 decoding: throw away the T.70 header (2 or 4 bytes)   */
			if (skb->data[0] == 3) /* pure data packet -> 4 byte headers  */
				skb_pull(skb, 4);
			else
				if (skb->data[0] == 1) /* keepalive packet -> 2 byte hdr  */
					skb_pull(skb, 2);
		} else
			/* T.70 decoding: Simply throw away the T.70 header (4 bytes) */
			if ((skb->data[0] == 1) && ((skb->data[1] == 0) || (skb->data[1] == 1)))
				skb_pull(skb, 4);
	}
#ifdef CONFIG_ISDN_AUDIO
	ISDN_AUDIO_SKB_DLECOUNT(skb) = 0;
	ISDN_AUDIO_SKB_LOCK(skb) = 0;
	if (info->vonline & 1) {
		/* voice conversion/compression */
		switch (info->emu.vpar[3]) {
		case 2:
		case 3:
		case 4:
			/* adpcm
			 * Since compressed data takes less
			 * space, we can overwrite the buffer.
			 */
			skb_trim(skb, isdn_audio_xlaw2adpcm(info->adpcmr,
							    ifmt,
							    skb->data,
							    skb->data,
							    skb->len));
			break;
		case 5:
			/* a-law */
			if (!ifmt)
				isdn_audio_ulaw2alaw(skb->data, skb->len);
			break;
		case 6:
			/* u-law */
			if (ifmt)
				isdn_audio_alaw2ulaw(skb->data, skb->len);
			break;
		}
		ISDN_AUDIO_SKB_DLECOUNT(skb) =
			isdn_tty_countDLE(skb->data, skb->len);
	}
#ifdef CONFIG_ISDN_TTY_FAX
	else {
		if (info->faxonline & 2) {
			isdn_tty_fax_bitorder(info, skb);
			ISDN_AUDIO_SKB_DLECOUNT(skb) =
				isdn_tty_countDLE(skb->data, skb->len);
		}
	}
#endif
#endif
	/* Try to deliver directly via tty-buf if queue is empty */
	spin_lock_irqsave(&info->readlock, flags);
	if (skb_queue_empty(&dev->drv[di]->rpqueue[channel]))
		if (isdn_tty_try_read(info, skb)) {
			spin_unlock_irqrestore(&info->readlock, flags);
			return 1;
		}
	/* Direct deliver failed or queue wasn't empty.
	 * Queue up for later dequeueing via timer-irq.
	 */
	__skb_queue_tail(&dev->drv[di]->rpqueue[channel], skb);
	dev->drv[di]->rcvcount[channel] +=
		(skb->len
#ifdef CONFIG_ISDN_AUDIO
		 + ISDN_AUDIO_SKB_DLECOUNT(skb)
#endif
			);
	spin_unlock_irqrestore(&info->readlock, flags);
	/* Schedule dequeuing */
	if ((dev->modempoll) && (info->rcvsched))
		isdn_timer_ctrl(ISDN_TIMER_MODEMREAD, 1);
	return 1;
}

static void
isdn_tty_cleanup_xmit(modem_info *info)
{
	skb_queue_purge(&info->xmit_queue);
#ifdef CONFIG_ISDN_AUDIO
	skb_queue_purge(&info->dtmf_queue);
#endif
}

static void
isdn_tty_tint(modem_info *info)
{
	struct sk_buff *skb = skb_dequeue(&info->xmit_queue);
	int len, slen;

	if (!skb)
		return;
	len = skb->len;
	if ((slen = isdn_writebuf_skb_stub(info->isdn_driver,
					   info->isdn_channel, 1, skb)) == len) {
		struct tty_struct *tty = info->port.tty;
		info->send_outstanding++;
		info->msr &= ~UART_MSR_CTS;
		info->lsr &= ~UART_LSR_TEMT;
		tty_wakeup(tty);
		return;
	}
	if (slen < 0) {
		/* Error: no channel, already shutdown, or wrong parameter */
		dev_kfree_skb(skb);
		return;
	}
	skb_queue_head(&info->xmit_queue, skb);
}

#ifdef CONFIG_ISDN_AUDIO
static int
isdn_tty_countDLE(unsigned char *buf, int len)
{
	int count = 0;

	while (len--)
		if (*buf++ == DLE)
			count++;
	return count;
}

/* This routine is called from within isdn_tty_write() to perform
 * DLE-decoding when sending audio-data.
 */
static int
isdn_tty_handleDLEdown(modem_info *info, atemu *m, int len)
{
	unsigned char *p = &info->port.xmit_buf[info->xmit_count];
	int count = 0;

	while (len > 0) {
		if (m->lastDLE) {
			m->lastDLE = 0;
			switch (*p) {
			case DLE:
				/* Escape code */
				if (len > 1)
					memmove(p, p + 1, len - 1);
				p--;
				count++;
				break;
			case ETX:
				/* End of data */
				info->vonline |= 4;
				return count;
			case DC4:
				/* Abort RX */
				info->vonline &= ~1;
#ifdef ISDN_DEBUG_MODEM_VOICE
				printk(KERN_DEBUG
				       "DLEdown: got DLE-DC4, send DLE-ETX on ttyI%d\n",
				       info->line);
#endif
				isdn_tty_at_cout("\020\003", info);
				if (!info->vonline) {
#ifdef ISDN_DEBUG_MODEM_VOICE
					printk(KERN_DEBUG
					       "DLEdown: send VCON on ttyI%d\n",
					       info->line);
#endif
					isdn_tty_at_cout("\r\nVCON\r\n", info);
				}
				/* Fall through */
			case 'q':
			case 's':
				/* Silence */
				if (len > 1)
					memmove(p, p + 1, len - 1);
				p--;
				break;
			}
		} else {
			if (*p == DLE)
				m->lastDLE = 1;
			else
				count++;
		}
		p++;
		len--;
	}
	if (len < 0) {
		printk(KERN_WARNING "isdn_tty: len<0 in DLEdown\n");
		return 0;
	}
	return count;
}

/* This routine is called from within isdn_tty_write() when receiving
 * audio-data. It interrupts receiving, if an character other than
 * ^S or ^Q is sent.
 */
static int
isdn_tty_end_vrx(const char *buf, int c)
{
	char ch;

	while (c--) {
		ch = *buf;
		if ((ch != 0x11) && (ch != 0x13))
			return 1;
		buf++;
	}
	return 0;
}

static int voice_cf[7] =
{0, 0, 4, 3, 2, 0, 0};

#endif                          /* CONFIG_ISDN_AUDIO */

/* isdn_tty_senddown() is called either directly from within isdn_tty_write()
 * or via timer-interrupt from within isdn_tty_modem_xmit(). It pulls
 * outgoing data from the tty's xmit-buffer, handles voice-decompression or
 * T.70 if necessary, and finally queues it up for sending via isdn_tty_tint.
 */
static void
isdn_tty_senddown(modem_info *info)
{
	int buflen;
	int skb_res;
#ifdef CONFIG_ISDN_AUDIO
	int audio_len;
#endif
	struct sk_buff *skb;

#ifdef CONFIG_ISDN_AUDIO
	if (info->vonline & 4) {
		info->vonline &= ~6;
		if (!info->vonline) {
#ifdef ISDN_DEBUG_MODEM_VOICE
			printk(KERN_DEBUG
			       "senddown: send VCON on ttyI%d\n",
			       info->line);
#endif
			isdn_tty_at_cout("\r\nVCON\r\n", info);
		}
	}
#endif
	if (!(buflen = info->xmit_count))
		return;
	if ((info->emu.mdmreg[REG_CTS] & BIT_CTS) != 0)
		info->msr &= ~UART_MSR_CTS;
	info->lsr &= ~UART_LSR_TEMT;
	/* info->xmit_count is modified here and in isdn_tty_write().
	 * So we return here if isdn_tty_write() is in the
	 * critical section.
	 */
	atomic_inc(&info->xmit_lock);
	if (!(atomic_dec_and_test(&info->xmit_lock)))
		return;
	if (info->isdn_driver < 0) {
		info->xmit_count = 0;
		return;
	}
	skb_res = dev->drv[info->isdn_driver]->interface->hl_hdrlen + 4;
#ifdef CONFIG_ISDN_AUDIO
	if (info->vonline & 2)
		audio_len = buflen * voice_cf[info->emu.vpar[3]];
	else
		audio_len = 0;
	skb = dev_alloc_skb(skb_res + buflen + audio_len);
#else
	skb = dev_alloc_skb(skb_res + buflen);
#endif
	if (!skb) {
		printk(KERN_WARNING
		       "isdn_tty: Out of memory in ttyI%d senddown\n",
		       info->line);
		return;
	}
	skb_reserve(skb, skb_res);
	skb_put_data(skb, info->port.xmit_buf, buflen);
	info->xmit_count = 0;
#ifdef CONFIG_ISDN_AUDIO
	if (info->vonline & 2) {
		/* For now, ifmt is fixed to 1 (alaw), since this
		 * is used with ISDN everywhere in the world, except
		 * US, Canada and Japan.
		 * Later, when US-ISDN protocols are implemented,
		 * this setting will depend on the D-channel protocol.
		 */
		int ifmt = 1;

		/* voice conversion/decompression */
		switch (info->emu.vpar[3]) {
		case 2:
		case 3:
		case 4:
			/* adpcm, compatible to ZyXel 1496 modem
			 * with ROM revision 6.01
			 */
			audio_len = isdn_audio_adpcm2xlaw(info->adpcms,
							  ifmt,
							  skb->data,
							  skb_put(skb, audio_len),
							  buflen);
			skb_pull(skb, buflen);
			skb_trim(skb, audio_len);
			break;
		case 5:
			/* a-law */
			if (!ifmt)
				isdn_audio_alaw2ulaw(skb->data,
						     buflen);
			break;
		case 6:
			/* u-law */
			if (ifmt)
				isdn_audio_ulaw2alaw(skb->data,
						     buflen);
			break;
		}
	}
#endif                          /* CONFIG_ISDN_AUDIO */
	if (info->emu.mdmreg[REG_T70] & BIT_T70) {
		/* Add T.70 simplified header */
		if (info->emu.mdmreg[REG_T70] & BIT_T70_EXT)
			memcpy(skb_push(skb, 2), "\1\0", 2);
		else
			memcpy(skb_push(skb, 4), "\1\0\1\0", 4);
	}
	skb_queue_tail(&info->xmit_queue, skb);
}

/************************************************************
 *
 * Modem-functions
 *
 * mostly "stolen" from original Linux-serial.c and friends.
 *
 ************************************************************/

/* The next routine is called once from within timer-interrupt
 * triggered within isdn_tty_modem_ncarrier(). It calls
 * isdn_tty_modem_result() to stuff a "NO CARRIER" Message
 * into the tty's buffer.
 */
static void
isdn_tty_modem_do_ncarrier(struct timer_list *t)
{
	modem_info *info = from_timer(info, t, nc_timer);
	isdn_tty_modem_result(RESULT_NO_CARRIER, info);
}

/* Next routine is called, whenever the DTR-signal is raised.
 * It checks the ncarrier-flag, and triggers the above routine
 * when necessary. The ncarrier-flag is set, whenever DTR goes
 * low.
 */
static void
isdn_tty_modem_ncarrier(modem_info *info)
{
	if (info->ncarrier) {
		info->nc_timer.expires = jiffies + HZ;
		add_timer(&info->nc_timer);
	}
}

/*
 * return the usage calculated by si and layer 2 protocol
 */
static int
isdn_calc_usage(int si, int l2)
{
	int usg = ISDN_USAGE_MODEM;

#ifdef CONFIG_ISDN_AUDIO
	if (si == 1) {
		switch (l2) {
		case ISDN_PROTO_L2_MODEM:
			usg = ISDN_USAGE_MODEM;
			break;
#ifdef CONFIG_ISDN_TTY_FAX
		case ISDN_PROTO_L2_FAX:
			usg = ISDN_USAGE_FAX;
			break;
#endif
		case ISDN_PROTO_L2_TRANS:
		default:
			usg = ISDN_USAGE_VOICE;
			break;
		}
	}
#endif
	return (usg);
}

/* isdn_tty_dial() performs dialing of a tty an the necessary
 * setup of the lower levels before that.
 */
static void
isdn_tty_dial(char *n, modem_info *info, atemu *m)
{
	int usg = ISDN_USAGE_MODEM;
	int si = 7;
	int l2 = m->mdmreg[REG_L2PROT];
	u_long flags;
	isdn_ctrl cmd;
	int i;
	int j;

	for (j = 7; j >= 0; j--)
		if (m->mdmreg[REG_SI1] & (1 << j)) {
			si = bit2si[j];
			break;
		}
	usg = isdn_calc_usage(si, l2);
#ifdef CONFIG_ISDN_AUDIO
	if ((si == 1) &&
	    (l2 != ISDN_PROTO_L2_MODEM)
#ifdef CONFIG_ISDN_TTY_FAX
	    && (l2 != ISDN_PROTO_L2_FAX)
#endif
		) {
		l2 = ISDN_PROTO_L2_TRANS;
		usg = ISDN_USAGE_VOICE;
	}
#endif
	m->mdmreg[REG_SI1I] = si2bit[si];
	spin_lock_irqsave(&dev->lock, flags);
	i = isdn_get_free_channel(usg, l2, m->mdmreg[REG_L3PROT], -1, -1, m->msn);
	if (i < 0) {
		spin_unlock_irqrestore(&dev->lock, flags);
		isdn_tty_modem_result(RESULT_NO_DIALTONE, info);
	} else {
		info->isdn_driver = dev->drvmap[i];
		info->isdn_channel = dev->chanmap[i];
		info->drv_index = i;
		dev->m_idx[i] = info->line;
		dev->usage[i] |= ISDN_USAGE_OUTGOING;
		info->last_dir = 1;
		strcpy(info->last_num, n);
		isdn_info_update();
		spin_unlock_irqrestore(&dev->lock, flags);
		cmd.driver = info->isdn_driver;
		cmd.arg = info->isdn_channel;
		cmd.command = ISDN_CMD_CLREAZ;
		isdn_command(&cmd);
		strcpy(cmd.parm.num, isdn_map_eaz2msn(m->msn, info->isdn_driver));
		cmd.driver = info->isdn_driver;
		cmd.command = ISDN_CMD_SETEAZ;
		isdn_command(&cmd);
		cmd.driver = info->isdn_driver;
		cmd.command = ISDN_CMD_SETL2;
		info->last_l2 = l2;
		cmd.arg = info->isdn_channel + (l2 << 8);
		isdn_command(&cmd);
		cmd.driver = info->isdn_driver;
		cmd.command = ISDN_CMD_SETL3;
		cmd.arg = info->isdn_channel + (m->mdmreg[REG_L3PROT] << 8);
#ifdef CONFIG_ISDN_TTY_FAX
		if (l2 == ISDN_PROTO_L2_FAX) {
			cmd.parm.fax = info->fax;
			info->fax->direction = ISDN_TTY_FAX_CONN_OUT;
		}
#endif
		isdn_command(&cmd);
		cmd.driver = info->isdn_driver;
		cmd.arg = info->isdn_channel;
		sprintf(cmd.parm.setup.phone, "%s", n);
		sprintf(cmd.parm.setup.eazmsn, "%s",
			isdn_map_eaz2msn(m->msn, info->isdn_driver));
		cmd.parm.setup.si1 = si;
		cmd.parm.setup.si2 = m->mdmreg[REG_SI2];
		cmd.command = ISDN_CMD_DIAL;
		info->dialing = 1;
		info->emu.carrierwait = 0;
		strcpy(dev->num[i], n);
		isdn_info_update();
		isdn_command(&cmd);
		isdn_timer_ctrl(ISDN_TIMER_CARRIER, 1);
	}
}

/* isdn_tty_hangup() disassociates a tty from the real
 * ISDN-line (hangup). The usage-status is cleared
 * and some cleanup is done also.
 */
void
isdn_tty_modem_hup(modem_info *info, int local)
{
	isdn_ctrl cmd;
	int di, ch;

	if (!info)
		return;

	di = info->isdn_driver;
	ch = info->isdn_channel;
	if (di < 0 || ch < 0)
		return;

	info->isdn_driver = -1;
	info->isdn_channel = -1;

#ifdef ISDN_DEBUG_MODEM_HUP
	printk(KERN_DEBUG "Mhup ttyI%d\n", info->line);
#endif
	info->rcvsched = 0;
	isdn_tty_flush_buffer(info->port.tty);
	if (info->online) {
		info->last_lhup = local;
		info->online = 0;
		isdn_tty_modem_result(RESULT_NO_CARRIER, info);
	}
#ifdef CONFIG_ISDN_AUDIO
	info->vonline = 0;
#ifdef CONFIG_ISDN_TTY_FAX
	info->faxonline = 0;
	info->fax->phase = ISDN_FAX_PHASE_IDLE;
#endif
	info->emu.vpar[4] = 0;
	info->emu.vpar[5] = 8;
	kfree(info->dtmf_state);
	info->dtmf_state = NULL;
	kfree(info->silence_state);
	info->silence_state = NULL;
	kfree(info->adpcms);
	info->adpcms = NULL;
	kfree(info->adpcmr);
	info->adpcmr = NULL;
#endif
	if ((info->msr & UART_MSR_RI) &&
	    (info->emu.mdmreg[REG_RUNG] & BIT_RUNG))
		isdn_tty_modem_result(RESULT_RUNG, info);
	info->msr &= ~(UART_MSR_DCD | UART_MSR_RI);
	info->lsr |= UART_LSR_TEMT;

	if (local) {
		cmd.driver = di;
		cmd.command = ISDN_CMD_HANGUP;
		cmd.arg = ch;
		isdn_command(&cmd);
	}

	isdn_all_eaz(di, ch);
	info->emu.mdmreg[REG_RINGCNT] = 0;
	isdn_free_channel(di, ch, 0);

	if (info->drv_index >= 0) {
		dev->m_idx[info->drv_index] = -1;
		info->drv_index = -1;
	}
}

/*
 * Begin of a CAPI like interface, currently used only for
 * supplementary service (CAPI 2.0 part III)
 */
#include <linux/isdn/capicmd.h>
#include <linux/module.h>

int
isdn_tty_capi_facility(capi_msg *cm) {
	return (-1); /* dummy */
}

/* isdn_tty_suspend() tries to suspend the current tty connection
 */
static void
isdn_tty_suspend(char *id, modem_info *info, atemu *m)
{
	isdn_ctrl cmd;

	int l;

	if (!info)
		return;

#ifdef ISDN_DEBUG_MODEM_SERVICES
	printk(KERN_DEBUG "Msusp ttyI%d\n", info->line);
#endif
	l = strlen(id);
	if ((info->isdn_driver >= 0)) {
		cmd.parm.cmsg.Length = l + 18;
		cmd.parm.cmsg.Command = CAPI_FACILITY;
		cmd.parm.cmsg.Subcommand = CAPI_REQ;
		cmd.parm.cmsg.adr.Controller = info->isdn_driver + 1;
		cmd.parm.cmsg.para[0] = 3; /* 16 bit 0x0003 suplementary service */
		cmd.parm.cmsg.para[1] = 0;
		cmd.parm.cmsg.para[2] = l + 3;
		cmd.parm.cmsg.para[3] = 4; /* 16 bit 0x0004 Suspend */
		cmd.parm.cmsg.para[4] = 0;
		cmd.parm.cmsg.para[5] = l;
<<<<<<< HEAD
		strscpy(&cmd.parm.cmsg.para[6], id, l);
=======
		memcpy(&cmd.parm.cmsg.para[6], id, l);
>>>>>>> 286cd8c7
		cmd.command = CAPI_PUT_MESSAGE;
		cmd.driver = info->isdn_driver;
		cmd.arg = info->isdn_channel;
		isdn_command(&cmd);
	}
}

/* isdn_tty_resume() tries to resume a suspended call
 * setup of the lower levels before that. unfortunately here is no
 * checking for compatibility of used protocols implemented by Q931
 * It does the same things like isdn_tty_dial, the last command
 * is different, may be we can merge it.
 */

static void
isdn_tty_resume(char *id, modem_info *info, atemu *m)
{
	int usg = ISDN_USAGE_MODEM;
	int si = 7;
	int l2 = m->mdmreg[REG_L2PROT];
	isdn_ctrl cmd;
	ulong flags;
	int i;
	int j;
	int l;

	l = strlen(id);
	for (j = 7; j >= 0; j--)
		if (m->mdmreg[REG_SI1] & (1 << j)) {
			si = bit2si[j];
			break;
		}
	usg = isdn_calc_usage(si, l2);
#ifdef CONFIG_ISDN_AUDIO
	if ((si == 1) &&
	    (l2 != ISDN_PROTO_L2_MODEM)
#ifdef CONFIG_ISDN_TTY_FAX
	    && (l2 != ISDN_PROTO_L2_FAX)
#endif
		) {
		l2 = ISDN_PROTO_L2_TRANS;
		usg = ISDN_USAGE_VOICE;
	}
#endif
	m->mdmreg[REG_SI1I] = si2bit[si];
	spin_lock_irqsave(&dev->lock, flags);
	i = isdn_get_free_channel(usg, l2, m->mdmreg[REG_L3PROT], -1, -1, m->msn);
	if (i < 0) {
		spin_unlock_irqrestore(&dev->lock, flags);
		isdn_tty_modem_result(RESULT_NO_DIALTONE, info);
	} else {
		info->isdn_driver = dev->drvmap[i];
		info->isdn_channel = dev->chanmap[i];
		info->drv_index = i;
		dev->m_idx[i] = info->line;
		dev->usage[i] |= ISDN_USAGE_OUTGOING;
		info->last_dir = 1;
//		strcpy(info->last_num, n);
		isdn_info_update();
		spin_unlock_irqrestore(&dev->lock, flags);
		cmd.driver = info->isdn_driver;
		cmd.arg = info->isdn_channel;
		cmd.command = ISDN_CMD_CLREAZ;
		isdn_command(&cmd);
		strcpy(cmd.parm.num, isdn_map_eaz2msn(m->msn, info->isdn_driver));
		cmd.driver = info->isdn_driver;
		cmd.command = ISDN_CMD_SETEAZ;
		isdn_command(&cmd);
		cmd.driver = info->isdn_driver;
		cmd.command = ISDN_CMD_SETL2;
		info->last_l2 = l2;
		cmd.arg = info->isdn_channel + (l2 << 8);
		isdn_command(&cmd);
		cmd.driver = info->isdn_driver;
		cmd.command = ISDN_CMD_SETL3;
		cmd.arg = info->isdn_channel + (m->mdmreg[REG_L3PROT] << 8);
		isdn_command(&cmd);
		cmd.driver = info->isdn_driver;
		cmd.arg = info->isdn_channel;
		cmd.parm.cmsg.Length = l + 18;
		cmd.parm.cmsg.Command = CAPI_FACILITY;
		cmd.parm.cmsg.Subcommand = CAPI_REQ;
		cmd.parm.cmsg.adr.Controller = info->isdn_driver + 1;
		cmd.parm.cmsg.para[0] = 3; /* 16 bit 0x0003 suplementary service */
		cmd.parm.cmsg.para[1] = 0;
		cmd.parm.cmsg.para[2] = l + 3;
		cmd.parm.cmsg.para[3] = 5; /* 16 bit 0x0005 Resume */
		cmd.parm.cmsg.para[4] = 0;
		cmd.parm.cmsg.para[5] = l;
		memcpy(&cmd.parm.cmsg.para[6], id, l);
		cmd.command = CAPI_PUT_MESSAGE;
		info->dialing = 1;
//		strcpy(dev->num[i], n);
		isdn_info_update();
		isdn_command(&cmd);
		isdn_timer_ctrl(ISDN_TIMER_CARRIER, 1);
	}
}

/* isdn_tty_send_msg() sends a message to a HL driver
 * This is used for hybrid modem cards to send AT commands to it
 */

static void
isdn_tty_send_msg(modem_info *info, atemu *m, char *msg)
{
	int usg = ISDN_USAGE_MODEM;
	int si = 7;
	int l2 = m->mdmreg[REG_L2PROT];
	isdn_ctrl cmd;
	ulong flags;
	int i;
	int j;
	int l;

	l = min(strlen(msg), sizeof(cmd.parm) - sizeof(cmd.parm.cmsg)
		+ sizeof(cmd.parm.cmsg.para) - 2);

	if (!l) {
		isdn_tty_modem_result(RESULT_ERROR, info);
		return;
	}
	for (j = 7; j >= 0; j--)
		if (m->mdmreg[REG_SI1] & (1 << j)) {
			si = bit2si[j];
			break;
		}
	usg = isdn_calc_usage(si, l2);
#ifdef CONFIG_ISDN_AUDIO
	if ((si == 1) &&
	    (l2 != ISDN_PROTO_L2_MODEM)
#ifdef CONFIG_ISDN_TTY_FAX
	    && (l2 != ISDN_PROTO_L2_FAX)
#endif
		) {
		l2 = ISDN_PROTO_L2_TRANS;
		usg = ISDN_USAGE_VOICE;
	}
#endif
	m->mdmreg[REG_SI1I] = si2bit[si];
	spin_lock_irqsave(&dev->lock, flags);
	i = isdn_get_free_channel(usg, l2, m->mdmreg[REG_L3PROT], -1, -1, m->msn);
	if (i < 0) {
		spin_unlock_irqrestore(&dev->lock, flags);
		isdn_tty_modem_result(RESULT_NO_DIALTONE, info);
	} else {
		info->isdn_driver = dev->drvmap[i];
		info->isdn_channel = dev->chanmap[i];
		info->drv_index = i;
		dev->m_idx[i] = info->line;
		dev->usage[i] |= ISDN_USAGE_OUTGOING;
		info->last_dir = 1;
		isdn_info_update();
		spin_unlock_irqrestore(&dev->lock, flags);
		cmd.driver = info->isdn_driver;
		cmd.arg = info->isdn_channel;
		cmd.command = ISDN_CMD_CLREAZ;
		isdn_command(&cmd);
		strcpy(cmd.parm.num, isdn_map_eaz2msn(m->msn, info->isdn_driver));
		cmd.driver = info->isdn_driver;
		cmd.command = ISDN_CMD_SETEAZ;
		isdn_command(&cmd);
		cmd.driver = info->isdn_driver;
		cmd.command = ISDN_CMD_SETL2;
		info->last_l2 = l2;
		cmd.arg = info->isdn_channel + (l2 << 8);
		isdn_command(&cmd);
		cmd.driver = info->isdn_driver;
		cmd.command = ISDN_CMD_SETL3;
		cmd.arg = info->isdn_channel + (m->mdmreg[REG_L3PROT] << 8);
		isdn_command(&cmd);
		cmd.driver = info->isdn_driver;
		cmd.arg = info->isdn_channel;
		cmd.parm.cmsg.Length = l + 14;
		cmd.parm.cmsg.Command = CAPI_MANUFACTURER;
		cmd.parm.cmsg.Subcommand = CAPI_REQ;
		cmd.parm.cmsg.adr.Controller = info->isdn_driver + 1;
		cmd.parm.cmsg.para[0] = l + 1;
		strncpy(&cmd.parm.cmsg.para[1], msg, l);
		cmd.parm.cmsg.para[l + 1] = 0xd;
		cmd.command = CAPI_PUT_MESSAGE;
/*		info->dialing = 1;
		strcpy(dev->num[i], n);
		isdn_info_update();
*/
		isdn_command(&cmd);
	}
}

static inline int
isdn_tty_paranoia_check(modem_info *info, char *name, const char *routine)
{
#ifdef MODEM_PARANOIA_CHECK
	if (!info) {
		printk(KERN_WARNING "isdn_tty: null info_struct for %s in %s\n",
		       name, routine);
		return 1;
	}
	if (info->magic != ISDN_ASYNC_MAGIC) {
		printk(KERN_WARNING "isdn_tty: bad magic for modem struct %s in %s\n",
		       name, routine);
		return 1;
	}
#endif
	return 0;
}

/*
 * This routine is called to set the UART divisor registers to match
 * the specified baud rate for a serial port.
 */
static void
isdn_tty_change_speed(modem_info *info)
{
	struct tty_port *port = &info->port;
	uint cflag,
		cval,
		quot;
	int i;

	if (!port->tty)
		return;
	cflag = port->tty->termios.c_cflag;

	quot = i = cflag & CBAUD;
	if (i & CBAUDEX) {
		i &= ~CBAUDEX;
		if (i < 1 || i > 2)
			port->tty->termios.c_cflag &= ~CBAUDEX;
		else
			i += 15;
	}
	if (quot) {
		info->mcr |= UART_MCR_DTR;
		isdn_tty_modem_ncarrier(info);
	} else {
		info->mcr &= ~UART_MCR_DTR;
		if (info->emu.mdmreg[REG_DTRHUP] & BIT_DTRHUP) {
#ifdef ISDN_DEBUG_MODEM_HUP
			printk(KERN_DEBUG "Mhup in changespeed\n");
#endif
			if (info->online)
				info->ncarrier = 1;
			isdn_tty_modem_reset_regs(info, 0);
			isdn_tty_modem_hup(info, 1);
		}
		return;
	}
	/* byte size and parity */
	cval = cflag & (CSIZE | CSTOPB);
	cval >>= 4;
	if (cflag & PARENB)
		cval |= UART_LCR_PARITY;
	if (!(cflag & PARODD))
		cval |= UART_LCR_EPAR;

	tty_port_set_check_carrier(port, ~cflag & CLOCAL);
}

static int
isdn_tty_startup(modem_info *info)
{
	if (tty_port_initialized(&info->port))
		return 0;
	isdn_lock_drivers();
#ifdef ISDN_DEBUG_MODEM_OPEN
	printk(KERN_DEBUG "starting up ttyi%d ...\n", info->line);
#endif
	/*
	 * Now, initialize the UART
	 */
	info->mcr = UART_MCR_DTR | UART_MCR_RTS | UART_MCR_OUT2;
	if (info->port.tty)
		clear_bit(TTY_IO_ERROR, &info->port.tty->flags);
	/*
	 * and set the speed of the serial port
	 */
	isdn_tty_change_speed(info);

	tty_port_set_initialized(&info->port, 1);
	info->msr |= (UART_MSR_DSR | UART_MSR_CTS);
	info->send_outstanding = 0;
	return 0;
}

/*
 * This routine will shutdown a serial port; interrupts are disabled, and
 * DTR is dropped if the hangup on close termio flag is on.
 */
static void
isdn_tty_shutdown(modem_info *info)
{
	if (!tty_port_initialized(&info->port))
		return;
#ifdef ISDN_DEBUG_MODEM_OPEN
	printk(KERN_DEBUG "Shutting down isdnmodem port %d ....\n", info->line);
#endif
	isdn_unlock_drivers();
	info->msr &= ~UART_MSR_RI;
	if (!info->port.tty || (info->port.tty->termios.c_cflag & HUPCL)) {
		info->mcr &= ~(UART_MCR_DTR | UART_MCR_RTS);
		if (info->emu.mdmreg[REG_DTRHUP] & BIT_DTRHUP) {
			isdn_tty_modem_reset_regs(info, 0);
#ifdef ISDN_DEBUG_MODEM_HUP
			printk(KERN_DEBUG "Mhup in isdn_tty_shutdown\n");
#endif
			isdn_tty_modem_hup(info, 1);
		}
	}
	if (info->port.tty)
		set_bit(TTY_IO_ERROR, &info->port.tty->flags);

	tty_port_set_initialized(&info->port, 0);
}

/* isdn_tty_write() is the main send-routine. It is called from the upper
 * levels within the kernel to perform sending data. Depending on the
 * online-flag it either directs output to the at-command-interpreter or
 * to the lower level. Additional tasks done here:
 *  - If online, check for escape-sequence (+++)
 *  - If sending audio-data, call isdn_tty_DLEdown() to parse DLE-codes.
 *  - If receiving audio-data, call isdn_tty_end_vrx() to abort if needed.
 *  - If dialing, abort dial.
 */
static int
isdn_tty_write(struct tty_struct *tty, const u_char *buf, int count)
{
	int c;
	int total = 0;
	modem_info *info = (modem_info *) tty->driver_data;
	atemu *m = &info->emu;

	if (isdn_tty_paranoia_check(info, tty->name, "isdn_tty_write"))
		return 0;
	/* See isdn_tty_senddown() */
	atomic_inc(&info->xmit_lock);
	while (1) {
		c = count;
		if (c > info->xmit_size - info->xmit_count)
			c = info->xmit_size - info->xmit_count;
		if (info->isdn_driver >= 0 && c > dev->drv[info->isdn_driver]->maxbufsize)
			c = dev->drv[info->isdn_driver]->maxbufsize;
		if (c <= 0)
			break;
		if ((info->online > 1)
#ifdef CONFIG_ISDN_AUDIO
		    || (info->vonline & 3)
#endif
			) {
#ifdef CONFIG_ISDN_AUDIO
			if (!info->vonline)
#endif
				isdn_tty_check_esc(buf, m->mdmreg[REG_ESC], c,
						   &(m->pluscount),
						   &(m->lastplus));
			memcpy(&info->port.xmit_buf[info->xmit_count], buf, c);
#ifdef CONFIG_ISDN_AUDIO
			if (info->vonline) {
				int cc = isdn_tty_handleDLEdown(info, m, c);
				if (info->vonline & 2) {
					if (!cc) {
						/* If DLE decoding results in zero-transmit, but
						 * c originally was non-zero, do a wakeup.
						 */
						tty_wakeup(tty);
						info->msr |= UART_MSR_CTS;
						info->lsr |= UART_LSR_TEMT;
					}
					info->xmit_count += cc;
				}
				if ((info->vonline & 3) == 1) {
					/* Do NOT handle Ctrl-Q or Ctrl-S
					 * when in full-duplex audio mode.
					 */
					if (isdn_tty_end_vrx(buf, c)) {
						info->vonline &= ~1;
#ifdef ISDN_DEBUG_MODEM_VOICE
						printk(KERN_DEBUG
						       "got !^Q/^S, send DLE-ETX,VCON on ttyI%d\n",
						       info->line);
#endif
						isdn_tty_at_cout("\020\003\r\nVCON\r\n", info);
					}
				}
			} else
				if (TTY_IS_FCLASS1(info)) {
					int cc = isdn_tty_handleDLEdown(info, m, c);

					if (info->vonline & 4) { /* ETX seen */
						isdn_ctrl c;

						c.command = ISDN_CMD_FAXCMD;
						c.driver = info->isdn_driver;
						c.arg = info->isdn_channel;
						c.parm.aux.cmd = ISDN_FAX_CLASS1_CTRL;
						c.parm.aux.subcmd = ETX;
						isdn_command(&c);
					}
					info->vonline = 0;
#ifdef ISDN_DEBUG_MODEM_VOICE
					printk(KERN_DEBUG "fax dle cc/c %d/%d\n", cc, c);
#endif
					info->xmit_count += cc;
				} else
#endif
					info->xmit_count += c;
		} else {
			info->msr |= UART_MSR_CTS;
			info->lsr |= UART_LSR_TEMT;
			if (info->dialing) {
				info->dialing = 0;
#ifdef ISDN_DEBUG_MODEM_HUP
				printk(KERN_DEBUG "Mhup in isdn_tty_write\n");
#endif
				isdn_tty_modem_result(RESULT_NO_CARRIER, info);
				isdn_tty_modem_hup(info, 1);
			} else
				c = isdn_tty_edit_at(buf, c, info);
		}
		buf += c;
		count -= c;
		total += c;
	}
	atomic_dec(&info->xmit_lock);
	if ((info->xmit_count) || !skb_queue_empty(&info->xmit_queue)) {
		if (m->mdmreg[REG_DXMT] & BIT_DXMT) {
			isdn_tty_senddown(info);
			isdn_tty_tint(info);
		}
		isdn_timer_ctrl(ISDN_TIMER_MODEMXMIT, 1);
	}
	return total;
}

static int
isdn_tty_write_room(struct tty_struct *tty)
{
	modem_info *info = (modem_info *) tty->driver_data;
	int ret;

	if (isdn_tty_paranoia_check(info, tty->name, "isdn_tty_write_room"))
		return 0;
	if (!info->online)
		return info->xmit_size;
	ret = info->xmit_size - info->xmit_count;
	return (ret < 0) ? 0 : ret;
}

static int
isdn_tty_chars_in_buffer(struct tty_struct *tty)
{
	modem_info *info = (modem_info *) tty->driver_data;

	if (isdn_tty_paranoia_check(info, tty->name, "isdn_tty_chars_in_buffer"))
		return 0;
	if (!info->online)
		return 0;
	return (info->xmit_count);
}

static void
isdn_tty_flush_buffer(struct tty_struct *tty)
{
	modem_info *info;

	if (!tty) {
		return;
	}
	info = (modem_info *) tty->driver_data;
	if (isdn_tty_paranoia_check(info, tty->name, "isdn_tty_flush_buffer")) {
		return;
	}
	isdn_tty_cleanup_xmit(info);
	info->xmit_count = 0;
	tty_wakeup(tty);
}

static void
isdn_tty_flush_chars(struct tty_struct *tty)
{
	modem_info *info = (modem_info *) tty->driver_data;

	if (isdn_tty_paranoia_check(info, tty->name, "isdn_tty_flush_chars"))
		return;
	if ((info->xmit_count) || !skb_queue_empty(&info->xmit_queue))
		isdn_timer_ctrl(ISDN_TIMER_MODEMXMIT, 1);
}

/*
 * ------------------------------------------------------------
 * isdn_tty_throttle()
 *
 * This routine is called by the upper-layer tty layer to signal that
 * incoming characters should be throttled.
 * ------------------------------------------------------------
 */
static void
isdn_tty_throttle(struct tty_struct *tty)
{
	modem_info *info = (modem_info *) tty->driver_data;

	if (isdn_tty_paranoia_check(info, tty->name, "isdn_tty_throttle"))
		return;
	if (I_IXOFF(tty))
		info->x_char = STOP_CHAR(tty);
	info->mcr &= ~UART_MCR_RTS;
}

static void
isdn_tty_unthrottle(struct tty_struct *tty)
{
	modem_info *info = (modem_info *) tty->driver_data;

	if (isdn_tty_paranoia_check(info, tty->name, "isdn_tty_unthrottle"))
		return;
	if (I_IXOFF(tty)) {
		if (info->x_char)
			info->x_char = 0;
		else
			info->x_char = START_CHAR(tty);
	}
	info->mcr |= UART_MCR_RTS;
}

/*
 * ------------------------------------------------------------
 * isdn_tty_ioctl() and friends
 * ------------------------------------------------------------
 */

/*
 * isdn_tty_get_lsr_info - get line status register info
 *
 * Purpose: Let user call ioctl() to get info when the UART physically
 *          is emptied.  On bus types like RS485, the transmitter must
 *          release the bus after transmitting. This must be done when
 *          the transmit shift register is empty, not be done when the
 *          transmit holding register is empty.  This functionality
 *          allows RS485 driver to be written in user space.
 */
static int
isdn_tty_get_lsr_info(modem_info *info, uint __user *value)
{
	u_char status;
	uint result;

	status = info->lsr;
	result = ((status & UART_LSR_TEMT) ? TIOCSER_TEMT : 0);
	return put_user(result, value);
}


static int
isdn_tty_tiocmget(struct tty_struct *tty)
{
	modem_info *info = (modem_info *) tty->driver_data;
	u_char control, status;

	if (isdn_tty_paranoia_check(info, tty->name, __func__))
		return -ENODEV;
	if (tty_io_error(tty))
		return -EIO;

	mutex_lock(&modem_info_mutex);
#ifdef ISDN_DEBUG_MODEM_IOCTL
	printk(KERN_DEBUG "ttyI%d ioctl TIOCMGET\n", info->line);
#endif

	control = info->mcr;
	status = info->msr;
	mutex_unlock(&modem_info_mutex);
	return ((control & UART_MCR_RTS) ? TIOCM_RTS : 0)
		| ((control & UART_MCR_DTR) ? TIOCM_DTR : 0)
		| ((status & UART_MSR_DCD) ? TIOCM_CAR : 0)
		| ((status & UART_MSR_RI) ? TIOCM_RNG : 0)
		| ((status & UART_MSR_DSR) ? TIOCM_DSR : 0)
		| ((status & UART_MSR_CTS) ? TIOCM_CTS : 0);
}

static int
isdn_tty_tiocmset(struct tty_struct *tty,
		  unsigned int set, unsigned int clear)
{
	modem_info *info = (modem_info *) tty->driver_data;

	if (isdn_tty_paranoia_check(info, tty->name, __func__))
		return -ENODEV;
	if (tty_io_error(tty))
		return -EIO;

#ifdef ISDN_DEBUG_MODEM_IOCTL
	printk(KERN_DEBUG "ttyI%d ioctl TIOCMxxx: %x %x\n", info->line, set, clear);
#endif

	mutex_lock(&modem_info_mutex);
	if (set & TIOCM_RTS)
		info->mcr |= UART_MCR_RTS;
	if (set & TIOCM_DTR) {
		info->mcr |= UART_MCR_DTR;
		isdn_tty_modem_ncarrier(info);
	}

	if (clear & TIOCM_RTS)
		info->mcr &= ~UART_MCR_RTS;
	if (clear & TIOCM_DTR) {
		info->mcr &= ~UART_MCR_DTR;
		if (info->emu.mdmreg[REG_DTRHUP] & BIT_DTRHUP) {
			isdn_tty_modem_reset_regs(info, 0);
#ifdef ISDN_DEBUG_MODEM_HUP
			printk(KERN_DEBUG "Mhup in TIOCMSET\n");
#endif
			if (info->online)
				info->ncarrier = 1;
			isdn_tty_modem_hup(info, 1);
		}
	}
	mutex_unlock(&modem_info_mutex);
	return 0;
}

static int
isdn_tty_ioctl(struct tty_struct *tty, uint cmd, ulong arg)
{
	modem_info *info = (modem_info *) tty->driver_data;
	int retval;

	if (isdn_tty_paranoia_check(info, tty->name, "isdn_tty_ioctl"))
		return -ENODEV;
	if (tty_io_error(tty))
		return -EIO;
	switch (cmd) {
	case TCSBRK:   /* SVID version: non-zero arg --> no break */
#ifdef ISDN_DEBUG_MODEM_IOCTL
		printk(KERN_DEBUG "ttyI%d ioctl TCSBRK\n", info->line);
#endif
		retval = tty_check_change(tty);
		if (retval)
			return retval;
		tty_wait_until_sent(tty, 0);
		return 0;
	case TCSBRKP:  /* support for POSIX tcsendbreak() */
#ifdef ISDN_DEBUG_MODEM_IOCTL
		printk(KERN_DEBUG "ttyI%d ioctl TCSBRKP\n", info->line);
#endif
		retval = tty_check_change(tty);
		if (retval)
			return retval;
		tty_wait_until_sent(tty, 0);
		return 0;
	case TIOCSERGETLSR:	/* Get line status register */
#ifdef ISDN_DEBUG_MODEM_IOCTL
		printk(KERN_DEBUG "ttyI%d ioctl TIOCSERGETLSR\n", info->line);
#endif
		return isdn_tty_get_lsr_info(info, (uint __user *) arg);
	default:
#ifdef ISDN_DEBUG_MODEM_IOCTL
		printk(KERN_DEBUG "UNKNOWN ioctl 0x%08x on ttyi%d\n", cmd, info->line);
#endif
		return -ENOIOCTLCMD;
	}
	return 0;
}

static void
isdn_tty_set_termios(struct tty_struct *tty, struct ktermios *old_termios)
{
	modem_info *info = (modem_info *) tty->driver_data;

	mutex_lock(&modem_info_mutex);
	if (!old_termios)
		isdn_tty_change_speed(info);
	else {
		if (tty->termios.c_cflag == old_termios->c_cflag &&
		    tty->termios.c_ispeed == old_termios->c_ispeed &&
		    tty->termios.c_ospeed == old_termios->c_ospeed) {
			mutex_unlock(&modem_info_mutex);
			return;
		}
		isdn_tty_change_speed(info);
	}
	mutex_unlock(&modem_info_mutex);
}

/*
 * ------------------------------------------------------------
 * isdn_tty_open() and friends
 * ------------------------------------------------------------
 */

static int isdn_tty_install(struct tty_driver *driver, struct tty_struct *tty)
{
	modem_info *info = &dev->mdm.info[tty->index];

	if (isdn_tty_paranoia_check(info, tty->name, __func__))
		return -ENODEV;

	tty->driver_data = info;

	return tty_port_install(&info->port, driver, tty);
}

/*
 * This routine is called whenever a serial port is opened.  It
 * enables interrupts for a serial port, linking in its async structure into
 * the IRQ chain.   It also performs the serial-specific
 * initialization for the tty structure.
 */
static int
isdn_tty_open(struct tty_struct *tty, struct file *filp)
{
	modem_info *info = tty->driver_data;
	struct tty_port *port = &info->port;
	int retval;

#ifdef ISDN_DEBUG_MODEM_OPEN
	printk(KERN_DEBUG "isdn_tty_open %s, count = %d\n", tty->name,
	       port->count);
#endif
	port->count++;
	port->tty = tty;
	/*
	 * Start up serial port
	 */
	retval = isdn_tty_startup(info);
	if (retval) {
#ifdef ISDN_DEBUG_MODEM_OPEN
		printk(KERN_DEBUG "isdn_tty_open return after startup\n");
#endif
		return retval;
	}
	retval = tty_port_block_til_ready(port, tty, filp);
	if (retval) {
#ifdef ISDN_DEBUG_MODEM_OPEN
		printk(KERN_DEBUG "isdn_tty_open return after isdn_tty_block_til_ready \n");
#endif
		return retval;
	}
#ifdef ISDN_DEBUG_MODEM_OPEN
	printk(KERN_DEBUG "isdn_tty_open ttyi%d successful...\n", info->line);
#endif
	dev->modempoll++;
#ifdef ISDN_DEBUG_MODEM_OPEN
	printk(KERN_DEBUG "isdn_tty_open normal exit\n");
#endif
	return 0;
}

static void
isdn_tty_close(struct tty_struct *tty, struct file *filp)
{
	modem_info *info = (modem_info *) tty->driver_data;
	struct tty_port *port = &info->port;
	ulong timeout;

	if (!info || isdn_tty_paranoia_check(info, tty->name, "isdn_tty_close"))
		return;
	if (tty_hung_up_p(filp)) {
#ifdef ISDN_DEBUG_MODEM_OPEN
		printk(KERN_DEBUG "isdn_tty_close return after tty_hung_up_p\n");
#endif
		return;
	}
	if ((tty->count == 1) && (port->count != 1)) {
		/*
		 * Uh, oh.  tty->count is 1, which means that the tty
		 * structure will be freed.  Info->count should always
		 * be one in these conditions.  If it's greater than
		 * one, we've got real problems, since it means the
		 * serial port won't be shutdown.
		 */
		printk(KERN_ERR "isdn_tty_close: bad port count; tty->count is 1, "
		       "info->count is %d\n", port->count);
		port->count = 1;
	}
	if (--port->count < 0) {
		printk(KERN_ERR "isdn_tty_close: bad port count for ttyi%d: %d\n",
		       info->line, port->count);
		port->count = 0;
	}
	if (port->count) {
#ifdef ISDN_DEBUG_MODEM_OPEN
		printk(KERN_DEBUG "isdn_tty_close after info->count != 0\n");
#endif
		return;
	}
	info->closing = 1;

	tty->closing = 1;
	/*
	 * At this point we stop accepting input.  To do this, we
	 * disable the receive line status interrupts, and tell the
	 * interrupt driver to stop checking the data ready bit in the
	 * line status register.
	 */
	if (tty_port_initialized(port)) {
		tty_wait_until_sent(tty, 3000);	/* 30 seconds timeout */
		/*
		 * Before we drop DTR, make sure the UART transmitter
		 * has completely drained; this is especially
		 * important if there is a transmit FIFO!
		 */
		timeout = jiffies + HZ;
		while (!(info->lsr & UART_LSR_TEMT)) {
			schedule_timeout_interruptible(20);
			if (time_after(jiffies, timeout))
				break;
		}
	}
	dev->modempoll--;
	isdn_tty_shutdown(info);
	isdn_tty_flush_buffer(tty);
	tty_ldisc_flush(tty);
	port->tty = NULL;
	info->ncarrier = 0;

	tty_port_close_end(port, tty);
	info->closing = 0;
#ifdef ISDN_DEBUG_MODEM_OPEN
	printk(KERN_DEBUG "isdn_tty_close normal exit\n");
#endif
}

/*
 * isdn_tty_hangup() --- called by tty_hangup() when a hangup is signaled.
 */
static void
isdn_tty_hangup(struct tty_struct *tty)
{
	modem_info *info = (modem_info *) tty->driver_data;
	struct tty_port *port = &info->port;

	if (isdn_tty_paranoia_check(info, tty->name, "isdn_tty_hangup"))
		return;
	isdn_tty_shutdown(info);
	port->count = 0;
	tty_port_set_active(port, 0);
	port->tty = NULL;
	wake_up_interruptible(&port->open_wait);
}

/* This routine initializes all emulator-data.
 */
static void
isdn_tty_reset_profile(atemu *m)
{
	m->profile[0] = 0;
	m->profile[1] = 0;
	m->profile[2] = 43;
	m->profile[3] = 13;
	m->profile[4] = 10;
	m->profile[5] = 8;
	m->profile[6] = 3;
	m->profile[7] = 60;
	m->profile[8] = 2;
	m->profile[9] = 6;
	m->profile[10] = 7;
	m->profile[11] = 70;
	m->profile[12] = 0x45;
	m->profile[13] = 4;
	m->profile[14] = ISDN_PROTO_L2_X75I;
	m->profile[15] = ISDN_PROTO_L3_TRANS;
	m->profile[16] = ISDN_SERIAL_XMIT_SIZE / 16;
	m->profile[17] = ISDN_MODEM_WINSIZE;
	m->profile[18] = 4;
	m->profile[19] = 0;
	m->profile[20] = 0;
	m->profile[23] = 0;
	m->pmsn[0] = '\0';
	m->plmsn[0] = '\0';
}

#ifdef CONFIG_ISDN_AUDIO
static void
isdn_tty_modem_reset_vpar(atemu *m)
{
	m->vpar[0] = 2;         /* Voice-device            (2 = phone line) */
	m->vpar[1] = 0;         /* Silence detection level (0 = none      ) */
	m->vpar[2] = 70;        /* Silence interval        (7 sec.        ) */
	m->vpar[3] = 2;         /* Compression type        (1 = ADPCM-2   ) */
	m->vpar[4] = 0;         /* DTMF detection level    (0 = softcode  ) */
	m->vpar[5] = 8;         /* DTMF interval           (8 * 5 ms.     ) */
}
#endif

#ifdef CONFIG_ISDN_TTY_FAX
static void
isdn_tty_modem_reset_faxpar(modem_info *info)
{
	T30_s *f = info->fax;

	f->code = 0;
	f->phase = ISDN_FAX_PHASE_IDLE;
	f->direction = 0;
	f->resolution = 1;	/* fine */
	f->rate = 5;		/* 14400 bit/s */
	f->width = 0;
	f->length = 0;
	f->compression = 0;
	f->ecm = 0;
	f->binary = 0;
	f->scantime = 0;
	memset(&f->id[0], 32, FAXIDLEN - 1);
	f->id[FAXIDLEN - 1] = 0;
	f->badlin = 0;
	f->badmul = 0;
	f->bor = 0;
	f->nbc = 0;
	f->cq = 0;
	f->cr = 0;
	f->ctcrty = 0;
	f->minsp = 0;
	f->phcto = 30;
	f->rel = 0;
	memset(&f->pollid[0], 32, FAXIDLEN - 1);
	f->pollid[FAXIDLEN - 1] = 0;
}
#endif

static void
isdn_tty_modem_reset_regs(modem_info *info, int force)
{
	atemu *m = &info->emu;
	if ((m->mdmreg[REG_DTRR] & BIT_DTRR) || force) {
		memcpy(m->mdmreg, m->profile, ISDN_MODEM_NUMREG);
		memcpy(m->msn, m->pmsn, ISDN_MSNLEN);
		memcpy(m->lmsn, m->plmsn, ISDN_LMSNLEN);
		info->xmit_size = m->mdmreg[REG_PSIZE] * 16;
	}
#ifdef CONFIG_ISDN_AUDIO
	isdn_tty_modem_reset_vpar(m);
#endif
#ifdef CONFIG_ISDN_TTY_FAX
	isdn_tty_modem_reset_faxpar(info);
#endif
	m->mdmcmdl = 0;
}

static void
modem_write_profile(atemu *m)
{
	memcpy(m->profile, m->mdmreg, ISDN_MODEM_NUMREG);
	memcpy(m->pmsn, m->msn, ISDN_MSNLEN);
	memcpy(m->plmsn, m->lmsn, ISDN_LMSNLEN);
	if (dev->profd)
		send_sig(SIGIO, dev->profd, 1);
}

static const struct tty_operations modem_ops = {
	.install = isdn_tty_install,
	.open = isdn_tty_open,
	.close = isdn_tty_close,
	.write = isdn_tty_write,
	.flush_chars = isdn_tty_flush_chars,
	.write_room = isdn_tty_write_room,
	.chars_in_buffer = isdn_tty_chars_in_buffer,
	.flush_buffer = isdn_tty_flush_buffer,
	.ioctl = isdn_tty_ioctl,
	.throttle = isdn_tty_throttle,
	.unthrottle = isdn_tty_unthrottle,
	.set_termios = isdn_tty_set_termios,
	.hangup = isdn_tty_hangup,
	.tiocmget = isdn_tty_tiocmget,
	.tiocmset = isdn_tty_tiocmset,
};

static int isdn_tty_carrier_raised(struct tty_port *port)
{
	modem_info *info = container_of(port, modem_info, port);
	return info->msr & UART_MSR_DCD;
}

static const struct tty_port_operations isdn_tty_port_ops = {
	.carrier_raised = isdn_tty_carrier_raised,
};

int
isdn_tty_modem_init(void)
{
	isdn_modem_t	*m;
	int		i, retval;
	modem_info	*info;

	m = &dev->mdm;
	m->tty_modem = alloc_tty_driver(ISDN_MAX_CHANNELS);
	if (!m->tty_modem)
		return -ENOMEM;
	m->tty_modem->name = "ttyI";
	m->tty_modem->major = ISDN_TTY_MAJOR;
	m->tty_modem->minor_start = 0;
	m->tty_modem->type = TTY_DRIVER_TYPE_SERIAL;
	m->tty_modem->subtype = SERIAL_TYPE_NORMAL;
	m->tty_modem->init_termios = tty_std_termios;
	m->tty_modem->init_termios.c_cflag = B9600 | CS8 | CREAD | HUPCL | CLOCAL;
	m->tty_modem->flags = TTY_DRIVER_REAL_RAW;
	m->tty_modem->driver_name = "isdn_tty";
	tty_set_operations(m->tty_modem, &modem_ops);
	retval = tty_register_driver(m->tty_modem);
	if (retval) {
		printk(KERN_WARNING "isdn_tty: Couldn't register modem-device\n");
		goto err;
	}
	for (i = 0; i < ISDN_MAX_CHANNELS; i++) {
		info = &m->info[i];
#ifdef CONFIG_ISDN_TTY_FAX
		if (!(info->fax = kmalloc(sizeof(T30_s), GFP_KERNEL))) {
			printk(KERN_ERR "Could not allocate fax t30-buffer\n");
			retval = -ENOMEM;
			goto err_unregister;
		}
#endif
		tty_port_init(&info->port);
		info->port.ops = &isdn_tty_port_ops;
		spin_lock_init(&info->readlock);
		sprintf(info->last_cause, "0000");
		sprintf(info->last_num, "none");
		info->last_dir = 0;
		info->last_lhup = 1;
		info->last_l2 = -1;
		info->last_si = 0;
		isdn_tty_reset_profile(&info->emu);
		isdn_tty_modem_reset_regs(info, 1);
		info->magic = ISDN_ASYNC_MAGIC;
		info->line = i;
		info->x_char = 0;
		info->isdn_driver = -1;
		info->isdn_channel = -1;
		info->drv_index = -1;
		info->xmit_size = ISDN_SERIAL_XMIT_SIZE;
		timer_setup(&info->nc_timer, isdn_tty_modem_do_ncarrier, 0);
		skb_queue_head_init(&info->xmit_queue);
#ifdef CONFIG_ISDN_AUDIO
		skb_queue_head_init(&info->dtmf_queue);
#endif
		info->port.xmit_buf = kmalloc(ISDN_SERIAL_XMIT_MAX + 5,
				GFP_KERNEL);
		if (!info->port.xmit_buf) {
			printk(KERN_ERR "Could not allocate modem xmit-buffer\n");
			retval = -ENOMEM;
			goto err_unregister;
		}
		/* Make room for T.70 header */
		info->port.xmit_buf += 4;
	}
	return 0;
err_unregister:
	for (i--; i >= 0; i--) {
		info = &m->info[i];
#ifdef CONFIG_ISDN_TTY_FAX
		kfree(info->fax);
#endif
		kfree(info->port.xmit_buf - 4);
		info->port.xmit_buf = NULL;
		tty_port_destroy(&info->port);
	}
	tty_unregister_driver(m->tty_modem);
err:
	put_tty_driver(m->tty_modem);
	m->tty_modem = NULL;
	return retval;
}

void
isdn_tty_exit(void)
{
	modem_info *info;
	int i;

	for (i = 0; i < ISDN_MAX_CHANNELS; i++) {
		info = &dev->mdm.info[i];
		isdn_tty_cleanup_xmit(info);
#ifdef CONFIG_ISDN_TTY_FAX
		kfree(info->fax);
#endif
		kfree(info->port.xmit_buf - 4);
		info->port.xmit_buf = NULL;
		tty_port_destroy(&info->port);
	}
	tty_unregister_driver(dev->mdm.tty_modem);
	put_tty_driver(dev->mdm.tty_modem);
	dev->mdm.tty_modem = NULL;
}


/*
 * isdn_tty_match_icall(char *MSN, atemu *tty_emulator, int dev_idx)
 *      match the MSN against the MSNs (glob patterns) defined for tty_emulator,
 *      and return 0 for match, 1 for no match, 2 if MSN could match if longer.
 */

static int
isdn_tty_match_icall(char *cid, atemu *emu, int di)
{
#ifdef ISDN_DEBUG_MODEM_ICALL
	printk(KERN_DEBUG "m_fi: msn=%s lmsn=%s mmsn=%s mreg[SI1]=%d mreg[SI2]=%d\n",
	       emu->msn, emu->lmsn, isdn_map_eaz2msn(emu->msn, di),
	       emu->mdmreg[REG_SI1], emu->mdmreg[REG_SI2]);
#endif
	if (strlen(emu->lmsn)) {
		char *p = emu->lmsn;
		char *q;
		int  tmp;
		int  ret = 0;

		while (1) {
			if ((q = strchr(p, ';')))
				*q = '\0';
			if ((tmp = isdn_msncmp(cid, isdn_map_eaz2msn(p, di))) > ret)
				ret = tmp;
#ifdef ISDN_DEBUG_MODEM_ICALL
			printk(KERN_DEBUG "m_fi: lmsnX=%s mmsn=%s -> tmp=%d\n",
			       p, isdn_map_eaz2msn(emu->msn, di), tmp);
#endif
			if (q) {
				*q = ';';
				p = q;
				p++;
			}
			if (!tmp)
				return 0;
			if (!q)
				break;
		}
		return ret;
	} else {
		int tmp;
		tmp = isdn_msncmp(cid, isdn_map_eaz2msn(emu->msn, di));
#ifdef ISDN_DEBUG_MODEM_ICALL
		printk(KERN_DEBUG "m_fi: mmsn=%s -> tmp=%d\n",
		       isdn_map_eaz2msn(emu->msn, di), tmp);
#endif
		return tmp;
	}
}

/*
 * An incoming call-request has arrived.
 * Search the tty-devices for an appropriate device and bind
 * it to the ISDN-Channel.
 * Return:
 *
 *  0 = No matching device found.
 *  1 = A matching device found.
 *  3 = No match found, but eventually would match, if
 *      CID is longer.
 */
int
isdn_tty_find_icall(int di, int ch, setup_parm *setup)
{
	char *eaz;
	int i;
	int wret;
	int idx;
	int si1;
	int si2;
	char *nr;
	ulong flags;

	if (!setup->phone[0]) {
		nr = "0";
		printk(KERN_INFO "isdn_tty: Incoming call without OAD, assuming '0'\n");
	} else
		nr = setup->phone;
	si1 = (int) setup->si1;
	si2 = (int) setup->si2;
	if (!setup->eazmsn[0]) {
		printk(KERN_WARNING "isdn_tty: Incoming call without CPN, assuming '0'\n");
		eaz = "0";
	} else
		eaz = setup->eazmsn;
#ifdef ISDN_DEBUG_MODEM_ICALL
	printk(KERN_DEBUG "m_fi: eaz=%s si1=%d si2=%d\n", eaz, si1, si2);
#endif
	wret = 0;
	spin_lock_irqsave(&dev->lock, flags);
	for (i = 0; i < ISDN_MAX_CHANNELS; i++) {
		modem_info *info = &dev->mdm.info[i];

		if (info->port.count == 0)
			continue;
		if ((info->emu.mdmreg[REG_SI1] & si2bit[si1]) &&  /* SI1 is matching */
		    (info->emu.mdmreg[REG_SI2] == si2))	{         /* SI2 is matching */
			idx = isdn_dc2minor(di, ch);
#ifdef ISDN_DEBUG_MODEM_ICALL
			printk(KERN_DEBUG "m_fi: match1 wret=%d\n", wret);
			printk(KERN_DEBUG "m_fi: idx=%d flags=%08lx drv=%d ch=%d usg=%d\n", idx,
			       info->port.flags, info->isdn_driver,
			       info->isdn_channel, dev->usage[idx]);
#endif
			if (
#ifndef FIX_FILE_TRANSFER
			    tty_port_active(&info->port) &&
#endif
				(info->isdn_driver == -1) &&
				(info->isdn_channel == -1) &&
				(USG_NONE(dev->usage[idx]))) {
				int matchret;

				if ((matchret = isdn_tty_match_icall(eaz, &info->emu, di)) > wret)
					wret = matchret;
				if (!matchret) {                  /* EAZ is matching */
					info->isdn_driver = di;
					info->isdn_channel = ch;
					info->drv_index = idx;
					dev->m_idx[idx] = info->line;
					dev->usage[idx] &= ISDN_USAGE_EXCLUSIVE;
					dev->usage[idx] |= isdn_calc_usage(si1, info->emu.mdmreg[REG_L2PROT]);
					strcpy(dev->num[idx], nr);
					strcpy(info->emu.cpn, eaz);
					info->emu.mdmreg[REG_SI1I] = si2bit[si1];
					info->emu.mdmreg[REG_PLAN] = setup->plan;
					info->emu.mdmreg[REG_SCREEN] = setup->screen;
					isdn_info_update();
					spin_unlock_irqrestore(&dev->lock, flags);
					printk(KERN_INFO "isdn_tty: call from %s, -> RING on ttyI%d\n", nr,
					       info->line);
					info->msr |= UART_MSR_RI;
					isdn_tty_modem_result(RESULT_RING, info);
					isdn_timer_ctrl(ISDN_TIMER_MODEMRING, 1);
					return 1;
				}
			}
		}
	}
	spin_unlock_irqrestore(&dev->lock, flags);
	printk(KERN_INFO "isdn_tty: call from %s -> %s %s\n", nr, eaz,
	       ((dev->drv[di]->flags & DRV_FLAG_REJBUS) && (wret != 2)) ? "rejected" : "ignored");
	return (wret == 2) ? 3 : 0;
}

int
isdn_tty_stat_callback(int i, isdn_ctrl *c)
{
	int mi;
	modem_info *info;
	char *e;

	if (i < 0)
		return 0;
	if ((mi = dev->m_idx[i]) >= 0) {
		info = &dev->mdm.info[mi];
		switch (c->command) {
		case ISDN_STAT_CINF:
			printk(KERN_DEBUG "CHARGEINFO on ttyI%d: %ld %s\n", info->line, c->arg, c->parm.num);
			info->emu.charge = (unsigned) simple_strtoul(c->parm.num, &e, 10);
			if (e == (char *)c->parm.num)
				info->emu.charge = 0;

			break;
		case ISDN_STAT_BSENT:
#ifdef ISDN_TTY_STAT_DEBUG
			printk(KERN_DEBUG "tty_STAT_BSENT ttyI%d\n", info->line);
#endif
			if ((info->isdn_driver == c->driver) &&
			    (info->isdn_channel == c->arg)) {
				info->msr |= UART_MSR_CTS;
				if (info->send_outstanding)
					if (!(--info->send_outstanding))
						info->lsr |= UART_LSR_TEMT;
				isdn_tty_tint(info);
				return 1;
			}
			break;
		case ISDN_STAT_CAUSE:
#ifdef ISDN_TTY_STAT_DEBUG
			printk(KERN_DEBUG "tty_STAT_CAUSE ttyI%d\n", info->line);
#endif
			/* Signal cause to tty-device */
			strncpy(info->last_cause, c->parm.num, 5);
			return 1;
		case ISDN_STAT_DISPLAY:
#ifdef ISDN_TTY_STAT_DEBUG
			printk(KERN_DEBUG "tty_STAT_DISPLAY ttyI%d\n", info->line);
#endif
			/* Signal display to tty-device */
			if ((info->emu.mdmreg[REG_DISPLAY] & BIT_DISPLAY) &&
			    !(info->emu.mdmreg[REG_RESPNUM] & BIT_RESPNUM)) {
				isdn_tty_at_cout("\r\n", info);
				isdn_tty_at_cout("DISPLAY: ", info);
				isdn_tty_at_cout(c->parm.display, info);
				isdn_tty_at_cout("\r\n", info);
			}
			return 1;
		case ISDN_STAT_DCONN:
#ifdef ISDN_TTY_STAT_DEBUG
			printk(KERN_DEBUG "tty_STAT_DCONN ttyI%d\n", info->line);
#endif
			if (tty_port_active(&info->port)) {
				if (info->dialing == 1) {
					info->dialing = 2;
					return 1;
				}
			}
			break;
		case ISDN_STAT_DHUP:
#ifdef ISDN_TTY_STAT_DEBUG
			printk(KERN_DEBUG "tty_STAT_DHUP ttyI%d\n", info->line);
#endif
			if (tty_port_active(&info->port)) {
				if (info->dialing == 1)
					isdn_tty_modem_result(RESULT_BUSY, info);
				if (info->dialing > 1)
					isdn_tty_modem_result(RESULT_NO_CARRIER, info);
				info->dialing = 0;
#ifdef ISDN_DEBUG_MODEM_HUP
				printk(KERN_DEBUG "Mhup in ISDN_STAT_DHUP\n");
#endif
				isdn_tty_modem_hup(info, 0);
				return 1;
			}
			break;
		case ISDN_STAT_BCONN:
#ifdef ISDN_TTY_STAT_DEBUG
			printk(KERN_DEBUG "tty_STAT_BCONN ttyI%d\n", info->line);
#endif
			/* Wake up any processes waiting
			 * for incoming call of this device when
			 * DCD follow the state of incoming carrier
			 */
			if (info->port.blocked_open &&
			    (info->emu.mdmreg[REG_DCD] & BIT_DCD)) {
				wake_up_interruptible(&info->port.open_wait);
			}

			/* Schedule CONNECT-Message to any tty
			 * waiting for it and
			 * set DCD-bit of its modem-status.
			 */
			if (tty_port_active(&info->port) ||
			    (info->port.blocked_open &&
			     (info->emu.mdmreg[REG_DCD] & BIT_DCD))) {
				info->msr |= UART_MSR_DCD;
				info->emu.charge = 0;
				if (info->dialing & 0xf)
					info->last_dir = 1;
				else
					info->last_dir = 0;
				info->dialing = 0;
				info->rcvsched = 1;
				if (USG_MODEM(dev->usage[i])) {
					if (info->emu.mdmreg[REG_L2PROT] == ISDN_PROTO_L2_MODEM) {
						strcpy(info->emu.connmsg, c->parm.num);
						isdn_tty_modem_result(RESULT_CONNECT, info);
					} else
						isdn_tty_modem_result(RESULT_CONNECT64000, info);
				}
				if (USG_VOICE(dev->usage[i]))
					isdn_tty_modem_result(RESULT_VCON, info);
				return 1;
			}
			break;
		case ISDN_STAT_BHUP:
#ifdef ISDN_TTY_STAT_DEBUG
			printk(KERN_DEBUG "tty_STAT_BHUP ttyI%d\n", info->line);
#endif
			if (tty_port_active(&info->port)) {
#ifdef ISDN_DEBUG_MODEM_HUP
				printk(KERN_DEBUG "Mhup in ISDN_STAT_BHUP\n");
#endif
				isdn_tty_modem_hup(info, 0);
				return 1;
			}
			break;
		case ISDN_STAT_NODCH:
#ifdef ISDN_TTY_STAT_DEBUG
			printk(KERN_DEBUG "tty_STAT_NODCH ttyI%d\n", info->line);
#endif
			if (tty_port_active(&info->port)) {
				if (info->dialing) {
					info->dialing = 0;
					info->last_l2 = -1;
					info->last_si = 0;
					sprintf(info->last_cause, "0000");
					isdn_tty_modem_result(RESULT_NO_DIALTONE, info);
				}
				isdn_tty_modem_hup(info, 0);
				return 1;
			}
			break;
		case ISDN_STAT_UNLOAD:
#ifdef ISDN_TTY_STAT_DEBUG
			printk(KERN_DEBUG "tty_STAT_UNLOAD ttyI%d\n", info->line);
#endif
			for (i = 0; i < ISDN_MAX_CHANNELS; i++) {
				info = &dev->mdm.info[i];
				if (info->isdn_driver == c->driver) {
					if (info->online)
						isdn_tty_modem_hup(info, 1);
				}
			}
			return 1;
#ifdef CONFIG_ISDN_TTY_FAX
		case ISDN_STAT_FAXIND:
			if (tty_port_active(&info->port)) {
				isdn_tty_fax_command(info, c);
			}
			break;
#endif
#ifdef CONFIG_ISDN_AUDIO
		case ISDN_STAT_AUDIO:
			if (tty_port_active(&info->port)) {
				switch (c->parm.num[0]) {
				case ISDN_AUDIO_DTMF:
					if (info->vonline) {
						isdn_audio_put_dle_code(info,
									c->parm.num[1]);
					}
					break;
				}
			}
			break;
#endif
		}
	}
	return 0;
}

/*********************************************************************
 Modem-Emulator-Routines
*********************************************************************/

#define cmdchar(c) ((c >= ' ') && (c <= 0x7f))

/*
 * Put a message from the AT-emulator into receive-buffer of tty,
 * convert CR, LF, and BS to values in modem-registers 3, 4 and 5.
 */
void
isdn_tty_at_cout(char *msg, modem_info *info)
{
	struct tty_port *port = &info->port;
	atemu *m = &info->emu;
	char *p;
	char c;
	u_long flags;
	struct sk_buff *skb = NULL;
	char *sp = NULL;
	int l;

	if (!msg) {
		printk(KERN_WARNING "isdn_tty: Null-Message in isdn_tty_at_cout\n");
		return;
	}

	l = strlen(msg);

	spin_lock_irqsave(&info->readlock, flags);
	if (info->closing) {
		spin_unlock_irqrestore(&info->readlock, flags);
		return;
	}

	/* use queue instead of direct, if online and */
	/* data is in queue or buffer is full */
	if (info->online && ((tty_buffer_request_room(port, l) < l) ||
			     !skb_queue_empty(&dev->drv[info->isdn_driver]->rpqueue[info->isdn_channel]))) {
		skb = alloc_skb(l, GFP_ATOMIC);
		if (!skb) {
			spin_unlock_irqrestore(&info->readlock, flags);
			return;
		}
		sp = skb_put(skb, l);
#ifdef CONFIG_ISDN_AUDIO
		ISDN_AUDIO_SKB_DLECOUNT(skb) = 0;
		ISDN_AUDIO_SKB_LOCK(skb) = 0;
#endif
	}

	for (p = msg; *p; p++) {
		switch (*p) {
		case '\r':
			c = m->mdmreg[REG_CR];
			break;
		case '\n':
			c = m->mdmreg[REG_LF];
			break;
		case '\b':
			c = m->mdmreg[REG_BS];
			break;
		default:
			c = *p;
		}
		if (skb) {
			*sp++ = c;
		} else {
			if (tty_insert_flip_char(port, c, TTY_NORMAL) == 0)
				break;
		}
	}
	if (skb) {
		__skb_queue_tail(&dev->drv[info->isdn_driver]->rpqueue[info->isdn_channel], skb);
		dev->drv[info->isdn_driver]->rcvcount[info->isdn_channel] += skb->len;
		spin_unlock_irqrestore(&info->readlock, flags);
		/* Schedule dequeuing */
		if (dev->modempoll && info->rcvsched)
			isdn_timer_ctrl(ISDN_TIMER_MODEMREAD, 1);

	} else {
		spin_unlock_irqrestore(&info->readlock, flags);
		tty_flip_buffer_push(port);
	}
}

/*
 * Perform ATH Hangup
 */
static void
isdn_tty_on_hook(modem_info *info)
{
	if (info->isdn_channel >= 0) {
#ifdef ISDN_DEBUG_MODEM_HUP
		printk(KERN_DEBUG "Mhup in isdn_tty_on_hook\n");
#endif
		isdn_tty_modem_hup(info, 1);
	}
}

static void
isdn_tty_off_hook(void)
{
	printk(KERN_DEBUG "isdn_tty_off_hook\n");
}

#define PLUSWAIT1 (HZ / 2)      /* 0.5 sec. */
#define PLUSWAIT2 (HZ * 3 / 2)  /* 1.5 sec */

/*
 * Check Buffer for Modem-escape-sequence, activate timer-callback to
 * isdn_tty_modem_escape() if sequence found.
 *
 * Parameters:
 *   p          pointer to databuffer
 *   plus       escape-character
 *   count      length of buffer
 *   pluscount  count of valid escape-characters so far
 *   lastplus   timestamp of last character
 */
static void
isdn_tty_check_esc(const u_char *p, u_char plus, int count, int *pluscount,
		   u_long *lastplus)
{
	if (plus > 127)
		return;
	if (count > 3) {
		p += count - 3;
		count = 3;
		*pluscount = 0;
	}
	while (count > 0) {
		if (*(p++) == plus) {
			if ((*pluscount)++) {
				/* Time since last '+' > 0.5 sec. ? */
				if (time_after(jiffies, *lastplus + PLUSWAIT1))
					*pluscount = 1;
			} else {
				/* Time since last non-'+' < 1.5 sec. ? */
				if (time_before(jiffies, *lastplus + PLUSWAIT2))
					*pluscount = 0;
			}
			if ((*pluscount == 3) && (count == 1))
				isdn_timer_ctrl(ISDN_TIMER_MODEMPLUS, 1);
			if (*pluscount > 3)
				*pluscount = 1;
		} else
			*pluscount = 0;
		*lastplus = jiffies;
		count--;
	}
}

/*
 * Return result of AT-emulator to tty-receive-buffer, depending on
 * modem-register 12, bit 0 and 1.
 * For CONNECT-messages also switch to online-mode.
 * For RING-message handle auto-ATA if register 0 != 0
 */

static void
isdn_tty_modem_result(int code, modem_info *info)
{
	atemu *m = &info->emu;
	static char *msg[] =
		{"OK", "CONNECT", "RING", "NO CARRIER", "ERROR",
		 "CONNECT 64000", "NO DIALTONE", "BUSY", "NO ANSWER",
		 "RINGING", "NO MSN/EAZ", "VCON", "RUNG"};
	char s[ISDN_MSNLEN + 10];

	switch (code) {
	case RESULT_RING:
		m->mdmreg[REG_RINGCNT]++;
		if (m->mdmreg[REG_RINGCNT] == m->mdmreg[REG_RINGATA])
			/* Automatically accept incoming call */
			isdn_tty_cmd_ATA(info);
		break;
	case RESULT_NO_CARRIER:
#ifdef ISDN_DEBUG_MODEM_HUP
		printk(KERN_DEBUG "modem_result: NO CARRIER %d %d\n",
		       info->closing, !info->port.tty);
#endif
		m->mdmreg[REG_RINGCNT] = 0;
		del_timer(&info->nc_timer);
		info->ncarrier = 0;
		if (info->closing || !info->port.tty)
			return;

#ifdef CONFIG_ISDN_AUDIO
		if (info->vonline & 1) {
#ifdef ISDN_DEBUG_MODEM_VOICE
			printk(KERN_DEBUG "res3: send DLE-ETX on ttyI%d\n",
			       info->line);
#endif
			/* voice-recording, add DLE-ETX */
			isdn_tty_at_cout("\020\003", info);
		}
		if (info->vonline & 2) {
#ifdef ISDN_DEBUG_MODEM_VOICE
			printk(KERN_DEBUG "res3: send DLE-DC4 on ttyI%d\n",
			       info->line);
#endif
			/* voice-playing, add DLE-DC4 */
			isdn_tty_at_cout("\020\024", info);
		}
#endif
		break;
	case RESULT_CONNECT:
	case RESULT_CONNECT64000:
		sprintf(info->last_cause, "0000");
		if (!info->online)
			info->online = 2;
		break;
	case RESULT_VCON:
#ifdef ISDN_DEBUG_MODEM_VOICE
		printk(KERN_DEBUG "res3: send VCON on ttyI%d\n",
		       info->line);
#endif
		sprintf(info->last_cause, "0000");
		if (!info->online)
			info->online = 1;
		break;
	} /* switch (code) */

	if (m->mdmreg[REG_RESP] & BIT_RESP) {
		/* Show results */
		if (m->mdmreg[REG_RESPNUM] & BIT_RESPNUM) {
			/* Show numeric results only */
			sprintf(s, "\r\n%d\r\n", code);
			isdn_tty_at_cout(s, info);
		} else {
			if (code == RESULT_RING) {
				/* return if "show RUNG" and ringcounter>1 */
				if ((m->mdmreg[REG_RUNG] & BIT_RUNG) &&
				    (m->mdmreg[REG_RINGCNT] > 1))
					return;
				/* print CID, _before_ _every_ ring */
				if (!(m->mdmreg[REG_CIDONCE] & BIT_CIDONCE)) {
					isdn_tty_at_cout("\r\nCALLER NUMBER: ", info);
					isdn_tty_at_cout(dev->num[info->drv_index], info);
					if (m->mdmreg[REG_CDN] & BIT_CDN) {
						isdn_tty_at_cout("\r\nCALLED NUMBER: ", info);
						isdn_tty_at_cout(info->emu.cpn, info);
					}
				}
			}
			isdn_tty_at_cout("\r\n", info);
			isdn_tty_at_cout(msg[code], info);
			switch (code) {
			case RESULT_CONNECT:
				switch (m->mdmreg[REG_L2PROT]) {
				case ISDN_PROTO_L2_MODEM:
					isdn_tty_at_cout(" ", info);
					isdn_tty_at_cout(m->connmsg, info);
					break;
				}
				break;
			case RESULT_RING:
				/* Append CPN, if enabled */
				if ((m->mdmreg[REG_CPN] & BIT_CPN)) {
					sprintf(s, "/%s", m->cpn);
					isdn_tty_at_cout(s, info);
				}
				/* Print CID only once, _after_ 1st RING */
				if ((m->mdmreg[REG_CIDONCE] & BIT_CIDONCE) &&
				    (m->mdmreg[REG_RINGCNT] == 1)) {
					isdn_tty_at_cout("\r\n", info);
					isdn_tty_at_cout("CALLER NUMBER: ", info);
					isdn_tty_at_cout(dev->num[info->drv_index], info);
					if (m->mdmreg[REG_CDN] & BIT_CDN) {
						isdn_tty_at_cout("\r\nCALLED NUMBER: ", info);
						isdn_tty_at_cout(info->emu.cpn, info);
					}
				}
				break;
			case RESULT_NO_CARRIER:
			case RESULT_NO_DIALTONE:
			case RESULT_BUSY:
			case RESULT_NO_ANSWER:
				m->mdmreg[REG_RINGCNT] = 0;
				/* Append Cause-Message if enabled */
				if (m->mdmreg[REG_RESPXT] & BIT_RESPXT) {
					sprintf(s, "/%s", info->last_cause);
					isdn_tty_at_cout(s, info);
				}
				break;
			case RESULT_CONNECT64000:
				/* Append Protocol to CONNECT message */
				switch (m->mdmreg[REG_L2PROT]) {
				case ISDN_PROTO_L2_X75I:
				case ISDN_PROTO_L2_X75UI:
				case ISDN_PROTO_L2_X75BUI:
					isdn_tty_at_cout("/X.75", info);
					break;
				case ISDN_PROTO_L2_HDLC:
					isdn_tty_at_cout("/HDLC", info);
					break;
				case ISDN_PROTO_L2_V11096:
					isdn_tty_at_cout("/V110/9600", info);
					break;
				case ISDN_PROTO_L2_V11019:
					isdn_tty_at_cout("/V110/19200", info);
					break;
				case ISDN_PROTO_L2_V11038:
					isdn_tty_at_cout("/V110/38400", info);
					break;
				}
				if (m->mdmreg[REG_T70] & BIT_T70) {
					isdn_tty_at_cout("/T.70", info);
					if (m->mdmreg[REG_T70] & BIT_T70_EXT)
						isdn_tty_at_cout("+", info);
				}
				break;
			}
			isdn_tty_at_cout("\r\n", info);
		}
	}
	if (code == RESULT_NO_CARRIER) {
		if (info->closing || (!info->port.tty))
			return;

		if (tty_port_check_carrier(&info->port))
			tty_hangup(info->port.tty);
	}
}


/*
 * Display a modem-register-value.
 */
static void
isdn_tty_show_profile(int ridx, modem_info *info)
{
	char v[6];

	sprintf(v, "\r\n%d", info->emu.mdmreg[ridx]);
	isdn_tty_at_cout(v, info);
}

/*
 * Get MSN-string from char-pointer, set pointer to end of number
 */
static void
isdn_tty_get_msnstr(char *n, char **p)
{
	int limit = ISDN_MSNLEN - 1;

	while (((*p[0] >= '0' && *p[0] <= '9') ||
		/* Why a comma ??? */
		(*p[0] == ',') || (*p[0] == ':')) &&
	       (limit--))
		*n++ = *p[0]++;
	*n = '\0';
}

/*
 * Get phone-number from modem-commandbuffer
 */
static void
isdn_tty_getdial(char *p, char *q, int cnt)
{
	int first = 1;
	int limit = ISDN_MSNLEN - 1;	/* MUST match the size of interface var to avoid
					   buffer overflow */

	while (strchr(" 0123456789,#.*WPTSR-", *p) && *p && --cnt > 0) {
		if ((*p >= '0' && *p <= '9') || ((*p == 'S') && first) ||
		    ((*p == 'R') && first) ||
		    (*p == '*') || (*p == '#')) {
			*q++ = *p;
			limit--;
		}
		if (!limit)
			break;
		p++;
		first = 0;
	}
	*q = 0;
}

#define PARSE_ERROR { isdn_tty_modem_result(RESULT_ERROR, info); return; }
#define PARSE_ERROR1 { isdn_tty_modem_result(RESULT_ERROR, info); return 1; }

static void
isdn_tty_report(modem_info *info)
{
	atemu *m = &info->emu;
	char s[80];

	isdn_tty_at_cout("\r\nStatistics of last connection:\r\n\r\n", info);
	sprintf(s, "    Remote Number:    %s\r\n", info->last_num);
	isdn_tty_at_cout(s, info);
	sprintf(s, "    Direction:        %s\r\n", info->last_dir ? "outgoing" : "incoming");
	isdn_tty_at_cout(s, info);
	isdn_tty_at_cout("    Layer-2 Protocol: ", info);
	switch (info->last_l2) {
	case ISDN_PROTO_L2_X75I:
		isdn_tty_at_cout("X.75i", info);
		break;
	case ISDN_PROTO_L2_X75UI:
		isdn_tty_at_cout("X.75ui", info);
		break;
	case ISDN_PROTO_L2_X75BUI:
		isdn_tty_at_cout("X.75bui", info);
		break;
	case ISDN_PROTO_L2_HDLC:
		isdn_tty_at_cout("HDLC", info);
		break;
	case ISDN_PROTO_L2_V11096:
		isdn_tty_at_cout("V.110 9600 Baud", info);
		break;
	case ISDN_PROTO_L2_V11019:
		isdn_tty_at_cout("V.110 19200 Baud", info);
		break;
	case ISDN_PROTO_L2_V11038:
		isdn_tty_at_cout("V.110 38400 Baud", info);
		break;
	case ISDN_PROTO_L2_TRANS:
		isdn_tty_at_cout("transparent", info);
		break;
	case ISDN_PROTO_L2_MODEM:
		isdn_tty_at_cout("modem", info);
		break;
	case ISDN_PROTO_L2_FAX:
		isdn_tty_at_cout("fax", info);
		break;
	default:
		isdn_tty_at_cout("unknown", info);
		break;
	}
	if (m->mdmreg[REG_T70] & BIT_T70) {
		isdn_tty_at_cout("/T.70", info);
		if (m->mdmreg[REG_T70] & BIT_T70_EXT)
			isdn_tty_at_cout("+", info);
	}
	isdn_tty_at_cout("\r\n", info);
	isdn_tty_at_cout("    Service:          ", info);
	switch (info->last_si) {
	case 1:
		isdn_tty_at_cout("audio\r\n", info);
		break;
	case 5:
		isdn_tty_at_cout("btx\r\n", info);
		break;
	case 7:
		isdn_tty_at_cout("data\r\n", info);
		break;
	default:
		sprintf(s, "%d\r\n", info->last_si);
		isdn_tty_at_cout(s, info);
		break;
	}
	sprintf(s, "    Hangup location:  %s\r\n", info->last_lhup ? "local" : "remote");
	isdn_tty_at_cout(s, info);
	sprintf(s, "    Last cause:       %s\r\n", info->last_cause);
	isdn_tty_at_cout(s, info);
}

/*
 * Parse AT&.. commands.
 */
static int
isdn_tty_cmd_ATand(char **p, modem_info *info)
{
	atemu *m = &info->emu;
	int i;
	char rb[100];

#define MAXRB (sizeof(rb) - 1)

	switch (*p[0]) {
	case 'B':
		/* &B - Set Buffersize */
		p[0]++;
		i = isdn_getnum(p);
		if ((i < 0) || (i > ISDN_SERIAL_XMIT_MAX))
			PARSE_ERROR1;
#ifdef CONFIG_ISDN_AUDIO
		if ((m->mdmreg[REG_SI1] & 1) && (i > VBUF))
			PARSE_ERROR1;
#endif
		m->mdmreg[REG_PSIZE] = i / 16;
		info->xmit_size = m->mdmreg[REG_PSIZE] * 16;
		switch (m->mdmreg[REG_L2PROT]) {
		case ISDN_PROTO_L2_V11096:
		case ISDN_PROTO_L2_V11019:
		case ISDN_PROTO_L2_V11038:
			info->xmit_size /= 10;
		}
		break;
	case 'C':
		/* &C - DCD Status */
		p[0]++;
		switch (isdn_getnum(p)) {
		case 0:
			m->mdmreg[REG_DCD] &= ~BIT_DCD;
			break;
		case 1:
			m->mdmreg[REG_DCD] |= BIT_DCD;
			break;
		default:
			PARSE_ERROR1
				}
		break;
	case 'D':
		/* &D - Set DTR-Low-behavior */
		p[0]++;
		switch (isdn_getnum(p)) {
		case 0:
			m->mdmreg[REG_DTRHUP] &= ~BIT_DTRHUP;
			m->mdmreg[REG_DTRR] &= ~BIT_DTRR;
			break;
		case 2:
			m->mdmreg[REG_DTRHUP] |= BIT_DTRHUP;
			m->mdmreg[REG_DTRR] &= ~BIT_DTRR;
			break;
		case 3:
			m->mdmreg[REG_DTRHUP] |= BIT_DTRHUP;
			m->mdmreg[REG_DTRR] |= BIT_DTRR;
			break;
		default:
			PARSE_ERROR1
				}
		break;
	case 'E':
		/* &E -Set EAZ/MSN */
		p[0]++;
		isdn_tty_get_msnstr(m->msn, p);
		break;
	case 'F':
		/* &F -Set Factory-Defaults */
		p[0]++;
		if (info->msr & UART_MSR_DCD)
			PARSE_ERROR1;
		isdn_tty_reset_profile(m);
		isdn_tty_modem_reset_regs(info, 1);
		break;
#ifdef DUMMY_HAYES_AT
	case 'K':
		/* only for be compilant with common scripts */
		/* &K Flowcontrol - no function */
		p[0]++;
		isdn_getnum(p);
		break;
#endif
	case 'L':
		/* &L -Set Numbers to listen on */
		p[0]++;
		i = 0;
		while (*p[0] && (strchr("0123456789,-*[]?;", *p[0])) &&
		       (i < ISDN_LMSNLEN - 1))
			m->lmsn[i++] = *p[0]++;
		m->lmsn[i] = '\0';
		break;
	case 'R':
		/* &R - Set V.110 bitrate adaption */
		p[0]++;
		i = isdn_getnum(p);
		switch (i) {
		case 0:
			/* Switch off V.110, back to X.75 */
			m->mdmreg[REG_L2PROT] = ISDN_PROTO_L2_X75I;
			m->mdmreg[REG_SI2] = 0;
			info->xmit_size = m->mdmreg[REG_PSIZE] * 16;
			break;
		case 9600:
			m->mdmreg[REG_L2PROT] = ISDN_PROTO_L2_V11096;
			m->mdmreg[REG_SI2] = 197;
			info->xmit_size = m->mdmreg[REG_PSIZE] * 16 / 10;
			break;
		case 19200:
			m->mdmreg[REG_L2PROT] = ISDN_PROTO_L2_V11019;
			m->mdmreg[REG_SI2] = 199;
			info->xmit_size = m->mdmreg[REG_PSIZE] * 16 / 10;
			break;
		case 38400:
			m->mdmreg[REG_L2PROT] = ISDN_PROTO_L2_V11038;
			m->mdmreg[REG_SI2] = 198; /* no existing standard for this */
			info->xmit_size = m->mdmreg[REG_PSIZE] * 16 / 10;
			break;
		default:
			PARSE_ERROR1;
		}
		/* Switch off T.70 */
		m->mdmreg[REG_T70] &= ~(BIT_T70 | BIT_T70_EXT);
		/* Set Service 7 */
		m->mdmreg[REG_SI1] |= 4;
		break;
	case 'S':
		/* &S - Set Windowsize */
		p[0]++;
		i = isdn_getnum(p);
		if ((i > 0) && (i < 9))
			m->mdmreg[REG_WSIZE] = i;
		else
			PARSE_ERROR1;
		break;
	case 'V':
		/* &V - Show registers */
		p[0]++;
		isdn_tty_at_cout("\r\n", info);
		for (i = 0; i < ISDN_MODEM_NUMREG; i++) {
			sprintf(rb, "S%02d=%03d%s", i,
				m->mdmreg[i], ((i + 1) % 10) ? " " : "\r\n");
			isdn_tty_at_cout(rb, info);
		}
		sprintf(rb, "\r\nEAZ/MSN: %.50s\r\n",
			strlen(m->msn) ? m->msn : "None");
		isdn_tty_at_cout(rb, info);
		if (strlen(m->lmsn)) {
			isdn_tty_at_cout("\r\nListen: ", info);
			isdn_tty_at_cout(m->lmsn, info);
			isdn_tty_at_cout("\r\n", info);
		}
		break;
	case 'W':
		/* &W - Write Profile */
		p[0]++;
		switch (*p[0]) {
		case '0':
			p[0]++;
			modem_write_profile(m);
			break;
		default:
			PARSE_ERROR1;
		}
		break;
	case 'X':
		/* &X - Switch to BTX-Mode and T.70 */
		p[0]++;
		switch (isdn_getnum(p)) {
		case 0:
			m->mdmreg[REG_T70] &= ~(BIT_T70 | BIT_T70_EXT);
			info->xmit_size = m->mdmreg[REG_PSIZE] * 16;
			break;
		case 1:
			m->mdmreg[REG_T70] |= BIT_T70;
			m->mdmreg[REG_T70] &= ~BIT_T70_EXT;
			m->mdmreg[REG_L2PROT] = ISDN_PROTO_L2_X75I;
			info->xmit_size = 112;
			m->mdmreg[REG_SI1] = 4;
			m->mdmreg[REG_SI2] = 0;
			break;
		case 2:
			m->mdmreg[REG_T70] |= (BIT_T70 | BIT_T70_EXT);
			m->mdmreg[REG_L2PROT] = ISDN_PROTO_L2_X75I;
			info->xmit_size = 112;
			m->mdmreg[REG_SI1] = 4;
			m->mdmreg[REG_SI2] = 0;
			break;
		default:
			PARSE_ERROR1;
		}
		break;
	default:
		PARSE_ERROR1;
	}
	return 0;
}

static int
isdn_tty_check_ats(int mreg, int mval, modem_info *info, atemu *m)
{
	/* Some plausibility checks */
	switch (mreg) {
	case REG_L2PROT:
		if (mval > ISDN_PROTO_L2_MAX)
			return 1;
		break;
	case REG_PSIZE:
		if ((mval * 16) > ISDN_SERIAL_XMIT_MAX)
			return 1;
#ifdef CONFIG_ISDN_AUDIO
		if ((m->mdmreg[REG_SI1] & 1) && (mval > VBUFX))
			return 1;
#endif
		info->xmit_size = mval * 16;
		switch (m->mdmreg[REG_L2PROT]) {
		case ISDN_PROTO_L2_V11096:
		case ISDN_PROTO_L2_V11019:
		case ISDN_PROTO_L2_V11038:
			info->xmit_size /= 10;
		}
		break;
	case REG_SI1I:
	case REG_PLAN:
	case REG_SCREEN:
		/* readonly registers */
		return 1;
	}
	return 0;
}

/*
 * Perform ATS command
 */
static int
isdn_tty_cmd_ATS(char **p, modem_info *info)
{
	atemu *m = &info->emu;
	int bitpos;
	int mreg;
	int mval;
	int bval;

	mreg = isdn_getnum(p);
	if (mreg < 0 || mreg >= ISDN_MODEM_NUMREG)
		PARSE_ERROR1;
	switch (*p[0]) {
	case '=':
		p[0]++;
		mval = isdn_getnum(p);
		if (mval < 0 || mval > 255)
			PARSE_ERROR1;
		if (isdn_tty_check_ats(mreg, mval, info, m))
			PARSE_ERROR1;
		m->mdmreg[mreg] = mval;
		break;
	case '.':
		/* Set/Clear a single bit */
		p[0]++;
		bitpos = isdn_getnum(p);
		if ((bitpos < 0) || (bitpos > 7))
			PARSE_ERROR1;
		switch (*p[0]) {
		case '=':
			p[0]++;
			bval = isdn_getnum(p);
			if (bval < 0 || bval > 1)
				PARSE_ERROR1;
			if (bval)
				mval = m->mdmreg[mreg] | (1 << bitpos);
			else
				mval = m->mdmreg[mreg] & ~(1 << bitpos);
			if (isdn_tty_check_ats(mreg, mval, info, m))
				PARSE_ERROR1;
			m->mdmreg[mreg] = mval;
			break;
		case '?':
			p[0]++;
			isdn_tty_at_cout("\r\n", info);
			isdn_tty_at_cout((m->mdmreg[mreg] & (1 << bitpos)) ? "1" : "0",
					 info);
			break;
		default:
			PARSE_ERROR1;
		}
		break;
	case '?':
		p[0]++;
		isdn_tty_show_profile(mreg, info);
		break;
	default:
		PARSE_ERROR1;
		break;
	}
	return 0;
}

/*
 * Perform ATA command
 */
static void
isdn_tty_cmd_ATA(modem_info *info)
{
	atemu *m = &info->emu;
	isdn_ctrl cmd;
	int l2;

	if (info->msr & UART_MSR_RI) {
		/* Accept incoming call */
		info->last_dir = 0;
		strcpy(info->last_num, dev->num[info->drv_index]);
		m->mdmreg[REG_RINGCNT] = 0;
		info->msr &= ~UART_MSR_RI;
		l2 = m->mdmreg[REG_L2PROT];
#ifdef CONFIG_ISDN_AUDIO
		/* If more than one bit set in reg18, autoselect Layer2 */
		if ((m->mdmreg[REG_SI1] & m->mdmreg[REG_SI1I]) != m->mdmreg[REG_SI1]) {
			if (m->mdmreg[REG_SI1I] == 1) {
				if ((l2 != ISDN_PROTO_L2_MODEM) && (l2 != ISDN_PROTO_L2_FAX))
					l2 = ISDN_PROTO_L2_TRANS;
			} else
				l2 = ISDN_PROTO_L2_X75I;
		}
#endif
		cmd.driver = info->isdn_driver;
		cmd.command = ISDN_CMD_SETL2;
		cmd.arg = info->isdn_channel + (l2 << 8);
		info->last_l2 = l2;
		isdn_command(&cmd);
		cmd.driver = info->isdn_driver;
		cmd.command = ISDN_CMD_SETL3;
		cmd.arg = info->isdn_channel + (m->mdmreg[REG_L3PROT] << 8);
#ifdef CONFIG_ISDN_TTY_FAX
		if (l2 == ISDN_PROTO_L2_FAX) {
			cmd.parm.fax = info->fax;
			info->fax->direction = ISDN_TTY_FAX_CONN_IN;
		}
#endif
		isdn_command(&cmd);
		cmd.driver = info->isdn_driver;
		cmd.arg = info->isdn_channel;
		cmd.command = ISDN_CMD_ACCEPTD;
		info->dialing = 16;
		info->emu.carrierwait = 0;
		isdn_command(&cmd);
		isdn_timer_ctrl(ISDN_TIMER_CARRIER, 1);
	} else
		isdn_tty_modem_result(RESULT_NO_ANSWER, info);
}

#ifdef CONFIG_ISDN_AUDIO
/*
 * Parse AT+F.. commands
 */
static int
isdn_tty_cmd_PLUSF(char **p, modem_info *info)
{
	atemu *m = &info->emu;
	char rs[20];

	if (!strncmp(p[0], "CLASS", 5)) {
		p[0] += 5;
		switch (*p[0]) {
		case '?':
			p[0]++;
			sprintf(rs, "\r\n%d",
				(m->mdmreg[REG_SI1] & 1) ? 8 : 0);
#ifdef CONFIG_ISDN_TTY_FAX
			if (TTY_IS_FCLASS2(info))
				sprintf(rs, "\r\n2");
			else if (TTY_IS_FCLASS1(info))
				sprintf(rs, "\r\n1");
#endif
			isdn_tty_at_cout(rs, info);
			break;
		case '=':
			p[0]++;
			switch (*p[0]) {
			case '0':
				p[0]++;
				m->mdmreg[REG_L2PROT] = ISDN_PROTO_L2_X75I;
				m->mdmreg[REG_L3PROT] = ISDN_PROTO_L3_TRANS;
				m->mdmreg[REG_SI1] = 4;
				info->xmit_size =
					m->mdmreg[REG_PSIZE] * 16;
				break;
#ifdef CONFIG_ISDN_TTY_FAX
			case '1':
				p[0]++;
				if (!(dev->global_features &
				      ISDN_FEATURE_L3_FCLASS1))
					PARSE_ERROR1;
				m->mdmreg[REG_SI1] = 1;
				m->mdmreg[REG_L2PROT] = ISDN_PROTO_L2_FAX;
				m->mdmreg[REG_L3PROT] = ISDN_PROTO_L3_FCLASS1;
				info->xmit_size =
					m->mdmreg[REG_PSIZE] * 16;
				break;
			case '2':
				p[0]++;
				if (!(dev->global_features &
				      ISDN_FEATURE_L3_FCLASS2))
					PARSE_ERROR1;
				m->mdmreg[REG_SI1] = 1;
				m->mdmreg[REG_L2PROT] = ISDN_PROTO_L2_FAX;
				m->mdmreg[REG_L3PROT] = ISDN_PROTO_L3_FCLASS2;
				info->xmit_size =
					m->mdmreg[REG_PSIZE] * 16;
				break;
#endif
			case '8':
				p[0]++;
				/* L2 will change on dialout with si=1 */
				m->mdmreg[REG_L2PROT] = ISDN_PROTO_L2_X75I;
				m->mdmreg[REG_L3PROT] = ISDN_PROTO_L3_TRANS;
				m->mdmreg[REG_SI1] = 5;
				info->xmit_size = VBUF;
				break;
			case '?':
				p[0]++;
				strcpy(rs, "\r\n0,");
#ifdef CONFIG_ISDN_TTY_FAX
				if (dev->global_features &
				    ISDN_FEATURE_L3_FCLASS1)
					strcat(rs, "1,");
				if (dev->global_features &
				    ISDN_FEATURE_L3_FCLASS2)
					strcat(rs, "2,");
#endif
				strcat(rs, "8");
				isdn_tty_at_cout(rs, info);
				break;
			default:
				PARSE_ERROR1;
			}
			break;
		default:
			PARSE_ERROR1;
		}
		return 0;
	}
#ifdef CONFIG_ISDN_TTY_FAX
	return (isdn_tty_cmd_PLUSF_FAX(p, info));
#else
	PARSE_ERROR1;
#endif
}

/*
 * Parse AT+V.. commands
 */
static int
isdn_tty_cmd_PLUSV(char **p, modem_info *info)
{
	atemu *m = &info->emu;
	isdn_ctrl cmd;
	static char *vcmd[] =
		{"NH", "IP", "LS", "RX", "SD", "SM", "TX", "DD", NULL};
	int i;
	int par1;
	int par2;
	char rs[20];

	i = 0;
	while (vcmd[i]) {
		if (!strncmp(vcmd[i], p[0], 2)) {
			p[0] += 2;
			break;
		}
		i++;
	}
	switch (i) {
	case 0:
		/* AT+VNH - Auto hangup feature */
		switch (*p[0]) {
		case '?':
			p[0]++;
			isdn_tty_at_cout("\r\n1", info);
			break;
		case '=':
			p[0]++;
			switch (*p[0]) {
			case '1':
				p[0]++;
				break;
			case '?':
				p[0]++;
				isdn_tty_at_cout("\r\n1", info);
				break;
			default:
				PARSE_ERROR1;
			}
			break;
		default:
			PARSE_ERROR1;
		}
		break;
	case 1:
		/* AT+VIP - Reset all voice parameters */
		isdn_tty_modem_reset_vpar(m);
		break;
	case 2:
		/* AT+VLS - Select device, accept incoming call */
		switch (*p[0]) {
		case '?':
			p[0]++;
			sprintf(rs, "\r\n%d", m->vpar[0]);
			isdn_tty_at_cout(rs, info);
			break;
		case '=':
			p[0]++;
			switch (*p[0]) {
			case '0':
				p[0]++;
				m->vpar[0] = 0;
				break;
			case '2':
				p[0]++;
				m->vpar[0] = 2;
				break;
			case '?':
				p[0]++;
				isdn_tty_at_cout("\r\n0,2", info);
				break;
			default:
				PARSE_ERROR1;
			}
			break;
		default:
			PARSE_ERROR1;
		}
		break;
	case 3:
		/* AT+VRX - Start recording */
		if (!m->vpar[0])
			PARSE_ERROR1;
		if (info->online != 1) {
			isdn_tty_modem_result(RESULT_NO_ANSWER, info);
			return 1;
		}
		info->dtmf_state = isdn_audio_dtmf_init(info->dtmf_state);
		if (!info->dtmf_state) {
			printk(KERN_WARNING "isdn_tty: Couldn't malloc dtmf state\n");
			PARSE_ERROR1;
		}
		info->silence_state = isdn_audio_silence_init(info->silence_state);
		if (!info->silence_state) {
			printk(KERN_WARNING "isdn_tty: Couldn't malloc silence state\n");
			PARSE_ERROR1;
		}
		if (m->vpar[3] < 5) {
			info->adpcmr = isdn_audio_adpcm_init(info->adpcmr, m->vpar[3]);
			if (!info->adpcmr) {
				printk(KERN_WARNING "isdn_tty: Couldn't malloc adpcm state\n");
				PARSE_ERROR1;
			}
		}
#ifdef ISDN_DEBUG_AT
		printk(KERN_DEBUG "AT: +VRX\n");
#endif
		info->vonline |= 1;
		isdn_tty_modem_result(RESULT_CONNECT, info);
		return 0;
		break;
	case 4:
		/* AT+VSD - Silence detection */
		switch (*p[0]) {
		case '?':
			p[0]++;
			sprintf(rs, "\r\n<%d>,<%d>",
				m->vpar[1],
				m->vpar[2]);
			isdn_tty_at_cout(rs, info);
			break;
		case '=':
			p[0]++;
			if ((*p[0] >= '0') && (*p[0] <= '9')) {
				par1 = isdn_getnum(p);
				if ((par1 < 0) || (par1 > 31))
					PARSE_ERROR1;
				if (*p[0] != ',')
					PARSE_ERROR1;
				p[0]++;
				par2 = isdn_getnum(p);
				if ((par2 < 0) || (par2 > 255))
					PARSE_ERROR1;
				m->vpar[1] = par1;
				m->vpar[2] = par2;
				break;
			} else
				if (*p[0] == '?') {
					p[0]++;
					isdn_tty_at_cout("\r\n<0-31>,<0-255>",
							 info);
					break;
				} else
					PARSE_ERROR1;
			break;
		default:
			PARSE_ERROR1;
		}
		break;
	case 5:
		/* AT+VSM - Select compression */
		switch (*p[0]) {
		case '?':
			p[0]++;
			sprintf(rs, "\r\n<%d>,<%d><8000>",
				m->vpar[3],
				m->vpar[1]);
			isdn_tty_at_cout(rs, info);
			break;
		case '=':
			p[0]++;
			switch (*p[0]) {
			case '2':
			case '3':
			case '4':
			case '5':
			case '6':
				par1 = isdn_getnum(p);
				if ((par1 < 2) || (par1 > 6))
					PARSE_ERROR1;
				m->vpar[3] = par1;
				break;
			case '?':
				p[0]++;
				isdn_tty_at_cout("\r\n2;ADPCM;2;0;(8000)\r\n",
						 info);
				isdn_tty_at_cout("3;ADPCM;3;0;(8000)\r\n",
						 info);
				isdn_tty_at_cout("4;ADPCM;4;0;(8000)\r\n",
						 info);
				isdn_tty_at_cout("5;ALAW;8;0;(8000)\r\n",
						 info);
				isdn_tty_at_cout("6;ULAW;8;0;(8000)\r\n",
						 info);
				break;
			default:
				PARSE_ERROR1;
			}
			break;
		default:
			PARSE_ERROR1;
		}
		break;
	case 6:
		/* AT+VTX - Start sending */
		if (!m->vpar[0])
			PARSE_ERROR1;
		if (info->online != 1) {
			isdn_tty_modem_result(RESULT_NO_ANSWER, info);
			return 1;
		}
		info->dtmf_state = isdn_audio_dtmf_init(info->dtmf_state);
		if (!info->dtmf_state) {
			printk(KERN_WARNING "isdn_tty: Couldn't malloc dtmf state\n");
			PARSE_ERROR1;
		}
		if (m->vpar[3] < 5) {
			info->adpcms = isdn_audio_adpcm_init(info->adpcms, m->vpar[3]);
			if (!info->adpcms) {
				printk(KERN_WARNING "isdn_tty: Couldn't malloc adpcm state\n");
				PARSE_ERROR1;
			}
		}
#ifdef ISDN_DEBUG_AT
		printk(KERN_DEBUG "AT: +VTX\n");
#endif
		m->lastDLE = 0;
		info->vonline |= 2;
		isdn_tty_modem_result(RESULT_CONNECT, info);
		return 0;
		break;
	case 7:
		/* AT+VDD - DTMF detection */
		switch (*p[0]) {
		case '?':
			p[0]++;
			sprintf(rs, "\r\n<%d>,<%d>",
				m->vpar[4],
				m->vpar[5]);
			isdn_tty_at_cout(rs, info);
			break;
		case '=':
			p[0]++;
			if ((*p[0] >= '0') && (*p[0] <= '9')) {
				if (info->online != 1)
					PARSE_ERROR1;
				par1 = isdn_getnum(p);
				if ((par1 < 0) || (par1 > 15))
					PARSE_ERROR1;
				if (*p[0] != ',')
					PARSE_ERROR1;
				p[0]++;
				par2 = isdn_getnum(p);
				if ((par2 < 0) || (par2 > 255))
					PARSE_ERROR1;
				m->vpar[4] = par1;
				m->vpar[5] = par2;
				cmd.driver = info->isdn_driver;
				cmd.command = ISDN_CMD_AUDIO;
				cmd.arg = info->isdn_channel + (ISDN_AUDIO_SETDD << 8);
				cmd.parm.num[0] = par1;
				cmd.parm.num[1] = par2;
				isdn_command(&cmd);
				break;
			} else
				if (*p[0] == '?') {
					p[0]++;
					isdn_tty_at_cout("\r\n<0-15>,<0-255>",
							 info);
					break;
				} else
					PARSE_ERROR1;
			break;
		default:
			PARSE_ERROR1;
		}
		break;
	default:
		PARSE_ERROR1;
	}
	return 0;
}
#endif                          /* CONFIG_ISDN_AUDIO */

/*
 * Parse and perform an AT-command-line.
 */
static void
isdn_tty_parse_at(modem_info *info)
{
	atemu *m = &info->emu;
	char *p;
	char ds[ISDN_MSNLEN];

#ifdef ISDN_DEBUG_AT
	printk(KERN_DEBUG "AT: '%s'\n", m->mdmcmd);
#endif
	for (p = &m->mdmcmd[2]; *p;) {
		switch (*p) {
		case ' ':
			p++;
			break;
		case 'A':
			/* A - Accept incoming call */
			p++;
			isdn_tty_cmd_ATA(info);
			return;
		case 'D':
			/* D - Dial */
			if (info->msr & UART_MSR_DCD)
				PARSE_ERROR;
			if (info->msr & UART_MSR_RI) {
				isdn_tty_modem_result(RESULT_NO_CARRIER, info);
				return;
			}
			isdn_tty_getdial(++p, ds, sizeof ds);
			p += strlen(p);
			if (!strlen(m->msn))
				isdn_tty_modem_result(RESULT_NO_MSN_EAZ, info);
			else if (strlen(ds))
				isdn_tty_dial(ds, info, m);
			else
				PARSE_ERROR;
			return;
		case 'E':
			/* E - Turn Echo on/off */
			p++;
			switch (isdn_getnum(&p)) {
			case 0:
				m->mdmreg[REG_ECHO] &= ~BIT_ECHO;
				break;
			case 1:
				m->mdmreg[REG_ECHO] |= BIT_ECHO;
				break;
			default:
				PARSE_ERROR;
			}
			break;
		case 'H':
			/* H - On/Off-hook */
			p++;
			switch (*p) {
			case '0':
				p++;
				isdn_tty_on_hook(info);
				break;
			case '1':
				p++;
				isdn_tty_off_hook();
				break;
			default:
				isdn_tty_on_hook(info);
				break;
			}
			break;
		case 'I':
			/* I - Information */
			p++;
			isdn_tty_at_cout("\r\nLinux ISDN", info);
			switch (*p) {
			case '0':
			case '1':
				p++;
				break;
			case '2':
				p++;
				isdn_tty_report(info);
				break;
			case '3':
				p++;
				snprintf(ds, sizeof(ds), "\r\n%d", info->emu.charge);
				isdn_tty_at_cout(ds, info);
				break;
			default:;
			}
			break;
#ifdef DUMMY_HAYES_AT
		case 'L':
		case 'M':
			/* only for be compilant with common scripts */
			/* no function */
			p++;
			isdn_getnum(&p);
			break;
#endif
		case 'O':
			/* O - Go online */
			p++;
			if (info->msr & UART_MSR_DCD)
				/* if B-Channel is up */
				isdn_tty_modem_result((m->mdmreg[REG_L2PROT] == ISDN_PROTO_L2_MODEM) ? RESULT_CONNECT : RESULT_CONNECT64000, info);
			else
				isdn_tty_modem_result(RESULT_NO_CARRIER, info);
			return;
		case 'Q':
			/* Q - Turn Emulator messages on/off */
			p++;
			switch (isdn_getnum(&p)) {
			case 0:
				m->mdmreg[REG_RESP] |= BIT_RESP;
				break;
			case 1:
				m->mdmreg[REG_RESP] &= ~BIT_RESP;
				break;
			default:
				PARSE_ERROR;
			}
			break;
		case 'S':
			/* S - Set/Get Register */
			p++;
			if (isdn_tty_cmd_ATS(&p, info))
				return;
			break;
		case 'V':
			/* V - Numeric or ASCII Emulator-messages */
			p++;
			switch (isdn_getnum(&p)) {
			case 0:
				m->mdmreg[REG_RESP] |= BIT_RESPNUM;
				break;
			case 1:
				m->mdmreg[REG_RESP] &= ~BIT_RESPNUM;
				break;
			default:
				PARSE_ERROR;
			}
			break;
		case 'Z':
			/* Z - Load Registers from Profile */
			p++;
			if (info->msr & UART_MSR_DCD) {
				info->online = 0;
				isdn_tty_on_hook(info);
			}
			isdn_tty_modem_reset_regs(info, 1);
			break;
		case '+':
			p++;
			switch (*p) {
#ifdef CONFIG_ISDN_AUDIO
			case 'F':
				p++;
				if (isdn_tty_cmd_PLUSF(&p, info))
					return;
				break;
			case 'V':
				if ((!(m->mdmreg[REG_SI1] & 1)) ||
				    (m->mdmreg[REG_L2PROT] == ISDN_PROTO_L2_MODEM))
					PARSE_ERROR;
				p++;
				if (isdn_tty_cmd_PLUSV(&p, info))
					return;
				break;
#endif                          /* CONFIG_ISDN_AUDIO */
			case 'S':	/* SUSPEND */
				p++;
				isdn_tty_get_msnstr(ds, &p);
				isdn_tty_suspend(ds, info, m);
				break;
			case 'R':	/* RESUME */
				p++;
				isdn_tty_get_msnstr(ds, &p);
				isdn_tty_resume(ds, info, m);
				break;
			case 'M':	/* MESSAGE */
				p++;
				isdn_tty_send_msg(info, m, p);
				break;
			default:
				PARSE_ERROR;
			}
			break;
		case '&':
			p++;
			if (isdn_tty_cmd_ATand(&p, info))
				return;
			break;
		default:
			PARSE_ERROR;
		}
	}
#ifdef CONFIG_ISDN_AUDIO
	if (!info->vonline)
#endif
		isdn_tty_modem_result(RESULT_OK, info);
}

/* Need own toupper() because standard-toupper is not available
 * within modules.
 */
#define my_toupper(c) (((c >= 'a') && (c <= 'z')) ? (c & 0xdf) : c)

/*
 * Perform line-editing of AT-commands
 *
 * Parameters:
 *   p        inputbuffer
 *   count    length of buffer
 *   channel  index to line (minor-device)
 */
static int
isdn_tty_edit_at(const char *p, int count, modem_info *info)
{
	atemu *m = &info->emu;
	int total = 0;
	u_char c;
	char eb[2];
	int cnt;

	for (cnt = count; cnt > 0; p++, cnt--) {
		c = *p;
		total++;
		if (c == m->mdmreg[REG_CR] || c == m->mdmreg[REG_LF]) {
			/* Separator (CR or LF) */
			m->mdmcmd[m->mdmcmdl] = 0;
			if (m->mdmreg[REG_ECHO] & BIT_ECHO) {
				eb[0] = c;
				eb[1] = 0;
				isdn_tty_at_cout(eb, info);
			}
			if ((m->mdmcmdl >= 2) && (!(strncmp(m->mdmcmd, "AT", 2))))
				isdn_tty_parse_at(info);
			m->mdmcmdl = 0;
			continue;
		}
		if (c == m->mdmreg[REG_BS] && m->mdmreg[REG_BS] < 128) {
			/* Backspace-Function */
			if ((m->mdmcmdl > 2) || (!m->mdmcmdl)) {
				if (m->mdmcmdl)
					m->mdmcmdl--;
				if (m->mdmreg[REG_ECHO] & BIT_ECHO)
					isdn_tty_at_cout("\b", info);
			}
			continue;
		}
		if (cmdchar(c)) {
			if (m->mdmreg[REG_ECHO] & BIT_ECHO) {
				eb[0] = c;
				eb[1] = 0;
				isdn_tty_at_cout(eb, info);
			}
			if (m->mdmcmdl < 255) {
				c = my_toupper(c);
				switch (m->mdmcmdl) {
				case 1:
					if (c == 'T') {
						m->mdmcmd[m->mdmcmdl] = c;
						m->mdmcmd[++m->mdmcmdl] = 0;
						break;
					} else
						m->mdmcmdl = 0;
					/* Fall through, check for 'A' */
				case 0:
					if (c == 'A') {
						m->mdmcmd[m->mdmcmdl] = c;
						m->mdmcmd[++m->mdmcmdl] = 0;
					}
					break;
				default:
					m->mdmcmd[m->mdmcmdl] = c;
					m->mdmcmd[++m->mdmcmdl] = 0;
				}
			}
		}
	}
	return total;
}

/*
 * Switch all modem-channels who are online and got a valid
 * escape-sequence 1.5 seconds ago, to command-mode.
 * This function is called every second via timer-interrupt from within
 * timer-dispatcher isdn_timer_function()
 */
void
isdn_tty_modem_escape(void)
{
	int ton = 0;
	int i;
	int midx;

	for (i = 0; i < ISDN_MAX_CHANNELS; i++)
		if (USG_MODEM(dev->usage[i]) && (midx = dev->m_idx[i]) >= 0) {
			modem_info *info = &dev->mdm.info[midx];
			if (info->online) {
				ton = 1;
				if ((info->emu.pluscount == 3) &&
				    time_after(jiffies,
					    info->emu.lastplus + PLUSWAIT2)) {
					info->emu.pluscount = 0;
					info->online = 0;
					isdn_tty_modem_result(RESULT_OK, info);
				}
			}
		}
	isdn_timer_ctrl(ISDN_TIMER_MODEMPLUS, ton);
}

/*
 * Put a RING-message to all modem-channels who have the RI-bit set.
 * This function is called every second via timer-interrupt from within
 * timer-dispatcher isdn_timer_function()
 */
void
isdn_tty_modem_ring(void)
{
	int ton = 0;
	int i;

	for (i = 0; i < ISDN_MAX_CHANNELS; i++) {
		modem_info *info = &dev->mdm.info[i];
		if (info->msr & UART_MSR_RI) {
			ton = 1;
			isdn_tty_modem_result(RESULT_RING, info);
		}
	}
	isdn_timer_ctrl(ISDN_TIMER_MODEMRING, ton);
}

/*
 * For all online tty's, try sending data to
 * the lower levels.
 */
void
isdn_tty_modem_xmit(void)
{
	int ton = 1;
	int i;

	for (i = 0; i < ISDN_MAX_CHANNELS; i++) {
		modem_info *info = &dev->mdm.info[i];
		if (info->online) {
			ton = 1;
			isdn_tty_senddown(info);
			isdn_tty_tint(info);
		}
	}
	isdn_timer_ctrl(ISDN_TIMER_MODEMXMIT, ton);
}

/*
 * Check all channels if we have a 'no carrier' timeout.
 * Timeout value is set by Register S7.
 */
void
isdn_tty_carrier_timeout(void)
{
	int ton = 0;
	int i;

	for (i = 0; i < ISDN_MAX_CHANNELS; i++) {
		modem_info *info = &dev->mdm.info[i];
		if (!info->dialing)
			continue;
		if (info->emu.carrierwait++ > info->emu.mdmreg[REG_WAITC]) {
			info->dialing = 0;
			isdn_tty_modem_result(RESULT_NO_CARRIER, info);
			isdn_tty_modem_hup(info, 1);
		} else
			ton = 1;
	}
	isdn_timer_ctrl(ISDN_TIMER_CARRIER, ton);
}<|MERGE_RESOLUTION|>--- conflicted
+++ resolved
@@ -787,11 +787,7 @@
 		cmd.parm.cmsg.para[3] = 4; /* 16 bit 0x0004 Suspend */
 		cmd.parm.cmsg.para[4] = 0;
 		cmd.parm.cmsg.para[5] = l;
-<<<<<<< HEAD
-		strscpy(&cmd.parm.cmsg.para[6], id, l);
-=======
 		memcpy(&cmd.parm.cmsg.para[6], id, l);
->>>>>>> 286cd8c7
 		cmd.command = CAPI_PUT_MESSAGE;
 		cmd.driver = info->isdn_driver;
 		cmd.arg = info->isdn_channel;
