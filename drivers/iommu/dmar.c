/*
 * Copyright (c) 2006, Intel Corporation.
 *
 * This program is free software; you can redistribute it and/or modify it
 * under the terms and conditions of the GNU General Public License,
 * version 2, as published by the Free Software Foundation.
 *
 * This program is distributed in the hope it will be useful, but WITHOUT
 * ANY WARRANTY; without even the implied warranty of MERCHANTABILITY or
 * FITNESS FOR A PARTICULAR PURPOSE.  See the GNU General Public License for
 * more details.
 *
 * You should have received a copy of the GNU General Public License along with
 * this program; if not, write to the Free Software Foundation, Inc., 59 Temple
 * Place - Suite 330, Boston, MA 02111-1307 USA.
 *
 * Copyright (C) 2006-2008 Intel Corporation
 * Author: Ashok Raj <ashok.raj@intel.com>
 * Author: Shaohua Li <shaohua.li@intel.com>
 * Author: Anil S Keshavamurthy <anil.s.keshavamurthy@intel.com>
 *
 * This file implements early detection/parsing of Remapping Devices
 * reported to OS through BIOS via DMA remapping reporting (DMAR) ACPI
 * tables.
 *
 * These routines are used by both DMA-remapping and Interrupt-remapping
 */

#define pr_fmt(fmt)     "DMAR: " fmt

#include <linux/pci.h>
#include <linux/dmar.h>
#include <linux/iova.h>
#include <linux/intel-iommu.h>
#include <linux/timer.h>
#include <linux/irq.h>
#include <linux/interrupt.h>
#include <linux/tboot.h>
#include <linux/dmi.h>
#include <linux/slab.h>
#include <linux/iommu.h>
#include <linux/limits.h>
#include <asm/irq_remapping.h>
#include <asm/iommu_table.h>

#include "irq_remapping.h"

typedef int (*dmar_res_handler_t)(struct acpi_dmar_header *, void *);
struct dmar_res_callback {
	dmar_res_handler_t	cb[ACPI_DMAR_TYPE_RESERVED];
	void			*arg[ACPI_DMAR_TYPE_RESERVED];
	bool			ignore_unhandled;
	bool			print_entry;
};

/*
 * Assumptions:
 * 1) The hotplug framework guarentees that DMAR unit will be hot-added
 *    before IO devices managed by that unit.
 * 2) The hotplug framework guarantees that DMAR unit will be hot-removed
 *    after IO devices managed by that unit.
 * 3) Hotplug events are rare.
 *
 * Locking rules for DMA and interrupt remapping related global data structures:
 * 1) Use dmar_global_lock in process context
 * 2) Use RCU in interrupt context
 */
DECLARE_RWSEM(dmar_global_lock);
LIST_HEAD(dmar_drhd_units);

struct acpi_table_header * __initdata dmar_tbl;
static int dmar_dev_scope_status = 1;
static unsigned long dmar_seq_ids[BITS_TO_LONGS(DMAR_UNITS_SUPPORTED)];

static int alloc_iommu(struct dmar_drhd_unit *drhd);
static void free_iommu(struct intel_iommu *iommu);

extern const struct iommu_ops intel_iommu_ops;

static void dmar_register_drhd_unit(struct dmar_drhd_unit *drhd)
{
	/*
	 * add INCLUDE_ALL at the tail, so scan the list will find it at
	 * the very end.
	 */
	if (drhd->include_all)
		list_add_tail_rcu(&drhd->list, &dmar_drhd_units);
	else
		list_add_rcu(&drhd->list, &dmar_drhd_units);
}

void *dmar_alloc_dev_scope(void *start, void *end, int *cnt)
{
	struct acpi_dmar_device_scope *scope;

	*cnt = 0;
	while (start < end) {
		scope = start;
		if (scope->entry_type == ACPI_DMAR_SCOPE_TYPE_NAMESPACE ||
		    scope->entry_type == ACPI_DMAR_SCOPE_TYPE_ENDPOINT ||
		    scope->entry_type == ACPI_DMAR_SCOPE_TYPE_BRIDGE)
			(*cnt)++;
		else if (scope->entry_type != ACPI_DMAR_SCOPE_TYPE_IOAPIC &&
			scope->entry_type != ACPI_DMAR_SCOPE_TYPE_HPET) {
			pr_warn("Unsupported device scope\n");
		}
		start += scope->length;
	}
	if (*cnt == 0)
		return NULL;

	return kcalloc(*cnt, sizeof(struct dmar_dev_scope), GFP_KERNEL);
}

void dmar_free_dev_scope(struct dmar_dev_scope **devices, int *cnt)
{
	int i;
	struct device *tmp_dev;

	if (*devices && *cnt) {
		for_each_active_dev_scope(*devices, *cnt, i, tmp_dev)
			put_device(tmp_dev);
		kfree(*devices);
	}

	*devices = NULL;
	*cnt = 0;
}

/* Optimize out kzalloc()/kfree() for normal cases */
static char dmar_pci_notify_info_buf[64];

static struct dmar_pci_notify_info *
dmar_alloc_pci_notify_info(struct pci_dev *dev, unsigned long event)
{
	int level = 0;
	size_t size;
	struct pci_dev *tmp;
	struct dmar_pci_notify_info *info;

	BUG_ON(dev->is_virtfn);

	/*
	 * Ignore devices that have a domain number higher than what can
	 * be looked up in DMAR, e.g. VMD subdevices with domain 0x10000
	 */
	if (pci_domain_nr(dev->bus) > U16_MAX)
		return NULL;

	/* Only generate path[] for device addition event */
	if (event == BUS_NOTIFY_ADD_DEVICE)
		for (tmp = dev; tmp; tmp = tmp->bus->self)
			level++;

	size = sizeof(*info) + level * sizeof(info->path[0]);
	if (size <= sizeof(dmar_pci_notify_info_buf)) {
		info = (struct dmar_pci_notify_info *)dmar_pci_notify_info_buf;
	} else {
		info = kzalloc(size, GFP_KERNEL);
		if (!info) {
			pr_warn("Out of memory when allocating notify_info "
				"for %s.\n", pci_name(dev));
			if (dmar_dev_scope_status == 0)
				dmar_dev_scope_status = -ENOMEM;
			return NULL;
		}
	}

	info->event = event;
	info->dev = dev;
	info->seg = pci_domain_nr(dev->bus);
	info->level = level;
	if (event == BUS_NOTIFY_ADD_DEVICE) {
		for (tmp = dev; tmp; tmp = tmp->bus->self) {
			level--;
			info->path[level].bus = tmp->bus->number;
			info->path[level].device = PCI_SLOT(tmp->devfn);
			info->path[level].function = PCI_FUNC(tmp->devfn);
			if (pci_is_root_bus(tmp->bus))
				info->bus = tmp->bus->number;
		}
	}

	return info;
}

static inline void dmar_free_pci_notify_info(struct dmar_pci_notify_info *info)
{
	if ((void *)info != dmar_pci_notify_info_buf)
		kfree(info);
}

static bool dmar_match_pci_path(struct dmar_pci_notify_info *info, int bus,
				struct acpi_dmar_pci_path *path, int count)
{
	int i;

	if (info->bus != bus)
		goto fallback;
	if (info->level != count)
		goto fallback;

	for (i = 0; i < count; i++) {
		if (path[i].device != info->path[i].device ||
		    path[i].function != info->path[i].function)
			goto fallback;
	}

	return true;

fallback:

	if (count != 1)
		return false;

	i = info->level - 1;
	if (bus              == info->path[i].bus &&
	    path[0].device   == info->path[i].device &&
	    path[0].function == info->path[i].function) {
		pr_info(FW_BUG "RMRR entry for device %02x:%02x.%x is broken - applying workaround\n",
			bus, path[0].device, path[0].function);
		return true;
	}

	return false;
}

/* Return: > 0 if match found, 0 if no match found, < 0 if error happens */
int dmar_insert_dev_scope(struct dmar_pci_notify_info *info,
			  void *start, void*end, u16 segment,
			  struct dmar_dev_scope *devices,
			  int devices_cnt)
{
	int i, level;
	struct device *tmp, *dev = &info->dev->dev;
	struct acpi_dmar_device_scope *scope;
	struct acpi_dmar_pci_path *path;

	if (segment != info->seg)
		return 0;

	for (; start < end; start += scope->length) {
		scope = start;
		if (scope->entry_type != ACPI_DMAR_SCOPE_TYPE_ENDPOINT &&
		    scope->entry_type != ACPI_DMAR_SCOPE_TYPE_BRIDGE)
			continue;

		path = (struct acpi_dmar_pci_path *)(scope + 1);
		level = (scope->length - sizeof(*scope)) / sizeof(*path);
		if (!dmar_match_pci_path(info, scope->bus, path, level))
			continue;

		/*
		 * We expect devices with endpoint scope to have normal PCI
		 * headers, and devices with bridge scope to have bridge PCI
		 * headers.  However PCI NTB devices may be listed in the
		 * DMAR table with bridge scope, even though they have a
		 * normal PCI header.  NTB devices are identified by class
		 * "BRIDGE_OTHER" (0680h) - we don't declare a socpe mismatch
		 * for this special case.
		 */
		if ((scope->entry_type == ACPI_DMAR_SCOPE_TYPE_ENDPOINT &&
		     info->dev->hdr_type != PCI_HEADER_TYPE_NORMAL) ||
		    (scope->entry_type == ACPI_DMAR_SCOPE_TYPE_BRIDGE &&
		     (info->dev->hdr_type == PCI_HEADER_TYPE_NORMAL &&
		      info->dev->class >> 8 != PCI_CLASS_BRIDGE_OTHER))) {
			pr_warn("Device scope type does not match for %s\n",
				pci_name(info->dev));
			return -EINVAL;
		}

		for_each_dev_scope(devices, devices_cnt, i, tmp)
			if (tmp == NULL) {
				devices[i].bus = info->dev->bus->number;
				devices[i].devfn = info->dev->devfn;
				rcu_assign_pointer(devices[i].dev,
						   get_device(dev));
				return 1;
			}
		BUG_ON(i >= devices_cnt);
	}

	return 0;
}

int dmar_remove_dev_scope(struct dmar_pci_notify_info *info, u16 segment,
			  struct dmar_dev_scope *devices, int count)
{
	int index;
	struct device *tmp;

	if (info->seg != segment)
		return 0;

	for_each_active_dev_scope(devices, count, index, tmp)
		if (tmp == &info->dev->dev) {
			RCU_INIT_POINTER(devices[index].dev, NULL);
			synchronize_rcu();
			put_device(tmp);
			return 1;
		}

	return 0;
}

static int dmar_pci_bus_add_dev(struct dmar_pci_notify_info *info)
{
	int ret = 0;
	struct dmar_drhd_unit *dmaru;
	struct acpi_dmar_hardware_unit *drhd;

	for_each_drhd_unit(dmaru) {
		if (dmaru->include_all)
			continue;

		drhd = container_of(dmaru->hdr,
				    struct acpi_dmar_hardware_unit, header);
		ret = dmar_insert_dev_scope(info, (void *)(drhd + 1),
				((void *)drhd) + drhd->header.length,
				dmaru->segment,
				dmaru->devices, dmaru->devices_cnt);
		if (ret)
			break;
	}
	if (ret >= 0)
		ret = dmar_iommu_notify_scope_dev(info);
	if (ret < 0 && dmar_dev_scope_status == 0)
		dmar_dev_scope_status = ret;

	return ret;
}

static void  dmar_pci_bus_del_dev(struct dmar_pci_notify_info *info)
{
	struct dmar_drhd_unit *dmaru;

	for_each_drhd_unit(dmaru)
		if (dmar_remove_dev_scope(info, dmaru->segment,
			dmaru->devices, dmaru->devices_cnt))
			break;
	dmar_iommu_notify_scope_dev(info);
}

static int dmar_pci_bus_notifier(struct notifier_block *nb,
				 unsigned long action, void *data)
{
	struct pci_dev *pdev = to_pci_dev(data);
	struct dmar_pci_notify_info *info;

	/* Only care about add/remove events for physical functions.
	 * For VFs we actually do the lookup based on the corresponding
	 * PF in device_to_iommu() anyway. */
	if (pdev->is_virtfn)
		return NOTIFY_DONE;
	if (action != BUS_NOTIFY_ADD_DEVICE &&
	    action != BUS_NOTIFY_REMOVED_DEVICE)
		return NOTIFY_DONE;

	info = dmar_alloc_pci_notify_info(pdev, action);
	if (!info)
		return NOTIFY_DONE;

	down_write(&dmar_global_lock);
	if (action == BUS_NOTIFY_ADD_DEVICE)
		dmar_pci_bus_add_dev(info);
	else if (action == BUS_NOTIFY_REMOVED_DEVICE)
		dmar_pci_bus_del_dev(info);
	up_write(&dmar_global_lock);

	dmar_free_pci_notify_info(info);

	return NOTIFY_OK;
}

static struct notifier_block dmar_pci_bus_nb = {
	.notifier_call = dmar_pci_bus_notifier,
	.priority = 1,
};

static struct dmar_drhd_unit *
dmar_find_dmaru(struct acpi_dmar_hardware_unit *drhd)
{
	struct dmar_drhd_unit *dmaru;

	list_for_each_entry_rcu(dmaru, &dmar_drhd_units, list)
		if (dmaru->segment == drhd->segment &&
		    dmaru->reg_base_addr == drhd->address)
			return dmaru;

	return NULL;
}

/**
 * dmar_parse_one_drhd - parses exactly one DMA remapping hardware definition
 * structure which uniquely represent one DMA remapping hardware unit
 * present in the platform
 */
static int dmar_parse_one_drhd(struct acpi_dmar_header *header, void *arg)
{
	struct acpi_dmar_hardware_unit *drhd;
	struct dmar_drhd_unit *dmaru;
	int ret;

	drhd = (struct acpi_dmar_hardware_unit *)header;
	dmaru = dmar_find_dmaru(drhd);
	if (dmaru)
		goto out;

	dmaru = kzalloc(sizeof(*dmaru) + header->length, GFP_KERNEL);
	if (!dmaru)
		return -ENOMEM;

	/*
	 * If header is allocated from slab by ACPI _DSM method, we need to
	 * copy the content because the memory buffer will be freed on return.
	 */
	dmaru->hdr = (void *)(dmaru + 1);
	memcpy(dmaru->hdr, header, header->length);
	dmaru->reg_base_addr = drhd->address;
	dmaru->segment = drhd->segment;
	dmaru->include_all = drhd->flags & 0x1; /* BIT0: INCLUDE_ALL */
	dmaru->devices = dmar_alloc_dev_scope((void *)(drhd + 1),
					      ((void *)drhd) + drhd->header.length,
					      &dmaru->devices_cnt);
	if (dmaru->devices_cnt && dmaru->devices == NULL) {
		kfree(dmaru);
		return -ENOMEM;
	}

	ret = alloc_iommu(dmaru);
	if (ret) {
		dmar_free_dev_scope(&dmaru->devices,
				    &dmaru->devices_cnt);
		kfree(dmaru);
		return ret;
	}
	dmar_register_drhd_unit(dmaru);

out:
	if (arg)
		(*(int *)arg)++;

	return 0;
}

static void dmar_free_drhd(struct dmar_drhd_unit *dmaru)
{
	if (dmaru->devices && dmaru->devices_cnt)
		dmar_free_dev_scope(&dmaru->devices, &dmaru->devices_cnt);
	if (dmaru->iommu)
		free_iommu(dmaru->iommu);
	kfree(dmaru);
}

static int __init dmar_parse_one_andd(struct acpi_dmar_header *header,
				      void *arg)
{
	struct acpi_dmar_andd *andd = (void *)header;

	/* Check for NUL termination within the designated length */
	if (strnlen(andd->device_name, header->length - 8) == header->length - 8) {
		pr_warn(FW_BUG
			   "Your BIOS is broken; ANDD object name is not NUL-terminated\n"
			   "BIOS vendor: %s; Ver: %s; Product Version: %s\n",
			   dmi_get_system_info(DMI_BIOS_VENDOR),
			   dmi_get_system_info(DMI_BIOS_VERSION),
			   dmi_get_system_info(DMI_PRODUCT_VERSION));
		add_taint(TAINT_FIRMWARE_WORKAROUND, LOCKDEP_STILL_OK);
		return -EINVAL;
	}
	pr_info("ANDD device: %x name: %s\n", andd->device_number,
		andd->device_name);

	return 0;
}

#ifdef CONFIG_ACPI_NUMA
static int dmar_parse_one_rhsa(struct acpi_dmar_header *header, void *arg)
{
	struct acpi_dmar_rhsa *rhsa;
	struct dmar_drhd_unit *drhd;

	rhsa = (struct acpi_dmar_rhsa *)header;
	for_each_drhd_unit(drhd) {
		if (drhd->reg_base_addr == rhsa->base_address) {
			int node = acpi_map_pxm_to_node(rhsa->proximity_domain);

			if (!node_online(node))
				node = -1;
			drhd->iommu->node = node;
			return 0;
		}
	}
	pr_warn(FW_BUG
		"Your BIOS is broken; RHSA refers to non-existent DMAR unit at %llx\n"
		"BIOS vendor: %s; Ver: %s; Product Version: %s\n",
		rhsa->base_address,
		dmi_get_system_info(DMI_BIOS_VENDOR),
		dmi_get_system_info(DMI_BIOS_VERSION),
		dmi_get_system_info(DMI_PRODUCT_VERSION));
	add_taint(TAINT_FIRMWARE_WORKAROUND, LOCKDEP_STILL_OK);

	return 0;
}
#else
#define	dmar_parse_one_rhsa		dmar_res_noop
#endif

static void
dmar_table_print_dmar_entry(struct acpi_dmar_header *header)
{
	struct acpi_dmar_hardware_unit *drhd;
	struct acpi_dmar_reserved_memory *rmrr;
	struct acpi_dmar_atsr *atsr;
	struct acpi_dmar_rhsa *rhsa;

	switch (header->type) {
	case ACPI_DMAR_TYPE_HARDWARE_UNIT:
		drhd = container_of(header, struct acpi_dmar_hardware_unit,
				    header);
		pr_info("DRHD base: %#016Lx flags: %#x\n",
			(unsigned long long)drhd->address, drhd->flags);
		break;
	case ACPI_DMAR_TYPE_RESERVED_MEMORY:
		rmrr = container_of(header, struct acpi_dmar_reserved_memory,
				    header);
		pr_info("RMRR base: %#016Lx end: %#016Lx\n",
			(unsigned long long)rmrr->base_address,
			(unsigned long long)rmrr->end_address);
		break;
	case ACPI_DMAR_TYPE_ROOT_ATS:
		atsr = container_of(header, struct acpi_dmar_atsr, header);
		pr_info("ATSR flags: %#x\n", atsr->flags);
		break;
	case ACPI_DMAR_TYPE_HARDWARE_AFFINITY:
		rhsa = container_of(header, struct acpi_dmar_rhsa, header);
		pr_info("RHSA base: %#016Lx proximity domain: %#x\n",
		       (unsigned long long)rhsa->base_address,
		       rhsa->proximity_domain);
		break;
	case ACPI_DMAR_TYPE_NAMESPACE:
		/* We don't print this here because we need to sanity-check
		   it first. So print it in dmar_parse_one_andd() instead. */
		break;
	}
}

/**
 * dmar_table_detect - checks to see if the platform supports DMAR devices
 */
static int __init dmar_table_detect(void)
{
	acpi_status status = AE_OK;

	/* if we could find DMAR table, then there are DMAR devices */
	status = acpi_get_table(ACPI_SIG_DMAR, 0, &dmar_tbl);

	if (ACPI_SUCCESS(status) && !dmar_tbl) {
		pr_warn("Unable to map DMAR\n");
		status = AE_NOT_FOUND;
	}

	return ACPI_SUCCESS(status) ? 0 : -ENOENT;
}

static int dmar_walk_remapping_entries(struct acpi_dmar_header *start,
				       size_t len, struct dmar_res_callback *cb)
{
	struct acpi_dmar_header *iter, *next;
	struct acpi_dmar_header *end = ((void *)start) + len;

	for (iter = start; iter < end; iter = next) {
		next = (void *)iter + iter->length;
		if (iter->length == 0) {
			/* Avoid looping forever on bad ACPI tables */
			pr_debug(FW_BUG "Invalid 0-length structure\n");
			break;
		} else if (next > end) {
			/* Avoid passing table end */
			pr_warn(FW_BUG "Record passes table end\n");
			return -EINVAL;
		}

		if (cb->print_entry)
			dmar_table_print_dmar_entry(iter);

		if (iter->type >= ACPI_DMAR_TYPE_RESERVED) {
			/* continue for forward compatibility */
			pr_debug("Unknown DMAR structure type %d\n",
				 iter->type);
		} else if (cb->cb[iter->type]) {
			int ret;

			ret = cb->cb[iter->type](iter, cb->arg[iter->type]);
			if (ret)
				return ret;
		} else if (!cb->ignore_unhandled) {
			pr_warn("No handler for DMAR structure type %d\n",
				iter->type);
			return -EINVAL;
		}
	}

	return 0;
}

static inline int dmar_walk_dmar_table(struct acpi_table_dmar *dmar,
				       struct dmar_res_callback *cb)
{
	return dmar_walk_remapping_entries((void *)(dmar + 1),
			dmar->header.length - sizeof(*dmar), cb);
}

/**
 * parse_dmar_table - parses the DMA reporting table
 */
static int __init
parse_dmar_table(void)
{
	struct acpi_table_dmar *dmar;
	int drhd_count = 0;
	int ret;
	struct dmar_res_callback cb = {
		.print_entry = true,
		.ignore_unhandled = true,
		.arg[ACPI_DMAR_TYPE_HARDWARE_UNIT] = &drhd_count,
		.cb[ACPI_DMAR_TYPE_HARDWARE_UNIT] = &dmar_parse_one_drhd,
		.cb[ACPI_DMAR_TYPE_RESERVED_MEMORY] = &dmar_parse_one_rmrr,
		.cb[ACPI_DMAR_TYPE_ROOT_ATS] = &dmar_parse_one_atsr,
		.cb[ACPI_DMAR_TYPE_HARDWARE_AFFINITY] = &dmar_parse_one_rhsa,
		.cb[ACPI_DMAR_TYPE_NAMESPACE] = &dmar_parse_one_andd,
	};

	/*
	 * Do it again, earlier dmar_tbl mapping could be mapped with
	 * fixed map.
	 */
	dmar_table_detect();

	/*
	 * ACPI tables may not be DMA protected by tboot, so use DMAR copy
	 * SINIT saved in SinitMleData in TXT heap (which is DMA protected)
	 */
	dmar_tbl = tboot_get_dmar_table(dmar_tbl);

	dmar = (struct acpi_table_dmar *)dmar_tbl;
	if (!dmar)
		return -ENODEV;

	if (dmar->width < PAGE_SHIFT - 1) {
		pr_warn("Invalid DMAR haw\n");
		return -EINVAL;
	}

	pr_info("Host address width %d\n", dmar->width + 1);
	ret = dmar_walk_dmar_table(dmar, &cb);
	if (ret == 0 && drhd_count == 0)
		pr_warn(FW_BUG "No DRHD structure found in DMAR table\n");

	return ret;
}

static int dmar_pci_device_match(struct dmar_dev_scope devices[],
				 int cnt, struct pci_dev *dev)
{
	int index;
	struct device *tmp;

	while (dev) {
		for_each_active_dev_scope(devices, cnt, index, tmp)
			if (dev_is_pci(tmp) && dev == to_pci_dev(tmp))
				return 1;

		/* Check our parent */
		dev = dev->bus->self;
	}

	return 0;
}

struct dmar_drhd_unit *
dmar_find_matched_drhd_unit(struct pci_dev *dev)
{
	struct dmar_drhd_unit *dmaru;
	struct acpi_dmar_hardware_unit *drhd;

	dev = pci_physfn(dev);

	rcu_read_lock();
	for_each_drhd_unit(dmaru) {
		drhd = container_of(dmaru->hdr,
				    struct acpi_dmar_hardware_unit,
				    header);

		if (dmaru->include_all &&
		    drhd->segment == pci_domain_nr(dev->bus))
			goto out;

		if (dmar_pci_device_match(dmaru->devices,
					  dmaru->devices_cnt, dev))
			goto out;
	}
	dmaru = NULL;
out:
	rcu_read_unlock();

	return dmaru;
}

static void __init dmar_acpi_insert_dev_scope(u8 device_number,
					      struct acpi_device *adev)
{
	struct dmar_drhd_unit *dmaru;
	struct acpi_dmar_hardware_unit *drhd;
	struct acpi_dmar_device_scope *scope;
	struct device *tmp;
	int i;
	struct acpi_dmar_pci_path *path;

	for_each_drhd_unit(dmaru) {
		drhd = container_of(dmaru->hdr,
				    struct acpi_dmar_hardware_unit,
				    header);

		for (scope = (void *)(drhd + 1);
		     (unsigned long)scope < ((unsigned long)drhd) + drhd->header.length;
		     scope = ((void *)scope) + scope->length) {
			if (scope->entry_type != ACPI_DMAR_SCOPE_TYPE_NAMESPACE)
				continue;
			if (scope->enumeration_id != device_number)
				continue;

			path = (void *)(scope + 1);
			pr_info("ACPI device \"%s\" under DMAR at %llx as %02x:%02x.%d\n",
				dev_name(&adev->dev), dmaru->reg_base_addr,
				scope->bus, path->device, path->function);
			for_each_dev_scope(dmaru->devices, dmaru->devices_cnt, i, tmp)
				if (tmp == NULL) {
					dmaru->devices[i].bus = scope->bus;
					dmaru->devices[i].devfn = PCI_DEVFN(path->device,
									    path->function);
					rcu_assign_pointer(dmaru->devices[i].dev,
							   get_device(&adev->dev));
					return;
				}
			BUG_ON(i >= dmaru->devices_cnt);
		}
	}
	pr_warn("No IOMMU scope found for ANDD enumeration ID %d (%s)\n",
		device_number, dev_name(&adev->dev));
}

static int __init dmar_acpi_dev_scope_init(void)
{
	struct acpi_dmar_andd *andd;

	if (dmar_tbl == NULL)
		return -ENODEV;

	for (andd = (void *)dmar_tbl + sizeof(struct acpi_table_dmar);
	     ((unsigned long)andd) < ((unsigned long)dmar_tbl) + dmar_tbl->length;
	     andd = ((void *)andd) + andd->header.length) {
		if (andd->header.type == ACPI_DMAR_TYPE_NAMESPACE) {
			acpi_handle h;
			struct acpi_device *adev;

			if (!ACPI_SUCCESS(acpi_get_handle(ACPI_ROOT_OBJECT,
							  andd->device_name,
							  &h))) {
				pr_err("Failed to find handle for ACPI object %s\n",
				       andd->device_name);
				continue;
			}
			if (acpi_bus_get_device(h, &adev)) {
				pr_err("Failed to get device for ACPI object %s\n",
				       andd->device_name);
				continue;
			}
			dmar_acpi_insert_dev_scope(andd->device_number, adev);
		}
	}
	return 0;
}

int __init dmar_dev_scope_init(void)
{
	struct pci_dev *dev = NULL;
	struct dmar_pci_notify_info *info;

	if (dmar_dev_scope_status != 1)
		return dmar_dev_scope_status;

	if (list_empty(&dmar_drhd_units)) {
		dmar_dev_scope_status = -ENODEV;
	} else {
		dmar_dev_scope_status = 0;

		dmar_acpi_dev_scope_init();

		for_each_pci_dev(dev) {
			if (dev->is_virtfn)
				continue;

			info = dmar_alloc_pci_notify_info(dev,
					BUS_NOTIFY_ADD_DEVICE);
			if (!info) {
				pci_dev_put(dev);
				return dmar_dev_scope_status;
			} else {
				dmar_pci_bus_add_dev(info);
				dmar_free_pci_notify_info(info);
			}
		}
	}

	return dmar_dev_scope_status;
}

void __init dmar_register_bus_notifier(void)
{
	bus_register_notifier(&pci_bus_type, &dmar_pci_bus_nb);
}


int __init dmar_table_init(void)
{
	static int dmar_table_initialized;
	int ret;

	if (dmar_table_initialized == 0) {
		ret = parse_dmar_table();
		if (ret < 0) {
			if (ret != -ENODEV)
				pr_info("Parse DMAR table failure.\n");
		} else  if (list_empty(&dmar_drhd_units)) {
			pr_info("No DMAR devices found\n");
			ret = -ENODEV;
		}

		if (ret < 0)
			dmar_table_initialized = ret;
		else
			dmar_table_initialized = 1;
	}

	return dmar_table_initialized < 0 ? dmar_table_initialized : 0;
}

static void warn_invalid_dmar(u64 addr, const char *message)
{
	pr_warn_once(FW_BUG
		"Your BIOS is broken; DMAR reported at address %llx%s!\n"
		"BIOS vendor: %s; Ver: %s; Product Version: %s\n",
		addr, message,
		dmi_get_system_info(DMI_BIOS_VENDOR),
		dmi_get_system_info(DMI_BIOS_VERSION),
		dmi_get_system_info(DMI_PRODUCT_VERSION));
	add_taint(TAINT_FIRMWARE_WORKAROUND, LOCKDEP_STILL_OK);
}

static int __ref
dmar_validate_one_drhd(struct acpi_dmar_header *entry, void *arg)
{
	struct acpi_dmar_hardware_unit *drhd;
	void __iomem *addr;
	u64 cap, ecap;

	drhd = (void *)entry;
	if (!drhd->address) {
		warn_invalid_dmar(0, "");
		return -EINVAL;
	}

	if (arg)
		addr = ioremap(drhd->address, VTD_PAGE_SIZE);
	else
		addr = early_ioremap(drhd->address, VTD_PAGE_SIZE);
	if (!addr) {
		pr_warn("Can't validate DRHD address: %llx\n", drhd->address);
		return -EINVAL;
	}

	cap = dmar_readq(addr + DMAR_CAP_REG);
	ecap = dmar_readq(addr + DMAR_ECAP_REG);

	if (arg)
		iounmap(addr);
	else
		early_iounmap(addr, VTD_PAGE_SIZE);

	if (cap == (uint64_t)-1 && ecap == (uint64_t)-1) {
		warn_invalid_dmar(drhd->address, " returns all ones");
		return -EINVAL;
	}

	return 0;
}

int __init detect_intel_iommu(void)
{
	int ret;
	struct dmar_res_callback validate_drhd_cb = {
		.cb[ACPI_DMAR_TYPE_HARDWARE_UNIT] = &dmar_validate_one_drhd,
		.ignore_unhandled = true,
	};

	down_write(&dmar_global_lock);
	ret = dmar_table_detect();
	if (!ret)
		ret = dmar_walk_dmar_table((struct acpi_table_dmar *)dmar_tbl,
					   &validate_drhd_cb);
	if (!ret && !no_iommu && !iommu_detected && !dmar_disabled) {
		iommu_detected = 1;
		/* Make sure ACS will be enabled */
		pci_request_acs();
	}

#ifdef CONFIG_X86
	if (!ret)
		x86_init.iommu.iommu_init = intel_iommu_init;
#endif

	if (dmar_tbl) {
		acpi_put_table(dmar_tbl);
		dmar_tbl = NULL;
	}
	up_write(&dmar_global_lock);

	return ret ? ret : 1;
}

static void unmap_iommu(struct intel_iommu *iommu)
{
	iounmap(iommu->reg);
	release_mem_region(iommu->reg_phys, iommu->reg_size);
}

/**
 * map_iommu: map the iommu's registers
 * @iommu: the iommu to map
 * @phys_addr: the physical address of the base resgister
 *
 * Memory map the iommu's registers.  Start w/ a single page, and
 * possibly expand if that turns out to be insufficent.
 */
static int map_iommu(struct intel_iommu *iommu, u64 phys_addr)
{
	int map_size, err=0;

	iommu->reg_phys = phys_addr;
	iommu->reg_size = VTD_PAGE_SIZE;

	if (!request_mem_region(iommu->reg_phys, iommu->reg_size, iommu->name)) {
		pr_err("Can't reserve memory\n");
		err = -EBUSY;
		goto out;
	}

	iommu->reg = ioremap(iommu->reg_phys, iommu->reg_size);
	if (!iommu->reg) {
		pr_err("Can't map the region\n");
		err = -ENOMEM;
		goto release;
	}

	iommu->cap = dmar_readq(iommu->reg + DMAR_CAP_REG);
	iommu->ecap = dmar_readq(iommu->reg + DMAR_ECAP_REG);

	if (iommu->cap == (uint64_t)-1 && iommu->ecap == (uint64_t)-1) {
		err = -EINVAL;
		warn_invalid_dmar(phys_addr, " returns all ones");
		goto unmap;
	}

	/* the registers might be more than one page */
	map_size = max_t(int, ecap_max_iotlb_offset(iommu->ecap),
			 cap_max_fault_reg_offset(iommu->cap));
	map_size = VTD_PAGE_ALIGN(map_size);
	if (map_size > iommu->reg_size) {
		iounmap(iommu->reg);
		release_mem_region(iommu->reg_phys, iommu->reg_size);
		iommu->reg_size = map_size;
		if (!request_mem_region(iommu->reg_phys, iommu->reg_size,
					iommu->name)) {
			pr_err("Can't reserve memory\n");
			err = -EBUSY;
			goto out;
		}
		iommu->reg = ioremap(iommu->reg_phys, iommu->reg_size);
		if (!iommu->reg) {
			pr_err("Can't map the region\n");
			err = -ENOMEM;
			goto release;
		}
	}
	err = 0;
	goto out;

unmap:
	iounmap(iommu->reg);
release:
	release_mem_region(iommu->reg_phys, iommu->reg_size);
out:
	return err;
}

static int dmar_alloc_seq_id(struct intel_iommu *iommu)
{
	iommu->seq_id = find_first_zero_bit(dmar_seq_ids,
					    DMAR_UNITS_SUPPORTED);
	if (iommu->seq_id >= DMAR_UNITS_SUPPORTED) {
		iommu->seq_id = -1;
	} else {
		set_bit(iommu->seq_id, dmar_seq_ids);
		sprintf(iommu->name, "dmar%d", iommu->seq_id);
	}

	return iommu->seq_id;
}

static void dmar_free_seq_id(struct intel_iommu *iommu)
{
	if (iommu->seq_id >= 0) {
		clear_bit(iommu->seq_id, dmar_seq_ids);
		iommu->seq_id = -1;
	}
}

static int alloc_iommu(struct dmar_drhd_unit *drhd)
{
	struct intel_iommu *iommu;
	u32 ver, sts;
	int agaw = -1;
	int msagaw = -1;
	int err;

	if (!drhd->reg_base_addr) {
		warn_invalid_dmar(0, "");
		return -EINVAL;
	}

	iommu = kzalloc(sizeof(*iommu), GFP_KERNEL);
	if (!iommu)
		return -ENOMEM;

	if (dmar_alloc_seq_id(iommu) < 0) {
		pr_err("Failed to allocate seq_id\n");
		err = -ENOSPC;
		goto error;
	}

	err = map_iommu(iommu, drhd->reg_base_addr);
	if (err) {
		pr_err("Failed to map %s\n", iommu->name);
		goto error_free_seq_id;
	}

	err = -EINVAL;
	if (cap_sagaw(iommu->cap) == 0) {
		pr_info("%s: No supported address widths. Not attempting DMA translation.\n",
			iommu->name);
		drhd->ignored = 1;
	}

	if (!drhd->ignored) {
		agaw = iommu_calculate_agaw(iommu);
		if (agaw < 0) {
			pr_err("Cannot get a valid agaw for iommu (seq_id = %d)\n",
			       iommu->seq_id);
			drhd->ignored = 1;
		}
	}
	if (!drhd->ignored) {
		msagaw = iommu_calculate_max_sagaw(iommu);
		if (msagaw < 0) {
			pr_err("Cannot get a valid max agaw for iommu (seq_id = %d)\n",
			       iommu->seq_id);
			drhd->ignored = 1;
			agaw = -1;
		}
	}
	iommu->agaw = agaw;
	iommu->msagaw = msagaw;
	iommu->segment = drhd->segment;

	iommu->node = -1;

	ver = readl(iommu->reg + DMAR_VER_REG);
	pr_info("%s: reg_base_addr %llx ver %d:%d cap %llx ecap %llx\n",
		iommu->name,
		(unsigned long long)drhd->reg_base_addr,
		DMAR_VER_MAJOR(ver), DMAR_VER_MINOR(ver),
		(unsigned long long)iommu->cap,
		(unsigned long long)iommu->ecap);

	/* Reflect status in gcmd */
	sts = readl(iommu->reg + DMAR_GSTS_REG);
	if (sts & DMA_GSTS_IRES)
		iommu->gcmd |= DMA_GCMD_IRE;
	if (sts & DMA_GSTS_TES)
		iommu->gcmd |= DMA_GCMD_TE;
	if (sts & DMA_GSTS_QIES)
		iommu->gcmd |= DMA_GCMD_QIE;

	raw_spin_lock_init(&iommu->register_lock);

<<<<<<< HEAD
	drhd->iommu = iommu;
	iommu->drhd = drhd;

	if (intel_iommu_enabled && !drhd->ignored)
		iommu->iommu_dev = iommu_device_create(NULL, iommu,
						       intel_iommu_groups,
						       "%s", iommu->name);

	return 0;

=======
	/*
	 * This is only for hotplug; at boot time intel_iommu_enabled won't
	 * be set yet. When intel_iommu_init() runs, it registers the units
	 * present at boot time, then sets intel_iommu_enabled.
	 */
	if (intel_iommu_enabled && !drhd->ignored) {
		err = iommu_device_sysfs_add(&iommu->iommu, NULL,
					     intel_iommu_groups,
					     "%s", iommu->name);
		if (err)
			goto err_unmap;

		iommu_device_set_ops(&iommu->iommu, &intel_iommu_ops);

		err = iommu_device_register(&iommu->iommu);
		if (err)
			goto err_sysfs;
	}

	drhd->iommu = iommu;
	iommu->drhd = drhd;

	return 0;

err_sysfs:
	iommu_device_sysfs_remove(&iommu->iommu);
err_unmap:
	unmap_iommu(iommu);
>>>>>>> 286cd8c7
error_free_seq_id:
	dmar_free_seq_id(iommu);
error:
	kfree(iommu);
	return err;
}

static void free_iommu(struct intel_iommu *iommu)
{
<<<<<<< HEAD
	if (intel_iommu_enabled && !iommu->drhd->ignored)
		iommu_device_destroy(iommu->iommu_dev);
=======
	if (intel_iommu_enabled && !iommu->drhd->ignored) {
		iommu_device_unregister(&iommu->iommu);
		iommu_device_sysfs_remove(&iommu->iommu);
	}
>>>>>>> 286cd8c7

	if (iommu->irq) {
		if (iommu->pr_irq) {
			free_irq(iommu->pr_irq, iommu);
			dmar_free_hwirq(iommu->pr_irq);
			iommu->pr_irq = 0;
		}
		free_irq(iommu->irq, iommu);
		dmar_free_hwirq(iommu->irq);
		iommu->irq = 0;
	}

	if (iommu->qi) {
		free_page((unsigned long)iommu->qi->desc);
		kfree(iommu->qi->desc_status);
		kfree(iommu->qi);
	}

	if (iommu->reg)
		unmap_iommu(iommu);

	dmar_free_seq_id(iommu);
	kfree(iommu);
}

/*
 * Reclaim all the submitted descriptors which have completed its work.
 */
static inline void reclaim_free_desc(struct q_inval *qi)
{
	while (qi->desc_status[qi->free_tail] == QI_DONE ||
	       qi->desc_status[qi->free_tail] == QI_ABORT) {
		qi->desc_status[qi->free_tail] = QI_FREE;
		qi->free_tail = (qi->free_tail + 1) % QI_LENGTH;
		qi->free_cnt++;
	}
}

static int qi_check_fault(struct intel_iommu *iommu, int index)
{
	u32 fault;
	int head, tail;
	struct q_inval *qi = iommu->qi;
	int wait_index = (index + 1) % QI_LENGTH;

	if (qi->desc_status[wait_index] == QI_ABORT)
		return -EAGAIN;

	fault = readl(iommu->reg + DMAR_FSTS_REG);

	/*
	 * If IQE happens, the head points to the descriptor associated
	 * with the error. No new descriptors are fetched until the IQE
	 * is cleared.
	 */
	if (fault & DMA_FSTS_IQE) {
		head = readl(iommu->reg + DMAR_IQH_REG);
		if ((head >> DMAR_IQ_SHIFT) == index) {
			pr_err("VT-d detected invalid descriptor: "
				"low=%llx, high=%llx\n",
				(unsigned long long)qi->desc[index].low,
				(unsigned long long)qi->desc[index].high);
			memcpy(&qi->desc[index], &qi->desc[wait_index],
					sizeof(struct qi_desc));
			writel(DMA_FSTS_IQE, iommu->reg + DMAR_FSTS_REG);
			return -EINVAL;
		}
	}

	/*
	 * If ITE happens, all pending wait_desc commands are aborted.
	 * No new descriptors are fetched until the ITE is cleared.
	 */
	if (fault & DMA_FSTS_ITE) {
		head = readl(iommu->reg + DMAR_IQH_REG);
		head = ((head >> DMAR_IQ_SHIFT) - 1 + QI_LENGTH) % QI_LENGTH;
		head |= 1;
		tail = readl(iommu->reg + DMAR_IQT_REG);
		tail = ((tail >> DMAR_IQ_SHIFT) - 1 + QI_LENGTH) % QI_LENGTH;

		writel(DMA_FSTS_ITE, iommu->reg + DMAR_FSTS_REG);

		do {
			if (qi->desc_status[head] == QI_IN_USE)
				qi->desc_status[head] = QI_ABORT;
			head = (head - 2 + QI_LENGTH) % QI_LENGTH;
		} while (head != tail);

		if (qi->desc_status[wait_index] == QI_ABORT)
			return -EAGAIN;
	}

	if (fault & DMA_FSTS_ICE)
		writel(DMA_FSTS_ICE, iommu->reg + DMAR_FSTS_REG);

	return 0;
}

/*
 * Submit the queued invalidation descriptor to the remapping
 * hardware unit and wait for its completion.
 */
int qi_submit_sync(struct qi_desc *desc, struct intel_iommu *iommu)
{
	int rc;
	struct q_inval *qi = iommu->qi;
	struct qi_desc *hw, wait_desc;
	int wait_index, index;
	unsigned long flags;

	if (!qi)
		return 0;

	hw = qi->desc;

restart:
	rc = 0;

	raw_spin_lock_irqsave(&qi->q_lock, flags);
	while (qi->free_cnt < 3) {
		raw_spin_unlock_irqrestore(&qi->q_lock, flags);
		cpu_relax();
		raw_spin_lock_irqsave(&qi->q_lock, flags);
	}

	index = qi->free_head;
	wait_index = (index + 1) % QI_LENGTH;

	qi->desc_status[index] = qi->desc_status[wait_index] = QI_IN_USE;

	hw[index] = *desc;

	wait_desc.low = QI_IWD_STATUS_DATA(QI_DONE) |
			QI_IWD_STATUS_WRITE | QI_IWD_TYPE;
	wait_desc.high = virt_to_phys(&qi->desc_status[wait_index]);

	hw[wait_index] = wait_desc;

	qi->free_head = (qi->free_head + 2) % QI_LENGTH;
	qi->free_cnt -= 2;

	/*
	 * update the HW tail register indicating the presence of
	 * new descriptors.
	 */
	writel(qi->free_head << DMAR_IQ_SHIFT, iommu->reg + DMAR_IQT_REG);

	while (qi->desc_status[wait_index] != QI_DONE) {
		/*
		 * We will leave the interrupts disabled, to prevent interrupt
		 * context to queue another cmd while a cmd is already submitted
		 * and waiting for completion on this cpu. This is to avoid
		 * a deadlock where the interrupt context can wait indefinitely
		 * for free slots in the queue.
		 */
		rc = qi_check_fault(iommu, index);
		if (rc)
			break;

		raw_spin_unlock(&qi->q_lock);
		cpu_relax();
		raw_spin_lock(&qi->q_lock);
	}

	qi->desc_status[index] = QI_DONE;

	reclaim_free_desc(qi);
	raw_spin_unlock_irqrestore(&qi->q_lock, flags);

	if (rc == -EAGAIN)
		goto restart;

	return rc;
}

/*
 * Flush the global interrupt entry cache.
 */
void qi_global_iec(struct intel_iommu *iommu)
{
	struct qi_desc desc;

	desc.low = QI_IEC_TYPE;
	desc.high = 0;

	/* should never fail */
	qi_submit_sync(&desc, iommu);
}

void qi_flush_context(struct intel_iommu *iommu, u16 did, u16 sid, u8 fm,
		      u64 type)
{
	struct qi_desc desc;

	desc.low = QI_CC_FM(fm) | QI_CC_SID(sid) | QI_CC_DID(did)
			| QI_CC_GRAN(type) | QI_CC_TYPE;
	desc.high = 0;

	qi_submit_sync(&desc, iommu);
}

void qi_flush_iotlb(struct intel_iommu *iommu, u16 did, u64 addr,
		    unsigned int size_order, u64 type)
{
	u8 dw = 0, dr = 0;

	struct qi_desc desc;
	int ih = 0;

	if (cap_write_drain(iommu->cap))
		dw = 1;

	if (cap_read_drain(iommu->cap))
		dr = 1;

	desc.low = QI_IOTLB_DID(did) | QI_IOTLB_DR(dr) | QI_IOTLB_DW(dw)
		| QI_IOTLB_GRAN(type) | QI_IOTLB_TYPE;
	desc.high = QI_IOTLB_ADDR(addr) | QI_IOTLB_IH(ih)
		| QI_IOTLB_AM(size_order);

	qi_submit_sync(&desc, iommu);
}

void qi_flush_dev_iotlb(struct intel_iommu *iommu, u16 sid, u16 pfsid,
			u16 qdep, u64 addr, unsigned mask)
{
	struct qi_desc desc;

	if (mask) {
		addr |= (1ULL << (VTD_PAGE_SHIFT + mask - 1)) - 1;
		desc.high = QI_DEV_IOTLB_ADDR(addr) | QI_DEV_IOTLB_SIZE;
	} else
		desc.high = QI_DEV_IOTLB_ADDR(addr);

	if (qdep >= QI_DEV_IOTLB_MAX_INVS)
		qdep = 0;

	desc.low = QI_DEV_IOTLB_SID(sid) | QI_DEV_IOTLB_QDEP(qdep) |
		   QI_DIOTLB_TYPE | QI_DEV_IOTLB_PFSID(pfsid);

	qi_submit_sync(&desc, iommu);
}

/*
 * Disable Queued Invalidation interface.
 */
void dmar_disable_qi(struct intel_iommu *iommu)
{
	unsigned long flags;
	u32 sts;
	cycles_t start_time = get_cycles();

	if (!ecap_qis(iommu->ecap))
		return;

	raw_spin_lock_irqsave(&iommu->register_lock, flags);

	sts =  readl(iommu->reg + DMAR_GSTS_REG);
	if (!(sts & DMA_GSTS_QIES))
		goto end;

	/*
	 * Give a chance to HW to complete the pending invalidation requests.
	 */
	while ((readl(iommu->reg + DMAR_IQT_REG) !=
		readl(iommu->reg + DMAR_IQH_REG)) &&
		(DMAR_OPERATION_TIMEOUT > (get_cycles() - start_time)))
		cpu_relax();

	iommu->gcmd &= ~DMA_GCMD_QIE;
	writel(iommu->gcmd, iommu->reg + DMAR_GCMD_REG);

	IOMMU_WAIT_OP(iommu, DMAR_GSTS_REG, readl,
		      !(sts & DMA_GSTS_QIES), sts);
end:
	raw_spin_unlock_irqrestore(&iommu->register_lock, flags);
}

/*
 * Enable queued invalidation.
 */
static void __dmar_enable_qi(struct intel_iommu *iommu)
{
	u32 sts;
	unsigned long flags;
	struct q_inval *qi = iommu->qi;

	qi->free_head = qi->free_tail = 0;
	qi->free_cnt = QI_LENGTH;

	raw_spin_lock_irqsave(&iommu->register_lock, flags);

	/* write zero to the tail reg */
	writel(0, iommu->reg + DMAR_IQT_REG);

	dmar_writeq(iommu->reg + DMAR_IQA_REG, virt_to_phys(qi->desc));

	iommu->gcmd |= DMA_GCMD_QIE;
	writel(iommu->gcmd, iommu->reg + DMAR_GCMD_REG);

	/* Make sure hardware complete it */
	IOMMU_WAIT_OP(iommu, DMAR_GSTS_REG, readl, (sts & DMA_GSTS_QIES), sts);

	raw_spin_unlock_irqrestore(&iommu->register_lock, flags);
}

/*
 * Enable Queued Invalidation interface. This is a must to support
 * interrupt-remapping. Also used by DMA-remapping, which replaces
 * register based IOTLB invalidation.
 */
int dmar_enable_qi(struct intel_iommu *iommu)
{
	struct q_inval *qi;
	struct page *desc_page;

	if (!ecap_qis(iommu->ecap))
		return -ENOENT;

	/*
	 * queued invalidation is already setup and enabled.
	 */
	if (iommu->qi)
		return 0;

	iommu->qi = kmalloc(sizeof(*qi), GFP_ATOMIC);
	if (!iommu->qi)
		return -ENOMEM;

	qi = iommu->qi;


	desc_page = alloc_pages_node(iommu->node, GFP_ATOMIC | __GFP_ZERO, 0);
	if (!desc_page) {
		kfree(qi);
		iommu->qi = NULL;
		return -ENOMEM;
	}

	qi->desc = page_address(desc_page);

	qi->desc_status = kcalloc(QI_LENGTH, sizeof(int), GFP_ATOMIC);
	if (!qi->desc_status) {
		free_page((unsigned long) qi->desc);
		kfree(qi);
		iommu->qi = NULL;
		return -ENOMEM;
	}

	raw_spin_lock_init(&qi->q_lock);

	__dmar_enable_qi(iommu);

	return 0;
}

/* iommu interrupt handling. Most stuff are MSI-like. */

enum faulttype {
	DMA_REMAP,
	INTR_REMAP,
	UNKNOWN,
};

static const char *dma_remap_fault_reasons[] =
{
	"Software",
	"Present bit in root entry is clear",
	"Present bit in context entry is clear",
	"Invalid context entry",
	"Access beyond MGAW",
	"PTE Write access is not set",
	"PTE Read access is not set",
	"Next page table ptr is invalid",
	"Root table address invalid",
	"Context table ptr is invalid",
	"non-zero reserved fields in RTP",
	"non-zero reserved fields in CTP",
	"non-zero reserved fields in PTE",
	"PCE for translation request specifies blocking",
};

static const char *irq_remap_fault_reasons[] =
{
	"Detected reserved fields in the decoded interrupt-remapped request",
	"Interrupt index exceeded the interrupt-remapping table size",
	"Present field in the IRTE entry is clear",
	"Error accessing interrupt-remapping table pointed by IRTA_REG",
	"Detected reserved fields in the IRTE entry",
	"Blocked a compatibility format interrupt request",
	"Blocked an interrupt request due to source-id verification failure",
};

static const char *dmar_get_fault_reason(u8 fault_reason, int *fault_type)
{
	if (fault_reason >= 0x20 && (fault_reason - 0x20 <
					ARRAY_SIZE(irq_remap_fault_reasons))) {
		*fault_type = INTR_REMAP;
		return irq_remap_fault_reasons[fault_reason - 0x20];
	} else if (fault_reason < ARRAY_SIZE(dma_remap_fault_reasons)) {
		*fault_type = DMA_REMAP;
		return dma_remap_fault_reasons[fault_reason];
	} else {
		*fault_type = UNKNOWN;
		return "Unknown";
	}
}


static inline int dmar_msi_reg(struct intel_iommu *iommu, int irq)
{
	if (iommu->irq == irq)
		return DMAR_FECTL_REG;
	else if (iommu->pr_irq == irq)
		return DMAR_PECTL_REG;
	else
		BUG();
}

void dmar_msi_unmask(struct irq_data *data)
{
	struct intel_iommu *iommu = irq_data_get_irq_handler_data(data);
	int reg = dmar_msi_reg(iommu, data->irq);
	unsigned long flag;

	/* unmask it */
	raw_spin_lock_irqsave(&iommu->register_lock, flag);
	writel(0, iommu->reg + reg);
	/* Read a reg to force flush the post write */
	readl(iommu->reg + reg);
	raw_spin_unlock_irqrestore(&iommu->register_lock, flag);
}

void dmar_msi_mask(struct irq_data *data)
{
	struct intel_iommu *iommu = irq_data_get_irq_handler_data(data);
	int reg = dmar_msi_reg(iommu, data->irq);
	unsigned long flag;

	/* mask it */
	raw_spin_lock_irqsave(&iommu->register_lock, flag);
	writel(DMA_FECTL_IM, iommu->reg + reg);
	/* Read a reg to force flush the post write */
	readl(iommu->reg + reg);
	raw_spin_unlock_irqrestore(&iommu->register_lock, flag);
}

void dmar_msi_write(int irq, struct msi_msg *msg)
{
	struct intel_iommu *iommu = irq_get_handler_data(irq);
	int reg = dmar_msi_reg(iommu, irq);
	unsigned long flag;

	raw_spin_lock_irqsave(&iommu->register_lock, flag);
	writel(msg->data, iommu->reg + reg + 4);
	writel(msg->address_lo, iommu->reg + reg + 8);
	writel(msg->address_hi, iommu->reg + reg + 12);
	raw_spin_unlock_irqrestore(&iommu->register_lock, flag);
}

void dmar_msi_read(int irq, struct msi_msg *msg)
{
	struct intel_iommu *iommu = irq_get_handler_data(irq);
	int reg = dmar_msi_reg(iommu, irq);
	unsigned long flag;

	raw_spin_lock_irqsave(&iommu->register_lock, flag);
	msg->data = readl(iommu->reg + reg + 4);
	msg->address_lo = readl(iommu->reg + reg + 8);
	msg->address_hi = readl(iommu->reg + reg + 12);
	raw_spin_unlock_irqrestore(&iommu->register_lock, flag);
}

static int dmar_fault_do_one(struct intel_iommu *iommu, int type,
		u8 fault_reason, u16 source_id, unsigned long long addr)
{
	const char *reason;
	int fault_type;

	reason = dmar_get_fault_reason(fault_reason, &fault_type);

	if (fault_type == INTR_REMAP)
		pr_err("[INTR-REMAP] Request device [%02x:%02x.%d] fault index %llx [fault reason %02d] %s\n",
			source_id >> 8, PCI_SLOT(source_id & 0xFF),
			PCI_FUNC(source_id & 0xFF), addr >> 48,
			fault_reason, reason);
	else
		pr_err("[%s] Request device [%02x:%02x.%d] fault addr %llx [fault reason %02d] %s\n",
		       type ? "DMA Read" : "DMA Write",
		       source_id >> 8, PCI_SLOT(source_id & 0xFF),
		       PCI_FUNC(source_id & 0xFF), addr, fault_reason, reason);
	return 0;
}

#define PRIMARY_FAULT_REG_LEN (16)
irqreturn_t dmar_fault(int irq, void *dev_id)
{
	struct intel_iommu *iommu = dev_id;
	int reg, fault_index;
	u32 fault_status;
	unsigned long flag;
	static DEFINE_RATELIMIT_STATE(rs,
				      DEFAULT_RATELIMIT_INTERVAL,
				      DEFAULT_RATELIMIT_BURST);

	raw_spin_lock_irqsave(&iommu->register_lock, flag);
	fault_status = readl(iommu->reg + DMAR_FSTS_REG);
	if (fault_status && __ratelimit(&rs))
		pr_err("DRHD: handling fault status reg %x\n", fault_status);

	/* TBD: ignore advanced fault log currently */
	if (!(fault_status & DMA_FSTS_PPF))
		goto unlock_exit;

	fault_index = dma_fsts_fault_record_index(fault_status);
	reg = cap_fault_reg_offset(iommu->cap);
	while (1) {
		/* Disable printing, simply clear the fault when ratelimited */
		bool ratelimited = !__ratelimit(&rs);
		u8 fault_reason;
		u16 source_id;
		u64 guest_addr;
		int type;
		u32 data;

		/* highest 32 bits */
		data = readl(iommu->reg + reg +
				fault_index * PRIMARY_FAULT_REG_LEN + 12);
		if (!(data & DMA_FRCD_F))
			break;

		if (!ratelimited) {
			fault_reason = dma_frcd_fault_reason(data);
			type = dma_frcd_type(data);

			data = readl(iommu->reg + reg +
				     fault_index * PRIMARY_FAULT_REG_LEN + 8);
			source_id = dma_frcd_source_id(data);

			guest_addr = dmar_readq(iommu->reg + reg +
					fault_index * PRIMARY_FAULT_REG_LEN);
			guest_addr = dma_frcd_page_addr(guest_addr);
		}

		/* clear the fault */
		writel(DMA_FRCD_F, iommu->reg + reg +
			fault_index * PRIMARY_FAULT_REG_LEN + 12);

		raw_spin_unlock_irqrestore(&iommu->register_lock, flag);

		if (!ratelimited)
			dmar_fault_do_one(iommu, type, fault_reason,
					  source_id, guest_addr);

		fault_index++;
		if (fault_index >= cap_num_fault_regs(iommu->cap))
			fault_index = 0;
		raw_spin_lock_irqsave(&iommu->register_lock, flag);
	}

	writel(DMA_FSTS_PFO | DMA_FSTS_PPF | DMA_FSTS_PRO,
	       iommu->reg + DMAR_FSTS_REG);

unlock_exit:
	raw_spin_unlock_irqrestore(&iommu->register_lock, flag);
	return IRQ_HANDLED;
}

int dmar_set_interrupt(struct intel_iommu *iommu)
{
	int irq, ret;

	/*
	 * Check if the fault interrupt is already initialized.
	 */
	if (iommu->irq)
		return 0;

	irq = dmar_alloc_hwirq(iommu->seq_id, iommu->node, iommu);
	if (irq > 0) {
		iommu->irq = irq;
	} else {
		pr_err("No free IRQ vectors\n");
		return -EINVAL;
	}

	ret = request_irq(irq, dmar_fault, IRQF_NO_THREAD, iommu->name, iommu);
	if (ret)
		pr_err("Can't request irq\n");
	return ret;
}

int __init enable_drhd_fault_handling(void)
{
	struct dmar_drhd_unit *drhd;
	struct intel_iommu *iommu;

	/*
	 * Enable fault control interrupt.
	 */
	for_each_iommu(iommu, drhd) {
		u32 fault_status;
		int ret = dmar_set_interrupt(iommu);

		if (ret) {
			pr_err("DRHD %Lx: failed to enable fault, interrupt, ret %d\n",
			       (unsigned long long)drhd->reg_base_addr, ret);
			return -1;
		}

		/*
		 * Clear any previous faults.
		 */
		dmar_fault(iommu->irq, iommu);
		fault_status = readl(iommu->reg + DMAR_FSTS_REG);
		writel(fault_status, iommu->reg + DMAR_FSTS_REG);
	}

	return 0;
}

/*
 * Re-enable Queued Invalidation interface.
 */
int dmar_reenable_qi(struct intel_iommu *iommu)
{
	if (!ecap_qis(iommu->ecap))
		return -ENOENT;

	if (!iommu->qi)
		return -ENOENT;

	/*
	 * First disable queued invalidation.
	 */
	dmar_disable_qi(iommu);
	/*
	 * Then enable queued invalidation again. Since there is no pending
	 * invalidation requests now, it's safe to re-enable queued
	 * invalidation.
	 */
	__dmar_enable_qi(iommu);

	return 0;
}

/*
 * Check interrupt remapping support in DMAR table description.
 */
int __init dmar_ir_support(void)
{
	struct acpi_table_dmar *dmar;
	dmar = (struct acpi_table_dmar *)dmar_tbl;
	if (!dmar)
		return 0;
	return dmar->flags & 0x1;
}

/* Check whether DMAR units are in use */
static inline bool dmar_in_use(void)
{
	return irq_remapping_enabled || intel_iommu_enabled;
}

static int __init dmar_free_unused_resources(void)
{
	struct dmar_drhd_unit *dmaru, *dmaru_n;

	if (dmar_in_use())
		return 0;

	if (dmar_dev_scope_status != 1 && !list_empty(&dmar_drhd_units))
		bus_unregister_notifier(&pci_bus_type, &dmar_pci_bus_nb);

	down_write(&dmar_global_lock);
	list_for_each_entry_safe(dmaru, dmaru_n, &dmar_drhd_units, list) {
		list_del(&dmaru->list);
		dmar_free_drhd(dmaru);
	}
	up_write(&dmar_global_lock);

	return 0;
}

late_initcall(dmar_free_unused_resources);
IOMMU_INIT_POST(detect_intel_iommu);

/*
 * DMAR Hotplug Support
 * For more details, please refer to Intel(R) Virtualization Technology
 * for Directed-IO Architecture Specifiction, Rev 2.2, Section 8.8
 * "Remapping Hardware Unit Hot Plug".
 */
static guid_t dmar_hp_guid =
	GUID_INIT(0xD8C1A3A6, 0xBE9B, 0x4C9B,
		  0x91, 0xBF, 0xC3, 0xCB, 0x81, 0xFC, 0x5D, 0xAF);

/*
 * Currently there's only one revision and BIOS will not check the revision id,
 * so use 0 for safety.
 */
#define	DMAR_DSM_REV_ID			0
#define	DMAR_DSM_FUNC_DRHD		1
#define	DMAR_DSM_FUNC_ATSR		2
#define	DMAR_DSM_FUNC_RHSA		3

static inline bool dmar_detect_dsm(acpi_handle handle, int func)
{
	return acpi_check_dsm(handle, &dmar_hp_guid, DMAR_DSM_REV_ID, 1 << func);
}

static int dmar_walk_dsm_resource(acpi_handle handle, int func,
				  dmar_res_handler_t handler, void *arg)
{
	int ret = -ENODEV;
	union acpi_object *obj;
	struct acpi_dmar_header *start;
	struct dmar_res_callback callback;
	static int res_type[] = {
		[DMAR_DSM_FUNC_DRHD] = ACPI_DMAR_TYPE_HARDWARE_UNIT,
		[DMAR_DSM_FUNC_ATSR] = ACPI_DMAR_TYPE_ROOT_ATS,
		[DMAR_DSM_FUNC_RHSA] = ACPI_DMAR_TYPE_HARDWARE_AFFINITY,
	};

	if (!dmar_detect_dsm(handle, func))
		return 0;

	obj = acpi_evaluate_dsm_typed(handle, &dmar_hp_guid, DMAR_DSM_REV_ID,
				      func, NULL, ACPI_TYPE_BUFFER);
	if (!obj)
		return -ENODEV;

	memset(&callback, 0, sizeof(callback));
	callback.cb[res_type[func]] = handler;
	callback.arg[res_type[func]] = arg;
	start = (struct acpi_dmar_header *)obj->buffer.pointer;
	ret = dmar_walk_remapping_entries(start, obj->buffer.length, &callback);

	ACPI_FREE(obj);

	return ret;
}

static int dmar_hp_add_drhd(struct acpi_dmar_header *header, void *arg)
{
	int ret;
	struct dmar_drhd_unit *dmaru;

	dmaru = dmar_find_dmaru((struct acpi_dmar_hardware_unit *)header);
	if (!dmaru)
		return -ENODEV;

	ret = dmar_ir_hotplug(dmaru, true);
	if (ret == 0)
		ret = dmar_iommu_hotplug(dmaru, true);

	return ret;
}

static int dmar_hp_remove_drhd(struct acpi_dmar_header *header, void *arg)
{
	int i, ret;
	struct device *dev;
	struct dmar_drhd_unit *dmaru;

	dmaru = dmar_find_dmaru((struct acpi_dmar_hardware_unit *)header);
	if (!dmaru)
		return 0;

	/*
	 * All PCI devices managed by this unit should have been destroyed.
	 */
	if (!dmaru->include_all && dmaru->devices && dmaru->devices_cnt) {
		for_each_active_dev_scope(dmaru->devices,
					  dmaru->devices_cnt, i, dev)
			return -EBUSY;
	}

	ret = dmar_ir_hotplug(dmaru, false);
	if (ret == 0)
		ret = dmar_iommu_hotplug(dmaru, false);

	return ret;
}

static int dmar_hp_release_drhd(struct acpi_dmar_header *header, void *arg)
{
	struct dmar_drhd_unit *dmaru;

	dmaru = dmar_find_dmaru((struct acpi_dmar_hardware_unit *)header);
	if (dmaru) {
		list_del_rcu(&dmaru->list);
		synchronize_rcu();
		dmar_free_drhd(dmaru);
	}

	return 0;
}

static int dmar_hotplug_insert(acpi_handle handle)
{
	int ret;
	int drhd_count = 0;

	ret = dmar_walk_dsm_resource(handle, DMAR_DSM_FUNC_DRHD,
				     &dmar_validate_one_drhd, (void *)1);
	if (ret)
		goto out;

	ret = dmar_walk_dsm_resource(handle, DMAR_DSM_FUNC_DRHD,
				     &dmar_parse_one_drhd, (void *)&drhd_count);
	if (ret == 0 && drhd_count == 0) {
		pr_warn(FW_BUG "No DRHD structures in buffer returned by _DSM method\n");
		goto out;
	} else if (ret) {
		goto release_drhd;
	}

	ret = dmar_walk_dsm_resource(handle, DMAR_DSM_FUNC_RHSA,
				     &dmar_parse_one_rhsa, NULL);
	if (ret)
		goto release_drhd;

	ret = dmar_walk_dsm_resource(handle, DMAR_DSM_FUNC_ATSR,
				     &dmar_parse_one_atsr, NULL);
	if (ret)
		goto release_atsr;

	ret = dmar_walk_dsm_resource(handle, DMAR_DSM_FUNC_DRHD,
				     &dmar_hp_add_drhd, NULL);
	if (!ret)
		return 0;

	dmar_walk_dsm_resource(handle, DMAR_DSM_FUNC_DRHD,
			       &dmar_hp_remove_drhd, NULL);
release_atsr:
	dmar_walk_dsm_resource(handle, DMAR_DSM_FUNC_ATSR,
			       &dmar_release_one_atsr, NULL);
release_drhd:
	dmar_walk_dsm_resource(handle, DMAR_DSM_FUNC_DRHD,
			       &dmar_hp_release_drhd, NULL);
out:
	return ret;
}

static int dmar_hotplug_remove(acpi_handle handle)
{
	int ret;

	ret = dmar_walk_dsm_resource(handle, DMAR_DSM_FUNC_ATSR,
				     &dmar_check_one_atsr, NULL);
	if (ret)
		return ret;

	ret = dmar_walk_dsm_resource(handle, DMAR_DSM_FUNC_DRHD,
				     &dmar_hp_remove_drhd, NULL);
	if (ret == 0) {
		WARN_ON(dmar_walk_dsm_resource(handle, DMAR_DSM_FUNC_ATSR,
					       &dmar_release_one_atsr, NULL));
		WARN_ON(dmar_walk_dsm_resource(handle, DMAR_DSM_FUNC_DRHD,
					       &dmar_hp_release_drhd, NULL));
	} else {
		dmar_walk_dsm_resource(handle, DMAR_DSM_FUNC_DRHD,
				       &dmar_hp_add_drhd, NULL);
	}

	return ret;
}

static acpi_status dmar_get_dsm_handle(acpi_handle handle, u32 lvl,
				       void *context, void **retval)
{
	acpi_handle *phdl = retval;

	if (dmar_detect_dsm(handle, DMAR_DSM_FUNC_DRHD)) {
		*phdl = handle;
		return AE_CTRL_TERMINATE;
	}

	return AE_OK;
}

static int dmar_device_hotplug(acpi_handle handle, bool insert)
{
	int ret;
	acpi_handle tmp = NULL;
	acpi_status status;

	if (!dmar_in_use())
		return 0;

	if (dmar_detect_dsm(handle, DMAR_DSM_FUNC_DRHD)) {
		tmp = handle;
	} else {
		status = acpi_walk_namespace(ACPI_TYPE_DEVICE, handle,
					     ACPI_UINT32_MAX,
					     dmar_get_dsm_handle,
					     NULL, NULL, &tmp);
		if (ACPI_FAILURE(status)) {
			pr_warn("Failed to locate _DSM method.\n");
			return -ENXIO;
		}
	}
	if (tmp == NULL)
		return 0;

	down_write(&dmar_global_lock);
	if (insert)
		ret = dmar_hotplug_insert(tmp);
	else
		ret = dmar_hotplug_remove(tmp);
	up_write(&dmar_global_lock);

	return ret;
}

int dmar_device_add(acpi_handle handle)
{
	return dmar_device_hotplug(handle, true);
}

int dmar_device_remove(acpi_handle handle)
{
	return dmar_device_hotplug(handle, false);
}<|MERGE_RESOLUTION|>--- conflicted
+++ resolved
@@ -1104,18 +1104,6 @@
 
 	raw_spin_lock_init(&iommu->register_lock);
 
-<<<<<<< HEAD
-	drhd->iommu = iommu;
-	iommu->drhd = drhd;
-
-	if (intel_iommu_enabled && !drhd->ignored)
-		iommu->iommu_dev = iommu_device_create(NULL, iommu,
-						       intel_iommu_groups,
-						       "%s", iommu->name);
-
-	return 0;
-
-=======
 	/*
 	 * This is only for hotplug; at boot time intel_iommu_enabled won't
 	 * be set yet. When intel_iommu_init() runs, it registers the units
@@ -1144,7 +1132,6 @@
 	iommu_device_sysfs_remove(&iommu->iommu);
 err_unmap:
 	unmap_iommu(iommu);
->>>>>>> 286cd8c7
 error_free_seq_id:
 	dmar_free_seq_id(iommu);
 error:
@@ -1154,15 +1141,10 @@
 
 static void free_iommu(struct intel_iommu *iommu)
 {
-<<<<<<< HEAD
-	if (intel_iommu_enabled && !iommu->drhd->ignored)
-		iommu_device_destroy(iommu->iommu_dev);
-=======
 	if (intel_iommu_enabled && !iommu->drhd->ignored) {
 		iommu_device_unregister(&iommu->iommu);
 		iommu_device_sysfs_remove(&iommu->iommu);
 	}
->>>>>>> 286cd8c7
 
 	if (iommu->irq) {
 		if (iommu->pr_irq) {
