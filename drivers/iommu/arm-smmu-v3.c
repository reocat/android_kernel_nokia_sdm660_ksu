/*
 * IOMMU API for ARM architected SMMUv3 implementations.
 *
 * This program is free software; you can redistribute it and/or modify
 * it under the terms of the GNU General Public License version 2 as
 * published by the Free Software Foundation.
 *
 * This program is distributed in the hope that it will be useful,
 * but WITHOUT ANY WARRANTY; without even the implied warranty of
 * MERCHANTABILITY or FITNESS FOR A PARTICULAR PURPOSE.  See the
 * GNU General Public License for more details.
 *
 * You should have received a copy of the GNU General Public License
 * along with this program.  If not, see <http://www.gnu.org/licenses/>.
 *
 * Copyright (C) 2015 ARM Limited
 *
 * Author: Will Deacon <will.deacon@arm.com>
 *
 * This driver is powered by bad coffee and bombay mix.
 */

#include <linux/acpi.h>
#include <linux/acpi_iort.h>
#include <linux/bitfield.h>
#include <linux/bitops.h>
#include <linux/crash_dump.h>
#include <linux/delay.h>
#include <linux/dma-iommu.h>
#include <linux/err.h>
#include <linux/interrupt.h>
#include <linux/io-pgtable.h>
#include <linux/iommu.h>
#include <linux/iopoll.h>
#include <linux/module.h>
#include <linux/msi.h>
#include <linux/of.h>
#include <linux/of_address.h>
#include <linux/of_iommu.h>
#include <linux/of_platform.h>
#include <linux/pci.h>
#include <linux/platform_device.h>

#include <linux/amba/bus.h>

/* MMIO registers */
#define ARM_SMMU_IDR0			0x0
#define IDR0_ST_LVL			GENMASK(28, 27)
#define IDR0_ST_LVL_2LVL		1
#define IDR0_STALL_MODEL		GENMASK(25, 24)
#define IDR0_STALL_MODEL_STALL		0
#define IDR0_STALL_MODEL_FORCE		2
#define IDR0_TTENDIAN			GENMASK(22, 21)
#define IDR0_TTENDIAN_MIXED		0
#define IDR0_TTENDIAN_LE		2
#define IDR0_TTENDIAN_BE		3
#define IDR0_CD2L			(1 << 19)
#define IDR0_VMID16			(1 << 18)
#define IDR0_PRI			(1 << 16)
#define IDR0_SEV			(1 << 14)
#define IDR0_MSI			(1 << 13)
#define IDR0_ASID16			(1 << 12)
#define IDR0_ATS			(1 << 10)
#define IDR0_HYP			(1 << 9)
#define IDR0_COHACC			(1 << 4)
#define IDR0_TTF			GENMASK(3, 2)
#define IDR0_TTF_AARCH64		2
#define IDR0_TTF_AARCH32_64		3
#define IDR0_S1P			(1 << 1)
#define IDR0_S2P			(1 << 0)

#define ARM_SMMU_IDR1			0x4
#define IDR1_TABLES_PRESET		(1 << 30)
#define IDR1_QUEUES_PRESET		(1 << 29)
#define IDR1_REL			(1 << 28)
#define IDR1_CMDQS			GENMASK(25, 21)
#define IDR1_EVTQS			GENMASK(20, 16)
#define IDR1_PRIQS			GENMASK(15, 11)
#define IDR1_SSIDSIZE			GENMASK(10, 6)
#define IDR1_SIDSIZE			GENMASK(5, 0)

#define ARM_SMMU_IDR5			0x14
#define IDR5_STALL_MAX			GENMASK(31, 16)
#define IDR5_GRAN64K			(1 << 6)
#define IDR5_GRAN16K			(1 << 5)
#define IDR5_GRAN4K			(1 << 4)
#define IDR5_OAS			GENMASK(2, 0)
#define IDR5_OAS_32_BIT			0
#define IDR5_OAS_36_BIT			1
#define IDR5_OAS_40_BIT			2
#define IDR5_OAS_42_BIT			3
#define IDR5_OAS_44_BIT			4
#define IDR5_OAS_48_BIT			5
#define IDR5_OAS_52_BIT			6
#define IDR5_VAX			GENMASK(11, 10)
#define IDR5_VAX_52_BIT			1

#define ARM_SMMU_CR0			0x20
#define CR0_CMDQEN			(1 << 3)
#define CR0_EVTQEN			(1 << 2)
#define CR0_PRIQEN			(1 << 1)
#define CR0_SMMUEN			(1 << 0)

#define ARM_SMMU_CR0ACK			0x24

#define ARM_SMMU_CR1			0x28
#define CR1_TABLE_SH			GENMASK(11, 10)
#define CR1_TABLE_OC			GENMASK(9, 8)
#define CR1_TABLE_IC			GENMASK(7, 6)
#define CR1_QUEUE_SH			GENMASK(5, 4)
#define CR1_QUEUE_OC			GENMASK(3, 2)
#define CR1_QUEUE_IC			GENMASK(1, 0)
/* CR1 cacheability fields don't quite follow the usual TCR-style encoding */
#define CR1_CACHE_NC			0
#define CR1_CACHE_WB			1
#define CR1_CACHE_WT			2

#define ARM_SMMU_CR2			0x2c
#define CR2_PTM				(1 << 2)
#define CR2_RECINVSID			(1 << 1)
#define CR2_E2H				(1 << 0)

#define ARM_SMMU_GBPA			0x44
#define GBPA_UPDATE			(1 << 31)
#define GBPA_ABORT			(1 << 20)

#define ARM_SMMU_IRQ_CTRL		0x50
#define IRQ_CTRL_EVTQ_IRQEN		(1 << 2)
#define IRQ_CTRL_PRIQ_IRQEN		(1 << 1)
#define IRQ_CTRL_GERROR_IRQEN		(1 << 0)

#define ARM_SMMU_IRQ_CTRLACK		0x54

#define ARM_SMMU_GERROR			0x60
#define GERROR_SFM_ERR			(1 << 8)
#define GERROR_MSI_GERROR_ABT_ERR	(1 << 7)
#define GERROR_MSI_PRIQ_ABT_ERR		(1 << 6)
#define GERROR_MSI_EVTQ_ABT_ERR		(1 << 5)
#define GERROR_MSI_CMDQ_ABT_ERR		(1 << 4)
#define GERROR_PRIQ_ABT_ERR		(1 << 3)
#define GERROR_EVTQ_ABT_ERR		(1 << 2)
#define GERROR_CMDQ_ERR			(1 << 0)
#define GERROR_ERR_MASK			0xfd

#define ARM_SMMU_GERRORN		0x64

#define ARM_SMMU_GERROR_IRQ_CFG0	0x68
#define ARM_SMMU_GERROR_IRQ_CFG1	0x70
#define ARM_SMMU_GERROR_IRQ_CFG2	0x74

#define ARM_SMMU_STRTAB_BASE		0x80
#define STRTAB_BASE_RA			(1UL << 62)
#define STRTAB_BASE_ADDR_MASK		GENMASK_ULL(51, 6)

#define ARM_SMMU_STRTAB_BASE_CFG	0x88
#define STRTAB_BASE_CFG_FMT		GENMASK(17, 16)
#define STRTAB_BASE_CFG_FMT_LINEAR	0
#define STRTAB_BASE_CFG_FMT_2LVL	1
#define STRTAB_BASE_CFG_SPLIT		GENMASK(10, 6)
#define STRTAB_BASE_CFG_LOG2SIZE	GENMASK(5, 0)

#define ARM_SMMU_CMDQ_BASE		0x90
#define ARM_SMMU_CMDQ_PROD		0x98
#define ARM_SMMU_CMDQ_CONS		0x9c

#define ARM_SMMU_EVTQ_BASE		0xa0
#define ARM_SMMU_EVTQ_PROD		0x100a8
#define ARM_SMMU_EVTQ_CONS		0x100ac
#define ARM_SMMU_EVTQ_IRQ_CFG0		0xb0
#define ARM_SMMU_EVTQ_IRQ_CFG1		0xb8
#define ARM_SMMU_EVTQ_IRQ_CFG2		0xbc

#define ARM_SMMU_PRIQ_BASE		0xc0
#define ARM_SMMU_PRIQ_PROD		0x100c8
#define ARM_SMMU_PRIQ_CONS		0x100cc
#define ARM_SMMU_PRIQ_IRQ_CFG0		0xd0
#define ARM_SMMU_PRIQ_IRQ_CFG1		0xd8
#define ARM_SMMU_PRIQ_IRQ_CFG2		0xdc

/* Common MSI config fields */
#define MSI_CFG0_ADDR_MASK		GENMASK_ULL(51, 2)
#define MSI_CFG2_SH			GENMASK(5, 4)
#define MSI_CFG2_MEMATTR		GENMASK(3, 0)

/* Common memory attribute values */
#define ARM_SMMU_SH_NSH			0
#define ARM_SMMU_SH_OSH			2
#define ARM_SMMU_SH_ISH			3
#define ARM_SMMU_MEMATTR_DEVICE_nGnRE	0x1
#define ARM_SMMU_MEMATTR_OIWB		0xf

#define Q_IDX(q, p)			((p) & ((1 << (q)->max_n_shift) - 1))
#define Q_WRP(q, p)			((p) & (1 << (q)->max_n_shift))
#define Q_OVERFLOW_FLAG			(1 << 31)
#define Q_OVF(q, p)			((p) & Q_OVERFLOW_FLAG)
#define Q_ENT(q, p)			((q)->base +			\
					 Q_IDX(q, p) * (q)->ent_dwords)

#define Q_BASE_RWA			(1UL << 62)
#define Q_BASE_ADDR_MASK		GENMASK_ULL(51, 5)
#define Q_BASE_LOG2SIZE			GENMASK(4, 0)

/*
 * Stream table.
 *
 * Linear: Enough to cover 1 << IDR1.SIDSIZE entries
 * 2lvl: 128k L1 entries,
 *       256 lazy entries per table (each table covers a PCI bus)
 */
#define STRTAB_L1_SZ_SHIFT		20
#define STRTAB_SPLIT			8

#define STRTAB_L1_DESC_DWORDS		1
#define STRTAB_L1_DESC_SPAN		GENMASK_ULL(4, 0)
#define STRTAB_L1_DESC_L2PTR_MASK	GENMASK_ULL(51, 6)

#define STRTAB_STE_DWORDS		8
#define STRTAB_STE_0_V			(1UL << 0)
#define STRTAB_STE_0_CFG		GENMASK_ULL(3, 1)
#define STRTAB_STE_0_CFG_ABORT		0
#define STRTAB_STE_0_CFG_BYPASS		4
#define STRTAB_STE_0_CFG_S1_TRANS	5
#define STRTAB_STE_0_CFG_S2_TRANS	6

#define STRTAB_STE_0_S1FMT		GENMASK_ULL(5, 4)
#define STRTAB_STE_0_S1FMT_LINEAR	0
#define STRTAB_STE_0_S1CTXPTR_MASK	GENMASK_ULL(51, 6)
#define STRTAB_STE_0_S1CDMAX		GENMASK_ULL(63, 59)

#define STRTAB_STE_1_S1C_CACHE_NC	0UL
#define STRTAB_STE_1_S1C_CACHE_WBRA	1UL
#define STRTAB_STE_1_S1C_CACHE_WT	2UL
#define STRTAB_STE_1_S1C_CACHE_WB	3UL
#define STRTAB_STE_1_S1CIR		GENMASK_ULL(3, 2)
#define STRTAB_STE_1_S1COR		GENMASK_ULL(5, 4)
#define STRTAB_STE_1_S1CSH		GENMASK_ULL(7, 6)

#define STRTAB_STE_1_S1STALLD		(1UL << 27)

#define STRTAB_STE_1_EATS		GENMASK_ULL(29, 28)
#define STRTAB_STE_1_EATS_ABT		0UL
#define STRTAB_STE_1_EATS_TRANS		1UL
#define STRTAB_STE_1_EATS_S1CHK		2UL

#define STRTAB_STE_1_STRW		GENMASK_ULL(31, 30)
#define STRTAB_STE_1_STRW_NSEL1		0UL
#define STRTAB_STE_1_STRW_EL2		2UL

#define STRTAB_STE_1_SHCFG		GENMASK_ULL(45, 44)
#define STRTAB_STE_1_SHCFG_INCOMING	1UL

#define STRTAB_STE_2_S2VMID		GENMASK_ULL(15, 0)
#define STRTAB_STE_2_VTCR		GENMASK_ULL(50, 32)
#define STRTAB_STE_2_S2AA64		(1UL << 51)
#define STRTAB_STE_2_S2ENDI		(1UL << 52)
#define STRTAB_STE_2_S2PTW		(1UL << 54)
#define STRTAB_STE_2_S2R		(1UL << 58)

#define STRTAB_STE_3_S2TTB_MASK		GENMASK_ULL(51, 4)

/* Context descriptor (stage-1 only) */
#define CTXDESC_CD_DWORDS		8
#define CTXDESC_CD_0_TCR_T0SZ		GENMASK_ULL(5, 0)
#define ARM64_TCR_T0SZ			GENMASK_ULL(5, 0)
#define CTXDESC_CD_0_TCR_TG0		GENMASK_ULL(7, 6)
#define ARM64_TCR_TG0			GENMASK_ULL(15, 14)
#define CTXDESC_CD_0_TCR_IRGN0		GENMASK_ULL(9, 8)
#define ARM64_TCR_IRGN0			GENMASK_ULL(9, 8)
#define CTXDESC_CD_0_TCR_ORGN0		GENMASK_ULL(11, 10)
#define ARM64_TCR_ORGN0			GENMASK_ULL(11, 10)
#define CTXDESC_CD_0_TCR_SH0		GENMASK_ULL(13, 12)
#define ARM64_TCR_SH0			GENMASK_ULL(13, 12)
#define CTXDESC_CD_0_TCR_EPD0		(1ULL << 14)
#define ARM64_TCR_EPD0			(1ULL << 7)
#define CTXDESC_CD_0_TCR_EPD1		(1ULL << 30)
#define ARM64_TCR_EPD1			(1ULL << 23)

#define CTXDESC_CD_0_ENDI		(1UL << 15)
#define CTXDESC_CD_0_V			(1UL << 31)

#define CTXDESC_CD_0_TCR_IPS		GENMASK_ULL(34, 32)
#define ARM64_TCR_IPS			GENMASK_ULL(34, 32)
#define CTXDESC_CD_0_TCR_TBI0		(1ULL << 38)
#define ARM64_TCR_TBI0			(1ULL << 37)

#define CTXDESC_CD_0_AA64		(1UL << 41)
#define CTXDESC_CD_0_S			(1UL << 44)
#define CTXDESC_CD_0_R			(1UL << 45)
#define CTXDESC_CD_0_A			(1UL << 46)
#define CTXDESC_CD_0_ASET		(1UL << 47)
#define CTXDESC_CD_0_ASID		GENMASK_ULL(63, 48)

#define CTXDESC_CD_1_TTB0_MASK		GENMASK_ULL(51, 4)

/* Convert between AArch64 (CPU) TCR format and SMMU CD format */
#define ARM_SMMU_TCR2CD(tcr, fld)	FIELD_PREP(CTXDESC_CD_0_TCR_##fld, \
					FIELD_GET(ARM64_TCR_##fld, tcr))

/* Command queue */
#define CMDQ_ENT_DWORDS			2
#define CMDQ_MAX_SZ_SHIFT		8

#define CMDQ_CONS_ERR			GENMASK(30, 24)
#define CMDQ_ERR_CERROR_NONE_IDX	0
#define CMDQ_ERR_CERROR_ILL_IDX		1
#define CMDQ_ERR_CERROR_ABT_IDX		2

#define CMDQ_0_OP			GENMASK_ULL(7, 0)
#define CMDQ_0_SSV			(1UL << 11)

#define CMDQ_PREFETCH_0_SID		GENMASK_ULL(63, 32)
#define CMDQ_PREFETCH_1_SIZE		GENMASK_ULL(4, 0)
#define CMDQ_PREFETCH_1_ADDR_MASK	GENMASK_ULL(63, 12)

#define CMDQ_CFGI_0_SID			GENMASK_ULL(63, 32)
#define CMDQ_CFGI_1_LEAF		(1UL << 0)
#define CMDQ_CFGI_1_RANGE		GENMASK_ULL(4, 0)

#define CMDQ_TLBI_0_VMID		GENMASK_ULL(47, 32)
#define CMDQ_TLBI_0_ASID		GENMASK_ULL(63, 48)
#define CMDQ_TLBI_1_LEAF		(1UL << 0)
#define CMDQ_TLBI_1_VA_MASK		GENMASK_ULL(63, 12)
#define CMDQ_TLBI_1_IPA_MASK		GENMASK_ULL(51, 12)

#define CMDQ_PRI_0_SSID			GENMASK_ULL(31, 12)
#define CMDQ_PRI_0_SID			GENMASK_ULL(63, 32)
#define CMDQ_PRI_1_GRPID		GENMASK_ULL(8, 0)
#define CMDQ_PRI_1_RESP			GENMASK_ULL(13, 12)

#define CMDQ_SYNC_0_CS			GENMASK_ULL(13, 12)
#define CMDQ_SYNC_0_CS_NONE		0
#define CMDQ_SYNC_0_CS_IRQ		1
#define CMDQ_SYNC_0_CS_SEV		2
#define CMDQ_SYNC_0_MSH			GENMASK_ULL(23, 22)
#define CMDQ_SYNC_0_MSIATTR		GENMASK_ULL(27, 24)
#define CMDQ_SYNC_0_MSIDATA		GENMASK_ULL(63, 32)
#define CMDQ_SYNC_1_MSIADDR_MASK	GENMASK_ULL(51, 2)

/* Event queue */
#define EVTQ_ENT_DWORDS			4
#define EVTQ_MAX_SZ_SHIFT		7

#define EVTQ_0_ID			GENMASK_ULL(7, 0)

/* PRI queue */
#define PRIQ_ENT_DWORDS			2
#define PRIQ_MAX_SZ_SHIFT		8

#define PRIQ_0_SID			GENMASK_ULL(31, 0)
#define PRIQ_0_SSID			GENMASK_ULL(51, 32)
#define PRIQ_0_PERM_PRIV		(1UL << 58)
#define PRIQ_0_PERM_EXEC		(1UL << 59)
#define PRIQ_0_PERM_READ		(1UL << 60)
#define PRIQ_0_PERM_WRITE		(1UL << 61)
#define PRIQ_0_PRG_LAST			(1UL << 62)
#define PRIQ_0_SSID_V			(1UL << 63)

#define PRIQ_1_PRG_IDX			GENMASK_ULL(8, 0)
#define PRIQ_1_ADDR_MASK		GENMASK_ULL(63, 12)

/* High-level queue structures */
#define ARM_SMMU_POLL_TIMEOUT_US	100
#define ARM_SMMU_CMDQ_SYNC_TIMEOUT_US	1000000 /* 1s! */
#define ARM_SMMU_CMDQ_SYNC_SPIN_COUNT	10

#define MSI_IOVA_BASE			0x8000000
#define MSI_IOVA_LENGTH			0x100000

static bool disable_bypass = 1;
module_param_named(disable_bypass, disable_bypass, bool, S_IRUGO);
MODULE_PARM_DESC(disable_bypass,
	"Disable bypass streams such that incoming transactions from devices that are not attached to an iommu domain will report an abort back to the device and will not be allowed to pass through the SMMU.");

enum pri_resp {
	PRI_RESP_DENY = 0,
	PRI_RESP_FAIL = 1,
	PRI_RESP_SUCC = 2,
};

enum arm_smmu_msi_index {
	EVTQ_MSI_INDEX,
	GERROR_MSI_INDEX,
	PRIQ_MSI_INDEX,
	ARM_SMMU_MAX_MSIS,
};

static phys_addr_t arm_smmu_msi_cfg[ARM_SMMU_MAX_MSIS][3] = {
	[EVTQ_MSI_INDEX] = {
		ARM_SMMU_EVTQ_IRQ_CFG0,
		ARM_SMMU_EVTQ_IRQ_CFG1,
		ARM_SMMU_EVTQ_IRQ_CFG2,
	},
	[GERROR_MSI_INDEX] = {
		ARM_SMMU_GERROR_IRQ_CFG0,
		ARM_SMMU_GERROR_IRQ_CFG1,
		ARM_SMMU_GERROR_IRQ_CFG2,
	},
	[PRIQ_MSI_INDEX] = {
		ARM_SMMU_PRIQ_IRQ_CFG0,
		ARM_SMMU_PRIQ_IRQ_CFG1,
		ARM_SMMU_PRIQ_IRQ_CFG2,
	},
};

struct arm_smmu_cmdq_ent {
	/* Common fields */
	u8				opcode;
	bool				substream_valid;

	/* Command-specific fields */
	union {
		#define CMDQ_OP_PREFETCH_CFG	0x1
		struct {
			u32			sid;
			u8			size;
			u64			addr;
		} prefetch;

		#define CMDQ_OP_CFGI_STE	0x3
		#define CMDQ_OP_CFGI_ALL	0x4
		struct {
			u32			sid;
			union {
				bool		leaf;
				u8		span;
			};
		} cfgi;

		#define CMDQ_OP_TLBI_NH_ASID	0x11
		#define CMDQ_OP_TLBI_NH_VA	0x12
		#define CMDQ_OP_TLBI_EL2_ALL	0x20
		#define CMDQ_OP_TLBI_S12_VMALL	0x28
		#define CMDQ_OP_TLBI_S2_IPA	0x2a
		#define CMDQ_OP_TLBI_NSNH_ALL	0x30
		struct {
			u16			asid;
			u16			vmid;
			bool			leaf;
			u64			addr;
		} tlbi;

		#define CMDQ_OP_PRI_RESP	0x41
		struct {
			u32			sid;
			u32			ssid;
			u16			grpid;
			enum pri_resp		resp;
		} pri;

		#define CMDQ_OP_CMD_SYNC	0x46
		struct {
			u32			msidata;
			u64			msiaddr;
		} sync;
	};
};

struct arm_smmu_queue {
	int				irq; /* Wired interrupt */

	__le64				*base;
	dma_addr_t			base_dma;
	u64				q_base;

	size_t				ent_dwords;
	u32				max_n_shift;
	u32				prod;
	u32				cons;

	u32 __iomem			*prod_reg;
	u32 __iomem			*cons_reg;
};

struct arm_smmu_cmdq {
	struct arm_smmu_queue		q;
	spinlock_t			lock;
};

struct arm_smmu_evtq {
	struct arm_smmu_queue		q;
	u32				max_stalls;
};

struct arm_smmu_priq {
	struct arm_smmu_queue		q;
};

/* High-level stream table and context descriptor structures */
struct arm_smmu_strtab_l1_desc {
	u8				span;

	__le64				*l2ptr;
	dma_addr_t			l2ptr_dma;
};

struct arm_smmu_s1_cfg {
	__le64				*cdptr;
	dma_addr_t			cdptr_dma;

	struct arm_smmu_ctx_desc {
		u16	asid;
		u64	ttbr;
		u64	tcr;
		u64	mair;
	}				cd;
};

struct arm_smmu_s2_cfg {
	u16				vmid;
	u64				vttbr;
	u64				vtcr;
};

struct arm_smmu_strtab_ent {
	/*
	 * An STE is "assigned" if the master emitting the corresponding SID
	 * is attached to a domain. The behaviour of an unassigned STE is
	 * determined by the disable_bypass parameter, whereas an assigned
	 * STE behaves according to s1_cfg/s2_cfg, which themselves are
	 * configured according to the domain type.
	 */
	bool				assigned;
	struct arm_smmu_s1_cfg		*s1_cfg;
	struct arm_smmu_s2_cfg		*s2_cfg;
};

struct arm_smmu_strtab_cfg {
	__le64				*strtab;
	dma_addr_t			strtab_dma;
	struct arm_smmu_strtab_l1_desc	*l1_desc;
	unsigned int			num_l1_ents;

	u64				strtab_base;
	u32				strtab_base_cfg;
};

/* An SMMUv3 instance */
struct arm_smmu_device {
	struct device			*dev;
	void __iomem			*base;

#define ARM_SMMU_FEAT_2_LVL_STRTAB	(1 << 0)
#define ARM_SMMU_FEAT_2_LVL_CDTAB	(1 << 1)
#define ARM_SMMU_FEAT_TT_LE		(1 << 2)
#define ARM_SMMU_FEAT_TT_BE		(1 << 3)
#define ARM_SMMU_FEAT_PRI		(1 << 4)
#define ARM_SMMU_FEAT_ATS		(1 << 5)
#define ARM_SMMU_FEAT_SEV		(1 << 6)
#define ARM_SMMU_FEAT_MSI		(1 << 7)
#define ARM_SMMU_FEAT_COHERENCY		(1 << 8)
#define ARM_SMMU_FEAT_TRANS_S1		(1 << 9)
#define ARM_SMMU_FEAT_TRANS_S2		(1 << 10)
#define ARM_SMMU_FEAT_STALLS		(1 << 11)
#define ARM_SMMU_FEAT_HYP		(1 << 12)
#define ARM_SMMU_FEAT_STALL_FORCE	(1 << 13)
#define ARM_SMMU_FEAT_VAX		(1 << 14)
	u32				features;

#define ARM_SMMU_OPT_SKIP_PREFETCH	(1 << 0)
#define ARM_SMMU_OPT_PAGE0_REGS_ONLY	(1 << 1)
	u32				options;

	struct arm_smmu_cmdq		cmdq;
	struct arm_smmu_evtq		evtq;
	struct arm_smmu_priq		priq;

	int				gerr_irq;
	int				combined_irq;
	u32				sync_nr;

	unsigned long			ias; /* IPA */
	unsigned long			oas; /* PA */
	unsigned long			pgsize_bitmap;

#define ARM_SMMU_MAX_ASIDS		(1 << 16)
	unsigned int			asid_bits;
	DECLARE_BITMAP(asid_map, ARM_SMMU_MAX_ASIDS);

#define ARM_SMMU_MAX_VMIDS		(1 << 16)
	unsigned int			vmid_bits;
	DECLARE_BITMAP(vmid_map, ARM_SMMU_MAX_VMIDS);

	unsigned int			ssid_bits;
	unsigned int			sid_bits;

	struct arm_smmu_strtab_cfg	strtab_cfg;

	/* Hi16xx adds an extra 32 bits of goodness to its MSI payload */
	union {
		u32			sync_count;
		u64			padding;
	};

	/* IOMMU core code handle */
	struct iommu_device		iommu;
};

/* SMMU private data for each master */
struct arm_smmu_master_data {
	struct arm_smmu_device		*smmu;
	struct arm_smmu_strtab_ent	ste;
};

/* SMMU private data for an IOMMU domain */
enum arm_smmu_domain_stage {
	ARM_SMMU_DOMAIN_S1 = 0,
	ARM_SMMU_DOMAIN_S2,
	ARM_SMMU_DOMAIN_NESTED,
	ARM_SMMU_DOMAIN_BYPASS,
};

struct arm_smmu_domain {
	struct arm_smmu_device		*smmu;
	struct mutex			init_mutex; /* Protects smmu pointer */

	struct io_pgtable_ops		*pgtbl_ops;

	enum arm_smmu_domain_stage	stage;
	union {
		struct arm_smmu_s1_cfg	s1_cfg;
		struct arm_smmu_s2_cfg	s2_cfg;
	};

	struct iommu_domain		domain;
};

struct arm_smmu_option_prop {
	u32 opt;
	const char *prop;
};

static struct arm_smmu_option_prop arm_smmu_options[] = {
	{ ARM_SMMU_OPT_SKIP_PREFETCH, "hisilicon,broken-prefetch-cmd" },
	{ ARM_SMMU_OPT_PAGE0_REGS_ONLY, "cavium,cn9900-broken-page1-regspace"},
	{ 0, NULL},
};

static inline void __iomem *arm_smmu_page1_fixup(unsigned long offset,
						 struct arm_smmu_device *smmu)
{
	if ((offset > SZ_64K) &&
	    (smmu->options & ARM_SMMU_OPT_PAGE0_REGS_ONLY))
		offset -= SZ_64K;

	return smmu->base + offset;
}

static struct arm_smmu_domain *to_smmu_domain(struct iommu_domain *dom)
{
	return container_of(dom, struct arm_smmu_domain, domain);
}

static void parse_driver_options(struct arm_smmu_device *smmu)
{
	int i = 0;

	do {
		if (of_property_read_bool(smmu->dev->of_node,
						arm_smmu_options[i].prop)) {
			smmu->options |= arm_smmu_options[i].opt;
			dev_notice(smmu->dev, "option %s\n",
				arm_smmu_options[i].prop);
		}
	} while (arm_smmu_options[++i].opt);
}

/* Low-level queue manipulation functions */
static bool queue_full(struct arm_smmu_queue *q)
{
	return Q_IDX(q, q->prod) == Q_IDX(q, q->cons) &&
	       Q_WRP(q, q->prod) != Q_WRP(q, q->cons);
}

static bool queue_empty(struct arm_smmu_queue *q)
{
	return Q_IDX(q, q->prod) == Q_IDX(q, q->cons) &&
	       Q_WRP(q, q->prod) == Q_WRP(q, q->cons);
}

static void queue_sync_cons(struct arm_smmu_queue *q)
{
	q->cons = readl_relaxed(q->cons_reg);
}

static void queue_inc_cons(struct arm_smmu_queue *q)
{
	u32 cons = (Q_WRP(q, q->cons) | Q_IDX(q, q->cons)) + 1;

	q->cons = Q_OVF(q, q->cons) | Q_WRP(q, cons) | Q_IDX(q, cons);

	/*
	 * Ensure that all CPU accesses (reads and writes) to the queue
	 * are complete before we update the cons pointer.
	 */
	mb();
	writel_relaxed(q->cons, q->cons_reg);
}

static int queue_sync_prod(struct arm_smmu_queue *q)
{
	int ret = 0;
	u32 prod = readl_relaxed(q->prod_reg);

	if (Q_OVF(q, prod) != Q_OVF(q, q->prod))
		ret = -EOVERFLOW;

	q->prod = prod;
	return ret;
}

static void queue_inc_prod(struct arm_smmu_queue *q)
{
	u32 prod = (Q_WRP(q, q->prod) | Q_IDX(q, q->prod)) + 1;

	q->prod = Q_OVF(q, q->prod) | Q_WRP(q, prod) | Q_IDX(q, prod);
	writel(q->prod, q->prod_reg);
}

/*
 * Wait for the SMMU to consume items. If drain is true, wait until the queue
 * is empty. Otherwise, wait until there is at least one free slot.
 */
static int queue_poll_cons(struct arm_smmu_queue *q, bool sync, bool wfe)
{
	ktime_t timeout;
	unsigned int delay = 1, spin_cnt = 0;

	/* Wait longer if it's a CMD_SYNC */
	timeout = ktime_add_us(ktime_get(), sync ?
					    ARM_SMMU_CMDQ_SYNC_TIMEOUT_US :
					    ARM_SMMU_POLL_TIMEOUT_US);

	while (queue_sync_cons(q), (sync ? !queue_empty(q) : queue_full(q))) {
		if (ktime_compare(ktime_get(), timeout) > 0)
			return -ETIMEDOUT;

		if (wfe) {
			wfe();
		} else if (++spin_cnt < ARM_SMMU_CMDQ_SYNC_SPIN_COUNT) {
			cpu_relax();
			continue;
		} else {
			udelay(delay);
			delay *= 2;
			spin_cnt = 0;
		}
	}

	return 0;
}

static void queue_write(__le64 *dst, u64 *src, size_t n_dwords)
{
	int i;

	for (i = 0; i < n_dwords; ++i)
		*dst++ = cpu_to_le64(*src++);
}

static int queue_insert_raw(struct arm_smmu_queue *q, u64 *ent)
{
	if (queue_full(q))
		return -ENOSPC;

	queue_write(Q_ENT(q, q->prod), ent, q->ent_dwords);
	queue_inc_prod(q);
	return 0;
}

static void queue_read(__le64 *dst, u64 *src, size_t n_dwords)
{
	int i;

	for (i = 0; i < n_dwords; ++i)
		*dst++ = le64_to_cpu(*src++);
}

static int queue_remove_raw(struct arm_smmu_queue *q, u64 *ent)
{
	if (queue_empty(q))
		return -EAGAIN;

	queue_read(ent, Q_ENT(q, q->cons), q->ent_dwords);
	queue_inc_cons(q);
	return 0;
}

/* High-level queue accessors */
static int arm_smmu_cmdq_build_cmd(u64 *cmd, struct arm_smmu_cmdq_ent *ent)
{
	memset(cmd, 0, CMDQ_ENT_DWORDS << 3);
	cmd[0] |= FIELD_PREP(CMDQ_0_OP, ent->opcode);

	switch (ent->opcode) {
	case CMDQ_OP_TLBI_EL2_ALL:
	case CMDQ_OP_TLBI_NSNH_ALL:
		break;
	case CMDQ_OP_PREFETCH_CFG:
		cmd[0] |= FIELD_PREP(CMDQ_PREFETCH_0_SID, ent->prefetch.sid);
		cmd[1] |= FIELD_PREP(CMDQ_PREFETCH_1_SIZE, ent->prefetch.size);
		cmd[1] |= ent->prefetch.addr & CMDQ_PREFETCH_1_ADDR_MASK;
		break;
	case CMDQ_OP_CFGI_STE:
		cmd[0] |= FIELD_PREP(CMDQ_CFGI_0_SID, ent->cfgi.sid);
		cmd[1] |= FIELD_PREP(CMDQ_CFGI_1_LEAF, ent->cfgi.leaf);
		break;
	case CMDQ_OP_CFGI_ALL:
		/* Cover the entire SID range */
		cmd[1] |= FIELD_PREP(CMDQ_CFGI_1_RANGE, 31);
		break;
	case CMDQ_OP_TLBI_NH_VA:
		cmd[0] |= FIELD_PREP(CMDQ_TLBI_0_VMID, ent->tlbi.vmid);
		cmd[0] |= FIELD_PREP(CMDQ_TLBI_0_ASID, ent->tlbi.asid);
		cmd[1] |= FIELD_PREP(CMDQ_TLBI_1_LEAF, ent->tlbi.leaf);
		cmd[1] |= ent->tlbi.addr & CMDQ_TLBI_1_VA_MASK;
		break;
	case CMDQ_OP_TLBI_S2_IPA:
		cmd[0] |= FIELD_PREP(CMDQ_TLBI_0_VMID, ent->tlbi.vmid);
		cmd[1] |= FIELD_PREP(CMDQ_TLBI_1_LEAF, ent->tlbi.leaf);
		cmd[1] |= ent->tlbi.addr & CMDQ_TLBI_1_IPA_MASK;
		break;
	case CMDQ_OP_TLBI_NH_ASID:
		cmd[0] |= FIELD_PREP(CMDQ_TLBI_0_ASID, ent->tlbi.asid);
		/* Fallthrough */
	case CMDQ_OP_TLBI_S12_VMALL:
		cmd[0] |= FIELD_PREP(CMDQ_TLBI_0_VMID, ent->tlbi.vmid);
		break;
	case CMDQ_OP_PRI_RESP:
		cmd[0] |= FIELD_PREP(CMDQ_0_SSV, ent->substream_valid);
		cmd[0] |= FIELD_PREP(CMDQ_PRI_0_SSID, ent->pri.ssid);
		cmd[0] |= FIELD_PREP(CMDQ_PRI_0_SID, ent->pri.sid);
		cmd[1] |= FIELD_PREP(CMDQ_PRI_1_GRPID, ent->pri.grpid);
		switch (ent->pri.resp) {
		case PRI_RESP_DENY:
		case PRI_RESP_FAIL:
		case PRI_RESP_SUCC:
			break;
		default:
			return -EINVAL;
		}
		cmd[1] |= FIELD_PREP(CMDQ_PRI_1_RESP, ent->pri.resp);
		break;
	case CMDQ_OP_CMD_SYNC:
		if (ent->sync.msiaddr)
			cmd[0] |= FIELD_PREP(CMDQ_SYNC_0_CS, CMDQ_SYNC_0_CS_IRQ);
		else
			cmd[0] |= FIELD_PREP(CMDQ_SYNC_0_CS, CMDQ_SYNC_0_CS_SEV);
		cmd[0] |= FIELD_PREP(CMDQ_SYNC_0_MSH, ARM_SMMU_SH_ISH);
		cmd[0] |= FIELD_PREP(CMDQ_SYNC_0_MSIATTR, ARM_SMMU_MEMATTR_OIWB);
		/*
		 * Commands are written little-endian, but we want the SMMU to
		 * receive MSIData, and thus write it back to memory, in CPU
		 * byte order, so big-endian needs an extra byteswap here.
		 */
		cmd[0] |= FIELD_PREP(CMDQ_SYNC_0_MSIDATA,
				     cpu_to_le32(ent->sync.msidata));
		cmd[1] |= ent->sync.msiaddr & CMDQ_SYNC_1_MSIADDR_MASK;
		break;
	default:
		return -ENOENT;
	}

	return 0;
}

static void arm_smmu_cmdq_skip_err(struct arm_smmu_device *smmu)
{
	static const char *cerror_str[] = {
		[CMDQ_ERR_CERROR_NONE_IDX]	= "No error",
		[CMDQ_ERR_CERROR_ILL_IDX]	= "Illegal command",
		[CMDQ_ERR_CERROR_ABT_IDX]	= "Abort on command fetch",
	};

	int i;
	u64 cmd[CMDQ_ENT_DWORDS];
	struct arm_smmu_queue *q = &smmu->cmdq.q;
	u32 cons = readl_relaxed(q->cons_reg);
	u32 idx = FIELD_GET(CMDQ_CONS_ERR, cons);
	struct arm_smmu_cmdq_ent cmd_sync = {
		.opcode = CMDQ_OP_CMD_SYNC,
	};

	dev_err(smmu->dev, "CMDQ error (cons 0x%08x): %s\n", cons,
		idx < ARRAY_SIZE(cerror_str) ?  cerror_str[idx] : "Unknown");

	switch (idx) {
	case CMDQ_ERR_CERROR_ABT_IDX:
		dev_err(smmu->dev, "retrying command fetch\n");
	case CMDQ_ERR_CERROR_NONE_IDX:
		return;
	case CMDQ_ERR_CERROR_ILL_IDX:
		/* Fallthrough */
	default:
		break;
	}

	/*
	 * We may have concurrent producers, so we need to be careful
	 * not to touch any of the shadow cmdq state.
	 */
	queue_read(cmd, Q_ENT(q, cons), q->ent_dwords);
	dev_err(smmu->dev, "skipping command in error state:\n");
	for (i = 0; i < ARRAY_SIZE(cmd); ++i)
		dev_err(smmu->dev, "\t0x%016llx\n", (unsigned long long)cmd[i]);

	/* Convert the erroneous command into a CMD_SYNC */
	if (arm_smmu_cmdq_build_cmd(cmd, &cmd_sync)) {
		dev_err(smmu->dev, "failed to convert to CMD_SYNC\n");
		return;
	}

	queue_write(Q_ENT(q, cons), cmd, q->ent_dwords);
<<<<<<< HEAD
=======
}

static void arm_smmu_cmdq_insert_cmd(struct arm_smmu_device *smmu, u64 *cmd)
{
	struct arm_smmu_queue *q = &smmu->cmdq.q;
	bool wfe = !!(smmu->features & ARM_SMMU_FEAT_SEV);

	while (queue_insert_raw(q, cmd) == -ENOSPC) {
		if (queue_poll_cons(q, false, wfe))
			dev_err_ratelimited(smmu->dev, "CMDQ timeout\n");
	}
>>>>>>> 286cd8c7
}

static void arm_smmu_cmdq_issue_cmd(struct arm_smmu_device *smmu,
				    struct arm_smmu_cmdq_ent *ent)
{
	u64 cmd[CMDQ_ENT_DWORDS];
	unsigned long flags;

	if (arm_smmu_cmdq_build_cmd(cmd, ent)) {
		dev_warn(smmu->dev, "ignoring unknown CMDQ opcode 0x%x\n",
			 ent->opcode);
		return;
	}

	spin_lock_irqsave(&smmu->cmdq.lock, flags);
	arm_smmu_cmdq_insert_cmd(smmu, cmd);
	spin_unlock_irqrestore(&smmu->cmdq.lock, flags);
}

/*
 * The difference between val and sync_idx is bounded by the maximum size of
 * a queue at 2^20 entries, so 32 bits is plenty for wrap-safe arithmetic.
 */
static int __arm_smmu_sync_poll_msi(struct arm_smmu_device *smmu, u32 sync_idx)
{
	ktime_t timeout;
	u32 val;

	timeout = ktime_add_us(ktime_get(), ARM_SMMU_CMDQ_SYNC_TIMEOUT_US);
	val = smp_cond_load_acquire(&smmu->sync_count,
				    (int)(VAL - sync_idx) >= 0 ||
				    !ktime_before(ktime_get(), timeout));

	return (int)(val - sync_idx) < 0 ? -ETIMEDOUT : 0;
}

static int __arm_smmu_cmdq_issue_sync_msi(struct arm_smmu_device *smmu)
{
	u64 cmd[CMDQ_ENT_DWORDS];
	unsigned long flags;
	struct arm_smmu_cmdq_ent ent = {
		.opcode = CMDQ_OP_CMD_SYNC,
		.sync	= {
			.msiaddr = virt_to_phys(&smmu->sync_count),
		},
	};

	spin_lock_irqsave(&smmu->cmdq.lock, flags);
	ent.sync.msidata = ++smmu->sync_nr;
	arm_smmu_cmdq_build_cmd(cmd, &ent);
	arm_smmu_cmdq_insert_cmd(smmu, cmd);
	spin_unlock_irqrestore(&smmu->cmdq.lock, flags);

	return __arm_smmu_sync_poll_msi(smmu, ent.sync.msidata);
}

static int __arm_smmu_cmdq_issue_sync(struct arm_smmu_device *smmu)
{
	u64 cmd[CMDQ_ENT_DWORDS];
	unsigned long flags;
	bool wfe = !!(smmu->features & ARM_SMMU_FEAT_SEV);
	struct arm_smmu_cmdq_ent ent = { .opcode = CMDQ_OP_CMD_SYNC };
	int ret;

	arm_smmu_cmdq_build_cmd(cmd, &ent);

	spin_lock_irqsave(&smmu->cmdq.lock, flags);
	arm_smmu_cmdq_insert_cmd(smmu, cmd);
	ret = queue_poll_cons(&smmu->cmdq.q, true, wfe);
	spin_unlock_irqrestore(&smmu->cmdq.lock, flags);

	return ret;
}

static void arm_smmu_cmdq_issue_sync(struct arm_smmu_device *smmu)
{
	int ret;
	bool msi = (smmu->features & ARM_SMMU_FEAT_MSI) &&
		   (smmu->features & ARM_SMMU_FEAT_COHERENCY);

	ret = msi ? __arm_smmu_cmdq_issue_sync_msi(smmu)
		  : __arm_smmu_cmdq_issue_sync(smmu);
	if (ret)
		dev_err_ratelimited(smmu->dev, "CMD_SYNC timeout\n");
}

/* Context descriptor manipulation functions */
static u64 arm_smmu_cpu_tcr_to_cd(u64 tcr)
{
	u64 val = 0;

	/* Repack the TCR. Just care about TTBR0 for now */
	val |= ARM_SMMU_TCR2CD(tcr, T0SZ);
	val |= ARM_SMMU_TCR2CD(tcr, TG0);
	val |= ARM_SMMU_TCR2CD(tcr, IRGN0);
	val |= ARM_SMMU_TCR2CD(tcr, ORGN0);
	val |= ARM_SMMU_TCR2CD(tcr, SH0);
	val |= ARM_SMMU_TCR2CD(tcr, EPD0);
	val |= ARM_SMMU_TCR2CD(tcr, EPD1);
	val |= ARM_SMMU_TCR2CD(tcr, IPS);
	val |= ARM_SMMU_TCR2CD(tcr, TBI0);

	return val;
}

static void arm_smmu_write_ctx_desc(struct arm_smmu_device *smmu,
				    struct arm_smmu_s1_cfg *cfg)
{
	u64 val;

	/*
	 * We don't need to issue any invalidation here, as we'll invalidate
	 * the STE when installing the new entry anyway.
	 */
	val = arm_smmu_cpu_tcr_to_cd(cfg->cd.tcr) |
#ifdef __BIG_ENDIAN
	      CTXDESC_CD_0_ENDI |
#endif
	      CTXDESC_CD_0_R | CTXDESC_CD_0_A | CTXDESC_CD_0_ASET |
	      CTXDESC_CD_0_AA64 | FIELD_PREP(CTXDESC_CD_0_ASID, cfg->cd.asid) |
	      CTXDESC_CD_0_V;

	/* STALL_MODEL==0b10 && CD.S==0 is ILLEGAL */
	if (smmu->features & ARM_SMMU_FEAT_STALL_FORCE)
		val |= CTXDESC_CD_0_S;

	cfg->cdptr[0] = cpu_to_le64(val);

	val = cfg->cd.ttbr & CTXDESC_CD_1_TTB0_MASK;
	cfg->cdptr[1] = cpu_to_le64(val);

	cfg->cdptr[3] = cpu_to_le64(cfg->cd.mair);
}

/* Stream table manipulation functions */
static void
arm_smmu_write_strtab_l1_desc(__le64 *dst, struct arm_smmu_strtab_l1_desc *desc)
{
	u64 val = 0;

	val |= FIELD_PREP(STRTAB_L1_DESC_SPAN, desc->span);
	val |= desc->l2ptr_dma & STRTAB_L1_DESC_L2PTR_MASK;

	*dst = cpu_to_le64(val);
}

static void arm_smmu_sync_ste_for_sid(struct arm_smmu_device *smmu, u32 sid)
{
	struct arm_smmu_cmdq_ent cmd = {
		.opcode	= CMDQ_OP_CFGI_STE,
		.cfgi	= {
			.sid	= sid,
			.leaf	= true,
		},
	};

	arm_smmu_cmdq_issue_cmd(smmu, &cmd);
	arm_smmu_cmdq_issue_sync(smmu);
}

static void arm_smmu_write_strtab_ent(struct arm_smmu_device *smmu, u32 sid,
				      __le64 *dst, struct arm_smmu_strtab_ent *ste)
{
	/*
	 * This is hideously complicated, but we only really care about
	 * three cases at the moment:
	 *
	 * 1. Invalid (all zero) -> bypass/fault (init)
	 * 2. Bypass/fault -> translation/bypass (attach)
	 * 3. Translation/bypass -> bypass/fault (detach)
	 *
	 * Given that we can't update the STE atomically and the SMMU
	 * doesn't read the thing in a defined order, that leaves us
	 * with the following maintenance requirements:
	 *
	 * 1. Update Config, return (init time STEs aren't live)
	 * 2. Write everything apart from dword 0, sync, write dword 0, sync
	 * 3. Update Config, sync
	 */
	u64 val = le64_to_cpu(dst[0]);
	bool ste_live = false;
	struct arm_smmu_cmdq_ent prefetch_cmd = {
		.opcode		= CMDQ_OP_PREFETCH_CFG,
		.prefetch	= {
			.sid	= sid,
		},
	};

	if (val & STRTAB_STE_0_V) {
		switch (FIELD_GET(STRTAB_STE_0_CFG, val)) {
		case STRTAB_STE_0_CFG_BYPASS:
			break;
		case STRTAB_STE_0_CFG_S1_TRANS:
		case STRTAB_STE_0_CFG_S2_TRANS:
			ste_live = true;
			break;
		case STRTAB_STE_0_CFG_ABORT:
			if (disable_bypass)
				break;
		default:
			BUG(); /* STE corruption */
		}
	}

	/* Nuke the existing STE_0 value, as we're going to rewrite it */
<<<<<<< HEAD
	val = ste->valid ? STRTAB_STE_0_V : 0;
=======
	val = STRTAB_STE_0_V;

	/* Bypass/fault */
	if (!ste->assigned || !(ste->s1_cfg || ste->s2_cfg)) {
		if (!ste->assigned && disable_bypass)
			val |= FIELD_PREP(STRTAB_STE_0_CFG, STRTAB_STE_0_CFG_ABORT);
		else
			val |= FIELD_PREP(STRTAB_STE_0_CFG, STRTAB_STE_0_CFG_BYPASS);
>>>>>>> 286cd8c7

		dst[0] = cpu_to_le64(val);
		dst[1] = cpu_to_le64(FIELD_PREP(STRTAB_STE_1_SHCFG,
						STRTAB_STE_1_SHCFG_INCOMING));
		dst[2] = 0; /* Nuke the VMID */
		/*
		 * The SMMU can perform negative caching, so we must sync
		 * the STE regardless of whether the old value was live.
		 */
		if (smmu)
			arm_smmu_sync_ste_for_sid(smmu, sid);
		return;
	}

	if (ste->s1_cfg) {
		BUG_ON(ste_live);
		dst[1] = cpu_to_le64(
			 FIELD_PREP(STRTAB_STE_1_S1CIR, STRTAB_STE_1_S1C_CACHE_WBRA) |
			 FIELD_PREP(STRTAB_STE_1_S1COR, STRTAB_STE_1_S1C_CACHE_WBRA) |
			 FIELD_PREP(STRTAB_STE_1_S1CSH, ARM_SMMU_SH_ISH) |
#ifdef CONFIG_PCI_ATS
			 FIELD_PREP(STRTAB_STE_1_EATS, STRTAB_STE_1_EATS_TRANS) |
#endif
			 FIELD_PREP(STRTAB_STE_1_STRW, STRTAB_STE_1_STRW_NSEL1));

<<<<<<< HEAD
		val |= (ste->s1_cfg->cdptr_dma & STRTAB_STE_0_S1CTXPTR_MASK
		        << STRTAB_STE_0_S1CTXPTR_SHIFT) |
			STRTAB_STE_0_CFG_S1_TRANS;
=======
		if (smmu->features & ARM_SMMU_FEAT_STALLS &&
		   !(smmu->features & ARM_SMMU_FEAT_STALL_FORCE))
			dst[1] |= cpu_to_le64(STRTAB_STE_1_S1STALLD);

		val |= (ste->s1_cfg->cdptr_dma & STRTAB_STE_0_S1CTXPTR_MASK) |
			FIELD_PREP(STRTAB_STE_0_CFG, STRTAB_STE_0_CFG_S1_TRANS);
>>>>>>> 286cd8c7
	}

	if (ste->s2_cfg) {
		BUG_ON(ste_live);
		dst[2] = cpu_to_le64(
			 FIELD_PREP(STRTAB_STE_2_S2VMID, ste->s2_cfg->vmid) |
			 FIELD_PREP(STRTAB_STE_2_VTCR, ste->s2_cfg->vtcr) |
#ifdef __BIG_ENDIAN
			 STRTAB_STE_2_S2ENDI |
#endif
			 STRTAB_STE_2_S2PTW | STRTAB_STE_2_S2AA64 |
			 STRTAB_STE_2_S2R);

		dst[3] = cpu_to_le64(ste->s2_cfg->vttbr & STRTAB_STE_3_S2TTB_MASK);

		val |= FIELD_PREP(STRTAB_STE_0_CFG, STRTAB_STE_0_CFG_S2_TRANS);
	}

	arm_smmu_sync_ste_for_sid(smmu, sid);
	/* See comment in arm_smmu_write_ctx_desc() */
	WRITE_ONCE(dst[0], cpu_to_le64(val));
	arm_smmu_sync_ste_for_sid(smmu, sid);

	/* It's likely that we'll want to use the new STE soon */
	if (!(smmu->options & ARM_SMMU_OPT_SKIP_PREFETCH))
		arm_smmu_cmdq_issue_cmd(smmu, &prefetch_cmd);
}

static void arm_smmu_init_bypass_stes(u64 *strtab, unsigned int nent)
{
	unsigned int i;
	struct arm_smmu_strtab_ent ste = { .assigned = false };

	for (i = 0; i < nent; ++i) {
		arm_smmu_write_strtab_ent(NULL, -1, strtab, &ste);
		strtab += STRTAB_STE_DWORDS;
	}
}

static int arm_smmu_init_l2_strtab(struct arm_smmu_device *smmu, u32 sid)
{
	size_t size;
	void *strtab;
	struct arm_smmu_strtab_cfg *cfg = &smmu->strtab_cfg;
	struct arm_smmu_strtab_l1_desc *desc = &cfg->l1_desc[sid >> STRTAB_SPLIT];

	if (desc->l2ptr)
		return 0;

	size = 1 << (STRTAB_SPLIT + ilog2(STRTAB_STE_DWORDS) + 3);
	strtab = &cfg->strtab[(sid >> STRTAB_SPLIT) * STRTAB_L1_DESC_DWORDS];

	desc->span = STRTAB_SPLIT + 1;
	desc->l2ptr = dmam_alloc_coherent(smmu->dev, size, &desc->l2ptr_dma,
					  GFP_KERNEL | __GFP_ZERO);
	if (!desc->l2ptr) {
		dev_err(smmu->dev,
			"failed to allocate l2 stream table for SID %u\n",
			sid);
		return -ENOMEM;
	}

	arm_smmu_init_bypass_stes(desc->l2ptr, 1 << STRTAB_SPLIT);
	arm_smmu_write_strtab_l1_desc(strtab, desc);
	return 0;
}

/* IRQ and event handlers */
static irqreturn_t arm_smmu_evtq_thread(int irq, void *dev)
{
	int i;
	struct arm_smmu_device *smmu = dev;
	struct arm_smmu_queue *q = &smmu->evtq.q;
	u64 evt[EVTQ_ENT_DWORDS];

	do {
		while (!queue_remove_raw(q, evt)) {
			u8 id = FIELD_GET(EVTQ_0_ID, evt[0]);

			dev_info(smmu->dev, "event 0x%02x received:\n", id);
			for (i = 0; i < ARRAY_SIZE(evt); ++i)
				dev_info(smmu->dev, "\t0x%016llx\n",
					 (unsigned long long)evt[i]);

			cond_resched();
		}

		/*
		 * Not much we can do on overflow, so scream and pretend we're
		 * trying harder.
		 */
		if (queue_sync_prod(q) == -EOVERFLOW)
			dev_err(smmu->dev, "EVTQ overflow detected -- events lost\n");
	} while (!queue_empty(q));

	/* Sync our overflow flag, as we believe we're up to speed */
	q->cons = Q_OVF(q, q->prod) | Q_WRP(q, q->cons) | Q_IDX(q, q->cons);
	return IRQ_HANDLED;
}

static void arm_smmu_handle_ppr(struct arm_smmu_device *smmu, u64 *evt)
{
	u32 sid, ssid;
	u16 grpid;
	bool ssv, last;

	sid = FIELD_GET(PRIQ_0_SID, evt[0]);
	ssv = FIELD_GET(PRIQ_0_SSID_V, evt[0]);
	ssid = ssv ? FIELD_GET(PRIQ_0_SSID, evt[0]) : 0;
	last = FIELD_GET(PRIQ_0_PRG_LAST, evt[0]);
	grpid = FIELD_GET(PRIQ_1_PRG_IDX, evt[1]);

	dev_info(smmu->dev, "unexpected PRI request received:\n");
	dev_info(smmu->dev,
		 "\tsid 0x%08x.0x%05x: [%u%s] %sprivileged %s%s%s access at iova 0x%016llx\n",
		 sid, ssid, grpid, last ? "L" : "",
		 evt[0] & PRIQ_0_PERM_PRIV ? "" : "un",
		 evt[0] & PRIQ_0_PERM_READ ? "R" : "",
		 evt[0] & PRIQ_0_PERM_WRITE ? "W" : "",
		 evt[0] & PRIQ_0_PERM_EXEC ? "X" : "",
		 evt[1] & PRIQ_1_ADDR_MASK);

	if (last) {
		struct arm_smmu_cmdq_ent cmd = {
			.opcode			= CMDQ_OP_PRI_RESP,
			.substream_valid	= ssv,
			.pri			= {
				.sid	= sid,
				.ssid	= ssid,
				.grpid	= grpid,
				.resp	= PRI_RESP_DENY,
			},
		};

		arm_smmu_cmdq_issue_cmd(smmu, &cmd);
	}
}

static irqreturn_t arm_smmu_priq_thread(int irq, void *dev)
{
	struct arm_smmu_device *smmu = dev;
	struct arm_smmu_queue *q = &smmu->priq.q;
	u64 evt[PRIQ_ENT_DWORDS];

	do {
		while (!queue_remove_raw(q, evt))
			arm_smmu_handle_ppr(smmu, evt);

		if (queue_sync_prod(q) == -EOVERFLOW)
			dev_err(smmu->dev, "PRIQ overflow detected -- requests lost\n");
	} while (!queue_empty(q));

	/* Sync our overflow flag, as we believe we're up to speed */
	q->cons = Q_OVF(q, q->prod) | Q_WRP(q, q->cons) | Q_IDX(q, q->cons);
	writel(q->cons, q->cons_reg);
<<<<<<< HEAD
	return IRQ_HANDLED;
}

static irqreturn_t arm_smmu_priq_handler(int irq, void *dev)
{
	irqreturn_t ret = IRQ_WAKE_THREAD;
	struct arm_smmu_device *smmu = dev;
	struct arm_smmu_queue *q = &smmu->priq.q;

	/* PRIQ overflow indicates a programming error */
	if (queue_sync_prod(q) == -EOVERFLOW)
		dev_err(smmu->dev, "PRIQ overflow detected -- requests lost\n");
	else if (queue_empty(q))
		ret = IRQ_NONE;

	return ret;
}

static irqreturn_t arm_smmu_cmdq_sync_handler(int irq, void *dev)
{
	/* We don't actually use CMD_SYNC interrupts for anything */
=======
>>>>>>> 286cd8c7
	return IRQ_HANDLED;
}

static int arm_smmu_device_disable(struct arm_smmu_device *smmu);

static irqreturn_t arm_smmu_gerror_handler(int irq, void *dev)
{
	u32 gerror, gerrorn, active;
	struct arm_smmu_device *smmu = dev;

	gerror = readl_relaxed(smmu->base + ARM_SMMU_GERROR);
	gerrorn = readl_relaxed(smmu->base + ARM_SMMU_GERRORN);

	active = gerror ^ gerrorn;
	if (!(active & GERROR_ERR_MASK))
		return IRQ_NONE; /* No errors pending */

	dev_warn(smmu->dev,
		 "unexpected global error reported (0x%08x), this could be serious\n",
		 active);

	if (active & GERROR_SFM_ERR) {
		dev_err(smmu->dev, "device has entered Service Failure Mode!\n");
		arm_smmu_device_disable(smmu);
	}

	if (active & GERROR_MSI_GERROR_ABT_ERR)
		dev_warn(smmu->dev, "GERROR MSI write aborted\n");

	if (active & GERROR_MSI_PRIQ_ABT_ERR)
		dev_warn(smmu->dev, "PRIQ MSI write aborted\n");

	if (active & GERROR_MSI_EVTQ_ABT_ERR)
		dev_warn(smmu->dev, "EVTQ MSI write aborted\n");

	if (active & GERROR_MSI_CMDQ_ABT_ERR)
		dev_warn(smmu->dev, "CMDQ MSI write aborted\n");

	if (active & GERROR_PRIQ_ABT_ERR)
		dev_err(smmu->dev, "PRIQ write aborted -- events may have been lost\n");

	if (active & GERROR_EVTQ_ABT_ERR)
		dev_err(smmu->dev, "EVTQ write aborted -- events may have been lost\n");

	if (active & GERROR_CMDQ_ERR)
		arm_smmu_cmdq_skip_err(smmu);

	writel(gerror, smmu->base + ARM_SMMU_GERRORN);
	return IRQ_HANDLED;
}

static irqreturn_t arm_smmu_combined_irq_thread(int irq, void *dev)
{
	struct arm_smmu_device *smmu = dev;

	arm_smmu_evtq_thread(irq, dev);
	if (smmu->features & ARM_SMMU_FEAT_PRI)
		arm_smmu_priq_thread(irq, dev);

	return IRQ_HANDLED;
}

static irqreturn_t arm_smmu_combined_irq_handler(int irq, void *dev)
{
	arm_smmu_gerror_handler(irq, dev);
	return IRQ_WAKE_THREAD;
}

/* IO_PGTABLE API */
static void __arm_smmu_tlb_sync(struct arm_smmu_device *smmu)
{
	arm_smmu_cmdq_issue_sync(smmu);
}

static void arm_smmu_tlb_sync(void *cookie)
{
	struct arm_smmu_domain *smmu_domain = cookie;
	__arm_smmu_tlb_sync(smmu_domain->smmu);
}

static void arm_smmu_tlb_inv_context(void *cookie)
{
	struct arm_smmu_domain *smmu_domain = cookie;
	struct arm_smmu_device *smmu = smmu_domain->smmu;
	struct arm_smmu_cmdq_ent cmd;

	if (smmu_domain->stage == ARM_SMMU_DOMAIN_S1) {
		cmd.opcode	= CMDQ_OP_TLBI_NH_ASID;
		cmd.tlbi.asid	= smmu_domain->s1_cfg.cd.asid;
		cmd.tlbi.vmid	= 0;
	} else {
		cmd.opcode	= CMDQ_OP_TLBI_S12_VMALL;
		cmd.tlbi.vmid	= smmu_domain->s2_cfg.vmid;
	}

	arm_smmu_cmdq_issue_cmd(smmu, &cmd);
	__arm_smmu_tlb_sync(smmu);
}

static void arm_smmu_tlb_inv_range_nosync(unsigned long iova, size_t size,
					  size_t granule, bool leaf, void *cookie)
{
	struct arm_smmu_domain *smmu_domain = cookie;
	struct arm_smmu_device *smmu = smmu_domain->smmu;
	struct arm_smmu_cmdq_ent cmd = {
		.tlbi = {
			.leaf	= leaf,
			.addr	= iova,
		},
	};

	if (smmu_domain->stage == ARM_SMMU_DOMAIN_S1) {
		cmd.opcode	= CMDQ_OP_TLBI_NH_VA;
		cmd.tlbi.asid	= smmu_domain->s1_cfg.cd.asid;
	} else {
		cmd.opcode	= CMDQ_OP_TLBI_S2_IPA;
		cmd.tlbi.vmid	= smmu_domain->s2_cfg.vmid;
	}

	do {
		arm_smmu_cmdq_issue_cmd(smmu, &cmd);
		cmd.tlbi.addr += granule;
	} while (size -= granule);
}

static const struct iommu_gather_ops arm_smmu_gather_ops = {
	.tlb_flush_all	= arm_smmu_tlb_inv_context,
	.tlb_add_flush	= arm_smmu_tlb_inv_range_nosync,
	.tlb_sync	= arm_smmu_tlb_sync,
};

/* IOMMU API */
static bool arm_smmu_capable(enum iommu_cap cap)
{
	switch (cap) {
	case IOMMU_CAP_CACHE_COHERENCY:
		return true;
	case IOMMU_CAP_NOEXEC:
		return true;
	default:
		return false;
	}
}

static struct iommu_domain *arm_smmu_domain_alloc(unsigned type)
{
	struct arm_smmu_domain *smmu_domain;

	if (type != IOMMU_DOMAIN_UNMANAGED &&
	    type != IOMMU_DOMAIN_DMA &&
	    type != IOMMU_DOMAIN_IDENTITY)
		return NULL;

	/*
	 * Allocate the domain and initialise some of its data structures.
	 * We can't really do anything meaningful until we've added a
	 * master.
	 */
	smmu_domain = kzalloc(sizeof(*smmu_domain), GFP_KERNEL);
	if (!smmu_domain)
		return NULL;

	if (type == IOMMU_DOMAIN_DMA &&
	    iommu_get_dma_cookie(&smmu_domain->domain)) {
		kfree(smmu_domain);
		return NULL;
	}

	mutex_init(&smmu_domain->init_mutex);
	return &smmu_domain->domain;
}

static int arm_smmu_bitmap_alloc(unsigned long *map, int span)
{
	int idx, size = 1 << span;

	do {
		idx = find_first_zero_bit(map, size);
		if (idx == size)
			return -ENOSPC;
	} while (test_and_set_bit(idx, map));

	return idx;
}

static void arm_smmu_bitmap_free(unsigned long *map, int idx)
{
	clear_bit(idx, map);
}

static void arm_smmu_domain_free(struct iommu_domain *domain)
{
	struct arm_smmu_domain *smmu_domain = to_smmu_domain(domain);
	struct arm_smmu_device *smmu = smmu_domain->smmu;

	iommu_put_dma_cookie(domain);
	free_io_pgtable_ops(smmu_domain->pgtbl_ops);

	/* Free the CD and ASID, if we allocated them */
	if (smmu_domain->stage == ARM_SMMU_DOMAIN_S1) {
		struct arm_smmu_s1_cfg *cfg = &smmu_domain->s1_cfg;

		if (cfg->cdptr) {
			dmam_free_coherent(smmu_domain->smmu->dev,
					   CTXDESC_CD_DWORDS << 3,
					   cfg->cdptr,
					   cfg->cdptr_dma);

			arm_smmu_bitmap_free(smmu->asid_map, cfg->cd.asid);
		}
	} else {
		struct arm_smmu_s2_cfg *cfg = &smmu_domain->s2_cfg;
		if (cfg->vmid)
			arm_smmu_bitmap_free(smmu->vmid_map, cfg->vmid);
	}

	kfree(smmu_domain);
}

static int arm_smmu_domain_finalise_s1(struct arm_smmu_domain *smmu_domain,
				       struct io_pgtable_cfg *pgtbl_cfg)
{
	int ret;
	int asid;
	struct arm_smmu_device *smmu = smmu_domain->smmu;
	struct arm_smmu_s1_cfg *cfg = &smmu_domain->s1_cfg;

	asid = arm_smmu_bitmap_alloc(smmu->asid_map, smmu->asid_bits);
	if (asid < 0)
		return asid;

	cfg->cdptr = dmam_alloc_coherent(smmu->dev, CTXDESC_CD_DWORDS << 3,
					 &cfg->cdptr_dma,
					 GFP_KERNEL | __GFP_ZERO);
	if (!cfg->cdptr) {
		dev_warn(smmu->dev, "failed to allocate context descriptor\n");
		ret = -ENOMEM;
		goto out_free_asid;
	}

	cfg->cd.asid	= (u16)asid;
	cfg->cd.ttbr	= pgtbl_cfg->arm_lpae_s1_cfg.ttbr[0];
	cfg->cd.tcr	= pgtbl_cfg->arm_lpae_s1_cfg.tcr;
	cfg->cd.mair	= pgtbl_cfg->arm_lpae_s1_cfg.mair[0];
	return 0;

out_free_asid:
	arm_smmu_bitmap_free(smmu->asid_map, asid);
	return ret;
}

static int arm_smmu_domain_finalise_s2(struct arm_smmu_domain *smmu_domain,
				       struct io_pgtable_cfg *pgtbl_cfg)
{
	int vmid;
	struct arm_smmu_device *smmu = smmu_domain->smmu;
	struct arm_smmu_s2_cfg *cfg = &smmu_domain->s2_cfg;

	vmid = arm_smmu_bitmap_alloc(smmu->vmid_map, smmu->vmid_bits);
	if (vmid < 0)
		return vmid;

	cfg->vmid	= (u16)vmid;
	cfg->vttbr	= pgtbl_cfg->arm_lpae_s2_cfg.vttbr;
	cfg->vtcr	= pgtbl_cfg->arm_lpae_s2_cfg.vtcr;
	return 0;
}

static int arm_smmu_domain_finalise(struct iommu_domain *domain)
{
	int ret;
	unsigned long ias, oas;
	enum io_pgtable_fmt fmt;
	struct io_pgtable_cfg pgtbl_cfg;
	struct io_pgtable_ops *pgtbl_ops;
	int (*finalise_stage_fn)(struct arm_smmu_domain *,
				 struct io_pgtable_cfg *);
	struct arm_smmu_domain *smmu_domain = to_smmu_domain(domain);
	struct arm_smmu_device *smmu = smmu_domain->smmu;

	if (domain->type == IOMMU_DOMAIN_IDENTITY) {
		smmu_domain->stage = ARM_SMMU_DOMAIN_BYPASS;
		return 0;
	}

	/* Restrict the stage to what we can actually support */
	if (!(smmu->features & ARM_SMMU_FEAT_TRANS_S1))
		smmu_domain->stage = ARM_SMMU_DOMAIN_S2;
	if (!(smmu->features & ARM_SMMU_FEAT_TRANS_S2))
		smmu_domain->stage = ARM_SMMU_DOMAIN_S1;

	switch (smmu_domain->stage) {
	case ARM_SMMU_DOMAIN_S1:
		ias = (smmu->features & ARM_SMMU_FEAT_VAX) ? 52 : 48;
		ias = min_t(unsigned long, ias, VA_BITS);
		oas = smmu->ias;
		fmt = ARM_64_LPAE_S1;
		finalise_stage_fn = arm_smmu_domain_finalise_s1;
		break;
	case ARM_SMMU_DOMAIN_NESTED:
	case ARM_SMMU_DOMAIN_S2:
		ias = smmu->ias;
		oas = smmu->oas;
		fmt = ARM_64_LPAE_S2;
		finalise_stage_fn = arm_smmu_domain_finalise_s2;
		break;
	default:
		return -EINVAL;
	}

	pgtbl_cfg = (struct io_pgtable_cfg) {
		.pgsize_bitmap	= smmu->pgsize_bitmap,
		.ias		= ias,
		.oas		= oas,
		.tlb		= &arm_smmu_gather_ops,
		.iommu_dev	= smmu->dev,
	};

	if (smmu->features & ARM_SMMU_FEAT_COHERENCY)
		pgtbl_cfg.quirks = IO_PGTABLE_QUIRK_NO_DMA;

	pgtbl_ops = alloc_io_pgtable_ops(fmt, &pgtbl_cfg, smmu_domain);
	if (!pgtbl_ops)
		return -ENOMEM;

<<<<<<< HEAD
	arm_smmu_ops.pgsize_bitmap = pgtbl_cfg.pgsize_bitmap;

	ret = finalise_stage_fn(smmu_domain, &pgtbl_cfg);
	if (IS_ERR_VALUE(ret)) {
=======
	domain->pgsize_bitmap = pgtbl_cfg.pgsize_bitmap;
	domain->geometry.aperture_end = (1UL << pgtbl_cfg.ias) - 1;
	domain->geometry.force_aperture = true;

	ret = finalise_stage_fn(smmu_domain, &pgtbl_cfg);
	if (ret < 0) {
>>>>>>> 286cd8c7
		free_io_pgtable_ops(pgtbl_ops);
		return ret;
	}

	smmu_domain->pgtbl_ops = pgtbl_ops;
	return 0;
<<<<<<< HEAD
}

static struct arm_smmu_group *arm_smmu_group_get(struct device *dev)
{
	struct iommu_group *group;
	struct arm_smmu_group *smmu_group;

	group = iommu_group_get(dev);
	if (!group)
		return NULL;

	smmu_group = iommu_group_get_iommudata(group);
	iommu_group_put(group);
	return smmu_group;
=======
>>>>>>> 286cd8c7
}

static __le64 *arm_smmu_get_step_for_sid(struct arm_smmu_device *smmu, u32 sid)
{
	__le64 *step;
	struct arm_smmu_strtab_cfg *cfg = &smmu->strtab_cfg;

	if (smmu->features & ARM_SMMU_FEAT_2_LVL_STRTAB) {
		struct arm_smmu_strtab_l1_desc *l1_desc;
		int idx;

		/* Two-level walk */
		idx = (sid >> STRTAB_SPLIT) * STRTAB_L1_DESC_DWORDS;
		l1_desc = &cfg->l1_desc[idx];
		idx = (sid & ((1 << STRTAB_SPLIT) - 1)) * STRTAB_STE_DWORDS;
		step = &l1_desc->l2ptr[idx];
	} else {
		/* Simple linear lookup */
		step = &cfg->strtab[sid * STRTAB_STE_DWORDS];
	}

	return step;
}

static void arm_smmu_install_ste_for_dev(struct iommu_fwspec *fwspec)
{
	int i, j;
	struct arm_smmu_master_data *master = fwspec->iommu_priv;
	struct arm_smmu_device *smmu = master->smmu;

	for (i = 0; i < fwspec->num_ids; ++i) {
		u32 sid = fwspec->ids[i];
		__le64 *step = arm_smmu_get_step_for_sid(smmu, sid);

		/* Bridged PCI devices may end up with duplicated IDs */
		for (j = 0; j < i; j++)
			if (fwspec->ids[j] == sid)
				break;
		if (j < i)
			continue;

		arm_smmu_write_strtab_ent(smmu, sid, step, &master->ste);
	}
}

static void arm_smmu_detach_dev(struct device *dev)
{
	struct arm_smmu_master_data *master = dev->iommu_fwspec->iommu_priv;

	master->ste.assigned = false;
	arm_smmu_install_ste_for_dev(dev->iommu_fwspec);
}

static int arm_smmu_attach_dev(struct iommu_domain *domain, struct device *dev)
{
	int ret = 0;
	struct arm_smmu_device *smmu;
	struct arm_smmu_domain *smmu_domain = to_smmu_domain(domain);
	struct arm_smmu_master_data *master;
	struct arm_smmu_strtab_ent *ste;

	if (!dev->iommu_fwspec)
		return -ENOENT;

	master = dev->iommu_fwspec->iommu_priv;
	smmu = master->smmu;
	ste = &master->ste;

	/* Already attached to a different domain? */
	if (ste->assigned)
		arm_smmu_detach_dev(dev);

	mutex_lock(&smmu_domain->init_mutex);

	if (!smmu_domain->smmu) {
		smmu_domain->smmu = smmu;
		ret = arm_smmu_domain_finalise(domain);
		if (ret) {
			smmu_domain->smmu = NULL;
			goto out_unlock;
		}
	} else if (smmu_domain->smmu != smmu) {
		dev_err(dev,
			"cannot attach to SMMU %s (upstream of %s)\n",
			dev_name(smmu_domain->smmu->dev),
			dev_name(smmu->dev));
		ret = -ENXIO;
		goto out_unlock;
	}

	ste->assigned = true;

	if (smmu_domain->stage == ARM_SMMU_DOMAIN_BYPASS) {
		ste->s1_cfg = NULL;
		ste->s2_cfg = NULL;
	} else if (smmu_domain->stage == ARM_SMMU_DOMAIN_S1) {
		ste->s1_cfg = &smmu_domain->s1_cfg;
		ste->s2_cfg = NULL;
		arm_smmu_write_ctx_desc(smmu, ste->s1_cfg);
	} else {
		ste->s1_cfg = NULL;
		ste->s2_cfg = &smmu_domain->s2_cfg;
	}

	arm_smmu_install_ste_for_dev(dev->iommu_fwspec);
out_unlock:
	mutex_unlock(&smmu_domain->init_mutex);
	return ret;
}

static int arm_smmu_map(struct iommu_domain *domain, unsigned long iova,
			phys_addr_t paddr, size_t size, int prot)
{
	struct io_pgtable_ops *ops = to_smmu_domain(domain)->pgtbl_ops;

	if (!ops)
		return -ENODEV;

	return ops->map(ops, iova, paddr, size, prot);
}

static size_t
arm_smmu_unmap(struct iommu_domain *domain, unsigned long iova, size_t size)
{
	struct io_pgtable_ops *ops = to_smmu_domain(domain)->pgtbl_ops;

	if (!ops)
		return 0;

	return ops->unmap(ops, iova, size);
}

static void arm_smmu_iotlb_sync(struct iommu_domain *domain)
{
	struct arm_smmu_device *smmu = to_smmu_domain(domain)->smmu;

	if (smmu)
		__arm_smmu_tlb_sync(smmu);
}

static phys_addr_t
arm_smmu_iova_to_phys(struct iommu_domain *domain, dma_addr_t iova)
{
	struct io_pgtable_ops *ops = to_smmu_domain(domain)->pgtbl_ops;

	if (domain->type == IOMMU_DOMAIN_IDENTITY)
		return iova;

	if (!ops)
		return 0;

	return ops->iova_to_phys(ops, iova);
}

static struct platform_driver arm_smmu_driver;

static int arm_smmu_match_node(struct device *dev, void *data)
{
	return dev->fwnode == data;
}

static
struct arm_smmu_device *arm_smmu_get_by_fwnode(struct fwnode_handle *fwnode)
{
	struct device *dev = driver_find_device(&arm_smmu_driver.driver, NULL,
						fwnode, arm_smmu_match_node);
	put_device(dev);
	return dev ? dev_get_drvdata(dev) : NULL;
}

static bool arm_smmu_sid_in_range(struct arm_smmu_device *smmu, u32 sid)
{
	unsigned long limit = smmu->strtab_cfg.num_l1_ents;

	if (smmu->features & ARM_SMMU_FEAT_2_LVL_STRTAB)
		limit *= 1UL << STRTAB_SPLIT;

	return sid < limit;
}

static struct iommu_ops arm_smmu_ops;

static int arm_smmu_add_device(struct device *dev)
{
	int i, ret;
	struct arm_smmu_device *smmu;
	struct arm_smmu_master_data *master;
	struct iommu_fwspec *fwspec = dev->iommu_fwspec;
	struct iommu_group *group;

	if (!fwspec || fwspec->ops != &arm_smmu_ops)
		return -ENODEV;
	/*
	 * We _can_ actually withstand dodgy bus code re-calling add_device()
	 * without an intervening remove_device()/of_xlate() sequence, but
	 * we're not going to do so quietly...
	 */
	if (WARN_ON_ONCE(fwspec->iommu_priv)) {
		master = fwspec->iommu_priv;
		smmu = master->smmu;
	} else {
		smmu = arm_smmu_get_by_fwnode(fwspec->iommu_fwnode);
		if (!smmu)
			return -ENODEV;
		master = kzalloc(sizeof(*master), GFP_KERNEL);
		if (!master)
			return -ENOMEM;

		master->smmu = smmu;
		fwspec->iommu_priv = master;
	}

	/* Check the SIDs are in range of the SMMU and our stream table */
	for (i = 0; i < fwspec->num_ids; i++) {
		u32 sid = fwspec->ids[i];

		if (!arm_smmu_sid_in_range(smmu, sid))
			return -ERANGE;

		/* Ensure l2 strtab is initialised */
		if (smmu->features & ARM_SMMU_FEAT_2_LVL_STRTAB) {
			ret = arm_smmu_init_l2_strtab(smmu, sid);
			if (ret)
				return ret;
		}
	}

	group = iommu_group_get_for_dev(dev);
	if (!IS_ERR(group)) {
		iommu_group_put(group);
		iommu_device_link(&smmu->iommu, dev);
	}

	return PTR_ERR_OR_ZERO(group);
}

static void arm_smmu_remove_device(struct device *dev)
{
	struct iommu_fwspec *fwspec = dev->iommu_fwspec;
	struct arm_smmu_master_data *master;
	struct arm_smmu_device *smmu;

	if (!fwspec || fwspec->ops != &arm_smmu_ops)
		return;

	master = fwspec->iommu_priv;
	smmu = master->smmu;
	if (master && master->ste.assigned)
		arm_smmu_detach_dev(dev);
	iommu_group_remove_device(dev);
	iommu_device_unlink(&smmu->iommu, dev);
	kfree(master);
	iommu_fwspec_free(dev);
}

static struct iommu_group *arm_smmu_device_group(struct device *dev)
{
	struct iommu_group *group;

	/*
	 * We don't support devices sharing stream IDs other than PCI RID
	 * aliases, since the necessary ID-to-device lookup becomes rather
	 * impractical given a potential sparse 32-bit stream ID space.
	 */
	if (dev_is_pci(dev))
		group = pci_device_group(dev);
	else
		group = generic_device_group(dev);

	return group;
}

static int arm_smmu_domain_get_attr(struct iommu_domain *domain,
				    enum iommu_attr attr, void *data)
{
	struct arm_smmu_domain *smmu_domain = to_smmu_domain(domain);

	if (domain->type != IOMMU_DOMAIN_UNMANAGED)
		return -EINVAL;

	switch (attr) {
	case DOMAIN_ATTR_NESTING:
		*(int *)data = (smmu_domain->stage == ARM_SMMU_DOMAIN_NESTED);
		return 0;
	default:
		return -ENODEV;
	}
}

static int arm_smmu_domain_set_attr(struct iommu_domain *domain,
				    enum iommu_attr attr, void *data)
{
	int ret = 0;
	struct arm_smmu_domain *smmu_domain = to_smmu_domain(domain);

	if (domain->type != IOMMU_DOMAIN_UNMANAGED)
		return -EINVAL;

	mutex_lock(&smmu_domain->init_mutex);

	switch (attr) {
	case DOMAIN_ATTR_NESTING:
		if (smmu_domain->smmu) {
			ret = -EPERM;
			goto out_unlock;
		}

		if (*(int *)data)
			smmu_domain->stage = ARM_SMMU_DOMAIN_NESTED;
		else
			smmu_domain->stage = ARM_SMMU_DOMAIN_S1;

		break;
	default:
		ret = -ENODEV;
	}

out_unlock:
	mutex_unlock(&smmu_domain->init_mutex);
	return ret;
}

static int arm_smmu_of_xlate(struct device *dev, struct of_phandle_args *args)
{
	return iommu_fwspec_add_ids(dev, args->args, 1);
}

static void arm_smmu_get_resv_regions(struct device *dev,
				      struct list_head *head)
{
	struct iommu_resv_region *region;
	int prot = IOMMU_WRITE | IOMMU_NOEXEC | IOMMU_MMIO;

	region = iommu_alloc_resv_region(MSI_IOVA_BASE, MSI_IOVA_LENGTH,
					 prot, IOMMU_RESV_SW_MSI);
	if (!region)
		return;

	list_add_tail(&region->list, head);

	iommu_dma_get_resv_regions(dev, head);
}

static void arm_smmu_put_resv_regions(struct device *dev,
				      struct list_head *head)
{
	struct iommu_resv_region *entry, *next;

	list_for_each_entry_safe(entry, next, head, list)
		kfree(entry);
}

static struct iommu_ops arm_smmu_ops = {
	.capable		= arm_smmu_capable,
	.domain_alloc		= arm_smmu_domain_alloc,
	.domain_free		= arm_smmu_domain_free,
	.attach_dev		= arm_smmu_attach_dev,
	.map			= arm_smmu_map,
	.unmap			= arm_smmu_unmap,
<<<<<<< HEAD
	.map_sg			= default_iommu_map_sg,
=======
	.flush_iotlb_all	= arm_smmu_iotlb_sync,
	.iotlb_sync		= arm_smmu_iotlb_sync,
>>>>>>> 286cd8c7
	.iova_to_phys		= arm_smmu_iova_to_phys,
	.add_device		= arm_smmu_add_device,
	.remove_device		= arm_smmu_remove_device,
	.device_group		= arm_smmu_device_group,
	.domain_get_attr	= arm_smmu_domain_get_attr,
	.domain_set_attr	= arm_smmu_domain_set_attr,
	.of_xlate		= arm_smmu_of_xlate,
	.get_resv_regions	= arm_smmu_get_resv_regions,
	.put_resv_regions	= arm_smmu_put_resv_regions,
	.pgsize_bitmap		= -1UL, /* Restricted during device attach */
};

/* Probing and initialisation functions */
static int arm_smmu_init_one_queue(struct arm_smmu_device *smmu,
				   struct arm_smmu_queue *q,
				   unsigned long prod_off,
				   unsigned long cons_off,
				   size_t dwords)
{
	size_t qsz = ((1 << q->max_n_shift) * dwords) << 3;

	q->base = dmam_alloc_coherent(smmu->dev, qsz, &q->base_dma, GFP_KERNEL);
	if (!q->base) {
		dev_err(smmu->dev, "failed to allocate queue (0x%zx bytes)\n",
			qsz);
		return -ENOMEM;
	}

	q->prod_reg	= arm_smmu_page1_fixup(prod_off, smmu);
	q->cons_reg	= arm_smmu_page1_fixup(cons_off, smmu);
	q->ent_dwords	= dwords;

	q->q_base  = Q_BASE_RWA;
	q->q_base |= q->base_dma & Q_BASE_ADDR_MASK;
	q->q_base |= FIELD_PREP(Q_BASE_LOG2SIZE, q->max_n_shift);

	q->prod = q->cons = 0;
	return 0;
}

static int arm_smmu_init_queues(struct arm_smmu_device *smmu)
{
	int ret;

	/* cmdq */
	spin_lock_init(&smmu->cmdq.lock);
	ret = arm_smmu_init_one_queue(smmu, &smmu->cmdq.q, ARM_SMMU_CMDQ_PROD,
				      ARM_SMMU_CMDQ_CONS, CMDQ_ENT_DWORDS);
	if (ret)
		return ret;

	/* evtq */
	ret = arm_smmu_init_one_queue(smmu, &smmu->evtq.q, ARM_SMMU_EVTQ_PROD,
				      ARM_SMMU_EVTQ_CONS, EVTQ_ENT_DWORDS);
	if (ret)
		return ret;

	/* priq */
	if (!(smmu->features & ARM_SMMU_FEAT_PRI))
		return 0;

	return arm_smmu_init_one_queue(smmu, &smmu->priq.q, ARM_SMMU_PRIQ_PROD,
				       ARM_SMMU_PRIQ_CONS, PRIQ_ENT_DWORDS);
}

static int arm_smmu_init_l1_strtab(struct arm_smmu_device *smmu)
{
	unsigned int i;
	struct arm_smmu_strtab_cfg *cfg = &smmu->strtab_cfg;
	size_t size = sizeof(*cfg->l1_desc) * cfg->num_l1_ents;
	void *strtab = smmu->strtab_cfg.strtab;

	cfg->l1_desc = devm_kzalloc(smmu->dev, size, GFP_KERNEL);
	if (!cfg->l1_desc) {
		dev_err(smmu->dev, "failed to allocate l1 stream table desc\n");
		return -ENOMEM;
	}

	for (i = 0; i < cfg->num_l1_ents; ++i) {
		arm_smmu_write_strtab_l1_desc(strtab, &cfg->l1_desc[i]);
		strtab += STRTAB_L1_DESC_DWORDS << 3;
	}

	return 0;
}

static int arm_smmu_init_strtab_2lvl(struct arm_smmu_device *smmu)
{
	void *strtab;
	u64 reg;
	u32 size, l1size;
	struct arm_smmu_strtab_cfg *cfg = &smmu->strtab_cfg;

	/* Calculate the L1 size, capped to the SIDSIZE. */
	size = STRTAB_L1_SZ_SHIFT - (ilog2(STRTAB_L1_DESC_DWORDS) + 3);
	size = min(size, smmu->sid_bits - STRTAB_SPLIT);
	cfg->num_l1_ents = 1 << size;

	size += STRTAB_SPLIT;
	if (size < smmu->sid_bits)
		dev_warn(smmu->dev,
			 "2-level strtab only covers %u/%u bits of SID\n",
			 size, smmu->sid_bits);

	l1size = cfg->num_l1_ents * (STRTAB_L1_DESC_DWORDS << 3);
	strtab = dmam_alloc_coherent(smmu->dev, l1size, &cfg->strtab_dma,
				     GFP_KERNEL | __GFP_ZERO);
	if (!strtab) {
		dev_err(smmu->dev,
			"failed to allocate l1 stream table (%u bytes)\n",
			size);
		return -ENOMEM;
	}
	cfg->strtab = strtab;

	/* Configure strtab_base_cfg for 2 levels */
	reg  = FIELD_PREP(STRTAB_BASE_CFG_FMT, STRTAB_BASE_CFG_FMT_2LVL);
	reg |= FIELD_PREP(STRTAB_BASE_CFG_LOG2SIZE, size);
	reg |= FIELD_PREP(STRTAB_BASE_CFG_SPLIT, STRTAB_SPLIT);
	cfg->strtab_base_cfg = reg;

	return arm_smmu_init_l1_strtab(smmu);
}

static int arm_smmu_init_strtab_linear(struct arm_smmu_device *smmu)
{
	void *strtab;
	u64 reg;
	u32 size;
	struct arm_smmu_strtab_cfg *cfg = &smmu->strtab_cfg;

	size = (1 << smmu->sid_bits) * (STRTAB_STE_DWORDS << 3);
	strtab = dmam_alloc_coherent(smmu->dev, size, &cfg->strtab_dma,
				     GFP_KERNEL | __GFP_ZERO);
	if (!strtab) {
		dev_err(smmu->dev,
			"failed to allocate linear stream table (%u bytes)\n",
			size);
		return -ENOMEM;
	}
	cfg->strtab = strtab;
	cfg->num_l1_ents = 1 << smmu->sid_bits;

	/* Configure strtab_base_cfg for a linear table covering all SIDs */
	reg  = FIELD_PREP(STRTAB_BASE_CFG_FMT, STRTAB_BASE_CFG_FMT_LINEAR);
	reg |= FIELD_PREP(STRTAB_BASE_CFG_LOG2SIZE, smmu->sid_bits);
	cfg->strtab_base_cfg = reg;

	arm_smmu_init_bypass_stes(strtab, cfg->num_l1_ents);
	return 0;
}

static int arm_smmu_init_strtab(struct arm_smmu_device *smmu)
{
	u64 reg;
	int ret;

	if (smmu->features & ARM_SMMU_FEAT_2_LVL_STRTAB)
		ret = arm_smmu_init_strtab_2lvl(smmu);
	else
		ret = arm_smmu_init_strtab_linear(smmu);

	if (ret)
		return ret;

	/* Set the strtab base address */
	reg  = smmu->strtab_cfg.strtab_dma & STRTAB_BASE_ADDR_MASK;
	reg |= STRTAB_BASE_RA;
	smmu->strtab_cfg.strtab_base = reg;

	/* Allocate the first VMID for stage-2 bypass STEs */
	set_bit(0, smmu->vmid_map);
	return 0;
}

static int arm_smmu_init_structures(struct arm_smmu_device *smmu)
{
	int ret;

	ret = arm_smmu_init_queues(smmu);
	if (ret)
		return ret;

	return arm_smmu_init_strtab(smmu);
}

static int arm_smmu_write_reg_sync(struct arm_smmu_device *smmu, u32 val,
				   unsigned int reg_off, unsigned int ack_off)
{
	u32 reg;

	writel_relaxed(val, smmu->base + reg_off);
	return readl_relaxed_poll_timeout(smmu->base + ack_off, reg, reg == val,
					  1, ARM_SMMU_POLL_TIMEOUT_US);
}

/* GBPA is "special" */
static int arm_smmu_update_gbpa(struct arm_smmu_device *smmu, u32 set, u32 clr)
{
	int ret;
	u32 reg, __iomem *gbpa = smmu->base + ARM_SMMU_GBPA;

	ret = readl_relaxed_poll_timeout(gbpa, reg, !(reg & GBPA_UPDATE),
					 1, ARM_SMMU_POLL_TIMEOUT_US);
	if (ret)
		return ret;

	reg &= ~clr;
	reg |= set;
	writel_relaxed(reg | GBPA_UPDATE, gbpa);
	ret = readl_relaxed_poll_timeout(gbpa, reg, !(reg & GBPA_UPDATE),
					 1, ARM_SMMU_POLL_TIMEOUT_US);

	if (ret)
		dev_err(smmu->dev, "GBPA not responding to update\n");
	return ret;
}

static void arm_smmu_free_msis(void *data)
{
	struct device *dev = data;
	platform_msi_domain_free_irqs(dev);
}

static void arm_smmu_write_msi_msg(struct msi_desc *desc, struct msi_msg *msg)
{
	phys_addr_t doorbell;
	struct device *dev = msi_desc_to_dev(desc);
	struct arm_smmu_device *smmu = dev_get_drvdata(dev);
	phys_addr_t *cfg = arm_smmu_msi_cfg[desc->platform.msi_index];

	doorbell = (((u64)msg->address_hi) << 32) | msg->address_lo;
	doorbell &= MSI_CFG0_ADDR_MASK;

	writeq_relaxed(doorbell, smmu->base + cfg[0]);
	writel_relaxed(msg->data, smmu->base + cfg[1]);
	writel_relaxed(ARM_SMMU_MEMATTR_DEVICE_nGnRE, smmu->base + cfg[2]);
}

static void arm_smmu_setup_msis(struct arm_smmu_device *smmu)
{
	struct msi_desc *desc;
	int ret, nvec = ARM_SMMU_MAX_MSIS;
	struct device *dev = smmu->dev;

	/* Clear the MSI address regs */
	writeq_relaxed(0, smmu->base + ARM_SMMU_GERROR_IRQ_CFG0);
	writeq_relaxed(0, smmu->base + ARM_SMMU_EVTQ_IRQ_CFG0);

	if (smmu->features & ARM_SMMU_FEAT_PRI)
		writeq_relaxed(0, smmu->base + ARM_SMMU_PRIQ_IRQ_CFG0);
	else
		nvec--;

	if (!(smmu->features & ARM_SMMU_FEAT_MSI))
		return;

	if (!dev->msi_domain) {
		dev_info(smmu->dev, "msi_domain absent - falling back to wired irqs\n");
		return;
	}

	/* Allocate MSIs for evtq, gerror and priq. Ignore cmdq */
	ret = platform_msi_domain_alloc_irqs(dev, nvec, arm_smmu_write_msi_msg);
	if (ret) {
		dev_warn(dev, "failed to allocate MSIs - falling back to wired irqs\n");
		return;
	}

	for_each_msi_entry(desc, dev) {
		switch (desc->platform.msi_index) {
		case EVTQ_MSI_INDEX:
			smmu->evtq.q.irq = desc->irq;
			break;
		case GERROR_MSI_INDEX:
			smmu->gerr_irq = desc->irq;
			break;
		case PRIQ_MSI_INDEX:
			smmu->priq.q.irq = desc->irq;
			break;
		default:	/* Unknown */
			continue;
		}
	}

	/* Add callback to free MSIs on teardown */
	devm_add_action(dev, arm_smmu_free_msis, dev);
}

static void arm_smmu_setup_unique_irqs(struct arm_smmu_device *smmu)
{
	int irq, ret;

	arm_smmu_setup_msis(smmu);

	/* Request interrupt lines */
	irq = smmu->evtq.q.irq;
	if (irq) {
		ret = devm_request_threaded_irq(smmu->dev, irq, NULL,
						arm_smmu_evtq_thread,
						IRQF_ONESHOT,
						"arm-smmu-v3-evtq", smmu);
		if (ret < 0)
			dev_warn(smmu->dev, "failed to enable evtq irq\n");
	} else {
		dev_warn(smmu->dev, "no evtq irq - events will not be reported!\n");
	}

	irq = smmu->gerr_irq;
	if (irq) {
		ret = devm_request_irq(smmu->dev, irq, arm_smmu_gerror_handler,
				       0, "arm-smmu-v3-gerror", smmu);
		if (ret < 0)
			dev_warn(smmu->dev, "failed to enable gerror irq\n");
	} else {
		dev_warn(smmu->dev, "no gerr irq - errors will not be reported!\n");
	}

	if (smmu->features & ARM_SMMU_FEAT_PRI) {
		irq = smmu->priq.q.irq;
		if (irq) {
			ret = devm_request_threaded_irq(smmu->dev, irq, NULL,
							arm_smmu_priq_thread,
							IRQF_ONESHOT,
							"arm-smmu-v3-priq",
							smmu);
			if (ret < 0)
				dev_warn(smmu->dev,
					 "failed to enable priq irq\n");
		} else {
			dev_warn(smmu->dev, "no priq irq - PRI will be broken\n");
		}
	}
}

static int arm_smmu_setup_irqs(struct arm_smmu_device *smmu)
{
	int ret, irq;
	u32 irqen_flags = IRQ_CTRL_EVTQ_IRQEN | IRQ_CTRL_GERROR_IRQEN;

	/* Disable IRQs first */
	ret = arm_smmu_write_reg_sync(smmu, 0, ARM_SMMU_IRQ_CTRL,
				      ARM_SMMU_IRQ_CTRLACK);
	if (ret) {
		dev_err(smmu->dev, "failed to disable irqs\n");
		return ret;
	}

	irq = smmu->combined_irq;
	if (irq) {
		/*
		 * Cavium ThunderX2 implementation doesn't not support unique
		 * irq lines. Use single irq line for all the SMMUv3 interrupts.
		 */
		ret = devm_request_threaded_irq(smmu->dev, irq,
					arm_smmu_combined_irq_handler,
					arm_smmu_combined_irq_thread,
					IRQF_ONESHOT,
					"arm-smmu-v3-combined-irq", smmu);
		if (ret < 0)
			dev_warn(smmu->dev, "failed to enable combined irq\n");
	} else
		arm_smmu_setup_unique_irqs(smmu);

	if (smmu->features & ARM_SMMU_FEAT_PRI)
		irqen_flags |= IRQ_CTRL_PRIQ_IRQEN;

	/* Enable interrupt generation on the SMMU */
	ret = arm_smmu_write_reg_sync(smmu, irqen_flags,
				      ARM_SMMU_IRQ_CTRL, ARM_SMMU_IRQ_CTRLACK);
	if (ret)
		dev_warn(smmu->dev, "failed to enable irqs\n");

	return 0;
}

static int arm_smmu_device_disable(struct arm_smmu_device *smmu)
{
	int ret;

	ret = arm_smmu_write_reg_sync(smmu, 0, ARM_SMMU_CR0, ARM_SMMU_CR0ACK);
	if (ret)
		dev_err(smmu->dev, "failed to clear cr0\n");

	return ret;
}

static int arm_smmu_device_reset(struct arm_smmu_device *smmu, bool bypass)
{
	int ret;
	u32 reg, enables;
	struct arm_smmu_cmdq_ent cmd;

	/* Clear CR0 and sync (disables SMMU and queue processing) */
	reg = readl_relaxed(smmu->base + ARM_SMMU_CR0);
	if (reg & CR0_SMMUEN) {
		dev_warn(smmu->dev, "SMMU currently enabled! Resetting...\n");
		WARN_ON(is_kdump_kernel() && !disable_bypass);
		arm_smmu_update_gbpa(smmu, GBPA_ABORT, 0);
	}

	ret = arm_smmu_device_disable(smmu);
	if (ret)
		return ret;

	/* CR1 (table and queue memory attributes) */
	reg = FIELD_PREP(CR1_TABLE_SH, ARM_SMMU_SH_ISH) |
	      FIELD_PREP(CR1_TABLE_OC, CR1_CACHE_WB) |
	      FIELD_PREP(CR1_TABLE_IC, CR1_CACHE_WB) |
	      FIELD_PREP(CR1_QUEUE_SH, ARM_SMMU_SH_ISH) |
	      FIELD_PREP(CR1_QUEUE_OC, CR1_CACHE_WB) |
	      FIELD_PREP(CR1_QUEUE_IC, CR1_CACHE_WB);
	writel_relaxed(reg, smmu->base + ARM_SMMU_CR1);

	/* CR2 (random crap) */
	reg = CR2_PTM | CR2_RECINVSID | CR2_E2H;
	writel_relaxed(reg, smmu->base + ARM_SMMU_CR2);

	/* Stream table */
	writeq_relaxed(smmu->strtab_cfg.strtab_base,
		       smmu->base + ARM_SMMU_STRTAB_BASE);
	writel_relaxed(smmu->strtab_cfg.strtab_base_cfg,
		       smmu->base + ARM_SMMU_STRTAB_BASE_CFG);

	/* Command queue */
	writeq_relaxed(smmu->cmdq.q.q_base, smmu->base + ARM_SMMU_CMDQ_BASE);
	writel_relaxed(smmu->cmdq.q.prod, smmu->base + ARM_SMMU_CMDQ_PROD);
	writel_relaxed(smmu->cmdq.q.cons, smmu->base + ARM_SMMU_CMDQ_CONS);

	enables = CR0_CMDQEN;
	ret = arm_smmu_write_reg_sync(smmu, enables, ARM_SMMU_CR0,
				      ARM_SMMU_CR0ACK);
	if (ret) {
		dev_err(smmu->dev, "failed to enable command queue\n");
		return ret;
	}

	/* Invalidate any cached configuration */
	cmd.opcode = CMDQ_OP_CFGI_ALL;
	arm_smmu_cmdq_issue_cmd(smmu, &cmd);
	arm_smmu_cmdq_issue_sync(smmu);

	/* Invalidate any stale TLB entries */
	if (smmu->features & ARM_SMMU_FEAT_HYP) {
		cmd.opcode = CMDQ_OP_TLBI_EL2_ALL;
		arm_smmu_cmdq_issue_cmd(smmu, &cmd);
	}

	cmd.opcode = CMDQ_OP_TLBI_NSNH_ALL;
	arm_smmu_cmdq_issue_cmd(smmu, &cmd);
	arm_smmu_cmdq_issue_sync(smmu);

	/* Event queue */
	writeq_relaxed(smmu->evtq.q.q_base, smmu->base + ARM_SMMU_EVTQ_BASE);
	writel_relaxed(smmu->evtq.q.prod,
		       arm_smmu_page1_fixup(ARM_SMMU_EVTQ_PROD, smmu));
	writel_relaxed(smmu->evtq.q.cons,
		       arm_smmu_page1_fixup(ARM_SMMU_EVTQ_CONS, smmu));

	enables |= CR0_EVTQEN;
	ret = arm_smmu_write_reg_sync(smmu, enables, ARM_SMMU_CR0,
				      ARM_SMMU_CR0ACK);
	if (ret) {
		dev_err(smmu->dev, "failed to enable event queue\n");
		return ret;
	}

	/* PRI queue */
	if (smmu->features & ARM_SMMU_FEAT_PRI) {
		writeq_relaxed(smmu->priq.q.q_base,
			       smmu->base + ARM_SMMU_PRIQ_BASE);
		writel_relaxed(smmu->priq.q.prod,
			       arm_smmu_page1_fixup(ARM_SMMU_PRIQ_PROD, smmu));
		writel_relaxed(smmu->priq.q.cons,
			       arm_smmu_page1_fixup(ARM_SMMU_PRIQ_CONS, smmu));

		enables |= CR0_PRIQEN;
		ret = arm_smmu_write_reg_sync(smmu, enables, ARM_SMMU_CR0,
					      ARM_SMMU_CR0ACK);
		if (ret) {
			dev_err(smmu->dev, "failed to enable PRI queue\n");
			return ret;
		}
	}

	ret = arm_smmu_setup_irqs(smmu);
	if (ret) {
		dev_err(smmu->dev, "failed to setup irqs\n");
		return ret;
	}

	if (is_kdump_kernel())
		enables &= ~(CR0_EVTQEN | CR0_PRIQEN);

	/* Enable the SMMU interface, or ensure bypass */
	if (!bypass || disable_bypass) {
		enables |= CR0_SMMUEN;
	} else {
		ret = arm_smmu_update_gbpa(smmu, 0, GBPA_ABORT);
		if (ret)
			return ret;
	}
	ret = arm_smmu_write_reg_sync(smmu, enables, ARM_SMMU_CR0,
				      ARM_SMMU_CR0ACK);
	if (ret) {
		dev_err(smmu->dev, "failed to enable SMMU interface\n");
		return ret;
	}

	return 0;
}

static int arm_smmu_device_hw_probe(struct arm_smmu_device *smmu)
{
	u32 reg;
	bool coherent = smmu->features & ARM_SMMU_FEAT_COHERENCY;

	/* IDR0 */
	reg = readl_relaxed(smmu->base + ARM_SMMU_IDR0);

	/* 2-level structures */
	if (FIELD_GET(IDR0_ST_LVL, reg) == IDR0_ST_LVL_2LVL)
		smmu->features |= ARM_SMMU_FEAT_2_LVL_STRTAB;

	if (reg & IDR0_CD2L)
		smmu->features |= ARM_SMMU_FEAT_2_LVL_CDTAB;

	/*
	 * Translation table endianness.
	 * We currently require the same endianness as the CPU, but this
	 * could be changed later by adding a new IO_PGTABLE_QUIRK.
	 */
	switch (FIELD_GET(IDR0_TTENDIAN, reg)) {
	case IDR0_TTENDIAN_MIXED:
		smmu->features |= ARM_SMMU_FEAT_TT_LE | ARM_SMMU_FEAT_TT_BE;
		break;
#ifdef __BIG_ENDIAN
	case IDR0_TTENDIAN_BE:
		smmu->features |= ARM_SMMU_FEAT_TT_BE;
		break;
#else
	case IDR0_TTENDIAN_LE:
		smmu->features |= ARM_SMMU_FEAT_TT_LE;
		break;
#endif
	default:
		dev_err(smmu->dev, "unknown/unsupported TT endianness!\n");
		return -ENXIO;
	}

	/* Boolean feature flags */
	if (IS_ENABLED(CONFIG_PCI_PRI) && reg & IDR0_PRI)
		smmu->features |= ARM_SMMU_FEAT_PRI;

	if (IS_ENABLED(CONFIG_PCI_ATS) && reg & IDR0_ATS)
		smmu->features |= ARM_SMMU_FEAT_ATS;

	if (reg & IDR0_SEV)
		smmu->features |= ARM_SMMU_FEAT_SEV;

	if (reg & IDR0_MSI)
		smmu->features |= ARM_SMMU_FEAT_MSI;

	if (reg & IDR0_HYP)
		smmu->features |= ARM_SMMU_FEAT_HYP;

	/*
	 * The coherency feature as set by FW is used in preference to the ID
	 * register, but warn on mismatch.
	 */
	if (!!(reg & IDR0_COHACC) != coherent)
		dev_warn(smmu->dev, "IDR0.COHACC overridden by FW configuration (%s)\n",
			 coherent ? "true" : "false");

	switch (FIELD_GET(IDR0_STALL_MODEL, reg)) {
	case IDR0_STALL_MODEL_FORCE:
		smmu->features |= ARM_SMMU_FEAT_STALL_FORCE;
		/* Fallthrough */
	case IDR0_STALL_MODEL_STALL:
		smmu->features |= ARM_SMMU_FEAT_STALLS;
	}

	if (reg & IDR0_S1P)
		smmu->features |= ARM_SMMU_FEAT_TRANS_S1;

	if (reg & IDR0_S2P)
		smmu->features |= ARM_SMMU_FEAT_TRANS_S2;

	if (!(reg & (IDR0_S1P | IDR0_S2P))) {
		dev_err(smmu->dev, "no translation support!\n");
		return -ENXIO;
	}

	/* We only support the AArch64 table format at present */
	switch (FIELD_GET(IDR0_TTF, reg)) {
	case IDR0_TTF_AARCH32_64:
		smmu->ias = 40;
		/* Fallthrough */
	case IDR0_TTF_AARCH64:
		break;
	default:
		dev_err(smmu->dev, "AArch64 table format not supported!\n");
		return -ENXIO;
	}

	/* ASID/VMID sizes */
	smmu->asid_bits = reg & IDR0_ASID16 ? 16 : 8;
	smmu->vmid_bits = reg & IDR0_VMID16 ? 16 : 8;

	/* IDR1 */
	reg = readl_relaxed(smmu->base + ARM_SMMU_IDR1);
	if (reg & (IDR1_TABLES_PRESET | IDR1_QUEUES_PRESET | IDR1_REL)) {
		dev_err(smmu->dev, "embedded implementation not supported\n");
		return -ENXIO;
	}

	/* Queue sizes, capped at 4k */
	smmu->cmdq.q.max_n_shift = min_t(u32, CMDQ_MAX_SZ_SHIFT,
					 FIELD_GET(IDR1_CMDQS, reg));
	if (!smmu->cmdq.q.max_n_shift) {
		/* Odd alignment restrictions on the base, so ignore for now */
		dev_err(smmu->dev, "unit-length command queue not supported\n");
		return -ENXIO;
	}

	smmu->evtq.q.max_n_shift = min_t(u32, EVTQ_MAX_SZ_SHIFT,
					 FIELD_GET(IDR1_EVTQS, reg));
	smmu->priq.q.max_n_shift = min_t(u32, PRIQ_MAX_SZ_SHIFT,
					 FIELD_GET(IDR1_PRIQS, reg));

	/* SID/SSID sizes */
	smmu->ssid_bits = FIELD_GET(IDR1_SSIDSIZE, reg);
	smmu->sid_bits = FIELD_GET(IDR1_SIDSIZE, reg);

	/*
	 * If the SMMU supports fewer bits than would fill a single L2 stream
	 * table, use a linear table instead.
	 */
	if (smmu->sid_bits <= STRTAB_SPLIT)
		smmu->features &= ~ARM_SMMU_FEAT_2_LVL_STRTAB;

	/* IDR5 */
	reg = readl_relaxed(smmu->base + ARM_SMMU_IDR5);

	/* Maximum number of outstanding stalls */
	smmu->evtq.max_stalls = FIELD_GET(IDR5_STALL_MAX, reg);

	/* Page sizes */
	if (reg & IDR5_GRAN64K)
		smmu->pgsize_bitmap |= SZ_64K | SZ_512M;
	if (reg & IDR5_GRAN16K)
		smmu->pgsize_bitmap |= SZ_16K | SZ_32M;
	if (reg & IDR5_GRAN4K)
		smmu->pgsize_bitmap |= SZ_4K | SZ_2M | SZ_1G;

	/* Input address size */
	if (FIELD_GET(IDR5_VAX, reg) == IDR5_VAX_52_BIT)
		smmu->features |= ARM_SMMU_FEAT_VAX;

	/* Output address size */
	switch (FIELD_GET(IDR5_OAS, reg)) {
	case IDR5_OAS_32_BIT:
		smmu->oas = 32;
		break;
	case IDR5_OAS_36_BIT:
		smmu->oas = 36;
		break;
	case IDR5_OAS_40_BIT:
		smmu->oas = 40;
		break;
	case IDR5_OAS_42_BIT:
		smmu->oas = 42;
		break;
	case IDR5_OAS_44_BIT:
		smmu->oas = 44;
		break;
	case IDR5_OAS_52_BIT:
		smmu->oas = 52;
		smmu->pgsize_bitmap |= 1ULL << 42; /* 4TB */
		break;
	default:
		dev_info(smmu->dev,
			"unknown output address size. Truncating to 48-bit\n");
		/* Fallthrough */
	case IDR5_OAS_48_BIT:
		smmu->oas = 48;
	}

	if (arm_smmu_ops.pgsize_bitmap == -1UL)
		arm_smmu_ops.pgsize_bitmap = smmu->pgsize_bitmap;
	else
		arm_smmu_ops.pgsize_bitmap |= smmu->pgsize_bitmap;

	/* Set the DMA mask for our table walker */
	if (dma_set_mask_and_coherent(smmu->dev, DMA_BIT_MASK(smmu->oas)))
		dev_warn(smmu->dev,
			 "failed to set DMA mask for table walker\n");

	smmu->ias = max(smmu->ias, smmu->oas);

	dev_info(smmu->dev, "ias %lu-bit, oas %lu-bit (features 0x%08x)\n",
		 smmu->ias, smmu->oas, smmu->features);
	return 0;
}

#ifdef CONFIG_ACPI
static void acpi_smmu_get_options(u32 model, struct arm_smmu_device *smmu)
{
	switch (model) {
	case ACPI_IORT_SMMU_V3_CAVIUM_CN99XX:
		smmu->options |= ARM_SMMU_OPT_PAGE0_REGS_ONLY;
		break;
	case ACPI_IORT_SMMU_V3_HISILICON_HI161X:
		smmu->options |= ARM_SMMU_OPT_SKIP_PREFETCH;
		break;
	}

	dev_notice(smmu->dev, "option mask 0x%x\n", smmu->options);
}

static int arm_smmu_device_acpi_probe(struct platform_device *pdev,
				      struct arm_smmu_device *smmu)
{
	struct acpi_iort_smmu_v3 *iort_smmu;
	struct device *dev = smmu->dev;
	struct acpi_iort_node *node;

	node = *(struct acpi_iort_node **)dev_get_platdata(dev);

	/* Retrieve SMMUv3 specific data */
	iort_smmu = (struct acpi_iort_smmu_v3 *)node->node_data;

	acpi_smmu_get_options(iort_smmu->model, smmu);

	if (iort_smmu->flags & ACPI_IORT_SMMU_V3_COHACC_OVERRIDE)
		smmu->features |= ARM_SMMU_FEAT_COHERENCY;

	return 0;
}
#else
static inline int arm_smmu_device_acpi_probe(struct platform_device *pdev,
					     struct arm_smmu_device *smmu)
{
	return -ENODEV;
}
#endif

static int arm_smmu_device_dt_probe(struct platform_device *pdev,
				    struct arm_smmu_device *smmu)
{
	struct device *dev = &pdev->dev;
	u32 cells;
	int ret = -EINVAL;

	if (of_property_read_u32(dev->of_node, "#iommu-cells", &cells))
		dev_err(dev, "missing #iommu-cells property\n");
	else if (cells != 1)
		dev_err(dev, "invalid #iommu-cells value (%d)\n", cells);
	else
		ret = 0;

	parse_driver_options(smmu);

	if (of_dma_is_coherent(dev->of_node))
		smmu->features |= ARM_SMMU_FEAT_COHERENCY;

	return ret;
}

static unsigned long arm_smmu_resource_size(struct arm_smmu_device *smmu)
{
	if (smmu->options & ARM_SMMU_OPT_PAGE0_REGS_ONLY)
		return SZ_64K;
	else
		return SZ_128K;
}

static int arm_smmu_device_probe(struct platform_device *pdev)
{
	int irq, ret;
	struct resource *res;
	resource_size_t ioaddr;
	struct arm_smmu_device *smmu;
	struct device *dev = &pdev->dev;
	bool bypass;

	smmu = devm_kzalloc(dev, sizeof(*smmu), GFP_KERNEL);
	if (!smmu) {
		dev_err(dev, "failed to allocate arm_smmu_device\n");
		return -ENOMEM;
	}
	smmu->dev = dev;

	if (dev->of_node) {
		ret = arm_smmu_device_dt_probe(pdev, smmu);
	} else {
		ret = arm_smmu_device_acpi_probe(pdev, smmu);
		if (ret == -ENODEV)
			return ret;
	}

	/* Set bypass mode according to firmware probing result */
	bypass = !!ret;

	/* Base address */
	res = platform_get_resource(pdev, IORESOURCE_MEM, 0);
	if (resource_size(res) + 1 < arm_smmu_resource_size(smmu)) {
		dev_err(dev, "MMIO region too small (%pr)\n", res);
		return -EINVAL;
	}
	ioaddr = res->start;

	smmu->base = devm_ioremap_resource(dev, res);
	if (IS_ERR(smmu->base))
		return PTR_ERR(smmu->base);

	/* Interrupt lines */

	irq = platform_get_irq_byname(pdev, "combined");
	if (irq > 0)
		smmu->combined_irq = irq;
	else {
		irq = platform_get_irq_byname(pdev, "eventq");
		if (irq > 0)
			smmu->evtq.q.irq = irq;

		irq = platform_get_irq_byname(pdev, "priq");
		if (irq > 0)
			smmu->priq.q.irq = irq;

		irq = platform_get_irq_byname(pdev, "gerror");
		if (irq > 0)
			smmu->gerr_irq = irq;
	}
	/* Probe the h/w */
	ret = arm_smmu_device_hw_probe(smmu);
	if (ret)
		return ret;

	/* Initialise in-memory data structures */
	ret = arm_smmu_init_structures(smmu);
	if (ret)
		return ret;

	/* Record our private device structure */
	platform_set_drvdata(pdev, smmu);

	/* Reset the device */
	ret = arm_smmu_device_reset(smmu, bypass);
	if (ret)
		return ret;

	/* And we're up. Go go go! */
	ret = iommu_device_sysfs_add(&smmu->iommu, dev, NULL,
				     "smmu3.%pa", &ioaddr);
	if (ret)
		return ret;

	iommu_device_set_ops(&smmu->iommu, &arm_smmu_ops);
	iommu_device_set_fwnode(&smmu->iommu, dev->fwnode);

	ret = iommu_device_register(&smmu->iommu);
	if (ret) {
		dev_err(dev, "Failed to register iommu\n");
		return ret;
	}

#ifdef CONFIG_PCI
	if (pci_bus_type.iommu_ops != &arm_smmu_ops) {
		pci_request_acs();
		ret = bus_set_iommu(&pci_bus_type, &arm_smmu_ops);
		if (ret)
			return ret;
	}
#endif
#ifdef CONFIG_ARM_AMBA
	if (amba_bustype.iommu_ops != &arm_smmu_ops) {
		ret = bus_set_iommu(&amba_bustype, &arm_smmu_ops);
		if (ret)
			return ret;
	}
#endif
	if (platform_bus_type.iommu_ops != &arm_smmu_ops) {
		ret = bus_set_iommu(&platform_bus_type, &arm_smmu_ops);
		if (ret)
			return ret;
	}
	return 0;
}

static int arm_smmu_device_remove(struct platform_device *pdev)
{
	struct arm_smmu_device *smmu = platform_get_drvdata(pdev);

	arm_smmu_device_disable(smmu);
	return 0;
}

static const struct of_device_id arm_smmu_of_match[] = {
	{ .compatible = "arm,smmu-v3", },
	{ },
};
MODULE_DEVICE_TABLE(of, arm_smmu_of_match);

static struct platform_driver arm_smmu_driver = {
	.driver	= {
		.name		= "arm-smmu-v3",
		.of_match_table	= of_match_ptr(arm_smmu_of_match),
	},
	.probe	= arm_smmu_device_probe,
	.remove	= arm_smmu_device_remove,
};
module_platform_driver(arm_smmu_driver);

MODULE_DESCRIPTION("IOMMU API for ARM architected SMMUv3 implementations");
MODULE_AUTHOR("Will Deacon <will.deacon@arm.com>");
MODULE_LICENSE("GPL v2");<|MERGE_RESOLUTION|>--- conflicted
+++ resolved
@@ -910,8 +910,6 @@
 	}
 
 	queue_write(Q_ENT(q, cons), cmd, q->ent_dwords);
-<<<<<<< HEAD
-=======
 }
 
 static void arm_smmu_cmdq_insert_cmd(struct arm_smmu_device *smmu, u64 *cmd)
@@ -923,7 +921,6 @@
 		if (queue_poll_cons(q, false, wfe))
 			dev_err_ratelimited(smmu->dev, "CMDQ timeout\n");
 	}
->>>>>>> 286cd8c7
 }
 
 static void arm_smmu_cmdq_issue_cmd(struct arm_smmu_device *smmu,
@@ -1129,9 +1126,6 @@
 	}
 
 	/* Nuke the existing STE_0 value, as we're going to rewrite it */
-<<<<<<< HEAD
-	val = ste->valid ? STRTAB_STE_0_V : 0;
-=======
 	val = STRTAB_STE_0_V;
 
 	/* Bypass/fault */
@@ -1140,7 +1134,6 @@
 			val |= FIELD_PREP(STRTAB_STE_0_CFG, STRTAB_STE_0_CFG_ABORT);
 		else
 			val |= FIELD_PREP(STRTAB_STE_0_CFG, STRTAB_STE_0_CFG_BYPASS);
->>>>>>> 286cd8c7
 
 		dst[0] = cpu_to_le64(val);
 		dst[1] = cpu_to_le64(FIELD_PREP(STRTAB_STE_1_SHCFG,
@@ -1166,18 +1159,12 @@
 #endif
 			 FIELD_PREP(STRTAB_STE_1_STRW, STRTAB_STE_1_STRW_NSEL1));
 
-<<<<<<< HEAD
-		val |= (ste->s1_cfg->cdptr_dma & STRTAB_STE_0_S1CTXPTR_MASK
-		        << STRTAB_STE_0_S1CTXPTR_SHIFT) |
-			STRTAB_STE_0_CFG_S1_TRANS;
-=======
 		if (smmu->features & ARM_SMMU_FEAT_STALLS &&
 		   !(smmu->features & ARM_SMMU_FEAT_STALL_FORCE))
 			dst[1] |= cpu_to_le64(STRTAB_STE_1_S1STALLD);
 
 		val |= (ste->s1_cfg->cdptr_dma & STRTAB_STE_0_S1CTXPTR_MASK) |
 			FIELD_PREP(STRTAB_STE_0_CFG, STRTAB_STE_0_CFG_S1_TRANS);
->>>>>>> 286cd8c7
 	}
 
 	if (ste->s2_cfg) {
@@ -1333,30 +1320,6 @@
 	/* Sync our overflow flag, as we believe we're up to speed */
 	q->cons = Q_OVF(q, q->prod) | Q_WRP(q, q->cons) | Q_IDX(q, q->cons);
 	writel(q->cons, q->cons_reg);
-<<<<<<< HEAD
-	return IRQ_HANDLED;
-}
-
-static irqreturn_t arm_smmu_priq_handler(int irq, void *dev)
-{
-	irqreturn_t ret = IRQ_WAKE_THREAD;
-	struct arm_smmu_device *smmu = dev;
-	struct arm_smmu_queue *q = &smmu->priq.q;
-
-	/* PRIQ overflow indicates a programming error */
-	if (queue_sync_prod(q) == -EOVERFLOW)
-		dev_err(smmu->dev, "PRIQ overflow detected -- requests lost\n");
-	else if (queue_empty(q))
-		ret = IRQ_NONE;
-
-	return ret;
-}
-
-static irqreturn_t arm_smmu_cmdq_sync_handler(int irq, void *dev)
-{
-	/* We don't actually use CMD_SYNC interrupts for anything */
-=======
->>>>>>> 286cd8c7
 	return IRQ_HANDLED;
 }
 
@@ -1682,42 +1645,18 @@
 	if (!pgtbl_ops)
 		return -ENOMEM;
 
-<<<<<<< HEAD
-	arm_smmu_ops.pgsize_bitmap = pgtbl_cfg.pgsize_bitmap;
-
-	ret = finalise_stage_fn(smmu_domain, &pgtbl_cfg);
-	if (IS_ERR_VALUE(ret)) {
-=======
 	domain->pgsize_bitmap = pgtbl_cfg.pgsize_bitmap;
 	domain->geometry.aperture_end = (1UL << pgtbl_cfg.ias) - 1;
 	domain->geometry.force_aperture = true;
 
 	ret = finalise_stage_fn(smmu_domain, &pgtbl_cfg);
 	if (ret < 0) {
->>>>>>> 286cd8c7
 		free_io_pgtable_ops(pgtbl_ops);
 		return ret;
 	}
 
 	smmu_domain->pgtbl_ops = pgtbl_ops;
 	return 0;
-<<<<<<< HEAD
-}
-
-static struct arm_smmu_group *arm_smmu_group_get(struct device *dev)
-{
-	struct iommu_group *group;
-	struct arm_smmu_group *smmu_group;
-
-	group = iommu_group_get(dev);
-	if (!group)
-		return NULL;
-
-	smmu_group = iommu_group_get_iommudata(group);
-	iommu_group_put(group);
-	return smmu_group;
-=======
->>>>>>> 286cd8c7
 }
 
 static __le64 *arm_smmu_get_step_for_sid(struct arm_smmu_device *smmu, u32 sid)
@@ -2077,12 +2016,8 @@
 	.attach_dev		= arm_smmu_attach_dev,
 	.map			= arm_smmu_map,
 	.unmap			= arm_smmu_unmap,
-<<<<<<< HEAD
-	.map_sg			= default_iommu_map_sg,
-=======
 	.flush_iotlb_all	= arm_smmu_iotlb_sync,
 	.iotlb_sync		= arm_smmu_iotlb_sync,
->>>>>>> 286cd8c7
 	.iova_to_phys		= arm_smmu_iova_to_phys,
 	.add_device		= arm_smmu_add_device,
 	.remove_device		= arm_smmu_remove_device,
