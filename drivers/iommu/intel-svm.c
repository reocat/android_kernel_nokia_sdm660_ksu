/*
 * Copyright © 2015 Intel Corporation.
 *
 * This program is free software; you can redistribute it and/or modify it
 * under the terms and conditions of the GNU General Public License,
 * version 2, as published by the Free Software Foundation.
 *
 * This program is distributed in the hope it will be useful, but WITHOUT
 * ANY WARRANTY; without even the implied warranty of MERCHANTABILITY or
 * FITNESS FOR A PARTICULAR PURPOSE.  See the GNU General Public License for
 * more details.
 *
 * Authors: David Woodhouse <dwmw2@infradead.org>
 */

#include <linux/intel-iommu.h>
#include <linux/mmu_notifier.h>
#include <linux/sched.h>
#include <linux/sched/mm.h>
#include <linux/slab.h>
#include <linux/intel-svm.h>
#include <linux/rculist.h>
#include <linux/pci.h>
#include <linux/pci-ats.h>
#include <linux/dmar.h>
#include <linux/interrupt.h>
#include <linux/mm_types.h>
#include <asm/page.h>

#include "intel-pasid.h"

#define PASID_ENTRY_P		BIT_ULL(0)
#define PASID_ENTRY_FLPM_5LP	BIT_ULL(9)
#define PASID_ENTRY_SRE		BIT_ULL(11)

static irqreturn_t prq_event_thread(int irq, void *d);

struct pasid_state_entry {
	u64 val;
};

int intel_svm_init(struct intel_iommu *iommu)
{
	struct page *pages;
	int order;

<<<<<<< HEAD
=======
	if (cpu_feature_enabled(X86_FEATURE_GBPAGES) &&
			!cap_fl1gp_support(iommu->cap))
		return -EINVAL;

	if (cpu_feature_enabled(X86_FEATURE_LA57) &&
			!cap_5lp_support(iommu->cap))
		return -EINVAL;

>>>>>>> 286cd8c7
	/* Start at 2 because it's defined as 2^(1+PSS) */
	iommu->pasid_max = 2 << ecap_pss(iommu->ecap);

	/* Eventually I'm promised we will get a multi-level PASID table
	 * and it won't have to be physically contiguous. Until then,
	 * limit the size because 8MiB contiguous allocations can be hard
	 * to come by. The limit of 0x20000, which is 1MiB for each of
	 * the PASID and PASID-state tables, is somewhat arbitrary. */
	if (iommu->pasid_max > 0x20000)
		iommu->pasid_max = 0x20000;
<<<<<<< HEAD

	order = get_order(sizeof(struct pasid_entry) * iommu->pasid_max);
	pages = alloc_pages(GFP_KERNEL | __GFP_ZERO, order);
	if (!pages) {
		pr_warn("IOMMU: %s: Failed to allocate PASID table\n",
			iommu->name);
		return -ENOMEM;
	}
	iommu->pasid_table = page_address(pages);
	pr_info("%s: Allocated order %d PASID table.\n", iommu->name, order);
=======
>>>>>>> 286cd8c7

	order = get_order(sizeof(struct pasid_entry) * iommu->pasid_max);
	if (ecap_dis(iommu->ecap)) {
		/* Just making it explicit... */
		BUILD_BUG_ON(sizeof(struct pasid_entry) != sizeof(struct pasid_state_entry));
		pages = alloc_pages(GFP_KERNEL | __GFP_ZERO, order);
		if (pages)
			iommu->pasid_state_table = page_address(pages);
		else
			pr_warn("IOMMU: %s: Failed to allocate PASID state table\n",
				iommu->name);
	}

	return 0;
}

int intel_svm_exit(struct intel_iommu *iommu)
{
	int order = get_order(sizeof(struct pasid_entry) * iommu->pasid_max);

<<<<<<< HEAD
	if (iommu->pasid_table) {
		free_pages((unsigned long)iommu->pasid_table, order);
		iommu->pasid_table = NULL;
	}
=======
>>>>>>> 286cd8c7
	if (iommu->pasid_state_table) {
		free_pages((unsigned long)iommu->pasid_state_table, order);
		iommu->pasid_state_table = NULL;
	}

	return 0;
}

#define PRQ_ORDER 0

int intel_svm_enable_prq(struct intel_iommu *iommu)
{
	struct page *pages;
	int irq, ret;

	pages = alloc_pages(GFP_KERNEL | __GFP_ZERO, PRQ_ORDER);
	if (!pages) {
		pr_warn("IOMMU: %s: Failed to allocate page request queue\n",
			iommu->name);
		return -ENOMEM;
	}
	iommu->prq = page_address(pages);

	irq = dmar_alloc_hwirq(DMAR_UNITS_SUPPORTED + iommu->seq_id, iommu->node, iommu);
	if (irq <= 0) {
		pr_err("IOMMU: %s: Failed to create IRQ vector for page request queue\n",
		       iommu->name);
		ret = -EINVAL;
	err:
		free_pages((unsigned long)iommu->prq, PRQ_ORDER);
		iommu->prq = NULL;
		return ret;
	}
	iommu->pr_irq = irq;

	snprintf(iommu->prq_name, sizeof(iommu->prq_name), "dmar%d-prq", iommu->seq_id);

	ret = request_threaded_irq(irq, NULL, prq_event_thread, IRQF_ONESHOT,
				   iommu->prq_name, iommu);
	if (ret) {
		pr_err("IOMMU: %s: Failed to request IRQ for page request queue\n",
		       iommu->name);
		dmar_free_hwirq(irq);
		iommu->pr_irq = 0;
		goto err;
	}
	dmar_writeq(iommu->reg + DMAR_PQH_REG, 0ULL);
	dmar_writeq(iommu->reg + DMAR_PQT_REG, 0ULL);
	dmar_writeq(iommu->reg + DMAR_PQA_REG, virt_to_phys(iommu->prq) | PRQ_ORDER);

	return 0;
}

int intel_svm_finish_prq(struct intel_iommu *iommu)
{
	dmar_writeq(iommu->reg + DMAR_PQH_REG, 0ULL);
	dmar_writeq(iommu->reg + DMAR_PQT_REG, 0ULL);
	dmar_writeq(iommu->reg + DMAR_PQA_REG, 0ULL);

	if (iommu->pr_irq) {
		free_irq(iommu->pr_irq, iommu);
		dmar_free_hwirq(iommu->pr_irq);
		iommu->pr_irq = 0;
	}

	free_pages((unsigned long)iommu->prq, PRQ_ORDER);
	iommu->prq = NULL;

	return 0;
}

static void intel_flush_svm_range_dev (struct intel_svm *svm, struct intel_svm_dev *sdev,
				       unsigned long address, unsigned long pages, int ih, int gl)
{
	struct qi_desc desc;

	if (pages == -1) {
		/* For global kernel pages we have to flush them in *all* PASIDs
		 * because that's the only option the hardware gives us. Despite
		 * the fact that they are actually only accessible through one. */
		if (gl)
			desc.low = QI_EIOTLB_PASID(svm->pasid) | QI_EIOTLB_DID(sdev->did) |
				QI_EIOTLB_GRAN(QI_GRAN_ALL_ALL) | QI_EIOTLB_TYPE;
		else
			desc.low = QI_EIOTLB_PASID(svm->pasid) | QI_EIOTLB_DID(sdev->did) |
				QI_EIOTLB_GRAN(QI_GRAN_NONG_PASID) | QI_EIOTLB_TYPE;
		desc.high = 0;
	} else {
		int mask = ilog2(__roundup_pow_of_two(pages));

		desc.low = QI_EIOTLB_PASID(svm->pasid) | QI_EIOTLB_DID(sdev->did) |
			QI_EIOTLB_GRAN(QI_GRAN_PSI_PASID) | QI_EIOTLB_TYPE;
		desc.high = QI_EIOTLB_ADDR(address) | QI_EIOTLB_GL(gl) |
			QI_EIOTLB_IH(ih) | QI_EIOTLB_AM(mask);
	}
	qi_submit_sync(&desc, svm->iommu);

	if (sdev->dev_iotlb) {
		desc.low = QI_DEV_EIOTLB_PASID(svm->pasid) | QI_DEV_EIOTLB_SID(sdev->sid) |
			QI_DEV_EIOTLB_QDEP(sdev->qdep) | QI_DEIOTLB_TYPE;
		if (pages == -1) {
			desc.high = QI_DEV_EIOTLB_ADDR(-1ULL >> 1) | QI_DEV_EIOTLB_SIZE;
		} else if (pages > 1) {
			/* The least significant zero bit indicates the size. So,
			 * for example, an "address" value of 0x12345f000 will
			 * flush from 0x123440000 to 0x12347ffff (256KiB). */
			unsigned long last = address + ((unsigned long)(pages - 1) << VTD_PAGE_SHIFT);
			unsigned long mask = __rounddown_pow_of_two(address ^ last);

			desc.high = QI_DEV_EIOTLB_ADDR((address & ~mask) | (mask - 1)) | QI_DEV_EIOTLB_SIZE;
		} else {
			desc.high = QI_DEV_EIOTLB_ADDR(address);
		}
		qi_submit_sync(&desc, svm->iommu);
	}
}

static void intel_flush_svm_range(struct intel_svm *svm, unsigned long address,
				  unsigned long pages, int ih, int gl)
{
	struct intel_svm_dev *sdev;

	/* Try deferred invalidate if available */
	if (svm->iommu->pasid_state_table &&
	    !cmpxchg64(&svm->iommu->pasid_state_table[svm->pasid].val, 0, 1ULL << 63))
		return;

	rcu_read_lock();
	list_for_each_entry_rcu(sdev, &svm->devs, list)
		intel_flush_svm_range_dev(svm, sdev, address, pages, ih, gl);
	rcu_read_unlock();
}

static void intel_change_pte(struct mmu_notifier *mn, struct mm_struct *mm,
			     unsigned long address, pte_t pte)
{
	struct intel_svm *svm = container_of(mn, struct intel_svm, notifier);

	intel_flush_svm_range(svm, address, 1, 1, 0);
}

/* Pages have been freed at this point */
static void intel_invalidate_range(struct mmu_notifier *mn,
				   struct mm_struct *mm,
				   unsigned long start, unsigned long end)
{
	struct intel_svm *svm = container_of(mn, struct intel_svm, notifier);

	intel_flush_svm_range(svm, start,
			      (end - start + PAGE_SIZE - 1) >> VTD_PAGE_SHIFT, 0, 0);
}


static void intel_flush_pasid_dev(struct intel_svm *svm, struct intel_svm_dev *sdev, int pasid)
{
	struct qi_desc desc;

	desc.high = 0;
	desc.low = QI_PC_TYPE | QI_PC_DID(sdev->did) | QI_PC_PASID_SEL | QI_PC_PASID(pasid);

	qi_submit_sync(&desc, svm->iommu);
}

static void intel_mm_release(struct mmu_notifier *mn, struct mm_struct *mm)
{
	struct intel_svm *svm = container_of(mn, struct intel_svm, notifier);
	struct intel_svm_dev *sdev;

	/* This might end up being called from exit_mmap(), *before* the page
	 * tables are cleared. And __mmu_notifier_release() will delete us from
	 * the list of notifiers so that our invalidate_range() callback doesn't
	 * get called when the page tables are cleared. So we need to protect
	 * against hardware accessing those page tables.
	 *
	 * We do it by clearing the entry in the PASID table and then flushing
	 * the IOTLB and the PASID table caches. This might upset hardware;
	 * perhaps we'll want to point the PASID to a dummy PGD (like the zero
	 * page) so that we end up taking a fault that the hardware really
	 * *has* to handle gracefully without affecting other processes.
	 */
<<<<<<< HEAD
	svm->iommu->pasid_table[svm->pasid].val = 0;
	wmb();

	rcu_read_lock();
	list_for_each_entry_rcu(sdev, &svm->devs, list) {
=======
	rcu_read_lock();
	list_for_each_entry_rcu(sdev, &svm->devs, list) {
		intel_pasid_clear_entry(sdev->dev, svm->pasid);
>>>>>>> 286cd8c7
		intel_flush_pasid_dev(svm, sdev, svm->pasid);
		intel_flush_svm_range_dev(svm, sdev, 0, -1, 0, !svm->mm);
	}
	rcu_read_unlock();

}

static const struct mmu_notifier_ops intel_mmuops = {
	.flags = MMU_INVALIDATE_DOES_NOT_BLOCK,
	.release = intel_mm_release,
	.change_pte = intel_change_pte,
	.invalidate_range = intel_invalidate_range,
};

static DEFINE_MUTEX(pasid_mutex);
static LIST_HEAD(global_svm_list);

int intel_svm_bind_mm(struct device *dev, int *pasid, int flags, struct svm_dev_ops *ops)
{
	struct intel_iommu *iommu = intel_svm_device_to_iommu(dev);
	struct pasid_entry *entry;
	struct intel_svm_dev *sdev;
	struct intel_svm *svm = NULL;
	struct mm_struct *mm = NULL;
	u64 pasid_entry_val;
	int pasid_max;
	int ret;

	if (!iommu || dmar_disabled)
		return -EINVAL;

	if (dev_is_pci(dev)) {
		pasid_max = pci_max_pasids(to_pci_dev(dev));
		if (pasid_max < 0)
			return -EINVAL;
	} else
		pasid_max = 1 << 20;

	if (flags & SVM_FLAG_SUPERVISOR_MODE) {
		if (!ecap_srs(iommu->ecap))
			return -EINVAL;
	} else if (pasid) {
		mm = get_task_mm(current);
		BUG_ON(!mm);
	}

	mutex_lock(&pasid_mutex);
	if (pasid && !(flags & SVM_FLAG_PRIVATE_PASID)) {
		struct intel_svm *t;

		list_for_each_entry(t, &global_svm_list, list) {
			if (t->mm != mm || (t->flags & SVM_FLAG_PRIVATE_PASID))
				continue;

			svm = t;
			if (svm->pasid >= pasid_max) {
				dev_warn(dev,
					 "Limited PASID width. Cannot use existing PASID %d\n",
					 svm->pasid);
				ret = -ENOSPC;
				goto out;
			}

			list_for_each_entry(sdev, &svm->devs, list) {
				if (dev == sdev->dev) {
					if (sdev->ops != ops) {
						ret = -EBUSY;
						goto out;
					}
					sdev->users++;
					goto success;
				}
			}

			break;
		}
	}

	sdev = kzalloc(sizeof(*sdev), GFP_KERNEL);
	if (!sdev) {
		ret = -ENOMEM;
		goto out;
	}
	sdev->dev = dev;

	ret = intel_iommu_enable_pasid(iommu, sdev);
	if (ret || !pasid) {
		/* If they don't actually want to assign a PASID, this is
		 * just an enabling check/preparation. */
		kfree(sdev);
		goto out;
	}
	/* Finish the setup now we know we're keeping it */
	sdev->users = 1;
	sdev->ops = ops;
	init_rcu_head(&sdev->rcu);

	if (!svm) {
		svm = kzalloc(sizeof(*svm), GFP_KERNEL);
		if (!svm) {
			ret = -ENOMEM;
			kfree(sdev);
			goto out;
		}
		svm->iommu = iommu;

<<<<<<< HEAD
		if (pasid_max > iommu->pasid_max)
			pasid_max = iommu->pasid_max;
=======
		if (pasid_max > intel_pasid_max_id)
			pasid_max = intel_pasid_max_id;
>>>>>>> 286cd8c7

		/* Do not use PASID 0 in caching mode (virtualised IOMMU) */
		ret = intel_pasid_alloc_id(svm,
					   !!cap_caching_mode(iommu->cap),
					   pasid_max, GFP_KERNEL);
		if (ret < 0) {
			kfree(svm);
			kfree(sdev);
			goto out;
		}
		svm->pasid = ret;
		svm->notifier.ops = &intel_mmuops;
		svm->mm = mm;
		svm->flags = flags;
		INIT_LIST_HEAD_RCU(&svm->devs);
		INIT_LIST_HEAD(&svm->list);
		ret = -ENOMEM;
		if (mm) {
			ret = mmu_notifier_register(&svm->notifier, mm);
			if (ret) {
				intel_pasid_free_id(svm->pasid);
				kfree(svm);
				kfree(sdev);
				goto out;
			}
<<<<<<< HEAD
			iommu->pasid_table[svm->pasid].val = (u64)__pa(mm->pgd) | 1;
=======
			pasid_entry_val = (u64)__pa(mm->pgd) | PASID_ENTRY_P;
>>>>>>> 286cd8c7
		} else
			pasid_entry_val = (u64)__pa(init_mm.pgd) |
					  PASID_ENTRY_P | PASID_ENTRY_SRE;
		if (cpu_feature_enabled(X86_FEATURE_LA57))
			pasid_entry_val |= PASID_ENTRY_FLPM_5LP;

		entry = intel_pasid_get_entry(dev, svm->pasid);
		entry->val = pasid_entry_val;

		wmb();

		/*
		 * Flush PASID cache when a PASID table entry becomes
		 * present.
		 */
		if (cap_caching_mode(iommu->cap))
			intel_flush_pasid_dev(svm, sdev, svm->pasid);

		list_add_tail(&svm->list, &global_svm_list);
	}
	list_add_rcu(&sdev->list, &svm->devs);

 success:
	*pasid = svm->pasid;
	ret = 0;
 out:
	mutex_unlock(&pasid_mutex);
	if (mm)
		mmput(mm);
	return ret;
}
EXPORT_SYMBOL_GPL(intel_svm_bind_mm);

int intel_svm_unbind_mm(struct device *dev, int pasid)
{
	struct intel_svm_dev *sdev;
	struct intel_iommu *iommu;
	struct intel_svm *svm;
	int ret = -EINVAL;

	mutex_lock(&pasid_mutex);
	iommu = intel_svm_device_to_iommu(dev);
	if (!iommu)
		goto out;

	svm = intel_pasid_lookup_id(pasid);
	if (!svm)
		goto out;

	list_for_each_entry(sdev, &svm->devs, list) {
		if (dev == sdev->dev) {
			ret = 0;
			sdev->users--;
			if (!sdev->users) {
				list_del_rcu(&sdev->list);
				/* Flush the PASID cache and IOTLB for this device.
				 * Note that we do depend on the hardware *not* using
				 * the PASID any more. Just as we depend on other
				 * devices never using PASIDs that they have no right
				 * to use. We have a *shared* PASID table, because it's
				 * large and has to be physically contiguous. So it's
				 * hard to be as defensive as we might like. */
				intel_flush_pasid_dev(svm, sdev, svm->pasid);
				intel_flush_svm_range_dev(svm, sdev, 0, -1, 0, !svm->mm);
				kfree_rcu(sdev, rcu);
				intel_pasid_clear_entry(dev, svm->pasid);

				if (list_empty(&svm->devs)) {
<<<<<<< HEAD

					idr_remove(&svm->iommu->pasid_idr, svm->pasid);
					if (svm->mm)
						mmu_notifier_unregister(&svm->notifier, svm->mm);

=======
					intel_pasid_free_id(svm->pasid);
					if (svm->mm)
						mmu_notifier_unregister(&svm->notifier, svm->mm);

					list_del(&svm->list);

>>>>>>> 286cd8c7
					/* We mandate that no page faults may be outstanding
					 * for the PASID when intel_svm_unbind_mm() is called.
					 * If that is not obeyed, subtle errors will happen.
					 * Let's make them less subtle... */
					memset(svm, 0x6b, sizeof(*svm));
					kfree(svm);
				}
			}
			break;
		}
	}
 out:
	mutex_unlock(&pasid_mutex);

	return ret;
}
EXPORT_SYMBOL_GPL(intel_svm_unbind_mm);

int intel_svm_is_pasid_valid(struct device *dev, int pasid)
{
	struct intel_iommu *iommu;
	struct intel_svm *svm;
	int ret = -EINVAL;

	mutex_lock(&pasid_mutex);
	iommu = intel_svm_device_to_iommu(dev);
	if (!iommu)
		goto out;

	svm = intel_pasid_lookup_id(pasid);
	if (!svm)
		goto out;

	/* init_mm is used in this case */
	if (!svm->mm)
		ret = 1;
	else if (atomic_read(&svm->mm->mm_users) > 0)
		ret = 1;
	else
		ret = 0;

 out:
	mutex_unlock(&pasid_mutex);

	return ret;
}
EXPORT_SYMBOL_GPL(intel_svm_is_pasid_valid);

/* Page request queue descriptor */
struct page_req_dsc {
	u64 srr:1;
	u64 bof:1;
	u64 pasid_present:1;
	u64 lpig:1;
	u64 pasid:20;
	u64 bus:8;
	u64 private:23;
	u64 prg_index:9;
	u64 rd_req:1;
	u64 wr_req:1;
	u64 exe_req:1;
	u64 priv_req:1;
	u64 devfn:8;
	u64 addr:52;
};

#define PRQ_RING_MASK ((0x1000 << PRQ_ORDER) - 0x10)

static bool access_error(struct vm_area_struct *vma, struct page_req_dsc *req)
{
	unsigned long requested = 0;

	if (req->exe_req)
		requested |= VM_EXEC;

	if (req->rd_req)
		requested |= VM_READ;

	if (req->wr_req)
		requested |= VM_WRITE;

	return (requested & ~vma->vm_flags) != 0;
}

static bool is_canonical_address(u64 addr)
{
	int shift = 64 - (__VIRTUAL_MASK_SHIFT + 1);
	long saddr = (long) addr;

	return (((saddr << shift) >> shift) == saddr);
}

static irqreturn_t prq_event_thread(int irq, void *d)
{
	struct intel_iommu *iommu = d;
	struct intel_svm *svm = NULL;
	int head, tail, handled = 0;

	/* Clear PPR bit before reading head/tail registers, to
	 * ensure that we get a new interrupt if needed. */
	writel(DMA_PRS_PPR, iommu->reg + DMAR_PRS_REG);

	tail = dmar_readq(iommu->reg + DMAR_PQT_REG) & PRQ_RING_MASK;
	head = dmar_readq(iommu->reg + DMAR_PQH_REG) & PRQ_RING_MASK;
	while (head != tail) {
		struct intel_svm_dev *sdev;
		struct vm_area_struct *vma;
		struct page_req_dsc *req;
		struct qi_desc resp;
		int result;
		vm_fault_t ret;
		u64 address;

		handled = 1;

		req = &iommu->prq[head / sizeof(*req)];

		result = QI_RESP_FAILURE;
		address = (u64)req->addr << VTD_PAGE_SHIFT;
		if (!req->pasid_present) {
			pr_err("%s: Page request without PASID: %08llx %08llx\n",
			       iommu->name, ((unsigned long long *)req)[0],
			       ((unsigned long long *)req)[1]);
			goto no_pasid;
		}

		if (!svm || svm->pasid != req->pasid) {
			rcu_read_lock();
			svm = intel_pasid_lookup_id(req->pasid);
			/* It *can't* go away, because the driver is not permitted
			 * to unbind the mm while any page faults are outstanding.
			 * So we only need RCU to protect the internal idr code. */
			rcu_read_unlock();

			if (!svm) {
				pr_err("%s: Page request for invalid PASID %d: %08llx %08llx\n",
				       iommu->name, req->pasid, ((unsigned long long *)req)[0],
				       ((unsigned long long *)req)[1]);
				goto no_pasid;
			}
		}

		result = QI_RESP_INVALID;
		/* Since we're using init_mm.pgd directly, we should never take
		 * any faults on kernel addresses. */
		if (!svm->mm)
			goto bad_req;
<<<<<<< HEAD
		/* If the mm is already defunct, don't handle faults. */
		if (!atomic_inc_not_zero(&svm->mm->mm_users))
			goto bad_req;
=======

		/* If address is not canonical, return invalid response */
		if (!is_canonical_address(address))
			goto bad_req;

		/* If the mm is already defunct, don't handle faults. */
		if (!mmget_not_zero(svm->mm))
			goto bad_req;

>>>>>>> 286cd8c7
		down_read(&svm->mm->mmap_sem);
		vma = find_extend_vma(svm->mm, address);
		if (!vma || address < vma->vm_start)
			goto invalid;

		if (access_error(vma, req))
			goto invalid;

		ret = handle_mm_fault(vma, address,
				      req->wr_req ? FAULT_FLAG_WRITE : 0);
		if (ret & VM_FAULT_ERROR)
			goto invalid;

		result = QI_RESP_SUCCESS;
	invalid:
		up_read(&svm->mm->mmap_sem);
		mmput(svm->mm);
	bad_req:
		/* Accounting for major/minor faults? */
		rcu_read_lock();
		list_for_each_entry_rcu(sdev, &svm->devs, list) {
			if (sdev->sid == PCI_DEVID(req->bus, req->devfn))
				break;
		}
		/* Other devices can go away, but the drivers are not permitted
		 * to unbind while any page faults might be in flight. So it's
		 * OK to drop the 'lock' here now we have it. */
		rcu_read_unlock();

		if (WARN_ON(&sdev->list == &svm->devs))
			sdev = NULL;

		if (sdev && sdev->ops && sdev->ops->fault_cb) {
			int rwxp = (req->rd_req << 3) | (req->wr_req << 2) |
				(req->exe_req << 1) | (req->priv_req);
			sdev->ops->fault_cb(sdev->dev, req->pasid, req->addr, req->private, rwxp, result);
		}
		/* We get here in the error case where the PASID lookup failed,
		   and these can be NULL. Do not use them below this point! */
		sdev = NULL;
		svm = NULL;
	no_pasid:
		if (req->lpig) {
			/* Page Group Response */
			resp.low = QI_PGRP_PASID(req->pasid) |
				QI_PGRP_DID((req->bus << 8) | req->devfn) |
				QI_PGRP_PASID_P(req->pasid_present) |
				QI_PGRP_RESP_TYPE;
			resp.high = QI_PGRP_IDX(req->prg_index) |
				QI_PGRP_PRIV(req->private) | QI_PGRP_RESP_CODE(result);

			qi_submit_sync(&resp, iommu);
		} else if (req->srr) {
			/* Page Stream Response */
			resp.low = QI_PSTRM_IDX(req->prg_index) |
				QI_PSTRM_PRIV(req->private) | QI_PSTRM_BUS(req->bus) |
				QI_PSTRM_PASID(req->pasid) | QI_PSTRM_RESP_TYPE;
			resp.high = QI_PSTRM_ADDR(address) | QI_PSTRM_DEVFN(req->devfn) |
				QI_PSTRM_RESP_CODE(result);

			qi_submit_sync(&resp, iommu);
		}

		head = (head + sizeof(*req)) & PRQ_RING_MASK;
	}

	dmar_writeq(iommu->reg + DMAR_PQH_REG, tail);

	return IRQ_RETVAL(handled);
}<|MERGE_RESOLUTION|>--- conflicted
+++ resolved
@@ -44,8 +44,6 @@
 	struct page *pages;
 	int order;
 
-<<<<<<< HEAD
-=======
 	if (cpu_feature_enabled(X86_FEATURE_GBPAGES) &&
 			!cap_fl1gp_support(iommu->cap))
 		return -EINVAL;
@@ -54,7 +52,6 @@
 			!cap_5lp_support(iommu->cap))
 		return -EINVAL;
 
->>>>>>> 286cd8c7
 	/* Start at 2 because it's defined as 2^(1+PSS) */
 	iommu->pasid_max = 2 << ecap_pss(iommu->ecap);
 
@@ -65,19 +62,6 @@
 	 * the PASID and PASID-state tables, is somewhat arbitrary. */
 	if (iommu->pasid_max > 0x20000)
 		iommu->pasid_max = 0x20000;
-<<<<<<< HEAD
-
-	order = get_order(sizeof(struct pasid_entry) * iommu->pasid_max);
-	pages = alloc_pages(GFP_KERNEL | __GFP_ZERO, order);
-	if (!pages) {
-		pr_warn("IOMMU: %s: Failed to allocate PASID table\n",
-			iommu->name);
-		return -ENOMEM;
-	}
-	iommu->pasid_table = page_address(pages);
-	pr_info("%s: Allocated order %d PASID table.\n", iommu->name, order);
-=======
->>>>>>> 286cd8c7
 
 	order = get_order(sizeof(struct pasid_entry) * iommu->pasid_max);
 	if (ecap_dis(iommu->ecap)) {
@@ -98,13 +82,6 @@
 {
 	int order = get_order(sizeof(struct pasid_entry) * iommu->pasid_max);
 
-<<<<<<< HEAD
-	if (iommu->pasid_table) {
-		free_pages((unsigned long)iommu->pasid_table, order);
-		iommu->pasid_table = NULL;
-	}
-=======
->>>>>>> 286cd8c7
 	if (iommu->pasid_state_table) {
 		free_pages((unsigned long)iommu->pasid_state_table, order);
 		iommu->pasid_state_table = NULL;
@@ -285,17 +262,9 @@
 	 * page) so that we end up taking a fault that the hardware really
 	 * *has* to handle gracefully without affecting other processes.
 	 */
-<<<<<<< HEAD
-	svm->iommu->pasid_table[svm->pasid].val = 0;
-	wmb();
-
-	rcu_read_lock();
-	list_for_each_entry_rcu(sdev, &svm->devs, list) {
-=======
 	rcu_read_lock();
 	list_for_each_entry_rcu(sdev, &svm->devs, list) {
 		intel_pasid_clear_entry(sdev->dev, svm->pasid);
->>>>>>> 286cd8c7
 		intel_flush_pasid_dev(svm, sdev, svm->pasid);
 		intel_flush_svm_range_dev(svm, sdev, 0, -1, 0, !svm->mm);
 	}
@@ -402,13 +371,8 @@
 		}
 		svm->iommu = iommu;
 
-<<<<<<< HEAD
-		if (pasid_max > iommu->pasid_max)
-			pasid_max = iommu->pasid_max;
-=======
 		if (pasid_max > intel_pasid_max_id)
 			pasid_max = intel_pasid_max_id;
->>>>>>> 286cd8c7
 
 		/* Do not use PASID 0 in caching mode (virtualised IOMMU) */
 		ret = intel_pasid_alloc_id(svm,
@@ -434,11 +398,7 @@
 				kfree(sdev);
 				goto out;
 			}
-<<<<<<< HEAD
-			iommu->pasid_table[svm->pasid].val = (u64)__pa(mm->pgd) | 1;
-=======
 			pasid_entry_val = (u64)__pa(mm->pgd) | PASID_ENTRY_P;
->>>>>>> 286cd8c7
 		} else
 			pasid_entry_val = (u64)__pa(init_mm.pgd) |
 					  PASID_ENTRY_P | PASID_ENTRY_SRE;
@@ -507,20 +467,12 @@
 				intel_pasid_clear_entry(dev, svm->pasid);
 
 				if (list_empty(&svm->devs)) {
-<<<<<<< HEAD
-
-					idr_remove(&svm->iommu->pasid_idr, svm->pasid);
-					if (svm->mm)
-						mmu_notifier_unregister(&svm->notifier, svm->mm);
-
-=======
 					intel_pasid_free_id(svm->pasid);
 					if (svm->mm)
 						mmu_notifier_unregister(&svm->notifier, svm->mm);
 
 					list_del(&svm->list);
 
->>>>>>> 286cd8c7
 					/* We mandate that no page faults may be outstanding
 					 * for the PASID when intel_svm_unbind_mm() is called.
 					 * If that is not obeyed, subtle errors will happen.
@@ -668,11 +620,6 @@
 		 * any faults on kernel addresses. */
 		if (!svm->mm)
 			goto bad_req;
-<<<<<<< HEAD
-		/* If the mm is already defunct, don't handle faults. */
-		if (!atomic_inc_not_zero(&svm->mm->mm_users))
-			goto bad_req;
-=======
 
 		/* If address is not canonical, return invalid response */
 		if (!is_canonical_address(address))
@@ -682,7 +629,6 @@
 		if (!mmget_not_zero(svm->mm))
 			goto bad_req;
 
->>>>>>> 286cd8c7
 		down_read(&svm->mm->mmap_sem);
 		vma = find_extend_vma(svm->mm, address);
 		if (!vma || address < vma->vm_start)
