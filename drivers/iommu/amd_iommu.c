--- conflicted
+++ resolved
@@ -100,31 +100,7 @@
 static ATOMIC_NOTIFIER_HEAD(ppr_notifier);
 int amd_iommu_max_glx_val = -1;
 
-<<<<<<< HEAD
-static struct dma_map_ops amd_iommu_dma_ops;
-
-/*
- * This struct contains device specific data for the IOMMU
- */
-struct iommu_dev_data {
-	struct list_head list;		  /* For domain->dev_list */
-	struct list_head dev_data_list;	  /* For global dev_data_list */
-	struct protection_domain *domain; /* Domain the device is bound to */
-	u16 devid;			  /* PCI Device ID */
-	u16 alias;			  /* Alias Device ID */
-	bool iommu_v2;			  /* Device can make use of IOMMUv2 */
-	bool passthrough;		  /* Device is identity mapped */
-	struct {
-		bool enabled;
-		int qdep;
-	} ats;				  /* ATS state */
-	bool pri_tlp;			  /* PASID TLB required for
-					     PPR completions */
-	u32 errata;			  /* Bitmap for errata to apply */
-};
-=======
 static const struct dma_map_ops amd_iommu_dma_ops;
->>>>>>> 286cd8c7
 
 /*
  * general struct to manage commands send to an IOMMU
@@ -223,18 +199,10 @@
 	return container_of(dom, struct protection_domain, domain);
 }
 
-<<<<<<< HEAD
-static inline u16 get_device_id(struct device *dev)
-{
-	struct pci_dev *pdev = to_pci_dev(dev);
-
-	return PCI_DEVID(pdev->bus->number, pdev->devfn);
-=======
 static struct dma_ops_domain* to_dma_ops_domain(struct protection_domain *domain)
 {
 	BUG_ON(domain->flags != PD_DMA_OPS_MASK);
 	return container_of(domain, struct dma_ops_domain, domain);
->>>>>>> 286cd8c7
 }
 
 static struct iommu_dev_data *alloc_dev_data(u16 devid)
@@ -337,68 +305,6 @@
 	return ivrs_alias;
 }
 
-static int __last_alias(struct pci_dev *pdev, u16 alias, void *data)
-{
-	*(u16 *)data = alias;
-	return 0;
-}
-
-static u16 get_alias(struct device *dev)
-{
-	struct pci_dev *pdev = to_pci_dev(dev);
-	u16 devid, ivrs_alias, pci_alias;
-
-	devid = get_device_id(dev);
-	ivrs_alias = amd_iommu_alias_table[devid];
-	pci_for_each_dma_alias(pdev, __last_alias, &pci_alias);
-
-	if (ivrs_alias == pci_alias)
-		return ivrs_alias;
-
-	/*
-	 * DMA alias showdown
-	 *
-	 * The IVRS is fairly reliable in telling us about aliases, but it
-	 * can't know about every screwy device.  If we don't have an IVRS
-	 * reported alias, use the PCI reported alias.  In that case we may
-	 * still need to initialize the rlookup and dev_table entries if the
-	 * alias is to a non-existent device.
-	 */
-	if (ivrs_alias == devid) {
-		if (!amd_iommu_rlookup_table[pci_alias]) {
-			amd_iommu_rlookup_table[pci_alias] =
-				amd_iommu_rlookup_table[devid];
-			memcpy(amd_iommu_dev_table[pci_alias].data,
-			       amd_iommu_dev_table[devid].data,
-			       sizeof(amd_iommu_dev_table[pci_alias].data));
-		}
-
-		return pci_alias;
-	}
-
-	pr_info("AMD-Vi: Using IVRS reported alias %02x:%02x.%d "
-		"for device %s[%04x:%04x], kernel reported alias "
-		"%02x:%02x.%d\n", PCI_BUS_NUM(ivrs_alias), PCI_SLOT(ivrs_alias),
-		PCI_FUNC(ivrs_alias), dev_name(dev), pdev->vendor, pdev->device,
-		PCI_BUS_NUM(pci_alias), PCI_SLOT(pci_alias),
-		PCI_FUNC(pci_alias));
-
-	/*
-	 * If we don't have a PCI DMA alias and the IVRS alias is on the same
-	 * bus, then the IVRS table may know about a quirk that we don't.
-	 */
-	if (pci_alias == devid &&
-	    PCI_BUS_NUM(ivrs_alias) == pdev->bus->number) {
-		pdev->dev_flags |= PCI_DEV_FLAGS_DMA_ALIAS_DEVFN;
-		pdev->dma_alias_devfn = ivrs_alias & 0xff;
-		pr_info("AMD-Vi: Added PCI DMA alias %02x.%d for %s\n",
-			PCI_SLOT(ivrs_alias), PCI_FUNC(ivrs_alias),
-			dev_name(dev));
-	}
-
-	return ivrs_alias;
-}
-
 static struct iommu_dev_data *find_dev_data(u16 devid)
 {
 	struct iommu_dev_data *dev_data;
@@ -418,9 +324,6 @@
 	return dev_data;
 }
 
-<<<<<<< HEAD
-static struct iommu_dev_data *get_dev_data(struct device *dev)
-=======
 struct iommu_dev_data *get_dev_data(struct device *dev)
 {
 	return dev->archdata.iommu;
@@ -431,7 +334,6 @@
 * Find or create an IOMMU group for a acpihid device.
 */
 static struct iommu_group *acpihid_device_group(struct device *dev)
->>>>>>> 286cd8c7
 {
 	struct acpihid_map_entry *p, *entry = NULL;
 	int devid;
@@ -516,19 +418,6 @@
 	if (IS_ERR(group))
 		return;
 
-<<<<<<< HEAD
-	domain = iommu_group_default_domain(group);
-	if (!domain)
-		goto out;
-
-	if (to_pdomain(domain)->flags == PD_DMA_OPS_MASK) {
-		dma_domain = to_pdomain(domain)->priv;
-		init_unity_mappings_for_device(dev, dma_domain);
-	}
-
-out:
-=======
->>>>>>> 286cd8c7
 	iommu_group_put(group);
 }
 
@@ -553,9 +442,6 @@
 
 	dev_data->alias = get_alias(dev);
 
-<<<<<<< HEAD
-	if (pci_iommuv2_capable(pdev)) {
-=======
 	/*
 	 * By default we use passthrough mode for IOMMUv2 capable device.
 	 * But if amd_iommu=force_isolation is set (e.g. to debug DMA to
@@ -564,7 +450,6 @@
 	 */
 	if ((iommu_pass_through || !amd_iommu_force_isolation) &&
 	    dev_is_pci(dev) && pci_iommuv2_capable(to_pci_dev(dev))) {
->>>>>>> 286cd8c7
 		struct amd_iommu *iommu;
 
 		iommu = amd_iommu_rlookup_table[dev_data->devid];
@@ -584,12 +469,9 @@
 	int devid;
 
 	devid = get_device_id(dev);
-<<<<<<< HEAD
-=======
 	if (devid < 0)
 		return;
 
->>>>>>> 286cd8c7
 	alias = get_alias(dev);
 
 	memset(&amd_iommu_dev_table[devid], 0, sizeof(struct dev_table_entry));
@@ -1167,20 +1049,8 @@
 				return -EIO;
 			}
 
-<<<<<<< HEAD
-	if (left <= 0x20) {
-		struct iommu_cmd sync_cmd;
-		volatile u64 sem = 0;
-		int ret;
-
-		build_completion_wait(&sync_cmd, (u64)&sem);
-		copy_cmd_to_buffer(iommu, &sync_cmd, tail);
-
-		spin_unlock_irqrestore(&iommu->lock, flags);
-=======
 			udelay(1);
 		}
->>>>>>> 286cd8c7
 
 		/* Update head and recheck remaining space */
 		iommu->cmd_buf_head = readl(iommu->mmio_base +
@@ -2089,11 +1959,7 @@
 	/* Update device table */
 	set_dte_entry(dev_data->devid, domain, ats, dev_data->iommu_v2);
 	if (alias != dev_data->devid)
-<<<<<<< HEAD
-		set_dte_entry(alias, domain, ats);
-=======
 		set_dte_entry(alias, domain, ats, dev_data->iommu_v2);
->>>>>>> 286cd8c7
 
 	device_flush_dte(dev_data);
 }
@@ -2466,23 +2332,15 @@
 	struct iommu_dev_data *dev_data;
 
 	list_for_each_entry(dev_data, &domain->dev_list, list) {
-<<<<<<< HEAD
-		set_dte_entry(dev_data->devid, domain, dev_data->ats.enabled);
-=======
 		set_dte_entry(dev_data->devid, domain, dev_data->ats.enabled,
 			      dev_data->iommu_v2);
->>>>>>> 286cd8c7
 
 		if (dev_data->devid == dev_data->alias)
 			continue;
 
 		/* There is an alias, update device table entry for it */
-<<<<<<< HEAD
-		set_dte_entry(dev_data->alias, domain, dev_data->ats.enabled);
-=======
 		set_dte_entry(dev_data->alias, domain, dev_data->ats.enabled,
 			      dev_data->iommu_v2);
->>>>>>> 286cd8c7
 	}
 }
 
@@ -3132,21 +2990,6 @@
 
 	if (!dom)
 		return;
-<<<<<<< HEAD
-
-	switch (dom->type) {
-	case IOMMU_DOMAIN_DMA:
-		dma_dom = domain->priv;
-		dma_ops_domain_free(dma_dom);
-		break;
-	default:
-		if (domain->mode != PAGE_MODE_NONE)
-			free_pagetable(domain);
-
-		if (domain->flags & PD_IOMMUV2_MASK)
-			free_gcr3_table(domain);
-
-=======
 
 	switch (dom->type) {
 	case IOMMU_DOMAIN_DMA:
@@ -3161,7 +3004,6 @@
 		if (domain->flags & PD_IOMMUV2_MASK)
 			free_gcr3_table(domain);
 
->>>>>>> 286cd8c7
 		protection_domain_free(domain);
 		break;
 	}
@@ -3268,12 +3110,6 @@
 	unmap_size = iommu_unmap_page(domain, iova, page_size);
 	mutex_unlock(&domain->api_lock);
 
-<<<<<<< HEAD
-	domain_flush_tlb_pde(domain);
-	domain_flush_complete(domain);
-
-=======
->>>>>>> 286cd8c7
 	return unmap_size;
 }
 
@@ -3815,15 +3651,7 @@
  *****************************************************************************/
 
 static struct irq_chip amd_ir_chip;
-<<<<<<< HEAD
-
-#define DTE_IRQ_PHYS_ADDR_MASK	(((1ULL << 45)-1) << 6)
-#define DTE_IRQ_REMAP_INTCTL    (2ULL << 60)
-#define DTE_IRQ_TABLE_LEN       (9ULL << 1)
-#define DTE_IRQ_REMAP_ENABLE    1ULL
-=======
 static DEFINE_SPINLOCK(iommu_table_lock);
->>>>>>> 286cd8c7
 
 static void set_dte_irq_entry(u16 devid, struct irq_remap_table *table)
 {
