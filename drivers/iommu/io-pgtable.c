/*
 * Generic page table allocator for IOMMUs.
 *
 * This program is free software; you can redistribute it and/or modify
 * it under the terms of the GNU General Public License version 2 as
 * published by the Free Software Foundation.
 *
 * This program is distributed in the hope that it will be useful,
 * but WITHOUT ANY WARRANTY; without even the implied warranty of
 * MERCHANTABILITY or FITNESS FOR A PARTICULAR PURPOSE.  See the
 * GNU General Public License for more details.
 *
 * You should have received a copy of the GNU General Public License
 * along with this program.  If not, see <http://www.gnu.org/licenses/>.
 *
 * Copyright (C) 2014 ARM Limited
 *
 * Author: Will Deacon <will.deacon@arm.com>
 */

#define pr_fmt(fmt)	"io-pgtable: " fmt

#include <linux/bug.h>
#include <linux/iommu.h>
#include <linux/io-pgtable.h>
#include <linux/kernel.h>
#include <linux/types.h>
<<<<<<< HEAD
#include <linux/iommu.h>
#include <linux/debugfs.h>
#include <linux/atomic.h>
#include <linux/module.h>

#include "io-pgtable.h"
=======
#include <linux/debugfs.h>
#include <linux/atomic.h>
#include <linux/module.h>
>>>>>>> 286cd8c7

extern struct io_pgtable_init_fns io_pgtable_arm_32_lpae_s1_init_fns;
extern struct io_pgtable_init_fns io_pgtable_arm_32_lpae_s2_init_fns;
extern struct io_pgtable_init_fns io_pgtable_arm_64_lpae_s1_init_fns;
extern struct io_pgtable_init_fns io_pgtable_arm_64_lpae_s2_init_fns;
extern struct io_pgtable_init_fns io_pgtable_arm_msm_secure_init_fns;
extern struct io_pgtable_init_fns io_pgtable_av8l_fast_init_fns;

static const struct io_pgtable_init_fns *
io_pgtable_init_table[IO_PGTABLE_NUM_FMTS] = {
#ifdef CONFIG_IOMMU_IO_PGTABLE_LPAE
	[ARM_32_LPAE_S1] = &io_pgtable_arm_32_lpae_s1_init_fns,
	[ARM_32_LPAE_S2] = &io_pgtable_arm_32_lpae_s2_init_fns,
	[ARM_64_LPAE_S1] = &io_pgtable_arm_64_lpae_s1_init_fns,
	[ARM_64_LPAE_S2] = &io_pgtable_arm_64_lpae_s2_init_fns,
#endif
<<<<<<< HEAD
#ifdef CONFIG_MSM_TZ_SMMU
	[ARM_MSM_SECURE] = &io_pgtable_arm_msm_secure_init_fns,
=======
#ifdef CONFIG_IOMMU_IO_PGTABLE_ARMV7S
	[ARM_V7S] = &io_pgtable_arm_v7s_init_fns,
>>>>>>> 286cd8c7
#endif
#ifdef CONFIG_IOMMU_IO_PGTABLE_FAST
	[ARM_V8L_FAST] = &io_pgtable_av8l_fast_init_fns,
#endif
<<<<<<< HEAD
=======
#ifdef CONFIG_MSM_TZ_SMMU
	[ARM_MSM_SECURE] = &io_pgtable_arm_msm_secure_init_fns,
#endif
>>>>>>> 286cd8c7
};

static struct dentry *io_pgtable_top;

struct io_pgtable_ops *alloc_io_pgtable_ops(enum io_pgtable_fmt fmt,
					    struct io_pgtable_cfg *cfg,
					    void *cookie)
{
	struct io_pgtable *iop;
	const struct io_pgtable_init_fns *fns;

	if (fmt >= IO_PGTABLE_NUM_FMTS)
		return NULL;

	fns = io_pgtable_init_table[fmt];
	if (!fns)
		return NULL;

	iop = fns->alloc(cfg, cookie);
	if (!iop)
		return NULL;

	iop->fmt	= fmt;
	iop->cookie	= cookie;
	iop->cfg	= *cfg;

	return &iop->ops;
}
EXPORT_SYMBOL_GPL(alloc_io_pgtable_ops);

/*
 * It is the IOMMU driver's responsibility to ensure that the page table
 * is no longer accessible to the walker by this point.
 */
void free_io_pgtable_ops(struct io_pgtable_ops *ops)
{
	struct io_pgtable *iop;

	if (!ops)
		return;

	iop = container_of(ops, struct io_pgtable, ops);
<<<<<<< HEAD
	io_pgtable_init_table[iop->fmt]->free(iop);
}
=======
	io_pgtable_tlb_flush_all(iop);
	io_pgtable_init_table[iop->fmt]->free(iop);
}
EXPORT_SYMBOL_GPL(free_io_pgtable_ops);
>>>>>>> 286cd8c7

static atomic_t pages_allocated;

void *io_pgtable_alloc_pages_exact(struct io_pgtable_cfg *cfg, void *cookie,
				   size_t size, gfp_t gfp_mask)
{
	void *ret;

	if (cfg->tlb->alloc_pages_exact)
		ret = cfg->tlb->alloc_pages_exact(cookie, size, gfp_mask);
	else
		ret = alloc_pages_exact(size, gfp_mask);

	if (likely(ret))
		atomic_add(1 << get_order(size), &pages_allocated);

	return ret;
}

void io_pgtable_free_pages_exact(struct io_pgtable_cfg *cfg, void *cookie,
				 void *virt, size_t size)
{
	if (cfg->tlb->free_pages_exact)
		cfg->tlb->free_pages_exact(cookie, virt, size);
	else
		free_pages_exact(virt, size);

	atomic_sub(1 << get_order(size), &pages_allocated);
}

<<<<<<< HEAD
static int io_pgtable_init(void)
{
	io_pgtable_top = debugfs_create_dir("io-pgtable", iommu_debugfs_top);

	if (!io_pgtable_top)
		return -ENODEV;

	if (!debugfs_create_atomic_t("pages", 0600,
=======
static int __init io_pgtable_init(void)
{
	static const char io_pgtable_str[] __initconst = "io-pgtable";
	static const char pages_str[] __initconst = "pages";

	io_pgtable_top = debugfs_create_dir(io_pgtable_str, iommu_debugfs_top);
	if (!io_pgtable_top)
		return -ENODEV;

	if (!debugfs_create_atomic_t(pages_str, 0600,
>>>>>>> 286cd8c7
				     io_pgtable_top, &pages_allocated)) {
		debugfs_remove_recursive(io_pgtable_top);
		return -ENODEV;
	}

	return 0;
}

<<<<<<< HEAD
static void io_pgtable_exit(void)
=======
static void __exit io_pgtable_exit(void)
>>>>>>> 286cd8c7
{
	debugfs_remove_recursive(io_pgtable_top);
}

module_init(io_pgtable_init);
module_exit(io_pgtable_exit);<|MERGE_RESOLUTION|>--- conflicted
+++ resolved
@@ -25,18 +25,9 @@
 #include <linux/io-pgtable.h>
 #include <linux/kernel.h>
 #include <linux/types.h>
-<<<<<<< HEAD
-#include <linux/iommu.h>
 #include <linux/debugfs.h>
 #include <linux/atomic.h>
 #include <linux/module.h>
-
-#include "io-pgtable.h"
-=======
-#include <linux/debugfs.h>
-#include <linux/atomic.h>
-#include <linux/module.h>
->>>>>>> 286cd8c7
 
 extern struct io_pgtable_init_fns io_pgtable_arm_32_lpae_s1_init_fns;
 extern struct io_pgtable_init_fns io_pgtable_arm_32_lpae_s2_init_fns;
@@ -53,23 +44,15 @@
 	[ARM_64_LPAE_S1] = &io_pgtable_arm_64_lpae_s1_init_fns,
 	[ARM_64_LPAE_S2] = &io_pgtable_arm_64_lpae_s2_init_fns,
 #endif
-<<<<<<< HEAD
-#ifdef CONFIG_MSM_TZ_SMMU
-	[ARM_MSM_SECURE] = &io_pgtable_arm_msm_secure_init_fns,
-=======
 #ifdef CONFIG_IOMMU_IO_PGTABLE_ARMV7S
 	[ARM_V7S] = &io_pgtable_arm_v7s_init_fns,
->>>>>>> 286cd8c7
 #endif
 #ifdef CONFIG_IOMMU_IO_PGTABLE_FAST
 	[ARM_V8L_FAST] = &io_pgtable_av8l_fast_init_fns,
 #endif
-<<<<<<< HEAD
-=======
 #ifdef CONFIG_MSM_TZ_SMMU
 	[ARM_MSM_SECURE] = &io_pgtable_arm_msm_secure_init_fns,
 #endif
->>>>>>> 286cd8c7
 };
 
 static struct dentry *io_pgtable_top;
@@ -112,15 +95,10 @@
 		return;
 
 	iop = container_of(ops, struct io_pgtable, ops);
-<<<<<<< HEAD
-	io_pgtable_init_table[iop->fmt]->free(iop);
-}
-=======
 	io_pgtable_tlb_flush_all(iop);
 	io_pgtable_init_table[iop->fmt]->free(iop);
 }
 EXPORT_SYMBOL_GPL(free_io_pgtable_ops);
->>>>>>> 286cd8c7
 
 static atomic_t pages_allocated;
 
@@ -151,16 +129,6 @@
 	atomic_sub(1 << get_order(size), &pages_allocated);
 }
 
-<<<<<<< HEAD
-static int io_pgtable_init(void)
-{
-	io_pgtable_top = debugfs_create_dir("io-pgtable", iommu_debugfs_top);
-
-	if (!io_pgtable_top)
-		return -ENODEV;
-
-	if (!debugfs_create_atomic_t("pages", 0600,
-=======
 static int __init io_pgtable_init(void)
 {
 	static const char io_pgtable_str[] __initconst = "io-pgtable";
@@ -171,7 +139,6 @@
 		return -ENODEV;
 
 	if (!debugfs_create_atomic_t(pages_str, 0600,
->>>>>>> 286cd8c7
 				     io_pgtable_top, &pages_allocated)) {
 		debugfs_remove_recursive(io_pgtable_top);
 		return -ENODEV;
@@ -180,11 +147,7 @@
 	return 0;
 }
 
-<<<<<<< HEAD
-static void io_pgtable_exit(void)
-=======
 static void __exit io_pgtable_exit(void)
->>>>>>> 286cd8c7
 {
 	debugfs_remove_recursive(io_pgtable_top);
 }
