--- conflicted
+++ resolved
@@ -346,10 +346,6 @@
 static irqreturn_t armpmu_dispatch_irq(int irq, void *dev)
 {
 	struct arm_pmu *armpmu;
-<<<<<<< HEAD
-	struct arm_pmu_platdata *plat;
-=======
->>>>>>> 286cd8c7
 	int ret;
 	u64 start_clock, finish_clock;
 
@@ -360,13 +356,8 @@
 	 * dereference.
 	 */
 	armpmu = *(void **)dev;
-<<<<<<< HEAD
-
-	plat = armpmu_get_platdata(armpmu);
-=======
 	if (WARN_ON_ONCE(!armpmu))
 		return IRQ_NONE;
->>>>>>> 286cd8c7
 
 	start_clock = sched_clock();
 	ret = armpmu->handle_irq(armpmu);
@@ -376,42 +367,6 @@
 	return ret;
 }
 
-<<<<<<< HEAD
-static void
-armpmu_release_hardware(struct arm_pmu *armpmu)
-{
-	armpmu->free_irq(armpmu);
-}
-
-static int
-armpmu_reserve_hardware(struct arm_pmu *armpmu)
-{
-	int err = armpmu->request_irq(armpmu, armpmu_dispatch_irq);
-	if (err) {
-		armpmu_release_hardware(armpmu);
-		return err;
-	}
-
-	armpmu->pmu_state = ARM_PMU_STATE_RUNNING;
-
-	return 0;
-}
-
-static void
-hw_perf_event_destroy(struct perf_event *event)
-{
-	struct arm_pmu *armpmu = to_arm_pmu(event->pmu);
-	atomic_t *active_events	 = &armpmu->active_events;
-	struct mutex *pmu_reserve_mutex = &armpmu->reserve_mutex;
-
-	if (atomic_dec_and_mutex_lock(active_events, pmu_reserve_mutex)) {
-		armpmu_release_hardware(armpmu);
-		mutex_unlock(pmu_reserve_mutex);
-	}
-}
-
-=======
->>>>>>> 286cd8c7
 static int
 event_requires_mode_exclusion(struct perf_event_attr *attr)
 {
@@ -542,22 +497,6 @@
 	if (ret && armpmu->filter_match)
 		return armpmu->filter_match(event);
 
-<<<<<<< HEAD
-	armpmu->pmu = (struct pmu) {
-		.pmu_enable	= armpmu_enable,
-		.pmu_disable	= armpmu_disable,
-		.event_init	= armpmu_event_init,
-		.add		= armpmu_add,
-		.del		= armpmu_del,
-		.start		= armpmu_start,
-		.stop		= armpmu_stop,
-		.read		= armpmu_read,
-		.filter_match	= armpmu_filter_match,
-		.events_across_hotplug = 1,
-	};
-}
-
-=======
 	return ret;
 }
 
@@ -579,7 +518,6 @@
 	.attrs = armpmu_common_attrs,
 };
 
->>>>>>> 286cd8c7
 /* Set at runtime when we know what CPU type we are. */
 static struct arm_pmu *__oprofile_cpu_pmu;
 
@@ -621,46 +559,17 @@
 
 void armpmu_free_irq(int irq, int cpu)
 {
-<<<<<<< HEAD
-	int i, irq, irqs;
-	struct platform_device *pmu_device = cpu_pmu->plat_device;
-	struct pmu_hw_events __percpu *hw_events = cpu_pmu->hw_events;
-
-	cpu_pmu->pmu_state = ARM_PMU_STATE_GOING_DOWN;
-
-	irqs = min(pmu_device->num_resources, num_possible_cpus());
-
-	irq = platform_get_irq(pmu_device, 0);
-	if (irq > 0 && irq_is_percpu(irq)) {
-		on_each_cpu(cpu_pmu_disable_percpu_irq, &irq, 1);
-		free_percpu_irq(irq, &hw_events->percpu_pmu);
-	} else {
-		for (i = 0; i < irqs; ++i) {
-			int cpu = i;
-=======
 	if (per_cpu(cpu_irq, cpu) == 0)
 		return;
 	if (WARN_ON(irq != per_cpu(cpu_irq, cpu)))
 		return;
->>>>>>> 286cd8c7
 
 	if (!irq_is_percpu_devid(irq))
 		free_irq(irq, per_cpu_ptr(&cpu_armpmu, cpu));
 	else if (armpmu_count_irq_users(irq) == 1)
 		free_percpu_irq(irq, &cpu_armpmu);
 
-<<<<<<< HEAD
-			if (!cpumask_test_and_clear_cpu(cpu, &cpu_pmu->active_irqs))
-				continue;
-			irq = platform_get_irq(pmu_device, i);
-			if (irq > 0)
-				free_irq(irq, per_cpu_ptr(&hw_events->percpu_pmu, cpu));
-		}
-	}
-	cpu_pmu->pmu_state = ARM_PMU_STATE_OFF;
-=======
 	per_cpu(cpu_irq, cpu) = 0;
->>>>>>> 286cd8c7
 }
 
 int armpmu_request_irq(int irq, int cpu)
@@ -675,28 +584,11 @@
 
 		err = irq_force_affinity(irq, cpumask_of(cpu));
 
-<<<<<<< HEAD
-	irq = platform_get_irq(pmu_device, 0);
-	if (irq > 0 && irq_is_percpu(irq)) {
-		err = request_percpu_irq(irq, handler, "arm-pmu",
-					 &hw_events->percpu_pmu);
-		if (err) {
-			pr_err("unable to request IRQ%d for ARM PMU counters\n",
-				irq);
-			return err;
-		}
-		on_each_cpu(cpu_pmu_enable_percpu_irq, &irq, 1);
-		cpu_pmu->percpu_irq = irq;
-	} else {
-		for (i = 0; i < irqs; ++i) {
-			int cpu = i;
-=======
 		if (err && num_possible_cpus() > 1) {
 			pr_warn("unable to set irq affinity (irq=%d, cpu=%u)\n",
 				irq, cpu);
 			goto err_out;
 		}
->>>>>>> 286cd8c7
 
 		irq_flags = IRQF_PERCPU |
 			    IRQF_NOBALANCING |
@@ -863,51 +755,6 @@
  */
 static int arm_perf_starting_cpu(unsigned int cpu, struct hlist_node *node)
 {
-<<<<<<< HEAD
-	int irq = -1;
-	unsigned long masked_action = (action & ~CPU_TASKS_FROZEN);
-	struct cpu_pm_pmu_args data = {
-		.armpmu	= container_of(b, struct arm_pmu, hotplug_nb),
-		.cpu	= (unsigned long)hcpu,
-	};
-
-	if (!cpumask_test_cpu(data.cpu, &data.armpmu->supported_cpus))
-		return NOTIFY_DONE;
-
-	switch (masked_action) {
-	case CPU_STARTING:
-	case CPU_DOWN_FAILED:
-		/*
-		 * Always reset the PMU registers on power-up even if
-		 * there are no events running.
-		 */
-		if (data.armpmu->reset)
-			data.armpmu->reset(data.armpmu);
-		if (data.armpmu->pmu_state == ARM_PMU_STATE_RUNNING) {
-			if (data.armpmu->plat_device)
-				irq = data.armpmu->percpu_irq;
-			/* Arm the PMU IRQ before appearing. */
-			if (irq > 0 && irq_is_percpu(irq))
-				cpu_pmu_enable_percpu_irq(&irq);
-			data.cmd = CPU_PM_EXIT;
-			cpu_pm_pmu_common(&data);
-		}
-		return NOTIFY_OK;
-	case CPU_DYING:
-		if (data.armpmu->pmu_state != ARM_PMU_STATE_OFF) {
-			data.cmd = CPU_PM_ENTER;
-			cpu_pm_pmu_common(&data);
-			/* Disarm the PMU IRQ before disappearing. */
-			if (data.armpmu->plat_device)
-				irq = data.armpmu->percpu_irq;
-			if (irq > 0 && irq_is_percpu(irq))
-				cpu_pmu_disable_percpu_irq(&irq);
-		}
-		return NOTIFY_OK;
-	default:
-		return NOTIFY_DONE;
-	}
-=======
 	struct arm_pmu *pmu = hlist_entry_safe(node, struct arm_pmu, node);
 	int irq;
 
@@ -927,7 +774,6 @@
 	}
 
 	return 0;
->>>>>>> 286cd8c7
 }
 
 static int arm_perf_teardown_cpu(unsigned int cpu, struct hlist_node *node)
@@ -938,62 +784,25 @@
 	if (!cpumask_test_cpu(cpu, &pmu->supported_cpus))
 		return 0;
 
-<<<<<<< HEAD
-	err = cpu_pm_pmu_register(cpu_pmu);
-	if (err)
-		goto out_unregister;
-
-	for_each_possible_cpu(cpu) {
-		struct pmu_hw_events *events = per_cpu_ptr(cpu_hw_events, cpu);
-		raw_spin_lock_init(&events->pmu_lock);
-		events->percpu_pmu = cpu_pmu;
-=======
 	irq = armpmu_get_cpu_irq(pmu, cpu);
 	if (irq) {
 		if (irq_is_percpu_devid(irq))
 			disable_percpu_irq(irq);
 		else
 			disable_irq_nosync(irq);
->>>>>>> 286cd8c7
 	}
 
 	per_cpu(cpu_armpmu, cpu) = NULL;
 
 	return 0;
-<<<<<<< HEAD
-
-out_unregister:
-	unregister_cpu_notifier(&cpu_pmu->hotplug_nb);
-out_hw_events:
-	free_percpu(cpu_hw_events);
-	return err;
-=======
->>>>>>> 286cd8c7
 }
 
 #ifdef CONFIG_CPU_PM
 static void cpu_pm_pmu_setup(struct arm_pmu *armpmu, unsigned long cmd)
 {
-<<<<<<< HEAD
-	cpu_pm_pmu_unregister(cpu_pmu);
-	unregister_cpu_notifier(&cpu_pmu->hotplug_nb);
-	free_percpu(cpu_pmu->hw_events);
-}
-
-/*
- * CPU PMU identification and probing.
- */
-static int probe_current_pmu(struct arm_pmu *pmu,
-			     const struct pmu_probe_info *info)
-{
-	int cpu = get_cpu();
-	unsigned int cpuid = read_cpuid_id();
-	int ret = -ENODEV;
-=======
 	struct pmu_hw_events *hw_events = this_cpu_ptr(armpmu->hw_events);
 	struct perf_event *event;
 	int idx;
->>>>>>> 286cd8c7
 
 	for (idx = 0; idx < armpmu->num_events; idx++) {
 		event = hw_events->events[idx];
@@ -1039,20 +848,6 @@
 	struct pmu_hw_events *hw_events = this_cpu_ptr(armpmu->hw_events);
 	int enabled = bitmap_weight(hw_events->used_mask, armpmu->num_events);
 
-<<<<<<< HEAD
-		/* Check the IRQ type and prohibit a mix of PPIs and SPIs */
-		irq = platform_get_irq(pdev, i);
-		if (irq > 0) {
-			bool spi = !irq_is_percpu(irq);
-
-			if (i > 0 && spi != using_spi) {
-				pr_err("PPI/SPI IRQ type mismatch for %s!\n",
-					dn->name);
-				of_node_put(dn);
-				kfree(irqs);
-				return -EINVAL;
-			}
-=======
 	if (!cpumask_test_cpu(smp_processor_id(), &armpmu->supported_cpus))
 		return NOTIFY_DONE;
 
@@ -1062,7 +857,6 @@
 	 */
 	if (cmd == CPU_PM_EXIT && armpmu->reset)
 		armpmu->reset(armpmu);
->>>>>>> 286cd8c7
 
 	if (!enabled)
 		return NOTIFY_OK;
@@ -1139,18 +933,11 @@
 		goto out;
 	}
 
-<<<<<<< HEAD
-	armpmu_init(pmu);
-
-	if (!__oprofile_cpu_pmu)
-		__oprofile_cpu_pmu = pmu;
-=======
 	pmu->hw_events = alloc_percpu_gfp(struct pmu_hw_events, flags);
 	if (!pmu->hw_events) {
 		pr_info("failed to allocate per-cpu PMU data.\n");
 		goto out_free_pmu;
 	}
->>>>>>> 286cd8c7
 
 	pmu->pmu = (struct pmu) {
 		.pmu_enable	= armpmu_enable,
@@ -1174,37 +961,6 @@
 		.events_across_hotplug	= 1,
 	};
 
-<<<<<<< HEAD
-	ret = cpu_pmu_init(pmu);
-	if (ret)
-		goto out_free;
-
-	if (node && (of_id = of_match_node(of_table, pdev->dev.of_node))) {
-		init_fn = of_id->data;
-
-		pmu->secure_access = of_property_read_bool(pdev->dev.of_node,
-							   "secure-reg-access");
-
-		/* arm64 systems boot only as non-secure */
-		if (IS_ENABLED(CONFIG_ARM64) && pmu->secure_access) {
-			pr_warn("ignoring \"secure-reg-access\" property for arm64\n");
-			pmu->secure_access = false;
-		}
-
-		ret = of_pmu_irq_cfg(pmu);
-		if (!ret)
-			ret = init_fn(pmu);
-	} else {
-		ret = probe_current_pmu(pmu, probe_table);
-		cpumask_setall(&pmu->supported_cpus);
-	}
-
-	if (ret) {
-		pr_info("%s: failed to probe PMU!\n", of_node_full_name(node));
-		goto out_destroy;
-	}
-
-=======
 	pmu->attr_groups[ARMPMU_ATTR_GROUP_COMMON] =
 		&armpmu_common_attr_group;
 
@@ -1249,108 +1005,26 @@
 	if (ret)
 		return ret;
 
->>>>>>> 286cd8c7
 	ret = perf_pmu_register(&pmu->pmu, pmu->name, -1);
 	if (ret)
 		goto out_destroy;
 
-<<<<<<< HEAD
+	if (!__oprofile_cpu_pmu)
+		__oprofile_cpu_pmu = pmu;
+
+	pr_info("enabled with %s PMU driver, %d counters available\n",
+		pmu->name, pmu->num_events);
+
 	pmu->pmu_state  = ARM_PMU_STATE_OFF;
 	pmu->percpu_irq = -1;
 
 	pr_info("enabled with %s PMU driver, %d counters available\n",
 			pmu->name, pmu->num_events);
-=======
-	if (!__oprofile_cpu_pmu)
-		__oprofile_cpu_pmu = pmu;
-
-	pr_info("enabled with %s PMU driver, %d counters available\n",
-		pmu->name, pmu->num_events);
->>>>>>> 286cd8c7
 
 	return 0;
 
 out_destroy:
 	cpu_pmu_destroy(pmu);
-<<<<<<< HEAD
-out_free:
-	pr_info("%s: failed to register PMU devices!\n",
-		of_node_full_name(node));
-	kfree(pmu);
-	return ret;
-}
-
-static struct dentry *perf_debug_dir;
-
-struct dentry *perf_create_debug_dir(void)
-{
-	if (!perf_debug_dir)
-		perf_debug_dir = debugfs_create_dir("msm_perf", NULL);
-	return perf_debug_dir;
-}
-
-#ifdef CONFIG_PERF_EVENTS_RESET_PMU_DEBUGFS
-static __ref void reset_pmu_force(void)
-{
-	int cpu, ret;
-	u32 save_online_mask = 0;
-
-	for_each_possible_cpu(cpu) {
-		if (!cpu_online(cpu)) {
-			save_online_mask |= BIT(cpu);
-			ret = cpu_up(cpu);
-			if (ret)
-				pr_err("Failed to bring up CPU: %d, ret: %d\n",
-				       cpu, ret);
-		}
-	}
-	if (cpu_pmu && cpu_pmu->reset)
-		on_each_cpu(cpu_pmu->reset, NULL, 1);
-	if (cpu_pmu && cpu_pmu->plat_device)
-		armpmu_release_hardware(cpu_pmu);
-	for_each_possible_cpu(cpu) {
-		if ((save_online_mask & BIT(cpu)) && cpu_online(cpu)) {
-			ret = cpu_down(cpu);
-			if (ret)
-				pr_err("Failed to bring down CPU: %d, ret: %d\n",
-						cpu, ret);
-		}
-	}
-}
-
-static int write_enabled_perfpmu_action(void *data, u64 val)
-{
-	if (val != 0)
-		reset_pmu_force();
-	return 0;
-}
-
-DEFINE_SIMPLE_ATTRIBUTE(fops_pmuaction,
-		NULL, write_enabled_perfpmu_action, "%llu\n");
-
-int __init init_pmu_actions(void)
-{
-	struct dentry *dir;
-	struct dentry *file;
-	unsigned int value = 1;
-
-	dir = perf_create_debug_dir();
-	if (!dir)
-		return -ENOMEM;
-	file = debugfs_create_file("resetpmu", 0220, dir,
-		&value, &fops_pmuaction);
-	if (!file)
-		return -ENOMEM;
-	return 0;
-}
-#else
-int __init init_pmu_actions(void)
-{
-	return 0;
-}
-#endif
-late_initcall(init_pmu_actions);
-=======
 	return ret;
 }
 
@@ -1367,5 +1041,4 @@
 		       ret);
 	return ret;
 }
-subsys_initcall(arm_pmu_hp_init);
->>>>>>> 286cd8c7
+subsys_initcall(arm_pmu_hp_init);