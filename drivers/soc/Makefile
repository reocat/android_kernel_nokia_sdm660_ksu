# SPDX-License-Identifier: GPL-2.0
#
# Makefile for the Linux Kernel SOC specific device drivers.
#

obj-$(CONFIG_ARCH_ACTIONS)	+= actions/
obj-$(CONFIG_ARCH_AT91)		+= atmel/
obj-y				+= bcm/
obj-$(CONFIG_ARCH_DOVE)		+= dove/
obj-$(CONFIG_MACH_DOVE)		+= dove/
<<<<<<< HEAD
obj-$(CONFIG_ARCH_MEDIATEK)	+= mediatek/
obj-$(CONFIG_ARCH_QCOM)		+= qcom/
obj-$(CONFIG_ARCH_ROCKCHIP)		+= rockchip/
obj-$(CONFIG_QCOM_SCM_QCPE)	+= qcom/
obj-$(CONFIG_ARCH_SUNXI)	+= sunxi/
obj-$(CONFIG_ARCH_TEGRA)	+= tegra/
obj-$(CONFIG_SOC_TI)		+= ti/
obj-$(CONFIG_PLAT_VERSATILE)	+= versatile/
obj-$(CONFIG_ARCH_QCOM)		+= qcom/
=======
obj-y				+= fsl/
obj-$(CONFIG_ARCH_GEMINI)	+= gemini/
obj-$(CONFIG_ARCH_MXC)		+= imx/
obj-$(CONFIG_SOC_XWAY)		+= lantiq/
obj-y				+= mediatek/
obj-y				+= amlogic/
obj-y				+= qcom/
obj-y				+= renesas/
obj-$(CONFIG_ARCH_ROCKCHIP)	+= rockchip/
obj-$(CONFIG_SOC_SAMSUNG)	+= samsung/
obj-$(CONFIG_ARCH_SUNXI)	+= sunxi/
obj-$(CONFIG_ARCH_TEGRA)	+= tegra/
obj-$(CONFIG_SOC_TI)		+= ti/
obj-$(CONFIG_ARCH_U8500)	+= ux500/
obj-$(CONFIG_PLAT_VERSATILE)	+= versatile/
obj-y				+= xilinx/
obj-$(CONFIG_ARCH_ZX)		+= zte/
>>>>>>> 286cd8c7
<|MERGE_RESOLUTION|>--- conflicted
+++ resolved
@@ -8,17 +8,6 @@
 obj-y				+= bcm/
 obj-$(CONFIG_ARCH_DOVE)		+= dove/
 obj-$(CONFIG_MACH_DOVE)		+= dove/
-<<<<<<< HEAD
-obj-$(CONFIG_ARCH_MEDIATEK)	+= mediatek/
-obj-$(CONFIG_ARCH_QCOM)		+= qcom/
-obj-$(CONFIG_ARCH_ROCKCHIP)		+= rockchip/
-obj-$(CONFIG_QCOM_SCM_QCPE)	+= qcom/
-obj-$(CONFIG_ARCH_SUNXI)	+= sunxi/
-obj-$(CONFIG_ARCH_TEGRA)	+= tegra/
-obj-$(CONFIG_SOC_TI)		+= ti/
-obj-$(CONFIG_PLAT_VERSATILE)	+= versatile/
-obj-$(CONFIG_ARCH_QCOM)		+= qcom/
-=======
 obj-y				+= fsl/
 obj-$(CONFIG_ARCH_GEMINI)	+= gemini/
 obj-$(CONFIG_ARCH_MXC)		+= imx/
@@ -35,5 +24,4 @@
 obj-$(CONFIG_ARCH_U8500)	+= ux500/
 obj-$(CONFIG_PLAT_VERSATILE)	+= versatile/
 obj-y				+= xilinx/
-obj-$(CONFIG_ARCH_ZX)		+= zte/
->>>>>>> 286cd8c7
+obj-$(CONFIG_ARCH_ZX)		+= zte/