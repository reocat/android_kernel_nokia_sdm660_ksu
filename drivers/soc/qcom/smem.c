--- conflicted
+++ resolved
@@ -1,20 +1,7 @@
 // SPDX-License-Identifier: GPL-2.0-only
 /*
  * Copyright (c) 2015, Sony Mobile Communications AB.
-<<<<<<< HEAD
- * Copyright (c) 2012-2013, 2019 The Linux Foundation. All rights reserved.
- *
- * This program is free software; you can redistribute it and/or modify
- * it under the terms of the GNU General Public License version 2 and
- * only version 2 as published by the Free Software Foundation.
- *
- * This program is distributed in the hope that it will be useful,
- * but WITHOUT ANY WARRANTY; without even the implied warranty of
- * MERCHANTABILITY or FITNESS FOR A PARTICULAR PURPOSE.  See the
- * GNU General Public License for more details.
-=======
  * Copyright (c) 2012-2013, 2018-2020 The Linux Foundation. All rights reserved.
->>>>>>> 286cd8c7
  */
 
 #include <linux/hwspinlock.h>
@@ -274,15 +261,10 @@
  * struct qcom_smem - device data for the smem device
  * @dev:	device pointer
  * @hwlock:	reference to a hwspinlock
-<<<<<<< HEAD
- * @ptable_entries: list of pointers to partitions table entry of current
- *		processor/host
-=======
  * @ptable_base: virtual base of partition table
  * @global_partition_desc: descriptor for global partition when in use
  * @partition_desc: list of partition descriptor of current processor/host
  * @item_count: max accepted item number
->>>>>>> 286cd8c7
  * @num_regions: number of @regions
  * @regions:	list of the memory regions defining the shared memory
  */
@@ -291,14 +273,10 @@
 
 	struct hwspinlock *hwlock;
 
-<<<<<<< HEAD
-	struct smem_ptable_entry *ptable_entries[SMEM_HOST_COUNT];
-=======
 	u32 item_count;
 	struct smem_ptable *ptable_base;
 	struct smem_partition_desc global_partition_desc;
 	struct smem_partition_desc partition_desc[SMEM_HOST_COUNT];
->>>>>>> 286cd8c7
 
 	unsigned num_regions;
 	struct smem_region regions[0];
@@ -310,15 +288,6 @@
 /* Timeout (ms) for the trylock of remote spinlocks */
 #define HWSPINLOCK_TIMEOUT	1000
 
-<<<<<<< HEAD
-static struct smem_partition_header *
-ptable_entry_to_phdr(struct smem_ptable_entry *entry)
-{
-	return __smem->regions[0].virt_base + le32_to_cpu(entry->offset);
-}
-
-=======
->>>>>>> 286cd8c7
 static struct smem_private_entry *
 phdr_to_last_uncached_entry(struct smem_partition_header *phdr)
 {
@@ -377,10 +346,6 @@
 	return p + sizeof(*e) + le16_to_cpu(e->padding_hdr);
 }
 
-<<<<<<< HEAD
-static int qcom_smem_alloc_private(struct qcom_smem *smem,
-				   struct smem_ptable_entry *entry,
-=======
 static void *cached_entry_to_item(struct smem_private_entry *e)
 {
 	void *p = e;
@@ -390,7 +355,6 @@
 
 static int qcom_smem_alloc_private(struct qcom_smem *smem,
 				   struct smem_partition_desc *p_desc,
->>>>>>> 286cd8c7
 				   unsigned item,
 				   size_t size)
 {
@@ -399,26 +363,6 @@
 	size_t alloc_size;
 	void *cached;
 	void *p_end;
-<<<<<<< HEAD
-
-	phdr = ptable_entry_to_phdr(entry);
-	p_end = (void *)phdr + le32_to_cpu(entry->size);
-
-	hdr = phdr_to_first_private_entry(phdr);
-	end = phdr_to_last_private_entry(phdr);
-	cached = phdr_to_first_cached_entry(phdr);
-
-	if (WARN_ON((void *)end > p_end || (void *)cached > p_end))
-		return -EINVAL;
-
-	while (hdr < end) {
-		if (hdr->canary != SMEM_PRIVATE_CANARY) {
-			dev_err(smem->dev,
-				"Found invalid canary in host %d:%d partition\n",
-				phdr->host0, phdr->host1);
-			return -EINVAL;
-		}
-=======
 
 	phdr = p_desc->virt_base;
 	p_end = (void *)phdr + p_desc->size;
@@ -429,7 +373,9 @@
 
 	if (WARN_ON((void *)end > p_end || (void *)cached > p_end))
 		return -EINVAL;
->>>>>>> 286cd8c7
+
+	if (WARN_ON((void *)end > p_end || (void *)cached > p_end))
+		return -EINVAL;
 
 	while (hdr < end) {
 		if (hdr->canary != SMEM_PRIVATE_CANARY)
@@ -515,11 +461,7 @@
  */
 int qcom_smem_alloc(unsigned host, unsigned item, size_t size)
 {
-<<<<<<< HEAD
-	struct smem_ptable_entry *entry;
-=======
 	struct smem_partition_desc *p_desc;
->>>>>>> 286cd8c7
 	unsigned long flags;
 	int ret;
 
@@ -541,18 +483,12 @@
 	if (ret)
 		return ret;
 
-<<<<<<< HEAD
-	if (host < SMEM_HOST_COUNT && __smem->ptable_entries[host]) {
-		entry = __smem->ptable_entries[host];
-		ret = qcom_smem_alloc_private(__smem, entry, item, size);
-=======
 	if (host < SMEM_HOST_COUNT && __smem->partition_desc[host].virt_base) {
 		p_desc = &__smem->partition_desc[host];
 		ret = qcom_smem_alloc_private(__smem, p_desc, item, size);
 	} else if (__smem->global_partition_desc.virt_base) {
 		p_desc = &__smem->global_partition_desc;
 		ret = qcom_smem_alloc_private(__smem, p_desc, item, size);
->>>>>>> 286cd8c7
 	} else {
 		ret = qcom_smem_alloc_global(__smem, item, size);
 	}
@@ -603,28 +539,11 @@
 }
 
 static void *qcom_smem_get_private(struct qcom_smem *smem,
-<<<<<<< HEAD
-				   struct smem_ptable_entry *entry,
-=======
 				   struct smem_partition_desc *p_desc,
->>>>>>> 286cd8c7
 				   unsigned item,
 				   size_t *size)
 {
 	struct smem_private_entry *e, *end;
-<<<<<<< HEAD
-	void *item_ptr, *p_end;
-	u32 partition_size;
-	u32 padding_data;
-	u32 e_size;
-
-	phdr = ptable_entry_to_phdr(entry);
-	partition_size = le32_to_cpu(entry->size);
-	p_end = (void *)phdr + partition_size;
-
-	e = phdr_to_first_private_entry(phdr);
-	end = phdr_to_last_private_entry(phdr);
-=======
 	struct smem_partition_header *phdr;
 	void *item_ptr, *p_end;
 	size_t cacheline;
@@ -640,67 +559,11 @@
 
 	if (WARN_ON((void *)end > p_end))
 		return ERR_PTR(-EINVAL);
->>>>>>> 286cd8c7
 
 	if (WARN_ON((void *)end > p_end))
 		return ERR_PTR(-EINVAL);
 
 	while (e < end) {
-<<<<<<< HEAD
-		if (e->canary != SMEM_PRIVATE_CANARY) {
-			dev_err(smem->dev,
-				"Found invalid canary in host %d:%d partition\n",
-				phdr->host0, phdr->host1);
-			return ERR_PTR(-EINVAL);
-		}
-=======
-		if (e->canary != SMEM_PRIVATE_CANARY)
-			goto invalid_canary;
->>>>>>> 286cd8c7
-
-		if (le16_to_cpu(e->item) == item) {
-			if (size != NULL) {
-				e_size = le32_to_cpu(e->size);
-				padding_data = le16_to_cpu(e->padding_data);
-
-<<<<<<< HEAD
-				if (e_size < partition_size
-=======
-				if (e_size < p_desc->size
->>>>>>> 286cd8c7
-				    && padding_data < e_size)
-					*size = e_size - padding_data;
-				else
-					return ERR_PTR(-EINVAL);
-			}
-
-<<<<<<< HEAD
-			item_ptr = entry_to_item(e);
-=======
-			item_ptr =  uncached_entry_to_item(e);
->>>>>>> 286cd8c7
-			if (WARN_ON(item_ptr > p_end))
-				return ERR_PTR(-EINVAL);
-
-			return item_ptr;
-<<<<<<< HEAD
-=======
-		}
-
-		e = uncached_entry_next(e);
-	}
-	if (WARN_ON((void *)e > p_end))
-		return ERR_PTR(-EINVAL);
-
-	/* Item was not found in the uncached list, search the cached list */
-
-	e = phdr_to_first_cached_entry(phdr, cacheline);
-	end = phdr_to_last_cached_entry(phdr);
-
-	if (WARN_ON((void *)e < (void *)phdr || (void *)end > p_end))
-		return ERR_PTR(-EINVAL);
-
-	while (e > end) {
 		if (e->canary != SMEM_PRIVATE_CANARY)
 			goto invalid_canary;
 
@@ -716,21 +579,52 @@
 					return ERR_PTR(-EINVAL);
 			}
 
+			item_ptr =  uncached_entry_to_item(e);
+			if (WARN_ON(item_ptr > p_end))
+				return ERR_PTR(-EINVAL);
+
+			return item_ptr;
+		}
+
+		e = uncached_entry_next(e);
+	}
+	if (WARN_ON((void *)e > p_end))
+		return ERR_PTR(-EINVAL);
+
+	/* Item was not found in the uncached list, search the cached list */
+
+	e = phdr_to_first_cached_entry(phdr, cacheline);
+	end = phdr_to_last_cached_entry(phdr);
+
+	if (WARN_ON((void *)e < (void *)phdr || (void *)end > p_end))
+		return ERR_PTR(-EINVAL);
+
+	while (e > end) {
+		if (e->canary != SMEM_PRIVATE_CANARY)
+			goto invalid_canary;
+
+		if (le16_to_cpu(e->item) == item) {
+			if (size != NULL) {
+				e_size = le32_to_cpu(e->size);
+				padding_data = le16_to_cpu(e->padding_data);
+
+				if (e_size < p_desc->size
+				    && padding_data < e_size)
+					*size = e_size - padding_data;
+				else
+					return ERR_PTR(-EINVAL);
+			}
+
 			item_ptr =  cached_entry_to_item(e);
 			if (WARN_ON(item_ptr < (void *)phdr))
 				return ERR_PTR(-EINVAL);
 
 			return item_ptr;
->>>>>>> 286cd8c7
 		}
 
 		e = cached_entry_next(e, cacheline);
 	}
-<<<<<<< HEAD
-	if (WARN_ON((void *)e > p_end))
-=======
 	if (WARN_ON((void *)e < (void *)phdr))
->>>>>>> 286cd8c7
 		return ERR_PTR(-EINVAL);
 
 	return ERR_PTR(-ENOENT);
@@ -753,11 +647,7 @@
  */
 void *qcom_smem_get(unsigned host, unsigned item, size_t *size)
 {
-<<<<<<< HEAD
-	struct smem_ptable_entry *entry;
-=======
 	struct smem_partition_desc *p_desc;
->>>>>>> 286cd8c7
 	unsigned long flags;
 	int ret;
 	void *ptr = ERR_PTR(-EPROBE_DEFER);
@@ -774,14 +664,6 @@
 	if (ret)
 		return ERR_PTR(ret);
 
-<<<<<<< HEAD
-	if (host < SMEM_HOST_COUNT && __smem->ptable_entries[host]) {
-		entry = __smem->ptable_entries[host];
-		ptr = qcom_smem_get_private(__smem, entry, item, size);
-	} else {
-		ptr = qcom_smem_get_global(__smem, item, size);
-	}
-=======
 	if (host < SMEM_HOST_COUNT && __smem->partition_desc[host].virt_base) {
 		p_desc = &__smem->partition_desc[host];
 		ptr = qcom_smem_get_private(__smem, p_desc, item, size);
@@ -792,7 +674,6 @@
 		ptr = qcom_smem_get_global(__smem, item, size);
 	}
 
->>>>>>> 286cd8c7
 	hwspin_unlock_irqrestore(__smem->hwlock, &flags);
 
 	return ptr;
@@ -810,22 +691,13 @@
 int qcom_smem_get_free_space(unsigned host)
 {
 	struct smem_partition_header *phdr;
-<<<<<<< HEAD
-	struct smem_ptable_entry *entry;
-=======
 	struct smem_partition_desc *p_desc;
->>>>>>> 286cd8c7
 	struct smem_header *header;
 	unsigned ret;
 
 	if (!__smem)
 		return -EPROBE_DEFER;
 
-<<<<<<< HEAD
-	if (host < SMEM_HOST_COUNT && __smem->ptable_entries[host]) {
-		entry = __smem->ptable_entries[host];
-		phdr = ptable_entry_to_phdr(entry);
-=======
 	if (host < SMEM_HOST_COUNT && __smem->partition_desc[host].virt_base) {
 		p_desc = &__smem->partition_desc[host];
 		phdr = p_desc->virt_base;
@@ -838,16 +710,11 @@
 	} else if (__smem->global_partition_desc.virt_base) {
 		p_desc = &__smem->global_partition_desc;
 		phdr = p_desc->virt_base;
->>>>>>> 286cd8c7
 
 		ret = le32_to_cpu(phdr->offset_free_cached) -
 		      le32_to_cpu(phdr->offset_free_uncached);
 
-<<<<<<< HEAD
-		if (ret > le32_to_cpu(entry->size))
-=======
 		if (ret > p_desc->size)
->>>>>>> 286cd8c7
 			return -EINVAL;
 	} else {
 		header = __smem->regions[0].virt_base;
@@ -1081,11 +948,7 @@
 			return -EINVAL;
 		}
 
-<<<<<<< HEAD
-		if (smem->ptable_entries[remote_host]) {
-=======
 		if (smem->partition_desc[remote_host].virt_base) {
->>>>>>> 286cd8c7
 			dev_err(smem->dev,
 				"Already found a partition for host %d\n",
 				remote_host);
@@ -1133,9 +996,6 @@
 			return -EINVAL;
 		}
 
-<<<<<<< HEAD
-		smem->ptable_entries[remote_host] = entry;
-=======
 		smem->partition_desc[remote_host].virt_base =
 						(void __iomem *)header;
 		smem->partition_desc[remote_host].phys_base = phys_addr;
@@ -1143,7 +1003,6 @@
 						le32_to_cpu(entry->size);
 		smem->partition_desc[remote_host].cacheline =
 						le32_to_cpu(entry->cacheline);
->>>>>>> 286cd8c7
 	}
 
 	return 0;
