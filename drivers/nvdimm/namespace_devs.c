/*
 * Copyright(c) 2013-2015 Intel Corporation. All rights reserved.
 *
 * This program is free software; you can redistribute it and/or modify
 * it under the terms of version 2 of the GNU General Public License as
 * published by the Free Software Foundation.
 *
 * This program is distributed in the hope that it will be useful, but
 * WITHOUT ANY WARRANTY; without even the implied warranty of
 * MERCHANTABILITY or FITNESS FOR A PARTICULAR PURPOSE.  See the GNU
 * General Public License for more details.
 */
#include <linux/module.h>
#include <linux/device.h>
#include <linux/sort.h>
#include <linux/slab.h>
#include <linux/list.h>
#include <linux/nd.h>
#include "nd-core.h"
#include "pmem.h"
#include "nd.h"

static void namespace_io_release(struct device *dev)
{
	struct nd_namespace_io *nsio = to_nd_namespace_io(dev);

	kfree(nsio);
}

static void namespace_pmem_release(struct device *dev)
{
	struct nd_namespace_pmem *nspm = to_nd_namespace_pmem(dev);
	struct nd_region *nd_region = to_nd_region(dev->parent);

	if (nspm->id >= 0)
		ida_simple_remove(&nd_region->ns_ida, nspm->id);
	kfree(nspm->alt_name);
	kfree(nspm->uuid);
	kfree(nspm);
}

static void namespace_blk_release(struct device *dev)
{
	struct nd_namespace_blk *nsblk = to_nd_namespace_blk(dev);
	struct nd_region *nd_region = to_nd_region(dev->parent);

	if (nsblk->id >= 0)
		ida_simple_remove(&nd_region->ns_ida, nsblk->id);
	kfree(nsblk->alt_name);
	kfree(nsblk->uuid);
	kfree(nsblk->res);
	kfree(nsblk);
}

static const struct device_type namespace_io_device_type = {
	.name = "nd_namespace_io",
	.release = namespace_io_release,
};

static const struct device_type namespace_pmem_device_type = {
	.name = "nd_namespace_pmem",
	.release = namespace_pmem_release,
};

static const struct device_type namespace_blk_device_type = {
	.name = "nd_namespace_blk",
	.release = namespace_blk_release,
};

static bool is_namespace_pmem(const struct device *dev)
{
	return dev ? dev->type == &namespace_pmem_device_type : false;
}

static bool is_namespace_blk(const struct device *dev)
{
	return dev ? dev->type == &namespace_blk_device_type : false;
}

static bool is_namespace_io(const struct device *dev)
{
	return dev ? dev->type == &namespace_io_device_type : false;
}

static int is_uuid_busy(struct device *dev, void *data)
{
	u8 *uuid1 = data, *uuid2 = NULL;

	if (is_namespace_pmem(dev)) {
		struct nd_namespace_pmem *nspm = to_nd_namespace_pmem(dev);

		uuid2 = nspm->uuid;
	} else if (is_namespace_blk(dev)) {
		struct nd_namespace_blk *nsblk = to_nd_namespace_blk(dev);

		uuid2 = nsblk->uuid;
	} else if (is_nd_btt(dev)) {
		struct nd_btt *nd_btt = to_nd_btt(dev);

		uuid2 = nd_btt->uuid;
	} else if (is_nd_pfn(dev)) {
		struct nd_pfn *nd_pfn = to_nd_pfn(dev);

		uuid2 = nd_pfn->uuid;
	}

	if (uuid2 && memcmp(uuid1, uuid2, NSLABEL_UUID_LEN) == 0)
		return -EBUSY;

	return 0;
}

static int is_namespace_uuid_busy(struct device *dev, void *data)
{
<<<<<<< HEAD
	if (is_nd_pmem(dev) || is_nd_blk(dev))
=======
	if (is_nd_region(dev))
>>>>>>> 286cd8c7
		return device_for_each_child(dev, data, is_uuid_busy);
	return 0;
}

/**
 * nd_is_uuid_unique - verify that no other namespace has @uuid
 * @dev: any device on a nvdimm_bus
 * @uuid: uuid to check
 */
bool nd_is_uuid_unique(struct device *dev, u8 *uuid)
{
	struct nvdimm_bus *nvdimm_bus = walk_to_nvdimm_bus(dev);

	if (!nvdimm_bus)
		return false;
	WARN_ON_ONCE(!is_nvdimm_bus_locked(&nvdimm_bus->dev));
	if (device_for_each_child(&nvdimm_bus->dev, uuid,
				is_namespace_uuid_busy) != 0)
		return false;
	return true;
}

bool pmem_should_map_pages(struct device *dev)
{
	struct nd_region *nd_region = to_nd_region(dev->parent);
	struct nd_namespace_common *ndns = to_ndns(dev);
	struct nd_namespace_io *nsio;

	if (!IS_ENABLED(CONFIG_ZONE_DEVICE))
		return false;

	if (!test_bit(ND_REGION_PAGEMAP, &nd_region->flags))
		return false;

	if (is_nd_pfn(dev) || is_nd_btt(dev))
		return false;

	if (ndns->force_raw)
		return false;

	nsio = to_nd_namespace_io(dev);
	if (region_intersects(nsio->res.start, resource_size(&nsio->res),
				IORESOURCE_SYSTEM_RAM,
				IORES_DESC_NONE) == REGION_MIXED)
		return false;

	return ARCH_MEMREMAP_PMEM == MEMREMAP_WB;
}
EXPORT_SYMBOL(pmem_should_map_pages);

unsigned int pmem_sector_size(struct nd_namespace_common *ndns)
{
	if (is_namespace_pmem(&ndns->dev)) {
		struct nd_namespace_pmem *nspm;

		nspm = to_nd_namespace_pmem(&ndns->dev);
		if (nspm->lbasize == 0 || nspm->lbasize == 512)
			/* default */;
		else if (nspm->lbasize == 4096)
			return 4096;
		else
			dev_WARN(&ndns->dev, "unsupported sector size: %ld\n",
					nspm->lbasize);
	}

	/*
	 * There is no namespace label (is_namespace_io()), or the label
	 * indicates the default sector size.
	 */
	return 512;
}
EXPORT_SYMBOL(pmem_sector_size);

const char *nvdimm_namespace_disk_name(struct nd_namespace_common *ndns,
		char *name)
{
	struct nd_region *nd_region = to_nd_region(ndns->dev.parent);
	const char *suffix = NULL;

	if (ndns->claim && is_nd_btt(ndns->claim))
		suffix = "s";

	if (is_namespace_pmem(&ndns->dev) || is_namespace_io(&ndns->dev)) {
		int nsidx = 0;

		if (is_namespace_pmem(&ndns->dev)) {
			struct nd_namespace_pmem *nspm;

			nspm = to_nd_namespace_pmem(&ndns->dev);
			nsidx = nspm->id;
		}

		if (nsidx)
			sprintf(name, "pmem%d.%d%s", nd_region->id, nsidx,
					suffix ? suffix : "");
		else
			sprintf(name, "pmem%d%s", nd_region->id,
					suffix ? suffix : "");
	} else if (is_namespace_blk(&ndns->dev)) {
		struct nd_namespace_blk *nsblk;

		nsblk = to_nd_namespace_blk(&ndns->dev);
		sprintf(name, "ndblk%d.%d%s", nd_region->id, nsblk->id,
				suffix ? suffix : "");
	} else {
		return NULL;
	}

	return name;
}
EXPORT_SYMBOL(nvdimm_namespace_disk_name);

const u8 *nd_dev_to_uuid(struct device *dev)
{
	static const u8 null_uuid[16];

	if (!dev)
		return null_uuid;

	if (is_namespace_pmem(dev)) {
		struct nd_namespace_pmem *nspm = to_nd_namespace_pmem(dev);

		return nspm->uuid;
	} else if (is_namespace_blk(dev)) {
		struct nd_namespace_blk *nsblk = to_nd_namespace_blk(dev);

		return nsblk->uuid;
	} else
		return null_uuid;
}
EXPORT_SYMBOL(nd_dev_to_uuid);

static ssize_t nstype_show(struct device *dev,
		struct device_attribute *attr, char *buf)
{
	struct nd_region *nd_region = to_nd_region(dev->parent);

	return sprintf(buf, "%d\n", nd_region_to_nstype(nd_region));
}
static DEVICE_ATTR_RO(nstype);

static ssize_t __alt_name_store(struct device *dev, const char *buf,
		const size_t len)
{
	char *input, *pos, *alt_name, **ns_altname;
	ssize_t rc;

	if (is_namespace_pmem(dev)) {
		struct nd_namespace_pmem *nspm = to_nd_namespace_pmem(dev);

		ns_altname = &nspm->alt_name;
	} else if (is_namespace_blk(dev)) {
		struct nd_namespace_blk *nsblk = to_nd_namespace_blk(dev);

		ns_altname = &nsblk->alt_name;
	} else
		return -ENXIO;

	if (dev->driver || to_ndns(dev)->claim)
		return -EBUSY;

	input = kmemdup(buf, len + 1, GFP_KERNEL);
	if (!input)
		return -ENOMEM;

	input[len] = '\0';
	pos = strim(input);
	if (strlen(pos) + 1 > NSLABEL_NAME_LEN) {
		rc = -EINVAL;
		goto out;
	}

	alt_name = kzalloc(NSLABEL_NAME_LEN, GFP_KERNEL);
	if (!alt_name) {
		rc = -ENOMEM;
		goto out;
	}
	kfree(*ns_altname);
	*ns_altname = alt_name;
	sprintf(*ns_altname, "%s", pos);
	rc = len;

out:
	kfree(input);
	return rc;
}

static resource_size_t nd_namespace_blk_size(struct nd_namespace_blk *nsblk)
{
	struct nd_region *nd_region = to_nd_region(nsblk->common.dev.parent);
	struct nd_mapping *nd_mapping = &nd_region->mapping[0];
	struct nvdimm_drvdata *ndd = to_ndd(nd_mapping);
	struct nd_label_id label_id;
	resource_size_t size = 0;
	struct resource *res;

	if (!nsblk->uuid)
		return 0;
	nd_label_gen_id(&label_id, nsblk->uuid, NSLABEL_FLAG_LOCAL);
	for_each_dpa_resource(ndd, res)
		if (strcmp(res->name, label_id.id) == 0)
			size += resource_size(res);
	return size;
}

static bool __nd_namespace_blk_validate(struct nd_namespace_blk *nsblk)
{
	struct nd_region *nd_region = to_nd_region(nsblk->common.dev.parent);
	struct nd_mapping *nd_mapping = &nd_region->mapping[0];
	struct nvdimm_drvdata *ndd = to_ndd(nd_mapping);
	struct nd_label_id label_id;
	struct resource *res;
	int count, i;

	if (!nsblk->uuid || !nsblk->lbasize || !ndd)
		return false;

	count = 0;
	nd_label_gen_id(&label_id, nsblk->uuid, NSLABEL_FLAG_LOCAL);
	for_each_dpa_resource(ndd, res) {
		if (strcmp(res->name, label_id.id) != 0)
			continue;
		/*
		 * Resources with unacknowledged adjustments indicate a
		 * failure to update labels
		 */
		if (res->flags & DPA_RESOURCE_ADJUSTED)
			return false;
		count++;
	}

	/* These values match after a successful label update */
	if (count != nsblk->num_resources)
		return false;

	for (i = 0; i < nsblk->num_resources; i++) {
		struct resource *found = NULL;

		for_each_dpa_resource(ndd, res)
			if (res == nsblk->res[i]) {
				found = res;
				break;
			}
		/* stale resource */
		if (!found)
			return false;
	}

	return true;
}

resource_size_t nd_namespace_blk_validate(struct nd_namespace_blk *nsblk)
{
	resource_size_t size;

	nvdimm_bus_lock(&nsblk->common.dev);
	size = __nd_namespace_blk_validate(nsblk);
	nvdimm_bus_unlock(&nsblk->common.dev);

	return size;
}
EXPORT_SYMBOL(nd_namespace_blk_validate);


static int nd_namespace_label_update(struct nd_region *nd_region,
		struct device *dev)
{
	dev_WARN_ONCE(dev, dev->driver || to_ndns(dev)->claim,
			"namespace must be idle during label update\n");
	if (dev->driver || to_ndns(dev)->claim)
		return 0;

	/*
	 * Only allow label writes that will result in a valid namespace
	 * or deletion of an existing namespace.
	 */
	if (is_namespace_pmem(dev)) {
		struct nd_namespace_pmem *nspm = to_nd_namespace_pmem(dev);
		resource_size_t size = resource_size(&nspm->nsio.res);

		if (size == 0 && nspm->uuid)
			/* delete allocation */;
		else if (!nspm->uuid)
			return 0;

		return nd_pmem_namespace_label_update(nd_region, nspm, size);
	} else if (is_namespace_blk(dev)) {
		struct nd_namespace_blk *nsblk = to_nd_namespace_blk(dev);
		resource_size_t size = nd_namespace_blk_size(nsblk);

		if (size == 0 && nsblk->uuid)
			/* delete allocation */;
		else if (!nsblk->uuid || !nsblk->lbasize)
			return 0;

		return nd_blk_namespace_label_update(nd_region, nsblk, size);
	} else
		return -ENXIO;
}

static ssize_t alt_name_store(struct device *dev,
		struct device_attribute *attr, const char *buf, size_t len)
{
	struct nd_region *nd_region = to_nd_region(dev->parent);
	ssize_t rc;

	device_lock(dev);
	nvdimm_bus_lock(dev);
	wait_nvdimm_bus_probe_idle(dev);
	rc = __alt_name_store(dev, buf, len);
	if (rc >= 0)
		rc = nd_namespace_label_update(nd_region, dev);
	dev_dbg(dev, "%s(%zd)\n", rc < 0 ? "fail " : "", rc);
	nvdimm_bus_unlock(dev);
	device_unlock(dev);

	return rc < 0 ? rc : len;
}

static ssize_t alt_name_show(struct device *dev,
		struct device_attribute *attr, char *buf)
{
	char *ns_altname;

	if (is_namespace_pmem(dev)) {
		struct nd_namespace_pmem *nspm = to_nd_namespace_pmem(dev);

		ns_altname = nspm->alt_name;
	} else if (is_namespace_blk(dev)) {
		struct nd_namespace_blk *nsblk = to_nd_namespace_blk(dev);

		ns_altname = nsblk->alt_name;
	} else
		return -ENXIO;

	return sprintf(buf, "%s\n", ns_altname ? ns_altname : "");
}
static DEVICE_ATTR_RW(alt_name);

static int scan_free(struct nd_region *nd_region,
		struct nd_mapping *nd_mapping, struct nd_label_id *label_id,
		resource_size_t n)
{
	bool is_blk = strncmp(label_id->id, "blk", 3) == 0;
	struct nvdimm_drvdata *ndd = to_ndd(nd_mapping);
	int rc = 0;

	while (n) {
		struct resource *res, *last;
		resource_size_t new_start;

		last = NULL;
		for_each_dpa_resource(ndd, res)
			if (strcmp(res->name, label_id->id) == 0)
				last = res;
		res = last;
		if (!res)
			return 0;

		if (n >= resource_size(res)) {
			n -= resource_size(res);
			nd_dbg_dpa(nd_region, ndd, res, "delete %d\n", rc);
			nvdimm_free_dpa(ndd, res);
			/* retry with last resource deleted */
			continue;
		}

		/*
		 * Keep BLK allocations relegated to high DPA as much as
		 * possible
		 */
		if (is_blk)
			new_start = res->start + n;
		else
			new_start = res->start;

		rc = adjust_resource(res, new_start, resource_size(res) - n);
		if (rc == 0)
			res->flags |= DPA_RESOURCE_ADJUSTED;
		nd_dbg_dpa(nd_region, ndd, res, "shrink %d\n", rc);
		break;
	}

	return rc;
}

/**
 * shrink_dpa_allocation - for each dimm in region free n bytes for label_id
 * @nd_region: the set of dimms to reclaim @n bytes from
 * @label_id: unique identifier for the namespace consuming this dpa range
 * @n: number of bytes per-dimm to release
 *
 * Assumes resources are ordered.  Starting from the end try to
 * adjust_resource() the allocation to @n, but if @n is larger than the
 * allocation delete it and find the 'new' last allocation in the label
 * set.
 */
static int shrink_dpa_allocation(struct nd_region *nd_region,
		struct nd_label_id *label_id, resource_size_t n)
{
	int i;

	for (i = 0; i < nd_region->ndr_mappings; i++) {
		struct nd_mapping *nd_mapping = &nd_region->mapping[i];
		int rc;

		rc = scan_free(nd_region, nd_mapping, label_id, n);
		if (rc)
			return rc;
	}

	return 0;
}

static resource_size_t init_dpa_allocation(struct nd_label_id *label_id,
		struct nd_region *nd_region, struct nd_mapping *nd_mapping,
		resource_size_t n)
{
	bool is_blk = strncmp(label_id->id, "blk", 3) == 0;
	struct nvdimm_drvdata *ndd = to_ndd(nd_mapping);
	resource_size_t first_dpa;
	struct resource *res;
	int rc = 0;

	/* allocate blk from highest dpa first */
	if (is_blk)
		first_dpa = nd_mapping->start + nd_mapping->size - n;
	else
		first_dpa = nd_mapping->start;

	/* first resource allocation for this label-id or dimm */
	res = nvdimm_allocate_dpa(ndd, label_id, first_dpa, n);
	if (!res)
		rc = -EBUSY;

	nd_dbg_dpa(nd_region, ndd, res, "init %d\n", rc);
	return rc ? n : 0;
}


/**
 * space_valid() - validate free dpa space against constraints
 * @nd_region: hosting region of the free space
 * @ndd: dimm device data for debug
 * @label_id: namespace id to allocate space
 * @prev: potential allocation that precedes free space
 * @next: allocation that follows the given free space range
 * @exist: first allocation with same id in the mapping
 * @n: range that must satisfied for pmem allocations
 * @valid: free space range to validate
 *
 * BLK-space is valid as long as it does not precede a PMEM
 * allocation in a given region. PMEM-space must be contiguous
 * and adjacent to an existing existing allocation (if one
 * exists).  If reserving PMEM any space is valid.
 */
static void space_valid(struct nd_region *nd_region, struct nvdimm_drvdata *ndd,
		struct nd_label_id *label_id, struct resource *prev,
		struct resource *next, struct resource *exist,
		resource_size_t n, struct resource *valid)
{
	bool is_reserve = strcmp(label_id->id, "pmem-reserve") == 0;
	bool is_pmem = strncmp(label_id->id, "pmem", 4) == 0;

	if (valid->start >= valid->end)
		goto invalid;

	if (is_reserve)
		return;

	if (!is_pmem) {
		struct nd_mapping *nd_mapping = &nd_region->mapping[0];
		struct nvdimm_bus *nvdimm_bus;
		struct blk_alloc_info info = {
			.nd_mapping = nd_mapping,
			.available = nd_mapping->size,
			.res = valid,
		};

		WARN_ON(!is_nd_blk(&nd_region->dev));
		nvdimm_bus = walk_to_nvdimm_bus(&nd_region->dev);
		device_for_each_child(&nvdimm_bus->dev, &info, alias_dpa_busy);
		return;
	}

	/* allocation needs to be contiguous, so this is all or nothing */
	if (resource_size(valid) < n)
		goto invalid;

	/* we've got all the space we need and no existing allocation */
	if (!exist)
		return;

	/* allocation needs to be contiguous with the existing namespace */
	if (valid->start == exist->end + 1
			|| valid->end == exist->start - 1)
		return;

 invalid:
	/* truncate @valid size to 0 */
	valid->end = valid->start - 1;
}

enum alloc_loc {
	ALLOC_ERR = 0, ALLOC_BEFORE, ALLOC_MID, ALLOC_AFTER,
};

static resource_size_t scan_allocate(struct nd_region *nd_region,
		struct nd_mapping *nd_mapping, struct nd_label_id *label_id,
		resource_size_t n)
{
	resource_size_t mapping_end = nd_mapping->start + nd_mapping->size - 1;
	bool is_pmem = strncmp(label_id->id, "pmem", 4) == 0;
	struct nvdimm_drvdata *ndd = to_ndd(nd_mapping);
	struct resource *res, *exist = NULL, valid;
	const resource_size_t to_allocate = n;
	int first;

	for_each_dpa_resource(ndd, res)
		if (strcmp(label_id->id, res->name) == 0)
			exist = res;

	valid.start = nd_mapping->start;
	valid.end = mapping_end;
	valid.name = "free space";
 retry:
	first = 0;
	for_each_dpa_resource(ndd, res) {
		struct resource *next = res->sibling, *new_res = NULL;
		resource_size_t allocate, available = 0;
		enum alloc_loc loc = ALLOC_ERR;
		const char *action;
		int rc = 0;

		/* ignore resources outside this nd_mapping */
		if (res->start > mapping_end)
			continue;
		if (res->end < nd_mapping->start)
			continue;

		/* space at the beginning of the mapping */
		if (!first++ && res->start > nd_mapping->start) {
			valid.start = nd_mapping->start;
			valid.end = res->start - 1;
			space_valid(nd_region, ndd, label_id, NULL, next, exist,
					to_allocate, &valid);
			available = resource_size(&valid);
			if (available)
				loc = ALLOC_BEFORE;
		}

		/* space between allocations */
		if (!loc && next) {
			valid.start = res->start + resource_size(res);
			valid.end = min(mapping_end, next->start - 1);
			space_valid(nd_region, ndd, label_id, res, next, exist,
					to_allocate, &valid);
			available = resource_size(&valid);
			if (available)
				loc = ALLOC_MID;
		}

		/* space at the end of the mapping */
		if (!loc && !next) {
			valid.start = res->start + resource_size(res);
			valid.end = mapping_end;
			space_valid(nd_region, ndd, label_id, res, next, exist,
					to_allocate, &valid);
			available = resource_size(&valid);
			if (available)
				loc = ALLOC_AFTER;
		}

		if (!loc || !available)
			continue;
		allocate = min(available, n);
		switch (loc) {
		case ALLOC_BEFORE:
			if (strcmp(res->name, label_id->id) == 0) {
				/* adjust current resource up */
				rc = adjust_resource(res, res->start - allocate,
						resource_size(res) + allocate);
				action = "cur grow up";
			} else
				action = "allocate";
			break;
		case ALLOC_MID:
			if (strcmp(next->name, label_id->id) == 0) {
				/* adjust next resource up */
				rc = adjust_resource(next, next->start
						- allocate, resource_size(next)
						+ allocate);
				new_res = next;
				action = "next grow up";
			} else if (strcmp(res->name, label_id->id) == 0) {
				action = "grow down";
			} else
				action = "allocate";
			break;
		case ALLOC_AFTER:
			if (strcmp(res->name, label_id->id) == 0)
				action = "grow down";
			else
				action = "allocate";
			break;
		default:
			return n;
		}

		if (strcmp(action, "allocate") == 0) {
			/* BLK allocate bottom up */
			if (!is_pmem)
				valid.start += available - allocate;

			new_res = nvdimm_allocate_dpa(ndd, label_id,
					valid.start, allocate);
			if (!new_res)
				rc = -EBUSY;
		} else if (strcmp(action, "grow down") == 0) {
			/* adjust current resource down */
			rc = adjust_resource(res, res->start, resource_size(res)
					+ allocate);
			if (rc == 0)
				res->flags |= DPA_RESOURCE_ADJUSTED;
		}

		if (!new_res)
			new_res = res;

		nd_dbg_dpa(nd_region, ndd, new_res, "%s(%d) %d\n",
				action, loc, rc);

		if (rc)
			return n;

		n -= allocate;
		if (n) {
			/*
			 * Retry scan with newly inserted resources.
			 * For example, if we did an ALLOC_BEFORE
			 * insertion there may also have been space
			 * available for an ALLOC_AFTER insertion, so we
			 * need to check this same resource again
			 */
			goto retry;
		} else
			return 0;
	}

	/*
	 * If we allocated nothing in the BLK case it may be because we are in
	 * an initial "pmem-reserve pass".  Only do an initial BLK allocation
	 * when none of the DPA space is reserved.
	 */
	if ((is_pmem || !ndd->dpa.child) && n == to_allocate)
		return init_dpa_allocation(label_id, nd_region, nd_mapping, n);
	return n;
}

static int merge_dpa(struct nd_region *nd_region,
		struct nd_mapping *nd_mapping, struct nd_label_id *label_id)
{
	struct nvdimm_drvdata *ndd = to_ndd(nd_mapping);
	struct resource *res;

	if (strncmp("pmem", label_id->id, 4) == 0)
		return 0;
 retry:
	for_each_dpa_resource(ndd, res) {
		int rc;
		struct resource *next = res->sibling;
		resource_size_t end = res->start + resource_size(res);

		if (!next || strcmp(res->name, label_id->id) != 0
				|| strcmp(next->name, label_id->id) != 0
				|| end != next->start)
			continue;
		end += resource_size(next);
		nvdimm_free_dpa(ndd, next);
		rc = adjust_resource(res, res->start, end - res->start);
		nd_dbg_dpa(nd_region, ndd, res, "merge %d\n", rc);
		if (rc)
			return rc;
		res->flags |= DPA_RESOURCE_ADJUSTED;
		goto retry;
	}

	return 0;
}

int __reserve_free_pmem(struct device *dev, void *data)
{
	struct nvdimm *nvdimm = data;
	struct nd_region *nd_region;
	struct nd_label_id label_id;
	int i;

	if (!is_memory(dev))
		return 0;

	nd_region = to_nd_region(dev);
	if (nd_region->ndr_mappings == 0)
		return 0;

	memset(&label_id, 0, sizeof(label_id));
	strcat(label_id.id, "pmem-reserve");
	for (i = 0; i < nd_region->ndr_mappings; i++) {
		struct nd_mapping *nd_mapping = &nd_region->mapping[i];
		resource_size_t n, rem = 0;

		if (nd_mapping->nvdimm != nvdimm)
			continue;

		n = nd_pmem_available_dpa(nd_region, nd_mapping, &rem);
		if (n == 0)
			return 0;
		rem = scan_allocate(nd_region, nd_mapping, &label_id, n);
		dev_WARN_ONCE(&nd_region->dev, rem,
				"pmem reserve underrun: %#llx of %#llx bytes\n",
				(unsigned long long) n - rem,
				(unsigned long long) n);
		return rem ? -ENXIO : 0;
	}

	return 0;
}

void release_free_pmem(struct nvdimm_bus *nvdimm_bus,
		struct nd_mapping *nd_mapping)
{
	struct nvdimm_drvdata *ndd = to_ndd(nd_mapping);
	struct resource *res, *_res;

	for_each_dpa_resource_safe(ndd, res, _res)
		if (strcmp(res->name, "pmem-reserve") == 0)
			nvdimm_free_dpa(ndd, res);
}

static int reserve_free_pmem(struct nvdimm_bus *nvdimm_bus,
		struct nd_mapping *nd_mapping)
{
	struct nvdimm *nvdimm = nd_mapping->nvdimm;
	int rc;

	rc = device_for_each_child(&nvdimm_bus->dev, nvdimm,
			__reserve_free_pmem);
	if (rc)
		release_free_pmem(nvdimm_bus, nd_mapping);
	return rc;
}

/**
 * grow_dpa_allocation - for each dimm allocate n bytes for @label_id
 * @nd_region: the set of dimms to allocate @n more bytes from
 * @label_id: unique identifier for the namespace consuming this dpa range
 * @n: number of bytes per-dimm to add to the existing allocation
 *
 * Assumes resources are ordered.  For BLK regions, first consume
 * BLK-only available DPA free space, then consume PMEM-aliased DPA
 * space starting at the highest DPA.  For PMEM regions start
 * allocations from the start of an interleave set and end at the first
 * BLK allocation or the end of the interleave set, whichever comes
 * first.
 */
static int grow_dpa_allocation(struct nd_region *nd_region,
		struct nd_label_id *label_id, resource_size_t n)
{
	struct nvdimm_bus *nvdimm_bus = walk_to_nvdimm_bus(&nd_region->dev);
	bool is_pmem = strncmp(label_id->id, "pmem", 4) == 0;
	int i;

	for (i = 0; i < nd_region->ndr_mappings; i++) {
		struct nd_mapping *nd_mapping = &nd_region->mapping[i];
		resource_size_t rem = n;
		int rc, j;

		/*
		 * In the BLK case try once with all unallocated PMEM
		 * reserved, and once without
		 */
		for (j = is_pmem; j < 2; j++) {
			bool blk_only = j == 0;

			if (blk_only) {
				rc = reserve_free_pmem(nvdimm_bus, nd_mapping);
				if (rc)
					return rc;
			}
			rem = scan_allocate(nd_region, nd_mapping,
					label_id, rem);
			if (blk_only)
				release_free_pmem(nvdimm_bus, nd_mapping);

			/* try again and allow encroachments into PMEM */
			if (rem == 0)
				break;
		}

		dev_WARN_ONCE(&nd_region->dev, rem,
				"allocation underrun: %#llx of %#llx bytes\n",
				(unsigned long long) n - rem,
				(unsigned long long) n);
		if (rem)
			return -ENXIO;

		rc = merge_dpa(nd_region, nd_mapping, label_id);
		if (rc)
			return rc;
	}

	return 0;
}

static void nd_namespace_pmem_set_resource(struct nd_region *nd_region,
		struct nd_namespace_pmem *nspm, resource_size_t size)
{
	struct resource *res = &nspm->nsio.res;
	resource_size_t offset = 0;

	if (size && !nspm->uuid) {
		WARN_ON_ONCE(1);
		size = 0;
	}

	if (size && nspm->uuid) {
		struct nd_mapping *nd_mapping = &nd_region->mapping[0];
		struct nvdimm_drvdata *ndd = to_ndd(nd_mapping);
		struct nd_label_id label_id;
		struct resource *res;

		if (!ndd) {
			size = 0;
			goto out;
		}

		nd_label_gen_id(&label_id, nspm->uuid, 0);

		/* calculate a spa offset from the dpa allocation offset */
		for_each_dpa_resource(ndd, res)
			if (strcmp(res->name, label_id.id) == 0) {
				offset = (res->start - nd_mapping->start)
					* nd_region->ndr_mappings;
				goto out;
			}

		WARN_ON_ONCE(1);
		size = 0;
	}

 out:
	res->start = nd_region->ndr_start + offset;
	res->end = res->start + size - 1;
}

static bool uuid_not_set(const u8 *uuid, struct device *dev, const char *where)
{
	if (!uuid) {
		dev_dbg(dev, "%s: uuid not set\n", where);
		return true;
	}
	return false;
}

static ssize_t __size_store(struct device *dev, unsigned long long val)
{
	resource_size_t allocated = 0, available = 0;
	struct nd_region *nd_region = to_nd_region(dev->parent);
	struct nd_namespace_common *ndns = to_ndns(dev);
	struct nd_mapping *nd_mapping;
	struct nvdimm_drvdata *ndd;
	struct nd_label_id label_id;
	u32 flags = 0, remainder;
	int rc, i, id = -1;
	u8 *uuid = NULL;

	if (dev->driver || ndns->claim)
		return -EBUSY;

	if (is_namespace_pmem(dev)) {
		struct nd_namespace_pmem *nspm = to_nd_namespace_pmem(dev);

		uuid = nspm->uuid;
		id = nspm->id;
	} else if (is_namespace_blk(dev)) {
		struct nd_namespace_blk *nsblk = to_nd_namespace_blk(dev);

		uuid = nsblk->uuid;
		flags = NSLABEL_FLAG_LOCAL;
		id = nsblk->id;
	}

	/*
	 * We need a uuid for the allocation-label and dimm(s) on which
	 * to store the label.
	 */
	if (uuid_not_set(uuid, dev, __func__))
		return -ENXIO;
	if (nd_region->ndr_mappings == 0) {
		dev_dbg(dev, "not associated with dimm(s)\n");
		return -ENXIO;
	}

	div_u64_rem(val, SZ_4K * nd_region->ndr_mappings, &remainder);
	if (remainder) {
		dev_dbg(dev, "%llu is not %dK aligned\n", val,
				(SZ_4K * nd_region->ndr_mappings) / SZ_1K);
		return -EINVAL;
	}

	nd_label_gen_id(&label_id, uuid, flags);
	for (i = 0; i < nd_region->ndr_mappings; i++) {
		nd_mapping = &nd_region->mapping[i];
		ndd = to_ndd(nd_mapping);

		/*
		 * All dimms in an interleave set, or the base dimm for a blk
		 * region, need to be enabled for the size to be changed.
		 */
		if (!ndd)
			return -ENXIO;

		allocated += nvdimm_allocated_dpa(ndd, &label_id);
	}
	available = nd_region_allocatable_dpa(nd_region);

	if (val > available + allocated)
		return -ENOSPC;

	if (val == allocated)
		return 0;

	val = div_u64(val, nd_region->ndr_mappings);
	allocated = div_u64(allocated, nd_region->ndr_mappings);
	if (val < allocated)
		rc = shrink_dpa_allocation(nd_region, &label_id,
				allocated - val);
	else
		rc = grow_dpa_allocation(nd_region, &label_id, val - allocated);

	if (rc)
		return rc;

	if (is_namespace_pmem(dev)) {
		struct nd_namespace_pmem *nspm = to_nd_namespace_pmem(dev);

		nd_namespace_pmem_set_resource(nd_region, nspm,
				val * nd_region->ndr_mappings);
	}

	/*
	 * Try to delete the namespace if we deleted all of its
	 * allocation, this is not the seed or 0th device for the
	 * region, and it is not actively claimed by a btt, pfn, or dax
	 * instance.
	 */
	if (val == 0 && id != 0 && nd_region->ns_seed != dev && !ndns->claim)
		nd_device_unregister(dev, ND_ASYNC);

	return rc;
}

static ssize_t size_store(struct device *dev,
		struct device_attribute *attr, const char *buf, size_t len)
{
	struct nd_region *nd_region = to_nd_region(dev->parent);
	unsigned long long val;
	u8 **uuid = NULL;
	int rc;

	rc = kstrtoull(buf, 0, &val);
	if (rc)
		return rc;

	device_lock(dev);
	nvdimm_bus_lock(dev);
	wait_nvdimm_bus_probe_idle(dev);
	rc = __size_store(dev, val);
	if (rc >= 0)
		rc = nd_namespace_label_update(nd_region, dev);

	if (is_namespace_pmem(dev)) {
		struct nd_namespace_pmem *nspm = to_nd_namespace_pmem(dev);

		uuid = &nspm->uuid;
	} else if (is_namespace_blk(dev)) {
		struct nd_namespace_blk *nsblk = to_nd_namespace_blk(dev);

		uuid = &nsblk->uuid;
	}

	if (rc == 0 && val == 0 && uuid) {
		/* setting size zero == 'delete namespace' */
		kfree(*uuid);
		*uuid = NULL;
	}

	dev_dbg(dev, "%llx %s (%d)\n", val, rc < 0 ? "fail" : "success", rc);

	nvdimm_bus_unlock(dev);
	device_unlock(dev);

	return rc < 0 ? rc : len;
}

resource_size_t __nvdimm_namespace_capacity(struct nd_namespace_common *ndns)
{
	struct device *dev = &ndns->dev;

	if (is_namespace_pmem(dev)) {
		struct nd_namespace_pmem *nspm = to_nd_namespace_pmem(dev);

		return resource_size(&nspm->nsio.res);
	} else if (is_namespace_blk(dev)) {
		return nd_namespace_blk_size(to_nd_namespace_blk(dev));
	} else if (is_namespace_io(dev)) {
		struct nd_namespace_io *nsio = to_nd_namespace_io(dev);

		return resource_size(&nsio->res);
	} else
		WARN_ONCE(1, "unknown namespace type\n");
	return 0;
}

resource_size_t nvdimm_namespace_capacity(struct nd_namespace_common *ndns)
{
	resource_size_t size;

	nvdimm_bus_lock(&ndns->dev);
	size = __nvdimm_namespace_capacity(ndns);
	nvdimm_bus_unlock(&ndns->dev);

	return size;
}
EXPORT_SYMBOL(nvdimm_namespace_capacity);

bool nvdimm_namespace_locked(struct nd_namespace_common *ndns)
{
	int i;
	bool locked = false;
	struct device *dev = &ndns->dev;
	struct nd_region *nd_region = to_nd_region(dev->parent);

	for (i = 0; i < nd_region->ndr_mappings; i++) {
		struct nd_mapping *nd_mapping = &nd_region->mapping[i];
		struct nvdimm *nvdimm = nd_mapping->nvdimm;

		if (test_bit(NDD_LOCKED, &nvdimm->flags)) {
			dev_dbg(dev, "%s locked\n", nvdimm_name(nvdimm));
			locked = true;
		}
	}
	return locked;
}
EXPORT_SYMBOL(nvdimm_namespace_locked);

static ssize_t size_show(struct device *dev,
		struct device_attribute *attr, char *buf)
{
	return sprintf(buf, "%llu\n", (unsigned long long)
			nvdimm_namespace_capacity(to_ndns(dev)));
}
static DEVICE_ATTR(size, 0444, size_show, size_store);

static u8 *namespace_to_uuid(struct device *dev)
{
	if (is_namespace_pmem(dev)) {
		struct nd_namespace_pmem *nspm = to_nd_namespace_pmem(dev);

		return nspm->uuid;
	} else if (is_namespace_blk(dev)) {
		struct nd_namespace_blk *nsblk = to_nd_namespace_blk(dev);

		return nsblk->uuid;
	} else
		return ERR_PTR(-ENXIO);
}

static ssize_t uuid_show(struct device *dev,
		struct device_attribute *attr, char *buf)
{
	u8 *uuid = namespace_to_uuid(dev);

	if (IS_ERR(uuid))
		return PTR_ERR(uuid);
	if (uuid)
		return sprintf(buf, "%pUb\n", uuid);
	return sprintf(buf, "\n");
}

/**
 * namespace_update_uuid - check for a unique uuid and whether we're "renaming"
 * @nd_region: parent region so we can updates all dimms in the set
 * @dev: namespace type for generating label_id
 * @new_uuid: incoming uuid
 * @old_uuid: reference to the uuid storage location in the namespace object
 */
static int namespace_update_uuid(struct nd_region *nd_region,
		struct device *dev, u8 *new_uuid, u8 **old_uuid)
{
	u32 flags = is_namespace_blk(dev) ? NSLABEL_FLAG_LOCAL : 0;
	struct nd_label_id old_label_id;
	struct nd_label_id new_label_id;
	int i;

	if (!nd_is_uuid_unique(dev, new_uuid))
		return -EINVAL;

	if (*old_uuid == NULL)
		goto out;

	/*
	 * If we've already written a label with this uuid, then it's
	 * too late to rename because we can't reliably update the uuid
	 * without losing the old namespace.  Userspace must delete this
	 * namespace to abandon the old uuid.
	 */
	for (i = 0; i < nd_region->ndr_mappings; i++) {
		struct nd_mapping *nd_mapping = &nd_region->mapping[i];

		/*
		 * This check by itself is sufficient because old_uuid
		 * would be NULL above if this uuid did not exist in the
		 * currently written set.
		 *
		 * FIXME: can we delete uuid with zero dpa allocated?
		 */
		if (list_empty(&nd_mapping->labels))
			return -EBUSY;
	}

	nd_label_gen_id(&old_label_id, *old_uuid, flags);
	nd_label_gen_id(&new_label_id, new_uuid, flags);
	for (i = 0; i < nd_region->ndr_mappings; i++) {
		struct nd_mapping *nd_mapping = &nd_region->mapping[i];
		struct nvdimm_drvdata *ndd = to_ndd(nd_mapping);
		struct nd_label_ent *label_ent;
		struct resource *res;

		for_each_dpa_resource(ndd, res)
			if (strcmp(res->name, old_label_id.id) == 0)
				sprintf((void *) res->name, "%s",
						new_label_id.id);

		mutex_lock(&nd_mapping->lock);
		list_for_each_entry(label_ent, &nd_mapping->labels, list) {
			struct nd_namespace_label *nd_label = label_ent->label;
			struct nd_label_id label_id;

			if (!nd_label)
				continue;
			nd_label_gen_id(&label_id, nd_label->uuid,
					__le32_to_cpu(nd_label->flags));
			if (strcmp(old_label_id.id, label_id.id) == 0)
				set_bit(ND_LABEL_REAP, &label_ent->flags);
		}
		mutex_unlock(&nd_mapping->lock);
	}
	kfree(*old_uuid);
 out:
	*old_uuid = new_uuid;
	return 0;
}

static ssize_t uuid_store(struct device *dev,
		struct device_attribute *attr, const char *buf, size_t len)
{
	struct nd_region *nd_region = to_nd_region(dev->parent);
	u8 *uuid = NULL;
	ssize_t rc = 0;
	u8 **ns_uuid;

	if (is_namespace_pmem(dev)) {
		struct nd_namespace_pmem *nspm = to_nd_namespace_pmem(dev);

		ns_uuid = &nspm->uuid;
	} else if (is_namespace_blk(dev)) {
		struct nd_namespace_blk *nsblk = to_nd_namespace_blk(dev);

		ns_uuid = &nsblk->uuid;
	} else
		return -ENXIO;

	device_lock(dev);
	nvdimm_bus_lock(dev);
	wait_nvdimm_bus_probe_idle(dev);
	if (to_ndns(dev)->claim)
		rc = -EBUSY;
	if (rc >= 0)
		rc = nd_uuid_store(dev, &uuid, buf, len);
	if (rc >= 0)
		rc = namespace_update_uuid(nd_region, dev, uuid, ns_uuid);
	if (rc >= 0)
		rc = nd_namespace_label_update(nd_region, dev);
	else
		kfree(uuid);
	dev_dbg(dev, "result: %zd wrote: %s%s", rc, buf,
			buf[len - 1] == '\n' ? "" : "\n");
	nvdimm_bus_unlock(dev);
	device_unlock(dev);

	return rc < 0 ? rc : len;
}
static DEVICE_ATTR_RW(uuid);

static ssize_t resource_show(struct device *dev,
		struct device_attribute *attr, char *buf)
{
	struct resource *res;

	if (is_namespace_pmem(dev)) {
		struct nd_namespace_pmem *nspm = to_nd_namespace_pmem(dev);

		res = &nspm->nsio.res;
	} else if (is_namespace_io(dev)) {
		struct nd_namespace_io *nsio = to_nd_namespace_io(dev);

		res = &nsio->res;
	} else
		return -ENXIO;

	/* no address to convey if the namespace has no allocation */
	if (resource_size(res) == 0)
		return -ENXIO;
	return sprintf(buf, "%#llx\n", (unsigned long long) res->start);
}
static DEVICE_ATTR_RO(resource);

static const unsigned long blk_lbasize_supported[] = { 512, 520, 528,
	4096, 4104, 4160, 4224, 0 };

static const unsigned long pmem_lbasize_supported[] = { 512, 4096, 0 };

static ssize_t sector_size_show(struct device *dev,
		struct device_attribute *attr, char *buf)
{
	if (is_namespace_blk(dev)) {
		struct nd_namespace_blk *nsblk = to_nd_namespace_blk(dev);

		return nd_size_select_show(nsblk->lbasize,
				blk_lbasize_supported, buf);
	}

	if (is_namespace_pmem(dev)) {
		struct nd_namespace_pmem *nspm = to_nd_namespace_pmem(dev);

		return nd_size_select_show(nspm->lbasize,
				pmem_lbasize_supported, buf);
	}
	return -ENXIO;
}

static ssize_t sector_size_store(struct device *dev,
		struct device_attribute *attr, const char *buf, size_t len)
{
	struct nd_region *nd_region = to_nd_region(dev->parent);
	const unsigned long *supported;
	unsigned long *lbasize;
	ssize_t rc = 0;

	if (is_namespace_blk(dev)) {
		struct nd_namespace_blk *nsblk = to_nd_namespace_blk(dev);

		lbasize = &nsblk->lbasize;
		supported = blk_lbasize_supported;
	} else if (is_namespace_pmem(dev)) {
		struct nd_namespace_pmem *nspm = to_nd_namespace_pmem(dev);

		lbasize = &nspm->lbasize;
		supported = pmem_lbasize_supported;
	} else
		return -ENXIO;

	device_lock(dev);
	nvdimm_bus_lock(dev);
	if (to_ndns(dev)->claim)
		rc = -EBUSY;
	if (rc >= 0)
		rc = nd_size_select_store(dev, buf, lbasize, supported);
	if (rc >= 0)
		rc = nd_namespace_label_update(nd_region, dev);
	dev_dbg(dev, "result: %zd %s: %s%s", rc, rc < 0 ? "tried" : "wrote",
			buf, buf[len - 1] == '\n' ? "" : "\n");
	nvdimm_bus_unlock(dev);
	device_unlock(dev);

	return rc ? rc : len;
}
static DEVICE_ATTR_RW(sector_size);

static ssize_t dpa_extents_show(struct device *dev,
		struct device_attribute *attr, char *buf)
{
	struct nd_region *nd_region = to_nd_region(dev->parent);
	struct nd_label_id label_id;
	int count = 0, i;
	u8 *uuid = NULL;
	u32 flags = 0;

	nvdimm_bus_lock(dev);
	if (is_namespace_pmem(dev)) {
		struct nd_namespace_pmem *nspm = to_nd_namespace_pmem(dev);

		uuid = nspm->uuid;
		flags = 0;
	} else if (is_namespace_blk(dev)) {
		struct nd_namespace_blk *nsblk = to_nd_namespace_blk(dev);

		uuid = nsblk->uuid;
		flags = NSLABEL_FLAG_LOCAL;
	}

	if (!uuid)
		goto out;

	nd_label_gen_id(&label_id, uuid, flags);
	for (i = 0; i < nd_region->ndr_mappings; i++) {
		struct nd_mapping *nd_mapping = &nd_region->mapping[i];
		struct nvdimm_drvdata *ndd = to_ndd(nd_mapping);
		struct resource *res;

		for_each_dpa_resource(ndd, res)
			if (strcmp(res->name, label_id.id) == 0)
				count++;
	}
 out:
	nvdimm_bus_unlock(dev);

	return sprintf(buf, "%d\n", count);
}
static DEVICE_ATTR_RO(dpa_extents);

static int btt_claim_class(struct device *dev)
{
	struct nd_region *nd_region = to_nd_region(dev->parent);
	int i, loop_bitmask = 0;

	for (i = 0; i < nd_region->ndr_mappings; i++) {
		struct nd_mapping *nd_mapping = &nd_region->mapping[i];
		struct nvdimm_drvdata *ndd = to_ndd(nd_mapping);
		struct nd_namespace_index *nsindex;

		/*
		 * If any of the DIMMs do not support labels the only
		 * possible BTT format is v1.
		 */
		if (!ndd) {
			loop_bitmask = 0;
			break;
		}

		nsindex = to_namespace_index(ndd, ndd->ns_current);
		if (nsindex == NULL)
			loop_bitmask |= 1;
		else {
			/* check whether existing labels are v1.1 or v1.2 */
			if (__le16_to_cpu(nsindex->major) == 1
					&& __le16_to_cpu(nsindex->minor) == 1)
				loop_bitmask |= 2;
			else
				loop_bitmask |= 4;
		}
	}
	/*
	 * If nsindex is null loop_bitmask's bit 0 will be set, and if an index
	 * block is found, a v1.1 label for any mapping will set bit 1, and a
	 * v1.2 label will set bit 2.
	 *
	 * At the end of the loop, at most one of the three bits must be set.
	 * If multiple bits were set, it means the different mappings disagree
	 * about their labels, and this must be cleaned up first.
	 *
	 * If all the label index blocks are found to agree, nsindex of NULL
	 * implies labels haven't been initialized yet, and when they will,
	 * they will be of the 1.2 format, so we can assume BTT2.0
	 *
	 * If 1.1 labels are found, we enforce BTT1.1, and if 1.2 labels are
	 * found, we enforce BTT2.0
	 *
	 * If the loop was never entered, default to BTT1.1 (legacy namespaces)
	 */
	switch (loop_bitmask) {
	case 0:
	case 2:
		return NVDIMM_CCLASS_BTT;
	case 1:
	case 4:
		return NVDIMM_CCLASS_BTT2;
	default:
		return -ENXIO;
	}
}

static ssize_t holder_show(struct device *dev,
		struct device_attribute *attr, char *buf)
{
	struct nd_namespace_common *ndns = to_ndns(dev);
	ssize_t rc;

	device_lock(dev);
	rc = sprintf(buf, "%s\n", ndns->claim ? dev_name(ndns->claim) : "");
	device_unlock(dev);

	return rc;
}
static DEVICE_ATTR_RO(holder);

static ssize_t __holder_class_store(struct device *dev, const char *buf)
{
	struct nd_namespace_common *ndns = to_ndns(dev);

	if (dev->driver || ndns->claim)
		return -EBUSY;

	if (strcmp(buf, "btt") == 0 || strcmp(buf, "btt\n") == 0)
		ndns->claim_class = btt_claim_class(dev);
	else if (strcmp(buf, "pfn") == 0 || strcmp(buf, "pfn\n") == 0)
		ndns->claim_class = NVDIMM_CCLASS_PFN;
	else if (strcmp(buf, "dax") == 0 || strcmp(buf, "dax\n") == 0)
		ndns->claim_class = NVDIMM_CCLASS_DAX;
	else if (strcmp(buf, "") == 0 || strcmp(buf, "\n") == 0)
		ndns->claim_class = NVDIMM_CCLASS_NONE;
	else
		return -EINVAL;

	/* btt_claim_class() could've returned an error */
	if (ndns->claim_class < 0)
		return ndns->claim_class;

	return 0;
}

static ssize_t holder_class_store(struct device *dev,
		struct device_attribute *attr, const char *buf, size_t len)
{
	struct nd_region *nd_region = to_nd_region(dev->parent);
	ssize_t rc;

	device_lock(dev);
	nvdimm_bus_lock(dev);
	wait_nvdimm_bus_probe_idle(dev);
	rc = __holder_class_store(dev, buf);
	if (rc >= 0)
		rc = nd_namespace_label_update(nd_region, dev);
	dev_dbg(dev, "%s(%zd)\n", rc < 0 ? "fail " : "", rc);
	nvdimm_bus_unlock(dev);
	device_unlock(dev);

	return rc < 0 ? rc : len;
}

static ssize_t holder_class_show(struct device *dev,
		struct device_attribute *attr, char *buf)
{
	struct nd_namespace_common *ndns = to_ndns(dev);
	ssize_t rc;

	device_lock(dev);
	if (ndns->claim_class == NVDIMM_CCLASS_NONE)
		rc = sprintf(buf, "\n");
	else if ((ndns->claim_class == NVDIMM_CCLASS_BTT) ||
			(ndns->claim_class == NVDIMM_CCLASS_BTT2))
		rc = sprintf(buf, "btt\n");
	else if (ndns->claim_class == NVDIMM_CCLASS_PFN)
		rc = sprintf(buf, "pfn\n");
	else if (ndns->claim_class == NVDIMM_CCLASS_DAX)
		rc = sprintf(buf, "dax\n");
	else
		rc = sprintf(buf, "<unknown>\n");
	device_unlock(dev);

	return rc;
}
static DEVICE_ATTR_RW(holder_class);

static ssize_t mode_show(struct device *dev,
		struct device_attribute *attr, char *buf)
{
	struct nd_namespace_common *ndns = to_ndns(dev);
	struct device *claim;
	char *mode;
	ssize_t rc;

	device_lock(dev);
	claim = ndns->claim;
	if (claim && is_nd_btt(claim))
		mode = "safe";
	else if (claim && is_nd_pfn(claim))
		mode = "memory";
	else if (claim && is_nd_dax(claim))
		mode = "dax";
	else if (!claim && pmem_should_map_pages(dev))
		mode = "memory";
	else
		mode = "raw";
	rc = sprintf(buf, "%s\n", mode);
	device_unlock(dev);

	return rc;
}
static DEVICE_ATTR_RO(mode);

static ssize_t force_raw_store(struct device *dev,
		struct device_attribute *attr, const char *buf, size_t len)
{
	bool force_raw;
	int rc = strtobool(buf, &force_raw);

	if (rc)
		return rc;

	to_ndns(dev)->force_raw = force_raw;
	return len;
}

static ssize_t force_raw_show(struct device *dev,
		struct device_attribute *attr, char *buf)
{
	return sprintf(buf, "%d\n", to_ndns(dev)->force_raw);
}
static DEVICE_ATTR_RW(force_raw);

static struct attribute *nd_namespace_attributes[] = {
	&dev_attr_nstype.attr,
	&dev_attr_size.attr,
	&dev_attr_mode.attr,
	&dev_attr_uuid.attr,
	&dev_attr_holder.attr,
	&dev_attr_resource.attr,
	&dev_attr_alt_name.attr,
	&dev_attr_force_raw.attr,
	&dev_attr_sector_size.attr,
	&dev_attr_dpa_extents.attr,
	&dev_attr_holder_class.attr,
	NULL,
};

static umode_t namespace_visible(struct kobject *kobj,
		struct attribute *a, int n)
{
	struct device *dev = container_of(kobj, struct device, kobj);

	if (a == &dev_attr_resource.attr) {
		if (is_namespace_blk(dev))
			return 0;
		return 0400;
	}

	if (is_namespace_pmem(dev) || is_namespace_blk(dev)) {
		if (a == &dev_attr_size.attr)
			return 0644;

		return a->mode;
	}

	if (a == &dev_attr_nstype.attr || a == &dev_attr_size.attr
			|| a == &dev_attr_holder.attr
			|| a == &dev_attr_holder_class.attr
			|| a == &dev_attr_force_raw.attr
			|| a == &dev_attr_mode.attr)
		return a->mode;

	return 0;
}

static struct attribute_group nd_namespace_attribute_group = {
	.attrs = nd_namespace_attributes,
	.is_visible = namespace_visible,
};

static const struct attribute_group *nd_namespace_attribute_groups[] = {
	&nd_device_attribute_group,
	&nd_namespace_attribute_group,
	&nd_numa_attribute_group,
	NULL,
};

struct nd_namespace_common *nvdimm_namespace_common_probe(struct device *dev)
{
	struct nd_btt *nd_btt = is_nd_btt(dev) ? to_nd_btt(dev) : NULL;
	struct nd_pfn *nd_pfn = is_nd_pfn(dev) ? to_nd_pfn(dev) : NULL;
	struct nd_dax *nd_dax = is_nd_dax(dev) ? to_nd_dax(dev) : NULL;
	struct nd_namespace_common *ndns = NULL;
	resource_size_t size;

	if (nd_btt || nd_pfn || nd_dax) {
		if (nd_btt)
			ndns = nd_btt->ndns;
		else if (nd_pfn)
			ndns = nd_pfn->ndns;
		else if (nd_dax)
			ndns = nd_dax->nd_pfn.ndns;

		if (!ndns)
			return ERR_PTR(-ENODEV);

		/*
		 * Flush any in-progess probes / removals in the driver
		 * for the raw personality of this namespace.
		 */
		device_lock(&ndns->dev);
		device_unlock(&ndns->dev);
		if (ndns->dev.driver) {
			dev_dbg(&ndns->dev, "is active, can't bind %s\n",
					dev_name(dev));
			return ERR_PTR(-EBUSY);
		}
		if (dev_WARN_ONCE(&ndns->dev, ndns->claim != dev,
					"host (%s) vs claim (%s) mismatch\n",
					dev_name(dev),
					dev_name(ndns->claim)))
			return ERR_PTR(-ENXIO);
	} else {
		ndns = to_ndns(dev);
		if (ndns->claim) {
			dev_dbg(dev, "claimed by %s, failing probe\n",
				dev_name(ndns->claim));

			return ERR_PTR(-ENXIO);
		}
	}

	if (nvdimm_namespace_locked(ndns))
		return ERR_PTR(-EACCES);

	size = nvdimm_namespace_capacity(ndns);
	if (size < ND_MIN_NAMESPACE_SIZE) {
		dev_dbg(&ndns->dev, "%pa, too small must be at least %#x\n",
				&size, ND_MIN_NAMESPACE_SIZE);
		return ERR_PTR(-ENODEV);
	}

	if (is_namespace_pmem(&ndns->dev)) {
		struct nd_namespace_pmem *nspm;

		nspm = to_nd_namespace_pmem(&ndns->dev);
		if (uuid_not_set(nspm->uuid, &ndns->dev, __func__))
			return ERR_PTR(-ENODEV);
	} else if (is_namespace_blk(&ndns->dev)) {
		struct nd_namespace_blk *nsblk;

		nsblk = to_nd_namespace_blk(&ndns->dev);
		if (uuid_not_set(nsblk->uuid, &ndns->dev, __func__))
			return ERR_PTR(-ENODEV);
		if (!nsblk->lbasize) {
			dev_dbg(&ndns->dev, "sector size not set\n");
			return ERR_PTR(-ENODEV);
		}
		if (!nd_namespace_blk_validate(nsblk))
			return ERR_PTR(-ENODEV);
	}

	return ndns;
}
EXPORT_SYMBOL(nvdimm_namespace_common_probe);

static struct device **create_namespace_io(struct nd_region *nd_region)
{
	struct nd_namespace_io *nsio;
	struct device *dev, **devs;
	struct resource *res;

	nsio = kzalloc(sizeof(*nsio), GFP_KERNEL);
	if (!nsio)
		return NULL;

	devs = kcalloc(2, sizeof(struct device *), GFP_KERNEL);
	if (!devs) {
		kfree(nsio);
		return NULL;
	}

	dev = &nsio->common.dev;
	dev->type = &namespace_io_device_type;
	dev->parent = &nd_region->dev;
	res = &nsio->res;
	res->name = dev_name(&nd_region->dev);
	res->flags = IORESOURCE_MEM;
	res->start = nd_region->ndr_start;
	res->end = res->start + nd_region->ndr_size - 1;

	devs[0] = dev;
	return devs;
}

static bool has_uuid_at_pos(struct nd_region *nd_region, u8 *uuid,
		u64 cookie, u16 pos)
{
	struct nd_namespace_label *found = NULL;
	int i;

	for (i = 0; i < nd_region->ndr_mappings; i++) {
		struct nd_mapping *nd_mapping = &nd_region->mapping[i];
		struct nd_interleave_set *nd_set = nd_region->nd_set;
		struct nvdimm_drvdata *ndd = to_ndd(nd_mapping);
		struct nd_label_ent *label_ent;
		bool found_uuid = false;

		list_for_each_entry(label_ent, &nd_mapping->labels, list) {
			struct nd_namespace_label *nd_label = label_ent->label;
			u16 position, nlabel;
			u64 isetcookie;

			if (!nd_label)
				continue;
			isetcookie = __le64_to_cpu(nd_label->isetcookie);
			position = __le16_to_cpu(nd_label->position);
			nlabel = __le16_to_cpu(nd_label->nlabel);

			if (isetcookie != cookie)
				continue;

			if (memcmp(nd_label->uuid, uuid, NSLABEL_UUID_LEN) != 0)
				continue;

			if (namespace_label_has(ndd, type_guid)
					&& !guid_equal(&nd_set->type_guid,
						&nd_label->type_guid)) {
				dev_dbg(ndd->dev, "expect type_guid %pUb got %pUb\n",
						nd_set->type_guid.b,
						nd_label->type_guid.b);
				continue;
			}

			if (found_uuid) {
				dev_dbg(ndd->dev, "duplicate entry for uuid\n");
				return false;
			}
			found_uuid = true;
			if (nlabel != nd_region->ndr_mappings)
				continue;
			if (position != pos)
				continue;
			found = nd_label;
			break;
		}
		if (found)
			break;
	}
	return found != NULL;
}

static int select_pmem_id(struct nd_region *nd_region, u8 *pmem_id)
{
	int i;

	if (!pmem_id)
		return -ENODEV;

	for (i = 0; i < nd_region->ndr_mappings; i++) {
		struct nd_mapping *nd_mapping = &nd_region->mapping[i];
		struct nvdimm_drvdata *ndd = to_ndd(nd_mapping);
		struct nd_namespace_label *nd_label = NULL;
		u64 hw_start, hw_end, pmem_start, pmem_end;
		struct nd_label_ent *label_ent;

		lockdep_assert_held(&nd_mapping->lock);
		list_for_each_entry(label_ent, &nd_mapping->labels, list) {
			nd_label = label_ent->label;
			if (!nd_label)
				continue;
			if (memcmp(nd_label->uuid, pmem_id, NSLABEL_UUID_LEN) == 0)
				break;
			nd_label = NULL;
		}

		if (!nd_label) {
			WARN_ON(1);
			return -EINVAL;
		}

		/*
		 * Check that this label is compliant with the dpa
		 * range published in NFIT
		 */
		hw_start = nd_mapping->start;
		hw_end = hw_start + nd_mapping->size;
		pmem_start = __le64_to_cpu(nd_label->dpa);
		pmem_end = pmem_start + __le64_to_cpu(nd_label->rawsize);
		if (pmem_start >= hw_start && pmem_start < hw_end
				&& pmem_end <= hw_end && pmem_end > hw_start)
			/* pass */;
		else {
			dev_dbg(&nd_region->dev, "%s invalid label for %pUb\n",
					dev_name(ndd->dev), nd_label->uuid);
			return -EINVAL;
		}

		/* move recently validated label to the front of the list */
		list_move(&label_ent->list, &nd_mapping->labels);
	}
	return 0;
}

/**
 * create_namespace_pmem - validate interleave set labelling, retrieve label0
 * @nd_region: region with mappings to validate
 * @nspm: target namespace to create
 * @nd_label: target pmem namespace label to evaluate
 */
static struct device *create_namespace_pmem(struct nd_region *nd_region,
		struct nd_namespace_index *nsindex,
		struct nd_namespace_label *nd_label)
{
<<<<<<< HEAD
	u64 altcookie = nd_region_interleave_set_altcookie(nd_region);
	u64 cookie = nd_region_interleave_set_cookie(nd_region);
	struct nd_namespace_label *nd_label;
	u8 select_id[NSLABEL_UUID_LEN];
=======
	u64 cookie = nd_region_interleave_set_cookie(nd_region, nsindex);
	u64 altcookie = nd_region_interleave_set_altcookie(nd_region);
	struct nd_label_ent *label_ent;
	struct nd_namespace_pmem *nspm;
	struct nd_mapping *nd_mapping;
>>>>>>> 286cd8c7
	resource_size_t size = 0;
	struct resource *res;
	struct device *dev;
	int rc = 0;
	u16 i;

	if (cookie == 0) {
		dev_dbg(&nd_region->dev, "invalid interleave-set-cookie\n");
<<<<<<< HEAD
		return -ENXIO;
=======
		return ERR_PTR(-ENXIO);
>>>>>>> 286cd8c7
	}

	if (__le64_to_cpu(nd_label->isetcookie) != cookie) {
		dev_dbg(&nd_region->dev, "invalid cookie in label: %pUb\n",
				nd_label->uuid);
		if (__le64_to_cpu(nd_label->isetcookie) != altcookie)
			return ERR_PTR(-EAGAIN);

		dev_dbg(&nd_region->dev, "valid altcookie in label: %pUb\n",
				nd_label->uuid);
	}

	nspm = kzalloc(sizeof(*nspm), GFP_KERNEL);
	if (!nspm)
		return ERR_PTR(-ENOMEM);

<<<<<<< HEAD
		if (isetcookie != cookie) {
			dev_dbg(&nd_region->dev, "invalid cookie in label: %pUb\n",
					nd_label->uuid);
			if (isetcookie != altcookie)
				continue;

			dev_dbg(&nd_region->dev, "valid altcookie in label: %pUb\n",
					nd_label->uuid);
		}

		for (i = 0; nd_region->ndr_mappings; i++) {
			if (has_uuid_at_pos(nd_region, nd_label->uuid, cookie, i))
				continue;
			if (has_uuid_at_pos(nd_region, nd_label->uuid, altcookie, i))
				continue;
			break;
		}

		if (i < nd_region->ndr_mappings) {
			/*
			 * Give up if we don't find an instance of a
			 * uuid at each position (from 0 to
			 * nd_region->ndr_mappings - 1), or if we find a
			 * dimm with two instances of the same uuid.
			 */
			rc = -EINVAL;
			goto err;
		} else if (pmem_id) {
			/*
			 * If there is more than one valid uuid set, we
			 * need userspace to clean this up.
			 */
			rc = -EBUSY;
			goto err;
		}
		memcpy(select_id, nd_label->uuid, NSLABEL_UUID_LEN);
		pmem_id = select_id;
=======
	nspm->id = -1;
	dev = &nspm->nsio.common.dev;
	dev->type = &namespace_pmem_device_type;
	dev->parent = &nd_region->dev;
	res = &nspm->nsio.res;
	res->name = dev_name(&nd_region->dev);
	res->flags = IORESOURCE_MEM;

	for (i = 0; i < nd_region->ndr_mappings; i++) {
		if (has_uuid_at_pos(nd_region, nd_label->uuid, cookie, i))
			continue;
		if (has_uuid_at_pos(nd_region, nd_label->uuid, altcookie, i))
			continue;
		break;
	}

	if (i < nd_region->ndr_mappings) {
		struct nvdimm *nvdimm = nd_region->mapping[i].nvdimm;

		/*
		 * Give up if we don't find an instance of a uuid at each
		 * position (from 0 to nd_region->ndr_mappings - 1), or if we
		 * find a dimm with two instances of the same uuid.
		 */
		dev_err(&nd_region->dev, "%s missing label for %pUb\n",
				nvdimm_name(nvdimm), nd_label->uuid);
		rc = -EINVAL;
		goto err;
>>>>>>> 286cd8c7
	}

	/*
	 * Fix up each mapping's 'labels' to have the validated pmem label for
	 * that position at labels[0], and NULL at labels[1].  In the process,
	 * check that the namespace aligns with interleave-set.  We know
	 * that it does not overlap with any blk namespaces by virtue of
	 * the dimm being enabled (i.e. nd_label_reserve_dpa()
	 * succeeded).
	 */
	rc = select_pmem_id(nd_region, nd_label->uuid);
	if (rc)
		goto err;

	/* Calculate total size and populate namespace properties from label0 */
	for (i = 0; i < nd_region->ndr_mappings; i++) {
		struct nd_namespace_label *label0;
		struct nvdimm_drvdata *ndd;

		nd_mapping = &nd_region->mapping[i];
		label_ent = list_first_entry_or_null(&nd_mapping->labels,
				typeof(*label_ent), list);
		label0 = label_ent ? label_ent->label : NULL;

		if (!label0) {
			WARN_ON(1);
			continue;
		}

		size += __le64_to_cpu(label0->rawsize);
		if (__le16_to_cpu(label0->position) != 0)
			continue;
		WARN_ON(nspm->alt_name || nspm->uuid);
		nspm->alt_name = kmemdup((void __force *) label0->name,
				NSLABEL_NAME_LEN, GFP_KERNEL);
		nspm->uuid = kmemdup((void __force *) label0->uuid,
				NSLABEL_UUID_LEN, GFP_KERNEL);
		nspm->lbasize = __le64_to_cpu(label0->lbasize);
		ndd = to_ndd(nd_mapping);
		if (namespace_label_has(ndd, abstraction_guid))
			nspm->nsio.common.claim_class
				= to_nvdimm_cclass(&label0->abstraction_guid);

	}

	if (!nspm->alt_name || !nspm->uuid) {
		rc = -ENOMEM;
		goto err;
	}

	nd_namespace_pmem_set_resource(nd_region, nspm, size);

	return dev;
 err:
	namespace_pmem_release(dev);
	switch (rc) {
	case -EINVAL:
		dev_dbg(&nd_region->dev, "invalid label(s)\n");
		break;
	case -ENODEV:
		dev_dbg(&nd_region->dev, "label not found\n");
		break;
	default:
		dev_dbg(&nd_region->dev, "unexpected err: %d\n", rc);
		break;
	}
	return ERR_PTR(rc);
}

struct resource *nsblk_add_resource(struct nd_region *nd_region,
		struct nvdimm_drvdata *ndd, struct nd_namespace_blk *nsblk,
		resource_size_t start)
{
	struct nd_label_id label_id;
	struct resource *res;

	nd_label_gen_id(&label_id, nsblk->uuid, NSLABEL_FLAG_LOCAL);
	res = krealloc(nsblk->res,
			sizeof(void *) * (nsblk->num_resources + 1),
			GFP_KERNEL);
	if (!res)
		return NULL;
	nsblk->res = (struct resource **) res;
	for_each_dpa_resource(ndd, res)
		if (strcmp(res->name, label_id.id) == 0
				&& res->start == start) {
			nsblk->res[nsblk->num_resources++] = res;
			return res;
		}
	return NULL;
}

static struct device *nd_namespace_blk_create(struct nd_region *nd_region)
{
	struct nd_namespace_blk *nsblk;
	struct device *dev;

	if (!is_nd_blk(&nd_region->dev))
		return NULL;

	nsblk = kzalloc(sizeof(*nsblk), GFP_KERNEL);
	if (!nsblk)
		return NULL;

	dev = &nsblk->common.dev;
	dev->type = &namespace_blk_device_type;
	nsblk->id = ida_simple_get(&nd_region->ns_ida, 0, 0, GFP_KERNEL);
	if (nsblk->id < 0) {
		kfree(nsblk);
		return NULL;
	}
	dev_set_name(dev, "namespace%d.%d", nd_region->id, nsblk->id);
	dev->parent = &nd_region->dev;
	dev->groups = nd_namespace_attribute_groups;

	return &nsblk->common.dev;
}

static struct device *nd_namespace_pmem_create(struct nd_region *nd_region)
{
	struct nd_namespace_pmem *nspm;
	struct resource *res;
	struct device *dev;

	if (!is_memory(&nd_region->dev))
		return NULL;

	nspm = kzalloc(sizeof(*nspm), GFP_KERNEL);
	if (!nspm)
		return NULL;

	dev = &nspm->nsio.common.dev;
	dev->type = &namespace_pmem_device_type;
	dev->parent = &nd_region->dev;
	res = &nspm->nsio.res;
	res->name = dev_name(&nd_region->dev);
	res->flags = IORESOURCE_MEM;

	nspm->id = ida_simple_get(&nd_region->ns_ida, 0, 0, GFP_KERNEL);
	if (nspm->id < 0) {
		kfree(nspm);
		return NULL;
	}
	dev_set_name(dev, "namespace%d.%d", nd_region->id, nspm->id);
	dev->parent = &nd_region->dev;
	dev->groups = nd_namespace_attribute_groups;
	nd_namespace_pmem_set_resource(nd_region, nspm, 0);

	return dev;
}

void nd_region_create_ns_seed(struct nd_region *nd_region)
{
	WARN_ON(!is_nvdimm_bus_locked(&nd_region->dev));

	if (nd_region_to_nstype(nd_region) == ND_DEVICE_NAMESPACE_IO)
		return;

	if (is_nd_blk(&nd_region->dev))
		nd_region->ns_seed = nd_namespace_blk_create(nd_region);
	else
		nd_region->ns_seed = nd_namespace_pmem_create(nd_region);

	/*
	 * Seed creation failures are not fatal, provisioning is simply
	 * disabled until memory becomes available
	 */
	if (!nd_region->ns_seed)
		dev_err(&nd_region->dev, "failed to create %s namespace\n",
				is_nd_blk(&nd_region->dev) ? "blk" : "pmem");
	else
		nd_device_register(nd_region->ns_seed);
}

void nd_region_create_dax_seed(struct nd_region *nd_region)
{
	WARN_ON(!is_nvdimm_bus_locked(&nd_region->dev));
	nd_region->dax_seed = nd_dax_create(nd_region);
	/*
	 * Seed creation failures are not fatal, provisioning is simply
	 * disabled until memory becomes available
	 */
	if (!nd_region->dax_seed)
		dev_err(&nd_region->dev, "failed to create dax namespace\n");
}

void nd_region_create_pfn_seed(struct nd_region *nd_region)
{
	WARN_ON(!is_nvdimm_bus_locked(&nd_region->dev));
	nd_region->pfn_seed = nd_pfn_create(nd_region);
	/*
	 * Seed creation failures are not fatal, provisioning is simply
	 * disabled until memory becomes available
	 */
	if (!nd_region->pfn_seed)
		dev_err(&nd_region->dev, "failed to create pfn namespace\n");
}

void nd_region_create_btt_seed(struct nd_region *nd_region)
{
	WARN_ON(!is_nvdimm_bus_locked(&nd_region->dev));
	nd_region->btt_seed = nd_btt_create(nd_region);
	/*
	 * Seed creation failures are not fatal, provisioning is simply
	 * disabled until memory becomes available
	 */
	if (!nd_region->btt_seed)
		dev_err(&nd_region->dev, "failed to create btt namespace\n");
}

static int add_namespace_resource(struct nd_region *nd_region,
		struct nd_namespace_label *nd_label, struct device **devs,
		int count)
{
	struct nd_mapping *nd_mapping = &nd_region->mapping[0];
	struct nvdimm_drvdata *ndd = to_ndd(nd_mapping);
	int i;

	for (i = 0; i < count; i++) {
		u8 *uuid = namespace_to_uuid(devs[i]);
		struct resource *res;

		if (IS_ERR_OR_NULL(uuid)) {
			WARN_ON(1);
			continue;
		}

		if (memcmp(uuid, nd_label->uuid, NSLABEL_UUID_LEN) != 0)
			continue;
		if (is_namespace_blk(devs[i])) {
			res = nsblk_add_resource(nd_region, ndd,
					to_nd_namespace_blk(devs[i]),
					__le64_to_cpu(nd_label->dpa));
			if (!res)
				return -ENXIO;
			nd_dbg_dpa(nd_region, ndd, res, "%d assign\n", count);
		} else {
			dev_err(&nd_region->dev,
					"error: conflicting extents for uuid: %pUb\n",
					nd_label->uuid);
			return -ENXIO;
		}
		break;
	}

	return i;
}

static struct device *create_namespace_blk(struct nd_region *nd_region,
		struct nd_namespace_label *nd_label, int count)
{

	struct nd_mapping *nd_mapping = &nd_region->mapping[0];
	struct nd_interleave_set *nd_set = nd_region->nd_set;
	struct nvdimm_drvdata *ndd = to_ndd(nd_mapping);
	struct nd_namespace_blk *nsblk;
	char name[NSLABEL_NAME_LEN];
	struct device *dev = NULL;
	struct resource *res;

	if (namespace_label_has(ndd, type_guid)) {
		if (!guid_equal(&nd_set->type_guid, &nd_label->type_guid)) {
			dev_dbg(ndd->dev, "expect type_guid %pUb got %pUb\n",
					nd_set->type_guid.b,
					nd_label->type_guid.b);
			return ERR_PTR(-EAGAIN);
		}

		if (nd_label->isetcookie != __cpu_to_le64(nd_set->cookie2)) {
			dev_dbg(ndd->dev, "expect cookie %#llx got %#llx\n",
					nd_set->cookie2,
					__le64_to_cpu(nd_label->isetcookie));
			return ERR_PTR(-EAGAIN);
		}
	}

	nsblk = kzalloc(sizeof(*nsblk), GFP_KERNEL);
	if (!nsblk)
		return ERR_PTR(-ENOMEM);
	dev = &nsblk->common.dev;
	dev->type = &namespace_blk_device_type;
	dev->parent = &nd_region->dev;
	nsblk->id = -1;
	nsblk->lbasize = __le64_to_cpu(nd_label->lbasize);
	nsblk->uuid = kmemdup(nd_label->uuid, NSLABEL_UUID_LEN,
			GFP_KERNEL);
	if (namespace_label_has(ndd, abstraction_guid))
		nsblk->common.claim_class
			= to_nvdimm_cclass(&nd_label->abstraction_guid);
	if (!nsblk->uuid)
		goto blk_err;
	memcpy(name, nd_label->name, NSLABEL_NAME_LEN);
	if (name[0]) {
		nsblk->alt_name = kmemdup(name, NSLABEL_NAME_LEN,
				GFP_KERNEL);
		if (!nsblk->alt_name)
			goto blk_err;
	}
	res = nsblk_add_resource(nd_region, ndd, nsblk,
			__le64_to_cpu(nd_label->dpa));
	if (!res)
		goto blk_err;
	nd_dbg_dpa(nd_region, ndd, res, "%d: assign\n", count);
	return dev;
 blk_err:
	namespace_blk_release(dev);
	return ERR_PTR(-ENXIO);
}

static int cmp_dpa(const void *a, const void *b)
{
	const struct device *dev_a = *(const struct device **) a;
	const struct device *dev_b = *(const struct device **) b;
	struct nd_namespace_blk *nsblk_a, *nsblk_b;
	struct nd_namespace_pmem *nspm_a, *nspm_b;

	if (is_namespace_io(dev_a))
		return 0;

	if (is_namespace_blk(dev_a)) {
		nsblk_a = to_nd_namespace_blk(dev_a);
		nsblk_b = to_nd_namespace_blk(dev_b);

		return memcmp(&nsblk_a->res[0]->start, &nsblk_b->res[0]->start,
				sizeof(resource_size_t));
	}

	nspm_a = to_nd_namespace_pmem(dev_a);
	nspm_b = to_nd_namespace_pmem(dev_b);

	return memcmp(&nspm_a->nsio.res.start, &nspm_b->nsio.res.start,
			sizeof(resource_size_t));
}

static struct device **scan_labels(struct nd_region *nd_region)
{
	int i, count = 0;
	struct device *dev, **devs = NULL;
	struct nd_label_ent *label_ent, *e;
	struct nd_mapping *nd_mapping = &nd_region->mapping[0];
	resource_size_t map_end = nd_mapping->start + nd_mapping->size - 1;

	/* "safe" because create_namespace_pmem() might list_move() label_ent */
	list_for_each_entry_safe(label_ent, e, &nd_mapping->labels, list) {
		struct nd_namespace_label *nd_label = label_ent->label;
		struct device **__devs;
		u32 flags;

		if (!nd_label)
			continue;
		flags = __le32_to_cpu(nd_label->flags);
		if (is_nd_blk(&nd_region->dev)
				== !!(flags & NSLABEL_FLAG_LOCAL))
			/* pass, region matches label type */;
		else
			continue;

		/* skip labels that describe extents outside of the region */
		if (__le64_to_cpu(nd_label->dpa) < nd_mapping->start ||
		    __le64_to_cpu(nd_label->dpa) > map_end)
				continue;

		i = add_namespace_resource(nd_region, nd_label, devs, count);
		if (i < 0)
			goto err;
		if (i < count)
			continue;
		__devs = kcalloc(count + 2, sizeof(dev), GFP_KERNEL);
		if (!__devs)
			goto err;
		memcpy(__devs, devs, sizeof(dev) * count);
		kfree(devs);
		devs = __devs;

		if (is_nd_blk(&nd_region->dev))
			dev = create_namespace_blk(nd_region, nd_label, count);
		else {
			struct nvdimm_drvdata *ndd = to_ndd(nd_mapping);
			struct nd_namespace_index *nsindex;

			nsindex = to_namespace_index(ndd, ndd->ns_current);
			dev = create_namespace_pmem(nd_region, nsindex, nd_label);
		}

		if (IS_ERR(dev)) {
			switch (PTR_ERR(dev)) {
			case -EAGAIN:
				/* skip invalid labels */
				continue;
			case -ENODEV:
				/* fallthrough to seed creation */
				break;
			default:
				goto err;
			}
		} else
			devs[count++] = dev;

	}

	dev_dbg(&nd_region->dev, "discovered %d %s namespace%s\n",
			count, is_nd_blk(&nd_region->dev)
			? "blk" : "pmem", count == 1 ? "" : "s");

	if (count == 0) {
		/* Publish a zero-sized namespace for userspace to configure. */
		nd_mapping_free_labels(nd_mapping);

		devs = kcalloc(2, sizeof(dev), GFP_KERNEL);
		if (!devs)
			goto err;
		if (is_nd_blk(&nd_region->dev)) {
			struct nd_namespace_blk *nsblk;

			nsblk = kzalloc(sizeof(*nsblk), GFP_KERNEL);
			if (!nsblk)
				goto err;
			dev = &nsblk->common.dev;
			dev->type = &namespace_blk_device_type;
		} else {
			struct nd_namespace_pmem *nspm;

			nspm = kzalloc(sizeof(*nspm), GFP_KERNEL);
			if (!nspm)
				goto err;
			dev = &nspm->nsio.common.dev;
			dev->type = &namespace_pmem_device_type;
			nd_namespace_pmem_set_resource(nd_region, nspm, 0);
		}
		dev->parent = &nd_region->dev;
		devs[count++] = dev;
	} else if (is_memory(&nd_region->dev)) {
		/* clean unselected labels */
		for (i = 0; i < nd_region->ndr_mappings; i++) {
			struct list_head *l, *e;
			LIST_HEAD(list);
			int j;

			nd_mapping = &nd_region->mapping[i];
			if (list_empty(&nd_mapping->labels)) {
				WARN_ON(1);
				continue;
			}

			j = count;
			list_for_each_safe(l, e, &nd_mapping->labels) {
				if (!j--)
					break;
				list_move_tail(l, &list);
			}
			nd_mapping_free_labels(nd_mapping);
			list_splice_init(&list, &nd_mapping->labels);
		}
	}

	if (count > 1)
		sort(devs, count, sizeof(struct device *), cmp_dpa, NULL);

	return devs;

 err:
	if (devs) {
		for (i = 0; devs[i]; i++)
			if (is_nd_blk(&nd_region->dev))
				namespace_blk_release(devs[i]);
			else
				namespace_pmem_release(devs[i]);
		kfree(devs);
	}
	return NULL;
}

static struct device **create_namespaces(struct nd_region *nd_region)
{
	struct nd_mapping *nd_mapping;
	struct device **devs;
	int i;

	if (nd_region->ndr_mappings == 0)
		return NULL;

	/* lock down all mappings while we scan labels */
	for (i = 0; i < nd_region->ndr_mappings; i++) {
		nd_mapping = &nd_region->mapping[i];
		mutex_lock_nested(&nd_mapping->lock, i);
	}

	devs = scan_labels(nd_region);

	for (i = 0; i < nd_region->ndr_mappings; i++) {
		int reverse = nd_region->ndr_mappings - 1 - i;

		nd_mapping = &nd_region->mapping[reverse];
		mutex_unlock(&nd_mapping->lock);
	}

	return devs;
}

static int init_active_labels(struct nd_region *nd_region)
{
	int i;

	for (i = 0; i < nd_region->ndr_mappings; i++) {
		struct nd_mapping *nd_mapping = &nd_region->mapping[i];
		struct nvdimm_drvdata *ndd = to_ndd(nd_mapping);
		struct nvdimm *nvdimm = nd_mapping->nvdimm;
		struct nd_label_ent *label_ent;
		int count, j;

		/*
		 * If the dimm is disabled then we may need to prevent
		 * the region from being activated.
		 */
		if (!ndd) {
			if (test_bit(NDD_LOCKED, &nvdimm->flags))
				/* fail, label data may be unreadable */;
			else if (test_bit(NDD_ALIASING, &nvdimm->flags))
				/* fail, labels needed to disambiguate dpa */;
			else
				return 0;

			dev_err(&nd_region->dev, "%s: is %s, failing probe\n",
					dev_name(&nd_mapping->nvdimm->dev),
					test_bit(NDD_LOCKED, &nvdimm->flags)
					? "locked" : "disabled");
			return -ENXIO;
		}
		nd_mapping->ndd = ndd;
		atomic_inc(&nvdimm->busy);
		get_ndd(ndd);

		count = nd_label_active_count(ndd);
		dev_dbg(ndd->dev, "count: %d\n", count);
		if (!count)
			continue;
		for (j = 0; j < count; j++) {
			struct nd_namespace_label *label;

			label_ent = kzalloc(sizeof(*label_ent), GFP_KERNEL);
			if (!label_ent)
				break;
			label = nd_label_active(ndd, j);
			label_ent->label = label;

			mutex_lock(&nd_mapping->lock);
			list_add_tail(&label_ent->list, &nd_mapping->labels);
			mutex_unlock(&nd_mapping->lock);
		}

		if (j >= count)
			continue;

		mutex_lock(&nd_mapping->lock);
		nd_mapping_free_labels(nd_mapping);
		mutex_unlock(&nd_mapping->lock);
		return -ENOMEM;
	}

	return 0;
}

int nd_region_register_namespaces(struct nd_region *nd_region, int *err)
{
	struct device **devs = NULL;
	int i, rc = 0, type;

	*err = 0;
	nvdimm_bus_lock(&nd_region->dev);
	rc = init_active_labels(nd_region);
	if (rc) {
		nvdimm_bus_unlock(&nd_region->dev);
		return rc;
	}

	type = nd_region_to_nstype(nd_region);
	switch (type) {
	case ND_DEVICE_NAMESPACE_IO:
		devs = create_namespace_io(nd_region);
		break;
	case ND_DEVICE_NAMESPACE_PMEM:
	case ND_DEVICE_NAMESPACE_BLK:
		devs = create_namespaces(nd_region);
		break;
	default:
		break;
	}
	nvdimm_bus_unlock(&nd_region->dev);

	if (!devs)
		return -ENODEV;

	for (i = 0; devs[i]; i++) {
		struct device *dev = devs[i];
		int id;

		if (type == ND_DEVICE_NAMESPACE_BLK) {
			struct nd_namespace_blk *nsblk;

			nsblk = to_nd_namespace_blk(dev);
			id = ida_simple_get(&nd_region->ns_ida, 0, 0,
					GFP_KERNEL);
			nsblk->id = id;
		} else if (type == ND_DEVICE_NAMESPACE_PMEM) {
			struct nd_namespace_pmem *nspm;

			nspm = to_nd_namespace_pmem(dev);
			id = ida_simple_get(&nd_region->ns_ida, 0, 0,
					GFP_KERNEL);
			nspm->id = id;
		} else
			id = i;

		if (id < 0)
			break;
		dev_set_name(dev, "namespace%d.%d", nd_region->id, id);
		dev->groups = nd_namespace_attribute_groups;
		nd_device_register(dev);
	}
	if (i)
		nd_region->ns_seed = devs[0];

	if (devs[i]) {
		int j;

		for (j = i; devs[j]; j++) {
			struct device *dev = devs[j];

			device_initialize(dev);
			put_device(dev);
		}
		*err = j - i;
		/*
		 * All of the namespaces we tried to register failed, so
		 * fail region activation.
		 */
		if (*err == 0)
			rc = -ENODEV;
	}
	kfree(devs);

	if (rc == -ENODEV)
		return rc;

	return i;
}<|MERGE_RESOLUTION|>--- conflicted
+++ resolved
@@ -112,11 +112,7 @@
 
 static int is_namespace_uuid_busy(struct device *dev, void *data)
 {
-<<<<<<< HEAD
-	if (is_nd_pmem(dev) || is_nd_blk(dev))
-=======
 	if (is_nd_region(dev))
->>>>>>> 286cd8c7
 		return device_for_each_child(dev, data, is_uuid_busy);
 	return 0;
 }
@@ -1920,18 +1916,11 @@
 		struct nd_namespace_index *nsindex,
 		struct nd_namespace_label *nd_label)
 {
-<<<<<<< HEAD
-	u64 altcookie = nd_region_interleave_set_altcookie(nd_region);
-	u64 cookie = nd_region_interleave_set_cookie(nd_region);
-	struct nd_namespace_label *nd_label;
-	u8 select_id[NSLABEL_UUID_LEN];
-=======
 	u64 cookie = nd_region_interleave_set_cookie(nd_region, nsindex);
 	u64 altcookie = nd_region_interleave_set_altcookie(nd_region);
 	struct nd_label_ent *label_ent;
 	struct nd_namespace_pmem *nspm;
 	struct nd_mapping *nd_mapping;
->>>>>>> 286cd8c7
 	resource_size_t size = 0;
 	struct resource *res;
 	struct device *dev;
@@ -1940,11 +1929,7 @@
 
 	if (cookie == 0) {
 		dev_dbg(&nd_region->dev, "invalid interleave-set-cookie\n");
-<<<<<<< HEAD
-		return -ENXIO;
-=======
 		return ERR_PTR(-ENXIO);
->>>>>>> 286cd8c7
 	}
 
 	if (__le64_to_cpu(nd_label->isetcookie) != cookie) {
@@ -1961,45 +1946,6 @@
 	if (!nspm)
 		return ERR_PTR(-ENOMEM);
 
-<<<<<<< HEAD
-		if (isetcookie != cookie) {
-			dev_dbg(&nd_region->dev, "invalid cookie in label: %pUb\n",
-					nd_label->uuid);
-			if (isetcookie != altcookie)
-				continue;
-
-			dev_dbg(&nd_region->dev, "valid altcookie in label: %pUb\n",
-					nd_label->uuid);
-		}
-
-		for (i = 0; nd_region->ndr_mappings; i++) {
-			if (has_uuid_at_pos(nd_region, nd_label->uuid, cookie, i))
-				continue;
-			if (has_uuid_at_pos(nd_region, nd_label->uuid, altcookie, i))
-				continue;
-			break;
-		}
-
-		if (i < nd_region->ndr_mappings) {
-			/*
-			 * Give up if we don't find an instance of a
-			 * uuid at each position (from 0 to
-			 * nd_region->ndr_mappings - 1), or if we find a
-			 * dimm with two instances of the same uuid.
-			 */
-			rc = -EINVAL;
-			goto err;
-		} else if (pmem_id) {
-			/*
-			 * If there is more than one valid uuid set, we
-			 * need userspace to clean this up.
-			 */
-			rc = -EBUSY;
-			goto err;
-		}
-		memcpy(select_id, nd_label->uuid, NSLABEL_UUID_LEN);
-		pmem_id = select_id;
-=======
 	nspm->id = -1;
 	dev = &nspm->nsio.common.dev;
 	dev->type = &namespace_pmem_device_type;
@@ -2028,7 +1974,6 @@
 				nvdimm_name(nvdimm), nd_label->uuid);
 		rc = -EINVAL;
 		goto err;
->>>>>>> 286cd8c7
 	}
 
 	/*
