/*
 * Copyright(c) 2013-2015 Intel Corporation. All rights reserved.
 *
 * This program is free software; you can redistribute it and/or modify
 * it under the terms of version 2 of the GNU General Public License as
 * published by the Free Software Foundation.
 *
 * This program is distributed in the hope that it will be useful, but
 * WITHOUT ANY WARRANTY; without even the implied warranty of
 * MERCHANTABILITY or FITNESS FOR A PARTICULAR PURPOSE.  See the GNU
 * General Public License for more details.
 */
#define pr_fmt(fmt) KBUILD_MODNAME ": " fmt
#include <linux/libnvdimm.h>
#include <linux/sched/mm.h>
#include <linux/vmalloc.h>
#include <linux/uaccess.h>
#include <linux/module.h>
#include <linux/blkdev.h>
#include <linux/fcntl.h>
#include <linux/async.h>
#include <linux/genhd.h>
#include <linux/ndctl.h>
#include <linux/sched.h>
#include <linux/slab.h>
#include <linux/fs.h>
#include <linux/io.h>
#include <linux/mm.h>
#include <linux/nd.h>
#include "nd-core.h"
#include "nd.h"
#include "pfn.h"

int nvdimm_major;
static int nvdimm_bus_major;
static struct class *nd_class;
static DEFINE_IDA(nd_ida);

static int to_nd_device_type(struct device *dev)
{
	if (is_nvdimm(dev))
		return ND_DEVICE_DIMM;
	else if (is_memory(dev))
		return ND_DEVICE_REGION_PMEM;
	else if (is_nd_blk(dev))
		return ND_DEVICE_REGION_BLK;
	else if (is_nd_dax(dev))
		return ND_DEVICE_DAX_PMEM;
	else if (is_nd_region(dev->parent))
		return nd_region_to_nstype(to_nd_region(dev->parent));

	return 0;
}

static int nvdimm_bus_uevent(struct device *dev, struct kobj_uevent_env *env)
{
	/*
	 * Ensure that region devices always have their numa node set as
	 * early as possible.
	 */
	if (is_nd_region(dev))
		set_dev_node(dev, to_nd_region(dev)->numa_node);
	return add_uevent_var(env, "MODALIAS=" ND_DEVICE_MODALIAS_FMT,
			to_nd_device_type(dev));
}

static struct module *to_bus_provider(struct device *dev)
{
	/* pin bus providers while regions are enabled */
	if (is_nd_region(dev)) {
		struct nvdimm_bus *nvdimm_bus = walk_to_nvdimm_bus(dev);

		return nvdimm_bus->nd_desc->module;
	}
	return NULL;
}

static void nvdimm_bus_probe_start(struct nvdimm_bus *nvdimm_bus)
{
	nvdimm_bus_lock(&nvdimm_bus->dev);
	nvdimm_bus->probe_active++;
	nvdimm_bus_unlock(&nvdimm_bus->dev);
}

static void nvdimm_bus_probe_end(struct nvdimm_bus *nvdimm_bus)
{
	nvdimm_bus_lock(&nvdimm_bus->dev);
	if (--nvdimm_bus->probe_active == 0)
		wake_up(&nvdimm_bus->wait);
	nvdimm_bus_unlock(&nvdimm_bus->dev);
}

static int nvdimm_bus_probe(struct device *dev)
{
	struct nd_device_driver *nd_drv = to_nd_device_driver(dev->driver);
	struct module *provider = to_bus_provider(dev);
	struct nvdimm_bus *nvdimm_bus = walk_to_nvdimm_bus(dev);
	int rc;

	if (!try_module_get(provider))
		return -ENXIO;

	dev_dbg(&nvdimm_bus->dev, "START: %s.probe(%s)\n",
			dev->driver->name, dev_name(dev));

	nvdimm_bus_probe_start(nvdimm_bus);
	rc = nd_drv->probe(dev);
	if (rc == 0)
		nd_region_probe_success(nvdimm_bus, dev);
	else
		nd_region_disable(nvdimm_bus, dev);
	nvdimm_bus_probe_end(nvdimm_bus);

	dev_dbg(&nvdimm_bus->dev, "END: %s.probe(%s) = %d\n", dev->driver->name,
			dev_name(dev), rc);

	if (rc != 0)
		module_put(provider);
	return rc;
}

static int nvdimm_bus_remove(struct device *dev)
{
	struct nd_device_driver *nd_drv = to_nd_device_driver(dev->driver);
	struct module *provider = to_bus_provider(dev);
	struct nvdimm_bus *nvdimm_bus = walk_to_nvdimm_bus(dev);
	int rc = 0;

	if (nd_drv->remove)
		rc = nd_drv->remove(dev);
	nd_region_disable(nvdimm_bus, dev);

	dev_dbg(&nvdimm_bus->dev, "%s.remove(%s) = %d\n", dev->driver->name,
			dev_name(dev), rc);
	module_put(provider);
	return rc;
}

static void nvdimm_bus_shutdown(struct device *dev)
{
	struct nvdimm_bus *nvdimm_bus = walk_to_nvdimm_bus(dev);
	struct nd_device_driver *nd_drv = NULL;

	if (dev->driver)
		nd_drv = to_nd_device_driver(dev->driver);

	if (nd_drv && nd_drv->shutdown) {
		nd_drv->shutdown(dev);
		dev_dbg(&nvdimm_bus->dev, "%s.shutdown(%s)\n",
				dev->driver->name, dev_name(dev));
	}
}

void nd_device_notify(struct device *dev, enum nvdimm_event event)
{
	device_lock(dev);
	if (dev->driver) {
		struct nd_device_driver *nd_drv;

		nd_drv = to_nd_device_driver(dev->driver);
		if (nd_drv->notify)
			nd_drv->notify(dev, event);
	}
	device_unlock(dev);
}
EXPORT_SYMBOL(nd_device_notify);

void nvdimm_region_notify(struct nd_region *nd_region, enum nvdimm_event event)
{
	struct nvdimm_bus *nvdimm_bus = walk_to_nvdimm_bus(&nd_region->dev);

	if (!nvdimm_bus)
		return;

	/* caller is responsible for holding a reference on the device */
	nd_device_notify(&nd_region->dev, event);
}
EXPORT_SYMBOL_GPL(nvdimm_region_notify);

struct clear_badblocks_context {
	resource_size_t phys, cleared;
};

static int nvdimm_clear_badblocks_region(struct device *dev, void *data)
{
	struct clear_badblocks_context *ctx = data;
	struct nd_region *nd_region;
	resource_size_t ndr_end;
	sector_t sector;

	/* make sure device is a region */
	if (!is_memory(dev))
		return 0;

	nd_region = to_nd_region(dev);
	ndr_end = nd_region->ndr_start + nd_region->ndr_size - 1;

	/* make sure we are in the region */
	if (ctx->phys < nd_region->ndr_start ||
	    (ctx->phys + ctx->cleared - 1) > ndr_end)
		return 0;

	sector = (ctx->phys - nd_region->ndr_start) / 512;
	badblocks_clear(&nd_region->bb, sector, ctx->cleared / 512);

	if (nd_region->bb_state)
		sysfs_notify_dirent(nd_region->bb_state);

	return 0;
}

static void nvdimm_clear_badblocks_regions(struct nvdimm_bus *nvdimm_bus,
		phys_addr_t phys, u64 cleared)
{
	struct clear_badblocks_context ctx = {
		.phys = phys,
		.cleared = cleared,
	};

	device_for_each_child(&nvdimm_bus->dev, &ctx,
			nvdimm_clear_badblocks_region);
}

static void nvdimm_account_cleared_poison(struct nvdimm_bus *nvdimm_bus,
		phys_addr_t phys, u64 cleared)
{
	if (cleared > 0)
		badrange_forget(&nvdimm_bus->badrange, phys, cleared);

	if (cleared > 0 && cleared / 512)
		nvdimm_clear_badblocks_regions(nvdimm_bus, phys, cleared);
}

long nvdimm_clear_poison(struct device *dev, phys_addr_t phys,
		unsigned int len)
{
	struct nvdimm_bus *nvdimm_bus = walk_to_nvdimm_bus(dev);
	struct nvdimm_bus_descriptor *nd_desc;
	struct nd_cmd_clear_error clear_err;
	struct nd_cmd_ars_cap ars_cap;
	u32 clear_err_unit, mask;
	unsigned int noio_flag;
	int cmd_rc, rc;

	if (!nvdimm_bus)
		return -ENXIO;

	nd_desc = nvdimm_bus->nd_desc;
	/*
	 * if ndctl does not exist, it's PMEM_LEGACY and
	 * we want to just pretend everything is handled.
	 */
	if (!nd_desc->ndctl)
		return len;

	memset(&ars_cap, 0, sizeof(ars_cap));
	ars_cap.address = phys;
	ars_cap.length = len;
	noio_flag = memalloc_noio_save();
	rc = nd_desc->ndctl(nd_desc, NULL, ND_CMD_ARS_CAP, &ars_cap,
			sizeof(ars_cap), &cmd_rc);
	memalloc_noio_restore(noio_flag);
	if (rc < 0)
		return rc;
	if (cmd_rc < 0)
		return cmd_rc;
	clear_err_unit = ars_cap.clear_err_unit;
	if (!clear_err_unit || !is_power_of_2(clear_err_unit))
		return -ENXIO;

	mask = clear_err_unit - 1;
	if ((phys | len) & mask)
		return -ENXIO;
	memset(&clear_err, 0, sizeof(clear_err));
	clear_err.address = phys;
	clear_err.length = len;
	noio_flag = memalloc_noio_save();
	rc = nd_desc->ndctl(nd_desc, NULL, ND_CMD_CLEAR_ERROR, &clear_err,
			sizeof(clear_err), &cmd_rc);
	memalloc_noio_restore(noio_flag);
	if (rc < 0)
		return rc;
	if (cmd_rc < 0)
		return cmd_rc;

	nvdimm_account_cleared_poison(nvdimm_bus, phys, clear_err.cleared);

	return clear_err.cleared;
}
EXPORT_SYMBOL_GPL(nvdimm_clear_poison);

static int nvdimm_bus_match(struct device *dev, struct device_driver *drv);

static struct bus_type nvdimm_bus_type = {
	.name = "nd",
	.uevent = nvdimm_bus_uevent,
	.match = nvdimm_bus_match,
	.probe = nvdimm_bus_probe,
	.remove = nvdimm_bus_remove,
	.shutdown = nvdimm_bus_shutdown,
};

static void nvdimm_bus_release(struct device *dev)
{
	struct nvdimm_bus *nvdimm_bus;

	nvdimm_bus = container_of(dev, struct nvdimm_bus, dev);
	ida_simple_remove(&nd_ida, nvdimm_bus->id);
	kfree(nvdimm_bus);
}

static bool is_nvdimm_bus(struct device *dev)
{
	return dev->release == nvdimm_bus_release;
}

struct nvdimm_bus *walk_to_nvdimm_bus(struct device *nd_dev)
{
	struct device *dev;

	for (dev = nd_dev; dev; dev = dev->parent)
		if (is_nvdimm_bus(dev))
			break;
	dev_WARN_ONCE(nd_dev, !dev, "invalid dev, not on nd bus\n");
	if (dev)
		return to_nvdimm_bus(dev);
	return NULL;
}

struct nvdimm_bus *to_nvdimm_bus(struct device *dev)
{
	struct nvdimm_bus *nvdimm_bus;

	nvdimm_bus = container_of(dev, struct nvdimm_bus, dev);
	WARN_ON(!is_nvdimm_bus(dev));
	return nvdimm_bus;
}
EXPORT_SYMBOL_GPL(to_nvdimm_bus);

struct nvdimm_bus *nvdimm_bus_register(struct device *parent,
		struct nvdimm_bus_descriptor *nd_desc)
{
	struct nvdimm_bus *nvdimm_bus;
	int rc;

	nvdimm_bus = kzalloc(sizeof(*nvdimm_bus), GFP_KERNEL);
	if (!nvdimm_bus)
		return NULL;
	INIT_LIST_HEAD(&nvdimm_bus->list);
	INIT_LIST_HEAD(&nvdimm_bus->mapping_list);
	init_waitqueue_head(&nvdimm_bus->wait);
	nvdimm_bus->id = ida_simple_get(&nd_ida, 0, 0, GFP_KERNEL);
	mutex_init(&nvdimm_bus->reconfig_mutex);
	badrange_init(&nvdimm_bus->badrange);
	if (nvdimm_bus->id < 0) {
		kfree(nvdimm_bus);
		return NULL;
	}
	nvdimm_bus->nd_desc = nd_desc;
	nvdimm_bus->dev.parent = parent;
	nvdimm_bus->dev.release = nvdimm_bus_release;
	nvdimm_bus->dev.groups = nd_desc->attr_groups;
	nvdimm_bus->dev.bus = &nvdimm_bus_type;
	nvdimm_bus->dev.of_node = nd_desc->of_node;
	dev_set_name(&nvdimm_bus->dev, "ndbus%d", nvdimm_bus->id);
	rc = device_register(&nvdimm_bus->dev);
	if (rc) {
		dev_dbg(&nvdimm_bus->dev, "registration failed: %d\n", rc);
		goto err;
	}

	return nvdimm_bus;
 err:
	put_device(&nvdimm_bus->dev);
	return NULL;
}
EXPORT_SYMBOL_GPL(nvdimm_bus_register);

void nvdimm_bus_unregister(struct nvdimm_bus *nvdimm_bus)
{
	if (!nvdimm_bus)
		return;
	device_unregister(&nvdimm_bus->dev);
}
EXPORT_SYMBOL_GPL(nvdimm_bus_unregister);

static int child_unregister(struct device *dev, void *data)
{
	/*
	 * the singular ndctl class device per bus needs to be
	 * "device_destroy"ed, so skip it here
	 *
	 * i.e. remove classless children
	 */
	if (dev->class)
		/* pass */;
	else
		nd_device_unregister(dev, ND_SYNC);
	return 0;
}

static void free_badrange_list(struct list_head *badrange_list)
{
	struct badrange_entry *bre, *next;

	list_for_each_entry_safe(bre, next, badrange_list, list) {
		list_del(&bre->list);
		kfree(bre);
	}
	list_del_init(badrange_list);
}

static int nd_bus_remove(struct device *dev)
{
	struct nvdimm_bus *nvdimm_bus = to_nvdimm_bus(dev);

	mutex_lock(&nvdimm_bus_list_mutex);
	list_del_init(&nvdimm_bus->list);
	mutex_unlock(&nvdimm_bus_list_mutex);

	wait_event(nvdimm_bus->wait,
			atomic_read(&nvdimm_bus->ioctl_active) == 0);

	nd_synchronize();
	device_for_each_child(&nvdimm_bus->dev, NULL, child_unregister);

	spin_lock(&nvdimm_bus->badrange.lock);
	free_badrange_list(&nvdimm_bus->badrange.list);
	spin_unlock(&nvdimm_bus->badrange.lock);

	nvdimm_bus_destroy_ndctl(nvdimm_bus);

	return 0;
}

static int nd_bus_probe(struct device *dev)
{
	struct nvdimm_bus *nvdimm_bus = to_nvdimm_bus(dev);
	int rc;

	rc = nvdimm_bus_create_ndctl(nvdimm_bus);
	if (rc)
		return rc;

	mutex_lock(&nvdimm_bus_list_mutex);
	list_add_tail(&nvdimm_bus->list, &nvdimm_bus_list);
	mutex_unlock(&nvdimm_bus_list_mutex);

	/* enable bus provider attributes to look up their local context */
	dev_set_drvdata(dev, nvdimm_bus->nd_desc);

	return 0;
}

static struct nd_device_driver nd_bus_driver = {
	.probe = nd_bus_probe,
	.remove = nd_bus_remove,
	.drv = {
		.name = "nd_bus",
		.suppress_bind_attrs = true,
		.bus = &nvdimm_bus_type,
		.owner = THIS_MODULE,
		.mod_name = KBUILD_MODNAME,
	},
};

static int nvdimm_bus_match(struct device *dev, struct device_driver *drv)
{
	struct nd_device_driver *nd_drv = to_nd_device_driver(drv);

	if (is_nvdimm_bus(dev) && nd_drv == &nd_bus_driver)
		return true;

	return !!test_bit(to_nd_device_type(dev), &nd_drv->type);
}

static ASYNC_DOMAIN_EXCLUSIVE(nd_async_domain);

void nd_synchronize(void)
{
	async_synchronize_full_domain(&nd_async_domain);
}
EXPORT_SYMBOL_GPL(nd_synchronize);

static void nd_async_device_register(void *d, async_cookie_t cookie)
{
	struct device *dev = d;

	if (device_add(dev) != 0) {
		dev_err(dev, "%s: failed\n", __func__);
		put_device(dev);
	}
	put_device(dev);
	if (dev->parent)
		put_device(dev->parent);
}

static void nd_async_device_unregister(void *d, async_cookie_t cookie)
{
	struct device *dev = d;

	/* flush bus operations before delete */
	nvdimm_bus_lock(dev);
	nvdimm_bus_unlock(dev);

	device_unregister(dev);
	put_device(dev);
}

void __nd_device_register(struct device *dev)
{
	if (!dev)
		return;
	dev->bus = &nvdimm_bus_type;
	if (dev->parent)
		get_device(dev->parent);
	get_device(dev);
	async_schedule_domain(nd_async_device_register, dev,
			&nd_async_domain);
}

void nd_device_register(struct device *dev)
{
	device_initialize(dev);
	__nd_device_register(dev);
}
EXPORT_SYMBOL(nd_device_register);

void nd_device_unregister(struct device *dev, enum nd_async_mode mode)
{
	bool killed;

	switch (mode) {
	case ND_ASYNC:
		/*
		 * In the async case this is being triggered with the
		 * device lock held and the unregistration work needs to
		 * be moved out of line iff this is thread has won the
		 * race to schedule the deletion.
		 */
		if (!kill_device(dev))
			return;

		get_device(dev);
		async_schedule_domain(nd_async_device_unregister, dev,
				&nd_async_domain);
		break;
	case ND_SYNC:
		/*
		 * In the sync case the device is being unregistered due
		 * to a state change of the parent. Claim the kill state
		 * to synchronize against other unregistration requests,
		 * or otherwise let the async path handle it if the
		 * unregistration was already queued.
		 */
		device_lock(dev);
		killed = kill_device(dev);
		device_unlock(dev);

		if (!killed)
			return;

		nd_synchronize();
		device_unregister(dev);
		break;
	}
}
EXPORT_SYMBOL(nd_device_unregister);

/**
 * __nd_driver_register() - register a region or a namespace driver
 * @nd_drv: driver to register
 * @owner: automatically set by nd_driver_register() macro
 * @mod_name: automatically set by nd_driver_register() macro
 */
int __nd_driver_register(struct nd_device_driver *nd_drv, struct module *owner,
		const char *mod_name)
{
	struct device_driver *drv = &nd_drv->drv;

	if (!nd_drv->type) {
		pr_debug("driver type bitmask not set (%pf)\n",
				__builtin_return_address(0));
		return -EINVAL;
	}

	if (!nd_drv->probe) {
		pr_debug("%s ->probe() must be specified\n", mod_name);
		return -EINVAL;
	}

	drv->bus = &nvdimm_bus_type;
	drv->owner = owner;
	drv->mod_name = mod_name;

	return driver_register(drv);
}
EXPORT_SYMBOL(__nd_driver_register);

int nvdimm_revalidate_disk(struct gendisk *disk)
{
	struct device *dev = disk_to_dev(disk)->parent;
	struct nd_region *nd_region = to_nd_region(dev->parent);
	int disk_ro = get_disk_ro(disk);

	/*
	 * Upgrade to read-only if the region is read-only preserve as
	 * read-only if the disk is already read-only.
	 */
	if (disk_ro || nd_region->ro == disk_ro)
		return 0;

	dev_info(dev, "%s read-only, marking %s read-only\n",
			dev_name(&nd_region->dev), disk->disk_name);
	set_disk_ro(disk, 1);

	return 0;

}
EXPORT_SYMBOL(nvdimm_revalidate_disk);

static ssize_t modalias_show(struct device *dev, struct device_attribute *attr,
		char *buf)
{
	return sprintf(buf, ND_DEVICE_MODALIAS_FMT "\n",
			to_nd_device_type(dev));
}
static DEVICE_ATTR_RO(modalias);

static ssize_t devtype_show(struct device *dev, struct device_attribute *attr,
		char *buf)
{
	return sprintf(buf, "%s\n", dev->type->name);
}
static DEVICE_ATTR_RO(devtype);

static struct attribute *nd_device_attributes[] = {
	&dev_attr_modalias.attr,
	&dev_attr_devtype.attr,
	NULL,
};

/*
 * nd_device_attribute_group - generic attributes for all devices on an nd bus
 */
struct attribute_group nd_device_attribute_group = {
	.attrs = nd_device_attributes,
};
EXPORT_SYMBOL_GPL(nd_device_attribute_group);

static ssize_t numa_node_show(struct device *dev,
		struct device_attribute *attr, char *buf)
{
	return sprintf(buf, "%d\n", dev_to_node(dev));
}
static DEVICE_ATTR_RO(numa_node);

static struct attribute *nd_numa_attributes[] = {
	&dev_attr_numa_node.attr,
	NULL,
};

static umode_t nd_numa_attr_visible(struct kobject *kobj, struct attribute *a,
		int n)
{
	if (!IS_ENABLED(CONFIG_NUMA))
		return 0;

	return a->mode;
}

/*
 * nd_numa_attribute_group - NUMA attributes for all devices on an nd bus
 */
struct attribute_group nd_numa_attribute_group = {
	.attrs = nd_numa_attributes,
	.is_visible = nd_numa_attr_visible,
};
EXPORT_SYMBOL_GPL(nd_numa_attribute_group);

int nvdimm_bus_create_ndctl(struct nvdimm_bus *nvdimm_bus)
{
	dev_t devt = MKDEV(nvdimm_bus_major, nvdimm_bus->id);
	struct device *dev;

	dev = device_create(nd_class, &nvdimm_bus->dev, devt, nvdimm_bus,
			"ndctl%d", nvdimm_bus->id);

	if (IS_ERR(dev))
		dev_dbg(&nvdimm_bus->dev, "failed to register ndctl%d: %ld\n",
				nvdimm_bus->id, PTR_ERR(dev));
	return PTR_ERR_OR_ZERO(dev);
}

void nvdimm_bus_destroy_ndctl(struct nvdimm_bus *nvdimm_bus)
{
	device_destroy(nd_class, MKDEV(nvdimm_bus_major, nvdimm_bus->id));
}

static const struct nd_cmd_desc __nd_cmd_dimm_descs[] = {
	[ND_CMD_IMPLEMENTED] = { },
	[ND_CMD_SMART] = {
		.out_num = 2,
		.out_sizes = { 4, 128, },
	},
	[ND_CMD_SMART_THRESHOLD] = {
		.out_num = 2,
		.out_sizes = { 4, 8, },
	},
	[ND_CMD_DIMM_FLAGS] = {
		.out_num = 2,
		.out_sizes = { 4, 4 },
	},
	[ND_CMD_GET_CONFIG_SIZE] = {
		.out_num = 3,
		.out_sizes = { 4, 4, 4, },
	},
	[ND_CMD_GET_CONFIG_DATA] = {
		.in_num = 2,
		.in_sizes = { 4, 4, },
		.out_num = 2,
		.out_sizes = { 4, UINT_MAX, },
	},
	[ND_CMD_SET_CONFIG_DATA] = {
		.in_num = 3,
		.in_sizes = { 4, 4, UINT_MAX, },
		.out_num = 1,
		.out_sizes = { 4, },
	},
	[ND_CMD_VENDOR] = {
		.in_num = 3,
		.in_sizes = { 4, 4, UINT_MAX, },
		.out_num = 3,
		.out_sizes = { 4, 4, UINT_MAX, },
	},
	[ND_CMD_CALL] = {
		.in_num = 2,
		.in_sizes = { sizeof(struct nd_cmd_pkg), UINT_MAX, },
		.out_num = 1,
		.out_sizes = { UINT_MAX, },
	},
};

const struct nd_cmd_desc *nd_cmd_dimm_desc(int cmd)
{
	if (cmd < ARRAY_SIZE(__nd_cmd_dimm_descs))
		return &__nd_cmd_dimm_descs[cmd];
	return NULL;
}
EXPORT_SYMBOL_GPL(nd_cmd_dimm_desc);

static const struct nd_cmd_desc __nd_cmd_bus_descs[] = {
	[ND_CMD_IMPLEMENTED] = { },
	[ND_CMD_ARS_CAP] = {
		.in_num = 2,
		.in_sizes = { 8, 8, },
		.out_num = 4,
		.out_sizes = { 4, 4, 4, 4, },
	},
	[ND_CMD_ARS_START] = {
		.in_num = 5,
		.in_sizes = { 8, 8, 2, 1, 5, },
		.out_num = 2,
		.out_sizes = { 4, 4, },
	},
	[ND_CMD_ARS_STATUS] = {
		.out_num = 3,
		.out_sizes = { 4, 4, UINT_MAX, },
	},
	[ND_CMD_CLEAR_ERROR] = {
		.in_num = 2,
		.in_sizes = { 8, 8, },
		.out_num = 3,
		.out_sizes = { 4, 4, 8, },
	},
	[ND_CMD_CALL] = {
		.in_num = 2,
		.in_sizes = { sizeof(struct nd_cmd_pkg), UINT_MAX, },
		.out_num = 1,
		.out_sizes = { UINT_MAX, },
	},
};

const struct nd_cmd_desc *nd_cmd_bus_desc(int cmd)
{
	if (cmd < ARRAY_SIZE(__nd_cmd_bus_descs))
		return &__nd_cmd_bus_descs[cmd];
	return NULL;
}
EXPORT_SYMBOL_GPL(nd_cmd_bus_desc);

u32 nd_cmd_in_size(struct nvdimm *nvdimm, int cmd,
		const struct nd_cmd_desc *desc, int idx, void *buf)
{
	if (idx >= desc->in_num)
		return UINT_MAX;

	if (desc->in_sizes[idx] < UINT_MAX)
		return desc->in_sizes[idx];

	if (nvdimm && cmd == ND_CMD_SET_CONFIG_DATA && idx == 2) {
		struct nd_cmd_set_config_hdr *hdr = buf;

		return hdr->in_length;
	} else if (nvdimm && cmd == ND_CMD_VENDOR && idx == 2) {
		struct nd_cmd_vendor_hdr *hdr = buf;

		return hdr->in_length;
	} else if (cmd == ND_CMD_CALL) {
		struct nd_cmd_pkg *pkg = buf;

		return pkg->nd_size_in;
	}

	return UINT_MAX;
}
EXPORT_SYMBOL_GPL(nd_cmd_in_size);

u32 nd_cmd_out_size(struct nvdimm *nvdimm, int cmd,
		const struct nd_cmd_desc *desc, int idx, const u32 *in_field,
		const u32 *out_field, unsigned long remainder)
{
	if (idx >= desc->out_num)
		return UINT_MAX;

	if (desc->out_sizes[idx] < UINT_MAX)
		return desc->out_sizes[idx];

	if (nvdimm && cmd == ND_CMD_GET_CONFIG_DATA && idx == 1)
		return in_field[1];
	else if (nvdimm && cmd == ND_CMD_VENDOR && idx == 2)
		return out_field[1];
	else if (!nvdimm && cmd == ND_CMD_ARS_STATUS && idx == 2) {
		/*
		 * Per table 9-276 ARS Data in ACPI 6.1, out_field[1] is
		 * "Size of Output Buffer in bytes, including this
		 * field."
		 */
		if (out_field[1] < 4)
			return 0;
		/*
		 * ACPI 6.1 is ambiguous if 'status' is included in the
		 * output size. If we encounter an output size that
		 * overshoots the remainder by 4 bytes, assume it was
		 * including 'status'.
		 */
		if (out_field[1] - 4 == remainder)
			return remainder;
		return out_field[1] - 8;
	} else if (cmd == ND_CMD_CALL) {
		struct nd_cmd_pkg *pkg = (struct nd_cmd_pkg *) in_field;

		return pkg->nd_size_out;
	}


	return UINT_MAX;
}
EXPORT_SYMBOL_GPL(nd_cmd_out_size);

void wait_nvdimm_bus_probe_idle(struct device *dev)
{
	struct nvdimm_bus *nvdimm_bus = walk_to_nvdimm_bus(dev);

	do {
		if (nvdimm_bus->probe_active == 0)
			break;
		nvdimm_bus_unlock(dev);
		device_unlock(dev);
		wait_event(nvdimm_bus->wait,
				nvdimm_bus->probe_active == 0);
		device_lock(dev);
		nvdimm_bus_lock(dev);
	} while (true);
}

static int nd_pmem_forget_poison_check(struct device *dev, void *data)
{
	struct nd_cmd_clear_error *clear_err =
		(struct nd_cmd_clear_error *)data;
	struct nd_btt *nd_btt = is_nd_btt(dev) ? to_nd_btt(dev) : NULL;
	struct nd_pfn *nd_pfn = is_nd_pfn(dev) ? to_nd_pfn(dev) : NULL;
	struct nd_dax *nd_dax = is_nd_dax(dev) ? to_nd_dax(dev) : NULL;
	struct nd_namespace_common *ndns = NULL;
	struct nd_namespace_io *nsio;
	resource_size_t offset = 0, end_trunc = 0, start, end, pstart, pend;

	if (nd_dax || !dev->driver)
		return 0;

	start = clear_err->address;
	end = clear_err->address + clear_err->cleared - 1;

	if (nd_btt || nd_pfn || nd_dax) {
		if (nd_btt)
			ndns = nd_btt->ndns;
		else if (nd_pfn)
			ndns = nd_pfn->ndns;
		else if (nd_dax)
			ndns = nd_dax->nd_pfn.ndns;

		if (!ndns)
			return 0;
	} else
		ndns = to_ndns(dev);

	nsio = to_nd_namespace_io(&ndns->dev);
	pstart = nsio->res.start + offset;
	pend = nsio->res.end - end_trunc;

	if ((pstart >= start) && (pend <= end))
		return -EBUSY;

	return 0;

}

static int nd_ns_forget_poison_check(struct device *dev, void *data)
{
	return device_for_each_child(dev, data, nd_pmem_forget_poison_check);
}

/* set_config requires an idle interleave set */
static int nd_cmd_clear_to_send(struct nvdimm_bus *nvdimm_bus,
		struct nvdimm *nvdimm, unsigned int cmd, void *data)
{
	struct nvdimm_bus_descriptor *nd_desc = nvdimm_bus->nd_desc;

	/* ask the bus provider if it would like to block this request */
	if (nd_desc->clear_to_send) {
		int rc = nd_desc->clear_to_send(nd_desc, nvdimm, cmd);

		if (rc)
			return rc;
	}

	/* require clear error to go through the pmem driver */
	if (!nvdimm && cmd == ND_CMD_CLEAR_ERROR)
		return device_for_each_child(&nvdimm_bus->dev, data,
				nd_ns_forget_poison_check);

	if (!nvdimm || cmd != ND_CMD_SET_CONFIG_DATA)
		return 0;

	/* prevent label manipulation while the kernel owns label updates */
	wait_nvdimm_bus_probe_idle(&nvdimm_bus->dev);
	if (atomic_read(&nvdimm->busy))
		return -EBUSY;
	return 0;
}

static int __nd_ioctl(struct nvdimm_bus *nvdimm_bus, struct nvdimm *nvdimm,
		int read_only, unsigned int ioctl_cmd, unsigned long arg)
{
	struct nvdimm_bus_descriptor *nd_desc = nvdimm_bus->nd_desc;
	const struct nd_cmd_desc *desc = NULL;
	unsigned int cmd = _IOC_NR(ioctl_cmd);
	struct device *dev = &nvdimm_bus->dev;
	void __user *p = (void __user *) arg;
	char *out_env = NULL, *in_env = NULL;
	const char *cmd_name, *dimm_name;
	u32 in_len = 0, out_len = 0;
	unsigned int func = cmd;
	unsigned long cmd_mask;
	struct nd_cmd_pkg pkg;
	int rc, i, cmd_rc;
	void *buf = NULL;
	u64 buf_len = 0;

	if (nvdimm) {
		desc = nd_cmd_dimm_desc(cmd);
		cmd_name = nvdimm_cmd_name(cmd);
		cmd_mask = nvdimm->cmd_mask;
		dimm_name = dev_name(&nvdimm->dev);
	} else {
		desc = nd_cmd_bus_desc(cmd);
		cmd_name = nvdimm_bus_cmd_name(cmd);
		cmd_mask = nd_desc->cmd_mask;
		dimm_name = "bus";
	}

	if (cmd == ND_CMD_CALL) {
		if (copy_from_user(&pkg, p, sizeof(pkg)))
			return -EFAULT;
	}

	if (!desc ||
	    (desc->out_num + desc->in_num == 0) ||
	    cmd > ND_CMD_CALL ||
	    !test_bit(cmd, &cmd_mask))
		return -ENOTTY;

	/* fail write commands (when read-only) */
	if (read_only)
		switch (cmd) {
		case ND_CMD_VENDOR:
		case ND_CMD_SET_CONFIG_DATA:
		case ND_CMD_ARS_START:
<<<<<<< HEAD
			dev_dbg(&nvdimm_bus->dev, "'%s' command while read-only.\n",
=======
		case ND_CMD_CLEAR_ERROR:
		case ND_CMD_CALL:
			dev_dbg(dev, "'%s' command while read-only.\n",
>>>>>>> 286cd8c7
					nvdimm ? nvdimm_cmd_name(cmd)
					: nvdimm_bus_cmd_name(cmd));
			return -EPERM;
		default:
			break;
		}

	/* process an input envelope */
	in_env = kzalloc(ND_CMD_MAX_ENVELOPE, GFP_KERNEL);
	if (!in_env)
		return -ENOMEM;
	for (i = 0; i < desc->in_num; i++) {
		u32 in_size, copy;

		in_size = nd_cmd_in_size(nvdimm, cmd, desc, i, in_env);
		if (in_size == UINT_MAX) {
			dev_err(dev, "%s:%s unknown input size cmd: %s field: %d\n",
					__func__, dimm_name, cmd_name, i);
			rc = -ENXIO;
			goto out;
		}
		if (in_len < ND_CMD_MAX_ENVELOPE)
			copy = min_t(u32, ND_CMD_MAX_ENVELOPE - in_len, in_size);
		else
			copy = 0;
		if (copy && copy_from_user(&in_env[in_len], p + in_len, copy)) {
			rc = -EFAULT;
			goto out;
		}
		in_len += in_size;
	}

	if (cmd == ND_CMD_CALL) {
		func = pkg.nd_command;
		dev_dbg(dev, "%s, idx: %llu, in: %u, out: %u, len %llu\n",
				dimm_name, pkg.nd_command,
				in_len, out_len, buf_len);
	}

	/* process an output envelope */
	out_env = kzalloc(ND_CMD_MAX_ENVELOPE, GFP_KERNEL);
	if (!out_env) {
		rc = -ENOMEM;
		goto out;
	}

	for (i = 0; i < desc->out_num; i++) {
		u32 out_size = nd_cmd_out_size(nvdimm, cmd, desc, i,
				(u32 *) in_env, (u32 *) out_env, 0);
		u32 copy;

		if (out_size == UINT_MAX) {
			dev_dbg(dev, "%s unknown output size cmd: %s field: %d\n",
					dimm_name, cmd_name, i);
			rc = -EFAULT;
			goto out;
		}
		if (out_len < ND_CMD_MAX_ENVELOPE)
			copy = min_t(u32, ND_CMD_MAX_ENVELOPE - out_len, out_size);
		else
			copy = 0;
		if (copy && copy_from_user(&out_env[out_len],
					p + in_len + out_len, copy)) {
			rc = -EFAULT;
			goto out;
		}
		out_len += out_size;
	}

	buf_len = (u64) out_len + (u64) in_len;
	if (buf_len > ND_IOCTL_MAX_BUFLEN) {
		dev_dbg(dev, "%s cmd: %s buf_len: %llu > %d\n", dimm_name,
				cmd_name, buf_len, ND_IOCTL_MAX_BUFLEN);
		rc = -EINVAL;
		goto out;
	}

	buf = vmalloc(buf_len);
	if (!buf) {
		rc = -ENOMEM;
		goto out;
	}

	if (copy_from_user(buf, p, buf_len)) {
		rc = -EFAULT;
		goto out;
	}

	device_lock(dev);
	nvdimm_bus_lock(dev);
	rc = nd_cmd_clear_to_send(nvdimm_bus, nvdimm, func, buf);
	if (rc)
		goto out_unlock;

	rc = nd_desc->ndctl(nd_desc, nvdimm, cmd, buf, buf_len, &cmd_rc);
	if (rc < 0)
		goto out_unlock;
<<<<<<< HEAD
	nvdimm_bus_unlock(&nvdimm_bus->dev);

	if (copy_to_user(p, buf, buf_len))
		rc = -EFAULT;

	vfree(buf);
	return rc;

 out_unlock:
	nvdimm_bus_unlock(&nvdimm_bus->dev);
 out:
	vfree(buf);
	return rc;
}
=======
>>>>>>> 286cd8c7

	if (!nvdimm && cmd == ND_CMD_CLEAR_ERROR && cmd_rc >= 0) {
		struct nd_cmd_clear_error *clear_err = buf;

		nvdimm_account_cleared_poison(nvdimm_bus, clear_err->address,
				clear_err->cleared);
	}

	if (copy_to_user(p, buf, buf_len))
		rc = -EFAULT;

out_unlock:
	nvdimm_bus_unlock(dev);
	device_unlock(dev);
out:
	kfree(in_env);
	kfree(out_env);
	vfree(buf);
	return rc;
}

enum nd_ioctl_mode {
	BUS_IOCTL,
	DIMM_IOCTL,
};

static int match_dimm(struct device *dev, void *data)
{
	long id = (long) data;

	if (is_nvdimm(dev)) {
		struct nvdimm *nvdimm = to_nvdimm(dev);

		return nvdimm->id == id;
	}

	return 0;
}

static long nd_ioctl(struct file *file, unsigned int cmd, unsigned long arg,
		enum nd_ioctl_mode mode)

{
	struct nvdimm_bus *nvdimm_bus, *found = NULL;
	long id = (long) file->private_data;
	struct nvdimm *nvdimm = NULL;
	int rc, ro;

	ro = ((file->f_flags & O_ACCMODE) == O_RDONLY);
	mutex_lock(&nvdimm_bus_list_mutex);
	list_for_each_entry(nvdimm_bus, &nvdimm_bus_list, list) {
		if (mode == DIMM_IOCTL) {
			struct device *dev;

			dev = device_find_child(&nvdimm_bus->dev,
					file->private_data, match_dimm);
			if (!dev)
				continue;
			nvdimm = to_nvdimm(dev);
			found = nvdimm_bus;
		} else if (nvdimm_bus->id == id) {
			found = nvdimm_bus;
		}

		if (found) {
			atomic_inc(&nvdimm_bus->ioctl_active);
			break;
		}
	}
	mutex_unlock(&nvdimm_bus_list_mutex);

	if (!found)
		return -ENXIO;

	nvdimm_bus = found;
	rc = __nd_ioctl(nvdimm_bus, nvdimm, ro, cmd, arg);

	if (nvdimm)
		put_device(&nvdimm->dev);
	if (atomic_dec_and_test(&nvdimm_bus->ioctl_active))
		wake_up(&nvdimm_bus->wait);

	return rc;
}

static long bus_ioctl(struct file *file, unsigned int cmd, unsigned long arg)
{
	return nd_ioctl(file, cmd, arg, BUS_IOCTL);
}

static long dimm_ioctl(struct file *file, unsigned int cmd, unsigned long arg)
{
	return nd_ioctl(file, cmd, arg, DIMM_IOCTL);
}

static int nd_open(struct inode *inode, struct file *file)
{
	long minor = iminor(inode);

	file->private_data = (void *) minor;
	return 0;
}

static const struct file_operations nvdimm_bus_fops = {
	.owner = THIS_MODULE,
	.open = nd_open,
	.unlocked_ioctl = bus_ioctl,
	.compat_ioctl = bus_ioctl,
	.llseek = noop_llseek,
};

static const struct file_operations nvdimm_fops = {
	.owner = THIS_MODULE,
	.open = nd_open,
	.unlocked_ioctl = dimm_ioctl,
	.compat_ioctl = dimm_ioctl,
	.llseek = noop_llseek,
};

int __init nvdimm_bus_init(void)
{
	int rc;

	rc = bus_register(&nvdimm_bus_type);
	if (rc)
		return rc;

	rc = register_chrdev(0, "ndctl", &nvdimm_bus_fops);
	if (rc < 0)
		goto err_bus_chrdev;
	nvdimm_bus_major = rc;

	rc = register_chrdev(0, "dimmctl", &nvdimm_fops);
	if (rc < 0)
		goto err_dimm_chrdev;
	nvdimm_major = rc;

	nd_class = class_create(THIS_MODULE, "nd");
	if (IS_ERR(nd_class)) {
		rc = PTR_ERR(nd_class);
		goto err_class;
	}

	rc = driver_register(&nd_bus_driver.drv);
	if (rc)
		goto err_nd_bus;

	return 0;

 err_nd_bus:
	class_destroy(nd_class);
 err_class:
	unregister_chrdev(nvdimm_major, "dimmctl");
 err_dimm_chrdev:
	unregister_chrdev(nvdimm_bus_major, "ndctl");
 err_bus_chrdev:
	bus_unregister(&nvdimm_bus_type);

	return rc;
}

void nvdimm_bus_exit(void)
{
	driver_unregister(&nd_bus_driver.drv);
	class_destroy(nd_class);
	unregister_chrdev(nvdimm_bus_major, "ndctl");
	unregister_chrdev(nvdimm_major, "dimmctl");
	bus_unregister(&nvdimm_bus_type);
	ida_destroy(&nd_ida);
}<|MERGE_RESOLUTION|>--- conflicted
+++ resolved
@@ -996,13 +996,9 @@
 		case ND_CMD_VENDOR:
 		case ND_CMD_SET_CONFIG_DATA:
 		case ND_CMD_ARS_START:
-<<<<<<< HEAD
-			dev_dbg(&nvdimm_bus->dev, "'%s' command while read-only.\n",
-=======
 		case ND_CMD_CLEAR_ERROR:
 		case ND_CMD_CALL:
 			dev_dbg(dev, "'%s' command while read-only.\n",
->>>>>>> 286cd8c7
 					nvdimm ? nvdimm_cmd_name(cmd)
 					: nvdimm_bus_cmd_name(cmd));
 			return -EPERM;
@@ -1100,23 +1096,6 @@
 	rc = nd_desc->ndctl(nd_desc, nvdimm, cmd, buf, buf_len, &cmd_rc);
 	if (rc < 0)
 		goto out_unlock;
-<<<<<<< HEAD
-	nvdimm_bus_unlock(&nvdimm_bus->dev);
-
-	if (copy_to_user(p, buf, buf_len))
-		rc = -EFAULT;
-
-	vfree(buf);
-	return rc;
-
- out_unlock:
-	nvdimm_bus_unlock(&nvdimm_bus->dev);
- out:
-	vfree(buf);
-	return rc;
-}
-=======
->>>>>>> 286cd8c7
 
 	if (!nvdimm && cmd == ND_CMD_CLEAR_ERROR && cmd_rc >= 0) {
 		struct nd_cmd_clear_error *clear_err = buf;
