/*
 * Copyright(c) 2013-2016 Intel Corporation. All rights reserved.
 *
 * This program is free software; you can redistribute it and/or modify
 * it under the terms of version 2 of the GNU General Public License as
 * published by the Free Software Foundation.
 *
 * This program is distributed in the hope that it will be useful, but
 * WITHOUT ANY WARRANTY; without even the implied warranty of
 * MERCHANTABILITY or FITNESS FOR A PARTICULAR PURPOSE.  See the GNU
 * General Public License for more details.
 */
#include <linux/memremap.h>
#include <linux/blkdev.h>
#include <linux/device.h>
#include <linux/genhd.h>
#include <linux/sizes.h>
#include <linux/slab.h>
#include <linux/fs.h>
#include <linux/mm.h>
#include "nd-core.h"
#include "pfn.h"
#include "nd.h"

static void nd_pfn_release(struct device *dev)
{
	struct nd_region *nd_region = to_nd_region(dev->parent);
	struct nd_pfn *nd_pfn = to_nd_pfn(dev);

	dev_dbg(dev, "trace\n");
	nd_detach_ndns(&nd_pfn->dev, &nd_pfn->ndns);
	ida_simple_remove(&nd_region->pfn_ida, nd_pfn->id);
	kfree(nd_pfn->uuid);
	kfree(nd_pfn);
}

static struct device_type nd_pfn_device_type = {
	.name = "nd_pfn",
	.release = nd_pfn_release,
};

bool is_nd_pfn(struct device *dev)
{
	return dev ? dev->type == &nd_pfn_device_type : false;
}
EXPORT_SYMBOL(is_nd_pfn);

struct nd_pfn *to_nd_pfn(struct device *dev)
{
	struct nd_pfn *nd_pfn = container_of(dev, struct nd_pfn, dev);

	WARN_ON(!is_nd_pfn(dev));
	return nd_pfn;
}
EXPORT_SYMBOL(to_nd_pfn);

static ssize_t mode_show(struct device *dev,
		struct device_attribute *attr, char *buf)
{
	struct nd_pfn *nd_pfn = to_nd_pfn_safe(dev);

	switch (nd_pfn->mode) {
	case PFN_MODE_RAM:
		return sprintf(buf, "ram\n");
	case PFN_MODE_PMEM:
		return sprintf(buf, "pmem\n");
	default:
		return sprintf(buf, "none\n");
	}
}

static ssize_t mode_store(struct device *dev,
		struct device_attribute *attr, const char *buf, size_t len)
{
	struct nd_pfn *nd_pfn = to_nd_pfn_safe(dev);
	ssize_t rc = 0;

	device_lock(dev);
	nvdimm_bus_lock(dev);
	if (dev->driver)
		rc = -EBUSY;
	else {
		size_t n = len - 1;

		if (strncmp(buf, "pmem\n", n) == 0
				|| strncmp(buf, "pmem", n) == 0) {
			nd_pfn->mode = PFN_MODE_PMEM;
		} else if (strncmp(buf, "ram\n", n) == 0
				|| strncmp(buf, "ram", n) == 0)
			nd_pfn->mode = PFN_MODE_RAM;
		else if (strncmp(buf, "none\n", n) == 0
				|| strncmp(buf, "none", n) == 0)
			nd_pfn->mode = PFN_MODE_NONE;
		else
			rc = -EINVAL;
	}
	dev_dbg(dev, "result: %zd wrote: %s%s", rc, buf,
			buf[len - 1] == '\n' ? "" : "\n");
	nvdimm_bus_unlock(dev);
	device_unlock(dev);

	return rc ? rc : len;
}
static DEVICE_ATTR_RW(mode);

static ssize_t align_show(struct device *dev,
		struct device_attribute *attr, char *buf)
{
	struct nd_pfn *nd_pfn = to_nd_pfn_safe(dev);

	return sprintf(buf, "%ld\n", nd_pfn->align);
}

static const unsigned long *nd_pfn_supported_alignments(void)
{
	/*
	 * This needs to be a non-static variable because the *_SIZE
	 * macros aren't always constants.
	 */
	const unsigned long supported_alignments[] = {
		PAGE_SIZE,
#ifdef CONFIG_TRANSPARENT_HUGEPAGE
		HPAGE_PMD_SIZE,
#ifdef CONFIG_HAVE_ARCH_TRANSPARENT_HUGEPAGE_PUD
		HPAGE_PUD_SIZE,
#endif
#endif
		0,
	};
	static unsigned long data[ARRAY_SIZE(supported_alignments)];

	memcpy(data, supported_alignments, sizeof(data));

	return data;
}

static ssize_t align_store(struct device *dev,
		struct device_attribute *attr, const char *buf, size_t len)
{
	struct nd_pfn *nd_pfn = to_nd_pfn_safe(dev);
	ssize_t rc;

	device_lock(dev);
	nvdimm_bus_lock(dev);
	rc = nd_size_select_store(dev, buf, &nd_pfn->align,
			nd_pfn_supported_alignments());
	dev_dbg(dev, "result: %zd wrote: %s%s", rc, buf,
			buf[len - 1] == '\n' ? "" : "\n");
	nvdimm_bus_unlock(dev);
	device_unlock(dev);

	return rc ? rc : len;
}
static DEVICE_ATTR_RW(align);

static ssize_t uuid_show(struct device *dev,
		struct device_attribute *attr, char *buf)
{
	struct nd_pfn *nd_pfn = to_nd_pfn_safe(dev);

	if (nd_pfn->uuid)
		return sprintf(buf, "%pUb\n", nd_pfn->uuid);
	return sprintf(buf, "\n");
}

static ssize_t uuid_store(struct device *dev,
		struct device_attribute *attr, const char *buf, size_t len)
{
	struct nd_pfn *nd_pfn = to_nd_pfn_safe(dev);
	ssize_t rc;

	device_lock(dev);
	rc = nd_uuid_store(dev, &nd_pfn->uuid, buf, len);
	dev_dbg(dev, "result: %zd wrote: %s%s", rc, buf,
			buf[len - 1] == '\n' ? "" : "\n");
	device_unlock(dev);

	return rc ? rc : len;
}
static DEVICE_ATTR_RW(uuid);

static ssize_t namespace_show(struct device *dev,
		struct device_attribute *attr, char *buf)
{
	struct nd_pfn *nd_pfn = to_nd_pfn_safe(dev);
	ssize_t rc;

	nvdimm_bus_lock(dev);
	rc = sprintf(buf, "%s\n", nd_pfn->ndns
			? dev_name(&nd_pfn->ndns->dev) : "");
	nvdimm_bus_unlock(dev);
	return rc;
}

static ssize_t namespace_store(struct device *dev,
		struct device_attribute *attr, const char *buf, size_t len)
{
	struct nd_pfn *nd_pfn = to_nd_pfn_safe(dev);
	ssize_t rc;

	device_lock(dev);
	nvdimm_bus_lock(dev);
	rc = nd_namespace_store(dev, &nd_pfn->ndns, buf, len);
	dev_dbg(dev, "result: %zd wrote: %s%s", rc, buf,
			buf[len - 1] == '\n' ? "" : "\n");
	nvdimm_bus_unlock(dev);
	device_unlock(dev);

	return rc;
}
static DEVICE_ATTR_RW(namespace);

static ssize_t resource_show(struct device *dev,
		struct device_attribute *attr, char *buf)
{
	struct nd_pfn *nd_pfn = to_nd_pfn_safe(dev);
	ssize_t rc;

	device_lock(dev);
	if (dev->driver) {
		struct nd_pfn_sb *pfn_sb = nd_pfn->pfn_sb;
		u64 offset = __le64_to_cpu(pfn_sb->dataoff);
		struct nd_namespace_common *ndns = nd_pfn->ndns;
		u32 start_pad = __le32_to_cpu(pfn_sb->start_pad);
		struct nd_namespace_io *nsio = to_nd_namespace_io(&ndns->dev);

		rc = sprintf(buf, "%#llx\n", (unsigned long long) nsio->res.start
				+ start_pad + offset);
	} else {
		/* no address to convey if the pfn instance is disabled */
		rc = -ENXIO;
	}
	device_unlock(dev);

	return rc;
}
static DEVICE_ATTR_RO(resource);

static ssize_t size_show(struct device *dev,
		struct device_attribute *attr, char *buf)
{
	struct nd_pfn *nd_pfn = to_nd_pfn_safe(dev);
	ssize_t rc;

	device_lock(dev);
	if (dev->driver) {
		struct nd_pfn_sb *pfn_sb = nd_pfn->pfn_sb;
		u64 offset = __le64_to_cpu(pfn_sb->dataoff);
		struct nd_namespace_common *ndns = nd_pfn->ndns;
		u32 start_pad = __le32_to_cpu(pfn_sb->start_pad);
		u32 end_trunc = __le32_to_cpu(pfn_sb->end_trunc);
		struct nd_namespace_io *nsio = to_nd_namespace_io(&ndns->dev);

		rc = sprintf(buf, "%llu\n", (unsigned long long)
				resource_size(&nsio->res) - start_pad
				- end_trunc - offset);
	} else {
		/* no size to convey if the pfn instance is disabled */
		rc = -ENXIO;
	}
	device_unlock(dev);

	return rc;
}
static DEVICE_ATTR_RO(size);

static ssize_t supported_alignments_show(struct device *dev,
		struct device_attribute *attr, char *buf)
{
	return nd_size_select_show(0, nd_pfn_supported_alignments(), buf);
}
static DEVICE_ATTR_RO(supported_alignments);

static struct attribute *nd_pfn_attributes[] = {
	&dev_attr_mode.attr,
	&dev_attr_namespace.attr,
	&dev_attr_uuid.attr,
	&dev_attr_align.attr,
	&dev_attr_resource.attr,
	&dev_attr_size.attr,
	&dev_attr_supported_alignments.attr,
	NULL,
};

static umode_t pfn_visible(struct kobject *kobj, struct attribute *a, int n)
{
	if (a == &dev_attr_resource.attr)
		return 0400;
	return a->mode;
}

struct attribute_group nd_pfn_attribute_group = {
	.attrs = nd_pfn_attributes,
	.is_visible = pfn_visible,
};

static const struct attribute_group *nd_pfn_attribute_groups[] = {
	&nd_pfn_attribute_group,
	&nd_device_attribute_group,
	&nd_numa_attribute_group,
	NULL,
};

struct device *nd_pfn_devinit(struct nd_pfn *nd_pfn,
		struct nd_namespace_common *ndns)
{
	struct device *dev;

	if (!nd_pfn)
		return NULL;

	nd_pfn->mode = PFN_MODE_NONE;
	nd_pfn->align = PFN_DEFAULT_ALIGNMENT;
	dev = &nd_pfn->dev;
	device_initialize(&nd_pfn->dev);
	if (ndns && !__nd_attach_ndns(&nd_pfn->dev, ndns, &nd_pfn->ndns)) {
		dev_dbg(&ndns->dev, "failed, already claimed by %s\n",
				dev_name(ndns->claim));
		put_device(dev);
		return NULL;
	}
	return dev;
}

static struct nd_pfn *nd_pfn_alloc(struct nd_region *nd_region)
{
	struct nd_pfn *nd_pfn;
	struct device *dev;

	nd_pfn = kzalloc(sizeof(*nd_pfn), GFP_KERNEL);
	if (!nd_pfn)
		return NULL;

	nd_pfn->id = ida_simple_get(&nd_region->pfn_ida, 0, 0, GFP_KERNEL);
	if (nd_pfn->id < 0) {
		kfree(nd_pfn);
		return NULL;
	}

	dev = &nd_pfn->dev;
	dev_set_name(dev, "pfn%d.%d", nd_region->id, nd_pfn->id);
	dev->groups = nd_pfn_attribute_groups;
	dev->type = &nd_pfn_device_type;
	dev->parent = &nd_region->dev;

	return nd_pfn;
}

struct device *nd_pfn_create(struct nd_region *nd_region)
{
	struct nd_pfn *nd_pfn;
	struct device *dev;

	if (!is_memory(&nd_region->dev))
		return NULL;

	nd_pfn = nd_pfn_alloc(nd_region);
	dev = nd_pfn_devinit(nd_pfn, NULL);

	__nd_device_register(dev);
	return dev;
}

/**
 * nd_pfn_validate - read and validate info-block
 * @nd_pfn: fsdax namespace runtime state / properties
 * @sig: 'devdax' or 'fsdax' signature
 *
 * Upon return the info-block buffer contents (->pfn_sb) are
 * indeterminate when validation fails, and a coherent info-block
 * otherwise.
 */
int nd_pfn_validate(struct nd_pfn *nd_pfn, const char *sig)
{
	u64 checksum, offset;
	enum nd_pfn_mode mode;
	struct nd_namespace_io *nsio;
	unsigned long align, start_pad;
	struct nd_pfn_sb *pfn_sb = nd_pfn->pfn_sb;
	struct nd_namespace_common *ndns = nd_pfn->ndns;
	const u8 *parent_uuid = nd_dev_to_uuid(&ndns->dev);

	if (!pfn_sb || !ndns)
		return -ENODEV;

	if (!is_memory(nd_pfn->dev.parent))
		return -ENODEV;

	if (nvdimm_read_bytes(ndns, SZ_4K, pfn_sb, sizeof(*pfn_sb), 0))
		return -ENXIO;

	if (memcmp(pfn_sb->signature, sig, PFN_SIG_LEN) != 0)
		return -ENODEV;

	checksum = le64_to_cpu(pfn_sb->checksum);
	pfn_sb->checksum = 0;
	if (checksum != nd_sb_checksum((struct nd_gen_sb *) pfn_sb))
		return -ENODEV;
	pfn_sb->checksum = cpu_to_le64(checksum);

	if (memcmp(pfn_sb->parent_uuid, parent_uuid, 16) != 0)
		return -ENODEV;

	if (__le16_to_cpu(pfn_sb->version_minor) < 1) {
		pfn_sb->start_pad = 0;
		pfn_sb->end_trunc = 0;
	}

	if (__le16_to_cpu(pfn_sb->version_minor) < 2)
		pfn_sb->align = 0;

	switch (le32_to_cpu(pfn_sb->mode)) {
	case PFN_MODE_RAM:
	case PFN_MODE_PMEM:
		break;
	default:
		return -ENXIO;
	}

	align = le32_to_cpu(pfn_sb->align);
	offset = le64_to_cpu(pfn_sb->dataoff);
	start_pad = le32_to_cpu(pfn_sb->start_pad);
	if (align == 0)
		align = 1UL << ilog2(offset);
	mode = le32_to_cpu(pfn_sb->mode);

	if (!nd_pfn->uuid) {
		/*
		 * When probing a namepace via nd_pfn_probe() the uuid
		 * is NULL (see: nd_pfn_devinit()) we init settings from
		 * pfn_sb
		 */
		nd_pfn->uuid = kmemdup(pfn_sb->uuid, 16, GFP_KERNEL);
		if (!nd_pfn->uuid)
			return -ENOMEM;
		nd_pfn->align = align;
		nd_pfn->mode = mode;
	} else {
		/*
		 * When probing a pfn / dax instance we validate the
		 * live settings against the pfn_sb
		 */
		if (memcmp(nd_pfn->uuid, pfn_sb->uuid, 16) != 0)
			return -ENODEV;
<<<<<<< HEAD
=======

		/*
		 * If the uuid validates, but other settings mismatch
		 * return EINVAL because userspace has managed to change
		 * the configuration without specifying new
		 * identification.
		 */
		if (nd_pfn->align != align || nd_pfn->mode != mode) {
			dev_err(&nd_pfn->dev,
					"init failed, settings mismatch\n");
			dev_dbg(&nd_pfn->dev, "align: %lx:%lx mode: %d:%d\n",
					nd_pfn->align, align, nd_pfn->mode,
					mode);
			return -EINVAL;
		}
	}

	if (align > nvdimm_namespace_capacity(ndns)) {
		dev_err(&nd_pfn->dev, "alignment: %lx exceeds capacity %llx\n",
				align, nvdimm_namespace_capacity(ndns));
		return -EINVAL;
>>>>>>> 286cd8c7
	}

	/*
	 * These warnings are verbose because they can only trigger in
	 * the case where the physical address alignment of the
	 * namespace has changed since the pfn superblock was
	 * established.
	 */
	nsio = to_nd_namespace_io(&ndns->dev);
	if (offset >= resource_size(&nsio->res)) {
		dev_err(&nd_pfn->dev, "pfn array size exceeds capacity of %s\n",
				dev_name(&ndns->dev));
		return -EBUSY;
	}

	if ((align && !IS_ALIGNED(nsio->res.start + offset + start_pad, align))
			|| !IS_ALIGNED(offset, PAGE_SIZE)) {
		dev_err(&nd_pfn->dev,
				"bad offset: %#llx dax disabled align: %#lx\n",
				offset, align);
		return -ENXIO;
	}

	return 0;
}
EXPORT_SYMBOL(nd_pfn_validate);

int nd_pfn_probe(struct device *dev, struct nd_namespace_common *ndns)
{
	int rc;
	struct nd_pfn *nd_pfn;
	struct device *pfn_dev;
	struct nd_pfn_sb *pfn_sb;
	struct nd_region *nd_region = to_nd_region(ndns->dev.parent);

	if (ndns->force_raw)
		return -ENODEV;

	switch (ndns->claim_class) {
	case NVDIMM_CCLASS_NONE:
	case NVDIMM_CCLASS_PFN:
		break;
	default:
		return -ENODEV;
	}

	nvdimm_bus_lock(&ndns->dev);
	nd_pfn = nd_pfn_alloc(nd_region);
	pfn_dev = nd_pfn_devinit(nd_pfn, ndns);
	nvdimm_bus_unlock(&ndns->dev);
	if (!pfn_dev)
		return -ENOMEM;
	pfn_sb = devm_kmalloc(dev, sizeof(*pfn_sb), GFP_KERNEL);
	nd_pfn = to_nd_pfn(pfn_dev);
	nd_pfn->pfn_sb = pfn_sb;
	rc = nd_pfn_validate(nd_pfn, PFN_SIG);
	dev_dbg(dev, "pfn: %s\n", rc == 0 ? dev_name(pfn_dev) : "<none>");
	if (rc < 0) {
		nd_detach_ndns(pfn_dev, &nd_pfn->ndns);
		put_device(pfn_dev);
	} else
		__nd_device_register(pfn_dev);

	return rc;
}
EXPORT_SYMBOL(nd_pfn_probe);

/*
 * We hotplug memory at section granularity, pad the reserved area from
 * the previous section base to the namespace base address.
 */
static unsigned long init_altmap_base(resource_size_t base)
{
	unsigned long base_pfn = PHYS_PFN(base);

	return PFN_SECTION_ALIGN_DOWN(base_pfn);
}

static unsigned long init_altmap_reserve(resource_size_t base)
{
	unsigned long reserve = PFN_UP(SZ_8K);
	unsigned long base_pfn = PHYS_PFN(base);

	reserve += base_pfn - PFN_SECTION_ALIGN_DOWN(base_pfn);
	return reserve;
}

static int __nvdimm_setup_pfn(struct nd_pfn *nd_pfn, struct dev_pagemap *pgmap)
{
	struct resource *res = &pgmap->res;
	struct vmem_altmap *altmap = &pgmap->altmap;
	struct nd_pfn_sb *pfn_sb = nd_pfn->pfn_sb;
	u64 offset = le64_to_cpu(pfn_sb->dataoff);
	u32 start_pad = __le32_to_cpu(pfn_sb->start_pad);
	u32 end_trunc = __le32_to_cpu(pfn_sb->end_trunc);
	struct nd_namespace_common *ndns = nd_pfn->ndns;
	struct nd_namespace_io *nsio = to_nd_namespace_io(&ndns->dev);
	resource_size_t base = nsio->res.start + start_pad;
	struct vmem_altmap __altmap = {
		.base_pfn = init_altmap_base(base),
		.reserve = init_altmap_reserve(base),
	};

	memcpy(res, &nsio->res, sizeof(*res));
	res->start += start_pad;
	res->end -= end_trunc;

	if (nd_pfn->mode == PFN_MODE_RAM) {
		if (offset < SZ_8K)
			return -EINVAL;
		nd_pfn->npfns = le64_to_cpu(pfn_sb->npfns);
		pgmap->altmap_valid = false;
	} else if (nd_pfn->mode == PFN_MODE_PMEM) {
		nd_pfn->npfns = PFN_SECTION_ALIGN_UP((resource_size(res)
					- offset) / PAGE_SIZE);
		if (le64_to_cpu(nd_pfn->pfn_sb->npfns) > nd_pfn->npfns)
			dev_info(&nd_pfn->dev,
					"number of pfns truncated from %lld to %ld\n",
					le64_to_cpu(nd_pfn->pfn_sb->npfns),
					nd_pfn->npfns);
		memcpy(altmap, &__altmap, sizeof(*altmap));
		altmap->free = PHYS_PFN(offset - SZ_8K);
		altmap->alloc = 0;
		pgmap->altmap_valid = true;
	} else
		return -ENXIO;

	return 0;
}

static u64 phys_pmem_align_down(struct nd_pfn *nd_pfn, u64 phys)
{
	return min_t(u64, PHYS_SECTION_ALIGN_DOWN(phys),
			ALIGN_DOWN(phys, nd_pfn->align));
}

/*
 * Check if pmem collides with 'System RAM', or other regions when
 * section aligned.  Trim it accordingly.
 */
static void trim_pfn_device(struct nd_pfn *nd_pfn, u32 *start_pad, u32 *end_trunc)
{
	struct nd_namespace_common *ndns = nd_pfn->ndns;
	struct nd_namespace_io *nsio = to_nd_namespace_io(&ndns->dev);
	struct nd_region *nd_region = to_nd_region(nd_pfn->dev.parent);
	const resource_size_t start = nsio->res.start;
	const resource_size_t end = start + resource_size(&nsio->res);
	resource_size_t adjust, size;

	*start_pad = 0;
	*end_trunc = 0;

	adjust = start - PHYS_SECTION_ALIGN_DOWN(start);
	size = resource_size(&nsio->res) + adjust;
	if (region_intersects(start - adjust, size, IORESOURCE_SYSTEM_RAM,
				IORES_DESC_NONE) == REGION_MIXED
			|| nd_region_conflict(nd_region, start - adjust, size))
		*start_pad = PHYS_SECTION_ALIGN_UP(start) - start;

	/* Now check that end of the range does not collide. */
	adjust = PHYS_SECTION_ALIGN_UP(end) - end;
	size = resource_size(&nsio->res) + adjust;
	if (region_intersects(start, size, IORESOURCE_SYSTEM_RAM,
				IORES_DESC_NONE) == REGION_MIXED
			|| !IS_ALIGNED(end, nd_pfn->align)
			|| nd_region_conflict(nd_region, start, size))
		*end_trunc = end - phys_pmem_align_down(nd_pfn, end);
}

static int nd_pfn_init(struct nd_pfn *nd_pfn)
{
	u32 dax_label_reserve = is_nd_dax(&nd_pfn->dev) ? SZ_128K : 0;
	struct nd_namespace_common *ndns = nd_pfn->ndns;
	struct nd_namespace_io *nsio = to_nd_namespace_io(&ndns->dev);
	resource_size_t start, size;
	struct nd_region *nd_region;
	u32 start_pad, end_trunc;
	struct nd_pfn_sb *pfn_sb;
	unsigned long npfns;
	phys_addr_t offset;
	const char *sig;
	u64 checksum;
	int rc;

	pfn_sb = devm_kmalloc(&nd_pfn->dev, sizeof(*pfn_sb), GFP_KERNEL);
	if (!pfn_sb)
		return -ENOMEM;

	nd_pfn->pfn_sb = pfn_sb;
	if (is_nd_dax(&nd_pfn->dev))
		sig = DAX_SIG;
	else
		sig = PFN_SIG;

	rc = nd_pfn_validate(nd_pfn, sig);
	if (rc != -ENODEV)
		return rc;

	/* no info block, do init */;
	memset(pfn_sb, 0, sizeof(*pfn_sb));

	nd_region = to_nd_region(nd_pfn->dev.parent);
	if (nd_region->ro) {
		dev_info(&nd_pfn->dev,
				"%s is read-only, unable to init metadata\n",
				dev_name(&nd_region->dev));
		return -ENXIO;
	}

	memset(pfn_sb, 0, sizeof(*pfn_sb));

	trim_pfn_device(nd_pfn, &start_pad, &end_trunc);
	if (start_pad + end_trunc)
		dev_info(&nd_pfn->dev, "%s alignment collision, truncate %d bytes\n",
				dev_name(&ndns->dev), start_pad + end_trunc);

	/*
	 * Note, we use 64 here for the standard size of struct page,
	 * debugging options may cause it to be larger in which case the
	 * implementation will limit the pfns advertised through
	 * ->direct_access() to those that are included in the memmap.
	 */
	start = nsio->res.start + start_pad;
	size = resource_size(&nsio->res);
	npfns = PFN_SECTION_ALIGN_UP((size - start_pad - end_trunc - SZ_8K)
			/ PAGE_SIZE);
	if (nd_pfn->mode == PFN_MODE_PMEM) {
		/*
		 * The altmap should be padded out to the block size used
		 * when populating the vmemmap. This *should* be equal to
		 * PMD_SIZE for most architectures.
		 */
		offset = ALIGN(start + SZ_8K + 64 * npfns + dax_label_reserve,
				max(nd_pfn->align, PMD_SIZE)) - start;
	} else if (nd_pfn->mode == PFN_MODE_RAM)
		offset = ALIGN(start + SZ_8K + dax_label_reserve,
				nd_pfn->align) - start;
	else
		return -ENXIO;

	if (offset + start_pad + end_trunc >= size) {
		dev_err(&nd_pfn->dev, "%s unable to satisfy requested alignment\n",
				dev_name(&ndns->dev));
		return -ENXIO;
	}

	npfns = (size - offset - start_pad - end_trunc) / SZ_4K;
	pfn_sb->mode = cpu_to_le32(nd_pfn->mode);
	pfn_sb->dataoff = cpu_to_le64(offset);
	pfn_sb->npfns = cpu_to_le64(npfns);
	memcpy(pfn_sb->signature, sig, PFN_SIG_LEN);
	memcpy(pfn_sb->uuid, nd_pfn->uuid, 16);
	memcpy(pfn_sb->parent_uuid, nd_dev_to_uuid(&ndns->dev), 16);
	pfn_sb->version_major = cpu_to_le16(1);
	pfn_sb->version_minor = cpu_to_le16(3);
	pfn_sb->start_pad = cpu_to_le32(start_pad);
	pfn_sb->end_trunc = cpu_to_le32(end_trunc);
	pfn_sb->align = cpu_to_le32(nd_pfn->align);
	checksum = nd_sb_checksum((struct nd_gen_sb *) pfn_sb);
	pfn_sb->checksum = cpu_to_le64(checksum);

	return nvdimm_write_bytes(ndns, SZ_4K, pfn_sb, sizeof(*pfn_sb), 0);
}

/*
 * Determine the effective resource range and vmem_altmap from an nd_pfn
 * instance.
 */
int nvdimm_setup_pfn(struct nd_pfn *nd_pfn, struct dev_pagemap *pgmap)
{
	int rc;

	if (!nd_pfn->uuid || !nd_pfn->ndns)
		return -ENODEV;

	rc = nd_pfn_init(nd_pfn);
	if (rc)
		return rc;

	/* we need a valid pfn_sb before we can init a dev_pagemap */
	return __nvdimm_setup_pfn(nd_pfn, pgmap);
}
EXPORT_SYMBOL_GPL(nvdimm_setup_pfn);<|MERGE_RESOLUTION|>--- conflicted
+++ resolved
@@ -442,8 +442,6 @@
 		 */
 		if (memcmp(nd_pfn->uuid, pfn_sb->uuid, 16) != 0)
 			return -ENODEV;
-<<<<<<< HEAD
-=======
 
 		/*
 		 * If the uuid validates, but other settings mismatch
@@ -465,7 +463,6 @@
 		dev_err(&nd_pfn->dev, "alignment: %lx exceeds capacity %llx\n",
 				align, nvdimm_namespace_capacity(ndns));
 		return -EINVAL;
->>>>>>> 286cd8c7
 	}
 
 	/*
