--- conflicted
+++ resolved
@@ -9,8 +9,4 @@
 obj-$(CONFIG_OLPC)		+= olpc/
 obj-$(CONFIG_GOLDFISH)		+= goldfish/
 obj-$(CONFIG_CHROME_PLATFORMS)	+= chrome/
-<<<<<<< HEAD
-obj-$(CONFIG_ARCH_QCOM)          += msm/
-=======
-obj-$(CONFIG_ARCH_QCOM)		+= msm/
->>>>>>> 286cd8c7
+obj-$(CONFIG_ARCH_QCOM)		+= msm/