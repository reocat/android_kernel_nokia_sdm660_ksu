--- conflicted
+++ resolved
@@ -108,18 +108,6 @@
 	.wmi_backlight_set_devstate = true,
 };
 
-<<<<<<< HEAD
-static struct quirk_entry quirk_no_rfkill = {
-	.no_rfkill = true,
-};
-
-static struct quirk_entry quirk_no_rfkill_wapf4 = {
-	.wapf = 4,
-	.no_rfkill = true,
-};
-
-=======
->>>>>>> 286cd8c7
 static struct quirk_entry quirk_asus_ux303ub = {
 	.wmi_backlight_native = true,
 	.wmi_backlight_set_devstate = true,
@@ -393,45 +381,6 @@
 	},
 	{
 		.callback = dmi_matched,
-<<<<<<< HEAD
-		.ident = "ASUSTeK COMPUTER INC. X555UB",
-		.matches = {
-			DMI_MATCH(DMI_SYS_VENDOR, "ASUSTeK COMPUTER INC."),
-			DMI_MATCH(DMI_PRODUCT_NAME, "X555UB"),
-		},
-		.driver_data = &quirk_no_rfkill,
-	},
-	{
-		.callback = dmi_matched,
-		.ident = "ASUSTeK COMPUTER INC. N552VW",
-		.matches = {
-			DMI_MATCH(DMI_SYS_VENDOR, "ASUSTeK COMPUTER INC."),
-			DMI_MATCH(DMI_PRODUCT_NAME, "N552VW"),
-		},
-		.driver_data = &quirk_no_rfkill,
-	},
-	{
-		.callback = dmi_matched,
-		.ident = "ASUSTeK COMPUTER INC. U303LB",
-		.matches = {
-			DMI_MATCH(DMI_SYS_VENDOR, "ASUSTeK COMPUTER INC."),
-			DMI_MATCH(DMI_PRODUCT_NAME, "U303LB"),
-		},
-		.driver_data = &quirk_no_rfkill,
-	},
-	{
-		.callback = dmi_matched,
-		.ident = "ASUSTeK COMPUTER INC. Z550MA",
-		.matches = {
-			DMI_MATCH(DMI_SYS_VENDOR, "ASUSTeK COMPUTER INC."),
-			DMI_MATCH(DMI_PRODUCT_NAME, "Z550MA"),
-		},
-		.driver_data = &quirk_no_rfkill,
-	},
-	{
-		.callback = dmi_matched,
-=======
->>>>>>> 286cd8c7
 		.ident = "ASUSTeK COMPUTER INC. UX303UB",
 		.matches = {
 			DMI_MATCH(DMI_SYS_VENDOR, "ASUSTeK COMPUTER INC."),
