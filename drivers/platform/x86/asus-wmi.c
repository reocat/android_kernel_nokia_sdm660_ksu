/*
 * Asus PC WMI hotkey driver
 *
 * Copyright(C) 2010 Intel Corporation.
 * Copyright(C) 2010-2011 Corentin Chary <corentin.chary@gmail.com>
 *
 * Portions based on wistron_btns.c:
 * Copyright (C) 2005 Miloslav Trmac <mitr@volny.cz>
 * Copyright (C) 2005 Bernhard Rosenkraenzer <bero@arklinux.org>
 * Copyright (C) 2005 Dmitry Torokhov <dtor@mail.ru>
 *
 *  This program is free software; you can redistribute it and/or modify
 *  it under the terms of the GNU General Public License as published by
 *  the Free Software Foundation; either version 2 of the License, or
 *  (at your option) any later version.
 *
 *  This program is distributed in the hope that it will be useful,
 *  but WITHOUT ANY WARRANTY; without even the implied warranty of
 *  MERCHANTABILITY or FITNESS FOR A PARTICULAR PURPOSE.  See the
 *  GNU General Public License for more details.
 *
 *  You should have received a copy of the GNU General Public License
 *  along with this program; if not, write to the Free Software
 *  Foundation, Inc., 59 Temple Place, Suite 330, Boston, MA  02111-1307  USA
 */

#define pr_fmt(fmt) KBUILD_MODNAME ": " fmt

#include <linux/kernel.h>
#include <linux/module.h>
#include <linux/init.h>
#include <linux/types.h>
#include <linux/slab.h>
#include <linux/input.h>
#include <linux/input/sparse-keymap.h>
#include <linux/fb.h>
#include <linux/backlight.h>
#include <linux/leds.h>
#include <linux/rfkill.h>
#include <linux/pci.h>
#include <linux/pci_hotplug.h>
#include <linux/hwmon.h>
#include <linux/hwmon-sysfs.h>
#include <linux/debugfs.h>
#include <linux/seq_file.h>
#include <linux/platform_device.h>
#include <linux/thermal.h>
#include <linux/acpi.h>
#include <linux/dmi.h>
#include <acpi/video.h>

#include "asus-wmi.h"

MODULE_AUTHOR("Corentin Chary <corentin.chary@gmail.com>, "
	      "Yong Wang <yong.y.wang@intel.com>");
MODULE_DESCRIPTION("Asus Generic WMI Driver");
MODULE_LICENSE("GPL");

#define to_asus_wmi_driver(pdrv)					\
	(container_of((pdrv), struct asus_wmi_driver, platform_driver))

#define ASUS_WMI_MGMT_GUID	"97845ED0-4E6D-11DE-8A39-0800200C9A66"

#define NOTIFY_BRNUP_MIN		0x11
#define NOTIFY_BRNUP_MAX		0x1f
#define NOTIFY_BRNDOWN_MIN		0x20
#define NOTIFY_BRNDOWN_MAX		0x2e
#define NOTIFY_KBD_BRTUP		0xc4
#define NOTIFY_KBD_BRTDWN		0xc5
#define NOTIFY_KBD_BRTTOGGLE		0xc7

/* WMI Methods */
#define ASUS_WMI_METHODID_SPEC	        0x43455053 /* BIOS SPECification */
#define ASUS_WMI_METHODID_SFBD		0x44424653 /* Set First Boot Device */
#define ASUS_WMI_METHODID_GLCD		0x44434C47 /* Get LCD status */
#define ASUS_WMI_METHODID_GPID		0x44495047 /* Get Panel ID?? (Resol) */
#define ASUS_WMI_METHODID_QMOD		0x444F4D51 /* Quiet MODe */
#define ASUS_WMI_METHODID_SPLV		0x4C425053 /* Set Panel Light Value */
#define ASUS_WMI_METHODID_AGFN		0x4E464741 /* FaN? */
#define ASUS_WMI_METHODID_SFUN		0x4E554653 /* FUNCtionalities */
#define ASUS_WMI_METHODID_SDSP		0x50534453 /* Set DiSPlay output */
#define ASUS_WMI_METHODID_GDSP		0x50534447 /* Get DiSPlay output */
#define ASUS_WMI_METHODID_DEVP		0x50564544 /* DEVice Policy */
#define ASUS_WMI_METHODID_OSVR		0x5256534F /* OS VeRsion */
#define ASUS_WMI_METHODID_DSTS		0x53544344 /* Device STatuS */
#define ASUS_WMI_METHODID_DSTS2		0x53545344 /* Device STatuS #2*/
#define ASUS_WMI_METHODID_BSTS		0x53545342 /* Bios STatuS ? */
#define ASUS_WMI_METHODID_DEVS		0x53564544 /* DEVice Set */
#define ASUS_WMI_METHODID_CFVS		0x53564643 /* CPU Frequency Volt Set */
#define ASUS_WMI_METHODID_KBFT		0x5446424B /* KeyBoard FilTer */
#define ASUS_WMI_METHODID_INIT		0x54494E49 /* INITialize */
#define ASUS_WMI_METHODID_HKEY		0x59454B48 /* Hot KEY ?? */

#define ASUS_WMI_UNSUPPORTED_METHOD	0xFFFFFFFE

/* Wireless */
#define ASUS_WMI_DEVID_HW_SWITCH	0x00010001
#define ASUS_WMI_DEVID_WIRELESS_LED	0x00010002
#define ASUS_WMI_DEVID_CWAP		0x00010003
#define ASUS_WMI_DEVID_WLAN		0x00010011
#define ASUS_WMI_DEVID_WLAN_LED		0x00010012
#define ASUS_WMI_DEVID_BLUETOOTH	0x00010013
#define ASUS_WMI_DEVID_GPS		0x00010015
#define ASUS_WMI_DEVID_WIMAX		0x00010017
#define ASUS_WMI_DEVID_WWAN3G		0x00010019
#define ASUS_WMI_DEVID_UWB		0x00010021

/* Leds */
/* 0x000200XX and 0x000400XX */
#define ASUS_WMI_DEVID_LED1		0x00020011
#define ASUS_WMI_DEVID_LED2		0x00020012
#define ASUS_WMI_DEVID_LED3		0x00020013
#define ASUS_WMI_DEVID_LED4		0x00020014
#define ASUS_WMI_DEVID_LED5		0x00020015
#define ASUS_WMI_DEVID_LED6		0x00020016

/* Backlight and Brightness */
#define ASUS_WMI_DEVID_ALS_ENABLE	0x00050001 /* Ambient Light Sensor */
#define ASUS_WMI_DEVID_BACKLIGHT	0x00050011
#define ASUS_WMI_DEVID_BRIGHTNESS	0x00050012
#define ASUS_WMI_DEVID_KBD_BACKLIGHT	0x00050021
#define ASUS_WMI_DEVID_LIGHT_SENSOR	0x00050022 /* ?? */
#define ASUS_WMI_DEVID_LIGHTBAR		0x00050025

/* Misc */
#define ASUS_WMI_DEVID_CAMERA		0x00060013

/* Storage */
#define ASUS_WMI_DEVID_CARDREADER	0x00080013

/* Input */
#define ASUS_WMI_DEVID_TOUCHPAD		0x00100011
#define ASUS_WMI_DEVID_TOUCHPAD_LED	0x00100012

/* Fan, Thermal */
#define ASUS_WMI_DEVID_THERMAL_CTRL	0x00110011
#define ASUS_WMI_DEVID_FAN_CTRL		0x00110012

/* Power */
#define ASUS_WMI_DEVID_PROCESSOR_STATE	0x00120012

/* Deep S3 / Resume on LID open */
#define ASUS_WMI_DEVID_LID_RESUME	0x00120031

/* DSTS masks */
#define ASUS_WMI_DSTS_STATUS_BIT	0x00000001
#define ASUS_WMI_DSTS_UNKNOWN_BIT	0x00000002
#define ASUS_WMI_DSTS_PRESENCE_BIT	0x00010000
#define ASUS_WMI_DSTS_USER_BIT		0x00020000
#define ASUS_WMI_DSTS_BIOS_BIT		0x00040000
#define ASUS_WMI_DSTS_BRIGHTNESS_MASK	0x000000FF
#define ASUS_WMI_DSTS_MAX_BRIGTH_MASK	0x0000FF00
#define ASUS_WMI_DSTS_LIGHTBAR_MASK	0x0000000F

#define ASUS_FAN_DESC			"cpu_fan"
#define ASUS_FAN_MFUN			0x13
#define ASUS_FAN_SFUN_READ		0x06
#define ASUS_FAN_SFUN_WRITE		0x07
#define ASUS_FAN_CTRL_MANUAL		1
#define ASUS_FAN_CTRL_AUTO		2

#define USB_INTEL_XUSB2PR		0xD0
#define PCI_DEVICE_ID_INTEL_LYNXPOINT_LP_XHCI	0x9c31

<<<<<<< HEAD
=======
static const char * const ashs_ids[] = { "ATK4001", "ATK4002", NULL };

static bool ashs_present(void)
{
	int i = 0;
	while (ashs_ids[i]) {
		if (acpi_dev_found(ashs_ids[i++]))
			return true;
	}
	return false;
}

>>>>>>> 286cd8c7
struct bios_args {
	u32 arg0;
	u32 arg1;
} __packed;

/*
 * Struct that's used for all methods called via AGFN. Naming is
 * identically to the AML code.
 */
struct agfn_args {
	u16 mfun; /* probably "Multi-function" to be called */
	u16 sfun; /* probably "Sub-function" to be called */
	u16 len;  /* size of the hole struct, including subfunction fields */
	u8 stas;  /* not used by now */
	u8 err;   /* zero on success */
} __packed;

/* struct used for calling fan read and write methods */
struct fan_args {
	struct agfn_args agfn;	/* common fields */
	u8 fan;			/* fan number: 0: set auto mode 1: 1st fan */
	u32 speed;		/* read: RPM/100 - write: 0-255 */
} __packed;

/*
 * <platform>/    - debugfs root directory
 *   dev_id      - current dev_id
 *   ctrl_param  - current ctrl_param
 *   method_id   - current method_id
 *   devs        - call DEVS(dev_id, ctrl_param) and print result
 *   dsts        - call DSTS(dev_id)  and print result
 *   call        - call method_id(dev_id, ctrl_param) and print result
 */
struct asus_wmi_debug {
	struct dentry *root;
	u32 method_id;
	u32 dev_id;
	u32 ctrl_param;
};

struct asus_rfkill {
	struct asus_wmi *asus;
	struct rfkill *rfkill;
	u32 dev_id;
};

struct asus_wmi {
	int dsts_id;
	int spec;
	int sfun;

	struct input_dev *inputdev;
	struct backlight_device *backlight_device;
	struct platform_device *platform_device;

	struct led_classdev wlan_led;
	int wlan_led_wk;
	struct led_classdev tpd_led;
	int tpd_led_wk;
	struct led_classdev kbd_led;
	int kbd_led_wk;
	struct led_classdev lightbar_led;
	int lightbar_led_wk;
	struct workqueue_struct *led_workqueue;
	struct work_struct tpd_led_work;
	struct work_struct kbd_led_work;
	struct work_struct wlan_led_work;
	struct work_struct lightbar_led_work;

	struct asus_rfkill wlan;
	struct asus_rfkill bluetooth;
	struct asus_rfkill wimax;
	struct asus_rfkill wwan3g;
	struct asus_rfkill gps;
	struct asus_rfkill uwb;

	bool asus_hwmon_fan_manual_mode;
	int asus_hwmon_num_fans;
	int asus_hwmon_pwm;

	struct hotplug_slot *hotplug_slot;
	struct mutex hotplug_lock;
	struct mutex wmi_lock;
	struct workqueue_struct *hotplug_workqueue;
	struct work_struct hotplug_work;

	struct asus_wmi_debug debug;

	struct asus_wmi_driver *driver;
};

static int asus_wmi_input_init(struct asus_wmi *asus)
{
	int err;

	asus->inputdev = input_allocate_device();
	if (!asus->inputdev)
		return -ENOMEM;

	asus->inputdev->name = asus->driver->input_name;
	asus->inputdev->phys = asus->driver->input_phys;
	asus->inputdev->id.bustype = BUS_HOST;
	asus->inputdev->dev.parent = &asus->platform_device->dev;
	set_bit(EV_REP, asus->inputdev->evbit);

	err = sparse_keymap_setup(asus->inputdev, asus->driver->keymap, NULL);
	if (err)
		goto err_free_dev;

	err = input_register_device(asus->inputdev);
	if (err)
		goto err_free_dev;

	return 0;

err_free_dev:
	input_free_device(asus->inputdev);
	return err;
}

static void asus_wmi_input_exit(struct asus_wmi *asus)
{
	if (asus->inputdev)
		input_unregister_device(asus->inputdev);

	asus->inputdev = NULL;
}

static int asus_wmi_evaluate_method(u32 method_id, u32 arg0, u32 arg1,
				    u32 *retval)
{
	struct bios_args args = {
		.arg0 = arg0,
		.arg1 = arg1,
	};
	struct acpi_buffer input = { (acpi_size) sizeof(args), &args };
	struct acpi_buffer output = { ACPI_ALLOCATE_BUFFER, NULL };
	acpi_status status;
	union acpi_object *obj;
	u32 tmp = 0;

	status = wmi_evaluate_method(ASUS_WMI_MGMT_GUID, 0, method_id,
				     &input, &output);

	if (ACPI_FAILURE(status))
		goto exit;

	obj = (union acpi_object *)output.pointer;
	if (obj && obj->type == ACPI_TYPE_INTEGER)
		tmp = (u32) obj->integer.value;

	if (retval)
		*retval = tmp;

	kfree(obj);

exit:
	if (ACPI_FAILURE(status))
		return -EIO;

	if (tmp == ASUS_WMI_UNSUPPORTED_METHOD)
		return -ENODEV;

	return 0;
}

static int asus_wmi_evaluate_method_agfn(const struct acpi_buffer args)
{
	struct acpi_buffer input;
	u64 phys_addr;
	u32 retval;
	u32 status = -1;

	/*
	 * Copy to dma capable address otherwise memory corruption occurs as
	 * bios has to be able to access it.
	 */
	input.pointer = kzalloc(args.length, GFP_DMA | GFP_KERNEL);
	input.length = args.length;
	if (!input.pointer)
		return -ENOMEM;
	phys_addr = virt_to_phys(input.pointer);
	memcpy(input.pointer, args.pointer, args.length);

	status = asus_wmi_evaluate_method(ASUS_WMI_METHODID_AGFN,
					phys_addr, 0, &retval);
	if (!status)
		memcpy(args.pointer, input.pointer, args.length);

	kfree(input.pointer);
	if (status)
		return -ENXIO;

	return retval;
}

static int asus_wmi_get_devstate(struct asus_wmi *asus, u32 dev_id, u32 *retval)
{
	return asus_wmi_evaluate_method(asus->dsts_id, dev_id, 0, retval);
}

static int asus_wmi_set_devstate(u32 dev_id, u32 ctrl_param,
				 u32 *retval)
{
	return asus_wmi_evaluate_method(ASUS_WMI_METHODID_DEVS, dev_id,
					ctrl_param, retval);
}

/* Helper for special devices with magic return codes */
static int asus_wmi_get_devstate_bits(struct asus_wmi *asus,
				      u32 dev_id, u32 mask)
{
	u32 retval = 0;
	int err;

	err = asus_wmi_get_devstate(asus, dev_id, &retval);

	if (err < 0)
		return err;

	if (!(retval & ASUS_WMI_DSTS_PRESENCE_BIT))
		return -ENODEV;

	if (mask == ASUS_WMI_DSTS_STATUS_BIT) {
		if (retval & ASUS_WMI_DSTS_UNKNOWN_BIT)
			return -ENODEV;
	}

	return retval & mask;
}

static int asus_wmi_get_devstate_simple(struct asus_wmi *asus, u32 dev_id)
{
	return asus_wmi_get_devstate_bits(asus, dev_id,
					  ASUS_WMI_DSTS_STATUS_BIT);
}

/*
 * LEDs
 */
/*
 * These functions actually update the LED's, and are called from a
 * workqueue. By doing this as separate work rather than when the LED
 * subsystem asks, we avoid messing with the Asus ACPI stuff during a
 * potentially bad time, such as a timer interrupt.
 */
static void tpd_led_update(struct work_struct *work)
{
	int ctrl_param;
	struct asus_wmi *asus;

	asus = container_of(work, struct asus_wmi, tpd_led_work);

	ctrl_param = asus->tpd_led_wk;
	asus_wmi_set_devstate(ASUS_WMI_DEVID_TOUCHPAD_LED, ctrl_param, NULL);
}

static void tpd_led_set(struct led_classdev *led_cdev,
			enum led_brightness value)
{
	struct asus_wmi *asus;

	asus = container_of(led_cdev, struct asus_wmi, tpd_led);

	asus->tpd_led_wk = !!value;
	queue_work(asus->led_workqueue, &asus->tpd_led_work);
}

static int read_tpd_led_state(struct asus_wmi *asus)
{
	return asus_wmi_get_devstate_simple(asus, ASUS_WMI_DEVID_TOUCHPAD_LED);
}

static enum led_brightness tpd_led_get(struct led_classdev *led_cdev)
{
	struct asus_wmi *asus;

	asus = container_of(led_cdev, struct asus_wmi, tpd_led);

	return read_tpd_led_state(asus);
}

static void kbd_led_update(struct work_struct *work)
{
	int ctrl_param = 0;
	struct asus_wmi *asus;

	asus = container_of(work, struct asus_wmi, kbd_led_work);

	ctrl_param = 0x80 | (asus->kbd_led_wk & 0x7F);
	asus_wmi_set_devstate(ASUS_WMI_DEVID_KBD_BACKLIGHT, ctrl_param, NULL);
	led_classdev_notify_brightness_hw_changed(&asus->kbd_led, asus->kbd_led_wk);
}

static int kbd_led_read(struct asus_wmi *asus, int *level, int *env)
{
	int retval;

	/*
	 * bits 0-2: level
	 * bit 7: light on/off
	 * bit 8-10: environment (0: dark, 1: normal, 2: light)
	 * bit 17: status unknown
	 */
	retval = asus_wmi_get_devstate_bits(asus, ASUS_WMI_DEVID_KBD_BACKLIGHT,
					    0xFFFF);

	/* Unknown status is considered as off */
	if (retval == 0x8000)
		retval = 0;

	if (retval >= 0) {
		if (level)
			*level = retval & 0x7F;
		if (env)
			*env = (retval >> 8) & 0x7F;
		retval = 0;
	}

	return retval;
}

static void do_kbd_led_set(struct led_classdev *led_cdev, int value)
{
	struct asus_wmi *asus;
	int max_level;

	asus = container_of(led_cdev, struct asus_wmi, kbd_led);
	max_level = asus->kbd_led.max_brightness;

	if (value > max_level)
		value = max_level;
	else if (value < 0)
		value = 0;

	asus->kbd_led_wk = value;
	queue_work(asus->led_workqueue, &asus->kbd_led_work);
}

static void kbd_led_set(struct led_classdev *led_cdev,
			enum led_brightness value)
{
	do_kbd_led_set(led_cdev, value);
}

static enum led_brightness kbd_led_get(struct led_classdev *led_cdev)
{
	struct asus_wmi *asus;
	int retval, value;

	asus = container_of(led_cdev, struct asus_wmi, kbd_led);

	retval = kbd_led_read(asus, &value, NULL);

	if (retval < 0)
		return retval;

	return value;
}

static int wlan_led_unknown_state(struct asus_wmi *asus)
{
	u32 result;

	asus_wmi_get_devstate(asus, ASUS_WMI_DEVID_WIRELESS_LED, &result);

	return result & ASUS_WMI_DSTS_UNKNOWN_BIT;
}

static int wlan_led_presence(struct asus_wmi *asus)
{
	u32 result;

	asus_wmi_get_devstate(asus, ASUS_WMI_DEVID_WIRELESS_LED, &result);

	return result & ASUS_WMI_DSTS_PRESENCE_BIT;
}

static void wlan_led_update(struct work_struct *work)
{
	int ctrl_param;
	struct asus_wmi *asus;

	asus = container_of(work, struct asus_wmi, wlan_led_work);

	ctrl_param = asus->wlan_led_wk;
	asus_wmi_set_devstate(ASUS_WMI_DEVID_WIRELESS_LED, ctrl_param, NULL);
}

static void wlan_led_set(struct led_classdev *led_cdev,
			 enum led_brightness value)
{
	struct asus_wmi *asus;

	asus = container_of(led_cdev, struct asus_wmi, wlan_led);

	asus->wlan_led_wk = !!value;
	queue_work(asus->led_workqueue, &asus->wlan_led_work);
}

static enum led_brightness wlan_led_get(struct led_classdev *led_cdev)
{
	struct asus_wmi *asus;
	u32 result;

	asus = container_of(led_cdev, struct asus_wmi, wlan_led);
	asus_wmi_get_devstate(asus, ASUS_WMI_DEVID_WIRELESS_LED, &result);

	return result & ASUS_WMI_DSTS_BRIGHTNESS_MASK;
}

static void lightbar_led_update(struct work_struct *work)
{
	struct asus_wmi *asus;
	int ctrl_param;

	asus = container_of(work, struct asus_wmi, lightbar_led_work);

	ctrl_param = asus->lightbar_led_wk;
	asus_wmi_set_devstate(ASUS_WMI_DEVID_LIGHTBAR, ctrl_param, NULL);
}

static void lightbar_led_set(struct led_classdev *led_cdev,
			     enum led_brightness value)
{
	struct asus_wmi *asus;

	asus = container_of(led_cdev, struct asus_wmi, lightbar_led);

	asus->lightbar_led_wk = !!value;
	queue_work(asus->led_workqueue, &asus->lightbar_led_work);
}

static enum led_brightness lightbar_led_get(struct led_classdev *led_cdev)
{
	struct asus_wmi *asus;
	u32 result;

	asus = container_of(led_cdev, struct asus_wmi, lightbar_led);
	asus_wmi_get_devstate(asus, ASUS_WMI_DEVID_LIGHTBAR, &result);

	return result & ASUS_WMI_DSTS_LIGHTBAR_MASK;
}

static int lightbar_led_presence(struct asus_wmi *asus)
{
	u32 result;

	asus_wmi_get_devstate(asus, ASUS_WMI_DEVID_LIGHTBAR, &result);

	return result & ASUS_WMI_DSTS_PRESENCE_BIT;
}

static void asus_wmi_led_exit(struct asus_wmi *asus)
{
	if (!IS_ERR_OR_NULL(asus->kbd_led.dev))
		led_classdev_unregister(&asus->kbd_led);
	if (!IS_ERR_OR_NULL(asus->tpd_led.dev))
		led_classdev_unregister(&asus->tpd_led);
	if (!IS_ERR_OR_NULL(asus->wlan_led.dev))
		led_classdev_unregister(&asus->wlan_led);
	if (!IS_ERR_OR_NULL(asus->lightbar_led.dev))
		led_classdev_unregister(&asus->lightbar_led);
	if (asus->led_workqueue)
		destroy_workqueue(asus->led_workqueue);
}

static int asus_wmi_led_init(struct asus_wmi *asus)
{
	int rv = 0, led_val;

	asus->led_workqueue = create_singlethread_workqueue("led_workqueue");
	if (!asus->led_workqueue)
		return -ENOMEM;

	if (read_tpd_led_state(asus) >= 0) {
		INIT_WORK(&asus->tpd_led_work, tpd_led_update);

		asus->tpd_led.name = "asus::touchpad";
		asus->tpd_led.brightness_set = tpd_led_set;
		asus->tpd_led.brightness_get = tpd_led_get;
		asus->tpd_led.max_brightness = 1;

		rv = led_classdev_register(&asus->platform_device->dev,
					   &asus->tpd_led);
		if (rv)
			goto error;
	}

	led_val = kbd_led_read(asus, NULL, NULL);
	if (led_val >= 0) {
		INIT_WORK(&asus->kbd_led_work, kbd_led_update);

		asus->kbd_led_wk = led_val;
		asus->kbd_led.name = "asus::kbd_backlight";
		asus->kbd_led.flags = LED_BRIGHT_HW_CHANGED;
		asus->kbd_led.brightness_set = kbd_led_set;
		asus->kbd_led.brightness_get = kbd_led_get;
		asus->kbd_led.max_brightness = 3;

		rv = led_classdev_register(&asus->platform_device->dev,
					   &asus->kbd_led);
		if (rv)
			goto error;
	}

	if (wlan_led_presence(asus) && (asus->driver->quirks->wapf > 0)) {
		INIT_WORK(&asus->wlan_led_work, wlan_led_update);

		asus->wlan_led.name = "asus::wlan";
		asus->wlan_led.brightness_set = wlan_led_set;
		if (!wlan_led_unknown_state(asus))
			asus->wlan_led.brightness_get = wlan_led_get;
		asus->wlan_led.flags = LED_CORE_SUSPENDRESUME;
		asus->wlan_led.max_brightness = 1;
		asus->wlan_led.default_trigger = "asus-wlan";

		rv = led_classdev_register(&asus->platform_device->dev,
					   &asus->wlan_led);
		if (rv)
			goto error;
	}

	if (lightbar_led_presence(asus)) {
		INIT_WORK(&asus->lightbar_led_work, lightbar_led_update);

		asus->lightbar_led.name = "asus::lightbar";
		asus->lightbar_led.brightness_set = lightbar_led_set;
		asus->lightbar_led.brightness_get = lightbar_led_get;
		asus->lightbar_led.max_brightness = 1;

		rv = led_classdev_register(&asus->platform_device->dev,
					   &asus->lightbar_led);
	}

error:
	if (rv)
		asus_wmi_led_exit(asus);

	return rv;
}


/*
 * PCI hotplug (for wlan rfkill)
 */
static bool asus_wlan_rfkill_blocked(struct asus_wmi *asus)
{
	int result = asus_wmi_get_devstate_simple(asus, ASUS_WMI_DEVID_WLAN);

	if (result < 0)
		return false;
	return !result;
}

static void asus_rfkill_hotplug(struct asus_wmi *asus)
{
	struct pci_dev *dev;
	struct pci_bus *bus;
	bool blocked;
	bool absent;
	u32 l;

	mutex_lock(&asus->wmi_lock);
	blocked = asus_wlan_rfkill_blocked(asus);
	mutex_unlock(&asus->wmi_lock);

	mutex_lock(&asus->hotplug_lock);
	pci_lock_rescan_remove();

	if (asus->wlan.rfkill)
		rfkill_set_sw_state(asus->wlan.rfkill, blocked);

	if (asus->hotplug_slot) {
		bus = pci_find_bus(0, 1);
		if (!bus) {
			pr_warn("Unable to find PCI bus 1?\n");
			goto out_unlock;
		}

		if (pci_bus_read_config_dword(bus, 0, PCI_VENDOR_ID, &l)) {
			pr_err("Unable to read PCI config space?\n");
			goto out_unlock;
		}
		absent = (l == 0xffffffff);

		if (blocked != absent) {
			pr_warn("BIOS says wireless lan is %s, "
				"but the pci device is %s\n",
				blocked ? "blocked" : "unblocked",
				absent ? "absent" : "present");
			pr_warn("skipped wireless hotplug as probably "
				"inappropriate for this model\n");
			goto out_unlock;
		}

		if (!blocked) {
			dev = pci_get_slot(bus, 0);
			if (dev) {
				/* Device already present */
				pci_dev_put(dev);
				goto out_unlock;
			}
			dev = pci_scan_single_device(bus, 0);
			if (dev) {
				pci_bus_assign_resources(bus);
				pci_bus_add_device(dev);
			}
		} else {
			dev = pci_get_slot(bus, 0);
			if (dev) {
				pci_stop_and_remove_bus_device(dev);
				pci_dev_put(dev);
			}
		}
	}

out_unlock:
	pci_unlock_rescan_remove();
	mutex_unlock(&asus->hotplug_lock);
}

static void asus_rfkill_notify(acpi_handle handle, u32 event, void *data)
{
	struct asus_wmi *asus = data;

	if (event != ACPI_NOTIFY_BUS_CHECK)
		return;

	/*
	 * We can't call directly asus_rfkill_hotplug because most
	 * of the time WMBC is still being executed and not reetrant.
	 * There is currently no way to tell ACPICA that  we want this
	 * method to be serialized, we schedule a asus_rfkill_hotplug
	 * call later, in a safer context.
	 */
	queue_work(asus->hotplug_workqueue, &asus->hotplug_work);
}

static int asus_register_rfkill_notifier(struct asus_wmi *asus, char *node)
{
	acpi_status status;
	acpi_handle handle;

	status = acpi_get_handle(NULL, node, &handle);

	if (ACPI_SUCCESS(status)) {
		status = acpi_install_notify_handler(handle,
						     ACPI_SYSTEM_NOTIFY,
						     asus_rfkill_notify, asus);
		if (ACPI_FAILURE(status))
			pr_warn("Failed to register notify on %s\n", node);
	} else
		return -ENODEV;

	return 0;
}

static void asus_unregister_rfkill_notifier(struct asus_wmi *asus, char *node)
{
	acpi_status status = AE_OK;
	acpi_handle handle;

	status = acpi_get_handle(NULL, node, &handle);

	if (ACPI_SUCCESS(status)) {
		status = acpi_remove_notify_handler(handle,
						    ACPI_SYSTEM_NOTIFY,
						    asus_rfkill_notify);
		if (ACPI_FAILURE(status))
			pr_err("Error removing rfkill notify handler %s\n",
			       node);
	}
}

static int asus_get_adapter_status(struct hotplug_slot *hotplug_slot,
				   u8 *value)
{
	struct asus_wmi *asus = hotplug_slot->private;
	int result = asus_wmi_get_devstate_simple(asus, ASUS_WMI_DEVID_WLAN);

	if (result < 0)
		return result;

	*value = !!result;
	return 0;
}

static struct hotplug_slot_ops asus_hotplug_slot_ops = {
	.owner = THIS_MODULE,
	.get_adapter_status = asus_get_adapter_status,
	.get_power_status = asus_get_adapter_status,
};

static void asus_hotplug_work(struct work_struct *work)
{
	struct asus_wmi *asus;

	asus = container_of(work, struct asus_wmi, hotplug_work);
	asus_rfkill_hotplug(asus);
}

static int asus_setup_pci_hotplug(struct asus_wmi *asus)
{
	int ret = -ENOMEM;
	struct pci_bus *bus = pci_find_bus(0, 1);

	if (!bus) {
		pr_err("Unable to find wifi PCI bus\n");
		return -ENODEV;
	}

	asus->hotplug_workqueue =
	    create_singlethread_workqueue("hotplug_workqueue");
	if (!asus->hotplug_workqueue)
		goto error_workqueue;

	INIT_WORK(&asus->hotplug_work, asus_hotplug_work);

	asus->hotplug_slot = kzalloc(sizeof(struct hotplug_slot), GFP_KERNEL);
	if (!asus->hotplug_slot)
		goto error_slot;

	asus->hotplug_slot->info = kzalloc(sizeof(struct hotplug_slot_info),
					   GFP_KERNEL);
	if (!asus->hotplug_slot->info)
		goto error_info;

	asus->hotplug_slot->private = asus;
	asus->hotplug_slot->ops = &asus_hotplug_slot_ops;
	asus_get_adapter_status(asus->hotplug_slot,
				&asus->hotplug_slot->info->adapter_status);

	ret = pci_hp_register(asus->hotplug_slot, bus, 0, "asus-wifi");
	if (ret) {
		pr_err("Unable to register hotplug slot - %d\n", ret);
		goto error_register;
	}

	return 0;

error_register:
	kfree(asus->hotplug_slot->info);
error_info:
	kfree(asus->hotplug_slot);
	asus->hotplug_slot = NULL;
error_slot:
	destroy_workqueue(asus->hotplug_workqueue);
error_workqueue:
	return ret;
}

/*
 * Rfkill devices
 */
static int asus_rfkill_set(void *data, bool blocked)
{
	struct asus_rfkill *priv = data;
	u32 ctrl_param = !blocked;
	u32 dev_id = priv->dev_id;

	/*
	 * If the user bit is set, BIOS can't set and record the wlan status,
	 * it will report the value read from id ASUS_WMI_DEVID_WLAN_LED
	 * while we query the wlan status through WMI(ASUS_WMI_DEVID_WLAN).
	 * So, we have to record wlan status in id ASUS_WMI_DEVID_WLAN_LED
	 * while setting the wlan status through WMI.
	 * This is also the behavior that windows app will do.
	 */
	if ((dev_id == ASUS_WMI_DEVID_WLAN) &&
	     priv->asus->driver->wlan_ctrl_by_user)
		dev_id = ASUS_WMI_DEVID_WLAN_LED;

	return asus_wmi_set_devstate(dev_id, ctrl_param, NULL);
}

static void asus_rfkill_query(struct rfkill *rfkill, void *data)
{
	struct asus_rfkill *priv = data;
	int result;

	result = asus_wmi_get_devstate_simple(priv->asus, priv->dev_id);

	if (result < 0)
		return;

	rfkill_set_sw_state(priv->rfkill, !result);
}

static int asus_rfkill_wlan_set(void *data, bool blocked)
{
	struct asus_rfkill *priv = data;
	struct asus_wmi *asus = priv->asus;
	int ret;

	/*
	 * This handler is enabled only if hotplug is enabled.
	 * In this case, the asus_wmi_set_devstate() will
	 * trigger a wmi notification and we need to wait
	 * this call to finish before being able to call
	 * any wmi method
	 */
	mutex_lock(&asus->wmi_lock);
	ret = asus_rfkill_set(data, blocked);
	mutex_unlock(&asus->wmi_lock);
	return ret;
}

static const struct rfkill_ops asus_rfkill_wlan_ops = {
	.set_block = asus_rfkill_wlan_set,
	.query = asus_rfkill_query,
};

static const struct rfkill_ops asus_rfkill_ops = {
	.set_block = asus_rfkill_set,
	.query = asus_rfkill_query,
};

static int asus_new_rfkill(struct asus_wmi *asus,
			   struct asus_rfkill *arfkill,
			   const char *name, enum rfkill_type type, int dev_id)
{
	int result = asus_wmi_get_devstate_simple(asus, dev_id);
	struct rfkill **rfkill = &arfkill->rfkill;

	if (result < 0)
		return result;

	arfkill->dev_id = dev_id;
	arfkill->asus = asus;

	if (dev_id == ASUS_WMI_DEVID_WLAN &&
	    asus->driver->quirks->hotplug_wireless)
		*rfkill = rfkill_alloc(name, &asus->platform_device->dev, type,
				       &asus_rfkill_wlan_ops, arfkill);
	else
		*rfkill = rfkill_alloc(name, &asus->platform_device->dev, type,
				       &asus_rfkill_ops, arfkill);

	if (!*rfkill)
		return -EINVAL;

	if ((dev_id == ASUS_WMI_DEVID_WLAN) &&
			(asus->driver->quirks->wapf > 0))
		rfkill_set_led_trigger_name(*rfkill, "asus-wlan");

	rfkill_init_sw_state(*rfkill, !result);
	result = rfkill_register(*rfkill);
	if (result) {
		rfkill_destroy(*rfkill);
		*rfkill = NULL;
		return result;
	}
	return 0;
}

static void asus_wmi_rfkill_exit(struct asus_wmi *asus)
{
	if (asus->driver->wlan_ctrl_by_user && ashs_present())
		return;

	asus_unregister_rfkill_notifier(asus, "\\_SB.PCI0.P0P5");
	asus_unregister_rfkill_notifier(asus, "\\_SB.PCI0.P0P6");
	asus_unregister_rfkill_notifier(asus, "\\_SB.PCI0.P0P7");
	if (asus->wlan.rfkill) {
		rfkill_unregister(asus->wlan.rfkill);
		rfkill_destroy(asus->wlan.rfkill);
		asus->wlan.rfkill = NULL;
	}
	/*
	 * Refresh pci hotplug in case the rfkill state was changed after
	 * asus_unregister_rfkill_notifier()
	 */
	asus_rfkill_hotplug(asus);
	if (asus->hotplug_slot) {
		pci_hp_deregister(asus->hotplug_slot);
		kfree(asus->hotplug_slot->info);
		kfree(asus->hotplug_slot);
	}
	if (asus->hotplug_workqueue)
		destroy_workqueue(asus->hotplug_workqueue);

	if (asus->bluetooth.rfkill) {
		rfkill_unregister(asus->bluetooth.rfkill);
		rfkill_destroy(asus->bluetooth.rfkill);
		asus->bluetooth.rfkill = NULL;
	}
	if (asus->wimax.rfkill) {
		rfkill_unregister(asus->wimax.rfkill);
		rfkill_destroy(asus->wimax.rfkill);
		asus->wimax.rfkill = NULL;
	}
	if (asus->wwan3g.rfkill) {
		rfkill_unregister(asus->wwan3g.rfkill);
		rfkill_destroy(asus->wwan3g.rfkill);
		asus->wwan3g.rfkill = NULL;
	}
	if (asus->gps.rfkill) {
		rfkill_unregister(asus->gps.rfkill);
		rfkill_destroy(asus->gps.rfkill);
		asus->gps.rfkill = NULL;
	}
	if (asus->uwb.rfkill) {
		rfkill_unregister(asus->uwb.rfkill);
		rfkill_destroy(asus->uwb.rfkill);
		asus->uwb.rfkill = NULL;
	}
}

static int asus_wmi_rfkill_init(struct asus_wmi *asus)
{
	int result = 0;

	mutex_init(&asus->hotplug_lock);
	mutex_init(&asus->wmi_lock);

	result = asus_new_rfkill(asus, &asus->wlan, "asus-wlan",
				 RFKILL_TYPE_WLAN, ASUS_WMI_DEVID_WLAN);

	if (result && result != -ENODEV)
		goto exit;

	result = asus_new_rfkill(asus, &asus->bluetooth,
				 "asus-bluetooth", RFKILL_TYPE_BLUETOOTH,
				 ASUS_WMI_DEVID_BLUETOOTH);

	if (result && result != -ENODEV)
		goto exit;

	result = asus_new_rfkill(asus, &asus->wimax, "asus-wimax",
				 RFKILL_TYPE_WIMAX, ASUS_WMI_DEVID_WIMAX);

	if (result && result != -ENODEV)
		goto exit;

	result = asus_new_rfkill(asus, &asus->wwan3g, "asus-wwan3g",
				 RFKILL_TYPE_WWAN, ASUS_WMI_DEVID_WWAN3G);

	if (result && result != -ENODEV)
		goto exit;

	result = asus_new_rfkill(asus, &asus->gps, "asus-gps",
				 RFKILL_TYPE_GPS, ASUS_WMI_DEVID_GPS);

	if (result && result != -ENODEV)
		goto exit;

	result = asus_new_rfkill(asus, &asus->uwb, "asus-uwb",
				 RFKILL_TYPE_UWB, ASUS_WMI_DEVID_UWB);

	if (result && result != -ENODEV)
		goto exit;

	if (!asus->driver->quirks->hotplug_wireless)
		goto exit;

	result = asus_setup_pci_hotplug(asus);
	/*
	 * If we get -EBUSY then something else is handling the PCI hotplug -
	 * don't fail in this case
	 */
	if (result == -EBUSY)
		result = 0;

	asus_register_rfkill_notifier(asus, "\\_SB.PCI0.P0P5");
	asus_register_rfkill_notifier(asus, "\\_SB.PCI0.P0P6");
	asus_register_rfkill_notifier(asus, "\\_SB.PCI0.P0P7");
	/*
	 * Refresh pci hotplug in case the rfkill state was changed during
	 * setup.
	 */
	asus_rfkill_hotplug(asus);

exit:
	if (result && result != -ENODEV)
		asus_wmi_rfkill_exit(asus);

	if (result == -ENODEV)
		result = 0;

	return result;
}

static void asus_wmi_set_xusb2pr(struct asus_wmi *asus)
{
	struct pci_dev *xhci_pdev;
	u32 orig_ports_available;
	u32 ports_available = asus->driver->quirks->xusb2pr;

	xhci_pdev = pci_get_device(PCI_VENDOR_ID_INTEL,
			PCI_DEVICE_ID_INTEL_LYNXPOINT_LP_XHCI,
			NULL);

	if (!xhci_pdev)
		return;

	pci_read_config_dword(xhci_pdev, USB_INTEL_XUSB2PR,
				&orig_ports_available);

	pci_write_config_dword(xhci_pdev, USB_INTEL_XUSB2PR,
				cpu_to_le32(ports_available));

<<<<<<< HEAD
=======
	pci_dev_put(xhci_pdev);

>>>>>>> 286cd8c7
	pr_info("set USB_INTEL_XUSB2PR old: 0x%04x, new: 0x%04x\n",
			orig_ports_available, ports_available);
}

/*
 * Some devices dont support or have borcken get_als method
 * but still support set method.
 */
static void asus_wmi_set_als(void)
{
	asus_wmi_set_devstate(ASUS_WMI_DEVID_ALS_ENABLE, 1, NULL);
}

/*
 * Hwmon device
 */
static int asus_hwmon_agfn_fan_speed_read(struct asus_wmi *asus, int fan,
					  int *speed)
{
	struct fan_args args = {
		.agfn.len = sizeof(args),
		.agfn.mfun = ASUS_FAN_MFUN,
		.agfn.sfun = ASUS_FAN_SFUN_READ,
		.fan = fan,
		.speed = 0,
	};
	struct acpi_buffer input = { (acpi_size) sizeof(args), &args };
	int status;

	if (fan != 1)
		return -EINVAL;

	status = asus_wmi_evaluate_method_agfn(input);

	if (status || args.agfn.err)
		return -ENXIO;

	if (speed)
		*speed = args.speed;

	return 0;
}

static int asus_hwmon_agfn_fan_speed_write(struct asus_wmi *asus, int fan,
				     int *speed)
{
	struct fan_args args = {
		.agfn.len = sizeof(args),
		.agfn.mfun = ASUS_FAN_MFUN,
		.agfn.sfun = ASUS_FAN_SFUN_WRITE,
		.fan = fan,
		.speed = speed ?  *speed : 0,
	};
	struct acpi_buffer input = { (acpi_size) sizeof(args), &args };
	int status;

	/* 1: for setting 1st fan's speed 0: setting auto mode */
	if (fan != 1 && fan != 0)
		return -EINVAL;

	status = asus_wmi_evaluate_method_agfn(input);

	if (status || args.agfn.err)
		return -ENXIO;

	if (speed && fan == 1)
		asus->asus_hwmon_pwm = *speed;

	return 0;
}

/*
 * Check if we can read the speed of one fan. If true we assume we can also
 * control it.
 */
static int asus_hwmon_get_fan_number(struct asus_wmi *asus, int *num_fans)
{
	int status;
	int speed = 0;

	*num_fans = 0;

	status = asus_hwmon_agfn_fan_speed_read(asus, 1, &speed);
	if (!status)
		*num_fans = 1;

	return 0;
}

static int asus_hwmon_fan_set_auto(struct asus_wmi *asus)
{
	int status;

	status = asus_hwmon_agfn_fan_speed_write(asus, 0, NULL);
	if (status)
		return -ENXIO;

	asus->asus_hwmon_fan_manual_mode = false;

	return 0;
}

static int asus_hwmon_fan_rpm_show(struct device *dev, int fan)
{
	struct asus_wmi *asus = dev_get_drvdata(dev);
	int value;
	int ret;

	/* no speed readable on manual mode */
	if (asus->asus_hwmon_fan_manual_mode)
		return -ENXIO;

	ret = asus_hwmon_agfn_fan_speed_read(asus, fan+1, &value);
	if (ret) {
		pr_warn("reading fan speed failed: %d\n", ret);
		return -ENXIO;
	}

	return value;
}

static void asus_hwmon_pwm_show(struct asus_wmi *asus, int fan, int *value)
{
	int err;

	if (asus->asus_hwmon_pwm >= 0) {
		*value = asus->asus_hwmon_pwm;
		return;
	}

	err = asus_wmi_get_devstate(asus, ASUS_WMI_DEVID_FAN_CTRL, value);
	if (err < 0)
		return;

	*value &= 0xFF;

	if (*value == 1) /* Low Speed */
		*value = 85;
	else if (*value == 2)
		*value = 170;
	else if (*value == 3)
		*value = 255;
	else if (*value) {
		pr_err("Unknown fan speed %#x\n", *value);
		*value = -1;
	}
}

static ssize_t pwm1_show(struct device *dev,
			       struct device_attribute *attr,
			       char *buf)
{
	struct asus_wmi *asus = dev_get_drvdata(dev);
	int value;

	asus_hwmon_pwm_show(asus, 0, &value);

	return sprintf(buf, "%d\n", value);
}

static ssize_t pwm1_store(struct device *dev,
				     struct device_attribute *attr,
				     const char *buf, size_t count) {
	struct asus_wmi *asus = dev_get_drvdata(dev);
	int value;
	int state;
	int ret;

	ret = kstrtouint(buf, 10, &value);

	if (ret)
		return ret;

	value = clamp(value, 0, 255);

	state = asus_hwmon_agfn_fan_speed_write(asus, 1, &value);
	if (state)
		pr_warn("Setting fan speed failed: %d\n", state);
	else
		asus->asus_hwmon_fan_manual_mode = true;

	return count;
}

static ssize_t fan1_input_show(struct device *dev,
					struct device_attribute *attr,
					char *buf)
{
	int value = asus_hwmon_fan_rpm_show(dev, 0);

	return sprintf(buf, "%d\n", value < 0 ? -1 : value*100);

}

static ssize_t pwm1_enable_show(struct device *dev,
						 struct device_attribute *attr,
						 char *buf)
{
	struct asus_wmi *asus = dev_get_drvdata(dev);

	if (asus->asus_hwmon_fan_manual_mode)
		return sprintf(buf, "%d\n", ASUS_FAN_CTRL_MANUAL);

	return sprintf(buf, "%d\n", ASUS_FAN_CTRL_AUTO);
}

static ssize_t pwm1_enable_store(struct device *dev,
						  struct device_attribute *attr,
						  const char *buf, size_t count)
{
	struct asus_wmi *asus = dev_get_drvdata(dev);
	int status = 0;
	int state;
	int ret;

	ret = kstrtouint(buf, 10, &state);

	if (ret)
		return ret;

	if (state == ASUS_FAN_CTRL_MANUAL)
		asus->asus_hwmon_fan_manual_mode = true;
	else
		status = asus_hwmon_fan_set_auto(asus);

	if (status)
		return status;

	return count;
}

static ssize_t fan1_label_show(struct device *dev,
					  struct device_attribute *attr,
					  char *buf)
{
	return sprintf(buf, "%s\n", ASUS_FAN_DESC);
}

static ssize_t asus_hwmon_temp1(struct device *dev,
				struct device_attribute *attr,
				char *buf)
{
	struct asus_wmi *asus = dev_get_drvdata(dev);
	u32 value;
	int err;

	err = asus_wmi_get_devstate(asus, ASUS_WMI_DEVID_THERMAL_CTRL, &value);

	if (err < 0)
		return err;

	value = DECI_KELVIN_TO_CELSIUS((value & 0xFFFF)) * 1000;

	return sprintf(buf, "%d\n", value);
}

/* Fan1 */
static DEVICE_ATTR_RW(pwm1);
static DEVICE_ATTR_RW(pwm1_enable);
static DEVICE_ATTR_RO(fan1_input);
static DEVICE_ATTR_RO(fan1_label);

/* Temperature */
static DEVICE_ATTR(temp1_input, S_IRUGO, asus_hwmon_temp1, NULL);

static struct attribute *hwmon_attributes[] = {
	&dev_attr_pwm1.attr,
	&dev_attr_pwm1_enable.attr,
	&dev_attr_fan1_input.attr,
	&dev_attr_fan1_label.attr,

	&dev_attr_temp1_input.attr,
	NULL
};

static umode_t asus_hwmon_sysfs_is_visible(struct kobject *kobj,
					  struct attribute *attr, int idx)
{
	struct device *dev = container_of(kobj, struct device, kobj);
	struct platform_device *pdev = to_platform_device(dev->parent);
	struct asus_wmi *asus = platform_get_drvdata(pdev);
	int dev_id = -1;
	int fan_attr = -1;
	u32 value = ASUS_WMI_UNSUPPORTED_METHOD;
	bool ok = true;

	if (attr == &dev_attr_pwm1.attr)
		dev_id = ASUS_WMI_DEVID_FAN_CTRL;
	else if (attr == &dev_attr_temp1_input.attr)
		dev_id = ASUS_WMI_DEVID_THERMAL_CTRL;


	if (attr == &dev_attr_fan1_input.attr
	    || attr == &dev_attr_fan1_label.attr
	    || attr == &dev_attr_pwm1.attr
	    || attr == &dev_attr_pwm1_enable.attr) {
		fan_attr = 1;
	}

	if (dev_id != -1) {
		int err = asus_wmi_get_devstate(asus, dev_id, &value);

		if (err < 0 && fan_attr == -1)
			return 0; /* can't return negative here */
	}

	if (dev_id == ASUS_WMI_DEVID_FAN_CTRL) {
		/*
		 * We need to find a better way, probably using sfun,
		 * bits or spec ...
		 * Currently we disable it if:
		 * - ASUS_WMI_UNSUPPORTED_METHOD is returned
		 * - reverved bits are non-zero
		 * - sfun and presence bit are not set
		 */
		if (value == ASUS_WMI_UNSUPPORTED_METHOD || value & 0xFFF80000
		    || (!asus->sfun && !(value & ASUS_WMI_DSTS_PRESENCE_BIT)))
			ok = false;
		else
			ok = fan_attr <= asus->asus_hwmon_num_fans;
	} else if (dev_id == ASUS_WMI_DEVID_THERMAL_CTRL) {
		/* If value is zero, something is clearly wrong */
		if (!value)
			ok = false;
	} else if (fan_attr <= asus->asus_hwmon_num_fans && fan_attr != -1) {
		ok = true;
	} else {
		ok = false;
	}

	return ok ? attr->mode : 0;
}

static const struct attribute_group hwmon_attribute_group = {
	.is_visible = asus_hwmon_sysfs_is_visible,
	.attrs = hwmon_attributes
};
__ATTRIBUTE_GROUPS(hwmon_attribute);

static int asus_wmi_hwmon_init(struct asus_wmi *asus)
{
	struct device *hwmon;

	hwmon = hwmon_device_register_with_groups(&asus->platform_device->dev,
						  "asus", asus,
						  hwmon_attribute_groups);
	if (IS_ERR(hwmon)) {
		pr_err("Could not register asus hwmon device\n");
		return PTR_ERR(hwmon);
	}
	return 0;
}

/*
 * Backlight
 */
static int read_backlight_power(struct asus_wmi *asus)
{
	int ret;
	if (asus->driver->quirks->store_backlight_power)
		ret = !asus->driver->panel_power;
	else
		ret = asus_wmi_get_devstate_simple(asus,
						   ASUS_WMI_DEVID_BACKLIGHT);

	if (ret < 0)
		return ret;

	return ret ? FB_BLANK_UNBLANK : FB_BLANK_POWERDOWN;
}

static int read_brightness_max(struct asus_wmi *asus)
{
	u32 retval;
	int err;

	err = asus_wmi_get_devstate(asus, ASUS_WMI_DEVID_BRIGHTNESS, &retval);

	if (err < 0)
		return err;

	retval = retval & ASUS_WMI_DSTS_MAX_BRIGTH_MASK;
	retval >>= 8;

	if (!retval)
		return -ENODEV;

	return retval;
}

static int read_brightness(struct backlight_device *bd)
{
	struct asus_wmi *asus = bl_get_data(bd);
	u32 retval;
	int err;

	err = asus_wmi_get_devstate(asus, ASUS_WMI_DEVID_BRIGHTNESS, &retval);

	if (err < 0)
		return err;

	return retval & ASUS_WMI_DSTS_BRIGHTNESS_MASK;
}

static u32 get_scalar_command(struct backlight_device *bd)
{
	struct asus_wmi *asus = bl_get_data(bd);
	u32 ctrl_param = 0;

	if ((asus->driver->brightness < bd->props.brightness) ||
	    bd->props.brightness == bd->props.max_brightness)
		ctrl_param = 0x00008001;
	else if ((asus->driver->brightness > bd->props.brightness) ||
		 bd->props.brightness == 0)
		ctrl_param = 0x00008000;

	asus->driver->brightness = bd->props.brightness;

	return ctrl_param;
}

static int update_bl_status(struct backlight_device *bd)
{
	struct asus_wmi *asus = bl_get_data(bd);
	u32 ctrl_param;
	int power, err = 0;

	power = read_backlight_power(asus);
	if (power != -ENODEV && bd->props.power != power) {
		ctrl_param = !!(bd->props.power == FB_BLANK_UNBLANK);
		err = asus_wmi_set_devstate(ASUS_WMI_DEVID_BACKLIGHT,
					    ctrl_param, NULL);
		if (asus->driver->quirks->store_backlight_power)
			asus->driver->panel_power = bd->props.power;

		/* When using scalar brightness, updating the brightness
		 * will mess with the backlight power */
		if (asus->driver->quirks->scalar_panel_brightness)
			return err;
	}

	if (asus->driver->quirks->scalar_panel_brightness)
		ctrl_param = get_scalar_command(bd);
	else
		ctrl_param = bd->props.brightness;

	err = asus_wmi_set_devstate(ASUS_WMI_DEVID_BRIGHTNESS,
				    ctrl_param, NULL);

	return err;
}

static const struct backlight_ops asus_wmi_bl_ops = {
	.get_brightness = read_brightness,
	.update_status = update_bl_status,
};

static int asus_wmi_backlight_notify(struct asus_wmi *asus, int code)
{
	struct backlight_device *bd = asus->backlight_device;
	int old = bd->props.brightness;
	int new = old;

	if (code >= NOTIFY_BRNUP_MIN && code <= NOTIFY_BRNUP_MAX)
		new = code - NOTIFY_BRNUP_MIN + 1;
	else if (code >= NOTIFY_BRNDOWN_MIN && code <= NOTIFY_BRNDOWN_MAX)
		new = code - NOTIFY_BRNDOWN_MIN;

	bd->props.brightness = new;
	backlight_update_status(bd);
	backlight_force_update(bd, BACKLIGHT_UPDATE_HOTKEY);

	return old;
}

static int asus_wmi_backlight_init(struct asus_wmi *asus)
{
	struct backlight_device *bd;
	struct backlight_properties props;
	int max;
	int power;

	max = read_brightness_max(asus);
	if (max < 0)
		return max;

	power = read_backlight_power(asus);

	if (power == -ENODEV)
		power = FB_BLANK_UNBLANK;
	else if (power < 0)
		return power;

	memset(&props, 0, sizeof(struct backlight_properties));
	props.type = BACKLIGHT_PLATFORM;
	props.max_brightness = max;
	bd = backlight_device_register(asus->driver->name,
				       &asus->platform_device->dev, asus,
				       &asus_wmi_bl_ops, &props);
	if (IS_ERR(bd)) {
		pr_err("Could not register backlight device\n");
		return PTR_ERR(bd);
	}

	asus->backlight_device = bd;

	if (asus->driver->quirks->store_backlight_power)
		asus->driver->panel_power = power;

	bd->props.brightness = read_brightness(bd);
	bd->props.power = power;
	backlight_update_status(bd);

	asus->driver->brightness = bd->props.brightness;

	return 0;
}

static void asus_wmi_backlight_exit(struct asus_wmi *asus)
{
	backlight_device_unregister(asus->backlight_device);

	asus->backlight_device = NULL;
}

static int is_display_toggle(int code)
{
	/* display toggle keys */
	if ((code >= 0x61 && code <= 0x67) ||
	    (code >= 0x8c && code <= 0x93) ||
	    (code >= 0xa0 && code <= 0xa7) ||
	    (code >= 0xd0 && code <= 0xd5))
		return 1;

	return 0;
}

static void asus_wmi_notify(u32 value, void *context)
{
	struct asus_wmi *asus = context;
	struct acpi_buffer response = { ACPI_ALLOCATE_BUFFER, NULL };
	union acpi_object *obj;
	acpi_status status;
	int code;
	int orig_code;
	unsigned int key_value = 1;
	bool autorelease = 1;

	status = wmi_get_event_data(value, &response);
	if (status != AE_OK) {
		pr_err("bad event status 0x%x\n", status);
		return;
	}

	obj = (union acpi_object *)response.pointer;

	if (!obj || obj->type != ACPI_TYPE_INTEGER)
		goto exit;

	code = obj->integer.value;
	orig_code = code;

	if (asus->driver->key_filter) {
		asus->driver->key_filter(asus->driver, &code, &key_value,
					 &autorelease);
		if (code == ASUS_WMI_KEY_IGNORE)
			goto exit;
	}

	if (code >= NOTIFY_BRNUP_MIN && code <= NOTIFY_BRNUP_MAX)
		code = ASUS_WMI_BRN_UP;
	else if (code >= NOTIFY_BRNDOWN_MIN &&
		 code <= NOTIFY_BRNDOWN_MAX)
		code = ASUS_WMI_BRN_DOWN;

	if (code == ASUS_WMI_BRN_DOWN || code == ASUS_WMI_BRN_UP) {
		if (acpi_video_get_backlight_type() == acpi_backlight_vendor) {
			asus_wmi_backlight_notify(asus, orig_code);
			goto exit;
		}
	}

	if (code == NOTIFY_KBD_BRTUP) {
		do_kbd_led_set(&asus->kbd_led, asus->kbd_led_wk + 1);
		goto exit;
	}
	if (code == NOTIFY_KBD_BRTDWN) {
		do_kbd_led_set(&asus->kbd_led, asus->kbd_led_wk - 1);
		goto exit;
	}
	if (code == NOTIFY_KBD_BRTTOGGLE) {
		if (asus->kbd_led_wk == asus->kbd_led.max_brightness)
			do_kbd_led_set(&asus->kbd_led, 0);
		else
			do_kbd_led_set(&asus->kbd_led, asus->kbd_led_wk + 1);
		goto exit;
	}

	if (is_display_toggle(code) &&
	    asus->driver->quirks->no_display_toggle)
		goto exit;

	if (!sparse_keymap_report_event(asus->inputdev, code,
					key_value, autorelease))
		pr_info("Unknown key %x pressed\n", code);

exit:
	kfree(obj);
}

/*
 * Sys helpers
 */
static int parse_arg(const char *buf, unsigned long count, int *val)
{
	if (!count)
		return 0;
	if (sscanf(buf, "%i", val) != 1)
		return -EINVAL;
	return count;
}

static ssize_t store_sys_wmi(struct asus_wmi *asus, int devid,
			     const char *buf, size_t count)
{
	u32 retval;
	int rv, err, value;

	value = asus_wmi_get_devstate_simple(asus, devid);
	if (value < 0)
		return value;

	rv = parse_arg(buf, count, &value);
	err = asus_wmi_set_devstate(devid, value, &retval);

	if (err < 0)
		return err;

	return rv;
}

static ssize_t show_sys_wmi(struct asus_wmi *asus, int devid, char *buf)
{
	int value = asus_wmi_get_devstate_simple(asus, devid);

	if (value < 0)
		return value;

	return sprintf(buf, "%d\n", value);
}

#define ASUS_WMI_CREATE_DEVICE_ATTR(_name, _mode, _cm)			\
	static ssize_t show_##_name(struct device *dev,			\
				    struct device_attribute *attr,	\
				    char *buf)				\
	{								\
		struct asus_wmi *asus = dev_get_drvdata(dev);		\
									\
		return show_sys_wmi(asus, _cm, buf);			\
	}								\
	static ssize_t store_##_name(struct device *dev,		\
				     struct device_attribute *attr,	\
				     const char *buf, size_t count)	\
	{								\
		struct asus_wmi *asus = dev_get_drvdata(dev);		\
									\
		return store_sys_wmi(asus, _cm, buf, count);		\
	}								\
	static struct device_attribute dev_attr_##_name = {		\
		.attr = {						\
			.name = __stringify(_name),			\
			.mode = _mode },				\
		.show   = show_##_name,					\
		.store  = store_##_name,				\
	}

ASUS_WMI_CREATE_DEVICE_ATTR(touchpad, 0644, ASUS_WMI_DEVID_TOUCHPAD);
ASUS_WMI_CREATE_DEVICE_ATTR(camera, 0644, ASUS_WMI_DEVID_CAMERA);
ASUS_WMI_CREATE_DEVICE_ATTR(cardr, 0644, ASUS_WMI_DEVID_CARDREADER);
ASUS_WMI_CREATE_DEVICE_ATTR(lid_resume, 0644, ASUS_WMI_DEVID_LID_RESUME);
ASUS_WMI_CREATE_DEVICE_ATTR(als_enable, 0644, ASUS_WMI_DEVID_ALS_ENABLE);

static ssize_t cpufv_store(struct device *dev, struct device_attribute *attr,
			   const char *buf, size_t count)
{
	int value, rv;

	if (!count || sscanf(buf, "%i", &value) != 1)
		return -EINVAL;
	if (value < 0 || value > 2)
		return -EINVAL;

	rv = asus_wmi_evaluate_method(ASUS_WMI_METHODID_CFVS, value, 0, NULL);
	if (rv < 0)
		return rv;

	return count;
}

static DEVICE_ATTR_WO(cpufv);

static struct attribute *platform_attributes[] = {
	&dev_attr_cpufv.attr,
	&dev_attr_camera.attr,
	&dev_attr_cardr.attr,
	&dev_attr_touchpad.attr,
	&dev_attr_lid_resume.attr,
	&dev_attr_als_enable.attr,
	NULL
};

static umode_t asus_sysfs_is_visible(struct kobject *kobj,
				    struct attribute *attr, int idx)
{
	struct device *dev = container_of(kobj, struct device, kobj);
	struct asus_wmi *asus = dev_get_drvdata(dev);
	bool ok = true;
	int devid = -1;

	if (attr == &dev_attr_camera.attr)
		devid = ASUS_WMI_DEVID_CAMERA;
	else if (attr == &dev_attr_cardr.attr)
		devid = ASUS_WMI_DEVID_CARDREADER;
	else if (attr == &dev_attr_touchpad.attr)
		devid = ASUS_WMI_DEVID_TOUCHPAD;
	else if (attr == &dev_attr_lid_resume.attr)
		devid = ASUS_WMI_DEVID_LID_RESUME;
	else if (attr == &dev_attr_als_enable.attr)
		devid = ASUS_WMI_DEVID_ALS_ENABLE;

	if (devid != -1)
		ok = !(asus_wmi_get_devstate_simple(asus, devid) < 0);

	return ok ? attr->mode : 0;
}

static const struct attribute_group platform_attribute_group = {
	.is_visible = asus_sysfs_is_visible,
	.attrs = platform_attributes
};

static void asus_wmi_sysfs_exit(struct platform_device *device)
{
	sysfs_remove_group(&device->dev.kobj, &platform_attribute_group);
}

static int asus_wmi_sysfs_init(struct platform_device *device)
{
	return sysfs_create_group(&device->dev.kobj, &platform_attribute_group);
}

/*
 * Platform device
 */
static int asus_wmi_platform_init(struct asus_wmi *asus)
{
	int rv;

	/* INIT enable hotkeys on some models */
	if (!asus_wmi_evaluate_method(ASUS_WMI_METHODID_INIT, 0, 0, &rv))
		pr_info("Initialization: %#x\n", rv);

	/* We don't know yet what to do with this version... */
	if (!asus_wmi_evaluate_method(ASUS_WMI_METHODID_SPEC, 0, 0x9, &rv)) {
		pr_info("BIOS WMI version: %d.%d\n", rv >> 16, rv & 0xFF);
		asus->spec = rv;
	}

	/*
	 * The SFUN method probably allows the original driver to get the list
	 * of features supported by a given model. For now, 0x0100 or 0x0800
	 * bit signifies that the laptop is equipped with a Wi-Fi MiniPCI card.
	 * The significance of others is yet to be found.
	 */
	if (!asus_wmi_evaluate_method(ASUS_WMI_METHODID_SFUN, 0, 0, &rv)) {
		pr_info("SFUN value: %#x\n", rv);
		asus->sfun = rv;
	}

	/*
	 * Eee PC and Notebooks seems to have different method_id for DSTS,
	 * but it may also be related to the BIOS's SPEC.
	 * Note, on most Eeepc, there is no way to check if a method exist
	 * or note, while on notebooks, they returns 0xFFFFFFFE on failure,
	 * but once again, SPEC may probably be used for that kind of things.
	 */
	if (!asus_wmi_evaluate_method(ASUS_WMI_METHODID_DSTS, 0, 0, NULL))
		asus->dsts_id = ASUS_WMI_METHODID_DSTS;
	else
		asus->dsts_id = ASUS_WMI_METHODID_DSTS2;

	/* CWAP allow to define the behavior of the Fn+F2 key,
	 * this method doesn't seems to be present on Eee PCs */
	if (asus->driver->quirks->wapf >= 0)
		asus_wmi_set_devstate(ASUS_WMI_DEVID_CWAP,
				      asus->driver->quirks->wapf, NULL);

	return asus_wmi_sysfs_init(asus->platform_device);
}

static void asus_wmi_platform_exit(struct asus_wmi *asus)
{
	asus_wmi_sysfs_exit(asus->platform_device);
}

/*
 * debugfs
 */
struct asus_wmi_debugfs_node {
	struct asus_wmi *asus;
	char *name;
	int (*show) (struct seq_file *m, void *data);
};

static int show_dsts(struct seq_file *m, void *data)
{
	struct asus_wmi *asus = m->private;
	int err;
	u32 retval = -1;

	err = asus_wmi_get_devstate(asus, asus->debug.dev_id, &retval);

	if (err < 0)
		return err;

	seq_printf(m, "DSTS(%#x) = %#x\n", asus->debug.dev_id, retval);

	return 0;
}

static int show_devs(struct seq_file *m, void *data)
{
	struct asus_wmi *asus = m->private;
	int err;
	u32 retval = -1;

	err = asus_wmi_set_devstate(asus->debug.dev_id, asus->debug.ctrl_param,
				    &retval);

	if (err < 0)
		return err;

	seq_printf(m, "DEVS(%#x, %#x) = %#x\n", asus->debug.dev_id,
		   asus->debug.ctrl_param, retval);

	return 0;
}

static int show_call(struct seq_file *m, void *data)
{
	struct asus_wmi *asus = m->private;
	struct bios_args args = {
		.arg0 = asus->debug.dev_id,
		.arg1 = asus->debug.ctrl_param,
	};
	struct acpi_buffer input = { (acpi_size) sizeof(args), &args };
	struct acpi_buffer output = { ACPI_ALLOCATE_BUFFER, NULL };
	union acpi_object *obj;
	acpi_status status;

	status = wmi_evaluate_method(ASUS_WMI_MGMT_GUID,
				     0, asus->debug.method_id,
				     &input, &output);

	if (ACPI_FAILURE(status))
		return -EIO;

	obj = (union acpi_object *)output.pointer;
	if (obj && obj->type == ACPI_TYPE_INTEGER)
		seq_printf(m, "%#x(%#x, %#x) = %#x\n", asus->debug.method_id,
			   asus->debug.dev_id, asus->debug.ctrl_param,
			   (u32) obj->integer.value);
	else
		seq_printf(m, "%#x(%#x, %#x) = t:%d\n", asus->debug.method_id,
			   asus->debug.dev_id, asus->debug.ctrl_param,
			   obj ? obj->type : -1);

	kfree(obj);

	return 0;
}

static struct asus_wmi_debugfs_node asus_wmi_debug_files[] = {
	{NULL, "devs", show_devs},
	{NULL, "dsts", show_dsts},
	{NULL, "call", show_call},
};

static int asus_wmi_debugfs_open(struct inode *inode, struct file *file)
{
	struct asus_wmi_debugfs_node *node = inode->i_private;

	return single_open(file, node->show, node->asus);
}

static const struct file_operations asus_wmi_debugfs_io_ops = {
	.owner = THIS_MODULE,
	.open = asus_wmi_debugfs_open,
	.read = seq_read,
	.llseek = seq_lseek,
	.release = single_release,
};

static void asus_wmi_debugfs_exit(struct asus_wmi *asus)
{
	debugfs_remove_recursive(asus->debug.root);
}

static int asus_wmi_debugfs_init(struct asus_wmi *asus)
{
	struct dentry *dent;
	int i;

	asus->debug.root = debugfs_create_dir(asus->driver->name, NULL);
	if (!asus->debug.root) {
		pr_err("failed to create debugfs directory\n");
		goto error_debugfs;
	}

	dent = debugfs_create_x32("method_id", S_IRUGO | S_IWUSR,
				  asus->debug.root, &asus->debug.method_id);
	if (!dent)
		goto error_debugfs;

	dent = debugfs_create_x32("dev_id", S_IRUGO | S_IWUSR,
				  asus->debug.root, &asus->debug.dev_id);
	if (!dent)
		goto error_debugfs;

	dent = debugfs_create_x32("ctrl_param", S_IRUGO | S_IWUSR,
				  asus->debug.root, &asus->debug.ctrl_param);
	if (!dent)
		goto error_debugfs;

	for (i = 0; i < ARRAY_SIZE(asus_wmi_debug_files); i++) {
		struct asus_wmi_debugfs_node *node = &asus_wmi_debug_files[i];

		node->asus = asus;
		dent = debugfs_create_file(node->name, S_IFREG | S_IRUGO,
					   asus->debug.root, node,
					   &asus_wmi_debugfs_io_ops);
		if (!dent) {
			pr_err("failed to create debug file: %s\n", node->name);
			goto error_debugfs;
		}
	}

	return 0;

error_debugfs:
	asus_wmi_debugfs_exit(asus);
	return -ENOMEM;
}

static int asus_wmi_fan_init(struct asus_wmi *asus)
{
	int status;

	asus->asus_hwmon_pwm = -1;
	asus->asus_hwmon_num_fans = -1;
	asus->asus_hwmon_fan_manual_mode = false;

	status = asus_hwmon_get_fan_number(asus, &asus->asus_hwmon_num_fans);
	if (status) {
		asus->asus_hwmon_num_fans = 0;
		pr_warn("Could not determine number of fans: %d\n", status);
		return -ENXIO;
	}

	pr_info("Number of fans: %d\n", asus->asus_hwmon_num_fans);
	return 0;
}

/*
 * WMI Driver
 */
static int asus_wmi_add(struct platform_device *pdev)
{
	struct platform_driver *pdrv = to_platform_driver(pdev->dev.driver);
	struct asus_wmi_driver *wdrv = to_asus_wmi_driver(pdrv);
	struct asus_wmi *asus;
	const char *chassis_type;
	acpi_status status;
	int err;
	u32 result;

	asus = kzalloc(sizeof(struct asus_wmi), GFP_KERNEL);
	if (!asus)
		return -ENOMEM;

	asus->driver = wdrv;
	asus->platform_device = pdev;
	wdrv->platform_device = pdev;
	platform_set_drvdata(asus->platform_device, asus);

	if (wdrv->detect_quirks)
		wdrv->detect_quirks(asus->driver);

	err = asus_wmi_platform_init(asus);
	if (err)
		goto fail_platform;

	err = asus_wmi_input_init(asus);
	if (err)
		goto fail_input;

	err = asus_wmi_fan_init(asus); /* probably no problems on error */
	asus_hwmon_fan_set_auto(asus);

	err = asus_wmi_hwmon_init(asus);
	if (err)
		goto fail_hwmon;

	err = asus_wmi_led_init(asus);
	if (err)
		goto fail_leds;

<<<<<<< HEAD
	if (!asus->driver->quirks->no_rfkill) {
=======
	asus_wmi_get_devstate(asus, ASUS_WMI_DEVID_WLAN, &result);
	if (result & (ASUS_WMI_DSTS_PRESENCE_BIT | ASUS_WMI_DSTS_USER_BIT))
		asus->driver->wlan_ctrl_by_user = 1;

	if (!(asus->driver->wlan_ctrl_by_user && ashs_present())) {
>>>>>>> 286cd8c7
		err = asus_wmi_rfkill_init(asus);
		if (err)
			goto fail_rfkill;
	}

	if (asus->driver->quirks->wmi_force_als_set)
		asus_wmi_set_als();

	/* Some Asus desktop boards export an acpi-video backlight interface,
	   stop this from showing up */
	chassis_type = dmi_get_system_info(DMI_CHASSIS_TYPE);
	if (chassis_type && !strcmp(chassis_type, "3"))
		acpi_video_set_dmi_backlight_type(acpi_backlight_vendor);

	if (asus->driver->quirks->wmi_backlight_power)
		acpi_video_set_dmi_backlight_type(acpi_backlight_vendor);

	if (asus->driver->quirks->wmi_backlight_native)
		acpi_video_set_dmi_backlight_type(acpi_backlight_native);

	if (asus->driver->quirks->xusb2pr)
		asus_wmi_set_xusb2pr(asus);

	if (acpi_video_get_backlight_type() == acpi_backlight_vendor) {
		err = asus_wmi_backlight_init(asus);
		if (err && err != -ENODEV)
			goto fail_backlight;
	} else if (asus->driver->quirks->wmi_backlight_set_devstate)
		err = asus_wmi_set_devstate(ASUS_WMI_DEVID_BACKLIGHT, 2, NULL);

	status = wmi_install_notify_handler(asus->driver->event_guid,
					    asus_wmi_notify, asus);
	if (ACPI_FAILURE(status)) {
		pr_err("Unable to register notify handler - %d\n", status);
		err = -ENODEV;
		goto fail_wmi_handler;
	}

	err = asus_wmi_debugfs_init(asus);
	if (err)
		goto fail_debugfs;

	return 0;

fail_debugfs:
	wmi_remove_notify_handler(asus->driver->event_guid);
fail_wmi_handler:
	asus_wmi_backlight_exit(asus);
fail_backlight:
	asus_wmi_rfkill_exit(asus);
fail_rfkill:
	asus_wmi_led_exit(asus);
fail_leds:
fail_hwmon:
	asus_wmi_input_exit(asus);
fail_input:
	asus_wmi_platform_exit(asus);
fail_platform:
	kfree(asus);
	return err;
}

static int asus_wmi_remove(struct platform_device *device)
{
	struct asus_wmi *asus;

	asus = platform_get_drvdata(device);
	wmi_remove_notify_handler(asus->driver->event_guid);
	asus_wmi_backlight_exit(asus);
	asus_wmi_input_exit(asus);
	asus_wmi_led_exit(asus);
	asus_wmi_rfkill_exit(asus);
	asus_wmi_debugfs_exit(asus);
	asus_wmi_platform_exit(asus);
	asus_hwmon_fan_set_auto(asus);

	kfree(asus);
	return 0;
}

/*
 * Platform driver - hibernate/resume callbacks
 */
static int asus_hotk_thaw(struct device *device)
{
	struct asus_wmi *asus = dev_get_drvdata(device);

	if (asus->wlan.rfkill) {
		bool wlan;

		/*
		 * Work around bios bug - acpi _PTS turns off the wireless led
		 * during suspend.  Normally it restores it on resume, but
		 * we should kick it ourselves in case hibernation is aborted.
		 */
		wlan = asus_wmi_get_devstate_simple(asus, ASUS_WMI_DEVID_WLAN);
		asus_wmi_set_devstate(ASUS_WMI_DEVID_WLAN, wlan, NULL);
	}

	return 0;
}

static int asus_hotk_resume(struct device *device)
{
	struct asus_wmi *asus = dev_get_drvdata(device);

	if (!IS_ERR_OR_NULL(asus->kbd_led.dev))
		queue_work(asus->led_workqueue, &asus->kbd_led_work);

	return 0;
}

static int asus_hotk_restore(struct device *device)
{
	struct asus_wmi *asus = dev_get_drvdata(device);
	int bl;

	/* Refresh both wlan rfkill state and pci hotplug */
	if (asus->wlan.rfkill)
		asus_rfkill_hotplug(asus);

	if (asus->bluetooth.rfkill) {
		bl = !asus_wmi_get_devstate_simple(asus,
						   ASUS_WMI_DEVID_BLUETOOTH);
		rfkill_set_sw_state(asus->bluetooth.rfkill, bl);
	}
	if (asus->wimax.rfkill) {
		bl = !asus_wmi_get_devstate_simple(asus, ASUS_WMI_DEVID_WIMAX);
		rfkill_set_sw_state(asus->wimax.rfkill, bl);
	}
	if (asus->wwan3g.rfkill) {
		bl = !asus_wmi_get_devstate_simple(asus, ASUS_WMI_DEVID_WWAN3G);
		rfkill_set_sw_state(asus->wwan3g.rfkill, bl);
	}
	if (asus->gps.rfkill) {
		bl = !asus_wmi_get_devstate_simple(asus, ASUS_WMI_DEVID_GPS);
		rfkill_set_sw_state(asus->gps.rfkill, bl);
	}
	if (asus->uwb.rfkill) {
		bl = !asus_wmi_get_devstate_simple(asus, ASUS_WMI_DEVID_UWB);
		rfkill_set_sw_state(asus->uwb.rfkill, bl);
	}
	if (!IS_ERR_OR_NULL(asus->kbd_led.dev))
		queue_work(asus->led_workqueue, &asus->kbd_led_work);

	return 0;
}

static const struct dev_pm_ops asus_pm_ops = {
	.thaw = asus_hotk_thaw,
	.restore = asus_hotk_restore,
	.resume = asus_hotk_resume,
};

static int asus_wmi_probe(struct platform_device *pdev)
{
	struct platform_driver *pdrv = to_platform_driver(pdev->dev.driver);
	struct asus_wmi_driver *wdrv = to_asus_wmi_driver(pdrv);
	int ret;

	if (!wmi_has_guid(ASUS_WMI_MGMT_GUID)) {
		pr_warn("Management GUID not found\n");
		return -ENODEV;
	}

	if (wdrv->event_guid && !wmi_has_guid(wdrv->event_guid)) {
		pr_warn("Event GUID not found\n");
		return -ENODEV;
	}

	if (wdrv->probe) {
		ret = wdrv->probe(pdev);
		if (ret)
			return ret;
	}

	return asus_wmi_add(pdev);
}

static bool used;

int __init_or_module asus_wmi_register_driver(struct asus_wmi_driver *driver)
{
	struct platform_driver *platform_driver;
	struct platform_device *platform_device;

	if (used)
		return -EBUSY;

	platform_driver = &driver->platform_driver;
	platform_driver->remove = asus_wmi_remove;
	platform_driver->driver.owner = driver->owner;
	platform_driver->driver.name = driver->name;
	platform_driver->driver.pm = &asus_pm_ops;

	platform_device = platform_create_bundle(platform_driver,
						 asus_wmi_probe,
						 NULL, 0, NULL, 0);
	if (IS_ERR(platform_device))
		return PTR_ERR(platform_device);

	used = true;
	return 0;
}
EXPORT_SYMBOL_GPL(asus_wmi_register_driver);

void asus_wmi_unregister_driver(struct asus_wmi_driver *driver)
{
	platform_device_unregister(driver->platform_device);
	platform_driver_unregister(&driver->platform_driver);
	used = false;
}
EXPORT_SYMBOL_GPL(asus_wmi_unregister_driver);

static int __init asus_wmi_init(void)
{
	if (!wmi_has_guid(ASUS_WMI_MGMT_GUID)) {
		pr_info("Asus Management GUID not found\n");
		return -ENODEV;
	}

	pr_info("ASUS WMI generic driver loaded\n");
	return 0;
}

static void __exit asus_wmi_exit(void)
{
	pr_info("ASUS WMI generic driver unloaded\n");
}

module_init(asus_wmi_init);
module_exit(asus_wmi_exit);<|MERGE_RESOLUTION|>--- conflicted
+++ resolved
@@ -162,8 +162,6 @@
 #define USB_INTEL_XUSB2PR		0xD0
 #define PCI_DEVICE_ID_INTEL_LYNXPOINT_LP_XHCI	0x9c31
 
-<<<<<<< HEAD
-=======
 static const char * const ashs_ids[] = { "ATK4001", "ATK4002", NULL };
 
 static bool ashs_present(void)
@@ -176,7 +174,6 @@
 	return false;
 }
 
->>>>>>> 286cd8c7
 struct bios_args {
 	u32 arg0;
 	u32 arg1;
@@ -1179,11 +1176,8 @@
 	pci_write_config_dword(xhci_pdev, USB_INTEL_XUSB2PR,
 				cpu_to_le32(ports_available));
 
-<<<<<<< HEAD
-=======
 	pci_dev_put(xhci_pdev);
 
->>>>>>> 286cd8c7
 	pr_info("set USB_INTEL_XUSB2PR old: 0x%04x, new: 0x%04x\n",
 			orig_ports_available, ports_available);
 }
@@ -2201,15 +2195,11 @@
 	if (err)
 		goto fail_leds;
 
-<<<<<<< HEAD
-	if (!asus->driver->quirks->no_rfkill) {
-=======
 	asus_wmi_get_devstate(asus, ASUS_WMI_DEVID_WLAN, &result);
 	if (result & (ASUS_WMI_DSTS_PRESENCE_BIT | ASUS_WMI_DSTS_USER_BIT))
 		asus->driver->wlan_ctrl_by_user = 1;
 
 	if (!(asus->driver->wlan_ctrl_by_user && ashs_present())) {
->>>>>>> 286cd8c7
 		err = asus_wmi_rfkill_init(asus);
 		if (err)
 			goto fail_rfkill;
