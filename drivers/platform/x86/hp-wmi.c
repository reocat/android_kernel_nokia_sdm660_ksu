--- conflicted
+++ resolved
@@ -85,8 +85,6 @@
 	u32 commandtype;
 	u32 datasize;
 	u8 data[128];
-<<<<<<< HEAD
-=======
 };
 
 enum hp_wmi_commandtype {
@@ -113,7 +111,6 @@
 enum hp_wmi_hardware_mask {
 	HPWMI_DOCK_MASK		= 0x01,
 	HPWMI_TABLET_MASK	= 0x04,
->>>>>>> 286cd8c7
 };
 
 struct bios_return {
@@ -281,66 +278,27 @@
 	memcpy(buffer, obj->buffer.pointer + sizeof(*bios_return), actual_outsize);
 	memset(buffer + actual_outsize, 0, outsize - actual_outsize);
 
-<<<<<<< HEAD
-static int hp_wmi_display_state(void)
-{
-	int state = 0;
-	int ret = hp_wmi_perform_query(HPWMI_DISPLAY_QUERY, 0, &state,
-				       sizeof(state), sizeof(state));
-	if (ret)
-		return ret < 0 ? ret : -EINVAL;
-	return state;
-}
-
-static int hp_wmi_hddtemp_state(void)
-{
-	int state = 0;
-	int ret = hp_wmi_perform_query(HPWMI_HDDTEMP_QUERY, 0, &state,
-				       sizeof(state), sizeof(state));
-	if (ret)
-		return ret < 0 ? ret : -EINVAL;
-	return state;
-=======
 out_free:
 	kfree(obj);
 	return ret;
->>>>>>> 286cd8c7
 }
 
 static int hp_wmi_read_int(int query)
 {
-<<<<<<< HEAD
-	int state = 0;
-	int ret = hp_wmi_perform_query(HPWMI_ALS_QUERY, 0, &state,
-				       sizeof(state), sizeof(state));
+	int val = 0, ret;
+
+	ret = hp_wmi_perform_query(query, HPWMI_READ, &val,
+				   sizeof(val), sizeof(val));
+
 	if (ret)
 		return ret < 0 ? ret : -EINVAL;
-	return state;
-}
-=======
-	int val = 0, ret;
->>>>>>> 286cd8c7
-
-	ret = hp_wmi_perform_query(query, HPWMI_READ, &val,
-				   sizeof(val), sizeof(val));
-
-	if (ret)
-		return ret < 0 ? ret : -EINVAL;
 
 	return val;
 }
 
 static int hp_wmi_hw_state(int mask)
 {
-<<<<<<< HEAD
-	int state = 0;
-	int ret = hp_wmi_perform_query(HPWMI_HARDWARE_QUERY, 0, &state,
-				       sizeof(state), sizeof(state));
-	if (ret)
-		return ret < 0 ? ret : -EINVAL;
-=======
 	int state = hp_wmi_read_int(HPWMI_HARDWARE_QUERY);
->>>>>>> 286cd8c7
 
 	if (state < 0)
 		return state;
@@ -362,11 +320,7 @@
 static int __init hp_wmi_bios_2009_later(void)
 {
 	u8 state[128];
-<<<<<<< HEAD
-	int ret = hp_wmi_perform_query(HPWMI_FEATURE2_QUERY, 0, &state,
-=======
 	int ret = hp_wmi_perform_query(HPWMI_FEATURE2_QUERY, HPWMI_READ, &state,
->>>>>>> 286cd8c7
 				       sizeof(state), sizeof(state));
 	if (!ret)
 		return 1;
@@ -379,14 +333,8 @@
 	int value = 0x6e;
 	int ret = hp_wmi_perform_query(HPWMI_BIOS_QUERY, HPWMI_WRITE, &value,
 				       sizeof(value), 0);
-<<<<<<< HEAD
-	if (ret)
-		return ret < 0 ? ret : -EINVAL;
-	return 0;
-=======
 
 	return ret <= 0 ? ret : -EINVAL;
->>>>>>> 286cd8c7
 }
 
 static int hp_wmi_set_block(void *data, bool blocked)
@@ -397,14 +345,8 @@
 
 	ret = hp_wmi_perform_query(HPWMI_WIRELESS_QUERY, HPWMI_WRITE,
 				   &query, sizeof(query), 0);
-<<<<<<< HEAD
-	if (ret)
-		return ret < 0 ? ret : -EINVAL;
-	return 0;
-=======
 
 	return ret <= 0 ? ret : -EINVAL;
->>>>>>> 286cd8c7
 }
 
 static const struct rfkill_ops hp_wmi_rfkill_ops = {
@@ -480,21 +422,7 @@
 	return 0;
 }
 
-<<<<<<< HEAD
-static int hp_wmi_post_code_state(void)
-{
-	int state = 0;
-	int ret = hp_wmi_perform_query(HPWMI_POSTCODEERROR_QUERY, 0, &state,
-				       sizeof(state), sizeof(state));
-	if (ret)
-		return ret < 0 ? ret : -EINVAL;
-	return state;
-}
-
-static ssize_t show_display(struct device *dev, struct device_attribute *attr,
-=======
 static ssize_t display_show(struct device *dev, struct device_attribute *attr,
->>>>>>> 286cd8c7
 			    char *buf)
 {
 	int value = hp_wmi_read_int(HPWMI_DISPLAY_QUERY);
@@ -646,17 +574,10 @@
 	case HPWMI_DOCK_EVENT:
 		if (test_bit(SW_DOCK, hp_wmi_input_dev->swbit))
 			input_report_switch(hp_wmi_input_dev, SW_DOCK,
-<<<<<<< HEAD
-					    hp_wmi_dock_state());
-		if (test_bit(SW_TABLET_MODE, hp_wmi_input_dev->swbit))
-			input_report_switch(hp_wmi_input_dev, SW_TABLET_MODE,
-					    hp_wmi_tablet_state());
-=======
 					    hp_wmi_hw_state(HPWMI_DOCK_MASK));
 		if (test_bit(SW_TABLET_MODE, hp_wmi_input_dev->swbit))
 			input_report_switch(hp_wmi_input_dev, SW_TABLET_MODE,
 					    hp_wmi_hw_state(HPWMI_TABLET_MASK));
->>>>>>> 286cd8c7
 		input_sync(hp_wmi_input_dev);
 		break;
 	case HPWMI_PARK_HDD:
@@ -725,12 +646,7 @@
 static int __init hp_wmi_input_setup(void)
 {
 	acpi_status status;
-<<<<<<< HEAD
-	int err;
-	int val;
-=======
 	int err, val;
->>>>>>> 286cd8c7
 
 	hp_wmi_input_dev = input_allocate_device();
 	if (!hp_wmi_input_dev)
@@ -743,30 +659,19 @@
 	__set_bit(EV_SW, hp_wmi_input_dev->evbit);
 
 	/* Dock */
-<<<<<<< HEAD
-	val = hp_wmi_dock_state();
-=======
 	val = hp_wmi_hw_state(HPWMI_DOCK_MASK);
->>>>>>> 286cd8c7
 	if (!(val < 0)) {
 		__set_bit(SW_DOCK, hp_wmi_input_dev->swbit);
 		input_report_switch(hp_wmi_input_dev, SW_DOCK, val);
 	}
 
 	/* Tablet mode */
-<<<<<<< HEAD
-	val = hp_wmi_tablet_state();
-	if (!(val < 0)) {
-		__set_bit(SW_TABLET_MODE, hp_wmi_input_dev->swbit);
-		input_report_switch(hp_wmi_input_dev, SW_TABLET_MODE, val);
-=======
 	if (enable_tablet_mode_sw > 0) {
 		val = hp_wmi_hw_state(HPWMI_TABLET_MASK);
 		if (val >= 0) {
 			__set_bit(SW_TABLET_MODE, hp_wmi_input_dev->swbit);
 			input_report_switch(hp_wmi_input_dev, SW_TABLET_MODE, val);
 		}
->>>>>>> 286cd8c7
 	}
 
 	err = sparse_keymap_setup(hp_wmi_input_dev, hp_wmi_keymap, NULL);
@@ -997,10 +902,6 @@
 	wwan_rfkill = NULL;
 	rfkill2_count = 0;
 
-<<<<<<< HEAD
-	if (hp_wmi_rfkill_setup(device))
-		hp_wmi_rfkill2_setup(device);
-=======
 	/*
 	 * In pre-2009 BIOS, command 1Bh return 0x4 to indicate that
 	 * BIOS no longer controls the power for the wireless
@@ -1011,7 +912,6 @@
 		if (hp_wmi_rfkill_setup(device))
 			hp_wmi_rfkill2_setup(device);
 	}
->>>>>>> 286cd8c7
 
 	err = device_create_file(&device->dev, &dev_attr_display);
 	if (err)
@@ -1075,17 +975,10 @@
 	if (hp_wmi_input_dev) {
 		if (test_bit(SW_DOCK, hp_wmi_input_dev->swbit))
 			input_report_switch(hp_wmi_input_dev, SW_DOCK,
-<<<<<<< HEAD
-					    hp_wmi_dock_state());
-		if (test_bit(SW_TABLET_MODE, hp_wmi_input_dev->swbit))
-			input_report_switch(hp_wmi_input_dev, SW_TABLET_MODE,
-					    hp_wmi_tablet_state());
-=======
 					    hp_wmi_hw_state(HPWMI_DOCK_MASK));
 		if (test_bit(SW_TABLET_MODE, hp_wmi_input_dev->swbit))
 			input_report_switch(hp_wmi_input_dev, SW_TABLET_MODE,
 					    hp_wmi_hw_state(HPWMI_TABLET_MASK));
->>>>>>> 286cd8c7
 		input_sync(hp_wmi_input_dev);
 	}
 
