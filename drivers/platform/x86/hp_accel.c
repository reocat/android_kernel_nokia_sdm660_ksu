/*
 *  hp_accel.c - Interface between LIS3LV02DL driver and HP ACPI BIOS
 *
 *  Copyright (C) 2007-2008 Yan Burman
 *  Copyright (C) 2008 Eric Piel
 *  Copyright (C) 2008-2009 Pavel Machek
 *
 *  This program is free software; you can redistribute it and/or modify
 *  it under the terms of the GNU General Public License as published by
 *  the Free Software Foundation; either version 2 of the License, or
 *  (at your option) any later version.
 *
 *  This program is distributed in the hope that it will be useful,
 *  but WITHOUT ANY WARRANTY; without even the implied warranty of
 *  MERCHANTABILITY or FITNESS FOR A PARTICULAR PURPOSE.  See the
 *  GNU General Public License for more details.
 *
 *  You should have received a copy of the GNU General Public License
 *  along with this program; if not, write to the Free Software
 *  Foundation, Inc., 59 Temple Place, Suite 330, Boston, MA  02111-1307  USA
 */

#define pr_fmt(fmt) KBUILD_MODNAME ": " fmt

#include <linux/kernel.h>
#include <linux/init.h>
#include <linux/dmi.h>
#include <linux/module.h>
#include <linux/types.h>
#include <linux/platform_device.h>
#include <linux/interrupt.h>
#include <linux/delay.h>
#include <linux/wait.h>
#include <linux/poll.h>
#include <linux/freezer.h>
#include <linux/uaccess.h>
#include <linux/leds.h>
#include <linux/atomic.h>
#include <linux/acpi.h>
#include <linux/i8042.h>
#include <linux/serio.h>
#include "../../misc/lis3lv02d/lis3lv02d.h"

#define DRIVER_NAME     "hp_accel"
#define ACPI_MDPS_CLASS "accelerometer"

/* Delayed LEDs infrastructure ------------------------------------ */

/* Special LED class that can defer work */
struct delayed_led_classdev {
	struct led_classdev led_classdev;
	struct work_struct work;
	enum led_brightness new_brightness;

	unsigned int led;		/* For driver */
	void (*set_brightness)(struct delayed_led_classdev *data, enum led_brightness value);
};

static inline void delayed_set_status_worker(struct work_struct *work)
{
	struct delayed_led_classdev *data =
			container_of(work, struct delayed_led_classdev, work);

	data->set_brightness(data, data->new_brightness);
}

static inline void delayed_sysfs_set(struct led_classdev *led_cdev,
			      enum led_brightness brightness)
{
	struct delayed_led_classdev *data = container_of(led_cdev,
			     struct delayed_led_classdev, led_classdev);
	data->new_brightness = brightness;
	schedule_work(&data->work);
}

/* HP-specific accelerometer driver ------------------------------------ */

/* e0 25, e0 26, e0 27, e0 28 are scan codes that the accelerometer with acpi id
 * HPQ6000 sends through the keyboard bus */
#define ACCEL_1 0x25
#define ACCEL_2 0x26
#define ACCEL_3 0x27
#define ACCEL_4 0x28

/* For automatic insertion of the module */
static const struct acpi_device_id lis3lv02d_device_ids[] = {
	{"HPQ0004", 0}, /* HP Mobile Data Protection System PNP */
	{"HPQ6000", 0}, /* HP Mobile Data Protection System PNP */
	{"HPQ6007", 0}, /* HP Mobile Data Protection System PNP */
	{"", 0},
};
MODULE_DEVICE_TABLE(acpi, lis3lv02d_device_ids);


/**
 * lis3lv02d_acpi_init - ACPI _INI method: initialize the device.
 * @lis3: pointer to the device struct
 *
 * Returns 0 on success.
 */
static int lis3lv02d_acpi_init(struct lis3lv02d *lis3)
{
	struct acpi_device *dev = lis3->bus_priv;
	if (!lis3->init_required)
		return 0;

	if (acpi_evaluate_object(dev->handle, METHOD_NAME__INI,
				 NULL, NULL) != AE_OK)
		return -EINVAL;

	return 0;
}

/**
 * lis3lv02d_acpi_read - ACPI ALRD method: read a register
 * @lis3: pointer to the device struct
 * @reg:    the register to read
 * @ret:    result of the operation
 *
 * Returns 0 on success.
 */
static int lis3lv02d_acpi_read(struct lis3lv02d *lis3, int reg, u8 *ret)
{
	struct acpi_device *dev = lis3->bus_priv;
	union acpi_object arg0 = { ACPI_TYPE_INTEGER };
	struct acpi_object_list args = { 1, &arg0 };
	unsigned long long lret;
	acpi_status status;

	arg0.integer.value = reg;

	status = acpi_evaluate_integer(dev->handle, "ALRD", &args, &lret);
	if (ACPI_FAILURE(status))
		return -EINVAL;
	*ret = lret;
	return 0;
}

/**
 * lis3lv02d_acpi_write - ACPI ALWR method: write to a register
 * @lis3: pointer to the device struct
 * @reg:    the register to write to
 * @val:    the value to write
 *
 * Returns 0 on success.
 */
static int lis3lv02d_acpi_write(struct lis3lv02d *lis3, int reg, u8 val)
{
	struct acpi_device *dev = lis3->bus_priv;
	unsigned long long ret; /* Not used when writting */
	union acpi_object in_obj[2];
	struct acpi_object_list args = { 2, in_obj };

	in_obj[0].type          = ACPI_TYPE_INTEGER;
	in_obj[0].integer.value = reg;
	in_obj[1].type          = ACPI_TYPE_INTEGER;
	in_obj[1].integer.value = val;

	if (acpi_evaluate_integer(dev->handle, "ALWR", &args, &ret) != AE_OK)
		return -EINVAL;

	return 0;
}

static int lis3lv02d_dmi_matched(const struct dmi_system_id *dmi)
{
	lis3_dev.ac = *((union axis_conversion *)dmi->driver_data);
	pr_info("hardware type %s found\n", dmi->ident);

	return 1;
}

/* Represents, for each axis seen by userspace, the corresponding hw axis (+1).
 * If the value is negative, the opposite of the hw value is used. */
#define DEFINE_CONV(name, x, y, z)			      \
	static union axis_conversion lis3lv02d_axis_##name = \
		{ .as_array = { x, y, z } }
DEFINE_CONV(normal, 1, 2, 3);
DEFINE_CONV(y_inverted, 1, -2, 3);
DEFINE_CONV(x_inverted, -1, 2, 3);
DEFINE_CONV(x_inverted_usd, -1, 2, -3);
DEFINE_CONV(z_inverted, 1, 2, -3);
DEFINE_CONV(xy_swap, 2, 1, 3);
DEFINE_CONV(xy_rotated_left, -2, 1, 3);
DEFINE_CONV(xy_rotated_left_usd, -2, 1, -3);
DEFINE_CONV(xy_swap_inverted, -2, -1, 3);
DEFINE_CONV(xy_rotated_right, 2, -1, 3);
DEFINE_CONV(xy_swap_yz_inverted, 2, -1, -3);

#define AXIS_DMI_MATCH(_ident, _name, _axis) {		\
	.ident = _ident,				\
	.callback = lis3lv02d_dmi_matched,		\
	.matches = {					\
		DMI_MATCH(DMI_PRODUCT_NAME, _name)	\
	},						\
	.driver_data = &lis3lv02d_axis_##_axis		\
}

#define AXIS_DMI_MATCH2(_ident, _class1, _name1,	\
				_class2, _name2,	\
				_axis) {		\
	.ident = _ident,				\
	.callback = lis3lv02d_dmi_matched,		\
	.matches = {					\
		DMI_MATCH(DMI_##_class1, _name1),	\
		DMI_MATCH(DMI_##_class2, _name2),	\
	},						\
	.driver_data = &lis3lv02d_axis_##_axis		\
}
static const struct dmi_system_id lis3lv02d_dmi_ids[] = {
	/* product names are truncated to match all kinds of a same model */
	AXIS_DMI_MATCH("NC64x0", "HP Compaq nc64", x_inverted),
	AXIS_DMI_MATCH("NC84x0", "HP Compaq nc84", z_inverted),
	AXIS_DMI_MATCH("NX9420", "HP Compaq nx9420", x_inverted),
	AXIS_DMI_MATCH("NW9440", "HP Compaq nw9440", x_inverted),
	AXIS_DMI_MATCH("NC2510", "HP Compaq 2510", y_inverted),
	AXIS_DMI_MATCH("NC2710", "HP Compaq 2710", xy_swap),
	AXIS_DMI_MATCH("NC8510", "HP Compaq 8510", xy_swap_inverted),
	AXIS_DMI_MATCH("HP2133", "HP 2133", xy_rotated_left),
	AXIS_DMI_MATCH("HP2140", "HP 2140", xy_swap_inverted),
	AXIS_DMI_MATCH("NC653x", "HP Compaq 653", xy_rotated_left_usd),
	AXIS_DMI_MATCH("NC6730b", "HP Compaq 6730b", xy_rotated_left_usd),
	AXIS_DMI_MATCH("NC6730s", "HP Compaq 6730s", xy_swap),
	AXIS_DMI_MATCH("NC651xx", "HP Compaq 651", xy_rotated_right),
	AXIS_DMI_MATCH("NC6710x", "HP Compaq 6710", xy_swap_yz_inverted),
	AXIS_DMI_MATCH("NC6715x", "HP Compaq 6715", y_inverted),
	AXIS_DMI_MATCH("NC693xx", "HP EliteBook 693", xy_rotated_right),
	AXIS_DMI_MATCH("NC693xx", "HP EliteBook 853", xy_swap),
	AXIS_DMI_MATCH("NC854xx", "HP EliteBook 854", y_inverted),
	AXIS_DMI_MATCH("NC273xx", "HP EliteBook 273", y_inverted),
	/* Intel-based HP Pavilion dv5 */
	AXIS_DMI_MATCH2("HPDV5_I",
			PRODUCT_NAME, "HP Pavilion dv5",
			BOARD_NAME, "3603",
			x_inverted),
	/* AMD-based HP Pavilion dv5 */
	AXIS_DMI_MATCH2("HPDV5_A",
			PRODUCT_NAME, "HP Pavilion dv5",
			BOARD_NAME, "3600",
			y_inverted),
	AXIS_DMI_MATCH("DV7", "HP Pavilion dv7", x_inverted),
	AXIS_DMI_MATCH("HP8710", "HP Compaq 8710", y_inverted),
	AXIS_DMI_MATCH("HDX18", "HP HDX 18", x_inverted),
	AXIS_DMI_MATCH("HPB432x", "HP ProBook 432", xy_rotated_left),
	AXIS_DMI_MATCH("HPB440G3", "HP ProBook 440 G3", x_inverted_usd),
	AXIS_DMI_MATCH("HPB440G4", "HP ProBook 440 G4", x_inverted),
	AXIS_DMI_MATCH("HPB442x", "HP ProBook 442", xy_rotated_left),
	AXIS_DMI_MATCH("HPB452x", "HP ProBook 452", y_inverted),
	AXIS_DMI_MATCH("HPB522x", "HP ProBook 522", xy_swap),
	AXIS_DMI_MATCH("HPB532x", "HP ProBook 532", y_inverted),
	AXIS_DMI_MATCH("HPB655x", "HP ProBook 655", xy_swap_inverted),
	AXIS_DMI_MATCH("Mini510x", "HP Mini 510", xy_rotated_left_usd),
	AXIS_DMI_MATCH("HPB63xx", "HP ProBook 63", xy_swap),
	AXIS_DMI_MATCH("HPB64xx", "HP ProBook 64", xy_swap),
	AXIS_DMI_MATCH("HPB64xx", "HP EliteBook 84", xy_swap),
	AXIS_DMI_MATCH("HPB65xx", "HP ProBook 65", x_inverted),
	AXIS_DMI_MATCH("HPZBook15", "HP ZBook 15", x_inverted),
	AXIS_DMI_MATCH("HPZBook17", "HP ZBook 17", xy_swap_yz_inverted),
	{ NULL, }
/* Laptop models without axis info (yet):
 * "NC6910" "HP Compaq 6910"
 * "NC2400" "HP Compaq nc2400"
 * "NX74x0" "HP Compaq nx74"
 * "NX6325" "HP Compaq nx6325"
 * "NC4400" "HP Compaq nc4400"
 */
};

static void hpled_set(struct delayed_led_classdev *led_cdev, enum led_brightness value)
{
	struct acpi_device *dev = lis3_dev.bus_priv;
	unsigned long long ret; /* Not used when writing */
	union acpi_object in_obj[1];
	struct acpi_object_list args = { 1, in_obj };

	in_obj[0].type          = ACPI_TYPE_INTEGER;
	in_obj[0].integer.value = !!value;

	acpi_evaluate_integer(dev->handle, "ALED", &args, &ret);
}

static struct delayed_led_classdev hpled_led = {
	.led_classdev = {
		.name			= "hp::hddprotect",
		.default_trigger	= "none",
		.brightness_set		= delayed_sysfs_set,
		.flags                  = LED_CORE_SUSPENDRESUME,
	},
	.set_brightness = hpled_set,
};

static acpi_status
lis3lv02d_get_resource(struct acpi_resource *resource, void *context)
{
	if (resource->type == ACPI_RESOURCE_TYPE_EXTENDED_IRQ) {
		struct acpi_resource_extended_irq *irq;
		u32 *device_irq = context;

		irq = &resource->data.extended_irq;
		*device_irq = irq->interrupts[0];
	}

	return AE_OK;
}

static void lis3lv02d_enum_resources(struct acpi_device *device)
{
	acpi_status status;

	status = acpi_walk_resources(device->handle, METHOD_NAME__CRS,
					lis3lv02d_get_resource, &lis3_dev.irq);
	if (ACPI_FAILURE(status))
		printk(KERN_DEBUG DRIVER_NAME ": Error getting resources\n");
}

static bool hp_accel_i8042_filter(unsigned char data, unsigned char str,
				  struct serio *port)
{
	static bool extended;

	if (str & I8042_STR_AUXDATA)
		return false;

	if (data == 0xe0) {
		extended = true;
		return true;
	} else if (unlikely(extended)) {
		extended = false;

		switch (data) {
		case ACCEL_1:
		case ACCEL_2:
		case ACCEL_3:
		case ACCEL_4:
			return true;
		default:
			serio_interrupt(port, 0xe0, 0);
			return false;
		}
	}

	return false;
}

static int lis3lv02d_add(struct acpi_device *device)
{
	int ret;

	if (!device)
		return -EINVAL;

	lis3_dev.bus_priv = device;
	lis3_dev.init = lis3lv02d_acpi_init;
	lis3_dev.read = lis3lv02d_acpi_read;
	lis3_dev.write = lis3lv02d_acpi_write;
	strcpy(acpi_device_name(device), DRIVER_NAME);
	strcpy(acpi_device_class(device), ACPI_MDPS_CLASS);
	device->driver_data = &lis3_dev;

	/* obtain IRQ number of our device from ACPI */
	lis3lv02d_enum_resources(device);

	/* If possible use a "standard" axes order */
	if (lis3_dev.ac.x && lis3_dev.ac.y && lis3_dev.ac.z) {
		pr_info("Using custom axes %d,%d,%d\n",
			lis3_dev.ac.x, lis3_dev.ac.y, lis3_dev.ac.z);
	} else if (dmi_check_system(lis3lv02d_dmi_ids) == 0) {
		pr_info("laptop model unknown, using default axes configuration\n");
		lis3_dev.ac = lis3lv02d_axis_normal;
	}

	/* call the core layer do its init */
	lis3_dev.init_required = true;
	ret = lis3lv02d_init_device(&lis3_dev);
	if (ret)
		return ret;

	/* filter to remove HPQ6000 accelerometer data
	 * from keyboard bus stream */
	if (strstr(dev_name(&device->dev), "HPQ6000"))
		i8042_install_filter(hp_accel_i8042_filter);

	INIT_WORK(&hpled_led.work, delayed_set_status_worker);
	ret = led_classdev_register(NULL, &hpled_led.led_classdev);
	if (ret) {
		i8042_remove_filter(hp_accel_i8042_filter);
		lis3lv02d_joystick_disable(&lis3_dev);
		lis3lv02d_poweroff(&lis3_dev);
		flush_work(&hpled_led.work);
		lis3lv02d_remove_fs(&lis3_dev);
		return ret;
	}

	return ret;
}

static int lis3lv02d_remove(struct acpi_device *device)
{
	if (!device)
		return -EINVAL;

	i8042_remove_filter(hp_accel_i8042_filter);
	lis3lv02d_joystick_disable(&lis3_dev);
	lis3lv02d_poweroff(&lis3_dev);

	led_classdev_unregister(&hpled_led.led_classdev);
	flush_work(&hpled_led.work);

	return lis3lv02d_remove_fs(&lis3_dev);
}


#ifdef CONFIG_PM_SLEEP
static int lis3lv02d_suspend(struct device *dev)
{
	/* make sure the device is off when we suspend */
	lis3lv02d_poweroff(&lis3_dev);
	return 0;
}

static int lis3lv02d_resume(struct device *dev)
{
	lis3_dev.init_required = false;
<<<<<<< HEAD
	lis3lv02d_poweron(&lis3_dev);
	return 0;
}

static int lis3lv02d_restore(struct device *dev)
{
	lis3_dev.init_required = true;
=======
>>>>>>> 286cd8c7
	lis3lv02d_poweron(&lis3_dev);
	return 0;
}

<<<<<<< HEAD
=======
static int lis3lv02d_restore(struct device *dev)
{
	lis3_dev.init_required = true;
	lis3lv02d_poweron(&lis3_dev);
	return 0;
}

>>>>>>> 286cd8c7
static const struct dev_pm_ops hp_accel_pm = {
	.suspend = lis3lv02d_suspend,
	.resume = lis3lv02d_resume,
	.freeze = lis3lv02d_suspend,
	.thaw = lis3lv02d_resume,
	.poweroff = lis3lv02d_suspend,
	.restore = lis3lv02d_restore,
};

#define HP_ACCEL_PM (&hp_accel_pm)
#else
#define HP_ACCEL_PM NULL
#endif

/* For the HP MDPS aka 3D Driveguard */
static struct acpi_driver lis3lv02d_driver = {
	.name  = DRIVER_NAME,
	.class = ACPI_MDPS_CLASS,
	.ids   = lis3lv02d_device_ids,
	.ops = {
		.add     = lis3lv02d_add,
		.remove  = lis3lv02d_remove,
	},
	.drv.pm = HP_ACCEL_PM,
};
module_acpi_driver(lis3lv02d_driver);

MODULE_DESCRIPTION("Glue between LIS3LV02Dx and HP ACPI BIOS and support for disk protection LED.");
MODULE_AUTHOR("Yan Burman, Eric Piel, Pavel Machek");
MODULE_LICENSE("GPL");<|MERGE_RESOLUTION|>--- conflicted
+++ resolved
@@ -421,22 +421,10 @@
 static int lis3lv02d_resume(struct device *dev)
 {
 	lis3_dev.init_required = false;
-<<<<<<< HEAD
 	lis3lv02d_poweron(&lis3_dev);
 	return 0;
 }
 
-static int lis3lv02d_restore(struct device *dev)
-{
-	lis3_dev.init_required = true;
-=======
->>>>>>> 286cd8c7
-	lis3lv02d_poweron(&lis3_dev);
-	return 0;
-}
-
-<<<<<<< HEAD
-=======
 static int lis3lv02d_restore(struct device *dev)
 {
 	lis3_dev.init_required = true;
@@ -444,7 +432,6 @@
 	return 0;
 }
 
->>>>>>> 286cd8c7
 static const struct dev_pm_ops hp_accel_pm = {
 	.suspend = lis3lv02d_suspend,
 	.resume = lis3lv02d_resume,
