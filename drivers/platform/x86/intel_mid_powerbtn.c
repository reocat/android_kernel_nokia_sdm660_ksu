--- conflicted
+++ resolved
@@ -158,14 +158,6 @@
 
 	input_set_capability(input, EV_KEY, KEY_POWER);
 
-<<<<<<< HEAD
-	error = request_threaded_irq(irq, NULL, mfld_pb_isr, IRQF_ONESHOT,
-				     DRIVER_NAME, input);
-	if (error) {
-		dev_err(&pdev->dev, "Unable to request irq %d for mfld power"
-				"button\n", irq);
-		goto err_free_input;
-=======
 	ddata = devm_kmemdup(&pdev->dev, (void *)id->driver_data,
 			     sizeof(*ddata), GFP_KERNEL);
 	if (!ddata)
@@ -179,7 +171,6 @@
 		error = ddata->setup(ddata);
 		if (error)
 			return error;
->>>>>>> 286cd8c7
 	}
 
 	error = devm_request_threaded_irq(&pdev->dev, irq, NULL, mid_pb_isr,
