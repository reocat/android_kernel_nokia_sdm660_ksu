--- conflicted
+++ resolved
@@ -294,24 +294,6 @@
 
 	  If unsure, say N.
 
-<<<<<<< HEAD
-config DM_REQ_CRYPT
-	tristate "Req Crypt target support"
-	depends on BLK_DEV_DM
-	select XTS
-	select CRYPTO_XTS
-	---help---
-	  This request based device-mapper target allows you to create a device that
-	  transparently encrypts the data on it. You'll need to activate
-	  the ciphers you're going to use in the cryptoapi configuration.
-	  The DM REQ CRYPT operates on requests (bigger payloads) to utilize
-	  crypto hardware better.
-
-	  To compile this code as a module, choose M here: the module will
-	  be called dm-req-crypt.
-
-	  If unsure, say N.
-=======
 config DM_DEFAULT_KEY
 	tristate "Default-key target support"
 	depends on BLK_DEV_DM
@@ -332,7 +314,6 @@
 	  configuration is tightly controlled, like it is in Android,
 	  such that all fscrypt keys are at least as hard to compromise
 	  as the default key.
->>>>>>> 286cd8c7
 
 config DM_SNAPSHOT
        tristate "Snapshot target"
@@ -519,8 +500,6 @@
 
 	  If unsure, say N.
 
-<<<<<<< HEAD
-=======
 config DM_VERITY_HASH_PREFETCH_MIN_SIZE_128
 	bool "Prefetch size 128"
 
@@ -545,7 +524,6 @@
 	  specified on the kernel command-line when non-transient error
 	  occurs (followed by a panic).
 
->>>>>>> 286cd8c7
 config DM_VERITY_FEC
 	bool "Verity forward error correction support"
 	depends on DM_VERITY
@@ -588,16 +566,6 @@
 
 	  If unsure, say N.
 
-<<<<<<< HEAD
-config DM_VERITY_AVB
-	tristate "Support AVB specific verity error behavior"
-	depends on DM_VERITY
-	---help---
-	  Enables Android Verified Boot platform-specific error
-	  behavior. In particular, it will modify the vbmeta partition
-	  specified on the kernel command-line when non-transient error
-	  occurs (followed by a panic).
-=======
 config DM_INTEGRITY
 	tristate "Integrity target support"
 	depends on BLK_DEV_DM
@@ -633,22 +601,11 @@
 
 	  To compile this code as a module, choose M here: the module will
 	  be called dm-zoned.
->>>>>>> 286cd8c7
 
 	  If unsure, say N.
 
 config DM_ANDROID_VERITY
 	bool "Android verity target support"
-<<<<<<< HEAD
-	depends on DM_VERITY=y
-	depends on X509_CERTIFICATE_PARSER
-	depends on SYSTEM_TRUSTED_KEYRING
-	depends on PUBLIC_KEY_ALGO_RSA
-	depends on KEYS
-	depends on ASYMMETRIC_KEY_TYPE
-	depends on ASYMMETRIC_PUBLIC_KEY_SUBTYPE
-	depends on MD_LINEAR=y
-=======
 	depends on BLK_DEV_DM=y
 	depends on DM_VERITY=y
 	depends on X509_CERTIFICATE_PARSER
@@ -658,7 +615,6 @@
 	depends on ASYMMETRIC_KEY_TYPE
 	depends on ASYMMETRIC_PUBLIC_KEY_SUBTYPE
 	select DM_VERITY_HASH_PREFETCH_MIN_SIZE_128
->>>>>>> 286cd8c7
 	---help---
 	  This device-mapper target is virtually a VERITY target. This
 	  target is setup by reading the metadata contents piggybacked
@@ -669,13 +625,8 @@
 
 config DM_ANDROID_VERITY_AT_MOST_ONCE_DEFAULT_ENABLED
 	bool "Verity will validate blocks at most once"
-<<<<<<< HEAD
-   depends on DM_VERITY
-   ---help---
-=======
 	depends on DM_VERITY
 	---help---
->>>>>>> 286cd8c7
 	  Default enables at_most_once option for dm-verity
 
 	  Verify data blocks only the first time they are read from the
@@ -691,8 +642,6 @@
 	  any more after all the data blocks it covers have been verified anyway.
 
 	  If unsure, say N.
-<<<<<<< HEAD
-=======
 
 config DM_BOW
 	tristate "Backup block device"
@@ -720,5 +669,4 @@
 
 	  If unsure, say N.
 
->>>>>>> 286cd8c7
 endif # MD