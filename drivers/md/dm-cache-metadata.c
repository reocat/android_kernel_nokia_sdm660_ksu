/*
 * Copyright (C) 2012 Red Hat, Inc.
 *
 * This file is released under the GPL.
 */

#include "dm-cache-metadata.h"

#include "persistent-data/dm-array.h"
#include "persistent-data/dm-bitset.h"
#include "persistent-data/dm-space-map.h"
#include "persistent-data/dm-space-map-disk.h"
#include "persistent-data/dm-transaction-manager.h"

#include <linux/device-mapper.h>
#include <linux/refcount.h>

/*----------------------------------------------------------------*/

#define DM_MSG_PREFIX   "cache metadata"

#define CACHE_SUPERBLOCK_MAGIC 06142003
#define CACHE_SUPERBLOCK_LOCATION 0

/*
 * defines a range of metadata versions that this module can handle.
 */
#define MIN_CACHE_VERSION 1
#define MAX_CACHE_VERSION 2

/*
 *  3 for btree insert +
 *  2 for btree lookup used within space map
 */
#define CACHE_MAX_CONCURRENT_LOCKS 5
#define SPACE_MAP_ROOT_SIZE 128

enum superblock_flag_bits {
	/* for spotting crashes that would invalidate the dirty bitset */
	CLEAN_SHUTDOWN,
	/* metadata must be checked using the tools */
	NEEDS_CHECK,
};

/*
 * Each mapping from cache block -> origin block carries a set of flags.
 */
enum mapping_bits {
	/*
	 * A valid mapping.  Because we're using an array we clear this
	 * flag for an non existant mapping.
	 */
	M_VALID = 1,

	/*
	 * The data on the cache is different from that on the origin.
	 * This flag is only used by metadata format 1.
	 */
	M_DIRTY = 2
};

struct cache_disk_superblock {
	__le32 csum;
	__le32 flags;
	__le64 blocknr;

	__u8 uuid[16];
	__le64 magic;
	__le32 version;

	__u8 policy_name[CACHE_POLICY_NAME_SIZE];
	__le32 policy_hint_size;

	__u8 metadata_space_map_root[SPACE_MAP_ROOT_SIZE];
	__le64 mapping_root;
	__le64 hint_root;

	__le64 discard_root;
	__le64 discard_block_size;
	__le64 discard_nr_blocks;

	__le32 data_block_size;
	__le32 metadata_block_size;
	__le32 cache_blocks;

	__le32 compat_flags;
	__le32 compat_ro_flags;
	__le32 incompat_flags;

	__le32 read_hits;
	__le32 read_misses;
	__le32 write_hits;
	__le32 write_misses;

	__le32 policy_version[CACHE_POLICY_VERSION_SIZE];

	/*
	 * Metadata format 2 fields.
	 */
	__le64 dirty_root;
} __packed;

struct dm_cache_metadata {
	refcount_t ref_count;
	struct list_head list;

	unsigned version;
	struct block_device *bdev;
	struct dm_block_manager *bm;
	struct dm_space_map *metadata_sm;
	struct dm_transaction_manager *tm;

	struct dm_array_info info;
	struct dm_array_info hint_info;
	struct dm_disk_bitset discard_info;

	struct rw_semaphore root_lock;
	unsigned long flags;
	dm_block_t root;
	dm_block_t hint_root;
	dm_block_t discard_root;

	sector_t discard_block_size;
	dm_dblock_t discard_nr_blocks;

	sector_t data_block_size;
	dm_cblock_t cache_blocks;
	bool changed:1;
	bool clean_when_opened:1;

	char policy_name[CACHE_POLICY_NAME_SIZE];
	unsigned policy_version[CACHE_POLICY_VERSION_SIZE];
	size_t policy_hint_size;
	struct dm_cache_statistics stats;

	/*
	 * Reading the space map root can fail, so we read it into this
	 * buffer before the superblock is locked and updated.
	 */
	__u8 metadata_space_map_root[SPACE_MAP_ROOT_SIZE];

	/*
	 * Set if a transaction has to be aborted but the attempt to roll
	 * back to the previous (good) transaction failed.  The only
	 * metadata operation permissible in this state is the closing of
	 * the device.
	 */
	bool fail_io:1;

	/*
	 * Metadata format 2 fields.
	 */
	dm_block_t dirty_root;
	struct dm_disk_bitset dirty_info;

	/*
	 * These structures are used when loading metadata.  They're too
	 * big to put on the stack.
	 */
	struct dm_array_cursor mapping_cursor;
	struct dm_array_cursor hint_cursor;
	struct dm_bitset_cursor dirty_cursor;
};

/*-------------------------------------------------------------------
 * superblock validator
 *-----------------------------------------------------------------*/

#define SUPERBLOCK_CSUM_XOR 9031977

static void sb_prepare_for_write(struct dm_block_validator *v,
				 struct dm_block *b,
				 size_t sb_block_size)
{
	struct cache_disk_superblock *disk_super = dm_block_data(b);

	disk_super->blocknr = cpu_to_le64(dm_block_location(b));
	disk_super->csum = cpu_to_le32(dm_bm_checksum(&disk_super->flags,
						      sb_block_size - sizeof(__le32),
						      SUPERBLOCK_CSUM_XOR));
}

static int check_metadata_version(struct cache_disk_superblock *disk_super)
{
	uint32_t metadata_version = le32_to_cpu(disk_super->version);

	if (metadata_version < MIN_CACHE_VERSION || metadata_version > MAX_CACHE_VERSION) {
		DMERR("Cache metadata version %u found, but only versions between %u and %u supported.",
		      metadata_version, MIN_CACHE_VERSION, MAX_CACHE_VERSION);
		return -EINVAL;
	}

	return 0;
}

static int sb_check(struct dm_block_validator *v,
		    struct dm_block *b,
		    size_t sb_block_size)
{
	struct cache_disk_superblock *disk_super = dm_block_data(b);
	__le32 csum_le;

	if (dm_block_location(b) != le64_to_cpu(disk_super->blocknr)) {
		DMERR("sb_check failed: blocknr %llu: wanted %llu",
		      le64_to_cpu(disk_super->blocknr),
		      (unsigned long long)dm_block_location(b));
		return -ENOTBLK;
	}

	if (le64_to_cpu(disk_super->magic) != CACHE_SUPERBLOCK_MAGIC) {
		DMERR("sb_check failed: magic %llu: wanted %llu",
		      le64_to_cpu(disk_super->magic),
		      (unsigned long long)CACHE_SUPERBLOCK_MAGIC);
		return -EILSEQ;
	}

	csum_le = cpu_to_le32(dm_bm_checksum(&disk_super->flags,
					     sb_block_size - sizeof(__le32),
					     SUPERBLOCK_CSUM_XOR));
	if (csum_le != disk_super->csum) {
		DMERR("sb_check failed: csum %u: wanted %u",
		      le32_to_cpu(csum_le), le32_to_cpu(disk_super->csum));
		return -EILSEQ;
	}

	return check_metadata_version(disk_super);
}

static struct dm_block_validator sb_validator = {
	.name = "superblock",
	.prepare_for_write = sb_prepare_for_write,
	.check = sb_check
};

/*----------------------------------------------------------------*/

static int superblock_read_lock(struct dm_cache_metadata *cmd,
				struct dm_block **sblock)
{
	return dm_bm_read_lock(cmd->bm, CACHE_SUPERBLOCK_LOCATION,
			       &sb_validator, sblock);
}

static int superblock_lock_zero(struct dm_cache_metadata *cmd,
				struct dm_block **sblock)
{
	return dm_bm_write_lock_zero(cmd->bm, CACHE_SUPERBLOCK_LOCATION,
				     &sb_validator, sblock);
}

static int superblock_lock(struct dm_cache_metadata *cmd,
			   struct dm_block **sblock)
{
	return dm_bm_write_lock(cmd->bm, CACHE_SUPERBLOCK_LOCATION,
				&sb_validator, sblock);
}

/*----------------------------------------------------------------*/

static int __superblock_all_zeroes(struct dm_block_manager *bm, bool *result)
{
	int r;
	unsigned i;
	struct dm_block *b;
	__le64 *data_le, zero = cpu_to_le64(0);
	unsigned sb_block_size = dm_bm_block_size(bm) / sizeof(__le64);

	/*
	 * We can't use a validator here - it may be all zeroes.
	 */
	r = dm_bm_read_lock(bm, CACHE_SUPERBLOCK_LOCATION, NULL, &b);
	if (r)
		return r;

	data_le = dm_block_data(b);
	*result = true;
	for (i = 0; i < sb_block_size; i++) {
		if (data_le[i] != zero) {
			*result = false;
			break;
		}
	}

	dm_bm_unlock(b);

	return 0;
}

static void __setup_mapping_info(struct dm_cache_metadata *cmd)
{
	struct dm_btree_value_type vt;

	vt.context = NULL;
	vt.size = sizeof(__le64);
	vt.inc = NULL;
	vt.dec = NULL;
	vt.equal = NULL;
	dm_array_info_init(&cmd->info, cmd->tm, &vt);

	if (cmd->policy_hint_size) {
		vt.size = sizeof(__le32);
		dm_array_info_init(&cmd->hint_info, cmd->tm, &vt);
	}
}

static int __save_sm_root(struct dm_cache_metadata *cmd)
{
	int r;
	size_t metadata_len;

	r = dm_sm_root_size(cmd->metadata_sm, &metadata_len);
	if (r < 0)
		return r;

	return dm_sm_copy_root(cmd->metadata_sm, &cmd->metadata_space_map_root,
			       metadata_len);
}

static void __copy_sm_root(struct dm_cache_metadata *cmd,
			   struct cache_disk_superblock *disk_super)
{
	memcpy(&disk_super->metadata_space_map_root,
	       &cmd->metadata_space_map_root,
	       sizeof(cmd->metadata_space_map_root));
}

static bool separate_dirty_bits(struct dm_cache_metadata *cmd)
{
	return cmd->version >= 2;
}

static int __write_initial_superblock(struct dm_cache_metadata *cmd)
{
	int r;
	struct dm_block *sblock;
	struct cache_disk_superblock *disk_super;
	sector_t bdev_size = i_size_read(cmd->bdev->bd_inode) >> SECTOR_SHIFT;

	/* FIXME: see if we can lose the max sectors limit */
	if (bdev_size > DM_CACHE_METADATA_MAX_SECTORS)
		bdev_size = DM_CACHE_METADATA_MAX_SECTORS;

	r = dm_tm_pre_commit(cmd->tm);
	if (r < 0)
		return r;

	/*
	 * dm_sm_copy_root() can fail.  So we need to do it before we start
	 * updating the superblock.
	 */
	r = __save_sm_root(cmd);
	if (r)
		return r;

	r = superblock_lock_zero(cmd, &sblock);
	if (r)
		return r;

	disk_super = dm_block_data(sblock);
	disk_super->flags = 0;
	memset(disk_super->uuid, 0, sizeof(disk_super->uuid));
	disk_super->magic = cpu_to_le64(CACHE_SUPERBLOCK_MAGIC);
	disk_super->version = cpu_to_le32(cmd->version);
	memset(disk_super->policy_name, 0, sizeof(disk_super->policy_name));
	memset(disk_super->policy_version, 0, sizeof(disk_super->policy_version));
	disk_super->policy_hint_size = cpu_to_le32(0);

	__copy_sm_root(cmd, disk_super);

	disk_super->mapping_root = cpu_to_le64(cmd->root);
	disk_super->hint_root = cpu_to_le64(cmd->hint_root);
	disk_super->discard_root = cpu_to_le64(cmd->discard_root);
	disk_super->discard_block_size = cpu_to_le64(cmd->discard_block_size);
	disk_super->discard_nr_blocks = cpu_to_le64(from_dblock(cmd->discard_nr_blocks));
	disk_super->metadata_block_size = cpu_to_le32(DM_CACHE_METADATA_BLOCK_SIZE);
	disk_super->data_block_size = cpu_to_le32(cmd->data_block_size);
	disk_super->cache_blocks = cpu_to_le32(0);

	disk_super->read_hits = cpu_to_le32(0);
	disk_super->read_misses = cpu_to_le32(0);
	disk_super->write_hits = cpu_to_le32(0);
	disk_super->write_misses = cpu_to_le32(0);

	if (separate_dirty_bits(cmd))
		disk_super->dirty_root = cpu_to_le64(cmd->dirty_root);

	return dm_tm_commit(cmd->tm, sblock);
}

static int __format_metadata(struct dm_cache_metadata *cmd)
{
	int r;

	r = dm_tm_create_with_sm(cmd->bm, CACHE_SUPERBLOCK_LOCATION,
				 &cmd->tm, &cmd->metadata_sm);
	if (r < 0) {
		DMERR("tm_create_with_sm failed");
		return r;
	}

	__setup_mapping_info(cmd);

	r = dm_array_empty(&cmd->info, &cmd->root);
	if (r < 0)
		goto bad;

	if (separate_dirty_bits(cmd)) {
		dm_disk_bitset_init(cmd->tm, &cmd->dirty_info);
		r = dm_bitset_empty(&cmd->dirty_info, &cmd->dirty_root);
		if (r < 0)
			goto bad;
	}

	dm_disk_bitset_init(cmd->tm, &cmd->discard_info);
	r = dm_bitset_empty(&cmd->discard_info, &cmd->discard_root);
	if (r < 0)
		goto bad;

	cmd->discard_block_size = 0;
	cmd->discard_nr_blocks = 0;

	r = __write_initial_superblock(cmd);
	if (r)
		goto bad;

	cmd->clean_when_opened = true;
	return 0;

bad:
	dm_tm_destroy(cmd->tm);
	dm_sm_destroy(cmd->metadata_sm);

	return r;
}

static int __check_incompat_features(struct cache_disk_superblock *disk_super,
				     struct dm_cache_metadata *cmd)
{
	uint32_t incompat_flags, features;

	incompat_flags = le32_to_cpu(disk_super->incompat_flags);
	features = incompat_flags & ~DM_CACHE_FEATURE_INCOMPAT_SUPP;
	if (features) {
		DMERR("could not access metadata due to unsupported optional features (%lx).",
		      (unsigned long)features);
		return -EINVAL;
	}

	/*
	 * Check for read-only metadata to skip the following RDWR checks.
	 */
	if (get_disk_ro(cmd->bdev->bd_disk))
		return 0;

	features = le32_to_cpu(disk_super->compat_ro_flags) & ~DM_CACHE_FEATURE_COMPAT_RO_SUPP;
	if (features) {
		DMERR("could not access metadata RDWR due to unsupported optional features (%lx).",
		      (unsigned long)features);
		return -EINVAL;
	}

	return 0;
}

static int __open_metadata(struct dm_cache_metadata *cmd)
{
	int r;
	struct dm_block *sblock;
	struct cache_disk_superblock *disk_super;
	unsigned long sb_flags;

	r = superblock_read_lock(cmd, &sblock);
	if (r < 0) {
		DMERR("couldn't read lock superblock");
		return r;
	}

	disk_super = dm_block_data(sblock);

	/* Verify the data block size hasn't changed */
	if (le32_to_cpu(disk_super->data_block_size) != cmd->data_block_size) {
		DMERR("changing the data block size (from %u to %llu) is not supported",
		      le32_to_cpu(disk_super->data_block_size),
		      (unsigned long long)cmd->data_block_size);
		r = -EINVAL;
		goto bad;
	}

	r = __check_incompat_features(disk_super, cmd);
	if (r < 0)
		goto bad;

	r = dm_tm_open_with_sm(cmd->bm, CACHE_SUPERBLOCK_LOCATION,
			       disk_super->metadata_space_map_root,
			       sizeof(disk_super->metadata_space_map_root),
			       &cmd->tm, &cmd->metadata_sm);
	if (r < 0) {
		DMERR("tm_open_with_sm failed");
		goto bad;
	}

	__setup_mapping_info(cmd);
	dm_disk_bitset_init(cmd->tm, &cmd->dirty_info);
	dm_disk_bitset_init(cmd->tm, &cmd->discard_info);
	sb_flags = le32_to_cpu(disk_super->flags);
	cmd->clean_when_opened = test_bit(CLEAN_SHUTDOWN, &sb_flags);
	dm_bm_unlock(sblock);

	return 0;

bad:
	dm_bm_unlock(sblock);
	return r;
}

static int __open_or_format_metadata(struct dm_cache_metadata *cmd,
				     bool format_device)
{
	int r;
	bool unformatted = false;

	r = __superblock_all_zeroes(cmd->bm, &unformatted);
	if (r)
		return r;

	if (unformatted)
		return format_device ? __format_metadata(cmd) : -EPERM;

	return __open_metadata(cmd);
}

static int __create_persistent_data_objects(struct dm_cache_metadata *cmd,
					    bool may_format_device)
{
	int r;
	cmd->bm = dm_block_manager_create(cmd->bdev, DM_CACHE_METADATA_BLOCK_SIZE << SECTOR_SHIFT,
					  CACHE_MAX_CONCURRENT_LOCKS);
	if (IS_ERR(cmd->bm)) {
		DMERR("could not create block manager");
		r = PTR_ERR(cmd->bm);
		cmd->bm = NULL;
		return r;
	}

	r = __open_or_format_metadata(cmd, may_format_device);
	if (r) {
		dm_block_manager_destroy(cmd->bm);
		cmd->bm = NULL;
	}

	return r;
}

static void __destroy_persistent_data_objects(struct dm_cache_metadata *cmd,
					      bool destroy_bm)
{
	dm_sm_destroy(cmd->metadata_sm);
	dm_tm_destroy(cmd->tm);
	if (destroy_bm)
		dm_block_manager_destroy(cmd->bm);
}

typedef unsigned long (*flags_mutator)(unsigned long);

static void update_flags(struct cache_disk_superblock *disk_super,
			 flags_mutator mutator)
{
	uint32_t sb_flags = mutator(le32_to_cpu(disk_super->flags));
	disk_super->flags = cpu_to_le32(sb_flags);
}

static unsigned long set_clean_shutdown(unsigned long flags)
{
	set_bit(CLEAN_SHUTDOWN, &flags);
	return flags;
}

static unsigned long clear_clean_shutdown(unsigned long flags)
{
	clear_bit(CLEAN_SHUTDOWN, &flags);
	return flags;
}

static void read_superblock_fields(struct dm_cache_metadata *cmd,
				   struct cache_disk_superblock *disk_super)
{
	cmd->version = le32_to_cpu(disk_super->version);
	cmd->flags = le32_to_cpu(disk_super->flags);
	cmd->root = le64_to_cpu(disk_super->mapping_root);
	cmd->hint_root = le64_to_cpu(disk_super->hint_root);
	cmd->discard_root = le64_to_cpu(disk_super->discard_root);
	cmd->discard_block_size = le64_to_cpu(disk_super->discard_block_size);
	cmd->discard_nr_blocks = to_dblock(le64_to_cpu(disk_super->discard_nr_blocks));
	cmd->data_block_size = le32_to_cpu(disk_super->data_block_size);
	cmd->cache_blocks = to_cblock(le32_to_cpu(disk_super->cache_blocks));
	strncpy(cmd->policy_name, disk_super->policy_name, sizeof(cmd->policy_name));
	cmd->policy_version[0] = le32_to_cpu(disk_super->policy_version[0]);
	cmd->policy_version[1] = le32_to_cpu(disk_super->policy_version[1]);
	cmd->policy_version[2] = le32_to_cpu(disk_super->policy_version[2]);
	cmd->policy_hint_size = le32_to_cpu(disk_super->policy_hint_size);

	cmd->stats.read_hits = le32_to_cpu(disk_super->read_hits);
	cmd->stats.read_misses = le32_to_cpu(disk_super->read_misses);
	cmd->stats.write_hits = le32_to_cpu(disk_super->write_hits);
	cmd->stats.write_misses = le32_to_cpu(disk_super->write_misses);

	if (separate_dirty_bits(cmd))
		cmd->dirty_root = le64_to_cpu(disk_super->dirty_root);

	cmd->changed = false;
}

/*
 * The mutator updates the superblock flags.
 */
static int __begin_transaction_flags(struct dm_cache_metadata *cmd,
				     flags_mutator mutator)
{
	int r;
	struct cache_disk_superblock *disk_super;
	struct dm_block *sblock;

	r = superblock_lock(cmd, &sblock);
	if (r)
		return r;

	disk_super = dm_block_data(sblock);
	update_flags(disk_super, mutator);
	read_superblock_fields(cmd, disk_super);
	dm_bm_unlock(sblock);

	return dm_bm_flush(cmd->bm);
}

static int __begin_transaction(struct dm_cache_metadata *cmd)
{
	int r;
	struct cache_disk_superblock *disk_super;
	struct dm_block *sblock;

	/*
	 * We re-read the superblock every time.  Shouldn't need to do this
	 * really.
	 */
	r = superblock_read_lock(cmd, &sblock);
	if (r)
		return r;

	disk_super = dm_block_data(sblock);
	read_superblock_fields(cmd, disk_super);
	dm_bm_unlock(sblock);

	return 0;
}

static int __commit_transaction(struct dm_cache_metadata *cmd,
				flags_mutator mutator)
{
	int r;
	struct cache_disk_superblock *disk_super;
	struct dm_block *sblock;

	/*
	 * We need to know if the cache_disk_superblock exceeds a 512-byte sector.
	 */
	BUILD_BUG_ON(sizeof(struct cache_disk_superblock) > 512);

	if (separate_dirty_bits(cmd)) {
		r = dm_bitset_flush(&cmd->dirty_info, cmd->dirty_root,
				    &cmd->dirty_root);
		if (r)
			return r;
	}

	r = dm_bitset_flush(&cmd->discard_info, cmd->discard_root,
			    &cmd->discard_root);
	if (r)
		return r;

	r = dm_tm_pre_commit(cmd->tm);
	if (r < 0)
		return r;

	r = __save_sm_root(cmd);
	if (r)
		return r;

	r = superblock_lock(cmd, &sblock);
	if (r)
		return r;

	disk_super = dm_block_data(sblock);

	disk_super->flags = cpu_to_le32(cmd->flags);
	if (mutator)
		update_flags(disk_super, mutator);

	disk_super->mapping_root = cpu_to_le64(cmd->root);
	if (separate_dirty_bits(cmd))
		disk_super->dirty_root = cpu_to_le64(cmd->dirty_root);
	disk_super->hint_root = cpu_to_le64(cmd->hint_root);
	disk_super->discard_root = cpu_to_le64(cmd->discard_root);
	disk_super->discard_block_size = cpu_to_le64(cmd->discard_block_size);
	disk_super->discard_nr_blocks = cpu_to_le64(from_dblock(cmd->discard_nr_blocks));
	disk_super->cache_blocks = cpu_to_le32(from_cblock(cmd->cache_blocks));
	strncpy(disk_super->policy_name, cmd->policy_name, sizeof(disk_super->policy_name));
	disk_super->policy_version[0] = cpu_to_le32(cmd->policy_version[0]);
	disk_super->policy_version[1] = cpu_to_le32(cmd->policy_version[1]);
	disk_super->policy_version[2] = cpu_to_le32(cmd->policy_version[2]);
	disk_super->policy_hint_size = cpu_to_le32(cmd->policy_hint_size);

	disk_super->read_hits = cpu_to_le32(cmd->stats.read_hits);
	disk_super->read_misses = cpu_to_le32(cmd->stats.read_misses);
	disk_super->write_hits = cpu_to_le32(cmd->stats.write_hits);
	disk_super->write_misses = cpu_to_le32(cmd->stats.write_misses);
	__copy_sm_root(cmd, disk_super);

	return dm_tm_commit(cmd->tm, sblock);
}

/*----------------------------------------------------------------*/

/*
 * The mappings are held in a dm-array that has 64-bit values stored in
 * little-endian format.  The index is the cblock, the high 48bits of the
 * value are the oblock and the low 16 bit the flags.
 */
#define FLAGS_MASK ((1 << 16) - 1)

static __le64 pack_value(dm_oblock_t block, unsigned flags)
{
	uint64_t value = from_oblock(block);
	value <<= 16;
	value = value | (flags & FLAGS_MASK);
	return cpu_to_le64(value);
}

static void unpack_value(__le64 value_le, dm_oblock_t *block, unsigned *flags)
{
	uint64_t value = le64_to_cpu(value_le);
	uint64_t b = value >> 16;
	*block = to_oblock(b);
	*flags = value & FLAGS_MASK;
}

/*----------------------------------------------------------------*/

static struct dm_cache_metadata *metadata_open(struct block_device *bdev,
					       sector_t data_block_size,
					       bool may_format_device,
					       size_t policy_hint_size,
					       unsigned metadata_version)
{
	int r;
	struct dm_cache_metadata *cmd;

	cmd = kzalloc(sizeof(*cmd), GFP_KERNEL);
	if (!cmd) {
		DMERR("could not allocate metadata struct");
		return ERR_PTR(-ENOMEM);
	}

	cmd->version = metadata_version;
	refcount_set(&cmd->ref_count, 1);
	init_rwsem(&cmd->root_lock);
	cmd->bdev = bdev;
	cmd->data_block_size = data_block_size;
	cmd->cache_blocks = 0;
	cmd->policy_hint_size = policy_hint_size;
	cmd->changed = true;
	cmd->fail_io = false;

	r = __create_persistent_data_objects(cmd, may_format_device);
	if (r) {
		kfree(cmd);
		return ERR_PTR(r);
	}

	r = __begin_transaction_flags(cmd, clear_clean_shutdown);
	if (r < 0) {
		dm_cache_metadata_close(cmd);
		return ERR_PTR(r);
	}

	return cmd;
}

/*
 * We keep a little list of ref counted metadata objects to prevent two
 * different target instances creating separate bufio instances.  This is
 * an issue if a table is reloaded before the suspend.
 */
static DEFINE_MUTEX(table_lock);
static LIST_HEAD(table);

static struct dm_cache_metadata *lookup(struct block_device *bdev)
{
	struct dm_cache_metadata *cmd;

	list_for_each_entry(cmd, &table, list)
		if (cmd->bdev == bdev) {
			refcount_inc(&cmd->ref_count);
			return cmd;
		}

	return NULL;
}

static struct dm_cache_metadata *lookup_or_open(struct block_device *bdev,
						sector_t data_block_size,
						bool may_format_device,
						size_t policy_hint_size,
						unsigned metadata_version)
{
	struct dm_cache_metadata *cmd, *cmd2;

	mutex_lock(&table_lock);
	cmd = lookup(bdev);
	mutex_unlock(&table_lock);

	if (cmd)
		return cmd;

	cmd = metadata_open(bdev, data_block_size, may_format_device,
			    policy_hint_size, metadata_version);
	if (!IS_ERR(cmd)) {
		mutex_lock(&table_lock);
		cmd2 = lookup(bdev);
		if (cmd2) {
			mutex_unlock(&table_lock);
			__destroy_persistent_data_objects(cmd, true);
			kfree(cmd);
			return cmd2;
		}
		list_add(&cmd->list, &table);
		mutex_unlock(&table_lock);
	}

	return cmd;
}

static bool same_params(struct dm_cache_metadata *cmd, sector_t data_block_size)
{
	if (cmd->data_block_size != data_block_size) {
		DMERR("data_block_size (%llu) different from that in metadata (%llu)",
		      (unsigned long long) data_block_size,
		      (unsigned long long) cmd->data_block_size);
		return false;
	}

	return true;
}

struct dm_cache_metadata *dm_cache_metadata_open(struct block_device *bdev,
						 sector_t data_block_size,
						 bool may_format_device,
						 size_t policy_hint_size,
						 unsigned metadata_version)
{
	struct dm_cache_metadata *cmd = lookup_or_open(bdev, data_block_size, may_format_device,
						       policy_hint_size, metadata_version);

	if (!IS_ERR(cmd) && !same_params(cmd, data_block_size)) {
		dm_cache_metadata_close(cmd);
		return ERR_PTR(-EINVAL);
	}

	return cmd;
}

void dm_cache_metadata_close(struct dm_cache_metadata *cmd)
{
	if (refcount_dec_and_test(&cmd->ref_count)) {
		mutex_lock(&table_lock);
		list_del(&cmd->list);
		mutex_unlock(&table_lock);

		if (!cmd->fail_io)
			__destroy_persistent_data_objects(cmd, true);
		kfree(cmd);
	}
}

/*
 * Checks that the given cache block is either unmapped or clean.
 */
static int block_clean_combined_dirty(struct dm_cache_metadata *cmd, dm_cblock_t b,
				      bool *result)
{
	int r;
	__le64 value;
	dm_oblock_t ob;
	unsigned flags;

	r = dm_array_get_value(&cmd->info, cmd->root, from_cblock(b), &value);
	if (r)
		return r;

	unpack_value(value, &ob, &flags);
	*result = !((flags & M_VALID) && (flags & M_DIRTY));

	return 0;
}

static int blocks_are_clean_combined_dirty(struct dm_cache_metadata *cmd,
					   dm_cblock_t begin, dm_cblock_t end,
					   bool *result)
{
	int r;
	*result = true;

	while (begin != end) {
		r = block_clean_combined_dirty(cmd, begin, result);
		if (r) {
			DMERR("block_clean_combined_dirty failed");
			return r;
		}

		if (!*result) {
			DMERR("cache block %llu is dirty",
			      (unsigned long long) from_cblock(begin));
			return 0;
		}

		begin = to_cblock(from_cblock(begin) + 1);
	}

	return 0;
}

<<<<<<< HEAD
static bool cmd_write_lock(struct dm_cache_metadata *cmd)
{
	down_write(&cmd->root_lock);
	if (cmd->fail_io || dm_bm_is_read_only(cmd->bm)) {
		up_write(&cmd->root_lock);
		return false;
	}
	return true;
}

=======
static int blocks_are_clean_separate_dirty(struct dm_cache_metadata *cmd,
					   dm_cblock_t begin, dm_cblock_t end,
					   bool *result)
{
	int r;
	bool dirty_flag;
	*result = true;

	if (from_cblock(cmd->cache_blocks) == 0)
		/* Nothing to do */
		return 0;

	r = dm_bitset_cursor_begin(&cmd->dirty_info, cmd->dirty_root,
				   from_cblock(cmd->cache_blocks), &cmd->dirty_cursor);
	if (r) {
		DMERR("%s: dm_bitset_cursor_begin for dirty failed", __func__);
		return r;
	}

	r = dm_bitset_cursor_skip(&cmd->dirty_cursor, from_cblock(begin));
	if (r) {
		DMERR("%s: dm_bitset_cursor_skip for dirty failed", __func__);
		dm_bitset_cursor_end(&cmd->dirty_cursor);
		return r;
	}

	while (begin != end) {
		/*
		 * We assume that unmapped blocks have their dirty bit
		 * cleared.
		 */
		dirty_flag = dm_bitset_cursor_get_value(&cmd->dirty_cursor);
		if (dirty_flag) {
			DMERR("%s: cache block %llu is dirty", __func__,
			      (unsigned long long) from_cblock(begin));
			dm_bitset_cursor_end(&cmd->dirty_cursor);
			*result = false;
			return 0;
		}

		begin = to_cblock(from_cblock(begin) + 1);
		if (begin == end)
			break;

		r = dm_bitset_cursor_next(&cmd->dirty_cursor);
		if (r) {
			DMERR("%s: dm_bitset_cursor_next for dirty failed", __func__);
			dm_bitset_cursor_end(&cmd->dirty_cursor);
			return r;
		}
	}

	dm_bitset_cursor_end(&cmd->dirty_cursor);

	return 0;
}

static int blocks_are_unmapped_or_clean(struct dm_cache_metadata *cmd,
					dm_cblock_t begin, dm_cblock_t end,
					bool *result)
{
	if (separate_dirty_bits(cmd))
		return blocks_are_clean_separate_dirty(cmd, begin, end, result);
	else
		return blocks_are_clean_combined_dirty(cmd, begin, end, result);
}

static bool cmd_write_lock(struct dm_cache_metadata *cmd)
{
	down_write(&cmd->root_lock);
	if (cmd->fail_io || dm_bm_is_read_only(cmd->bm)) {
		up_write(&cmd->root_lock);
		return false;
	}
	return true;
}

>>>>>>> 286cd8c7
#define WRITE_LOCK(cmd)				\
	do {					\
		if (!cmd_write_lock((cmd)))	\
			return -EINVAL;		\
	} while(0)

#define WRITE_LOCK_VOID(cmd)			\
	do {					\
		if (!cmd_write_lock((cmd)))	\
			return;			\
	} while(0)

#define WRITE_UNLOCK(cmd) \
	up_write(&(cmd)->root_lock)

static bool cmd_read_lock(struct dm_cache_metadata *cmd)
{
	down_read(&cmd->root_lock);
	if (cmd->fail_io) {
		up_read(&cmd->root_lock);
		return false;
	}
	return true;
}

#define READ_LOCK(cmd)				\
	do {					\
		if (!cmd_read_lock((cmd)))	\
			return -EINVAL;		\
	} while(0)

#define READ_LOCK_VOID(cmd)			\
	do {					\
		if (!cmd_read_lock((cmd)))	\
			return;			\
	} while(0)

#define READ_UNLOCK(cmd) \
	up_read(&(cmd)->root_lock)

int dm_cache_resize(struct dm_cache_metadata *cmd, dm_cblock_t new_cache_size)
{
	int r;
	bool clean;
	__le64 null_mapping = pack_value(0, 0);

	WRITE_LOCK(cmd);
	__dm_bless_for_disk(&null_mapping);

	if (from_cblock(new_cache_size) < from_cblock(cmd->cache_blocks)) {
		r = blocks_are_unmapped_or_clean(cmd, new_cache_size, cmd->cache_blocks, &clean);
		if (r) {
			__dm_unbless_for_disk(&null_mapping);
			goto out;
		}

		if (!clean) {
			DMERR("unable to shrink cache due to dirty blocks");
			r = -EINVAL;
			__dm_unbless_for_disk(&null_mapping);
			goto out;
		}
	}

	r = dm_array_resize(&cmd->info, cmd->root, from_cblock(cmd->cache_blocks),
			    from_cblock(new_cache_size),
			    &null_mapping, &cmd->root);
	if (r)
		goto out;

	if (separate_dirty_bits(cmd)) {
		r = dm_bitset_resize(&cmd->dirty_info, cmd->dirty_root,
				     from_cblock(cmd->cache_blocks), from_cblock(new_cache_size),
				     false, &cmd->dirty_root);
		if (r)
			goto out;
	}

	cmd->cache_blocks = new_cache_size;
	cmd->changed = true;

out:
	WRITE_UNLOCK(cmd);

	return r;
}

int dm_cache_discard_bitset_resize(struct dm_cache_metadata *cmd,
				   sector_t discard_block_size,
				   dm_dblock_t new_nr_entries)
{
	int r;

	WRITE_LOCK(cmd);
	r = dm_bitset_resize(&cmd->discard_info,
			     cmd->discard_root,
			     from_dblock(cmd->discard_nr_blocks),
			     from_dblock(new_nr_entries),
			     false, &cmd->discard_root);
	if (!r) {
		cmd->discard_block_size = discard_block_size;
		cmd->discard_nr_blocks = new_nr_entries;
	}

	cmd->changed = true;
	WRITE_UNLOCK(cmd);

	return r;
}

static int __set_discard(struct dm_cache_metadata *cmd, dm_dblock_t b)
{
	return dm_bitset_set_bit(&cmd->discard_info, cmd->discard_root,
				 from_dblock(b), &cmd->discard_root);
}

static int __clear_discard(struct dm_cache_metadata *cmd, dm_dblock_t b)
{
	return dm_bitset_clear_bit(&cmd->discard_info, cmd->discard_root,
				   from_dblock(b), &cmd->discard_root);
}

static int __discard(struct dm_cache_metadata *cmd,
		     dm_dblock_t dblock, bool discard)
{
	int r;

	r = (discard ? __set_discard : __clear_discard)(cmd, dblock);
	if (r)
		return r;

	cmd->changed = true;
	return 0;
}

int dm_cache_set_discard(struct dm_cache_metadata *cmd,
			 dm_dblock_t dblock, bool discard)
{
	int r;

	WRITE_LOCK(cmd);
	r = __discard(cmd, dblock, discard);
	WRITE_UNLOCK(cmd);

	return r;
}

static int __load_discards(struct dm_cache_metadata *cmd,
			   load_discard_fn fn, void *context)
{
	int r = 0;
	uint32_t b;
	struct dm_bitset_cursor c;

	if (from_dblock(cmd->discard_nr_blocks) == 0)
		/* nothing to do */
		return 0;

	if (cmd->clean_when_opened) {
		r = dm_bitset_flush(&cmd->discard_info, cmd->discard_root, &cmd->discard_root);
		if (r)
			return r;

		r = dm_bitset_cursor_begin(&cmd->discard_info, cmd->discard_root,
					   from_dblock(cmd->discard_nr_blocks), &c);
		if (r)
			return r;

		for (b = 0; ; b++) {
			r = fn(context, cmd->discard_block_size, to_dblock(b),
			       dm_bitset_cursor_get_value(&c));
			if (r)
				break;

			if (b >= (from_dblock(cmd->discard_nr_blocks) - 1))
				break;

			r = dm_bitset_cursor_next(&c);
			if (r)
				break;
		}

		dm_bitset_cursor_end(&c);

	} else {
		for (b = 0; b < from_dblock(cmd->discard_nr_blocks); b++) {
			r = fn(context, cmd->discard_block_size, to_dblock(b), false);
			if (r)
				return r;
		}
	}

	return r;
}

int dm_cache_load_discards(struct dm_cache_metadata *cmd,
			   load_discard_fn fn, void *context)
{
	int r;

	READ_LOCK(cmd);
	r = __load_discards(cmd, fn, context);
	READ_UNLOCK(cmd);

	return r;
}

int dm_cache_size(struct dm_cache_metadata *cmd, dm_cblock_t *result)
{
	READ_LOCK(cmd);
	*result = cmd->cache_blocks;
	READ_UNLOCK(cmd);

	return 0;
}

static int __remove(struct dm_cache_metadata *cmd, dm_cblock_t cblock)
{
	int r;
	__le64 value = pack_value(0, 0);

	__dm_bless_for_disk(&value);
	r = dm_array_set_value(&cmd->info, cmd->root, from_cblock(cblock),
			       &value, &cmd->root);
	if (r)
		return r;

	cmd->changed = true;
	return 0;
}

int dm_cache_remove_mapping(struct dm_cache_metadata *cmd, dm_cblock_t cblock)
{
	int r;

	WRITE_LOCK(cmd);
	r = __remove(cmd, cblock);
	WRITE_UNLOCK(cmd);

	return r;
}

static int __insert(struct dm_cache_metadata *cmd,
		    dm_cblock_t cblock, dm_oblock_t oblock)
{
	int r;
	__le64 value = pack_value(oblock, M_VALID);
	__dm_bless_for_disk(&value);

	r = dm_array_set_value(&cmd->info, cmd->root, from_cblock(cblock),
			       &value, &cmd->root);
	if (r)
		return r;

	cmd->changed = true;
	return 0;
}

int dm_cache_insert_mapping(struct dm_cache_metadata *cmd,
			    dm_cblock_t cblock, dm_oblock_t oblock)
{
	int r;

	WRITE_LOCK(cmd);
	r = __insert(cmd, cblock, oblock);
	WRITE_UNLOCK(cmd);

	return r;
}

struct thunk {
	load_mapping_fn fn;
	void *context;

	struct dm_cache_metadata *cmd;
	bool respect_dirty_flags;
	bool hints_valid;
};

static bool policy_unchanged(struct dm_cache_metadata *cmd,
			     struct dm_cache_policy *policy)
{
	const char *policy_name = dm_cache_policy_get_name(policy);
	const unsigned *policy_version = dm_cache_policy_get_version(policy);
	size_t policy_hint_size = dm_cache_policy_get_hint_size(policy);

	/*
	 * Ensure policy names match.
	 */
	if (strncmp(cmd->policy_name, policy_name, sizeof(cmd->policy_name)))
		return false;

	/*
	 * Ensure policy major versions match.
	 */
	if (cmd->policy_version[0] != policy_version[0])
		return false;

	/*
	 * Ensure policy hint sizes match.
	 */
	if (cmd->policy_hint_size != policy_hint_size)
		return false;

	return true;
}

static bool hints_array_initialized(struct dm_cache_metadata *cmd)
{
	return cmd->hint_root && cmd->policy_hint_size;
}

static bool hints_array_available(struct dm_cache_metadata *cmd,
				  struct dm_cache_policy *policy)
{
	return cmd->clean_when_opened && policy_unchanged(cmd, policy) &&
		hints_array_initialized(cmd);
}

static int __load_mapping_v1(struct dm_cache_metadata *cmd,
			     uint64_t cb, bool hints_valid,
			     struct dm_array_cursor *mapping_cursor,
			     struct dm_array_cursor *hint_cursor,
			     load_mapping_fn fn, void *context)
{
	int r = 0;

	__le64 mapping;
	__le32 hint = 0;

	__le64 *mapping_value_le;
	__le32 *hint_value_le;

	dm_oblock_t oblock;
	unsigned flags;
	bool dirty = true;

	dm_array_cursor_get_value(mapping_cursor, (void **) &mapping_value_le);
	memcpy(&mapping, mapping_value_le, sizeof(mapping));
	unpack_value(mapping, &oblock, &flags);

	if (flags & M_VALID) {
		if (hints_valid) {
			dm_array_cursor_get_value(hint_cursor, (void **) &hint_value_le);
			memcpy(&hint, hint_value_le, sizeof(hint));
		}
		if (cmd->clean_when_opened)
			dirty = flags & M_DIRTY;

		r = fn(context, oblock, to_cblock(cb), dirty,
		       le32_to_cpu(hint), hints_valid);
		if (r) {
			DMERR("policy couldn't load cache block %llu",
			      (unsigned long long) from_cblock(to_cblock(cb)));
		}
	}

	return r;
}

static int __load_mapping_v2(struct dm_cache_metadata *cmd,
			     uint64_t cb, bool hints_valid,
			     struct dm_array_cursor *mapping_cursor,
			     struct dm_array_cursor *hint_cursor,
			     struct dm_bitset_cursor *dirty_cursor,
			     load_mapping_fn fn, void *context)
{
	int r = 0;

	__le64 mapping;
	__le32 hint = 0;

	__le64 *mapping_value_le;
	__le32 *hint_value_le;

	dm_oblock_t oblock;
	unsigned flags;
	bool dirty = true;

	dm_array_cursor_get_value(mapping_cursor, (void **) &mapping_value_le);
	memcpy(&mapping, mapping_value_le, sizeof(mapping));
	unpack_value(mapping, &oblock, &flags);

	if (flags & M_VALID) {
		if (hints_valid) {
			dm_array_cursor_get_value(hint_cursor, (void **) &hint_value_le);
			memcpy(&hint, hint_value_le, sizeof(hint));
		}
		if (cmd->clean_when_opened)
			dirty = dm_bitset_cursor_get_value(dirty_cursor);

		r = fn(context, oblock, to_cblock(cb), dirty,
		       le32_to_cpu(hint), hints_valid);
		if (r) {
			DMERR("policy couldn't load cache block %llu",
			      (unsigned long long) from_cblock(to_cblock(cb)));
		}
	}

	return r;
}

static int __load_mappings(struct dm_cache_metadata *cmd,
			   struct dm_cache_policy *policy,
			   load_mapping_fn fn, void *context)
{
	int r;
	uint64_t cb;

	bool hints_valid = hints_array_available(cmd, policy);

	if (from_cblock(cmd->cache_blocks) == 0)
		/* Nothing to do */
		return 0;

	r = dm_array_cursor_begin(&cmd->info, cmd->root, &cmd->mapping_cursor);
	if (r)
		return r;

	if (hints_valid) {
		r = dm_array_cursor_begin(&cmd->hint_info, cmd->hint_root, &cmd->hint_cursor);
		if (r) {
			dm_array_cursor_end(&cmd->mapping_cursor);
			return r;
		}
	}

	if (separate_dirty_bits(cmd)) {
		r = dm_bitset_cursor_begin(&cmd->dirty_info, cmd->dirty_root,
					   from_cblock(cmd->cache_blocks),
					   &cmd->dirty_cursor);
		if (r) {
			dm_array_cursor_end(&cmd->hint_cursor);
			dm_array_cursor_end(&cmd->mapping_cursor);
			return r;
		}
	}

	for (cb = 0; ; cb++) {
		if (separate_dirty_bits(cmd))
			r = __load_mapping_v2(cmd, cb, hints_valid,
					      &cmd->mapping_cursor,
					      &cmd->hint_cursor,
					      &cmd->dirty_cursor,
					      fn, context);
		else
			r = __load_mapping_v1(cmd, cb, hints_valid,
					      &cmd->mapping_cursor, &cmd->hint_cursor,
					      fn, context);
		if (r)
			goto out;

		/*
		 * We need to break out before we move the cursors.
		 */
		if (cb >= (from_cblock(cmd->cache_blocks) - 1))
			break;

		r = dm_array_cursor_next(&cmd->mapping_cursor);
		if (r) {
			DMERR("dm_array_cursor_next for mapping failed");
			goto out;
		}

		if (hints_valid) {
			r = dm_array_cursor_next(&cmd->hint_cursor);
			if (r) {
				dm_array_cursor_end(&cmd->hint_cursor);
				hints_valid = false;
			}
		}

		if (separate_dirty_bits(cmd)) {
			r = dm_bitset_cursor_next(&cmd->dirty_cursor);
			if (r) {
				DMERR("dm_bitset_cursor_next for dirty failed");
				goto out;
			}
		}
	}
out:
	dm_array_cursor_end(&cmd->mapping_cursor);
	if (hints_valid)
		dm_array_cursor_end(&cmd->hint_cursor);

	if (separate_dirty_bits(cmd))
		dm_bitset_cursor_end(&cmd->dirty_cursor);

	return r;
}

int dm_cache_load_mappings(struct dm_cache_metadata *cmd,
			   struct dm_cache_policy *policy,
			   load_mapping_fn fn, void *context)
{
	int r;

	READ_LOCK(cmd);
	r = __load_mappings(cmd, policy, fn, context);
	READ_UNLOCK(cmd);

	return r;
}

static int __dump_mapping(void *context, uint64_t cblock, void *leaf)
{
	int r = 0;
	__le64 value;
	dm_oblock_t oblock;
	unsigned flags;

	memcpy(&value, leaf, sizeof(value));
	unpack_value(value, &oblock, &flags);

	return r;
}

static int __dump_mappings(struct dm_cache_metadata *cmd)
{
	return dm_array_walk(&cmd->info, cmd->root, __dump_mapping, NULL);
}

void dm_cache_dump(struct dm_cache_metadata *cmd)
{
	READ_LOCK_VOID(cmd);
	__dump_mappings(cmd);
	READ_UNLOCK(cmd);
}

int dm_cache_changed_this_transaction(struct dm_cache_metadata *cmd)
{
	int r;

	READ_LOCK(cmd);
	r = cmd->changed;
	READ_UNLOCK(cmd);

	return r;
}

static int __dirty(struct dm_cache_metadata *cmd, dm_cblock_t cblock, bool dirty)
{
	int r;
	unsigned flags;
	dm_oblock_t oblock;
	__le64 value;

	r = dm_array_get_value(&cmd->info, cmd->root, from_cblock(cblock), &value);
	if (r)
		return r;

	unpack_value(value, &oblock, &flags);

	if (((flags & M_DIRTY) && dirty) || (!(flags & M_DIRTY) && !dirty))
		/* nothing to be done */
		return 0;

	value = pack_value(oblock, (flags & ~M_DIRTY) | (dirty ? M_DIRTY : 0));
	__dm_bless_for_disk(&value);

	r = dm_array_set_value(&cmd->info, cmd->root, from_cblock(cblock),
			       &value, &cmd->root);
	if (r)
		return r;

	cmd->changed = true;
	return 0;

}

static int __set_dirty_bits_v1(struct dm_cache_metadata *cmd, unsigned nr_bits, unsigned long *bits)
{
	int r;
	unsigned i;
	for (i = 0; i < nr_bits; i++) {
		r = __dirty(cmd, to_cblock(i), test_bit(i, bits));
		if (r)
			return r;
	}

	return 0;
}

static int is_dirty_callback(uint32_t index, bool *value, void *context)
{
	unsigned long *bits = context;
	*value = test_bit(index, bits);
	return 0;
}

static int __set_dirty_bits_v2(struct dm_cache_metadata *cmd, unsigned nr_bits, unsigned long *bits)
{
	int r = 0;

	/* nr_bits is really just a sanity check */
	if (nr_bits != from_cblock(cmd->cache_blocks)) {
		DMERR("dirty bitset is wrong size");
		return -EINVAL;
	}

	r = dm_bitset_del(&cmd->dirty_info, cmd->dirty_root);
	if (r)
		return r;

	cmd->changed = true;
	return dm_bitset_new(&cmd->dirty_info, &cmd->dirty_root, nr_bits, is_dirty_callback, bits);
}

int dm_cache_set_dirty_bits(struct dm_cache_metadata *cmd,
			    unsigned nr_bits,
			    unsigned long *bits)
{
	int r;

	WRITE_LOCK(cmd);
	if (separate_dirty_bits(cmd))
		r = __set_dirty_bits_v2(cmd, nr_bits, bits);
	else
		r = __set_dirty_bits_v1(cmd, nr_bits, bits);
	WRITE_UNLOCK(cmd);

	return r;
}

void dm_cache_metadata_get_stats(struct dm_cache_metadata *cmd,
				 struct dm_cache_statistics *stats)
{
	READ_LOCK_VOID(cmd);
	*stats = cmd->stats;
	READ_UNLOCK(cmd);
}

void dm_cache_metadata_set_stats(struct dm_cache_metadata *cmd,
				 struct dm_cache_statistics *stats)
{
	WRITE_LOCK_VOID(cmd);
	cmd->stats = *stats;
	WRITE_UNLOCK(cmd);
}

int dm_cache_commit(struct dm_cache_metadata *cmd, bool clean_shutdown)
{
	int r = -EINVAL;
	flags_mutator mutator = (clean_shutdown ? set_clean_shutdown :
				 clear_clean_shutdown);

	WRITE_LOCK(cmd);
	if (cmd->fail_io)
		goto out;

	r = __commit_transaction(cmd, mutator);
	if (r)
		goto out;

	r = __begin_transaction(cmd);
out:
	WRITE_UNLOCK(cmd);
	return r;
}

int dm_cache_get_free_metadata_block_count(struct dm_cache_metadata *cmd,
					   dm_block_t *result)
{
	int r = -EINVAL;

	READ_LOCK(cmd);
	if (!cmd->fail_io)
		r = dm_sm_get_nr_free(cmd->metadata_sm, result);
	READ_UNLOCK(cmd);

	return r;
}

int dm_cache_get_metadata_dev_size(struct dm_cache_metadata *cmd,
				   dm_block_t *result)
{
	int r = -EINVAL;

	READ_LOCK(cmd);
	if (!cmd->fail_io)
		r = dm_sm_get_nr_blocks(cmd->metadata_sm, result);
	READ_UNLOCK(cmd);

	return r;
}

/*----------------------------------------------------------------*/

static int get_hint(uint32_t index, void *value_le, void *context)
{
	uint32_t value;
	struct dm_cache_policy *policy = context;

	value = policy_get_hint(policy, to_cblock(index));
	*((__le32 *) value_le) = cpu_to_le32(value);

	return 0;
}

/*
 * It's quicker to always delete the hint array, and recreate with
 * dm_array_new().
 */
static int write_hints(struct dm_cache_metadata *cmd, struct dm_cache_policy *policy)
{
	int r;
	size_t hint_size;
	const char *policy_name = dm_cache_policy_get_name(policy);
	const unsigned *policy_version = dm_cache_policy_get_version(policy);

	if (!policy_name[0] ||
	    (strlen(policy_name) > sizeof(cmd->policy_name) - 1))
		return -EINVAL;

	strncpy(cmd->policy_name, policy_name, sizeof(cmd->policy_name));
	memcpy(cmd->policy_version, policy_version, sizeof(cmd->policy_version));

	hint_size = dm_cache_policy_get_hint_size(policy);
	if (!hint_size)
		return 0; /* short-circuit hints initialization */
	cmd->policy_hint_size = hint_size;

	if (cmd->hint_root) {
		r = dm_array_del(&cmd->hint_info, cmd->hint_root);
		if (r)
			return r;
	}

	return dm_array_new(&cmd->hint_info, &cmd->hint_root,
			    from_cblock(cmd->cache_blocks),
			    get_hint, policy);
}

int dm_cache_write_hints(struct dm_cache_metadata *cmd, struct dm_cache_policy *policy)
{
	int r;

	WRITE_LOCK(cmd);
	r = write_hints(cmd, policy);
	WRITE_UNLOCK(cmd);

	return r;
}

int dm_cache_metadata_all_clean(struct dm_cache_metadata *cmd, bool *result)
{
	int r;

	READ_LOCK(cmd);
	r = blocks_are_unmapped_or_clean(cmd, 0, cmd->cache_blocks, result);
	READ_UNLOCK(cmd);

	return r;
}

void dm_cache_metadata_set_read_only(struct dm_cache_metadata *cmd)
{
	WRITE_LOCK_VOID(cmd);
	dm_bm_set_read_only(cmd->bm);
	WRITE_UNLOCK(cmd);
}

void dm_cache_metadata_set_read_write(struct dm_cache_metadata *cmd)
{
	WRITE_LOCK_VOID(cmd);
	dm_bm_set_read_write(cmd->bm);
	WRITE_UNLOCK(cmd);
}

int dm_cache_metadata_set_needs_check(struct dm_cache_metadata *cmd)
{
	int r;
	struct dm_block *sblock;
	struct cache_disk_superblock *disk_super;

	WRITE_LOCK(cmd);
	set_bit(NEEDS_CHECK, &cmd->flags);

	r = superblock_lock(cmd, &sblock);
	if (r) {
		DMERR("couldn't read superblock");
		goto out;
	}

	disk_super = dm_block_data(sblock);
	disk_super->flags = cpu_to_le32(cmd->flags);

	dm_bm_unlock(sblock);

out:
	WRITE_UNLOCK(cmd);
	return r;
}

int dm_cache_metadata_needs_check(struct dm_cache_metadata *cmd, bool *result)
{
	READ_LOCK(cmd);
	*result = !!test_bit(NEEDS_CHECK, &cmd->flags);
	READ_UNLOCK(cmd);

	return 0;
}

int dm_cache_metadata_abort(struct dm_cache_metadata *cmd)
{
	int r = -EINVAL;
	struct dm_block_manager *old_bm = NULL, *new_bm = NULL;

	/* fail_io is double-checked with cmd->root_lock held below */
	if (unlikely(cmd->fail_io))
		return r;

	/*
	 * Replacement block manager (new_bm) is created and old_bm destroyed outside of
	 * cmd root_lock to avoid ABBA deadlock that would result (due to life-cycle of
	 * shrinker associated with the block manager's bufio client vs cmd root_lock).
	 * - must take shrinker_rwsem without holding cmd->root_lock
	 */
	new_bm = dm_block_manager_create(cmd->bdev, DM_CACHE_METADATA_BLOCK_SIZE << SECTOR_SHIFT,
					 CACHE_MAX_CONCURRENT_LOCKS);

	WRITE_LOCK(cmd);
	if (cmd->fail_io) {
		WRITE_UNLOCK(cmd);
		goto out;
	}

	__destroy_persistent_data_objects(cmd, false);
	old_bm = cmd->bm;
	if (IS_ERR(new_bm)) {
		DMERR("could not create block manager during abort");
		cmd->bm = NULL;
		r = PTR_ERR(new_bm);
		goto out_unlock;
	}

	cmd->bm = new_bm;
	r = __open_or_format_metadata(cmd, false);
	if (r) {
		cmd->bm = NULL;
		goto out_unlock;
	}
	new_bm = NULL;
out_unlock:
	if (r)
		cmd->fail_io = true;
	WRITE_UNLOCK(cmd);
	dm_block_manager_destroy(old_bm);
out:
	if (new_bm && !IS_ERR(new_bm))
		dm_block_manager_destroy(new_bm);

	return r;
}<|MERGE_RESOLUTION|>--- conflicted
+++ resolved
@@ -928,18 +928,6 @@
 	return 0;
 }
 
-<<<<<<< HEAD
-static bool cmd_write_lock(struct dm_cache_metadata *cmd)
-{
-	down_write(&cmd->root_lock);
-	if (cmd->fail_io || dm_bm_is_read_only(cmd->bm)) {
-		up_write(&cmd->root_lock);
-		return false;
-	}
-	return true;
-}
-
-=======
 static int blocks_are_clean_separate_dirty(struct dm_cache_metadata *cmd,
 					   dm_cblock_t begin, dm_cblock_t end,
 					   bool *result)
@@ -1017,7 +1005,6 @@
 	return true;
 }
 
->>>>>>> 286cd8c7
 #define WRITE_LOCK(cmd)				\
 	do {					\
 		if (!cmd_write_lock((cmd)))	\
