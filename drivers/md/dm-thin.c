--- conflicted
+++ resolved
@@ -1599,7 +1599,6 @@
 			set_pool_mode(pool, PM_OUT_OF_DATA_SPACE);
 		else
 			metadata_operation_failed(pool, "dm_pool_alloc_data_block", r);
-<<<<<<< HEAD
 		return r;
 	}
 
@@ -1609,17 +1608,6 @@
 		return r;
 	}
 
-=======
-		return r;
-	}
-
-	r = dm_pool_get_free_metadata_block_count(pool->pmd, &free_blocks);
-	if (r) {
-		metadata_operation_failed(pool, "dm_pool_get_free_metadata_block_count", r);
-		return r;
-	}
-
->>>>>>> 286cd8c7
 	if (!free_blocks) {
 		/* Let's commit before we use up the metadata reserve. */
 		r = commit(pool);
@@ -2612,11 +2600,6 @@
 
 	case PM_OUT_OF_METADATA_SPACE:
 	case PM_READ_ONLY:
-<<<<<<< HEAD
-		if (!is_read_only_pool_mode(old_mode))
-			notify_of_pool_mode_change(pool, "read-only");
-=======
->>>>>>> 286cd8c7
 		dm_pool_metadata_read_only(pool->pmd);
 		pool->process_bio = process_bio_read_only;
 		pool->process_discard = process_bio_success;
