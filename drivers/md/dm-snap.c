--- conflicted
+++ resolved
@@ -106,11 +106,7 @@
 	struct dm_exception_store *store;
 
 	unsigned in_progress;
-<<<<<<< HEAD
-	wait_queue_head_t in_progress_wait;
-=======
 	struct wait_queue_head in_progress_wait;
->>>>>>> 286cd8c7
 
 	struct dm_kcopyd_client *kcopyd_client;
 
@@ -1214,11 +1210,7 @@
 	atomic_set(&s->pending_exceptions_count, 0);
 	s->exception_start_sequence = 0;
 	s->exception_complete_sequence = 0;
-<<<<<<< HEAD
-	INIT_LIST_HEAD(&s->out_of_order_list);
-=======
 	s->out_of_order_tree = RB_ROOT;
->>>>>>> 286cd8c7
 	mutex_init(&s->lock);
 	INIT_LIST_HEAD(&s->list);
 	spin_lock_init(&s->pe_lock);
@@ -1422,11 +1414,8 @@
 
 	mutex_destroy(&s->lock);
 
-<<<<<<< HEAD
-=======
 	bio_uninit(&s->flush_bio);
 
->>>>>>> 286cd8c7
 	dm_put_device(ti, s->cow);
 
 	dm_put_device(ti, s->origin);
@@ -1815,11 +1804,6 @@
 		while (unlikely(!wait_for_in_progress(s, false)))
 			; /* wait_for_in_progress() has slept */
 	}
-<<<<<<< HEAD
-
-	mutex_lock(&s->lock);
-=======
->>>>>>> 286cd8c7
 
 	mutex_lock(&s->lock);
 
@@ -1967,11 +1951,7 @@
 redirect_to_origin:
 	bio_set_dev(bio, s->origin->bdev);
 
-<<<<<<< HEAD
-	if (bio_rw(bio) == WRITE) {
-=======
 	if (bio_data_dir(bio) == WRITE) {
->>>>>>> 286cd8c7
 		mutex_unlock(&s->lock);
 		return do_origin(s->origin, bio, false);
 	}
@@ -2441,8 +2421,6 @@
 
 	/* Only tell snapshots if this is a write */
 	return do_origin(o->dev, bio, true);
-<<<<<<< HEAD
-=======
 }
 
 static long origin_dax_direct_access(struct dm_target *ti, pgoff_t pgoff,
@@ -2450,7 +2428,6 @@
 {
 	DMWARN("device does not support dax.");
 	return -EIO;
->>>>>>> 286cd8c7
 }
 
 /*
