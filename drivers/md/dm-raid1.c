--- conflicted
+++ resolved
@@ -1285,13 +1285,8 @@
 			bd = &bio_record->details;
 
 			dm_bio_restore(bd, bio);
-<<<<<<< HEAD
-			bio_record->details.bi_bdev = NULL;
-			bio->bi_error = 0;
-=======
 			bio_record->details.bi_disk = NULL;
 			bio->bi_status = 0;
->>>>>>> 286cd8c7
 
 			queue_bio(ms, bio, rw);
 			return DM_ENDIO_INCOMPLETE;
