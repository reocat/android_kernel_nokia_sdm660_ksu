--- conflicted
+++ resolved
@@ -326,12 +326,7 @@
 		bch_cached_dev_run(dc);
 
 	if (attr == &sysfs_cache_mode) {
-<<<<<<< HEAD
-		v = bch_read_string_list(buf, bch_cache_modes + 1);
-
-=======
 		v = __sysfs_match_string(bch_cache_modes, -1, buf);
->>>>>>> 286cd8c7
 		if (v < 0)
 			return v;
 
@@ -396,13 +391,8 @@
 			if (!v)
 				return size;
 		}
-<<<<<<< HEAD
-
-		pr_err("Can't attach %s: cache set not found", buf);
-=======
 		if (v == -ENOENT)
 			pr_err("Can't attach %s: cache set not found", buf);
->>>>>>> 286cd8c7
 		return v;
 	}
 
@@ -822,8 +812,6 @@
 		}
 		return ret;
 	}
-<<<<<<< HEAD
-=======
 
 	if (attr == &sysfs_io_disable) {
 		v = strtoul_or_return(buf);
@@ -837,7 +825,6 @@
 				pr_warn("CACHE_SET_IO_DISABLE already cleared");
 		}
 	}
->>>>>>> 286cd8c7
 
 	sysfs_strtoul(journal_delay_ms,		c->journal_delay_ms);
 	sysfs_strtoul(verify,			c->verify);
