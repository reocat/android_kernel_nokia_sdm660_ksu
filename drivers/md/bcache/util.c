--- conflicted
+++ resolved
@@ -83,16 +83,9 @@
 STRTO_H(strtoull, unsigned long long)
 
 /**
-<<<<<<< HEAD
- * bch_hprint() - formats @v to human readable string for sysfs.
- *
- * @v - signed 64 bit integer
- * @buf - the (at least 8 byte) buffer to format the result into.
-=======
  * bch_hprint - formats @v to human readable string for sysfs.
  * @buf: the (at least 8 byte) buffer to format the result into.
  * @v: signed 64 bit integer
->>>>>>> 286cd8c7
  *
  * Returns the number of bytes used by format.
  */
@@ -126,44 +119,6 @@
 		return sprintf(buf, "-%llu.%i%c", q, t * 10 / 1024, units[u]);
 	else
 		return sprintf(buf, "%llu.%i%c", q, t * 10 / 1024, units[u]);
-<<<<<<< HEAD
-}
-
-ssize_t bch_snprint_string_list(char *buf, size_t size, const char * const list[],
-			    size_t selected)
-{
-	char *out = buf;
-	size_t i;
-
-	for (i = 0; list[i]; i++)
-		out += snprintf(out, buf + size - out,
-				i == selected ? "[%s] " : "%s ", list[i]);
-
-	out[-1] = '\n';
-	return out - buf;
-}
-
-ssize_t bch_read_string_list(const char *buf, const char * const list[])
-{
-	size_t i;
-	char *s, *d = kstrndup(buf, PAGE_SIZE - 1, GFP_KERNEL);
-	if (!d)
-		return -ENOMEM;
-
-	s = strim(d);
-
-	for (i = 0; list[i]; i++)
-		if (!strcmp(list[i], s))
-			break;
-
-	kfree(d);
-
-	if (!list[i])
-		return -EINVAL;
-
-	return i;
-=======
->>>>>>> 286cd8c7
 }
 
 bool bch_is_zero(const char *p, size_t n)
