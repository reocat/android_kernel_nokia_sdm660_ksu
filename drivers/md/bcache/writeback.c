// SPDX-License-Identifier: GPL-2.0
/*
 * background writeback - scan btree for dirty data and write it to the backing
 * device
 *
 * Copyright 2010, 2011 Kent Overstreet <kent.overstreet@gmail.com>
 * Copyright 2012 Google, Inc.
 */

#include "bcache.h"
#include "btree.h"
#include "debug.h"
#include "writeback.h"

#include <linux/delay.h>
#include <linux/kthread.h>
#include <linux/sched/clock.h>
#include <trace/events/bcache.h>

/* Rate limiting */
static uint64_t __calc_target_rate(struct cached_dev *dc)
{
	struct cache_set *c = dc->disk.c;
<<<<<<< HEAD
	uint64_t cache_sectors = c->nbuckets * c->sb.bucket_size -
				bcache_flash_devs_sectors_dirty(c);
=======

	/*
	 * This is the size of the cache, minus the amount used for
	 * flash-only devices
	 */
	uint64_t cache_sectors = c->nbuckets * c->sb.bucket_size -
				atomic_long_read(&c->flash_dev_dirty_sectors);

	/*
	 * Unfortunately there is no control of global dirty data.  If the
	 * user states that they want 10% dirty data in the cache, and has,
	 * e.g., 5 backing volumes of equal size, we try and ensure each
	 * backing volume uses about 2% of the cache for dirty data.
	 */
	uint32_t bdev_share =
		div64_u64(bdev_sectors(dc->bdev) << WRITEBACK_SHARE_SHIFT,
				c->cached_dev_sectors);

>>>>>>> 286cd8c7
	uint64_t cache_dirty_target =
		div_u64(cache_sectors * dc->writeback_percent, 100);

	/* Ensure each backing dev gets at least one dirty share */
	if (bdev_share < 1)
		bdev_share = 1;

	return (cache_dirty_target * bdev_share) >> WRITEBACK_SHARE_SHIFT;
}

static void __update_writeback_rate(struct cached_dev *dc)
{
	/*
	 * PI controller:
	 * Figures out the amount that should be written per second.
	 *
	 * First, the error (number of sectors that are dirty beyond our
	 * target) is calculated.  The error is accumulated (numerically
	 * integrated).
	 *
	 * Then, the proportional value and integral value are scaled
	 * based on configured values.  These are stored as inverses to
	 * avoid fixed point math and to make configuration easy-- e.g.
	 * the default value of 40 for writeback_rate_p_term_inverse
	 * attempts to write at a rate that would retire all the dirty
	 * blocks in 40 seconds.
	 *
	 * The writeback_rate_i_inverse value of 10000 means that 1/10000th
	 * of the error is accumulated in the integral term per second.
	 * This acts as a slow, long-term average that is not subject to
	 * variations in usage like the p term.
	 */
	int64_t target = __calc_target_rate(dc);
	int64_t dirty = bcache_dev_sectors_dirty(&dc->disk);
	int64_t error = dirty - target;
	int64_t proportional_scaled =
		div_s64(error, dc->writeback_rate_p_term_inverse);
	int64_t integral_scaled;
	uint32_t new_rate;

	if ((error < 0 && dc->writeback_rate_integral > 0) ||
	    (error > 0 && time_before64(local_clock(),
			 dc->writeback_rate.next + NSEC_PER_MSEC))) {
		/*
		 * Only decrease the integral term if it's more than
		 * zero.  Only increase the integral term if the device
		 * is keeping up.  (Don't wind up the integral
		 * ineffectively in either case).
		 *
		 * It's necessary to scale this by
		 * writeback_rate_update_seconds to keep the integral
		 * term dimensioned properly.
		 */
		dc->writeback_rate_integral += error *
			dc->writeback_rate_update_seconds;
	}

	integral_scaled = div_s64(dc->writeback_rate_integral,
			dc->writeback_rate_i_term_inverse);

	new_rate = clamp_t(int32_t, (proportional_scaled + integral_scaled),
			dc->writeback_rate_minimum, NSEC_PER_SEC);

	dc->writeback_rate_proportional = proportional_scaled;
	dc->writeback_rate_integral_scaled = integral_scaled;
	dc->writeback_rate_change = new_rate -
			atomic_long_read(&dc->writeback_rate.rate);
	atomic_long_set(&dc->writeback_rate.rate, new_rate);
	dc->writeback_rate_target = target;
}

static bool set_at_max_writeback_rate(struct cache_set *c,
				       struct cached_dev *dc)
{
	/*
	 * Idle_counter is increased everytime when update_writeback_rate() is
	 * called. If all backing devices attached to the same cache set have
	 * identical dc->writeback_rate_update_seconds values, it is about 6
	 * rounds of update_writeback_rate() on each backing device before
	 * c->at_max_writeback_rate is set to 1, and then max wrteback rate set
	 * to each dc->writeback_rate.rate.
	 * In order to avoid extra locking cost for counting exact dirty cached
	 * devices number, c->attached_dev_nr is used to calculate the idle
	 * throushold. It might be bigger if not all cached device are in write-
	 * back mode, but it still works well with limited extra rounds of
	 * update_writeback_rate().
	 */
	if (atomic_inc_return(&c->idle_counter) <
	    atomic_read(&c->attached_dev_nr) * 6)
		return false;

	if (atomic_read(&c->at_max_writeback_rate) != 1)
		atomic_set(&c->at_max_writeback_rate, 1);

	atomic_long_set(&dc->writeback_rate.rate, INT_MAX);

	/* keep writeback_rate_target as existing value */
	dc->writeback_rate_proportional = 0;
	dc->writeback_rate_integral_scaled = 0;
	dc->writeback_rate_change = 0;

	/*
	 * Check c->idle_counter and c->at_max_writeback_rate agagain in case
	 * new I/O arrives during before set_at_max_writeback_rate() returns.
	 * Then the writeback rate is set to 1, and its new value should be
	 * decided via __update_writeback_rate().
	 */
	if ((atomic_read(&c->idle_counter) <
	     atomic_read(&c->attached_dev_nr) * 6) ||
	    !atomic_read(&c->at_max_writeback_rate))
		return false;

	return true;
}

static void update_writeback_rate(struct work_struct *work)
{
	struct cached_dev *dc = container_of(to_delayed_work(work),
					     struct cached_dev,
					     writeback_rate_update);
	struct cache_set *c = dc->disk.c;

	/*
	 * should check BCACHE_DEV_RATE_DW_RUNNING before calling
	 * cancel_delayed_work_sync().
	 */
	set_bit(BCACHE_DEV_RATE_DW_RUNNING, &dc->disk.flags);
	/* paired with where BCACHE_DEV_RATE_DW_RUNNING is tested */
	smp_mb();

	/*
	 * CACHE_SET_IO_DISABLE might be set via sysfs interface,
	 * check it here too.
	 */
	if (!test_bit(BCACHE_DEV_WB_RUNNING, &dc->disk.flags) ||
	    test_bit(CACHE_SET_IO_DISABLE, &c->flags)) {
		clear_bit(BCACHE_DEV_RATE_DW_RUNNING, &dc->disk.flags);
		/* paired with where BCACHE_DEV_RATE_DW_RUNNING is tested */
		smp_mb();
		return;
	}

	if (atomic_read(&dc->has_dirty) && dc->writeback_percent) {
		/*
		 * If the whole cache set is idle, set_at_max_writeback_rate()
		 * will set writeback rate to a max number. Then it is
		 * unncessary to update writeback rate for an idle cache set
		 * in maximum writeback rate number(s).
		 */
		if (!set_at_max_writeback_rate(c, dc)) {
			down_read(&dc->writeback_lock);
			__update_writeback_rate(dc);
			up_read(&dc->writeback_lock);
		}
	}


	/*
	 * CACHE_SET_IO_DISABLE might be set via sysfs interface,
	 * check it here too.
	 */
	if (test_bit(BCACHE_DEV_WB_RUNNING, &dc->disk.flags) &&
	    !test_bit(CACHE_SET_IO_DISABLE, &c->flags)) {
		schedule_delayed_work(&dc->writeback_rate_update,
			      dc->writeback_rate_update_seconds * HZ);
	}

	/*
	 * should check BCACHE_DEV_RATE_DW_RUNNING before calling
	 * cancel_delayed_work_sync().
	 */
	clear_bit(BCACHE_DEV_RATE_DW_RUNNING, &dc->disk.flags);
	/* paired with where BCACHE_DEV_RATE_DW_RUNNING is tested */
	smp_mb();
}

static unsigned int writeback_delay(struct cached_dev *dc,
				    unsigned int sectors)
{
	if (test_bit(BCACHE_DEV_DETACHING, &dc->disk.flags) ||
	    !dc->writeback_percent)
		return 0;

	return bch_next_delay(&dc->writeback_rate, sectors);
}

struct dirty_io {
	struct closure		cl;
	struct cached_dev	*dc;
	uint16_t		sequence;
	struct bio		bio;
};

static void dirty_init(struct keybuf_key *w)
{
	struct dirty_io *io = w->private;
	struct bio *bio = &io->bio;

	bio_init(bio, bio->bi_inline_vecs,
		 DIV_ROUND_UP(KEY_SIZE(&w->key), PAGE_SECTORS));
	if (!io->dc->writeback_percent)
		bio_set_prio(bio, IOPRIO_PRIO_VALUE(IOPRIO_CLASS_IDLE, 0));

	bio->bi_iter.bi_size	= KEY_SIZE(&w->key) << 9;
	bio->bi_private		= w;
	bch_bio_map(bio, NULL);
}

static void dirty_io_destructor(struct closure *cl)
{
	struct dirty_io *io = container_of(cl, struct dirty_io, cl);

	kfree(io);
}

static void write_dirty_finish(struct closure *cl)
{
	struct dirty_io *io = container_of(cl, struct dirty_io, cl);
	struct keybuf_key *w = io->bio.bi_private;
	struct cached_dev *dc = io->dc;

	bio_free_pages(&io->bio);

	/* This is kind of a dumb way of signalling errors. */
	if (KEY_DIRTY(&w->key)) {
		int ret;
		unsigned int i;
		struct keylist keys;

		bch_keylist_init(&keys);

		bkey_copy(keys.top, &w->key);
		SET_KEY_DIRTY(keys.top, false);
		bch_keylist_push(&keys);

		for (i = 0; i < KEY_PTRS(&w->key); i++)
			atomic_inc(&PTR_BUCKET(dc->disk.c, &w->key, i)->pin);

		ret = bch_btree_insert(dc->disk.c, &keys, NULL, &w->key);

		if (ret)
			trace_bcache_writeback_collision(&w->key);

		atomic_long_inc(ret
				? &dc->disk.c->writeback_keys_failed
				: &dc->disk.c->writeback_keys_done);
	}

	bch_keybuf_del(&dc->writeback_keys, w);
	up(&dc->in_flight);

	closure_return_with_destructor(cl, dirty_io_destructor);
}

static void dirty_endio(struct bio *bio)
{
	struct keybuf_key *w = bio->bi_private;
	struct dirty_io *io = w->private;

	if (bio->bi_status) {
		SET_KEY_DIRTY(&w->key, false);
		bch_count_backing_io_errors(io->dc, bio);
	}

	closure_put(&io->cl);
}

static void write_dirty(struct closure *cl)
{
	struct dirty_io *io = container_of(cl, struct dirty_io, cl);
	struct keybuf_key *w = io->bio.bi_private;
	struct cached_dev *dc = io->dc;

	uint16_t next_sequence;

	if (atomic_read(&dc->writeback_sequence_next) != io->sequence) {
		/* Not our turn to write; wait for a write to complete */
		closure_wait(&dc->writeback_ordering_wait, cl);

		if (atomic_read(&dc->writeback_sequence_next) == io->sequence) {
			/*
			 * Edge case-- it happened in indeterminate order
			 * relative to when we were added to wait list..
			 */
			closure_wake_up(&dc->writeback_ordering_wait);
		}

<<<<<<< HEAD
=======
		continue_at(cl, write_dirty, io->dc->writeback_write_wq);
		return;
	}

	next_sequence = io->sequence + 1;

	/*
	 * IO errors are signalled using the dirty bit on the key.
	 * If we failed to read, we should not attempt to write to the
	 * backing device.  Instead, immediately go to write_dirty_finish
	 * to clean up.
	 */
	if (KEY_DIRTY(&w->key)) {
		dirty_init(w);
		bio_set_op_attrs(&io->bio, REQ_OP_WRITE, 0);
		io->bio.bi_iter.bi_sector = KEY_START(&w->key);
		bio_set_dev(&io->bio, io->dc->bdev);
		io->bio.bi_end_io	= dirty_endio;

		/* I/O request sent to backing device */
		closure_bio_submit(io->dc->disk.c, &io->bio, cl);
	}

	atomic_set(&dc->writeback_sequence_next, next_sequence);
	closure_wake_up(&dc->writeback_ordering_wait);

>>>>>>> 286cd8c7
	continue_at(cl, write_dirty_finish, io->dc->writeback_write_wq);
}

static void read_dirty_endio(struct bio *bio)
{
	struct keybuf_key *w = bio->bi_private;
	struct dirty_io *io = w->private;

	/* is_read = 1 */
	bch_count_io_errors(PTR_CACHE(io->dc->disk.c, &w->key, 0),
			    bio->bi_status, 1,
			    "reading dirty data from cache");

	dirty_endio(bio);
}

static void read_dirty_submit(struct closure *cl)
{
	struct dirty_io *io = container_of(cl, struct dirty_io, cl);

	closure_bio_submit(io->dc->disk.c, &io->bio, cl);

	continue_at(cl, write_dirty, io->dc->writeback_write_wq);
}

static void read_dirty(struct cached_dev *dc)
{
	unsigned int delay = 0;
	struct keybuf_key *next, *keys[MAX_WRITEBACKS_IN_PASS], *w;
	size_t size;
	int nk, i;
	struct dirty_io *io;
	struct closure cl;
	uint16_t sequence = 0;

	BUG_ON(!llist_empty(&dc->writeback_ordering_wait.list));
	atomic_set(&dc->writeback_sequence_next, sequence);
	closure_init_stack(&cl);

	/*
	 * XXX: if we error, background writeback just spins. Should use some
	 * mempools.
	 */

	next = bch_keybuf_next(&dc->writeback_keys);

	while (!kthread_should_stop() &&
	       !test_bit(CACHE_SET_IO_DISABLE, &dc->disk.c->flags) &&
	       next) {
		size = 0;
		nk = 0;

		do {
			BUG_ON(ptr_stale(dc->disk.c, &next->key, 0));

			/*
			 * Don't combine too many operations, even if they
			 * are all small.
			 */
			if (nk >= MAX_WRITEBACKS_IN_PASS)
				break;

			/*
			 * If the current operation is very large, don't
			 * further combine operations.
			 */
			if (size >= MAX_WRITESIZE_IN_PASS)
				break;

			/*
			 * Operations are only eligible to be combined
			 * if they are contiguous.
			 *
			 * TODO: add a heuristic willing to fire a
			 * certain amount of non-contiguous IO per pass,
			 * so that we can benefit from backing device
			 * command queueing.
			 */
			if ((nk != 0) && bkey_cmp(&keys[nk-1]->key,
						&START_KEY(&next->key)))
				break;

			size += KEY_SIZE(&next->key);
			keys[nk++] = next;
		} while ((next = bch_keybuf_next(&dc->writeback_keys)));

		/* Now we have gathered a set of 1..5 keys to write back. */
		for (i = 0; i < nk; i++) {
			w = keys[i];

			io = kzalloc(sizeof(struct dirty_io) +
				     sizeof(struct bio_vec) *
				     DIV_ROUND_UP(KEY_SIZE(&w->key),
						  PAGE_SECTORS),
				     GFP_KERNEL);
			if (!io)
				goto err;

			w->private	= io;
			io->dc		= dc;
			io->sequence    = sequence++;

			dirty_init(w);
			bio_set_op_attrs(&io->bio, REQ_OP_READ, 0);
			io->bio.bi_iter.bi_sector = PTR_OFFSET(&w->key, 0);
			bio_set_dev(&io->bio,
				    PTR_CACHE(dc->disk.c, &w->key, 0)->bdev);
			io->bio.bi_end_io	= read_dirty_endio;

			if (bch_bio_alloc_pages(&io->bio, GFP_KERNEL))
				goto err_free;

			trace_bcache_writeback(&w->key);

			down(&dc->in_flight);

			/*
			 * We've acquired a semaphore for the maximum
			 * simultaneous number of writebacks; from here
			 * everything happens asynchronously.
			 */
			closure_call(&io->cl, read_dirty_submit, NULL, &cl);
		}

		delay = writeback_delay(dc, size);

		while (!kthread_should_stop() &&
		       !test_bit(CACHE_SET_IO_DISABLE, &dc->disk.c->flags) &&
		       delay) {
			schedule_timeout_interruptible(delay);
			delay = writeback_delay(dc, 0);
		}
	}

	if (0) {
err_free:
		kfree(w->private);
err:
		bch_keybuf_del(&dc->writeback_keys, w);
	}

	/*
	 * Wait for outstanding writeback IOs to finish (and keybuf slots to be
	 * freed) before refilling again
	 */
	closure_sync(&cl);
}

/* Scan for dirty data */

void bcache_dev_sectors_dirty_add(struct cache_set *c, unsigned int inode,
				  uint64_t offset, int nr_sectors)
{
	struct bcache_device *d = c->devices[inode];
	unsigned int stripe_offset, sectors_dirty;
	int stripe;

	if (!d)
		return;

	stripe = offset_to_stripe(d, offset);
	if (stripe < 0)
		return;

	if (UUID_FLASH_ONLY(&c->uuids[inode]))
		atomic_long_add(nr_sectors, &c->flash_dev_dirty_sectors);

	stripe_offset = offset & (d->stripe_size - 1);

	while (nr_sectors) {
		int s = min_t(unsigned int, abs(nr_sectors),
			      d->stripe_size - stripe_offset);

		if (nr_sectors < 0)
			s = -s;

		if (stripe >= d->nr_stripes)
			return;

		sectors_dirty = atomic_add_return(s,
					d->stripe_sectors_dirty + stripe);
		if (sectors_dirty == d->stripe_size)
			set_bit(stripe, d->full_dirty_stripes);
		else
			clear_bit(stripe, d->full_dirty_stripes);

		nr_sectors -= s;
		stripe_offset = 0;
		stripe++;
	}
}

static bool dirty_pred(struct keybuf *buf, struct bkey *k)
{
<<<<<<< HEAD
	struct cached_dev *dc = container_of(buf, struct cached_dev, writeback_keys);
=======
	struct cached_dev *dc = container_of(buf,
					     struct cached_dev,
					     writeback_keys);
>>>>>>> 286cd8c7

	BUG_ON(KEY_INODE(k) != dc->disk.id);

	return KEY_DIRTY(k);
}

static void refill_full_stripes(struct cached_dev *dc)
{
	struct keybuf *buf = &dc->writeback_keys;
	unsigned int start_stripe, next_stripe;
	int stripe;
	bool wrapped = false;

	stripe = offset_to_stripe(&dc->disk, KEY_OFFSET(&buf->last_scanned));
	if (stripe < 0)
		stripe = 0;

	start_stripe = stripe;

	while (1) {
		stripe = find_next_bit(dc->disk.full_dirty_stripes,
				       dc->disk.nr_stripes, stripe);

		if (stripe == dc->disk.nr_stripes)
			goto next;

		next_stripe = find_next_zero_bit(dc->disk.full_dirty_stripes,
						 dc->disk.nr_stripes, stripe);

		buf->last_scanned = KEY(dc->disk.id,
					stripe * dc->disk.stripe_size, 0);

		bch_refill_keybuf(dc->disk.c, buf,
				  &KEY(dc->disk.id,
				       next_stripe * dc->disk.stripe_size, 0),
				  dirty_pred);

		if (array_freelist_empty(&buf->freelist))
			return;

		stripe = next_stripe;
next:
		if (wrapped && stripe > start_stripe)
			return;

		if (stripe == dc->disk.nr_stripes) {
			stripe = 0;
			wrapped = true;
		}
	}
}

/*
 * Returns true if we scanned the entire disk
 */
static bool refill_dirty(struct cached_dev *dc)
{
	struct keybuf *buf = &dc->writeback_keys;
	struct bkey start = KEY(dc->disk.id, 0, 0);
	struct bkey end = KEY(dc->disk.id, MAX_KEY_OFFSET, 0);
	struct bkey start_pos;

	/*
	 * make sure keybuf pos is inside the range for this disk - at bringup
	 * we might not be attached yet so this disk's inode nr isn't
	 * initialized then
	 */
	if (bkey_cmp(&buf->last_scanned, &start) < 0 ||
	    bkey_cmp(&buf->last_scanned, &end) > 0)
		buf->last_scanned = start;

	if (dc->partial_stripes_expensive) {
		refill_full_stripes(dc);
		if (array_freelist_empty(&buf->freelist))
			return false;
	}

	start_pos = buf->last_scanned;
	bch_refill_keybuf(dc->disk.c, buf, &end, dirty_pred);

	if (bkey_cmp(&buf->last_scanned, &end) < 0)
		return false;

	/*
	 * If we get to the end start scanning again from the beginning, and
	 * only scan up to where we initially started scanning from:
	 */
	buf->last_scanned = start;
	bch_refill_keybuf(dc->disk.c, buf, &start_pos, dirty_pred);

	return bkey_cmp(&buf->last_scanned, &start_pos) >= 0;
}

static int bch_writeback_thread(void *arg)
{
	struct cached_dev *dc = arg;
	struct cache_set *c = dc->disk.c;
	bool searched_full_index;

	bch_ratelimit_reset(&dc->writeback_rate);

	while (!kthread_should_stop() &&
	       !test_bit(CACHE_SET_IO_DISABLE, &c->flags)) {
		down_write(&dc->writeback_lock);
		set_current_state(TASK_INTERRUPTIBLE);
		/*
		 * If the bache device is detaching, skip here and continue
		 * to perform writeback. Otherwise, if no dirty data on cache,
		 * or there is dirty data on cache but writeback is disabled,
		 * the writeback thread should sleep here and wait for others
		 * to wake up it.
		 */
		if (!test_bit(BCACHE_DEV_DETACHING, &dc->disk.flags) &&
		    (!atomic_read(&dc->has_dirty) || !dc->writeback_running)) {
			up_write(&dc->writeback_lock);

<<<<<<< HEAD
			if (kthread_should_stop()) {
				set_current_state(TASK_RUNNING);
				return 0;
=======
			if (kthread_should_stop() ||
			    test_bit(CACHE_SET_IO_DISABLE, &c->flags)) {
				set_current_state(TASK_RUNNING);
				break;
>>>>>>> 286cd8c7
			}

			schedule();
			continue;
		}
		set_current_state(TASK_RUNNING);

		searched_full_index = refill_dirty(dc);

		if (searched_full_index &&
		    RB_EMPTY_ROOT(&dc->writeback_keys.keys)) {
			atomic_set(&dc->has_dirty, 0);
			SET_BDEV_STATE(&dc->sb, BDEV_STATE_CLEAN);
			bch_write_bdev_super(dc, NULL);
			/*
			 * If bcache device is detaching via sysfs interface,
			 * writeback thread should stop after there is no dirty
			 * data on cache. BCACHE_DEV_DETACHING flag is set in
			 * bch_cached_dev_detach().
			 */
			if (test_bit(BCACHE_DEV_DETACHING, &dc->disk.flags)) {
				up_write(&dc->writeback_lock);
				break;
			}
		}

		up_write(&dc->writeback_lock);

		read_dirty(dc);

		if (searched_full_index) {
			unsigned int delay = dc->writeback_delay * HZ;

			while (delay &&
			       !kthread_should_stop() &&
			       !test_bit(CACHE_SET_IO_DISABLE, &c->flags) &&
			       !test_bit(BCACHE_DEV_DETACHING, &dc->disk.flags))
				delay = schedule_timeout_interruptible(delay);

			bch_ratelimit_reset(&dc->writeback_rate);
		}
	}

	if (dc->writeback_write_wq) {
		flush_workqueue(dc->writeback_write_wq);
		destroy_workqueue(dc->writeback_write_wq);
	}
	cached_dev_put(dc);
	wait_for_kthread_stop();

	return 0;
}

/* Init */
#define INIT_KEYS_EACH_TIME	500000
#define INIT_KEYS_SLEEP_MS	100

struct sectors_dirty_init {
	struct btree_op	op;
	unsigned int	inode;
	size_t		count;
	struct bkey	start;
};

static int sectors_dirty_init_fn(struct btree_op *_op, struct btree *b,
				 struct bkey *k)
{
	struct sectors_dirty_init *op = container_of(_op,
						struct sectors_dirty_init, op);
	if (KEY_INODE(k) > op->inode)
		return MAP_DONE;

	if (KEY_DIRTY(k))
		bcache_dev_sectors_dirty_add(b->c, KEY_INODE(k),
					     KEY_START(k), KEY_SIZE(k));

	op->count++;
	if (atomic_read(&b->c->search_inflight) &&
	    !(op->count % INIT_KEYS_EACH_TIME)) {
		bkey_copy_key(&op->start, k);
		return -EAGAIN;
	}

	return MAP_CONTINUE;
}

void bch_sectors_dirty_init(struct bcache_device *d)
{
	struct sectors_dirty_init op;
	int ret;

	bch_btree_op_init(&op.op, -1);
	op.inode = d->id;
<<<<<<< HEAD

	bch_btree_map_keys(&op.op, d->c, &KEY(op.inode, 0, 0),
			   sectors_dirty_init_fn, 0);

	d->sectors_dirty_last = bcache_dev_sectors_dirty(d);
=======
	op.count = 0;
	op.start = KEY(op.inode, 0, 0);

	do {
		ret = bch_btree_map_keys(&op.op, d->c, &op.start,
					 sectors_dirty_init_fn, 0);
		if (ret == -EAGAIN)
			schedule_timeout_interruptible(
				msecs_to_jiffies(INIT_KEYS_SLEEP_MS));
		else if (ret < 0) {
			pr_warn("sectors dirty init failed, ret=%d!", ret);
			break;
		}
	} while (ret == -EAGAIN);
>>>>>>> 286cd8c7
}

void bch_cached_dev_writeback_init(struct cached_dev *dc)
{
	sema_init(&dc->in_flight, 64);
	init_rwsem(&dc->writeback_lock);
	bch_keybuf_init(&dc->writeback_keys);

	dc->writeback_metadata		= true;
	dc->writeback_running		= false;
	dc->writeback_percent		= 10;
	dc->writeback_delay		= 30;
	atomic_long_set(&dc->writeback_rate.rate, 1024);
	dc->writeback_rate_minimum	= 8;

	dc->writeback_rate_update_seconds = WRITEBACK_RATE_UPDATE_SECS_DEFAULT;
	dc->writeback_rate_p_term_inverse = 40;
	dc->writeback_rate_i_term_inverse = 10000;

	WARN_ON(test_and_clear_bit(BCACHE_DEV_WB_RUNNING, &dc->disk.flags));
	INIT_DELAYED_WORK(&dc->writeback_rate_update, update_writeback_rate);
}

int bch_cached_dev_writeback_start(struct cached_dev *dc)
{
	dc->writeback_write_wq = alloc_workqueue("bcache_writeback_wq",
						WQ_MEM_RECLAIM, 0);
	if (!dc->writeback_write_wq)
		return -ENOMEM;

<<<<<<< HEAD
=======
	cached_dev_get(dc);
>>>>>>> 286cd8c7
	dc->writeback_thread = kthread_create(bch_writeback_thread, dc,
					      "bcache_writeback");
	if (IS_ERR(dc->writeback_thread)) {
		cached_dev_put(dc);
		destroy_workqueue(dc->writeback_write_wq);
		return PTR_ERR(dc->writeback_thread);
	}
	dc->writeback_running = true;

	WARN_ON(test_and_set_bit(BCACHE_DEV_WB_RUNNING, &dc->disk.flags));
	schedule_delayed_work(&dc->writeback_rate_update,
			      dc->writeback_rate_update_seconds * HZ);

	bch_writeback_queue(dc);

	return 0;
}<|MERGE_RESOLUTION|>--- conflicted
+++ resolved
@@ -21,10 +21,6 @@
 static uint64_t __calc_target_rate(struct cached_dev *dc)
 {
 	struct cache_set *c = dc->disk.c;
-<<<<<<< HEAD
-	uint64_t cache_sectors = c->nbuckets * c->sb.bucket_size -
-				bcache_flash_devs_sectors_dirty(c);
-=======
 
 	/*
 	 * This is the size of the cache, minus the amount used for
@@ -43,7 +39,6 @@
 		div64_u64(bdev_sectors(dc->bdev) << WRITEBACK_SHARE_SHIFT,
 				c->cached_dev_sectors);
 
->>>>>>> 286cd8c7
 	uint64_t cache_dirty_target =
 		div_u64(cache_sectors * dc->writeback_percent, 100);
 
@@ -331,8 +326,6 @@
 			closure_wake_up(&dc->writeback_ordering_wait);
 		}
 
-<<<<<<< HEAD
-=======
 		continue_at(cl, write_dirty, io->dc->writeback_write_wq);
 		return;
 	}
@@ -359,7 +352,6 @@
 	atomic_set(&dc->writeback_sequence_next, next_sequence);
 	closure_wake_up(&dc->writeback_ordering_wait);
 
->>>>>>> 286cd8c7
 	continue_at(cl, write_dirty_finish, io->dc->writeback_write_wq);
 }
 
@@ -554,13 +546,9 @@
 
 static bool dirty_pred(struct keybuf *buf, struct bkey *k)
 {
-<<<<<<< HEAD
-	struct cached_dev *dc = container_of(buf, struct cached_dev, writeback_keys);
-=======
 	struct cached_dev *dc = container_of(buf,
 					     struct cached_dev,
 					     writeback_keys);
->>>>>>> 286cd8c7
 
 	BUG_ON(KEY_INODE(k) != dc->disk.id);
 
@@ -677,16 +665,10 @@
 		    (!atomic_read(&dc->has_dirty) || !dc->writeback_running)) {
 			up_write(&dc->writeback_lock);
 
-<<<<<<< HEAD
-			if (kthread_should_stop()) {
-				set_current_state(TASK_RUNNING);
-				return 0;
-=======
 			if (kthread_should_stop() ||
 			    test_bit(CACHE_SET_IO_DISABLE, &c->flags)) {
 				set_current_state(TASK_RUNNING);
 				break;
->>>>>>> 286cd8c7
 			}
 
 			schedule();
@@ -780,13 +762,6 @@
 
 	bch_btree_op_init(&op.op, -1);
 	op.inode = d->id;
-<<<<<<< HEAD
-
-	bch_btree_map_keys(&op.op, d->c, &KEY(op.inode, 0, 0),
-			   sectors_dirty_init_fn, 0);
-
-	d->sectors_dirty_last = bcache_dev_sectors_dirty(d);
-=======
 	op.count = 0;
 	op.start = KEY(op.inode, 0, 0);
 
@@ -801,7 +776,6 @@
 			break;
 		}
 	} while (ret == -EAGAIN);
->>>>>>> 286cd8c7
 }
 
 void bch_cached_dev_writeback_init(struct cached_dev *dc)
@@ -832,10 +806,7 @@
 	if (!dc->writeback_write_wq)
 		return -ENOMEM;
 
-<<<<<<< HEAD
-=======
 	cached_dev_get(dc);
->>>>>>> 286cd8c7
 	dc->writeback_thread = kthread_create(bch_writeback_thread, dc,
 					      "bcache_writeback");
 	if (IS_ERR(dc->writeback_thread)) {
