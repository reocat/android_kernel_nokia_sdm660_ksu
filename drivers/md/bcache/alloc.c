--- conflicted
+++ resolved
@@ -288,16 +288,10 @@
 			break;						\
 									\
 		mutex_unlock(&(ca)->set->bucket_lock);			\
-<<<<<<< HEAD
-		if (kthread_should_stop()) {				\
-			set_current_state(TASK_RUNNING);		\
-			return 0;					\
-=======
 		if (kthread_should_stop() ||				\
 		    test_bit(CACHE_SET_IO_DISABLE, &ca->set->flags)) {	\
 			set_current_state(TASK_RUNNING);		\
 			goto out;					\
->>>>>>> 286cd8c7
 		}							\
 									\
 		schedule();						\
@@ -516,16 +510,7 @@
 			     bucket_to_sector(c, b),
 			     ca->sb.nr_this_dev);
 
-<<<<<<< HEAD
-		k->ptr[i] = MAKE_PTR(ca->buckets[b].gen,
-				bucket_to_sector(c, b),
-				ca->sb.nr_this_dev);
-
-		SET_KEY_PTRS(k, i + 1);
-	}
-=======
 	SET_KEY_PTRS(k, 1);
->>>>>>> 286cd8c7
 
 	return 0;
 err:
