--- conflicted
+++ resolved
@@ -1027,13 +1027,9 @@
 
 	mutex_lock(&bch_register_lock);
 
-<<<<<<< HEAD
-	cancel_delayed_work_sync(&dc->writeback_rate_update);
-=======
 	if (test_and_clear_bit(BCACHE_DEV_WB_RUNNING, &dc->disk.flags))
 		cancel_writeback_rate_update_dwork(dc);
 
->>>>>>> 286cd8c7
 	if (!IS_ERR_OR_NULL(dc->writeback_thread)) {
 		kthread_stop(dc->writeback_thread);
 		dc->writeback_thread = NULL;
@@ -1086,14 +1082,7 @@
 {
 	uint32_t rtime = cpu_to_le32((u32)ktime_get_real_seconds());
 	struct uuid_entry *u;
-<<<<<<< HEAD
-	char buf[BDEVNAME_SIZE];
 	struct cached_dev *exist_dc, *t;
-
-	bdevname(dc->bdev, buf);
-=======
-	struct cached_dev *exist_dc, *t;
->>>>>>> 286cd8c7
 
 	if ((set_uuid && memcmp(set_uuid, c->sb.set_uuid, 16)) ||
 	    (!set_uuid && memcmp(dc->sb.set_uuid, c->sb.set_uuid, 16)))
@@ -1122,11 +1111,7 @@
 	list_for_each_entry_safe(exist_dc, t, &c->cached_devs, list) {
 		if (!memcmp(dc->sb.uuid, exist_dc->sb.uuid, 16)) {
 			pr_err("Tried to attach %s but duplicate UUID already attached",
-<<<<<<< HEAD
-				buf);
-=======
 				dc->backing_dev_name);
->>>>>>> 286cd8c7
 
 			return -EINVAL;
 		}
@@ -1201,10 +1186,6 @@
 	}
 
 	if (BDEV_STATE(&dc->sb) == BDEV_STATE_DIRTY) {
-<<<<<<< HEAD
-		bch_sectors_dirty_init(&dc->disk);
-=======
->>>>>>> 286cd8c7
 		atomic_set(&dc->has_dirty, 1);
 		bch_writeback_queue(dc);
 	}
@@ -1245,13 +1226,8 @@
 
 	if (!IS_ERR_OR_NULL(dc->writeback_thread))
 		kthread_stop(dc->writeback_thread);
-<<<<<<< HEAD
-	if (dc->writeback_write_wq)
-		destroy_workqueue(dc->writeback_write_wq);
-=======
 	if (!IS_ERR_OR_NULL(dc->status_update_thread))
 		kthread_stop(dc->status_update_thread);
->>>>>>> 286cd8c7
 
 	mutex_lock(&bch_register_lock);
 
@@ -1327,17 +1303,11 @@
 		max(dc->disk.disk->queue->backing_dev_info->ra_pages,
 		    q->backing_dev_info->ra_pages);
 
-<<<<<<< HEAD
-	dc->disk.disk->queue->backing_dev_info->ra_pages =
-		max(dc->disk.disk->queue->backing_dev_info->ra_pages,
-		    q->backing_dev_info->ra_pages);
-=======
 	atomic_set(&dc->io_errors, 0);
 	dc->io_disable = false;
 	dc->error_limit = DEFAULT_CACHED_DEV_ERROR_LIMIT;
 	/* default to auto */
 	dc->stop_when_cache_set_failed = BCH_CACHED_DEV_STOP_AUTO;
->>>>>>> 286cd8c7
 
 	bch_cached_dev_request_init(dc);
 	bch_cached_dev_writeback_init(dc);
@@ -2168,12 +2138,7 @@
 static int register_cache(struct cache_sb *sb, struct page *sb_page,
 				struct block_device *bdev, struct cache *ca)
 {
-<<<<<<< HEAD
-	char name[BDEVNAME_SIZE];
-	const char *err = NULL;
-=======
 	const char *err = NULL; /* must be set for any error case */
->>>>>>> 286cd8c7
 	int ret = 0;
 
 	bdevname(bdev, ca->cache_dev_name);
@@ -2188,10 +2153,6 @@
 	if (blk_queue_discard(bdev_get_queue(bdev)))
 		ca->discard = CACHE_DISCARD(&ca->sb);
 
-<<<<<<< HEAD
-	ret = cache_alloc(sb, ca);
-	if (ret != 0)
-=======
 	ret = cache_alloc(ca);
 	if (ret != 0) {
 		blkdev_put(bdev, FMODE_READ|FMODE_WRITE|FMODE_EXCL);
@@ -2199,17 +2160,12 @@
 			err = "cache_alloc(): -ENOMEM";
 		else
 			err = "cache_alloc(): unknown error";
->>>>>>> 286cd8c7
 		goto err;
 	}
 
-<<<<<<< HEAD
-	if (kobject_add(&ca->kobj, &part_to_dev(bdev->bd_part)->kobj, "bcache")) {
-=======
 	if (kobject_add(&ca->kobj,
 			&part_to_dev(bdev->bd_part)->kobj,
 			"bcache")) {
->>>>>>> 286cd8c7
 		err = "error calling kobject_add";
 		ret = -ENOMEM;
 		goto out;
@@ -2223,25 +2179,15 @@
 		ret = -ENODEV;
 		goto out;
 	}
-<<<<<<< HEAD
-
-	pr_info("registered cache device %s", bdevname(bdev, name));
-
-=======
 
 	pr_info("registered cache device %s", ca->cache_dev_name);
 
->>>>>>> 286cd8c7
 out:
 	kobject_put(&ca->kobj);
 
 err:
 	if (err)
-<<<<<<< HEAD
-		pr_notice("error opening %s: %s", bdevname(bdev, name), err);
-=======
 		pr_notice("error %s: %s", ca->cache_dev_name, err);
->>>>>>> 286cd8c7
 
 	return ret;
 }
@@ -2354,11 +2300,7 @@
 			goto err_close;
 
 		if (register_cache(sb, sb_page, bdev, ca) != 0)
-<<<<<<< HEAD
-			goto err_close;
-=======
 			goto err;
->>>>>>> 286cd8c7
 	}
 out:
 	if (sb_page)
@@ -2371,11 +2313,7 @@
 err_close:
 	blkdev_put(bdev, FMODE_READ|FMODE_WRITE|FMODE_EXCL);
 err:
-<<<<<<< HEAD
-	pr_info("error opening %s: %s", path, err);
-=======
 	pr_info("error %s: %s", path, err);
->>>>>>> 286cd8c7
 	ret = -EINVAL;
 	goto out;
 }
@@ -2478,16 +2416,8 @@
 		return bcache_major;
 	}
 
-<<<<<<< HEAD
-	if (!(bcache_wq = create_workqueue("bcache")) ||
-	    !(bcache_kobj = kobject_create_and_add("bcache", fs_kobj)) ||
-	    bch_request_init() ||
-	    bch_debug_init(bcache_kobj) ||
-	    sysfs_create_files(bcache_kobj, files))
-=======
 	bcache_wq = alloc_workqueue("bcache", WQ_MEM_RECLAIM, 0);
 	if (!bcache_wq)
->>>>>>> 286cd8c7
 		goto err;
 
 	bch_journal_wq = alloc_workqueue("bch_journal", WQ_MEM_RECLAIM, 0);
