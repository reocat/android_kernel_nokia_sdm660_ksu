/* SPDX-License-Identifier: GPL-2.0 */
#ifndef _RAID5_H
#define _RAID5_H

#include <linux/raid/xor.h>
#include <linux/dmaengine.h>

/*
 *
 * Each stripe contains one buffer per device.  Each buffer can be in
 * one of a number of states stored in "flags".  Changes between
 * these states happen *almost* exclusively under the protection of the
 * STRIPE_ACTIVE flag.  Some very specific changes can happen in bi_end_io, and
 * these are not protected by STRIPE_ACTIVE.
 *
 * The flag bits that are used to represent these states are:
 *   R5_UPTODATE and R5_LOCKED
 *
 * State Empty == !UPTODATE, !LOCK
 *        We have no data, and there is no active request
 * State Want == !UPTODATE, LOCK
 *        A read request is being submitted for this block
 * State Dirty == UPTODATE, LOCK
 *        Some new data is in this buffer, and it is being written out
 * State Clean == UPTODATE, !LOCK
 *        We have valid data which is the same as on disc
 *
 * The possible state transitions are:
 *
 *  Empty -> Want   - on read or write to get old data for  parity calc
 *  Empty -> Dirty  - on compute_parity to satisfy write/sync request.
 *  Empty -> Clean  - on compute_block when computing a block for failed drive
 *  Want  -> Empty  - on failed read
 *  Want  -> Clean  - on successful completion of read request
 *  Dirty -> Clean  - on successful completion of write request
 *  Dirty -> Clean  - on failed write
 *  Clean -> Dirty  - on compute_parity to satisfy write/sync (RECONSTRUCT or RMW)
 *
 * The Want->Empty, Want->Clean, Dirty->Clean, transitions
 * all happen in b_end_io at interrupt time.
 * Each sets the Uptodate bit before releasing the Lock bit.
 * This leaves one multi-stage transition:
 *    Want->Dirty->Clean
 * This is safe because thinking that a Clean buffer is actually dirty
 * will at worst delay some action, and the stripe will be scheduled
 * for attention after the transition is complete.
 *
 * There is one possibility that is not covered by these states.  That
 * is if one drive has failed and there is a spare being rebuilt.  We
 * can't distinguish between a clean block that has been generated
 * from parity calculations, and a clean block that has been
 * successfully written to the spare ( or to parity when resyncing).
 * To distinguish these states we have a stripe bit STRIPE_INSYNC that
 * is set whenever a write is scheduled to the spare, or to the parity
 * disc if there is no spare.  A sync request clears this bit, and
 * when we find it set with no buffers locked, we know the sync is
 * complete.
 *
 * Buffers for the md device that arrive via make_request are attached
 * to the appropriate stripe in one of two lists linked on b_reqnext.
 * One list (bh_read) for read requests, one (bh_write) for write.
 * There should never be more than one buffer on the two lists
 * together, but we are not guaranteed of that so we allow for more.
 *
 * If a buffer is on the read list when the associated cache buffer is
 * Uptodate, the data is copied into the read buffer and it's b_end_io
 * routine is called.  This may happen in the end_request routine only
 * if the buffer has just successfully been read.  end_request should
 * remove the buffers from the list and then set the Uptodate bit on
 * the buffer.  Other threads may do this only if they first check
 * that the Uptodate bit is set.  Once they have checked that they may
 * take buffers off the read queue.
 *
 * When a buffer on the write list is committed for write it is copied
 * into the cache buffer, which is then marked dirty, and moved onto a
 * third list, the written list (bh_written).  Once both the parity
 * block and the cached buffer are successfully written, any buffer on
 * a written list can be returned with b_end_io.
 *
 * The write list and read list both act as fifos.  The read list,
 * write list and written list are protected by the device_lock.
 * The device_lock is only for list manipulations and will only be
 * held for a very short time.  It can be claimed from interrupts.
 *
 *
 * Stripes in the stripe cache can be on one of two lists (or on
 * neither).  The "inactive_list" contains stripes which are not
 * currently being used for any request.  They can freely be reused
 * for another stripe.  The "handle_list" contains stripes that need
 * to be handled in some way.  Both of these are fifo queues.  Each
 * stripe is also (potentially) linked to a hash bucket in the hash
 * table so that it can be found by sector number.  Stripes that are
 * not hashed must be on the inactive_list, and will normally be at
 * the front.  All stripes start life this way.
 *
 * The inactive_list, handle_list and hash bucket lists are all protected by the
 * device_lock.
 *  - stripes have a reference counter. If count==0, they are on a list.
 *  - If a stripe might need handling, STRIPE_HANDLE is set.
 *  - When refcount reaches zero, then if STRIPE_HANDLE it is put on
 *    handle_list else inactive_list
 *
 * This, combined with the fact that STRIPE_HANDLE is only ever
 * cleared while a stripe has a non-zero count means that if the
 * refcount is 0 and STRIPE_HANDLE is set, then it is on the
 * handle_list and if recount is 0 and STRIPE_HANDLE is not set, then
 * the stripe is on inactive_list.
 *
 * The possible transitions are:
 *  activate an unhashed/inactive stripe (get_active_stripe())
 *     lockdev check-hash unlink-stripe cnt++ clean-stripe hash-stripe unlockdev
 *  activate a hashed, possibly active stripe (get_active_stripe())
 *     lockdev check-hash if(!cnt++)unlink-stripe unlockdev
 *  attach a request to an active stripe (add_stripe_bh())
 *     lockdev attach-buffer unlockdev
 *  handle a stripe (handle_stripe())
 *     setSTRIPE_ACTIVE,  clrSTRIPE_HANDLE ...
 *		(lockdev check-buffers unlockdev) ..
 *		change-state ..
 *		record io/ops needed clearSTRIPE_ACTIVE schedule io/ops
 *  release an active stripe (release_stripe())
 *     lockdev if (!--cnt) { if  STRIPE_HANDLE, add to handle_list else add to inactive-list } unlockdev
 *
 * The refcount counts each thread that have activated the stripe,
 * plus raid5d if it is handling it, plus one for each active request
 * on a cached buffer, and plus one if the stripe is undergoing stripe
 * operations.
 *
 * The stripe operations are:
 * -copying data between the stripe cache and user application buffers
 * -computing blocks to save a disk access, or to recover a missing block
 * -updating the parity on a write operation (reconstruct write and
 *  read-modify-write)
 * -checking parity correctness
 * -running i/o to disk
 * These operations are carried out by raid5_run_ops which uses the async_tx
 * api to (optionally) offload operations to dedicated hardware engines.
 * When requesting an operation handle_stripe sets the pending bit for the
 * operation and increments the count.  raid5_run_ops is then run whenever
 * the count is non-zero.
 * There are some critical dependencies between the operations that prevent some
 * from being requested while another is in flight.
 * 1/ Parity check operations destroy the in cache version of the parity block,
 *    so we prevent parity dependent operations like writes and compute_blocks
 *    from starting while a check is in progress.  Some dma engines can perform
 *    the check without damaging the parity block, in these cases the parity
 *    block is re-marked up to date (assuming the check was successful) and is
 *    not re-read from disk.
 * 2/ When a write operation is requested we immediately lock the affected
 *    blocks, and mark them as not up to date.  This causes new read requests
 *    to be held off, as well as parity checks and compute block operations.
 * 3/ Once a compute block operation has been requested handle_stripe treats
 *    that block as if it is up to date.  raid5_run_ops guaruntees that any
 *    operation that is dependent on the compute block result is initiated after
 *    the compute block completes.
 */

/*
 * Operations state - intermediate states that are visible outside of
 *   STRIPE_ACTIVE.
 * In general _idle indicates nothing is running, _run indicates a data
 * processing operation is active, and _result means the data processing result
 * is stable and can be acted upon.  For simple operations like biofill and
 * compute that only have an _idle and _run state they are indicated with
 * sh->state flags (STRIPE_BIOFILL_RUN and STRIPE_COMPUTE_RUN)
 */
/**
 * enum check_states - handles syncing / repairing a stripe
 * @check_state_idle - check operations are quiesced
 * @check_state_run - check operation is running
 * @check_state_result - set outside lock when check result is valid
 * @check_state_compute_run - check failed and we are repairing
 * @check_state_compute_result - set outside lock when compute result is valid
 */
enum check_states {
	check_state_idle = 0,
	check_state_run, /* xor parity check */
	check_state_run_q, /* q-parity check */
	check_state_run_pq, /* pq dual parity check */
	check_state_check_result,
	check_state_compute_run, /* parity repair */
	check_state_compute_result,
};

/**
 * enum reconstruct_states - handles writing or expanding a stripe
 */
enum reconstruct_states {
	reconstruct_state_idle = 0,
	reconstruct_state_prexor_drain_run,	/* prexor-write */
	reconstruct_state_drain_run,		/* write */
	reconstruct_state_run,			/* expand */
	reconstruct_state_prexor_drain_result,
	reconstruct_state_drain_result,
	reconstruct_state_result,
};

struct stripe_head {
	struct hlist_node	hash;
	struct list_head	lru;	      /* inactive_list or handle_list */
	struct llist_node	release_list;
	struct r5conf		*raid_conf;
	short			generation;	/* increments with every
						 * reshape */
	sector_t		sector;		/* sector of this row */
	short			pd_idx;		/* parity disk index */
	short			qd_idx;		/* 'Q' disk index for raid6 */
	short			ddf_layout;/* use DDF ordering to calculate Q */
	short			hash_lock_index;
	unsigned long		state;		/* state flags */
	atomic_t		count;	      /* nr of active thread/requests */
	int			bm_seq;	/* sequence number for bitmap flushes */
	int			disks;		/* disks in stripe */
	int			overwrite_disks; /* total overwrite disks in stripe,
						  * this is only checked when stripe
						  * has STRIPE_BATCH_READY
						  */
	enum check_states	check_state;
	enum reconstruct_states reconstruct_state;
	spinlock_t		stripe_lock;
	int			cpu;
	struct r5worker_group	*group;

	struct stripe_head	*batch_head; /* protected by stripe lock */
	spinlock_t		batch_lock; /* only header's lock is useful */
	struct list_head	batch_list; /* protected by head's batch lock*/

	union {
		struct r5l_io_unit	*log_io;
		struct ppl_io_unit	*ppl_io;
	};

	struct list_head	log_list;
	sector_t		log_start; /* first meta block on the journal */
	struct list_head	r5c; /* for r5c_cache->stripe_in_journal */

	struct page		*ppl_page; /* partial parity of this stripe */
	/**
	 * struct stripe_operations
	 * @target - STRIPE_OP_COMPUTE_BLK target
	 * @target2 - 2nd compute target in the raid6 case
	 * @zero_sum_result - P and Q verification flags
	 * @request - async service request flags for raid_run_ops
	 */
	struct stripe_operations {
		int 		     target, target2;
		enum sum_check_flags zero_sum_result;
	} ops;
	struct r5dev {
		/* rreq and rvec are used for the replacement device when
		 * writing data to both devices.
		 */
		struct bio	req, rreq;
		struct bio_vec	vec, rvec;
		struct page	*page, *orig_page;
		struct bio	*toread, *read, *towrite, *written;
		sector_t	sector;			/* sector of this page */
		unsigned long	flags;
		u32		log_checksum;
		unsigned short	write_hint;
	} dev[1]; /* allocated with extra space depending of RAID geometry */
};

/* stripe_head_state - collects and tracks the dynamic state of a stripe_head
 *     for handle_stripe.
 */
struct stripe_head_state {
	/* 'syncing' means that we need to read all devices, either
	 * to check/correct parity, or to reconstruct a missing device.
	 * 'replacing' means we are replacing one or more drives and
	 * the source is valid at this point so we don't need to
	 * read all devices, just the replacement targets.
	 */
	int syncing, expanding, expanded, replacing;
	int locked, uptodate, to_read, to_write, failed, written;
	int to_fill, compute, req_compute, non_overwrite;
	int injournal, just_cached;
	int failed_num[2];
	int p_failed, q_failed;
	int dec_preread_active;
	unsigned long ops_request;

	struct md_rdev *blocked_rdev;
	int handle_bad_blocks;
	int log_failed;
	int waiting_extra_page;
};

/* Flags for struct r5dev.flags */
enum r5dev_flags {
	R5_UPTODATE,	/* page contains current data */
	R5_LOCKED,	/* IO has been submitted on "req" */
	R5_DOUBLE_LOCKED,/* Cannot clear R5_LOCKED until 2 writes complete */
	R5_OVERWRITE,	/* towrite covers whole page */
/* and some that are internal to handle_stripe */
	R5_Insync,	/* rdev && rdev->in_sync at start */
	R5_Wantread,	/* want to schedule a read */
	R5_Wantwrite,
	R5_Overlap,	/* There is a pending overlapping request
			 * on this block */
	R5_ReadNoMerge, /* prevent bio from merging in block-layer */
	R5_ReadError,	/* seen a read error here recently */
	R5_ReWrite,	/* have tried to over-write the readerror */

	R5_Expanded,	/* This block now has post-expand data */
	R5_Wantcompute,	/* compute_block in progress treat as
			 * uptodate
			 */
	R5_Wantfill,	/* dev->toread contains a bio that needs
			 * filling
			 */
	R5_Wantdrain,	/* dev->towrite needs to be drained */
	R5_WantFUA,	/* Write should be FUA */
	R5_SyncIO,	/* The IO is sync */
	R5_WriteError,	/* got a write error - need to record it */
	R5_MadeGood,	/* A bad block has been fixed by writing to it */
	R5_ReadRepl,	/* Will/did read from replacement rather than orig */
	R5_MadeGoodRepl,/* A bad block on the replacement device has been
			 * fixed by writing to it */
	R5_NeedReplace,	/* This device has a replacement which is not
			 * up-to-date at this stripe. */
	R5_WantReplace, /* We need to update the replacement, we have read
			 * data in, and now is a good time to write it out.
			 */
	R5_Discard,	/* Discard the stripe */
	R5_SkipCopy,	/* Don't copy data from bio to stripe cache */
	R5_InJournal,	/* data being written is in the journal device.
			 * if R5_InJournal is set for parity pd_idx, all the
			 * data and parity being written are in the journal
			 * device
			 */
	R5_OrigPageUPTDODATE,	/* with write back cache, we read old data into
				 * dev->orig_page for prexor. When this flag is
				 * set, orig_page contains latest data in the
				 * raid disk.
				 */
};

/*
 * Stripe state
 */
enum {
	STRIPE_ACTIVE,
	STRIPE_HANDLE,
	STRIPE_SYNC_REQUESTED,
	STRIPE_SYNCING,
	STRIPE_INSYNC,
	STRIPE_REPLACED,
	STRIPE_PREREAD_ACTIVE,
	STRIPE_DELAYED,
	STRIPE_DEGRADED,
	STRIPE_BIT_DELAY,
	STRIPE_EXPANDING,
	STRIPE_EXPAND_SOURCE,
	STRIPE_EXPAND_READY,
	STRIPE_IO_STARTED,	/* do not count towards 'bypass_count' */
	STRIPE_FULL_WRITE,	/* all blocks are set to be overwritten */
	STRIPE_BIOFILL_RUN,
	STRIPE_COMPUTE_RUN,
	STRIPE_OPS_REQ_PENDING,
	STRIPE_ON_UNPLUG_LIST,
	STRIPE_DISCARD,
	STRIPE_ON_RELEASE_LIST,
	STRIPE_BATCH_READY,
	STRIPE_BATCH_ERR,
	STRIPE_BITMAP_PENDING,	/* Being added to bitmap, don't add
				 * to batch yet.
				 */
	STRIPE_LOG_TRAPPED,	/* trapped into log (see raid5-cache.c)
				 * this bit is used in two scenarios:
				 *
				 * 1. write-out phase
				 *  set in first entry of r5l_write_stripe
				 *  clear in second entry of r5l_write_stripe
				 *  used to bypass logic in handle_stripe
				 *
				 * 2. caching phase
				 *  set in r5c_try_caching_write()
				 *  clear when journal write is done
				 *  used to initiate r5c_cache_data()
				 *  also used to bypass logic in handle_stripe
				 */
	STRIPE_R5C_CACHING,	/* the stripe is in caching phase
				 * see more detail in the raid5-cache.c
				 */
	STRIPE_R5C_PARTIAL_STRIPE,	/* in r5c cache (to-be/being handled or
					 * in conf->r5c_partial_stripe_list)
					 */
	STRIPE_R5C_FULL_STRIPE,	/* in r5c cache (to-be/being handled or
				 * in conf->r5c_full_stripe_list)
				 */
	STRIPE_R5C_PREFLUSH,	/* need to flush journal device */
};

#define STRIPE_EXPAND_SYNC_FLAGS \
	((1 << STRIPE_EXPAND_SOURCE) |\
	(1 << STRIPE_EXPAND_READY) |\
	(1 << STRIPE_EXPANDING) |\
	(1 << STRIPE_SYNC_REQUESTED))
/*
 * Operation request flags
 */
enum {
	STRIPE_OP_BIOFILL,
	STRIPE_OP_COMPUTE_BLK,
	STRIPE_OP_PREXOR,
	STRIPE_OP_BIODRAIN,
	STRIPE_OP_RECONSTRUCT,
	STRIPE_OP_CHECK,
	STRIPE_OP_PARTIAL_PARITY,
};

/*
 * RAID parity calculation preferences
 */
enum {
	PARITY_DISABLE_RMW = 0,
	PARITY_ENABLE_RMW,
	PARITY_PREFER_RMW,
};

/*
 * Pages requested from set_syndrome_sources()
 */
enum {
	SYNDROME_SRC_ALL,
	SYNDROME_SRC_WANT_DRAIN,
	SYNDROME_SRC_WRITTEN,
};
/*
 * Plugging:
 *
 * To improve write throughput, we need to delay the handling of some
 * stripes until there has been a chance that several write requests
 * for the one stripe have all been collected.
 * In particular, any write request that would require pre-reading
 * is put on a "delayed" queue until there are no stripes currently
 * in a pre-read phase.  Further, if the "delayed" queue is empty when
 * a stripe is put on it then we "plug" the queue and do not process it
 * until an unplug call is made. (the unplug_io_fn() is called).
 *
 * When preread is initiated on a stripe, we set PREREAD_ACTIVE and add
 * it to the count of prereading stripes.
 * When write is initiated, or the stripe refcnt == 0 (just in case) we
 * clear the PREREAD_ACTIVE flag and decrement the count
 * Whenever the 'handle' queue is empty and the device is not plugged, we
 * move any strips from delayed to handle and clear the DELAYED flag and set
 * PREREAD_ACTIVE.
 * In stripe_handle, if we find pre-reading is necessary, we do it if
 * PREREAD_ACTIVE is set, else we set DELAYED which will send it to the delayed queue.
 * HANDLE gets cleared if stripe_handle leaves nothing locked.
 */

/* Note: disk_info.rdev can be set to NULL asynchronously by raid5_remove_disk.
 * There are three safe ways to access disk_info.rdev.
 * 1/ when holding mddev->reconfig_mutex
 * 2/ when resync/recovery/reshape is known to be happening - i.e. in code that
 *    is called as part of performing resync/recovery/reshape.
 * 3/ while holding rcu_read_lock(), use rcu_dereference to get the pointer
 *    and if it is non-NULL, increment rdev->nr_pending before dropping the RCU
 *    lock.
 * When .rdev is set to NULL, the nr_pending count checked again and if
 * it has been incremented, the pointer is put back in .rdev.
 */

struct disk_info {
	struct md_rdev	*rdev, *replacement;
	struct page	*extra_page; /* extra page to use in prexor */
};

/*
 * Stripe cache
 */

#define NR_STRIPES		256
#define STRIPE_SIZE		PAGE_SIZE
#define STRIPE_SHIFT		(PAGE_SHIFT - 9)
#define STRIPE_SECTORS		(STRIPE_SIZE>>9)
#define	IO_THRESHOLD		1
#define BYPASS_THRESHOLD	1
#define NR_HASH			(PAGE_SIZE / sizeof(struct hlist_head))
#define HASH_MASK		(NR_HASH - 1)
#define MAX_STRIPE_BATCH	8

/* bio's attached to a stripe+device for I/O are linked together in bi_sector
 * order without overlap.  There may be several bio's per stripe+device, and
 * a bio could span several devices.
 * When walking this list for a particular stripe+device, we must never proceed
 * beyond a bio that extends past this device, as the next bio might no longer
 * be valid.
 * This function is used to determine the 'next' bio in the list, given the
 * sector of the current stripe+device
 */
static inline struct bio *r5_next_bio(struct bio *bio, sector_t sector)
{
	int sectors = bio_sectors(bio);

	if (bio->bi_iter.bi_sector + sectors < sector + STRIPE_SECTORS)
		return bio->bi_next;
	else
		return NULL;
}

/* NOTE NR_STRIPE_HASH_LOCKS must remain below 64.
 * This is because we sometimes take all the spinlocks
 * and creating that much locking depth can cause
 * problems.
 */
#define NR_STRIPE_HASH_LOCKS 8
#define STRIPE_HASH_LOCKS_MASK (NR_STRIPE_HASH_LOCKS - 1)

struct r5worker {
	struct work_struct work;
	struct r5worker_group *group;
	struct list_head temp_inactive_list[NR_STRIPE_HASH_LOCKS];
	bool working;
};

struct r5worker_group {
	struct list_head handle_list;
	struct list_head loprio_list;
	struct r5conf *conf;
	struct r5worker *workers;
	int stripes_cnt;
};

/*
 * r5c journal modes of the array: write-back or write-through.
 * write-through mode has identical behavior as existing log only
 * implementation.
 */
enum r5c_journal_mode {
	R5C_JOURNAL_MODE_WRITE_THROUGH = 0,
	R5C_JOURNAL_MODE_WRITE_BACK = 1,
};

enum r5_cache_state {
	R5_INACTIVE_BLOCKED,	/* release of inactive stripes blocked,
				 * waiting for 25% to be free
				 */
	R5_ALLOC_MORE,		/* It might help to allocate another
				 * stripe.
				 */
	R5_DID_ALLOC,		/* A stripe was allocated, don't allocate
				 * more until at least one has been
				 * released.  This avoids flooding
				 * the cache.
				 */
	R5C_LOG_TIGHT,		/* log device space tight, need to
				 * prioritize stripes at last_checkpoint
				 */
	R5C_LOG_CRITICAL,	/* log device is running out of space,
				 * only process stripes that are already
				 * occupying the log
				 */
	R5C_EXTRA_PAGE_IN_USE,	/* a stripe is using disk_info.extra_page
				 * for prexor
				 */
};

#define PENDING_IO_MAX 512
#define PENDING_IO_ONE_FLUSH 128
struct r5pending_data {
	struct list_head sibling;
	sector_t sector; /* stripe sector */
	struct bio_list bios;
};

struct r5conf {
	struct hlist_head	*stripe_hashtbl;
	/* only protect corresponding hash list and inactive_list */
	spinlock_t		hash_locks[NR_STRIPE_HASH_LOCKS];
	struct mddev		*mddev;
	int			chunk_sectors;
	int			level, algorithm, rmw_level;
	int			max_degraded;
	int			raid_disks;
	int			max_nr_stripes;
	int			min_nr_stripes;

	/* reshape_progress is the leading edge of a 'reshape'
	 * It has value MaxSector when no reshape is happening
	 * If delta_disks < 0, it is the last sector we started work on,
	 * else is it the next sector to work on.
	 */
	sector_t		reshape_progress;
	/* reshape_safe is the trailing edge of a reshape.  We know that
	 * before (or after) this address, all reshape has completed.
	 */
	sector_t		reshape_safe;
	int			previous_raid_disks;
	int			prev_chunk_sectors;
	int			prev_algo;
	short			generation; /* increments with every reshape */
	seqcount_t		gen_lock;	/* lock against generation changes */
	unsigned long		reshape_checkpoint; /* Time we last updated
						     * metadata */
	long long		min_offset_diff; /* minimum difference between
						  * data_offset and
						  * new_data_offset across all
						  * devices.  May be negative,
						  * but is closest to zero.
						  */

	struct list_head	handle_list; /* stripes needing handling */
	struct list_head	loprio_list; /* low priority stripes */
	struct list_head	hold_list; /* preread ready stripes */
	struct list_head	delayed_list; /* stripes that have plugged requests */
	struct list_head	bitmap_list; /* stripes delaying awaiting bitmap update */
	struct bio		*retry_read_aligned; /* currently retrying aligned bios   */
	unsigned int		retry_read_offset; /* sector offset into retry_read_aligned */
	struct bio		*retry_read_aligned_list; /* aligned bios retry list  */
	atomic_t		preread_active_stripes; /* stripes with scheduled io */
	atomic_t		active_aligned_reads;
	atomic_t		pending_full_writes; /* full write backlog */
	int			bypass_count; /* bypassed prereads */
	int			bypass_threshold; /* preread nice */
	int			skip_copy; /* Don't copy data from bio to stripe cache */
	struct list_head	*last_hold; /* detect hold_list promotions */

	atomic_t		reshape_stripes; /* stripes with pending writes for reshape */
	/* unfortunately we need two cache names as we temporarily have
	 * two caches.
	 */
	int			active_name;
	char			cache_name[2][32];
	struct kmem_cache	*slab_cache; /* for allocating stripes */
	struct mutex		cache_size_mutex; /* Protect changes to cache size */

	int			seq_flush, seq_write;
	int			quiesce;

	int			fullsync;  /* set to 1 if a full sync is needed,
					    * (fresh device added).
					    * Cleared when a sync completes.
					    */
	int			recovery_disabled;
	/* per cpu variables */
	struct raid5_percpu {
		struct page	*spare_page; /* Used when checking P/Q in raid6 */
		struct flex_array *scribble;   /* space for constructing buffer
					      * lists and performing address
					      * conversions
					      */
	} __percpu *percpu;
	int scribble_disks;
	int scribble_sectors;
<<<<<<< HEAD
#ifdef CONFIG_HOTPLUG_CPU
	struct notifier_block	cpu_notify;
#endif
=======
	struct hlist_node node;
>>>>>>> 286cd8c7

	/*
	 * Free stripes pool
	 */
	atomic_t		active_stripes;
	struct list_head	inactive_list[NR_STRIPE_HASH_LOCKS];

	atomic_t		r5c_cached_full_stripes;
	struct list_head	r5c_full_stripe_list;
	atomic_t		r5c_cached_partial_stripes;
	struct list_head	r5c_partial_stripe_list;
	atomic_t		r5c_flushing_full_stripes;
	atomic_t		r5c_flushing_partial_stripes;

	atomic_t		empty_inactive_list_nr;
	struct llist_head	released_stripes;
	wait_queue_head_t	wait_for_quiescent;
	wait_queue_head_t	wait_for_stripe;
	wait_queue_head_t	wait_for_overlap;
	unsigned long		cache_state;
	struct shrinker		shrinker;
	int			pool_size; /* number of disks in stripeheads in pool */
	spinlock_t		device_lock;
	struct disk_info	*disks;
	struct bio_set		bio_split;

	/* When taking over an array from a different personality, we store
	 * the new thread here until we fully activate the array.
	 */
	struct md_thread	*thread;
	struct list_head	temp_inactive_list[NR_STRIPE_HASH_LOCKS];
	struct r5worker_group	*worker_groups;
	int			group_cnt;
	int			worker_cnt_per_group;
	struct r5l_log		*log;
	void			*log_private;

	spinlock_t		pending_bios_lock;
	bool			batch_bio_dispatch;
	struct r5pending_data	*pending_data;
	struct list_head	free_list;
	struct list_head	pending_list;
	int			pending_data_cnt;
	struct r5pending_data	*next_pending_data;
};


/*
 * Our supported algorithms
 */
#define ALGORITHM_LEFT_ASYMMETRIC	0 /* Rotating Parity N with Data Restart */
#define ALGORITHM_RIGHT_ASYMMETRIC	1 /* Rotating Parity 0 with Data Restart */
#define ALGORITHM_LEFT_SYMMETRIC	2 /* Rotating Parity N with Data Continuation */
#define ALGORITHM_RIGHT_SYMMETRIC	3 /* Rotating Parity 0 with Data Continuation */

/* Define non-rotating (raid4) algorithms.  These allow
 * conversion of raid4 to raid5.
 */
#define ALGORITHM_PARITY_0		4 /* P or P,Q are initial devices */
#define ALGORITHM_PARITY_N		5 /* P or P,Q are final devices. */

/* DDF RAID6 layouts differ from md/raid6 layouts in two ways.
 * Firstly, the exact positioning of the parity block is slightly
 * different between the 'LEFT_*' modes of md and the "_N_*" modes
 * of DDF.
 * Secondly, or order of datablocks over which the Q syndrome is computed
 * is different.
 * Consequently we have different layouts for DDF/raid6 than md/raid6.
 * These layouts are from the DDFv1.2 spec.
 * Interestingly DDFv1.2-Errata-A does not specify N_CONTINUE but
 * leaves RLQ=3 as 'Vendor Specific'
 */

#define ALGORITHM_ROTATING_ZERO_RESTART	8 /* DDF PRL=6 RLQ=1 */
#define ALGORITHM_ROTATING_N_RESTART	9 /* DDF PRL=6 RLQ=2 */
#define ALGORITHM_ROTATING_N_CONTINUE	10 /*DDF PRL=6 RLQ=3 */

/* For every RAID5 algorithm we define a RAID6 algorithm
 * with exactly the same layout for data and parity, and
 * with the Q block always on the last device (N-1).
 * This allows trivial conversion from RAID5 to RAID6
 */
#define ALGORITHM_LEFT_ASYMMETRIC_6	16
#define ALGORITHM_RIGHT_ASYMMETRIC_6	17
#define ALGORITHM_LEFT_SYMMETRIC_6	18
#define ALGORITHM_RIGHT_SYMMETRIC_6	19
#define ALGORITHM_PARITY_0_6		20
#define ALGORITHM_PARITY_N_6		ALGORITHM_PARITY_N

static inline int algorithm_valid_raid5(int layout)
{
	return (layout >= 0) &&
		(layout <= 5);
}
static inline int algorithm_valid_raid6(int layout)
{
	return (layout >= 0 && layout <= 5)
		||
		(layout >= 8 && layout <= 10)
		||
		(layout >= 16 && layout <= 20);
}

static inline int algorithm_is_DDF(int layout)
{
	return layout >= 8 && layout <= 10;
}

extern void md_raid5_kick_device(struct r5conf *conf);
extern int raid5_set_cache_size(struct mddev *mddev, int size);
extern sector_t raid5_compute_blocknr(struct stripe_head *sh, int i, int previous);
extern void raid5_release_stripe(struct stripe_head *sh);
extern sector_t raid5_compute_sector(struct r5conf *conf, sector_t r_sector,
				     int previous, int *dd_idx,
				     struct stripe_head *sh);
extern struct stripe_head *
raid5_get_active_stripe(struct r5conf *conf, sector_t sector,
			int previous, int noblock, int noquiesce);
extern int raid5_calc_degraded(struct r5conf *conf);
extern int r5c_journal_mode_set(struct mddev *mddev, int journal_mode);
#endif<|MERGE_RESOLUTION|>--- conflicted
+++ resolved
@@ -645,13 +645,7 @@
 	} __percpu *percpu;
 	int scribble_disks;
 	int scribble_sectors;
-<<<<<<< HEAD
-#ifdef CONFIG_HOTPLUG_CPU
-	struct notifier_block	cpu_notify;
-#endif
-=======
 	struct hlist_node node;
->>>>>>> 286cd8c7
 
 	/*
 	 * Free stripes pool
