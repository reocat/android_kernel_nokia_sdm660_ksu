/*
 * Copyright (C) 2012 Red Hat. All rights reserved.
 *
 * This file is released under the GPL.
 */

#include "dm.h"
#include "dm-bio-prison-v2.h"
#include "dm-bio-record.h"
#include "dm-cache-metadata.h"

#include <linux/dm-io.h>
#include <linux/dm-kcopyd.h>
#include <linux/jiffies.h>
#include <linux/init.h>
#include <linux/mempool.h>
#include <linux/module.h>
#include <linux/rwsem.h>
#include <linux/slab.h>
#include <linux/vmalloc.h>

#define DM_MSG_PREFIX "cache"

DECLARE_DM_KCOPYD_THROTTLE_WITH_MODULE_PARM(cache_copy_throttle,
	"A percentage of time allocated for copying to and/or from cache");

/*----------------------------------------------------------------*/

/*
 * Glossary:
 *
 * oblock: index of an origin block
 * cblock: index of a cache block
 * promotion: movement of a block from origin to cache
 * demotion: movement of a block from cache to origin
 * migration: movement of a block between the origin and cache device,
 *	      either direction
 */

/*----------------------------------------------------------------*/

struct io_tracker {
	spinlock_t lock;

	/*
	 * Sectors of in-flight IO.
	 */
	sector_t in_flight;

	/*
	 * The time, in jiffies, when this device became idle (if it is
	 * indeed idle).
	 */
	unsigned long idle_time;
	unsigned long last_update_time;
};

static void iot_init(struct io_tracker *iot)
{
	spin_lock_init(&iot->lock);
	iot->in_flight = 0ul;
	iot->idle_time = 0ul;
	iot->last_update_time = jiffies;
}

static bool __iot_idle_for(struct io_tracker *iot, unsigned long jifs)
{
	if (iot->in_flight)
		return false;

	return time_after(jiffies, iot->idle_time + jifs);
}

static bool iot_idle_for(struct io_tracker *iot, unsigned long jifs)
{
	bool r;
	unsigned long flags;

	spin_lock_irqsave(&iot->lock, flags);
	r = __iot_idle_for(iot, jifs);
	spin_unlock_irqrestore(&iot->lock, flags);

	return r;
}

static void iot_io_begin(struct io_tracker *iot, sector_t len)
{
	unsigned long flags;

	spin_lock_irqsave(&iot->lock, flags);
	iot->in_flight += len;
	spin_unlock_irqrestore(&iot->lock, flags);
}

static void __iot_io_end(struct io_tracker *iot, sector_t len)
{
	if (!len)
		return;

	iot->in_flight -= len;
	if (!iot->in_flight)
		iot->idle_time = jiffies;
}

static void iot_io_end(struct io_tracker *iot, sector_t len)
{
	unsigned long flags;

	spin_lock_irqsave(&iot->lock, flags);
	__iot_io_end(iot, len);
	spin_unlock_irqrestore(&iot->lock, flags);
}

/*----------------------------------------------------------------*/

/*
 * Represents a chunk of future work.  'input' allows continuations to pass
 * values between themselves, typically error values.
 */
struct continuation {
	struct work_struct ws;
	blk_status_t input;
};

static inline void init_continuation(struct continuation *k,
				     void (*fn)(struct work_struct *))
{
	INIT_WORK(&k->ws, fn);
	k->input = 0;
}

static inline void queue_continuation(struct workqueue_struct *wq,
				      struct continuation *k)
{
	queue_work(wq, &k->ws);
}

/*----------------------------------------------------------------*/

/*
 * The batcher collects together pieces of work that need a particular
 * operation to occur before they can proceed (typically a commit).
 */
struct batcher {
	/*
	 * The operation that everyone is waiting for.
	 */
	blk_status_t (*commit_op)(void *context);
	void *commit_context;

	/*
	 * This is how bios should be issued once the commit op is complete
	 * (accounted_request).
	 */
	void (*issue_op)(struct bio *bio, void *context);
	void *issue_context;

	/*
	 * Queued work gets put on here after commit.
	 */
	struct workqueue_struct *wq;

	spinlock_t lock;
	struct list_head work_items;
	struct bio_list bios;
	struct work_struct commit_work;

	bool commit_scheduled;
};

static void __commit(struct work_struct *_ws)
{
	struct batcher *b = container_of(_ws, struct batcher, commit_work);
	blk_status_t r;
	unsigned long flags;
	struct list_head work_items;
	struct work_struct *ws, *tmp;
	struct continuation *k;
	struct bio *bio;
	struct bio_list bios;

	INIT_LIST_HEAD(&work_items);
	bio_list_init(&bios);

	/*
	 * We have to grab these before the commit_op to avoid a race
	 * condition.
	 */
	spin_lock_irqsave(&b->lock, flags);
	list_splice_init(&b->work_items, &work_items);
	bio_list_merge(&bios, &b->bios);
	bio_list_init(&b->bios);
	b->commit_scheduled = false;
	spin_unlock_irqrestore(&b->lock, flags);

	r = b->commit_op(b->commit_context);

	list_for_each_entry_safe(ws, tmp, &work_items, entry) {
		k = container_of(ws, struct continuation, ws);
		k->input = r;
		INIT_LIST_HEAD(&ws->entry); /* to avoid a WARN_ON */
		queue_work(b->wq, ws);
	}

	while ((bio = bio_list_pop(&bios))) {
		if (r) {
			bio->bi_status = r;
			bio_endio(bio);
		} else
			b->issue_op(bio, b->issue_context);
	}
}

static void batcher_init(struct batcher *b,
			 blk_status_t (*commit_op)(void *),
			 void *commit_context,
			 void (*issue_op)(struct bio *bio, void *),
			 void *issue_context,
			 struct workqueue_struct *wq)
{
	b->commit_op = commit_op;
	b->commit_context = commit_context;
	b->issue_op = issue_op;
	b->issue_context = issue_context;
	b->wq = wq;

	spin_lock_init(&b->lock);
	INIT_LIST_HEAD(&b->work_items);
	bio_list_init(&b->bios);
	INIT_WORK(&b->commit_work, __commit);
	b->commit_scheduled = false;
}

static void async_commit(struct batcher *b)
{
	queue_work(b->wq, &b->commit_work);
}

static void continue_after_commit(struct batcher *b, struct continuation *k)
{
	unsigned long flags;
	bool commit_scheduled;

	spin_lock_irqsave(&b->lock, flags);
	commit_scheduled = b->commit_scheduled;
	list_add_tail(&k->ws.entry, &b->work_items);
	spin_unlock_irqrestore(&b->lock, flags);

	if (commit_scheduled)
		async_commit(b);
}

/*
 * Bios are errored if commit failed.
 */
static void issue_after_commit(struct batcher *b, struct bio *bio)
{
       unsigned long flags;
       bool commit_scheduled;

       spin_lock_irqsave(&b->lock, flags);
       commit_scheduled = b->commit_scheduled;
       bio_list_add(&b->bios, bio);
       spin_unlock_irqrestore(&b->lock, flags);

       if (commit_scheduled)
	       async_commit(b);
}

/*
 * Call this if some urgent work is waiting for the commit to complete.
 */
static void schedule_commit(struct batcher *b)
{
	bool immediate;
	unsigned long flags;

	spin_lock_irqsave(&b->lock, flags);
	immediate = !list_empty(&b->work_items) || !bio_list_empty(&b->bios);
	b->commit_scheduled = true;
	spin_unlock_irqrestore(&b->lock, flags);

	if (immediate)
		async_commit(b);
}

/*
 * There are a couple of places where we let a bio run, but want to do some
 * work before calling its endio function.  We do this by temporarily
 * changing the endio fn.
 */
struct dm_hook_info {
	bio_end_io_t *bi_end_io;
};

static void dm_hook_bio(struct dm_hook_info *h, struct bio *bio,
			bio_end_io_t *bi_end_io, void *bi_private)
{
	h->bi_end_io = bio->bi_end_io;

	bio->bi_end_io = bi_end_io;
	bio->bi_private = bi_private;
}

static void dm_unhook_bio(struct dm_hook_info *h, struct bio *bio)
{
	bio->bi_end_io = h->bi_end_io;
}

/*----------------------------------------------------------------*/

#define MIGRATION_POOL_SIZE 128
#define COMMIT_PERIOD HZ
#define MIGRATION_COUNT_WINDOW 10

/*
 * The block size of the device holding cache data must be
 * between 32KB and 1GB.
 */
#define DATA_DEV_BLOCK_SIZE_MIN_SECTORS (32 * 1024 >> SECTOR_SHIFT)
#define DATA_DEV_BLOCK_SIZE_MAX_SECTORS (1024 * 1024 * 1024 >> SECTOR_SHIFT)

enum cache_metadata_mode {
	CM_WRITE,		/* metadata may be changed */
	CM_READ_ONLY,		/* metadata may not be changed */
	CM_FAIL
};

enum cache_io_mode {
	/*
	 * Data is written to cached blocks only.  These blocks are marked
	 * dirty.  If you lose the cache device you will lose data.
	 * Potential performance increase for both reads and writes.
	 */
	CM_IO_WRITEBACK,

	/*
	 * Data is written to both cache and origin.  Blocks are never
	 * dirty.  Potential performance benfit for reads only.
	 */
	CM_IO_WRITETHROUGH,

	/*
	 * A degraded mode useful for various cache coherency situations
	 * (eg, rolling back snapshots).  Reads and writes always go to the
	 * origin.  If a write goes to a cached oblock, then the cache
	 * block is invalidated.
	 */
	CM_IO_PASSTHROUGH
};

struct cache_features {
	enum cache_metadata_mode mode;
	enum cache_io_mode io_mode;
	unsigned metadata_version;
};

struct cache_stats {
	atomic_t read_hit;
	atomic_t read_miss;
	atomic_t write_hit;
	atomic_t write_miss;
	atomic_t demotion;
	atomic_t promotion;
	atomic_t writeback;
	atomic_t copies_avoided;
	atomic_t cache_cell_clash;
	atomic_t commit_count;
	atomic_t discard_count;
};

struct cache {
	struct dm_target *ti;
	spinlock_t lock;

	/*
	 * Fields for converting from sectors to blocks.
	 */
	int sectors_per_block_shift;
	sector_t sectors_per_block;

	struct dm_cache_metadata *cmd;

	/*
	 * Metadata is written to this device.
	 */
	struct dm_dev *metadata_dev;

	/*
	 * The slower of the two data devices.  Typically a spindle.
	 */
	struct dm_dev *origin_dev;

	/*
	 * The faster of the two data devices.  Typically an SSD.
	 */
	struct dm_dev *cache_dev;

	/*
	 * Size of the origin device in _complete_ blocks and native sectors.
	 */
	dm_oblock_t origin_blocks;
	sector_t origin_sectors;

	/*
	 * Size of the cache device in blocks.
	 */
	dm_cblock_t cache_size;

	/*
	 * Invalidation fields.
	 */
<<<<<<< HEAD
	sector_t sectors_per_block;
	int sectors_per_block_shift;
=======
	spinlock_t invalidation_lock;
	struct list_head invalidation_requests;
>>>>>>> 286cd8c7

	sector_t migration_threshold;
	wait_queue_head_t migration_wait;
	atomic_t nr_allocated_migrations;

	/*
	 * The number of in flight migrations that are performing
	 * background io. eg, promotion, writeback.
	 */
	atomic_t nr_io_migrations;

	struct bio_list deferred_bios;

	struct rw_semaphore quiesce_lock;

	struct dm_target_callbacks callbacks;

	/*
	 * origin_blocks entries, discarded if set.
	 */
	dm_dblock_t discard_nr_blocks;
	unsigned long *discard_bitset;
	uint32_t discard_block_size; /* a power of 2 times sectors per block */

	/*
	 * Rather than reconstructing the table line for the status we just
	 * save it and regurgitate.
	 */
	unsigned nr_ctr_args;
	const char **ctr_args;

	struct dm_kcopyd_client *copier;
	struct work_struct deferred_bio_worker;
	struct work_struct migration_worker;
	struct workqueue_struct *wq;
	struct delayed_work waker;
	struct dm_bio_prison_v2 *prison;

	/*
	 * cache_size entries, dirty if set
	 */
	unsigned long *dirty_bitset;
	atomic_t nr_dirty;

	unsigned policy_nr_args;
	struct dm_cache_policy *policy;

	/*
	 * Cache features such as write-through.
	 */
	struct cache_features features;

	struct cache_stats stats;

	bool need_tick_bio:1;
	bool sized:1;
	bool invalidate:1;
	bool commit_requested:1;
	bool loaded_mappings:1;
	bool loaded_discards:1;

	struct rw_semaphore background_work_lock;

	struct batcher committer;
	struct work_struct commit_ws;

	struct io_tracker tracker;

	mempool_t migration_pool;

	struct bio_set bs;
};

struct per_bio_data {
	bool tick:1;
	unsigned req_nr:2;
	struct dm_bio_prison_cell_v2 *cell;
	struct dm_hook_info hook_info;
	sector_t len;
};

struct dm_cache_migration {
	struct continuation k;
	struct cache *cache;

	struct policy_work *op;
	struct bio *overwrite_bio;
	struct dm_bio_prison_cell_v2 *cell;

	dm_cblock_t invalidate_cblock;
	dm_oblock_t invalidate_oblock;
};

/*----------------------------------------------------------------*/

static bool writethrough_mode(struct cache *cache)
{
	return cache->features.io_mode == CM_IO_WRITETHROUGH;
}

static bool writeback_mode(struct cache *cache)
{
	return cache->features.io_mode == CM_IO_WRITEBACK;
}

static inline bool passthrough_mode(struct cache *cache)
{
	return unlikely(cache->features.io_mode == CM_IO_PASSTHROUGH);
}

/*----------------------------------------------------------------*/

static void wake_deferred_bio_worker(struct cache *cache)
{
	queue_work(cache->wq, &cache->deferred_bio_worker);
}

static void wake_migration_worker(struct cache *cache)
{
	if (passthrough_mode(cache))
		return;

	queue_work(cache->wq, &cache->migration_worker);
}

/*----------------------------------------------------------------*/

static struct dm_bio_prison_cell_v2 *alloc_prison_cell(struct cache *cache)
{
	return dm_bio_prison_alloc_cell_v2(cache->prison, GFP_NOIO);
}

static void free_prison_cell(struct cache *cache, struct dm_bio_prison_cell_v2 *cell)
{
	dm_bio_prison_free_cell_v2(cache->prison, cell);
}

static struct dm_cache_migration *alloc_migration(struct cache *cache)
{
	struct dm_cache_migration *mg;

	mg = mempool_alloc(&cache->migration_pool, GFP_NOIO);

	memset(mg, 0, sizeof(*mg));

	mg->cache = cache;
	atomic_inc(&cache->nr_allocated_migrations);

	return mg;
}

static void free_migration(struct dm_cache_migration *mg)
{
	struct cache *cache = mg->cache;

	if (atomic_dec_and_test(&cache->nr_allocated_migrations))
		wake_up(&cache->migration_wait);

	mempool_free(mg, &cache->migration_pool);
}

/*----------------------------------------------------------------*/

static inline dm_oblock_t oblock_succ(dm_oblock_t b)
{
	return to_oblock(from_oblock(b) + 1ull);
}

static void build_key(dm_oblock_t begin, dm_oblock_t end, struct dm_cell_key_v2 *key)
{
	key->virtual = 0;
	key->dev = 0;
	key->block_begin = from_oblock(begin);
	key->block_end = from_oblock(end);
}

/*
 * We have two lock levels.  Level 0, which is used to prevent WRITEs, and
 * level 1 which prevents *both* READs and WRITEs.
 */
#define WRITE_LOCK_LEVEL 0
#define READ_WRITE_LOCK_LEVEL 1

static unsigned lock_level(struct bio *bio)
{
	return bio_data_dir(bio) == WRITE ?
		WRITE_LOCK_LEVEL :
		READ_WRITE_LOCK_LEVEL;
}

/*----------------------------------------------------------------
 * Per bio data
 *--------------------------------------------------------------*/

static struct per_bio_data *get_per_bio_data(struct bio *bio)
{
	struct per_bio_data *pb = dm_per_bio_data(bio, sizeof(struct per_bio_data));
	BUG_ON(!pb);
	return pb;
}

static struct per_bio_data *init_per_bio_data(struct bio *bio)
{
	struct per_bio_data *pb = get_per_bio_data(bio);

	pb->tick = false;
	pb->req_nr = dm_bio_get_target_bio_nr(bio);
	pb->cell = NULL;
	pb->len = 0;

	return pb;
}

/*----------------------------------------------------------------*/

static void defer_bio(struct cache *cache, struct bio *bio)
{
	unsigned long flags;

	spin_lock_irqsave(&cache->lock, flags);
	bio_list_add(&cache->deferred_bios, bio);
	spin_unlock_irqrestore(&cache->lock, flags);

	wake_deferred_bio_worker(cache);
}

static void defer_bios(struct cache *cache, struct bio_list *bios)
{
	unsigned long flags;

	spin_lock_irqsave(&cache->lock, flags);
	bio_list_merge(&cache->deferred_bios, bios);
	bio_list_init(bios);
	spin_unlock_irqrestore(&cache->lock, flags);

	wake_deferred_bio_worker(cache);
}

/*----------------------------------------------------------------*/

static bool bio_detain_shared(struct cache *cache, dm_oblock_t oblock, struct bio *bio)
{
	bool r;
	struct per_bio_data *pb;
	struct dm_cell_key_v2 key;
	dm_oblock_t end = to_oblock(from_oblock(oblock) + 1ULL);
	struct dm_bio_prison_cell_v2 *cell_prealloc, *cell;

	cell_prealloc = alloc_prison_cell(cache); /* FIXME: allow wait if calling from worker */

	build_key(oblock, end, &key);
	r = dm_cell_get_v2(cache->prison, &key, lock_level(bio), bio, cell_prealloc, &cell);
	if (!r) {
		/*
		 * Failed to get the lock.
		 */
		free_prison_cell(cache, cell_prealloc);
		return r;
	}

	if (cell != cell_prealloc)
		free_prison_cell(cache, cell_prealloc);

	pb = get_per_bio_data(bio);
	pb->cell = cell;

	return r;
}

/*----------------------------------------------------------------*/

static bool is_dirty(struct cache *cache, dm_cblock_t b)
{
	return test_bit(from_cblock(b), cache->dirty_bitset);
}

static void set_dirty(struct cache *cache, dm_cblock_t cblock)
{
	if (!test_and_set_bit(from_cblock(cblock), cache->dirty_bitset)) {
		atomic_inc(&cache->nr_dirty);
		policy_set_dirty(cache->policy, cblock);
	}
}

/*
 * These two are called when setting after migrations to force the policy
 * and dirty bitset to be in sync.
 */
static void force_set_dirty(struct cache *cache, dm_cblock_t cblock)
{
	if (!test_and_set_bit(from_cblock(cblock), cache->dirty_bitset))
		atomic_inc(&cache->nr_dirty);
	policy_set_dirty(cache->policy, cblock);
}

static void force_clear_dirty(struct cache *cache, dm_cblock_t cblock)
{
	if (test_and_clear_bit(from_cblock(cblock), cache->dirty_bitset)) {
		if (atomic_dec_return(&cache->nr_dirty) == 0)
			dm_table_event(cache->ti->table);
	}

	policy_clear_dirty(cache->policy, cblock);
}

/*----------------------------------------------------------------*/

static bool block_size_is_power_of_two(struct cache *cache)
{
	return cache->sectors_per_block_shift >= 0;
}

/* gcc on ARM generates spurious references to __udivdi3 and __umoddi3 */
#if defined(CONFIG_ARM) && __GNUC__ == 4 && __GNUC_MINOR__ <= 6
__always_inline
#endif
static dm_block_t block_div(dm_block_t b, uint32_t n)
{
	do_div(b, n);

	return b;
}

static dm_block_t oblocks_per_dblock(struct cache *cache)
{
	dm_block_t oblocks = cache->discard_block_size;

	if (block_size_is_power_of_two(cache))
		oblocks >>= cache->sectors_per_block_shift;
	else
		oblocks = block_div(oblocks, cache->sectors_per_block);

	return oblocks;
}

static dm_dblock_t oblock_to_dblock(struct cache *cache, dm_oblock_t oblock)
{
	return to_dblock(block_div(from_oblock(oblock),
				   oblocks_per_dblock(cache)));
}

static void set_discard(struct cache *cache, dm_dblock_t b)
{
	unsigned long flags;

	BUG_ON(from_dblock(b) >= from_dblock(cache->discard_nr_blocks));
	atomic_inc(&cache->stats.discard_count);

	spin_lock_irqsave(&cache->lock, flags);
	set_bit(from_dblock(b), cache->discard_bitset);
	spin_unlock_irqrestore(&cache->lock, flags);
}

static void clear_discard(struct cache *cache, dm_dblock_t b)
{
	unsigned long flags;

	spin_lock_irqsave(&cache->lock, flags);
	clear_bit(from_dblock(b), cache->discard_bitset);
	spin_unlock_irqrestore(&cache->lock, flags);
}

static bool is_discarded(struct cache *cache, dm_dblock_t b)
{
	int r;
	unsigned long flags;

	spin_lock_irqsave(&cache->lock, flags);
	r = test_bit(from_dblock(b), cache->discard_bitset);
	spin_unlock_irqrestore(&cache->lock, flags);

	return r;
}

static bool is_discarded_oblock(struct cache *cache, dm_oblock_t b)
{
	int r;
	unsigned long flags;

	spin_lock_irqsave(&cache->lock, flags);
	r = test_bit(from_dblock(oblock_to_dblock(cache, b)),
		     cache->discard_bitset);
	spin_unlock_irqrestore(&cache->lock, flags);

	return r;
}

/*----------------------------------------------------------------
 * Remapping
 *--------------------------------------------------------------*/
static void remap_to_origin(struct cache *cache, struct bio *bio)
{
	bio_set_dev(bio, cache->origin_dev->bdev);
}

static void remap_to_cache(struct cache *cache, struct bio *bio,
			   dm_cblock_t cblock)
{
	sector_t bi_sector = bio->bi_iter.bi_sector;
	sector_t block = from_cblock(cblock);

	bio_set_dev(bio, cache->cache_dev->bdev);
	if (!block_size_is_power_of_two(cache))
		bio->bi_iter.bi_sector =
			(block * cache->sectors_per_block) +
			sector_div(bi_sector, cache->sectors_per_block);
	else
		bio->bi_iter.bi_sector =
			(block << cache->sectors_per_block_shift) |
			(bi_sector & (cache->sectors_per_block - 1));
}

static void check_if_tick_bio_needed(struct cache *cache, struct bio *bio)
{
	unsigned long flags;
	struct per_bio_data *pb;

	spin_lock_irqsave(&cache->lock, flags);
	if (cache->need_tick_bio && !op_is_flush(bio->bi_opf) &&
	    bio_op(bio) != REQ_OP_DISCARD) {
		pb = get_per_bio_data(bio);
		pb->tick = true;
		cache->need_tick_bio = false;
	}
	spin_unlock_irqrestore(&cache->lock, flags);
}

static void __remap_to_origin_clear_discard(struct cache *cache, struct bio *bio,
					    dm_oblock_t oblock, bool bio_has_pbd)
{
	if (bio_has_pbd)
		check_if_tick_bio_needed(cache, bio);
	remap_to_origin(cache, bio);
	if (bio_data_dir(bio) == WRITE)
		clear_discard(cache, oblock_to_dblock(cache, oblock));
}

static void remap_to_origin_clear_discard(struct cache *cache, struct bio *bio,
					  dm_oblock_t oblock)
{
	// FIXME: check_if_tick_bio_needed() is called way too much through this interface
	__remap_to_origin_clear_discard(cache, bio, oblock, true);
}

static void remap_to_cache_dirty(struct cache *cache, struct bio *bio,
				 dm_oblock_t oblock, dm_cblock_t cblock)
{
	check_if_tick_bio_needed(cache, bio);
	remap_to_cache(cache, bio, cblock);
	if (bio_data_dir(bio) == WRITE) {
		set_dirty(cache, cblock);
		clear_discard(cache, oblock_to_dblock(cache, oblock));
	}
}

static dm_oblock_t get_bio_block(struct cache *cache, struct bio *bio)
{
	sector_t block_nr = bio->bi_iter.bi_sector;

	if (!block_size_is_power_of_two(cache))
		(void) sector_div(block_nr, cache->sectors_per_block);
	else
		block_nr >>= cache->sectors_per_block_shift;

	return to_oblock(block_nr);
}

static bool accountable_bio(struct cache *cache, struct bio *bio)
{
	return bio_op(bio) != REQ_OP_DISCARD;
}

static void accounted_begin(struct cache *cache, struct bio *bio)
{
	struct per_bio_data *pb;

	if (accountable_bio(cache, bio)) {
		pb = get_per_bio_data(bio);
		pb->len = bio_sectors(bio);
		iot_io_begin(&cache->tracker, pb->len);
	}
}

static void accounted_complete(struct cache *cache, struct bio *bio)
{
	struct per_bio_data *pb = get_per_bio_data(bio);

	iot_io_end(&cache->tracker, pb->len);
}

static void accounted_request(struct cache *cache, struct bio *bio)
{
	accounted_begin(cache, bio);
	generic_make_request(bio);
}

static void issue_op(struct bio *bio, void *context)
{
	struct cache *cache = context;
	accounted_request(cache, bio);
}

/*
 * When running in writethrough mode we need to send writes to clean blocks
 * to both the cache and origin devices.  Clone the bio and send them in parallel.
 */
static void remap_to_origin_and_cache(struct cache *cache, struct bio *bio,
				      dm_oblock_t oblock, dm_cblock_t cblock)
{
	struct bio *origin_bio = bio_clone_fast(bio, GFP_NOIO, &cache->bs);

	BUG_ON(!origin_bio);

	bio_chain(origin_bio, bio);
	/*
	 * Passing false to __remap_to_origin_clear_discard() skips
	 * all code that might use per_bio_data (since clone doesn't have it)
	 */
	__remap_to_origin_clear_discard(cache, origin_bio, oblock, false);
	submit_bio(origin_bio);

	remap_to_cache(cache, bio, cblock);
}

/*----------------------------------------------------------------
 * Failure modes
 *--------------------------------------------------------------*/
static enum cache_metadata_mode get_cache_mode(struct cache *cache)
{
	return cache->features.mode;
}

static const char *cache_device_name(struct cache *cache)
{
	return dm_device_name(dm_table_get_md(cache->ti->table));
}

static void notify_mode_switch(struct cache *cache, enum cache_metadata_mode mode)
{
	const char *descs[] = {
		"write",
		"read-only",
		"fail"
	};

	dm_table_event(cache->ti->table);
	DMINFO("%s: switching cache to %s mode",
	       cache_device_name(cache), descs[(int)mode]);
}

static void set_cache_mode(struct cache *cache, enum cache_metadata_mode new_mode)
{
	bool needs_check;
	enum cache_metadata_mode old_mode = get_cache_mode(cache);

	if (dm_cache_metadata_needs_check(cache->cmd, &needs_check)) {
<<<<<<< HEAD
		DMERR("unable to read needs_check flag, setting failure mode");
=======
		DMERR("%s: unable to read needs_check flag, setting failure mode.",
		      cache_device_name(cache));
>>>>>>> 286cd8c7
		new_mode = CM_FAIL;
	}

	if (new_mode == CM_WRITE && needs_check) {
		DMERR("%s: unable to switch cache to write mode until repaired.",
		      cache_device_name(cache));
		if (old_mode != new_mode)
			new_mode = old_mode;
		else
			new_mode = CM_READ_ONLY;
	}

	/* Never move out of fail mode */
	if (old_mode == CM_FAIL)
		new_mode = CM_FAIL;

	switch (new_mode) {
	case CM_FAIL:
	case CM_READ_ONLY:
		dm_cache_metadata_set_read_only(cache->cmd);
		break;

	case CM_WRITE:
		dm_cache_metadata_set_read_write(cache->cmd);
		break;
	}

	cache->features.mode = new_mode;

	if (new_mode != old_mode)
		notify_mode_switch(cache, new_mode);
}

static void abort_transaction(struct cache *cache)
{
	const char *dev_name = cache_device_name(cache);

	if (get_cache_mode(cache) >= CM_READ_ONLY)
		return;

	DMERR_LIMIT("%s: aborting current metadata transaction", dev_name);
	if (dm_cache_metadata_abort(cache->cmd)) {
		DMERR("%s: failed to abort metadata transaction", dev_name);
		set_cache_mode(cache, CM_FAIL);
	}

	if (dm_cache_metadata_set_needs_check(cache->cmd)) {
		DMERR("%s: failed to set 'needs_check' flag in metadata", dev_name);
		set_cache_mode(cache, CM_FAIL);
	}
}

static void metadata_operation_failed(struct cache *cache, const char *op, int r)
{
	DMERR_LIMIT("%s: metadata operation '%s' failed: error = %d",
		    cache_device_name(cache), op, r);
	abort_transaction(cache);
	set_cache_mode(cache, CM_READ_ONLY);
}

/*----------------------------------------------------------------*/

static void load_stats(struct cache *cache)
{
	struct dm_cache_statistics stats;

	dm_cache_metadata_get_stats(cache->cmd, &stats);
	atomic_set(&cache->stats.read_hit, stats.read_hits);
	atomic_set(&cache->stats.read_miss, stats.read_misses);
	atomic_set(&cache->stats.write_hit, stats.write_hits);
	atomic_set(&cache->stats.write_miss, stats.write_misses);
}

static void save_stats(struct cache *cache)
{
	struct dm_cache_statistics stats;

	if (get_cache_mode(cache) >= CM_READ_ONLY)
		return;

	stats.read_hits = atomic_read(&cache->stats.read_hit);
	stats.read_misses = atomic_read(&cache->stats.read_miss);
	stats.write_hits = atomic_read(&cache->stats.write_hit);
	stats.write_misses = atomic_read(&cache->stats.write_miss);

	dm_cache_metadata_set_stats(cache->cmd, &stats);
}

static void update_stats(struct cache_stats *stats, enum policy_operation op)
{
	switch (op) {
	case POLICY_PROMOTE:
		atomic_inc(&stats->promotion);
		break;

	case POLICY_DEMOTE:
		atomic_inc(&stats->demotion);
		break;

	case POLICY_WRITEBACK:
		atomic_inc(&stats->writeback);
		break;
	}
}

/*----------------------------------------------------------------
 * Migration processing
 *
 * Migration covers moving data from the origin device to the cache, or
 * vice versa.
 *--------------------------------------------------------------*/

static void inc_io_migrations(struct cache *cache)
{
	atomic_inc(&cache->nr_io_migrations);
}

static void dec_io_migrations(struct cache *cache)
{
	atomic_dec(&cache->nr_io_migrations);
}

static bool discard_or_flush(struct bio *bio)
{
	return bio_op(bio) == REQ_OP_DISCARD || op_is_flush(bio->bi_opf);
}

static void calc_discard_block_range(struct cache *cache, struct bio *bio,
				     dm_dblock_t *b, dm_dblock_t *e)
{
	sector_t sb = bio->bi_iter.bi_sector;
	sector_t se = bio_end_sector(bio);

	*b = to_dblock(dm_sector_div_up(sb, cache->discard_block_size));

	if (se - sb < cache->discard_block_size)
		*e = *b;
	else
		*e = to_dblock(block_div(se, cache->discard_block_size));
}

/*----------------------------------------------------------------*/

static void prevent_background_work(struct cache *cache)
{
	lockdep_off();
	down_write(&cache->background_work_lock);
	lockdep_on();
}

static void allow_background_work(struct cache *cache)
{
	lockdep_off();
	up_write(&cache->background_work_lock);
	lockdep_on();
}

static bool background_work_begin(struct cache *cache)
{
	bool r;

	lockdep_off();
	r = down_read_trylock(&cache->background_work_lock);
	lockdep_on();

	return r;
}

static void background_work_end(struct cache *cache)
{
	lockdep_off();
	up_read(&cache->background_work_lock);
	lockdep_on();
}

/*----------------------------------------------------------------*/

static bool bio_writes_complete_block(struct cache *cache, struct bio *bio)
{
	return (bio_data_dir(bio) == WRITE) &&
		(bio->bi_iter.bi_size == (cache->sectors_per_block << SECTOR_SHIFT));
}

static bool optimisable_bio(struct cache *cache, struct bio *bio, dm_oblock_t block)
{
	return writeback_mode(cache) &&
		(is_discarded_oblock(cache, block) || bio_writes_complete_block(cache, bio));
}

static void quiesce(struct dm_cache_migration *mg,
		    void (*continuation)(struct work_struct *))
{
	init_continuation(&mg->k, continuation);
	dm_cell_quiesce_v2(mg->cache->prison, mg->cell, &mg->k.ws);
}

static struct dm_cache_migration *ws_to_mg(struct work_struct *ws)
{
	struct continuation *k = container_of(ws, struct continuation, ws);
	return container_of(k, struct dm_cache_migration, k);
}

static void copy_complete(int read_err, unsigned long write_err, void *context)
{
	struct dm_cache_migration *mg = container_of(context, struct dm_cache_migration, k);

	if (read_err || write_err)
		mg->k.input = BLK_STS_IOERR;

	queue_continuation(mg->cache->wq, &mg->k);
}

static void copy(struct dm_cache_migration *mg, bool promote)
{
	struct dm_io_region o_region, c_region;
	struct cache *cache = mg->cache;

	o_region.bdev = cache->origin_dev->bdev;
	o_region.sector = from_oblock(mg->op->oblock) * cache->sectors_per_block;
	o_region.count = cache->sectors_per_block;

	c_region.bdev = cache->cache_dev->bdev;
	c_region.sector = from_cblock(mg->op->cblock) * cache->sectors_per_block;
	c_region.count = cache->sectors_per_block;

	if (promote)
		dm_kcopyd_copy(cache->copier, &o_region, 1, &c_region, 0, copy_complete, &mg->k);
	else
		dm_kcopyd_copy(cache->copier, &c_region, 1, &o_region, 0, copy_complete, &mg->k);
}

static void bio_drop_shared_lock(struct cache *cache, struct bio *bio)
{
	struct per_bio_data *pb = get_per_bio_data(bio);

	if (pb->cell && dm_cell_put_v2(cache->prison, pb->cell))
		free_prison_cell(cache, pb->cell);
	pb->cell = NULL;
}

static void overwrite_endio(struct bio *bio)
{
	struct dm_cache_migration *mg = bio->bi_private;
	struct cache *cache = mg->cache;
	struct per_bio_data *pb = get_per_bio_data(bio);

	dm_unhook_bio(&pb->hook_info, bio);

	if (bio->bi_status)
		mg->k.input = bio->bi_status;

	queue_continuation(cache->wq, &mg->k);
}

static void overwrite(struct dm_cache_migration *mg,
		      void (*continuation)(struct work_struct *))
{
	struct bio *bio = mg->overwrite_bio;
	struct per_bio_data *pb = get_per_bio_data(bio);

	dm_hook_bio(&pb->hook_info, bio, overwrite_endio, mg);

	/*
	 * The overwrite bio is part of the copy operation, as such it does
	 * not set/clear discard or dirty flags.
	 */
	if (mg->op->op == POLICY_PROMOTE)
		remap_to_cache(mg->cache, bio, mg->op->cblock);
	else
		remap_to_origin(mg->cache, bio);

	init_continuation(&mg->k, continuation);
	accounted_request(mg->cache, bio);
}

/*
 * Migration steps:
 *
 * 1) exclusive lock preventing WRITEs
 * 2) quiesce
 * 3) copy or issue overwrite bio
 * 4) upgrade to exclusive lock preventing READs and WRITEs
 * 5) quiesce
 * 6) update metadata and commit
 * 7) unlock
 */
static void mg_complete(struct dm_cache_migration *mg, bool success)
{
	struct bio_list bios;
	struct cache *cache = mg->cache;
	struct policy_work *op = mg->op;
	dm_cblock_t cblock = op->cblock;

	if (success)
		update_stats(&cache->stats, op->op);

	switch (op->op) {
	case POLICY_PROMOTE:
		clear_discard(cache, oblock_to_dblock(cache, op->oblock));
		policy_complete_background_work(cache->policy, op, success);

		if (mg->overwrite_bio) {
			if (success)
				force_set_dirty(cache, cblock);
			else if (mg->k.input)
				mg->overwrite_bio->bi_status = mg->k.input;
			else
				mg->overwrite_bio->bi_status = BLK_STS_IOERR;
			bio_endio(mg->overwrite_bio);
		} else {
			if (success)
				force_clear_dirty(cache, cblock);
			dec_io_migrations(cache);
		}
		break;

	case POLICY_DEMOTE:
		/*
		 * We clear dirty here to update the nr_dirty counter.
		 */
		if (success)
			force_clear_dirty(cache, cblock);
		policy_complete_background_work(cache->policy, op, success);
		dec_io_migrations(cache);
		break;

	case POLICY_WRITEBACK:
		if (success)
			force_clear_dirty(cache, cblock);
		policy_complete_background_work(cache->policy, op, success);
		dec_io_migrations(cache);
		break;
	}

	bio_list_init(&bios);
	if (mg->cell) {
		if (dm_cell_unlock_v2(cache->prison, mg->cell, &bios))
			free_prison_cell(cache, mg->cell);
	}

	free_migration(mg);
	defer_bios(cache, &bios);
	wake_migration_worker(cache);

	background_work_end(cache);
}

static void mg_success(struct work_struct *ws)
{
	struct dm_cache_migration *mg = ws_to_mg(ws);
	mg_complete(mg, mg->k.input == 0);
}

static void mg_update_metadata(struct work_struct *ws)
{
	int r;
	struct dm_cache_migration *mg = ws_to_mg(ws);
	struct cache *cache = mg->cache;
	struct policy_work *op = mg->op;

	switch (op->op) {
	case POLICY_PROMOTE:
		r = dm_cache_insert_mapping(cache->cmd, op->cblock, op->oblock);
		if (r) {
			DMERR_LIMIT("%s: migration failed; couldn't insert mapping",
				    cache_device_name(cache));
			metadata_operation_failed(cache, "dm_cache_insert_mapping", r);

			mg_complete(mg, false);
			return;
		}
		mg_complete(mg, true);
		break;

	case POLICY_DEMOTE:
		r = dm_cache_remove_mapping(cache->cmd, op->cblock);
		if (r) {
			DMERR_LIMIT("%s: migration failed; couldn't update on disk metadata",
				    cache_device_name(cache));
			metadata_operation_failed(cache, "dm_cache_remove_mapping", r);

			mg_complete(mg, false);
			return;
		}

		/*
		 * It would be nice if we only had to commit when a REQ_FLUSH
		 * comes through.  But there's one scenario that we have to
		 * look out for:
		 *
		 * - vblock x in a cache block
		 * - domotion occurs
		 * - cache block gets reallocated and over written
		 * - crash
		 *
		 * When we recover, because there was no commit the cache will
		 * rollback to having the data for vblock x in the cache block.
		 * But the cache block has since been overwritten, so it'll end
		 * up pointing to data that was never in 'x' during the history
		 * of the device.
		 *
		 * To avoid this issue we require a commit as part of the
		 * demotion operation.
		 */
		init_continuation(&mg->k, mg_success);
		continue_after_commit(&cache->committer, &mg->k);
		schedule_commit(&cache->committer);
		break;

	case POLICY_WRITEBACK:
		mg_complete(mg, true);
		break;
	}
}

static void mg_update_metadata_after_copy(struct work_struct *ws)
{
	struct dm_cache_migration *mg = ws_to_mg(ws);

	/*
	 * Did the copy succeed?
	 */
	if (mg->k.input)
		mg_complete(mg, false);
	else
		mg_update_metadata(ws);
}

static void mg_upgrade_lock(struct work_struct *ws)
{
	int r;
	struct dm_cache_migration *mg = ws_to_mg(ws);

	/*
	 * Did the copy succeed?
	 */
	if (mg->k.input)
		mg_complete(mg, false);

	else {
		/*
		 * Now we want the lock to prevent both reads and writes.
		 */
		r = dm_cell_lock_promote_v2(mg->cache->prison, mg->cell,
					    READ_WRITE_LOCK_LEVEL);
		if (r < 0)
			mg_complete(mg, false);

		else if (r)
			quiesce(mg, mg_update_metadata);

		else
			mg_update_metadata(ws);
	}
}

static void mg_full_copy(struct work_struct *ws)
{
	struct dm_cache_migration *mg = ws_to_mg(ws);
	struct cache *cache = mg->cache;
	struct policy_work *op = mg->op;
	bool is_policy_promote = (op->op == POLICY_PROMOTE);

	if ((!is_policy_promote && !is_dirty(cache, op->cblock)) ||
	    is_discarded_oblock(cache, op->oblock)) {
		mg_upgrade_lock(ws);
		return;
	}

	init_continuation(&mg->k, mg_upgrade_lock);
	copy(mg, is_policy_promote);
}

static void mg_copy(struct work_struct *ws)
{
	struct dm_cache_migration *mg = ws_to_mg(ws);

	if (mg->overwrite_bio) {
		/*
		 * No exclusive lock was held when we last checked if the bio
		 * was optimisable.  So we have to check again in case things
		 * have changed (eg, the block may no longer be discarded).
		 */
		if (!optimisable_bio(mg->cache, mg->overwrite_bio, mg->op->oblock)) {
			/*
			 * Fallback to a real full copy after doing some tidying up.
			 */
			bool rb = bio_detain_shared(mg->cache, mg->op->oblock, mg->overwrite_bio);
			BUG_ON(rb); /* An exclussive lock must _not_ be held for this block */
			mg->overwrite_bio = NULL;
			inc_io_migrations(mg->cache);
			mg_full_copy(ws);
			return;
		}

		/*
		 * It's safe to do this here, even though it's new data
		 * because all IO has been locked out of the block.
		 *
		 * mg_lock_writes() already took READ_WRITE_LOCK_LEVEL
		 * so _not_ using mg_upgrade_lock() as continutation.
		 */
		overwrite(mg, mg_update_metadata_after_copy);

	} else
		mg_full_copy(ws);
}

static int mg_lock_writes(struct dm_cache_migration *mg)
{
	int r;
	struct dm_cell_key_v2 key;
	struct cache *cache = mg->cache;
	struct dm_bio_prison_cell_v2 *prealloc;

	prealloc = alloc_prison_cell(cache);

	/*
	 * Prevent writes to the block, but allow reads to continue.
	 * Unless we're using an overwrite bio, in which case we lock
	 * everything.
	 */
	build_key(mg->op->oblock, oblock_succ(mg->op->oblock), &key);
	r = dm_cell_lock_v2(cache->prison, &key,
			    mg->overwrite_bio ?  READ_WRITE_LOCK_LEVEL : WRITE_LOCK_LEVEL,
			    prealloc, &mg->cell);
	if (r < 0) {
		free_prison_cell(cache, prealloc);
		mg_complete(mg, false);
		return r;
	}

	if (mg->cell != prealloc)
		free_prison_cell(cache, prealloc);

	if (r == 0)
		mg_copy(&mg->k.ws);
	else
		quiesce(mg, mg_copy);

	return 0;
}

static int mg_start(struct cache *cache, struct policy_work *op, struct bio *bio)
{
	struct dm_cache_migration *mg;

	if (!background_work_begin(cache)) {
		policy_complete_background_work(cache->policy, op, false);
		return -EPERM;
	}

	mg = alloc_migration(cache);

	mg->op = op;
	mg->overwrite_bio = bio;

	if (!bio)
		inc_io_migrations(cache);

	return mg_lock_writes(mg);
}

/*----------------------------------------------------------------
 * invalidation processing
 *--------------------------------------------------------------*/

static void invalidate_complete(struct dm_cache_migration *mg, bool success)
{
	struct bio_list bios;
	struct cache *cache = mg->cache;

	bio_list_init(&bios);
	if (dm_cell_unlock_v2(cache->prison, mg->cell, &bios))
		free_prison_cell(cache, mg->cell);

	if (!success && mg->overwrite_bio)
		bio_io_error(mg->overwrite_bio);

	free_migration(mg);
	defer_bios(cache, &bios);

	background_work_end(cache);
}

static void invalidate_completed(struct work_struct *ws)
{
	struct dm_cache_migration *mg = ws_to_mg(ws);
	invalidate_complete(mg, !mg->k.input);
}

static int invalidate_cblock(struct cache *cache, dm_cblock_t cblock)
{
	int r = policy_invalidate_mapping(cache->policy, cblock);
	if (!r) {
		r = dm_cache_remove_mapping(cache->cmd, cblock);
		if (r) {
			DMERR_LIMIT("%s: invalidation failed; couldn't update on disk metadata",
				    cache_device_name(cache));
			metadata_operation_failed(cache, "dm_cache_remove_mapping", r);
		}

	} else if (r == -ENODATA) {
		/*
		 * Harmless, already unmapped.
		 */
		r = 0;

	} else
		DMERR("%s: policy_invalidate_mapping failed", cache_device_name(cache));

	return r;
}

static void invalidate_remove(struct work_struct *ws)
{
	int r;
	struct dm_cache_migration *mg = ws_to_mg(ws);
	struct cache *cache = mg->cache;

	r = invalidate_cblock(cache, mg->invalidate_cblock);
	if (r) {
		invalidate_complete(mg, false);
		return;
	}

	init_continuation(&mg->k, invalidate_completed);
	continue_after_commit(&cache->committer, &mg->k);
	remap_to_origin_clear_discard(cache, mg->overwrite_bio, mg->invalidate_oblock);
	mg->overwrite_bio = NULL;
	schedule_commit(&cache->committer);
}

static int invalidate_lock(struct dm_cache_migration *mg)
{
	int r;
	struct dm_cell_key_v2 key;
	struct cache *cache = mg->cache;
	struct dm_bio_prison_cell_v2 *prealloc;

	prealloc = alloc_prison_cell(cache);

	build_key(mg->invalidate_oblock, oblock_succ(mg->invalidate_oblock), &key);
	r = dm_cell_lock_v2(cache->prison, &key,
			    READ_WRITE_LOCK_LEVEL, prealloc, &mg->cell);
	if (r < 0) {
		free_prison_cell(cache, prealloc);
		invalidate_complete(mg, false);
		return r;
	}

	if (mg->cell != prealloc)
		free_prison_cell(cache, prealloc);

	if (r)
		quiesce(mg, invalidate_remove);

	else {
		/*
		 * We can't call invalidate_remove() directly here because we
		 * might still be in request context.
		 */
		init_continuation(&mg->k, invalidate_remove);
		queue_work(cache->wq, &mg->k.ws);
	}

	return 0;
}

static int invalidate_start(struct cache *cache, dm_cblock_t cblock,
			    dm_oblock_t oblock, struct bio *bio)
{
	struct dm_cache_migration *mg;

	if (!background_work_begin(cache))
		return -EPERM;

	mg = alloc_migration(cache);

	mg->overwrite_bio = bio;
	mg->invalidate_cblock = cblock;
	mg->invalidate_oblock = oblock;

	return invalidate_lock(mg);
}

/*----------------------------------------------------------------
 * bio processing
 *--------------------------------------------------------------*/

enum busy {
	IDLE,
	BUSY
};

static enum busy spare_migration_bandwidth(struct cache *cache)
{
	bool idle = iot_idle_for(&cache->tracker, HZ);
	sector_t current_volume = (atomic_read(&cache->nr_io_migrations) + 1) *
		cache->sectors_per_block;

	if (idle && current_volume <= cache->migration_threshold)
		return IDLE;
	else
		return BUSY;
}

static void inc_hit_counter(struct cache *cache, struct bio *bio)
{
	atomic_inc(bio_data_dir(bio) == READ ?
		   &cache->stats.read_hit : &cache->stats.write_hit);
}

static void inc_miss_counter(struct cache *cache, struct bio *bio)
{
	atomic_inc(bio_data_dir(bio) == READ ?
		   &cache->stats.read_miss : &cache->stats.write_miss);
}

/*----------------------------------------------------------------*/

static int map_bio(struct cache *cache, struct bio *bio, dm_oblock_t block,
		   bool *commit_needed)
{
	int r, data_dir;
	bool rb, background_queued;
	dm_cblock_t cblock;

	*commit_needed = false;

	rb = bio_detain_shared(cache, block, bio);
	if (!rb) {
		/*
		 * An exclusive lock is held for this block, so we have to
		 * wait.  We set the commit_needed flag so the current
		 * transaction will be committed asap, allowing this lock
		 * to be dropped.
		 */
		*commit_needed = true;
		return DM_MAPIO_SUBMITTED;
	}

	data_dir = bio_data_dir(bio);

	if (optimisable_bio(cache, bio, block)) {
		struct policy_work *op = NULL;

		r = policy_lookup_with_work(cache->policy, block, &cblock, data_dir, true, &op);
		if (unlikely(r && r != -ENOENT)) {
			DMERR_LIMIT("%s: policy_lookup_with_work() failed with r = %d",
				    cache_device_name(cache), r);
			bio_io_error(bio);
			return DM_MAPIO_SUBMITTED;
		}

		if (r == -ENOENT && op) {
			bio_drop_shared_lock(cache, bio);
			BUG_ON(op->op != POLICY_PROMOTE);
			mg_start(cache, op, bio);
			return DM_MAPIO_SUBMITTED;
		}
	} else {
		r = policy_lookup(cache->policy, block, &cblock, data_dir, false, &background_queued);
		if (unlikely(r && r != -ENOENT)) {
			DMERR_LIMIT("%s: policy_lookup() failed with r = %d",
				    cache_device_name(cache), r);
			bio_io_error(bio);
			return DM_MAPIO_SUBMITTED;
		}

		if (background_queued)
			wake_migration_worker(cache);
	}

	if (r == -ENOENT) {
		struct per_bio_data *pb = get_per_bio_data(bio);

		/*
		 * Miss.
		 */
		inc_miss_counter(cache, bio);
		if (pb->req_nr == 0) {
			accounted_begin(cache, bio);
			remap_to_origin_clear_discard(cache, bio, block);
		} else {
			/*
			 * This is a duplicate writethrough io that is no
			 * longer needed because the block has been demoted.
			 */
			bio_endio(bio);
			return DM_MAPIO_SUBMITTED;
		}
	} else {
		/*
		 * Hit.
		 */
		inc_hit_counter(cache, bio);

		/*
		 * Passthrough always maps to the origin, invalidating any
		 * cache blocks that are written to.
		 */
		if (passthrough_mode(cache)) {
			if (bio_data_dir(bio) == WRITE) {
				bio_drop_shared_lock(cache, bio);
				atomic_inc(&cache->stats.demotion);
				invalidate_start(cache, cblock, block, bio);
			} else
				remap_to_origin_clear_discard(cache, bio, block);
		} else {
			if (bio_data_dir(bio) == WRITE && writethrough_mode(cache) &&
			    !is_dirty(cache, cblock)) {
				remap_to_origin_and_cache(cache, bio, block, cblock);
				accounted_begin(cache, bio);
			} else
				remap_to_cache_dirty(cache, bio, block, cblock);
		}
	}

	/*
	 * dm core turns FUA requests into a separate payload and FLUSH req.
	 */
	if (bio->bi_opf & REQ_FUA) {
		/*
		 * issue_after_commit will call accounted_begin a second time.  So
		 * we call accounted_complete() to avoid double accounting.
		 */
		accounted_complete(cache, bio);
		issue_after_commit(&cache->committer, bio);
		*commit_needed = true;
		return DM_MAPIO_SUBMITTED;
	}

	return DM_MAPIO_REMAPPED;
}

static bool process_bio(struct cache *cache, struct bio *bio)
{
	bool commit_needed;

	if (map_bio(cache, bio, get_bio_block(cache, bio), &commit_needed) == DM_MAPIO_REMAPPED)
		generic_make_request(bio);

	return commit_needed;
}

/*
 * A non-zero return indicates read_only or fail_io mode.
 */
static int commit(struct cache *cache, bool clean_shutdown)
{
	int r;

	if (get_cache_mode(cache) >= CM_READ_ONLY)
		return -EINVAL;

	atomic_inc(&cache->stats.commit_count);
	r = dm_cache_commit(cache->cmd, clean_shutdown);
	if (r)
		metadata_operation_failed(cache, "dm_cache_commit", r);

	return r;
}

/*
 * Used by the batcher.
 */
static blk_status_t commit_op(void *context)
{
	struct cache *cache = context;

	if (dm_cache_changed_this_transaction(cache->cmd))
		return errno_to_blk_status(commit(cache, false));

	return 0;
}

/*----------------------------------------------------------------*/

static bool process_flush_bio(struct cache *cache, struct bio *bio)
{
	struct per_bio_data *pb = get_per_bio_data(bio);

	if (!pb->req_nr)
		remap_to_origin(cache, bio);
	else
		remap_to_cache(cache, bio, 0);

	issue_after_commit(&cache->committer, bio);
	return true;
}

static bool process_discard_bio(struct cache *cache, struct bio *bio)
{
	dm_dblock_t b, e;

	// FIXME: do we need to lock the region?  Or can we just assume the
	// user wont be so foolish as to issue discard concurrently with
	// other IO?
	calc_discard_block_range(cache, bio, &b, &e);
	while (b != e) {
		set_discard(cache, b);
		b = to_dblock(from_dblock(b) + 1);
	}

	bio_endio(bio);

	return false;
}

static void process_deferred_bios(struct work_struct *ws)
{
<<<<<<< HEAD
	cancel_delayed_work_sync(&cache->waker);
	drain_workqueue(cache->wq);
}
=======
	struct cache *cache = container_of(ws, struct cache, deferred_bio_worker);
>>>>>>> 286cd8c7

	unsigned long flags;
	bool commit_needed = false;
	struct bio_list bios;
	struct bio *bio;

	bio_list_init(&bios);

	spin_lock_irqsave(&cache->lock, flags);
	bio_list_merge(&bios, &cache->deferred_bios);
	bio_list_init(&cache->deferred_bios);
	spin_unlock_irqrestore(&cache->lock, flags);

	while ((bio = bio_list_pop(&bios))) {
		if (bio->bi_opf & REQ_PREFLUSH)
			commit_needed = process_flush_bio(cache, bio) || commit_needed;

		else if (bio_op(bio) == REQ_OP_DISCARD)
			commit_needed = process_discard_bio(cache, bio) || commit_needed;

		else
			commit_needed = process_bio(cache, bio) || commit_needed;
		cond_resched();
	}

	if (commit_needed)
		schedule_commit(&cache->committer);
}

/*----------------------------------------------------------------
 * Main worker loop
 *--------------------------------------------------------------*/

static void requeue_deferred_bios(struct cache *cache)
{
	struct bio *bio;
	struct bio_list bios;

	bio_list_init(&bios);
	bio_list_merge(&bios, &cache->deferred_bios);
	bio_list_init(&cache->deferred_bios);

	while ((bio = bio_list_pop(&bios))) {
		bio->bi_status = BLK_STS_DM_REQUEUE;
		bio_endio(bio);
		cond_resched();
	}
}

/*
 * We want to commit periodically so that not too much
 * unwritten metadata builds up.
 */
static void do_waker(struct work_struct *ws)
{
	struct cache *cache = container_of(to_delayed_work(ws), struct cache, waker);

	policy_tick(cache->policy, true);
	wake_migration_worker(cache);
	schedule_commit(&cache->committer);
	queue_delayed_work(cache->wq, &cache->waker, COMMIT_PERIOD);
}

static void check_migrations(struct work_struct *ws)
{
<<<<<<< HEAD
	struct request_queue *q = bdev_get_queue(dev->bdev);
	return bdi_congested(q->backing_dev_info, bdi_bits);
}
=======
	int r;
	struct policy_work *op;
	struct cache *cache = container_of(ws, struct cache, migration_worker);
	enum busy b;
>>>>>>> 286cd8c7

	for (;;) {
		b = spare_migration_bandwidth(cache);

		r = policy_get_background_work(cache->policy, b == IDLE, &op);
		if (r == -ENODATA)
			break;

		if (r) {
			DMERR_LIMIT("%s: policy_background_work failed",
				    cache_device_name(cache));
			break;
		}

		r = mg_start(cache, op, NULL);
		if (r)
			break;

		cond_resched();
	}
}

/*----------------------------------------------------------------
 * Target methods
 *--------------------------------------------------------------*/

/*
 * This function gets called on the error paths of the constructor, so we
 * have to cope with a partially initialised struct.
 */
static void destroy(struct cache *cache)
{
	unsigned i;

	mempool_exit(&cache->migration_pool);

	if (cache->prison)
		dm_bio_prison_destroy_v2(cache->prison);

	cancel_delayed_work_sync(&cache->waker);
	if (cache->wq)
		destroy_workqueue(cache->wq);

	if (cache->dirty_bitset)
		free_bitset(cache->dirty_bitset);

	if (cache->discard_bitset)
		free_bitset(cache->discard_bitset);

	if (cache->copier)
		dm_kcopyd_client_destroy(cache->copier);

	if (cache->cmd)
		dm_cache_metadata_close(cache->cmd);

	if (cache->metadata_dev)
		dm_put_device(cache->ti, cache->metadata_dev);

	if (cache->origin_dev)
		dm_put_device(cache->ti, cache->origin_dev);

	if (cache->cache_dev)
		dm_put_device(cache->ti, cache->cache_dev);

	if (cache->policy)
		dm_cache_policy_destroy(cache->policy);

	for (i = 0; i < cache->nr_ctr_args ; i++)
		kfree(cache->ctr_args[i]);
	kfree(cache->ctr_args);

	bioset_exit(&cache->bs);

	kfree(cache);
}

static void cache_dtr(struct dm_target *ti)
{
	struct cache *cache = ti->private;

	destroy(cache);
}

static sector_t get_dev_size(struct dm_dev *dev)
{
	return i_size_read(dev->bdev->bd_inode) >> SECTOR_SHIFT;
}

/*----------------------------------------------------------------*/

/*
 * Construct a cache device mapping.
 *
 * cache <metadata dev> <cache dev> <origin dev> <block size>
 *       <#feature args> [<feature arg>]*
 *       <policy> <#policy args> [<policy arg>]*
 *
 * metadata dev    : fast device holding the persistent metadata
 * cache dev	   : fast device holding cached data blocks
 * origin dev	   : slow device holding original data blocks
 * block size	   : cache unit size in sectors
 *
 * #feature args   : number of feature arguments passed
 * feature args    : writethrough.  (The default is writeback.)
 *
 * policy	   : the replacement policy to use
 * #policy args    : an even number of policy arguments corresponding
 *		     to key/value pairs passed to the policy
 * policy args	   : key/value pairs passed to the policy
 *		     E.g. 'sequential_threshold 1024'
 *		     See cache-policies.txt for details.
 *
 * Optional feature arguments are:
 *   writethrough  : write through caching that prohibits cache block
 *		     content from being different from origin block content.
 *		     Without this argument, the default behaviour is to write
 *		     back cache block contents later for performance reasons,
 *		     so they may differ from the corresponding origin blocks.
 */
struct cache_args {
	struct dm_target *ti;

	struct dm_dev *metadata_dev;

	struct dm_dev *cache_dev;
	sector_t cache_sectors;

	struct dm_dev *origin_dev;
	sector_t origin_sectors;

	uint32_t block_size;

	const char *policy_name;
	int policy_argc;
	const char **policy_argv;

	struct cache_features features;
};

static void destroy_cache_args(struct cache_args *ca)
{
	if (ca->metadata_dev)
		dm_put_device(ca->ti, ca->metadata_dev);

	if (ca->cache_dev)
		dm_put_device(ca->ti, ca->cache_dev);

	if (ca->origin_dev)
		dm_put_device(ca->ti, ca->origin_dev);

	kfree(ca);
}

static bool at_least_one_arg(struct dm_arg_set *as, char **error)
{
	if (!as->argc) {
		*error = "Insufficient args";
		return false;
	}

	return true;
}

static int parse_metadata_dev(struct cache_args *ca, struct dm_arg_set *as,
			      char **error)
{
	int r;
	sector_t metadata_dev_size;
	char b[BDEVNAME_SIZE];

	if (!at_least_one_arg(as, error))
		return -EINVAL;

	r = dm_get_device(ca->ti, dm_shift_arg(as), FMODE_READ | FMODE_WRITE,
			  &ca->metadata_dev);
	if (r) {
		*error = "Error opening metadata device";
		return r;
	}

	metadata_dev_size = get_dev_size(ca->metadata_dev);
	if (metadata_dev_size > DM_CACHE_METADATA_MAX_SECTORS_WARNING)
		DMWARN("Metadata device %s is larger than %u sectors: excess space will not be used.",
		       bdevname(ca->metadata_dev->bdev, b), THIN_METADATA_MAX_SECTORS);

	return 0;
}

static int parse_cache_dev(struct cache_args *ca, struct dm_arg_set *as,
			   char **error)
{
	int r;

	if (!at_least_one_arg(as, error))
		return -EINVAL;

	r = dm_get_device(ca->ti, dm_shift_arg(as), FMODE_READ | FMODE_WRITE,
			  &ca->cache_dev);
	if (r) {
		*error = "Error opening cache device";
		return r;
	}
	ca->cache_sectors = get_dev_size(ca->cache_dev);

	return 0;
}

static int parse_origin_dev(struct cache_args *ca, struct dm_arg_set *as,
			    char **error)
{
	int r;

	if (!at_least_one_arg(as, error))
		return -EINVAL;

	r = dm_get_device(ca->ti, dm_shift_arg(as), FMODE_READ | FMODE_WRITE,
			  &ca->origin_dev);
	if (r) {
		*error = "Error opening origin device";
		return r;
	}

	ca->origin_sectors = get_dev_size(ca->origin_dev);
	if (ca->ti->len > ca->origin_sectors) {
		*error = "Device size larger than cached device";
		return -EINVAL;
	}

	return 0;
}

static int parse_block_size(struct cache_args *ca, struct dm_arg_set *as,
			    char **error)
{
	unsigned long block_size;

	if (!at_least_one_arg(as, error))
		return -EINVAL;

	if (kstrtoul(dm_shift_arg(as), 10, &block_size) || !block_size ||
	    block_size < DATA_DEV_BLOCK_SIZE_MIN_SECTORS ||
	    block_size > DATA_DEV_BLOCK_SIZE_MAX_SECTORS ||
	    block_size & (DATA_DEV_BLOCK_SIZE_MIN_SECTORS - 1)) {
		*error = "Invalid data block size";
		return -EINVAL;
	}

	if (block_size > ca->cache_sectors) {
		*error = "Data block size is larger than the cache device";
		return -EINVAL;
	}

	ca->block_size = block_size;

	return 0;
}

static void init_features(struct cache_features *cf)
{
	cf->mode = CM_WRITE;
	cf->io_mode = CM_IO_WRITEBACK;
	cf->metadata_version = 1;
}

static int parse_features(struct cache_args *ca, struct dm_arg_set *as,
			  char **error)
{
	static const struct dm_arg _args[] = {
		{0, 2, "Invalid number of cache feature arguments"},
	};

	int r, mode_ctr = 0;
	unsigned argc;
	const char *arg;
	struct cache_features *cf = &ca->features;

	init_features(cf);

	r = dm_read_arg_group(_args, as, &argc, error);
	if (r)
		return -EINVAL;

	while (argc--) {
		arg = dm_shift_arg(as);

		if (!strcasecmp(arg, "writeback")) {
			cf->io_mode = CM_IO_WRITEBACK;
			mode_ctr++;
		}

		else if (!strcasecmp(arg, "writethrough")) {
			cf->io_mode = CM_IO_WRITETHROUGH;
			mode_ctr++;
		}

		else if (!strcasecmp(arg, "passthrough")) {
			cf->io_mode = CM_IO_PASSTHROUGH;
			mode_ctr++;
		}

		else if (!strcasecmp(arg, "metadata2"))
			cf->metadata_version = 2;

		else {
			*error = "Unrecognised cache feature requested";
			return -EINVAL;
		}
	}

	if (mode_ctr > 1) {
		*error = "Duplicate cache io_mode features requested";
		return -EINVAL;
	}

	return 0;
}

static int parse_policy(struct cache_args *ca, struct dm_arg_set *as,
			char **error)
{
	static const struct dm_arg _args[] = {
		{0, 1024, "Invalid number of policy arguments"},
	};

	int r;

	if (!at_least_one_arg(as, error))
		return -EINVAL;

	ca->policy_name = dm_shift_arg(as);

	r = dm_read_arg_group(_args, as, &ca->policy_argc, error);
	if (r)
		return -EINVAL;

	ca->policy_argv = (const char **)as->argv;
	dm_consume_args(as, ca->policy_argc);

	return 0;
}

static int parse_cache_args(struct cache_args *ca, int argc, char **argv,
			    char **error)
{
	int r;
	struct dm_arg_set as;

	as.argc = argc;
	as.argv = argv;

	r = parse_metadata_dev(ca, &as, error);
	if (r)
		return r;

	r = parse_cache_dev(ca, &as, error);
	if (r)
		return r;

	r = parse_origin_dev(ca, &as, error);
	if (r)
		return r;

	r = parse_block_size(ca, &as, error);
	if (r)
		return r;

	r = parse_features(ca, &as, error);
	if (r)
		return r;

	r = parse_policy(ca, &as, error);
	if (r)
		return r;

	return 0;
}

/*----------------------------------------------------------------*/

static struct kmem_cache *migration_cache;

#define NOT_CORE_OPTION 1

static int process_config_option(struct cache *cache, const char *key, const char *value)
{
	unsigned long tmp;

	if (!strcasecmp(key, "migration_threshold")) {
		if (kstrtoul(value, 10, &tmp))
			return -EINVAL;

		cache->migration_threshold = tmp;
		return 0;
	}

	return NOT_CORE_OPTION;
}

static int set_config_value(struct cache *cache, const char *key, const char *value)
{
	int r = process_config_option(cache, key, value);

	if (r == NOT_CORE_OPTION)
		r = policy_set_config_value(cache->policy, key, value);

	if (r)
		DMWARN("bad config value for %s: %s", key, value);

	return r;
}

static int set_config_values(struct cache *cache, int argc, const char **argv)
{
	int r = 0;

	if (argc & 1) {
		DMWARN("Odd number of policy arguments given but they should be <key> <value> pairs.");
		return -EINVAL;
	}

	while (argc) {
		r = set_config_value(cache, argv[0], argv[1]);
		if (r)
			break;

		argc -= 2;
		argv += 2;
	}

	return r;
}

static int create_cache_policy(struct cache *cache, struct cache_args *ca,
			       char **error)
{
	struct dm_cache_policy *p = dm_cache_policy_create(ca->policy_name,
							   cache->cache_size,
							   cache->origin_sectors,
							   cache->sectors_per_block);
	if (IS_ERR(p)) {
		*error = "Error creating cache's policy";
		return PTR_ERR(p);
	}
	cache->policy = p;
	BUG_ON(!cache->policy);

	return 0;
}

/*
 * We want the discard block size to be at least the size of the cache
 * block size and have no more than 2^14 discard blocks across the origin.
 */
#define MAX_DISCARD_BLOCKS (1 << 14)

static bool too_many_discard_blocks(sector_t discard_block_size,
				    sector_t origin_size)
{
	(void) sector_div(origin_size, discard_block_size);

	return origin_size > MAX_DISCARD_BLOCKS;
}

static sector_t calculate_discard_block_size(sector_t cache_block_size,
					     sector_t origin_size)
{
	sector_t discard_block_size = cache_block_size;

	if (origin_size)
		while (too_many_discard_blocks(discard_block_size, origin_size))
			discard_block_size *= 2;

	return discard_block_size;
}

static void set_cache_size(struct cache *cache, dm_cblock_t size)
{
	dm_block_t nr_blocks = from_cblock(size);

	if (nr_blocks > (1 << 20) && cache->cache_size != size)
		DMWARN_LIMIT("You have created a cache device with a lot of individual cache blocks (%llu)\n"
			     "All these mappings can consume a lot of kernel memory, and take some time to read/write.\n"
			     "Please consider increasing the cache block size to reduce the overall cache block count.",
			     (unsigned long long) nr_blocks);

	cache->cache_size = size;
}

static int is_congested(struct dm_dev *dev, int bdi_bits)
{
	struct request_queue *q = bdev_get_queue(dev->bdev);
	return bdi_congested(q->backing_dev_info, bdi_bits);
}

static int cache_is_congested(struct dm_target_callbacks *cb, int bdi_bits)
{
	struct cache *cache = container_of(cb, struct cache, callbacks);

	return is_congested(cache->origin_dev, bdi_bits) ||
		is_congested(cache->cache_dev, bdi_bits);
}

#define DEFAULT_MIGRATION_THRESHOLD 2048

static int cache_create(struct cache_args *ca, struct cache **result)
{
	int r = 0;
	char **error = &ca->ti->error;
	struct cache *cache;
	struct dm_target *ti = ca->ti;
	dm_block_t origin_blocks;
	struct dm_cache_metadata *cmd;
	bool may_format = ca->features.mode == CM_WRITE;

	cache = kzalloc(sizeof(*cache), GFP_KERNEL);
	if (!cache)
		return -ENOMEM;

	cache->ti = ca->ti;
	ti->private = cache;
	ti->num_flush_bios = 2;
	ti->flush_supported = true;

	ti->num_discard_bios = 1;
	ti->discards_supported = true;
	ti->split_discard_bios = false;

	ti->per_io_data_size = sizeof(struct per_bio_data);

	cache->features = ca->features;
	if (writethrough_mode(cache)) {
		/* Create bioset for writethrough bios issued to origin */
		r = bioset_init(&cache->bs, BIO_POOL_SIZE, 0, 0);
		if (r)
			goto bad;
	}

	cache->callbacks.congested_fn = cache_is_congested;
	dm_table_add_target_callbacks(ti->table, &cache->callbacks);

	cache->metadata_dev = ca->metadata_dev;
	cache->origin_dev = ca->origin_dev;
	cache->cache_dev = ca->cache_dev;

	ca->metadata_dev = ca->origin_dev = ca->cache_dev = NULL;

	origin_blocks = cache->origin_sectors = ca->origin_sectors;
	origin_blocks = block_div(origin_blocks, ca->block_size);
	cache->origin_blocks = to_oblock(origin_blocks);

	cache->sectors_per_block = ca->block_size;
	if (dm_set_target_max_io_len(ti, cache->sectors_per_block)) {
		r = -EINVAL;
		goto bad;
	}

	if (ca->block_size & (ca->block_size - 1)) {
		dm_block_t cache_size = ca->cache_sectors;

		cache->sectors_per_block_shift = -1;
		cache_size = block_div(cache_size, ca->block_size);
		set_cache_size(cache, to_cblock(cache_size));
	} else {
		cache->sectors_per_block_shift = __ffs(ca->block_size);
		set_cache_size(cache, to_cblock(ca->cache_sectors >> cache->sectors_per_block_shift));
	}

	r = create_cache_policy(cache, ca, error);
	if (r)
		goto bad;

	cache->policy_nr_args = ca->policy_argc;
	cache->migration_threshold = DEFAULT_MIGRATION_THRESHOLD;

	r = set_config_values(cache, ca->policy_argc, ca->policy_argv);
	if (r) {
		*error = "Error setting cache policy's config values";
		goto bad;
	}

	cmd = dm_cache_metadata_open(cache->metadata_dev->bdev,
				     ca->block_size, may_format,
				     dm_cache_policy_get_hint_size(cache->policy),
				     ca->features.metadata_version);
	if (IS_ERR(cmd)) {
		*error = "Error creating metadata object";
		r = PTR_ERR(cmd);
		goto bad;
	}
	cache->cmd = cmd;
	set_cache_mode(cache, CM_WRITE);
	if (get_cache_mode(cache) != CM_WRITE) {
		*error = "Unable to get write access to metadata, please check/repair metadata.";
		r = -EINVAL;
		goto bad;
	}

	if (passthrough_mode(cache)) {
		bool all_clean;

		r = dm_cache_metadata_all_clean(cache->cmd, &all_clean);
		if (r) {
			*error = "dm_cache_metadata_all_clean() failed";
			goto bad;
		}

		if (!all_clean) {
			*error = "Cannot enter passthrough mode unless all blocks are clean";
			r = -EINVAL;
			goto bad;
		}

		policy_allow_migrations(cache->policy, false);
	}

	spin_lock_init(&cache->lock);
	bio_list_init(&cache->deferred_bios);
	atomic_set(&cache->nr_allocated_migrations, 0);
	atomic_set(&cache->nr_io_migrations, 0);
	init_waitqueue_head(&cache->migration_wait);

	r = -ENOMEM;
	atomic_set(&cache->nr_dirty, 0);
	cache->dirty_bitset = alloc_bitset(from_cblock(cache->cache_size));
	if (!cache->dirty_bitset) {
		*error = "could not allocate dirty bitset";
		goto bad;
	}
	clear_bitset(cache->dirty_bitset, from_cblock(cache->cache_size));

	cache->discard_block_size =
		calculate_discard_block_size(cache->sectors_per_block,
					     cache->origin_sectors);
	cache->discard_nr_blocks = to_dblock(dm_sector_div_up(cache->origin_sectors,
							      cache->discard_block_size));
	cache->discard_bitset = alloc_bitset(from_dblock(cache->discard_nr_blocks));
	if (!cache->discard_bitset) {
		*error = "could not allocate discard bitset";
		goto bad;
	}
	clear_bitset(cache->discard_bitset, from_dblock(cache->discard_nr_blocks));

	cache->copier = dm_kcopyd_client_create(&dm_kcopyd_throttle);
	if (IS_ERR(cache->copier)) {
		*error = "could not create kcopyd client";
		r = PTR_ERR(cache->copier);
		goto bad;
	}

	cache->wq = alloc_workqueue("dm-" DM_MSG_PREFIX, WQ_MEM_RECLAIM, 0);
	if (!cache->wq) {
		*error = "could not create workqueue for metadata object";
		goto bad;
	}
	INIT_WORK(&cache->deferred_bio_worker, process_deferred_bios);
	INIT_WORK(&cache->migration_worker, check_migrations);
	INIT_DELAYED_WORK(&cache->waker, do_waker);

	cache->prison = dm_bio_prison_create_v2(cache->wq);
	if (!cache->prison) {
		*error = "could not create bio prison";
		goto bad;
	}

	r = mempool_init_slab_pool(&cache->migration_pool, MIGRATION_POOL_SIZE,
				   migration_cache);
	if (r) {
		*error = "Error creating cache's migration mempool";
		goto bad;
	}

	cache->need_tick_bio = true;
	cache->sized = false;
	cache->invalidate = false;
	cache->commit_requested = false;
	cache->loaded_mappings = false;
	cache->loaded_discards = false;

	load_stats(cache);

	atomic_set(&cache->stats.demotion, 0);
	atomic_set(&cache->stats.promotion, 0);
	atomic_set(&cache->stats.copies_avoided, 0);
	atomic_set(&cache->stats.cache_cell_clash, 0);
	atomic_set(&cache->stats.commit_count, 0);
	atomic_set(&cache->stats.discard_count, 0);

	spin_lock_init(&cache->invalidation_lock);
	INIT_LIST_HEAD(&cache->invalidation_requests);

	batcher_init(&cache->committer, commit_op, cache,
		     issue_op, cache, cache->wq);
	iot_init(&cache->tracker);

	init_rwsem(&cache->background_work_lock);
	prevent_background_work(cache);

	*result = cache;
	return 0;
bad:
	destroy(cache);
	return r;
}

static int copy_ctr_args(struct cache *cache, int argc, const char **argv)
{
	unsigned i;
	const char **copy;

	copy = kcalloc(argc, sizeof(*copy), GFP_KERNEL);
	if (!copy)
		return -ENOMEM;
	for (i = 0; i < argc; i++) {
		copy[i] = kstrdup(argv[i], GFP_KERNEL);
		if (!copy[i]) {
			while (i--)
				kfree(copy[i]);
			kfree(copy);
			return -ENOMEM;
		}
	}

	cache->nr_ctr_args = argc;
	cache->ctr_args = copy;

	return 0;
}

static int cache_ctr(struct dm_target *ti, unsigned argc, char **argv)
{
	int r = -EINVAL;
	struct cache_args *ca;
	struct cache *cache = NULL;

	ca = kzalloc(sizeof(*ca), GFP_KERNEL);
	if (!ca) {
		ti->error = "Error allocating memory for cache";
		return -ENOMEM;
	}
	ca->ti = ti;

	r = parse_cache_args(ca, argc, argv, &ti->error);
	if (r)
		goto out;

	r = cache_create(ca, &cache);
	if (r)
		goto out;

	r = copy_ctr_args(cache, argc - 3, (const char **)argv + 3);
	if (r) {
		destroy(cache);
		goto out;
	}

	ti->private = cache;
out:
	destroy_cache_args(ca);
	return r;
}

/*----------------------------------------------------------------*/

static int cache_map(struct dm_target *ti, struct bio *bio)
{
	struct cache *cache = ti->private;

	int r;
	bool commit_needed;
	dm_oblock_t block = get_bio_block(cache, bio);

	init_per_bio_data(bio);
	if (unlikely(from_oblock(block) >= from_oblock(cache->origin_blocks))) {
		/*
		 * This can only occur if the io goes to a partial block at
		 * the end of the origin device.  We don't cache these.
		 * Just remap to the origin and carry on.
		 */
		remap_to_origin(cache, bio);
		accounted_begin(cache, bio);
		return DM_MAPIO_REMAPPED;
	}

	if (discard_or_flush(bio)) {
		defer_bio(cache, bio);
		return DM_MAPIO_SUBMITTED;
	}

	r = map_bio(cache, bio, block, &commit_needed);
	if (commit_needed)
		schedule_commit(&cache->committer);

	return r;
}

static int cache_end_io(struct dm_target *ti, struct bio *bio, blk_status_t *error)
{
	struct cache *cache = ti->private;
	unsigned long flags;
	struct per_bio_data *pb = get_per_bio_data(bio);

	if (pb->tick) {
		policy_tick(cache->policy, false);

		spin_lock_irqsave(&cache->lock, flags);
		cache->need_tick_bio = true;
		spin_unlock_irqrestore(&cache->lock, flags);
	}

	bio_drop_shared_lock(cache, bio);
	accounted_complete(cache, bio);

	return DM_ENDIO_DONE;
}

static int write_dirty_bitset(struct cache *cache)
{
	int r;

	if (get_cache_mode(cache) >= CM_READ_ONLY)
		return -EINVAL;

	r = dm_cache_set_dirty_bits(cache->cmd, from_cblock(cache->cache_size), cache->dirty_bitset);
	if (r)
		metadata_operation_failed(cache, "dm_cache_set_dirty_bits", r);

	return r;
}

static int write_discard_bitset(struct cache *cache)
{
	unsigned i, r;

	if (get_cache_mode(cache) >= CM_READ_ONLY)
		return -EINVAL;

	r = dm_cache_discard_bitset_resize(cache->cmd, cache->discard_block_size,
					   cache->discard_nr_blocks);
	if (r) {
		DMERR("%s: could not resize on-disk discard bitset", cache_device_name(cache));
		metadata_operation_failed(cache, "dm_cache_discard_bitset_resize", r);
		return r;
	}

	for (i = 0; i < from_dblock(cache->discard_nr_blocks); i++) {
		r = dm_cache_set_discard(cache->cmd, to_dblock(i),
					 is_discarded(cache, to_dblock(i)));
		if (r) {
			metadata_operation_failed(cache, "dm_cache_set_discard", r);
			return r;
		}
	}

	return 0;
}

static int write_hints(struct cache *cache)
{
	int r;

	if (get_cache_mode(cache) >= CM_READ_ONLY)
		return -EINVAL;

	r = dm_cache_write_hints(cache->cmd, cache->policy);
	if (r) {
		metadata_operation_failed(cache, "dm_cache_write_hints", r);
		return r;
	}

	return 0;
}

/*
 * returns true on success
 */
static bool sync_metadata(struct cache *cache)
{
	int r1, r2, r3, r4;

	r1 = write_dirty_bitset(cache);
	if (r1)
		DMERR("%s: could not write dirty bitset", cache_device_name(cache));

	r2 = write_discard_bitset(cache);
	if (r2)
		DMERR("%s: could not write discard bitset", cache_device_name(cache));

	save_stats(cache);

	r3 = write_hints(cache);
	if (r3)
		DMERR("%s: could not write hints", cache_device_name(cache));

	/*
	 * If writing the above metadata failed, we still commit, but don't
	 * set the clean shutdown flag.  This will effectively force every
	 * dirty bit to be set on reload.
	 */
	r4 = commit(cache, !r1 && !r2 && !r3);
	if (r4)
		DMERR("%s: could not write cache metadata", cache_device_name(cache));

	return !r1 && !r2 && !r3 && !r4;
}

static void cache_postsuspend(struct dm_target *ti)
{
	struct cache *cache = ti->private;

	prevent_background_work(cache);
	BUG_ON(atomic_read(&cache->nr_io_migrations));

	cancel_delayed_work_sync(&cache->waker);
	drain_workqueue(cache->wq);
	WARN_ON(cache->tracker.in_flight);

	/*
	 * If it's a flush suspend there won't be any deferred bios, so this
	 * call is harmless.
	 */
	requeue_deferred_bios(cache);

	if (get_cache_mode(cache) == CM_WRITE)
		(void) sync_metadata(cache);
}

static int load_mapping(void *context, dm_oblock_t oblock, dm_cblock_t cblock,
			bool dirty, uint32_t hint, bool hint_valid)
{
	int r;
	struct cache *cache = context;

	if (dirty) {
		set_bit(from_cblock(cblock), cache->dirty_bitset);
		atomic_inc(&cache->nr_dirty);
	} else
		clear_bit(from_cblock(cblock), cache->dirty_bitset);

	r = policy_load_mapping(cache->policy, oblock, cblock, dirty, hint, hint_valid);
	if (r)
		return r;

	return 0;
}

/*
 * The discard block size in the on disk metadata is not
 * neccessarily the same as we're currently using.  So we have to
 * be careful to only set the discarded attribute if we know it
 * covers a complete block of the new size.
 */
struct discard_load_info {
	struct cache *cache;

	/*
	 * These blocks are sized using the on disk dblock size, rather
	 * than the current one.
	 */
	dm_block_t block_size;
	dm_block_t discard_begin, discard_end;
};

static void discard_load_info_init(struct cache *cache,
				   struct discard_load_info *li)
{
	li->cache = cache;
	li->discard_begin = li->discard_end = 0;
}

static void set_discard_range(struct discard_load_info *li)
{
	sector_t b, e;

	if (li->discard_begin == li->discard_end)
		return;

	/*
	 * Convert to sectors.
	 */
	b = li->discard_begin * li->block_size;
	e = li->discard_end * li->block_size;

	/*
	 * Then convert back to the current dblock size.
	 */
	b = dm_sector_div_up(b, li->cache->discard_block_size);
	sector_div(e, li->cache->discard_block_size);

	/*
	 * The origin may have shrunk, so we need to check we're still in
	 * bounds.
	 */
	if (e > from_dblock(li->cache->discard_nr_blocks))
		e = from_dblock(li->cache->discard_nr_blocks);

	for (; b < e; b++)
		set_discard(li->cache, to_dblock(b));
}

static int load_discard(void *context, sector_t discard_block_size,
			dm_dblock_t dblock, bool discard)
{
	struct discard_load_info *li = context;

	li->block_size = discard_block_size;

	if (discard) {
		if (from_dblock(dblock) == li->discard_end)
			/*
			 * We're already in a discard range, just extend it.
			 */
			li->discard_end = li->discard_end + 1ULL;

		else {
			/*
			 * Emit the old range and start a new one.
			 */
			set_discard_range(li);
			li->discard_begin = from_dblock(dblock);
			li->discard_end = li->discard_begin + 1ULL;
		}
	} else {
		set_discard_range(li);
		li->discard_begin = li->discard_end = 0;
	}

	return 0;
}

static dm_cblock_t get_cache_dev_size(struct cache *cache)
{
	sector_t size = get_dev_size(cache->cache_dev);
	(void) sector_div(size, cache->sectors_per_block);
	return to_cblock(size);
}

static bool can_resize(struct cache *cache, dm_cblock_t new_size)
{
	if (from_cblock(new_size) > from_cblock(cache->cache_size)) {
		if (cache->sized) {
			DMERR("%s: unable to extend cache due to missing cache table reload",
			      cache_device_name(cache));
			return false;
		}
	}

	/*
	 * We can't drop a dirty block when shrinking the cache.
	 */
	while (from_cblock(new_size) < from_cblock(cache->cache_size)) {
		new_size = to_cblock(from_cblock(new_size) + 1);
		if (is_dirty(cache, new_size)) {
			DMERR("%s: unable to shrink cache; cache block %llu is dirty",
			      cache_device_name(cache),
			      (unsigned long long) from_cblock(new_size));
			return false;
		}
	}

	return true;
}

static int resize_cache_dev(struct cache *cache, dm_cblock_t new_size)
{
	int r;

	r = dm_cache_resize(cache->cmd, new_size);
	if (r) {
		DMERR("%s: could not resize cache metadata", cache_device_name(cache));
		metadata_operation_failed(cache, "dm_cache_resize", r);
		return r;
	}

	set_cache_size(cache, new_size);

	return 0;
}

static int cache_preresume(struct dm_target *ti)
{
	int r = 0;
	struct cache *cache = ti->private;
	dm_cblock_t csize = get_cache_dev_size(cache);

	/*
	 * Check to see if the cache has resized.
	 */
	if (!cache->sized) {
		r = resize_cache_dev(cache, csize);
		if (r)
			return r;

		cache->sized = true;

	} else if (csize != cache->cache_size) {
		if (!can_resize(cache, csize))
			return -EINVAL;

		r = resize_cache_dev(cache, csize);
		if (r)
			return r;
	}

	if (!cache->loaded_mappings) {
		r = dm_cache_load_mappings(cache->cmd, cache->policy,
					   load_mapping, cache);
		if (r) {
			DMERR("%s: could not load cache mappings", cache_device_name(cache));
			metadata_operation_failed(cache, "dm_cache_load_mappings", r);
			return r;
		}

		cache->loaded_mappings = true;
	}

	if (!cache->loaded_discards) {
		struct discard_load_info li;

		/*
		 * The discard bitset could have been resized, or the
		 * discard block size changed.  To be safe we start by
		 * setting every dblock to not discarded.
		 */
		clear_bitset(cache->discard_bitset, from_dblock(cache->discard_nr_blocks));

		discard_load_info_init(cache, &li);
		r = dm_cache_load_discards(cache->cmd, load_discard, &li);
		if (r) {
			DMERR("%s: could not load origin discards", cache_device_name(cache));
			metadata_operation_failed(cache, "dm_cache_load_discards", r);
			return r;
		}
		set_discard_range(&li);

		cache->loaded_discards = true;
	}

	return r;
}

static void cache_resume(struct dm_target *ti)
{
	struct cache *cache = ti->private;

	cache->need_tick_bio = true;
	allow_background_work(cache);
	do_waker(&cache->waker.work);
}

/*
 * Status format:
 *
 * <metadata block size> <#used metadata blocks>/<#total metadata blocks>
 * <cache block size> <#used cache blocks>/<#total cache blocks>
 * <#read hits> <#read misses> <#write hits> <#write misses>
 * <#demotions> <#promotions> <#dirty>
 * <#features> <features>*
 * <#core args> <core args>
 * <policy name> <#policy args> <policy args>* <cache metadata mode> <needs_check>
 */
static void cache_status(struct dm_target *ti, status_type_t type,
			 unsigned status_flags, char *result, unsigned maxlen)
{
	int r = 0;
	unsigned i;
	ssize_t sz = 0;
	dm_block_t nr_free_blocks_metadata = 0;
	dm_block_t nr_blocks_metadata = 0;
	char buf[BDEVNAME_SIZE];
	struct cache *cache = ti->private;
	dm_cblock_t residency;
	bool needs_check;

	switch (type) {
	case STATUSTYPE_INFO:
		if (get_cache_mode(cache) == CM_FAIL) {
			DMEMIT("Fail");
			break;
		}

		/* Commit to ensure statistics aren't out-of-date */
		if (!(status_flags & DM_STATUS_NOFLUSH_FLAG) && !dm_suspended(ti))
			(void) commit(cache, false);

		r = dm_cache_get_free_metadata_block_count(cache->cmd, &nr_free_blocks_metadata);
		if (r) {
			DMERR("%s: dm_cache_get_free_metadata_block_count returned %d",
			      cache_device_name(cache), r);
			goto err;
		}

		r = dm_cache_get_metadata_dev_size(cache->cmd, &nr_blocks_metadata);
		if (r) {
			DMERR("%s: dm_cache_get_metadata_dev_size returned %d",
			      cache_device_name(cache), r);
			goto err;
		}

		residency = policy_residency(cache->policy);

		DMEMIT("%u %llu/%llu %llu %llu/%llu %u %u %u %u %u %u %lu ",
		       (unsigned)DM_CACHE_METADATA_BLOCK_SIZE,
		       (unsigned long long)(nr_blocks_metadata - nr_free_blocks_metadata),
		       (unsigned long long)nr_blocks_metadata,
		       (unsigned long long)cache->sectors_per_block,
		       (unsigned long long) from_cblock(residency),
		       (unsigned long long) from_cblock(cache->cache_size),
		       (unsigned) atomic_read(&cache->stats.read_hit),
		       (unsigned) atomic_read(&cache->stats.read_miss),
		       (unsigned) atomic_read(&cache->stats.write_hit),
		       (unsigned) atomic_read(&cache->stats.write_miss),
		       (unsigned) atomic_read(&cache->stats.demotion),
		       (unsigned) atomic_read(&cache->stats.promotion),
		       (unsigned long) atomic_read(&cache->nr_dirty));

		if (cache->features.metadata_version == 2)
			DMEMIT("2 metadata2 ");
		else
			DMEMIT("1 ");

		if (writethrough_mode(cache))
			DMEMIT("writethrough ");

		else if (passthrough_mode(cache))
			DMEMIT("passthrough ");

		else if (writeback_mode(cache))
			DMEMIT("writeback ");

		else {
			DMERR("%s: internal error: unknown io mode: %d",
			      cache_device_name(cache), (int) cache->features.io_mode);
			goto err;
		}

		DMEMIT("2 migration_threshold %llu ", (unsigned long long) cache->migration_threshold);

		DMEMIT("%s ", dm_cache_policy_get_name(cache->policy));
		if (sz < maxlen) {
			r = policy_emit_config_values(cache->policy, result, maxlen, &sz);
			if (r)
				DMERR("%s: policy_emit_config_values returned %d",
				      cache_device_name(cache), r);
		}

		if (get_cache_mode(cache) == CM_READ_ONLY)
			DMEMIT("ro ");
		else
			DMEMIT("rw ");

		r = dm_cache_metadata_needs_check(cache->cmd, &needs_check);

		if (r || needs_check)
			DMEMIT("needs_check ");
		else
			DMEMIT("- ");

		break;

	case STATUSTYPE_TABLE:
		format_dev_t(buf, cache->metadata_dev->bdev->bd_dev);
		DMEMIT("%s ", buf);
		format_dev_t(buf, cache->cache_dev->bdev->bd_dev);
		DMEMIT("%s ", buf);
		format_dev_t(buf, cache->origin_dev->bdev->bd_dev);
		DMEMIT("%s", buf);

		for (i = 0; i < cache->nr_ctr_args - 1; i++)
			DMEMIT(" %s", cache->ctr_args[i]);
		if (cache->nr_ctr_args)
			DMEMIT(" %s", cache->ctr_args[cache->nr_ctr_args - 1]);
	}

	return;

err:
	DMEMIT("Error");
}

/*
 * Defines a range of cblocks, begin to (end - 1) are in the range.  end is
 * the one-past-the-end value.
 */
struct cblock_range {
	dm_cblock_t begin;
	dm_cblock_t end;
};

/*
 * A cache block range can take two forms:
 *
 * i) A single cblock, eg. '3456'
 * ii) A begin and end cblock with a dash between, eg. 123-234
 */
static int parse_cblock_range(struct cache *cache, const char *str,
			      struct cblock_range *result)
{
	char dummy;
	uint64_t b, e;
	int r;

	/*
	 * Try and parse form (ii) first.
	 */
	r = sscanf(str, "%llu-%llu%c", &b, &e, &dummy);
	if (r < 0)
		return r;

	if (r == 2) {
		result->begin = to_cblock(b);
		result->end = to_cblock(e);
		return 0;
	}

	/*
	 * That didn't work, try form (i).
	 */
	r = sscanf(str, "%llu%c", &b, &dummy);
	if (r < 0)
		return r;

	if (r == 1) {
		result->begin = to_cblock(b);
		result->end = to_cblock(from_cblock(result->begin) + 1u);
		return 0;
	}

	DMERR("%s: invalid cblock range '%s'", cache_device_name(cache), str);
	return -EINVAL;
}

static int validate_cblock_range(struct cache *cache, struct cblock_range *range)
{
	uint64_t b = from_cblock(range->begin);
	uint64_t e = from_cblock(range->end);
	uint64_t n = from_cblock(cache->cache_size);

	if (b >= n) {
		DMERR("%s: begin cblock out of range: %llu >= %llu",
		      cache_device_name(cache), b, n);
		return -EINVAL;
	}

	if (e > n) {
		DMERR("%s: end cblock out of range: %llu > %llu",
		      cache_device_name(cache), e, n);
		return -EINVAL;
	}

	if (b >= e) {
		DMERR("%s: invalid cblock range: %llu >= %llu",
		      cache_device_name(cache), b, e);
		return -EINVAL;
	}

	return 0;
}

static inline dm_cblock_t cblock_succ(dm_cblock_t b)
{
	return to_cblock(from_cblock(b) + 1);
}

static int request_invalidation(struct cache *cache, struct cblock_range *range)
{
	int r = 0;

	/*
	 * We don't need to do any locking here because we know we're in
	 * passthrough mode.  There's is potential for a race between an
	 * invalidation triggered by an io and an invalidation message.  This
	 * is harmless, we must not worry if the policy call fails.
	 */
	while (range->begin != range->end) {
		r = invalidate_cblock(cache, range->begin);
		if (r)
			return r;

		range->begin = cblock_succ(range->begin);
	}

	cache->commit_requested = true;
	return r;
}

static int process_invalidate_cblocks_message(struct cache *cache, unsigned count,
					      const char **cblock_ranges)
{
	int r = 0;
	unsigned i;
	struct cblock_range range;

	if (!passthrough_mode(cache)) {
		DMERR("%s: cache has to be in passthrough mode for invalidation",
		      cache_device_name(cache));
		return -EPERM;
	}

	for (i = 0; i < count; i++) {
		r = parse_cblock_range(cache, cblock_ranges[i], &range);
		if (r)
			break;

		r = validate_cblock_range(cache, &range);
		if (r)
			break;

		/*
		 * Pass begin and end origin blocks to the worker and wake it.
		 */
		r = request_invalidation(cache, &range);
		if (r)
			break;
	}

	return r;
}

/*
 * Supports
 *	"<key> <value>"
 * and
 *     "invalidate_cblocks [(<begin>)|(<begin>-<end>)]*
 *
 * The key migration_threshold is supported by the cache target core.
 */
static int cache_message(struct dm_target *ti, unsigned argc, char **argv,
			 char *result, unsigned maxlen)
{
	struct cache *cache = ti->private;

	if (!argc)
		return -EINVAL;

	if (get_cache_mode(cache) >= CM_READ_ONLY) {
		DMERR("%s: unable to service cache target messages in READ_ONLY or FAIL mode",
		      cache_device_name(cache));
		return -EOPNOTSUPP;
	}

	if (!strcasecmp(argv[0], "invalidate_cblocks"))
		return process_invalidate_cblocks_message(cache, argc - 1, (const char **) argv + 1);

	if (argc != 2)
		return -EINVAL;

	return set_config_value(cache, argv[0], argv[1]);
}

static int cache_iterate_devices(struct dm_target *ti,
				 iterate_devices_callout_fn fn, void *data)
{
	int r = 0;
	struct cache *cache = ti->private;

	r = fn(ti, cache->cache_dev, 0, get_dev_size(cache->cache_dev), data);
	if (!r)
		r = fn(ti, cache->origin_dev, 0, ti->len, data);

	return r;
}

static void set_discard_limits(struct cache *cache, struct queue_limits *limits)
{
	/*
	 * FIXME: these limits may be incompatible with the cache device
	 */
	limits->max_discard_sectors = min_t(sector_t, cache->discard_block_size * 1024,
					    cache->origin_sectors);
	limits->discard_granularity = cache->discard_block_size << SECTOR_SHIFT;
}

static void cache_io_hints(struct dm_target *ti, struct queue_limits *limits)
{
	struct cache *cache = ti->private;
	uint64_t io_opt_sectors = limits->io_opt >> SECTOR_SHIFT;

	/*
	 * If the system-determined stacked limits are compatible with the
	 * cache's blocksize (io_opt is a factor) do not override them.
	 */
	if (io_opt_sectors < cache->sectors_per_block ||
	    do_div(io_opt_sectors, cache->sectors_per_block)) {
		blk_limits_io_min(limits, cache->sectors_per_block << SECTOR_SHIFT);
		blk_limits_io_opt(limits, cache->sectors_per_block << SECTOR_SHIFT);
	}
	set_discard_limits(cache, limits);
}

/*----------------------------------------------------------------*/

static struct target_type cache_target = {
	.name = "cache",
	.version = {2, 0, 0},
	.module = THIS_MODULE,
	.ctr = cache_ctr,
	.dtr = cache_dtr,
	.map = cache_map,
	.end_io = cache_end_io,
	.postsuspend = cache_postsuspend,
	.preresume = cache_preresume,
	.resume = cache_resume,
	.status = cache_status,
	.message = cache_message,
	.iterate_devices = cache_iterate_devices,
	.io_hints = cache_io_hints,
};

static int __init dm_cache_init(void)
{
	int r;

	migration_cache = KMEM_CACHE(dm_cache_migration, 0);
	if (!migration_cache)
		return -ENOMEM;

	r = dm_register_target(&cache_target);
	if (r) {
		DMERR("cache target registration failed: %d", r);
		kmem_cache_destroy(migration_cache);
		return r;
	}

	return 0;
}

static void __exit dm_cache_exit(void)
{
	dm_unregister_target(&cache_target);
	kmem_cache_destroy(migration_cache);
}

module_init(dm_cache_init);
module_exit(dm_cache_exit);

MODULE_DESCRIPTION(DM_NAME " cache target");
MODULE_AUTHOR("Joe Thornber <ejt@redhat.com>");
MODULE_LICENSE("GPL");<|MERGE_RESOLUTION|>--- conflicted
+++ resolved
@@ -410,13 +410,8 @@
 	/*
 	 * Invalidation fields.
 	 */
-<<<<<<< HEAD
-	sector_t sectors_per_block;
-	int sectors_per_block_shift;
-=======
 	spinlock_t invalidation_lock;
 	struct list_head invalidation_requests;
->>>>>>> 286cd8c7
 
 	sector_t migration_threshold;
 	wait_queue_head_t migration_wait;
@@ -973,12 +968,8 @@
 	enum cache_metadata_mode old_mode = get_cache_mode(cache);
 
 	if (dm_cache_metadata_needs_check(cache->cmd, &needs_check)) {
-<<<<<<< HEAD
-		DMERR("unable to read needs_check flag, setting failure mode");
-=======
 		DMERR("%s: unable to read needs_check flag, setting failure mode.",
 		      cache_device_name(cache));
->>>>>>> 286cd8c7
 		new_mode = CM_FAIL;
 	}
 
@@ -1891,13 +1882,7 @@
 
 static void process_deferred_bios(struct work_struct *ws)
 {
-<<<<<<< HEAD
-	cancel_delayed_work_sync(&cache->waker);
-	drain_workqueue(cache->wq);
-}
-=======
 	struct cache *cache = container_of(ws, struct cache, deferred_bio_worker);
->>>>>>> 286cd8c7
 
 	unsigned long flags;
 	bool commit_needed = false;
@@ -1963,16 +1948,10 @@
 
 static void check_migrations(struct work_struct *ws)
 {
-<<<<<<< HEAD
-	struct request_queue *q = bdev_get_queue(dev->bdev);
-	return bdi_congested(q->backing_dev_info, bdi_bits);
-}
-=======
 	int r;
 	struct policy_work *op;
 	struct cache *cache = container_of(ws, struct cache, migration_worker);
 	enum busy b;
->>>>>>> 286cd8c7
 
 	for (;;) {
 		b = spare_migration_bandwidth(cache);
