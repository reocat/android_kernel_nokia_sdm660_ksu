/*
 * raid10.c : Multiple Devices driver for Linux
 *
 * Copyright (C) 2000-2004 Neil Brown
 *
 * RAID-10 support for md.
 *
 * Base on code in raid1.c.  See raid1.c for further copyright information.
 *
 *
 * This program is free software; you can redistribute it and/or modify
 * it under the terms of the GNU General Public License as published by
 * the Free Software Foundation; either version 2, or (at your option)
 * any later version.
 *
 * You should have received a copy of the GNU General Public License
 * (for example /usr/src/linux/COPYING); if not, write to the Free
 * Software Foundation, Inc., 675 Mass Ave, Cambridge, MA 02139, USA.
 */

#include <linux/slab.h>
#include <linux/delay.h>
#include <linux/blkdev.h>
#include <linux/module.h>
#include <linux/seq_file.h>
#include <linux/ratelimit.h>
#include <linux/kthread.h>
#include <trace/events/block.h>
#include "md.h"
#include "raid10.h"
#include "raid0.h"
#include "md-bitmap.h"

/*
 * RAID10 provides a combination of RAID0 and RAID1 functionality.
 * The layout of data is defined by
 *    chunk_size
 *    raid_disks
 *    near_copies (stored in low byte of layout)
 *    far_copies (stored in second byte of layout)
 *    far_offset (stored in bit 16 of layout )
 *    use_far_sets (stored in bit 17 of layout )
 *    use_far_sets_bugfixed (stored in bit 18 of layout )
 *
 * The data to be stored is divided into chunks using chunksize.  Each device
 * is divided into far_copies sections.   In each section, chunks are laid out
 * in a style similar to raid0, but near_copies copies of each chunk is stored
 * (each on a different drive).  The starting device for each section is offset
 * near_copies from the starting device of the previous section.  Thus there
 * are (near_copies * far_copies) of each chunk, and each is on a different
 * drive.  near_copies and far_copies must be at least one, and their product
 * is at most raid_disks.
 *
 * If far_offset is true, then the far_copies are handled a bit differently.
 * The copies are still in different stripes, but instead of being very far
 * apart on disk, there are adjacent stripes.
 *
 * The far and offset algorithms are handled slightly differently if
 * 'use_far_sets' is true.  In this case, the array's devices are grouped into
 * sets that are (near_copies * far_copies) in size.  The far copied stripes
 * are still shifted by 'near_copies' devices, but this shifting stays confined
 * to the set rather than the entire array.  This is done to improve the number
 * of device combinations that can fail without causing the array to fail.
 * Example 'far' algorithm w/o 'use_far_sets' (each letter represents a chunk
 * on a device):
 *    A B C D    A B C D E
 *      ...         ...
 *    D A B C    E A B C D
 * Example 'far' algorithm w/ 'use_far_sets' enabled (sets illustrated w/ []'s):
 *    [A B] [C D]    [A B] [C D E]
 *    |...| |...|    |...| | ... |
 *    [B A] [D C]    [B A] [E C D]
 */

/*
 * Number of guaranteed r10bios in case of extreme VM load:
 */
#define	NR_RAID10_BIOS 256

/* when we get a read error on a read-only array, we redirect to another
 * device without failing the first device, or trying to over-write to
 * correct the read error.  To keep track of bad blocks on a per-bio
 * level, we store IO_BLOCKED in the appropriate 'bios' pointer
 */
#define IO_BLOCKED ((struct bio *)1)
/* When we successfully write to a known bad-block, we need to remove the
 * bad-block marking which must be done from process context.  So we record
 * the success by setting devs[n].bio to IO_MADE_GOOD
 */
#define IO_MADE_GOOD ((struct bio *)2)

#define BIO_SPECIAL(bio) ((unsigned long)bio <= 2)

/* When there are this many requests queued to be written by
 * the raid10 thread, we become 'congested' to provide back-pressure
 * for writeback.
 */
static int max_queued_requests = 1024;

static void allow_barrier(struct r10conf *conf);
static void lower_barrier(struct r10conf *conf);
static int _enough(struct r10conf *conf, int previous, int ignore);
static int enough(struct r10conf *conf, int ignore);
static sector_t reshape_request(struct mddev *mddev, sector_t sector_nr,
				int *skipped);
static void reshape_request_write(struct mddev *mddev, struct r10bio *r10_bio);
static void end_reshape_write(struct bio *bio);
static void end_reshape(struct r10conf *conf);

#define raid10_log(md, fmt, args...)				\
	do { if ((md)->queue) blk_add_trace_msg((md)->queue, "raid10 " fmt, ##args); } while (0)

#include "raid1-10.c"

/*
 * for resync bio, r10bio pointer can be retrieved from the per-bio
 * 'struct resync_pages'.
 */
static inline struct r10bio *get_resync_r10bio(struct bio *bio)
{
	return get_resync_pages(bio)->raid_bio;
}

static void * r10bio_pool_alloc(gfp_t gfp_flags, void *data)
{
	struct r10conf *conf = data;
	int size = offsetof(struct r10bio, devs[conf->copies]);

	/* allocate a r10bio with room for raid_disks entries in the
	 * bios array */
	return kzalloc(size, gfp_flags);
}

static void r10bio_pool_free(void *r10_bio, void *data)
{
	kfree(r10_bio);
}

#define RESYNC_SECTORS (RESYNC_BLOCK_SIZE >> 9)
/* amount of memory to reserve for resync requests */
#define RESYNC_WINDOW (1024*1024)
/* maximum number of concurrent requests, memory permitting */
#define RESYNC_DEPTH (32*1024*1024/RESYNC_BLOCK_SIZE)
#define CLUSTER_RESYNC_WINDOW (32 * RESYNC_WINDOW)
#define CLUSTER_RESYNC_WINDOW_SECTORS (CLUSTER_RESYNC_WINDOW >> 9)

/*
 * When performing a resync, we need to read and compare, so
 * we need as many pages are there are copies.
 * When performing a recovery, we need 2 bios, one for read,
 * one for write (we recover only one drive per r10buf)
 *
 */
static void * r10buf_pool_alloc(gfp_t gfp_flags, void *data)
{
	struct r10conf *conf = data;
	struct r10bio *r10_bio;
	struct bio *bio;
	int j;
	int nalloc, nalloc_rp;
	struct resync_pages *rps;

	r10_bio = r10bio_pool_alloc(gfp_flags, conf);
	if (!r10_bio)
		return NULL;

	if (test_bit(MD_RECOVERY_SYNC, &conf->mddev->recovery) ||
	    test_bit(MD_RECOVERY_RESHAPE, &conf->mddev->recovery))
		nalloc = conf->copies; /* resync */
	else
		nalloc = 2; /* recovery */

	/* allocate once for all bios */
	if (!conf->have_replacement)
		nalloc_rp = nalloc;
	else
		nalloc_rp = nalloc * 2;
	rps = kmalloc_array(nalloc_rp, sizeof(struct resync_pages), gfp_flags);
	if (!rps)
		goto out_free_r10bio;

	/*
	 * Allocate bios.
	 */
	for (j = nalloc ; j-- ; ) {
		bio = bio_kmalloc(gfp_flags, RESYNC_PAGES);
		if (!bio)
			goto out_free_bio;
		r10_bio->devs[j].bio = bio;
		if (!conf->have_replacement)
			continue;
		bio = bio_kmalloc(gfp_flags, RESYNC_PAGES);
		if (!bio)
			goto out_free_bio;
		r10_bio->devs[j].repl_bio = bio;
	}
	/*
	 * Allocate RESYNC_PAGES data pages and attach them
	 * where needed.
	 */
	for (j = 0; j < nalloc; j++) {
		struct bio *rbio = r10_bio->devs[j].repl_bio;
		struct resync_pages *rp, *rp_repl;

		rp = &rps[j];
		if (rbio)
			rp_repl = &rps[nalloc + j];

		bio = r10_bio->devs[j].bio;

		if (!j || test_bit(MD_RECOVERY_SYNC,
				   &conf->mddev->recovery)) {
			if (resync_alloc_pages(rp, gfp_flags))
				goto out_free_pages;
		} else {
			memcpy(rp, &rps[0], sizeof(*rp));
			resync_get_all_pages(rp);
		}

		rp->raid_bio = r10_bio;
		bio->bi_private = rp;
		if (rbio) {
			memcpy(rp_repl, rp, sizeof(*rp));
			rbio->bi_private = rp_repl;
		}
	}

	return r10_bio;

out_free_pages:
	while (--j >= 0)
		resync_free_pages(&rps[j]);

	j = 0;
out_free_bio:
	for ( ; j < nalloc; j++) {
		if (r10_bio->devs[j].bio)
			bio_put(r10_bio->devs[j].bio);
		if (r10_bio->devs[j].repl_bio)
			bio_put(r10_bio->devs[j].repl_bio);
	}
	kfree(rps);
out_free_r10bio:
	r10bio_pool_free(r10_bio, conf);
	return NULL;
}

static void r10buf_pool_free(void *__r10_bio, void *data)
{
	struct r10conf *conf = data;
	struct r10bio *r10bio = __r10_bio;
	int j;
	struct resync_pages *rp = NULL;

	for (j = conf->copies; j--; ) {
		struct bio *bio = r10bio->devs[j].bio;

		if (bio) {
			rp = get_resync_pages(bio);
			resync_free_pages(rp);
			bio_put(bio);
		}

		bio = r10bio->devs[j].repl_bio;
		if (bio)
			bio_put(bio);
	}

	/* resync pages array stored in the 1st bio's .bi_private */
	kfree(rp);

	r10bio_pool_free(r10bio, conf);
}

static void put_all_bios(struct r10conf *conf, struct r10bio *r10_bio)
{
	int i;

	for (i = 0; i < conf->copies; i++) {
		struct bio **bio = & r10_bio->devs[i].bio;
		if (!BIO_SPECIAL(*bio))
			bio_put(*bio);
		*bio = NULL;
		bio = &r10_bio->devs[i].repl_bio;
		if (r10_bio->read_slot < 0 && !BIO_SPECIAL(*bio))
			bio_put(*bio);
		*bio = NULL;
	}
}

static void free_r10bio(struct r10bio *r10_bio)
{
	struct r10conf *conf = r10_bio->mddev->private;

	put_all_bios(conf, r10_bio);
	mempool_free(r10_bio, &conf->r10bio_pool);
}

static void put_buf(struct r10bio *r10_bio)
{
	struct r10conf *conf = r10_bio->mddev->private;

	mempool_free(r10_bio, &conf->r10buf_pool);

	lower_barrier(conf);
}

static void reschedule_retry(struct r10bio *r10_bio)
{
	unsigned long flags;
	struct mddev *mddev = r10_bio->mddev;
	struct r10conf *conf = mddev->private;

	spin_lock_irqsave(&conf->device_lock, flags);
	list_add(&r10_bio->retry_list, &conf->retry_list);
	conf->nr_queued ++;
	spin_unlock_irqrestore(&conf->device_lock, flags);

	/* wake up frozen array... */
	wake_up(&conf->wait_barrier);

	md_wakeup_thread(mddev->thread);
}

/*
 * raid_end_bio_io() is called when we have finished servicing a mirrored
 * operation and are ready to return a success/failure code to the buffer
 * cache layer.
 */
static void raid_end_bio_io(struct r10bio *r10_bio)
{
	struct bio *bio = r10_bio->master_bio;
	struct r10conf *conf = r10_bio->mddev->private;

	if (!test_bit(R10BIO_Uptodate, &r10_bio->state))
		bio->bi_status = BLK_STS_IOERR;

	bio_endio(bio);
	/*
	 * Wake up any possible resync thread that waits for the device
	 * to go idle.
	 */
	allow_barrier(conf);

	free_r10bio(r10_bio);
}

/*
 * Update disk head position estimator based on IRQ completion info.
 */
static inline void update_head_pos(int slot, struct r10bio *r10_bio)
{
	struct r10conf *conf = r10_bio->mddev->private;

	conf->mirrors[r10_bio->devs[slot].devnum].head_position =
		r10_bio->devs[slot].addr + (r10_bio->sectors);
}

/*
 * Find the disk number which triggered given bio
 */
static int find_bio_disk(struct r10conf *conf, struct r10bio *r10_bio,
			 struct bio *bio, int *slotp, int *replp)
{
	int slot;
	int repl = 0;

	for (slot = 0; slot < conf->copies; slot++) {
		if (r10_bio->devs[slot].bio == bio)
			break;
		if (r10_bio->devs[slot].repl_bio == bio) {
			repl = 1;
			break;
		}
	}

	BUG_ON(slot == conf->copies);
	update_head_pos(slot, r10_bio);

	if (slotp)
		*slotp = slot;
	if (replp)
		*replp = repl;
	return r10_bio->devs[slot].devnum;
}

static void raid10_end_read_request(struct bio *bio)
{
	int uptodate = !bio->bi_status;
	struct r10bio *r10_bio = bio->bi_private;
	int slot;
	struct md_rdev *rdev;
	struct r10conf *conf = r10_bio->mddev->private;

	slot = r10_bio->read_slot;
	rdev = r10_bio->devs[slot].rdev;
	/*
	 * this branch is our 'one mirror IO has finished' event handler:
	 */
	update_head_pos(slot, r10_bio);

	if (uptodate) {
		/*
		 * Set R10BIO_Uptodate in our master bio, so that
		 * we will return a good error code to the higher
		 * levels even if IO on some other mirrored buffer fails.
		 *
		 * The 'master' represents the composite IO operation to
		 * user-side. So if something waits for IO, then it will
		 * wait for the 'master' bio.
		 */
		set_bit(R10BIO_Uptodate, &r10_bio->state);
	} else {
		/* If all other devices that store this block have
		 * failed, we want to return the error upwards rather
		 * than fail the last device.  Here we redefine
		 * "uptodate" to mean "Don't want to retry"
		 */
		if (!_enough(conf, test_bit(R10BIO_Previous, &r10_bio->state),
			     rdev->raid_disk))
			uptodate = 1;
	}
	if (uptodate) {
		raid_end_bio_io(r10_bio);
		rdev_dec_pending(rdev, conf->mddev);
	} else {
		/*
		 * oops, read error - keep the refcount on the rdev
		 */
		char b[BDEVNAME_SIZE];
		pr_err_ratelimited("md/raid10:%s: %s: rescheduling sector %llu\n",
				   mdname(conf->mddev),
				   bdevname(rdev->bdev, b),
				   (unsigned long long)r10_bio->sector);
		set_bit(R10BIO_ReadError, &r10_bio->state);
		reschedule_retry(r10_bio);
	}
}

static void close_write(struct r10bio *r10_bio)
{
	/* clear the bitmap if all writes complete successfully */
	md_bitmap_endwrite(r10_bio->mddev->bitmap, r10_bio->sector,
			   r10_bio->sectors,
			   !test_bit(R10BIO_Degraded, &r10_bio->state),
			   0);
	md_write_end(r10_bio->mddev);
}

static void one_write_done(struct r10bio *r10_bio)
{
	if (atomic_dec_and_test(&r10_bio->remaining)) {
		if (test_bit(R10BIO_WriteError, &r10_bio->state))
			reschedule_retry(r10_bio);
		else {
			close_write(r10_bio);
			if (test_bit(R10BIO_MadeGood, &r10_bio->state))
				reschedule_retry(r10_bio);
			else
				raid_end_bio_io(r10_bio);
		}
	}
}

static void raid10_end_write_request(struct bio *bio)
{
	struct r10bio *r10_bio = bio->bi_private;
	int dev;
	int dec_rdev = 1;
	struct r10conf *conf = r10_bio->mddev->private;
	int slot, repl;
	struct md_rdev *rdev = NULL;
	struct bio *to_put = NULL;
	bool discard_error;

	discard_error = bio->bi_status && bio_op(bio) == REQ_OP_DISCARD;

	dev = find_bio_disk(conf, r10_bio, bio, &slot, &repl);

	if (repl)
		rdev = conf->mirrors[dev].replacement;
	if (!rdev) {
		smp_rmb();
		repl = 0;
		rdev = conf->mirrors[dev].rdev;
	}
	/*
	 * this branch is our 'one mirror IO has finished' event handler:
	 */
	if (bio->bi_status && !discard_error) {
		if (repl)
			/* Never record new bad blocks to replacement,
			 * just fail it.
			 */
			md_error(rdev->mddev, rdev);
		else {
			set_bit(WriteErrorSeen,	&rdev->flags);
			if (!test_and_set_bit(WantReplacement, &rdev->flags))
				set_bit(MD_RECOVERY_NEEDED,
					&rdev->mddev->recovery);

			dec_rdev = 0;
			if (test_bit(FailFast, &rdev->flags) &&
			    (bio->bi_opf & MD_FAILFAST)) {
				md_error(rdev->mddev, rdev);
				if (!test_bit(Faulty, &rdev->flags))
					/* This is the only remaining device,
					 * We need to retry the write without
					 * FailFast
					 */
					set_bit(R10BIO_WriteError, &r10_bio->state);
				else {
					r10_bio->devs[slot].bio = NULL;
					to_put = bio;
					dec_rdev = 1;
				}
			} else
				set_bit(R10BIO_WriteError, &r10_bio->state);
		}
	} else {
		/*
		 * Set R10BIO_Uptodate in our master bio, so that
		 * we will return a good error code for to the higher
		 * levels even if IO on some other mirrored buffer fails.
		 *
		 * The 'master' represents the composite IO operation to
		 * user-side. So if something waits for IO, then it will
		 * wait for the 'master' bio.
		 */
		sector_t first_bad;
		int bad_sectors;

		/*
		 * Do not set R10BIO_Uptodate if the current device is
		 * rebuilding or Faulty. This is because we cannot use
		 * such device for properly reading the data back (we could
		 * potentially use it, if the current write would have felt
		 * before rdev->recovery_offset, but for simplicity we don't
		 * check this here.
		 */
		if (test_bit(In_sync, &rdev->flags) &&
		    !test_bit(Faulty, &rdev->flags))
			set_bit(R10BIO_Uptodate, &r10_bio->state);

		/* Maybe we can clear some bad blocks. */
		if (is_badblock(rdev,
				r10_bio->devs[slot].addr,
				r10_bio->sectors,
				&first_bad, &bad_sectors) && !discard_error) {
			bio_put(bio);
			if (repl)
				r10_bio->devs[slot].repl_bio = IO_MADE_GOOD;
			else
				r10_bio->devs[slot].bio = IO_MADE_GOOD;
			dec_rdev = 0;
			set_bit(R10BIO_MadeGood, &r10_bio->state);
		}
	}

	/*
	 *
	 * Let's see if all mirrored write operations have finished
	 * already.
	 */
	one_write_done(r10_bio);
	if (dec_rdev)
		rdev_dec_pending(rdev, conf->mddev);
	if (to_put)
		bio_put(to_put);
}

/*
 * RAID10 layout manager
 * As well as the chunksize and raid_disks count, there are two
 * parameters: near_copies and far_copies.
 * near_copies * far_copies must be <= raid_disks.
 * Normally one of these will be 1.
 * If both are 1, we get raid0.
 * If near_copies == raid_disks, we get raid1.
 *
 * Chunks are laid out in raid0 style with near_copies copies of the
 * first chunk, followed by near_copies copies of the next chunk and
 * so on.
 * If far_copies > 1, then after 1/far_copies of the array has been assigned
 * as described above, we start again with a device offset of near_copies.
 * So we effectively have another copy of the whole array further down all
 * the drives, but with blocks on different drives.
 * With this layout, and block is never stored twice on the one device.
 *
 * raid10_find_phys finds the sector offset of a given virtual sector
 * on each device that it is on.
 *
 * raid10_find_virt does the reverse mapping, from a device and a
 * sector offset to a virtual address
 */

static void __raid10_find_phys(struct geom *geo, struct r10bio *r10bio)
{
	int n,f;
	sector_t sector;
	sector_t chunk;
	sector_t stripe;
	int dev;
	int slot = 0;
	int last_far_set_start, last_far_set_size;

	last_far_set_start = (geo->raid_disks / geo->far_set_size) - 1;
	last_far_set_start *= geo->far_set_size;

	last_far_set_size = geo->far_set_size;
	last_far_set_size += (geo->raid_disks % geo->far_set_size);

	/* now calculate first sector/dev */
	chunk = r10bio->sector >> geo->chunk_shift;
	sector = r10bio->sector & geo->chunk_mask;

	chunk *= geo->near_copies;
	stripe = chunk;
	dev = sector_div(stripe, geo->raid_disks);
	if (geo->far_offset)
		stripe *= geo->far_copies;

	sector += stripe << geo->chunk_shift;

	/* and calculate all the others */
	for (n = 0; n < geo->near_copies; n++) {
		int d = dev;
		int set;
		sector_t s = sector;
		r10bio->devs[slot].devnum = d;
		r10bio->devs[slot].addr = s;
		slot++;

		for (f = 1; f < geo->far_copies; f++) {
			set = d / geo->far_set_size;
			d += geo->near_copies;

			if ((geo->raid_disks % geo->far_set_size) &&
			    (d > last_far_set_start)) {
				d -= last_far_set_start;
				d %= last_far_set_size;
				d += last_far_set_start;
			} else {
				d %= geo->far_set_size;
				d += geo->far_set_size * set;
			}
			s += geo->stride;
			r10bio->devs[slot].devnum = d;
			r10bio->devs[slot].addr = s;
			slot++;
		}
		dev++;
		if (dev >= geo->raid_disks) {
			dev = 0;
			sector += (geo->chunk_mask + 1);
		}
	}
}

static void raid10_find_phys(struct r10conf *conf, struct r10bio *r10bio)
{
	struct geom *geo = &conf->geo;

	if (conf->reshape_progress != MaxSector &&
	    ((r10bio->sector >= conf->reshape_progress) !=
	     conf->mddev->reshape_backwards)) {
		set_bit(R10BIO_Previous, &r10bio->state);
		geo = &conf->prev;
	} else
		clear_bit(R10BIO_Previous, &r10bio->state);

	__raid10_find_phys(geo, r10bio);
}

static sector_t raid10_find_virt(struct r10conf *conf, sector_t sector, int dev)
{
	sector_t offset, chunk, vchunk;
	/* Never use conf->prev as this is only called during resync
	 * or recovery, so reshape isn't happening
	 */
	struct geom *geo = &conf->geo;
	int far_set_start = (dev / geo->far_set_size) * geo->far_set_size;
	int far_set_size = geo->far_set_size;
	int last_far_set_start;

	if (geo->raid_disks % geo->far_set_size) {
		last_far_set_start = (geo->raid_disks / geo->far_set_size) - 1;
		last_far_set_start *= geo->far_set_size;

		if (dev >= last_far_set_start) {
			far_set_size = geo->far_set_size;
			far_set_size += (geo->raid_disks % geo->far_set_size);
			far_set_start = last_far_set_start;
		}
	}

	offset = sector & geo->chunk_mask;
	if (geo->far_offset) {
		int fc;
		chunk = sector >> geo->chunk_shift;
		fc = sector_div(chunk, geo->far_copies);
		dev -= fc * geo->near_copies;
		if (dev < far_set_start)
			dev += far_set_size;
	} else {
		while (sector >= geo->stride) {
			sector -= geo->stride;
			if (dev < (geo->near_copies + far_set_start))
				dev += far_set_size - geo->near_copies;
			else
				dev -= geo->near_copies;
		}
		chunk = sector >> geo->chunk_shift;
	}
	vchunk = chunk * geo->raid_disks + dev;
	sector_div(vchunk, geo->near_copies);
	return (vchunk << geo->chunk_shift) + offset;
}

/*
 * This routine returns the disk from which the requested read should
 * be done. There is a per-array 'next expected sequential IO' sector
 * number - if this matches on the next IO then we use the last disk.
 * There is also a per-disk 'last know head position' sector that is
 * maintained from IRQ contexts, both the normal and the resync IO
 * completion handlers update this position correctly. If there is no
 * perfect sequential match then we pick the disk whose head is closest.
 *
 * If there are 2 mirrors in the same 2 devices, performance degrades
 * because position is mirror, not device based.
 *
 * The rdev for the device selected will have nr_pending incremented.
 */

/*
 * FIXME: possibly should rethink readbalancing and do it differently
 * depending on near_copies / far_copies geometry.
 */
static struct md_rdev *read_balance(struct r10conf *conf,
				    struct r10bio *r10_bio,
				    int *max_sectors)
{
	const sector_t this_sector = r10_bio->sector;
	int disk, slot;
	int sectors = r10_bio->sectors;
	int best_good_sectors;
	sector_t new_distance, best_dist;
	struct md_rdev *best_rdev, *rdev = NULL;
	int do_balance;
	int best_slot;
	struct geom *geo = &conf->geo;

	raid10_find_phys(conf, r10_bio);
	rcu_read_lock();
	best_slot = -1;
	best_rdev = NULL;
	best_dist = MaxSector;
	best_good_sectors = 0;
	do_balance = 1;
	clear_bit(R10BIO_FailFast, &r10_bio->state);
	/*
	 * Check if we can balance. We can balance on the whole
	 * device if no resync is going on (recovery is ok), or below
	 * the resync window. We take the first readable disk when
	 * above the resync window.
	 */
	if ((conf->mddev->recovery_cp < MaxSector
	     && (this_sector + sectors >= conf->next_resync)) ||
	    (mddev_is_clustered(conf->mddev) &&
	     md_cluster_ops->area_resyncing(conf->mddev, READ, this_sector,
					    this_sector + sectors)))
		do_balance = 0;

	for (slot = 0; slot < conf->copies ; slot++) {
		sector_t first_bad;
		int bad_sectors;
		sector_t dev_sector;

		if (r10_bio->devs[slot].bio == IO_BLOCKED)
			continue;
		disk = r10_bio->devs[slot].devnum;
		rdev = rcu_dereference(conf->mirrors[disk].replacement);
		if (rdev == NULL || test_bit(Faulty, &rdev->flags) ||
		    r10_bio->devs[slot].addr + sectors >
		    rdev->recovery_offset) {
			/*
			 * Read replacement first to prevent reading both rdev
			 * and replacement as NULL during replacement replace
			 * rdev.
			 */
			smp_mb();
			rdev = rcu_dereference(conf->mirrors[disk].rdev);
		}
		if (rdev == NULL ||
		    test_bit(Faulty, &rdev->flags))
			continue;
		if (!test_bit(In_sync, &rdev->flags) &&
		    r10_bio->devs[slot].addr + sectors > rdev->recovery_offset)
			continue;

		dev_sector = r10_bio->devs[slot].addr;
		if (is_badblock(rdev, dev_sector, sectors,
				&first_bad, &bad_sectors)) {
			if (best_dist < MaxSector)
				/* Already have a better slot */
				continue;
			if (first_bad <= dev_sector) {
				/* Cannot read here.  If this is the
				 * 'primary' device, then we must not read
				 * beyond 'bad_sectors' from another device.
				 */
				bad_sectors -= (dev_sector - first_bad);
				if (!do_balance && sectors > bad_sectors)
					sectors = bad_sectors;
				if (best_good_sectors > sectors)
					best_good_sectors = sectors;
			} else {
				sector_t good_sectors =
					first_bad - dev_sector;
				if (good_sectors > best_good_sectors) {
					best_good_sectors = good_sectors;
					best_slot = slot;
					best_rdev = rdev;
				}
				if (!do_balance)
					/* Must read from here */
					break;
			}
			continue;
		} else
			best_good_sectors = sectors;

		if (!do_balance)
			break;

		if (best_slot >= 0)
			/* At least 2 disks to choose from so failfast is OK */
			set_bit(R10BIO_FailFast, &r10_bio->state);
		/* This optimisation is debatable, and completely destroys
		 * sequential read speed for 'far copies' arrays.  So only
		 * keep it for 'near' arrays, and review those later.
		 */
		if (geo->near_copies > 1 && !atomic_read(&rdev->nr_pending))
			new_distance = 0;

		/* for far > 1 always use the lowest address */
		else if (geo->far_copies > 1)
			new_distance = r10_bio->devs[slot].addr;
		else
			new_distance = abs(r10_bio->devs[slot].addr -
					   conf->mirrors[disk].head_position);
		if (new_distance < best_dist) {
			best_dist = new_distance;
			best_slot = slot;
			best_rdev = rdev;
		}
	}
	if (slot >= conf->copies) {
		slot = best_slot;
		rdev = best_rdev;
	}

	if (slot >= 0) {
		atomic_inc(&rdev->nr_pending);
		r10_bio->read_slot = slot;
	} else
		rdev = NULL;
	rcu_read_unlock();
	*max_sectors = best_good_sectors;

	return rdev;
}

static int raid10_congested(struct mddev *mddev, int bits)
{
	struct r10conf *conf = mddev->private;
	int i, ret = 0;

	if ((bits & (1 << WB_async_congested)) &&
	    conf->pending_count >= max_queued_requests)
		return 1;

	rcu_read_lock();
	for (i = 0;
	     (i < conf->geo.raid_disks || i < conf->prev.raid_disks)
		     && ret == 0;
	     i++) {
		struct md_rdev *rdev = rcu_dereference(conf->mirrors[i].rdev);
		if (rdev && !test_bit(Faulty, &rdev->flags)) {
			struct request_queue *q = bdev_get_queue(rdev->bdev);

			ret |= bdi_congested(q->backing_dev_info, bits);
		}
	}
	rcu_read_unlock();
	return ret;
}

static void flush_pending_writes(struct r10conf *conf)
{
	/* Any writes that have been queued but are awaiting
	 * bitmap updates get flushed here.
	 */
	spin_lock_irq(&conf->device_lock);

	if (conf->pending_bio_list.head) {
		struct blk_plug plug;
		struct bio *bio;

		bio = bio_list_get(&conf->pending_bio_list);
		conf->pending_count = 0;
		spin_unlock_irq(&conf->device_lock);

		/*
		 * As this is called in a wait_event() loop (see freeze_array),
		 * current->state might be TASK_UNINTERRUPTIBLE which will
		 * cause a warning when we prepare to wait again.  As it is
		 * rare that this path is taken, it is perfectly safe to force
		 * us to go around the wait_event() loop again, so the warning
		 * is a false-positive. Silence the warning by resetting
		 * thread state
		 */
		__set_current_state(TASK_RUNNING);

		blk_start_plug(&plug);
		/* flush any pending bitmap writes to disk
		 * before proceeding w/ I/O */
		md_bitmap_unplug(conf->mddev->bitmap);
		wake_up(&conf->wait_barrier);

		while (bio) { /* submit pending writes */
			struct bio *next = bio->bi_next;
			struct md_rdev *rdev = (void*)bio->bi_disk;
			bio->bi_next = NULL;
			bio_set_dev(bio, rdev->bdev);
			if (test_bit(Faulty, &rdev->flags)) {
				bio_io_error(bio);
			} else if (unlikely((bio_op(bio) ==  REQ_OP_DISCARD) &&
					    !blk_queue_discard(bio->bi_disk->queue)))
				/* Just ignore it */
				bio_endio(bio);
			else
				generic_make_request(bio);
			bio = next;
			cond_resched();
		}
		blk_finish_plug(&plug);
	} else
		spin_unlock_irq(&conf->device_lock);
}

/* Barriers....
 * Sometimes we need to suspend IO while we do something else,
 * either some resync/recovery, or reconfigure the array.
 * To do this we raise a 'barrier'.
 * The 'barrier' is a counter that can be raised multiple times
 * to count how many activities are happening which preclude
 * normal IO.
 * We can only raise the barrier if there is no pending IO.
 * i.e. if nr_pending == 0.
 * We choose only to raise the barrier if no-one is waiting for the
 * barrier to go down.  This means that as soon as an IO request
 * is ready, no other operations which require a barrier will start
 * until the IO request has had a chance.
 *
 * So: regular IO calls 'wait_barrier'.  When that returns there
 *    is no backgroup IO happening,  It must arrange to call
 *    allow_barrier when it has finished its IO.
 * backgroup IO calls must call raise_barrier.  Once that returns
 *    there is no normal IO happeing.  It must arrange to call
 *    lower_barrier when the particular background IO completes.
 */

static void raise_barrier(struct r10conf *conf, int force)
{
	BUG_ON(force && !conf->barrier);
	spin_lock_irq(&conf->resync_lock);

	/* Wait until no block IO is waiting (unless 'force') */
	wait_event_lock_irq(conf->wait_barrier, force || !conf->nr_waiting,
			    conf->resync_lock);

	/* block any new IO from starting */
	conf->barrier++;

	/* Now wait for all pending IO to complete */
	wait_event_lock_irq(conf->wait_barrier,
			    !atomic_read(&conf->nr_pending) && conf->barrier < RESYNC_DEPTH,
			    conf->resync_lock);

	spin_unlock_irq(&conf->resync_lock);
}

static void lower_barrier(struct r10conf *conf)
{
	unsigned long flags;
	spin_lock_irqsave(&conf->resync_lock, flags);
	conf->barrier--;
	spin_unlock_irqrestore(&conf->resync_lock, flags);
	wake_up(&conf->wait_barrier);
}

static void wait_barrier(struct r10conf *conf)
{
	spin_lock_irq(&conf->resync_lock);
	if (conf->barrier) {
		conf->nr_waiting++;
		/* Wait for the barrier to drop.
		 * However if there are already pending
		 * requests (preventing the barrier from
		 * rising completely), and the
		 * pre-process bio queue isn't empty,
		 * then don't wait, as we need to empty
		 * that queue to get the nr_pending
		 * count down.
		 */
		raid10_log(conf->mddev, "wait barrier");
		wait_event_lock_irq(conf->wait_barrier,
				    !conf->barrier ||
				    (atomic_read(&conf->nr_pending) &&
				     current->bio_list &&
				     (!bio_list_empty(&current->bio_list[0]) ||
				      !bio_list_empty(&current->bio_list[1]))),
				    conf->resync_lock);
		conf->nr_waiting--;
		if (!conf->nr_waiting)
			wake_up(&conf->wait_barrier);
	}
	atomic_inc(&conf->nr_pending);
	spin_unlock_irq(&conf->resync_lock);
}

static void allow_barrier(struct r10conf *conf)
{
	if ((atomic_dec_and_test(&conf->nr_pending)) ||
			(conf->array_freeze_pending))
		wake_up(&conf->wait_barrier);
}

static void freeze_array(struct r10conf *conf, int extra)
{
	/* stop syncio and normal IO and wait for everything to
	 * go quiet.
	 * We increment barrier and nr_waiting, and then
	 * wait until nr_pending match nr_queued+extra
	 * This is called in the context of one normal IO request
	 * that has failed. Thus any sync request that might be pending
	 * will be blocked by nr_pending, and we need to wait for
	 * pending IO requests to complete or be queued for re-try.
	 * Thus the number queued (nr_queued) plus this request (extra)
	 * must match the number of pending IOs (nr_pending) before
	 * we continue.
	 */
	spin_lock_irq(&conf->resync_lock);
	conf->array_freeze_pending++;
	conf->barrier++;
	conf->nr_waiting++;
	wait_event_lock_irq_cmd(conf->wait_barrier,
				atomic_read(&conf->nr_pending) == conf->nr_queued+extra,
				conf->resync_lock,
				flush_pending_writes(conf));

	conf->array_freeze_pending--;
	spin_unlock_irq(&conf->resync_lock);
}

static void unfreeze_array(struct r10conf *conf)
{
	/* reverse the effect of the freeze */
	spin_lock_irq(&conf->resync_lock);
	conf->barrier--;
	conf->nr_waiting--;
	wake_up(&conf->wait_barrier);
	spin_unlock_irq(&conf->resync_lock);
}

static sector_t choose_data_offset(struct r10bio *r10_bio,
				   struct md_rdev *rdev)
{
	if (!test_bit(MD_RECOVERY_RESHAPE, &rdev->mddev->recovery) ||
	    test_bit(R10BIO_Previous, &r10_bio->state))
		return rdev->data_offset;
	else
		return rdev->new_data_offset;
}

struct raid10_plug_cb {
	struct blk_plug_cb	cb;
	struct bio_list		pending;
	int			pending_cnt;
};

static void raid10_unplug(struct blk_plug_cb *cb, bool from_schedule)
{
	struct raid10_plug_cb *plug = container_of(cb, struct raid10_plug_cb,
						   cb);
	struct mddev *mddev = plug->cb.data;
	struct r10conf *conf = mddev->private;
	struct bio *bio;

	if (from_schedule || current->bio_list) {
		spin_lock_irq(&conf->device_lock);
		bio_list_merge(&conf->pending_bio_list, &plug->pending);
		conf->pending_count += plug->pending_cnt;
		spin_unlock_irq(&conf->device_lock);
		wake_up(&conf->wait_barrier);
		md_wakeup_thread(mddev->thread);
		kfree(plug);
		return;
	}

	/* we aren't scheduling, so we can do the write-out directly. */
	bio = bio_list_get(&plug->pending);
	md_bitmap_unplug(mddev->bitmap);
	wake_up(&conf->wait_barrier);

	while (bio) { /* submit pending writes */
		struct bio *next = bio->bi_next;
		struct md_rdev *rdev = (void*)bio->bi_disk;
		bio->bi_next = NULL;
		bio_set_dev(bio, rdev->bdev);
		if (test_bit(Faulty, &rdev->flags)) {
			bio_io_error(bio);
		} else if (unlikely((bio_op(bio) ==  REQ_OP_DISCARD) &&
				    !blk_queue_discard(bio->bi_disk->queue)))
			/* Just ignore it */
			bio_endio(bio);
		else
			generic_make_request(bio);
		bio = next;
		cond_resched();
	}
	kfree(plug);
}

static void raid10_read_request(struct mddev *mddev, struct bio *bio,
				struct r10bio *r10_bio)
{
	struct r10conf *conf = mddev->private;
	struct bio *read_bio;
	const int op = bio_op(bio);
	const unsigned long do_sync = (bio->bi_opf & REQ_SYNC);
	int max_sectors;
	sector_t sectors;
	struct md_rdev *rdev;
	char b[BDEVNAME_SIZE];
	int slot = r10_bio->read_slot;
	struct md_rdev *err_rdev = NULL;
	gfp_t gfp = GFP_NOIO;

<<<<<<< HEAD
	md_write_start(mddev, bio);

=======
	if (slot >= 0 && r10_bio->devs[slot].rdev) {
		/*
		 * This is an error retry, but we cannot
		 * safely dereference the rdev in the r10_bio,
		 * we must use the one in conf.
		 * If it has already been disconnected (unlikely)
		 * we lose the device name in error messages.
		 */
		int disk;
		/*
		 * As we are blocking raid10, it is a little safer to
		 * use __GFP_HIGH.
		 */
		gfp = GFP_NOIO | __GFP_HIGH;

		rcu_read_lock();
		disk = r10_bio->devs[slot].devnum;
		err_rdev = rcu_dereference(conf->mirrors[disk].rdev);
		if (err_rdev)
			bdevname(err_rdev->bdev, b);
		else {
			strcpy(b, "???");
			/* This never gets dereferenced */
			err_rdev = r10_bio->devs[slot].rdev;
		}
		rcu_read_unlock();
	}
>>>>>>> 286cd8c7
	/*
	 * Register the new request and wait if the reconstruction
	 * thread has put up a bar for new requests.
	 * Continue immediately if no resync is active currently.
	 */
	wait_barrier(conf);

	sectors = r10_bio->sectors;
	while (test_bit(MD_RECOVERY_RESHAPE, &mddev->recovery) &&
	    bio->bi_iter.bi_sector < conf->reshape_progress &&
	    bio->bi_iter.bi_sector + sectors > conf->reshape_progress) {
		/*
		 * IO spans the reshape position.  Need to wait for reshape to
		 * pass
		 */
		raid10_log(conf->mddev, "wait reshape");
		allow_barrier(conf);
		wait_event(conf->wait_barrier,
			   conf->reshape_progress <= bio->bi_iter.bi_sector ||
			   conf->reshape_progress >= bio->bi_iter.bi_sector +
			   sectors);
		wait_barrier(conf);
	}

	rdev = read_balance(conf, r10_bio, &max_sectors);
	if (!rdev) {
		if (err_rdev) {
			pr_crit_ratelimited("md/raid10:%s: %s: unrecoverable I/O read error for block %llu\n",
					    mdname(mddev), b,
					    (unsigned long long)r10_bio->sector);
		}
		raid_end_bio_io(r10_bio);
		return;
	}
	if (err_rdev)
		pr_err_ratelimited("md/raid10:%s: %s: redirecting sector %llu to another mirror\n",
				   mdname(mddev),
				   bdevname(rdev->bdev, b),
				   (unsigned long long)r10_bio->sector);
	if (max_sectors < bio_sectors(bio)) {
		struct bio *split = bio_split(bio, max_sectors,
					      gfp, &conf->bio_split);
		bio_chain(split, bio);
		allow_barrier(conf);
		generic_make_request(bio);
		wait_barrier(conf);
		bio = split;
		r10_bio->master_bio = bio;
		r10_bio->sectors = max_sectors;
	}
	slot = r10_bio->read_slot;

	read_bio = bio_clone_fast(bio, gfp, &mddev->bio_set);

	r10_bio->devs[slot].bio = read_bio;
	r10_bio->devs[slot].rdev = rdev;

	read_bio->bi_iter.bi_sector = r10_bio->devs[slot].addr +
		choose_data_offset(r10_bio, rdev);
	bio_set_dev(read_bio, rdev->bdev);
	read_bio->bi_end_io = raid10_end_read_request;
	bio_set_op_attrs(read_bio, op, do_sync);
	if (test_bit(FailFast, &rdev->flags) &&
	    test_bit(R10BIO_FailFast, &r10_bio->state))
	        read_bio->bi_opf |= MD_FAILFAST;
	read_bio->bi_private = r10_bio;

	if (mddev->gendisk)
	        trace_block_bio_remap(read_bio->bi_disk->queue,
	                              read_bio, disk_devt(mddev->gendisk),
	                              r10_bio->sector);
	generic_make_request(read_bio);
	return;
}

static void raid10_write_one_disk(struct mddev *mddev, struct r10bio *r10_bio,
				  struct bio *bio, bool replacement,
				  int n_copy)
{
	const int op = bio_op(bio);
	const unsigned long do_sync = (bio->bi_opf & REQ_SYNC);
	const unsigned long do_fua = (bio->bi_opf & REQ_FUA);
	unsigned long flags;
	struct blk_plug_cb *cb;
	struct raid10_plug_cb *plug = NULL;
	struct r10conf *conf = mddev->private;
	struct md_rdev *rdev;
	int devnum = r10_bio->devs[n_copy].devnum;
	struct bio *mbio;

	if (replacement) {
		rdev = conf->mirrors[devnum].replacement;
		if (rdev == NULL) {
			/* Replacement just got moved to main 'rdev' */
			smp_mb();
			rdev = conf->mirrors[devnum].rdev;
		}
	} else
		rdev = conf->mirrors[devnum].rdev;

	mbio = bio_clone_fast(bio, GFP_NOIO, &mddev->bio_set);
	if (replacement)
		r10_bio->devs[n_copy].repl_bio = mbio;
	else
		r10_bio->devs[n_copy].bio = mbio;

	mbio->bi_iter.bi_sector	= (r10_bio->devs[n_copy].addr +
				   choose_data_offset(r10_bio, rdev));
	bio_set_dev(mbio, rdev->bdev);
	mbio->bi_end_io	= raid10_end_write_request;
	bio_set_op_attrs(mbio, op, do_sync | do_fua);
	if (!replacement && test_bit(FailFast,
				     &conf->mirrors[devnum].rdev->flags)
			 && enough(conf, devnum))
		mbio->bi_opf |= MD_FAILFAST;
	mbio->bi_private = r10_bio;

	if (conf->mddev->gendisk)
		trace_block_bio_remap(mbio->bi_disk->queue,
				      mbio, disk_devt(conf->mddev->gendisk),
				      r10_bio->sector);
	/* flush_pending_writes() needs access to the rdev so...*/
	mbio->bi_disk = (void *)rdev;

	atomic_inc(&r10_bio->remaining);

	cb = blk_check_plugged(raid10_unplug, mddev, sizeof(*plug));
	if (cb)
		plug = container_of(cb, struct raid10_plug_cb, cb);
	else
		plug = NULL;
	if (plug) {
		bio_list_add(&plug->pending, mbio);
		plug->pending_cnt++;
	} else {
		spin_lock_irqsave(&conf->device_lock, flags);
		bio_list_add(&conf->pending_bio_list, mbio);
		conf->pending_count++;
		spin_unlock_irqrestore(&conf->device_lock, flags);
		md_wakeup_thread(mddev->thread);
	}
}

static void raid10_write_request(struct mddev *mddev, struct bio *bio,
				 struct r10bio *r10_bio)
{
	struct r10conf *conf = mddev->private;
	int i;
	struct md_rdev *blocked_rdev;
	sector_t sectors;
	int max_sectors;

	if ((mddev_is_clustered(mddev) &&
	     md_cluster_ops->area_resyncing(mddev, WRITE,
					    bio->bi_iter.bi_sector,
					    bio_end_sector(bio)))) {
		DEFINE_WAIT(w);
		for (;;) {
			prepare_to_wait(&conf->wait_barrier,
					&w, TASK_IDLE);
			if (!md_cluster_ops->area_resyncing(mddev, WRITE,
				 bio->bi_iter.bi_sector, bio_end_sector(bio)))
				break;
			schedule();
		}
		finish_wait(&conf->wait_barrier, &w);
	}

	/*
	 * Register the new request and wait if the reconstruction
	 * thread has put up a bar for new requests.
	 * Continue immediately if no resync is active currently.
	 */
	wait_barrier(conf);

	sectors = r10_bio->sectors;
	while (test_bit(MD_RECOVERY_RESHAPE, &mddev->recovery) &&
	    bio->bi_iter.bi_sector < conf->reshape_progress &&
	    bio->bi_iter.bi_sector + sectors > conf->reshape_progress) {
		/*
		 * IO spans the reshape position.  Need to wait for reshape to
		 * pass
		 */
		raid10_log(conf->mddev, "wait reshape");
		allow_barrier(conf);
		wait_event(conf->wait_barrier,
			   conf->reshape_progress <= bio->bi_iter.bi_sector ||
			   conf->reshape_progress >= bio->bi_iter.bi_sector +
			   sectors);
		wait_barrier(conf);
	}

	if (test_bit(MD_RECOVERY_RESHAPE, &mddev->recovery) &&
	    (mddev->reshape_backwards
	     ? (bio->bi_iter.bi_sector < conf->reshape_safe &&
		bio->bi_iter.bi_sector + sectors > conf->reshape_progress)
	     : (bio->bi_iter.bi_sector + sectors > conf->reshape_safe &&
		bio->bi_iter.bi_sector < conf->reshape_progress))) {
		/* Need to update reshape_position in metadata */
		mddev->reshape_position = conf->reshape_progress;
		set_mask_bits(&mddev->sb_flags, 0,
			      BIT(MD_SB_CHANGE_DEVS) | BIT(MD_SB_CHANGE_PENDING));
		md_wakeup_thread(mddev->thread);
		raid10_log(conf->mddev, "wait reshape metadata");
		wait_event(mddev->sb_wait,
			   !test_bit(MD_SB_CHANGE_PENDING, &mddev->sb_flags));

		conf->reshape_safe = mddev->reshape_position;
	}

	if (conf->pending_count >= max_queued_requests) {
		md_wakeup_thread(mddev->thread);
		raid10_log(mddev, "wait queued");
		wait_event(conf->wait_barrier,
			   conf->pending_count < max_queued_requests);
	}
	/* first select target devices under rcu_lock and
	 * inc refcount on their rdev.  Record them by setting
	 * bios[x] to bio
	 * If there are known/acknowledged bad blocks on any device
	 * on which we have seen a write error, we want to avoid
	 * writing to those blocks.  This potentially requires several
	 * writes to write around the bad blocks.  Each set of writes
	 * gets its own r10_bio with a set of bios attached.
	 */

	r10_bio->read_slot = -1; /* make sure repl_bio gets freed */
	raid10_find_phys(conf, r10_bio);
retry_write:
	blocked_rdev = NULL;
	rcu_read_lock();
	max_sectors = r10_bio->sectors;

	for (i = 0;  i < conf->copies; i++) {
		int d = r10_bio->devs[i].devnum;
		struct md_rdev *rdev, *rrdev;

		rrdev = rcu_dereference(conf->mirrors[d].replacement);
		/*
		 * Read replacement first to prevent reading both rdev and
		 * replacement as NULL during replacement replace rdev.
		 */
		smp_mb();
		rdev = rcu_dereference(conf->mirrors[d].rdev);
		if (rdev == rrdev)
			rrdev = NULL;
		if (rdev && unlikely(test_bit(Blocked, &rdev->flags))) {
			atomic_inc(&rdev->nr_pending);
			blocked_rdev = rdev;
			break;
		}
		if (rrdev && unlikely(test_bit(Blocked, &rrdev->flags))) {
			atomic_inc(&rrdev->nr_pending);
			blocked_rdev = rrdev;
			break;
		}
		if (rdev && (test_bit(Faulty, &rdev->flags)))
			rdev = NULL;
		if (rrdev && (test_bit(Faulty, &rrdev->flags)))
			rrdev = NULL;

		r10_bio->devs[i].bio = NULL;
		r10_bio->devs[i].repl_bio = NULL;

		if (!rdev && !rrdev) {
			set_bit(R10BIO_Degraded, &r10_bio->state);
			continue;
		}
		if (rdev && test_bit(WriteErrorSeen, &rdev->flags)) {
			sector_t first_bad;
			sector_t dev_sector = r10_bio->devs[i].addr;
			int bad_sectors;
			int is_bad;

			is_bad = is_badblock(rdev, dev_sector, max_sectors,
					     &first_bad, &bad_sectors);
			if (is_bad < 0) {
				/* Mustn't write here until the bad block
				 * is acknowledged
				 */
				atomic_inc(&rdev->nr_pending);
				set_bit(BlockedBadBlocks, &rdev->flags);
				blocked_rdev = rdev;
				break;
			}
			if (is_bad && first_bad <= dev_sector) {
				/* Cannot write here at all */
				bad_sectors -= (dev_sector - first_bad);
				if (bad_sectors < max_sectors)
					/* Mustn't write more than bad_sectors
					 * to other devices yet
					 */
					max_sectors = bad_sectors;
				/* We don't set R10BIO_Degraded as that
				 * only applies if the disk is missing,
				 * so it might be re-added, and we want to
				 * know to recover this chunk.
				 * In this case the device is here, and the
				 * fact that this chunk is not in-sync is
				 * recorded in the bad block log.
				 */
				continue;
			}
			if (is_bad) {
				int good_sectors = first_bad - dev_sector;
				if (good_sectors < max_sectors)
					max_sectors = good_sectors;
			}
		}
		if (rdev) {
			r10_bio->devs[i].bio = bio;
			atomic_inc(&rdev->nr_pending);
		}
		if (rrdev) {
			r10_bio->devs[i].repl_bio = bio;
			atomic_inc(&rrdev->nr_pending);
		}
	}
	rcu_read_unlock();

	if (unlikely(blocked_rdev)) {
		/* Have to wait for this device to get unblocked, then retry */
		int j;
		int d;

		for (j = 0; j < i; j++) {
			if (r10_bio->devs[j].bio) {
				d = r10_bio->devs[j].devnum;
				rdev_dec_pending(conf->mirrors[d].rdev, mddev);
			}
			if (r10_bio->devs[j].repl_bio) {
				struct md_rdev *rdev;
				d = r10_bio->devs[j].devnum;
				rdev = conf->mirrors[d].replacement;
				if (!rdev) {
					/* Race with remove_disk */
					smp_mb();
					rdev = conf->mirrors[d].rdev;
				}
				rdev_dec_pending(rdev, mddev);
			}
		}
		allow_barrier(conf);
		raid10_log(conf->mddev, "wait rdev %d blocked", blocked_rdev->raid_disk);
		md_wait_for_blocked_rdev(blocked_rdev, mddev);
		wait_barrier(conf);
		goto retry_write;
	}

	if (max_sectors < r10_bio->sectors)
		r10_bio->sectors = max_sectors;

	if (r10_bio->sectors < bio_sectors(bio)) {
		struct bio *split = bio_split(bio, r10_bio->sectors,
					      GFP_NOIO, &conf->bio_split);
		bio_chain(split, bio);
		allow_barrier(conf);
		generic_make_request(bio);
		wait_barrier(conf);
		bio = split;
		r10_bio->master_bio = bio;
	}

	atomic_set(&r10_bio->remaining, 1);
	md_bitmap_startwrite(mddev->bitmap, r10_bio->sector, r10_bio->sectors, 0);

	for (i = 0; i < conf->copies; i++) {
<<<<<<< HEAD
		struct bio *mbio;
		int d = r10_bio->devs[i].devnum;
		if (r10_bio->devs[i].bio) {
			struct md_rdev *rdev = conf->mirrors[d].rdev;
			mbio = bio_clone_mddev(bio, GFP_NOIO, mddev);
			bio_trim(mbio, r10_bio->sector - bio->bi_iter.bi_sector,
				 max_sectors);
			r10_bio->devs[i].bio = mbio;

			mbio->bi_iter.bi_sector	= (r10_bio->devs[i].addr+
					   choose_data_offset(r10_bio,
							      rdev));
			mbio->bi_bdev = rdev->bdev;
			mbio->bi_end_io	= raid10_end_write_request;
			mbio->bi_rw =
				WRITE | do_sync | do_fua | do_discard | do_same;
			mbio->bi_private = r10_bio;

			atomic_inc(&r10_bio->remaining);

			cb = blk_check_plugged(raid10_unplug, mddev,
					       sizeof(*plug));
			if (cb)
				plug = container_of(cb, struct raid10_plug_cb,
						    cb);
			else
				plug = NULL;
			spin_lock_irqsave(&conf->device_lock, flags);
			if (plug) {
				bio_list_add(&plug->pending, mbio);
				plug->pending_cnt++;
			} else {
				bio_list_add(&conf->pending_bio_list, mbio);
				conf->pending_count++;
			}
			spin_unlock_irqrestore(&conf->device_lock, flags);
			if (!plug)
				md_wakeup_thread(mddev->thread);
		}

		if (r10_bio->devs[i].repl_bio) {
			struct md_rdev *rdev = conf->mirrors[d].replacement;
			if (rdev == NULL) {
				/* Replacement just got moved to main 'rdev' */
				smp_mb();
				rdev = conf->mirrors[d].rdev;
			}
			mbio = bio_clone_mddev(bio, GFP_NOIO, mddev);
			bio_trim(mbio, r10_bio->sector - bio->bi_iter.bi_sector,
				 max_sectors);
			r10_bio->devs[i].repl_bio = mbio;

			mbio->bi_iter.bi_sector	= (r10_bio->devs[i].addr +
					   choose_data_offset(
						   r10_bio, rdev));
			mbio->bi_bdev = rdev->bdev;
			mbio->bi_end_io	= raid10_end_write_request;
			mbio->bi_rw =
				WRITE | do_sync | do_fua | do_discard | do_same;
			mbio->bi_private = r10_bio;

			atomic_inc(&r10_bio->remaining);

			cb = blk_check_plugged(raid10_unplug, mddev,
					       sizeof(*plug));
			if (cb)
				plug = container_of(cb, struct raid10_plug_cb,
						    cb);
			else
				plug = NULL;
			spin_lock_irqsave(&conf->device_lock, flags);
			if (plug) {
				bio_list_add(&plug->pending, mbio);
				plug->pending_cnt++;
			} else {
				bio_list_add(&conf->pending_bio_list, mbio);
				conf->pending_count++;
			}
			spin_unlock_irqrestore(&conf->device_lock, flags);
			if (!plug)
				md_wakeup_thread(mddev->thread);
		}
=======
		if (r10_bio->devs[i].bio)
			raid10_write_one_disk(mddev, r10_bio, bio, false, i);
		if (r10_bio->devs[i].repl_bio)
			raid10_write_one_disk(mddev, r10_bio, bio, true, i);
>>>>>>> 286cd8c7
	}
	one_write_done(r10_bio);
}

static void __make_request(struct mddev *mddev, struct bio *bio, int sectors)
{
	struct r10conf *conf = mddev->private;
	struct r10bio *r10_bio;

	r10_bio = mempool_alloc(&conf->r10bio_pool, GFP_NOIO);

	r10_bio->master_bio = bio;
	r10_bio->sectors = sectors;

	r10_bio->mddev = mddev;
	r10_bio->sector = bio->bi_iter.bi_sector;
	r10_bio->state = 0;
	r10_bio->read_slot = -1;
	memset(r10_bio->devs, 0, sizeof(r10_bio->devs[0]) * conf->copies);

	if (bio_data_dir(bio) == READ)
		raid10_read_request(mddev, bio, r10_bio);
	else
		raid10_write_request(mddev, bio, r10_bio);
}

static bool raid10_make_request(struct mddev *mddev, struct bio *bio)
{
	struct r10conf *conf = mddev->private;
	sector_t chunk_mask = (conf->geo.chunk_mask & conf->prev.chunk_mask);
	int chunk_sects = chunk_mask + 1;
	int sectors = bio_sectors(bio);

	if (unlikely(bio->bi_opf & REQ_PREFLUSH)
	    && md_flush_request(mddev, bio))
		return true;

<<<<<<< HEAD
	do {

		/*
		 * If this request crosses a chunk boundary, we need to split
		 * it.
		 */
		if (unlikely((bio->bi_iter.bi_sector & chunk_mask) +
			     bio_sectors(bio) > chunk_sects
			     && (conf->geo.near_copies < conf->geo.raid_disks
				 || conf->prev.near_copies <
				 conf->prev.raid_disks))) {
			split = bio_split(bio, chunk_sects -
					  (bio->bi_iter.bi_sector &
					   (chunk_sects - 1)),
					  GFP_NOIO, fs_bio_set);
			bio_chain(split, bio);
		} else {
			split = bio;
		}

		/*
		 * If a bio is splitted, the first part of bio will pass
		 * barrier but the bio is queued in current->bio_list (see
		 * generic_make_request). If there is a raise_barrier() called
		 * here, the second part of bio can't pass barrier. But since
		 * the first part bio isn't dispatched to underlaying disks
		 * yet, the barrier is never released, hence raise_barrier will
		 * alays wait. We have a deadlock.
		 * Note, this only happens in read path. For write path, the
		 * first part of bio is dispatched in a schedule() call
		 * (because of blk plug) or offloaded to raid10d.
		 * Quitting from the function immediately can change the bio
		 * order queued in bio_list and avoid the deadlock.
		 */
		__make_request(mddev, split);
		if (split != bio && bio_data_dir(bio) == READ) {
			generic_make_request(bio);
			break;
		}
	} while (split != bio);
=======
	if (!md_write_start(mddev, bio))
		return false;

	/*
	 * If this request crosses a chunk boundary, we need to split
	 * it.
	 */
	if (unlikely((bio->bi_iter.bi_sector & chunk_mask) +
		     sectors > chunk_sects
		     && (conf->geo.near_copies < conf->geo.raid_disks
			 || conf->prev.near_copies <
			 conf->prev.raid_disks)))
		sectors = chunk_sects -
			(bio->bi_iter.bi_sector &
			 (chunk_sects - 1));
	__make_request(mddev, bio, sectors);
>>>>>>> 286cd8c7

	/* In case raid10d snuck in to freeze_array */
	wake_up(&conf->wait_barrier);
	return true;
}

static void raid10_status(struct seq_file *seq, struct mddev *mddev)
{
	struct r10conf *conf = mddev->private;
	int i;

	if (conf->geo.near_copies < conf->geo.raid_disks)
		seq_printf(seq, " %dK chunks", mddev->chunk_sectors / 2);
	if (conf->geo.near_copies > 1)
		seq_printf(seq, " %d near-copies", conf->geo.near_copies);
	if (conf->geo.far_copies > 1) {
		if (conf->geo.far_offset)
			seq_printf(seq, " %d offset-copies", conf->geo.far_copies);
		else
			seq_printf(seq, " %d far-copies", conf->geo.far_copies);
		if (conf->geo.far_set_size != conf->geo.raid_disks)
			seq_printf(seq, " %d devices per set", conf->geo.far_set_size);
	}
	seq_printf(seq, " [%d/%d] [", conf->geo.raid_disks,
					conf->geo.raid_disks - mddev->degraded);
	rcu_read_lock();
	for (i = 0; i < conf->geo.raid_disks; i++) {
		struct md_rdev *rdev = rcu_dereference(conf->mirrors[i].rdev);
		seq_printf(seq, "%s", rdev && test_bit(In_sync, &rdev->flags) ? "U" : "_");
	}
	rcu_read_unlock();
	seq_printf(seq, "]");
}

/* check if there are enough drives for
 * every block to appear on atleast one.
 * Don't consider the device numbered 'ignore'
 * as we might be about to remove it.
 */
static int _enough(struct r10conf *conf, int previous, int ignore)
{
	int first = 0;
	int has_enough = 0;
	int disks, ncopies;
	if (previous) {
		disks = conf->prev.raid_disks;
		ncopies = conf->prev.near_copies;
	} else {
		disks = conf->geo.raid_disks;
		ncopies = conf->geo.near_copies;
	}

	rcu_read_lock();
	do {
		int n = conf->copies;
		int cnt = 0;
		int this = first;
		while (n--) {
			struct md_rdev *rdev;
			if (this != ignore &&
			    (rdev = rcu_dereference(conf->mirrors[this].rdev)) &&
			    test_bit(In_sync, &rdev->flags))
				cnt++;
			this = (this+1) % disks;
		}
		if (cnt == 0)
			goto out;
		first = (first + ncopies) % disks;
	} while (first != 0);
	has_enough = 1;
out:
	rcu_read_unlock();
	return has_enough;
}

static int enough(struct r10conf *conf, int ignore)
{
	/* when calling 'enough', both 'prev' and 'geo' must
	 * be stable.
	 * This is ensured if ->reconfig_mutex or ->device_lock
	 * is held.
	 */
	return _enough(conf, 0, ignore) &&
		_enough(conf, 1, ignore);
}

static void raid10_error(struct mddev *mddev, struct md_rdev *rdev)
{
	char b[BDEVNAME_SIZE];
	struct r10conf *conf = mddev->private;
	unsigned long flags;

	/*
	 * If it is not operational, then we have already marked it as dead
	 * else if it is the last working disks, ignore the error, let the
	 * next level up know.
	 * else mark the drive as failed
	 */
	spin_lock_irqsave(&conf->device_lock, flags);
	if (test_bit(In_sync, &rdev->flags)
	    && !enough(conf, rdev->raid_disk)) {
		/*
		 * Don't fail the drive, just return an IO error.
		 */
		spin_unlock_irqrestore(&conf->device_lock, flags);
		return;
	}
	if (test_and_clear_bit(In_sync, &rdev->flags))
		mddev->degraded++;
	/*
	 * If recovery is running, make sure it aborts.
	 */
	set_bit(MD_RECOVERY_INTR, &mddev->recovery);
	set_bit(Blocked, &rdev->flags);
	set_bit(Faulty, &rdev->flags);
	set_mask_bits(&mddev->sb_flags, 0,
		      BIT(MD_SB_CHANGE_DEVS) | BIT(MD_SB_CHANGE_PENDING));
	spin_unlock_irqrestore(&conf->device_lock, flags);
	pr_crit("md/raid10:%s: Disk failure on %s, disabling device.\n"
		"md/raid10:%s: Operation continuing on %d devices.\n",
		mdname(mddev), bdevname(rdev->bdev, b),
		mdname(mddev), conf->geo.raid_disks - mddev->degraded);
}

static void print_conf(struct r10conf *conf)
{
	int i;
	struct md_rdev *rdev;

	pr_debug("RAID10 conf printout:\n");
	if (!conf) {
		pr_debug("(!conf)\n");
		return;
	}
	pr_debug(" --- wd:%d rd:%d\n", conf->geo.raid_disks - conf->mddev->degraded,
		 conf->geo.raid_disks);

	/* This is only called with ->reconfix_mutex held, so
	 * rcu protection of rdev is not needed */
	for (i = 0; i < conf->geo.raid_disks; i++) {
		char b[BDEVNAME_SIZE];
		rdev = conf->mirrors[i].rdev;
		if (rdev)
			pr_debug(" disk %d, wo:%d, o:%d, dev:%s\n",
				 i, !test_bit(In_sync, &rdev->flags),
				 !test_bit(Faulty, &rdev->flags),
				 bdevname(rdev->bdev,b));
	}
}

static void close_sync(struct r10conf *conf)
{
	wait_barrier(conf);
	allow_barrier(conf);

	mempool_exit(&conf->r10buf_pool);
}

static int raid10_spare_active(struct mddev *mddev)
{
	int i;
	struct r10conf *conf = mddev->private;
	struct raid10_info *tmp;
	int count = 0;
	unsigned long flags;

	/*
	 * Find all non-in_sync disks within the RAID10 configuration
	 * and mark them in_sync
	 */
	for (i = 0; i < conf->geo.raid_disks; i++) {
		tmp = conf->mirrors + i;
		if (tmp->replacement
		    && tmp->replacement->recovery_offset == MaxSector
		    && !test_bit(Faulty, &tmp->replacement->flags)
		    && !test_and_set_bit(In_sync, &tmp->replacement->flags)) {
			/* Replacement has just become active */
			if (!tmp->rdev
			    || !test_and_clear_bit(In_sync, &tmp->rdev->flags))
				count++;
			if (tmp->rdev) {
				/* Replaced device not technically faulty,
				 * but we need to be sure it gets removed
				 * and never re-added.
				 */
				set_bit(Faulty, &tmp->rdev->flags);
				sysfs_notify_dirent_safe(
					tmp->rdev->sysfs_state);
			}
			sysfs_notify_dirent_safe(tmp->replacement->sysfs_state);
		} else if (tmp->rdev
			   && tmp->rdev->recovery_offset == MaxSector
			   && !test_bit(Faulty, &tmp->rdev->flags)
			   && !test_and_set_bit(In_sync, &tmp->rdev->flags)) {
			count++;
			sysfs_notify_dirent_safe(tmp->rdev->sysfs_state);
		}
	}
	spin_lock_irqsave(&conf->device_lock, flags);
	mddev->degraded -= count;
	spin_unlock_irqrestore(&conf->device_lock, flags);

	print_conf(conf);
	return count;
}

static int raid10_add_disk(struct mddev *mddev, struct md_rdev *rdev)
{
	struct r10conf *conf = mddev->private;
	int err = -EEXIST;
	int mirror;
	int first = 0;
	int last = conf->geo.raid_disks - 1;

	if (mddev->recovery_cp < MaxSector)
		/* only hot-add to in-sync arrays, as recovery is
		 * very different from resync
		 */
		return -EBUSY;
	if (rdev->saved_raid_disk < 0 && !_enough(conf, 1, -1))
		return -EINVAL;

	if (md_integrity_add_rdev(rdev, mddev))
		return -ENXIO;

	if (rdev->raid_disk >= 0)
		first = last = rdev->raid_disk;

	if (rdev->saved_raid_disk >= first &&
	    rdev->saved_raid_disk < conf->geo.raid_disks &&
	    conf->mirrors[rdev->saved_raid_disk].rdev == NULL)
		mirror = rdev->saved_raid_disk;
	else
		mirror = first;
	for ( ; mirror <= last ; mirror++) {
		struct raid10_info *p = &conf->mirrors[mirror];
		if (p->recovery_disabled == mddev->recovery_disabled)
			continue;
		if (p->rdev) {
			if (!test_bit(WantReplacement, &p->rdev->flags) ||
			    p->replacement != NULL)
				continue;
			clear_bit(In_sync, &rdev->flags);
			set_bit(Replacement, &rdev->flags);
			rdev->raid_disk = mirror;
			err = 0;
			if (mddev->gendisk)
				disk_stack_limits(mddev->gendisk, rdev->bdev,
						  rdev->data_offset << 9);
			conf->fullsync = 1;
			rcu_assign_pointer(p->replacement, rdev);
			break;
		}

		if (mddev->gendisk)
			disk_stack_limits(mddev->gendisk, rdev->bdev,
					  rdev->data_offset << 9);

		p->head_position = 0;
		p->recovery_disabled = mddev->recovery_disabled - 1;
		rdev->raid_disk = mirror;
		err = 0;
		if (rdev->saved_raid_disk != mirror)
			conf->fullsync = 1;
		rcu_assign_pointer(p->rdev, rdev);
		break;
	}
	if (mddev->queue && blk_queue_discard(bdev_get_queue(rdev->bdev)))
		blk_queue_flag_set(QUEUE_FLAG_DISCARD, mddev->queue);

	print_conf(conf);
	return err;
}

static int raid10_remove_disk(struct mddev *mddev, struct md_rdev *rdev)
{
	struct r10conf *conf = mddev->private;
	int err = 0;
	int number = rdev->raid_disk;
	struct md_rdev **rdevp;
	struct raid10_info *p;

	print_conf(conf);
	if (unlikely(number >= mddev->raid_disks))
		return 0;
	p = conf->mirrors + number;
	if (rdev == p->rdev)
		rdevp = &p->rdev;
	else if (rdev == p->replacement)
		rdevp = &p->replacement;
	else
		return 0;

	if (test_bit(In_sync, &rdev->flags) ||
	    atomic_read(&rdev->nr_pending)) {
		err = -EBUSY;
		goto abort;
	}
	/* Only remove non-faulty devices if recovery
	 * is not possible.
	 */
	if (!test_bit(Faulty, &rdev->flags) &&
	    mddev->recovery_disabled != p->recovery_disabled &&
	    (!p->replacement || p->replacement == rdev) &&
	    number < conf->geo.raid_disks &&
	    enough(conf, -1)) {
		err = -EBUSY;
		goto abort;
	}
	*rdevp = NULL;
	if (!test_bit(RemoveSynchronized, &rdev->flags)) {
		synchronize_rcu();
		if (atomic_read(&rdev->nr_pending)) {
			/* lost the race, try later */
			err = -EBUSY;
			*rdevp = rdev;
			goto abort;
		}
	}
	if (p->replacement) {
		/* We must have just cleared 'rdev' */
		p->rdev = p->replacement;
		clear_bit(Replacement, &p->replacement->flags);
		smp_mb(); /* Make sure other CPUs may see both as identical
			   * but will never see neither -- if they are careful.
			   */
		p->replacement = NULL;
	}

	clear_bit(WantReplacement, &rdev->flags);
	err = md_integrity_register(mddev);

abort:

	print_conf(conf);
	return err;
}

static void __end_sync_read(struct r10bio *r10_bio, struct bio *bio, int d)
{
	struct r10conf *conf = r10_bio->mddev->private;

	if (!bio->bi_status)
		set_bit(R10BIO_Uptodate, &r10_bio->state);
	else
		/* The write handler will notice the lack of
		 * R10BIO_Uptodate and record any errors etc
		 */
		atomic_add(r10_bio->sectors,
			   &conf->mirrors[d].rdev->corrected_errors);

	/* for reconstruct, we always reschedule after a read.
	 * for resync, only after all reads
	 */
	rdev_dec_pending(conf->mirrors[d].rdev, conf->mddev);
	if (test_bit(R10BIO_IsRecover, &r10_bio->state) ||
	    atomic_dec_and_test(&r10_bio->remaining)) {
		/* we have read all the blocks,
		 * do the comparison in process context in raid10d
		 */
		reschedule_retry(r10_bio);
	}
}

static void end_sync_read(struct bio *bio)
{
	struct r10bio *r10_bio = get_resync_r10bio(bio);
	struct r10conf *conf = r10_bio->mddev->private;
	int d = find_bio_disk(conf, r10_bio, bio, NULL, NULL);

	__end_sync_read(r10_bio, bio, d);
}

static void end_reshape_read(struct bio *bio)
{
	/* reshape read bio isn't allocated from r10buf_pool */
	struct r10bio *r10_bio = bio->bi_private;

	__end_sync_read(r10_bio, bio, r10_bio->read_slot);
}

static void end_sync_request(struct r10bio *r10_bio)
{
	struct mddev *mddev = r10_bio->mddev;

	while (atomic_dec_and_test(&r10_bio->remaining)) {
		if (r10_bio->master_bio == NULL) {
			/* the primary of several recovery bios */
			sector_t s = r10_bio->sectors;
			if (test_bit(R10BIO_MadeGood, &r10_bio->state) ||
			    test_bit(R10BIO_WriteError, &r10_bio->state))
				reschedule_retry(r10_bio);
			else
				put_buf(r10_bio);
			md_done_sync(mddev, s, 1);
			break;
		} else {
			struct r10bio *r10_bio2 = (struct r10bio *)r10_bio->master_bio;
			if (test_bit(R10BIO_MadeGood, &r10_bio->state) ||
			    test_bit(R10BIO_WriteError, &r10_bio->state))
				reschedule_retry(r10_bio);
			else
				put_buf(r10_bio);
			r10_bio = r10_bio2;
		}
	}
}

static void end_sync_write(struct bio *bio)
{
	struct r10bio *r10_bio = get_resync_r10bio(bio);
	struct mddev *mddev = r10_bio->mddev;
	struct r10conf *conf = mddev->private;
	int d;
	sector_t first_bad;
	int bad_sectors;
	int slot;
	int repl;
	struct md_rdev *rdev = NULL;

	d = find_bio_disk(conf, r10_bio, bio, &slot, &repl);
	if (repl)
		rdev = conf->mirrors[d].replacement;
	else
		rdev = conf->mirrors[d].rdev;

	if (bio->bi_status) {
		if (repl)
			md_error(mddev, rdev);
		else {
			set_bit(WriteErrorSeen, &rdev->flags);
			if (!test_and_set_bit(WantReplacement, &rdev->flags))
				set_bit(MD_RECOVERY_NEEDED,
					&rdev->mddev->recovery);
			set_bit(R10BIO_WriteError, &r10_bio->state);
		}
	} else if (is_badblock(rdev,
			     r10_bio->devs[slot].addr,
			     r10_bio->sectors,
			     &first_bad, &bad_sectors))
		set_bit(R10BIO_MadeGood, &r10_bio->state);

	rdev_dec_pending(rdev, mddev);

	end_sync_request(r10_bio);
}

/*
 * Note: sync and recover and handled very differently for raid10
 * This code is for resync.
 * For resync, we read through virtual addresses and read all blocks.
 * If there is any error, we schedule a write.  The lowest numbered
 * drive is authoritative.
 * However requests come for physical address, so we need to map.
 * For every physical address there are raid_disks/copies virtual addresses,
 * which is always are least one, but is not necessarly an integer.
 * This means that a physical address can span multiple chunks, so we may
 * have to submit multiple io requests for a single sync request.
 */
/*
 * We check if all blocks are in-sync and only write to blocks that
 * aren't in sync
 */
static void sync_request_write(struct mddev *mddev, struct r10bio *r10_bio)
{
	struct r10conf *conf = mddev->private;
	int i, first;
	struct bio *tbio, *fbio;
	int vcnt;
	struct page **tpages, **fpages;

	atomic_set(&r10_bio->remaining, 1);

	/* find the first device with a block */
	for (i=0; i<conf->copies; i++)
		if (!r10_bio->devs[i].bio->bi_status)
			break;

	if (i == conf->copies)
		goto done;

	first = i;
	fbio = r10_bio->devs[i].bio;
	fbio->bi_iter.bi_size = r10_bio->sectors << 9;
	fbio->bi_iter.bi_idx = 0;
	fpages = get_resync_pages(fbio)->pages;

	vcnt = (r10_bio->sectors + (PAGE_SIZE >> 9) - 1) >> (PAGE_SHIFT - 9);
	/* now find blocks with errors */
	for (i=0 ; i < conf->copies ; i++) {
		int  j, d;
		struct md_rdev *rdev;
		struct resync_pages *rp;

		tbio = r10_bio->devs[i].bio;

		if (tbio->bi_end_io != end_sync_read)
			continue;
		if (i == first)
			continue;

		tpages = get_resync_pages(tbio)->pages;
		d = r10_bio->devs[i].devnum;
		rdev = conf->mirrors[d].rdev;
		if (!r10_bio->devs[i].bio->bi_status) {
			/* We know that the bi_io_vec layout is the same for
			 * both 'first' and 'i', so we just compare them.
			 * All vec entries are PAGE_SIZE;
			 */
			int sectors = r10_bio->sectors;
			for (j = 0; j < vcnt; j++) {
				int len = PAGE_SIZE;
				if (sectors < (len / 512))
					len = sectors * 512;
				if (memcmp(page_address(fpages[j]),
					   page_address(tpages[j]),
					   len))
					break;
				sectors -= len/512;
			}
			if (j == vcnt)
				continue;
			atomic64_add(r10_bio->sectors, &mddev->resync_mismatches);
			if (test_bit(MD_RECOVERY_CHECK, &mddev->recovery))
				/* Don't fix anything. */
				continue;
		} else if (test_bit(FailFast, &rdev->flags)) {
			/* Just give up on this device */
			md_error(rdev->mddev, rdev);
			continue;
		}
		/* Ok, we need to write this bio, either to correct an
		 * inconsistency or to correct an unreadable block.
		 * First we need to fixup bv_offset, bv_len and
		 * bi_vecs, as the read request might have corrupted these
		 */
		rp = get_resync_pages(tbio);
		bio_reset(tbio);

		md_bio_reset_resync_pages(tbio, rp, fbio->bi_iter.bi_size);

		rp->raid_bio = r10_bio;
		tbio->bi_private = rp;
		tbio->bi_iter.bi_sector = r10_bio->devs[i].addr;
		tbio->bi_end_io = end_sync_write;
		bio_set_op_attrs(tbio, REQ_OP_WRITE, 0);

		bio_copy_data(tbio, fbio);

		atomic_inc(&conf->mirrors[d].rdev->nr_pending);
		atomic_inc(&r10_bio->remaining);
		md_sync_acct(conf->mirrors[d].rdev->bdev, bio_sectors(tbio));

		if (test_bit(FailFast, &conf->mirrors[d].rdev->flags))
			tbio->bi_opf |= MD_FAILFAST;
		tbio->bi_iter.bi_sector += conf->mirrors[d].rdev->data_offset;
		bio_set_dev(tbio, conf->mirrors[d].rdev->bdev);
		generic_make_request(tbio);
	}

	/* Now write out to any replacement devices
	 * that are active
	 */
	for (i = 0; i < conf->copies; i++) {
		int d;

		tbio = r10_bio->devs[i].repl_bio;
		if (!tbio || !tbio->bi_end_io)
			continue;
		if (r10_bio->devs[i].bio->bi_end_io != end_sync_write
		    && r10_bio->devs[i].bio != fbio)
			bio_copy_data(tbio, fbio);
		d = r10_bio->devs[i].devnum;
		atomic_inc(&r10_bio->remaining);
		md_sync_acct(conf->mirrors[d].replacement->bdev,
			     bio_sectors(tbio));
		generic_make_request(tbio);
	}

done:
	if (atomic_dec_and_test(&r10_bio->remaining)) {
		md_done_sync(mddev, r10_bio->sectors, 1);
		put_buf(r10_bio);
	}
}

/*
 * Now for the recovery code.
 * Recovery happens across physical sectors.
 * We recover all non-is_sync drives by finding the virtual address of
 * each, and then choose a working drive that also has that virt address.
 * There is a separate r10_bio for each non-in_sync drive.
 * Only the first two slots are in use. The first for reading,
 * The second for writing.
 *
 */
static void fix_recovery_read_error(struct r10bio *r10_bio)
{
	/* We got a read error during recovery.
	 * We repeat the read in smaller page-sized sections.
	 * If a read succeeds, write it to the new device or record
	 * a bad block if we cannot.
	 * If a read fails, record a bad block on both old and
	 * new devices.
	 */
	struct mddev *mddev = r10_bio->mddev;
	struct r10conf *conf = mddev->private;
	struct bio *bio = r10_bio->devs[0].bio;
	sector_t sect = 0;
	int sectors = r10_bio->sectors;
	int idx = 0;
	int dr = r10_bio->devs[0].devnum;
	int dw = r10_bio->devs[1].devnum;
	struct page **pages = get_resync_pages(bio)->pages;

	while (sectors) {
		int s = sectors;
		struct md_rdev *rdev;
		sector_t addr;
		int ok;

		if (s > (PAGE_SIZE>>9))
			s = PAGE_SIZE >> 9;

		rdev = conf->mirrors[dr].rdev;
		addr = r10_bio->devs[0].addr + sect,
		ok = sync_page_io(rdev,
				  addr,
				  s << 9,
				  pages[idx],
				  REQ_OP_READ, 0, false);
		if (ok) {
			rdev = conf->mirrors[dw].rdev;
			addr = r10_bio->devs[1].addr + sect;
			ok = sync_page_io(rdev,
					  addr,
					  s << 9,
					  pages[idx],
					  REQ_OP_WRITE, 0, false);
			if (!ok) {
				set_bit(WriteErrorSeen, &rdev->flags);
				if (!test_and_set_bit(WantReplacement,
						      &rdev->flags))
					set_bit(MD_RECOVERY_NEEDED,
						&rdev->mddev->recovery);
			}
		}
		if (!ok) {
			/* We don't worry if we cannot set a bad block -
			 * it really is bad so there is no loss in not
			 * recording it yet
			 */
			rdev_set_badblocks(rdev, addr, s, 0);

			if (rdev != conf->mirrors[dw].rdev) {
				/* need bad block on destination too */
				struct md_rdev *rdev2 = conf->mirrors[dw].rdev;
				addr = r10_bio->devs[1].addr + sect;
				ok = rdev_set_badblocks(rdev2, addr, s, 0);
				if (!ok) {
					/* just abort the recovery */
					pr_notice("md/raid10:%s: recovery aborted due to read error\n",
						  mdname(mddev));

					conf->mirrors[dw].recovery_disabled
						= mddev->recovery_disabled;
					set_bit(MD_RECOVERY_INTR,
						&mddev->recovery);
					break;
				}
			}
		}

		sectors -= s;
		sect += s;
		idx++;
	}
}

static void recovery_request_write(struct mddev *mddev, struct r10bio *r10_bio)
{
	struct r10conf *conf = mddev->private;
	int d;
	struct bio *wbio = r10_bio->devs[1].bio;
	struct bio *wbio2 = r10_bio->devs[1].repl_bio;

	/* Need to test wbio2->bi_end_io before we call
	 * generic_make_request as if the former is NULL,
	 * the latter is free to free wbio2.
	 */
	if (wbio2 && !wbio2->bi_end_io)
		wbio2 = NULL;

	if (!test_bit(R10BIO_Uptodate, &r10_bio->state)) {
		fix_recovery_read_error(r10_bio);
		if (wbio->bi_end_io)
			end_sync_request(r10_bio);
		if (wbio2)
			end_sync_request(r10_bio);
		return;
	}

	/*
	 * share the pages with the first bio
	 * and submit the write request
	 */
	d = r10_bio->devs[1].devnum;
	if (wbio->bi_end_io) {
		atomic_inc(&conf->mirrors[d].rdev->nr_pending);
		md_sync_acct(conf->mirrors[d].rdev->bdev, bio_sectors(wbio));
		generic_make_request(wbio);
	}
	if (wbio2) {
		atomic_inc(&conf->mirrors[d].replacement->nr_pending);
		md_sync_acct(conf->mirrors[d].replacement->bdev,
			     bio_sectors(wbio2));
		generic_make_request(wbio2);
	}
}

/*
 * Used by fix_read_error() to decay the per rdev read_errors.
 * We halve the read error count for every hour that has elapsed
 * since the last recorded read error.
 *
 */
static void check_decay_read_errors(struct mddev *mddev, struct md_rdev *rdev)
{
	long cur_time_mon;
	unsigned long hours_since_last;
	unsigned int read_errors = atomic_read(&rdev->read_errors);

	cur_time_mon = ktime_get_seconds();

	if (rdev->last_read_error == 0) {
		/* first time we've seen a read error */
		rdev->last_read_error = cur_time_mon;
		return;
	}

	hours_since_last = (long)(cur_time_mon -
			    rdev->last_read_error) / 3600;

	rdev->last_read_error = cur_time_mon;

	/*
	 * if hours_since_last is > the number of bits in read_errors
	 * just set read errors to 0. We do this to avoid
	 * overflowing the shift of read_errors by hours_since_last.
	 */
	if (hours_since_last >= 8 * sizeof(read_errors))
		atomic_set(&rdev->read_errors, 0);
	else
		atomic_set(&rdev->read_errors, read_errors >> hours_since_last);
}

static int r10_sync_page_io(struct md_rdev *rdev, sector_t sector,
			    int sectors, struct page *page, int rw)
{
	sector_t first_bad;
	int bad_sectors;

	if (is_badblock(rdev, sector, sectors, &first_bad, &bad_sectors)
	    && (rw == READ || test_bit(WriteErrorSeen, &rdev->flags)))
		return -1;
	if (sync_page_io(rdev, sector, sectors << 9, page, rw, 0, false))
		/* success */
		return 1;
	if (rw == WRITE) {
		set_bit(WriteErrorSeen, &rdev->flags);
		if (!test_and_set_bit(WantReplacement, &rdev->flags))
			set_bit(MD_RECOVERY_NEEDED,
				&rdev->mddev->recovery);
	}
	/* need to record an error - either for the block or the device */
	if (!rdev_set_badblocks(rdev, sector, sectors, 0))
		md_error(rdev->mddev, rdev);
	return 0;
}

/*
 * This is a kernel thread which:
 *
 *	1.	Retries failed read operations on working mirrors.
 *	2.	Updates the raid superblock when problems encounter.
 *	3.	Performs writes following reads for array synchronising.
 */

static void fix_read_error(struct r10conf *conf, struct mddev *mddev, struct r10bio *r10_bio)
{
	int sect = 0; /* Offset from r10_bio->sector */
	int sectors = r10_bio->sectors;
	struct md_rdev *rdev;
	int max_read_errors = atomic_read(&mddev->max_corr_read_errors);
	int d = r10_bio->devs[r10_bio->read_slot].devnum;

	/* still own a reference to this rdev, so it cannot
	 * have been cleared recently.
	 */
	rdev = conf->mirrors[d].rdev;

	if (test_bit(Faulty, &rdev->flags))
		/* drive has already been failed, just ignore any
		   more fix_read_error() attempts */
		return;

	check_decay_read_errors(mddev, rdev);
	atomic_inc(&rdev->read_errors);
	if (atomic_read(&rdev->read_errors) > max_read_errors) {
		char b[BDEVNAME_SIZE];
		bdevname(rdev->bdev, b);

		pr_notice("md/raid10:%s: %s: Raid device exceeded read_error threshold [cur %d:max %d]\n",
			  mdname(mddev), b,
			  atomic_read(&rdev->read_errors), max_read_errors);
		pr_notice("md/raid10:%s: %s: Failing raid device\n",
			  mdname(mddev), b);
		md_error(mddev, rdev);
		r10_bio->devs[r10_bio->read_slot].bio = IO_BLOCKED;
		return;
	}

	while(sectors) {
		int s = sectors;
		int sl = r10_bio->read_slot;
		int success = 0;
		int start;

		if (s > (PAGE_SIZE>>9))
			s = PAGE_SIZE >> 9;

		rcu_read_lock();
		do {
			sector_t first_bad;
			int bad_sectors;

			d = r10_bio->devs[sl].devnum;
			rdev = rcu_dereference(conf->mirrors[d].rdev);
			if (rdev &&
			    test_bit(In_sync, &rdev->flags) &&
			    !test_bit(Faulty, &rdev->flags) &&
			    is_badblock(rdev, r10_bio->devs[sl].addr + sect, s,
					&first_bad, &bad_sectors) == 0) {
				atomic_inc(&rdev->nr_pending);
				rcu_read_unlock();
				success = sync_page_io(rdev,
						       r10_bio->devs[sl].addr +
						       sect,
						       s<<9,
						       conf->tmppage,
						       REQ_OP_READ, 0, false);
				rdev_dec_pending(rdev, mddev);
				rcu_read_lock();
				if (success)
					break;
			}
			sl++;
			if (sl == conf->copies)
				sl = 0;
		} while (!success && sl != r10_bio->read_slot);
		rcu_read_unlock();

		if (!success) {
			/* Cannot read from anywhere, just mark the block
			 * as bad on the first device to discourage future
			 * reads.
			 */
			int dn = r10_bio->devs[r10_bio->read_slot].devnum;
			rdev = conf->mirrors[dn].rdev;

			if (!rdev_set_badblocks(
				    rdev,
				    r10_bio->devs[r10_bio->read_slot].addr
				    + sect,
				    s, 0)) {
				md_error(mddev, rdev);
				r10_bio->devs[r10_bio->read_slot].bio
					= IO_BLOCKED;
			}
			break;
		}

		start = sl;
		/* write it back and re-read */
		rcu_read_lock();
		while (sl != r10_bio->read_slot) {
			char b[BDEVNAME_SIZE];

			if (sl==0)
				sl = conf->copies;
			sl--;
			d = r10_bio->devs[sl].devnum;
			rdev = rcu_dereference(conf->mirrors[d].rdev);
			if (!rdev ||
			    test_bit(Faulty, &rdev->flags) ||
			    !test_bit(In_sync, &rdev->flags))
				continue;

			atomic_inc(&rdev->nr_pending);
			rcu_read_unlock();
			if (r10_sync_page_io(rdev,
					     r10_bio->devs[sl].addr +
					     sect,
					     s, conf->tmppage, WRITE)
			    == 0) {
				/* Well, this device is dead */
				pr_notice("md/raid10:%s: read correction write failed (%d sectors at %llu on %s)\n",
					  mdname(mddev), s,
					  (unsigned long long)(
						  sect +
						  choose_data_offset(r10_bio,
								     rdev)),
					  bdevname(rdev->bdev, b));
				pr_notice("md/raid10:%s: %s: failing drive\n",
					  mdname(mddev),
					  bdevname(rdev->bdev, b));
			}
			rdev_dec_pending(rdev, mddev);
			rcu_read_lock();
		}
		sl = start;
		while (sl != r10_bio->read_slot) {
			char b[BDEVNAME_SIZE];

			if (sl==0)
				sl = conf->copies;
			sl--;
			d = r10_bio->devs[sl].devnum;
			rdev = rcu_dereference(conf->mirrors[d].rdev);
			if (!rdev ||
			    test_bit(Faulty, &rdev->flags) ||
			    !test_bit(In_sync, &rdev->flags))
				continue;

			atomic_inc(&rdev->nr_pending);
			rcu_read_unlock();
			switch (r10_sync_page_io(rdev,
					     r10_bio->devs[sl].addr +
					     sect,
					     s, conf->tmppage,
						 READ)) {
			case 0:
				/* Well, this device is dead */
				pr_notice("md/raid10:%s: unable to read back corrected sectors (%d sectors at %llu on %s)\n",
				       mdname(mddev), s,
				       (unsigned long long)(
					       sect +
					       choose_data_offset(r10_bio, rdev)),
				       bdevname(rdev->bdev, b));
				pr_notice("md/raid10:%s: %s: failing drive\n",
				       mdname(mddev),
				       bdevname(rdev->bdev, b));
				break;
			case 1:
				pr_info("md/raid10:%s: read error corrected (%d sectors at %llu on %s)\n",
				       mdname(mddev), s,
				       (unsigned long long)(
					       sect +
					       choose_data_offset(r10_bio, rdev)),
				       bdevname(rdev->bdev, b));
				atomic_add(s, &rdev->corrected_errors);
			}

			rdev_dec_pending(rdev, mddev);
			rcu_read_lock();
		}
		rcu_read_unlock();

		sectors -= s;
		sect += s;
	}
}

static int narrow_write_error(struct r10bio *r10_bio, int i)
{
	struct bio *bio = r10_bio->master_bio;
	struct mddev *mddev = r10_bio->mddev;
	struct r10conf *conf = mddev->private;
	struct md_rdev *rdev = conf->mirrors[r10_bio->devs[i].devnum].rdev;
	/* bio has the data to be written to slot 'i' where
	 * we just recently had a write error.
	 * We repeatedly clone the bio and trim down to one block,
	 * then try the write.  Where the write fails we record
	 * a bad block.
	 * It is conceivable that the bio doesn't exactly align with
	 * blocks.  We must handle this.
	 *
	 * We currently own a reference to the rdev.
	 */

	int block_sectors;
	sector_t sector;
	int sectors;
	int sect_to_write = r10_bio->sectors;
	int ok = 1;

	if (rdev->badblocks.shift < 0)
		return 0;

	block_sectors = roundup(1 << rdev->badblocks.shift,
				bdev_logical_block_size(rdev->bdev) >> 9);
	sector = r10_bio->sector;
	sectors = ((r10_bio->sector + block_sectors)
		   & ~(sector_t)(block_sectors - 1))
		- sector;

	while (sect_to_write) {
		struct bio *wbio;
		sector_t wsector;
		if (sectors > sect_to_write)
			sectors = sect_to_write;
		/* Write at 'sector' for 'sectors' */
		wbio = bio_clone_fast(bio, GFP_NOIO, &mddev->bio_set);
		bio_trim(wbio, sector - bio->bi_iter.bi_sector, sectors);
		wsector = r10_bio->devs[i].addr + (sector - r10_bio->sector);
		wbio->bi_iter.bi_sector = wsector +
				   choose_data_offset(r10_bio, rdev);
		bio_set_dev(wbio, rdev->bdev);
		bio_set_op_attrs(wbio, REQ_OP_WRITE, 0);

		if (submit_bio_wait(wbio) < 0)
			/* Failure! */
			ok = rdev_set_badblocks(rdev, wsector,
						sectors, 0)
				&& ok;

		bio_put(wbio);
		sect_to_write -= sectors;
		sector += sectors;
		sectors = block_sectors;
	}
	return ok;
}

static void handle_read_error(struct mddev *mddev, struct r10bio *r10_bio)
{
	int slot = r10_bio->read_slot;
	struct bio *bio;
	struct r10conf *conf = mddev->private;
	struct md_rdev *rdev = r10_bio->devs[slot].rdev;

	/* we got a read error. Maybe the drive is bad.  Maybe just
	 * the block and we can fix it.
	 * We freeze all other IO, and try reading the block from
	 * other devices.  When we find one, we re-write
	 * and check it that fixes the read error.
	 * This is all done synchronously while the array is
	 * frozen.
	 */
	bio = r10_bio->devs[slot].bio;
	bio_put(bio);
	r10_bio->devs[slot].bio = NULL;

	if (mddev->ro)
		r10_bio->devs[slot].bio = IO_BLOCKED;
	else if (!test_bit(FailFast, &rdev->flags)) {
		freeze_array(conf, 1);
		fix_read_error(conf, mddev, r10_bio);
		unfreeze_array(conf);
	} else
		md_error(mddev, rdev);

	rdev_dec_pending(rdev, mddev);
	allow_barrier(conf);
	r10_bio->state = 0;
	raid10_read_request(mddev, r10_bio->master_bio, r10_bio);
}

static void handle_write_completed(struct r10conf *conf, struct r10bio *r10_bio)
{
	/* Some sort of write request has finished and it
	 * succeeded in writing where we thought there was a
	 * bad block.  So forget the bad block.
	 * Or possibly if failed and we need to record
	 * a bad block.
	 */
	int m;
	struct md_rdev *rdev;

	if (test_bit(R10BIO_IsSync, &r10_bio->state) ||
	    test_bit(R10BIO_IsRecover, &r10_bio->state)) {
		for (m = 0; m < conf->copies; m++) {
			int dev = r10_bio->devs[m].devnum;
			rdev = conf->mirrors[dev].rdev;
			if (r10_bio->devs[m].bio == NULL ||
				r10_bio->devs[m].bio->bi_end_io == NULL)
				continue;
			if (!r10_bio->devs[m].bio->bi_status) {
				rdev_clear_badblocks(
					rdev,
					r10_bio->devs[m].addr,
					r10_bio->sectors, 0);
			} else {
				if (!rdev_set_badblocks(
					    rdev,
					    r10_bio->devs[m].addr,
					    r10_bio->sectors, 0))
					md_error(conf->mddev, rdev);
			}
			rdev = conf->mirrors[dev].replacement;
			if (r10_bio->devs[m].repl_bio == NULL ||
				r10_bio->devs[m].repl_bio->bi_end_io == NULL)
				continue;

			if (!r10_bio->devs[m].repl_bio->bi_status) {
				rdev_clear_badblocks(
					rdev,
					r10_bio->devs[m].addr,
					r10_bio->sectors, 0);
			} else {
				if (!rdev_set_badblocks(
					    rdev,
					    r10_bio->devs[m].addr,
					    r10_bio->sectors, 0))
					md_error(conf->mddev, rdev);
			}
		}
		put_buf(r10_bio);
	} else {
		bool fail = false;
		for (m = 0; m < conf->copies; m++) {
			int dev = r10_bio->devs[m].devnum;
			struct bio *bio = r10_bio->devs[m].bio;
			rdev = conf->mirrors[dev].rdev;
			if (bio == IO_MADE_GOOD) {
				rdev_clear_badblocks(
					rdev,
					r10_bio->devs[m].addr,
					r10_bio->sectors, 0);
				rdev_dec_pending(rdev, conf->mddev);
			} else if (bio != NULL && bio->bi_status) {
				fail = true;
				if (!narrow_write_error(r10_bio, m)) {
					md_error(conf->mddev, rdev);
					set_bit(R10BIO_Degraded,
						&r10_bio->state);
				}
				rdev_dec_pending(rdev, conf->mddev);
			}
			bio = r10_bio->devs[m].repl_bio;
			rdev = conf->mirrors[dev].replacement;
			if (rdev && bio == IO_MADE_GOOD) {
				rdev_clear_badblocks(
					rdev,
					r10_bio->devs[m].addr,
					r10_bio->sectors, 0);
				rdev_dec_pending(rdev, conf->mddev);
			}
		}
		if (fail) {
			spin_lock_irq(&conf->device_lock);
			list_add(&r10_bio->retry_list, &conf->bio_end_io_list);
			conf->nr_queued++;
			spin_unlock_irq(&conf->device_lock);
			/*
			 * In case freeze_array() is waiting for condition
			 * nr_pending == nr_queued + extra to be true.
			 */
			wake_up(&conf->wait_barrier);
			md_wakeup_thread(conf->mddev->thread);
		} else {
			if (test_bit(R10BIO_WriteError,
				     &r10_bio->state))
				close_write(r10_bio);
			raid_end_bio_io(r10_bio);
		}
	}
}

static void raid10d(struct md_thread *thread)
{
	struct mddev *mddev = thread->mddev;
	struct r10bio *r10_bio;
	unsigned long flags;
	struct r10conf *conf = mddev->private;
	struct list_head *head = &conf->retry_list;
	struct blk_plug plug;

	md_check_recovery(mddev);

	if (!list_empty_careful(&conf->bio_end_io_list) &&
	    !test_bit(MD_SB_CHANGE_PENDING, &mddev->sb_flags)) {
		LIST_HEAD(tmp);
		spin_lock_irqsave(&conf->device_lock, flags);
<<<<<<< HEAD
		if (!test_bit(MD_CHANGE_PENDING, &mddev->flags)) {
=======
		if (!test_bit(MD_SB_CHANGE_PENDING, &mddev->sb_flags)) {
>>>>>>> 286cd8c7
			while (!list_empty(&conf->bio_end_io_list)) {
				list_move(conf->bio_end_io_list.prev, &tmp);
				conf->nr_queued--;
			}
		}
		spin_unlock_irqrestore(&conf->device_lock, flags);
		while (!list_empty(&tmp)) {
			r10_bio = list_first_entry(&tmp, struct r10bio,
						   retry_list);
			list_del(&r10_bio->retry_list);
			if (mddev->degraded)
				set_bit(R10BIO_Degraded, &r10_bio->state);

			if (test_bit(R10BIO_WriteError,
				     &r10_bio->state))
				close_write(r10_bio);
			raid_end_bio_io(r10_bio);
		}
	}

	blk_start_plug(&plug);
	for (;;) {

		flush_pending_writes(conf);

		spin_lock_irqsave(&conf->device_lock, flags);
		if (list_empty(head)) {
			spin_unlock_irqrestore(&conf->device_lock, flags);
			break;
		}
		r10_bio = list_entry(head->prev, struct r10bio, retry_list);
		list_del(head->prev);
		conf->nr_queued--;
		spin_unlock_irqrestore(&conf->device_lock, flags);

		mddev = r10_bio->mddev;
		conf = mddev->private;
		if (test_bit(R10BIO_MadeGood, &r10_bio->state) ||
		    test_bit(R10BIO_WriteError, &r10_bio->state))
			handle_write_completed(conf, r10_bio);
		else if (test_bit(R10BIO_IsReshape, &r10_bio->state))
			reshape_request_write(mddev, r10_bio);
		else if (test_bit(R10BIO_IsSync, &r10_bio->state))
			sync_request_write(mddev, r10_bio);
		else if (test_bit(R10BIO_IsRecover, &r10_bio->state))
			recovery_request_write(mddev, r10_bio);
		else if (test_bit(R10BIO_ReadError, &r10_bio->state))
			handle_read_error(mddev, r10_bio);
		else
			WARN_ON_ONCE(1);

		cond_resched();
		if (mddev->sb_flags & ~(1<<MD_SB_CHANGE_PENDING))
			md_check_recovery(mddev);
	}
	blk_finish_plug(&plug);
}

static int init_resync(struct r10conf *conf)
{
	int ret, buffs, i;

	buffs = RESYNC_WINDOW / RESYNC_BLOCK_SIZE;
	BUG_ON(mempool_initialized(&conf->r10buf_pool));
	conf->have_replacement = 0;
	for (i = 0; i < conf->geo.raid_disks; i++)
		if (conf->mirrors[i].replacement)
			conf->have_replacement = 1;
	ret = mempool_init(&conf->r10buf_pool, buffs,
			   r10buf_pool_alloc, r10buf_pool_free, conf);
	if (ret)
		return ret;
	conf->next_resync = 0;
	return 0;
}

static struct r10bio *raid10_alloc_init_r10buf(struct r10conf *conf)
{
	struct r10bio *r10bio = mempool_alloc(&conf->r10buf_pool, GFP_NOIO);
	struct rsync_pages *rp;
	struct bio *bio;
	int nalloc;
	int i;

	if (test_bit(MD_RECOVERY_SYNC, &conf->mddev->recovery) ||
	    test_bit(MD_RECOVERY_RESHAPE, &conf->mddev->recovery))
		nalloc = conf->copies; /* resync */
	else
		nalloc = 2; /* recovery */

	for (i = 0; i < nalloc; i++) {
		bio = r10bio->devs[i].bio;
		rp = bio->bi_private;
		bio_reset(bio);
		bio->bi_private = rp;
		bio = r10bio->devs[i].repl_bio;
		if (bio) {
			rp = bio->bi_private;
			bio_reset(bio);
			bio->bi_private = rp;
		}
	}
	return r10bio;
}

/*
 * Set cluster_sync_high since we need other nodes to add the
 * range [cluster_sync_low, cluster_sync_high] to suspend list.
 */
static void raid10_set_cluster_sync_high(struct r10conf *conf)
{
	sector_t window_size;
	int extra_chunk, chunks;

	/*
	 * First, here we define "stripe" as a unit which across
	 * all member devices one time, so we get chunks by use
	 * raid_disks / near_copies. Otherwise, if near_copies is
	 * close to raid_disks, then resync window could increases
	 * linearly with the increase of raid_disks, which means
	 * we will suspend a really large IO window while it is not
	 * necessary. If raid_disks is not divisible by near_copies,
	 * an extra chunk is needed to ensure the whole "stripe" is
	 * covered.
	 */

	chunks = conf->geo.raid_disks / conf->geo.near_copies;
	if (conf->geo.raid_disks % conf->geo.near_copies == 0)
		extra_chunk = 0;
	else
		extra_chunk = 1;
	window_size = (chunks + extra_chunk) * conf->mddev->chunk_sectors;

	/*
	 * At least use a 32M window to align with raid1's resync window
	 */
	window_size = (CLUSTER_RESYNC_WINDOW_SECTORS > window_size) ?
			CLUSTER_RESYNC_WINDOW_SECTORS : window_size;

	conf->cluster_sync_high = conf->cluster_sync_low + window_size;
}

/*
 * perform a "sync" on one "block"
 *
 * We need to make sure that no normal I/O request - particularly write
 * requests - conflict with active sync requests.
 *
 * This is achieved by tracking pending requests and a 'barrier' concept
 * that can be installed to exclude normal IO requests.
 *
 * Resync and recovery are handled very differently.
 * We differentiate by looking at MD_RECOVERY_SYNC in mddev->recovery.
 *
 * For resync, we iterate over virtual addresses, read all copies,
 * and update if there are differences.  If only one copy is live,
 * skip it.
 * For recovery, we iterate over physical addresses, read a good
 * value for each non-in_sync drive, and over-write.
 *
 * So, for recovery we may have several outstanding complex requests for a
 * given address, one for each out-of-sync device.  We model this by allocating
 * a number of r10_bio structures, one for each out-of-sync device.
 * As we setup these structures, we collect all bio's together into a list
 * which we then process collectively to add pages, and then process again
 * to pass to generic_make_request.
 *
 * The r10_bio structures are linked using a borrowed master_bio pointer.
 * This link is counted in ->remaining.  When the r10_bio that points to NULL
 * has its remaining count decremented to 0, the whole complex operation
 * is complete.
 *
 */

static sector_t raid10_sync_request(struct mddev *mddev, sector_t sector_nr,
			     int *skipped)
{
	struct r10conf *conf = mddev->private;
	struct r10bio *r10_bio;
	struct bio *biolist = NULL, *bio;
	sector_t max_sector, nr_sectors;
	int i;
	int max_sync;
	sector_t sync_blocks;
	sector_t sectors_skipped = 0;
	int chunks_skipped = 0;
	sector_t chunk_mask = conf->geo.chunk_mask;
	int page_idx = 0;

	/*
	 * Allow skipping a full rebuild for incremental assembly
	 * of a clean array, like RAID1 does.
	 */
	if (mddev->bitmap == NULL &&
	    mddev->recovery_cp == MaxSector &&
	    mddev->reshape_position == MaxSector &&
	    !test_bit(MD_RECOVERY_SYNC, &mddev->recovery) &&
	    !test_bit(MD_RECOVERY_REQUESTED, &mddev->recovery) &&
	    !test_bit(MD_RECOVERY_RESHAPE, &mddev->recovery) &&
	    conf->fullsync == 0) {
		*skipped = 1;
		return mddev->dev_sectors - sector_nr;
	}

	if (!mempool_initialized(&conf->r10buf_pool))
		if (init_resync(conf))
			return 0;

 skipped:
	max_sector = mddev->dev_sectors;
	if (test_bit(MD_RECOVERY_SYNC, &mddev->recovery) ||
	    test_bit(MD_RECOVERY_RESHAPE, &mddev->recovery))
		max_sector = mddev->resync_max_sectors;
	if (sector_nr >= max_sector) {
		conf->cluster_sync_low = 0;
		conf->cluster_sync_high = 0;

		/* If we aborted, we need to abort the
		 * sync on the 'current' bitmap chucks (there can
		 * be several when recovering multiple devices).
		 * as we may have started syncing it but not finished.
		 * We can find the current address in
		 * mddev->curr_resync, but for recovery,
		 * we need to convert that to several
		 * virtual addresses.
		 */
		if (test_bit(MD_RECOVERY_RESHAPE, &mddev->recovery)) {
			end_reshape(conf);
			close_sync(conf);
			return 0;
		}

		if (mddev->curr_resync < max_sector) { /* aborted */
			if (test_bit(MD_RECOVERY_SYNC, &mddev->recovery))
				md_bitmap_end_sync(mddev->bitmap, mddev->curr_resync,
						   &sync_blocks, 1);
			else for (i = 0; i < conf->geo.raid_disks; i++) {
				sector_t sect =
					raid10_find_virt(conf, mddev->curr_resync, i);
				md_bitmap_end_sync(mddev->bitmap, sect,
						   &sync_blocks, 1);
			}
		} else {
			/* completed sync */
			if ((!mddev->bitmap || conf->fullsync)
			    && conf->have_replacement
			    && test_bit(MD_RECOVERY_SYNC, &mddev->recovery)) {
				/* Completed a full sync so the replacements
				 * are now fully recovered.
				 */
				rcu_read_lock();
				for (i = 0; i < conf->geo.raid_disks; i++) {
					struct md_rdev *rdev =
						rcu_dereference(conf->mirrors[i].replacement);
					if (rdev)
						rdev->recovery_offset = MaxSector;
				}
				rcu_read_unlock();
			}
			conf->fullsync = 0;
		}
		md_bitmap_close_sync(mddev->bitmap);
		close_sync(conf);
		*skipped = 1;
		return sectors_skipped;
	}

	if (test_bit(MD_RECOVERY_RESHAPE, &mddev->recovery))
		return reshape_request(mddev, sector_nr, skipped);

	if (chunks_skipped >= conf->geo.raid_disks) {
		/* if there has been nothing to do on any drive,
		 * then there is nothing to do at all..
		 */
		*skipped = 1;
		return (max_sector - sector_nr) + sectors_skipped;
	}

	if (max_sector > mddev->resync_max)
		max_sector = mddev->resync_max; /* Don't do IO beyond here */

	/* make sure whole request will fit in a chunk - if chunks
	 * are meaningful
	 */
	if (conf->geo.near_copies < conf->geo.raid_disks &&
	    max_sector > (sector_nr | chunk_mask))
		max_sector = (sector_nr | chunk_mask) + 1;

	/*
	 * If there is non-resync activity waiting for a turn, then let it
	 * though before starting on this new sync request.
	 */
	if (conf->nr_waiting)
		schedule_timeout_uninterruptible(1);

	/* Again, very different code for resync and recovery.
	 * Both must result in an r10bio with a list of bios that
	 * have bi_end_io, bi_sector, bi_disk set,
	 * and bi_private set to the r10bio.
	 * For recovery, we may actually create several r10bios
	 * with 2 bios in each, that correspond to the bios in the main one.
	 * In this case, the subordinate r10bios link back through a
	 * borrowed master_bio pointer, and the counter in the master
	 * includes a ref from each subordinate.
	 */
	/* First, we decide what to do and set ->bi_end_io
	 * To end_sync_read if we want to read, and
	 * end_sync_write if we will want to write.
	 */

	max_sync = RESYNC_PAGES << (PAGE_SHIFT-9);
	if (!test_bit(MD_RECOVERY_SYNC, &mddev->recovery)) {
		/* recovery... the complicated one */
		int j;
		r10_bio = NULL;

		for (i = 0 ; i < conf->geo.raid_disks; i++) {
			int still_degraded;
			struct r10bio *rb2;
			sector_t sect;
			int must_sync;
			int any_working;
			struct raid10_info *mirror = &conf->mirrors[i];
			struct md_rdev *mrdev, *mreplace;

			rcu_read_lock();
			mrdev = rcu_dereference(mirror->rdev);
			mreplace = rcu_dereference(mirror->replacement);

			if ((mrdev == NULL ||
			     test_bit(Faulty, &mrdev->flags) ||
			     test_bit(In_sync, &mrdev->flags)) &&
			    (mreplace == NULL ||
			     test_bit(Faulty, &mreplace->flags))) {
				rcu_read_unlock();
				continue;
			}

			still_degraded = 0;
			/* want to reconstruct this device */
			rb2 = r10_bio;
			sect = raid10_find_virt(conf, sector_nr, i);
			if (sect >= mddev->resync_max_sectors) {
				/* last stripe is not complete - don't
				 * try to recover this sector.
				 */
				rcu_read_unlock();
				continue;
			}
			if (mreplace && test_bit(Faulty, &mreplace->flags))
				mreplace = NULL;
			/* Unless we are doing a full sync, or a replacement
			 * we only need to recover the block if it is set in
			 * the bitmap
			 */
			must_sync = md_bitmap_start_sync(mddev->bitmap, sect,
							 &sync_blocks, 1);
			if (sync_blocks < max_sync)
				max_sync = sync_blocks;
			if (!must_sync &&
			    mreplace == NULL &&
			    !conf->fullsync) {
				/* yep, skip the sync_blocks here, but don't assume
				 * that there will never be anything to do here
				 */
				chunks_skipped = -1;
				rcu_read_unlock();
				continue;
			}
			atomic_inc(&mrdev->nr_pending);
			if (mreplace)
				atomic_inc(&mreplace->nr_pending);
			rcu_read_unlock();

			r10_bio = raid10_alloc_init_r10buf(conf);
			r10_bio->state = 0;
			raise_barrier(conf, rb2 != NULL);
			atomic_set(&r10_bio->remaining, 0);

			r10_bio->master_bio = (struct bio*)rb2;
			if (rb2)
				atomic_inc(&rb2->remaining);
			r10_bio->mddev = mddev;
			set_bit(R10BIO_IsRecover, &r10_bio->state);
			r10_bio->sector = sect;

			raid10_find_phys(conf, r10_bio);

			/* Need to check if the array will still be
			 * degraded
			 */
			rcu_read_lock();
			for (j = 0; j < conf->geo.raid_disks; j++) {
				struct md_rdev *rdev = rcu_dereference(
					conf->mirrors[j].rdev);
				if (rdev == NULL || test_bit(Faulty, &rdev->flags)) {
					still_degraded = 1;
					break;
				}
			}

			must_sync = md_bitmap_start_sync(mddev->bitmap, sect,
							 &sync_blocks, still_degraded);

			any_working = 0;
			for (j=0; j<conf->copies;j++) {
				int k;
				int d = r10_bio->devs[j].devnum;
				sector_t from_addr, to_addr;
				struct md_rdev *rdev =
					rcu_dereference(conf->mirrors[d].rdev);
				sector_t sector, first_bad;
				int bad_sectors;
				if (!rdev ||
				    !test_bit(In_sync, &rdev->flags))
					continue;
				/* This is where we read from */
				any_working = 1;
				sector = r10_bio->devs[j].addr;

				if (is_badblock(rdev, sector, max_sync,
						&first_bad, &bad_sectors)) {
					if (first_bad > sector)
						max_sync = first_bad - sector;
					else {
						bad_sectors -= (sector
								- first_bad);
						if (max_sync > bad_sectors)
							max_sync = bad_sectors;
						continue;
					}
				}
				bio = r10_bio->devs[0].bio;
				bio->bi_next = biolist;
				biolist = bio;
				bio->bi_end_io = end_sync_read;
				bio_set_op_attrs(bio, REQ_OP_READ, 0);
				if (test_bit(FailFast, &rdev->flags))
					bio->bi_opf |= MD_FAILFAST;
				from_addr = r10_bio->devs[j].addr;
				bio->bi_iter.bi_sector = from_addr +
					rdev->data_offset;
				bio_set_dev(bio, rdev->bdev);
				atomic_inc(&rdev->nr_pending);
				/* and we write to 'i' (if not in_sync) */

				for (k=0; k<conf->copies; k++)
					if (r10_bio->devs[k].devnum == i)
						break;
				BUG_ON(k == conf->copies);
				to_addr = r10_bio->devs[k].addr;
				r10_bio->devs[0].devnum = d;
				r10_bio->devs[0].addr = from_addr;
				r10_bio->devs[1].devnum = i;
				r10_bio->devs[1].addr = to_addr;

				if (!test_bit(In_sync, &mrdev->flags)) {
					bio = r10_bio->devs[1].bio;
					bio->bi_next = biolist;
					biolist = bio;
					bio->bi_end_io = end_sync_write;
					bio_set_op_attrs(bio, REQ_OP_WRITE, 0);
					bio->bi_iter.bi_sector = to_addr
						+ mrdev->data_offset;
					bio_set_dev(bio, mrdev->bdev);
					atomic_inc(&r10_bio->remaining);
				} else
					r10_bio->devs[1].bio->bi_end_io = NULL;

				/* and maybe write to replacement */
				bio = r10_bio->devs[1].repl_bio;
				if (bio)
					bio->bi_end_io = NULL;
				/* Note: if mreplace != NULL, then bio
				 * cannot be NULL as r10buf_pool_alloc will
				 * have allocated it.
				 * So the second test here is pointless.
				 * But it keeps semantic-checkers happy, and
				 * this comment keeps human reviewers
				 * happy.
				 */
				if (mreplace == NULL || bio == NULL ||
				    test_bit(Faulty, &mreplace->flags))
					break;
				bio->bi_next = biolist;
				biolist = bio;
				bio->bi_end_io = end_sync_write;
				bio_set_op_attrs(bio, REQ_OP_WRITE, 0);
				bio->bi_iter.bi_sector = to_addr +
					mreplace->data_offset;
				bio_set_dev(bio, mreplace->bdev);
				atomic_inc(&r10_bio->remaining);
				break;
			}
			rcu_read_unlock();
			if (j == conf->copies) {
				/* Cannot recover, so abort the recovery or
				 * record a bad block */
				if (any_working) {
					/* problem is that there are bad blocks
					 * on other device(s)
					 */
					int k;
					for (k = 0; k < conf->copies; k++)
						if (r10_bio->devs[k].devnum == i)
							break;
					if (!test_bit(In_sync,
						      &mrdev->flags)
					    && !rdev_set_badblocks(
						    mrdev,
						    r10_bio->devs[k].addr,
						    max_sync, 0))
						any_working = 0;
					if (mreplace &&
					    !rdev_set_badblocks(
						    mreplace,
						    r10_bio->devs[k].addr,
						    max_sync, 0))
						any_working = 0;
				}
				if (!any_working)  {
					if (!test_and_set_bit(MD_RECOVERY_INTR,
							      &mddev->recovery))
						pr_warn("md/raid10:%s: insufficient working devices for recovery.\n",
						       mdname(mddev));
					mirror->recovery_disabled
						= mddev->recovery_disabled;
				}
				put_buf(r10_bio);
				if (rb2)
					atomic_dec(&rb2->remaining);
				r10_bio = rb2;
				rdev_dec_pending(mrdev, mddev);
				if (mreplace)
					rdev_dec_pending(mreplace, mddev);
				break;
			}
			rdev_dec_pending(mrdev, mddev);
			if (mreplace)
				rdev_dec_pending(mreplace, mddev);
			if (r10_bio->devs[0].bio->bi_opf & MD_FAILFAST) {
				/* Only want this if there is elsewhere to
				 * read from. 'j' is currently the first
				 * readable copy.
				 */
				int targets = 1;
				for (; j < conf->copies; j++) {
					int d = r10_bio->devs[j].devnum;
					if (conf->mirrors[d].rdev &&
					    test_bit(In_sync,
						      &conf->mirrors[d].rdev->flags))
						targets++;
				}
				if (targets == 1)
					r10_bio->devs[0].bio->bi_opf
						&= ~MD_FAILFAST;
			}
		}
		if (biolist == NULL) {
			while (r10_bio) {
				struct r10bio *rb2 = r10_bio;
				r10_bio = (struct r10bio*) rb2->master_bio;
				rb2->master_bio = NULL;
				put_buf(rb2);
			}
			goto giveup;
		}
	} else {
		/* resync. Schedule a read for every block at this virt offset */
		int count = 0;

		/*
		 * Since curr_resync_completed could probably not update in
		 * time, and we will set cluster_sync_low based on it.
		 * Let's check against "sector_nr + 2 * RESYNC_SECTORS" for
		 * safety reason, which ensures curr_resync_completed is
		 * updated in bitmap_cond_end_sync.
		 */
		md_bitmap_cond_end_sync(mddev->bitmap, sector_nr,
					mddev_is_clustered(mddev) &&
					(sector_nr + 2 * RESYNC_SECTORS > conf->cluster_sync_high));

		if (!md_bitmap_start_sync(mddev->bitmap, sector_nr,
					  &sync_blocks, mddev->degraded) &&
		    !conf->fullsync && !test_bit(MD_RECOVERY_REQUESTED,
						 &mddev->recovery)) {
			/* We can skip this block */
			*skipped = 1;
			return sync_blocks + sectors_skipped;
		}
		if (sync_blocks < max_sync)
			max_sync = sync_blocks;
		r10_bio = raid10_alloc_init_r10buf(conf);
		r10_bio->state = 0;

		r10_bio->mddev = mddev;
		atomic_set(&r10_bio->remaining, 0);
		raise_barrier(conf, 0);
		conf->next_resync = sector_nr;

		r10_bio->master_bio = NULL;
		r10_bio->sector = sector_nr;
		set_bit(R10BIO_IsSync, &r10_bio->state);
		raid10_find_phys(conf, r10_bio);
		r10_bio->sectors = (sector_nr | chunk_mask) - sector_nr + 1;

		for (i = 0; i < conf->copies; i++) {
			int d = r10_bio->devs[i].devnum;
			sector_t first_bad, sector;
			int bad_sectors;
			struct md_rdev *rdev;

			if (r10_bio->devs[i].repl_bio)
				r10_bio->devs[i].repl_bio->bi_end_io = NULL;

			bio = r10_bio->devs[i].bio;
			bio->bi_status = BLK_STS_IOERR;
			rcu_read_lock();
			rdev = rcu_dereference(conf->mirrors[d].rdev);
			if (rdev == NULL || test_bit(Faulty, &rdev->flags)) {
				rcu_read_unlock();
				continue;
			}
			sector = r10_bio->devs[i].addr;
			if (is_badblock(rdev, sector, max_sync,
					&first_bad, &bad_sectors)) {
				if (first_bad > sector)
					max_sync = first_bad - sector;
				else {
					bad_sectors -= (sector - first_bad);
					if (max_sync > bad_sectors)
						max_sync = bad_sectors;
					rcu_read_unlock();
					continue;
				}
			}
			atomic_inc(&rdev->nr_pending);
			atomic_inc(&r10_bio->remaining);
			bio->bi_next = biolist;
			biolist = bio;
			bio->bi_end_io = end_sync_read;
			bio_set_op_attrs(bio, REQ_OP_READ, 0);
			if (test_bit(FailFast, &rdev->flags))
				bio->bi_opf |= MD_FAILFAST;
			bio->bi_iter.bi_sector = sector + rdev->data_offset;
			bio_set_dev(bio, rdev->bdev);
			count++;

			rdev = rcu_dereference(conf->mirrors[d].replacement);
			if (rdev == NULL || test_bit(Faulty, &rdev->flags)) {
				rcu_read_unlock();
				continue;
			}
			atomic_inc(&rdev->nr_pending);

			/* Need to set up for writing to the replacement */
			bio = r10_bio->devs[i].repl_bio;
			bio->bi_status = BLK_STS_IOERR;

			sector = r10_bio->devs[i].addr;
			bio->bi_next = biolist;
			biolist = bio;
			bio->bi_end_io = end_sync_write;
			bio_set_op_attrs(bio, REQ_OP_WRITE, 0);
			if (test_bit(FailFast, &rdev->flags))
				bio->bi_opf |= MD_FAILFAST;
			bio->bi_iter.bi_sector = sector + rdev->data_offset;
			bio_set_dev(bio, rdev->bdev);
			count++;
			rcu_read_unlock();
		}

		if (count < 2) {
			for (i=0; i<conf->copies; i++) {
				int d = r10_bio->devs[i].devnum;
				if (r10_bio->devs[i].bio->bi_end_io)
					rdev_dec_pending(conf->mirrors[d].rdev,
							 mddev);
				if (r10_bio->devs[i].repl_bio &&
				    r10_bio->devs[i].repl_bio->bi_end_io)
					rdev_dec_pending(
						conf->mirrors[d].replacement,
						mddev);
			}
			put_buf(r10_bio);
			biolist = NULL;
			goto giveup;
		}
	}

	nr_sectors = 0;
	if (sector_nr + max_sync < max_sector)
		max_sector = sector_nr + max_sync;
	do {
		struct page *page;
		int len = PAGE_SIZE;
		if (sector_nr + (len>>9) > max_sector)
			len = (max_sector - sector_nr) << 9;
		if (len == 0)
			break;
		for (bio= biolist ; bio ; bio=bio->bi_next) {
			struct resync_pages *rp = get_resync_pages(bio);
			page = resync_fetch_page(rp, page_idx);
			/*
			 * won't fail because the vec table is big enough
			 * to hold all these pages
			 */
			bio_add_page(bio, page, len, 0);
		}
		nr_sectors += len>>9;
		sector_nr += len>>9;
	} while (++page_idx < RESYNC_PAGES);
	r10_bio->sectors = nr_sectors;

	if (mddev_is_clustered(mddev) &&
	    test_bit(MD_RECOVERY_SYNC, &mddev->recovery)) {
		/* It is resync not recovery */
		if (conf->cluster_sync_high < sector_nr + nr_sectors) {
			conf->cluster_sync_low = mddev->curr_resync_completed;
			raid10_set_cluster_sync_high(conf);
			/* Send resync message */
			md_cluster_ops->resync_info_update(mddev,
						conf->cluster_sync_low,
						conf->cluster_sync_high);
		}
	} else if (mddev_is_clustered(mddev)) {
		/* This is recovery not resync */
		sector_t sect_va1, sect_va2;
		bool broadcast_msg = false;

		for (i = 0; i < conf->geo.raid_disks; i++) {
			/*
			 * sector_nr is a device address for recovery, so we
			 * need translate it to array address before compare
			 * with cluster_sync_high.
			 */
			sect_va1 = raid10_find_virt(conf, sector_nr, i);

			if (conf->cluster_sync_high < sect_va1 + nr_sectors) {
				broadcast_msg = true;
				/*
				 * curr_resync_completed is similar as
				 * sector_nr, so make the translation too.
				 */
				sect_va2 = raid10_find_virt(conf,
					mddev->curr_resync_completed, i);

				if (conf->cluster_sync_low == 0 ||
				    conf->cluster_sync_low > sect_va2)
					conf->cluster_sync_low = sect_va2;
			}
		}
		if (broadcast_msg) {
			raid10_set_cluster_sync_high(conf);
			md_cluster_ops->resync_info_update(mddev,
						conf->cluster_sync_low,
						conf->cluster_sync_high);
		}
	}

	while (biolist) {
		bio = biolist;
		biolist = biolist->bi_next;

		bio->bi_next = NULL;
		r10_bio = get_resync_r10bio(bio);
		r10_bio->sectors = nr_sectors;

		if (bio->bi_end_io == end_sync_read) {
			md_sync_acct_bio(bio, nr_sectors);
			bio->bi_status = 0;
			generic_make_request(bio);
		}
	}

	if (sectors_skipped)
		/* pretend they weren't skipped, it makes
		 * no important difference in this case
		 */
		md_done_sync(mddev, sectors_skipped, 1);

	return sectors_skipped + nr_sectors;
 giveup:
	/* There is nowhere to write, so all non-sync
	 * drives must be failed or in resync, all drives
	 * have a bad block, so try the next chunk...
	 */
	if (sector_nr + max_sync < max_sector)
		max_sector = sector_nr + max_sync;

	sectors_skipped += (max_sector - sector_nr);
	chunks_skipped ++;
	sector_nr = max_sector;
	goto skipped;
}

static sector_t
raid10_size(struct mddev *mddev, sector_t sectors, int raid_disks)
{
	sector_t size;
	struct r10conf *conf = mddev->private;

	if (!raid_disks)
		raid_disks = min(conf->geo.raid_disks,
				 conf->prev.raid_disks);
	if (!sectors)
		sectors = conf->dev_sectors;

	size = sectors >> conf->geo.chunk_shift;
	sector_div(size, conf->geo.far_copies);
	size = size * raid_disks;
	sector_div(size, conf->geo.near_copies);

	return size << conf->geo.chunk_shift;
}

static void calc_sectors(struct r10conf *conf, sector_t size)
{
	/* Calculate the number of sectors-per-device that will
	 * actually be used, and set conf->dev_sectors and
	 * conf->stride
	 */

	size = size >> conf->geo.chunk_shift;
	sector_div(size, conf->geo.far_copies);
	size = size * conf->geo.raid_disks;
	sector_div(size, conf->geo.near_copies);
	/* 'size' is now the number of chunks in the array */
	/* calculate "used chunks per device" */
	size = size * conf->copies;

	/* We need to round up when dividing by raid_disks to
	 * get the stride size.
	 */
	size = DIV_ROUND_UP_SECTOR_T(size, conf->geo.raid_disks);

	conf->dev_sectors = size << conf->geo.chunk_shift;

	if (conf->geo.far_offset)
		conf->geo.stride = 1 << conf->geo.chunk_shift;
	else {
		sector_div(size, conf->geo.far_copies);
		conf->geo.stride = size << conf->geo.chunk_shift;
	}
}

enum geo_type {geo_new, geo_old, geo_start};
static int setup_geo(struct geom *geo, struct mddev *mddev, enum geo_type new)
{
	int nc, fc, fo;
	int layout, chunk, disks;
	switch (new) {
	case geo_old:
		layout = mddev->layout;
		chunk = mddev->chunk_sectors;
		disks = mddev->raid_disks - mddev->delta_disks;
		break;
	case geo_new:
		layout = mddev->new_layout;
		chunk = mddev->new_chunk_sectors;
		disks = mddev->raid_disks;
		break;
	default: /* avoid 'may be unused' warnings */
	case geo_start: /* new when starting reshape - raid_disks not
			 * updated yet. */
		layout = mddev->new_layout;
		chunk = mddev->new_chunk_sectors;
		disks = mddev->raid_disks + mddev->delta_disks;
		break;
	}
	if (layout >> 19)
		return -1;
	if (chunk < (PAGE_SIZE >> 9) ||
	    !is_power_of_2(chunk))
		return -2;
	nc = layout & 255;
	fc = (layout >> 8) & 255;
	fo = layout & (1<<16);
	geo->raid_disks = disks;
	geo->near_copies = nc;
	geo->far_copies = fc;
	geo->far_offset = fo;
	switch (layout >> 17) {
	case 0:	/* original layout.  simple but not always optimal */
		geo->far_set_size = disks;
		break;
	case 1: /* "improved" layout which was buggy.  Hopefully no-one is
		 * actually using this, but leave code here just in case.*/
		geo->far_set_size = disks/fc;
		WARN(geo->far_set_size < fc,
		     "This RAID10 layout does not provide data safety - please backup and create new array\n");
		break;
	case 2: /* "improved" layout fixed to match documentation */
		geo->far_set_size = fc * nc;
		break;
	default: /* Not a valid layout */
		return -1;
	}
	geo->chunk_mask = chunk - 1;
	geo->chunk_shift = ffz(~chunk);
	return nc*fc;
}

static void raid10_free_conf(struct r10conf *conf)
{
	if (!conf)
		return;

	mempool_exit(&conf->r10bio_pool);
	kfree(conf->mirrors);
	kfree(conf->mirrors_old);
	kfree(conf->mirrors_new);
	safe_put_page(conf->tmppage);
	bioset_exit(&conf->bio_split);
	kfree(conf);
}

static struct r10conf *setup_conf(struct mddev *mddev)
{
	struct r10conf *conf = NULL;
	int err = -EINVAL;
	struct geom geo;
	int copies;

	copies = setup_geo(&geo, mddev, geo_new);

	if (copies == -2) {
		pr_warn("md/raid10:%s: chunk size must be at least PAGE_SIZE(%ld) and be a power of 2.\n",
			mdname(mddev), PAGE_SIZE);
		goto out;
	}

	if (copies < 2 || copies > mddev->raid_disks) {
		pr_warn("md/raid10:%s: unsupported raid10 layout: 0x%8x\n",
			mdname(mddev), mddev->new_layout);
		goto out;
	}

	err = -ENOMEM;
	conf = kzalloc(sizeof(struct r10conf), GFP_KERNEL);
	if (!conf)
		goto out;

	/* FIXME calc properly */
	conf->mirrors = kcalloc(mddev->raid_disks + max(0, -mddev->delta_disks),
				sizeof(struct raid10_info),
				GFP_KERNEL);
	if (!conf->mirrors)
		goto out;

	conf->tmppage = alloc_page(GFP_KERNEL);
	if (!conf->tmppage)
		goto out;

	conf->geo = geo;
	conf->copies = copies;
	err = mempool_init(&conf->r10bio_pool, NR_RAID10_BIOS, r10bio_pool_alloc,
			   r10bio_pool_free, conf);
	if (err)
		goto out;

	err = bioset_init(&conf->bio_split, BIO_POOL_SIZE, 0, 0);
	if (err)
		goto out;

	calc_sectors(conf, mddev->dev_sectors);
	if (mddev->reshape_position == MaxSector) {
		conf->prev = conf->geo;
		conf->reshape_progress = MaxSector;
	} else {
		if (setup_geo(&conf->prev, mddev, geo_old) != conf->copies) {
			err = -EINVAL;
			goto out;
		}
		conf->reshape_progress = mddev->reshape_position;
		if (conf->prev.far_offset)
			conf->prev.stride = 1 << conf->prev.chunk_shift;
		else
			/* far_copies must be 1 */
			conf->prev.stride = conf->dev_sectors;
	}
	conf->reshape_safe = conf->reshape_progress;
	spin_lock_init(&conf->device_lock);
	INIT_LIST_HEAD(&conf->retry_list);
	INIT_LIST_HEAD(&conf->bio_end_io_list);

	spin_lock_init(&conf->resync_lock);
	init_waitqueue_head(&conf->wait_barrier);
	atomic_set(&conf->nr_pending, 0);

	err = -ENOMEM;
	conf->thread = md_register_thread(raid10d, mddev, "raid10");
	if (!conf->thread)
		goto out;

	conf->mddev = mddev;
	return conf;

 out:
	raid10_free_conf(conf);
	return ERR_PTR(err);
}

static void raid10_set_io_opt(struct r10conf *conf)
{
	int raid_disks = conf->geo.raid_disks;

	if (!(conf->geo.raid_disks % conf->geo.near_copies))
		raid_disks /= conf->geo.near_copies;
	blk_queue_io_opt(conf->mddev->queue, (conf->mddev->chunk_sectors << 9) *
			 raid_disks);
}

static int raid10_run(struct mddev *mddev)
{
	struct r10conf *conf;
	int i, disk_idx;
	struct raid10_info *disk;
	struct md_rdev *rdev;
	sector_t size;
	sector_t min_offset_diff = 0;
	int first = 1;
	bool discard_supported = false;

	if (mddev_init_writes_pending(mddev) < 0)
		return -ENOMEM;

	if (mddev->private == NULL) {
		conf = setup_conf(mddev);
		if (IS_ERR(conf))
			return PTR_ERR(conf);
		mddev->private = conf;
	}
	conf = mddev->private;
	if (!conf)
		goto out;

	mddev->thread = conf->thread;
	conf->thread = NULL;

	if (mddev_is_clustered(conf->mddev)) {
		int fc, fo;

		fc = (mddev->layout >> 8) & 255;
		fo = mddev->layout & (1<<16);
		if (fc > 1 || fo > 0) {
			pr_err("only near layout is supported by clustered"
				" raid10\n");
			goto out_free_conf;
		}
	}

	if (mddev->queue) {
		blk_queue_max_discard_sectors(mddev->queue,
					      mddev->chunk_sectors);
		blk_queue_max_write_same_sectors(mddev->queue, 0);
		blk_queue_max_write_zeroes_sectors(mddev->queue, 0);
		blk_queue_io_min(mddev->queue, mddev->chunk_sectors << 9);
		raid10_set_io_opt(conf);
	}

	rdev_for_each(rdev, mddev) {
		long long diff;

		disk_idx = rdev->raid_disk;
		if (disk_idx < 0)
			continue;
		if (disk_idx >= conf->geo.raid_disks &&
		    disk_idx >= conf->prev.raid_disks)
			continue;
		disk = conf->mirrors + disk_idx;

		if (test_bit(Replacement, &rdev->flags)) {
			if (disk->replacement)
				goto out_free_conf;
			disk->replacement = rdev;
		} else {
			if (disk->rdev)
				goto out_free_conf;
			disk->rdev = rdev;
		}
		diff = (rdev->new_data_offset - rdev->data_offset);
		if (!mddev->reshape_backwards)
			diff = -diff;
		if (diff < 0)
			diff = 0;
		if (first || diff < min_offset_diff)
			min_offset_diff = diff;

		if (mddev->gendisk)
			disk_stack_limits(mddev->gendisk, rdev->bdev,
					  rdev->data_offset << 9);

		disk->head_position = 0;

		if (blk_queue_discard(bdev_get_queue(rdev->bdev)))
			discard_supported = true;
		first = 0;
	}

	if (mddev->queue) {
		if (discard_supported)
			blk_queue_flag_set(QUEUE_FLAG_DISCARD,
						mddev->queue);
		else
			blk_queue_flag_clear(QUEUE_FLAG_DISCARD,
						  mddev->queue);
	}
	/* need to check that every block has at least one working mirror */
	if (!enough(conf, -1)) {
		pr_err("md/raid10:%s: not enough operational mirrors.\n",
		       mdname(mddev));
		goto out_free_conf;
	}

	if (conf->reshape_progress != MaxSector) {
		/* must ensure that shape change is supported */
		if (conf->geo.far_copies != 1 &&
		    conf->geo.far_offset == 0)
			goto out_free_conf;
		if (conf->prev.far_copies != 1 &&
		    conf->prev.far_offset == 0)
			goto out_free_conf;
	}

	mddev->degraded = 0;
	for (i = 0;
	     i < conf->geo.raid_disks
		     || i < conf->prev.raid_disks;
	     i++) {

		disk = conf->mirrors + i;

		if (!disk->rdev && disk->replacement) {
			/* The replacement is all we have - use it */
			disk->rdev = disk->replacement;
			disk->replacement = NULL;
			clear_bit(Replacement, &disk->rdev->flags);
		}

		if (!disk->rdev ||
		    !test_bit(In_sync, &disk->rdev->flags)) {
			disk->head_position = 0;
			mddev->degraded++;
			if (disk->rdev &&
			    disk->rdev->saved_raid_disk < 0)
				conf->fullsync = 1;
		}

		if (disk->replacement &&
		    !test_bit(In_sync, &disk->replacement->flags) &&
		    disk->replacement->saved_raid_disk < 0) {
			conf->fullsync = 1;
		}

		disk->recovery_disabled = mddev->recovery_disabled - 1;
	}

	if (mddev->recovery_cp != MaxSector)
		pr_notice("md/raid10:%s: not clean -- starting background reconstruction\n",
			  mdname(mddev));
	pr_info("md/raid10:%s: active with %d out of %d devices\n",
		mdname(mddev), conf->geo.raid_disks - mddev->degraded,
		conf->geo.raid_disks);
	/*
	 * Ok, everything is just fine now
	 */
	mddev->dev_sectors = conf->dev_sectors;
	size = raid10_size(mddev, 0, 0);
	md_set_array_sectors(mddev, size);
	mddev->resync_max_sectors = size;
	set_bit(MD_FAILFAST_SUPPORTED, &mddev->flags);

	if (mddev->queue) {
		int stripe = conf->geo.raid_disks *
			((mddev->chunk_sectors << 9) / PAGE_SIZE);

		/* Calculate max read-ahead size.
		 * We need to readahead at least twice a whole stripe....
		 * maybe...
		 */
		stripe /= conf->geo.near_copies;
		if (mddev->queue->backing_dev_info->ra_pages < 2 * stripe)
			mddev->queue->backing_dev_info->ra_pages = 2 * stripe;
	}

	if (md_integrity_register(mddev))
		goto out_free_conf;

	if (conf->reshape_progress != MaxSector) {
		unsigned long before_length, after_length;

		before_length = ((1 << conf->prev.chunk_shift) *
				 conf->prev.far_copies);
		after_length = ((1 << conf->geo.chunk_shift) *
				conf->geo.far_copies);

		if (max(before_length, after_length) > min_offset_diff) {
			/* This cannot work */
			pr_warn("md/raid10: offset difference not enough to continue reshape\n");
			goto out_free_conf;
		}
		conf->offset_diff = min_offset_diff;

		clear_bit(MD_RECOVERY_SYNC, &mddev->recovery);
		clear_bit(MD_RECOVERY_CHECK, &mddev->recovery);
		set_bit(MD_RECOVERY_RESHAPE, &mddev->recovery);
		set_bit(MD_RECOVERY_RUNNING, &mddev->recovery);
		mddev->sync_thread = md_register_thread(md_do_sync, mddev,
							"reshape");
		if (!mddev->sync_thread)
			goto out_free_conf;
	}

	return 0;

out_free_conf:
	md_unregister_thread(&mddev->thread);
	raid10_free_conf(conf);
	mddev->private = NULL;
out:
	return -EIO;
}

static void raid10_free(struct mddev *mddev, void *priv)
{
	raid10_free_conf(priv);
}

static void raid10_quiesce(struct mddev *mddev, int quiesce)
{
	struct r10conf *conf = mddev->private;

	if (quiesce)
		raise_barrier(conf, 0);
	else
		lower_barrier(conf);
}

static int raid10_resize(struct mddev *mddev, sector_t sectors)
{
	/* Resize of 'far' arrays is not supported.
	 * For 'near' and 'offset' arrays we can set the
	 * number of sectors used to be an appropriate multiple
	 * of the chunk size.
	 * For 'offset', this is far_copies*chunksize.
	 * For 'near' the multiplier is the LCM of
	 * near_copies and raid_disks.
	 * So if far_copies > 1 && !far_offset, fail.
	 * Else find LCM(raid_disks, near_copy)*far_copies and
	 * multiply by chunk_size.  Then round to this number.
	 * This is mostly done by raid10_size()
	 */
	struct r10conf *conf = mddev->private;
	sector_t oldsize, size;

	if (mddev->reshape_position != MaxSector)
		return -EBUSY;

	if (conf->geo.far_copies > 1 && !conf->geo.far_offset)
		return -EINVAL;

	oldsize = raid10_size(mddev, 0, 0);
	size = raid10_size(mddev, sectors, 0);
	if (mddev->external_size &&
	    mddev->array_sectors > size)
		return -EINVAL;
	if (mddev->bitmap) {
		int ret = md_bitmap_resize(mddev->bitmap, size, 0, 0);
		if (ret)
			return ret;
	}
	md_set_array_sectors(mddev, size);
	if (sectors > mddev->dev_sectors &&
	    mddev->recovery_cp > oldsize) {
		mddev->recovery_cp = oldsize;
		set_bit(MD_RECOVERY_NEEDED, &mddev->recovery);
	}
	calc_sectors(conf, sectors);
	mddev->dev_sectors = conf->dev_sectors;
	mddev->resync_max_sectors = size;
	return 0;
}

static void *raid10_takeover_raid0(struct mddev *mddev, sector_t size, int devs)
{
	struct md_rdev *rdev;
	struct r10conf *conf;

	if (mddev->degraded > 0) {
		pr_warn("md/raid10:%s: Error: degraded raid0!\n",
			mdname(mddev));
		return ERR_PTR(-EINVAL);
	}
	sector_div(size, devs);

	/* Set new parameters */
	mddev->new_level = 10;
	/* new layout: far_copies = 1, near_copies = 2 */
	mddev->new_layout = (1<<8) + 2;
	mddev->new_chunk_sectors = mddev->chunk_sectors;
	mddev->delta_disks = mddev->raid_disks;
	mddev->raid_disks *= 2;
	/* make sure it will be not marked as dirty */
	mddev->recovery_cp = MaxSector;
	mddev->dev_sectors = size;

	conf = setup_conf(mddev);
	if (!IS_ERR(conf)) {
		rdev_for_each(rdev, mddev)
			if (rdev->raid_disk >= 0) {
				rdev->new_raid_disk = rdev->raid_disk * 2;
				rdev->sectors = size;
			}
		conf->barrier = 1;
	}

	return conf;
}

static void *raid10_takeover(struct mddev *mddev)
{
	struct r0conf *raid0_conf;

	/* raid10 can take over:
	 *  raid0 - providing it has only two drives
	 */
	if (mddev->level == 0) {
		/* for raid0 takeover only one zone is supported */
		raid0_conf = mddev->private;
		if (raid0_conf->nr_strip_zones > 1) {
			pr_warn("md/raid10:%s: cannot takeover raid 0 with more than one zone.\n",
				mdname(mddev));
			return ERR_PTR(-EINVAL);
		}
		return raid10_takeover_raid0(mddev,
			raid0_conf->strip_zone->zone_end,
			raid0_conf->strip_zone->nb_dev);
	}
	return ERR_PTR(-EINVAL);
}

static int raid10_check_reshape(struct mddev *mddev)
{
	/* Called when there is a request to change
	 * - layout (to ->new_layout)
	 * - chunk size (to ->new_chunk_sectors)
	 * - raid_disks (by delta_disks)
	 * or when trying to restart a reshape that was ongoing.
	 *
	 * We need to validate the request and possibly allocate
	 * space if that might be an issue later.
	 *
	 * Currently we reject any reshape of a 'far' mode array,
	 * allow chunk size to change if new is generally acceptable,
	 * allow raid_disks to increase, and allow
	 * a switch between 'near' mode and 'offset' mode.
	 */
	struct r10conf *conf = mddev->private;
	struct geom geo;

	if (conf->geo.far_copies != 1 && !conf->geo.far_offset)
		return -EINVAL;

	if (setup_geo(&geo, mddev, geo_start) != conf->copies)
		/* mustn't change number of copies */
		return -EINVAL;
	if (geo.far_copies > 1 && !geo.far_offset)
		/* Cannot switch to 'far' mode */
		return -EINVAL;

	if (mddev->array_sectors & geo.chunk_mask)
			/* not factor of array size */
			return -EINVAL;

	if (!enough(conf, -1))
		return -EINVAL;

	kfree(conf->mirrors_new);
	conf->mirrors_new = NULL;
	if (mddev->delta_disks > 0) {
		/* allocate new 'mirrors' list */
		conf->mirrors_new =
			kcalloc(mddev->raid_disks + mddev->delta_disks,
				sizeof(struct raid10_info),
				GFP_KERNEL);
		if (!conf->mirrors_new)
			return -ENOMEM;
	}
	return 0;
}

/*
 * Need to check if array has failed when deciding whether to:
 *  - start an array
 *  - remove non-faulty devices
 *  - add a spare
 *  - allow a reshape
 * This determination is simple when no reshape is happening.
 * However if there is a reshape, we need to carefully check
 * both the before and after sections.
 * This is because some failed devices may only affect one
 * of the two sections, and some non-in_sync devices may
 * be insync in the section most affected by failed devices.
 */
static int calc_degraded(struct r10conf *conf)
{
	int degraded, degraded2;
	int i;

	rcu_read_lock();
	degraded = 0;
	/* 'prev' section first */
	for (i = 0; i < conf->prev.raid_disks; i++) {
		struct md_rdev *rdev = rcu_dereference(conf->mirrors[i].rdev);
		if (!rdev || test_bit(Faulty, &rdev->flags))
			degraded++;
		else if (!test_bit(In_sync, &rdev->flags))
			/* When we can reduce the number of devices in
			 * an array, this might not contribute to
			 * 'degraded'.  It does now.
			 */
			degraded++;
	}
	rcu_read_unlock();
	if (conf->geo.raid_disks == conf->prev.raid_disks)
		return degraded;
	rcu_read_lock();
	degraded2 = 0;
	for (i = 0; i < conf->geo.raid_disks; i++) {
		struct md_rdev *rdev = rcu_dereference(conf->mirrors[i].rdev);
		if (!rdev || test_bit(Faulty, &rdev->flags))
			degraded2++;
		else if (!test_bit(In_sync, &rdev->flags)) {
			/* If reshape is increasing the number of devices,
			 * this section has already been recovered, so
			 * it doesn't contribute to degraded.
			 * else it does.
			 */
			if (conf->geo.raid_disks <= conf->prev.raid_disks)
				degraded2++;
		}
	}
	rcu_read_unlock();
	if (degraded2 > degraded)
		return degraded2;
	return degraded;
}

static int raid10_start_reshape(struct mddev *mddev)
{
	/* A 'reshape' has been requested. This commits
	 * the various 'new' fields and sets MD_RECOVER_RESHAPE
	 * This also checks if there are enough spares and adds them
	 * to the array.
	 * We currently require enough spares to make the final
	 * array non-degraded.  We also require that the difference
	 * between old and new data_offset - on each device - is
	 * enough that we never risk over-writing.
	 */

	unsigned long before_length, after_length;
	sector_t min_offset_diff = 0;
	int first = 1;
	struct geom new;
	struct r10conf *conf = mddev->private;
	struct md_rdev *rdev;
	int spares = 0;
	int ret;

	if (test_bit(MD_RECOVERY_RUNNING, &mddev->recovery))
		return -EBUSY;

	if (setup_geo(&new, mddev, geo_start) != conf->copies)
		return -EINVAL;

	before_length = ((1 << conf->prev.chunk_shift) *
			 conf->prev.far_copies);
	after_length = ((1 << conf->geo.chunk_shift) *
			conf->geo.far_copies);

	rdev_for_each(rdev, mddev) {
		if (!test_bit(In_sync, &rdev->flags)
		    && !test_bit(Faulty, &rdev->flags))
			spares++;
		if (rdev->raid_disk >= 0) {
			long long diff = (rdev->new_data_offset
					  - rdev->data_offset);
			if (!mddev->reshape_backwards)
				diff = -diff;
			if (diff < 0)
				diff = 0;
			if (first || diff < min_offset_diff)
				min_offset_diff = diff;
			first = 0;
		}
	}

	if (max(before_length, after_length) > min_offset_diff)
		return -EINVAL;

	if (spares < mddev->delta_disks)
		return -EINVAL;

	conf->offset_diff = min_offset_diff;
	spin_lock_irq(&conf->device_lock);
	if (conf->mirrors_new) {
		memcpy(conf->mirrors_new, conf->mirrors,
		       sizeof(struct raid10_info)*conf->prev.raid_disks);
		smp_mb();
		kfree(conf->mirrors_old);
		conf->mirrors_old = conf->mirrors;
		conf->mirrors = conf->mirrors_new;
		conf->mirrors_new = NULL;
	}
	setup_geo(&conf->geo, mddev, geo_start);
	smp_mb();
	if (mddev->reshape_backwards) {
		sector_t size = raid10_size(mddev, 0, 0);
		if (size < mddev->array_sectors) {
			spin_unlock_irq(&conf->device_lock);
			pr_warn("md/raid10:%s: array size must be reduce before number of disks\n",
				mdname(mddev));
			return -EINVAL;
		}
		mddev->resync_max_sectors = size;
		conf->reshape_progress = size;
	} else
		conf->reshape_progress = 0;
	conf->reshape_safe = conf->reshape_progress;
	spin_unlock_irq(&conf->device_lock);

	if (mddev->delta_disks && mddev->bitmap) {
		ret = md_bitmap_resize(mddev->bitmap,
				       raid10_size(mddev, 0, conf->geo.raid_disks),
				       0, 0);
		if (ret)
			goto abort;
	}
	if (mddev->delta_disks > 0) {
		rdev_for_each(rdev, mddev)
			if (rdev->raid_disk < 0 &&
			    !test_bit(Faulty, &rdev->flags)) {
				if (raid10_add_disk(mddev, rdev) == 0) {
					if (rdev->raid_disk >=
					    conf->prev.raid_disks)
						set_bit(In_sync, &rdev->flags);
					else
						rdev->recovery_offset = 0;

					if (sysfs_link_rdev(mddev, rdev))
						/* Failure here  is OK */;
				}
			} else if (rdev->raid_disk >= conf->prev.raid_disks
				   && !test_bit(Faulty, &rdev->flags)) {
				/* This is a spare that was manually added */
				set_bit(In_sync, &rdev->flags);
			}
	}
	/* When a reshape changes the number of devices,
	 * ->degraded is measured against the larger of the
	 * pre and  post numbers.
	 */
	spin_lock_irq(&conf->device_lock);
	mddev->degraded = calc_degraded(conf);
	spin_unlock_irq(&conf->device_lock);
	mddev->raid_disks = conf->geo.raid_disks;
	mddev->reshape_position = conf->reshape_progress;
	set_bit(MD_SB_CHANGE_DEVS, &mddev->sb_flags);

	clear_bit(MD_RECOVERY_SYNC, &mddev->recovery);
	clear_bit(MD_RECOVERY_CHECK, &mddev->recovery);
	clear_bit(MD_RECOVERY_DONE, &mddev->recovery);
	set_bit(MD_RECOVERY_RESHAPE, &mddev->recovery);
	set_bit(MD_RECOVERY_RUNNING, &mddev->recovery);

	mddev->sync_thread = md_register_thread(md_do_sync, mddev,
						"reshape");
	if (!mddev->sync_thread) {
		ret = -EAGAIN;
		goto abort;
	}
	conf->reshape_checkpoint = jiffies;
	md_wakeup_thread(mddev->sync_thread);
	md_new_event(mddev);
	return 0;

abort:
	mddev->recovery = 0;
	spin_lock_irq(&conf->device_lock);
	conf->geo = conf->prev;
	mddev->raid_disks = conf->geo.raid_disks;
	rdev_for_each(rdev, mddev)
		rdev->new_data_offset = rdev->data_offset;
	smp_wmb();
	conf->reshape_progress = MaxSector;
	conf->reshape_safe = MaxSector;
	mddev->reshape_position = MaxSector;
	spin_unlock_irq(&conf->device_lock);
	return ret;
}

/* Calculate the last device-address that could contain
 * any block from the chunk that includes the array-address 's'
 * and report the next address.
 * i.e. the address returned will be chunk-aligned and after
 * any data that is in the chunk containing 's'.
 */
static sector_t last_dev_address(sector_t s, struct geom *geo)
{
	s = (s | geo->chunk_mask) + 1;
	s >>= geo->chunk_shift;
	s *= geo->near_copies;
	s = DIV_ROUND_UP_SECTOR_T(s, geo->raid_disks);
	s *= geo->far_copies;
	s <<= geo->chunk_shift;
	return s;
}

/* Calculate the first device-address that could contain
 * any block from the chunk that includes the array-address 's'.
 * This too will be the start of a chunk
 */
static sector_t first_dev_address(sector_t s, struct geom *geo)
{
	s >>= geo->chunk_shift;
	s *= geo->near_copies;
	sector_div(s, geo->raid_disks);
	s *= geo->far_copies;
	s <<= geo->chunk_shift;
	return s;
}

static sector_t reshape_request(struct mddev *mddev, sector_t sector_nr,
				int *skipped)
{
	/* We simply copy at most one chunk (smallest of old and new)
	 * at a time, possibly less if that exceeds RESYNC_PAGES,
	 * or we hit a bad block or something.
	 * This might mean we pause for normal IO in the middle of
	 * a chunk, but that is not a problem as mddev->reshape_position
	 * can record any location.
	 *
	 * If we will want to write to a location that isn't
	 * yet recorded as 'safe' (i.e. in metadata on disk) then
	 * we need to flush all reshape requests and update the metadata.
	 *
	 * When reshaping forwards (e.g. to more devices), we interpret
	 * 'safe' as the earliest block which might not have been copied
	 * down yet.  We divide this by previous stripe size and multiply
	 * by previous stripe length to get lowest device offset that we
	 * cannot write to yet.
	 * We interpret 'sector_nr' as an address that we want to write to.
	 * From this we use last_device_address() to find where we might
	 * write to, and first_device_address on the  'safe' position.
	 * If this 'next' write position is after the 'safe' position,
	 * we must update the metadata to increase the 'safe' position.
	 *
	 * When reshaping backwards, we round in the opposite direction
	 * and perform the reverse test:  next write position must not be
	 * less than current safe position.
	 *
	 * In all this the minimum difference in data offsets
	 * (conf->offset_diff - always positive) allows a bit of slack,
	 * so next can be after 'safe', but not by more than offset_diff
	 *
	 * We need to prepare all the bios here before we start any IO
	 * to ensure the size we choose is acceptable to all devices.
	 * The means one for each copy for write-out and an extra one for
	 * read-in.
	 * We store the read-in bio in ->master_bio and the others in
	 * ->devs[x].bio and ->devs[x].repl_bio.
	 */
	struct r10conf *conf = mddev->private;
	struct r10bio *r10_bio;
	sector_t next, safe, last;
	int max_sectors;
	int nr_sectors;
	int s;
	struct md_rdev *rdev;
	int need_flush = 0;
	struct bio *blist;
	struct bio *bio, *read_bio;
	int sectors_done = 0;
	struct page **pages;

	if (sector_nr == 0) {
		/* If restarting in the middle, skip the initial sectors */
		if (mddev->reshape_backwards &&
		    conf->reshape_progress < raid10_size(mddev, 0, 0)) {
			sector_nr = (raid10_size(mddev, 0, 0)
				     - conf->reshape_progress);
		} else if (!mddev->reshape_backwards &&
			   conf->reshape_progress > 0)
			sector_nr = conf->reshape_progress;
		if (sector_nr) {
			mddev->curr_resync_completed = sector_nr;
			sysfs_notify(&mddev->kobj, NULL, "sync_completed");
			*skipped = 1;
			return sector_nr;
		}
	}

	/* We don't use sector_nr to track where we are up to
	 * as that doesn't work well for ->reshape_backwards.
	 * So just use ->reshape_progress.
	 */
	if (mddev->reshape_backwards) {
		/* 'next' is the earliest device address that we might
		 * write to for this chunk in the new layout
		 */
		next = first_dev_address(conf->reshape_progress - 1,
					 &conf->geo);

		/* 'safe' is the last device address that we might read from
		 * in the old layout after a restart
		 */
		safe = last_dev_address(conf->reshape_safe - 1,
					&conf->prev);

		if (next + conf->offset_diff < safe)
			need_flush = 1;

		last = conf->reshape_progress - 1;
		sector_nr = last & ~(sector_t)(conf->geo.chunk_mask
					       & conf->prev.chunk_mask);
		if (sector_nr + RESYNC_BLOCK_SIZE/512 < last)
			sector_nr = last + 1 - RESYNC_BLOCK_SIZE/512;
	} else {
		/* 'next' is after the last device address that we
		 * might write to for this chunk in the new layout
		 */
		next = last_dev_address(conf->reshape_progress, &conf->geo);

		/* 'safe' is the earliest device address that we might
		 * read from in the old layout after a restart
		 */
		safe = first_dev_address(conf->reshape_safe, &conf->prev);

		/* Need to update metadata if 'next' might be beyond 'safe'
		 * as that would possibly corrupt data
		 */
		if (next > safe + conf->offset_diff)
			need_flush = 1;

		sector_nr = conf->reshape_progress;
		last  = sector_nr | (conf->geo.chunk_mask
				     & conf->prev.chunk_mask);

		if (sector_nr + RESYNC_BLOCK_SIZE/512 <= last)
			last = sector_nr + RESYNC_BLOCK_SIZE/512 - 1;
	}

	if (need_flush ||
	    time_after(jiffies, conf->reshape_checkpoint + 10*HZ)) {
		/* Need to update reshape_position in metadata */
		wait_barrier(conf);
		mddev->reshape_position = conf->reshape_progress;
		if (mddev->reshape_backwards)
			mddev->curr_resync_completed = raid10_size(mddev, 0, 0)
				- conf->reshape_progress;
		else
			mddev->curr_resync_completed = conf->reshape_progress;
		conf->reshape_checkpoint = jiffies;
		set_bit(MD_SB_CHANGE_DEVS, &mddev->sb_flags);
		md_wakeup_thread(mddev->thread);
		wait_event(mddev->sb_wait, mddev->sb_flags == 0 ||
			   test_bit(MD_RECOVERY_INTR, &mddev->recovery));
		if (test_bit(MD_RECOVERY_INTR, &mddev->recovery)) {
			allow_barrier(conf);
			return sectors_done;
		}
		conf->reshape_safe = mddev->reshape_position;
		allow_barrier(conf);
	}

	raise_barrier(conf, 0);
read_more:
	/* Now schedule reads for blocks from sector_nr to last */
	r10_bio = raid10_alloc_init_r10buf(conf);
	r10_bio->state = 0;
	raise_barrier(conf, 1);
	atomic_set(&r10_bio->remaining, 0);
	r10_bio->mddev = mddev;
	r10_bio->sector = sector_nr;
	set_bit(R10BIO_IsReshape, &r10_bio->state);
	r10_bio->sectors = last - sector_nr + 1;
	rdev = read_balance(conf, r10_bio, &max_sectors);
	BUG_ON(!test_bit(R10BIO_Previous, &r10_bio->state));

	if (!rdev) {
		/* Cannot read from here, so need to record bad blocks
		 * on all the target devices.
		 */
		// FIXME
		mempool_free(r10_bio, &conf->r10buf_pool);
		set_bit(MD_RECOVERY_INTR, &mddev->recovery);
		return sectors_done;
	}

	read_bio = bio_alloc_mddev(GFP_KERNEL, RESYNC_PAGES, mddev);

	bio_set_dev(read_bio, rdev->bdev);
	read_bio->bi_iter.bi_sector = (r10_bio->devs[r10_bio->read_slot].addr
			       + rdev->data_offset);
	read_bio->bi_private = r10_bio;
	read_bio->bi_end_io = end_reshape_read;
	bio_set_op_attrs(read_bio, REQ_OP_READ, 0);
	read_bio->bi_flags &= (~0UL << BIO_RESET_BITS);
	read_bio->bi_status = 0;
	read_bio->bi_vcnt = 0;
	read_bio->bi_iter.bi_size = 0;
	r10_bio->master_bio = read_bio;
	r10_bio->read_slot = r10_bio->devs[r10_bio->read_slot].devnum;

	/* Now find the locations in the new layout */
	__raid10_find_phys(&conf->geo, r10_bio);

	blist = read_bio;
	read_bio->bi_next = NULL;

	rcu_read_lock();
	for (s = 0; s < conf->copies*2; s++) {
		struct bio *b;
		int d = r10_bio->devs[s/2].devnum;
		struct md_rdev *rdev2;
		if (s&1) {
			rdev2 = rcu_dereference(conf->mirrors[d].replacement);
			b = r10_bio->devs[s/2].repl_bio;
		} else {
			rdev2 = rcu_dereference(conf->mirrors[d].rdev);
			b = r10_bio->devs[s/2].bio;
		}
		if (!rdev2 || test_bit(Faulty, &rdev2->flags))
			continue;

		bio_set_dev(b, rdev2->bdev);
		b->bi_iter.bi_sector = r10_bio->devs[s/2].addr +
			rdev2->new_data_offset;
		b->bi_end_io = end_reshape_write;
		bio_set_op_attrs(b, REQ_OP_WRITE, 0);
		b->bi_next = blist;
		blist = b;
	}

	/* Now add as many pages as possible to all of these bios. */

	nr_sectors = 0;
	pages = get_resync_pages(r10_bio->devs[0].bio)->pages;
	for (s = 0 ; s < max_sectors; s += PAGE_SIZE >> 9) {
		struct page *page = pages[s / (PAGE_SIZE >> 9)];
		int len = (max_sectors - s) << 9;
		if (len > PAGE_SIZE)
			len = PAGE_SIZE;
		for (bio = blist; bio ; bio = bio->bi_next) {
			/*
			 * won't fail because the vec table is big enough
			 * to hold all these pages
			 */
			bio_add_page(bio, page, len, 0);
		}
		sector_nr += len >> 9;
		nr_sectors += len >> 9;
	}
	rcu_read_unlock();
	r10_bio->sectors = nr_sectors;

	/* Now submit the read */
	md_sync_acct_bio(read_bio, r10_bio->sectors);
	atomic_inc(&r10_bio->remaining);
	read_bio->bi_next = NULL;
	generic_make_request(read_bio);
	sectors_done += nr_sectors;
	if (sector_nr <= last)
		goto read_more;

	lower_barrier(conf);

	/* Now that we have done the whole section we can
	 * update reshape_progress
	 */
	if (mddev->reshape_backwards)
		conf->reshape_progress -= sectors_done;
	else
		conf->reshape_progress += sectors_done;

	return sectors_done;
}

static void end_reshape_request(struct r10bio *r10_bio);
static int handle_reshape_read_error(struct mddev *mddev,
				     struct r10bio *r10_bio);
static void reshape_request_write(struct mddev *mddev, struct r10bio *r10_bio)
{
	/* Reshape read completed.  Hopefully we have a block
	 * to write out.
	 * If we got a read error then we do sync 1-page reads from
	 * elsewhere until we find the data - or give up.
	 */
	struct r10conf *conf = mddev->private;
	int s;

	if (!test_bit(R10BIO_Uptodate, &r10_bio->state))
		if (handle_reshape_read_error(mddev, r10_bio) < 0) {
			/* Reshape has been aborted */
			md_done_sync(mddev, r10_bio->sectors, 0);
			return;
		}

	/* We definitely have the data in the pages, schedule the
	 * writes.
	 */
	atomic_set(&r10_bio->remaining, 1);
	for (s = 0; s < conf->copies*2; s++) {
		struct bio *b;
		int d = r10_bio->devs[s/2].devnum;
		struct md_rdev *rdev;
		rcu_read_lock();
		if (s&1) {
			rdev = rcu_dereference(conf->mirrors[d].replacement);
			b = r10_bio->devs[s/2].repl_bio;
		} else {
			rdev = rcu_dereference(conf->mirrors[d].rdev);
			b = r10_bio->devs[s/2].bio;
		}
		if (!rdev || test_bit(Faulty, &rdev->flags)) {
			rcu_read_unlock();
			continue;
		}
		atomic_inc(&rdev->nr_pending);
		rcu_read_unlock();
		md_sync_acct_bio(b, r10_bio->sectors);
		atomic_inc(&r10_bio->remaining);
		b->bi_next = NULL;
		generic_make_request(b);
	}
	end_reshape_request(r10_bio);
}

static void end_reshape(struct r10conf *conf)
{
	if (test_bit(MD_RECOVERY_INTR, &conf->mddev->recovery))
		return;

	spin_lock_irq(&conf->device_lock);
	conf->prev = conf->geo;
	md_finish_reshape(conf->mddev);
	smp_wmb();
	conf->reshape_progress = MaxSector;
	conf->reshape_safe = MaxSector;
	spin_unlock_irq(&conf->device_lock);

	/* read-ahead size must cover two whole stripes, which is
	 * 2 * (datadisks) * chunksize where 'n' is the number of raid devices
	 */
	if (conf->mddev->queue) {
		int stripe = conf->geo.raid_disks *
			((conf->mddev->chunk_sectors << 9) / PAGE_SIZE);
		stripe /= conf->geo.near_copies;
		if (conf->mddev->queue->backing_dev_info->ra_pages < 2 * stripe)
			conf->mddev->queue->backing_dev_info->ra_pages = 2 * stripe;
<<<<<<< HEAD
=======
		raid10_set_io_opt(conf);
>>>>>>> 286cd8c7
	}
	conf->fullsync = 0;
}

static int handle_reshape_read_error(struct mddev *mddev,
				     struct r10bio *r10_bio)
{
	/* Use sync reads to get the blocks from somewhere else */
	int sectors = r10_bio->sectors;
	struct r10conf *conf = mddev->private;
	struct r10bio *r10b;
	int slot = 0;
	int idx = 0;
	struct page **pages;

	r10b = kmalloc(sizeof(*r10b) +
	       sizeof(struct r10dev) * conf->copies, GFP_NOIO);
	if (!r10b) {
		set_bit(MD_RECOVERY_INTR, &mddev->recovery);
		return -ENOMEM;
	}

	/* reshape IOs share pages from .devs[0].bio */
	pages = get_resync_pages(r10_bio->devs[0].bio)->pages;

	r10b->sector = r10_bio->sector;
	__raid10_find_phys(&conf->prev, r10b);

	while (sectors) {
		int s = sectors;
		int success = 0;
		int first_slot = slot;

		if (s > (PAGE_SIZE >> 9))
			s = PAGE_SIZE >> 9;

		rcu_read_lock();
		while (!success) {
			int d = r10b->devs[slot].devnum;
			struct md_rdev *rdev = rcu_dereference(conf->mirrors[d].rdev);
			sector_t addr;
			if (rdev == NULL ||
			    test_bit(Faulty, &rdev->flags) ||
			    !test_bit(In_sync, &rdev->flags))
				goto failed;

			addr = r10b->devs[slot].addr + idx * PAGE_SIZE;
			atomic_inc(&rdev->nr_pending);
			rcu_read_unlock();
			success = sync_page_io(rdev,
					       addr,
					       s << 9,
					       pages[idx],
					       REQ_OP_READ, 0, false);
			rdev_dec_pending(rdev, mddev);
			rcu_read_lock();
			if (success)
				break;
		failed:
			slot++;
			if (slot >= conf->copies)
				slot = 0;
			if (slot == first_slot)
				break;
		}
		rcu_read_unlock();
		if (!success) {
			/* couldn't read this block, must give up */
			set_bit(MD_RECOVERY_INTR,
				&mddev->recovery);
			kfree(r10b);
			return -EIO;
		}
		sectors -= s;
		idx++;
	}
	kfree(r10b);
	return 0;
}

static void end_reshape_write(struct bio *bio)
{
	struct r10bio *r10_bio = get_resync_r10bio(bio);
	struct mddev *mddev = r10_bio->mddev;
	struct r10conf *conf = mddev->private;
	int d;
	int slot;
	int repl;
	struct md_rdev *rdev = NULL;

	d = find_bio_disk(conf, r10_bio, bio, &slot, &repl);
	if (repl)
		rdev = conf->mirrors[d].replacement;
	if (!rdev) {
		smp_mb();
		rdev = conf->mirrors[d].rdev;
	}

	if (bio->bi_status) {
		/* FIXME should record badblock */
		md_error(mddev, rdev);
	}

	rdev_dec_pending(rdev, mddev);
	end_reshape_request(r10_bio);
}

static void end_reshape_request(struct r10bio *r10_bio)
{
	if (!atomic_dec_and_test(&r10_bio->remaining))
		return;
	md_done_sync(r10_bio->mddev, r10_bio->sectors, 1);
	bio_put(r10_bio->master_bio);
	put_buf(r10_bio);
}

static void raid10_finish_reshape(struct mddev *mddev)
{
	struct r10conf *conf = mddev->private;

	if (test_bit(MD_RECOVERY_INTR, &mddev->recovery))
		return;

	if (mddev->delta_disks > 0) {
		if (mddev->recovery_cp > mddev->resync_max_sectors) {
			mddev->recovery_cp = mddev->resync_max_sectors;
			set_bit(MD_RECOVERY_NEEDED, &mddev->recovery);
		}
		mddev->resync_max_sectors = mddev->array_sectors;
	} else {
		int d;
		rcu_read_lock();
		for (d = conf->geo.raid_disks ;
		     d < conf->geo.raid_disks - mddev->delta_disks;
		     d++) {
			struct md_rdev *rdev = rcu_dereference(conf->mirrors[d].rdev);
			if (rdev)
				clear_bit(In_sync, &rdev->flags);
			rdev = rcu_dereference(conf->mirrors[d].replacement);
			if (rdev)
				clear_bit(In_sync, &rdev->flags);
		}
		rcu_read_unlock();
	}
	mddev->layout = mddev->new_layout;
	mddev->chunk_sectors = 1 << conf->geo.chunk_shift;
	mddev->reshape_position = MaxSector;
	mddev->delta_disks = 0;
	mddev->reshape_backwards = 0;
}

static struct md_personality raid10_personality =
{
	.name		= "raid10",
	.level		= 10,
	.owner		= THIS_MODULE,
	.make_request	= raid10_make_request,
	.run		= raid10_run,
	.free		= raid10_free,
	.status		= raid10_status,
	.error_handler	= raid10_error,
	.hot_add_disk	= raid10_add_disk,
	.hot_remove_disk= raid10_remove_disk,
	.spare_active	= raid10_spare_active,
	.sync_request	= raid10_sync_request,
	.quiesce	= raid10_quiesce,
	.size		= raid10_size,
	.resize		= raid10_resize,
	.takeover	= raid10_takeover,
	.check_reshape	= raid10_check_reshape,
	.start_reshape	= raid10_start_reshape,
	.finish_reshape	= raid10_finish_reshape,
	.congested	= raid10_congested,
};

static int __init raid_init(void)
{
	return register_md_personality(&raid10_personality);
}

static void raid_exit(void)
{
	unregister_md_personality(&raid10_personality);
}

module_init(raid_init);
module_exit(raid_exit);
MODULE_LICENSE("GPL");
MODULE_DESCRIPTION("RAID10 (striped mirror) personality for MD");
MODULE_ALIAS("md-personality-9"); /* RAID10 */
MODULE_ALIAS("md-raid10");
MODULE_ALIAS("md-level-10");

module_param(max_queued_requests, int, S_IRUGO|S_IWUSR);<|MERGE_RESOLUTION|>--- conflicted
+++ resolved
@@ -1148,10 +1148,6 @@
 	struct md_rdev *err_rdev = NULL;
 	gfp_t gfp = GFP_NOIO;
 
-<<<<<<< HEAD
-	md_write_start(mddev, bio);
-
-=======
 	if (slot >= 0 && r10_bio->devs[slot].rdev) {
 		/*
 		 * This is an error retry, but we cannot
@@ -1179,7 +1175,6 @@
 		}
 		rcu_read_unlock();
 	}
->>>>>>> 286cd8c7
 	/*
 	 * Register the new request and wait if the reconstruction
 	 * thread has put up a bar for new requests.
@@ -1347,6 +1342,8 @@
 		}
 		finish_wait(&conf->wait_barrier, &w);
 	}
+
+	md_write_start(mddev, bio);
 
 	/*
 	 * Register the new request and wait if the reconstruction
@@ -1547,95 +1544,10 @@
 	md_bitmap_startwrite(mddev->bitmap, r10_bio->sector, r10_bio->sectors, 0);
 
 	for (i = 0; i < conf->copies; i++) {
-<<<<<<< HEAD
-		struct bio *mbio;
-		int d = r10_bio->devs[i].devnum;
-		if (r10_bio->devs[i].bio) {
-			struct md_rdev *rdev = conf->mirrors[d].rdev;
-			mbio = bio_clone_mddev(bio, GFP_NOIO, mddev);
-			bio_trim(mbio, r10_bio->sector - bio->bi_iter.bi_sector,
-				 max_sectors);
-			r10_bio->devs[i].bio = mbio;
-
-			mbio->bi_iter.bi_sector	= (r10_bio->devs[i].addr+
-					   choose_data_offset(r10_bio,
-							      rdev));
-			mbio->bi_bdev = rdev->bdev;
-			mbio->bi_end_io	= raid10_end_write_request;
-			mbio->bi_rw =
-				WRITE | do_sync | do_fua | do_discard | do_same;
-			mbio->bi_private = r10_bio;
-
-			atomic_inc(&r10_bio->remaining);
-
-			cb = blk_check_plugged(raid10_unplug, mddev,
-					       sizeof(*plug));
-			if (cb)
-				plug = container_of(cb, struct raid10_plug_cb,
-						    cb);
-			else
-				plug = NULL;
-			spin_lock_irqsave(&conf->device_lock, flags);
-			if (plug) {
-				bio_list_add(&plug->pending, mbio);
-				plug->pending_cnt++;
-			} else {
-				bio_list_add(&conf->pending_bio_list, mbio);
-				conf->pending_count++;
-			}
-			spin_unlock_irqrestore(&conf->device_lock, flags);
-			if (!plug)
-				md_wakeup_thread(mddev->thread);
-		}
-
-		if (r10_bio->devs[i].repl_bio) {
-			struct md_rdev *rdev = conf->mirrors[d].replacement;
-			if (rdev == NULL) {
-				/* Replacement just got moved to main 'rdev' */
-				smp_mb();
-				rdev = conf->mirrors[d].rdev;
-			}
-			mbio = bio_clone_mddev(bio, GFP_NOIO, mddev);
-			bio_trim(mbio, r10_bio->sector - bio->bi_iter.bi_sector,
-				 max_sectors);
-			r10_bio->devs[i].repl_bio = mbio;
-
-			mbio->bi_iter.bi_sector	= (r10_bio->devs[i].addr +
-					   choose_data_offset(
-						   r10_bio, rdev));
-			mbio->bi_bdev = rdev->bdev;
-			mbio->bi_end_io	= raid10_end_write_request;
-			mbio->bi_rw =
-				WRITE | do_sync | do_fua | do_discard | do_same;
-			mbio->bi_private = r10_bio;
-
-			atomic_inc(&r10_bio->remaining);
-
-			cb = blk_check_plugged(raid10_unplug, mddev,
-					       sizeof(*plug));
-			if (cb)
-				plug = container_of(cb, struct raid10_plug_cb,
-						    cb);
-			else
-				plug = NULL;
-			spin_lock_irqsave(&conf->device_lock, flags);
-			if (plug) {
-				bio_list_add(&plug->pending, mbio);
-				plug->pending_cnt++;
-			} else {
-				bio_list_add(&conf->pending_bio_list, mbio);
-				conf->pending_count++;
-			}
-			spin_unlock_irqrestore(&conf->device_lock, flags);
-			if (!plug)
-				md_wakeup_thread(mddev->thread);
-		}
-=======
 		if (r10_bio->devs[i].bio)
 			raid10_write_one_disk(mddev, r10_bio, bio, false, i);
 		if (r10_bio->devs[i].repl_bio)
 			raid10_write_one_disk(mddev, r10_bio, bio, true, i);
->>>>>>> 286cd8c7
 	}
 	one_write_done(r10_bio);
 }
@@ -1673,48 +1585,6 @@
 	    && md_flush_request(mddev, bio))
 		return true;
 
-<<<<<<< HEAD
-	do {
-
-		/*
-		 * If this request crosses a chunk boundary, we need to split
-		 * it.
-		 */
-		if (unlikely((bio->bi_iter.bi_sector & chunk_mask) +
-			     bio_sectors(bio) > chunk_sects
-			     && (conf->geo.near_copies < conf->geo.raid_disks
-				 || conf->prev.near_copies <
-				 conf->prev.raid_disks))) {
-			split = bio_split(bio, chunk_sects -
-					  (bio->bi_iter.bi_sector &
-					   (chunk_sects - 1)),
-					  GFP_NOIO, fs_bio_set);
-			bio_chain(split, bio);
-		} else {
-			split = bio;
-		}
-
-		/*
-		 * If a bio is splitted, the first part of bio will pass
-		 * barrier but the bio is queued in current->bio_list (see
-		 * generic_make_request). If there is a raise_barrier() called
-		 * here, the second part of bio can't pass barrier. But since
-		 * the first part bio isn't dispatched to underlaying disks
-		 * yet, the barrier is never released, hence raise_barrier will
-		 * alays wait. We have a deadlock.
-		 * Note, this only happens in read path. For write path, the
-		 * first part of bio is dispatched in a schedule() call
-		 * (because of blk plug) or offloaded to raid10d.
-		 * Quitting from the function immediately can change the bio
-		 * order queued in bio_list and avoid the deadlock.
-		 */
-		__make_request(mddev, split);
-		if (split != bio && bio_data_dir(bio) == READ) {
-			generic_make_request(bio);
-			break;
-		}
-	} while (split != bio);
-=======
 	if (!md_write_start(mddev, bio))
 		return false;
 
@@ -1731,7 +1601,6 @@
 			(bio->bi_iter.bi_sector &
 			 (chunk_sects - 1));
 	__make_request(mddev, bio, sectors);
->>>>>>> 286cd8c7
 
 	/* In case raid10d snuck in to freeze_array */
 	wake_up(&conf->wait_barrier);
@@ -2916,11 +2785,7 @@
 	    !test_bit(MD_SB_CHANGE_PENDING, &mddev->sb_flags)) {
 		LIST_HEAD(tmp);
 		spin_lock_irqsave(&conf->device_lock, flags);
-<<<<<<< HEAD
-		if (!test_bit(MD_CHANGE_PENDING, &mddev->flags)) {
-=======
 		if (!test_bit(MD_SB_CHANGE_PENDING, &mddev->sb_flags)) {
->>>>>>> 286cd8c7
 			while (!list_empty(&conf->bio_end_io_list)) {
 				list_move(conf->bio_end_io_list.prev, &tmp);
 				conf->nr_queued--;
@@ -4882,10 +4747,7 @@
 		stripe /= conf->geo.near_copies;
 		if (conf->mddev->queue->backing_dev_info->ra_pages < 2 * stripe)
 			conf->mddev->queue->backing_dev_info->ra_pages = 2 * stripe;
-<<<<<<< HEAD
-=======
 		raid10_set_io_opt(conf);
->>>>>>> 286cd8c7
 	}
 	conf->fullsync = 0;
 }
