--- conflicted
+++ resolved
@@ -936,36 +936,6 @@
 }
 
 /*
-<<<<<<< HEAD
- * Get writeback threshold and buffer limit for a given client.
- */
-static void __get_memory_limit(struct dm_bufio_client *c,
-			       unsigned long *threshold_buffers,
-			       unsigned long *limit_buffers)
-{
-	unsigned long buffers;
-
-	if (unlikely(ACCESS_ONCE(dm_bufio_cache_size) != dm_bufio_cache_size_latch)) {
-		if (mutex_trylock(&dm_bufio_clients_lock)) {
-			__cache_size_refresh();
-			mutex_unlock(&dm_bufio_clients_lock);
-		}
-	}
-
-	buffers = dm_bufio_cache_size_per_client >>
-		  (c->sectors_per_block_bits + SECTOR_SHIFT);
-
-	if (buffers < c->minimum_buffers)
-		buffers = c->minimum_buffers;
-
-	*limit_buffers = buffers;
-	*threshold_buffers = mult_frac(buffers,
-				       DM_BUFIO_WRITEBACK_PERCENT, 100);
-}
-
-/*
-=======
->>>>>>> 286cd8c7
  * Check if we're over watermark.
  * If we are over threshold_buffers, start freeing buffers.
  * If we're over "limit_buffers", block until we get under the limit.
@@ -1584,17 +1554,12 @@
 
 static unsigned long get_retain_buffers(struct dm_bufio_client *c)
 {
-<<<<<<< HEAD
-        unsigned long retain_bytes = ACCESS_ONCE(dm_bufio_retain_bytes);
-        return retain_bytes >> (c->sectors_per_block_bits + SECTOR_SHIFT);
-=======
 	unsigned long retain_bytes = READ_ONCE(dm_bufio_retain_bytes);
 	if (likely(c->sectors_per_block_bits >= 0))
 		retain_bytes >>= c->sectors_per_block_bits + SECTOR_SHIFT;
 	else
 		retain_bytes /= c->block_size;
 	return retain_bytes;
->>>>>>> 286cd8c7
 }
 
 static unsigned long __scan(struct dm_bufio_client *c, unsigned long nr_to_scan,
@@ -1976,12 +1941,6 @@
 	dm_bufio_allocated_vmalloc = 0;
 	dm_bufio_current_allocated = 0;
 
-<<<<<<< HEAD
-	memset(&dm_bufio_caches, 0, sizeof dm_bufio_caches);
-	memset(&dm_bufio_cache_names, 0, sizeof dm_bufio_cache_names);
-
-=======
->>>>>>> 286cd8c7
 	mem = (__u64)mult_frac(totalram_pages - totalhigh_pages,
 			       DM_BUFIO_MEMORY_PERCENT, 100) << PAGE_SHIFT;
 
