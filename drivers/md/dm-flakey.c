/*
 * Copyright (C) 2003 Sistina Software (UK) Limited.
 * Copyright (C) 2004, 2010-2011 Red Hat, Inc. All rights reserved.
 *
 * This file is released under the GPL.
 */

#include <linux/device-mapper.h>

#include <linux/module.h>
#include <linux/init.h>
#include <linux/blkdev.h>
#include <linux/bio.h>
#include <linux/slab.h>

#define DM_MSG_PREFIX "flakey"

#define all_corrupt_bio_flags_match(bio, fc)	\
	(((bio)->bi_opf & (fc)->corrupt_bio_flags) == (fc)->corrupt_bio_flags)

/*
 * Flakey: Used for testing only, simulates intermittent,
 * catastrophic device failure.
 */
struct flakey_c {
	struct dm_dev *dev;
	unsigned long start_time;
	sector_t start;
	unsigned up_interval;
	unsigned down_interval;
	unsigned long flags;
	unsigned corrupt_bio_byte;
	unsigned corrupt_bio_rw;
	unsigned corrupt_bio_value;
	unsigned corrupt_bio_flags;
};

enum feature_flag_bits {
	DROP_WRITES,
	ERROR_WRITES
};

struct per_bio_data {
	bool bio_submitted;
};

static int parse_features(struct dm_arg_set *as, struct flakey_c *fc,
			  struct dm_target *ti)
{
	int r;
	unsigned argc;
	const char *arg_name;

	static const struct dm_arg _args[] = {
		{0, 6, "Invalid number of feature args"},
		{1, UINT_MAX, "Invalid corrupt bio byte"},
		{0, 255, "Invalid corrupt value to write into bio byte (0-255)"},
		{0, UINT_MAX, "Invalid corrupt bio flags mask"},
	};

	/* No feature arguments supplied. */
	if (!as->argc)
		return 0;

	r = dm_read_arg_group(_args, as, &argc, &ti->error);
	if (r)
		return r;

	while (argc) {
		arg_name = dm_shift_arg(as);
		argc--;

		if (!arg_name) {
			ti->error = "Insufficient feature arguments";
			return -EINVAL;
		}

		/*
		 * drop_writes
		 */
		if (!strcasecmp(arg_name, "drop_writes")) {
			if (test_and_set_bit(DROP_WRITES, &fc->flags)) {
				ti->error = "Feature drop_writes duplicated";
				return -EINVAL;
			} else if (test_bit(ERROR_WRITES, &fc->flags)) {
				ti->error = "Feature drop_writes conflicts with feature error_writes";
				return -EINVAL;
			}

			continue;
		}

		/*
		 * error_writes
		 */
		if (!strcasecmp(arg_name, "error_writes")) {
			if (test_and_set_bit(ERROR_WRITES, &fc->flags)) {
				ti->error = "Feature error_writes duplicated";
				return -EINVAL;

			} else if (test_bit(DROP_WRITES, &fc->flags)) {
				ti->error = "Feature error_writes conflicts with feature drop_writes";
				return -EINVAL;
			}

			continue;
		}

		/*
		 * corrupt_bio_byte <Nth_byte> <direction> <value> <bio_flags>
		 */
		if (!strcasecmp(arg_name, "corrupt_bio_byte")) {
			if (!argc) {
				ti->error = "Feature corrupt_bio_byte requires parameters";
				return -EINVAL;
			}

			r = dm_read_arg(_args + 1, as, &fc->corrupt_bio_byte, &ti->error);
			if (r)
				return r;
			argc--;

			/*
			 * Direction r or w?
			 */
			arg_name = dm_shift_arg(as);
			if (arg_name && !strcasecmp(arg_name, "w"))
				fc->corrupt_bio_rw = WRITE;
			else if (arg_name && !strcasecmp(arg_name, "r"))
				fc->corrupt_bio_rw = READ;
			else {
				ti->error = "Invalid corrupt bio direction (r or w)";
				return -EINVAL;
			}
			argc--;

			/*
			 * Value of byte (0-255) to write in place of correct one.
			 */
			r = dm_read_arg(_args + 2, as, &fc->corrupt_bio_value, &ti->error);
			if (r)
				return r;
			argc--;

			/*
			 * Only corrupt bios with these flags set.
			 */
			r = dm_read_arg(_args + 3, as, &fc->corrupt_bio_flags, &ti->error);
			if (r)
				return r;
			argc--;

			continue;
		}

		ti->error = "Unrecognised flakey feature requested";
		return -EINVAL;
	}

	if (test_bit(DROP_WRITES, &fc->flags) && (fc->corrupt_bio_rw == WRITE)) {
		ti->error = "drop_writes is incompatible with corrupt_bio_byte with the WRITE flag set";
		return -EINVAL;

	} else if (test_bit(ERROR_WRITES, &fc->flags) && (fc->corrupt_bio_rw == WRITE)) {
		ti->error = "error_writes is incompatible with corrupt_bio_byte with the WRITE flag set";
		return -EINVAL;
	}

	return 0;
}

/*
 * Construct a flakey mapping:
 * <dev_path> <offset> <up interval> <down interval> [<#feature args> [<arg>]*]
 *
 *   Feature args:
 *     [drop_writes]
 *     [corrupt_bio_byte <Nth_byte> <direction> <value> <bio_flags>]
 *
 *   Nth_byte starts from 1 for the first byte.
 *   Direction is r for READ or w for WRITE.
 *   bio_flags is ignored if 0.
 */
static int flakey_ctr(struct dm_target *ti, unsigned int argc, char **argv)
{
	static const struct dm_arg _args[] = {
		{0, UINT_MAX, "Invalid up interval"},
		{0, UINT_MAX, "Invalid down interval"},
	};

	int r;
	struct flakey_c *fc;
	unsigned long long tmpll;
	struct dm_arg_set as;
	const char *devname;
	char dummy;

	as.argc = argc;
	as.argv = argv;

	if (argc < 4) {
		ti->error = "Invalid argument count";
		return -EINVAL;
	}

	fc = kzalloc(sizeof(*fc), GFP_KERNEL);
	if (!fc) {
		ti->error = "Cannot allocate context";
		return -ENOMEM;
	}
	fc->start_time = jiffies;

	devname = dm_shift_arg(&as);

	r = -EINVAL;
	if (sscanf(dm_shift_arg(&as), "%llu%c", &tmpll, &dummy) != 1 || tmpll != (sector_t)tmpll) {
		ti->error = "Invalid device sector";
		goto bad;
	}
	fc->start = tmpll;

	r = dm_read_arg(_args, &as, &fc->up_interval, &ti->error);
	if (r)
		goto bad;

	r = dm_read_arg(_args, &as, &fc->down_interval, &ti->error);
	if (r)
		goto bad;

	if (!(fc->up_interval + fc->down_interval)) {
		ti->error = "Total (up + down) interval is zero";
		r = -EINVAL;
		goto bad;
	}

	if (fc->up_interval + fc->down_interval < fc->up_interval) {
		ti->error = "Interval overflow";
		r = -EINVAL;
		goto bad;
	}

	r = parse_features(&as, fc, ti);
	if (r)
		goto bad;

	r = dm_get_device(ti, devname, dm_table_get_mode(ti->table), &fc->dev);
	if (r) {
		ti->error = "Device lookup failed";
		goto bad;
	}

	ti->num_flush_bios = 1;
	ti->num_discard_bios = 1;
	ti->per_io_data_size = sizeof(struct per_bio_data);
	ti->private = fc;
	return 0;

bad:
	kfree(fc);
	return r;
}

static void flakey_dtr(struct dm_target *ti)
{
	struct flakey_c *fc = ti->private;

	dm_put_device(ti, fc->dev);
	kfree(fc);
}

static sector_t flakey_map_sector(struct dm_target *ti, sector_t bi_sector)
{
	struct flakey_c *fc = ti->private;

	return fc->start + dm_target_offset(ti, bi_sector);
}

static void flakey_map_bio(struct dm_target *ti, struct bio *bio)
{
	struct flakey_c *fc = ti->private;

	bio_set_dev(bio, fc->dev->bdev);
	if (bio_sectors(bio) || bio_op(bio) == REQ_OP_ZONE_RESET)
		bio->bi_iter.bi_sector =
			flakey_map_sector(ti, bio->bi_iter.bi_sector);
}

static void corrupt_bio_data(struct bio *bio, struct flakey_c *fc)
{
	unsigned int corrupt_bio_byte = fc->corrupt_bio_byte - 1;

	struct bvec_iter iter;
	struct bio_vec bvec;

	if (!bio_has_data(bio))
		return;

	/*
	 * Overwrite the Nth byte of the bio's data, on whichever page
	 * it falls.
	 */
	bio_for_each_segment(bvec, bio, iter) {
		if (bio_iter_len(bio, iter) > corrupt_bio_byte) {
			char *segment;
			struct page *page = bio_iter_page(bio, iter);
			if (unlikely(page == ZERO_PAGE(0)))
				break;
			segment = (page_address(page) + bio_iter_offset(bio, iter));
			segment[corrupt_bio_byte] = fc->corrupt_bio_value;
			DMDEBUG("Corrupting data bio=%p by writing %u to byte %u "
				"(rw=%c bi_opf=%u bi_sector=%llu size=%u)\n",
				bio, fc->corrupt_bio_value, fc->corrupt_bio_byte,
				(bio_data_dir(bio) == WRITE) ? 'w' : 'r', bio->bi_opf,
				(unsigned long long)bio->bi_iter.bi_sector, bio->bi_iter.bi_size);
			break;
		}
		corrupt_bio_byte -= bio_iter_len(bio, iter);
	}
}

static int flakey_map(struct dm_target *ti, struct bio *bio)
{
	struct flakey_c *fc = ti->private;
	unsigned elapsed;
	struct per_bio_data *pb = dm_per_bio_data(bio, sizeof(struct per_bio_data));
	pb->bio_submitted = false;

	/* Do not fail reset zone */
	if (bio_op(bio) == REQ_OP_ZONE_RESET)
		goto map_bio;

	/* We need to remap reported zones, so remember the BIO iter */
	if (bio_op(bio) == REQ_OP_ZONE_REPORT)
		goto map_bio;

	/* Are we alive ? */
	elapsed = (jiffies - fc->start_time) / HZ;
	if (elapsed % (fc->up_interval + fc->down_interval) >= fc->up_interval) {
		/*
		 * Flag this bio as submitted while down.
		 */
		pb->bio_submitted = true;

		/*
<<<<<<< HEAD
		 * Error reads if neither corrupt_bio_byte or drop_writes are set.
		 * Otherwise, flakey_end_io() will decide if the reads should be modified.
		 */
		if (bio_data_dir(bio) == READ) {
			if (!fc->corrupt_bio_byte && !test_bit(DROP_WRITES, &fc->flags))
				return -EIO;
=======
		 * Error reads if neither corrupt_bio_byte or drop_writes or error_writes are set.
		 * Otherwise, flakey_end_io() will decide if the reads should be modified.
		 */
		if (bio_data_dir(bio) == READ) {
			if (!fc->corrupt_bio_byte && !test_bit(DROP_WRITES, &fc->flags) &&
			    !test_bit(ERROR_WRITES, &fc->flags))
				return DM_MAPIO_KILL;
>>>>>>> 286cd8c7
			goto map_bio;
		}

		/*
		 * Drop or error writes?
		 */
		if (test_bit(DROP_WRITES, &fc->flags)) {
			bio_endio(bio);
			return DM_MAPIO_SUBMITTED;
		}
		else if (test_bit(ERROR_WRITES, &fc->flags)) {
			bio_io_error(bio);
			return DM_MAPIO_SUBMITTED;
		}

		/*
		 * Corrupt matching writes.
		 */
		if (fc->corrupt_bio_byte) {
			if (fc->corrupt_bio_rw == WRITE) {
				if (all_corrupt_bio_flags_match(bio, fc))
					corrupt_bio_data(bio, fc);
			}
			goto map_bio;
		}

		/*
		 * By default, error all I/O.
		 */
		return DM_MAPIO_KILL;
	}

map_bio:
	flakey_map_bio(ti, bio);

	return DM_MAPIO_REMAPPED;
}

static int flakey_end_io(struct dm_target *ti, struct bio *bio,
			 blk_status_t *error)
{
	struct flakey_c *fc = ti->private;
	struct per_bio_data *pb = dm_per_bio_data(bio, sizeof(struct per_bio_data));

<<<<<<< HEAD
	if (!error && pb->bio_submitted && (bio_data_dir(bio) == READ)) {
		if (fc->corrupt_bio_byte && (fc->corrupt_bio_rw == READ) &&
		    all_corrupt_bio_flags_match(bio, fc)) {
			/*
			 * Corrupt successful matching READs while in down state.
			 */
			corrupt_bio_data(bio, fc);

		} else if (!test_bit(DROP_WRITES, &fc->flags)) {
			/*
			 * Error read during the down_interval if drop_writes
			 * wasn't configured.
			 */
			return -EIO;
=======
	if (bio_op(bio) == REQ_OP_ZONE_RESET)
		return DM_ENDIO_DONE;

	if (bio_op(bio) == REQ_OP_ZONE_REPORT) {
		dm_remap_zone_report(ti, bio, fc->start);
		return DM_ENDIO_DONE;
	}

	if (!*error && pb->bio_submitted && (bio_data_dir(bio) == READ)) {
		if (fc->corrupt_bio_byte) {
			if ((fc->corrupt_bio_rw == READ) &&
			    all_corrupt_bio_flags_match(bio, fc)) {
				/*
				 * Corrupt successful matching READs while in down state.
				 */
				corrupt_bio_data(bio, fc);
			}
		} else if (!test_bit(DROP_WRITES, &fc->flags) &&
			   !test_bit(ERROR_WRITES, &fc->flags)) {
			/*
			 * Error read during the down_interval if drop_writes
			 * and error_writes were not configured.
			 */
			*error = BLK_STS_IOERR;
>>>>>>> 286cd8c7
		}
	}

	return DM_ENDIO_DONE;
}

static void flakey_status(struct dm_target *ti, status_type_t type,
			  unsigned status_flags, char *result, unsigned maxlen)
{
	unsigned sz = 0;
	struct flakey_c *fc = ti->private;
	unsigned drop_writes, error_writes;

	switch (type) {
	case STATUSTYPE_INFO:
		result[0] = '\0';
		break;

	case STATUSTYPE_TABLE:
		DMEMIT("%s %llu %u %u ", fc->dev->name,
		       (unsigned long long)fc->start, fc->up_interval,
		       fc->down_interval);

		drop_writes = test_bit(DROP_WRITES, &fc->flags);
		error_writes = test_bit(ERROR_WRITES, &fc->flags);
		DMEMIT("%u ", drop_writes + error_writes + (fc->corrupt_bio_byte > 0) * 5);

		if (drop_writes)
			DMEMIT("drop_writes ");
		else if (error_writes)
			DMEMIT("error_writes ");

		if (fc->corrupt_bio_byte)
			DMEMIT("corrupt_bio_byte %u %c %u %u ",
			       fc->corrupt_bio_byte,
			       (fc->corrupt_bio_rw == WRITE) ? 'w' : 'r',
			       fc->corrupt_bio_value, fc->corrupt_bio_flags);

		break;
	}
}

static int flakey_prepare_ioctl(struct dm_target *ti, struct block_device **bdev)
{
	struct flakey_c *fc = ti->private;

	*bdev = fc->dev->bdev;

	/*
	 * Only pass ioctls through if the device sizes match exactly.
	 */
	if (fc->start ||
	    ti->len != i_size_read((*bdev)->bd_inode) >> SECTOR_SHIFT)
		return 1;
	return 0;
}

static int flakey_iterate_devices(struct dm_target *ti, iterate_devices_callout_fn fn, void *data)
{
	struct flakey_c *fc = ti->private;

	return fn(ti, fc->dev, fc->start, ti->len, data);
}

static struct target_type flakey_target = {
	.name   = "flakey",
	.version = {1, 5, 0},
#ifdef CONFIG_BLK_DEV_ZONED
	.features = DM_TARGET_ZONED_HM,
#endif
	.module = THIS_MODULE,
	.ctr    = flakey_ctr,
	.dtr    = flakey_dtr,
	.map    = flakey_map,
	.end_io = flakey_end_io,
	.status = flakey_status,
	.prepare_ioctl = flakey_prepare_ioctl,
	.iterate_devices = flakey_iterate_devices,
};

static int __init dm_flakey_init(void)
{
	int r = dm_register_target(&flakey_target);

	if (r < 0)
		DMERR("register failed %d", r);

	return r;
}

static void __exit dm_flakey_exit(void)
{
	dm_unregister_target(&flakey_target);
}

/* Module hooks */
module_init(dm_flakey_init);
module_exit(dm_flakey_exit);

MODULE_DESCRIPTION(DM_NAME " flakey target");
MODULE_AUTHOR("Joe Thornber <dm-devel@redhat.com>");
MODULE_LICENSE("GPL");<|MERGE_RESOLUTION|>--- conflicted
+++ resolved
@@ -342,14 +342,6 @@
 		pb->bio_submitted = true;
 
 		/*
-<<<<<<< HEAD
-		 * Error reads if neither corrupt_bio_byte or drop_writes are set.
-		 * Otherwise, flakey_end_io() will decide if the reads should be modified.
-		 */
-		if (bio_data_dir(bio) == READ) {
-			if (!fc->corrupt_bio_byte && !test_bit(DROP_WRITES, &fc->flags))
-				return -EIO;
-=======
 		 * Error reads if neither corrupt_bio_byte or drop_writes or error_writes are set.
 		 * Otherwise, flakey_end_io() will decide if the reads should be modified.
 		 */
@@ -357,7 +349,6 @@
 			if (!fc->corrupt_bio_byte && !test_bit(DROP_WRITES, &fc->flags) &&
 			    !test_bit(ERROR_WRITES, &fc->flags))
 				return DM_MAPIO_KILL;
->>>>>>> 286cd8c7
 			goto map_bio;
 		}
 
@@ -402,22 +393,6 @@
 	struct flakey_c *fc = ti->private;
 	struct per_bio_data *pb = dm_per_bio_data(bio, sizeof(struct per_bio_data));
 
-<<<<<<< HEAD
-	if (!error && pb->bio_submitted && (bio_data_dir(bio) == READ)) {
-		if (fc->corrupt_bio_byte && (fc->corrupt_bio_rw == READ) &&
-		    all_corrupt_bio_flags_match(bio, fc)) {
-			/*
-			 * Corrupt successful matching READs while in down state.
-			 */
-			corrupt_bio_data(bio, fc);
-
-		} else if (!test_bit(DROP_WRITES, &fc->flags)) {
-			/*
-			 * Error read during the down_interval if drop_writes
-			 * wasn't configured.
-			 */
-			return -EIO;
-=======
 	if (bio_op(bio) == REQ_OP_ZONE_RESET)
 		return DM_ENDIO_DONE;
 
@@ -442,7 +417,6 @@
 			 * and error_writes were not configured.
 			 */
 			*error = BLK_STS_IOERR;
->>>>>>> 286cd8c7
 		}
 	}
 
