--- conflicted
+++ resolved
@@ -240,26 +240,7 @@
 	return ret;
 }
 
-<<<<<<< HEAD
-static void delay_dtr(struct dm_target *ti)
-{
-	struct delay_c *dc = ti->private;
-
-	if (dc->kdelayd_wq)
-		destroy_workqueue(dc->kdelayd_wq);
-
-	dm_put_device(ti, dc->dev_read);
-
-	if (dc->dev_write)
-		dm_put_device(ti, dc->dev_write);
-
-	kfree(dc);
-}
-
-static int delay_bio(struct delay_c *dc, int delay, struct bio *bio)
-=======
 static int delay_bio(struct delay_c *dc, struct delay_class *c, struct bio *bio)
->>>>>>> 286cd8c7
 {
 	struct dm_delay_info *delayed;
 	unsigned long expires = 0;
