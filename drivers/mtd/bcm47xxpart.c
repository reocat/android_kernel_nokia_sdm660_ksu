/*
 * BCM47XX MTD partitioning
 *
 * Copyright © 2012 Rafał Miłecki <zajec5@gmail.com>
 *
 * This program is free software; you can redistribute it and/or modify
 * it under the terms of the GNU General Public License version 2 as
 * published by the Free Software Foundation.
 *
 */

#include <linux/bcm47xx_nvram.h>
#include <linux/module.h>
#include <linux/kernel.h>
#include <linux/slab.h>
#include <linux/mtd/mtd.h>
#include <linux/mtd/partitions.h>

#include <uapi/linux/magic.h>

/*
 * NAND flash on Netgear R6250 was verified to contain 15 partitions.
 * This will result in allocating too big array for some old devices, but the
 * memory will be freed soon anyway (see mtd_device_parse_register).
 */
#define BCM47XXPART_MAX_PARTS		20

/*
 * Amount of bytes we read when analyzing each block of flash memory.
 * Set it big enough to allow detecting partition and reading important data.
 */
#define BCM47XXPART_BYTES_TO_READ	0x4e8

/* Magics */
#define BOARD_DATA_MAGIC		0x5246504D	/* MPFR */
#define BOARD_DATA_MAGIC2		0xBD0D0BBD
#define CFE_MAGIC			0x43464531	/* 1EFC */
#define FACTORY_MAGIC			0x59544346	/* FCTY */
#define NVRAM_HEADER			0x48534C46	/* FLSH */
#define POT_MAGIC1			0x54544f50	/* POTT */
#define POT_MAGIC2			0x504f		/* OP */
#define ML_MAGIC1			0x39685a42
#define ML_MAGIC2			0x26594131
#define TRX_MAGIC			0x30524448
#define SHSQ_MAGIC			0x71736873	/* shsq (weird ZTE H218N endianness) */

static const char * const trx_types[] = { "trx", NULL };

struct trx_header {
	uint32_t magic;
	uint32_t length;
	uint32_t crc32;
	uint16_t flags;
	uint16_t version;
	uint32_t offset[3];
} __packed;

static void bcm47xxpart_add_part(struct mtd_partition *part, const char *name,
				 u64 offset, uint32_t mask_flags)
{
	part->name = name;
	part->offset = offset;
	part->mask_flags = mask_flags;
}

/**
 * bcm47xxpart_bootpartition - gets index of TRX partition used by bootloader
 *
 * Some devices may have more than one TRX partition. In such case one of them
 * is the main one and another a failsafe one. Bootloader may fallback to the
 * failsafe firmware if it detects corruption of the main image.
 *
 * This function provides info about currently used TRX partition. It's the one
 * containing kernel started by the bootloader.
 */
static int bcm47xxpart_bootpartition(void)
{
<<<<<<< HEAD
	uint32_t buf;
	size_t bytes_read;
	int err;

	err  = mtd_read(master, offset, sizeof(buf), &bytes_read,
			(uint8_t *)&buf);
	if (err && !mtd_is_bitflip(err)) {
		pr_err("mtd_read error while parsing (offset: 0x%X): %d\n",
			offset, err);
		goto out_default;
=======
	char buf[4];
	int bootpartition;

	/* Check CFE environment variable */
	if (bcm47xx_nvram_getenv("bootpartition", buf, sizeof(buf)) > 0) {
		if (!kstrtoint(buf, 0, &bootpartition))
			return bootpartition;
>>>>>>> 286cd8c7
	}

	return 0;
}

static int bcm47xxpart_parse(struct mtd_info *master,
			     const struct mtd_partition **pparts,
			     struct mtd_part_parser_data *data)
{
	struct mtd_partition *parts;
	uint8_t i, curr_part = 0;
	uint32_t *buf;
	size_t bytes_read;
	uint32_t offset;
	uint32_t blocksize = master->erasesize;
	int trx_parts[2]; /* Array with indexes of TRX partitions */
	int trx_num = 0; /* Number of found TRX partitions */
	int possible_nvram_sizes[] = { 0x8000, 0xF000, 0x10000, };
	int err;

	/*
	 * Some really old flashes (like AT45DB*) had smaller erasesize-s, but
	 * partitions were aligned to at least 0x1000 anyway.
	 */
	if (blocksize < 0x1000)
		blocksize = 0x1000;

	/* Alloc */
	parts = kcalloc(BCM47XXPART_MAX_PARTS, sizeof(struct mtd_partition),
			GFP_KERNEL);
	if (!parts)
		return -ENOMEM;

	buf = kzalloc(BCM47XXPART_BYTES_TO_READ, GFP_KERNEL);
	if (!buf) {
		kfree(parts);
		return -ENOMEM;
	}

	/* Parse block by block looking for magics */
	for (offset = 0; offset <= master->size - blocksize;
	     offset += blocksize) {
		/* Nothing more in higher memory on BCM47XX (MIPS) */
<<<<<<< HEAD
		if (config_enabled(CONFIG_BCM47XX) && offset >= 0x2000000)
=======
		if (IS_ENABLED(CONFIG_BCM47XX) && offset >= 0x2000000)
>>>>>>> 286cd8c7
			break;

		if (curr_part >= BCM47XXPART_MAX_PARTS) {
			pr_warn("Reached maximum number of partitions, scanning stopped!\n");
			break;
		}

		/* Read beginning of the block */
		err = mtd_read(master, offset, BCM47XXPART_BYTES_TO_READ,
			       &bytes_read, (uint8_t *)buf);
		if (err && !mtd_is_bitflip(err)) {
			pr_err("mtd_read error while parsing (offset: 0x%X): %d\n",
			       offset, err);
			continue;
		}

		/* Magic or small NVRAM at 0x400 */
		if ((buf[0x4e0 / 4] == CFE_MAGIC && buf[0x4e4 / 4] == CFE_MAGIC) ||
		    (buf[0x400 / 4] == NVRAM_HEADER)) {
			bcm47xxpart_add_part(&parts[curr_part++], "boot",
					     offset, MTD_WRITEABLE);
			continue;
		}

		/*
		 * board_data starts with board_id which differs across boards,
		 * but we can use 'MPFR' (hopefully) magic at 0x100
		 */
		if (buf[0x100 / 4] == BOARD_DATA_MAGIC) {
			bcm47xxpart_add_part(&parts[curr_part++], "board_data",
					     offset, MTD_WRITEABLE);
			continue;
		}

		/* Found on Huawei E970 */
		if (buf[0x000 / 4] == FACTORY_MAGIC) {
			bcm47xxpart_add_part(&parts[curr_part++], "factory",
					     offset, MTD_WRITEABLE);
			continue;
		}

		/* POT(TOP) */
		if (buf[0x000 / 4] == POT_MAGIC1 &&
		    (buf[0x004 / 4] & 0xFFFF) == POT_MAGIC2) {
			bcm47xxpart_add_part(&parts[curr_part++], "POT", offset,
					     MTD_WRITEABLE);
			continue;
		}

		/* ML */
		if (buf[0x010 / 4] == ML_MAGIC1 &&
		    buf[0x014 / 4] == ML_MAGIC2) {
			bcm47xxpart_add_part(&parts[curr_part++], "ML", offset,
					     MTD_WRITEABLE);
			continue;
		}

		/* TRX */
		if (buf[0x000 / 4] == TRX_MAGIC) {
			struct trx_header *trx;
			uint32_t last_subpart;
			uint32_t trx_size;

			if (trx_num >= ARRAY_SIZE(trx_parts))
				pr_warn("No enough space to store another TRX found at 0x%X\n",
					offset);
			else
				trx_parts[trx_num++] = curr_part;
			bcm47xxpart_add_part(&parts[curr_part++], "firmware",
					     offset, 0);

			/*
			 * Try to find TRX size. The "length" field isn't fully
			 * reliable as it could be decreased to make CRC32 cover
			 * only part of TRX data. It's commonly used as checksum
			 * can't cover e.g. ever-changing rootfs partition.
			 * Use offsets as helpers for assuming min TRX size.
			 */
			trx = (struct trx_header *)buf;
			last_subpart = max3(trx->offset[0], trx->offset[1],
					    trx->offset[2]);
			trx_size = max(trx->length, last_subpart + blocksize);

<<<<<<< HEAD
			/* Jump to the end of TRX */
			offset = roundup(offset + trx->length, blocksize);
			/* Next loop iteration will increase the offset */
			offset -= blocksize;
=======
			/*
			 * Skip the TRX data. Decrease offset by block size as
			 * the next loop iteration will increase it.
			 */
			offset += roundup(trx_size, blocksize) - blocksize;
>>>>>>> 286cd8c7
			continue;
		}

		/* Squashfs on devices not using TRX */
		if (le32_to_cpu(buf[0x000 / 4]) == SQUASHFS_MAGIC ||
		    buf[0x000 / 4] == SHSQ_MAGIC) {
			bcm47xxpart_add_part(&parts[curr_part++], "rootfs",
					     offset, 0);
			continue;
		}

		/*
		 * New (ARM?) devices may have NVRAM in some middle block. Last
		 * block will be checked later, so skip it.
		 */
		if (offset != master->size - blocksize &&
		    buf[0x000 / 4] == NVRAM_HEADER) {
			bcm47xxpart_add_part(&parts[curr_part++], "nvram",
					     offset, 0);
			continue;
		}

		/* Read middle of the block */
		err = mtd_read(master, offset + 0x8000, 0x4, &bytes_read,
			       (uint8_t *)buf);
		if (err && !mtd_is_bitflip(err)) {
			pr_err("mtd_read error while parsing (offset: 0x%X): %d\n",
			       offset, err);
			continue;
		}

		/* Some devices (ex. WNDR3700v3) don't have a standard 'MPFR' */
		if (buf[0x000 / 4] == BOARD_DATA_MAGIC2) {
			bcm47xxpart_add_part(&parts[curr_part++], "board_data",
					     offset, MTD_WRITEABLE);
			continue;
		}
	}

	/* Look for NVRAM at the end of the last block. */
	for (i = 0; i < ARRAY_SIZE(possible_nvram_sizes); i++) {
		if (curr_part >= BCM47XXPART_MAX_PARTS) {
			pr_warn("Reached maximum number of partitions, scanning stopped!\n");
			break;
		}

		offset = master->size - possible_nvram_sizes[i];
		err = mtd_read(master, offset, 0x4, &bytes_read,
			       (uint8_t *)buf);
		if (err && !mtd_is_bitflip(err)) {
			pr_err("mtd_read error while reading (offset 0x%X): %d\n",
			       offset, err);
			continue;
		}

		/* Standard NVRAM */
		if (buf[0] == NVRAM_HEADER) {
			bcm47xxpart_add_part(&parts[curr_part++], "nvram",
					     master->size - blocksize, 0);
			break;
		}
	}

	kfree(buf);

	/*
	 * Assume that partitions end at the beginning of the one they are
	 * followed by.
	 */
	for (i = 0; i < curr_part; i++) {
		u64 next_part_offset = (i < curr_part - 1) ?
				       parts[i + 1].offset : master->size;

		parts[i].size = next_part_offset - parts[i].offset;
	}

	/* If there was TRX parse it now */
	for (i = 0; i < trx_num; i++) {
		struct mtd_partition *trx = &parts[trx_parts[i]];

		if (i == bcm47xxpart_bootpartition())
			trx->types = trx_types;
		else
			trx->name = "failsafe";
	}

	*pparts = parts;
	return curr_part;
};

static const struct of_device_id bcm47xxpart_of_match_table[] = {
	{ .compatible = "brcm,bcm947xx-cfe-partitions" },
	{},
};
MODULE_DEVICE_TABLE(of, bcm47xxpart_of_match_table);

static struct mtd_part_parser bcm47xxpart_mtd_parser = {
	.parse_fn = bcm47xxpart_parse,
	.name = "bcm47xxpart",
	.of_match_table = bcm47xxpart_of_match_table,
};
module_mtd_part_parser(bcm47xxpart_mtd_parser);

MODULE_LICENSE("GPL");
MODULE_DESCRIPTION("MTD partitioning for BCM47XX flash memories");<|MERGE_RESOLUTION|>--- conflicted
+++ resolved
@@ -75,18 +75,6 @@
  */
 static int bcm47xxpart_bootpartition(void)
 {
-<<<<<<< HEAD
-	uint32_t buf;
-	size_t bytes_read;
-	int err;
-
-	err  = mtd_read(master, offset, sizeof(buf), &bytes_read,
-			(uint8_t *)&buf);
-	if (err && !mtd_is_bitflip(err)) {
-		pr_err("mtd_read error while parsing (offset: 0x%X): %d\n",
-			offset, err);
-		goto out_default;
-=======
 	char buf[4];
 	int bootpartition;
 
@@ -94,7 +82,6 @@
 	if (bcm47xx_nvram_getenv("bootpartition", buf, sizeof(buf)) > 0) {
 		if (!kstrtoint(buf, 0, &bootpartition))
 			return bootpartition;
->>>>>>> 286cd8c7
 	}
 
 	return 0;
@@ -138,11 +125,7 @@
 	for (offset = 0; offset <= master->size - blocksize;
 	     offset += blocksize) {
 		/* Nothing more in higher memory on BCM47XX (MIPS) */
-<<<<<<< HEAD
-		if (config_enabled(CONFIG_BCM47XX) && offset >= 0x2000000)
-=======
 		if (IS_ENABLED(CONFIG_BCM47XX) && offset >= 0x2000000)
->>>>>>> 286cd8c7
 			break;
 
 		if (curr_part >= BCM47XXPART_MAX_PARTS) {
@@ -226,18 +209,11 @@
 					    trx->offset[2]);
 			trx_size = max(trx->length, last_subpart + blocksize);
 
-<<<<<<< HEAD
-			/* Jump to the end of TRX */
-			offset = roundup(offset + trx->length, blocksize);
-			/* Next loop iteration will increase the offset */
-			offset -= blocksize;
-=======
 			/*
 			 * Skip the TRX data. Decrease offset by block size as
 			 * the next loop iteration will increase it.
 			 */
 			offset += roundup(trx_size, blocksize) - blocksize;
->>>>>>> 286cd8c7
 			continue;
 		}
 
