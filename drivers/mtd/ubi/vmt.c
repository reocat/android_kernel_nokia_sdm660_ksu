--- conflicted
+++ resolved
@@ -322,11 +322,6 @@
 	ubi->volumes[vol_id] = NULL;
 	ubi->vol_count -= 1;
 	spin_unlock(&ubi->volumes_lock);
-<<<<<<< HEAD
-	if (do_free)
-		kfree(vol->eba_tbl);
-=======
->>>>>>> 286cd8c7
 out_acc:
 	spin_lock(&ubi->volumes_lock);
 	ubi->rsvd_pebs -= vol->reserved_pebs;
