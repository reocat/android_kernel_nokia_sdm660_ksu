--- conflicted
+++ resolved
@@ -508,11 +508,8 @@
  * @fm_work: fastmap work queue
  * @fm_work_scheduled: non-zero if fastmap work was scheduled
  * @fast_attach: non-zero if UBI was attached by fastmap
-<<<<<<< HEAD
-=======
  * @fm_anchor: The next anchor PEB to use for fastmap
  * @fm_do_produce_anchor: If true produce an anchor PEB in wl
->>>>>>> 286cd8c7
  *
  * @used: RB-tree of used physical eraseblocks
  * @erroneous: RB-tree of erroneous used physical eraseblocks
@@ -621,11 +618,8 @@
 	struct work_struct fm_work;
 	int fm_work_scheduled;
 	int fast_attach;
-<<<<<<< HEAD
-=======
 	struct ubi_wl_entry *fm_anchor;
 	int fm_do_produce_anchor;
->>>>>>> 286cd8c7
 
 	/* Wear-leveling sub-system's stuff */
 	struct rb_root used;
@@ -996,11 +990,8 @@
 int ubi_update_fastmap(struct ubi_device *ubi);
 int ubi_scan_fastmap(struct ubi_device *ubi, struct ubi_attach_info *ai,
 		     struct ubi_attach_info *scan_ai);
-<<<<<<< HEAD
-=======
 int ubi_fastmap_init_checkmap(struct ubi_volume *vol, int leb_count);
 void ubi_fastmap_destroy_checkmap(struct ubi_volume *vol);
->>>>>>> 286cd8c7
 #else
 static inline int ubi_update_fastmap(struct ubi_device *ubi) { return 0; }
 int static inline ubi_fastmap_init_checkmap(struct ubi_volume *vol, int leb_count) { return 0; }
