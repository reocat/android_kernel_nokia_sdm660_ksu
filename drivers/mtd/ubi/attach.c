--- conflicted
+++ resolved
@@ -311,23 +311,12 @@
 {
 	struct ubi_ainf_peb *aeb;
 
-<<<<<<< HEAD
-	aeb = kmem_cache_alloc(ai->aeb_slab_cache, GFP_KERNEL);
-	if (!aeb)
-		return -ENOMEM;
-
-	aeb->pnum = pnum;
-	aeb->vol_id = be32_to_cpu(vidh->vol_id);
-	aeb->sqnum = be64_to_cpu(vidh->sqnum);
-	aeb->ec = ec;
-=======
 	aeb = ubi_alloc_aeb(ai, pnum, ec);
 	if (!aeb)
 		return -ENOMEM;
 
 	aeb->vol_id = be32_to_cpu(vid_hdr->vol_id);
 	aeb->sqnum = be64_to_cpu(vid_hdr->sqnum);
->>>>>>> 286cd8c7
 	list_add(&aeb->u.list, &ai->fastmap);
 
 	dbg_bld("add to fastmap list: PEB %d, vol_id %d, sqnum: %llu", pnum,
@@ -965,12 +954,9 @@
 static int scan_peb(struct ubi_device *ubi, struct ubi_attach_info *ai,
 		    int pnum, bool fast)
 {
-<<<<<<< HEAD
-=======
 	struct ubi_ec_hdr *ech = ai->ech;
 	struct ubi_vid_io_buf *vidb = ai->vidb;
 	struct ubi_vid_hdr *vidh = ubi_get_vid_hdr(vidb);
->>>>>>> 286cd8c7
 	long long ec;
 	int err, bitflips = 0, vol_id = -1, ec_err = 0;
 
@@ -1524,13 +1510,6 @@
 	scan_ai = alloc_ai();
 	if (!scan_ai)
 		goto out;
-<<<<<<< HEAD
-
-	ech = kzalloc(ubi->ec_hdr_alsize, GFP_KERNEL);
-	if (!ech)
-		goto out_ai;
-=======
->>>>>>> 286cd8c7
 
 	scan_ai->ech = kzalloc(ubi->ec_hdr_alsize, GFP_KERNEL);
 	if (!scan_ai->ech)
@@ -1572,11 +1551,7 @@
 out_vidh:
 	ubi_free_vid_buf(scan_ai->vidb);
 out_ech:
-<<<<<<< HEAD
-	kfree(ech);
-=======
 	kfree(scan_ai->ech);
->>>>>>> 286cd8c7
 out_ai:
 	destroy_ai(scan_ai);
 out:
