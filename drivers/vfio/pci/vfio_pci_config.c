--- conflicted
+++ resolved
@@ -854,16 +854,11 @@
 						 pos - offset + PCI_EXP_DEVCAP,
 						 &cap);
 
-<<<<<<< HEAD
-		if (!ret && (cap & PCI_EXP_DEVCAP_FLR))
-			pci_try_reset_function(vdev->pdev);
-=======
 		if (!ret && (cap & PCI_EXP_DEVCAP_FLR)) {
 			vfio_pci_zap_and_down_write_memory_lock(vdev);
 			pci_try_reset_function(vdev->pdev);
 			up_write(&vdev->memory_lock);
 		}
->>>>>>> 286cd8c7
 	}
 
 	/*
@@ -941,16 +936,11 @@
 						pos - offset + PCI_AF_CAP,
 						&cap);
 
-<<<<<<< HEAD
-		if (!ret && (cap & PCI_AF_CAP_FLR) && (cap & PCI_AF_CAP_TP))
-			pci_try_reset_function(vdev->pdev);
-=======
 		if (!ret && (cap & PCI_AF_CAP_FLR) && (cap & PCI_AF_CAP_TP)) {
 			vfio_pci_zap_and_down_write_memory_lock(vdev);
 			pci_try_reset_function(vdev->pdev);
 			up_write(&vdev->memory_lock);
 		}
->>>>>>> 286cd8c7
 	}
 
 	return count;
