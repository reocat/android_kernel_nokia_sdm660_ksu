/*
 * VFIO: IOMMU DMA mapping support for Type1 IOMMU
 *
 * Copyright (C) 2012 Red Hat, Inc.  All rights reserved.
 *     Author: Alex Williamson <alex.williamson@redhat.com>
 *
 * This program is free software; you can redistribute it and/or modify
 * it under the terms of the GNU General Public License version 2 as
 * published by the Free Software Foundation.
 *
 * Derived from original vfio:
 * Copyright 2010 Cisco Systems, Inc.  All rights reserved.
 * Author: Tom Lyon, pugs@cisco.com
 *
 * We arbitrarily define a Type1 IOMMU as one matching the below code.
 * It could be called the x86 IOMMU as it's designed for AMD-Vi & Intel
 * VT-d, but that makes it harder to re-use as theoretically anyone
 * implementing a similar IOMMU could make use of this.  We expect the
 * IOMMU to support the IOMMU API and have few to no restrictions around
 * the IOVA range that can be mapped.  The Type1 IOMMU is currently
 * optimized for relatively static mappings of a userspace process with
 * userpsace pages pinned into memory.  We also assume devices and IOMMU
 * domains are PCI based as the IOMMU API is still centered around a
 * device/bus interface rather than a group interface.
 */

#include <linux/compat.h>
#include <linux/device.h>
#include <linux/fs.h>
#include <linux/iommu.h>
#include <linux/module.h>
#include <linux/mm.h>
#include <linux/rbtree.h>
#include <linux/sched/signal.h>
#include <linux/sched/mm.h>
#include <linux/slab.h>
#include <linux/uaccess.h>
#include <linux/vfio.h>
#include <linux/workqueue.h>
#include <linux/mdev.h>
#include <linux/notifier.h>
#include <linux/dma-iommu.h>
#include <linux/irqdomain.h>

#define DRIVER_VERSION  "0.2"
#define DRIVER_AUTHOR   "Alex Williamson <alex.williamson@redhat.com>"
#define DRIVER_DESC     "Type1 IOMMU driver for VFIO"

static bool allow_unsafe_interrupts;
module_param_named(allow_unsafe_interrupts,
		   allow_unsafe_interrupts, bool, S_IRUGO | S_IWUSR);
MODULE_PARM_DESC(allow_unsafe_interrupts,
		 "Enable VFIO IOMMU support for on platforms without interrupt remapping support.");

static bool disable_hugepages;
module_param_named(disable_hugepages,
		   disable_hugepages, bool, S_IRUGO | S_IWUSR);
MODULE_PARM_DESC(disable_hugepages,
		 "Disable VFIO IOMMU support for IOMMU hugepages.");

static unsigned int dma_entry_limit __read_mostly = U16_MAX;
module_param_named(dma_entry_limit, dma_entry_limit, uint, 0644);
MODULE_PARM_DESC(dma_entry_limit,
		 "Maximum number of user DMA mappings per container (65535).");

struct vfio_iommu {
	struct list_head	domain_list;
	struct vfio_domain	*external_domain; /* domain for external user */
	struct mutex		lock;
	struct rb_root		dma_list;
<<<<<<< HEAD
=======
	struct blocking_notifier_head notifier;
>>>>>>> 286cd8c7
	unsigned int		dma_avail;
	bool			v2;
	bool			nesting;
};

struct vfio_domain {
	struct iommu_domain	*domain;
	struct list_head	next;
	struct list_head	group_list;
	int			prot;		/* IOMMU_CACHE */
	bool			fgsp;		/* Fine-grained super pages */
};

struct vfio_dma {
	struct rb_node		node;
	dma_addr_t		iova;		/* Device address */
	unsigned long		vaddr;		/* Process virtual addr */
	size_t			size;		/* Map size (bytes) */
	int			prot;		/* IOMMU_READ/WRITE */
	bool			iommu_mapped;
	bool			lock_cap;	/* capable(CAP_IPC_LOCK) */
	struct task_struct	*task;
	struct rb_root		pfn_list;	/* Ex-user pinned pfn list */
};

struct vfio_group {
	struct iommu_group	*iommu_group;
	struct list_head	next;
};

/*
 * Guest RAM pinning working set or DMA target
 */
struct vfio_pfn {
	struct rb_node		node;
	dma_addr_t		iova;		/* Device address */
	unsigned long		pfn;		/* Host pfn */
	atomic_t		ref_count;
};

struct vfio_regions {
	struct list_head list;
	dma_addr_t iova;
	phys_addr_t phys;
	size_t len;
};

#define IS_IOMMU_CAP_DOMAIN_IN_CONTAINER(iommu)	\
					(!list_empty(&iommu->domain_list))

static int put_pfn(unsigned long pfn, int prot);

/*
 * This code handles mapping and unmapping of user data buffers
 * into DMA'ble space using the IOMMU
 */

static struct vfio_dma *vfio_find_dma(struct vfio_iommu *iommu,
				      dma_addr_t start, size_t size)
{
	struct rb_node *node = iommu->dma_list.rb_node;

	while (node) {
		struct vfio_dma *dma = rb_entry(node, struct vfio_dma, node);

		if (start + size <= dma->iova)
			node = node->rb_left;
		else if (start >= dma->iova + dma->size)
			node = node->rb_right;
		else
			return dma;
	}

	return NULL;
}

static void vfio_link_dma(struct vfio_iommu *iommu, struct vfio_dma *new)
{
	struct rb_node **link = &iommu->dma_list.rb_node, *parent = NULL;
	struct vfio_dma *dma;

	while (*link) {
		parent = *link;
		dma = rb_entry(parent, struct vfio_dma, node);

		if (new->iova + new->size <= dma->iova)
			link = &(*link)->rb_left;
		else
			link = &(*link)->rb_right;
	}

	rb_link_node(&new->node, parent, link);
	rb_insert_color(&new->node, &iommu->dma_list);
}

static void vfio_unlink_dma(struct vfio_iommu *iommu, struct vfio_dma *old)
{
	rb_erase(&old->node, &iommu->dma_list);
}

<<<<<<< HEAD
static int vfio_lock_acct(long npage, bool *lock_cap)
{
	int ret = 0;

	if (!npage)
		return 0;

	if (!current->mm)
		return -ESRCH; /* process exited */

	down_write(&current->mm->mmap_sem);
	if (npage > 0) {
		if (lock_cap ? !*lock_cap : !capable(CAP_IPC_LOCK)) {
			unsigned long limit;

			limit = rlimit(RLIMIT_MEMLOCK) >> PAGE_SHIFT;

			if (current->mm->locked_vm + npage > limit)
				ret = -ENOMEM;
		}
	}

	if (!ret)
		current->mm->locked_vm += npage;

	up_write(&current->mm->mmap_sem);
=======
/*
 * Helper Functions for host iova-pfn list
 */
static struct vfio_pfn *vfio_find_vpfn(struct vfio_dma *dma, dma_addr_t iova)
{
	struct vfio_pfn *vpfn;
	struct rb_node *node = dma->pfn_list.rb_node;

	while (node) {
		vpfn = rb_entry(node, struct vfio_pfn, node);

		if (iova < vpfn->iova)
			node = node->rb_left;
		else if (iova > vpfn->iova)
			node = node->rb_right;
		else
			return vpfn;
	}
	return NULL;
}

static void vfio_link_pfn(struct vfio_dma *dma,
			  struct vfio_pfn *new)
{
	struct rb_node **link, *parent = NULL;
	struct vfio_pfn *vpfn;

	link = &dma->pfn_list.rb_node;
	while (*link) {
		parent = *link;
		vpfn = rb_entry(parent, struct vfio_pfn, node);

		if (new->iova < vpfn->iova)
			link = &(*link)->rb_left;
		else
			link = &(*link)->rb_right;
	}

	rb_link_node(&new->node, parent, link);
	rb_insert_color(&new->node, &dma->pfn_list);
}

static void vfio_unlink_pfn(struct vfio_dma *dma, struct vfio_pfn *old)
{
	rb_erase(&old->node, &dma->pfn_list);
}

static int vfio_add_to_pfn_list(struct vfio_dma *dma, dma_addr_t iova,
				unsigned long pfn)
{
	struct vfio_pfn *vpfn;

	vpfn = kzalloc(sizeof(*vpfn), GFP_KERNEL);
	if (!vpfn)
		return -ENOMEM;

	vpfn->iova = iova;
	vpfn->pfn = pfn;
	atomic_set(&vpfn->ref_count, 1);
	vfio_link_pfn(dma, vpfn);
	return 0;
}

static void vfio_remove_from_pfn_list(struct vfio_dma *dma,
				      struct vfio_pfn *vpfn)
{
	vfio_unlink_pfn(dma, vpfn);
	kfree(vpfn);
}

static struct vfio_pfn *vfio_iova_get_vfio_pfn(struct vfio_dma *dma,
					       unsigned long iova)
{
	struct vfio_pfn *vpfn = vfio_find_vpfn(dma, iova);

	if (vpfn)
		atomic_inc(&vpfn->ref_count);
	return vpfn;
}

static int vfio_iova_put_vfio_pfn(struct vfio_dma *dma, struct vfio_pfn *vpfn)
{
	int ret = 0;

	if (atomic_dec_and_test(&vpfn->ref_count)) {
		ret = put_pfn(vpfn->pfn, dma->prot);
		vfio_remove_from_pfn_list(dma, vpfn);
	}
	return ret;
}

static int vfio_lock_acct(struct vfio_dma *dma, long npage, bool async)
{
	struct mm_struct *mm;
	int ret;

	if (!npage)
		return 0;

	mm = async ? get_task_mm(dma->task) : dma->task->mm;
	if (!mm)
		return -ESRCH; /* process exited */

	ret = down_write_killable(&mm->mmap_sem);
	if (!ret) {
		if (npage > 0) {
			if (!dma->lock_cap) {
				unsigned long limit;

				limit = task_rlimit(dma->task,
						RLIMIT_MEMLOCK) >> PAGE_SHIFT;

				if (mm->locked_vm + npage > limit)
					ret = -ENOMEM;
			}
		}

		if (!ret)
			mm->locked_vm += npage;

		up_write(&mm->mmap_sem);
	}

	if (async)
		mmput(mm);
>>>>>>> 286cd8c7

	return ret;
}

/*
 * Some mappings aren't backed by a struct page, for example an mmap'd
 * MMIO range for our own or another device.  These use a different
 * pfn conversion and shouldn't be tracked as locked pages.
 */
static bool is_invalid_reserved_pfn(unsigned long pfn)
{
	if (pfn_valid(pfn)) {
		bool reserved;
		struct page *tail = pfn_to_page(pfn);
		struct page *head = compound_head(tail);
		reserved = !!(PageReserved(head));
		if (head != tail) {
			/*
			 * "head" is not a dangling pointer
			 * (compound_head takes care of that)
			 * but the hugepage may have been split
			 * from under us (and we may not hold a
			 * reference count on the head page so it can
			 * be reused before we run PageReferenced), so
			 * we've to check PageTail before returning
			 * what we just read.
			 */
			smp_rmb();
			if (PageTail(tail))
				return reserved;
		}
		return PageReserved(tail);
	}

	return true;
}

static int put_pfn(unsigned long pfn, int prot)
{
	if (!is_invalid_reserved_pfn(pfn)) {
		struct page *page = pfn_to_page(pfn);
		if (prot & IOMMU_WRITE)
			SetPageDirty(page);
		put_page(page);
		return 1;
	}
	return 0;
}

static int follow_fault_pfn(struct vm_area_struct *vma, struct mm_struct *mm,
			    unsigned long vaddr, unsigned long *pfn,
			    bool write_fault)
{
	int ret;

	ret = follow_pfn(vma, vaddr, pfn);
	if (ret) {
		bool unlocked = false;

		ret = fixup_user_fault(NULL, mm, vaddr,
				       FAULT_FLAG_REMOTE |
				       (write_fault ?  FAULT_FLAG_WRITE : 0),
				       &unlocked);
		if (unlocked)
			return -EAGAIN;

		if (ret)
			return ret;

		ret = follow_pfn(vma, vaddr, pfn);
	}

	return ret;
}

static int vaddr_get_pfn(struct mm_struct *mm, unsigned long vaddr,
			 int prot, unsigned long *pfn)
{
	struct page *page[1];
	struct vm_area_struct *vma;
	struct vm_area_struct *vmas[1];
	unsigned int flags = 0;
	int ret;

	if (prot & IOMMU_WRITE)
		flags |= FOLL_WRITE;

	down_read(&mm->mmap_sem);
	if (mm == current->mm) {
		ret = get_user_pages_longterm(vaddr, 1, flags, page, vmas);
	} else {
		ret = get_user_pages_remote(NULL, mm, vaddr, 1, flags, page,
					    vmas, NULL);
		/*
		 * The lifetime of a vaddr_get_pfn() page pin is
		 * userspace-controlled. In the fs-dax case this could
		 * lead to indefinite stalls in filesystem operations.
		 * Disallow attempts to pin fs-dax pages via this
		 * interface.
		 */
		if (ret > 0 && vma_is_fsdax(vmas[0])) {
			ret = -EOPNOTSUPP;
			put_page(page[0]);
		}
	}
	up_read(&mm->mmap_sem);

	if (ret == 1) {
		*pfn = page_to_pfn(page[0]);
		return 0;
	}

	down_read(&mm->mmap_sem);

	vaddr = untagged_addr(vaddr);

retry:
	vma = find_vma_intersection(mm, vaddr, vaddr + 1);

	if (vma && vma->vm_flags & VM_PFNMAP) {
<<<<<<< HEAD
		if (!follow_pfn(vma, vaddr, pfn) &&
		    is_invalid_reserved_pfn(*pfn))
			ret = 0;
	}
=======
		ret = follow_fault_pfn(vma, mm, vaddr, pfn, prot & IOMMU_WRITE);
		if (ret == -EAGAIN)
			goto retry;
>>>>>>> 286cd8c7

		if (!ret && !is_invalid_reserved_pfn(*pfn))
			ret = -EFAULT;
	}

	up_read(&mm->mmap_sem);
	return ret;
}

/*
 * Attempt to pin pages.  We really don't want to track all the pfns and
 * the iommu can only map chunks of consecutive pfns anyway, so get the
 * first page and all consecutive pages with the same locking.
 */
static long vfio_pin_pages_remote(struct vfio_dma *dma, unsigned long vaddr,
				  long npage, unsigned long *pfn_base,
				  unsigned long limit)
{
<<<<<<< HEAD
	unsigned long pfn = 0, limit = rlimit(RLIMIT_MEMLOCK) >> PAGE_SHIFT;
	bool lock_cap = capable(CAP_IPC_LOCK);
	long ret, i = 1;
=======
	unsigned long pfn = 0;
	long ret, pinned = 0, lock_acct = 0;
>>>>>>> 286cd8c7
	bool rsvd;
	dma_addr_t iova = vaddr - dma->vaddr + dma->iova;

	/* This code path is only user initiated */
	if (!current->mm)
		return -ENODEV;

	ret = vaddr_get_pfn(current->mm, vaddr, dma->prot, pfn_base);
	if (ret)
		return ret;

	pinned++;
	rsvd = is_invalid_reserved_pfn(*pfn_base);

	/*
	 * Reserved pages aren't counted against the user, externally pinned
	 * pages are already counted against the user.
	 */
	if (!rsvd && !vfio_find_vpfn(dma, iova)) {
		if (!dma->lock_cap && current->mm->locked_vm + 1 > limit) {
			put_pfn(*pfn_base, dma->prot);
			pr_warn("%s: RLIMIT_MEMLOCK (%ld) exceeded\n", __func__,
					limit << PAGE_SHIFT);
			return -ENOMEM;
		}
		lock_acct++;
	}

	if (unlikely(disable_hugepages))
		goto out;

	/* Lock all the consecutive pages from pfn_base */
<<<<<<< HEAD
	for (vaddr += PAGE_SIZE; i < npage; i++, vaddr += PAGE_SIZE) {
		ret = vaddr_get_pfn(vaddr, prot, &pfn);
=======
	for (vaddr += PAGE_SIZE, iova += PAGE_SIZE; pinned < npage;
	     pinned++, vaddr += PAGE_SIZE, iova += PAGE_SIZE) {
		ret = vaddr_get_pfn(current->mm, vaddr, dma->prot, &pfn);
>>>>>>> 286cd8c7
		if (ret)
			break;

		if (pfn != *pfn_base + pinned ||
		    rsvd != is_invalid_reserved_pfn(pfn)) {
			put_pfn(pfn, dma->prot);
			break;
		}

<<<<<<< HEAD
		if (!rsvd && !lock_cap &&
		    current->mm->locked_vm + i + 1 > limit) {
			put_pfn(pfn, prot);
			pr_warn("%s: RLIMIT_MEMLOCK (%ld) exceeded\n",
				__func__, limit << PAGE_SHIFT);
			ret = -ENOMEM;
			goto unpin_out;
=======
		if (!rsvd && !vfio_find_vpfn(dma, iova)) {
			if (!dma->lock_cap &&
			    current->mm->locked_vm + lock_acct + 1 > limit) {
				put_pfn(pfn, dma->prot);
				pr_warn("%s: RLIMIT_MEMLOCK (%ld) exceeded\n",
					__func__, limit << PAGE_SHIFT);
				ret = -ENOMEM;
				goto unpin_out;
			}
			lock_acct++;
>>>>>>> 286cd8c7
		}
	}

out:
<<<<<<< HEAD
	if (!rsvd)
		ret = vfio_lock_acct(i, &lock_cap);
=======
	ret = vfio_lock_acct(dma, lock_acct, false);
>>>>>>> 286cd8c7

unpin_out:
	if (ret) {
		if (!rsvd) {
<<<<<<< HEAD
			for (pfn = *pfn_base ; i ; pfn++, i--)
				put_pfn(pfn, prot);
=======
			for (pfn = *pfn_base ; pinned ; pfn++, pinned--)
				put_pfn(pfn, dma->prot);
>>>>>>> 286cd8c7
		}

		return ret;
	}

	return pinned;
}

static long vfio_unpin_pages_remote(struct vfio_dma *dma, dma_addr_t iova,
				    unsigned long pfn, long npage,
				    bool do_accounting)
{
	long unlocked = 0, locked = 0;
	long i;

	for (i = 0; i < npage; i++, iova += PAGE_SIZE) {
		if (put_pfn(pfn++, dma->prot)) {
			unlocked++;
			if (vfio_find_vpfn(dma, iova))
				locked++;
		}
	}

	if (do_accounting)
		vfio_lock_acct(dma, locked - unlocked, true);

	return unlocked;
}

static int vfio_pin_page_external(struct vfio_dma *dma, unsigned long vaddr,
				  unsigned long *pfn_base, bool do_accounting)
{
	struct mm_struct *mm;
	int ret;

	mm = get_task_mm(dma->task);
	if (!mm)
		return -ENODEV;

	ret = vaddr_get_pfn(mm, vaddr, dma->prot, pfn_base);
	if (!ret && do_accounting && !is_invalid_reserved_pfn(*pfn_base)) {
		ret = vfio_lock_acct(dma, 1, true);
		if (ret) {
			put_pfn(*pfn_base, dma->prot);
			if (ret == -ENOMEM)
				pr_warn("%s: Task %s (%d) RLIMIT_MEMLOCK "
					"(%ld) exceeded\n", __func__,
					dma->task->comm, task_pid_nr(dma->task),
					task_rlimit(dma->task, RLIMIT_MEMLOCK));
		}
	}

	mmput(mm);
	return ret;
}

static int vfio_unpin_page_external(struct vfio_dma *dma, dma_addr_t iova,
				    bool do_accounting)
{
	int unlocked;
	struct vfio_pfn *vpfn = vfio_find_vpfn(dma, iova);

	if (!vpfn)
		return 0;

	unlocked = vfio_iova_put_vfio_pfn(dma, vpfn);

	if (do_accounting)
<<<<<<< HEAD
		vfio_lock_acct(-unlocked, NULL);
=======
		vfio_lock_acct(dma, -unlocked, true);
>>>>>>> 286cd8c7

	return unlocked;
}

static int vfio_iommu_type1_pin_pages(void *iommu_data,
				      unsigned long *user_pfn,
				      int npage, int prot,
				      unsigned long *phys_pfn)
{
	struct vfio_iommu *iommu = iommu_data;
	int i, j, ret;
	unsigned long remote_vaddr;
	struct vfio_dma *dma;
	bool do_accounting;

	if (!iommu || !user_pfn || !phys_pfn)
		return -EINVAL;

	/* Supported for v2 version only */
	if (!iommu->v2)
		return -EACCES;

	mutex_lock(&iommu->lock);

	/* Fail if notifier list is empty */
	if ((!iommu->external_domain) || (!iommu->notifier.head)) {
		ret = -EINVAL;
		goto pin_done;
	}

	/*
	 * If iommu capable domain exist in the container then all pages are
	 * already pinned and accounted. Accouting should be done if there is no
	 * iommu capable domain in the container.
	 */
	do_accounting = !IS_IOMMU_CAP_DOMAIN_IN_CONTAINER(iommu);

	for (i = 0; i < npage; i++) {
		dma_addr_t iova;
		struct vfio_pfn *vpfn;

		iova = user_pfn[i] << PAGE_SHIFT;
		dma = vfio_find_dma(iommu, iova, PAGE_SIZE);
		if (!dma) {
			ret = -EINVAL;
			goto pin_unwind;
		}

		if ((dma->prot & prot) != prot) {
			ret = -EPERM;
			goto pin_unwind;
		}

		vpfn = vfio_iova_get_vfio_pfn(dma, iova);
		if (vpfn) {
			phys_pfn[i] = vpfn->pfn;
			continue;
		}

		remote_vaddr = dma->vaddr + (iova - dma->iova);
		ret = vfio_pin_page_external(dma, remote_vaddr, &phys_pfn[i],
					     do_accounting);
		if (ret)
			goto pin_unwind;

		ret = vfio_add_to_pfn_list(dma, iova, phys_pfn[i]);
		if (ret) {
			if (put_pfn(phys_pfn[i], dma->prot) && do_accounting)
				vfio_lock_acct(dma, -1, true);
			goto pin_unwind;
		}
	}

	ret = i;
	goto pin_done;

pin_unwind:
	phys_pfn[i] = 0;
	for (j = 0; j < i; j++) {
		dma_addr_t iova;

		iova = user_pfn[j] << PAGE_SHIFT;
		dma = vfio_find_dma(iommu, iova, PAGE_SIZE);
		vfio_unpin_page_external(dma, iova, do_accounting);
		phys_pfn[j] = 0;
	}
pin_done:
	mutex_unlock(&iommu->lock);
	return ret;
}

static int vfio_iommu_type1_unpin_pages(void *iommu_data,
					unsigned long *user_pfn,
					int npage)
{
	struct vfio_iommu *iommu = iommu_data;
	bool do_accounting;
	int i;

	if (!iommu || !user_pfn)
		return -EINVAL;

	/* Supported for v2 version only */
	if (!iommu->v2)
		return -EACCES;

	mutex_lock(&iommu->lock);

	if (!iommu->external_domain) {
		mutex_unlock(&iommu->lock);
		return -EINVAL;
	}

	do_accounting = !IS_IOMMU_CAP_DOMAIN_IN_CONTAINER(iommu);
	for (i = 0; i < npage; i++) {
		struct vfio_dma *dma;
		dma_addr_t iova;

		iova = user_pfn[i] << PAGE_SHIFT;
		dma = vfio_find_dma(iommu, iova, PAGE_SIZE);
		if (!dma)
			goto unpin_exit;
		vfio_unpin_page_external(dma, iova, do_accounting);
	}

unpin_exit:
	mutex_unlock(&iommu->lock);
	return i > npage ? npage : (i > 0 ? i : -EINVAL);
}

static long vfio_sync_unpin(struct vfio_dma *dma, struct vfio_domain *domain,
				struct list_head *regions)
{
	long unlocked = 0;
	struct vfio_regions *entry, *next;

	iommu_tlb_sync(domain->domain);

	list_for_each_entry_safe(entry, next, regions, list) {
		unlocked += vfio_unpin_pages_remote(dma,
						    entry->iova,
						    entry->phys >> PAGE_SHIFT,
						    entry->len >> PAGE_SHIFT,
						    false);
		list_del(&entry->list);
		kfree(entry);
	}

	cond_resched();

	return unlocked;
}

/*
 * Generally, VFIO needs to unpin remote pages after each IOTLB flush.
 * Therefore, when using IOTLB flush sync interface, VFIO need to keep track
 * of these regions (currently using a list).
 *
 * This value specifies maximum number of regions for each IOTLB flush sync.
 */
#define VFIO_IOMMU_TLB_SYNC_MAX		512

static size_t unmap_unpin_fast(struct vfio_domain *domain,
			       struct vfio_dma *dma, dma_addr_t *iova,
			       size_t len, phys_addr_t phys, long *unlocked,
			       struct list_head *unmapped_list,
			       int *unmapped_cnt)
{
	size_t unmapped = 0;
	struct vfio_regions *entry = kzalloc(sizeof(*entry), GFP_KERNEL);

	if (entry) {
		unmapped = iommu_unmap_fast(domain->domain, *iova, len);

		if (!unmapped) {
			kfree(entry);
		} else {
			iommu_tlb_range_add(domain->domain, *iova, unmapped);
			entry->iova = *iova;
			entry->phys = phys;
			entry->len  = unmapped;
			list_add_tail(&entry->list, unmapped_list);

			*iova += unmapped;
			(*unmapped_cnt)++;
		}
	}

	/*
	 * Sync if the number of fast-unmap regions hits the limit
	 * or in case of errors.
	 */
	if (*unmapped_cnt >= VFIO_IOMMU_TLB_SYNC_MAX || !unmapped) {
		*unlocked += vfio_sync_unpin(dma, domain,
					     unmapped_list);
		*unmapped_cnt = 0;
	}

	return unmapped;
}

static size_t unmap_unpin_slow(struct vfio_domain *domain,
			       struct vfio_dma *dma, dma_addr_t *iova,
			       size_t len, phys_addr_t phys,
			       long *unlocked)
{
	size_t unmapped = iommu_unmap(domain->domain, *iova, len);

	if (unmapped) {
		*unlocked += vfio_unpin_pages_remote(dma, *iova,
						     phys >> PAGE_SHIFT,
						     unmapped >> PAGE_SHIFT,
						     false);
		*iova += unmapped;
		cond_resched();
	}
	return unmapped;
}

static long vfio_unmap_unpin(struct vfio_iommu *iommu, struct vfio_dma *dma,
			     bool do_accounting)
{
	dma_addr_t iova = dma->iova, end = dma->iova + dma->size;
	struct vfio_domain *domain, *d;
	LIST_HEAD(unmapped_region_list);
	int unmapped_region_cnt = 0;
	long unlocked = 0;

	if (!dma->size)
		return 0;

	if (!IS_IOMMU_CAP_DOMAIN_IN_CONTAINER(iommu))
		return 0;

	/*
	 * We use the IOMMU to track the physical addresses, otherwise we'd
	 * need a much more complicated tracking system.  Unfortunately that
	 * means we need to use one of the iommu domains to figure out the
	 * pfns to unpin.  The rest need to be unmapped in advance so we have
	 * no iommu translations remaining when the pages are unpinned.
	 */
	domain = d = list_first_entry(&iommu->domain_list,
				      struct vfio_domain, next);

	list_for_each_entry_continue(d, &iommu->domain_list, next) {
		iommu_unmap(d->domain, dma->iova, dma->size);
		cond_resched();
	}

	while (iova < end) {
		size_t unmapped, len;
		phys_addr_t phys, next;

		phys = iommu_iova_to_phys(domain->domain, iova);
		if (WARN_ON(!phys)) {
			iova += PAGE_SIZE;
			continue;
		}

		/*
		 * To optimize for fewer iommu_unmap() calls, each of which
		 * may require hardware cache flushing, try to find the
		 * largest contiguous physical memory chunk to unmap.
		 */
		for (len = PAGE_SIZE;
		     !domain->fgsp && iova + len < end; len += PAGE_SIZE) {
			next = iommu_iova_to_phys(domain->domain, iova + len);
			if (next != phys + len)
				break;
		}

		/*
		 * First, try to use fast unmap/unpin. In case of failure,
		 * switch to slow unmap/unpin path.
		 */
		unmapped = unmap_unpin_fast(domain, dma, &iova, len, phys,
					    &unlocked, &unmapped_region_list,
					    &unmapped_region_cnt);
		if (!unmapped) {
			unmapped = unmap_unpin_slow(domain, dma, &iova, len,
						    phys, &unlocked);
			if (WARN_ON(!unmapped))
				break;
		}
	}

	dma->iommu_mapped = false;

	if (unmapped_region_cnt)
		unlocked += vfio_sync_unpin(dma, domain, &unmapped_region_list);

<<<<<<< HEAD
	vfio_lock_acct(-unlocked, NULL);
=======
	if (do_accounting) {
		vfio_lock_acct(dma, -unlocked, true);
		return 0;
	}
	return unlocked;
>>>>>>> 286cd8c7
}

static void vfio_remove_dma(struct vfio_iommu *iommu, struct vfio_dma *dma)
{
	vfio_unmap_unpin(iommu, dma, true);
	vfio_unlink_dma(iommu, dma);
	put_task_struct(dma->task);
	kfree(dma);
	iommu->dma_avail++;
}

static unsigned long vfio_pgsize_bitmap(struct vfio_iommu *iommu)
{
	struct vfio_domain *domain;
	unsigned long bitmap = ULONG_MAX;

	mutex_lock(&iommu->lock);
	list_for_each_entry(domain, &iommu->domain_list, next)
		bitmap &= domain->domain->pgsize_bitmap;
	mutex_unlock(&iommu->lock);

	/*
	 * In case the IOMMU supports page sizes smaller than PAGE_SIZE
	 * we pretend PAGE_SIZE is supported and hide sub-PAGE_SIZE sizes.
	 * That way the user will be able to map/unmap buffers whose size/
	 * start address is aligned with PAGE_SIZE. Pinning code uses that
	 * granularity while iommu driver can use the sub-PAGE_SIZE size
	 * to map the buffer.
	 */
	if (bitmap & ~PAGE_MASK) {
		bitmap &= PAGE_MASK;
		bitmap |= PAGE_SIZE;
	}

	return bitmap;
}

static int vfio_dma_do_unmap(struct vfio_iommu *iommu,
			     struct vfio_iommu_type1_dma_unmap *unmap)
{
	uint64_t mask;
	struct vfio_dma *dma, *dma_last = NULL;
	size_t unmapped = 0;
	int ret = 0, retries = 0;

	mask = ((uint64_t)1 << __ffs(vfio_pgsize_bitmap(iommu))) - 1;

	if (unmap->iova & mask)
		return -EINVAL;
	if (!unmap->size || unmap->size & mask)
		return -EINVAL;
	if (unmap->iova + unmap->size - 1 < unmap->iova ||
	    unmap->size > SIZE_MAX)
		return -EINVAL;

	WARN_ON(mask & PAGE_MASK);
again:
	mutex_lock(&iommu->lock);

	/*
	 * vfio-iommu-type1 (v1) - User mappings were coalesced together to
	 * avoid tracking individual mappings.  This means that the granularity
	 * of the original mapping was lost and the user was allowed to attempt
	 * to unmap any range.  Depending on the contiguousness of physical
	 * memory and page sizes supported by the IOMMU, arbitrary unmaps may
	 * or may not have worked.  We only guaranteed unmap granularity
	 * matching the original mapping; even though it was untracked here,
	 * the original mappings are reflected in IOMMU mappings.  This
	 * resulted in a couple unusual behaviors.  First, if a range is not
	 * able to be unmapped, ex. a set of 4k pages that was mapped as a
	 * 2M hugepage into the IOMMU, the unmap ioctl returns success but with
	 * a zero sized unmap.  Also, if an unmap request overlaps the first
	 * address of a hugepage, the IOMMU will unmap the entire hugepage.
	 * This also returns success and the returned unmap size reflects the
	 * actual size unmapped.
	 *
	 * We attempt to maintain compatibility with this "v1" interface, but
	 * we take control out of the hands of the IOMMU.  Therefore, an unmap
	 * request offset from the beginning of the original mapping will
	 * return success with zero sized unmap.  And an unmap request covering
	 * the first iova of mapping will unmap the entire range.
	 *
	 * The v2 version of this interface intends to be more deterministic.
	 * Unmap requests must fully cover previous mappings.  Multiple
	 * mappings may still be unmaped by specifying large ranges, but there
	 * must not be any previous mappings bisected by the range.  An error
	 * will be returned if these conditions are not met.  The v2 interface
	 * will only return success and a size of zero if there were no
	 * mappings within the range.
	 */
	if (iommu->v2) {
		dma = vfio_find_dma(iommu, unmap->iova, 1);
		if (dma && dma->iova != unmap->iova) {
			ret = -EINVAL;
			goto unlock;
		}
		dma = vfio_find_dma(iommu, unmap->iova + unmap->size - 1, 0);
		if (dma && dma->iova + dma->size != unmap->iova + unmap->size) {
			ret = -EINVAL;
			goto unlock;
		}
	}

	while ((dma = vfio_find_dma(iommu, unmap->iova, unmap->size))) {
		if (!iommu->v2 && unmap->iova > dma->iova)
			break;
		/*
		 * Task with same address space who mapped this iova range is
		 * allowed to unmap the iova range.
		 */
		if (dma->task->mm != current->mm)
			break;

		if (!RB_EMPTY_ROOT(&dma->pfn_list)) {
			struct vfio_iommu_type1_dma_unmap nb_unmap;

			if (dma_last == dma) {
				BUG_ON(++retries > 10);
			} else {
				dma_last = dma;
				retries = 0;
			}

			nb_unmap.iova = dma->iova;
			nb_unmap.size = dma->size;

			/*
			 * Notify anyone (mdev vendor drivers) to invalidate and
			 * unmap iovas within the range we're about to unmap.
			 * Vendor drivers MUST unpin pages in response to an
			 * invalidation.
			 */
			mutex_unlock(&iommu->lock);
			blocking_notifier_call_chain(&iommu->notifier,
						    VFIO_IOMMU_NOTIFY_DMA_UNMAP,
						    &nb_unmap);
			goto again;
		}
		unmapped += dma->size;
		vfio_remove_dma(iommu, dma);
	}

unlock:
	mutex_unlock(&iommu->lock);

	/* Report how much was unmapped */
	unmap->size = unmapped;

	return ret;
}

/*
 * Turns out AMD IOMMU has a page table bug where it won't map large pages
 * to a region that previously mapped smaller pages.  This should be fixed
 * soon, so this is just a temporary workaround to break mappings down into
 * PAGE_SIZE.  Better to map smaller pages than nothing.
 */
static int map_try_harder(struct vfio_domain *domain, dma_addr_t iova,
			  unsigned long pfn, long npage, int prot)
{
	long i;
	int ret = 0;

	for (i = 0; i < npage; i++, pfn++, iova += PAGE_SIZE) {
		ret = iommu_map(domain->domain, iova,
				(phys_addr_t)pfn << PAGE_SHIFT,
				PAGE_SIZE, prot | domain->prot);
		if (ret)
			break;
	}

	for (; i < npage && i > 0; i--, iova -= PAGE_SIZE)
		iommu_unmap(domain->domain, iova, PAGE_SIZE);

	return ret;
}

static int vfio_iommu_map(struct vfio_iommu *iommu, dma_addr_t iova,
			  unsigned long pfn, long npage, int prot)
{
	struct vfio_domain *d;
	int ret;

	list_for_each_entry(d, &iommu->domain_list, next) {
		ret = iommu_map(d->domain, iova, (phys_addr_t)pfn << PAGE_SHIFT,
				npage << PAGE_SHIFT, prot | d->prot);
		if (ret) {
			if (ret != -EBUSY ||
			    map_try_harder(d, iova, pfn, npage, prot))
				goto unwind;
		}

		cond_resched();
	}

	return 0;

unwind:
	list_for_each_entry_continue_reverse(d, &iommu->domain_list, next)
		iommu_unmap(d->domain, iova, npage << PAGE_SHIFT);

	return ret;
}

static int vfio_pin_map_dma(struct vfio_iommu *iommu, struct vfio_dma *dma,
			    size_t map_size)
{
	dma_addr_t iova = dma->iova;
	unsigned long vaddr = dma->vaddr;
	size_t size = map_size;
	long npage;
	unsigned long pfn, limit = rlimit(RLIMIT_MEMLOCK) >> PAGE_SHIFT;
	int ret = 0;

	while (size) {
		/* Pin a contiguous chunk of memory */
		npage = vfio_pin_pages_remote(dma, vaddr + dma->size,
					      size >> PAGE_SHIFT, &pfn, limit);
		if (npage <= 0) {
			WARN_ON(!npage);
			ret = (int)npage;
			break;
		}

		/* Map it! */
		ret = vfio_iommu_map(iommu, iova + dma->size, pfn, npage,
				     dma->prot);
		if (ret) {
			vfio_unpin_pages_remote(dma, iova + dma->size, pfn,
						npage, true);
			break;
		}

		size -= npage << PAGE_SHIFT;
		dma->size += npage << PAGE_SHIFT;
	}

	dma->iommu_mapped = true;

	if (ret)
		vfio_remove_dma(iommu, dma);

	return ret;
}

static int vfio_dma_do_map(struct vfio_iommu *iommu,
			   struct vfio_iommu_type1_dma_map *map)
{
	dma_addr_t iova = map->iova;
	unsigned long vaddr = map->vaddr;
	size_t size = map->size;
	int ret = 0, prot = 0;
	uint64_t mask;
	struct vfio_dma *dma;

	/* Verify that none of our __u64 fields overflow */
	if (map->size != size || map->vaddr != vaddr || map->iova != iova)
		return -EINVAL;

	mask = ((uint64_t)1 << __ffs(vfio_pgsize_bitmap(iommu))) - 1;

	WARN_ON(mask & PAGE_MASK);

	/* READ/WRITE from device perspective */
	if (map->flags & VFIO_DMA_MAP_FLAG_WRITE)
		prot |= IOMMU_WRITE;
	if (map->flags & VFIO_DMA_MAP_FLAG_READ)
		prot |= IOMMU_READ;

	if (!prot || !size || (size | iova | vaddr) & mask)
		return -EINVAL;

	/* Don't allow IOVA or virtual address wrap */
	if (iova + size - 1 < iova || vaddr + size - 1 < vaddr)
		return -EINVAL;

	mutex_lock(&iommu->lock);

	if (vfio_find_dma(iommu, iova, size)) {
		ret = -EEXIST;
		goto out_unlock;
	}

	if (!iommu->dma_avail) {
		ret = -ENOSPC;
		goto out_unlock;
	}

	if (!iommu->dma_avail) {
		mutex_unlock(&iommu->lock);
		return -ENOSPC;
	}

	dma = kzalloc(sizeof(*dma), GFP_KERNEL);
	if (!dma) {
		ret = -ENOMEM;
		goto out_unlock;
	}

	iommu->dma_avail--;
	dma->iova = iova;
	dma->vaddr = vaddr;
	dma->prot = prot;

	/*
	 * We need to be able to both add to a task's locked memory and test
	 * against the locked memory limit and we need to be able to do both
	 * outside of this call path as pinning can be asynchronous via the
	 * external interfaces for mdev devices.  RLIMIT_MEMLOCK requires a
	 * task_struct and VM locked pages requires an mm_struct, however
	 * holding an indefinite mm reference is not recommended, therefore we
	 * only hold a reference to a task.  We could hold a reference to
	 * current, however QEMU uses this call path through vCPU threads,
	 * which can be killed resulting in a NULL mm and failure in the unmap
	 * path when called via a different thread.  Avoid this problem by
	 * using the group_leader as threads within the same group require
	 * both CLONE_THREAD and CLONE_VM and will therefore use the same
	 * mm_struct.
	 *
	 * Previously we also used the task for testing CAP_IPC_LOCK at the
	 * time of pinning and accounting, however has_capability() makes use
	 * of real_cred, a copy-on-write field, so we can't guarantee that it
	 * matches group_leader, or in fact that it might not change by the
	 * time it's evaluated.  If a process were to call MAP_DMA with
	 * CAP_IPC_LOCK but later drop it, it doesn't make sense that they
	 * possibly see different results for an iommu_mapped vfio_dma vs
	 * externally mapped.  Therefore track CAP_IPC_LOCK in vfio_dma at the
	 * time of calling MAP_DMA.
	 */
	get_task_struct(current->group_leader);
	dma->task = current->group_leader;
	dma->lock_cap = capable(CAP_IPC_LOCK);

	dma->pfn_list = RB_ROOT;

	/* Insert zero-sized and grow as we map chunks of it */
	vfio_link_dma(iommu, dma);

	/* Don't pin and map if container doesn't contain IOMMU capable domain*/
	if (!IS_IOMMU_CAP_DOMAIN_IN_CONTAINER(iommu))
		dma->size = size;
	else
		ret = vfio_pin_map_dma(iommu, dma, size);

out_unlock:
	mutex_unlock(&iommu->lock);
	return ret;
}

static int vfio_bus_type(struct device *dev, void *data)
{
	struct bus_type **bus = data;

	if (*bus && *bus != dev->bus)
		return -EINVAL;

	*bus = dev->bus;

	return 0;
}

static int vfio_iommu_replay(struct vfio_iommu *iommu,
			     struct vfio_domain *domain)
{
	struct vfio_domain *d = NULL;
	struct rb_node *n;
	unsigned long limit = rlimit(RLIMIT_MEMLOCK) >> PAGE_SHIFT;
	int ret;

	/* Arbitrarily pick the first domain in the list for lookups */
	if (!list_empty(&iommu->domain_list))
		d = list_first_entry(&iommu->domain_list,
				     struct vfio_domain, next);

	n = rb_first(&iommu->dma_list);

	for (; n; n = rb_next(n)) {
		struct vfio_dma *dma;
		dma_addr_t iova;

		dma = rb_entry(n, struct vfio_dma, node);
		iova = dma->iova;

		while (iova < dma->iova + dma->size) {
			phys_addr_t phys;
			size_t size;

			if (dma->iommu_mapped) {
				phys_addr_t p;
				dma_addr_t i;

				if (WARN_ON(!d)) { /* mapped w/o a domain?! */
					ret = -EINVAL;
					goto unwind;
				}

				phys = iommu_iova_to_phys(d->domain, iova);

				if (WARN_ON(!phys)) {
					iova += PAGE_SIZE;
					continue;
				}

				size = PAGE_SIZE;
				p = phys + size;
				i = iova + size;
				while (i < dma->iova + dma->size &&
				       p == iommu_iova_to_phys(d->domain, i)) {
					size += PAGE_SIZE;
					p += PAGE_SIZE;
					i += PAGE_SIZE;
				}
			} else {
				unsigned long pfn;
				unsigned long vaddr = dma->vaddr +
						     (iova - dma->iova);
				size_t n = dma->iova + dma->size - iova;
				long npage;

				npage = vfio_pin_pages_remote(dma, vaddr,
							      n >> PAGE_SHIFT,
							      &pfn, limit);
				if (npage <= 0) {
					WARN_ON(!npage);
					ret = (int)npage;
					goto unwind;
				}

				phys = pfn << PAGE_SHIFT;
				size = npage << PAGE_SHIFT;
			}

			ret = iommu_map(domain->domain, iova, phys,
					size, dma->prot | domain->prot);
			if (ret) {
				if (!dma->iommu_mapped)
					vfio_unpin_pages_remote(dma, iova,
							phys >> PAGE_SHIFT,
							size >> PAGE_SHIFT,
							true);
				goto unwind;
			}

			iova += size;
		}
	}

	/* All dmas are now mapped, defer to second tree walk for unwind */
	for (n = rb_first(&iommu->dma_list); n; n = rb_next(n)) {
		struct vfio_dma *dma = rb_entry(n, struct vfio_dma, node);

		dma->iommu_mapped = true;
	}

	return 0;

unwind:
	for (; n; n = rb_prev(n)) {
		struct vfio_dma *dma = rb_entry(n, struct vfio_dma, node);
		dma_addr_t iova;

		if (dma->iommu_mapped) {
			iommu_unmap(domain->domain, dma->iova, dma->size);
			continue;
		}

		iova = dma->iova;
		while (iova < dma->iova + dma->size) {
			phys_addr_t phys, p;
			size_t size;
			dma_addr_t i;

			phys = iommu_iova_to_phys(domain->domain, iova);
			if (!phys) {
				iova += PAGE_SIZE;
				continue;
			}

			size = PAGE_SIZE;
			p = phys + size;
			i = iova + size;
			while (i < dma->iova + dma->size &&
			       p == iommu_iova_to_phys(domain->domain, i)) {
				size += PAGE_SIZE;
				p += PAGE_SIZE;
				i += PAGE_SIZE;
			}

			iommu_unmap(domain->domain, iova, size);
			vfio_unpin_pages_remote(dma, iova, phys >> PAGE_SHIFT,
						size >> PAGE_SHIFT, true);
		}
	}

	return ret;
}

/*
 * We change our unmap behavior slightly depending on whether the IOMMU
 * supports fine-grained superpages.  IOMMUs like AMD-Vi will use a superpage
 * for practically any contiguous power-of-two mapping we give it.  This means
 * we don't need to look for contiguous chunks ourselves to make unmapping
 * more efficient.  On IOMMUs with coarse-grained super pages, like Intel VT-d
 * with discrete 2M/1G/512G/1T superpages, identifying contiguous chunks
 * significantly boosts non-hugetlbfs mappings and doesn't seem to hurt when
 * hugetlbfs is in use.
 */
static void vfio_test_domain_fgsp(struct vfio_domain *domain)
{
	struct page *pages;
	int ret, order = get_order(PAGE_SIZE * 2);

	pages = alloc_pages(GFP_KERNEL | __GFP_ZERO, order);
	if (!pages)
		return;

	ret = iommu_map(domain->domain, 0, page_to_phys(pages), PAGE_SIZE * 2,
			IOMMU_READ | IOMMU_WRITE | domain->prot);
	if (!ret) {
		size_t unmapped = iommu_unmap(domain->domain, 0, PAGE_SIZE);

		if (unmapped == PAGE_SIZE)
			iommu_unmap(domain->domain, PAGE_SIZE, PAGE_SIZE);
		else
			domain->fgsp = true;
	}

	__free_pages(pages, order);
}

static struct vfio_group *find_iommu_group(struct vfio_domain *domain,
					   struct iommu_group *iommu_group)
{
	struct vfio_group *g;

	list_for_each_entry(g, &domain->group_list, next) {
		if (g->iommu_group == iommu_group)
			return g;
	}

	return NULL;
}

static bool vfio_iommu_has_sw_msi(struct iommu_group *group, phys_addr_t *base)
{
	struct list_head group_resv_regions;
	struct iommu_resv_region *region, *next;
	bool ret = false;

	INIT_LIST_HEAD(&group_resv_regions);
	iommu_get_group_resv_regions(group, &group_resv_regions);
	list_for_each_entry(region, &group_resv_regions, list) {
		/*
		 * The presence of any 'real' MSI regions should take
		 * precedence over the software-managed one if the
		 * IOMMU driver happens to advertise both types.
		 */
		if (region->type == IOMMU_RESV_MSI) {
			ret = false;
			break;
		}

		if (region->type == IOMMU_RESV_SW_MSI) {
			*base = region->start;
			ret = true;
		}
	}
	list_for_each_entry_safe(region, next, &group_resv_regions, list)
		kfree(region);
	return ret;
}

static int vfio_iommu_type1_attach_group(void *iommu_data,
					 struct iommu_group *iommu_group)
{
	struct vfio_iommu *iommu = iommu_data;
	struct vfio_group *group;
	struct vfio_domain *domain, *d;
	struct bus_type *bus = NULL, *mdev_bus;
	int ret;
	bool resv_msi, msi_remap;
	phys_addr_t resv_msi_base;

	mutex_lock(&iommu->lock);

	list_for_each_entry(d, &iommu->domain_list, next) {
		if (find_iommu_group(d, iommu_group)) {
			mutex_unlock(&iommu->lock);
			return -EINVAL;
		}
	}

	if (iommu->external_domain) {
		if (find_iommu_group(iommu->external_domain, iommu_group)) {
			mutex_unlock(&iommu->lock);
			return -EINVAL;
		}
	}

	group = kzalloc(sizeof(*group), GFP_KERNEL);
	domain = kzalloc(sizeof(*domain), GFP_KERNEL);
	if (!group || !domain) {
		ret = -ENOMEM;
		goto out_free;
	}

	group->iommu_group = iommu_group;

	/* Determine bus_type in order to allocate a domain */
	ret = iommu_group_for_each_dev(iommu_group, &bus, vfio_bus_type);
	if (ret)
		goto out_free;

	mdev_bus = symbol_get(mdev_bus_type);

	if (mdev_bus) {
		if ((bus == mdev_bus) && !iommu_present(bus)) {
			symbol_put(mdev_bus_type);
			if (!iommu->external_domain) {
				INIT_LIST_HEAD(&domain->group_list);
				iommu->external_domain = domain;
			} else
				kfree(domain);

			list_add(&group->next,
				 &iommu->external_domain->group_list);
			mutex_unlock(&iommu->lock);
			return 0;
		}
		symbol_put(mdev_bus_type);
	}

	domain->domain = iommu_domain_alloc(bus);
	if (!domain->domain) {
		ret = -EIO;
		goto out_free;
	}

	if (iommu->nesting) {
		int attr = 1;

		ret = iommu_domain_set_attr(domain->domain, DOMAIN_ATTR_NESTING,
					    &attr);
		if (ret)
			goto out_domain;
	}

	ret = iommu_attach_group(domain->domain, iommu_group);
	if (ret)
		goto out_domain;

	resv_msi = vfio_iommu_has_sw_msi(iommu_group, &resv_msi_base);

	INIT_LIST_HEAD(&domain->group_list);
	list_add(&group->next, &domain->group_list);

	msi_remap = irq_domain_check_msi_remap() ||
		    iommu_capable(bus, IOMMU_CAP_INTR_REMAP);

	if (!allow_unsafe_interrupts && !msi_remap) {
		pr_warn("%s: No interrupt remapping support.  Use the module param \"allow_unsafe_interrupts\" to enable VFIO IOMMU support on this platform\n",
		       __func__);
		ret = -EPERM;
		goto out_detach;
	}

	if (iommu_capable(bus, IOMMU_CAP_CACHE_COHERENCY))
		domain->prot |= IOMMU_CACHE;

	/*
	 * Try to match an existing compatible domain.  We don't want to
	 * preclude an IOMMU driver supporting multiple bus_types and being
	 * able to include different bus_types in the same IOMMU domain, so
	 * we test whether the domains use the same iommu_ops rather than
	 * testing if they're on the same bus_type.
	 */
	list_for_each_entry(d, &iommu->domain_list, next) {
		if (d->domain->ops == domain->domain->ops &&
		    d->prot == domain->prot) {
			iommu_detach_group(domain->domain, iommu_group);
			if (!iommu_attach_group(d->domain, iommu_group)) {
				list_add(&group->next, &d->group_list);
				iommu_domain_free(domain->domain);
				kfree(domain);
				mutex_unlock(&iommu->lock);
				return 0;
			}

			ret = iommu_attach_group(domain->domain, iommu_group);
			if (ret)
				goto out_domain;
		}
	}

	vfio_test_domain_fgsp(domain);

	/* replay mappings on new domains */
	ret = vfio_iommu_replay(iommu, domain);
	if (ret)
		goto out_detach;

	if (resv_msi) {
		ret = iommu_get_msi_cookie(domain->domain, resv_msi_base);
		if (ret)
			goto out_detach;
	}

	list_add(&domain->next, &iommu->domain_list);

	mutex_unlock(&iommu->lock);

	return 0;

out_detach:
	iommu_detach_group(domain->domain, iommu_group);
out_domain:
	iommu_domain_free(domain->domain);
out_free:
	kfree(domain);
	kfree(group);
	mutex_unlock(&iommu->lock);
	return ret;
}

static void vfio_iommu_unmap_unpin_all(struct vfio_iommu *iommu)
{
	struct rb_node *node;

	while ((node = rb_first(&iommu->dma_list)))
		vfio_remove_dma(iommu, rb_entry(node, struct vfio_dma, node));
}

static void vfio_iommu_unmap_unpin_reaccount(struct vfio_iommu *iommu)
{
	struct rb_node *n, *p;

	n = rb_first(&iommu->dma_list);
	for (; n; n = rb_next(n)) {
		struct vfio_dma *dma;
		long locked = 0, unlocked = 0;

		dma = rb_entry(n, struct vfio_dma, node);
		unlocked += vfio_unmap_unpin(iommu, dma, false);
		p = rb_first(&dma->pfn_list);
		for (; p; p = rb_next(p)) {
			struct vfio_pfn *vpfn = rb_entry(p, struct vfio_pfn,
							 node);

			if (!is_invalid_reserved_pfn(vpfn->pfn))
				locked++;
		}
		vfio_lock_acct(dma, locked - unlocked, true);
	}
}

static void vfio_sanity_check_pfn_list(struct vfio_iommu *iommu)
{
	struct rb_node *n;

	n = rb_first(&iommu->dma_list);
	for (; n; n = rb_next(n)) {
		struct vfio_dma *dma;

		dma = rb_entry(n, struct vfio_dma, node);

		if (WARN_ON(!RB_EMPTY_ROOT(&dma->pfn_list)))
			break;
	}
	/* mdev vendor driver must unregister notifier */
	WARN_ON(iommu->notifier.head);
}

static void vfio_iommu_type1_detach_group(void *iommu_data,
					  struct iommu_group *iommu_group)
{
	struct vfio_iommu *iommu = iommu_data;
	struct vfio_domain *domain;
	struct vfio_group *group;

	mutex_lock(&iommu->lock);

	if (iommu->external_domain) {
		group = find_iommu_group(iommu->external_domain, iommu_group);
		if (group) {
			list_del(&group->next);
			kfree(group);

			if (list_empty(&iommu->external_domain->group_list)) {
				vfio_sanity_check_pfn_list(iommu);

				if (!IS_IOMMU_CAP_DOMAIN_IN_CONTAINER(iommu))
					vfio_iommu_unmap_unpin_all(iommu);

				kfree(iommu->external_domain);
				iommu->external_domain = NULL;
			}
			goto detach_group_done;
		}
	}

	list_for_each_entry(domain, &iommu->domain_list, next) {
		group = find_iommu_group(domain, iommu_group);
		if (!group)
			continue;

		iommu_detach_group(domain->domain, iommu_group);
		list_del(&group->next);
		kfree(group);
		/*
		 * Group ownership provides privilege, if the group list is
		 * empty, the domain goes away. If it's the last domain with
		 * iommu and external domain doesn't exist, then all the
		 * mappings go away too. If it's the last domain with iommu and
		 * external domain exist, update accounting
		 */
		if (list_empty(&domain->group_list)) {
			if (list_is_singular(&iommu->domain_list)) {
				if (!iommu->external_domain)
					vfio_iommu_unmap_unpin_all(iommu);
				else
					vfio_iommu_unmap_unpin_reaccount(iommu);
			}
			iommu_domain_free(domain->domain);
			list_del(&domain->next);
			kfree(domain);
		}
		break;
	}

detach_group_done:
	mutex_unlock(&iommu->lock);
}

static void *vfio_iommu_type1_open(unsigned long arg)
{
	struct vfio_iommu *iommu;

	iommu = kzalloc(sizeof(*iommu), GFP_KERNEL);
	if (!iommu)
		return ERR_PTR(-ENOMEM);

	switch (arg) {
	case VFIO_TYPE1_IOMMU:
		break;
	case VFIO_TYPE1_NESTING_IOMMU:
		iommu->nesting = true;
		/* fall through */
	case VFIO_TYPE1v2_IOMMU:
		iommu->v2 = true;
		break;
	default:
		kfree(iommu);
		return ERR_PTR(-EINVAL);
	}

	INIT_LIST_HEAD(&iommu->domain_list);
	iommu->dma_list = RB_ROOT;
	iommu->dma_avail = dma_entry_limit;
	mutex_init(&iommu->lock);
	BLOCKING_INIT_NOTIFIER_HEAD(&iommu->notifier);

	return iommu;
}

static void vfio_release_domain(struct vfio_domain *domain, bool external)
{
	struct vfio_group *group, *group_tmp;

	list_for_each_entry_safe(group, group_tmp,
				 &domain->group_list, next) {
		if (!external)
			iommu_detach_group(domain->domain, group->iommu_group);
		list_del(&group->next);
		kfree(group);
	}

	if (!external)
		iommu_domain_free(domain->domain);
}

static void vfio_iommu_type1_release(void *iommu_data)
{
	struct vfio_iommu *iommu = iommu_data;
	struct vfio_domain *domain, *domain_tmp;

	if (iommu->external_domain) {
		vfio_release_domain(iommu->external_domain, true);
		vfio_sanity_check_pfn_list(iommu);
		kfree(iommu->external_domain);
	}

	vfio_iommu_unmap_unpin_all(iommu);

	list_for_each_entry_safe(domain, domain_tmp,
				 &iommu->domain_list, next) {
		vfio_release_domain(domain, false);
		list_del(&domain->next);
		kfree(domain);
	}
	kfree(iommu);
}

static int vfio_domains_have_iommu_cache(struct vfio_iommu *iommu)
{
	struct vfio_domain *domain;
	int ret = 1;

	mutex_lock(&iommu->lock);
	list_for_each_entry(domain, &iommu->domain_list, next) {
		if (!(domain->prot & IOMMU_CACHE)) {
			ret = 0;
			break;
		}
	}
	mutex_unlock(&iommu->lock);

	return ret;
}

static long vfio_iommu_type1_ioctl(void *iommu_data,
				   unsigned int cmd, unsigned long arg)
{
	struct vfio_iommu *iommu = iommu_data;
	unsigned long minsz;

	if (cmd == VFIO_CHECK_EXTENSION) {
		switch (arg) {
		case VFIO_TYPE1_IOMMU:
		case VFIO_TYPE1v2_IOMMU:
		case VFIO_TYPE1_NESTING_IOMMU:
			return 1;
		case VFIO_DMA_CC_IOMMU:
			if (!iommu)
				return 0;
			return vfio_domains_have_iommu_cache(iommu);
		default:
			return 0;
		}
	} else if (cmd == VFIO_IOMMU_GET_INFO) {
		struct vfio_iommu_type1_info info;

		minsz = offsetofend(struct vfio_iommu_type1_info, iova_pgsizes);

		if (copy_from_user(&info, (void __user *)arg, minsz))
			return -EFAULT;

		if (info.argsz < minsz)
			return -EINVAL;

		info.flags = VFIO_IOMMU_INFO_PGSIZES;

		info.iova_pgsizes = vfio_pgsize_bitmap(iommu);

		return copy_to_user((void __user *)arg, &info, minsz) ?
			-EFAULT : 0;

	} else if (cmd == VFIO_IOMMU_MAP_DMA) {
		struct vfio_iommu_type1_dma_map map;
		uint32_t mask = VFIO_DMA_MAP_FLAG_READ |
				VFIO_DMA_MAP_FLAG_WRITE;

		minsz = offsetofend(struct vfio_iommu_type1_dma_map, size);

		if (copy_from_user(&map, (void __user *)arg, minsz))
			return -EFAULT;

		if (map.argsz < minsz || map.flags & ~mask)
			return -EINVAL;

		return vfio_dma_do_map(iommu, &map);

	} else if (cmd == VFIO_IOMMU_UNMAP_DMA) {
		struct vfio_iommu_type1_dma_unmap unmap;
		long ret;

		minsz = offsetofend(struct vfio_iommu_type1_dma_unmap, size);

		if (copy_from_user(&unmap, (void __user *)arg, minsz))
			return -EFAULT;

		if (unmap.argsz < minsz || unmap.flags)
			return -EINVAL;

		ret = vfio_dma_do_unmap(iommu, &unmap);
		if (ret)
			return ret;

		return copy_to_user((void __user *)arg, &unmap, minsz) ?
			-EFAULT : 0;
	}

	return -ENOTTY;
}

static int vfio_iommu_type1_register_notifier(void *iommu_data,
					      unsigned long *events,
					      struct notifier_block *nb)
{
	struct vfio_iommu *iommu = iommu_data;

	/* clear known events */
	*events &= ~VFIO_IOMMU_NOTIFY_DMA_UNMAP;

	/* refuse to register if still events remaining */
	if (*events)
		return -EINVAL;

	return blocking_notifier_chain_register(&iommu->notifier, nb);
}

static int vfio_iommu_type1_unregister_notifier(void *iommu_data,
						struct notifier_block *nb)
{
	struct vfio_iommu *iommu = iommu_data;

	return blocking_notifier_chain_unregister(&iommu->notifier, nb);
}

static const struct vfio_iommu_driver_ops vfio_iommu_driver_ops_type1 = {
	.name			= "vfio-iommu-type1",
	.owner			= THIS_MODULE,
	.open			= vfio_iommu_type1_open,
	.release		= vfio_iommu_type1_release,
	.ioctl			= vfio_iommu_type1_ioctl,
	.attach_group		= vfio_iommu_type1_attach_group,
	.detach_group		= vfio_iommu_type1_detach_group,
	.pin_pages		= vfio_iommu_type1_pin_pages,
	.unpin_pages		= vfio_iommu_type1_unpin_pages,
	.register_notifier	= vfio_iommu_type1_register_notifier,
	.unregister_notifier	= vfio_iommu_type1_unregister_notifier,
};

static int __init vfio_iommu_type1_init(void)
{
	return vfio_register_iommu_driver(&vfio_iommu_driver_ops_type1);
}

static void __exit vfio_iommu_type1_cleanup(void)
{
	vfio_unregister_iommu_driver(&vfio_iommu_driver_ops_type1);
}

module_init(vfio_iommu_type1_init);
module_exit(vfio_iommu_type1_cleanup);

MODULE_VERSION(DRIVER_VERSION);
MODULE_LICENSE("GPL v2");
MODULE_AUTHOR(DRIVER_AUTHOR);
MODULE_DESCRIPTION(DRIVER_DESC);<|MERGE_RESOLUTION|>--- conflicted
+++ resolved
@@ -68,10 +68,7 @@
 	struct vfio_domain	*external_domain; /* domain for external user */
 	struct mutex		lock;
 	struct rb_root		dma_list;
-<<<<<<< HEAD
-=======
 	struct blocking_notifier_head notifier;
->>>>>>> 286cd8c7
 	unsigned int		dma_avail;
 	bool			v2;
 	bool			nesting;
@@ -172,34 +169,6 @@
 	rb_erase(&old->node, &iommu->dma_list);
 }
 
-<<<<<<< HEAD
-static int vfio_lock_acct(long npage, bool *lock_cap)
-{
-	int ret = 0;
-
-	if (!npage)
-		return 0;
-
-	if (!current->mm)
-		return -ESRCH; /* process exited */
-
-	down_write(&current->mm->mmap_sem);
-	if (npage > 0) {
-		if (lock_cap ? !*lock_cap : !capable(CAP_IPC_LOCK)) {
-			unsigned long limit;
-
-			limit = rlimit(RLIMIT_MEMLOCK) >> PAGE_SHIFT;
-
-			if (current->mm->locked_vm + npage > limit)
-				ret = -ENOMEM;
-		}
-	}
-
-	if (!ret)
-		current->mm->locked_vm += npage;
-
-	up_write(&current->mm->mmap_sem);
-=======
 /*
  * Helper Functions for host iova-pfn list
  */
@@ -325,7 +294,6 @@
 
 	if (async)
 		mmput(mm);
->>>>>>> 286cd8c7
 
 	return ret;
 }
@@ -446,16 +414,9 @@
 	vma = find_vma_intersection(mm, vaddr, vaddr + 1);
 
 	if (vma && vma->vm_flags & VM_PFNMAP) {
-<<<<<<< HEAD
-		if (!follow_pfn(vma, vaddr, pfn) &&
-		    is_invalid_reserved_pfn(*pfn))
-			ret = 0;
-	}
-=======
 		ret = follow_fault_pfn(vma, mm, vaddr, pfn, prot & IOMMU_WRITE);
 		if (ret == -EAGAIN)
 			goto retry;
->>>>>>> 286cd8c7
 
 		if (!ret && !is_invalid_reserved_pfn(*pfn))
 			ret = -EFAULT;
@@ -474,14 +435,8 @@
 				  long npage, unsigned long *pfn_base,
 				  unsigned long limit)
 {
-<<<<<<< HEAD
-	unsigned long pfn = 0, limit = rlimit(RLIMIT_MEMLOCK) >> PAGE_SHIFT;
-	bool lock_cap = capable(CAP_IPC_LOCK);
-	long ret, i = 1;
-=======
 	unsigned long pfn = 0;
 	long ret, pinned = 0, lock_acct = 0;
->>>>>>> 286cd8c7
 	bool rsvd;
 	dma_addr_t iova = vaddr - dma->vaddr + dma->iova;
 
@@ -514,14 +469,9 @@
 		goto out;
 
 	/* Lock all the consecutive pages from pfn_base */
-<<<<<<< HEAD
-	for (vaddr += PAGE_SIZE; i < npage; i++, vaddr += PAGE_SIZE) {
-		ret = vaddr_get_pfn(vaddr, prot, &pfn);
-=======
 	for (vaddr += PAGE_SIZE, iova += PAGE_SIZE; pinned < npage;
 	     pinned++, vaddr += PAGE_SIZE, iova += PAGE_SIZE) {
 		ret = vaddr_get_pfn(current->mm, vaddr, dma->prot, &pfn);
->>>>>>> 286cd8c7
 		if (ret)
 			break;
 
@@ -531,15 +481,6 @@
 			break;
 		}
 
-<<<<<<< HEAD
-		if (!rsvd && !lock_cap &&
-		    current->mm->locked_vm + i + 1 > limit) {
-			put_pfn(pfn, prot);
-			pr_warn("%s: RLIMIT_MEMLOCK (%ld) exceeded\n",
-				__func__, limit << PAGE_SHIFT);
-			ret = -ENOMEM;
-			goto unpin_out;
-=======
 		if (!rsvd && !vfio_find_vpfn(dma, iova)) {
 			if (!dma->lock_cap &&
 			    current->mm->locked_vm + lock_acct + 1 > limit) {
@@ -550,28 +491,17 @@
 				goto unpin_out;
 			}
 			lock_acct++;
->>>>>>> 286cd8c7
 		}
 	}
 
 out:
-<<<<<<< HEAD
-	if (!rsvd)
-		ret = vfio_lock_acct(i, &lock_cap);
-=======
 	ret = vfio_lock_acct(dma, lock_acct, false);
->>>>>>> 286cd8c7
 
 unpin_out:
 	if (ret) {
 		if (!rsvd) {
-<<<<<<< HEAD
-			for (pfn = *pfn_base ; i ; pfn++, i--)
-				put_pfn(pfn, prot);
-=======
 			for (pfn = *pfn_base ; pinned ; pfn++, pinned--)
 				put_pfn(pfn, dma->prot);
->>>>>>> 286cd8c7
 		}
 
 		return ret;
@@ -640,11 +570,7 @@
 	unlocked = vfio_iova_put_vfio_pfn(dma, vpfn);
 
 	if (do_accounting)
-<<<<<<< HEAD
-		vfio_lock_acct(-unlocked, NULL);
-=======
 		vfio_lock_acct(dma, -unlocked, true);
->>>>>>> 286cd8c7
 
 	return unlocked;
 }
@@ -936,15 +862,11 @@
 	if (unmapped_region_cnt)
 		unlocked += vfio_sync_unpin(dma, domain, &unmapped_region_list);
 
-<<<<<<< HEAD
-	vfio_lock_acct(-unlocked, NULL);
-=======
 	if (do_accounting) {
 		vfio_lock_acct(dma, -unlocked, true);
 		return 0;
 	}
 	return unlocked;
->>>>>>> 286cd8c7
 }
 
 static void vfio_remove_dma(struct vfio_iommu *iommu, struct vfio_dma *dma)
