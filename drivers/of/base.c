// SPDX-License-Identifier: GPL-2.0+
/*
 * Procedures for creating, accessing and interpreting the device tree.
 *
 * Paul Mackerras	August 1996.
 * Copyright (C) 1996-2005 Paul Mackerras.
 *
 *  Adapted for 64bit PowerPC by Dave Engebretsen and Peter Bergner.
 *    {engebret|bergner}@us.ibm.com
 *
 *  Adapted for sparc and sparc64 by David S. Miller davem@davemloft.net
 *
 *  Reconsolidated from arch/x/kernel/prom.c by Stephen Rothwell and
 *  Grant Likely.
 */

#define pr_fmt(fmt)	"OF: " fmt

#include <linux/console.h>
#include <linux/ctype.h>
#include <linux/cpu.h>
#include <linux/module.h>
#include <linux/of.h>
#include <linux/of_device.h>
#include <linux/of_graph.h>
#include <linux/spinlock.h>
#include <linux/slab.h>
#include <linux/string.h>
#include <linux/proc_fs.h>

#include "of_private.h"

LIST_HEAD(aliases_lookup);

struct device_node *of_root;
EXPORT_SYMBOL(of_root);
struct device_node *of_chosen;
struct device_node *of_aliases;
struct device_node *of_stdout;
static const char *of_stdout_options;

struct kset *of_kset;

/*
 * Used to protect the of_aliases, to hold off addition of nodes to sysfs.
 * This mutex must be held whenever modifications are being made to the
 * device tree. The of_{attach,detach}_node() and
 * of_{add,remove,update}_property() helpers make sure this happens.
 */
DEFINE_MUTEX(of_mutex);

/* use when traversing tree through the child, sibling,
 * or parent members of struct device_node.
 */
DEFINE_RAW_SPINLOCK(devtree_lock);

bool of_node_name_eq(const struct device_node *np, const char *name)
{
	const char *node_name;
	size_t len;

	if (!np)
		return false;

	node_name = kbasename(np->full_name);
	len = strchrnul(node_name, '@') - node_name;

	return (strlen(name) == len) && (strncmp(node_name, name, len) == 0);
}
EXPORT_SYMBOL(of_node_name_eq);

bool of_node_name_prefix(const struct device_node *np, const char *prefix)
{
	if (!np)
		return false;

	return strncmp(kbasename(np->full_name), prefix, strlen(prefix)) == 0;
}
EXPORT_SYMBOL(of_node_name_prefix);

int of_n_addr_cells(struct device_node *np)
{
	u32 cells;

	do {
		if (np->parent)
			np = np->parent;
		if (!of_property_read_u32(np, "#address-cells", &cells))
			return cells;
	} while (np->parent);
	/* No #address-cells property for the root node */
	return OF_ROOT_NODE_ADDR_CELLS_DEFAULT;
}
EXPORT_SYMBOL(of_n_addr_cells);

int of_n_size_cells(struct device_node *np)
{
	u32 cells;

	do {
		if (np->parent)
			np = np->parent;
		if (!of_property_read_u32(np, "#size-cells", &cells))
			return cells;
	} while (np->parent);
	/* No #size-cells property for the root node */
	return OF_ROOT_NODE_SIZE_CELLS_DEFAULT;
}
EXPORT_SYMBOL(of_n_size_cells);

#ifdef CONFIG_NUMA
int __weak of_node_to_nid(struct device_node *np)
{
	return NUMA_NO_NODE;
}
#endif

/*
 * Assumptions behind phandle_cache implementation:
 *   - phandle property values are in a contiguous range of 1..n
 *
 * If the assumptions do not hold, then
 *   - the phandle lookup overhead reduction provided by the cache
 *     will likely be less
 */

static struct device_node **phandle_cache;
static u32 phandle_cache_mask;

/*
 * Caller must hold devtree_lock.
 */
static void __of_free_phandle_cache(void)
{
	u32 cache_entries = phandle_cache_mask + 1;
	u32 k;

<<<<<<< HEAD
/* always return newly allocated name, caller must free after use */
static const char *safe_name(struct kobject *kobj, const char *orig_name)
{
	const char *name = orig_name;
	struct kernfs_node *kn;
	int i = 0;
=======
	if (!phandle_cache)
		return;
>>>>>>> 286cd8c7

	for (k = 0; k < cache_entries; k++)
		of_node_put(phandle_cache[k]);

<<<<<<< HEAD
	if (name == orig_name) {
		name = kstrdup(orig_name, GFP_KERNEL);
	} else {
		pr_warn("device-tree: Duplicate name in %s, renamed to \"%s\"\n",
			kobject_name(kobj), name);
	}
	return name;
=======
	kfree(phandle_cache);
	phandle_cache = NULL;
>>>>>>> 286cd8c7
}

int of_free_phandle_cache(void)
{
	unsigned long flags;

	raw_spin_lock_irqsave(&devtree_lock, flags);

	__of_free_phandle_cache();

	raw_spin_unlock_irqrestore(&devtree_lock, flags);

	return 0;
}
#if !defined(CONFIG_MODULES)
late_initcall_sync(of_free_phandle_cache);
#endif

/*
 * Caller must hold devtree_lock.
 */
void __of_free_phandle_cache_entry(phandle handle)
{
	phandle masked_handle;
	struct device_node *np;

	if (!handle)
		return;

	masked_handle = handle & phandle_cache_mask;

	if (phandle_cache) {
		np = phandle_cache[masked_handle];
		if (np && handle == np->phandle) {
			of_node_put(np);
			phandle_cache[masked_handle] = NULL;
		}
	}
}

void of_populate_phandle_cache(void)
{
<<<<<<< HEAD
	const char *name;
	struct kobject *parent;
	struct property *pp;
	int rc;

	if (!of_kset)
		return 0;

	np->kobj.kset = of_kset;
	if (!np->parent) {
		/* Nodes without parents are new top level trees */
		name = safe_name(&of_kset->kobj, "base");
		parent = NULL;
	} else {
		name = safe_name(&np->parent->kobj, kbasename(np->full_name));
		parent = &np->parent->kobj;
	}
	if (!name)
		return -ENOMEM;
	rc = kobject_add(&np->kobj, parent, "%s", name);
	kfree(name);
	if (rc)
		return rc;
=======
	unsigned long flags;
	u32 cache_entries;
	struct device_node *np;
	u32 phandles = 0;

	raw_spin_lock_irqsave(&devtree_lock, flags);

	__of_free_phandle_cache();

	for_each_of_allnodes(np)
		if (np->phandle && np->phandle != OF_PHANDLE_ILLEGAL)
			phandles++;

	if (!phandles)
		goto out;
>>>>>>> 286cd8c7

	cache_entries = roundup_pow_of_two(phandles);
	phandle_cache_mask = cache_entries - 1;

	phandle_cache = kcalloc(cache_entries, sizeof(*phandle_cache),
				GFP_ATOMIC);
	if (!phandle_cache)
		goto out;

	for_each_of_allnodes(np)
		if (np->phandle && np->phandle != OF_PHANDLE_ILLEGAL) {
			of_node_get(np);
			phandle_cache[np->phandle & phandle_cache_mask] = np;
		}

out:
	raw_spin_unlock_irqrestore(&devtree_lock, flags);
}

void __init of_core_init(void)
{
	struct device_node *np;

	of_populate_phandle_cache();

	/* Create the kset, and register existing nodes */
	mutex_lock(&of_mutex);
	of_kset = kset_create_and_add("devicetree", NULL, firmware_kobj);
	if (!of_kset) {
		mutex_unlock(&of_mutex);
		pr_err("failed to register existing nodes\n");
		return;
	}
	for_each_of_allnodes(np)
		__of_attach_node_sysfs(np);
	mutex_unlock(&of_mutex);

	/* Symlink in /proc as required by userspace ABI */
	if (of_root)
		proc_symlink("device-tree", NULL, "/sys/firmware/devicetree/base");
}

static struct property *__of_find_property(const struct device_node *np,
					   const char *name, int *lenp)
{
	struct property *pp;

	if (!np)
		return NULL;

	for (pp = np->properties; pp; pp = pp->next) {
		if (of_prop_cmp(pp->name, name) == 0) {
			if (lenp)
				*lenp = pp->length;
			break;
		}
	}

	return pp;
}

struct property *of_find_property(const struct device_node *np,
				  const char *name,
				  int *lenp)
{
	struct property *pp;
	unsigned long flags;

	raw_spin_lock_irqsave(&devtree_lock, flags);
	pp = __of_find_property(np, name, lenp);
	raw_spin_unlock_irqrestore(&devtree_lock, flags);

	return pp;
}
EXPORT_SYMBOL(of_find_property);

struct device_node *__of_find_all_nodes(struct device_node *prev)
{
	struct device_node *np;
	if (!prev) {
		np = of_root;
	} else if (prev->child) {
		np = prev->child;
	} else {
		/* Walk back up looking for a sibling, or the end of the structure */
		np = prev;
		while (np->parent && !np->sibling)
			np = np->parent;
		np = np->sibling; /* Might be null at the end of the tree */
	}
	return np;
}

/**
 * of_find_all_nodes - Get next node in global list
 * @prev:	Previous node or NULL to start iteration
 *		of_node_put() will be called on it
 *
 * Returns a node pointer with refcount incremented, use
 * of_node_put() on it when done.
 */
struct device_node *of_find_all_nodes(struct device_node *prev)
{
	struct device_node *np;
	unsigned long flags;

	raw_spin_lock_irqsave(&devtree_lock, flags);
	np = __of_find_all_nodes(prev);
	of_node_get(np);
	of_node_put(prev);
	raw_spin_unlock_irqrestore(&devtree_lock, flags);
	return np;
}
EXPORT_SYMBOL(of_find_all_nodes);

/*
 * Find a property with a given name for a given node
 * and return the value.
 */
const void *__of_get_property(const struct device_node *np,
			      const char *name, int *lenp)
{
	struct property *pp = __of_find_property(np, name, lenp);

	return pp ? pp->value : NULL;
}

/*
 * Find a property with a given name for a given node
 * and return the value.
 */
const void *of_get_property(const struct device_node *np, const char *name,
			    int *lenp)
{
	struct property *pp = of_find_property(np, name, lenp);

	return pp ? pp->value : NULL;
}
EXPORT_SYMBOL(of_get_property);

/*
 * arch_match_cpu_phys_id - Match the given logical CPU and physical id
 *
 * @cpu: logical cpu index of a core/thread
 * @phys_id: physical identifier of a core/thread
 *
 * CPU logical to physical index mapping is architecture specific.
 * However this __weak function provides a default match of physical
 * id to logical cpu index. phys_id provided here is usually values read
 * from the device tree which must match the hardware internal registers.
 *
 * Returns true if the physical identifier and the logical cpu index
 * correspond to the same core/thread, false otherwise.
 */
bool __weak arch_match_cpu_phys_id(int cpu, u64 phys_id)
{
	return (u32)phys_id == cpu;
}

/**
 * Checks if the given "prop_name" property holds the physical id of the
 * core/thread corresponding to the logical cpu 'cpu'. If 'thread' is not
 * NULL, local thread number within the core is returned in it.
 */
static bool __of_find_n_match_cpu_property(struct device_node *cpun,
			const char *prop_name, int cpu, unsigned int *thread)
{
	const __be32 *cell;
	int ac, prop_len, tid;
	u64 hwid;

	ac = of_n_addr_cells(cpun);
	cell = of_get_property(cpun, prop_name, &prop_len);
	if (!cell || !ac)
		return false;
	prop_len /= sizeof(*cell) * ac;
	for (tid = 0; tid < prop_len; tid++) {
		hwid = of_read_number(cell, ac);
		if (arch_match_cpu_phys_id(cpu, hwid)) {
			if (thread)
				*thread = tid;
			return true;
		}
		cell += ac;
	}
	return false;
}

/*
 * arch_find_n_match_cpu_physical_id - See if the given device node is
 * for the cpu corresponding to logical cpu 'cpu'.  Return true if so,
 * else false.  If 'thread' is non-NULL, the local thread number within the
 * core is returned in it.
 */
bool __weak arch_find_n_match_cpu_physical_id(struct device_node *cpun,
					      int cpu, unsigned int *thread)
{
	/* Check for non-standard "ibm,ppc-interrupt-server#s" property
	 * for thread ids on PowerPC. If it doesn't exist fallback to
	 * standard "reg" property.
	 */
	if (IS_ENABLED(CONFIG_PPC) &&
	    __of_find_n_match_cpu_property(cpun,
					   "ibm,ppc-interrupt-server#s",
					   cpu, thread))
		return true;

	return __of_find_n_match_cpu_property(cpun, "reg", cpu, thread);
}

/**
 * of_get_cpu_node - Get device node associated with the given logical CPU
 *
 * @cpu: CPU number(logical index) for which device node is required
 * @thread: if not NULL, local thread number within the physical core is
 *          returned
 *
 * The main purpose of this function is to retrieve the device node for the
 * given logical CPU index. It should be used to initialize the of_node in
 * cpu device. Once of_node in cpu device is populated, all the further
 * references can use that instead.
 *
 * CPU logical to physical index mapping is architecture specific and is built
 * before booting secondary cores. This function uses arch_match_cpu_phys_id
 * which can be overridden by architecture specific implementation.
 *
 * Returns a node pointer for the logical cpu with refcount incremented, use
 * of_node_put() on it when done. Returns NULL if not found.
 */
struct device_node *of_get_cpu_node(int cpu, unsigned int *thread)
{
	struct device_node *cpun;

	for_each_node_by_type(cpun, "cpu") {
		if (arch_find_n_match_cpu_physical_id(cpun, cpu, thread))
			return cpun;
	}
	return NULL;
}
EXPORT_SYMBOL(of_get_cpu_node);

/**
 * of_cpu_node_to_id: Get the logical CPU number for a given device_node
 *
 * @cpu_node: Pointer to the device_node for CPU.
 *
 * Returns the logical CPU number of the given CPU device_node.
 * Returns -ENODEV if the CPU is not found.
 */
int of_cpu_node_to_id(struct device_node *cpu_node)
{
	int cpu;
	bool found = false;
	struct device_node *np;

	for_each_possible_cpu(cpu) {
		np = of_cpu_device_node_get(cpu);
		found = (cpu_node == np);
		of_node_put(np);
		if (found)
			return cpu;
	}

	return -ENODEV;
}
EXPORT_SYMBOL(of_cpu_node_to_id);

/**
 * __of_device_is_compatible() - Check if the node matches given constraints
 * @device: pointer to node
 * @compat: required compatible string, NULL or "" for any match
 * @type: required device_type value, NULL or "" for any match
 * @name: required node name, NULL or "" for any match
 *
 * Checks if the given @compat, @type and @name strings match the
 * properties of the given @device. A constraints can be skipped by
 * passing NULL or an empty string as the constraint.
 *
 * Returns 0 for no match, and a positive integer on match. The return
 * value is a relative score with larger values indicating better
 * matches. The score is weighted for the most specific compatible value
 * to get the highest score. Matching type is next, followed by matching
 * name. Practically speaking, this results in the following priority
 * order for matches:
 *
 * 1. specific compatible && type && name
 * 2. specific compatible && type
 * 3. specific compatible && name
 * 4. specific compatible
 * 5. general compatible && type && name
 * 6. general compatible && type
 * 7. general compatible && name
 * 8. general compatible
 * 9. type && name
 * 10. type
 * 11. name
 */
static int __of_device_is_compatible(const struct device_node *device,
				     const char *compat, const char *type, const char *name)
{
	struct property *prop;
	const char *cp;
	int index = 0, score = 0;

	/* Compatible match has highest priority */
	if (compat && compat[0]) {
		prop = __of_find_property(device, "compatible", NULL);
		for (cp = of_prop_next_string(prop, NULL); cp;
		     cp = of_prop_next_string(prop, cp), index++) {
			if (of_compat_cmp(cp, compat, strlen(compat)) == 0) {
				score = INT_MAX/2 - (index << 2);
				break;
			}
		}
		if (!score)
			return 0;
	}

	/* Matching type is better than matching name */
	if (type && type[0]) {
		if (!device->type || of_node_cmp(type, device->type))
			return 0;
		score += 2;
	}

	/* Matching name is a bit better than not */
	if (name && name[0]) {
		if (!device->name || of_node_cmp(name, device->name))
			return 0;
		score++;
	}

	return score;
}

/** Checks if the given "compat" string matches one of the strings in
 * the device's "compatible" property
 */
int of_device_is_compatible(const struct device_node *device,
		const char *compat)
{
	unsigned long flags;
	int res;

	raw_spin_lock_irqsave(&devtree_lock, flags);
	res = __of_device_is_compatible(device, compat, NULL, NULL);
	raw_spin_unlock_irqrestore(&devtree_lock, flags);
	return res;
}
EXPORT_SYMBOL(of_device_is_compatible);

/** Checks if the device is compatible with any of the entries in
 *  a NULL terminated array of strings. Returns the best match
 *  score or 0.
 */
int of_device_compatible_match(struct device_node *device,
			       const char *const *compat)
{
	unsigned int tmp, score = 0;

	if (!compat)
		return 0;

	while (*compat) {
		tmp = of_device_is_compatible(device, *compat);
		if (tmp > score)
			score = tmp;
		compat++;
	}

	return score;
}

/**
 * of_machine_is_compatible - Test root of device tree for a given compatible value
 * @compat: compatible string to look for in root node's compatible property.
 *
 * Returns a positive integer if the root node has the given value in its
 * compatible property.
 */
int of_machine_is_compatible(const char *compat)
{
	struct device_node *root;
	int rc = 0;

	root = of_find_node_by_path("/");
	if (root) {
		rc = of_device_is_compatible(root, compat);
		of_node_put(root);
	}
	return rc;
}
EXPORT_SYMBOL(of_machine_is_compatible);

/**
 *  __of_device_is_available - check if a device is available for use
 *
 *  @device: Node to check for availability, with locks already held
 *
 *  Returns true if the status property is absent or set to "okay" or "ok",
 *  false otherwise
 */
static bool __of_device_is_available(const struct device_node *device)
{
	const char *status;
	int statlen;

	if (!device)
		return false;

	status = __of_get_property(device, "status", &statlen);
	if (status == NULL)
		return true;

	if (statlen > 0) {
		if (!strcmp(status, "okay") || !strcmp(status, "ok"))
			return true;
	}

	return false;
}

/**
 *  of_device_is_available - check if a device is available for use
 *
 *  @device: Node to check for availability
 *
 *  Returns true if the status property is absent or set to "okay" or "ok",
 *  false otherwise
 */
bool of_device_is_available(const struct device_node *device)
{
	unsigned long flags;
	bool res;

	raw_spin_lock_irqsave(&devtree_lock, flags);
	res = __of_device_is_available(device);
	raw_spin_unlock_irqrestore(&devtree_lock, flags);
	return res;

}
EXPORT_SYMBOL(of_device_is_available);

/**
 *  of_device_is_big_endian - check if a device has BE registers
 *
 *  @device: Node to check for endianness
 *
 *  Returns true if the device has a "big-endian" property, or if the kernel
 *  was compiled for BE *and* the device has a "native-endian" property.
 *  Returns false otherwise.
 *
 *  Callers would nominally use ioread32be/iowrite32be if
 *  of_device_is_big_endian() == true, or readl/writel otherwise.
 */
bool of_device_is_big_endian(const struct device_node *device)
{
	if (of_property_read_bool(device, "big-endian"))
		return true;
	if (IS_ENABLED(CONFIG_CPU_BIG_ENDIAN) &&
	    of_property_read_bool(device, "native-endian"))
		return true;
	return false;
}
EXPORT_SYMBOL(of_device_is_big_endian);

/**
 *	of_get_parent - Get a node's parent if any
 *	@node:	Node to get parent
 *
 *	Returns a node pointer with refcount incremented, use
 *	of_node_put() on it when done.
 */
struct device_node *of_get_parent(const struct device_node *node)
{
	struct device_node *np;
	unsigned long flags;

	if (!node)
		return NULL;

	raw_spin_lock_irqsave(&devtree_lock, flags);
	np = of_node_get(node->parent);
	raw_spin_unlock_irqrestore(&devtree_lock, flags);
	return np;
}
EXPORT_SYMBOL(of_get_parent);

/**
 *	of_get_next_parent - Iterate to a node's parent
 *	@node:	Node to get parent of
 *
 *	This is like of_get_parent() except that it drops the
 *	refcount on the passed node, making it suitable for iterating
 *	through a node's parents.
 *
 *	Returns a node pointer with refcount incremented, use
 *	of_node_put() on it when done.
 */
struct device_node *of_get_next_parent(struct device_node *node)
{
	struct device_node *parent;
	unsigned long flags;

	if (!node)
		return NULL;

	raw_spin_lock_irqsave(&devtree_lock, flags);
	parent = of_node_get(node->parent);
	of_node_put(node);
	raw_spin_unlock_irqrestore(&devtree_lock, flags);
	return parent;
}
EXPORT_SYMBOL(of_get_next_parent);

static struct device_node *__of_get_next_child(const struct device_node *node,
						struct device_node *prev)
{
	struct device_node *next;

	if (!node)
		return NULL;

	next = prev ? prev->sibling : node->child;
	for (; next; next = next->sibling)
		if (of_node_get(next))
			break;
	of_node_put(prev);
	return next;
}
#define __for_each_child_of_node(parent, child) \
	for (child = __of_get_next_child(parent, NULL); child != NULL; \
	     child = __of_get_next_child(parent, child))

/**
 *	of_get_next_child - Iterate a node childs
 *	@node:	parent node
 *	@prev:	previous child of the parent node, or NULL to get first
 *
 *	Returns a node pointer with refcount incremented, use of_node_put() on
 *	it when done. Returns NULL when prev is the last child. Decrements the
 *	refcount of prev.
 */
struct device_node *of_get_next_child(const struct device_node *node,
	struct device_node *prev)
{
	struct device_node *next;
	unsigned long flags;

	raw_spin_lock_irqsave(&devtree_lock, flags);
	next = __of_get_next_child(node, prev);
	raw_spin_unlock_irqrestore(&devtree_lock, flags);
	return next;
}
EXPORT_SYMBOL(of_get_next_child);

/**
 *	of_get_next_available_child - Find the next available child node
 *	@node:	parent node
 *	@prev:	previous child of the parent node, or NULL to get first
 *
 *      This function is like of_get_next_child(), except that it
 *      automatically skips any disabled nodes (i.e. status = "disabled").
 */
struct device_node *of_get_next_available_child(const struct device_node *node,
	struct device_node *prev)
{
	struct device_node *next;
	unsigned long flags;

	if (!node)
		return NULL;

	raw_spin_lock_irqsave(&devtree_lock, flags);
	next = prev ? prev->sibling : node->child;
	for (; next; next = next->sibling) {
		if (!__of_device_is_available(next))
			continue;
		if (of_node_get(next))
			break;
	}
	of_node_put(prev);
	raw_spin_unlock_irqrestore(&devtree_lock, flags);
	return next;
}
EXPORT_SYMBOL(of_get_next_available_child);

/**
 * of_get_compatible_child - Find compatible child node
 * @parent:	parent node
 * @compatible:	compatible string
 *
 * Lookup child node whose compatible property contains the given compatible
 * string.
 *
 * Returns a node pointer with refcount incremented, use of_node_put() on it
 * when done; or NULL if not found.
 */
struct device_node *of_get_compatible_child(const struct device_node *parent,
				const char *compatible)
{
	struct device_node *child;

	for_each_child_of_node(parent, child) {
		if (of_device_is_compatible(child, compatible))
			break;
	}

	return child;
}
EXPORT_SYMBOL(of_get_compatible_child);

/**
 *	of_get_child_by_name - Find the child node by name for a given parent
 *	@node:	parent node
 *	@name:	child name to look for.
 *
 *      This function looks for child node for given matching name
 *
 *	Returns a node pointer if found, with refcount incremented, use
 *	of_node_put() on it when done.
 *	Returns NULL if node is not found.
 */
struct device_node *of_get_child_by_name(const struct device_node *node,
				const char *name)
{
	struct device_node *child;

	for_each_child_of_node(node, child)
		if (child->name && (of_node_cmp(child->name, name) == 0))
			break;
	return child;
}
EXPORT_SYMBOL(of_get_child_by_name);

struct device_node *__of_find_node_by_path(struct device_node *parent,
						const char *path)
{
	struct device_node *child;
	int len;

	len = strcspn(path, "/:");
	if (!len)
		return NULL;

	__for_each_child_of_node(parent, child) {
		const char *name = kbasename(child->full_name);
		if (strncmp(path, name, len) == 0 && (strlen(name) == len))
			return child;
	}
	return NULL;
}

struct device_node *__of_find_node_by_full_path(struct device_node *node,
						const char *path)
{
	const char *separator = strchr(path, ':');

	while (node && *path == '/') {
		struct device_node *tmp = node;

		path++; /* Increment past '/' delimiter */
		node = __of_find_node_by_path(node, path);
		of_node_put(tmp);
		path = strchrnul(path, '/');
		if (separator && separator < path)
			break;
	}
	return node;
}

/**
 *	of_find_node_opts_by_path - Find a node matching a full OF path
 *	@path: Either the full path to match, or if the path does not
 *	       start with '/', the name of a property of the /aliases
 *	       node (an alias).  In the case of an alias, the node
 *	       matching the alias' value will be returned.
 *	@opts: Address of a pointer into which to store the start of
 *	       an options string appended to the end of the path with
 *	       a ':' separator.
 *
 *	Valid paths:
 *		/foo/bar	Full path
 *		foo		Valid alias
 *		foo/bar		Valid alias + relative path
 *
 *	Returns a node pointer with refcount incremented, use
 *	of_node_put() on it when done.
 */
struct device_node *of_find_node_opts_by_path(const char *path, const char **opts)
{
	struct device_node *np = NULL;
	struct property *pp;
	unsigned long flags;
	const char *separator = strchr(path, ':');

	if (opts)
		*opts = separator ? separator + 1 : NULL;

	if (strcmp(path, "/") == 0)
		return of_node_get(of_root);

	/* The path could begin with an alias */
	if (*path != '/') {
		int len;
		const char *p = separator;

		if (!p)
			p = strchrnul(path, '/');
		len = p - path;

		/* of_aliases must not be NULL */
		if (!of_aliases)
			return NULL;

		for_each_property_of_node(of_aliases, pp) {
			if (strlen(pp->name) == len && !strncmp(pp->name, path, len)) {
				np = of_find_node_by_path(pp->value);
				break;
			}
		}
		if (!np)
			return NULL;
		path = p;
	}

	/* Step down the tree matching path components */
	raw_spin_lock_irqsave(&devtree_lock, flags);
	if (!np)
		np = of_node_get(of_root);
	np = __of_find_node_by_full_path(np, path);
	raw_spin_unlock_irqrestore(&devtree_lock, flags);
	return np;
}
EXPORT_SYMBOL(of_find_node_opts_by_path);

/**
 *	of_find_node_by_name - Find a node by its "name" property
 *	@from:	The node to start searching from or NULL; the node
 *		you pass will not be searched, only the next one
 *		will. Typically, you pass what the previous call
 *		returned. of_node_put() will be called on @from.
 *	@name:	The name string to match against
 *
 *	Returns a node pointer with refcount incremented, use
 *	of_node_put() on it when done.
 */
struct device_node *of_find_node_by_name(struct device_node *from,
	const char *name)
{
	struct device_node *np;
	unsigned long flags;

	raw_spin_lock_irqsave(&devtree_lock, flags);
	for_each_of_allnodes_from(from, np)
		if (np->name && (of_node_cmp(np->name, name) == 0)
		    && of_node_get(np))
			break;
	of_node_put(from);
	raw_spin_unlock_irqrestore(&devtree_lock, flags);
	return np;
}
EXPORT_SYMBOL(of_find_node_by_name);

/**
 *	of_find_node_by_type - Find a node by its "device_type" property
 *	@from:	The node to start searching from, or NULL to start searching
 *		the entire device tree. The node you pass will not be
 *		searched, only the next one will; typically, you pass
 *		what the previous call returned. of_node_put() will be
 *		called on from for you.
 *	@type:	The type string to match against
 *
 *	Returns a node pointer with refcount incremented, use
 *	of_node_put() on it when done.
 */
struct device_node *of_find_node_by_type(struct device_node *from,
	const char *type)
{
	struct device_node *np;
	unsigned long flags;

	raw_spin_lock_irqsave(&devtree_lock, flags);
	for_each_of_allnodes_from(from, np)
		if (np->type && (of_node_cmp(np->type, type) == 0)
		    && of_node_get(np))
			break;
	of_node_put(from);
	raw_spin_unlock_irqrestore(&devtree_lock, flags);
	return np;
}
EXPORT_SYMBOL(of_find_node_by_type);

/**
 *	of_find_compatible_node - Find a node based on type and one of the
 *                                tokens in its "compatible" property
 *	@from:		The node to start searching from or NULL, the node
 *			you pass will not be searched, only the next one
 *			will; typically, you pass what the previous call
 *			returned. of_node_put() will be called on it
 *	@type:		The type string to match "device_type" or NULL to ignore
 *	@compatible:	The string to match to one of the tokens in the device
 *			"compatible" list.
 *
 *	Returns a node pointer with refcount incremented, use
 *	of_node_put() on it when done.
 */
struct device_node *of_find_compatible_node(struct device_node *from,
	const char *type, const char *compatible)
{
	struct device_node *np;
	unsigned long flags;

	raw_spin_lock_irqsave(&devtree_lock, flags);
	for_each_of_allnodes_from(from, np)
		if (__of_device_is_compatible(np, compatible, type, NULL) &&
		    of_node_get(np))
			break;
	of_node_put(from);
	raw_spin_unlock_irqrestore(&devtree_lock, flags);
	return np;
}
EXPORT_SYMBOL(of_find_compatible_node);

/**
 *	of_find_node_with_property - Find a node which has a property with
 *                                   the given name.
 *	@from:		The node to start searching from or NULL, the node
 *			you pass will not be searched, only the next one
 *			will; typically, you pass what the previous call
 *			returned. of_node_put() will be called on it
 *	@prop_name:	The name of the property to look for.
 *
 *	Returns a node pointer with refcount incremented, use
 *	of_node_put() on it when done.
 */
struct device_node *of_find_node_with_property(struct device_node *from,
	const char *prop_name)
{
	struct device_node *np;
	struct property *pp;
	unsigned long flags;

	raw_spin_lock_irqsave(&devtree_lock, flags);
	for_each_of_allnodes_from(from, np) {
		for (pp = np->properties; pp; pp = pp->next) {
			if (of_prop_cmp(pp->name, prop_name) == 0) {
				of_node_get(np);
				goto out;
			}
		}
	}
out:
	of_node_put(from);
	raw_spin_unlock_irqrestore(&devtree_lock, flags);
	return np;
}
EXPORT_SYMBOL(of_find_node_with_property);

static
const struct of_device_id *__of_match_node(const struct of_device_id *matches,
					   const struct device_node *node)
{
	const struct of_device_id *best_match = NULL;
	int score, best_score = 0;

	if (!matches)
		return NULL;

	for (; matches->name[0] || matches->type[0] || matches->compatible[0]; matches++) {
		score = __of_device_is_compatible(node, matches->compatible,
						  matches->type, matches->name);
		if (score > best_score) {
			best_match = matches;
			best_score = score;
		}
	}

	return best_match;
}

/**
 * of_match_node - Tell if a device_node has a matching of_match structure
 *	@matches:	array of of device match structures to search in
 *	@node:		the of device structure to match against
 *
 *	Low level utility function used by device matching.
 */
const struct of_device_id *of_match_node(const struct of_device_id *matches,
					 const struct device_node *node)
{
	const struct of_device_id *match;
	unsigned long flags;

	raw_spin_lock_irqsave(&devtree_lock, flags);
	match = __of_match_node(matches, node);
	raw_spin_unlock_irqrestore(&devtree_lock, flags);
	return match;
}
EXPORT_SYMBOL(of_match_node);

/**
 *	of_find_matching_node_and_match - Find a node based on an of_device_id
 *					  match table.
 *	@from:		The node to start searching from or NULL, the node
 *			you pass will not be searched, only the next one
 *			will; typically, you pass what the previous call
 *			returned. of_node_put() will be called on it
 *	@matches:	array of of device match structures to search in
 *	@match		Updated to point at the matches entry which matched
 *
 *	Returns a node pointer with refcount incremented, use
 *	of_node_put() on it when done.
 */
struct device_node *of_find_matching_node_and_match(struct device_node *from,
					const struct of_device_id *matches,
					const struct of_device_id **match)
{
	struct device_node *np;
	const struct of_device_id *m;
	unsigned long flags;

	if (match)
		*match = NULL;

	raw_spin_lock_irqsave(&devtree_lock, flags);
	for_each_of_allnodes_from(from, np) {
		m = __of_match_node(matches, np);
		if (m && of_node_get(np)) {
			if (match)
				*match = m;
			break;
		}
	}
	of_node_put(from);
	raw_spin_unlock_irqrestore(&devtree_lock, flags);
	return np;
}
EXPORT_SYMBOL(of_find_matching_node_and_match);

/**
 * of_modalias_node - Lookup appropriate modalias for a device node
 * @node:	pointer to a device tree node
 * @modalias:	Pointer to buffer that modalias value will be copied into
 * @len:	Length of modalias value
 *
 * Based on the value of the compatible property, this routine will attempt
 * to choose an appropriate modalias value for a particular device tree node.
 * It does this by stripping the manufacturer prefix (as delimited by a ',')
 * from the first entry in the compatible list property.
 *
 * This routine returns 0 on success, <0 on failure.
 */
int of_modalias_node(struct device_node *node, char *modalias, int len)
{
	const char *compatible, *p;
	int cplen;

	compatible = of_get_property(node, "compatible", &cplen);
	if (!compatible || strlen(compatible) > cplen)
		return -ENODEV;
	p = strchr(compatible, ',');
	strlcpy(modalias, p ? p + 1 : compatible, len);
	return 0;
}
EXPORT_SYMBOL_GPL(of_modalias_node);

/**
 * of_find_node_by_phandle - Find a node given a phandle
 * @handle:	phandle of the node to find
 *
 * Returns a node pointer with refcount incremented, use
 * of_node_put() on it when done.
 */
struct device_node *of_find_node_by_phandle(phandle handle)
{
	struct device_node *np = NULL;
	unsigned long flags;
	phandle masked_handle;

	if (!handle)
		return NULL;

	raw_spin_lock_irqsave(&devtree_lock, flags);

	masked_handle = handle & phandle_cache_mask;

	if (phandle_cache) {
		if (phandle_cache[masked_handle] &&
		    handle == phandle_cache[masked_handle]->phandle)
			np = phandle_cache[masked_handle];
		if (np && of_node_check_flag(np, OF_DETACHED)) {
			WARN_ON(1); /* did not uncache np on node removal */
			of_node_put(np);
			phandle_cache[masked_handle] = NULL;
			np = NULL;
		}
	}

	if (!np) {
		for_each_of_allnodes(np)
			if (np->phandle == handle &&
			    !of_node_check_flag(np, OF_DETACHED)) {
				if (phandle_cache) {
					/* will put when removed from cache */
					of_node_get(np);
					phandle_cache[masked_handle] = np;
				}
				break;
			}
	}

	of_node_get(np);
	raw_spin_unlock_irqrestore(&devtree_lock, flags);
	return np;
}
EXPORT_SYMBOL(of_find_node_by_phandle);

void of_print_phandle_args(const char *msg, const struct of_phandle_args *args)
{
	int i;
	printk("%s %pOF", msg, args->np);
	for (i = 0; i < args->args_count; i++) {
		const char delim = i ? ',' : ':';

		pr_cont("%c%08x", delim, args->args[i]);
	}
	pr_cont("\n");
}

int of_phandle_iterator_init(struct of_phandle_iterator *it,
		const struct device_node *np,
		const char *list_name,
		const char *cells_name,
		int cell_count)
{
	const __be32 *list;
	int size;

	memset(it, 0, sizeof(*it));

	list = of_get_property(np, list_name, &size);
	if (!list)
		return -ENOENT;

	it->cells_name = cells_name;
	it->cell_count = cell_count;
	it->parent = np;
	it->list_end = list + size / sizeof(*list);
	it->phandle_end = list;
	it->cur = list;

	return 0;
}
EXPORT_SYMBOL_GPL(of_phandle_iterator_init);

int of_phandle_iterator_next(struct of_phandle_iterator *it)
{
	uint32_t count = 0;

	if (it->node) {
		of_node_put(it->node);
		it->node = NULL;
	}

	if (!it->cur || it->phandle_end >= it->list_end)
		return -ENOENT;

	it->cur = it->phandle_end;

	/* If phandle is 0, then it is an empty entry with no arguments. */
	it->phandle = be32_to_cpup(it->cur++);

	if (it->phandle) {

		/*
		 * Find the provider node and parse the #*-cells property to
		 * determine the argument length.
		 */
		it->node = of_find_node_by_phandle(it->phandle);

		if (it->cells_name) {
			if (!it->node) {
				pr_err("%pOF: could not find phandle\n",
				       it->parent);
				goto err;
			}

			if (of_property_read_u32(it->node, it->cells_name,
						 &count)) {
				pr_err("%pOF: could not get %s for %pOF\n",
				       it->parent,
				       it->cells_name,
				       it->node);
				goto err;
			}
		} else {
			count = it->cell_count;
		}

		/*
		 * Make sure that the arguments actually fit in the remaining
		 * property data length
		 */
		if (it->cur + count > it->list_end) {
			pr_err("%pOF: arguments longer than property\n",
			       it->parent);
			goto err;
		}
	}

	it->phandle_end = it->cur + count;
	it->cur_count = count;

	return 0;

err:
	if (it->node) {
		of_node_put(it->node);
		it->node = NULL;
	}

	return -EINVAL;
}
EXPORT_SYMBOL_GPL(of_phandle_iterator_next);

int of_phandle_iterator_args(struct of_phandle_iterator *it,
			     uint32_t *args,
			     int size)
{
	int i, count;

	count = it->cur_count;

	if (WARN_ON(size < count))
		count = size;

	for (i = 0; i < count; i++)
		args[i] = be32_to_cpup(it->cur++);

	return count;
}
EXPORT_SYMBOL_GPL(of_phandle_iterator_args);

static int __of_parse_phandle_with_args(const struct device_node *np,
					const char *list_name,
					const char *cells_name,
					int cell_count, int index,
					struct of_phandle_args *out_args)
{
	struct of_phandle_iterator it;
	int rc, cur_index = 0;

	/* Loop over the phandles until all the requested entry is found */
	of_for_each_phandle(&it, rc, np, list_name, cells_name, cell_count) {
		/*
		 * All of the error cases bail out of the loop, so at
		 * this point, the parsing is successful. If the requested
		 * index matches, then fill the out_args structure and return,
		 * or return -ENOENT for an empty entry.
		 */
		rc = -ENOENT;
		if (cur_index == index) {
			if (!it.phandle)
				goto err;

			if (out_args) {
				int c;

				c = of_phandle_iterator_args(&it,
							     out_args->args,
							     MAX_PHANDLE_ARGS);
				out_args->np = it.node;
				out_args->args_count = c;
			} else {
				of_node_put(it.node);
			}

			/* Found it! return success */
			return 0;
		}

		cur_index++;
	}

	/*
	 * Unlock node before returning result; will be one of:
	 * -ENOENT : index is for empty phandle
	 * -EINVAL : parsing error on data
	 */

 err:
	of_node_put(it.node);
	return rc;
}

/**
 * of_parse_phandle - Resolve a phandle property to a device_node pointer
 * @np: Pointer to device node holding phandle property
 * @phandle_name: Name of property holding a phandle value
 * @index: For properties holding a table of phandles, this is the index into
 *         the table
 *
 * Returns the device_node pointer with refcount incremented.  Use
 * of_node_put() on it when done.
 */
struct device_node *of_parse_phandle(const struct device_node *np,
				     const char *phandle_name, int index)
{
	struct of_phandle_args args;

	if (index < 0)
		return NULL;

	if (__of_parse_phandle_with_args(np, phandle_name, NULL, 0,
					 index, &args))
		return NULL;

	return args.np;
}
EXPORT_SYMBOL(of_parse_phandle);

/**
 * of_parse_phandle_with_args() - Find a node pointed by phandle in a list
 * @np:		pointer to a device tree node containing a list
 * @list_name:	property name that contains a list
 * @cells_name:	property name that specifies phandles' arguments count
 * @index:	index of a phandle to parse out
 * @out_args:	optional pointer to output arguments structure (will be filled)
 *
 * This function is useful to parse lists of phandles and their arguments.
 * Returns 0 on success and fills out_args, on error returns appropriate
 * errno value.
 *
 * Caller is responsible to call of_node_put() on the returned out_args->np
 * pointer.
 *
 * Example:
 *
 * phandle1: node1 {
 *	#list-cells = <2>;
 * }
 *
 * phandle2: node2 {
 *	#list-cells = <1>;
 * }
 *
 * node3 {
 *	list = <&phandle1 1 2 &phandle2 3>;
 * }
 *
 * To get a device_node of the `node2' node you may call this:
 * of_parse_phandle_with_args(node3, "list", "#list-cells", 1, &args);
 */
int of_parse_phandle_with_args(const struct device_node *np, const char *list_name,
				const char *cells_name, int index,
				struct of_phandle_args *out_args)
{
	if (index < 0)
		return -EINVAL;
	return __of_parse_phandle_with_args(np, list_name, cells_name, 0,
					    index, out_args);
}
EXPORT_SYMBOL(of_parse_phandle_with_args);

/**
 * of_parse_phandle_with_args_map() - Find a node pointed by phandle in a list and remap it
 * @np:		pointer to a device tree node containing a list
 * @list_name:	property name that contains a list
 * @stem_name:	stem of property names that specify phandles' arguments count
 * @index:	index of a phandle to parse out
 * @out_args:	optional pointer to output arguments structure (will be filled)
 *
 * This function is useful to parse lists of phandles and their arguments.
 * Returns 0 on success and fills out_args, on error returns appropriate errno
 * value. The difference between this function and of_parse_phandle_with_args()
 * is that this API remaps a phandle if the node the phandle points to has
 * a <@stem_name>-map property.
 *
 * Caller is responsible to call of_node_put() on the returned out_args->np
 * pointer.
 *
 * Example:
 *
 * phandle1: node1 {
 *	#list-cells = <2>;
 * }
 *
 * phandle2: node2 {
 *	#list-cells = <1>;
 * }
 *
 * phandle3: node3 {
 * 	#list-cells = <1>;
 * 	list-map = <0 &phandle2 3>,
 * 		   <1 &phandle2 2>,
 * 		   <2 &phandle1 5 1>;
 *	list-map-mask = <0x3>;
 * };
 *
 * node4 {
 *	list = <&phandle1 1 2 &phandle3 0>;
 * }
 *
 * To get a device_node of the `node2' node you may call this:
 * of_parse_phandle_with_args(node4, "list", "list", 1, &args);
 */
int of_parse_phandle_with_args_map(const struct device_node *np,
				   const char *list_name,
				   const char *stem_name,
				   int index, struct of_phandle_args *out_args)
{
	char *cells_name, *map_name = NULL, *mask_name = NULL;
	char *pass_name = NULL;
	struct device_node *cur, *new = NULL;
	const __be32 *map, *mask, *pass;
	static const __be32 dummy_mask[] = { [0 ... MAX_PHANDLE_ARGS] = ~0 };
	static const __be32 dummy_pass[] = { [0 ... MAX_PHANDLE_ARGS] = 0 };
	__be32 initial_match_array[MAX_PHANDLE_ARGS];
	const __be32 *match_array = initial_match_array;
	int i, ret, map_len, match;
	u32 list_size, new_size;

	if (index < 0)
		return -EINVAL;

	cells_name = kasprintf(GFP_KERNEL, "#%s-cells", stem_name);
	if (!cells_name)
		return -ENOMEM;

	ret = -ENOMEM;
	map_name = kasprintf(GFP_KERNEL, "%s-map", stem_name);
	if (!map_name)
		goto free;

	mask_name = kasprintf(GFP_KERNEL, "%s-map-mask", stem_name);
	if (!mask_name)
		goto free;

	pass_name = kasprintf(GFP_KERNEL, "%s-map-pass-thru", stem_name);
	if (!pass_name)
		goto free;

	ret = __of_parse_phandle_with_args(np, list_name, cells_name, 0, index,
					   out_args);
	if (ret)
		goto free;

	/* Get the #<list>-cells property */
	cur = out_args->np;
	ret = of_property_read_u32(cur, cells_name, &list_size);
	if (ret < 0)
		goto put;

	/* Precalculate the match array - this simplifies match loop */
	for (i = 0; i < list_size; i++)
		initial_match_array[i] = cpu_to_be32(out_args->args[i]);

	ret = -EINVAL;
	while (cur) {
		/* Get the <list>-map property */
		map = of_get_property(cur, map_name, &map_len);
		if (!map) {
			ret = 0;
			goto free;
		}
		map_len /= sizeof(u32);

		/* Get the <list>-map-mask property (optional) */
		mask = of_get_property(cur, mask_name, NULL);
		if (!mask)
			mask = dummy_mask;
		/* Iterate through <list>-map property */
		match = 0;
		while (map_len > (list_size + 1) && !match) {
			/* Compare specifiers */
			match = 1;
			for (i = 0; i < list_size; i++, map_len--)
				match &= !((match_array[i] ^ *map++) & mask[i]);

			of_node_put(new);
			new = of_find_node_by_phandle(be32_to_cpup(map));
			map++;
			map_len--;

			/* Check if not found */
			if (!new)
				goto put;

			if (!of_device_is_available(new))
				match = 0;

			ret = of_property_read_u32(new, cells_name, &new_size);
			if (ret)
				goto put;

			/* Check for malformed properties */
			if (WARN_ON(new_size > MAX_PHANDLE_ARGS))
				goto put;
			if (map_len < new_size)
				goto put;

			/* Move forward by new node's #<list>-cells amount */
			map += new_size;
			map_len -= new_size;
		}
		if (!match)
			goto put;

		/* Get the <list>-map-pass-thru property (optional) */
		pass = of_get_property(cur, pass_name, NULL);
		if (!pass)
			pass = dummy_pass;

		/*
		 * Successfully parsed a <list>-map translation; copy new
		 * specifier into the out_args structure, keeping the
		 * bits specified in <list>-map-pass-thru.
		 */
		match_array = map - new_size;
		for (i = 0; i < new_size; i++) {
			__be32 val = *(map - new_size + i);

			if (i < list_size) {
				val &= ~pass[i];
				val |= cpu_to_be32(out_args->args[i]) & pass[i];
			}

			out_args->args[i] = be32_to_cpu(val);
		}
		out_args->args_count = list_size = new_size;
		/* Iterate again with new provider */
		out_args->np = new;
		of_node_put(cur);
		cur = new;
	}
put:
	of_node_put(cur);
	of_node_put(new);
free:
	kfree(mask_name);
	kfree(map_name);
	kfree(cells_name);
	kfree(pass_name);

	return ret;
}
EXPORT_SYMBOL(of_parse_phandle_with_args_map);

/**
 * of_parse_phandle_with_fixed_args() - Find a node pointed by phandle in a list
 * @np:		pointer to a device tree node containing a list
 * @list_name:	property name that contains a list
 * @cell_count: number of argument cells following the phandle
 * @index:	index of a phandle to parse out
 * @out_args:	optional pointer to output arguments structure (will be filled)
 *
 * This function is useful to parse lists of phandles and their arguments.
 * Returns 0 on success and fills out_args, on error returns appropriate
 * errno value.
 *
 * Caller is responsible to call of_node_put() on the returned out_args->np
 * pointer.
 *
 * Example:
 *
 * phandle1: node1 {
 * }
 *
 * phandle2: node2 {
 * }
 *
 * node3 {
 *	list = <&phandle1 0 2 &phandle2 2 3>;
 * }
 *
 * To get a device_node of the `node2' node you may call this:
 * of_parse_phandle_with_fixed_args(node3, "list", 2, 1, &args);
 */
int of_parse_phandle_with_fixed_args(const struct device_node *np,
				const char *list_name, int cell_count,
				int index, struct of_phandle_args *out_args)
{
	if (index < 0)
		return -EINVAL;
	return __of_parse_phandle_with_args(np, list_name, NULL, cell_count,
					   index, out_args);
}
EXPORT_SYMBOL(of_parse_phandle_with_fixed_args);

/**
 * of_count_phandle_with_args() - Find the number of phandles references in a property
 * @np:		pointer to a device tree node containing a list
 * @list_name:	property name that contains a list
 * @cells_name:	property name that specifies phandles' arguments count
 *
 * Returns the number of phandle + argument tuples within a property. It
 * is a typical pattern to encode a list of phandle and variable
 * arguments into a single property. The number of arguments is encoded
 * by a property in the phandle-target node. For example, a gpios
 * property would contain a list of GPIO specifies consisting of a
 * phandle and 1 or more arguments. The number of arguments are
 * determined by the #gpio-cells property in the node pointed to by the
 * phandle.
 */
int of_count_phandle_with_args(const struct device_node *np, const char *list_name,
				const char *cells_name)
{
	struct of_phandle_iterator it;
	int rc, cur_index = 0;

	rc = of_phandle_iterator_init(&it, np, list_name, cells_name, 0);
	if (rc)
		return rc;

	while ((rc = of_phandle_iterator_next(&it)) == 0)
		cur_index += 1;

	if (rc != -ENOENT)
		return rc;

	return cur_index;
}
EXPORT_SYMBOL(of_count_phandle_with_args);

/**
 * __of_add_property - Add a property to a node without lock operations
 */
int __of_add_property(struct device_node *np, struct property *prop)
{
	struct property **next;

	prop->next = NULL;
	next = &np->properties;
	while (*next) {
		if (strcmp(prop->name, (*next)->name) == 0)
			/* duplicate ! don't insert it */
			return -EEXIST;

		next = &(*next)->next;
	}
	*next = prop;

	return 0;
}

/**
 * of_add_property - Add a property to a node
 */
int of_add_property(struct device_node *np, struct property *prop)
{
	unsigned long flags;
	int rc;

	mutex_lock(&of_mutex);

	raw_spin_lock_irqsave(&devtree_lock, flags);
	rc = __of_add_property(np, prop);
	raw_spin_unlock_irqrestore(&devtree_lock, flags);

	if (!rc)
		__of_add_property_sysfs(np, prop);

	mutex_unlock(&of_mutex);

	if (!rc)
		of_property_notify(OF_RECONFIG_ADD_PROPERTY, np, prop, NULL);

	return rc;
}

int __of_remove_property(struct device_node *np, struct property *prop)
{
	struct property **next;

	for (next = &np->properties; *next; next = &(*next)->next) {
		if (*next == prop)
			break;
	}
	if (*next == NULL)
		return -ENODEV;

	/* found the node */
	*next = prop->next;
	prop->next = np->deadprops;
	np->deadprops = prop;

	return 0;
}

<<<<<<< HEAD
void __of_sysfs_remove_bin_file(struct device_node *np, struct property *prop)
{
	sysfs_remove_bin_file(&np->kobj, &prop->attr);
	kfree(prop->attr.attr.name);
}

void __of_remove_property_sysfs(struct device_node *np, struct property *prop)
{
	if (!IS_ENABLED(CONFIG_SYSFS))
		return;

	/* at early boot, bail here and defer setup to of_init() */
	if (of_kset && of_node_is_attached(np))
		__of_sysfs_remove_bin_file(np, prop);
}

=======
>>>>>>> 286cd8c7
/**
 * of_remove_property - Remove a property from a node.
 *
 * Note that we don't actually remove it, since we have given out
 * who-knows-how-many pointers to the data using get-property.
 * Instead we just move the property to the "dead properties"
 * list, so it won't be found any more.
 */
int of_remove_property(struct device_node *np, struct property *prop)
{
	unsigned long flags;
	int rc;

	if (!prop)
		return -ENODEV;

	mutex_lock(&of_mutex);

	raw_spin_lock_irqsave(&devtree_lock, flags);
	rc = __of_remove_property(np, prop);
	raw_spin_unlock_irqrestore(&devtree_lock, flags);

	if (!rc)
		__of_remove_property_sysfs(np, prop);

	mutex_unlock(&of_mutex);

	if (!rc)
		of_property_notify(OF_RECONFIG_REMOVE_PROPERTY, np, prop, NULL);

	return rc;
}

int __of_update_property(struct device_node *np, struct property *newprop,
		struct property **oldpropp)
{
	struct property **next, *oldprop;

	for (next = &np->properties; *next; next = &(*next)->next) {
		if (of_prop_cmp((*next)->name, newprop->name) == 0)
			break;
	}
	*oldpropp = oldprop = *next;

	if (oldprop) {
		/* replace the node */
		newprop->next = oldprop->next;
		*next = newprop;
		oldprop->next = np->deadprops;
		np->deadprops = oldprop;
	} else {
		/* new node */
		newprop->next = NULL;
		*next = newprop;
	}

	return 0;
}

<<<<<<< HEAD
void __of_update_property_sysfs(struct device_node *np, struct property *newprop,
		struct property *oldprop)
{
	if (!IS_ENABLED(CONFIG_SYSFS))
		return;

	/* At early boot, bail out and defer setup to of_init() */
	if (!of_kset)
		return;

	if (oldprop)
		__of_sysfs_remove_bin_file(np, oldprop);
	__of_add_property_sysfs(np, newprop);
}

=======
>>>>>>> 286cd8c7
/*
 * of_update_property - Update a property in a node, if the property does
 * not exist, add it.
 *
 * Note that we don't actually remove it, since we have given out
 * who-knows-how-many pointers to the data using get-property.
 * Instead we just move the property to the "dead properties" list,
 * and add the new property to the property list
 */
int of_update_property(struct device_node *np, struct property *newprop)
{
	struct property *oldprop;
	unsigned long flags;
	int rc;

	if (!newprop->name)
		return -EINVAL;

	mutex_lock(&of_mutex);

	raw_spin_lock_irqsave(&devtree_lock, flags);
	rc = __of_update_property(np, newprop, &oldprop);
	raw_spin_unlock_irqrestore(&devtree_lock, flags);

	if (!rc)
		__of_update_property_sysfs(np, newprop, oldprop);

	mutex_unlock(&of_mutex);

	if (!rc)
		of_property_notify(OF_RECONFIG_UPDATE_PROPERTY, np, newprop, oldprop);

	return rc;
}

static void of_alias_add(struct alias_prop *ap, struct device_node *np,
			 int id, const char *stem, int stem_len)
{
	ap->np = np;
	ap->id = id;
	strncpy(ap->stem, stem, stem_len);
	ap->stem[stem_len] = 0;
	list_add_tail(&ap->link, &aliases_lookup);
	pr_debug("adding DT alias:%s: stem=%s id=%i node=%pOF\n",
		 ap->alias, ap->stem, ap->id, np);
}

/**
 * of_alias_scan - Scan all properties of the 'aliases' node
 *
 * The function scans all the properties of the 'aliases' node and populates
 * the global lookup table with the properties.  It returns the
 * number of alias properties found, or an error code in case of failure.
 *
 * @dt_alloc:	An allocator that provides a virtual address to memory
 *		for storing the resulting tree
 */
void of_alias_scan(void * (*dt_alloc)(u64 size, u64 align))
{
	struct property *pp;

	of_aliases = of_find_node_by_path("/aliases");
	of_chosen = of_find_node_by_path("/chosen");
	if (of_chosen == NULL)
		of_chosen = of_find_node_by_path("/chosen@0");

	if (of_chosen) {
		/* linux,stdout-path and /aliases/stdout are for legacy compatibility */
		const char *name = NULL;

		if (of_property_read_string(of_chosen, "stdout-path", &name))
			of_property_read_string(of_chosen, "linux,stdout-path",
						&name);
		if (IS_ENABLED(CONFIG_PPC) && !name)
			of_property_read_string(of_aliases, "stdout", &name);
		if (name)
			of_stdout = of_find_node_opts_by_path(name, &of_stdout_options);
	}

	if (!of_aliases)
		return;

	for_each_property_of_node(of_aliases, pp) {
		const char *start = pp->name;
		const char *end = start + strlen(start);
		struct device_node *np;
		struct alias_prop *ap;
		int id, len;

		/* Skip those we do not want to proceed */
		if (!strcmp(pp->name, "name") ||
		    !strcmp(pp->name, "phandle") ||
		    !strcmp(pp->name, "linux,phandle"))
			continue;

		np = of_find_node_by_path(pp->value);
		if (!np)
			continue;

		/* walk the alias backwards to extract the id and work out
		 * the 'stem' string */
		while (isdigit(*(end-1)) && end > start)
			end--;
		len = end - start;

		if (kstrtoint(end, 10, &id) < 0)
			continue;

		/* Allocate an alias_prop with enough space for the stem */
		ap = dt_alloc(sizeof(*ap) + len + 1, __alignof__(*ap));
		if (!ap)
			continue;
		memset(ap, 0, sizeof(*ap) + len + 1);
		ap->alias = start;
		of_alias_add(ap, np, id, start, len);
	}
}

/**
 * of_alias_get_id - Get alias id for the given device_node
 * @np:		Pointer to the given device_node
 * @stem:	Alias stem of the given device_node
 *
 * The function travels the lookup table to get the alias id for the given
 * device_node and alias stem.  It returns the alias id if found.
 */
int of_alias_get_id(struct device_node *np, const char *stem)
{
	struct alias_prop *app;
	int id = -ENODEV;

	mutex_lock(&of_mutex);
	list_for_each_entry(app, &aliases_lookup, link) {
		if (strcmp(app->stem, stem) != 0)
			continue;

		if (np == app->np) {
			id = app->id;
			break;
		}
	}
	mutex_unlock(&of_mutex);

	return id;
}
EXPORT_SYMBOL_GPL(of_alias_get_id);

/**
 * of_alias_get_highest_id - Get highest alias id for the given stem
 * @stem:	Alias stem to be examined
 *
 * The function travels the lookup table to get the highest alias id for the
 * given alias stem.  It returns the alias id if found.
 */
int of_alias_get_highest_id(const char *stem)
{
	struct alias_prop *app;
	int id = -ENODEV;

	mutex_lock(&of_mutex);
	list_for_each_entry(app, &aliases_lookup, link) {
		if (strcmp(app->stem, stem) != 0)
			continue;

		if (app->id > id)
			id = app->id;
	}
	mutex_unlock(&of_mutex);

	return id;
}
EXPORT_SYMBOL_GPL(of_alias_get_highest_id);

/**
 * of_console_check() - Test and setup console for DT setup
 * @dn - Pointer to device node
 * @name - Name to use for preferred console without index. ex. "ttyS"
 * @index - Index to use for preferred console.
 *
 * Check if the given device node matches the stdout-path property in the
 * /chosen node. If it does then register it as the preferred console and return
 * TRUE. Otherwise return FALSE.
 */
bool of_console_check(struct device_node *dn, char *name, int index)
{
	if (!dn || dn != of_stdout || console_set_on_cmdline)
		return false;

	/*
	 * XXX: cast `options' to char pointer to suppress complication
	 * warnings: printk, UART and console drivers expect char pointer.
	 */
	return !add_preferred_console(name, index, (char *)of_stdout_options);
}
EXPORT_SYMBOL_GPL(of_console_check);

/**
 *	of_find_next_cache_node - Find a node's subsidiary cache
 *	@np:	node of type "cpu" or "cache"
 *
 *	Returns a node pointer with refcount incremented, use
 *	of_node_put() on it when done.  Caller should hold a reference
 *	to np.
 */
struct device_node *of_find_next_cache_node(const struct device_node *np)
{
	struct device_node *child, *cache_node;

	cache_node = of_parse_phandle(np, "l2-cache", 0);
	if (!cache_node)
		cache_node = of_parse_phandle(np, "next-level-cache", 0);

	if (cache_node)
		return cache_node;

	/* OF on pmac has nodes instead of properties named "l2-cache"
	 * beneath CPU nodes.
	 */
	if (IS_ENABLED(CONFIG_PPC_PMAC) && !strcmp(np->type, "cpu"))
		for_each_child_of_node(np, child)
			if (!strcmp(child->type, "cache"))
				return child;

	return NULL;
}

/**
 * of_find_last_cache_level - Find the level at which the last cache is
 * 		present for the given logical cpu
 *
<<<<<<< HEAD
 * Return: An 'endpoint' node pointer with refcount incremented. Refcount
 * of the passed @prev node is decremented.
 */
struct device_node *of_graph_get_next_endpoint(const struct device_node *parent,
					struct device_node *prev)
{
	struct device_node *endpoint;
	struct device_node *port;

	if (!parent)
		return NULL;

	/*
	 * Start by locating the port node. If no previous endpoint is specified
	 * search for the first port node, otherwise get the previous endpoint
	 * parent port node.
	 */
	if (!prev) {
		struct device_node *node;

		node = of_get_child_by_name(parent, "ports");
		if (node)
			parent = node;

		port = of_get_child_by_name(parent, "port");
		of_node_put(node);

		if (!port) {
			pr_err("%s(): no port node found in %s\n",
			       __func__, parent->full_name);
			return NULL;
		}
	} else {
		port = of_get_parent(prev);
		if (WARN_ONCE(!port, "%s(): endpoint %s has no parent node\n",
			      __func__, prev->full_name))
			return NULL;
	}

	while (1) {
		/*
		 * Now that we have a port node, get the next endpoint by
		 * getting the next child. If the previous endpoint is NULL this
		 * will return the first child.
		 */
		endpoint = of_get_next_child(port, prev);
		if (endpoint) {
			of_node_put(port);
			return endpoint;
		}

		/* No more endpoints under this port, try the next one. */
		prev = NULL;

		do {
			port = of_get_next_child(parent, port);
			if (!port)
				return NULL;
		} while (of_node_cmp(port->name, "port"));
	}
}
EXPORT_SYMBOL(of_graph_get_next_endpoint);

/**
 * of_graph_get_endpoint_by_regs() - get endpoint node of specific identifiers
 * @parent: pointer to the parent device node
 * @port_reg: identifier (value of reg property) of the parent port node
 * @reg: identifier (value of reg property) of the endpoint node
 *
 * Return: An 'endpoint' node pointer which is identified by reg and at the same
 * is the child of a port node identified by port_reg. reg and port_reg are
 * ignored when they are -1.
 */
struct device_node *of_graph_get_endpoint_by_regs(
	const struct device_node *parent, int port_reg, int reg)
{
	struct of_endpoint endpoint;
	struct device_node *node = NULL;

	for_each_endpoint_of_node(parent, node) {
		of_graph_parse_endpoint(node, &endpoint);
		if (((port_reg == -1) || (endpoint.port == port_reg)) &&
			((reg == -1) || (endpoint.id == reg)))
			return node;
	}

	return NULL;
}
EXPORT_SYMBOL(of_graph_get_endpoint_by_regs);

/**
 * of_graph_get_remote_port_parent() - get remote port's parent node
 * @node: pointer to a local endpoint device_node
=======
 * @cpu: cpu number(logical index) for which the last cache level is needed
>>>>>>> 286cd8c7
 *
 * Returns the the level at which the last cache is present. It is exactly
 * same as  the total number of cache levels for the given logical cpu.
 */
int of_find_last_cache_level(unsigned int cpu)
{
	u32 cache_level = 0;
	struct device_node *prev = NULL, *np = of_cpu_device_node_get(cpu);

	while (np) {
		prev = np;
		of_node_put(np);
		np = of_find_next_cache_node(np);
	}

	of_property_read_u32(prev, "cache-level", &cache_level);

	return cache_level;
}<|MERGE_RESOLUTION|>--- conflicted
+++ resolved
@@ -135,33 +135,14 @@
 	u32 cache_entries = phandle_cache_mask + 1;
 	u32 k;
 
-<<<<<<< HEAD
-/* always return newly allocated name, caller must free after use */
-static const char *safe_name(struct kobject *kobj, const char *orig_name)
-{
-	const char *name = orig_name;
-	struct kernfs_node *kn;
-	int i = 0;
-=======
 	if (!phandle_cache)
 		return;
->>>>>>> 286cd8c7
 
 	for (k = 0; k < cache_entries; k++)
 		of_node_put(phandle_cache[k]);
 
-<<<<<<< HEAD
-	if (name == orig_name) {
-		name = kstrdup(orig_name, GFP_KERNEL);
-	} else {
-		pr_warn("device-tree: Duplicate name in %s, renamed to \"%s\"\n",
-			kobject_name(kobj), name);
-	}
-	return name;
-=======
 	kfree(phandle_cache);
 	phandle_cache = NULL;
->>>>>>> 286cd8c7
 }
 
 int of_free_phandle_cache(void)
@@ -204,31 +185,6 @@
 
 void of_populate_phandle_cache(void)
 {
-<<<<<<< HEAD
-	const char *name;
-	struct kobject *parent;
-	struct property *pp;
-	int rc;
-
-	if (!of_kset)
-		return 0;
-
-	np->kobj.kset = of_kset;
-	if (!np->parent) {
-		/* Nodes without parents are new top level trees */
-		name = safe_name(&of_kset->kobj, "base");
-		parent = NULL;
-	} else {
-		name = safe_name(&np->parent->kobj, kbasename(np->full_name));
-		parent = &np->parent->kobj;
-	}
-	if (!name)
-		return -ENOMEM;
-	rc = kobject_add(&np->kobj, parent, "%s", name);
-	kfree(name);
-	if (rc)
-		return rc;
-=======
 	unsigned long flags;
 	u32 cache_entries;
 	struct device_node *np;
@@ -244,7 +200,6 @@
 
 	if (!phandles)
 		goto out;
->>>>>>> 286cd8c7
 
 	cache_entries = roundup_pow_of_two(phandles);
 	phandle_cache_mask = cache_entries - 1;
@@ -1835,25 +1790,6 @@
 	return 0;
 }
 
-<<<<<<< HEAD
-void __of_sysfs_remove_bin_file(struct device_node *np, struct property *prop)
-{
-	sysfs_remove_bin_file(&np->kobj, &prop->attr);
-	kfree(prop->attr.attr.name);
-}
-
-void __of_remove_property_sysfs(struct device_node *np, struct property *prop)
-{
-	if (!IS_ENABLED(CONFIG_SYSFS))
-		return;
-
-	/* at early boot, bail here and defer setup to of_init() */
-	if (of_kset && of_node_is_attached(np))
-		__of_sysfs_remove_bin_file(np, prop);
-}
-
-=======
->>>>>>> 286cd8c7
 /**
  * of_remove_property - Remove a property from a node.
  *
@@ -1913,24 +1849,6 @@
 	return 0;
 }
 
-<<<<<<< HEAD
-void __of_update_property_sysfs(struct device_node *np, struct property *newprop,
-		struct property *oldprop)
-{
-	if (!IS_ENABLED(CONFIG_SYSFS))
-		return;
-
-	/* At early boot, bail out and defer setup to of_init() */
-	if (!of_kset)
-		return;
-
-	if (oldprop)
-		__of_sysfs_remove_bin_file(np, oldprop);
-	__of_add_property_sysfs(np, newprop);
-}
-
-=======
->>>>>>> 286cd8c7
 /*
  * of_update_property - Update a property in a node, if the property does
  * not exist, add it.
@@ -2161,103 +2079,7 @@
  * of_find_last_cache_level - Find the level at which the last cache is
  * 		present for the given logical cpu
  *
-<<<<<<< HEAD
- * Return: An 'endpoint' node pointer with refcount incremented. Refcount
- * of the passed @prev node is decremented.
- */
-struct device_node *of_graph_get_next_endpoint(const struct device_node *parent,
-					struct device_node *prev)
-{
-	struct device_node *endpoint;
-	struct device_node *port;
-
-	if (!parent)
-		return NULL;
-
-	/*
-	 * Start by locating the port node. If no previous endpoint is specified
-	 * search for the first port node, otherwise get the previous endpoint
-	 * parent port node.
-	 */
-	if (!prev) {
-		struct device_node *node;
-
-		node = of_get_child_by_name(parent, "ports");
-		if (node)
-			parent = node;
-
-		port = of_get_child_by_name(parent, "port");
-		of_node_put(node);
-
-		if (!port) {
-			pr_err("%s(): no port node found in %s\n",
-			       __func__, parent->full_name);
-			return NULL;
-		}
-	} else {
-		port = of_get_parent(prev);
-		if (WARN_ONCE(!port, "%s(): endpoint %s has no parent node\n",
-			      __func__, prev->full_name))
-			return NULL;
-	}
-
-	while (1) {
-		/*
-		 * Now that we have a port node, get the next endpoint by
-		 * getting the next child. If the previous endpoint is NULL this
-		 * will return the first child.
-		 */
-		endpoint = of_get_next_child(port, prev);
-		if (endpoint) {
-			of_node_put(port);
-			return endpoint;
-		}
-
-		/* No more endpoints under this port, try the next one. */
-		prev = NULL;
-
-		do {
-			port = of_get_next_child(parent, port);
-			if (!port)
-				return NULL;
-		} while (of_node_cmp(port->name, "port"));
-	}
-}
-EXPORT_SYMBOL(of_graph_get_next_endpoint);
-
-/**
- * of_graph_get_endpoint_by_regs() - get endpoint node of specific identifiers
- * @parent: pointer to the parent device node
- * @port_reg: identifier (value of reg property) of the parent port node
- * @reg: identifier (value of reg property) of the endpoint node
- *
- * Return: An 'endpoint' node pointer which is identified by reg and at the same
- * is the child of a port node identified by port_reg. reg and port_reg are
- * ignored when they are -1.
- */
-struct device_node *of_graph_get_endpoint_by_regs(
-	const struct device_node *parent, int port_reg, int reg)
-{
-	struct of_endpoint endpoint;
-	struct device_node *node = NULL;
-
-	for_each_endpoint_of_node(parent, node) {
-		of_graph_parse_endpoint(node, &endpoint);
-		if (((port_reg == -1) || (endpoint.port == port_reg)) &&
-			((reg == -1) || (endpoint.id == reg)))
-			return node;
-	}
-
-	return NULL;
-}
-EXPORT_SYMBOL(of_graph_get_endpoint_by_regs);
-
-/**
- * of_graph_get_remote_port_parent() - get remote port's parent node
- * @node: pointer to a local endpoint device_node
-=======
  * @cpu: cpu number(logical index) for which the last cache level is needed
->>>>>>> 286cd8c7
  *
  * Returns the the level at which the last cache is present. It is exactly
  * same as  the total number of cache levels for the given logical cpu.
