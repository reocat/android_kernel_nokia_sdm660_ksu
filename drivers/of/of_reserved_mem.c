--- conflicted
+++ resolved
@@ -128,14 +128,10 @@
 	}
 
 	/* Need adjust the alignment to satisfy the CMA requirement */
-<<<<<<< HEAD
-	if (IS_ENABLED(CONFIG_CMA) && of_flat_dt_is_compatible(node, "shared-dma-pool")) {
-=======
 	if (IS_ENABLED(CONFIG_CMA)
 	    && of_flat_dt_is_compatible(node, "shared-dma-pool")
 	    && of_get_flat_dt_prop(node, "reusable", NULL)
 	    && !of_get_flat_dt_prop(node, "no-map", NULL)) {
->>>>>>> 286cd8c7
 		unsigned long order =
 			max_t(unsigned long, MAX_ORDER - 1, pageblock_order);
 
@@ -161,11 +157,7 @@
 			ret = early_init_dt_alloc_reserved_memory_arch(size,
 					align, start, end, nomap, &base);
 			if (ret == 0) {
-<<<<<<< HEAD
-				pr_info("Reserved memory: allocated memory for '%s' node: base %pa, size %ld MiB\n",
-=======
 				pr_debug("allocated memory for '%s' node: base %pa, size %lu MiB\n",
->>>>>>> 286cd8c7
 					uname, &base,
 					(unsigned long)(size / SZ_1M));
 				break;
@@ -177,13 +169,8 @@
 		ret = early_init_dt_alloc_reserved_memory_arch(size, align,
 							0, 0, nomap, &base);
 		if (ret == 0)
-<<<<<<< HEAD
-			pr_info("Reserved memory: allocated memory for '%s' node: base %pa, size %ld MiB\n",
-				uname, &base, (unsigned long)size / SZ_1M);
-=======
 			pr_debug("allocated memory for '%s' node: base %pa, size %lu MiB\n",
 				uname, &base, (unsigned long)(size / SZ_1M));
->>>>>>> 286cd8c7
 	}
 
 	if (base == 0) {
