/* SPDX-License-Identifier: GPL-2.0+ */
#ifndef _LINUX_OF_PRIVATE_H
#define _LINUX_OF_PRIVATE_H
/*
 * Private symbols used by OF support code
 *
 * Paul Mackerras	August 1996.
 * Copyright (C) 1996-2005 Paul Mackerras.
 */

/**
 * struct alias_prop - Alias property in 'aliases' node
 * @link:	List node to link the structure in aliases_lookup list
 * @alias:	Alias property name
 * @np:		Pointer to device_node that the alias stands for
 * @id:		Index value from end of alias name
 * @stem:	Alias string without the index
 *
 * The structure represents one alias property of 'aliases' node as
 * an entry in aliases_lookup list.
 */
struct alias_prop {
	struct list_head link;
	const char *alias;
	struct device_node *np;
	int id;
	char stem[0];
};

extern struct mutex of_mutex;
extern struct list_head aliases_lookup;
extern struct kset *of_kset;

#if defined(CONFIG_OF_DYNAMIC)
extern int of_property_notify(int action, struct device_node *np,
			      struct property *prop, struct property *old_prop);
extern void of_node_release(struct kobject *kobj);
extern int __of_changeset_apply_entries(struct of_changeset *ocs,
					int *ret_revert);
extern int __of_changeset_apply_notify(struct of_changeset *ocs);
extern int __of_changeset_revert_entries(struct of_changeset *ocs,
					 int *ret_apply);
extern int __of_changeset_revert_notify(struct of_changeset *ocs);
#else /* CONFIG_OF_DYNAMIC */
static inline int of_property_notify(int action, struct device_node *np,
				     struct property *prop, struct property *old_prop)
{
	return 0;
}
#endif /* CONFIG_OF_DYNAMIC */

#if defined(CONFIG_OF_KOBJ)
int of_node_is_attached(struct device_node *node);
int __of_add_property_sysfs(struct device_node *np, struct property *pp);
void __of_remove_property_sysfs(struct device_node *np, struct property *prop);
void __of_update_property_sysfs(struct device_node *np, struct property *newprop,
		struct property *oldprop);
int __of_attach_node_sysfs(struct device_node *np);
void __of_detach_node_sysfs(struct device_node *np);
#else
static inline int __of_add_property_sysfs(struct device_node *np, struct property *pp)
{
	return 0;
}
static inline void __of_remove_property_sysfs(struct device_node *np, struct property *prop) {}
static inline void __of_update_property_sysfs(struct device_node *np,
		struct property *newprop, struct property *oldprop) {}
static inline int __of_attach_node_sysfs(struct device_node *np)
{
	return 0;
}
static inline void __of_detach_node_sysfs(struct device_node *np) {}
#endif

#if defined(CONFIG_OF_RESOLVE)
int of_resolve_phandles(struct device_node *tree);
#endif

#if defined(CONFIG_OF_DYNAMIC)
void __of_free_phandle_cache_entry(phandle handle);
#endif

#if defined(CONFIG_OF_OVERLAY)
void of_overlay_mutex_lock(void);
void of_overlay_mutex_unlock(void);
int of_free_phandle_cache(void);
void of_populate_phandle_cache(void);
#else
static inline void of_overlay_mutex_lock(void) {};
static inline void of_overlay_mutex_unlock(void) {};
#endif

#if defined(CONFIG_OF_UNITTEST) && defined(CONFIG_OF_OVERLAY)
extern void __init unittest_unflatten_overlay_base(void);
#else
static inline void unittest_unflatten_overlay_base(void) {};
#endif

extern void *__unflatten_device_tree(const void *blob,
			      struct device_node *dad,
			      struct device_node **mynodes,
			      void *(*dt_alloc)(u64 size, u64 align),
			      bool detached);

/**
 * General utilities for working with live trees.
 *
 * All functions with two leading underscores operate
 * without taking node references, so you either have to
 * own the devtree lock or work on detached trees only.
 */
struct property *__of_prop_dup(const struct property *prop, gfp_t allocflags);
struct device_node *__of_node_dup(const struct device_node *np,
				  const char *full_name);

struct device_node *__of_find_node_by_path(struct device_node *parent,
						const char *path);
struct device_node *__of_find_node_by_full_path(struct device_node *node,
						const char *path);

extern const void *__of_get_property(const struct device_node *np,
				     const char *name, int *lenp);
extern int __of_add_property(struct device_node *np, struct property *prop);
extern int __of_add_property_sysfs(struct device_node *np,
		struct property *prop);
extern int __of_remove_property(struct device_node *np, struct property *prop);
extern void __of_remove_property_sysfs(struct device_node *np,
		struct property *prop);
extern int __of_update_property(struct device_node *np,
		struct property *newprop, struct property **oldprop);
extern void __of_update_property_sysfs(struct device_node *np,
		struct property *newprop, struct property *oldprop);

extern int __of_attach_node_sysfs(struct device_node *np);
extern void __of_detach_node(struct device_node *np);
extern void __of_detach_node_sysfs(struct device_node *np);

extern void __of_sysfs_remove_bin_file(struct device_node *np,
				       struct property *prop);

<<<<<<< HEAD
=======
/* illegal phandle value (set when unresolved) */
#define OF_PHANDLE_ILLEGAL	0xdeadbeef

>>>>>>> 286cd8c7
/* iterators for transactions, used for overlays */
/* forward iterator */
#define for_each_transaction_entry(_oft, _te) \
	list_for_each_entry(_te, &(_oft)->te_list, node)

/* reverse iterator */
#define for_each_transaction_entry_reverse(_oft, _te) \
	list_for_each_entry_reverse(_te, &(_oft)->te_list, node)

#endif /* _LINUX_OF_PRIVATE_H */<|MERGE_RESOLUTION|>--- conflicted
+++ resolved
@@ -138,12 +138,9 @@
 extern void __of_sysfs_remove_bin_file(struct device_node *np,
 				       struct property *prop);
 
-<<<<<<< HEAD
-=======
 /* illegal phandle value (set when unresolved) */
 #define OF_PHANDLE_ILLEGAL	0xdeadbeef
 
->>>>>>> 286cd8c7
 /* iterators for transactions, used for overlays */
 /* forward iterator */
 #define for_each_transaction_entry(_oft, _te) \
