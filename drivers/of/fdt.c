// SPDX-License-Identifier: GPL-2.0
/*
 * Functions for working with the Flattened Device Tree data format
 *
 * Copyright 2009 Benjamin Herrenschmidt, IBM Corp
 * benh@kernel.crashing.org
 */

#define pr_fmt(fmt)	"OF: fdt: " fmt

#include <linux/crc32.h>
#include <linux/kernel.h>
#include <linux/initrd.h>
#include <linux/bootmem.h>
#include <linux/memblock.h>
#include <linux/mutex.h>
#include <linux/of.h>
#include <linux/of_fdt.h>
#include <linux/of_reserved_mem.h>
#include <linux/sizes.h>
#include <linux/string.h>
#include <linux/errno.h>
#include <linux/slab.h>
#include <linux/libfdt.h>
#include <linux/debugfs.h>
#include <linux/serial_core.h>
#include <linux/sysfs.h>
#include <linux/random.h>

#include <asm/setup.h>  /* for COMMAND_LINE_SIZE */
#include <asm/page.h>

#include "of_private.h"

/*
 * of_fdt_limit_memory - limit the number of regions in the /memory node
 * @limit: maximum entries
 *
 * Adjust the flattened device tree to have at most 'limit' number of
 * memory entries in the /memory node. This function may be called
 * any time after initial_boot_param is set.
 */
void of_fdt_limit_memory(int limit)
{
	int memory;
	int len;
	const void *val;
	int nr_address_cells = OF_ROOT_NODE_ADDR_CELLS_DEFAULT;
	int nr_size_cells = OF_ROOT_NODE_SIZE_CELLS_DEFAULT;
	const __be32 *addr_prop;
	const __be32 *size_prop;
	int root_offset;
	int cell_size;

	root_offset = fdt_path_offset(initial_boot_params, "/");
	if (root_offset < 0)
		return;

	addr_prop = fdt_getprop(initial_boot_params, root_offset,
				"#address-cells", NULL);
	if (addr_prop)
		nr_address_cells = fdt32_to_cpu(*addr_prop);

	size_prop = fdt_getprop(initial_boot_params, root_offset,
				"#size-cells", NULL);
	if (size_prop)
		nr_size_cells = fdt32_to_cpu(*size_prop);

	cell_size = sizeof(uint32_t)*(nr_address_cells + nr_size_cells);

	memory = fdt_path_offset(initial_boot_params, "/memory");
	if (memory > 0) {
		val = fdt_getprop(initial_boot_params, memory, "reg", &len);
		if (len > limit*cell_size) {
			len = limit*cell_size;
			pr_debug("Limiting number of entries to %d\n", limit);
			fdt_setprop(initial_boot_params, memory, "reg", val,
					len);
		}
	}
}

/**
 * of_fdt_get_ddrhbb - Return the highest bank bit of ddr on the current device
 *
 * On match, returns a non-zero positive value which matches the highest bank
 * bit.
 * Otherwise returns -ENOENT.
 */
int of_fdt_get_ddrhbb(int channel, int rank)
{
	int memory;
	int len;
	int ret;
	/* Single spaces reserved for channel(0-9), rank(0-9) */
	char pname[] = "ddr_device_hbb_ch _rank ";
	fdt32_t *prop = NULL;

	memory = fdt_path_offset(initial_boot_params, "/memory");
	if (memory > 0) {
		snprintf(pname, sizeof(pname),
			 "ddr_device_hbb_ch%d_rank%d", channel, rank);
		prop = fdt_getprop_w(initial_boot_params, memory,
				     pname, &len);
	}

	if (!prop || len != sizeof(u32))
		return -ENOENT;

	ret = fdt32_to_cpu(*prop);

	return ret;
}
EXPORT_SYMBOL_GPL(of_fdt_get_ddrhbb);

/**
 * of_fdt_get_ddrrank - Return the rank of ddr on the current device
 *
 * On match, returns a non-zero positive value which matches the ddr rank.
 * Otherwise returns -ENOENT.
 */
int of_fdt_get_ddrrank(int channel)
{
	int memory;
	int len;
	int ret;
	/* Single space reserved for channel(0-9) */
	char pname[] = "ddr_device_rank_ch ";
	fdt32_t *prop = NULL;

	memory = fdt_path_offset(initial_boot_params, "/memory");
	if (memory > 0) {
		snprintf(pname, sizeof(pname),
			 "ddr_device_rank_ch%d", channel);
		prop = fdt_getprop_w(initial_boot_params, memory,
				     pname, &len);
	}

	if (!prop || len != sizeof(u32))
		return -ENOENT;

	ret = fdt32_to_cpu(*prop);

	return ret;
}
EXPORT_SYMBOL_GPL(of_fdt_get_ddrrank);

/**
 * of_fdt_get_ddrtype - Return the type of ddr (4/5) on the current device
 *
 * On match, returns a non-zero positive value which matches the ddr type.
 * Otherwise returns -ENOENT.
 */
int of_fdt_get_ddrtype(void)
{
	int memory;
	int len;
	int ret;
	fdt32_t *prop = NULL;

	memory = fdt_path_offset(initial_boot_params, "/memory");
	if (memory > 0)
		prop = fdt_getprop_w(initial_boot_params, memory,
				  "ddr_device_type", &len);

	if (!prop || len != sizeof(u32))
		return -ENOENT;

	ret = fdt32_to_cpu(*prop);

	return ret;
}
EXPORT_SYMBOL_GPL(of_fdt_get_ddrtype);

/**
 * of_fdt_is_compatible - Return true if given node from the given blob has
 * compat in its compatible list
 * @blob: A device tree blob
 * @node: node to test
 * @compat: compatible string to compare with compatible list.
 *
 * On match, returns a non-zero value with smaller values returned for more
 * specific compatible values.
 */
static int of_fdt_is_compatible(const void *blob,
		      unsigned long node, const char *compat)
{
	const char *cp;
	int cplen;
	unsigned long l, score = 0;

	cp = fdt_getprop(blob, node, "compatible", &cplen);
	if (cp == NULL)
		return 0;
	while (cplen > 0) {
		score++;
		if (of_compat_cmp(cp, compat, strlen(compat)) == 0)
			return score;
		l = strlen(cp) + 1;
		cp += l;
		cplen -= l;
	}

	return 0;
}

/**
 * of_fdt_is_big_endian - Return true if given node needs BE MMIO accesses
 * @blob: A device tree blob
 * @node: node to test
 *
 * Returns true if the node has a "big-endian" property, or if the kernel
 * was compiled for BE *and* the node has a "native-endian" property.
 * Returns false otherwise.
 */
bool of_fdt_is_big_endian(const void *blob, unsigned long node)
{
	if (fdt_getprop(blob, node, "big-endian", NULL))
		return true;
	if (IS_ENABLED(CONFIG_CPU_BIG_ENDIAN) &&
	    fdt_getprop(blob, node, "native-endian", NULL))
		return true;
	return false;
}

static bool of_fdt_device_is_available(const void *blob, unsigned long node)
{
	const char *status = fdt_getprop(blob, node, "status", NULL);

	if (!status)
		return true;

	if (!strcmp(status, "ok") || !strcmp(status, "okay"))
		return true;

	return false;
}

/**
 * of_fdt_match - Return true if node matches a list of compatible values
 */
int of_fdt_match(const void *blob, unsigned long node,
                 const char *const *compat)
{
	unsigned int tmp, score = 0;

	if (!compat)
		return 0;

	while (*compat) {
		tmp = of_fdt_is_compatible(blob, node, *compat);
		if (tmp && (score == 0 || (tmp < score)))
			score = tmp;
		compat++;
	}

	return score;
}

static void *unflatten_dt_alloc(void **mem, unsigned long size,
				       unsigned long align)
{
	void *res;

	*mem = PTR_ALIGN(*mem, align);
	res = *mem;
	*mem += size;

	return res;
}

static void populate_properties(const void *blob,
				int offset,
				void **mem,
				struct device_node *np,
				const char *nodename,
				bool dryrun)
{
	struct property *pp, **pprev = NULL;
	int cur;
	bool has_name = false;

	pprev = &np->properties;
	for (cur = fdt_first_property_offset(blob, offset);
	     cur >= 0;
	     cur = fdt_next_property_offset(blob, cur)) {
		const __be32 *val;
		const char *pname;
		u32 sz;

		val = fdt_getprop_by_offset(blob, cur, &pname, &sz);
		if (!val) {
			pr_warn("Cannot locate property at 0x%x\n", cur);
			continue;
		}

		if (!pname) {
			pr_warn("Cannot find property name at 0x%x\n", cur);
			continue;
		}

		if (!strcmp(pname, "name"))
			has_name = true;

		pp = unflatten_dt_alloc(mem, sizeof(struct property),
					__alignof__(struct property));
		if (dryrun)
			continue;

		/* We accept flattened tree phandles either in
		 * ePAPR-style "phandle" properties, or the
		 * legacy "linux,phandle" properties.  If both
		 * appear and have different values, things
		 * will get weird. Don't do that.
		 */
		if (!strcmp(pname, "phandle") ||
		    !strcmp(pname, "linux,phandle")) {
			if (!np->phandle)
				np->phandle = be32_to_cpup(val);
		}

		/* And we process the "ibm,phandle" property
		 * used in pSeries dynamic device tree
		 * stuff
		 */
		if (!strcmp(pname, "ibm,phandle"))
			np->phandle = be32_to_cpup(val);

		pp->name   = (char *)pname;
		pp->length = sz;
		pp->value  = (__be32 *)val;
		*pprev     = pp;
		pprev      = &pp->next;
	}

	/* With version 0x10 we may not have the name property,
	 * recreate it here from the unit name if absent
	 */
	if (!has_name) {
		const char *p = nodename, *ps = p, *pa = NULL;
		int len;

		while (*p) {
			if ((*p) == '@')
				pa = p;
			else if ((*p) == '/')
				ps = p + 1;
			p++;
		}

		if (pa < ps)
			pa = p;
		len = (pa - ps) + 1;
		pp = unflatten_dt_alloc(mem, sizeof(struct property) + len,
					__alignof__(struct property));
		if (!dryrun) {
			pp->name   = "name";
			pp->length = len;
			pp->value  = pp + 1;
			*pprev     = pp;
			pprev      = &pp->next;
			memcpy(pp->value, ps, len - 1);
			((char *)pp->value)[len - 1] = 0;
			pr_debug("fixed up name for %s -> %s\n",
				 nodename, (char *)pp->value);
		}
	}

	if (!dryrun)
		*pprev = NULL;
}

static bool populate_node(const void *blob,
			  int offset,
			  void **mem,
			  struct device_node *dad,
			  struct device_node **pnp,
			  bool dryrun)
{
	struct device_node *np;
	const char *pathp;
	unsigned int l, allocl;

	pathp = fdt_get_name(blob, offset, &l);
	if (!pathp) {
		*pnp = NULL;
		return false;
	}

	allocl = ++l;

	np = unflatten_dt_alloc(mem, sizeof(struct device_node) + allocl,
				__alignof__(struct device_node));
	if (!dryrun) {
		char *fn;
		of_node_init(np);
		np->full_name = fn = ((char *)np) + sizeof(*np);

		memcpy(fn, pathp, l);

		if (dad != NULL) {
			np->parent = dad;
			np->sibling = dad->child;
			dad->child = np;
		}
	}

	populate_properties(blob, offset, mem, np, pathp, dryrun);
	if (!dryrun) {
		np->name = of_get_property(np, "name", NULL);
		np->type = of_get_property(np, "device_type", NULL);

		if (!np->name)
			np->name = "<NULL>";
		if (!np->type)
			np->type = "<NULL>";
	}

	*pnp = np;
	return true;
}

static void reverse_nodes(struct device_node *parent)
{
	struct device_node *child, *next;

	/* In-depth first */
	child = parent->child;
	while (child) {
		reverse_nodes(child);

		child = child->sibling;
	}

	/* Reverse the nodes in the child list */
	child = parent->child;
	parent->child = NULL;
	while (child) {
		next = child->sibling;

		child->sibling = parent->child;
		parent->child = child;
		child = next;
	}
}

/**
 * unflatten_dt_nodes - Alloc and populate a device_node from the flat tree
 * @blob: The parent device tree blob
 * @mem: Memory chunk to use for allocating device nodes and properties
 * @dad: Parent struct device_node
 * @nodepp: The device_node tree created by the call
 *
 * It returns the size of unflattened device tree or error code
 */
static int unflatten_dt_nodes(const void *blob,
			      void *mem,
			      struct device_node *dad,
			      struct device_node **nodepp)
{
	struct device_node *root;
	int offset = 0, depth = 0, initial_depth = 0;
#define FDT_MAX_DEPTH	64
	struct device_node *nps[FDT_MAX_DEPTH];
	void *base = mem;
	bool dryrun = !base;

	if (nodepp)
		*nodepp = NULL;

	/*
	 * We're unflattening device sub-tree if @dad is valid. There are
	 * possibly multiple nodes in the first level of depth. We need
	 * set @depth to 1 to make fdt_next_node() happy as it bails
	 * immediately when negative @depth is found. Otherwise, the device
	 * nodes except the first one won't be unflattened successfully.
	 */
	if (dad)
		depth = initial_depth = 1;

	root = dad;
	nps[depth] = dad;

	for (offset = 0;
	     offset >= 0 && depth >= initial_depth;
	     offset = fdt_next_node(blob, offset, &depth)) {
		if (WARN_ON_ONCE(depth >= FDT_MAX_DEPTH - 1))
			continue;

		if (!IS_ENABLED(CONFIG_OF_KOBJ) &&
		    !of_fdt_device_is_available(blob, offset))
			continue;

		if (!populate_node(blob, offset, &mem, nps[depth],
				   &nps[depth+1], dryrun))
			return mem - base;

		if (!dryrun && nodepp && !*nodepp)
			*nodepp = nps[depth+1];
		if (!dryrun && !root)
			root = nps[depth+1];
	}

	if (offset < 0 && offset != -FDT_ERR_NOTFOUND) {
		pr_err("Error %d processing FDT\n", offset);
		return -EINVAL;
	}

	/*
	 * Reverse the child list. Some drivers assumes node order matches .dts
	 * node order
	 */
	if (!dryrun)
		reverse_nodes(root);

	return mem - base;
}

/**
 * __unflatten_device_tree - create tree of device_nodes from flat blob
 *
 * unflattens a device-tree, creating the
 * tree of struct device_node. It also fills the "name" and "type"
 * pointers of the nodes so the normal device-tree walking functions
 * can be used.
 * @blob: The blob to expand
 * @dad: Parent device node
 * @mynodes: The device_node tree created by the call
 * @dt_alloc: An allocator that provides a virtual address to memory
 * for the resulting tree
 * @detached: if true set OF_DETACHED on @mynodes
 *
 * Returns NULL on failure or the memory chunk containing the unflattened
 * device tree on success.
 */
void *__unflatten_device_tree(const void *blob,
			      struct device_node *dad,
			      struct device_node **mynodes,
			      void *(*dt_alloc)(u64 size, u64 align),
			      bool detached)
{
	int size;
	void *mem;

	pr_debug(" -> unflatten_device_tree()\n");

	if (!blob) {
		pr_debug("No device tree pointer\n");
		return NULL;
	}

	pr_debug("Unflattening device tree:\n");
	pr_debug("magic: %08x\n", fdt_magic(blob));
	pr_debug("size: %08x\n", fdt_totalsize(blob));
	pr_debug("version: %08x\n", fdt_version(blob));

	if (fdt_check_header(blob)) {
		pr_err("Invalid device tree blob header\n");
		return NULL;
	}

	/* First pass, scan for size */
	size = unflatten_dt_nodes(blob, NULL, dad, NULL);
	if (size < 0)
		return NULL;

	size = ALIGN(size, 4);
	pr_debug("  size is %d, allocating...\n", size);

	/* Allocate memory for the expanded device tree */
	mem = dt_alloc(size + 4, __alignof__(struct device_node));
	if (!mem)
		return NULL;

	memset(mem, 0, size);

	*(__be32 *)(mem + size) = cpu_to_be32(0xdeadbeef);

	pr_debug("  unflattening %p...\n", mem);

	/* Second pass, do actual unflattening */
	unflatten_dt_nodes(blob, mem, dad, mynodes);
	if (be32_to_cpup(mem + size) != 0xdeadbeef)
		pr_warning("End of tree marker overwritten: %08x\n",
			   be32_to_cpup(mem + size));

	if (detached && mynodes) {
		of_node_set_flag(*mynodes, OF_DETACHED);
		pr_debug("unflattened tree is detached\n");
	}

	pr_debug(" <- unflatten_device_tree()\n");
	return mem;
}

static void *kernel_tree_alloc(u64 size, u64 align)
{
	return kzalloc(size, GFP_KERNEL);
}

static DEFINE_MUTEX(of_fdt_unflatten_mutex);

/**
 * of_fdt_unflatten_tree - create tree of device_nodes from flat blob
 * @blob: Flat device tree blob
 * @dad: Parent device node
 * @mynodes: The device tree created by the call
 *
 * unflattens the device-tree passed by the firmware, creating the
 * tree of struct device_node. It also fills the "name" and "type"
 * pointers of the nodes so the normal device-tree walking functions
 * can be used.
 *
 * Returns NULL on failure or the memory chunk containing the unflattened
 * device tree on success.
 */
void *of_fdt_unflatten_tree(const unsigned long *blob,
			    struct device_node *dad,
			    struct device_node **mynodes)
{
	void *mem;

	mutex_lock(&of_fdt_unflatten_mutex);
	mem = __unflatten_device_tree(blob, dad, mynodes, &kernel_tree_alloc,
				      true);
	mutex_unlock(&of_fdt_unflatten_mutex);

	return mem;
}
EXPORT_SYMBOL_GPL(of_fdt_unflatten_tree);

/* Everything below here references initial_boot_params directly. */
int __initdata dt_root_addr_cells;
int __initdata dt_root_size_cells;

void *initial_boot_params;

#ifdef CONFIG_OF_EARLY_FLATTREE

static u32 of_fdt_crc32;

/**
 * res_mem_reserve_reg() - reserve all memory described in 'reg' property
 */
static int __init __reserved_mem_reserve_reg(unsigned long node,
					     const char *uname)
{
	int t_len = (dt_root_addr_cells + dt_root_size_cells) * sizeof(__be32);
	phys_addr_t base, size;
	int len;
	const __be32 *prop;
	int nomap, first = 1;

	prop = of_get_flat_dt_prop(node, "reg", &len);
	if (!prop)
		return -ENOENT;

	if (len && len % t_len != 0) {
		pr_err("Reserved memory: invalid reg property in '%s', skipping node.\n",
		       uname);
		return -EINVAL;
	}

	nomap = of_get_flat_dt_prop(node, "no-map", NULL) != NULL;

	while (len >= t_len) {
		base = dt_mem_next_cell(dt_root_addr_cells, &prop);
		size = dt_mem_next_cell(dt_root_size_cells, &prop);

		if (size &&
		    early_init_dt_reserve_memory_arch(base, size, nomap) == 0)
<<<<<<< HEAD
			pr_info("Reserved memory: reserved region for node '%s': base %pa, size %ld MiB\n",
				uname, &base, (unsigned long)size / SZ_1M);
=======
			pr_debug("Reserved memory: reserved region for node '%s': base %pa, size %lu MiB\n",
				uname, &base, (unsigned long)(size / SZ_1M));
>>>>>>> 286cd8c7
		else
			pr_info("Reserved memory: failed to reserve memory for node '%s': base %pa, size %lu MiB\n",
				uname, &base, (unsigned long)(size / SZ_1M));

		len -= t_len;
		if (first) {
			fdt_reserved_mem_save_node(node, uname, base, size);
			first = 0;
		}
	}
	return 0;
}

/**
 * __reserved_mem_check_root() - check if #size-cells, #address-cells provided
 * in /reserved-memory matches the values supported by the current implementation,
 * also check if ranges property has been provided
 */
static int __init __reserved_mem_check_root(unsigned long node)
{
	const __be32 *prop;

	prop = of_get_flat_dt_prop(node, "#size-cells", NULL);
	if (!prop || be32_to_cpup(prop) != dt_root_size_cells)
		return -EINVAL;

	prop = of_get_flat_dt_prop(node, "#address-cells", NULL);
	if (!prop || be32_to_cpup(prop) != dt_root_addr_cells)
		return -EINVAL;

	prop = of_get_flat_dt_prop(node, "ranges", NULL);
	if (!prop)
		return -EINVAL;
	return 0;
}

/**
 * fdt_scan_reserved_mem() - scan a single FDT node for reserved memory
 */
static int __init __fdt_scan_reserved_mem(unsigned long node, const char *uname,
					  int depth, void *data)
{
	static int found;
	int err;

	if (!found && depth == 1 && strcmp(uname, "reserved-memory") == 0) {
		if (__reserved_mem_check_root(node) != 0) {
			pr_err("Reserved memory: unsupported node format, ignoring\n");
			/* break scan */
			return 1;
		}
		found = 1;
		/* scan next node */
		return 0;
	} else if (!found) {
		/* scan next node */
		return 0;
	} else if (found && depth < 2) {
		/* scanning of /reserved-memory has been finished */
		return 1;
	}

	if (!of_fdt_device_is_available(initial_boot_params, node))
		return 0;

	err = __reserved_mem_reserve_reg(node, uname);
	if (err == -ENOENT && of_get_flat_dt_prop(node, "size", NULL))
		fdt_reserved_mem_save_node(node, uname, 0, 0);

	/* scan next node */
	return 0;
}

/**
 * early_init_fdt_scan_reserved_mem() - create reserved memory regions
 *
 * This function grabs memory from early allocator for device exclusive use
 * defined in device tree structures. It should be called by arch specific code
 * once the early allocator (i.e. memblock) has been fully activated.
 */
void __init early_init_fdt_scan_reserved_mem(void)
{
	int n;
	u64 base, size;

	if (!initial_boot_params)
		return;

	/* Process header /memreserve/ fields */
	for (n = 0; ; n++) {
		fdt_get_mem_rsv(initial_boot_params, n, &base, &size);
		if (!size)
			break;
		early_init_dt_reserve_memory_arch(base, size, 0);
	}

	of_scan_flat_dt(__fdt_scan_reserved_mem, NULL);
	fdt_init_reserved_mem();
}

/**
 * early_init_fdt_reserve_self() - reserve the memory used by the FDT blob
 */
void __init early_init_fdt_reserve_self(void)
{
	if (!initial_boot_params)
		return;

	/* Reserve the dtb region */
	early_init_dt_reserve_memory_arch(__pa(initial_boot_params),
					  fdt_totalsize(initial_boot_params),
					  0);
}

/**
 * of_scan_flat_dt - scan flattened tree blob and call callback on each.
 * @it: callback function
 * @data: context data pointer
 *
 * This function is used to scan the flattened device-tree, it is
 * used to extract the memory information at boot before we can
 * unflatten the tree
 */
int __init of_scan_flat_dt(int (*it)(unsigned long node,
				     const char *uname, int depth,
				     void *data),
			   void *data)
{
	const void *blob = initial_boot_params;
	const char *pathp;
	int offset, rc = 0, depth = -1;

	if (!blob)
		return 0;

	for (offset = fdt_next_node(blob, -1, &depth);
	     offset >= 0 && depth >= 0 && !rc;
	     offset = fdt_next_node(blob, offset, &depth)) {

		pathp = fdt_get_name(blob, offset, NULL);
		if (*pathp == '/')
			pathp = kbasename(pathp);
		rc = it(offset, pathp, depth, data);
	}
	return rc;
}

/**
 * of_scan_flat_dt_subnodes - scan sub-nodes of a node call callback on each.
 * @it: callback function
 * @data: context data pointer
 *
 * This function is used to scan sub-nodes of a node.
 */
int __init of_scan_flat_dt_subnodes(unsigned long parent,
				    int (*it)(unsigned long node,
					      const char *uname,
					      void *data),
				    void *data)
{
	const void *blob = initial_boot_params;
	int node;

	fdt_for_each_subnode(node, blob, parent) {
		const char *pathp;
		int rc;

		pathp = fdt_get_name(blob, node, NULL);
		if (*pathp == '/')
			pathp = kbasename(pathp);
		rc = it(node, pathp, data);
		if (rc)
			return rc;
	}
	return 0;
}

/**
 * of_get_flat_dt_subnode_by_name - get the subnode by given name
 *
 * @node: the parent node
 * @uname: the name of subnode
 * @return offset of the subnode, or -FDT_ERR_NOTFOUND if there is none
 */

int of_get_flat_dt_subnode_by_name(unsigned long node, const char *uname)
{
	return fdt_subnode_offset(initial_boot_params, node, uname);
}

/**
 * of_get_flat_dt_root - find the root node in the flat blob
 */
unsigned long __init of_get_flat_dt_root(void)
{
	return 0;
}

/**
 * of_get_flat_dt_size - Return the total size of the FDT
 */
int __init of_get_flat_dt_size(void)
{
	return fdt_totalsize(initial_boot_params);
}

/**
 * of_get_flat_dt_prop - Given a node in the flat blob, return the property ptr
 *
 * This function can be used within scan_flattened_dt callback to get
 * access to properties
 */
const void *__init of_get_flat_dt_prop(unsigned long node, const char *name,
				       int *size)
{
	return fdt_getprop(initial_boot_params, node, name, size);
}

/**
 * of_flat_dt_is_compatible - Return true if given node has compat in compatible list
 * @node: node to test
 * @compat: compatible string to compare with compatible list.
 */
int __init of_flat_dt_is_compatible(unsigned long node, const char *compat)
{
	return of_fdt_is_compatible(initial_boot_params, node, compat);
}

/**
 * of_flat_dt_match - Return true if node matches a list of compatible values
 */
int __init of_flat_dt_match(unsigned long node, const char *const *compat)
{
	return of_fdt_match(initial_boot_params, node, compat);
}

/**
 * of_get_flat_dt_prop - Given a node in the flat blob, return the phandle
 */
uint32_t __init of_get_flat_dt_phandle(unsigned long node)
{
	return fdt_get_phandle(initial_boot_params, node);
}

struct fdt_scan_status {
	const char *name;
	int namelen;
	int depth;
	int found;
	int (*iterator)(unsigned long node, const char *uname, int depth, void *data);
	void *data;
};

const char * __init of_flat_dt_get_machine_name(void)
{
	const char *name;
	unsigned long dt_root = of_get_flat_dt_root();

	name = of_get_flat_dt_prop(dt_root, "model", NULL);
	if (!name)
		name = of_get_flat_dt_prop(dt_root, "compatible", NULL);
	return name;
}

/**
 * of_flat_dt_match_machine - Iterate match tables to find matching machine.
 *
 * @default_match: A machine specific ptr to return in case of no match.
 * @get_next_compat: callback function to return next compatible match table.
 *
 * Iterate through machine match tables to find the best match for the machine
 * compatible string in the FDT.
 */
const void * __init of_flat_dt_match_machine(const void *default_match,
		const void * (*get_next_compat)(const char * const**))
{
	const void *data = NULL;
	const void *best_data = default_match;
	const char *const *compat;
	unsigned long dt_root;
	unsigned int best_score = ~1, score = 0;

	dt_root = of_get_flat_dt_root();
	while ((data = get_next_compat(&compat))) {
		score = of_flat_dt_match(dt_root, compat);
		if (score > 0 && score < best_score) {
			best_data = data;
			best_score = score;
		}
	}
	if (!best_data) {
		const char *prop;
		int size;

		pr_err("\n unrecognized device tree list:\n[ ");

		prop = of_get_flat_dt_prop(dt_root, "compatible", &size);
		if (prop) {
			while (size > 0) {
				printk("'%s' ", prop);
				size -= strlen(prop) + 1;
				prop += strlen(prop) + 1;
			}
		}
		printk("]\n\n");
		return NULL;
	}

	pr_info("Machine model: %s\n", of_flat_dt_get_machine_name());

	return best_data;
}

#ifdef CONFIG_BLK_DEV_INITRD
#ifndef __early_init_dt_declare_initrd
static void __early_init_dt_declare_initrd(unsigned long start,
					   unsigned long end)
{
	initrd_start = (unsigned long)__va(start);
	initrd_end = (unsigned long)__va(end);
	initrd_below_start_ok = 1;
}
#endif

/**
 * early_init_dt_check_for_initrd - Decode initrd location from flat tree
 * @node: reference to node containing initrd location ('chosen')
 */
static void __init early_init_dt_check_for_initrd(unsigned long node)
{
	u64 start, end;
	int len;
	const __be32 *prop;

	pr_debug("Looking for initrd properties... ");

	prop = of_get_flat_dt_prop(node, "linux,initrd-start", &len);
	if (!prop)
		return;
	start = of_read_number(prop, len/4);

	prop = of_get_flat_dt_prop(node, "linux,initrd-end", &len);
	if (!prop)
		return;
	end = of_read_number(prop, len/4);

	__early_init_dt_declare_initrd(start, end);

	pr_debug("initrd_start=0x%llx  initrd_end=0x%llx\n",
		 (unsigned long long)start, (unsigned long long)end);
}
#else
static inline void early_init_dt_check_for_initrd(unsigned long node)
{
}
#endif /* CONFIG_BLK_DEV_INITRD */

#ifdef CONFIG_SERIAL_EARLYCON

int __init early_init_dt_scan_chosen_stdout(void)
{
	int offset;
	const char *p, *q, *options = NULL;
	int l;
<<<<<<< HEAD
	const struct earlycon_id *match;
=======
	const struct earlycon_id **p_match;
>>>>>>> 286cd8c7
	const void *fdt = initial_boot_params;

	offset = fdt_path_offset(fdt, "/chosen");
	if (offset < 0)
		offset = fdt_path_offset(fdt, "/chosen@0");
	if (offset < 0)
		return -ENOENT;

	p = fdt_getprop(fdt, offset, "stdout-path", &l);
	if (!p)
		p = fdt_getprop(fdt, offset, "linux,stdout-path", &l);
	if (!p || !l)
		return -ENOENT;

	q = strchrnul(p, ':');
	if (*q != '\0')
		options = q + 1;
	l = q - p;

	/* Get the node specified by stdout-path */
	offset = fdt_path_offset_namelen(fdt, p, l);
	if (offset < 0) {
		pr_warn("earlycon: stdout-path %.*s not found\n", l, p);
		return 0;
	}

<<<<<<< HEAD
	for (match = __earlycon_table; match < __earlycon_table_end; match++) {
		u64 addr;

		if (!match->compatible[0])
			continue;

		if (fdt_node_check_compatible(fdt, offset, match->compatible))
=======
	for (p_match = __earlycon_table; p_match < __earlycon_table_end;
	     p_match++) {
		const struct earlycon_id *match = *p_match;

		if (!match->compatible[0])
>>>>>>> 286cd8c7
			continue;

		if (fdt_node_check_compatible(fdt, offset, match->compatible))
			continue;

<<<<<<< HEAD
		of_setup_earlycon(addr, match->setup);
=======
		of_setup_earlycon(match, offset, options);
>>>>>>> 286cd8c7
		return 0;
	}
	return -ENODEV;
}
#endif

/**
 * early_init_dt_scan_root - fetch the top level address and size cells
 */
int __init early_init_dt_scan_root(unsigned long node, const char *uname,
				   int depth, void *data)
{
	const __be32 *prop;

	if (depth != 0)
		return 0;

	dt_root_size_cells = OF_ROOT_NODE_SIZE_CELLS_DEFAULT;
	dt_root_addr_cells = OF_ROOT_NODE_ADDR_CELLS_DEFAULT;

	prop = of_get_flat_dt_prop(node, "#size-cells", NULL);
	if (prop)
		dt_root_size_cells = be32_to_cpup(prop);
	pr_debug("dt_root_size_cells = %x\n", dt_root_size_cells);

	prop = of_get_flat_dt_prop(node, "#address-cells", NULL);
	if (prop)
		dt_root_addr_cells = be32_to_cpup(prop);
	pr_debug("dt_root_addr_cells = %x\n", dt_root_addr_cells);

	/* break now */
	return 1;
}

u64 __init dt_mem_next_cell(int s, const __be32 **cellp)
{
	const __be32 *p = *cellp;

	*cellp = p + s;
	return of_read_number(p, s);
}

/**
 * early_init_dt_scan_memory - Look for and parse memory nodes
 */
int __init early_init_dt_scan_memory(unsigned long node, const char *uname,
				     int depth, void *data)
{
	const char *type = of_get_flat_dt_prop(node, "device_type", NULL);
	const __be32 *reg, *endp;
	int l;
	bool hotpluggable;

	/* We are scanning "memory" nodes only */
	if (type == NULL || strcmp(type, "memory") != 0)
		return 0;

	reg = of_get_flat_dt_prop(node, "linux,usable-memory", &l);
	if (reg == NULL)
		reg = of_get_flat_dt_prop(node, "reg", &l);
	if (reg == NULL)
		return 0;

	endp = reg + (l / sizeof(__be32));
	hotpluggable = of_get_flat_dt_prop(node, "hotpluggable", NULL);

	pr_debug("memory scan node %s, reg size %d,\n", uname, l);

	while ((endp - reg) >= (dt_root_addr_cells + dt_root_size_cells)) {
		u64 base, size;

		base = dt_mem_next_cell(dt_root_addr_cells, &reg);
		size = dt_mem_next_cell(dt_root_size_cells, &reg);

		if (size == 0)
			continue;
		pr_debug(" - %llx ,  %llx\n", (unsigned long long)base,
		    (unsigned long long)size);

		early_init_dt_add_memory_arch(base, size);

		if (!hotpluggable)
			continue;

		if (early_init_dt_mark_hotplug_memory_arch(base, size))
			pr_warn("failed to mark hotplug range 0x%llx - 0x%llx\n",
				base, base + size);
	}

	return 0;
}

/*
 * Convert configs to something easy to use in C code
 */
#if defined(CONFIG_CMDLINE_FORCE)
static const int overwrite_incoming_cmdline = 1;
static const int read_dt_cmdline;
static const int concat_cmdline;
#elif defined(CONFIG_CMDLINE_EXTEND)
static const int overwrite_incoming_cmdline;
static const int read_dt_cmdline = 1;
static const int concat_cmdline = 1;
#else /* CMDLINE_FROM_BOOTLOADER */
static const int overwrite_incoming_cmdline;
static const int read_dt_cmdline = 1;
static const int concat_cmdline;
#endif

#ifdef CONFIG_CMDLINE
static const char *config_cmdline = CONFIG_CMDLINE;
#else
static const char *config_cmdline = "";
#endif

int __init early_init_dt_scan_chosen(unsigned long node, const char *uname,
				     int depth, void *data)
{
	int l = 0;
	const char *p = NULL;
	char *cmdline = data;
<<<<<<< HEAD
=======
	const void *rng_seed;
>>>>>>> 286cd8c7

	pr_debug("search \"chosen\", depth: %d, uname: %s\n", depth, uname);

	if (depth != 1 || !cmdline ||
	    (strcmp(uname, "chosen") != 0 && strcmp(uname, "chosen@0") != 0))
		return 0;

	early_init_dt_check_for_initrd(node);

	/* Put CONFIG_CMDLINE in if forced or if data had nothing in it to start */
	if (overwrite_incoming_cmdline || !cmdline[0])
		strlcpy(cmdline, config_cmdline, COMMAND_LINE_SIZE);

	/* Retrieve command line unless forcing */
	if (read_dt_cmdline)
		p = of_get_flat_dt_prop(node, "bootargs", &l);

	if (p != NULL && l > 0) {
		if (concat_cmdline) {
			int cmdline_len;
			int copy_len;
			strlcat(cmdline, " ", COMMAND_LINE_SIZE);
			cmdline_len = strlen(cmdline);
			copy_len = COMMAND_LINE_SIZE - cmdline_len - 1;
			copy_len = min((int)l, copy_len);
			strncpy(cmdline + cmdline_len, p, copy_len);
			cmdline[cmdline_len + copy_len] = '\0';
		} else {
			strlcpy(cmdline, p, min((int)l, COMMAND_LINE_SIZE));
		}
	}

	pr_debug("Command line is: %s\n", (char*)data);

	rng_seed = of_get_flat_dt_prop(node, "rng-seed", &l);
	if (rng_seed && l > 0) {
		add_bootloader_randomness(rng_seed, l);

		/* try to clear seed so it won't be found. */
		fdt_nop_property(initial_boot_params, node, "rng-seed");

		/* update CRC check value */
		of_fdt_crc32 = crc32_be(~0, initial_boot_params,
				fdt_totalsize(initial_boot_params));
	}

	/* break now */
	return 1;
}

#ifdef CONFIG_HAVE_MEMBLOCK
#ifndef MIN_MEMBLOCK_ADDR
#define MIN_MEMBLOCK_ADDR	__pa(PAGE_OFFSET)
#endif
#ifndef MAX_MEMBLOCK_ADDR
#define MAX_MEMBLOCK_ADDR	((phys_addr_t)~0)
#endif

void __init __weak early_init_dt_add_memory_arch(u64 base, u64 size)
{
	const u64 phys_offset = MIN_MEMBLOCK_ADDR;

	if (!PAGE_ALIGNED(base)) {
		if (size < PAGE_SIZE - (base & ~PAGE_MASK)) {
			pr_warn("Ignoring memory block 0x%llx - 0x%llx\n",
				base, base + size);
			return;
		}
		size -= PAGE_SIZE - (base & ~PAGE_MASK);
		base = PAGE_ALIGN(base);
	}
	size &= PAGE_MASK;

	if (base > MAX_MEMBLOCK_ADDR) {
		pr_warning("Ignoring memory block 0x%llx - 0x%llx\n",
				base, base + size);
		return;
	}

	if (base + size - 1 > MAX_MEMBLOCK_ADDR) {
		pr_warning("Ignoring memory range 0x%llx - 0x%llx\n",
				((u64)MAX_MEMBLOCK_ADDR) + 1, base + size);
		size = MAX_MEMBLOCK_ADDR - base + 1;
	}

	if (base + size < phys_offset) {
		pr_warning("Ignoring memory block 0x%llx - 0x%llx\n",
			   base, base + size);
		return;
	}
	if (base < phys_offset) {
		pr_warning("Ignoring memory range 0x%llx - 0x%llx\n",
			   base, phys_offset);
		size -= phys_offset - base;
		base = phys_offset;
	}
	memblock_add(base, size);
}

int __init __weak early_init_dt_mark_hotplug_memory_arch(u64 base, u64 size)
{
	return memblock_mark_hotplug(base, size);
}

int __init __weak early_init_dt_reserve_memory_arch(phys_addr_t base,
					phys_addr_t size, bool nomap)
{
	if (nomap)
		return memblock_remove(base, size);
	return memblock_reserve(base, size);
}

#else
void __init __weak early_init_dt_add_memory_arch(u64 base, u64 size)
{
	WARN_ON(1);
}

int __init __weak early_init_dt_mark_hotplug_memory_arch(u64 base, u64 size)
{
	return -ENOSYS;
}

int __init __weak early_init_dt_reserve_memory_arch(phys_addr_t base,
					phys_addr_t size, bool nomap)
{
	pr_err("Reserved memory not supported, ignoring range %pa - %pa%s\n",
		  &base, &size, nomap ? " (nomap)" : "");
	return -ENOSYS;
}
#endif

static void * __init early_init_dt_alloc_memory_arch(u64 size, u64 align)
{
	return memblock_virt_alloc(size, align);
}

bool __init early_init_dt_verify(void *params)
{
	if (!params)
		return false;

	/* check device tree validity */
	if (fdt_check_header(params))
		return false;

	/* Setup flat device-tree pointer */
	initial_boot_params = params;
	of_fdt_crc32 = crc32_be(~0, initial_boot_params,
				fdt_totalsize(initial_boot_params));
	return true;
}


void __init early_init_dt_scan_nodes(void)
{
	/* Retrieve various information from the /chosen node */
	of_scan_flat_dt(early_init_dt_scan_chosen, boot_command_line);

	/* Initialize {size,address}-cells info */
	of_scan_flat_dt(early_init_dt_scan_root, NULL);

	/* Setup memory, calling early_init_dt_add_memory_arch */
	of_scan_flat_dt(early_init_dt_scan_memory, NULL);
}

bool __init early_init_dt_scan(void *params)
{
	bool status;

	status = early_init_dt_verify(params);
	if (!status)
		return false;

	early_init_dt_scan_nodes();
	return true;
}

/**
 * unflatten_device_tree - create tree of device_nodes from flat blob
 *
 * unflattens the device-tree passed by the firmware, creating the
 * tree of struct device_node. It also fills the "name" and "type"
 * pointers of the nodes so the normal device-tree walking functions
 * can be used.
 */
void __init unflatten_device_tree(void)
{
	__unflatten_device_tree(initial_boot_params, NULL, &of_root,
				early_init_dt_alloc_memory_arch, false);

	/* Get pointer to "/chosen" and "/aliases" nodes for use everywhere */
	of_alias_scan(early_init_dt_alloc_memory_arch);

	unittest_unflatten_overlay_base();
}

/**
 * unflatten_and_copy_device_tree - copy and create tree of device_nodes from flat blob
 *
 * Copies and unflattens the device-tree passed by the firmware, creating the
 * tree of struct device_node. It also fills the "name" and "type"
 * pointers of the nodes so the normal device-tree walking functions
 * can be used. This should only be used when the FDT memory has not been
 * reserved such is the case when the FDT is built-in to the kernel init
 * section. If the FDT memory is reserved already then unflatten_device_tree
 * should be used instead.
 */
void __init unflatten_and_copy_device_tree(void)
{
	int size;
	void *dt;

	if (!initial_boot_params) {
		pr_warn("No valid device tree found, continuing without\n");
		return;
	}

	size = fdt_totalsize(initial_boot_params);
	dt = early_init_dt_alloc_memory_arch(size,
					     roundup_pow_of_two(FDT_V17_SIZE));

	if (dt) {
		memcpy(dt, initial_boot_params, size);
		initial_boot_params = dt;
	}
	unflatten_device_tree();
}

#ifdef CONFIG_SYSFS
static ssize_t of_fdt_raw_read(struct file *filp, struct kobject *kobj,
			       struct bin_attribute *bin_attr,
			       char *buf, loff_t off, size_t count)
{
	memcpy(buf, initial_boot_params + off, count);
	return count;
}

static int __init of_fdt_raw_init(void)
{
	static struct bin_attribute of_fdt_raw_attr =
		__BIN_ATTR(fdt, S_IRUSR, of_fdt_raw_read, NULL, 0);

	if (!initial_boot_params)
		return 0;

	if (of_fdt_crc32 != crc32_be(~0, initial_boot_params,
				     fdt_totalsize(initial_boot_params))) {
		pr_warn("not creating '/sys/firmware/fdt': CRC check failed\n");
		return 0;
	}
	of_fdt_raw_attr.size = fdt_totalsize(initial_boot_params);
	return sysfs_create_bin_file(firmware_kobj, &of_fdt_raw_attr);
}
late_initcall(of_fdt_raw_init);
#endif

#endif /* CONFIG_OF_EARLY_FLATTREE */<|MERGE_RESOLUTION|>--- conflicted
+++ resolved
@@ -669,13 +669,8 @@
 
 		if (size &&
 		    early_init_dt_reserve_memory_arch(base, size, nomap) == 0)
-<<<<<<< HEAD
-			pr_info("Reserved memory: reserved region for node '%s': base %pa, size %ld MiB\n",
-				uname, &base, (unsigned long)size / SZ_1M);
-=======
 			pr_debug("Reserved memory: reserved region for node '%s': base %pa, size %lu MiB\n",
 				uname, &base, (unsigned long)(size / SZ_1M));
->>>>>>> 286cd8c7
 		else
 			pr_info("Reserved memory: failed to reserve memory for node '%s': base %pa, size %lu MiB\n",
 				uname, &base, (unsigned long)(size / SZ_1M));
@@ -1040,11 +1035,7 @@
 	int offset;
 	const char *p, *q, *options = NULL;
 	int l;
-<<<<<<< HEAD
-	const struct earlycon_id *match;
-=======
 	const struct earlycon_id **p_match;
->>>>>>> 286cd8c7
 	const void *fdt = initial_boot_params;
 
 	offset = fdt_path_offset(fdt, "/chosen");
@@ -1071,31 +1062,17 @@
 		return 0;
 	}
 
-<<<<<<< HEAD
-	for (match = __earlycon_table; match < __earlycon_table_end; match++) {
-		u64 addr;
-
-		if (!match->compatible[0])
-			continue;
-
-		if (fdt_node_check_compatible(fdt, offset, match->compatible))
-=======
 	for (p_match = __earlycon_table; p_match < __earlycon_table_end;
 	     p_match++) {
 		const struct earlycon_id *match = *p_match;
 
 		if (!match->compatible[0])
->>>>>>> 286cd8c7
 			continue;
 
 		if (fdt_node_check_compatible(fdt, offset, match->compatible))
 			continue;
 
-<<<<<<< HEAD
-		of_setup_earlycon(addr, match->setup);
-=======
 		of_setup_earlycon(match, offset, options);
->>>>>>> 286cd8c7
 		return 0;
 	}
 	return -ENODEV;
@@ -1217,10 +1194,7 @@
 	int l = 0;
 	const char *p = NULL;
 	char *cmdline = data;
-<<<<<<< HEAD
-=======
 	const void *rng_seed;
->>>>>>> 286cd8c7
 
 	pr_debug("search \"chosen\", depth: %d, uname: %s\n", depth, uname);
 
