--- conflicted
+++ resolved
@@ -148,12 +148,8 @@
 	}
 
 	dev->dev.of_node = of_node_get(np);
-<<<<<<< HEAD
-	dev->dev.parent = parent;
-=======
 	dev->dev.fwnode = &np->fwnode;
 	dev->dev.parent = parent ? : &platform_bus;
->>>>>>> 286cd8c7
 
 	if (bus_id)
 		dev_set_name(&dev->dev, "%s", bus_id);
@@ -196,11 +192,7 @@
 	dev->dev.bus = &platform_bus_type;
 	dev->dev.platform_data = platform_data;
 	of_msi_configure(&dev->dev, dev->dev.of_node);
-<<<<<<< HEAD
-	of_reserved_mem_device_init(&dev->dev);
-=======
 	of_reserved_mem_device_init_by_idx(&dev->dev, dev->dev.of_node, 0);
->>>>>>> 286cd8c7
 
 	if (of_device_add(dev) != 0) {
 		platform_device_put(dev);
@@ -257,12 +249,8 @@
 
 	/* setup generic device info */
 	dev->dev.of_node = of_node_get(node);
-<<<<<<< HEAD
-	dev->dev.parent = parent;
-=======
 	dev->dev.fwnode = &node->fwnode;
 	dev->dev.parent = parent ? : &platform_bus;
->>>>>>> 286cd8c7
 	dev->dev.platform_data = platform_data;
 	if (bus_id)
 		dev_set_name(&dev->dev, "%s", bus_id);
