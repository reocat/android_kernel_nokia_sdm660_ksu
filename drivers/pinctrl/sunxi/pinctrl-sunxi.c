--- conflicted
+++ resolved
@@ -835,11 +835,7 @@
 static int sunxi_pinctrl_irq_set_type(struct irq_data *d, unsigned int type)
 {
 	struct sunxi_pinctrl *pctl = irq_data_get_irq_chip_data(d);
-<<<<<<< HEAD
-	u32 reg = sunxi_irq_cfg_reg(d->hwirq, pctl->desc->irq_bank_base);
-=======
 	u32 reg = sunxi_irq_cfg_reg(pctl->desc, d->hwirq);
->>>>>>> 286cd8c7
 	u8 index = sunxi_irq_cfg_offset(d->hwirq);
 	unsigned long flags;
 	u32 regval;
@@ -886,12 +882,7 @@
 static void sunxi_pinctrl_irq_ack(struct irq_data *d)
 {
 	struct sunxi_pinctrl *pctl = irq_data_get_irq_chip_data(d);
-<<<<<<< HEAD
-	u32 status_reg = sunxi_irq_status_reg(d->hwirq,
-					      pctl->desc->irq_bank_base);
-=======
 	u32 status_reg = sunxi_irq_status_reg(pctl->desc, d->hwirq);
->>>>>>> 286cd8c7
 	u8 status_idx = sunxi_irq_status_offset(d->hwirq);
 
 	/* Clear the IRQ */
@@ -901,11 +892,7 @@
 static void sunxi_pinctrl_irq_mask(struct irq_data *d)
 {
 	struct sunxi_pinctrl *pctl = irq_data_get_irq_chip_data(d);
-<<<<<<< HEAD
-	u32 reg = sunxi_irq_ctrl_reg(d->hwirq, pctl->desc->irq_bank_base);
-=======
 	u32 reg = sunxi_irq_ctrl_reg(pctl->desc, d->hwirq);
->>>>>>> 286cd8c7
 	u8 idx = sunxi_irq_ctrl_offset(d->hwirq);
 	unsigned long flags;
 	u32 val;
@@ -922,11 +909,7 @@
 static void sunxi_pinctrl_irq_unmask(struct irq_data *d)
 {
 	struct sunxi_pinctrl *pctl = irq_data_get_irq_chip_data(d);
-<<<<<<< HEAD
-	u32 reg = sunxi_irq_ctrl_reg(d->hwirq, pctl->desc->irq_bank_base);
-=======
 	u32 reg = sunxi_irq_ctrl_reg(pctl->desc, d->hwirq);
->>>>>>> 286cd8c7
 	u8 idx = sunxi_irq_ctrl_offset(d->hwirq);
 	unsigned long flags;
 	u32 val;
@@ -1018,13 +1001,9 @@
 	if (bank == pctl->desc->irq_banks)
 		return;
 
-<<<<<<< HEAD
-	reg = sunxi_irq_status_reg_from_bank(bank, pctl->desc->irq_bank_base);
-=======
 	chained_irq_enter(chip, desc);
 
 	reg = sunxi_irq_status_reg_from_bank(pctl->desc, bank);
->>>>>>> 286cd8c7
 	val = readl(pctl->membase + reg);
 
 	if (val) {
@@ -1440,19 +1419,11 @@
 
 	for (i = 0; i < pctl->desc->irq_banks; i++) {
 		/* Mask and clear all IRQs before registering a handler */
-<<<<<<< HEAD
-		writel(0, pctl->membase + sunxi_irq_ctrl_reg_from_bank(i,
-						pctl->desc->irq_bank_base));
-		writel(0xffffffff,
-		       pctl->membase + sunxi_irq_status_reg_from_bank(i,
-						pctl->desc->irq_bank_base));
-=======
 		writel(0, pctl->membase +
 			  sunxi_irq_ctrl_reg_from_bank(pctl->desc, i));
 		writel(0xffffffff,
 		       pctl->membase +
 		       sunxi_irq_status_reg_from_bank(pctl->desc, i));
->>>>>>> 286cd8c7
 
 		irq_set_chained_handler_and_data(pctl->irq[i],
 						 sunxi_pinctrl_irq_handler,
