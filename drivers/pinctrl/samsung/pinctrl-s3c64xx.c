--- conflicted
+++ resolved
@@ -705,10 +705,6 @@
 
 	data = devm_kzalloc(dev, sizeof(*data), GFP_KERNEL);
 	if (!data) {
-<<<<<<< HEAD
-		dev_err(dev, "could not allocate memory for wkup eint data\n");
-=======
->>>>>>> 286cd8c7
 		of_node_put(eint0_np);
 		return -ENOMEM;
 	}
