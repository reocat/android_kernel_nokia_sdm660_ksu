/*
 * mt65xx pinctrl driver based on Allwinner A1X pinctrl driver.
 * Copyright (c) 2014 MediaTek Inc.
 * Author: Hongzhou.Yang <hongzhou.yang@mediatek.com>
 *
 * This program is free software; you can redistribute it and/or modify
 * it under the terms of the GNU General Public License version 2 as
 * published by the Free Software Foundation.
 *
 * This program is distributed in the hope that it will be useful,
 * but WITHOUT ANY WARRANTY; without even the implied warranty of
 * MERCHANTABILITY or FITNESS FOR A PARTICULAR PURPOSE.  See the
 * GNU General Public License for more details.
 */

#include <linux/io.h>
#include <linux/gpio/driver.h>
#include <linux/of.h>
#include <linux/of_address.h>
#include <linux/of_device.h>
#include <linux/of_irq.h>
#include <linux/pinctrl/consumer.h>
#include <linux/pinctrl/machine.h>
#include <linux/pinctrl/pinconf.h>
#include <linux/pinctrl/pinconf-generic.h>
#include <linux/pinctrl/pinctrl.h>
#include <linux/pinctrl/pinmux.h>
#include <linux/platform_device.h>
#include <linux/slab.h>
#include <linux/bitops.h>
#include <linux/regmap.h>
#include <linux/mfd/syscon.h>
#include <linux/delay.h>
#include <linux/interrupt.h>
#include <linux/pm.h>
#include <dt-bindings/pinctrl/mt65xx.h>

#include "../core.h"
#include "../pinconf.h"
#include "../pinctrl-utils.h"
#include "mtk-eint.h"
#include "pinctrl-mtk-common.h"

#define MAX_GPIO_MODE_PER_REG 5
#define GPIO_MODE_BITS        3
#define GPIO_MODE_PREFIX "GPIO"

static const char * const mtk_gpio_functions[] = {
	"func0", "func1", "func2", "func3",
	"func4", "func5", "func6", "func7",
	"func8", "func9", "func10", "func11",
	"func12", "func13", "func14", "func15",
};

/*
 * There are two base address for pull related configuration
 * in mt8135, and different GPIO pins use different base address.
 * When pin number greater than type1_start and less than type1_end,
 * should use the second base address.
 */
static struct regmap *mtk_get_regmap(struct mtk_pinctrl *pctl,
		unsigned long pin)
{
	if (pin >= pctl->devdata->type1_start && pin < pctl->devdata->type1_end)
		return pctl->regmap2;
	return pctl->regmap1;
}

static unsigned int mtk_get_port(struct mtk_pinctrl *pctl, unsigned long pin)
{
	/* Different SoC has different mask and port shift. */
	return ((pin >> 4) & pctl->devdata->port_mask)
			<< pctl->devdata->port_shf;
}

static int mtk_pmx_gpio_set_direction(struct pinctrl_dev *pctldev,
			struct pinctrl_gpio_range *range, unsigned offset,
			bool input)
{
	unsigned int reg_addr;
	unsigned int bit;
	struct mtk_pinctrl *pctl = pinctrl_dev_get_drvdata(pctldev);

	reg_addr = mtk_get_port(pctl, offset) + pctl->devdata->dir_offset;
	bit = BIT(offset & 0xf);

	if (pctl->devdata->spec_dir_set)
		pctl->devdata->spec_dir_set(&reg_addr, offset);

	if (input)
		/* Different SoC has different alignment offset. */
		reg_addr = CLR_ADDR(reg_addr, pctl);
	else
		reg_addr = SET_ADDR(reg_addr, pctl);

	regmap_write(mtk_get_regmap(pctl, offset), reg_addr, bit);
	return 0;
}

static void mtk_gpio_set(struct gpio_chip *chip, unsigned offset, int value)
{
	unsigned int reg_addr;
	unsigned int bit;
	struct mtk_pinctrl *pctl = gpiochip_get_data(chip);

	reg_addr = mtk_get_port(pctl, offset) + pctl->devdata->dout_offset;
	bit = BIT(offset & 0xf);

	if (value)
		reg_addr = SET_ADDR(reg_addr, pctl);
	else
		reg_addr = CLR_ADDR(reg_addr, pctl);

	regmap_write(mtk_get_regmap(pctl, offset), reg_addr, bit);
}

static int mtk_pconf_set_ies_smt(struct mtk_pinctrl *pctl, unsigned pin,
		int value, enum pin_config_param arg)
{
	unsigned int reg_addr, offset;
	unsigned int bit;

	/**
	 * Due to some soc are not support ies/smt config, add this special
	 * control to handle it.
	 */
	if (!pctl->devdata->spec_ies_smt_set &&
		pctl->devdata->ies_offset == MTK_PINCTRL_NOT_SUPPORT &&
			arg == PIN_CONFIG_INPUT_ENABLE)
		return -EINVAL;

	if (!pctl->devdata->spec_ies_smt_set &&
		pctl->devdata->smt_offset == MTK_PINCTRL_NOT_SUPPORT &&
			arg == PIN_CONFIG_INPUT_SCHMITT_ENABLE)
		return -EINVAL;

	/*
	 * Due to some pins are irregular, their input enable and smt
	 * control register are discontinuous, so we need this special handle.
	 */
	if (pctl->devdata->spec_ies_smt_set) {
		return pctl->devdata->spec_ies_smt_set(mtk_get_regmap(pctl, pin),
			pin, pctl->devdata->port_align, value, arg);
	}

	bit = BIT(pin & 0xf);

	if (arg == PIN_CONFIG_INPUT_ENABLE)
		offset = pctl->devdata->ies_offset;
	else
		offset = pctl->devdata->smt_offset;

	if (value)
		reg_addr = SET_ADDR(mtk_get_port(pctl, pin) + offset, pctl);
	else
		reg_addr = CLR_ADDR(mtk_get_port(pctl, pin) + offset, pctl);

	regmap_write(mtk_get_regmap(pctl, pin), reg_addr, bit);
	return 0;
}

int mtk_pconf_spec_set_ies_smt_range(struct regmap *regmap,
		const struct mtk_pin_ies_smt_set *ies_smt_infos, unsigned int info_num,
		unsigned int pin, unsigned char align, int value)
{
	unsigned int i, reg_addr, bit;

	for (i = 0; i < info_num; i++) {
		if (pin >= ies_smt_infos[i].start &&
				pin <= ies_smt_infos[i].end) {
			break;
		}
	}

	if (i == info_num)
		return -EINVAL;

	if (value)
		reg_addr = ies_smt_infos[i].offset + align;
	else
		reg_addr = ies_smt_infos[i].offset + (align << 1);

	bit = BIT(ies_smt_infos[i].bit);
	regmap_write(regmap, reg_addr, bit);
	return 0;
}

static const struct mtk_pin_drv_grp *mtk_find_pin_drv_grp_by_pin(
		struct mtk_pinctrl *pctl,  unsigned long pin) {
	int i;

	for (i = 0; i < pctl->devdata->n_pin_drv_grps; i++) {
		const struct mtk_pin_drv_grp *pin_drv =
				pctl->devdata->pin_drv_grp + i;
		if (pin == pin_drv->pin)
			return pin_drv;
	}

	return NULL;
}

static int mtk_pconf_set_driving(struct mtk_pinctrl *pctl,
		unsigned int pin, unsigned char driving)
{
	const struct mtk_pin_drv_grp *pin_drv;
	unsigned int val;
	unsigned int bits, mask, shift;
	const struct mtk_drv_group_desc *drv_grp;

	if (pin >= pctl->devdata->npins)
		return -EINVAL;

	pin_drv = mtk_find_pin_drv_grp_by_pin(pctl, pin);
	if (!pin_drv || pin_drv->grp > pctl->devdata->n_grp_cls)
		return -EINVAL;

	drv_grp = pctl->devdata->grp_desc + pin_drv->grp;
	if (driving >= drv_grp->min_drv && driving <= drv_grp->max_drv
		&& !(driving % drv_grp->step)) {
		val = driving / drv_grp->step - 1;
		bits = drv_grp->high_bit - drv_grp->low_bit + 1;
		mask = BIT(bits) - 1;
		shift = pin_drv->bit + drv_grp->low_bit;
		mask <<= shift;
		val <<= shift;
		return regmap_update_bits(mtk_get_regmap(pctl, pin),
				pin_drv->offset, mask, val);
	}

	return -EINVAL;
}

int mtk_pctrl_spec_pull_set_samereg(struct regmap *regmap,
		const struct mtk_pin_spec_pupd_set_samereg *pupd_infos,
		unsigned int info_num, unsigned int pin,
		unsigned char align, bool isup, unsigned int r1r0)
{
	unsigned int i;
	unsigned int reg_pupd, reg_set, reg_rst;
	unsigned int bit_pupd, bit_r0, bit_r1;
	const struct mtk_pin_spec_pupd_set_samereg *spec_pupd_pin;
	bool find = false;

	for (i = 0; i < info_num; i++) {
		if (pin == pupd_infos[i].pin) {
			find = true;
			break;
		}
	}

	if (!find)
		return -EINVAL;

	spec_pupd_pin = pupd_infos + i;
	reg_set = spec_pupd_pin->offset + align;
	reg_rst = spec_pupd_pin->offset + (align << 1);

	if (isup)
		reg_pupd = reg_rst;
	else
		reg_pupd = reg_set;

	bit_pupd = BIT(spec_pupd_pin->pupd_bit);
	regmap_write(regmap, reg_pupd, bit_pupd);

	bit_r0 = BIT(spec_pupd_pin->r0_bit);
	bit_r1 = BIT(spec_pupd_pin->r1_bit);

	switch (r1r0) {
	case MTK_PUPD_SET_R1R0_00:
		regmap_write(regmap, reg_rst, bit_r0);
		regmap_write(regmap, reg_rst, bit_r1);
		break;
	case MTK_PUPD_SET_R1R0_01:
		regmap_write(regmap, reg_set, bit_r0);
		regmap_write(regmap, reg_rst, bit_r1);
		break;
	case MTK_PUPD_SET_R1R0_10:
		regmap_write(regmap, reg_rst, bit_r0);
		regmap_write(regmap, reg_set, bit_r1);
		break;
	case MTK_PUPD_SET_R1R0_11:
		regmap_write(regmap, reg_set, bit_r0);
		regmap_write(regmap, reg_set, bit_r1);
		break;
	default:
		return -EINVAL;
	}

	return 0;
}

static int mtk_pconf_set_pull_select(struct mtk_pinctrl *pctl,
		unsigned int pin, bool enable, bool isup, unsigned int arg)
{
	unsigned int bit;
	unsigned int reg_pullen, reg_pullsel, r1r0;
	int ret;

	/* Some pins' pull setting are very different,
	 * they have separate pull up/down bit, R0 and R1
	 * resistor bit, so we need this special handle.
	 */
	if (pctl->devdata->spec_pull_set) {
		/* For special pins, bias-disable is set by R1R0,
		 * the parameter should be "MTK_PUPD_SET_R1R0_00".
		 */
		r1r0 = enable ? arg : MTK_PUPD_SET_R1R0_00;
		ret = pctl->devdata->spec_pull_set(mtk_get_regmap(pctl, pin),
			pin, pctl->devdata->port_align, isup, r1r0);
		if (!ret)
			return 0;
	}

	/* For generic pull config, default arg value should be 0 or 1. */
	if (arg != 0 && arg != 1) {
		dev_err(pctl->dev, "invalid pull-up argument %d on pin %d .\n",
			arg, pin);
		return -EINVAL;
	}

	bit = BIT(pin & 0xf);
	if (enable)
		reg_pullen = SET_ADDR(mtk_get_port(pctl, pin) +
			pctl->devdata->pullen_offset, pctl);
	else
		reg_pullen = CLR_ADDR(mtk_get_port(pctl, pin) +
			pctl->devdata->pullen_offset, pctl);

	if (isup)
		reg_pullsel = SET_ADDR(mtk_get_port(pctl, pin) +
			pctl->devdata->pullsel_offset, pctl);
	else
		reg_pullsel = CLR_ADDR(mtk_get_port(pctl, pin) +
			pctl->devdata->pullsel_offset, pctl);

	regmap_write(mtk_get_regmap(pctl, pin), reg_pullen, bit);
	regmap_write(mtk_get_regmap(pctl, pin), reg_pullsel, bit);
	return 0;
}

static int mtk_pconf_parse_conf(struct pinctrl_dev *pctldev,
		unsigned int pin, enum pin_config_param param,
		enum pin_config_param arg)
{
	int ret = 0;
	struct mtk_pinctrl *pctl = pinctrl_dev_get_drvdata(pctldev);

	switch (param) {
	case PIN_CONFIG_BIAS_DISABLE:
		ret = mtk_pconf_set_pull_select(pctl, pin, false, false, arg);
		break;
	case PIN_CONFIG_BIAS_PULL_UP:
		ret = mtk_pconf_set_pull_select(pctl, pin, true, true, arg);
		break;
	case PIN_CONFIG_BIAS_PULL_DOWN:
		ret = mtk_pconf_set_pull_select(pctl, pin, true, false, arg);
		break;
	case PIN_CONFIG_INPUT_ENABLE:
		mtk_pmx_gpio_set_direction(pctldev, NULL, pin, true);
		ret = mtk_pconf_set_ies_smt(pctl, pin, arg, param);
		break;
	case PIN_CONFIG_OUTPUT:
		mtk_gpio_set(pctl->chip, pin, arg);
		ret = mtk_pmx_gpio_set_direction(pctldev, NULL, pin, false);
		break;
	case PIN_CONFIG_INPUT_SCHMITT_ENABLE:
		mtk_pmx_gpio_set_direction(pctldev, NULL, pin, true);
		ret = mtk_pconf_set_ies_smt(pctl, pin, arg, param);
		break;
	case PIN_CONFIG_DRIVE_STRENGTH:
		ret = mtk_pconf_set_driving(pctl, pin, arg);
		break;
	default:
		ret = -EINVAL;
	}

	return ret;
}

static int mtk_pconf_group_get(struct pinctrl_dev *pctldev,
				 unsigned group,
				 unsigned long *config)
{
	struct mtk_pinctrl *pctl = pinctrl_dev_get_drvdata(pctldev);

	*config = pctl->groups[group].config;

	return 0;
}

static int mtk_pconf_group_set(struct pinctrl_dev *pctldev, unsigned group,
				 unsigned long *configs, unsigned num_configs)
{
	struct mtk_pinctrl *pctl = pinctrl_dev_get_drvdata(pctldev);
	struct mtk_pinctrl_group *g = &pctl->groups[group];
	int i, ret;

	for (i = 0; i < num_configs; i++) {
		ret = mtk_pconf_parse_conf(pctldev, g->pin,
			pinconf_to_config_param(configs[i]),
			pinconf_to_config_argument(configs[i]));
		if (ret < 0)
			return ret;

		g->config = configs[i];
	}

	return 0;
}

static const struct pinconf_ops mtk_pconf_ops = {
	.pin_config_group_get	= mtk_pconf_group_get,
	.pin_config_group_set	= mtk_pconf_group_set,
};

static struct mtk_pinctrl_group *
mtk_pctrl_find_group_by_pin(struct mtk_pinctrl *pctl, u32 pin)
{
	int i;

	for (i = 0; i < pctl->ngroups; i++) {
		struct mtk_pinctrl_group *grp = pctl->groups + i;

		if (grp->pin == pin)
			return grp;
	}

	return NULL;
}

static const struct mtk_desc_function *mtk_pctrl_find_function_by_pin(
		struct mtk_pinctrl *pctl, u32 pin_num, u32 fnum)
{
	const struct mtk_desc_pin *pin = pctl->devdata->pins + pin_num;
	const struct mtk_desc_function *func = pin->functions;

	while (func && func->name) {
		if (func->muxval == fnum)
			return func;
		func++;
	}

	return NULL;
}

static bool mtk_pctrl_is_function_valid(struct mtk_pinctrl *pctl,
		u32 pin_num, u32 fnum)
{
	int i;

	for (i = 0; i < pctl->devdata->npins; i++) {
		const struct mtk_desc_pin *pin = pctl->devdata->pins + i;

		if (pin->pin.number == pin_num) {
			const struct mtk_desc_function *func =
					pin->functions;

			while (func && func->name) {
				if (func->muxval == fnum)
					return true;
				func++;
			}

			break;
		}
	}

	return false;
}

static int mtk_pctrl_dt_node_to_map_func(struct mtk_pinctrl *pctl,
		u32 pin, u32 fnum, struct mtk_pinctrl_group *grp,
		struct pinctrl_map **map, unsigned *reserved_maps,
		unsigned *num_maps)
{
	bool ret;

	if (*num_maps == *reserved_maps)
		return -ENOSPC;

	(*map)[*num_maps].type = PIN_MAP_TYPE_MUX_GROUP;
	(*map)[*num_maps].data.mux.group = grp->name;

	ret = mtk_pctrl_is_function_valid(pctl, pin, fnum);
	if (!ret) {
		dev_err(pctl->dev, "invalid function %d on pin %d .\n",
				fnum, pin);
		return -EINVAL;
	}

	(*map)[*num_maps].data.mux.function = mtk_gpio_functions[fnum];
	(*num_maps)++;

	return 0;
}

static int mtk_pctrl_dt_subnode_to_map(struct pinctrl_dev *pctldev,
				      struct device_node *node,
				      struct pinctrl_map **map,
				      unsigned *reserved_maps,
				      unsigned *num_maps)
{
	struct property *pins;
	u32 pinfunc, pin, func;
	int num_pins, num_funcs, maps_per_pin;
	unsigned long *configs;
	unsigned int num_configs;
	bool has_config = false;
	int i, err;
	unsigned reserve = 0;
	struct mtk_pinctrl_group *grp;
	struct mtk_pinctrl *pctl = pinctrl_dev_get_drvdata(pctldev);

	pins = of_find_property(node, "pinmux", NULL);
	if (!pins) {
		dev_err(pctl->dev, "missing pins property in node %s .\n",
				node->name);
		return -EINVAL;
	}

	err = pinconf_generic_parse_dt_config(node, pctldev, &configs,
		&num_configs);
	if (err)
		return err;

	if (num_configs)
		has_config = true;

	num_pins = pins->length / sizeof(u32);
	num_funcs = num_pins;
	maps_per_pin = 0;
	if (num_funcs)
		maps_per_pin++;
	if (has_config && num_pins >= 1)
		maps_per_pin++;

	if (!num_pins || !maps_per_pin) {
		err = -EINVAL;
		goto exit;
	}

	reserve = num_pins * maps_per_pin;

	err = pinctrl_utils_reserve_map(pctldev, map,
			reserved_maps, num_maps, reserve);
	if (err < 0)
		goto exit;

	for (i = 0; i < num_pins; i++) {
		err = of_property_read_u32_index(node, "pinmux",
				i, &pinfunc);
		if (err)
			goto exit;

		pin = MTK_GET_PIN_NO(pinfunc);
		func = MTK_GET_PIN_FUNC(pinfunc);

		if (pin >= pctl->devdata->npins ||
				func >= ARRAY_SIZE(mtk_gpio_functions)) {
			dev_err(pctl->dev, "invalid pins value.\n");
			err = -EINVAL;
			goto exit;
		}

		grp = mtk_pctrl_find_group_by_pin(pctl, pin);
		if (!grp) {
			dev_err(pctl->dev, "unable to match pin %d to group\n",
					pin);
			err = -EINVAL;
			goto exit;
		}

		err = mtk_pctrl_dt_node_to_map_func(pctl, pin, func, grp, map,
				reserved_maps, num_maps);
		if (err < 0)
			goto exit;

		if (has_config) {
			err = pinctrl_utils_add_map_configs(pctldev, map,
					reserved_maps, num_maps, grp->name,
					configs, num_configs,
					PIN_MAP_TYPE_CONFIGS_GROUP);
			if (err < 0)
				goto exit;
		}
	}

	err = 0;

exit:
	kfree(configs);
	return err;
}

static int mtk_pctrl_dt_node_to_map(struct pinctrl_dev *pctldev,
				 struct device_node *np_config,
				 struct pinctrl_map **map, unsigned *num_maps)
{
	struct device_node *np;
	unsigned reserved_maps;
	int ret;

	*map = NULL;
	*num_maps = 0;
	reserved_maps = 0;

	for_each_child_of_node(np_config, np) {
		ret = mtk_pctrl_dt_subnode_to_map(pctldev, np, map,
				&reserved_maps, num_maps);
		if (ret < 0) {
			pinctrl_utils_free_map(pctldev, *map, *num_maps);
			of_node_put(np);
			return ret;
		}
	}

	return 0;
}

static int mtk_pctrl_get_groups_count(struct pinctrl_dev *pctldev)
{
	struct mtk_pinctrl *pctl = pinctrl_dev_get_drvdata(pctldev);

	return pctl->ngroups;
}

static const char *mtk_pctrl_get_group_name(struct pinctrl_dev *pctldev,
					      unsigned group)
{
	struct mtk_pinctrl *pctl = pinctrl_dev_get_drvdata(pctldev);

	return pctl->groups[group].name;
}

static int mtk_pctrl_get_group_pins(struct pinctrl_dev *pctldev,
				      unsigned group,
				      const unsigned **pins,
				      unsigned *num_pins)
{
	struct mtk_pinctrl *pctl = pinctrl_dev_get_drvdata(pctldev);

	*pins = (unsigned *)&pctl->groups[group].pin;
	*num_pins = 1;

	return 0;
}

static const struct pinctrl_ops mtk_pctrl_ops = {
	.dt_node_to_map		= mtk_pctrl_dt_node_to_map,
	.dt_free_map		= pinctrl_utils_free_map,
	.get_groups_count	= mtk_pctrl_get_groups_count,
	.get_group_name		= mtk_pctrl_get_group_name,
	.get_group_pins		= mtk_pctrl_get_group_pins,
};

static int mtk_pmx_get_funcs_cnt(struct pinctrl_dev *pctldev)
{
	return ARRAY_SIZE(mtk_gpio_functions);
}

static const char *mtk_pmx_get_func_name(struct pinctrl_dev *pctldev,
					   unsigned selector)
{
	return mtk_gpio_functions[selector];
}

static int mtk_pmx_get_func_groups(struct pinctrl_dev *pctldev,
				     unsigned function,
				     const char * const **groups,
				     unsigned * const num_groups)
{
	struct mtk_pinctrl *pctl = pinctrl_dev_get_drvdata(pctldev);

	*groups = pctl->grp_names;
	*num_groups = pctl->ngroups;

	return 0;
}

static int mtk_pmx_set_mode(struct pinctrl_dev *pctldev,
		unsigned long pin, unsigned long mode)
{
	unsigned int reg_addr;
	unsigned char bit;
	unsigned int val;
	unsigned int mask = (1L << GPIO_MODE_BITS) - 1;
	struct mtk_pinctrl *pctl = pinctrl_dev_get_drvdata(pctldev);

	if (pctl->devdata->spec_pinmux_set)
		pctl->devdata->spec_pinmux_set(mtk_get_regmap(pctl, pin),
					pin, mode);

	reg_addr = ((pin / MAX_GPIO_MODE_PER_REG) << pctl->devdata->port_shf)
			+ pctl->devdata->pinmux_offset;

	mode &= mask;
	bit = pin % MAX_GPIO_MODE_PER_REG;
	mask <<= (GPIO_MODE_BITS * bit);
	val = (mode << (GPIO_MODE_BITS * bit));
	return regmap_update_bits(mtk_get_regmap(pctl, pin),
			reg_addr, mask, val);
}

static const struct mtk_desc_pin *
mtk_find_pin_by_eint_num(struct mtk_pinctrl *pctl, unsigned int eint_num)
{
	int i;
	const struct mtk_desc_pin *pin;

	for (i = 0; i < pctl->devdata->npins; i++) {
		pin = pctl->devdata->pins + i;
		if (pin->eint.eintnum == eint_num)
			return pin;
	}

	return NULL;
}

static int mtk_pmx_set_mux(struct pinctrl_dev *pctldev,
			    unsigned function,
			    unsigned group)
{
	bool ret;
	const struct mtk_desc_function *desc;
	struct mtk_pinctrl *pctl = pinctrl_dev_get_drvdata(pctldev);
	struct mtk_pinctrl_group *g = pctl->groups + group;

	ret = mtk_pctrl_is_function_valid(pctl, g->pin, function);
	if (!ret) {
		dev_err(pctl->dev, "invalid function %d on group %d .\n",
				function, group);
		return -EINVAL;
	}

	desc = mtk_pctrl_find_function_by_pin(pctl, g->pin, function);
	if (!desc)
		return -EINVAL;
	mtk_pmx_set_mode(pctldev, g->pin, desc->muxval);
	return 0;
}

static int mtk_pmx_find_gpio_mode(struct mtk_pinctrl *pctl,
				unsigned offset)
{
	const struct mtk_desc_pin *pin = pctl->devdata->pins + offset;
	const struct mtk_desc_function *func = pin->functions;

	while (func && func->name) {
		if (!strncmp(func->name, GPIO_MODE_PREFIX,
			sizeof(GPIO_MODE_PREFIX)-1))
			return func->muxval;
		func++;
	}
	return -EINVAL;
}

static int mtk_pmx_gpio_request_enable(struct pinctrl_dev *pctldev,
				    struct pinctrl_gpio_range *range,
				    unsigned offset)
{
	int muxval;
	struct mtk_pinctrl *pctl = pinctrl_dev_get_drvdata(pctldev);

	muxval = mtk_pmx_find_gpio_mode(pctl, offset);

	if (muxval < 0) {
		dev_err(pctl->dev, "invalid gpio pin %d.\n", offset);
		return -EINVAL;
	}

	mtk_pmx_set_mode(pctldev, offset, muxval);
	mtk_pconf_set_ies_smt(pctl, offset, 1, PIN_CONFIG_INPUT_ENABLE);

	return 0;
}

static const struct pinmux_ops mtk_pmx_ops = {
	.get_functions_count	= mtk_pmx_get_funcs_cnt,
	.get_function_name	= mtk_pmx_get_func_name,
	.get_function_groups	= mtk_pmx_get_func_groups,
	.set_mux		= mtk_pmx_set_mux,
	.gpio_set_direction	= mtk_pmx_gpio_set_direction,
	.gpio_request_enable	= mtk_pmx_gpio_request_enable,
};

static int mtk_gpio_direction_input(struct gpio_chip *chip,
					unsigned offset)
{
	return pinctrl_gpio_direction_input(chip->base + offset);
}

static int mtk_gpio_direction_output(struct gpio_chip *chip,
					unsigned offset, int value)
{
	mtk_gpio_set(chip, offset, value);
	return pinctrl_gpio_direction_output(chip->base + offset);
}

static int mtk_gpio_get_direction(struct gpio_chip *chip, unsigned offset)
{
	unsigned int reg_addr;
	unsigned int bit;
	unsigned int read_val = 0;

	struct mtk_pinctrl *pctl = gpiochip_get_data(chip);

	reg_addr =  mtk_get_port(pctl, offset) + pctl->devdata->dir_offset;
	bit = BIT(offset & 0xf);

	if (pctl->devdata->spec_dir_set)
		pctl->devdata->spec_dir_set(&reg_addr, offset);

	regmap_read(pctl->regmap1, reg_addr, &read_val);
	return !(read_val & bit);
}

static int mtk_gpio_get(struct gpio_chip *chip, unsigned offset)
{
	unsigned int reg_addr;
	unsigned int bit;
	unsigned int read_val = 0;
	struct mtk_pinctrl *pctl = gpiochip_get_data(chip);

	reg_addr = mtk_get_port(pctl, offset) +
		pctl->devdata->din_offset;

	bit = BIT(offset & 0xf);
	regmap_read(pctl->regmap1, reg_addr, &read_val);
	return !!(read_val & bit);
}

static int mtk_gpio_to_irq(struct gpio_chip *chip, unsigned offset)
{
	struct mtk_pinctrl *pctl = gpiochip_get_data(chip);
	const struct mtk_desc_pin *pin;
	unsigned long eint_n;

	pin = pctl->devdata->pins + offset;
	if (pin->eint.eintnum == NO_EINT_SUPPORT)
		return -EINVAL;

	eint_n = pin->eint.eintnum;

	return mtk_eint_find_irq(pctl->eint, eint_n);
}

static int mtk_gpio_set_config(struct gpio_chip *chip, unsigned offset,
			       unsigned long config)
{
	struct mtk_pinctrl *pctl = gpiochip_get_data(chip);
	const struct mtk_desc_pin *pin;
	unsigned long eint_n;
	u32 debounce;

<<<<<<< HEAD
	pin = mtk_find_pin_by_eint_num(pctl, hwirq);
	curr_level = mtk_gpio_get(pctl->chip, pin->pin.number);
	do {
		start_level = curr_level;
		if (start_level)
			reg_offset = eint_offsets->pol_clr;
		else
			reg_offset = eint_offsets->pol_set;
		writel(mask, reg + reg_offset);

		curr_level = mtk_gpio_get(pctl->chip, pin->pin.number);
	} while (start_level != curr_level);

	return start_level;
}

static void mtk_eint_mask(struct irq_data *d)
{
	struct mtk_pinctrl *pctl = irq_data_get_irq_chip_data(d);
	const struct mtk_eint_offsets *eint_offsets =
			&pctl->devdata->eint_offsets;
	u32 mask = BIT(d->hwirq & 0x1f);
	void __iomem *reg = mtk_eint_get_offset(pctl, d->hwirq,
			eint_offsets->mask_set);

	writel(mask, reg);
}

static void mtk_eint_unmask(struct irq_data *d)
{
	struct mtk_pinctrl *pctl = irq_data_get_irq_chip_data(d);
	const struct mtk_eint_offsets *eint_offsets =
		&pctl->devdata->eint_offsets;
	u32 mask = BIT(d->hwirq & 0x1f);
	void __iomem *reg = mtk_eint_get_offset(pctl, d->hwirq,
			eint_offsets->mask_clr);

	writel(mask, reg);

	if (pctl->eint_dual_edges[d->hwirq])
		mtk_eint_flip_edge(pctl, d->hwirq);
}

static int mtk_gpio_set_debounce(struct gpio_chip *chip, unsigned offset,
	unsigned debounce)
{
	struct mtk_pinctrl *pctl = dev_get_drvdata(chip->dev);
	int eint_num, virq, eint_offset;
	unsigned int set_offset, bit, clr_bit, clr_offset, rst, i, unmask, dbnc;
	static const unsigned int debounce_time[] = {500, 1000, 16000, 32000, 64000,
						128000, 256000};
	const struct mtk_desc_pin *pin;
	struct irq_data *d;
=======
	if (pinconf_to_config_param(config) != PIN_CONFIG_INPUT_DEBOUNCE)
		return -ENOTSUPP;
>>>>>>> 286cd8c7

	pin = pctl->devdata->pins + offset;
	if (pin->eint.eintnum == NO_EINT_SUPPORT)
		return -EINVAL;

	debounce = pinconf_to_config_argument(config);
	eint_n = pin->eint.eintnum;

<<<<<<< HEAD
	dbnc = ARRAY_SIZE(debounce_time);
	for (i = 0; i < ARRAY_SIZE(debounce_time); i++) {
		if (debounce <= debounce_time[i]) {
			dbnc = i;
			break;
		}
	}

	if (!mtk_eint_get_mask(pctl, eint_num)) {
		mtk_eint_mask(d);
		unmask = 1;
	} else {
		unmask = 0;
	}

	clr_bit = 0xff << eint_offset;
	writel(clr_bit, pctl->eint_reg_base + clr_offset);

	bit = ((dbnc << EINT_DBNC_SET_DBNC_BITS) | EINT_DBNC_SET_EN) <<
		eint_offset;
	rst = EINT_DBNC_RST_BIT << eint_offset;
	writel(rst | bit, pctl->eint_reg_base + set_offset);

	/* Delay a while (more than 2T) to wait for hw debounce counter reset
	work correctly */
	udelay(1);
	if (unmask == 1)
		mtk_eint_unmask(d);

	return 0;
=======
	return mtk_eint_set_debounce(pctl->eint, eint_n, debounce);
>>>>>>> 286cd8c7
}

static const struct gpio_chip mtk_gpio_chip = {
	.owner			= THIS_MODULE,
	.request		= gpiochip_generic_request,
	.free			= gpiochip_generic_free,
	.get_direction		= mtk_gpio_get_direction,
	.direction_input	= mtk_gpio_direction_input,
	.direction_output	= mtk_gpio_direction_output,
	.get			= mtk_gpio_get,
	.set			= mtk_gpio_set,
	.to_irq			= mtk_gpio_to_irq,
	.set_config		= mtk_gpio_set_config,
	.of_gpio_n_cells	= 2,
};

static int mtk_eint_suspend(struct device *device)
{
	struct mtk_pinctrl *pctl = dev_get_drvdata(device);

	return mtk_eint_do_suspend(pctl->eint);
}

static int mtk_eint_resume(struct device *device)
{
	struct mtk_pinctrl *pctl = dev_get_drvdata(device);

	return mtk_eint_do_resume(pctl->eint);
}

const struct dev_pm_ops mtk_eint_pm_ops = {
	.suspend_noirq = mtk_eint_suspend,
	.resume_noirq = mtk_eint_resume,
};

<<<<<<< HEAD
static unsigned int mtk_eint_init(struct mtk_pinctrl *pctl)
{
	const struct mtk_eint_offsets *eint_offsets =
		&pctl->devdata->eint_offsets;
	void __iomem *reg = pctl->eint_reg_base + eint_offsets->dom_en;
	unsigned int i;

	for (i = 0; i < pctl->devdata->ap_num; i += 32) {
		writel(0xffffffff, reg);
		reg += 4;
	}
	return 0;
}

static inline void
mtk_eint_debounce_process(struct mtk_pinctrl *pctl, int index)
{
	unsigned int rst, ctrl_offset;
	unsigned int bit, dbnc;
	const struct mtk_eint_offsets *eint_offsets =
		&pctl->devdata->eint_offsets;

	ctrl_offset = (index / 4) * 4 + eint_offsets->dbnc_ctrl;
	dbnc = readl(pctl->eint_reg_base + ctrl_offset);
	bit = EINT_DBNC_SET_EN << ((index % 4) * 8);
	if ((bit & dbnc) > 0) {
		ctrl_offset = (index / 4) * 4 + eint_offsets->dbnc_set;
		rst = EINT_DBNC_RST_BIT << ((index % 4) * 8);
		writel(rst, pctl->eint_reg_base + ctrl_offset);
	}
}

static void mtk_eint_irq_handler(struct irq_desc *desc)
{
	struct irq_chip *chip = irq_desc_get_chip(desc);
	struct mtk_pinctrl *pctl = irq_desc_get_handler_data(desc);
	unsigned int status, eint_num;
	int offset, index, virq;
	const struct mtk_eint_offsets *eint_offsets =
		&pctl->devdata->eint_offsets;
	void __iomem *reg =  mtk_eint_get_offset(pctl, 0, eint_offsets->stat);
	int dual_edges, start_level, curr_level;
	const struct mtk_desc_pin *pin;

	chained_irq_enter(chip, desc);
	for (eint_num = 0;
	     eint_num < pctl->devdata->ap_num;
	     eint_num += 32, reg += 4) {
		status = readl(reg);
		while (status) {
			offset = __ffs(status);
			index = eint_num + offset;
			virq = irq_find_mapping(pctl->domain, index);
			status &= ~BIT(offset);

			dual_edges = pctl->eint_dual_edges[index];
			if (dual_edges) {
				/* Clear soft-irq in case we raised it
				   last time */
				writel(BIT(offset), reg - eint_offsets->stat +
					eint_offsets->soft_clr);

				pin = mtk_find_pin_by_eint_num(pctl, index);
				start_level = mtk_gpio_get(pctl->chip,
							   pin->pin.number);
			}

			generic_handle_irq(virq);

			if (dual_edges) {
				curr_level = mtk_eint_flip_edge(pctl, index);

				/* If level changed, we might lost one edge
				   interrupt, raised it through soft-irq */
				if (start_level != curr_level)
					writel(BIT(offset), reg -
						eint_offsets->stat +
						eint_offsets->soft_set);
			}

			if (index < pctl->devdata->db_cnt)
				mtk_eint_debounce_process(pctl , index);
		}
	}
	chained_irq_exit(chip, desc);
}

=======
>>>>>>> 286cd8c7
static int mtk_pctrl_build_state(struct platform_device *pdev)
{
	struct mtk_pinctrl *pctl = platform_get_drvdata(pdev);
	int i;

	pctl->ngroups = pctl->devdata->npins;

	/* Allocate groups */
	pctl->groups = devm_kcalloc(&pdev->dev, pctl->ngroups,
				    sizeof(*pctl->groups), GFP_KERNEL);
	if (!pctl->groups)
		return -ENOMEM;

	/* We assume that one pin is one group, use pin name as group name. */
	pctl->grp_names = devm_kcalloc(&pdev->dev, pctl->ngroups,
				       sizeof(*pctl->grp_names), GFP_KERNEL);
	if (!pctl->grp_names)
		return -ENOMEM;

	for (i = 0; i < pctl->devdata->npins; i++) {
		const struct mtk_desc_pin *pin = pctl->devdata->pins + i;
		struct mtk_pinctrl_group *group = pctl->groups + i;

		group->name = pin->pin.name;
		group->pin = pin->pin.number;

		pctl->grp_names[i] = pin->pin.name;
	}

	return 0;
}

static int
mtk_xt_get_gpio_n(void *data, unsigned long eint_n, unsigned int *gpio_n,
		  struct gpio_chip **gpio_chip)
{
	struct mtk_pinctrl *pctl = (struct mtk_pinctrl *)data;
	const struct mtk_desc_pin *pin;

	pin = mtk_find_pin_by_eint_num(pctl, eint_n);
	if (!pin)
		return -EINVAL;

	*gpio_chip = pctl->chip;
	*gpio_n = pin->pin.number;

	return 0;
}

static int mtk_xt_get_gpio_state(void *data, unsigned long eint_n)
{
	struct mtk_pinctrl *pctl = (struct mtk_pinctrl *)data;
	const struct mtk_desc_pin *pin;

	pin = mtk_find_pin_by_eint_num(pctl, eint_n);
	if (!pin)
		return -EINVAL;

	return mtk_gpio_get(pctl->chip, pin->pin.number);
}

static int mtk_xt_set_gpio_as_eint(void *data, unsigned long eint_n)
{
	struct mtk_pinctrl *pctl = (struct mtk_pinctrl *)data;
	const struct mtk_desc_pin *pin;

	pin = mtk_find_pin_by_eint_num(pctl, eint_n);
	if (!pin)
		return -EINVAL;

	/* set mux to INT mode */
	mtk_pmx_set_mode(pctl->pctl_dev, pin->pin.number, pin->eint.eintmux);
	/* set gpio direction to input */
	mtk_pmx_gpio_set_direction(pctl->pctl_dev, NULL, pin->pin.number,
				   true);
	/* set input-enable */
	mtk_pconf_set_ies_smt(pctl, pin->pin.number, 1,
			      PIN_CONFIG_INPUT_ENABLE);

	return 0;
}

static const struct mtk_eint_xt mtk_eint_xt = {
	.get_gpio_n = mtk_xt_get_gpio_n,
	.get_gpio_state = mtk_xt_get_gpio_state,
	.set_gpio_as_eint = mtk_xt_set_gpio_as_eint,
};

static int mtk_eint_init(struct mtk_pinctrl *pctl, struct platform_device *pdev)
{
	struct device_node *np = pdev->dev.of_node;
	struct resource *res;

	if (!of_property_read_bool(np, "interrupt-controller"))
		return -ENODEV;

	pctl->eint = devm_kzalloc(pctl->dev, sizeof(*pctl->eint), GFP_KERNEL);
	if (!pctl->eint)
		return -ENOMEM;

	res = platform_get_resource(pdev, IORESOURCE_MEM, 0);
	pctl->eint->base = devm_ioremap_resource(&pdev->dev, res);
	if (IS_ERR(pctl->eint->base))
		return PTR_ERR(pctl->eint->base);

	pctl->eint->irq = irq_of_parse_and_map(np, 0);
	if (!pctl->eint->irq)
		return -EINVAL;

	pctl->eint->dev = &pdev->dev;
	/*
	 * If pctl->eint->regs == NULL, it would fall back into using a generic
	 * register map in mtk_eint_do_init calls.
	 */
	pctl->eint->regs = pctl->devdata->eint_regs;
	pctl->eint->hw = &pctl->devdata->eint_hw;
	pctl->eint->pctl = pctl;
	pctl->eint->gpio_xlate = &mtk_eint_xt;

	return mtk_eint_do_init(pctl->eint);
}

int mtk_pctrl_init(struct platform_device *pdev,
		const struct mtk_pinctrl_devdata *data,
		struct regmap *regmap)
{
	struct pinctrl_pin_desc *pins;
	struct mtk_pinctrl *pctl;
	struct device_node *np = pdev->dev.of_node, *node;
	struct property *prop;
	int ret, i;

	pctl = devm_kzalloc(&pdev->dev, sizeof(*pctl), GFP_KERNEL);
	if (!pctl)
		return -ENOMEM;

	platform_set_drvdata(pdev, pctl);

	prop = of_find_property(np, "pins-are-numbered", NULL);
	if (!prop) {
		dev_err(&pdev->dev, "only support pins-are-numbered format\n");
		return -EINVAL;
	}

	node = of_parse_phandle(np, "mediatek,pctl-regmap", 0);
	if (node) {
		pctl->regmap1 = syscon_node_to_regmap(node);
		of_node_put(node);
		if (IS_ERR(pctl->regmap1))
			return PTR_ERR(pctl->regmap1);
	} else if (regmap) {
		pctl->regmap1  = regmap;
	} else {
		dev_err(&pdev->dev, "Pinctrl node has not register regmap.\n");
		return -EINVAL;
	}

	/* Only 8135 has two base addr, other SoCs have only one. */
	node = of_parse_phandle(np, "mediatek,pctl-regmap", 1);
	if (node) {
		pctl->regmap2 = syscon_node_to_regmap(node);
		of_node_put(node);
		if (IS_ERR(pctl->regmap2))
			return PTR_ERR(pctl->regmap2);
	}

	pctl->devdata = data;
	ret = mtk_pctrl_build_state(pdev);
	if (ret) {
		dev_err(&pdev->dev, "build state failed: %d\n", ret);
		return -EINVAL;
	}

	pins = devm_kcalloc(&pdev->dev, pctl->devdata->npins, sizeof(*pins),
			    GFP_KERNEL);
	if (!pins)
		return -ENOMEM;

	for (i = 0; i < pctl->devdata->npins; i++)
		pins[i] = pctl->devdata->pins[i].pin;

	pctl->pctl_desc.name = dev_name(&pdev->dev);
	pctl->pctl_desc.owner = THIS_MODULE;
	pctl->pctl_desc.pins = pins;
	pctl->pctl_desc.npins = pctl->devdata->npins;
	pctl->pctl_desc.confops = &mtk_pconf_ops;
	pctl->pctl_desc.pctlops = &mtk_pctrl_ops;
	pctl->pctl_desc.pmxops = &mtk_pmx_ops;
	pctl->dev = &pdev->dev;

	pctl->pctl_dev = devm_pinctrl_register(&pdev->dev, &pctl->pctl_desc,
					       pctl);
	if (IS_ERR(pctl->pctl_dev)) {
		dev_err(&pdev->dev, "couldn't register pinctrl driver\n");
		return PTR_ERR(pctl->pctl_dev);
	}

	pctl->chip = devm_kzalloc(&pdev->dev, sizeof(*pctl->chip), GFP_KERNEL);
	if (!pctl->chip)
		return -ENOMEM;

	*pctl->chip = mtk_gpio_chip;
	pctl->chip->ngpio = pctl->devdata->npins;
	pctl->chip->label = dev_name(&pdev->dev);
	pctl->chip->parent = &pdev->dev;
	pctl->chip->base = -1;

	ret = gpiochip_add_data(pctl->chip, pctl);
	if (ret)
		return -EINVAL;

	/* Register the GPIO to pin mappings. */
	ret = gpiochip_add_pin_range(pctl->chip, dev_name(&pdev->dev),
			0, 0, pctl->devdata->npins);
	if (ret) {
		ret = -EINVAL;
		goto chip_error;
	}

	ret = mtk_eint_init(pctl, pdev);
	if (ret)
		goto chip_error;

	return 0;

chip_error:
	gpiochip_remove(pctl->chip);
	return ret;
}<|MERGE_RESOLUTION|>--- conflicted
+++ resolved
@@ -853,64 +853,8 @@
 	unsigned long eint_n;
 	u32 debounce;
 
-<<<<<<< HEAD
-	pin = mtk_find_pin_by_eint_num(pctl, hwirq);
-	curr_level = mtk_gpio_get(pctl->chip, pin->pin.number);
-	do {
-		start_level = curr_level;
-		if (start_level)
-			reg_offset = eint_offsets->pol_clr;
-		else
-			reg_offset = eint_offsets->pol_set;
-		writel(mask, reg + reg_offset);
-
-		curr_level = mtk_gpio_get(pctl->chip, pin->pin.number);
-	} while (start_level != curr_level);
-
-	return start_level;
-}
-
-static void mtk_eint_mask(struct irq_data *d)
-{
-	struct mtk_pinctrl *pctl = irq_data_get_irq_chip_data(d);
-	const struct mtk_eint_offsets *eint_offsets =
-			&pctl->devdata->eint_offsets;
-	u32 mask = BIT(d->hwirq & 0x1f);
-	void __iomem *reg = mtk_eint_get_offset(pctl, d->hwirq,
-			eint_offsets->mask_set);
-
-	writel(mask, reg);
-}
-
-static void mtk_eint_unmask(struct irq_data *d)
-{
-	struct mtk_pinctrl *pctl = irq_data_get_irq_chip_data(d);
-	const struct mtk_eint_offsets *eint_offsets =
-		&pctl->devdata->eint_offsets;
-	u32 mask = BIT(d->hwirq & 0x1f);
-	void __iomem *reg = mtk_eint_get_offset(pctl, d->hwirq,
-			eint_offsets->mask_clr);
-
-	writel(mask, reg);
-
-	if (pctl->eint_dual_edges[d->hwirq])
-		mtk_eint_flip_edge(pctl, d->hwirq);
-}
-
-static int mtk_gpio_set_debounce(struct gpio_chip *chip, unsigned offset,
-	unsigned debounce)
-{
-	struct mtk_pinctrl *pctl = dev_get_drvdata(chip->dev);
-	int eint_num, virq, eint_offset;
-	unsigned int set_offset, bit, clr_bit, clr_offset, rst, i, unmask, dbnc;
-	static const unsigned int debounce_time[] = {500, 1000, 16000, 32000, 64000,
-						128000, 256000};
-	const struct mtk_desc_pin *pin;
-	struct irq_data *d;
-=======
 	if (pinconf_to_config_param(config) != PIN_CONFIG_INPUT_DEBOUNCE)
 		return -ENOTSUPP;
->>>>>>> 286cd8c7
 
 	pin = pctl->devdata->pins + offset;
 	if (pin->eint.eintnum == NO_EINT_SUPPORT)
@@ -919,40 +863,7 @@
 	debounce = pinconf_to_config_argument(config);
 	eint_n = pin->eint.eintnum;
 
-<<<<<<< HEAD
-	dbnc = ARRAY_SIZE(debounce_time);
-	for (i = 0; i < ARRAY_SIZE(debounce_time); i++) {
-		if (debounce <= debounce_time[i]) {
-			dbnc = i;
-			break;
-		}
-	}
-
-	if (!mtk_eint_get_mask(pctl, eint_num)) {
-		mtk_eint_mask(d);
-		unmask = 1;
-	} else {
-		unmask = 0;
-	}
-
-	clr_bit = 0xff << eint_offset;
-	writel(clr_bit, pctl->eint_reg_base + clr_offset);
-
-	bit = ((dbnc << EINT_DBNC_SET_DBNC_BITS) | EINT_DBNC_SET_EN) <<
-		eint_offset;
-	rst = EINT_DBNC_RST_BIT << eint_offset;
-	writel(rst | bit, pctl->eint_reg_base + set_offset);
-
-	/* Delay a while (more than 2T) to wait for hw debounce counter reset
-	work correctly */
-	udelay(1);
-	if (unmask == 1)
-		mtk_eint_unmask(d);
-
-	return 0;
-=======
 	return mtk_eint_set_debounce(pctl->eint, eint_n, debounce);
->>>>>>> 286cd8c7
 }
 
 static const struct gpio_chip mtk_gpio_chip = {
@@ -988,96 +899,6 @@
 	.resume_noirq = mtk_eint_resume,
 };
 
-<<<<<<< HEAD
-static unsigned int mtk_eint_init(struct mtk_pinctrl *pctl)
-{
-	const struct mtk_eint_offsets *eint_offsets =
-		&pctl->devdata->eint_offsets;
-	void __iomem *reg = pctl->eint_reg_base + eint_offsets->dom_en;
-	unsigned int i;
-
-	for (i = 0; i < pctl->devdata->ap_num; i += 32) {
-		writel(0xffffffff, reg);
-		reg += 4;
-	}
-	return 0;
-}
-
-static inline void
-mtk_eint_debounce_process(struct mtk_pinctrl *pctl, int index)
-{
-	unsigned int rst, ctrl_offset;
-	unsigned int bit, dbnc;
-	const struct mtk_eint_offsets *eint_offsets =
-		&pctl->devdata->eint_offsets;
-
-	ctrl_offset = (index / 4) * 4 + eint_offsets->dbnc_ctrl;
-	dbnc = readl(pctl->eint_reg_base + ctrl_offset);
-	bit = EINT_DBNC_SET_EN << ((index % 4) * 8);
-	if ((bit & dbnc) > 0) {
-		ctrl_offset = (index / 4) * 4 + eint_offsets->dbnc_set;
-		rst = EINT_DBNC_RST_BIT << ((index % 4) * 8);
-		writel(rst, pctl->eint_reg_base + ctrl_offset);
-	}
-}
-
-static void mtk_eint_irq_handler(struct irq_desc *desc)
-{
-	struct irq_chip *chip = irq_desc_get_chip(desc);
-	struct mtk_pinctrl *pctl = irq_desc_get_handler_data(desc);
-	unsigned int status, eint_num;
-	int offset, index, virq;
-	const struct mtk_eint_offsets *eint_offsets =
-		&pctl->devdata->eint_offsets;
-	void __iomem *reg =  mtk_eint_get_offset(pctl, 0, eint_offsets->stat);
-	int dual_edges, start_level, curr_level;
-	const struct mtk_desc_pin *pin;
-
-	chained_irq_enter(chip, desc);
-	for (eint_num = 0;
-	     eint_num < pctl->devdata->ap_num;
-	     eint_num += 32, reg += 4) {
-		status = readl(reg);
-		while (status) {
-			offset = __ffs(status);
-			index = eint_num + offset;
-			virq = irq_find_mapping(pctl->domain, index);
-			status &= ~BIT(offset);
-
-			dual_edges = pctl->eint_dual_edges[index];
-			if (dual_edges) {
-				/* Clear soft-irq in case we raised it
-				   last time */
-				writel(BIT(offset), reg - eint_offsets->stat +
-					eint_offsets->soft_clr);
-
-				pin = mtk_find_pin_by_eint_num(pctl, index);
-				start_level = mtk_gpio_get(pctl->chip,
-							   pin->pin.number);
-			}
-
-			generic_handle_irq(virq);
-
-			if (dual_edges) {
-				curr_level = mtk_eint_flip_edge(pctl, index);
-
-				/* If level changed, we might lost one edge
-				   interrupt, raised it through soft-irq */
-				if (start_level != curr_level)
-					writel(BIT(offset), reg -
-						eint_offsets->stat +
-						eint_offsets->soft_set);
-			}
-
-			if (index < pctl->devdata->db_cnt)
-				mtk_eint_debounce_process(pctl , index);
-		}
-	}
-	chained_irq_exit(chip, desc);
-}
-
-=======
->>>>>>> 286cd8c7
 static int mtk_pctrl_build_state(struct platform_device *pdev)
 {
 	struct mtk_pinctrl *pctl = platform_get_drvdata(pdev);
