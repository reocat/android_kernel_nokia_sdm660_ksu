--- conflicted
+++ resolved
@@ -1,10 +1,6 @@
 /*
  * Copyright (c) 2013, Sony Mobile Communications AB.
-<<<<<<< HEAD
- * Copyright (c) 2013-2017, The Linux Foundation. All rights reserved.
-=======
  * Copyright (c) 2013-2020, The Linux Foundation. All rights reserved.
->>>>>>> 286cd8c7
  *
  * This program is free software; you can redistribute it and/or modify
  * it under the terms of the GNU General Public License version 2 and
@@ -33,17 +29,12 @@
 #include <linux/interrupt.h>
 #include <linux/spinlock.h>
 #include <linux/syscore_ops.h>
-<<<<<<< HEAD
-#include <linux/reboot.h>
-#include <linux/irqchip/msm-mpm-irq.h>
-=======
 #include <linux/soc/qcom/irq.h>
 #include <linux/reboot.h>
 #include <linux/pm.h>
 #include <linux/log2.h>
 #include <linux/bitmap.h>
 
->>>>>>> 286cd8c7
 #include "../core.h"
 #include "../pinconf.h"
 #include "pinctrl-msm.h"
@@ -75,12 +66,8 @@
 	struct gpio_chip chip;
 	struct pinctrl_desc desc;
 	struct notifier_block restart_nb;
-<<<<<<< HEAD
-	struct irq_chip *irq_chip_extn;
-=======
 
 	struct irq_chip irq_chip;
->>>>>>> 286cd8c7
 	int irq;
 	int n_dir_conns;
 
@@ -95,14 +82,6 @@
 };
 
 static struct msm_pinctrl *msm_pinctrl_data;
-<<<<<<< HEAD
-
-static inline struct msm_pinctrl *to_msm_pinctrl(struct gpio_chip *gc)
-{
-	return container_of(gc, struct msm_pinctrl, chip);
-}
-=======
->>>>>>> 286cd8c7
 
 static int msm_get_groups_count(struct pinctrl_dev *pctldev)
 {
@@ -478,12 +457,8 @@
 	val |= BIT(g->oe_bit);
 	writel(val, pctrl->regs + g->ctl_reg);
 
-<<<<<<< HEAD
-	spin_unlock_irqrestore(&pctrl->lock, flags);
-=======
 	raw_spin_unlock_irqrestore(&pctrl->lock, flags);
 
->>>>>>> 286cd8c7
 	return 0;
 }
 
@@ -720,24 +695,13 @@
 
 	clear_bit(d->hwirq, pctrl->enabled_irqs);
 
-<<<<<<< HEAD
-	spin_unlock_irqrestore(&pctrl->lock, flags);
-	if (pctrl->irq_chip_extn->irq_mask)
-		pctrl->irq_chip_extn->irq_mask(d);
-=======
 	raw_spin_unlock_irqrestore(&pctrl->lock, flags);
->>>>>>> 286cd8c7
 }
 
 static void _msm_gpio_irq_unmask(struct irq_data *d, bool status_clear)
 {
 	struct gpio_chip *gc = irq_data_get_irq_chip_data(d);
-<<<<<<< HEAD
-	uint32_t irqtype = irqd_get_trigger_type(d);
-	struct msm_pinctrl *pctrl = to_msm_pinctrl(gc);
-=======
 	struct msm_pinctrl *pctrl = gpiochip_get_data(gc);
->>>>>>> 286cd8c7
 	const struct msm_pingroup *g;
 	unsigned long flags;
 	u32 val;
@@ -746,17 +710,6 @@
 
 	raw_spin_lock_irqsave(&pctrl->lock, flags);
 
-<<<<<<< HEAD
-	if (irqtype & (IRQF_TRIGGER_HIGH | IRQF_TRIGGER_LOW)) {
-		val = readl_relaxed(pctrl->regs + g->intr_status_reg);
-		val &= ~BIT(g->intr_status_bit);
-		writel_relaxed(val, pctrl->regs + g->intr_status_reg);
-	}
-
-	val = readl(pctrl->regs + g->intr_status_reg);
-	val &= ~BIT(g->intr_status_bit);
-	writel(val, pctrl->regs + g->intr_status_reg);
-=======
 	if (status_clear) {
 		/*
 		 * clear the interrupt status bit before unmask to avoid
@@ -767,7 +720,6 @@
 		val &= ~BIT(g->intr_status_bit);
 		writel(val, pctrl->regs + g->intr_status_reg);
 	}
->>>>>>> 286cd8c7
 
 	val = readl(pctrl->regs + g->intr_cfg_reg);
 	val |= BIT(g->intr_raw_status_bit);
@@ -776,11 +728,6 @@
 
 	set_bit(d->hwirq, pctrl->enabled_irqs);
 
-<<<<<<< HEAD
-	spin_unlock_irqrestore(&pctrl->lock, flags);
-	if (pctrl->irq_chip_extn->irq_unmask)
-		pctrl->irq_chip_extn->irq_unmask(d);
-=======
 	raw_spin_unlock_irqrestore(&pctrl->lock, flags);
 }
 
@@ -896,7 +843,6 @@
 		return;
 
 	_msm_gpio_irq_unmask(d, true);
->>>>>>> 286cd8c7
 }
 
 static void msm_gpio_irq_ack(struct irq_data *d)
@@ -1240,22 +1186,6 @@
 	chained_irq_exit(chip, desc);
 }
 
-<<<<<<< HEAD
-/*
- * Add MPM extensions for the irqchip.
- * Enable the MPM driver to enable/disable
- * suspend/resume based on gpio interrupts
- */
-
-struct irq_chip mpm_pinctrl_extn = {
-	.irq_eoi	= NULL,
-	.irq_mask	= NULL,
-	.irq_unmask	= NULL,
-	.irq_retrigger	= NULL,
-	.irq_set_type	= NULL,
-	.irq_set_wake	= NULL,
-	.irq_disable	= NULL,
-=======
 static int msm_gpio_init_valid_mask(struct gpio_chip *chip,
 				    struct msm_pinctrl *pctrl)
 {
@@ -1395,7 +1325,6 @@
 	.translate = msm_gpio_domain_translate,
 	.alloc     = msm_gpio_domain_alloc,
 	.free      = irq_domain_free_irqs_top,
->>>>>>> 286cd8c7
 };
 
 static int msm_gpio_init(struct msm_pinctrl *pctrl)
@@ -1452,37 +1381,6 @@
 		return ret;
 	}
 
-<<<<<<< HEAD
-	/*
-	 * For DeviceTree-supported systems, the gpio core checks the
-	 * pinctrl's device node for the "gpio-ranges" property.
-	 * If it is present, it takes care of adding the pin ranges
-	 * for the driver. In this case the driver can skip ahead.
-	 *
-	 * In order to remain compatible with older, existing DeviceTree
-	 * files which don't set the "gpio-ranges" property or systems that
-	 * utilize ACPI the driver has to call gpiochip_add_pin_range().
-	 */
-	if (!of_property_read_bool(pctrl->dev->of_node, "gpio-ranges")) {
-		ret = gpiochip_add_pin_range(&pctrl->chip,
-			dev_name(pctrl->dev), 0, 0, chip->ngpio);
-		if (ret) {
-			dev_err(pctrl->dev, "Failed to add pin range\n");
-			gpiochip_remove(&pctrl->chip);
-			return ret;
-		}
-	}
-
-	ret = gpiochip_irqchip_add(chip,
-				   &msm_gpio_irq_chip,
-				   0,
-				   handle_fasteoi_irq,
-				   IRQ_TYPE_NONE);
-	if (ret) {
-		dev_err(pctrl->dev, "Failed to add irqchip to gpiochip\n");
-		gpiochip_remove(&pctrl->chip);
-		return -ENOSYS;
-=======
 	ret = msm_gpio_init_valid_mask(chip, pctrl);
 	if (ret) {
 		dev_err(pctrl->dev, "Failed to setup irq valid bits\n");
@@ -1506,7 +1404,6 @@
 			dev_err(pctrl->dev, "Failed to add pin range\n");
 			goto fail;
 		}
->>>>>>> 286cd8c7
 	}
 
 	gpiochip_set_chained_irqchip(chip, &pctrl->irq_chip, pctrl->irq,
@@ -1573,20 +1470,12 @@
 	if (!msm_show_resume_irq_mask)
 		return;
 
-<<<<<<< HEAD
-	spin_lock_irqsave(&pctrl->lock, flags);
-=======
 	raw_spin_lock_irqsave(&pctrl->lock, flags);
->>>>>>> 286cd8c7
 	for_each_set_bit(i, pctrl->enabled_irqs, pctrl->chip.ngpio) {
 		g = &pctrl->soc->groups[i];
 		val = readl_relaxed(pctrl->regs + g->intr_status_reg);
 		if (val & BIT(g->intr_status_bit)) {
-<<<<<<< HEAD
-			irq = irq_find_mapping(pctrl->chip.irqdomain, i);
-=======
 			irq = irq_find_mapping(pctrl->chip.irq.domain, i);
->>>>>>> 286cd8c7
 			desc = irq_to_desc(irq);
 			if (desc == NULL)
 				name = "stray irq";
@@ -1596,11 +1485,7 @@
 			pr_warn("%s: %d triggered %s\n", __func__, irq, name);
 		}
 	}
-<<<<<<< HEAD
-	spin_unlock_irqrestore(&pctrl->lock, flags);
-=======
 	raw_spin_unlock_irqrestore(&pctrl->lock, flags);
->>>>>>> 286cd8c7
 }
 #else
 #define msm_pinctrl_suspend NULL
@@ -1612,8 +1497,6 @@
 	.resume = msm_pinctrl_resume,
 };
 
-<<<<<<< HEAD
-=======
 int msm_qup_write(u32 mode, u32 val)
 {
 	int i;
@@ -1679,7 +1562,6 @@
 }
 EXPORT_SYMBOL(msm_gpio_mpm_wake_set);
 
->>>>>>> 286cd8c7
 int msm_pinctrl_probe(struct platform_device *pdev,
 		      const struct msm_pinctrl_soc_data *soc_data)
 {
