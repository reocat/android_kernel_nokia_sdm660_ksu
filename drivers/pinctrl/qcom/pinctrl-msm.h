--- conflicted
+++ resolved
@@ -163,14 +163,10 @@
 		      const struct msm_pinctrl_soc_data *soc_data);
 int msm_pinctrl_remove(struct platform_device *pdev);
 
-<<<<<<< HEAD
-extern int msm_show_resume_irq_mask;
-=======
 #ifdef CONFIG_QCOM_SHOW_RESUME_IRQ
 extern int msm_show_resume_irq_mask;
 #else
 #define msm_show_resume_irq_mask 0
 #endif
 
->>>>>>> 286cd8c7
 #endif