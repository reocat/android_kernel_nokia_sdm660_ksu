--- conflicted
+++ resolved
@@ -507,17 +507,8 @@
 	if (ret < 0)
 		return ret;
 
-<<<<<<< HEAD
-	val = pad->dtest_buffer;
-	ret = pmic_mpp_write(state, pad, PMIC_MPP_REG_DIG_IN_CTL, val);
-	if (ret < 0)
-		return ret;
-
-	val = pad->pullup << PMIC_MPP_REG_PULL_SHIFT;
-=======
 	if (pad->has_pullup) {
 		val = pad->pullup << PMIC_MPP_REG_PULL_SHIFT;
->>>>>>> 286cd8c7
 
 		ret = pmic_mpp_write(state, pad, PMIC_MPP_REG_DIG_PULL_CTL,
 				     val);
@@ -807,23 +798,11 @@
 	pad->power_source = val >> PMIC_MPP_REG_VIN_SHIFT;
 	pad->power_source &= PMIC_MPP_REG_VIN_MASK;
 
-<<<<<<< HEAD
-	val = pmic_mpp_read(state, pad, PMIC_MPP_REG_DIG_IN_CTL);
-	if (val < 0)
-		return val;
-
-	pad->dtest_buffer = val;
-
-	val = pmic_mpp_read(state, pad, PMIC_MPP_REG_DIG_PULL_CTL);
-	if (val < 0)
-		return val;
-=======
 	if (subtype != PMIC_MPP_SUBTYPE_ULT_4CH_NO_ANA_OUT &&
 	    subtype != PMIC_MPP_SUBTYPE_ULT_4CH_NO_SINK) {
 		val = pmic_mpp_read(state, pad, PMIC_MPP_REG_DIG_PULL_CTL);
 		if (val < 0)
 			return val;
->>>>>>> 286cd8c7
 
 		pad->pullup = val >> PMIC_MPP_REG_PULL_SHIFT;
 		pad->pullup &= PMIC_MPP_REG_PULL_MASK;
