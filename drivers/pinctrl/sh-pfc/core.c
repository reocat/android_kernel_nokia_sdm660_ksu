/*
 * Pin Control and GPIO driver for SuperH Pin Function Controller.
 *
 * Authors: Magnus Damm, Paul Mundt, Laurent Pinchart
 *
 * Copyright (C) 2008 Magnus Damm
 * Copyright (C) 2009 - 2012 Paul Mundt
 *
 * This file is subject to the terms and conditions of the GNU General Public
 * License.  See the file "COPYING" in the main directory of this archive
 * for more details.
 */

#define DRV_NAME "sh-pfc"

#include <linux/bitops.h>
#include <linux/err.h>
#include <linux/errno.h>
#include <linux/io.h>
#include <linux/ioport.h>
#include <linux/kernel.h>
#include <linux/init.h>
#include <linux/of.h>
#include <linux/of_device.h>
#include <linux/pinctrl/machine.h>
#include <linux/platform_device.h>
#include <linux/psci.h>
#include <linux/slab.h>

#include "core.h"

static int sh_pfc_map_resources(struct sh_pfc *pfc,
				struct platform_device *pdev)
{
	unsigned int num_windows, num_irqs;
	struct sh_pfc_window *windows;
	unsigned int *irqs = NULL;
	struct resource *res;
	unsigned int i;
	int irq;

	/* Count the MEM and IRQ resources. */
	for (num_windows = 0;; num_windows++) {
		res = platform_get_resource(pdev, IORESOURCE_MEM, num_windows);
		if (!res)
			break;
	}
	for (num_irqs = 0;; num_irqs++) {
		irq = platform_get_irq(pdev, num_irqs);
		if (irq == -EPROBE_DEFER)
			return irq;
		if (irq < 0)
			break;
	}

	if (num_windows == 0)
		return -EINVAL;

	/* Allocate memory windows and IRQs arrays. */
	windows = devm_kcalloc(pfc->dev, num_windows, sizeof(*windows),
			       GFP_KERNEL);
	if (windows == NULL)
		return -ENOMEM;

	pfc->num_windows = num_windows;
	pfc->windows = windows;

	if (num_irqs) {
		irqs = devm_kcalloc(pfc->dev, num_irqs, sizeof(*irqs),
				    GFP_KERNEL);
		if (irqs == NULL)
			return -ENOMEM;

		pfc->num_irqs = num_irqs;
		pfc->irqs = irqs;
	}

	/* Fill them. */
	for (i = 0; i < num_windows; i++) {
		res = platform_get_resource(pdev, IORESOURCE_MEM, i);
		windows->phys = res->start;
		windows->size = resource_size(res);
		windows->virt = devm_ioremap_resource(pfc->dev, res);
		if (IS_ERR(windows->virt))
			return -ENOMEM;
		windows++;
	}
	for (i = 0; i < num_irqs; i++)
		*irqs++ = platform_get_irq(pdev, i);

	return 0;
}

static void __iomem *sh_pfc_phys_to_virt(struct sh_pfc *pfc, u32 reg)
{
	struct sh_pfc_window *window;
	phys_addr_t address = reg;
	unsigned int i;

	/* scan through physical windows and convert address */
	for (i = 0; i < pfc->num_windows; i++) {
		window = pfc->windows + i;

		if (address < window->phys)
			continue;

		if (address >= (window->phys + window->size))
			continue;

		return window->virt + (address - window->phys);
	}

	BUG();
	return NULL;
}

int sh_pfc_get_pin_index(struct sh_pfc *pfc, unsigned int pin)
{
	unsigned int offset;
	unsigned int i;

	for (i = 0, offset = 0; i < pfc->nr_ranges; ++i) {
		const struct sh_pfc_pin_range *range = &pfc->ranges[i];

		if (pin <= range->end)
			return pin >= range->start
			     ? offset + pin - range->start : -1;

		offset += range->end - range->start + 1;
	}

	return -EINVAL;
}

static int sh_pfc_enum_in_range(u16 enum_id, const struct pinmux_range *r)
{
	if (enum_id < r->begin)
		return 0;

	if (enum_id > r->end)
		return 0;

	return 1;
}

u32 sh_pfc_read_raw_reg(void __iomem *mapped_reg, unsigned int reg_width)
{
	switch (reg_width) {
	case 8:
		return ioread8(mapped_reg);
	case 16:
		return ioread16(mapped_reg);
	case 32:
		return ioread32(mapped_reg);
	}

	BUG();
	return 0;
}

void sh_pfc_write_raw_reg(void __iomem *mapped_reg, unsigned int reg_width,
			  u32 data)
{
	switch (reg_width) {
	case 8:
		iowrite8(data, mapped_reg);
		return;
	case 16:
		iowrite16(data, mapped_reg);
		return;
	case 32:
		iowrite32(data, mapped_reg);
		return;
	}

	BUG();
}

u32 sh_pfc_read(struct sh_pfc *pfc, u32 reg)
{
	return sh_pfc_read_raw_reg(sh_pfc_phys_to_virt(pfc, reg), 32);
}

void sh_pfc_write(struct sh_pfc *pfc, u32 reg, u32 data)
{
	if (pfc->info->unlock_reg)
		sh_pfc_write_raw_reg(
			sh_pfc_phys_to_virt(pfc, pfc->info->unlock_reg), 32,
			~data);

	sh_pfc_write_raw_reg(sh_pfc_phys_to_virt(pfc, reg), 32, data);
}

static void sh_pfc_config_reg_helper(struct sh_pfc *pfc,
				     const struct pinmux_cfg_reg *crp,
				     unsigned int in_pos,
				     void __iomem **mapped_regp, u32 *maskp,
				     unsigned int *posp)
{
	unsigned int k;

	*mapped_regp = sh_pfc_phys_to_virt(pfc, crp->reg);

	if (crp->field_width) {
		*maskp = (1 << crp->field_width) - 1;
		*posp = crp->reg_width - ((in_pos + 1) * crp->field_width);
	} else {
		*maskp = (1 << crp->var_field_width[in_pos]) - 1;
		*posp = crp->reg_width;
		for (k = 0; k <= in_pos; k++)
			*posp -= crp->var_field_width[k];
	}
}

static void sh_pfc_write_config_reg(struct sh_pfc *pfc,
				    const struct pinmux_cfg_reg *crp,
				    unsigned int field, u32 value)
{
	void __iomem *mapped_reg;
	unsigned int pos;
	u32 mask, data;

	sh_pfc_config_reg_helper(pfc, crp, field, &mapped_reg, &mask, &pos);

	dev_dbg(pfc->dev, "write_reg addr = %x, value = 0x%x, field = %u, "
		"r_width = %u, f_width = %u\n",
		crp->reg, value, field, crp->reg_width, crp->field_width);

	mask = ~(mask << pos);
	value = value << pos;

	data = sh_pfc_read_raw_reg(mapped_reg, crp->reg_width);
	data &= mask;
	data |= value;

	if (pfc->info->unlock_reg)
		sh_pfc_write_raw_reg(
			sh_pfc_phys_to_virt(pfc, pfc->info->unlock_reg), 32,
			~data);

	sh_pfc_write_raw_reg(mapped_reg, crp->reg_width, data);
}

static int sh_pfc_get_config_reg(struct sh_pfc *pfc, u16 enum_id,
				 const struct pinmux_cfg_reg **crp,
				 unsigned int *fieldp, u32 *valuep)
{
	unsigned int k = 0;

	while (1) {
		const struct pinmux_cfg_reg *config_reg =
			pfc->info->cfg_regs + k;
		unsigned int r_width = config_reg->reg_width;
		unsigned int f_width = config_reg->field_width;
		unsigned int curr_width;
		unsigned int bit_pos;
		unsigned int pos = 0;
		unsigned int m = 0;

		if (!r_width)
			break;

		for (bit_pos = 0; bit_pos < r_width; bit_pos += curr_width) {
			u32 ncomb;
			u32 n;

			if (f_width)
				curr_width = f_width;
			else
				curr_width = config_reg->var_field_width[m];

			ncomb = 1 << curr_width;
			for (n = 0; n < ncomb; n++) {
				if (config_reg->enum_ids[pos + n] == enum_id) {
					*crp = config_reg;
					*fieldp = m;
					*valuep = n;
					return 0;
				}
			}
			pos += ncomb;
			m++;
		}
		k++;
	}

	return -EINVAL;
}

static int sh_pfc_mark_to_enum(struct sh_pfc *pfc, u16 mark, int pos,
			      u16 *enum_idp)
{
	const u16 *data = pfc->info->pinmux_data;
	unsigned int k;

	if (pos) {
		*enum_idp = data[pos + 1];
		return pos + 1;
	}

	for (k = 0; k < pfc->info->pinmux_data_size; k++) {
		if (data[k] == mark) {
			*enum_idp = data[k + 1];
			return k + 1;
		}
	}

	dev_err(pfc->dev, "cannot locate data/mark enum_id for mark %d\n",
		mark);
	return -EINVAL;
}

int sh_pfc_config_mux(struct sh_pfc *pfc, unsigned mark, int pinmux_type)
{
	const struct pinmux_range *range;
	int pos = 0;

	switch (pinmux_type) {
	case PINMUX_TYPE_GPIO:
	case PINMUX_TYPE_FUNCTION:
		range = NULL;
		break;

	case PINMUX_TYPE_OUTPUT:
		range = &pfc->info->output;
		break;

	case PINMUX_TYPE_INPUT:
		range = &pfc->info->input;
		break;

	default:
		return -EINVAL;
	}

	/* Iterate over all the configuration fields we need to update. */
	while (1) {
		const struct pinmux_cfg_reg *cr;
		unsigned int field;
		u16 enum_id;
		u32 value;
		int in_range;
		int ret;

		pos = sh_pfc_mark_to_enum(pfc, mark, pos, &enum_id);
		if (pos < 0)
			return pos;

		if (!enum_id)
			break;

		/* Check if the configuration field selects a function. If it
		 * doesn't, skip the field if it's not applicable to the
		 * requested pinmux type.
		 */
		in_range = sh_pfc_enum_in_range(enum_id, &pfc->info->function);
		if (!in_range) {
			if (pinmux_type == PINMUX_TYPE_FUNCTION) {
				/* Functions are allowed to modify all
				 * fields.
				 */
				in_range = 1;
			} else if (pinmux_type != PINMUX_TYPE_GPIO) {
				/* Input/output types can only modify fields
				 * that correspond to their respective ranges.
				 */
				in_range = sh_pfc_enum_in_range(enum_id, range);

				/*
				 * special case pass through for fixed
				 * input-only or output-only pins without
				 * function enum register association.
				 */
				if (in_range && enum_id == range->force)
					continue;
			}
			/* GPIOs are only allowed to modify function fields. */
		}

		if (!in_range)
			continue;

		ret = sh_pfc_get_config_reg(pfc, enum_id, &cr, &field, &value);
		if (ret < 0)
			return ret;

		sh_pfc_write_config_reg(pfc, cr, field, value);
	}

	return 0;
}

const struct pinmux_bias_reg *
sh_pfc_pin_to_bias_reg(const struct sh_pfc *pfc, unsigned int pin,
		       unsigned int *bit)
{
	unsigned int i, j;

	for (i = 0; pfc->info->bias_regs[i].puen; i++) {
		for (j = 0; j < ARRAY_SIZE(pfc->info->bias_regs[i].pins); j++) {
			if (pfc->info->bias_regs[i].pins[j] == pin) {
				*bit = j;
				return &pfc->info->bias_regs[i];
			}
		}
	}

	WARN_ONCE(1, "Pin %u is not in bias info list\n", pin);

	return NULL;
}

static int sh_pfc_init_ranges(struct sh_pfc *pfc)
{
	struct sh_pfc_pin_range *range;
	unsigned int nr_ranges;
	unsigned int i;

	if (pfc->info->pins[0].pin == (u16)-1) {
		/* Pin number -1 denotes that the SoC doesn't report pin numbers
		 * in its pin arrays yet. Consider the pin numbers range as
		 * continuous and allocate a single range.
		 */
		pfc->nr_ranges = 1;
		pfc->ranges = devm_kzalloc(pfc->dev, sizeof(*pfc->ranges),
					   GFP_KERNEL);
		if (pfc->ranges == NULL)
			return -ENOMEM;

		pfc->ranges->start = 0;
		pfc->ranges->end = pfc->info->nr_pins - 1;
		pfc->nr_gpio_pins = pfc->info->nr_pins;

		return 0;
	}

	/* Count, allocate and fill the ranges. The PFC SoC data pins array must
	 * be sorted by pin numbers, and pins without a GPIO port must come
	 * last.
	 */
	for (i = 1, nr_ranges = 1; i < pfc->info->nr_pins; ++i) {
		if (pfc->info->pins[i-1].pin != pfc->info->pins[i].pin - 1)
			nr_ranges++;
	}

	pfc->nr_ranges = nr_ranges;
	pfc->ranges = devm_kcalloc(pfc->dev, nr_ranges, sizeof(*pfc->ranges),
				   GFP_KERNEL);
	if (pfc->ranges == NULL)
		return -ENOMEM;

	range = pfc->ranges;
	range->start = pfc->info->pins[0].pin;

	for (i = 1; i < pfc->info->nr_pins; ++i) {
		if (pfc->info->pins[i-1].pin == pfc->info->pins[i].pin - 1)
			continue;

		range->end = pfc->info->pins[i-1].pin;
		if (!(pfc->info->pins[i-1].configs & SH_PFC_PIN_CFG_NO_GPIO))
			pfc->nr_gpio_pins = range->end + 1;

		range++;
		range->start = pfc->info->pins[i].pin;
	}

	range->end = pfc->info->pins[i-1].pin;
	if (!(pfc->info->pins[i-1].configs & SH_PFC_PIN_CFG_NO_GPIO))
		pfc->nr_gpio_pins = range->end + 1;

	return 0;
}

#ifdef CONFIG_OF
static const struct of_device_id sh_pfc_of_table[] = {
#ifdef CONFIG_PINCTRL_PFC_EMEV2
	{
		.compatible = "renesas,pfc-emev2",
		.data = &emev2_pinmux_info,
	},
#endif
#ifdef CONFIG_PINCTRL_PFC_R8A73A4
	{
		.compatible = "renesas,pfc-r8a73a4",
		.data = &r8a73a4_pinmux_info,
	},
#endif
#ifdef CONFIG_PINCTRL_PFC_R8A7740
	{
		.compatible = "renesas,pfc-r8a7740",
		.data = &r8a7740_pinmux_info,
	},
#endif
#ifdef CONFIG_PINCTRL_PFC_R8A7743
	{
		.compatible = "renesas,pfc-r8a7743",
		.data = &r8a7743_pinmux_info,
	},
#endif
#ifdef CONFIG_PINCTRL_PFC_R8A7745
	{
		.compatible = "renesas,pfc-r8a7745",
		.data = &r8a7745_pinmux_info,
	},
#endif
#ifdef CONFIG_PINCTRL_PFC_R8A77470
	{
		.compatible = "renesas,pfc-r8a77470",
		.data = &r8a77470_pinmux_info,
	},
#endif
#ifdef CONFIG_PINCTRL_PFC_R8A7778
	{
		.compatible = "renesas,pfc-r8a7778",
		.data = &r8a7778_pinmux_info,
	},
#endif
#ifdef CONFIG_PINCTRL_PFC_R8A7779
	{
		.compatible = "renesas,pfc-r8a7779",
		.data = &r8a7779_pinmux_info,
	},
#endif
#ifdef CONFIG_PINCTRL_PFC_R8A7790
	{
		.compatible = "renesas,pfc-r8a7790",
		.data = &r8a7790_pinmux_info,
	},
#endif
#ifdef CONFIG_PINCTRL_PFC_R8A7791
	{
		.compatible = "renesas,pfc-r8a7791",
		.data = &r8a7791_pinmux_info,
	},
#endif
#ifdef CONFIG_PINCTRL_PFC_R8A7792
	{
		.compatible = "renesas,pfc-r8a7792",
		.data = &r8a7792_pinmux_info,
	},
#endif
#ifdef CONFIG_PINCTRL_PFC_R8A7793
	{
		.compatible = "renesas,pfc-r8a7793",
		.data = &r8a7793_pinmux_info,
	},
#endif
#ifdef CONFIG_PINCTRL_PFC_R8A7794
	{
		.compatible = "renesas,pfc-r8a7794",
		.data = &r8a7794_pinmux_info,
	},
#endif
#ifdef CONFIG_PINCTRL_PFC_R8A7795
	{
		.compatible = "renesas,pfc-r8a7795",
		.data = &r8a7795_pinmux_info,
	},
#endif
#ifdef CONFIG_PINCTRL_PFC_R8A7796
	{
		.compatible = "renesas,pfc-r8a7796",
		.data = &r8a7796_pinmux_info,
	},
#endif
#ifdef CONFIG_PINCTRL_PFC_R8A77965
	{
		.compatible = "renesas,pfc-r8a77965",
		.data = &r8a77965_pinmux_info,
	},
#endif
#ifdef CONFIG_PINCTRL_PFC_R8A77970
	{
		.compatible = "renesas,pfc-r8a77970",
		.data = &r8a77970_pinmux_info,
	},
#endif
#ifdef CONFIG_PINCTRL_PFC_R8A77980
	{
		.compatible = "renesas,pfc-r8a77980",
		.data = &r8a77980_pinmux_info,
	},
#endif
#ifdef CONFIG_PINCTRL_PFC_R8A77990
	{
		.compatible = "renesas,pfc-r8a77990",
		.data = &r8a77990_pinmux_info,
	},
#endif
#ifdef CONFIG_PINCTRL_PFC_R8A77995
	{
		.compatible = "renesas,pfc-r8a77995",
		.data = &r8a77995_pinmux_info,
	},
#endif
#ifdef CONFIG_PINCTRL_PFC_SH73A0
	{
		.compatible = "renesas,pfc-sh73a0",
		.data = &sh73a0_pinmux_info,
	},
#endif
	{ },
};
#endif

#if defined(CONFIG_PM_SLEEP) && defined(CONFIG_ARM_PSCI_FW)
static void sh_pfc_nop_reg(struct sh_pfc *pfc, u32 reg, unsigned int idx)
{
}

static void sh_pfc_save_reg(struct sh_pfc *pfc, u32 reg, unsigned int idx)
{
	pfc->saved_regs[idx] = sh_pfc_read(pfc, reg);
}

static void sh_pfc_restore_reg(struct sh_pfc *pfc, u32 reg, unsigned int idx)
{
	sh_pfc_write(pfc, reg, pfc->saved_regs[idx]);
}

static unsigned int sh_pfc_walk_regs(struct sh_pfc *pfc,
	void (*do_reg)(struct sh_pfc *pfc, u32 reg, unsigned int idx))
{
	unsigned int i, n = 0;

	if (pfc->info->cfg_regs)
		for (i = 0; pfc->info->cfg_regs[i].reg; i++)
			do_reg(pfc, pfc->info->cfg_regs[i].reg, n++);

	if (pfc->info->drive_regs)
		for (i = 0; pfc->info->drive_regs[i].reg; i++)
			do_reg(pfc, pfc->info->drive_regs[i].reg, n++);

	if (pfc->info->bias_regs)
		for (i = 0; pfc->info->bias_regs[i].puen; i++) {
			do_reg(pfc, pfc->info->bias_regs[i].puen, n++);
			if (pfc->info->bias_regs[i].pud)
				do_reg(pfc, pfc->info->bias_regs[i].pud, n++);
		}

	if (pfc->info->ioctrl_regs)
		for (i = 0; pfc->info->ioctrl_regs[i].reg; i++)
			do_reg(pfc, pfc->info->ioctrl_regs[i].reg, n++);

	return n;
}

static int sh_pfc_suspend_init(struct sh_pfc *pfc)
{
	unsigned int n;

	/* This is the best we can do to check for the presence of PSCI */
	if (!psci_ops.cpu_suspend)
		return 0;

	n = sh_pfc_walk_regs(pfc, sh_pfc_nop_reg);
	if (!n)
		return 0;

	pfc->saved_regs = devm_kmalloc_array(pfc->dev, n,
					     sizeof(*pfc->saved_regs),
					     GFP_KERNEL);
	if (!pfc->saved_regs)
		return -ENOMEM;

	dev_dbg(pfc->dev, "Allocated space to save %u regs\n", n);
	return 0;
}

static int sh_pfc_suspend_noirq(struct device *dev)
{
	struct sh_pfc *pfc = dev_get_drvdata(dev);

	if (pfc->saved_regs)
		sh_pfc_walk_regs(pfc, sh_pfc_save_reg);
	return 0;
}

static int sh_pfc_resume_noirq(struct device *dev)
{
	struct sh_pfc *pfc = dev_get_drvdata(dev);

	if (pfc->saved_regs)
		sh_pfc_walk_regs(pfc, sh_pfc_restore_reg);
	return 0;
}

static const struct dev_pm_ops sh_pfc_pm  = {
	SET_NOIRQ_SYSTEM_SLEEP_PM_OPS(sh_pfc_suspend_noirq, sh_pfc_resume_noirq)
};
#define DEV_PM_OPS	&sh_pfc_pm
#else
static int sh_pfc_suspend_init(struct sh_pfc *pfc) { return 0; }
#define DEV_PM_OPS	NULL
#endif /* CONFIG_PM_SLEEP && CONFIG_ARM_PSCI_FW */

static int sh_pfc_probe(struct platform_device *pdev)
{
#ifdef CONFIG_OF
	struct device_node *np = pdev->dev.of_node;
#endif
	const struct sh_pfc_soc_info *info;
	struct sh_pfc *pfc;
	int ret;

#ifdef CONFIG_OF
	if (np)
		info = of_device_get_match_data(&pdev->dev);
	else
#endif
		info = (const void *)platform_get_device_id(pdev)->driver_data;

	pfc = devm_kzalloc(&pdev->dev, sizeof(*pfc), GFP_KERNEL);
	if (pfc == NULL)
		return -ENOMEM;

	pfc->info = info;
	pfc->dev = &pdev->dev;

	ret = sh_pfc_map_resources(pfc, pdev);
	if (unlikely(ret < 0))
		return ret;

	spin_lock_init(&pfc->lock);

	if (info->ops && info->ops->init) {
		ret = info->ops->init(pfc);
		if (ret < 0)
			return ret;

		/* .init() may have overridden pfc->info */
		info = pfc->info;
	}

<<<<<<< HEAD
=======
	ret = sh_pfc_suspend_init(pfc);
	if (ret)
		return ret;

>>>>>>> 286cd8c7
	/* Enable dummy states for those platforms without pinctrl support */
	if (!of_have_populated_dt())
		pinctrl_provide_dummies();

	ret = sh_pfc_init_ranges(pfc);
	if (ret < 0)
		return ret;

	/*
	 * Initialize pinctrl bindings first
	 */
	ret = sh_pfc_register_pinctrl(pfc);
	if (unlikely(ret != 0))
		return ret;

#ifdef CONFIG_PINCTRL_SH_PFC_GPIO
	/*
	 * Then the GPIO chip
	 */
	ret = sh_pfc_register_gpiochip(pfc);
	if (unlikely(ret != 0)) {
		/*
		 * If the GPIO chip fails to come up we still leave the
		 * PFC state as it is, given that there are already
		 * extant users of it that have succeeded by this point.
		 */
		dev_notice(pfc->dev, "failed to init GPIO chip, ignoring...\n");
	}
#endif

	platform_set_drvdata(pdev, pfc);

	dev_info(pfc->dev, "%s support registered\n", info->name);

	return 0;
}

static const struct platform_device_id sh_pfc_id_table[] = {
#ifdef CONFIG_PINCTRL_PFC_SH7203
	{ "pfc-sh7203", (kernel_ulong_t)&sh7203_pinmux_info },
#endif
#ifdef CONFIG_PINCTRL_PFC_SH7264
	{ "pfc-sh7264", (kernel_ulong_t)&sh7264_pinmux_info },
#endif
#ifdef CONFIG_PINCTRL_PFC_SH7269
	{ "pfc-sh7269", (kernel_ulong_t)&sh7269_pinmux_info },
#endif
#ifdef CONFIG_PINCTRL_PFC_SH7720
	{ "pfc-sh7720", (kernel_ulong_t)&sh7720_pinmux_info },
#endif
#ifdef CONFIG_PINCTRL_PFC_SH7722
	{ "pfc-sh7722", (kernel_ulong_t)&sh7722_pinmux_info },
#endif
#ifdef CONFIG_PINCTRL_PFC_SH7723
	{ "pfc-sh7723", (kernel_ulong_t)&sh7723_pinmux_info },
#endif
#ifdef CONFIG_PINCTRL_PFC_SH7724
	{ "pfc-sh7724", (kernel_ulong_t)&sh7724_pinmux_info },
#endif
#ifdef CONFIG_PINCTRL_PFC_SH7734
	{ "pfc-sh7734", (kernel_ulong_t)&sh7734_pinmux_info },
#endif
#ifdef CONFIG_PINCTRL_PFC_SH7757
	{ "pfc-sh7757", (kernel_ulong_t)&sh7757_pinmux_info },
#endif
#ifdef CONFIG_PINCTRL_PFC_SH7785
	{ "pfc-sh7785", (kernel_ulong_t)&sh7785_pinmux_info },
#endif
#ifdef CONFIG_PINCTRL_PFC_SH7786
	{ "pfc-sh7786", (kernel_ulong_t)&sh7786_pinmux_info },
#endif
#ifdef CONFIG_PINCTRL_PFC_SHX3
	{ "pfc-shx3", (kernel_ulong_t)&shx3_pinmux_info },
#endif
	{ },
};

static struct platform_driver sh_pfc_driver = {
	.probe		= sh_pfc_probe,
	.id_table	= sh_pfc_id_table,
	.driver		= {
		.name	= DRV_NAME,
		.of_match_table = of_match_ptr(sh_pfc_of_table),
		.pm     = DEV_PM_OPS,
	},
};

static int __init sh_pfc_init(void)
{
	return platform_driver_register(&sh_pfc_driver);
}
postcore_initcall(sh_pfc_init);<|MERGE_RESOLUTION|>--- conflicted
+++ resolved
@@ -732,13 +732,10 @@
 		info = pfc->info;
 	}
 
-<<<<<<< HEAD
-=======
 	ret = sh_pfc_suspend_init(pfc);
 	if (ret)
 		return ret;
 
->>>>>>> 286cd8c7
 	/* Enable dummy states for those platforms without pinctrl support */
 	if (!of_have_populated_dt())
 		pinctrl_provide_dummies();
