--- conflicted
+++ resolved
@@ -1214,18 +1214,7 @@
 	blk_mq_update_nr_hw_queues(&nbd->tag_set, config->num_connections);
 	nbd->task_recv = current;
 
-<<<<<<< HEAD
-		if (unlikely(!nbd->sock)) {
-			dev_err_ratelimited(disk_to_dev(nbd->disk),
-					    "Attempted send on closed socket\n");
-			req->errors++;
-			nbd_end_request(nbd, req);
-			spin_lock_irq(q->queue_lock);
-			continue;
-		}
-=======
 	nbd_parse_flags(nbd);
->>>>>>> 286cd8c7
 
 	error = device_create_file(disk_to_dev(nbd->disk), &pid_attr);
 	if (error) {
