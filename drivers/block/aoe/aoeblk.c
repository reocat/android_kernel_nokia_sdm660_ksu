/* Copyright (c) 2013 Coraid, Inc.  See COPYING for GPL terms. */
/*
 * aoeblk.c
 * block device routines
 */

#include <linux/kernel.h>
#include <linux/hdreg.h>
#include <linux/blkdev.h>
#include <linux/backing-dev.h>
#include <linux/fs.h>
#include <linux/ioctl.h>
#include <linux/slab.h>
#include <linux/ratelimit.h>
#include <linux/genhd.h>
#include <linux/netdevice.h>
#include <linux/mutex.h>
#include <linux/export.h>
#include <linux/moduleparam.h>
#include <linux/debugfs.h>
#include <scsi/sg.h>
#include "aoe.h"

static DEFINE_MUTEX(aoeblk_mutex);
static struct kmem_cache *buf_pool_cache;
static struct dentry *aoe_debugfs_dir;

/* GPFS needs a larger value than the default. */
static int aoe_maxsectors;
module_param(aoe_maxsectors, int, 0644);
MODULE_PARM_DESC(aoe_maxsectors,
	"When nonzero, set the maximum number of sectors per I/O request");

static ssize_t aoedisk_show_state(struct device *dev,
				  struct device_attribute *attr, char *page)
{
	struct gendisk *disk = dev_to_disk(dev);
	struct aoedev *d = disk->private_data;

	return snprintf(page, PAGE_SIZE,
			"%s%s\n",
			(d->flags & DEVFL_UP) ? "up" : "down",
			(d->flags & DEVFL_KICKME) ? ",kickme" :
			(d->nopen && !(d->flags & DEVFL_UP)) ? ",closewait" : "");
	/* I'd rather see nopen exported so we can ditch closewait */
}
static ssize_t aoedisk_show_mac(struct device *dev,
				struct device_attribute *attr, char *page)
{
	struct gendisk *disk = dev_to_disk(dev);
	struct aoedev *d = disk->private_data;
	struct aoetgt *t = d->targets[0];

	if (t == NULL)
		return snprintf(page, PAGE_SIZE, "none\n");
	return snprintf(page, PAGE_SIZE, "%pm\n", t->addr);
}
static ssize_t aoedisk_show_netif(struct device *dev,
				  struct device_attribute *attr, char *page)
{
	struct gendisk *disk = dev_to_disk(dev);
	struct aoedev *d = disk->private_data;
	struct net_device *nds[8], **nd, **nnd, **ne;
	struct aoetgt **t, **te;
	struct aoeif *ifp, *e;
	char *p;

	memset(nds, 0, sizeof nds);
	nd = nds;
	ne = nd + ARRAY_SIZE(nds);
	t = d->targets;
	te = t + d->ntargets;
	for (; t < te && *t; t++) {
		ifp = (*t)->ifs;
		e = ifp + NAOEIFS;
		for (; ifp < e && ifp->nd; ifp++) {
			for (nnd = nds; nnd < nd; nnd++)
				if (*nnd == ifp->nd)
					break;
			if (nnd == nd && nd != ne)
				*nd++ = ifp->nd;
		}
	}

	ne = nd;
	nd = nds;
	if (*nd == NULL)
		return snprintf(page, PAGE_SIZE, "none\n");
	for (p = page; nd < ne; nd++)
		p += snprintf(p, PAGE_SIZE - (p-page), "%s%s",
			p == page ? "" : ",", (*nd)->name);
	p += snprintf(p, PAGE_SIZE - (p-page), "\n");
	return p-page;
}
/* firmware version */
static ssize_t aoedisk_show_fwver(struct device *dev,
				  struct device_attribute *attr, char *page)
{
	struct gendisk *disk = dev_to_disk(dev);
	struct aoedev *d = disk->private_data;

	return snprintf(page, PAGE_SIZE, "0x%04x\n", (unsigned int) d->fw_ver);
}
static ssize_t aoedisk_show_payload(struct device *dev,
				    struct device_attribute *attr, char *page)
{
	struct gendisk *disk = dev_to_disk(dev);
	struct aoedev *d = disk->private_data;

	return snprintf(page, PAGE_SIZE, "%lu\n", d->maxbcnt);
}

static int aoedisk_debugfs_show(struct seq_file *s, void *ignored)
{
	struct aoedev *d;
	struct aoetgt **t, **te;
	struct aoeif *ifp, *ife;
	unsigned long flags;
	char c;

	d = s->private;
	seq_printf(s, "rttavg: %d rttdev: %d\n",
		d->rttavg >> RTTSCALE,
		d->rttdev >> RTTDSCALE);
	seq_printf(s, "nskbpool: %d\n", skb_queue_len(&d->skbpool));
	seq_printf(s, "kicked: %ld\n", d->kicked);
	seq_printf(s, "maxbcnt: %ld\n", d->maxbcnt);
	seq_printf(s, "ref: %ld\n", d->ref);

	spin_lock_irqsave(&d->lock, flags);
	t = d->targets;
	te = t + d->ntargets;
	for (; t < te && *t; t++) {
		c = '\t';
		seq_printf(s, "falloc: %ld\n", (*t)->falloc);
		seq_printf(s, "ffree: %p\n",
			list_empty(&(*t)->ffree) ? NULL : (*t)->ffree.next);
		seq_printf(s, "%pm:%d:%d:%d\n", (*t)->addr, (*t)->nout,
			(*t)->maxout, (*t)->nframes);
		seq_printf(s, "\tssthresh:%d\n", (*t)->ssthresh);
		seq_printf(s, "\ttaint:%d\n", (*t)->taint);
		seq_printf(s, "\tr:%d\n", (*t)->rpkts);
		seq_printf(s, "\tw:%d\n", (*t)->wpkts);
		ifp = (*t)->ifs;
		ife = ifp + ARRAY_SIZE((*t)->ifs);
		for (; ifp->nd && ifp < ife; ifp++) {
			seq_printf(s, "%c%s", c, ifp->nd->name);
			c = ',';
		}
		seq_puts(s, "\n");
	}
	spin_unlock_irqrestore(&d->lock, flags);

	return 0;
}

static int aoe_debugfs_open(struct inode *inode, struct file *file)
{
	return single_open(file, aoedisk_debugfs_show, inode->i_private);
}

static DEVICE_ATTR(state, 0444, aoedisk_show_state, NULL);
static DEVICE_ATTR(mac, 0444, aoedisk_show_mac, NULL);
static DEVICE_ATTR(netif, 0444, aoedisk_show_netif, NULL);
static struct device_attribute dev_attr_firmware_version = {
	.attr = { .name = "firmware-version", .mode = 0444 },
	.show = aoedisk_show_fwver,
};
static DEVICE_ATTR(payload, 0444, aoedisk_show_payload, NULL);

static struct attribute *aoe_attrs[] = {
	&dev_attr_state.attr,
	&dev_attr_mac.attr,
	&dev_attr_netif.attr,
	&dev_attr_firmware_version.attr,
	&dev_attr_payload.attr,
	NULL,
};

static const struct attribute_group attr_group = {
	.attrs = aoe_attrs,
};

static const struct file_operations aoe_debugfs_fops = {
	.open = aoe_debugfs_open,
	.read = seq_read,
	.llseek = seq_lseek,
	.release = single_release,
};

static void
aoedisk_add_debugfs(struct aoedev *d)
{
	struct dentry *entry;
	char *p;

	if (aoe_debugfs_dir == NULL)
		return;
	p = strchr(d->gd->disk_name, '/');
	if (p == NULL)
		p = d->gd->disk_name;
	else
		p++;
	BUG_ON(*p == '\0');
	entry = debugfs_create_file(p, 0444, aoe_debugfs_dir, d,
				    &aoe_debugfs_fops);
	if (IS_ERR_OR_NULL(entry)) {
		pr_info("aoe: cannot create debugfs file for %s\n",
			d->gd->disk_name);
		return;
	}
	BUG_ON(d->debugfs);
	d->debugfs = entry;
}
void
aoedisk_rm_debugfs(struct aoedev *d)
{
	debugfs_remove(d->debugfs);
	d->debugfs = NULL;
}

static int
aoedisk_add_sysfs(struct aoedev *d)
{
	return sysfs_create_group(&disk_to_dev(d->gd)->kobj, &attr_group);
}
void
aoedisk_rm_sysfs(struct aoedev *d)
{
	sysfs_remove_group(&disk_to_dev(d->gd)->kobj, &attr_group);
}

static int
aoeblk_open(struct block_device *bdev, fmode_t mode)
{
	struct aoedev *d = bdev->bd_disk->private_data;
	ulong flags;

	if (!virt_addr_valid(d)) {
		pr_crit("aoe: invalid device pointer in %s\n",
			__func__);
		WARN_ON(1);
		return -ENODEV;
	}
	if (!(d->flags & DEVFL_UP) || d->flags & DEVFL_TKILL)
		return -ENODEV;

	mutex_lock(&aoeblk_mutex);
	spin_lock_irqsave(&d->lock, flags);
	if (d->flags & DEVFL_UP && !(d->flags & DEVFL_TKILL)) {
		d->nopen++;
		spin_unlock_irqrestore(&d->lock, flags);
		mutex_unlock(&aoeblk_mutex);
		return 0;
	}
	spin_unlock_irqrestore(&d->lock, flags);
	mutex_unlock(&aoeblk_mutex);
	return -ENODEV;
}

static void
aoeblk_release(struct gendisk *disk, fmode_t mode)
{
	struct aoedev *d = disk->private_data;
	ulong flags;

	spin_lock_irqsave(&d->lock, flags);

	if (--d->nopen == 0) {
		spin_unlock_irqrestore(&d->lock, flags);
		aoecmd_cfg(d->aoemajor, d->aoeminor);
		return;
	}
	spin_unlock_irqrestore(&d->lock, flags);
}

static void
aoeblk_request(struct request_queue *q)
{
	struct aoedev *d;
	struct request *rq;

	d = q->queuedata;
	if ((d->flags & DEVFL_UP) == 0) {
		pr_info_ratelimited("aoe: device %ld.%d is not up\n",
			d->aoemajor, d->aoeminor);
		while ((rq = blk_peek_request(q))) {
			blk_start_request(rq);
			aoe_end_request(d, rq, 1);
		}
		return;
	}
	aoecmd_work(d);
}

static int
aoeblk_getgeo(struct block_device *bdev, struct hd_geometry *geo)
{
	struct aoedev *d = bdev->bd_disk->private_data;

	if ((d->flags & DEVFL_UP) == 0) {
		printk(KERN_ERR "aoe: disk not up\n");
		return -ENODEV;
	}

	geo->cylinders = d->geo.cylinders;
	geo->heads = d->geo.heads;
	geo->sectors = d->geo.sectors;
	return 0;
}

static int
aoeblk_ioctl(struct block_device *bdev, fmode_t mode, uint cmd, ulong arg)
{
	struct aoedev *d;

	if (!arg)
		return -EINVAL;

	d = bdev->bd_disk->private_data;
	if ((d->flags & DEVFL_UP) == 0) {
		pr_err("aoe: disk not up\n");
		return -ENODEV;
	}

	if (cmd == HDIO_GET_IDENTITY) {
		if (!copy_to_user((void __user *) arg, &d->ident,
			sizeof(d->ident)))
			return 0;
		return -EFAULT;
	}

	/* udev calls scsi_id, which uses SG_IO, resulting in noise */
	if (cmd != SG_IO)
		pr_info("aoe: unknown ioctl 0x%x\n", cmd);

	return -ENOTTY;
}

static const struct block_device_operations aoe_bdops = {
	.open = aoeblk_open,
	.release = aoeblk_release,
	.ioctl = aoeblk_ioctl,
	.getgeo = aoeblk_getgeo,
	.owner = THIS_MODULE,
};

/* alloc_disk and add_disk can sleep */
void
aoeblk_gdalloc(void *vp)
{
	struct aoedev *d = vp;
	struct gendisk *gd;
	mempool_t *mp;
	struct request_queue *q;
	enum { KB = 1024, MB = KB * KB, READ_AHEAD = 2 * MB, };
	ulong flags;
	int late = 0;

	spin_lock_irqsave(&d->lock, flags);
	if (d->flags & DEVFL_GDALLOC
	&& !(d->flags & DEVFL_TKILL)
	&& !(d->flags & DEVFL_GD_NOW))
		d->flags |= DEVFL_GD_NOW;
	else
		late = 1;
	spin_unlock_irqrestore(&d->lock, flags);
	if (late)
		return;

	gd = alloc_disk(AOE_PARTITIONS);
	if (gd == NULL) {
		pr_err("aoe: cannot allocate disk structure for %ld.%d\n",
			d->aoemajor, d->aoeminor);
		goto err;
	}

	mp = mempool_create(MIN_BUFS, mempool_alloc_slab, mempool_free_slab,
		buf_pool_cache);
	if (mp == NULL) {
		printk(KERN_ERR "aoe: cannot allocate bufpool for %ld.%d\n",
			d->aoemajor, d->aoeminor);
		goto err_disk;
	}
	q = blk_init_queue(aoeblk_request, &d->lock);
	if (q == NULL) {
		pr_err("aoe: cannot allocate block queue for %ld.%d\n",
			d->aoemajor, d->aoeminor);
		goto err_mempool;
	}

	spin_lock_irqsave(&d->lock, flags);
	WARN_ON(!(d->flags & DEVFL_GD_NOW));
	WARN_ON(!(d->flags & DEVFL_GDALLOC));
	WARN_ON(d->flags & DEVFL_TKILL);
	WARN_ON(d->gd);
	WARN_ON(d->flags & DEVFL_UP);
	blk_queue_max_hw_sectors(q, BLK_DEF_MAX_SECTORS);
	q->backing_dev_info->name = "aoe";
<<<<<<< HEAD
	q->backing_dev_info->ra_pages = READ_AHEAD / PAGE_CACHE_SIZE;
=======
	q->backing_dev_info->ra_pages = READ_AHEAD / PAGE_SIZE;
>>>>>>> 286cd8c7
	d->bufpool = mp;
	d->blkq = gd->queue = q;
	q->queuedata = d;
	d->gd = gd;
	if (aoe_maxsectors)
		blk_queue_max_hw_sectors(q, aoe_maxsectors);
	gd->major = AOE_MAJOR;
	gd->first_minor = d->sysminor;
	gd->fops = &aoe_bdops;
	gd->private_data = d;
	set_capacity(gd, d->ssize);
	snprintf(gd->disk_name, sizeof gd->disk_name, "etherd/e%ld.%d",
		d->aoemajor, d->aoeminor);

	d->flags &= ~DEVFL_GDALLOC;
	d->flags |= DEVFL_UP;

	spin_unlock_irqrestore(&d->lock, flags);

	add_disk(gd);
	aoedisk_add_sysfs(d);
	aoedisk_add_debugfs(d);

	spin_lock_irqsave(&d->lock, flags);
	WARN_ON(!(d->flags & DEVFL_GD_NOW));
	d->flags &= ~DEVFL_GD_NOW;
	spin_unlock_irqrestore(&d->lock, flags);
	return;

err_mempool:
	mempool_destroy(mp);
err_disk:
	put_disk(gd);
err:
	spin_lock_irqsave(&d->lock, flags);
	d->flags &= ~DEVFL_GD_NOW;
	schedule_work(&d->work);
	spin_unlock_irqrestore(&d->lock, flags);
}

void
aoeblk_exit(void)
{
	debugfs_remove_recursive(aoe_debugfs_dir);
	aoe_debugfs_dir = NULL;
	kmem_cache_destroy(buf_pool_cache);
}

int __init
aoeblk_init(void)
{
	buf_pool_cache = kmem_cache_create("aoe_bufs",
					   sizeof(struct buf),
					   0, 0, NULL);
	if (buf_pool_cache == NULL)
		return -ENOMEM;
	aoe_debugfs_dir = debugfs_create_dir("aoe", NULL);
	if (IS_ERR_OR_NULL(aoe_debugfs_dir)) {
		pr_info("aoe: cannot create debugfs directory\n");
		aoe_debugfs_dir = NULL;
	}
	return 0;
}
<|MERGE_RESOLUTION|>--- conflicted
+++ resolved
@@ -397,11 +397,7 @@
 	WARN_ON(d->flags & DEVFL_UP);
 	blk_queue_max_hw_sectors(q, BLK_DEF_MAX_SECTORS);
 	q->backing_dev_info->name = "aoe";
-<<<<<<< HEAD
-	q->backing_dev_info->ra_pages = READ_AHEAD / PAGE_CACHE_SIZE;
-=======
 	q->backing_dev_info->ra_pages = READ_AHEAD / PAGE_SIZE;
->>>>>>> 286cd8c7
 	d->bufpool = mp;
 	d->blkq = gd->queue = q;
 	q->queuedata = d;
