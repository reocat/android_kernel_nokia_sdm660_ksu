--- conflicted
+++ resolved
@@ -140,10 +140,7 @@
 				(1 << MTIP_PF_SE_ACTIVE_BIT) |
 				(1 << MTIP_PF_DM_ACTIVE_BIT) |
 				(1 << MTIP_PF_TO_ACTIVE_BIT)),
-<<<<<<< HEAD
-=======
 	MTIP_PF_HOST_CAP_64         = 10, /* cache HOST_CAP_64 */
->>>>>>> 286cd8c7
 
 	MTIP_PF_SVC_THD_ACTIVE_BIT  = 4,
 	MTIP_PF_ISSUE_CMDS_BIT      = 5,
