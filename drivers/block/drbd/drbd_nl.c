--- conflicted
+++ resolved
@@ -1337,13 +1337,6 @@
 	if (b) {
 		blk_queue_stack_limits(q, b);
 
-<<<<<<< HEAD
-		if (q->backing_dev_info->ra_pages != b->backing_dev_info->ra_pages) {
-			drbd_info(device, "Adjusting my ra_pages to backing device's (%lu -> %lu)\n",
-				 q->backing_dev_info->ra_pages,
-				 b->backing_dev_info->ra_pages);
-			q->backing_dev_info->ra_pages = b->backing_dev_info->ra_pages;
-=======
 		if (q->backing_dev_info->ra_pages !=
 		    b->backing_dev_info->ra_pages) {
 			drbd_info(device, "Adjusting my ra_pages to backing device's (%lu -> %lu)\n",
@@ -1351,7 +1344,6 @@
 				 b->backing_dev_info->ra_pages);
 			q->backing_dev_info->ra_pages =
 						b->backing_dev_info->ra_pages;
->>>>>>> 286cd8c7
 		}
 	}
 	fixup_discard_if_not_supported(q);
