/*
   drbd_worker.c

   This file is part of DRBD by Philipp Reisner and Lars Ellenberg.

   Copyright (C) 2001-2008, LINBIT Information Technologies GmbH.
   Copyright (C) 1999-2008, Philipp Reisner <philipp.reisner@linbit.com>.
   Copyright (C) 2002-2008, Lars Ellenberg <lars.ellenberg@linbit.com>.

   drbd is free software; you can redistribute it and/or modify
   it under the terms of the GNU General Public License as published by
   the Free Software Foundation; either version 2, or (at your option)
   any later version.

   drbd is distributed in the hope that it will be useful,
   but WITHOUT ANY WARRANTY; without even the implied warranty of
   MERCHANTABILITY or FITNESS FOR A PARTICULAR PURPOSE.  See the
   GNU General Public License for more details.

   You should have received a copy of the GNU General Public License
   along with drbd; see the file COPYING.  If not, write to
   the Free Software Foundation, 675 Mass Ave, Cambridge, MA 02139, USA.

*/

#include <linux/module.h>
#include <linux/drbd.h>
#include <linux/sched/signal.h>
#include <linux/wait.h>
#include <linux/mm.h>
#include <linux/memcontrol.h>
#include <linux/mm_inline.h>
#include <linux/slab.h>
#include <linux/random.h>
#include <linux/string.h>
#include <linux/scatterlist.h>

#include "drbd_int.h"
#include "drbd_protocol.h"
#include "drbd_req.h"

static int make_ov_request(struct drbd_device *, int);
static int make_resync_request(struct drbd_device *, int);

/* endio handlers:
 *   drbd_md_endio (defined here)
 *   drbd_request_endio (defined here)
 *   drbd_peer_request_endio (defined here)
 *   drbd_bm_endio (defined in drbd_bitmap.c)
 *
 * For all these callbacks, note the following:
 * The callbacks will be called in irq context by the IDE drivers,
 * and in Softirqs/Tasklets/BH context by the SCSI drivers.
 * Try to get the locking right :)
 *
 */

/* used for synchronous meta data and bitmap IO
 * submitted by drbd_md_sync_page_io()
 */
void drbd_md_endio(struct bio *bio)
{
	struct drbd_device *device;

	device = bio->bi_private;
	device->md_io.error = blk_status_to_errno(bio->bi_status);

	/* special case: drbd_md_read() during drbd_adm_attach() */
	if (device->ldev)
		put_ldev(device);
	bio_put(bio);

	/* We grabbed an extra reference in _drbd_md_sync_page_io() to be able
	 * to timeout on the lower level device, and eventually detach from it.
	 * If this io completion runs after that timeout expired, this
	 * drbd_md_put_buffer() may allow us to finally try and re-attach.
	 * During normal operation, this only puts that extra reference
	 * down to 1 again.
	 * Make sure we first drop the reference, and only then signal
	 * completion, or we may (in drbd_al_read_log()) cycle so fast into the
	 * next drbd_md_sync_page_io(), that we trigger the
	 * ASSERT(atomic_read(&device->md_io_in_use) == 1) there.
	 */
	drbd_md_put_buffer(device);
	device->md_io.done = 1;
	wake_up(&device->misc_wait);
}

/* reads on behalf of the partner,
 * "submitted" by the receiver
 */
static void drbd_endio_read_sec_final(struct drbd_peer_request *peer_req) __releases(local)
{
	unsigned long flags = 0;
	struct drbd_peer_device *peer_device = peer_req->peer_device;
	struct drbd_device *device = peer_device->device;

	spin_lock_irqsave(&device->resource->req_lock, flags);
	device->read_cnt += peer_req->i.size >> 9;
	list_del(&peer_req->w.list);
	if (list_empty(&device->read_ee))
		wake_up(&device->ee_wait);
	if (test_bit(__EE_WAS_ERROR, &peer_req->flags))
		__drbd_chk_io_error(device, DRBD_READ_ERROR);
	spin_unlock_irqrestore(&device->resource->req_lock, flags);

	drbd_queue_work(&peer_device->connection->sender_work, &peer_req->w);
	put_ldev(device);
}

/* writes on behalf of the partner, or resync writes,
 * "submitted" by the receiver, final stage.  */
void drbd_endio_write_sec_final(struct drbd_peer_request *peer_req) __releases(local)
{
	unsigned long flags = 0;
	struct drbd_peer_device *peer_device = peer_req->peer_device;
	struct drbd_device *device = peer_device->device;
	struct drbd_connection *connection = peer_device->connection;
	struct drbd_interval i;
	int do_wake;
	u64 block_id;
	int do_al_complete_io;

	/* after we moved peer_req to done_ee,
	 * we may no longer access it,
	 * it may be freed/reused already!
	 * (as soon as we release the req_lock) */
	i = peer_req->i;
	do_al_complete_io = peer_req->flags & EE_CALL_AL_COMPLETE_IO;
	block_id = peer_req->block_id;
	peer_req->flags &= ~EE_CALL_AL_COMPLETE_IO;

	if (peer_req->flags & EE_WAS_ERROR) {
		/* In protocol != C, we usually do not send write acks.
		 * In case of a write error, send the neg ack anyways. */
		if (!__test_and_set_bit(__EE_SEND_WRITE_ACK, &peer_req->flags))
			inc_unacked(device);
		drbd_set_out_of_sync(device, peer_req->i.sector, peer_req->i.size);
	}

	spin_lock_irqsave(&device->resource->req_lock, flags);
	device->writ_cnt += peer_req->i.size >> 9;
	list_move_tail(&peer_req->w.list, &device->done_ee);

	/*
	 * Do not remove from the write_requests tree here: we did not send the
	 * Ack yet and did not wake possibly waiting conflicting requests.
	 * Removed from the tree from "drbd_process_done_ee" within the
	 * appropriate dw.cb (e_end_block/e_end_resync_block) or from
	 * _drbd_clear_done_ee.
	 */

	do_wake = list_empty(block_id == ID_SYNCER ? &device->sync_ee : &device->active_ee);

	/* FIXME do we want to detach for failed REQ_DISCARD?
	 * ((peer_req->flags & (EE_WAS_ERROR|EE_IS_TRIM)) == EE_WAS_ERROR) */
	if (peer_req->flags & EE_WAS_ERROR)
		__drbd_chk_io_error(device, DRBD_WRITE_ERROR);

	if (connection->cstate >= C_WF_REPORT_PARAMS) {
		kref_get(&device->kref); /* put is in drbd_send_acks_wf() */
		if (!queue_work(connection->ack_sender, &peer_device->send_acks_work))
			kref_put(&device->kref, drbd_destroy_device);
	}
	spin_unlock_irqrestore(&device->resource->req_lock, flags);

	if (block_id == ID_SYNCER)
		drbd_rs_complete_io(device, i.sector);

	if (do_wake)
		wake_up(&device->ee_wait);

	if (do_al_complete_io)
		drbd_al_complete_io(device, &i);

	put_ldev(device);
}

/* writes on behalf of the partner, or resync writes,
 * "submitted" by the receiver.
 */
void drbd_peer_request_endio(struct bio *bio)
{
	struct drbd_peer_request *peer_req = bio->bi_private;
	struct drbd_device *device = peer_req->peer_device->device;
	bool is_write = bio_data_dir(bio) == WRITE;
	bool is_discard = bio_op(bio) == REQ_OP_WRITE_ZEROES ||
			  bio_op(bio) == REQ_OP_DISCARD;

	if (bio->bi_status && __ratelimit(&drbd_ratelimit_state))
		drbd_warn(device, "%s: error=%d s=%llus\n",
				is_write ? (is_discard ? "discard" : "write")
					: "read", bio->bi_status,
				(unsigned long long)peer_req->i.sector);

	if (bio->bi_status)
		set_bit(__EE_WAS_ERROR, &peer_req->flags);

	bio_put(bio); /* no need for the bio anymore */
	if (atomic_dec_and_test(&peer_req->pending_bios)) {
		if (is_write)
			drbd_endio_write_sec_final(peer_req);
		else
			drbd_endio_read_sec_final(peer_req);
	}
}

static void
drbd_panic_after_delayed_completion_of_aborted_request(struct drbd_device *device)
{
	panic("drbd%u %s/%u potential random memory corruption caused by delayed completion of aborted local request\n",
		device->minor, device->resource->name, device->vnr);
}

/* read, readA or write requests on R_PRIMARY coming from drbd_make_request
 */
void drbd_request_endio(struct bio *bio)
{
	unsigned long flags;
	struct drbd_request *req = bio->bi_private;
	struct drbd_device *device = req->device;
	struct bio_and_error m;
	enum drbd_req_event what;

	/* If this request was aborted locally before,
	 * but now was completed "successfully",
	 * chances are that this caused arbitrary data corruption.
	 *
	 * "aborting" requests, or force-detaching the disk, is intended for
	 * completely blocked/hung local backing devices which do no longer
	 * complete requests at all, not even do error completions.  In this
	 * situation, usually a hard-reset and failover is the only way out.
	 *
	 * By "aborting", basically faking a local error-completion,
	 * we allow for a more graceful swichover by cleanly migrating services.
	 * Still the affected node has to be rebooted "soon".
	 *
	 * By completing these requests, we allow the upper layers to re-use
	 * the associated data pages.
	 *
	 * If later the local backing device "recovers", and now DMAs some data
	 * from disk into the original request pages, in the best case it will
	 * just put random data into unused pages; but typically it will corrupt
	 * meanwhile completely unrelated data, causing all sorts of damage.
	 *
	 * Which means delayed successful completion,
	 * especially for READ requests,
	 * is a reason to panic().
	 *
	 * We assume that a delayed *error* completion is OK,
	 * though we still will complain noisily about it.
	 */
	if (unlikely(req->rq_state & RQ_LOCAL_ABORTED)) {
		if (__ratelimit(&drbd_ratelimit_state))
			drbd_emerg(device, "delayed completion of aborted local request; disk-timeout may be too aggressive\n");

		if (!bio->bi_status)
			drbd_panic_after_delayed_completion_of_aborted_request(device);
	}

	/* to avoid recursion in __req_mod */
	if (unlikely(bio->bi_status)) {
		switch (bio_op(bio)) {
		case REQ_OP_WRITE_ZEROES:
		case REQ_OP_DISCARD:
			if (bio->bi_status == BLK_STS_NOTSUPP)
				what = DISCARD_COMPLETED_NOTSUPP;
			else
				what = DISCARD_COMPLETED_WITH_ERROR;
			break;
		case REQ_OP_READ:
			if (bio->bi_opf & REQ_RAHEAD)
				what = READ_AHEAD_COMPLETED_WITH_ERROR;
			else
				what = READ_COMPLETED_WITH_ERROR;
			break;
		default:
			what = WRITE_COMPLETED_WITH_ERROR;
			break;
		}
	} else {
		what = COMPLETED_OK;
	}

<<<<<<< HEAD
	req->private_bio = ERR_PTR(bio->bi_error);
=======
	req->private_bio = ERR_PTR(blk_status_to_errno(bio->bi_status));
>>>>>>> 286cd8c7
	bio_put(bio);

	/* not req_mod(), we need irqsave here! */
	spin_lock_irqsave(&device->resource->req_lock, flags);
	__req_mod(req, what, &m);
	spin_unlock_irqrestore(&device->resource->req_lock, flags);
	put_ldev(device);

	if (m.bio)
		complete_master_bio(device, &m);
}

void drbd_csum_ee(struct crypto_shash *tfm, struct drbd_peer_request *peer_req, void *digest)
{
	SHASH_DESC_ON_STACK(desc, tfm);
	struct page *page = peer_req->pages;
	struct page *tmp;
	unsigned len;
	void *src;

	desc->tfm = tfm;
	desc->flags = 0;

	crypto_shash_init(desc);

	src = kmap_atomic(page);
	while ((tmp = page_chain_next(page))) {
		/* all but the last page will be fully used */
		crypto_shash_update(desc, src, PAGE_SIZE);
		kunmap_atomic(src);
		page = tmp;
		src = kmap_atomic(page);
	}
	/* and now the last, possibly only partially used page */
	len = peer_req->i.size & (PAGE_SIZE - 1);
	crypto_shash_update(desc, src, len ?: PAGE_SIZE);
	kunmap_atomic(src);

	crypto_shash_final(desc, digest);
	shash_desc_zero(desc);
}

void drbd_csum_bio(struct crypto_shash *tfm, struct bio *bio, void *digest)
{
	SHASH_DESC_ON_STACK(desc, tfm);
	struct bio_vec bvec;
	struct bvec_iter iter;

	desc->tfm = tfm;
	desc->flags = 0;

	crypto_shash_init(desc);

	bio_for_each_segment(bvec, bio, iter) {
		u8 *src;

		src = kmap_atomic(bvec.bv_page);
		crypto_shash_update(desc, src + bvec.bv_offset, bvec.bv_len);
		kunmap_atomic(src);

		/* REQ_OP_WRITE_SAME has only one segment,
		 * checksum the payload only once. */
		if (bio_op(bio) == REQ_OP_WRITE_SAME)
			break;
	}
	crypto_shash_final(desc, digest);
	shash_desc_zero(desc);
}

/* MAYBE merge common code with w_e_end_ov_req */
static int w_e_send_csum(struct drbd_work *w, int cancel)
{
	struct drbd_peer_request *peer_req = container_of(w, struct drbd_peer_request, w);
	struct drbd_peer_device *peer_device = peer_req->peer_device;
	struct drbd_device *device = peer_device->device;
	int digest_size;
	void *digest;
	int err = 0;

	if (unlikely(cancel))
		goto out;

	if (unlikely((peer_req->flags & EE_WAS_ERROR) != 0))
		goto out;

	digest_size = crypto_shash_digestsize(peer_device->connection->csums_tfm);
	digest = kmalloc(digest_size, GFP_NOIO);
	if (digest) {
		sector_t sector = peer_req->i.sector;
		unsigned int size = peer_req->i.size;
		drbd_csum_ee(peer_device->connection->csums_tfm, peer_req, digest);
		/* Free peer_req and pages before send.
		 * In case we block on congestion, we could otherwise run into
		 * some distributed deadlock, if the other side blocks on
		 * congestion as well, because our receiver blocks in
		 * drbd_alloc_pages due to pp_in_use > max_buffers. */
		drbd_free_peer_req(device, peer_req);
		peer_req = NULL;
		inc_rs_pending(device);
		err = drbd_send_drequest_csum(peer_device, sector, size,
					      digest, digest_size,
					      P_CSUM_RS_REQUEST);
		kfree(digest);
	} else {
		drbd_err(device, "kmalloc() of digest failed.\n");
		err = -ENOMEM;
	}

out:
	if (peer_req)
		drbd_free_peer_req(device, peer_req);

	if (unlikely(err))
		drbd_err(device, "drbd_send_drequest(..., csum) failed\n");
	return err;
}

#define GFP_TRY	(__GFP_HIGHMEM | __GFP_NOWARN)

static int read_for_csum(struct drbd_peer_device *peer_device, sector_t sector, int size)
{
	struct drbd_device *device = peer_device->device;
	struct drbd_peer_request *peer_req;

	if (!get_ldev(device))
		return -EIO;

	/* GFP_TRY, because if there is no memory available right now, this may
	 * be rescheduled for later. It is "only" background resync, after all. */
	peer_req = drbd_alloc_peer_req(peer_device, ID_SYNCER /* unused */, sector,
				       size, size, GFP_TRY);
	if (!peer_req)
		goto defer;

	peer_req->w.cb = w_e_send_csum;
	spin_lock_irq(&device->resource->req_lock);
	list_add_tail(&peer_req->w.list, &device->read_ee);
	spin_unlock_irq(&device->resource->req_lock);

	atomic_add(size >> 9, &device->rs_sect_ev);
	if (drbd_submit_peer_request(device, peer_req, REQ_OP_READ, 0,
				     DRBD_FAULT_RS_RD) == 0)
		return 0;

	/* If it failed because of ENOMEM, retry should help.  If it failed
	 * because bio_add_page failed (probably broken lower level driver),
	 * retry may or may not help.
	 * If it does not, you may need to force disconnect. */
	spin_lock_irq(&device->resource->req_lock);
	list_del(&peer_req->w.list);
	spin_unlock_irq(&device->resource->req_lock);

	drbd_free_peer_req(device, peer_req);
defer:
	put_ldev(device);
	return -EAGAIN;
}

int w_resync_timer(struct drbd_work *w, int cancel)
{
	struct drbd_device *device =
		container_of(w, struct drbd_device, resync_work);

	switch (device->state.conn) {
	case C_VERIFY_S:
		make_ov_request(device, cancel);
		break;
	case C_SYNC_TARGET:
		make_resync_request(device, cancel);
		break;
	}

	return 0;
}

void resync_timer_fn(struct timer_list *t)
{
	struct drbd_device *device = from_timer(device, t, resync_timer);

	drbd_queue_work_if_unqueued(
		&first_peer_device(device)->connection->sender_work,
		&device->resync_work);
}

static void fifo_set(struct fifo_buffer *fb, int value)
{
	int i;

	for (i = 0; i < fb->size; i++)
		fb->values[i] = value;
}

static int fifo_push(struct fifo_buffer *fb, int value)
{
	int ov;

	ov = fb->values[fb->head_index];
	fb->values[fb->head_index++] = value;

	if (fb->head_index >= fb->size)
		fb->head_index = 0;

	return ov;
}

static void fifo_add_val(struct fifo_buffer *fb, int value)
{
	int i;

	for (i = 0; i < fb->size; i++)
		fb->values[i] += value;
}

struct fifo_buffer *fifo_alloc(int fifo_size)
{
	struct fifo_buffer *fb;

	fb = kzalloc(sizeof(struct fifo_buffer) + sizeof(int) * fifo_size, GFP_NOIO);
	if (!fb)
		return NULL;

	fb->head_index = 0;
	fb->size = fifo_size;
	fb->total = 0;

	return fb;
}

static int drbd_rs_controller(struct drbd_device *device, unsigned int sect_in)
{
	struct disk_conf *dc;
	unsigned int want;     /* The number of sectors we want in-flight */
	int req_sect; /* Number of sectors to request in this turn */
	int correction; /* Number of sectors more we need in-flight */
	int cps; /* correction per invocation of drbd_rs_controller() */
	int steps; /* Number of time steps to plan ahead */
	int curr_corr;
	int max_sect;
	struct fifo_buffer *plan;

	dc = rcu_dereference(device->ldev->disk_conf);
	plan = rcu_dereference(device->rs_plan_s);

	steps = plan->size; /* (dc->c_plan_ahead * 10 * SLEEP_TIME) / HZ; */

	if (device->rs_in_flight + sect_in == 0) { /* At start of resync */
		want = ((dc->resync_rate * 2 * SLEEP_TIME) / HZ) * steps;
	} else { /* normal path */
		want = dc->c_fill_target ? dc->c_fill_target :
			sect_in * dc->c_delay_target * HZ / (SLEEP_TIME * 10);
	}

	correction = want - device->rs_in_flight - plan->total;

	/* Plan ahead */
	cps = correction / steps;
	fifo_add_val(plan, cps);
	plan->total += cps * steps;

	/* What we do in this step */
	curr_corr = fifo_push(plan, 0);
	plan->total -= curr_corr;

	req_sect = sect_in + curr_corr;
	if (req_sect < 0)
		req_sect = 0;

	max_sect = (dc->c_max_rate * 2 * SLEEP_TIME) / HZ;
	if (req_sect > max_sect)
		req_sect = max_sect;

	/*
	drbd_warn(device, "si=%u if=%d wa=%u co=%d st=%d cps=%d pl=%d cc=%d rs=%d\n",
		 sect_in, device->rs_in_flight, want, correction,
		 steps, cps, device->rs_planed, curr_corr, req_sect);
	*/

	return req_sect;
}

static int drbd_rs_number_requests(struct drbd_device *device)
{
	unsigned int sect_in;  /* Number of sectors that came in since the last turn */
	int number, mxb;

	sect_in = atomic_xchg(&device->rs_sect_in, 0);
	device->rs_in_flight -= sect_in;

	rcu_read_lock();
	mxb = drbd_get_max_buffers(device) / 2;
	if (rcu_dereference(device->rs_plan_s)->size) {
		number = drbd_rs_controller(device, sect_in) >> (BM_BLOCK_SHIFT - 9);
		device->c_sync_rate = number * HZ * (BM_BLOCK_SIZE / 1024) / SLEEP_TIME;
	} else {
		device->c_sync_rate = rcu_dereference(device->ldev->disk_conf)->resync_rate;
		number = SLEEP_TIME * device->c_sync_rate  / ((BM_BLOCK_SIZE / 1024) * HZ);
	}
	rcu_read_unlock();

	/* Don't have more than "max-buffers"/2 in-flight.
	 * Otherwise we may cause the remote site to stall on drbd_alloc_pages(),
	 * potentially causing a distributed deadlock on congestion during
	 * online-verify or (checksum-based) resync, if max-buffers,
	 * socket buffer sizes and resync rate settings are mis-configured. */

	/* note that "number" is in units of "BM_BLOCK_SIZE" (which is 4k),
	 * mxb (as used here, and in drbd_alloc_pages on the peer) is
	 * "number of pages" (typically also 4k),
	 * but "rs_in_flight" is in "sectors" (512 Byte). */
	if (mxb - device->rs_in_flight/8 < number)
		number = mxb - device->rs_in_flight/8;

	return number;
}

static int make_resync_request(struct drbd_device *const device, int cancel)
{
	struct drbd_peer_device *const peer_device = first_peer_device(device);
	struct drbd_connection *const connection = peer_device ? peer_device->connection : NULL;
	unsigned long bit;
	sector_t sector;
	const sector_t capacity = drbd_get_capacity(device->this_bdev);
	int max_bio_size;
	int number, rollback_i, size;
	int align, requeue = 0;
	int i = 0;
	int discard_granularity = 0;

	if (unlikely(cancel))
		return 0;

	if (device->rs_total == 0) {
		/* empty resync? */
		drbd_resync_finished(device);
		return 0;
	}

	if (!get_ldev(device)) {
		/* Since we only need to access device->rsync a
		   get_ldev_if_state(device,D_FAILED) would be sufficient, but
		   to continue resync with a broken disk makes no sense at
		   all */
		drbd_err(device, "Disk broke down during resync!\n");
		return 0;
	}

	if (connection->agreed_features & DRBD_FF_THIN_RESYNC) {
		rcu_read_lock();
		discard_granularity = rcu_dereference(device->ldev->disk_conf)->rs_discard_granularity;
		rcu_read_unlock();
	}

	max_bio_size = queue_max_hw_sectors(device->rq_queue) << 9;
	number = drbd_rs_number_requests(device);
	if (number <= 0)
		goto requeue;

	for (i = 0; i < number; i++) {
		/* Stop generating RS requests when half of the send buffer is filled,
		 * but notify TCP that we'd like to have more space. */
		mutex_lock(&connection->data.mutex);
		if (connection->data.socket) {
			struct sock *sk = connection->data.socket->sk;
			int queued = sk->sk_wmem_queued;
			int sndbuf = sk->sk_sndbuf;
			if (queued > sndbuf / 2) {
				requeue = 1;
				if (sk->sk_socket)
					set_bit(SOCK_NOSPACE, &sk->sk_socket->flags);
			}
		} else
			requeue = 1;
		mutex_unlock(&connection->data.mutex);
		if (requeue)
			goto requeue;

next_sector:
		size = BM_BLOCK_SIZE;
		bit  = drbd_bm_find_next(device, device->bm_resync_fo);

		if (bit == DRBD_END_OF_BITMAP) {
			device->bm_resync_fo = drbd_bm_bits(device);
			put_ldev(device);
			return 0;
		}

		sector = BM_BIT_TO_SECT(bit);

		if (drbd_try_rs_begin_io(device, sector)) {
			device->bm_resync_fo = bit;
			goto requeue;
		}
		device->bm_resync_fo = bit + 1;

		if (unlikely(drbd_bm_test_bit(device, bit) == 0)) {
			drbd_rs_complete_io(device, sector);
			goto next_sector;
		}

#if DRBD_MAX_BIO_SIZE > BM_BLOCK_SIZE
		/* try to find some adjacent bits.
		 * we stop if we have already the maximum req size.
		 *
		 * Additionally always align bigger requests, in order to
		 * be prepared for all stripe sizes of software RAIDs.
		 */
		align = 1;
		rollback_i = i;
		while (i < number) {
			if (size + BM_BLOCK_SIZE > max_bio_size)
				break;

			/* Be always aligned */
			if (sector & ((1<<(align+3))-1))
				break;

			if (discard_granularity && size == discard_granularity)
				break;

			/* do not cross extent boundaries */
			if (((bit+1) & BM_BLOCKS_PER_BM_EXT_MASK) == 0)
				break;
			/* now, is it actually dirty, after all?
			 * caution, drbd_bm_test_bit is tri-state for some
			 * obscure reason; ( b == 0 ) would get the out-of-band
			 * only accidentally right because of the "oddly sized"
			 * adjustment below */
			if (drbd_bm_test_bit(device, bit+1) != 1)
				break;
			bit++;
			size += BM_BLOCK_SIZE;
			if ((BM_BLOCK_SIZE << align) <= size)
				align++;
			i++;
		}
		/* if we merged some,
		 * reset the offset to start the next drbd_bm_find_next from */
		if (size > BM_BLOCK_SIZE)
			device->bm_resync_fo = bit + 1;
#endif

		/* adjust very last sectors, in case we are oddly sized */
		if (sector + (size>>9) > capacity)
			size = (capacity-sector)<<9;

		if (device->use_csums) {
			switch (read_for_csum(peer_device, sector, size)) {
			case -EIO: /* Disk failure */
				put_ldev(device);
				return -EIO;
			case -EAGAIN: /* allocation failed, or ldev busy */
				drbd_rs_complete_io(device, sector);
				device->bm_resync_fo = BM_SECT_TO_BIT(sector);
				i = rollback_i;
				goto requeue;
			case 0:
				/* everything ok */
				break;
			default:
				BUG();
			}
		} else {
			int err;

			inc_rs_pending(device);
			err = drbd_send_drequest(peer_device,
						 size == discard_granularity ? P_RS_THIN_REQ : P_RS_DATA_REQUEST,
						 sector, size, ID_SYNCER);
			if (err) {
				drbd_err(device, "drbd_send_drequest() failed, aborting...\n");
				dec_rs_pending(device);
				put_ldev(device);
				return err;
			}
		}
	}

	if (device->bm_resync_fo >= drbd_bm_bits(device)) {
		/* last syncer _request_ was sent,
		 * but the P_RS_DATA_REPLY not yet received.  sync will end (and
		 * next sync group will resume), as soon as we receive the last
		 * resync data block, and the last bit is cleared.
		 * until then resync "work" is "inactive" ...
		 */
		put_ldev(device);
		return 0;
	}

 requeue:
	device->rs_in_flight += (i << (BM_BLOCK_SHIFT - 9));
	mod_timer(&device->resync_timer, jiffies + SLEEP_TIME);
	put_ldev(device);
	return 0;
}

static int make_ov_request(struct drbd_device *device, int cancel)
{
	int number, i, size;
	sector_t sector;
	const sector_t capacity = drbd_get_capacity(device->this_bdev);
	bool stop_sector_reached = false;

	if (unlikely(cancel))
		return 1;

	number = drbd_rs_number_requests(device);

	sector = device->ov_position;
	for (i = 0; i < number; i++) {
		if (sector >= capacity)
			return 1;

		/* We check for "finished" only in the reply path:
		 * w_e_end_ov_reply().
		 * We need to send at least one request out. */
		stop_sector_reached = i > 0
			&& verify_can_do_stop_sector(device)
			&& sector >= device->ov_stop_sector;
		if (stop_sector_reached)
			break;

		size = BM_BLOCK_SIZE;

		if (drbd_try_rs_begin_io(device, sector)) {
			device->ov_position = sector;
			goto requeue;
		}

		if (sector + (size>>9) > capacity)
			size = (capacity-sector)<<9;

		inc_rs_pending(device);
		if (drbd_send_ov_request(first_peer_device(device), sector, size)) {
			dec_rs_pending(device);
			return 0;
		}
		sector += BM_SECT_PER_BIT;
	}
	device->ov_position = sector;

 requeue:
	device->rs_in_flight += (i << (BM_BLOCK_SHIFT - 9));
	if (i == 0 || !stop_sector_reached)
		mod_timer(&device->resync_timer, jiffies + SLEEP_TIME);
	return 1;
}

int w_ov_finished(struct drbd_work *w, int cancel)
{
	struct drbd_device_work *dw =
		container_of(w, struct drbd_device_work, w);
	struct drbd_device *device = dw->device;
	kfree(dw);
	ov_out_of_sync_print(device);
	drbd_resync_finished(device);

	return 0;
}

static int w_resync_finished(struct drbd_work *w, int cancel)
{
	struct drbd_device_work *dw =
		container_of(w, struct drbd_device_work, w);
	struct drbd_device *device = dw->device;
	kfree(dw);

	drbd_resync_finished(device);

	return 0;
}

static void ping_peer(struct drbd_device *device)
{
	struct drbd_connection *connection = first_peer_device(device)->connection;

	clear_bit(GOT_PING_ACK, &connection->flags);
	request_ping(connection);
	wait_event(connection->ping_wait,
		   test_bit(GOT_PING_ACK, &connection->flags) || device->state.conn < C_CONNECTED);
}

int drbd_resync_finished(struct drbd_device *device)
{
	struct drbd_connection *connection = first_peer_device(device)->connection;
	unsigned long db, dt, dbdt;
	unsigned long n_oos;
	union drbd_state os, ns;
	struct drbd_device_work *dw;
	char *khelper_cmd = NULL;
	int verify_done = 0;

	/* Remove all elements from the resync LRU. Since future actions
	 * might set bits in the (main) bitmap, then the entries in the
	 * resync LRU would be wrong. */
	if (drbd_rs_del_all(device)) {
		/* In case this is not possible now, most probably because
		 * there are P_RS_DATA_REPLY Packets lingering on the worker's
		 * queue (or even the read operations for those packets
		 * is not finished by now).   Retry in 100ms. */

		schedule_timeout_interruptible(HZ / 10);
		dw = kmalloc(sizeof(struct drbd_device_work), GFP_ATOMIC);
		if (dw) {
			dw->w.cb = w_resync_finished;
			dw->device = device;
			drbd_queue_work(&connection->sender_work, &dw->w);
			return 1;
		}
		drbd_err(device, "Warn failed to drbd_rs_del_all() and to kmalloc(dw).\n");
	}

	dt = (jiffies - device->rs_start - device->rs_paused) / HZ;
	if (dt <= 0)
		dt = 1;

	db = device->rs_total;
	/* adjust for verify start and stop sectors, respective reached position */
	if (device->state.conn == C_VERIFY_S || device->state.conn == C_VERIFY_T)
		db -= device->ov_left;

	dbdt = Bit2KB(db/dt);
	device->rs_paused /= HZ;

	if (!get_ldev(device))
		goto out;

	ping_peer(device);

	spin_lock_irq(&device->resource->req_lock);
	os = drbd_read_state(device);

	verify_done = (os.conn == C_VERIFY_S || os.conn == C_VERIFY_T);

	/* This protects us against multiple calls (that can happen in the presence
	   of application IO), and against connectivity loss just before we arrive here. */
	if (os.conn <= C_CONNECTED)
		goto out_unlock;

	ns = os;
	ns.conn = C_CONNECTED;

	drbd_info(device, "%s done (total %lu sec; paused %lu sec; %lu K/sec)\n",
	     verify_done ? "Online verify" : "Resync",
	     dt + device->rs_paused, device->rs_paused, dbdt);

	n_oos = drbd_bm_total_weight(device);

	if (os.conn == C_VERIFY_S || os.conn == C_VERIFY_T) {
		if (n_oos) {
			drbd_alert(device, "Online verify found %lu %dk block out of sync!\n",
			      n_oos, Bit2KB(1));
			khelper_cmd = "out-of-sync";
		}
	} else {
		D_ASSERT(device, (n_oos - device->rs_failed) == 0);

		if (os.conn == C_SYNC_TARGET || os.conn == C_PAUSED_SYNC_T)
			khelper_cmd = "after-resync-target";

		if (device->use_csums && device->rs_total) {
			const unsigned long s = device->rs_same_csum;
			const unsigned long t = device->rs_total;
			const int ratio =
				(t == 0)     ? 0 :
			(t < 100000) ? ((s*100)/t) : (s/(t/100));
			drbd_info(device, "%u %% had equal checksums, eliminated: %luK; "
			     "transferred %luK total %luK\n",
			     ratio,
			     Bit2KB(device->rs_same_csum),
			     Bit2KB(device->rs_total - device->rs_same_csum),
			     Bit2KB(device->rs_total));
		}
	}

	if (device->rs_failed) {
		drbd_info(device, "            %lu failed blocks\n", device->rs_failed);

		if (os.conn == C_SYNC_TARGET || os.conn == C_PAUSED_SYNC_T) {
			ns.disk = D_INCONSISTENT;
			ns.pdsk = D_UP_TO_DATE;
		} else {
			ns.disk = D_UP_TO_DATE;
			ns.pdsk = D_INCONSISTENT;
		}
	} else {
		ns.disk = D_UP_TO_DATE;
		ns.pdsk = D_UP_TO_DATE;

		if (os.conn == C_SYNC_TARGET || os.conn == C_PAUSED_SYNC_T) {
			if (device->p_uuid) {
				int i;
				for (i = UI_BITMAP ; i <= UI_HISTORY_END ; i++)
					_drbd_uuid_set(device, i, device->p_uuid[i]);
				drbd_uuid_set(device, UI_BITMAP, device->ldev->md.uuid[UI_CURRENT]);
				_drbd_uuid_set(device, UI_CURRENT, device->p_uuid[UI_CURRENT]);
			} else {
				drbd_err(device, "device->p_uuid is NULL! BUG\n");
			}
		}

		if (!(os.conn == C_VERIFY_S || os.conn == C_VERIFY_T)) {
			/* for verify runs, we don't update uuids here,
			 * so there would be nothing to report. */
			drbd_uuid_set_bm(device, 0UL);
			drbd_print_uuids(device, "updated UUIDs");
			if (device->p_uuid) {
				/* Now the two UUID sets are equal, update what we
				 * know of the peer. */
				int i;
				for (i = UI_CURRENT ; i <= UI_HISTORY_END ; i++)
					device->p_uuid[i] = device->ldev->md.uuid[i];
			}
		}
	}

	_drbd_set_state(device, ns, CS_VERBOSE, NULL);
out_unlock:
	spin_unlock_irq(&device->resource->req_lock);

	/* If we have been sync source, and have an effective fencing-policy,
	 * once *all* volumes are back in sync, call "unfence". */
	if (os.conn == C_SYNC_SOURCE) {
		enum drbd_disk_state disk_state = D_MASK;
		enum drbd_disk_state pdsk_state = D_MASK;
		enum drbd_fencing_p fp = FP_DONT_CARE;

		rcu_read_lock();
		fp = rcu_dereference(device->ldev->disk_conf)->fencing;
		if (fp != FP_DONT_CARE) {
			struct drbd_peer_device *peer_device;
			int vnr;
			idr_for_each_entry(&connection->peer_devices, peer_device, vnr) {
				struct drbd_device *device = peer_device->device;
				disk_state = min_t(enum drbd_disk_state, disk_state, device->state.disk);
				pdsk_state = min_t(enum drbd_disk_state, pdsk_state, device->state.pdsk);
			}
		}
		rcu_read_unlock();
		if (disk_state == D_UP_TO_DATE && pdsk_state == D_UP_TO_DATE)
			conn_khelper(connection, "unfence-peer");
	}

	put_ldev(device);
out:
	device->rs_total  = 0;
	device->rs_failed = 0;
	device->rs_paused = 0;

	/* reset start sector, if we reached end of device */
	if (verify_done && device->ov_left == 0)
		device->ov_start_sector = 0;

	drbd_md_sync(device);

	if (khelper_cmd)
		drbd_khelper(device, khelper_cmd);

	return 1;
}

/* helper */
static void move_to_net_ee_or_free(struct drbd_device *device, struct drbd_peer_request *peer_req)
{
	if (drbd_peer_req_has_active_page(peer_req)) {
		/* This might happen if sendpage() has not finished */
		int i = (peer_req->i.size + PAGE_SIZE -1) >> PAGE_SHIFT;
		atomic_add(i, &device->pp_in_use_by_net);
		atomic_sub(i, &device->pp_in_use);
		spin_lock_irq(&device->resource->req_lock);
		list_add_tail(&peer_req->w.list, &device->net_ee);
		spin_unlock_irq(&device->resource->req_lock);
		wake_up(&drbd_pp_wait);
	} else
		drbd_free_peer_req(device, peer_req);
}

/**
 * w_e_end_data_req() - Worker callback, to send a P_DATA_REPLY packet in response to a P_DATA_REQUEST
 * @w:		work object.
 * @cancel:	The connection will be closed anyways
 */
int w_e_end_data_req(struct drbd_work *w, int cancel)
{
	struct drbd_peer_request *peer_req = container_of(w, struct drbd_peer_request, w);
	struct drbd_peer_device *peer_device = peer_req->peer_device;
	struct drbd_device *device = peer_device->device;
	int err;

	if (unlikely(cancel)) {
		drbd_free_peer_req(device, peer_req);
		dec_unacked(device);
		return 0;
	}

	if (likely((peer_req->flags & EE_WAS_ERROR) == 0)) {
		err = drbd_send_block(peer_device, P_DATA_REPLY, peer_req);
	} else {
		if (__ratelimit(&drbd_ratelimit_state))
			drbd_err(device, "Sending NegDReply. sector=%llus.\n",
			    (unsigned long long)peer_req->i.sector);

		err = drbd_send_ack(peer_device, P_NEG_DREPLY, peer_req);
	}

	dec_unacked(device);

	move_to_net_ee_or_free(device, peer_req);

	if (unlikely(err))
		drbd_err(device, "drbd_send_block() failed\n");
	return err;
}

static bool all_zero(struct drbd_peer_request *peer_req)
{
	struct page *page = peer_req->pages;
	unsigned int len = peer_req->i.size;

	page_chain_for_each(page) {
		unsigned int l = min_t(unsigned int, len, PAGE_SIZE);
		unsigned int i, words = l / sizeof(long);
		unsigned long *d;

		d = kmap_atomic(page);
		for (i = 0; i < words; i++) {
			if (d[i]) {
				kunmap_atomic(d);
				return false;
			}
		}
		kunmap_atomic(d);
		len -= l;
	}

	return true;
}

/**
 * w_e_end_rsdata_req() - Worker callback to send a P_RS_DATA_REPLY packet in response to a P_RS_DATA_REQUEST
 * @w:		work object.
 * @cancel:	The connection will be closed anyways
 */
int w_e_end_rsdata_req(struct drbd_work *w, int cancel)
{
	struct drbd_peer_request *peer_req = container_of(w, struct drbd_peer_request, w);
	struct drbd_peer_device *peer_device = peer_req->peer_device;
	struct drbd_device *device = peer_device->device;
	int err;

	if (unlikely(cancel)) {
		drbd_free_peer_req(device, peer_req);
		dec_unacked(device);
		return 0;
	}

	if (get_ldev_if_state(device, D_FAILED)) {
		drbd_rs_complete_io(device, peer_req->i.sector);
		put_ldev(device);
	}

	if (device->state.conn == C_AHEAD) {
		err = drbd_send_ack(peer_device, P_RS_CANCEL, peer_req);
	} else if (likely((peer_req->flags & EE_WAS_ERROR) == 0)) {
		if (likely(device->state.pdsk >= D_INCONSISTENT)) {
			inc_rs_pending(device);
			if (peer_req->flags & EE_RS_THIN_REQ && all_zero(peer_req))
				err = drbd_send_rs_deallocated(peer_device, peer_req);
			else
				err = drbd_send_block(peer_device, P_RS_DATA_REPLY, peer_req);
		} else {
			if (__ratelimit(&drbd_ratelimit_state))
				drbd_err(device, "Not sending RSDataReply, "
				    "partner DISKLESS!\n");
			err = 0;
		}
	} else {
		if (__ratelimit(&drbd_ratelimit_state))
			drbd_err(device, "Sending NegRSDReply. sector %llus.\n",
			    (unsigned long long)peer_req->i.sector);

		err = drbd_send_ack(peer_device, P_NEG_RS_DREPLY, peer_req);

		/* update resync data with failure */
		drbd_rs_failed_io(device, peer_req->i.sector, peer_req->i.size);
	}

	dec_unacked(device);

	move_to_net_ee_or_free(device, peer_req);

	if (unlikely(err))
		drbd_err(device, "drbd_send_block() failed\n");
	return err;
}

int w_e_end_csum_rs_req(struct drbd_work *w, int cancel)
{
	struct drbd_peer_request *peer_req = container_of(w, struct drbd_peer_request, w);
	struct drbd_peer_device *peer_device = peer_req->peer_device;
	struct drbd_device *device = peer_device->device;
	struct digest_info *di;
	int digest_size;
	void *digest = NULL;
	int err, eq = 0;

	if (unlikely(cancel)) {
		drbd_free_peer_req(device, peer_req);
		dec_unacked(device);
		return 0;
	}

	if (get_ldev(device)) {
		drbd_rs_complete_io(device, peer_req->i.sector);
		put_ldev(device);
	}

	di = peer_req->digest;

	if (likely((peer_req->flags & EE_WAS_ERROR) == 0)) {
		/* quick hack to try to avoid a race against reconfiguration.
		 * a real fix would be much more involved,
		 * introducing more locking mechanisms */
		if (peer_device->connection->csums_tfm) {
			digest_size = crypto_shash_digestsize(peer_device->connection->csums_tfm);
			D_ASSERT(device, digest_size == di->digest_size);
			digest = kmalloc(digest_size, GFP_NOIO);
		}
		if (digest) {
			drbd_csum_ee(peer_device->connection->csums_tfm, peer_req, digest);
			eq = !memcmp(digest, di->digest, digest_size);
			kfree(digest);
		}

		if (eq) {
			drbd_set_in_sync(device, peer_req->i.sector, peer_req->i.size);
			/* rs_same_csums unit is BM_BLOCK_SIZE */
			device->rs_same_csum += peer_req->i.size >> BM_BLOCK_SHIFT;
			err = drbd_send_ack(peer_device, P_RS_IS_IN_SYNC, peer_req);
		} else {
			inc_rs_pending(device);
			peer_req->block_id = ID_SYNCER; /* By setting block_id, digest pointer becomes invalid! */
			peer_req->flags &= ~EE_HAS_DIGEST; /* This peer request no longer has a digest pointer */
			kfree(di);
			err = drbd_send_block(peer_device, P_RS_DATA_REPLY, peer_req);
		}
	} else {
		err = drbd_send_ack(peer_device, P_NEG_RS_DREPLY, peer_req);
		if (__ratelimit(&drbd_ratelimit_state))
			drbd_err(device, "Sending NegDReply. I guess it gets messy.\n");
	}

	dec_unacked(device);
	move_to_net_ee_or_free(device, peer_req);

	if (unlikely(err))
		drbd_err(device, "drbd_send_block/ack() failed\n");
	return err;
}

int w_e_end_ov_req(struct drbd_work *w, int cancel)
{
	struct drbd_peer_request *peer_req = container_of(w, struct drbd_peer_request, w);
	struct drbd_peer_device *peer_device = peer_req->peer_device;
	struct drbd_device *device = peer_device->device;
	sector_t sector = peer_req->i.sector;
	unsigned int size = peer_req->i.size;
	int digest_size;
	void *digest;
	int err = 0;

	if (unlikely(cancel))
		goto out;

	digest_size = crypto_shash_digestsize(peer_device->connection->verify_tfm);
	digest = kmalloc(digest_size, GFP_NOIO);
	if (!digest) {
		err = 1;	/* terminate the connection in case the allocation failed */
		goto out;
	}

	if (likely(!(peer_req->flags & EE_WAS_ERROR)))
		drbd_csum_ee(peer_device->connection->verify_tfm, peer_req, digest);
	else
		memset(digest, 0, digest_size);

	/* Free e and pages before send.
	 * In case we block on congestion, we could otherwise run into
	 * some distributed deadlock, if the other side blocks on
	 * congestion as well, because our receiver blocks in
	 * drbd_alloc_pages due to pp_in_use > max_buffers. */
	drbd_free_peer_req(device, peer_req);
	peer_req = NULL;
	inc_rs_pending(device);
	err = drbd_send_drequest_csum(peer_device, sector, size, digest, digest_size, P_OV_REPLY);
	if (err)
		dec_rs_pending(device);
	kfree(digest);

out:
	if (peer_req)
		drbd_free_peer_req(device, peer_req);
	dec_unacked(device);
	return err;
}

void drbd_ov_out_of_sync_found(struct drbd_device *device, sector_t sector, int size)
{
	if (device->ov_last_oos_start + device->ov_last_oos_size == sector) {
		device->ov_last_oos_size += size>>9;
	} else {
		device->ov_last_oos_start = sector;
		device->ov_last_oos_size = size>>9;
	}
	drbd_set_out_of_sync(device, sector, size);
}

int w_e_end_ov_reply(struct drbd_work *w, int cancel)
{
	struct drbd_peer_request *peer_req = container_of(w, struct drbd_peer_request, w);
	struct drbd_peer_device *peer_device = peer_req->peer_device;
	struct drbd_device *device = peer_device->device;
	struct digest_info *di;
	void *digest;
	sector_t sector = peer_req->i.sector;
	unsigned int size = peer_req->i.size;
	int digest_size;
	int err, eq = 0;
	bool stop_sector_reached = false;

	if (unlikely(cancel)) {
		drbd_free_peer_req(device, peer_req);
		dec_unacked(device);
		return 0;
	}

	/* after "cancel", because after drbd_disconnect/drbd_rs_cancel_all
	 * the resync lru has been cleaned up already */
	if (get_ldev(device)) {
		drbd_rs_complete_io(device, peer_req->i.sector);
		put_ldev(device);
	}

	di = peer_req->digest;

	if (likely((peer_req->flags & EE_WAS_ERROR) == 0)) {
		digest_size = crypto_shash_digestsize(peer_device->connection->verify_tfm);
		digest = kmalloc(digest_size, GFP_NOIO);
		if (digest) {
			drbd_csum_ee(peer_device->connection->verify_tfm, peer_req, digest);

			D_ASSERT(device, digest_size == di->digest_size);
			eq = !memcmp(digest, di->digest, digest_size);
			kfree(digest);
		}
	}

	/* Free peer_req and pages before send.
	 * In case we block on congestion, we could otherwise run into
	 * some distributed deadlock, if the other side blocks on
	 * congestion as well, because our receiver blocks in
	 * drbd_alloc_pages due to pp_in_use > max_buffers. */
	drbd_free_peer_req(device, peer_req);
	if (!eq)
		drbd_ov_out_of_sync_found(device, sector, size);
	else
		ov_out_of_sync_print(device);

	err = drbd_send_ack_ex(peer_device, P_OV_RESULT, sector, size,
			       eq ? ID_IN_SYNC : ID_OUT_OF_SYNC);

	dec_unacked(device);

	--device->ov_left;

	/* let's advance progress step marks only for every other megabyte */
	if ((device->ov_left & 0x200) == 0x200)
		drbd_advance_rs_marks(device, device->ov_left);

	stop_sector_reached = verify_can_do_stop_sector(device) &&
		(sector + (size>>9)) >= device->ov_stop_sector;

	if (device->ov_left == 0 || stop_sector_reached) {
		ov_out_of_sync_print(device);
		drbd_resync_finished(device);
	}

	return err;
}

/* FIXME
 * We need to track the number of pending barrier acks,
 * and to be able to wait for them.
 * See also comment in drbd_adm_attach before drbd_suspend_io.
 */
static int drbd_send_barrier(struct drbd_connection *connection)
{
	struct p_barrier *p;
	struct drbd_socket *sock;

	sock = &connection->data;
	p = conn_prepare_command(connection, sock);
	if (!p)
		return -EIO;
	p->barrier = connection->send.current_epoch_nr;
	p->pad = 0;
	connection->send.current_epoch_writes = 0;
	connection->send.last_sent_barrier_jif = jiffies;

	return conn_send_command(connection, sock, P_BARRIER, sizeof(*p), NULL, 0);
}

static int pd_send_unplug_remote(struct drbd_peer_device *pd)
{
	struct drbd_socket *sock = &pd->connection->data;
	if (!drbd_prepare_command(pd, sock))
		return -EIO;
	return drbd_send_command(pd, sock, P_UNPLUG_REMOTE, 0, NULL, 0);
}

int w_send_write_hint(struct drbd_work *w, int cancel)
{
	struct drbd_device *device =
		container_of(w, struct drbd_device, unplug_work);

	if (cancel)
		return 0;
	return pd_send_unplug_remote(first_peer_device(device));
}

static void re_init_if_first_write(struct drbd_connection *connection, unsigned int epoch)
{
	if (!connection->send.seen_any_write_yet) {
		connection->send.seen_any_write_yet = true;
		connection->send.current_epoch_nr = epoch;
		connection->send.current_epoch_writes = 0;
		connection->send.last_sent_barrier_jif = jiffies;
	}
}

static void maybe_send_barrier(struct drbd_connection *connection, unsigned int epoch)
{
	/* re-init if first write on this connection */
	if (!connection->send.seen_any_write_yet)
		return;
	if (connection->send.current_epoch_nr != epoch) {
		if (connection->send.current_epoch_writes)
			drbd_send_barrier(connection);
		connection->send.current_epoch_nr = epoch;
	}
}

int w_send_out_of_sync(struct drbd_work *w, int cancel)
{
	struct drbd_request *req = container_of(w, struct drbd_request, w);
	struct drbd_device *device = req->device;
	struct drbd_peer_device *const peer_device = first_peer_device(device);
	struct drbd_connection *const connection = peer_device->connection;
	int err;

	if (unlikely(cancel)) {
		req_mod(req, SEND_CANCELED);
		return 0;
	}
	req->pre_send_jif = jiffies;

	/* this time, no connection->send.current_epoch_writes++;
	 * If it was sent, it was the closing barrier for the last
	 * replicated epoch, before we went into AHEAD mode.
	 * No more barriers will be sent, until we leave AHEAD mode again. */
	maybe_send_barrier(connection, req->epoch);

	err = drbd_send_out_of_sync(peer_device, req);
	req_mod(req, OOS_HANDED_TO_NETWORK);

	return err;
}

/**
 * w_send_dblock() - Worker callback to send a P_DATA packet in order to mirror a write request
 * @w:		work object.
 * @cancel:	The connection will be closed anyways
 */
int w_send_dblock(struct drbd_work *w, int cancel)
{
	struct drbd_request *req = container_of(w, struct drbd_request, w);
	struct drbd_device *device = req->device;
	struct drbd_peer_device *const peer_device = first_peer_device(device);
	struct drbd_connection *connection = peer_device->connection;
	bool do_send_unplug = req->rq_state & RQ_UNPLUG;
	int err;

	if (unlikely(cancel)) {
		req_mod(req, SEND_CANCELED);
		return 0;
	}
	req->pre_send_jif = jiffies;

	re_init_if_first_write(connection, req->epoch);
	maybe_send_barrier(connection, req->epoch);
	connection->send.current_epoch_writes++;

	err = drbd_send_dblock(peer_device, req);
	req_mod(req, err ? SEND_FAILED : HANDED_OVER_TO_NETWORK);

	if (do_send_unplug && !err)
		pd_send_unplug_remote(peer_device);

	return err;
}

/**
 * w_send_read_req() - Worker callback to send a read request (P_DATA_REQUEST) packet
 * @w:		work object.
 * @cancel:	The connection will be closed anyways
 */
int w_send_read_req(struct drbd_work *w, int cancel)
{
	struct drbd_request *req = container_of(w, struct drbd_request, w);
	struct drbd_device *device = req->device;
	struct drbd_peer_device *const peer_device = first_peer_device(device);
	struct drbd_connection *connection = peer_device->connection;
	bool do_send_unplug = req->rq_state & RQ_UNPLUG;
	int err;

	if (unlikely(cancel)) {
		req_mod(req, SEND_CANCELED);
		return 0;
	}
	req->pre_send_jif = jiffies;

	/* Even read requests may close a write epoch,
	 * if there was any yet. */
	maybe_send_barrier(connection, req->epoch);

	err = drbd_send_drequest(peer_device, P_DATA_REQUEST, req->i.sector, req->i.size,
				 (unsigned long)req);

	req_mod(req, err ? SEND_FAILED : HANDED_OVER_TO_NETWORK);

	if (do_send_unplug && !err)
		pd_send_unplug_remote(peer_device);

	return err;
}

int w_restart_disk_io(struct drbd_work *w, int cancel)
{
	struct drbd_request *req = container_of(w, struct drbd_request, w);
	struct drbd_device *device = req->device;

	if (bio_data_dir(req->master_bio) == WRITE && req->rq_state & RQ_IN_ACT_LOG)
		drbd_al_begin_io(device, &req->i);

	drbd_req_make_private_bio(req, req->master_bio);
	bio_set_dev(req->private_bio, device->ldev->backing_bdev);
	generic_make_request(req->private_bio);

	return 0;
}

static int _drbd_may_sync_now(struct drbd_device *device)
{
	struct drbd_device *odev = device;
	int resync_after;

	while (1) {
		if (!odev->ldev || odev->state.disk == D_DISKLESS)
			return 1;
		rcu_read_lock();
		resync_after = rcu_dereference(odev->ldev->disk_conf)->resync_after;
		rcu_read_unlock();
		if (resync_after == -1)
			return 1;
		odev = minor_to_device(resync_after);
		if (!odev)
			return 1;
		if ((odev->state.conn >= C_SYNC_SOURCE &&
		     odev->state.conn <= C_PAUSED_SYNC_T) ||
		    odev->state.aftr_isp || odev->state.peer_isp ||
		    odev->state.user_isp)
			return 0;
	}
}

/**
 * drbd_pause_after() - Pause resync on all devices that may not resync now
 * @device:	DRBD device.
 *
 * Called from process context only (admin command and after_state_ch).
 */
static bool drbd_pause_after(struct drbd_device *device)
{
	bool changed = false;
	struct drbd_device *odev;
	int i;

	rcu_read_lock();
	idr_for_each_entry(&drbd_devices, odev, i) {
		if (odev->state.conn == C_STANDALONE && odev->state.disk == D_DISKLESS)
			continue;
		if (!_drbd_may_sync_now(odev) &&
		    _drbd_set_state(_NS(odev, aftr_isp, 1),
				    CS_HARD, NULL) != SS_NOTHING_TO_DO)
			changed = true;
	}
	rcu_read_unlock();

	return changed;
}

/**
 * drbd_resume_next() - Resume resync on all devices that may resync now
 * @device:	DRBD device.
 *
 * Called from process context only (admin command and worker).
 */
static bool drbd_resume_next(struct drbd_device *device)
{
	bool changed = false;
	struct drbd_device *odev;
	int i;

	rcu_read_lock();
	idr_for_each_entry(&drbd_devices, odev, i) {
		if (odev->state.conn == C_STANDALONE && odev->state.disk == D_DISKLESS)
			continue;
		if (odev->state.aftr_isp) {
			if (_drbd_may_sync_now(odev) &&
			    _drbd_set_state(_NS(odev, aftr_isp, 0),
					    CS_HARD, NULL) != SS_NOTHING_TO_DO)
				changed = true;
		}
	}
	rcu_read_unlock();
	return changed;
}

void resume_next_sg(struct drbd_device *device)
{
	lock_all_resources();
	drbd_resume_next(device);
	unlock_all_resources();
}

void suspend_other_sg(struct drbd_device *device)
{
	lock_all_resources();
	drbd_pause_after(device);
	unlock_all_resources();
}

/* caller must lock_all_resources() */
enum drbd_ret_code drbd_resync_after_valid(struct drbd_device *device, int o_minor)
{
	struct drbd_device *odev;
	int resync_after;

	if (o_minor == -1)
		return NO_ERROR;
	if (o_minor < -1 || o_minor > MINORMASK)
		return ERR_RESYNC_AFTER;

	/* check for loops */
	odev = minor_to_device(o_minor);
	while (1) {
		if (odev == device)
			return ERR_RESYNC_AFTER_CYCLE;

		/* You are free to depend on diskless, non-existing,
		 * or not yet/no longer existing minors.
		 * We only reject dependency loops.
		 * We cannot follow the dependency chain beyond a detached or
		 * missing minor.
		 */
		if (!odev || !odev->ldev || odev->state.disk == D_DISKLESS)
			return NO_ERROR;

		rcu_read_lock();
		resync_after = rcu_dereference(odev->ldev->disk_conf)->resync_after;
		rcu_read_unlock();
		/* dependency chain ends here, no cycles. */
		if (resync_after == -1)
			return NO_ERROR;

		/* follow the dependency chain */
		odev = minor_to_device(resync_after);
	}
}

/* caller must lock_all_resources() */
void drbd_resync_after_changed(struct drbd_device *device)
{
	int changed;

	do {
		changed  = drbd_pause_after(device);
		changed |= drbd_resume_next(device);
	} while (changed);
}

void drbd_rs_controller_reset(struct drbd_device *device)
{
	struct gendisk *disk = device->ldev->backing_bdev->bd_contains->bd_disk;
	struct fifo_buffer *plan;

	atomic_set(&device->rs_sect_in, 0);
	atomic_set(&device->rs_sect_ev, 0);
	device->rs_in_flight = 0;
	device->rs_last_events = (int)part_stat_read_accum(&disk->part0, sectors);

	/* Updating the RCU protected object in place is necessary since
	   this function gets called from atomic context.
	   It is valid since all other updates also lead to an completely
	   empty fifo */
	rcu_read_lock();
	plan = rcu_dereference(device->rs_plan_s);
	plan->total = 0;
	fifo_set(plan, 0);
	rcu_read_unlock();
}

void start_resync_timer_fn(struct timer_list *t)
{
	struct drbd_device *device = from_timer(device, t, start_resync_timer);
	drbd_device_post_work(device, RS_START);
}

static void do_start_resync(struct drbd_device *device)
{
	if (atomic_read(&device->unacked_cnt) || atomic_read(&device->rs_pending_cnt)) {
		drbd_warn(device, "postponing start_resync ...\n");
		device->start_resync_timer.expires = jiffies + HZ/10;
		add_timer(&device->start_resync_timer);
		return;
	}

	drbd_start_resync(device, C_SYNC_SOURCE);
	clear_bit(AHEAD_TO_SYNC_SOURCE, &device->flags);
}

static bool use_checksum_based_resync(struct drbd_connection *connection, struct drbd_device *device)
{
	bool csums_after_crash_only;
	rcu_read_lock();
	csums_after_crash_only = rcu_dereference(connection->net_conf)->csums_after_crash_only;
	rcu_read_unlock();
	return connection->agreed_pro_version >= 89 &&		/* supported? */
		connection->csums_tfm &&			/* configured? */
		(csums_after_crash_only == false		/* use for each resync? */
		 || test_bit(CRASHED_PRIMARY, &device->flags));	/* or only after Primary crash? */
}

/**
 * drbd_start_resync() - Start the resync process
 * @device:	DRBD device.
 * @side:	Either C_SYNC_SOURCE or C_SYNC_TARGET
 *
 * This function might bring you directly into one of the
 * C_PAUSED_SYNC_* states.
 */
void drbd_start_resync(struct drbd_device *device, enum drbd_conns side)
{
	struct drbd_peer_device *peer_device = first_peer_device(device);
	struct drbd_connection *connection = peer_device ? peer_device->connection : NULL;
	union drbd_state ns;
	int r;

	if (device->state.conn >= C_SYNC_SOURCE && device->state.conn < C_AHEAD) {
		drbd_err(device, "Resync already running!\n");
		return;
	}

	if (!connection) {
		drbd_err(device, "No connection to peer, aborting!\n");
		return;
	}

	if (!test_bit(B_RS_H_DONE, &device->flags)) {
		if (side == C_SYNC_TARGET) {
			/* Since application IO was locked out during C_WF_BITMAP_T and
			   C_WF_SYNC_UUID we are still unmodified. Before going to C_SYNC_TARGET
			   we check that we might make the data inconsistent. */
			r = drbd_khelper(device, "before-resync-target");
			r = (r >> 8) & 0xff;
			if (r > 0) {
				drbd_info(device, "before-resync-target handler returned %d, "
					 "dropping connection.\n", r);
				conn_request_state(connection, NS(conn, C_DISCONNECTING), CS_HARD);
				return;
			}
		} else /* C_SYNC_SOURCE */ {
			r = drbd_khelper(device, "before-resync-source");
			r = (r >> 8) & 0xff;
			if (r > 0) {
				if (r == 3) {
					drbd_info(device, "before-resync-source handler returned %d, "
						 "ignoring. Old userland tools?", r);
				} else {
					drbd_info(device, "before-resync-source handler returned %d, "
						 "dropping connection.\n", r);
					conn_request_state(connection,
							   NS(conn, C_DISCONNECTING), CS_HARD);
					return;
				}
			}
		}
	}

	if (current == connection->worker.task) {
		/* The worker should not sleep waiting for state_mutex,
		   that can take long */
		if (!mutex_trylock(device->state_mutex)) {
			set_bit(B_RS_H_DONE, &device->flags);
			device->start_resync_timer.expires = jiffies + HZ/5;
			add_timer(&device->start_resync_timer);
			return;
		}
	} else {
		mutex_lock(device->state_mutex);
	}

	lock_all_resources();
	clear_bit(B_RS_H_DONE, &device->flags);
	/* Did some connection breakage or IO error race with us? */
	if (device->state.conn < C_CONNECTED
	|| !get_ldev_if_state(device, D_NEGOTIATING)) {
		unlock_all_resources();
		goto out;
	}

	ns = drbd_read_state(device);

	ns.aftr_isp = !_drbd_may_sync_now(device);

	ns.conn = side;

	if (side == C_SYNC_TARGET)
		ns.disk = D_INCONSISTENT;
	else /* side == C_SYNC_SOURCE */
		ns.pdsk = D_INCONSISTENT;

	r = _drbd_set_state(device, ns, CS_VERBOSE, NULL);
	ns = drbd_read_state(device);

	if (ns.conn < C_CONNECTED)
		r = SS_UNKNOWN_ERROR;

	if (r == SS_SUCCESS) {
		unsigned long tw = drbd_bm_total_weight(device);
		unsigned long now = jiffies;
		int i;

		device->rs_failed    = 0;
		device->rs_paused    = 0;
		device->rs_same_csum = 0;
		device->rs_last_sect_ev = 0;
		device->rs_total     = tw;
		device->rs_start     = now;
		for (i = 0; i < DRBD_SYNC_MARKS; i++) {
			device->rs_mark_left[i] = tw;
			device->rs_mark_time[i] = now;
		}
		drbd_pause_after(device);
		/* Forget potentially stale cached per resync extent bit-counts.
		 * Open coded drbd_rs_cancel_all(device), we already have IRQs
		 * disabled, and know the disk state is ok. */
		spin_lock(&device->al_lock);
		lc_reset(device->resync);
		device->resync_locked = 0;
		device->resync_wenr = LC_FREE;
		spin_unlock(&device->al_lock);
	}
	unlock_all_resources();

	if (r == SS_SUCCESS) {
		wake_up(&device->al_wait); /* for lc_reset() above */
		/* reset rs_last_bcast when a resync or verify is started,
		 * to deal with potential jiffies wrap. */
		device->rs_last_bcast = jiffies - HZ;

		drbd_info(device, "Began resync as %s (will sync %lu KB [%lu bits set]).\n",
		     drbd_conn_str(ns.conn),
		     (unsigned long) device->rs_total << (BM_BLOCK_SHIFT-10),
		     (unsigned long) device->rs_total);
		if (side == C_SYNC_TARGET) {
			device->bm_resync_fo = 0;
			device->use_csums = use_checksum_based_resync(connection, device);
		} else {
			device->use_csums = false;
		}

		/* Since protocol 96, we must serialize drbd_gen_and_send_sync_uuid
		 * with w_send_oos, or the sync target will get confused as to
		 * how much bits to resync.  We cannot do that always, because for an
		 * empty resync and protocol < 95, we need to do it here, as we call
		 * drbd_resync_finished from here in that case.
		 * We drbd_gen_and_send_sync_uuid here for protocol < 96,
		 * and from after_state_ch otherwise. */
		if (side == C_SYNC_SOURCE && connection->agreed_pro_version < 96)
			drbd_gen_and_send_sync_uuid(peer_device);

		if (connection->agreed_pro_version < 95 && device->rs_total == 0) {
			/* This still has a race (about when exactly the peers
			 * detect connection loss) that can lead to a full sync
			 * on next handshake. In 8.3.9 we fixed this with explicit
			 * resync-finished notifications, but the fix
			 * introduces a protocol change.  Sleeping for some
			 * time longer than the ping interval + timeout on the
			 * SyncSource, to give the SyncTarget the chance to
			 * detect connection loss, then waiting for a ping
			 * response (implicit in drbd_resync_finished) reduces
			 * the race considerably, but does not solve it. */
			if (side == C_SYNC_SOURCE) {
				struct net_conf *nc;
				int timeo;

				rcu_read_lock();
				nc = rcu_dereference(connection->net_conf);
				timeo = nc->ping_int * HZ + nc->ping_timeo * HZ / 9;
				rcu_read_unlock();
				schedule_timeout_interruptible(timeo);
			}
			drbd_resync_finished(device);
		}

		drbd_rs_controller_reset(device);
		/* ns.conn may already be != device->state.conn,
		 * we may have been paused in between, or become paused until
		 * the timer triggers.
		 * No matter, that is handled in resync_timer_fn() */
		if (ns.conn == C_SYNC_TARGET)
			mod_timer(&device->resync_timer, jiffies);

		drbd_md_sync(device);
	}
	put_ldev(device);
out:
	mutex_unlock(device->state_mutex);
}

static void update_on_disk_bitmap(struct drbd_device *device, bool resync_done)
{
	struct sib_info sib = { .sib_reason = SIB_SYNC_PROGRESS, };
	device->rs_last_bcast = jiffies;

	if (!get_ldev(device))
		return;

	drbd_bm_write_lazy(device, 0);
	if (resync_done && is_sync_state(device->state.conn))
		drbd_resync_finished(device);

	drbd_bcast_event(device, &sib);
	/* update timestamp, in case it took a while to write out stuff */
	device->rs_last_bcast = jiffies;
	put_ldev(device);
}

static void drbd_ldev_destroy(struct drbd_device *device)
{
	lc_destroy(device->resync);
	device->resync = NULL;
	lc_destroy(device->act_log);
	device->act_log = NULL;

	__acquire(local);
	drbd_backing_dev_free(device, device->ldev);
	device->ldev = NULL;
	__release(local);

	clear_bit(GOING_DISKLESS, &device->flags);
	wake_up(&device->misc_wait);
}

static void go_diskless(struct drbd_device *device)
{
	D_ASSERT(device, device->state.disk == D_FAILED);
	/* we cannot assert local_cnt == 0 here, as get_ldev_if_state will
	 * inc/dec it frequently. Once we are D_DISKLESS, no one will touch
	 * the protected members anymore, though, so once put_ldev reaches zero
	 * again, it will be safe to free them. */

	/* Try to write changed bitmap pages, read errors may have just
	 * set some bits outside the area covered by the activity log.
	 *
	 * If we have an IO error during the bitmap writeout,
	 * we will want a full sync next time, just in case.
	 * (Do we want a specific meta data flag for this?)
	 *
	 * If that does not make it to stable storage either,
	 * we cannot do anything about that anymore.
	 *
	 * We still need to check if both bitmap and ldev are present, we may
	 * end up here after a failed attach, before ldev was even assigned.
	 */
	if (device->bitmap && device->ldev) {
		/* An interrupted resync or similar is allowed to recounts bits
		 * while we detach.
		 * Any modifications would not be expected anymore, though.
		 */
		if (drbd_bitmap_io_from_worker(device, drbd_bm_write,
					"detach", BM_LOCKED_TEST_ALLOWED)) {
			if (test_bit(WAS_READ_ERROR, &device->flags)) {
				drbd_md_set_flag(device, MDF_FULL_SYNC);
				drbd_md_sync(device);
			}
		}
	}

	drbd_force_state(device, NS(disk, D_DISKLESS));
}

static int do_md_sync(struct drbd_device *device)
{
	drbd_warn(device, "md_sync_timer expired! Worker calls drbd_md_sync().\n");
	drbd_md_sync(device);
	return 0;
}

/* only called from drbd_worker thread, no locking */
void __update_timing_details(
		struct drbd_thread_timing_details *tdp,
		unsigned int *cb_nr,
		void *cb,
		const char *fn, const unsigned int line)
{
	unsigned int i = *cb_nr % DRBD_THREAD_DETAILS_HIST;
	struct drbd_thread_timing_details *td = tdp + i;

	td->start_jif = jiffies;
	td->cb_addr = cb;
	td->caller_fn = fn;
	td->line = line;
	td->cb_nr = *cb_nr;

	i = (i+1) % DRBD_THREAD_DETAILS_HIST;
	td = tdp + i;
	memset(td, 0, sizeof(*td));

	++(*cb_nr);
}

static void do_device_work(struct drbd_device *device, const unsigned long todo)
{
	if (test_bit(MD_SYNC, &todo))
		do_md_sync(device);
	if (test_bit(RS_DONE, &todo) ||
	    test_bit(RS_PROGRESS, &todo))
		update_on_disk_bitmap(device, test_bit(RS_DONE, &todo));
	if (test_bit(GO_DISKLESS, &todo))
		go_diskless(device);
	if (test_bit(DESTROY_DISK, &todo))
		drbd_ldev_destroy(device);
	if (test_bit(RS_START, &todo))
		do_start_resync(device);
}

#define DRBD_DEVICE_WORK_MASK	\
	((1UL << GO_DISKLESS)	\
	|(1UL << DESTROY_DISK)	\
	|(1UL << MD_SYNC)	\
	|(1UL << RS_START)	\
	|(1UL << RS_PROGRESS)	\
	|(1UL << RS_DONE)	\
	)

static unsigned long get_work_bits(unsigned long *flags)
{
	unsigned long old, new;
	do {
		old = *flags;
		new = old & ~DRBD_DEVICE_WORK_MASK;
	} while (cmpxchg(flags, old, new) != old);
	return old & DRBD_DEVICE_WORK_MASK;
}

static void do_unqueued_work(struct drbd_connection *connection)
{
	struct drbd_peer_device *peer_device;
	int vnr;

	rcu_read_lock();
	idr_for_each_entry(&connection->peer_devices, peer_device, vnr) {
		struct drbd_device *device = peer_device->device;
		unsigned long todo = get_work_bits(&device->flags);
		if (!todo)
			continue;

		kref_get(&device->kref);
		rcu_read_unlock();
		do_device_work(device, todo);
		kref_put(&device->kref, drbd_destroy_device);
		rcu_read_lock();
	}
	rcu_read_unlock();
}

static bool dequeue_work_batch(struct drbd_work_queue *queue, struct list_head *work_list)
{
	spin_lock_irq(&queue->q_lock);
	list_splice_tail_init(&queue->q, work_list);
	spin_unlock_irq(&queue->q_lock);
	return !list_empty(work_list);
}

static void wait_for_work(struct drbd_connection *connection, struct list_head *work_list)
{
	DEFINE_WAIT(wait);
	struct net_conf *nc;
	int uncork, cork;

	dequeue_work_batch(&connection->sender_work, work_list);
	if (!list_empty(work_list))
		return;

	/* Still nothing to do?
	 * Maybe we still need to close the current epoch,
	 * even if no new requests are queued yet.
	 *
	 * Also, poke TCP, just in case.
	 * Then wait for new work (or signal). */
	rcu_read_lock();
	nc = rcu_dereference(connection->net_conf);
	uncork = nc ? nc->tcp_cork : 0;
	rcu_read_unlock();
	if (uncork) {
		mutex_lock(&connection->data.mutex);
		if (connection->data.socket)
			drbd_tcp_uncork(connection->data.socket);
		mutex_unlock(&connection->data.mutex);
	}

	for (;;) {
		int send_barrier;
		prepare_to_wait(&connection->sender_work.q_wait, &wait, TASK_INTERRUPTIBLE);
		spin_lock_irq(&connection->resource->req_lock);
		spin_lock(&connection->sender_work.q_lock);	/* FIXME get rid of this one? */
		if (!list_empty(&connection->sender_work.q))
			list_splice_tail_init(&connection->sender_work.q, work_list);
		spin_unlock(&connection->sender_work.q_lock);	/* FIXME get rid of this one? */
		if (!list_empty(work_list) || signal_pending(current)) {
			spin_unlock_irq(&connection->resource->req_lock);
			break;
		}

		/* We found nothing new to do, no to-be-communicated request,
		 * no other work item.  We may still need to close the last
		 * epoch.  Next incoming request epoch will be connection ->
		 * current transfer log epoch number.  If that is different
		 * from the epoch of the last request we communicated, it is
		 * safe to send the epoch separating barrier now.
		 */
		send_barrier =
			atomic_read(&connection->current_tle_nr) !=
			connection->send.current_epoch_nr;
		spin_unlock_irq(&connection->resource->req_lock);

		if (send_barrier)
			maybe_send_barrier(connection,
					connection->send.current_epoch_nr + 1);

		if (test_bit(DEVICE_WORK_PENDING, &connection->flags))
			break;

		/* drbd_send() may have called flush_signals() */
		if (get_t_state(&connection->worker) != RUNNING)
			break;

		schedule();
		/* may be woken up for other things but new work, too,
		 * e.g. if the current epoch got closed.
		 * In which case we send the barrier above. */
	}
	finish_wait(&connection->sender_work.q_wait, &wait);

	/* someone may have changed the config while we have been waiting above. */
	rcu_read_lock();
	nc = rcu_dereference(connection->net_conf);
	cork = nc ? nc->tcp_cork : 0;
	rcu_read_unlock();
	mutex_lock(&connection->data.mutex);
	if (connection->data.socket) {
		if (cork)
			drbd_tcp_cork(connection->data.socket);
		else if (!uncork)
			drbd_tcp_uncork(connection->data.socket);
	}
	mutex_unlock(&connection->data.mutex);
}

int drbd_worker(struct drbd_thread *thi)
{
	struct drbd_connection *connection = thi->connection;
	struct drbd_work *w = NULL;
	struct drbd_peer_device *peer_device;
	LIST_HEAD(work_list);
	int vnr;

	while (get_t_state(thi) == RUNNING) {
		drbd_thread_current_set_cpu(thi);

		if (list_empty(&work_list)) {
			update_worker_timing_details(connection, wait_for_work);
			wait_for_work(connection, &work_list);
		}

		if (test_and_clear_bit(DEVICE_WORK_PENDING, &connection->flags)) {
			update_worker_timing_details(connection, do_unqueued_work);
			do_unqueued_work(connection);
		}

		if (signal_pending(current)) {
			flush_signals(current);
			if (get_t_state(thi) == RUNNING) {
				drbd_warn(connection, "Worker got an unexpected signal\n");
				continue;
			}
			break;
		}

		if (get_t_state(thi) != RUNNING)
			break;

		if (!list_empty(&work_list)) {
			w = list_first_entry(&work_list, struct drbd_work, list);
			list_del_init(&w->list);
			update_worker_timing_details(connection, w->cb);
			if (w->cb(w, connection->cstate < C_WF_REPORT_PARAMS) == 0)
				continue;
			if (connection->cstate >= C_WF_REPORT_PARAMS)
				conn_request_state(connection, NS(conn, C_NETWORK_FAILURE), CS_HARD);
		}
	}

	do {
		if (test_and_clear_bit(DEVICE_WORK_PENDING, &connection->flags)) {
			update_worker_timing_details(connection, do_unqueued_work);
			do_unqueued_work(connection);
		}
		if (!list_empty(&work_list)) {
			w = list_first_entry(&work_list, struct drbd_work, list);
			list_del_init(&w->list);
			update_worker_timing_details(connection, w->cb);
			w->cb(w, 1);
		} else
			dequeue_work_batch(&connection->sender_work, &work_list);
	} while (!list_empty(&work_list) || test_bit(DEVICE_WORK_PENDING, &connection->flags));

	rcu_read_lock();
	idr_for_each_entry(&connection->peer_devices, peer_device, vnr) {
		struct drbd_device *device = peer_device->device;
		D_ASSERT(device, device->state.disk == D_DISKLESS && device->state.conn == C_STANDALONE);
		kref_get(&device->kref);
		rcu_read_unlock();
		drbd_device_cleanup(device);
		kref_put(&device->kref, drbd_destroy_device);
		rcu_read_lock();
	}
	rcu_read_unlock();

	return 0;
}<|MERGE_RESOLUTION|>--- conflicted
+++ resolved
@@ -282,11 +282,7 @@
 		what = COMPLETED_OK;
 	}
 
-<<<<<<< HEAD
-	req->private_bio = ERR_PTR(bio->bi_error);
-=======
 	req->private_bio = ERR_PTR(blk_status_to_errno(bio->bi_status));
->>>>>>> 286cd8c7
 	bio_put(bio);
 
 	/* not req_mod(), we need irqsave here! */
