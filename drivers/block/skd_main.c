/*
 * Driver for sTec s1120 PCIe SSDs. sTec was acquired in 2013 by HGST and HGST
 * was acquired by Western Digital in 2012.
 *
 * Copyright 2012 sTec, Inc.
 * Copyright (c) 2017 Western Digital Corporation or its affiliates.
 *
 * This file is part of the Linux kernel, and is made available under
 * the terms of the GNU General Public License version 2.
 */

#include <linux/kernel.h>
#include <linux/module.h>
#include <linux/init.h>
#include <linux/pci.h>
#include <linux/slab.h>
#include <linux/spinlock.h>
#include <linux/blkdev.h>
#include <linux/blk-mq.h>
#include <linux/sched.h>
#include <linux/interrupt.h>
#include <linux/compiler.h>
#include <linux/workqueue.h>
#include <linux/delay.h>
#include <linux/time.h>
#include <linux/hdreg.h>
#include <linux/dma-mapping.h>
#include <linux/completion.h>
#include <linux/scatterlist.h>
#include <linux/version.h>
#include <linux/err.h>
#include <linux/aer.h>
#include <linux/wait.h>
#include <linux/stringify.h>
#include <scsi/scsi.h>
#include <scsi/sg.h>
#include <linux/io.h>
#include <linux/uaccess.h>
#include <asm/unaligned.h>

#include "skd_s1120.h"

static int skd_dbg_level;
static int skd_isr_comp_limit = 4;

#define SKD_ASSERT(expr) \
	do { \
		if (unlikely(!(expr))) { \
			pr_err("Assertion failed! %s,%s,%s,line=%d\n",	\
			       # expr, __FILE__, __func__, __LINE__); \
		} \
	} while (0)

#define DRV_NAME "skd"
#define PFX DRV_NAME ": "

MODULE_LICENSE("GPL");

MODULE_DESCRIPTION("STEC s1120 PCIe SSD block driver");

#define PCI_VENDOR_ID_STEC      0x1B39
#define PCI_DEVICE_ID_S1120     0x0001

#define SKD_FUA_NV		(1 << 1)
#define SKD_MINORS_PER_DEVICE   16

#define SKD_MAX_QUEUE_DEPTH     200u

#define SKD_PAUSE_TIMEOUT       (5 * 1000)

#define SKD_N_FITMSG_BYTES      (512u)
#define SKD_MAX_REQ_PER_MSG	14

#define SKD_N_SPECIAL_FITMSG_BYTES      (128u)

/* SG elements are 32 bytes, so we can make this 4096 and still be under the
 * 128KB limit.  That allows 4096*4K = 16M xfer size
 */
#define SKD_N_SG_PER_REQ_DEFAULT 256u

#define SKD_N_COMPLETION_ENTRY  256u
#define SKD_N_READ_CAP_BYTES    (8u)

#define SKD_N_INTERNAL_BYTES    (512u)

#define SKD_SKCOMP_SIZE							\
	((sizeof(struct fit_completion_entry_v1) +			\
	  sizeof(struct fit_comp_error_info)) * SKD_N_COMPLETION_ENTRY)

/* 5 bits of uniqifier, 0xF800 */
#define SKD_ID_TABLE_MASK       (3u << 8u)
#define  SKD_ID_RW_REQUEST      (0u << 8u)
#define  SKD_ID_INTERNAL        (1u << 8u)
#define  SKD_ID_FIT_MSG         (3u << 8u)
#define SKD_ID_SLOT_MASK        0x00FFu
#define SKD_ID_SLOT_AND_TABLE_MASK 0x03FFu

#define SKD_N_MAX_SECTORS 2048u

#define SKD_MAX_RETRIES 2u

#define SKD_TIMER_SECONDS(seconds) (seconds)
#define SKD_TIMER_MINUTES(minutes) ((minutes) * (60))

#define INQ_STD_NBYTES 36

enum skd_drvr_state {
	SKD_DRVR_STATE_LOAD,
	SKD_DRVR_STATE_IDLE,
	SKD_DRVR_STATE_BUSY,
	SKD_DRVR_STATE_STARTING,
	SKD_DRVR_STATE_ONLINE,
	SKD_DRVR_STATE_PAUSING,
	SKD_DRVR_STATE_PAUSED,
	SKD_DRVR_STATE_RESTARTING,
	SKD_DRVR_STATE_RESUMING,
	SKD_DRVR_STATE_STOPPING,
	SKD_DRVR_STATE_FAULT,
	SKD_DRVR_STATE_DISAPPEARED,
	SKD_DRVR_STATE_PROTOCOL_MISMATCH,
	SKD_DRVR_STATE_BUSY_ERASE,
	SKD_DRVR_STATE_BUSY_SANITIZE,
	SKD_DRVR_STATE_BUSY_IMMINENT,
	SKD_DRVR_STATE_WAIT_BOOT,
	SKD_DRVR_STATE_SYNCING,
};

#define SKD_WAIT_BOOT_TIMO      SKD_TIMER_SECONDS(90u)
#define SKD_STARTING_TIMO       SKD_TIMER_SECONDS(8u)
#define SKD_RESTARTING_TIMO     SKD_TIMER_MINUTES(4u)
#define SKD_BUSY_TIMO           SKD_TIMER_MINUTES(20u)
#define SKD_STARTED_BUSY_TIMO   SKD_TIMER_SECONDS(60u)
#define SKD_START_WAIT_SECONDS  90u

enum skd_req_state {
	SKD_REQ_STATE_IDLE,
	SKD_REQ_STATE_SETUP,
	SKD_REQ_STATE_BUSY,
	SKD_REQ_STATE_COMPLETED,
	SKD_REQ_STATE_TIMEOUT,
};

enum skd_check_status_action {
	SKD_CHECK_STATUS_REPORT_GOOD,
	SKD_CHECK_STATUS_REPORT_SMART_ALERT,
	SKD_CHECK_STATUS_REQUEUE_REQUEST,
	SKD_CHECK_STATUS_REPORT_ERROR,
	SKD_CHECK_STATUS_BUSY_IMMINENT,
};

struct skd_msg_buf {
	struct fit_msg_hdr	fmh;
	struct skd_scsi_request	scsi[SKD_MAX_REQ_PER_MSG];
};

struct skd_fitmsg_context {
	u32 id;

	u32 length;

	struct skd_msg_buf *msg_buf;
	dma_addr_t mb_dma_address;
};

struct skd_request_context {
	enum skd_req_state state;

	u16 id;
	u32 fitmsg_id;

	u8 flush_cmd;

	enum dma_data_direction data_dir;
	struct scatterlist *sg;
	u32 n_sg;
	u32 sg_byte_count;

	struct fit_sg_descriptor *sksg_list;
	dma_addr_t sksg_dma_address;

	struct fit_completion_entry_v1 completion;

	struct fit_comp_error_info err_info;

	blk_status_t status;
};

struct skd_special_context {
	struct skd_request_context req;

	void *data_buf;
	dma_addr_t db_dma_address;

	struct skd_msg_buf *msg_buf;
	dma_addr_t mb_dma_address;
};

typedef enum skd_irq_type {
	SKD_IRQ_LEGACY,
	SKD_IRQ_MSI,
	SKD_IRQ_MSIX
} skd_irq_type_t;

#define SKD_MAX_BARS                    2

struct skd_device {
	void __iomem *mem_map[SKD_MAX_BARS];
	resource_size_t mem_phys[SKD_MAX_BARS];
	u32 mem_size[SKD_MAX_BARS];

	struct skd_msix_entry *msix_entries;

	struct pci_dev *pdev;
	int pcie_error_reporting_is_enabled;

	spinlock_t lock;
	struct gendisk *disk;
	struct blk_mq_tag_set tag_set;
	struct request_queue *queue;
	struct skd_fitmsg_context *skmsg;
	struct device *class_dev;
	int gendisk_on;
	int sync_done;

	u32 devno;
	u32 major;
	char isr_name[30];

	enum skd_drvr_state state;
	u32 drive_state;

	u32 cur_max_queue_depth;
	u32 queue_low_water_mark;
	u32 dev_max_queue_depth;

	u32 num_fitmsg_context;
	u32 num_req_context;

	struct skd_fitmsg_context *skmsg_table;

	struct skd_special_context internal_skspcl;
	u32 read_cap_blocksize;
	u32 read_cap_last_lba;
	int read_cap_is_valid;
	int inquiry_is_valid;
	u8 inq_serial_num[13];  /*12 chars plus null term */

	u8 skcomp_cycle;
	u32 skcomp_ix;
	struct kmem_cache *msgbuf_cache;
	struct kmem_cache *sglist_cache;
	struct kmem_cache *databuf_cache;
	struct fit_completion_entry_v1 *skcomp_table;
	struct fit_comp_error_info *skerr_table;
	dma_addr_t cq_dma_address;

	wait_queue_head_t waitq;

	struct timer_list timer;
	u32 timer_countdown;
	u32 timer_substate;

	int sgs_per_request;
	u32 last_mtd;

	u32 proto_ver;

	int dbg_level;
	u32 connect_time_stamp;
	int connect_retries;
#define SKD_MAX_CONNECT_RETRIES 16
	u32 drive_jiffies;

	u32 timo_slot;

	struct work_struct start_queue;
	struct work_struct completion_worker;
};

#define SKD_WRITEL(DEV, VAL, OFF) skd_reg_write32(DEV, VAL, OFF)
#define SKD_READL(DEV, OFF)      skd_reg_read32(DEV, OFF)
#define SKD_WRITEQ(DEV, VAL, OFF) skd_reg_write64(DEV, VAL, OFF)

static inline u32 skd_reg_read32(struct skd_device *skdev, u32 offset)
{
	u32 val = readl(skdev->mem_map[1] + offset);

	if (unlikely(skdev->dbg_level >= 2))
		dev_dbg(&skdev->pdev->dev, "offset %x = %x\n", offset, val);
	return val;
}

static inline void skd_reg_write32(struct skd_device *skdev, u32 val,
				   u32 offset)
{
	writel(val, skdev->mem_map[1] + offset);
	if (unlikely(skdev->dbg_level >= 2))
		dev_dbg(&skdev->pdev->dev, "offset %x = %x\n", offset, val);
}

static inline void skd_reg_write64(struct skd_device *skdev, u64 val,
				   u32 offset)
{
	writeq(val, skdev->mem_map[1] + offset);
	if (unlikely(skdev->dbg_level >= 2))
		dev_dbg(&skdev->pdev->dev, "offset %x = %016llx\n", offset,
			val);
}


#define SKD_IRQ_DEFAULT SKD_IRQ_MSIX
static int skd_isr_type = SKD_IRQ_DEFAULT;

module_param(skd_isr_type, int, 0444);
MODULE_PARM_DESC(skd_isr_type, "Interrupt type capability."
		 " (0==legacy, 1==MSI, 2==MSI-X, default==1)");

#define SKD_MAX_REQ_PER_MSG_DEFAULT 1
static int skd_max_req_per_msg = SKD_MAX_REQ_PER_MSG_DEFAULT;

module_param(skd_max_req_per_msg, int, 0444);
MODULE_PARM_DESC(skd_max_req_per_msg,
		 "Maximum SCSI requests packed in a single message."
		 " (1-" __stringify(SKD_MAX_REQ_PER_MSG) ", default==1)");

#define SKD_MAX_QUEUE_DEPTH_DEFAULT 64
#define SKD_MAX_QUEUE_DEPTH_DEFAULT_STR "64"
static int skd_max_queue_depth = SKD_MAX_QUEUE_DEPTH_DEFAULT;

module_param(skd_max_queue_depth, int, 0444);
MODULE_PARM_DESC(skd_max_queue_depth,
		 "Maximum SCSI requests issued to s1120."
		 " (1-200, default==" SKD_MAX_QUEUE_DEPTH_DEFAULT_STR ")");

static int skd_sgs_per_request = SKD_N_SG_PER_REQ_DEFAULT;
module_param(skd_sgs_per_request, int, 0444);
MODULE_PARM_DESC(skd_sgs_per_request,
		 "Maximum SG elements per block request."
		 " (1-4096, default==256)");

static int skd_max_pass_thru = 1;
module_param(skd_max_pass_thru, int, 0444);
MODULE_PARM_DESC(skd_max_pass_thru,
		 "Maximum SCSI pass-thru at a time. IGNORED");

module_param(skd_dbg_level, int, 0444);
MODULE_PARM_DESC(skd_dbg_level, "s1120 debug level (0,1,2)");

module_param(skd_isr_comp_limit, int, 0444);
MODULE_PARM_DESC(skd_isr_comp_limit, "s1120 isr comp limit (0=none) default=4");

/* Major device number dynamically assigned. */
static u32 skd_major;

static void skd_destruct(struct skd_device *skdev);
static const struct block_device_operations skd_blockdev_ops;
static void skd_send_fitmsg(struct skd_device *skdev,
			    struct skd_fitmsg_context *skmsg);
static void skd_send_special_fitmsg(struct skd_device *skdev,
				    struct skd_special_context *skspcl);
static bool skd_preop_sg_list(struct skd_device *skdev,
			     struct skd_request_context *skreq);
static void skd_postop_sg_list(struct skd_device *skdev,
			       struct skd_request_context *skreq);

static void skd_restart_device(struct skd_device *skdev);
static int skd_quiesce_dev(struct skd_device *skdev);
static int skd_unquiesce_dev(struct skd_device *skdev);
static void skd_disable_interrupts(struct skd_device *skdev);
static void skd_isr_fwstate(struct skd_device *skdev);
static void skd_recover_requests(struct skd_device *skdev);
static void skd_soft_reset(struct skd_device *skdev);

const char *skd_drive_state_to_str(int state);
const char *skd_skdev_state_to_str(enum skd_drvr_state state);
static void skd_log_skdev(struct skd_device *skdev, const char *event);
static void skd_log_skreq(struct skd_device *skdev,
			  struct skd_request_context *skreq, const char *event);

/*
 *****************************************************************************
 * READ/WRITE REQUESTS
 *****************************************************************************
 */
static void skd_inc_in_flight(struct request *rq, void *data, bool reserved)
{
	int *count = data;

	count++;
}

static int skd_in_flight(struct skd_device *skdev)
{
	int count = 0;

	blk_mq_tagset_busy_iter(&skdev->tag_set, skd_inc_in_flight, &count);

	return count;
}

static void
skd_prep_rw_cdb(struct skd_scsi_request *scsi_req,
		int data_dir, unsigned lba,
		unsigned count)
{
	if (data_dir == READ)
		scsi_req->cdb[0] = READ_10;
	else
		scsi_req->cdb[0] = WRITE_10;

	scsi_req->cdb[1] = 0;
	scsi_req->cdb[2] = (lba & 0xff000000) >> 24;
	scsi_req->cdb[3] = (lba & 0xff0000) >> 16;
	scsi_req->cdb[4] = (lba & 0xff00) >> 8;
	scsi_req->cdb[5] = (lba & 0xff);
	scsi_req->cdb[6] = 0;
	scsi_req->cdb[7] = (count & 0xff00) >> 8;
	scsi_req->cdb[8] = count & 0xff;
	scsi_req->cdb[9] = 0;
}

static void
skd_prep_zerosize_flush_cdb(struct skd_scsi_request *scsi_req,
			    struct skd_request_context *skreq)
{
	skreq->flush_cmd = 1;

	scsi_req->cdb[0] = SYNCHRONIZE_CACHE;
	scsi_req->cdb[1] = 0;
	scsi_req->cdb[2] = 0;
	scsi_req->cdb[3] = 0;
	scsi_req->cdb[4] = 0;
	scsi_req->cdb[5] = 0;
	scsi_req->cdb[6] = 0;
	scsi_req->cdb[7] = 0;
	scsi_req->cdb[8] = 0;
	scsi_req->cdb[9] = 0;
}

/*
 * Return true if and only if all pending requests should be failed.
 */
static bool skd_fail_all(struct request_queue *q)
{
	struct skd_device *skdev = q->queuedata;

	SKD_ASSERT(skdev->state != SKD_DRVR_STATE_ONLINE);

	skd_log_skdev(skdev, "req_not_online");
	switch (skdev->state) {
	case SKD_DRVR_STATE_PAUSING:
	case SKD_DRVR_STATE_PAUSED:
	case SKD_DRVR_STATE_STARTING:
	case SKD_DRVR_STATE_RESTARTING:
	case SKD_DRVR_STATE_WAIT_BOOT:
	/* In case of starting, we haven't started the queue,
	 * so we can't get here... but requests are
	 * possibly hanging out waiting for us because we
	 * reported the dev/skd0 already.  They'll wait
	 * forever if connect doesn't complete.
	 * What to do??? delay dev/skd0 ??
	 */
	case SKD_DRVR_STATE_BUSY:
	case SKD_DRVR_STATE_BUSY_IMMINENT:
	case SKD_DRVR_STATE_BUSY_ERASE:
		return false;

	case SKD_DRVR_STATE_BUSY_SANITIZE:
	case SKD_DRVR_STATE_STOPPING:
	case SKD_DRVR_STATE_SYNCING:
	case SKD_DRVR_STATE_FAULT:
	case SKD_DRVR_STATE_DISAPPEARED:
	default:
		return true;
	}
}

static blk_status_t skd_mq_queue_rq(struct blk_mq_hw_ctx *hctx,
				    const struct blk_mq_queue_data *mqd)
{
	struct request *const req = mqd->rq;
	struct request_queue *const q = req->q;
	struct skd_device *skdev = q->queuedata;
	struct skd_fitmsg_context *skmsg;
	struct fit_msg_hdr *fmh;
	const u32 tag = blk_mq_unique_tag(req);
	struct skd_request_context *const skreq = blk_mq_rq_to_pdu(req);
	struct skd_scsi_request *scsi_req;
	unsigned long flags = 0;
	const u32 lba = blk_rq_pos(req);
	const u32 count = blk_rq_sectors(req);
	const int data_dir = rq_data_dir(req);

	if (unlikely(skdev->state != SKD_DRVR_STATE_ONLINE))
		return skd_fail_all(q) ? BLK_STS_IOERR : BLK_STS_RESOURCE;

	blk_mq_start_request(req);

	WARN_ONCE(tag >= skd_max_queue_depth, "%#x > %#x (nr_requests = %lu)\n",
		  tag, skd_max_queue_depth, q->nr_requests);

	SKD_ASSERT(skreq->state == SKD_REQ_STATE_IDLE);

	dev_dbg(&skdev->pdev->dev,
		"new req=%p lba=%u(0x%x) count=%u(0x%x) dir=%d\n", req, lba,
		lba, count, count, data_dir);

	skreq->id = tag + SKD_ID_RW_REQUEST;
	skreq->flush_cmd = 0;
	skreq->n_sg = 0;
	skreq->sg_byte_count = 0;

	skreq->fitmsg_id = 0;

	skreq->data_dir = data_dir == READ ? DMA_FROM_DEVICE : DMA_TO_DEVICE;

	if (req->bio && !skd_preop_sg_list(skdev, skreq)) {
		dev_dbg(&skdev->pdev->dev, "error Out\n");
		skreq->status = BLK_STS_RESOURCE;
		blk_mq_complete_request(req);
		return BLK_STS_OK;
	}

	dma_sync_single_for_device(&skdev->pdev->dev, skreq->sksg_dma_address,
				   skreq->n_sg *
				   sizeof(struct fit_sg_descriptor),
				   DMA_TO_DEVICE);

	/* Either a FIT msg is in progress or we have to start one. */
	if (skd_max_req_per_msg == 1) {
		skmsg = NULL;
	} else {
		spin_lock_irqsave(&skdev->lock, flags);
		skmsg = skdev->skmsg;
	}
	if (!skmsg) {
		skmsg = &skdev->skmsg_table[tag];
		skdev->skmsg = skmsg;

		/* Initialize the FIT msg header */
		fmh = &skmsg->msg_buf->fmh;
		memset(fmh, 0, sizeof(*fmh));
		fmh->protocol_id = FIT_PROTOCOL_ID_SOFIT;
		skmsg->length = sizeof(*fmh);
	} else {
		fmh = &skmsg->msg_buf->fmh;
	}

	skreq->fitmsg_id = skmsg->id;

	scsi_req = &skmsg->msg_buf->scsi[fmh->num_protocol_cmds_coalesced];
	memset(scsi_req, 0, sizeof(*scsi_req));

	scsi_req->hdr.tag = skreq->id;
	scsi_req->hdr.sg_list_dma_address =
		cpu_to_be64(skreq->sksg_dma_address);

	if (req_op(req) == REQ_OP_FLUSH) {
		skd_prep_zerosize_flush_cdb(scsi_req, skreq);
		SKD_ASSERT(skreq->flush_cmd == 1);
	} else {
		skd_prep_rw_cdb(scsi_req, data_dir, lba, count);
	}

	if (req->cmd_flags & REQ_FUA)
		scsi_req->cdb[1] |= SKD_FUA_NV;

	scsi_req->hdr.sg_list_len_bytes = cpu_to_be32(skreq->sg_byte_count);

	/* Complete resource allocations. */
	skreq->state = SKD_REQ_STATE_BUSY;

	skmsg->length += sizeof(struct skd_scsi_request);
	fmh->num_protocol_cmds_coalesced++;

	dev_dbg(&skdev->pdev->dev, "req=0x%x busy=%d\n", skreq->id,
		skd_in_flight(skdev));

	/*
	 * If the FIT msg buffer is full send it.
	 */
	if (skd_max_req_per_msg == 1) {
		skd_send_fitmsg(skdev, skmsg);
	} else {
		if (mqd->last ||
		    fmh->num_protocol_cmds_coalesced >= skd_max_req_per_msg) {
			skd_send_fitmsg(skdev, skmsg);
			skdev->skmsg = NULL;
		}
		spin_unlock_irqrestore(&skdev->lock, flags);
	}

	return BLK_STS_OK;
}

static enum blk_eh_timer_return skd_timed_out(struct request *req,
					      bool reserved)
{
	struct skd_device *skdev = req->q->queuedata;

	dev_err(&skdev->pdev->dev, "request with tag %#x timed out\n",
		blk_mq_unique_tag(req));

	return BLK_EH_RESET_TIMER;
}

static void skd_complete_rq(struct request *req)
{
	struct skd_request_context *skreq = blk_mq_rq_to_pdu(req);

	blk_mq_end_request(req, skreq->status);
}

static bool skd_preop_sg_list(struct skd_device *skdev,
			     struct skd_request_context *skreq)
{
	struct request *req = blk_mq_rq_from_pdu(skreq);
	struct scatterlist *sgl = &skreq->sg[0], *sg;
	int n_sg;
	int i;

	skreq->sg_byte_count = 0;

	WARN_ON_ONCE(skreq->data_dir != DMA_TO_DEVICE &&
		     skreq->data_dir != DMA_FROM_DEVICE);

	n_sg = blk_rq_map_sg(skdev->queue, req, sgl);
	if (n_sg <= 0)
		return false;

	/*
	 * Map scatterlist to PCI bus addresses.
	 * Note PCI might change the number of entries.
	 */
	n_sg = pci_map_sg(skdev->pdev, sgl, n_sg, skreq->data_dir);
	if (n_sg <= 0)
		return false;

	SKD_ASSERT(n_sg <= skdev->sgs_per_request);

	skreq->n_sg = n_sg;

	for_each_sg(sgl, sg, n_sg, i) {
		struct fit_sg_descriptor *sgd = &skreq->sksg_list[i];
		u32 cnt = sg_dma_len(sg);
		uint64_t dma_addr = sg_dma_address(sg);

		sgd->control = FIT_SGD_CONTROL_NOT_LAST;
		sgd->byte_count = cnt;
		skreq->sg_byte_count += cnt;
		sgd->host_side_addr = dma_addr;
		sgd->dev_side_addr = 0;
	}

	skreq->sksg_list[n_sg - 1].next_desc_ptr = 0LL;
	skreq->sksg_list[n_sg - 1].control = FIT_SGD_CONTROL_LAST;

	if (unlikely(skdev->dbg_level > 1)) {
		dev_dbg(&skdev->pdev->dev,
			"skreq=%x sksg_list=%p sksg_dma=%pad\n",
			skreq->id, skreq->sksg_list, &skreq->sksg_dma_address);
		for (i = 0; i < n_sg; i++) {
			struct fit_sg_descriptor *sgd = &skreq->sksg_list[i];

			dev_dbg(&skdev->pdev->dev,
				"  sg[%d] count=%u ctrl=0x%x addr=0x%llx next=0x%llx\n",
				i, sgd->byte_count, sgd->control,
				sgd->host_side_addr, sgd->next_desc_ptr);
		}
	}

	return true;
}

static void skd_postop_sg_list(struct skd_device *skdev,
			       struct skd_request_context *skreq)
{
	/*
	 * restore the next ptr for next IO request so we
	 * don't have to set it every time.
	 */
	skreq->sksg_list[skreq->n_sg - 1].next_desc_ptr =
		skreq->sksg_dma_address +
		((skreq->n_sg) * sizeof(struct fit_sg_descriptor));
	pci_unmap_sg(skdev->pdev, &skreq->sg[0], skreq->n_sg, skreq->data_dir);
}

/*
 *****************************************************************************
 * TIMER
 *****************************************************************************
 */

static void skd_timer_tick_not_online(struct skd_device *skdev);

static void skd_start_queue(struct work_struct *work)
{
	struct skd_device *skdev = container_of(work, typeof(*skdev),
						start_queue);

	/*
	 * Although it is safe to call blk_start_queue() from interrupt
	 * context, blk_mq_start_hw_queues() must not be called from
	 * interrupt context.
	 */
	blk_mq_start_hw_queues(skdev->queue);
}

static void skd_timer_tick(struct timer_list *t)
{
	struct skd_device *skdev = from_timer(skdev, t, timer);
	unsigned long reqflags;
	u32 state;

	if (skdev->state == SKD_DRVR_STATE_FAULT)
		/* The driver has declared fault, and we want it to
		 * stay that way until driver is reloaded.
		 */
		return;

	spin_lock_irqsave(&skdev->lock, reqflags);

	state = SKD_READL(skdev, FIT_STATUS);
	state &= FIT_SR_DRIVE_STATE_MASK;
	if (state != skdev->drive_state)
		skd_isr_fwstate(skdev);

	if (skdev->state != SKD_DRVR_STATE_ONLINE)
		skd_timer_tick_not_online(skdev);

	mod_timer(&skdev->timer, (jiffies + HZ));

	spin_unlock_irqrestore(&skdev->lock, reqflags);
}

static void skd_timer_tick_not_online(struct skd_device *skdev)
{
	switch (skdev->state) {
	case SKD_DRVR_STATE_IDLE:
	case SKD_DRVR_STATE_LOAD:
		break;
	case SKD_DRVR_STATE_BUSY_SANITIZE:
		dev_dbg(&skdev->pdev->dev,
			"drive busy sanitize[%x], driver[%x]\n",
			skdev->drive_state, skdev->state);
		/* If we've been in sanitize for 3 seconds, we figure we're not
		 * going to get anymore completions, so recover requests now
		 */
		if (skdev->timer_countdown > 0) {
			skdev->timer_countdown--;
			return;
		}
		skd_recover_requests(skdev);
		break;

	case SKD_DRVR_STATE_BUSY:
	case SKD_DRVR_STATE_BUSY_IMMINENT:
	case SKD_DRVR_STATE_BUSY_ERASE:
		dev_dbg(&skdev->pdev->dev, "busy[%x], countdown=%d\n",
			skdev->state, skdev->timer_countdown);
		if (skdev->timer_countdown > 0) {
			skdev->timer_countdown--;
			return;
		}
		dev_dbg(&skdev->pdev->dev,
			"busy[%x], timedout=%d, restarting device.",
			skdev->state, skdev->timer_countdown);
		skd_restart_device(skdev);
		break;

	case SKD_DRVR_STATE_WAIT_BOOT:
	case SKD_DRVR_STATE_STARTING:
		if (skdev->timer_countdown > 0) {
			skdev->timer_countdown--;
			return;
		}
		/* For now, we fault the drive.  Could attempt resets to
		 * revcover at some point. */
		skdev->state = SKD_DRVR_STATE_FAULT;

		dev_err(&skdev->pdev->dev, "DriveFault Connect Timeout (%x)\n",
			skdev->drive_state);

		/*start the queue so we can respond with error to requests */
		/* wakeup anyone waiting for startup complete */
		schedule_work(&skdev->start_queue);
		skdev->gendisk_on = -1;
		wake_up_interruptible(&skdev->waitq);
		break;

	case SKD_DRVR_STATE_ONLINE:
		/* shouldn't get here. */
		break;

	case SKD_DRVR_STATE_PAUSING:
	case SKD_DRVR_STATE_PAUSED:
		break;

	case SKD_DRVR_STATE_RESTARTING:
		if (skdev->timer_countdown > 0) {
			skdev->timer_countdown--;
			return;
		}
		/* For now, we fault the drive. Could attempt resets to
		 * revcover at some point. */
		skdev->state = SKD_DRVR_STATE_FAULT;
		dev_err(&skdev->pdev->dev,
			"DriveFault Reconnect Timeout (%x)\n",
			skdev->drive_state);

		/*
		 * Recovering does two things:
		 * 1. completes IO with error
		 * 2. reclaims dma resources
		 * When is it safe to recover requests?
		 * - if the drive state is faulted
		 * - if the state is still soft reset after out timeout
		 * - if the drive registers are dead (state = FF)
		 * If it is "unsafe", we still need to recover, so we will
		 * disable pci bus mastering and disable our interrupts.
		 */

		if ((skdev->drive_state == FIT_SR_DRIVE_SOFT_RESET) ||
		    (skdev->drive_state == FIT_SR_DRIVE_FAULT) ||
		    (skdev->drive_state == FIT_SR_DRIVE_STATE_MASK))
			/* It never came out of soft reset. Try to
			 * recover the requests and then let them
			 * fail. This is to mitigate hung processes. */
			skd_recover_requests(skdev);
		else {
			dev_err(&skdev->pdev->dev, "Disable BusMaster (%x)\n",
				skdev->drive_state);
			pci_disable_device(skdev->pdev);
			skd_disable_interrupts(skdev);
			skd_recover_requests(skdev);
		}

		/*start the queue so we can respond with error to requests */
		/* wakeup anyone waiting for startup complete */
		schedule_work(&skdev->start_queue);
		skdev->gendisk_on = -1;
		wake_up_interruptible(&skdev->waitq);
		break;

	case SKD_DRVR_STATE_RESUMING:
	case SKD_DRVR_STATE_STOPPING:
	case SKD_DRVR_STATE_SYNCING:
	case SKD_DRVR_STATE_FAULT:
	case SKD_DRVR_STATE_DISAPPEARED:
	default:
		break;
	}
}

static int skd_start_timer(struct skd_device *skdev)
{
	int rc;

	timer_setup(&skdev->timer, skd_timer_tick, 0);

	rc = mod_timer(&skdev->timer, (jiffies + HZ));
	if (rc)
		dev_err(&skdev->pdev->dev, "failed to start timer %d\n", rc);
	return rc;
}

static void skd_kill_timer(struct skd_device *skdev)
{
	del_timer_sync(&skdev->timer);
}

/*
 *****************************************************************************
 * INTERNAL REQUESTS -- generated by driver itself
 *****************************************************************************
 */

static int skd_format_internal_skspcl(struct skd_device *skdev)
{
	struct skd_special_context *skspcl = &skdev->internal_skspcl;
	struct fit_sg_descriptor *sgd = &skspcl->req.sksg_list[0];
	struct fit_msg_hdr *fmh;
	uint64_t dma_address;
	struct skd_scsi_request *scsi;

	fmh = &skspcl->msg_buf->fmh;
	fmh->protocol_id = FIT_PROTOCOL_ID_SOFIT;
	fmh->num_protocol_cmds_coalesced = 1;

	scsi = &skspcl->msg_buf->scsi[0];
	memset(scsi, 0, sizeof(*scsi));
	dma_address = skspcl->req.sksg_dma_address;
	scsi->hdr.sg_list_dma_address = cpu_to_be64(dma_address);
	skspcl->req.n_sg = 1;
	sgd->control = FIT_SGD_CONTROL_LAST;
	sgd->byte_count = 0;
	sgd->host_side_addr = skspcl->db_dma_address;
	sgd->dev_side_addr = 0;
	sgd->next_desc_ptr = 0LL;

	return 1;
}

#define WR_BUF_SIZE SKD_N_INTERNAL_BYTES

static void skd_send_internal_skspcl(struct skd_device *skdev,
				     struct skd_special_context *skspcl,
				     u8 opcode)
{
	struct fit_sg_descriptor *sgd = &skspcl->req.sksg_list[0];
	struct skd_scsi_request *scsi;
	unsigned char *buf = skspcl->data_buf;
	int i;

	if (skspcl->req.state != SKD_REQ_STATE_IDLE)
		/*
		 * A refresh is already in progress.
		 * Just wait for it to finish.
		 */
		return;

	skspcl->req.state = SKD_REQ_STATE_BUSY;

	scsi = &skspcl->msg_buf->scsi[0];
	scsi->hdr.tag = skspcl->req.id;

	memset(scsi->cdb, 0, sizeof(scsi->cdb));

	switch (opcode) {
	case TEST_UNIT_READY:
		scsi->cdb[0] = TEST_UNIT_READY;
		sgd->byte_count = 0;
		scsi->hdr.sg_list_len_bytes = 0;
		break;

	case READ_CAPACITY:
		scsi->cdb[0] = READ_CAPACITY;
		sgd->byte_count = SKD_N_READ_CAP_BYTES;
		scsi->hdr.sg_list_len_bytes = cpu_to_be32(sgd->byte_count);
		break;

	case INQUIRY:
		scsi->cdb[0] = INQUIRY;
		scsi->cdb[1] = 0x01;    /* evpd */
		scsi->cdb[2] = 0x80;    /* serial number page */
		scsi->cdb[4] = 0x10;
		sgd->byte_count = 16;
		scsi->hdr.sg_list_len_bytes = cpu_to_be32(sgd->byte_count);
		break;

	case SYNCHRONIZE_CACHE:
		scsi->cdb[0] = SYNCHRONIZE_CACHE;
		sgd->byte_count = 0;
		scsi->hdr.sg_list_len_bytes = 0;
		break;

	case WRITE_BUFFER:
		scsi->cdb[0] = WRITE_BUFFER;
		scsi->cdb[1] = 0x02;
		scsi->cdb[7] = (WR_BUF_SIZE & 0xFF00) >> 8;
		scsi->cdb[8] = WR_BUF_SIZE & 0xFF;
		sgd->byte_count = WR_BUF_SIZE;
		scsi->hdr.sg_list_len_bytes = cpu_to_be32(sgd->byte_count);
		/* fill incrementing byte pattern */
		for (i = 0; i < sgd->byte_count; i++)
			buf[i] = i & 0xFF;
		break;

	case READ_BUFFER:
		scsi->cdb[0] = READ_BUFFER;
		scsi->cdb[1] = 0x02;
		scsi->cdb[7] = (WR_BUF_SIZE & 0xFF00) >> 8;
		scsi->cdb[8] = WR_BUF_SIZE & 0xFF;
		sgd->byte_count = WR_BUF_SIZE;
		scsi->hdr.sg_list_len_bytes = cpu_to_be32(sgd->byte_count);
		memset(skspcl->data_buf, 0, sgd->byte_count);
		break;

	default:
		SKD_ASSERT("Don't know what to send");
		return;

	}
	skd_send_special_fitmsg(skdev, skspcl);
}

static void skd_refresh_device_data(struct skd_device *skdev)
{
	struct skd_special_context *skspcl = &skdev->internal_skspcl;

	skd_send_internal_skspcl(skdev, skspcl, TEST_UNIT_READY);
}

static int skd_chk_read_buf(struct skd_device *skdev,
			    struct skd_special_context *skspcl)
{
	unsigned char *buf = skspcl->data_buf;
	int i;

	/* check for incrementing byte pattern */
	for (i = 0; i < WR_BUF_SIZE; i++)
		if (buf[i] != (i & 0xFF))
			return 1;

	return 0;
}

static void skd_log_check_status(struct skd_device *skdev, u8 status, u8 key,
				 u8 code, u8 qual, u8 fruc)
{
	/* If the check condition is of special interest, log a message */
	if ((status == SAM_STAT_CHECK_CONDITION) && (key == 0x02)
	    && (code == 0x04) && (qual == 0x06)) {
		dev_err(&skdev->pdev->dev,
			"*** LOST_WRITE_DATA ERROR *** key/asc/ascq/fruc %02x/%02x/%02x/%02x\n",
			key, code, qual, fruc);
	}
}

static void skd_complete_internal(struct skd_device *skdev,
				  struct fit_completion_entry_v1 *skcomp,
				  struct fit_comp_error_info *skerr,
				  struct skd_special_context *skspcl)
{
	u8 *buf = skspcl->data_buf;
	u8 status;
	int i;
	struct skd_scsi_request *scsi = &skspcl->msg_buf->scsi[0];

	lockdep_assert_held(&skdev->lock);

	SKD_ASSERT(skspcl == &skdev->internal_skspcl);

	dev_dbg(&skdev->pdev->dev, "complete internal %x\n", scsi->cdb[0]);

	dma_sync_single_for_cpu(&skdev->pdev->dev,
				skspcl->db_dma_address,
				skspcl->req.sksg_list[0].byte_count,
				DMA_BIDIRECTIONAL);

	skspcl->req.completion = *skcomp;
	skspcl->req.state = SKD_REQ_STATE_IDLE;

	status = skspcl->req.completion.status;

	skd_log_check_status(skdev, status, skerr->key, skerr->code,
			     skerr->qual, skerr->fruc);

	switch (scsi->cdb[0]) {
	case TEST_UNIT_READY:
		if (status == SAM_STAT_GOOD)
			skd_send_internal_skspcl(skdev, skspcl, WRITE_BUFFER);
		else if ((status == SAM_STAT_CHECK_CONDITION) &&
			 (skerr->key == MEDIUM_ERROR))
			skd_send_internal_skspcl(skdev, skspcl, WRITE_BUFFER);
		else {
			if (skdev->state == SKD_DRVR_STATE_STOPPING) {
				dev_dbg(&skdev->pdev->dev,
					"TUR failed, don't send anymore state 0x%x\n",
					skdev->state);
				return;
			}
			dev_dbg(&skdev->pdev->dev,
				"**** TUR failed, retry skerr\n");
			skd_send_internal_skspcl(skdev, skspcl,
						 TEST_UNIT_READY);
		}
		break;

	case WRITE_BUFFER:
		if (status == SAM_STAT_GOOD)
			skd_send_internal_skspcl(skdev, skspcl, READ_BUFFER);
		else {
			if (skdev->state == SKD_DRVR_STATE_STOPPING) {
				dev_dbg(&skdev->pdev->dev,
					"write buffer failed, don't send anymore state 0x%x\n",
					skdev->state);
				return;
			}
			dev_dbg(&skdev->pdev->dev,
				"**** write buffer failed, retry skerr\n");
			skd_send_internal_skspcl(skdev, skspcl,
						 TEST_UNIT_READY);
		}
		break;

	case READ_BUFFER:
		if (status == SAM_STAT_GOOD) {
			if (skd_chk_read_buf(skdev, skspcl) == 0)
				skd_send_internal_skspcl(skdev, skspcl,
							 READ_CAPACITY);
			else {
				dev_err(&skdev->pdev->dev,
					"*** W/R Buffer mismatch %d ***\n",
					skdev->connect_retries);
				if (skdev->connect_retries <
				    SKD_MAX_CONNECT_RETRIES) {
					skdev->connect_retries++;
					skd_soft_reset(skdev);
				} else {
					dev_err(&skdev->pdev->dev,
						"W/R Buffer Connect Error\n");
					return;
				}
			}

		} else {
			if (skdev->state == SKD_DRVR_STATE_STOPPING) {
				dev_dbg(&skdev->pdev->dev,
					"read buffer failed, don't send anymore state 0x%x\n",
					skdev->state);
				return;
			}
			dev_dbg(&skdev->pdev->dev,
				"**** read buffer failed, retry skerr\n");
			skd_send_internal_skspcl(skdev, skspcl,
						 TEST_UNIT_READY);
		}
		break;

	case READ_CAPACITY:
		skdev->read_cap_is_valid = 0;
		if (status == SAM_STAT_GOOD) {
			skdev->read_cap_last_lba =
				(buf[0] << 24) | (buf[1] << 16) |
				(buf[2] << 8) | buf[3];
			skdev->read_cap_blocksize =
				(buf[4] << 24) | (buf[5] << 16) |
				(buf[6] << 8) | buf[7];

			dev_dbg(&skdev->pdev->dev, "last lba %d, bs %d\n",
				skdev->read_cap_last_lba,
				skdev->read_cap_blocksize);

			set_capacity(skdev->disk, skdev->read_cap_last_lba + 1);

			skdev->read_cap_is_valid = 1;

			skd_send_internal_skspcl(skdev, skspcl, INQUIRY);
		} else if ((status == SAM_STAT_CHECK_CONDITION) &&
			   (skerr->key == MEDIUM_ERROR)) {
			skdev->read_cap_last_lba = ~0;
			set_capacity(skdev->disk, skdev->read_cap_last_lba + 1);
			dev_dbg(&skdev->pdev->dev, "**** MEDIUM ERROR caused READCAP to fail, ignore failure and continue to inquiry\n");
			skd_send_internal_skspcl(skdev, skspcl, INQUIRY);
		} else {
			dev_dbg(&skdev->pdev->dev, "**** READCAP failed, retry TUR\n");
			skd_send_internal_skspcl(skdev, skspcl,
						 TEST_UNIT_READY);
		}
		break;

	case INQUIRY:
		skdev->inquiry_is_valid = 0;
		if (status == SAM_STAT_GOOD) {
			skdev->inquiry_is_valid = 1;

			for (i = 0; i < 12; i++)
				skdev->inq_serial_num[i] = buf[i + 4];
			skdev->inq_serial_num[12] = 0;
		}

		if (skd_unquiesce_dev(skdev) < 0)
			dev_dbg(&skdev->pdev->dev, "**** failed, to ONLINE device\n");
		 /* connection is complete */
		skdev->connect_retries = 0;
		break;

	case SYNCHRONIZE_CACHE:
		if (status == SAM_STAT_GOOD)
			skdev->sync_done = 1;
		else
			skdev->sync_done = -1;
		wake_up_interruptible(&skdev->waitq);
		break;

	default:
		SKD_ASSERT("we didn't send this");
	}
}

/*
 *****************************************************************************
 * FIT MESSAGES
 *****************************************************************************
 */

static void skd_send_fitmsg(struct skd_device *skdev,
			    struct skd_fitmsg_context *skmsg)
{
	u64 qcmd;

	dev_dbg(&skdev->pdev->dev, "dma address %pad, busy=%d\n",
		&skmsg->mb_dma_address, skd_in_flight(skdev));
	dev_dbg(&skdev->pdev->dev, "msg_buf %p\n", skmsg->msg_buf);

	qcmd = skmsg->mb_dma_address;
	qcmd |= FIT_QCMD_QID_NORMAL;

	if (unlikely(skdev->dbg_level > 1)) {
		u8 *bp = (u8 *)skmsg->msg_buf;
		int i;
		for (i = 0; i < skmsg->length; i += 8) {
			dev_dbg(&skdev->pdev->dev, "msg[%2d] %8ph\n", i,
				&bp[i]);
			if (i == 0)
				i = 64 - 8;
		}
	}

	if (skmsg->length > 256)
		qcmd |= FIT_QCMD_MSGSIZE_512;
	else if (skmsg->length > 128)
		qcmd |= FIT_QCMD_MSGSIZE_256;
	else if (skmsg->length > 64)
		qcmd |= FIT_QCMD_MSGSIZE_128;
	else
		/*
		 * This makes no sense because the FIT msg header is
		 * 64 bytes. If the msg is only 64 bytes long it has
		 * no payload.
		 */
		qcmd |= FIT_QCMD_MSGSIZE_64;

<<<<<<< HEAD
	/* Make sure skd_msg_buf is written before the doorbell is triggered. */
	smp_wmb();

	SKD_WRITEQ(skdev, qcmd, FIT_Q_COMMAND);
=======
	dma_sync_single_for_device(&skdev->pdev->dev, skmsg->mb_dma_address,
				   skmsg->length, DMA_TO_DEVICE);

	/* Make sure skd_msg_buf is written before the doorbell is triggered. */
	smp_wmb();
>>>>>>> 286cd8c7

	SKD_WRITEQ(skdev, qcmd, FIT_Q_COMMAND);
}

static void skd_send_special_fitmsg(struct skd_device *skdev,
				    struct skd_special_context *skspcl)
{
	u64 qcmd;

	WARN_ON_ONCE(skspcl->req.n_sg != 1);

	if (unlikely(skdev->dbg_level > 1)) {
		u8 *bp = (u8 *)skspcl->msg_buf;
		int i;

		for (i = 0; i < SKD_N_SPECIAL_FITMSG_BYTES; i += 8) {
			dev_dbg(&skdev->pdev->dev, " spcl[%2d] %8ph\n", i,
				&bp[i]);
			if (i == 0)
				i = 64 - 8;
		}

		dev_dbg(&skdev->pdev->dev,
			"skspcl=%p id=%04x sksg_list=%p sksg_dma=%pad\n",
			skspcl, skspcl->req.id, skspcl->req.sksg_list,
			&skspcl->req.sksg_dma_address);
		for (i = 0; i < skspcl->req.n_sg; i++) {
			struct fit_sg_descriptor *sgd =
				&skspcl->req.sksg_list[i];

			dev_dbg(&skdev->pdev->dev,
				"  sg[%d] count=%u ctrl=0x%x addr=0x%llx next=0x%llx\n",
				i, sgd->byte_count, sgd->control,
				sgd->host_side_addr, sgd->next_desc_ptr);
		}
	}

	/*
	 * Special FIT msgs are always 128 bytes: a 64-byte FIT hdr
	 * and one 64-byte SSDI command.
	 */
	qcmd = skspcl->mb_dma_address;
	qcmd |= FIT_QCMD_QID_NORMAL + FIT_QCMD_MSGSIZE_128;

<<<<<<< HEAD
=======
	dma_sync_single_for_device(&skdev->pdev->dev, skspcl->mb_dma_address,
				   SKD_N_SPECIAL_FITMSG_BYTES, DMA_TO_DEVICE);
	dma_sync_single_for_device(&skdev->pdev->dev,
				   skspcl->req.sksg_dma_address,
				   1 * sizeof(struct fit_sg_descriptor),
				   DMA_TO_DEVICE);
	dma_sync_single_for_device(&skdev->pdev->dev,
				   skspcl->db_dma_address,
				   skspcl->req.sksg_list[0].byte_count,
				   DMA_BIDIRECTIONAL);

>>>>>>> 286cd8c7
	/* Make sure skd_msg_buf is written before the doorbell is triggered. */
	smp_wmb();

	SKD_WRITEQ(skdev, qcmd, FIT_Q_COMMAND);
}

/*
 *****************************************************************************
 * COMPLETION QUEUE
 *****************************************************************************
 */

static void skd_complete_other(struct skd_device *skdev,
			       struct fit_completion_entry_v1 *skcomp,
			       struct fit_comp_error_info *skerr);

struct sns_info {
	u8 type;
	u8 stat;
	u8 key;
	u8 asc;
	u8 ascq;
	u8 mask;
	enum skd_check_status_action action;
};

static struct sns_info skd_chkstat_table[] = {
	/* Good */
	{ 0x70, 0x02, RECOVERED_ERROR, 0,    0,	   0x1c,
	  SKD_CHECK_STATUS_REPORT_GOOD },

	/* Smart alerts */
	{ 0x70, 0x02, NO_SENSE,	       0x0B, 0x00, 0x1E,	/* warnings */
	  SKD_CHECK_STATUS_REPORT_SMART_ALERT },
	{ 0x70, 0x02, NO_SENSE,	       0x5D, 0x00, 0x1E,	/* thresholds */
	  SKD_CHECK_STATUS_REPORT_SMART_ALERT },
	{ 0x70, 0x02, RECOVERED_ERROR, 0x0B, 0x01, 0x1F,        /* temperature over trigger */
	  SKD_CHECK_STATUS_REPORT_SMART_ALERT },

	/* Retry (with limits) */
	{ 0x70, 0x02, 0x0B,	       0,    0,	   0x1C,        /* This one is for DMA ERROR */
	  SKD_CHECK_STATUS_REQUEUE_REQUEST },
	{ 0x70, 0x02, 0x06,	       0x0B, 0x00, 0x1E,        /* warnings */
	  SKD_CHECK_STATUS_REQUEUE_REQUEST },
	{ 0x70, 0x02, 0x06,	       0x5D, 0x00, 0x1E,        /* thresholds */
	  SKD_CHECK_STATUS_REQUEUE_REQUEST },
	{ 0x70, 0x02, 0x06,	       0x80, 0x30, 0x1F,        /* backup power */
	  SKD_CHECK_STATUS_REQUEUE_REQUEST },

	/* Busy (or about to be) */
	{ 0x70, 0x02, 0x06,	       0x3f, 0x01, 0x1F, /* fw changed */
	  SKD_CHECK_STATUS_BUSY_IMMINENT },
};

/*
 * Look up status and sense data to decide how to handle the error
 * from the device.
 * mask says which fields must match e.g., mask=0x18 means check
 * type and stat, ignore key, asc, ascq.
 */

static enum skd_check_status_action
skd_check_status(struct skd_device *skdev,
		 u8 cmp_status, struct fit_comp_error_info *skerr)
{
	int i;

	dev_err(&skdev->pdev->dev, "key/asc/ascq/fruc %02x/%02x/%02x/%02x\n",
		skerr->key, skerr->code, skerr->qual, skerr->fruc);

	dev_dbg(&skdev->pdev->dev,
		"stat: t=%02x stat=%02x k=%02x c=%02x q=%02x fruc=%02x\n",
		skerr->type, cmp_status, skerr->key, skerr->code, skerr->qual,
		skerr->fruc);

	/* Does the info match an entry in the good category? */
	for (i = 0; i < ARRAY_SIZE(skd_chkstat_table); i++) {
		struct sns_info *sns = &skd_chkstat_table[i];

		if (sns->mask & 0x10)
			if (skerr->type != sns->type)
				continue;

		if (sns->mask & 0x08)
			if (cmp_status != sns->stat)
				continue;

		if (sns->mask & 0x04)
			if (skerr->key != sns->key)
				continue;

		if (sns->mask & 0x02)
			if (skerr->code != sns->asc)
				continue;

		if (sns->mask & 0x01)
			if (skerr->qual != sns->ascq)
				continue;

		if (sns->action == SKD_CHECK_STATUS_REPORT_SMART_ALERT) {
			dev_err(&skdev->pdev->dev,
				"SMART Alert: sense key/asc/ascq %02x/%02x/%02x\n",
				skerr->key, skerr->code, skerr->qual);
		}
		return sns->action;
	}

	/* No other match, so nonzero status means error,
	 * zero status means good
	 */
	if (cmp_status) {
		dev_dbg(&skdev->pdev->dev, "status check: error\n");
		return SKD_CHECK_STATUS_REPORT_ERROR;
	}

	dev_dbg(&skdev->pdev->dev, "status check good default\n");
	return SKD_CHECK_STATUS_REPORT_GOOD;
}

static void skd_resolve_req_exception(struct skd_device *skdev,
				      struct skd_request_context *skreq,
				      struct request *req)
{
	u8 cmp_status = skreq->completion.status;

	switch (skd_check_status(skdev, cmp_status, &skreq->err_info)) {
	case SKD_CHECK_STATUS_REPORT_GOOD:
	case SKD_CHECK_STATUS_REPORT_SMART_ALERT:
		skreq->status = BLK_STS_OK;
		blk_mq_complete_request(req);
		break;

	case SKD_CHECK_STATUS_BUSY_IMMINENT:
		skd_log_skreq(skdev, skreq, "retry(busy)");
		blk_mq_requeue_request(req, true);
		dev_info(&skdev->pdev->dev, "drive BUSY imminent\n");
		skdev->state = SKD_DRVR_STATE_BUSY_IMMINENT;
		skdev->timer_countdown = SKD_TIMER_MINUTES(20);
		skd_quiesce_dev(skdev);
		break;

	case SKD_CHECK_STATUS_REQUEUE_REQUEST:
		if ((unsigned long) ++req->special < SKD_MAX_RETRIES) {
			skd_log_skreq(skdev, skreq, "retry");
			blk_mq_requeue_request(req, true);
			break;
		}
		/* fall through */

	case SKD_CHECK_STATUS_REPORT_ERROR:
	default:
		skreq->status = BLK_STS_IOERR;
		blk_mq_complete_request(req);
		break;
	}
}

static void skd_release_skreq(struct skd_device *skdev,
			      struct skd_request_context *skreq)
{
	/*
	 * Reclaim the skd_request_context
	 */
	skreq->state = SKD_REQ_STATE_IDLE;
}

static int skd_isr_completion_posted(struct skd_device *skdev,
					int limit, int *enqueued)
{
	struct fit_completion_entry_v1 *skcmp;
	struct fit_comp_error_info *skerr;
	u16 req_id;
	u32 tag;
	u16 hwq = 0;
	struct request *rq;
	struct skd_request_context *skreq;
	u16 cmp_cntxt;
	u8 cmp_status;
	u8 cmp_cycle;
	u32 cmp_bytes;
	int rc = 0;
	int processed = 0;

	lockdep_assert_held(&skdev->lock);

	for (;; ) {
		SKD_ASSERT(skdev->skcomp_ix < SKD_N_COMPLETION_ENTRY);

		skcmp = &skdev->skcomp_table[skdev->skcomp_ix];
		cmp_cycle = skcmp->cycle;
		cmp_cntxt = skcmp->tag;
		cmp_status = skcmp->status;
		cmp_bytes = be32_to_cpu(skcmp->num_returned_bytes);

		skerr = &skdev->skerr_table[skdev->skcomp_ix];

		dev_dbg(&skdev->pdev->dev,
			"cycle=%d ix=%d got cycle=%d cmdctxt=0x%x stat=%d busy=%d rbytes=0x%x proto=%d\n",
			skdev->skcomp_cycle, skdev->skcomp_ix, cmp_cycle,
			cmp_cntxt, cmp_status, skd_in_flight(skdev),
			cmp_bytes, skdev->proto_ver);

		if (cmp_cycle != skdev->skcomp_cycle) {
			dev_dbg(&skdev->pdev->dev, "end of completions\n");
			break;
		}
		/*
		 * Update the completion queue head index and possibly
		 * the completion cycle count. 8-bit wrap-around.
		 */
		skdev->skcomp_ix++;
		if (skdev->skcomp_ix >= SKD_N_COMPLETION_ENTRY) {
			skdev->skcomp_ix = 0;
			skdev->skcomp_cycle++;
		}

		/*
		 * The command context is a unique 32-bit ID. The low order
		 * bits help locate the request. The request is usually a
		 * r/w request (see skd_start() above) or a special request.
		 */
		req_id = cmp_cntxt;
		tag = req_id & SKD_ID_SLOT_AND_TABLE_MASK;

		/* Is this other than a r/w request? */
		if (tag >= skdev->num_req_context) {
			/*
			 * This is not a completion for a r/w request.
			 */
			WARN_ON_ONCE(blk_mq_tag_to_rq(skdev->tag_set.tags[hwq],
						      tag));
			skd_complete_other(skdev, skcmp, skerr);
			continue;
		}

		rq = blk_mq_tag_to_rq(skdev->tag_set.tags[hwq], tag);
		if (WARN(!rq, "No request for tag %#x -> %#x\n", cmp_cntxt,
			 tag))
			continue;
		skreq = blk_mq_rq_to_pdu(rq);

		/*
		 * Make sure the request ID for the slot matches.
		 */
		if (skreq->id != req_id) {
			dev_err(&skdev->pdev->dev,
				"Completion mismatch comp_id=0x%04x skreq=0x%04x new=0x%04x\n",
				req_id, skreq->id, cmp_cntxt);

			continue;
		}

		SKD_ASSERT(skreq->state == SKD_REQ_STATE_BUSY);

		skreq->completion = *skcmp;
		if (unlikely(cmp_status == SAM_STAT_CHECK_CONDITION)) {
			skreq->err_info = *skerr;
			skd_log_check_status(skdev, cmp_status, skerr->key,
					     skerr->code, skerr->qual,
					     skerr->fruc);
		}
		/* Release DMA resources for the request. */
		if (skreq->n_sg > 0)
			skd_postop_sg_list(skdev, skreq);

		skd_release_skreq(skdev, skreq);

		/*
		 * Capture the outcome and post it back to the native request.
		 */
		if (likely(cmp_status == SAM_STAT_GOOD)) {
			skreq->status = BLK_STS_OK;
			blk_mq_complete_request(rq);
		} else {
			skd_resolve_req_exception(skdev, skreq, rq);
		}

		/* skd_isr_comp_limit equal zero means no limit */
		if (limit) {
			if (++processed >= limit) {
				rc = 1;
				break;
			}
		}
	}

	if (skdev->state == SKD_DRVR_STATE_PAUSING &&
	    skd_in_flight(skdev) == 0) {
		skdev->state = SKD_DRVR_STATE_PAUSED;
		wake_up_interruptible(&skdev->waitq);
	}

	return rc;
}

static void skd_complete_other(struct skd_device *skdev,
			       struct fit_completion_entry_v1 *skcomp,
			       struct fit_comp_error_info *skerr)
{
	u32 req_id = 0;
	u32 req_table;
	u32 req_slot;
	struct skd_special_context *skspcl;

	lockdep_assert_held(&skdev->lock);

	req_id = skcomp->tag;
	req_table = req_id & SKD_ID_TABLE_MASK;
	req_slot = req_id & SKD_ID_SLOT_MASK;

	dev_dbg(&skdev->pdev->dev, "table=0x%x id=0x%x slot=%d\n", req_table,
		req_id, req_slot);

	/*
	 * Based on the request id, determine how to dispatch this completion.
	 * This swich/case is finding the good cases and forwarding the
	 * completion entry. Errors are reported below the switch.
	 */
	switch (req_table) {
	case SKD_ID_RW_REQUEST:
		/*
		 * The caller, skd_isr_completion_posted() above,
		 * handles r/w requests. The only way we get here
		 * is if the req_slot is out of bounds.
		 */
		break;

	case SKD_ID_INTERNAL:
		if (req_slot == 0) {
			skspcl = &skdev->internal_skspcl;
			if (skspcl->req.id == req_id &&
			    skspcl->req.state == SKD_REQ_STATE_BUSY) {
				skd_complete_internal(skdev,
						      skcomp, skerr, skspcl);
				return;
			}
		}
		break;

	case SKD_ID_FIT_MSG:
		/*
		 * These id's should never appear in a completion record.
		 */
		break;

	default:
		/*
		 * These id's should never appear anywhere;
		 */
		break;
	}

	/*
	 * If we get here it is a bad or stale id.
	 */
}

static void skd_reset_skcomp(struct skd_device *skdev)
{
	memset(skdev->skcomp_table, 0, SKD_SKCOMP_SIZE);

	skdev->skcomp_ix = 0;
	skdev->skcomp_cycle = 1;
}

/*
 *****************************************************************************
 * INTERRUPTS
 *****************************************************************************
 */
static void skd_completion_worker(struct work_struct *work)
{
	struct skd_device *skdev =
		container_of(work, struct skd_device, completion_worker);
	unsigned long flags;
	int flush_enqueued = 0;

	spin_lock_irqsave(&skdev->lock, flags);

	/*
	 * pass in limit=0, which means no limit..
	 * process everything in compq
	 */
	skd_isr_completion_posted(skdev, 0, &flush_enqueued);
	schedule_work(&skdev->start_queue);

	spin_unlock_irqrestore(&skdev->lock, flags);
}

static void skd_isr_msg_from_dev(struct skd_device *skdev);

static irqreturn_t
skd_isr(int irq, void *ptr)
{
	struct skd_device *skdev = ptr;
	u32 intstat;
	u32 ack;
	int rc = 0;
	int deferred = 0;
	int flush_enqueued = 0;

	spin_lock(&skdev->lock);

	for (;; ) {
		intstat = SKD_READL(skdev, FIT_INT_STATUS_HOST);

		ack = FIT_INT_DEF_MASK;
		ack &= intstat;

		dev_dbg(&skdev->pdev->dev, "intstat=0x%x ack=0x%x\n", intstat,
			ack);

		/* As long as there is an int pending on device, keep
		 * running loop.  When none, get out, but if we've never
		 * done any processing, call completion handler?
		 */
		if (ack == 0) {
			/* No interrupts on device, but run the completion
			 * processor anyway?
			 */
			if (rc == 0)
				if (likely (skdev->state
					== SKD_DRVR_STATE_ONLINE))
					deferred = 1;
			break;
		}

		rc = IRQ_HANDLED;

		SKD_WRITEL(skdev, ack, FIT_INT_STATUS_HOST);

		if (likely((skdev->state != SKD_DRVR_STATE_LOAD) &&
			   (skdev->state != SKD_DRVR_STATE_STOPPING))) {
			if (intstat & FIT_ISH_COMPLETION_POSTED) {
				/*
				 * If we have already deferred completion
				 * processing, don't bother running it again
				 */
				if (deferred == 0)
					deferred =
						skd_isr_completion_posted(skdev,
						skd_isr_comp_limit, &flush_enqueued);
			}

			if (intstat & FIT_ISH_FW_STATE_CHANGE) {
				skd_isr_fwstate(skdev);
				if (skdev->state == SKD_DRVR_STATE_FAULT ||
				    skdev->state ==
				    SKD_DRVR_STATE_DISAPPEARED) {
					spin_unlock(&skdev->lock);
					return rc;
				}
			}

			if (intstat & FIT_ISH_MSG_FROM_DEV)
				skd_isr_msg_from_dev(skdev);
		}
	}

	if (unlikely(flush_enqueued))
		schedule_work(&skdev->start_queue);

	if (deferred)
		schedule_work(&skdev->completion_worker);
	else if (!flush_enqueued)
		schedule_work(&skdev->start_queue);

	spin_unlock(&skdev->lock);

	return rc;
}

static void skd_drive_fault(struct skd_device *skdev)
{
	skdev->state = SKD_DRVR_STATE_FAULT;
	dev_err(&skdev->pdev->dev, "Drive FAULT\n");
}

static void skd_drive_disappeared(struct skd_device *skdev)
{
	skdev->state = SKD_DRVR_STATE_DISAPPEARED;
	dev_err(&skdev->pdev->dev, "Drive DISAPPEARED\n");
}

static void skd_isr_fwstate(struct skd_device *skdev)
{
	u32 sense;
	u32 state;
	u32 mtd;
	int prev_driver_state = skdev->state;

	sense = SKD_READL(skdev, FIT_STATUS);
	state = sense & FIT_SR_DRIVE_STATE_MASK;

	dev_err(&skdev->pdev->dev, "s1120 state %s(%d)=>%s(%d)\n",
		skd_drive_state_to_str(skdev->drive_state), skdev->drive_state,
		skd_drive_state_to_str(state), state);

	skdev->drive_state = state;

	switch (skdev->drive_state) {
	case FIT_SR_DRIVE_INIT:
		if (skdev->state == SKD_DRVR_STATE_PROTOCOL_MISMATCH) {
			skd_disable_interrupts(skdev);
			break;
		}
		if (skdev->state == SKD_DRVR_STATE_RESTARTING)
			skd_recover_requests(skdev);
		if (skdev->state == SKD_DRVR_STATE_WAIT_BOOT) {
			skdev->timer_countdown = SKD_STARTING_TIMO;
			skdev->state = SKD_DRVR_STATE_STARTING;
			skd_soft_reset(skdev);
			break;
		}
		mtd = FIT_MXD_CONS(FIT_MTD_FITFW_INIT, 0, 0);
		SKD_WRITEL(skdev, mtd, FIT_MSG_TO_DEVICE);
		skdev->last_mtd = mtd;
		break;

	case FIT_SR_DRIVE_ONLINE:
		skdev->cur_max_queue_depth = skd_max_queue_depth;
		if (skdev->cur_max_queue_depth > skdev->dev_max_queue_depth)
			skdev->cur_max_queue_depth = skdev->dev_max_queue_depth;

		skdev->queue_low_water_mark =
			skdev->cur_max_queue_depth * 2 / 3 + 1;
		if (skdev->queue_low_water_mark < 1)
			skdev->queue_low_water_mark = 1;
		dev_info(&skdev->pdev->dev,
			 "Queue depth limit=%d dev=%d lowat=%d\n",
			 skdev->cur_max_queue_depth,
			 skdev->dev_max_queue_depth,
			 skdev->queue_low_water_mark);

		skd_refresh_device_data(skdev);
		break;

	case FIT_SR_DRIVE_BUSY:
		skdev->state = SKD_DRVR_STATE_BUSY;
		skdev->timer_countdown = SKD_BUSY_TIMO;
		skd_quiesce_dev(skdev);
		break;
	case FIT_SR_DRIVE_BUSY_SANITIZE:
		/* set timer for 3 seconds, we'll abort any unfinished
		 * commands after that expires
		 */
		skdev->state = SKD_DRVR_STATE_BUSY_SANITIZE;
		skdev->timer_countdown = SKD_TIMER_SECONDS(3);
		schedule_work(&skdev->start_queue);
		break;
	case FIT_SR_DRIVE_BUSY_ERASE:
		skdev->state = SKD_DRVR_STATE_BUSY_ERASE;
		skdev->timer_countdown = SKD_BUSY_TIMO;
		break;
	case FIT_SR_DRIVE_OFFLINE:
		skdev->state = SKD_DRVR_STATE_IDLE;
		break;
	case FIT_SR_DRIVE_SOFT_RESET:
		switch (skdev->state) {
		case SKD_DRVR_STATE_STARTING:
		case SKD_DRVR_STATE_RESTARTING:
			/* Expected by a caller of skd_soft_reset() */
			break;
		default:
			skdev->state = SKD_DRVR_STATE_RESTARTING;
			break;
		}
		break;
	case FIT_SR_DRIVE_FW_BOOTING:
		dev_dbg(&skdev->pdev->dev, "ISR FIT_SR_DRIVE_FW_BOOTING\n");
		skdev->state = SKD_DRVR_STATE_WAIT_BOOT;
		skdev->timer_countdown = SKD_WAIT_BOOT_TIMO;
		break;

	case FIT_SR_DRIVE_DEGRADED:
	case FIT_SR_PCIE_LINK_DOWN:
	case FIT_SR_DRIVE_NEED_FW_DOWNLOAD:
		break;

	case FIT_SR_DRIVE_FAULT:
		skd_drive_fault(skdev);
		skd_recover_requests(skdev);
		schedule_work(&skdev->start_queue);
		break;

	/* PCIe bus returned all Fs? */
	case 0xFF:
		dev_info(&skdev->pdev->dev, "state=0x%x sense=0x%x\n", state,
			 sense);
		skd_drive_disappeared(skdev);
		skd_recover_requests(skdev);
		schedule_work(&skdev->start_queue);
		break;
	default:
		/*
		 * Uknown FW State. Wait for a state we recognize.
		 */
		break;
	}
	dev_err(&skdev->pdev->dev, "Driver state %s(%d)=>%s(%d)\n",
		skd_skdev_state_to_str(prev_driver_state), prev_driver_state,
		skd_skdev_state_to_str(skdev->state), skdev->state);
}

static void skd_recover_request(struct request *req, void *data, bool reserved)
{
	struct skd_device *const skdev = data;
	struct skd_request_context *skreq = blk_mq_rq_to_pdu(req);

	if (skreq->state != SKD_REQ_STATE_BUSY)
		return;

	skd_log_skreq(skdev, skreq, "recover");

	/* Release DMA resources for the request. */
	if (skreq->n_sg > 0)
		skd_postop_sg_list(skdev, skreq);

	skreq->state = SKD_REQ_STATE_IDLE;
	skreq->status = BLK_STS_IOERR;
	blk_mq_complete_request(req);
}

static void skd_recover_requests(struct skd_device *skdev)
{
	blk_mq_tagset_busy_iter(&skdev->tag_set, skd_recover_request, skdev);
}

static void skd_isr_msg_from_dev(struct skd_device *skdev)
{
	u32 mfd;
	u32 mtd;
	u32 data;

	mfd = SKD_READL(skdev, FIT_MSG_FROM_DEVICE);

	dev_dbg(&skdev->pdev->dev, "mfd=0x%x last_mtd=0x%x\n", mfd,
		skdev->last_mtd);

	/* ignore any mtd that is an ack for something we didn't send */
	if (FIT_MXD_TYPE(mfd) != FIT_MXD_TYPE(skdev->last_mtd))
		return;

	switch (FIT_MXD_TYPE(mfd)) {
	case FIT_MTD_FITFW_INIT:
		skdev->proto_ver = FIT_PROTOCOL_MAJOR_VER(mfd);

		if (skdev->proto_ver != FIT_PROTOCOL_VERSION_1) {
			dev_err(&skdev->pdev->dev, "protocol mismatch\n");
			dev_err(&skdev->pdev->dev, "  got=%d support=%d\n",
				skdev->proto_ver, FIT_PROTOCOL_VERSION_1);
			dev_err(&skdev->pdev->dev, "  please upgrade driver\n");
			skdev->state = SKD_DRVR_STATE_PROTOCOL_MISMATCH;
			skd_soft_reset(skdev);
			break;
		}
		mtd = FIT_MXD_CONS(FIT_MTD_GET_CMDQ_DEPTH, 0, 0);
		SKD_WRITEL(skdev, mtd, FIT_MSG_TO_DEVICE);
		skdev->last_mtd = mtd;
		break;

	case FIT_MTD_GET_CMDQ_DEPTH:
		skdev->dev_max_queue_depth = FIT_MXD_DATA(mfd);
		mtd = FIT_MXD_CONS(FIT_MTD_SET_COMPQ_DEPTH, 0,
				   SKD_N_COMPLETION_ENTRY);
		SKD_WRITEL(skdev, mtd, FIT_MSG_TO_DEVICE);
		skdev->last_mtd = mtd;
		break;

	case FIT_MTD_SET_COMPQ_DEPTH:
		SKD_WRITEQ(skdev, skdev->cq_dma_address, FIT_MSG_TO_DEVICE_ARG);
		mtd = FIT_MXD_CONS(FIT_MTD_SET_COMPQ_ADDR, 0, 0);
		SKD_WRITEL(skdev, mtd, FIT_MSG_TO_DEVICE);
		skdev->last_mtd = mtd;
		break;

	case FIT_MTD_SET_COMPQ_ADDR:
		skd_reset_skcomp(skdev);
		mtd = FIT_MXD_CONS(FIT_MTD_CMD_LOG_HOST_ID, 0, skdev->devno);
		SKD_WRITEL(skdev, mtd, FIT_MSG_TO_DEVICE);
		skdev->last_mtd = mtd;
		break;

	case FIT_MTD_CMD_LOG_HOST_ID:
		/* hardware interface overflows in y2106 */
		skdev->connect_time_stamp = (u32)ktime_get_real_seconds();
		data = skdev->connect_time_stamp & 0xFFFF;
		mtd = FIT_MXD_CONS(FIT_MTD_CMD_LOG_TIME_STAMP_LO, 0, data);
		SKD_WRITEL(skdev, mtd, FIT_MSG_TO_DEVICE);
		skdev->last_mtd = mtd;
		break;

	case FIT_MTD_CMD_LOG_TIME_STAMP_LO:
		skdev->drive_jiffies = FIT_MXD_DATA(mfd);
		data = (skdev->connect_time_stamp >> 16) & 0xFFFF;
		mtd = FIT_MXD_CONS(FIT_MTD_CMD_LOG_TIME_STAMP_HI, 0, data);
		SKD_WRITEL(skdev, mtd, FIT_MSG_TO_DEVICE);
		skdev->last_mtd = mtd;
		break;

	case FIT_MTD_CMD_LOG_TIME_STAMP_HI:
		skdev->drive_jiffies |= (FIT_MXD_DATA(mfd) << 16);
		mtd = FIT_MXD_CONS(FIT_MTD_ARM_QUEUE, 0, 0);
		SKD_WRITEL(skdev, mtd, FIT_MSG_TO_DEVICE);
		skdev->last_mtd = mtd;

		dev_err(&skdev->pdev->dev, "Time sync driver=0x%x device=0x%x\n",
			skdev->connect_time_stamp, skdev->drive_jiffies);
		break;

	case FIT_MTD_ARM_QUEUE:
		skdev->last_mtd = 0;
		/*
		 * State should be, or soon will be, FIT_SR_DRIVE_ONLINE.
		 */
		break;

	default:
		break;
	}
}

static void skd_disable_interrupts(struct skd_device *skdev)
{
	u32 sense;

	sense = SKD_READL(skdev, FIT_CONTROL);
	sense &= ~FIT_CR_ENABLE_INTERRUPTS;
	SKD_WRITEL(skdev, sense, FIT_CONTROL);
	dev_dbg(&skdev->pdev->dev, "sense 0x%x\n", sense);

	/* Note that the 1s is written. A 1-bit means
	 * disable, a 0 means enable.
	 */
	SKD_WRITEL(skdev, ~0, FIT_INT_MASK_HOST);
}

static void skd_enable_interrupts(struct skd_device *skdev)
{
	u32 val;

	/* unmask interrupts first */
	val = FIT_ISH_FW_STATE_CHANGE +
	      FIT_ISH_COMPLETION_POSTED + FIT_ISH_MSG_FROM_DEV;

	/* Note that the compliment of mask is written. A 1-bit means
	 * disable, a 0 means enable. */
	SKD_WRITEL(skdev, ~val, FIT_INT_MASK_HOST);
	dev_dbg(&skdev->pdev->dev, "interrupt mask=0x%x\n", ~val);

	val = SKD_READL(skdev, FIT_CONTROL);
	val |= FIT_CR_ENABLE_INTERRUPTS;
	dev_dbg(&skdev->pdev->dev, "control=0x%x\n", val);
	SKD_WRITEL(skdev, val, FIT_CONTROL);
}

/*
 *****************************************************************************
 * START, STOP, RESTART, QUIESCE, UNQUIESCE
 *****************************************************************************
 */

static void skd_soft_reset(struct skd_device *skdev)
{
	u32 val;

	val = SKD_READL(skdev, FIT_CONTROL);
	val |= (FIT_CR_SOFT_RESET);
	dev_dbg(&skdev->pdev->dev, "control=0x%x\n", val);
	SKD_WRITEL(skdev, val, FIT_CONTROL);
}

static void skd_start_device(struct skd_device *skdev)
{
	unsigned long flags;
	u32 sense;
	u32 state;

	spin_lock_irqsave(&skdev->lock, flags);

	/* ack all ghost interrupts */
	SKD_WRITEL(skdev, FIT_INT_DEF_MASK, FIT_INT_STATUS_HOST);

	sense = SKD_READL(skdev, FIT_STATUS);

	dev_dbg(&skdev->pdev->dev, "initial status=0x%x\n", sense);

	state = sense & FIT_SR_DRIVE_STATE_MASK;
	skdev->drive_state = state;
	skdev->last_mtd = 0;

	skdev->state = SKD_DRVR_STATE_STARTING;
	skdev->timer_countdown = SKD_STARTING_TIMO;

	skd_enable_interrupts(skdev);

	switch (skdev->drive_state) {
	case FIT_SR_DRIVE_OFFLINE:
		dev_err(&skdev->pdev->dev, "Drive offline...\n");
		break;

	case FIT_SR_DRIVE_FW_BOOTING:
		dev_dbg(&skdev->pdev->dev, "FIT_SR_DRIVE_FW_BOOTING\n");
		skdev->state = SKD_DRVR_STATE_WAIT_BOOT;
		skdev->timer_countdown = SKD_WAIT_BOOT_TIMO;
		break;

	case FIT_SR_DRIVE_BUSY_SANITIZE:
		dev_info(&skdev->pdev->dev, "Start: BUSY_SANITIZE\n");
		skdev->state = SKD_DRVR_STATE_BUSY_SANITIZE;
		skdev->timer_countdown = SKD_STARTED_BUSY_TIMO;
		break;

	case FIT_SR_DRIVE_BUSY_ERASE:
		dev_info(&skdev->pdev->dev, "Start: BUSY_ERASE\n");
		skdev->state = SKD_DRVR_STATE_BUSY_ERASE;
		skdev->timer_countdown = SKD_STARTED_BUSY_TIMO;
		break;

	case FIT_SR_DRIVE_INIT:
	case FIT_SR_DRIVE_ONLINE:
		skd_soft_reset(skdev);
		break;

	case FIT_SR_DRIVE_BUSY:
		dev_err(&skdev->pdev->dev, "Drive Busy...\n");
		skdev->state = SKD_DRVR_STATE_BUSY;
		skdev->timer_countdown = SKD_STARTED_BUSY_TIMO;
		break;

	case FIT_SR_DRIVE_SOFT_RESET:
		dev_err(&skdev->pdev->dev, "drive soft reset in prog\n");
		break;

	case FIT_SR_DRIVE_FAULT:
		/* Fault state is bad...soft reset won't do it...
		 * Hard reset, maybe, but does it work on device?
		 * For now, just fault so the system doesn't hang.
		 */
		skd_drive_fault(skdev);
		/*start the queue so we can respond with error to requests */
		dev_dbg(&skdev->pdev->dev, "starting queue\n");
		schedule_work(&skdev->start_queue);
		skdev->gendisk_on = -1;
		wake_up_interruptible(&skdev->waitq);
		break;

	case 0xFF:
		/* Most likely the device isn't there or isn't responding
		 * to the BAR1 addresses. */
		skd_drive_disappeared(skdev);
		/*start the queue so we can respond with error to requests */
		dev_dbg(&skdev->pdev->dev,
			"starting queue to error-out reqs\n");
		schedule_work(&skdev->start_queue);
		skdev->gendisk_on = -1;
		wake_up_interruptible(&skdev->waitq);
		break;

	default:
		dev_err(&skdev->pdev->dev, "Start: unknown state %x\n",
			skdev->drive_state);
		break;
	}

	state = SKD_READL(skdev, FIT_CONTROL);
	dev_dbg(&skdev->pdev->dev, "FIT Control Status=0x%x\n", state);

	state = SKD_READL(skdev, FIT_INT_STATUS_HOST);
	dev_dbg(&skdev->pdev->dev, "Intr Status=0x%x\n", state);

	state = SKD_READL(skdev, FIT_INT_MASK_HOST);
	dev_dbg(&skdev->pdev->dev, "Intr Mask=0x%x\n", state);

	state = SKD_READL(skdev, FIT_MSG_FROM_DEVICE);
	dev_dbg(&skdev->pdev->dev, "Msg from Dev=0x%x\n", state);

	state = SKD_READL(skdev, FIT_HW_VERSION);
	dev_dbg(&skdev->pdev->dev, "HW version=0x%x\n", state);

	spin_unlock_irqrestore(&skdev->lock, flags);
}

static void skd_stop_device(struct skd_device *skdev)
{
	unsigned long flags;
	struct skd_special_context *skspcl = &skdev->internal_skspcl;
	u32 dev_state;
	int i;

	spin_lock_irqsave(&skdev->lock, flags);

	if (skdev->state != SKD_DRVR_STATE_ONLINE) {
		dev_err(&skdev->pdev->dev, "%s not online no sync\n", __func__);
		goto stop_out;
	}

	if (skspcl->req.state != SKD_REQ_STATE_IDLE) {
		dev_err(&skdev->pdev->dev, "%s no special\n", __func__);
		goto stop_out;
	}

	skdev->state = SKD_DRVR_STATE_SYNCING;
	skdev->sync_done = 0;

	skd_send_internal_skspcl(skdev, skspcl, SYNCHRONIZE_CACHE);

	spin_unlock_irqrestore(&skdev->lock, flags);

	wait_event_interruptible_timeout(skdev->waitq,
					 (skdev->sync_done), (10 * HZ));

	spin_lock_irqsave(&skdev->lock, flags);

	switch (skdev->sync_done) {
	case 0:
		dev_err(&skdev->pdev->dev, "%s no sync\n", __func__);
		break;
	case 1:
		dev_err(&skdev->pdev->dev, "%s sync done\n", __func__);
		break;
	default:
		dev_err(&skdev->pdev->dev, "%s sync error\n", __func__);
	}

stop_out:
	skdev->state = SKD_DRVR_STATE_STOPPING;
	spin_unlock_irqrestore(&skdev->lock, flags);

	skd_kill_timer(skdev);

	spin_lock_irqsave(&skdev->lock, flags);
	skd_disable_interrupts(skdev);

	/* ensure all ints on device are cleared */
	/* soft reset the device to unload with a clean slate */
	SKD_WRITEL(skdev, FIT_INT_DEF_MASK, FIT_INT_STATUS_HOST);
	SKD_WRITEL(skdev, FIT_CR_SOFT_RESET, FIT_CONTROL);

	spin_unlock_irqrestore(&skdev->lock, flags);

	/* poll every 100ms, 1 second timeout */
	for (i = 0; i < 10; i++) {
		dev_state =
			SKD_READL(skdev, FIT_STATUS) & FIT_SR_DRIVE_STATE_MASK;
		if (dev_state == FIT_SR_DRIVE_INIT)
			break;
		set_current_state(TASK_INTERRUPTIBLE);
		schedule_timeout(msecs_to_jiffies(100));
	}

	if (dev_state != FIT_SR_DRIVE_INIT)
		dev_err(&skdev->pdev->dev, "%s state error 0x%02x\n", __func__,
			dev_state);
}

/* assume spinlock is held */
static void skd_restart_device(struct skd_device *skdev)
{
	u32 state;

	/* ack all ghost interrupts */
	SKD_WRITEL(skdev, FIT_INT_DEF_MASK, FIT_INT_STATUS_HOST);

	state = SKD_READL(skdev, FIT_STATUS);

	dev_dbg(&skdev->pdev->dev, "drive status=0x%x\n", state);

	state &= FIT_SR_DRIVE_STATE_MASK;
	skdev->drive_state = state;
	skdev->last_mtd = 0;

	skdev->state = SKD_DRVR_STATE_RESTARTING;
	skdev->timer_countdown = SKD_RESTARTING_TIMO;

	skd_soft_reset(skdev);
}

/* assume spinlock is held */
static int skd_quiesce_dev(struct skd_device *skdev)
{
	int rc = 0;

	switch (skdev->state) {
	case SKD_DRVR_STATE_BUSY:
	case SKD_DRVR_STATE_BUSY_IMMINENT:
		dev_dbg(&skdev->pdev->dev, "stopping queue\n");
		blk_mq_stop_hw_queues(skdev->queue);
		break;
	case SKD_DRVR_STATE_ONLINE:
	case SKD_DRVR_STATE_STOPPING:
	case SKD_DRVR_STATE_SYNCING:
	case SKD_DRVR_STATE_PAUSING:
	case SKD_DRVR_STATE_PAUSED:
	case SKD_DRVR_STATE_STARTING:
	case SKD_DRVR_STATE_RESTARTING:
	case SKD_DRVR_STATE_RESUMING:
	default:
		rc = -EINVAL;
		dev_dbg(&skdev->pdev->dev, "state [%d] not implemented\n",
			skdev->state);
	}
	return rc;
}

/* assume spinlock is held */
static int skd_unquiesce_dev(struct skd_device *skdev)
{
	int prev_driver_state = skdev->state;

	skd_log_skdev(skdev, "unquiesce");
	if (skdev->state == SKD_DRVR_STATE_ONLINE) {
		dev_dbg(&skdev->pdev->dev, "**** device already ONLINE\n");
		return 0;
	}
	if (skdev->drive_state != FIT_SR_DRIVE_ONLINE) {
		/*
		 * If there has been an state change to other than
		 * ONLINE, we will rely on controller state change
		 * to come back online and restart the queue.
		 * The BUSY state means that driver is ready to
		 * continue normal processing but waiting for controller
		 * to become available.
		 */
		skdev->state = SKD_DRVR_STATE_BUSY;
		dev_dbg(&skdev->pdev->dev, "drive BUSY state\n");
		return 0;
	}

	/*
	 * Drive has just come online, driver is either in startup,
	 * paused performing a task, or bust waiting for hardware.
	 */
	switch (skdev->state) {
	case SKD_DRVR_STATE_PAUSED:
	case SKD_DRVR_STATE_BUSY:
	case SKD_DRVR_STATE_BUSY_IMMINENT:
	case SKD_DRVR_STATE_BUSY_ERASE:
	case SKD_DRVR_STATE_STARTING:
	case SKD_DRVR_STATE_RESTARTING:
	case SKD_DRVR_STATE_FAULT:
	case SKD_DRVR_STATE_IDLE:
	case SKD_DRVR_STATE_LOAD:
		skdev->state = SKD_DRVR_STATE_ONLINE;
		dev_err(&skdev->pdev->dev, "Driver state %s(%d)=>%s(%d)\n",
			skd_skdev_state_to_str(prev_driver_state),
			prev_driver_state, skd_skdev_state_to_str(skdev->state),
			skdev->state);
		dev_dbg(&skdev->pdev->dev,
			"**** device ONLINE...starting block queue\n");
		dev_dbg(&skdev->pdev->dev, "starting queue\n");
		dev_info(&skdev->pdev->dev, "STEC s1120 ONLINE\n");
		schedule_work(&skdev->start_queue);
		skdev->gendisk_on = 1;
		wake_up_interruptible(&skdev->waitq);
		break;

	case SKD_DRVR_STATE_DISAPPEARED:
	default:
		dev_dbg(&skdev->pdev->dev,
			"**** driver state %d, not implemented\n",
			skdev->state);
		return -EBUSY;
	}
	return 0;
}

/*
 *****************************************************************************
 * PCIe MSI/MSI-X INTERRUPT HANDLERS
 *****************************************************************************
 */

static irqreturn_t skd_reserved_isr(int irq, void *skd_host_data)
{
	struct skd_device *skdev = skd_host_data;
	unsigned long flags;

	spin_lock_irqsave(&skdev->lock, flags);
	dev_dbg(&skdev->pdev->dev, "MSIX = 0x%x\n",
		SKD_READL(skdev, FIT_INT_STATUS_HOST));
	dev_err(&skdev->pdev->dev, "MSIX reserved irq %d = 0x%x\n", irq,
		SKD_READL(skdev, FIT_INT_STATUS_HOST));
	SKD_WRITEL(skdev, FIT_INT_RESERVED_MASK, FIT_INT_STATUS_HOST);
	spin_unlock_irqrestore(&skdev->lock, flags);
	return IRQ_HANDLED;
}

static irqreturn_t skd_statec_isr(int irq, void *skd_host_data)
{
	struct skd_device *skdev = skd_host_data;
	unsigned long flags;

	spin_lock_irqsave(&skdev->lock, flags);
	dev_dbg(&skdev->pdev->dev, "MSIX = 0x%x\n",
		SKD_READL(skdev, FIT_INT_STATUS_HOST));
	SKD_WRITEL(skdev, FIT_ISH_FW_STATE_CHANGE, FIT_INT_STATUS_HOST);
	skd_isr_fwstate(skdev);
	spin_unlock_irqrestore(&skdev->lock, flags);
	return IRQ_HANDLED;
}

static irqreturn_t skd_comp_q(int irq, void *skd_host_data)
{
	struct skd_device *skdev = skd_host_data;
	unsigned long flags;
	int flush_enqueued = 0;
	int deferred;

	spin_lock_irqsave(&skdev->lock, flags);
	dev_dbg(&skdev->pdev->dev, "MSIX = 0x%x\n",
		SKD_READL(skdev, FIT_INT_STATUS_HOST));
	SKD_WRITEL(skdev, FIT_ISH_COMPLETION_POSTED, FIT_INT_STATUS_HOST);
	deferred = skd_isr_completion_posted(skdev, skd_isr_comp_limit,
						&flush_enqueued);
	if (flush_enqueued)
		schedule_work(&skdev->start_queue);

	if (deferred)
		schedule_work(&skdev->completion_worker);
	else if (!flush_enqueued)
		schedule_work(&skdev->start_queue);

	spin_unlock_irqrestore(&skdev->lock, flags);

	return IRQ_HANDLED;
}

static irqreturn_t skd_msg_isr(int irq, void *skd_host_data)
{
	struct skd_device *skdev = skd_host_data;
	unsigned long flags;

	spin_lock_irqsave(&skdev->lock, flags);
	dev_dbg(&skdev->pdev->dev, "MSIX = 0x%x\n",
		SKD_READL(skdev, FIT_INT_STATUS_HOST));
	SKD_WRITEL(skdev, FIT_ISH_MSG_FROM_DEV, FIT_INT_STATUS_HOST);
	skd_isr_msg_from_dev(skdev);
	spin_unlock_irqrestore(&skdev->lock, flags);
	return IRQ_HANDLED;
}

static irqreturn_t skd_qfull_isr(int irq, void *skd_host_data)
{
	struct skd_device *skdev = skd_host_data;
	unsigned long flags;

	spin_lock_irqsave(&skdev->lock, flags);
	dev_dbg(&skdev->pdev->dev, "MSIX = 0x%x\n",
		SKD_READL(skdev, FIT_INT_STATUS_HOST));
	SKD_WRITEL(skdev, FIT_INT_QUEUE_FULL, FIT_INT_STATUS_HOST);
	spin_unlock_irqrestore(&skdev->lock, flags);
	return IRQ_HANDLED;
}

/*
 *****************************************************************************
 * PCIe MSI/MSI-X SETUP
 *****************************************************************************
 */

struct skd_msix_entry {
	char isr_name[30];
};

struct skd_init_msix_entry {
	const char *name;
	irq_handler_t handler;
};

#define SKD_MAX_MSIX_COUNT              13
#define SKD_MIN_MSIX_COUNT              7
#define SKD_BASE_MSIX_IRQ               4

static struct skd_init_msix_entry msix_entries[SKD_MAX_MSIX_COUNT] = {
	{ "(DMA 0)",	    skd_reserved_isr },
	{ "(DMA 1)",	    skd_reserved_isr },
	{ "(DMA 2)",	    skd_reserved_isr },
	{ "(DMA 3)",	    skd_reserved_isr },
	{ "(State Change)", skd_statec_isr   },
	{ "(COMPL_Q)",	    skd_comp_q	     },
	{ "(MSG)",	    skd_msg_isr	     },
	{ "(Reserved)",	    skd_reserved_isr },
	{ "(Reserved)",	    skd_reserved_isr },
	{ "(Queue Full 0)", skd_qfull_isr    },
	{ "(Queue Full 1)", skd_qfull_isr    },
	{ "(Queue Full 2)", skd_qfull_isr    },
	{ "(Queue Full 3)", skd_qfull_isr    },
};

static int skd_acquire_msix(struct skd_device *skdev)
{
	int i, rc;
	struct pci_dev *pdev = skdev->pdev;

	rc = pci_alloc_irq_vectors(pdev, SKD_MAX_MSIX_COUNT, SKD_MAX_MSIX_COUNT,
			PCI_IRQ_MSIX);
	if (rc < 0) {
		dev_err(&skdev->pdev->dev, "failed to enable MSI-X %d\n", rc);
		goto out;
	}

	skdev->msix_entries = kcalloc(SKD_MAX_MSIX_COUNT,
			sizeof(struct skd_msix_entry), GFP_KERNEL);
	if (!skdev->msix_entries) {
		rc = -ENOMEM;
		dev_err(&skdev->pdev->dev, "msix table allocation error\n");
		goto out;
	}

	/* Enable MSI-X vectors for the base queue */
	for (i = 0; i < SKD_MAX_MSIX_COUNT; i++) {
		struct skd_msix_entry *qentry = &skdev->msix_entries[i];

		snprintf(qentry->isr_name, sizeof(qentry->isr_name),
			 "%s%d-msix %s", DRV_NAME, skdev->devno,
			 msix_entries[i].name);

		rc = devm_request_irq(&skdev->pdev->dev,
				pci_irq_vector(skdev->pdev, i),
				msix_entries[i].handler, 0,
				qentry->isr_name, skdev);
		if (rc) {
			dev_err(&skdev->pdev->dev,
				"Unable to register(%d) MSI-X handler %d: %s\n",
				rc, i, qentry->isr_name);
			goto msix_out;
		}
	}

	dev_dbg(&skdev->pdev->dev, "%d msix irq(s) enabled\n",
		SKD_MAX_MSIX_COUNT);
	return 0;

msix_out:
	while (--i >= 0)
		devm_free_irq(&pdev->dev, pci_irq_vector(pdev, i), skdev);
out:
	kfree(skdev->msix_entries);
	skdev->msix_entries = NULL;
	return rc;
}

static int skd_acquire_irq(struct skd_device *skdev)
{
	struct pci_dev *pdev = skdev->pdev;
	unsigned int irq_flag = PCI_IRQ_LEGACY;
	int rc;

	if (skd_isr_type == SKD_IRQ_MSIX) {
		rc = skd_acquire_msix(skdev);
		if (!rc)
			return 0;

		dev_err(&skdev->pdev->dev,
			"failed to enable MSI-X, re-trying with MSI %d\n", rc);
	}

	snprintf(skdev->isr_name, sizeof(skdev->isr_name), "%s%d", DRV_NAME,
			skdev->devno);

	if (skd_isr_type != SKD_IRQ_LEGACY)
		irq_flag |= PCI_IRQ_MSI;
	rc = pci_alloc_irq_vectors(pdev, 1, 1, irq_flag);
	if (rc < 0) {
		dev_err(&skdev->pdev->dev,
			"failed to allocate the MSI interrupt %d\n", rc);
		return rc;
	}

	rc = devm_request_irq(&pdev->dev, pdev->irq, skd_isr,
			pdev->msi_enabled ? 0 : IRQF_SHARED,
			skdev->isr_name, skdev);
	if (rc) {
		pci_free_irq_vectors(pdev);
		dev_err(&skdev->pdev->dev, "failed to allocate interrupt %d\n",
			rc);
		return rc;
	}

	return 0;
}

static void skd_release_irq(struct skd_device *skdev)
{
	struct pci_dev *pdev = skdev->pdev;

	if (skdev->msix_entries) {
		int i;

		for (i = 0; i < SKD_MAX_MSIX_COUNT; i++) {
			devm_free_irq(&pdev->dev, pci_irq_vector(pdev, i),
					skdev);
		}

		kfree(skdev->msix_entries);
		skdev->msix_entries = NULL;
	} else {
		devm_free_irq(&pdev->dev, pdev->irq, skdev);
	}

	pci_free_irq_vectors(pdev);
}

/*
 *****************************************************************************
 * CONSTRUCT
 *****************************************************************************
 */

static void *skd_alloc_dma(struct skd_device *skdev, struct kmem_cache *s,
			   dma_addr_t *dma_handle, gfp_t gfp,
			   enum dma_data_direction dir)
{
	struct device *dev = &skdev->pdev->dev;
	void *buf;

	buf = kmem_cache_alloc(s, gfp);
	if (!buf)
		return NULL;
	*dma_handle = dma_map_single(dev, buf,
				     kmem_cache_size(s), dir);
	if (dma_mapping_error(dev, *dma_handle)) {
		kmem_cache_free(s, buf);
		buf = NULL;
	}
	return buf;
}

static void skd_free_dma(struct skd_device *skdev, struct kmem_cache *s,
			 void *vaddr, dma_addr_t dma_handle,
			 enum dma_data_direction dir)
{
	if (!vaddr)
		return;

	dma_unmap_single(&skdev->pdev->dev, dma_handle,
			 kmem_cache_size(s), dir);
	kmem_cache_free(s, vaddr);
}

static int skd_cons_skcomp(struct skd_device *skdev)
{
	int rc = 0;
	struct fit_completion_entry_v1 *skcomp;

	dev_dbg(&skdev->pdev->dev,
		"comp pci_alloc, total bytes %zd entries %d\n",
		SKD_SKCOMP_SIZE, SKD_N_COMPLETION_ENTRY);

	skcomp = pci_zalloc_consistent(skdev->pdev, SKD_SKCOMP_SIZE,
				       &skdev->cq_dma_address);

	if (skcomp == NULL) {
		rc = -ENOMEM;
		goto err_out;
	}

	skdev->skcomp_table = skcomp;
	skdev->skerr_table = (struct fit_comp_error_info *)((char *)skcomp +
							   sizeof(*skcomp) *
							   SKD_N_COMPLETION_ENTRY);

err_out:
	return rc;
}

static int skd_cons_skmsg(struct skd_device *skdev)
{
	int rc = 0;
	u32 i;

	dev_dbg(&skdev->pdev->dev,
		"skmsg_table kcalloc, struct %lu, count %u total %lu\n",
		sizeof(struct skd_fitmsg_context), skdev->num_fitmsg_context,
		sizeof(struct skd_fitmsg_context) * skdev->num_fitmsg_context);

	skdev->skmsg_table = kcalloc(skdev->num_fitmsg_context,
				     sizeof(struct skd_fitmsg_context),
				     GFP_KERNEL);
	if (skdev->skmsg_table == NULL) {
		rc = -ENOMEM;
		goto err_out;
	}

	for (i = 0; i < skdev->num_fitmsg_context; i++) {
		struct skd_fitmsg_context *skmsg;

		skmsg = &skdev->skmsg_table[i];

		skmsg->id = i + SKD_ID_FIT_MSG;

		skmsg->msg_buf = pci_alloc_consistent(skdev->pdev,
						      SKD_N_FITMSG_BYTES,
						      &skmsg->mb_dma_address);

		if (skmsg->msg_buf == NULL) {
			rc = -ENOMEM;
			goto err_out;
		}

		WARN(((uintptr_t)skmsg->msg_buf | skmsg->mb_dma_address) &
		     (FIT_QCMD_ALIGN - 1),
		     "not aligned: msg_buf %p mb_dma_address %pad\n",
		     skmsg->msg_buf, &skmsg->mb_dma_address);
		memset(skmsg->msg_buf, 0, SKD_N_FITMSG_BYTES);
	}

err_out:
	return rc;
}

static struct fit_sg_descriptor *skd_cons_sg_list(struct skd_device *skdev,
						  u32 n_sg,
						  dma_addr_t *ret_dma_addr)
{
	struct fit_sg_descriptor *sg_list;

	sg_list = skd_alloc_dma(skdev, skdev->sglist_cache, ret_dma_addr,
				GFP_DMA | __GFP_ZERO, DMA_TO_DEVICE);

	if (sg_list != NULL) {
		uint64_t dma_address = *ret_dma_addr;
		u32 i;

		for (i = 0; i < n_sg - 1; i++) {
			uint64_t ndp_off;
			ndp_off = (i + 1) * sizeof(struct fit_sg_descriptor);

			sg_list[i].next_desc_ptr = dma_address + ndp_off;
		}
		sg_list[i].next_desc_ptr = 0LL;
	}

	return sg_list;
}

static void skd_free_sg_list(struct skd_device *skdev,
			     struct fit_sg_descriptor *sg_list,
			     dma_addr_t dma_addr)
{
	if (WARN_ON_ONCE(!sg_list))
		return;

	skd_free_dma(skdev, skdev->sglist_cache, sg_list, dma_addr,
		     DMA_TO_DEVICE);
}

static int skd_init_request(struct blk_mq_tag_set *set, struct request *rq,
			    unsigned int hctx_idx, unsigned int numa_node)
{
	struct skd_device *skdev = set->driver_data;
	struct skd_request_context *skreq = blk_mq_rq_to_pdu(rq);

	skreq->state = SKD_REQ_STATE_IDLE;
	skreq->sg = (void *)(skreq + 1);
	sg_init_table(skreq->sg, skd_sgs_per_request);
	skreq->sksg_list = skd_cons_sg_list(skdev, skd_sgs_per_request,
					    &skreq->sksg_dma_address);

	return skreq->sksg_list ? 0 : -ENOMEM;
}

static void skd_exit_request(struct blk_mq_tag_set *set, struct request *rq,
			     unsigned int hctx_idx)
{
	struct skd_device *skdev = set->driver_data;
	struct skd_request_context *skreq = blk_mq_rq_to_pdu(rq);

	skd_free_sg_list(skdev, skreq->sksg_list, skreq->sksg_dma_address);
}

static int skd_cons_sksb(struct skd_device *skdev)
{
	int rc = 0;
	struct skd_special_context *skspcl;

	skspcl = &skdev->internal_skspcl;

	skspcl->req.id = 0 + SKD_ID_INTERNAL;
	skspcl->req.state = SKD_REQ_STATE_IDLE;

	skspcl->data_buf = skd_alloc_dma(skdev, skdev->databuf_cache,
					 &skspcl->db_dma_address,
					 GFP_DMA | __GFP_ZERO,
					 DMA_BIDIRECTIONAL);
	if (skspcl->data_buf == NULL) {
		rc = -ENOMEM;
		goto err_out;
	}

	skspcl->msg_buf = skd_alloc_dma(skdev, skdev->msgbuf_cache,
					&skspcl->mb_dma_address,
					GFP_DMA | __GFP_ZERO, DMA_TO_DEVICE);
	if (skspcl->msg_buf == NULL) {
		rc = -ENOMEM;
		goto err_out;
	}

	skspcl->req.sksg_list = skd_cons_sg_list(skdev, 1,
						 &skspcl->req.sksg_dma_address);
	if (skspcl->req.sksg_list == NULL) {
		rc = -ENOMEM;
		goto err_out;
	}

	if (!skd_format_internal_skspcl(skdev)) {
		rc = -EINVAL;
		goto err_out;
	}

err_out:
	return rc;
}

static const struct blk_mq_ops skd_mq_ops = {
	.queue_rq	= skd_mq_queue_rq,
	.complete	= skd_complete_rq,
	.timeout	= skd_timed_out,
	.init_request	= skd_init_request,
	.exit_request	= skd_exit_request,
};

static int skd_cons_disk(struct skd_device *skdev)
{
	int rc = 0;
	struct gendisk *disk;
	struct request_queue *q;
	unsigned long flags;

	disk = alloc_disk(SKD_MINORS_PER_DEVICE);
	if (!disk) {
		rc = -ENOMEM;
		goto err_out;
	}

	skdev->disk = disk;
	sprintf(disk->disk_name, DRV_NAME "%u", skdev->devno);

	disk->major = skdev->major;
	disk->first_minor = skdev->devno * SKD_MINORS_PER_DEVICE;
	disk->fops = &skd_blockdev_ops;
	disk->private_data = skdev;

	memset(&skdev->tag_set, 0, sizeof(skdev->tag_set));
	skdev->tag_set.ops = &skd_mq_ops;
	skdev->tag_set.nr_hw_queues = 1;
	skdev->tag_set.queue_depth = skd_max_queue_depth;
	skdev->tag_set.cmd_size = sizeof(struct skd_request_context) +
		skdev->sgs_per_request * sizeof(struct scatterlist);
	skdev->tag_set.numa_node = NUMA_NO_NODE;
	skdev->tag_set.flags = BLK_MQ_F_SHOULD_MERGE |
		BLK_MQ_F_SG_MERGE |
		BLK_ALLOC_POLICY_TO_MQ_FLAG(BLK_TAG_ALLOC_FIFO);
	skdev->tag_set.driver_data = skdev;
	rc = blk_mq_alloc_tag_set(&skdev->tag_set);
	if (rc)
		goto err_out;
	q = blk_mq_init_queue(&skdev->tag_set);
	if (IS_ERR(q)) {
		blk_mq_free_tag_set(&skdev->tag_set);
		rc = PTR_ERR(q);
		goto err_out;
	}
	q->queuedata = skdev;

	skdev->queue = q;
	disk->queue = q;

	blk_queue_write_cache(q, true, true);
	blk_queue_max_segments(q, skdev->sgs_per_request);
	blk_queue_max_hw_sectors(q, SKD_N_MAX_SECTORS);

	/* set optimal I/O size to 8KB */
	blk_queue_io_opt(q, 8192);

	blk_queue_flag_set(QUEUE_FLAG_NONROT, q);
	blk_queue_flag_clear(QUEUE_FLAG_ADD_RANDOM, q);

	blk_queue_rq_timeout(q, 8 * HZ);

	spin_lock_irqsave(&skdev->lock, flags);
	dev_dbg(&skdev->pdev->dev, "stopping queue\n");
	blk_mq_stop_hw_queues(skdev->queue);
	spin_unlock_irqrestore(&skdev->lock, flags);

err_out:
	return rc;
}

#define SKD_N_DEV_TABLE         16u
static u32 skd_next_devno;

static struct skd_device *skd_construct(struct pci_dev *pdev)
{
	struct skd_device *skdev;
	int blk_major = skd_major;
	size_t size;
	int rc;

	skdev = kzalloc(sizeof(*skdev), GFP_KERNEL);

	if (!skdev) {
		dev_err(&pdev->dev, "memory alloc failure\n");
		return NULL;
	}

	skdev->state = SKD_DRVR_STATE_LOAD;
	skdev->pdev = pdev;
	skdev->devno = skd_next_devno++;
	skdev->major = blk_major;
	skdev->dev_max_queue_depth = 0;

	skdev->num_req_context = skd_max_queue_depth;
	skdev->num_fitmsg_context = skd_max_queue_depth;
	skdev->cur_max_queue_depth = 1;
	skdev->queue_low_water_mark = 1;
	skdev->proto_ver = 99;
	skdev->sgs_per_request = skd_sgs_per_request;
	skdev->dbg_level = skd_dbg_level;

	spin_lock_init(&skdev->lock);

	INIT_WORK(&skdev->start_queue, skd_start_queue);
	INIT_WORK(&skdev->completion_worker, skd_completion_worker);

	size = max(SKD_N_FITMSG_BYTES, SKD_N_SPECIAL_FITMSG_BYTES);
	skdev->msgbuf_cache = kmem_cache_create("skd-msgbuf", size, 0,
						SLAB_HWCACHE_ALIGN, NULL);
	if (!skdev->msgbuf_cache)
		goto err_out;
	WARN_ONCE(kmem_cache_size(skdev->msgbuf_cache) < size,
		  "skd-msgbuf: %d < %zd\n",
		  kmem_cache_size(skdev->msgbuf_cache), size);
	size = skd_sgs_per_request * sizeof(struct fit_sg_descriptor);
	skdev->sglist_cache = kmem_cache_create("skd-sglist", size, 0,
						SLAB_HWCACHE_ALIGN, NULL);
	if (!skdev->sglist_cache)
		goto err_out;
	WARN_ONCE(kmem_cache_size(skdev->sglist_cache) < size,
		  "skd-sglist: %d < %zd\n",
		  kmem_cache_size(skdev->sglist_cache), size);
	size = SKD_N_INTERNAL_BYTES;
	skdev->databuf_cache = kmem_cache_create("skd-databuf", size, 0,
						 SLAB_HWCACHE_ALIGN, NULL);
	if (!skdev->databuf_cache)
		goto err_out;
	WARN_ONCE(kmem_cache_size(skdev->databuf_cache) < size,
		  "skd-databuf: %d < %zd\n",
		  kmem_cache_size(skdev->databuf_cache), size);

	dev_dbg(&skdev->pdev->dev, "skcomp\n");
	rc = skd_cons_skcomp(skdev);
	if (rc < 0)
		goto err_out;

	dev_dbg(&skdev->pdev->dev, "skmsg\n");
	rc = skd_cons_skmsg(skdev);
	if (rc < 0)
		goto err_out;

	dev_dbg(&skdev->pdev->dev, "sksb\n");
	rc = skd_cons_sksb(skdev);
	if (rc < 0)
		goto err_out;

	dev_dbg(&skdev->pdev->dev, "disk\n");
	rc = skd_cons_disk(skdev);
	if (rc < 0)
		goto err_out;

	dev_dbg(&skdev->pdev->dev, "VICTORY\n");
	return skdev;

err_out:
	dev_dbg(&skdev->pdev->dev, "construct failed\n");
	skd_destruct(skdev);
	return NULL;
}

/*
 *****************************************************************************
 * DESTRUCT (FREE)
 *****************************************************************************
 */

static void skd_free_skcomp(struct skd_device *skdev)
{
	if (skdev->skcomp_table)
		pci_free_consistent(skdev->pdev, SKD_SKCOMP_SIZE,
				    skdev->skcomp_table, skdev->cq_dma_address);

	skdev->skcomp_table = NULL;
	skdev->cq_dma_address = 0;
}

static void skd_free_skmsg(struct skd_device *skdev)
{
	u32 i;

	if (skdev->skmsg_table == NULL)
		return;

	for (i = 0; i < skdev->num_fitmsg_context; i++) {
		struct skd_fitmsg_context *skmsg;

		skmsg = &skdev->skmsg_table[i];

		if (skmsg->msg_buf != NULL) {
			pci_free_consistent(skdev->pdev, SKD_N_FITMSG_BYTES,
					    skmsg->msg_buf,
					    skmsg->mb_dma_address);
		}
		skmsg->msg_buf = NULL;
		skmsg->mb_dma_address = 0;
	}

	kfree(skdev->skmsg_table);
	skdev->skmsg_table = NULL;
}

static void skd_free_sksb(struct skd_device *skdev)
{
	struct skd_special_context *skspcl = &skdev->internal_skspcl;

	skd_free_dma(skdev, skdev->databuf_cache, skspcl->data_buf,
		     skspcl->db_dma_address, DMA_BIDIRECTIONAL);

	skspcl->data_buf = NULL;
	skspcl->db_dma_address = 0;

	skd_free_dma(skdev, skdev->msgbuf_cache, skspcl->msg_buf,
		     skspcl->mb_dma_address, DMA_TO_DEVICE);

	skspcl->msg_buf = NULL;
	skspcl->mb_dma_address = 0;

	skd_free_sg_list(skdev, skspcl->req.sksg_list,
			 skspcl->req.sksg_dma_address);

	skspcl->req.sksg_list = NULL;
	skspcl->req.sksg_dma_address = 0;
}

static void skd_free_disk(struct skd_device *skdev)
{
	struct gendisk *disk = skdev->disk;

	if (disk && (disk->flags & GENHD_FL_UP))
		del_gendisk(disk);

	if (skdev->queue) {
		blk_cleanup_queue(skdev->queue);
		skdev->queue = NULL;
<<<<<<< HEAD
		disk->queue = NULL;
	}

=======
		if (disk)
			disk->queue = NULL;
	}

	if (skdev->tag_set.tags)
		blk_mq_free_tag_set(&skdev->tag_set);

>>>>>>> 286cd8c7
	put_disk(disk);
	skdev->disk = NULL;
}

static void skd_destruct(struct skd_device *skdev)
{
	if (skdev == NULL)
		return;

	cancel_work_sync(&skdev->start_queue);

	dev_dbg(&skdev->pdev->dev, "disk\n");
	skd_free_disk(skdev);

	dev_dbg(&skdev->pdev->dev, "sksb\n");
	skd_free_sksb(skdev);

	dev_dbg(&skdev->pdev->dev, "skmsg\n");
	skd_free_skmsg(skdev);

	dev_dbg(&skdev->pdev->dev, "skcomp\n");
	skd_free_skcomp(skdev);

	kmem_cache_destroy(skdev->databuf_cache);
	kmem_cache_destroy(skdev->sglist_cache);
	kmem_cache_destroy(skdev->msgbuf_cache);

	dev_dbg(&skdev->pdev->dev, "skdev\n");
	kfree(skdev);
}

/*
 *****************************************************************************
 * BLOCK DEVICE (BDEV) GLUE
 *****************************************************************************
 */

static int skd_bdev_getgeo(struct block_device *bdev, struct hd_geometry *geo)
{
	struct skd_device *skdev;
	u64 capacity;

	skdev = bdev->bd_disk->private_data;

	dev_dbg(&skdev->pdev->dev, "%s: CMD[%s] getgeo device\n",
		bdev->bd_disk->disk_name, current->comm);

	if (skdev->read_cap_is_valid) {
		capacity = get_capacity(skdev->disk);
		geo->heads = 64;
		geo->sectors = 255;
		geo->cylinders = (capacity) / (255 * 64);

		return 0;
	}
	return -EIO;
}

static int skd_bdev_attach(struct device *parent, struct skd_device *skdev)
{
	dev_dbg(&skdev->pdev->dev, "add_disk\n");
	device_add_disk(parent, skdev->disk);
	return 0;
}

static const struct block_device_operations skd_blockdev_ops = {
	.owner		= THIS_MODULE,
	.getgeo		= skd_bdev_getgeo,
};

/*
 *****************************************************************************
 * PCIe DRIVER GLUE
 *****************************************************************************
 */

static const struct pci_device_id skd_pci_tbl[] = {
	{ PCI_VENDOR_ID_STEC, PCI_DEVICE_ID_S1120,
	  PCI_ANY_ID, PCI_ANY_ID, 0, 0, },
	{ 0 }                     /* terminate list */
};

MODULE_DEVICE_TABLE(pci, skd_pci_tbl);

static char *skd_pci_info(struct skd_device *skdev, char *str)
{
	int pcie_reg;

	strcpy(str, "PCIe (");
	pcie_reg = pci_find_capability(skdev->pdev, PCI_CAP_ID_EXP);

	if (pcie_reg) {

		char lwstr[6];
		uint16_t pcie_lstat, lspeed, lwidth;

		pcie_reg += 0x12;
		pci_read_config_word(skdev->pdev, pcie_reg, &pcie_lstat);
		lspeed = pcie_lstat & (0xF);
		lwidth = (pcie_lstat & 0x3F0) >> 4;

		if (lspeed == 1)
			strcat(str, "2.5GT/s ");
		else if (lspeed == 2)
			strcat(str, "5.0GT/s ");
		else
			strcat(str, "<unknown> ");
		snprintf(lwstr, sizeof(lwstr), "%dX)", lwidth);
		strcat(str, lwstr);
	}
	return str;
}

static int skd_pci_probe(struct pci_dev *pdev, const struct pci_device_id *ent)
{
	int i;
	int rc = 0;
	char pci_str[32];
	struct skd_device *skdev;

	dev_dbg(&pdev->dev, "vendor=%04X device=%04x\n", pdev->vendor,
		pdev->device);

	rc = pci_enable_device(pdev);
	if (rc)
		return rc;
	rc = pci_request_regions(pdev, DRV_NAME);
	if (rc)
		goto err_out;
	rc = pci_set_dma_mask(pdev, DMA_BIT_MASK(64));
	if (!rc) {
		if (pci_set_consistent_dma_mask(pdev, DMA_BIT_MASK(64))) {
			dev_err(&pdev->dev, "consistent DMA mask error %d\n",
				rc);
		}
	} else {
		rc = pci_set_dma_mask(pdev, DMA_BIT_MASK(32));
		if (rc) {
			dev_err(&pdev->dev, "DMA mask error %d\n", rc);
			goto err_out_regions;
		}
	}

	if (!skd_major) {
		rc = register_blkdev(0, DRV_NAME);
		if (rc < 0)
			goto err_out_regions;
		BUG_ON(!rc);
		skd_major = rc;
	}

	skdev = skd_construct(pdev);
	if (skdev == NULL) {
		rc = -ENOMEM;
		goto err_out_regions;
	}

	skd_pci_info(skdev, pci_str);
	dev_info(&pdev->dev, "%s 64bit\n", pci_str);

	pci_set_master(pdev);
	rc = pci_enable_pcie_error_reporting(pdev);
	if (rc) {
		dev_err(&pdev->dev,
			"bad enable of PCIe error reporting rc=%d\n", rc);
		skdev->pcie_error_reporting_is_enabled = 0;
	} else
		skdev->pcie_error_reporting_is_enabled = 1;

	pci_set_drvdata(pdev, skdev);

	for (i = 0; i < SKD_MAX_BARS; i++) {
		skdev->mem_phys[i] = pci_resource_start(pdev, i);
		skdev->mem_size[i] = (u32)pci_resource_len(pdev, i);
		skdev->mem_map[i] = ioremap(skdev->mem_phys[i],
					    skdev->mem_size[i]);
		if (!skdev->mem_map[i]) {
			dev_err(&pdev->dev,
				"Unable to map adapter memory!\n");
			rc = -ENODEV;
			goto err_out_iounmap;
		}
		dev_dbg(&pdev->dev, "mem_map=%p, phyd=%016llx, size=%d\n",
			skdev->mem_map[i], (uint64_t)skdev->mem_phys[i],
			skdev->mem_size[i]);
	}

	rc = skd_acquire_irq(skdev);
	if (rc) {
		dev_err(&pdev->dev, "interrupt resource error %d\n", rc);
		goto err_out_iounmap;
	}

	rc = skd_start_timer(skdev);
	if (rc)
		goto err_out_timer;

	init_waitqueue_head(&skdev->waitq);

	skd_start_device(skdev);

	rc = wait_event_interruptible_timeout(skdev->waitq,
					      (skdev->gendisk_on),
					      (SKD_START_WAIT_SECONDS * HZ));
	if (skdev->gendisk_on > 0) {
		/* device came on-line after reset */
		skd_bdev_attach(&pdev->dev, skdev);
		rc = 0;
	} else {
		/* we timed out, something is wrong with the device,
		   don't add the disk structure */
		dev_err(&pdev->dev, "error: waiting for s1120 timed out %d!\n",
			rc);
		/* in case of no error; we timeout with ENXIO */
		if (!rc)
			rc = -ENXIO;
		goto err_out_timer;
	}

	return rc;

err_out_timer:
	skd_stop_device(skdev);
	skd_release_irq(skdev);

err_out_iounmap:
	for (i = 0; i < SKD_MAX_BARS; i++)
		if (skdev->mem_map[i])
			iounmap(skdev->mem_map[i]);

	if (skdev->pcie_error_reporting_is_enabled)
		pci_disable_pcie_error_reporting(pdev);

	skd_destruct(skdev);

err_out_regions:
	pci_release_regions(pdev);

err_out:
	pci_disable_device(pdev);
	pci_set_drvdata(pdev, NULL);
	return rc;
}

static void skd_pci_remove(struct pci_dev *pdev)
{
	int i;
	struct skd_device *skdev;

	skdev = pci_get_drvdata(pdev);
	if (!skdev) {
		dev_err(&pdev->dev, "no device data for PCI\n");
		return;
	}
	skd_stop_device(skdev);
	skd_release_irq(skdev);

	for (i = 0; i < SKD_MAX_BARS; i++)
		if (skdev->mem_map[i])
			iounmap(skdev->mem_map[i]);

	if (skdev->pcie_error_reporting_is_enabled)
		pci_disable_pcie_error_reporting(pdev);

	skd_destruct(skdev);

	pci_release_regions(pdev);
	pci_disable_device(pdev);
	pci_set_drvdata(pdev, NULL);

	return;
}

static int skd_pci_suspend(struct pci_dev *pdev, pm_message_t state)
{
	int i;
	struct skd_device *skdev;

	skdev = pci_get_drvdata(pdev);
	if (!skdev) {
		dev_err(&pdev->dev, "no device data for PCI\n");
		return -EIO;
	}

	skd_stop_device(skdev);

	skd_release_irq(skdev);

	for (i = 0; i < SKD_MAX_BARS; i++)
		if (skdev->mem_map[i])
			iounmap(skdev->mem_map[i]);

	if (skdev->pcie_error_reporting_is_enabled)
		pci_disable_pcie_error_reporting(pdev);

	pci_release_regions(pdev);
	pci_save_state(pdev);
	pci_disable_device(pdev);
	pci_set_power_state(pdev, pci_choose_state(pdev, state));
	return 0;
}

static int skd_pci_resume(struct pci_dev *pdev)
{
	int i;
	int rc = 0;
	struct skd_device *skdev;

	skdev = pci_get_drvdata(pdev);
	if (!skdev) {
		dev_err(&pdev->dev, "no device data for PCI\n");
		return -1;
	}

	pci_set_power_state(pdev, PCI_D0);
	pci_enable_wake(pdev, PCI_D0, 0);
	pci_restore_state(pdev);

	rc = pci_enable_device(pdev);
	if (rc)
		return rc;
	rc = pci_request_regions(pdev, DRV_NAME);
	if (rc)
		goto err_out;
	rc = pci_set_dma_mask(pdev, DMA_BIT_MASK(64));
	if (!rc) {
		if (pci_set_consistent_dma_mask(pdev, DMA_BIT_MASK(64))) {

			dev_err(&pdev->dev, "consistent DMA mask error %d\n",
				rc);
		}
	} else {
		rc = pci_set_dma_mask(pdev, DMA_BIT_MASK(32));
		if (rc) {

			dev_err(&pdev->dev, "DMA mask error %d\n", rc);
			goto err_out_regions;
		}
	}

	pci_set_master(pdev);
	rc = pci_enable_pcie_error_reporting(pdev);
	if (rc) {
		dev_err(&pdev->dev,
			"bad enable of PCIe error reporting rc=%d\n", rc);
		skdev->pcie_error_reporting_is_enabled = 0;
	} else
		skdev->pcie_error_reporting_is_enabled = 1;

	for (i = 0; i < SKD_MAX_BARS; i++) {

		skdev->mem_phys[i] = pci_resource_start(pdev, i);
		skdev->mem_size[i] = (u32)pci_resource_len(pdev, i);
		skdev->mem_map[i] = ioremap(skdev->mem_phys[i],
					    skdev->mem_size[i]);
		if (!skdev->mem_map[i]) {
			dev_err(&pdev->dev, "Unable to map adapter memory!\n");
			rc = -ENODEV;
			goto err_out_iounmap;
		}
		dev_dbg(&pdev->dev, "mem_map=%p, phyd=%016llx, size=%d\n",
			skdev->mem_map[i], (uint64_t)skdev->mem_phys[i],
			skdev->mem_size[i]);
	}
	rc = skd_acquire_irq(skdev);
	if (rc) {
		dev_err(&pdev->dev, "interrupt resource error %d\n", rc);
		goto err_out_iounmap;
	}

	rc = skd_start_timer(skdev);
	if (rc)
		goto err_out_timer;

	init_waitqueue_head(&skdev->waitq);

	skd_start_device(skdev);

	return rc;

err_out_timer:
	skd_stop_device(skdev);
	skd_release_irq(skdev);

err_out_iounmap:
	for (i = 0; i < SKD_MAX_BARS; i++)
		if (skdev->mem_map[i])
			iounmap(skdev->mem_map[i]);

	if (skdev->pcie_error_reporting_is_enabled)
		pci_disable_pcie_error_reporting(pdev);

err_out_regions:
	pci_release_regions(pdev);

err_out:
	pci_disable_device(pdev);
	return rc;
}

static void skd_pci_shutdown(struct pci_dev *pdev)
{
	struct skd_device *skdev;

	dev_err(&pdev->dev, "%s called\n", __func__);

	skdev = pci_get_drvdata(pdev);
	if (!skdev) {
		dev_err(&pdev->dev, "no device data for PCI\n");
		return;
	}

	dev_err(&pdev->dev, "calling stop\n");
	skd_stop_device(skdev);
}

static struct pci_driver skd_driver = {
	.name		= DRV_NAME,
	.id_table	= skd_pci_tbl,
	.probe		= skd_pci_probe,
	.remove		= skd_pci_remove,
	.suspend	= skd_pci_suspend,
	.resume		= skd_pci_resume,
	.shutdown	= skd_pci_shutdown,
};

/*
 *****************************************************************************
 * LOGGING SUPPORT
 *****************************************************************************
 */

const char *skd_drive_state_to_str(int state)
{
	switch (state) {
	case FIT_SR_DRIVE_OFFLINE:
		return "OFFLINE";
	case FIT_SR_DRIVE_INIT:
		return "INIT";
	case FIT_SR_DRIVE_ONLINE:
		return "ONLINE";
	case FIT_SR_DRIVE_BUSY:
		return "BUSY";
	case FIT_SR_DRIVE_FAULT:
		return "FAULT";
	case FIT_SR_DRIVE_DEGRADED:
		return "DEGRADED";
	case FIT_SR_PCIE_LINK_DOWN:
		return "INK_DOWN";
	case FIT_SR_DRIVE_SOFT_RESET:
		return "SOFT_RESET";
	case FIT_SR_DRIVE_NEED_FW_DOWNLOAD:
		return "NEED_FW";
	case FIT_SR_DRIVE_INIT_FAULT:
		return "INIT_FAULT";
	case FIT_SR_DRIVE_BUSY_SANITIZE:
		return "BUSY_SANITIZE";
	case FIT_SR_DRIVE_BUSY_ERASE:
		return "BUSY_ERASE";
	case FIT_SR_DRIVE_FW_BOOTING:
		return "FW_BOOTING";
	default:
		return "???";
	}
}

const char *skd_skdev_state_to_str(enum skd_drvr_state state)
{
	switch (state) {
	case SKD_DRVR_STATE_LOAD:
		return "LOAD";
	case SKD_DRVR_STATE_IDLE:
		return "IDLE";
	case SKD_DRVR_STATE_BUSY:
		return "BUSY";
	case SKD_DRVR_STATE_STARTING:
		return "STARTING";
	case SKD_DRVR_STATE_ONLINE:
		return "ONLINE";
	case SKD_DRVR_STATE_PAUSING:
		return "PAUSING";
	case SKD_DRVR_STATE_PAUSED:
		return "PAUSED";
	case SKD_DRVR_STATE_RESTARTING:
		return "RESTARTING";
	case SKD_DRVR_STATE_RESUMING:
		return "RESUMING";
	case SKD_DRVR_STATE_STOPPING:
		return "STOPPING";
	case SKD_DRVR_STATE_SYNCING:
		return "SYNCING";
	case SKD_DRVR_STATE_FAULT:
		return "FAULT";
	case SKD_DRVR_STATE_DISAPPEARED:
		return "DISAPPEARED";
	case SKD_DRVR_STATE_BUSY_ERASE:
		return "BUSY_ERASE";
	case SKD_DRVR_STATE_BUSY_SANITIZE:
		return "BUSY_SANITIZE";
	case SKD_DRVR_STATE_BUSY_IMMINENT:
		return "BUSY_IMMINENT";
	case SKD_DRVR_STATE_WAIT_BOOT:
		return "WAIT_BOOT";

	default:
		return "???";
	}
}

static const char *skd_skreq_state_to_str(enum skd_req_state state)
{
	switch (state) {
	case SKD_REQ_STATE_IDLE:
		return "IDLE";
	case SKD_REQ_STATE_SETUP:
		return "SETUP";
	case SKD_REQ_STATE_BUSY:
		return "BUSY";
	case SKD_REQ_STATE_COMPLETED:
		return "COMPLETED";
	case SKD_REQ_STATE_TIMEOUT:
		return "TIMEOUT";
	default:
		return "???";
	}
}

static void skd_log_skdev(struct skd_device *skdev, const char *event)
{
	dev_dbg(&skdev->pdev->dev, "skdev=%p event='%s'\n", skdev, event);
	dev_dbg(&skdev->pdev->dev, "  drive_state=%s(%d) driver_state=%s(%d)\n",
		skd_drive_state_to_str(skdev->drive_state), skdev->drive_state,
		skd_skdev_state_to_str(skdev->state), skdev->state);
	dev_dbg(&skdev->pdev->dev, "  busy=%d limit=%d dev=%d lowat=%d\n",
		skd_in_flight(skdev), skdev->cur_max_queue_depth,
		skdev->dev_max_queue_depth, skdev->queue_low_water_mark);
	dev_dbg(&skdev->pdev->dev, "  cycle=%d cycle_ix=%d\n",
		skdev->skcomp_cycle, skdev->skcomp_ix);
}

static void skd_log_skreq(struct skd_device *skdev,
			  struct skd_request_context *skreq, const char *event)
{
	struct request *req = blk_mq_rq_from_pdu(skreq);
	u32 lba = blk_rq_pos(req);
	u32 count = blk_rq_sectors(req);

	dev_dbg(&skdev->pdev->dev, "skreq=%p event='%s'\n", skreq, event);
	dev_dbg(&skdev->pdev->dev, "  state=%s(%d) id=0x%04x fitmsg=0x%04x\n",
		skd_skreq_state_to_str(skreq->state), skreq->state, skreq->id,
		skreq->fitmsg_id);
	dev_dbg(&skdev->pdev->dev, "  sg_dir=%d n_sg=%d\n",
		skreq->data_dir, skreq->n_sg);

	dev_dbg(&skdev->pdev->dev,
		"req=%p lba=%u(0x%x) count=%u(0x%x) dir=%d\n", req, lba, lba,
		count, count, (int)rq_data_dir(req));
}

/*
 *****************************************************************************
 * MODULE GLUE
 *****************************************************************************
 */

static int __init skd_init(void)
{
	BUILD_BUG_ON(sizeof(struct fit_completion_entry_v1) != 8);
	BUILD_BUG_ON(sizeof(struct fit_comp_error_info) != 32);
	BUILD_BUG_ON(sizeof(struct skd_command_header) != 16);
	BUILD_BUG_ON(sizeof(struct skd_scsi_request) != 32);
	BUILD_BUG_ON(sizeof(struct driver_inquiry_data) != 44);
	BUILD_BUG_ON(offsetof(struct skd_msg_buf, fmh) != 0);
	BUILD_BUG_ON(offsetof(struct skd_msg_buf, scsi) != 64);
	BUILD_BUG_ON(sizeof(struct skd_msg_buf) != SKD_N_FITMSG_BYTES);

	switch (skd_isr_type) {
	case SKD_IRQ_LEGACY:
	case SKD_IRQ_MSI:
	case SKD_IRQ_MSIX:
		break;
	default:
		pr_err(PFX "skd_isr_type %d invalid, re-set to %d\n",
		       skd_isr_type, SKD_IRQ_DEFAULT);
		skd_isr_type = SKD_IRQ_DEFAULT;
	}

	if (skd_max_queue_depth < 1 ||
	    skd_max_queue_depth > SKD_MAX_QUEUE_DEPTH) {
		pr_err(PFX "skd_max_queue_depth %d invalid, re-set to %d\n",
		       skd_max_queue_depth, SKD_MAX_QUEUE_DEPTH_DEFAULT);
		skd_max_queue_depth = SKD_MAX_QUEUE_DEPTH_DEFAULT;
	}

	if (skd_max_req_per_msg < 1 ||
	    skd_max_req_per_msg > SKD_MAX_REQ_PER_MSG) {
		pr_err(PFX "skd_max_req_per_msg %d invalid, re-set to %d\n",
		       skd_max_req_per_msg, SKD_MAX_REQ_PER_MSG_DEFAULT);
		skd_max_req_per_msg = SKD_MAX_REQ_PER_MSG_DEFAULT;
	}

	if (skd_sgs_per_request < 1 || skd_sgs_per_request > 4096) {
		pr_err(PFX "skd_sg_per_request %d invalid, re-set to %d\n",
		       skd_sgs_per_request, SKD_N_SG_PER_REQ_DEFAULT);
		skd_sgs_per_request = SKD_N_SG_PER_REQ_DEFAULT;
	}

	if (skd_dbg_level < 0 || skd_dbg_level > 2) {
		pr_err(PFX "skd_dbg_level %d invalid, re-set to %d\n",
		       skd_dbg_level, 0);
		skd_dbg_level = 0;
	}

	if (skd_isr_comp_limit < 0) {
		pr_err(PFX "skd_isr_comp_limit %d invalid, set to %d\n",
		       skd_isr_comp_limit, 0);
		skd_isr_comp_limit = 0;
	}

	return pci_register_driver(&skd_driver);
}

static void __exit skd_exit(void)
{
	pci_unregister_driver(&skd_driver);

	if (skd_major)
		unregister_blkdev(skd_major, DRV_NAME);
}

module_init(skd_init);
module_exit(skd_exit);<|MERGE_RESOLUTION|>--- conflicted
+++ resolved
@@ -1222,18 +1222,11 @@
 		 */
 		qcmd |= FIT_QCMD_MSGSIZE_64;
 
-<<<<<<< HEAD
+	dma_sync_single_for_device(&skdev->pdev->dev, skmsg->mb_dma_address,
+				   skmsg->length, DMA_TO_DEVICE);
+
 	/* Make sure skd_msg_buf is written before the doorbell is triggered. */
 	smp_wmb();
-
-	SKD_WRITEQ(skdev, qcmd, FIT_Q_COMMAND);
-=======
-	dma_sync_single_for_device(&skdev->pdev->dev, skmsg->mb_dma_address,
-				   skmsg->length, DMA_TO_DEVICE);
-
-	/* Make sure skd_msg_buf is written before the doorbell is triggered. */
-	smp_wmb();
->>>>>>> 286cd8c7
 
 	SKD_WRITEQ(skdev, qcmd, FIT_Q_COMMAND);
 }
@@ -1278,8 +1271,6 @@
 	qcmd = skspcl->mb_dma_address;
 	qcmd |= FIT_QCMD_QID_NORMAL + FIT_QCMD_MSGSIZE_128;
 
-<<<<<<< HEAD
-=======
 	dma_sync_single_for_device(&skdev->pdev->dev, skspcl->mb_dma_address,
 				   SKD_N_SPECIAL_FITMSG_BYTES, DMA_TO_DEVICE);
 	dma_sync_single_for_device(&skdev->pdev->dev,
@@ -1291,7 +1282,6 @@
 				   skspcl->req.sksg_list[0].byte_count,
 				   DMA_BIDIRECTIONAL);
 
->>>>>>> 286cd8c7
 	/* Make sure skd_msg_buf is written before the doorbell is triggered. */
 	smp_wmb();
 
@@ -3046,11 +3036,6 @@
 	if (skdev->queue) {
 		blk_cleanup_queue(skdev->queue);
 		skdev->queue = NULL;
-<<<<<<< HEAD
-		disk->queue = NULL;
-	}
-
-=======
 		if (disk)
 			disk->queue = NULL;
 	}
@@ -3058,7 +3043,6 @@
 	if (skdev->tag_set.tags)
 		blk_mq_free_tag_set(&skdev->tag_set);
 
->>>>>>> 286cd8c7
 	put_disk(disk);
 	skdev->disk = NULL;
 }
