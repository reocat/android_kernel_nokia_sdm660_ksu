<<<<<<< HEAD
zram-y	:=	zcomp.o zram_drv.o
=======
zram-y				:=	zcomp.o zram_drv.o
zram-$(CONFIG_ZRAM_DEDUP)	+=	zram_dedup.o
>>>>>>> 286cd8c7

obj-$(CONFIG_ZRAM)	+=	zram.o<|MERGE_RESOLUTION|>--- conflicted
+++ resolved
@@ -1,8 +1,4 @@
-<<<<<<< HEAD
-zram-y	:=	zcomp.o zram_drv.o
-=======
 zram-y				:=	zcomp.o zram_drv.o
 zram-$(CONFIG_ZRAM_DEDUP)	+=	zram_dedup.o
->>>>>>> 286cd8c7
 
 obj-$(CONFIG_ZRAM)	+=	zram.o