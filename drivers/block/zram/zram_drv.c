--- conflicted
+++ resolved
@@ -32,10 +32,7 @@
 #include <linux/idr.h>
 #include <linux/sysfs.h>
 #include <linux/debugfs.h>
-<<<<<<< HEAD
-=======
 #include <linux/cpuhotplug.h>
->>>>>>> 286cd8c7
 
 #include "zram_drv.h"
 
@@ -53,14 +50,6 @@
  * uncompressed in memory.
  */
 static size_t huge_class_size;
-<<<<<<< HEAD
-
-static void zram_free_page(struct zram *zram, size_t index);
-
-static void zram_slot_lock(struct zram *zram, u32 index)
-{
-	bit_spin_lock(ZRAM_LOCK, &zram->table[index].value);
-=======
 
 static void zram_free_page(struct zram *zram, size_t index);
 static int zram_bvec_read(struct zram *zram, struct bio_vec *bvec,
@@ -75,16 +64,11 @@
 static void zram_slot_lock(struct zram *zram, u32 index)
 {
 	bit_spin_lock(ZRAM_LOCK, &zram->table[index].flags);
->>>>>>> 286cd8c7
 }
 
 static void zram_slot_unlock(struct zram *zram, u32 index)
 {
-<<<<<<< HEAD
-	bit_spin_unlock(ZRAM_LOCK, &zram->table[index].value);
-=======
 	bit_spin_unlock(ZRAM_LOCK, &zram->table[index].flags);
->>>>>>> 286cd8c7
 }
 
 static inline bool init_done(struct zram *zram)
@@ -104,16 +88,6 @@
 	return (struct zram *)dev_to_disk(dev)->private_data;
 }
 
-<<<<<<< HEAD
-static unsigned long zram_get_handle(struct zram *zram, u32 index)
-{
-	return zram->table[index].handle;
-}
-
-static void zram_set_handle(struct zram *zram, u32 index, unsigned long handle)
-{
-	zram->table[index].handle = handle;
-=======
 static struct zram_entry *zram_get_entry(struct zram *zram, u32 index)
 {
 	return zram->table[index].entry;
@@ -123,38 +97,25 @@
 			struct zram_entry *entry)
 {
 	zram->table[index].entry = entry;
->>>>>>> 286cd8c7
 }
 
 /* flag operations require table entry bit_spin_lock() being held */
 static bool zram_test_flag(struct zram *zram, u32 index,
 			enum zram_pageflags flag)
 {
-<<<<<<< HEAD
-	return zram->table[index].value & BIT(flag);
-=======
 	return zram->table[index].flags & BIT(flag);
->>>>>>> 286cd8c7
 }
 
 static void zram_set_flag(struct zram *zram, u32 index,
 			enum zram_pageflags flag)
 {
-<<<<<<< HEAD
-	zram->table[index].value |= BIT(flag);
-=======
 	zram->table[index].flags |= BIT(flag);
->>>>>>> 286cd8c7
 }
 
 static void zram_clear_flag(struct zram *zram, u32 index,
 			enum zram_pageflags flag)
 {
-<<<<<<< HEAD
-	zram->table[index].value &= ~BIT(flag);
-=======
 	zram->table[index].flags &= ~BIT(flag);
->>>>>>> 286cd8c7
 }
 
 static inline void zram_set_element(struct zram *zram, u32 index,
@@ -170,21 +131,12 @@
 
 static size_t zram_get_obj_size(struct zram *zram, u32 index)
 {
-<<<<<<< HEAD
-	return zram->table[index].value & (BIT(ZRAM_FLAG_SHIFT) - 1);
-=======
 	return zram->table[index].flags & (BIT(ZRAM_FLAG_SHIFT) - 1);
->>>>>>> 286cd8c7
 }
 
 static void zram_set_obj_size(struct zram *zram,
 					u32 index, size_t size)
 {
-<<<<<<< HEAD
-	unsigned long flags = zram->table[index].value >> ZRAM_FLAG_SHIFT;
-
-	zram->table[index].value = (flags << ZRAM_FLAG_SHIFT) | size;
-=======
 	unsigned long flags = zram->table[index].flags >> ZRAM_FLAG_SHIFT;
 
 	zram->table[index].flags = (flags << ZRAM_FLAG_SHIFT) | size;
@@ -195,7 +147,6 @@
 	return zram_get_obj_size(zram, index) ||
 			zram_test_flag(zram, index, ZRAM_SAME) ||
 			zram_test_flag(zram, index, ZRAM_WB);
->>>>>>> 286cd8c7
 }
 
 #if PAGE_SIZE != 4096
@@ -255,28 +206,11 @@
 	} while (old_max != cur_max);
 }
 
-<<<<<<< HEAD
-static inline void zram_fill_page(char *ptr, unsigned long len,
-					unsigned long value)
-{
-	int i;
-	unsigned long *page = (unsigned long *)ptr;
-
-	WARN_ON_ONCE(!IS_ALIGNED(len, sizeof(unsigned long)));
-
-	if (likely(value == 0)) {
-		memset(ptr, 0, len);
-	} else {
-		for (i = 0; i < len / sizeof(*page); i++)
-			page[i] = value;
-	}
-=======
 static inline void zram_fill_page(void *ptr, unsigned long len,
 					unsigned long value)
 {
 	WARN_ON_ONCE(!IS_ALIGNED(len, sizeof(unsigned long)));
 	memset_l(ptr, value, len / sizeof(unsigned long));
->>>>>>> 286cd8c7
 }
 
 static bool page_same_filled(void *ptr, unsigned long *element)
@@ -356,276 +290,6 @@
 	up_read(&zram->init_lock);
 
 	return len;
-<<<<<<< HEAD
-}
-
-#ifdef CONFIG_ZRAM_WRITEBACK
-static bool zram_wb_enabled(struct zram *zram)
-{
-	return zram->backing_dev;
-}
-
-static void reset_bdev(struct zram *zram)
-{
-	struct block_device *bdev;
-
-	if (!zram_wb_enabled(zram))
-		return;
-
-	bdev = zram->bdev;
-	if (zram->old_block_size)
-		set_blocksize(bdev, zram->old_block_size);
-	blkdev_put(bdev, FMODE_READ|FMODE_WRITE|FMODE_EXCL);
-	/* hope filp_close flush all of IO */
-	filp_close(zram->backing_dev, NULL);
-	zram->backing_dev = NULL;
-	zram->old_block_size = 0;
-	zram->bdev = NULL;
-
-	kvfree(zram->bitmap);
-	zram->bitmap = NULL;
-}
-
-static ssize_t backing_dev_show(struct device *dev,
-		struct device_attribute *attr, char *buf)
-{
-	struct zram *zram = dev_to_zram(dev);
-	struct file *file = zram->backing_dev;
-	char *p;
-	ssize_t ret;
-
-	down_read(&zram->init_lock);
-	if (!zram_wb_enabled(zram)) {
-		memcpy(buf, "none\n", 5);
-		up_read(&zram->init_lock);
-		return 5;
-	}
-
-	p = file_path(file, buf, PAGE_SIZE - 1);
-	if (IS_ERR(p)) {
-		ret = PTR_ERR(p);
-		goto out;
-	}
-
-	ret = strlen(p);
-	memmove(buf, p, ret);
-	buf[ret++] = '\n';
-out:
-	up_read(&zram->init_lock);
-	return ret;
-}
-
-static ssize_t backing_dev_store(struct device *dev,
-		struct device_attribute *attr, const char *buf, size_t len)
-{
-	char *file_name;
-	size_t sz;
-	struct file *backing_dev = NULL;
-	struct inode *inode;
-	struct address_space *mapping;
-	unsigned int bitmap_sz, old_block_size = 0;
-	unsigned long nr_pages, *bitmap = NULL;
-	struct block_device *bdev = NULL;
-	int err;
-	struct zram *zram = dev_to_zram(dev);
-	gfp_t kmalloc_flags;
-
-	file_name = kmalloc(PATH_MAX, GFP_KERNEL);
-	if (!file_name)
-		return -ENOMEM;
-
-	down_write(&zram->init_lock);
-	if (init_done(zram)) {
-		pr_info("Can't setup backing device for initialized device\n");
-		err = -EBUSY;
-		goto out;
-	}
-
-	strlcpy(file_name, buf, PATH_MAX);
-	/* ignore trailing newline */
-	sz = strlen(file_name);
-	if (sz > 0 && file_name[sz - 1] == '\n')
-		file_name[sz - 1] = 0x00;
-
-	backing_dev = filp_open(file_name, O_RDWR|O_LARGEFILE, 0);
-	if (IS_ERR(backing_dev)) {
-		err = PTR_ERR(backing_dev);
-		backing_dev = NULL;
-		goto out;
-	}
-
-	mapping = backing_dev->f_mapping;
-	inode = mapping->host;
-
-	/* Support only block device in this moment */
-	if (!S_ISBLK(inode->i_mode)) {
-		err = -ENOTBLK;
-		goto out;
-	}
-
-	bdev = bdgrab(I_BDEV(inode));
-	err = blkdev_get(bdev, FMODE_READ | FMODE_WRITE | FMODE_EXCL, zram);
-	if (err < 0)
-		goto out;
-
-	nr_pages = i_size_read(inode) >> PAGE_SHIFT;
-	bitmap_sz = BITS_TO_LONGS(nr_pages) * sizeof(long);
-	kmalloc_flags = GFP_KERNEL | __GFP_ZERO;
-	if (bitmap_sz > PAGE_SIZE)
-		kmalloc_flags |= __GFP_NOWARN | __GFP_NORETRY;
-
-	bitmap = kmalloc_node(bitmap_sz, kmalloc_flags, NUMA_NO_NODE);
-	if (!bitmap && bitmap_sz > PAGE_SIZE)
-		bitmap = vzalloc(bitmap_sz);
-
-	if (!bitmap) {
-		err = -ENOMEM;
-		goto out;
-	}
-
-	old_block_size = block_size(bdev);
-	err = set_blocksize(bdev, PAGE_SIZE);
-	if (err)
-		goto out;
-
-	reset_bdev(zram);
-	spin_lock_init(&zram->bitmap_lock);
-
-	zram->old_block_size = old_block_size;
-	zram->bdev = bdev;
-	zram->backing_dev = backing_dev;
-	zram->bitmap = bitmap;
-	zram->nr_pages = nr_pages;
-	up_write(&zram->init_lock);
-
-	pr_info("setup backing device %s\n", file_name);
-	kfree(file_name);
-
-	return len;
-out:
-	if (bitmap)
-		kvfree(bitmap);
-
-	if (bdev)
-		blkdev_put(bdev, FMODE_READ | FMODE_WRITE | FMODE_EXCL);
-
-	if (backing_dev)
-		filp_close(backing_dev, NULL);
-
-	up_write(&zram->init_lock);
-
-	kfree(file_name);
-
-	return err;
-}
-
-static unsigned long get_entry_bdev(struct zram *zram)
-{
-	unsigned long entry;
-
-	spin_lock(&zram->bitmap_lock);
-	/* skip 0 bit to confuse zram.handle = 0 */
-	entry = find_next_zero_bit(zram->bitmap, zram->nr_pages, 1);
-	if (entry == zram->nr_pages) {
-		spin_unlock(&zram->bitmap_lock);
-		return 0;
-	}
-
-	set_bit(entry, zram->bitmap);
-	spin_unlock(&zram->bitmap_lock);
-
-	return entry;
-}
-
-static void put_entry_bdev(struct zram *zram, unsigned long entry)
-{
-	int was_set;
-
-	spin_lock(&zram->bitmap_lock);
-	was_set = test_and_clear_bit(entry, zram->bitmap);
-	spin_unlock(&zram->bitmap_lock);
-	WARN_ON_ONCE(!was_set);
-}
-
-static void zram_page_end_io(struct bio *bio)
-{
-	struct page *page = bio->bi_io_vec[0].bv_page;
-
-	page_endio(page, bio_data_dir(bio), bio->bi_error);
-	bio_put(bio);
-}
-
-/*
- * Returns 1 if the submission is successful.
- */
-static int read_from_bdev_async(struct zram *zram, struct bio_vec *bvec,
-			unsigned long entry, struct bio *parent)
-{
-	struct bio *bio;
-
-	bio = bio_alloc(GFP_ATOMIC, 1);
-	if (!bio)
-		return -ENOMEM;
-
-	bio->bi_iter.bi_sector = entry * (PAGE_SIZE >> 9);
-	bio->bi_bdev = zram->bdev;
-	if (!bio_add_page(bio, bvec->bv_page, bvec->bv_len, bvec->bv_offset)) {
-		bio_put(bio);
-		return -EIO;
-	}
-
-	if (!parent) {
-		bio->bi_rw = 0;
-		bio->bi_end_io = zram_page_end_io;
-	} else {
-		bio->bi_rw = parent->bi_rw;
-		bio_chain(bio, parent);
-	}
-
-	submit_bio(READ, bio);
-	return 1;
-}
-
-struct zram_work {
-	struct work_struct work;
-	struct zram *zram;
-	unsigned long entry;
-	struct bio *bio;
-};
-
-#if PAGE_SIZE != 4096
-static void zram_sync_read(struct work_struct *work)
-{
-	struct bio_vec bvec;
-	struct zram_work *zw = container_of(work, struct zram_work, work);
-	struct zram *zram = zw->zram;
-	unsigned long entry = zw->entry;
-	struct bio *bio = zw->bio;
-
-	read_from_bdev_async(zram, &bvec, entry, bio);
-}
-
-/*
- * Block layer want one ->make_request_fn to be active at a time
- * so if we use chained IO with parent IO in same context,
- * it's a deadlock. To avoid, it, it uses worker thread context.
- */
-static int read_from_bdev_sync(struct zram *zram, struct bio_vec *bvec,
-				unsigned long entry, struct bio *bio)
-{
-	struct zram_work work;
-
-	work.zram = zram;
-	work.entry = entry;
-	work.bio = bio;
-
-	INIT_WORK_ONSTACK(&work.work, zram_sync_read);
-	queue_work(system_unbound_wq, &work.work);
-	flush_work(&work.work);
-	destroy_work_on_stack(&work.work);
-
-	return 1;
-=======
 }
 
 static ssize_t idle_store(struct device *dev,
@@ -740,233 +404,8 @@
 	up_read(&zram->init_lock);
 
 	return scnprintf(buf, PAGE_SIZE, "%llu\n", val);
->>>>>>> 286cd8c7
-}
-#else
-static int read_from_bdev_sync(struct zram *zram, struct bio_vec *bvec,
-				unsigned long entry, struct bio *bio)
-{
-	WARN_ON(1);
-	return -EIO;
-}
-#endif
-
-<<<<<<< HEAD
-static int read_from_bdev(struct zram *zram, struct bio_vec *bvec,
-			unsigned long entry, struct bio *parent, bool sync)
-{
-	if (sync)
-		return read_from_bdev_sync(zram, bvec, entry, parent);
-	else
-		return read_from_bdev_async(zram, bvec, entry, parent);
-}
-
-static int write_to_bdev(struct zram *zram, struct bio_vec *bvec,
-					u32 index, struct bio *parent,
-					unsigned long *pentry)
-{
-	struct bio *bio;
-	unsigned long entry;
-
-	bio = bio_alloc(GFP_ATOMIC, 1);
-	if (!bio)
-		return -ENOMEM;
-
-	entry = get_entry_bdev(zram);
-	if (!entry) {
-		bio_put(bio);
-		return -ENOSPC;
-	}
-
-	bio->bi_iter.bi_sector = entry * (PAGE_SIZE >> 9);
-	bio->bi_bdev = zram->bdev;
-	if (!bio_add_page(bio, bvec->bv_page, bvec->bv_len,
-					bvec->bv_offset)) {
-		bio_put(bio);
-		put_entry_bdev(zram, entry);
-		return -EIO;
-	}
-
-	if (!parent) {
-		bio->bi_rw = REQ_WRITE | REQ_SYNC;
-		bio->bi_end_io = zram_page_end_io;
-	} else {
-		bio->bi_rw = parent->bi_rw;
-		bio_chain(bio, parent);
-	}
-
-	submit_bio(WRITE, bio);
-	*pentry = entry;
-
-	return 0;
-}
-
-static void zram_wb_clear(struct zram *zram, u32 index)
-{
-	unsigned long entry;
-
-	zram_clear_flag(zram, index, ZRAM_WB);
-	entry = zram_get_element(zram, index);
-	zram_set_element(zram, index, 0);
-	put_entry_bdev(zram, entry);
-}
-
-#else
-static bool zram_wb_enabled(struct zram *zram) { return false; }
-static inline void reset_bdev(struct zram *zram) {};
-static int write_to_bdev(struct zram *zram, struct bio_vec *bvec,
-					u32 index, struct bio *parent,
-					unsigned long *pentry)
-
-{
-	return -EIO;
-}
-
-static int read_from_bdev(struct zram *zram, struct bio_vec *bvec,
-			unsigned long entry, struct bio *parent, bool sync)
-{
-	return -EIO;
-}
-static void zram_wb_clear(struct zram *zram, u32 index) {}
-#endif
-
-#ifdef CONFIG_ZRAM_MEMORY_TRACKING
-
-static struct dentry *zram_debugfs_root;
-
-static void zram_debugfs_create(void)
-{
-	zram_debugfs_root = debugfs_create_dir("zram", NULL);
-}
-
-static void zram_debugfs_destroy(void)
-{
-	debugfs_remove_recursive(zram_debugfs_root);
-}
-
-static void zram_accessed(struct zram *zram, u32 index)
-{
-	zram->table[index].ac_time = ktime_get_boottime();
-}
-
-static void zram_reset_access(struct zram *zram, u32 index)
-{
-	zram->table[index].ac_time.tv64 = 0;
-}
-
-static ssize_t read_block_state(struct file *file, char __user *buf,
-				size_t count, loff_t *ppos)
-{
-	char *kbuf;
-	ssize_t index, written = 0;
-	struct zram *zram = file->private_data;
-	unsigned long nr_pages = zram->disksize >> PAGE_SHIFT;
-	struct timespec64 ts;
-	gfp_t kmalloc_flags;
-
-	kmalloc_flags = GFP_KERNEL;
-	if (count > PAGE_SIZE)
-		kmalloc_flags |= __GFP_NOWARN | __GFP_NORETRY;
-
-	kbuf = kmalloc_node(count, kmalloc_flags, NUMA_NO_NODE);
-	if (!kbuf && count > PAGE_SIZE)
-		kbuf = vmalloc(count);
-
-	if (!kbuf)
-		return -ENOMEM;
-
-	down_read(&zram->init_lock);
-	if (!init_done(zram)) {
-		up_read(&zram->init_lock);
-		kvfree(kbuf);
-		return -EINVAL;
-	}
-
-	for (index = *ppos; index < nr_pages; index++) {
-		int copied;
-
-		zram_slot_lock(zram, index);
-		if (!zram_allocated(zram, index))
-			goto next;
-
-		ts = ktime_to_timespec64(zram->table[index].ac_time);
-		copied = snprintf(kbuf + written, count,
-			"%12zd %12lld.%06lu %c%c%c\n",
-			index, (s64)ts.tv_sec,
-			ts.tv_nsec / NSEC_PER_USEC,
-			zram_test_flag(zram, index, ZRAM_SAME) ? 's' : '.',
-			zram_test_flag(zram, index, ZRAM_WB) ? 'w' : '.',
-			zram_test_flag(zram, index, ZRAM_HUGE) ? 'h' : '.');
-
-		if (count < copied) {
-			zram_slot_unlock(zram, index);
-			break;
-		}
-		written += copied;
-		count -= copied;
-next:
-		zram_slot_unlock(zram, index);
-		*ppos += 1;
-	}
-
-	up_read(&zram->init_lock);
-	if (copy_to_user(buf, kbuf, written))
-		written = -EFAULT;
-	kvfree(kbuf);
-
-	return written;
-}
-
-static const struct file_operations proc_zram_block_state_op = {
-	.open = simple_open,
-	.read = read_block_state,
-	.llseek = default_llseek,
-};
-
-static void zram_debugfs_register(struct zram *zram)
-{
-	if (!zram_debugfs_root)
-		return;
-
-	zram->debugfs_dir = debugfs_create_dir(zram->disk->disk_name,
-						zram_debugfs_root);
-	debugfs_create_file("block_state", 0400, zram->debugfs_dir,
-				zram, &proc_zram_block_state_op);
-}
-
-static void zram_debugfs_unregister(struct zram *zram)
-{
-	debugfs_remove_recursive(zram->debugfs_dir);
-}
-#else
-static void zram_debugfs_create(void) {};
-static void zram_debugfs_destroy(void) {};
-static void zram_accessed(struct zram *zram, u32 index) {};
-static void zram_reset_access(struct zram *zram, u32 index) {};
-static void zram_debugfs_register(struct zram *zram) {};
-static void zram_debugfs_unregister(struct zram *zram) {};
-#endif
-
-/*
- * We switched to per-cpu streams and this attr is not needed anymore.
- * However, we will keep it around for some time, because:
- * a) we may revert per-cpu streams in the future
- * b) it's visible to user space and we need to follow our 2 years
- *    retirement rule; but we already have a number of 'soon to be
- *    altered' attrs, so max_comp_streams need to wait for the next
- *    layoff cycle.
- */
-static ssize_t max_comp_streams_show(struct device *dev,
-		struct device_attribute *attr, char *buf)
-{
-	return scnprintf(buf, PAGE_SIZE, "%d\n", num_online_cpus());
-}
-
-static ssize_t max_comp_streams_store(struct device *dev,
-		struct device_attribute *attr, const char *buf, size_t len)
-{
-	return len;
-=======
+}
+
 static void reset_bdev(struct zram *zram)
 {
 	struct block_device *bdev;
@@ -1357,7 +796,6 @@
 	up_read(&zram->init_lock);
 
 	return ret;
->>>>>>> 286cd8c7
 }
 
 struct zram_work {
@@ -1594,10 +1032,6 @@
 		pr_info("Can't change algorithm for initialized device\n");
 		return -EBUSY;
 	}
-<<<<<<< HEAD
-
-	strcpy(zram->compressor, compressor);
-=======
 
 	strcpy(zram->compressor, compressor);
 	up_write(&zram->init_lock);
@@ -1634,7 +1068,6 @@
 		return -EBUSY;
 	}
 	zram->use_dedup = val;
->>>>>>> 286cd8c7
 	up_write(&zram->init_lock);
 	return len;
 }
@@ -1696,11 +1129,7 @@
 	max_used = atomic_long_read(&zram->stats.max_used_pages);
 
 	ret = scnprintf(buf, PAGE_SIZE,
-<<<<<<< HEAD
-			"%8llu %8llu %8llu %8lu %8ld %8llu %8lu %8llu\n",
-=======
 			"%8llu %8llu %8llu %8lu %8ld %8llu %8lu %8llu %8llu %8llu\n",
->>>>>>> 286cd8c7
 			orig_size << PAGE_SHIFT,
 			(u64)atomic64_read(&zram->stats.compr_data_size),
 			mem_used << PAGE_SHIFT,
@@ -1708,9 +1137,6 @@
 			max_used << PAGE_SHIFT,
 			(u64)atomic64_read(&zram->stats.same_pages),
 			atomic_long_read(&pool_stats.pages_compacted),
-<<<<<<< HEAD
-			(u64)atomic64_read(&zram->stats.huge_pages));
-=======
 			(u64)atomic64_read(&zram->stats.huge_pages),
 			zram_dedup_dup_size(zram),
 			zram_dedup_meta_size(zram));
@@ -1752,35 +1178,11 @@
 			version,
 			(u64)atomic64_read(&zram->stats.writestall),
 			(u64)atomic64_read(&zram->stats.miss_free));
->>>>>>> 286cd8c7
 	up_read(&zram->init_lock);
 
 	return ret;
 }
 
-<<<<<<< HEAD
-static ssize_t debug_stat_show(struct device *dev,
-		struct device_attribute *attr, char *buf)
-{
-	int version = 1;
-	struct zram *zram = dev_to_zram(dev);
-	ssize_t ret;
-
-	down_read(&zram->init_lock);
-	ret = scnprintf(buf, PAGE_SIZE,
-			"version: %d\n%8llu\n",
-			version,
-			(u64)atomic64_read(&zram->stats.writestall));
-	up_read(&zram->init_lock);
-
-	return ret;
-}
-
-static DEVICE_ATTR_RO(io_stat);
-static DEVICE_ATTR_RO(mm_stat);
-static DEVICE_ATTR_RO(debug_stat);
-
-=======
 static DEVICE_ATTR_RO(io_stat);
 static DEVICE_ATTR_RO(mm_stat);
 #ifdef CONFIG_ZRAM_WRITEBACK
@@ -1838,7 +1240,6 @@
 	atomic64_sub(sizeof(*entry), &zram->stats.meta_data_size);
 }
 
->>>>>>> 286cd8c7
 static void zram_meta_free(struct zram *zram, u64 disksize)
 {
 	size_t num_pages = disksize >> PAGE_SHIFT;
@@ -1849,10 +1250,7 @@
 		zram_free_page(zram, index);
 
 	zs_destroy_pool(zram->mem_pool);
-<<<<<<< HEAD
-=======
 	zram_dedup_fini(zram);
->>>>>>> 286cd8c7
 	vfree(zram->table);
 }
 
@@ -1861,11 +1259,7 @@
 	size_t num_pages;
 
 	num_pages = disksize >> PAGE_SHIFT;
-<<<<<<< HEAD
-	zram->table = vzalloc(num_pages * sizeof(*zram->table));
-=======
 	zram->table = vzalloc(array_size(num_pages, sizeof(*zram->table)));
->>>>>>> 286cd8c7
 	if (!zram->table)
 		return false;
 
@@ -1877,8 +1271,6 @@
 
 	if (!huge_class_size)
 		huge_class_size = zs_huge_class_size(zram->mem_pool);
-<<<<<<< HEAD
-=======
 
 	if (zram_dedup_init(zram, num_pages)) {
 		vfree(zram->table);
@@ -1886,7 +1278,6 @@
 		return false;
 	}
 
->>>>>>> 286cd8c7
 	return true;
 }
 
@@ -1897,11 +1288,6 @@
  */
 static void zram_free_page(struct zram *zram, size_t index)
 {
-<<<<<<< HEAD
-	unsigned long handle;
-
-	zram_reset_access(zram, index);
-=======
 	struct zram_entry *entry;
 
 #ifdef CONFIG_ZRAM_MEMORY_TRACKING
@@ -1909,38 +1295,12 @@
 #endif
 	if (zram_test_flag(zram, index, ZRAM_IDLE))
 		zram_clear_flag(zram, index, ZRAM_IDLE);
->>>>>>> 286cd8c7
 
 	if (zram_test_flag(zram, index, ZRAM_HUGE)) {
 		zram_clear_flag(zram, index, ZRAM_HUGE);
 		atomic64_dec(&zram->stats.huge_pages);
 	}
 
-<<<<<<< HEAD
-	if (zram_wb_enabled(zram) && zram_test_flag(zram, index, ZRAM_WB)) {
-		zram_wb_clear(zram, index);
-		atomic64_dec(&zram->stats.pages_stored);
-		return;
-	}
-
-	/*
-	 * No memory is allocated for same element filled pages.
-	 * Simply clear same page flag.
-	 */
-	if (zram_test_flag(zram, index, ZRAM_SAME)) {
-		zram_clear_flag(zram, index, ZRAM_SAME);
-		zram_set_element(zram, index, 0);
-		atomic64_dec(&zram->stats.same_pages);
-		atomic64_dec(&zram->stats.pages_stored);
-		return;
-	}
-
-	handle = zram_get_handle(zram, index);
-	if (!handle)
-		return;
-
-	zs_free(zram->mem_pool, handle);
-=======
 	if (zram_test_flag(zram, index, ZRAM_WB)) {
 		zram_clear_flag(zram, index, ZRAM_WB);
 		free_block_bdev(zram, zram_get_element(zram, index));
@@ -1962,58 +1322,21 @@
 		return;
 
 	zram_entry_free(zram, entry);
->>>>>>> 286cd8c7
 
 	atomic64_sub(zram_get_obj_size(zram, index),
 			&zram->stats.compr_data_size);
 out:
 	atomic64_dec(&zram->stats.pages_stored);
-<<<<<<< HEAD
-
-	zram_set_handle(zram, index, 0);
-	zram_set_obj_size(zram, index, 0);
-=======
 	zram_set_entry(zram, index, NULL);
 	zram_set_obj_size(zram, index, 0);
 	WARN_ON_ONCE(zram->table[index].flags &
 		~(1UL << ZRAM_LOCK | 1UL << ZRAM_UNDER_WB));
->>>>>>> 286cd8c7
 }
 
 static int __zram_bvec_read(struct zram *zram, struct page *page, u32 index,
 				struct bio *bio, bool partial_io)
 {
 	int ret;
-<<<<<<< HEAD
-	unsigned long handle;
-	unsigned int size;
-	void *src, *dst;
-
-	if (zram_wb_enabled(zram)) {
-		zram_slot_lock(zram, index);
-		if (zram_test_flag(zram, index, ZRAM_WB)) {
-			struct bio_vec bvec;
-
-			zram_slot_unlock(zram, index);
-
-			bvec.bv_page = page;
-			bvec.bv_len = PAGE_SIZE;
-			bvec.bv_offset = 0;
-			return read_from_bdev(zram, &bvec,
-					zram_get_element(zram, index),
-					bio, partial_io);
-		}
-		zram_slot_unlock(zram, index);
-	}
-
-	zram_slot_lock(zram, index);
-	handle = zram_get_handle(zram, index);
-	if (!handle || zram_test_flag(zram, index, ZRAM_SAME)) {
-		unsigned long value;
-		void *mem;
-
-		value = handle ? zram_get_element(zram, index) : 0;
-=======
 	struct zram_entry *entry;
 	unsigned int size;
 	void *src, *dst;
@@ -2038,7 +1361,6 @@
 		void *mem;
 
 		value = entry ? zram_get_element(zram, index) : 0;
->>>>>>> 286cd8c7
 		mem = kmap_atomic(page);
 		zram_fill_page(mem, PAGE_SIZE, value);
 		kunmap_atomic(mem);
@@ -2048,12 +1370,8 @@
 
 	size = zram_get_obj_size(zram, index);
 
-<<<<<<< HEAD
-	src = zs_map_object(zram->mem_pool, handle, ZS_MM_RO);
-=======
 	src = zs_map_object(zram->mem_pool,
 			    zram_entry_handle(zram, entry), ZS_MM_RO);
->>>>>>> 286cd8c7
 	if (size == PAGE_SIZE) {
 		dst = kmap_atomic(page);
 		memcpy(dst, src, PAGE_SIZE);
@@ -2067,11 +1385,7 @@
 		kunmap_atomic(dst);
 		zcomp_stream_put(zram->comp);
 	}
-<<<<<<< HEAD
-	zs_unmap_object(zram->mem_pool, handle);
-=======
 	zs_unmap_object(zram->mem_pool, zram_entry_handle(zram, entry));
->>>>>>> 286cd8c7
 	zram_slot_unlock(zram, index);
 
 	/* Should NEVER happen. Return bio error if it does. */
@@ -2119,24 +1433,14 @@
 {
 	int ret = 0;
 	unsigned long alloced_pages;
-<<<<<<< HEAD
-	unsigned long handle = 0;
-=======
 	struct zram_entry *entry = NULL;
->>>>>>> 286cd8c7
 	unsigned int comp_len = 0;
 	void *src, *dst, *mem;
 	struct zcomp_strm *zstrm;
 	struct page *page = bvec->bv_page;
-<<<<<<< HEAD
-	unsigned long element = 0;
-	enum zram_pageflags flags = 0;
-	bool allow_wb = true;
-=======
 	u32 checksum;
 	unsigned long element = 0;
 	enum zram_pageflags flags = 0;
->>>>>>> 286cd8c7
 
 	mem = kmap_atomic(page);
 	if (page_same_filled(mem, &element)) {
@@ -2148,52 +1452,22 @@
 	}
 	kunmap_atomic(mem);
 
-<<<<<<< HEAD
+	entry = zram_dedup_find(zram, page, &checksum);
+	if (entry) {
+		comp_len = entry->len;
+		goto out;
+	}
+	kunmap_atomic(mem);
+
 compress_again:
 	zstrm = zcomp_stream_get(zram->comp);
 	src = kmap_atomic(page);
 	ret = zcomp_compress(zstrm, src, &comp_len);
 	kunmap_atomic(src);
-=======
-	entry = zram_dedup_find(zram, page, &checksum);
-	if (entry) {
-		comp_len = entry->len;
-		goto out;
-	}
->>>>>>> 286cd8c7
-
-compress_again:
-	zstrm = zcomp_stream_get(zram->comp);
-	src = kmap_atomic(page);
-	ret = zcomp_compress(zstrm, src, &comp_len);
-	kunmap_atomic(src);
 
 	if (unlikely(ret)) {
 		zcomp_stream_put(zram->comp);
 		pr_err("Compression failed! err=%d\n", ret);
-<<<<<<< HEAD
-		zs_free(zram->mem_pool, handle);
-		return ret;
-	}
-
-	if (unlikely(comp_len >= huge_class_size)) {
-		comp_len = PAGE_SIZE;
-		if (zram_wb_enabled(zram) && allow_wb) {
-			zcomp_stream_put(zram->comp);
-			ret = write_to_bdev(zram, bvec, index, bio, &element);
-			if (!ret) {
-				flags = ZRAM_WB;
-				ret = 1;
-				goto out;
-			}
-			allow_wb = false;
-			goto compress_again;
-		}
-	}
-
-	/*
-	 * handle allocation has 2 paths:
-=======
 		if (entry)
 			zram_entry_free(zram, entry);
 		return ret;
@@ -2203,33 +1477,12 @@
 		comp_len = PAGE_SIZE;
 	/*
 	 * entry allocation has 2 paths:
->>>>>>> 286cd8c7
 	 * a) fast path is executed with preemption disabled (for
 	 *  per-cpu streams) and has __GFP_DIRECT_RECLAIM bit clear,
 	 *  since we can't sleep;
 	 * b) slow path enables preemption and attempts to allocate
 	 *  the page with __GFP_DIRECT_RECLAIM bit set. we have to
 	 *  put per-cpu compression stream and, thus, to re-do
-<<<<<<< HEAD
-	 *  the compression once handle is allocated.
-	 *
-	 * if we have a 'non-null' handle here then we are coming
-	 * from the slow path and handle has already been allocated.
-	 */
-	if (!handle)
-		handle = zs_malloc(zram->mem_pool, comp_len,
-				__GFP_KSWAPD_RECLAIM |
-				__GFP_NOWARN |
-				__GFP_HIGHMEM |
-				__GFP_MOVABLE);
-	if (!handle) {
-		zcomp_stream_put(zram->comp);
-		atomic64_inc(&zram->stats.writestall);
-		handle = zs_malloc(zram->mem_pool, comp_len,
-				GFP_NOIO | __GFP_HIGHMEM |
-				__GFP_MOVABLE);
-		if (handle)
-=======
 	 *  the compression once entry is allocated.
 	 *
 	 * if we have a 'non-null' entry here then we are coming
@@ -2249,7 +1502,6 @@
 				GFP_NOIO | __GFP_HIGHMEM |
 				__GFP_MOVABLE | __GFP_CMA);
 		if (entry)
->>>>>>> 286cd8c7
 			goto compress_again;
 		return -ENOMEM;
 	}
@@ -2259,20 +1511,12 @@
 
 	if (zram->limit_pages && alloced_pages > zram->limit_pages) {
 		zcomp_stream_put(zram->comp);
-<<<<<<< HEAD
-		zs_free(zram->mem_pool, handle);
-		return -ENOMEM;
-	}
-
-	dst = zs_map_object(zram->mem_pool, handle, ZS_MM_WO);
-=======
 		zram_entry_free(zram, entry);
 		return -ENOMEM;
 	}
 
 	dst = zs_map_object(zram->mem_pool,
 			    zram_entry_handle(zram, entry), ZS_MM_WO);
->>>>>>> 286cd8c7
 
 	src = zstrm->buffer;
 	if (comp_len == PAGE_SIZE)
@@ -2282,14 +1526,9 @@
 		kunmap_atomic(src);
 
 	zcomp_stream_put(zram->comp);
-<<<<<<< HEAD
-	zs_unmap_object(zram->mem_pool, handle);
-	atomic64_add(comp_len, &zram->stats.compr_data_size);
-=======
 	zs_unmap_object(zram->mem_pool, zram_entry_handle(zram, entry));
 	atomic64_add(comp_len, &zram->stats.compr_data_size);
 	zram_dedup_insert(zram, entry, checksum);
->>>>>>> 286cd8c7
 out:
 	/*
 	 * Free memory associated with this sector
@@ -2307,11 +1546,7 @@
 		zram_set_flag(zram, index, flags);
 		zram_set_element(zram, index, element);
 	}  else {
-<<<<<<< HEAD
-		zram_set_handle(zram, index, handle);
-=======
 		zram_set_entry(zram, index, entry);
->>>>>>> 286cd8c7
 		zram_set_obj_size(zram, index, comp_len);
 	}
 	zram_slot_unlock(zram, index);
@@ -2406,11 +1641,7 @@
  * Returns 1 if IO request was successfully submitted.
  */
 static int zram_bvec_rw(struct zram *zram, struct bio_vec *bvec, u32 index,
-<<<<<<< HEAD
-			int offset, int rw, struct bio *bio)
-=======
 			int offset, unsigned int op, struct bio *bio)
->>>>>>> 286cd8c7
 {
 	unsigned long start_time = jiffies;
 	struct request_queue *q = zram->disk->queue;
@@ -2435,11 +1666,7 @@
 	zram_slot_unlock(zram, index);
 
 	if (unlikely(ret < 0)) {
-<<<<<<< HEAD
-		if (rw == READ)
-=======
 		if (!op_is_write(op))
->>>>>>> 286cd8c7
 			atomic64_inc(&zram->stats.failed_reads);
 		else
 			atomic64_inc(&zram->stats.failed_writes);
@@ -2476,12 +1703,8 @@
 		do {
 			bv.bv_len = min_t(unsigned int, PAGE_SIZE - offset,
 							unwritten);
-<<<<<<< HEAD
-			if (zram_bvec_rw(zram, &bv, index, offset, rw, bio) < 0)
-=======
 			if (zram_bvec_rw(zram, &bv, index, offset,
 					 bio_op(bio), bio) < 0)
->>>>>>> 286cd8c7
 				goto out;
 
 			bv.bv_offset += bv.bv_len;
@@ -2526,12 +1749,6 @@
 
 	zram = bdev->bd_disk->private_data;
 
-<<<<<<< HEAD
-	zram_slot_lock(zram, index);
-	zram_free_page(zram, index);
-	zram_slot_unlock(zram, index);
-=======
->>>>>>> 286cd8c7
 	atomic64_inc(&zram->stats.notify_free);
 	if (!zram_slot_trylock(zram, index)) {
 		atomic64_inc(&zram->stats.miss_free);
@@ -2567,11 +1784,7 @@
 	bv.bv_len = PAGE_SIZE;
 	bv.bv_offset = 0;
 
-<<<<<<< HEAD
-	ret = zram_bvec_rw(zram, &bv, index, offset, rw, NULL);
-=======
 	ret = zram_bvec_rw(zram, &bv, index, offset, op, NULL);
->>>>>>> 286cd8c7
 out:
 	/*
 	 * If I/O fails, just return error(ie, non-zero) without
@@ -2586,11 +1799,7 @@
 
 	switch (ret) {
 	case 0:
-<<<<<<< HEAD
-		page_endio(page, rw, 0);
-=======
 		page_endio(page, op_is_write(op), 0);
->>>>>>> 286cd8c7
 		break;
 	case 1:
 		ret = 0;
@@ -2752,16 +1961,11 @@
 static DEVICE_ATTR_WO(reset);
 static DEVICE_ATTR_WO(mem_limit);
 static DEVICE_ATTR_WO(mem_used_max);
-<<<<<<< HEAD
-=======
 static DEVICE_ATTR_WO(idle);
->>>>>>> 286cd8c7
 static DEVICE_ATTR_RW(max_comp_streams);
 static DEVICE_ATTR_RW(comp_algorithm);
 #ifdef CONFIG_ZRAM_WRITEBACK
 static DEVICE_ATTR_RW(backing_dev);
-<<<<<<< HEAD
-=======
 static DEVICE_ATTR_WO(writeback);
 static DEVICE_ATTR_RW(writeback_limit);
 static DEVICE_ATTR_RW(writeback_limit_enable);
@@ -2770,7 +1974,6 @@
 static DEVICE_ATTR_RW(use_dedup);
 #else
 static DEVICE_ATTR_RO(use_dedup);
->>>>>>> 286cd8c7
 #endif
 
 static struct attribute *zram_disk_attrs[] = {
@@ -2785,11 +1988,6 @@
 	&dev_attr_comp_algorithm.attr,
 #ifdef CONFIG_ZRAM_WRITEBACK
 	&dev_attr_backing_dev.attr,
-<<<<<<< HEAD
-#endif
-	&dev_attr_io_stat.attr,
-	&dev_attr_mm_stat.attr,
-=======
 	&dev_attr_writeback.attr,
 	&dev_attr_writeback_limit.attr,
 	&dev_attr_writeback_limit_enable.attr,
@@ -2800,7 +1998,6 @@
 #ifdef CONFIG_ZRAM_WRITEBACK
 	&dev_attr_bd_stat.attr,
 #endif
->>>>>>> 286cd8c7
 	&dev_attr_debug_stat.attr,
 	NULL,
 };
@@ -2868,13 +2065,8 @@
 	/* Actual capacity set using syfs (/sys/block/zram<id>/disksize */
 	set_capacity(zram->disk, 0);
 	/* zram devices sort of resembles non-rotational disks */
-<<<<<<< HEAD
-	queue_flag_set_unlocked(QUEUE_FLAG_NONROT, zram->disk->queue);
-	queue_flag_clear_unlocked(QUEUE_FLAG_ADD_RANDOM, zram->disk->queue);
-=======
 	blk_queue_flag_set(QUEUE_FLAG_NONROT, zram->disk->queue);
 	blk_queue_flag_clear(QUEUE_FLAG_ADD_RANDOM, zram->disk->queue);
->>>>>>> 286cd8c7
 
 	/*
 	 * To ensure that we always get PAGE_SIZE aligned
@@ -2901,11 +2093,7 @@
 		blk_queue_max_write_zeroes_sectors(zram->disk->queue, UINT_MAX);
 
 	zram->disk->queue->backing_dev_info->capabilities |=
-<<<<<<< HEAD
-					BDI_CAP_STABLE_WRITES;
-=======
 			(BDI_CAP_STABLE_WRITES | BDI_CAP_SYNCHRONOUS_IO);
->>>>>>> 286cd8c7
 	disk_to_dev(zram->disk)->groups = zram_disk_attr_groups;
 	add_disk(zram->disk);
 
@@ -2943,10 +2131,6 @@
 	mutex_unlock(&bdev->bd_mutex);
 
 	zram_debugfs_unregister(zram);
-<<<<<<< HEAD
-
-=======
->>>>>>> 286cd8c7
 	/* Make sure all the pending I/O are finished */
 	fsync_bdev(bdev);
 	zram_reset_device(zram);
@@ -3017,23 +2201,10 @@
 }
 static CLASS_ATTR_WO(hot_remove);
 
-<<<<<<< HEAD
-/*
- * NOTE: hot_add attribute is not the usual read-only sysfs attribute. In a
- * sense that reading from this file does alter the state of your system -- it
- * creates a new un-initialized zram device and returns back this device's
- * device_id (or an error code if it fails to create a new device).
- */
-static struct class_attribute zram_control_class_attrs[] = {
-	__ATTR(hot_add, 0400, hot_add_show, NULL),
-	__ATTR_WO(hot_remove),
-	__ATTR_NULL,
-=======
 static struct attribute *zram_control_class_attrs[] = {
 	&class_attr_hot_add.attr,
 	&class_attr_hot_remove.attr,
 	NULL,
->>>>>>> 286cd8c7
 };
 ATTRIBUTE_GROUPS(zram_control_class);
 
