/*
 * Copyright (C) 2014 Sergey Senozhatsky.
 *
 * This program is free software; you can redistribute it and/or
 * modify it under the terms of the GNU General Public License
 * as published by the Free Software Foundation; either version
 * 2 of the License, or (at your option) any later version.
 */

#ifndef _ZCOMP_H_
#define _ZCOMP_H_

struct zcomp_strm {
	/* compression/decompression buffer */
	void *buffer;
	struct crypto_comp *tfm;
};

/* dynamic per-device compression frontend */
struct zcomp {
	struct zcomp_strm * __percpu *stream;
<<<<<<< HEAD
	struct notifier_block notifier;

	const char *name;
=======
	const char *name;
	struct hlist_node node;
>>>>>>> 286cd8c7
};

int zcomp_cpu_up_prepare(unsigned int cpu, struct hlist_node *node);
int zcomp_cpu_dead(unsigned int cpu, struct hlist_node *node);
ssize_t zcomp_available_show(const char *comp, char *buf);
bool zcomp_available_algorithm(const char *comp);

struct zcomp *zcomp_create(const char *comp);
void zcomp_destroy(struct zcomp *comp);

struct zcomp_strm *zcomp_stream_get(struct zcomp *comp);
void zcomp_stream_put(struct zcomp *comp);

int zcomp_compress(struct zcomp_strm *zstrm,
		const void *src, unsigned int *dst_len);

int zcomp_decompress(struct zcomp_strm *zstrm,
		const void *src, unsigned int src_len, void *dst);

bool zcomp_set_max_streams(struct zcomp *comp, int num_strm);
#endif /* _ZCOMP_H_ */<|MERGE_RESOLUTION|>--- conflicted
+++ resolved
@@ -19,14 +19,8 @@
 /* dynamic per-device compression frontend */
 struct zcomp {
 	struct zcomp_strm * __percpu *stream;
-<<<<<<< HEAD
-	struct notifier_block notifier;
-
-	const char *name;
-=======
 	const char *name;
 	struct hlist_node node;
->>>>>>> 286cd8c7
 };
 
 int zcomp_cpu_up_prepare(unsigned int cpu, struct hlist_node *node);
