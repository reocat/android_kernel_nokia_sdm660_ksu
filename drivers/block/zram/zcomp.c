--- conflicted
+++ resolved
@@ -23,12 +23,6 @@
 #if IS_ENABLED(CONFIG_CRYPTO_LZ4)
 	"lz4",
 #endif
-<<<<<<< HEAD
-#if IS_ENABLED(CONFIG_CRYPTO_DEFLATE)
-	"deflate",
-#endif
-=======
->>>>>>> 286cd8c7
 #if IS_ENABLED(CONFIG_CRYPTO_LZ4HC)
 	"lz4hc",
 #endif
@@ -74,23 +68,12 @@
 
 bool zcomp_available_algorithm(const char *comp)
 {
-<<<<<<< HEAD
-	int i = 0;
-
-	while (backends[i]) {
-		if (sysfs_streq(comp, backends[i]))
-			return true;
-		i++;
-	}
-
-=======
 	int i;
 
 	i = __sysfs_match_string(backends, -1, comp);
 	if (i >= 0)
 		return true;
 
->>>>>>> 286cd8c7
 	/*
 	 * Crypto does not ignore a trailing new line symbol,
 	 * so make sure you don't supply a string containing
@@ -175,44 +158,6 @@
 			dst, &dst_len);
 }
 
-<<<<<<< HEAD
-static int __zcomp_cpu_notifier(struct zcomp *comp,
-		unsigned long action, unsigned long cpu)
-{
-	struct zcomp_strm *zstrm;
-
-	switch (action) {
-	case CPU_UP_PREPARE:
-		if (WARN_ON(*per_cpu_ptr(comp->stream, cpu)))
-			break;
-		zstrm = zcomp_strm_alloc(comp);
-		if (IS_ERR_OR_NULL(zstrm)) {
-			pr_err("Can't allocate a compression stream\n");
-			return NOTIFY_BAD;
-		}
-		*per_cpu_ptr(comp->stream, cpu) = zstrm;
-		break;
-	case CPU_DEAD:
-	case CPU_UP_CANCELED:
-		zstrm = *per_cpu_ptr(comp->stream, cpu);
-		if (!IS_ERR_OR_NULL(zstrm))
-			zcomp_strm_free(zstrm);
-		*per_cpu_ptr(comp->stream, cpu) = NULL;
-		break;
-	default:
-		break;
-	}
-	return NOTIFY_OK;
-}
-
-static int zcomp_cpu_notifier(struct notifier_block *nb,
-		unsigned long action, void *pcpu)
-{
-	unsigned long cpu = (unsigned long)pcpu;
-	struct zcomp *comp = container_of(nb, typeof(*comp), notifier);
-
-	return __zcomp_cpu_notifier(comp, action, cpu);
-=======
 int zcomp_cpu_up_prepare(unsigned int cpu, struct hlist_node *node)
 {
 	struct zcomp *comp = hlist_entry(node, struct zcomp, node);
@@ -240,37 +185,10 @@
 		zcomp_strm_free(zstrm);
 	*per_cpu_ptr(comp->stream, cpu) = NULL;
 	return 0;
->>>>>>> 286cd8c7
 }
 
 static int zcomp_init(struct zcomp *comp)
 {
-<<<<<<< HEAD
-	unsigned long cpu;
-	int ret;
-
-	comp->notifier.notifier_call = zcomp_cpu_notifier;
-
-	comp->stream = alloc_percpu(struct zcomp_strm *);
-	if (!comp->stream)
-		return -ENOMEM;
-
-	cpu_notifier_register_begin();
-	for_each_online_cpu(cpu) {
-		ret = __zcomp_cpu_notifier(comp, CPU_UP_PREPARE, cpu);
-		if (ret == NOTIFY_BAD)
-			goto cleanup;
-	}
-	__register_cpu_notifier(&comp->notifier);
-	cpu_notifier_register_done();
-	return 0;
-
-cleanup:
-	for_each_online_cpu(cpu)
-		__zcomp_cpu_notifier(comp, CPU_UP_CANCELED, cpu);
-	cpu_notifier_register_done();
-	return -ENOMEM;
-=======
 	int ret;
 
 	comp->stream = alloc_percpu(struct zcomp_strm *);
@@ -285,23 +203,11 @@
 cleanup:
 	free_percpu(comp->stream);
 	return ret;
->>>>>>> 286cd8c7
 }
 
 void zcomp_destroy(struct zcomp *comp)
 {
-<<<<<<< HEAD
-	unsigned long cpu;
-
-	cpu_notifier_register_begin();
-	for_each_online_cpu(cpu)
-		__zcomp_cpu_notifier(comp, CPU_UP_CANCELED, cpu);
-	__unregister_cpu_notifier(&comp->notifier);
-	cpu_notifier_register_done();
-
-=======
 	cpuhp_state_remove_instance(CPUHP_ZCOMP_PREPARE, &comp->node);
->>>>>>> 286cd8c7
 	free_percpu(comp->stream);
 	kfree(comp);
 }
