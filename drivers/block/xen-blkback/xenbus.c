/*  Xenbus code for blkif backend
    Copyright (C) 2005 Rusty Russell <rusty@rustcorp.com.au>
    Copyright (C) 2005 XenSource Ltd

    This program is free software; you can redistribute it and/or modify
    it under the terms of the GNU General Public License as published by
    the Free Software Foundation; either version 2 of the License, or
    (at your option) any later version.

    This program is distributed in the hope that it will be useful,
    but WITHOUT ANY WARRANTY; without even the implied warranty of
    MERCHANTABILITY or FITNESS FOR A PARTICULAR PURPOSE.  See the
    GNU General Public License for more details.

*/

#define pr_fmt(fmt) "xen-blkback: " fmt

#include <stdarg.h>
#include <linux/module.h>
#include <linux/kthread.h>
#include <xen/events.h>
#include <xen/grant_table.h>
#include "common.h"

/* On the XenBus the max length of 'ring-ref%u'. */
#define RINGREF_NAME_LEN (20)

struct backend_info {
	struct xenbus_device	*dev;
	struct xen_blkif	*blkif;
	struct xenbus_watch	backend_watch;
	unsigned		major;
	unsigned		minor;
	char			*mode;
};

static struct kmem_cache *xen_blkif_cachep;
static void connect(struct backend_info *);
static int connect_ring(struct backend_info *);
static void backend_changed(struct xenbus_watch *, const char *,
			    const char *);
static void xen_blkif_free(struct xen_blkif *blkif);
static void xen_vbd_free(struct xen_vbd *vbd);

struct xenbus_device *xen_blkbk_xenbus(struct backend_info *be)
{
	return be->dev;
}

/*
 * The last request could free the device from softirq context and
 * xen_blkif_free() can sleep.
 */
static void xen_blkif_deferred_free(struct work_struct *work)
{
	struct xen_blkif *blkif;

	blkif = container_of(work, struct xen_blkif, free_work);
	xen_blkif_free(blkif);
}

static int blkback_name(struct xen_blkif *blkif, char *buf)
{
	char *devpath, *devname;
	struct xenbus_device *dev = blkif->be->dev;

	devpath = xenbus_read(XBT_NIL, dev->nodename, "dev", NULL);
	if (IS_ERR(devpath))
		return PTR_ERR(devpath);

	devname = strstr(devpath, "/dev/");
	if (devname != NULL)
		devname += strlen("/dev/");
	else
		devname  = devpath;

	snprintf(buf, TASK_COMM_LEN, "%d.%s", blkif->domid, devname);
	kfree(devpath);

	return 0;
}

static void xen_update_blkif_status(struct xen_blkif *blkif)
{
	int err;
	char name[TASK_COMM_LEN];
	struct xen_blkif_ring *ring;
	int i;

	/* Not ready to connect? */
	if (!blkif->rings || !blkif->rings[0].irq || !blkif->vbd.bdev)
		return;

	/* Already connected? */
	if (blkif->be->dev->state == XenbusStateConnected)
		return;

	/* Attempt to connect: exit if we fail to. */
	connect(blkif->be);
	if (blkif->be->dev->state != XenbusStateConnected)
		return;

	err = blkback_name(blkif, name);
	if (err) {
		xenbus_dev_error(blkif->be->dev, err, "get blkback dev name");
		return;
	}

	err = filemap_write_and_wait(blkif->vbd.bdev->bd_inode->i_mapping);
	if (err) {
		xenbus_dev_error(blkif->be->dev, err, "block flush");
		return;
	}
	invalidate_inode_pages2(blkif->vbd.bdev->bd_inode->i_mapping);

	for (i = 0; i < blkif->nr_rings; i++) {
		ring = &blkif->rings[i];
		ring->xenblkd = kthread_run(xen_blkif_schedule, ring, "%s-%d", name, i);
		if (IS_ERR(ring->xenblkd)) {
			err = PTR_ERR(ring->xenblkd);
			ring->xenblkd = NULL;
			xenbus_dev_fatal(blkif->be->dev, err,
					"start %s-%d xenblkd", name, i);
			goto out;
		}
	}
	return;

out:
	while (--i >= 0) {
		ring = &blkif->rings[i];
		kthread_stop(ring->xenblkd);
	}
	return;
}

static int xen_blkif_alloc_rings(struct xen_blkif *blkif)
{
	unsigned int r;

	blkif->rings = kcalloc(blkif->nr_rings, sizeof(struct xen_blkif_ring),
			       GFP_KERNEL);
	if (!blkif->rings)
		return -ENOMEM;

	for (r = 0; r < blkif->nr_rings; r++) {
		struct xen_blkif_ring *ring = &blkif->rings[r];

		spin_lock_init(&ring->blk_ring_lock);
		init_waitqueue_head(&ring->wq);
		INIT_LIST_HEAD(&ring->pending_free);
		INIT_LIST_HEAD(&ring->persistent_purge_list);
		INIT_WORK(&ring->persistent_purge_work, xen_blkbk_unmap_purged_grants);
		spin_lock_init(&ring->free_pages_lock);
		INIT_LIST_HEAD(&ring->free_pages);

		spin_lock_init(&ring->pending_free_lock);
		init_waitqueue_head(&ring->pending_free_wq);
		init_waitqueue_head(&ring->shutdown_wq);
		ring->blkif = blkif;
		ring->st_print = jiffies;
		ring->active = true;
	}

	return 0;
}

static struct xen_blkif *xen_blkif_alloc(domid_t domid)
{
	struct xen_blkif *blkif;

	BUILD_BUG_ON(MAX_INDIRECT_PAGES > BLKIF_MAX_INDIRECT_PAGES_PER_REQUEST);

	blkif = kmem_cache_zalloc(xen_blkif_cachep, GFP_KERNEL);
	if (!blkif)
		return ERR_PTR(-ENOMEM);

	blkif->domid = domid;
	atomic_set(&blkif->refcnt, 1);
	init_completion(&blkif->drain_complete);

	/*
	 * Because freeing back to the cache may be deferred, it is not
	 * safe to unload the module (and hence destroy the cache) until
	 * this has completed. To prevent premature unloading, take an
	 * extra module reference here and release only when the object
	 * has been freed back to the cache.
	 */
	__module_get(THIS_MODULE);
	INIT_WORK(&blkif->free_work, xen_blkif_deferred_free);

	return blkif;
}

static int xen_blkif_map(struct xen_blkif_ring *ring, grant_ref_t *gref,
			 unsigned int nr_grefs, unsigned int evtchn)
{
	int err;
	struct xen_blkif *blkif = ring->blkif;

	/* Already connected through? */
	if (ring->irq)
		return 0;

	err = xenbus_map_ring_valloc(blkif->be->dev, gref, nr_grefs,
				     &ring->blk_ring);
	if (err < 0)
		return err;

	switch (blkif->blk_protocol) {
	case BLKIF_PROTOCOL_NATIVE:
	{
		struct blkif_sring *sring;
		sring = (struct blkif_sring *)ring->blk_ring;
		BACK_RING_INIT(&ring->blk_rings.native, sring,
			       XEN_PAGE_SIZE * nr_grefs);
		break;
	}
	case BLKIF_PROTOCOL_X86_32:
	{
		struct blkif_x86_32_sring *sring_x86_32;
		sring_x86_32 = (struct blkif_x86_32_sring *)ring->blk_ring;
		BACK_RING_INIT(&ring->blk_rings.x86_32, sring_x86_32,
			       XEN_PAGE_SIZE * nr_grefs);
		break;
	}
	case BLKIF_PROTOCOL_X86_64:
	{
		struct blkif_x86_64_sring *sring_x86_64;
		sring_x86_64 = (struct blkif_x86_64_sring *)ring->blk_ring;
		BACK_RING_INIT(&ring->blk_rings.x86_64, sring_x86_64,
			       XEN_PAGE_SIZE * nr_grefs);
		break;
	}
	default:
		BUG();
	}

	err = bind_interdomain_evtchn_to_irqhandler_lateeoi(blkif->domid,
<<<<<<< HEAD
			evtchn, xen_blkif_be_int, 0, "blkif-backend", blkif);
=======
			evtchn, xen_blkif_be_int, 0, "blkif-backend", ring);
>>>>>>> 286cd8c7
	if (err < 0) {
		xenbus_unmap_ring_vfree(blkif->be->dev, ring->blk_ring);
		ring->blk_rings.common.sring = NULL;
		return err;
	}
	ring->irq = err;

	return 0;
}

static int xen_blkif_disconnect(struct xen_blkif *blkif)
{
	struct pending_req *req, *n;
	unsigned int j, r;
	bool busy = false;

<<<<<<< HEAD
	if (blkif->xenblkd) {
		kthread_stop(blkif->xenblkd);
		blkif->xenblkd = NULL;
		wake_up(&blkif->shutdown_wq);
	}
=======
	for (r = 0; r < blkif->nr_rings; r++) {
		struct xen_blkif_ring *ring = &blkif->rings[r];
		unsigned int i = 0;
>>>>>>> 286cd8c7

		if (!ring->active)
			continue;

		if (ring->xenblkd) {
			kthread_stop(ring->xenblkd);
			ring->xenblkd = NULL;
			wake_up(&ring->shutdown_wq);
		}

		/* The above kthread_stop() guarantees that at this point we
		 * don't have any discard_io or other_io requests. So, checking
		 * for inflight IO is enough.
		 */
		if (atomic_read(&ring->inflight) > 0) {
			busy = true;
			continue;
		}

		if (ring->irq) {
			unbind_from_irqhandler(ring->irq, ring);
			ring->irq = 0;
		}

		if (ring->blk_rings.common.sring) {
			xenbus_unmap_ring_vfree(blkif->be->dev, ring->blk_ring);
			ring->blk_rings.common.sring = NULL;
		}

		/* Remove all persistent grants and the cache of ballooned pages. */
		xen_blkbk_free_caches(ring);

		/* Check that there is no request in use */
		list_for_each_entry_safe(req, n, &ring->pending_free, free_list) {
			list_del(&req->free_list);

			for (j = 0; j < MAX_INDIRECT_SEGMENTS; j++)
				kfree(req->segments[j]);

			for (j = 0; j < MAX_INDIRECT_PAGES; j++)
				kfree(req->indirect_pages[j]);

			kfree(req);
			i++;
		}

		BUG_ON(atomic_read(&ring->persistent_gnt_in_use) != 0);
		BUG_ON(!list_empty(&ring->persistent_purge_list));
		BUG_ON(!RB_EMPTY_ROOT(&ring->persistent_gnts));
		BUG_ON(!list_empty(&ring->free_pages));
		BUG_ON(ring->free_pages_num != 0);
		BUG_ON(ring->persistent_gnt_c != 0);
		WARN_ON(i != (XEN_BLKIF_REQS_PER_PAGE * blkif->nr_ring_pages));
		ring->active = false;
	}
	if (busy)
		return -EBUSY;

	blkif->nr_ring_pages = 0;
	/*
	 * blkif->rings was allocated in connect_ring, so we should free it in
	 * here.
	 */
	kfree(blkif->rings);
	blkif->rings = NULL;
	blkif->nr_rings = 0;

	return 0;
}

static void xen_blkif_free(struct xen_blkif *blkif)
{
	WARN_ON(xen_blkif_disconnect(blkif));
	xen_vbd_free(&blkif->vbd);
	kfree(blkif->be->mode);
	kfree(blkif->be);

	/* Make sure everything is drained before shutting down */
	kmem_cache_free(xen_blkif_cachep, blkif);
	module_put(THIS_MODULE);
}

int __init xen_blkif_interface_init(void)
{
	xen_blkif_cachep = kmem_cache_create("blkif_cache",
					     sizeof(struct xen_blkif),
					     0, 0, NULL);
	if (!xen_blkif_cachep)
		return -ENOMEM;

	return 0;
}

/*
 *  sysfs interface for VBD I/O requests
 */

#define VBD_SHOW_ALLRING(name, format)					\
	static ssize_t show_##name(struct device *_dev,			\
				   struct device_attribute *attr,	\
				   char *buf)				\
	{								\
		struct xenbus_device *dev = to_xenbus_device(_dev);	\
		struct backend_info *be = dev_get_drvdata(&dev->dev);	\
		struct xen_blkif *blkif = be->blkif;			\
		unsigned int i;						\
		unsigned long long result = 0;				\
									\
		if (!blkif->rings)				\
			goto out;					\
									\
		for (i = 0; i < blkif->nr_rings; i++) {		\
			struct xen_blkif_ring *ring = &blkif->rings[i];	\
									\
			result += ring->st_##name;			\
		}							\
									\
out:									\
		return sprintf(buf, format, result);			\
	}								\
	static DEVICE_ATTR(name, 0444, show_##name, NULL)

VBD_SHOW_ALLRING(oo_req,  "%llu\n");
VBD_SHOW_ALLRING(rd_req,  "%llu\n");
VBD_SHOW_ALLRING(wr_req,  "%llu\n");
VBD_SHOW_ALLRING(f_req,  "%llu\n");
VBD_SHOW_ALLRING(ds_req,  "%llu\n");
VBD_SHOW_ALLRING(rd_sect, "%llu\n");
VBD_SHOW_ALLRING(wr_sect, "%llu\n");

static struct attribute *xen_vbdstat_attrs[] = {
	&dev_attr_oo_req.attr,
	&dev_attr_rd_req.attr,
	&dev_attr_wr_req.attr,
	&dev_attr_f_req.attr,
	&dev_attr_ds_req.attr,
	&dev_attr_rd_sect.attr,
	&dev_attr_wr_sect.attr,
	NULL
};

static const struct attribute_group xen_vbdstat_group = {
	.name = "statistics",
	.attrs = xen_vbdstat_attrs,
};

#define VBD_SHOW(name, format, args...)					\
	static ssize_t show_##name(struct device *_dev,			\
				   struct device_attribute *attr,	\
				   char *buf)				\
	{								\
		struct xenbus_device *dev = to_xenbus_device(_dev);	\
		struct backend_info *be = dev_get_drvdata(&dev->dev);	\
									\
		return sprintf(buf, format, ##args);			\
	}								\
	static DEVICE_ATTR(name, 0444, show_##name, NULL)

VBD_SHOW(physical_device, "%x:%x\n", be->major, be->minor);
VBD_SHOW(mode, "%s\n", be->mode);

static int xenvbd_sysfs_addif(struct xenbus_device *dev)
{
	int error;

	error = device_create_file(&dev->dev, &dev_attr_physical_device);
	if (error)
		goto fail1;

	error = device_create_file(&dev->dev, &dev_attr_mode);
	if (error)
		goto fail2;

	error = sysfs_create_group(&dev->dev.kobj, &xen_vbdstat_group);
	if (error)
		goto fail3;

	return 0;

fail3:	sysfs_remove_group(&dev->dev.kobj, &xen_vbdstat_group);
fail2:	device_remove_file(&dev->dev, &dev_attr_mode);
fail1:	device_remove_file(&dev->dev, &dev_attr_physical_device);
	return error;
}

static void xenvbd_sysfs_delif(struct xenbus_device *dev)
{
	sysfs_remove_group(&dev->dev.kobj, &xen_vbdstat_group);
	device_remove_file(&dev->dev, &dev_attr_mode);
	device_remove_file(&dev->dev, &dev_attr_physical_device);
}


static void xen_vbd_free(struct xen_vbd *vbd)
{
	if (vbd->bdev)
		blkdev_put(vbd->bdev, vbd->readonly ? FMODE_READ : FMODE_WRITE);
	vbd->bdev = NULL;
}

static int xen_vbd_create(struct xen_blkif *blkif, blkif_vdev_t handle,
			  unsigned major, unsigned minor, int readonly,
			  int cdrom)
{
	struct xen_vbd *vbd;
	struct block_device *bdev;
	struct request_queue *q;

	vbd = &blkif->vbd;
	vbd->handle   = handle;
	vbd->readonly = readonly;
	vbd->type     = 0;

	vbd->pdevice  = MKDEV(major, minor);

	bdev = blkdev_get_by_dev(vbd->pdevice, vbd->readonly ?
				 FMODE_READ : FMODE_WRITE, NULL);

	if (IS_ERR(bdev)) {
		pr_warn("xen_vbd_create: device %08x could not be opened\n",
			vbd->pdevice);
		return -ENOENT;
	}

	vbd->bdev = bdev;
	if (vbd->bdev->bd_disk == NULL) {
		pr_warn("xen_vbd_create: device %08x doesn't exist\n",
			vbd->pdevice);
		xen_vbd_free(vbd);
		return -ENOENT;
	}
	vbd->size = vbd_sz(vbd);

	if (vbd->bdev->bd_disk->flags & GENHD_FL_CD || cdrom)
		vbd->type |= VDISK_CDROM;
	if (vbd->bdev->bd_disk->flags & GENHD_FL_REMOVABLE)
		vbd->type |= VDISK_REMOVABLE;

	q = bdev_get_queue(bdev);
	if (q && test_bit(QUEUE_FLAG_WC, &q->queue_flags))
		vbd->flush_support = true;

	if (q && blk_queue_secure_erase(q))
		vbd->discard_secure = true;

	pr_debug("Successful creation of handle=%04x (dom=%u)\n",
		handle, blkif->domid);
	return 0;
}
static int xen_blkbk_remove(struct xenbus_device *dev)
{
	struct backend_info *be = dev_get_drvdata(&dev->dev);

	pr_debug("%s %p %d\n", __func__, dev, dev->otherend_id);

	if (be->major || be->minor)
		xenvbd_sysfs_delif(dev);

	if (be->backend_watch.node) {
		unregister_xenbus_watch(&be->backend_watch);
		kfree(be->backend_watch.node);
		be->backend_watch.node = NULL;
	}

	dev_set_drvdata(&dev->dev, NULL);

	if (be->blkif) {
		xen_blkif_disconnect(be->blkif);

		/* Put the reference we set in xen_blkif_alloc(). */
		xen_blkif_put(be->blkif);
	}

	return 0;
}

int xen_blkbk_flush_diskcache(struct xenbus_transaction xbt,
			      struct backend_info *be, int state)
{
	struct xenbus_device *dev = be->dev;
	int err;

	err = xenbus_printf(xbt, dev->nodename, "feature-flush-cache",
			    "%d", state);
	if (err)
		dev_warn(&dev->dev, "writing feature-flush-cache (%d)", err);

	return err;
}

static void xen_blkbk_discard(struct xenbus_transaction xbt, struct backend_info *be)
{
	struct xenbus_device *dev = be->dev;
	struct xen_blkif *blkif = be->blkif;
	int err;
	int state = 0;
	struct block_device *bdev = be->blkif->vbd.bdev;
	struct request_queue *q = bdev_get_queue(bdev);

	if (!xenbus_read_unsigned(dev->nodename, "discard-enable", 1))
		return;

	if (blk_queue_discard(q)) {
		err = xenbus_printf(xbt, dev->nodename,
			"discard-granularity", "%u",
			q->limits.discard_granularity);
		if (err) {
			dev_warn(&dev->dev, "writing discard-granularity (%d)", err);
			return;
		}
		err = xenbus_printf(xbt, dev->nodename,
			"discard-alignment", "%u",
			q->limits.discard_alignment);
		if (err) {
			dev_warn(&dev->dev, "writing discard-alignment (%d)", err);
			return;
		}
		state = 1;
		/* Optional. */
		err = xenbus_printf(xbt, dev->nodename,
				    "discard-secure", "%d",
				    blkif->vbd.discard_secure);
		if (err) {
			dev_warn(&dev->dev, "writing discard-secure (%d)", err);
			return;
		}
	}
	err = xenbus_printf(xbt, dev->nodename, "feature-discard",
			    "%d", state);
	if (err)
		dev_warn(&dev->dev, "writing feature-discard (%d)", err);
}
int xen_blkbk_barrier(struct xenbus_transaction xbt,
		      struct backend_info *be, int state)
{
	struct xenbus_device *dev = be->dev;
	int err;

	err = xenbus_printf(xbt, dev->nodename, "feature-barrier",
			    "%d", state);
	if (err)
		dev_warn(&dev->dev, "writing feature-barrier (%d)", err);

	return err;
}

/*
 * Entry point to this code when a new device is created.  Allocate the basic
 * structures, and watch the store waiting for the hotplug scripts to tell us
 * the device's physical major and minor numbers.  Switch to InitWait.
 */
static int xen_blkbk_probe(struct xenbus_device *dev,
			   const struct xenbus_device_id *id)
{
	int err;
	struct backend_info *be = kzalloc(sizeof(struct backend_info),
					  GFP_KERNEL);

	/* match the pr_debug in xen_blkbk_remove */
	pr_debug("%s %p %d\n", __func__, dev, dev->otherend_id);

	if (!be) {
		xenbus_dev_fatal(dev, -ENOMEM,
				 "allocating backend structure");
		return -ENOMEM;
	}
	be->dev = dev;
	dev_set_drvdata(&dev->dev, be);

	be->blkif = xen_blkif_alloc(dev->otherend_id);
	if (IS_ERR(be->blkif)) {
		err = PTR_ERR(be->blkif);
		be->blkif = NULL;
		xenbus_dev_fatal(dev, err, "creating block interface");
		goto fail;
	}

	err = xenbus_printf(XBT_NIL, dev->nodename,
			    "feature-max-indirect-segments", "%u",
			    MAX_INDIRECT_SEGMENTS);
	if (err)
		dev_warn(&dev->dev,
			 "writing %s/feature-max-indirect-segments (%d)",
			 dev->nodename, err);

	/* Multi-queue: advertise how many queues are supported by us.*/
	err = xenbus_printf(XBT_NIL, dev->nodename,
			    "multi-queue-max-queues", "%u", xenblk_max_queues);
	if (err)
		pr_warn("Error writing multi-queue-max-queues\n");

	/* setup back pointer */
	be->blkif->be = be;

	err = xenbus_watch_pathfmt(dev, &be->backend_watch, NULL,
				   backend_changed,
				   "%s/%s", dev->nodename, "physical-device");
	if (err)
		goto fail;

	err = xenbus_printf(XBT_NIL, dev->nodename, "max-ring-page-order", "%u",
			    xen_blkif_max_ring_order);
	if (err)
		pr_warn("%s write out 'max-ring-page-order' failed\n", __func__);

	err = xenbus_switch_state(dev, XenbusStateInitWait);
	if (err)
		goto fail;

	return 0;

fail:
	pr_warn("%s failed\n", __func__);
	xen_blkbk_remove(dev);
	return err;
}


/*
 * Callback received when the hotplug scripts have placed the physical-device
 * node.  Read it and the mode node, and create a vbd.  If the frontend is
 * ready, connect.
 */
static void backend_changed(struct xenbus_watch *watch,
			    const char *path, const char *token)
{
	int err;
	unsigned major;
	unsigned minor;
	struct backend_info *be
		= container_of(watch, struct backend_info, backend_watch);
	struct xenbus_device *dev = be->dev;
	int cdrom = 0;
	unsigned long handle;
	char *device_type;

	pr_debug("%s %p %d\n", __func__, dev, dev->otherend_id);

	err = xenbus_scanf(XBT_NIL, dev->nodename, "physical-device", "%x:%x",
			   &major, &minor);
	if (XENBUS_EXIST_ERR(err)) {
		/*
		 * Since this watch will fire once immediately after it is
		 * registered, we expect this.  Ignore it, and wait for the
		 * hotplug scripts.
		 */
		return;
	}
	if (err != 2) {
		xenbus_dev_fatal(dev, err, "reading physical-device");
		return;
	}

	if (be->major | be->minor) {
		if (be->major != major || be->minor != minor)
			pr_warn("changing physical device (from %x:%x to %x:%x) not supported.\n",
				be->major, be->minor, major, minor);
		return;
	}

	be->mode = xenbus_read(XBT_NIL, dev->nodename, "mode", NULL);
	if (IS_ERR(be->mode)) {
		err = PTR_ERR(be->mode);
		be->mode = NULL;
		xenbus_dev_fatal(dev, err, "reading mode");
		return;
	}

	device_type = xenbus_read(XBT_NIL, dev->otherend, "device-type", NULL);
	if (!IS_ERR(device_type)) {
		cdrom = strcmp(device_type, "cdrom") == 0;
		kfree(device_type);
	}

	/* Front end dir is a number, which is used as the handle. */
	err = kstrtoul(strrchr(dev->otherend, '/') + 1, 0, &handle);
	if (err) {
		kfree(be->mode);
		be->mode = NULL;
		return;
	}

	be->major = major;
	be->minor = minor;

	err = xen_vbd_create(be->blkif, handle, major, minor,
			     !strchr(be->mode, 'w'), cdrom);

	if (err)
		xenbus_dev_fatal(dev, err, "creating vbd structure");
	else {
		err = xenvbd_sysfs_addif(dev);
		if (err) {
			xen_vbd_free(&be->blkif->vbd);
			xenbus_dev_fatal(dev, err, "creating sysfs entries");
		}
	}

	if (err) {
		kfree(be->mode);
		be->mode = NULL;
		be->major = 0;
		be->minor = 0;
	} else {
		/* We're potentially connected now */
		xen_update_blkif_status(be->blkif);
	}
}


/*
 * Callback received when the frontend's state changes.
 */
static void frontend_changed(struct xenbus_device *dev,
			     enum xenbus_state frontend_state)
{
	struct backend_info *be = dev_get_drvdata(&dev->dev);
	int err;

	pr_debug("%s %p %s\n", __func__, dev, xenbus_strstate(frontend_state));

	switch (frontend_state) {
	case XenbusStateInitialising:
		if (dev->state == XenbusStateClosed) {
			pr_info("%s: prepare for reconnect\n", dev->nodename);
			xenbus_switch_state(dev, XenbusStateInitWait);
		}
		break;

	case XenbusStateInitialised:
	case XenbusStateConnected:
		/*
		 * Ensure we connect even when two watches fire in
		 * close succession and we miss the intermediate value
		 * of frontend_state.
		 */
		if (dev->state == XenbusStateConnected)
			break;

		/*
		 * Enforce precondition before potential leak point.
		 * xen_blkif_disconnect() is idempotent.
		 */
		err = xen_blkif_disconnect(be->blkif);
		if (err) {
			xenbus_dev_fatal(dev, err, "pending I/O");
			break;
		}

		err = connect_ring(be);
		if (err) {
			/*
			 * Clean up so that memory resources can be used by
			 * other devices. connect_ring reported already error.
			 */
			xen_blkif_disconnect(be->blkif);
			break;
		}
		xen_update_blkif_status(be->blkif);
		break;

	case XenbusStateClosing:
		xenbus_switch_state(dev, XenbusStateClosing);
		break;

	case XenbusStateClosed:
		xen_blkif_disconnect(be->blkif);
		xenbus_switch_state(dev, XenbusStateClosed);
		if (xenbus_dev_is_online(dev))
			break;
		/* fall through */
		/* if not online */
	case XenbusStateUnknown:
		/* implies xen_blkif_disconnect() via xen_blkbk_remove() */
		device_unregister(&dev->dev);
		break;

	default:
		xenbus_dev_fatal(dev, -EINVAL, "saw state %d at frontend",
				 frontend_state);
		break;
	}
}


/* ** Connection ** */


/*
 * Write the physical details regarding the block device to the store, and
 * switch to Connected state.
 */
static void connect(struct backend_info *be)
{
	struct xenbus_transaction xbt;
	int err;
	struct xenbus_device *dev = be->dev;

	pr_debug("%s %s\n", __func__, dev->otherend);

	/* Supply the information about the device the frontend needs */
again:
	err = xenbus_transaction_start(&xbt);
	if (err) {
		xenbus_dev_fatal(dev, err, "starting transaction");
		return;
	}

	/* If we can't advertise it is OK. */
	xen_blkbk_flush_diskcache(xbt, be, be->blkif->vbd.flush_support);

	xen_blkbk_discard(xbt, be);

	xen_blkbk_barrier(xbt, be, be->blkif->vbd.flush_support);

	err = xenbus_printf(xbt, dev->nodename, "feature-persistent", "%u", 1);
	if (err) {
		xenbus_dev_fatal(dev, err, "writing %s/feature-persistent",
				 dev->nodename);
		goto abort;
	}

	err = xenbus_printf(xbt, dev->nodename, "sectors", "%llu",
			    (unsigned long long)vbd_sz(&be->blkif->vbd));
	if (err) {
		xenbus_dev_fatal(dev, err, "writing %s/sectors",
				 dev->nodename);
		goto abort;
	}

	/* FIXME: use a typename instead */
	err = xenbus_printf(xbt, dev->nodename, "info", "%u",
			    be->blkif->vbd.type |
			    (be->blkif->vbd.readonly ? VDISK_READONLY : 0));
	if (err) {
		xenbus_dev_fatal(dev, err, "writing %s/info",
				 dev->nodename);
		goto abort;
	}
	err = xenbus_printf(xbt, dev->nodename, "sector-size", "%lu",
			    (unsigned long)
			    bdev_logical_block_size(be->blkif->vbd.bdev));
	if (err) {
		xenbus_dev_fatal(dev, err, "writing %s/sector-size",
				 dev->nodename);
		goto abort;
	}
	err = xenbus_printf(xbt, dev->nodename, "physical-sector-size", "%u",
			    bdev_physical_block_size(be->blkif->vbd.bdev));
	if (err)
		xenbus_dev_error(dev, err, "writing %s/physical-sector-size",
				 dev->nodename);

	err = xenbus_transaction_end(xbt, 0);
	if (err == -EAGAIN)
		goto again;
	if (err)
		xenbus_dev_fatal(dev, err, "ending transaction");

	err = xenbus_switch_state(dev, XenbusStateConnected);
	if (err)
		xenbus_dev_fatal(dev, err, "%s: switching to Connected state",
				 dev->nodename);

	return;
 abort:
	xenbus_transaction_end(xbt, 1);
}

/*
 * Each ring may have multi pages, depends on "ring-page-order".
 */
static int read_per_ring_refs(struct xen_blkif_ring *ring, const char *dir)
{
	unsigned int ring_ref[XENBUS_MAX_RING_GRANTS];
	struct pending_req *req, *n;
	int err, i, j;
	struct xen_blkif *blkif = ring->blkif;
	struct xenbus_device *dev = blkif->be->dev;
	unsigned int ring_page_order, nr_grefs, evtchn;

	err = xenbus_scanf(XBT_NIL, dir, "event-channel", "%u",
			  &evtchn);
	if (err != 1) {
		err = -EINVAL;
		xenbus_dev_fatal(dev, err, "reading %s/event-channel", dir);
		return err;
	}

	err = xenbus_scanf(XBT_NIL, dev->otherend, "ring-page-order", "%u",
			  &ring_page_order);
	if (err != 1) {
		err = xenbus_scanf(XBT_NIL, dir, "ring-ref", "%u", &ring_ref[0]);
		if (err != 1) {
			err = -EINVAL;
			xenbus_dev_fatal(dev, err, "reading %s/ring-ref", dir);
			return err;
		}
		nr_grefs = 1;
	} else {
		unsigned int i;

		if (ring_page_order > xen_blkif_max_ring_order) {
			err = -EINVAL;
			xenbus_dev_fatal(dev, err, "%s/request %d ring page order exceed max:%d",
					 dir, ring_page_order,
					 xen_blkif_max_ring_order);
			return err;
		}

		nr_grefs = 1 << ring_page_order;
		for (i = 0; i < nr_grefs; i++) {
			char ring_ref_name[RINGREF_NAME_LEN];

			snprintf(ring_ref_name, RINGREF_NAME_LEN, "ring-ref%u", i);
			err = xenbus_scanf(XBT_NIL, dir, ring_ref_name,
					   "%u", &ring_ref[i]);
			if (err != 1) {
				err = -EINVAL;
				xenbus_dev_fatal(dev, err, "reading %s/%s",
						 dir, ring_ref_name);
				return err;
			}
		}
	}
	blkif->nr_ring_pages = nr_grefs;

	err = -ENOMEM;
	for (i = 0; i < nr_grefs * XEN_BLKIF_REQS_PER_PAGE; i++) {
		req = kzalloc(sizeof(*req), GFP_KERNEL);
		if (!req)
			goto fail;
		list_add_tail(&req->free_list, &ring->pending_free);
		for (j = 0; j < MAX_INDIRECT_SEGMENTS; j++) {
			req->segments[j] = kzalloc(sizeof(*req->segments[0]), GFP_KERNEL);
			if (!req->segments[j])
				goto fail;
		}
		for (j = 0; j < MAX_INDIRECT_PAGES; j++) {
			req->indirect_pages[j] = kzalloc(sizeof(*req->indirect_pages[0]),
							 GFP_KERNEL);
			if (!req->indirect_pages[j])
				goto fail;
		}
	}

	/* Map the shared frame, irq etc. */
	err = xen_blkif_map(ring, ring_ref, nr_grefs, evtchn);
	if (err) {
		xenbus_dev_fatal(dev, err, "mapping ring-ref port %u", evtchn);
		goto fail;
	}

	return 0;

fail:
	list_for_each_entry_safe(req, n, &ring->pending_free, free_list) {
		list_del(&req->free_list);
		for (j = 0; j < MAX_INDIRECT_SEGMENTS; j++) {
			if (!req->segments[j])
				break;
			kfree(req->segments[j]);
		}
		for (j = 0; j < MAX_INDIRECT_PAGES; j++) {
			if (!req->indirect_pages[j])
				break;
			kfree(req->indirect_pages[j]);
		}
		kfree(req);
	}
	return err;
}

static int connect_ring(struct backend_info *be)
{
	struct xenbus_device *dev = be->dev;
	unsigned int pers_grants;
	char protocol[64] = "";
	int err, i;
	char *xspath;
	size_t xspathsize;
	const size_t xenstore_path_ext_size = 11; /* sufficient for "/queue-NNN" */
	unsigned int requested_num_queues = 0;

	pr_debug("%s %s\n", __func__, dev->otherend);

	be->blkif->blk_protocol = BLKIF_PROTOCOL_DEFAULT;
	err = xenbus_scanf(XBT_NIL, dev->otherend, "protocol",
			   "%63s", protocol);
	if (err <= 0)
		strcpy(protocol, "unspecified, assuming default");
	else if (0 == strcmp(protocol, XEN_IO_PROTO_ABI_NATIVE))
		be->blkif->blk_protocol = BLKIF_PROTOCOL_NATIVE;
	else if (0 == strcmp(protocol, XEN_IO_PROTO_ABI_X86_32))
		be->blkif->blk_protocol = BLKIF_PROTOCOL_X86_32;
	else if (0 == strcmp(protocol, XEN_IO_PROTO_ABI_X86_64))
		be->blkif->blk_protocol = BLKIF_PROTOCOL_X86_64;
	else {
		xenbus_dev_fatal(dev, err, "unknown fe protocol %s", protocol);
		return -ENOSYS;
	}
	pers_grants = xenbus_read_unsigned(dev->otherend, "feature-persistent",
					   0);
	be->blkif->vbd.feature_gnt_persistent = pers_grants;
	be->blkif->vbd.overflow_max_grants = 0;

	/*
	 * Read the number of hardware queues from frontend.
	 */
	requested_num_queues = xenbus_read_unsigned(dev->otherend,
						    "multi-queue-num-queues",
						    1);
	if (requested_num_queues > xenblk_max_queues
	    || requested_num_queues == 0) {
		/* Buggy or malicious guest. */
		xenbus_dev_fatal(dev, err,
				"guest requested %u queues, exceeding the maximum of %u.",
				requested_num_queues, xenblk_max_queues);
		return -ENOSYS;
	}
	be->blkif->nr_rings = requested_num_queues;
	if (xen_blkif_alloc_rings(be->blkif))
		return -ENOMEM;

	pr_info("%s: using %d queues, protocol %d (%s) %s\n", dev->nodename,
		 be->blkif->nr_rings, be->blkif->blk_protocol, protocol,
		 pers_grants ? "persistent grants" : "");

	if (be->blkif->nr_rings == 1)
		return read_per_ring_refs(&be->blkif->rings[0], dev->otherend);
	else {
		xspathsize = strlen(dev->otherend) + xenstore_path_ext_size;
		xspath = kmalloc(xspathsize, GFP_KERNEL);
		if (!xspath) {
			xenbus_dev_fatal(dev, -ENOMEM, "reading ring references");
			return -ENOMEM;
		}

		for (i = 0; i < be->blkif->nr_rings; i++) {
			memset(xspath, 0, xspathsize);
			snprintf(xspath, xspathsize, "%s/queue-%u", dev->otherend, i);
			err = read_per_ring_refs(&be->blkif->rings[i], xspath);
			if (err) {
				kfree(xspath);
				return err;
			}
		}
		kfree(xspath);
	}
	return 0;
}

static const struct xenbus_device_id xen_blkbk_ids[] = {
	{ "vbd" },
	{ "" }
};

static struct xenbus_driver xen_blkbk_driver = {
	.ids  = xen_blkbk_ids,
	.probe = xen_blkbk_probe,
	.remove = xen_blkbk_remove,
	.otherend_changed = frontend_changed
};

int xen_blkif_xenbus_init(void)
{
	return xenbus_register_backend(&xen_blkbk_driver);
}<|MERGE_RESOLUTION|>--- conflicted
+++ resolved
@@ -238,11 +238,7 @@
 	}
 
 	err = bind_interdomain_evtchn_to_irqhandler_lateeoi(blkif->domid,
-<<<<<<< HEAD
-			evtchn, xen_blkif_be_int, 0, "blkif-backend", blkif);
-=======
 			evtchn, xen_blkif_be_int, 0, "blkif-backend", ring);
->>>>>>> 286cd8c7
 	if (err < 0) {
 		xenbus_unmap_ring_vfree(blkif->be->dev, ring->blk_ring);
 		ring->blk_rings.common.sring = NULL;
@@ -259,17 +255,9 @@
 	unsigned int j, r;
 	bool busy = false;
 
-<<<<<<< HEAD
-	if (blkif->xenblkd) {
-		kthread_stop(blkif->xenblkd);
-		blkif->xenblkd = NULL;
-		wake_up(&blkif->shutdown_wq);
-	}
-=======
 	for (r = 0; r < blkif->nr_rings; r++) {
 		struct xen_blkif_ring *ring = &blkif->rings[r];
 		unsigned int i = 0;
->>>>>>> 286cd8c7
 
 		if (!ring->active)
 			continue;
