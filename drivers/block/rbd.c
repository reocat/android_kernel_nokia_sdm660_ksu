
/*
   rbd.c -- Export ceph rados objects as a Linux block device


   based on drivers/block/osdblk.c:

   Copyright 2009 Red Hat, Inc.

   This program is free software; you can redistribute it and/or modify
   it under the terms of the GNU General Public License as published by
   the Free Software Foundation.

   This program is distributed in the hope that it will be useful,
   but WITHOUT ANY WARRANTY; without even the implied warranty of
   MERCHANTABILITY or FITNESS FOR A PARTICULAR PURPOSE.  See the
   GNU General Public License for more details.

   You should have received a copy of the GNU General Public License
   along with this program; see the file COPYING.  If not, write to
   the Free Software Foundation, 675 Mass Ave, Cambridge, MA 02139, USA.



   For usage instructions, please refer to:

                 Documentation/ABI/testing/sysfs-bus-rbd

 */

#include <linux/ceph/libceph.h>
#include <linux/ceph/osd_client.h>
#include <linux/ceph/mon_client.h>
#include <linux/ceph/cls_lock_client.h>
#include <linux/ceph/striper.h>
#include <linux/ceph/decode.h>
#include <linux/parser.h>
#include <linux/bsearch.h>

#include <linux/kernel.h>
#include <linux/device.h>
#include <linux/module.h>
#include <linux/blk-mq.h>
#include <linux/fs.h>
#include <linux/blkdev.h>
#include <linux/slab.h>
#include <linux/idr.h>
#include <linux/workqueue.h>

#include "rbd_types.h"

#define RBD_DEBUG	/* Activate rbd_assert() calls */

/*
 * Increment the given counter and return its updated value.
 * If the counter is already 0 it will not be incremented.
 * If the counter is already at its maximum value returns
 * -EINVAL without updating it.
 */
static int atomic_inc_return_safe(atomic_t *v)
{
	unsigned int counter;

	counter = (unsigned int)atomic_fetch_add_unless(v, 1, 0);
	if (counter <= (unsigned int)INT_MAX)
		return (int)counter;

	atomic_dec(v);

	return -EINVAL;
}

/* Decrement the counter.  Return the resulting value, or -EINVAL */
static int atomic_dec_return_safe(atomic_t *v)
{
	int counter;

	counter = atomic_dec_return(v);
	if (counter >= 0)
		return counter;

	atomic_inc(v);

	return -EINVAL;
}

#define RBD_DRV_NAME "rbd"

#define RBD_MINORS_PER_MAJOR		256
#define RBD_SINGLE_MAJOR_PART_SHIFT	4

#define RBD_MAX_PARENT_CHAIN_LEN	16

#define RBD_SNAP_DEV_NAME_PREFIX	"snap_"
#define RBD_MAX_SNAP_NAME_LEN	\
			(NAME_MAX - (sizeof (RBD_SNAP_DEV_NAME_PREFIX) - 1))

#define RBD_MAX_SNAP_COUNT	510	/* allows max snapc to fit in 4KB */

#define RBD_SNAP_HEAD_NAME	"-"

#define	BAD_SNAP_INDEX	U32_MAX		/* invalid index into snap array */

/* This allows a single page to hold an image name sent by OSD */
#define RBD_IMAGE_NAME_LEN_MAX	(PAGE_SIZE - sizeof (__le32) - 1)
#define RBD_IMAGE_ID_LEN_MAX	64

#define RBD_OBJ_PREFIX_LEN_MAX	64

#define RBD_NOTIFY_TIMEOUT	5	/* seconds */
#define RBD_RETRY_DELAY		msecs_to_jiffies(1000)

/* Feature bits */

#define RBD_FEATURE_LAYERING		(1ULL<<0)
#define RBD_FEATURE_STRIPINGV2		(1ULL<<1)
#define RBD_FEATURE_EXCLUSIVE_LOCK	(1ULL<<2)
#define RBD_FEATURE_DATA_POOL		(1ULL<<7)
#define RBD_FEATURE_OPERATIONS		(1ULL<<8)

#define RBD_FEATURES_ALL	(RBD_FEATURE_LAYERING |		\
				 RBD_FEATURE_STRIPINGV2 |	\
				 RBD_FEATURE_EXCLUSIVE_LOCK |	\
				 RBD_FEATURE_DATA_POOL |	\
				 RBD_FEATURE_OPERATIONS)

/* Features supported by this (client software) implementation. */

#define RBD_FEATURES_SUPPORTED	(RBD_FEATURES_ALL)

/*
 * An RBD device name will be "rbd#", where the "rbd" comes from
 * RBD_DRV_NAME above, and # is a unique integer identifier.
 */
#define DEV_NAME_LEN		32

/*
 * block device image metadata (in-memory version)
 */
struct rbd_image_header {
	/* These six fields never change for a given rbd image */
	char *object_prefix;
	__u8 obj_order;
	u64 stripe_unit;
	u64 stripe_count;
	s64 data_pool_id;
	u64 features;		/* Might be changeable someday? */

	/* The remaining fields need to be updated occasionally */
	u64 image_size;
	struct ceph_snap_context *snapc;
	char *snap_names;	/* format 1 only */
	u64 *snap_sizes;	/* format 1 only */
};

/*
 * An rbd image specification.
 *
 * The tuple (pool_id, image_id, snap_id) is sufficient to uniquely
 * identify an image.  Each rbd_dev structure includes a pointer to
 * an rbd_spec structure that encapsulates this identity.
 *
 * Each of the id's in an rbd_spec has an associated name.  For a
 * user-mapped image, the names are supplied and the id's associated
 * with them are looked up.  For a layered image, a parent image is
 * defined by the tuple, and the names are looked up.
 *
 * An rbd_dev structure contains a parent_spec pointer which is
 * non-null if the image it represents is a child in a layered
 * image.  This pointer will refer to the rbd_spec structure used
 * by the parent rbd_dev for its own identity (i.e., the structure
 * is shared between the parent and child).
 *
 * Since these structures are populated once, during the discovery
 * phase of image construction, they are effectively immutable so
 * we make no effort to synchronize access to them.
 *
 * Note that code herein does not assume the image name is known (it
 * could be a null pointer).
 */
struct rbd_spec {
	u64		pool_id;
	const char	*pool_name;
	const char	*pool_ns;	/* NULL if default, never "" */

	const char	*image_id;
	const char	*image_name;

	u64		snap_id;
	const char	*snap_name;

	struct kref	kref;
};

/*
 * an instance of the client.  multiple devices may share an rbd client.
 */
struct rbd_client {
	struct ceph_client	*client;
	struct kref		kref;
	struct list_head	node;
};

struct rbd_img_request;

enum obj_request_type {
	OBJ_REQUEST_NODATA = 1,
	OBJ_REQUEST_BIO,	/* pointer into provided bio (list) */
	OBJ_REQUEST_BVECS,	/* pointer into provided bio_vec array */
	OBJ_REQUEST_OWN_BVECS,	/* private bio_vec array, doesn't own pages */
};

enum obj_operation_type {
	OBJ_OP_READ = 1,
	OBJ_OP_WRITE,
	OBJ_OP_DISCARD,
};

/*
 * Writes go through the following state machine to deal with
 * layering:
 *
 *                       need copyup
 * RBD_OBJ_WRITE_GUARD ---------------> RBD_OBJ_WRITE_COPYUP
 *        |     ^                              |
 *        v     \------------------------------/
 *      done
 *        ^
 *        |
 * RBD_OBJ_WRITE_FLAT
 *
 * Writes start in RBD_OBJ_WRITE_GUARD or _FLAT, depending on whether
 * there is a parent or not.
 */
enum rbd_obj_write_state {
	RBD_OBJ_WRITE_FLAT = 1,
	RBD_OBJ_WRITE_GUARD,
	RBD_OBJ_WRITE_COPYUP,
};

struct rbd_obj_request {
	struct ceph_object_extent ex;
	union {
		bool			tried_parent;	/* for reads */
		enum rbd_obj_write_state write_state;	/* for writes */
	};

	struct rbd_img_request	*img_request;
	struct ceph_file_extent	*img_extents;
	u32			num_img_extents;

	union {
		struct ceph_bio_iter	bio_pos;
		struct {
			struct ceph_bvec_iter	bvec_pos;
			u32			bvec_count;
			u32			bvec_idx;
		};
	};
	struct bio_vec		*copyup_bvecs;
	u32			copyup_bvec_count;

	struct ceph_osd_request	*osd_req;

	u64			xferred;	/* bytes transferred */
	int			result;

	struct kref		kref;
};

enum img_req_flags {
	IMG_REQ_CHILD,		/* initiator: block = 0, child image = 1 */
	IMG_REQ_LAYERED,	/* ENOENT handling: normal = 0, layered = 1 */
};

struct rbd_img_request {
	struct rbd_device	*rbd_dev;
	enum obj_operation_type	op_type;
	enum obj_request_type	data_type;
	unsigned long		flags;
	union {
		u64			snap_id;	/* for reads */
		struct ceph_snap_context *snapc;	/* for writes */
	};
	union {
		struct request		*rq;		/* block request */
		struct rbd_obj_request	*obj_request;	/* obj req initiator */
	};
	spinlock_t		completion_lock;
	u64			xferred;/* aggregate bytes transferred */
	int			result;	/* first nonzero obj_request result */

	struct list_head	object_extents;	/* obj_req.ex structs */
	u32			obj_request_count;
	u32			pending_count;

	struct kref		kref;
};

#define for_each_obj_request(ireq, oreq) \
	list_for_each_entry(oreq, &(ireq)->object_extents, ex.oe_item)
#define for_each_obj_request_safe(ireq, oreq, n) \
	list_for_each_entry_safe(oreq, n, &(ireq)->object_extents, ex.oe_item)

enum rbd_watch_state {
	RBD_WATCH_STATE_UNREGISTERED,
	RBD_WATCH_STATE_REGISTERED,
	RBD_WATCH_STATE_ERROR,
};

enum rbd_lock_state {
	RBD_LOCK_STATE_UNLOCKED,
	RBD_LOCK_STATE_LOCKED,
	RBD_LOCK_STATE_RELEASING,
};

/* WatchNotify::ClientId */
struct rbd_client_id {
	u64 gid;
	u64 handle;
};

struct rbd_mapping {
	u64                     size;
	u64                     features;
};

/*
 * a single device
 */
struct rbd_device {
	int			dev_id;		/* blkdev unique id */

	int			major;		/* blkdev assigned major */
	int			minor;
	struct gendisk		*disk;		/* blkdev's gendisk and rq */

	u32			image_format;	/* Either 1 or 2 */
	struct rbd_client	*rbd_client;

	char			name[DEV_NAME_LEN]; /* blkdev name, e.g. rbd3 */

	spinlock_t		lock;		/* queue, flags, open_count */

	struct rbd_image_header	header;
	unsigned long		flags;		/* possibly lock protected */
	struct rbd_spec		*spec;
	struct rbd_options	*opts;
	char			*config_info;	/* add{,_single_major} string */

	struct ceph_object_id	header_oid;
	struct ceph_object_locator header_oloc;

	struct ceph_file_layout	layout;		/* used for all rbd requests */

	struct mutex		watch_mutex;
	enum rbd_watch_state	watch_state;
	struct ceph_osd_linger_request *watch_handle;
	u64			watch_cookie;
	struct delayed_work	watch_dwork;

	struct rw_semaphore	lock_rwsem;
	enum rbd_lock_state	lock_state;
	char			lock_cookie[32];
	struct rbd_client_id	owner_cid;
	struct work_struct	acquired_lock_work;
	struct work_struct	released_lock_work;
	struct delayed_work	lock_dwork;
	struct work_struct	unlock_work;
	wait_queue_head_t	lock_waitq;

	struct workqueue_struct	*task_wq;

	struct rbd_spec		*parent_spec;
	u64			parent_overlap;
	atomic_t		parent_ref;
	struct rbd_device	*parent;

	/* Block layer tags. */
	struct blk_mq_tag_set	tag_set;

	/* protects updating the header */
	struct rw_semaphore     header_rwsem;

	struct rbd_mapping	mapping;

	struct list_head	node;

	/* sysfs related */
	struct device		dev;
	unsigned long		open_count;	/* protected by lock */
};

/*
 * Flag bits for rbd_dev->flags:
 * - REMOVING (which is coupled with rbd_dev->open_count) is protected
 *   by rbd_dev->lock
 * - BLACKLISTED is protected by rbd_dev->lock_rwsem
 */
enum rbd_dev_flags {
	RBD_DEV_FLAG_EXISTS,	/* mapped snapshot has not been deleted */
	RBD_DEV_FLAG_REMOVING,	/* this mapping is being removed */
	RBD_DEV_FLAG_BLACKLISTED, /* our ceph_client is blacklisted */
};

static DEFINE_MUTEX(client_mutex);	/* Serialize client creation */

static LIST_HEAD(rbd_dev_list);    /* devices */
static DEFINE_SPINLOCK(rbd_dev_list_lock);

static LIST_HEAD(rbd_client_list);		/* clients */
static DEFINE_SPINLOCK(rbd_client_list_lock);

/* Slab caches for frequently-allocated structures */

static struct kmem_cache	*rbd_img_request_cache;
static struct kmem_cache	*rbd_obj_request_cache;

static int rbd_major;
static DEFINE_IDA(rbd_dev_id_ida);

static struct workqueue_struct *rbd_wq;

/*
 * single-major requires >= 0.75 version of userspace rbd utility.
 */
static bool single_major = true;
module_param(single_major, bool, 0444);
MODULE_PARM_DESC(single_major, "Use a single major number for all rbd devices (default: true)");

static ssize_t rbd_add(struct bus_type *bus, const char *buf,
		       size_t count);
static ssize_t rbd_remove(struct bus_type *bus, const char *buf,
			  size_t count);
static ssize_t rbd_add_single_major(struct bus_type *bus, const char *buf,
				    size_t count);
static ssize_t rbd_remove_single_major(struct bus_type *bus, const char *buf,
				       size_t count);
static int rbd_dev_image_probe(struct rbd_device *rbd_dev, int depth);

static int rbd_dev_id_to_minor(int dev_id)
{
	return dev_id << RBD_SINGLE_MAJOR_PART_SHIFT;
}

static int minor_to_rbd_dev_id(int minor)
{
	return minor >> RBD_SINGLE_MAJOR_PART_SHIFT;
}

static bool __rbd_is_lock_owner(struct rbd_device *rbd_dev)
{
	return rbd_dev->lock_state == RBD_LOCK_STATE_LOCKED ||
	       rbd_dev->lock_state == RBD_LOCK_STATE_RELEASING;
}

static bool rbd_is_lock_owner(struct rbd_device *rbd_dev)
{
	bool is_lock_owner;

	down_read(&rbd_dev->lock_rwsem);
	is_lock_owner = __rbd_is_lock_owner(rbd_dev);
	up_read(&rbd_dev->lock_rwsem);
	return is_lock_owner;
}

static ssize_t rbd_supported_features_show(struct bus_type *bus, char *buf)
{
	return sprintf(buf, "0x%llx\n", RBD_FEATURES_SUPPORTED);
}

static BUS_ATTR(add, 0200, NULL, rbd_add);
static BUS_ATTR(remove, 0200, NULL, rbd_remove);
static BUS_ATTR(add_single_major, 0200, NULL, rbd_add_single_major);
static BUS_ATTR(remove_single_major, 0200, NULL, rbd_remove_single_major);
static BUS_ATTR(supported_features, 0444, rbd_supported_features_show, NULL);

static struct attribute *rbd_bus_attrs[] = {
	&bus_attr_add.attr,
	&bus_attr_remove.attr,
	&bus_attr_add_single_major.attr,
	&bus_attr_remove_single_major.attr,
	&bus_attr_supported_features.attr,
	NULL,
};

static umode_t rbd_bus_is_visible(struct kobject *kobj,
				  struct attribute *attr, int index)
{
	if (!single_major &&
	    (attr == &bus_attr_add_single_major.attr ||
	     attr == &bus_attr_remove_single_major.attr))
		return 0;

	return attr->mode;
}

static const struct attribute_group rbd_bus_group = {
	.attrs = rbd_bus_attrs,
	.is_visible = rbd_bus_is_visible,
};
__ATTRIBUTE_GROUPS(rbd_bus);

static struct bus_type rbd_bus_type = {
	.name		= "rbd",
	.bus_groups	= rbd_bus_groups,
};

static void rbd_root_dev_release(struct device *dev)
{
}

static struct device rbd_root_dev = {
	.init_name =    "rbd",
	.release =      rbd_root_dev_release,
};

static __printf(2, 3)
void rbd_warn(struct rbd_device *rbd_dev, const char *fmt, ...)
{
	struct va_format vaf;
	va_list args;

	va_start(args, fmt);
	vaf.fmt = fmt;
	vaf.va = &args;

	if (!rbd_dev)
		printk(KERN_WARNING "%s: %pV\n", RBD_DRV_NAME, &vaf);
	else if (rbd_dev->disk)
		printk(KERN_WARNING "%s: %s: %pV\n",
			RBD_DRV_NAME, rbd_dev->disk->disk_name, &vaf);
	else if (rbd_dev->spec && rbd_dev->spec->image_name)
		printk(KERN_WARNING "%s: image %s: %pV\n",
			RBD_DRV_NAME, rbd_dev->spec->image_name, &vaf);
	else if (rbd_dev->spec && rbd_dev->spec->image_id)
		printk(KERN_WARNING "%s: id %s: %pV\n",
			RBD_DRV_NAME, rbd_dev->spec->image_id, &vaf);
	else	/* punt */
		printk(KERN_WARNING "%s: rbd_dev %p: %pV\n",
			RBD_DRV_NAME, rbd_dev, &vaf);
	va_end(args);
}

#ifdef RBD_DEBUG
#define rbd_assert(expr)						\
		if (unlikely(!(expr))) {				\
			printk(KERN_ERR "\nAssertion failure in %s() "	\
						"at line %d:\n\n"	\
					"\trbd_assert(%s);\n\n",	\
					__func__, __LINE__, #expr);	\
			BUG();						\
		}
#else /* !RBD_DEBUG */
#  define rbd_assert(expr)	((void) 0)
#endif /* !RBD_DEBUG */

static void rbd_dev_remove_parent(struct rbd_device *rbd_dev);

static int rbd_dev_refresh(struct rbd_device *rbd_dev);
static int rbd_dev_v2_header_onetime(struct rbd_device *rbd_dev);
static int rbd_dev_header_info(struct rbd_device *rbd_dev);
static int rbd_dev_v2_parent_info(struct rbd_device *rbd_dev);
static const char *rbd_dev_v2_snap_name(struct rbd_device *rbd_dev,
					u64 snap_id);
static int _rbd_dev_v2_snap_size(struct rbd_device *rbd_dev, u64 snap_id,
				u8 *order, u64 *snap_size);
static int _rbd_dev_v2_snap_features(struct rbd_device *rbd_dev, u64 snap_id,
		u64 *snap_features);

static int rbd_open(struct block_device *bdev, fmode_t mode)
{
	struct rbd_device *rbd_dev = bdev->bd_disk->private_data;
	bool removing = false;

	spin_lock_irq(&rbd_dev->lock);
	if (test_bit(RBD_DEV_FLAG_REMOVING, &rbd_dev->flags))
		removing = true;
	else
		rbd_dev->open_count++;
	spin_unlock_irq(&rbd_dev->lock);
	if (removing)
		return -ENOENT;

	(void) get_device(&rbd_dev->dev);

	return 0;
}

static void rbd_release(struct gendisk *disk, fmode_t mode)
{
	struct rbd_device *rbd_dev = disk->private_data;
	unsigned long open_count_before;

	spin_lock_irq(&rbd_dev->lock);
	open_count_before = rbd_dev->open_count--;
	spin_unlock_irq(&rbd_dev->lock);
	rbd_assert(open_count_before > 0);

	put_device(&rbd_dev->dev);
}

static int rbd_ioctl_set_ro(struct rbd_device *rbd_dev, unsigned long arg)
{
	int ro;

	if (get_user(ro, (int __user *)arg))
		return -EFAULT;

	/* Snapshots can't be marked read-write */
	if (rbd_dev->spec->snap_id != CEPH_NOSNAP && !ro)
		return -EROFS;

	/* Let blkdev_roset() handle it */
	return -ENOTTY;
}

static int rbd_ioctl(struct block_device *bdev, fmode_t mode,
			unsigned int cmd, unsigned long arg)
{
	struct rbd_device *rbd_dev = bdev->bd_disk->private_data;
	int ret;

	switch (cmd) {
	case BLKROSET:
		ret = rbd_ioctl_set_ro(rbd_dev, arg);
		break;
	default:
		ret = -ENOTTY;
	}

	return ret;
}

#ifdef CONFIG_COMPAT
static int rbd_compat_ioctl(struct block_device *bdev, fmode_t mode,
				unsigned int cmd, unsigned long arg)
{
	return rbd_ioctl(bdev, mode, cmd, arg);
}
#endif /* CONFIG_COMPAT */

static const struct block_device_operations rbd_bd_ops = {
	.owner			= THIS_MODULE,
	.open			= rbd_open,
	.release		= rbd_release,
	.ioctl			= rbd_ioctl,
#ifdef CONFIG_COMPAT
	.compat_ioctl		= rbd_compat_ioctl,
#endif
};

/*
 * Initialize an rbd client instance.  Success or not, this function
 * consumes ceph_opts.  Caller holds client_mutex.
 */
static struct rbd_client *rbd_client_create(struct ceph_options *ceph_opts)
{
	struct rbd_client *rbdc;
	int ret = -ENOMEM;

	dout("%s:\n", __func__);
	rbdc = kmalloc(sizeof(struct rbd_client), GFP_KERNEL);
	if (!rbdc)
		goto out_opt;

	kref_init(&rbdc->kref);
	INIT_LIST_HEAD(&rbdc->node);

	rbdc->client = ceph_create_client(ceph_opts, rbdc);
	if (IS_ERR(rbdc->client))
		goto out_rbdc;
	ceph_opts = NULL; /* Now rbdc->client is responsible for ceph_opts */

	ret = ceph_open_session(rbdc->client);
	if (ret < 0)
		goto out_client;

	spin_lock(&rbd_client_list_lock);
	list_add_tail(&rbdc->node, &rbd_client_list);
	spin_unlock(&rbd_client_list_lock);

	dout("%s: rbdc %p\n", __func__, rbdc);

	return rbdc;
out_client:
	ceph_destroy_client(rbdc->client);
out_rbdc:
	kfree(rbdc);
out_opt:
	if (ceph_opts)
		ceph_destroy_options(ceph_opts);
	dout("%s: error %d\n", __func__, ret);

	return ERR_PTR(ret);
}

static struct rbd_client *__rbd_get_client(struct rbd_client *rbdc)
{
	kref_get(&rbdc->kref);

	return rbdc;
}

/*
 * Find a ceph client with specific addr and configuration.  If
 * found, bump its reference count.
 */
static struct rbd_client *rbd_client_find(struct ceph_options *ceph_opts)
{
	struct rbd_client *client_node;
	bool found = false;

	if (ceph_opts->flags & CEPH_OPT_NOSHARE)
		return NULL;

	spin_lock(&rbd_client_list_lock);
	list_for_each_entry(client_node, &rbd_client_list, node) {
		if (!ceph_compare_options(ceph_opts, client_node->client)) {
			__rbd_get_client(client_node);

			found = true;
			break;
		}
	}
	spin_unlock(&rbd_client_list_lock);

	return found ? client_node : NULL;
}

/*
 * (Per device) rbd map options
 */
enum {
	Opt_queue_depth,
	Opt_lock_timeout,
	Opt_last_int,
	/* int args above */
	Opt_pool_ns,
	Opt_last_string,
	/* string args above */
	Opt_read_only,
	Opt_read_write,
	Opt_lock_on_read,
	Opt_exclusive,
	Opt_notrim,
	Opt_err
};

static match_table_t rbd_opts_tokens = {
	{Opt_queue_depth, "queue_depth=%d"},
	{Opt_lock_timeout, "lock_timeout=%d"},
	/* int args above */
	{Opt_pool_ns, "_pool_ns=%s"},
	/* string args above */
	{Opt_read_only, "read_only"},
	{Opt_read_only, "ro"},		/* Alternate spelling */
	{Opt_read_write, "read_write"},
	{Opt_read_write, "rw"},		/* Alternate spelling */
	{Opt_lock_on_read, "lock_on_read"},
	{Opt_exclusive, "exclusive"},
	{Opt_notrim, "notrim"},
	{Opt_err, NULL}
};

struct rbd_options {
	int	queue_depth;
	unsigned long	lock_timeout;
	bool	read_only;
	bool	lock_on_read;
	bool	exclusive;
	bool	trim;
};

#define RBD_QUEUE_DEPTH_DEFAULT	BLKDEV_MAX_RQ
#define RBD_LOCK_TIMEOUT_DEFAULT 0  /* no timeout */
#define RBD_READ_ONLY_DEFAULT	false
#define RBD_LOCK_ON_READ_DEFAULT false
#define RBD_EXCLUSIVE_DEFAULT	false
#define RBD_TRIM_DEFAULT	true

struct parse_rbd_opts_ctx {
	struct rbd_spec		*spec;
	struct rbd_options	*opts;
};

static int parse_rbd_opts_token(char *c, void *private)
{
	struct parse_rbd_opts_ctx *pctx = private;
	substring_t argstr[MAX_OPT_ARGS];
	int token, intval, ret;

	token = match_token(c, rbd_opts_tokens, argstr);
	if (token < Opt_last_int) {
		ret = match_int(&argstr[0], &intval);
		if (ret < 0) {
			pr_err("bad option arg (not int) at '%s'\n", c);
			return ret;
		}
		dout("got int token %d val %d\n", token, intval);
	} else if (token > Opt_last_int && token < Opt_last_string) {
		dout("got string token %d val %s\n", token, argstr[0].from);
	} else {
		dout("got token %d\n", token);
	}

	switch (token) {
	case Opt_queue_depth:
		if (intval < 1) {
			pr_err("queue_depth out of range\n");
			return -EINVAL;
		}
		pctx->opts->queue_depth = intval;
		break;
	case Opt_lock_timeout:
		/* 0 is "wait forever" (i.e. infinite timeout) */
		if (intval < 0 || intval > INT_MAX / 1000) {
			pr_err("lock_timeout out of range\n");
			return -EINVAL;
		}
		pctx->opts->lock_timeout = msecs_to_jiffies(intval * 1000);
		break;
	case Opt_pool_ns:
		kfree(pctx->spec->pool_ns);
		pctx->spec->pool_ns = match_strdup(argstr);
		if (!pctx->spec->pool_ns)
			return -ENOMEM;
		break;
	case Opt_read_only:
		pctx->opts->read_only = true;
		break;
	case Opt_read_write:
		pctx->opts->read_only = false;
		break;
	case Opt_lock_on_read:
		pctx->opts->lock_on_read = true;
		break;
	case Opt_exclusive:
		pctx->opts->exclusive = true;
		break;
	case Opt_notrim:
		pctx->opts->trim = false;
		break;
	default:
		/* libceph prints "bad option" msg */
		return -EINVAL;
	}

	return 0;
}

static char* obj_op_name(enum obj_operation_type op_type)
{
	switch (op_type) {
	case OBJ_OP_READ:
		return "read";
	case OBJ_OP_WRITE:
		return "write";
	case OBJ_OP_DISCARD:
		return "discard";
	default:
		return "???";
	}
}

/*
 * Destroy ceph client
 *
 * Caller must hold rbd_client_list_lock.
 */
static void rbd_client_release(struct kref *kref)
{
	struct rbd_client *rbdc = container_of(kref, struct rbd_client, kref);

	dout("%s: rbdc %p\n", __func__, rbdc);
	spin_lock(&rbd_client_list_lock);
	list_del(&rbdc->node);
	spin_unlock(&rbd_client_list_lock);

	ceph_destroy_client(rbdc->client);
	kfree(rbdc);
}

/*
 * Drop reference to ceph client node. If it's not referenced anymore, release
 * it.
 */
static void rbd_put_client(struct rbd_client *rbdc)
{
	if (rbdc)
		kref_put(&rbdc->kref, rbd_client_release);
}

static int wait_for_latest_osdmap(struct ceph_client *client)
{
	u64 newest_epoch;
	int ret;

	ret = ceph_monc_get_version(&client->monc, "osdmap", &newest_epoch);
	if (ret)
		return ret;

	if (client->osdc.osdmap->epoch >= newest_epoch)
		return 0;

	ceph_osdc_maybe_request_map(&client->osdc);
	return ceph_monc_wait_osdmap(&client->monc, newest_epoch,
				     client->options->mount_timeout);
}

/*
 * Get a ceph client with specific addr and configuration, if one does
 * not exist create it.  Either way, ceph_opts is consumed by this
 * function.
 */
static struct rbd_client *rbd_get_client(struct ceph_options *ceph_opts)
{
	struct rbd_client *rbdc;
	int ret;

	mutex_lock_nested(&client_mutex, SINGLE_DEPTH_NESTING);
	rbdc = rbd_client_find(ceph_opts);
	if (rbdc) {
		ceph_destroy_options(ceph_opts);

		/*
		 * Using an existing client.  Make sure ->pg_pools is up to
		 * date before we look up the pool id in do_rbd_add().
		 */
		ret = wait_for_latest_osdmap(rbdc->client);
		if (ret) {
			rbd_warn(NULL, "failed to get latest osdmap: %d", ret);
			rbd_put_client(rbdc);
			rbdc = ERR_PTR(ret);
		}
	} else {
		rbdc = rbd_client_create(ceph_opts);
	}
	mutex_unlock(&client_mutex);

	return rbdc;
}

static bool rbd_image_format_valid(u32 image_format)
{
	return image_format == 1 || image_format == 2;
}

static bool rbd_dev_ondisk_valid(struct rbd_image_header_ondisk *ondisk)
{
	size_t size;
	u32 snap_count;

	/* The header has to start with the magic rbd header text */
	if (memcmp(&ondisk->text, RBD_HEADER_TEXT, sizeof (RBD_HEADER_TEXT)))
		return false;

	/* The bio layer requires at least sector-sized I/O */

	if (ondisk->options.order < SECTOR_SHIFT)
		return false;

	/* If we use u64 in a few spots we may be able to loosen this */

	if (ondisk->options.order > 8 * sizeof (int) - 1)
		return false;

	/*
	 * The size of a snapshot header has to fit in a size_t, and
	 * that limits the number of snapshots.
	 */
	snap_count = le32_to_cpu(ondisk->snap_count);
	size = SIZE_MAX - sizeof (struct ceph_snap_context);
	if (snap_count > size / sizeof (__le64))
		return false;

	/*
	 * Not only that, but the size of the entire the snapshot
	 * header must also be representable in a size_t.
	 */
	size -= snap_count * sizeof (__le64);
	if ((u64) size < le64_to_cpu(ondisk->snap_names_len))
		return false;

	return true;
}

/*
 * returns the size of an object in the image
 */
static u32 rbd_obj_bytes(struct rbd_image_header *header)
{
	return 1U << header->obj_order;
}

static void rbd_init_layout(struct rbd_device *rbd_dev)
{
	if (rbd_dev->header.stripe_unit == 0 ||
	    rbd_dev->header.stripe_count == 0) {
		rbd_dev->header.stripe_unit = rbd_obj_bytes(&rbd_dev->header);
		rbd_dev->header.stripe_count = 1;
	}

	rbd_dev->layout.stripe_unit = rbd_dev->header.stripe_unit;
	rbd_dev->layout.stripe_count = rbd_dev->header.stripe_count;
	rbd_dev->layout.object_size = rbd_obj_bytes(&rbd_dev->header);
	rbd_dev->layout.pool_id = rbd_dev->header.data_pool_id == CEPH_NOPOOL ?
			  rbd_dev->spec->pool_id : rbd_dev->header.data_pool_id;
	RCU_INIT_POINTER(rbd_dev->layout.pool_ns, NULL);
}

/*
 * Fill an rbd image header with information from the given format 1
 * on-disk header.
 */
static int rbd_header_from_disk(struct rbd_device *rbd_dev,
				 struct rbd_image_header_ondisk *ondisk)
{
	struct rbd_image_header *header = &rbd_dev->header;
	bool first_time = header->object_prefix == NULL;
	struct ceph_snap_context *snapc;
	char *object_prefix = NULL;
	char *snap_names = NULL;
	u64 *snap_sizes = NULL;
	u32 snap_count;
	int ret = -ENOMEM;
	u32 i;

	/* Allocate this now to avoid having to handle failure below */

	if (first_time) {
		object_prefix = kstrndup(ondisk->object_prefix,
					 sizeof(ondisk->object_prefix),
					 GFP_KERNEL);
		if (!object_prefix)
			return -ENOMEM;
	}

	/* Allocate the snapshot context and fill it in */

	snap_count = le32_to_cpu(ondisk->snap_count);
	snapc = ceph_create_snap_context(snap_count, GFP_KERNEL);
	if (!snapc)
		goto out_err;
	snapc->seq = le64_to_cpu(ondisk->snap_seq);
	if (snap_count) {
		struct rbd_image_snap_ondisk *snaps;
		u64 snap_names_len = le64_to_cpu(ondisk->snap_names_len);

		/* We'll keep a copy of the snapshot names... */

		if (snap_names_len > (u64)SIZE_MAX)
			goto out_2big;
		snap_names = kmalloc(snap_names_len, GFP_KERNEL);
		if (!snap_names)
			goto out_err;

		/* ...as well as the array of their sizes. */
		snap_sizes = kmalloc_array(snap_count,
					   sizeof(*header->snap_sizes),
					   GFP_KERNEL);
		if (!snap_sizes)
			goto out_err;

		/*
		 * Copy the names, and fill in each snapshot's id
		 * and size.
		 *
		 * Note that rbd_dev_v1_header_info() guarantees the
		 * ondisk buffer we're working with has
		 * snap_names_len bytes beyond the end of the
		 * snapshot id array, this memcpy() is safe.
		 */
		memcpy(snap_names, &ondisk->snaps[snap_count], snap_names_len);
		snaps = ondisk->snaps;
		for (i = 0; i < snap_count; i++) {
			snapc->snaps[i] = le64_to_cpu(snaps[i].id);
			snap_sizes[i] = le64_to_cpu(snaps[i].image_size);
		}
	}

	/* We won't fail any more, fill in the header */

	if (first_time) {
		header->object_prefix = object_prefix;
		header->obj_order = ondisk->options.order;
		rbd_init_layout(rbd_dev);
	} else {
		ceph_put_snap_context(header->snapc);
		kfree(header->snap_names);
		kfree(header->snap_sizes);
	}

	/* The remaining fields always get updated (when we refresh) */

	header->image_size = le64_to_cpu(ondisk->image_size);
	header->snapc = snapc;
	header->snap_names = snap_names;
	header->snap_sizes = snap_sizes;

	return 0;
out_2big:
	ret = -EIO;
out_err:
	kfree(snap_sizes);
	kfree(snap_names);
	ceph_put_snap_context(snapc);
	kfree(object_prefix);

	return ret;
}

static const char *_rbd_dev_v1_snap_name(struct rbd_device *rbd_dev, u32 which)
{
	const char *snap_name;

	rbd_assert(which < rbd_dev->header.snapc->num_snaps);

	/* Skip over names until we find the one we are looking for */

	snap_name = rbd_dev->header.snap_names;
	while (which--)
		snap_name += strlen(snap_name) + 1;

	return kstrdup(snap_name, GFP_KERNEL);
}

/*
 * Snapshot id comparison function for use with qsort()/bsearch().
 * Note that result is for snapshots in *descending* order.
 */
static int snapid_compare_reverse(const void *s1, const void *s2)
{
	u64 snap_id1 = *(u64 *)s1;
	u64 snap_id2 = *(u64 *)s2;

	if (snap_id1 < snap_id2)
		return 1;
	return snap_id1 == snap_id2 ? 0 : -1;
}

/*
 * Search a snapshot context to see if the given snapshot id is
 * present.
 *
 * Returns the position of the snapshot id in the array if it's found,
 * or BAD_SNAP_INDEX otherwise.
 *
 * Note: The snapshot array is in kept sorted (by the osd) in
 * reverse order, highest snapshot id first.
 */
static u32 rbd_dev_snap_index(struct rbd_device *rbd_dev, u64 snap_id)
{
	struct ceph_snap_context *snapc = rbd_dev->header.snapc;
	u64 *found;

	found = bsearch(&snap_id, &snapc->snaps, snapc->num_snaps,
				sizeof (snap_id), snapid_compare_reverse);

	return found ? (u32)(found - &snapc->snaps[0]) : BAD_SNAP_INDEX;
}

static const char *rbd_dev_v1_snap_name(struct rbd_device *rbd_dev,
					u64 snap_id)
{
	u32 which;
	const char *snap_name;

	which = rbd_dev_snap_index(rbd_dev, snap_id);
	if (which == BAD_SNAP_INDEX)
		return ERR_PTR(-ENOENT);

	snap_name = _rbd_dev_v1_snap_name(rbd_dev, which);
	return snap_name ? snap_name : ERR_PTR(-ENOMEM);
}

static const char *rbd_snap_name(struct rbd_device *rbd_dev, u64 snap_id)
{
	if (snap_id == CEPH_NOSNAP)
		return RBD_SNAP_HEAD_NAME;

	rbd_assert(rbd_image_format_valid(rbd_dev->image_format));
	if (rbd_dev->image_format == 1)
		return rbd_dev_v1_snap_name(rbd_dev, snap_id);

	return rbd_dev_v2_snap_name(rbd_dev, snap_id);
}

static int rbd_snap_size(struct rbd_device *rbd_dev, u64 snap_id,
				u64 *snap_size)
{
	rbd_assert(rbd_image_format_valid(rbd_dev->image_format));
	if (snap_id == CEPH_NOSNAP) {
		*snap_size = rbd_dev->header.image_size;
	} else if (rbd_dev->image_format == 1) {
		u32 which;

		which = rbd_dev_snap_index(rbd_dev, snap_id);
		if (which == BAD_SNAP_INDEX)
			return -ENOENT;

		*snap_size = rbd_dev->header.snap_sizes[which];
	} else {
		u64 size = 0;
		int ret;

		ret = _rbd_dev_v2_snap_size(rbd_dev, snap_id, NULL, &size);
		if (ret)
			return ret;

		*snap_size = size;
	}
	return 0;
}

static int rbd_snap_features(struct rbd_device *rbd_dev, u64 snap_id,
			u64 *snap_features)
{
	rbd_assert(rbd_image_format_valid(rbd_dev->image_format));
	if (snap_id == CEPH_NOSNAP) {
		*snap_features = rbd_dev->header.features;
	} else if (rbd_dev->image_format == 1) {
		*snap_features = 0;	/* No features for format 1 */
	} else {
		u64 features = 0;
		int ret;

		ret = _rbd_dev_v2_snap_features(rbd_dev, snap_id, &features);
		if (ret)
			return ret;

		*snap_features = features;
	}
	return 0;
}

static int rbd_dev_mapping_set(struct rbd_device *rbd_dev)
{
	u64 snap_id = rbd_dev->spec->snap_id;
	u64 size = 0;
	u64 features = 0;
	int ret;

	ret = rbd_snap_size(rbd_dev, snap_id, &size);
	if (ret)
		return ret;
	ret = rbd_snap_features(rbd_dev, snap_id, &features);
	if (ret)
		return ret;

	rbd_dev->mapping.size = size;
	rbd_dev->mapping.features = features;

	return 0;
}

static void rbd_dev_mapping_clear(struct rbd_device *rbd_dev)
{
	rbd_dev->mapping.size = 0;
	rbd_dev->mapping.features = 0;
}

static void zero_bvec(struct bio_vec *bv)
{
	void *buf;
	unsigned long flags;

	buf = bvec_kmap_irq(bv, &flags);
	memset(buf, 0, bv->bv_len);
	flush_dcache_page(bv->bv_page);
	bvec_kunmap_irq(buf, &flags);
}

static void zero_bios(struct ceph_bio_iter *bio_pos, u32 off, u32 bytes)
{
	struct ceph_bio_iter it = *bio_pos;

	ceph_bio_iter_advance(&it, off);
	ceph_bio_iter_advance_step(&it, bytes, ({
		zero_bvec(&bv);
	}));
}

static void zero_bvecs(struct ceph_bvec_iter *bvec_pos, u32 off, u32 bytes)
{
	struct ceph_bvec_iter it = *bvec_pos;

	ceph_bvec_iter_advance(&it, off);
	ceph_bvec_iter_advance_step(&it, bytes, ({
		zero_bvec(&bv);
	}));
}

/*
 * Zero a range in @obj_req data buffer defined by a bio (list) or
 * (private) bio_vec array.
 *
 * @off is relative to the start of the data buffer.
 */
static void rbd_obj_zero_range(struct rbd_obj_request *obj_req, u32 off,
			       u32 bytes)
{
	switch (obj_req->img_request->data_type) {
	case OBJ_REQUEST_BIO:
		zero_bios(&obj_req->bio_pos, off, bytes);
		break;
	case OBJ_REQUEST_BVECS:
	case OBJ_REQUEST_OWN_BVECS:
		zero_bvecs(&obj_req->bvec_pos, off, bytes);
		break;
	default:
		rbd_assert(0);
	}
}

static void rbd_obj_request_destroy(struct kref *kref);
static void rbd_obj_request_put(struct rbd_obj_request *obj_request)
{
	rbd_assert(obj_request != NULL);
	dout("%s: obj %p (was %d)\n", __func__, obj_request,
		kref_read(&obj_request->kref));
	kref_put(&obj_request->kref, rbd_obj_request_destroy);
}

static void rbd_img_request_get(struct rbd_img_request *img_request)
{
	dout("%s: img %p (was %d)\n", __func__, img_request,
	     kref_read(&img_request->kref));
	kref_get(&img_request->kref);
}

static void rbd_img_request_destroy(struct kref *kref);
static void rbd_img_request_put(struct rbd_img_request *img_request)
{
	rbd_assert(img_request != NULL);
	dout("%s: img %p (was %d)\n", __func__, img_request,
		kref_read(&img_request->kref));
	kref_put(&img_request->kref, rbd_img_request_destroy);
}

static inline void rbd_img_obj_request_add(struct rbd_img_request *img_request,
					struct rbd_obj_request *obj_request)
{
	rbd_assert(obj_request->img_request == NULL);

	/* Image request now owns object's original reference */
	obj_request->img_request = img_request;
	img_request->obj_request_count++;
	img_request->pending_count++;
	dout("%s: img %p obj %p\n", __func__, img_request, obj_request);
}

static inline void rbd_img_obj_request_del(struct rbd_img_request *img_request,
					struct rbd_obj_request *obj_request)
{
	dout("%s: img %p obj %p\n", __func__, img_request, obj_request);
	list_del(&obj_request->ex.oe_item);
	rbd_assert(img_request->obj_request_count > 0);
	img_request->obj_request_count--;
	rbd_assert(obj_request->img_request == img_request);
	rbd_obj_request_put(obj_request);
}

static void rbd_obj_request_submit(struct rbd_obj_request *obj_request)
{
	struct ceph_osd_request *osd_req = obj_request->osd_req;

	dout("%s %p object_no %016llx %llu~%llu osd_req %p\n", __func__,
	     obj_request, obj_request->ex.oe_objno, obj_request->ex.oe_off,
	     obj_request->ex.oe_len, osd_req);
	ceph_osdc_start_request(osd_req->r_osdc, osd_req, false);
}

/*
 * The default/initial value for all image request flags is 0.  Each
 * is conditionally set to 1 at image request initialization time
 * and currently never change thereafter.
 */
static void img_request_layered_set(struct rbd_img_request *img_request)
{
	set_bit(IMG_REQ_LAYERED, &img_request->flags);
	smp_mb();
}

static void img_request_layered_clear(struct rbd_img_request *img_request)
{
	clear_bit(IMG_REQ_LAYERED, &img_request->flags);
	smp_mb();
}

static bool img_request_layered_test(struct rbd_img_request *img_request)
{
	smp_mb();
	return test_bit(IMG_REQ_LAYERED, &img_request->flags) != 0;
}

static bool rbd_obj_is_entire(struct rbd_obj_request *obj_req)
{
	struct rbd_device *rbd_dev = obj_req->img_request->rbd_dev;

	return !obj_req->ex.oe_off &&
	       obj_req->ex.oe_len == rbd_dev->layout.object_size;
}

static bool rbd_obj_is_tail(struct rbd_obj_request *obj_req)
{
	struct rbd_device *rbd_dev = obj_req->img_request->rbd_dev;

	return obj_req->ex.oe_off + obj_req->ex.oe_len ==
					rbd_dev->layout.object_size;
}

static u64 rbd_obj_img_extents_bytes(struct rbd_obj_request *obj_req)
{
	return ceph_file_extents_bytes(obj_req->img_extents,
				       obj_req->num_img_extents);
}

static bool rbd_img_is_write(struct rbd_img_request *img_req)
{
	switch (img_req->op_type) {
	case OBJ_OP_READ:
		return false;
	case OBJ_OP_WRITE:
	case OBJ_OP_DISCARD:
		return true;
	default:
		BUG();
	}
}

static void rbd_obj_handle_request(struct rbd_obj_request *obj_req);

static void rbd_osd_req_callback(struct ceph_osd_request *osd_req)
{
	struct rbd_obj_request *obj_req = osd_req->r_priv;

	dout("%s osd_req %p result %d for obj_req %p\n", __func__, osd_req,
	     osd_req->r_result, obj_req);
	rbd_assert(osd_req == obj_req->osd_req);

	obj_req->result = osd_req->r_result < 0 ? osd_req->r_result : 0;
	if (!obj_req->result && !rbd_img_is_write(obj_req->img_request))
		obj_req->xferred = osd_req->r_result;
	else
		/*
		 * Writes aren't allowed to return a data payload.  In some
		 * guarded write cases (e.g. stat + zero on an empty object)
		 * a stat response makes it through, but we don't care.
		 */
		obj_req->xferred = 0;

	rbd_obj_handle_request(obj_req);
}

static void rbd_osd_req_format_read(struct rbd_obj_request *obj_request)
{
	struct ceph_osd_request *osd_req = obj_request->osd_req;

	osd_req->r_flags = CEPH_OSD_FLAG_READ;
	osd_req->r_snapid = obj_request->img_request->snap_id;
}

static void rbd_osd_req_format_write(struct rbd_obj_request *obj_request)
{
	struct ceph_osd_request *osd_req = obj_request->osd_req;
<<<<<<< HEAD
	struct ceph_snap_context *snapc;
	struct timespec mtime = CURRENT_TIME;

	rbd_assert(osd_req != NULL);

	snapc = img_request ? img_request->snapc : NULL;
	ceph_osdc_build_request(osd_req, obj_request->offset,
			snapc, CEPH_NOSNAP, &mtime);
}

/*
 * Create an osd request.  A read request has one osd op (read).
 * A write request has either one (watch) or two (hint+write) osd ops.
 * (All rbd data writes are prefixed with an allocation hint op, but
 * technically osd watch is a write request, hence this distinction.)
 */
static struct ceph_osd_request *rbd_osd_req_create(
					struct rbd_device *rbd_dev,
					enum obj_operation_type op_type,
					unsigned int num_ops,
					struct rbd_obj_request *obj_request)
{
	struct ceph_snap_context *snapc = NULL;
	struct ceph_osd_client *osdc;
	struct ceph_osd_request *osd_req;

	if (obj_request_img_data_test(obj_request) &&
		(op_type == OBJ_OP_DISCARD || op_type == OBJ_OP_WRITE)) {
		struct rbd_img_request *img_request = obj_request->img_request;
		if (op_type == OBJ_OP_WRITE) {
			rbd_assert(img_request_write_test(img_request));
		} else {
			rbd_assert(img_request_discard_test(img_request));
		}
		snapc = img_request->snapc;
	}

	rbd_assert(num_ops == 1 || ((op_type == OBJ_OP_WRITE) && num_ops == 2));

	/* Allocate and initialize the request, for the num_ops ops */

	osdc = &rbd_dev->rbd_client->client->osdc;
	osd_req = ceph_osdc_alloc_request(osdc, snapc, num_ops, false,
					  GFP_NOIO);
	if (!osd_req)
		return NULL;	/* ENOMEM */

	if (op_type == OBJ_OP_WRITE || op_type == OBJ_OP_DISCARD)
		osd_req->r_flags = CEPH_OSD_FLAG_WRITE | CEPH_OSD_FLAG_ONDISK;
	else
		osd_req->r_flags = CEPH_OSD_FLAG_READ;

	osd_req->r_callback = rbd_osd_req_callback;
	osd_req->r_priv = obj_request;
=======
>>>>>>> 286cd8c7

	osd_req->r_flags = CEPH_OSD_FLAG_WRITE;
	ktime_get_real_ts64(&osd_req->r_mtime);
	osd_req->r_data_offset = obj_request->ex.oe_off;
}

static struct ceph_osd_request *
rbd_osd_req_create(struct rbd_obj_request *obj_req, unsigned int num_ops)
{
	struct rbd_img_request *img_req = obj_req->img_request;
	struct rbd_device *rbd_dev = img_req->rbd_dev;
	struct ceph_osd_client *osdc = &rbd_dev->rbd_client->client->osdc;
	struct ceph_osd_request *req;
	const char *name_format = rbd_dev->image_format == 1 ?
				      RBD_V1_DATA_FORMAT : RBD_V2_DATA_FORMAT;

	req = ceph_osdc_alloc_request(osdc,
			(rbd_img_is_write(img_req) ? img_req->snapc : NULL),
			num_ops, false, GFP_NOIO);
	if (!req)
		return NULL;

	req->r_callback = rbd_osd_req_callback;
	req->r_priv = obj_req;

	/*
	 * Data objects may be stored in a separate pool, but always in
	 * the same namespace in that pool as the header in its pool.
	 */
	ceph_oloc_copy(&req->r_base_oloc, &rbd_dev->header_oloc);
	req->r_base_oloc.pool = rbd_dev->layout.pool_id;

<<<<<<< HEAD
	snapc = img_request->snapc;
	rbd_dev = img_request->rbd_dev;
	osdc = &rbd_dev->rbd_client->client->osdc;
	osd_req = ceph_osdc_alloc_request(osdc, snapc, num_osd_ops,
						false, GFP_NOIO);
	if (!osd_req)
		return NULL;	/* ENOMEM */
=======
	if (ceph_oid_aprintf(&req->r_base_oid, GFP_NOIO, name_format,
			rbd_dev->header.object_prefix, obj_req->ex.oe_objno))
		goto err_req;
>>>>>>> 286cd8c7

	if (ceph_osdc_alloc_messages(req, GFP_NOIO))
		goto err_req;

	return req;

err_req:
	ceph_osdc_put_request(req);
	return NULL;
}

static void rbd_osd_req_destroy(struct ceph_osd_request *osd_req)
{
	ceph_osdc_put_request(osd_req);
}

static struct rbd_obj_request *rbd_obj_request_create(void)
{
	struct rbd_obj_request *obj_request;

	obj_request = kmem_cache_zalloc(rbd_obj_request_cache, GFP_NOIO);
	if (!obj_request)
		return NULL;

	ceph_object_extent_init(&obj_request->ex);
	kref_init(&obj_request->kref);

	dout("%s %p\n", __func__, obj_request);
	return obj_request;
}

static void rbd_obj_request_destroy(struct kref *kref)
{
	struct rbd_obj_request *obj_request;
	u32 i;

	obj_request = container_of(kref, struct rbd_obj_request, kref);

	dout("%s: obj %p\n", __func__, obj_request);

	if (obj_request->osd_req)
		rbd_osd_req_destroy(obj_request->osd_req);

	switch (obj_request->img_request->data_type) {
	case OBJ_REQUEST_NODATA:
	case OBJ_REQUEST_BIO:
	case OBJ_REQUEST_BVECS:
		break;		/* Nothing to do */
	case OBJ_REQUEST_OWN_BVECS:
		kfree(obj_request->bvec_pos.bvecs);
		break;
	default:
		rbd_assert(0);
	}

	kfree(obj_request->img_extents);
	if (obj_request->copyup_bvecs) {
		for (i = 0; i < obj_request->copyup_bvec_count; i++) {
			if (obj_request->copyup_bvecs[i].bv_page)
				__free_page(obj_request->copyup_bvecs[i].bv_page);
		}
		kfree(obj_request->copyup_bvecs);
	}

	kmem_cache_free(rbd_obj_request_cache, obj_request);
}

/* It's OK to call this for a device with no parent */

static void rbd_spec_put(struct rbd_spec *spec);
static void rbd_dev_unparent(struct rbd_device *rbd_dev)
{
	rbd_dev_remove_parent(rbd_dev);
	rbd_spec_put(rbd_dev->parent_spec);
	rbd_dev->parent_spec = NULL;
	rbd_dev->parent_overlap = 0;
}

/*
 * Parent image reference counting is used to determine when an
 * image's parent fields can be safely torn down--after there are no
 * more in-flight requests to the parent image.  When the last
 * reference is dropped, cleaning them up is safe.
 */
static void rbd_dev_parent_put(struct rbd_device *rbd_dev)
{
	int counter;

	if (!rbd_dev->parent_spec)
		return;

	counter = atomic_dec_return_safe(&rbd_dev->parent_ref);
	if (counter > 0)
		return;

	/* Last reference; clean up parent data structures */

	if (!counter)
		rbd_dev_unparent(rbd_dev);
	else
		rbd_warn(rbd_dev, "parent reference underflow");
}

/*
 * If an image has a non-zero parent overlap, get a reference to its
 * parent.
 *
 * Returns true if the rbd device has a parent with a non-zero
 * overlap and a reference for it was successfully taken, or
 * false otherwise.
 */
static bool rbd_dev_parent_get(struct rbd_device *rbd_dev)
{
	int counter = 0;

	if (!rbd_dev->parent_spec)
		return false;

	down_read(&rbd_dev->header_rwsem);
	if (rbd_dev->parent_overlap)
		counter = atomic_inc_return_safe(&rbd_dev->parent_ref);
	up_read(&rbd_dev->header_rwsem);

	if (counter < 0)
		rbd_warn(rbd_dev, "parent reference overflow");

	return counter > 0;
}

/*
 * Caller is responsible for filling in the list of object requests
 * that comprises the image request, and the Linux request pointer
 * (if there is one).
 */
static struct rbd_img_request *rbd_img_request_create(
					struct rbd_device *rbd_dev,
					enum obj_operation_type op_type,
					struct ceph_snap_context *snapc)
{
	struct rbd_img_request *img_request;

	img_request = kmem_cache_zalloc(rbd_img_request_cache, GFP_NOIO);
	if (!img_request)
		return NULL;

	img_request->rbd_dev = rbd_dev;
	img_request->op_type = op_type;
	if (!rbd_img_is_write(img_request))
		img_request->snap_id = rbd_dev->spec->snap_id;
	else
		img_request->snapc = snapc;

	if (rbd_dev_parent_get(rbd_dev))
		img_request_layered_set(img_request);

	spin_lock_init(&img_request->completion_lock);
	INIT_LIST_HEAD(&img_request->object_extents);
	kref_init(&img_request->kref);

	dout("%s: rbd_dev %p %s -> img %p\n", __func__, rbd_dev,
	     obj_op_name(op_type), img_request);
	return img_request;
}

static void rbd_img_request_destroy(struct kref *kref)
{
	struct rbd_img_request *img_request;
	struct rbd_obj_request *obj_request;
	struct rbd_obj_request *next_obj_request;

	img_request = container_of(kref, struct rbd_img_request, kref);

	dout("%s: img %p\n", __func__, img_request);

	for_each_obj_request_safe(img_request, obj_request, next_obj_request)
		rbd_img_obj_request_del(img_request, obj_request);
	rbd_assert(img_request->obj_request_count == 0);

	if (img_request_layered_test(img_request)) {
		img_request_layered_clear(img_request);
		rbd_dev_parent_put(img_request->rbd_dev);
	}

	if (rbd_img_is_write(img_request))
		ceph_put_snap_context(img_request->snapc);

	kmem_cache_free(rbd_img_request_cache, img_request);
}

static void prune_extents(struct ceph_file_extent *img_extents,
			  u32 *num_img_extents, u64 overlap)
{
	u32 cnt = *num_img_extents;

	/* drop extents completely beyond the overlap */
	while (cnt && img_extents[cnt - 1].fe_off >= overlap)
		cnt--;

	if (cnt) {
		struct ceph_file_extent *ex = &img_extents[cnt - 1];

		/* trim final overlapping extent */
		if (ex->fe_off + ex->fe_len > overlap)
			ex->fe_len = overlap - ex->fe_off;
	}

	*num_img_extents = cnt;
}

/*
 * Determine the byte range(s) covered by either just the object extent
 * or the entire object in the parent image.
 */
static int rbd_obj_calc_img_extents(struct rbd_obj_request *obj_req,
				    bool entire)
{
	struct rbd_device *rbd_dev = obj_req->img_request->rbd_dev;
	int ret;

	if (!rbd_dev->parent_overlap)
		return 0;

	ret = ceph_extent_to_file(&rbd_dev->layout, obj_req->ex.oe_objno,
				  entire ? 0 : obj_req->ex.oe_off,
				  entire ? rbd_dev->layout.object_size :
							obj_req->ex.oe_len,
				  &obj_req->img_extents,
				  &obj_req->num_img_extents);
	if (ret)
		return ret;

	prune_extents(obj_req->img_extents, &obj_req->num_img_extents,
		      rbd_dev->parent_overlap);
	return 0;
}

static void rbd_osd_req_setup_data(struct rbd_obj_request *obj_req, u32 which)
{
	switch (obj_req->img_request->data_type) {
	case OBJ_REQUEST_BIO:
		osd_req_op_extent_osd_data_bio(obj_req->osd_req, which,
					       &obj_req->bio_pos,
					       obj_req->ex.oe_len);
		break;
	case OBJ_REQUEST_BVECS:
	case OBJ_REQUEST_OWN_BVECS:
		rbd_assert(obj_req->bvec_pos.iter.bi_size ==
							obj_req->ex.oe_len);
		rbd_assert(obj_req->bvec_idx == obj_req->bvec_count);
		osd_req_op_extent_osd_data_bvec_pos(obj_req->osd_req, which,
						    &obj_req->bvec_pos);
		break;
	default:
		rbd_assert(0);
	}
}

static int rbd_obj_setup_read(struct rbd_obj_request *obj_req)
{
	obj_req->osd_req = rbd_osd_req_create(obj_req, 1);
	if (!obj_req->osd_req)
		return -ENOMEM;

	osd_req_op_extent_init(obj_req->osd_req, 0, CEPH_OSD_OP_READ,
			       obj_req->ex.oe_off, obj_req->ex.oe_len, 0, 0);
	rbd_osd_req_setup_data(obj_req, 0);

	rbd_osd_req_format_read(obj_req);
	return 0;
}

static int __rbd_obj_setup_stat(struct rbd_obj_request *obj_req,
				unsigned int which)
{
	struct page **pages;

	/*
	 * The response data for a STAT call consists of:
	 *     le64 length;
	 *     struct {
	 *         le32 tv_sec;
	 *         le32 tv_nsec;
	 *     } mtime;
	 */
	pages = ceph_alloc_page_vector(1, GFP_NOIO);
	if (IS_ERR(pages))
		return PTR_ERR(pages);

	osd_req_op_init(obj_req->osd_req, which, CEPH_OSD_OP_STAT, 0);
	osd_req_op_raw_data_in_pages(obj_req->osd_req, which, pages,
				     8 + sizeof(struct ceph_timespec),
				     0, false, true);
	return 0;
}

static void __rbd_obj_setup_write(struct rbd_obj_request *obj_req,
				  unsigned int which)
{
	struct rbd_device *rbd_dev = obj_req->img_request->rbd_dev;
	u16 opcode;

	osd_req_op_alloc_hint_init(obj_req->osd_req, which++,
				   rbd_dev->layout.object_size,
				   rbd_dev->layout.object_size);

	if (rbd_obj_is_entire(obj_req))
		opcode = CEPH_OSD_OP_WRITEFULL;
	else
		opcode = CEPH_OSD_OP_WRITE;

	osd_req_op_extent_init(obj_req->osd_req, which, opcode,
			       obj_req->ex.oe_off, obj_req->ex.oe_len, 0, 0);
	rbd_osd_req_setup_data(obj_req, which++);

	rbd_assert(which == obj_req->osd_req->r_num_ops);
	rbd_osd_req_format_write(obj_req);
}

static int rbd_obj_setup_write(struct rbd_obj_request *obj_req)
{
	unsigned int num_osd_ops, which = 0;
	int ret;

	/* reverse map the entire object onto the parent */
	ret = rbd_obj_calc_img_extents(obj_req, true);
	if (ret)
		return ret;

	if (obj_req->num_img_extents) {
		obj_req->write_state = RBD_OBJ_WRITE_GUARD;
		num_osd_ops = 3; /* stat + setallochint + write/writefull */
	} else {
		obj_req->write_state = RBD_OBJ_WRITE_FLAT;
		num_osd_ops = 2; /* setallochint + write/writefull */
	}

	obj_req->osd_req = rbd_osd_req_create(obj_req, num_osd_ops);
	if (!obj_req->osd_req)
		return -ENOMEM;

	if (obj_req->num_img_extents) {
		ret = __rbd_obj_setup_stat(obj_req, which++);
		if (ret)
			return ret;
	}

	__rbd_obj_setup_write(obj_req, which);
	return 0;
}

static void __rbd_obj_setup_discard(struct rbd_obj_request *obj_req,
				    unsigned int which)
{
	u16 opcode;

	if (rbd_obj_is_entire(obj_req)) {
		if (obj_req->num_img_extents) {
			osd_req_op_init(obj_req->osd_req, which++,
					CEPH_OSD_OP_CREATE, 0);
			opcode = CEPH_OSD_OP_TRUNCATE;
		} else {
			osd_req_op_init(obj_req->osd_req, which++,
					CEPH_OSD_OP_DELETE, 0);
			opcode = 0;
		}
	} else if (rbd_obj_is_tail(obj_req)) {
		opcode = CEPH_OSD_OP_TRUNCATE;
	} else {
		opcode = CEPH_OSD_OP_ZERO;
	}

	if (opcode)
		osd_req_op_extent_init(obj_req->osd_req, which++, opcode,
				       obj_req->ex.oe_off, obj_req->ex.oe_len,
				       0, 0);

	rbd_assert(which == obj_req->osd_req->r_num_ops);
	rbd_osd_req_format_write(obj_req);
}

static int rbd_obj_setup_discard(struct rbd_obj_request *obj_req)
{
	unsigned int num_osd_ops, which = 0;
	int ret;

<<<<<<< HEAD
		/*
		 * set obj_request->img_request before creating the
		 * osd_request so that it gets the right snapc
		 */
		rbd_img_obj_request_add(img_request, obj_request);

		if (type == OBJ_REQUEST_BIO) {
			unsigned int clone_size;

			rbd_assert(length <= (u64)UINT_MAX);
			clone_size = (unsigned int)length;
			obj_request->bio_list =
					bio_chain_clone_range(&bio_list,
								&bio_offset,
								clone_size,
								GFP_NOIO);
			if (!obj_request->bio_list)
				goto out_unwind;
		} else if (type == OBJ_REQUEST_PAGES) {
			unsigned int page_count;

			obj_request->pages = pages;
			page_count = (u32)calc_pages_for(offset, length);
			obj_request->page_count = page_count;
			if ((offset + length) & ~PAGE_MASK)
				page_count--;	/* more on last page */
			pages += page_count;
=======
	/* reverse map the entire object onto the parent */
	ret = rbd_obj_calc_img_extents(obj_req, true);
	if (ret)
		return ret;

	if (rbd_obj_is_entire(obj_req)) {
		obj_req->write_state = RBD_OBJ_WRITE_FLAT;
		if (obj_req->num_img_extents)
			num_osd_ops = 2; /* create + truncate */
		else
			num_osd_ops = 1; /* delete */
	} else {
		if (obj_req->num_img_extents) {
			obj_req->write_state = RBD_OBJ_WRITE_GUARD;
			num_osd_ops = 2; /* stat + truncate/zero */
		} else {
			obj_req->write_state = RBD_OBJ_WRITE_FLAT;
			num_osd_ops = 1; /* truncate/zero */
>>>>>>> 286cd8c7
		}
	}

	obj_req->osd_req = rbd_osd_req_create(obj_req, num_osd_ops);
	if (!obj_req->osd_req)
		return -ENOMEM;

	if (!rbd_obj_is_entire(obj_req) && obj_req->num_img_extents) {
		ret = __rbd_obj_setup_stat(obj_req, which++);
		if (ret)
			return ret;
	}

	__rbd_obj_setup_discard(obj_req, which);
	return 0;
}

/*
 * For each object request in @img_req, allocate an OSD request, add
 * individual OSD ops and prepare them for submission.  The number of
 * OSD ops depends on op_type and the overlap point (if any).
 */
static int __rbd_img_fill_request(struct rbd_img_request *img_req)
{
	struct rbd_obj_request *obj_req;
	int ret;

	for_each_obj_request(img_req, obj_req) {
		switch (img_req->op_type) {
		case OBJ_OP_READ:
			ret = rbd_obj_setup_read(obj_req);
			break;
		case OBJ_OP_WRITE:
			ret = rbd_obj_setup_write(obj_req);
			break;
		case OBJ_OP_DISCARD:
			ret = rbd_obj_setup_discard(obj_req);
			break;
		default:
			rbd_assert(0);
		}
		if (ret)
			return ret;
	}

	return 0;
}

union rbd_img_fill_iter {
	struct ceph_bio_iter	bio_iter;
	struct ceph_bvec_iter	bvec_iter;
};

struct rbd_img_fill_ctx {
	enum obj_request_type	pos_type;
	union rbd_img_fill_iter	*pos;
	union rbd_img_fill_iter	iter;
	ceph_object_extent_fn_t	set_pos_fn;
	ceph_object_extent_fn_t	count_fn;
	ceph_object_extent_fn_t	copy_fn;
};

static struct ceph_object_extent *alloc_object_extent(void *arg)
{
	struct rbd_img_request *img_req = arg;
	struct rbd_obj_request *obj_req;

	obj_req = rbd_obj_request_create();
	if (!obj_req)
		return NULL;

	rbd_img_obj_request_add(img_req, obj_req);
	return &obj_req->ex;
}

/*
 * While su != os && sc == 1 is technically not fancy (it's the same
 * layout as su == os && sc == 1), we can't use the nocopy path for it
 * because ->set_pos_fn() should be called only once per object.
 * ceph_file_to_extents() invokes action_fn once per stripe unit, so
 * treat su != os && sc == 1 as fancy.
 */
static bool rbd_layout_is_fancy(struct ceph_file_layout *l)
{
	return l->stripe_unit != l->object_size;
}

static int rbd_img_fill_request_nocopy(struct rbd_img_request *img_req,
				       struct ceph_file_extent *img_extents,
				       u32 num_img_extents,
				       struct rbd_img_fill_ctx *fctx)
{
	u32 i;
	int ret;

	img_req->data_type = fctx->pos_type;

	/*
	 * Create object requests and set each object request's starting
	 * position in the provided bio (list) or bio_vec array.
	 */
	fctx->iter = *fctx->pos;
	for (i = 0; i < num_img_extents; i++) {
		ret = ceph_file_to_extents(&img_req->rbd_dev->layout,
					   img_extents[i].fe_off,
					   img_extents[i].fe_len,
					   &img_req->object_extents,
					   alloc_object_extent, img_req,
					   fctx->set_pos_fn, &fctx->iter);
		if (ret)
			return ret;
	}

	return __rbd_img_fill_request(img_req);
}

/*
 * Map a list of image extents to a list of object extents, create the
 * corresponding object requests (normally each to a different object,
 * but not always) and add them to @img_req.  For each object request,
 * set up its data descriptor to point to the corresponding chunk(s) of
 * @fctx->pos data buffer.
 *
 * Because ceph_file_to_extents() will merge adjacent object extents
 * together, each object request's data descriptor may point to multiple
 * different chunks of @fctx->pos data buffer.
 *
 * @fctx->pos data buffer is assumed to be large enough.
 */
static int rbd_img_fill_request(struct rbd_img_request *img_req,
				struct ceph_file_extent *img_extents,
				u32 num_img_extents,
				struct rbd_img_fill_ctx *fctx)
{
	struct rbd_device *rbd_dev = img_req->rbd_dev;
	struct rbd_obj_request *obj_req;
	u32 i;
	int ret;

	if (fctx->pos_type == OBJ_REQUEST_NODATA ||
	    !rbd_layout_is_fancy(&rbd_dev->layout))
		return rbd_img_fill_request_nocopy(img_req, img_extents,
						   num_img_extents, fctx);

	img_req->data_type = OBJ_REQUEST_OWN_BVECS;

	/*
	 * Create object requests and determine ->bvec_count for each object
	 * request.  Note that ->bvec_count sum over all object requests may
	 * be greater than the number of bio_vecs in the provided bio (list)
	 * or bio_vec array because when mapped, those bio_vecs can straddle
	 * stripe unit boundaries.
	 */
	fctx->iter = *fctx->pos;
	for (i = 0; i < num_img_extents; i++) {
		ret = ceph_file_to_extents(&rbd_dev->layout,
					   img_extents[i].fe_off,
					   img_extents[i].fe_len,
					   &img_req->object_extents,
					   alloc_object_extent, img_req,
					   fctx->count_fn, &fctx->iter);
		if (ret)
			return ret;
	}

	for_each_obj_request(img_req, obj_req) {
		obj_req->bvec_pos.bvecs = kmalloc_array(obj_req->bvec_count,
					      sizeof(*obj_req->bvec_pos.bvecs),
					      GFP_NOIO);
		if (!obj_req->bvec_pos.bvecs)
			return -ENOMEM;
	}

	/*
	 * Fill in each object request's private bio_vec array, splitting and
	 * rearranging the provided bio_vecs in stripe unit chunks as needed.
	 */
<<<<<<< HEAD
	page_count = (u32)calc_pages_for(0, length);
	pages = ceph_alloc_page_vector(page_count, GFP_NOIO);
	if (IS_ERR(pages)) {
		result = PTR_ERR(pages);
		pages = NULL;
		goto out_err;
=======
	fctx->iter = *fctx->pos;
	for (i = 0; i < num_img_extents; i++) {
		ret = ceph_iterate_extents(&rbd_dev->layout,
					   img_extents[i].fe_off,
					   img_extents[i].fe_len,
					   &img_req->object_extents,
					   fctx->copy_fn, &fctx->iter);
		if (ret)
			return ret;
>>>>>>> 286cd8c7
	}

	return __rbd_img_fill_request(img_req);
}

static int rbd_img_fill_nodata(struct rbd_img_request *img_req,
			       u64 off, u64 len)
{
	struct ceph_file_extent ex = { off, len };
	union rbd_img_fill_iter dummy = {};
	struct rbd_img_fill_ctx fctx = {
		.pos_type = OBJ_REQUEST_NODATA,
		.pos = &dummy,
	};

	return rbd_img_fill_request(img_req, &ex, 1, &fctx);
}

static void set_bio_pos(struct ceph_object_extent *ex, u32 bytes, void *arg)
{
	struct rbd_obj_request *obj_req =
	    container_of(ex, struct rbd_obj_request, ex);
	struct ceph_bio_iter *it = arg;

	dout("%s objno %llu bytes %u\n", __func__, ex->oe_objno, bytes);
	obj_req->bio_pos = *it;
	ceph_bio_iter_advance(it, bytes);
}

static void count_bio_bvecs(struct ceph_object_extent *ex, u32 bytes, void *arg)
{
	struct rbd_obj_request *obj_req =
	    container_of(ex, struct rbd_obj_request, ex);
	struct ceph_bio_iter *it = arg;

	dout("%s objno %llu bytes %u\n", __func__, ex->oe_objno, bytes);
	ceph_bio_iter_advance_step(it, bytes, ({
		obj_req->bvec_count++;
	}));

}

static void copy_bio_bvecs(struct ceph_object_extent *ex, u32 bytes, void *arg)
{
	struct rbd_obj_request *obj_req =
	    container_of(ex, struct rbd_obj_request, ex);
	struct ceph_bio_iter *it = arg;

	dout("%s objno %llu bytes %u\n", __func__, ex->oe_objno, bytes);
	ceph_bio_iter_advance_step(it, bytes, ({
		obj_req->bvec_pos.bvecs[obj_req->bvec_idx++] = bv;
		obj_req->bvec_pos.iter.bi_size += bv.bv_len;
	}));
}

static int __rbd_img_fill_from_bio(struct rbd_img_request *img_req,
				   struct ceph_file_extent *img_extents,
				   u32 num_img_extents,
				   struct ceph_bio_iter *bio_pos)
{
	struct rbd_img_fill_ctx fctx = {
		.pos_type = OBJ_REQUEST_BIO,
		.pos = (union rbd_img_fill_iter *)bio_pos,
		.set_pos_fn = set_bio_pos,
		.count_fn = count_bio_bvecs,
		.copy_fn = copy_bio_bvecs,
	};

	return rbd_img_fill_request(img_req, img_extents, num_img_extents,
				    &fctx);
}

static int rbd_img_fill_from_bio(struct rbd_img_request *img_req,
				 u64 off, u64 len, struct bio *bio)
{
	struct ceph_file_extent ex = { off, len };
	struct ceph_bio_iter it = { .bio = bio, .iter = bio->bi_iter };

<<<<<<< HEAD
	/*
	 * The response data for a STAT call consists of:
	 *     le64 length;
	 *     struct {
	 *         le32 tv_sec;
	 *         le32 tv_nsec;
	 *     } mtime;
	 */
	size = sizeof (__le64) + sizeof (__le32) + sizeof (__le32);
	page_count = (u32)calc_pages_for(0, size);
	pages = ceph_alloc_page_vector(page_count, GFP_NOIO);
	if (IS_ERR(pages))
		return PTR_ERR(pages);
=======
	return __rbd_img_fill_from_bio(img_req, &ex, 1, &it);
}
>>>>>>> 286cd8c7

static void set_bvec_pos(struct ceph_object_extent *ex, u32 bytes, void *arg)
{
	struct rbd_obj_request *obj_req =
	    container_of(ex, struct rbd_obj_request, ex);
	struct ceph_bvec_iter *it = arg;

	obj_req->bvec_pos = *it;
	ceph_bvec_iter_shorten(&obj_req->bvec_pos, bytes);
	ceph_bvec_iter_advance(it, bytes);
}

static void count_bvecs(struct ceph_object_extent *ex, u32 bytes, void *arg)
{
	struct rbd_obj_request *obj_req =
	    container_of(ex, struct rbd_obj_request, ex);
	struct ceph_bvec_iter *it = arg;

	ceph_bvec_iter_advance_step(it, bytes, ({
		obj_req->bvec_count++;
	}));
}

static void copy_bvecs(struct ceph_object_extent *ex, u32 bytes, void *arg)
{
	struct rbd_obj_request *obj_req =
	    container_of(ex, struct rbd_obj_request, ex);
	struct ceph_bvec_iter *it = arg;

	ceph_bvec_iter_advance_step(it, bytes, ({
		obj_req->bvec_pos.bvecs[obj_req->bvec_idx++] = bv;
		obj_req->bvec_pos.iter.bi_size += bv.bv_len;
	}));
}

static int __rbd_img_fill_from_bvecs(struct rbd_img_request *img_req,
				     struct ceph_file_extent *img_extents,
				     u32 num_img_extents,
				     struct ceph_bvec_iter *bvec_pos)
{
	struct rbd_img_fill_ctx fctx = {
		.pos_type = OBJ_REQUEST_BVECS,
		.pos = (union rbd_img_fill_iter *)bvec_pos,
		.set_pos_fn = set_bvec_pos,
		.count_fn = count_bvecs,
		.copy_fn = copy_bvecs,
	};

	return rbd_img_fill_request(img_req, img_extents, num_img_extents,
				    &fctx);
}

static int rbd_img_fill_from_bvecs(struct rbd_img_request *img_req,
				   struct ceph_file_extent *img_extents,
				   u32 num_img_extents,
				   struct bio_vec *bvecs)
{
	struct ceph_bvec_iter it = {
		.bvecs = bvecs,
		.iter = { .bi_size = ceph_file_extents_bytes(img_extents,
							     num_img_extents) },
	};

	return __rbd_img_fill_from_bvecs(img_req, img_extents, num_img_extents,
					 &it);
}

static void rbd_img_request_submit(struct rbd_img_request *img_request)
{
	struct rbd_obj_request *obj_request;

	dout("%s: img %p\n", __func__, img_request);

	rbd_img_request_get(img_request);
	for_each_obj_request(img_request, obj_request)
		rbd_obj_request_submit(obj_request);

	rbd_img_request_put(img_request);
}

static int rbd_obj_read_from_parent(struct rbd_obj_request *obj_req)
{
	struct rbd_img_request *img_req = obj_req->img_request;
	struct rbd_img_request *child_img_req;
	int ret;

	child_img_req = rbd_img_request_create(img_req->rbd_dev->parent,
					       OBJ_OP_READ, NULL);
	if (!child_img_req)
		return -ENOMEM;

	__set_bit(IMG_REQ_CHILD, &child_img_req->flags);
	child_img_req->obj_request = obj_req;

	if (!rbd_img_is_write(img_req)) {
		switch (img_req->data_type) {
		case OBJ_REQUEST_BIO:
			ret = __rbd_img_fill_from_bio(child_img_req,
						      obj_req->img_extents,
						      obj_req->num_img_extents,
						      &obj_req->bio_pos);
			break;
		case OBJ_REQUEST_BVECS:
		case OBJ_REQUEST_OWN_BVECS:
			ret = __rbd_img_fill_from_bvecs(child_img_req,
						      obj_req->img_extents,
						      obj_req->num_img_extents,
						      &obj_req->bvec_pos);
			break;
		default:
			rbd_assert(0);
		}
	} else {
		ret = rbd_img_fill_from_bvecs(child_img_req,
					      obj_req->img_extents,
					      obj_req->num_img_extents,
					      obj_req->copyup_bvecs);
	}
	if (ret) {
		rbd_img_request_put(child_img_req);
		return ret;
	}

	rbd_img_request_submit(child_img_req);
	return 0;
}

static bool rbd_obj_handle_read(struct rbd_obj_request *obj_req)
{
	struct rbd_device *rbd_dev = obj_req->img_request->rbd_dev;
	int ret;

	if (obj_req->result == -ENOENT &&
	    rbd_dev->parent_overlap && !obj_req->tried_parent) {
		/* reverse map this object extent onto the parent */
		ret = rbd_obj_calc_img_extents(obj_req, false);
		if (ret) {
			obj_req->result = ret;
			return true;
		}

		if (obj_req->num_img_extents) {
			obj_req->tried_parent = true;
			ret = rbd_obj_read_from_parent(obj_req);
			if (ret) {
				obj_req->result = ret;
				return true;
			}
			return false;
		}
	}

	/*
	 * -ENOENT means a hole in the image -- zero-fill the entire
	 * length of the request.  A short read also implies zero-fill
	 * to the end of the request.  In both cases we update xferred
	 * count to indicate the whole request was satisfied.
	 */
	if (obj_req->result == -ENOENT ||
	    (!obj_req->result && obj_req->xferred < obj_req->ex.oe_len)) {
		rbd_assert(!obj_req->xferred || !obj_req->result);
		rbd_obj_zero_range(obj_req, obj_req->xferred,
				   obj_req->ex.oe_len - obj_req->xferred);
		obj_req->result = 0;
		obj_req->xferred = obj_req->ex.oe_len;
	}

	return true;
}

/*
 * copyup_bvecs pages are never highmem pages
 */
static bool is_zero_bvecs(struct bio_vec *bvecs, u32 bytes)
{
	struct ceph_bvec_iter it = {
		.bvecs = bvecs,
		.iter = { .bi_size = bytes },
	};

	ceph_bvec_iter_advance_step(&it, bytes, ({
		if (memchr_inv(page_address(bv.bv_page) + bv.bv_offset, 0,
			       bv.bv_len))
			return false;
	}));
	return true;
}

static int rbd_obj_issue_copyup(struct rbd_obj_request *obj_req, u32 bytes)
{
	unsigned int num_osd_ops = obj_req->osd_req->r_num_ops;
	int ret;

	dout("%s obj_req %p bytes %u\n", __func__, obj_req, bytes);
	rbd_assert(obj_req->osd_req->r_ops[0].op == CEPH_OSD_OP_STAT);
	rbd_osd_req_destroy(obj_req->osd_req);

	/*
	 * Create a copyup request with the same number of OSD ops as
	 * the original request.  The original request was stat + op(s),
	 * the new copyup request will be copyup + the same op(s).
	 */
	obj_req->osd_req = rbd_osd_req_create(obj_req, num_osd_ops);
	if (!obj_req->osd_req)
		return -ENOMEM;

	ret = osd_req_op_cls_init(obj_req->osd_req, 0, CEPH_OSD_OP_CALL, "rbd",
				  "copyup");
	if (ret)
		return ret;

	/*
	 * Only send non-zero copyup data to save some I/O and network
	 * bandwidth -- zero copyup data is equivalent to the object not
	 * existing.
	 */
	if (is_zero_bvecs(obj_req->copyup_bvecs, bytes)) {
		dout("%s obj_req %p detected zeroes\n", __func__, obj_req);
		bytes = 0;
	}
	osd_req_op_cls_request_data_bvecs(obj_req->osd_req, 0,
					  obj_req->copyup_bvecs,
					  obj_req->copyup_bvec_count,
					  bytes);

	switch (obj_req->img_request->op_type) {
	case OBJ_OP_WRITE:
		__rbd_obj_setup_write(obj_req, 1);
		break;
	case OBJ_OP_DISCARD:
		rbd_assert(!rbd_obj_is_entire(obj_req));
		__rbd_obj_setup_discard(obj_req, 1);
		break;
	default:
		rbd_assert(0);
	}

	rbd_obj_request_submit(obj_req);
	return 0;
}

static int setup_copyup_bvecs(struct rbd_obj_request *obj_req, u64 obj_overlap)
{
	u32 i;

	rbd_assert(!obj_req->copyup_bvecs);
	obj_req->copyup_bvec_count = calc_pages_for(0, obj_overlap);
	obj_req->copyup_bvecs = kcalloc(obj_req->copyup_bvec_count,
					sizeof(*obj_req->copyup_bvecs),
					GFP_NOIO);
	if (!obj_req->copyup_bvecs)
		return -ENOMEM;

	for (i = 0; i < obj_req->copyup_bvec_count; i++) {
		unsigned int len = min(obj_overlap, (u64)PAGE_SIZE);

		obj_req->copyup_bvecs[i].bv_page = alloc_page(GFP_NOIO);
		if (!obj_req->copyup_bvecs[i].bv_page)
			return -ENOMEM;

		obj_req->copyup_bvecs[i].bv_offset = 0;
		obj_req->copyup_bvecs[i].bv_len = len;
		obj_overlap -= len;
	}

	rbd_assert(!obj_overlap);
	return 0;
}

static int rbd_obj_handle_write_guard(struct rbd_obj_request *obj_req)
{
	struct rbd_device *rbd_dev = obj_req->img_request->rbd_dev;
	int ret;

	rbd_assert(obj_req->num_img_extents);
	prune_extents(obj_req->img_extents, &obj_req->num_img_extents,
		      rbd_dev->parent_overlap);
	if (!obj_req->num_img_extents) {
		/*
		 * The overlap has become 0 (most likely because the
		 * image has been flattened).  Use rbd_obj_issue_copyup()
		 * to re-submit the original write request -- the copyup
		 * operation itself will be a no-op, since someone must
		 * have populated the child object while we weren't
		 * looking.  Move to WRITE_FLAT state as we'll be done
		 * with the operation once the null copyup completes.
		 */
		obj_req->write_state = RBD_OBJ_WRITE_FLAT;
		return rbd_obj_issue_copyup(obj_req, 0);
	}

	ret = setup_copyup_bvecs(obj_req, rbd_obj_img_extents_bytes(obj_req));
	if (ret)
		return ret;

	obj_req->write_state = RBD_OBJ_WRITE_COPYUP;
	return rbd_obj_read_from_parent(obj_req);
}

static bool rbd_obj_handle_write(struct rbd_obj_request *obj_req)
{
	int ret;

again:
	switch (obj_req->write_state) {
	case RBD_OBJ_WRITE_GUARD:
		rbd_assert(!obj_req->xferred);
		if (obj_req->result == -ENOENT) {
			/*
			 * The target object doesn't exist.  Read the data for
			 * the entire target object up to the overlap point (if
			 * any) from the parent, so we can use it for a copyup.
			 */
			ret = rbd_obj_handle_write_guard(obj_req);
			if (ret) {
				obj_req->result = ret;
				return true;
			}
			return false;
		}
		/* fall through */
	case RBD_OBJ_WRITE_FLAT:
		if (!obj_req->result)
			/*
			 * There is no such thing as a successful short
			 * write -- indicate the whole request was satisfied.
			 */
			obj_req->xferred = obj_req->ex.oe_len;
		return true;
	case RBD_OBJ_WRITE_COPYUP:
		obj_req->write_state = RBD_OBJ_WRITE_GUARD;
		if (obj_req->result)
			goto again;

		rbd_assert(obj_req->xferred);
		ret = rbd_obj_issue_copyup(obj_req, obj_req->xferred);
		if (ret) {
			obj_req->result = ret;
			obj_req->xferred = 0;
			return true;
		}
		return false;
	default:
		BUG();
	}
}

/*
 * Returns true if @obj_req is completed, or false otherwise.
 */
static bool __rbd_obj_handle_request(struct rbd_obj_request *obj_req)
{
	switch (obj_req->img_request->op_type) {
	case OBJ_OP_READ:
		return rbd_obj_handle_read(obj_req);
	case OBJ_OP_WRITE:
		return rbd_obj_handle_write(obj_req);
	case OBJ_OP_DISCARD:
		if (rbd_obj_handle_write(obj_req)) {
			/*
			 * Hide -ENOENT from delete/truncate/zero -- discarding
			 * a non-existent object is not a problem.
			 */
			if (obj_req->result == -ENOENT) {
				obj_req->result = 0;
				obj_req->xferred = obj_req->ex.oe_len;
			}
			return true;
		}
		return false;
	default:
		BUG();
	}
}

static void rbd_obj_end_request(struct rbd_obj_request *obj_req)
{
	struct rbd_img_request *img_req = obj_req->img_request;

	rbd_assert((!obj_req->result &&
		    obj_req->xferred == obj_req->ex.oe_len) ||
		   (obj_req->result < 0 && !obj_req->xferred));
	if (!obj_req->result) {
		img_req->xferred += obj_req->xferred;
		return;
	}

	rbd_warn(img_req->rbd_dev,
		 "%s at objno %llu %llu~%llu result %d xferred %llu",
		 obj_op_name(img_req->op_type), obj_req->ex.oe_objno,
		 obj_req->ex.oe_off, obj_req->ex.oe_len, obj_req->result,
		 obj_req->xferred);
	if (!img_req->result) {
		img_req->result = obj_req->result;
		img_req->xferred = 0;
	}
}

static void rbd_img_end_child_request(struct rbd_img_request *img_req)
{
	struct rbd_obj_request *obj_req = img_req->obj_request;

	rbd_assert(test_bit(IMG_REQ_CHILD, &img_req->flags));
	rbd_assert((!img_req->result &&
		    img_req->xferred == rbd_obj_img_extents_bytes(obj_req)) ||
		   (img_req->result < 0 && !img_req->xferred));

	obj_req->result = img_req->result;
	obj_req->xferred = img_req->xferred;
	rbd_img_request_put(img_req);
}

static void rbd_img_end_request(struct rbd_img_request *img_req)
{
	rbd_assert(!test_bit(IMG_REQ_CHILD, &img_req->flags));
	rbd_assert((!img_req->result &&
		    img_req->xferred == blk_rq_bytes(img_req->rq)) ||
		   (img_req->result < 0 && !img_req->xferred));

	blk_mq_end_request(img_req->rq,
			   errno_to_blk_status(img_req->result));
	rbd_img_request_put(img_req);
}

static void rbd_obj_handle_request(struct rbd_obj_request *obj_req)
{
	struct rbd_img_request *img_req;

again:
	if (!__rbd_obj_handle_request(obj_req))
		return;

	img_req = obj_req->img_request;
	spin_lock(&img_req->completion_lock);
	rbd_obj_end_request(obj_req);
	rbd_assert(img_req->pending_count);
	if (--img_req->pending_count) {
		spin_unlock(&img_req->completion_lock);
		return;
	}

	spin_unlock(&img_req->completion_lock);
	if (test_bit(IMG_REQ_CHILD, &img_req->flags)) {
		obj_req = img_req->obj_request;
		rbd_img_end_child_request(img_req);
		goto again;
	}
	rbd_img_end_request(img_req);
}

static const struct rbd_client_id rbd_empty_cid;

static bool rbd_cid_equal(const struct rbd_client_id *lhs,
			  const struct rbd_client_id *rhs)
{
	return lhs->gid == rhs->gid && lhs->handle == rhs->handle;
}

static struct rbd_client_id rbd_get_cid(struct rbd_device *rbd_dev)
{
	struct rbd_client_id cid;

	mutex_lock(&rbd_dev->watch_mutex);
	cid.gid = ceph_client_gid(rbd_dev->rbd_client->client);
	cid.handle = rbd_dev->watch_cookie;
	mutex_unlock(&rbd_dev->watch_mutex);
	return cid;
}

/*
 * lock_rwsem must be held for write
 */
static void rbd_set_owner_cid(struct rbd_device *rbd_dev,
			      const struct rbd_client_id *cid)
{
	dout("%s rbd_dev %p %llu-%llu -> %llu-%llu\n", __func__, rbd_dev,
	     rbd_dev->owner_cid.gid, rbd_dev->owner_cid.handle,
	     cid->gid, cid->handle);
	rbd_dev->owner_cid = *cid; /* struct */
}

static void format_lock_cookie(struct rbd_device *rbd_dev, char *buf)
{
	mutex_lock(&rbd_dev->watch_mutex);
	sprintf(buf, "%s %llu", RBD_LOCK_COOKIE_PREFIX, rbd_dev->watch_cookie);
	mutex_unlock(&rbd_dev->watch_mutex);
}

static void __rbd_lock(struct rbd_device *rbd_dev, const char *cookie)
{
	struct rbd_client_id cid = rbd_get_cid(rbd_dev);

	strcpy(rbd_dev->lock_cookie, cookie);
	rbd_set_owner_cid(rbd_dev, &cid);
	queue_work(rbd_dev->task_wq, &rbd_dev->acquired_lock_work);
}

/*
 * lock_rwsem must be held for write
 */
static int rbd_lock(struct rbd_device *rbd_dev)
{
	struct ceph_osd_client *osdc = &rbd_dev->rbd_client->client->osdc;
	char cookie[32];
	int ret;

	WARN_ON(__rbd_is_lock_owner(rbd_dev) ||
		rbd_dev->lock_cookie[0] != '\0');

	format_lock_cookie(rbd_dev, cookie);
	ret = ceph_cls_lock(osdc, &rbd_dev->header_oid, &rbd_dev->header_oloc,
			    RBD_LOCK_NAME, CEPH_CLS_LOCK_EXCLUSIVE, cookie,
			    RBD_LOCK_TAG, "", 0);
	if (ret)
		return ret;

	rbd_dev->lock_state = RBD_LOCK_STATE_LOCKED;
	__rbd_lock(rbd_dev, cookie);
	return 0;
}

/*
 * lock_rwsem must be held for write
 */
static void rbd_unlock(struct rbd_device *rbd_dev)
{
	struct ceph_osd_client *osdc = &rbd_dev->rbd_client->client->osdc;
	int ret;

	WARN_ON(!__rbd_is_lock_owner(rbd_dev) ||
		rbd_dev->lock_cookie[0] == '\0');

	ret = ceph_cls_unlock(osdc, &rbd_dev->header_oid, &rbd_dev->header_oloc,
			      RBD_LOCK_NAME, rbd_dev->lock_cookie);
	if (ret && ret != -ENOENT)
		rbd_warn(rbd_dev, "failed to unlock: %d", ret);

	/* treat errors as the image is unlocked */
	rbd_dev->lock_state = RBD_LOCK_STATE_UNLOCKED;
	rbd_dev->lock_cookie[0] = '\0';
	rbd_set_owner_cid(rbd_dev, &rbd_empty_cid);
	queue_work(rbd_dev->task_wq, &rbd_dev->released_lock_work);
}

static int __rbd_notify_op_lock(struct rbd_device *rbd_dev,
				enum rbd_notify_op notify_op,
				struct page ***preply_pages,
				size_t *preply_len)
{
	struct ceph_osd_client *osdc = &rbd_dev->rbd_client->client->osdc;
	struct rbd_client_id cid = rbd_get_cid(rbd_dev);
	char buf[4 + 8 + 8 + CEPH_ENCODING_START_BLK_LEN];
	int buf_size = sizeof(buf);
	void *p = buf;

	dout("%s rbd_dev %p notify_op %d\n", __func__, rbd_dev, notify_op);

	/* encode *LockPayload NotifyMessage (op + ClientId) */
	ceph_start_encoding(&p, 2, 1, buf_size - CEPH_ENCODING_START_BLK_LEN);
	ceph_encode_32(&p, notify_op);
	ceph_encode_64(&p, cid.gid);
	ceph_encode_64(&p, cid.handle);

	return ceph_osdc_notify(osdc, &rbd_dev->header_oid,
				&rbd_dev->header_oloc, buf, buf_size,
				RBD_NOTIFY_TIMEOUT, preply_pages, preply_len);
}

static void rbd_notify_op_lock(struct rbd_device *rbd_dev,
			       enum rbd_notify_op notify_op)
{
	struct page **reply_pages;
	size_t reply_len;

	__rbd_notify_op_lock(rbd_dev, notify_op, &reply_pages, &reply_len);
	ceph_release_page_vector(reply_pages, calc_pages_for(0, reply_len));
}

static void rbd_notify_acquired_lock(struct work_struct *work)
{
	struct rbd_device *rbd_dev = container_of(work, struct rbd_device,
						  acquired_lock_work);

	rbd_notify_op_lock(rbd_dev, RBD_NOTIFY_OP_ACQUIRED_LOCK);
}

static void rbd_notify_released_lock(struct work_struct *work)
{
	struct rbd_device *rbd_dev = container_of(work, struct rbd_device,
						  released_lock_work);

	rbd_notify_op_lock(rbd_dev, RBD_NOTIFY_OP_RELEASED_LOCK);
}

static int rbd_request_lock(struct rbd_device *rbd_dev)
{
	struct page **reply_pages;
	size_t reply_len;
	bool lock_owner_responded = false;
	int ret;

	dout("%s rbd_dev %p\n", __func__, rbd_dev);

	ret = __rbd_notify_op_lock(rbd_dev, RBD_NOTIFY_OP_REQUEST_LOCK,
				   &reply_pages, &reply_len);
	if (ret && ret != -ETIMEDOUT) {
		rbd_warn(rbd_dev, "failed to request lock: %d", ret);
		goto out;
	}

	if (reply_len > 0 && reply_len <= PAGE_SIZE) {
		void *p = page_address(reply_pages[0]);
		void *const end = p + reply_len;
		u32 n;

		ceph_decode_32_safe(&p, end, n, e_inval); /* num_acks */
		while (n--) {
			u8 struct_v;
			u32 len;

			ceph_decode_need(&p, end, 8 + 8, e_inval);
			p += 8 + 8; /* skip gid and cookie */

			ceph_decode_32_safe(&p, end, len, e_inval);
			if (!len)
				continue;

			if (lock_owner_responded) {
				rbd_warn(rbd_dev,
					 "duplicate lock owners detected");
				ret = -EIO;
				goto out;
			}

			lock_owner_responded = true;
			ret = ceph_start_decoding(&p, end, 1, "ResponseMessage",
						  &struct_v, &len);
			if (ret) {
				rbd_warn(rbd_dev,
					 "failed to decode ResponseMessage: %d",
					 ret);
				goto e_inval;
			}

			ret = ceph_decode_32(&p);
		}
	}

	if (!lock_owner_responded) {
		rbd_warn(rbd_dev, "no lock owners detected");
		ret = -ETIMEDOUT;
	}

out:
	ceph_release_page_vector(reply_pages, calc_pages_for(0, reply_len));
	return ret;

e_inval:
	ret = -EINVAL;
	goto out;
}

static void wake_requests(struct rbd_device *rbd_dev, bool wake_all)
{
	dout("%s rbd_dev %p wake_all %d\n", __func__, rbd_dev, wake_all);

	cancel_delayed_work(&rbd_dev->lock_dwork);
	if (wake_all)
		wake_up_all(&rbd_dev->lock_waitq);
	else
		wake_up(&rbd_dev->lock_waitq);
}

static int get_lock_owner_info(struct rbd_device *rbd_dev,
			       struct ceph_locker **lockers, u32 *num_lockers)
{
	struct ceph_osd_client *osdc = &rbd_dev->rbd_client->client->osdc;
	u8 lock_type;
	char *lock_tag;
	int ret;

	dout("%s rbd_dev %p\n", __func__, rbd_dev);

	ret = ceph_cls_lock_info(osdc, &rbd_dev->header_oid,
				 &rbd_dev->header_oloc, RBD_LOCK_NAME,
				 &lock_type, &lock_tag, lockers, num_lockers);
	if (ret)
		return ret;

	if (*num_lockers == 0) {
		dout("%s rbd_dev %p no lockers detected\n", __func__, rbd_dev);
		goto out;
	}

	if (strcmp(lock_tag, RBD_LOCK_TAG)) {
		rbd_warn(rbd_dev, "locked by external mechanism, tag %s",
			 lock_tag);
		ret = -EBUSY;
		goto out;
	}

	if (lock_type == CEPH_CLS_LOCK_SHARED) {
		rbd_warn(rbd_dev, "shared lock type detected");
		ret = -EBUSY;
		goto out;
	}

	if (strncmp((*lockers)[0].id.cookie, RBD_LOCK_COOKIE_PREFIX,
		    strlen(RBD_LOCK_COOKIE_PREFIX))) {
		rbd_warn(rbd_dev, "locked by external mechanism, cookie %s",
			 (*lockers)[0].id.cookie);
		ret = -EBUSY;
		goto out;
	}

out:
	kfree(lock_tag);
	return ret;
}

static int find_watcher(struct rbd_device *rbd_dev,
			const struct ceph_locker *locker)
{
	struct ceph_osd_client *osdc = &rbd_dev->rbd_client->client->osdc;
	struct ceph_watch_item *watchers;
	u32 num_watchers;
	u64 cookie;
	int i;
	int ret;

	ret = ceph_osdc_list_watchers(osdc, &rbd_dev->header_oid,
				      &rbd_dev->header_oloc, &watchers,
				      &num_watchers);
	if (ret)
		return ret;

	sscanf(locker->id.cookie, RBD_LOCK_COOKIE_PREFIX " %llu", &cookie);
	for (i = 0; i < num_watchers; i++) {
		if (!memcmp(&watchers[i].addr, &locker->info.addr,
			    sizeof(locker->info.addr)) &&
		    watchers[i].cookie == cookie) {
			struct rbd_client_id cid = {
				.gid = le64_to_cpu(watchers[i].name.num),
				.handle = cookie,
			};

			dout("%s rbd_dev %p found cid %llu-%llu\n", __func__,
			     rbd_dev, cid.gid, cid.handle);
			rbd_set_owner_cid(rbd_dev, &cid);
			ret = 1;
			goto out;
		}
	}

	dout("%s rbd_dev %p no watchers\n", __func__, rbd_dev);
	ret = 0;
out:
	kfree(watchers);
	return ret;
}

/*
 * lock_rwsem must be held for write
 */
static int rbd_try_lock(struct rbd_device *rbd_dev)
{
	struct ceph_client *client = rbd_dev->rbd_client->client;
	struct ceph_locker *lockers;
	u32 num_lockers;
	int ret;

	for (;;) {
		ret = rbd_lock(rbd_dev);
		if (ret != -EBUSY)
			return ret;

		/* determine if the current lock holder is still alive */
		ret = get_lock_owner_info(rbd_dev, &lockers, &num_lockers);
		if (ret)
			return ret;

		if (num_lockers == 0)
			goto again;

		ret = find_watcher(rbd_dev, lockers);
		if (ret) {
			if (ret > 0)
				ret = 0; /* have to request lock */
			goto out;
		}

		rbd_warn(rbd_dev, "%s%llu seems dead, breaking lock",
			 ENTITY_NAME(lockers[0].id.name));

		ret = ceph_monc_blacklist_add(&client->monc,
					      &lockers[0].info.addr);
		if (ret) {
			rbd_warn(rbd_dev, "blacklist of %s%llu failed: %d",
				 ENTITY_NAME(lockers[0].id.name), ret);
			goto out;
		}

		ret = ceph_cls_break_lock(&client->osdc, &rbd_dev->header_oid,
					  &rbd_dev->header_oloc, RBD_LOCK_NAME,
					  lockers[0].id.cookie,
					  &lockers[0].id.name);
		if (ret && ret != -ENOENT)
			goto out;

again:
		ceph_free_lockers(lockers, num_lockers);
	}

out:
	ceph_free_lockers(lockers, num_lockers);
	return ret;
}

/*
 * ret is set only if lock_state is RBD_LOCK_STATE_UNLOCKED
 */
static enum rbd_lock_state rbd_try_acquire_lock(struct rbd_device *rbd_dev,
						int *pret)
{
	enum rbd_lock_state lock_state;

	down_read(&rbd_dev->lock_rwsem);
	dout("%s rbd_dev %p read lock_state %d\n", __func__, rbd_dev,
	     rbd_dev->lock_state);
	if (__rbd_is_lock_owner(rbd_dev)) {
		lock_state = rbd_dev->lock_state;
		up_read(&rbd_dev->lock_rwsem);
		return lock_state;
	}

	up_read(&rbd_dev->lock_rwsem);
	down_write(&rbd_dev->lock_rwsem);
	dout("%s rbd_dev %p write lock_state %d\n", __func__, rbd_dev,
	     rbd_dev->lock_state);
	if (!__rbd_is_lock_owner(rbd_dev)) {
		*pret = rbd_try_lock(rbd_dev);
		if (*pret)
			rbd_warn(rbd_dev, "failed to acquire lock: %d", *pret);
	}

	lock_state = rbd_dev->lock_state;
	up_write(&rbd_dev->lock_rwsem);
	return lock_state;
}

static void rbd_acquire_lock(struct work_struct *work)
{
	struct rbd_device *rbd_dev = container_of(to_delayed_work(work),
					    struct rbd_device, lock_dwork);
	enum rbd_lock_state lock_state;
	int ret = 0;

	dout("%s rbd_dev %p\n", __func__, rbd_dev);
again:
	lock_state = rbd_try_acquire_lock(rbd_dev, &ret);
	if (lock_state != RBD_LOCK_STATE_UNLOCKED || ret == -EBLACKLISTED) {
		if (lock_state == RBD_LOCK_STATE_LOCKED)
			wake_requests(rbd_dev, true);
		dout("%s rbd_dev %p lock_state %d ret %d - done\n", __func__,
		     rbd_dev, lock_state, ret);
		return;
	}

	ret = rbd_request_lock(rbd_dev);
	if (ret == -ETIMEDOUT) {
		goto again; /* treat this as a dead client */
	} else if (ret == -EROFS) {
		rbd_warn(rbd_dev, "peer will not release lock");
		/*
		 * If this is rbd_add_acquire_lock(), we want to fail
		 * immediately -- reuse BLACKLISTED flag.  Otherwise we
		 * want to block.
		 */
		if (!(rbd_dev->disk->flags & GENHD_FL_UP)) {
			set_bit(RBD_DEV_FLAG_BLACKLISTED, &rbd_dev->flags);
			/* wake "rbd map --exclusive" process */
			wake_requests(rbd_dev, false);
		}
	} else if (ret < 0) {
		rbd_warn(rbd_dev, "error requesting lock: %d", ret);
		mod_delayed_work(rbd_dev->task_wq, &rbd_dev->lock_dwork,
				 RBD_RETRY_DELAY);
	} else {
		/*
		 * lock owner acked, but resend if we don't see them
		 * release the lock
		 */
		dout("%s rbd_dev %p requeueing lock_dwork\n", __func__,
		     rbd_dev);
		mod_delayed_work(rbd_dev->task_wq, &rbd_dev->lock_dwork,
		    msecs_to_jiffies(2 * RBD_NOTIFY_TIMEOUT * MSEC_PER_SEC));
	}
}

/*
 * lock_rwsem must be held for write
 */
static bool rbd_release_lock(struct rbd_device *rbd_dev)
{
	dout("%s rbd_dev %p read lock_state %d\n", __func__, rbd_dev,
	     rbd_dev->lock_state);
	if (rbd_dev->lock_state != RBD_LOCK_STATE_LOCKED)
		return false;

	rbd_dev->lock_state = RBD_LOCK_STATE_RELEASING;
	downgrade_write(&rbd_dev->lock_rwsem);
	/*
	 * Ensure that all in-flight IO is flushed.
	 *
	 * FIXME: ceph_osdc_sync() flushes the entire OSD client, which
	 * may be shared with other devices.
	 */
	ceph_osdc_sync(&rbd_dev->rbd_client->client->osdc);
	up_read(&rbd_dev->lock_rwsem);

	down_write(&rbd_dev->lock_rwsem);
	dout("%s rbd_dev %p write lock_state %d\n", __func__, rbd_dev,
	     rbd_dev->lock_state);
	if (rbd_dev->lock_state != RBD_LOCK_STATE_RELEASING)
		return false;

	rbd_unlock(rbd_dev);
	/*
	 * Give others a chance to grab the lock - we would re-acquire
	 * almost immediately if we got new IO during ceph_osdc_sync()
	 * otherwise.  We need to ack our own notifications, so this
	 * lock_dwork will be requeued from rbd_wait_state_locked()
	 * after wake_requests() in rbd_handle_released_lock().
	 */
	cancel_delayed_work(&rbd_dev->lock_dwork);
	return true;
}

static void rbd_release_lock_work(struct work_struct *work)
{
	struct rbd_device *rbd_dev = container_of(work, struct rbd_device,
						  unlock_work);

	down_write(&rbd_dev->lock_rwsem);
	rbd_release_lock(rbd_dev);
	up_write(&rbd_dev->lock_rwsem);
}

static void rbd_handle_acquired_lock(struct rbd_device *rbd_dev, u8 struct_v,
				     void **p)
{
	struct rbd_client_id cid = { 0 };

	if (struct_v >= 2) {
		cid.gid = ceph_decode_64(p);
		cid.handle = ceph_decode_64(p);
	}

	dout("%s rbd_dev %p cid %llu-%llu\n", __func__, rbd_dev, cid.gid,
	     cid.handle);
	if (!rbd_cid_equal(&cid, &rbd_empty_cid)) {
		down_write(&rbd_dev->lock_rwsem);
		if (rbd_cid_equal(&cid, &rbd_dev->owner_cid)) {
			/*
			 * we already know that the remote client is
			 * the owner
			 */
			up_write(&rbd_dev->lock_rwsem);
			return;
		}

		rbd_set_owner_cid(rbd_dev, &cid);
		downgrade_write(&rbd_dev->lock_rwsem);
	} else {
		down_read(&rbd_dev->lock_rwsem);
	}

	if (!__rbd_is_lock_owner(rbd_dev))
		wake_requests(rbd_dev, false);
	up_read(&rbd_dev->lock_rwsem);
}

static void rbd_handle_released_lock(struct rbd_device *rbd_dev, u8 struct_v,
				     void **p)
{
	struct rbd_client_id cid = { 0 };

	if (struct_v >= 2) {
		cid.gid = ceph_decode_64(p);
		cid.handle = ceph_decode_64(p);
	}

	dout("%s rbd_dev %p cid %llu-%llu\n", __func__, rbd_dev, cid.gid,
	     cid.handle);
	if (!rbd_cid_equal(&cid, &rbd_empty_cid)) {
		down_write(&rbd_dev->lock_rwsem);
		if (!rbd_cid_equal(&cid, &rbd_dev->owner_cid)) {
			dout("%s rbd_dev %p unexpected owner, cid %llu-%llu != owner_cid %llu-%llu\n",
			     __func__, rbd_dev, cid.gid, cid.handle,
			     rbd_dev->owner_cid.gid, rbd_dev->owner_cid.handle);
			up_write(&rbd_dev->lock_rwsem);
			return;
		}

		rbd_set_owner_cid(rbd_dev, &rbd_empty_cid);
		downgrade_write(&rbd_dev->lock_rwsem);
	} else {
		down_read(&rbd_dev->lock_rwsem);
	}

	if (!__rbd_is_lock_owner(rbd_dev))
		wake_requests(rbd_dev, false);
	up_read(&rbd_dev->lock_rwsem);
}

/*
 * Returns result for ResponseMessage to be encoded (<= 0), or 1 if no
 * ResponseMessage is needed.
 */
static int rbd_handle_request_lock(struct rbd_device *rbd_dev, u8 struct_v,
				   void **p)
{
	struct rbd_client_id my_cid = rbd_get_cid(rbd_dev);
	struct rbd_client_id cid = { 0 };
	int result = 1;

	if (struct_v >= 2) {
		cid.gid = ceph_decode_64(p);
		cid.handle = ceph_decode_64(p);
	}

	dout("%s rbd_dev %p cid %llu-%llu\n", __func__, rbd_dev, cid.gid,
	     cid.handle);
	if (rbd_cid_equal(&cid, &my_cid))
		return result;

	down_read(&rbd_dev->lock_rwsem);
	if (__rbd_is_lock_owner(rbd_dev)) {
		if (rbd_dev->lock_state == RBD_LOCK_STATE_LOCKED &&
		    rbd_cid_equal(&rbd_dev->owner_cid, &rbd_empty_cid))
			goto out_unlock;

		/*
		 * encode ResponseMessage(0) so the peer can detect
		 * a missing owner
		 */
		result = 0;

		if (rbd_dev->lock_state == RBD_LOCK_STATE_LOCKED) {
			if (!rbd_dev->opts->exclusive) {
				dout("%s rbd_dev %p queueing unlock_work\n",
				     __func__, rbd_dev);
				queue_work(rbd_dev->task_wq,
					   &rbd_dev->unlock_work);
			} else {
				/* refuse to release the lock */
				result = -EROFS;
			}
		}
	}

out_unlock:
	up_read(&rbd_dev->lock_rwsem);
	return result;
}

static void __rbd_acknowledge_notify(struct rbd_device *rbd_dev,
				     u64 notify_id, u64 cookie, s32 *result)
{
	struct ceph_osd_client *osdc = &rbd_dev->rbd_client->client->osdc;
	char buf[4 + CEPH_ENCODING_START_BLK_LEN];
	int buf_size = sizeof(buf);
	int ret;

	if (result) {
		void *p = buf;

		/* encode ResponseMessage */
		ceph_start_encoding(&p, 1, 1,
				    buf_size - CEPH_ENCODING_START_BLK_LEN);
		ceph_encode_32(&p, *result);
	} else {
		buf_size = 0;
	}

	ret = ceph_osdc_notify_ack(osdc, &rbd_dev->header_oid,
				   &rbd_dev->header_oloc, notify_id, cookie,
				   buf, buf_size);
	if (ret)
		rbd_warn(rbd_dev, "acknowledge_notify failed: %d", ret);
}

static void rbd_acknowledge_notify(struct rbd_device *rbd_dev, u64 notify_id,
				   u64 cookie)
{
	dout("%s rbd_dev %p\n", __func__, rbd_dev);
	__rbd_acknowledge_notify(rbd_dev, notify_id, cookie, NULL);
}

static void rbd_acknowledge_notify_result(struct rbd_device *rbd_dev,
					  u64 notify_id, u64 cookie, s32 result)
{
	dout("%s rbd_dev %p result %d\n", __func__, rbd_dev, result);
	__rbd_acknowledge_notify(rbd_dev, notify_id, cookie, &result);
}

static void rbd_watch_cb(void *arg, u64 notify_id, u64 cookie,
			 u64 notifier_id, void *data, size_t data_len)
{
	struct rbd_device *rbd_dev = arg;
	void *p = data;
	void *const end = p + data_len;
	u8 struct_v = 0;
	u32 len;
	u32 notify_op;
	int ret;

	dout("%s rbd_dev %p cookie %llu notify_id %llu data_len %zu\n",
	     __func__, rbd_dev, cookie, notify_id, data_len);
	if (data_len) {
		ret = ceph_start_decoding(&p, end, 1, "NotifyMessage",
					  &struct_v, &len);
		if (ret) {
			rbd_warn(rbd_dev, "failed to decode NotifyMessage: %d",
				 ret);
			return;
		}

		notify_op = ceph_decode_32(&p);
	} else {
		/* legacy notification for header updates */
		notify_op = RBD_NOTIFY_OP_HEADER_UPDATE;
		len = 0;
	}

	dout("%s rbd_dev %p notify_op %u\n", __func__, rbd_dev, notify_op);
	switch (notify_op) {
	case RBD_NOTIFY_OP_ACQUIRED_LOCK:
		rbd_handle_acquired_lock(rbd_dev, struct_v, &p);
		rbd_acknowledge_notify(rbd_dev, notify_id, cookie);
		break;
	case RBD_NOTIFY_OP_RELEASED_LOCK:
		rbd_handle_released_lock(rbd_dev, struct_v, &p);
		rbd_acknowledge_notify(rbd_dev, notify_id, cookie);
		break;
	case RBD_NOTIFY_OP_REQUEST_LOCK:
		ret = rbd_handle_request_lock(rbd_dev, struct_v, &p);
		if (ret <= 0)
			rbd_acknowledge_notify_result(rbd_dev, notify_id,
						      cookie, ret);
		else
			rbd_acknowledge_notify(rbd_dev, notify_id, cookie);
		break;
	case RBD_NOTIFY_OP_HEADER_UPDATE:
		ret = rbd_dev_refresh(rbd_dev);
		if (ret)
			rbd_warn(rbd_dev, "refresh failed: %d", ret);

		rbd_acknowledge_notify(rbd_dev, notify_id, cookie);
		break;
	default:
		if (rbd_is_lock_owner(rbd_dev))
			rbd_acknowledge_notify_result(rbd_dev, notify_id,
						      cookie, -EOPNOTSUPP);
		else
			rbd_acknowledge_notify(rbd_dev, notify_id, cookie);
		break;
	}
}

static void __rbd_unregister_watch(struct rbd_device *rbd_dev);

static void rbd_watch_errcb(void *arg, u64 cookie, int err)
{
	struct rbd_device *rbd_dev = arg;

	rbd_warn(rbd_dev, "encountered watch error: %d", err);

	down_write(&rbd_dev->lock_rwsem);
	rbd_set_owner_cid(rbd_dev, &rbd_empty_cid);
	up_write(&rbd_dev->lock_rwsem);

	mutex_lock(&rbd_dev->watch_mutex);
	if (rbd_dev->watch_state == RBD_WATCH_STATE_REGISTERED) {
		__rbd_unregister_watch(rbd_dev);
		rbd_dev->watch_state = RBD_WATCH_STATE_ERROR;

		queue_delayed_work(rbd_dev->task_wq, &rbd_dev->watch_dwork, 0);
	}
	mutex_unlock(&rbd_dev->watch_mutex);
}

/*
 * watch_mutex must be locked
 */
static int __rbd_register_watch(struct rbd_device *rbd_dev)
{
	struct ceph_osd_client *osdc = &rbd_dev->rbd_client->client->osdc;
	struct ceph_osd_linger_request *handle;

	rbd_assert(!rbd_dev->watch_handle);
	dout("%s rbd_dev %p\n", __func__, rbd_dev);

	handle = ceph_osdc_watch(osdc, &rbd_dev->header_oid,
				 &rbd_dev->header_oloc, rbd_watch_cb,
				 rbd_watch_errcb, rbd_dev);
	if (IS_ERR(handle))
		return PTR_ERR(handle);

	rbd_dev->watch_handle = handle;
	return 0;
}

/*
 * watch_mutex must be locked
 */
static void __rbd_unregister_watch(struct rbd_device *rbd_dev)
{
	struct ceph_osd_client *osdc = &rbd_dev->rbd_client->client->osdc;
	int ret;

	rbd_assert(rbd_dev->watch_handle);
	dout("%s rbd_dev %p\n", __func__, rbd_dev);

	ret = ceph_osdc_unwatch(osdc, rbd_dev->watch_handle);
	if (ret)
		rbd_warn(rbd_dev, "failed to unwatch: %d", ret);

	rbd_dev->watch_handle = NULL;
}

static int rbd_register_watch(struct rbd_device *rbd_dev)
{
	int ret;

	mutex_lock(&rbd_dev->watch_mutex);
	rbd_assert(rbd_dev->watch_state == RBD_WATCH_STATE_UNREGISTERED);
	ret = __rbd_register_watch(rbd_dev);
	if (ret)
		goto out;

	rbd_dev->watch_state = RBD_WATCH_STATE_REGISTERED;
	rbd_dev->watch_cookie = rbd_dev->watch_handle->linger_id;

out:
	mutex_unlock(&rbd_dev->watch_mutex);
	return ret;
}

static void cancel_tasks_sync(struct rbd_device *rbd_dev)
{
	dout("%s rbd_dev %p\n", __func__, rbd_dev);

	cancel_work_sync(&rbd_dev->acquired_lock_work);
	cancel_work_sync(&rbd_dev->released_lock_work);
	cancel_delayed_work_sync(&rbd_dev->lock_dwork);
	cancel_work_sync(&rbd_dev->unlock_work);
}

/*
 * header_rwsem must not be held to avoid a deadlock with
 * rbd_dev_refresh() when flushing notifies.
 */
static void rbd_unregister_watch(struct rbd_device *rbd_dev)
{
	WARN_ON(waitqueue_active(&rbd_dev->lock_waitq));
	cancel_tasks_sync(rbd_dev);

	mutex_lock(&rbd_dev->watch_mutex);
	if (rbd_dev->watch_state == RBD_WATCH_STATE_REGISTERED)
		__rbd_unregister_watch(rbd_dev);
	rbd_dev->watch_state = RBD_WATCH_STATE_UNREGISTERED;
	mutex_unlock(&rbd_dev->watch_mutex);

	cancel_delayed_work_sync(&rbd_dev->watch_dwork);
	ceph_osdc_flush_notifies(&rbd_dev->rbd_client->client->osdc);
}

/*
 * lock_rwsem must be held for write
 */
static void rbd_reacquire_lock(struct rbd_device *rbd_dev)
{
	struct ceph_osd_client *osdc = &rbd_dev->rbd_client->client->osdc;
	char cookie[32];
	int ret;

	WARN_ON(rbd_dev->lock_state != RBD_LOCK_STATE_LOCKED);

	format_lock_cookie(rbd_dev, cookie);
	ret = ceph_cls_set_cookie(osdc, &rbd_dev->header_oid,
				  &rbd_dev->header_oloc, RBD_LOCK_NAME,
				  CEPH_CLS_LOCK_EXCLUSIVE, rbd_dev->lock_cookie,
				  RBD_LOCK_TAG, cookie);
	if (ret) {
		if (ret != -EOPNOTSUPP)
			rbd_warn(rbd_dev, "failed to update lock cookie: %d",
				 ret);

		/*
		 * Lock cookie cannot be updated on older OSDs, so do
		 * a manual release and queue an acquire.
		 */
		if (rbd_release_lock(rbd_dev))
			queue_delayed_work(rbd_dev->task_wq,
					   &rbd_dev->lock_dwork, 0);
	} else {
		__rbd_lock(rbd_dev, cookie);
	}
}

static void rbd_reregister_watch(struct work_struct *work)
{
	struct rbd_device *rbd_dev = container_of(to_delayed_work(work),
					    struct rbd_device, watch_dwork);
	int ret;

	dout("%s rbd_dev %p\n", __func__, rbd_dev);

	mutex_lock(&rbd_dev->watch_mutex);
	if (rbd_dev->watch_state != RBD_WATCH_STATE_ERROR) {
		mutex_unlock(&rbd_dev->watch_mutex);
		return;
	}

	ret = __rbd_register_watch(rbd_dev);
	if (ret) {
		rbd_warn(rbd_dev, "failed to reregister watch: %d", ret);
		if (ret == -EBLACKLISTED || ret == -ENOENT) {
			set_bit(RBD_DEV_FLAG_BLACKLISTED, &rbd_dev->flags);
			wake_requests(rbd_dev, true);
		} else {
			queue_delayed_work(rbd_dev->task_wq,
					   &rbd_dev->watch_dwork,
					   RBD_RETRY_DELAY);
		}
		mutex_unlock(&rbd_dev->watch_mutex);
		return;
	}

	rbd_dev->watch_state = RBD_WATCH_STATE_REGISTERED;
	rbd_dev->watch_cookie = rbd_dev->watch_handle->linger_id;
	mutex_unlock(&rbd_dev->watch_mutex);

	down_write(&rbd_dev->lock_rwsem);
	if (rbd_dev->lock_state == RBD_LOCK_STATE_LOCKED)
		rbd_reacquire_lock(rbd_dev);
	up_write(&rbd_dev->lock_rwsem);

	ret = rbd_dev_refresh(rbd_dev);
	if (ret)
		rbd_warn(rbd_dev, "reregistration refresh failed: %d", ret);
}

/*
 * Synchronous osd object method call.  Returns the number of bytes
 * returned in the outbound buffer, or a negative error code.
 */
static int rbd_obj_method_sync(struct rbd_device *rbd_dev,
			     struct ceph_object_id *oid,
			     struct ceph_object_locator *oloc,
			     const char *method_name,
			     const void *outbound,
			     size_t outbound_size,
			     void *inbound,
			     size_t inbound_size)
{
	struct ceph_osd_client *osdc = &rbd_dev->rbd_client->client->osdc;
	struct page *req_page = NULL;
	struct page *reply_page;
	int ret;

	/*
	 * Method calls are ultimately read operations.  The result
	 * should placed into the inbound buffer provided.  They
	 * also supply outbound data--parameters for the object
	 * method.  Currently if this is present it will be a
	 * snapshot id.
	 */
	if (outbound) {
		if (outbound_size > PAGE_SIZE)
			return -E2BIG;

		req_page = alloc_page(GFP_KERNEL);
		if (!req_page)
			return -ENOMEM;

		memcpy(page_address(req_page), outbound, outbound_size);
	}

	reply_page = alloc_page(GFP_KERNEL);
	if (!reply_page) {
		if (req_page)
			__free_page(req_page);
		return -ENOMEM;
	}

	ret = ceph_osdc_call(osdc, oid, oloc, RBD_DRV_NAME, method_name,
			     CEPH_OSD_FLAG_READ, req_page, outbound_size,
			     reply_page, &inbound_size);
	if (!ret) {
		memcpy(inbound, page_address(reply_page), inbound_size);
		ret = inbound_size;
	}

	if (req_page)
		__free_page(req_page);
	__free_page(reply_page);
	return ret;
}

/*
 * lock_rwsem must be held for read
 */
static int rbd_wait_state_locked(struct rbd_device *rbd_dev, bool may_acquire)
{
	DEFINE_WAIT(wait);
	unsigned long timeout;
	int ret = 0;

	if (test_bit(RBD_DEV_FLAG_BLACKLISTED, &rbd_dev->flags))
		return -EBLACKLISTED;

	if (rbd_dev->lock_state == RBD_LOCK_STATE_LOCKED)
		return 0;

	if (!may_acquire) {
		rbd_warn(rbd_dev, "exclusive lock required");
		return -EROFS;
	}

	do {
		/*
		 * Note the use of mod_delayed_work() in rbd_acquire_lock()
		 * and cancel_delayed_work() in wake_requests().
		 */
		dout("%s rbd_dev %p queueing lock_dwork\n", __func__, rbd_dev);
		queue_delayed_work(rbd_dev->task_wq, &rbd_dev->lock_dwork, 0);
		prepare_to_wait_exclusive(&rbd_dev->lock_waitq, &wait,
					  TASK_UNINTERRUPTIBLE);
		up_read(&rbd_dev->lock_rwsem);
		timeout = schedule_timeout(ceph_timeout_jiffies(
						rbd_dev->opts->lock_timeout));
		down_read(&rbd_dev->lock_rwsem);
		if (test_bit(RBD_DEV_FLAG_BLACKLISTED, &rbd_dev->flags)) {
			ret = -EBLACKLISTED;
			break;
		}
		if (!timeout) {
			rbd_warn(rbd_dev, "timed out waiting for lock");
			ret = -ETIMEDOUT;
			break;
		}
	} while (rbd_dev->lock_state != RBD_LOCK_STATE_LOCKED);

	finish_wait(&rbd_dev->lock_waitq, &wait);
	return ret;
}

static void rbd_queue_workfn(struct work_struct *work)
{
	struct request *rq = blk_mq_rq_from_pdu(work);
	struct rbd_device *rbd_dev = rq->q->queuedata;
	struct rbd_img_request *img_request;
	struct ceph_snap_context *snapc = NULL;
	u64 offset = (u64)blk_rq_pos(rq) << SECTOR_SHIFT;
	u64 length = blk_rq_bytes(rq);
	enum obj_operation_type op_type;
	u64 mapping_size;
	bool must_be_locked;
	int result;

	switch (req_op(rq)) {
	case REQ_OP_DISCARD:
	case REQ_OP_WRITE_ZEROES:
		op_type = OBJ_OP_DISCARD;
		break;
	case REQ_OP_WRITE:
		op_type = OBJ_OP_WRITE;
		break;
	case REQ_OP_READ:
		op_type = OBJ_OP_READ;
		break;
	default:
		dout("%s: non-fs request type %d\n", __func__, req_op(rq));
		result = -EIO;
		goto err;
	}

	/* Ignore/skip any zero-length requests */

	if (!length) {
		dout("%s: zero-length request\n", __func__);
		result = 0;
		goto err_rq;
	}

	rbd_assert(op_type == OBJ_OP_READ ||
		   rbd_dev->spec->snap_id == CEPH_NOSNAP);

	/*
	 * Quit early if the mapped snapshot no longer exists.  It's
	 * still possible the snapshot will have disappeared by the
	 * time our request arrives at the osd, but there's no sense in
	 * sending it if we already know.
	 */
	if (!test_bit(RBD_DEV_FLAG_EXISTS, &rbd_dev->flags)) {
		dout("request for non-existent snapshot");
		rbd_assert(rbd_dev->spec->snap_id != CEPH_NOSNAP);
		result = -ENXIO;
		goto err_rq;
	}

	if (offset && length > U64_MAX - offset + 1) {
		rbd_warn(rbd_dev, "bad request range (%llu~%llu)", offset,
			 length);
		result = -EINVAL;
		goto err_rq;	/* Shouldn't happen */
	}

	blk_mq_start_request(rq);

	down_read(&rbd_dev->header_rwsem);
	mapping_size = rbd_dev->mapping.size;
	if (op_type != OBJ_OP_READ) {
		snapc = rbd_dev->header.snapc;
		ceph_get_snap_context(snapc);
	}
	up_read(&rbd_dev->header_rwsem);

	if (offset + length > mapping_size) {
		rbd_warn(rbd_dev, "beyond EOD (%llu~%llu > %llu)", offset,
			 length, mapping_size);
		result = -EIO;
		goto err_rq;
	}

	must_be_locked =
	    (rbd_dev->header.features & RBD_FEATURE_EXCLUSIVE_LOCK) &&
	    (op_type != OBJ_OP_READ || rbd_dev->opts->lock_on_read);
	if (must_be_locked) {
		down_read(&rbd_dev->lock_rwsem);
		result = rbd_wait_state_locked(rbd_dev,
					       !rbd_dev->opts->exclusive);
		if (result)
			goto err_unlock;
	}

	img_request = rbd_img_request_create(rbd_dev, op_type, snapc);
	if (!img_request) {
		result = -ENOMEM;
		goto err_unlock;
	}
	img_request->rq = rq;
	snapc = NULL; /* img_request consumes a ref */

	if (op_type == OBJ_OP_DISCARD)
		result = rbd_img_fill_nodata(img_request, offset, length);
	else
		result = rbd_img_fill_from_bio(img_request, offset, length,
					       rq->bio);
	if (result)
		goto err_img_request;

	rbd_img_request_submit(img_request);
	if (must_be_locked)
		up_read(&rbd_dev->lock_rwsem);
	return;

err_img_request:
	rbd_img_request_put(img_request);
err_unlock:
	if (must_be_locked)
		up_read(&rbd_dev->lock_rwsem);
err_rq:
	if (result)
		rbd_warn(rbd_dev, "%s %llx at %llx result %d",
			 obj_op_name(op_type), length, offset, result);
	ceph_put_snap_context(snapc);
err:
	blk_mq_end_request(rq, errno_to_blk_status(result));
}

static blk_status_t rbd_queue_rq(struct blk_mq_hw_ctx *hctx,
		const struct blk_mq_queue_data *bd)
{
	struct request *rq = bd->rq;
	struct work_struct *work = blk_mq_rq_to_pdu(rq);

	queue_work(rbd_wq, work);
	return BLK_STS_OK;
}

static void rbd_free_disk(struct rbd_device *rbd_dev)
{
	blk_cleanup_queue(rbd_dev->disk->queue);
	blk_mq_free_tag_set(&rbd_dev->tag_set);
	put_disk(rbd_dev->disk);
	rbd_dev->disk = NULL;
}

static int rbd_obj_read_sync(struct rbd_device *rbd_dev,
			     struct ceph_object_id *oid,
			     struct ceph_object_locator *oloc,
			     void *buf, int buf_len)

{
	struct ceph_osd_client *osdc = &rbd_dev->rbd_client->client->osdc;
	struct ceph_osd_request *req;
	struct page **pages;
	int num_pages = calc_pages_for(0, buf_len);
	int ret;

	req = ceph_osdc_alloc_request(osdc, NULL, 1, false, GFP_KERNEL);
	if (!req)
		return -ENOMEM;

	ceph_oid_copy(&req->r_base_oid, oid);
	ceph_oloc_copy(&req->r_base_oloc, oloc);
	req->r_flags = CEPH_OSD_FLAG_READ;

	ret = ceph_osdc_alloc_messages(req, GFP_KERNEL);
	if (ret)
		goto out_req;

	pages = ceph_alloc_page_vector(num_pages, GFP_KERNEL);
	if (IS_ERR(pages)) {
		ret = PTR_ERR(pages);
		goto out_req;
	}

	osd_req_op_extent_init(req, 0, CEPH_OSD_OP_READ, 0, buf_len, 0, 0);
	osd_req_op_extent_osd_data_pages(req, 0, pages, buf_len, 0, false,
					 true);

	ceph_osdc_start_request(osdc, req, false);
	ret = ceph_osdc_wait_request(osdc, req);
	if (ret >= 0)
		ceph_copy_from_page_vector(pages, buf, 0, ret);

out_req:
	ceph_osdc_put_request(req);
	return ret;
}

/*
 * Read the complete header for the given rbd device.  On successful
 * return, the rbd_dev->header field will contain up-to-date
 * information about the image.
 */
static int rbd_dev_v1_header_info(struct rbd_device *rbd_dev)
{
	struct rbd_image_header_ondisk *ondisk = NULL;
	u32 snap_count = 0;
	u64 names_size = 0;
	u32 want_count;
	int ret;

	/*
	 * The complete header will include an array of its 64-bit
	 * snapshot ids, followed by the names of those snapshots as
	 * a contiguous block of NUL-terminated strings.  Note that
	 * the number of snapshots could change by the time we read
	 * it in, in which case we re-read it.
	 */
	do {
		size_t size;

		kfree(ondisk);

		size = sizeof (*ondisk);
		size += snap_count * sizeof (struct rbd_image_snap_ondisk);
		size += names_size;
		ondisk = kmalloc(size, GFP_KERNEL);
		if (!ondisk)
			return -ENOMEM;

		ret = rbd_obj_read_sync(rbd_dev, &rbd_dev->header_oid,
					&rbd_dev->header_oloc, ondisk, size);
		if (ret < 0)
			goto out;
		if ((size_t)ret < size) {
			ret = -ENXIO;
			rbd_warn(rbd_dev, "short header read (want %zd got %d)",
				size, ret);
			goto out;
		}
		if (!rbd_dev_ondisk_valid(ondisk)) {
			ret = -ENXIO;
			rbd_warn(rbd_dev, "invalid header");
			goto out;
		}

		names_size = le64_to_cpu(ondisk->snap_names_len);
		want_count = snap_count;
		snap_count = le32_to_cpu(ondisk->snap_count);
	} while (snap_count != want_count);

	ret = rbd_header_from_disk(rbd_dev, ondisk);
out:
	kfree(ondisk);

	return ret;
}

/*
 * Clear the rbd device's EXISTS flag if the snapshot it's mapped to
 * has disappeared from the (just updated) snapshot context.
 */
static void rbd_exists_validate(struct rbd_device *rbd_dev)
{
	u64 snap_id;

	if (!test_bit(RBD_DEV_FLAG_EXISTS, &rbd_dev->flags))
		return;

	snap_id = rbd_dev->spec->snap_id;
	if (snap_id == CEPH_NOSNAP)
		return;

	if (rbd_dev_snap_index(rbd_dev, snap_id) == BAD_SNAP_INDEX)
		clear_bit(RBD_DEV_FLAG_EXISTS, &rbd_dev->flags);
}

static void rbd_dev_update_size(struct rbd_device *rbd_dev)
{
	sector_t size;

	/*
	 * If EXISTS is not set, rbd_dev->disk may be NULL, so don't
	 * try to update its size.  If REMOVING is set, updating size
	 * is just useless work since the device can't be opened.
	 */
	if (test_bit(RBD_DEV_FLAG_EXISTS, &rbd_dev->flags) &&
	    !test_bit(RBD_DEV_FLAG_REMOVING, &rbd_dev->flags)) {
		size = (sector_t)rbd_dev->mapping.size / SECTOR_SIZE;
		dout("setting size to %llu sectors", (unsigned long long)size);
		set_capacity(rbd_dev->disk, size);
		revalidate_disk(rbd_dev->disk);
	}
}

static int rbd_dev_refresh(struct rbd_device *rbd_dev)
{
	u64 mapping_size;
	int ret;

	down_write(&rbd_dev->header_rwsem);
	mapping_size = rbd_dev->mapping.size;

	ret = rbd_dev_header_info(rbd_dev);
	if (ret)
		goto out;

	/*
	 * If there is a parent, see if it has disappeared due to the
	 * mapped image getting flattened.
	 */
	if (rbd_dev->parent) {
		ret = rbd_dev_v2_parent_info(rbd_dev);
		if (ret)
			goto out;
	}

	if (rbd_dev->spec->snap_id == CEPH_NOSNAP) {
		rbd_dev->mapping.size = rbd_dev->header.image_size;
	} else {
		/* validate mapped snapshot's EXISTS flag */
		rbd_exists_validate(rbd_dev);
	}

out:
	up_write(&rbd_dev->header_rwsem);
	if (!ret && mapping_size != rbd_dev->mapping.size)
		rbd_dev_update_size(rbd_dev);

	return ret;
}

static int rbd_init_request(struct blk_mq_tag_set *set, struct request *rq,
		unsigned int hctx_idx, unsigned int numa_node)
{
	struct work_struct *work = blk_mq_rq_to_pdu(rq);

	INIT_WORK(work, rbd_queue_workfn);
	return 0;
}

static const struct blk_mq_ops rbd_mq_ops = {
	.queue_rq	= rbd_queue_rq,
	.init_request	= rbd_init_request,
};

static int rbd_init_disk(struct rbd_device *rbd_dev)
{
	struct gendisk *disk;
	struct request_queue *q;
	unsigned int objset_bytes =
	    rbd_dev->layout.object_size * rbd_dev->layout.stripe_count;
	int err;

	/* create gendisk info */
	disk = alloc_disk(single_major ?
			  (1 << RBD_SINGLE_MAJOR_PART_SHIFT) :
			  RBD_MINORS_PER_MAJOR);
	if (!disk)
		return -ENOMEM;

	snprintf(disk->disk_name, sizeof(disk->disk_name), RBD_DRV_NAME "%d",
		 rbd_dev->dev_id);
	disk->major = rbd_dev->major;
	disk->first_minor = rbd_dev->minor;
	if (single_major)
		disk->flags |= GENHD_FL_EXT_DEVT;
	disk->fops = &rbd_bd_ops;
	disk->private_data = rbd_dev;

	memset(&rbd_dev->tag_set, 0, sizeof(rbd_dev->tag_set));
	rbd_dev->tag_set.ops = &rbd_mq_ops;
	rbd_dev->tag_set.queue_depth = rbd_dev->opts->queue_depth;
	rbd_dev->tag_set.numa_node = NUMA_NO_NODE;
	rbd_dev->tag_set.flags = BLK_MQ_F_SHOULD_MERGE | BLK_MQ_F_SG_MERGE;
	rbd_dev->tag_set.nr_hw_queues = 1;
	rbd_dev->tag_set.cmd_size = sizeof(struct work_struct);

	err = blk_mq_alloc_tag_set(&rbd_dev->tag_set);
	if (err)
		goto out_disk;

	q = blk_mq_init_queue(&rbd_dev->tag_set);
	if (IS_ERR(q)) {
		err = PTR_ERR(q);
		goto out_tag_set;
	}

	blk_queue_flag_set(QUEUE_FLAG_NONROT, q);
	/* QUEUE_FLAG_ADD_RANDOM is off by default for blk-mq */

	blk_queue_max_hw_sectors(q, objset_bytes >> SECTOR_SHIFT);
	q->limits.max_sectors = queue_max_hw_sectors(q);
	blk_queue_max_segments(q, USHRT_MAX);
<<<<<<< HEAD
	blk_queue_max_segment_size(q, segment_size);
	blk_queue_io_min(q, segment_size);
	blk_queue_io_opt(q, segment_size);

	/* enable the discard support */
	queue_flag_set_unlocked(QUEUE_FLAG_DISCARD, q);
	q->limits.discard_granularity = segment_size;
	q->limits.discard_alignment = segment_size;
	blk_queue_max_discard_sectors(q, segment_size / SECTOR_SIZE);
	q->limits.discard_zeroes_data = 1;
=======
	blk_queue_max_segment_size(q, UINT_MAX);
	blk_queue_io_min(q, objset_bytes);
	blk_queue_io_opt(q, objset_bytes);

	if (rbd_dev->opts->trim) {
		blk_queue_flag_set(QUEUE_FLAG_DISCARD, q);
		q->limits.discard_granularity = objset_bytes;
		blk_queue_max_discard_sectors(q, objset_bytes >> SECTOR_SHIFT);
		blk_queue_max_write_zeroes_sectors(q, objset_bytes >> SECTOR_SHIFT);
	}
>>>>>>> 286cd8c7

	if (!ceph_test_opt(rbd_dev->rbd_client->client, NOCRC))
		q->backing_dev_info->capabilities |= BDI_CAP_STABLE_WRITES;

	/*
	 * disk_release() expects a queue ref from add_disk() and will
	 * put it.  Hold an extra ref until add_disk() is called.
	 */
	WARN_ON(!blk_get_queue(q));
	disk->queue = q;
	q->queuedata = rbd_dev;

	rbd_dev->disk = disk;

	return 0;
out_tag_set:
	blk_mq_free_tag_set(&rbd_dev->tag_set);
out_disk:
	put_disk(disk);
	return err;
}

/*
  sysfs
*/

static struct rbd_device *dev_to_rbd_dev(struct device *dev)
{
	return container_of(dev, struct rbd_device, dev);
}

static ssize_t rbd_size_show(struct device *dev,
			     struct device_attribute *attr, char *buf)
{
	struct rbd_device *rbd_dev = dev_to_rbd_dev(dev);

	return sprintf(buf, "%llu\n",
		(unsigned long long)rbd_dev->mapping.size);
}

/*
 * Note this shows the features for whatever's mapped, which is not
 * necessarily the base image.
 */
static ssize_t rbd_features_show(struct device *dev,
			     struct device_attribute *attr, char *buf)
{
	struct rbd_device *rbd_dev = dev_to_rbd_dev(dev);

	return sprintf(buf, "0x%016llx\n",
			(unsigned long long)rbd_dev->mapping.features);
}

static ssize_t rbd_major_show(struct device *dev,
			      struct device_attribute *attr, char *buf)
{
	struct rbd_device *rbd_dev = dev_to_rbd_dev(dev);

	if (rbd_dev->major)
		return sprintf(buf, "%d\n", rbd_dev->major);

	return sprintf(buf, "(none)\n");
}

static ssize_t rbd_minor_show(struct device *dev,
			      struct device_attribute *attr, char *buf)
{
	struct rbd_device *rbd_dev = dev_to_rbd_dev(dev);

	return sprintf(buf, "%d\n", rbd_dev->minor);
}

static ssize_t rbd_client_addr_show(struct device *dev,
				    struct device_attribute *attr, char *buf)
{
	struct rbd_device *rbd_dev = dev_to_rbd_dev(dev);
	struct ceph_entity_addr *client_addr =
	    ceph_client_addr(rbd_dev->rbd_client->client);

	return sprintf(buf, "%pISpc/%u\n", &client_addr->in_addr,
		       le32_to_cpu(client_addr->nonce));
}

static ssize_t rbd_client_id_show(struct device *dev,
				  struct device_attribute *attr, char *buf)
{
	struct rbd_device *rbd_dev = dev_to_rbd_dev(dev);

	return sprintf(buf, "client%lld\n",
		       ceph_client_gid(rbd_dev->rbd_client->client));
}

static ssize_t rbd_cluster_fsid_show(struct device *dev,
				     struct device_attribute *attr, char *buf)
{
	struct rbd_device *rbd_dev = dev_to_rbd_dev(dev);

	return sprintf(buf, "%pU\n", &rbd_dev->rbd_client->client->fsid);
}

static ssize_t rbd_config_info_show(struct device *dev,
				    struct device_attribute *attr, char *buf)
{
	struct rbd_device *rbd_dev = dev_to_rbd_dev(dev);

	if (!capable(CAP_SYS_ADMIN))
		return -EPERM;

	return sprintf(buf, "%s\n", rbd_dev->config_info);
}

static ssize_t rbd_pool_show(struct device *dev,
			     struct device_attribute *attr, char *buf)
{
	struct rbd_device *rbd_dev = dev_to_rbd_dev(dev);

	return sprintf(buf, "%s\n", rbd_dev->spec->pool_name);
}

static ssize_t rbd_pool_id_show(struct device *dev,
			     struct device_attribute *attr, char *buf)
{
	struct rbd_device *rbd_dev = dev_to_rbd_dev(dev);

	return sprintf(buf, "%llu\n",
			(unsigned long long) rbd_dev->spec->pool_id);
}

static ssize_t rbd_pool_ns_show(struct device *dev,
				struct device_attribute *attr, char *buf)
{
	struct rbd_device *rbd_dev = dev_to_rbd_dev(dev);

	return sprintf(buf, "%s\n", rbd_dev->spec->pool_ns ?: "");
}

static ssize_t rbd_name_show(struct device *dev,
			     struct device_attribute *attr, char *buf)
{
	struct rbd_device *rbd_dev = dev_to_rbd_dev(dev);

	if (rbd_dev->spec->image_name)
		return sprintf(buf, "%s\n", rbd_dev->spec->image_name);

	return sprintf(buf, "(unknown)\n");
}

static ssize_t rbd_image_id_show(struct device *dev,
			     struct device_attribute *attr, char *buf)
{
	struct rbd_device *rbd_dev = dev_to_rbd_dev(dev);

	return sprintf(buf, "%s\n", rbd_dev->spec->image_id);
}

/*
 * Shows the name of the currently-mapped snapshot (or
 * RBD_SNAP_HEAD_NAME for the base image).
 */
static ssize_t rbd_snap_show(struct device *dev,
			     struct device_attribute *attr,
			     char *buf)
{
	struct rbd_device *rbd_dev = dev_to_rbd_dev(dev);

	return sprintf(buf, "%s\n", rbd_dev->spec->snap_name);
}

static ssize_t rbd_snap_id_show(struct device *dev,
				struct device_attribute *attr, char *buf)
{
	struct rbd_device *rbd_dev = dev_to_rbd_dev(dev);

	return sprintf(buf, "%llu\n", rbd_dev->spec->snap_id);
}

/*
 * For a v2 image, shows the chain of parent images, separated by empty
 * lines.  For v1 images or if there is no parent, shows "(no parent
 * image)".
 */
static ssize_t rbd_parent_show(struct device *dev,
			       struct device_attribute *attr,
			       char *buf)
{
	struct rbd_device *rbd_dev = dev_to_rbd_dev(dev);
	ssize_t count = 0;

	if (!rbd_dev->parent)
		return sprintf(buf, "(no parent image)\n");

	for ( ; rbd_dev->parent; rbd_dev = rbd_dev->parent) {
		struct rbd_spec *spec = rbd_dev->parent_spec;

		count += sprintf(&buf[count], "%s"
			    "pool_id %llu\npool_name %s\n"
			    "pool_ns %s\n"
			    "image_id %s\nimage_name %s\n"
			    "snap_id %llu\nsnap_name %s\n"
			    "overlap %llu\n",
			    !count ? "" : "\n", /* first? */
			    spec->pool_id, spec->pool_name,
			    spec->pool_ns ?: "",
			    spec->image_id, spec->image_name ?: "(unknown)",
			    spec->snap_id, spec->snap_name,
			    rbd_dev->parent_overlap);
	}

	return count;
}

static ssize_t rbd_image_refresh(struct device *dev,
				 struct device_attribute *attr,
				 const char *buf,
				 size_t size)
{
	struct rbd_device *rbd_dev = dev_to_rbd_dev(dev);
	int ret;

	if (!capable(CAP_SYS_ADMIN))
		return -EPERM;

	ret = rbd_dev_refresh(rbd_dev);
	if (ret)
		return ret;

	return size;
}

static DEVICE_ATTR(size, 0444, rbd_size_show, NULL);
static DEVICE_ATTR(features, 0444, rbd_features_show, NULL);
static DEVICE_ATTR(major, 0444, rbd_major_show, NULL);
static DEVICE_ATTR(minor, 0444, rbd_minor_show, NULL);
static DEVICE_ATTR(client_addr, 0444, rbd_client_addr_show, NULL);
static DEVICE_ATTR(client_id, 0444, rbd_client_id_show, NULL);
static DEVICE_ATTR(cluster_fsid, 0444, rbd_cluster_fsid_show, NULL);
static DEVICE_ATTR(config_info, 0400, rbd_config_info_show, NULL);
static DEVICE_ATTR(pool, 0444, rbd_pool_show, NULL);
static DEVICE_ATTR(pool_id, 0444, rbd_pool_id_show, NULL);
static DEVICE_ATTR(pool_ns, 0444, rbd_pool_ns_show, NULL);
static DEVICE_ATTR(name, 0444, rbd_name_show, NULL);
static DEVICE_ATTR(image_id, 0444, rbd_image_id_show, NULL);
static DEVICE_ATTR(refresh, 0200, NULL, rbd_image_refresh);
static DEVICE_ATTR(current_snap, 0444, rbd_snap_show, NULL);
static DEVICE_ATTR(snap_id, 0444, rbd_snap_id_show, NULL);
static DEVICE_ATTR(parent, 0444, rbd_parent_show, NULL);

static struct attribute *rbd_attrs[] = {
	&dev_attr_size.attr,
	&dev_attr_features.attr,
	&dev_attr_major.attr,
	&dev_attr_minor.attr,
	&dev_attr_client_addr.attr,
	&dev_attr_client_id.attr,
	&dev_attr_cluster_fsid.attr,
	&dev_attr_config_info.attr,
	&dev_attr_pool.attr,
	&dev_attr_pool_id.attr,
	&dev_attr_pool_ns.attr,
	&dev_attr_name.attr,
	&dev_attr_image_id.attr,
	&dev_attr_current_snap.attr,
	&dev_attr_snap_id.attr,
	&dev_attr_parent.attr,
	&dev_attr_refresh.attr,
	NULL
};

static struct attribute_group rbd_attr_group = {
	.attrs = rbd_attrs,
};

static const struct attribute_group *rbd_attr_groups[] = {
	&rbd_attr_group,
	NULL
};

static void rbd_dev_release(struct device *dev);

static const struct device_type rbd_device_type = {
	.name		= "rbd",
	.groups		= rbd_attr_groups,
	.release	= rbd_dev_release,
};

static struct rbd_spec *rbd_spec_get(struct rbd_spec *spec)
{
	kref_get(&spec->kref);

	return spec;
}

static void rbd_spec_free(struct kref *kref);
static void rbd_spec_put(struct rbd_spec *spec)
{
	if (spec)
		kref_put(&spec->kref, rbd_spec_free);
}

static struct rbd_spec *rbd_spec_alloc(void)
{
	struct rbd_spec *spec;

	spec = kzalloc(sizeof (*spec), GFP_KERNEL);
	if (!spec)
		return NULL;

	spec->pool_id = CEPH_NOPOOL;
	spec->snap_id = CEPH_NOSNAP;
	kref_init(&spec->kref);

	return spec;
}

static void rbd_spec_free(struct kref *kref)
{
	struct rbd_spec *spec = container_of(kref, struct rbd_spec, kref);

	kfree(spec->pool_name);
	kfree(spec->pool_ns);
	kfree(spec->image_id);
	kfree(spec->image_name);
	kfree(spec->snap_name);
	kfree(spec);
}

static void rbd_dev_free(struct rbd_device *rbd_dev)
{
	WARN_ON(rbd_dev->watch_state != RBD_WATCH_STATE_UNREGISTERED);
	WARN_ON(rbd_dev->lock_state != RBD_LOCK_STATE_UNLOCKED);

	ceph_oid_destroy(&rbd_dev->header_oid);
	ceph_oloc_destroy(&rbd_dev->header_oloc);
	kfree(rbd_dev->config_info);

	rbd_put_client(rbd_dev->rbd_client);
	rbd_spec_put(rbd_dev->spec);
	kfree(rbd_dev->opts);
	kfree(rbd_dev);
}

static void rbd_dev_release(struct device *dev)
{
	struct rbd_device *rbd_dev = dev_to_rbd_dev(dev);
	bool need_put = !!rbd_dev->opts;

	if (need_put) {
		destroy_workqueue(rbd_dev->task_wq);
		ida_simple_remove(&rbd_dev_id_ida, rbd_dev->dev_id);
	}

	rbd_dev_free(rbd_dev);

	/*
	 * This is racy, but way better than putting module outside of
	 * the release callback.  The race window is pretty small, so
	 * doing something similar to dm (dm-builtin.c) is overkill.
	 */
	if (need_put)
		module_put(THIS_MODULE);
}

static struct rbd_device *__rbd_dev_create(struct rbd_spec *spec)
{
	struct rbd_device *rbd_dev;

	rbd_dev = kzalloc(sizeof(*rbd_dev), GFP_KERNEL);
	if (!rbd_dev)
		return NULL;

	spin_lock_init(&rbd_dev->lock);
	INIT_LIST_HEAD(&rbd_dev->node);
	init_rwsem(&rbd_dev->header_rwsem);

	rbd_dev->header.data_pool_id = CEPH_NOPOOL;
	ceph_oid_init(&rbd_dev->header_oid);
	rbd_dev->header_oloc.pool = spec->pool_id;
	if (spec->pool_ns) {
		WARN_ON(!*spec->pool_ns);
		rbd_dev->header_oloc.pool_ns =
		    ceph_find_or_create_string(spec->pool_ns,
					       strlen(spec->pool_ns));
	}

	mutex_init(&rbd_dev->watch_mutex);
	rbd_dev->watch_state = RBD_WATCH_STATE_UNREGISTERED;
	INIT_DELAYED_WORK(&rbd_dev->watch_dwork, rbd_reregister_watch);

	init_rwsem(&rbd_dev->lock_rwsem);
	rbd_dev->lock_state = RBD_LOCK_STATE_UNLOCKED;
	INIT_WORK(&rbd_dev->acquired_lock_work, rbd_notify_acquired_lock);
	INIT_WORK(&rbd_dev->released_lock_work, rbd_notify_released_lock);
	INIT_DELAYED_WORK(&rbd_dev->lock_dwork, rbd_acquire_lock);
	INIT_WORK(&rbd_dev->unlock_work, rbd_release_lock_work);
	init_waitqueue_head(&rbd_dev->lock_waitq);

	rbd_dev->dev.bus = &rbd_bus_type;
	rbd_dev->dev.type = &rbd_device_type;
	rbd_dev->dev.parent = &rbd_root_dev;
	device_initialize(&rbd_dev->dev);

	return rbd_dev;
}

/*
 * Create a mapping rbd_dev.
 */
static struct rbd_device *rbd_dev_create(struct rbd_client *rbdc,
					 struct rbd_spec *spec,
					 struct rbd_options *opts)
{
	struct rbd_device *rbd_dev;

	rbd_dev = __rbd_dev_create(spec);
	if (!rbd_dev)
		return NULL;

	/* get an id and fill in device name */
	rbd_dev->dev_id = ida_simple_get(&rbd_dev_id_ida, 0,
					 minor_to_rbd_dev_id(1 << MINORBITS),
					 GFP_KERNEL);
	if (rbd_dev->dev_id < 0)
		goto fail_rbd_dev;

	sprintf(rbd_dev->name, RBD_DRV_NAME "%d", rbd_dev->dev_id);
	rbd_dev->task_wq = alloc_ordered_workqueue("%s-tasks", WQ_MEM_RECLAIM,
						   rbd_dev->name);
	if (!rbd_dev->task_wq)
		goto fail_dev_id;

	/* we have a ref from do_rbd_add() */
	__module_get(THIS_MODULE);

	rbd_dev->rbd_client = rbdc;
	rbd_dev->spec = spec;
	rbd_dev->opts = opts;

	dout("%s rbd_dev %p dev_id %d\n", __func__, rbd_dev, rbd_dev->dev_id);
	return rbd_dev;

fail_dev_id:
	ida_simple_remove(&rbd_dev_id_ida, rbd_dev->dev_id);
fail_rbd_dev:
	rbd_dev_free(rbd_dev);
	return NULL;
}

static void rbd_dev_destroy(struct rbd_device *rbd_dev)
{
	if (rbd_dev)
		put_device(&rbd_dev->dev);
}

/*
 * Get the size and object order for an image snapshot, or if
 * snap_id is CEPH_NOSNAP, gets this information for the base
 * image.
 */
static int _rbd_dev_v2_snap_size(struct rbd_device *rbd_dev, u64 snap_id,
				u8 *order, u64 *snap_size)
{
	__le64 snapid = cpu_to_le64(snap_id);
	int ret;
	struct {
		u8 order;
		__le64 size;
	} __attribute__ ((packed)) size_buf = { 0 };

	ret = rbd_obj_method_sync(rbd_dev, &rbd_dev->header_oid,
				  &rbd_dev->header_oloc, "get_size",
				  &snapid, sizeof(snapid),
				  &size_buf, sizeof(size_buf));
	dout("%s: rbd_obj_method_sync returned %d\n", __func__, ret);
	if (ret < 0)
		return ret;
	if (ret < sizeof (size_buf))
		return -ERANGE;

	if (order) {
		*order = size_buf.order;
		dout("  order %u", (unsigned int)*order);
	}
	*snap_size = le64_to_cpu(size_buf.size);

	dout("  snap_id 0x%016llx snap_size = %llu\n",
		(unsigned long long)snap_id,
		(unsigned long long)*snap_size);

	return 0;
}

static int rbd_dev_v2_image_size(struct rbd_device *rbd_dev)
{
	return _rbd_dev_v2_snap_size(rbd_dev, CEPH_NOSNAP,
					&rbd_dev->header.obj_order,
					&rbd_dev->header.image_size);
}

static int rbd_dev_v2_object_prefix(struct rbd_device *rbd_dev)
{
	void *reply_buf;
	int ret;
	void *p;

	reply_buf = kzalloc(RBD_OBJ_PREFIX_LEN_MAX, GFP_KERNEL);
	if (!reply_buf)
		return -ENOMEM;

	ret = rbd_obj_method_sync(rbd_dev, &rbd_dev->header_oid,
				  &rbd_dev->header_oloc, "get_object_prefix",
				  NULL, 0, reply_buf, RBD_OBJ_PREFIX_LEN_MAX);
	dout("%s: rbd_obj_method_sync returned %d\n", __func__, ret);
	if (ret < 0)
		goto out;

	p = reply_buf;
	rbd_dev->header.object_prefix = ceph_extract_encoded_string(&p,
						p + ret, NULL, GFP_NOIO);
	ret = 0;

	if (IS_ERR(rbd_dev->header.object_prefix)) {
		ret = PTR_ERR(rbd_dev->header.object_prefix);
		rbd_dev->header.object_prefix = NULL;
	} else {
		dout("  object_prefix = %s\n", rbd_dev->header.object_prefix);
	}
out:
	kfree(reply_buf);

	return ret;
}

static int _rbd_dev_v2_snap_features(struct rbd_device *rbd_dev, u64 snap_id,
		u64 *snap_features)
{
	__le64 snapid = cpu_to_le64(snap_id);
	struct {
		__le64 features;
		__le64 incompat;
	} __attribute__ ((packed)) features_buf = { 0 };
	u64 unsup;
	int ret;

	ret = rbd_obj_method_sync(rbd_dev, &rbd_dev->header_oid,
				  &rbd_dev->header_oloc, "get_features",
				  &snapid, sizeof(snapid),
				  &features_buf, sizeof(features_buf));
	dout("%s: rbd_obj_method_sync returned %d\n", __func__, ret);
	if (ret < 0)
		return ret;
	if (ret < sizeof (features_buf))
		return -ERANGE;

	unsup = le64_to_cpu(features_buf.incompat) & ~RBD_FEATURES_SUPPORTED;
	if (unsup) {
		rbd_warn(rbd_dev, "image uses unsupported features: 0x%llx",
			 unsup);
		return -ENXIO;
	}

	*snap_features = le64_to_cpu(features_buf.features);

	dout("  snap_id 0x%016llx features = 0x%016llx incompat = 0x%016llx\n",
		(unsigned long long)snap_id,
		(unsigned long long)*snap_features,
		(unsigned long long)le64_to_cpu(features_buf.incompat));

	return 0;
}

static int rbd_dev_v2_features(struct rbd_device *rbd_dev)
{
	return _rbd_dev_v2_snap_features(rbd_dev, CEPH_NOSNAP,
						&rbd_dev->header.features);
}

struct parent_image_info {
	u64		pool_id;
	const char	*pool_ns;
	const char	*image_id;
	u64		snap_id;

	bool		has_overlap;
	u64		overlap;
};

/*
 * The caller is responsible for @pii.
 */
static int decode_parent_image_spec(void **p, void *end,
				    struct parent_image_info *pii)
{
	u8 struct_v;
	u32 struct_len;
	int ret;

	ret = ceph_start_decoding(p, end, 1, "ParentImageSpec",
				  &struct_v, &struct_len);
	if (ret)
		return ret;

	ceph_decode_64_safe(p, end, pii->pool_id, e_inval);
	pii->pool_ns = ceph_extract_encoded_string(p, end, NULL, GFP_KERNEL);
	if (IS_ERR(pii->pool_ns)) {
		ret = PTR_ERR(pii->pool_ns);
		pii->pool_ns = NULL;
		return ret;
	}
	pii->image_id = ceph_extract_encoded_string(p, end, NULL, GFP_KERNEL);
	if (IS_ERR(pii->image_id)) {
		ret = PTR_ERR(pii->image_id);
		pii->image_id = NULL;
		return ret;
	}
	ceph_decode_64_safe(p, end, pii->snap_id, e_inval);
	return 0;

e_inval:
	return -EINVAL;
}

static int __get_parent_info(struct rbd_device *rbd_dev,
			     struct page *req_page,
			     struct page *reply_page,
			     struct parent_image_info *pii)
{
	struct ceph_osd_client *osdc = &rbd_dev->rbd_client->client->osdc;
	size_t reply_len = PAGE_SIZE;
	void *p, *end;
	int ret;

	ret = ceph_osdc_call(osdc, &rbd_dev->header_oid, &rbd_dev->header_oloc,
			     "rbd", "parent_get", CEPH_OSD_FLAG_READ,
			     req_page, sizeof(u64), reply_page, &reply_len);
	if (ret)
		return ret == -EOPNOTSUPP ? 1 : ret;

	p = page_address(reply_page);
	end = p + reply_len;
	ret = decode_parent_image_spec(&p, end, pii);
	if (ret)
		return ret;

	ret = ceph_osdc_call(osdc, &rbd_dev->header_oid, &rbd_dev->header_oloc,
			     "rbd", "parent_overlap_get", CEPH_OSD_FLAG_READ,
			     req_page, sizeof(u64), reply_page, &reply_len);
	if (ret)
		return ret;

	p = page_address(reply_page);
	end = p + reply_len;
	ceph_decode_8_safe(&p, end, pii->has_overlap, e_inval);
	if (pii->has_overlap)
		ceph_decode_64_safe(&p, end, pii->overlap, e_inval);

	return 0;

e_inval:
	return -EINVAL;
}

/*
 * The caller is responsible for @pii.
 */
static int __get_parent_info_legacy(struct rbd_device *rbd_dev,
				    struct page *req_page,
				    struct page *reply_page,
				    struct parent_image_info *pii)
{
	struct ceph_osd_client *osdc = &rbd_dev->rbd_client->client->osdc;
	size_t reply_len = PAGE_SIZE;
	void *p, *end;
	int ret;

	ret = ceph_osdc_call(osdc, &rbd_dev->header_oid, &rbd_dev->header_oloc,
			     "rbd", "get_parent", CEPH_OSD_FLAG_READ,
			     req_page, sizeof(u64), reply_page, &reply_len);
	if (ret)
		return ret;

	p = page_address(reply_page);
	end = p + reply_len;
	ceph_decode_64_safe(&p, end, pii->pool_id, e_inval);
	pii->image_id = ceph_extract_encoded_string(&p, end, NULL, GFP_KERNEL);
	if (IS_ERR(pii->image_id)) {
		ret = PTR_ERR(pii->image_id);
		pii->image_id = NULL;
		return ret;
	}
	ceph_decode_64_safe(&p, end, pii->snap_id, e_inval);
	pii->has_overlap = true;
	ceph_decode_64_safe(&p, end, pii->overlap, e_inval);

	return 0;

e_inval:
	return -EINVAL;
}

static int get_parent_info(struct rbd_device *rbd_dev,
			   struct parent_image_info *pii)
{
	struct page *req_page, *reply_page;
	void *p;
	int ret;

	req_page = alloc_page(GFP_KERNEL);
	if (!req_page)
		return -ENOMEM;

	reply_page = alloc_page(GFP_KERNEL);
	if (!reply_page) {
		__free_page(req_page);
		return -ENOMEM;
	}

	p = page_address(req_page);
	ceph_encode_64(&p, rbd_dev->spec->snap_id);
	ret = __get_parent_info(rbd_dev, req_page, reply_page, pii);
	if (ret > 0)
		ret = __get_parent_info_legacy(rbd_dev, req_page, reply_page,
					       pii);

	__free_page(req_page);
	__free_page(reply_page);
	return ret;
}

static int rbd_dev_v2_parent_info(struct rbd_device *rbd_dev)
{
	struct rbd_spec *parent_spec;
	struct parent_image_info pii = { 0 };
	int ret;

	parent_spec = rbd_spec_alloc();
	if (!parent_spec)
		return -ENOMEM;

	ret = get_parent_info(rbd_dev, &pii);
	if (ret)
		goto out_err;

	dout("%s pool_id %llu pool_ns %s image_id %s snap_id %llu has_overlap %d overlap %llu\n",
	     __func__, pii.pool_id, pii.pool_ns, pii.image_id, pii.snap_id,
	     pii.has_overlap, pii.overlap);

	if (pii.pool_id == CEPH_NOPOOL || !pii.has_overlap) {
		/*
		 * Either the parent never existed, or we have
		 * record of it but the image got flattened so it no
		 * longer has a parent.  When the parent of a
		 * layered image disappears we immediately set the
		 * overlap to 0.  The effect of this is that all new
		 * requests will be treated as if the image had no
		 * parent.
		 *
		 * If !pii.has_overlap, the parent image spec is not
		 * applicable.  It's there to avoid duplication in each
		 * snapshot record.
		 */
		if (rbd_dev->parent_overlap) {
			rbd_dev->parent_overlap = 0;
			rbd_dev_parent_put(rbd_dev);
			pr_info("%s: clone image has been flattened\n",
				rbd_dev->disk->disk_name);
		}

		goto out;	/* No parent?  No problem. */
	}

	/* The ceph file layout needs to fit pool id in 32 bits */

	ret = -EIO;
	if (pii.pool_id > (u64)U32_MAX) {
		rbd_warn(NULL, "parent pool id too large (%llu > %u)",
			(unsigned long long)pii.pool_id, U32_MAX);
		goto out_err;
	}

	/*
	 * The parent won't change (except when the clone is
	 * flattened, already handled that).  So we only need to
	 * record the parent spec we have not already done so.
	 */
	if (!rbd_dev->parent_spec) {
		parent_spec->pool_id = pii.pool_id;
		if (pii.pool_ns && *pii.pool_ns) {
			parent_spec->pool_ns = pii.pool_ns;
			pii.pool_ns = NULL;
		}
		parent_spec->image_id = pii.image_id;
		pii.image_id = NULL;
		parent_spec->snap_id = pii.snap_id;

		rbd_dev->parent_spec = parent_spec;
		parent_spec = NULL;	/* rbd_dev now owns this */
	}

	/*
	 * We always update the parent overlap.  If it's zero we issue
	 * a warning, as we will proceed as if there was no parent.
	 */
	if (!pii.overlap) {
		if (parent_spec) {
			/* refresh, careful to warn just once */
			if (rbd_dev->parent_overlap)
				rbd_warn(rbd_dev,
				    "clone now standalone (overlap became 0)");
		} else {
			/* initial probe */
			rbd_warn(rbd_dev, "clone is standalone (overlap 0)");
		}
	}
	rbd_dev->parent_overlap = pii.overlap;

out:
	ret = 0;
out_err:
	kfree(pii.pool_ns);
	kfree(pii.image_id);
	rbd_spec_put(parent_spec);
	return ret;
}

static int rbd_dev_v2_striping_info(struct rbd_device *rbd_dev)
{
	struct {
		__le64 stripe_unit;
		__le64 stripe_count;
	} __attribute__ ((packed)) striping_info_buf = { 0 };
	size_t size = sizeof (striping_info_buf);
	void *p;
	int ret;

	ret = rbd_obj_method_sync(rbd_dev, &rbd_dev->header_oid,
				&rbd_dev->header_oloc, "get_stripe_unit_count",
				NULL, 0, &striping_info_buf, size);
	dout("%s: rbd_obj_method_sync returned %d\n", __func__, ret);
	if (ret < 0)
		return ret;
	if (ret < size)
		return -ERANGE;

	p = &striping_info_buf;
	rbd_dev->header.stripe_unit = ceph_decode_64(&p);
	rbd_dev->header.stripe_count = ceph_decode_64(&p);
	return 0;
}

static int rbd_dev_v2_data_pool(struct rbd_device *rbd_dev)
{
	__le64 data_pool_id;
	int ret;

	ret = rbd_obj_method_sync(rbd_dev, &rbd_dev->header_oid,
				  &rbd_dev->header_oloc, "get_data_pool",
				  NULL, 0, &data_pool_id, sizeof(data_pool_id));
	if (ret < 0)
		return ret;
	if (ret < sizeof(data_pool_id))
		return -EBADMSG;

	rbd_dev->header.data_pool_id = le64_to_cpu(data_pool_id);
	WARN_ON(rbd_dev->header.data_pool_id == CEPH_NOPOOL);
	return 0;
}

static char *rbd_dev_image_name(struct rbd_device *rbd_dev)
{
	CEPH_DEFINE_OID_ONSTACK(oid);
	size_t image_id_size;
	char *image_id;
	void *p;
	void *end;
	size_t size;
	void *reply_buf = NULL;
	size_t len = 0;
	char *image_name = NULL;
	int ret;

	rbd_assert(!rbd_dev->spec->image_name);

	len = strlen(rbd_dev->spec->image_id);
	image_id_size = sizeof (__le32) + len;
	image_id = kmalloc(image_id_size, GFP_KERNEL);
	if (!image_id)
		return NULL;

	p = image_id;
	end = image_id + image_id_size;
	ceph_encode_string(&p, end, rbd_dev->spec->image_id, (u32)len);

	size = sizeof (__le32) + RBD_IMAGE_NAME_LEN_MAX;
	reply_buf = kmalloc(size, GFP_KERNEL);
	if (!reply_buf)
		goto out;

	ceph_oid_printf(&oid, "%s", RBD_DIRECTORY);
	ret = rbd_obj_method_sync(rbd_dev, &oid, &rbd_dev->header_oloc,
				  "dir_get_name", image_id, image_id_size,
				  reply_buf, size);
	if (ret < 0)
		goto out;
	p = reply_buf;
	end = reply_buf + ret;

	image_name = ceph_extract_encoded_string(&p, end, &len, GFP_KERNEL);
	if (IS_ERR(image_name))
		image_name = NULL;
	else
		dout("%s: name is %s len is %zd\n", __func__, image_name, len);
out:
	kfree(reply_buf);
	kfree(image_id);

	return image_name;
}

static u64 rbd_v1_snap_id_by_name(struct rbd_device *rbd_dev, const char *name)
{
	struct ceph_snap_context *snapc = rbd_dev->header.snapc;
	const char *snap_name;
	u32 which = 0;

	/* Skip over names until we find the one we are looking for */

	snap_name = rbd_dev->header.snap_names;
	while (which < snapc->num_snaps) {
		if (!strcmp(name, snap_name))
			return snapc->snaps[which];
		snap_name += strlen(snap_name) + 1;
		which++;
	}
	return CEPH_NOSNAP;
}

static u64 rbd_v2_snap_id_by_name(struct rbd_device *rbd_dev, const char *name)
{
	struct ceph_snap_context *snapc = rbd_dev->header.snapc;
	u32 which;
	bool found = false;
	u64 snap_id;

	for (which = 0; !found && which < snapc->num_snaps; which++) {
		const char *snap_name;

		snap_id = snapc->snaps[which];
		snap_name = rbd_dev_v2_snap_name(rbd_dev, snap_id);
		if (IS_ERR(snap_name)) {
			/* ignore no-longer existing snapshots */
			if (PTR_ERR(snap_name) == -ENOENT)
				continue;
			else
				break;
		}
		found = !strcmp(name, snap_name);
		kfree(snap_name);
	}
	return found ? snap_id : CEPH_NOSNAP;
}

/*
 * Assumes name is never RBD_SNAP_HEAD_NAME; returns CEPH_NOSNAP if
 * no snapshot by that name is found, or if an error occurs.
 */
static u64 rbd_snap_id_by_name(struct rbd_device *rbd_dev, const char *name)
{
	if (rbd_dev->image_format == 1)
		return rbd_v1_snap_id_by_name(rbd_dev, name);

	return rbd_v2_snap_id_by_name(rbd_dev, name);
}

/*
 * An image being mapped will have everything but the snap id.
 */
static int rbd_spec_fill_snap_id(struct rbd_device *rbd_dev)
{
	struct rbd_spec *spec = rbd_dev->spec;

	rbd_assert(spec->pool_id != CEPH_NOPOOL && spec->pool_name);
	rbd_assert(spec->image_id && spec->image_name);
	rbd_assert(spec->snap_name);

	if (strcmp(spec->snap_name, RBD_SNAP_HEAD_NAME)) {
		u64 snap_id;

		snap_id = rbd_snap_id_by_name(rbd_dev, spec->snap_name);
		if (snap_id == CEPH_NOSNAP)
			return -ENOENT;

		spec->snap_id = snap_id;
	} else {
		spec->snap_id = CEPH_NOSNAP;
	}

	return 0;
}

/*
 * A parent image will have all ids but none of the names.
 *
 * All names in an rbd spec are dynamically allocated.  It's OK if we
 * can't figure out the name for an image id.
 */
static int rbd_spec_fill_names(struct rbd_device *rbd_dev)
{
	struct ceph_osd_client *osdc = &rbd_dev->rbd_client->client->osdc;
	struct rbd_spec *spec = rbd_dev->spec;
	const char *pool_name;
	const char *image_name;
	const char *snap_name;
	int ret;

	rbd_assert(spec->pool_id != CEPH_NOPOOL);
	rbd_assert(spec->image_id);
	rbd_assert(spec->snap_id != CEPH_NOSNAP);

	/* Get the pool name; we have to make our own copy of this */

	pool_name = ceph_pg_pool_name_by_id(osdc->osdmap, spec->pool_id);
	if (!pool_name) {
		rbd_warn(rbd_dev, "no pool with id %llu", spec->pool_id);
		return -EIO;
	}
	pool_name = kstrdup(pool_name, GFP_KERNEL);
	if (!pool_name)
		return -ENOMEM;

	/* Fetch the image name; tolerate failure here */

	image_name = rbd_dev_image_name(rbd_dev);
	if (!image_name)
		rbd_warn(rbd_dev, "unable to get image name");

	/* Fetch the snapshot name */

	snap_name = rbd_snap_name(rbd_dev, spec->snap_id);
	if (IS_ERR(snap_name)) {
		ret = PTR_ERR(snap_name);
		goto out_err;
	}

	spec->pool_name = pool_name;
	spec->image_name = image_name;
	spec->snap_name = snap_name;

	return 0;

out_err:
	kfree(image_name);
	kfree(pool_name);
	return ret;
}

static int rbd_dev_v2_snap_context(struct rbd_device *rbd_dev)
{
	size_t size;
	int ret;
	void *reply_buf;
	void *p;
	void *end;
	u64 seq;
	u32 snap_count;
	struct ceph_snap_context *snapc;
	u32 i;

	/*
	 * We'll need room for the seq value (maximum snapshot id),
	 * snapshot count, and array of that many snapshot ids.
	 * For now we have a fixed upper limit on the number we're
	 * prepared to receive.
	 */
	size = sizeof (__le64) + sizeof (__le32) +
			RBD_MAX_SNAP_COUNT * sizeof (__le64);
	reply_buf = kzalloc(size, GFP_KERNEL);
	if (!reply_buf)
		return -ENOMEM;

	ret = rbd_obj_method_sync(rbd_dev, &rbd_dev->header_oid,
				  &rbd_dev->header_oloc, "get_snapcontext",
				  NULL, 0, reply_buf, size);
	dout("%s: rbd_obj_method_sync returned %d\n", __func__, ret);
	if (ret < 0)
		goto out;

	p = reply_buf;
	end = reply_buf + ret;
	ret = -ERANGE;
	ceph_decode_64_safe(&p, end, seq, out);
	ceph_decode_32_safe(&p, end, snap_count, out);

	/*
	 * Make sure the reported number of snapshot ids wouldn't go
	 * beyond the end of our buffer.  But before checking that,
	 * make sure the computed size of the snapshot context we
	 * allocate is representable in a size_t.
	 */
	if (snap_count > (SIZE_MAX - sizeof (struct ceph_snap_context))
				 / sizeof (u64)) {
		ret = -EINVAL;
		goto out;
	}
	if (!ceph_has_room(&p, end, snap_count * sizeof (__le64)))
		goto out;
	ret = 0;

	snapc = ceph_create_snap_context(snap_count, GFP_KERNEL);
	if (!snapc) {
		ret = -ENOMEM;
		goto out;
	}
	snapc->seq = seq;
	for (i = 0; i < snap_count; i++)
		snapc->snaps[i] = ceph_decode_64(&p);

	ceph_put_snap_context(rbd_dev->header.snapc);
	rbd_dev->header.snapc = snapc;

	dout("  snap context seq = %llu, snap_count = %u\n",
		(unsigned long long)seq, (unsigned int)snap_count);
out:
	kfree(reply_buf);

	return ret;
}

static const char *rbd_dev_v2_snap_name(struct rbd_device *rbd_dev,
					u64 snap_id)
{
	size_t size;
	void *reply_buf;
	__le64 snapid;
	int ret;
	void *p;
	void *end;
	char *snap_name;

	size = sizeof (__le32) + RBD_MAX_SNAP_NAME_LEN;
	reply_buf = kmalloc(size, GFP_KERNEL);
	if (!reply_buf)
		return ERR_PTR(-ENOMEM);

	snapid = cpu_to_le64(snap_id);
	ret = rbd_obj_method_sync(rbd_dev, &rbd_dev->header_oid,
				  &rbd_dev->header_oloc, "get_snapshot_name",
				  &snapid, sizeof(snapid), reply_buf, size);
	dout("%s: rbd_obj_method_sync returned %d\n", __func__, ret);
	if (ret < 0) {
		snap_name = ERR_PTR(ret);
		goto out;
	}

	p = reply_buf;
	end = reply_buf + ret;
	snap_name = ceph_extract_encoded_string(&p, end, NULL, GFP_KERNEL);
	if (IS_ERR(snap_name))
		goto out;

	dout("  snap_id 0x%016llx snap_name = %s\n",
		(unsigned long long)snap_id, snap_name);
out:
	kfree(reply_buf);

	return snap_name;
}

static int rbd_dev_v2_header_info(struct rbd_device *rbd_dev)
{
	bool first_time = rbd_dev->header.object_prefix == NULL;
	int ret;

	ret = rbd_dev_v2_image_size(rbd_dev);
	if (ret)
		return ret;

	if (first_time) {
		ret = rbd_dev_v2_header_onetime(rbd_dev);
		if (ret)
			return ret;
	}

	ret = rbd_dev_v2_snap_context(rbd_dev);
	if (ret && first_time) {
		kfree(rbd_dev->header.object_prefix);
		rbd_dev->header.object_prefix = NULL;
	}

	return ret;
}

static int rbd_dev_header_info(struct rbd_device *rbd_dev)
{
	rbd_assert(rbd_image_format_valid(rbd_dev->image_format));

	if (rbd_dev->image_format == 1)
		return rbd_dev_v1_header_info(rbd_dev);

	return rbd_dev_v2_header_info(rbd_dev);
}

/*
 * Skips over white space at *buf, and updates *buf to point to the
 * first found non-space character (if any). Returns the length of
 * the token (string of non-white space characters) found.  Note
 * that *buf must be terminated with '\0'.
 */
static inline size_t next_token(const char **buf)
{
        /*
        * These are the characters that produce nonzero for
        * isspace() in the "C" and "POSIX" locales.
        */
        const char *spaces = " \f\n\r\t\v";

        *buf += strspn(*buf, spaces);	/* Find start of token */

	return strcspn(*buf, spaces);   /* Return token length */
}

/*
 * Finds the next token in *buf, dynamically allocates a buffer big
 * enough to hold a copy of it, and copies the token into the new
 * buffer.  The copy is guaranteed to be terminated with '\0'.  Note
 * that a duplicate buffer is created even for a zero-length token.
 *
 * Returns a pointer to the newly-allocated duplicate, or a null
 * pointer if memory for the duplicate was not available.  If
 * the lenp argument is a non-null pointer, the length of the token
 * (not including the '\0') is returned in *lenp.
 *
 * If successful, the *buf pointer will be updated to point beyond
 * the end of the found token.
 *
 * Note: uses GFP_KERNEL for allocation.
 */
static inline char *dup_token(const char **buf, size_t *lenp)
{
	char *dup;
	size_t len;

	len = next_token(buf);
	dup = kmemdup(*buf, len + 1, GFP_KERNEL);
	if (!dup)
		return NULL;
	*(dup + len) = '\0';
	*buf += len;

	if (lenp)
		*lenp = len;

	return dup;
}

/*
 * Parse the options provided for an "rbd add" (i.e., rbd image
 * mapping) request.  These arrive via a write to /sys/bus/rbd/add,
 * and the data written is passed here via a NUL-terminated buffer.
 * Returns 0 if successful or an error code otherwise.
 *
 * The information extracted from these options is recorded in
 * the other parameters which return dynamically-allocated
 * structures:
 *  ceph_opts
 *      The address of a pointer that will refer to a ceph options
 *      structure.  Caller must release the returned pointer using
 *      ceph_destroy_options() when it is no longer needed.
 *  rbd_opts
 *	Address of an rbd options pointer.  Fully initialized by
 *	this function; caller must release with kfree().
 *  spec
 *	Address of an rbd image specification pointer.  Fully
 *	initialized by this function based on parsed options.
 *	Caller must release with rbd_spec_put().
 *
 * The options passed take this form:
 *  <mon_addrs> <options> <pool_name> <image_name> [<snap_id>]
 * where:
 *  <mon_addrs>
 *      A comma-separated list of one or more monitor addresses.
 *      A monitor address is an ip address, optionally followed
 *      by a port number (separated by a colon).
 *        I.e.:  ip1[:port1][,ip2[:port2]...]
 *  <options>
 *      A comma-separated list of ceph and/or rbd options.
 *  <pool_name>
 *      The name of the rados pool containing the rbd image.
 *  <image_name>
 *      The name of the image in that pool to map.
 *  <snap_id>
 *      An optional snapshot id.  If provided, the mapping will
 *      present data from the image at the time that snapshot was
 *      created.  The image head is used if no snapshot id is
 *      provided.  Snapshot mappings are always read-only.
 */
static int rbd_add_parse_args(const char *buf,
				struct ceph_options **ceph_opts,
				struct rbd_options **opts,
				struct rbd_spec **rbd_spec)
{
	size_t len;
	char *options;
	const char *mon_addrs;
	char *snap_name;
	size_t mon_addrs_size;
	struct parse_rbd_opts_ctx pctx = { 0 };
	struct ceph_options *copts;
	int ret;

	/* The first four tokens are required */

	len = next_token(&buf);
	if (!len) {
		rbd_warn(NULL, "no monitor address(es) provided");
		return -EINVAL;
	}
	mon_addrs = buf;
	mon_addrs_size = len + 1;
	buf += len;

	ret = -EINVAL;
	options = dup_token(&buf, NULL);
	if (!options)
		return -ENOMEM;
	if (!*options) {
		rbd_warn(NULL, "no options provided");
		goto out_err;
	}

	pctx.spec = rbd_spec_alloc();
	if (!pctx.spec)
		goto out_mem;

	pctx.spec->pool_name = dup_token(&buf, NULL);
	if (!pctx.spec->pool_name)
		goto out_mem;
	if (!*pctx.spec->pool_name) {
		rbd_warn(NULL, "no pool name provided");
		goto out_err;
	}

	pctx.spec->image_name = dup_token(&buf, NULL);
	if (!pctx.spec->image_name)
		goto out_mem;
	if (!*pctx.spec->image_name) {
		rbd_warn(NULL, "no image name provided");
		goto out_err;
	}

	/*
	 * Snapshot name is optional; default is to use "-"
	 * (indicating the head/no snapshot).
	 */
	len = next_token(&buf);
	if (!len) {
		buf = RBD_SNAP_HEAD_NAME; /* No snapshot supplied */
		len = sizeof (RBD_SNAP_HEAD_NAME) - 1;
	} else if (len > RBD_MAX_SNAP_NAME_LEN) {
		ret = -ENAMETOOLONG;
		goto out_err;
	}
	snap_name = kmemdup(buf, len + 1, GFP_KERNEL);
	if (!snap_name)
		goto out_mem;
	*(snap_name + len) = '\0';
	pctx.spec->snap_name = snap_name;

	/* Initialize all rbd options to the defaults */

	pctx.opts = kzalloc(sizeof(*pctx.opts), GFP_KERNEL);
	if (!pctx.opts)
		goto out_mem;

	pctx.opts->read_only = RBD_READ_ONLY_DEFAULT;
	pctx.opts->queue_depth = RBD_QUEUE_DEPTH_DEFAULT;
	pctx.opts->lock_timeout = RBD_LOCK_TIMEOUT_DEFAULT;
	pctx.opts->lock_on_read = RBD_LOCK_ON_READ_DEFAULT;
	pctx.opts->exclusive = RBD_EXCLUSIVE_DEFAULT;
	pctx.opts->trim = RBD_TRIM_DEFAULT;

	copts = ceph_parse_options(options, mon_addrs,
				   mon_addrs + mon_addrs_size - 1,
				   parse_rbd_opts_token, &pctx);
	if (IS_ERR(copts)) {
		ret = PTR_ERR(copts);
		goto out_err;
	}
	kfree(options);

	*ceph_opts = copts;
	*opts = pctx.opts;
	*rbd_spec = pctx.spec;

	return 0;
out_mem:
	ret = -ENOMEM;
out_err:
	kfree(pctx.opts);
	rbd_spec_put(pctx.spec);
	kfree(options);

	return ret;
}

static void rbd_dev_image_unlock(struct rbd_device *rbd_dev)
{
	down_write(&rbd_dev->lock_rwsem);
	if (__rbd_is_lock_owner(rbd_dev))
		rbd_unlock(rbd_dev);
	up_write(&rbd_dev->lock_rwsem);
}

static int rbd_add_acquire_lock(struct rbd_device *rbd_dev)
{
	int ret;

	if (!(rbd_dev->header.features & RBD_FEATURE_EXCLUSIVE_LOCK)) {
		rbd_warn(rbd_dev, "exclusive-lock feature is not enabled");
		return -EINVAL;
	}

	/* FIXME: "rbd map --exclusive" should be in interruptible */
	down_read(&rbd_dev->lock_rwsem);
	ret = rbd_wait_state_locked(rbd_dev, true);
	up_read(&rbd_dev->lock_rwsem);
	if (ret) {
		rbd_warn(rbd_dev, "failed to acquire exclusive lock");
		return -EROFS;
	}

	return 0;
}

/*
 * An rbd format 2 image has a unique identifier, distinct from the
 * name given to it by the user.  Internally, that identifier is
 * what's used to specify the names of objects related to the image.
 *
 * A special "rbd id" object is used to map an rbd image name to its
 * id.  If that object doesn't exist, then there is no v2 rbd image
 * with the supplied name.
 *
 * This function will record the given rbd_dev's image_id field if
 * it can be determined, and in that case will return 0.  If any
 * errors occur a negative errno will be returned and the rbd_dev's
 * image_id field will be unchanged (and should be NULL).
 */
static int rbd_dev_image_id(struct rbd_device *rbd_dev)
{
	int ret;
	size_t size;
	CEPH_DEFINE_OID_ONSTACK(oid);
	void *response;
	char *image_id;

	/*
	 * When probing a parent image, the image id is already
	 * known (and the image name likely is not).  There's no
	 * need to fetch the image id again in this case.  We
	 * do still need to set the image format though.
	 */
	if (rbd_dev->spec->image_id) {
		rbd_dev->image_format = *rbd_dev->spec->image_id ? 2 : 1;

		return 0;
	}

	/*
	 * First, see if the format 2 image id file exists, and if
	 * so, get the image's persistent id from it.
	 */
	ret = ceph_oid_aprintf(&oid, GFP_KERNEL, "%s%s", RBD_ID_PREFIX,
			       rbd_dev->spec->image_name);
	if (ret)
		return ret;

	dout("rbd id object name is %s\n", oid.name);

	/* Response will be an encoded string, which includes a length */

	size = sizeof (__le32) + RBD_IMAGE_ID_LEN_MAX;
	response = kzalloc(size, GFP_NOIO);
	if (!response) {
		ret = -ENOMEM;
		goto out;
	}

	/* If it doesn't exist we'll assume it's a format 1 image */

	ret = rbd_obj_method_sync(rbd_dev, &oid, &rbd_dev->header_oloc,
				  "get_id", NULL, 0,
				  response, RBD_IMAGE_ID_LEN_MAX);
	dout("%s: rbd_obj_method_sync returned %d\n", __func__, ret);
	if (ret == -ENOENT) {
		image_id = kstrdup("", GFP_KERNEL);
		ret = image_id ? 0 : -ENOMEM;
		if (!ret)
			rbd_dev->image_format = 1;
	} else if (ret >= 0) {
		void *p = response;

		image_id = ceph_extract_encoded_string(&p, p + ret,
						NULL, GFP_NOIO);
		ret = PTR_ERR_OR_ZERO(image_id);
		if (!ret)
			rbd_dev->image_format = 2;
	}

	if (!ret) {
		rbd_dev->spec->image_id = image_id;
		dout("image_id is %s\n", image_id);
	}
out:
	kfree(response);
	ceph_oid_destroy(&oid);
	return ret;
}

/*
 * Undo whatever state changes are made by v1 or v2 header info
 * call.
 */
static void rbd_dev_unprobe(struct rbd_device *rbd_dev)
{
	struct rbd_image_header	*header;

	rbd_dev_parent_put(rbd_dev);

	/* Free dynamic fields from the header, then zero it out */

	header = &rbd_dev->header;
	ceph_put_snap_context(header->snapc);
	kfree(header->snap_sizes);
	kfree(header->snap_names);
	kfree(header->object_prefix);
	memset(header, 0, sizeof (*header));
}

static int rbd_dev_v2_header_onetime(struct rbd_device *rbd_dev)
{
	int ret;

	ret = rbd_dev_v2_object_prefix(rbd_dev);
	if (ret)
		goto out_err;

	/*
	 * Get the and check features for the image.  Currently the
	 * features are assumed to never change.
	 */
	ret = rbd_dev_v2_features(rbd_dev);
	if (ret)
		goto out_err;

	/* If the image supports fancy striping, get its parameters */

	if (rbd_dev->header.features & RBD_FEATURE_STRIPINGV2) {
		ret = rbd_dev_v2_striping_info(rbd_dev);
		if (ret < 0)
			goto out_err;
	}

	if (rbd_dev->header.features & RBD_FEATURE_DATA_POOL) {
		ret = rbd_dev_v2_data_pool(rbd_dev);
		if (ret)
			goto out_err;
	}

	rbd_init_layout(rbd_dev);
	return 0;

out_err:
	rbd_dev->header.features = 0;
	kfree(rbd_dev->header.object_prefix);
	rbd_dev->header.object_prefix = NULL;
	return ret;
}

/*
 * @depth is rbd_dev_image_probe() -> rbd_dev_probe_parent() ->
 * rbd_dev_image_probe() recursion depth, which means it's also the
 * length of the already discovered part of the parent chain.
 */
static int rbd_dev_probe_parent(struct rbd_device *rbd_dev, int depth)
{
	struct rbd_device *parent = NULL;
	int ret;

	if (!rbd_dev->parent_spec)
		return 0;

	if (++depth > RBD_MAX_PARENT_CHAIN_LEN) {
		pr_info("parent chain is too long (%d)\n", depth);
		ret = -EINVAL;
		goto out_err;
	}

	parent = __rbd_dev_create(rbd_dev->parent_spec);
	if (!parent) {
		ret = -ENOMEM;
		goto out_err;
	}

	/*
	 * Images related by parent/child relationships always share
	 * rbd_client and spec/parent_spec, so bump their refcounts.
	 */
	parent->rbd_client = __rbd_get_client(rbd_dev->rbd_client);
	parent->spec = rbd_spec_get(rbd_dev->parent_spec);

	ret = rbd_dev_image_probe(parent, depth);
	if (ret < 0)
		goto out_err;

	rbd_dev->parent = parent;
	atomic_set(&rbd_dev->parent_ref, 1);
	return 0;

out_err:
	rbd_dev_unparent(rbd_dev);
	rbd_dev_destroy(parent);
	return ret;
}

static void rbd_dev_device_release(struct rbd_device *rbd_dev)
{
	clear_bit(RBD_DEV_FLAG_EXISTS, &rbd_dev->flags);
	rbd_dev_mapping_clear(rbd_dev);
	rbd_free_disk(rbd_dev);
	if (!single_major)
		unregister_blkdev(rbd_dev->major, rbd_dev->name);
}

/*
 * rbd_dev->header_rwsem must be locked for write and will be unlocked
 * upon return.
 */
static int rbd_dev_device_setup(struct rbd_device *rbd_dev)
{
	int ret;

	/* Record our major and minor device numbers. */

	if (!single_major) {
		ret = register_blkdev(0, rbd_dev->name);
		if (ret < 0)
			goto err_out_unlock;

		rbd_dev->major = ret;
		rbd_dev->minor = 0;
	} else {
		rbd_dev->major = rbd_major;
		rbd_dev->minor = rbd_dev_id_to_minor(rbd_dev->dev_id);
	}

	/* Set up the blkdev mapping. */

	ret = rbd_init_disk(rbd_dev);
	if (ret)
		goto err_out_blkdev;

	ret = rbd_dev_mapping_set(rbd_dev);
	if (ret)
		goto err_out_disk;

	set_capacity(rbd_dev->disk, rbd_dev->mapping.size / SECTOR_SIZE);
	set_disk_ro(rbd_dev->disk, rbd_dev->opts->read_only);

	ret = dev_set_name(&rbd_dev->dev, "%d", rbd_dev->dev_id);
	if (ret)
		goto err_out_mapping;

	set_bit(RBD_DEV_FLAG_EXISTS, &rbd_dev->flags);
	up_write(&rbd_dev->header_rwsem);
	return 0;

err_out_mapping:
	rbd_dev_mapping_clear(rbd_dev);
err_out_disk:
	rbd_free_disk(rbd_dev);
err_out_blkdev:
	if (!single_major)
		unregister_blkdev(rbd_dev->major, rbd_dev->name);
err_out_unlock:
	up_write(&rbd_dev->header_rwsem);
	return ret;
}

static int rbd_dev_header_name(struct rbd_device *rbd_dev)
{
	struct rbd_spec *spec = rbd_dev->spec;
	int ret;

	/* Record the header object name for this rbd image. */

	rbd_assert(rbd_image_format_valid(rbd_dev->image_format));
	if (rbd_dev->image_format == 1)
		ret = ceph_oid_aprintf(&rbd_dev->header_oid, GFP_KERNEL, "%s%s",
				       spec->image_name, RBD_SUFFIX);
	else
		ret = ceph_oid_aprintf(&rbd_dev->header_oid, GFP_KERNEL, "%s%s",
				       RBD_HEADER_PREFIX, spec->image_id);

	return ret;
}

static void rbd_dev_image_release(struct rbd_device *rbd_dev)
{
	if (rbd_dev->opts)
		rbd_unregister_watch(rbd_dev);

	rbd_dev_unprobe(rbd_dev);
	rbd_dev->image_format = 0;
	kfree(rbd_dev->spec->image_id);
	rbd_dev->spec->image_id = NULL;
}

/*
 * Probe for the existence of the header object for the given rbd
 * device.  If this image is the one being mapped (i.e., not a
 * parent), initiate a watch on its header object before using that
 * object to get detailed information about the rbd image.
 *
 * On success, returns with header_rwsem held for write if called
 * with @depth == 0.
 */
static int rbd_dev_image_probe(struct rbd_device *rbd_dev, int depth)
{
	int ret;

	/*
	 * Get the id from the image id object.  Unless there's an
	 * error, rbd_dev->spec->image_id will be filled in with
	 * a dynamically-allocated string, and rbd_dev->image_format
	 * will be set to either 1 or 2.
	 */
	ret = rbd_dev_image_id(rbd_dev);
	if (ret)
		return ret;

	ret = rbd_dev_header_name(rbd_dev);
	if (ret)
		goto err_out_format;

	if (!depth) {
		ret = rbd_register_watch(rbd_dev);
		if (ret) {
			if (ret == -ENOENT)
				pr_info("image %s/%s%s%s does not exist\n",
					rbd_dev->spec->pool_name,
					rbd_dev->spec->pool_ns ?: "",
					rbd_dev->spec->pool_ns ? "/" : "",
					rbd_dev->spec->image_name);
			goto err_out_format;
		}
	}

	if (!depth)
		down_write(&rbd_dev->header_rwsem);

	ret = rbd_dev_header_info(rbd_dev);
	if (ret)
		goto err_out_probe;

	/*
	 * If this image is the one being mapped, we have pool name and
	 * id, image name and id, and snap name - need to fill snap id.
	 * Otherwise this is a parent image, identified by pool, image
	 * and snap ids - need to fill in names for those ids.
	 */
	if (!depth)
		ret = rbd_spec_fill_snap_id(rbd_dev);
	else
		ret = rbd_spec_fill_names(rbd_dev);
	if (ret) {
		if (ret == -ENOENT)
			pr_info("snap %s/%s%s%s@%s does not exist\n",
				rbd_dev->spec->pool_name,
				rbd_dev->spec->pool_ns ?: "",
				rbd_dev->spec->pool_ns ? "/" : "",
				rbd_dev->spec->image_name,
				rbd_dev->spec->snap_name);
		goto err_out_probe;
	}

	if (rbd_dev->header.features & RBD_FEATURE_LAYERING) {
		ret = rbd_dev_v2_parent_info(rbd_dev);
		if (ret)
			goto err_out_probe;

		/*
		 * Need to warn users if this image is the one being
		 * mapped and has a parent.
		 */
		if (!depth && rbd_dev->parent_spec)
			rbd_warn(rbd_dev,
				 "WARNING: kernel layering is EXPERIMENTAL!");
	}

	ret = rbd_dev_probe_parent(rbd_dev, depth);
	if (ret)
		goto err_out_probe;

	dout("discovered format %u image, header name is %s\n",
		rbd_dev->image_format, rbd_dev->header_oid.name);
	return 0;

err_out_probe:
	if (!depth)
		up_write(&rbd_dev->header_rwsem);
	if (!depth)
		rbd_unregister_watch(rbd_dev);
	rbd_dev_unprobe(rbd_dev);
err_out_format:
	rbd_dev->image_format = 0;
	kfree(rbd_dev->spec->image_id);
	rbd_dev->spec->image_id = NULL;
	return ret;
}

static ssize_t do_rbd_add(struct bus_type *bus,
			  const char *buf,
			  size_t count)
{
	struct rbd_device *rbd_dev = NULL;
	struct ceph_options *ceph_opts = NULL;
	struct rbd_options *rbd_opts = NULL;
	struct rbd_spec *spec = NULL;
	struct rbd_client *rbdc;
	int rc;

	if (!capable(CAP_SYS_ADMIN))
		return -EPERM;

	if (!try_module_get(THIS_MODULE))
		return -ENODEV;

	/* parse add command */
	rc = rbd_add_parse_args(buf, &ceph_opts, &rbd_opts, &spec);
	if (rc < 0)
		goto out;

	rbdc = rbd_get_client(ceph_opts);
	if (IS_ERR(rbdc)) {
		rc = PTR_ERR(rbdc);
		goto err_out_args;
	}

	/* pick the pool */
	rc = ceph_pg_poolid_by_name(rbdc->client->osdc.osdmap, spec->pool_name);
	if (rc < 0) {
		if (rc == -ENOENT)
			pr_info("pool %s does not exist\n", spec->pool_name);
		goto err_out_client;
	}
	spec->pool_id = (u64)rc;

	rbd_dev = rbd_dev_create(rbdc, spec, rbd_opts);
	if (!rbd_dev) {
		rc = -ENOMEM;
		goto err_out_client;
	}
	rbdc = NULL;		/* rbd_dev now owns this */
	spec = NULL;		/* rbd_dev now owns this */
	rbd_opts = NULL;	/* rbd_dev now owns this */

	rbd_dev->config_info = kstrdup(buf, GFP_KERNEL);
	if (!rbd_dev->config_info) {
		rc = -ENOMEM;
		goto err_out_rbd_dev;
	}

	rc = rbd_dev_image_probe(rbd_dev, 0);
	if (rc < 0)
		goto err_out_rbd_dev;

	/* If we are mapping a snapshot it must be marked read-only */
	if (rbd_dev->spec->snap_id != CEPH_NOSNAP)
		rbd_dev->opts->read_only = true;

	rc = rbd_dev_device_setup(rbd_dev);
	if (rc)
		goto err_out_image_probe;

	if (rbd_dev->opts->exclusive) {
		rc = rbd_add_acquire_lock(rbd_dev);
		if (rc)
			goto err_out_device_setup;
	}

	/* Everything's ready.  Announce the disk to the world. */

	rc = device_add(&rbd_dev->dev);
	if (rc)
		goto err_out_image_lock;

	add_disk(rbd_dev->disk);
	/* see rbd_init_disk() */
	blk_put_queue(rbd_dev->disk->queue);

	spin_lock(&rbd_dev_list_lock);
	list_add_tail(&rbd_dev->node, &rbd_dev_list);
	spin_unlock(&rbd_dev_list_lock);

	pr_info("%s: capacity %llu features 0x%llx\n", rbd_dev->disk->disk_name,
		(unsigned long long)get_capacity(rbd_dev->disk) << SECTOR_SHIFT,
		rbd_dev->header.features);
	rc = count;
out:
	module_put(THIS_MODULE);
	return rc;

err_out_image_lock:
	rbd_dev_image_unlock(rbd_dev);
err_out_device_setup:
	rbd_dev_device_release(rbd_dev);
err_out_image_probe:
	rbd_dev_image_release(rbd_dev);
err_out_rbd_dev:
	rbd_dev_destroy(rbd_dev);
err_out_client:
	rbd_put_client(rbdc);
err_out_args:
	rbd_spec_put(spec);
	kfree(rbd_opts);
	goto out;
}

static ssize_t rbd_add(struct bus_type *bus,
		       const char *buf,
		       size_t count)
{
	if (single_major)
		return -EINVAL;

	return do_rbd_add(bus, buf, count);
}

static ssize_t rbd_add_single_major(struct bus_type *bus,
				    const char *buf,
				    size_t count)
{
	return do_rbd_add(bus, buf, count);
}

static void rbd_dev_remove_parent(struct rbd_device *rbd_dev)
{
	while (rbd_dev->parent) {
		struct rbd_device *first = rbd_dev;
		struct rbd_device *second = first->parent;
		struct rbd_device *third;

		/*
		 * Follow to the parent with no grandparent and
		 * remove it.
		 */
		while (second && (third = second->parent)) {
			first = second;
			second = third;
		}
		rbd_assert(second);
		rbd_dev_image_release(second);
		rbd_dev_destroy(second);
		first->parent = NULL;
		first->parent_overlap = 0;

		rbd_assert(first->parent_spec);
		rbd_spec_put(first->parent_spec);
		first->parent_spec = NULL;
	}
}

static ssize_t do_rbd_remove(struct bus_type *bus,
			     const char *buf,
			     size_t count)
{
	struct rbd_device *rbd_dev = NULL;
	struct list_head *tmp;
	int dev_id;
	char opt_buf[6];
	bool force = false;
	int ret;

	if (!capable(CAP_SYS_ADMIN))
		return -EPERM;
<<<<<<< HEAD

	ret = kstrtoul(buf, 10, &ul);
	if (ret)
		return ret;
=======
>>>>>>> 286cd8c7

	dev_id = -1;
	opt_buf[0] = '\0';
	sscanf(buf, "%d %5s", &dev_id, opt_buf);
	if (dev_id < 0) {
		pr_err("dev_id out of range\n");
		return -EINVAL;
	}
	if (opt_buf[0] != '\0') {
		if (!strcmp(opt_buf, "force")) {
			force = true;
		} else {
			pr_err("bad remove option at '%s'\n", opt_buf);
			return -EINVAL;
		}
	}

	ret = -ENOENT;
	spin_lock(&rbd_dev_list_lock);
	list_for_each(tmp, &rbd_dev_list) {
		rbd_dev = list_entry(tmp, struct rbd_device, node);
		if (rbd_dev->dev_id == dev_id) {
			ret = 0;
			break;
		}
	}
	if (!ret) {
		spin_lock_irq(&rbd_dev->lock);
		if (rbd_dev->open_count && !force)
			ret = -EBUSY;
		else if (test_and_set_bit(RBD_DEV_FLAG_REMOVING,
					  &rbd_dev->flags))
			ret = -EINPROGRESS;
		spin_unlock_irq(&rbd_dev->lock);
	}
	spin_unlock(&rbd_dev_list_lock);
	if (ret)
		return ret;

	if (force) {
		/*
		 * Prevent new IO from being queued and wait for existing
		 * IO to complete/fail.
		 */
		blk_mq_freeze_queue(rbd_dev->disk->queue);
		blk_set_queue_dying(rbd_dev->disk->queue);
	}

	del_gendisk(rbd_dev->disk);
	spin_lock(&rbd_dev_list_lock);
	list_del_init(&rbd_dev->node);
	spin_unlock(&rbd_dev_list_lock);
	device_del(&rbd_dev->dev);

	rbd_dev_image_unlock(rbd_dev);
	rbd_dev_device_release(rbd_dev);
	rbd_dev_image_release(rbd_dev);
	rbd_dev_destroy(rbd_dev);
	return count;
}

static ssize_t rbd_remove(struct bus_type *bus,
			  const char *buf,
			  size_t count)
{
	if (single_major)
		return -EINVAL;

	return do_rbd_remove(bus, buf, count);
}

static ssize_t rbd_remove_single_major(struct bus_type *bus,
				       const char *buf,
				       size_t count)
{
	return do_rbd_remove(bus, buf, count);
}

/*
 * create control files in sysfs
 * /sys/bus/rbd/...
 */
static int rbd_sysfs_init(void)
{
	int ret;

	ret = device_register(&rbd_root_dev);
	if (ret < 0)
		return ret;

	ret = bus_register(&rbd_bus_type);
	if (ret < 0)
		device_unregister(&rbd_root_dev);

	return ret;
}

static void rbd_sysfs_cleanup(void)
{
	bus_unregister(&rbd_bus_type);
	device_unregister(&rbd_root_dev);
}

static int rbd_slab_init(void)
{
	rbd_assert(!rbd_img_request_cache);
	rbd_img_request_cache = KMEM_CACHE(rbd_img_request, 0);
	if (!rbd_img_request_cache)
		return -ENOMEM;

	rbd_assert(!rbd_obj_request_cache);
	rbd_obj_request_cache = KMEM_CACHE(rbd_obj_request, 0);
	if (!rbd_obj_request_cache)
		goto out_err;

	return 0;

out_err:
	kmem_cache_destroy(rbd_img_request_cache);
	rbd_img_request_cache = NULL;
	return -ENOMEM;
}

static void rbd_slab_exit(void)
{
	rbd_assert(rbd_obj_request_cache);
	kmem_cache_destroy(rbd_obj_request_cache);
	rbd_obj_request_cache = NULL;

	rbd_assert(rbd_img_request_cache);
	kmem_cache_destroy(rbd_img_request_cache);
	rbd_img_request_cache = NULL;
}

static int __init rbd_init(void)
{
	int rc;

	if (!libceph_compatible(NULL)) {
		rbd_warn(NULL, "libceph incompatibility (quitting)");
		return -EINVAL;
	}

	rc = rbd_slab_init();
	if (rc)
		return rc;

	/*
	 * The number of active work items is limited by the number of
	 * rbd devices * queue depth, so leave @max_active at default.
	 */
	rbd_wq = alloc_workqueue(RBD_DRV_NAME, WQ_MEM_RECLAIM, 0);
	if (!rbd_wq) {
		rc = -ENOMEM;
		goto err_out_slab;
	}

	if (single_major) {
		rbd_major = register_blkdev(0, RBD_DRV_NAME);
		if (rbd_major < 0) {
			rc = rbd_major;
			goto err_out_wq;
		}
	}

	rc = rbd_sysfs_init();
	if (rc)
		goto err_out_blkdev;

	if (single_major)
		pr_info("loaded (major %d)\n", rbd_major);
	else
		pr_info("loaded\n");

	return 0;

err_out_blkdev:
	if (single_major)
		unregister_blkdev(rbd_major, RBD_DRV_NAME);
err_out_wq:
	destroy_workqueue(rbd_wq);
err_out_slab:
	rbd_slab_exit();
	return rc;
}

static void __exit rbd_exit(void)
{
	ida_destroy(&rbd_dev_id_ida);
	rbd_sysfs_cleanup();
	if (single_major)
		unregister_blkdev(rbd_major, RBD_DRV_NAME);
	destroy_workqueue(rbd_wq);
	rbd_slab_exit();
}

module_init(rbd_init);
module_exit(rbd_exit);

MODULE_AUTHOR("Alex Elder <elder@inktank.com>");
MODULE_AUTHOR("Sage Weil <sage@newdream.net>");
MODULE_AUTHOR("Yehuda Sadeh <yehuda@hq.newdream.net>");
/* following authorship retained from original osdblk.c */
MODULE_AUTHOR("Jeff Garzik <jeff@garzik.org>");

MODULE_DESCRIPTION("RADOS Block Device (RBD) driver");
MODULE_LICENSE("GPL");<|MERGE_RESOLUTION|>--- conflicted
+++ resolved
@@ -1464,63 +1464,6 @@
 static void rbd_osd_req_format_write(struct rbd_obj_request *obj_request)
 {
 	struct ceph_osd_request *osd_req = obj_request->osd_req;
-<<<<<<< HEAD
-	struct ceph_snap_context *snapc;
-	struct timespec mtime = CURRENT_TIME;
-
-	rbd_assert(osd_req != NULL);
-
-	snapc = img_request ? img_request->snapc : NULL;
-	ceph_osdc_build_request(osd_req, obj_request->offset,
-			snapc, CEPH_NOSNAP, &mtime);
-}
-
-/*
- * Create an osd request.  A read request has one osd op (read).
- * A write request has either one (watch) or two (hint+write) osd ops.
- * (All rbd data writes are prefixed with an allocation hint op, but
- * technically osd watch is a write request, hence this distinction.)
- */
-static struct ceph_osd_request *rbd_osd_req_create(
-					struct rbd_device *rbd_dev,
-					enum obj_operation_type op_type,
-					unsigned int num_ops,
-					struct rbd_obj_request *obj_request)
-{
-	struct ceph_snap_context *snapc = NULL;
-	struct ceph_osd_client *osdc;
-	struct ceph_osd_request *osd_req;
-
-	if (obj_request_img_data_test(obj_request) &&
-		(op_type == OBJ_OP_DISCARD || op_type == OBJ_OP_WRITE)) {
-		struct rbd_img_request *img_request = obj_request->img_request;
-		if (op_type == OBJ_OP_WRITE) {
-			rbd_assert(img_request_write_test(img_request));
-		} else {
-			rbd_assert(img_request_discard_test(img_request));
-		}
-		snapc = img_request->snapc;
-	}
-
-	rbd_assert(num_ops == 1 || ((op_type == OBJ_OP_WRITE) && num_ops == 2));
-
-	/* Allocate and initialize the request, for the num_ops ops */
-
-	osdc = &rbd_dev->rbd_client->client->osdc;
-	osd_req = ceph_osdc_alloc_request(osdc, snapc, num_ops, false,
-					  GFP_NOIO);
-	if (!osd_req)
-		return NULL;	/* ENOMEM */
-
-	if (op_type == OBJ_OP_WRITE || op_type == OBJ_OP_DISCARD)
-		osd_req->r_flags = CEPH_OSD_FLAG_WRITE | CEPH_OSD_FLAG_ONDISK;
-	else
-		osd_req->r_flags = CEPH_OSD_FLAG_READ;
-
-	osd_req->r_callback = rbd_osd_req_callback;
-	osd_req->r_priv = obj_request;
-=======
->>>>>>> 286cd8c7
 
 	osd_req->r_flags = CEPH_OSD_FLAG_WRITE;
 	ktime_get_real_ts64(&osd_req->r_mtime);
@@ -1553,19 +1496,9 @@
 	ceph_oloc_copy(&req->r_base_oloc, &rbd_dev->header_oloc);
 	req->r_base_oloc.pool = rbd_dev->layout.pool_id;
 
-<<<<<<< HEAD
-	snapc = img_request->snapc;
-	rbd_dev = img_request->rbd_dev;
-	osdc = &rbd_dev->rbd_client->client->osdc;
-	osd_req = ceph_osdc_alloc_request(osdc, snapc, num_osd_ops,
-						false, GFP_NOIO);
-	if (!osd_req)
-		return NULL;	/* ENOMEM */
-=======
 	if (ceph_oid_aprintf(&req->r_base_oid, GFP_NOIO, name_format,
 			rbd_dev->header.object_prefix, obj_req->ex.oe_objno))
 		goto err_req;
->>>>>>> 286cd8c7
 
 	if (ceph_osdc_alloc_messages(req, GFP_NOIO))
 		goto err_req;
@@ -1951,35 +1884,6 @@
 	unsigned int num_osd_ops, which = 0;
 	int ret;
 
-<<<<<<< HEAD
-		/*
-		 * set obj_request->img_request before creating the
-		 * osd_request so that it gets the right snapc
-		 */
-		rbd_img_obj_request_add(img_request, obj_request);
-
-		if (type == OBJ_REQUEST_BIO) {
-			unsigned int clone_size;
-
-			rbd_assert(length <= (u64)UINT_MAX);
-			clone_size = (unsigned int)length;
-			obj_request->bio_list =
-					bio_chain_clone_range(&bio_list,
-								&bio_offset,
-								clone_size,
-								GFP_NOIO);
-			if (!obj_request->bio_list)
-				goto out_unwind;
-		} else if (type == OBJ_REQUEST_PAGES) {
-			unsigned int page_count;
-
-			obj_request->pages = pages;
-			page_count = (u32)calc_pages_for(offset, length);
-			obj_request->page_count = page_count;
-			if ((offset + length) & ~PAGE_MASK)
-				page_count--;	/* more on last page */
-			pages += page_count;
-=======
 	/* reverse map the entire object onto the parent */
 	ret = rbd_obj_calc_img_extents(obj_req, true);
 	if (ret)
@@ -1998,7 +1902,6 @@
 		} else {
 			obj_req->write_state = RBD_OBJ_WRITE_FLAT;
 			num_osd_ops = 1; /* truncate/zero */
->>>>>>> 286cd8c7
 		}
 	}
 
@@ -2176,14 +2079,6 @@
 	 * Fill in each object request's private bio_vec array, splitting and
 	 * rearranging the provided bio_vecs in stripe unit chunks as needed.
 	 */
-<<<<<<< HEAD
-	page_count = (u32)calc_pages_for(0, length);
-	pages = ceph_alloc_page_vector(page_count, GFP_NOIO);
-	if (IS_ERR(pages)) {
-		result = PTR_ERR(pages);
-		pages = NULL;
-		goto out_err;
-=======
 	fctx->iter = *fctx->pos;
 	for (i = 0; i < num_img_extents; i++) {
 		ret = ceph_iterate_extents(&rbd_dev->layout,
@@ -2193,7 +2088,6 @@
 					   fctx->copy_fn, &fctx->iter);
 		if (ret)
 			return ret;
->>>>>>> 286cd8c7
 	}
 
 	return __rbd_img_fill_request(img_req);
@@ -2272,24 +2166,8 @@
 	struct ceph_file_extent ex = { off, len };
 	struct ceph_bio_iter it = { .bio = bio, .iter = bio->bi_iter };
 
-<<<<<<< HEAD
-	/*
-	 * The response data for a STAT call consists of:
-	 *     le64 length;
-	 *     struct {
-	 *         le32 tv_sec;
-	 *         le32 tv_nsec;
-	 *     } mtime;
-	 */
-	size = sizeof (__le64) + sizeof (__le32) + sizeof (__le32);
-	page_count = (u32)calc_pages_for(0, size);
-	pages = ceph_alloc_page_vector(page_count, GFP_NOIO);
-	if (IS_ERR(pages))
-		return PTR_ERR(pages);
-=======
 	return __rbd_img_fill_from_bio(img_req, &ex, 1, &it);
 }
->>>>>>> 286cd8c7
 
 static void set_bvec_pos(struct ceph_object_extent *ex, u32 bytes, void *arg)
 {
@@ -4131,18 +4009,6 @@
 	blk_queue_max_hw_sectors(q, objset_bytes >> SECTOR_SHIFT);
 	q->limits.max_sectors = queue_max_hw_sectors(q);
 	blk_queue_max_segments(q, USHRT_MAX);
-<<<<<<< HEAD
-	blk_queue_max_segment_size(q, segment_size);
-	blk_queue_io_min(q, segment_size);
-	blk_queue_io_opt(q, segment_size);
-
-	/* enable the discard support */
-	queue_flag_set_unlocked(QUEUE_FLAG_DISCARD, q);
-	q->limits.discard_granularity = segment_size;
-	q->limits.discard_alignment = segment_size;
-	blk_queue_max_discard_sectors(q, segment_size / SECTOR_SIZE);
-	q->limits.discard_zeroes_data = 1;
-=======
 	blk_queue_max_segment_size(q, UINT_MAX);
 	blk_queue_io_min(q, objset_bytes);
 	blk_queue_io_opt(q, objset_bytes);
@@ -4153,7 +4019,6 @@
 		blk_queue_max_discard_sectors(q, objset_bytes >> SECTOR_SHIFT);
 		blk_queue_max_write_zeroes_sectors(q, objset_bytes >> SECTOR_SHIFT);
 	}
->>>>>>> 286cd8c7
 
 	if (!ceph_test_opt(rbd_dev->rbd_client->client, NOCRC))
 		q->backing_dev_info->capabilities |= BDI_CAP_STABLE_WRITES;
@@ -6139,13 +6004,6 @@
 
 	if (!capable(CAP_SYS_ADMIN))
 		return -EPERM;
-<<<<<<< HEAD
-
-	ret = kstrtoul(buf, 10, &ul);
-	if (ret)
-		return ret;
-=======
->>>>>>> 286cd8c7
 
 	dev_id = -1;
 	opt_buf[0] = '\0';
