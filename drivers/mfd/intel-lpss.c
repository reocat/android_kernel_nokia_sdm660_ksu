/*
 * Intel Sunrisepoint LPSS core support.
 *
 * Copyright (C) 2015, Intel Corporation
 *
 * Authors: Andy Shevchenko <andriy.shevchenko@linux.intel.com>
 *          Mika Westerberg <mika.westerberg@linux.intel.com>
 *          Heikki Krogerus <heikki.krogerus@linux.intel.com>
 *          Jarkko Nikula <jarkko.nikula@linux.intel.com>
 *
 * This program is free software; you can redistribute it and/or modify
 * it under the terms of the GNU General Public License version 2 as
 * published by the Free Software Foundation.
 */

#include <linux/clk.h>
#include <linux/clkdev.h>
#include <linux/clk-provider.h>
#include <linux/debugfs.h>
#include <linux/idr.h>
#include <linux/ioport.h>
#include <linux/kernel.h>
#include <linux/module.h>
#include <linux/mfd/core.h>
#include <linux/pm_qos.h>
#include <linux/pm_runtime.h>
#include <linux/property.h>
#include <linux/seq_file.h>
#include <linux/io-64-nonatomic-lo-hi.h>

#include "intel-lpss.h"

#define LPSS_DEV_OFFSET		0x000
#define LPSS_DEV_SIZE		0x200
#define LPSS_PRIV_OFFSET	0x200
#define LPSS_PRIV_SIZE		0x100
#define LPSS_PRIV_REG_COUNT	(LPSS_PRIV_SIZE / 4)
#define LPSS_IDMA64_OFFSET	0x800
#define LPSS_IDMA64_SIZE	0x800

/* Offsets from lpss->priv */
#define LPSS_PRIV_RESETS		0x04
#define LPSS_PRIV_RESETS_IDMA		BIT(2)
#define LPSS_PRIV_RESETS_FUNC		0x3

#define LPSS_PRIV_ACTIVELTR		0x10
#define LPSS_PRIV_IDLELTR		0x14

#define LPSS_PRIV_LTR_REQ		BIT(15)
#define LPSS_PRIV_LTR_SCALE_MASK	0xc00
#define LPSS_PRIV_LTR_SCALE_1US		0x800
#define LPSS_PRIV_LTR_SCALE_32US	0xc00
#define LPSS_PRIV_LTR_VALUE_MASK	0x3ff

#define LPSS_PRIV_SSP_REG		0x20
#define LPSS_PRIV_SSP_REG_DIS_DMA_FIN	BIT(0)

#define LPSS_PRIV_REMAP_ADDR		0x40

#define LPSS_PRIV_CAPS			0xfc
#define LPSS_PRIV_CAPS_NO_IDMA		BIT(8)
#define LPSS_PRIV_CAPS_TYPE_SHIFT	4
#define LPSS_PRIV_CAPS_TYPE_MASK	(0xf << LPSS_PRIV_CAPS_TYPE_SHIFT)

/* This matches the type field in CAPS register */
enum intel_lpss_dev_type {
	LPSS_DEV_I2C = 0,
	LPSS_DEV_UART,
	LPSS_DEV_SPI,
};

struct intel_lpss {
	const struct intel_lpss_platform_info *info;
	enum intel_lpss_dev_type type;
	struct clk *clk;
	struct clk_lookup *clock;
	struct mfd_cell *cell;
	struct device *dev;
	void __iomem *priv;
	u32 priv_ctx[LPSS_PRIV_REG_COUNT];
	int devid;
	u32 caps;
	u32 active_ltr;
	u32 idle_ltr;
	struct dentry *debugfs;
};

static const struct resource intel_lpss_dev_resources[] = {
	DEFINE_RES_MEM_NAMED(LPSS_DEV_OFFSET, LPSS_DEV_SIZE, "lpss_dev"),
	DEFINE_RES_MEM_NAMED(LPSS_PRIV_OFFSET, LPSS_PRIV_SIZE, "lpss_priv"),
	DEFINE_RES_IRQ(0),
};

static const struct resource intel_lpss_idma64_resources[] = {
	DEFINE_RES_MEM(LPSS_IDMA64_OFFSET, LPSS_IDMA64_SIZE),
	DEFINE_RES_IRQ(0),
};

#define LPSS_IDMA64_DRIVER_NAME		"idma64"

/*
 * Cells needs to be ordered so that the iDMA is created first. This is
 * because we need to be sure the DMA is available when the host controller
 * driver is probed.
 */
static const struct mfd_cell intel_lpss_idma64_cell = {
	.name = LPSS_IDMA64_DRIVER_NAME,
	.num_resources = ARRAY_SIZE(intel_lpss_idma64_resources),
	.resources = intel_lpss_idma64_resources,
};

static const struct mfd_cell intel_lpss_i2c_cell = {
	.name = "i2c_designware",
	.num_resources = ARRAY_SIZE(intel_lpss_dev_resources),
	.resources = intel_lpss_dev_resources,
};

static const struct mfd_cell intel_lpss_uart_cell = {
	.name = "dw-apb-uart",
	.num_resources = ARRAY_SIZE(intel_lpss_dev_resources),
	.resources = intel_lpss_dev_resources,
};

static const struct mfd_cell intel_lpss_spi_cell = {
	.name = "pxa2xx-spi",
	.num_resources = ARRAY_SIZE(intel_lpss_dev_resources),
	.resources = intel_lpss_dev_resources,
};

static DEFINE_IDA(intel_lpss_devid_ida);
static struct dentry *intel_lpss_debugfs;

static int intel_lpss_request_dma_module(const char *name)
{
	static bool intel_lpss_dma_requested;

	if (intel_lpss_dma_requested)
		return 0;

	intel_lpss_dma_requested = true;
	return request_module("%s", name);
}

static void intel_lpss_cache_ltr(struct intel_lpss *lpss)
{
	lpss->active_ltr = readl(lpss->priv + LPSS_PRIV_ACTIVELTR);
	lpss->idle_ltr = readl(lpss->priv + LPSS_PRIV_IDLELTR);
}

static int intel_lpss_debugfs_add(struct intel_lpss *lpss)
{
	struct dentry *dir;

	dir = debugfs_create_dir(dev_name(lpss->dev), intel_lpss_debugfs);
	if (IS_ERR(dir))
		return PTR_ERR(dir);

	/* Cache the values into lpss structure */
	intel_lpss_cache_ltr(lpss);

	debugfs_create_x32("capabilities", S_IRUGO, dir, &lpss->caps);
	debugfs_create_x32("active_ltr", S_IRUGO, dir, &lpss->active_ltr);
	debugfs_create_x32("idle_ltr", S_IRUGO, dir, &lpss->idle_ltr);

	lpss->debugfs = dir;
	return 0;
}

static void intel_lpss_debugfs_remove(struct intel_lpss *lpss)
{
	debugfs_remove_recursive(lpss->debugfs);
}

static void intel_lpss_ltr_set(struct device *dev, s32 val)
{
	struct intel_lpss *lpss = dev_get_drvdata(dev);
	u32 ltr;

	/*
	 * Program latency tolerance (LTR) accordingly what has been asked
	 * by the PM QoS layer or disable it in case we were passed
	 * negative value or PM_QOS_LATENCY_ANY.
	 */
	ltr = readl(lpss->priv + LPSS_PRIV_ACTIVELTR);

	if (val == PM_QOS_LATENCY_ANY || val < 0) {
		ltr &= ~LPSS_PRIV_LTR_REQ;
	} else {
		ltr |= LPSS_PRIV_LTR_REQ;
		ltr &= ~LPSS_PRIV_LTR_SCALE_MASK;
		ltr &= ~LPSS_PRIV_LTR_VALUE_MASK;

		if (val > LPSS_PRIV_LTR_VALUE_MASK)
			ltr |= LPSS_PRIV_LTR_SCALE_32US | val >> 5;
		else
			ltr |= LPSS_PRIV_LTR_SCALE_1US | val;
	}

	if (ltr == lpss->active_ltr)
		return;

	writel(ltr, lpss->priv + LPSS_PRIV_ACTIVELTR);
	writel(ltr, lpss->priv + LPSS_PRIV_IDLELTR);

	/* Cache the values into lpss structure */
	intel_lpss_cache_ltr(lpss);
}

static void intel_lpss_ltr_expose(struct intel_lpss *lpss)
{
	lpss->dev->power.set_latency_tolerance = intel_lpss_ltr_set;
	dev_pm_qos_expose_latency_tolerance(lpss->dev);
}

static void intel_lpss_ltr_hide(struct intel_lpss *lpss)
{
	dev_pm_qos_hide_latency_tolerance(lpss->dev);
	lpss->dev->power.set_latency_tolerance = NULL;
}

static int intel_lpss_assign_devs(struct intel_lpss *lpss)
{
	const struct mfd_cell *cell;
	unsigned int type;

	type = lpss->caps & LPSS_PRIV_CAPS_TYPE_MASK;
	type >>= LPSS_PRIV_CAPS_TYPE_SHIFT;

	switch (type) {
	case LPSS_DEV_I2C:
		cell = &intel_lpss_i2c_cell;
		break;
	case LPSS_DEV_UART:
		cell = &intel_lpss_uart_cell;
		break;
	case LPSS_DEV_SPI:
		cell = &intel_lpss_spi_cell;
		break;
	default:
		return -ENODEV;
	}

	lpss->cell = devm_kmemdup(lpss->dev, cell, sizeof(*cell), GFP_KERNEL);
	if (!lpss->cell)
		return -ENOMEM;

	lpss->type = type;

	return 0;
}

static bool intel_lpss_has_idma(const struct intel_lpss *lpss)
{
	return (lpss->caps & LPSS_PRIV_CAPS_NO_IDMA) == 0;
}

static void intel_lpss_set_remap_addr(const struct intel_lpss *lpss)
{
	resource_size_t addr = lpss->info->mem->start;

	lo_hi_writeq(addr, lpss->priv + LPSS_PRIV_REMAP_ADDR);
}

static void intel_lpss_deassert_reset(const struct intel_lpss *lpss)
{
	u32 value = LPSS_PRIV_RESETS_FUNC | LPSS_PRIV_RESETS_IDMA;

	/* Bring out the device from reset */
	writel(value, lpss->priv + LPSS_PRIV_RESETS);
}

static void intel_lpss_init_dev(const struct intel_lpss *lpss)
{
	u32 value = LPSS_PRIV_SSP_REG_DIS_DMA_FIN;

	/* Set the device in reset state */
	writel(0, lpss->priv + LPSS_PRIV_RESETS);

	intel_lpss_deassert_reset(lpss);

	intel_lpss_set_remap_addr(lpss);

	if (!intel_lpss_has_idma(lpss))
		return;

	/* Make sure that SPI multiblock DMA transfers are re-enabled */
	if (lpss->type == LPSS_DEV_SPI)
		writel(value, lpss->priv + LPSS_PRIV_SSP_REG);
}

static void intel_lpss_unregister_clock_tree(struct clk *clk)
{
	struct clk *parent;

	while (clk) {
		parent = clk_get_parent(clk);
		clk_unregister(clk);
		clk = parent;
	}
}

static int intel_lpss_register_clock_divider(struct intel_lpss *lpss,
					     const char *devname,
					     struct clk **clk)
{
	char name[32];
	struct clk *tmp = *clk;

	snprintf(name, sizeof(name), "%s-enable", devname);
	tmp = clk_register_gate(NULL, name, __clk_get_name(tmp), 0,
				lpss->priv, 0, 0, NULL);
	if (IS_ERR(tmp))
		return PTR_ERR(tmp);

	snprintf(name, sizeof(name), "%s-div", devname);
	tmp = clk_register_fractional_divider(NULL, name, __clk_get_name(tmp),
					      0, lpss->priv, 1, 15, 16, 15, 0,
					      NULL);
	if (IS_ERR(tmp))
		return PTR_ERR(tmp);
	*clk = tmp;

	snprintf(name, sizeof(name), "%s-update", devname);
	tmp = clk_register_gate(NULL, name, __clk_get_name(tmp),
				CLK_SET_RATE_PARENT, lpss->priv, 31, 0, NULL);
	if (IS_ERR(tmp))
		return PTR_ERR(tmp);
	*clk = tmp;

	return 0;
}

static int intel_lpss_register_clock(struct intel_lpss *lpss)
{
	const struct mfd_cell *cell = lpss->cell;
	struct clk *clk;
	char devname[24];
	int ret;

	if (!lpss->info->clk_rate)
		return 0;

	/* Root clock */
	clk = clk_register_fixed_rate(NULL, dev_name(lpss->dev), NULL, 0,
				      lpss->info->clk_rate);
	if (IS_ERR(clk))
		return PTR_ERR(clk);

	snprintf(devname, sizeof(devname), "%s.%d", cell->name, lpss->devid);

	/*
	 * Support for clock divider only if it has some preset value.
	 * Otherwise we assume that the divider is not used.
	 */
	if (lpss->type != LPSS_DEV_I2C) {
		ret = intel_lpss_register_clock_divider(lpss, devname, &clk);
		if (ret)
			goto err_clk_register;
	}

	ret = -ENOMEM;

	/* Clock for the host controller */
	lpss->clock = clkdev_create(clk, lpss->info->clk_con_id, "%s", devname);
	if (!lpss->clock)
		goto err_clk_register;

	lpss->clk = clk;

	return 0;

err_clk_register:
	intel_lpss_unregister_clock_tree(clk);

	return ret;
}

static void intel_lpss_unregister_clock(struct intel_lpss *lpss)
{
	if (IS_ERR_OR_NULL(lpss->clk))
		return;

	clkdev_drop(lpss->clock);
	intel_lpss_unregister_clock_tree(lpss->clk);
}

int intel_lpss_probe(struct device *dev,
		     const struct intel_lpss_platform_info *info)
{
	struct intel_lpss *lpss;
	int ret;

	if (!info || !info->mem || info->irq <= 0)
		return -EINVAL;

	lpss = devm_kzalloc(dev, sizeof(*lpss), GFP_KERNEL);
	if (!lpss)
		return -ENOMEM;

	lpss->priv = devm_ioremap_uc(dev, info->mem->start + LPSS_PRIV_OFFSET,
				  LPSS_PRIV_SIZE);
	if (!lpss->priv)
		return -ENOMEM;

	lpss->info = info;
	lpss->dev = dev;
	lpss->caps = readl(lpss->priv + LPSS_PRIV_CAPS);

	dev_set_drvdata(dev, lpss);

	ret = intel_lpss_assign_devs(lpss);
	if (ret)
		return ret;

	lpss->cell->properties = info->properties;

	intel_lpss_init_dev(lpss);

	lpss->devid = ida_simple_get(&intel_lpss_devid_ida, 0, 0, GFP_KERNEL);
	if (lpss->devid < 0)
		return lpss->devid;

	ret = intel_lpss_register_clock(lpss);
	if (ret)
		goto err_clk_register;

	intel_lpss_ltr_expose(lpss);

	ret = intel_lpss_debugfs_add(lpss);
	if (ret)
		dev_warn(dev, "Failed to create debugfs entries\n");

	if (intel_lpss_has_idma(lpss)) {
		/*
		 * Ensure the DMA driver is loaded before the host
		 * controller device appears, so that the host controller
		 * driver can request its DMA channels as early as
		 * possible.
		 *
		 * If the DMA module is not there that's OK as well.
		 */
		intel_lpss_request_dma_module(LPSS_IDMA64_DRIVER_NAME);

		ret = mfd_add_devices(dev, lpss->devid, &intel_lpss_idma64_cell,
				      1, info->mem, info->irq, NULL);
		if (ret)
			dev_warn(dev, "Failed to add %s, fallback to PIO\n",
				 LPSS_IDMA64_DRIVER_NAME);
	}

	ret = mfd_add_devices(dev, lpss->devid, lpss->cell,
			      1, info->mem, info->irq, NULL);
	if (ret)
		goto err_remove_ltr;

	dev_pm_set_driver_flags(dev, DPM_FLAG_SMART_SUSPEND);

	return 0;

err_remove_ltr:
	intel_lpss_debugfs_remove(lpss);
	intel_lpss_ltr_hide(lpss);
	intel_lpss_unregister_clock(lpss);

err_clk_register:
	ida_simple_remove(&intel_lpss_devid_ida, lpss->devid);

	return ret;
}
EXPORT_SYMBOL_GPL(intel_lpss_probe);

void intel_lpss_remove(struct device *dev)
{
	struct intel_lpss *lpss = dev_get_drvdata(dev);

	mfd_remove_devices(dev);
	intel_lpss_debugfs_remove(lpss);
	intel_lpss_ltr_hide(lpss);
	intel_lpss_unregister_clock(lpss);
	ida_simple_remove(&intel_lpss_devid_ida, lpss->devid);
}
EXPORT_SYMBOL_GPL(intel_lpss_remove);

static int resume_lpss_device(struct device *dev, void *data)
{
	if (!dev_pm_test_driver_flags(dev, DPM_FLAG_SMART_SUSPEND))
		pm_runtime_resume(dev);

	return 0;
}

int intel_lpss_prepare(struct device *dev)
{
	/*
	 * Resume both child devices before entering system sleep. This
	 * ensures that they are in proper state before they get suspended.
	 */
	device_for_each_child_reverse(dev, NULL, resume_lpss_device);
	return 0;
}
EXPORT_SYMBOL_GPL(intel_lpss_prepare);

int intel_lpss_suspend(struct device *dev)
{
	struct intel_lpss *lpss = dev_get_drvdata(dev);
	unsigned int i;

	/* Save device context */
	for (i = 0; i < LPSS_PRIV_REG_COUNT; i++)
		lpss->priv_ctx[i] = readl(lpss->priv + i * 4);

<<<<<<< HEAD
=======
	/*
	 * If the device type is not UART, then put the controller into
	 * reset. UART cannot be put into reset since S3/S0ix fail when
	 * no_console_suspend flag is enabled.
	 */
	if (lpss->type != LPSS_DEV_UART)
		writel(0, lpss->priv + LPSS_PRIV_RESETS);

>>>>>>> 286cd8c7
	return 0;
}
EXPORT_SYMBOL_GPL(intel_lpss_suspend);

int intel_lpss_resume(struct device *dev)
{
	struct intel_lpss *lpss = dev_get_drvdata(dev);
	unsigned int i;

	intel_lpss_deassert_reset(lpss);

	/* Restore device context */
	for (i = 0; i < LPSS_PRIV_REG_COUNT; i++)
		writel(lpss->priv_ctx[i], lpss->priv + i * 4);

	return 0;
}
EXPORT_SYMBOL_GPL(intel_lpss_resume);

static int __init intel_lpss_init(void)
{
	intel_lpss_debugfs = debugfs_create_dir("intel_lpss", NULL);
	return 0;
}
module_init(intel_lpss_init);

static void __exit intel_lpss_exit(void)
{
	ida_destroy(&intel_lpss_devid_ida);
	debugfs_remove(intel_lpss_debugfs);
}
module_exit(intel_lpss_exit);

MODULE_AUTHOR("Andy Shevchenko <andriy.shevchenko@linux.intel.com>");
MODULE_AUTHOR("Mika Westerberg <mika.westerberg@linux.intel.com>");
MODULE_AUTHOR("Heikki Krogerus <heikki.krogerus@linux.intel.com>");
MODULE_AUTHOR("Jarkko Nikula <jarkko.nikula@linux.intel.com>");
MODULE_DESCRIPTION("Intel LPSS core driver");
MODULE_LICENSE("GPL v2");<|MERGE_RESOLUTION|>--- conflicted
+++ resolved
@@ -509,8 +509,6 @@
 	for (i = 0; i < LPSS_PRIV_REG_COUNT; i++)
 		lpss->priv_ctx[i] = readl(lpss->priv + i * 4);
 
-<<<<<<< HEAD
-=======
 	/*
 	 * If the device type is not UART, then put the controller into
 	 * reset. UART cannot be put into reset since S3/S0ix fail when
@@ -519,7 +517,6 @@
 	if (lpss->type != LPSS_DEV_UART)
 		writel(0, lpss->priv + LPSS_PRIV_RESETS);
 
->>>>>>> 286cd8c7
 	return 0;
 }
 EXPORT_SYMBOL_GPL(intel_lpss_suspend);
