--- conflicted
+++ resolved
@@ -31,11 +31,7 @@
 #include <linux/debugfs.h>
 #include <linux/seq_file.h>
 #include <linux/kfifo.h>
-<<<<<<< HEAD
-#include <linux/sched.h>
-=======
 #include <linux/sched/signal.h>
->>>>>>> 286cd8c7
 #include <linux/export.h>
 #include <linux/slab.h>
 #include <linux/uaccess.h>
@@ -1177,11 +1173,7 @@
 
 	poll_wait(file, &list->hdev->debug_wait, wait);
 	if (!kfifo_is_empty(&list->hid_debug_fifo))
-<<<<<<< HEAD
-		return POLLIN | POLLRDNORM;
-=======
 		return EPOLLIN | EPOLLRDNORM;
->>>>>>> 286cd8c7
 	if (!list->hdev->debug)
 		return EPOLLERR | EPOLLHUP;
 	return 0;
