/*
 *  Copyright (c) 2001 Paul Stewart
 *  Copyright (c) 2001 Vojtech Pavlik
 *
 *  HID char devices, giving access to raw HID device events.
 *
 */

/*
 * This program is free software; you can redistribute it and/or modify
 * it under the terms of the GNU General Public License as published by
 * the Free Software Foundation; either version 2 of the License, or
 * (at your option) any later version.
 *
 * This program is distributed in the hope that it will be useful,
 * but WITHOUT ANY WARRANTY; without even the implied warranty of
 * MERCHANTABILITY or FITNESS FOR A PARTICULAR PURPOSE.  See the
 * GNU General Public License for more details.
 *
 * You should have received a copy of the GNU General Public License
 * along with this program; if not, write to the Free Software
 * Foundation, Inc., 59 Temple Place, Suite 330, Boston, MA 02111-1307 USA
 *
 * Should you need to contact me, the author, you can do so either by
 * e-mail - mail your message to Paul Stewart <stewart@wetlogic.net>
 */

#include <linux/poll.h>
#include <linux/slab.h>
#include <linux/sched/signal.h>
#include <linux/module.h>
#include <linux/init.h>
#include <linux/input.h>
#include <linux/usb.h>
#include <linux/hid.h>
#include <linux/hiddev.h>
#include <linux/compat.h>
#include <linux/vmalloc.h>
#include <linux/nospec.h>
#include "usbhid.h"

#ifdef CONFIG_USB_DYNAMIC_MINORS
#define HIDDEV_MINOR_BASE	0
#define HIDDEV_MINORS		256
#else
#define HIDDEV_MINOR_BASE	96
#define HIDDEV_MINORS		16
#endif
#define HIDDEV_BUFFER_SIZE	2048

struct hiddev_list {
	struct hiddev_usage_ref buffer[HIDDEV_BUFFER_SIZE];
	int head;
	int tail;
	unsigned flags;
	struct fasync_struct *fasync;
	struct hiddev *hiddev;
	struct list_head node;
	struct mutex thread_lock;
};

/*
 * Find a report, given the report's type and ID.  The ID can be specified
 * indirectly by REPORT_ID_FIRST (which returns the first report of the given
 * type) or by (REPORT_ID_NEXT | old_id), which returns the next report of the
 * given type which follows old_id.
 */
static struct hid_report *
hiddev_lookup_report(struct hid_device *hid, struct hiddev_report_info *rinfo)
{
	unsigned int flags = rinfo->report_id & ~HID_REPORT_ID_MASK;
	unsigned int rid = rinfo->report_id & HID_REPORT_ID_MASK;
	struct hid_report_enum *report_enum;
	struct hid_report *report;
	struct list_head *list;

	if (rinfo->report_type < HID_REPORT_TYPE_MIN ||
	    rinfo->report_type > HID_REPORT_TYPE_MAX)
		return NULL;

	report_enum = hid->report_enum +
		(rinfo->report_type - HID_REPORT_TYPE_MIN);

	switch (flags) {
	case 0: /* Nothing to do -- report_id is already set correctly */
		break;

	case HID_REPORT_ID_FIRST:
		if (list_empty(&report_enum->report_list))
			return NULL;

		list = report_enum->report_list.next;
		report = list_entry(list, struct hid_report, list);
		rinfo->report_id = report->id;
		break;

	case HID_REPORT_ID_NEXT:
		report = report_enum->report_id_hash[rid];
		if (!report)
			return NULL;

		list = report->list.next;
		if (list == &report_enum->report_list)
			return NULL;

		report = list_entry(list, struct hid_report, list);
		rinfo->report_id = report->id;
		break;

	default:
		return NULL;
	}

	return report_enum->report_id_hash[rinfo->report_id];
}

/*
 * Perform an exhaustive search of the report table for a usage, given its
 * type and usage id.
 */
static struct hid_field *
hiddev_lookup_usage(struct hid_device *hid, struct hiddev_usage_ref *uref)
{
	int i, j;
	struct hid_report *report;
	struct hid_report_enum *report_enum;
	struct hid_field *field;

	if (uref->report_type < HID_REPORT_TYPE_MIN ||
	    uref->report_type > HID_REPORT_TYPE_MAX)
		return NULL;

	report_enum = hid->report_enum +
		(uref->report_type - HID_REPORT_TYPE_MIN);

	list_for_each_entry(report, &report_enum->report_list, list) {
		for (i = 0; i < report->maxfield; i++) {
			field = report->field[i];
			for (j = 0; j < field->maxusage; j++) {
				if (field->usage[j].hid == uref->usage_code) {
					uref->report_id = report->id;
					uref->field_index = i;
					uref->usage_index = j;
					return field;
				}
			}
		}
	}

	return NULL;
}

static void hiddev_send_event(struct hid_device *hid,
			      struct hiddev_usage_ref *uref)
{
	struct hiddev *hiddev = hid->hiddev;
	struct hiddev_list *list;
	unsigned long flags;

	spin_lock_irqsave(&hiddev->list_lock, flags);
	list_for_each_entry(list, &hiddev->list, node) {
		if (uref->field_index != HID_FIELD_INDEX_NONE ||
		    (list->flags & HIDDEV_FLAG_REPORT) != 0) {
			list->buffer[list->head] = *uref;
			list->head = (list->head + 1) &
				(HIDDEV_BUFFER_SIZE - 1);
			kill_fasync(&list->fasync, SIGIO, POLL_IN);
		}
	}
	spin_unlock_irqrestore(&hiddev->list_lock, flags);

	wake_up_interruptible(&hiddev->wait);
}

/*
 * This is where hid.c calls into hiddev to pass an event that occurred over
 * the interrupt pipe
 */
void hiddev_hid_event(struct hid_device *hid, struct hid_field *field,
		      struct hid_usage *usage, __s32 value)
{
	unsigned type = field->report_type;
	struct hiddev_usage_ref uref;

	uref.report_type =
	  (type == HID_INPUT_REPORT) ? HID_REPORT_TYPE_INPUT :
	  ((type == HID_OUTPUT_REPORT) ? HID_REPORT_TYPE_OUTPUT :
	   ((type == HID_FEATURE_REPORT) ? HID_REPORT_TYPE_FEATURE : 0));
	uref.report_id = field->report->id;
	uref.field_index = field->index;
	uref.usage_index = (usage - field->usage);
	uref.usage_code = usage->hid;
	uref.value = value;

	hiddev_send_event(hid, &uref);
}
EXPORT_SYMBOL_GPL(hiddev_hid_event);

void hiddev_report_event(struct hid_device *hid, struct hid_report *report)
{
	unsigned type = report->type;
	struct hiddev_usage_ref uref;

	memset(&uref, 0, sizeof(uref));
	uref.report_type =
	  (type == HID_INPUT_REPORT) ? HID_REPORT_TYPE_INPUT :
	  ((type == HID_OUTPUT_REPORT) ? HID_REPORT_TYPE_OUTPUT :
	   ((type == HID_FEATURE_REPORT) ? HID_REPORT_TYPE_FEATURE : 0));
	uref.report_id = report->id;
	uref.field_index = HID_FIELD_INDEX_NONE;

	hiddev_send_event(hid, &uref);
}

/*
 * fasync file op
 */
static int hiddev_fasync(int fd, struct file *file, int on)
{
	struct hiddev_list *list = file->private_data;

	return fasync_helper(fd, file, on, &list->fasync);
}


/*
 * release file op
 */
static int hiddev_release(struct inode * inode, struct file * file)
{
	struct hiddev_list *list = file->private_data;
	unsigned long flags;

	spin_lock_irqsave(&list->hiddev->list_lock, flags);
	list_del(&list->node);
	spin_unlock_irqrestore(&list->hiddev->list_lock, flags);

	mutex_lock(&list->hiddev->existancelock);
	if (!--list->hiddev->open) {
		if (list->hiddev->exist) {
			hid_hw_close(list->hiddev->hid);
			hid_hw_power(list->hiddev->hid, PM_HINT_NORMAL);
		} else {
			mutex_unlock(&list->hiddev->existancelock);
			kfree(list->hiddev);
			vfree(list);
			return 0;
		}
	}

	mutex_unlock(&list->hiddev->existancelock);
	vfree(list);

	return 0;
}

static int __hiddev_open(struct hiddev *hiddev, struct file *file)
{
	struct hiddev_list *list;
	int error;

	lockdep_assert_held(&hiddev->existancelock);

	list = vzalloc(sizeof(*list));
	if (!list)
		return -ENOMEM;

	mutex_init(&list->thread_lock);
	list->hiddev = hiddev;

	if (!hiddev->open++) {
		error = hid_hw_power(hiddev->hid, PM_HINT_FULLON);
		if (error < 0)
			goto err_drop_count;

		error = hid_hw_open(hiddev->hid);
		if (error < 0)
			goto err_normal_power;
	}

	spin_lock_irq(&hiddev->list_lock);
	list_add_tail(&list->node, &hiddev->list);
	spin_unlock_irq(&hiddev->list_lock);

	file->private_data = list;

	return 0;

err_normal_power:
	hid_hw_power(hiddev->hid, PM_HINT_NORMAL);
err_drop_count:
	hiddev->open--;
	vfree(list);
	return error;
}

/*
 * open file op
 */
static int hiddev_open(struct inode *inode, struct file *file)
{
	struct usb_interface *intf;
	struct hid_device *hid;
	struct hiddev *hiddev;
	int res;

	intf = usbhid_find_interface(iminor(inode));
	if (!intf)
		return -ENODEV;

	hid = usb_get_intfdata(intf);
	hiddev = hid->hiddev;

	mutex_lock(&hiddev->existancelock);
<<<<<<< HEAD
	/*
	 * recheck exist with existance lock held to
	 * avoid opening a disconnected device
	 */
	if (!list->hiddev->exist) {
		res = -ENODEV;
		goto bail_unlock;
	}
	if (!list->hiddev->open++)
		if (list->hiddev->exist) {
			struct hid_device *hid = hiddev->hid;
			res = usbhid_get_power(hid);
			if (res < 0) {
				res = -EIO;
				goto bail_unlock;
			}
			usbhid_open(hid);
		}
	mutex_unlock(&hiddev->existancelock);
	return 0;
bail_unlock:
	mutex_unlock(&hiddev->existancelock);

	spin_lock_irq(&list->hiddev->list_lock);
	list_del(&list->node);
	spin_unlock_irq(&list->hiddev->list_lock);
bail:
	file->private_data = NULL;
	vfree(list);
=======
	res = hiddev->exist ? __hiddev_open(hiddev, file) : -ENODEV;
	mutex_unlock(&hiddev->existancelock);

>>>>>>> 286cd8c7
	return res;
}

/*
 * "write" file op
 */
static ssize_t hiddev_write(struct file * file, const char __user * buffer, size_t count, loff_t *ppos)
{
	return -EINVAL;
}

/*
 * "read" file op
 */
static ssize_t hiddev_read(struct file * file, char __user * buffer, size_t count, loff_t *ppos)
{
	DEFINE_WAIT(wait);
	struct hiddev_list *list = file->private_data;
	int event_size;
	int retval;

	event_size = ((list->flags & HIDDEV_FLAG_UREF) != 0) ?
		sizeof(struct hiddev_usage_ref) : sizeof(struct hiddev_event);

	if (count < event_size)
		return 0;

	/* lock against other threads */
	retval = mutex_lock_interruptible(&list->thread_lock);
	if (retval)
		return -ERESTARTSYS;

	while (retval == 0) {
		if (list->head == list->tail) {
			prepare_to_wait(&list->hiddev->wait, &wait, TASK_INTERRUPTIBLE);

			while (list->head == list->tail) {
				if (signal_pending(current)) {
					retval = -ERESTARTSYS;
					break;
				}
				if (!list->hiddev->exist) {
					retval = -EIO;
					break;
				}
				if (file->f_flags & O_NONBLOCK) {
					retval = -EAGAIN;
					break;
				}

				/* let O_NONBLOCK tasks run */
				mutex_unlock(&list->thread_lock);
				schedule();
				if (mutex_lock_interruptible(&list->thread_lock)) {
					finish_wait(&list->hiddev->wait, &wait);
					return -EINTR;
				}
				set_current_state(TASK_INTERRUPTIBLE);
			}
			finish_wait(&list->hiddev->wait, &wait);

		}

		if (retval) {
			mutex_unlock(&list->thread_lock);
			return retval;
		}


		while (list->head != list->tail &&
		       retval + event_size <= count) {
			if ((list->flags & HIDDEV_FLAG_UREF) == 0) {
				if (list->buffer[list->tail].field_index != HID_FIELD_INDEX_NONE) {
					struct hiddev_event event;

					event.hid = list->buffer[list->tail].usage_code;
					event.value = list->buffer[list->tail].value;
					if (copy_to_user(buffer + retval, &event, sizeof(struct hiddev_event))) {
						mutex_unlock(&list->thread_lock);
						return -EFAULT;
					}
					retval += sizeof(struct hiddev_event);
				}
			} else {
				if (list->buffer[list->tail].field_index != HID_FIELD_INDEX_NONE ||
				    (list->flags & HIDDEV_FLAG_REPORT) != 0) {

					if (copy_to_user(buffer + retval, list->buffer + list->tail, sizeof(struct hiddev_usage_ref))) {
						mutex_unlock(&list->thread_lock);
						return -EFAULT;
					}
					retval += sizeof(struct hiddev_usage_ref);
				}
			}
			list->tail = (list->tail + 1) & (HIDDEV_BUFFER_SIZE - 1);
		}

	}
	mutex_unlock(&list->thread_lock);

	return retval;
}

/*
 * "poll" file op
 * No kernel lock - fine
 */
static __poll_t hiddev_poll(struct file *file, poll_table *wait)
{
	struct hiddev_list *list = file->private_data;

	poll_wait(file, &list->hiddev->wait, wait);
	if (list->head != list->tail)
		return EPOLLIN | EPOLLRDNORM;
	if (!list->hiddev->exist)
		return EPOLLERR | EPOLLHUP;
	return 0;
}

/*
 * "ioctl" file op
 */
static noinline int hiddev_ioctl_usage(struct hiddev *hiddev, unsigned int cmd, void __user *user_arg)
{
	struct hid_device *hid = hiddev->hid;
	struct hiddev_report_info rinfo;
	struct hiddev_usage_ref_multi *uref_multi = NULL;
	struct hiddev_usage_ref *uref;
	struct hid_report *report;
	struct hid_field *field;
	int i;

	uref_multi = kmalloc(sizeof(struct hiddev_usage_ref_multi), GFP_KERNEL);
	if (!uref_multi)
		return -ENOMEM;
	uref = &uref_multi->uref;
	if (cmd == HIDIOCGUSAGES || cmd == HIDIOCSUSAGES) {
		if (copy_from_user(uref_multi, user_arg,
				   sizeof(*uref_multi)))
			goto fault;
	} else {
		if (copy_from_user(uref, user_arg, sizeof(*uref)))
			goto fault;
	}

	switch (cmd) {
	case HIDIOCGUCODE:
		rinfo.report_type = uref->report_type;
		rinfo.report_id = uref->report_id;
		if ((report = hiddev_lookup_report(hid, &rinfo)) == NULL)
			goto inval;

		if (uref->field_index >= report->maxfield)
			goto inval;
		uref->field_index = array_index_nospec(uref->field_index,
						       report->maxfield);

		field = report->field[uref->field_index];
		if (uref->usage_index >= field->maxusage)
			goto inval;
		uref->usage_index = array_index_nospec(uref->usage_index,
						       field->maxusage);

		uref->usage_code = field->usage[uref->usage_index].hid;

		if (copy_to_user(user_arg, uref, sizeof(*uref)))
			goto fault;

		goto goodreturn;

	default:
		if (cmd != HIDIOCGUSAGE &&
		    cmd != HIDIOCGUSAGES &&
		    uref->report_type == HID_REPORT_TYPE_INPUT)
			goto inval;

		if (uref->report_id == HID_REPORT_ID_UNKNOWN) {
			field = hiddev_lookup_usage(hid, uref);
			if (field == NULL)
				goto inval;
		} else {
			rinfo.report_type = uref->report_type;
			rinfo.report_id = uref->report_id;
			if ((report = hiddev_lookup_report(hid, &rinfo)) == NULL)
				goto inval;

			if (uref->field_index >= report->maxfield)
				goto inval;
			uref->field_index = array_index_nospec(uref->field_index,
							       report->maxfield);

			field = report->field[uref->field_index];
		}

<<<<<<< HEAD
		if (cmd == HIDIOCGCOLLECTIONINDEX) {
			if (uref->usage_index >= field->maxusage)
				goto inval;
			uref->usage_index =
				array_index_nospec(uref->usage_index,
						   field->maxusage);
		} else if (uref->usage_index >= field->report_count)
			goto inval;
=======
			if (cmd == HIDIOCGCOLLECTIONINDEX) {
				if (uref->usage_index >= field->maxusage)
					goto inval;
				uref->usage_index =
					array_index_nospec(uref->usage_index,
							   field->maxusage);
			} else if (uref->usage_index >= field->report_count)
				goto inval;
		}
>>>>>>> 286cd8c7

		if (cmd == HIDIOCGUSAGES || cmd == HIDIOCSUSAGES) {
			if (uref_multi->num_values > HID_MAX_MULTI_USAGES ||
			    uref->usage_index + uref_multi->num_values >
			    field->report_count)
				goto inval;

			uref->usage_index =
				array_index_nospec(uref->usage_index,
						   field->report_count -
						   uref_multi->num_values);
		}

		switch (cmd) {
		case HIDIOCGUSAGE:
			if (uref->usage_index >= field->report_count)
				goto inval;
			uref->value = field->value[uref->usage_index];
			if (copy_to_user(user_arg, uref, sizeof(*uref)))
				goto fault;
			goto goodreturn;

		case HIDIOCSUSAGE:
			if (uref->usage_index >= field->report_count)
				goto inval;
			field->value[uref->usage_index] = uref->value;
			goto goodreturn;

		case HIDIOCGCOLLECTIONINDEX:
			i = field->usage[uref->usage_index].collection_index;
			kfree(uref_multi);
			return i;
		case HIDIOCGUSAGES:
			for (i = 0; i < uref_multi->num_values; i++)
				uref_multi->values[i] =
				    field->value[uref->usage_index + i];
			if (copy_to_user(user_arg, uref_multi,
					 sizeof(*uref_multi)))
				goto fault;
			goto goodreturn;
		case HIDIOCSUSAGES:
			for (i = 0; i < uref_multi->num_values; i++)
				field->value[uref->usage_index + i] =
				    uref_multi->values[i];
			goto goodreturn;
		}

goodreturn:
		kfree(uref_multi);
		return 0;
fault:
		kfree(uref_multi);
		return -EFAULT;
inval:
		kfree(uref_multi);
		return -EINVAL;
	}
}

static noinline int hiddev_ioctl_string(struct hiddev *hiddev, unsigned int cmd, void __user *user_arg)
{
	struct hid_device *hid = hiddev->hid;
	struct usb_device *dev = hid_to_usb_dev(hid);
	int idx, len;
	char *buf;

	if (get_user(idx, (int __user *)user_arg))
		return -EFAULT;

	if ((buf = kmalloc(HID_STRING_SIZE, GFP_KERNEL)) == NULL)
		return -ENOMEM;

	if ((len = usb_string(dev, idx, buf, HID_STRING_SIZE-1)) < 0) {
		kfree(buf);
		return -EINVAL;
	}

	if (copy_to_user(user_arg+sizeof(int), buf, len+1)) {
		kfree(buf);
		return -EFAULT;
	}

	kfree(buf);

	return len;
}

static long hiddev_ioctl(struct file *file, unsigned int cmd, unsigned long arg)
{
	struct hiddev_list *list = file->private_data;
	struct hiddev *hiddev = list->hiddev;
	struct hid_device *hid;
	struct hiddev_collection_info cinfo;
	struct hiddev_report_info rinfo;
	struct hiddev_field_info finfo;
	struct hiddev_devinfo dinfo;
	struct hid_report *report;
	struct hid_field *field;
	void __user *user_arg = (void __user *)arg;
	int i, r = -EINVAL;

	/* Called without BKL by compat methods so no BKL taken */

	mutex_lock(&hiddev->existancelock);
	if (!hiddev->exist) {
		r = -ENODEV;
		goto ret_unlock;
	}

	hid = hiddev->hid;

	switch (cmd) {

	case HIDIOCGVERSION:
		r = put_user(HID_VERSION, (int __user *)arg) ?
			-EFAULT : 0;
		break;

	case HIDIOCAPPLICATION:
		if (arg >= hid->maxapplication)
			break;

		for (i = 0; i < hid->maxcollection; i++)
			if (hid->collection[i].type ==
			    HID_COLLECTION_APPLICATION && arg-- == 0)
				break;

		if (i < hid->maxcollection)
			r = hid->collection[i].usage;
		break;

	case HIDIOCGDEVINFO:
		{
			struct usb_device *dev = hid_to_usb_dev(hid);
			struct usbhid_device *usbhid = hid->driver_data;

			memset(&dinfo, 0, sizeof(dinfo));

			dinfo.bustype = BUS_USB;
			dinfo.busnum = dev->bus->busnum;
			dinfo.devnum = dev->devnum;
			dinfo.ifnum = usbhid->ifnum;
			dinfo.vendor = le16_to_cpu(dev->descriptor.idVendor);
			dinfo.product = le16_to_cpu(dev->descriptor.idProduct);
			dinfo.version = le16_to_cpu(dev->descriptor.bcdDevice);
			dinfo.num_applications = hid->maxapplication;

			r = copy_to_user(user_arg, &dinfo, sizeof(dinfo)) ?
				-EFAULT : 0;
			break;
		}

	case HIDIOCGFLAG:
		r = put_user(list->flags, (int __user *)arg) ?
			-EFAULT : 0;
		break;

	case HIDIOCSFLAG:
		{
			int newflags;

			if (get_user(newflags, (int __user *)arg)) {
				r = -EFAULT;
				break;
			}

			if ((newflags & ~HIDDEV_FLAGS) != 0 ||
			    ((newflags & HIDDEV_FLAG_REPORT) != 0 &&
			     (newflags & HIDDEV_FLAG_UREF) == 0))
				break;

			list->flags = newflags;

			r = 0;
			break;
		}

	case HIDIOCGSTRING:
		r = hiddev_ioctl_string(hiddev, cmd, user_arg);
		break;

	case HIDIOCINITREPORT:
		usbhid_init_reports(hid);
		hiddev->initialized = true;
		r = 0;
		break;

	case HIDIOCGREPORT:
		if (copy_from_user(&rinfo, user_arg, sizeof(rinfo))) {
			r = -EFAULT;
			break;
		}

		if (rinfo.report_type == HID_REPORT_TYPE_OUTPUT)
			break;

		report = hiddev_lookup_report(hid, &rinfo);
		if (report == NULL)
			break;

		hid_hw_request(hid, report, HID_REQ_GET_REPORT);
		hid_hw_wait(hid);

		r = 0;
		break;

	case HIDIOCSREPORT:
		if (copy_from_user(&rinfo, user_arg, sizeof(rinfo))) {
			r = -EFAULT;
			break;
		}

		if (rinfo.report_type == HID_REPORT_TYPE_INPUT)
			break;

		report = hiddev_lookup_report(hid, &rinfo);
		if (report == NULL)
			break;

		hid_hw_request(hid, report, HID_REQ_SET_REPORT);
		hid_hw_wait(hid);

		r = 0;
		break;

	case HIDIOCGREPORTINFO:
		if (copy_from_user(&rinfo, user_arg, sizeof(rinfo))) {
			r = -EFAULT;
			break;
		}

		report = hiddev_lookup_report(hid, &rinfo);
		if (report == NULL)
			break;

		rinfo.num_fields = report->maxfield;

		r = copy_to_user(user_arg, &rinfo, sizeof(rinfo)) ?
			-EFAULT : 0;
		break;

	case HIDIOCGFIELDINFO:
		if (copy_from_user(&finfo, user_arg, sizeof(finfo))) {
			r = -EFAULT;
			break;
		}

		rinfo.report_type = finfo.report_type;
		rinfo.report_id = finfo.report_id;

		report = hiddev_lookup_report(hid, &rinfo);
		if (report == NULL)
			break;

		if (finfo.field_index >= report->maxfield)
			break;
		finfo.field_index = array_index_nospec(finfo.field_index,
						       report->maxfield);

		field = report->field[finfo.field_index];
		memset(&finfo, 0, sizeof(finfo));
		finfo.report_type = rinfo.report_type;
		finfo.report_id = rinfo.report_id;
		finfo.field_index = field->report_count - 1;
		finfo.maxusage = field->maxusage;
		finfo.flags = field->flags;
		finfo.physical = field->physical;
		finfo.logical = field->logical;
		finfo.application = field->application;
		finfo.logical_minimum = field->logical_minimum;
		finfo.logical_maximum = field->logical_maximum;
		finfo.physical_minimum = field->physical_minimum;
		finfo.physical_maximum = field->physical_maximum;
		finfo.unit_exponent = field->unit_exponent;
		finfo.unit = field->unit;

		r = copy_to_user(user_arg, &finfo, sizeof(finfo)) ?
			-EFAULT : 0;
		break;

	case HIDIOCGUCODE:
		/* fall through */
	case HIDIOCGUSAGE:
	case HIDIOCSUSAGE:
	case HIDIOCGUSAGES:
	case HIDIOCSUSAGES:
	case HIDIOCGCOLLECTIONINDEX:
		if (!hiddev->initialized) {
			usbhid_init_reports(hid);
			hiddev->initialized = true;
		}
		r = hiddev_ioctl_usage(hiddev, cmd, user_arg);
		break;

	case HIDIOCGCOLLECTIONINFO:
		if (copy_from_user(&cinfo, user_arg, sizeof(cinfo))) {
			r = -EFAULT;
			break;
		}

		if (cinfo.index >= hid->maxcollection)
			break;
		cinfo.index = array_index_nospec(cinfo.index,
						 hid->maxcollection);

		cinfo.type = hid->collection[cinfo.index].type;
		cinfo.usage = hid->collection[cinfo.index].usage;
		cinfo.level = hid->collection[cinfo.index].level;

		r = copy_to_user(user_arg, &cinfo, sizeof(cinfo)) ?
			-EFAULT : 0;
		break;

	default:
		if (_IOC_TYPE(cmd) != 'H' || _IOC_DIR(cmd) != _IOC_READ)
			break;

		if (_IOC_NR(cmd) == _IOC_NR(HIDIOCGNAME(0))) {
			int len = strlen(hid->name) + 1;
			if (len > _IOC_SIZE(cmd))
				 len = _IOC_SIZE(cmd);
			r = copy_to_user(user_arg, hid->name, len) ?
				-EFAULT : len;
			break;
		}

		if (_IOC_NR(cmd) == _IOC_NR(HIDIOCGPHYS(0))) {
			int len = strlen(hid->phys) + 1;
			if (len > _IOC_SIZE(cmd))
				len = _IOC_SIZE(cmd);
			r = copy_to_user(user_arg, hid->phys, len) ?
				-EFAULT : len;
			break;
		}
	}

ret_unlock:
	mutex_unlock(&hiddev->existancelock);
	return r;
}

#ifdef CONFIG_COMPAT
static long hiddev_compat_ioctl(struct file *file, unsigned int cmd, unsigned long arg)
{
	return hiddev_ioctl(file, cmd, (unsigned long)compat_ptr(arg));
}
#endif

static const struct file_operations hiddev_fops = {
	.owner =	THIS_MODULE,
	.read =		hiddev_read,
	.write =	hiddev_write,
	.poll =		hiddev_poll,
	.open =		hiddev_open,
	.release =	hiddev_release,
	.unlocked_ioctl =	hiddev_ioctl,
	.fasync =	hiddev_fasync,
#ifdef CONFIG_COMPAT
	.compat_ioctl	= hiddev_compat_ioctl,
#endif
	.llseek		= noop_llseek,
};

static char *hiddev_devnode(struct device *dev, umode_t *mode)
{
	return kasprintf(GFP_KERNEL, "usb/%s", dev_name(dev));
}

static struct usb_class_driver hiddev_class = {
	.name =		"hiddev%d",
	.devnode =	hiddev_devnode,
	.fops =		&hiddev_fops,
	.minor_base =	HIDDEV_MINOR_BASE,
};

/*
 * This is where hid.c calls us to connect a hid device to the hiddev driver
 */
int hiddev_connect(struct hid_device *hid, unsigned int force)
{
	struct hiddev *hiddev;
	struct usbhid_device *usbhid = hid->driver_data;
	int retval;

	if (!force) {
		unsigned int i;
		for (i = 0; i < hid->maxcollection; i++)
			if (hid->collection[i].type ==
			    HID_COLLECTION_APPLICATION &&
			    !IS_INPUT_APPLICATION(hid->collection[i].usage))
				break;

		if (i == hid->maxcollection)
			return -1;
	}

	if (!(hiddev = kzalloc(sizeof(struct hiddev), GFP_KERNEL)))
		return -1;

	init_waitqueue_head(&hiddev->wait);
	INIT_LIST_HEAD(&hiddev->list);
	spin_lock_init(&hiddev->list_lock);
	mutex_init(&hiddev->existancelock);
	hid->hiddev = hiddev;
	hiddev->hid = hid;
	hiddev->exist = 1;
	retval = usb_register_dev(usbhid->intf, &hiddev_class);
	if (retval) {
		hid_err(hid, "Not able to get a minor for this device\n");
		hid->hiddev = NULL;
		kfree(hiddev);
		return -1;
	}

	/*
	 * If HID_QUIRK_NO_INIT_REPORTS is set, make sure we don't initialize
	 * the reports.
	 */
	hiddev->initialized = hid->quirks & HID_QUIRK_NO_INIT_REPORTS;

	hiddev->minor = usbhid->intf->minor;

	return 0;
}

/*
 * This is where hid.c calls us to disconnect a hiddev device from the
 * corresponding hid device (usually because the usb device has disconnected)
 */
static struct usb_class_driver hiddev_class;
void hiddev_disconnect(struct hid_device *hid)
{
	struct hiddev *hiddev = hid->hiddev;
	struct usbhid_device *usbhid = hid->driver_data;

	usb_deregister_dev(usbhid->intf, &hiddev_class);

	mutex_lock(&hiddev->existancelock);
	hiddev->exist = 0;

	if (hiddev->open) {
<<<<<<< HEAD
		usbhid_close(hiddev->hid);
=======
		hid_hw_close(hiddev->hid);
>>>>>>> 286cd8c7
		wake_up_interruptible(&hiddev->wait);
		mutex_unlock(&hiddev->existancelock);
	} else {
		mutex_unlock(&hiddev->existancelock);
		kfree(hiddev);
	}
}<|MERGE_RESOLUTION|>--- conflicted
+++ resolved
@@ -312,41 +312,9 @@
 	hiddev = hid->hiddev;
 
 	mutex_lock(&hiddev->existancelock);
-<<<<<<< HEAD
-	/*
-	 * recheck exist with existance lock held to
-	 * avoid opening a disconnected device
-	 */
-	if (!list->hiddev->exist) {
-		res = -ENODEV;
-		goto bail_unlock;
-	}
-	if (!list->hiddev->open++)
-		if (list->hiddev->exist) {
-			struct hid_device *hid = hiddev->hid;
-			res = usbhid_get_power(hid);
-			if (res < 0) {
-				res = -EIO;
-				goto bail_unlock;
-			}
-			usbhid_open(hid);
-		}
-	mutex_unlock(&hiddev->existancelock);
-	return 0;
-bail_unlock:
-	mutex_unlock(&hiddev->existancelock);
-
-	spin_lock_irq(&list->hiddev->list_lock);
-	list_del(&list->node);
-	spin_unlock_irq(&list->hiddev->list_lock);
-bail:
-	file->private_data = NULL;
-	vfree(list);
-=======
 	res = hiddev->exist ? __hiddev_open(hiddev, file) : -ENODEV;
 	mutex_unlock(&hiddev->existancelock);
 
->>>>>>> 286cd8c7
 	return res;
 }
 
@@ -541,16 +509,6 @@
 			field = report->field[uref->field_index];
 		}
 
-<<<<<<< HEAD
-		if (cmd == HIDIOCGCOLLECTIONINDEX) {
-			if (uref->usage_index >= field->maxusage)
-				goto inval;
-			uref->usage_index =
-				array_index_nospec(uref->usage_index,
-						   field->maxusage);
-		} else if (uref->usage_index >= field->report_count)
-			goto inval;
-=======
 			if (cmd == HIDIOCGCOLLECTIONINDEX) {
 				if (uref->usage_index >= field->maxusage)
 					goto inval;
@@ -560,7 +518,6 @@
 			} else if (uref->usage_index >= field->report_count)
 				goto inval;
 		}
->>>>>>> 286cd8c7
 
 		if (cmd == HIDIOCGUSAGES || cmd == HIDIOCSUSAGES) {
 			if (uref_multi->num_values > HID_MAX_MULTI_USAGES ||
@@ -1002,11 +959,7 @@
 	hiddev->exist = 0;
 
 	if (hiddev->open) {
-<<<<<<< HEAD
-		usbhid_close(hiddev->hid);
-=======
 		hid_hw_close(hiddev->hid);
->>>>>>> 286cd8c7
 		wake_up_interruptible(&hiddev->wait);
 		mutex_unlock(&hiddev->existancelock);
 	} else {
