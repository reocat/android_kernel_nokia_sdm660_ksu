/*
 *  HID driver for Sony / PS2 / PS3 / PS4 BD devices.
 *
 *  Copyright (c) 1999 Andreas Gal
 *  Copyright (c) 2000-2005 Vojtech Pavlik <vojtech@suse.cz>
 *  Copyright (c) 2005 Michael Haboustak <mike-@cinci.rr.com> for Concept2, Inc
 *  Copyright (c) 2008 Jiri Slaby
 *  Copyright (c) 2012 David Dillow <dave@thedillows.org>
 *  Copyright (c) 2006-2013 Jiri Kosina
 *  Copyright (c) 2013 Colin Leitner <colin.leitner@gmail.com>
 *  Copyright (c) 2014-2016 Frank Praznik <frank.praznik@gmail.com>
<<<<<<< HEAD
=======
 *  Copyright (c) 2018 Todd Kelner
>>>>>>> 286cd8c7
 */

/*
 * This program is free software; you can redistribute it and/or modify it
 * under the terms of the GNU General Public License as published by the Free
 * Software Foundation; either version 2 of the License, or (at your option)
 * any later version.
 */

/*
 * NOTE: in order for the Sony PS3 BD Remote Control to be found by
 * a Bluetooth host, the key combination Start+Enter has to be kept pressed
 * for about 7 seconds with the Bluetooth Host Controller in discovering mode.
 *
 * There will be no PIN request from the device.
 */

#include <linux/device.h>
#include <linux/hid.h>
#include <linux/module.h>
#include <linux/slab.h>
#include <linux/leds.h>
#include <linux/power_supply.h>
#include <linux/spinlock.h>
#include <linux/list.h>
#include <linux/idr.h>
#include <linux/input/mt.h>
#include <linux/crc32.h>
#include <asm/unaligned.h>

#include "hid-ids.h"

#define VAIO_RDESC_CONSTANT       BIT(0)
#define SIXAXIS_CONTROLLER_USB    BIT(1)
#define SIXAXIS_CONTROLLER_BT     BIT(2)
#define BUZZ_CONTROLLER           BIT(3)
#define PS3REMOTE                 BIT(4)
#define DUALSHOCK4_CONTROLLER_USB BIT(5)
#define DUALSHOCK4_CONTROLLER_BT  BIT(6)
#define DUALSHOCK4_DONGLE         BIT(7)
#define MOTION_CONTROLLER_USB     BIT(8)
#define MOTION_CONTROLLER_BT      BIT(9)
#define NAVIGATION_CONTROLLER_USB BIT(10)
#define NAVIGATION_CONTROLLER_BT  BIT(11)
<<<<<<< HEAD
=======
#define SINO_LITE_CONTROLLER      BIT(12)
#define FUTUREMAX_DANCE_MAT       BIT(13)
#define NSG_MR5U_REMOTE_BT        BIT(14)
#define NSG_MR7U_REMOTE_BT        BIT(15)
>>>>>>> 286cd8c7

#define SIXAXIS_CONTROLLER (SIXAXIS_CONTROLLER_USB | SIXAXIS_CONTROLLER_BT)
#define MOTION_CONTROLLER (MOTION_CONTROLLER_USB | MOTION_CONTROLLER_BT)
#define NAVIGATION_CONTROLLER (NAVIGATION_CONTROLLER_USB |\
				NAVIGATION_CONTROLLER_BT)
#define DUALSHOCK4_CONTROLLER (DUALSHOCK4_CONTROLLER_USB |\
				DUALSHOCK4_CONTROLLER_BT | \
				DUALSHOCK4_DONGLE)
#define SONY_LED_SUPPORT (SIXAXIS_CONTROLLER | BUZZ_CONTROLLER |\
				DUALSHOCK4_CONTROLLER | MOTION_CONTROLLER |\
				NAVIGATION_CONTROLLER)
#define SONY_BATTERY_SUPPORT (SIXAXIS_CONTROLLER | DUALSHOCK4_CONTROLLER |\
				MOTION_CONTROLLER_BT | NAVIGATION_CONTROLLER)
#define SONY_FF_SUPPORT (SIXAXIS_CONTROLLER | DUALSHOCK4_CONTROLLER |\
				MOTION_CONTROLLER)
#define SONY_BT_DEVICE (SIXAXIS_CONTROLLER_BT | DUALSHOCK4_CONTROLLER_BT |\
			MOTION_CONTROLLER_BT | NAVIGATION_CONTROLLER_BT)
<<<<<<< HEAD
=======
#define NSG_MRXU_REMOTE (NSG_MR5U_REMOTE_BT | NSG_MR7U_REMOTE_BT)
>>>>>>> 286cd8c7

#define MAX_LEDS 4
#define NSG_MRXU_MAX_X 1667
#define NSG_MRXU_MAX_Y 1868


/* PS/3 Motion controller */
static u8 motion_rdesc[] = {
	0x05, 0x01,         /*  Usage Page (Desktop),               */
	0x09, 0x04,         /*  Usage (Joystick),                   */
	0xA1, 0x01,         /*  Collection (Application),           */
	0xA1, 0x02,         /*      Collection (Logical),           */
	0x85, 0x01,         /*          Report ID (1),              */
	0x75, 0x01,         /*          Report Size (1),            */
	0x95, 0x15,         /*          Report Count (21),          */
	0x15, 0x00,         /*          Logical Minimum (0),        */
	0x25, 0x01,         /*          Logical Maximum (1),        */
	0x35, 0x00,         /*          Physical Minimum (0),       */
	0x45, 0x01,         /*          Physical Maximum (1),       */
	0x05, 0x09,         /*          Usage Page (Button),        */
	0x19, 0x01,         /*          Usage Minimum (01h),        */
	0x29, 0x15,         /*          Usage Maximum (15h),        */
	0x81, 0x02,         /*          Input (Variable),           * Buttons */
	0x95, 0x0B,         /*          Report Count (11),          */
	0x06, 0x00, 0xFF,   /*          Usage Page (FF00h),         */
	0x81, 0x03,         /*          Input (Constant, Variable), * Padding */
	0x15, 0x00,         /*          Logical Minimum (0),        */
	0x26, 0xFF, 0x00,   /*          Logical Maximum (255),      */
	0x05, 0x01,         /*          Usage Page (Desktop),       */
	0xA1, 0x00,         /*          Collection (Physical),      */
	0x75, 0x08,         /*              Report Size (8),        */
	0x95, 0x01,         /*              Report Count (1),       */
	0x35, 0x00,         /*              Physical Minimum (0),   */
	0x46, 0xFF, 0x00,   /*              Physical Maximum (255), */
	0x09, 0x30,         /*              Usage (X),              */
	0x81, 0x02,         /*              Input (Variable),       * Trigger */
	0xC0,               /*          End Collection,             */
	0x06, 0x00, 0xFF,   /*          Usage Page (FF00h),         */
	0x75, 0x08,         /*          Report Size (8),            */
	0x95, 0x07,         /*          Report Count (7),           * skip 7 bytes */
	0x81, 0x02,         /*          Input (Variable),           */
	0x05, 0x01,         /*          Usage Page (Desktop),       */
	0x75, 0x10,         /*          Report Size (16),           */
	0x46, 0xFF, 0xFF,   /*          Physical Maximum (65535),   */
	0x27, 0xFF, 0xFF, 0x00, 0x00, /*      Logical Maximum (65535),    */
	0x95, 0x03,         /*          Report Count (3),           * 3x Accels */
	0x09, 0x33,         /*              Usage (rX),             */
	0x09, 0x34,         /*              Usage (rY),             */
	0x09, 0x35,         /*              Usage (rZ),             */
	0x81, 0x02,         /*          Input (Variable),           */
	0x06, 0x00, 0xFF,   /*          Usage Page (FF00h),         */
	0x95, 0x03,         /*          Report Count (3),           * Skip Accels 2nd frame */
	0x81, 0x02,         /*          Input (Variable),           */
	0x05, 0x01,         /*          Usage Page (Desktop),       */
	0x09, 0x01,         /*          Usage (Pointer),            */
	0x95, 0x03,         /*          Report Count (3),           * 3x Gyros */
	0x81, 0x02,         /*          Input (Variable),           */
	0x06, 0x00, 0xFF,   /*          Usage Page (FF00h),         */
	0x95, 0x03,         /*          Report Count (3),           * Skip Gyros 2nd frame */
	0x81, 0x02,         /*          Input (Variable),           */
	0x75, 0x0C,         /*          Report Size (12),           */
	0x46, 0xFF, 0x0F,   /*          Physical Maximum (4095),    */
	0x26, 0xFF, 0x0F,   /*          Logical Maximum (4095),     */
	0x95, 0x04,         /*          Report Count (4),           * Skip Temp and Magnetometers */
	0x81, 0x02,         /*          Input (Variable),           */
	0x75, 0x08,         /*          Report Size (8),            */
	0x46, 0xFF, 0x00,   /*          Physical Maximum (255),     */
	0x26, 0xFF, 0x00,   /*          Logical Maximum (255),      */
	0x95, 0x06,         /*          Report Count (6),           * Skip Timestamp and Extension Bytes */
	0x81, 0x02,         /*          Input (Variable),           */
	0x75, 0x08,         /*          Report Size (8),            */
	0x95, 0x30,         /*          Report Count (48),          */
	0x09, 0x01,         /*          Usage (Pointer),            */
	0x91, 0x02,         /*          Output (Variable),          */
	0x75, 0x08,         /*          Report Size (8),            */
	0x95, 0x30,         /*          Report Count (48),          */
	0x09, 0x01,         /*          Usage (Pointer),            */
	0xB1, 0x02,         /*          Feature (Variable),         */
	0xC0,               /*      End Collection,                 */
	0xA1, 0x02,         /*      Collection (Logical),           */
	0x85, 0x02,         /*          Report ID (2),              */
	0x75, 0x08,         /*          Report Size (8),            */
	0x95, 0x30,         /*          Report Count (48),          */
	0x09, 0x01,         /*          Usage (Pointer),            */
	0xB1, 0x02,         /*          Feature (Variable),         */
	0xC0,               /*      End Collection,                 */
	0xA1, 0x02,         /*      Collection (Logical),           */
	0x85, 0xEE,         /*          Report ID (238),            */
	0x75, 0x08,         /*          Report Size (8),            */
	0x95, 0x30,         /*          Report Count (48),          */
	0x09, 0x01,         /*          Usage (Pointer),            */
	0xB1, 0x02,         /*          Feature (Variable),         */
	0xC0,               /*      End Collection,                 */
	0xA1, 0x02,         /*      Collection (Logical),           */
	0x85, 0xEF,         /*          Report ID (239),            */
	0x75, 0x08,         /*          Report Size (8),            */
	0x95, 0x30,         /*          Report Count (48),          */
	0x09, 0x01,         /*          Usage (Pointer),            */
	0xB1, 0x02,         /*          Feature (Variable),         */
	0xC0,               /*      End Collection,                 */
	0xC0                /*  End Collection                      */
};

static u8 ps3remote_rdesc[] = {
	0x05, 0x01,          /* GUsagePage Generic Desktop */
	0x09, 0x05,          /* LUsage 0x05 [Game Pad] */
	0xA1, 0x01,          /* MCollection Application (mouse, keyboard) */

	 /* Use collection 1 for joypad buttons */
	 0xA1, 0x02,         /* MCollection Logical (interrelated data) */

	  /*
	   * Ignore the 1st byte, maybe it is used for a controller
	   * number but it's not needed for correct operation
	   */
	  0x75, 0x08,        /* GReportSize 0x08 [8] */
	  0x95, 0x01,        /* GReportCount 0x01 [1] */
	  0x81, 0x01,        /* MInput 0x01 (Const[0] Arr[1] Abs[2]) */

	  /*
	   * Bytes from 2nd to 4th are a bitmap for joypad buttons, for these
	   * buttons multiple keypresses are allowed
	   */
	  0x05, 0x09,        /* GUsagePage Button */
	  0x19, 0x01,        /* LUsageMinimum 0x01 [Button 1 (primary/trigger)] */
	  0x29, 0x18,        /* LUsageMaximum 0x18 [Button 24] */
	  0x14,              /* GLogicalMinimum [0] */
	  0x25, 0x01,        /* GLogicalMaximum 0x01 [1] */
	  0x75, 0x01,        /* GReportSize 0x01 [1] */
	  0x95, 0x18,        /* GReportCount 0x18 [24] */
	  0x81, 0x02,        /* MInput 0x02 (Data[0] Var[1] Abs[2]) */

	  0xC0,              /* MEndCollection */

	 /* Use collection 2 for remote control buttons */
	 0xA1, 0x02,         /* MCollection Logical (interrelated data) */

	  /* 5th byte is used for remote control buttons */
	  0x05, 0x09,        /* GUsagePage Button */
	  0x18,              /* LUsageMinimum [No button pressed] */
	  0x29, 0xFE,        /* LUsageMaximum 0xFE [Button 254] */
	  0x14,              /* GLogicalMinimum [0] */
	  0x26, 0xFE, 0x00,  /* GLogicalMaximum 0x00FE [254] */
	  0x75, 0x08,        /* GReportSize 0x08 [8] */
	  0x95, 0x01,        /* GReportCount 0x01 [1] */
	  0x80,              /* MInput  */

	  /*
	   * Ignore bytes from 6th to 11th, 6th to 10th are always constant at
	   * 0xff and 11th is for press indication
	   */
	  0x75, 0x08,        /* GReportSize 0x08 [8] */
	  0x95, 0x06,        /* GReportCount 0x06 [6] */
	  0x81, 0x01,        /* MInput 0x01 (Const[0] Arr[1] Abs[2]) */

	  /* 12th byte is for battery strength */
	  0x05, 0x06,        /* GUsagePage Generic Device Controls */
	  0x09, 0x20,        /* LUsage 0x20 [Battery Strength] */
	  0x14,              /* GLogicalMinimum [0] */
	  0x25, 0x05,        /* GLogicalMaximum 0x05 [5] */
	  0x75, 0x08,        /* GReportSize 0x08 [8] */
	  0x95, 0x01,        /* GReportCount 0x01 [1] */
	  0x81, 0x02,        /* MInput 0x02 (Data[0] Var[1] Abs[2]) */

	  0xC0,              /* MEndCollection */

	 0xC0                /* MEndCollection [Game Pad] */
};

static const unsigned int ps3remote_keymap_joypad_buttons[] = {
	[0x01] = KEY_SELECT,
	[0x02] = BTN_THUMBL,		/* L3 */
	[0x03] = BTN_THUMBR,		/* R3 */
	[0x04] = BTN_START,
	[0x05] = KEY_UP,
	[0x06] = KEY_RIGHT,
	[0x07] = KEY_DOWN,
	[0x08] = KEY_LEFT,
	[0x09] = BTN_TL2,		/* L2 */
	[0x0a] = BTN_TR2,		/* R2 */
	[0x0b] = BTN_TL,		/* L1 */
	[0x0c] = BTN_TR,		/* R1 */
	[0x0d] = KEY_OPTION,		/* options/triangle */
	[0x0e] = KEY_BACK,		/* back/circle */
	[0x0f] = BTN_0,			/* cross */
	[0x10] = KEY_SCREEN,		/* view/square */
	[0x11] = KEY_HOMEPAGE,		/* PS button */
	[0x14] = KEY_ENTER,
};
static const unsigned int ps3remote_keymap_remote_buttons[] = {
	[0x00] = KEY_1,
	[0x01] = KEY_2,
	[0x02] = KEY_3,
	[0x03] = KEY_4,
	[0x04] = KEY_5,
	[0x05] = KEY_6,
	[0x06] = KEY_7,
	[0x07] = KEY_8,
	[0x08] = KEY_9,
	[0x09] = KEY_0,
	[0x0e] = KEY_ESC,		/* return */
	[0x0f] = KEY_CLEAR,
	[0x16] = KEY_EJECTCD,
	[0x1a] = KEY_MENU,		/* top menu */
	[0x28] = KEY_TIME,
	[0x30] = KEY_PREVIOUS,
	[0x31] = KEY_NEXT,
	[0x32] = KEY_PLAY,
	[0x33] = KEY_REWIND,		/* scan back */
	[0x34] = KEY_FORWARD,		/* scan forward */
	[0x38] = KEY_STOP,
	[0x39] = KEY_PAUSE,
	[0x40] = KEY_CONTEXT_MENU,	/* pop up/menu */
	[0x60] = KEY_FRAMEBACK,		/* slow/step back */
	[0x61] = KEY_FRAMEFORWARD,	/* slow/step forward */
	[0x63] = KEY_SUBTITLE,
	[0x64] = KEY_AUDIO,
	[0x65] = KEY_ANGLE,
	[0x70] = KEY_INFO,		/* display */
	[0x80] = KEY_BLUE,
	[0x81] = KEY_RED,
	[0x82] = KEY_GREEN,
	[0x83] = KEY_YELLOW,
};

static const unsigned int buzz_keymap[] = {
	/*
	 * The controller has 4 remote buzzers, each with one LED and 5
	 * buttons.
	 *
	 * We use the mapping chosen by the controller, which is:
	 *
	 * Key          Offset
	 * -------------------
	 * Buzz              1
	 * Blue              5
	 * Orange            4
	 * Green             3
	 * Yellow            2
	 *
	 * So, for example, the orange button on the third buzzer is mapped to
	 * BTN_TRIGGER_HAPPY14
	 */
	 [1] = BTN_TRIGGER_HAPPY1,
	 [2] = BTN_TRIGGER_HAPPY2,
	 [3] = BTN_TRIGGER_HAPPY3,
	 [4] = BTN_TRIGGER_HAPPY4,
	 [5] = BTN_TRIGGER_HAPPY5,
	 [6] = BTN_TRIGGER_HAPPY6,
	 [7] = BTN_TRIGGER_HAPPY7,
	 [8] = BTN_TRIGGER_HAPPY8,
	 [9] = BTN_TRIGGER_HAPPY9,
	[10] = BTN_TRIGGER_HAPPY10,
	[11] = BTN_TRIGGER_HAPPY11,
	[12] = BTN_TRIGGER_HAPPY12,
	[13] = BTN_TRIGGER_HAPPY13,
	[14] = BTN_TRIGGER_HAPPY14,
	[15] = BTN_TRIGGER_HAPPY15,
	[16] = BTN_TRIGGER_HAPPY16,
	[17] = BTN_TRIGGER_HAPPY17,
	[18] = BTN_TRIGGER_HAPPY18,
	[19] = BTN_TRIGGER_HAPPY19,
	[20] = BTN_TRIGGER_HAPPY20,
};

/* The Navigation controller is a partial DS3 and uses the same HID report
 * and hence the same keymap indices, however not not all axes/buttons
 * are physically present. We use the same axis and button mapping as
 * the DS3, which uses the Linux gamepad spec.
 */
static const unsigned int navigation_absmap[] = {
	[0x30] = ABS_X,
	[0x31] = ABS_Y,
	[0x33] = ABS_Z, /* L2 */
};

/* Buttons not physically available on the device, but still available
 * in the reports are explicitly set to 0 for documentation purposes.
 */
static const unsigned int navigation_keymap[] = {
	[0x01] = 0, /* Select */
	[0x02] = BTN_THUMBL, /* L3 */
	[0x03] = 0, /* R3 */
	[0x04] = 0, /* Start */
	[0x05] = BTN_DPAD_UP, /* Up */
	[0x06] = BTN_DPAD_RIGHT, /* Right */
	[0x07] = BTN_DPAD_DOWN, /* Down */
	[0x08] = BTN_DPAD_LEFT, /* Left */
	[0x09] = BTN_TL2, /* L2 */
	[0x0a] = 0, /* R2 */
	[0x0b] = BTN_TL, /* L1 */
	[0x0c] = 0, /* R1 */
	[0x0d] = BTN_NORTH, /* Triangle */
	[0x0e] = BTN_EAST, /* Circle */
	[0x0f] = BTN_SOUTH, /* Cross */
	[0x10] = BTN_WEST, /* Square */
	[0x11] = BTN_MODE, /* PS */
};

static const unsigned int sixaxis_absmap[] = {
	[0x30] = ABS_X,
	[0x31] = ABS_Y,
	[0x32] = ABS_RX, /* right stick X */
	[0x35] = ABS_RY, /* right stick Y */
};

static const unsigned int sixaxis_keymap[] = {
	[0x01] = BTN_SELECT, /* Select */
	[0x02] = BTN_THUMBL, /* L3 */
	[0x03] = BTN_THUMBR, /* R3 */
	[0x04] = BTN_START, /* Start */
	[0x05] = BTN_DPAD_UP, /* Up */
	[0x06] = BTN_DPAD_RIGHT, /* Right */
	[0x07] = BTN_DPAD_DOWN, /* Down */
	[0x08] = BTN_DPAD_LEFT, /* Left */
	[0x09] = BTN_TL2, /* L2 */
	[0x0a] = BTN_TR2, /* R2 */
	[0x0b] = BTN_TL, /* L1 */
	[0x0c] = BTN_TR, /* R1 */
	[0x0d] = BTN_NORTH, /* Triangle */
	[0x0e] = BTN_EAST, /* Circle */
	[0x0f] = BTN_SOUTH, /* Cross */
	[0x10] = BTN_WEST, /* Square */
	[0x11] = BTN_MODE, /* PS */
};

static const unsigned int ds4_absmap[] = {
	[0x30] = ABS_X,
	[0x31] = ABS_Y,
	[0x32] = ABS_RX, /* right stick X */
	[0x33] = ABS_Z, /* L2 */
	[0x34] = ABS_RZ, /* R2 */
	[0x35] = ABS_RY, /* right stick Y */
};

static const unsigned int ds4_keymap[] = {
	[0x1] = BTN_WEST, /* Square */
	[0x2] = BTN_SOUTH, /* Cross */
	[0x3] = BTN_EAST, /* Circle */
	[0x4] = BTN_NORTH, /* Triangle */
	[0x5] = BTN_TL, /* L1 */
	[0x6] = BTN_TR, /* R1 */
	[0x7] = BTN_TL2, /* L2 */
	[0x8] = BTN_TR2, /* R2 */
	[0x9] = BTN_SELECT, /* Share */
	[0xa] = BTN_START, /* Options */
	[0xb] = BTN_THUMBL, /* L3 */
	[0xc] = BTN_THUMBR, /* R3 */
	[0xd] = BTN_MODE, /* PS */
};

static const struct {int x; int y; } ds4_hat_mapping[] = {
	{0, -1}, {1, -1}, {1, 0}, {1, 1}, {0, 1}, {-1, 1}, {-1, 0}, {-1, -1},
	{0, 0}
};

static enum power_supply_property sony_battery_props[] = {
	POWER_SUPPLY_PROP_PRESENT,
	POWER_SUPPLY_PROP_CAPACITY,
	POWER_SUPPLY_PROP_SCOPE,
	POWER_SUPPLY_PROP_STATUS,
};

struct sixaxis_led {
	u8 time_enabled; /* the total time the led is active (0xff means forever) */
	u8 duty_length;  /* how long a cycle is in deciseconds (0 means "really fast") */
	u8 enabled;
	u8 duty_off; /* % of duty_length the led is off (0xff means 100%) */
	u8 duty_on;  /* % of duty_length the led is on (0xff mean 100%) */
} __packed;

struct sixaxis_rumble {
	u8 padding;
	u8 right_duration; /* Right motor duration (0xff means forever) */
	u8 right_motor_on; /* Right (small) motor on/off, only supports values of 0 or 1 (off/on) */
	u8 left_duration;    /* Left motor duration (0xff means forever) */
	u8 left_motor_force; /* left (large) motor, supports force values from 0 to 255 */
} __packed;

struct sixaxis_output_report {
	u8 report_id;
	struct sixaxis_rumble rumble;
	u8 padding[4];
	u8 leds_bitmap; /* bitmap of enabled LEDs: LED_1 = 0x02, LED_2 = 0x04, ... */
	struct sixaxis_led led[4];    /* LEDx at (4 - x) */
	struct sixaxis_led _reserved; /* LED5, not actually soldered */
} __packed;

union sixaxis_output_report_01 {
	struct sixaxis_output_report data;
	u8 buf[36];
};

struct motion_output_report_02 {
	u8 type, zero;
	u8 r, g, b;
	u8 zero2;
	u8 rumble;
};

#define DS4_FEATURE_REPORT_0x02_SIZE 37
#define DS4_FEATURE_REPORT_0x05_SIZE 41
#define DS4_FEATURE_REPORT_0x81_SIZE 7
<<<<<<< HEAD
=======
#define DS4_FEATURE_REPORT_0xA3_SIZE 49
>>>>>>> 286cd8c7
#define DS4_INPUT_REPORT_0x11_SIZE 78
#define DS4_OUTPUT_REPORT_0x05_SIZE 32
#define DS4_OUTPUT_REPORT_0x11_SIZE 78
#define SIXAXIS_REPORT_0xF2_SIZE 17
#define SIXAXIS_REPORT_0xF5_SIZE 8
#define MOTION_REPORT_0x02_SIZE 49

/* Offsets relative to USB input report (0x1). Bluetooth (0x11) requires an
 * additional +2.
 */
#define DS4_INPUT_REPORT_AXIS_OFFSET      1
#define DS4_INPUT_REPORT_BUTTON_OFFSET    5
#define DS4_INPUT_REPORT_TIMESTAMP_OFFSET 10
#define DS4_INPUT_REPORT_GYRO_X_OFFSET   13
#define DS4_INPUT_REPORT_BATTERY_OFFSET  30
#define DS4_INPUT_REPORT_TOUCHPAD_OFFSET 33

#define SENSOR_SUFFIX " Motion Sensors"
#define DS4_TOUCHPAD_SUFFIX " Touchpad"

/* Default to 4ms poll interval, which is same as USB (not adjustable). */
#define DS4_BT_DEFAULT_POLL_INTERVAL_MS 4
#define DS4_BT_MAX_POLL_INTERVAL_MS 62
#define DS4_GYRO_RES_PER_DEG_S 1024
#define DS4_ACC_RES_PER_G      8192

#define SIXAXIS_INPUT_REPORT_ACC_X_OFFSET 41
#define SIXAXIS_ACC_RES_PER_G 113

static DEFINE_SPINLOCK(sony_dev_list_lock);
static LIST_HEAD(sony_device_list);
static DEFINE_IDA(sony_device_id_allocator);

/* Used for calibration of DS4 accelerometer and gyro. */
struct ds4_calibration_data {
	int abs_code;
	short bias;
	/* Calibration requires scaling against a sensitivity value, which is a
	 * float. Store sensitivity as a fraction to limit floating point
	 * calculations until final calibration.
	 */
	int sens_numer;
	int sens_denom;
};

enum ds4_dongle_state {
	DONGLE_DISCONNECTED,
	DONGLE_CALIBRATING,
	DONGLE_CONNECTED,
	DONGLE_DISABLED
};

enum sony_worker {
	SONY_WORKER_STATE,
	SONY_WORKER_HOTPLUG
};

struct sony_sc {
	spinlock_t lock;
	struct list_head list_node;
	struct hid_device *hdev;
	struct input_dev *touchpad;
	struct input_dev *sensor_dev;
	struct led_classdev *leds[MAX_LEDS];
	unsigned long quirks;
	struct work_struct hotplug_worker;
	struct work_struct state_worker;
	void (*send_output_report)(struct sony_sc *);
	struct power_supply *battery;
	struct power_supply_desc battery_desc;
	int device_id;
<<<<<<< HEAD
=======
	unsigned fw_version;
	unsigned hw_version;
>>>>>>> 286cd8c7
	u8 *output_report_dmabuf;

#ifdef CONFIG_SONY_FF
	u8 left;
	u8 right;
#endif

	u8 mac_address[6];
	u8 hotplug_worker_initialized;
	u8 state_worker_initialized;
	u8 defer_initialization;
	u8 cable_state;
	u8 battery_charging;
	u8 battery_capacity;
	u8 led_state[MAX_LEDS];
	u8 led_delay_on[MAX_LEDS];
	u8 led_delay_off[MAX_LEDS];
	u8 led_count;

	bool timestamp_initialized;
	u16 prev_timestamp;
	unsigned int timestamp_us;

	u8 ds4_bt_poll_interval;
	enum ds4_dongle_state ds4_dongle_state;
	/* DS4 calibration data */
	struct ds4_calibration_data ds4_calib_data[6];
};

static void sony_set_leds(struct sony_sc *sc);

static inline void sony_schedule_work(struct sony_sc *sc,
				      enum sony_worker which)
{
	unsigned long flags;

	switch (which) {
	case SONY_WORKER_STATE:
		spin_lock_irqsave(&sc->lock, flags);
		if (!sc->defer_initialization && sc->state_worker_initialized)
			schedule_work(&sc->state_worker);
		spin_unlock_irqrestore(&sc->lock, flags);
		break;
	case SONY_WORKER_HOTPLUG:
		if (sc->hotplug_worker_initialized)
			schedule_work(&sc->hotplug_worker);
		break;
	}
}

static ssize_t ds4_show_poll_interval(struct device *dev,
				struct device_attribute
				*attr, char *buf)
{
<<<<<<< HEAD
	struct hid_device *hdev = container_of(dev, struct hid_device, dev);
=======
	struct hid_device *hdev = to_hid_device(dev);
>>>>>>> 286cd8c7
	struct sony_sc *sc = hid_get_drvdata(hdev);

	return snprintf(buf, PAGE_SIZE, "%i\n", sc->ds4_bt_poll_interval);
}

static ssize_t ds4_store_poll_interval(struct device *dev,
				struct device_attribute *attr,
				const char *buf, size_t count)
{
<<<<<<< HEAD
	struct hid_device *hdev = container_of(dev, struct hid_device, dev);
=======
	struct hid_device *hdev = to_hid_device(dev);
>>>>>>> 286cd8c7
	struct sony_sc *sc = hid_get_drvdata(hdev);
	unsigned long flags;
	u8 interval;

	if (kstrtou8(buf, 0, &interval))
		return -EINVAL;

	if (interval > DS4_BT_MAX_POLL_INTERVAL_MS)
		return -EINVAL;

	spin_lock_irqsave(&sc->lock, flags);
	sc->ds4_bt_poll_interval = interval;
	spin_unlock_irqrestore(&sc->lock, flags);

	sony_schedule_work(sc, SONY_WORKER_STATE);

	return count;
}

static DEVICE_ATTR(bt_poll_interval, 0644, ds4_show_poll_interval,
		ds4_store_poll_interval);

<<<<<<< HEAD
=======
static ssize_t sony_show_firmware_version(struct device *dev,
				struct device_attribute
				*attr, char *buf)
{
	struct hid_device *hdev = to_hid_device(dev);
	struct sony_sc *sc = hid_get_drvdata(hdev);

	return snprintf(buf, PAGE_SIZE, "0x%04x\n", sc->fw_version);
}

static DEVICE_ATTR(firmware_version, 0444, sony_show_firmware_version, NULL);

static ssize_t sony_show_hardware_version(struct device *dev,
				struct device_attribute
				*attr, char *buf)
{
	struct hid_device *hdev = to_hid_device(dev);
	struct sony_sc *sc = hid_get_drvdata(hdev);

	return snprintf(buf, PAGE_SIZE, "0x%04x\n", sc->hw_version);
}

static DEVICE_ATTR(hardware_version, 0444, sony_show_hardware_version, NULL);
>>>>>>> 286cd8c7

static u8 *motion_fixup(struct hid_device *hdev, u8 *rdesc,
			     unsigned int *rsize)
{
	*rsize = sizeof(motion_rdesc);
	return motion_rdesc;
}

static u8 *ps3remote_fixup(struct hid_device *hdev, u8 *rdesc,
			     unsigned int *rsize)
{
	*rsize = sizeof(ps3remote_rdesc);
	return ps3remote_rdesc;
}

static int ps3remote_mapping(struct hid_device *hdev, struct hid_input *hi,
			     struct hid_field *field, struct hid_usage *usage,
			     unsigned long **bit, int *max)
{
	unsigned int key = usage->hid & HID_USAGE;

	if ((usage->hid & HID_USAGE_PAGE) != HID_UP_BUTTON)
		return -1;

	switch (usage->collection_index) {
	case 1:
		if (key >= ARRAY_SIZE(ps3remote_keymap_joypad_buttons))
			return -1;

		key = ps3remote_keymap_joypad_buttons[key];
		if (!key)
			return -1;
		break;
	case 2:
		if (key >= ARRAY_SIZE(ps3remote_keymap_remote_buttons))
			return -1;

		key = ps3remote_keymap_remote_buttons[key];
		if (!key)
			return -1;
		break;
	default:
		return -1;
	}

	hid_map_usage_clear(hi, usage, bit, max, EV_KEY, key);
	return 1;
}

static int navigation_mapping(struct hid_device *hdev, struct hid_input *hi,
			  struct hid_field *field, struct hid_usage *usage,
			  unsigned long **bit, int *max)
{
	if ((usage->hid & HID_USAGE_PAGE) == HID_UP_BUTTON) {
		unsigned int key = usage->hid & HID_USAGE;

		if (key >= ARRAY_SIZE(sixaxis_keymap))
			return -1;

		key = navigation_keymap[key];
		if (!key)
			return -1;

		hid_map_usage_clear(hi, usage, bit, max, EV_KEY, key);
		return 1;
	} else if (usage->hid == HID_GD_POINTER) {
		/* See comment in sixaxis_mapping, basically the L2 (and R2)
		 * triggers are reported through GD Pointer.
		 * In addition we ignore any analog button 'axes' and only
		 * support digital buttons.
		 */
		switch (usage->usage_index) {
		case 8: /* L2 */
			usage->hid = HID_GD_Z;
			break;
		default:
			return -1;
		}

		hid_map_usage_clear(hi, usage, bit, max, EV_ABS, usage->hid & 0xf);
		return 1;
	} else if ((usage->hid & HID_USAGE_PAGE) == HID_UP_GENDESK) {
		unsigned int abs = usage->hid & HID_USAGE;

		if (abs >= ARRAY_SIZE(navigation_absmap))
			return -1;

		abs = navigation_absmap[abs];

		hid_map_usage_clear(hi, usage, bit, max, EV_ABS, abs);
		return 1;
	}

	return -1;
}


static int sixaxis_mapping(struct hid_device *hdev, struct hid_input *hi,
			  struct hid_field *field, struct hid_usage *usage,
			  unsigned long **bit, int *max)
{
	if ((usage->hid & HID_USAGE_PAGE) == HID_UP_BUTTON) {
		unsigned int key = usage->hid & HID_USAGE;

		if (key >= ARRAY_SIZE(sixaxis_keymap))
			return -1;

		key = sixaxis_keymap[key];
		hid_map_usage_clear(hi, usage, bit, max, EV_KEY, key);
		return 1;
	} else if (usage->hid == HID_GD_POINTER) {
		/* The DS3 provides analog values for most buttons and even
		 * for HAT axes through GD Pointer. L2 and R2 are reported
		 * among these as well instead of as GD Z / RZ. Remap L2
		 * and R2 and ignore other analog 'button axes' as there is
		 * no good way for reporting them.
		 */
		switch (usage->usage_index) {
		case 8: /* L2 */
			usage->hid = HID_GD_Z;
			break;
		case 9: /* R2 */
			usage->hid = HID_GD_RZ;
			break;
		default:
			return -1;
		}

		hid_map_usage_clear(hi, usage, bit, max, EV_ABS, usage->hid & 0xf);
		return 1;
	} else if ((usage->hid & HID_USAGE_PAGE) == HID_UP_GENDESK) {
		unsigned int abs = usage->hid & HID_USAGE;

		if (abs >= ARRAY_SIZE(sixaxis_absmap))
			return -1;

		abs = sixaxis_absmap[abs];

		hid_map_usage_clear(hi, usage, bit, max, EV_ABS, abs);
		return 1;
	}

	return -1;
}

static int ds4_mapping(struct hid_device *hdev, struct hid_input *hi,
		       struct hid_field *field, struct hid_usage *usage,
		       unsigned long **bit, int *max)
{
	if ((usage->hid & HID_USAGE_PAGE) == HID_UP_BUTTON) {
		unsigned int key = usage->hid & HID_USAGE;

		if (key >= ARRAY_SIZE(ds4_keymap))
			return -1;

		key = ds4_keymap[key];
		hid_map_usage_clear(hi, usage, bit, max, EV_KEY, key);
		return 1;
	} else if ((usage->hid & HID_USAGE_PAGE) == HID_UP_GENDESK) {
		unsigned int abs = usage->hid & HID_USAGE;

		/* Let the HID parser deal with the HAT. */
		if (usage->hid == HID_GD_HATSWITCH)
			return 0;

		if (abs >= ARRAY_SIZE(ds4_absmap))
			return -1;

		abs = ds4_absmap[abs];
		hid_map_usage_clear(hi, usage, bit, max, EV_ABS, abs);
		return 1;
	}

	return 0;
}

static u8 *sony_report_fixup(struct hid_device *hdev, u8 *rdesc,
		unsigned int *rsize)
{
	struct sony_sc *sc = hid_get_drvdata(hdev);

	if (sc->quirks & (SINO_LITE_CONTROLLER | FUTUREMAX_DANCE_MAT))
		return rdesc;

	/*
	 * Some Sony RF receivers wrongly declare the mouse pointer as a
	 * a constant non-data variable.
	 */
	if ((sc->quirks & VAIO_RDESC_CONSTANT) && *rsize >= 56 &&
	    /* usage page: generic desktop controls */
	    /* rdesc[0] == 0x05 && rdesc[1] == 0x01 && */
	    /* usage: mouse */
	    rdesc[2] == 0x09 && rdesc[3] == 0x02 &&
	    /* input (usage page for x,y axes): constant, variable, relative */
	    rdesc[54] == 0x81 && rdesc[55] == 0x07) {
		hid_info(hdev, "Fixing up Sony RF Receiver report descriptor\n");
		/* input: data, variable, relative */
		rdesc[55] = 0x06;
	}

	if (sc->quirks & MOTION_CONTROLLER)
		return motion_fixup(hdev, rdesc, rsize);

	if (sc->quirks & PS3REMOTE)
		return ps3remote_fixup(hdev, rdesc, rsize);

	/*
	 * Some knock-off USB dongles incorrectly report their button count
	 * as 13 instead of 16 causing three non-functional buttons.
	 */
	if ((sc->quirks & SIXAXIS_CONTROLLER_USB) && *rsize >= 45 &&
		/* Report Count (13) */
		rdesc[23] == 0x95 && rdesc[24] == 0x0D &&
		/* Usage Maximum (13) */
		rdesc[37] == 0x29 && rdesc[38] == 0x0D &&
		/* Report Count (3) */
		rdesc[43] == 0x95 && rdesc[44] == 0x03) {
		hid_info(hdev, "Fixing up USB dongle report descriptor\n");
		rdesc[24] = 0x10;
		rdesc[38] = 0x10;
		rdesc[44] = 0x00;
	}

	return rdesc;
}

static void sixaxis_parse_report(struct sony_sc *sc, u8 *rd, int size)
{
	static const u8 sixaxis_battery_capacity[] = { 0, 1, 25, 50, 75, 100 };
	unsigned long flags;
	int offset;
	u8 cable_state, battery_capacity, battery_charging;

	/*
	 * The sixaxis is charging if the battery value is 0xee
	 * and it is fully charged if the value is 0xef.
	 * It does not report the actual level while charging so it
	 * is set to 100% while charging is in progress.
	 */
	offset = (sc->quirks & MOTION_CONTROLLER) ? 12 : 30;

	if (rd[offset] >= 0xee) {
		battery_capacity = 100;
		battery_charging = !(rd[offset] & 0x01);
		cable_state = 1;
	} else {
		u8 index = rd[offset] <= 5 ? rd[offset] : 5;
		battery_capacity = sixaxis_battery_capacity[index];
		battery_charging = 0;
		cable_state = 0;
	}

	spin_lock_irqsave(&sc->lock, flags);
	sc->cable_state = cable_state;
	sc->battery_capacity = battery_capacity;
	sc->battery_charging = battery_charging;
	spin_unlock_irqrestore(&sc->lock, flags);

	if (sc->quirks & SIXAXIS_CONTROLLER) {
		int val;

		offset = SIXAXIS_INPUT_REPORT_ACC_X_OFFSET;
		val = ((rd[offset+1] << 8) | rd[offset]) - 511;
		input_report_abs(sc->sensor_dev, ABS_X, val);

		/* Y and Z are swapped and inversed */
		val = 511 - ((rd[offset+5] << 8) | rd[offset+4]);
		input_report_abs(sc->sensor_dev, ABS_Y, val);

		val = 511 - ((rd[offset+3] << 8) | rd[offset+2]);
		input_report_abs(sc->sensor_dev, ABS_Z, val);

		input_sync(sc->sensor_dev);
	}
}

static void dualshock4_parse_report(struct sony_sc *sc, u8 *rd, int size)
{
	struct hid_input *hidinput = list_entry(sc->hdev->inputs.next,
						struct hid_input, list);
	struct input_dev *input_dev = hidinput->input;
	unsigned long flags;
	int n, m, offset, num_touch_data, max_touch_data;
	u8 cable_state, battery_capacity, battery_charging;
	u16 timestamp;

	/* When using Bluetooth the header is 2 bytes longer, so skip these. */
	int data_offset = (sc->quirks & DUALSHOCK4_CONTROLLER_BT) ? 2 : 0;

	/* Second bit of third button byte is for the touchpad button. */
	offset = data_offset + DS4_INPUT_REPORT_BUTTON_OFFSET;
	input_report_key(sc->touchpad, BTN_LEFT, rd[offset+2] & 0x2);

	/*
	 * The default behavior of the Dualshock 4 is to send reports using
	 * report type 1 when running over Bluetooth. However, when feature
	 * report 2 is requested during the controller initialization it starts
	 * sending input reports in report 17. Since report 17 is undefined
	 * in the default HID descriptor, the HID layer won't generate events.
	 * While it is possible (and this was done before) to fixup the HID
	 * descriptor to add this mapping, it was better to do this manually.
	 * The reason is there were various pieces software both open and closed
	 * source, relying on the descriptors to be the same across various
	 * operating systems. If the descriptors wouldn't match some
	 * applications e.g. games on Wine would not be able to function due
	 * to different descriptors, which such applications are not parsing.
	 */
	if (rd[0] == 17) {
		int value;

		offset = data_offset + DS4_INPUT_REPORT_AXIS_OFFSET;
		input_report_abs(input_dev, ABS_X, rd[offset]);
		input_report_abs(input_dev, ABS_Y, rd[offset+1]);
		input_report_abs(input_dev, ABS_RX, rd[offset+2]);
		input_report_abs(input_dev, ABS_RY, rd[offset+3]);

		value = rd[offset+4] & 0xf;
		if (value > 7)
			value = 8; /* Center 0, 0 */
		input_report_abs(input_dev, ABS_HAT0X, ds4_hat_mapping[value].x);
		input_report_abs(input_dev, ABS_HAT0Y, ds4_hat_mapping[value].y);

		input_report_key(input_dev, BTN_WEST, rd[offset+4] & 0x10);
		input_report_key(input_dev, BTN_SOUTH, rd[offset+4] & 0x20);
		input_report_key(input_dev, BTN_EAST, rd[offset+4] & 0x40);
		input_report_key(input_dev, BTN_NORTH, rd[offset+4] & 0x80);

		input_report_key(input_dev, BTN_TL, rd[offset+5] & 0x1);
		input_report_key(input_dev, BTN_TR, rd[offset+5] & 0x2);
		input_report_key(input_dev, BTN_TL2, rd[offset+5] & 0x4);
		input_report_key(input_dev, BTN_TR2, rd[offset+5] & 0x8);
		input_report_key(input_dev, BTN_SELECT, rd[offset+5] & 0x10);
		input_report_key(input_dev, BTN_START, rd[offset+5] & 0x20);
		input_report_key(input_dev, BTN_THUMBL, rd[offset+5] & 0x40);
		input_report_key(input_dev, BTN_THUMBR, rd[offset+5] & 0x80);

		input_report_key(input_dev, BTN_MODE, rd[offset+6] & 0x1);

		input_report_abs(input_dev, ABS_Z, rd[offset+7]);
		input_report_abs(input_dev, ABS_RZ, rd[offset+8]);

		input_sync(input_dev);
	}

	/* Convert timestamp (in 5.33us unit) to timestamp_us */
	offset = data_offset + DS4_INPUT_REPORT_TIMESTAMP_OFFSET;
	timestamp = get_unaligned_le16(&rd[offset]);
	if (!sc->timestamp_initialized) {
		sc->timestamp_us = ((unsigned int)timestamp * 16) / 3;
		sc->timestamp_initialized = true;
	} else {
		u16 delta;

		if (sc->prev_timestamp > timestamp)
			delta = (U16_MAX - sc->prev_timestamp + timestamp + 1);
		else
			delta = timestamp - sc->prev_timestamp;
		sc->timestamp_us += (delta * 16) / 3;
	}
	sc->prev_timestamp = timestamp;
	input_event(sc->sensor_dev, EV_MSC, MSC_TIMESTAMP, sc->timestamp_us);

	offset = data_offset + DS4_INPUT_REPORT_GYRO_X_OFFSET;
	for (n = 0; n < 6; n++) {
		/* Store data in int for more precision during mult_frac. */
		int raw_data = (short)((rd[offset+1] << 8) | rd[offset]);
		struct ds4_calibration_data *calib = &sc->ds4_calib_data[n];

		/* High precision is needed during calibration, but the
		 * calibrated values are within 32-bit.
		 * Note: we swap numerator 'x' and 'numer' in mult_frac for
		 *       precision reasons so we don't need 64-bit.
		 */
		int calib_data = mult_frac(calib->sens_numer,
					   raw_data - calib->bias,
					   calib->sens_denom);

		input_report_abs(sc->sensor_dev, calib->abs_code, calib_data);
		offset += 2;
	}
	input_sync(sc->sensor_dev);

	/*
	 * The lower 4 bits of byte 30 (or 32 for BT) contain the battery level
	 * and the 5th bit contains the USB cable state.
	 */
	offset = data_offset + DS4_INPUT_REPORT_BATTERY_OFFSET;
	cable_state = (rd[offset] >> 4) & 0x01;
	battery_capacity = rd[offset] & 0x0F;

	/*
	 * When a USB power source is connected the battery level ranges from
	 * 0 to 10, and when running on battery power it ranges from 0 to 9.
	 * A battery level above 10 when plugged in means charge completed.
	 */
	if (!cable_state || battery_capacity > 10)
		battery_charging = 0;
	else
		battery_charging = 1;

	if (!cable_state)
		battery_capacity++;
	if (battery_capacity > 10)
		battery_capacity = 10;

	battery_capacity *= 10;

	spin_lock_irqsave(&sc->lock, flags);
	sc->cable_state = cable_state;
	sc->battery_capacity = battery_capacity;
	sc->battery_charging = battery_charging;
	spin_unlock_irqrestore(&sc->lock, flags);

<<<<<<< HEAD
	/*
	 * The Dualshock 4 multi-touch trackpad data starts at offset 33 on USB
	 * and 35 on Bluetooth.
	 * The first byte indicates the number of touch data in the report.
	 * Trackpad data starts 2 bytes later (e.g. 35 for USB).
	 */
	offset = data_offset + DS4_INPUT_REPORT_TOUCHPAD_OFFSET;
	max_touch_data = (sc->quirks & DUALSHOCK4_CONTROLLER_BT) ? 4 : 3;
	if (rd[offset] > 0 && rd[offset] <= max_touch_data)
		num_touch_data = rd[offset];
	else
		num_touch_data = 1;
	offset += 1;

	for (m = 0; m < num_touch_data; m++) {
		/* Skip past timestamp */
		offset += 1;

		/*
		 * The first 7 bits of the first byte is a counter and bit 8 is
		 * a touch indicator that is 0 when pressed and 1 when not
		 * pressed.
		 * The next 3 bytes are two 12 bit touch coordinates, X and Y.
		 * The data for the second touch is in the same format and
		 * immediately follows the data for the first.
		 */
		for (n = 0; n < 2; n++) {
			u16 x, y;
			bool active;

			x = rd[offset+1] | ((rd[offset+2] & 0xF) << 8);
			y = ((rd[offset+2] & 0xF0) >> 4) | (rd[offset+3] << 4);

			active = !(rd[offset] >> 7);
			input_mt_slot(sc->touchpad, n);
			input_mt_report_slot_state(sc->touchpad, MT_TOOL_FINGER, active);

			if (active) {
				input_report_abs(sc->touchpad, ABS_MT_POSITION_X, x);
				input_report_abs(sc->touchpad, ABS_MT_POSITION_Y, y);
			}

			offset += 4;
		}
		input_mt_sync_frame(sc->touchpad);
		input_sync(sc->touchpad);
=======
	/*
	 * The Dualshock 4 multi-touch trackpad data starts at offset 33 on USB
	 * and 35 on Bluetooth.
	 * The first byte indicates the number of touch data in the report.
	 * Trackpad data starts 2 bytes later (e.g. 35 for USB).
	 */
	offset = data_offset + DS4_INPUT_REPORT_TOUCHPAD_OFFSET;
	max_touch_data = (sc->quirks & DUALSHOCK4_CONTROLLER_BT) ? 4 : 3;
	if (rd[offset] > 0 && rd[offset] <= max_touch_data)
		num_touch_data = rd[offset];
	else
		num_touch_data = 1;
	offset += 1;

	for (m = 0; m < num_touch_data; m++) {
		/* Skip past timestamp */
		offset += 1;

		/*
		 * The first 7 bits of the first byte is a counter and bit 8 is
		 * a touch indicator that is 0 when pressed and 1 when not
		 * pressed.
		 * The next 3 bytes are two 12 bit touch coordinates, X and Y.
		 * The data for the second touch is in the same format and
		 * immediately follows the data for the first.
		 */
		for (n = 0; n < 2; n++) {
			u16 x, y;
			bool active;

			x = rd[offset+1] | ((rd[offset+2] & 0xF) << 8);
			y = ((rd[offset+2] & 0xF0) >> 4) | (rd[offset+3] << 4);

			active = !(rd[offset] >> 7);
			input_mt_slot(sc->touchpad, n);
			input_mt_report_slot_state(sc->touchpad, MT_TOOL_FINGER, active);

			if (active) {
				input_report_abs(sc->touchpad, ABS_MT_POSITION_X, x);
				input_report_abs(sc->touchpad, ABS_MT_POSITION_Y, y);
			}

			offset += 4;
		}
		input_mt_sync_frame(sc->touchpad);
		input_sync(sc->touchpad);
	}
}

static void nsg_mrxu_parse_report(struct sony_sc *sc, u8 *rd, int size)
{
	int n, offset, relx, rely;
	u8 active;

	/*
	 * The NSG-MRxU multi-touch trackpad data starts at offset 1 and
	 *   the touch-related data starts at offset 2.
	 * For the first byte, bit 0 is set when touchpad button is pressed.
	 * Bit 2 is set when a touch is active and the drag (Fn) key is pressed.
	 * This drag key is mapped to BTN_LEFT.  It is operational only when a 
	 *   touch point is active.
	 * Bit 4 is set when only the first touch point is active.
	 * Bit 6 is set when only the second touch point is active.
	 * Bits 5 and 7 are set when both touch points are active.
	 * The next 3 bytes are two 12 bit X/Y coordinates for the first touch.
	 * The following byte, offset 5, has the touch width and length.
	 *   Bits 0-4=X (width), bits 5-7=Y (length).
	 * A signed relative X coordinate is at offset 6.
	 * The bytes at offset 7-9 are the second touch X/Y coordinates.
	 * Offset 10 has the second touch width and length.
	 * Offset 11 has the relative Y coordinate.
	 */
	offset = 1;

	input_report_key(sc->touchpad, BTN_LEFT, rd[offset] & 0x0F);
	active = (rd[offset] >> 4);
	relx = (s8) rd[offset+5];
	rely = ((s8) rd[offset+10]) * -1;

	offset++;

	for (n = 0; n < 2; n++) {
		u16 x, y;
		u8 contactx, contacty;

		x = rd[offset] | ((rd[offset+1] & 0x0F) << 8);
		y = ((rd[offset+1] & 0xF0) >> 4) | (rd[offset+2] << 4);

		input_mt_slot(sc->touchpad, n);
		input_mt_report_slot_state(sc->touchpad, MT_TOOL_FINGER, active & 0x03);

		if (active & 0x03) {
			contactx = rd[offset+3] & 0x0F;
			contacty = rd[offset+3] >> 4;
			input_report_abs(sc->touchpad, ABS_MT_TOUCH_MAJOR,
				max(contactx, contacty));
			input_report_abs(sc->touchpad, ABS_MT_TOUCH_MINOR,
				min(contactx, contacty));
			input_report_abs(sc->touchpad, ABS_MT_ORIENTATION,
				(bool) (contactx > contacty));
			input_report_abs(sc->touchpad, ABS_MT_POSITION_X, x);
			input_report_abs(sc->touchpad, ABS_MT_POSITION_Y,
				NSG_MRXU_MAX_Y - y);
			/*
			 * The relative coordinates belong to the first touch
			 * point, when present, or to the second touch point
			 * when the first is not active.
			 */
			if ((n == 0) || ((n == 1) && (active & 0x01))) {
				input_report_rel(sc->touchpad, REL_X, relx);
				input_report_rel(sc->touchpad, REL_Y, rely);
			}
		}

		offset += 5;
		active >>= 2;
>>>>>>> 286cd8c7
	}

	input_mt_sync_frame(sc->touchpad);

	input_sync(sc->touchpad);
}

static int sony_raw_event(struct hid_device *hdev, struct hid_report *report,
		u8 *rd, int size)
{
	struct sony_sc *sc = hid_get_drvdata(hdev);

	/*
	 * Sixaxis HID report has acclerometers/gyro with MSByte first, this
	 * has to be BYTE_SWAPPED before passing up to joystick interface
	 */
	if ((sc->quirks & SIXAXIS_CONTROLLER) && rd[0] == 0x01 && size == 49) {
		/*
		 * When connected via Bluetooth the Sixaxis occasionally sends
		 * a report with the second byte 0xff and the rest zeroed.
		 *
		 * This report does not reflect the actual state of the
		 * controller must be ignored to avoid generating false input
		 * events.
		 */
		if (rd[1] == 0xff)
			return -EINVAL;

		swap(rd[41], rd[42]);
		swap(rd[43], rd[44]);
		swap(rd[45], rd[46]);
		swap(rd[47], rd[48]);

		sixaxis_parse_report(sc, rd, size);
	} else if ((sc->quirks & MOTION_CONTROLLER_BT) && rd[0] == 0x01 && size == 49) {
		sixaxis_parse_report(sc, rd, size);
	} else if ((sc->quirks & NAVIGATION_CONTROLLER) && rd[0] == 0x01 &&
			size == 49) {
		sixaxis_parse_report(sc, rd, size);
	} else if ((sc->quirks & DUALSHOCK4_CONTROLLER_USB) && rd[0] == 0x01 &&
			size == 64) {
		dualshock4_parse_report(sc, rd, size);
	} else if (((sc->quirks & DUALSHOCK4_CONTROLLER_BT) && rd[0] == 0x11 &&
			size == 78)) {
		/* CRC check */
		u8 bthdr = 0xA1;
		u32 crc;
		u32 report_crc;

		crc = crc32_le(0xFFFFFFFF, &bthdr, 1);
		crc = ~crc32_le(crc, rd, DS4_INPUT_REPORT_0x11_SIZE-4);
		report_crc = get_unaligned_le32(&rd[DS4_INPUT_REPORT_0x11_SIZE-4]);
		if (crc != report_crc) {
			hid_dbg(sc->hdev, "DualShock 4 input report's CRC check failed, received crc 0x%0x != 0x%0x\n",
				report_crc, crc);
			return -EILSEQ;
		}

<<<<<<< HEAD
		dualshock4_parse_report(sc, rd, size);
	} else if ((sc->quirks & DUALSHOCK4_DONGLE) && rd[0] == 0x01 &&
			size == 64) {
		unsigned long flags;
		enum ds4_dongle_state dongle_state;

		/*
		 * In the case of a DS4 USB dongle, bit[2] of byte 31 indicates
		 * if a DS4 is actually connected (indicated by '0').
		 * For non-dongle, this bit is always 0 (connected).
		 */
		bool connected = (rd[31] & 0x04) ? false : true;

		spin_lock_irqsave(&sc->lock, flags);
		dongle_state = sc->ds4_dongle_state;
		spin_unlock_irqrestore(&sc->lock, flags);

		/*
		 * The dongle always sends input reports even when no
		 * DS4 is attached. When a DS4 is connected, we need to
		 * obtain calibration data before we can use it.
		 * The code below tracks dongle state and kicks of
		 * calibration when needed and only allows us to process
		 * input if a DS4 is actually connected.
		 */
		if (dongle_state == DONGLE_DISCONNECTED && connected) {
			hid_info(sc->hdev, "DualShock 4 USB dongle: controller connected\n");
			sony_set_leds(sc);

			spin_lock_irqsave(&sc->lock, flags);
			sc->ds4_dongle_state = DONGLE_CALIBRATING;
			spin_unlock_irqrestore(&sc->lock, flags);

			sony_schedule_work(sc, SONY_WORKER_HOTPLUG);

			/* Don't process the report since we don't have
			 * calibration data, but let hidraw have it anyway.
			 */
			return 0;
		} else if ((dongle_state == DONGLE_CONNECTED ||
			    dongle_state == DONGLE_DISABLED) && !connected) {
			hid_info(sc->hdev, "DualShock 4 USB dongle: controller disconnected\n");

			spin_lock_irqsave(&sc->lock, flags);
			sc->ds4_dongle_state = DONGLE_DISCONNECTED;
			spin_unlock_irqrestore(&sc->lock, flags);

			/* Return 0, so hidraw can get the report. */
			return 0;
		} else if (dongle_state == DONGLE_CALIBRATING ||
			   dongle_state == DONGLE_DISABLED ||
			   dongle_state == DONGLE_DISCONNECTED) {
			/* Return 0, so hidraw can get the report. */
			return 0;
		}

=======
>>>>>>> 286cd8c7
		dualshock4_parse_report(sc, rd, size);
	} else if ((sc->quirks & DUALSHOCK4_DONGLE) && rd[0] == 0x01 &&
			size == 64) {
		unsigned long flags;
		enum ds4_dongle_state dongle_state;

		/*
		 * In the case of a DS4 USB dongle, bit[2] of byte 31 indicates
		 * if a DS4 is actually connected (indicated by '0').
		 * For non-dongle, this bit is always 0 (connected).
		 */
		bool connected = (rd[31] & 0x04) ? false : true;

		spin_lock_irqsave(&sc->lock, flags);
		dongle_state = sc->ds4_dongle_state;
		spin_unlock_irqrestore(&sc->lock, flags);

		/*
		 * The dongle always sends input reports even when no
		 * DS4 is attached. When a DS4 is connected, we need to
		 * obtain calibration data before we can use it.
		 * The code below tracks dongle state and kicks of
		 * calibration when needed and only allows us to process
		 * input if a DS4 is actually connected.
		 */
		if (dongle_state == DONGLE_DISCONNECTED && connected) {
			hid_info(sc->hdev, "DualShock 4 USB dongle: controller connected\n");
			sony_set_leds(sc);

			spin_lock_irqsave(&sc->lock, flags);
			sc->ds4_dongle_state = DONGLE_CALIBRATING;
			spin_unlock_irqrestore(&sc->lock, flags);

			sony_schedule_work(sc, SONY_WORKER_HOTPLUG);

			/* Don't process the report since we don't have
			 * calibration data, but let hidraw have it anyway.
			 */
			return 0;
		} else if ((dongle_state == DONGLE_CONNECTED ||
			    dongle_state == DONGLE_DISABLED) && !connected) {
			hid_info(sc->hdev, "DualShock 4 USB dongle: controller disconnected\n");

			spin_lock_irqsave(&sc->lock, flags);
			sc->ds4_dongle_state = DONGLE_DISCONNECTED;
			spin_unlock_irqrestore(&sc->lock, flags);

			/* Return 0, so hidraw can get the report. */
			return 0;
		} else if (dongle_state == DONGLE_CALIBRATING ||
			   dongle_state == DONGLE_DISABLED ||
			   dongle_state == DONGLE_DISCONNECTED) {
			/* Return 0, so hidraw can get the report. */
			return 0;
		}

		dualshock4_parse_report(sc, rd, size);

	} else if ((sc->quirks & NSG_MRXU_REMOTE) && rd[0] == 0x02) {
		nsg_mrxu_parse_report(sc, rd, size);
		return 1;
	}

	if (sc->defer_initialization) {
		sc->defer_initialization = 0;
		sony_schedule_work(sc, SONY_WORKER_STATE);
	}

	if (sc->defer_initialization) {
		sc->defer_initialization = 0;
		sony_schedule_work(sc, SONY_WORKER_STATE);
	}

	return 0;
}

static int sony_mapping(struct hid_device *hdev, struct hid_input *hi,
			struct hid_field *field, struct hid_usage *usage,
			unsigned long **bit, int *max)
{
	struct sony_sc *sc = hid_get_drvdata(hdev);

	if (sc->quirks & BUZZ_CONTROLLER) {
		unsigned int key = usage->hid & HID_USAGE;

		if ((usage->hid & HID_USAGE_PAGE) != HID_UP_BUTTON)
			return -1;

		switch (usage->collection_index) {
		case 1:
			if (key >= ARRAY_SIZE(buzz_keymap))
				return -1;

			key = buzz_keymap[key];
			if (!key)
				return -1;
			break;
		default:
			return -1;
		}

		hid_map_usage_clear(hi, usage, bit, max, EV_KEY, key);
		return 1;
	}

	if (sc->quirks & PS3REMOTE)
		return ps3remote_mapping(hdev, hi, field, usage, bit, max);

	if (sc->quirks & NAVIGATION_CONTROLLER)
		return navigation_mapping(hdev, hi, field, usage, bit, max);

	if (sc->quirks & SIXAXIS_CONTROLLER)
		return sixaxis_mapping(hdev, hi, field, usage, bit, max);

	if (sc->quirks & DUALSHOCK4_CONTROLLER)
		return ds4_mapping(hdev, hi, field, usage, bit, max);


	/* Let hid-core decide for the others */
	return 0;
}

static int sony_register_touchpad(struct sony_sc *sc, int touch_count,
<<<<<<< HEAD
					int w, int h)
=======
		int w, int h, int touch_major, int touch_minor, int orientation)
>>>>>>> 286cd8c7
{
	size_t name_sz;
	char *name;
	int ret;

<<<<<<< HEAD
	sc->touchpad = input_allocate_device();
=======
	sc->touchpad = devm_input_allocate_device(&sc->hdev->dev);
>>>>>>> 286cd8c7
	if (!sc->touchpad)
		return -ENOMEM;

	input_set_drvdata(sc->touchpad, sc);
	sc->touchpad->dev.parent = &sc->hdev->dev;
	sc->touchpad->phys = sc->hdev->phys;
	sc->touchpad->uniq = sc->hdev->uniq;
	sc->touchpad->id.bustype = sc->hdev->bus;
	sc->touchpad->id.vendor = sc->hdev->vendor;
	sc->touchpad->id.product = sc->hdev->product;
	sc->touchpad->id.version = sc->hdev->version;

	/* Append a suffix to the controller name as there are various
	 * DS4 compatible non-Sony devices with different names.
	 */
	name_sz = strlen(sc->hdev->name) + sizeof(DS4_TOUCHPAD_SUFFIX);
<<<<<<< HEAD
	name = kzalloc(name_sz, GFP_KERNEL);
	if (!name) {
		ret = -ENOMEM;
		goto err;
	}
	snprintf(name, name_sz, "%s" DS4_TOUCHPAD_SUFFIX, sc->hdev->name);
	sc->touchpad->name = name;

=======
	name = devm_kzalloc(&sc->hdev->dev, name_sz, GFP_KERNEL);
	if (!name)
		return -ENOMEM;
	snprintf(name, name_sz, "%s" DS4_TOUCHPAD_SUFFIX, sc->hdev->name);
	sc->touchpad->name = name;

	/* We map the button underneath the touchpad to BTN_LEFT. */
	__set_bit(EV_KEY, sc->touchpad->evbit);
	__set_bit(BTN_LEFT, sc->touchpad->keybit);
	__set_bit(INPUT_PROP_BUTTONPAD, sc->touchpad->propbit);

	input_set_abs_params(sc->touchpad, ABS_MT_POSITION_X, 0, w, 0, 0);
	input_set_abs_params(sc->touchpad, ABS_MT_POSITION_Y, 0, h, 0, 0);

	if (touch_major > 0) {
		input_set_abs_params(sc->touchpad, ABS_MT_TOUCH_MAJOR, 
			0, touch_major, 0, 0);
		if (touch_minor > 0)
			input_set_abs_params(sc->touchpad, ABS_MT_TOUCH_MINOR, 
				0, touch_minor, 0, 0);
		if (orientation > 0)
			input_set_abs_params(sc->touchpad, ABS_MT_ORIENTATION, 
				0, orientation, 0, 0);
	}

	if (sc->quirks & NSG_MRXU_REMOTE) {
		__set_bit(EV_REL, sc->touchpad->evbit);
	}

>>>>>>> 286cd8c7
	ret = input_mt_init_slots(sc->touchpad, touch_count, INPUT_MT_POINTER);
	if (ret < 0)
		goto err;

<<<<<<< HEAD
	/* We map the button underneath the touchpad to BTN_LEFT. */
	__set_bit(EV_KEY, sc->touchpad->evbit);
	__set_bit(BTN_LEFT, sc->touchpad->keybit);
	__set_bit(INPUT_PROP_BUTTONPAD, sc->touchpad->propbit);

	input_set_abs_params(sc->touchpad, ABS_MT_POSITION_X, 0, w, 0, 0);
	input_set_abs_params(sc->touchpad, ABS_MT_POSITION_Y, 0, h, 0, 0);

	ret = input_register_device(sc->touchpad);
	if (ret < 0)
		goto err;
=======
	ret = input_register_device(sc->touchpad);
	if (ret < 0)
		return ret;
>>>>>>> 286cd8c7

	return 0;

err:
	kfree(sc->touchpad->name);
	sc->touchpad->name = NULL;

	input_free_device(sc->touchpad);
	sc->touchpad = NULL;

	return ret;
}

<<<<<<< HEAD
static void sony_unregister_touchpad(struct sony_sc *sc)
{
	if (!sc->touchpad)
		return;

	kfree(sc->touchpad->name);
	sc->touchpad->name = NULL;

	input_unregister_device(sc->touchpad);
	sc->touchpad = NULL;
}

static int sony_register_sensors(struct sony_sc *sc)
{
=======
static int sony_register_sensors(struct sony_sc *sc)
{
>>>>>>> 286cd8c7
	size_t name_sz;
	char *name;
	int ret;
	int range;

<<<<<<< HEAD
	sc->sensor_dev = input_allocate_device();
=======
	sc->sensor_dev = devm_input_allocate_device(&sc->hdev->dev);
>>>>>>> 286cd8c7
	if (!sc->sensor_dev)
		return -ENOMEM;

	input_set_drvdata(sc->sensor_dev, sc);
	sc->sensor_dev->dev.parent = &sc->hdev->dev;
	sc->sensor_dev->phys = sc->hdev->phys;
	sc->sensor_dev->uniq = sc->hdev->uniq;
	sc->sensor_dev->id.bustype = sc->hdev->bus;
	sc->sensor_dev->id.vendor = sc->hdev->vendor;
	sc->sensor_dev->id.product = sc->hdev->product;
	sc->sensor_dev->id.version = sc->hdev->version;

	/* Append a suffix to the controller name as there are various
	 * DS4 compatible non-Sony devices with different names.
	 */
	name_sz = strlen(sc->hdev->name) + sizeof(SENSOR_SUFFIX);
<<<<<<< HEAD
	name = kzalloc(name_sz, GFP_KERNEL);
	if (!name) {
		ret = -ENOMEM;
		goto err;
=======
	name = devm_kzalloc(&sc->hdev->dev, name_sz, GFP_KERNEL);
	if (!name)
		return -ENOMEM;
	snprintf(name, name_sz, "%s" SENSOR_SUFFIX, sc->hdev->name);
	sc->sensor_dev->name = name;

	if (sc->quirks & SIXAXIS_CONTROLLER) {
		/* For the DS3 we only support the accelerometer, which works
		 * quite well even without calibration. The device also has
		 * a 1-axis gyro, but it is very difficult to manage from within
		 * the driver even to get data, the sensor is inaccurate and
		 * the behavior is very different between hardware revisions.
		 */
		input_set_abs_params(sc->sensor_dev, ABS_X, -512, 511, 4, 0);
		input_set_abs_params(sc->sensor_dev, ABS_Y, -512, 511, 4, 0);
		input_set_abs_params(sc->sensor_dev, ABS_Z, -512, 511, 4, 0);
		input_abs_set_res(sc->sensor_dev, ABS_X, SIXAXIS_ACC_RES_PER_G);
		input_abs_set_res(sc->sensor_dev, ABS_Y, SIXAXIS_ACC_RES_PER_G);
		input_abs_set_res(sc->sensor_dev, ABS_Z, SIXAXIS_ACC_RES_PER_G);
	} else if (sc->quirks & DUALSHOCK4_CONTROLLER) {
		range = DS4_ACC_RES_PER_G*4;
		input_set_abs_params(sc->sensor_dev, ABS_X, -range, range, 16, 0);
		input_set_abs_params(sc->sensor_dev, ABS_Y, -range, range, 16, 0);
		input_set_abs_params(sc->sensor_dev, ABS_Z, -range, range, 16, 0);
		input_abs_set_res(sc->sensor_dev, ABS_X, DS4_ACC_RES_PER_G);
		input_abs_set_res(sc->sensor_dev, ABS_Y, DS4_ACC_RES_PER_G);
		input_abs_set_res(sc->sensor_dev, ABS_Z, DS4_ACC_RES_PER_G);

		range = DS4_GYRO_RES_PER_DEG_S*2048;
		input_set_abs_params(sc->sensor_dev, ABS_RX, -range, range, 16, 0);
		input_set_abs_params(sc->sensor_dev, ABS_RY, -range, range, 16, 0);
		input_set_abs_params(sc->sensor_dev, ABS_RZ, -range, range, 16, 0);
		input_abs_set_res(sc->sensor_dev, ABS_RX, DS4_GYRO_RES_PER_DEG_S);
		input_abs_set_res(sc->sensor_dev, ABS_RY, DS4_GYRO_RES_PER_DEG_S);
		input_abs_set_res(sc->sensor_dev, ABS_RZ, DS4_GYRO_RES_PER_DEG_S);

		__set_bit(EV_MSC, sc->sensor_dev->evbit);
		__set_bit(MSC_TIMESTAMP, sc->sensor_dev->mscbit);
>>>>>>> 286cd8c7
	}
	snprintf(name, name_sz, "%s" SENSOR_SUFFIX, sc->hdev->name);
	sc->sensor_dev->name = name;

	if (sc->quirks & SIXAXIS_CONTROLLER) {
		/* For the DS3 we only support the accelerometer, which works
		 * quite well even without calibration. The device also has
		 * a 1-axis gyro, but it is very difficult to manage from within
		 * the driver even to get data, the sensor is inaccurate and
		 * the behavior is very different between hardware revisions.
		 */
		input_set_abs_params(sc->sensor_dev, ABS_X, -512, 511, 4, 0);
		input_set_abs_params(sc->sensor_dev, ABS_Y, -512, 511, 4, 0);
		input_set_abs_params(sc->sensor_dev, ABS_Z, -512, 511, 4, 0);
		input_abs_set_res(sc->sensor_dev, ABS_X, SIXAXIS_ACC_RES_PER_G);
		input_abs_set_res(sc->sensor_dev, ABS_Y, SIXAXIS_ACC_RES_PER_G);
		input_abs_set_res(sc->sensor_dev, ABS_Z, SIXAXIS_ACC_RES_PER_G);
	} else if (sc->quirks & DUALSHOCK4_CONTROLLER) {
		range = DS4_ACC_RES_PER_G*4;
		input_set_abs_params(sc->sensor_dev, ABS_X, -range, range, 16, 0);
		input_set_abs_params(sc->sensor_dev, ABS_Y, -range, range, 16, 0);
		input_set_abs_params(sc->sensor_dev, ABS_Z, -range, range, 16, 0);
		input_abs_set_res(sc->sensor_dev, ABS_X, DS4_ACC_RES_PER_G);
		input_abs_set_res(sc->sensor_dev, ABS_Y, DS4_ACC_RES_PER_G);
		input_abs_set_res(sc->sensor_dev, ABS_Z, DS4_ACC_RES_PER_G);

		range = DS4_GYRO_RES_PER_DEG_S*2048;
		input_set_abs_params(sc->sensor_dev, ABS_RX, -range, range, 16, 0);
		input_set_abs_params(sc->sensor_dev, ABS_RY, -range, range, 16, 0);
		input_set_abs_params(sc->sensor_dev, ABS_RZ, -range, range, 16, 0);
		input_abs_set_res(sc->sensor_dev, ABS_RX, DS4_GYRO_RES_PER_DEG_S);
		input_abs_set_res(sc->sensor_dev, ABS_RY, DS4_GYRO_RES_PER_DEG_S);
		input_abs_set_res(sc->sensor_dev, ABS_RZ, DS4_GYRO_RES_PER_DEG_S);

		__set_bit(EV_MSC, sc->sensor_dev->evbit);
		__set_bit(MSC_TIMESTAMP, sc->sensor_dev->mscbit);
	}

	__set_bit(INPUT_PROP_ACCELEROMETER, sc->sensor_dev->propbit);

	ret = input_register_device(sc->sensor_dev);
	if (ret < 0)
		goto err;

	__set_bit(INPUT_PROP_ACCELEROMETER, sc->sensor_dev->propbit);

	ret = input_register_device(sc->sensor_dev);
	if (ret < 0)
		return ret;

	return 0;

err:
	kfree(sc->sensor_dev->name);
	sc->sensor_dev->name = NULL;

	input_free_device(sc->sensor_dev);
	sc->sensor_dev = NULL;

	return ret;
}

static void sony_unregister_sensors(struct sony_sc *sc)
{
	if (!sc->sensor_dev)
		return;

	kfree(sc->sensor_dev->name);
	sc->sensor_dev->name = NULL;

	input_unregister_device(sc->sensor_dev);
	sc->sensor_dev = NULL;
}


/*
 * Sending HID_REQ_GET_REPORT changes the operation mode of the ps3 controller
 * to "operational".  Without this, the ps3 controller will not report any
 * events.
 */
static int sixaxis_set_operational_usb(struct hid_device *hdev)
{
	const int buf_size =
		max(SIXAXIS_REPORT_0xF2_SIZE, SIXAXIS_REPORT_0xF5_SIZE);
	u8 *buf;
	int ret;

	buf = kmalloc(buf_size, GFP_KERNEL);
	if (!buf)
		return -ENOMEM;

	ret = hid_hw_raw_request(hdev, 0xf2, buf, SIXAXIS_REPORT_0xF2_SIZE,
				 HID_FEATURE_REPORT, HID_REQ_GET_REPORT);
	if (ret < 0) {
		hid_err(hdev, "can't set operational mode: step 1\n");
		goto out;
	}

	/*
	 * Some compatible controllers like the Speedlink Strike FX and
	 * Gasia need another query plus an USB interrupt to get operational.
	 */
	ret = hid_hw_raw_request(hdev, 0xf5, buf, SIXAXIS_REPORT_0xF5_SIZE,
				 HID_FEATURE_REPORT, HID_REQ_GET_REPORT);
	if (ret < 0) {
		hid_err(hdev, "can't set operational mode: step 2\n");
		goto out;
	}

<<<<<<< HEAD
	ret = hid_hw_output_report(hdev, buf, 1);
	if (ret < 0) {
		hid_info(hdev, "can't set operational mode: step 3, ignoring\n");
		ret = 0;
=======
	/*
	 * But the USB interrupt would cause SHANWAN controllers to
	 * start rumbling non-stop.
	 */
	if (strcmp(hdev->name, "SHANWAN PS3 GamePad")) {
		ret = hid_hw_output_report(hdev, buf, 1);
		if (ret < 0) {
			hid_info(hdev, "can't set operational mode: step 3, ignoring\n");
			ret = 0;
		}
>>>>>>> 286cd8c7
	}

out:
	kfree(buf);

	return ret;
}

static int sixaxis_set_operational_bt(struct hid_device *hdev)
{
	static const u8 report[] = { 0xf4, 0x42, 0x03, 0x00, 0x00 };
	u8 *buf;
	int ret;

	buf = kmemdup(report, sizeof(report), GFP_KERNEL);
	if (!buf)
		return -ENOMEM;

	ret = hid_hw_raw_request(hdev, buf[0], buf, sizeof(report),
				  HID_FEATURE_REPORT, HID_REQ_SET_REPORT);

	kfree(buf);

	return ret;
}

/*
 * Request DS4 calibration data for the motion sensors.
 * For Bluetooth this also affects the operating mode (see below).
 */
static int dualshock4_get_calibration_data(struct sony_sc *sc)
{
	u8 *buf;
	int ret;
	short gyro_pitch_bias, gyro_pitch_plus, gyro_pitch_minus;
	short gyro_yaw_bias, gyro_yaw_plus, gyro_yaw_minus;
	short gyro_roll_bias, gyro_roll_plus, gyro_roll_minus;
	short gyro_speed_plus, gyro_speed_minus;
	short acc_x_plus, acc_x_minus;
	short acc_y_plus, acc_y_minus;
	short acc_z_plus, acc_z_minus;
	int speed_2x;
	int range_2g;

	/* For Bluetooth we use a different request, which supports CRC.
	 * Note: in Bluetooth mode feature report 0x02 also changes the state
	 * of the controller, so that it sends input reports of type 0x11.
	 */
	if (sc->quirks & (DUALSHOCK4_CONTROLLER_USB | DUALSHOCK4_DONGLE)) {
		buf = kmalloc(DS4_FEATURE_REPORT_0x02_SIZE, GFP_KERNEL);
		if (!buf)
			return -ENOMEM;

		ret = hid_hw_raw_request(sc->hdev, 0x02, buf,
					 DS4_FEATURE_REPORT_0x02_SIZE,
					 HID_FEATURE_REPORT,
					 HID_REQ_GET_REPORT);
		if (ret < 0)
			goto err_stop;
	} else {
		u8 bthdr = 0xA3;
		u32 crc;
		u32 report_crc;
		int retries;

		buf = kmalloc(DS4_FEATURE_REPORT_0x05_SIZE, GFP_KERNEL);
		if (!buf)
			return -ENOMEM;

		for (retries = 0; retries < 3; retries++) {
			ret = hid_hw_raw_request(sc->hdev, 0x05, buf,
						 DS4_FEATURE_REPORT_0x05_SIZE,
						 HID_FEATURE_REPORT,
						 HID_REQ_GET_REPORT);
			if (ret < 0)
				goto err_stop;

			/* CRC check */
			crc = crc32_le(0xFFFFFFFF, &bthdr, 1);
			crc = ~crc32_le(crc, buf, DS4_FEATURE_REPORT_0x05_SIZE-4);
			report_crc = get_unaligned_le32(&buf[DS4_FEATURE_REPORT_0x05_SIZE-4]);
			if (crc != report_crc) {
				hid_warn(sc->hdev, "DualShock 4 calibration report's CRC check failed, received crc 0x%0x != 0x%0x\n",
					report_crc, crc);
				if (retries < 2) {
					hid_warn(sc->hdev, "Retrying DualShock 4 get calibration report request\n");
					continue;
				} else {
					ret = -EILSEQ;
					goto err_stop;
				}
			} else {
				break;
			}
		}
	}

	gyro_pitch_bias  = get_unaligned_le16(&buf[1]);
	gyro_yaw_bias    = get_unaligned_le16(&buf[3]);
	gyro_roll_bias   = get_unaligned_le16(&buf[5]);
	if (sc->quirks & DUALSHOCK4_CONTROLLER_USB) {
		gyro_pitch_plus  = get_unaligned_le16(&buf[7]);
		gyro_pitch_minus = get_unaligned_le16(&buf[9]);
		gyro_yaw_plus    = get_unaligned_le16(&buf[11]);
		gyro_yaw_minus   = get_unaligned_le16(&buf[13]);
		gyro_roll_plus   = get_unaligned_le16(&buf[15]);
		gyro_roll_minus  = get_unaligned_le16(&buf[17]);
	} else {
		/* BT + Dongle */
		gyro_pitch_plus  = get_unaligned_le16(&buf[7]);
		gyro_yaw_plus    = get_unaligned_le16(&buf[9]);
		gyro_roll_plus   = get_unaligned_le16(&buf[11]);
		gyro_pitch_minus = get_unaligned_le16(&buf[13]);
		gyro_yaw_minus   = get_unaligned_le16(&buf[15]);
		gyro_roll_minus  = get_unaligned_le16(&buf[17]);
	}
	gyro_speed_plus  = get_unaligned_le16(&buf[19]);
	gyro_speed_minus = get_unaligned_le16(&buf[21]);
	acc_x_plus       = get_unaligned_le16(&buf[23]);
	acc_x_minus      = get_unaligned_le16(&buf[25]);
	acc_y_plus       = get_unaligned_le16(&buf[27]);
	acc_y_minus      = get_unaligned_le16(&buf[29]);
	acc_z_plus       = get_unaligned_le16(&buf[31]);
	acc_z_minus      = get_unaligned_le16(&buf[33]);

	/* Set gyroscope calibration and normalization parameters.
	 * Data values will be normalized to 1/DS4_GYRO_RES_PER_DEG_S degree/s.
	 */
	speed_2x = (gyro_speed_plus + gyro_speed_minus);
	sc->ds4_calib_data[0].abs_code = ABS_RX;
	sc->ds4_calib_data[0].bias = gyro_pitch_bias;
	sc->ds4_calib_data[0].sens_numer = speed_2x*DS4_GYRO_RES_PER_DEG_S;
	sc->ds4_calib_data[0].sens_denom = gyro_pitch_plus - gyro_pitch_minus;

	sc->ds4_calib_data[1].abs_code = ABS_RY;
	sc->ds4_calib_data[1].bias = gyro_yaw_bias;
	sc->ds4_calib_data[1].sens_numer = speed_2x*DS4_GYRO_RES_PER_DEG_S;
	sc->ds4_calib_data[1].sens_denom = gyro_yaw_plus - gyro_yaw_minus;

	sc->ds4_calib_data[2].abs_code = ABS_RZ;
	sc->ds4_calib_data[2].bias = gyro_roll_bias;
	sc->ds4_calib_data[2].sens_numer = speed_2x*DS4_GYRO_RES_PER_DEG_S;
	sc->ds4_calib_data[2].sens_denom = gyro_roll_plus - gyro_roll_minus;

	/* Set accelerometer calibration and normalization parameters.
	 * Data values will be normalized to 1/DS4_ACC_RES_PER_G G.
	 */
	range_2g = acc_x_plus - acc_x_minus;
	sc->ds4_calib_data[3].abs_code = ABS_X;
	sc->ds4_calib_data[3].bias = acc_x_plus - range_2g / 2;
	sc->ds4_calib_data[3].sens_numer = 2*DS4_ACC_RES_PER_G;
	sc->ds4_calib_data[3].sens_denom = range_2g;

	range_2g = acc_y_plus - acc_y_minus;
	sc->ds4_calib_data[4].abs_code = ABS_Y;
	sc->ds4_calib_data[4].bias = acc_y_plus - range_2g / 2;
	sc->ds4_calib_data[4].sens_numer = 2*DS4_ACC_RES_PER_G;
	sc->ds4_calib_data[4].sens_denom = range_2g;

	range_2g = acc_z_plus - acc_z_minus;
	sc->ds4_calib_data[5].abs_code = ABS_Z;
	sc->ds4_calib_data[5].bias = acc_z_plus - range_2g / 2;
	sc->ds4_calib_data[5].sens_numer = 2*DS4_ACC_RES_PER_G;
	sc->ds4_calib_data[5].sens_denom = range_2g;

err_stop:
	kfree(buf);
	return ret;
}

<<<<<<< HEAD
static void dualshock4_calibration_work(struct work_struct *work)
{
	struct sony_sc *sc = container_of(work, struct sony_sc, hotplug_worker);
	unsigned long flags;
	enum ds4_dongle_state dongle_state;
=======
/*
 * Request DS4 calibration data for the motion sensors.
 * For Bluetooth this also affects the operating mode (see below).
 */
static int dualshock4_get_calibration_data(struct sony_sc *sc)
{
	u8 *buf;
>>>>>>> 286cd8c7
	int ret;
	short gyro_pitch_bias, gyro_pitch_plus, gyro_pitch_minus;
	short gyro_yaw_bias, gyro_yaw_plus, gyro_yaw_minus;
	short gyro_roll_bias, gyro_roll_plus, gyro_roll_minus;
	short gyro_speed_plus, gyro_speed_minus;
	short acc_x_plus, acc_x_minus;
	short acc_y_plus, acc_y_minus;
	short acc_z_plus, acc_z_minus;
	int speed_2x;
	int range_2g;

	/* For Bluetooth we use a different request, which supports CRC.
	 * Note: in Bluetooth mode feature report 0x02 also changes the state
	 * of the controller, so that it sends input reports of type 0x11.
	 */
	if (sc->quirks & (DUALSHOCK4_CONTROLLER_USB | DUALSHOCK4_DONGLE)) {
		buf = kmalloc(DS4_FEATURE_REPORT_0x02_SIZE, GFP_KERNEL);
		if (!buf)
			return -ENOMEM;

		ret = hid_hw_raw_request(sc->hdev, 0x02, buf,
					 DS4_FEATURE_REPORT_0x02_SIZE,
					 HID_FEATURE_REPORT,
					 HID_REQ_GET_REPORT);
		if (ret < 0)
			goto err_stop;
	} else {
		u8 bthdr = 0xA3;
		u32 crc;
		u32 report_crc;
		int retries;

<<<<<<< HEAD
=======
		buf = kmalloc(DS4_FEATURE_REPORT_0x05_SIZE, GFP_KERNEL);
		if (!buf)
			return -ENOMEM;

		for (retries = 0; retries < 3; retries++) {
			ret = hid_hw_raw_request(sc->hdev, 0x05, buf,
						 DS4_FEATURE_REPORT_0x05_SIZE,
						 HID_FEATURE_REPORT,
						 HID_REQ_GET_REPORT);
			if (ret < 0)
				goto err_stop;

			/* CRC check */
			crc = crc32_le(0xFFFFFFFF, &bthdr, 1);
			crc = ~crc32_le(crc, buf, DS4_FEATURE_REPORT_0x05_SIZE-4);
			report_crc = get_unaligned_le32(&buf[DS4_FEATURE_REPORT_0x05_SIZE-4]);
			if (crc != report_crc) {
				hid_warn(sc->hdev, "DualShock 4 calibration report's CRC check failed, received crc 0x%0x != 0x%0x\n",
					report_crc, crc);
				if (retries < 2) {
					hid_warn(sc->hdev, "Retrying DualShock 4 get calibration report request\n");
					continue;
				} else {
					ret = -EILSEQ;
					goto err_stop;
				}
			} else {
				break;
			}
		}
	}

	gyro_pitch_bias  = get_unaligned_le16(&buf[1]);
	gyro_yaw_bias    = get_unaligned_le16(&buf[3]);
	gyro_roll_bias   = get_unaligned_le16(&buf[5]);
	if (sc->quirks & DUALSHOCK4_CONTROLLER_USB) {
		gyro_pitch_plus  = get_unaligned_le16(&buf[7]);
		gyro_pitch_minus = get_unaligned_le16(&buf[9]);
		gyro_yaw_plus    = get_unaligned_le16(&buf[11]);
		gyro_yaw_minus   = get_unaligned_le16(&buf[13]);
		gyro_roll_plus   = get_unaligned_le16(&buf[15]);
		gyro_roll_minus  = get_unaligned_le16(&buf[17]);
	} else {
		/* BT + Dongle */
		gyro_pitch_plus  = get_unaligned_le16(&buf[7]);
		gyro_yaw_plus    = get_unaligned_le16(&buf[9]);
		gyro_roll_plus   = get_unaligned_le16(&buf[11]);
		gyro_pitch_minus = get_unaligned_le16(&buf[13]);
		gyro_yaw_minus   = get_unaligned_le16(&buf[15]);
		gyro_roll_minus  = get_unaligned_le16(&buf[17]);
	}
	gyro_speed_plus  = get_unaligned_le16(&buf[19]);
	gyro_speed_minus = get_unaligned_le16(&buf[21]);
	acc_x_plus       = get_unaligned_le16(&buf[23]);
	acc_x_minus      = get_unaligned_le16(&buf[25]);
	acc_y_plus       = get_unaligned_le16(&buf[27]);
	acc_y_minus      = get_unaligned_le16(&buf[29]);
	acc_z_plus       = get_unaligned_le16(&buf[31]);
	acc_z_minus      = get_unaligned_le16(&buf[33]);

	/* Set gyroscope calibration and normalization parameters.
	 * Data values will be normalized to 1/DS4_GYRO_RES_PER_DEG_S degree/s.
	 */
	speed_2x = (gyro_speed_plus + gyro_speed_minus);
	sc->ds4_calib_data[0].abs_code = ABS_RX;
	sc->ds4_calib_data[0].bias = gyro_pitch_bias;
	sc->ds4_calib_data[0].sens_numer = speed_2x*DS4_GYRO_RES_PER_DEG_S;
	sc->ds4_calib_data[0].sens_denom = gyro_pitch_plus - gyro_pitch_minus;

	sc->ds4_calib_data[1].abs_code = ABS_RY;
	sc->ds4_calib_data[1].bias = gyro_yaw_bias;
	sc->ds4_calib_data[1].sens_numer = speed_2x*DS4_GYRO_RES_PER_DEG_S;
	sc->ds4_calib_data[1].sens_denom = gyro_yaw_plus - gyro_yaw_minus;

	sc->ds4_calib_data[2].abs_code = ABS_RZ;
	sc->ds4_calib_data[2].bias = gyro_roll_bias;
	sc->ds4_calib_data[2].sens_numer = speed_2x*DS4_GYRO_RES_PER_DEG_S;
	sc->ds4_calib_data[2].sens_denom = gyro_roll_plus - gyro_roll_minus;

	/* Set accelerometer calibration and normalization parameters.
	 * Data values will be normalized to 1/DS4_ACC_RES_PER_G G.
	 */
	range_2g = acc_x_plus - acc_x_minus;
	sc->ds4_calib_data[3].abs_code = ABS_X;
	sc->ds4_calib_data[3].bias = acc_x_plus - range_2g / 2;
	sc->ds4_calib_data[3].sens_numer = 2*DS4_ACC_RES_PER_G;
	sc->ds4_calib_data[3].sens_denom = range_2g;

	range_2g = acc_y_plus - acc_y_minus;
	sc->ds4_calib_data[4].abs_code = ABS_Y;
	sc->ds4_calib_data[4].bias = acc_y_plus - range_2g / 2;
	sc->ds4_calib_data[4].sens_numer = 2*DS4_ACC_RES_PER_G;
	sc->ds4_calib_data[4].sens_denom = range_2g;

	range_2g = acc_z_plus - acc_z_minus;
	sc->ds4_calib_data[5].abs_code = ABS_Z;
	sc->ds4_calib_data[5].bias = acc_z_plus - range_2g / 2;
	sc->ds4_calib_data[5].sens_numer = 2*DS4_ACC_RES_PER_G;
	sc->ds4_calib_data[5].sens_denom = range_2g;

err_stop:
	kfree(buf);
	return ret;
}

static void dualshock4_calibration_work(struct work_struct *work)
{
	struct sony_sc *sc = container_of(work, struct sony_sc, hotplug_worker);
	unsigned long flags;
	enum ds4_dongle_state dongle_state;
	int ret;

>>>>>>> 286cd8c7
	ret = dualshock4_get_calibration_data(sc);
	if (ret < 0) {
		/* This call is very unlikely to fail for the dongle. When it
		 * fails we are probably in a very bad state, so mark the
		 * dongle as disabled. We will re-enable the dongle if a new
		 * DS4 hotplug is detect from sony_raw_event as any issues
		 * are likely resolved then (the dongle is quite stupid).
		 */
		hid_err(sc->hdev, "DualShock 4 USB dongle: calibration failed, disabling device\n");
		dongle_state = DONGLE_DISABLED;
	} else {
		hid_info(sc->hdev, "DualShock 4 USB dongle: calibration completed\n");
		dongle_state = DONGLE_CONNECTED;
	}
<<<<<<< HEAD

	spin_lock_irqsave(&sc->lock, flags);
	sc->ds4_dongle_state = dongle_state;
	spin_unlock_irqrestore(&sc->lock, flags);
=======

	spin_lock_irqsave(&sc->lock, flags);
	sc->ds4_dongle_state = dongle_state;
	spin_unlock_irqrestore(&sc->lock, flags);
}

static int dualshock4_get_version_info(struct sony_sc *sc)
{
	u8 *buf;
	int ret;

	buf = kmalloc(DS4_FEATURE_REPORT_0xA3_SIZE, GFP_KERNEL);
	if (!buf)
		return -ENOMEM;

	ret = hid_hw_raw_request(sc->hdev, 0xA3, buf,
				 DS4_FEATURE_REPORT_0xA3_SIZE,
				 HID_FEATURE_REPORT,
				 HID_REQ_GET_REPORT);
	if (ret < 0) {
		kfree(buf);
		return ret;
	}

	sc->hw_version = get_unaligned_le16(&buf[35]);
	sc->fw_version = get_unaligned_le16(&buf[41]);

	kfree(buf);
	return 0;
>>>>>>> 286cd8c7
}

static void sixaxis_set_leds_from_id(struct sony_sc *sc)
{
	static const u8 sixaxis_leds[10][4] = {
				{ 0x01, 0x00, 0x00, 0x00 },
				{ 0x00, 0x01, 0x00, 0x00 },
				{ 0x00, 0x00, 0x01, 0x00 },
				{ 0x00, 0x00, 0x00, 0x01 },
				{ 0x01, 0x00, 0x00, 0x01 },
				{ 0x00, 0x01, 0x00, 0x01 },
				{ 0x00, 0x00, 0x01, 0x01 },
				{ 0x01, 0x00, 0x01, 0x01 },
				{ 0x00, 0x01, 0x01, 0x01 },
				{ 0x01, 0x01, 0x01, 0x01 }
	};

	int id = sc->device_id;

	BUILD_BUG_ON(MAX_LEDS < ARRAY_SIZE(sixaxis_leds[0]));

	if (id < 0)
		return;

	id %= 10;
	memcpy(sc->led_state, sixaxis_leds[id], sizeof(sixaxis_leds[id]));
}

static void dualshock4_set_leds_from_id(struct sony_sc *sc)
{
	/* The first 4 color/index entries match what the PS4 assigns */
	static const u8 color_code[7][3] = {
			/* Blue   */	{ 0x00, 0x00, 0x40 },
			/* Red	  */	{ 0x40, 0x00, 0x00 },
			/* Green  */	{ 0x00, 0x40, 0x00 },
			/* Pink   */	{ 0x20, 0x00, 0x20 },
			/* Orange */	{ 0x02, 0x01, 0x00 },
			/* Teal   */	{ 0x00, 0x01, 0x01 },
			/* White  */	{ 0x01, 0x01, 0x01 }
	};

	int id = sc->device_id;

	BUILD_BUG_ON(MAX_LEDS < ARRAY_SIZE(color_code[0]));

	if (id < 0)
		return;

	id %= 7;
	memcpy(sc->led_state, color_code[id], sizeof(color_code[id]));
}

static void buzz_set_leds(struct sony_sc *sc)
{
	struct hid_device *hdev = sc->hdev;
	struct list_head *report_list =
		&hdev->report_enum[HID_OUTPUT_REPORT].report_list;
	struct hid_report *report = list_entry(report_list->next,
		struct hid_report, list);
	s32 *value = report->field[0]->value;

	BUILD_BUG_ON(MAX_LEDS < 4);

	value[0] = 0x00;
	value[1] = sc->led_state[0] ? 0xff : 0x00;
	value[2] = sc->led_state[1] ? 0xff : 0x00;
	value[3] = sc->led_state[2] ? 0xff : 0x00;
	value[4] = sc->led_state[3] ? 0xff : 0x00;
	value[5] = 0x00;
	value[6] = 0x00;
	hid_hw_request(hdev, report, HID_REQ_SET_REPORT);
}

static void sony_set_leds(struct sony_sc *sc)
{
	if (!(sc->quirks & BUZZ_CONTROLLER))
		sony_schedule_work(sc, SONY_WORKER_STATE);
	else
		buzz_set_leds(sc);
}

static void sony_led_set_brightness(struct led_classdev *led,
				    enum led_brightness value)
{
	struct device *dev = led->dev->parent;
	struct hid_device *hdev = to_hid_device(dev);
	struct sony_sc *drv_data;

	int n;
	int force_update;

	drv_data = hid_get_drvdata(hdev);
	if (!drv_data) {
		hid_err(hdev, "No device data\n");
		return;
	}

	/*
	 * The Sixaxis on USB will override any LED settings sent to it
	 * and keep flashing all of the LEDs until the PS button is pressed.
	 * Updates, even if redundant, must be always be sent to the
	 * controller to avoid having to toggle the state of an LED just to
	 * stop the flashing later on.
	 */
	force_update = !!(drv_data->quirks & SIXAXIS_CONTROLLER_USB);

	for (n = 0; n < drv_data->led_count; n++) {
		if (led == drv_data->leds[n] && (force_update ||
			(value != drv_data->led_state[n] ||
			drv_data->led_delay_on[n] ||
			drv_data->led_delay_off[n]))) {

			drv_data->led_state[n] = value;

			/* Setting the brightness stops the blinking */
			drv_data->led_delay_on[n] = 0;
			drv_data->led_delay_off[n] = 0;

			sony_set_leds(drv_data);
			break;
		}
	}
}

static enum led_brightness sony_led_get_brightness(struct led_classdev *led)
{
	struct device *dev = led->dev->parent;
	struct hid_device *hdev = to_hid_device(dev);
	struct sony_sc *drv_data;

	int n;

	drv_data = hid_get_drvdata(hdev);
	if (!drv_data) {
		hid_err(hdev, "No device data\n");
		return LED_OFF;
	}

	for (n = 0; n < drv_data->led_count; n++) {
		if (led == drv_data->leds[n])
			return drv_data->led_state[n];
	}

	return LED_OFF;
}

static int sony_led_blink_set(struct led_classdev *led, unsigned long *delay_on,
				unsigned long *delay_off)
{
	struct device *dev = led->dev->parent;
	struct hid_device *hdev = to_hid_device(dev);
	struct sony_sc *drv_data = hid_get_drvdata(hdev);
	int n;
	u8 new_on, new_off;

	if (!drv_data) {
		hid_err(hdev, "No device data\n");
		return -EINVAL;
	}

	/* Max delay is 255 deciseconds or 2550 milliseconds */
	if (*delay_on > 2550)
		*delay_on = 2550;
	if (*delay_off > 2550)
		*delay_off = 2550;

	/* Blink at 1 Hz if both values are zero */
	if (!*delay_on && !*delay_off)
		*delay_on = *delay_off = 500;

	new_on = *delay_on / 10;
	new_off = *delay_off / 10;

	for (n = 0; n < drv_data->led_count; n++) {
		if (led == drv_data->leds[n])
			break;
	}

	/* This LED is not registered on this device */
	if (n >= drv_data->led_count)
		return -EINVAL;

	/* Don't schedule work if the values didn't change */
	if (new_on != drv_data->led_delay_on[n] ||
		new_off != drv_data->led_delay_off[n]) {
		drv_data->led_delay_on[n] = new_on;
		drv_data->led_delay_off[n] = new_off;
		sony_schedule_work(drv_data, SONY_WORKER_STATE);
	}

	return 0;
}

static int sony_leds_init(struct sony_sc *sc)
{
	struct hid_device *hdev = sc->hdev;
	int n, ret = 0;
	int use_ds4_names;
	struct led_classdev *led;
	size_t name_sz;
	char *name;
	size_t name_len;
	const char *name_fmt;
	static const char * const ds4_name_str[] = { "red", "green", "blue",
						  "global" };
	u8 max_brightness[MAX_LEDS] = { [0 ... (MAX_LEDS - 1)] = 1 };
	u8 use_hw_blink[MAX_LEDS] = { 0 };

	BUG_ON(!(sc->quirks & SONY_LED_SUPPORT));

	if (sc->quirks & BUZZ_CONTROLLER) {
		sc->led_count = 4;
		use_ds4_names = 0;
		name_len = strlen("::buzz#");
		name_fmt = "%s::buzz%d";
		/* Validate expected report characteristics. */
		if (!hid_validate_values(hdev, HID_OUTPUT_REPORT, 0, 0, 7))
			return -ENODEV;
	} else if (sc->quirks & DUALSHOCK4_CONTROLLER) {
		dualshock4_set_leds_from_id(sc);
		sc->led_state[3] = 1;
		sc->led_count = 4;
		memset(max_brightness, 255, 3);
		use_hw_blink[3] = 1;
		use_ds4_names = 1;
		name_len = 0;
		name_fmt = "%s:%s";
	} else if (sc->quirks & MOTION_CONTROLLER) {
		sc->led_count = 3;
		memset(max_brightness, 255, 3);
		use_ds4_names = 1;
		name_len = 0;
		name_fmt = "%s:%s";
	} else if (sc->quirks & NAVIGATION_CONTROLLER) {
		static const u8 navigation_leds[4] = {0x01, 0x00, 0x00, 0x00};

		memcpy(sc->led_state, navigation_leds, sizeof(navigation_leds));
		sc->led_count = 1;
		memset(use_hw_blink, 1, 4);
		use_ds4_names = 0;
		name_len = strlen("::sony#");
		name_fmt = "%s::sony%d";
	} else {
		sixaxis_set_leds_from_id(sc);
		sc->led_count = 4;
		memset(use_hw_blink, 1, 4);
		use_ds4_names = 0;
		name_len = strlen("::sony#");
		name_fmt = "%s::sony%d";
	}

	/*
	 * Clear LEDs as we have no way of reading their initial state. This is
	 * only relevant if the driver is loaded after somebody actively set the
	 * LEDs to on
	 */
	sony_set_leds(sc);

	name_sz = strlen(dev_name(&hdev->dev)) + name_len + 1;

	for (n = 0; n < sc->led_count; n++) {

		if (use_ds4_names)
			name_sz = strlen(dev_name(&hdev->dev)) + strlen(ds4_name_str[n]) + 2;

		led = devm_kzalloc(&hdev->dev, sizeof(struct led_classdev) + name_sz, GFP_KERNEL);
		if (!led) {
			hid_err(hdev, "Couldn't allocate memory for LED %d\n", n);
			return -ENOMEM;
		}

		name = (void *)(&led[1]);
		if (use_ds4_names)
			snprintf(name, name_sz, name_fmt, dev_name(&hdev->dev),
			ds4_name_str[n]);
		else
			snprintf(name, name_sz, name_fmt, dev_name(&hdev->dev), n + 1);
		led->name = name;
		led->brightness = sc->led_state[n];
		led->max_brightness = max_brightness[n];
		led->flags = LED_CORE_SUSPENDRESUME;
		led->brightness_get = sony_led_get_brightness;
		led->brightness_set = sony_led_set_brightness;

		if (use_hw_blink[n])
			led->blink_set = sony_led_blink_set;

		sc->leds[n] = led;

		ret = devm_led_classdev_register(&hdev->dev, led);
		if (ret) {
			hid_err(hdev, "Failed to register LED %d\n", n);
			return ret;
		}
	}

	return 0;
}

static void sixaxis_send_output_report(struct sony_sc *sc)
{
	static const union sixaxis_output_report_01 default_report = {
		.buf = {
			0x01,
			0x01, 0xff, 0x00, 0xff, 0x00,
			0x00, 0x00, 0x00, 0x00, 0x00,
			0xff, 0x27, 0x10, 0x00, 0x32,
			0xff, 0x27, 0x10, 0x00, 0x32,
			0xff, 0x27, 0x10, 0x00, 0x32,
			0xff, 0x27, 0x10, 0x00, 0x32,
			0x00, 0x00, 0x00, 0x00, 0x00
		}
	};
	struct sixaxis_output_report *report =
		(struct sixaxis_output_report *)sc->output_report_dmabuf;
	int n;

	/* Initialize the report with default values */
	memcpy(report, &default_report, sizeof(struct sixaxis_output_report));

#ifdef CONFIG_SONY_FF
	report->rumble.right_motor_on = sc->right ? 1 : 0;
	report->rumble.left_motor_force = sc->left;
#endif

	report->leds_bitmap |= sc->led_state[0] << 1;
	report->leds_bitmap |= sc->led_state[1] << 2;
	report->leds_bitmap |= sc->led_state[2] << 3;
	report->leds_bitmap |= sc->led_state[3] << 4;

	/* Set flag for all leds off, required for 3rd party INTEC controller */
	if ((report->leds_bitmap & 0x1E) == 0)
		report->leds_bitmap |= 0x20;

	/*
	 * The LEDs in the report are indexed in reverse order to their
	 * corresponding light on the controller.
	 * Index 0 = LED 4, index 1 = LED 3, etc...
	 *
	 * In the case of both delay values being zero (blinking disabled) the
	 * default report values should be used or the controller LED will be
	 * always off.
	 */
	for (n = 0; n < 4; n++) {
		if (sc->led_delay_on[n] || sc->led_delay_off[n]) {
			report->led[3 - n].duty_off = sc->led_delay_off[n];
			report->led[3 - n].duty_on = sc->led_delay_on[n];
		}
	}

	hid_hw_raw_request(sc->hdev, report->report_id, (u8 *)report,
			sizeof(struct sixaxis_output_report),
			HID_OUTPUT_REPORT, HID_REQ_SET_REPORT);
}

static void dualshock4_send_output_report(struct sony_sc *sc)
{
	struct hid_device *hdev = sc->hdev;
	u8 *buf = sc->output_report_dmabuf;
	int offset;

	/*
	 * NOTE: The lower 6 bits of buf[1] field of the Bluetooth report
	 * control the interval at which Dualshock 4 reports data:
	 * 0x00 - 1ms
	 * 0x01 - 1ms
	 * 0x02 - 2ms
	 * 0x3E - 62ms
	 * 0x3F - disabled
	 */
	if (sc->quirks & (DUALSHOCK4_CONTROLLER_USB | DUALSHOCK4_DONGLE)) {
		memset(buf, 0, DS4_OUTPUT_REPORT_0x05_SIZE);
		buf[0] = 0x05;
		buf[1] = 0x07; /* blink + LEDs + motor */
		offset = 4;
	} else {
		memset(buf, 0, DS4_OUTPUT_REPORT_0x11_SIZE);
		buf[0] = 0x11;
		buf[1] = 0xC0 /* HID + CRC */ | sc->ds4_bt_poll_interval;
		buf[3] = 0x07; /* blink + LEDs + motor */
		offset = 6;
	}

#ifdef CONFIG_SONY_FF
	buf[offset++] = sc->right;
	buf[offset++] = sc->left;
#else
	offset += 2;
#endif

	/* LED 3 is the global control */
	if (sc->led_state[3]) {
		buf[offset++] = sc->led_state[0];
		buf[offset++] = sc->led_state[1];
		buf[offset++] = sc->led_state[2];
	} else {
		offset += 3;
	}

	/* If both delay values are zero the DualShock 4 disables blinking. */
	buf[offset++] = sc->led_delay_on[3];
	buf[offset++] = sc->led_delay_off[3];

	if (sc->quirks & (DUALSHOCK4_CONTROLLER_USB | DUALSHOCK4_DONGLE))
		hid_hw_output_report(hdev, buf, DS4_OUTPUT_REPORT_0x05_SIZE);
	else {
		/* CRC generation */
		u8 bthdr = 0xA2;
		u32 crc;

		crc = crc32_le(0xFFFFFFFF, &bthdr, 1);
		crc = ~crc32_le(crc, buf, DS4_OUTPUT_REPORT_0x11_SIZE-4);
		put_unaligned_le32(crc, &buf[74]);
		hid_hw_output_report(hdev, buf, DS4_OUTPUT_REPORT_0x11_SIZE);
	}
}

static void motion_send_output_report(struct sony_sc *sc)
{
	struct hid_device *hdev = sc->hdev;
	struct motion_output_report_02 *report =
		(struct motion_output_report_02 *)sc->output_report_dmabuf;

	memset(report, 0, MOTION_REPORT_0x02_SIZE);

	report->type = 0x02; /* set leds */
	report->r = sc->led_state[0];
	report->g = sc->led_state[1];
	report->b = sc->led_state[2];

#ifdef CONFIG_SONY_FF
	report->rumble = max(sc->right, sc->left);
#endif

	hid_hw_output_report(hdev, (u8 *)report, MOTION_REPORT_0x02_SIZE);
}

static inline void sony_send_output_report(struct sony_sc *sc)
{
	if (sc->send_output_report)
		sc->send_output_report(sc);
}

static void sony_state_worker(struct work_struct *work)
{
	struct sony_sc *sc = container_of(work, struct sony_sc, state_worker);

	sc->send_output_report(sc);
}

static int sony_allocate_output_report(struct sony_sc *sc)
{
	if ((sc->quirks & SIXAXIS_CONTROLLER) ||
			(sc->quirks & NAVIGATION_CONTROLLER))
		sc->output_report_dmabuf =
			devm_kmalloc(&sc->hdev->dev,
				sizeof(union sixaxis_output_report_01),
				GFP_KERNEL);
	else if (sc->quirks & DUALSHOCK4_CONTROLLER_BT)
<<<<<<< HEAD
		sc->output_report_dmabuf = kmalloc(DS4_OUTPUT_REPORT_0x11_SIZE,
						GFP_KERNEL);
	else if (sc->quirks & (DUALSHOCK4_CONTROLLER_USB | DUALSHOCK4_DONGLE))
		sc->output_report_dmabuf = kmalloc(DS4_OUTPUT_REPORT_0x05_SIZE,
=======
		sc->output_report_dmabuf = devm_kmalloc(&sc->hdev->dev,
						DS4_OUTPUT_REPORT_0x11_SIZE,
						GFP_KERNEL);
	else if (sc->quirks & (DUALSHOCK4_CONTROLLER_USB | DUALSHOCK4_DONGLE))
		sc->output_report_dmabuf = devm_kmalloc(&sc->hdev->dev,
						DS4_OUTPUT_REPORT_0x05_SIZE,
>>>>>>> 286cd8c7
						GFP_KERNEL);
	else if (sc->quirks & MOTION_CONTROLLER)
		sc->output_report_dmabuf = devm_kmalloc(&sc->hdev->dev,
						MOTION_REPORT_0x02_SIZE,
						GFP_KERNEL);
	else
		return 0;

	if (!sc->output_report_dmabuf)
		return -ENOMEM;

	return 0;
}

#ifdef CONFIG_SONY_FF
static int sony_play_effect(struct input_dev *dev, void *data,
			    struct ff_effect *effect)
{
	struct hid_device *hid = input_get_drvdata(dev);
	struct sony_sc *sc = hid_get_drvdata(hid);

	if (effect->type != FF_RUMBLE)
		return 0;

	sc->left = effect->u.rumble.strong_magnitude / 256;
	sc->right = effect->u.rumble.weak_magnitude / 256;

	sony_schedule_work(sc, SONY_WORKER_STATE);
	return 0;
}

static int sony_init_ff(struct sony_sc *sc)
{
	struct hid_input *hidinput;
	struct input_dev *input_dev;

	if (list_empty(&sc->hdev->inputs)) {
		hid_err(sc->hdev, "no inputs found\n");
		return -ENODEV;
	}
	hidinput = list_entry(sc->hdev->inputs.next, struct hid_input, list);
	input_dev = hidinput->input;

	input_set_capability(input_dev, EV_FF, FF_RUMBLE);
	return input_ff_create_memless(input_dev, NULL, sony_play_effect);
}

#else
static int sony_init_ff(struct sony_sc *sc)
{
	return 0;
}

#endif

static int sony_battery_get_property(struct power_supply *psy,
				     enum power_supply_property psp,
				     union power_supply_propval *val)
{
	struct sony_sc *sc = power_supply_get_drvdata(psy);
	unsigned long flags;
	int ret = 0;
	u8 battery_charging, battery_capacity, cable_state;

	spin_lock_irqsave(&sc->lock, flags);
	battery_charging = sc->battery_charging;
	battery_capacity = sc->battery_capacity;
	cable_state = sc->cable_state;
	spin_unlock_irqrestore(&sc->lock, flags);

	switch (psp) {
	case POWER_SUPPLY_PROP_PRESENT:
		val->intval = 1;
		break;
	case POWER_SUPPLY_PROP_SCOPE:
		val->intval = POWER_SUPPLY_SCOPE_DEVICE;
		break;
	case POWER_SUPPLY_PROP_CAPACITY:
		val->intval = battery_capacity;
		break;
	case POWER_SUPPLY_PROP_STATUS:
		if (battery_charging)
			val->intval = POWER_SUPPLY_STATUS_CHARGING;
		else
			if (battery_capacity == 100 && cable_state)
				val->intval = POWER_SUPPLY_STATUS_FULL;
			else
				val->intval = POWER_SUPPLY_STATUS_DISCHARGING;
		break;
	default:
		ret = -EINVAL;
		break;
	}
	return ret;
}

static int sony_battery_probe(struct sony_sc *sc, int append_dev_id)
{
	const char *battery_str_fmt = append_dev_id ?
		"sony_controller_battery_%pMR_%i" :
		"sony_controller_battery_%pMR";
	struct power_supply_config psy_cfg = { .drv_data = sc, };
	struct hid_device *hdev = sc->hdev;
	int ret;

	/*
	 * Set the default battery level to 100% to avoid low battery warnings
	 * if the battery is polled before the first device report is received.
	 */
	sc->battery_capacity = 100;

	sc->battery_desc.properties = sony_battery_props;
	sc->battery_desc.num_properties = ARRAY_SIZE(sony_battery_props);
	sc->battery_desc.get_property = sony_battery_get_property;
	sc->battery_desc.type = POWER_SUPPLY_TYPE_BATTERY;
	sc->battery_desc.use_for_apm = 0;
<<<<<<< HEAD
	sc->battery_desc.name = kasprintf(GFP_KERNEL, battery_str_fmt,
					  sc->mac_address, sc->device_id);
=======
	sc->battery_desc.name = devm_kasprintf(&hdev->dev, GFP_KERNEL,
					  battery_str_fmt, sc->mac_address, sc->device_id);
>>>>>>> 286cd8c7
	if (!sc->battery_desc.name)
		return -ENOMEM;

	sc->battery = devm_power_supply_register(&hdev->dev, &sc->battery_desc,
					    &psy_cfg);
	if (IS_ERR(sc->battery)) {
		ret = PTR_ERR(sc->battery);
		hid_err(hdev, "Unable to register battery device\n");
		return ret;
	}

	power_supply_powers(sc->battery, &hdev->dev);
	return 0;
}

/*
 * If a controller is plugged in via USB while already connected via Bluetooth
 * it will show up as two devices. A global list of connected controllers and
 * their MAC addresses is maintained to ensure that a device is only connected
 * once.
 *
 * Some USB-only devices masquerade as Sixaxis controllers and all have the
 * same dummy Bluetooth address, so a comparison of the connection type is
 * required.  Devices are only rejected in the case where two devices have
 * matching Bluetooth addresses on different bus types.
 */
static inline int sony_compare_connection_type(struct sony_sc *sc0,
						struct sony_sc *sc1)
{
	const int sc0_not_bt = !(sc0->quirks & SONY_BT_DEVICE);
	const int sc1_not_bt = !(sc1->quirks & SONY_BT_DEVICE);

	return sc0_not_bt == sc1_not_bt;
}

static int sony_check_add_dev_list(struct sony_sc *sc)
{
	struct sony_sc *entry;
	unsigned long flags;
	int ret;

	spin_lock_irqsave(&sony_dev_list_lock, flags);

	list_for_each_entry(entry, &sony_device_list, list_node) {
		ret = memcmp(sc->mac_address, entry->mac_address,
				sizeof(sc->mac_address));
		if (!ret) {
			if (sony_compare_connection_type(sc, entry)) {
				ret = 1;
			} else {
				ret = -EEXIST;
				hid_info(sc->hdev,
				"controller with MAC address %pMR already connected\n",
				sc->mac_address);
			}
			goto unlock;
		}
	}

	ret = 0;
	list_add(&(sc->list_node), &sony_device_list);

unlock:
	spin_unlock_irqrestore(&sony_dev_list_lock, flags);
	return ret;
}

static void sony_remove_dev_list(struct sony_sc *sc)
{
	unsigned long flags;

	if (sc->list_node.next) {
		spin_lock_irqsave(&sony_dev_list_lock, flags);
		list_del(&(sc->list_node));
		spin_unlock_irqrestore(&sony_dev_list_lock, flags);
	}
}

static int sony_get_bt_devaddr(struct sony_sc *sc)
{
	int ret;

	/* HIDP stores the device MAC address as a string in the uniq field. */
	ret = strlen(sc->hdev->uniq);
	if (ret != 17)
		return -EINVAL;

	ret = sscanf(sc->hdev->uniq,
		"%02hhx:%02hhx:%02hhx:%02hhx:%02hhx:%02hhx",
		&sc->mac_address[5], &sc->mac_address[4], &sc->mac_address[3],
		&sc->mac_address[2], &sc->mac_address[1], &sc->mac_address[0]);

	if (ret != 6)
		return -EINVAL;

	return 0;
}

static int sony_check_add(struct sony_sc *sc)
{
	u8 *buf = NULL;
	int n, ret;

	if ((sc->quirks & DUALSHOCK4_CONTROLLER_BT) ||
	    (sc->quirks & MOTION_CONTROLLER_BT) ||
	    (sc->quirks & NAVIGATION_CONTROLLER_BT) ||
	    (sc->quirks & SIXAXIS_CONTROLLER_BT)) {
		/*
		 * sony_get_bt_devaddr() attempts to parse the Bluetooth MAC
		 * address from the uniq string where HIDP stores it.
		 * As uniq cannot be guaranteed to be a MAC address in all cases
		 * a failure of this function should not prevent the connection.
		 */
		if (sony_get_bt_devaddr(sc) < 0) {
			hid_warn(sc->hdev, "UNIQ does not contain a MAC address; duplicate check skipped\n");
			return 0;
		}
	} else if (sc->quirks & (DUALSHOCK4_CONTROLLER_USB | DUALSHOCK4_DONGLE)) {
		buf = kmalloc(DS4_FEATURE_REPORT_0x81_SIZE, GFP_KERNEL);
		if (!buf)
			return -ENOMEM;

		/*
		 * The MAC address of a DS4 controller connected via USB can be
		 * retrieved with feature report 0x81. The address begins at
		 * offset 1.
		 */
		ret = hid_hw_raw_request(sc->hdev, 0x81, buf,
				DS4_FEATURE_REPORT_0x81_SIZE, HID_FEATURE_REPORT,
				HID_REQ_GET_REPORT);

		if (ret != DS4_FEATURE_REPORT_0x81_SIZE) {
			hid_err(sc->hdev, "failed to retrieve feature report 0x81 with the DualShock 4 MAC address\n");
			ret = ret < 0 ? ret : -EINVAL;
			goto out_free;
		}

		memcpy(sc->mac_address, &buf[1], sizeof(sc->mac_address));

		snprintf(sc->hdev->uniq, sizeof(sc->hdev->uniq),
<<<<<<< HEAD
			"%02hhx:%02hhx:%02hhx:%02hhx:%02hhx:%02hhx",
			sc->mac_address[5], sc->mac_address[4],
			sc->mac_address[3], sc->mac_address[2],
			sc->mac_address[1], sc->mac_address[0]);
=======
			 "%pMR", sc->mac_address);
>>>>>>> 286cd8c7
	} else if ((sc->quirks & SIXAXIS_CONTROLLER_USB) ||
			(sc->quirks & NAVIGATION_CONTROLLER_USB)) {
		buf = kmalloc(SIXAXIS_REPORT_0xF2_SIZE, GFP_KERNEL);
		if (!buf)
			return -ENOMEM;

		/*
		 * The MAC address of a Sixaxis controller connected via USB can
		 * be retrieved with feature report 0xf2. The address begins at
		 * offset 4.
		 */
		ret = hid_hw_raw_request(sc->hdev, 0xf2, buf,
				SIXAXIS_REPORT_0xF2_SIZE, HID_FEATURE_REPORT,
				HID_REQ_GET_REPORT);

		if (ret != SIXAXIS_REPORT_0xF2_SIZE) {
			hid_err(sc->hdev, "failed to retrieve feature report 0xf2 with the Sixaxis MAC address\n");
			ret = ret < 0 ? ret : -EINVAL;
			goto out_free;
		}

		/*
		 * The Sixaxis device MAC in the report is big-endian and must
		 * be byte-swapped.
		 */
		for (n = 0; n < 6; n++)
			sc->mac_address[5-n] = buf[4+n];

		snprintf(sc->hdev->uniq, sizeof(sc->hdev->uniq),
<<<<<<< HEAD
			"%02hhx:%02hhx:%02hhx:%02hhx:%02hhx:%02hhx",
			sc->mac_address[5], sc->mac_address[4],
			sc->mac_address[3], sc->mac_address[2],
			sc->mac_address[1], sc->mac_address[0]);
=======
			 "%pMR", sc->mac_address);
>>>>>>> 286cd8c7
	} else {
		return 0;
	}

	ret = sony_check_add_dev_list(sc);

out_free:

	kfree(buf);

	return ret;
}

static int sony_set_device_id(struct sony_sc *sc)
{
	int ret;

	/*
	 * Only DualShock 4 or Sixaxis controllers get an id.
	 * All others are set to -1.
	 */
	if ((sc->quirks & SIXAXIS_CONTROLLER) ||
	    (sc->quirks & DUALSHOCK4_CONTROLLER)) {
		ret = ida_simple_get(&sony_device_id_allocator, 0, 0,
					GFP_KERNEL);
		if (ret < 0) {
			sc->device_id = -1;
			return ret;
		}
		sc->device_id = ret;
	} else {
		sc->device_id = -1;
	}

	return 0;
}

static void sony_release_device_id(struct sony_sc *sc)
{
	if (sc->device_id >= 0) {
		ida_simple_remove(&sony_device_id_allocator, sc->device_id);
		sc->device_id = -1;
	}
}

static inline void sony_init_output_report(struct sony_sc *sc,
				void (*send_output_report)(struct sony_sc *))
{
	sc->send_output_report = send_output_report;
<<<<<<< HEAD

	if (!sc->state_worker_initialized)
		INIT_WORK(&sc->state_worker, sony_state_worker);

=======

	if (!sc->state_worker_initialized)
		INIT_WORK(&sc->state_worker, sony_state_worker);

>>>>>>> 286cd8c7
	sc->state_worker_initialized = 1;
}

static inline void sony_cancel_work_sync(struct sony_sc *sc)
{
	unsigned long flags;

	if (sc->hotplug_worker_initialized)
		cancel_work_sync(&sc->hotplug_worker);
	if (sc->state_worker_initialized) {
		spin_lock_irqsave(&sc->lock, flags);
		sc->state_worker_initialized = 0;
		spin_unlock_irqrestore(&sc->lock, flags);
		cancel_work_sync(&sc->state_worker);
	}
}

static int sony_input_configured(struct hid_device *hdev,
					struct hid_input *hidinput)
{
	struct sony_sc *sc = hid_get_drvdata(hdev);
	int append_dev_id;
	int ret;

	ret = sony_set_device_id(sc);
	if (ret < 0) {
		hid_err(hdev, "failed to allocate the device id\n");
		goto err_stop;
	}

	ret = append_dev_id = sony_check_add(sc);
	if (ret < 0)
		goto err_stop;

	ret = sony_allocate_output_report(sc);
	if (ret < 0) {
		hid_err(hdev, "failed to allocate the output report buffer\n");
		goto err_stop;
	}

	if (sc->quirks & NAVIGATION_CONTROLLER_USB) {
		/*
		 * The Sony Sixaxis does not handle HID Output Reports on the
		 * Interrupt EP like it could, so we need to force HID Output
		 * Reports to use HID_REQ_SET_REPORT on the Control EP.
		 *
		 * There is also another issue about HID Output Reports via USB,
		 * the Sixaxis does not want the report_id as part of the data
		 * packet, so we have to discard buf[0] when sending the actual
		 * control message, even for numbered reports, humpf!
		 *
		 * Additionally, the Sixaxis on USB isn't properly initialized
		 * until the PS logo button is pressed and as such won't retain
		 * any state set by an output report, so the initial
		 * configuration report is deferred until the first input
		 * report arrives.
		 */
		hdev->quirks |= HID_QUIRK_NO_OUTPUT_REPORTS_ON_INTR_EP;
		hdev->quirks |= HID_QUIRK_SKIP_OUTPUT_REPORT_ID;
		sc->defer_initialization = 1;

		ret = sixaxis_set_operational_usb(hdev);
		if (ret < 0) {
			hid_err(hdev, "Failed to set controller into operational mode\n");
			goto err_stop;
		}

		sony_init_output_report(sc, sixaxis_send_output_report);
	} else if (sc->quirks & NAVIGATION_CONTROLLER_BT) {
		/*
		 * The Navigation controller wants output reports sent on the ctrl
		 * endpoint when connected via Bluetooth.
		 */
		hdev->quirks |= HID_QUIRK_NO_OUTPUT_REPORTS_ON_INTR_EP;

		ret = sixaxis_set_operational_bt(hdev);
		if (ret < 0) {
			hid_err(hdev, "Failed to set controller into operational mode\n");
			goto err_stop;
		}

		sony_init_output_report(sc, sixaxis_send_output_report);
	} else if (sc->quirks & SIXAXIS_CONTROLLER_USB) {
		/*
		 * The Sony Sixaxis does not handle HID Output Reports on the
		 * Interrupt EP and the device only becomes active when the
		 * PS button is pressed. See comment for Navigation controller
		 * above for more details.
		 */
		hdev->quirks |= HID_QUIRK_NO_OUTPUT_REPORTS_ON_INTR_EP;
		hdev->quirks |= HID_QUIRK_SKIP_OUTPUT_REPORT_ID;
		sc->defer_initialization = 1;

		ret = sixaxis_set_operational_usb(hdev);
		if (ret < 0) {
			hid_err(hdev, "Failed to set controller into operational mode\n");
			goto err_stop;
		}

		ret = sony_register_sensors(sc);
		if (ret) {
			hid_err(sc->hdev,
			"Unable to initialize motion sensors: %d\n", ret);
			goto err_stop;
		}

		sony_init_output_report(sc, sixaxis_send_output_report);
	} else if (sc->quirks & SIXAXIS_CONTROLLER_BT) {
		/*
		 * The Sixaxis wants output reports sent on the ctrl endpoint
		 * when connected via Bluetooth.
		 */
		hdev->quirks |= HID_QUIRK_NO_OUTPUT_REPORTS_ON_INTR_EP;

		ret = sixaxis_set_operational_bt(hdev);
		if (ret < 0) {
			hid_err(hdev, "Failed to set controller into operational mode\n");
			goto err_stop;
		}

		ret = sony_register_sensors(sc);
		if (ret) {
			hid_err(sc->hdev,
			"Unable to initialize motion sensors: %d\n", ret);
			goto err_stop;
		}

		sony_init_output_report(sc, sixaxis_send_output_report);
	} else if (sc->quirks & DUALSHOCK4_CONTROLLER) {
		ret = dualshock4_get_calibration_data(sc);
		if (ret < 0) {
			hid_err(hdev, "Failed to get calibration data from Dualshock 4\n");
			goto err_stop;
		}

<<<<<<< HEAD
=======
		ret = dualshock4_get_version_info(sc);
		if (ret < 0) {
			hid_err(sc->hdev, "Failed to get version data from Dualshock 4\n");
			goto err_stop;
		}

		ret = device_create_file(&sc->hdev->dev, &dev_attr_firmware_version);
		if (ret) {
			/* Make zero for cleanup reasons of sysfs entries. */
			sc->fw_version = 0;
			sc->hw_version = 0;
			hid_err(sc->hdev, "can't create sysfs firmware_version attribute err: %d\n", ret);
			goto err_stop;
		}

		ret = device_create_file(&sc->hdev->dev, &dev_attr_hardware_version);
		if (ret) {
			sc->hw_version = 0;
			hid_err(sc->hdev, "can't create sysfs hardware_version attribute err: %d\n", ret);
			goto err_stop;
		}

>>>>>>> 286cd8c7
		/*
		 * The Dualshock 4 touchpad supports 2 touches and has a
		 * resolution of 1920x942 (44.86 dots/mm).
		 */
<<<<<<< HEAD
		ret = sony_register_touchpad(sc, 2, 1920, 942);
=======
		ret = sony_register_touchpad(sc, 2, 1920, 942, 0, 0, 0);
>>>>>>> 286cd8c7
		if (ret) {
			hid_err(sc->hdev,
			"Unable to initialize multi-touch slots: %d\n",
			ret);
			goto err_stop;
		}

		ret = sony_register_sensors(sc);
		if (ret) {
			hid_err(sc->hdev,
			"Unable to initialize motion sensors: %d\n", ret);
			goto err_stop;
		}

		if (sc->quirks & DUALSHOCK4_CONTROLLER_BT) {
			sc->ds4_bt_poll_interval = DS4_BT_DEFAULT_POLL_INTERVAL_MS;
			ret = device_create_file(&sc->hdev->dev, &dev_attr_bt_poll_interval);
			if (ret)
				hid_warn(sc->hdev,
				 "can't create sysfs bt_poll_interval attribute err: %d\n",
				 ret);
<<<<<<< HEAD
		}

		if (sc->quirks & DUALSHOCK4_DONGLE) {
			INIT_WORK(&sc->hotplug_worker, dualshock4_calibration_work);
			sc->hotplug_worker_initialized = 1;
			sc->ds4_dongle_state = DONGLE_DISCONNECTED;
		}

		sony_init_output_report(sc, dualshock4_send_output_report);
=======
		}

		if (sc->quirks & DUALSHOCK4_DONGLE) {
			INIT_WORK(&sc->hotplug_worker, dualshock4_calibration_work);
			sc->hotplug_worker_initialized = 1;
			sc->ds4_dongle_state = DONGLE_DISCONNECTED;
		}

		sony_init_output_report(sc, dualshock4_send_output_report);
	} else if (sc->quirks & NSG_MRXU_REMOTE) {
		/*
		 * The NSG-MRxU touchpad supports 2 touches and has a
		 * resolution of 1667x1868
		 */
		ret = sony_register_touchpad(sc, 2,
			NSG_MRXU_MAX_X, NSG_MRXU_MAX_Y, 15, 15, 1);
		if (ret) {
			hid_err(sc->hdev,
			"Unable to initialize multi-touch slots: %d\n",
			ret);
			goto err_stop;
		}

>>>>>>> 286cd8c7
	} else if (sc->quirks & MOTION_CONTROLLER) {
		sony_init_output_report(sc, motion_send_output_report);
	} else {
		ret = 0;
	}

	if (sc->quirks & SONY_LED_SUPPORT) {
		ret = sony_leds_init(sc);
		if (ret < 0)
			goto err_stop;
	}

	if (sc->quirks & SONY_BATTERY_SUPPORT) {
		ret = sony_battery_probe(sc, append_dev_id);
		if (ret < 0)
			goto err_stop;

		/* Open the device to receive reports with battery info */
		ret = hid_hw_open(hdev);
		if (ret < 0) {
			hid_err(hdev, "hw open failed\n");
			goto err_stop;
		}
	}

	if (sc->quirks & SONY_FF_SUPPORT) {
		ret = sony_init_ff(sc);
		if (ret < 0)
			goto err_close;
	}

	return 0;
err_close:
	hid_hw_close(hdev);
err_stop:
	/* Piggy back on the default ds4_bt_ poll_interval to determine
	 * if we need to remove the file as we don't know for sure if we
	 * executed that logic.
	 */
	if (sc->ds4_bt_poll_interval)
		device_remove_file(&sc->hdev->dev, &dev_attr_bt_poll_interval);
<<<<<<< HEAD
	if (sc->quirks & SONY_LED_SUPPORT)
		sony_leds_remove(sc);
	if (sc->quirks & SONY_BATTERY_SUPPORT)
		sony_battery_remove(sc);
	if (sc->touchpad)
		sony_unregister_touchpad(sc);
	if (sc->sensor_dev)
		sony_unregister_sensors(sc);
=======
	if (sc->fw_version)
		device_remove_file(&sc->hdev->dev, &dev_attr_firmware_version);
	if (sc->hw_version)
		device_remove_file(&sc->hdev->dev, &dev_attr_hardware_version);
>>>>>>> 286cd8c7
	sony_cancel_work_sync(sc);
	sony_remove_dev_list(sc);
	sony_release_device_id(sc);
	return ret;
}

static int sony_probe(struct hid_device *hdev, const struct hid_device_id *id)
{
	int ret;
	unsigned long quirks = id->driver_data;
	struct sony_sc *sc;
	unsigned int connect_mask = HID_CONNECT_DEFAULT;

<<<<<<< HEAD
=======
	if (!strcmp(hdev->name, "FutureMax Dance Mat"))
		quirks |= FUTUREMAX_DANCE_MAT;

>>>>>>> 286cd8c7
	sc = devm_kzalloc(&hdev->dev, sizeof(*sc), GFP_KERNEL);
	if (sc == NULL) {
		hid_err(hdev, "can't alloc sony descriptor\n");
		return -ENOMEM;
	}

	spin_lock_init(&sc->lock);

	sc->quirks = quirks;
	hid_set_drvdata(hdev, sc);
	sc->hdev = hdev;

	ret = hid_parse(hdev);
	if (ret) {
		hid_err(hdev, "parse failed\n");
		return ret;
	}

	if (sc->quirks & VAIO_RDESC_CONSTANT)
		connect_mask |= HID_CONNECT_HIDDEV_FORCE;
	else if (sc->quirks & SIXAXIS_CONTROLLER)
		connect_mask |= HID_CONNECT_HIDDEV_FORCE;

	/* Patch the hw version on DS3/4 compatible devices, so applications can
	 * distinguish between the default HID mappings and the mappings defined
	 * by the Linux game controller spec. This is important for the SDL2
	 * library, which has a game controller database, which uses device ids
	 * in combination with version as a key.
	 */
	if (sc->quirks & (SIXAXIS_CONTROLLER | DUALSHOCK4_CONTROLLER))
		hdev->version |= 0x8000;

	ret = hid_hw_start(hdev, connect_mask);
	if (ret) {
		hid_err(hdev, "hw start failed\n");
		return ret;
	}

	/* sony_input_configured can fail, but this doesn't result
	 * in hid_hw_start failures (intended). Check whether
	 * the HID layer claimed the device else fail.
	 * We don't know the actual reason for the failure, most
	 * likely it is due to EEXIST in case of double connection
	 * of USB and Bluetooth, but could have been due to ENOMEM
	 * or other reasons as well.
	 */
	if (!(hdev->claimed & HID_CLAIMED_INPUT)) {
		hid_err(hdev, "failed to claim input\n");
		hid_hw_stop(hdev);
		return -ENODEV;
	}

	return ret;
}

static void sony_remove(struct hid_device *hdev)
{
	struct sony_sc *sc = hid_get_drvdata(hdev);

	hid_hw_close(hdev);
<<<<<<< HEAD

	if (sc->quirks & SONY_LED_SUPPORT)
		sony_leds_remove(sc);

	if (sc->quirks & SONY_BATTERY_SUPPORT)
		sony_battery_remove(sc);

	if (sc->touchpad)
		sony_unregister_touchpad(sc);

	if (sc->sensor_dev)
		sony_unregister_sensors(sc);

=======

>>>>>>> 286cd8c7
	if (sc->quirks & DUALSHOCK4_CONTROLLER_BT)
		device_remove_file(&sc->hdev->dev, &dev_attr_bt_poll_interval);

	if (sc->fw_version)
		device_remove_file(&sc->hdev->dev, &dev_attr_firmware_version);

	if (sc->hw_version)
		device_remove_file(&sc->hdev->dev, &dev_attr_hardware_version);

	sony_cancel_work_sync(sc);

	sony_remove_dev_list(sc);

	sony_release_device_id(sc);

	hid_hw_stop(hdev);
}

#ifdef CONFIG_PM

static int sony_suspend(struct hid_device *hdev, pm_message_t message)
{
#ifdef CONFIG_SONY_FF

	/* On suspend stop any running force-feedback events */
	if (SONY_FF_SUPPORT) {
		struct sony_sc *sc = hid_get_drvdata(hdev);

		sc->left = sc->right = 0;
		sony_send_output_report(sc);
	}

#endif
	return 0;
}

static int sony_resume(struct hid_device *hdev)
{
	struct sony_sc *sc = hid_get_drvdata(hdev);

	/*
	 * The Sixaxis and navigation controllers on USB need to be
	 * reinitialized on resume or they won't behave properly.
	 */
	if ((sc->quirks & SIXAXIS_CONTROLLER_USB) ||
		(sc->quirks & NAVIGATION_CONTROLLER_USB)) {
		sixaxis_set_operational_usb(sc->hdev);
		sc->defer_initialization = 1;
	}

	return 0;
}

#endif

static const struct hid_device_id sony_devices[] = {
	{ HID_USB_DEVICE(USB_VENDOR_ID_SONY, USB_DEVICE_ID_SONY_PS3_CONTROLLER),
		.driver_data = SIXAXIS_CONTROLLER_USB },
	{ HID_USB_DEVICE(USB_VENDOR_ID_SONY, USB_DEVICE_ID_SONY_NAVIGATION_CONTROLLER),
		.driver_data = NAVIGATION_CONTROLLER_USB },
	{ HID_BLUETOOTH_DEVICE(USB_VENDOR_ID_SONY, USB_DEVICE_ID_SONY_NAVIGATION_CONTROLLER),
		.driver_data = NAVIGATION_CONTROLLER_BT },
	{ HID_USB_DEVICE(USB_VENDOR_ID_SONY, USB_DEVICE_ID_SONY_MOTION_CONTROLLER),
		.driver_data = MOTION_CONTROLLER_USB },
	{ HID_BLUETOOTH_DEVICE(USB_VENDOR_ID_SONY, USB_DEVICE_ID_SONY_MOTION_CONTROLLER),
		.driver_data = MOTION_CONTROLLER_BT },
	{ HID_BLUETOOTH_DEVICE(USB_VENDOR_ID_SONY, USB_DEVICE_ID_SONY_PS3_CONTROLLER),
		.driver_data = SIXAXIS_CONTROLLER_BT },
	{ HID_USB_DEVICE(USB_VENDOR_ID_SONY, USB_DEVICE_ID_SONY_VAIO_VGX_MOUSE),
		.driver_data = VAIO_RDESC_CONSTANT },
	{ HID_USB_DEVICE(USB_VENDOR_ID_SONY, USB_DEVICE_ID_SONY_VAIO_VGP_MOUSE),
		.driver_data = VAIO_RDESC_CONSTANT },
	/*
	 * Wired Buzz Controller. Reported as Sony Hub from its USB ID and as
	 * Logitech joystick from the device descriptor.
	 */
	{ HID_USB_DEVICE(USB_VENDOR_ID_SONY, USB_DEVICE_ID_SONY_BUZZ_CONTROLLER),
		.driver_data = BUZZ_CONTROLLER },
	{ HID_USB_DEVICE(USB_VENDOR_ID_SONY, USB_DEVICE_ID_SONY_WIRELESS_BUZZ_CONTROLLER),
		.driver_data = BUZZ_CONTROLLER },
	/* PS3 BD Remote Control */
	{ HID_BLUETOOTH_DEVICE(USB_VENDOR_ID_SONY, USB_DEVICE_ID_SONY_PS3_BDREMOTE),
		.driver_data = PS3REMOTE },
	/* Logitech Harmony Adapter for PS3 */
	{ HID_BLUETOOTH_DEVICE(USB_VENDOR_ID_LOGITECH, USB_DEVICE_ID_LOGITECH_HARMONY_PS3),
		.driver_data = PS3REMOTE },
	/* SMK-Link PS3 BD Remote Control */
	{ HID_BLUETOOTH_DEVICE(USB_VENDOR_ID_SMK, USB_DEVICE_ID_SMK_PS3_BDREMOTE),
		.driver_data = PS3REMOTE },
	/* Sony Dualshock 4 controllers for PS4 */
	{ HID_USB_DEVICE(USB_VENDOR_ID_SONY, USB_DEVICE_ID_SONY_PS4_CONTROLLER),
		.driver_data = DUALSHOCK4_CONTROLLER_USB },
	{ HID_BLUETOOTH_DEVICE(USB_VENDOR_ID_SONY, USB_DEVICE_ID_SONY_PS4_CONTROLLER),
		.driver_data = DUALSHOCK4_CONTROLLER_BT },
	{ HID_USB_DEVICE(USB_VENDOR_ID_SONY, USB_DEVICE_ID_SONY_PS4_CONTROLLER_2),
		.driver_data = DUALSHOCK4_CONTROLLER_USB },
	{ HID_BLUETOOTH_DEVICE(USB_VENDOR_ID_SONY, USB_DEVICE_ID_SONY_PS4_CONTROLLER_2),
		.driver_data = DUALSHOCK4_CONTROLLER_BT },
	{ HID_USB_DEVICE(USB_VENDOR_ID_SONY, USB_DEVICE_ID_SONY_PS4_CONTROLLER_DONGLE),
		.driver_data = DUALSHOCK4_DONGLE },
<<<<<<< HEAD
=======
	/* Nyko Core Controller for PS3 */
	{ HID_USB_DEVICE(USB_VENDOR_ID_SINO_LITE, USB_DEVICE_ID_SINO_LITE_CONTROLLER),
		.driver_data = SIXAXIS_CONTROLLER_USB | SINO_LITE_CONTROLLER },
	/* SMK-Link NSG-MR5U Remote Control */
	{ HID_BLUETOOTH_DEVICE(USB_VENDOR_ID_SMK, USB_DEVICE_ID_SMK_NSG_MR5U_REMOTE),
		.driver_data = NSG_MR5U_REMOTE_BT },
	/* SMK-Link NSG-MR7U Remote Control */
	{ HID_BLUETOOTH_DEVICE(USB_VENDOR_ID_SMK, USB_DEVICE_ID_SMK_NSG_MR7U_REMOTE),
		.driver_data = NSG_MR7U_REMOTE_BT },
>>>>>>> 286cd8c7
	{ }
};
MODULE_DEVICE_TABLE(hid, sony_devices);

static struct hid_driver sony_driver = {
	.name             = "sony",
	.id_table         = sony_devices,
	.input_mapping    = sony_mapping,
	.input_configured = sony_input_configured,
	.probe            = sony_probe,
	.remove           = sony_remove,
	.report_fixup     = sony_report_fixup,
	.raw_event        = sony_raw_event,

#ifdef CONFIG_PM
	.suspend          = sony_suspend,
	.resume	          = sony_resume,
	.reset_resume     = sony_resume,
#endif
};

static int __init sony_init(void)
{
	dbg_hid("Sony:%s\n", __func__);

	return hid_register_driver(&sony_driver);
}

static void __exit sony_exit(void)
{
	dbg_hid("Sony:%s\n", __func__);

	hid_unregister_driver(&sony_driver);
	ida_destroy(&sony_device_id_allocator);
}
module_init(sony_init);
module_exit(sony_exit);

MODULE_LICENSE("GPL");<|MERGE_RESOLUTION|>--- conflicted
+++ resolved
@@ -9,10 +9,7 @@
  *  Copyright (c) 2006-2013 Jiri Kosina
  *  Copyright (c) 2013 Colin Leitner <colin.leitner@gmail.com>
  *  Copyright (c) 2014-2016 Frank Praznik <frank.praznik@gmail.com>
-<<<<<<< HEAD
-=======
  *  Copyright (c) 2018 Todd Kelner
->>>>>>> 286cd8c7
  */
 
 /*
@@ -57,13 +54,10 @@
 #define MOTION_CONTROLLER_BT      BIT(9)
 #define NAVIGATION_CONTROLLER_USB BIT(10)
 #define NAVIGATION_CONTROLLER_BT  BIT(11)
-<<<<<<< HEAD
-=======
 #define SINO_LITE_CONTROLLER      BIT(12)
 #define FUTUREMAX_DANCE_MAT       BIT(13)
 #define NSG_MR5U_REMOTE_BT        BIT(14)
 #define NSG_MR7U_REMOTE_BT        BIT(15)
->>>>>>> 286cd8c7
 
 #define SIXAXIS_CONTROLLER (SIXAXIS_CONTROLLER_USB | SIXAXIS_CONTROLLER_BT)
 #define MOTION_CONTROLLER (MOTION_CONTROLLER_USB | MOTION_CONTROLLER_BT)
@@ -81,10 +75,7 @@
 				MOTION_CONTROLLER)
 #define SONY_BT_DEVICE (SIXAXIS_CONTROLLER_BT | DUALSHOCK4_CONTROLLER_BT |\
 			MOTION_CONTROLLER_BT | NAVIGATION_CONTROLLER_BT)
-<<<<<<< HEAD
-=======
 #define NSG_MRXU_REMOTE (NSG_MR5U_REMOTE_BT | NSG_MR7U_REMOTE_BT)
->>>>>>> 286cd8c7
 
 #define MAX_LEDS 4
 #define NSG_MRXU_MAX_X 1667
@@ -488,10 +479,7 @@
 #define DS4_FEATURE_REPORT_0x02_SIZE 37
 #define DS4_FEATURE_REPORT_0x05_SIZE 41
 #define DS4_FEATURE_REPORT_0x81_SIZE 7
-<<<<<<< HEAD
-=======
 #define DS4_FEATURE_REPORT_0xA3_SIZE 49
->>>>>>> 286cd8c7
 #define DS4_INPUT_REPORT_0x11_SIZE 78
 #define DS4_OUTPUT_REPORT_0x05_SIZE 32
 #define DS4_OUTPUT_REPORT_0x11_SIZE 78
@@ -563,11 +551,8 @@
 	struct power_supply *battery;
 	struct power_supply_desc battery_desc;
 	int device_id;
-<<<<<<< HEAD
-=======
 	unsigned fw_version;
 	unsigned hw_version;
->>>>>>> 286cd8c7
 	u8 *output_report_dmabuf;
 
 #ifdef CONFIG_SONY_FF
@@ -622,11 +607,7 @@
 				struct device_attribute
 				*attr, char *buf)
 {
-<<<<<<< HEAD
-	struct hid_device *hdev = container_of(dev, struct hid_device, dev);
-=======
 	struct hid_device *hdev = to_hid_device(dev);
->>>>>>> 286cd8c7
 	struct sony_sc *sc = hid_get_drvdata(hdev);
 
 	return snprintf(buf, PAGE_SIZE, "%i\n", sc->ds4_bt_poll_interval);
@@ -636,11 +617,7 @@
 				struct device_attribute *attr,
 				const char *buf, size_t count)
 {
-<<<<<<< HEAD
-	struct hid_device *hdev = container_of(dev, struct hid_device, dev);
-=======
 	struct hid_device *hdev = to_hid_device(dev);
->>>>>>> 286cd8c7
 	struct sony_sc *sc = hid_get_drvdata(hdev);
 	unsigned long flags;
 	u8 interval;
@@ -663,8 +640,6 @@
 static DEVICE_ATTR(bt_poll_interval, 0644, ds4_show_poll_interval,
 		ds4_store_poll_interval);
 
-<<<<<<< HEAD
-=======
 static ssize_t sony_show_firmware_version(struct device *dev,
 				struct device_attribute
 				*attr, char *buf)
@@ -688,7 +663,6 @@
 }
 
 static DEVICE_ATTR(hardware_version, 0444, sony_show_hardware_version, NULL);
->>>>>>> 286cd8c7
 
 static u8 *motion_fixup(struct hid_device *hdev, u8 *rdesc,
 			     unsigned int *rsize)
@@ -1102,54 +1076,6 @@
 	sc->battery_charging = battery_charging;
 	spin_unlock_irqrestore(&sc->lock, flags);
 
-<<<<<<< HEAD
-	/*
-	 * The Dualshock 4 multi-touch trackpad data starts at offset 33 on USB
-	 * and 35 on Bluetooth.
-	 * The first byte indicates the number of touch data in the report.
-	 * Trackpad data starts 2 bytes later (e.g. 35 for USB).
-	 */
-	offset = data_offset + DS4_INPUT_REPORT_TOUCHPAD_OFFSET;
-	max_touch_data = (sc->quirks & DUALSHOCK4_CONTROLLER_BT) ? 4 : 3;
-	if (rd[offset] > 0 && rd[offset] <= max_touch_data)
-		num_touch_data = rd[offset];
-	else
-		num_touch_data = 1;
-	offset += 1;
-
-	for (m = 0; m < num_touch_data; m++) {
-		/* Skip past timestamp */
-		offset += 1;
-
-		/*
-		 * The first 7 bits of the first byte is a counter and bit 8 is
-		 * a touch indicator that is 0 when pressed and 1 when not
-		 * pressed.
-		 * The next 3 bytes are two 12 bit touch coordinates, X and Y.
-		 * The data for the second touch is in the same format and
-		 * immediately follows the data for the first.
-		 */
-		for (n = 0; n < 2; n++) {
-			u16 x, y;
-			bool active;
-
-			x = rd[offset+1] | ((rd[offset+2] & 0xF) << 8);
-			y = ((rd[offset+2] & 0xF0) >> 4) | (rd[offset+3] << 4);
-
-			active = !(rd[offset] >> 7);
-			input_mt_slot(sc->touchpad, n);
-			input_mt_report_slot_state(sc->touchpad, MT_TOOL_FINGER, active);
-
-			if (active) {
-				input_report_abs(sc->touchpad, ABS_MT_POSITION_X, x);
-				input_report_abs(sc->touchpad, ABS_MT_POSITION_Y, y);
-			}
-
-			offset += 4;
-		}
-		input_mt_sync_frame(sc->touchpad);
-		input_sync(sc->touchpad);
-=======
 	/*
 	 * The Dualshock 4 multi-touch trackpad data starts at offset 33 on USB
 	 * and 35 on Bluetooth.
@@ -1266,7 +1192,6 @@
 
 		offset += 5;
 		active >>= 2;
->>>>>>> 286cd8c7
 	}
 
 	input_mt_sync_frame(sc->touchpad);
@@ -1325,7 +1250,6 @@
 			return -EILSEQ;
 		}
 
-<<<<<<< HEAD
 		dualshock4_parse_report(sc, rd, size);
 	} else if ((sc->quirks & DUALSHOCK4_DONGLE) && rd[0] == 0x01 &&
 			size == 64) {
@@ -1382,74 +1306,11 @@
 			return 0;
 		}
 
-=======
->>>>>>> 286cd8c7
-		dualshock4_parse_report(sc, rd, size);
-	} else if ((sc->quirks & DUALSHOCK4_DONGLE) && rd[0] == 0x01 &&
-			size == 64) {
-		unsigned long flags;
-		enum ds4_dongle_state dongle_state;
-
-		/*
-		 * In the case of a DS4 USB dongle, bit[2] of byte 31 indicates
-		 * if a DS4 is actually connected (indicated by '0').
-		 * For non-dongle, this bit is always 0 (connected).
-		 */
-		bool connected = (rd[31] & 0x04) ? false : true;
-
-		spin_lock_irqsave(&sc->lock, flags);
-		dongle_state = sc->ds4_dongle_state;
-		spin_unlock_irqrestore(&sc->lock, flags);
-
-		/*
-		 * The dongle always sends input reports even when no
-		 * DS4 is attached. When a DS4 is connected, we need to
-		 * obtain calibration data before we can use it.
-		 * The code below tracks dongle state and kicks of
-		 * calibration when needed and only allows us to process
-		 * input if a DS4 is actually connected.
-		 */
-		if (dongle_state == DONGLE_DISCONNECTED && connected) {
-			hid_info(sc->hdev, "DualShock 4 USB dongle: controller connected\n");
-			sony_set_leds(sc);
-
-			spin_lock_irqsave(&sc->lock, flags);
-			sc->ds4_dongle_state = DONGLE_CALIBRATING;
-			spin_unlock_irqrestore(&sc->lock, flags);
-
-			sony_schedule_work(sc, SONY_WORKER_HOTPLUG);
-
-			/* Don't process the report since we don't have
-			 * calibration data, but let hidraw have it anyway.
-			 */
-			return 0;
-		} else if ((dongle_state == DONGLE_CONNECTED ||
-			    dongle_state == DONGLE_DISABLED) && !connected) {
-			hid_info(sc->hdev, "DualShock 4 USB dongle: controller disconnected\n");
-
-			spin_lock_irqsave(&sc->lock, flags);
-			sc->ds4_dongle_state = DONGLE_DISCONNECTED;
-			spin_unlock_irqrestore(&sc->lock, flags);
-
-			/* Return 0, so hidraw can get the report. */
-			return 0;
-		} else if (dongle_state == DONGLE_CALIBRATING ||
-			   dongle_state == DONGLE_DISABLED ||
-			   dongle_state == DONGLE_DISCONNECTED) {
-			/* Return 0, so hidraw can get the report. */
-			return 0;
-		}
-
 		dualshock4_parse_report(sc, rd, size);
 
 	} else if ((sc->quirks & NSG_MRXU_REMOTE) && rd[0] == 0x02) {
 		nsg_mrxu_parse_report(sc, rd, size);
 		return 1;
-	}
-
-	if (sc->defer_initialization) {
-		sc->defer_initialization = 0;
-		sony_schedule_work(sc, SONY_WORKER_STATE);
 	}
 
 	if (sc->defer_initialization) {
@@ -1507,21 +1368,13 @@
 }
 
 static int sony_register_touchpad(struct sony_sc *sc, int touch_count,
-<<<<<<< HEAD
-					int w, int h)
-=======
 		int w, int h, int touch_major, int touch_minor, int orientation)
->>>>>>> 286cd8c7
 {
 	size_t name_sz;
 	char *name;
 	int ret;
 
-<<<<<<< HEAD
-	sc->touchpad = input_allocate_device();
-=======
 	sc->touchpad = devm_input_allocate_device(&sc->hdev->dev);
->>>>>>> 286cd8c7
 	if (!sc->touchpad)
 		return -ENOMEM;
 
@@ -1538,16 +1391,6 @@
 	 * DS4 compatible non-Sony devices with different names.
 	 */
 	name_sz = strlen(sc->hdev->name) + sizeof(DS4_TOUCHPAD_SUFFIX);
-<<<<<<< HEAD
-	name = kzalloc(name_sz, GFP_KERNEL);
-	if (!name) {
-		ret = -ENOMEM;
-		goto err;
-	}
-	snprintf(name, name_sz, "%s" DS4_TOUCHPAD_SUFFIX, sc->hdev->name);
-	sc->touchpad->name = name;
-
-=======
 	name = devm_kzalloc(&sc->hdev->dev, name_sz, GFP_KERNEL);
 	if (!name)
 		return -ENOMEM;
@@ -1577,28 +1420,13 @@
 		__set_bit(EV_REL, sc->touchpad->evbit);
 	}
 
->>>>>>> 286cd8c7
 	ret = input_mt_init_slots(sc->touchpad, touch_count, INPUT_MT_POINTER);
 	if (ret < 0)
-		goto err;
-
-<<<<<<< HEAD
-	/* We map the button underneath the touchpad to BTN_LEFT. */
-	__set_bit(EV_KEY, sc->touchpad->evbit);
-	__set_bit(BTN_LEFT, sc->touchpad->keybit);
-	__set_bit(INPUT_PROP_BUTTONPAD, sc->touchpad->propbit);
-
-	input_set_abs_params(sc->touchpad, ABS_MT_POSITION_X, 0, w, 0, 0);
-	input_set_abs_params(sc->touchpad, ABS_MT_POSITION_Y, 0, h, 0, 0);
-
-	ret = input_register_device(sc->touchpad);
-	if (ret < 0)
-		goto err;
-=======
+		return ret;
+
 	ret = input_register_device(sc->touchpad);
 	if (ret < 0)
 		return ret;
->>>>>>> 286cd8c7
 
 	return 0;
 
@@ -1612,35 +1440,14 @@
 	return ret;
 }
 
-<<<<<<< HEAD
-static void sony_unregister_touchpad(struct sony_sc *sc)
-{
-	if (!sc->touchpad)
-		return;
-
-	kfree(sc->touchpad->name);
-	sc->touchpad->name = NULL;
-
-	input_unregister_device(sc->touchpad);
-	sc->touchpad = NULL;
-}
-
 static int sony_register_sensors(struct sony_sc *sc)
 {
-=======
-static int sony_register_sensors(struct sony_sc *sc)
-{
->>>>>>> 286cd8c7
 	size_t name_sz;
 	char *name;
 	int ret;
 	int range;
 
-<<<<<<< HEAD
-	sc->sensor_dev = input_allocate_device();
-=======
 	sc->sensor_dev = devm_input_allocate_device(&sc->hdev->dev);
->>>>>>> 286cd8c7
 	if (!sc->sensor_dev)
 		return -ENOMEM;
 
@@ -1657,12 +1464,6 @@
 	 * DS4 compatible non-Sony devices with different names.
 	 */
 	name_sz = strlen(sc->hdev->name) + sizeof(SENSOR_SUFFIX);
-<<<<<<< HEAD
-	name = kzalloc(name_sz, GFP_KERNEL);
-	if (!name) {
-		ret = -ENOMEM;
-		goto err;
-=======
 	name = devm_kzalloc(&sc->hdev->dev, name_sz, GFP_KERNEL);
 	if (!name)
 		return -ENOMEM;
@@ -1701,50 +1502,7 @@
 
 		__set_bit(EV_MSC, sc->sensor_dev->evbit);
 		__set_bit(MSC_TIMESTAMP, sc->sensor_dev->mscbit);
->>>>>>> 286cd8c7
-	}
-	snprintf(name, name_sz, "%s" SENSOR_SUFFIX, sc->hdev->name);
-	sc->sensor_dev->name = name;
-
-	if (sc->quirks & SIXAXIS_CONTROLLER) {
-		/* For the DS3 we only support the accelerometer, which works
-		 * quite well even without calibration. The device also has
-		 * a 1-axis gyro, but it is very difficult to manage from within
-		 * the driver even to get data, the sensor is inaccurate and
-		 * the behavior is very different between hardware revisions.
-		 */
-		input_set_abs_params(sc->sensor_dev, ABS_X, -512, 511, 4, 0);
-		input_set_abs_params(sc->sensor_dev, ABS_Y, -512, 511, 4, 0);
-		input_set_abs_params(sc->sensor_dev, ABS_Z, -512, 511, 4, 0);
-		input_abs_set_res(sc->sensor_dev, ABS_X, SIXAXIS_ACC_RES_PER_G);
-		input_abs_set_res(sc->sensor_dev, ABS_Y, SIXAXIS_ACC_RES_PER_G);
-		input_abs_set_res(sc->sensor_dev, ABS_Z, SIXAXIS_ACC_RES_PER_G);
-	} else if (sc->quirks & DUALSHOCK4_CONTROLLER) {
-		range = DS4_ACC_RES_PER_G*4;
-		input_set_abs_params(sc->sensor_dev, ABS_X, -range, range, 16, 0);
-		input_set_abs_params(sc->sensor_dev, ABS_Y, -range, range, 16, 0);
-		input_set_abs_params(sc->sensor_dev, ABS_Z, -range, range, 16, 0);
-		input_abs_set_res(sc->sensor_dev, ABS_X, DS4_ACC_RES_PER_G);
-		input_abs_set_res(sc->sensor_dev, ABS_Y, DS4_ACC_RES_PER_G);
-		input_abs_set_res(sc->sensor_dev, ABS_Z, DS4_ACC_RES_PER_G);
-
-		range = DS4_GYRO_RES_PER_DEG_S*2048;
-		input_set_abs_params(sc->sensor_dev, ABS_RX, -range, range, 16, 0);
-		input_set_abs_params(sc->sensor_dev, ABS_RY, -range, range, 16, 0);
-		input_set_abs_params(sc->sensor_dev, ABS_RZ, -range, range, 16, 0);
-		input_abs_set_res(sc->sensor_dev, ABS_RX, DS4_GYRO_RES_PER_DEG_S);
-		input_abs_set_res(sc->sensor_dev, ABS_RY, DS4_GYRO_RES_PER_DEG_S);
-		input_abs_set_res(sc->sensor_dev, ABS_RZ, DS4_GYRO_RES_PER_DEG_S);
-
-		__set_bit(EV_MSC, sc->sensor_dev->evbit);
-		__set_bit(MSC_TIMESTAMP, sc->sensor_dev->mscbit);
-	}
-
-	__set_bit(INPUT_PROP_ACCELEROMETER, sc->sensor_dev->propbit);
-
-	ret = input_register_device(sc->sensor_dev);
-	if (ret < 0)
-		goto err;
+	}
 
 	__set_bit(INPUT_PROP_ACCELEROMETER, sc->sensor_dev->propbit);
 
@@ -1811,12 +1569,6 @@
 		goto out;
 	}
 
-<<<<<<< HEAD
-	ret = hid_hw_output_report(hdev, buf, 1);
-	if (ret < 0) {
-		hid_info(hdev, "can't set operational mode: step 3, ignoring\n");
-		ret = 0;
-=======
 	/*
 	 * But the USB interrupt would cause SHANWAN controllers to
 	 * start rumbling non-stop.
@@ -1827,7 +1579,6 @@
 			hid_info(hdev, "can't set operational mode: step 3, ignoring\n");
 			ret = 0;
 		}
->>>>>>> 286cd8c7
 	}
 
 out:
@@ -1998,160 +1749,6 @@
 	return ret;
 }
 
-<<<<<<< HEAD
-static void dualshock4_calibration_work(struct work_struct *work)
-{
-	struct sony_sc *sc = container_of(work, struct sony_sc, hotplug_worker);
-	unsigned long flags;
-	enum ds4_dongle_state dongle_state;
-=======
-/*
- * Request DS4 calibration data for the motion sensors.
- * For Bluetooth this also affects the operating mode (see below).
- */
-static int dualshock4_get_calibration_data(struct sony_sc *sc)
-{
-	u8 *buf;
->>>>>>> 286cd8c7
-	int ret;
-	short gyro_pitch_bias, gyro_pitch_plus, gyro_pitch_minus;
-	short gyro_yaw_bias, gyro_yaw_plus, gyro_yaw_minus;
-	short gyro_roll_bias, gyro_roll_plus, gyro_roll_minus;
-	short gyro_speed_plus, gyro_speed_minus;
-	short acc_x_plus, acc_x_minus;
-	short acc_y_plus, acc_y_minus;
-	short acc_z_plus, acc_z_minus;
-	int speed_2x;
-	int range_2g;
-
-	/* For Bluetooth we use a different request, which supports CRC.
-	 * Note: in Bluetooth mode feature report 0x02 also changes the state
-	 * of the controller, so that it sends input reports of type 0x11.
-	 */
-	if (sc->quirks & (DUALSHOCK4_CONTROLLER_USB | DUALSHOCK4_DONGLE)) {
-		buf = kmalloc(DS4_FEATURE_REPORT_0x02_SIZE, GFP_KERNEL);
-		if (!buf)
-			return -ENOMEM;
-
-		ret = hid_hw_raw_request(sc->hdev, 0x02, buf,
-					 DS4_FEATURE_REPORT_0x02_SIZE,
-					 HID_FEATURE_REPORT,
-					 HID_REQ_GET_REPORT);
-		if (ret < 0)
-			goto err_stop;
-	} else {
-		u8 bthdr = 0xA3;
-		u32 crc;
-		u32 report_crc;
-		int retries;
-
-<<<<<<< HEAD
-=======
-		buf = kmalloc(DS4_FEATURE_REPORT_0x05_SIZE, GFP_KERNEL);
-		if (!buf)
-			return -ENOMEM;
-
-		for (retries = 0; retries < 3; retries++) {
-			ret = hid_hw_raw_request(sc->hdev, 0x05, buf,
-						 DS4_FEATURE_REPORT_0x05_SIZE,
-						 HID_FEATURE_REPORT,
-						 HID_REQ_GET_REPORT);
-			if (ret < 0)
-				goto err_stop;
-
-			/* CRC check */
-			crc = crc32_le(0xFFFFFFFF, &bthdr, 1);
-			crc = ~crc32_le(crc, buf, DS4_FEATURE_REPORT_0x05_SIZE-4);
-			report_crc = get_unaligned_le32(&buf[DS4_FEATURE_REPORT_0x05_SIZE-4]);
-			if (crc != report_crc) {
-				hid_warn(sc->hdev, "DualShock 4 calibration report's CRC check failed, received crc 0x%0x != 0x%0x\n",
-					report_crc, crc);
-				if (retries < 2) {
-					hid_warn(sc->hdev, "Retrying DualShock 4 get calibration report request\n");
-					continue;
-				} else {
-					ret = -EILSEQ;
-					goto err_stop;
-				}
-			} else {
-				break;
-			}
-		}
-	}
-
-	gyro_pitch_bias  = get_unaligned_le16(&buf[1]);
-	gyro_yaw_bias    = get_unaligned_le16(&buf[3]);
-	gyro_roll_bias   = get_unaligned_le16(&buf[5]);
-	if (sc->quirks & DUALSHOCK4_CONTROLLER_USB) {
-		gyro_pitch_plus  = get_unaligned_le16(&buf[7]);
-		gyro_pitch_minus = get_unaligned_le16(&buf[9]);
-		gyro_yaw_plus    = get_unaligned_le16(&buf[11]);
-		gyro_yaw_minus   = get_unaligned_le16(&buf[13]);
-		gyro_roll_plus   = get_unaligned_le16(&buf[15]);
-		gyro_roll_minus  = get_unaligned_le16(&buf[17]);
-	} else {
-		/* BT + Dongle */
-		gyro_pitch_plus  = get_unaligned_le16(&buf[7]);
-		gyro_yaw_plus    = get_unaligned_le16(&buf[9]);
-		gyro_roll_plus   = get_unaligned_le16(&buf[11]);
-		gyro_pitch_minus = get_unaligned_le16(&buf[13]);
-		gyro_yaw_minus   = get_unaligned_le16(&buf[15]);
-		gyro_roll_minus  = get_unaligned_le16(&buf[17]);
-	}
-	gyro_speed_plus  = get_unaligned_le16(&buf[19]);
-	gyro_speed_minus = get_unaligned_le16(&buf[21]);
-	acc_x_plus       = get_unaligned_le16(&buf[23]);
-	acc_x_minus      = get_unaligned_le16(&buf[25]);
-	acc_y_plus       = get_unaligned_le16(&buf[27]);
-	acc_y_minus      = get_unaligned_le16(&buf[29]);
-	acc_z_plus       = get_unaligned_le16(&buf[31]);
-	acc_z_minus      = get_unaligned_le16(&buf[33]);
-
-	/* Set gyroscope calibration and normalization parameters.
-	 * Data values will be normalized to 1/DS4_GYRO_RES_PER_DEG_S degree/s.
-	 */
-	speed_2x = (gyro_speed_plus + gyro_speed_minus);
-	sc->ds4_calib_data[0].abs_code = ABS_RX;
-	sc->ds4_calib_data[0].bias = gyro_pitch_bias;
-	sc->ds4_calib_data[0].sens_numer = speed_2x*DS4_GYRO_RES_PER_DEG_S;
-	sc->ds4_calib_data[0].sens_denom = gyro_pitch_plus - gyro_pitch_minus;
-
-	sc->ds4_calib_data[1].abs_code = ABS_RY;
-	sc->ds4_calib_data[1].bias = gyro_yaw_bias;
-	sc->ds4_calib_data[1].sens_numer = speed_2x*DS4_GYRO_RES_PER_DEG_S;
-	sc->ds4_calib_data[1].sens_denom = gyro_yaw_plus - gyro_yaw_minus;
-
-	sc->ds4_calib_data[2].abs_code = ABS_RZ;
-	sc->ds4_calib_data[2].bias = gyro_roll_bias;
-	sc->ds4_calib_data[2].sens_numer = speed_2x*DS4_GYRO_RES_PER_DEG_S;
-	sc->ds4_calib_data[2].sens_denom = gyro_roll_plus - gyro_roll_minus;
-
-	/* Set accelerometer calibration and normalization parameters.
-	 * Data values will be normalized to 1/DS4_ACC_RES_PER_G G.
-	 */
-	range_2g = acc_x_plus - acc_x_minus;
-	sc->ds4_calib_data[3].abs_code = ABS_X;
-	sc->ds4_calib_data[3].bias = acc_x_plus - range_2g / 2;
-	sc->ds4_calib_data[3].sens_numer = 2*DS4_ACC_RES_PER_G;
-	sc->ds4_calib_data[3].sens_denom = range_2g;
-
-	range_2g = acc_y_plus - acc_y_minus;
-	sc->ds4_calib_data[4].abs_code = ABS_Y;
-	sc->ds4_calib_data[4].bias = acc_y_plus - range_2g / 2;
-	sc->ds4_calib_data[4].sens_numer = 2*DS4_ACC_RES_PER_G;
-	sc->ds4_calib_data[4].sens_denom = range_2g;
-
-	range_2g = acc_z_plus - acc_z_minus;
-	sc->ds4_calib_data[5].abs_code = ABS_Z;
-	sc->ds4_calib_data[5].bias = acc_z_plus - range_2g / 2;
-	sc->ds4_calib_data[5].sens_numer = 2*DS4_ACC_RES_PER_G;
-	sc->ds4_calib_data[5].sens_denom = range_2g;
-
-err_stop:
-	kfree(buf);
-	return ret;
-}
-
 static void dualshock4_calibration_work(struct work_struct *work)
 {
 	struct sony_sc *sc = container_of(work, struct sony_sc, hotplug_worker);
@@ -2159,7 +1756,6 @@
 	enum ds4_dongle_state dongle_state;
 	int ret;
 
->>>>>>> 286cd8c7
 	ret = dualshock4_get_calibration_data(sc);
 	if (ret < 0) {
 		/* This call is very unlikely to fail for the dongle. When it
@@ -2174,12 +1770,6 @@
 		hid_info(sc->hdev, "DualShock 4 USB dongle: calibration completed\n");
 		dongle_state = DONGLE_CONNECTED;
 	}
-<<<<<<< HEAD
-
-	spin_lock_irqsave(&sc->lock, flags);
-	sc->ds4_dongle_state = dongle_state;
-	spin_unlock_irqrestore(&sc->lock, flags);
-=======
 
 	spin_lock_irqsave(&sc->lock, flags);
 	sc->ds4_dongle_state = dongle_state;
@@ -2209,7 +1799,6 @@
 
 	kfree(buf);
 	return 0;
->>>>>>> 286cd8c7
 }
 
 static void sixaxis_set_leds_from_id(struct sony_sc *sc)
@@ -2669,19 +2258,12 @@
 				sizeof(union sixaxis_output_report_01),
 				GFP_KERNEL);
 	else if (sc->quirks & DUALSHOCK4_CONTROLLER_BT)
-<<<<<<< HEAD
-		sc->output_report_dmabuf = kmalloc(DS4_OUTPUT_REPORT_0x11_SIZE,
-						GFP_KERNEL);
-	else if (sc->quirks & (DUALSHOCK4_CONTROLLER_USB | DUALSHOCK4_DONGLE))
-		sc->output_report_dmabuf = kmalloc(DS4_OUTPUT_REPORT_0x05_SIZE,
-=======
 		sc->output_report_dmabuf = devm_kmalloc(&sc->hdev->dev,
 						DS4_OUTPUT_REPORT_0x11_SIZE,
 						GFP_KERNEL);
 	else if (sc->quirks & (DUALSHOCK4_CONTROLLER_USB | DUALSHOCK4_DONGLE))
 		sc->output_report_dmabuf = devm_kmalloc(&sc->hdev->dev,
 						DS4_OUTPUT_REPORT_0x05_SIZE,
->>>>>>> 286cd8c7
 						GFP_KERNEL);
 	else if (sc->quirks & MOTION_CONTROLLER)
 		sc->output_report_dmabuf = devm_kmalloc(&sc->hdev->dev,
@@ -2798,13 +2380,8 @@
 	sc->battery_desc.get_property = sony_battery_get_property;
 	sc->battery_desc.type = POWER_SUPPLY_TYPE_BATTERY;
 	sc->battery_desc.use_for_apm = 0;
-<<<<<<< HEAD
-	sc->battery_desc.name = kasprintf(GFP_KERNEL, battery_str_fmt,
-					  sc->mac_address, sc->device_id);
-=======
 	sc->battery_desc.name = devm_kasprintf(&hdev->dev, GFP_KERNEL,
 					  battery_str_fmt, sc->mac_address, sc->device_id);
->>>>>>> 286cd8c7
 	if (!sc->battery_desc.name)
 		return -ENOMEM;
 
@@ -2945,14 +2522,7 @@
 		memcpy(sc->mac_address, &buf[1], sizeof(sc->mac_address));
 
 		snprintf(sc->hdev->uniq, sizeof(sc->hdev->uniq),
-<<<<<<< HEAD
-			"%02hhx:%02hhx:%02hhx:%02hhx:%02hhx:%02hhx",
-			sc->mac_address[5], sc->mac_address[4],
-			sc->mac_address[3], sc->mac_address[2],
-			sc->mac_address[1], sc->mac_address[0]);
-=======
 			 "%pMR", sc->mac_address);
->>>>>>> 286cd8c7
 	} else if ((sc->quirks & SIXAXIS_CONTROLLER_USB) ||
 			(sc->quirks & NAVIGATION_CONTROLLER_USB)) {
 		buf = kmalloc(SIXAXIS_REPORT_0xF2_SIZE, GFP_KERNEL);
@@ -2982,14 +2552,7 @@
 			sc->mac_address[5-n] = buf[4+n];
 
 		snprintf(sc->hdev->uniq, sizeof(sc->hdev->uniq),
-<<<<<<< HEAD
-			"%02hhx:%02hhx:%02hhx:%02hhx:%02hhx:%02hhx",
-			sc->mac_address[5], sc->mac_address[4],
-			sc->mac_address[3], sc->mac_address[2],
-			sc->mac_address[1], sc->mac_address[0]);
-=======
 			 "%pMR", sc->mac_address);
->>>>>>> 286cd8c7
 	} else {
 		return 0;
 	}
@@ -3039,17 +2602,10 @@
 				void (*send_output_report)(struct sony_sc *))
 {
 	sc->send_output_report = send_output_report;
-<<<<<<< HEAD
 
 	if (!sc->state_worker_initialized)
 		INIT_WORK(&sc->state_worker, sony_state_worker);
 
-=======
-
-	if (!sc->state_worker_initialized)
-		INIT_WORK(&sc->state_worker, sony_state_worker);
-
->>>>>>> 286cd8c7
 	sc->state_worker_initialized = 1;
 }
 
@@ -3185,8 +2741,6 @@
 			goto err_stop;
 		}
 
-<<<<<<< HEAD
-=======
 		ret = dualshock4_get_version_info(sc);
 		if (ret < 0) {
 			hid_err(sc->hdev, "Failed to get version data from Dualshock 4\n");
@@ -3209,16 +2763,11 @@
 			goto err_stop;
 		}
 
->>>>>>> 286cd8c7
 		/*
 		 * The Dualshock 4 touchpad supports 2 touches and has a
 		 * resolution of 1920x942 (44.86 dots/mm).
 		 */
-<<<<<<< HEAD
-		ret = sony_register_touchpad(sc, 2, 1920, 942);
-=======
 		ret = sony_register_touchpad(sc, 2, 1920, 942, 0, 0, 0);
->>>>>>> 286cd8c7
 		if (ret) {
 			hid_err(sc->hdev,
 			"Unable to initialize multi-touch slots: %d\n",
@@ -3240,17 +2789,6 @@
 				hid_warn(sc->hdev,
 				 "can't create sysfs bt_poll_interval attribute err: %d\n",
 				 ret);
-<<<<<<< HEAD
-		}
-
-		if (sc->quirks & DUALSHOCK4_DONGLE) {
-			INIT_WORK(&sc->hotplug_worker, dualshock4_calibration_work);
-			sc->hotplug_worker_initialized = 1;
-			sc->ds4_dongle_state = DONGLE_DISCONNECTED;
-		}
-
-		sony_init_output_report(sc, dualshock4_send_output_report);
-=======
 		}
 
 		if (sc->quirks & DUALSHOCK4_DONGLE) {
@@ -3274,7 +2812,6 @@
 			goto err_stop;
 		}
 
->>>>>>> 286cd8c7
 	} else if (sc->quirks & MOTION_CONTROLLER) {
 		sony_init_output_report(sc, motion_send_output_report);
 	} else {
@@ -3316,21 +2853,10 @@
 	 */
 	if (sc->ds4_bt_poll_interval)
 		device_remove_file(&sc->hdev->dev, &dev_attr_bt_poll_interval);
-<<<<<<< HEAD
-	if (sc->quirks & SONY_LED_SUPPORT)
-		sony_leds_remove(sc);
-	if (sc->quirks & SONY_BATTERY_SUPPORT)
-		sony_battery_remove(sc);
-	if (sc->touchpad)
-		sony_unregister_touchpad(sc);
-	if (sc->sensor_dev)
-		sony_unregister_sensors(sc);
-=======
 	if (sc->fw_version)
 		device_remove_file(&sc->hdev->dev, &dev_attr_firmware_version);
 	if (sc->hw_version)
 		device_remove_file(&sc->hdev->dev, &dev_attr_hardware_version);
->>>>>>> 286cd8c7
 	sony_cancel_work_sync(sc);
 	sony_remove_dev_list(sc);
 	sony_release_device_id(sc);
@@ -3344,12 +2870,9 @@
 	struct sony_sc *sc;
 	unsigned int connect_mask = HID_CONNECT_DEFAULT;
 
-<<<<<<< HEAD
-=======
 	if (!strcmp(hdev->name, "FutureMax Dance Mat"))
 		quirks |= FUTUREMAX_DANCE_MAT;
 
->>>>>>> 286cd8c7
 	sc = devm_kzalloc(&hdev->dev, sizeof(*sc), GFP_KERNEL);
 	if (sc == NULL) {
 		hid_err(hdev, "can't alloc sony descriptor\n");
@@ -3410,23 +2933,7 @@
 	struct sony_sc *sc = hid_get_drvdata(hdev);
 
 	hid_hw_close(hdev);
-<<<<<<< HEAD
-
-	if (sc->quirks & SONY_LED_SUPPORT)
-		sony_leds_remove(sc);
-
-	if (sc->quirks & SONY_BATTERY_SUPPORT)
-		sony_battery_remove(sc);
-
-	if (sc->touchpad)
-		sony_unregister_touchpad(sc);
-
-	if (sc->sensor_dev)
-		sony_unregister_sensors(sc);
-
-=======
-
->>>>>>> 286cd8c7
+
 	if (sc->quirks & DUALSHOCK4_CONTROLLER_BT)
 		device_remove_file(&sc->hdev->dev, &dev_attr_bt_poll_interval);
 
@@ -3527,8 +3034,6 @@
 		.driver_data = DUALSHOCK4_CONTROLLER_BT },
 	{ HID_USB_DEVICE(USB_VENDOR_ID_SONY, USB_DEVICE_ID_SONY_PS4_CONTROLLER_DONGLE),
 		.driver_data = DUALSHOCK4_DONGLE },
-<<<<<<< HEAD
-=======
 	/* Nyko Core Controller for PS3 */
 	{ HID_USB_DEVICE(USB_VENDOR_ID_SINO_LITE, USB_DEVICE_ID_SINO_LITE_CONTROLLER),
 		.driver_data = SIXAXIS_CONTROLLER_USB | SINO_LITE_CONTROLLER },
@@ -3538,7 +3043,6 @@
 	/* SMK-Link NSG-MR7U Remote Control */
 	{ HID_BLUETOOTH_DEVICE(USB_VENDOR_ID_SMK, USB_DEVICE_ID_SMK_NSG_MR7U_REMOTE),
 		.driver_data = NSG_MR7U_REMOTE_BT },
->>>>>>> 286cd8c7
 	{ }
 };
 MODULE_DEVICE_TABLE(hid, sony_devices);
