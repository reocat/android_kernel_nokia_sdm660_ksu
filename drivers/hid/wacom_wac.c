/*
 * drivers/input/tablet/wacom_wac.c
 *
 *  USB Wacom tablet support - Wacom specific code
 *
 */

/*
 * This program is free software; you can redistribute it and/or modify
 * it under the terms of the GNU General Public License as published by
 * the Free Software Foundation; either version 2 of the License, or
 * (at your option) any later version.
 */

#include "wacom_wac.h"
#include "wacom.h"
#include <linux/input/mt.h>
#include <linux/jiffies.h>

/* resolution for penabled devices */
#define WACOM_PL_RES		20
#define WACOM_PENPRTN_RES	40
#define WACOM_VOLITO_RES	50
#define WACOM_GRAPHIRE_RES	80
#define WACOM_INTUOS_RES	100
#define WACOM_INTUOS3_RES	200

/* Newer Cintiq and DTU have an offset between tablet and screen areas */
#define WACOM_DTU_OFFSET	200
#define WACOM_CINTIQ_OFFSET	400

/*
 * Scale factor relating reported contact size to logical contact area.
 * 2^14/pi is a good approximation on Intuos5 and 3rd-gen Bamboo
 */
#define WACOM_CONTACT_AREA_SCALE 2607

static bool touch_arbitration = 1;
module_param(touch_arbitration, bool, 0644);
MODULE_PARM_DESC(touch_arbitration, " on (Y) off (N)");

static void wacom_report_numbered_buttons(struct input_dev *input_dev,
				int button_count, int mask);

static int wacom_numbered_button_to_key(int n);

static void wacom_update_led(struct wacom *wacom, int button_count, int mask,
			     int group);

static void wacom_force_proxout(struct wacom_wac *wacom_wac)
{
	struct input_dev *input = wacom_wac->pen_input;

	wacom_wac->shared->stylus_in_proximity = 0;

	input_report_key(input, BTN_TOUCH, 0);
	input_report_key(input, BTN_STYLUS, 0);
	input_report_key(input, BTN_STYLUS2, 0);
	input_report_key(input, BTN_STYLUS3, 0);
	input_report_key(input, wacom_wac->tool[0], 0);
	if (wacom_wac->serial[0]) {
		input_report_abs(input, ABS_MISC, 0);
	}
	input_report_abs(input, ABS_PRESSURE, 0);

	wacom_wac->tool[0] = 0;
	wacom_wac->id[0] = 0;
	wacom_wac->serial[0] = 0;

	input_sync(input);
}

void wacom_idleprox_timeout(struct timer_list *list)
{
	struct wacom *wacom = from_timer(wacom, list, idleprox_timer);
	struct wacom_wac *wacom_wac = &wacom->wacom_wac;

	if (!wacom_wac->hid_data.sense_state) {
		return;
	}

	hid_warn(wacom->hdev, "%s: tool appears to be hung in-prox. forcing it out.\n", __func__);
	wacom_force_proxout(wacom_wac);
}

/*
 * Percent of battery capacity for Graphire.
 * 8th value means AC online and show 100% capacity.
 */
static unsigned short batcap_gr[8] = { 1, 15, 25, 35, 50, 70, 100, 100 };

/*
 * Percent of battery capacity for Intuos4 WL, AC has a separate bit.
 */
static unsigned short batcap_i4[8] = { 1, 15, 30, 45, 60, 70, 85, 100 };

static void __wacom_notify_battery(struct wacom_battery *battery,
				   int bat_status, int bat_capacity,
				   bool bat_charging, bool bat_connected,
				   bool ps_connected)
{
	bool changed = battery->bat_status       != bat_status    ||
		       battery->battery_capacity != bat_capacity  ||
		       battery->bat_charging     != bat_charging  ||
		       battery->bat_connected    != bat_connected ||
		       battery->ps_connected     != ps_connected;

	if (changed) {
		battery->bat_status = bat_status;
		battery->battery_capacity = bat_capacity;
		battery->bat_charging = bat_charging;
		battery->bat_connected = bat_connected;
		battery->ps_connected = ps_connected;

		if (battery->battery)
			power_supply_changed(battery->battery);
	}
}

static void wacom_notify_battery(struct wacom_wac *wacom_wac,
	int bat_status, int bat_capacity, bool bat_charging,
	bool bat_connected, bool ps_connected)
{
	struct wacom *wacom = container_of(wacom_wac, struct wacom, wacom_wac);

	__wacom_notify_battery(&wacom->battery, bat_status, bat_capacity,
			       bat_charging, bat_connected, ps_connected);
}

static int wacom_penpartner_irq(struct wacom_wac *wacom)
{
	unsigned char *data = wacom->data;
	struct input_dev *input = wacom->pen_input;

	switch (data[0]) {
	case 1:
		if (data[5] & 0x80) {
			wacom->tool[0] = (data[5] & 0x20) ? BTN_TOOL_RUBBER : BTN_TOOL_PEN;
			wacom->id[0] = (data[5] & 0x20) ? ERASER_DEVICE_ID : STYLUS_DEVICE_ID;
			input_report_key(input, wacom->tool[0], 1);
			input_report_abs(input, ABS_MISC, wacom->id[0]); /* report tool id */
			input_report_abs(input, ABS_X, get_unaligned_le16(&data[1]));
			input_report_abs(input, ABS_Y, get_unaligned_le16(&data[3]));
			input_report_abs(input, ABS_PRESSURE, (signed char)data[6] + 127);
			input_report_key(input, BTN_TOUCH, ((signed char)data[6] > -127));
			input_report_key(input, BTN_STYLUS, (data[5] & 0x40));
		} else {
			input_report_key(input, wacom->tool[0], 0);
			input_report_abs(input, ABS_MISC, 0); /* report tool id */
			input_report_abs(input, ABS_PRESSURE, -1);
			input_report_key(input, BTN_TOUCH, 0);
		}
		break;

	case 2:
		input_report_key(input, BTN_TOOL_PEN, 1);
		input_report_abs(input, ABS_MISC, STYLUS_DEVICE_ID); /* report tool id */
		input_report_abs(input, ABS_X, get_unaligned_le16(&data[1]));
		input_report_abs(input, ABS_Y, get_unaligned_le16(&data[3]));
		input_report_abs(input, ABS_PRESSURE, (signed char)data[6] + 127);
		input_report_key(input, BTN_TOUCH, ((signed char)data[6] > -80) && !(data[5] & 0x20));
		input_report_key(input, BTN_STYLUS, (data[5] & 0x40));
		break;

	default:
		dev_dbg(input->dev.parent,
			"%s: received unknown report #%d\n", __func__, data[0]);
		return 0;
        }

	return 1;
}

static int wacom_pl_irq(struct wacom_wac *wacom)
{
	struct wacom_features *features = &wacom->features;
	unsigned char *data = wacom->data;
	struct input_dev *input = wacom->pen_input;
	int prox, pressure;

	if (data[0] != WACOM_REPORT_PENABLED) {
		dev_dbg(input->dev.parent,
			"%s: received unknown report #%d\n", __func__, data[0]);
		return 0;
	}

	prox = data[1] & 0x40;

	if (!wacom->id[0]) {
		if ((data[0] & 0x10) || (data[4] & 0x20)) {
			wacom->tool[0] = BTN_TOOL_RUBBER;
			wacom->id[0] = ERASER_DEVICE_ID;
		}
		else {
			wacom->tool[0] = BTN_TOOL_PEN;
			wacom->id[0] = STYLUS_DEVICE_ID;
		}
	}

	/* If the eraser is in prox, STYLUS2 is always set. If we
	 * mis-detected the type and notice that STYLUS2 isn't set
	 * then force the eraser out of prox and let the pen in.
	 */
	if (wacom->tool[0] == BTN_TOOL_RUBBER && !(data[4] & 0x20)) {
		input_report_key(input, BTN_TOOL_RUBBER, 0);
		input_report_abs(input, ABS_MISC, 0);
		input_sync(input);
		wacom->tool[0] = BTN_TOOL_PEN;
		wacom->id[0] = STYLUS_DEVICE_ID;
	}

	if (prox) {
		pressure = (signed char)((data[7] << 1) | ((data[4] >> 2) & 1));
		if (features->pressure_max > 255)
			pressure = (pressure << 1) | ((data[4] >> 6) & 1);
		pressure += (features->pressure_max + 1) / 2;

		input_report_abs(input, ABS_X, data[3] | (data[2] << 7) | ((data[1] & 0x03) << 14));
		input_report_abs(input, ABS_Y, data[6] | (data[5] << 7) | ((data[4] & 0x03) << 14));
		input_report_abs(input, ABS_PRESSURE, pressure);

		input_report_key(input, BTN_TOUCH, data[4] & 0x08);
		input_report_key(input, BTN_STYLUS, data[4] & 0x10);
		/* Only allow the stylus2 button to be reported for the pen tool. */
		input_report_key(input, BTN_STYLUS2, (wacom->tool[0] == BTN_TOOL_PEN) && (data[4] & 0x20));
	}

	if (!prox)
		wacom->id[0] = 0;
	input_report_key(input, wacom->tool[0], prox);
	input_report_abs(input, ABS_MISC, wacom->id[0]);
	return 1;
}

static int wacom_ptu_irq(struct wacom_wac *wacom)
{
	unsigned char *data = wacom->data;
	struct input_dev *input = wacom->pen_input;

	if (data[0] != WACOM_REPORT_PENABLED) {
		dev_dbg(input->dev.parent,
			"%s: received unknown report #%d\n", __func__, data[0]);
		return 0;
	}

	if (data[1] & 0x04) {
		input_report_key(input, BTN_TOOL_RUBBER, data[1] & 0x20);
		input_report_key(input, BTN_TOUCH, data[1] & 0x08);
		wacom->id[0] = ERASER_DEVICE_ID;
	} else {
		input_report_key(input, BTN_TOOL_PEN, data[1] & 0x20);
		input_report_key(input, BTN_TOUCH, data[1] & 0x01);
		wacom->id[0] = STYLUS_DEVICE_ID;
	}
	input_report_abs(input, ABS_MISC, wacom->id[0]); /* report tool id */
	input_report_abs(input, ABS_X, le16_to_cpup((__le16 *)&data[2]));
	input_report_abs(input, ABS_Y, le16_to_cpup((__le16 *)&data[4]));
	input_report_abs(input, ABS_PRESSURE, le16_to_cpup((__le16 *)&data[6]));
	input_report_key(input, BTN_STYLUS, data[1] & 0x02);
	input_report_key(input, BTN_STYLUS2, data[1] & 0x10);
	return 1;
}

static int wacom_dtu_irq(struct wacom_wac *wacom)
{
	unsigned char *data = wacom->data;
	struct input_dev *input = wacom->pen_input;
	int prox = data[1] & 0x20;

	dev_dbg(input->dev.parent,
		"%s: received report #%d", __func__, data[0]);

	if (prox) {
		/* Going into proximity select tool */
		wacom->tool[0] = (data[1] & 0x0c) ? BTN_TOOL_RUBBER : BTN_TOOL_PEN;
		if (wacom->tool[0] == BTN_TOOL_PEN)
			wacom->id[0] = STYLUS_DEVICE_ID;
		else
			wacom->id[0] = ERASER_DEVICE_ID;
	}
	input_report_key(input, BTN_STYLUS, data[1] & 0x02);
	input_report_key(input, BTN_STYLUS2, data[1] & 0x10);
	input_report_abs(input, ABS_X, le16_to_cpup((__le16 *)&data[2]));
	input_report_abs(input, ABS_Y, le16_to_cpup((__le16 *)&data[4]));
	input_report_abs(input, ABS_PRESSURE, ((data[7] & 0x01) << 8) | data[6]);
	input_report_key(input, BTN_TOUCH, data[1] & 0x05);
	if (!prox) /* out-prox */
		wacom->id[0] = 0;
	input_report_key(input, wacom->tool[0], prox);
	input_report_abs(input, ABS_MISC, wacom->id[0]);
	return 1;
}

static int wacom_dtus_irq(struct wacom_wac *wacom)
{
	unsigned char *data = wacom->data;
	struct input_dev *input = wacom->pen_input;
	unsigned short prox, pressure = 0;

	if (data[0] != WACOM_REPORT_DTUS && data[0] != WACOM_REPORT_DTUSPAD) {
		dev_dbg(input->dev.parent,
			"%s: received unknown report #%d", __func__, data[0]);
		return 0;
	} else if (data[0] == WACOM_REPORT_DTUSPAD) {
		input = wacom->pad_input;
		input_report_key(input, BTN_0, (data[1] & 0x01));
		input_report_key(input, BTN_1, (data[1] & 0x02));
		input_report_key(input, BTN_2, (data[1] & 0x04));
		input_report_key(input, BTN_3, (data[1] & 0x08));
		input_report_abs(input, ABS_MISC,
				 data[1] & 0x0f ? PAD_DEVICE_ID : 0);
		return 1;
	} else {
		prox = data[1] & 0x80;
		if (prox) {
			switch ((data[1] >> 3) & 3) {
			case 1: /* Rubber */
				wacom->tool[0] = BTN_TOOL_RUBBER;
				wacom->id[0] = ERASER_DEVICE_ID;
				break;

			case 2: /* Pen */
				wacom->tool[0] = BTN_TOOL_PEN;
				wacom->id[0] = STYLUS_DEVICE_ID;
				break;
			}
		}

		input_report_key(input, BTN_STYLUS, data[1] & 0x20);
		input_report_key(input, BTN_STYLUS2, data[1] & 0x40);
		input_report_abs(input, ABS_X, get_unaligned_be16(&data[3]));
		input_report_abs(input, ABS_Y, get_unaligned_be16(&data[5]));
		pressure = ((data[1] & 0x03) << 8) | (data[2] & 0xff);
		input_report_abs(input, ABS_PRESSURE, pressure);
		input_report_key(input, BTN_TOUCH, pressure > 10);

		if (!prox) /* out-prox */
			wacom->id[0] = 0;
		input_report_key(input, wacom->tool[0], prox);
		input_report_abs(input, ABS_MISC, wacom->id[0]);
		return 1;
	}
}

static int wacom_graphire_irq(struct wacom_wac *wacom)
{
	struct wacom_features *features = &wacom->features;
	unsigned char *data = wacom->data;
	struct input_dev *input = wacom->pen_input;
	struct input_dev *pad_input = wacom->pad_input;
	int battery_capacity, ps_connected;
	int prox;
	int rw = 0;
	int retval = 0;

	if (features->type == GRAPHIRE_BT) {
		if (data[0] != WACOM_REPORT_PENABLED_BT) {
			dev_dbg(input->dev.parent,
				"%s: received unknown report #%d\n", __func__,
				data[0]);
			goto exit;
		}
	} else if (data[0] != WACOM_REPORT_PENABLED) {
		dev_dbg(input->dev.parent,
			"%s: received unknown report #%d\n", __func__, data[0]);
		goto exit;
	}

	prox = data[1] & 0x80;
	if (prox || wacom->id[0]) {
		if (prox) {
			switch ((data[1] >> 5) & 3) {

			case 0:	/* Pen */
				wacom->tool[0] = BTN_TOOL_PEN;
				wacom->id[0] = STYLUS_DEVICE_ID;
				break;

			case 1: /* Rubber */
				wacom->tool[0] = BTN_TOOL_RUBBER;
				wacom->id[0] = ERASER_DEVICE_ID;
				break;

			case 2: /* Mouse with wheel */
				input_report_key(input, BTN_MIDDLE, data[1] & 0x04);
				/* fall through */

			case 3: /* Mouse without wheel */
				wacom->tool[0] = BTN_TOOL_MOUSE;
				wacom->id[0] = CURSOR_DEVICE_ID;
				break;
			}
		}
		input_report_abs(input, ABS_X, le16_to_cpup((__le16 *)&data[2]));
		input_report_abs(input, ABS_Y, le16_to_cpup((__le16 *)&data[4]));
		if (wacom->tool[0] != BTN_TOOL_MOUSE) {
			if (features->type == GRAPHIRE_BT)
				input_report_abs(input, ABS_PRESSURE, data[6] |
					(((__u16) (data[1] & 0x08)) << 5));
			else
				input_report_abs(input, ABS_PRESSURE, data[6] |
					((data[7] & 0x03) << 8));
			input_report_key(input, BTN_TOUCH, data[1] & 0x01);
			input_report_key(input, BTN_STYLUS, data[1] & 0x02);
			input_report_key(input, BTN_STYLUS2, data[1] & 0x04);
		} else {
			input_report_key(input, BTN_LEFT, data[1] & 0x01);
			input_report_key(input, BTN_RIGHT, data[1] & 0x02);
			if (features->type == WACOM_G4 ||
					features->type == WACOM_MO) {
				input_report_abs(input, ABS_DISTANCE, data[6] & 0x3f);
				rw = (data[7] & 0x04) - (data[7] & 0x03);
			} else if (features->type == GRAPHIRE_BT) {
				/* Compute distance between mouse and tablet */
				rw = 44 - (data[6] >> 2);
				rw = clamp_val(rw, 0, 31);
				input_report_abs(input, ABS_DISTANCE, rw);
				if (((data[1] >> 5) & 3) == 2) {
					/* Mouse with wheel */
					input_report_key(input, BTN_MIDDLE,
							data[1] & 0x04);
					rw = (data[6] & 0x01) ? -1 :
						(data[6] & 0x02) ? 1 : 0;
				} else {
					rw = 0;
				}
			} else {
				input_report_abs(input, ABS_DISTANCE, data[7] & 0x3f);
				rw = -(signed char)data[6];
			}
			input_report_rel(input, REL_WHEEL, rw);
		}

		if (!prox)
			wacom->id[0] = 0;
		input_report_abs(input, ABS_MISC, wacom->id[0]); /* report tool id */
		input_report_key(input, wacom->tool[0], prox);
		input_sync(input); /* sync last event */
	}

	/* send pad data */
	switch (features->type) {
	case WACOM_G4:
		prox = data[7] & 0xf8;
		if (prox || wacom->id[1]) {
			wacom->id[1] = PAD_DEVICE_ID;
			input_report_key(pad_input, BTN_BACK, (data[7] & 0x40));
			input_report_key(pad_input, BTN_FORWARD, (data[7] & 0x80));
			rw = ((data[7] & 0x18) >> 3) - ((data[7] & 0x20) >> 3);
			input_report_rel(pad_input, REL_WHEEL, rw);
			if (!prox)
				wacom->id[1] = 0;
			input_report_abs(pad_input, ABS_MISC, wacom->id[1]);
			retval = 1;
		}
		break;

	case WACOM_MO:
		prox = (data[7] & 0xf8) || data[8];
		if (prox || wacom->id[1]) {
			wacom->id[1] = PAD_DEVICE_ID;
			input_report_key(pad_input, BTN_BACK, (data[7] & 0x08));
			input_report_key(pad_input, BTN_LEFT, (data[7] & 0x20));
			input_report_key(pad_input, BTN_FORWARD, (data[7] & 0x10));
			input_report_key(pad_input, BTN_RIGHT, (data[7] & 0x40));
			input_report_abs(pad_input, ABS_WHEEL, (data[8] & 0x7f));
			if (!prox)
				wacom->id[1] = 0;
			input_report_abs(pad_input, ABS_MISC, wacom->id[1]);
			retval = 1;
		}
		break;
	case GRAPHIRE_BT:
		prox = data[7] & 0x03;
		if (prox || wacom->id[1]) {
			wacom->id[1] = PAD_DEVICE_ID;
			input_report_key(pad_input, BTN_0, (data[7] & 0x02));
			input_report_key(pad_input, BTN_1, (data[7] & 0x01));
			if (!prox)
				wacom->id[1] = 0;
			input_report_abs(pad_input, ABS_MISC, wacom->id[1]);
			retval = 1;
		}
		break;
	}

	/* Store current battery capacity and power supply state */
	if (features->type == GRAPHIRE_BT) {
		rw = (data[7] >> 2 & 0x07);
		battery_capacity = batcap_gr[rw];
		ps_connected = rw == 7;
		wacom_notify_battery(wacom, WACOM_POWER_SUPPLY_STATUS_AUTO,
				     battery_capacity, ps_connected, 1,
				     ps_connected);
	}
exit:
	return retval;
}

static void wacom_intuos_schedule_prox_event(struct wacom_wac *wacom_wac)
{
	struct wacom *wacom = container_of(wacom_wac, struct wacom, wacom_wac);
	struct wacom_features *features = &wacom_wac->features;
	struct hid_report *r;
	struct hid_report_enum *re;

	re = &(wacom->hdev->report_enum[HID_FEATURE_REPORT]);
	if (features->type == INTUOSHT2)
		r = re->report_id_hash[WACOM_REPORT_INTUOSHT2_ID];
	else
		r = re->report_id_hash[WACOM_REPORT_INTUOS_ID1];
	if (r) {
		hid_hw_request(wacom->hdev, r, HID_REQ_GET_REPORT);
	}
}

static int wacom_intuos_pad(struct wacom_wac *wacom)
{
	struct wacom_features *features = &wacom->features;
	unsigned char *data = wacom->data;
	struct input_dev *input = wacom->pad_input;
	int i;
	int buttons = 0, nbuttons = features->numbered_buttons;
	int keys = 0, nkeys = 0;
	int ring1 = 0, ring2 = 0;
	int strip1 = 0, strip2 = 0;
	bool prox = false;

	/* pad packets. Works as a second tool and is always in prox */
	if (!(data[0] == WACOM_REPORT_INTUOSPAD || data[0] == WACOM_REPORT_INTUOS5PAD ||
	      data[0] == WACOM_REPORT_CINTIQPAD))
		return 0;

	if (features->type >= INTUOS4S && features->type <= INTUOS4L) {
		buttons = (data[3] << 1) | (data[2] & 0x01);
		ring1 = data[1];
	} else if (features->type == DTK) {
		buttons = data[6];
	} else if (features->type == WACOM_13HD) {
		buttons = (data[4] << 1) | (data[3] & 0x01);
	} else if (features->type == WACOM_24HD) {
		buttons = (data[8] << 8) | data[6];
		ring1 = data[1];
		ring2 = data[2];

		/*
		 * Three "buttons" are available on the 24HD which are
		 * physically implemented as a touchstrip. Each button
		 * is approximately 3 bits wide with a 2 bit spacing.
		 * The raw touchstrip bits are stored at:
		 *    ((data[3] & 0x1f) << 8) | data[4])
		 */
		nkeys = 3;
		keys = ((data[3] & 0x1C) ? 1<<2 : 0) |
		       ((data[4] & 0xE0) ? 1<<1 : 0) |
		       ((data[4] & 0x07) ? 1<<0 : 0);
	} else if (features->type == WACOM_27QHD) {
		nkeys = 3;
		keys = data[2] & 0x07;

		input_report_abs(input, ABS_X, be16_to_cpup((__be16 *)&data[4]));
		input_report_abs(input, ABS_Y, be16_to_cpup((__be16 *)&data[6]));
		input_report_abs(input, ABS_Z, be16_to_cpup((__be16 *)&data[8]));
	} else if (features->type == CINTIQ_HYBRID) {
		/*
		 * Do not send hardware buttons under Android. They
		 * are already sent to the system through GPIO (and
		 * have different meaning).
		 *
		 * d-pad right  -> data[4] & 0x10
		 * d-pad up     -> data[4] & 0x20
		 * d-pad left   -> data[4] & 0x40
		 * d-pad down   -> data[4] & 0x80
		 * d-pad center -> data[3] & 0x01
		 */
		buttons = (data[4] << 1) | (data[3] & 0x01);
	} else if (features->type == CINTIQ_COMPANION_2) {
		/* d-pad right  -> data[2] & 0x10
		 * d-pad up     -> data[2] & 0x20
		 * d-pad left   -> data[2] & 0x40
		 * d-pad down   -> data[2] & 0x80
		 * d-pad center -> data[1] & 0x01
		 */
		buttons = ((data[2] >> 4) << 7) |
		          ((data[1] & 0x04) << 4) |
		          ((data[2] & 0x0F) << 2) |
		          (data[1] & 0x03);
	} else if (features->type >= INTUOS5S && features->type <= INTUOSPL) {
		/*
		 * ExpressKeys on Intuos5/Intuos Pro have a capacitive sensor in
		 * addition to the mechanical switch. Switch data is
		 * stored in data[4], capacitive data in data[5].
		 *
		 * Touch ring mode switch (data[3]) has no capacitive sensor
		 */
		buttons = (data[4] << 1) | (data[3] & 0x01);
		ring1 = data[2];
	} else {
		if (features->type == WACOM_21UX2 || features->type == WACOM_22HD) {
			buttons = (data[8] << 10) | ((data[7] & 0x01) << 9) |
			          (data[6] << 1) | (data[5] & 0x01);

			if (features->type == WACOM_22HD) {
				nkeys = 3;
				keys = data[9] & 0x07;
			}
		} else {
			buttons = ((data[6] & 0x10) << 5)  |
			          ((data[5] & 0x10) << 4)  |
			          ((data[6] & 0x0F) << 4)  |
			          (data[5] & 0x0F);
		}
		strip1 = ((data[1] & 0x1f) << 8) | data[2];
		strip2 = ((data[3] & 0x1f) << 8) | data[4];
	}

	prox = (buttons & ~(~0U << nbuttons)) | (keys & ~(~0U << nkeys)) |
	       (ring1 & 0x80) | (ring2 & 0x80) | strip1 | strip2;

	wacom_report_numbered_buttons(input, nbuttons, buttons);

	for (i = 0; i < nkeys; i++)
		input_report_key(input, KEY_PROG1 + i, keys & (1 << i));

	input_report_abs(input, ABS_RX, strip1);
	input_report_abs(input, ABS_RY, strip2);

	input_report_abs(input, ABS_WHEEL,    (ring1 & 0x80) ? (ring1 & 0x7f) : 0);
	input_report_abs(input, ABS_THROTTLE, (ring2 & 0x80) ? (ring2 & 0x7f) : 0);

	input_report_key(input, wacom->tool[1], prox ? 1 : 0);
	input_report_abs(input, ABS_MISC, prox ? PAD_DEVICE_ID : 0);

	input_event(input, EV_MSC, MSC_SERIAL, 0xffffffff);

	return 1;
}

static int wacom_intuos_id_mangle(int tool_id)
{
	return (tool_id & ~0xFFF) << 4 | (tool_id & 0xFFF);
}

static int wacom_intuos_get_tool_type(int tool_id)
{
	int tool_type;

	switch (tool_id) {
	case 0x812: /* Inking pen */
	case 0x801: /* Intuos3 Inking pen */
	case 0x12802: /* Intuos4/5 Inking Pen */
	case 0x012:
		tool_type = BTN_TOOL_PENCIL;
		break;

	case 0x822: /* Pen */
	case 0x842:
	case 0x852:
	case 0x823: /* Intuos3 Grip Pen */
	case 0x813: /* Intuos3 Classic Pen */
	case 0x885: /* Intuos3 Marker Pen */
	case 0x802: /* Intuos4/5 13HD/24HD General Pen */
	case 0x804: /* Intuos4/5 13HD/24HD Marker Pen */
	case 0x8e2: /* IntuosHT2 pen */
	case 0x022:
	case 0x10804: /* Intuos4/5 13HD/24HD Art Pen */
	case 0x14802: /* Intuos4/5 13HD/24HD Classic Pen */
	case 0x16802: /* Cintiq 13HD Pro Pen */
	case 0x18802: /* DTH2242 Pen */
	case 0x10802: /* Intuos4/5 13HD/24HD General Pen */
		tool_type = BTN_TOOL_PEN;
		break;

	case 0x832: /* Stroke pen */
	case 0x032:
		tool_type = BTN_TOOL_BRUSH;
		break;

	case 0x007: /* Mouse 4D and 2D */
	case 0x09c:
	case 0x094:
	case 0x017: /* Intuos3 2D Mouse */
	case 0x806: /* Intuos4 Mouse */
		tool_type = BTN_TOOL_MOUSE;
		break;

	case 0x096: /* Lens cursor */
	case 0x097: /* Intuos3 Lens cursor */
	case 0x006: /* Intuos4 Lens cursor */
		tool_type = BTN_TOOL_LENS;
		break;

	case 0x82a: /* Eraser */
	case 0x84a:
	case 0x85a:
	case 0x91a:
	case 0xd1a:
	case 0x0fa:
	case 0x82b: /* Intuos3 Grip Pen Eraser */
	case 0x81b: /* Intuos3 Classic Pen Eraser */
	case 0x91b: /* Intuos3 Airbrush Eraser */
	case 0x80c: /* Intuos4/5 13HD/24HD Marker Pen Eraser */
	case 0x80a: /* Intuos4/5 13HD/24HD General Pen Eraser */
	case 0x90a: /* Intuos4/5 13HD/24HD Airbrush Eraser */
	case 0x1480a: /* Intuos4/5 13HD/24HD Classic Pen Eraser */
	case 0x1090a: /* Intuos4/5 13HD/24HD Airbrush Eraser */
	case 0x1080c: /* Intuos4/5 13HD/24HD Art Pen Eraser */
	case 0x1680a: /* Cintiq 13HD Pro Pen Eraser */
	case 0x1880a: /* DTH2242 Eraser */
	case 0x1080a: /* Intuos4/5 13HD/24HD General Pen Eraser */
		tool_type = BTN_TOOL_RUBBER;
		break;

	case 0xd12:
	case 0x912:
	case 0x112:
	case 0x913: /* Intuos3 Airbrush */
	case 0x902: /* Intuos4/5 13HD/24HD Airbrush */
	case 0x10902: /* Intuos4/5 13HD/24HD Airbrush */
		tool_type = BTN_TOOL_AIRBRUSH;
		break;

	default: /* Unknown tool */
		tool_type = BTN_TOOL_PEN;
		break;
	}
	return tool_type;
}

static void wacom_exit_report(struct wacom_wac *wacom)
{
	struct input_dev *input = wacom->pen_input;
	struct wacom_features *features = &wacom->features;
	unsigned char *data = wacom->data;
	int idx = (features->type == INTUOS) ? (data[1] & 0x01) : 0;

	/*
	 * Reset all states otherwise we lose the initial states
	 * when in-prox next time
	 */
	input_report_abs(input, ABS_X, 0);
	input_report_abs(input, ABS_Y, 0);
	input_report_abs(input, ABS_DISTANCE, 0);
	input_report_abs(input, ABS_TILT_X, 0);
	input_report_abs(input, ABS_TILT_Y, 0);
	if (wacom->tool[idx] >= BTN_TOOL_MOUSE) {
		input_report_key(input, BTN_LEFT, 0);
		input_report_key(input, BTN_MIDDLE, 0);
		input_report_key(input, BTN_RIGHT, 0);
		input_report_key(input, BTN_SIDE, 0);
		input_report_key(input, BTN_EXTRA, 0);
		input_report_abs(input, ABS_THROTTLE, 0);
		input_report_abs(input, ABS_RZ, 0);
	} else {
		input_report_abs(input, ABS_PRESSURE, 0);
		input_report_key(input, BTN_STYLUS, 0);
		input_report_key(input, BTN_STYLUS2, 0);
		input_report_key(input, BTN_TOUCH, 0);
		input_report_abs(input, ABS_WHEEL, 0);
		if (features->type >= INTUOS3S)
			input_report_abs(input, ABS_Z, 0);
	}
	input_report_key(input, wacom->tool[idx], 0);
	input_report_abs(input, ABS_MISC, 0); /* reset tool id */
	input_event(input, EV_MSC, MSC_SERIAL, wacom->serial[idx]);
	wacom->id[idx] = 0;
}

static int wacom_intuos_inout(struct wacom_wac *wacom)
{
	struct wacom_features *features = &wacom->features;
	unsigned char *data = wacom->data;
	struct input_dev *input = wacom->pen_input;
	int idx = (features->type == INTUOS) ? (data[1] & 0x01) : 0;

	if (!(((data[1] & 0xfc) == 0xc0) ||  /* in prox */
	    ((data[1] & 0xfe) == 0x20) ||    /* in range */
	    ((data[1] & 0xfe) == 0x80)))     /* out prox */
		return 0;

	/* Enter report */
	if ((data[1] & 0xfc) == 0xc0) {
		/* serial number of the tool */
		wacom->serial[idx] = ((__u64)(data[3] & 0x0f) << 28) +
			(data[4] << 20) + (data[5] << 12) +
			(data[6] << 4) + (data[7] >> 4);

		wacom->id[idx] = (data[2] << 4) | (data[3] >> 4) |
		     ((data[7] & 0x0f) << 16) | ((data[8] & 0xf0) << 8);

		wacom->tool[idx] = wacom_intuos_get_tool_type(wacom->id[idx]);

		wacom->shared->stylus_in_proximity = true;
		return 1;
	}

	/* in Range */
	if ((data[1] & 0xfe) == 0x20) {
		if (features->type != INTUOSHT2)
			wacom->shared->stylus_in_proximity = true;

		/* in Range while exiting */
		if (wacom->reporting_data) {
			input_report_key(input, BTN_TOUCH, 0);
			input_report_abs(input, ABS_PRESSURE, 0);
			input_report_abs(input, ABS_DISTANCE, wacom->features.distance_max);
			return 2;
		}
		return 1;
	}

	/* Exit report */
	if ((data[1] & 0xfe) == 0x80) {
		wacom->shared->stylus_in_proximity = false;
		wacom->reporting_data = false;

		/* don't report exit if we don't know the ID */
		if (!wacom->id[idx])
			return 1;

		wacom_exit_report(wacom);
		return 2;
	}

	return 0;
}

static inline bool report_touch_events(struct wacom_wac *wacom)
{
	return (touch_arbitration ? !wacom->shared->stylus_in_proximity : 1);
}

static inline bool delay_pen_events(struct wacom_wac *wacom)
{
	return (wacom->shared->touch_down && touch_arbitration);
}

static int wacom_intuos_general(struct wacom_wac *wacom)
{
	struct wacom_features *features = &wacom->features;
	unsigned char *data = wacom->data;
	struct input_dev *input = wacom->pen_input;
	int idx = (features->type == INTUOS) ? (data[1] & 0x01) : 0;
	unsigned char type = (data[1] >> 1) & 0x0F;
	unsigned int x, y, distance, t;

	if (data[0] != WACOM_REPORT_PENABLED && data[0] != WACOM_REPORT_CINTIQ &&
		data[0] != WACOM_REPORT_INTUOS_PEN)
		return 0;

	if (delay_pen_events(wacom))
		return 1;

	/* don't report events if we don't know the tool ID */
	if (!wacom->id[idx]) {
		/* but reschedule a read of the current tool */
		wacom_intuos_schedule_prox_event(wacom);
		return 1;
	}

	/*
	 * don't report events for invalid data
	 */
	/* older I4 styli don't work with new Cintiqs */
	if ((!((wacom->id[idx] >> 16) & 0x01) &&
			(features->type == WACOM_21UX2)) ||
	    /* Only large Intuos support Lense Cursor */
	    (wacom->tool[idx] == BTN_TOOL_LENS &&
		(features->type == INTUOS3 ||
		 features->type == INTUOS3S ||
		 features->type == INTUOS4 ||
		 features->type == INTUOS4S ||
		 features->type == INTUOS5 ||
		 features->type == INTUOS5S ||
		 features->type == INTUOSPM ||
		 features->type == INTUOSPS)) ||
	   /* Cintiq doesn't send data when RDY bit isn't set */
	   (features->type == CINTIQ && !(data[1] & 0x40)))
		return 1;

	x = (be16_to_cpup((__be16 *)&data[2]) << 1) | ((data[9] >> 1) & 1);
	y = (be16_to_cpup((__be16 *)&data[4]) << 1) | (data[9] & 1);
	distance = data[9] >> 2;
	if (features->type < INTUOS3S) {
		x >>= 1;
		y >>= 1;
		distance >>= 1;
	}
	if (features->type == INTUOSHT2)
		distance = features->distance_max - distance;
	input_report_abs(input, ABS_X, x);
	input_report_abs(input, ABS_Y, y);
	input_report_abs(input, ABS_DISTANCE, distance);

	switch (type) {
	case 0x00:
	case 0x01:
	case 0x02:
	case 0x03:
		/* general pen packet */
		t = (data[6] << 3) | ((data[7] & 0xC0) >> 5) | (data[1] & 1);
		if (features->pressure_max < 2047)
			t >>= 1;
		input_report_abs(input, ABS_PRESSURE, t);
		if (features->type != INTUOSHT2) {
		    input_report_abs(input, ABS_TILT_X,
				 (((data[7] << 1) & 0x7e) | (data[8] >> 7)) - 64);
		    input_report_abs(input, ABS_TILT_Y, (data[8] & 0x7f) - 64);
		}
		input_report_key(input, BTN_STYLUS, data[1] & 2);
		input_report_key(input, BTN_STYLUS2, data[1] & 4);
		input_report_key(input, BTN_TOUCH, t > 10);
		break;

	case 0x0a:
		/* airbrush second packet */
		input_report_abs(input, ABS_WHEEL,
				(data[6] << 2) | ((data[7] >> 6) & 3));
		input_report_abs(input, ABS_TILT_X,
				 (((data[7] << 1) & 0x7e) | (data[8] >> 7)) - 64);
		input_report_abs(input, ABS_TILT_Y, (data[8] & 0x7f) - 64);
		break;

	case 0x05:
		/* Rotation packet */
		if (features->type >= INTUOS3S) {
			/* I3 marker pen rotation */
			t = (data[6] << 3) | ((data[7] >> 5) & 7);
			t = (data[7] & 0x20) ? ((t > 900) ? ((t-1) / 2 - 1350) :
				((t-1) / 2 + 450)) : (450 - t / 2) ;
			input_report_abs(input, ABS_Z, t);
		} else {
			/* 4D mouse 2nd packet */
			t = (data[6] << 3) | ((data[7] >> 5) & 7);
			input_report_abs(input, ABS_RZ, (data[7] & 0x20) ?
				((t - 1) / 2) : -t / 2);
		}
		break;

	case 0x04:
		/* 4D mouse 1st packet */
		input_report_key(input, BTN_LEFT,   data[8] & 0x01);
		input_report_key(input, BTN_MIDDLE, data[8] & 0x02);
		input_report_key(input, BTN_RIGHT,  data[8] & 0x04);

		input_report_key(input, BTN_SIDE,   data[8] & 0x20);
		input_report_key(input, BTN_EXTRA,  data[8] & 0x10);
		t = (data[6] << 2) | ((data[7] >> 6) & 3);
		input_report_abs(input, ABS_THROTTLE, (data[8] & 0x08) ? -t : t);
		break;

	case 0x06:
		/* I4 mouse */
		input_report_key(input, BTN_LEFT,   data[6] & 0x01);
		input_report_key(input, BTN_MIDDLE, data[6] & 0x02);
		input_report_key(input, BTN_RIGHT,  data[6] & 0x04);
		input_report_rel(input, REL_WHEEL, ((data[7] & 0x80) >> 7)
				 - ((data[7] & 0x40) >> 6));
		input_report_key(input, BTN_SIDE,   data[6] & 0x08);
		input_report_key(input, BTN_EXTRA,  data[6] & 0x10);

		input_report_abs(input, ABS_TILT_X,
			(((data[7] << 1) & 0x7e) | (data[8] >> 7)) - 64);
		input_report_abs(input, ABS_TILT_Y, (data[8] & 0x7f) - 64);
		break;

	case 0x08:
		if (wacom->tool[idx] == BTN_TOOL_MOUSE) {
			/* 2D mouse packet */
			input_report_key(input, BTN_LEFT,   data[8] & 0x04);
			input_report_key(input, BTN_MIDDLE, data[8] & 0x08);
			input_report_key(input, BTN_RIGHT,  data[8] & 0x10);
			input_report_rel(input, REL_WHEEL, (data[8] & 0x01)
					 - ((data[8] & 0x02) >> 1));

			/* I3 2D mouse side buttons */
			if (features->type >= INTUOS3S && features->type <= INTUOS3L) {
				input_report_key(input, BTN_SIDE,   data[8] & 0x40);
				input_report_key(input, BTN_EXTRA,  data[8] & 0x20);
			}
		}
		else if (wacom->tool[idx] == BTN_TOOL_LENS) {
			/* Lens cursor packets */
			input_report_key(input, BTN_LEFT,   data[8] & 0x01);
			input_report_key(input, BTN_MIDDLE, data[8] & 0x02);
			input_report_key(input, BTN_RIGHT,  data[8] & 0x04);
			input_report_key(input, BTN_SIDE,   data[8] & 0x10);
			input_report_key(input, BTN_EXTRA,  data[8] & 0x08);
		}
		break;

	case 0x07:
	case 0x09:
	case 0x0b:
	case 0x0c:
	case 0x0d:
	case 0x0e:
	case 0x0f:
		/* unhandled */
		break;
	}

	input_report_abs(input, ABS_MISC,
			 wacom_intuos_id_mangle(wacom->id[idx])); /* report tool id */
	input_report_key(input, wacom->tool[idx], 1);
	input_event(input, EV_MSC, MSC_SERIAL, wacom->serial[idx]);
	wacom->reporting_data = true;
	return 2;
}

static int wacom_intuos_irq(struct wacom_wac *wacom)
{
	unsigned char *data = wacom->data;
	struct input_dev *input = wacom->pen_input;
	int result;

	if (data[0] != WACOM_REPORT_PENABLED &&
	    data[0] != WACOM_REPORT_INTUOS_ID1 &&
	    data[0] != WACOM_REPORT_INTUOS_ID2 &&
	    data[0] != WACOM_REPORT_INTUOSPAD &&
	    data[0] != WACOM_REPORT_INTUOS_PEN &&
	    data[0] != WACOM_REPORT_CINTIQ &&
	    data[0] != WACOM_REPORT_CINTIQPAD &&
	    data[0] != WACOM_REPORT_INTUOS5PAD) {
		dev_dbg(input->dev.parent,
			"%s: received unknown report #%d\n", __func__, data[0]);
                return 0;
	}

	/* process pad events */
	result = wacom_intuos_pad(wacom);
	if (result)
		return result;

	/* process in/out prox events */
	result = wacom_intuos_inout(wacom);
	if (result)
		return result - 1;

	/* process general packets */
	result = wacom_intuos_general(wacom);
	if (result)
		return result - 1;

	return 0;
}

static int wacom_remote_irq(struct wacom_wac *wacom_wac, size_t len)
{
	unsigned char *data = wacom_wac->data;
	struct input_dev *input;
	struct wacom *wacom = container_of(wacom_wac, struct wacom, wacom_wac);
	struct wacom_remote *remote = wacom->remote;
	int bat_charging, bat_percent, touch_ring_mode;
	__u32 serial;
	int i, index = -1;
	unsigned long flags;

	if (data[0] != WACOM_REPORT_REMOTE) {
		hid_dbg(wacom->hdev, "%s: received unknown report #%d",
			__func__, data[0]);
		return 0;
	}

	serial = data[3] + (data[4] << 8) + (data[5] << 16);
	wacom_wac->id[0] = PAD_DEVICE_ID;

	spin_lock_irqsave(&remote->remote_lock, flags);

	for (i = 0; i < WACOM_MAX_REMOTES; i++) {
		if (remote->remotes[i].serial == serial) {
			index = i;
			break;
		}
	}

	if (index < 0 || !remote->remotes[index].registered)
		goto out;

	remote->remotes[i].active_time = ktime_get();
	input = remote->remotes[index].input;

	input_report_key(input, BTN_0, (data[9] & 0x01));
	input_report_key(input, BTN_1, (data[9] & 0x02));
	input_report_key(input, BTN_2, (data[9] & 0x04));
	input_report_key(input, BTN_3, (data[9] & 0x08));
	input_report_key(input, BTN_4, (data[9] & 0x10));
	input_report_key(input, BTN_5, (data[9] & 0x20));
	input_report_key(input, BTN_6, (data[9] & 0x40));
	input_report_key(input, BTN_7, (data[9] & 0x80));

	input_report_key(input, BTN_8, (data[10] & 0x01));
	input_report_key(input, BTN_9, (data[10] & 0x02));
	input_report_key(input, BTN_A, (data[10] & 0x04));
	input_report_key(input, BTN_B, (data[10] & 0x08));
	input_report_key(input, BTN_C, (data[10] & 0x10));
	input_report_key(input, BTN_X, (data[10] & 0x20));
	input_report_key(input, BTN_Y, (data[10] & 0x40));
	input_report_key(input, BTN_Z, (data[10] & 0x80));

	input_report_key(input, BTN_BASE, (data[11] & 0x01));
	input_report_key(input, BTN_BASE2, (data[11] & 0x02));

	if (data[12] & 0x80)
		input_report_abs(input, ABS_WHEEL, (data[12] & 0x7f) - 1);
	else
		input_report_abs(input, ABS_WHEEL, 0);

	bat_percent = data[7] & 0x7f;
	bat_charging = !!(data[7] & 0x80);

	if (data[9] | data[10] | (data[11] & 0x03) | data[12])
		input_report_abs(input, ABS_MISC, PAD_DEVICE_ID);
	else
		input_report_abs(input, ABS_MISC, 0);

	input_event(input, EV_MSC, MSC_SERIAL, serial);

	input_sync(input);

	/*Which mode select (LED light) is currently on?*/
	touch_ring_mode = (data[11] & 0xC0) >> 6;

	for (i = 0; i < WACOM_MAX_REMOTES; i++) {
		if (remote->remotes[i].serial == serial)
			wacom->led.groups[i].select = touch_ring_mode;
	}

	__wacom_notify_battery(&remote->remotes[index].battery,
				WACOM_POWER_SUPPLY_STATUS_AUTO, bat_percent,
				bat_charging, 1, bat_charging);

out:
	spin_unlock_irqrestore(&remote->remote_lock, flags);
	return 0;
}

static void wacom_remote_status_irq(struct wacom_wac *wacom_wac, size_t len)
{
	struct wacom *wacom = container_of(wacom_wac, struct wacom, wacom_wac);
	unsigned char *data = wacom_wac->data;
	struct wacom_remote *remote = wacom->remote;
	struct wacom_remote_data remote_data;
	unsigned long flags;
	int i, ret;

	if (data[0] != WACOM_REPORT_DEVICE_LIST)
		return;

	memset(&remote_data, 0, sizeof(struct wacom_remote_data));

	for (i = 0; i < WACOM_MAX_REMOTES; i++) {
		int j = i * 6;
		int serial = (data[j+6] << 16) + (data[j+5] << 8) + data[j+4];
		bool connected = data[j+2];

		remote_data.remote[i].serial = serial;
		remote_data.remote[i].connected = connected;
	}

	spin_lock_irqsave(&remote->remote_lock, flags);

	ret = kfifo_in(&remote->remote_fifo, &remote_data, sizeof(remote_data));
	if (ret != sizeof(remote_data)) {
		spin_unlock_irqrestore(&remote->remote_lock, flags);
		hid_err(wacom->hdev, "Can't queue Remote status event.\n");
		return;
	}

	spin_unlock_irqrestore(&remote->remote_lock, flags);

	wacom_schedule_work(wacom_wac, WACOM_WORKER_REMOTE);
}

static int int_dist(int x1, int y1, int x2, int y2)
{
	int x = x2 - x1;
	int y = y2 - y1;

	return int_sqrt(x*x + y*y);
}

static void wacom_intuos_bt_process_data(struct wacom_wac *wacom,
		unsigned char *data)
{
	memcpy(wacom->data, data, 10);
	wacom_intuos_irq(wacom);

	input_sync(wacom->pen_input);
	if (wacom->pad_input)
		input_sync(wacom->pad_input);
}

static int wacom_intuos_bt_irq(struct wacom_wac *wacom, size_t len)
{
	unsigned char data[WACOM_PKGLEN_MAX];
	int i = 1;
	unsigned power_raw, battery_capacity, bat_charging, ps_connected;

	memcpy(data, wacom->data, len);

	switch (data[0]) {
	case 0x04:
		wacom_intuos_bt_process_data(wacom, data + i);
		i += 10;
		/* fall through */
	case 0x03:
		wacom_intuos_bt_process_data(wacom, data + i);
		i += 10;
		wacom_intuos_bt_process_data(wacom, data + i);
		i += 10;
		power_raw = data[i];
		bat_charging = (power_raw & 0x08) ? 1 : 0;
		ps_connected = (power_raw & 0x10) ? 1 : 0;
		battery_capacity = batcap_i4[power_raw & 0x07];
		wacom_notify_battery(wacom, WACOM_POWER_SUPPLY_STATUS_AUTO,
				     battery_capacity, bat_charging,
				     battery_capacity || bat_charging,
				     ps_connected);
		break;
	default:
		dev_dbg(wacom->pen_input->dev.parent,
				"Unknown report: %d,%d size:%zu\n",
				data[0], data[1], len);
		return 0;
	}
	return 0;
}

static int wacom_wac_finger_count_touches(struct wacom_wac *wacom)
{
	struct input_dev *input = wacom->touch_input;
	unsigned touch_max = wacom->features.touch_max;
	int count = 0;
	int i;

	if (!touch_max)
		return 0;

	if (touch_max == 1)
		return test_bit(BTN_TOUCH, input->key) &&
			report_touch_events(wacom);

	for (i = 0; i < input->mt->num_slots; i++) {
		struct input_mt_slot *ps = &input->mt->slots[i];
		int id = input_mt_get_value(ps, ABS_MT_TRACKING_ID);
		if (id >= 0)
			count++;
	}

	return count;
}

static void wacom_intuos_pro2_bt_pen(struct wacom_wac *wacom)
{
	int pen_frame_len, pen_frames;

	struct input_dev *pen_input = wacom->pen_input;
	unsigned char *data = wacom->data;
	int i;

	if (wacom->features.type == INTUOSP2_BT) {
		wacom->serial[0] = get_unaligned_le64(&data[99]);
		wacom->id[0]     = get_unaligned_le16(&data[107]);
		pen_frame_len = 14;
		pen_frames = 7;
	} else {
		wacom->serial[0] = get_unaligned_le64(&data[33]);
		wacom->id[0]     = get_unaligned_le16(&data[41]);
		pen_frame_len = 8;
		pen_frames = 4;
	}

	if (wacom->serial[0] >> 52 == 1) {
		/* Add back in missing bits of ID for non-USI pens */
		wacom->id[0] |= (wacom->serial[0] >> 32) & 0xFFFFF;
	}

	for (i = 0; i < pen_frames; i++) {
		unsigned char *frame = &data[i*pen_frame_len + 1];
		bool valid = frame[0] & 0x80;
		bool prox = frame[0] & 0x40;
		bool range = frame[0] & 0x20;
		bool invert = frame[0] & 0x10;

		if (!valid)
			continue;

		if (!prox) {
			wacom->shared->stylus_in_proximity = false;
			wacom_exit_report(wacom);
			input_sync(pen_input);

			wacom->tool[0] = 0;
			wacom->id[0] = 0;
			wacom->serial[0] = 0;
			return;
		}

		if (range) {
			if (!wacom->tool[0]) { /* first in range */
				/* Going into range select tool */
				if (invert)
					wacom->tool[0] = BTN_TOOL_RUBBER;
				else if (wacom->id[0])
					wacom->tool[0] = wacom_intuos_get_tool_type(wacom->id[0]);
				else
					wacom->tool[0] = BTN_TOOL_PEN;
			}

			input_report_abs(pen_input, ABS_X, get_unaligned_le16(&frame[1]));
			input_report_abs(pen_input, ABS_Y, get_unaligned_le16(&frame[3]));

			if (wacom->features.type == INTUOSP2_BT) {
				/* Fix rotation alignment: userspace expects zero at left */
				int16_t rotation =
					(int16_t)get_unaligned_le16(&frame[9]);
				rotation += 1800/4;

				if (rotation > 899)
					rotation -= 1800;

				input_report_abs(pen_input, ABS_TILT_X,
						 (char)frame[7]);
				input_report_abs(pen_input, ABS_TILT_Y,
						 (char)frame[8]);
				input_report_abs(pen_input, ABS_Z, rotation);
				input_report_abs(pen_input, ABS_WHEEL,
						 get_unaligned_le16(&frame[11]));
			}
		}

		if (wacom->tool[0]) {
			input_report_abs(pen_input, ABS_PRESSURE, get_unaligned_le16(&frame[5]));
			if (wacom->features.type == INTUOSP2_BT) {
				input_report_abs(pen_input, ABS_DISTANCE,
						 range ? frame[13] : wacom->features.distance_max);
			} else {
				input_report_abs(pen_input, ABS_DISTANCE,
						 range ? frame[7] : wacom->features.distance_max);
			}

			input_report_key(pen_input, BTN_TOUCH, frame[0] & 0x09);
			input_report_key(pen_input, BTN_STYLUS, frame[0] & 0x02);
			input_report_key(pen_input, BTN_STYLUS2, frame[0] & 0x04);

			input_report_key(pen_input, wacom->tool[0], prox);
			input_event(pen_input, EV_MSC, MSC_SERIAL, wacom->serial[0]);
			input_report_abs(pen_input, ABS_MISC,
					 wacom_intuos_id_mangle(wacom->id[0])); /* report tool id */
		}

		wacom->shared->stylus_in_proximity = prox;

		input_sync(pen_input);
	}
}

static void wacom_intuos_pro2_bt_touch(struct wacom_wac *wacom)
{
	const int finger_touch_len = 8;
	const int finger_frames = 4;
	const int finger_frame_len = 43;

	struct input_dev *touch_input = wacom->touch_input;
	unsigned char *data = wacom->data;
	int num_contacts_left = 5;
	int i, j;

	for (i = 0; i < finger_frames; i++) {
		unsigned char *frame = &data[i*finger_frame_len + 109];
		int current_num_contacts = frame[0] & 0x7F;
		int contacts_to_send;

		if (!(frame[0] & 0x80))
			continue;

		/*
		 * First packet resets the counter since only the first
		 * packet in series will have non-zero current_num_contacts.
		 */
		if (current_num_contacts)
			wacom->num_contacts_left = current_num_contacts;

		contacts_to_send = min(num_contacts_left, wacom->num_contacts_left);

		for (j = 0; j < contacts_to_send; j++) {
			unsigned char *touch = &frame[j*finger_touch_len + 1];
			int slot = input_mt_get_slot_by_key(touch_input, touch[0]);
			int x = get_unaligned_le16(&touch[2]);
			int y = get_unaligned_le16(&touch[4]);
			int w = touch[6] * input_abs_get_res(touch_input, ABS_MT_POSITION_X);
			int h = touch[7] * input_abs_get_res(touch_input, ABS_MT_POSITION_Y);

			if (slot < 0)
				continue;

			input_mt_slot(touch_input, slot);
			input_mt_report_slot_state(touch_input, MT_TOOL_FINGER, touch[1] & 0x01);
			input_report_abs(touch_input, ABS_MT_POSITION_X, x);
			input_report_abs(touch_input, ABS_MT_POSITION_Y, y);
			input_report_abs(touch_input, ABS_MT_TOUCH_MAJOR, max(w, h));
			input_report_abs(touch_input, ABS_MT_TOUCH_MINOR, min(w, h));
			input_report_abs(touch_input, ABS_MT_ORIENTATION, w > h);
		}

		input_mt_sync_frame(touch_input);

		wacom->num_contacts_left -= contacts_to_send;
		if (wacom->num_contacts_left <= 0) {
			wacom->num_contacts_left = 0;
			wacom->shared->touch_down = wacom_wac_finger_count_touches(wacom);
			input_sync(touch_input);
		}
	}

	if (wacom->num_contacts_left == 0) {
		// Be careful that we don't accidentally call input_sync with
		// only a partial set of fingers of processed
		input_report_switch(touch_input, SW_MUTE_DEVICE, !(data[281] >> 7));
		input_sync(touch_input);
	}

}

static void wacom_intuos_pro2_bt_pad(struct wacom_wac *wacom)
{
	struct input_dev *pad_input = wacom->pad_input;
	unsigned char *data = wacom->data;

	int buttons = data[282] | ((data[281] & 0x40) << 2);
	int ring = data[285] & 0x7F;
	bool ringstatus = data[285] & 0x80;
	bool prox = buttons || ringstatus;

	/* Fix touchring data: userspace expects 0 at left and increasing clockwise */
	ring = 71 - ring;
	ring += 3*72/16;
	if (ring > 71)
		ring -= 72;

	wacom_report_numbered_buttons(pad_input, 9, buttons);

	input_report_abs(pad_input, ABS_WHEEL, ringstatus ? ring : 0);

	input_report_key(pad_input, wacom->tool[1], prox ? 1 : 0);
	input_report_abs(pad_input, ABS_MISC, prox ? PAD_DEVICE_ID : 0);
	input_event(pad_input, EV_MSC, MSC_SERIAL, 0xffffffff);

	input_sync(pad_input);
}

static void wacom_intuos_pro2_bt_battery(struct wacom_wac *wacom)
{
	unsigned char *data = wacom->data;

	bool chg = data[284] & 0x80;
	int battery_status = data[284] & 0x7F;

	wacom_notify_battery(wacom, WACOM_POWER_SUPPLY_STATUS_AUTO,
			     battery_status, chg, 1, chg);
}

static void wacom_intuos_gen3_bt_pad(struct wacom_wac *wacom)
{
	struct input_dev *pad_input = wacom->pad_input;
	unsigned char *data = wacom->data;

	int buttons = data[44];

	wacom_report_numbered_buttons(pad_input, 4, buttons);

	input_report_key(pad_input, wacom->tool[1], buttons ? 1 : 0);
	input_report_abs(pad_input, ABS_MISC, buttons ? PAD_DEVICE_ID : 0);
	input_event(pad_input, EV_MSC, MSC_SERIAL, 0xffffffff);

	input_sync(pad_input);
}

static void wacom_intuos_gen3_bt_battery(struct wacom_wac *wacom)
{
	unsigned char *data = wacom->data;

	bool chg = data[45] & 0x80;
	int battery_status = data[45] & 0x7F;

	wacom_notify_battery(wacom, WACOM_POWER_SUPPLY_STATUS_AUTO,
			     battery_status, chg, 1, chg);
}

static int wacom_intuos_pro2_bt_irq(struct wacom_wac *wacom, size_t len)
{
	unsigned char *data = wacom->data;

	if (data[0] != 0x80 && data[0] != 0x81) {
		dev_dbg(wacom->pen_input->dev.parent,
			"%s: received unknown report #%d\n", __func__, data[0]);
		return 0;
	}

	wacom_intuos_pro2_bt_pen(wacom);
	if (wacom->features.type == INTUOSP2_BT) {
		wacom_intuos_pro2_bt_touch(wacom);
		wacom_intuos_pro2_bt_pad(wacom);
		wacom_intuos_pro2_bt_battery(wacom);
	} else {
		wacom_intuos_gen3_bt_pad(wacom);
		wacom_intuos_gen3_bt_battery(wacom);
	}
	return 0;
}

static int wacom_24hdt_irq(struct wacom_wac *wacom)
{
	struct input_dev *input = wacom->touch_input;
	unsigned char *data = wacom->data;
	int i;
	int current_num_contacts = data[61];
	int contacts_to_send = 0;
	int num_contacts_left = 4; /* maximum contacts per packet */
	int byte_per_packet = WACOM_BYTES_PER_24HDT_PACKET;
	int y_offset = 2;

	if (wacom->features.type == WACOM_27QHDT) {
		current_num_contacts = data[63];
		num_contacts_left = 10;
		byte_per_packet = WACOM_BYTES_PER_QHDTHID_PACKET;
		y_offset = 0;
	}

	/*
	 * First packet resets the counter since only the first
	 * packet in series will have non-zero current_num_contacts.
	 */
	if (current_num_contacts)
		wacom->num_contacts_left = current_num_contacts;

	contacts_to_send = min(num_contacts_left, wacom->num_contacts_left);

	for (i = 0; i < contacts_to_send; i++) {
		int offset = (byte_per_packet * i) + 1;
		bool touch = (data[offset] & 0x1) && report_touch_events(wacom);
		int slot = input_mt_get_slot_by_key(input, data[offset + 1]);

		if (slot < 0)
			continue;
		input_mt_slot(input, slot);
		input_mt_report_slot_state(input, MT_TOOL_FINGER, touch);

		if (touch) {
			int t_x = get_unaligned_le16(&data[offset + 2]);
			int t_y = get_unaligned_le16(&data[offset + 4 + y_offset]);

			input_report_abs(input, ABS_MT_POSITION_X, t_x);
			input_report_abs(input, ABS_MT_POSITION_Y, t_y);

			if (wacom->features.type != WACOM_27QHDT) {
				int c_x = get_unaligned_le16(&data[offset + 4]);
				int c_y = get_unaligned_le16(&data[offset + 8]);
				int w = get_unaligned_le16(&data[offset + 10]);
				int h = get_unaligned_le16(&data[offset + 12]);

				input_report_abs(input, ABS_MT_TOUCH_MAJOR, min(w,h));
				input_report_abs(input, ABS_MT_WIDTH_MAJOR,
						 min(w, h) + int_dist(t_x, t_y, c_x, c_y));
				input_report_abs(input, ABS_MT_WIDTH_MINOR, min(w, h));
				input_report_abs(input, ABS_MT_ORIENTATION, w > h);
			}
		}
	}
	input_mt_sync_frame(input);

	wacom->num_contacts_left -= contacts_to_send;
	if (wacom->num_contacts_left <= 0) {
		wacom->num_contacts_left = 0;
		wacom->shared->touch_down = wacom_wac_finger_count_touches(wacom);
	}
	return 1;
}

static int wacom_mt_touch(struct wacom_wac *wacom)
{
	struct input_dev *input = wacom->touch_input;
	unsigned char *data = wacom->data;
	int i;
	int current_num_contacts = data[2];
	int contacts_to_send = 0;
	int x_offset = 0;

	/* MTTPC does not support Height and Width */
	if (wacom->features.type == MTTPC || wacom->features.type == MTTPC_B)
		x_offset = -4;

	/*
	 * First packet resets the counter since only the first
	 * packet in series will have non-zero current_num_contacts.
	 */
	if (current_num_contacts)
		wacom->num_contacts_left = current_num_contacts;

	/* There are at most 5 contacts per packet */
	contacts_to_send = min(5, wacom->num_contacts_left);

	for (i = 0; i < contacts_to_send; i++) {
		int offset = (WACOM_BYTES_PER_MT_PACKET + x_offset) * i + 3;
		bool touch = (data[offset] & 0x1) && report_touch_events(wacom);
		int id = get_unaligned_le16(&data[offset + 1]);
		int slot = input_mt_get_slot_by_key(input, id);

		if (slot < 0)
			continue;

		input_mt_slot(input, slot);
		input_mt_report_slot_state(input, MT_TOOL_FINGER, touch);
		if (touch) {
			int x = get_unaligned_le16(&data[offset + x_offset + 7]);
			int y = get_unaligned_le16(&data[offset + x_offset + 9]);
			input_report_abs(input, ABS_MT_POSITION_X, x);
			input_report_abs(input, ABS_MT_POSITION_Y, y);
		}
	}
	input_mt_sync_frame(input);

	wacom->num_contacts_left -= contacts_to_send;
	if (wacom->num_contacts_left <= 0) {
		wacom->num_contacts_left = 0;
		wacom->shared->touch_down = wacom_wac_finger_count_touches(wacom);
	}
	return 1;
}

static int wacom_tpc_mt_touch(struct wacom_wac *wacom)
{
	struct input_dev *input = wacom->touch_input;
	unsigned char *data = wacom->data;
	int i;

	for (i = 0; i < 2; i++) {
		int p = data[1] & (1 << i);
		bool touch = p && report_touch_events(wacom);

		input_mt_slot(input, i);
		input_mt_report_slot_state(input, MT_TOOL_FINGER, touch);
		if (touch) {
			int x = le16_to_cpup((__le16 *)&data[i * 2 + 2]) & 0x7fff;
			int y = le16_to_cpup((__le16 *)&data[i * 2 + 6]) & 0x7fff;

			input_report_abs(input, ABS_MT_POSITION_X, x);
			input_report_abs(input, ABS_MT_POSITION_Y, y);
		}
	}
	input_mt_sync_frame(input);

	/* keep touch state for pen event */
	wacom->shared->touch_down = wacom_wac_finger_count_touches(wacom);

	return 1;
}

static int wacom_tpc_single_touch(struct wacom_wac *wacom, size_t len)
{
	unsigned char *data = wacom->data;
	struct input_dev *input = wacom->touch_input;
	bool prox = report_touch_events(wacom);
	int x = 0, y = 0;

	if (wacom->features.touch_max > 1 || len > WACOM_PKGLEN_TPC2FG)
		return 0;

	if (len == WACOM_PKGLEN_TPC1FG) {
		prox = prox && (data[0] & 0x01);
		x = get_unaligned_le16(&data[1]);
		y = get_unaligned_le16(&data[3]);
	} else if (len == WACOM_PKGLEN_TPC1FG_B) {
		prox = prox && (data[2] & 0x01);
		x = get_unaligned_le16(&data[3]);
		y = get_unaligned_le16(&data[5]);
	} else {
		prox = prox && (data[1] & 0x01);
		x = le16_to_cpup((__le16 *)&data[2]);
		y = le16_to_cpup((__le16 *)&data[4]);
	}

	if (prox) {
		input_report_abs(input, ABS_X, x);
		input_report_abs(input, ABS_Y, y);
	}
	input_report_key(input, BTN_TOUCH, prox);

	/* keep touch state for pen events */
	wacom->shared->touch_down = prox;

	return 1;
}

static int wacom_tpc_pen(struct wacom_wac *wacom)
{
	unsigned char *data = wacom->data;
	struct input_dev *input = wacom->pen_input;
	bool prox = data[1] & 0x20;

	if (!wacom->shared->stylus_in_proximity) /* first in prox */
		/* Going into proximity select tool */
		wacom->tool[0] = (data[1] & 0x0c) ? BTN_TOOL_RUBBER : BTN_TOOL_PEN;

	/* keep pen state for touch events */
	wacom->shared->stylus_in_proximity = prox;

	/* send pen events only when touch is up or forced out
	 * or touch arbitration is off
	 */
	if (!delay_pen_events(wacom)) {
		input_report_key(input, BTN_STYLUS, data[1] & 0x02);
		input_report_key(input, BTN_STYLUS2, data[1] & 0x10);
		input_report_abs(input, ABS_X, le16_to_cpup((__le16 *)&data[2]));
		input_report_abs(input, ABS_Y, le16_to_cpup((__le16 *)&data[4]));
		input_report_abs(input, ABS_PRESSURE, ((data[7] & 0x07) << 8) | data[6]);
		input_report_key(input, BTN_TOUCH, data[1] & 0x05);
		input_report_key(input, wacom->tool[0], prox);
		return 1;
	}

	return 0;
}

static int wacom_tpc_irq(struct wacom_wac *wacom, size_t len)
{
	unsigned char *data = wacom->data;

	if (wacom->pen_input) {
		dev_dbg(wacom->pen_input->dev.parent,
			"%s: received report #%d\n", __func__, data[0]);

		if (len == WACOM_PKGLEN_PENABLED ||
		    data[0] == WACOM_REPORT_PENABLED)
			return wacom_tpc_pen(wacom);
	}
	else if (wacom->touch_input) {
		dev_dbg(wacom->touch_input->dev.parent,
			"%s: received report #%d\n", __func__, data[0]);

		switch (len) {
		case WACOM_PKGLEN_TPC1FG:
			return wacom_tpc_single_touch(wacom, len);
<<<<<<< HEAD

		case WACOM_PKGLEN_TPC2FG:
			return wacom_tpc_mt_touch(wacom);

		default:
			switch (data[0]) {
			case WACOM_REPORT_TPC1FG:
			case WACOM_REPORT_TPCHID:
			case WACOM_REPORT_TPCST:
			case WACOM_REPORT_TPC1FGE:
				return wacom_tpc_single_touch(wacom, len);

			case WACOM_REPORT_TPCMT:
			case WACOM_REPORT_TPCMT2:
				return wacom_mt_touch(wacom);

			}
		}
=======

		case WACOM_PKGLEN_TPC2FG:
			return wacom_tpc_mt_touch(wacom);

		default:
			switch (data[0]) {
			case WACOM_REPORT_TPC1FG:
			case WACOM_REPORT_TPCHID:
			case WACOM_REPORT_TPCST:
			case WACOM_REPORT_TPC1FGE:
				return wacom_tpc_single_touch(wacom, len);

			case WACOM_REPORT_TPCMT:
			case WACOM_REPORT_TPCMT2:
				return wacom_mt_touch(wacom);

			}
		}
	}

	return 0;
}

static int wacom_offset_rotation(struct input_dev *input, struct hid_usage *usage,
				 int value, int num, int denom)
{
	struct input_absinfo *abs = &input->absinfo[usage->code];
	int range = (abs->maximum - abs->minimum + 1);

	value += num*range/denom;
	if (value > abs->maximum)
		value -= range;
	else if (value < abs->minimum)
		value += range;
	return value;
}

int wacom_equivalent_usage(int usage)
{
	if ((usage & HID_USAGE_PAGE) == WACOM_HID_UP_WACOMDIGITIZER) {
		int subpage = (usage & 0xFF00) << 8;
		int subusage = (usage & 0xFF);

		if (subpage == WACOM_HID_SP_PAD ||
		    subpage == WACOM_HID_SP_BUTTON ||
		    subpage == WACOM_HID_SP_DIGITIZER ||
		    subpage == WACOM_HID_SP_DIGITIZERINFO ||
		    usage == WACOM_HID_WD_SENSE ||
		    usage == WACOM_HID_WD_SERIALHI ||
		    usage == WACOM_HID_WD_TOOLTYPE ||
		    usage == WACOM_HID_WD_DISTANCE ||
		    usage == WACOM_HID_WD_TOUCHSTRIP ||
		    usage == WACOM_HID_WD_TOUCHSTRIP2 ||
		    usage == WACOM_HID_WD_TOUCHRING ||
		    usage == WACOM_HID_WD_TOUCHRINGSTATUS ||
		    usage == WACOM_HID_WD_REPORT_VALID) {
			return usage;
		}

		if (subpage == HID_UP_UNDEFINED)
			subpage = HID_UP_DIGITIZER;

		return subpage | subusage;
	}

	if ((usage & HID_USAGE_PAGE) == WACOM_HID_UP_WACOMTOUCH) {
		int subpage = (usage & 0xFF00) << 8;
		int subusage = (usage & 0xFF);

		if (subpage == HID_UP_UNDEFINED)
			subpage = WACOM_HID_SP_DIGITIZER;

		return subpage | subusage;
>>>>>>> 286cd8c7
	}

	return usage;
}

static void wacom_map_usage(struct input_dev *input, struct hid_usage *usage,
		struct hid_field *field, __u8 type, __u16 code, int fuzz)
{
	struct wacom *wacom = input_get_drvdata(input);
	struct wacom_wac *wacom_wac = &wacom->wacom_wac;
	struct wacom_features *features = &wacom_wac->features;
	int fmin = field->logical_minimum;
	int fmax = field->logical_maximum;
	unsigned int equivalent_usage = wacom_equivalent_usage(usage->hid);
	int resolution_code = code;
	int resolution = hidinput_calc_abs_res(field, resolution_code);

	if (equivalent_usage == HID_DG_TWIST) {
		resolution_code = ABS_RZ;
	}

	if (equivalent_usage == HID_GD_X) {
		fmin += features->offset_left;
		fmax -= features->offset_right;
	}
	if (equivalent_usage == HID_GD_Y) {
		fmin += features->offset_top;
		fmax -= features->offset_bottom;
	}

	usage->type = type;
	usage->code = code;

	set_bit(type, input->evbit);

	switch (type) {
	case EV_ABS:
		input_set_abs_params(input, code, fmin, fmax, fuzz, 0);

		/* older tablet may miss physical usage */
		if ((code == ABS_X || code == ABS_Y) && !resolution) {
			resolution = WACOM_INTUOS_RES;
			hid_warn(input,
				 "Wacom usage (%d) missing resolution \n",
				 code);
		}
		input_abs_set_res(input, code, resolution);
		break;
	case EV_KEY:
		input_set_capability(input, EV_KEY, code);
		break;
	case EV_MSC:
		input_set_capability(input, EV_MSC, code);
		break;
	case EV_SW:
		input_set_capability(input, EV_SW, code);
		break;
	}
}

static void wacom_wac_battery_usage_mapping(struct hid_device *hdev,
		struct hid_field *field, struct hid_usage *usage)
{
	return;
}

static void wacom_wac_battery_event(struct hid_device *hdev, struct hid_field *field,
		struct hid_usage *usage, __s32 value)
{
	struct wacom *wacom = hid_get_drvdata(hdev);
	struct wacom_wac *wacom_wac = &wacom->wacom_wac;
	unsigned equivalent_usage = wacom_equivalent_usage(usage->hid);

	switch (equivalent_usage) {
	case HID_DG_BATTERYSTRENGTH:
		if (value == 0) {
			wacom_wac->hid_data.bat_status = POWER_SUPPLY_STATUS_UNKNOWN;
		}
		else {
			value = value * 100 / (field->logical_maximum - field->logical_minimum);
			wacom_wac->hid_data.battery_capacity = value;
			wacom_wac->hid_data.bat_connected = 1;
			wacom_wac->hid_data.bat_status = WACOM_POWER_SUPPLY_STATUS_AUTO;
		}
		wacom_wac->features.quirks |= WACOM_QUIRK_BATTERY;
		break;
	case WACOM_HID_WD_BATTERY_LEVEL:
		value = value * 100 / (field->logical_maximum - field->logical_minimum);
		wacom_wac->hid_data.battery_capacity = value;
		wacom_wac->hid_data.bat_connected = 1;
		wacom_wac->hid_data.bat_status = WACOM_POWER_SUPPLY_STATUS_AUTO;
		wacom_wac->features.quirks |= WACOM_QUIRK_BATTERY;
		break;
	case WACOM_HID_WD_BATTERY_CHARGING:
		wacom_wac->hid_data.bat_charging = value;
		wacom_wac->hid_data.ps_connected = value;
		wacom_wac->hid_data.bat_connected = 1;
		wacom_wac->hid_data.bat_status = WACOM_POWER_SUPPLY_STATUS_AUTO;
		wacom_wac->features.quirks |= WACOM_QUIRK_BATTERY;
		break;
	}
}

static void wacom_wac_battery_pre_report(struct hid_device *hdev,
		struct hid_report *report)
{
	return;
}

static void wacom_wac_battery_report(struct hid_device *hdev,
		struct hid_report *report)
{
	struct wacom *wacom = hid_get_drvdata(hdev);
	struct wacom_wac *wacom_wac = &wacom->wacom_wac;

	int status = wacom_wac->hid_data.bat_status;
	int capacity = wacom_wac->hid_data.battery_capacity;
	bool charging = wacom_wac->hid_data.bat_charging;
	bool connected = wacom_wac->hid_data.bat_connected;
	bool powered = wacom_wac->hid_data.ps_connected;

	wacom_notify_battery(wacom_wac, status, capacity, charging,
			     connected, powered);
}

static void wacom_wac_pad_usage_mapping(struct hid_device *hdev,
		struct hid_field *field, struct hid_usage *usage)
{
	struct wacom *wacom = hid_get_drvdata(hdev);
	struct wacom_wac *wacom_wac = &wacom->wacom_wac;
	struct wacom_features *features = &wacom_wac->features;
	struct input_dev *input = wacom_wac->pad_input;
	unsigned equivalent_usage = wacom_equivalent_usage(usage->hid);

	switch (equivalent_usage) {
	case WACOM_HID_WD_ACCELEROMETER_X:
		__set_bit(INPUT_PROP_ACCELEROMETER, input->propbit);
		wacom_map_usage(input, usage, field, EV_ABS, ABS_X, 0);
		features->device_type |= WACOM_DEVICETYPE_PAD;
		break;
	case WACOM_HID_WD_ACCELEROMETER_Y:
		__set_bit(INPUT_PROP_ACCELEROMETER, input->propbit);
		wacom_map_usage(input, usage, field, EV_ABS, ABS_Y, 0);
		features->device_type |= WACOM_DEVICETYPE_PAD;
		break;
	case WACOM_HID_WD_ACCELEROMETER_Z:
		__set_bit(INPUT_PROP_ACCELEROMETER, input->propbit);
		wacom_map_usage(input, usage, field, EV_ABS, ABS_Z, 0);
		features->device_type |= WACOM_DEVICETYPE_PAD;
		break;
	case WACOM_HID_WD_BUTTONCENTER:
	case WACOM_HID_WD_BUTTONHOME:
	case WACOM_HID_WD_BUTTONUP:
	case WACOM_HID_WD_BUTTONDOWN:
	case WACOM_HID_WD_BUTTONLEFT:
	case WACOM_HID_WD_BUTTONRIGHT:
		wacom_map_usage(input, usage, field, EV_KEY,
				wacom_numbered_button_to_key(features->numbered_buttons),
				0);
		features->numbered_buttons++;
		features->device_type |= WACOM_DEVICETYPE_PAD;
		break;
	case WACOM_HID_WD_TOUCHONOFF:
	case WACOM_HID_WD_MUTE_DEVICE:
		/*
		 * This usage, which is used to mute touch events, comes
		 * from the pad packet, but is reported on the touch
		 * interface. Because the touch interface may not have
		 * been created yet, we cannot call wacom_map_usage(). In
		 * order to process this usage when we receive it, we set
		 * the usage type and code directly.
		 */
		wacom_wac->has_mute_touch_switch = true;
		usage->type = EV_SW;
		usage->code = SW_MUTE_DEVICE;
		break;
	case WACOM_HID_WD_TOUCHSTRIP:
		wacom_map_usage(input, usage, field, EV_ABS, ABS_RX, 0);
		features->device_type |= WACOM_DEVICETYPE_PAD;
		break;
	case WACOM_HID_WD_TOUCHSTRIP2:
		wacom_map_usage(input, usage, field, EV_ABS, ABS_RY, 0);
		features->device_type |= WACOM_DEVICETYPE_PAD;
		break;
	case WACOM_HID_WD_TOUCHRING:
		wacom_map_usage(input, usage, field, EV_ABS, ABS_WHEEL, 0);
		features->device_type |= WACOM_DEVICETYPE_PAD;
		break;
	case WACOM_HID_WD_TOUCHRINGSTATUS:
		/*
		 * Only set up type/code association. Completely mapping
		 * this usage may overwrite the axis resolution and range.
		 */
		usage->type = EV_ABS;
		usage->code = ABS_WHEEL;
		set_bit(EV_ABS, input->evbit);
		features->device_type |= WACOM_DEVICETYPE_PAD;
		break;
	case WACOM_HID_WD_BUTTONCONFIG:
		wacom_map_usage(input, usage, field, EV_KEY, KEY_BUTTONCONFIG, 0);
		features->device_type |= WACOM_DEVICETYPE_PAD;
		break;
	case WACOM_HID_WD_ONSCREEN_KEYBOARD:
		wacom_map_usage(input, usage, field, EV_KEY, KEY_ONSCREEN_KEYBOARD, 0);
		features->device_type |= WACOM_DEVICETYPE_PAD;
		break;
	case WACOM_HID_WD_CONTROLPANEL:
		wacom_map_usage(input, usage, field, EV_KEY, KEY_CONTROLPANEL, 0);
		features->device_type |= WACOM_DEVICETYPE_PAD;
		break;
	case WACOM_HID_WD_MODE_CHANGE:
		/* do not overwrite previous data */
		if (!wacom_wac->has_mode_change) {
			wacom_wac->has_mode_change = true;
			wacom_wac->is_direct_mode = true;
		}
		features->device_type |= WACOM_DEVICETYPE_PAD;
		break;
	}

	switch (equivalent_usage & 0xfffffff0) {
	case WACOM_HID_WD_EXPRESSKEY00:
		wacom_map_usage(input, usage, field, EV_KEY,
				wacom_numbered_button_to_key(features->numbered_buttons),
				0);
		features->numbered_buttons++;
		features->device_type |= WACOM_DEVICETYPE_PAD;
		break;
	}
}

static void wacom_wac_pad_event(struct hid_device *hdev, struct hid_field *field,
		struct hid_usage *usage, __s32 value)
{
	struct wacom *wacom = hid_get_drvdata(hdev);
	struct wacom_wac *wacom_wac = &wacom->wacom_wac;
	struct input_dev *input = wacom_wac->pad_input;
	struct wacom_features *features = &wacom_wac->features;
	unsigned equivalent_usage = wacom_equivalent_usage(usage->hid);
	int i;
	bool do_report = false;

	/*
	 * Avoid reporting this event and setting inrange_state if this usage
	 * hasn't been mapped.
	 */
	if (!usage->type && equivalent_usage != WACOM_HID_WD_MODE_CHANGE)
		return;

	if (wacom_equivalent_usage(field->physical) == HID_DG_TABLETFUNCTIONKEY) {
		if (usage->hid != WACOM_HID_WD_TOUCHRING)
			wacom_wac->hid_data.inrange_state |= value;
	}

	/* Process touch switch state first since it is reported through touch interface,
	 * which is indepentent of pad interface. In the case when there are no other pad
	 * events, the pad interface will not even be created.
	 */
	if ((equivalent_usage == WACOM_HID_WD_MUTE_DEVICE) ||
	   (equivalent_usage == WACOM_HID_WD_TOUCHONOFF)) {
		if (wacom_wac->shared->touch_input) {
			bool *is_touch_on = &wacom_wac->shared->is_touch_on;

			if (equivalent_usage == WACOM_HID_WD_MUTE_DEVICE && value)
				*is_touch_on = !(*is_touch_on);
			else if (equivalent_usage == WACOM_HID_WD_TOUCHONOFF)
				*is_touch_on = value;

			input_report_switch(wacom_wac->shared->touch_input,
					    SW_MUTE_DEVICE, !(*is_touch_on));
			input_sync(wacom_wac->shared->touch_input);
		}
		return;
	}

	if (!input)
		return;

	switch (equivalent_usage) {
	case WACOM_HID_WD_TOUCHRING:
		/*
		 * Userspace expects touchrings to increase in value with
		 * clockwise gestures and have their zero point at the
		 * tablet's left. HID events "should" be clockwise-
		 * increasing and zero at top, though the MobileStudio
		 * Pro and 2nd-gen Intuos Pro don't do this...
		 */
		if (hdev->vendor == 0x56a &&
		    (hdev->product == 0x34d || hdev->product == 0x34e ||  /* MobileStudio Pro */
		     hdev->product == 0x357 || hdev->product == 0x358)) { /* Intuos Pro 2 */
			value = (field->logical_maximum - value);

			if (hdev->product == 0x357 || hdev->product == 0x358)
				value = wacom_offset_rotation(input, usage, value, 3, 16);
			else if (hdev->product == 0x34d || hdev->product == 0x34e)
				value = wacom_offset_rotation(input, usage, value, 1, 2);
		}
		else {
			value = wacom_offset_rotation(input, usage, value, 1, 4);
		}
		do_report = true;
		break;
	case WACOM_HID_WD_TOUCHRINGSTATUS:
		if (!value)
			input_event(input, usage->type, usage->code, 0);
		break;

	case WACOM_HID_WD_MODE_CHANGE:
		if (wacom_wac->is_direct_mode != value) {
			wacom_wac->is_direct_mode = value;
			wacom_schedule_work(&wacom->wacom_wac, WACOM_WORKER_MODE_CHANGE);
		}
		break;

	case WACOM_HID_WD_BUTTONCENTER:
		for (i = 0; i < wacom->led.count; i++)
			wacom_update_led(wacom, features->numbered_buttons,
					 value, i);
		 /* fall through*/
	default:
		do_report = true;
		break;
	}

	if (do_report) {
		input_event(input, usage->type, usage->code, value);
		if (value)
			wacom_wac->hid_data.pad_input_event_flag = true;
	}
}

static void wacom_wac_pad_pre_report(struct hid_device *hdev,
		struct hid_report *report)
{
	struct wacom *wacom = hid_get_drvdata(hdev);
	struct wacom_wac *wacom_wac = &wacom->wacom_wac;

	wacom_wac->hid_data.inrange_state = 0;
}

static void wacom_wac_pad_report(struct hid_device *hdev,
		struct hid_report *report, struct hid_field *field)
{
	struct wacom *wacom = hid_get_drvdata(hdev);
	struct wacom_wac *wacom_wac = &wacom->wacom_wac;
	struct input_dev *input = wacom_wac->pad_input;
	bool active = wacom_wac->hid_data.inrange_state != 0;

	/* report prox for expresskey events */
	if (wacom_wac->hid_data.pad_input_event_flag) {
		input_event(input, EV_ABS, ABS_MISC, active ? PAD_DEVICE_ID : 0);
		input_sync(input);
		if (!active)
			wacom_wac->hid_data.pad_input_event_flag = false;
	}
}

static void wacom_wac_pen_usage_mapping(struct hid_device *hdev,
		struct hid_field *field, struct hid_usage *usage)
{
	struct wacom *wacom = hid_get_drvdata(hdev);
	struct wacom_wac *wacom_wac = &wacom->wacom_wac;
	struct wacom_features *features = &wacom_wac->features;
	struct input_dev *input = wacom_wac->pen_input;
	unsigned equivalent_usage = wacom_equivalent_usage(usage->hid);

	switch (equivalent_usage) {
	case HID_GD_X:
		wacom_map_usage(input, usage, field, EV_ABS, ABS_X, 4);
		break;
	case HID_GD_Y:
		wacom_map_usage(input, usage, field, EV_ABS, ABS_Y, 4);
		break;
	case WACOM_HID_WD_DISTANCE:
	case HID_GD_Z:
		wacom_map_usage(input, usage, field, EV_ABS, ABS_DISTANCE, 0);
		break;
	case HID_DG_TIPPRESSURE:
		wacom_map_usage(input, usage, field, EV_ABS, ABS_PRESSURE, 0);
		break;
	case HID_DG_INRANGE:
		wacom_map_usage(input, usage, field, EV_KEY, BTN_TOOL_PEN, 0);
		break;
	case HID_DG_INVERT:
		wacom_map_usage(input, usage, field, EV_KEY,
				BTN_TOOL_RUBBER, 0);
		break;
	case HID_DG_TILT_X:
		wacom_map_usage(input, usage, field, EV_ABS, ABS_TILT_X, 0);
		break;
	case HID_DG_TILT_Y:
		wacom_map_usage(input, usage, field, EV_ABS, ABS_TILT_Y, 0);
		break;
	case HID_DG_TWIST:
		wacom_map_usage(input, usage, field, EV_ABS, ABS_Z, 0);
		break;
	case HID_DG_ERASER:
	case HID_DG_TIPSWITCH:
		wacom_map_usage(input, usage, field, EV_KEY, BTN_TOUCH, 0);
		break;
	case HID_DG_BARRELSWITCH:
		wacom_map_usage(input, usage, field, EV_KEY, BTN_STYLUS, 0);
		break;
	case HID_DG_BARRELSWITCH2:
		wacom_map_usage(input, usage, field, EV_KEY, BTN_STYLUS2, 0);
		break;
	case HID_DG_TOOLSERIALNUMBER:
		features->quirks |= WACOM_QUIRK_TOOLSERIAL;
		wacom_map_usage(input, usage, field, EV_MSC, MSC_SERIAL, 0);

		/* Adjust AES usages to match modern convention */
		if (usage->hid == WACOM_HID_WT_SERIALNUMBER && field->report_size == 16) {
			if (field->index + 2 < field->report->maxfield) {
				struct hid_field *a = field->report->field[field->index + 1];
				struct hid_field *b = field->report->field[field->index + 2];

				if (a->maxusage > 0 && a->usage[0].hid == HID_DG_TOOLSERIALNUMBER && a->report_size == 32 &&
				    b->maxusage > 0 && b->usage[0].hid == 0xFF000000 && b->report_size == 8) {
					features->quirks |= WACOM_QUIRK_AESPEN;
					usage->hid = WACOM_HID_WD_TOOLTYPE;
					field->logical_minimum = S16_MIN;
					field->logical_maximum = S16_MAX;
					a->logical_minimum = S32_MIN;
					a->logical_maximum = S32_MAX;
					b->usage[0].hid = WACOM_HID_WD_SERIALHI;
					b->logical_minimum = 0;
					b->logical_maximum = U8_MAX;
				}
			}
		}
		break;
	case WACOM_HID_WD_SENSE:
		features->quirks |= WACOM_QUIRK_SENSE;
		wacom_map_usage(input, usage, field, EV_KEY, BTN_TOOL_PEN, 0);
		break;
	case WACOM_HID_WD_SERIALHI:
		wacom_map_usage(input, usage, field, EV_ABS, ABS_MISC, 0);

		if (!(features->quirks & WACOM_QUIRK_AESPEN)) {
			set_bit(EV_KEY, input->evbit);
			input_set_capability(input, EV_KEY, BTN_TOOL_PEN);
			input_set_capability(input, EV_KEY, BTN_TOOL_RUBBER);
			input_set_capability(input, EV_KEY, BTN_TOOL_BRUSH);
			input_set_capability(input, EV_KEY, BTN_TOOL_PENCIL);
			input_set_capability(input, EV_KEY, BTN_TOOL_AIRBRUSH);
			if (!(features->device_type & WACOM_DEVICETYPE_DIRECT)) {
				input_set_capability(input, EV_KEY, BTN_TOOL_MOUSE);
				input_set_capability(input, EV_KEY, BTN_TOOL_LENS);
			}
		}
		break;
	case WACOM_HID_WD_FINGERWHEEL:
		wacom_map_usage(input, usage, field, EV_ABS, ABS_WHEEL, 0);
		break;
	}
}

static void wacom_wac_pen_event(struct hid_device *hdev, struct hid_field *field,
		struct hid_usage *usage, __s32 value)
{
	struct wacom *wacom = hid_get_drvdata(hdev);
	struct wacom_wac *wacom_wac = &wacom->wacom_wac;
	struct wacom_features *features = &wacom_wac->features;
	struct input_dev *input = wacom_wac->pen_input;
	unsigned equivalent_usage = wacom_equivalent_usage(usage->hid);

	if (wacom_wac->is_invalid_bt_frame)
		return;

	switch (equivalent_usage) {
	case HID_GD_Z:
		/*
		 * HID_GD_Z "should increase as the control's position is
		 * moved from high to low", while ABS_DISTANCE instead
		 * increases in value as the tool moves from low to high.
		 */
		value = field->logical_maximum - value;
		break;
	case HID_DG_INRANGE:
		mod_timer(&wacom->idleprox_timer, jiffies + msecs_to_jiffies(100));
		wacom_wac->hid_data.inrange_state = value;
		if (!(features->quirks & WACOM_QUIRK_SENSE))
			wacom_wac->hid_data.sense_state = value;
		return;
	case HID_DG_INVERT:
		wacom_wac->hid_data.invert_state = value;
		return;
	case HID_DG_ERASER:
	case HID_DG_TIPSWITCH:
		wacom_wac->hid_data.tipswitch |= value;
		return;
	case HID_DG_BARRELSWITCH:
		wacom_wac->hid_data.barrelswitch = value;
		return;
	case HID_DG_BARRELSWITCH2:
		wacom_wac->hid_data.barrelswitch2 = value;
		return;
	case HID_DG_TOOLSERIALNUMBER:
		if (value) {
			wacom_wac->serial[0] = (wacom_wac->serial[0] & ~0xFFFFFFFFULL);
			wacom_wac->serial[0] |= wacom_s32tou(value, field->report_size);
		}
		return;
	case HID_DG_TWIST:
		/*
		 * Userspace expects pen twist to have its zero point when
		 * the buttons/finger is on the tablet's left. HID values
		 * are zero when buttons are toward the top.
		 */
		value = wacom_offset_rotation(input, usage, value, 1, 4);
		break;
	case WACOM_HID_WD_SENSE:
		wacom_wac->hid_data.sense_state = value;
		return;
	case WACOM_HID_WD_SERIALHI:
		if (value) {
			__u32 raw_value = wacom_s32tou(value, field->report_size);

			wacom_wac->serial[0] = (wacom_wac->serial[0] & 0xFFFFFFFF);
			wacom_wac->serial[0] |= ((__u64)raw_value) << 32;
			/*
			 * Non-USI EMR devices may contain additional tool type
			 * information here. See WACOM_HID_WD_TOOLTYPE case for
			 * more details.
			 */
			if (value >> 20 == 1) {
				wacom_wac->id[0] |= raw_value & 0xFFFFF;
			}
		}
		return;
	case WACOM_HID_WD_TOOLTYPE:
		/*
		 * Some devices (MobileStudio Pro, and possibly later
		 * devices as well) do not return the complete tool
		 * type in their WACOM_HID_WD_TOOLTYPE usage. Use a
		 * bitwise OR so the complete value can be built
		 * up over time :(
		 */
		wacom_wac->id[0] |= wacom_s32tou(value, field->report_size);
		return;
	case WACOM_HID_WD_OFFSETLEFT:
		if (features->offset_left && value != features->offset_left)
			hid_warn(hdev, "%s: overriding existing left offset "
				 "%d -> %d\n", __func__, value,
				 features->offset_left);
		features->offset_left = value;
		return;
	case WACOM_HID_WD_OFFSETRIGHT:
		if (features->offset_right && value != features->offset_right)
			hid_warn(hdev, "%s: overriding existing right offset "
				 "%d -> %d\n", __func__, value,
				 features->offset_right);
		features->offset_right = value;
		return;
	case WACOM_HID_WD_OFFSETTOP:
		if (features->offset_top && value != features->offset_top)
			hid_warn(hdev, "%s: overriding existing top offset "
				 "%d -> %d\n", __func__, value,
				 features->offset_top);
		features->offset_top = value;
		return;
	case WACOM_HID_WD_OFFSETBOTTOM:
		if (features->offset_bottom && value != features->offset_bottom)
			hid_warn(hdev, "%s: overriding existing bottom offset "
				 "%d -> %d\n", __func__, value,
				 features->offset_bottom);
		features->offset_bottom = value;
		return;
	case WACOM_HID_WD_REPORT_VALID:
		wacom_wac->is_invalid_bt_frame = !value;
		return;
	}

	/* send pen events only when touch is up or forced out
	 * or touch arbitration is off
	 */
	if (!usage->type || delay_pen_events(wacom_wac))
		return;

	/* send pen events only when the pen is in range */
	if (wacom_wac->hid_data.inrange_state)
		input_event(input, usage->type, usage->code, value);
	else if (wacom_wac->shared->stylus_in_proximity && !wacom_wac->hid_data.sense_state)
		input_event(input, usage->type, usage->code, 0);
}

static void wacom_wac_pen_pre_report(struct hid_device *hdev,
		struct hid_report *report)
{
	struct wacom *wacom = hid_get_drvdata(hdev);
	struct wacom_wac *wacom_wac = &wacom->wacom_wac;

	wacom_wac->is_invalid_bt_frame = false;
	return;
}

static void wacom_wac_pen_report(struct hid_device *hdev,
		struct hid_report *report)
{
	struct wacom *wacom = hid_get_drvdata(hdev);
	struct wacom_wac *wacom_wac = &wacom->wacom_wac;
	struct input_dev *input = wacom_wac->pen_input;
	bool range = wacom_wac->hid_data.inrange_state;
	bool sense = wacom_wac->hid_data.sense_state;

	if (wacom_wac->is_invalid_bt_frame)
		return;

	if (!wacom_wac->tool[0] && range) { /* first in range */
		/* Going into range select tool */
		if (wacom_wac->hid_data.invert_state)
			wacom_wac->tool[0] = BTN_TOOL_RUBBER;
		else if (wacom_wac->id[0])
			wacom_wac->tool[0] = wacom_intuos_get_tool_type(wacom_wac->id[0]);
		else
			wacom_wac->tool[0] = BTN_TOOL_PEN;
	}

	/* keep pen state for touch events */
	wacom_wac->shared->stylus_in_proximity = sense;

	if (!delay_pen_events(wacom_wac) && wacom_wac->tool[0]) {
		int id = wacom_wac->id[0];
		int sw_state = wacom_wac->hid_data.barrelswitch |
			       (wacom_wac->hid_data.barrelswitch2 << 1);

		input_report_key(input, BTN_STYLUS, sw_state == 1);
		input_report_key(input, BTN_STYLUS2, sw_state == 2);
		input_report_key(input, BTN_STYLUS3, sw_state == 3);

		/*
		 * Non-USI EMR tools should have their IDs mangled to
		 * match the legacy behavior of wacom_intuos_general
		 */
		if (wacom_wac->serial[0] >> 52 == 1)
			id = wacom_intuos_id_mangle(id);

		/*
		 * To ensure compatibility with xf86-input-wacom, we should
		 * report the BTN_TOOL_* event prior to the ABS_MISC or
		 * MSC_SERIAL events.
		 */
		input_report_key(input, BTN_TOUCH,
				wacom_wac->hid_data.tipswitch);
		input_report_key(input, wacom_wac->tool[0], sense);
		if (wacom_wac->serial[0]) {
			input_event(input, EV_MSC, MSC_SERIAL, wacom_wac->serial[0]);
			input_report_abs(input, ABS_MISC, sense ? id : 0);
		}

		wacom_wac->hid_data.tipswitch = false;

		input_sync(input);
	}

	if (!sense) {
		wacom_wac->tool[0] = 0;
		wacom_wac->id[0] = 0;
		wacom_wac->serial[0] = 0;
	}
}

static void wacom_wac_finger_usage_mapping(struct hid_device *hdev,
		struct hid_field *field, struct hid_usage *usage)
{
	struct wacom *wacom = hid_get_drvdata(hdev);
	struct wacom_wac *wacom_wac = &wacom->wacom_wac;
	struct input_dev *input = wacom_wac->touch_input;
	unsigned touch_max = wacom_wac->features.touch_max;
	unsigned equivalent_usage = wacom_equivalent_usage(usage->hid);

	switch (equivalent_usage) {
	case HID_GD_X:
		if (touch_max == 1)
			wacom_map_usage(input, usage, field, EV_ABS, ABS_X, 4);
		else
			wacom_map_usage(input, usage, field, EV_ABS,
					ABS_MT_POSITION_X, 4);
		break;
	case HID_GD_Y:
		if (touch_max == 1)
			wacom_map_usage(input, usage, field, EV_ABS, ABS_Y, 4);
		else
			wacom_map_usage(input, usage, field, EV_ABS,
					ABS_MT_POSITION_Y, 4);
		break;
	case HID_DG_WIDTH:
	case HID_DG_HEIGHT:
		wacom_map_usage(input, usage, field, EV_ABS, ABS_MT_TOUCH_MAJOR, 0);
		wacom_map_usage(input, usage, field, EV_ABS, ABS_MT_TOUCH_MINOR, 0);
		input_set_abs_params(input, ABS_MT_ORIENTATION, 0, 1, 0, 0);
		break;
	case HID_DG_TIPSWITCH:
		wacom_map_usage(input, usage, field, EV_KEY, BTN_TOUCH, 0);
		break;
	case HID_DG_CONTACTCOUNT:
		wacom_wac->hid_data.cc_report = field->report->id;
		wacom_wac->hid_data.cc_index = field->index;
		wacom_wac->hid_data.cc_value_index = usage->usage_index;
		break;
	case HID_DG_CONTACTID:
		if ((field->logical_maximum - field->logical_minimum) < touch_max) {
			/*
			 * The HID descriptor for G11 sensors leaves logical
			 * maximum set to '1' despite it being a multitouch
			 * device. Override to a sensible number.
			 */
			field->logical_maximum = 255;
		}
		break;
	}
}

static void wacom_wac_finger_slot(struct wacom_wac *wacom_wac,
		struct input_dev *input)
{
	struct hid_data *hid_data = &wacom_wac->hid_data;
	bool mt = wacom_wac->features.touch_max > 1;
	bool prox = hid_data->tipswitch &&
		    report_touch_events(wacom_wac);

	if (wacom_wac->shared->has_mute_touch_switch &&
	    !wacom_wac->shared->is_touch_on) {
		if (!wacom_wac->shared->touch_down)
			return;
		prox = false;
	}

	wacom_wac->hid_data.num_received++;
	if (wacom_wac->hid_data.num_received > wacom_wac->hid_data.num_expected)
		return;

	if (mt) {
		int slot;

		slot = input_mt_get_slot_by_key(input, hid_data->id);
		input_mt_slot(input, slot);
		input_mt_report_slot_state(input, MT_TOOL_FINGER, prox);
	}
	else {
		input_report_key(input, BTN_TOUCH, prox);
	}

	if (prox) {
		input_report_abs(input, mt ? ABS_MT_POSITION_X : ABS_X,
				 hid_data->x);
		input_report_abs(input, mt ? ABS_MT_POSITION_Y : ABS_Y,
				 hid_data->y);

		if (test_bit(ABS_MT_TOUCH_MAJOR, input->absbit)) {
			input_report_abs(input, ABS_MT_TOUCH_MAJOR, max(hid_data->width, hid_data->height));
			input_report_abs(input, ABS_MT_TOUCH_MINOR, min(hid_data->width, hid_data->height));
			if (hid_data->width != hid_data->height)
				input_report_abs(input, ABS_MT_ORIENTATION, hid_data->width <= hid_data->height ? 0 : 1);
		}
	}
}

static bool wacom_wac_slot_is_active(struct input_dev *dev, int key)
{
	struct input_mt *mt = dev->mt;
	struct input_mt_slot *s;

	if (!mt)
		return false;

	for (s = mt->slots; s != mt->slots + mt->num_slots; s++) {
		if (s->key == key &&
			input_mt_get_value(s, ABS_MT_TRACKING_ID) >= 0) {
			return true;
		}
	}

	return false;
}

static void wacom_wac_finger_event(struct hid_device *hdev,
		struct hid_field *field, struct hid_usage *usage, __s32 value)
{
	struct wacom *wacom = hid_get_drvdata(hdev);
	struct wacom_wac *wacom_wac = &wacom->wacom_wac;
	unsigned equivalent_usage = wacom_equivalent_usage(usage->hid);
	struct wacom_features *features = &wacom->wacom_wac.features;

	switch (equivalent_usage) {
	case HID_DG_CONFIDENCE:
		wacom_wac->hid_data.confidence = value;
		break;
	case HID_GD_X:
		wacom_wac->hid_data.x = value;
		break;
	case HID_GD_Y:
		wacom_wac->hid_data.y = value;
		break;
	case HID_DG_WIDTH:
		wacom_wac->hid_data.width = value;
		break;
	case HID_DG_HEIGHT:
		wacom_wac->hid_data.height = value;
		break;
	case HID_DG_CONTACTID:
		wacom_wac->hid_data.id = value;
		break;
	case HID_DG_TIPSWITCH:
		wacom_wac->hid_data.tipswitch = value;
		break;
	case HID_DG_CONTACTMAX:
		if (!features->touch_max) {
			features->touch_max = value;
		} else {
			hid_warn(hdev, "%s: ignoring attempt to overwrite non-zero touch_max "
				 "%d -> %d\n", __func__, features->touch_max, value);
		}
		return;
	}


	if (usage->usage_index + 1 == field->report_count) {
		if (equivalent_usage == wacom_wac->hid_data.last_slot_field) {
			bool touch_removed = wacom_wac_slot_is_active(wacom_wac->touch_input,
				wacom_wac->hid_data.id) && !wacom_wac->hid_data.tipswitch;

			if (wacom_wac->hid_data.confidence || touch_removed) {
				wacom_wac_finger_slot(wacom_wac, wacom_wac->touch_input);
			}
		}
	}
}

static void wacom_wac_finger_pre_report(struct hid_device *hdev,
		struct hid_report *report)
{
	struct wacom *wacom = hid_get_drvdata(hdev);
	struct wacom_wac *wacom_wac = &wacom->wacom_wac;
	struct hid_data* hid_data = &wacom_wac->hid_data;
	int i;

	hid_data->confidence = true;

	hid_data->cc_report = 0;
	hid_data->cc_index = -1;
	hid_data->cc_value_index = -1;

	for (i = 0; i < report->maxfield; i++) {
		struct hid_field *field = report->field[i];
		int j;

		for (j = 0; j < field->maxusage; j++) {
			struct hid_usage *usage = &field->usage[j];
			unsigned int equivalent_usage =
				wacom_equivalent_usage(usage->hid);

			switch (equivalent_usage) {
			case HID_GD_X:
			case HID_GD_Y:
			case HID_DG_WIDTH:
			case HID_DG_HEIGHT:
			case HID_DG_CONTACTID:
			case HID_DG_INRANGE:
			case HID_DG_INVERT:
			case HID_DG_TIPSWITCH:
				hid_data->last_slot_field = equivalent_usage;
				break;
			case HID_DG_CONTACTCOUNT:
				hid_data->cc_report = report->id;
				hid_data->cc_index = i;
				hid_data->cc_value_index = j;
				break;
			}
		}
	}

	if (hid_data->cc_report != 0 &&
	    hid_data->cc_index >= 0) {
		struct hid_field *field = report->field[hid_data->cc_index];
		int value = field->value[hid_data->cc_value_index];
		if (value) {
			hid_data->num_expected = value;
			hid_data->num_received = 0;
		}
	}
	else {
		hid_data->num_expected = wacom_wac->features.touch_max;
		hid_data->num_received = 0;
	}
}

static void wacom_wac_finger_report(struct hid_device *hdev,
		struct hid_report *report)
{
	struct wacom *wacom = hid_get_drvdata(hdev);
	struct wacom_wac *wacom_wac = &wacom->wacom_wac;
	struct input_dev *input = wacom_wac->touch_input;
	unsigned touch_max = wacom_wac->features.touch_max;

	/* If more packets of data are expected, give us a chance to
	 * process them rather than immediately syncing a partial
	 * update.
	 */
	if (wacom_wac->hid_data.num_received < wacom_wac->hid_data.num_expected)
		return;

	if (touch_max > 1)
		input_mt_sync_frame(input);

	input_sync(input);
	wacom_wac->hid_data.num_received = 0;
	wacom_wac->hid_data.num_expected = 0;

	/* keep touch state for pen event */
	wacom_wac->shared->touch_down = wacom_wac_finger_count_touches(wacom_wac);
}

void wacom_wac_usage_mapping(struct hid_device *hdev,
		struct hid_field *field, struct hid_usage *usage)
{
	struct wacom *wacom = hid_get_drvdata(hdev);
	struct wacom_wac *wacom_wac = &wacom->wacom_wac;
	struct wacom_features *features = &wacom_wac->features;

	if (WACOM_DIRECT_DEVICE(field))
		features->device_type |= WACOM_DEVICETYPE_DIRECT;

	/* usage tests must precede field tests */
	if (WACOM_BATTERY_USAGE(usage))
		wacom_wac_battery_usage_mapping(hdev, field, usage);
	else if (WACOM_PAD_FIELD(field))
		wacom_wac_pad_usage_mapping(hdev, field, usage);
	else if (WACOM_PEN_FIELD(field))
		wacom_wac_pen_usage_mapping(hdev, field, usage);
	else if (WACOM_FINGER_FIELD(field))
		wacom_wac_finger_usage_mapping(hdev, field, usage);
}

void wacom_wac_event(struct hid_device *hdev, struct hid_field *field,
		struct hid_usage *usage, __s32 value)
{
	struct wacom *wacom = hid_get_drvdata(hdev);

	if (wacom->wacom_wac.features.type != HID_GENERIC)
		return;

	if (value > field->logical_maximum || value < field->logical_minimum)
		return;

	/* usage tests must precede field tests */
	if (WACOM_BATTERY_USAGE(usage))
		wacom_wac_battery_event(hdev, field, usage, value);
	else if (WACOM_PAD_FIELD(field))
		wacom_wac_pad_event(hdev, field, usage, value);
	else if (WACOM_PEN_FIELD(field) && wacom->wacom_wac.pen_input)
		wacom_wac_pen_event(hdev, field, usage, value);
	else if (WACOM_FINGER_FIELD(field) && wacom->wacom_wac.touch_input)
		wacom_wac_finger_event(hdev, field, usage, value);
}

static void wacom_report_events(struct hid_device *hdev,
				struct hid_report *report, int collection_index,
				int field_index)
{
	int r;

	for (r = field_index; r < report->maxfield; r++) {
		struct hid_field *field;
		unsigned count, n;

		field = report->field[r];
		count = field->report_count;

		if (!(HID_MAIN_ITEM_VARIABLE & field->flags))
			continue;

		for (n = 0 ; n < count; n++) {
			if (field->usage[n].collection_index == collection_index)
				wacom_wac_event(hdev, field, &field->usage[n],
						field->value[n]);
			else
				return;
		}
	}
}

static int wacom_wac_collection(struct hid_device *hdev, struct hid_report *report,
			 int collection_index, struct hid_field *field,
			 int field_index)
{
	struct wacom *wacom = hid_get_drvdata(hdev);

	wacom_report_events(hdev, report, collection_index, field_index);

	/*
	 * Non-input reports may be sent prior to the device being
	 * completely initialized. Since only their events need
	 * to be processed, exit after 'wacom_report_events' has
	 * been called to prevent potential crashes in the report-
	 * processing functions.
	 */
	if (report->type != HID_INPUT_REPORT)
		return -1;

	if (WACOM_PAD_FIELD(field))
		return 0;
	else if (WACOM_PEN_FIELD(field) && wacom->wacom_wac.pen_input)
		wacom_wac_pen_report(hdev, report);
	else if (WACOM_FINGER_FIELD(field) && wacom->wacom_wac.touch_input)
		wacom_wac_finger_report(hdev, report);

	return 0;
}

void wacom_wac_report(struct hid_device *hdev, struct hid_report *report)
{
	struct wacom *wacom = hid_get_drvdata(hdev);
	struct wacom_wac *wacom_wac = &wacom->wacom_wac;
	struct hid_field *field;
	bool pad_in_hid_field = false, pen_in_hid_field = false,
		finger_in_hid_field = false, true_pad = false;
	int r;
	int prev_collection = -1;

	if (wacom_wac->features.type != HID_GENERIC)
		return;

	for (r = 0; r < report->maxfield; r++) {
		field = report->field[r];

		if (WACOM_PAD_FIELD(field))
			pad_in_hid_field = true;
		if (WACOM_PEN_FIELD(field))
			pen_in_hid_field = true;
		if (WACOM_FINGER_FIELD(field))
			finger_in_hid_field = true;
		if (wacom_equivalent_usage(field->physical) == HID_DG_TABLETFUNCTIONKEY)
			true_pad = true;
	}

	wacom_wac_battery_pre_report(hdev, report);

	if (pad_in_hid_field && wacom->wacom_wac.pad_input)
		wacom_wac_pad_pre_report(hdev, report);
	if (pen_in_hid_field && wacom->wacom_wac.pen_input)
		wacom_wac_pen_pre_report(hdev, report);
	if (finger_in_hid_field && wacom->wacom_wac.touch_input)
		wacom_wac_finger_pre_report(hdev, report);

	for (r = 0; r < report->maxfield; r++) {
		field = report->field[r];

		if (field->usage[0].collection_index != prev_collection) {
			if (wacom_wac_collection(hdev, report,
				field->usage[0].collection_index, field, r) < 0)
				return;
			prev_collection = field->usage[0].collection_index;
		}
	}

	wacom_wac_battery_report(hdev, report);

	if (true_pad && wacom->wacom_wac.pad_input)
		wacom_wac_pad_report(hdev, report, field);
}

static int wacom_bpt_touch(struct wacom_wac *wacom)
{
	struct wacom_features *features = &wacom->features;
	struct input_dev *input = wacom->touch_input;
	struct input_dev *pad_input = wacom->pad_input;
	unsigned char *data = wacom->data;
	int i;

	if (data[0] != 0x02)
	    return 0;

	for (i = 0; i < 2; i++) {
		int offset = (data[1] & 0x80) ? (8 * i) : (9 * i);
		bool touch = report_touch_events(wacom)
			   && (data[offset + 3] & 0x80);

		input_mt_slot(input, i);
		input_mt_report_slot_state(input, MT_TOOL_FINGER, touch);
		if (touch) {
			int x = get_unaligned_be16(&data[offset + 3]) & 0x7ff;
			int y = get_unaligned_be16(&data[offset + 5]) & 0x7ff;
			if (features->quirks & WACOM_QUIRK_BBTOUCH_LOWRES) {
				x <<= 5;
				y <<= 5;
			}
			input_report_abs(input, ABS_MT_POSITION_X, x);
			input_report_abs(input, ABS_MT_POSITION_Y, y);
		}
	}

	input_mt_sync_frame(input);

	input_report_key(pad_input, BTN_LEFT, (data[1] & 0x08) != 0);
	input_report_key(pad_input, BTN_FORWARD, (data[1] & 0x04) != 0);
	input_report_key(pad_input, BTN_BACK, (data[1] & 0x02) != 0);
	input_report_key(pad_input, BTN_RIGHT, (data[1] & 0x01) != 0);
	wacom->shared->touch_down = wacom_wac_finger_count_touches(wacom);

	return 1;
}

static void wacom_bpt3_touch_msg(struct wacom_wac *wacom, unsigned char *data)
{
	struct wacom_features *features = &wacom->features;
	struct input_dev *input = wacom->touch_input;
	bool touch = data[1] & 0x80;
	int slot = input_mt_get_slot_by_key(input, data[0]);

	if (slot < 0)
		return;

	touch = touch && report_touch_events(wacom);

	input_mt_slot(input, slot);
	input_mt_report_slot_state(input, MT_TOOL_FINGER, touch);

	if (touch) {
		int x = (data[2] << 4) | (data[4] >> 4);
		int y = (data[3] << 4) | (data[4] & 0x0f);
		int width, height;

		if (features->type >= INTUOSPS && features->type <= INTUOSHT2) {
			width  = data[5] * 100;
			height = data[6] * 100;
		} else {
			/*
			 * "a" is a scaled-down area which we assume is
			 * roughly circular and which can be described as:
			 * a=(pi*r^2)/C.
			 */
			int a = data[5];
			int x_res = input_abs_get_res(input, ABS_MT_POSITION_X);
			int y_res = input_abs_get_res(input, ABS_MT_POSITION_Y);
			width = 2 * int_sqrt(a * WACOM_CONTACT_AREA_SCALE);
			height = width * y_res / x_res;
		}

		input_report_abs(input, ABS_MT_POSITION_X, x);
		input_report_abs(input, ABS_MT_POSITION_Y, y);
		input_report_abs(input, ABS_MT_TOUCH_MAJOR, width);
		input_report_abs(input, ABS_MT_TOUCH_MINOR, height);
	}
}

static void wacom_bpt3_button_msg(struct wacom_wac *wacom, unsigned char *data)
{
	struct input_dev *input = wacom->pad_input;
	struct wacom_features *features = &wacom->features;

	if (features->type == INTUOSHT || features->type == INTUOSHT2) {
		input_report_key(input, BTN_LEFT, (data[1] & 0x02) != 0);
		input_report_key(input, BTN_BACK, (data[1] & 0x08) != 0);
	} else {
		input_report_key(input, BTN_BACK, (data[1] & 0x02) != 0);
		input_report_key(input, BTN_LEFT, (data[1] & 0x08) != 0);
	}
	input_report_key(input, BTN_FORWARD, (data[1] & 0x04) != 0);
	input_report_key(input, BTN_RIGHT, (data[1] & 0x01) != 0);
}

static int wacom_bpt3_touch(struct wacom_wac *wacom)
{
	unsigned char *data = wacom->data;
	int count = data[1] & 0x07;
	int  touch_changed = 0, i;

	if (data[0] != 0x02)
	    return 0;

	/* data has up to 7 fixed sized 8-byte messages starting at data[2] */
	for (i = 0; i < count; i++) {
		int offset = (8 * i) + 2;
		int msg_id = data[offset];

		if (msg_id >= 2 && msg_id <= 17) {
			wacom_bpt3_touch_msg(wacom, data + offset);
			touch_changed++;
		} else if (msg_id == 128)
			wacom_bpt3_button_msg(wacom, data + offset);

	}

	/* only update touch if we actually have a touchpad and touch data changed */
	if (wacom->touch_input && touch_changed) {
		input_mt_sync_frame(wacom->touch_input);
		wacom->shared->touch_down = wacom_wac_finger_count_touches(wacom);
	}

	return 1;
}

static int wacom_bpt_pen(struct wacom_wac *wacom)
{
	struct wacom_features *features = &wacom->features;
	struct input_dev *input = wacom->pen_input;
	unsigned char *data = wacom->data;
	int x = 0, y = 0, p = 0, d = 0;
	bool pen = false, btn1 = false, btn2 = false;
	bool range, prox, rdy;

	if (data[0] != WACOM_REPORT_PENABLED)
	    return 0;

	range = (data[1] & 0x80) == 0x80;
	prox = (data[1] & 0x40) == 0x40;
	rdy = (data[1] & 0x20) == 0x20;

	wacom->shared->stylus_in_proximity = range;
	if (delay_pen_events(wacom))
		return 0;

	if (rdy) {
		p = le16_to_cpup((__le16 *)&data[6]);
		pen = data[1] & 0x01;
		btn1 = data[1] & 0x02;
		btn2 = data[1] & 0x04;
	}
	if (prox) {
		x = le16_to_cpup((__le16 *)&data[2]);
		y = le16_to_cpup((__le16 *)&data[4]);

		if (data[1] & 0x08) {
			wacom->tool[0] = BTN_TOOL_RUBBER;
			wacom->id[0] = ERASER_DEVICE_ID;
		} else {
			wacom->tool[0] = BTN_TOOL_PEN;
			wacom->id[0] = STYLUS_DEVICE_ID;
		}
		wacom->reporting_data = true;
	}
	if (range) {
		/*
		 * Convert distance from out prox to distance from tablet.
		 * distance will be greater than distance_max once
		 * touching and applying pressure; do not report negative
		 * distance.
		 */
		if (data[8] <= features->distance_max)
			d = features->distance_max - data[8];
	} else {
		wacom->id[0] = 0;
	}

	if (wacom->reporting_data) {
		input_report_key(input, BTN_TOUCH, pen);
		input_report_key(input, BTN_STYLUS, btn1);
		input_report_key(input, BTN_STYLUS2, btn2);

		if (prox || !range) {
			input_report_abs(input, ABS_X, x);
			input_report_abs(input, ABS_Y, y);
		}
		input_report_abs(input, ABS_PRESSURE, p);
		input_report_abs(input, ABS_DISTANCE, d);

		input_report_key(input, wacom->tool[0], range); /* PEN or RUBBER */
		input_report_abs(input, ABS_MISC, wacom->id[0]); /* TOOL ID */
	}

	if (!range) {
		wacom->reporting_data = false;
	}

	return 1;
}

static int wacom_bpt_irq(struct wacom_wac *wacom, size_t len)
{
	struct wacom_features *features = &wacom->features;

	if ((features->type == INTUOSHT2) &&
	    (features->device_type & WACOM_DEVICETYPE_PEN))
		return wacom_intuos_irq(wacom);
	else if (len == WACOM_PKGLEN_BBTOUCH)
		return wacom_bpt_touch(wacom);
	else if (len == WACOM_PKGLEN_BBTOUCH3)
		return wacom_bpt3_touch(wacom);
	else if (len == WACOM_PKGLEN_BBFUN || len == WACOM_PKGLEN_BBPEN)
		return wacom_bpt_pen(wacom);

	return 0;
}

static void wacom_bamboo_pad_pen_event(struct wacom_wac *wacom,
		unsigned char *data)
{
	unsigned char prefix;

	/*
	 * We need to reroute the event from the debug interface to the
	 * pen interface.
	 * We need to add the report ID to the actual pen report, so we
	 * temporary overwrite the first byte to prevent having to kzalloc/kfree
	 * and memcpy the report.
	 */
	prefix = data[0];
	data[0] = WACOM_REPORT_BPAD_PEN;

	/*
	 * actually reroute the event.
	 * No need to check if wacom->shared->pen is valid, hid_input_report()
	 * will check for us.
	 */
	hid_input_report(wacom->shared->pen, HID_INPUT_REPORT, data,
			 WACOM_PKGLEN_PENABLED, 1);

	data[0] = prefix;
}

static int wacom_bamboo_pad_touch_event(struct wacom_wac *wacom,
		unsigned char *data)
{
	struct input_dev *input = wacom->touch_input;
	unsigned char *finger_data, prefix;
	unsigned id;
	int x, y;
	bool valid;

	prefix = data[0];

	for (id = 0; id < wacom->features.touch_max; id++) {
		valid = !!(prefix & BIT(id)) &&
			report_touch_events(wacom);

		input_mt_slot(input, id);
		input_mt_report_slot_state(input, MT_TOOL_FINGER, valid);

		if (!valid)
			continue;

		finger_data = data + 1 + id * 3;
		x = finger_data[0] | ((finger_data[1] & 0x0f) << 8);
		y = (finger_data[2] << 4) | (finger_data[1] >> 4);

		input_report_abs(input, ABS_MT_POSITION_X, x);
		input_report_abs(input, ABS_MT_POSITION_Y, y);
	}

	input_mt_sync_frame(input);

	input_report_key(input, BTN_LEFT, prefix & 0x40);
	input_report_key(input, BTN_RIGHT, prefix & 0x80);

	/* keep touch state for pen event */
	wacom->shared->touch_down = !!prefix && report_touch_events(wacom);

	return 1;
}

static int wacom_bamboo_pad_irq(struct wacom_wac *wacom, size_t len)
{
	unsigned char *data = wacom->data;

	if (!((len == WACOM_PKGLEN_BPAD_TOUCH) ||
	      (len == WACOM_PKGLEN_BPAD_TOUCH_USB)) ||
	    (data[0] != WACOM_REPORT_BPAD_TOUCH))
		return 0;

	if (data[1] & 0x01)
		wacom_bamboo_pad_pen_event(wacom, &data[1]);

	if (data[1] & 0x02)
		return wacom_bamboo_pad_touch_event(wacom, &data[9]);

	return 0;
}

static int wacom_wireless_irq(struct wacom_wac *wacom, size_t len)
{
	unsigned char *data = wacom->data;
	int connected;

	if (len != WACOM_PKGLEN_WIRELESS || data[0] != WACOM_REPORT_WL)
		return 0;

	connected = data[1] & 0x01;
	if (connected) {
		int pid, battery, charging;

		if ((wacom->shared->type == INTUOSHT ||
		    wacom->shared->type == INTUOSHT2) &&
		    wacom->shared->touch_input &&
		    wacom->shared->touch_max) {
			input_report_switch(wacom->shared->touch_input,
					SW_MUTE_DEVICE, data[5] & 0x40);
			input_sync(wacom->shared->touch_input);
		}

		pid = get_unaligned_be16(&data[6]);
		battery = (data[5] & 0x3f) * 100 / 31;
		charging = !!(data[5] & 0x80);
		if (wacom->pid != pid) {
			wacom->pid = pid;
			wacom_schedule_work(wacom, WACOM_WORKER_WIRELESS);
		}

		wacom_notify_battery(wacom, WACOM_POWER_SUPPLY_STATUS_AUTO,
				     battery, charging, 1, 0);

	} else if (wacom->pid != 0) {
		/* disconnected while previously connected */
		wacom->pid = 0;
		wacom_schedule_work(wacom, WACOM_WORKER_WIRELESS);
		wacom_notify_battery(wacom, POWER_SUPPLY_STATUS_UNKNOWN, 0, 0, 0, 0);
	}

	return 0;
}

static int wacom_status_irq(struct wacom_wac *wacom_wac, size_t len)
{
	struct wacom *wacom = container_of(wacom_wac, struct wacom, wacom_wac);
	struct wacom_features *features = &wacom_wac->features;
	unsigned char *data = wacom_wac->data;

	if (data[0] != WACOM_REPORT_USB)
		return 0;

	if ((features->type == INTUOSHT ||
	    features->type == INTUOSHT2) &&
	    wacom_wac->shared->touch_input &&
	    features->touch_max) {
		input_report_switch(wacom_wac->shared->touch_input,
				    SW_MUTE_DEVICE, data[8] & 0x40);
		input_sync(wacom_wac->shared->touch_input);
	}

	if (data[9] & 0x02) { /* wireless module is attached */
		int battery = (data[8] & 0x3f) * 100 / 31;
		bool charging = !!(data[8] & 0x80);

		wacom_notify_battery(wacom_wac, WACOM_POWER_SUPPLY_STATUS_AUTO,
				     battery, charging, battery || charging, 1);

		if (!wacom->battery.battery &&
		    !(features->quirks & WACOM_QUIRK_BATTERY)) {
			features->quirks |= WACOM_QUIRK_BATTERY;
			wacom_schedule_work(wacom_wac, WACOM_WORKER_BATTERY);
		}
	}
	else if ((features->quirks & WACOM_QUIRK_BATTERY) &&
		 wacom->battery.battery) {
		features->quirks &= ~WACOM_QUIRK_BATTERY;
		wacom_schedule_work(wacom_wac, WACOM_WORKER_BATTERY);
		wacom_notify_battery(wacom_wac, POWER_SUPPLY_STATUS_UNKNOWN, 0, 0, 0, 0);
	}
	return 0;
}

void wacom_wac_irq(struct wacom_wac *wacom_wac, size_t len)
{
	bool sync;

	switch (wacom_wac->features.type) {
	case PENPARTNER:
		sync = wacom_penpartner_irq(wacom_wac);
		break;

	case PL:
		sync = wacom_pl_irq(wacom_wac);
		break;

	case WACOM_G4:
	case GRAPHIRE:
	case GRAPHIRE_BT:
	case WACOM_MO:
		sync = wacom_graphire_irq(wacom_wac);
		break;

	case PTU:
		sync = wacom_ptu_irq(wacom_wac);
		break;

	case DTU:
		sync = wacom_dtu_irq(wacom_wac);
		break;

	case DTUS:
	case DTUSX:
		sync = wacom_dtus_irq(wacom_wac);
		break;

	case INTUOS:
	case INTUOS3S:
	case INTUOS3:
	case INTUOS3L:
	case INTUOS4S:
	case INTUOS4:
	case INTUOS4L:
	case CINTIQ:
	case WACOM_BEE:
	case WACOM_13HD:
	case WACOM_21UX2:
	case WACOM_22HD:
	case WACOM_24HD:
	case WACOM_27QHD:
	case DTK:
	case CINTIQ_HYBRID:
	case CINTIQ_COMPANION_2:
		sync = wacom_intuos_irq(wacom_wac);
		break;

	case INTUOS4WL:
		sync = wacom_intuos_bt_irq(wacom_wac, len);
		break;

	case WACOM_24HDT:
	case WACOM_27QHDT:
		sync = wacom_24hdt_irq(wacom_wac);
		break;

	case INTUOS5S:
	case INTUOS5:
	case INTUOS5L:
	case INTUOSPS:
	case INTUOSPM:
	case INTUOSPL:
		if (len == WACOM_PKGLEN_BBTOUCH3)
			sync = wacom_bpt3_touch(wacom_wac);
		else if (wacom_wac->data[0] == WACOM_REPORT_USB)
			sync = wacom_status_irq(wacom_wac, len);
		else
			sync = wacom_intuos_irq(wacom_wac);
		break;

	case INTUOSP2_BT:
	case INTUOSHT3_BT:
		sync = wacom_intuos_pro2_bt_irq(wacom_wac, len);
		break;

	case TABLETPC:
	case TABLETPCE:
	case TABLETPC2FG:
	case MTSCREEN:
	case MTTPC:
	case MTTPC_B:
		sync = wacom_tpc_irq(wacom_wac, len);
		break;

	case BAMBOO_PT:
	case BAMBOO_PEN:
	case BAMBOO_TOUCH:
	case INTUOSHT:
	case INTUOSHT2:
		if (wacom_wac->data[0] == WACOM_REPORT_USB)
			sync = wacom_status_irq(wacom_wac, len);
		else
			sync = wacom_bpt_irq(wacom_wac, len);
		break;

	case BAMBOO_PAD:
		sync = wacom_bamboo_pad_irq(wacom_wac, len);
		break;

	case WIRELESS:
		sync = wacom_wireless_irq(wacom_wac, len);
		break;

	case REMOTE:
		sync = false;
		if (wacom_wac->data[0] == WACOM_REPORT_DEVICE_LIST)
			wacom_remote_status_irq(wacom_wac, len);
		else
			sync = wacom_remote_irq(wacom_wac, len);
		break;

	default:
		sync = false;
		break;
	}

	if (sync) {
		if (wacom_wac->pen_input)
			input_sync(wacom_wac->pen_input);
		if (wacom_wac->touch_input)
			input_sync(wacom_wac->touch_input);
		if (wacom_wac->pad_input)
			input_sync(wacom_wac->pad_input);
	}
}

static void wacom_setup_basic_pro_pen(struct wacom_wac *wacom_wac)
{
	struct input_dev *input_dev = wacom_wac->pen_input;

	input_set_capability(input_dev, EV_MSC, MSC_SERIAL);

	__set_bit(BTN_TOOL_PEN, input_dev->keybit);
	__set_bit(BTN_STYLUS, input_dev->keybit);
	__set_bit(BTN_STYLUS2, input_dev->keybit);

	input_set_abs_params(input_dev, ABS_DISTANCE,
			     0, wacom_wac->features.distance_max, wacom_wac->features.distance_fuzz, 0);
}

static void wacom_setup_cintiq(struct wacom_wac *wacom_wac)
{
	struct input_dev *input_dev = wacom_wac->pen_input;
	struct wacom_features *features = &wacom_wac->features;

	wacom_setup_basic_pro_pen(wacom_wac);

	__set_bit(BTN_TOOL_RUBBER, input_dev->keybit);
	__set_bit(BTN_TOOL_BRUSH, input_dev->keybit);
	__set_bit(BTN_TOOL_PENCIL, input_dev->keybit);
	__set_bit(BTN_TOOL_AIRBRUSH, input_dev->keybit);

	input_set_abs_params(input_dev, ABS_WHEEL, 0, 1023, 0, 0);
	input_set_abs_params(input_dev, ABS_TILT_X, -64, 63, features->tilt_fuzz, 0);
	input_abs_set_res(input_dev, ABS_TILT_X, 57);
	input_set_abs_params(input_dev, ABS_TILT_Y, -64, 63, features->tilt_fuzz, 0);
	input_abs_set_res(input_dev, ABS_TILT_Y, 57);
}

static void wacom_setup_intuos(struct wacom_wac *wacom_wac)
{
	struct input_dev *input_dev = wacom_wac->pen_input;

	input_set_capability(input_dev, EV_REL, REL_WHEEL);

	wacom_setup_cintiq(wacom_wac);

	__set_bit(BTN_LEFT, input_dev->keybit);
	__set_bit(BTN_RIGHT, input_dev->keybit);
	__set_bit(BTN_MIDDLE, input_dev->keybit);
	__set_bit(BTN_SIDE, input_dev->keybit);
	__set_bit(BTN_EXTRA, input_dev->keybit);
	__set_bit(BTN_TOOL_MOUSE, input_dev->keybit);
	__set_bit(BTN_TOOL_LENS, input_dev->keybit);

	input_set_abs_params(input_dev, ABS_RZ, -900, 899, 0, 0);
	input_abs_set_res(input_dev, ABS_RZ, 287);
	input_set_abs_params(input_dev, ABS_THROTTLE, -1023, 1023, 0, 0);
}

void wacom_setup_device_quirks(struct wacom *wacom)
{
	struct wacom_wac *wacom_wac = &wacom->wacom_wac;
	struct wacom_features *features = &wacom->wacom_wac.features;

	/* The pen and pad share the same interface on most devices */
	if (features->type == GRAPHIRE_BT || features->type == WACOM_G4 ||
	    features->type == DTUS ||
	    (features->type >= INTUOS3S && features->type <= WACOM_MO)) {
		if (features->device_type & WACOM_DEVICETYPE_PEN)
			features->device_type |= WACOM_DEVICETYPE_PAD;
	}

	/* touch device found but size is not defined. use default */
	if (features->device_type & WACOM_DEVICETYPE_TOUCH && !features->x_max) {
		features->x_max = 1023;
		features->y_max = 1023;
	}

	/*
	 * Intuos5/Pro and Bamboo 3rd gen have no useful data about its
	 * touch interface in its HID descriptor. If this is the touch
	 * interface (PacketSize of WACOM_PKGLEN_BBTOUCH3), override the
	 * tablet values.
	 */
	if ((features->type >= INTUOS5S && features->type <= INTUOSPL) ||
		(features->type >= INTUOSHT && features->type <= BAMBOO_PT)) {
		if (features->pktlen == WACOM_PKGLEN_BBTOUCH3) {
			if (features->touch_max)
				features->device_type |= WACOM_DEVICETYPE_TOUCH;
			if (features->type >= INTUOSHT && features->type <= BAMBOO_PT)
				features->device_type |= WACOM_DEVICETYPE_PAD;

			if (features->type == INTUOSHT2) {
				features->x_max = features->x_max / 10;
				features->y_max = features->y_max / 10;
			}
			else {
				features->x_max = 4096;
				features->y_max = 4096;
			}
		}
		else if (features->pktlen == WACOM_PKGLEN_BBTOUCH) {
			features->device_type |= WACOM_DEVICETYPE_PAD;
		}
	}

	/*
	 * Hack for the Bamboo One:
	 * the device presents a PAD/Touch interface as most Bamboos and even
	 * sends ghosts PAD data on it. However, later, we must disable this
	 * ghost interface, and we can not detect it unless we set it here
	 * to WACOM_DEVICETYPE_PAD or WACOM_DEVICETYPE_TOUCH.
	 */
	if (features->type == BAMBOO_PEN &&
	    features->pktlen == WACOM_PKGLEN_BBTOUCH3)
		features->device_type |= WACOM_DEVICETYPE_PAD;

	/*
	 * Raw Wacom-mode pen and touch events both come from interface
	 * 0, whose HID descriptor has an application usage of 0xFF0D
	 * (i.e., WACOM_HID_WD_DIGITIZER). We route pen packets back
	 * out through the HID_GENERIC device created for interface 1,
	 * so rewrite this one to be of type WACOM_DEVICETYPE_TOUCH.
	 */
	if (features->type == BAMBOO_PAD)
		features->device_type = WACOM_DEVICETYPE_TOUCH;

	if (features->type == REMOTE)
		features->device_type = WACOM_DEVICETYPE_PAD;

	if (features->type == INTUOSP2_BT) {
		features->device_type |= WACOM_DEVICETYPE_PEN |
					 WACOM_DEVICETYPE_PAD |
					 WACOM_DEVICETYPE_TOUCH;
		features->quirks |= WACOM_QUIRK_BATTERY;
	}

	if (features->type == INTUOSHT3_BT) {
		features->device_type |= WACOM_DEVICETYPE_PEN |
					 WACOM_DEVICETYPE_PAD;
		features->quirks |= WACOM_QUIRK_BATTERY;
	}

	switch (features->type) {
	case PL:
	case DTU:
	case DTUS:
	case DTUSX:
	case WACOM_21UX2:
	case WACOM_22HD:
	case DTK:
	case WACOM_24HD:
	case WACOM_27QHD:
	case CINTIQ_HYBRID:
	case CINTIQ_COMPANION_2:
	case CINTIQ:
	case WACOM_BEE:
	case WACOM_13HD:
	case WACOM_24HDT:
	case WACOM_27QHDT:
	case TABLETPC:
	case TABLETPCE:
	case TABLETPC2FG:
	case MTSCREEN:
	case MTTPC:
	case MTTPC_B:
		features->device_type |= WACOM_DEVICETYPE_DIRECT;
		break;
	}

	if (wacom->hdev->bus == BUS_BLUETOOTH)
		features->quirks |= WACOM_QUIRK_BATTERY;

	/* quirk for bamboo touch with 2 low res touches */
	if ((features->type == BAMBOO_PT || features->type == BAMBOO_TOUCH) &&
	    features->pktlen == WACOM_PKGLEN_BBTOUCH) {
		features->x_max <<= 5;
		features->y_max <<= 5;
		features->x_fuzz <<= 5;
		features->y_fuzz <<= 5;
		features->quirks |= WACOM_QUIRK_BBTOUCH_LOWRES;
	}

	if (features->type == WIRELESS) {
		if (features->device_type == WACOM_DEVICETYPE_WL_MONITOR) {
			features->quirks |= WACOM_QUIRK_BATTERY;
		}
	}

	if (features->type == REMOTE)
		features->device_type |= WACOM_DEVICETYPE_WL_MONITOR;

	/* HID descriptor for DTK-2451 / DTH-2452 claims to report lots
	 * of things it shouldn't. Lets fix up the damage...
	 */
	if (wacom->hdev->product == 0x382 || wacom->hdev->product == 0x37d) {
		features->quirks &= ~WACOM_QUIRK_TOOLSERIAL;
		__clear_bit(BTN_TOOL_BRUSH, wacom_wac->pen_input->keybit);
		__clear_bit(BTN_TOOL_PENCIL, wacom_wac->pen_input->keybit);
		__clear_bit(BTN_TOOL_AIRBRUSH, wacom_wac->pen_input->keybit);
		__clear_bit(ABS_Z, wacom_wac->pen_input->absbit);
		__clear_bit(ABS_DISTANCE, wacom_wac->pen_input->absbit);
		__clear_bit(ABS_TILT_X, wacom_wac->pen_input->absbit);
		__clear_bit(ABS_TILT_Y, wacom_wac->pen_input->absbit);
		__clear_bit(ABS_WHEEL, wacom_wac->pen_input->absbit);
		__clear_bit(ABS_MISC, wacom_wac->pen_input->absbit);
		__clear_bit(MSC_SERIAL, wacom_wac->pen_input->mscbit);
		__clear_bit(EV_MSC, wacom_wac->pen_input->evbit);
	}
}

int wacom_setup_pen_input_capabilities(struct input_dev *input_dev,
				   struct wacom_wac *wacom_wac)
{
	struct wacom_features *features = &wacom_wac->features;

	if (!(features->device_type & WACOM_DEVICETYPE_PEN))
		return -ENODEV;

	if (features->device_type & WACOM_DEVICETYPE_DIRECT)
		__set_bit(INPUT_PROP_DIRECT, input_dev->propbit);
	else
		__set_bit(INPUT_PROP_POINTER, input_dev->propbit);

	if (features->type == HID_GENERIC) {
		/* setup has already been done; apply otherwise-undetectible quirks */
		input_set_capability(input_dev, EV_KEY, BTN_STYLUS3);
		return 0;
	}

	input_dev->evbit[0] |= BIT_MASK(EV_KEY) | BIT_MASK(EV_ABS);
	__set_bit(BTN_TOUCH, input_dev->keybit);
	__set_bit(ABS_MISC, input_dev->absbit);

	input_set_abs_params(input_dev, ABS_X, 0 + features->offset_left,
			     features->x_max - features->offset_right,
			     features->x_fuzz, 0);
	input_set_abs_params(input_dev, ABS_Y, 0 + features->offset_top,
			     features->y_max - features->offset_bottom,
			     features->y_fuzz, 0);
	input_set_abs_params(input_dev, ABS_PRESSURE, 0,
		features->pressure_max, features->pressure_fuzz, 0);

	/* penabled devices have fixed resolution for each model */
	input_abs_set_res(input_dev, ABS_X, features->x_resolution);
	input_abs_set_res(input_dev, ABS_Y, features->y_resolution);

	switch (features->type) {
	case GRAPHIRE_BT:
		__clear_bit(ABS_MISC, input_dev->absbit);

	case WACOM_MO:
	case WACOM_G4:
		input_set_abs_params(input_dev, ABS_DISTANCE, 0,
					      features->distance_max,
					      features->distance_fuzz, 0);
		/* fall through */

	case GRAPHIRE:
		input_set_capability(input_dev, EV_REL, REL_WHEEL);

		__set_bit(BTN_LEFT, input_dev->keybit);
		__set_bit(BTN_RIGHT, input_dev->keybit);
		__set_bit(BTN_MIDDLE, input_dev->keybit);

		__set_bit(BTN_TOOL_RUBBER, input_dev->keybit);
		__set_bit(BTN_TOOL_PEN, input_dev->keybit);
		__set_bit(BTN_TOOL_MOUSE, input_dev->keybit);
		__set_bit(BTN_STYLUS, input_dev->keybit);
		__set_bit(BTN_STYLUS2, input_dev->keybit);
		break;

	case WACOM_27QHD:
	case WACOM_24HD:
	case DTK:
	case WACOM_22HD:
	case WACOM_21UX2:
	case WACOM_BEE:
	case CINTIQ:
	case WACOM_13HD:
	case CINTIQ_HYBRID:
	case CINTIQ_COMPANION_2:
		input_set_abs_params(input_dev, ABS_Z, -900, 899, 0, 0);
		input_abs_set_res(input_dev, ABS_Z, 287);
		wacom_setup_cintiq(wacom_wac);
		break;

	case INTUOS3:
	case INTUOS3L:
	case INTUOS3S:
	case INTUOS4:
	case INTUOS4WL:
	case INTUOS4L:
	case INTUOS4S:
		input_set_abs_params(input_dev, ABS_Z, -900, 899, 0, 0);
		input_abs_set_res(input_dev, ABS_Z, 287);
		/* fall through */

	case INTUOS:
		wacom_setup_intuos(wacom_wac);
		break;

	case INTUOS5:
	case INTUOS5L:
	case INTUOSPM:
	case INTUOSPL:
	case INTUOS5S:
	case INTUOSPS:
	case INTUOSP2_BT:
		input_set_abs_params(input_dev, ABS_DISTANCE, 0,
				      features->distance_max,
				      features->distance_fuzz, 0);

		input_set_abs_params(input_dev, ABS_Z, -900, 899, 0, 0);
		input_abs_set_res(input_dev, ABS_Z, 287);

		wacom_setup_intuos(wacom_wac);
		break;

	case WACOM_24HDT:
	case WACOM_27QHDT:
	case MTSCREEN:
	case MTTPC:
	case MTTPC_B:
	case TABLETPC2FG:
	case TABLETPC:
	case TABLETPCE:
		__clear_bit(ABS_MISC, input_dev->absbit);
		/* fall through */

	case DTUS:
	case DTUSX:
	case PL:
	case DTU:
		__set_bit(BTN_TOOL_PEN, input_dev->keybit);
		__set_bit(BTN_TOOL_RUBBER, input_dev->keybit);
		__set_bit(BTN_STYLUS, input_dev->keybit);
		__set_bit(BTN_STYLUS2, input_dev->keybit);
		break;

	case PTU:
		__set_bit(BTN_STYLUS2, input_dev->keybit);
		/* fall through */

	case PENPARTNER:
		__set_bit(BTN_TOOL_PEN, input_dev->keybit);
		__set_bit(BTN_TOOL_RUBBER, input_dev->keybit);
		__set_bit(BTN_STYLUS, input_dev->keybit);
		break;

	case INTUOSHT:
	case BAMBOO_PT:
	case BAMBOO_PEN:
	case INTUOSHT2:
	case INTUOSHT3_BT:
		if (features->type == INTUOSHT2 ||
		    features->type == INTUOSHT3_BT) {
			wacom_setup_basic_pro_pen(wacom_wac);
		} else {
			__clear_bit(ABS_MISC, input_dev->absbit);
			__set_bit(BTN_TOOL_PEN, input_dev->keybit);
			__set_bit(BTN_TOOL_RUBBER, input_dev->keybit);
			__set_bit(BTN_STYLUS, input_dev->keybit);
			__set_bit(BTN_STYLUS2, input_dev->keybit);
			input_set_abs_params(input_dev, ABS_DISTANCE, 0,
				      features->distance_max,
				      features->distance_fuzz, 0);
		}
		break;
	case BAMBOO_PAD:
		__clear_bit(ABS_MISC, input_dev->absbit);
		break;
	}
	return 0;
}

int wacom_setup_touch_input_capabilities(struct input_dev *input_dev,
					 struct wacom_wac *wacom_wac)
{
	struct wacom_features *features = &wacom_wac->features;

	if (!(features->device_type & WACOM_DEVICETYPE_TOUCH))
		return -ENODEV;

	if (features->device_type & WACOM_DEVICETYPE_DIRECT)
		__set_bit(INPUT_PROP_DIRECT, input_dev->propbit);
	else
		__set_bit(INPUT_PROP_POINTER, input_dev->propbit);

	if (features->type == HID_GENERIC)
		/* setup has already been done */
		return 0;

	input_dev->evbit[0] |= BIT_MASK(EV_KEY) | BIT_MASK(EV_ABS);
	__set_bit(BTN_TOUCH, input_dev->keybit);

	if (features->touch_max == 1) {
		input_set_abs_params(input_dev, ABS_X, 0,
			features->x_max, features->x_fuzz, 0);
		input_set_abs_params(input_dev, ABS_Y, 0,
			features->y_max, features->y_fuzz, 0);
		input_abs_set_res(input_dev, ABS_X,
				  features->x_resolution);
		input_abs_set_res(input_dev, ABS_Y,
				  features->y_resolution);
	}
	else if (features->touch_max > 1) {
		input_set_abs_params(input_dev, ABS_MT_POSITION_X, 0,
			features->x_max, features->x_fuzz, 0);
		input_set_abs_params(input_dev, ABS_MT_POSITION_Y, 0,
			features->y_max, features->y_fuzz, 0);
		input_abs_set_res(input_dev, ABS_MT_POSITION_X,
				  features->x_resolution);
		input_abs_set_res(input_dev, ABS_MT_POSITION_Y,
				  features->y_resolution);
	}

	switch (features->type) {
	case INTUOSP2_BT:
		input_dev->evbit[0] |= BIT_MASK(EV_SW);
		__set_bit(SW_MUTE_DEVICE, input_dev->swbit);

		if (wacom_wac->shared->touch->product == 0x361) {
			input_set_abs_params(input_dev, ABS_MT_POSITION_X,
					     0, 12440, 4, 0);
			input_set_abs_params(input_dev, ABS_MT_POSITION_Y,
					     0, 8640, 4, 0);
		}
		else if (wacom_wac->shared->touch->product == 0x360) {
			input_set_abs_params(input_dev, ABS_MT_POSITION_X,
					     0, 8960, 4, 0);
			input_set_abs_params(input_dev, ABS_MT_POSITION_Y,
					     0, 5920, 4, 0);
		}
		input_abs_set_res(input_dev, ABS_MT_POSITION_X, 40);
		input_abs_set_res(input_dev, ABS_MT_POSITION_Y, 40);

		/* fall through */

	case INTUOS5:
	case INTUOS5L:
	case INTUOSPM:
	case INTUOSPL:
	case INTUOS5S:
	case INTUOSPS:
		input_set_abs_params(input_dev, ABS_MT_TOUCH_MAJOR, 0, features->x_max, 0, 0);
		input_set_abs_params(input_dev, ABS_MT_TOUCH_MINOR, 0, features->y_max, 0, 0);
		input_mt_init_slots(input_dev, features->touch_max, INPUT_MT_POINTER);
		break;

	case WACOM_24HDT:
		input_set_abs_params(input_dev, ABS_MT_TOUCH_MAJOR, 0, features->x_max, 0, 0);
		input_set_abs_params(input_dev, ABS_MT_WIDTH_MAJOR, 0, features->x_max, 0, 0);
		input_set_abs_params(input_dev, ABS_MT_WIDTH_MINOR, 0, features->y_max, 0, 0);
		input_set_abs_params(input_dev, ABS_MT_ORIENTATION, 0, 1, 0, 0);
		/* fall through */

	case WACOM_27QHDT:
	case MTSCREEN:
	case MTTPC:
	case MTTPC_B:
	case TABLETPC2FG:
		input_mt_init_slots(input_dev, features->touch_max, INPUT_MT_DIRECT);
		/*fall through */

	case TABLETPC:
	case TABLETPCE:
		break;

	case INTUOSHT:
	case INTUOSHT2:
		input_dev->evbit[0] |= BIT_MASK(EV_SW);
		__set_bit(SW_MUTE_DEVICE, input_dev->swbit);
		/* fall through */

	case BAMBOO_PT:
	case BAMBOO_TOUCH:
		if (features->pktlen == WACOM_PKGLEN_BBTOUCH3) {
			input_set_abs_params(input_dev,
				     ABS_MT_TOUCH_MAJOR,
				     0, features->x_max, 0, 0);
			input_set_abs_params(input_dev,
				     ABS_MT_TOUCH_MINOR,
				     0, features->y_max, 0, 0);
		}
		input_mt_init_slots(input_dev, features->touch_max, INPUT_MT_POINTER);
		break;

	case BAMBOO_PAD:
		input_mt_init_slots(input_dev, features->touch_max,
				    INPUT_MT_POINTER);
		__set_bit(BTN_LEFT, input_dev->keybit);
		__set_bit(BTN_RIGHT, input_dev->keybit);
		break;
	}
	return 0;
}

static int wacom_numbered_button_to_key(int n)
{
	if (n < 10)
		return BTN_0 + n;
	else if (n < 16)
		return BTN_A + (n-10);
	else if (n < 18)
		return BTN_BASE + (n-16);
	else
		return 0;
}

static void wacom_setup_numbered_buttons(struct input_dev *input_dev,
				int button_count)
{
	int i;

	for (i = 0; i < button_count; i++) {
		int key = wacom_numbered_button_to_key(i);

		if (key)
			__set_bit(key, input_dev->keybit);
	}
}

static void wacom_24hd_update_leds(struct wacom *wacom, int mask, int group)
{
	struct wacom_led *led;
	int i;
	bool updated = false;

	/*
	 * 24HD has LED group 1 to the left and LED group 0 to the right.
	 * So group 0 matches the second half of the buttons and thus the mask
	 * needs to be shifted.
	 */
	if (group == 0)
		mask >>= 8;

	for (i = 0; i < 3; i++) {
		led = wacom_led_find(wacom, group, i);
		if (!led) {
			hid_err(wacom->hdev, "can't find LED %d in group %d\n",
				i, group);
			continue;
		}
		if (!updated && mask & BIT(i)) {
			led->held = true;
			led_trigger_event(&led->trigger, LED_FULL);
		} else {
			led->held = false;
		}
	}
}

static bool wacom_is_led_toggled(struct wacom *wacom, int button_count,
				 int mask, int group)
{
	int group_button;

	/*
	 * 21UX2 has LED group 1 to the left and LED group 0
	 * to the right. We need to reverse the group to match this
	 * historical behavior.
	 */
	if (wacom->wacom_wac.features.type == WACOM_21UX2)
		group = 1 - group;

	group_button = group * (button_count/wacom->led.count);

	if (wacom->wacom_wac.features.type == INTUOSP2_BT)
		group_button = 8;

	return mask & (1 << group_button);
}

static void wacom_update_led(struct wacom *wacom, int button_count, int mask,
			     int group)
{
	struct wacom_led *led, *next_led;
	int cur;
	bool pressed;

	if (wacom->wacom_wac.features.type == WACOM_24HD)
		return wacom_24hd_update_leds(wacom, mask, group);

	pressed = wacom_is_led_toggled(wacom, button_count, mask, group);
	cur = wacom->led.groups[group].select;

	led = wacom_led_find(wacom, group, cur);
	if (!led) {
		hid_err(wacom->hdev, "can't find current LED %d in group %d\n",
			cur, group);
		return;
	}

	if (!pressed) {
		led->held = false;
		return;
	}

	if (led->held && pressed)
		return;

	next_led = wacom_led_next(wacom, led);
	if (!next_led) {
		hid_err(wacom->hdev, "can't find next LED in group %d\n",
			group);
		return;
	}
	if (next_led == led)
		return;

	next_led->held = true;
	led_trigger_event(&next_led->trigger,
			  wacom_leds_brightness_get(next_led));
}

static void wacom_report_numbered_buttons(struct input_dev *input_dev,
				int button_count, int mask)
{
	struct wacom *wacom = input_get_drvdata(input_dev);
	int i;

	for (i = 0; i < wacom->led.count; i++)
		wacom_update_led(wacom,  button_count, mask, i);

	for (i = 0; i < button_count; i++) {
		int key = wacom_numbered_button_to_key(i);

		if (key)
			input_report_key(input_dev, key, mask & (1 << i));
	}
}

int wacom_setup_pad_input_capabilities(struct input_dev *input_dev,
				   struct wacom_wac *wacom_wac)
{
	struct wacom_features *features = &wacom_wac->features;

	if ((features->type == HID_GENERIC) && features->numbered_buttons > 0)
		features->device_type |= WACOM_DEVICETYPE_PAD;

	if (!(features->device_type & WACOM_DEVICETYPE_PAD))
		return -ENODEV;

	if (features->type == REMOTE && input_dev == wacom_wac->pad_input)
		return -ENODEV;

	input_dev->evbit[0] |= BIT_MASK(EV_KEY) | BIT_MASK(EV_ABS);

	/* kept for making legacy xf86-input-wacom working with the wheels */
	__set_bit(ABS_MISC, input_dev->absbit);

	/* kept for making legacy xf86-input-wacom accepting the pad */
	if (!(input_dev->absinfo && (input_dev->absinfo[ABS_X].minimum ||
	      input_dev->absinfo[ABS_X].maximum)))
		input_set_abs_params(input_dev, ABS_X, 0, 1, 0, 0);
	if (!(input_dev->absinfo && (input_dev->absinfo[ABS_Y].minimum ||
	      input_dev->absinfo[ABS_Y].maximum)))
		input_set_abs_params(input_dev, ABS_Y, 0, 1, 0, 0);

	/* kept for making udev and libwacom accepting the pad */
	__set_bit(BTN_STYLUS, input_dev->keybit);

	wacom_setup_numbered_buttons(input_dev, features->numbered_buttons);

	switch (features->type) {

	case CINTIQ_HYBRID:
	case CINTIQ_COMPANION_2:
	case DTK:
	case DTUS:
	case GRAPHIRE_BT:
		break;

	case WACOM_MO:
		__set_bit(BTN_BACK, input_dev->keybit);
		__set_bit(BTN_LEFT, input_dev->keybit);
		__set_bit(BTN_FORWARD, input_dev->keybit);
		__set_bit(BTN_RIGHT, input_dev->keybit);
		input_set_abs_params(input_dev, ABS_WHEEL, 0, 71, 0, 0);
		break;

	case WACOM_G4:
		__set_bit(BTN_BACK, input_dev->keybit);
		__set_bit(BTN_FORWARD, input_dev->keybit);
		input_set_capability(input_dev, EV_REL, REL_WHEEL);
		break;

	case WACOM_24HD:
		__set_bit(KEY_PROG1, input_dev->keybit);
		__set_bit(KEY_PROG2, input_dev->keybit);
		__set_bit(KEY_PROG3, input_dev->keybit);

		input_set_abs_params(input_dev, ABS_WHEEL, 0, 71, 0, 0);
		input_set_abs_params(input_dev, ABS_THROTTLE, 0, 71, 0, 0);
		break;

	case WACOM_27QHD:
		__set_bit(KEY_PROG1, input_dev->keybit);
		__set_bit(KEY_PROG2, input_dev->keybit);
		__set_bit(KEY_PROG3, input_dev->keybit);
		input_set_abs_params(input_dev, ABS_X, -2048, 2048, 0, 0);
		input_abs_set_res(input_dev, ABS_X, 1024); /* points/g */
		input_set_abs_params(input_dev, ABS_Y, -2048, 2048, 0, 0);
		input_abs_set_res(input_dev, ABS_Y, 1024);
		input_set_abs_params(input_dev, ABS_Z, -2048, 2048, 0, 0);
		input_abs_set_res(input_dev, ABS_Z, 1024);
		__set_bit(INPUT_PROP_ACCELEROMETER, input_dev->propbit);
		break;

	case WACOM_22HD:
		__set_bit(KEY_PROG1, input_dev->keybit);
		__set_bit(KEY_PROG2, input_dev->keybit);
		__set_bit(KEY_PROG3, input_dev->keybit);
		/* fall through */

	case WACOM_21UX2:
	case WACOM_BEE:
	case CINTIQ:
		input_set_abs_params(input_dev, ABS_RX, 0, 4096, 0, 0);
		input_set_abs_params(input_dev, ABS_RY, 0, 4096, 0, 0);
		break;

	case WACOM_13HD:
		input_set_abs_params(input_dev, ABS_WHEEL, 0, 71, 0, 0);
		break;

	case INTUOS3:
	case INTUOS3L:
		input_set_abs_params(input_dev, ABS_RY, 0, 4096, 0, 0);
		/* fall through */

	case INTUOS3S:
		input_set_abs_params(input_dev, ABS_RX, 0, 4096, 0, 0);
		break;

	case INTUOS5:
	case INTUOS5L:
	case INTUOSPM:
	case INTUOSPL:
	case INTUOS5S:
	case INTUOSPS:
	case INTUOSP2_BT:
		input_set_abs_params(input_dev, ABS_WHEEL, 0, 71, 0, 0);
		break;

	case INTUOS4WL:
		/*
		 * For Bluetooth devices, the udev rule does not work correctly
		 * for pads unless we add a stylus capability, which forces
		 * ID_INPUT_TABLET to be set.
		 */
		__set_bit(BTN_STYLUS, input_dev->keybit);
		/* fall through */

	case INTUOS4:
	case INTUOS4L:
	case INTUOS4S:
		input_set_abs_params(input_dev, ABS_WHEEL, 0, 71, 0, 0);
		break;

	case INTUOSHT:
	case BAMBOO_PT:
	case BAMBOO_TOUCH:
	case INTUOSHT2:
		__clear_bit(ABS_MISC, input_dev->absbit);

		__set_bit(BTN_LEFT, input_dev->keybit);
		__set_bit(BTN_FORWARD, input_dev->keybit);
		__set_bit(BTN_BACK, input_dev->keybit);
		__set_bit(BTN_RIGHT, input_dev->keybit);

		break;

	case REMOTE:
		input_set_capability(input_dev, EV_MSC, MSC_SERIAL);
		input_set_abs_params(input_dev, ABS_WHEEL, 0, 71, 0, 0);
		break;

	case INTUOSHT3_BT:
	case HID_GENERIC:
		break;

	default:
		/* no pad supported */
		return -ENODEV;
	}
	return 0;
}

static const struct wacom_features wacom_features_0x00 =
	{ "Wacom Penpartner", 5040, 3780, 255, 0,
	  PENPARTNER, WACOM_PENPRTN_RES, WACOM_PENPRTN_RES };
static const struct wacom_features wacom_features_0x10 =
	{ "Wacom Graphire", 10206, 7422, 511, 63,
	  GRAPHIRE, WACOM_GRAPHIRE_RES, WACOM_GRAPHIRE_RES };
static const struct wacom_features wacom_features_0x81 =
	{ "Wacom Graphire BT", 16704, 12064, 511, 32,
	  GRAPHIRE_BT, WACOM_GRAPHIRE_RES, WACOM_GRAPHIRE_RES, 2 };
static const struct wacom_features wacom_features_0x11 =
	{ "Wacom Graphire2 4x5", 10206, 7422, 511, 63,
	  GRAPHIRE, WACOM_GRAPHIRE_RES, WACOM_GRAPHIRE_RES };
static const struct wacom_features wacom_features_0x12 =
	{ "Wacom Graphire2 5x7", 13918, 10206, 511, 63,
	  GRAPHIRE, WACOM_GRAPHIRE_RES, WACOM_GRAPHIRE_RES };
static const struct wacom_features wacom_features_0x13 =
	{ "Wacom Graphire3", 10208, 7424, 511, 63,
	  GRAPHIRE, WACOM_GRAPHIRE_RES, WACOM_GRAPHIRE_RES };
static const struct wacom_features wacom_features_0x14 =
	{ "Wacom Graphire3 6x8", 16704, 12064, 511, 63,
	  GRAPHIRE, WACOM_GRAPHIRE_RES, WACOM_GRAPHIRE_RES };
static const struct wacom_features wacom_features_0x15 =
	{ "Wacom Graphire4 4x5", 10208, 7424, 511, 63,
	  WACOM_G4, WACOM_GRAPHIRE_RES, WACOM_GRAPHIRE_RES };
static const struct wacom_features wacom_features_0x16 =
	{ "Wacom Graphire4 6x8", 16704, 12064, 511, 63,
	  WACOM_G4, WACOM_GRAPHIRE_RES, WACOM_GRAPHIRE_RES };
static const struct wacom_features wacom_features_0x17 =
	{ "Wacom BambooFun 4x5", 14760, 9225, 511, 63,
	  WACOM_MO, WACOM_INTUOS_RES, WACOM_INTUOS_RES };
static const struct wacom_features wacom_features_0x18 =
	{ "Wacom BambooFun 6x8", 21648, 13530, 511, 63,
	  WACOM_MO, WACOM_INTUOS_RES, WACOM_INTUOS_RES };
static const struct wacom_features wacom_features_0x19 =
	{ "Wacom Bamboo1 Medium", 16704, 12064, 511, 63,
	  GRAPHIRE, WACOM_GRAPHIRE_RES, WACOM_GRAPHIRE_RES };
static const struct wacom_features wacom_features_0x60 =
	{ "Wacom Volito", 5104, 3712, 511, 63,
	  GRAPHIRE, WACOM_VOLITO_RES, WACOM_VOLITO_RES };
static const struct wacom_features wacom_features_0x61 =
	{ "Wacom PenStation2", 3250, 2320, 255, 63,
	  GRAPHIRE, WACOM_VOLITO_RES, WACOM_VOLITO_RES };
static const struct wacom_features wacom_features_0x62 =
	{ "Wacom Volito2 4x5", 5104, 3712, 511, 63,
	  GRAPHIRE, WACOM_VOLITO_RES, WACOM_VOLITO_RES };
static const struct wacom_features wacom_features_0x63 =
	{ "Wacom Volito2 2x3", 3248, 2320, 511, 63,
	  GRAPHIRE, WACOM_VOLITO_RES, WACOM_VOLITO_RES };
static const struct wacom_features wacom_features_0x64 =
	{ "Wacom PenPartner2", 3250, 2320, 511, 63,
	  GRAPHIRE, WACOM_VOLITO_RES, WACOM_VOLITO_RES };
static const struct wacom_features wacom_features_0x65 =
	{ "Wacom Bamboo", 14760, 9225, 511, 63,
	  WACOM_MO, WACOM_INTUOS_RES, WACOM_INTUOS_RES };
static const struct wacom_features wacom_features_0x69 =
	{ "Wacom Bamboo1", 5104, 3712, 511, 63,
	  GRAPHIRE, WACOM_PENPRTN_RES, WACOM_PENPRTN_RES };
static const struct wacom_features wacom_features_0x6A =
	{ "Wacom Bamboo1 4x6", 14760, 9225, 1023, 63,
	  GRAPHIRE, WACOM_INTUOS_RES, WACOM_INTUOS_RES };
static const struct wacom_features wacom_features_0x6B =
	{ "Wacom Bamboo1 5x8", 21648, 13530, 1023, 63,
	  GRAPHIRE, WACOM_INTUOS_RES, WACOM_INTUOS_RES };
static const struct wacom_features wacom_features_0x20 =
	{ "Wacom Intuos 4x5", 12700, 10600, 1023, 31,
	  INTUOS, WACOM_INTUOS_RES, WACOM_INTUOS_RES };
static const struct wacom_features wacom_features_0x21 =
	{ "Wacom Intuos 6x8", 20320, 16240, 1023, 31,
	  INTUOS, WACOM_INTUOS_RES, WACOM_INTUOS_RES };
static const struct wacom_features wacom_features_0x22 =
	{ "Wacom Intuos 9x12", 30480, 24060, 1023, 31,
	  INTUOS, WACOM_INTUOS_RES, WACOM_INTUOS_RES };
static const struct wacom_features wacom_features_0x23 =
	{ "Wacom Intuos 12x12", 30480, 31680, 1023, 31,
	  INTUOS, WACOM_INTUOS_RES, WACOM_INTUOS_RES };
static const struct wacom_features wacom_features_0x24 =
	{ "Wacom Intuos 12x18", 45720, 31680, 1023, 31,
	  INTUOS, WACOM_INTUOS_RES, WACOM_INTUOS_RES };
static const struct wacom_features wacom_features_0x30 =
	{ "Wacom PL400", 5408, 4056, 255, 0,
	  PL, WACOM_PL_RES, WACOM_PL_RES };
static const struct wacom_features wacom_features_0x31 =
	{ "Wacom PL500", 6144, 4608, 255, 0,
	  PL, WACOM_PL_RES, WACOM_PL_RES };
static const struct wacom_features wacom_features_0x32 =
	{ "Wacom PL600", 6126, 4604, 255, 0,
	  PL, WACOM_PL_RES, WACOM_PL_RES };
static const struct wacom_features wacom_features_0x33 =
	{ "Wacom PL600SX", 6260, 5016, 255, 0,
	  PL, WACOM_PL_RES, WACOM_PL_RES };
static const struct wacom_features wacom_features_0x34 =
	{ "Wacom PL550", 6144, 4608, 511, 0,
	  PL, WACOM_PL_RES, WACOM_PL_RES };
static const struct wacom_features wacom_features_0x35 =
	{ "Wacom PL800", 7220, 5780, 511, 0,
	  PL, WACOM_PL_RES, WACOM_PL_RES };
static const struct wacom_features wacom_features_0x37 =
	{ "Wacom PL700", 6758, 5406, 511, 0,
	  PL, WACOM_PL_RES, WACOM_PL_RES };
static const struct wacom_features wacom_features_0x38 =
	{ "Wacom PL510", 6282, 4762, 511, 0,
	  PL, WACOM_PL_RES, WACOM_PL_RES };
static const struct wacom_features wacom_features_0x39 =
	{ "Wacom DTU710", 34080, 27660, 511, 0,
	  PL, WACOM_PL_RES, WACOM_PL_RES };
static const struct wacom_features wacom_features_0xC4 =
	{ "Wacom DTF521", 6282, 4762, 511, 0,
	  PL, WACOM_PL_RES, WACOM_PL_RES };
static const struct wacom_features wacom_features_0xC0 =
	{ "Wacom DTF720", 6858, 5506, 511, 0,
	  PL, WACOM_PL_RES, WACOM_PL_RES };
static const struct wacom_features wacom_features_0xC2 =
	{ "Wacom DTF720a", 6858, 5506, 511, 0,
	  PL, WACOM_PL_RES, WACOM_PL_RES };
static const struct wacom_features wacom_features_0x03 =
	{ "Wacom Cintiq Partner", 20480, 15360, 511, 0,
	  PTU, WACOM_PL_RES, WACOM_PL_RES };
static const struct wacom_features wacom_features_0x41 =
	{ "Wacom Intuos2 4x5", 12700, 10600, 1023, 31,
	  INTUOS, WACOM_INTUOS_RES, WACOM_INTUOS_RES };
static const struct wacom_features wacom_features_0x42 =
	{ "Wacom Intuos2 6x8", 20320, 16240, 1023, 31,
	  INTUOS, WACOM_INTUOS_RES, WACOM_INTUOS_RES };
static const struct wacom_features wacom_features_0x43 =
	{ "Wacom Intuos2 9x12", 30480, 24060, 1023, 31,
	  INTUOS, WACOM_INTUOS_RES, WACOM_INTUOS_RES };
static const struct wacom_features wacom_features_0x44 =
	{ "Wacom Intuos2 12x12", 30480, 31680, 1023, 31,
	  INTUOS, WACOM_INTUOS_RES, WACOM_INTUOS_RES };
static const struct wacom_features wacom_features_0x45 =
	{ "Wacom Intuos2 12x18", 45720, 31680, 1023, 31,
	  INTUOS, WACOM_INTUOS_RES, WACOM_INTUOS_RES };
static const struct wacom_features wacom_features_0xB0 =
	{ "Wacom Intuos3 4x5", 25400, 20320, 1023, 63,
	  INTUOS3S, WACOM_INTUOS3_RES, WACOM_INTUOS3_RES, 4 };
static const struct wacom_features wacom_features_0xB1 =
	{ "Wacom Intuos3 6x8", 40640, 30480, 1023, 63,
	  INTUOS3, WACOM_INTUOS3_RES, WACOM_INTUOS3_RES, 8 };
static const struct wacom_features wacom_features_0xB2 =
	{ "Wacom Intuos3 9x12", 60960, 45720, 1023, 63,
	  INTUOS3, WACOM_INTUOS3_RES, WACOM_INTUOS3_RES, 8 };
static const struct wacom_features wacom_features_0xB3 =
	{ "Wacom Intuos3 12x12", 60960, 60960, 1023, 63,
	  INTUOS3L, WACOM_INTUOS3_RES, WACOM_INTUOS3_RES, 8 };
static const struct wacom_features wacom_features_0xB4 =
	{ "Wacom Intuos3 12x19", 97536, 60960, 1023, 63,
	  INTUOS3L, WACOM_INTUOS3_RES, WACOM_INTUOS3_RES, 8 };
static const struct wacom_features wacom_features_0xB5 =
	{ "Wacom Intuos3 6x11", 54204, 31750, 1023, 63,
	  INTUOS3, WACOM_INTUOS3_RES, WACOM_INTUOS3_RES, 8 };
static const struct wacom_features wacom_features_0xB7 =
	{ "Wacom Intuos3 4x6", 31496, 19685, 1023, 63,
	  INTUOS3S, WACOM_INTUOS3_RES, WACOM_INTUOS3_RES, 4 };
static const struct wacom_features wacom_features_0xB8 =
	{ "Wacom Intuos4 4x6", 31496, 19685, 2047, 63,
	  INTUOS4S, WACOM_INTUOS3_RES, WACOM_INTUOS3_RES, 7 };
static const struct wacom_features wacom_features_0xB9 =
	{ "Wacom Intuos4 6x9", 44704, 27940, 2047, 63,
	  INTUOS4, WACOM_INTUOS3_RES, WACOM_INTUOS3_RES, 9 };
static const struct wacom_features wacom_features_0xBA =
	{ "Wacom Intuos4 8x13", 65024, 40640, 2047, 63,
	  INTUOS4L, WACOM_INTUOS3_RES, WACOM_INTUOS3_RES, 9 };
static const struct wacom_features wacom_features_0xBB =
	{ "Wacom Intuos4 12x19", 97536, 60960, 2047, 63,
	  INTUOS4L, WACOM_INTUOS3_RES, WACOM_INTUOS3_RES, 9 };
static const struct wacom_features wacom_features_0xBC =
	{ "Wacom Intuos4 WL", 40640, 25400, 2047, 63,
	  INTUOS4, WACOM_INTUOS3_RES, WACOM_INTUOS3_RES, 9 };
static const struct wacom_features wacom_features_0xBD =
	{ "Wacom Intuos4 WL", 40640, 25400, 2047, 63,
	  INTUOS4WL, WACOM_INTUOS3_RES, WACOM_INTUOS3_RES, 9 };
static const struct wacom_features wacom_features_0x26 =
	{ "Wacom Intuos5 touch S", 31496, 19685, 2047, 63,
	  INTUOS5S, WACOM_INTUOS3_RES, WACOM_INTUOS3_RES, 7, .touch_max = 16 };
static const struct wacom_features wacom_features_0x27 =
	{ "Wacom Intuos5 touch M", 44704, 27940, 2047, 63,
	  INTUOS5, WACOM_INTUOS3_RES, WACOM_INTUOS3_RES, 9, .touch_max = 16 };
static const struct wacom_features wacom_features_0x28 =
	{ "Wacom Intuos5 touch L", 65024, 40640, 2047, 63,
	  INTUOS5L, WACOM_INTUOS3_RES, WACOM_INTUOS3_RES, 9, .touch_max = 16 };
static const struct wacom_features wacom_features_0x29 =
	{ "Wacom Intuos5 S", 31496, 19685, 2047, 63,
	  INTUOS5S, WACOM_INTUOS3_RES, WACOM_INTUOS3_RES, 7 };
static const struct wacom_features wacom_features_0x2A =
	{ "Wacom Intuos5 M", 44704, 27940, 2047, 63,
	  INTUOS5, WACOM_INTUOS3_RES, WACOM_INTUOS3_RES, 9 };
static const struct wacom_features wacom_features_0x314 =
	{ "Wacom Intuos Pro S", 31496, 19685, 2047, 63,
	  INTUOSPS, WACOM_INTUOS3_RES, WACOM_INTUOS3_RES, 7, .touch_max = 16,
	  .check_for_hid_type = true, .hid_type = HID_TYPE_USBNONE };
static const struct wacom_features wacom_features_0x315 =
	{ "Wacom Intuos Pro M", 44704, 27940, 2047, 63,
	  INTUOSPM, WACOM_INTUOS3_RES, WACOM_INTUOS3_RES, 9, .touch_max = 16,
	  .check_for_hid_type = true, .hid_type = HID_TYPE_USBNONE };
static const struct wacom_features wacom_features_0x317 =
	{ "Wacom Intuos Pro L", 65024, 40640, 2047, 63,
	  INTUOSPL, WACOM_INTUOS3_RES, WACOM_INTUOS3_RES, 9, .touch_max = 16,
	  .check_for_hid_type = true, .hid_type = HID_TYPE_USBNONE };
static const struct wacom_features wacom_features_0xF4 =
	{ "Wacom Cintiq 24HD", 104480, 65600, 2047, 63,
	  WACOM_24HD, WACOM_INTUOS3_RES, WACOM_INTUOS3_RES, 16,
	  WACOM_CINTIQ_OFFSET, WACOM_CINTIQ_OFFSET,
	  WACOM_CINTIQ_OFFSET, WACOM_CINTIQ_OFFSET };
static const struct wacom_features wacom_features_0xF8 =
	{ "Wacom Cintiq 24HD touch", 104480, 65600, 2047, 63, /* Pen */
	  WACOM_24HD, WACOM_INTUOS3_RES, WACOM_INTUOS3_RES, 16,
	  WACOM_CINTIQ_OFFSET, WACOM_CINTIQ_OFFSET,
	  WACOM_CINTIQ_OFFSET, WACOM_CINTIQ_OFFSET,
	  .oVid = USB_VENDOR_ID_WACOM, .oPid = 0xf6 };
static const struct wacom_features wacom_features_0xF6 =
	{ "Wacom Cintiq 24HD touch", .type = WACOM_24HDT, /* Touch */
	  .oVid = USB_VENDOR_ID_WACOM, .oPid = 0xf8, .touch_max = 10,
	  .check_for_hid_type = true, .hid_type = HID_TYPE_USBNONE };
static const struct wacom_features wacom_features_0x32A =
	{ "Wacom Cintiq 27QHD", 120140, 67920, 2047, 63,
	  WACOM_27QHD, WACOM_INTUOS3_RES, WACOM_INTUOS3_RES, 0,
	  WACOM_CINTIQ_OFFSET, WACOM_CINTIQ_OFFSET,
	  WACOM_CINTIQ_OFFSET, WACOM_CINTIQ_OFFSET };
static const struct wacom_features wacom_features_0x32B =
	{ "Wacom Cintiq 27QHD touch", 120140, 67920, 2047, 63,
	  WACOM_27QHD, WACOM_INTUOS3_RES, WACOM_INTUOS3_RES, 0,
	  WACOM_CINTIQ_OFFSET, WACOM_CINTIQ_OFFSET,
	  WACOM_CINTIQ_OFFSET, WACOM_CINTIQ_OFFSET,
	  .oVid = USB_VENDOR_ID_WACOM, .oPid = 0x32C };
static const struct wacom_features wacom_features_0x32C =
	{ "Wacom Cintiq 27QHD touch", .type = WACOM_27QHDT,
	  .oVid = USB_VENDOR_ID_WACOM, .oPid = 0x32B, .touch_max = 10 };
static const struct wacom_features wacom_features_0x3F =
	{ "Wacom Cintiq 21UX", 87200, 65600, 1023, 63,
	  CINTIQ, WACOM_INTUOS3_RES, WACOM_INTUOS3_RES, 8 };
static const struct wacom_features wacom_features_0xC5 =
	{ "Wacom Cintiq 20WSX", 86680, 54180, 1023, 63,
	  WACOM_BEE, WACOM_INTUOS3_RES, WACOM_INTUOS3_RES, 10 };
static const struct wacom_features wacom_features_0xC6 =
	{ "Wacom Cintiq 12WX", 53020, 33440, 1023, 63,
	  WACOM_BEE, WACOM_INTUOS3_RES, WACOM_INTUOS3_RES, 10 };
static const struct wacom_features wacom_features_0x304 =
	{ "Wacom Cintiq 13HD", 59552, 33848, 1023, 63,
	  WACOM_13HD, WACOM_INTUOS3_RES, WACOM_INTUOS3_RES, 9,
	  WACOM_CINTIQ_OFFSET, WACOM_CINTIQ_OFFSET,
	  WACOM_CINTIQ_OFFSET, WACOM_CINTIQ_OFFSET };
static const struct wacom_features wacom_features_0x333 =
	{ "Wacom Cintiq 13HD touch", 59552, 33848, 2047, 63,
	  WACOM_13HD, WACOM_INTUOS3_RES, WACOM_INTUOS3_RES, 9,
	  WACOM_CINTIQ_OFFSET, WACOM_CINTIQ_OFFSET,
	  WACOM_CINTIQ_OFFSET, WACOM_CINTIQ_OFFSET,
	  .oVid = USB_VENDOR_ID_WACOM, .oPid = 0x335 };
static const struct wacom_features wacom_features_0x335 =
	{ "Wacom Cintiq 13HD touch", .type = WACOM_24HDT, /* Touch */
	  .oVid = USB_VENDOR_ID_WACOM, .oPid = 0x333, .touch_max = 10,
	  .check_for_hid_type = true, .hid_type = HID_TYPE_USBNONE };
static const struct wacom_features wacom_features_0xC7 =
	{ "Wacom DTU1931", 37832, 30305, 511, 0,
	  PL, WACOM_INTUOS_RES, WACOM_INTUOS_RES };
static const struct wacom_features wacom_features_0xCE =
	{ "Wacom DTU2231", 47864, 27011, 511, 0,
	  DTU, WACOM_INTUOS_RES, WACOM_INTUOS_RES,
	  .check_for_hid_type = true, .hid_type = HID_TYPE_USBMOUSE };
static const struct wacom_features wacom_features_0xF0 =
	{ "Wacom DTU1631", 34623, 19553, 511, 0,
	  DTU, WACOM_INTUOS_RES, WACOM_INTUOS_RES };
static const struct wacom_features wacom_features_0xFB =
	{ "Wacom DTU1031", 22096, 13960, 511, 0,
	  DTUS, WACOM_INTUOS_RES, WACOM_INTUOS_RES, 4,
	  WACOM_DTU_OFFSET, WACOM_DTU_OFFSET,
	  WACOM_DTU_OFFSET, WACOM_DTU_OFFSET };
static const struct wacom_features wacom_features_0x32F =
	{ "Wacom DTU1031X", 22672, 12928, 511, 0,
	  DTUSX, WACOM_INTUOS_RES, WACOM_INTUOS_RES, 0,
	  WACOM_DTU_OFFSET, WACOM_DTU_OFFSET,
	  WACOM_DTU_OFFSET, WACOM_DTU_OFFSET };
static const struct wacom_features wacom_features_0x336 =
	{ "Wacom DTU1141", 23672, 13403, 1023, 0,
	  DTUS, WACOM_INTUOS_RES, WACOM_INTUOS_RES, 4,
	  WACOM_DTU_OFFSET, WACOM_DTU_OFFSET,
	  WACOM_DTU_OFFSET, WACOM_DTU_OFFSET };
static const struct wacom_features wacom_features_0x57 =
	{ "Wacom DTK2241", 95840, 54260, 2047, 63,
	  DTK, WACOM_INTUOS3_RES, WACOM_INTUOS3_RES, 6,
	  WACOM_CINTIQ_OFFSET, WACOM_CINTIQ_OFFSET,
	  WACOM_CINTIQ_OFFSET, WACOM_CINTIQ_OFFSET };
static const struct wacom_features wacom_features_0x59 = /* Pen */
	{ "Wacom DTH2242", 95840, 54260, 2047, 63,
	  DTK, WACOM_INTUOS3_RES, WACOM_INTUOS3_RES, 6,
	  WACOM_CINTIQ_OFFSET, WACOM_CINTIQ_OFFSET,
	  WACOM_CINTIQ_OFFSET, WACOM_CINTIQ_OFFSET,
	  .oVid = USB_VENDOR_ID_WACOM, .oPid = 0x5D };
static const struct wacom_features wacom_features_0x5D = /* Touch */
	{ "Wacom DTH2242",       .type = WACOM_24HDT,
	  .oVid = USB_VENDOR_ID_WACOM, .oPid = 0x59, .touch_max = 10,
	  .check_for_hid_type = true, .hid_type = HID_TYPE_USBNONE };
static const struct wacom_features wacom_features_0xCC =
	{ "Wacom Cintiq 21UX2", 87200, 65600, 2047, 63,
	  WACOM_21UX2, WACOM_INTUOS3_RES, WACOM_INTUOS3_RES, 18,
	  WACOM_CINTIQ_OFFSET, WACOM_CINTIQ_OFFSET,
	  WACOM_CINTIQ_OFFSET, WACOM_CINTIQ_OFFSET };
static const struct wacom_features wacom_features_0xFA =
	{ "Wacom Cintiq 22HD", 95840, 54260, 2047, 63,
	  WACOM_22HD, WACOM_INTUOS3_RES, WACOM_INTUOS3_RES, 18,
	  WACOM_CINTIQ_OFFSET, WACOM_CINTIQ_OFFSET,
	  WACOM_CINTIQ_OFFSET, WACOM_CINTIQ_OFFSET };
static const struct wacom_features wacom_features_0x5B =
	{ "Wacom Cintiq 22HDT", 95840, 54260, 2047, 63,
	  WACOM_22HD, WACOM_INTUOS3_RES, WACOM_INTUOS3_RES, 18,
	  WACOM_CINTIQ_OFFSET, WACOM_CINTIQ_OFFSET,
	  WACOM_CINTIQ_OFFSET, WACOM_CINTIQ_OFFSET,
	  .oVid = USB_VENDOR_ID_WACOM, .oPid = 0x5e };
static const struct wacom_features wacom_features_0x5E =
	{ "Wacom Cintiq 22HDT", .type = WACOM_24HDT,
	  .oVid = USB_VENDOR_ID_WACOM, .oPid = 0x5b, .touch_max = 10,
	  .check_for_hid_type = true, .hid_type = HID_TYPE_USBNONE };
static const struct wacom_features wacom_features_0x90 =
	{ "Wacom ISDv4 90", 26202, 16325, 255, 0,
	  TABLETPC, WACOM_INTUOS_RES, WACOM_INTUOS_RES }; /* Pen-only */
static const struct wacom_features wacom_features_0x93 =
	{ "Wacom ISDv4 93", 26202, 16325, 255, 0,
	  TABLETPC, WACOM_INTUOS_RES, WACOM_INTUOS_RES, .touch_max = 1 };
static const struct wacom_features wacom_features_0x97 =
	{ "Wacom ISDv4 97", 26202, 16325, 511, 0,
	  TABLETPC, WACOM_INTUOS_RES, WACOM_INTUOS_RES }; /* Pen-only */
static const struct wacom_features wacom_features_0x9A =
	{ "Wacom ISDv4 9A", 26202, 16325, 255, 0,
	  TABLETPC, WACOM_INTUOS_RES, WACOM_INTUOS_RES, .touch_max = 1 };
static const struct wacom_features wacom_features_0x9F =
	{ "Wacom ISDv4 9F", 26202, 16325, 255, 0,
	  TABLETPC, WACOM_INTUOS_RES, WACOM_INTUOS_RES, .touch_max = 1 };
static const struct wacom_features wacom_features_0xE2 =
	{ "Wacom ISDv4 E2", 26202, 16325, 255, 0,
	  TABLETPC2FG, WACOM_INTUOS_RES, WACOM_INTUOS_RES, .touch_max = 2 };
static const struct wacom_features wacom_features_0xE3 =
	{ "Wacom ISDv4 E3", 26202, 16325, 255, 0,
	  TABLETPC2FG, WACOM_INTUOS_RES, WACOM_INTUOS_RES, .touch_max = 2 };
static const struct wacom_features wacom_features_0xE5 =
	{ "Wacom ISDv4 E5", 26202, 16325, 255, 0,
	  MTSCREEN, WACOM_INTUOS_RES, WACOM_INTUOS_RES };
static const struct wacom_features wacom_features_0xE6 =
	{ "Wacom ISDv4 E6", 27760, 15694, 255, 0,
	  TABLETPC2FG, WACOM_INTUOS_RES, WACOM_INTUOS_RES, .touch_max = 2 };
static const struct wacom_features wacom_features_0xEC =
	{ "Wacom ISDv4 EC", 25710, 14500, 255, 0,
	  TABLETPC,    WACOM_INTUOS_RES, WACOM_INTUOS_RES }; /* Pen-only */
static const struct wacom_features wacom_features_0xED =
	{ "Wacom ISDv4 ED", 26202, 16325, 255, 0,
	  TABLETPCE, WACOM_INTUOS_RES, WACOM_INTUOS_RES, .touch_max = 1 };
static const struct wacom_features wacom_features_0xEF =
	{ "Wacom ISDv4 EF", 26202, 16325, 255, 0,
	  TABLETPC, WACOM_INTUOS_RES, WACOM_INTUOS_RES }; /* Pen-only */
static const struct wacom_features wacom_features_0x100 =
	{ "Wacom ISDv4 100", 26202, 16325, 255, 0,
	  MTTPC, WACOM_INTUOS_RES, WACOM_INTUOS_RES };
static const struct wacom_features wacom_features_0x101 =
	{ "Wacom ISDv4 101", 26202, 16325, 255, 0,
	  MTTPC, WACOM_INTUOS_RES, WACOM_INTUOS_RES };
static const struct wacom_features wacom_features_0x10D =
	{ "Wacom ISDv4 10D", 26202, 16325, 255, 0,
	  MTTPC, WACOM_INTUOS_RES, WACOM_INTUOS_RES };
static const struct wacom_features wacom_features_0x10E =
	{ "Wacom ISDv4 10E", 27760, 15694, 255, 0,
	  MTTPC, WACOM_INTUOS_RES, WACOM_INTUOS_RES };
static const struct wacom_features wacom_features_0x10F =
	{ "Wacom ISDv4 10F", 27760, 15694, 255, 0,
	  MTTPC, WACOM_INTUOS_RES, WACOM_INTUOS_RES };
static const struct wacom_features wacom_features_0x116 =
	{ "Wacom ISDv4 116", 26202, 16325, 255, 0,
	  TABLETPCE, WACOM_INTUOS_RES, WACOM_INTUOS_RES, .touch_max = 1 };
static const struct wacom_features wacom_features_0x12C =
	{ "Wacom ISDv4 12C", 27848, 15752, 2047, 0,
	  TABLETPC, WACOM_INTUOS_RES, WACOM_INTUOS_RES }; /* Pen-only */
static const struct wacom_features wacom_features_0x4001 =
	{ "Wacom ISDv4 4001", 26202, 16325, 255, 0,
	  MTTPC, WACOM_INTUOS_RES, WACOM_INTUOS_RES };
static const struct wacom_features wacom_features_0x4004 =
	{ "Wacom ISDv4 4004", 11060, 6220, 255, 0,
	  MTTPC_B, WACOM_INTUOS_RES, WACOM_INTUOS_RES };
static const struct wacom_features wacom_features_0x5000 =
	{ "Wacom ISDv4 5000", 27848, 15752, 1023, 0,
	  MTTPC_B, WACOM_INTUOS_RES, WACOM_INTUOS_RES };
static const struct wacom_features wacom_features_0x5002 =
	{ "Wacom ISDv4 5002", 29576, 16724, 1023, 0,
	  MTTPC_B, WACOM_INTUOS_RES, WACOM_INTUOS_RES };
static const struct wacom_features wacom_features_0x47 =
	{ "Wacom Intuos2 6x8", 20320, 16240, 1023, 31,
	  INTUOS, WACOM_INTUOS_RES, WACOM_INTUOS_RES };
static const struct wacom_features wacom_features_0x84 =
	{ "Wacom Wireless Receiver", .type = WIRELESS, .touch_max = 16 };
static const struct wacom_features wacom_features_0xD0 =
	{ "Wacom Bamboo 2FG", 14720, 9200, 1023, 31,
	  BAMBOO_TOUCH, WACOM_INTUOS_RES, WACOM_INTUOS_RES, .touch_max = 2 };
static const struct wacom_features wacom_features_0xD1 =
	{ "Wacom Bamboo 2FG 4x5", 14720, 9200, 1023, 31,
	  BAMBOO_PT, WACOM_INTUOS_RES, WACOM_INTUOS_RES, .touch_max = 2 };
static const struct wacom_features wacom_features_0xD2 =
	{ "Wacom Bamboo Craft", 14720, 9200, 1023, 31,
	  BAMBOO_PT, WACOM_INTUOS_RES, WACOM_INTUOS_RES, .touch_max = 2 };
static const struct wacom_features wacom_features_0xD3 =
	{ "Wacom Bamboo 2FG 6x8", 21648, 13700, 1023, 31,
	  BAMBOO_PT, WACOM_INTUOS_RES, WACOM_INTUOS_RES, .touch_max = 2 };
static const struct wacom_features wacom_features_0xD4 =
	{ "Wacom Bamboo Pen", 14720, 9200, 1023, 31,
	  BAMBOO_PEN, WACOM_INTUOS_RES, WACOM_INTUOS_RES };
static const struct wacom_features wacom_features_0xD5 =
	{ "Wacom Bamboo Pen 6x8", 21648, 13700, 1023, 31,
	  BAMBOO_PEN, WACOM_INTUOS_RES, WACOM_INTUOS_RES };
static const struct wacom_features wacom_features_0xD6 =
	{ "Wacom BambooPT 2FG 4x5", 14720, 9200, 1023, 31,
	  BAMBOO_PT, WACOM_INTUOS_RES, WACOM_INTUOS_RES, .touch_max = 2 };
static const struct wacom_features wacom_features_0xD7 =
	{ "Wacom BambooPT 2FG Small", 14720, 9200, 1023, 31,
	  BAMBOO_PT, WACOM_INTUOS_RES, WACOM_INTUOS_RES, .touch_max = 2 };
static const struct wacom_features wacom_features_0xD8 =
	{ "Wacom Bamboo Comic 2FG", 21648, 13700, 1023, 31,
	  BAMBOO_PT, WACOM_INTUOS_RES, WACOM_INTUOS_RES, .touch_max = 2 };
static const struct wacom_features wacom_features_0xDA =
	{ "Wacom Bamboo 2FG 4x5 SE", 14720, 9200, 1023, 31,
	  BAMBOO_PT, WACOM_INTUOS_RES, WACOM_INTUOS_RES, .touch_max = 2 };
static const struct wacom_features wacom_features_0xDB =
	{ "Wacom Bamboo 2FG 6x8 SE", 21648, 13700, 1023, 31,
	  BAMBOO_PT, WACOM_INTUOS_RES, WACOM_INTUOS_RES, .touch_max = 2 };
static const struct wacom_features wacom_features_0xDD =
        { "Wacom Bamboo Connect", 14720, 9200, 1023, 31,
          BAMBOO_PT, WACOM_INTUOS_RES, WACOM_INTUOS_RES };
static const struct wacom_features wacom_features_0xDE =
        { "Wacom Bamboo 16FG 4x5", 14720, 9200, 1023, 31,
	  BAMBOO_PT, WACOM_INTUOS_RES, WACOM_INTUOS_RES, .touch_max = 16 };
static const struct wacom_features wacom_features_0xDF =
        { "Wacom Bamboo 16FG 6x8", 21648, 13700, 1023, 31,
	  BAMBOO_PT, WACOM_INTUOS_RES, WACOM_INTUOS_RES, .touch_max = 16 };
static const struct wacom_features wacom_features_0x300 =
	{ "Wacom Bamboo One S", 14720, 9225, 1023, 31,
	  BAMBOO_PEN, WACOM_INTUOS_RES, WACOM_INTUOS_RES };
static const struct wacom_features wacom_features_0x301 =
	{ "Wacom Bamboo One M", 21648, 13530, 1023, 31,
	  BAMBOO_PEN, WACOM_INTUOS_RES, WACOM_INTUOS_RES };
static const struct wacom_features wacom_features_0x302 =
	{ "Wacom Intuos PT S", 15200, 9500, 1023, 31,
	  INTUOSHT, WACOM_INTUOS_RES, WACOM_INTUOS_RES, .touch_max = 16,
	  .check_for_hid_type = true, .hid_type = HID_TYPE_USBNONE };
static const struct wacom_features wacom_features_0x303 =
	{ "Wacom Intuos PT M", 21600, 13500, 1023, 31,
	  INTUOSHT, WACOM_INTUOS_RES, WACOM_INTUOS_RES, .touch_max = 16,
	  .check_for_hid_type = true, .hid_type = HID_TYPE_USBNONE };
static const struct wacom_features wacom_features_0x30E =
	{ "Wacom Intuos S", 15200, 9500, 1023, 31,
	  INTUOSHT, WACOM_INTUOS_RES, WACOM_INTUOS_RES,
	  .check_for_hid_type = true, .hid_type = HID_TYPE_USBNONE };
static const struct wacom_features wacom_features_0x6004 =
	{ "ISD-V4", 12800, 8000, 255, 0,
	  TABLETPC, WACOM_INTUOS_RES, WACOM_INTUOS_RES };
static const struct wacom_features wacom_features_0x307 =
	{ "Wacom ISDv5 307", 59552, 33848, 2047, 63,
	  CINTIQ_HYBRID, WACOM_INTUOS3_RES, WACOM_INTUOS3_RES, 9,
	  WACOM_CINTIQ_OFFSET, WACOM_CINTIQ_OFFSET,
	  WACOM_CINTIQ_OFFSET, WACOM_CINTIQ_OFFSET,
	  .oVid = USB_VENDOR_ID_WACOM, .oPid = 0x309 };
static const struct wacom_features wacom_features_0x309 =
	{ "Wacom ISDv5 309", .type = WACOM_24HDT, /* Touch */
	  .oVid = USB_VENDOR_ID_WACOM, .oPid = 0x0307, .touch_max = 10,
	  .check_for_hid_type = true, .hid_type = HID_TYPE_USBNONE };
static const struct wacom_features wacom_features_0x30A =
	{ "Wacom ISDv5 30A", 59552, 33848, 2047, 63,
	  CINTIQ_HYBRID, WACOM_INTUOS3_RES, WACOM_INTUOS3_RES, 9,
	  WACOM_CINTIQ_OFFSET, WACOM_CINTIQ_OFFSET,
	  WACOM_CINTIQ_OFFSET, WACOM_CINTIQ_OFFSET,
	  .oVid = USB_VENDOR_ID_WACOM, .oPid = 0x30C };
static const struct wacom_features wacom_features_0x30C =
	{ "Wacom ISDv5 30C", .type = WACOM_24HDT, /* Touch */
	  .oVid = USB_VENDOR_ID_WACOM, .oPid = 0x30A, .touch_max = 10,
	  .check_for_hid_type = true, .hid_type = HID_TYPE_USBNONE };
static const struct wacom_features wacom_features_0x318 =
	{ "Wacom USB Bamboo PAD", 4095, 4095, /* Touch */
	  .type = BAMBOO_PAD, 35, 48, .touch_max = 4 };
static const struct wacom_features wacom_features_0x319 =
	{ "Wacom Wireless Bamboo PAD", 4095, 4095, /* Touch */
	  .type = BAMBOO_PAD, 35, 48, .touch_max = 4 };
static const struct wacom_features wacom_features_0x325 =
	{ "Wacom ISDv5 325", 59552, 33848, 2047, 63,
	  CINTIQ_COMPANION_2, WACOM_INTUOS3_RES, WACOM_INTUOS3_RES, 11,
	  WACOM_CINTIQ_OFFSET, WACOM_CINTIQ_OFFSET,
	  WACOM_CINTIQ_OFFSET, WACOM_CINTIQ_OFFSET,
	  .oVid = USB_VENDOR_ID_WACOM, .oPid = 0x326 };
static const struct wacom_features wacom_features_0x326 = /* Touch */
	{ "Wacom ISDv5 326", .type = HID_GENERIC, .oVid = USB_VENDOR_ID_WACOM,
	  .oPid = 0x325 };
static const struct wacom_features wacom_features_0x323 =
	{ "Wacom Intuos P M", 21600, 13500, 1023, 31,
	  INTUOSHT, WACOM_INTUOS_RES, WACOM_INTUOS_RES,
	  .check_for_hid_type = true, .hid_type = HID_TYPE_USBNONE };
static const struct wacom_features wacom_features_0x331 =
	{ "Wacom Express Key Remote", .type = REMOTE,
	  .numbered_buttons = 18, .check_for_hid_type = true,
	  .hid_type = HID_TYPE_USBNONE };
static const struct wacom_features wacom_features_0x33B =
	{ "Wacom Intuos S 2", 15200, 9500, 2047, 63,
	  INTUOSHT2, WACOM_INTUOS_RES, WACOM_INTUOS_RES,
	  .check_for_hid_type = true, .hid_type = HID_TYPE_USBNONE };
static const struct wacom_features wacom_features_0x33C =
	{ "Wacom Intuos PT S 2", 15200, 9500, 2047, 63,
	  INTUOSHT2, WACOM_INTUOS_RES, WACOM_INTUOS_RES, .touch_max = 16,
	  .check_for_hid_type = true, .hid_type = HID_TYPE_USBNONE };
static const struct wacom_features wacom_features_0x33D =
	{ "Wacom Intuos P M 2", 21600, 13500, 2047, 63,
	  INTUOSHT2, WACOM_INTUOS_RES, WACOM_INTUOS_RES,
	  .check_for_hid_type = true, .hid_type = HID_TYPE_USBNONE };
static const struct wacom_features wacom_features_0x33E =
	{ "Wacom Intuos PT M 2", 21600, 13500, 2047, 63,
	  INTUOSHT2, WACOM_INTUOS_RES, WACOM_INTUOS_RES, .touch_max = 16,
	  .check_for_hid_type = true, .hid_type = HID_TYPE_USBNONE };
static const struct wacom_features wacom_features_0x343 =
<<<<<<< HEAD
	{ "Wacom DTK1651", 34616, 19559, 1023, 0,
	  DTUS, WACOM_INTUOS_RES, WACOM_INTUOS_RES, 4,
	  WACOM_DTU_OFFSET, WACOM_DTU_OFFSET };
=======
	{ "Wacom DTK1651", 34816, 19759, 1023, 0,
	  DTUS, WACOM_INTUOS_RES, WACOM_INTUOS_RES, 4,
	  WACOM_DTU_OFFSET, WACOM_DTU_OFFSET,
	  WACOM_DTU_OFFSET, WACOM_DTU_OFFSET };
static const struct wacom_features wacom_features_0x360 =
	{ "Wacom Intuos Pro M", 44800, 29600, 8191, 63,
	  INTUOSP2_BT, WACOM_INTUOS3_RES, WACOM_INTUOS3_RES, 9, .touch_max = 10 };
static const struct wacom_features wacom_features_0x361 =
	{ "Wacom Intuos Pro L", 62200, 43200, 8191, 63,
	  INTUOSP2_BT, WACOM_INTUOS3_RES, WACOM_INTUOS3_RES, 9, .touch_max = 10 };
static const struct wacom_features wacom_features_0x377 =
	{ "Wacom Intuos BT S", 15200, 9500, 4095, 63,
	  INTUOSHT3_BT, WACOM_INTUOS_RES, WACOM_INTUOS_RES, 4 };
static const struct wacom_features wacom_features_0x379 =
	{ "Wacom Intuos BT M", 21600, 13500, 4095, 63,
	  INTUOSHT3_BT, WACOM_INTUOS_RES, WACOM_INTUOS_RES, 4 };
static const struct wacom_features wacom_features_0x37A =
	{ "Wacom One by Wacom S", 15200, 9500, 2047, 63,
	  BAMBOO_PEN, WACOM_INTUOS_RES, WACOM_INTUOS_RES };
static const struct wacom_features wacom_features_0x37B =
	{ "Wacom One by Wacom M", 21600, 13500, 2047, 63,
	  BAMBOO_PEN, WACOM_INTUOS_RES, WACOM_INTUOS_RES };
>>>>>>> 286cd8c7

static const struct wacom_features wacom_features_HID_ANY_ID =
	{ "Wacom HID", .type = HID_GENERIC, .oVid = HID_ANY_ID, .oPid = HID_ANY_ID };

static const struct wacom_features wacom_features_0x94 =
	{ "Wacom Bootloader", .type = BOOTLOADER };

#define USB_DEVICE_WACOM(prod)						\
	HID_DEVICE(BUS_USB, HID_GROUP_WACOM, USB_VENDOR_ID_WACOM, prod),\
	.driver_data = (kernel_ulong_t)&wacom_features_##prod

#define BT_DEVICE_WACOM(prod)						\
	HID_DEVICE(BUS_BLUETOOTH, HID_GROUP_WACOM, USB_VENDOR_ID_WACOM, prod),\
	.driver_data = (kernel_ulong_t)&wacom_features_##prod

#define I2C_DEVICE_WACOM(prod)						\
	HID_DEVICE(BUS_I2C, HID_GROUP_WACOM, USB_VENDOR_ID_WACOM, prod),\
	.driver_data = (kernel_ulong_t)&wacom_features_##prod

#define USB_DEVICE_LENOVO(prod)					\
	HID_USB_DEVICE(USB_VENDOR_ID_LENOVO, prod),			\
	.driver_data = (kernel_ulong_t)&wacom_features_##prod

const struct hid_device_id wacom_ids[] = {
	{ USB_DEVICE_WACOM(0x00) },
	{ USB_DEVICE_WACOM(0x03) },
	{ USB_DEVICE_WACOM(0x10) },
	{ USB_DEVICE_WACOM(0x11) },
	{ USB_DEVICE_WACOM(0x12) },
	{ USB_DEVICE_WACOM(0x13) },
	{ USB_DEVICE_WACOM(0x14) },
	{ USB_DEVICE_WACOM(0x15) },
	{ USB_DEVICE_WACOM(0x16) },
	{ USB_DEVICE_WACOM(0x17) },
	{ USB_DEVICE_WACOM(0x18) },
	{ USB_DEVICE_WACOM(0x19) },
	{ USB_DEVICE_WACOM(0x20) },
	{ USB_DEVICE_WACOM(0x21) },
	{ USB_DEVICE_WACOM(0x22) },
	{ USB_DEVICE_WACOM(0x23) },
	{ USB_DEVICE_WACOM(0x24) },
	{ USB_DEVICE_WACOM(0x26) },
	{ USB_DEVICE_WACOM(0x27) },
	{ USB_DEVICE_WACOM(0x28) },
	{ USB_DEVICE_WACOM(0x29) },
	{ USB_DEVICE_WACOM(0x2A) },
	{ USB_DEVICE_WACOM(0x30) },
	{ USB_DEVICE_WACOM(0x31) },
	{ USB_DEVICE_WACOM(0x32) },
	{ USB_DEVICE_WACOM(0x33) },
	{ USB_DEVICE_WACOM(0x34) },
	{ USB_DEVICE_WACOM(0x35) },
	{ USB_DEVICE_WACOM(0x37) },
	{ USB_DEVICE_WACOM(0x38) },
	{ USB_DEVICE_WACOM(0x39) },
	{ USB_DEVICE_WACOM(0x3F) },
	{ USB_DEVICE_WACOM(0x41) },
	{ USB_DEVICE_WACOM(0x42) },
	{ USB_DEVICE_WACOM(0x43) },
	{ USB_DEVICE_WACOM(0x44) },
	{ USB_DEVICE_WACOM(0x45) },
	{ USB_DEVICE_WACOM(0x47) },
	{ USB_DEVICE_WACOM(0x57) },
	{ USB_DEVICE_WACOM(0x59) },
	{ USB_DEVICE_WACOM(0x5B) },
	{ USB_DEVICE_WACOM(0x5D) },
	{ USB_DEVICE_WACOM(0x5E) },
	{ USB_DEVICE_WACOM(0x60) },
	{ USB_DEVICE_WACOM(0x61) },
	{ USB_DEVICE_WACOM(0x62) },
	{ USB_DEVICE_WACOM(0x63) },
	{ USB_DEVICE_WACOM(0x64) },
	{ USB_DEVICE_WACOM(0x65) },
	{ USB_DEVICE_WACOM(0x69) },
	{ USB_DEVICE_WACOM(0x6A) },
	{ USB_DEVICE_WACOM(0x6B) },
	{ BT_DEVICE_WACOM(0x81) },
	{ USB_DEVICE_WACOM(0x84) },
	{ USB_DEVICE_WACOM(0x90) },
	{ USB_DEVICE_WACOM(0x93) },
	{ USB_DEVICE_WACOM(0x94) },
	{ USB_DEVICE_WACOM(0x97) },
	{ USB_DEVICE_WACOM(0x9A) },
	{ USB_DEVICE_WACOM(0x9F) },
	{ USB_DEVICE_WACOM(0xB0) },
	{ USB_DEVICE_WACOM(0xB1) },
	{ USB_DEVICE_WACOM(0xB2) },
	{ USB_DEVICE_WACOM(0xB3) },
	{ USB_DEVICE_WACOM(0xB4) },
	{ USB_DEVICE_WACOM(0xB5) },
	{ USB_DEVICE_WACOM(0xB7) },
	{ USB_DEVICE_WACOM(0xB8) },
	{ USB_DEVICE_WACOM(0xB9) },
	{ USB_DEVICE_WACOM(0xBA) },
	{ USB_DEVICE_WACOM(0xBB) },
	{ USB_DEVICE_WACOM(0xBC) },
	{ BT_DEVICE_WACOM(0xBD) },
	{ USB_DEVICE_WACOM(0xC0) },
	{ USB_DEVICE_WACOM(0xC2) },
	{ USB_DEVICE_WACOM(0xC4) },
	{ USB_DEVICE_WACOM(0xC5) },
	{ USB_DEVICE_WACOM(0xC6) },
	{ USB_DEVICE_WACOM(0xC7) },
	{ USB_DEVICE_WACOM(0xCC) },
	{ USB_DEVICE_WACOM(0xCE) },
	{ USB_DEVICE_WACOM(0xD0) },
	{ USB_DEVICE_WACOM(0xD1) },
	{ USB_DEVICE_WACOM(0xD2) },
	{ USB_DEVICE_WACOM(0xD3) },
	{ USB_DEVICE_WACOM(0xD4) },
	{ USB_DEVICE_WACOM(0xD5) },
	{ USB_DEVICE_WACOM(0xD6) },
	{ USB_DEVICE_WACOM(0xD7) },
	{ USB_DEVICE_WACOM(0xD8) },
	{ USB_DEVICE_WACOM(0xDA) },
	{ USB_DEVICE_WACOM(0xDB) },
	{ USB_DEVICE_WACOM(0xDD) },
	{ USB_DEVICE_WACOM(0xDE) },
	{ USB_DEVICE_WACOM(0xDF) },
	{ USB_DEVICE_WACOM(0xE2) },
	{ USB_DEVICE_WACOM(0xE3) },
	{ USB_DEVICE_WACOM(0xE5) },
	{ USB_DEVICE_WACOM(0xE6) },
	{ USB_DEVICE_WACOM(0xEC) },
	{ USB_DEVICE_WACOM(0xED) },
	{ USB_DEVICE_WACOM(0xEF) },
	{ USB_DEVICE_WACOM(0xF0) },
	{ USB_DEVICE_WACOM(0xF4) },
	{ USB_DEVICE_WACOM(0xF6) },
	{ USB_DEVICE_WACOM(0xF8) },
	{ USB_DEVICE_WACOM(0xFA) },
	{ USB_DEVICE_WACOM(0xFB) },
	{ USB_DEVICE_WACOM(0x100) },
	{ USB_DEVICE_WACOM(0x101) },
	{ USB_DEVICE_WACOM(0x10D) },
	{ USB_DEVICE_WACOM(0x10E) },
	{ USB_DEVICE_WACOM(0x10F) },
	{ USB_DEVICE_WACOM(0x116) },
	{ USB_DEVICE_WACOM(0x12C) },
	{ USB_DEVICE_WACOM(0x300) },
	{ USB_DEVICE_WACOM(0x301) },
	{ USB_DEVICE_WACOM(0x302) },
	{ USB_DEVICE_WACOM(0x303) },
	{ USB_DEVICE_WACOM(0x304) },
	{ USB_DEVICE_WACOM(0x307) },
	{ USB_DEVICE_WACOM(0x309) },
	{ USB_DEVICE_WACOM(0x30A) },
	{ USB_DEVICE_WACOM(0x30C) },
	{ USB_DEVICE_WACOM(0x30E) },
	{ USB_DEVICE_WACOM(0x314) },
	{ USB_DEVICE_WACOM(0x315) },
	{ USB_DEVICE_WACOM(0x317) },
	{ USB_DEVICE_WACOM(0x318) },
	{ USB_DEVICE_WACOM(0x319) },
	{ USB_DEVICE_WACOM(0x323) },
	{ USB_DEVICE_WACOM(0x325) },
	{ USB_DEVICE_WACOM(0x326) },
	{ USB_DEVICE_WACOM(0x32A) },
	{ USB_DEVICE_WACOM(0x32B) },
	{ USB_DEVICE_WACOM(0x32C) },
	{ USB_DEVICE_WACOM(0x32F) },
	{ USB_DEVICE_WACOM(0x331) },
	{ USB_DEVICE_WACOM(0x333) },
	{ USB_DEVICE_WACOM(0x335) },
	{ USB_DEVICE_WACOM(0x336) },
	{ USB_DEVICE_WACOM(0x33B) },
	{ USB_DEVICE_WACOM(0x33C) },
	{ USB_DEVICE_WACOM(0x33D) },
	{ USB_DEVICE_WACOM(0x33E) },
	{ USB_DEVICE_WACOM(0x343) },
<<<<<<< HEAD
=======
	{ BT_DEVICE_WACOM(0x360) },
	{ BT_DEVICE_WACOM(0x361) },
	{ BT_DEVICE_WACOM(0x377) },
	{ BT_DEVICE_WACOM(0x379) },
	{ USB_DEVICE_WACOM(0x37A) },
	{ USB_DEVICE_WACOM(0x37B) },
>>>>>>> 286cd8c7
	{ USB_DEVICE_WACOM(0x4001) },
	{ USB_DEVICE_WACOM(0x4004) },
	{ USB_DEVICE_WACOM(0x5000) },
	{ USB_DEVICE_WACOM(0x5002) },
	{ USB_DEVICE_LENOVO(0x6004) },

	{ USB_DEVICE_WACOM(HID_ANY_ID) },
	{ I2C_DEVICE_WACOM(HID_ANY_ID) },
	{ BT_DEVICE_WACOM(HID_ANY_ID) },
	{ }
};
MODULE_DEVICE_TABLE(hid, wacom_ids);<|MERGE_RESOLUTION|>--- conflicted
+++ resolved
@@ -1742,26 +1742,6 @@
 		switch (len) {
 		case WACOM_PKGLEN_TPC1FG:
 			return wacom_tpc_single_touch(wacom, len);
-<<<<<<< HEAD
-
-		case WACOM_PKGLEN_TPC2FG:
-			return wacom_tpc_mt_touch(wacom);
-
-		default:
-			switch (data[0]) {
-			case WACOM_REPORT_TPC1FG:
-			case WACOM_REPORT_TPCHID:
-			case WACOM_REPORT_TPCST:
-			case WACOM_REPORT_TPC1FGE:
-				return wacom_tpc_single_touch(wacom, len);
-
-			case WACOM_REPORT_TPCMT:
-			case WACOM_REPORT_TPCMT2:
-				return wacom_mt_touch(wacom);
-
-			}
-		}
-=======
 
 		case WACOM_PKGLEN_TPC2FG:
 			return wacom_tpc_mt_touch(wacom);
@@ -1835,7 +1815,6 @@
 			subpage = WACOM_HID_SP_DIGITIZER;
 
 		return subpage | subusage;
->>>>>>> 286cd8c7
 	}
 
 	return usage;
@@ -4712,11 +4691,6 @@
 	  INTUOSHT2, WACOM_INTUOS_RES, WACOM_INTUOS_RES, .touch_max = 16,
 	  .check_for_hid_type = true, .hid_type = HID_TYPE_USBNONE };
 static const struct wacom_features wacom_features_0x343 =
-<<<<<<< HEAD
-	{ "Wacom DTK1651", 34616, 19559, 1023, 0,
-	  DTUS, WACOM_INTUOS_RES, WACOM_INTUOS_RES, 4,
-	  WACOM_DTU_OFFSET, WACOM_DTU_OFFSET };
-=======
 	{ "Wacom DTK1651", 34816, 19759, 1023, 0,
 	  DTUS, WACOM_INTUOS_RES, WACOM_INTUOS_RES, 4,
 	  WACOM_DTU_OFFSET, WACOM_DTU_OFFSET,
@@ -4739,7 +4713,6 @@
 static const struct wacom_features wacom_features_0x37B =
 	{ "Wacom One by Wacom M", 21600, 13500, 2047, 63,
 	  BAMBOO_PEN, WACOM_INTUOS_RES, WACOM_INTUOS_RES };
->>>>>>> 286cd8c7
 
 static const struct wacom_features wacom_features_HID_ANY_ID =
 	{ "Wacom HID", .type = HID_GENERIC, .oVid = HID_ANY_ID, .oPid = HID_ANY_ID };
@@ -4910,15 +4883,12 @@
 	{ USB_DEVICE_WACOM(0x33D) },
 	{ USB_DEVICE_WACOM(0x33E) },
 	{ USB_DEVICE_WACOM(0x343) },
-<<<<<<< HEAD
-=======
 	{ BT_DEVICE_WACOM(0x360) },
 	{ BT_DEVICE_WACOM(0x361) },
 	{ BT_DEVICE_WACOM(0x377) },
 	{ BT_DEVICE_WACOM(0x379) },
 	{ USB_DEVICE_WACOM(0x37A) },
 	{ USB_DEVICE_WACOM(0x37B) },
->>>>>>> 286cd8c7
 	{ USB_DEVICE_WACOM(0x4001) },
 	{ USB_DEVICE_WACOM(0x4004) },
 	{ USB_DEVICE_WACOM(0x5000) },
