--- conflicted
+++ resolved
@@ -762,16 +762,6 @@
 
 	/* Setup wireless link with Logitech Wii wheel */
 	if (hdev->product == USB_DEVICE_ID_LOGITECH_WII_WHEEL) {
-<<<<<<< HEAD
-		const unsigned char cbuf[] = { 0x00, 0xAF,  0x01, 0x00, 0x00, 0x00, 0x00, 0x00, 0x00 };
-		u8 *buf = kmemdup(cbuf, sizeof(cbuf), GFP_KERNEL);
-
-		if (!buf) {
-			ret = -ENOMEM;
-			goto err_stop;
-		}
-
-=======
 		static const unsigned char cbuf[] = {
 			0x00, 0xAF,  0x01, 0x00, 0x00, 0x00, 0x00, 0x00, 0x00
 		};
@@ -782,7 +772,6 @@
 			goto err_stop;
 		}
 
->>>>>>> 286cd8c7
 		ret = hid_hw_raw_request(hdev, buf[0], buf, sizeof(cbuf),
 					HID_FEATURE_REPORT, HID_REQ_SET_REPORT);
 		if (ret >= 0) {
