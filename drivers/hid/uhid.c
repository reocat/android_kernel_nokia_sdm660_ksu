/*
 * User-space I/O driver support for HID subsystem
 * Copyright (c) 2012 David Herrmann
 */

/*
 * This program is free software; you can redistribute it and/or modify it
 * under the terms of the GNU General Public License as published by the Free
 * Software Foundation; either version 2 of the License, or (at your option)
 * any later version.
 */

#include <linux/atomic.h>
#include <linux/compat.h>
#include <linux/cred.h>
#include <linux/device.h>
#include <linux/fs.h>
#include <linux/hid.h>
#include <linux/input.h>
#include <linux/miscdevice.h>
#include <linux/module.h>
#include <linux/mutex.h>
#include <linux/poll.h>
#include <linux/sched.h>
#include <linux/spinlock.h>
#include <linux/uhid.h>
#include <linux/wait.h>
#include <linux/uaccess.h>
#include <linux/eventpoll.h>

#define UHID_NAME	"uhid"
#define UHID_BUFSIZE	32

static DEFINE_MUTEX(uhid_open_mutex);

struct uhid_device {
	struct mutex devlock;

	/* This flag tracks whether the HID device is usable for commands from
	 * userspace. The flag is already set before hid_add_device(), which
	 * runs in workqueue context, to allow hid_add_device() to communicate
	 * with userspace.
	 * However, if hid_add_device() fails, the flag is cleared without
	 * holding devlock.
	 * We guarantee that if @running changes from true to false while you're
	 * holding @devlock, it's still fine to access @hid.
	 */
	bool running;

	__u8 *rd_data;
	uint rd_size;

	/* When this is NULL, userspace may use UHID_CREATE/UHID_CREATE2. */
	struct hid_device *hid;
	struct uhid_event input_buf;

	wait_queue_head_t waitq;
	spinlock_t qlock;
	__u8 head;
	__u8 tail;
	struct uhid_event *outq[UHID_BUFSIZE];

	/* blocking GET_REPORT support; state changes protected by qlock */
	struct mutex report_lock;
	wait_queue_head_t report_wait;
	bool report_running;
	u32 report_id;
	u32 report_type;
	struct uhid_event report_buf;
	struct work_struct worker;
};

static struct miscdevice uhid_misc;

static void uhid_device_add_worker(struct work_struct *work)
{
	struct uhid_device *uhid = container_of(work, struct uhid_device, worker);
	int ret;

	ret = hid_add_device(uhid->hid);
	if (ret) {
		hid_err(uhid->hid, "Cannot register HID device: error %d\n", ret);

		/* We used to call hid_destroy_device() here, but that's really
		 * messy to get right because we have to coordinate with
		 * concurrent writes from userspace that might be in the middle
		 * of using uhid->hid.
		 * Just leave uhid->hid as-is for now, and clean it up when
		 * userspace tries to close or reinitialize the uhid instance.
		 *
		 * However, we do have to clear the ->running flag and do a
		 * wakeup to make sure userspace knows that the device is gone.
		 */
		uhid->running = false;
		wake_up_interruptible(&uhid->report_wait);
	}
}

static void uhid_queue(struct uhid_device *uhid, struct uhid_event *ev)
{
	__u8 newhead;

	newhead = (uhid->head + 1) % UHID_BUFSIZE;

	if (newhead != uhid->tail) {
		uhid->outq[uhid->head] = ev;
		uhid->head = newhead;
		wake_up_interruptible(&uhid->waitq);
	} else {
		hid_warn(uhid->hid, "Output queue is full\n");
		kfree(ev);
	}
}

static int uhid_queue_event(struct uhid_device *uhid, __u32 event)
{
	unsigned long flags;
	struct uhid_event *ev;

	ev = kzalloc(sizeof(*ev), GFP_KERNEL);
	if (!ev)
		return -ENOMEM;

	ev->type = event;

	spin_lock_irqsave(&uhid->qlock, flags);
	uhid_queue(uhid, ev);
	spin_unlock_irqrestore(&uhid->qlock, flags);

	return 0;
}

static int uhid_hid_start(struct hid_device *hid)
{
	struct uhid_device *uhid = hid->driver_data;
	struct uhid_event *ev;
	unsigned long flags;

	ev = kzalloc(sizeof(*ev), GFP_KERNEL);
	if (!ev)
		return -ENOMEM;

	ev->type = UHID_START;

	if (hid->report_enum[HID_FEATURE_REPORT].numbered)
		ev->u.start.dev_flags |= UHID_DEV_NUMBERED_FEATURE_REPORTS;
	if (hid->report_enum[HID_OUTPUT_REPORT].numbered)
		ev->u.start.dev_flags |= UHID_DEV_NUMBERED_OUTPUT_REPORTS;
	if (hid->report_enum[HID_INPUT_REPORT].numbered)
		ev->u.start.dev_flags |= UHID_DEV_NUMBERED_INPUT_REPORTS;

	spin_lock_irqsave(&uhid->qlock, flags);
	uhid_queue(uhid, ev);
	spin_unlock_irqrestore(&uhid->qlock, flags);

	return 0;
}

static void uhid_hid_stop(struct hid_device *hid)
{
	struct uhid_device *uhid = hid->driver_data;

	hid->claimed = 0;
	uhid_queue_event(uhid, UHID_STOP);
}

static int uhid_hid_open(struct hid_device *hid)
{
	struct uhid_device *uhid = hid->driver_data;
	int retval = 0;

	mutex_lock(&uhid_open_mutex);
	if (!hid->open++) {
		retval = uhid_queue_event(uhid, UHID_OPEN);
		if (retval)
			hid->open--;
	}
	mutex_unlock(&uhid_open_mutex);
	return retval;
}

static void uhid_hid_close(struct hid_device *hid)
{
	struct uhid_device *uhid = hid->driver_data;

	mutex_lock(&uhid_open_mutex);
	if (!--hid->open)
		uhid_queue_event(uhid, UHID_CLOSE);
	mutex_unlock(&uhid_open_mutex);
}

static int uhid_hid_parse(struct hid_device *hid)
{
	struct uhid_device *uhid = hid->driver_data;

	return hid_parse_report(hid, uhid->rd_data, uhid->rd_size);
}

/* must be called with report_lock held */
static int __uhid_report_queue_and_wait(struct uhid_device *uhid,
					struct uhid_event *ev,
					__u32 *report_id)
{
	unsigned long flags;
	int ret;

	spin_lock_irqsave(&uhid->qlock, flags);
	*report_id = ++uhid->report_id;
	uhid->report_type = ev->type + 1;
	uhid->report_running = true;
	uhid_queue(uhid, ev);
	spin_unlock_irqrestore(&uhid->qlock, flags);

	ret = wait_event_interruptible_timeout(uhid->report_wait,
				!uhid->report_running || !uhid->running,
				5 * HZ);
	if (!ret || !uhid->running || uhid->report_running)
		ret = -EIO;
	else if (ret < 0)
		ret = -ERESTARTSYS;
	else
		ret = 0;

	uhid->report_running = false;

	return ret;
}

static void uhid_report_wake_up(struct uhid_device *uhid, u32 id,
				const struct uhid_event *ev)
{
	unsigned long flags;

	spin_lock_irqsave(&uhid->qlock, flags);

	/* id for old report; drop it silently */
	if (uhid->report_type != ev->type || uhid->report_id != id)
		goto unlock;
	if (!uhid->report_running)
		goto unlock;

	memcpy(&uhid->report_buf, ev, sizeof(*ev));
	uhid->report_running = false;
	wake_up_interruptible(&uhid->report_wait);

unlock:
	spin_unlock_irqrestore(&uhid->qlock, flags);
}

static int uhid_hid_get_report(struct hid_device *hid, unsigned char rnum,
			       u8 *buf, size_t count, u8 rtype)
{
	struct uhid_device *uhid = hid->driver_data;
	struct uhid_get_report_reply_req *req;
	struct uhid_event *ev;
	int ret;

	if (!uhid->running)
		return -EIO;

	ev = kzalloc(sizeof(*ev), GFP_KERNEL);
	if (!ev)
		return -ENOMEM;

	ev->type = UHID_GET_REPORT;
	ev->u.get_report.rnum = rnum;
	ev->u.get_report.rtype = rtype;

	ret = mutex_lock_interruptible(&uhid->report_lock);
	if (ret) {
		kfree(ev);
		return ret;
	}

	/* this _always_ takes ownership of @ev */
	ret = __uhid_report_queue_and_wait(uhid, ev, &ev->u.get_report.id);
	if (ret)
		goto unlock;

	req = &uhid->report_buf.u.get_report_reply;
	if (req->err) {
		ret = -EIO;
	} else {
		ret = min3(count, (size_t)req->size, (size_t)UHID_DATA_MAX);
		memcpy(buf, req->data, ret);
	}

unlock:
	mutex_unlock(&uhid->report_lock);
	return ret;
}

static int uhid_hid_set_report(struct hid_device *hid, unsigned char rnum,
			       const u8 *buf, size_t count, u8 rtype)
{
	struct uhid_device *uhid = hid->driver_data;
	struct uhid_event *ev;
	int ret;

	if (!uhid->running || count > UHID_DATA_MAX)
		return -EIO;

	ev = kzalloc(sizeof(*ev), GFP_KERNEL);
	if (!ev)
		return -ENOMEM;

	ev->type = UHID_SET_REPORT;
	ev->u.set_report.rnum = rnum;
	ev->u.set_report.rtype = rtype;
	ev->u.set_report.size = count;
	memcpy(ev->u.set_report.data, buf, count);

	ret = mutex_lock_interruptible(&uhid->report_lock);
	if (ret) {
		kfree(ev);
		return ret;
	}

	/* this _always_ takes ownership of @ev */
	ret = __uhid_report_queue_and_wait(uhid, ev, &ev->u.set_report.id);
	if (ret)
		goto unlock;

	if (uhid->report_buf.u.set_report_reply.err)
		ret = -EIO;
	else
		ret = count;

unlock:
	mutex_unlock(&uhid->report_lock);
	return ret;
}

static int uhid_hid_raw_request(struct hid_device *hid, unsigned char reportnum,
				__u8 *buf, size_t len, unsigned char rtype,
				int reqtype)
{
	u8 u_rtype;

	switch (rtype) {
	case HID_FEATURE_REPORT:
		u_rtype = UHID_FEATURE_REPORT;
		break;
	case HID_OUTPUT_REPORT:
		u_rtype = UHID_OUTPUT_REPORT;
		break;
	case HID_INPUT_REPORT:
		u_rtype = UHID_INPUT_REPORT;
		break;
	default:
		return -EINVAL;
	}

	switch (reqtype) {
	case HID_REQ_GET_REPORT:
		return uhid_hid_get_report(hid, reportnum, buf, len, u_rtype);
	case HID_REQ_SET_REPORT:
		return uhid_hid_set_report(hid, reportnum, buf, len, u_rtype);
	default:
		return -EIO;
	}
}

static int uhid_hid_output_raw(struct hid_device *hid, __u8 *buf, size_t count,
			       unsigned char report_type)
{
	struct uhid_device *uhid = hid->driver_data;
	__u8 rtype;
	unsigned long flags;
	struct uhid_event *ev;

	switch (report_type) {
	case HID_FEATURE_REPORT:
		rtype = UHID_FEATURE_REPORT;
		break;
	case HID_OUTPUT_REPORT:
		rtype = UHID_OUTPUT_REPORT;
		break;
	default:
		return -EINVAL;
	}

	if (count < 1 || count > UHID_DATA_MAX)
		return -EINVAL;

	ev = kzalloc(sizeof(*ev), GFP_KERNEL);
	if (!ev)
		return -ENOMEM;

	ev->type = UHID_OUTPUT;
	ev->u.output.size = count;
	ev->u.output.rtype = rtype;
	memcpy(ev->u.output.data, buf, count);

	spin_lock_irqsave(&uhid->qlock, flags);
	uhid_queue(uhid, ev);
	spin_unlock_irqrestore(&uhid->qlock, flags);

	return count;
}

static int uhid_hid_output_report(struct hid_device *hid, __u8 *buf,
				  size_t count)
{
	return uhid_hid_output_raw(hid, buf, count, HID_OUTPUT_REPORT);
}

struct hid_ll_driver uhid_hid_driver = {
	.start = uhid_hid_start,
	.stop = uhid_hid_stop,
	.open = uhid_hid_open,
	.close = uhid_hid_close,
	.parse = uhid_hid_parse,
	.raw_request = uhid_hid_raw_request,
	.output_report = uhid_hid_output_report,
	.max_buffer_size = UHID_DATA_MAX,
};
EXPORT_SYMBOL_GPL(uhid_hid_driver);

#ifdef CONFIG_COMPAT

/* Apparently we haven't stepped on these rakes enough times yet. */
struct uhid_create_req_compat {
	__u8 name[128];
	__u8 phys[64];
	__u8 uniq[64];

	compat_uptr_t rd_data;
	__u16 rd_size;

	__u16 bus;
	__u32 vendor;
	__u32 product;
	__u32 version;
	__u32 country;
} __attribute__((__packed__));

static int uhid_event_from_user(const char __user *buffer, size_t len,
				struct uhid_event *event)
{
	if (in_compat_syscall()) {
		u32 type;

		if (get_user(type, buffer))
			return -EFAULT;

		if (type == UHID_CREATE) {
			/*
			 * This is our messed up request with compat pointer.
			 * It is largish (more than 256 bytes) so we better
			 * allocate it from the heap.
			 */
			struct uhid_create_req_compat *compat;

			compat = kzalloc(sizeof(*compat), GFP_KERNEL);
			if (!compat)
				return -ENOMEM;

			buffer += sizeof(type);
			len -= sizeof(type);
			if (copy_from_user(compat, buffer,
					   min(len, sizeof(*compat)))) {
				kfree(compat);
				return -EFAULT;
			}

			/* Shuffle the data over to proper structure */
			event->type = type;

			memcpy(event->u.create.name, compat->name,
				sizeof(compat->name));
			memcpy(event->u.create.phys, compat->phys,
				sizeof(compat->phys));
			memcpy(event->u.create.uniq, compat->uniq,
				sizeof(compat->uniq));

			event->u.create.rd_data = compat_ptr(compat->rd_data);
			event->u.create.rd_size = compat->rd_size;

			event->u.create.bus = compat->bus;
			event->u.create.vendor = compat->vendor;
			event->u.create.product = compat->product;
			event->u.create.version = compat->version;
			event->u.create.country = compat->country;

			kfree(compat);
			return 0;
		}
		/* All others can be copied directly */
	}

	if (copy_from_user(event, buffer, min(len, sizeof(*event))))
		return -EFAULT;

	return 0;
}
#else
static int uhid_event_from_user(const char __user *buffer, size_t len,
				struct uhid_event *event)
{
	if (copy_from_user(event, buffer, min(len, sizeof(*event))))
		return -EFAULT;

	return 0;
}
#endif

static int uhid_dev_create2(struct uhid_device *uhid,
			    const struct uhid_event *ev)
{
	struct hid_device *hid;
	size_t rd_size, len;
	void *rd_data;
	int ret;

	if (uhid->hid)
		return -EALREADY;

	rd_size = ev->u.create2.rd_size;
	if (rd_size <= 0 || rd_size > HID_MAX_DESCRIPTOR_SIZE)
		return -EINVAL;

	rd_data = kmemdup(ev->u.create2.rd_data, rd_size, GFP_KERNEL);
	if (!rd_data)
		return -ENOMEM;

	uhid->rd_size = rd_size;
	uhid->rd_data = rd_data;

	hid = hid_allocate_device();
	if (IS_ERR(hid)) {
		ret = PTR_ERR(hid);
		goto err_free;
	}

	/* @hid is zero-initialized, strncpy() is correct, strlcpy() not */
	len = min(sizeof(hid->name), sizeof(ev->u.create2.name)) - 1;
	strncpy(hid->name, ev->u.create2.name, len);
	len = min(sizeof(hid->phys), sizeof(ev->u.create2.phys)) - 1;
	strncpy(hid->phys, ev->u.create2.phys, len);
	len = min(sizeof(hid->uniq), sizeof(ev->u.create2.uniq)) - 1;
	strncpy(hid->uniq, ev->u.create2.uniq, len);

	hid->ll_driver = &uhid_hid_driver;
	hid->bus = ev->u.create2.bus;
	hid->vendor = ev->u.create2.vendor;
	hid->product = ev->u.create2.product;
	hid->version = ev->u.create2.version;
	hid->country = ev->u.create2.country;
	hid->driver_data = uhid;
	hid->dev.parent = uhid_misc.this_device;

	uhid->hid = hid;
	uhid->running = true;

	/* Adding of a HID device is done through a worker, to allow HID drivers
	 * which use feature requests during .probe to work, without they would
	 * be blocked on devlock, which is held by uhid_char_write.
	 */
	schedule_work(&uhid->worker);

	return 0;

err_free:
	kfree(uhid->rd_data);
	uhid->rd_data = NULL;
	uhid->rd_size = 0;
	return ret;
}

static int uhid_dev_create(struct uhid_device *uhid,
			   struct uhid_event *ev)
{
	struct uhid_create_req orig;

	orig = ev->u.create;

	if (orig.rd_size <= 0 || orig.rd_size > HID_MAX_DESCRIPTOR_SIZE)
		return -EINVAL;
	if (copy_from_user(&ev->u.create2.rd_data, orig.rd_data, orig.rd_size))
		return -EFAULT;

	memcpy(ev->u.create2.name, orig.name, sizeof(orig.name));
	memcpy(ev->u.create2.phys, orig.phys, sizeof(orig.phys));
	memcpy(ev->u.create2.uniq, orig.uniq, sizeof(orig.uniq));
	ev->u.create2.rd_size = orig.rd_size;
	ev->u.create2.bus = orig.bus;
	ev->u.create2.vendor = orig.vendor;
	ev->u.create2.product = orig.product;
	ev->u.create2.version = orig.version;
	ev->u.create2.country = orig.country;

	return uhid_dev_create2(uhid, ev);
}

static int uhid_dev_destroy(struct uhid_device *uhid)
{
	if (!uhid->hid)
		return -EINVAL;

	uhid->running = false;
	wake_up_interruptible(&uhid->report_wait);

	cancel_work_sync(&uhid->worker);

	hid_destroy_device(uhid->hid);
	uhid->hid = NULL;
	kfree(uhid->rd_data);

	return 0;
}

static int uhid_dev_input(struct uhid_device *uhid, struct uhid_event *ev)
{
	if (!uhid->running)
		return -EINVAL;

	hid_input_report(uhid->hid, HID_INPUT_REPORT, ev->u.input.data,
			 min_t(size_t, ev->u.input.size, UHID_DATA_MAX), 0);

	return 0;
}

static int uhid_dev_input2(struct uhid_device *uhid, struct uhid_event *ev)
{
	if (!uhid->running)
		return -EINVAL;

	hid_input_report(uhid->hid, HID_INPUT_REPORT, ev->u.input2.data,
			 min_t(size_t, ev->u.input2.size, UHID_DATA_MAX), 0);

	return 0;
}

static int uhid_dev_get_report_reply(struct uhid_device *uhid,
				     struct uhid_event *ev)
{
	if (!uhid->running)
		return -EINVAL;

	uhid_report_wake_up(uhid, ev->u.get_report_reply.id, ev);
	return 0;
}

static int uhid_dev_set_report_reply(struct uhid_device *uhid,
				     struct uhid_event *ev)
{
	if (!uhid->running)
		return -EINVAL;

	uhid_report_wake_up(uhid, ev->u.set_report_reply.id, ev);
	return 0;
}

static int uhid_char_open(struct inode *inode, struct file *file)
{
	struct uhid_device *uhid;

	uhid = kzalloc(sizeof(*uhid), GFP_KERNEL);
	if (!uhid)
		return -ENOMEM;

	mutex_init(&uhid->devlock);
	mutex_init(&uhid->report_lock);
	spin_lock_init(&uhid->qlock);
	init_waitqueue_head(&uhid->waitq);
	init_waitqueue_head(&uhid->report_wait);
	uhid->running = false;
	INIT_WORK(&uhid->worker, uhid_device_add_worker);

	file->private_data = uhid;
	nonseekable_open(inode, file);

	return 0;
}

static int uhid_char_release(struct inode *inode, struct file *file)
{
	struct uhid_device *uhid = file->private_data;
	unsigned int i;

	uhid_dev_destroy(uhid);

	for (i = 0; i < UHID_BUFSIZE; ++i)
		kfree(uhid->outq[i]);

	kfree(uhid);

	return 0;
}

static ssize_t uhid_char_read(struct file *file, char __user *buffer,
				size_t count, loff_t *ppos)
{
	struct uhid_device *uhid = file->private_data;
	int ret;
	unsigned long flags;
	size_t len;

	/* they need at least the "type" member of uhid_event */
	if (count < sizeof(__u32))
		return -EINVAL;

try_again:
	if (file->f_flags & O_NONBLOCK) {
		if (uhid->head == uhid->tail)
			return -EAGAIN;
	} else {
		ret = wait_event_interruptible(uhid->waitq,
						uhid->head != uhid->tail);
		if (ret)
			return ret;
	}

	ret = mutex_lock_interruptible(&uhid->devlock);
	if (ret)
		return ret;

	if (uhid->head == uhid->tail) {
		mutex_unlock(&uhid->devlock);
		goto try_again;
	} else {
		len = min(count, sizeof(**uhid->outq));
		if (copy_to_user(buffer, uhid->outq[uhid->tail], len)) {
			ret = -EFAULT;
		} else {
			kfree(uhid->outq[uhid->tail]);
			uhid->outq[uhid->tail] = NULL;

			spin_lock_irqsave(&uhid->qlock, flags);
			uhid->tail = (uhid->tail + 1) % UHID_BUFSIZE;
			spin_unlock_irqrestore(&uhid->qlock, flags);
		}
	}

	mutex_unlock(&uhid->devlock);
	return ret ? ret : len;
}

static ssize_t uhid_char_write(struct file *file, const char __user *buffer,
				size_t count, loff_t *ppos)
{
	struct uhid_device *uhid = file->private_data;
	int ret;
	size_t len;

	/* we need at least the "type" member of uhid_event */
	if (count < sizeof(__u32))
		return -EINVAL;

	ret = mutex_lock_interruptible(&uhid->devlock);
	if (ret)
		return ret;

	memset(&uhid->input_buf, 0, sizeof(uhid->input_buf));
	len = min(count, sizeof(uhid->input_buf));

	ret = uhid_event_from_user(buffer, len, &uhid->input_buf);
	if (ret)
		goto unlock;

	switch (uhid->input_buf.type) {
	case UHID_CREATE:
		/*
		 * 'struct uhid_create_req' contains a __user pointer which is
		 * copied from, so it's unsafe to allow this with elevated
		 * privileges (e.g. from a setuid binary) or via kernel_write().
		 */
		if (file->f_cred != current_cred() || uaccess_kernel()) {
			pr_err_once("UHID_CREATE from different security context by process %d (%s), this is not allowed.\n",
				    task_tgid_vnr(current), current->comm);
			ret = -EACCES;
			goto unlock;
		}
		ret = uhid_dev_create(uhid, &uhid->input_buf);
		break;
	case UHID_CREATE2:
		ret = uhid_dev_create2(uhid, &uhid->input_buf);
		break;
	case UHID_DESTROY:
		ret = uhid_dev_destroy(uhid);
		break;
	case UHID_INPUT:
		ret = uhid_dev_input(uhid, &uhid->input_buf);
		break;
	case UHID_INPUT2:
		ret = uhid_dev_input2(uhid, &uhid->input_buf);
		break;
	case UHID_GET_REPORT_REPLY:
		ret = uhid_dev_get_report_reply(uhid, &uhid->input_buf);
		break;
	case UHID_SET_REPORT_REPLY:
		ret = uhid_dev_set_report_reply(uhid, &uhid->input_buf);
		break;
	default:
		ret = -EOPNOTSUPP;
	}

unlock:
	mutex_unlock(&uhid->devlock);

	/* return "count" not "len" to not confuse the caller */
	return ret ? ret : count;
}

static __poll_t uhid_char_poll(struct file *file, poll_table *wait)
{
	struct uhid_device *uhid = file->private_data;
<<<<<<< HEAD
	unsigned int mask = POLLOUT | POLLWRNORM; /* uhid is always writable */
=======
	__poll_t mask = EPOLLOUT | EPOLLWRNORM; /* uhid is always writable */
>>>>>>> 286cd8c7

	poll_wait(file, &uhid->waitq, wait);

	if (uhid->head != uhid->tail)
<<<<<<< HEAD
		mask |= POLLIN | POLLRDNORM;
=======
		mask |= EPOLLIN | EPOLLRDNORM;
>>>>>>> 286cd8c7

	return mask;
}

static const struct file_operations uhid_fops = {
	.owner		= THIS_MODULE,
	.open		= uhid_char_open,
	.release	= uhid_char_release,
	.read		= uhid_char_read,
	.write		= uhid_char_write,
	.poll		= uhid_char_poll,
	.llseek		= no_llseek,
};

static struct miscdevice uhid_misc = {
	.fops		= &uhid_fops,
	.minor		= UHID_MINOR,
	.name		= UHID_NAME,
};
module_misc_device(uhid_misc);

MODULE_LICENSE("GPL");
MODULE_AUTHOR("David Herrmann <dh.herrmann@gmail.com>");
MODULE_DESCRIPTION("User-space I/O driver support for HID subsystem");
MODULE_ALIAS_MISCDEV(UHID_MINOR);
MODULE_ALIAS("devname:" UHID_NAME);<|MERGE_RESOLUTION|>--- conflicted
+++ resolved
@@ -806,20 +806,12 @@
 static __poll_t uhid_char_poll(struct file *file, poll_table *wait)
 {
 	struct uhid_device *uhid = file->private_data;
-<<<<<<< HEAD
-	unsigned int mask = POLLOUT | POLLWRNORM; /* uhid is always writable */
-=======
 	__poll_t mask = EPOLLOUT | EPOLLWRNORM; /* uhid is always writable */
->>>>>>> 286cd8c7
 
 	poll_wait(file, &uhid->waitq, wait);
 
 	if (uhid->head != uhid->tail)
-<<<<<<< HEAD
-		mask |= POLLIN | POLLRDNORM;
-=======
 		mask |= EPOLLIN | EPOLLRDNORM;
->>>>>>> 286cd8c7
 
 	return mask;
 }
