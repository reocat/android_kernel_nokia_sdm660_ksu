/*
 *  HID driver for multitouch panels
 *
 *  Copyright (c) 2010-2012 Stephane Chatty <chatty@enac.fr>
 *  Copyright (c) 2010-2013 Benjamin Tissoires <benjamin.tissoires@gmail.com>
 *  Copyright (c) 2010-2012 Ecole Nationale de l'Aviation Civile, France
 *  Copyright (c) 2012-2013 Red Hat, Inc
 *
 *  This code is partly based on hid-egalax.c:
 *
 *  Copyright (c) 2010 Stephane Chatty <chatty@enac.fr>
 *  Copyright (c) 2010 Henrik Rydberg <rydberg@euromail.se>
 *  Copyright (c) 2010 Canonical, Ltd.
 *
 *  This code is partly based on hid-3m-pct.c:
 *
 *  Copyright (c) 2009-2010 Stephane Chatty <chatty@enac.fr>
 *  Copyright (c) 2010      Henrik Rydberg <rydberg@euromail.se>
 *  Copyright (c) 2010      Canonical, Ltd.
 *
 */

/*
 * This program is free software; you can redistribute it and/or modify it
 * under the terms of the GNU General Public License as published by the Free
 * Software Foundation; either version 2 of the License, or (at your option)
 * any later version.
 */

/*
 * This driver is regularly tested thanks to the test suite in hid-tools[1].
 * Please run these regression tests before patching this module so that
 * your patch won't break existing known devices.
 *
 * [1] https://gitlab.freedesktop.org/libevdev/hid-tools
 */

#include <linux/device.h>
#include <linux/hid.h>
#include <linux/module.h>
#include <linux/slab.h>
#include <linux/input/mt.h>
#include <linux/jiffies.h>
#include <linux/string.h>
#include <linux/timer.h>


MODULE_AUTHOR("Stephane Chatty <chatty@enac.fr>");
MODULE_AUTHOR("Benjamin Tissoires <benjamin.tissoires@gmail.com>");
MODULE_DESCRIPTION("HID multitouch panels");
MODULE_LICENSE("GPL");

#include "hid-ids.h"

/* quirks to control the device */
<<<<<<< HEAD
#define MT_QUIRK_NOT_SEEN_MEANS_UP	(1 << 0)
#define MT_QUIRK_SLOT_IS_CONTACTID	(1 << 1)
#define MT_QUIRK_CYPRESS		(1 << 2)
#define MT_QUIRK_SLOT_IS_CONTACTNUMBER	(1 << 3)
#define MT_QUIRK_ALWAYS_VALID		(1 << 4)
#define MT_QUIRK_VALID_IS_INRANGE	(1 << 5)
#define MT_QUIRK_VALID_IS_CONFIDENCE	(1 << 6)
#define MT_QUIRK_CONFIDENCE		(1 << 7)
#define MT_QUIRK_SLOT_IS_CONTACTID_MINUS_ONE	(1 << 8)
#define MT_QUIRK_NO_AREA		(1 << 9)
#define MT_QUIRK_IGNORE_DUPLICATES	(1 << 10)
#define MT_QUIRK_HOVERING		(1 << 11)
#define MT_QUIRK_CONTACT_CNT_ACCURATE	(1 << 12)
#define MT_QUIRK_FORCE_GET_FEATURE	(1 << 13)
=======
#define MT_QUIRK_NOT_SEEN_MEANS_UP	BIT(0)
#define MT_QUIRK_SLOT_IS_CONTACTID	BIT(1)
#define MT_QUIRK_CYPRESS		BIT(2)
#define MT_QUIRK_SLOT_IS_CONTACTNUMBER	BIT(3)
#define MT_QUIRK_ALWAYS_VALID		BIT(4)
#define MT_QUIRK_VALID_IS_INRANGE	BIT(5)
#define MT_QUIRK_VALID_IS_CONFIDENCE	BIT(6)
#define MT_QUIRK_CONFIDENCE		BIT(7)
#define MT_QUIRK_SLOT_IS_CONTACTID_MINUS_ONE	BIT(8)
#define MT_QUIRK_NO_AREA		BIT(9)
#define MT_QUIRK_IGNORE_DUPLICATES	BIT(10)
#define MT_QUIRK_HOVERING		BIT(11)
#define MT_QUIRK_CONTACT_CNT_ACCURATE	BIT(12)
#define MT_QUIRK_FORCE_GET_FEATURE	BIT(13)
#define MT_QUIRK_FIX_CONST_CONTACT_ID	BIT(14)
#define MT_QUIRK_TOUCH_SIZE_SCALING	BIT(15)
#define MT_QUIRK_STICKY_FINGERS		BIT(16)
#define MT_QUIRK_ASUS_CUSTOM_UP		BIT(17)
#define MT_QUIRK_WIN8_PTP_BUTTONS	BIT(18)
#define MT_QUIRK_SEPARATE_APP_REPORT	BIT(19)
>>>>>>> 286cd8c7

#define MT_INPUTMODE_TOUCHSCREEN	0x02
#define MT_INPUTMODE_TOUCHPAD		0x03

#define MT_BUTTONTYPE_CLICKPAD		0

<<<<<<< HEAD
struct mt_slot {
	__s32 x, y, cx, cy, p, w, h;
	__s32 contactid;	/* the device ContactID assigned to this slot */
	bool touch_state;	/* is the touch valid? */
	bool inrange_state;	/* is the finger in proximity of the sensor? */
	bool confidence_state;  /* is the touch made by a finger? */
=======
enum latency_mode {
	HID_LATENCY_NORMAL = 0,
	HID_LATENCY_HIGH = 1,
};

#define MT_IO_FLAGS_RUNNING		0
#define MT_IO_FLAGS_ACTIVE_SLOTS	1
#define MT_IO_FLAGS_PENDING_SLOTS	2

static const bool mtrue = true;		/* default for true */
static const bool mfalse;		/* default for false */
static const __s32 mzero;		/* default for 0 */

#define DEFAULT_TRUE	((void *)&mtrue)
#define DEFAULT_FALSE	((void *)&mfalse)
#define DEFAULT_ZERO	((void *)&mzero)

struct mt_usages {
	struct list_head list;
	__s32 *x, *y, *cx, *cy, *p, *w, *h, *a;
	__s32 *contactid;	/* the device ContactID assigned to this slot */
	bool *tip_state;	/* is the touch valid? */
	bool *inrange_state;	/* is the finger in proximity of the sensor? */
	bool *confidence_state;	/* is the touch made by a finger? */
};

struct mt_application {
	struct list_head list;
	unsigned int application;
	unsigned int report_id;
	struct list_head mt_usages;	/* mt usages list */

	__s32 quirks;

	__s32 *scantime;		/* scantime reported */
	__s32 scantime_logical_max;	/* max value for raw scantime */

	__s32 *raw_cc;			/* contact count in the report */
	int left_button_state;		/* left button state */
	unsigned int mt_flags;		/* flags to pass to input-mt */

	unsigned long *pending_palm_slots;	/* slots where we reported palm
						 * and need to release */

	__u8 num_received;	/* how many contacts we received */
	__u8 num_expected;	/* expected last contact index */
	__u8 buttons_count;	/* number of physical buttons per touchpad */
	__u8 touches_by_report;	/* how many touches are present in one report:
				 * 1 means we should use a serial protocol
				 * > 1 means hybrid (multitouch) protocol
				 */

	__s32 dev_time;		/* the scan time provided by the device */
	unsigned long jiffies;	/* the frame's jiffies */
	int timestamp;		/* the timestamp to be sent */
	int prev_scantime;		/* scantime reported previously */

	bool have_contact_count;
>>>>>>> 286cd8c7
};

struct mt_class {
	__s32 name;	/* MT_CLS */
	__s32 quirks;
	__s32 sn_move;	/* Signal/noise ratio for move events */
	__s32 sn_width;	/* Signal/noise ratio for width events */
	__s32 sn_height;	/* Signal/noise ratio for height events */
	__s32 sn_pressure;	/* Signal/noise ratio for pressure events */
	__u8 maxcontacts;
	bool is_indirect;	/* true for touchpads */
	bool export_all_inputs;	/* do not ignore mouse, keyboards, etc... */
};

struct mt_report_data {
	struct list_head list;
	struct hid_report *report;
	struct mt_application *application;
	bool is_mt_collection;
};

struct mt_device {
	struct mt_class mtclass;	/* our mt device class */
	struct timer_list release_timer;	/* to release sticky fingers */
	struct hid_device *hdev;	/* hid_device we're attached to */
	unsigned long mt_io_flags;	/* mt flags (MT_IO_FLAGS_*) */
	__u8 inputmode_value;	/* InputMode HID feature value */
	__u8 maxcontacts;
	bool is_buttonpad;	/* is this device a button pad? */
	bool serial_maybe;	/* need to check for serial protocol */

	struct list_head applications;
	struct list_head reports;
};

static void mt_post_parse_default_settings(struct mt_device *td,
					   struct mt_application *app);
static void mt_post_parse(struct mt_device *td, struct mt_application *app);

/* classes of device behavior */
#define MT_CLS_DEFAULT				0x0001

#define MT_CLS_SERIAL				0x0002
#define MT_CLS_CONFIDENCE			0x0003
#define MT_CLS_CONFIDENCE_CONTACT_ID		0x0004
#define MT_CLS_CONFIDENCE_MINUS_ONE		0x0005
#define MT_CLS_DUAL_INRANGE_CONTACTID		0x0006
#define MT_CLS_DUAL_INRANGE_CONTACTNUMBER	0x0007
/* reserved					0x0008 */
#define MT_CLS_INRANGE_CONTACTNUMBER		0x0009
#define MT_CLS_NSMU				0x000a
/* reserved					0x0010 */
/* reserved					0x0011 */
#define MT_CLS_WIN_8				0x0012
#define MT_CLS_EXPORT_ALL_INPUTS		0x0013
#define MT_CLS_WIN_8_DUAL			0x0014

/* vendor specific classes */
#define MT_CLS_3M				0x0101
/* reserved					0x0102 */
#define MT_CLS_EGALAX				0x0103
#define MT_CLS_EGALAX_SERIAL			0x0104
#define MT_CLS_TOPSEED				0x0105
#define MT_CLS_PANASONIC			0x0106
#define MT_CLS_FLATFROG				0x0107
#define MT_CLS_GENERALTOUCH_TWOFINGERS		0x0108
#define MT_CLS_GENERALTOUCH_PWT_TENFINGERS	0x0109
#define MT_CLS_LG				0x010a
#define MT_CLS_ASUS				0x010b
#define MT_CLS_VTL				0x0110
#define MT_CLS_GOOGLE				0x0111
#define MT_CLS_RAZER_BLADE_STEALTH		0x0112
#define MT_CLS_SMART_TECH			0x0113

#define MT_DEFAULT_MAXCONTACT	10
#define MT_MAX_MAXCONTACT	250

/*
 * Resync device and local timestamps after that many microseconds without
 * receiving data.
 */
#define MAX_TIMESTAMP_INTERVAL	1000000

#define MT_USB_DEVICE(v, p)	HID_DEVICE(BUS_USB, HID_GROUP_MULTITOUCH, v, p)
#define MT_BT_DEVICE(v, p)	HID_DEVICE(BUS_BLUETOOTH, HID_GROUP_MULTITOUCH, v, p)

/*
 * these device-dependent functions determine what slot corresponds
 * to a valid contact that was just read.
 */

static int cypress_compute_slot(struct mt_application *application,
				struct mt_usages *slot)
{
	if (*slot->contactid != 0 || application->num_received == 0)
		return *slot->contactid;
	else
		return -1;
}

static const struct mt_class mt_classes[] = {
	{ .name = MT_CLS_DEFAULT,
		.quirks = MT_QUIRK_ALWAYS_VALID |
			MT_QUIRK_CONTACT_CNT_ACCURATE },
	{ .name = MT_CLS_NSMU,
		.quirks = MT_QUIRK_NOT_SEEN_MEANS_UP },
	{ .name = MT_CLS_SERIAL,
		.quirks = MT_QUIRK_ALWAYS_VALID},
	{ .name = MT_CLS_CONFIDENCE,
		.quirks = MT_QUIRK_VALID_IS_CONFIDENCE },
	{ .name = MT_CLS_CONFIDENCE_CONTACT_ID,
		.quirks = MT_QUIRK_VALID_IS_CONFIDENCE |
			MT_QUIRK_SLOT_IS_CONTACTID },
	{ .name = MT_CLS_CONFIDENCE_MINUS_ONE,
		.quirks = MT_QUIRK_VALID_IS_CONFIDENCE |
			MT_QUIRK_SLOT_IS_CONTACTID_MINUS_ONE },
	{ .name = MT_CLS_DUAL_INRANGE_CONTACTID,
		.quirks = MT_QUIRK_VALID_IS_INRANGE |
			MT_QUIRK_SLOT_IS_CONTACTID,
		.maxcontacts = 2 },
	{ .name = MT_CLS_DUAL_INRANGE_CONTACTNUMBER,
		.quirks = MT_QUIRK_VALID_IS_INRANGE |
			MT_QUIRK_SLOT_IS_CONTACTNUMBER,
		.maxcontacts = 2 },
	{ .name = MT_CLS_INRANGE_CONTACTNUMBER,
		.quirks = MT_QUIRK_VALID_IS_INRANGE |
			MT_QUIRK_SLOT_IS_CONTACTNUMBER },
	{ .name = MT_CLS_WIN_8,
		.quirks = MT_QUIRK_ALWAYS_VALID |
			MT_QUIRK_IGNORE_DUPLICATES |
			MT_QUIRK_HOVERING |
			MT_QUIRK_CONTACT_CNT_ACCURATE |
			MT_QUIRK_STICKY_FINGERS |
			MT_QUIRK_WIN8_PTP_BUTTONS },
	{ .name = MT_CLS_EXPORT_ALL_INPUTS,
		.quirks = MT_QUIRK_ALWAYS_VALID |
			MT_QUIRK_CONTACT_CNT_ACCURATE,
		.export_all_inputs = true },
	{ .name = MT_CLS_WIN_8_DUAL,
		.quirks = MT_QUIRK_ALWAYS_VALID |
			MT_QUIRK_IGNORE_DUPLICATES |
			MT_QUIRK_HOVERING |
			MT_QUIRK_CONTACT_CNT_ACCURATE |
			MT_QUIRK_WIN8_PTP_BUTTONS,
		.export_all_inputs = true },

	/*
	 * vendor specific classes
	 */
	{ .name = MT_CLS_3M,
		.quirks = MT_QUIRK_VALID_IS_CONFIDENCE |
			MT_QUIRK_SLOT_IS_CONTACTID |
			MT_QUIRK_TOUCH_SIZE_SCALING,
		.sn_move = 2048,
		.sn_width = 128,
		.sn_height = 128,
		.maxcontacts = 60,
	},
	{ .name = MT_CLS_EGALAX,
		.quirks =  MT_QUIRK_SLOT_IS_CONTACTID |
			MT_QUIRK_VALID_IS_INRANGE,
		.sn_move = 4096,
		.sn_pressure = 32,
	},
	{ .name = MT_CLS_EGALAX_SERIAL,
		.quirks =  MT_QUIRK_SLOT_IS_CONTACTID |
			MT_QUIRK_ALWAYS_VALID,
		.sn_move = 4096,
		.sn_pressure = 32,
	},
	{ .name = MT_CLS_TOPSEED,
		.quirks = MT_QUIRK_ALWAYS_VALID,
		.is_indirect = true,
		.maxcontacts = 2,
	},
	{ .name = MT_CLS_PANASONIC,
		.quirks = MT_QUIRK_NOT_SEEN_MEANS_UP,
		.maxcontacts = 4 },
	{ .name	= MT_CLS_GENERALTOUCH_TWOFINGERS,
		.quirks	= MT_QUIRK_NOT_SEEN_MEANS_UP |
			MT_QUIRK_VALID_IS_INRANGE |
			MT_QUIRK_SLOT_IS_CONTACTID,
		.maxcontacts = 2
	},
	{ .name	= MT_CLS_GENERALTOUCH_PWT_TENFINGERS,
		.quirks	= MT_QUIRK_NOT_SEEN_MEANS_UP |
			MT_QUIRK_SLOT_IS_CONTACTID
	},

	{ .name = MT_CLS_FLATFROG,
		.quirks = MT_QUIRK_NOT_SEEN_MEANS_UP |
			MT_QUIRK_NO_AREA,
		.sn_move = 2048,
		.maxcontacts = 40,
	},
	{ .name = MT_CLS_LG,
		.quirks = MT_QUIRK_ALWAYS_VALID |
			MT_QUIRK_FIX_CONST_CONTACT_ID |
			MT_QUIRK_IGNORE_DUPLICATES |
			MT_QUIRK_HOVERING |
			MT_QUIRK_CONTACT_CNT_ACCURATE },
	{ .name = MT_CLS_ASUS,
		.quirks = MT_QUIRK_ALWAYS_VALID |
			MT_QUIRK_CONTACT_CNT_ACCURATE |
			MT_QUIRK_ASUS_CUSTOM_UP },
	{ .name = MT_CLS_VTL,
		.quirks = MT_QUIRK_ALWAYS_VALID |
			MT_QUIRK_CONTACT_CNT_ACCURATE |
			MT_QUIRK_FORCE_GET_FEATURE,
	},
	{ .name = MT_CLS_GOOGLE,
		.quirks = MT_QUIRK_ALWAYS_VALID |
			MT_QUIRK_CONTACT_CNT_ACCURATE |
			MT_QUIRK_SLOT_IS_CONTACTID |
			MT_QUIRK_HOVERING
	},
	{ .name = MT_CLS_RAZER_BLADE_STEALTH,
		.quirks = MT_QUIRK_ALWAYS_VALID |
			MT_QUIRK_IGNORE_DUPLICATES |
			MT_QUIRK_HOVERING |
			MT_QUIRK_CONTACT_CNT_ACCURATE |
			MT_QUIRK_WIN8_PTP_BUTTONS,
	},
	{ .name = MT_CLS_SMART_TECH,
		.quirks = MT_QUIRK_ALWAYS_VALID |
			MT_QUIRK_IGNORE_DUPLICATES |
			MT_QUIRK_CONTACT_CNT_ACCURATE |
			MT_QUIRK_SEPARATE_APP_REPORT,
	},
	{ }
};

static ssize_t mt_show_quirks(struct device *dev,
			   struct device_attribute *attr,
			   char *buf)
{
	struct hid_device *hdev = to_hid_device(dev);
	struct mt_device *td = hid_get_drvdata(hdev);

	return sprintf(buf, "%u\n", td->mtclass.quirks);
}

static ssize_t mt_set_quirks(struct device *dev,
			  struct device_attribute *attr,
			  const char *buf, size_t count)
{
	struct hid_device *hdev = to_hid_device(dev);
	struct mt_device *td = hid_get_drvdata(hdev);
	struct mt_application *application;

	unsigned long val;

	if (kstrtoul(buf, 0, &val))
		return -EINVAL;

	td->mtclass.quirks = val;

	list_for_each_entry(application, &td->applications, list) {
		application->quirks = val;
		if (!application->have_contact_count)
			application->quirks &= ~MT_QUIRK_CONTACT_CNT_ACCURATE;
	}

	return count;
}

static DEVICE_ATTR(quirks, S_IWUSR | S_IRUGO, mt_show_quirks, mt_set_quirks);

static struct attribute *sysfs_attrs[] = {
	&dev_attr_quirks.attr,
	NULL
};

static const struct attribute_group mt_attribute_group = {
	.attrs = sysfs_attrs
};

static void mt_get_feature(struct hid_device *hdev, struct hid_report *report)
{
<<<<<<< HEAD
	struct mt_device *td = hid_get_drvdata(hdev);
=======
>>>>>>> 286cd8c7
	int ret;
	u32 size = hid_report_len(report);
	u8 *buf;

	/*
	 * Do not fetch the feature report if the device has been explicitly
	 * marked as non-capable.
	 */
	if (hdev->quirks & HID_QUIRK_NO_INIT_REPORTS)
		return;

	buf = hid_alloc_report_buf(report, GFP_KERNEL);
	if (!buf)
		return;

	ret = hid_hw_raw_request(hdev, report->id, buf, size,
				 HID_FEATURE_REPORT, HID_REQ_GET_REPORT);
	if (ret < 0) {
		dev_warn(&hdev->dev, "failed to fetch feature %d\n",
			 report->id);
	} else {
		ret = hid_report_raw_event(hdev, HID_FEATURE_REPORT, buf,
					   size, 0);
		if (ret)
			dev_warn(&hdev->dev, "failed to report feature\n");
	}

	kfree(buf);
}

static void mt_feature_mapping(struct hid_device *hdev,
		struct hid_field *field, struct hid_usage *usage)
{
	struct mt_device *td = hid_get_drvdata(hdev);

	switch (usage->hid) {
<<<<<<< HEAD
	case HID_DG_INPUTMODE:
		/* Ignore if value index is out of bounds. */
		if (usage->usage_index >= field->report_count) {
			dev_err(&hdev->dev, "HID_DG_INPUTMODE out of range\n");
			break;
		}

		if (td->inputmode < 0) {
			td->inputmode = field->report->id;
			td->inputmode_index = usage->usage_index;
		} else {
			/*
			 * Some elan panels wrongly declare 2 input mode
			 * features, and silently ignore when we set the
			 * value in the second field. Skip the second feature
			 * and hope for the best.
			 */
			dev_info(&hdev->dev,
				 "Ignoring the extra HID_DG_INPUTMODE\n");
		}

		break;
=======
>>>>>>> 286cd8c7
	case HID_DG_CONTACTMAX:
		mt_get_feature(hdev, field->report);

		td->maxcontacts = field->value[0];
		if (!td->maxcontacts &&
		    field->logical_maximum <= MT_MAX_MAXCONTACT)
			td->maxcontacts = field->logical_maximum;
		if (td->mtclass.maxcontacts)
			/* check if the maxcontacts is given by the class */
			td->maxcontacts = td->mtclass.maxcontacts;

		break;
	case HID_DG_BUTTONTYPE:
		if (usage->usage_index >= field->report_count) {
			dev_err(&hdev->dev, "HID_DG_BUTTONTYPE out of range\n");
			break;
		}

		mt_get_feature(hdev, field->report);
		if (field->value[usage->usage_index] == MT_BUTTONTYPE_CLICKPAD)
			td->is_buttonpad = true;

		break;
	case 0xff0000c5:
		/* Retrieve the Win8 blob once to enable some devices */
		if (usage->usage_index == 0)
			mt_get_feature(hdev, field->report);
		break;
	}
}

static void set_abs(struct input_dev *input, unsigned int code,
		struct hid_field *field, int snratio)
{
	int fmin = field->logical_minimum;
	int fmax = field->logical_maximum;
	int fuzz = snratio ? (fmax - fmin) / snratio : 0;
	input_set_abs_params(input, code, fmin, fmax, fuzz, 0);
	input_abs_set_res(input, code, hidinput_calc_abs_res(field, code));
}

static struct mt_usages *mt_allocate_usage(struct hid_device *hdev,
					   struct mt_application *application)
{
	struct mt_usages *usage;

	usage = devm_kzalloc(&hdev->dev, sizeof(*usage), GFP_KERNEL);
	if (!usage)
		return NULL;

	/* set some defaults so we do not need to check for null pointers */
	usage->x = DEFAULT_ZERO;
	usage->y = DEFAULT_ZERO;
	usage->cx = DEFAULT_ZERO;
	usage->cy = DEFAULT_ZERO;
	usage->p = DEFAULT_ZERO;
	usage->w = DEFAULT_ZERO;
	usage->h = DEFAULT_ZERO;
	usage->a = DEFAULT_ZERO;
	usage->contactid = DEFAULT_ZERO;
	usage->tip_state = DEFAULT_FALSE;
	usage->inrange_state = DEFAULT_FALSE;
	usage->confidence_state = DEFAULT_TRUE;

	list_add_tail(&usage->list, &application->mt_usages);

	return usage;
}

static struct mt_application *mt_allocate_application(struct mt_device *td,
						      struct hid_report *report)
{
	unsigned int application = report->application;
	struct mt_application *mt_application;

	mt_application = devm_kzalloc(&td->hdev->dev, sizeof(*mt_application),
				      GFP_KERNEL);
	if (!mt_application)
		return NULL;

	mt_application->application = application;
	INIT_LIST_HEAD(&mt_application->mt_usages);

	if (application == HID_DG_TOUCHSCREEN)
		mt_application->mt_flags |= INPUT_MT_DIRECT;

	/*
	 * Model touchscreens providing buttons as touchpads.
	 */
	if (application == HID_DG_TOUCHPAD) {
		mt_application->mt_flags |= INPUT_MT_POINTER;
		td->inputmode_value = MT_INPUTMODE_TOUCHPAD;
	}

	mt_application->scantime = DEFAULT_ZERO;
	mt_application->raw_cc = DEFAULT_ZERO;
	mt_application->quirks = td->mtclass.quirks;
	mt_application->report_id = report->id;

	list_add_tail(&mt_application->list, &td->applications);

	return mt_application;
}

static struct mt_application *mt_find_application(struct mt_device *td,
						  struct hid_report *report)
{
	unsigned int application = report->application;
	struct mt_application *tmp, *mt_application = NULL;

	list_for_each_entry(tmp, &td->applications, list) {
		if (application == tmp->application) {
			if (!(td->mtclass.quirks & MT_QUIRK_SEPARATE_APP_REPORT) ||
			    tmp->report_id == report->id) {
				mt_application = tmp;
				break;
			}
		}
	}

	if (!mt_application)
		mt_application = mt_allocate_application(td, report);

	return mt_application;
}

static struct mt_report_data *mt_allocate_report_data(struct mt_device *td,
						      struct hid_report *report)
{
	struct mt_report_data *rdata;
	struct hid_field *field;
	int r, n;

	rdata = devm_kzalloc(&td->hdev->dev, sizeof(*rdata), GFP_KERNEL);
	if (!rdata)
		return NULL;

	rdata->report = report;
	rdata->application = mt_find_application(td, report);

	if (!rdata->application) {
		devm_kfree(&td->hdev->dev, rdata);
		return NULL;
	}

	for (r = 0; r < report->maxfield; r++) {
		field = report->field[r];

		if (!(HID_MAIN_ITEM_VARIABLE & field->flags))
			continue;

		if (field->logical == HID_DG_FINGER || td->hdev->group != HID_GROUP_MULTITOUCH_WIN_8) {
			for (n = 0; n < field->report_count; n++) {
				if (field->usage[n].hid == HID_DG_CONTACTID) {
					rdata->is_mt_collection = true;
					break;
				}
			}
		}
	}

	list_add_tail(&rdata->list, &td->reports);

	return rdata;
}

static struct mt_report_data *mt_find_report_data(struct mt_device *td,
						  struct hid_report *report)
{
	struct mt_report_data *tmp, *rdata = NULL;

	list_for_each_entry(tmp, &td->reports, list) {
		if (report == tmp->report) {
			rdata = tmp;
			break;
		}
	}

	if (!rdata)
		rdata = mt_allocate_report_data(td, report);

	return rdata;
}

static void mt_store_field(struct hid_device *hdev,
			   struct mt_application *application,
			   __s32 *value,
			   size_t offset)
{
	struct mt_usages *usage;
	__s32 **target;

	if (list_empty(&application->mt_usages))
		usage = mt_allocate_usage(hdev, application);
	else
		usage = list_last_entry(&application->mt_usages,
					struct mt_usages,
					list);

	if (!usage)
		return;

	target = (__s32 **)((char *)usage + offset);

	/* the value has already been filled, create a new slot */
	if (*target != DEFAULT_TRUE &&
	    *target != DEFAULT_FALSE &&
	    *target != DEFAULT_ZERO) {
		if (usage->contactid == DEFAULT_ZERO ||
		    usage->x == DEFAULT_ZERO ||
		    usage->y == DEFAULT_ZERO) {
			hid_dbg(hdev,
				"ignoring duplicate usage on incomplete");
			return;
		}
		usage = mt_allocate_usage(hdev, application);
		if (!usage)
			return;

		target = (__s32 **)((char *)usage + offset);
	}

	*target = value;
}

#define MT_STORE_FIELD(__name)						\
	mt_store_field(hdev, app,					\
		       &field->value[usage->usage_index],		\
		       offsetof(struct mt_usages, __name))

static int mt_touch_input_mapping(struct hid_device *hdev, struct hid_input *hi,
		struct hid_field *field, struct hid_usage *usage,
		unsigned long **bit, int *max, struct mt_application *app)
{
	struct mt_device *td = hid_get_drvdata(hdev);
	struct mt_class *cls = &td->mtclass;
	int code;
	struct hid_usage *prev_usage = NULL;

	/*
	 * Model touchscreens providing buttons as touchpads.
	 */
	if (field->application == HID_DG_TOUCHSCREEN &&
	    (usage->hid & HID_USAGE_PAGE) == HID_UP_BUTTON) {
		app->mt_flags |= INPUT_MT_POINTER;
		td->inputmode_value = MT_INPUTMODE_TOUCHPAD;
	}

	/* count the buttons on touchpads */
	if ((usage->hid & HID_USAGE_PAGE) == HID_UP_BUTTON)
		app->buttons_count++;

	if (usage->usage_index)
		prev_usage = &field->usage[usage->usage_index - 1];

	switch (usage->hid & HID_USAGE_PAGE) {

	case HID_UP_GENDESK:
		switch (usage->hid) {
		case HID_GD_X:
			if (prev_usage && (prev_usage->hid == usage->hid)) {
				code = ABS_MT_TOOL_X;
				MT_STORE_FIELD(cx);
			} else {
				code = ABS_MT_POSITION_X;
				MT_STORE_FIELD(x);
			}

			set_abs(hi->input, code, field, cls->sn_move);

			/*
			 * A system multi-axis that exports X and Y has a high
			 * chance of being used directly on a surface
			 */
			if (field->application == HID_GD_SYSTEM_MULTIAXIS) {
				__set_bit(INPUT_PROP_DIRECT,
					  hi->input->propbit);
				input_set_abs_params(hi->input,
						     ABS_MT_TOOL_TYPE,
						     MT_TOOL_DIAL,
						     MT_TOOL_DIAL, 0, 0);
			}

			return 1;
		case HID_GD_Y:
			if (prev_usage && (prev_usage->hid == usage->hid)) {
				code = ABS_MT_TOOL_Y;
				MT_STORE_FIELD(cy);
			} else {
				code = ABS_MT_POSITION_Y;
				MT_STORE_FIELD(y);
			}

			set_abs(hi->input, code, field, cls->sn_move);

			return 1;
		}
		return 0;

	case HID_UP_DIGITIZER:
		switch (usage->hid) {
		case HID_DG_INRANGE:
			if (app->quirks & MT_QUIRK_HOVERING) {
				input_set_abs_params(hi->input,
					ABS_MT_DISTANCE, 0, 1, 0, 0);
			}
			MT_STORE_FIELD(inrange_state);
			return 1;
		case HID_DG_CONFIDENCE:
<<<<<<< HEAD
			if (cls->name == MT_CLS_WIN_8 &&
				field->application == HID_DG_TOUCHPAD)
				cls->quirks |= MT_QUIRK_CONFIDENCE;
			mt_store_field(usage, td, hi);
=======
			if ((cls->name == MT_CLS_WIN_8 ||
				cls->name == MT_CLS_WIN_8_DUAL) &&
				(field->application == HID_DG_TOUCHPAD ||
				 field->application == HID_DG_TOUCHSCREEN))
				app->quirks |= MT_QUIRK_CONFIDENCE;

			if (app->quirks & MT_QUIRK_CONFIDENCE)
				input_set_abs_params(hi->input,
						     ABS_MT_TOOL_TYPE,
						     MT_TOOL_FINGER,
						     MT_TOOL_PALM, 0, 0);

			MT_STORE_FIELD(confidence_state);
>>>>>>> 286cd8c7
			return 1;
		case HID_DG_TIPSWITCH:
			if (field->application != HID_GD_SYSTEM_MULTIAXIS)
				input_set_capability(hi->input,
						     EV_KEY, BTN_TOUCH);
			MT_STORE_FIELD(tip_state);
			return 1;
		case HID_DG_CONTACTID:
			MT_STORE_FIELD(contactid);
			app->touches_by_report++;
			return 1;
		case HID_DG_WIDTH:
			if (!(app->quirks & MT_QUIRK_NO_AREA))
				set_abs(hi->input, ABS_MT_TOUCH_MAJOR, field,
					cls->sn_width);
			MT_STORE_FIELD(w);
			return 1;
		case HID_DG_HEIGHT:
			if (!(app->quirks & MT_QUIRK_NO_AREA)) {
				set_abs(hi->input, ABS_MT_TOUCH_MINOR, field,
					cls->sn_height);

				/*
				 * Only set ABS_MT_ORIENTATION if it is not
				 * already set by the HID_DG_AZIMUTH usage.
				 */
				if (!test_bit(ABS_MT_ORIENTATION,
						hi->input->absbit))
					input_set_abs_params(hi->input,
						ABS_MT_ORIENTATION, 0, 1, 0, 0);
			}
			MT_STORE_FIELD(h);
			return 1;
		case HID_DG_TIPPRESSURE:
			set_abs(hi->input, ABS_MT_PRESSURE, field,
				cls->sn_pressure);
			MT_STORE_FIELD(p);
			return 1;
		case HID_DG_SCANTIME:
			input_set_capability(hi->input, EV_MSC, MSC_TIMESTAMP);
			app->scantime = &field->value[usage->usage_index];
			app->scantime_logical_max = field->logical_maximum;
			return 1;
		case HID_DG_CONTACTCOUNT:
			app->have_contact_count = true;
			app->raw_cc = &field->value[usage->usage_index];
			return 1;
		case HID_DG_AZIMUTH:
			/*
			 * Azimuth has the range of [0, MAX) representing a full
			 * revolution. Set ABS_MT_ORIENTATION to a quarter of
			 * MAX according the definition of ABS_MT_ORIENTATION
			 */
			input_set_abs_params(hi->input, ABS_MT_ORIENTATION,
				-field->logical_maximum / 4,
				field->logical_maximum / 4,
				cls->sn_move ?
				field->logical_maximum / cls->sn_move : 0, 0);
			MT_STORE_FIELD(a);
			return 1;
		case HID_DG_CONTACTMAX:
			/* contact max are global to the report */
			return -1;
		case HID_DG_TOUCH:
			/* Legacy devices use TIPSWITCH and not TOUCH.
			 * Let's just ignore this field. */
			return -1;
		}
		/* let hid-input decide for the others */
		return 0;

	case HID_UP_BUTTON:
		code = BTN_MOUSE + ((usage->hid - 1) & HID_USAGE);
		/*
		 * MS PTP spec says that external buttons left and right have
		 * usages 2 and 3.
		 */
		if ((app->quirks & MT_QUIRK_WIN8_PTP_BUTTONS) &&
		    field->application == HID_DG_TOUCHPAD &&
		    (usage->hid & HID_USAGE) > 1)
			code--;

		if (field->application == HID_GD_SYSTEM_MULTIAXIS)
			code = BTN_0  + ((usage->hid - 1) & HID_USAGE);

		hid_map_usage(hi, usage, bit, max, EV_KEY, code);
		if (!*bit)
			return -1;
		input_set_capability(hi->input, EV_KEY, code);
		return 1;

	case 0xff000000:
		/* we do not want to map these: no input-oriented meaning */
		return -1;
	}

	return 0;
}

static int mt_compute_slot(struct mt_device *td, struct mt_application *app,
			   struct mt_usages *slot,
			   struct input_dev *input)
{
	__s32 quirks = app->quirks;

	if (quirks & MT_QUIRK_SLOT_IS_CONTACTID)
		return *slot->contactid;

	if (quirks & MT_QUIRK_CYPRESS)
		return cypress_compute_slot(app, slot);

	if (quirks & MT_QUIRK_SLOT_IS_CONTACTNUMBER)
		return app->num_received;

	if (quirks & MT_QUIRK_SLOT_IS_CONTACTID_MINUS_ONE)
		return *slot->contactid - 1;

	return input_mt_get_slot_by_key(input, *slot->contactid);
}

static void mt_release_pending_palms(struct mt_device *td,
				     struct mt_application *app,
				     struct input_dev *input)
{
	int slotnum;
	bool need_sync = false;

<<<<<<< HEAD
	if (td->curvalid || (td->mtclass.quirks & MT_QUIRK_ALWAYS_VALID)) {
		int active;
		int slotnum = mt_compute_slot(td, input);
		struct mt_slot *s = &td->curdata;
		struct input_mt *mt = input->mt;

		if (slotnum < 0 || slotnum >= td->maxcontacts)
			return;

		if ((td->mtclass.quirks & MT_QUIRK_IGNORE_DUPLICATES) && mt) {
			struct input_mt_slot *slot = &mt->slots[slotnum];
			if (input_mt_is_active(slot) &&
			    input_mt_is_used(mt, slot))
				return;
		}
=======
	for_each_set_bit(slotnum, app->pending_palm_slots, td->maxcontacts) {
		clear_bit(slotnum, app->pending_palm_slots);
>>>>>>> 286cd8c7

		if (!(td->mtclass.quirks & MT_QUIRK_CONFIDENCE))
			s->confidence_state = 1;
		active = (s->touch_state || s->inrange_state) &&
							s->confidence_state;

		input_mt_slot(input, slotnum);
<<<<<<< HEAD
		input_mt_report_slot_state(input, MT_TOOL_FINGER, active);
		if (active) {
			/* this finger is in proximity of the sensor */
			int wide = (s->w > s->h);
			/* divided by two to match visual scale of touch */
			int major = max(s->w, s->h) >> 1;
			int minor = min(s->w, s->h) >> 1;

			input_event(input, EV_ABS, ABS_MT_POSITION_X, s->x);
			input_event(input, EV_ABS, ABS_MT_POSITION_Y, s->y);
			input_event(input, EV_ABS, ABS_MT_TOOL_X, s->cx);
			input_event(input, EV_ABS, ABS_MT_TOOL_Y, s->cy);
			input_event(input, EV_ABS, ABS_MT_DISTANCE,
				!s->touch_state);
			input_event(input, EV_ABS, ABS_MT_ORIENTATION, wide);
			input_event(input, EV_ABS, ABS_MT_PRESSURE, s->p);
			input_event(input, EV_ABS, ABS_MT_TOUCH_MAJOR, major);
			input_event(input, EV_ABS, ABS_MT_TOUCH_MINOR, minor);
		}
=======
		input_mt_report_slot_state(input, MT_TOOL_PALM, false);

		need_sync = true;
>>>>>>> 286cd8c7
	}

	if (need_sync) {
		input_mt_sync_frame(input);
		input_sync(input);
	}
}

/*
 * this function is called when a whole packet has been received and processed,
 * so that it can decide what to send to the input layer.
 */
static void mt_sync_frame(struct mt_device *td, struct mt_application *app,
			  struct input_dev *input)
{
	if (app->quirks & MT_QUIRK_WIN8_PTP_BUTTONS)
		input_event(input, EV_KEY, BTN_LEFT, app->left_button_state);

	input_mt_sync_frame(input);
	input_event(input, EV_MSC, MSC_TIMESTAMP, app->timestamp);
	input_sync(input);

	mt_release_pending_palms(td, app, input);

	app->num_received = 0;
	app->left_button_state = 0;

	if (test_bit(MT_IO_FLAGS_ACTIVE_SLOTS, &td->mt_io_flags))
		set_bit(MT_IO_FLAGS_PENDING_SLOTS, &td->mt_io_flags);
	else
		clear_bit(MT_IO_FLAGS_PENDING_SLOTS, &td->mt_io_flags);
	clear_bit(MT_IO_FLAGS_ACTIVE_SLOTS, &td->mt_io_flags);
}

static int mt_compute_timestamp(struct mt_application *app, __s32 value)
{
	long delta = value - app->prev_scantime;
	unsigned long jdelta = jiffies_to_usecs(jiffies - app->jiffies);

	app->jiffies = jiffies;

	if (delta < 0)
		delta += app->scantime_logical_max;

	/* HID_DG_SCANTIME is expressed in 100us, we want it in us. */
	delta *= 100;

	if (jdelta > MAX_TIMESTAMP_INTERVAL)
		/* No data received for a while, resync the timestamp. */
		return 0;
	else
		return app->timestamp + delta;
}

static int mt_touch_event(struct hid_device *hid, struct hid_field *field,
				struct hid_usage *usage, __s32 value)
{
	/* we will handle the hidinput part later, now remains hiddev */
	if (hid->claimed & HID_CLAIMED_HIDDEV && hid->hiddev_hid_event)
		hid->hiddev_hid_event(hid, field, usage, value);

	return 1;
}

static int mt_process_slot(struct mt_device *td, struct input_dev *input,
			    struct mt_application *app,
			    struct mt_usages *slot)
{
	struct input_mt *mt = input->mt;
	__s32 quirks = app->quirks;
	bool valid = true;
	bool confidence_state = true;
	bool inrange_state = false;
	int active;
	int slotnum;
	int tool = MT_TOOL_FINGER;

	if (!slot)
		return -EINVAL;

<<<<<<< HEAD
	if (hid->claimed & HID_CLAIMED_INPUT) {
		switch (usage->hid) {
		case HID_DG_INRANGE:
			if (quirks & MT_QUIRK_VALID_IS_INRANGE)
				td->curvalid = value;
			if (quirks & MT_QUIRK_HOVERING)
				td->curdata.inrange_state = value;
			break;
		case HID_DG_TIPSWITCH:
			if (quirks & MT_QUIRK_NOT_SEEN_MEANS_UP)
				td->curvalid = value;
			td->curdata.touch_state = value;
			break;
		case HID_DG_CONFIDENCE:
			if (quirks & MT_QUIRK_CONFIDENCE)
				td->curdata.confidence_state = value;
			if (quirks & MT_QUIRK_VALID_IS_CONFIDENCE)
				td->curvalid = value;
			break;
		case HID_DG_CONTACTID:
			td->curdata.contactid = value;
			break;
		case HID_DG_TIPPRESSURE:
			td->curdata.p = value;
			break;
		case HID_GD_X:
			if (usage->code == ABS_MT_TOOL_X)
				td->curdata.cx = value;
			else
				td->curdata.x = value;
			break;
		case HID_GD_Y:
			if (usage->code == ABS_MT_TOOL_Y)
				td->curdata.cy = value;
			else
				td->curdata.y = value;
			break;
		case HID_DG_WIDTH:
			td->curdata.w = value;
			break;
		case HID_DG_HEIGHT:
			td->curdata.h = value;
			break;
		case HID_DG_CONTACTCOUNT:
			break;
		case HID_DG_TOUCH:
			/* do nothing */
			break;
=======
	if ((quirks & MT_QUIRK_CONTACT_CNT_ACCURATE) &&
	    app->num_received >= app->num_expected)
		return -EAGAIN;
>>>>>>> 286cd8c7

	if (!(quirks & MT_QUIRK_ALWAYS_VALID)) {
		if (quirks & MT_QUIRK_VALID_IS_INRANGE)
			valid = *slot->inrange_state;
		if (quirks & MT_QUIRK_NOT_SEEN_MEANS_UP)
			valid = *slot->tip_state;
		if (quirks & MT_QUIRK_VALID_IS_CONFIDENCE)
			valid = *slot->confidence_state;

		if (!valid)
			return 0;
	}

	slotnum = mt_compute_slot(td, app, slot, input);
	if (slotnum < 0 || slotnum >= td->maxcontacts)
		return 0;

	if ((quirks & MT_QUIRK_IGNORE_DUPLICATES) && mt) {
		struct input_mt_slot *i_slot = &mt->slots[slotnum];

		if (input_mt_is_active(i_slot) &&
		    input_mt_is_used(mt, i_slot))
			return -EAGAIN;
	}

	if (quirks & MT_QUIRK_CONFIDENCE)
		confidence_state = *slot->confidence_state;

	if (quirks & MT_QUIRK_HOVERING)
		inrange_state = *slot->inrange_state;

	active = *slot->tip_state || inrange_state;

	if (app->application == HID_GD_SYSTEM_MULTIAXIS)
		tool = MT_TOOL_DIAL;
	else if (unlikely(!confidence_state)) {
		tool = MT_TOOL_PALM;
		if (!active && mt &&
		    input_mt_is_active(&mt->slots[slotnum])) {
			/*
			 * The non-confidence was reported for
			 * previously valid contact that is also no
			 * longer valid. We can't simply report
			 * lift-off as userspace will not be aware
			 * of non-confidence, so we need to split
			 * it into 2 events: active MT_TOOL_PALM
			 * and a separate liftoff.
			 */
			active = true;
			set_bit(slotnum, app->pending_palm_slots);
		}
	}

	input_mt_slot(input, slotnum);
	input_mt_report_slot_state(input, tool, active);
	if (active) {
		/* this finger is in proximity of the sensor */
		int wide = (*slot->w > *slot->h);
		int major = max(*slot->w, *slot->h);
		int minor = min(*slot->w, *slot->h);
		int orientation = wide;
		int max_azimuth;
		int azimuth;

		if (slot->a != DEFAULT_ZERO) {
			/*
			 * Azimuth is counter-clockwise and ranges from [0, MAX)
			 * (a full revolution). Convert it to clockwise ranging
			 * [-MAX/2, MAX/2].
			 *
			 * Note that ABS_MT_ORIENTATION require us to report
			 * the limit of [-MAX/4, MAX/4], but the value can go
			 * out of range to [-MAX/2, MAX/2] to report an upside
			 * down ellipsis.
			 */
			azimuth = *slot->a;
			max_azimuth = input_abs_get_max(input,
							ABS_MT_ORIENTATION);
			if (azimuth > max_azimuth * 2)
				azimuth -= max_azimuth * 4;
			orientation = -azimuth;
		}

		if (quirks & MT_QUIRK_TOUCH_SIZE_SCALING) {
			/*
			 * divided by two to match visual scale of touch
			 * for devices with this quirk
			 */
			major = major >> 1;
			minor = minor >> 1;
		}

		input_event(input, EV_ABS, ABS_MT_POSITION_X, *slot->x);
		input_event(input, EV_ABS, ABS_MT_POSITION_Y, *slot->y);
		input_event(input, EV_ABS, ABS_MT_TOOL_X, *slot->cx);
		input_event(input, EV_ABS, ABS_MT_TOOL_Y, *slot->cy);
		input_event(input, EV_ABS, ABS_MT_DISTANCE, !*slot->tip_state);
		input_event(input, EV_ABS, ABS_MT_ORIENTATION, orientation);
		input_event(input, EV_ABS, ABS_MT_PRESSURE, *slot->p);
		input_event(input, EV_ABS, ABS_MT_TOUCH_MAJOR, major);
		input_event(input, EV_ABS, ABS_MT_TOUCH_MINOR, minor);

		set_bit(MT_IO_FLAGS_ACTIVE_SLOTS, &td->mt_io_flags);
	}

	return 0;
}

static void mt_process_mt_event(struct hid_device *hid,
				struct mt_application *app,
				struct hid_field *field,
				struct hid_usage *usage,
				__s32 value,
				bool first_packet)
{
	__s32 quirks = app->quirks;
	struct input_dev *input = field->hidinput->input;

	if (!usage->type || !(hid->claimed & HID_CLAIMED_INPUT))
		return;

	if (quirks & MT_QUIRK_WIN8_PTP_BUTTONS) {

		/*
		 * For Win8 PTP touchpads we should only look at
		 * non finger/touch events in the first_packet of a
		 * (possible) multi-packet frame.
		 */
		if (!first_packet)
			return;

		/*
		 * For Win8 PTP touchpads we map both the clickpad click
		 * and any "external" left buttons to BTN_LEFT if a
		 * device claims to have both we need to report 1 for
		 * BTN_LEFT if either is pressed, so we or all values
		 * together and report the result in mt_sync_frame().
		 */
		if (usage->type == EV_KEY && usage->code == BTN_LEFT) {
			app->left_button_state |= value;
			return;
		}
	}

	input_event(input, usage->type, usage->code, value);
}

static void mt_touch_report(struct hid_device *hid,
			    struct mt_report_data *rdata)
{
	struct mt_device *td = hid_get_drvdata(hid);
	struct hid_report *report = rdata->report;
	struct mt_application *app = rdata->application;
	struct hid_field *field;
	struct input_dev *input;
	struct mt_usages *slot;
	bool first_packet;
	unsigned count;
	int r, n;
	int scantime = 0;
	int contact_count = -1;

	/* sticky fingers release in progress, abort */
	if (test_and_set_bit_lock(MT_IO_FLAGS_RUNNING, &td->mt_io_flags))
		return;

	scantime = *app->scantime;
	app->timestamp = mt_compute_timestamp(app, scantime);
	if (app->raw_cc != DEFAULT_ZERO)
		contact_count = *app->raw_cc;

	/*
	 * Includes multi-packet support where subsequent
	 * packets are sent with zero contactcount.
	 */
	if (contact_count >= 0) {
		/*
		 * For Win8 PTPs the first packet (td->num_received == 0) may
		 * have a contactcount of 0 if there only is a button event.
		 * We double check that this is not a continuation packet
		 * of a possible multi-packet frame be checking that the
		 * timestamp has changed.
		 */
		if ((app->quirks & MT_QUIRK_WIN8_PTP_BUTTONS) &&
		    app->num_received == 0 &&
		    app->prev_scantime != scantime)
			app->num_expected = contact_count;
		/* A non 0 contact count always indicates a first packet */
		else if (contact_count)
			app->num_expected = contact_count;
	}
	app->prev_scantime = scantime;

	first_packet = app->num_received == 0;

	input = report->field[0]->hidinput->input;

	list_for_each_entry(slot, &app->mt_usages, list) {
		if (!mt_process_slot(td, input, app, slot))
			app->num_received++;
	}

	for (r = 0; r < report->maxfield; r++) {
		field = report->field[r];
		count = field->report_count;

		if (!(HID_MAIN_ITEM_VARIABLE & field->flags))
			continue;

		for (n = 0; n < count; n++)
			mt_process_mt_event(hid, app, field,
					    &field->usage[n], field->value[n],
					    first_packet);
	}

	if (app->num_received >= app->num_expected)
		mt_sync_frame(td, app, input);

	/*
	 * Windows 8 specs says 2 things:
	 * - once a contact has been reported, it has to be reported in each
	 *   subsequent report
	 * - the report rate when fingers are present has to be at least
	 *   the refresh rate of the screen, 60 or 120 Hz
	 *
	 * I interprete this that the specification forces a report rate of
	 * at least 60 Hz for a touchscreen to be certified.
	 * Which means that if we do not get a report whithin 16 ms, either
	 * something wrong happens, either the touchscreen forgets to send
	 * a release. Taking a reasonable margin allows to remove issues
	 * with USB communication or the load of the machine.
	 *
	 * Given that Win 8 devices are forced to send a release, this will
	 * only affect laggish machines and the ones that have a firmware
	 * defect.
	 */
	if (app->quirks & MT_QUIRK_STICKY_FINGERS) {
		if (test_bit(MT_IO_FLAGS_PENDING_SLOTS, &td->mt_io_flags))
			mod_timer(&td->release_timer,
				  jiffies + msecs_to_jiffies(100));
		else
			del_timer(&td->release_timer);
	}

	clear_bit_unlock(MT_IO_FLAGS_RUNNING, &td->mt_io_flags);
}

static int mt_touch_input_configured(struct hid_device *hdev,
				     struct hid_input *hi,
				     struct mt_application *app)
{
	struct mt_device *td = hid_get_drvdata(hdev);
	struct mt_class *cls = &td->mtclass;
	struct input_dev *input = hi->input;
	int ret;

	if (!td->maxcontacts)
		td->maxcontacts = MT_DEFAULT_MAXCONTACT;

	mt_post_parse(td, app);
	if (td->serial_maybe)
		mt_post_parse_default_settings(td, app);

	if (cls->is_indirect)
		app->mt_flags |= INPUT_MT_POINTER;

	if (app->quirks & MT_QUIRK_NOT_SEEN_MEANS_UP)
		app->mt_flags |= INPUT_MT_DROP_UNUSED;

	/* check for clickpads */
	if ((app->mt_flags & INPUT_MT_POINTER) &&
	    (app->buttons_count == 1))
		td->is_buttonpad = true;

	if (td->is_buttonpad)
		__set_bit(INPUT_PROP_BUTTONPAD, input->propbit);

	app->pending_palm_slots = devm_kcalloc(&hi->input->dev,
					       BITS_TO_LONGS(td->maxcontacts),
					       sizeof(long),
					       GFP_KERNEL);
	if (!app->pending_palm_slots)
		return -ENOMEM;

	ret = input_mt_init_slots(input, td->maxcontacts, app->mt_flags);
	if (ret)
		return ret;

	app->mt_flags = 0;
	return 0;
}

#define mt_map_key_clear(c)	hid_map_usage_clear(hi, usage, bit, \
						    max, EV_KEY, (c))
static int mt_input_mapping(struct hid_device *hdev, struct hid_input *hi,
		struct hid_field *field, struct hid_usage *usage,
		unsigned long **bit, int *max)
{
	struct mt_device *td = hid_get_drvdata(hdev);
	struct mt_application *application;
	struct mt_report_data *rdata;

	rdata = mt_find_report_data(td, field->report);
	if (!rdata) {
		hid_err(hdev, "failed to allocate data for report\n");
		return 0;
	}

	application = rdata->application;

	/*
	 * If mtclass.export_all_inputs is not set, only map fields from
	 * TouchScreen or TouchPad collections. We need to ignore fields
	 * that belong to other collections such as Mouse that might have
	 * the same GenericDesktop usages.
	 */
	if (!td->mtclass.export_all_inputs &&
	    field->application != HID_DG_TOUCHSCREEN &&
	    field->application != HID_DG_PEN &&
	    field->application != HID_DG_TOUCHPAD &&
	    field->application != HID_GD_KEYBOARD &&
	    field->application != HID_GD_SYSTEM_CONTROL &&
	    field->application != HID_CP_CONSUMER_CONTROL &&
	    field->application != HID_GD_WIRELESS_RADIO_CTLS &&
	    field->application != HID_GD_SYSTEM_MULTIAXIS &&
	    !(field->application == HID_VD_ASUS_CUSTOM_MEDIA_KEYS &&
	      application->quirks & MT_QUIRK_ASUS_CUSTOM_UP))
		return -1;

	/*
	 * Some Asus keyboard+touchpad devices have the hotkeys defined in the
	 * touchpad report descriptor. We need to treat these as an array to
	 * map usages to input keys.
	 */
	if (field->application == HID_VD_ASUS_CUSTOM_MEDIA_KEYS &&
	    application->quirks & MT_QUIRK_ASUS_CUSTOM_UP &&
	    (usage->hid & HID_USAGE_PAGE) == HID_UP_CUSTOM) {
		set_bit(EV_REP, hi->input->evbit);
		if (field->flags & HID_MAIN_ITEM_VARIABLE)
			field->flags &= ~HID_MAIN_ITEM_VARIABLE;
		switch (usage->hid & HID_USAGE) {
		case 0x10: mt_map_key_clear(KEY_BRIGHTNESSDOWN);	break;
		case 0x20: mt_map_key_clear(KEY_BRIGHTNESSUP);		break;
		case 0x35: mt_map_key_clear(KEY_DISPLAY_OFF);		break;
		case 0x6b: mt_map_key_clear(KEY_F21);			break;
		case 0x6c: mt_map_key_clear(KEY_SLEEP);			break;
		default:
			return -1;
		}
		return 1;
	}

	if (rdata->is_mt_collection)
		return mt_touch_input_mapping(hdev, hi, field, usage, bit, max,
					      application);

	/*
	 * some egalax touchscreens have "application == DG_TOUCHSCREEN"
	 * for the stylus. Overwrite the hid_input application
	 */
	if (field->physical == HID_DG_STYLUS)
		hi->application = HID_DG_STYLUS;

	/* let hid-core decide for the others */
	return 0;
}

static int mt_input_mapped(struct hid_device *hdev, struct hid_input *hi,
		struct hid_field *field, struct hid_usage *usage,
		unsigned long **bit, int *max)
{
	struct mt_device *td = hid_get_drvdata(hdev);
	struct mt_report_data *rdata;

	rdata = mt_find_report_data(td, field->report);
	if (rdata && rdata->is_mt_collection) {
		/* We own these mappings, tell hid-input to ignore them */
		return -1;
	}

	/* let hid-core decide for the others */
	return 0;
}

static int mt_event(struct hid_device *hid, struct hid_field *field,
				struct hid_usage *usage, __s32 value)
{
	struct mt_device *td = hid_get_drvdata(hid);
	struct mt_report_data *rdata;

	rdata = mt_find_report_data(td, field->report);
	if (rdata && rdata->is_mt_collection)
		return mt_touch_event(hid, field, usage, value);

	return 0;
}

static void mt_report(struct hid_device *hid, struct hid_report *report)
{
	struct mt_device *td = hid_get_drvdata(hid);
	struct hid_field *field = report->field[0];
	struct mt_report_data *rdata;

	if (!(hid->claimed & HID_CLAIMED_INPUT))
		return;

	rdata = mt_find_report_data(td, report);
	if (rdata && rdata->is_mt_collection)
		return mt_touch_report(hid, rdata);

	if (field && field->hidinput && field->hidinput->input)
		input_sync(field->hidinput->input);
}

static bool mt_need_to_apply_feature(struct hid_device *hdev,
				     struct hid_field *field,
				     struct hid_usage *usage,
				     enum latency_mode latency,
				     bool surface_switch,
				     bool button_switch,
				     bool *inputmode_found)
{
	struct mt_device *td = hid_get_drvdata(hdev);
	struct mt_class *cls = &td->mtclass;
	struct hid_report *report = field->report;
	unsigned int index = usage->usage_index;
	char *buf;
	u32 report_len;
<<<<<<< HEAD
=======
	int max;
>>>>>>> 286cd8c7

	switch (usage->hid) {
	case HID_DG_INPUTMODE:
		/*
		 * Some elan panels wrongly declare 2 input mode features,
		 * and silently ignore when we set the value in the second
		 * field. Skip the second feature and hope for the best.
		 */
		if (*inputmode_found)
			return false;

		if (cls->quirks & MT_QUIRK_FORCE_GET_FEATURE) {
			report_len = hid_report_len(report);
			buf = hid_alloc_report_buf(report, GFP_KERNEL);
			if (!buf) {
				hid_err(hdev,
					"failed to allocate buffer for report\n");
				return false;
			}
			hid_hw_raw_request(hdev, report->id, buf, report_len,
					   HID_FEATURE_REPORT,
					   HID_REQ_GET_REPORT);
			kfree(buf);
		}

		field->value[index] = td->inputmode_value;
		*inputmode_found = true;
		return true;

	case HID_DG_CONTACTMAX:
		if (cls->maxcontacts) {
			max = min_t(int, field->logical_maximum,
				    cls->maxcontacts);
			if (field->value[index] != max) {
				field->value[index] = max;
				return true;
			}
		}
		break;

	case HID_DG_LATENCYMODE:
		field->value[index] = latency;
		return true;

	case HID_DG_SURFACESWITCH:
		field->value[index] = surface_switch;
		return true;

	case HID_DG_BUTTONSWITCH:
		field->value[index] = button_switch;
		return true;
	}

	return false; /* no need to update the report */
}

static void mt_set_modes(struct hid_device *hdev, enum latency_mode latency,
			 bool surface_switch, bool button_switch)
{
	struct hid_report_enum *rep_enum;
	struct hid_report *rep;
	struct hid_usage *usage;
	int i, j;
	bool update_report;
	bool inputmode_found = false;

	rep_enum = &hdev->report_enum[HID_FEATURE_REPORT];
	list_for_each_entry(rep, &rep_enum->report_list, list) {
		update_report = false;

		for (i = 0; i < rep->maxfield; i++) {
			/* Ignore if report count is out of bounds. */
			if (rep->field[i]->report_count < 1)
				continue;

			for (j = 0; j < rep->field[i]->maxusage; j++) {
				usage = &rep->field[i]->usage[j];

				if (mt_need_to_apply_feature(hdev,
							     rep->field[i],
							     usage,
							     latency,
							     surface_switch,
							     button_switch,
							     &inputmode_found))
					update_report = true;
			}
		}

		if (update_report)
			hid_hw_request(hdev, rep, HID_REQ_SET_REPORT);
	}
}

static void mt_post_parse_default_settings(struct mt_device *td,
					   struct mt_application *app)
{
	__s32 quirks = app->quirks;

	/* unknown serial device needs special quirks */
	if (list_is_singular(&app->mt_usages)) {
		quirks |= MT_QUIRK_ALWAYS_VALID;
		quirks &= ~MT_QUIRK_NOT_SEEN_MEANS_UP;
		quirks &= ~MT_QUIRK_VALID_IS_INRANGE;
		quirks &= ~MT_QUIRK_VALID_IS_CONFIDENCE;
		quirks &= ~MT_QUIRK_CONTACT_CNT_ACCURATE;
	}

	app->quirks = quirks;
}

static void mt_post_parse(struct mt_device *td, struct mt_application *app)
{
	if (!app->have_contact_count)
		app->quirks &= ~MT_QUIRK_CONTACT_CNT_ACCURATE;
}

static int mt_input_configured(struct hid_device *hdev, struct hid_input *hi)
{
	struct mt_device *td = hid_get_drvdata(hdev);
	const char *suffix = NULL;
	struct mt_report_data *rdata;
	struct mt_application *mt_application = NULL;
	struct hid_report *report;
	int ret;

	list_for_each_entry(report, &hi->reports, hidinput_list) {
		rdata = mt_find_report_data(td, report);
		if (!rdata) {
			hid_err(hdev, "failed to allocate data for report\n");
			return -ENOMEM;
		}

		mt_application = rdata->application;

		if (rdata->is_mt_collection) {
			ret = mt_touch_input_configured(hdev, hi,
							mt_application);
			if (ret)
				return ret;
		}
	}

	switch (hi->application) {
	case HID_GD_KEYBOARD:
	case HID_GD_KEYPAD:
	case HID_GD_MOUSE:
	case HID_DG_TOUCHPAD:
	case HID_GD_SYSTEM_CONTROL:
	case HID_CP_CONSUMER_CONTROL:
	case HID_GD_WIRELESS_RADIO_CTLS:
	case HID_GD_SYSTEM_MULTIAXIS:
		/* already handled by hid core */
		break;
	case HID_DG_TOUCHSCREEN:
		/* we do not set suffix = "Touchscreen" */
		hi->input->name = hdev->name;
		break;
	case HID_DG_STYLUS:
		/* force BTN_STYLUS to allow tablet matching in udev */
		__set_bit(BTN_STYLUS, hi->input->keybit);
		break;
	case HID_VD_ASUS_CUSTOM_MEDIA_KEYS:
		suffix = "Custom Media Keys";
		break;
	case HID_DG_PEN:
		suffix = "Stylus";
		break;
	default:
		suffix = "UNKNOWN";
		break;
	}

	if (suffix)
		hi->input->name = devm_kasprintf(&hdev->dev, GFP_KERNEL,
						 "%s %s", hdev->name, suffix);

	return 0;
}

static void mt_fix_const_field(struct hid_field *field, unsigned int usage)
{
	if (field->usage[0].hid != usage ||
	    !(field->flags & HID_MAIN_ITEM_CONSTANT))
		return;

	field->flags &= ~HID_MAIN_ITEM_CONSTANT;
	field->flags |= HID_MAIN_ITEM_VARIABLE;
}

static void mt_fix_const_fields(struct hid_device *hdev, unsigned int usage)
{
	struct hid_report *report;
	int i;

	list_for_each_entry(report,
			    &hdev->report_enum[HID_INPUT_REPORT].report_list,
			    list) {

		if (!report->maxfield)
			continue;

		for (i = 0; i < report->maxfield; i++)
			if (report->field[i]->maxusage >= 1)
				mt_fix_const_field(report->field[i], usage);
	}
}

static void mt_release_contacts(struct hid_device *hid)
{
	struct hid_input *hidinput;
	struct mt_application *application;
	struct mt_device *td = hid_get_drvdata(hid);

	list_for_each_entry(hidinput, &hid->inputs, list) {
		struct input_dev *input_dev = hidinput->input;
		struct input_mt *mt = input_dev->mt;
		int i;

		if (mt) {
			for (i = 0; i < mt->num_slots; i++) {
				input_mt_slot(input_dev, i);
				input_mt_report_slot_state(input_dev,
							   MT_TOOL_FINGER,
							   false);
			}
			input_mt_sync_frame(input_dev);
			input_sync(input_dev);
		}
	}

	list_for_each_entry(application, &td->applications, list) {
		application->num_received = 0;
	}
}

static void mt_expired_timeout(struct timer_list *t)
{
	struct mt_device *td = from_timer(td, t, release_timer);
	struct hid_device *hdev = td->hdev;

	/*
	 * An input report came in just before we release the sticky fingers,
	 * it will take care of the sticky fingers.
	 */
	if (test_and_set_bit_lock(MT_IO_FLAGS_RUNNING, &td->mt_io_flags))
		return;
	if (test_bit(MT_IO_FLAGS_PENDING_SLOTS, &td->mt_io_flags))
		mt_release_contacts(hdev);
	clear_bit_unlock(MT_IO_FLAGS_RUNNING, &td->mt_io_flags);
}

static int mt_probe(struct hid_device *hdev, const struct hid_device_id *id)
{
	int ret, i;
	struct mt_device *td;
	const struct mt_class *mtclass = mt_classes; /* MT_CLS_DEFAULT */

	for (i = 0; mt_classes[i].name ; i++) {
		if (id->driver_data == mt_classes[i].name) {
			mtclass = &(mt_classes[i]);
			break;
		}
	}

	td = devm_kzalloc(&hdev->dev, sizeof(struct mt_device), GFP_KERNEL);
	if (!td) {
		dev_err(&hdev->dev, "cannot allocate multitouch data\n");
		return -ENOMEM;
	}
	td->hdev = hdev;
	td->mtclass = *mtclass;
	td->inputmode_value = MT_INPUTMODE_TOUCHSCREEN;
	hid_set_drvdata(hdev, td);

	INIT_LIST_HEAD(&td->applications);
	INIT_LIST_HEAD(&td->reports);

	if (id->vendor == HID_ANY_ID && id->product == HID_ANY_ID)
		td->serial_maybe = true;

	/* This allows the driver to correctly support devices
	 * that emit events over several HID messages.
	 */
	hdev->quirks |= HID_QUIRK_NO_INPUT_SYNC;

	/*
	 * This allows the driver to handle different input sensors
	 * that emits events through different applications on the same HID
	 * device.
	 */
	hdev->quirks |= HID_QUIRK_INPUT_PER_APP;

	if (id->group != HID_GROUP_MULTITOUCH_WIN_8)
		hdev->quirks |= HID_QUIRK_MULTI_INPUT;

	timer_setup(&td->release_timer, mt_expired_timeout, 0);

	ret = hid_parse(hdev);
	if (ret != 0)
		return ret;

	if (mtclass->quirks & MT_QUIRK_FIX_CONST_CONTACT_ID)
		mt_fix_const_fields(hdev, HID_DG_CONTACTID);

	ret = hid_hw_start(hdev, HID_CONNECT_DEFAULT);
	if (ret)
		return ret;

	ret = sysfs_create_group(&hdev->dev.kobj, &mt_attribute_group);
	if (ret)
		dev_warn(&hdev->dev, "Cannot allocate sysfs group for %s\n",
				hdev->name);

	mt_set_modes(hdev, HID_LATENCY_NORMAL, true, true);

	return 0;
}

#ifdef CONFIG_PM
static int mt_reset_resume(struct hid_device *hdev)
{
	mt_release_contacts(hdev);
	mt_set_modes(hdev, HID_LATENCY_NORMAL, true, true);
	return 0;
}

static int mt_resume(struct hid_device *hdev)
{
	/* Some Elan legacy devices require SET_IDLE to be set on resume.
	 * It should be safe to send it to other devices too.
	 * Tested on 3M, Stantum, Cypress, Zytronic, eGalax, and Elan panels. */

	hid_hw_idle(hdev, 0, 0, HID_REQ_SET_IDLE);

	return 0;
}
#endif

static void mt_remove(struct hid_device *hdev)
{
	struct mt_device *td = hid_get_drvdata(hdev);

	del_timer_sync(&td->release_timer);

	sysfs_remove_group(&hdev->dev.kobj, &mt_attribute_group);
	hid_hw_stop(hdev);
}

/*
 * This list contains only:
 * - VID/PID of products not working with the default multitouch handling
 * - 2 generic rules.
 * So there is no point in adding here any device with MT_CLS_DEFAULT.
 */
static const struct hid_device_id mt_devices[] = {

	/* 3M panels */
	{ .driver_data = MT_CLS_3M,
		MT_USB_DEVICE(USB_VENDOR_ID_3M,
			USB_DEVICE_ID_3M1968) },
	{ .driver_data = MT_CLS_3M,
		MT_USB_DEVICE(USB_VENDOR_ID_3M,
			USB_DEVICE_ID_3M2256) },
	{ .driver_data = MT_CLS_3M,
		MT_USB_DEVICE(USB_VENDOR_ID_3M,
			USB_DEVICE_ID_3M3266) },

	/* Alps devices */
	{ .driver_data = MT_CLS_WIN_8_DUAL,
		HID_DEVICE(BUS_I2C, HID_GROUP_MULTITOUCH_WIN_8,
			USB_VENDOR_ID_ALPS_JP,
			HID_DEVICE_ID_ALPS_U1_DUAL_PTP) },
	{ .driver_data = MT_CLS_WIN_8_DUAL,
		HID_DEVICE(BUS_I2C, HID_GROUP_MULTITOUCH_WIN_8,
			USB_VENDOR_ID_ALPS_JP,
			HID_DEVICE_ID_ALPS_U1_DUAL_3BTN_PTP) },
	{ .driver_data = MT_CLS_WIN_8_DUAL,
		HID_DEVICE(BUS_I2C, HID_GROUP_MULTITOUCH_WIN_8,
			USB_VENDOR_ID_ALPS_JP,
			HID_DEVICE_ID_ALPS_1222) },

	/* Lenovo X1 TAB Gen 2 */
	{ .driver_data = MT_CLS_WIN_8_DUAL,
		HID_DEVICE(BUS_USB, HID_GROUP_MULTITOUCH_WIN_8,
			   USB_VENDOR_ID_LENOVO,
			   USB_DEVICE_ID_LENOVO_X1_TAB) },

	/* Lenovo X1 TAB Gen 3 */
	{ .driver_data = MT_CLS_WIN_8_DUAL,
		HID_DEVICE(BUS_USB, HID_GROUP_MULTITOUCH_WIN_8,
			   USB_VENDOR_ID_LENOVO,
			   USB_DEVICE_ID_LENOVO_X1_TAB3) },

	/* Anton devices */
	{ .driver_data = MT_CLS_EXPORT_ALL_INPUTS,
		MT_USB_DEVICE(USB_VENDOR_ID_ANTON,
			USB_DEVICE_ID_ANTON_TOUCH_PAD) },

	/* Asus T304UA */
	{ .driver_data = MT_CLS_ASUS,
		HID_DEVICE(BUS_USB, HID_GROUP_MULTITOUCH_WIN_8,
			USB_VENDOR_ID_ASUSTEK,
			USB_DEVICE_ID_ASUSTEK_T304_KEYBOARD) },

	/* Atmel panels */
	{ .driver_data = MT_CLS_SERIAL,
		MT_USB_DEVICE(USB_VENDOR_ID_ATMEL,
			USB_DEVICE_ID_ATMEL_MXT_DIGITIZER) },

	/* Baanto multitouch devices */
	{ .driver_data = MT_CLS_NSMU,
		MT_USB_DEVICE(USB_VENDOR_ID_BAANTO,
			USB_DEVICE_ID_BAANTO_MT_190W2) },

	/* Cando panels */
	{ .driver_data = MT_CLS_DUAL_INRANGE_CONTACTNUMBER,
		MT_USB_DEVICE(USB_VENDOR_ID_CANDO,
			USB_DEVICE_ID_CANDO_MULTI_TOUCH) },
	{ .driver_data = MT_CLS_DUAL_INRANGE_CONTACTNUMBER,
		MT_USB_DEVICE(USB_VENDOR_ID_CANDO,
			USB_DEVICE_ID_CANDO_MULTI_TOUCH_15_6) },

	/* Chunghwa Telecom touch panels */
	{  .driver_data = MT_CLS_NSMU,
		MT_USB_DEVICE(USB_VENDOR_ID_CHUNGHWAT,
			USB_DEVICE_ID_CHUNGHWAT_MULTITOUCH) },

	/* Cirque devices */
	{ .driver_data = MT_CLS_WIN_8_DUAL,
		HID_DEVICE(BUS_I2C, HID_GROUP_MULTITOUCH_WIN_8,
			I2C_VENDOR_ID_CIRQUE,
			I2C_PRODUCT_ID_CIRQUE_121F) },

	/* CJTouch panels */
	{ .driver_data = MT_CLS_NSMU,
		MT_USB_DEVICE(USB_VENDOR_ID_CJTOUCH,
			USB_DEVICE_ID_CJTOUCH_MULTI_TOUCH_0020) },
	{ .driver_data = MT_CLS_NSMU,
		MT_USB_DEVICE(USB_VENDOR_ID_CJTOUCH,
			USB_DEVICE_ID_CJTOUCH_MULTI_TOUCH_0040) },

	/* CVTouch panels */
	{ .driver_data = MT_CLS_NSMU,
		MT_USB_DEVICE(USB_VENDOR_ID_CVTOUCH,
			USB_DEVICE_ID_CVTOUCH_SCREEN) },

	/* eGalax devices (resistive) */
	{ .driver_data = MT_CLS_EGALAX,
		MT_USB_DEVICE(USB_VENDOR_ID_DWAV,
			USB_DEVICE_ID_DWAV_EGALAX_MULTITOUCH_480D) },
	{ .driver_data = MT_CLS_EGALAX,
		MT_USB_DEVICE(USB_VENDOR_ID_DWAV,
			USB_DEVICE_ID_DWAV_EGALAX_MULTITOUCH_480E) },

	/* eGalax devices (capacitive) */
	{ .driver_data = MT_CLS_EGALAX_SERIAL,
		MT_USB_DEVICE(USB_VENDOR_ID_DWAV,
			USB_DEVICE_ID_DWAV_EGALAX_MULTITOUCH_7207) },
	{ .driver_data = MT_CLS_EGALAX,
		MT_USB_DEVICE(USB_VENDOR_ID_DWAV,
			USB_DEVICE_ID_DWAV_EGALAX_MULTITOUCH_720C) },
	{ .driver_data = MT_CLS_EGALAX_SERIAL,
		MT_USB_DEVICE(USB_VENDOR_ID_DWAV,
			USB_DEVICE_ID_DWAV_EGALAX_MULTITOUCH_7224) },
	{ .driver_data = MT_CLS_EGALAX_SERIAL,
		MT_USB_DEVICE(USB_VENDOR_ID_DWAV,
			USB_DEVICE_ID_DWAV_EGALAX_MULTITOUCH_722A) },
	{ .driver_data = MT_CLS_EGALAX_SERIAL,
		MT_USB_DEVICE(USB_VENDOR_ID_DWAV,
			USB_DEVICE_ID_DWAV_EGALAX_MULTITOUCH_725E) },
	{ .driver_data = MT_CLS_EGALAX_SERIAL,
		MT_USB_DEVICE(USB_VENDOR_ID_DWAV,
			USB_DEVICE_ID_DWAV_EGALAX_MULTITOUCH_7262) },
	{ .driver_data = MT_CLS_EGALAX,
		MT_USB_DEVICE(USB_VENDOR_ID_DWAV,
			USB_DEVICE_ID_DWAV_EGALAX_MULTITOUCH_726B) },
	{ .driver_data = MT_CLS_EGALAX,
		MT_USB_DEVICE(USB_VENDOR_ID_DWAV,
			USB_DEVICE_ID_DWAV_EGALAX_MULTITOUCH_72A1) },
	{ .driver_data = MT_CLS_EGALAX_SERIAL,
		MT_USB_DEVICE(USB_VENDOR_ID_DWAV,
			USB_DEVICE_ID_DWAV_EGALAX_MULTITOUCH_72AA) },
	{ .driver_data = MT_CLS_EGALAX,
		HID_USB_DEVICE(USB_VENDOR_ID_DWAV,
			USB_DEVICE_ID_DWAV_EGALAX_MULTITOUCH_72C4) },
	{ .driver_data = MT_CLS_EGALAX,
		HID_USB_DEVICE(USB_VENDOR_ID_DWAV,
			USB_DEVICE_ID_DWAV_EGALAX_MULTITOUCH_72D0) },
	{ .driver_data = MT_CLS_EGALAX,
		MT_USB_DEVICE(USB_VENDOR_ID_DWAV,
			USB_DEVICE_ID_DWAV_EGALAX_MULTITOUCH_72FA) },
	{ .driver_data = MT_CLS_EGALAX,
		MT_USB_DEVICE(USB_VENDOR_ID_DWAV,
			USB_DEVICE_ID_DWAV_EGALAX_MULTITOUCH_7302) },
	{ .driver_data = MT_CLS_EGALAX_SERIAL,
		MT_USB_DEVICE(USB_VENDOR_ID_DWAV,
			USB_DEVICE_ID_DWAV_EGALAX_MULTITOUCH_7349) },
	{ .driver_data = MT_CLS_EGALAX_SERIAL,
		MT_USB_DEVICE(USB_VENDOR_ID_DWAV,
			USB_DEVICE_ID_DWAV_EGALAX_MULTITOUCH_73F7) },
	{ .driver_data = MT_CLS_EGALAX_SERIAL,
		MT_USB_DEVICE(USB_VENDOR_ID_DWAV,
			USB_DEVICE_ID_DWAV_EGALAX_MULTITOUCH_A001) },
	{ .driver_data = MT_CLS_EGALAX,
		MT_USB_DEVICE(USB_VENDOR_ID_DWAV,
			USB_DEVICE_ID_DWAV_EGALAX_MULTITOUCH_C002) },

	/* Elitegroup panel */
	{ .driver_data = MT_CLS_SERIAL,
		MT_USB_DEVICE(USB_VENDOR_ID_ELITEGROUP,
			USB_DEVICE_ID_ELITEGROUP_05D8) },

	/* Flatfrog Panels */
	{ .driver_data = MT_CLS_FLATFROG,
		MT_USB_DEVICE(USB_VENDOR_ID_FLATFROG,
			USB_DEVICE_ID_MULTITOUCH_3200) },

	/* FocalTech Panels */
	{ .driver_data = MT_CLS_SERIAL,
		MT_USB_DEVICE(USB_VENDOR_ID_CYGNAL,
			USB_DEVICE_ID_FOCALTECH_FTXXXX_MULTITOUCH) },

	/* GeneralTouch panel */
	{ .driver_data = MT_CLS_GENERALTOUCH_TWOFINGERS,
		MT_USB_DEVICE(USB_VENDOR_ID_GENERAL_TOUCH,
			USB_DEVICE_ID_GENERAL_TOUCH_WIN7_TWOFINGERS) },
	{ .driver_data = MT_CLS_GENERALTOUCH_PWT_TENFINGERS,
		MT_USB_DEVICE(USB_VENDOR_ID_GENERAL_TOUCH,
			USB_DEVICE_ID_GENERAL_TOUCH_WIN8_PWT_TENFINGERS) },
	{ .driver_data = MT_CLS_GENERALTOUCH_TWOFINGERS,
		MT_USB_DEVICE(USB_VENDOR_ID_GENERAL_TOUCH,
			USB_DEVICE_ID_GENERAL_TOUCH_WIN8_PIT_0101) },
	{ .driver_data = MT_CLS_GENERALTOUCH_PWT_TENFINGERS,
		MT_USB_DEVICE(USB_VENDOR_ID_GENERAL_TOUCH,
			USB_DEVICE_ID_GENERAL_TOUCH_WIN8_PIT_0102) },
	{ .driver_data = MT_CLS_GENERALTOUCH_PWT_TENFINGERS,
		MT_USB_DEVICE(USB_VENDOR_ID_GENERAL_TOUCH,
			USB_DEVICE_ID_GENERAL_TOUCH_WIN8_PIT_0106) },
	{ .driver_data = MT_CLS_GENERALTOUCH_PWT_TENFINGERS,
		MT_USB_DEVICE(USB_VENDOR_ID_GENERAL_TOUCH,
			USB_DEVICE_ID_GENERAL_TOUCH_WIN8_PIT_010A) },
	{ .driver_data = MT_CLS_GENERALTOUCH_PWT_TENFINGERS,
		MT_USB_DEVICE(USB_VENDOR_ID_GENERAL_TOUCH,
			USB_DEVICE_ID_GENERAL_TOUCH_WIN8_PIT_E100) },

	/* Gametel game controller */
	{ .driver_data = MT_CLS_NSMU,
		MT_BT_DEVICE(USB_VENDOR_ID_FRUCTEL,
			USB_DEVICE_ID_GAMETEL_MT_MODE) },

	/* GoodTouch panels */
	{ .driver_data = MT_CLS_NSMU,
		MT_USB_DEVICE(USB_VENDOR_ID_GOODTOUCH,
			USB_DEVICE_ID_GOODTOUCH_000f) },

	/* Hanvon panels */
	{ .driver_data = MT_CLS_DUAL_INRANGE_CONTACTID,
		MT_USB_DEVICE(USB_VENDOR_ID_HANVON_ALT,
			USB_DEVICE_ID_HANVON_ALT_MULTITOUCH) },

	/* Ilitek dual touch panel */
	{  .driver_data = MT_CLS_NSMU,
		MT_USB_DEVICE(USB_VENDOR_ID_ILITEK,
			USB_DEVICE_ID_ILITEK_MULTITOUCH) },

	/* LG Melfas panel */
	{ .driver_data = MT_CLS_LG,
		HID_USB_DEVICE(USB_VENDOR_ID_LG,
			USB_DEVICE_ID_LG_MELFAS_MT) },
	{ .driver_data = MT_CLS_LG,
		HID_DEVICE(BUS_I2C, HID_GROUP_GENERIC,
			USB_VENDOR_ID_LG, I2C_DEVICE_ID_LG_7010) },

	/* MosArt panels */
	{ .driver_data = MT_CLS_CONFIDENCE_MINUS_ONE,
		MT_USB_DEVICE(USB_VENDOR_ID_ASUS,
			USB_DEVICE_ID_ASUS_T91MT)},
	{ .driver_data = MT_CLS_CONFIDENCE_MINUS_ONE,
		MT_USB_DEVICE(USB_VENDOR_ID_ASUS,
			USB_DEVICE_ID_ASUSTEK_MULTITOUCH_YFO) },
	{ .driver_data = MT_CLS_CONFIDENCE_MINUS_ONE,
		MT_USB_DEVICE(USB_VENDOR_ID_TURBOX,
			USB_DEVICE_ID_TURBOX_TOUCHSCREEN_MOSART) },

	/* Novatek Panel */
	{ .driver_data = MT_CLS_NSMU,
		MT_USB_DEVICE(USB_VENDOR_ID_NOVATEK,
			USB_DEVICE_ID_NOVATEK_PCT) },

	/* Ntrig Panel */
	{ .driver_data = MT_CLS_NSMU,
		HID_DEVICE(BUS_I2C, HID_GROUP_MULTITOUCH_WIN_8,
			USB_VENDOR_ID_NTRIG, 0x1b05) },

	/* Panasonic panels */
	{ .driver_data = MT_CLS_PANASONIC,
		MT_USB_DEVICE(USB_VENDOR_ID_PANASONIC,
			USB_DEVICE_ID_PANABOARD_UBT780) },
	{ .driver_data = MT_CLS_PANASONIC,
		MT_USB_DEVICE(USB_VENDOR_ID_PANASONIC,
			USB_DEVICE_ID_PANABOARD_UBT880) },

	/* PixArt optical touch screen */
	{ .driver_data = MT_CLS_INRANGE_CONTACTNUMBER,
		MT_USB_DEVICE(USB_VENDOR_ID_PIXART,
			USB_DEVICE_ID_PIXART_OPTICAL_TOUCH_SCREEN) },
	{ .driver_data = MT_CLS_INRANGE_CONTACTNUMBER,
		MT_USB_DEVICE(USB_VENDOR_ID_PIXART,
			USB_DEVICE_ID_PIXART_OPTICAL_TOUCH_SCREEN1) },
	{ .driver_data = MT_CLS_INRANGE_CONTACTNUMBER,
		MT_USB_DEVICE(USB_VENDOR_ID_PIXART,
			USB_DEVICE_ID_PIXART_OPTICAL_TOUCH_SCREEN2) },

	/* PixCir-based panels */
	{ .driver_data = MT_CLS_DUAL_INRANGE_CONTACTID,
		MT_USB_DEVICE(USB_VENDOR_ID_CANDO,
			USB_DEVICE_ID_CANDO_PIXCIR_MULTI_TOUCH) },

	/* Quanta-based panels */
	{ .driver_data = MT_CLS_CONFIDENCE_CONTACT_ID,
		MT_USB_DEVICE(USB_VENDOR_ID_QUANTA,
			USB_DEVICE_ID_QUANTA_OPTICAL_TOUCH_3001) },

	/* Razer touchpads */
	{ .driver_data = MT_CLS_RAZER_BLADE_STEALTH,
		HID_DEVICE(BUS_I2C, HID_GROUP_MULTITOUCH_WIN_8,
			USB_VENDOR_ID_SYNAPTICS, 0x8323) },

	/* Smart Tech panels */
	{ .driver_data = MT_CLS_SMART_TECH,
		MT_USB_DEVICE(0x0b8c, 0x0092)},

	/* Stantum panels */
	{ .driver_data = MT_CLS_CONFIDENCE,
		MT_USB_DEVICE(USB_VENDOR_ID_STANTUM_STM,
			USB_DEVICE_ID_MTP_STM)},

	/* TopSeed panels */
	{ .driver_data = MT_CLS_TOPSEED,
		MT_USB_DEVICE(USB_VENDOR_ID_TOPSEED2,
			USB_DEVICE_ID_TOPSEED2_PERIPAD_701) },

	/* Touch International panels */
	{ .driver_data = MT_CLS_NSMU,
		MT_USB_DEVICE(USB_VENDOR_ID_TOUCH_INTL,
			USB_DEVICE_ID_TOUCH_INTL_MULTI_TOUCH) },

	/* Unitec panels */
	{ .driver_data = MT_CLS_NSMU,
		MT_USB_DEVICE(USB_VENDOR_ID_UNITEC,
			USB_DEVICE_ID_UNITEC_USB_TOUCH_0709) },
	{ .driver_data = MT_CLS_NSMU,
		MT_USB_DEVICE(USB_VENDOR_ID_UNITEC,
			USB_DEVICE_ID_UNITEC_USB_TOUCH_0A19) },

	/* VTL panels */
	{ .driver_data = MT_CLS_VTL,
		MT_USB_DEVICE(USB_VENDOR_ID_VTL,
			USB_DEVICE_ID_VTL_MULTITOUCH_FF3F) },

	/* Wistron panels */
	{ .driver_data = MT_CLS_NSMU,
		MT_USB_DEVICE(USB_VENDOR_ID_WISTRON,
			USB_DEVICE_ID_WISTRON_OPTICAL_TOUCH) },

	/* XAT */
	{ .driver_data = MT_CLS_NSMU,
		MT_USB_DEVICE(USB_VENDOR_ID_XAT,
			USB_DEVICE_ID_XAT_CSR) },

	/* Xiroku */
	{ .driver_data = MT_CLS_NSMU,
		MT_USB_DEVICE(USB_VENDOR_ID_XIROKU,
			USB_DEVICE_ID_XIROKU_SPX) },
	{ .driver_data = MT_CLS_NSMU,
		MT_USB_DEVICE(USB_VENDOR_ID_XIROKU,
			USB_DEVICE_ID_XIROKU_MPX) },
	{ .driver_data = MT_CLS_NSMU,
		MT_USB_DEVICE(USB_VENDOR_ID_XIROKU,
			USB_DEVICE_ID_XIROKU_CSR) },
	{ .driver_data = MT_CLS_NSMU,
		MT_USB_DEVICE(USB_VENDOR_ID_XIROKU,
			USB_DEVICE_ID_XIROKU_SPX1) },
	{ .driver_data = MT_CLS_NSMU,
		MT_USB_DEVICE(USB_VENDOR_ID_XIROKU,
			USB_DEVICE_ID_XIROKU_MPX1) },
	{ .driver_data = MT_CLS_NSMU,
		MT_USB_DEVICE(USB_VENDOR_ID_XIROKU,
			USB_DEVICE_ID_XIROKU_CSR1) },
	{ .driver_data = MT_CLS_NSMU,
		MT_USB_DEVICE(USB_VENDOR_ID_XIROKU,
			USB_DEVICE_ID_XIROKU_SPX2) },
	{ .driver_data = MT_CLS_NSMU,
		MT_USB_DEVICE(USB_VENDOR_ID_XIROKU,
			USB_DEVICE_ID_XIROKU_MPX2) },
	{ .driver_data = MT_CLS_NSMU,
		MT_USB_DEVICE(USB_VENDOR_ID_XIROKU,
			USB_DEVICE_ID_XIROKU_CSR2) },

	/* Google MT devices */
	{ .driver_data = MT_CLS_GOOGLE,
		HID_DEVICE(HID_BUS_ANY, HID_GROUP_ANY, USB_VENDOR_ID_GOOGLE,
			USB_DEVICE_ID_GOOGLE_TOUCH_ROSE) },
	{ .driver_data = MT_CLS_GOOGLE,
		HID_DEVICE(BUS_USB, HID_GROUP_MULTITOUCH_WIN_8, USB_VENDOR_ID_GOOGLE,
			USB_DEVICE_ID_GOOGLE_WHISKERS) },

	/* Generic MT device */
	{ HID_DEVICE(HID_BUS_ANY, HID_GROUP_MULTITOUCH, HID_ANY_ID, HID_ANY_ID) },

	/* Generic Win 8 certified MT device */
	{  .driver_data = MT_CLS_WIN_8,
		HID_DEVICE(HID_BUS_ANY, HID_GROUP_MULTITOUCH_WIN_8,
			HID_ANY_ID, HID_ANY_ID) },
	{ }
};
MODULE_DEVICE_TABLE(hid, mt_devices);

static const struct hid_usage_id mt_grabbed_usages[] = {
	{ HID_ANY_ID, HID_ANY_ID, HID_ANY_ID },
	{ HID_ANY_ID - 1, HID_ANY_ID - 1, HID_ANY_ID - 1}
};

static struct hid_driver mt_driver = {
	.name = "hid-multitouch",
	.id_table = mt_devices,
	.probe = mt_probe,
	.remove = mt_remove,
	.input_mapping = mt_input_mapping,
	.input_mapped = mt_input_mapped,
	.input_configured = mt_input_configured,
	.feature_mapping = mt_feature_mapping,
	.usage_table = mt_grabbed_usages,
	.event = mt_event,
	.report = mt_report,
#ifdef CONFIG_PM
	.reset_resume = mt_reset_resume,
	.resume = mt_resume,
#endif
};
module_hid_driver(mt_driver);<|MERGE_RESOLUTION|>--- conflicted
+++ resolved
@@ -53,22 +53,6 @@
 #include "hid-ids.h"
 
 /* quirks to control the device */
-<<<<<<< HEAD
-#define MT_QUIRK_NOT_SEEN_MEANS_UP	(1 << 0)
-#define MT_QUIRK_SLOT_IS_CONTACTID	(1 << 1)
-#define MT_QUIRK_CYPRESS		(1 << 2)
-#define MT_QUIRK_SLOT_IS_CONTACTNUMBER	(1 << 3)
-#define MT_QUIRK_ALWAYS_VALID		(1 << 4)
-#define MT_QUIRK_VALID_IS_INRANGE	(1 << 5)
-#define MT_QUIRK_VALID_IS_CONFIDENCE	(1 << 6)
-#define MT_QUIRK_CONFIDENCE		(1 << 7)
-#define MT_QUIRK_SLOT_IS_CONTACTID_MINUS_ONE	(1 << 8)
-#define MT_QUIRK_NO_AREA		(1 << 9)
-#define MT_QUIRK_IGNORE_DUPLICATES	(1 << 10)
-#define MT_QUIRK_HOVERING		(1 << 11)
-#define MT_QUIRK_CONTACT_CNT_ACCURATE	(1 << 12)
-#define MT_QUIRK_FORCE_GET_FEATURE	(1 << 13)
-=======
 #define MT_QUIRK_NOT_SEEN_MEANS_UP	BIT(0)
 #define MT_QUIRK_SLOT_IS_CONTACTID	BIT(1)
 #define MT_QUIRK_CYPRESS		BIT(2)
@@ -89,21 +73,12 @@
 #define MT_QUIRK_ASUS_CUSTOM_UP		BIT(17)
 #define MT_QUIRK_WIN8_PTP_BUTTONS	BIT(18)
 #define MT_QUIRK_SEPARATE_APP_REPORT	BIT(19)
->>>>>>> 286cd8c7
 
 #define MT_INPUTMODE_TOUCHSCREEN	0x02
 #define MT_INPUTMODE_TOUCHPAD		0x03
 
 #define MT_BUTTONTYPE_CLICKPAD		0
 
-<<<<<<< HEAD
-struct mt_slot {
-	__s32 x, y, cx, cy, p, w, h;
-	__s32 contactid;	/* the device ContactID assigned to this slot */
-	bool touch_state;	/* is the touch valid? */
-	bool inrange_state;	/* is the finger in proximity of the sensor? */
-	bool confidence_state;  /* is the touch made by a finger? */
-=======
 enum latency_mode {
 	HID_LATENCY_NORMAL = 0,
 	HID_LATENCY_HIGH = 1,
@@ -162,7 +137,6 @@
 	int prev_scantime;		/* scantime reported previously */
 
 	bool have_contact_count;
->>>>>>> 286cd8c7
 };
 
 struct mt_class {
@@ -442,10 +416,6 @@
 
 static void mt_get_feature(struct hid_device *hdev, struct hid_report *report)
 {
-<<<<<<< HEAD
-	struct mt_device *td = hid_get_drvdata(hdev);
-=======
->>>>>>> 286cd8c7
 	int ret;
 	u32 size = hid_report_len(report);
 	u8 *buf;
@@ -482,31 +452,6 @@
 	struct mt_device *td = hid_get_drvdata(hdev);
 
 	switch (usage->hid) {
-<<<<<<< HEAD
-	case HID_DG_INPUTMODE:
-		/* Ignore if value index is out of bounds. */
-		if (usage->usage_index >= field->report_count) {
-			dev_err(&hdev->dev, "HID_DG_INPUTMODE out of range\n");
-			break;
-		}
-
-		if (td->inputmode < 0) {
-			td->inputmode = field->report->id;
-			td->inputmode_index = usage->usage_index;
-		} else {
-			/*
-			 * Some elan panels wrongly declare 2 input mode
-			 * features, and silently ignore when we set the
-			 * value in the second field. Skip the second feature
-			 * and hope for the best.
-			 */
-			dev_info(&hdev->dev,
-				 "Ignoring the extra HID_DG_INPUTMODE\n");
-		}
-
-		break;
-=======
->>>>>>> 286cd8c7
 	case HID_DG_CONTACTMAX:
 		mt_get_feature(hdev, field->report);
 
@@ -816,12 +761,6 @@
 			MT_STORE_FIELD(inrange_state);
 			return 1;
 		case HID_DG_CONFIDENCE:
-<<<<<<< HEAD
-			if (cls->name == MT_CLS_WIN_8 &&
-				field->application == HID_DG_TOUCHPAD)
-				cls->quirks |= MT_QUIRK_CONFIDENCE;
-			mt_store_field(usage, td, hi);
-=======
 			if ((cls->name == MT_CLS_WIN_8 ||
 				cls->name == MT_CLS_WIN_8_DUAL) &&
 				(field->application == HID_DG_TOUCHPAD ||
@@ -835,7 +774,6 @@
 						     MT_TOOL_PALM, 0, 0);
 
 			MT_STORE_FIELD(confidence_state);
->>>>>>> 286cd8c7
 			return 1;
 		case HID_DG_TIPSWITCH:
 			if (field->application != HID_GD_SYSTEM_MULTIAXIS)
@@ -963,26 +901,8 @@
 	int slotnum;
 	bool need_sync = false;
 
-<<<<<<< HEAD
-	if (td->curvalid || (td->mtclass.quirks & MT_QUIRK_ALWAYS_VALID)) {
-		int active;
-		int slotnum = mt_compute_slot(td, input);
-		struct mt_slot *s = &td->curdata;
-		struct input_mt *mt = input->mt;
-
-		if (slotnum < 0 || slotnum >= td->maxcontacts)
-			return;
-
-		if ((td->mtclass.quirks & MT_QUIRK_IGNORE_DUPLICATES) && mt) {
-			struct input_mt_slot *slot = &mt->slots[slotnum];
-			if (input_mt_is_active(slot) &&
-			    input_mt_is_used(mt, slot))
-				return;
-		}
-=======
 	for_each_set_bit(slotnum, app->pending_palm_slots, td->maxcontacts) {
 		clear_bit(slotnum, app->pending_palm_slots);
->>>>>>> 286cd8c7
 
 		if (!(td->mtclass.quirks & MT_QUIRK_CONFIDENCE))
 			s->confidence_state = 1;
@@ -990,31 +910,9 @@
 							s->confidence_state;
 
 		input_mt_slot(input, slotnum);
-<<<<<<< HEAD
-		input_mt_report_slot_state(input, MT_TOOL_FINGER, active);
-		if (active) {
-			/* this finger is in proximity of the sensor */
-			int wide = (s->w > s->h);
-			/* divided by two to match visual scale of touch */
-			int major = max(s->w, s->h) >> 1;
-			int minor = min(s->w, s->h) >> 1;
-
-			input_event(input, EV_ABS, ABS_MT_POSITION_X, s->x);
-			input_event(input, EV_ABS, ABS_MT_POSITION_Y, s->y);
-			input_event(input, EV_ABS, ABS_MT_TOOL_X, s->cx);
-			input_event(input, EV_ABS, ABS_MT_TOOL_Y, s->cy);
-			input_event(input, EV_ABS, ABS_MT_DISTANCE,
-				!s->touch_state);
-			input_event(input, EV_ABS, ABS_MT_ORIENTATION, wide);
-			input_event(input, EV_ABS, ABS_MT_PRESSURE, s->p);
-			input_event(input, EV_ABS, ABS_MT_TOUCH_MAJOR, major);
-			input_event(input, EV_ABS, ABS_MT_TOUCH_MINOR, minor);
-		}
-=======
 		input_mt_report_slot_state(input, MT_TOOL_PALM, false);
 
 		need_sync = true;
->>>>>>> 286cd8c7
 	}
 
 	if (need_sync) {
@@ -1095,60 +993,9 @@
 	if (!slot)
 		return -EINVAL;
 
-<<<<<<< HEAD
-	if (hid->claimed & HID_CLAIMED_INPUT) {
-		switch (usage->hid) {
-		case HID_DG_INRANGE:
-			if (quirks & MT_QUIRK_VALID_IS_INRANGE)
-				td->curvalid = value;
-			if (quirks & MT_QUIRK_HOVERING)
-				td->curdata.inrange_state = value;
-			break;
-		case HID_DG_TIPSWITCH:
-			if (quirks & MT_QUIRK_NOT_SEEN_MEANS_UP)
-				td->curvalid = value;
-			td->curdata.touch_state = value;
-			break;
-		case HID_DG_CONFIDENCE:
-			if (quirks & MT_QUIRK_CONFIDENCE)
-				td->curdata.confidence_state = value;
-			if (quirks & MT_QUIRK_VALID_IS_CONFIDENCE)
-				td->curvalid = value;
-			break;
-		case HID_DG_CONTACTID:
-			td->curdata.contactid = value;
-			break;
-		case HID_DG_TIPPRESSURE:
-			td->curdata.p = value;
-			break;
-		case HID_GD_X:
-			if (usage->code == ABS_MT_TOOL_X)
-				td->curdata.cx = value;
-			else
-				td->curdata.x = value;
-			break;
-		case HID_GD_Y:
-			if (usage->code == ABS_MT_TOOL_Y)
-				td->curdata.cy = value;
-			else
-				td->curdata.y = value;
-			break;
-		case HID_DG_WIDTH:
-			td->curdata.w = value;
-			break;
-		case HID_DG_HEIGHT:
-			td->curdata.h = value;
-			break;
-		case HID_DG_CONTACTCOUNT:
-			break;
-		case HID_DG_TOUCH:
-			/* do nothing */
-			break;
-=======
 	if ((quirks & MT_QUIRK_CONTACT_CNT_ACCURATE) &&
 	    app->num_received >= app->num_expected)
 		return -EAGAIN;
->>>>>>> 286cd8c7
 
 	if (!(quirks & MT_QUIRK_ALWAYS_VALID)) {
 		if (quirks & MT_QUIRK_VALID_IS_INRANGE)
@@ -1577,10 +1424,7 @@
 	unsigned int index = usage->usage_index;
 	char *buf;
 	u32 report_len;
-<<<<<<< HEAD
-=======
 	int max;
->>>>>>> 286cd8c7
 
 	switch (usage->hid) {
 	case HID_DG_INPUTMODE:
