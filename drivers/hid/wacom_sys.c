--- conflicted
+++ resolved
@@ -2755,22 +2755,7 @@
 		goto fail;
 	}
 
-<<<<<<< HEAD
-	if (hid_is_usb(hdev)) {
-		struct usb_interface *intf = to_usb_interface(hdev->dev.parent);
-		struct usb_device *dev = interface_to_usbdev(intf);
-
-		wacom->usbdev = dev;
-		wacom->intf = intf;
-	}
-
-	mutex_init(&wacom->lock);
-	INIT_WORK(&wacom->work, wacom_wireless_work);
-
-	error = wacom_allocate_inputs(wacom);
-=======
 	error = wacom_devm_kfifo_alloc(wacom);
->>>>>>> 286cd8c7
 	if (error)
 		goto fail;
 
