--- conflicted
+++ resolved
@@ -212,15 +212,13 @@
  * Add a usage to the temporary parser table.
  */
 
-static int hid_add_usage(struct hid_parser *parser, unsigned usage)
+static int hid_add_usage(struct hid_parser *parser, unsigned usage, u8 size)
 {
 	if (parser->local.usage_index >= HID_MAX_USAGES) {
 		hid_err(parser->device, "usage index exceeded\n");
 		return -1;
 	}
 	parser->local.usage[parser->local.usage_index] = usage;
-<<<<<<< HEAD
-=======
 
 	/*
 	 * If Usage item only includes usage id, concatenate it with
@@ -230,7 +228,6 @@
 		complete_usage(parser, parser->local.usage_index);
 
 	parser->local.usage_size[parser->local.usage_index] = size;
->>>>>>> dc824ef4
 	parser->local.collection_index[parser->local.usage_index] =
 		parser->collection_stack_ptr ?
 		parser->collection_stack[parser->collection_stack_ptr - 1] : 0;
@@ -487,10 +484,7 @@
 			return 0;
 		}
 
-		if (item->size <= 2)
-			data = (parser->global.usage_page << 16) + data;
-
-		return hid_add_usage(parser, data);
+		return hid_add_usage(parser, data, item->size);
 
 	case HID_LOCAL_ITEM_TAG_USAGE_MINIMUM:
 
@@ -499,9 +493,6 @@
 			return 0;
 		}
 
-		if (item->size <= 2)
-			data = (parser->global.usage_page << 16) + data;
-
 		parser->local.usage_minimum = data;
 		return 0;
 
@@ -511,9 +502,6 @@
 			dbg_hid("alternative usage ignored\n");
 			return 0;
 		}
-
-		if (item->size <= 2)
-			data = (parser->global.usage_page << 16) + data;
 
 		count = data - parser->local.usage_minimum;
 		if (count + parser->local.usage_index >= HID_MAX_USAGES) {
@@ -534,7 +522,7 @@
 		}
 
 		for (n = parser->local.usage_minimum; n <= data; n++)
-			if (hid_add_usage(parser, n)) {
+			if (hid_add_usage(parser, n, item->size)) {
 				dbg_hid("hid_add_usage failed\n");
 				return -1;
 			}
@@ -549,8 +537,6 @@
 }
 
 /*
-<<<<<<< HEAD
-=======
  * Concatenate Usage Pages into Usages where relevant:
  * As per specification, 6.2.2.8: "When the parser encounters a main item it
  * concatenates the last declared Usage Page with a Usage to form a complete
@@ -586,7 +572,6 @@
 }
 
 /*
->>>>>>> dc824ef4
  * Process a main item.
  */
 
@@ -595,11 +580,8 @@
 	__u32 data;
 	int ret;
 
-<<<<<<< HEAD
-=======
 	hid_concatenate_last_usage_page(parser);
 
->>>>>>> dc824ef4
 	data = item_udata(item);
 
 	switch (item->tag) {
@@ -813,11 +795,8 @@
 	__u32 data;
 	int i;
 
-<<<<<<< HEAD
-=======
 	hid_concatenate_last_usage_page(parser);
 
->>>>>>> dc824ef4
 	data = item_udata(item);
 
 	switch (item->tag) {
