--- conflicted
+++ resolved
@@ -32,15 +32,10 @@
 #include <linux/acpi.h>
 #include <linux/pci.h>
 #include <linux/aer.h>
-<<<<<<< HEAD
-
-#define INDENT_SP	" "
-=======
 #include <linux/printk.h>
 #include <linux/bcd.h>
 #include <acpi/ghes.h>
 #include <ras/ras_event.h>
->>>>>>> 286cd8c7
 
 /*
  * CPER record ID need to be unique even after reboot, because record
