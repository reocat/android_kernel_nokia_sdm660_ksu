--- conflicted
+++ resolved
@@ -451,8 +451,6 @@
 	return end;
 }
 
-<<<<<<< HEAD
-=======
 void __init __weak efi_arch_mem_reserve(phys_addr_t addr, u64 size) {}
 
 /**
@@ -482,7 +480,6 @@
 	efi_arch_mem_reserve(addr, size);
 }
 
->>>>>>> 286cd8c7
 static __initdata efi_config_table_type_t common_tables[] = {
 	{ACPI_20_TABLE_GUID, "ACPI 2.0", &efi.acpi20},
 	{ACPI_TABLE_GUID, "ACPI", &efi.acpi},
