--- conflicted
+++ resolved
@@ -9,11 +9,6 @@
 cflags-$(CONFIG_X86_64)		:= -mcmodel=small
 cflags-$(CONFIG_X86)		+= -m$(BITS) -D__KERNEL__ -O2 \
 				   -fPIC -fno-strict-aliasing -mno-red-zone \
-<<<<<<< HEAD
-				   -mno-mmx -mno-sse
-
-cflags-$(CONFIG_ARM64)		:= $(subst -pg,,$(KBUILD_CFLAGS)) -fpie
-=======
 				   -mno-mmx -mno-sse -fshort-wchar \
 				   -Wno-pointer-sign \
 				   $(call cc-disable-warning, address-of-packed-member) \
@@ -23,7 +18,6 @@
 # disable the stackleak plugin
 cflags-$(CONFIG_ARM64)		:= $(subst -pg,,$(KBUILD_CFLAGS)) -fpie \
 				   $(DISABLE_STACKLEAK_PLUGIN)
->>>>>>> 286cd8c7
 cflags-$(CONFIG_ARM)		:= $(subst -pg,,$(KBUILD_CFLAGS)) \
 				   -fno-builtin -fpic \
 				   $(call cc-option,-mno-single-pic-base)
@@ -31,10 +25,7 @@
 cflags-$(CONFIG_EFI_ARMSTUB)	+= -I$(srctree)/scripts/dtc/libfdt
 
 KBUILD_CFLAGS			:= $(cflags-y) -DDISABLE_BRANCH_PROFILING \
-<<<<<<< HEAD
-=======
 				   -D__NO_FORTIFY \
->>>>>>> 286cd8c7
 				   $(call cc-option,-ffreestanding) \
 				   $(call cc-option,-fno-stack-protector) \
 				   $(call cc-option,-fno-addrsig) \
@@ -44,13 +35,7 @@
 GCOV_PROFILE			:= n
 KASAN_SANITIZE			:= n
 UBSAN_SANITIZE			:= n
-<<<<<<< HEAD
-
-# Prevents link failures: __sanitizer_cov_trace_pc() is not linked in.
-KCOV_INSTRUMENT			:= n
-=======
 OBJECT_FILES_NON_STANDARD	:= y
->>>>>>> 286cd8c7
 
 # Prevents link failures: __sanitizer_cov_trace_pc() is not linked in.
 KCOV_INSTRUMENT			:= n
@@ -68,11 +53,7 @@
 				   $(patsubst %.c,lib-%.o,$(arm-deps-y))
 
 lib-$(CONFIG_ARM)		+= arm32-stub.o
-<<<<<<< HEAD
-lib-$(CONFIG_ARM64)		+= arm64-stub.o random.o
-=======
 lib-$(CONFIG_ARM64)		+= arm64-stub.o
->>>>>>> 286cd8c7
 CFLAGS_arm64-stub.o 		:= -DTEXT_OFFSET=$(TEXT_OFFSET)
 
 #
