--- conflicted
+++ resolved
@@ -20,10 +20,6 @@
 
 #include <linux/efi.h>
 #include <asm/efi.h>
-<<<<<<< HEAD
-
-#include "efistub.h"
-=======
 #include <asm/memory.h>
 #include <asm/sysreg.h>
 
@@ -32,7 +28,6 @@
 efi_status_t check_platform_features(efi_system_table_t *sys_table_arg)
 {
 	u64 tg;
->>>>>>> 286cd8c7
 
 	/* UEFI mandates support for 4 KB granularity, no need to check */
 	if (IS_ENABLED(CONFIG_ARM64_4K_PAGES))
@@ -95,22 +90,14 @@
 		/*
 		 * If CONFIG_DEBUG_ALIGN_RODATA is not set, produce a
 		 * displacement in the interval [0, MIN_KIMG_ALIGN) that
-<<<<<<< HEAD
-		 * is a multiple of the minimal segment alignment (SZ_64K)
-		 */
-		u32 mask = (MIN_KIMG_ALIGN - 1) & ~(SZ_64K - 1);
-=======
 		 * doesn't violate this kernel's de-facto alignment
 		 * constraints.
 		 */
 		u32 mask = (MIN_KIMG_ALIGN - 1) & ~(EFI_KIMG_ALIGN - 1);
->>>>>>> 286cd8c7
 		u32 offset = !IS_ENABLED(CONFIG_DEBUG_ALIGN_RODATA) ?
 			     (phys_seed >> 32) & mask : TEXT_OFFSET;
 
 		/*
-<<<<<<< HEAD
-=======
 		 * With CONFIG_RANDOMIZE_TEXT_OFFSET=y, TEXT_OFFSET may not
 		 * be a multiple of EFI_KIMG_ALIGN, and we must ensure that
 		 * we preserve the misalignment of 'offset' relative to
@@ -121,7 +108,6 @@
 		offset |= TEXT_OFFSET % EFI_KIMG_ALIGN;
 
 		/*
->>>>>>> 286cd8c7
 		 * If KASLR is enabled, and we have some randomness available,
 		 * locate the kernel at a randomized offset in physical memory.
 		 */
