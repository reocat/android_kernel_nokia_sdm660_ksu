/*
 * Helper functions used by the EFI stub on multiple
 * architectures. This should be #included by the EFI stub
 * implementation files.
 *
 * Copyright 2011 Intel Corporation; author Matt Fleming
 *
 * This file is part of the Linux kernel, and is made available
 * under the terms of the GNU General Public License version 2.
 *
 */

#include <linux/efi.h>
#include <asm/efi.h>

#include "efistub.h"

/*
 * Some firmware implementations have problems reading files in one go.
 * A read chunk size of 1MB seems to work for most platforms.
 *
 * Unfortunately, reading files in chunks triggers *other* bugs on some
 * platforms, so we provide a way to disable this workaround, which can
 * be done by passing "efi=nochunk" on the EFI boot stub command line.
 *
 * If you experience issues with initrd images being corrupt it's worth
 * trying efi=nochunk, but chunking is enabled by default because there
 * are far more machines that require the workaround than those that
 * break with it enabled.
 */
#define EFI_READ_CHUNK_SIZE	(1024 * 1024)

static unsigned long __chunk_size = EFI_READ_CHUNK_SIZE;

static int __section(.data) __nokaslr;
static int __section(.data) __quiet;
static int __section(.data) __novamap;

int __pure nokaslr(void)
{
	return __nokaslr;
}
int __pure is_quiet(void)
{
	return __quiet;
}
int __pure novamap(void)
{
	return __novamap;
}

#define EFI_MMAP_NR_SLACK_SLOTS	8

static int __section(.data) __nokaslr;

int __pure nokaslr(void)
{
	return __nokaslr;
}

struct file_info {
	efi_file_handle_t *handle;
	u64 size;
};

void efi_printk(efi_system_table_t *sys_table_arg, char *str)
{
	char *s8;

	for (s8 = str; *s8; s8++) {
		efi_char16_t ch[2] = { 0 };

		ch[0] = *s8;
		if (*s8 == '\n') {
			efi_char16_t nl[2] = { '\r', 0 };
			efi_char16_printk(sys_table_arg, nl);
		}

		efi_char16_printk(sys_table_arg, ch);
	}
}

static inline bool mmap_has_headroom(unsigned long buff_size,
				     unsigned long map_size,
				     unsigned long desc_size)
{
	unsigned long slack = buff_size - map_size;

	return slack / desc_size >= EFI_MMAP_NR_SLACK_SLOTS;
}

efi_status_t efi_get_memory_map(efi_system_table_t *sys_table_arg,
				struct efi_boot_memmap *map)
{
	efi_memory_desc_t *m = NULL;
	efi_status_t status;
	unsigned long key;
	u32 desc_version;

	*map->desc_size =	sizeof(*m);
	*map->map_size =	*map->desc_size * 32;
	*map->buff_size =	*map->map_size;
again:
	status = efi_call_early(allocate_pool, EFI_LOADER_DATA,
				*map->map_size, (void **)&m);
	if (status != EFI_SUCCESS)
		goto fail;

	*map->desc_size = 0;
	key = 0;
	status = efi_call_early(get_memory_map, map->map_size, m,
				&key, map->desc_size, &desc_version);
	if (status == EFI_BUFFER_TOO_SMALL ||
	    !mmap_has_headroom(*map->buff_size, *map->map_size,
			       *map->desc_size)) {
		efi_call_early(free_pool, m);
		/*
		 * Make sure there is some entries of headroom so that the
		 * buffer can be reused for a new map after allocations are
		 * no longer permitted.  Its unlikely that the map will grow to
		 * exceed this headroom once we are ready to trigger
		 * ExitBootServices()
		 */
		*map->map_size += *map->desc_size * EFI_MMAP_NR_SLACK_SLOTS;
		*map->buff_size = *map->map_size;
		goto again;
	}

	if (status != EFI_SUCCESS)
		efi_call_early(free_pool, m);

	if (map->key_ptr && status == EFI_SUCCESS)
		*map->key_ptr = key;
	if (map->desc_ver && status == EFI_SUCCESS)
		*map->desc_ver = desc_version;

fail:
	*map->map = m;
	return status;
}


unsigned long get_dram_base(efi_system_table_t *sys_table_arg)
{
	efi_status_t status;
	unsigned long map_size, buff_size;
	unsigned long membase  = EFI_ERROR;
	struct efi_memory_map map;
	efi_memory_desc_t *md;
	struct efi_boot_memmap boot_map;

	boot_map.map =		(efi_memory_desc_t **)&map.map;
	boot_map.map_size =	&map_size;
	boot_map.desc_size =	&map.desc_size;
	boot_map.desc_ver =	NULL;
	boot_map.key_ptr =	NULL;
	boot_map.buff_size =	&buff_size;

	status = efi_get_memory_map(sys_table_arg, &boot_map);
	if (status != EFI_SUCCESS)
		return membase;

	map.map_end = map.map + map_size;

	for_each_efi_memory_desc_in_map(&map, md) {
		if (md->attribute & EFI_MEMORY_WB) {
			if (membase > md->phys_addr)
				membase = md->phys_addr;
		}
	}

	efi_call_early(free_pool, map.map);

	return membase;
}

/*
 * Allocate at the highest possible address that is not above 'max'.
 */
efi_status_t efi_high_alloc(efi_system_table_t *sys_table_arg,
			    unsigned long size, unsigned long align,
			    unsigned long *addr, unsigned long max)
{
	unsigned long map_size, desc_size, buff_size;
	efi_memory_desc_t *map;
	efi_status_t status;
	unsigned long nr_pages;
	u64 max_addr = 0;
	int i;
	struct efi_boot_memmap boot_map;

	boot_map.map =		&map;
	boot_map.map_size =	&map_size;
	boot_map.desc_size =	&desc_size;
	boot_map.desc_ver =	NULL;
	boot_map.key_ptr =	NULL;
	boot_map.buff_size =	&buff_size;

	status = efi_get_memory_map(sys_table_arg, &boot_map);
	if (status != EFI_SUCCESS)
		goto fail;

	/*
	 * Enforce minimum alignment that EFI or Linux requires when
	 * requesting a specific address.  We are doing page-based (or
	 * larger) allocations, and both the address and size must meet
	 * alignment constraints.
	 */
	if (align < EFI_ALLOC_ALIGN)
		align = EFI_ALLOC_ALIGN;

	size = round_up(size, EFI_ALLOC_ALIGN);
	nr_pages = size / EFI_PAGE_SIZE;
again:
	for (i = 0; i < map_size / desc_size; i++) {
		efi_memory_desc_t *desc;
		unsigned long m = (unsigned long)map;
		u64 start, end;

		desc = efi_early_memdesc_ptr(m, desc_size, i);
		if (desc->type != EFI_CONVENTIONAL_MEMORY)
			continue;

		if (desc->num_pages < nr_pages)
			continue;

		start = desc->phys_addr;
		end = start + desc->num_pages * EFI_PAGE_SIZE;

		if (end > max)
			end = max;

		if ((start + size) > end)
			continue;

		if (round_down(end - size, align) < start)
			continue;

		start = round_down(end - size, align);

		/*
		 * Don't allocate at 0x0. It will confuse code that
		 * checks pointers against NULL.
		 */
		if (start == 0x0)
			continue;

		if (start > max_addr)
			max_addr = start;
	}

	if (!max_addr)
		status = EFI_NOT_FOUND;
	else {
		status = efi_call_early(allocate_pages,
					EFI_ALLOCATE_ADDRESS, EFI_LOADER_DATA,
					nr_pages, &max_addr);
		if (status != EFI_SUCCESS) {
			max = max_addr;
			max_addr = 0;
			goto again;
		}

		*addr = max_addr;
	}

	efi_call_early(free_pool, map);
fail:
	return status;
}

/*
 * Allocate at the lowest possible address.
 */
efi_status_t efi_low_alloc(efi_system_table_t *sys_table_arg,
			   unsigned long size, unsigned long align,
			   unsigned long *addr)
{
	unsigned long map_size, desc_size, buff_size;
	efi_memory_desc_t *map;
	efi_status_t status;
	unsigned long nr_pages;
	int i;
	struct efi_boot_memmap boot_map;

	boot_map.map =		&map;
	boot_map.map_size =	&map_size;
	boot_map.desc_size =	&desc_size;
	boot_map.desc_ver =	NULL;
	boot_map.key_ptr =	NULL;
	boot_map.buff_size =	&buff_size;

	status = efi_get_memory_map(sys_table_arg, &boot_map);
	if (status != EFI_SUCCESS)
		goto fail;

	/*
	 * Enforce minimum alignment that EFI or Linux requires when
	 * requesting a specific address.  We are doing page-based (or
	 * larger) allocations, and both the address and size must meet
	 * alignment constraints.
	 */
	if (align < EFI_ALLOC_ALIGN)
		align = EFI_ALLOC_ALIGN;

	size = round_up(size, EFI_ALLOC_ALIGN);
	nr_pages = size / EFI_PAGE_SIZE;
	for (i = 0; i < map_size / desc_size; i++) {
		efi_memory_desc_t *desc;
		unsigned long m = (unsigned long)map;
		u64 start, end;

		desc = efi_early_memdesc_ptr(m, desc_size, i);

		if (desc->type != EFI_CONVENTIONAL_MEMORY)
			continue;

		if (desc->num_pages < nr_pages)
			continue;

		start = desc->phys_addr;
		end = start + desc->num_pages * EFI_PAGE_SIZE;

		/*
		 * Don't allocate at 0x0. It will confuse code that
		 * checks pointers against NULL. Skip the first 8
		 * bytes so we start at a nice even number.
		 */
		if (start == 0x0)
			start += 8;

		start = round_up(start, align);
		if ((start + size) > end)
			continue;

		status = efi_call_early(allocate_pages,
					EFI_ALLOCATE_ADDRESS, EFI_LOADER_DATA,
					nr_pages, &start);
		if (status == EFI_SUCCESS) {
			*addr = start;
			break;
		}
	}

	if (i == map_size / desc_size)
		status = EFI_NOT_FOUND;

	efi_call_early(free_pool, map);
fail:
	return status;
}

void efi_free(efi_system_table_t *sys_table_arg, unsigned long size,
	      unsigned long addr)
{
	unsigned long nr_pages;

	if (!size)
		return;

	nr_pages = round_up(size, EFI_ALLOC_ALIGN) / EFI_PAGE_SIZE;
	efi_call_early(free_pages, addr, nr_pages);
}

static efi_status_t efi_file_size(efi_system_table_t *sys_table_arg, void *__fh,
				  efi_char16_t *filename_16, void **handle,
				  u64 *file_sz)
{
	efi_file_handle_t *h, *fh = __fh;
	efi_file_info_t *info;
	efi_status_t status;
	efi_guid_t info_guid = EFI_FILE_INFO_ID;
	unsigned long info_sz;

	status = efi_call_proto(efi_file_handle, open, fh, &h, filename_16,
				EFI_FILE_MODE_READ, (u64)0);
	if (status != EFI_SUCCESS) {
		efi_printk(sys_table_arg, "Failed to open file: ");
		efi_char16_printk(sys_table_arg, filename_16);
		efi_printk(sys_table_arg, "\n");
		return status;
	}

	*handle = h;

	info_sz = 0;
	status = efi_call_proto(efi_file_handle, get_info, h, &info_guid,
				&info_sz, NULL);
	if (status != EFI_BUFFER_TOO_SMALL) {
		efi_printk(sys_table_arg, "Failed to get file info size\n");
		return status;
	}

grow:
	status = efi_call_early(allocate_pool, EFI_LOADER_DATA,
				info_sz, (void **)&info);
	if (status != EFI_SUCCESS) {
		efi_printk(sys_table_arg, "Failed to alloc mem for file info\n");
		return status;
	}

	status = efi_call_proto(efi_file_handle, get_info, h, &info_guid,
				&info_sz, info);
	if (status == EFI_BUFFER_TOO_SMALL) {
		efi_call_early(free_pool, info);
		goto grow;
	}

	*file_sz = info->file_size;
	efi_call_early(free_pool, info);

	if (status != EFI_SUCCESS)
		efi_printk(sys_table_arg, "Failed to get initrd info\n");

	return status;
}

static efi_status_t efi_file_read(void *handle, unsigned long *size, void *addr)
{
	return efi_call_proto(efi_file_handle, read, handle, size, addr);
}

static efi_status_t efi_file_close(void *handle)
{
	return efi_call_proto(efi_file_handle, close, handle);
}

static efi_status_t efi_open_volume(efi_system_table_t *sys_table_arg,
				    efi_loaded_image_t *image,
				    efi_file_handle_t **__fh)
{
	efi_file_io_interface_t *io;
	efi_file_handle_t *fh;
	efi_guid_t fs_proto = EFI_FILE_SYSTEM_GUID;
	efi_status_t status;
	void *handle = (void *)(unsigned long)efi_table_attr(efi_loaded_image,
							     device_handle,
							     image);

	status = efi_call_early(handle_protocol, handle,
				&fs_proto, (void **)&io);
	if (status != EFI_SUCCESS) {
		efi_printk(sys_table_arg, "Failed to handle fs_proto\n");
		return status;
	}

	status = efi_call_proto(efi_file_io_interface, open_volume, io, &fh);
	if (status != EFI_SUCCESS)
		efi_printk(sys_table_arg, "Failed to open volume\n");
	else
		*__fh = fh;

	return status;
}

/*
 * Parse the ASCII string 'cmdline' for EFI options, denoted by the efi=
 * option, e.g. efi=nochunk.
 *
 * It should be noted that efi= is parsed in two very different
 * environments, first in the early boot environment of the EFI boot
 * stub, and subsequently during the kernel boot.
 */
efi_status_t efi_parse_options(char const *cmdline)
{
	char *str;

	str = strstr(cmdline, "nokaslr");
	if (str == cmdline || (str && str > cmdline && *(str - 1) == ' '))
		__nokaslr = 1;

<<<<<<< HEAD
=======
	str = strstr(cmdline, "quiet");
	if (str == cmdline || (str && str > cmdline && *(str - 1) == ' '))
		__quiet = 1;

>>>>>>> 286cd8c7
	/*
	 * If no EFI parameters were specified on the cmdline we've got
	 * nothing to do.
	 */
	str = strstr(cmdline, "efi=");
	if (!str)
		return EFI_SUCCESS;

	/* Skip ahead to first argument */
	str += strlen("efi=");

	/*
	 * Remember, because efi= is also used by the kernel we need to
	 * skip over arguments we don't understand.
	 */
	while (*str && *str != ' ') {
		if (!strncmp(str, "nochunk", 7)) {
			str += strlen("nochunk");
			__chunk_size = -1UL;
		}

		if (!strncmp(str, "novamap", 7)) {
			str += strlen("novamap");
			__novamap = 1;
		}

		/* Group words together, delimited by "," */
		while (*str && *str != ' ' && *str != ',')
			str++;

		if (*str == ',')
			str++;
	}

	return EFI_SUCCESS;
}

/*
 * Check the cmdline for a LILO-style file= arguments.
 *
 * We only support loading a file from the same filesystem as
 * the kernel image.
 */
efi_status_t handle_cmdline_files(efi_system_table_t *sys_table_arg,
				  efi_loaded_image_t *image,
				  char *cmd_line, char *option_string,
				  unsigned long max_addr,
				  unsigned long *load_addr,
				  unsigned long *load_size)
{
	struct file_info *files;
	unsigned long file_addr;
	u64 file_size_total;
	efi_file_handle_t *fh = NULL;
	efi_status_t status;
	int nr_files;
	char *str;
	int i, j, k;

	file_addr = 0;
	file_size_total = 0;

	str = cmd_line;

	j = 0;			/* See close_handles */

	if (!load_addr || !load_size)
		return EFI_INVALID_PARAMETER;

	*load_addr = 0;
	*load_size = 0;

	if (!str || !*str)
		return EFI_SUCCESS;

	for (nr_files = 0; *str; nr_files++) {
		str = strstr(str, option_string);
		if (!str)
			break;

		str += strlen(option_string);

		/* Skip any leading slashes */
		while (*str == '/' || *str == '\\')
			str++;

		while (*str && *str != ' ' && *str != '\n')
			str++;
	}

	if (!nr_files)
		return EFI_SUCCESS;

	status = efi_call_early(allocate_pool, EFI_LOADER_DATA,
				nr_files * sizeof(*files), (void **)&files);
	if (status != EFI_SUCCESS) {
		pr_efi_err(sys_table_arg, "Failed to alloc mem for file handle list\n");
		goto fail;
	}

	str = cmd_line;
	for (i = 0; i < nr_files; i++) {
		struct file_info *file;
		efi_char16_t filename_16[256];
		efi_char16_t *p;

		str = strstr(str, option_string);
		if (!str)
			break;

		str += strlen(option_string);

		file = &files[i];
		p = filename_16;

		/* Skip any leading slashes */
		while (*str == '/' || *str == '\\')
			str++;

		while (*str && *str != ' ' && *str != '\n') {
			if ((u8 *)p >= (u8 *)filename_16 + sizeof(filename_16))
				break;

			if (*str == '/') {
				*p++ = '\\';
				str++;
			} else {
				*p++ = *str++;
			}
		}

		*p = '\0';

		/* Only open the volume once. */
		if (!i) {
			status = efi_open_volume(sys_table_arg, image, &fh);
			if (status != EFI_SUCCESS)
				goto free_files;
		}

		status = efi_file_size(sys_table_arg, fh, filename_16,
				       (void **)&file->handle, &file->size);
		if (status != EFI_SUCCESS)
			goto close_handles;

		file_size_total += file->size;
	}

	if (file_size_total) {
		unsigned long addr;

		/*
		 * Multiple files need to be at consecutive addresses in memory,
		 * so allocate enough memory for all the files.  This is used
		 * for loading multiple files.
		 */
		status = efi_high_alloc(sys_table_arg, file_size_total, 0x1000,
				    &file_addr, max_addr);
		if (status != EFI_SUCCESS) {
			pr_efi_err(sys_table_arg, "Failed to alloc highmem for files\n");
			goto close_handles;
		}

		/* We've run out of free low memory. */
		if (file_addr > max_addr) {
			pr_efi_err(sys_table_arg, "We've run out of free low memory\n");
			status = EFI_INVALID_PARAMETER;
			goto free_file_total;
		}

		addr = file_addr;
		for (j = 0; j < nr_files; j++) {
			unsigned long size;

			size = files[j].size;
			while (size) {
				unsigned long chunksize;

				if (IS_ENABLED(CONFIG_X86) && size > __chunk_size)
					chunksize = __chunk_size;
				else
					chunksize = size;

				status = efi_file_read(files[j].handle,
						       &chunksize,
						       (void *)addr);
				if (status != EFI_SUCCESS) {
					pr_efi_err(sys_table_arg, "Failed to read file\n");
					goto free_file_total;
				}
				addr += chunksize;
				size -= chunksize;
			}

			efi_file_close(files[j].handle);
		}

	}

	efi_call_early(free_pool, files);

	*load_addr = file_addr;
	*load_size = file_size_total;

	return status;

free_file_total:
	efi_free(sys_table_arg, file_size_total, file_addr);

close_handles:
	for (k = j; k < i; k++)
		efi_file_close(files[k].handle);
free_files:
	efi_call_early(free_pool, files);
fail:
	*load_addr = 0;
	*load_size = 0;

	return status;
}
/*
 * Relocate a kernel image, either compressed or uncompressed.
 * In the ARM64 case, all kernel images are currently
 * uncompressed, and as such when we relocate it we need to
 * allocate additional space for the BSS segment. Any low
 * memory that this function should avoid needs to be
 * unavailable in the EFI memory map, as if the preferred
 * address is not available the lowest available address will
 * be used.
 */
efi_status_t efi_relocate_kernel(efi_system_table_t *sys_table_arg,
				 unsigned long *image_addr,
				 unsigned long image_size,
				 unsigned long alloc_size,
				 unsigned long preferred_addr,
				 unsigned long alignment)
{
	unsigned long cur_image_addr;
	unsigned long new_addr = 0;
	efi_status_t status;
	unsigned long nr_pages;
	efi_physical_addr_t efi_addr = preferred_addr;

	if (!image_addr || !image_size || !alloc_size)
		return EFI_INVALID_PARAMETER;
	if (alloc_size < image_size)
		return EFI_INVALID_PARAMETER;

	cur_image_addr = *image_addr;

	/*
	 * The EFI firmware loader could have placed the kernel image
	 * anywhere in memory, but the kernel has restrictions on the
	 * max physical address it can run at.  Some architectures
	 * also have a prefered address, so first try to relocate
	 * to the preferred address.  If that fails, allocate as low
	 * as possible while respecting the required alignment.
	 */
	nr_pages = round_up(alloc_size, EFI_ALLOC_ALIGN) / EFI_PAGE_SIZE;
	status = efi_call_early(allocate_pages,
				EFI_ALLOCATE_ADDRESS, EFI_LOADER_DATA,
				nr_pages, &efi_addr);
	new_addr = efi_addr;
	/*
	 * If preferred address allocation failed allocate as low as
	 * possible.
	 */
	if (status != EFI_SUCCESS) {
		status = efi_low_alloc(sys_table_arg, alloc_size, alignment,
				       &new_addr);
	}
	if (status != EFI_SUCCESS) {
		pr_efi_err(sys_table_arg, "Failed to allocate usable memory for kernel.\n");
		return status;
	}

	/*
	 * We know source/dest won't overlap since both memory ranges
	 * have been allocated by UEFI, so we can safely use memcpy.
	 */
	memcpy((void *)new_addr, (void *)cur_image_addr, image_size);

	/* Return the new address of the relocated image. */
	*image_addr = new_addr;

	return status;
}

/*
 * Get the number of UTF-8 bytes corresponding to an UTF-16 character.
 * This overestimates for surrogates, but that is okay.
 */
static int efi_utf8_bytes(u16 c)
{
	return 1 + (c >= 0x80) + (c >= 0x800);
}

/*
 * Convert an UTF-16 string, not necessarily null terminated, to UTF-8.
 */
static u8 *efi_utf16_to_utf8(u8 *dst, const u16 *src, int n)
{
	unsigned int c;

	while (n--) {
		c = *src++;
		if (n && c >= 0xd800 && c <= 0xdbff &&
		    *src >= 0xdc00 && *src <= 0xdfff) {
			c = 0x10000 + ((c & 0x3ff) << 10) + (*src & 0x3ff);
			src++;
			n--;
		}
		if (c >= 0xd800 && c <= 0xdfff)
			c = 0xfffd; /* Unmatched surrogate */
		if (c < 0x80) {
			*dst++ = c;
			continue;
		}
		if (c < 0x800) {
			*dst++ = 0xc0 + (c >> 6);
			goto t1;
		}
		if (c < 0x10000) {
			*dst++ = 0xe0 + (c >> 12);
			goto t2;
		}
		*dst++ = 0xf0 + (c >> 18);
		*dst++ = 0x80 + ((c >> 12) & 0x3f);
	t2:
		*dst++ = 0x80 + ((c >> 6) & 0x3f);
	t1:
		*dst++ = 0x80 + (c & 0x3f);
	}

	return dst;
}

#ifndef MAX_CMDLINE_ADDRESS
#define MAX_CMDLINE_ADDRESS	ULONG_MAX
#endif

/*
 * Convert the unicode UEFI command line to ASCII to pass to kernel.
 * Size of memory allocated return in *cmd_line_len.
 * Returns NULL on error.
 */
char *efi_convert_cmdline(efi_system_table_t *sys_table_arg,
			  efi_loaded_image_t *image,
			  int *cmd_line_len)
{
	const u16 *s2;
	u8 *s1 = NULL;
	unsigned long cmdline_addr = 0;
	int load_options_chars = image->load_options_size / 2; /* UTF-16 */
	const u16 *options = image->load_options;
	int options_bytes = 0;  /* UTF-8 bytes */
	int options_chars = 0;  /* UTF-16 chars */
	efi_status_t status;
	u16 zero = 0;

	if (options) {
		s2 = options;
		while (*s2 && *s2 != '\n'
		       && options_chars < load_options_chars) {
			options_bytes += efi_utf8_bytes(*s2++);
			options_chars++;
		}
	}

	if (!options_chars) {
		/* No command line options, so return empty string*/
		options = &zero;
	}

	options_bytes++;	/* NUL termination */

	status = efi_high_alloc(sys_table_arg, options_bytes, 0,
				&cmdline_addr, MAX_CMDLINE_ADDRESS);
	if (status != EFI_SUCCESS)
		return NULL;

	s1 = (u8 *)cmdline_addr;
	s2 = (const u16 *)options;

	s1 = efi_utf16_to_utf8(s1, s2, options_chars);
	*s1 = '\0';

	*cmd_line_len = options_bytes;
	return (char *)cmdline_addr;
}

/*
 * Handle calling ExitBootServices according to the requirements set out by the
 * spec.  Obtains the current memory map, and returns that info after calling
 * ExitBootServices.  The client must specify a function to perform any
 * processing of the memory map data prior to ExitBootServices.  A client
 * specific structure may be passed to the function via priv.  The client
 * function may be called multiple times.
 */
efi_status_t efi_exit_boot_services(efi_system_table_t *sys_table_arg,
				    void *handle,
				    struct efi_boot_memmap *map,
				    void *priv,
				    efi_exit_boot_map_processing priv_func)
{
	efi_status_t status;

	status = efi_get_memory_map(sys_table_arg, map);

	if (status != EFI_SUCCESS)
		goto fail;

	status = priv_func(sys_table_arg, map, priv);
	if (status != EFI_SUCCESS)
		goto free_map;

	status = efi_call_early(exit_boot_services, handle, *map->key_ptr);

	if (status == EFI_INVALID_PARAMETER) {
		/*
		 * The memory map changed between efi_get_memory_map() and
		 * exit_boot_services().  Per the UEFI Spec v2.6, Section 6.4:
		 * EFI_BOOT_SERVICES.ExitBootServices we need to get the
		 * updated map, and try again.  The spec implies one retry
		 * should be sufficent, which is confirmed against the EDK2
		 * implementation.  Per the spec, we can only invoke
		 * get_memory_map() and exit_boot_services() - we cannot alloc
		 * so efi_get_memory_map() cannot be used, and we must reuse
		 * the buffer.  For all practical purposes, the headroom in the
		 * buffer should account for any changes in the map so the call
		 * to get_memory_map() is expected to succeed here.
		 */
		*map->map_size = *map->buff_size;
		status = efi_call_early(get_memory_map,
					map->map_size,
					*map->map,
					map->key_ptr,
					map->desc_size,
					map->desc_ver);

		/* exit_boot_services() was called, thus cannot free */
		if (status != EFI_SUCCESS)
			goto fail;

		status = priv_func(sys_table_arg, map, priv);
		/* exit_boot_services() was called, thus cannot free */
		if (status != EFI_SUCCESS)
			goto fail;

		status = efi_call_early(exit_boot_services, handle, *map->key_ptr);
	}

	/* exit_boot_services() was called, thus cannot free */
	if (status != EFI_SUCCESS)
		goto fail;

	return EFI_SUCCESS;

free_map:
	efi_call_early(free_pool, *map->map);
fail:
	return status;
}<|MERGE_RESOLUTION|>--- conflicted
+++ resolved
@@ -469,13 +469,10 @@
 	if (str == cmdline || (str && str > cmdline && *(str - 1) == ' '))
 		__nokaslr = 1;
 
-<<<<<<< HEAD
-=======
 	str = strstr(cmdline, "quiet");
 	if (str == cmdline || (str && str > cmdline && *(str - 1) == ' '))
 		__quiet = 1;
 
->>>>>>> 286cd8c7
 	/*
 	 * If no EFI parameters were specified on the cmdline we've got
 	 * nothing to do.
