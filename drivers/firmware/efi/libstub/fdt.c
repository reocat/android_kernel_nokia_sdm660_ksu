--- conflicted
+++ resolved
@@ -158,13 +158,10 @@
 			return efi_status;
 		}
 	}
-<<<<<<< HEAD
-=======
 
 	/* shrink the FDT back to its minimum size */
 	fdt_pack(fdt);
 
->>>>>>> 286cd8c7
 	return EFI_SUCCESS;
 
 fdt_set_fail:
