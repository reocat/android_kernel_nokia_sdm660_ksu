#
# For a description of the syntax of this configuration file,
# see Documentation/kbuild/kconfig-language.txt.
#

menu "Firmware Drivers"

config ARM_PSCI_FW
	bool

config ARM_PSCI_CHECKER
	bool "ARM PSCI checker"
	depends on ARM_PSCI_FW && HOTPLUG_CPU && CPU_IDLE && !TORTURE_TEST
	help
	  Run the PSCI checker during startup. This checks that hotplug and
	  suspend operations work correctly when using PSCI.

	  The torture tests may interfere with the PSCI checker by turning CPUs
	  on and off through hotplug, so for now torture tests and PSCI checker
	  are mutually exclusive.

config ARM_SCMI_PROTOCOL
	bool "ARM System Control and Management Interface (SCMI) Message Protocol"
	depends on ARM || ARM64 || COMPILE_TEST
	depends on MAILBOX
	help
	  ARM System Control and Management Interface (SCMI) protocol is a
	  set of operating system-independent software interfaces that are
	  used in system management. SCMI is extensible and currently provides
	  interfaces for: Discovery and self-description of the interfaces
	  it supports, Power domain management which is the ability to place
	  a given device or domain into the various power-saving states that
	  it supports, Performance management which is the ability to control
	  the performance of a domain that is composed of compute engines
	  such as application processors and other accelerators, Clock
	  management which is the ability to set and inquire rates on platform
	  managed clocks and Sensor management which is the ability to read
	  sensor data, and be notified of sensor value.

	  This protocol library provides interface for all the client drivers
	  making use of the features offered by the SCMI.

config ARM_SCMI_POWER_DOMAIN
	tristate "SCMI power domain driver"
	depends on ARM_SCMI_PROTOCOL || (COMPILE_TEST && OF)
	default y
	select PM_GENERIC_DOMAINS if PM
	help
	  This enables support for the SCMI power domains which can be
	  enabled or disabled via the SCP firmware

	  This driver can also be built as a module.  If so, the module
	  will be called scmi_pm_domain. Note this may needed early in boot
	  before rootfs may be available.

config ARM_SCPI_PROTOCOL
	tristate "ARM System Control and Power Interface (SCPI) Message Protocol"
	depends on ARM || ARM64 || COMPILE_TEST
	depends on MAILBOX
	help
	  System Control and Power Interface (SCPI) Message Protocol is
	  defined for the purpose of communication between the Application
	  Cores(AP) and the System Control Processor(SCP). The MHU peripheral
	  provides a mechanism for inter-processor communication between SCP
	  and AP.

	  SCP controls most of the power managament on the Application
	  Processors. It offers control and management of: the core/cluster
	  power states, various power domain DVFS including the core/cluster,
	  certain system clocks configuration, thermal sensors and many
	  others.

	  This protocol library provides interface for all the client drivers
	  making use of the features offered by the SCP.

config ARM_SCPI_POWER_DOMAIN
	tristate "SCPI power domain driver"
	depends on ARM_SCPI_PROTOCOL || (COMPILE_TEST && OF)
	default y
	select PM_GENERIC_DOMAINS if PM
	help
	  This enables support for the SCPI power domains which can be
	  enabled or disabled via the SCP firmware

config ARM_SDE_INTERFACE
	bool "ARM Software Delegated Exception Interface (SDEI)"
	depends on ARM64
	help
	  The Software Delegated Exception Interface (SDEI) is an ARM
	  standard for registering callbacks from the platform firmware
	  into the OS. This is typically used to implement RAS notifications.

config EDD
	tristate "BIOS Enhanced Disk Drive calls determine boot disk"
	depends on X86
	help
	  Say Y or M here if you want to enable BIOS Enhanced Disk Drive
	  Services real mode BIOS calls to determine which disk
	  BIOS tries boot from.  This information is then exported via sysfs.

	  This option is experimental and is known to fail to boot on some
          obscure configurations. Most disk controller BIOS vendors do
          not yet implement this feature.

config EDD_OFF
	bool "Sets default behavior for EDD detection to off"
	depends on EDD
	default n
	help
	  Say Y if you want EDD disabled by default, even though it is compiled into the
	  kernel. Say N if you want EDD enabled by default. EDD can be dynamically set
	  using the kernel parameter 'edd={on|skipmbr|off}'.

config FIRMWARE_MEMMAP
    bool "Add firmware-provided memory map to sysfs" if EXPERT
    default X86
    help
      Add the firmware-provided (unmodified) memory map to /sys/firmware/memmap.
      That memory map is used for example by kexec to set up parameter area
      for the next kernel, but can also be used for debugging purposes.

      See also Documentation/ABI/testing/sysfs-firmware-memmap.

config EFI_PCDP
	bool "Console device selection via EFI PCDP or HCDP table"
	depends on ACPI && EFI && IA64
	default y if IA64
	help
	  If your firmware supplies the PCDP table, and you want to
	  automatically use the primary console device it describes
	  as the Linux console, say Y here.

	  If your firmware supplies the HCDP table, and you want to
	  use the first serial port it describes as the Linux console,
	  say Y here.  If your EFI ConOut path contains only a UART
	  device, it will become the console automatically.  Otherwise,
	  you must specify the "console=hcdp" kernel boot argument.

	  Neither the PCDP nor the HCDP affects naming of serial devices,
	  so a serial console may be /dev/ttyS0, /dev/ttyS1, etc, depending
	  on how the driver discovers devices.

	  You must also enable the appropriate drivers (serial, VGA, etc.)

	  See DIG64_HCDPv20_042804.pdf available from
	  <http://www.dig64.org/specifications/> 

config DELL_RBU
	tristate "BIOS update support for DELL systems via sysfs"
	depends on X86
	select FW_LOADER
	select FW_LOADER_USER_HELPER
	help
	 Say m if you want to have the option of updating the BIOS for your
	 DELL system. Note you need a Dell OpenManage or Dell Update package (DUP)
	 supporting application to communicate with the BIOS regarding the new
	 image for the image update to take effect.
	 See <file:Documentation/dell_rbu.txt> for more details on the driver.

config DCDBAS
	tristate "Dell Systems Management Base Driver"
	depends on X86
	help
	  The Dell Systems Management Base Driver provides a sysfs interface
	  for systems management software to perform System Management
	  Interrupts (SMIs) and Host Control Actions (system power cycle or
	  power off after OS shutdown) on certain Dell systems.

	  See <file:Documentation/dcdbas.txt> for more details on the driver
	  and the Dell systems on which Dell systems management software makes
	  use of this driver.

	  Say Y or M here to enable the driver for use by Dell systems
	  management software such as Dell OpenManage.

config DMIID
    bool "Export DMI identification via sysfs to userspace"
    depends on DMI
    default y
	help
	  Say Y here if you want to query SMBIOS/DMI system identification
	  information from userspace through /sys/class/dmi/id/ or if you want
	  DMI-based module auto-loading.

config DMI_SYSFS
	tristate "DMI table support in sysfs"
	depends on SYSFS && DMI
	default n
	help
	  Say Y or M here to enable the exporting of the raw DMI table
	  data via sysfs.  This is useful for consuming the data without
	  requiring any access to /dev/mem at all.  Tables are found
	  under /sys/firmware/dmi when this option is enabled and
	  loaded.

config DMI_SCAN_MACHINE_NON_EFI_FALLBACK
	bool

config ISCSI_IBFT_FIND
	bool "iSCSI Boot Firmware Table Attributes"
	depends on X86 && ISCSI_IBFT
	default n
	help
	  This option enables the kernel to find the region of memory
	  in which the ISCSI Boot Firmware Table (iBFT) resides. This
	  is necessary for iSCSI Boot Firmware Table Attributes module to work
	  properly.

config ISCSI_IBFT
	tristate "iSCSI Boot Firmware Table Attributes module"
	select ISCSI_BOOT_SYSFS
	select ISCSI_IBFT_FIND if X86
	depends on ACPI && SCSI && SCSI_LOWLEVEL
	default	n
	help
	  This option enables support for detection and exposing of iSCSI
	  Boot Firmware Table (iBFT) via sysfs to userspace. If you wish to
	  detect iSCSI boot parameters dynamically during system boot, say Y.
	  Otherwise, say N.

config RASPBERRYPI_FIRMWARE
	tristate "Raspberry Pi Firmware Driver"
	depends on BCM2835_MBOX
	help
	  This option enables support for communicating with the firmware on the
	  Raspberry Pi.

config FW_CFG_SYSFS
	tristate "QEMU fw_cfg device support in sysfs"
	depends on SYSFS && (ARM || ARM64 || PPC_PMAC || SPARC || X86)
	depends on HAS_IOPORT_MAP
	default n
	help
	  Say Y or M here to enable the exporting of the QEMU firmware
	  configuration (fw_cfg) file entries via sysfs. Entries are
	  found under /sys/firmware/fw_cfg when this option is enabled
	  and loaded.

config FW_CFG_SYSFS_CMDLINE
	bool "QEMU fw_cfg device parameter parsing"
	depends on FW_CFG_SYSFS
	help
	  Allow the qemu_fw_cfg device to be initialized via the kernel
	  command line or using a module parameter.
	  WARNING: Using incorrect parameters (base address in particular)
	  may crash your system.

config QCOM_SCM
	bool
	depends on ARM || ARM64
	depends on HAVE_ARM_SMCCC
	select RESET_CONTROLLER

config QCOM_SCM_32
	def_bool y
	depends on QCOM_SCM && ARM

config QCOM_SCM_64
	def_bool y
	depends on QCOM_SCM && ARM64

<<<<<<< HEAD
=======
config QCOM_SCM_DOWNLOAD_MODE_DEFAULT
	bool "Qualcomm download mode enabled by default"
	depends on QCOM_SCM
	help
	  A device with "download mode" enabled will upon an unexpected
	  warm-restart enter a special debug mode that allows the user to
	  "download" memory content over USB for offline postmortem analysis.
	  The feature can be enabled/disabled on the kernel command line.

	  Say Y here to enable "download mode" by default.

config TI_SCI_PROTOCOL
	tristate "TI System Control Interface (TISCI) Message Protocol"
	depends on TI_MESSAGE_MANAGER
	help
	  TI System Control Interface (TISCI) Message Protocol is used to manage
	  compute systems such as ARM, DSP etc with the system controller in
	  complex System on Chip(SoC) such as those found on certain keystone
	  generation SoC from TI.

	  System controller provides various facilities including power
	  management function support.

	  This protocol library is used by client drivers to use the features
	  provided by the system controller.

>>>>>>> 286cd8c7
config HAVE_ARM_SMCCC
	bool

source "drivers/firmware/broadcom/Kconfig"
source "drivers/firmware/google/Kconfig"
source "drivers/firmware/efi/Kconfig"
<<<<<<< HEAD
=======
source "drivers/firmware/meson/Kconfig"
source "drivers/firmware/tegra/Kconfig"
>>>>>>> 286cd8c7
source "drivers/firmware/qcom/Kconfig"

endmenu<|MERGE_RESOLUTION|>--- conflicted
+++ resolved
@@ -259,8 +259,6 @@
 	def_bool y
 	depends on QCOM_SCM && ARM64
 
-<<<<<<< HEAD
-=======
 config QCOM_SCM_DOWNLOAD_MODE_DEFAULT
 	bool "Qualcomm download mode enabled by default"
 	depends on QCOM_SCM
@@ -287,18 +285,14 @@
 	  This protocol library is used by client drivers to use the features
 	  provided by the system controller.
 
->>>>>>> 286cd8c7
 config HAVE_ARM_SMCCC
 	bool
 
 source "drivers/firmware/broadcom/Kconfig"
 source "drivers/firmware/google/Kconfig"
 source "drivers/firmware/efi/Kconfig"
-<<<<<<< HEAD
-=======
 source "drivers/firmware/meson/Kconfig"
 source "drivers/firmware/tegra/Kconfig"
->>>>>>> 286cd8c7
 source "drivers/firmware/qcom/Kconfig"
 
 endmenu