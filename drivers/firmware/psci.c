/*
 * This program is free software; you can redistribute it and/or modify
 * it under the terms of the GNU General Public License version 2 as
 * published by the Free Software Foundation.
 *
 * This program is distributed in the hope that it will be useful,
 * but WITHOUT ANY WARRANTY; without even the implied warranty of
 * MERCHANTABILITY or FITNESS FOR A PARTICULAR PURPOSE.  See the
 * GNU General Public License for more details.
 *
 * Copyright (C) 2015 ARM Limited
 */

#define pr_fmt(fmt) "psci: " fmt

#include <linux/arm-smccc.h>
#include <linux/cpuidle.h>
#include <linux/errno.h>
#include <linux/linkage.h>
#include <linux/of.h>
#include <linux/pm.h>
#include <linux/printk.h>
#include <linux/psci.h>
#include <linux/reboot.h>
#include <linux/slab.h>
#include <linux/suspend.h>

#include <uapi/linux/psci.h>

#include <asm/cpuidle.h>
#include <asm/cputype.h>
#include <asm/system_misc.h>
#include <asm/smp_plat.h>
#include <asm/suspend.h>

/*
 * While a 64-bit OS can make calls with SMC32 calling conventions, for some
 * calls it is necessary to use SMC64 to pass or return 64-bit values.
 * For such calls PSCI_FN_NATIVE(version, name) will choose the appropriate
 * (native-width) function ID.
 */
#ifdef CONFIG_64BIT
#define PSCI_FN_NATIVE(version, name)	PSCI_##version##_FN64_##name
#else
#define PSCI_FN_NATIVE(version, name)	PSCI_##version##_FN_##name
#endif

/*
 * The CPU any Trusted OS is resident on. The trusted OS may reject CPU_OFF
 * calls to its resident CPU, so we must avoid issuing those. We never migrate
 * a Trusted OS even if it claims to be capable of migration -- doing so will
 * require cooperation with a Trusted OS driver.
 */
static int resident_cpu = -1;

bool psci_tos_resident_on(int cpu)
{
	return cpu == resident_cpu;
}

struct psci_operations psci_ops = {
	.conduit = PSCI_CONDUIT_NONE,
	.smccc_version = SMCCC_VERSION_1_0,
};

typedef unsigned long (psci_fn)(unsigned long, unsigned long,
				unsigned long, unsigned long);
static psci_fn *invoke_psci_fn;

enum psci_function {
	PSCI_FN_CPU_SUSPEND,
	PSCI_FN_CPU_ON,
	PSCI_FN_CPU_OFF,
	PSCI_FN_MIGRATE,
	PSCI_FN_MAX,
};

static u32 psci_function_id[PSCI_FN_MAX];

#define PSCI_0_2_POWER_STATE_MASK		\
				(PSCI_0_2_POWER_STATE_ID_MASK | \
				PSCI_0_2_POWER_STATE_TYPE_MASK | \
				PSCI_0_2_POWER_STATE_AFFL_MASK)

#define PSCI_1_0_EXT_POWER_STATE_MASK		\
				(PSCI_1_0_EXT_POWER_STATE_ID_MASK | \
				PSCI_1_0_EXT_POWER_STATE_TYPE_MASK)

static u32 psci_cpu_suspend_feature;

static inline bool psci_has_ext_power_state(void)
{
	return psci_cpu_suspend_feature &
				PSCI_1_0_FEATURES_CPU_SUSPEND_PF_MASK;
}

bool psci_power_state_loses_context(u32 state)
{
	const u32 mask = psci_has_ext_power_state() ?
					PSCI_1_0_EXT_POWER_STATE_TYPE_MASK :
					PSCI_0_2_POWER_STATE_TYPE_MASK;

	return state & mask;
}

bool psci_power_state_is_valid(u32 state)
{
	const u32 valid_mask = psci_has_ext_power_state() ?
			       PSCI_1_0_EXT_POWER_STATE_MASK :
			       PSCI_0_2_POWER_STATE_MASK;

	return !(state & ~valid_mask);
}

<<<<<<< HEAD
static unsigned long __invoke_psci_fn_hvc(unsigned long function_id,
			unsigned long arg0, unsigned long arg1,
			unsigned long arg2)
{
	struct arm_smccc_res res;

	arm_smccc_hvc(function_id, arg0, arg1, arg2, 0, 0, 0, 0, &res);
	return res.a0;
}

unsigned long __invoke_psci_fn_smc(unsigned long function_id,
			unsigned long arg0, unsigned long arg1,
			unsigned long arg2)
{
	struct arm_smccc_res res;

	arm_smccc_smc(function_id, arg0, arg1, arg2, 0, 0, 0, 0, &res);
	return res.a0;
}

=======
>>>>>>> a44aaea4
static int psci_to_linux_errno(int errno)
{
	switch (errno) {
	case PSCI_RET_SUCCESS:
		return 0;
	case PSCI_RET_NOT_SUPPORTED:
		return -EOPNOTSUPP;
	case PSCI_RET_INVALID_PARAMS:
	case PSCI_RET_INVALID_ADDRESS:
		return -EINVAL;
	case PSCI_RET_DENIED:
		return -EPERM;
	};

	return -EINVAL;
}

static u32 psci_get_version(void)
{
	return invoke_psci_fn(PSCI_0_2_FN_PSCI_VERSION, 0, 0, 0);
}

static int psci_cpu_suspend(u32 state, unsigned long entry_point)
{
	int err;
	u32 fn;

	fn = psci_function_id[PSCI_FN_CPU_SUSPEND];
	err = invoke_psci_fn(fn, state, entry_point, 0);
	return psci_to_linux_errno(err);
}

static int psci_cpu_off(u32 state)
{
	int err;
	u32 fn;

	fn = psci_function_id[PSCI_FN_CPU_OFF];
	err = invoke_psci_fn(fn, state, 0, 0);
	return psci_to_linux_errno(err);
}

static int psci_cpu_on(unsigned long cpuid, unsigned long entry_point)
{
	int err;
	u32 fn;

	fn = psci_function_id[PSCI_FN_CPU_ON];
	err = invoke_psci_fn(fn, cpuid, entry_point, 0);
	return psci_to_linux_errno(err);
}

static int psci_migrate(unsigned long cpuid)
{
	int err;
	u32 fn;

	fn = psci_function_id[PSCI_FN_MIGRATE];
	err = invoke_psci_fn(fn, cpuid, 0, 0);
	return psci_to_linux_errno(err);
}

static int psci_affinity_info(unsigned long target_affinity,
		unsigned long lowest_affinity_level)
{
	return invoke_psci_fn(PSCI_FN_NATIVE(0_2, AFFINITY_INFO),
			      target_affinity, lowest_affinity_level, 0);
}

static int psci_migrate_info_type(void)
{
	return invoke_psci_fn(PSCI_0_2_FN_MIGRATE_INFO_TYPE, 0, 0, 0);
}

static unsigned long psci_migrate_info_up_cpu(void)
{
	return invoke_psci_fn(PSCI_FN_NATIVE(0_2, MIGRATE_INFO_UP_CPU),
			      0, 0, 0);
}

static void set_conduit(enum psci_conduit conduit)
{
	switch (conduit) {
	case PSCI_CONDUIT_HVC:
		invoke_psci_fn = __invoke_psci_fn_hvc;
		break;
	case PSCI_CONDUIT_SMC:
		invoke_psci_fn = __invoke_psci_fn_smc;
		break;
	default:
		WARN(1, "Unexpected PSCI conduit %d\n", conduit);
	}

	psci_ops.conduit = conduit;
}

static int get_set_conduit_method(struct device_node *np)
{
	const char *method;

	pr_info("probing for conduit method from DT.\n");

	if (of_property_read_string(np, "method", &method)) {
		pr_warn("missing \"method\" property\n");
		return -ENXIO;
	}

	if (!strcmp("hvc", method)) {
		set_conduit(PSCI_CONDUIT_HVC);
	} else if (!strcmp("smc", method)) {
		set_conduit(PSCI_CONDUIT_SMC);
	} else {
		pr_warn("invalid \"method\" property: %s\n", method);
		return -EINVAL;
	}
	return 0;
}

static void psci_sys_reset(enum reboot_mode reboot_mode, const char *cmd)
{
	invoke_psci_fn(PSCI_0_2_FN_SYSTEM_RESET, 0, 0, 0);
}

static void psci_sys_poweroff(void)
{
	invoke_psci_fn(PSCI_0_2_FN_SYSTEM_OFF, 0, 0, 0);
}

static int __init psci_features(u32 psci_func_id)
{
	return invoke_psci_fn(PSCI_1_0_FN_PSCI_FEATURES,
			      psci_func_id, 0, 0);
}

#ifdef CONFIG_CPU_IDLE
static DEFINE_PER_CPU_READ_MOSTLY(u32 *, psci_power_state);

#ifdef CONFIG_ARM_PSCI
static int psci_cpu_init(struct device_node *cpu_node, int cpu)
{
	return 0;
}
#endif

static int psci_dt_cpu_init_idle(struct device_node *cpu_node, int cpu)
{
	int i, ret, count = 0;
	u32 *psci_states;
	struct device_node *state_node;

	/*
	 * If the PSCI cpu_suspend function hook has not been initialized
	 * idle states must not be enabled, so bail out
	 */
	if (!psci_ops.cpu_suspend)
		return -EOPNOTSUPP;

	/* Count idle states */
	while ((state_node = of_parse_phandle(cpu_node, "cpu-idle-states",
					      count))) {
		count++;
		of_node_put(state_node);
	}

	if (!count)
		return -ENODEV;

	psci_states = kcalloc(count, sizeof(*psci_states), GFP_KERNEL);
	if (!psci_states)
		return -ENOMEM;

	for (i = 0; i < count; i++) {
		u32 state;

		state_node = of_parse_phandle(cpu_node, "cpu-idle-states", i);

		ret = of_property_read_u32(state_node,
					   "arm,psci-suspend-param",
					   &state);
		if (ret) {
			pr_warn(" * %s missing arm,psci-suspend-param property\n",
				state_node->full_name);
			of_node_put(state_node);
			goto free_mem;
		}

		of_node_put(state_node);
		pr_debug("psci-power-state %#x index %d\n", state, i);
		if (!psci_power_state_is_valid(state)) {
			pr_warn("Invalid PSCI power state %#x\n", state);
			ret = -EINVAL;
			goto free_mem;
		}
		psci_states[i] = state;
	}
	/* Idle states parsed correctly, initialize per-cpu pointer */
	per_cpu(psci_power_state, cpu) = psci_states;
	return 0;

free_mem:
	kfree(psci_states);
	return ret;
}

int psci_cpu_init_idle(unsigned int cpu)
{
	struct device_node *cpu_node;
	int ret;

	cpu_node = of_get_cpu_node(cpu, NULL);
	if (!cpu_node)
		return -ENODEV;

	ret = psci_dt_cpu_init_idle(cpu_node, cpu);

	of_node_put(cpu_node);

	return ret;
}

static int psci_suspend_finisher(unsigned long state_id)
{
	return psci_ops.cpu_suspend(state_id, virt_to_phys(cpu_resume));
}

int psci_cpu_suspend_enter(unsigned long state_id)
{
	int ret;
	/*
	 * idle state_id 0 corresponds to wfi, should never be called
	 * from the cpu_suspend operations
	 */
	if (WARN_ON_ONCE(!state_id))
		return -EINVAL;

	if (!psci_power_state_loses_context(state_id))
		ret = psci_ops.cpu_suspend(state_id, 0);
	else
		ret = cpu_suspend(state_id, psci_suspend_finisher);

	return ret;
}

/* ARM specific CPU idle operations */
#ifdef CONFIG_ARM
static struct cpuidle_ops psci_cpuidle_ops __initdata = {
	.suspend = psci_cpu_suspend_enter,
#ifdef CONFIG_ARM_PSCI
	.init = psci_cpu_init,
#else
	.init = psci_dt_cpu_init_idle,
#endif
};

CPUIDLE_METHOD_OF_DECLARE(psci, "psci", &psci_cpuidle_ops);
#endif
#endif

static int psci_system_suspend(unsigned long unused)
{
	return invoke_psci_fn(PSCI_FN_NATIVE(1_0, SYSTEM_SUSPEND),
			      virt_to_phys(cpu_resume), 0, 0);
}

static int psci_system_suspend_enter(suspend_state_t state)
{
	return cpu_suspend(0, psci_system_suspend);
}

static const struct platform_suspend_ops psci_suspend_ops = {
	.valid          = suspend_valid_only_mem,
	.enter          = psci_system_suspend_enter,
};

static void __init psci_init_system_suspend(void)
{
	int ret;

	if (!IS_ENABLED(CONFIG_SUSPEND))
		return;

	ret = psci_features(PSCI_FN_NATIVE(1_0, SYSTEM_SUSPEND));

	if (ret != PSCI_RET_NOT_SUPPORTED)
		suspend_set_ops(&psci_suspend_ops);
}

static void __init psci_init_cpu_suspend(void)
{
	int feature = psci_features(psci_function_id[PSCI_FN_CPU_SUSPEND]);

	if (feature != PSCI_RET_NOT_SUPPORTED)
		psci_cpu_suspend_feature = feature;
}

/*
 * Detect the presence of a resident Trusted OS which may cause CPU_OFF to
 * return DENIED (which would be fatal).
 */
static void __init psci_init_migrate(void)
{
	unsigned long cpuid;
	int type, cpu = -1;

	type = psci_ops.migrate_info_type();

	if (type == PSCI_0_2_TOS_MP) {
		pr_info("Trusted OS migration not required\n");
		return;
	}

	if (type == PSCI_RET_NOT_SUPPORTED) {
		pr_info("MIGRATE_INFO_TYPE not supported.\n");
		return;
	}

	if (type != PSCI_0_2_TOS_UP_MIGRATE &&
	    type != PSCI_0_2_TOS_UP_NO_MIGRATE) {
		pr_err("MIGRATE_INFO_TYPE returned unknown type (%d)\n", type);
		return;
	}

	cpuid = psci_migrate_info_up_cpu();
	if (cpuid & ~MPIDR_HWID_BITMASK) {
		pr_warn("MIGRATE_INFO_UP_CPU reported invalid physical ID (0x%lx)\n",
			cpuid);
		return;
	}

	cpu = get_logical_index(cpuid);
	resident_cpu = cpu >= 0 ? cpu : -1;

	pr_info("Trusted OS resident on physical CPU 0x%lx\n", cpuid);
}

static void __init psci_init_smccc(void)
{
	u32 ver = ARM_SMCCC_VERSION_1_0;
	int feature;

	feature = psci_features(ARM_SMCCC_VERSION_FUNC_ID);

	if (feature != PSCI_RET_NOT_SUPPORTED) {
		u32 ret;
		ret = invoke_psci_fn(ARM_SMCCC_VERSION_FUNC_ID, 0, 0, 0);
		if (ret == ARM_SMCCC_VERSION_1_1) {
			psci_ops.smccc_version = SMCCC_VERSION_1_1;
			ver = ret;
		}
	}

	/*
	 * Conveniently, the SMCCC and PSCI versions are encoded the
	 * same way. No, this isn't accidental.
	 */
	pr_info("SMC Calling Convention v%d.%d\n",
		PSCI_VERSION_MAJOR(ver), PSCI_VERSION_MINOR(ver));

}

static void __init psci_0_2_set_functions(void)
{
	pr_info("Using standard PSCI v0.2 function IDs\n");
	psci_ops.get_version = psci_get_version;

	psci_function_id[PSCI_FN_CPU_SUSPEND] =
					PSCI_FN_NATIVE(0_2, CPU_SUSPEND);
	psci_ops.cpu_suspend = psci_cpu_suspend;

	psci_function_id[PSCI_FN_CPU_OFF] = PSCI_0_2_FN_CPU_OFF;
	psci_ops.cpu_off = psci_cpu_off;

	psci_function_id[PSCI_FN_CPU_ON] = PSCI_FN_NATIVE(0_2, CPU_ON);
	psci_ops.cpu_on = psci_cpu_on;

	psci_function_id[PSCI_FN_MIGRATE] = PSCI_FN_NATIVE(0_2, MIGRATE);
	psci_ops.migrate = psci_migrate;

	psci_ops.affinity_info = psci_affinity_info;

	psci_ops.migrate_info_type = psci_migrate_info_type;

	arm_pm_restart = psci_sys_reset;

	pm_power_off = psci_sys_poweroff;
}

/*
 * Probe function for PSCI firmware versions >= 0.2
 */
static int __init psci_probe(void)
{
	u32 ver = psci_get_version();

	pr_info("PSCIv%d.%d detected in firmware.\n",
			PSCI_VERSION_MAJOR(ver),
			PSCI_VERSION_MINOR(ver));

	if (PSCI_VERSION_MAJOR(ver) == 0 && PSCI_VERSION_MINOR(ver) < 2) {
		pr_err("Conflicting PSCI version detected.\n");
		return -EINVAL;
	}

	psci_0_2_set_functions();

	psci_init_migrate();

	if (PSCI_VERSION_MAJOR(ver) >= 1) {
		psci_init_smccc();
		psci_init_cpu_suspend();
		psci_init_system_suspend();
	}

	return 0;
}

typedef int (*psci_initcall_t)(const struct device_node *);

/*
 * PSCI init function for PSCI versions >=0.2
 *
 * Probe based on PSCI PSCI_VERSION function
 */
static int __init psci_0_2_init(struct device_node *np)
{
	int err;

	err = get_set_conduit_method(np);

	if (err)
		goto out_put_node;
	/*
	 * Starting with v0.2, the PSCI specification introduced a call
	 * (PSCI_VERSION) that allows probing the firmware version, so
	 * that PSCI function IDs and version specific initialization
	 * can be carried out according to the specific version reported
	 * by firmware
	 */
	err = psci_probe();

out_put_node:
	of_node_put(np);
	return err;
}

/*
 * PSCI < v0.2 get PSCI Function IDs via DT.
 */
static int __init psci_0_1_init(struct device_node *np)
{
	u32 id;
	int err;

	err = get_set_conduit_method(np);

	if (err)
		goto out_put_node;

	pr_info("Using PSCI v0.1 Function IDs from DT\n");

	if (!of_property_read_u32(np, "cpu_suspend", &id)) {
		psci_function_id[PSCI_FN_CPU_SUSPEND] = id;
		psci_ops.cpu_suspend = psci_cpu_suspend;
	}

	if (!of_property_read_u32(np, "cpu_off", &id)) {
		psci_function_id[PSCI_FN_CPU_OFF] = id;
		psci_ops.cpu_off = psci_cpu_off;
	}

	if (!of_property_read_u32(np, "cpu_on", &id)) {
		psci_function_id[PSCI_FN_CPU_ON] = id;
		psci_ops.cpu_on = psci_cpu_on;
	}

	if (!of_property_read_u32(np, "migrate", &id)) {
		psci_function_id[PSCI_FN_MIGRATE] = id;
		psci_ops.migrate = psci_migrate;
	}

out_put_node:
	of_node_put(np);
	return err;
}

static const struct of_device_id psci_of_match[] __initconst = {
	{ .compatible = "arm,psci",	.data = psci_0_1_init},
	{ .compatible = "arm,psci-0.2",	.data = psci_0_2_init},
	{ .compatible = "arm,psci-1.0",	.data = psci_0_2_init},
	{},
};

int __init psci_dt_init(void)
{
	struct device_node *np;
	const struct of_device_id *matched_np;
	psci_initcall_t init_fn;

	np = of_find_matching_node_and_match(NULL, psci_of_match, &matched_np);

	if (!np)
		return -ENODEV;

	init_fn = (psci_initcall_t)matched_np->data;
	return init_fn(np);
}

#ifdef CONFIG_ACPI
/*
 * We use PSCI 0.2+ when ACPI is deployed on ARM64 and it's
 * explicitly clarified in SBBR
 */
int __init psci_acpi_init(void)
{
	if (!acpi_psci_present()) {
		pr_info("is not implemented in ACPI.\n");
		return -EOPNOTSUPP;
	}

	pr_info("probing for conduit method from ACPI.\n");

	if (acpi_psci_use_hvc())
		set_conduit(PSCI_CONDUIT_HVC);
	else
		set_conduit(PSCI_CONDUIT_SMC);

	return psci_probe();
}
#endif<|MERGE_RESOLUTION|>--- conflicted
+++ resolved
@@ -112,29 +112,6 @@
 	return !(state & ~valid_mask);
 }
 
-<<<<<<< HEAD
-static unsigned long __invoke_psci_fn_hvc(unsigned long function_id,
-			unsigned long arg0, unsigned long arg1,
-			unsigned long arg2)
-{
-	struct arm_smccc_res res;
-
-	arm_smccc_hvc(function_id, arg0, arg1, arg2, 0, 0, 0, 0, &res);
-	return res.a0;
-}
-
-unsigned long __invoke_psci_fn_smc(unsigned long function_id,
-			unsigned long arg0, unsigned long arg1,
-			unsigned long arg2)
-{
-	struct arm_smccc_res res;
-
-	arm_smccc_smc(function_id, arg0, arg1, arg2, 0, 0, 0, 0, &res);
-	return res.a0;
-}
-
-=======
->>>>>>> a44aaea4
 static int psci_to_linux_errno(int errno)
 {
 	switch (errno) {
