// SPDX-License-Identifier: GPL-2.0
#include <linux/init.h>
#include <linux/clocksource.h>
#include <linux/clockchips.h>
#include <linux/interrupt.h>
#include <linux/irq.h>

#include <linux/clk.h>
#include <linux/err.h>
#include <linux/ioport.h>
#include <linux/io.h>
#include <linux/platform_device.h>
#include <linux/syscore_ops.h>
#include <linux/atmel_tc.h>


/*
 * We're configured to use a specific TC block, one that's not hooked
 * up to external hardware, to provide a time solution:
 *
 *   - Two channels combine to create a free-running 32 bit counter
 *     with a base rate of 5+ MHz, packaged as a clocksource (with
 *     resolution better than 200 nsec).
 *   - Some chips support 32 bit counter. A single channel is used for
 *     this 32 bit free-running counter. the second channel is not used.
 *
 *   - The third channel may be used to provide a 16-bit clockevent
 *     source, used in either periodic or oneshot mode.  This runs
 *     at 32 KiHZ, and can handle delays of up to two seconds.
 *
 * A boot clocksource and clockevent source are also currently needed,
 * unless the relevant platforms (ARM/AT91, AVR32/AT32) are changed so
 * this code can be used when init_timers() is called, well before most
 * devices are set up.  (Some low end AT91 parts, which can run uClinux,
 * have only the timers in one TC block... they currently don't support
 * the tclib code, because of that initialization issue.)
 *
 * REVISIT behavior during system suspend states... we should disable
 * all clocks and save the power.  Easily done for clockevent devices,
 * but clocksources won't necessarily get the needed notifications.
 * For deeper system sleep states, this will be mandatory...
 */

static void __iomem *tcaddr;
static struct
{
	u32 cmr;
	u32 imr;
	u32 rc;
	bool clken;
} tcb_cache[3];
static u32 bmr_cache;

static u64 tc_get_cycles(struct clocksource *cs)
{
	unsigned long	flags;
	u32		lower, upper;

	raw_local_irq_save(flags);
	do {
		upper = readl_relaxed(tcaddr + ATMEL_TC_REG(1, CV));
		lower = readl_relaxed(tcaddr + ATMEL_TC_REG(0, CV));
	} while (upper != readl_relaxed(tcaddr + ATMEL_TC_REG(1, CV)));

	raw_local_irq_restore(flags);
	return (upper << 16) | lower;
}

static u64 tc_get_cycles32(struct clocksource *cs)
{
	return readl_relaxed(tcaddr + ATMEL_TC_REG(0, CV));
}

void tc_clksrc_suspend(struct clocksource *cs)
{
	int i;

	for (i = 0; i < ARRAY_SIZE(tcb_cache); i++) {
		tcb_cache[i].cmr = readl(tcaddr + ATMEL_TC_REG(i, CMR));
		tcb_cache[i].imr = readl(tcaddr + ATMEL_TC_REG(i, IMR));
		tcb_cache[i].rc = readl(tcaddr + ATMEL_TC_REG(i, RC));
		tcb_cache[i].clken = !!(readl(tcaddr + ATMEL_TC_REG(i, SR)) &
					ATMEL_TC_CLKSTA);
	}

	bmr_cache = readl(tcaddr + ATMEL_TC_BMR);
}

void tc_clksrc_resume(struct clocksource *cs)
{
	int i;

	for (i = 0; i < ARRAY_SIZE(tcb_cache); i++) {
		/* Restore registers for the channel, RA and RB are not used  */
		writel(tcb_cache[i].cmr, tcaddr + ATMEL_TC_REG(i, CMR));
		writel(tcb_cache[i].rc, tcaddr + ATMEL_TC_REG(i, RC));
		writel(0, tcaddr + ATMEL_TC_REG(i, RA));
		writel(0, tcaddr + ATMEL_TC_REG(i, RB));
		/* Disable all the interrupts */
		writel(0xff, tcaddr + ATMEL_TC_REG(i, IDR));
		/* Reenable interrupts that were enabled before suspending */
		writel(tcb_cache[i].imr, tcaddr + ATMEL_TC_REG(i, IER));
		/* Start the clock if it was used */
		if (tcb_cache[i].clken)
			writel(ATMEL_TC_CLKEN, tcaddr + ATMEL_TC_REG(i, CCR));
	}

	/* Dual channel, chain channels */
	writel(bmr_cache, tcaddr + ATMEL_TC_BMR);
	/* Finally, trigger all the channels*/
	writel(ATMEL_TC_SYNC, tcaddr + ATMEL_TC_BCR);
}

static struct clocksource clksrc = {
	.name           = "tcb_clksrc",
	.rating         = 200,
	.read           = tc_get_cycles,
	.mask           = CLOCKSOURCE_MASK(32),
	.flags		= CLOCK_SOURCE_IS_CONTINUOUS,
	.suspend	= tc_clksrc_suspend,
	.resume		= tc_clksrc_resume,
};

#ifdef CONFIG_GENERIC_CLOCKEVENTS

struct tc_clkevt_device {
	struct clock_event_device	clkevt;
	struct clk			*clk;
	void __iomem			*regs;
};

static struct tc_clkevt_device *to_tc_clkevt(struct clock_event_device *clkevt)
{
	return container_of(clkevt, struct tc_clkevt_device, clkevt);
}

/* For now, we always use the 32K clock ... this optimizes for NO_HZ,
 * because using one of the divided clocks would usually mean the
 * tick rate can never be less than several dozen Hz (vs 0.5 Hz).
 *
 * A divided clock could be good for high resolution timers, since
 * 30.5 usec resolution can seem "low".
 */
static u32 timer_clock;

static int tc_shutdown(struct clock_event_device *d)
{
	struct tc_clkevt_device *tcd = to_tc_clkevt(d);
	void __iomem		*regs = tcd->regs;

<<<<<<< HEAD
	__raw_writel(0xff, regs + ATMEL_TC_REG(2, IDR));
	__raw_writel(ATMEL_TC_CLKDIS, regs + ATMEL_TC_REG(2, CCR));
=======
	writel(0xff, regs + ATMEL_TC_REG(2, IDR));
	writel(ATMEL_TC_CLKDIS, regs + ATMEL_TC_REG(2, CCR));
>>>>>>> 286cd8c7
	if (!clockevent_state_detached(d))
		clk_disable(tcd->clk);

	return 0;
}

static int tc_set_oneshot(struct clock_event_device *d)
{
	struct tc_clkevt_device *tcd = to_tc_clkevt(d);
	void __iomem		*regs = tcd->regs;

	if (clockevent_state_oneshot(d) || clockevent_state_periodic(d))
		tc_shutdown(d);

	clk_enable(tcd->clk);

	/* slow clock, count up to RC, then irq and stop */
	writel(timer_clock | ATMEL_TC_CPCSTOP | ATMEL_TC_WAVE |
		     ATMEL_TC_WAVESEL_UP_AUTO, regs + ATMEL_TC_REG(2, CMR));
	writel(ATMEL_TC_CPCS, regs + ATMEL_TC_REG(2, IER));

	/* set_next_event() configures and starts the timer */
	return 0;
}

static int tc_set_periodic(struct clock_event_device *d)
{
	struct tc_clkevt_device *tcd = to_tc_clkevt(d);
	void __iomem		*regs = tcd->regs;

	if (clockevent_state_oneshot(d) || clockevent_state_periodic(d))
		tc_shutdown(d);

	/* By not making the gentime core emulate periodic mode on top
	 * of oneshot, we get lower overhead and improved accuracy.
	 */
	clk_enable(tcd->clk);

	/* slow clock, count up to RC, then irq and restart */
	writel(timer_clock | ATMEL_TC_WAVE | ATMEL_TC_WAVESEL_UP_AUTO,
		     regs + ATMEL_TC_REG(2, CMR));
	writel((32768 + HZ / 2) / HZ, tcaddr + ATMEL_TC_REG(2, RC));

	/* Enable clock and interrupts on RC compare */
	writel(ATMEL_TC_CPCS, regs + ATMEL_TC_REG(2, IER));

	/* go go gadget! */
	writel(ATMEL_TC_CLKEN | ATMEL_TC_SWTRG, regs +
		     ATMEL_TC_REG(2, CCR));
	return 0;
}

static int tc_next_event(unsigned long delta, struct clock_event_device *d)
{
	writel_relaxed(delta, tcaddr + ATMEL_TC_REG(2, RC));

	/* go go gadget! */
	writel_relaxed(ATMEL_TC_CLKEN | ATMEL_TC_SWTRG,
			tcaddr + ATMEL_TC_REG(2, CCR));
	return 0;
}

static struct tc_clkevt_device clkevt = {
	.clkevt	= {
		.name			= "tc_clkevt",
		.features		= CLOCK_EVT_FEAT_PERIODIC |
					  CLOCK_EVT_FEAT_ONESHOT,
		/* Should be lower than at91rm9200's system timer */
		.rating			= 125,
		.set_next_event		= tc_next_event,
		.set_state_shutdown	= tc_shutdown,
		.set_state_periodic	= tc_set_periodic,
		.set_state_oneshot	= tc_set_oneshot,
	},
};

static irqreturn_t ch2_irq(int irq, void *handle)
{
	struct tc_clkevt_device	*dev = handle;
	unsigned int		sr;

	sr = readl_relaxed(dev->regs + ATMEL_TC_REG(2, SR));
	if (sr & ATMEL_TC_CPCS) {
		dev->clkevt.event_handler(&dev->clkevt);
		return IRQ_HANDLED;
	}

	return IRQ_NONE;
}

static int __init setup_clkevents(struct atmel_tc *tc, int clk32k_divisor_idx)
{
	int ret;
	struct clk *t2_clk = tc->clk[2];
	int irq = tc->irq[2];

	ret = clk_prepare_enable(tc->slow_clk);
	if (ret)
		return ret;

	/* try to enable t2 clk to avoid future errors in mode change */
	ret = clk_prepare_enable(t2_clk);
	if (ret) {
		clk_disable_unprepare(tc->slow_clk);
		return ret;
	}

	clk_disable(t2_clk);

	clkevt.regs = tc->regs;
	clkevt.clk = t2_clk;

	timer_clock = clk32k_divisor_idx;

	clkevt.clkevt.cpumask = cpumask_of(0);

	ret = request_irq(irq, ch2_irq, IRQF_TIMER, "tc_clkevt", &clkevt);
	if (ret) {
		clk_unprepare(t2_clk);
		clk_disable_unprepare(tc->slow_clk);
		return ret;
	}

	clockevents_config_and_register(&clkevt.clkevt, 32768, 1, 0xffff);

	return ret;
}

#else /* !CONFIG_GENERIC_CLOCKEVENTS */

static int __init setup_clkevents(struct atmel_tc *tc, int clk32k_divisor_idx)
{
	/* NOTHING */
	return 0;
}

#endif

static void __init tcb_setup_dual_chan(struct atmel_tc *tc, int mck_divisor_idx)
{
	/* channel 0:  waveform mode, input mclk/8, clock TIOA0 on overflow */
	writel(mck_divisor_idx			/* likely divide-by-8 */
			| ATMEL_TC_WAVE
			| ATMEL_TC_WAVESEL_UP		/* free-run */
			| ATMEL_TC_ACPA_SET		/* TIOA0 rises at 0 */
			| ATMEL_TC_ACPC_CLEAR,		/* (duty cycle 50%) */
			tcaddr + ATMEL_TC_REG(0, CMR));
	writel(0x0000, tcaddr + ATMEL_TC_REG(0, RA));
	writel(0x8000, tcaddr + ATMEL_TC_REG(0, RC));
	writel(0xff, tcaddr + ATMEL_TC_REG(0, IDR));	/* no irqs */
	writel(ATMEL_TC_CLKEN, tcaddr + ATMEL_TC_REG(0, CCR));

	/* channel 1:  waveform mode, input TIOA0 */
	writel(ATMEL_TC_XC1			/* input: TIOA0 */
			| ATMEL_TC_WAVE
			| ATMEL_TC_WAVESEL_UP,		/* free-run */
			tcaddr + ATMEL_TC_REG(1, CMR));
	writel(0xff, tcaddr + ATMEL_TC_REG(1, IDR));	/* no irqs */
	writel(ATMEL_TC_CLKEN, tcaddr + ATMEL_TC_REG(1, CCR));

	/* chain channel 0 to channel 1*/
	writel(ATMEL_TC_TC1XC1S_TIOA0, tcaddr + ATMEL_TC_BMR);
	/* then reset all the timers */
	writel(ATMEL_TC_SYNC, tcaddr + ATMEL_TC_BCR);
}

static void __init tcb_setup_single_chan(struct atmel_tc *tc, int mck_divisor_idx)
{
	/* channel 0:  waveform mode, input mclk/8 */
	writel(mck_divisor_idx			/* likely divide-by-8 */
			| ATMEL_TC_WAVE
			| ATMEL_TC_WAVESEL_UP,		/* free-run */
			tcaddr + ATMEL_TC_REG(0, CMR));
	writel(0xff, tcaddr + ATMEL_TC_REG(0, IDR));	/* no irqs */
	writel(ATMEL_TC_CLKEN, tcaddr + ATMEL_TC_REG(0, CCR));

	/* then reset all the timers */
	writel(ATMEL_TC_SYNC, tcaddr + ATMEL_TC_BCR);
}

static int __init tcb_clksrc_init(void)
{
	static char bootinfo[] __initdata
		= KERN_DEBUG "%s: tc%d at %d.%03d MHz\n";

	struct platform_device *pdev;
	struct atmel_tc *tc;
	struct clk *t0_clk;
	u32 rate, divided_rate = 0;
	int best_divisor_idx = -1;
	int clk32k_divisor_idx = -1;
	int i;
	int ret;

	tc = atmel_tc_alloc(CONFIG_ATMEL_TCB_CLKSRC_BLOCK);
	if (!tc) {
		pr_debug("can't alloc TC for clocksource\n");
		return -ENODEV;
	}
	tcaddr = tc->regs;
	pdev = tc->pdev;

	t0_clk = tc->clk[0];
	ret = clk_prepare_enable(t0_clk);
	if (ret) {
		pr_debug("can't enable T0 clk\n");
		goto err_free_tc;
	}

	/* How fast will we be counting?  Pick something over 5 MHz.  */
	rate = (u32) clk_get_rate(t0_clk);
	for (i = 0; i < 5; i++) {
		unsigned divisor = atmel_tc_divisors[i];
		unsigned tmp;

		/* remember 32 KiHz clock for later */
		if (!divisor) {
			clk32k_divisor_idx = i;
			continue;
		}

		tmp = rate / divisor;
		pr_debug("TC: %u / %-3u [%d] --> %u\n", rate, divisor, i, tmp);
		if (best_divisor_idx > 0) {
			if (tmp < 5 * 1000 * 1000)
				continue;
		}
		divided_rate = tmp;
		best_divisor_idx = i;
	}


	printk(bootinfo, clksrc.name, CONFIG_ATMEL_TCB_CLKSRC_BLOCK,
			divided_rate / 1000000,
			((divided_rate % 1000000) + 500) / 1000);

	if (tc->tcb_config && tc->tcb_config->counter_width == 32) {
		/* use apropriate function to read 32 bit counter */
		clksrc.read = tc_get_cycles32;
		/* setup ony channel 0 */
		tcb_setup_single_chan(tc, best_divisor_idx);
	} else {
		/* tclib will give us three clocks no matter what the
		 * underlying platform supports.
		 */
		ret = clk_prepare_enable(tc->clk[1]);
		if (ret) {
			pr_debug("can't enable T1 clk\n");
			goto err_disable_t0;
		}
		/* setup both channel 0 & 1 */
		tcb_setup_dual_chan(tc, best_divisor_idx);
	}

	/* and away we go! */
	ret = clocksource_register_hz(&clksrc, divided_rate);
	if (ret)
		goto err_disable_t1;

	/* channel 2:  periodic and oneshot timer support */
	ret = setup_clkevents(tc, clk32k_divisor_idx);
	if (ret)
		goto err_unregister_clksrc;

	return 0;

err_unregister_clksrc:
	clocksource_unregister(&clksrc);

err_disable_t1:
	if (!tc->tcb_config || tc->tcb_config->counter_width != 32)
		clk_disable_unprepare(tc->clk[1]);

err_disable_t0:
	clk_disable_unprepare(t0_clk);

err_free_tc:
	atmel_tc_free(tc);
	return ret;
}
arch_initcall(tcb_clksrc_init);<|MERGE_RESOLUTION|>--- conflicted
+++ resolved
@@ -148,13 +148,8 @@
 	struct tc_clkevt_device *tcd = to_tc_clkevt(d);
 	void __iomem		*regs = tcd->regs;
 
-<<<<<<< HEAD
-	__raw_writel(0xff, regs + ATMEL_TC_REG(2, IDR));
-	__raw_writel(ATMEL_TC_CLKDIS, regs + ATMEL_TC_REG(2, CCR));
-=======
 	writel(0xff, regs + ATMEL_TC_REG(2, IDR));
 	writel(ATMEL_TC_CLKDIS, regs + ATMEL_TC_REG(2, CCR));
->>>>>>> 286cd8c7
 	if (!clockevent_state_detached(d))
 		clk_disable(tcd->clk);
 
