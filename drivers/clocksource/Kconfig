menu "Clock Source drivers"
	depends on GENERIC_CLOCKEVENTS

config TIMER_OF
	bool
	select TIMER_PROBE

config TIMER_ACPI
	bool
	select TIMER_PROBE

config TIMER_PROBE
	bool

config CLKSRC_I8253
	bool

config CLKEVT_I8253
	bool

config I8253_LOCK
	bool

config OMAP_DM_TIMER
	bool
	select TIMER_OF

config CLKBLD_I8253
	def_bool y if CLKSRC_I8253 || CLKEVT_I8253 || I8253_LOCK

config CLKSRC_MMIO
	bool

config BCM2835_TIMER
	bool "BCM2835 timer driver" if COMPILE_TEST
	select CLKSRC_MMIO
	help
	  Enables the support for the BCM2835 timer driver.

config BCM_KONA_TIMER
	bool "BCM mobile timer driver" if COMPILE_TEST
	select CLKSRC_MMIO
	help
	  Enables the support for the BCM Kona mobile timer driver.

config DIGICOLOR_TIMER
	bool "Digicolor timer driver" if COMPILE_TEST
	select CLKSRC_MMIO
	depends on HAS_IOMEM
	help
	  Enables the support for the digicolor timer driver.

config DW_APB_TIMER
	bool "DW APB timer driver" if COMPILE_TEST
	help
	  Enables the support for the dw_apb timer.

config DW_APB_TIMER_OF
	bool
	select DW_APB_TIMER
	select TIMER_OF

config FTTMR010_TIMER
	bool "Faraday Technology timer driver" if COMPILE_TEST
	depends on HAS_IOMEM
	select CLKSRC_MMIO
	select TIMER_OF
	select MFD_SYSCON
	help
	  Enables support for the Faraday Technology timer block
	  FTTMR010.

config ROCKCHIP_TIMER
	bool "Rockchip timer driver" if COMPILE_TEST
	depends on ARM || ARM64
	select TIMER_OF
	select CLKSRC_MMIO
	help
	  Enables the support for the rockchip timer driver.

config ARMADA_370_XP_TIMER
	bool "Armada 370 and XP timer driver" if COMPILE_TEST
	depends on ARM
	select TIMER_OF
	select CLKSRC_MMIO
	help
	  Enables the support for the Armada 370 and XP timer driver.

config MESON6_TIMER
	bool "Meson6 timer driver" if COMPILE_TEST
	select CLKSRC_MMIO
	help
	  Enables the support for the Meson6 timer driver.

config ORION_TIMER
	bool "Orion timer driver" if COMPILE_TEST
	depends on ARM
	select TIMER_OF
	select CLKSRC_MMIO
	help
	  Enables the support for the Orion timer driver

config OWL_TIMER
	bool "Owl timer driver" if COMPILE_TEST
	select CLKSRC_MMIO
	help
	  Enables the support for the Actions Semi Owl timer driver.

config SUN4I_TIMER
	bool "Sun4i timer driver" if COMPILE_TEST
	depends on HAS_IOMEM
	select CLKSRC_MMIO
	select TIMER_OF
	help
	  Enables support for the Sun4i timer.

config SUN5I_HSTIMER
	bool "Sun5i timer driver" if COMPILE_TEST
	select CLKSRC_MMIO
	depends on COMMON_CLK
	help
	  Enables support the Sun5i timer.

config TEGRA_TIMER
	bool "Tegra timer driver" if COMPILE_TEST
	select CLKSRC_MMIO
	depends on ARM
	help
	  Enables support for the Tegra driver.

config VT8500_TIMER
	bool "VT8500 timer driver" if COMPILE_TEST
	depends on HAS_IOMEM
	help
	  Enables support for the VT8500 driver.

config NPCM7XX_TIMER
	bool "NPCM7xx timer driver" if COMPILE_TEST
	depends on HAS_IOMEM
	select TIMER_OF
	select CLKSRC_MMIO
	help
	  Enable 24-bit TIMER0 and TIMER1 counters in the NPCM7xx architecture,
	  While TIMER0 serves as clockevent and TIMER1 serves as clocksource.

config CADENCE_TTC_TIMER
	bool "Cadence TTC timer driver" if COMPILE_TEST
	depends on COMMON_CLK
	help
	  Enables support for the cadence ttc driver.

config ASM9260_TIMER
	bool "ASM9260 timer driver" if COMPILE_TEST
	select CLKSRC_MMIO
	select TIMER_OF
	help
	  Enables support for the ASM9260 timer.

config CLKSRC_NOMADIK_MTU
	bool "Nomakdik clocksource driver" if COMPILE_TEST
	depends on ARM
	select CLKSRC_MMIO
	help
	  Support for Multi Timer Unit. MTU provides access
	  to multiple interrupt generating programmable
	  32-bit free running decrementing counters.

config CLKSRC_NOMADIK_MTU_SCHED_CLOCK
	bool
	depends on CLKSRC_NOMADIK_MTU
	help
	  Use the Multi Timer Unit as the sched_clock.

config CLKSRC_DBX500_PRCMU
	bool "Clocksource PRCMU Timer" if COMPILE_TEST
	depends on HAS_IOMEM
	help
	  Use the always on PRCMU Timer as clocksource

config CLPS711X_TIMER
	bool "Cirrus logic timer driver" if COMPILE_TEST
	select CLKSRC_MMIO
	help
	  Enables support for the Cirrus Logic PS711 timer.

config ATLAS7_TIMER
	bool "Atlas7 timer driver" if COMPILE_TEST
	select CLKSRC_MMIO
	help
	  Enables support for the Atlas7 timer.

config MXS_TIMER
	bool "Mxs timer driver" if COMPILE_TEST
	select CLKSRC_MMIO
	select STMP_DEVICE
	help
	  Enables support for the Mxs timer.

config PRIMA2_TIMER
	bool "Prima2 timer driver" if COMPILE_TEST
	select CLKSRC_MMIO
	help
	  Enables support for the Prima2 timer.

config U300_TIMER
	bool "U300 timer driver" if COMPILE_TEST
	depends on ARM
	select CLKSRC_MMIO
	help
	  Enables support for the U300 timer.

config NSPIRE_TIMER
	bool "NSpire timer driver" if COMPILE_TEST
	select CLKSRC_MMIO
	help
	  Enables support for the Nspire timer.

config KEYSTONE_TIMER
	bool "Keystone timer driver" if COMPILE_TEST
	depends on ARM || ARM64
	select CLKSRC_MMIO
	help
	  Enables support for the Keystone timer.

config INTEGRATOR_AP_TIMER
	bool "Integrator-ap timer driver" if COMPILE_TEST
	select CLKSRC_MMIO
	help
	  Enables support for the Integrator-ap timer.

config CLKSRC_DBX500_PRCMU_SCHED_CLOCK
	bool "Clocksource PRCMU Timer sched_clock"
	depends on (CLKSRC_DBX500_PRCMU && !CLKSRC_NOMADIK_MTU_SCHED_CLOCK)
	default y
	help
	  Use the always on PRCMU Timer as sched_clock

config CLKSRC_EFM32
	bool "Clocksource for Energy Micro's EFM32 SoCs" if !ARCH_EFM32
	depends on OF && ARM && (ARCH_EFM32 || COMPILE_TEST)
	select CLKSRC_MMIO
	default ARCH_EFM32
	help
	  Support to use the timers of EFM32 SoCs as clock source and clock
	  event device.

config CLKSRC_LPC32XX
	bool "Clocksource for LPC32XX" if COMPILE_TEST
	depends on HAS_IOMEM
	depends on ARM
	select CLKSRC_MMIO
	select TIMER_OF
	help
	  Support for the LPC32XX clocksource.

config CLKSRC_PISTACHIO
	bool "Clocksource for Pistachio SoC" if COMPILE_TEST
	depends on HAS_IOMEM
	select TIMER_OF
	help
	  Enables the clocksource for the Pistachio SoC.

config CLKSRC_TI_32K
	bool "Texas Instruments 32.768 Hz Clocksource" if COMPILE_TEST
	depends on GENERIC_SCHED_CLOCK
	select TIMER_OF if OF
	help
	  This option enables support for Texas Instruments 32.768 Hz clocksource
	  available on many OMAP-like platforms.

config CLKSRC_NPS
	bool "NPS400 clocksource driver" if COMPILE_TEST
	depends on !PHYS_ADDR_T_64BIT
	select CLKSRC_MMIO
	select TIMER_OF if OF
	help
	  NPS400 clocksource support.
	  Got 64 bit counter with update rate up to 1000MHz.
	  This counter is accessed via couple of 32 bit memory mapped registers.

config CLKSRC_STM32
	bool "Clocksource for STM32 SoCs" if !ARCH_STM32
	depends on OF && ARM && (ARCH_STM32 || COMPILE_TEST)
	select CLKSRC_MMIO
	select TIMER_OF

config CLKSRC_MPS2
	bool "Clocksource for MPS2 SoCs" if COMPILE_TEST
	depends on GENERIC_SCHED_CLOCK
	select CLKSRC_MMIO
	select TIMER_OF

config ARC_TIMERS
	bool "Support for 32-bit TIMERn counters in ARC Cores" if COMPILE_TEST
	depends on GENERIC_SCHED_CLOCK
	select TIMER_OF
	help
	  These are legacy 32-bit TIMER0 and TIMER1 counters found on all ARC cores
	  (ARC700 as well as ARC HS38).
	  TIMER0 serves as clockevent while TIMER1 provides clocksource

config ARC_TIMERS_64BIT
	bool "Support for 64-bit counters in ARC HS38 cores" if COMPILE_TEST
	depends on ARC_TIMERS
	select TIMER_OF
	help
	  This enables 2 different 64-bit timers: RTC (for UP) and GFRC (for SMP)
	  RTC is implemented inside the core, while GFRC sits outside the core in
	  ARConnect IP block. Driver automatically picks one of them for clocksource
	  as appropriate.

config ARM_ARCH_TIMER
	bool
	select TIMER_OF if OF
	select TIMER_ACPI if ACPI

config ARM_ARCH_TIMER_EVTSTREAM
	bool "Enable ARM architected timer event stream generation by default"
	default y if ARM_ARCH_TIMER
	depends on ARM_ARCH_TIMER
	help
	  This option enables support by default for event stream generation
	  based on the ARM architected timer. It is used for waking up CPUs
	  executing the wfe instruction at a frequency represented as a
	  power-of-2 divisor of the clock rate. The behaviour can also be
	  overridden on the command line using the
	  clocksource.arm_arch_timer.evtstream parameter.
	  The main use of the event stream is wfe-based timeouts of userspace
	  locking implementations. It might also be useful for imposing timeout
	  on wfe to safeguard against any programming errors in case an expected
	  event is not generated.
	  This must be disabled for hardware validation purposes to detect any
	  hardware anomalies of missing events.

<<<<<<< HEAD
config ARM_ARCH_TIMER_VCT_ACCESS
	bool "Support for ARM architected timer virtual counter access in userspace"
	default !ARM64
	depends on ARM_ARCH_TIMER
	help
	  This option enables support for reading the ARM architected timer's
	  virtual counter in userspace.

config MSM_TIMER_LEAP
        bool "ARCH TIMER counter rollover"
        default n
        depends on ARM_ARCH_TIMER && ARM64
        help
          This option enables a check for least significant 32 bits of
          counter rollover. On every counter read if least significant
          32 bits are set, reread counter.

config ARM_ARCH_TIMER_VCT_ACCESS
	bool "Support for ARM architected timer virtual counter access in userspace"
	default !ARM64
	depends on ARM_ARCH_TIMER
	help
	  This option enables support for reading the ARM architected timer's
	  virtual counter in userspace.

config ARM_GLOBAL_TIMER
=======
config ARM_ARCH_TIMER_OOL_WORKAROUND
>>>>>>> 286cd8c7
	bool

config FSL_ERRATUM_A008585
	bool "Workaround for Freescale/NXP Erratum A-008585"
	default y
	depends on ARM_ARCH_TIMER && ARM64
	select ARM_ARCH_TIMER_OOL_WORKAROUND
	help
	  This option enables a workaround for Freescale/NXP Erratum
	  A-008585 ("ARM generic timer may contain an erroneous
	  value").  The workaround will only be active if the
	  fsl,erratum-a008585 property is found in the timer node.

config HISILICON_ERRATUM_161010101
	bool "Workaround for Hisilicon Erratum 161010101"
	default y
	select ARM_ARCH_TIMER_OOL_WORKAROUND
	depends on ARM_ARCH_TIMER && ARM64
	help
	  This option enables a workaround for Hisilicon Erratum
	  161010101. The workaround will be active if the hisilicon,erratum-161010101
	  property is found in the timer node.

config ARM64_ERRATUM_858921
	bool "Workaround for Cortex-A73 erratum 858921"
	default y
	select ARM_ARCH_TIMER_OOL_WORKAROUND
	depends on ARM_ARCH_TIMER && ARM64
	help
	  This option enables a workaround applicable to Cortex-A73
	  (all versions), whose counter may return incorrect values.
	  The workaround will be dynamically enabled when an affected
	  core is detected.

config ARM_ERRATUM_858921
	bool "Workaround for Cortex-A73(AArch32) erratum 858921"
	default y
	depends on ARM_ARCH_TIMER && ARM
	help
	  This option enables a workaround applicable to AArch32 Cortex-A73
	  (all versions), whose counter may return incorrect values.
	  The workaround will be dynamically enabled when an affected
	  core is detected.

config SUN50I_ERRATUM_UNKNOWN1
	bool "Workaround for Allwinner A64 erratum UNKNOWN1"
	default y
	depends on ARM_ARCH_TIMER && ARM64 && ARCH_SUNXI
	select ARM_ARCH_TIMER_OOL_WORKAROUND
	help
	  This option enables a workaround for instability in the timer on
	  the Allwinner A64 SoC. The workaround will only be active if the
	  allwinner,erratum-unknown1 property is found in the timer node.

config ARM_ARCH_TIMER_VCT_ACCESS
	bool "Support for ARM architected timer virtual counter access in userspace"
	default n
	depends on ARM_ARCH_TIMER
	help
	  This option enables support for reading the ARM architected timer's
	  virtual counter in userspace.

config ARM_GLOBAL_TIMER
	bool "Support for the ARM global timer" if COMPILE_TEST
	select TIMER_OF if OF
	depends on ARM
	help
	  This options enables support for the ARM global timer unit

config ARM_TIMER_SP804
	bool "Support for Dual Timer SP804 module"
	depends on GENERIC_SCHED_CLOCK && CLKDEV_LOOKUP
	select CLKSRC_MMIO
	select TIMER_OF if OF

config CLKSRC_ARM_GLOBAL_TIMER_SCHED_CLOCK
	bool
	depends on ARM_GLOBAL_TIMER
	default y
	help
	 Use ARM global timer clock source as sched_clock

config ARMV7M_SYSTICK
	bool "Support for the ARMv7M system time" if COMPILE_TEST
	select TIMER_OF if OF
	select CLKSRC_MMIO
	help
	  This options enables support for the ARMv7M system timer unit

config ATMEL_PIT
	select TIMER_OF if OF
	def_bool SOC_AT91SAM9 || SOC_SAMA5

config ATMEL_ST
	bool "Atmel ST timer support" if COMPILE_TEST
	depends on HAS_IOMEM
	select TIMER_OF
	select MFD_SYSCON
	help
	  Support for the Atmel ST timer.

config CLKSRC_EXYNOS_MCT
	bool "Exynos multi core timer driver" if COMPILE_TEST
	depends on ARM || ARM64
	help
	  Support for Multi Core Timer controller on Exynos SoCs.

config CLKSRC_SAMSUNG_PWM
	bool "PWM timer driver for Samsung S3C, S5P" if COMPILE_TEST
	depends on HAS_IOMEM
	help
	  This is a new clocksource driver for the PWM timer found in
	  Samsung S3C, S5P and Exynos SoCs, replacing an earlier driver
	  for all devicetree enabled platforms. This driver will be
	  needed only on systems that do not have the Exynos MCT available.

config FSL_FTM_TIMER
	bool "Freescale FlexTimer Module driver" if COMPILE_TEST
	depends on HAS_IOMEM
	select CLKSRC_MMIO
	help
	  Support for Freescale FlexTimer Module (FTM) timer.

config VF_PIT_TIMER
	bool
	select CLKSRC_MMIO
	help
	  Support for Period Interrupt Timer on Freescale Vybrid Family SoCs.

config OXNAS_RPS_TIMER
	bool "Oxford Semiconductor OXNAS RPS Timers driver" if COMPILE_TEST
	select TIMER_OF
	select CLKSRC_MMIO
	help
	  This enables support for the Oxford Semiconductor OXNAS RPS timers.

config SYS_SUPPORTS_SH_CMT
        bool

config MTK_TIMER
	bool "Mediatek timer driver" if COMPILE_TEST
	depends on HAS_IOMEM
	select TIMER_OF
	select CLKSRC_MMIO
	help
	  Support for Mediatek timer driver.

config SPRD_TIMER
	bool "Spreadtrum timer driver" if EXPERT
	depends on HAS_IOMEM
	depends on (ARCH_SPRD || COMPILE_TEST)
	default ARCH_SPRD
	select TIMER_OF
	help
	  Enables support for the Spreadtrum timer driver.

config SYS_SUPPORTS_SH_MTU2
        bool

config SYS_SUPPORTS_SH_TMU
        bool

config SYS_SUPPORTS_EM_STI
        bool

config CLKSRC_JCORE_PIT
	bool "J-Core PIT timer driver" if COMPILE_TEST
	depends on OF
	depends on HAS_IOMEM
	select CLKSRC_MMIO
	help
	  This enables build of clocksource and clockevent driver for
	  the integrated PIT in the J-Core synthesizable, open source SoC.

config SH_TIMER_CMT
	bool "Renesas CMT timer driver" if COMPILE_TEST
	depends on HAS_IOMEM
	default SYS_SUPPORTS_SH_CMT
	help
	  This enables build of a clocksource and clockevent driver for
	  the Compare Match Timer (CMT) hardware available in 16/32/48-bit
	  variants on a wide range of Mobile and Automotive SoCs from Renesas.

config SH_TIMER_MTU2
	bool "Renesas MTU2 timer driver" if COMPILE_TEST
	depends on HAS_IOMEM
	default SYS_SUPPORTS_SH_MTU2
	help
	  This enables build of a clockevent driver for the Multi-Function
	  Timer Pulse Unit 2 (MTU2) hardware available on SoCs from Renesas.
	  This hardware comes with 16 bit-timer registers.

config RENESAS_OSTM
	bool "Renesas OSTM timer driver" if COMPILE_TEST
	select CLKSRC_MMIO
	help
	  Enables the support for the Renesas OSTM.

config SH_TIMER_TMU
	bool "Renesas TMU timer driver" if COMPILE_TEST
	depends on HAS_IOMEM
	default SYS_SUPPORTS_SH_TMU
	help
	  This enables build of a clocksource and clockevent driver for
	  the 32-bit Timer Unit (TMU) hardware available on a wide range
	  SoCs from Renesas.

config EM_TIMER_STI
	bool "Renesas STI timer driver" if COMPILE_TEST
	depends on HAS_IOMEM
	default SYS_SUPPORTS_EM_STI
	help
	  This enables build of a clocksource and clockevent driver for
	  the 48-bit System Timer (STI) hardware available on a SoCs
	  such as EMEV2 from former NEC Electronics.

config CLKSRC_QCOM
	bool "Qualcomm MSM timer" if COMPILE_TEST
	depends on ARM
	select TIMER_OF
	help
	  This enables the clocksource and the per CPU clockevent driver for the
	  Qualcomm SoCs.

config CLKSRC_VERSATILE
	bool "ARM Versatile (Express) reference platforms clock source" if COMPILE_TEST
	depends on GENERIC_SCHED_CLOCK && !ARCH_USES_GETTIMEOFFSET
	select TIMER_OF
	default y if MFD_VEXPRESS_SYSREG
	help
	  This option enables clock source based on free running
	  counter available in the "System Registers" block of
	  ARM Versatile, RealView and Versatile Express reference
	  platforms.

config CLKSRC_MIPS_GIC
	bool
	depends on MIPS_GIC
	select TIMER_OF

config CLKSRC_TANGO_XTAL
	bool "Clocksource for Tango SoC" if COMPILE_TEST
	depends on ARM
	select TIMER_OF
	select CLKSRC_MMIO
	help
	  This enables the clocksource for Tango SoC

config CLKSRC_PXA
	bool "Clocksource for PXA or SA-11x0 platform" if COMPILE_TEST
	depends on HAS_IOMEM
	select CLKSRC_MMIO
	help
	  This enables OST0 support available on PXA and SA-11x0
	  platforms.

config H8300_TMR8
        bool "Clockevent timer for the H8300 platform" if COMPILE_TEST
        depends on HAS_IOMEM
	help
	  This enables the 8 bits timer for the H8300 platform.

config H8300_TMR16
        bool "Clockevent timer for the H83069 platform" if COMPILE_TEST
        depends on HAS_IOMEM
	help
	  This enables the 16 bits timer for the H8300 platform with the
	  H83069 cpu.

config H8300_TPU
        bool "Clocksource for the H8300 platform" if COMPILE_TEST
        depends on HAS_IOMEM
	help
	  This enables the clocksource for the H8300 platform with the
	  H8S2678 cpu.

config CLKSRC_IMX_GPT
	bool "Clocksource using i.MX GPT" if COMPILE_TEST
	depends on ARM && CLKDEV_LOOKUP
	select CLKSRC_MMIO

config CLKSRC_IMX_TPM
	bool "Clocksource using i.MX TPM" if COMPILE_TEST
	depends on ARM && CLKDEV_LOOKUP
	select CLKSRC_MMIO
	help
	  Enable this option to use IMX Timer/PWM Module (TPM) timer as
	  clocksource.

config CLKSRC_ST_LPC
	bool "Low power clocksource found in the LPC" if COMPILE_TEST
	select TIMER_OF if OF
	depends on HAS_IOMEM
	select CLKSRC_MMIO
	help
	  Enable this option to use the Low Power controller timer
	  as clocksource.

config ATCPIT100_TIMER
	bool "ATCPIT100 timer driver"
	depends on NDS32 || COMPILE_TEST
	depends on HAS_IOMEM
	select TIMER_OF
	default NDS32
	help
	  This option enables support for the Andestech ATCPIT100 timers.

config RISCV_TIMER
	bool "Timer for the RISC-V platform"
	depends on RISCV
	default y
	select TIMER_PROBE
	select TIMER_OF
	help
	  This enables the per-hart timer built into all RISC-V systems, which
	  is accessed via both the SBI and the rdcycle instruction.  This is
	  required for all RISC-V systems.

endmenu<|MERGE_RESOLUTION|>--- conflicted
+++ resolved
@@ -332,36 +332,7 @@
 	  This must be disabled for hardware validation purposes to detect any
 	  hardware anomalies of missing events.
 
-<<<<<<< HEAD
-config ARM_ARCH_TIMER_VCT_ACCESS
-	bool "Support for ARM architected timer virtual counter access in userspace"
-	default !ARM64
-	depends on ARM_ARCH_TIMER
-	help
-	  This option enables support for reading the ARM architected timer's
-	  virtual counter in userspace.
-
-config MSM_TIMER_LEAP
-        bool "ARCH TIMER counter rollover"
-        default n
-        depends on ARM_ARCH_TIMER && ARM64
-        help
-          This option enables a check for least significant 32 bits of
-          counter rollover. On every counter read if least significant
-          32 bits are set, reread counter.
-
-config ARM_ARCH_TIMER_VCT_ACCESS
-	bool "Support for ARM architected timer virtual counter access in userspace"
-	default !ARM64
-	depends on ARM_ARCH_TIMER
-	help
-	  This option enables support for reading the ARM architected timer's
-	  virtual counter in userspace.
-
-config ARM_GLOBAL_TIMER
-=======
 config ARM_ARCH_TIMER_OOL_WORKAROUND
->>>>>>> 286cd8c7
 	bool
 
 config FSL_ERRATUM_A008585
