/*
 * Allwinner A1X SoCs timer handling.
 *
 * Copyright (C) 2012 Maxime Ripard
 *
 * Maxime Ripard <maxime.ripard@free-electrons.com>
 *
 * Based on code from
 * Allwinner Technology Co., Ltd. <www.allwinnertech.com>
 * Benn Huang <benn@allwinnertech.com>
 *
 * This file is licensed under the terms of the GNU General Public
 * License version 2.  This program is licensed "as is" without any
 * warranty of any kind, whether express or implied.
 */

#include <linux/clk.h>
#include <linux/clockchips.h>
#include <linux/interrupt.h>
#include <linux/irq.h>
#include <linux/irqreturn.h>
#include <linux/sched_clock.h>
#include <linux/of.h>
#include <linux/of_address.h>
#include <linux/of_irq.h>

#include "timer-of.h"

#define TIMER_IRQ_EN_REG	0x00
#define TIMER_IRQ_EN(val)		BIT(val)
#define TIMER_IRQ_ST_REG	0x04
#define TIMER_CTL_REG(val)	(0x10 * val + 0x10)
#define TIMER_CTL_ENABLE		BIT(0)
#define TIMER_CTL_RELOAD		BIT(1)
#define TIMER_CTL_CLK_SRC(val)		(((val) & 0x3) << 2)
#define TIMER_CTL_CLK_SRC_OSC24M		(1)
#define TIMER_CTL_CLK_PRES(val)		(((val) & 0x7) << 4)
#define TIMER_CTL_ONESHOT		BIT(7)
#define TIMER_INTVAL_REG(val)	(0x10 * (val) + 0x14)
#define TIMER_CNTVAL_REG(val)	(0x10 * (val) + 0x18)

#define TIMER_SYNC_TICKS	3

/*
 * When we disable a timer, we need to wait at least for 2 cycles of
 * the timer source clock. We will use for that the clocksource timer
 * that is already setup and runs at the same frequency than the other
 * timers, and we never will be disabled.
 */
static void sun4i_clkevt_sync(void __iomem *base)
{
	u32 old = readl(base + TIMER_CNTVAL_REG(1));

	while ((old - readl(base + TIMER_CNTVAL_REG(1))) < TIMER_SYNC_TICKS)
		cpu_relax();
}

static void sun4i_clkevt_time_stop(void __iomem *base, u8 timer)
{
	u32 val = readl(base + TIMER_CTL_REG(timer));
	writel(val & ~TIMER_CTL_ENABLE, base + TIMER_CTL_REG(timer));
	sun4i_clkevt_sync(base);
}

static void sun4i_clkevt_time_setup(void __iomem *base, u8 timer,
				    unsigned long delay)
{
	writel(delay, base + TIMER_INTVAL_REG(timer));
}

static void sun4i_clkevt_time_start(void __iomem *base, u8 timer,
				    bool periodic)
{
	u32 val = readl(base + TIMER_CTL_REG(timer));

	if (periodic)
		val &= ~TIMER_CTL_ONESHOT;
	else
		val |= TIMER_CTL_ONESHOT;

	writel(val | TIMER_CTL_ENABLE | TIMER_CTL_RELOAD,
	       base + TIMER_CTL_REG(timer));
}

static int sun4i_clkevt_shutdown(struct clock_event_device *evt)
{
	struct timer_of *to = to_timer_of(evt);

	sun4i_clkevt_time_stop(timer_of_base(to), 0);

	return 0;
}

static int sun4i_clkevt_set_oneshot(struct clock_event_device *evt)
{
	struct timer_of *to = to_timer_of(evt);

	sun4i_clkevt_time_stop(timer_of_base(to), 0);
	sun4i_clkevt_time_start(timer_of_base(to), 0, false);

	return 0;
}

static int sun4i_clkevt_set_periodic(struct clock_event_device *evt)
{
	struct timer_of *to = to_timer_of(evt);

	sun4i_clkevt_time_stop(timer_of_base(to), 0);
	sun4i_clkevt_time_setup(timer_of_base(to), 0, timer_of_period(to));
	sun4i_clkevt_time_start(timer_of_base(to), 0, true);

	return 0;
}

static int sun4i_clkevt_next_event(unsigned long evt,
				   struct clock_event_device *clkevt)
{
	struct timer_of *to = to_timer_of(clkevt);

	sun4i_clkevt_time_stop(timer_of_base(to), 0);
	sun4i_clkevt_time_setup(timer_of_base(to), 0, evt - TIMER_SYNC_TICKS);
	sun4i_clkevt_time_start(timer_of_base(to), 0, false);

	return 0;
}

<<<<<<< HEAD
static struct clock_event_device sun4i_clockevent = {
	.name = "sun4i_tick",
	.rating = 350,
	.features = CLOCK_EVT_FEAT_PERIODIC | CLOCK_EVT_FEAT_ONESHOT,
	.set_state_shutdown = sun4i_clkevt_shutdown,
	.set_state_periodic = sun4i_clkevt_set_periodic,
	.set_state_oneshot = sun4i_clkevt_set_oneshot,
	.tick_resume = sun4i_clkevt_shutdown,
	.set_next_event = sun4i_clkevt_next_event,
};

static void sun4i_timer_clear_interrupt(void)
{
	writel(TIMER_IRQ_EN(0), timer_base + TIMER_IRQ_ST_REG);
=======
static void sun4i_timer_clear_interrupt(void __iomem *base)
{
	writel(TIMER_IRQ_EN(0), base + TIMER_IRQ_ST_REG);
>>>>>>> 286cd8c7
}

static irqreturn_t sun4i_timer_interrupt(int irq, void *dev_id)
{
	struct clock_event_device *evt = (struct clock_event_device *)dev_id;
	struct timer_of *to = to_timer_of(evt);

<<<<<<< HEAD
	sun4i_timer_clear_interrupt();
=======
	sun4i_timer_clear_interrupt(timer_of_base(to));
>>>>>>> 286cd8c7
	evt->event_handler(evt);

	return IRQ_HANDLED;
}

static struct timer_of to = {
	.flags = TIMER_OF_IRQ | TIMER_OF_CLOCK | TIMER_OF_BASE,

	.clkevt = {
		.name = "sun4i_tick",
		.rating = 350,
		.features = CLOCK_EVT_FEAT_PERIODIC | CLOCK_EVT_FEAT_ONESHOT,
		.set_state_shutdown = sun4i_clkevt_shutdown,
		.set_state_periodic = sun4i_clkevt_set_periodic,
		.set_state_oneshot = sun4i_clkevt_set_oneshot,
		.tick_resume = sun4i_clkevt_shutdown,
		.set_next_event = sun4i_clkevt_next_event,
		.cpumask = cpu_possible_mask,
	},

	.of_irq = {
		.handler = sun4i_timer_interrupt,
		.flags = IRQF_TIMER | IRQF_IRQPOLL,
	},
};

static u64 notrace sun4i_timer_sched_read(void)
{
	return ~readl(timer_of_base(&to) + TIMER_CNTVAL_REG(1));
}

static int __init sun4i_timer_init(struct device_node *node)
{
	int ret;
	u32 val;

	ret = timer_of_init(node, &to);
	if (ret)
		return ret;

	writel(~0, timer_of_base(&to) + TIMER_INTVAL_REG(1));
	writel(TIMER_CTL_ENABLE | TIMER_CTL_RELOAD |
	       TIMER_CTL_CLK_SRC(TIMER_CTL_CLK_SRC_OSC24M),
	       timer_of_base(&to) + TIMER_CTL_REG(1));

	/*
	 * sched_clock_register does not have priorities, and on sun6i and
	 * later there is a better sched_clock registered by arm_arch_timer.c
	 */
	if (of_machine_is_compatible("allwinner,sun4i-a10") ||
	    of_machine_is_compatible("allwinner,sun5i-a13") ||
	    of_machine_is_compatible("allwinner,sun5i-a10s"))
		sched_clock_register(sun4i_timer_sched_read, 32,
				     timer_of_rate(&to));

	ret = clocksource_mmio_init(timer_of_base(&to) + TIMER_CNTVAL_REG(1),
				    node->name, timer_of_rate(&to), 350, 32,
				    clocksource_mmio_readl_down);
	if (ret) {
		pr_err("Failed to register clocksource\n");
		return ret;
	}

	writel(TIMER_CTL_CLK_SRC(TIMER_CTL_CLK_SRC_OSC24M),
	       timer_of_base(&to) + TIMER_CTL_REG(0));

	/* Make sure timer is stopped before playing with interrupts */
	sun4i_clkevt_time_stop(timer_of_base(&to), 0);

	/* clear timer0 interrupt */
<<<<<<< HEAD
	sun4i_timer_clear_interrupt();

	sun4i_clockevent.cpumask = cpu_possible_mask;
	sun4i_clockevent.irq = irq;
=======
	sun4i_timer_clear_interrupt(timer_of_base(&to));
>>>>>>> 286cd8c7

	clockevents_config_and_register(&to.clkevt, timer_of_rate(&to),
					TIMER_SYNC_TICKS, 0xffffffff);

	/* Enable timer0 interrupt */
	val = readl(timer_of_base(&to) + TIMER_IRQ_EN_REG);
	writel(val | TIMER_IRQ_EN(0), timer_of_base(&to) + TIMER_IRQ_EN_REG);

	return ret;
}
TIMER_OF_DECLARE(sun4i, "allwinner,sun4i-a10-timer",
		       sun4i_timer_init);<|MERGE_RESOLUTION|>--- conflicted
+++ resolved
@@ -124,26 +124,9 @@
 	return 0;
 }
 
-<<<<<<< HEAD
-static struct clock_event_device sun4i_clockevent = {
-	.name = "sun4i_tick",
-	.rating = 350,
-	.features = CLOCK_EVT_FEAT_PERIODIC | CLOCK_EVT_FEAT_ONESHOT,
-	.set_state_shutdown = sun4i_clkevt_shutdown,
-	.set_state_periodic = sun4i_clkevt_set_periodic,
-	.set_state_oneshot = sun4i_clkevt_set_oneshot,
-	.tick_resume = sun4i_clkevt_shutdown,
-	.set_next_event = sun4i_clkevt_next_event,
-};
-
-static void sun4i_timer_clear_interrupt(void)
-{
-	writel(TIMER_IRQ_EN(0), timer_base + TIMER_IRQ_ST_REG);
-=======
 static void sun4i_timer_clear_interrupt(void __iomem *base)
 {
 	writel(TIMER_IRQ_EN(0), base + TIMER_IRQ_ST_REG);
->>>>>>> 286cd8c7
 }
 
 static irqreturn_t sun4i_timer_interrupt(int irq, void *dev_id)
@@ -151,11 +134,7 @@
 	struct clock_event_device *evt = (struct clock_event_device *)dev_id;
 	struct timer_of *to = to_timer_of(evt);
 
-<<<<<<< HEAD
-	sun4i_timer_clear_interrupt();
-=======
 	sun4i_timer_clear_interrupt(timer_of_base(to));
->>>>>>> 286cd8c7
 	evt->event_handler(evt);
 
 	return IRQ_HANDLED;
@@ -226,14 +205,7 @@
 	sun4i_clkevt_time_stop(timer_of_base(&to), 0);
 
 	/* clear timer0 interrupt */
-<<<<<<< HEAD
-	sun4i_timer_clear_interrupt();
-
-	sun4i_clockevent.cpumask = cpu_possible_mask;
-	sun4i_clockevent.irq = irq;
-=======
 	sun4i_timer_clear_interrupt(timer_of_base(&to));
->>>>>>> 286cd8c7
 
 	clockevents_config_and_register(&to.clkevt, timer_of_rate(&to),
 					TIMER_SYNC_TICKS, 0xffffffff);
