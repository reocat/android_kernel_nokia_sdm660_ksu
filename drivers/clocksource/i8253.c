--- conflicted
+++ resolved
@@ -25,11 +25,7 @@
  * restarts the PIT, negating the shutdown. On platforms with the quirk,
  * platform specific code can set this to false.
  */
-<<<<<<< HEAD
-bool i8253_clear_counter_on_shutdown = true;
-=======
 bool i8253_clear_counter_on_shutdown __ro_after_init = true;
->>>>>>> 286cd8c7
 
 #ifdef CONFIG_CLKSRC_I8253
 /*
