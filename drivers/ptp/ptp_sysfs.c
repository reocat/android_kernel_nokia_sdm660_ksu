--- conflicted
+++ resolved
@@ -276,11 +276,7 @@
 	if (!n_pins)
 		return 0;
 
-<<<<<<< HEAD
-	ptp->pin_dev_attr = kzalloc(n_pins * sizeof(*ptp->pin_dev_attr),
-=======
 	ptp->pin_dev_attr = kcalloc(n_pins, sizeof(*ptp->pin_dev_attr),
->>>>>>> 286cd8c7
 				    GFP_KERNEL);
 	if (!ptp->pin_dev_attr)
 		goto no_dev_attr;
