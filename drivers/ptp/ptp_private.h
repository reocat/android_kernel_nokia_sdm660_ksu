/*
 * PTP 1588 clock support - private declarations for the core module.
 *
 * Copyright (C) 2010 OMICRON electronics GmbH
 *
 *  This program is free software; you can redistribute it and/or modify
 *  it under the terms of the GNU General Public License as published by
 *  the Free Software Foundation; either version 2 of the License, or
 *  (at your option) any later version.
 *
 *  This program is distributed in the hope that it will be useful,
 *  but WITHOUT ANY WARRANTY; without even the implied warranty of
 *  MERCHANTABILITY or FITNESS FOR A PARTICULAR PURPOSE.  See the
 *  GNU General Public License for more details.
 *
 *  You should have received a copy of the GNU General Public License
 *  along with this program; if not, write to the Free Software
 *  Foundation, Inc., 675 Mass Ave, Cambridge, MA 02139, USA.
 */
#ifndef _PTP_PRIVATE_H_
#define _PTP_PRIVATE_H_

#include <linux/cdev.h>
#include <linux/device.h>
#include <linux/kthread.h>
#include <linux/mutex.h>
#include <linux/posix-clock.h>
#include <linux/ptp_clock.h>
#include <linux/ptp_clock_kernel.h>
#include <linux/time.h>

#define PTP_MAX_TIMESTAMPS 128
#define PTP_BUF_TIMESTAMPS 30

struct timestamp_event_queue {
	struct ptp_extts_event buf[PTP_MAX_TIMESTAMPS];
	int head;
	int tail;
	spinlock_t lock;
};

struct ptp_clock {
	struct posix_clock clock;
	struct device dev;
	struct ptp_clock_info *info;
	dev_t devid;
	int index; /* index into clocks.map */
	struct pps_device *pps_source;
	long dialed_frequency; /* remembers the frequency adjustment */
	struct timestamp_event_queue tsevq; /* simple fifo for time stamps */
	struct mutex tsevq_mux; /* one process at a time reading the fifo */
	struct mutex pincfg_mux; /* protect concurrent info->pin_config access */
	wait_queue_head_t tsev_wq;
	int defunct; /* tells readers to go away when clock is being removed */
	struct device_attribute *pin_dev_attr;
	struct attribute **pin_attr;
	struct attribute_group pin_attr_group;
	/* 1st entry is a pointer to the real group, 2nd is NULL terminator */
	const struct attribute_group *pin_attr_groups[2];
<<<<<<< HEAD
=======
	struct kthread_worker *kworker;
	struct kthread_delayed_work aux_work;
>>>>>>> 286cd8c7
};

/*
 * The function queue_cnt() is safe for readers to call without
 * holding q->lock. Readers use this function to verify that the queue
 * is nonempty before proceeding with a dequeue operation. The fact
 * that a writer might concurrently increment the tail does not
 * matter, since the queue remains nonempty nonetheless.
 */
static inline int queue_cnt(struct timestamp_event_queue *q)
{
	int cnt = q->tail - q->head;
	return cnt < 0 ? PTP_MAX_TIMESTAMPS + cnt : cnt;
}

/*
 * see ptp_chardev.c
 */

/* caller must hold pincfg_mux */
int ptp_set_pinfunc(struct ptp_clock *ptp, unsigned int pin,
		    enum ptp_pin_function func, unsigned int chan);

long ptp_ioctl(struct posix_clock *pc,
	       unsigned int cmd, unsigned long arg);

int ptp_open(struct posix_clock *pc, fmode_t fmode);

ssize_t ptp_read(struct posix_clock *pc,
		 uint flags, char __user *buf, size_t cnt);

__poll_t ptp_poll(struct posix_clock *pc,
	      struct file *fp, poll_table *wait);

/*
 * see ptp_sysfs.c
 */

extern const struct attribute_group *ptp_groups[];

int ptp_populate_pin_groups(struct ptp_clock *ptp);
void ptp_cleanup_pin_groups(struct ptp_clock *ptp);

#endif<|MERGE_RESOLUTION|>--- conflicted
+++ resolved
@@ -57,11 +57,8 @@
 	struct attribute_group pin_attr_group;
 	/* 1st entry is a pointer to the real group, 2nd is NULL terminator */
 	const struct attribute_group *pin_attr_groups[2];
-<<<<<<< HEAD
-=======
 	struct kthread_worker *kworker;
 	struct kthread_delayed_work aux_work;
->>>>>>> 286cd8c7
 };
 
 /*
