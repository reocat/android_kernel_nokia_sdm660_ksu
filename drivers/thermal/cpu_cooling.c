/*
 *  linux/drivers/thermal/cpu_cooling.c
 *
 *  Copyright (C) 2012	Samsung Electronics Co., Ltd(http://www.samsung.com)
 *  Copyright (C) 2012  Amit Daniel <amit.kachhap@linaro.org>
 *
 *  Copyright (C) 2014  Viresh Kumar <viresh.kumar@linaro.org>
 *  Copyright (c) 2022  Qualcomm Innovation Center, Inc. All rights reserved.
 *
 * ~~~~~~~~~~~~~~~~~~~~~~~~~~~~~~~~~~~~~~~~~~~~~~~~~~~~~~~~~~~~~~~~~~~~~~~~~~
 *  This program is free software; you can redistribute it and/or modify
 *  it under the terms of the GNU General Public License as published by
 *  the Free Software Foundation; version 2 of the License.
 *
 *  This program is distributed in the hope that it will be useful, but
 *  WITHOUT ANY WARRANTY; without even the implied warranty of
 *  MERCHANTABILITY or FITNESS FOR A PARTICULAR PURPOSE.  See the GNU
 *  General Public License for more details.
 *
 *  You should have received a copy of the GNU General Public License along
 *  with this program; if not, write to the Free Software Foundation, Inc.,
 *  59 Temple Place, Suite 330, Boston, MA 02111-1307 USA.
 *
 * ~~~~~~~~~~~~~~~~~~~~~~~~~~~~~~~~~~~~~~~~~~~~~~~~~~~~~~~~~~~~~~~~~~~~~~~~~~
 */
#include <linux/module.h>
#include <linux/thermal.h>
#include <linux/cpufreq.h>
#include <linux/err.h>
#include <linux/pm_opp.h>
#include <linux/slab.h>
#include <linux/cpu.h>
#include <linux/cpu_cooling.h>
#include <linux/energy_model.h>
#include <linux/of_device.h>

#include <trace/events/thermal.h>

/*
 * Cooling state <-> CPUFreq frequency
 *
 * Cooling states are translated to frequencies throughout this driver and this
 * is the relation between them.
 *
 * Highest cooling state corresponds to lowest possible frequency.
 *
 * i.e.
 *	level 0 --> 1st Max Freq
 *	level 1 --> 2nd Max Freq
 *	...
 */

/**
 * struct time_in_idle - Idle time stats
 * @time: previous reading of the absolute time that this cpu was idle
 * @timestamp: wall time of the last invocation of get_cpu_idle_time_us()
 */
struct time_in_idle {
	u64 time;
	u64 timestamp;
};

/**
 * struct cpufreq_cooling_device - data for cooling device with cpufreq
 * @id: unique integer value corresponding to each cpufreq_cooling_device
 *	registered.
 * @last_load: load measured by the latest call to cpufreq_get_requested_power()
 * @cpufreq_state: integer value representing the current state of cpufreq
 *	cooling	devices.
 * @clipped_freq: integer value representing the absolute value of the clipped
 *	frequency.
 * @cpufreq_floor_state: integer value representing the frequency floor state
 *	of cpufreq cooling devices.
 * @floor_freq: integer value representing the absolute value of the floor
 *	frequency.
 * @max_level: maximum cooling level. One less than total number of valid
 *	cpufreq frequencies.
 * @em: Reference on the Energy Model of the device
 * @cdev: thermal_cooling_device pointer to keep track of the
 *	registered cooling device.
 * @policy: cpufreq policy.
 * @node: list_head to link all cpufreq_cooling_device together.
 * @idle_time: idle time stats
 * @plat_ops: platform mitigation ops.
 *
 * This structure is required for keeping information of each registered
 * cpufreq_cooling_device.
 */
struct cpufreq_cooling_device {
	int id;
	u32 last_load;
	unsigned int cpufreq_state;
	unsigned int clipped_freq;
	unsigned int cpufreq_floor_state;
	unsigned int floor_freq;
	unsigned int max_level;
	struct em_perf_domain *em;
	struct thermal_cooling_device *cdev;
	struct cpufreq_policy *policy;
	struct list_head node;
<<<<<<< HEAD
	u32 last_load;
	u64 *time_in_idle;
	u64 *time_in_idle_timestamp;
	struct power_table *dyn_power_table;
	int dyn_power_table_entries;
	struct device *cpu_dev;
	get_static_t plat_get_static_power;
=======
	struct time_in_idle *idle_time;
>>>>>>> 286cd8c7
	struct cpu_cooling_ops *plat_ops;
};

static DEFINE_MUTEX(cooling_list_lock);
static LIST_HEAD(cpufreq_cdev_list);

/* Below code defines functions to be used for cpufreq as cooling device */

/**
<<<<<<< HEAD
 * get_level: Find the level for a particular frequency
 * @cpufreq_dev: cpufreq_dev for which the property is required
 * @freq: Frequency
 *
 * Return: level on success, THERMAL_CSTATE_INVALID on error.
 */
static unsigned long get_level(struct cpufreq_cooling_device *cpufreq_dev,
			       unsigned int freq)
{
	unsigned long level;

	for (level = 0; level <= cpufreq_dev->max_level; level++) {
		if (freq == cpufreq_dev->freq_table[level])
			return level;

		if (freq > cpufreq_dev->freq_table[level])
			break;
	}

	return THERMAL_CSTATE_INVALID;
}

/**
 * cpufreq_cooling_get_level - for a given cpu, return the cooling level.
 * @cpu: cpu for which the level is required
 * @freq: the frequency of interest
 *
 * This function will match the cooling level corresponding to the
 * requested @freq and return it.
 *
 * Return: The matched cooling level on success or THERMAL_CSTATE_INVALID
 * otherwise.
 */
unsigned long cpufreq_cooling_get_level(unsigned int cpu, unsigned int freq)
{
	struct cpufreq_cooling_device *cpufreq_dev;

	mutex_lock(&cooling_list_lock);
	list_for_each_entry(cpufreq_dev, &cpufreq_dev_list, node) {
		if (cpumask_test_cpu(cpu, &cpufreq_dev->allowed_cpus)) {
			unsigned long level = get_level(cpufreq_dev, freq);

			mutex_unlock(&cooling_list_lock);
			return level;
		}
	}
	mutex_unlock(&cooling_list_lock);

	pr_err("%s: cpu:%d not part of any cooling device\n", __func__, cpu);
	return THERMAL_CSTATE_INVALID;
}
EXPORT_SYMBOL_GPL(cpufreq_cooling_get_level);

/**
=======
>>>>>>> 286cd8c7
 * cpufreq_thermal_notifier - notifier callback for cpufreq policy change.
 * @nb:	struct notifier_block * with callback info.
 * @event: value showing cpufreq event for which this function invoked.
 * @data: callback-specific data
 *
 * Callback to hijack the notification on cpufreq policy transition.
 * Every time there is a change in policy, we will intercept and
 * update the cpufreq policy with thermal constraints.
 *
 * Return: 0 (success)
 */
static int cpufreq_thermal_notifier(struct notifier_block *nb,
				    unsigned long event, void *data)
{
	struct cpufreq_policy *policy = data;
	unsigned long clipped_freq = ULONG_MAX, floor_freq = 0;
	struct cpufreq_cooling_device *cpufreq_cdev;

	if (event != CPUFREQ_INCOMPATIBLE)
		return NOTIFY_DONE;

	mutex_lock(&cooling_list_lock);
	list_for_each_entry(cpufreq_cdev, &cpufreq_cdev_list, node) {
		/*
		 * A new copy of the policy is sent to the notifier and can't
		 * compare that directly.
		 */
		if (policy->cpu != cpufreq_cdev->policy->cpu)
			continue;

		/*
		 * policy->max is the maximum allowed frequency defined by user
		 * and clipped_freq is the maximum that thermal constraints
		 * allow.
		 *
		 * If clipped_freq is lower than policy->max, then we need to
		 * readjust policy->max.
		 *
		 * But, if clipped_freq is greater than policy->max, we don't
		 * need to do anything.
		 *
		 * Similarly, if policy minimum set by the user is less than
		 * the floor_frequency, then adjust the policy->min.
		 */
		clipped_freq = cpufreq_cdev->clipped_freq;
		floor_freq = cpufreq_cdev->floor_freq;
		if (policy->max > clipped_freq || policy->min < floor_freq)
			cpufreq_verify_within_limits(policy, floor_freq,
							clipped_freq);
		break;
	}

	mutex_unlock(&cooling_list_lock);

	return NOTIFY_OK;
}

#ifdef CONFIG_ENERGY_MODEL
/**
 * get_level: Find the level for a particular frequency
 * @cpufreq_cdev: cpufreq_cdev for which the property is required
 * @freq: Frequency
 *
 * Return: level corresponding to the frequency.
 */
static unsigned long get_level(struct cpufreq_cooling_device *cpufreq_cdev,
			       unsigned int freq)
{
	int i;

	for (i = cpufreq_cdev->max_level - 1; i >= 0; i--) {
		if (freq > cpufreq_cdev->em->table[i].frequency)
			break;
	}

	return cpufreq_cdev->max_level - i - 1;
}


static u32 cpu_freq_to_power(struct cpufreq_cooling_device *cpufreq_cdev,
			     u32 freq)
{
	int i;

	for (i = cpufreq_cdev->max_level - 1; i >= 0; i--) {
		if (freq > cpufreq_cdev->em->table[i].frequency)
			break;
	}

	return cpufreq_cdev->em->table[i + 1].power;
}

static u32 cpu_power_to_freq(struct cpufreq_cooling_device *cpufreq_cdev,
			     u32 power)
{
	int i;

	for (i = cpufreq_cdev->max_level - 1; i >= 0; i--) {
		if (power > cpufreq_cdev->em->table[i].power)
			break;
	}

	return cpufreq_cdev->em->table[i + 1].frequency;
}

/**
 * get_load() - get load for a cpu since last updated
 * @cpufreq_cdev:	&struct cpufreq_cooling_device for this cpu
 * @cpu:	cpu number
<<<<<<< HEAD
 * @cpu_idx:	index of the cpu in cpufreq_device->allowed_cpus
=======
 * @cpu_idx:	index of the cpu in time_in_idle*
>>>>>>> 286cd8c7
 *
 * Return: The average load of cpu @cpu in percentage since this
 * function was last called.
 */
<<<<<<< HEAD
static u32 get_load(struct cpufreq_cooling_device *cpufreq_device, int cpu,
=======
static u32 get_load(struct cpufreq_cooling_device *cpufreq_cdev, int cpu,
>>>>>>> 286cd8c7
		    int cpu_idx)
{
	u32 load;
	u64 now, now_idle, delta_time, delta_idle;
	struct time_in_idle *idle_time = &cpufreq_cdev->idle_time[cpu_idx];

	now_idle = get_cpu_idle_time(cpu, &now, 0);
<<<<<<< HEAD
	delta_idle = now_idle - cpufreq_device->time_in_idle[cpu_idx];
	delta_time = now - cpufreq_device->time_in_idle_timestamp[cpu_idx];
=======
	delta_idle = now_idle - idle_time->time;
	delta_time = now - idle_time->timestamp;
>>>>>>> 286cd8c7

	if (delta_time <= delta_idle)
		load = 0;
	else
		load = div64_u64(100 * (delta_time - delta_idle), delta_time);

<<<<<<< HEAD
	cpufreq_device->time_in_idle[cpu_idx] = now_idle;
	cpufreq_device->time_in_idle_timestamp[cpu_idx] = now;
=======
	idle_time->time = now_idle;
	idle_time->timestamp = now;
>>>>>>> 286cd8c7

	return load;
}

/**
 * get_dynamic_power() - calculate the dynamic power
 * @cpufreq_cdev:	&cpufreq_cooling_device for this cdev
 * @freq:	current frequency
 *
 * Return: the dynamic power consumed by the cpus described by
 * @cpufreq_cdev.
 */
static u32 get_dynamic_power(struct cpufreq_cooling_device *cpufreq_cdev,
			     unsigned long freq)
{
	u32 raw_cpu_power;

	raw_cpu_power = cpu_freq_to_power(cpufreq_cdev, freq);
	return (raw_cpu_power * cpufreq_cdev->last_load) / 100;
}
#endif

/* cpufreq cooling device callback functions are defined below */

/**
 * cpufreq_get_max_state - callback function to get the max cooling state.
 * @cdev: thermal cooling device pointer.
 * @state: fill this variable with the max cooling state.
 *
 * Callback for the thermal cooling device to return the cpufreq
 * max cooling state.
 *
 * Return: 0 on success, an error code otherwise.
 */
static int cpufreq_get_max_state(struct thermal_cooling_device *cdev,
				 unsigned long *state)
{
	struct cpufreq_cooling_device *cpufreq_cdev = cdev->devdata;

	*state = cpufreq_cdev->max_level;
	return 0;
}

/**
 * cpufreq_get_min_state - callback function to get the device floor state.
 * @cdev: thermal cooling device pointer.
 * @state: fill this variable with the cooling device floor.
 *
 * Callback for the thermal cooling device to return the cpufreq
 * floor state.
 *
 * Return: 0 on success, an error code otherwise.
 */
static int cpufreq_get_min_state(struct thermal_cooling_device *cdev,
				 unsigned long *state)
{
	struct cpufreq_cooling_device *cpufreq_cdev = cdev->devdata;

	*state = cpufreq_cdev->cpufreq_floor_state;

	return 0;
}

/**
 * cpufreq_get_cur_state - callback function to get the current cooling state.
 * @cdev: thermal cooling device pointer.
 * @state: fill this variable with the current cooling state.
 *
 * Callback for the thermal cooling device to return the cpufreq
 * current cooling state.
 *
 * Return: 0 on success, an error code otherwise.
 */
static int cpufreq_get_cur_state(struct thermal_cooling_device *cdev,
				 unsigned long *state)
{
<<<<<<< HEAD
	struct cpufreq_cooling_device *cpufreq_device = cdev->devdata;
	unsigned int cpu = cpumask_any(&cpufreq_device->allowed_cpus);

	if (cpufreq_device->plat_ops
			&& cpufreq_device->plat_ops->get_cur_state)
		cpufreq_device->plat_ops->get_cur_state(cpu, state);
	else
		*state = cpufreq_device->cpufreq_state;
=======
	struct cpufreq_cooling_device *cpufreq_cdev = cdev->devdata;

	*state = cpufreq_cdev->cpufreq_state;

	return 0;
}

static unsigned int get_state_freq(struct cpufreq_cooling_device *cpufreq_cdev,
			      unsigned long state)
{
	struct cpufreq_policy *policy;
	unsigned long idx;

#ifdef CONFIG_ENERGY_MODEL
	/* Use the Energy Model table if available */
	if (cpufreq_cdev->em) {
		idx = cpufreq_cdev->max_level - state;
		return cpufreq_cdev->em->table[idx].frequency;
	}
#endif

	/* Otherwise, fallback on the CPUFreq table */
	policy = cpufreq_cdev->policy;
	if (policy->freq_table_sorted == CPUFREQ_TABLE_SORTED_ASCENDING)
		idx = cpufreq_cdev->max_level - state;
	else
		idx = state;

	return policy->freq_table[idx].frequency;
}

/**
 * cpufreq_set_min_state - callback function to set the device floor state.
 * @cdev: thermal cooling device pointer.
 * @state: set this variable to the current cooling state.
 *
 * Callback for the thermal cooling device to change the cpufreq
 * floor state.
 *
 * Return: 0 on success, an error code otherwise.
 */
static int cpufreq_set_min_state(struct thermal_cooling_device *cdev,
				 unsigned long state)
{
	struct cpufreq_cooling_device *cpufreq_cdev = cdev->devdata;
	unsigned int cpu = cpufreq_cdev->policy->cpu;
	unsigned int floor_freq;

	if (state > cpufreq_cdev->max_level)
		return -EINVAL;

	if (cpufreq_cdev->cpufreq_floor_state == state)
		return 0;

	cpufreq_cdev->cpufreq_floor_state = state;
	floor_freq = get_state_freq(cpufreq_cdev, state);
	cpufreq_cdev->floor_freq = floor_freq;

	/*
	 * Check if the device has a platform mitigation function that
	 * can handle the CPU freq mitigation, if not, notify cpufreq
	 * framework.
	 */
	if (cpufreq_cdev->plat_ops &&
		cpufreq_cdev->plat_ops->floor_limit)
		cpufreq_cdev->plat_ops->floor_limit(cpu, floor_freq);
	else
		cpufreq_update_policy(cpu);
>>>>>>> 286cd8c7

	return 0;
}

/**
 * cpufreq_set_cur_state - callback function to set the current cooling state.
 * @cdev: thermal cooling device pointer.
 * @state: set this variable to the current cooling state.
 *
 * Callback for the thermal cooling device to change the cpufreq
 * current cooling state.
 *
 * Return: 0 on success, an error code otherwise.
 */
static int cpufreq_set_cur_state(struct thermal_cooling_device *cdev,
				 unsigned long state)
{
	struct cpufreq_cooling_device *cpufreq_cdev = cdev->devdata;
	unsigned int clip_freq;

	/* Request state should be less than max_level */
	if (WARN_ON(state > cpufreq_cdev->max_level))
		return -EINVAL;

	/* Check if the old cooling action is same as new cooling action */
	if (cpufreq_cdev->cpufreq_state == state)
		return 0;

	clip_freq = get_state_freq(cpufreq_cdev, state);
	cpufreq_cdev->cpufreq_state = state;
	cpufreq_cdev->clipped_freq = clip_freq;

	/* Check if the device has a platform mitigation function that
	 * can handle the CPU freq mitigation, if not, notify cpufreq
	 * framework.
	 */
<<<<<<< HEAD
	if (cpufreq_device->plat_ops) {
		if (cpufreq_device->plat_ops->ceil_limit)
			cpufreq_device->plat_ops->ceil_limit(cpu,
						clip_freq);
	} else {
		cpufreq_update_policy(cpu);
	}
=======
	if (cpufreq_cdev->plat_ops &&
		cpufreq_cdev->plat_ops->ceil_limit)
		cpufreq_cdev->plat_ops->ceil_limit(cpufreq_cdev->policy->cpu,
							clip_freq);
	else
		cpufreq_update_policy(cpufreq_cdev->policy->cpu);
>>>>>>> 286cd8c7

	return 0;
}

#ifdef CONFIG_ENERGY_MODEL
/**
 * cpufreq_get_requested_power() - get the current power
 * @cdev:	&thermal_cooling_device pointer
 * @tz:		a valid thermal zone device pointer
 * @power:	pointer in which to store the resulting power
 *
 * Calculate the current power consumption of the cpus in milliwatts
 * and store it in @power.  This function should actually calculate
 * the requested power, but it's hard to get the frequency that
 * cpufreq would have assigned if there were no thermal limits.
 * Instead, we calculate the current power on the assumption that the
 * immediate future will look like the immediate past.
 *
 * We use the current frequency and the average load since this
 * function was last called.  In reality, there could have been
 * multiple opps since this function was last called and that affects
 * the load calculation.  While it's not perfectly accurate, this
 * simplification is good enough and works.  REVISIT this, as more
 * complex code may be needed if experiments show that it's not
 * accurate enough.
 *
 * Return: 0 on success, -E* if getting the static power failed.
 */
static int cpufreq_get_requested_power(struct thermal_cooling_device *cdev,
				       struct thermal_zone_device *tz,
				       u32 *power)
{
	unsigned long freq;
	int i = 0, cpu;
	u32 total_load = 0;
	struct cpufreq_cooling_device *cpufreq_cdev = cdev->devdata;
	struct cpufreq_policy *policy = cpufreq_cdev->policy;
	u32 *load_cpu = NULL;

	freq = cpufreq_quick_get(policy->cpu);

	if (trace_thermal_power_cpu_get_power_enabled()) {
		u32 ncpus = cpumask_weight(policy->related_cpus);

		load_cpu = kcalloc(ncpus, sizeof(*load_cpu), GFP_KERNEL);
	}

	for_each_cpu(cpu, policy->related_cpus) {
		u32 load;

		if (cpu_online(cpu))
<<<<<<< HEAD
			load = get_load(cpufreq_device, cpu, i);
=======
			load = get_load(cpufreq_cdev, cpu, i);
>>>>>>> 286cd8c7
		else
			load = 0;

		total_load += load;
		if (load_cpu)
			load_cpu[i] = load;

		i++;
	}

	cpufreq_cdev->last_load = total_load;

	*power = get_dynamic_power(cpufreq_cdev, freq);

	if (load_cpu) {
		trace_thermal_power_cpu_get_power(policy->related_cpus, freq,
						  load_cpu, i, *power);

		kfree(load_cpu);
	}

	return 0;
}

/**
 * cpufreq_state2power() - convert a cpu cdev state to power consumed
 * @cdev:	&thermal_cooling_device pointer
 * @tz:		a valid thermal zone device pointer
 * @state:	cooling device state to be converted
 * @power:	pointer in which to store the resulting power
 *
 * Convert cooling device state @state into power consumption in
 * milliwatts assuming 100% load.  Store the calculated power in
 * @power.
 *
 * Return: 0 on success, -EINVAL if the cooling device state could not
 * be converted into a frequency or other -E* if there was an error
 * when calculating the static power.
 */
static int cpufreq_state2power(struct thermal_cooling_device *cdev,
			       struct thermal_zone_device *tz,
			       unsigned long state, u32 *power)
{
	unsigned int freq, num_cpus, idx;
	struct cpufreq_cooling_device *cpufreq_cdev = cdev->devdata;

	/* Request state should be less than max_level */
	if (WARN_ON(state > cpufreq_cdev->max_level))
		return -EINVAL;

	num_cpus = cpumask_weight(cpufreq_cdev->policy->cpus);

	idx = cpufreq_cdev->max_level - state;
	freq = cpufreq_cdev->em->table[idx].frequency;
	*power = cpu_freq_to_power(cpufreq_cdev, freq) * num_cpus;

	return 0;
}

/**
 * cpufreq_power2state() - convert power to a cooling device state
 * @cdev:	&thermal_cooling_device pointer
 * @tz:		a valid thermal zone device pointer
 * @power:	power in milliwatts to be converted
 * @state:	pointer in which to store the resulting state
 *
 * Calculate a cooling device state for the cpus described by @cdev
 * that would allow them to consume at most @power mW and store it in
 * @state.  Note that this calculation depends on external factors
 * such as the cpu load or the current static power.  Calling this
 * function with the same power as input can yield different cooling
 * device states depending on those external factors.
 *
 * Return: 0 on success, -ENODEV if no cpus are online or -EINVAL if
 * the calculated frequency could not be converted to a valid state.
 * The latter should not happen unless the frequencies available to
 * cpufreq have changed since the initialization of the cpu cooling
 * device.
 */
static int cpufreq_power2state(struct thermal_cooling_device *cdev,
			       struct thermal_zone_device *tz, u32 power,
			       unsigned long *state)
{
	unsigned int cur_freq, target_freq;
	u32 last_load, normalised_power;
	struct cpufreq_cooling_device *cpufreq_cdev = cdev->devdata;
	struct cpufreq_policy *policy = cpufreq_cdev->policy;

	cur_freq = cpufreq_quick_get(policy->cpu);
	power = power > 0 ? power : 0;
	last_load = cpufreq_cdev->last_load ?: 1;
	normalised_power = (power * 100) / last_load;
	target_freq = cpu_power_to_freq(cpufreq_cdev, normalised_power);

	*state = get_level(cpufreq_cdev, target_freq);
	trace_thermal_power_cpu_limit(policy->related_cpus, target_freq, *state,
				      power);
	return 0;
}

static struct thermal_cooling_device_ops cpufreq_power_cooling_ops = {
	.get_max_state		= cpufreq_get_max_state,
	.get_cur_state		= cpufreq_get_cur_state,
	.set_cur_state		= cpufreq_set_cur_state,
	.set_min_state		= cpufreq_set_min_state,
	.get_min_state		= cpufreq_get_min_state,
	.get_requested_power	= cpufreq_get_requested_power,
	.state2power		= cpufreq_state2power,
	.power2state		= cpufreq_power2state,
};
#endif

/* Bind cpufreq callbacks to thermal cooling device ops */

static struct thermal_cooling_device_ops cpufreq_cooling_ops = {
	.get_max_state = cpufreq_get_max_state,
	.get_cur_state = cpufreq_get_cur_state,
	.set_cur_state = cpufreq_set_cur_state,
	.set_min_state = cpufreq_set_min_state,
	.get_min_state = cpufreq_get_min_state,
};

/* Notifier for cpufreq policy change */
static struct notifier_block thermal_cpufreq_notifier_block = {
	.notifier_call = cpufreq_thermal_notifier,
};

/**
 * __cpufreq_cooling_register - helper function to create cpufreq cooling device
 * @np: a valid struct device_node to the cooling device device tree node
 * @policy: cpufreq policy
 * Normally this should be same as cpufreq policy->related_cpus.
<<<<<<< HEAD
 * @capacitance: dynamic power coefficient for these cpus
 * @plat_static_func: function to calculate the static power consumed by these
 *                    cpus (optional)
 * @plat_mitig_func: function that does the mitigation by changing the
 *                   frequencies (Optional). By default, cpufreq framweork will
=======
 * @try_model: true if a power model should be used
 * @plat_ops: function that does the mitigation by changing the
 *                   frequencies (Optional). By default, cpufreq framework will
>>>>>>> 286cd8c7
 *                   be notified of the new limits.
 *
 * This interface function registers the cpufreq cooling device with the name
 * "thermal-cpufreq-%x". This api can support multiple instances of cpufreq
 * cooling devices. It also gives the opportunity to link the cooling device
 * with a device tree node, in order to bind it via the thermal DT code.
 *
 * Return: a valid struct thermal_cooling_device pointer on success,
 * on failure, it returns a corresponding ERR_PTR().
 */
static struct thermal_cooling_device *
__cpufreq_cooling_register(struct device_node *np,
<<<<<<< HEAD
			const struct cpumask *clip_cpus, u32 capacitance,
			get_static_t plat_static_func,
=======
			struct cpufreq_policy *policy, bool try_model,
>>>>>>> 286cd8c7
			struct cpu_cooling_ops *plat_ops)
{
	struct thermal_cooling_device *cdev;
	struct cpufreq_cooling_device *cpufreq_cdev;
	char dev_name[THERMAL_NAME_LENGTH];
	unsigned int i, num_cpus;
	struct thermal_cooling_device_ops *cooling_ops;
	bool first;

	if (IS_ERR_OR_NULL(policy)) {
		pr_err("%s: cpufreq policy isn't valid: %p\n", __func__, policy);
		return ERR_PTR(-EINVAL);
	}

	i = cpufreq_table_count_valid_entries(policy);
	if (!i) {
		pr_debug("%s: CPUFreq table not found or has no valid entries\n",
			 __func__);
		return ERR_PTR(-ENODEV);
	}

	cpufreq_cdev = kzalloc(sizeof(*cpufreq_cdev), GFP_KERNEL);
	if (!cpufreq_cdev)
		return ERR_PTR(-ENOMEM);

	cpufreq_cdev->policy = policy;
	num_cpus = cpumask_weight(policy->related_cpus);
	cpufreq_cdev->idle_time = kcalloc(num_cpus,
					 sizeof(*cpufreq_cdev->idle_time),
					 GFP_KERNEL);
	if (!cpufreq_cdev->idle_time) {
		cdev = ERR_PTR(-ENOMEM);
		goto free_cdev;
	}

	/* max_level is an index, not a counter */
	cpufreq_cdev->max_level = i - 1;

#ifdef CONFIG_ENERGY_MODEL
	if (try_model) {
		struct em_perf_domain *em = em_cpu_get(policy->cpu);

		if (!em || !cpumask_equal(policy->related_cpus,
					  to_cpumask(em->cpus))) {
			cdev = ERR_PTR(-EINVAL);
			goto free_idle_time;
		}
		cpufreq_cdev->em = em;
		cooling_ops = &cpufreq_power_cooling_ops;
	} else
#endif
		cooling_ops = &cpufreq_cooling_ops;

<<<<<<< HEAD
	cpufreq_dev->plat_ops = plat_ops;

	ret = get_idr(&cpufreq_idr, &cpufreq_dev->id);
	if (ret) {
		cool_dev = ERR_PTR(ret);
		goto free_power_table;
	}

	/* Fill freq-table in descending order of frequencies */
	for (i = 0, freq = -1; i <= cpufreq_dev->max_level; i++) {
		freq = find_next_max(table, freq);
		cpufreq_dev->freq_table[i] = freq;
=======
	cpufreq_cdev->id = policy->cpu;

	snprintf(dev_name, sizeof(dev_name), "thermal-cpufreq-%d",
		 cpufreq_cdev->id);
	cpufreq_cdev->plat_ops = plat_ops;
>>>>>>> 286cd8c7

	cdev = thermal_of_cooling_device_register(np, dev_name, cpufreq_cdev,
						  cooling_ops);
	if (IS_ERR(cdev))
		goto free_idle_time;

<<<<<<< HEAD
	snprintf(dev_name, sizeof(dev_name), "thermal-cpufreq-%d",
		 cpufreq_dev->id);

	cool_dev = thermal_of_cooling_device_register(np, dev_name, cpufreq_dev,
						      &cpufreq_cooling_ops);
	if (IS_ERR(cool_dev))
		goto remove_idr;

	cpufreq_dev->clipped_freq = cpufreq_dev->freq_table[0];
	cpufreq_dev->cool_dev = cool_dev;

	mutex_lock(&cooling_cpufreq_lock);
=======
	cpufreq_cdev->clipped_freq = get_state_freq(cpufreq_cdev, 0);
	cpufreq_cdev->floor_freq = get_state_freq(cpufreq_cdev,
					cpufreq_cdev->max_level);
	cpufreq_cdev->cpufreq_floor_state = cpufreq_cdev->max_level;
	cpufreq_cdev->cdev = cdev;
>>>>>>> 286cd8c7

	mutex_lock(&cooling_list_lock);
	/* Register the notifier for first cpufreq cooling device */
	first = list_empty(&cpufreq_cdev_list);
	list_add(&cpufreq_cdev->node, &cpufreq_cdev_list);
	mutex_unlock(&cooling_list_lock);

	if (first && !cpufreq_cdev->plat_ops)
		cpufreq_register_notifier(&thermal_cpufreq_notifier_block,
					  CPUFREQ_POLICY_NOTIFIER);

	return cdev;

free_idle_time:
	kfree(cpufreq_cdev->idle_time);
free_cdev:
	kfree(cpufreq_cdev);
	return cdev;
}

/**
 * cpufreq_cooling_register - function to create cpufreq cooling device.
 * @policy: cpufreq policy
 *
 * This interface function registers the cpufreq cooling device with the name
 * "thermal-cpufreq-%x". This api can support multiple instances of cpufreq
 * cooling devices.
 *
 * Return: a valid struct thermal_cooling_device pointer on success,
 * on failure, it returns a corresponding ERR_PTR().
 */
struct thermal_cooling_device *
cpufreq_cooling_register(struct cpufreq_policy *policy)
{
<<<<<<< HEAD
	return __cpufreq_cooling_register(NULL, clip_cpus, 0, NULL, NULL);
=======
	return __cpufreq_cooling_register(NULL, policy, false, NULL);
>>>>>>> 286cd8c7
}
EXPORT_SYMBOL_GPL(cpufreq_cooling_register);

/**
 * of_cpufreq_cooling_register - function to create cpufreq cooling device.
 * @policy: cpufreq policy
 *
 * This interface function registers the cpufreq cooling device with the name
 * "thermal-cpufreq-%x". This api can support multiple instances of cpufreq
 * cooling devices. Using this API, the cpufreq cooling device will be
 * linked to the device tree node provided.
 *
 * Using this function, the cooling device will implement the power
 * extensions by using a simple cpu power model.  The cpus must have
 * registered their OPPs using the OPP library.
 *
 * It also takes into account, if property present in policy CPU node, the
 * static power consumed by the cpu.
 *
 * Return: a valid struct thermal_cooling_device pointer on success,
 * and NULL on failure.
 */
struct thermal_cooling_device *
of_cpufreq_cooling_register(struct cpufreq_policy *policy)
{
	struct device_node *np = of_get_cpu_node(policy->cpu, NULL);
	struct thermal_cooling_device *cdev = NULL;

	if (!np) {
		pr_err("cpu_cooling: OF node not available for cpu%d\n",
		       policy->cpu);
		return NULL;
	}

	if (of_find_property(np, "#cooling-cells", NULL)) {
		cdev = __cpufreq_cooling_register(np, policy, true, NULL);
		if (IS_ERR(cdev)) {
			pr_err("cpu_cooling: cpu%d is not running as cooling device: %ld\n",
			       policy->cpu, PTR_ERR(cdev));
			cdev = NULL;
		}
	}

<<<<<<< HEAD
	return __cpufreq_cooling_register(np, clip_cpus, 0, NULL, NULL);
=======
	of_node_put(np);
	return cdev;
>>>>>>> 286cd8c7
}
EXPORT_SYMBOL_GPL(of_cpufreq_cooling_register);

/**
 * cpufreq_platform_cooling_register() - create cpufreq cooling device with
 * additional platform specific mitigation function.
 *
 * @policy: cpufreq policy
 * @plat_ops: the platform mitigation functions that will be called insted of
 * cpufreq, if provided.
 *
 * Return: a valid struct thermal_cooling_device pointer on success,
 * on failure, it returns a corresponding ERR_PTR().
 */
struct thermal_cooling_device *
cpufreq_platform_cooling_register(struct cpufreq_policy *policy,
				struct cpu_cooling_ops *plat_ops)
{
<<<<<<< HEAD
	return __cpufreq_cooling_register(NULL, clip_cpus, capacitance,
				plat_static_func, NULL);
}
EXPORT_SYMBOL(cpufreq_power_cooling_register);

/**
 * cpufreq_platform_cooling_register() - create cpufreq cooling device with
 * additional platform specific mitigation function.
 *
 * @clip_cpus: cpumask of cpus where the frequency constraints will happen
 * @plat_ops: the platform mitigation functions that will be called insted of
 * cpufreq, if provided.
 *
 * Return: a valid struct thermal_cooling_device pointer on success,
 * on failure, it returns a corresponding ERR_PTR().
 */
struct thermal_cooling_device *
cpufreq_platform_cooling_register(const struct cpumask *clip_cpus,
				struct cpu_cooling_ops *plat_ops)
{
	return __cpufreq_cooling_register(NULL, clip_cpus, 0, NULL,
						plat_ops);
}
EXPORT_SYMBOL(cpufreq_platform_cooling_register);

/**
 * of_cpufreq_power_cooling_register() - create cpufreq cooling device with power extensions
 * @np:	a valid struct device_node to the cooling device device tree node
 * @clip_cpus:	cpumask of cpus where the frequency constraints will happen
 * @capacitance:	dynamic power coefficient for these cpus
 * @plat_static_func:	function to calculate the static power consumed by these
 *			cpus (optional)
 *
 * This interface function registers the cpufreq cooling device with
 * the name "thermal-cpufreq-%x".  This api can support multiple
 * instances of cpufreq cooling devices.  Using this API, the cpufreq
 * cooling device will be linked to the device tree node provided.
 * Using this function, the cooling device will implement the power
 * extensions by using a simple cpu power model.  The cpus must have
 * registered their OPPs using the OPP library.
 *
 * An optional @plat_static_func may be provided to calculate the
 * static power consumed by these cpus.  If the platform's static
 * power consumption is unknown or negligible, make it NULL.
 *
 * Return: a valid struct thermal_cooling_device pointer on success,
 * on failure, it returns a corresponding ERR_PTR().
 */
struct thermal_cooling_device *
of_cpufreq_power_cooling_register(struct device_node *np,
				  const struct cpumask *clip_cpus,
				  u32 capacitance,
				  get_static_t plat_static_func)
{
	if (!np)
=======
	struct device_node *cpu_node = NULL;
	u32 capacitance = 0;
	struct thermal_cooling_device *cdev = NULL;

	cpu_node = of_cpu_device_node_get(policy->cpu);
	if (!cpu_node) {
		pr_err("No cpu node\n");
>>>>>>> 286cd8c7
		return ERR_PTR(-EINVAL);
	}
	if (of_find_property(cpu_node, "#cooling-cells", NULL)) {
		of_property_read_u32(cpu_node, "dynamic-power-coefficient",
				     &capacitance);

		cdev = __cpufreq_cooling_register(cpu_node, policy, capacitance,
							plat_ops);
		if (IS_ERR(cdev))
			pr_err("cpu_cooling: cpu%d cooling device err: %ld\n",
			       policy->cpu, PTR_ERR(cdev));
	}

<<<<<<< HEAD
	return __cpufreq_cooling_register(np, clip_cpus, capacitance,
				plat_static_func, NULL);
=======
	of_node_put(cpu_node);
	return cdev;
>>>>>>> 286cd8c7
}
EXPORT_SYMBOL(cpufreq_platform_cooling_register);


/**
 * cpufreq_cooling_unregister - function to remove cpufreq cooling device.
 * @cdev: thermal cooling device pointer.
 *
 * This interface function unregisters the "thermal-cpufreq-%x" cooling device.
 */
void cpufreq_cooling_unregister(struct thermal_cooling_device *cdev)
{
	struct cpufreq_cooling_device *cpufreq_cdev;
	bool last;

	if (!cdev)
		return;

	cpufreq_cdev = cdev->devdata;

	mutex_lock(&cooling_list_lock);
	list_del(&cpufreq_cdev->node);
	/* Unregister the notifier for the last cpufreq cooling device */
	last = list_empty(&cpufreq_cdev_list);
	mutex_unlock(&cooling_list_lock);

	if (last) {
		if (!cpufreq_cdev->plat_ops)
			cpufreq_unregister_notifier(
					&thermal_cpufreq_notifier_block,
					CPUFREQ_POLICY_NOTIFIER);
	}

	thermal_cooling_device_unregister(cpufreq_cdev->cdev);
	kfree(cpufreq_cdev->idle_time);
	kfree(cpufreq_cdev);
}
EXPORT_SYMBOL_GPL(cpufreq_cooling_unregister);<|MERGE_RESOLUTION|>--- conflicted
+++ resolved
@@ -98,17 +98,7 @@
 	struct thermal_cooling_device *cdev;
 	struct cpufreq_policy *policy;
 	struct list_head node;
-<<<<<<< HEAD
-	u32 last_load;
-	u64 *time_in_idle;
-	u64 *time_in_idle_timestamp;
-	struct power_table *dyn_power_table;
-	int dyn_power_table_entries;
-	struct device *cpu_dev;
-	get_static_t plat_get_static_power;
-=======
 	struct time_in_idle *idle_time;
->>>>>>> 286cd8c7
 	struct cpu_cooling_ops *plat_ops;
 };
 
@@ -118,63 +108,6 @@
 /* Below code defines functions to be used for cpufreq as cooling device */
 
 /**
-<<<<<<< HEAD
- * get_level: Find the level for a particular frequency
- * @cpufreq_dev: cpufreq_dev for which the property is required
- * @freq: Frequency
- *
- * Return: level on success, THERMAL_CSTATE_INVALID on error.
- */
-static unsigned long get_level(struct cpufreq_cooling_device *cpufreq_dev,
-			       unsigned int freq)
-{
-	unsigned long level;
-
-	for (level = 0; level <= cpufreq_dev->max_level; level++) {
-		if (freq == cpufreq_dev->freq_table[level])
-			return level;
-
-		if (freq > cpufreq_dev->freq_table[level])
-			break;
-	}
-
-	return THERMAL_CSTATE_INVALID;
-}
-
-/**
- * cpufreq_cooling_get_level - for a given cpu, return the cooling level.
- * @cpu: cpu for which the level is required
- * @freq: the frequency of interest
- *
- * This function will match the cooling level corresponding to the
- * requested @freq and return it.
- *
- * Return: The matched cooling level on success or THERMAL_CSTATE_INVALID
- * otherwise.
- */
-unsigned long cpufreq_cooling_get_level(unsigned int cpu, unsigned int freq)
-{
-	struct cpufreq_cooling_device *cpufreq_dev;
-
-	mutex_lock(&cooling_list_lock);
-	list_for_each_entry(cpufreq_dev, &cpufreq_dev_list, node) {
-		if (cpumask_test_cpu(cpu, &cpufreq_dev->allowed_cpus)) {
-			unsigned long level = get_level(cpufreq_dev, freq);
-
-			mutex_unlock(&cooling_list_lock);
-			return level;
-		}
-	}
-	mutex_unlock(&cooling_list_lock);
-
-	pr_err("%s: cpu:%d not part of any cooling device\n", __func__, cpu);
-	return THERMAL_CSTATE_INVALID;
-}
-EXPORT_SYMBOL_GPL(cpufreq_cooling_get_level);
-
-/**
-=======
->>>>>>> 286cd8c7
  * cpufreq_thermal_notifier - notifier callback for cpufreq policy change.
  * @nb:	struct notifier_block * with callback info.
  * @event: value showing cpufreq event for which this function invoked.
@@ -284,20 +217,12 @@
  * get_load() - get load for a cpu since last updated
  * @cpufreq_cdev:	&struct cpufreq_cooling_device for this cpu
  * @cpu:	cpu number
-<<<<<<< HEAD
- * @cpu_idx:	index of the cpu in cpufreq_device->allowed_cpus
-=======
  * @cpu_idx:	index of the cpu in time_in_idle*
->>>>>>> 286cd8c7
  *
  * Return: The average load of cpu @cpu in percentage since this
  * function was last called.
  */
-<<<<<<< HEAD
-static u32 get_load(struct cpufreq_cooling_device *cpufreq_device, int cpu,
-=======
 static u32 get_load(struct cpufreq_cooling_device *cpufreq_cdev, int cpu,
->>>>>>> 286cd8c7
 		    int cpu_idx)
 {
 	u32 load;
@@ -305,26 +230,16 @@
 	struct time_in_idle *idle_time = &cpufreq_cdev->idle_time[cpu_idx];
 
 	now_idle = get_cpu_idle_time(cpu, &now, 0);
-<<<<<<< HEAD
-	delta_idle = now_idle - cpufreq_device->time_in_idle[cpu_idx];
-	delta_time = now - cpufreq_device->time_in_idle_timestamp[cpu_idx];
-=======
 	delta_idle = now_idle - idle_time->time;
 	delta_time = now - idle_time->timestamp;
->>>>>>> 286cd8c7
 
 	if (delta_time <= delta_idle)
 		load = 0;
 	else
 		load = div64_u64(100 * (delta_time - delta_idle), delta_time);
 
-<<<<<<< HEAD
-	cpufreq_device->time_in_idle[cpu_idx] = now_idle;
-	cpufreq_device->time_in_idle_timestamp[cpu_idx] = now;
-=======
 	idle_time->time = now_idle;
 	idle_time->timestamp = now;
->>>>>>> 286cd8c7
 
 	return load;
 }
@@ -401,16 +316,6 @@
 static int cpufreq_get_cur_state(struct thermal_cooling_device *cdev,
 				 unsigned long *state)
 {
-<<<<<<< HEAD
-	struct cpufreq_cooling_device *cpufreq_device = cdev->devdata;
-	unsigned int cpu = cpumask_any(&cpufreq_device->allowed_cpus);
-
-	if (cpufreq_device->plat_ops
-			&& cpufreq_device->plat_ops->get_cur_state)
-		cpufreq_device->plat_ops->get_cur_state(cpu, state);
-	else
-		*state = cpufreq_device->cpufreq_state;
-=======
 	struct cpufreq_cooling_device *cpufreq_cdev = cdev->devdata;
 
 	*state = cpufreq_cdev->cpufreq_state;
@@ -479,7 +384,6 @@
 		cpufreq_cdev->plat_ops->floor_limit(cpu, floor_freq);
 	else
 		cpufreq_update_policy(cpu);
->>>>>>> 286cd8c7
 
 	return 0;
 }
@@ -516,22 +420,12 @@
 	 * can handle the CPU freq mitigation, if not, notify cpufreq
 	 * framework.
 	 */
-<<<<<<< HEAD
-	if (cpufreq_device->plat_ops) {
-		if (cpufreq_device->plat_ops->ceil_limit)
-			cpufreq_device->plat_ops->ceil_limit(cpu,
-						clip_freq);
-	} else {
-		cpufreq_update_policy(cpu);
-	}
-=======
 	if (cpufreq_cdev->plat_ops &&
 		cpufreq_cdev->plat_ops->ceil_limit)
 		cpufreq_cdev->plat_ops->ceil_limit(cpufreq_cdev->policy->cpu,
 							clip_freq);
 	else
 		cpufreq_update_policy(cpufreq_cdev->policy->cpu);
->>>>>>> 286cd8c7
 
 	return 0;
 }
@@ -583,11 +477,7 @@
 		u32 load;
 
 		if (cpu_online(cpu))
-<<<<<<< HEAD
-			load = get_load(cpufreq_device, cpu, i);
-=======
 			load = get_load(cpufreq_cdev, cpu, i);
->>>>>>> 286cd8c7
 		else
 			load = 0;
 
@@ -720,17 +610,9 @@
  * @np: a valid struct device_node to the cooling device device tree node
  * @policy: cpufreq policy
  * Normally this should be same as cpufreq policy->related_cpus.
-<<<<<<< HEAD
- * @capacitance: dynamic power coefficient for these cpus
- * @plat_static_func: function to calculate the static power consumed by these
- *                    cpus (optional)
- * @plat_mitig_func: function that does the mitigation by changing the
- *                   frequencies (Optional). By default, cpufreq framweork will
-=======
  * @try_model: true if a power model should be used
  * @plat_ops: function that does the mitigation by changing the
  *                   frequencies (Optional). By default, cpufreq framework will
->>>>>>> 286cd8c7
  *                   be notified of the new limits.
  *
  * This interface function registers the cpufreq cooling device with the name
@@ -743,12 +625,7 @@
  */
 static struct thermal_cooling_device *
 __cpufreq_cooling_register(struct device_node *np,
-<<<<<<< HEAD
-			const struct cpumask *clip_cpus, u32 capacitance,
-			get_static_t plat_static_func,
-=======
 			struct cpufreq_policy *policy, bool try_model,
->>>>>>> 286cd8c7
 			struct cpu_cooling_ops *plat_ops)
 {
 	struct thermal_cooling_device *cdev;
@@ -802,52 +679,22 @@
 #endif
 		cooling_ops = &cpufreq_cooling_ops;
 
-<<<<<<< HEAD
-	cpufreq_dev->plat_ops = plat_ops;
-
-	ret = get_idr(&cpufreq_idr, &cpufreq_dev->id);
-	if (ret) {
-		cool_dev = ERR_PTR(ret);
-		goto free_power_table;
-	}
-
-	/* Fill freq-table in descending order of frequencies */
-	for (i = 0, freq = -1; i <= cpufreq_dev->max_level; i++) {
-		freq = find_next_max(table, freq);
-		cpufreq_dev->freq_table[i] = freq;
-=======
 	cpufreq_cdev->id = policy->cpu;
 
 	snprintf(dev_name, sizeof(dev_name), "thermal-cpufreq-%d",
 		 cpufreq_cdev->id);
 	cpufreq_cdev->plat_ops = plat_ops;
->>>>>>> 286cd8c7
 
 	cdev = thermal_of_cooling_device_register(np, dev_name, cpufreq_cdev,
 						  cooling_ops);
 	if (IS_ERR(cdev))
 		goto free_idle_time;
 
-<<<<<<< HEAD
-	snprintf(dev_name, sizeof(dev_name), "thermal-cpufreq-%d",
-		 cpufreq_dev->id);
-
-	cool_dev = thermal_of_cooling_device_register(np, dev_name, cpufreq_dev,
-						      &cpufreq_cooling_ops);
-	if (IS_ERR(cool_dev))
-		goto remove_idr;
-
-	cpufreq_dev->clipped_freq = cpufreq_dev->freq_table[0];
-	cpufreq_dev->cool_dev = cool_dev;
-
-	mutex_lock(&cooling_cpufreq_lock);
-=======
 	cpufreq_cdev->clipped_freq = get_state_freq(cpufreq_cdev, 0);
 	cpufreq_cdev->floor_freq = get_state_freq(cpufreq_cdev,
 					cpufreq_cdev->max_level);
 	cpufreq_cdev->cpufreq_floor_state = cpufreq_cdev->max_level;
 	cpufreq_cdev->cdev = cdev;
->>>>>>> 286cd8c7
 
 	mutex_lock(&cooling_list_lock);
 	/* Register the notifier for first cpufreq cooling device */
@@ -882,11 +729,7 @@
 struct thermal_cooling_device *
 cpufreq_cooling_register(struct cpufreq_policy *policy)
 {
-<<<<<<< HEAD
-	return __cpufreq_cooling_register(NULL, clip_cpus, 0, NULL, NULL);
-=======
 	return __cpufreq_cooling_register(NULL, policy, false, NULL);
->>>>>>> 286cd8c7
 }
 EXPORT_SYMBOL_GPL(cpufreq_cooling_register);
 
@@ -930,12 +773,8 @@
 		}
 	}
 
-<<<<<<< HEAD
-	return __cpufreq_cooling_register(np, clip_cpus, 0, NULL, NULL);
-=======
 	of_node_put(np);
 	return cdev;
->>>>>>> 286cd8c7
 }
 EXPORT_SYMBOL_GPL(of_cpufreq_cooling_register);
 
@@ -954,63 +793,6 @@
 cpufreq_platform_cooling_register(struct cpufreq_policy *policy,
 				struct cpu_cooling_ops *plat_ops)
 {
-<<<<<<< HEAD
-	return __cpufreq_cooling_register(NULL, clip_cpus, capacitance,
-				plat_static_func, NULL);
-}
-EXPORT_SYMBOL(cpufreq_power_cooling_register);
-
-/**
- * cpufreq_platform_cooling_register() - create cpufreq cooling device with
- * additional platform specific mitigation function.
- *
- * @clip_cpus: cpumask of cpus where the frequency constraints will happen
- * @plat_ops: the platform mitigation functions that will be called insted of
- * cpufreq, if provided.
- *
- * Return: a valid struct thermal_cooling_device pointer on success,
- * on failure, it returns a corresponding ERR_PTR().
- */
-struct thermal_cooling_device *
-cpufreq_platform_cooling_register(const struct cpumask *clip_cpus,
-				struct cpu_cooling_ops *plat_ops)
-{
-	return __cpufreq_cooling_register(NULL, clip_cpus, 0, NULL,
-						plat_ops);
-}
-EXPORT_SYMBOL(cpufreq_platform_cooling_register);
-
-/**
- * of_cpufreq_power_cooling_register() - create cpufreq cooling device with power extensions
- * @np:	a valid struct device_node to the cooling device device tree node
- * @clip_cpus:	cpumask of cpus where the frequency constraints will happen
- * @capacitance:	dynamic power coefficient for these cpus
- * @plat_static_func:	function to calculate the static power consumed by these
- *			cpus (optional)
- *
- * This interface function registers the cpufreq cooling device with
- * the name "thermal-cpufreq-%x".  This api can support multiple
- * instances of cpufreq cooling devices.  Using this API, the cpufreq
- * cooling device will be linked to the device tree node provided.
- * Using this function, the cooling device will implement the power
- * extensions by using a simple cpu power model.  The cpus must have
- * registered their OPPs using the OPP library.
- *
- * An optional @plat_static_func may be provided to calculate the
- * static power consumed by these cpus.  If the platform's static
- * power consumption is unknown or negligible, make it NULL.
- *
- * Return: a valid struct thermal_cooling_device pointer on success,
- * on failure, it returns a corresponding ERR_PTR().
- */
-struct thermal_cooling_device *
-of_cpufreq_power_cooling_register(struct device_node *np,
-				  const struct cpumask *clip_cpus,
-				  u32 capacitance,
-				  get_static_t plat_static_func)
-{
-	if (!np)
-=======
 	struct device_node *cpu_node = NULL;
 	u32 capacitance = 0;
 	struct thermal_cooling_device *cdev = NULL;
@@ -1018,7 +800,6 @@
 	cpu_node = of_cpu_device_node_get(policy->cpu);
 	if (!cpu_node) {
 		pr_err("No cpu node\n");
->>>>>>> 286cd8c7
 		return ERR_PTR(-EINVAL);
 	}
 	if (of_find_property(cpu_node, "#cooling-cells", NULL)) {
@@ -1032,13 +813,8 @@
 			       policy->cpu, PTR_ERR(cdev));
 	}
 
-<<<<<<< HEAD
-	return __cpufreq_cooling_register(np, clip_cpus, capacitance,
-				plat_static_func, NULL);
-=======
 	of_node_put(cpu_node);
 	return cdev;
->>>>>>> 286cd8c7
 }
 EXPORT_SYMBOL(cpufreq_platform_cooling_register);
 
