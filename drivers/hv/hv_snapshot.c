/*
 * An implementation of host initiated guest snapshot.
 *
 *
 * Copyright (C) 2013, Microsoft, Inc.
 * Author : K. Y. Srinivasan <kys@microsoft.com>
 *
 * This program is free software; you can redistribute it and/or modify it
 * under the terms of the GNU General Public License version 2 as published
 * by the Free Software Foundation.
 *
 * This program is distributed in the hope that it will be useful, but
 * WITHOUT ANY WARRANTY; without even the implied warranty of
 * MERCHANTABILITY OR FITNESS FOR A PARTICULAR PURPOSE, GOOD TITLE or
 * NON INFRINGEMENT.  See the GNU General Public License for more
 * details.
 *
 */
#define pr_fmt(fmt) KBUILD_MODNAME ": " fmt

#include <linux/net.h>
#include <linux/nls.h>
#include <linux/connector.h>
#include <linux/workqueue.h>
#include <linux/hyperv.h>

#include "hyperv_vmbus.h"
#include "hv_utils_transport.h"

#define VSS_MAJOR  5
#define VSS_MINOR  0
#define VSS_VERSION    (VSS_MAJOR << 16 | VSS_MINOR)

#define VSS_VER_COUNT 1
static const int vss_versions[] = {
	VSS_VERSION
};

#define FW_VER_COUNT 1
static const int fw_versions[] = {
	UTIL_FW_VERSION
};

/*
 * Timeout values are based on expecations from host
 */
#define VSS_FREEZE_TIMEOUT (15 * 60)

/*
 * Global state maintained for transaction that is being processed. For a class
 * of integration services, including the "VSS service", the specified protocol
 * is a "request/response" protocol which means that there can only be single
 * outstanding transaction from the host at any given point in time. We use
 * this to simplify memory management in this driver - we cache and process
 * only one message at a time.
 *
 * While the request/response protocol is guaranteed by the host, we further
 * ensure this by serializing packet processing in this driver - we do not
 * read additional packets from the VMBUs until the current packet is fully
 * handled.
 */

static struct {
	int state;   /* hvutil_device_state */
	int recv_len; /* number of bytes received. */
	struct vmbus_channel *recv_channel; /* chn we got the request */
	u64 recv_req_id; /* request ID. */
	struct hv_vss_msg  *msg; /* current message */
} vss_transaction;


static void vss_respond_to_host(int error);

/*
 * This state maintains the version number registered by the daemon.
 */
static int dm_reg_value;

static const char vss_devname[] = "vmbus/hv_vss";
static __u8 *recv_buffer;
static struct hvutil_transport *hvt;
static struct completion release_event;

static void vss_timeout_func(struct work_struct *dummy);
static void vss_handle_request(struct work_struct *dummy);

static DECLARE_DELAYED_WORK(vss_timeout_work, vss_timeout_func);
static DECLARE_WORK(vss_handle_request_work, vss_handle_request);

static void vss_poll_wrapper(void *channel)
{
	/* Transaction is finished, reset the state here to avoid races. */
	vss_transaction.state = HVUTIL_READY;
	hv_vss_onchannelcallback(channel);
}

static void vss_poll_wrapper(void *channel)
{
	/* Transaction is finished, reset the state here to avoid races. */
	vss_transaction.state = HVUTIL_READY;
	hv_vss_onchannelcallback(channel);
}

/*
 * Callback when data is received from user mode.
 */

static void vss_timeout_func(struct work_struct *dummy)
{
	/*
	 * Timeout waiting for userspace component to reply happened.
	 */
	pr_warn("VSS: timeout waiting for daemon to reply\n");
	vss_respond_to_host(HV_E_FAIL);

	hv_poll_channel(vss_transaction.recv_channel, vss_poll_wrapper);
<<<<<<< HEAD
=======
}

static void vss_register_done(void)
{
	hv_poll_channel(vss_transaction.recv_channel, vss_poll_wrapper);
	pr_debug("VSS: userspace daemon registered\n");
>>>>>>> 286cd8c7
}

static int vss_handle_handshake(struct hv_vss_msg *vss_msg)
{
	u32 our_ver = VSS_OP_REGISTER1;

	switch (vss_msg->vss_hdr.operation) {
	case VSS_OP_REGISTER:
		/* Daemon doesn't expect us to reply */
		dm_reg_value = VSS_OP_REGISTER;
		break;
	case VSS_OP_REGISTER1:
		/* Daemon expects us to reply with our own version */
		if (hvutil_transport_send(hvt, &our_ver, sizeof(our_ver),
					  vss_register_done))
			return -EFAULT;
		dm_reg_value = VSS_OP_REGISTER1;
		break;
	default:
		return -EINVAL;
	}
<<<<<<< HEAD
	hv_poll_channel(vss_transaction.recv_channel, vss_poll_wrapper);
	pr_debug("VSS: userspace daemon ver. %d registered\n", dm_reg_value);
=======
	pr_info("VSS: userspace daemon ver. %d connected\n", dm_reg_value);
>>>>>>> 286cd8c7
	return 0;
}

static int vss_on_msg(void *msg, int len)
{
	struct hv_vss_msg *vss_msg = (struct hv_vss_msg *)msg;

	if (len != sizeof(*vss_msg)) {
		pr_debug("VSS: Message size does not match length\n");
		return -EINVAL;
	}

	if (vss_msg->vss_hdr.operation == VSS_OP_REGISTER ||
	    vss_msg->vss_hdr.operation == VSS_OP_REGISTER1) {
		/*
		 * Don't process registration messages if we're in the middle
		 * of a transaction processing.
		 */
		if (vss_transaction.state > HVUTIL_READY) {
			pr_debug("VSS: Got unexpected registration request\n");
			return -EINVAL;
		}

		return vss_handle_handshake(vss_msg);
	} else if (vss_transaction.state == HVUTIL_USERSPACE_REQ) {
		vss_transaction.state = HVUTIL_USERSPACE_RECV;

		if (vss_msg->vss_hdr.operation == VSS_OP_HOT_BACKUP)
			vss_transaction.msg->vss_cf.flags =
				VSS_HBU_NO_AUTO_RECOVERY;

		if (cancel_delayed_work_sync(&vss_timeout_work)) {
			vss_respond_to_host(vss_msg->error);
			/* Transaction is finished, reset the state. */
			hv_poll_channel(vss_transaction.recv_channel,
					vss_poll_wrapper);
		}
	} else {
		/* This is a spurious call! */
		pr_debug("VSS: Transaction not active\n");
		return -EINVAL;
	}
	return 0;
}

static void vss_send_op(void)
{
	int op = vss_transaction.msg->vss_hdr.operation;
	int rc;
	struct hv_vss_msg *vss_msg;

	/* The transaction state is wrong. */
	if (vss_transaction.state != HVUTIL_HOSTMSG_RECEIVED) {
		pr_debug("VSS: Unexpected attempt to send to daemon\n");
		return;
	}

	vss_msg = kzalloc(sizeof(*vss_msg), GFP_KERNEL);
	if (!vss_msg)
		return;

	vss_msg->vss_hdr.operation = op;

	vss_transaction.state = HVUTIL_USERSPACE_REQ;

	schedule_delayed_work(&vss_timeout_work, op == VSS_OP_FREEZE ?
			VSS_FREEZE_TIMEOUT * HZ : HV_UTIL_TIMEOUT * HZ);

	rc = hvutil_transport_send(hvt, vss_msg, sizeof(*vss_msg), NULL);
	if (rc) {
		pr_warn("VSS: failed to communicate to the daemon: %d\n", rc);
		if (cancel_delayed_work_sync(&vss_timeout_work)) {
			vss_respond_to_host(HV_E_FAIL);
			vss_transaction.state = HVUTIL_READY;
		}
	}

	kfree(vss_msg);
}

static void vss_handle_request(struct work_struct *dummy)
{
	switch (vss_transaction.msg->vss_hdr.operation) {
	/*
	 * Initiate a "freeze/thaw" operation in the guest.
	 * We respond to the host once the operation is complete.
	 *
	 * We send the message to the user space daemon and the operation is
	 * performed in the daemon.
	 */
	case VSS_OP_THAW:
	case VSS_OP_FREEZE:
	case VSS_OP_HOT_BACKUP:
		if (vss_transaction.state < HVUTIL_READY) {
			/* Userspace is not registered yet */
			pr_debug("VSS: Not ready for request.\n");
			vss_respond_to_host(HV_E_FAIL);
			return;
		}

		pr_debug("VSS: Received request for op code: %d\n",
			vss_transaction.msg->vss_hdr.operation);
		vss_transaction.state = HVUTIL_HOSTMSG_RECEIVED;
		vss_send_op();
		return;
	case VSS_OP_GET_DM_INFO:
		vss_transaction.msg->dm_info.flags = 0;
		break;
	default:
		break;
	}

	vss_respond_to_host(0);
	hv_poll_channel(vss_transaction.recv_channel, vss_poll_wrapper);
}

/*
 * Send a response back to the host.
 */

static void
vss_respond_to_host(int error)
{
	struct icmsg_hdr *icmsghdrp;
	u32	buf_len;
	struct vmbus_channel *channel;
	u64	req_id;

	/*
	 * Copy the global state for completing the transaction. Note that
	 * only one transaction can be active at a time.
	 */

	buf_len = vss_transaction.recv_len;
	channel = vss_transaction.recv_channel;
	req_id = vss_transaction.recv_req_id;

	icmsghdrp = (struct icmsg_hdr *)
			&recv_buffer[sizeof(struct vmbuspipe_hdr)];

	if (channel->onchannel_callback == NULL)
		/*
		 * We have raced with util driver being unloaded;
		 * silently return.
		 */
		return;

	icmsghdrp->status = error;

	icmsghdrp->icflags = ICMSGHDRFLAG_TRANSACTION | ICMSGHDRFLAG_RESPONSE;

	vmbus_sendpacket(channel, recv_buffer, buf_len, req_id,
				VM_PKT_DATA_INBAND, 0);

}

/*
 * This callback is invoked when we get a VSS message from the host.
 * The host ensures that only one VSS transaction can be active at a time.
 */

void hv_vss_onchannelcallback(void *context)
{
	struct vmbus_channel *channel = context;
	u32 recvlen;
	u64 requestid;
	struct hv_vss_msg *vss_msg;
	int vss_srv_version;

	struct icmsg_hdr *icmsghdrp;

	if (vss_transaction.state > HVUTIL_READY)
		return;

	vmbus_recvpacket(channel, recv_buffer, PAGE_SIZE * 2, &recvlen,
			 &requestid);

	if (recvlen > 0) {
		icmsghdrp = (struct icmsg_hdr *)&recv_buffer[
			sizeof(struct vmbuspipe_hdr)];

		if (icmsghdrp->icmsgtype == ICMSGTYPE_NEGOTIATE) {
			if (vmbus_prep_negotiate_resp(icmsghdrp,
				 recv_buffer, fw_versions, FW_VER_COUNT,
				 vss_versions, VSS_VER_COUNT,
				 NULL, &vss_srv_version)) {

				pr_info("VSS IC version %d.%d\n",
					vss_srv_version >> 16,
					vss_srv_version & 0xFFFF);
			}
		} else {
			vss_msg = (struct hv_vss_msg *)&recv_buffer[
				sizeof(struct vmbuspipe_hdr) +
				sizeof(struct icmsg_hdr)];

			/*
			 * Stash away this global state for completing the
			 * transaction; note transactions are serialized.
			 */

			vss_transaction.recv_len = recvlen;
			vss_transaction.recv_req_id = requestid;
			vss_transaction.msg = (struct hv_vss_msg *)vss_msg;

			schedule_work(&vss_handle_request_work);
			return;
		}

		icmsghdrp->icflags = ICMSGHDRFLAG_TRANSACTION
			| ICMSGHDRFLAG_RESPONSE;

		vmbus_sendpacket(channel, recv_buffer,
				       recvlen, requestid,
				       VM_PKT_DATA_INBAND, 0);
	}

}

static void vss_on_reset(void)
{
	if (cancel_delayed_work_sync(&vss_timeout_work))
		vss_respond_to_host(HV_E_FAIL);
	vss_transaction.state = HVUTIL_DEVICE_INIT;
	complete(&release_event);
}

int
hv_vss_init(struct hv_util_service *srv)
{
<<<<<<< HEAD
	init_completion(&release_event);
=======
>>>>>>> 286cd8c7
	if (vmbus_proto_version < VERSION_WIN8_1) {
		pr_warn("Integration service 'Backup (volume snapshot)'"
			" not supported on this host version.\n");
		return -ENOTSUPP;
	}
	recv_buffer = srv->recv_buffer;
	vss_transaction.recv_channel = srv->channel;

	/*
	 * When this driver loads, the user level daemon that
	 * processes the host requests may not yet be running.
	 * Defer processing channel callbacks until the daemon
	 * has registered.
	 */
	vss_transaction.state = HVUTIL_DEVICE_INIT;

	hvt = hvutil_transport_init(vss_devname, CN_VSS_IDX, CN_VSS_VAL,
				    vss_on_msg, vss_on_reset);
	if (!hvt) {
		pr_warn("VSS: Failed to initialize transport\n");
		return -EFAULT;
	}

	return 0;
}

void hv_vss_deinit(void)
{
	vss_transaction.state = HVUTIL_DEVICE_DYING;
	cancel_delayed_work_sync(&vss_timeout_work);
	cancel_work_sync(&vss_handle_request_work);
	hvutil_transport_destroy(hvt);
	wait_for_completion(&release_event);
}<|MERGE_RESOLUTION|>--- conflicted
+++ resolved
@@ -114,15 +114,12 @@
 	vss_respond_to_host(HV_E_FAIL);
 
 	hv_poll_channel(vss_transaction.recv_channel, vss_poll_wrapper);
-<<<<<<< HEAD
-=======
 }
 
 static void vss_register_done(void)
 {
 	hv_poll_channel(vss_transaction.recv_channel, vss_poll_wrapper);
 	pr_debug("VSS: userspace daemon registered\n");
->>>>>>> 286cd8c7
 }
 
 static int vss_handle_handshake(struct hv_vss_msg *vss_msg)
@@ -144,12 +141,7 @@
 	default:
 		return -EINVAL;
 	}
-<<<<<<< HEAD
-	hv_poll_channel(vss_transaction.recv_channel, vss_poll_wrapper);
-	pr_debug("VSS: userspace daemon ver. %d registered\n", dm_reg_value);
-=======
 	pr_info("VSS: userspace daemon ver. %d connected\n", dm_reg_value);
->>>>>>> 286cd8c7
 	return 0;
 }
 
@@ -380,10 +372,6 @@
 int
 hv_vss_init(struct hv_util_service *srv)
 {
-<<<<<<< HEAD
-	init_completion(&release_event);
-=======
->>>>>>> 286cd8c7
 	if (vmbus_proto_version < VERSION_WIN8_1) {
 		pr_warn("Integration service 'Backup (volume snapshot)'"
 			" not supported on this host version.\n");
