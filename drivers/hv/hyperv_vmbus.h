/*
 *
 * Copyright (c) 2011, Microsoft Corporation.
 *
 * This program is free software; you can redistribute it and/or modify it
 * under the terms and conditions of the GNU General Public License,
 * version 2, as published by the Free Software Foundation.
 *
 * This program is distributed in the hope it will be useful, but WITHOUT
 * ANY WARRANTY; without even the implied warranty of MERCHANTABILITY or
 * FITNESS FOR A PARTICULAR PURPOSE.  See the GNU General Public License for
 * more details.
 *
 * You should have received a copy of the GNU General Public License along with
 * this program; if not, write to the Free Software Foundation, Inc., 59 Temple
 * Place - Suite 330, Boston, MA 02111-1307 USA.
 *
 * Authors:
 *   Haiyang Zhang <haiyangz@microsoft.com>
 *   Hank Janssen  <hjanssen@microsoft.com>
 *   K. Y. Srinivasan <kys@microsoft.com>
 *
 */

#ifndef _HYPERV_VMBUS_H
#define _HYPERV_VMBUS_H

#include <linux/list.h>
#include <linux/bitops.h>
#include <asm/sync_bitops.h>
#include <asm/hyperv-tlfs.h>
#include <linux/atomic.h>
#include <linux/hyperv.h>
#include <linux/interrupt.h>

#include "hv_trace.h"

/*
 * Timeout for services such as KVP and fcopy.
<<<<<<< HEAD
 */
#define HV_UTIL_TIMEOUT 30

/*
 * Timeout for guest-host handshake for services.
 */
#define HV_UTIL_NEGO_TIMEOUT 60

/*
 * The below CPUID leaves are present if VersionAndFeatures.HypervisorPresent
 * is set by CPUID(HVCPUID_VERSION_FEATURES).
=======
>>>>>>> 286cd8c7
 */
#define HV_UTIL_TIMEOUT 30

/*
 * Timeout for guest-host handshake for services.
 */
#define HV_UTIL_NEGO_TIMEOUT 55

/* Define synthetic interrupt controller flag constants. */
#define HV_EVENT_FLAGS_COUNT		(256 * 8)
#define HV_EVENT_FLAGS_LONG_COUNT	(256 / sizeof(unsigned long))

/*
 * Timer configuration register.
 */
union hv_timer_config {
	u64 as_uint64;
	struct {
		u64 enable:1;
		u64 periodic:1;
		u64 lazy:1;
		u64 auto_enable:1;
		u64 apic_vector:8;
		u64 direct_mode:1;
		u64 reserved_z0:3;
		u64 sintx:4;
		u64 reserved_z1:44;
	};
};


/* Define the synthetic interrupt controller event flags format. */
union hv_synic_event_flags {
	unsigned long flags[HV_EVENT_FLAGS_LONG_COUNT];
};

/* Define SynIC control register. */
union hv_synic_scontrol {
	u64 as_uint64;
	struct {
		u64 enable:1;
		u64 reserved:63;
	};
};

/* Define synthetic interrupt source. */
union hv_synic_sint {
	u64 as_uint64;
	struct {
		u64 vector:8;
		u64 reserved1:8;
		u64 masked:1;
		u64 auto_eoi:1;
		u64 reserved2:46;
	};
};

/* Define the format of the SIMP register */
union hv_synic_simp {
	u64 as_uint64;
	struct {
		u64 simp_enabled:1;
		u64 preserved:11;
		u64 base_simp_gpa:52;
	};
};

/* Define the format of the SIEFP register */
union hv_synic_siefp {
	u64 as_uint64;
	struct {
		u64 siefp_enabled:1;
		u64 preserved:11;
		u64 base_siefp_gpa:52;
	};
};

/* Definitions for the monitored notification facility */
union hv_monitor_trigger_group {
	u64 as_uint64;
	struct {
		u32 pending;
		u32 armed;
	};
};

struct hv_monitor_parameter {
	union hv_connection_id connectionid;
	u16 flagnumber;
	u16 rsvdz;
};

union hv_monitor_trigger_state {
	u32 asu32;

	struct {
		u32 group_enable:4;
		u32 rsvdz:28;
	};
};

/* struct hv_monitor_page Layout */
/* ------------------------------------------------------ */
/* | 0   | TriggerState (4 bytes) | Rsvd1 (4 bytes)     | */
/* | 8   | TriggerGroup[0]                              | */
/* | 10  | TriggerGroup[1]                              | */
/* | 18  | TriggerGroup[2]                              | */
/* | 20  | TriggerGroup[3]                              | */
/* | 28  | Rsvd2[0]                                     | */
/* | 30  | Rsvd2[1]                                     | */
/* | 38  | Rsvd2[2]                                     | */
/* | 40  | NextCheckTime[0][0]    | NextCheckTime[0][1] | */
/* | ...                                                | */
/* | 240 | Latency[0][0..3]                             | */
/* | 340 | Rsvz3[0]                                     | */
/* | 440 | Parameter[0][0]                              | */
/* | 448 | Parameter[0][1]                              | */
/* | ...                                                | */
/* | 840 | Rsvd4[0]                                     | */
/* ------------------------------------------------------ */
struct hv_monitor_page {
	union hv_monitor_trigger_state trigger_state;
	u32 rsvdz1;

	union hv_monitor_trigger_group trigger_group[4];
	u64 rsvdz2[3];

	s32 next_checktime[4][32];

	u16 latency[4][32];
	u64 rsvdz3[32];

	struct hv_monitor_parameter parameter[4][32];

	u8 rsvdz4[1984];
};

#define HV_HYPERCALL_PARAM_ALIGN	sizeof(u64)

/* Definition of the hv_post_message hypercall input structure. */
struct hv_input_post_message {
	union hv_connection_id connectionid;
	u32 reserved;
	u32 message_type;
	u32 payload_size;
	u64 payload[HV_MESSAGE_PAYLOAD_QWORD_COUNT];
};


enum {
	VMBUS_MESSAGE_CONNECTION_ID	= 1,
	VMBUS_MESSAGE_CONNECTION_ID_4	= 4,
	VMBUS_MESSAGE_PORT_ID		= 1,
	VMBUS_EVENT_CONNECTION_ID	= 2,
	VMBUS_EVENT_PORT_ID		= 2,
	VMBUS_MONITOR_CONNECTION_ID	= 3,
	VMBUS_MONITOR_PORT_ID		= 3,
	VMBUS_MESSAGE_SINT		= 2,
};

/*
 * Per cpu state for channel handling
 */
struct hv_per_cpu_context {
	void *synic_message_page;
	void *synic_event_page;
	/*
	 * buffer to post messages to the host.
	 */
	void *post_msg_page;

	/*
	 * Starting with win8, we can take channel interrupts on any CPU;
	 * we will manage the tasklet that handles events messages on a per CPU
	 * basis.
	 */
	struct tasklet_struct msg_dpc;

	/*
	 * To optimize the mapping of relid to channel, maintain
	 * per-cpu list of the channels based on their CPU affinity.
	 */
	struct list_head chan_list;
	struct clock_event_device *clk_evt;
};

struct hv_context {
	/* We only support running on top of Hyper-V
	 * So at this point this really can only contain the Hyper-V ID
	 */
	u64 guestid;

	void *tsc_page;

	bool synic_initialized;

	struct hv_per_cpu_context __percpu *cpu_context;

	/*
	 * To manage allocations in a NUMA node.
	 * Array indexed by numa node ID.
	 */
	struct cpumask *hv_numa_map;
};

extern struct hv_context hv_context;

/* Hv Interface */

extern int hv_init(void);

<<<<<<< HEAD
extern void hv_cleanup(bool crash);

=======
>>>>>>> 286cd8c7
extern int hv_post_message(union hv_connection_id connection_id,
			 enum hv_message_type message_type,
			 void *payload, size_t payload_size);

extern int hv_synic_alloc(void);

extern void hv_synic_free(void);

extern int hv_synic_init(unsigned int cpu);

extern int hv_synic_cleanup(unsigned int cpu);

extern void hv_synic_clockevents_cleanup(void);

/* Interface */


int hv_ringbuffer_init(struct hv_ring_buffer_info *ring_info,
		       struct page *pages, u32 pagecnt);

void hv_ringbuffer_cleanup(struct hv_ring_buffer_info *ring_info);

int hv_ringbuffer_write(struct vmbus_channel *channel,
			const struct kvec *kv_list, u32 kv_count);

int hv_ringbuffer_read(struct vmbus_channel *channel,
		       void *buffer, u32 buflen, u32 *buffer_actual_len,
		       u64 *requestid, bool raw);

/*
 * Maximum channels is determined by the size of the interrupt page
 * which is PAGE_SIZE. 1/2 of PAGE_SIZE is for send endpoint interrupt
 * and the other is receive endpoint interrupt
 */
#define MAX_NUM_CHANNELS	((PAGE_SIZE >> 1) << 3)	/* 16348 channels */

/* The value here must be in multiple of 32 */
/* TODO: Need to make this configurable */
#define MAX_NUM_CHANNELS_SUPPORTED	256


enum vmbus_connect_state {
	DISCONNECTED,
	CONNECTING,
	CONNECTED,
	DISCONNECTING
};

#define MAX_SIZE_CHANNEL_MESSAGE	HV_MESSAGE_PAYLOAD_BYTE_COUNT

struct vmbus_connection {
	/*
	 * CPU on which the initial host contact was made.
	 */
	int connect_cpu;

	u32 msg_conn_id;

	atomic_t offer_in_progress;

	enum vmbus_connect_state conn_state;

	atomic_t next_gpadl_handle;

	struct completion  unload_event;
	/*
	 * Represents channel interrupts. Each bit position represents a
	 * channel.  When a channel sends an interrupt via VMBUS, it finds its
	 * bit in the sendInterruptPage, set it and calls Hv to generate a port
	 * event. The other end receives the port event and parse the
	 * recvInterruptPage to see which bit is set
	 */
	void *int_page;
	void *send_int_page;
	void *recv_int_page;

	/*
	 * 2 pages - 1st page for parent->child notification and 2nd
	 * is child->parent notification
	 */
	struct hv_monitor_page *monitor_pages[2];
	struct list_head chn_msg_list;
	spinlock_t channelmsg_lock;

	/* List of channels */
	struct list_head chn_list;
	struct mutex channel_mutex;

	/*
	 * An offer message is handled first on the work_queue, and then
	 * is further handled on handle_primary_chan_wq or
	 * handle_sub_chan_wq.
	 */
	struct workqueue_struct *work_queue;
	struct workqueue_struct *handle_primary_chan_wq;
	struct workqueue_struct *handle_sub_chan_wq;
};


struct vmbus_msginfo {
	/* Bookkeeping stuff */
	struct list_head msglist_entry;

	/* The message itself */
	unsigned char msg[0];
};


extern struct vmbus_connection vmbus_connection;

static inline void vmbus_send_interrupt(u32 relid)
{
	sync_set_bit(relid, vmbus_connection.send_int_page);
}

enum vmbus_message_handler_type {
	/* The related handler can sleep. */
	VMHT_BLOCKING = 0,

	/* The related handler must NOT sleep. */
	VMHT_NON_BLOCKING = 1,
};

struct vmbus_channel_message_table_entry {
	enum vmbus_channel_message_type message_type;
	enum vmbus_message_handler_type handler_type;
	void (*message_handler)(struct vmbus_channel_message_header *msg);
};

extern const struct vmbus_channel_message_table_entry
	channel_message_table[CHANNELMSG_COUNT];


/* General vmbus interface */

struct hv_device *vmbus_device_create(const uuid_le *type,
				      const uuid_le *instance,
				      struct vmbus_channel *channel);

int vmbus_device_register(struct hv_device *child_device_obj);
void vmbus_device_unregister(struct hv_device *device_obj);
int vmbus_add_channel_kobj(struct hv_device *device_obj,
			   struct vmbus_channel *channel);

void vmbus_remove_channel_attr_group(struct vmbus_channel *channel);

struct vmbus_channel *relid2channel(u32 relid);

void vmbus_free_channels(void);

/* Connection interface */

int vmbus_connect(void);
void vmbus_disconnect(void);

int vmbus_post_msg(void *buffer, size_t buflen, bool can_sleep);

void vmbus_on_event(unsigned long data);
void vmbus_on_msg_dpc(unsigned long data);

int hv_kvp_init(struct hv_util_service *srv);
void hv_kvp_deinit(void);
void hv_kvp_onchannelcallback(void *context);

int hv_vss_init(struct hv_util_service *srv);
void hv_vss_deinit(void);
void hv_vss_onchannelcallback(void *context);

int hv_fcopy_init(struct hv_util_service *srv);
void hv_fcopy_deinit(void);
void hv_fcopy_onchannelcallback(void *context);
void vmbus_initiate_unload(bool crash);

static inline void hv_poll_channel(struct vmbus_channel *channel,
				   void (*cb)(void *))
{
	if (!channel)
		return;

<<<<<<< HEAD
=======
	if (in_interrupt() && (channel->target_cpu == smp_processor_id())) {
		cb(channel);
		return;
	}
>>>>>>> 286cd8c7
	smp_call_function_single(channel->target_cpu, cb, channel, true);
}

enum hvutil_device_state {
	HVUTIL_DEVICE_INIT = 0,  /* driver is loaded, waiting for userspace */
	HVUTIL_READY,            /* userspace is registered */
	HVUTIL_HOSTMSG_RECEIVED, /* message from the host was received */
	HVUTIL_USERSPACE_REQ,    /* request to userspace was sent */
	HVUTIL_USERSPACE_RECV,   /* reply from userspace was received */
	HVUTIL_DEVICE_DYING,     /* driver unload is in progress */
};

#endif /* _HYPERV_VMBUS_H */<|MERGE_RESOLUTION|>--- conflicted
+++ resolved
@@ -37,20 +37,6 @@
 
 /*
  * Timeout for services such as KVP and fcopy.
-<<<<<<< HEAD
- */
-#define HV_UTIL_TIMEOUT 30
-
-/*
- * Timeout for guest-host handshake for services.
- */
-#define HV_UTIL_NEGO_TIMEOUT 60
-
-/*
- * The below CPUID leaves are present if VersionAndFeatures.HypervisorPresent
- * is set by CPUID(HVCPUID_VERSION_FEATURES).
-=======
->>>>>>> 286cd8c7
  */
 #define HV_UTIL_TIMEOUT 30
 
@@ -262,11 +248,6 @@
 
 extern int hv_init(void);
 
-<<<<<<< HEAD
-extern void hv_cleanup(bool crash);
-
-=======
->>>>>>> 286cd8c7
 extern int hv_post_message(union hv_connection_id connection_id,
 			 enum hv_message_type message_type,
 			 void *payload, size_t payload_size);
@@ -446,13 +427,10 @@
 	if (!channel)
 		return;
 
-<<<<<<< HEAD
-=======
 	if (in_interrupt() && (channel->target_cpu == smp_processor_id())) {
 		cb(channel);
 		return;
 	}
->>>>>>> 286cd8c7
 	smp_call_function_single(channel->target_cpu, cb, channel, true);
 }
 
