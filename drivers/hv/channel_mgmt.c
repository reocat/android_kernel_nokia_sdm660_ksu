/*
 * Copyright (c) 2009, Microsoft Corporation.
 *
 * This program is free software; you can redistribute it and/or modify it
 * under the terms and conditions of the GNU General Public License,
 * version 2, as published by the Free Software Foundation.
 *
 * This program is distributed in the hope it will be useful, but WITHOUT
 * ANY WARRANTY; without even the implied warranty of MERCHANTABILITY or
 * FITNESS FOR A PARTICULAR PURPOSE.  See the GNU General Public License for
 * more details.
 *
 * You should have received a copy of the GNU General Public License along with
 * this program; if not, write to the Free Software Foundation, Inc., 59 Temple
 * Place - Suite 330, Boston, MA 02111-1307 USA.
 *
 * Authors:
 *   Haiyang Zhang <haiyangz@microsoft.com>
 *   Hank Janssen  <hjanssen@microsoft.com>
 */
#define pr_fmt(fmt) KBUILD_MODNAME ": " fmt

#include <linux/kernel.h>
#include <linux/interrupt.h>
#include <linux/sched.h>
#include <linux/wait.h>
#include <linux/mm.h>
#include <linux/slab.h>
#include <linux/list.h>
#include <linux/module.h>
#include <linux/completion.h>
#include <linux/delay.h>
#include <linux/hyperv.h>
#include <asm/mshyperv.h>

#include "hyperv_vmbus.h"

static void init_vp_index(struct vmbus_channel *channel, u16 dev_type);

static const struct vmbus_device vmbus_devs[] = {
	/* IDE */
	{ .dev_type = HV_IDE,
	  HV_IDE_GUID,
	  .perf_device = true,
	},

	/* SCSI */
	{ .dev_type = HV_SCSI,
	  HV_SCSI_GUID,
	  .perf_device = true,
	},

	/* Fibre Channel */
	{ .dev_type = HV_FC,
	  HV_SYNTHFC_GUID,
	  .perf_device = true,
	},

	/* Synthetic NIC */
	{ .dev_type = HV_NIC,
	  HV_NIC_GUID,
	  .perf_device = true,
	},

	/* Network Direct */
	{ .dev_type = HV_ND,
	  HV_ND_GUID,
	  .perf_device = true,
	},

	/* PCIE */
	{ .dev_type = HV_PCIE,
	  HV_PCIE_GUID,
	  .perf_device = false,
	},

	/* Synthetic Frame Buffer */
	{ .dev_type = HV_FB,
	  HV_SYNTHVID_GUID,
	  .perf_device = false,
	},

	/* Synthetic Keyboard */
	{ .dev_type = HV_KBD,
	  HV_KBD_GUID,
	  .perf_device = false,
	},

	/* Synthetic MOUSE */
	{ .dev_type = HV_MOUSE,
	  HV_MOUSE_GUID,
	  .perf_device = false,
	},

	/* KVP */
	{ .dev_type = HV_KVP,
	  HV_KVP_GUID,
	  .perf_device = false,
	},

	/* Time Synch */
	{ .dev_type = HV_TS,
	  HV_TS_GUID,
	  .perf_device = false,
	},

	/* Heartbeat */
	{ .dev_type = HV_HB,
	  HV_HEART_BEAT_GUID,
	  .perf_device = false,
	},

	/* Shutdown */
	{ .dev_type = HV_SHUTDOWN,
	  HV_SHUTDOWN_GUID,
	  .perf_device = false,
	},

	/* File copy */
	{ .dev_type = HV_FCOPY,
	  HV_FCOPY_GUID,
	  .perf_device = false,
	},

	/* Backup */
	{ .dev_type = HV_BACKUP,
	  HV_VSS_GUID,
	  .perf_device = false,
	},

	/* Dynamic Memory */
	{ .dev_type = HV_DM,
	  HV_DM_GUID,
	  .perf_device = false,
	},

	/* Unknown GUID */
	{ .dev_type = HV_UNKNOWN,
	  .perf_device = false,
	},
};

static const struct {
	uuid_le guid;
} vmbus_unsupported_devs[] = {
	{ HV_AVMA1_GUID },
	{ HV_AVMA2_GUID },
	{ HV_RDV_GUID	},
};

/*
 * The rescinded channel may be blocked waiting for a response from the host;
 * take care of that.
 */
static void vmbus_rescind_cleanup(struct vmbus_channel *channel)
{
	struct vmbus_channel_msginfo *msginfo;
	unsigned long flags;


	spin_lock_irqsave(&vmbus_connection.channelmsg_lock, flags);
	channel->rescind = true;
	list_for_each_entry(msginfo, &vmbus_connection.chn_msg_list,
				msglistentry) {

		if (msginfo->waiting_channel == channel) {
			complete(&msginfo->waitevent);
			break;
		}
	}
	spin_unlock_irqrestore(&vmbus_connection.channelmsg_lock, flags);
}

static bool is_unsupported_vmbus_devs(const uuid_le *guid)
{
	int i;

	for (i = 0; i < ARRAY_SIZE(vmbus_unsupported_devs); i++)
		if (!uuid_le_cmp(*guid, vmbus_unsupported_devs[i].guid))
			return true;
	return false;
}

static u16 hv_get_dev_type(const struct vmbus_channel *channel)
{
	const uuid_le *guid = &channel->offermsg.offer.if_type;
	u16 i;

	if (is_hvsock_channel(channel) || is_unsupported_vmbus_devs(guid))
		return HV_UNKNOWN;

	for (i = HV_IDE; i < HV_UNKNOWN; i++) {
		if (!uuid_le_cmp(*guid, vmbus_devs[i].guid))
			return i;
	}
	pr_info("Unknown GUID: %pUl\n", guid);
	return i;
}

/**
 * vmbus_prep_negotiate_resp() - Create default response for Hyper-V Negotiate message
 * @icmsghdrp: Pointer to msg header structure
 * @icmsg_negotiate: Pointer to negotiate message structure
 * @buf: Raw buffer channel data
 *
 * @icmsghdrp is of type &struct icmsg_hdr.
 * Set up and fill in default negotiate response message.
 *
 * The fw_version and fw_vercnt specifies the framework version that
 * we can support.
 *
 * The srv_version and srv_vercnt specifies the service
 * versions we can support.
 *
 * Versions are given in decreasing order.
 *
 * nego_fw_version and nego_srv_version store the selected protocol versions.
 *
 * Mainly used by Hyper-V drivers.
 */
bool vmbus_prep_negotiate_resp(struct icmsg_hdr *icmsghdrp,
				u8 *buf, const int *fw_version, int fw_vercnt,
				const int *srv_version, int srv_vercnt,
				int *nego_fw_version, int *nego_srv_version)
{
	int icframe_major, icframe_minor;
	int icmsg_major, icmsg_minor;
	int fw_major, fw_minor;
	int srv_major, srv_minor;
	int i, j;
	bool found_match = false;
	struct icmsg_negotiate *negop;

	icmsghdrp->icmsgsize = 0x10;
	negop = (struct icmsg_negotiate *)&buf[
		sizeof(struct vmbuspipe_hdr) +
		sizeof(struct icmsg_hdr)];

	icframe_major = negop->icframe_vercnt;
	icframe_minor = 0;

	icmsg_major = negop->icmsg_vercnt;
	icmsg_minor = 0;

	/*
	 * Select the framework version number we will
	 * support.
	 */

	for (i = 0; i < fw_vercnt; i++) {
		fw_major = (fw_version[i] >> 16);
		fw_minor = (fw_version[i] & 0xFFFF);

		for (j = 0; j < negop->icframe_vercnt; j++) {
			if ((negop->icversion_data[j].major == fw_major) &&
			    (negop->icversion_data[j].minor == fw_minor)) {
				icframe_major = negop->icversion_data[j].major;
				icframe_minor = negop->icversion_data[j].minor;
				found_match = true;
				break;
			}
		}

		if (found_match)
			break;
	}

	if (!found_match)
		goto fw_error;

	found_match = false;

	for (i = 0; i < srv_vercnt; i++) {
		srv_major = (srv_version[i] >> 16);
		srv_minor = (srv_version[i] & 0xFFFF);

		for (j = negop->icframe_vercnt;
			(j < negop->icframe_vercnt + negop->icmsg_vercnt);
			j++) {

			if ((negop->icversion_data[j].major == srv_major) &&
				(negop->icversion_data[j].minor == srv_minor)) {

				icmsg_major = negop->icversion_data[j].major;
				icmsg_minor = negop->icversion_data[j].minor;
				found_match = true;
				break;
			}
		}

		if (found_match)
			break;
	}

	/*
	 * Respond with the framework and service
	 * version numbers we can support.
	 */

fw_error:
	if (!found_match) {
		negop->icframe_vercnt = 0;
		negop->icmsg_vercnt = 0;
	} else {
		negop->icframe_vercnt = 1;
		negop->icmsg_vercnt = 1;
	}

	if (nego_fw_version)
		*nego_fw_version = (icframe_major << 16) | icframe_minor;

	if (nego_srv_version)
		*nego_srv_version = (icmsg_major << 16) | icmsg_minor;

	negop->icversion_data[0].major = icframe_major;
	negop->icversion_data[0].minor = icframe_minor;
	negop->icversion_data[1].major = icmsg_major;
	negop->icversion_data[1].minor = icmsg_minor;
	return found_match;
}

EXPORT_SYMBOL_GPL(vmbus_prep_negotiate_resp);

/*
 * alloc_channel - Allocate and initialize a vmbus channel object
 */
static struct vmbus_channel *alloc_channel(void)
{
	struct vmbus_channel *channel;

	channel = kzalloc(sizeof(*channel), GFP_ATOMIC);
	if (!channel)
		return NULL;

	spin_lock_init(&channel->lock);
	init_completion(&channel->rescind_event);

	INIT_LIST_HEAD(&channel->sc_list);
	INIT_LIST_HEAD(&channel->percpu_list);

	tasklet_init(&channel->callback_event,
		     vmbus_on_event, (unsigned long)channel);

	return channel;
}

/*
 * free_channel - Release the resources used by the vmbus channel object
 */
static void free_channel(struct vmbus_channel *channel)
{
	tasklet_kill(&channel->callback_event);
	vmbus_remove_channel_attr_group(channel);

	kobject_put(&channel->kobj);
}

static void percpu_channel_enq(void *arg)
{
	struct vmbus_channel *channel = arg;
	struct hv_per_cpu_context *hv_cpu
		= this_cpu_ptr(hv_context.cpu_context);

	list_add_tail_rcu(&channel->percpu_list, &hv_cpu->chan_list);
}

static void percpu_channel_deq(void *arg)
{
	struct vmbus_channel *channel = arg;

	list_del_rcu(&channel->percpu_list);
}


static void vmbus_release_relid(u32 relid)
{
	struct vmbus_channel_relid_released msg;
	int ret;

	memset(&msg, 0, sizeof(struct vmbus_channel_relid_released));
	msg.child_relid = relid;
	msg.header.msgtype = CHANNELMSG_RELID_RELEASED;
	ret = vmbus_post_msg(&msg, sizeof(struct vmbus_channel_relid_released),
			     true);

	trace_vmbus_release_relid(&msg, ret);
}

void hv_process_channel_removal(u32 relid)
{
	unsigned long flags;
	struct vmbus_channel *primary_channel, *channel;

	BUG_ON(!mutex_is_locked(&vmbus_connection.channel_mutex));

	/*
	 * Make sure channel is valid as we may have raced.
	 */
	channel = relid2channel(relid);
	if (!channel)
		return;

	BUG_ON(!channel->rescind);
<<<<<<< HEAD

=======
>>>>>>> 286cd8c7
	if (channel->target_cpu != get_cpu()) {
		put_cpu();
		smp_call_function_single(channel->target_cpu,
					 percpu_channel_deq, channel, true);
	} else {
		percpu_channel_deq(channel);
		put_cpu();
	}

	if (channel->primary_channel == NULL) {
		list_del(&channel->listentry);

		primary_channel = channel;
	} else {
		primary_channel = channel->primary_channel;
		spin_lock_irqsave(&primary_channel->lock, flags);
		list_del(&channel->sc_list);
		primary_channel->num_sc--;
		spin_unlock_irqrestore(&primary_channel->lock, flags);
	}

	/*
	 * We need to free the bit for init_vp_index() to work in the case
	 * of sub-channel, when we reload drivers like hv_netvsc.
	 */
	if (channel->affinity_policy == HV_LOCALIZED)
		cpumask_clear_cpu(channel->target_cpu,
				  &primary_channel->alloced_cpus_in_node);

	vmbus_release_relid(relid);

	free_channel(channel);
}

void vmbus_free_channels(void)
{
	struct vmbus_channel *channel, *tmp;

	list_for_each_entry_safe(channel, tmp, &vmbus_connection.chn_list,
		listentry) {
		/* hv_process_channel_removal() needs this */
		channel->rescind = true;

		vmbus_device_unregister(channel->device_obj);
	}
}

/* Note: the function can run concurrently for primary/sub channels. */
static void vmbus_add_channel_work(struct work_struct *work)
{
	struct vmbus_channel *newchannel =
		container_of(work, struct vmbus_channel, add_channel_work);
	struct vmbus_channel *primary_channel = newchannel->primary_channel;
	unsigned long flags;
	u16 dev_type;
	int ret;

	dev_type = hv_get_dev_type(newchannel);

	init_vp_index(newchannel, dev_type);

	if (newchannel->target_cpu != get_cpu()) {
		put_cpu();
		smp_call_function_single(newchannel->target_cpu,
					 percpu_channel_enq,
					 newchannel, true);
	} else {
		percpu_channel_enq(newchannel);
		put_cpu();
	}

	/*
	 * This state is used to indicate a successful open
	 * so that when we do close the channel normally, we
	 * can cleanup properly.
	 */
	newchannel->state = CHANNEL_OPEN_STATE;

	if (primary_channel != NULL) {
		/* newchannel is a sub-channel. */
		struct hv_device *dev = primary_channel->device_obj;

		if (vmbus_add_channel_kobj(dev, newchannel))
			goto err_deq_chan;

		if (primary_channel->sc_creation_callback != NULL)
			primary_channel->sc_creation_callback(newchannel);

		newchannel->probe_done = true;
		return;
	}

	/*
	 * Start the process of binding the primary channel to the driver
	 */
	newchannel->device_obj = vmbus_device_create(
		&newchannel->offermsg.offer.if_type,
		&newchannel->offermsg.offer.if_instance,
		newchannel);
	if (!newchannel->device_obj)
		goto err_deq_chan;

	newchannel->device_obj->device_id = dev_type;
	/*
	 * Add the new device to the bus. This will kick off device-driver
	 * binding which eventually invokes the device driver's AddDevice()
	 * method.
	 *
	 * If vmbus_device_register() fails, the 'device_obj' is freed in
	 * vmbus_device_release() as called by device_unregister() in the
	 * error path of vmbus_device_register(). In the outside error
	 * path, there's no need to free it.
	 */
	ret = vmbus_device_register(newchannel->device_obj);

	if (ret != 0) {
		pr_err("unable to add child device object (relid %d)\n",
			newchannel->offermsg.child_relid);
		goto err_deq_chan;
	}

	newchannel->probe_done = true;
	return;

err_deq_chan:
	mutex_lock(&vmbus_connection.channel_mutex);

	/*
	 * We need to set the flag, otherwise
	 * vmbus_onoffer_rescind() can be blocked.
	 */
	newchannel->probe_done = true;

	if (primary_channel == NULL) {
		list_del(&newchannel->listentry);
	} else {
		spin_lock_irqsave(&primary_channel->lock, flags);
		list_del(&newchannel->sc_list);
		spin_unlock_irqrestore(&primary_channel->lock, flags);
	}

	mutex_unlock(&vmbus_connection.channel_mutex);

	if (newchannel->target_cpu != get_cpu()) {
		put_cpu();
		smp_call_function_single(newchannel->target_cpu,
					 percpu_channel_deq,
					 newchannel, true);
	} else {
		percpu_channel_deq(newchannel);
		put_cpu();
	}

	vmbus_release_relid(newchannel->offermsg.child_relid);

	free_channel(newchannel);
}

/*
 * vmbus_process_offer - Process the offer by creating a channel/device
 * associated with this offer
 */
static void vmbus_process_offer(struct vmbus_channel *newchannel)
{
	struct vmbus_channel *channel;
	struct workqueue_struct *wq;
	unsigned long flags;
	bool fnew = true;

	mutex_lock(&vmbus_connection.channel_mutex);

	/*
	 * Now that we have acquired the channel_mutex,
	 * we can release the potentially racing rescind thread.
	 */
	atomic_dec(&vmbus_connection.offer_in_progress);

	list_for_each_entry(channel, &vmbus_connection.chn_list, listentry) {
		if (!uuid_le_cmp(channel->offermsg.offer.if_type,
				 newchannel->offermsg.offer.if_type) &&
		    !uuid_le_cmp(channel->offermsg.offer.if_instance,
				 newchannel->offermsg.offer.if_instance)) {
			fnew = false;
			break;
		}
	}

	if (fnew)
		list_add_tail(&newchannel->listentry,
			      &vmbus_connection.chn_list);
	else {
		/*
		 * Check to see if this is a valid sub-channel.
		 */
		if (newchannel->offermsg.offer.sub_channel_index == 0) {
			mutex_unlock(&vmbus_connection.channel_mutex);
			/*
			 * Don't call free_channel(), because newchannel->kobj
			 * is not initialized yet.
			 */
			kfree(newchannel);
			WARN_ON_ONCE(1);
			return;
		}
		/*
		 * Process the sub-channel.
		 */
		newchannel->primary_channel = channel;
		spin_lock_irqsave(&channel->lock, flags);
		list_add_tail(&newchannel->sc_list, &channel->sc_list);
		spin_unlock_irqrestore(&channel->lock, flags);
	}

	mutex_unlock(&vmbus_connection.channel_mutex);

	/*
	 * vmbus_process_offer() mustn't call channel->sc_creation_callback()
	 * directly for sub-channels, because sc_creation_callback() ->
	 * vmbus_open() may never get the host's response to the
	 * OPEN_CHANNEL message (the host may rescind a channel at any time,
	 * e.g. in the case of hot removing a NIC), and vmbus_onoffer_rescind()
	 * may not wake up the vmbus_open() as it's blocked due to a non-zero
	 * vmbus_connection.offer_in_progress, and finally we have a deadlock.
	 *
	 * The above is also true for primary channels, if the related device
	 * drivers use sync probing mode by default.
	 *
	 * And, usually the handling of primary channels and sub-channels can
	 * depend on each other, so we should offload them to different
	 * workqueues to avoid possible deadlock, e.g. in sync-probing mode,
	 * NIC1's netvsc_subchan_work() can race with NIC2's netvsc_probe() ->
	 * rtnl_lock(), and causes deadlock: the former gets the rtnl_lock
	 * and waits for all the sub-channels to appear, but the latter
	 * can't get the rtnl_lock and this blocks the handling of
	 * sub-channels.
	 */
	INIT_WORK(&newchannel->add_channel_work, vmbus_add_channel_work);
	wq = fnew ? vmbus_connection.handle_primary_chan_wq :
		    vmbus_connection.handle_sub_chan_wq;
	queue_work(wq, &newchannel->add_channel_work);
}

/*
 * We use this state to statically distribute the channel interrupt load.
 */
static int next_numa_node_id;
/*
 * init_vp_index() accesses global variables like next_numa_node_id, and
 * it can run concurrently for primary channels and sub-channels: see
 * vmbus_process_offer(), so we need the lock to protect the global
 * variables.
 */
static DEFINE_SPINLOCK(bind_channel_to_cpu_lock);

/*
 * Starting with Win8, we can statically distribute the incoming
 * channel interrupt load by binding a channel to VCPU.
 * We distribute the interrupt loads to one or more NUMA nodes based on
 * the channel's affinity_policy.
 *
 * For pre-win8 hosts or non-performance critical channels we assign the
 * first CPU in the first NUMA node.
 */
static void init_vp_index(struct vmbus_channel *channel, u16 dev_type)
{
	u32 cur_cpu;
	bool perf_chn = vmbus_devs[dev_type].perf_device;
	struct vmbus_channel *primary = channel->primary_channel;
	int next_node;
	cpumask_var_t available_mask;
	struct cpumask *alloced_mask;

	if ((vmbus_proto_version == VERSION_WS2008) ||
	    (vmbus_proto_version == VERSION_WIN7) || (!perf_chn) ||
	    !alloc_cpumask_var(&available_mask, GFP_KERNEL)) {
		/*
		 * Prior to win8, all channel interrupts are
		 * delivered on cpu 0.
		 * Also if the channel is not a performance critical
		 * channel, bind it to cpu 0.
		 * In case alloc_cpumask_var() fails, bind it to cpu 0.
		 */
		channel->numa_node = 0;
		channel->target_cpu = 0;
		channel->target_vp = hv_cpu_number_to_vp_number(0);
		return;
	}

	spin_lock(&bind_channel_to_cpu_lock);

	/*
	 * Based on the channel affinity policy, we will assign the NUMA
	 * nodes.
	 */

	if ((channel->affinity_policy == HV_BALANCED) || (!primary)) {
		while (true) {
			next_node = next_numa_node_id++;
			if (next_node == nr_node_ids) {
				next_node = next_numa_node_id = 0;
				continue;
			}
			if (cpumask_empty(cpumask_of_node(next_node)))
				continue;
			break;
		}
		channel->numa_node = next_node;
		primary = channel;
	}
	alloced_mask = &hv_context.hv_numa_map[primary->numa_node];

	if (cpumask_weight(alloced_mask) ==
	    cpumask_weight(cpumask_of_node(primary->numa_node))) {
		/*
		 * We have cycled through all the CPUs in the node;
		 * reset the alloced map.
		 */
		cpumask_clear(alloced_mask);
	}

	cpumask_xor(available_mask, alloced_mask,
		    cpumask_of_node(primary->numa_node));

	cur_cpu = -1;

<<<<<<< HEAD
	/*
	 * Normally Hyper-V host doesn't create more subchannels than there
	 * are VCPUs on the node but it is possible when not all present VCPUs
	 * on the node are initialized by guest. Clear the alloced_cpus_in_node
	 * to start over.
	 */
	if (cpumask_equal(&primary->alloced_cpus_in_node,
			  cpumask_of_node(primary->numa_node)))
		cpumask_clear(&primary->alloced_cpus_in_node);
=======
	if (primary->affinity_policy == HV_LOCALIZED) {
		/*
		 * Normally Hyper-V host doesn't create more subchannels
		 * than there are VCPUs on the node but it is possible when not
		 * all present VCPUs on the node are initialized by guest.
		 * Clear the alloced_cpus_in_node to start over.
		 */
		if (cpumask_equal(&primary->alloced_cpus_in_node,
				  cpumask_of_node(primary->numa_node)))
			cpumask_clear(&primary->alloced_cpus_in_node);
	}
>>>>>>> 286cd8c7

	while (true) {
		cur_cpu = cpumask_next(cur_cpu, available_mask);
		if (cur_cpu >= nr_cpu_ids) {
			cur_cpu = -1;
			cpumask_copy(available_mask,
				     cpumask_of_node(primary->numa_node));
			continue;
		}

		if (primary->affinity_policy == HV_LOCALIZED) {
			/*
			 * NOTE: in the case of sub-channel, we clear the
			 * sub-channel related bit(s) in
			 * primary->alloced_cpus_in_node in
			 * hv_process_channel_removal(), so when we
			 * reload drivers like hv_netvsc in SMP guest, here
			 * we're able to re-allocate
			 * bit from primary->alloced_cpus_in_node.
			 */
			if (!cpumask_test_cpu(cur_cpu,
					      &primary->alloced_cpus_in_node)) {
				cpumask_set_cpu(cur_cpu,
						&primary->alloced_cpus_in_node);
				cpumask_set_cpu(cur_cpu, alloced_mask);
				break;
			}
		} else {
			cpumask_set_cpu(cur_cpu, alloced_mask);
			break;
		}
	}

	channel->target_cpu = cur_cpu;
	channel->target_vp = hv_cpu_number_to_vp_number(cur_cpu);

	spin_unlock(&bind_channel_to_cpu_lock);

	free_cpumask_var(available_mask);
}

#define UNLOAD_DELAY_UNIT_MS	10		/* 10 milliseconds */
#define UNLOAD_WAIT_MS		(100*1000)	/* 100 seconds */
#define UNLOAD_WAIT_LOOPS	(UNLOAD_WAIT_MS/UNLOAD_DELAY_UNIT_MS)
#define UNLOAD_MSG_MS		(5*1000)	/* Every 5 seconds */
#define UNLOAD_MSG_LOOPS	(UNLOAD_MSG_MS/UNLOAD_DELAY_UNIT_MS)

static void vmbus_wait_for_unload(void)
{
	int cpu;
	void *page_addr;
	struct hv_message *msg;
	struct vmbus_channel_message_header *hdr;
	u32 message_type, i;

	/*
	 * CHANNELMSG_UNLOAD_RESPONSE is always delivered to the CPU which was
	 * used for initial contact or to CPU0 depending on host version. When
	 * we're crashing on a different CPU let's hope that IRQ handler on
	 * the cpu which receives CHANNELMSG_UNLOAD_RESPONSE is still
	 * functional and vmbus_unload_response() will complete
	 * vmbus_connection.unload_event. If not, the last thing we can do is
	 * read message pages for all CPUs directly.
	 *
	 * Wait up to 100 seconds since an Azure host must writeback any dirty
	 * data in its disk cache before the VMbus UNLOAD request will
	 * complete. This flushing has been empirically observed to take up
	 * to 50 seconds in cases with a lot of dirty data, so allow additional
	 * leeway and for inaccuracies in mdelay(). But eventually time out so
	 * that the panic path can't get hung forever in case the response
	 * message isn't seen.
	 */
	for (i = 1; i <= UNLOAD_WAIT_LOOPS; i++) {
		if (completion_done(&vmbus_connection.unload_event))
			goto completed;

		for_each_present_cpu(cpu) {
			struct hv_per_cpu_context *hv_cpu
				= per_cpu_ptr(hv_context.cpu_context, cpu);

			/*
			 * In a CoCo VM the synic_message_page is not allocated
			 * in hv_synic_alloc(). Instead it is set/cleared in
			 * hv_synic_enable_regs() and hv_synic_disable_regs()
			 * such that it is set only when the CPU is online. If
			 * not all present CPUs are online, the message page
			 * might be NULL, so skip such CPUs.
			 */
			page_addr = hv_cpu->synic_message_page;
			if (!page_addr)
				continue;

			msg = (struct hv_message *)page_addr
				+ VMBUS_MESSAGE_SINT;

			message_type = READ_ONCE(msg->header.message_type);
			if (message_type == HVMSG_NONE)
				continue;

			hdr = (struct vmbus_channel_message_header *)
				msg->u.payload;

			if (hdr->msgtype == CHANNELMSG_UNLOAD_RESPONSE)
				complete(&vmbus_connection.unload_event);

			vmbus_signal_eom(msg, message_type);
		}

		/*
		 * Give a notice periodically so someone watching the
		 * serial output won't think it is completely hung.
		 */
		if (!(i % UNLOAD_MSG_LOOPS))
			pr_notice("Waiting for VMBus UNLOAD to complete\n");

		mdelay(UNLOAD_DELAY_UNIT_MS);
	}
	pr_err("Continuing even though VMBus UNLOAD did not complete\n");

completed:
	/*
	 * We're crashing and already got the UNLOAD_RESPONSE, cleanup all
	 * maybe-pending messages on all CPUs to be able to receive new
	 * messages after we reconnect.
	 */
	for_each_present_cpu(cpu) {
		struct hv_per_cpu_context *hv_cpu
			= per_cpu_ptr(hv_context.cpu_context, cpu);

		page_addr = hv_cpu->synic_message_page;
		if (!page_addr)
			continue;

		msg = (struct hv_message *)page_addr + VMBUS_MESSAGE_SINT;
		msg->header.message_type = HVMSG_NONE;
	}
}

static void vmbus_wait_for_unload(void)
{
	int cpu = smp_processor_id();
	void *page_addr = hv_context.synic_message_page[cpu];
	struct hv_message *msg = (struct hv_message *)page_addr +
				  VMBUS_MESSAGE_SINT;
	struct vmbus_channel_message_header *hdr;
	bool unloaded = false;

	while (1) {
		if (msg->header.message_type == HVMSG_NONE) {
			mdelay(10);
			continue;
		}

		hdr = (struct vmbus_channel_message_header *)msg->u.payload;
		if (hdr->msgtype == CHANNELMSG_UNLOAD_RESPONSE)
			unloaded = true;

		msg->header.message_type = HVMSG_NONE;
		/*
		 * header.message_type needs to be written before we do
		 * wrmsrl() below.
		 */
		mb();

		if (msg->header.message_flags.msg_pending)
			wrmsrl(HV_X64_MSR_EOM, 0);

		if (unloaded)
			break;
	}
}

/*
 * vmbus_unload_response - Handler for the unload response.
 */
static void vmbus_unload_response(struct vmbus_channel_message_header *hdr)
{
	/*
	 * This is a global event; just wakeup the waiting thread.
	 * Once we successfully unload, we can cleanup the monitor state.
	 */
	complete(&vmbus_connection.unload_event);
}

void vmbus_initiate_unload(bool crash)
{
	struct vmbus_channel_message_header hdr;

	if (xchg(&vmbus_connection.conn_state, DISCONNECTED) == DISCONNECTED)
		return;

	/* Pre-Win2012R2 hosts don't support reconnect */
	if (vmbus_proto_version < VERSION_WIN8_1)
		return;

	init_completion(&vmbus_connection.unload_event);
	memset(&hdr, 0, sizeof(struct vmbus_channel_message_header));
	hdr.msgtype = CHANNELMSG_UNLOAD;
	vmbus_post_msg(&hdr, sizeof(struct vmbus_channel_message_header),
		       !crash);

	/*
	 * vmbus_initiate_unload() is also called on crash and the crash can be
	 * happening in an interrupt context, where scheduling is impossible.
	 */
<<<<<<< HEAD
	if (!in_interrupt())
=======
	if (!crash)
>>>>>>> 286cd8c7
		wait_for_completion(&vmbus_connection.unload_event);
	else
		vmbus_wait_for_unload();
}

/*
 * vmbus_onoffer - Handler for channel offers from vmbus in parent partition.
 *
 */
static void vmbus_onoffer(struct vmbus_channel_message_header *hdr)
{
	struct vmbus_channel_offer_channel *offer;
	struct vmbus_channel *newchannel;

	offer = (struct vmbus_channel_offer_channel *)hdr;

	trace_vmbus_onoffer(offer);

	/* Allocate the channel object and save this offer. */
	newchannel = alloc_channel();
	if (!newchannel) {
		vmbus_release_relid(offer->child_relid);
		atomic_dec(&vmbus_connection.offer_in_progress);
		pr_err("Unable to allocate channel object\n");
		return;
	}

	/*
	 * Setup state for signalling the host.
	 */
	newchannel->sig_event = VMBUS_EVENT_CONNECTION_ID;

	if (vmbus_proto_version != VERSION_WS2008) {
		newchannel->is_dedicated_interrupt =
				(offer->is_dedicated_interrupt != 0);
		newchannel->sig_event = offer->connection_id;
	}

	memcpy(&newchannel->offermsg, offer,
	       sizeof(struct vmbus_channel_offer_channel));
	newchannel->monitor_grp = (u8)offer->monitorid / 32;
	newchannel->monitor_bit = (u8)offer->monitorid % 32;

	vmbus_process_offer(newchannel);
}

/*
 * vmbus_onoffer_rescind - Rescind offer handler.
 *
 * We queue a work item to process this offer synchronously
 */
static void vmbus_onoffer_rescind(struct vmbus_channel_message_header *hdr)
{
	struct vmbus_channel_rescind_offer *rescind;
	struct vmbus_channel *channel;
	struct device *dev;

	rescind = (struct vmbus_channel_rescind_offer *)hdr;

	trace_vmbus_onoffer_rescind(rescind);

	/*
	 * The offer msg and the corresponding rescind msg
	 * from the host are guranteed to be ordered -
	 * offer comes in first and then the rescind.
	 * Since we process these events in work elements,
	 * and with preemption, we may end up processing
	 * the events out of order. Given that we handle these
	 * work elements on the same CPU, this is possible only
	 * in the case of preemption. In any case wait here
	 * until the offer processing has moved beyond the
	 * point where the channel is discoverable.
	 */

	while (atomic_read(&vmbus_connection.offer_in_progress) != 0) {
		/*
		 * We wait here until any channel offer is currently
		 * being processed.
		 */
		msleep(1);
	}

	mutex_lock(&vmbus_connection.channel_mutex);
	channel = relid2channel(rescind->child_relid);
	mutex_unlock(&vmbus_connection.channel_mutex);

	if (channel == NULL) {
		/*
		 * We failed in processing the offer message;
		 * we would have cleaned up the relid in that
		 * failure path.
		 */
		return;
	}

	/*
	 * Before setting channel->rescind in vmbus_rescind_cleanup(), we
	 * should make sure the channel callback is not running any more.
	 */
	vmbus_reset_channel_cb(channel);

	/*
	 * Now wait for offer handling to complete.
	 */
	vmbus_rescind_cleanup(channel);
	while (READ_ONCE(channel->probe_done) == false) {
		/*
		 * We wait here until any channel offer is currently
		 * being processed.
		 */
		msleep(1);
	}

	/*
	 * At this point, the rescind handling can proceed safely.
	 */

	if (channel->device_obj) {
		if (channel->chn_rescind_callback) {
			channel->chn_rescind_callback(channel);
			return;
		}
		/*
		 * We will have to unregister this device from the
		 * driver core.
		 */
		dev = get_device(&channel->device_obj->device);
		if (dev) {
			vmbus_device_unregister(channel->device_obj);
			put_device(dev);
		}
	} else if (channel->primary_channel != NULL) {
		/*
		 * Sub-channel is being rescinded. Following is the channel
		 * close sequence when initiated from the driveri (refer to
		 * vmbus_close() for details):
		 * 1. Close all sub-channels first
		 * 2. Then close the primary channel.
		 */
		mutex_lock(&vmbus_connection.channel_mutex);
		if (channel->state == CHANNEL_OPEN_STATE) {
			/*
			 * The channel is currently not open;
			 * it is safe for us to cleanup the channel.
			 */
			hv_process_channel_removal(rescind->child_relid);
		} else {
			complete(&channel->rescind_event);
		}
		mutex_unlock(&vmbus_connection.channel_mutex);
	}
}

void vmbus_hvsock_device_unregister(struct vmbus_channel *channel)
{
	BUG_ON(!is_hvsock_channel(channel));

	/* We always get a rescind msg when a connection is closed. */
	while (!READ_ONCE(channel->probe_done) || !READ_ONCE(channel->rescind))
		msleep(1);

	vmbus_device_unregister(channel->device_obj);
}
EXPORT_SYMBOL_GPL(vmbus_hvsock_device_unregister);


/*
 * vmbus_onoffers_delivered -
 * This is invoked when all offers have been delivered.
 *
 * Nothing to do here.
 */
static void vmbus_onoffers_delivered(
			struct vmbus_channel_message_header *hdr)
{
}

/*
 * vmbus_onopen_result - Open result handler.
 *
 * This is invoked when we received a response to our channel open request.
 * Find the matching request, copy the response and signal the requesting
 * thread.
 */
static void vmbus_onopen_result(struct vmbus_channel_message_header *hdr)
{
	struct vmbus_channel_open_result *result;
	struct vmbus_channel_msginfo *msginfo;
	struct vmbus_channel_message_header *requestheader;
	struct vmbus_channel_open_channel *openmsg;
	unsigned long flags;

	result = (struct vmbus_channel_open_result *)hdr;

	trace_vmbus_onopen_result(result);

	/*
	 * Find the open msg, copy the result and signal/unblock the wait event
	 */
	spin_lock_irqsave(&vmbus_connection.channelmsg_lock, flags);

	list_for_each_entry(msginfo, &vmbus_connection.chn_msg_list,
				msglistentry) {
		requestheader =
			(struct vmbus_channel_message_header *)msginfo->msg;

		if (requestheader->msgtype == CHANNELMSG_OPENCHANNEL) {
			openmsg =
			(struct vmbus_channel_open_channel *)msginfo->msg;
			if (openmsg->child_relid == result->child_relid &&
			    openmsg->openid == result->openid) {
				memcpy(&msginfo->response.open_result,
				       result,
				       sizeof(
					struct vmbus_channel_open_result));
				complete(&msginfo->waitevent);
				break;
			}
		}
	}
	spin_unlock_irqrestore(&vmbus_connection.channelmsg_lock, flags);
}

/*
 * vmbus_ongpadl_created - GPADL created handler.
 *
 * This is invoked when we received a response to our gpadl create request.
 * Find the matching request, copy the response and signal the requesting
 * thread.
 */
static void vmbus_ongpadl_created(struct vmbus_channel_message_header *hdr)
{
	struct vmbus_channel_gpadl_created *gpadlcreated;
	struct vmbus_channel_msginfo *msginfo;
	struct vmbus_channel_message_header *requestheader;
	struct vmbus_channel_gpadl_header *gpadlheader;
	unsigned long flags;

	gpadlcreated = (struct vmbus_channel_gpadl_created *)hdr;

	trace_vmbus_ongpadl_created(gpadlcreated);

	/*
	 * Find the establish msg, copy the result and signal/unblock the wait
	 * event
	 */
	spin_lock_irqsave(&vmbus_connection.channelmsg_lock, flags);

	list_for_each_entry(msginfo, &vmbus_connection.chn_msg_list,
				msglistentry) {
		requestheader =
			(struct vmbus_channel_message_header *)msginfo->msg;

		if (requestheader->msgtype == CHANNELMSG_GPADL_HEADER) {
			gpadlheader =
			(struct vmbus_channel_gpadl_header *)requestheader;

			if ((gpadlcreated->child_relid ==
			     gpadlheader->child_relid) &&
			    (gpadlcreated->gpadl == gpadlheader->gpadl)) {
				memcpy(&msginfo->response.gpadl_created,
				       gpadlcreated,
				       sizeof(
					struct vmbus_channel_gpadl_created));
				complete(&msginfo->waitevent);
				break;
			}
		}
	}
	spin_unlock_irqrestore(&vmbus_connection.channelmsg_lock, flags);
}

/*
 * vmbus_ongpadl_torndown - GPADL torndown handler.
 *
 * This is invoked when we received a response to our gpadl teardown request.
 * Find the matching request, copy the response and signal the requesting
 * thread.
 */
static void vmbus_ongpadl_torndown(
			struct vmbus_channel_message_header *hdr)
{
	struct vmbus_channel_gpadl_torndown *gpadl_torndown;
	struct vmbus_channel_msginfo *msginfo;
	struct vmbus_channel_message_header *requestheader;
	struct vmbus_channel_gpadl_teardown *gpadl_teardown;
	unsigned long flags;

	gpadl_torndown = (struct vmbus_channel_gpadl_torndown *)hdr;

	trace_vmbus_ongpadl_torndown(gpadl_torndown);

	/*
	 * Find the open msg, copy the result and signal/unblock the wait event
	 */
	spin_lock_irqsave(&vmbus_connection.channelmsg_lock, flags);

	list_for_each_entry(msginfo, &vmbus_connection.chn_msg_list,
				msglistentry) {
		requestheader =
			(struct vmbus_channel_message_header *)msginfo->msg;

		if (requestheader->msgtype == CHANNELMSG_GPADL_TEARDOWN) {
			gpadl_teardown =
			(struct vmbus_channel_gpadl_teardown *)requestheader;

			if (gpadl_torndown->gpadl == gpadl_teardown->gpadl) {
				memcpy(&msginfo->response.gpadl_torndown,
				       gpadl_torndown,
				       sizeof(
					struct vmbus_channel_gpadl_torndown));
				complete(&msginfo->waitevent);
				break;
			}
		}
	}
	spin_unlock_irqrestore(&vmbus_connection.channelmsg_lock, flags);
}

/*
 * vmbus_onversion_response - Version response handler
 *
 * This is invoked when we received a response to our initiate contact request.
 * Find the matching request, copy the response and signal the requesting
 * thread.
 */
static void vmbus_onversion_response(
		struct vmbus_channel_message_header *hdr)
{
	struct vmbus_channel_msginfo *msginfo;
	struct vmbus_channel_message_header *requestheader;
	struct vmbus_channel_version_response *version_response;
	unsigned long flags;

	version_response = (struct vmbus_channel_version_response *)hdr;

	trace_vmbus_onversion_response(version_response);

	spin_lock_irqsave(&vmbus_connection.channelmsg_lock, flags);

	list_for_each_entry(msginfo, &vmbus_connection.chn_msg_list,
				msglistentry) {
		requestheader =
			(struct vmbus_channel_message_header *)msginfo->msg;

		if (requestheader->msgtype ==
		    CHANNELMSG_INITIATE_CONTACT) {
			memcpy(&msginfo->response.version_response,
			      version_response,
			      sizeof(struct vmbus_channel_version_response));
			complete(&msginfo->waitevent);
		}
	}
	spin_unlock_irqrestore(&vmbus_connection.channelmsg_lock, flags);
}

/* Channel message dispatch table */
const struct vmbus_channel_message_table_entry
channel_message_table[CHANNELMSG_COUNT] = {
	{ CHANNELMSG_INVALID,			0, NULL },
	{ CHANNELMSG_OFFERCHANNEL,		0, vmbus_onoffer },
	{ CHANNELMSG_RESCIND_CHANNELOFFER,	0, vmbus_onoffer_rescind },
	{ CHANNELMSG_REQUESTOFFERS,		0, NULL },
	{ CHANNELMSG_ALLOFFERS_DELIVERED,	1, vmbus_onoffers_delivered },
	{ CHANNELMSG_OPENCHANNEL,		0, NULL },
	{ CHANNELMSG_OPENCHANNEL_RESULT,	1, vmbus_onopen_result },
	{ CHANNELMSG_CLOSECHANNEL,		0, NULL },
	{ CHANNELMSG_GPADL_HEADER,		0, NULL },
	{ CHANNELMSG_GPADL_BODY,		0, NULL },
	{ CHANNELMSG_GPADL_CREATED,		1, vmbus_ongpadl_created },
	{ CHANNELMSG_GPADL_TEARDOWN,		0, NULL },
	{ CHANNELMSG_GPADL_TORNDOWN,		1, vmbus_ongpadl_torndown },
	{ CHANNELMSG_RELID_RELEASED,		0, NULL },
	{ CHANNELMSG_INITIATE_CONTACT,		0, NULL },
	{ CHANNELMSG_VERSION_RESPONSE,		1, vmbus_onversion_response },
	{ CHANNELMSG_UNLOAD,			0, NULL },
	{ CHANNELMSG_UNLOAD_RESPONSE,		1, vmbus_unload_response },
	{ CHANNELMSG_18,			0, NULL },
	{ CHANNELMSG_19,			0, NULL },
	{ CHANNELMSG_20,			0, NULL },
	{ CHANNELMSG_TL_CONNECT_REQUEST,	0, NULL },
	{ CHANNELMSG_22,			0, NULL },
	{ CHANNELMSG_TL_CONNECT_RESULT,		0, NULL },
};

/*
 * vmbus_onmessage - Handler for channel protocol messages.
 *
 * This is invoked in the vmbus worker thread context.
 */
void vmbus_onmessage(void *context)
{
	struct hv_message *msg = context;
	struct vmbus_channel_message_header *hdr;

	hdr = (struct vmbus_channel_message_header *)msg->u.payload;

	trace_vmbus_on_message(hdr);

	/*
	 * vmbus_on_msg_dpc() makes sure the hdr->msgtype here can not go
	 * out of bound and the message_handler pointer can not be NULL.
	 */
	channel_message_table[hdr->msgtype].message_handler(hdr);
}

/*
 * vmbus_request_offers - Send a request to get all our pending offers.
 */
int vmbus_request_offers(void)
{
	struct vmbus_channel_message_header *msg;
	struct vmbus_channel_msginfo *msginfo;
	int ret;

	msginfo = kmalloc(sizeof(*msginfo) +
			  sizeof(struct vmbus_channel_message_header),
			  GFP_KERNEL);
	if (!msginfo)
		return -ENOMEM;

	msg = (struct vmbus_channel_message_header *)msginfo->msg;

	msg->msgtype = CHANNELMSG_REQUESTOFFERS;

	ret = vmbus_post_msg(msg, sizeof(struct vmbus_channel_message_header),
			     true);

	trace_vmbus_request_offers(ret);

	if (ret != 0) {
		pr_err("Unable to request offers - %d\n", ret);

		goto cleanup;
	}

cleanup:
	kfree(msginfo);

	return ret;
}

/*
 * Retrieve the (sub) channel on which to send an outgoing request.
 * When a primary channel has multiple sub-channels, we try to
 * distribute the load equally amongst all available channels.
 */
struct vmbus_channel *vmbus_get_outgoing_channel(struct vmbus_channel *primary)
{
	struct list_head *cur, *tmp;
	int cur_cpu;
	struct vmbus_channel *cur_channel;
	struct vmbus_channel *outgoing_channel = primary;
	int next_channel;
	int i = 1;

	if (list_empty(&primary->sc_list))
		return outgoing_channel;

	next_channel = primary->next_oc++;

	if (next_channel > (primary->num_sc)) {
		primary->next_oc = 0;
		return outgoing_channel;
	}

	cur_cpu = hv_cpu_number_to_vp_number(smp_processor_id());
	list_for_each_safe(cur, tmp, &primary->sc_list) {
		cur_channel = list_entry(cur, struct vmbus_channel, sc_list);
		if (cur_channel->state != CHANNEL_OPENED_STATE)
			continue;

		if (cur_channel->target_vp == cur_cpu)
			return cur_channel;

		if (i == next_channel)
			return cur_channel;

		i++;
	}

	return outgoing_channel;
}
EXPORT_SYMBOL_GPL(vmbus_get_outgoing_channel);

static void invoke_sc_cb(struct vmbus_channel *primary_channel)
{
	struct list_head *cur, *tmp;
	struct vmbus_channel *cur_channel;

	if (primary_channel->sc_creation_callback == NULL)
		return;

	list_for_each_safe(cur, tmp, &primary_channel->sc_list) {
		cur_channel = list_entry(cur, struct vmbus_channel, sc_list);

		primary_channel->sc_creation_callback(cur_channel);
	}
}

void vmbus_set_sc_create_callback(struct vmbus_channel *primary_channel,
				void (*sc_cr_cb)(struct vmbus_channel *new_sc))
{
	primary_channel->sc_creation_callback = sc_cr_cb;
}
EXPORT_SYMBOL_GPL(vmbus_set_sc_create_callback);

bool vmbus_are_subchannels_present(struct vmbus_channel *primary)
{
	bool ret;

	ret = !list_empty(&primary->sc_list);

	if (ret) {
		/*
		 * Invoke the callback on sub-channel creation.
		 * This will present a uniform interface to the
		 * clients.
		 */
		invoke_sc_cb(primary);
	}

	return ret;
}
EXPORT_SYMBOL_GPL(vmbus_are_subchannels_present);

void vmbus_set_chn_rescind_callback(struct vmbus_channel *channel,
		void (*chn_rescind_cb)(struct vmbus_channel *))
{
	channel->chn_rescind_callback = chn_rescind_cb;
}
EXPORT_SYMBOL_GPL(vmbus_set_chn_rescind_callback);<|MERGE_RESOLUTION|>--- conflicted
+++ resolved
@@ -401,10 +401,6 @@
 		return;
 
 	BUG_ON(!channel->rescind);
-<<<<<<< HEAD
-
-=======
->>>>>>> 286cd8c7
 	if (channel->target_cpu != get_cpu()) {
 		put_cpu();
 		smp_call_function_single(channel->target_cpu,
@@ -730,17 +726,6 @@
 
 	cur_cpu = -1;
 
-<<<<<<< HEAD
-	/*
-	 * Normally Hyper-V host doesn't create more subchannels than there
-	 * are VCPUs on the node but it is possible when not all present VCPUs
-	 * on the node are initialized by guest. Clear the alloced_cpus_in_node
-	 * to start over.
-	 */
-	if (cpumask_equal(&primary->alloced_cpus_in_node,
-			  cpumask_of_node(primary->numa_node)))
-		cpumask_clear(&primary->alloced_cpus_in_node);
-=======
 	if (primary->affinity_policy == HV_LOCALIZED) {
 		/*
 		 * Normally Hyper-V host doesn't create more subchannels
@@ -752,7 +737,6 @@
 				  cpumask_of_node(primary->numa_node)))
 			cpumask_clear(&primary->alloced_cpus_in_node);
 	}
->>>>>>> 286cd8c7
 
 	while (true) {
 		cur_cpu = cpumask_next(cur_cpu, available_mask);
@@ -958,11 +942,7 @@
 	 * vmbus_initiate_unload() is also called on crash and the crash can be
 	 * happening in an interrupt context, where scheduling is impossible.
 	 */
-<<<<<<< HEAD
-	if (!in_interrupt())
-=======
 	if (!crash)
->>>>>>> 286cd8c7
 		wait_for_completion(&vmbus_connection.unload_event);
 	else
 		vmbus_wait_for_unload();
