/*
 * Copyright (c) 2009, Microsoft Corporation.
 *
 * This program is free software; you can redistribute it and/or modify it
 * under the terms and conditions of the GNU General Public License,
 * version 2, as published by the Free Software Foundation.
 *
 * This program is distributed in the hope it will be useful, but WITHOUT
 * ANY WARRANTY; without even the implied warranty of MERCHANTABILITY or
 * FITNESS FOR A PARTICULAR PURPOSE.  See the GNU General Public License for
 * more details.
 *
 * You should have received a copy of the GNU General Public License along with
 * this program; if not, write to the Free Software Foundation, Inc., 59 Temple
 * Place - Suite 330, Boston, MA 02111-1307 USA.
 *
 * Authors:
 *   Haiyang Zhang <haiyangz@microsoft.com>
 *   Hank Janssen  <hjanssen@microsoft.com>
 *
 */
#define pr_fmt(fmt) KBUILD_MODNAME ": " fmt

#include <linux/kernel.h>
#include <linux/mm.h>
#include <linux/slab.h>
#include <linux/vmalloc.h>
#include <linux/hyperv.h>
#include <linux/version.h>
#include <linux/random.h>
#include <linux/clockchips.h>
#include <asm/mshyperv.h>
#include <asm/nospec-branch.h>
#include "hyperv_vmbus.h"

/* The one and only */
struct hv_context hv_context = {
	.synic_initialized	= false,
};

/*
 * If false, we're using the old mechanism for stimer0 interrupts
 * where it sends a VMbus message when it expires. The old
 * mechanism is used when running on older versions of Hyper-V
 * that don't support Direct Mode. While Hyper-V provides
 * four stimer's per CPU, Linux uses only stimer0.
 */
<<<<<<< HEAD
static u64 do_hypercall(u64 control, void *input, void *output)
{
	u64 input_address = (input) ? virt_to_phys(input) : 0;
	u64 output_address = (output) ? virt_to_phys(output) : 0;
	void *hypercall_page = hv_context.hypercall_page;
#ifdef CONFIG_X86_64
	u64 hv_status = 0;

	if (!hypercall_page)
		return (u64)ULLONG_MAX;

	__asm__ __volatile__("mov %0, %%r8" : : "r" (output_address) : "r8");
	__asm__ __volatile__(CALL_NOSPEC :
			     "=a" (hv_status) :
			     "c" (control), "d" (input_address),
			     THUNK_TARGET(hypercall_page));

	return hv_status;

#else

	u32 control_hi = control >> 32;
	u32 control_lo = control & 0xFFFFFFFF;
	u32 hv_status_hi = 1;
	u32 hv_status_lo = 1;
	u32 input_address_hi = input_address >> 32;
	u32 input_address_lo = input_address & 0xFFFFFFFF;
	u32 output_address_hi = output_address >> 32;
	u32 output_address_lo = output_address & 0xFFFFFFFF;

	if (!hypercall_page)
		return (u64)ULLONG_MAX;

	__asm__ __volatile__ (CALL_NOSPEC : "=d"(hv_status_hi),
			      "=a"(hv_status_lo) : "d" (control_hi),
			      "a" (control_lo), "b" (input_address_hi),
			      "c" (input_address_lo), "D"(output_address_hi),
			      "S"(output_address_lo),
			      THUNK_TARGET(hypercall_page));

	return hv_status_lo | ((u64)hv_status_hi << 32);
#endif /* !x86_64 */
}

#ifdef CONFIG_X86_64
static cycle_t read_hv_clock_tsc(struct clocksource *arg)
{
	cycle_t current_tick;
	struct ms_hyperv_tsc_page *tsc_pg = hv_context.tsc_page;

	if (tsc_pg->tsc_sequence != -1) {
		/*
		 * Use the tsc page to compute the value.
		 */

		while (1) {
			cycle_t tmp;
			u32 sequence = tsc_pg->tsc_sequence;
			u64 cur_tsc;
			u64 scale = tsc_pg->tsc_scale;
			s64 offset = tsc_pg->tsc_offset;

			rdtscll(cur_tsc);
			/* current_tick = ((cur_tsc *scale) >> 64) + offset */
			asm("mulq %3"
				: "=d" (current_tick), "=a" (tmp)
				: "a" (cur_tsc), "r" (scale));

			current_tick += offset;
			if (tsc_pg->tsc_sequence == sequence)
				return current_tick;

			if (tsc_pg->tsc_sequence != -1)
				continue;
			/*
			 * Fallback using MSR method.
			 */
			break;
		}
	}
	rdmsrl(HV_X64_MSR_TIME_REF_COUNT, current_tick);
	return current_tick;
}

static struct clocksource hyperv_cs_tsc = {
		.name           = "hyperv_clocksource_tsc_page",
		.rating         = 425,
		.read           = read_hv_clock_tsc,
		.mask           = CLOCKSOURCE_MASK(64),
		.flags          = CLOCK_SOURCE_IS_CONTINUOUS,
};
#endif
=======
static bool direct_mode_enabled;
static int stimer0_irq;
static int stimer0_vector;
>>>>>>> 286cd8c7

#define HV_TIMER_FREQUENCY (10 * 1000 * 1000) /* 100ns period */
#define HV_MAX_MAX_DELTA_TICKS 0xffffffff
#define HV_MIN_DELTA_TICKS 1

/*
 * hv_init - Main initialization routine.
 *
 * This routine must be called before any other routines in here are called
 */
int hv_init(void)
{
<<<<<<< HEAD
	int max_leaf;
	union hv_x64_msr_hypercall_contents hypercall_msr;
	void *virtaddr = NULL;

	memset(hv_context.synic_event_page, 0, sizeof(void *) * NR_CPUS);
	memset(hv_context.synic_message_page, 0,
	       sizeof(void *) * NR_CPUS);
	memset(hv_context.post_msg_page, 0,
	       sizeof(void *) * NR_CPUS);
	memset(hv_context.vp_index, 0,
	       sizeof(int) * NR_CPUS);
	memset(hv_context.event_dpc, 0,
	       sizeof(void *) * NR_CPUS);
	memset(hv_context.clk_evt, 0,
	       sizeof(void *) * NR_CPUS);

	max_leaf = query_hypervisor_info();

	/*
	 * Write our OS ID.
	 */
	hv_context.guestid = generate_guest_id(0, LINUX_VERSION_CODE, 0);
	wrmsrl(HV_X64_MSR_GUEST_OS_ID, hv_context.guestid);

	/* See if the hypercall page is already set */
	rdmsrl(HV_X64_MSR_HYPERCALL, hypercall_msr.as_uint64);

	virtaddr = __vmalloc(PAGE_SIZE, GFP_KERNEL, PAGE_KERNEL_RX);

	if (!virtaddr)
		goto cleanup;

	hypercall_msr.enable = 1;

	hypercall_msr.guest_physical_address = vmalloc_to_pfn(virtaddr);
	wrmsrl(HV_X64_MSR_HYPERCALL, hypercall_msr.as_uint64);

	/* Confirm that hypercall page did get setup. */
	hypercall_msr.as_uint64 = 0;
	rdmsrl(HV_X64_MSR_HYPERCALL, hypercall_msr.as_uint64);

	if (!hypercall_msr.enable)
		goto cleanup;

	hv_context.hypercall_page = virtaddr;

#ifdef CONFIG_X86_64
	if (ms_hyperv.features & HV_X64_MSR_REFERENCE_TSC_AVAILABLE) {
		union hv_x64_msr_hypercall_contents tsc_msr;
		void *va_tsc;

		va_tsc = __vmalloc(PAGE_SIZE, GFP_KERNEL, PAGE_KERNEL);
		if (!va_tsc)
			goto cleanup;
		hv_context.tsc_page = va_tsc;

		rdmsrl(HV_X64_MSR_REFERENCE_TSC, tsc_msr.as_uint64);

		tsc_msr.enable = 1;
		tsc_msr.guest_physical_address = vmalloc_to_pfn(va_tsc);

		wrmsrl(HV_X64_MSR_REFERENCE_TSC, tsc_msr.as_uint64);
		clocksource_register_hz(&hyperv_cs_tsc, NSEC_PER_SEC/100);
	}
#endif
	return 0;

cleanup:
	if (virtaddr) {
		if (hypercall_msr.enable) {
			hypercall_msr.as_uint64 = 0;
			wrmsrl(HV_X64_MSR_HYPERCALL, hypercall_msr.as_uint64);
		}

		vfree(virtaddr);
	}

	return -ENOTSUPP;
}

/*
 * hv_cleanup - Cleanup routine.
 *
 * This routine is called normally during driver unloading or exiting.
 */
void hv_cleanup(bool crash)
{
	union hv_x64_msr_hypercall_contents hypercall_msr;

	/* Reset our OS id */
	wrmsrl(HV_X64_MSR_GUEST_OS_ID, 0);

	if (hv_context.hypercall_page) {
		hypercall_msr.as_uint64 = 0;
		wrmsrl(HV_X64_MSR_HYPERCALL, hypercall_msr.as_uint64);
		if (!crash)
			vfree(hv_context.hypercall_page);
		hv_context.hypercall_page = NULL;
	}

#ifdef CONFIG_X86_64
	/*
	 * Cleanup the TSC page based CS.
	 */
	if (ms_hyperv.features & HV_X64_MSR_REFERENCE_TSC_AVAILABLE) {
		/*
		 * Crash can happen in an interrupt context and unregistering
		 * a clocksource is impossible and redundant in this case.
		 */
		if (!oops_in_progress) {
			clocksource_change_rating(&hyperv_cs_tsc, 10);
			clocksource_unregister(&hyperv_cs_tsc);
		}

		hypercall_msr.as_uint64 = 0;
		wrmsrl(HV_X64_MSR_REFERENCE_TSC, hypercall_msr.as_uint64);
		if (!crash) {
			vfree(hv_context.tsc_page);
			hv_context.tsc_page = NULL;
		}
	}
#endif
=======
	hv_context.cpu_context = alloc_percpu(struct hv_per_cpu_context);
	if (!hv_context.cpu_context)
		return -ENOMEM;

	direct_mode_enabled = ms_hyperv.misc_features &
			HV_STIMER_DIRECT_MODE_AVAILABLE;
	return 0;
>>>>>>> 286cd8c7
}

/*
 * hv_post_message - Post a message using the hypervisor message IPC.
 *
 * This involves a hypercall.
 */
int hv_post_message(union hv_connection_id connection_id,
		  enum hv_message_type message_type,
		  void *payload, size_t payload_size)
{
	struct hv_input_post_message *aligned_msg;
	struct hv_per_cpu_context *hv_cpu;
	u64 status;

	if (payload_size > HV_MESSAGE_PAYLOAD_BYTE_COUNT)
		return -EMSGSIZE;

	hv_cpu = get_cpu_ptr(hv_context.cpu_context);
	aligned_msg = hv_cpu->post_msg_page;
	aligned_msg->connectionid = connection_id;
	aligned_msg->reserved = 0;
	aligned_msg->message_type = message_type;
	aligned_msg->payload_size = payload_size;
	memcpy((void *)aligned_msg->payload, payload, payload_size);

	status = hv_do_hypercall(HVCALL_POST_MESSAGE, aligned_msg, NULL);

	/* Preemption must remain disabled until after the hypercall
	 * so some other thread can't get scheduled onto this cpu and
	 * corrupt the per-cpu post_msg_page
	 */
	put_cpu_ptr(hv_cpu);

	return status & 0xFFFF;
}

/*
 * ISR for when stimer0 is operating in Direct Mode.  Direct Mode
 * does not use VMbus or any VMbus messages, so process here and not
 * in the VMbus driver code.
 */

static void hv_stimer0_isr(void)
{
	struct hv_per_cpu_context *hv_cpu;

	hv_cpu = this_cpu_ptr(hv_context.cpu_context);
	hv_cpu->clk_evt->event_handler(hv_cpu->clk_evt);
	add_interrupt_randomness(stimer0_vector);
}

static int hv_ce_set_next_event(unsigned long delta,
				struct clock_event_device *evt)
{
	u64 current_tick;

	WARN_ON(!clockevent_state_oneshot(evt));

	current_tick = hyperv_cs->read(NULL);
	current_tick += delta;
	hv_init_timer(0, current_tick);
	return 0;
}

static int hv_ce_shutdown(struct clock_event_device *evt)
{
	hv_init_timer(0, 0);
	hv_init_timer_config(0, 0);
	if (direct_mode_enabled)
		hv_disable_stimer0_percpu_irq(stimer0_irq);

	return 0;
}

static int hv_ce_set_oneshot(struct clock_event_device *evt)
{
	union hv_timer_config timer_cfg;

	timer_cfg.as_uint64 = 0;
	timer_cfg.enable = 1;
	timer_cfg.auto_enable = 1;
	if (direct_mode_enabled) {
		/*
		 * When it expires, the timer will directly interrupt
		 * on the specified hardware vector/IRQ.
		 */
		timer_cfg.direct_mode = 1;
		timer_cfg.apic_vector = stimer0_vector;
		hv_enable_stimer0_percpu_irq(stimer0_irq);
	} else {
		/*
		 * When it expires, the timer will generate a VMbus message,
		 * to be handled by the normal VMbus interrupt handler.
		 */
		timer_cfg.direct_mode = 0;
		timer_cfg.sintx = VMBUS_MESSAGE_SINT;
	}
	hv_init_timer_config(0, timer_cfg.as_uint64);
	return 0;
}

static void hv_init_clockevent_device(struct clock_event_device *dev, int cpu)
{
	dev->name = "Hyper-V clockevent";
	dev->features = CLOCK_EVT_FEAT_ONESHOT;
	dev->cpumask = cpumask_of(cpu);
	dev->rating = 1000;
	/*
	 * Avoid settint dev->owner = THIS_MODULE deliberately as doing so will
	 * result in clockevents_config_and_register() taking additional
	 * references to the hv_vmbus module making it impossible to unload.
	 */

	dev->set_state_shutdown = hv_ce_shutdown;
	dev->set_state_oneshot = hv_ce_set_oneshot;
	dev->set_next_event = hv_ce_set_next_event;
}


int hv_synic_alloc(void)
{
	int cpu;
	struct hv_per_cpu_context *hv_cpu;

	/*
	 * First, zero all per-cpu memory areas so hv_synic_free() can
	 * detect what memory has been allocated and cleanup properly
	 * after any failures.
	 */
	for_each_present_cpu(cpu) {
		hv_cpu = per_cpu_ptr(hv_context.cpu_context, cpu);
		memset(hv_cpu, 0, sizeof(*hv_cpu));
	}

	hv_context.hv_numa_map = kcalloc(nr_node_ids, sizeof(struct cpumask),
					 GFP_KERNEL);
	if (hv_context.hv_numa_map == NULL) {
		pr_err("Unable to allocate NUMA map\n");
		goto err;
	}

	for_each_present_cpu(cpu) {
<<<<<<< HEAD
		hv_context.event_dpc[cpu] = kmalloc(size, GFP_ATOMIC);
		if (hv_context.event_dpc[cpu] == NULL) {
			pr_err("Unable to allocate event dpc\n");
			goto err;
		}
		tasklet_init(hv_context.event_dpc[cpu], vmbus_on_event, cpu);
=======
		hv_cpu = per_cpu_ptr(hv_context.cpu_context, cpu);
>>>>>>> 286cd8c7

		tasklet_init(&hv_cpu->msg_dpc,
			     vmbus_on_msg_dpc, (unsigned long) hv_cpu);

		hv_cpu->clk_evt = kzalloc(sizeof(struct clock_event_device),
					  GFP_KERNEL);
		if (hv_cpu->clk_evt == NULL) {
			pr_err("Unable to allocate clock event device\n");
			goto err;
		}
		hv_init_clockevent_device(hv_cpu->clk_evt, cpu);

		hv_cpu->synic_message_page =
			(void *)get_zeroed_page(GFP_ATOMIC);
		if (hv_cpu->synic_message_page == NULL) {
			pr_err("Unable to allocate SYNIC message page\n");
			goto err;
		}

		hv_cpu->synic_event_page = (void *)get_zeroed_page(GFP_ATOMIC);
		if (hv_cpu->synic_event_page == NULL) {
			pr_err("Unable to allocate SYNIC event page\n");
			goto err;
		}

		hv_cpu->post_msg_page = (void *)get_zeroed_page(GFP_ATOMIC);
		if (hv_cpu->post_msg_page == NULL) {
			pr_err("Unable to allocate post msg page\n");
			goto err;
		}

<<<<<<< HEAD
		INIT_LIST_HEAD(&hv_context.percpu_list[cpu]);
=======
		INIT_LIST_HEAD(&hv_cpu->chan_list);
>>>>>>> 286cd8c7
	}

	if (direct_mode_enabled &&
	    hv_setup_stimer0_irq(&stimer0_irq, &stimer0_vector,
				hv_stimer0_isr))
		goto err;

	return 0;
err:
	/*
	 * Any memory allocations that succeeded will be freed when
	 * the caller cleans up by calling hv_synic_free()
	 */
	return -ENOMEM;
}


void hv_synic_free(void)
{
	int cpu;

	for_each_present_cpu(cpu) {
		struct hv_per_cpu_context *hv_cpu
			= per_cpu_ptr(hv_context.cpu_context, cpu);

		kfree(hv_cpu->clk_evt);
		free_page((unsigned long)hv_cpu->synic_event_page);
		free_page((unsigned long)hv_cpu->synic_message_page);
		free_page((unsigned long)hv_cpu->post_msg_page);
	}

	kfree(hv_context.hv_numa_map);
<<<<<<< HEAD
	for_each_present_cpu(cpu)
		hv_synic_free_cpu(cpu);
=======
>>>>>>> 286cd8c7
}

/*
 * hv_synic_init - Initialize the Synthetic Interrupt Controller.
 *
 * If it is already initialized by another entity (ie x2v shim), we need to
 * retrieve the initialized message and event pages.  Otherwise, we create and
 * initialize the message and event pages.
 */
int hv_synic_init(unsigned int cpu)
{
	struct hv_per_cpu_context *hv_cpu
		= per_cpu_ptr(hv_context.cpu_context, cpu);
	union hv_synic_simp simp;
	union hv_synic_siefp siefp;
	union hv_synic_sint shared_sint;
	union hv_synic_scontrol sctrl;

	/* Setup the Synic's message page */
	hv_get_simp(simp.as_uint64);
	simp.simp_enabled = 1;
	simp.base_simp_gpa = virt_to_phys(hv_cpu->synic_message_page)
		>> PAGE_SHIFT;

	hv_set_simp(simp.as_uint64);

	/* Setup the Synic's event page */
	hv_get_siefp(siefp.as_uint64);
	siefp.siefp_enabled = 1;
	siefp.base_siefp_gpa = virt_to_phys(hv_cpu->synic_event_page)
		>> PAGE_SHIFT;

	hv_set_siefp(siefp.as_uint64);

	/* Setup the shared SINT. */
	hv_get_synint_state(VMBUS_MESSAGE_SINT, shared_sint.as_uint64);

	shared_sint.vector = HYPERVISOR_CALLBACK_VECTOR;
	shared_sint.masked = false;
	if (ms_hyperv.hints & HV_DEPRECATING_AEOI_RECOMMENDED)
		shared_sint.auto_eoi = false;
	else
		shared_sint.auto_eoi = true;

	hv_set_synint_state(VMBUS_MESSAGE_SINT, shared_sint.as_uint64);

	/* Enable the global synic bit */
	hv_get_synic_state(sctrl.as_uint64);
	sctrl.enable = 1;

	hv_set_synic_state(sctrl.as_uint64);

	hv_context.synic_initialized = true;

	/*
<<<<<<< HEAD
	 * Setup the mapping between Hyper-V's notion
	 * of cpuid and Linux' notion of cpuid.
	 * This array will be indexed using Linux cpuid.
	 */
	rdmsrl(HV_X64_MSR_VP_INDEX, vp_index);
	hv_context.vp_index[cpu] = (u32)vp_index;

	/*
=======
>>>>>>> 286cd8c7
	 * Register the per-cpu clockevent source.
	 */
	if (ms_hyperv.features & HV_MSR_SYNTIMER_AVAILABLE)
		clockevents_config_and_register(hv_cpu->clk_evt,
						HV_TIMER_FREQUENCY,
						HV_MIN_DELTA_TICKS,
						HV_MAX_MAX_DELTA_TICKS);
	return 0;
}

/*
 * hv_synic_clockevents_cleanup - Cleanup clockevent devices
 */
void hv_synic_clockevents_cleanup(void)
{
	int cpu;

	if (!(ms_hyperv.features & HV_MSR_SYNTIMER_AVAILABLE))
		return;

	if (direct_mode_enabled)
		hv_remove_stimer0_irq(stimer0_irq);

	for_each_present_cpu(cpu) {
		struct hv_per_cpu_context *hv_cpu
			= per_cpu_ptr(hv_context.cpu_context, cpu);

		clockevents_unbind_device(hv_cpu->clk_evt, cpu);
	}
}

/*
 * hv_synic_cleanup - Cleanup routine for hv_synic_init().
 */
int hv_synic_cleanup(unsigned int cpu)
{
	union hv_synic_sint shared_sint;
	union hv_synic_simp simp;
	union hv_synic_siefp siefp;
	union hv_synic_scontrol sctrl;
	struct vmbus_channel *channel, *sc;
	bool channel_found = false;
	unsigned long flags;

	if (!hv_context.synic_initialized)
		return -EFAULT;

	/*
	 * Search for channels which are bound to the CPU we're about to
	 * cleanup. In case we find one and vmbus is still connected we need to
	 * fail, this will effectively prevent CPU offlining. There is no way
	 * we can re-bind channels to different CPUs for now.
	 */
	mutex_lock(&vmbus_connection.channel_mutex);
	list_for_each_entry(channel, &vmbus_connection.chn_list, listentry) {
		if (channel->target_cpu == cpu) {
			channel_found = true;
			break;
		}
		spin_lock_irqsave(&channel->lock, flags);
		list_for_each_entry(sc, &channel->sc_list, sc_list) {
			if (sc->target_cpu == cpu) {
				channel_found = true;
				break;
			}
		}
		spin_unlock_irqrestore(&channel->lock, flags);
		if (channel_found)
			break;
	}
	mutex_unlock(&vmbus_connection.channel_mutex);

	if (channel_found && vmbus_connection.conn_state == CONNECTED)
		return -EBUSY;

	/* Turn off clockevent device */
	if (ms_hyperv.features & HV_MSR_SYNTIMER_AVAILABLE) {
		struct hv_per_cpu_context *hv_cpu
			= this_cpu_ptr(hv_context.cpu_context);

		clockevents_unbind_device(hv_cpu->clk_evt, cpu);
		hv_ce_shutdown(hv_cpu->clk_evt);
	}

	hv_get_synint_state(VMBUS_MESSAGE_SINT, shared_sint.as_uint64);

	shared_sint.masked = 1;

	/* Need to correctly cleanup in the case of SMP!!! */
	/* Disable the interrupt */
	hv_set_synint_state(VMBUS_MESSAGE_SINT, shared_sint.as_uint64);

	hv_get_simp(simp.as_uint64);
	simp.simp_enabled = 0;
	simp.base_simp_gpa = 0;

	hv_set_simp(simp.as_uint64);

	hv_get_siefp(siefp.as_uint64);
	siefp.siefp_enabled = 0;
	siefp.base_siefp_gpa = 0;

	hv_set_siefp(siefp.as_uint64);

	/* Disable the global synic bit */
	hv_get_synic_state(sctrl.as_uint64);
	sctrl.enable = 0;
	hv_set_synic_state(sctrl.as_uint64);

	return 0;
}<|MERGE_RESOLUTION|>--- conflicted
+++ resolved
@@ -45,104 +45,9 @@
  * that don't support Direct Mode. While Hyper-V provides
  * four stimer's per CPU, Linux uses only stimer0.
  */
-<<<<<<< HEAD
-static u64 do_hypercall(u64 control, void *input, void *output)
-{
-	u64 input_address = (input) ? virt_to_phys(input) : 0;
-	u64 output_address = (output) ? virt_to_phys(output) : 0;
-	void *hypercall_page = hv_context.hypercall_page;
-#ifdef CONFIG_X86_64
-	u64 hv_status = 0;
-
-	if (!hypercall_page)
-		return (u64)ULLONG_MAX;
-
-	__asm__ __volatile__("mov %0, %%r8" : : "r" (output_address) : "r8");
-	__asm__ __volatile__(CALL_NOSPEC :
-			     "=a" (hv_status) :
-			     "c" (control), "d" (input_address),
-			     THUNK_TARGET(hypercall_page));
-
-	return hv_status;
-
-#else
-
-	u32 control_hi = control >> 32;
-	u32 control_lo = control & 0xFFFFFFFF;
-	u32 hv_status_hi = 1;
-	u32 hv_status_lo = 1;
-	u32 input_address_hi = input_address >> 32;
-	u32 input_address_lo = input_address & 0xFFFFFFFF;
-	u32 output_address_hi = output_address >> 32;
-	u32 output_address_lo = output_address & 0xFFFFFFFF;
-
-	if (!hypercall_page)
-		return (u64)ULLONG_MAX;
-
-	__asm__ __volatile__ (CALL_NOSPEC : "=d"(hv_status_hi),
-			      "=a"(hv_status_lo) : "d" (control_hi),
-			      "a" (control_lo), "b" (input_address_hi),
-			      "c" (input_address_lo), "D"(output_address_hi),
-			      "S"(output_address_lo),
-			      THUNK_TARGET(hypercall_page));
-
-	return hv_status_lo | ((u64)hv_status_hi << 32);
-#endif /* !x86_64 */
-}
-
-#ifdef CONFIG_X86_64
-static cycle_t read_hv_clock_tsc(struct clocksource *arg)
-{
-	cycle_t current_tick;
-	struct ms_hyperv_tsc_page *tsc_pg = hv_context.tsc_page;
-
-	if (tsc_pg->tsc_sequence != -1) {
-		/*
-		 * Use the tsc page to compute the value.
-		 */
-
-		while (1) {
-			cycle_t tmp;
-			u32 sequence = tsc_pg->tsc_sequence;
-			u64 cur_tsc;
-			u64 scale = tsc_pg->tsc_scale;
-			s64 offset = tsc_pg->tsc_offset;
-
-			rdtscll(cur_tsc);
-			/* current_tick = ((cur_tsc *scale) >> 64) + offset */
-			asm("mulq %3"
-				: "=d" (current_tick), "=a" (tmp)
-				: "a" (cur_tsc), "r" (scale));
-
-			current_tick += offset;
-			if (tsc_pg->tsc_sequence == sequence)
-				return current_tick;
-
-			if (tsc_pg->tsc_sequence != -1)
-				continue;
-			/*
-			 * Fallback using MSR method.
-			 */
-			break;
-		}
-	}
-	rdmsrl(HV_X64_MSR_TIME_REF_COUNT, current_tick);
-	return current_tick;
-}
-
-static struct clocksource hyperv_cs_tsc = {
-		.name           = "hyperv_clocksource_tsc_page",
-		.rating         = 425,
-		.read           = read_hv_clock_tsc,
-		.mask           = CLOCKSOURCE_MASK(64),
-		.flags          = CLOCK_SOURCE_IS_CONTINUOUS,
-};
-#endif
-=======
 static bool direct_mode_enabled;
 static int stimer0_irq;
 static int stimer0_vector;
->>>>>>> 286cd8c7
 
 #define HV_TIMER_FREQUENCY (10 * 1000 * 1000) /* 100ns period */
 #define HV_MAX_MAX_DELTA_TICKS 0xffffffff
@@ -155,130 +60,6 @@
  */
 int hv_init(void)
 {
-<<<<<<< HEAD
-	int max_leaf;
-	union hv_x64_msr_hypercall_contents hypercall_msr;
-	void *virtaddr = NULL;
-
-	memset(hv_context.synic_event_page, 0, sizeof(void *) * NR_CPUS);
-	memset(hv_context.synic_message_page, 0,
-	       sizeof(void *) * NR_CPUS);
-	memset(hv_context.post_msg_page, 0,
-	       sizeof(void *) * NR_CPUS);
-	memset(hv_context.vp_index, 0,
-	       sizeof(int) * NR_CPUS);
-	memset(hv_context.event_dpc, 0,
-	       sizeof(void *) * NR_CPUS);
-	memset(hv_context.clk_evt, 0,
-	       sizeof(void *) * NR_CPUS);
-
-	max_leaf = query_hypervisor_info();
-
-	/*
-	 * Write our OS ID.
-	 */
-	hv_context.guestid = generate_guest_id(0, LINUX_VERSION_CODE, 0);
-	wrmsrl(HV_X64_MSR_GUEST_OS_ID, hv_context.guestid);
-
-	/* See if the hypercall page is already set */
-	rdmsrl(HV_X64_MSR_HYPERCALL, hypercall_msr.as_uint64);
-
-	virtaddr = __vmalloc(PAGE_SIZE, GFP_KERNEL, PAGE_KERNEL_RX);
-
-	if (!virtaddr)
-		goto cleanup;
-
-	hypercall_msr.enable = 1;
-
-	hypercall_msr.guest_physical_address = vmalloc_to_pfn(virtaddr);
-	wrmsrl(HV_X64_MSR_HYPERCALL, hypercall_msr.as_uint64);
-
-	/* Confirm that hypercall page did get setup. */
-	hypercall_msr.as_uint64 = 0;
-	rdmsrl(HV_X64_MSR_HYPERCALL, hypercall_msr.as_uint64);
-
-	if (!hypercall_msr.enable)
-		goto cleanup;
-
-	hv_context.hypercall_page = virtaddr;
-
-#ifdef CONFIG_X86_64
-	if (ms_hyperv.features & HV_X64_MSR_REFERENCE_TSC_AVAILABLE) {
-		union hv_x64_msr_hypercall_contents tsc_msr;
-		void *va_tsc;
-
-		va_tsc = __vmalloc(PAGE_SIZE, GFP_KERNEL, PAGE_KERNEL);
-		if (!va_tsc)
-			goto cleanup;
-		hv_context.tsc_page = va_tsc;
-
-		rdmsrl(HV_X64_MSR_REFERENCE_TSC, tsc_msr.as_uint64);
-
-		tsc_msr.enable = 1;
-		tsc_msr.guest_physical_address = vmalloc_to_pfn(va_tsc);
-
-		wrmsrl(HV_X64_MSR_REFERENCE_TSC, tsc_msr.as_uint64);
-		clocksource_register_hz(&hyperv_cs_tsc, NSEC_PER_SEC/100);
-	}
-#endif
-	return 0;
-
-cleanup:
-	if (virtaddr) {
-		if (hypercall_msr.enable) {
-			hypercall_msr.as_uint64 = 0;
-			wrmsrl(HV_X64_MSR_HYPERCALL, hypercall_msr.as_uint64);
-		}
-
-		vfree(virtaddr);
-	}
-
-	return -ENOTSUPP;
-}
-
-/*
- * hv_cleanup - Cleanup routine.
- *
- * This routine is called normally during driver unloading or exiting.
- */
-void hv_cleanup(bool crash)
-{
-	union hv_x64_msr_hypercall_contents hypercall_msr;
-
-	/* Reset our OS id */
-	wrmsrl(HV_X64_MSR_GUEST_OS_ID, 0);
-
-	if (hv_context.hypercall_page) {
-		hypercall_msr.as_uint64 = 0;
-		wrmsrl(HV_X64_MSR_HYPERCALL, hypercall_msr.as_uint64);
-		if (!crash)
-			vfree(hv_context.hypercall_page);
-		hv_context.hypercall_page = NULL;
-	}
-
-#ifdef CONFIG_X86_64
-	/*
-	 * Cleanup the TSC page based CS.
-	 */
-	if (ms_hyperv.features & HV_X64_MSR_REFERENCE_TSC_AVAILABLE) {
-		/*
-		 * Crash can happen in an interrupt context and unregistering
-		 * a clocksource is impossible and redundant in this case.
-		 */
-		if (!oops_in_progress) {
-			clocksource_change_rating(&hyperv_cs_tsc, 10);
-			clocksource_unregister(&hyperv_cs_tsc);
-		}
-
-		hypercall_msr.as_uint64 = 0;
-		wrmsrl(HV_X64_MSR_REFERENCE_TSC, hypercall_msr.as_uint64);
-		if (!crash) {
-			vfree(hv_context.tsc_page);
-			hv_context.tsc_page = NULL;
-		}
-	}
-#endif
-=======
 	hv_context.cpu_context = alloc_percpu(struct hv_per_cpu_context);
 	if (!hv_context.cpu_context)
 		return -ENOMEM;
@@ -286,7 +67,6 @@
 	direct_mode_enabled = ms_hyperv.misc_features &
 			HV_STIMER_DIRECT_MODE_AVAILABLE;
 	return 0;
->>>>>>> 286cd8c7
 }
 
 /*
@@ -430,16 +210,7 @@
 	}
 
 	for_each_present_cpu(cpu) {
-<<<<<<< HEAD
-		hv_context.event_dpc[cpu] = kmalloc(size, GFP_ATOMIC);
-		if (hv_context.event_dpc[cpu] == NULL) {
-			pr_err("Unable to allocate event dpc\n");
-			goto err;
-		}
-		tasklet_init(hv_context.event_dpc[cpu], vmbus_on_event, cpu);
-=======
 		hv_cpu = per_cpu_ptr(hv_context.cpu_context, cpu);
->>>>>>> 286cd8c7
 
 		tasklet_init(&hv_cpu->msg_dpc,
 			     vmbus_on_msg_dpc, (unsigned long) hv_cpu);
@@ -471,11 +242,7 @@
 			goto err;
 		}
 
-<<<<<<< HEAD
-		INIT_LIST_HEAD(&hv_context.percpu_list[cpu]);
-=======
 		INIT_LIST_HEAD(&hv_cpu->chan_list);
->>>>>>> 286cd8c7
 	}
 
 	if (direct_mode_enabled &&
@@ -508,11 +275,6 @@
 	}
 
 	kfree(hv_context.hv_numa_map);
-<<<<<<< HEAD
-	for_each_present_cpu(cpu)
-		hv_synic_free_cpu(cpu);
-=======
->>>>>>> 286cd8c7
 }
 
 /*
@@ -568,17 +330,6 @@
 	hv_context.synic_initialized = true;
 
 	/*
-<<<<<<< HEAD
-	 * Setup the mapping between Hyper-V's notion
-	 * of cpuid and Linux' notion of cpuid.
-	 * This array will be indexed using Linux cpuid.
-	 */
-	rdmsrl(HV_X64_MSR_VP_INDEX, vp_index);
-	hv_context.vp_index[cpu] = (u32)vp_index;
-
-	/*
-=======
->>>>>>> 286cd8c7
 	 * Register the per-cpu clockevent source.
 	 */
 	if (ms_hyperv.features & HV_MSR_SYNTIMER_AVAILABLE)
