--- conflicted
+++ resolved
@@ -450,10 +450,6 @@
 		}
 
 		retries++;
-<<<<<<< HEAD
-		udelay(usec);
-		if (usec < 2048)
-=======
 		if (can_sleep && usec > 1000)
 			msleep(usec / 1000);
 		else if (usec < MAX_UDELAY_MS * 1000)
@@ -462,7 +458,6 @@
 			mdelay(usec / 1000);
 
 		if (retries < 22)
->>>>>>> 286cd8c7
 			usec *= 2;
 	}
 	return ret;
