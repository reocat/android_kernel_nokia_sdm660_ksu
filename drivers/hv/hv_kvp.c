/*
 * An implementation of key value pair (KVP) functionality for Linux.
 *
 *
 * Copyright (C) 2010, Novell, Inc.
 * Author : K. Y. Srinivasan <ksrinivasan@novell.com>
 *
 * This program is free software; you can redistribute it and/or modify it
 * under the terms of the GNU General Public License version 2 as published
 * by the Free Software Foundation.
 *
 * This program is distributed in the hope that it will be useful, but
 * WITHOUT ANY WARRANTY; without even the implied warranty of
 * MERCHANTABILITY OR FITNESS FOR A PARTICULAR PURPOSE, GOOD TITLE or
 * NON INFRINGEMENT.  See the GNU General Public License for more
 * details.
 *
 * You should have received a copy of the GNU General Public License
 * along with this program; if not, write to the Free Software
 * Foundation, Inc., 51 Franklin St, Fifth Floor, Boston, MA 02110-1301 USA.
 *
 */
#define pr_fmt(fmt) KBUILD_MODNAME ": " fmt

#include <linux/net.h>
#include <linux/nls.h>
#include <linux/connector.h>
#include <linux/workqueue.h>
#include <linux/hyperv.h>

#include "hyperv_vmbus.h"
#include "hv_utils_transport.h"

/*
 * Pre win8 version numbers used in ws2008 and ws 2008 r2 (win7)
 */
#define WS2008_SRV_MAJOR	1
#define WS2008_SRV_MINOR	0
#define WS2008_SRV_VERSION     (WS2008_SRV_MAJOR << 16 | WS2008_SRV_MINOR)

#define WIN7_SRV_MAJOR   3
#define WIN7_SRV_MINOR   0
#define WIN7_SRV_VERSION     (WIN7_SRV_MAJOR << 16 | WIN7_SRV_MINOR)

#define WIN8_SRV_MAJOR   4
#define WIN8_SRV_MINOR   0
#define WIN8_SRV_VERSION     (WIN8_SRV_MAJOR << 16 | WIN8_SRV_MINOR)

#define KVP_VER_COUNT 3
static const int kvp_versions[] = {
	WIN8_SRV_VERSION,
	WIN7_SRV_VERSION,
	WS2008_SRV_VERSION
};

#define FW_VER_COUNT 2
static const int fw_versions[] = {
	UTIL_FW_VERSION,
	UTIL_WS2K8_FW_VERSION
};

/*
 * Global state maintained for transaction that is being processed. For a class
 * of integration services, including the "KVP service", the specified protocol
 * is a "request/response" protocol which means that there can only be single
 * outstanding transaction from the host at any given point in time. We use
 * this to simplify memory management in this driver - we cache and process
 * only one message at a time.
 *
 * While the request/response protocol is guaranteed by the host, we further
 * ensure this by serializing packet processing in this driver - we do not
 * read additional packets from the VMBUS until the current packet is fully
 * handled.
 */

static struct {
	int state;   /* hvutil_device_state */
	int recv_len; /* number of bytes received. */
	struct hv_kvp_msg  *kvp_msg; /* current message */
	struct vmbus_channel *recv_channel; /* chn we got the request */
	u64 recv_req_id; /* request ID. */
} kvp_transaction;

/*
 * This state maintains the version number registered by the daemon.
 */
static int dm_reg_value;

static void kvp_send_key(struct work_struct *dummy);


static void kvp_respond_to_host(struct hv_kvp_msg *msg, int error);
static void kvp_timeout_func(struct work_struct *dummy);
static void kvp_host_handshake_func(struct work_struct *dummy);
static void kvp_register(int);

static DECLARE_DELAYED_WORK(kvp_timeout_work, kvp_timeout_func);
static DECLARE_DELAYED_WORK(kvp_host_handshake_work, kvp_host_handshake_func);
static DECLARE_WORK(kvp_sendkey_work, kvp_send_key);

static const char kvp_devname[] = "vmbus/hv_kvp";
static u8 *recv_buffer;
static struct hvutil_transport *hvt;
static struct completion release_event;
/*
 * Register the kernel component with the user-level daemon.
 * As part of this registration, pass the LIC version number.
 * This number has no meaning, it satisfies the registration protocol.
 */
#define HV_DRV_VERSION           "3.1"

static void kvp_poll_wrapper(void *channel)
{
	/* Transaction is finished, reset the state here to avoid races. */
	kvp_transaction.state = HVUTIL_READY;
<<<<<<< HEAD
	hv_kvp_onchannelcallback(channel);
=======
	tasklet_schedule(&((struct vmbus_channel *)channel)->callback_event);
}

static void kvp_register_done(void)
{
	/*
	 * If we're still negotiating with the host cancel the timeout
	 * work to not poll the channel twice.
	 */
	pr_debug("KVP: userspace daemon registered\n");
	cancel_delayed_work_sync(&kvp_host_handshake_work);
	hv_poll_channel(kvp_transaction.recv_channel, kvp_poll_wrapper);
>>>>>>> 286cd8c7
}

static void
kvp_register(int reg_value)
{

	struct hv_kvp_msg *kvp_msg;
	char *version;

	kvp_msg = kzalloc(sizeof(*kvp_msg), GFP_KERNEL);

	if (kvp_msg) {
		version = kvp_msg->body.kvp_register.version;
		kvp_msg->kvp_hdr.operation = reg_value;
		strcpy(version, HV_DRV_VERSION);

		hvutil_transport_send(hvt, kvp_msg, sizeof(*kvp_msg),
				      kvp_register_done);
		kfree(kvp_msg);
	}
}

static void kvp_timeout_func(struct work_struct *dummy)
{
	/*
	 * If the timer fires, the user-mode component has not responded;
	 * process the pending transaction.
	 */
	kvp_respond_to_host(NULL, HV_E_FAIL);

	hv_poll_channel(kvp_transaction.recv_channel, kvp_poll_wrapper);
}

static void kvp_host_handshake_func(struct work_struct *dummy)
{
<<<<<<< HEAD
	hv_poll_channel(kvp_transaction.recv_channel, hv_kvp_onchannelcallback);
=======
	tasklet_schedule(&kvp_transaction.recv_channel->callback_event);
>>>>>>> 286cd8c7
}

static int kvp_handle_handshake(struct hv_kvp_msg *msg)
{
	switch (msg->kvp_hdr.operation) {
	case KVP_OP_REGISTER:
		dm_reg_value = KVP_OP_REGISTER;
		pr_info("KVP: IP injection functionality not available\n");
		pr_info("KVP: Upgrade the KVP daemon\n");
		break;
	case KVP_OP_REGISTER1:
		dm_reg_value = KVP_OP_REGISTER1;
		break;
	default:
		pr_info("KVP: incompatible daemon\n");
		pr_info("KVP: KVP version: %d, Daemon version: %d\n",
			KVP_OP_REGISTER1, msg->kvp_hdr.operation);
		return -EINVAL;
	}

	/*
	 * We have a compatible daemon; complete the handshake.
	 */
	pr_debug("KVP: userspace daemon ver. %d connected\n",
		 msg->kvp_hdr.operation);
	kvp_register(dm_reg_value);
<<<<<<< HEAD

	/*
	 * If we're still negotiating with the host cancel the timeout
	 * work to not poll the channel twice.
	 */
	cancel_delayed_work_sync(&kvp_host_handshake_work);
	hv_poll_channel(kvp_transaction.recv_channel, kvp_poll_wrapper);
=======
>>>>>>> 286cd8c7

	return 0;
}


/*
 * Callback when data is received from user mode.
 */

static int kvp_on_msg(void *msg, int len)
{
	struct hv_kvp_msg *message = (struct hv_kvp_msg *)msg;
	struct hv_kvp_msg_enumerate *data;
	int	error = 0;

	if (len < sizeof(*message))
		return -EINVAL;

	/*
	 * If we are negotiating the version information
	 * with the daemon; handle that first.
	 */

	if (kvp_transaction.state < HVUTIL_READY) {
		return kvp_handle_handshake(message);
	}

	/* We didn't send anything to userspace so the reply is spurious */
	if (kvp_transaction.state < HVUTIL_USERSPACE_REQ)
		return -EINVAL;

	kvp_transaction.state = HVUTIL_USERSPACE_RECV;

	/*
	 * Based on the version of the daemon, we propagate errors from the
	 * daemon differently.
	 */

	data = &message->body.kvp_enum_data;

	switch (dm_reg_value) {
	case KVP_OP_REGISTER:
		/*
		 * Null string is used to pass back error condition.
		 */
		if (data->data.key[0] == 0)
			error = HV_S_CONT;
		break;

	case KVP_OP_REGISTER1:
		/*
		 * We use the message header information from
		 * the user level daemon to transmit errors.
		 */
		error = message->error;
		break;
	}

	/*
	 * Complete the transaction by forwarding the key value
	 * to the host. But first, cancel the timeout.
	 */
	if (cancel_delayed_work_sync(&kvp_timeout_work)) {
		kvp_respond_to_host(message, error);
		hv_poll_channel(kvp_transaction.recv_channel, kvp_poll_wrapper);
	}

	return 0;
}


static int process_ob_ipinfo(void *in_msg, void *out_msg, int op)
{
	struct hv_kvp_msg *in = in_msg;
	struct hv_kvp_ip_msg *out = out_msg;
	int len;

	switch (op) {
	case KVP_OP_GET_IP_INFO:
		/*
		 * Transform all parameters into utf16 encoding.
		 */
		len = utf8s_to_utf16s((char *)in->body.kvp_ip_val.ip_addr,
				strlen((char *)in->body.kvp_ip_val.ip_addr),
				UTF16_HOST_ENDIAN,
				(wchar_t *)out->kvp_ip_val.ip_addr,
				MAX_IP_ADDR_SIZE);
		if (len < 0)
			return len;

		len = utf8s_to_utf16s((char *)in->body.kvp_ip_val.sub_net,
				strlen((char *)in->body.kvp_ip_val.sub_net),
				UTF16_HOST_ENDIAN,
				(wchar_t *)out->kvp_ip_val.sub_net,
				MAX_IP_ADDR_SIZE);
		if (len < 0)
			return len;

		len = utf8s_to_utf16s((char *)in->body.kvp_ip_val.gate_way,
				strlen((char *)in->body.kvp_ip_val.gate_way),
				UTF16_HOST_ENDIAN,
				(wchar_t *)out->kvp_ip_val.gate_way,
				MAX_GATEWAY_SIZE);
		if (len < 0)
			return len;

		len = utf8s_to_utf16s((char *)in->body.kvp_ip_val.dns_addr,
				strlen((char *)in->body.kvp_ip_val.dns_addr),
				UTF16_HOST_ENDIAN,
				(wchar_t *)out->kvp_ip_val.dns_addr,
				MAX_IP_ADDR_SIZE);
		if (len < 0)
			return len;

		len = utf8s_to_utf16s((char *)in->body.kvp_ip_val.adapter_id,
				strlen((char *)in->body.kvp_ip_val.adapter_id),
				UTF16_HOST_ENDIAN,
				(wchar_t *)out->kvp_ip_val.adapter_id,
				MAX_ADAPTER_ID_SIZE);
		if (len < 0)
			return len;

		out->kvp_ip_val.dhcp_enabled =
			in->body.kvp_ip_val.dhcp_enabled;
		out->kvp_ip_val.addr_family =
			in->body.kvp_ip_val.addr_family;
	}

	return 0;
}

static void process_ib_ipinfo(void *in_msg, void *out_msg, int op)
{
	struct hv_kvp_ip_msg *in = in_msg;
	struct hv_kvp_msg *out = out_msg;

	switch (op) {
	case KVP_OP_SET_IP_INFO:
		/*
		 * Transform all parameters into utf8 encoding.
		 */
		utf16s_to_utf8s((wchar_t *)in->kvp_ip_val.ip_addr,
				MAX_IP_ADDR_SIZE,
				UTF16_LITTLE_ENDIAN,
				(__u8 *)out->body.kvp_ip_val.ip_addr,
				MAX_IP_ADDR_SIZE);

		utf16s_to_utf8s((wchar_t *)in->kvp_ip_val.sub_net,
				MAX_IP_ADDR_SIZE,
				UTF16_LITTLE_ENDIAN,
				(__u8 *)out->body.kvp_ip_val.sub_net,
				MAX_IP_ADDR_SIZE);

		utf16s_to_utf8s((wchar_t *)in->kvp_ip_val.gate_way,
				MAX_GATEWAY_SIZE,
				UTF16_LITTLE_ENDIAN,
				(__u8 *)out->body.kvp_ip_val.gate_way,
				MAX_GATEWAY_SIZE);

		utf16s_to_utf8s((wchar_t *)in->kvp_ip_val.dns_addr,
				MAX_IP_ADDR_SIZE,
				UTF16_LITTLE_ENDIAN,
				(__u8 *)out->body.kvp_ip_val.dns_addr,
				MAX_IP_ADDR_SIZE);

		out->body.kvp_ip_val.dhcp_enabled = in->kvp_ip_val.dhcp_enabled;

		/* fallthrough */

	case KVP_OP_GET_IP_INFO:
		utf16s_to_utf8s((wchar_t *)in->kvp_ip_val.adapter_id,
				MAX_ADAPTER_ID_SIZE,
				UTF16_LITTLE_ENDIAN,
				(__u8 *)out->body.kvp_ip_val.adapter_id,
				MAX_ADAPTER_ID_SIZE);

		out->body.kvp_ip_val.addr_family = in->kvp_ip_val.addr_family;
	}
}




static void
kvp_send_key(struct work_struct *dummy)
{
	struct hv_kvp_msg *message;
	struct hv_kvp_msg *in_msg;
	__u8 operation = kvp_transaction.kvp_msg->kvp_hdr.operation;
	__u8 pool = kvp_transaction.kvp_msg->kvp_hdr.pool;
	__u32 val32;
	__u64 val64;
	int rc;

	/* The transaction state is wrong. */
	if (kvp_transaction.state != HVUTIL_HOSTMSG_RECEIVED)
		return;

	message = kzalloc(sizeof(*message), GFP_KERNEL);
	if (!message)
		return;

	message->kvp_hdr.operation = operation;
	message->kvp_hdr.pool = pool;
	in_msg = kvp_transaction.kvp_msg;

	/*
	 * The key/value strings sent from the host are encoded in
	 * in utf16; convert it to utf8 strings.
	 * The host assures us that the utf16 strings will not exceed
	 * the max lengths specified. We will however, reserve room
	 * for the string terminating character - in the utf16s_utf8s()
	 * function we limit the size of the buffer where the converted
	 * string is placed to HV_KVP_EXCHANGE_MAX_*_SIZE -1 to guarantee
	 * that the strings can be properly terminated!
	 */

	switch (message->kvp_hdr.operation) {
	case KVP_OP_SET_IP_INFO:
		process_ib_ipinfo(in_msg, message, KVP_OP_SET_IP_INFO);
		break;
	case KVP_OP_GET_IP_INFO:
		/*
		 * We only need to pass on the info of operation, adapter_id
		 * and addr_family to the userland kvp daemon.
		 */
		process_ib_ipinfo(in_msg, message, KVP_OP_GET_IP_INFO);
		break;
	case KVP_OP_SET:
		switch (in_msg->body.kvp_set.data.value_type) {
		case REG_SZ:
			/*
			 * The value is a string - utf16 encoding.
			 */
			message->body.kvp_set.data.value_size =
				utf16s_to_utf8s(
				(wchar_t *)in_msg->body.kvp_set.data.value,
				in_msg->body.kvp_set.data.value_size,
				UTF16_LITTLE_ENDIAN,
				message->body.kvp_set.data.value,
				HV_KVP_EXCHANGE_MAX_VALUE_SIZE - 1) + 1;
			break;

		case REG_U32:
			/*
			 * The value is a 32 bit scalar.
			 * We save this as a utf8 string.
			 */
			val32 = in_msg->body.kvp_set.data.value_u32;
			message->body.kvp_set.data.value_size =
				sprintf(message->body.kvp_set.data.value,
					"%d", val32) + 1;
			break;

		case REG_U64:
			/*
			 * The value is a 64 bit scalar.
			 * We save this as a utf8 string.
			 */
			val64 = in_msg->body.kvp_set.data.value_u64;
			message->body.kvp_set.data.value_size =
				sprintf(message->body.kvp_set.data.value,
					"%llu", val64) + 1;
			break;

		}

		/*
		 * The key is always a string - utf16 encoding.
		 */
		message->body.kvp_set.data.key_size =
			utf16s_to_utf8s(
			(wchar_t *)in_msg->body.kvp_set.data.key,
			in_msg->body.kvp_set.data.key_size,
			UTF16_LITTLE_ENDIAN,
			message->body.kvp_set.data.key,
			HV_KVP_EXCHANGE_MAX_KEY_SIZE - 1) + 1;

		break;

	case KVP_OP_GET:
		message->body.kvp_get.data.key_size =
			utf16s_to_utf8s(
			(wchar_t *)in_msg->body.kvp_get.data.key,
			in_msg->body.kvp_get.data.key_size,
			UTF16_LITTLE_ENDIAN,
			message->body.kvp_get.data.key,
			HV_KVP_EXCHANGE_MAX_KEY_SIZE - 1) + 1;
		break;

	case KVP_OP_DELETE:
		message->body.kvp_delete.key_size =
			utf16s_to_utf8s(
			(wchar_t *)in_msg->body.kvp_delete.key,
			in_msg->body.kvp_delete.key_size,
			UTF16_LITTLE_ENDIAN,
			message->body.kvp_delete.key,
			HV_KVP_EXCHANGE_MAX_KEY_SIZE - 1) + 1;
		break;

	case KVP_OP_ENUMERATE:
		message->body.kvp_enum_data.index =
			in_msg->body.kvp_enum_data.index;
		break;
	}

	kvp_transaction.state = HVUTIL_USERSPACE_REQ;
	rc = hvutil_transport_send(hvt, message, sizeof(*message), NULL);
	if (rc) {
		pr_debug("KVP: failed to communicate to the daemon: %d\n", rc);
		if (cancel_delayed_work_sync(&kvp_timeout_work)) {
			kvp_respond_to_host(message, HV_E_FAIL);
			kvp_transaction.state = HVUTIL_READY;
		}
	}

	kfree(message);
}

/*
 * Send a response back to the host.
 */

static void
kvp_respond_to_host(struct hv_kvp_msg *msg_to_host, int error)
{
	struct hv_kvp_msg  *kvp_msg;
	struct hv_kvp_exchg_msg_value  *kvp_data;
	char	*key_name;
	char	*value;
	struct icmsg_hdr *icmsghdrp;
	int	keylen = 0;
	int	valuelen = 0;
	u32	buf_len;
	struct vmbus_channel *channel;
	u64	req_id;
	int ret;

	/*
	 * Copy the global state for completing the transaction. Note that
	 * only one transaction can be active at a time.
	 */

	buf_len = kvp_transaction.recv_len;
	channel = kvp_transaction.recv_channel;
	req_id = kvp_transaction.recv_req_id;

	icmsghdrp = (struct icmsg_hdr *)
			&recv_buffer[sizeof(struct vmbuspipe_hdr)];

	if (channel->onchannel_callback == NULL)
		/*
		 * We have raced with util driver being unloaded;
		 * silently return.
		 */
		return;

	icmsghdrp->status = error;

	/*
	 * If the error parameter is set, terminate the host's enumeration
	 * on this pool.
	 */
	if (error) {
		/*
		 * Something failed or we have timed out;
		 * terminate the current host-side iteration.
		 */
		goto response_done;
	}

	kvp_msg = (struct hv_kvp_msg *)
			&recv_buffer[sizeof(struct vmbuspipe_hdr) +
			sizeof(struct icmsg_hdr)];

	switch (kvp_transaction.kvp_msg->kvp_hdr.operation) {
	case KVP_OP_GET_IP_INFO:
		ret = process_ob_ipinfo(msg_to_host,
				 (struct hv_kvp_ip_msg *)kvp_msg,
				 KVP_OP_GET_IP_INFO);
		if (ret < 0)
			icmsghdrp->status = HV_E_FAIL;

		goto response_done;
	case KVP_OP_SET_IP_INFO:
		goto response_done;
	case KVP_OP_GET:
		kvp_data = &kvp_msg->body.kvp_get.data;
		goto copy_value;

	case KVP_OP_SET:
	case KVP_OP_DELETE:
		goto response_done;

	default:
		break;
	}

	kvp_data = &kvp_msg->body.kvp_enum_data.data;
	key_name = msg_to_host->body.kvp_enum_data.data.key;

	/*
	 * The windows host expects the key/value pair to be encoded
	 * in utf16. Ensure that the key/value size reported to the host
	 * will be less than or equal to the MAX size (including the
	 * terminating character).
	 */
	keylen = utf8s_to_utf16s(key_name, strlen(key_name), UTF16_HOST_ENDIAN,
				(wchar_t *) kvp_data->key,
				(HV_KVP_EXCHANGE_MAX_KEY_SIZE / 2) - 2);
	kvp_data->key_size = 2*(keylen + 1); /* utf16 encoding */

copy_value:
	value = msg_to_host->body.kvp_enum_data.data.value;
	valuelen = utf8s_to_utf16s(value, strlen(value), UTF16_HOST_ENDIAN,
				(wchar_t *) kvp_data->value,
				(HV_KVP_EXCHANGE_MAX_VALUE_SIZE / 2) - 2);
	kvp_data->value_size = 2*(valuelen + 1); /* utf16 encoding */

	/*
	 * If the utf8s to utf16s conversion failed; notify host
	 * of the error.
	 */
	if ((keylen < 0) || (valuelen < 0))
		icmsghdrp->status = HV_E_FAIL;

	kvp_data->value_type = REG_SZ; /* all our values are strings */

response_done:
	icmsghdrp->icflags = ICMSGHDRFLAG_TRANSACTION | ICMSGHDRFLAG_RESPONSE;

	vmbus_sendpacket(channel, recv_buffer, buf_len, req_id,
				VM_PKT_DATA_INBAND, 0);
}

/*
 * This callback is invoked when we get a KVP message from the host.
 * The host ensures that only one KVP transaction can be active at a time.
 * KVP implementation in Linux needs to forward the key to a user-mde
 * component to retrieve the corresponding value. Consequently, we cannot
 * respond to the host in the context of this callback. Since the host
 * guarantees that at most only one transaction can be active at a time,
 * we stash away the transaction state in a set of global variables.
 */

void hv_kvp_onchannelcallback(void *context)
{
	struct vmbus_channel *channel = context;
	u32 recvlen;
	u64 requestid;

	struct hv_kvp_msg *kvp_msg;

	struct icmsg_hdr *icmsghdrp;
	int kvp_srv_version;
	static enum {NEGO_NOT_STARTED,
		     NEGO_IN_PROGRESS,
		     NEGO_FINISHED} host_negotiatied = NEGO_NOT_STARTED;

	if (kvp_transaction.state < HVUTIL_READY) {
		/*
		 * If userspace daemon is not connected and host is asking
		 * us to negotiate we need to delay to not lose messages.
		 * This is important for Failover IP setting.
		 */
		if (host_negotiatied == NEGO_NOT_STARTED) {
			host_negotiatied = NEGO_IN_PROGRESS;
			schedule_delayed_work(&kvp_host_handshake_work,
				      HV_UTIL_NEGO_TIMEOUT * HZ);
		}
		return;
	}
	if (kvp_transaction.state > HVUTIL_READY)
		return;
<<<<<<< HEAD
recheck:
=======

>>>>>>> 286cd8c7
	vmbus_recvpacket(channel, recv_buffer, PAGE_SIZE * 4, &recvlen,
			 &requestid);

	if (recvlen > 0) {
		icmsghdrp = (struct icmsg_hdr *)&recv_buffer[
			sizeof(struct vmbuspipe_hdr)];

		if (icmsghdrp->icmsgtype == ICMSGTYPE_NEGOTIATE) {
			if (vmbus_prep_negotiate_resp(icmsghdrp,
				 recv_buffer, fw_versions, FW_VER_COUNT,
				 kvp_versions, KVP_VER_COUNT,
				 NULL, &kvp_srv_version)) {
				pr_info("KVP IC version %d.%d\n",
					kvp_srv_version >> 16,
					kvp_srv_version & 0xFFFF);
			}
		} else {
			kvp_msg = (struct hv_kvp_msg *)&recv_buffer[
				sizeof(struct vmbuspipe_hdr) +
				sizeof(struct icmsg_hdr)];

			/*
			 * Stash away this global state for completing the
			 * transaction; note transactions are serialized.
			 */

			kvp_transaction.recv_len = recvlen;
			kvp_transaction.recv_req_id = requestid;
			kvp_transaction.kvp_msg = kvp_msg;

			if (kvp_transaction.state < HVUTIL_READY) {
				/* Userspace is not registered yet */
				kvp_respond_to_host(NULL, HV_E_FAIL);
				return;
			}
			kvp_transaction.state = HVUTIL_HOSTMSG_RECEIVED;

			/*
			 * Get the information from the
			 * user-mode component.
			 * component. This transaction will be
			 * completed when we get the value from
			 * the user-mode component.
			 * Set a timeout to deal with
			 * user-mode not responding.
			 */
			schedule_work(&kvp_sendkey_work);
			schedule_delayed_work(&kvp_timeout_work,
					      HV_UTIL_TIMEOUT * HZ);

			return;

		}

		icmsghdrp->icflags = ICMSGHDRFLAG_TRANSACTION
			| ICMSGHDRFLAG_RESPONSE;

		vmbus_sendpacket(channel, recv_buffer,
				       recvlen, requestid,
				       VM_PKT_DATA_INBAND, 0);

		host_negotiatied = NEGO_FINISHED;
<<<<<<< HEAD

		goto recheck;
=======
		hv_poll_channel(kvp_transaction.recv_channel, kvp_poll_wrapper);
>>>>>>> 286cd8c7
	}

}

static void kvp_on_reset(void)
{
	if (cancel_delayed_work_sync(&kvp_timeout_work))
		kvp_respond_to_host(NULL, HV_E_FAIL);
	kvp_transaction.state = HVUTIL_DEVICE_INIT;
	complete(&release_event);
}

int
hv_kvp_init(struct hv_util_service *srv)
{
	recv_buffer = srv->recv_buffer;
	kvp_transaction.recv_channel = srv->channel;

	init_completion(&release_event);
	/*
	 * When this driver loads, the user level daemon that
	 * processes the host requests may not yet be running.
	 * Defer processing channel callbacks until the daemon
	 * has registered.
	 */
	kvp_transaction.state = HVUTIL_DEVICE_INIT;

	hvt = hvutil_transport_init(kvp_devname, CN_KVP_IDX, CN_KVP_VAL,
				    kvp_on_msg, kvp_on_reset);
	if (!hvt)
		return -EFAULT;

	return 0;
}

void hv_kvp_deinit(void)
{
	kvp_transaction.state = HVUTIL_DEVICE_DYING;
	cancel_delayed_work_sync(&kvp_host_handshake_work);
	cancel_delayed_work_sync(&kvp_timeout_work);
	cancel_work_sync(&kvp_sendkey_work);
	hvutil_transport_destroy(hvt);
	wait_for_completion(&release_event);
}<|MERGE_RESOLUTION|>--- conflicted
+++ resolved
@@ -113,9 +113,6 @@
 {
 	/* Transaction is finished, reset the state here to avoid races. */
 	kvp_transaction.state = HVUTIL_READY;
-<<<<<<< HEAD
-	hv_kvp_onchannelcallback(channel);
-=======
 	tasklet_schedule(&((struct vmbus_channel *)channel)->callback_event);
 }
 
@@ -128,7 +125,6 @@
 	pr_debug("KVP: userspace daemon registered\n");
 	cancel_delayed_work_sync(&kvp_host_handshake_work);
 	hv_poll_channel(kvp_transaction.recv_channel, kvp_poll_wrapper);
->>>>>>> 286cd8c7
 }
 
 static void
@@ -164,11 +160,7 @@
 
 static void kvp_host_handshake_func(struct work_struct *dummy)
 {
-<<<<<<< HEAD
-	hv_poll_channel(kvp_transaction.recv_channel, hv_kvp_onchannelcallback);
-=======
 	tasklet_schedule(&kvp_transaction.recv_channel->callback_event);
->>>>>>> 286cd8c7
 }
 
 static int kvp_handle_handshake(struct hv_kvp_msg *msg)
@@ -195,16 +187,6 @@
 	pr_debug("KVP: userspace daemon ver. %d connected\n",
 		 msg->kvp_hdr.operation);
 	kvp_register(dm_reg_value);
-<<<<<<< HEAD
-
-	/*
-	 * If we're still negotiating with the host cancel the timeout
-	 * work to not poll the channel twice.
-	 */
-	cancel_delayed_work_sync(&kvp_host_handshake_work);
-	hv_poll_channel(kvp_transaction.recv_channel, kvp_poll_wrapper);
-=======
->>>>>>> 286cd8c7
 
 	return 0;
 }
@@ -679,11 +661,7 @@
 	}
 	if (kvp_transaction.state > HVUTIL_READY)
 		return;
-<<<<<<< HEAD
-recheck:
-=======
-
->>>>>>> 286cd8c7
+
 	vmbus_recvpacket(channel, recv_buffer, PAGE_SIZE * 4, &recvlen,
 			 &requestid);
 
@@ -746,12 +724,7 @@
 				       VM_PKT_DATA_INBAND, 0);
 
 		host_negotiatied = NEGO_FINISHED;
-<<<<<<< HEAD
-
-		goto recheck;
-=======
 		hv_poll_channel(kvp_transaction.recv_channel, kvp_poll_wrapper);
->>>>>>> 286cd8c7
 	}
 
 }
