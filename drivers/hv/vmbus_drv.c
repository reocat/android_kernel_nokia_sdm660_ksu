--- conflicted
+++ resolved
@@ -41,13 +41,9 @@
 #include <linux/ptrace.h>
 #include <linux/screen_info.h>
 #include <linux/kdebug.h>
-<<<<<<< HEAD
-#include <linux/random.h>
-=======
 #include <linux/efi.h>
 #include <linux/random.h>
 #include <linux/kernel.h>
->>>>>>> 286cd8c7
 #include "hyperv_vmbus.h"
 
 struct vmbus_dynid {
@@ -118,15 +114,10 @@
 	.notifier_call = hyperv_panic_event,
 };
 
-<<<<<<< HEAD
-struct resource *hyperv_mmio;
-DEFINE_SEMAPHORE(hyperv_mmio_lock);
-=======
 static const char *fb_mmio_name = "fb_range";
 static struct resource *fb_mmio;
 static struct resource *hyperv_mmio;
 static DEFINE_SEMAPHORE(hyperv_mmio_lock);
->>>>>>> 286cd8c7
 
 static int vmbus_exists(void)
 {
@@ -354,18 +345,12 @@
 
 	if (!hv_dev->channel)
 		return -ENODEV;
-<<<<<<< HEAD
-	if (hv_dev->channel->state != CHANNEL_OPENED_STATE)
-		return -EINVAL;
-	hv_ringbuffer_get_debuginfo(&hv_dev->channel->outbound, &outbound);
-=======
 
 	ret = hv_ringbuffer_get_debuginfo(&hv_dev->channel->outbound,
 					  &outbound);
 	if (ret < 0)
 		return ret;
 
->>>>>>> 286cd8c7
 	return sprintf(buf, "%d\n", outbound.current_interrupt_mask);
 }
 static DEVICE_ATTR_RO(out_intr_mask);
@@ -379,17 +364,11 @@
 
 	if (!hv_dev->channel)
 		return -ENODEV;
-<<<<<<< HEAD
-	if (hv_dev->channel->state != CHANNEL_OPENED_STATE)
-		return -EINVAL;
-	hv_ringbuffer_get_debuginfo(&hv_dev->channel->outbound, &outbound);
-=======
 
 	ret = hv_ringbuffer_get_debuginfo(&hv_dev->channel->outbound,
 					  &outbound);
 	if (ret < 0)
 		return ret;
->>>>>>> 286cd8c7
 	return sprintf(buf, "%d\n", outbound.current_read_index);
 }
 static DEVICE_ATTR_RO(out_read_index);
@@ -404,17 +383,11 @@
 
 	if (!hv_dev->channel)
 		return -ENODEV;
-<<<<<<< HEAD
-	if (hv_dev->channel->state != CHANNEL_OPENED_STATE)
-		return -EINVAL;
-	hv_ringbuffer_get_debuginfo(&hv_dev->channel->outbound, &outbound);
-=======
 
 	ret = hv_ringbuffer_get_debuginfo(&hv_dev->channel->outbound,
 					  &outbound);
 	if (ret < 0)
 		return ret;
->>>>>>> 286cd8c7
 	return sprintf(buf, "%d\n", outbound.current_write_index);
 }
 static DEVICE_ATTR_RO(out_write_index);
@@ -429,17 +402,11 @@
 
 	if (!hv_dev->channel)
 		return -ENODEV;
-<<<<<<< HEAD
-	if (hv_dev->channel->state != CHANNEL_OPENED_STATE)
-		return -EINVAL;
-	hv_ringbuffer_get_debuginfo(&hv_dev->channel->outbound, &outbound);
-=======
 
 	ret = hv_ringbuffer_get_debuginfo(&hv_dev->channel->outbound,
 					  &outbound);
 	if (ret < 0)
 		return ret;
->>>>>>> 286cd8c7
 	return sprintf(buf, "%d\n", outbound.bytes_avail_toread);
 }
 static DEVICE_ATTR_RO(out_read_bytes_avail);
@@ -454,17 +421,11 @@
 
 	if (!hv_dev->channel)
 		return -ENODEV;
-<<<<<<< HEAD
-	if (hv_dev->channel->state != CHANNEL_OPENED_STATE)
-		return -EINVAL;
-	hv_ringbuffer_get_debuginfo(&hv_dev->channel->outbound, &outbound);
-=======
 
 	ret = hv_ringbuffer_get_debuginfo(&hv_dev->channel->outbound,
 					  &outbound);
 	if (ret < 0)
 		return ret;
->>>>>>> 286cd8c7
 	return sprintf(buf, "%d\n", outbound.bytes_avail_towrite);
 }
 static DEVICE_ATTR_RO(out_write_bytes_avail);
@@ -478,17 +439,11 @@
 
 	if (!hv_dev->channel)
 		return -ENODEV;
-<<<<<<< HEAD
-	if (hv_dev->channel->state != CHANNEL_OPENED_STATE)
-		return -EINVAL;
-	hv_ringbuffer_get_debuginfo(&hv_dev->channel->inbound, &inbound);
-=======
 
 	ret = hv_ringbuffer_get_debuginfo(&hv_dev->channel->inbound, &inbound);
 	if (ret < 0)
 		return ret;
 
->>>>>>> 286cd8c7
 	return sprintf(buf, "%d\n", inbound.current_interrupt_mask);
 }
 static DEVICE_ATTR_RO(in_intr_mask);
@@ -502,17 +457,11 @@
 
 	if (!hv_dev->channel)
 		return -ENODEV;
-<<<<<<< HEAD
-	if (hv_dev->channel->state != CHANNEL_OPENED_STATE)
-		return -EINVAL;
-	hv_ringbuffer_get_debuginfo(&hv_dev->channel->inbound, &inbound);
-=======
 
 	ret = hv_ringbuffer_get_debuginfo(&hv_dev->channel->inbound, &inbound);
 	if (ret < 0)
 		return ret;
 
->>>>>>> 286cd8c7
 	return sprintf(buf, "%d\n", inbound.current_read_index);
 }
 static DEVICE_ATTR_RO(in_read_index);
@@ -526,17 +475,11 @@
 
 	if (!hv_dev->channel)
 		return -ENODEV;
-<<<<<<< HEAD
-	if (hv_dev->channel->state != CHANNEL_OPENED_STATE)
-		return -EINVAL;
-	hv_ringbuffer_get_debuginfo(&hv_dev->channel->inbound, &inbound);
-=======
 
 	ret = hv_ringbuffer_get_debuginfo(&hv_dev->channel->inbound, &inbound);
 	if (ret < 0)
 		return ret;
 
->>>>>>> 286cd8c7
 	return sprintf(buf, "%d\n", inbound.current_write_index);
 }
 static DEVICE_ATTR_RO(in_write_index);
@@ -551,17 +494,11 @@
 
 	if (!hv_dev->channel)
 		return -ENODEV;
-<<<<<<< HEAD
-	if (hv_dev->channel->state != CHANNEL_OPENED_STATE)
-		return -EINVAL;
-	hv_ringbuffer_get_debuginfo(&hv_dev->channel->inbound, &inbound);
-=======
 
 	ret = hv_ringbuffer_get_debuginfo(&hv_dev->channel->inbound, &inbound);
 	if (ret < 0)
 		return ret;
 
->>>>>>> 286cd8c7
 	return sprintf(buf, "%d\n", inbound.bytes_avail_toread);
 }
 static DEVICE_ATTR_RO(in_read_bytes_avail);
@@ -576,17 +513,11 @@
 
 	if (!hv_dev->channel)
 		return -ENODEV;
-<<<<<<< HEAD
-	if (hv_dev->channel->state != CHANNEL_OPENED_STATE)
-		return -EINVAL;
-	hv_ringbuffer_get_debuginfo(&hv_dev->channel->inbound, &inbound);
-=======
 
 	ret = hv_ringbuffer_get_debuginfo(&hv_dev->channel->inbound, &inbound);
 	if (ret < 0)
 		return ret;
 
->>>>>>> 286cd8c7
 	return sprintf(buf, "%d\n", inbound.bytes_avail_towrite);
 }
 static DEVICE_ATTR_RO(in_write_bytes_avail);
@@ -963,14 +894,9 @@
 	struct hv_device *hv_dev = device_to_hv_device(device);
 	struct vmbus_channel *channel = hv_dev->channel;
 
-<<<<<<< HEAD
-	hv_process_channel_removal(channel,
-				   channel->offermsg.child_relid);
-=======
 	mutex_lock(&vmbus_connection.channel_mutex);
 	hv_process_channel_removal(channel->offermsg.child_relid);
 	mutex_unlock(&vmbus_connection.channel_mutex);
->>>>>>> 286cd8c7
 	kfree(hv_dev);
 
 }
@@ -1220,11 +1146,7 @@
 			tasklet_schedule(&hv_cpu->msg_dpc);
 	}
 
-<<<<<<< HEAD
-	add_interrupt_randomness(HYPERVISOR_CALLBACK_VECTOR, 0);
-=======
 	add_interrupt_randomness(HYPERVISOR_CALLBACK_VECTOR);
->>>>>>> 286cd8c7
 }
 
 /*
@@ -1319,18 +1241,11 @@
 	 * Initialize the per-cpu interrupt state and
 	 * connect to the host.
 	 */
-<<<<<<< HEAD
-	on_each_cpu(hv_synic_init, NULL, 1);
-	ret = vmbus_connect();
-	if (ret)
-		goto err_connect;
-=======
 	ret = cpuhp_setup_state(CPUHP_AP_ONLINE_DYN, "hyperv/vmbus:online",
 				hv_synic_init, hv_synic_cleanup);
 	if (ret < 0)
 		goto err_alloc;
 	hyperv_cpuhp_online = ret;
->>>>>>> 286cd8c7
 
 	ret = vmbus_connect();
 	if (ret)
@@ -1386,25 +1301,14 @@
 	return 0;
 
 err_connect:
-<<<<<<< HEAD
-	on_each_cpu(hv_synic_cleanup, NULL, 1);
-=======
 	cpuhp_remove_state(hyperv_cpuhp_online);
->>>>>>> 286cd8c7
 err_alloc:
 	hv_synic_free();
 	hv_remove_vmbus_irq();
 
 	bus_unregister(&hv_bus);
-<<<<<<< HEAD
-
-err_cleanup:
-	hv_cleanup(false);
-
-=======
 	unregister_sysctl_table(hv_ctl_table_hdr);
 	hv_ctl_table_hdr = NULL;
->>>>>>> 286cd8c7
 	return ret;
 }
 
@@ -1945,13 +1849,6 @@
 	struct resource *iter, *shadow;
 	resource_size_t range_min, range_max, start, end;
 	const char *dev_n = dev_name(&device_obj->device);
-<<<<<<< HEAD
-	u32 fb_end = screen_info.lfb_base + (screen_info.lfb_size << 1);
-	int i, retval;
-
-	retval = -ENXIO;
-	down(&hyperv_mmio_lock);
-=======
 	int retval;
 
 	retval = -ENXIO;
@@ -1976,7 +1873,6 @@
 			}
 		}
 	}
->>>>>>> 286cd8c7
 
 	for (iter = hyperv_mmio; iter; iter = iter->sibling) {
 		if ((iter->start >= max) || (iter->end <= min))
@@ -1999,22 +1895,11 @@
 			if (!shadow)
 				continue;
 
-<<<<<<< HEAD
-			start = (local_min + align - 1) & ~(align - 1);
-			for (; start + size - 1 <= local_max; start += align) {
-				*new = request_mem_region_exclusive(start, size,
-								    dev_n);
-				if (*new) {
-					retval = 0;
-					goto exit;
-				}
-=======
 			*new = request_mem_region_exclusive(start, size, dev_n);
 			if (*new) {
 				shadow->name = (char *)*new;
 				retval = 0;
 				goto exit;
->>>>>>> 286cd8c7
 			}
 
 			__release_region(iter, start, size);
@@ -2108,18 +1993,11 @@
 static void hv_kexec_handler(void)
 {
 	hv_synic_clockevents_cleanup();
-<<<<<<< HEAD
-	vmbus_initiate_unload();
-	for_each_online_cpu(cpu)
-		smp_call_function_single(cpu, hv_synic_cleanup, NULL, 1);
-	hv_cleanup(false);
-=======
 	vmbus_initiate_unload(false);
 	/* Make sure conn_state is set as hv_synic_cleanup checks for it */
 	mb();
 	cpuhp_remove_state(hyperv_cpuhp_online);
 	hyperv_cleanup();
->>>>>>> 286cd8c7
 };
 
 static void hv_crash_handler(struct pt_regs *regs)
@@ -2130,13 +2008,8 @@
 	 * doing the cleanup for current CPU only. This should be sufficient
 	 * for kdump.
 	 */
-<<<<<<< HEAD
-	hv_synic_cleanup(NULL);
-	hv_cleanup(true);
-=======
 	hv_synic_cleanup(smp_processor_id());
 	hyperv_cleanup();
->>>>>>> 286cd8c7
 };
 
 static int __init hv_acpi_init(void)
@@ -2211,16 +2084,8 @@
 	unregister_sysctl_table(hv_ctl_table_hdr);
 	hv_ctl_table_hdr = NULL;
 	bus_unregister(&hv_bus);
-<<<<<<< HEAD
-	hv_cleanup(false);
-	for_each_online_cpu(cpu) {
-		tasklet_kill(hv_context.event_dpc[cpu]);
-		smp_call_function_single(cpu, hv_synic_cleanup, NULL, 1);
-	}
-=======
 
 	cpuhp_remove_state(hyperv_cpuhp_online);
->>>>>>> 286cd8c7
 	hv_synic_free();
 	acpi_bus_unregister_driver(&vmbus_acpi_driver);
 }
