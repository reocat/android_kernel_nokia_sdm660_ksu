/*
 * Kernel/userspace transport abstraction for Hyper-V util driver.
 *
 * Copyright (C) 2015, Vitaly Kuznetsov <vkuznets@redhat.com>
 *
 * This program is free software; you can redistribute it and/or modify it
 * under the terms of the GNU General Public License version 2 as published
 * by the Free Software Foundation.
 *
 * This program is distributed in the hope that it will be useful, but
 * WITHOUT ANY WARRANTY; without even the implied warranty of
 * MERCHANTABILITY OR FITNESS FOR A PARTICULAR PURPOSE, GOOD TITLE or
 * NON INFRINGEMENT.  See the GNU General Public License for more
 * details.
 *
 */

#include <linux/slab.h>
#include <linux/fs.h>
#include <linux/poll.h>

#include "hyperv_vmbus.h"
#include "hv_utils_transport.h"

static DEFINE_SPINLOCK(hvt_list_lock);
static struct list_head hvt_list = LIST_HEAD_INIT(hvt_list);

static void hvt_reset(struct hvutil_transport *hvt)
{
	kfree(hvt->outmsg);
	hvt->outmsg = NULL;
	hvt->outmsg_len = 0;
	if (hvt->on_reset)
		hvt->on_reset();
}

static ssize_t hvt_op_read(struct file *file, char __user *buf,
			   size_t count, loff_t *ppos)
{
	struct hvutil_transport *hvt;
	int ret;

	hvt = container_of(file->f_op, struct hvutil_transport, fops);

	if (wait_event_interruptible(hvt->outmsg_q, hvt->outmsg_len > 0 ||
				     hvt->mode != HVUTIL_TRANSPORT_CHARDEV))
		return -EINTR;

	mutex_lock(&hvt->lock);

	if (hvt->mode == HVUTIL_TRANSPORT_DESTROY) {
		ret = -EBADF;
		goto out_unlock;
	}

	if (!hvt->outmsg) {
		ret = -EAGAIN;
		goto out_unlock;
	}

	if (count < hvt->outmsg_len) {
		ret = -EINVAL;
		goto out_unlock;
	}

	if (!copy_to_user(buf, hvt->outmsg, hvt->outmsg_len))
		ret = hvt->outmsg_len;
	else
		ret = -EFAULT;

	kfree(hvt->outmsg);
	hvt->outmsg = NULL;
	hvt->outmsg_len = 0;

	if (hvt->on_read)
		hvt->on_read();
	hvt->on_read = NULL;

out_unlock:
	mutex_unlock(&hvt->lock);
	return ret;
}

static ssize_t hvt_op_write(struct file *file, const char __user *buf,
			    size_t count, loff_t *ppos)
{
	struct hvutil_transport *hvt;
	u8 *inmsg;
	int ret;

	hvt = container_of(file->f_op, struct hvutil_transport, fops);

	inmsg = memdup_user(buf, count);
	if (IS_ERR(inmsg))
		return PTR_ERR(inmsg);

<<<<<<< HEAD
	if (hvt->on_msg(inmsg, count))
		return -EFAULT;
=======
	if (hvt->mode == HVUTIL_TRANSPORT_DESTROY)
		ret = -EBADF;
	else
		ret = hvt->on_msg(inmsg, count);

>>>>>>> 286cd8c7
	kfree(inmsg);

	return ret ? ret : count;
}

static __poll_t hvt_op_poll(struct file *file, poll_table *wait)
{
	struct hvutil_transport *hvt;

	hvt = container_of(file->f_op, struct hvutil_transport, fops);

	poll_wait(file, &hvt->outmsg_q, wait);

	if (hvt->mode == HVUTIL_TRANSPORT_DESTROY)
		return EPOLLERR | EPOLLHUP;

	if (hvt->outmsg_len > 0)
		return EPOLLIN | EPOLLRDNORM;

	return 0;
}

static int hvt_op_open(struct inode *inode, struct file *file)
{
	struct hvutil_transport *hvt;
	int ret = 0;
	bool issue_reset = false;

	hvt = container_of(file->f_op, struct hvutil_transport, fops);

	mutex_lock(&hvt->lock);

	if (hvt->mode == HVUTIL_TRANSPORT_DESTROY) {
		ret = -EBADF;
	} else if (hvt->mode == HVUTIL_TRANSPORT_INIT) {
		/*
		 * Switching to CHARDEV mode. We switch bach to INIT when
		 * device gets released.
		 */
		hvt->mode = HVUTIL_TRANSPORT_CHARDEV;
	}
	else if (hvt->mode == HVUTIL_TRANSPORT_NETLINK) {
		/*
		 * We're switching from netlink communication to using char
		 * device. Issue the reset first.
		 */
		issue_reset = true;
		hvt->mode = HVUTIL_TRANSPORT_CHARDEV;
	} else {
		ret = -EBUSY;
	}

	if (issue_reset)
		hvt_reset(hvt);

	mutex_unlock(&hvt->lock);

	return ret;
}

static void hvt_transport_free(struct hvutil_transport *hvt)
{
	misc_deregister(&hvt->mdev);
	kfree(hvt->outmsg);
	kfree(hvt);
}

static int hvt_op_release(struct inode *inode, struct file *file)
{
	struct hvutil_transport *hvt;
	int mode_old;

	hvt = container_of(file->f_op, struct hvutil_transport, fops);

	mutex_lock(&hvt->lock);
	mode_old = hvt->mode;
	if (hvt->mode != HVUTIL_TRANSPORT_DESTROY)
		hvt->mode = HVUTIL_TRANSPORT_INIT;
	/*
	 * Cleanup message buffers to avoid spurious messages when the daemon
	 * connects back.
	 */
	hvt_reset(hvt);

	if (mode_old == HVUTIL_TRANSPORT_DESTROY)
		complete(&hvt->release);

	mutex_unlock(&hvt->lock);

	return 0;
}

static void hvt_cn_callback(struct cn_msg *msg, struct netlink_skb_parms *nsp)
{
	struct hvutil_transport *hvt, *hvt_found = NULL;

	spin_lock(&hvt_list_lock);
	list_for_each_entry(hvt, &hvt_list, list) {
		if (hvt->cn_id.idx == msg->id.idx &&
		    hvt->cn_id.val == msg->id.val) {
			hvt_found = hvt;
			break;
		}
	}
	spin_unlock(&hvt_list_lock);
	if (!hvt_found) {
		pr_warn("hvt_cn_callback: spurious message received!\n");
		return;
	}

	/*
	 * Switching to NETLINK mode. Switching to CHARDEV happens when someone
	 * opens the device.
	 */
	mutex_lock(&hvt->lock);
	if (hvt->mode == HVUTIL_TRANSPORT_INIT)
		hvt->mode = HVUTIL_TRANSPORT_NETLINK;

	if (hvt->mode == HVUTIL_TRANSPORT_NETLINK)
		hvt_found->on_msg(msg->data, msg->len);
	else
		pr_warn("hvt_cn_callback: unexpected netlink message!\n");
	mutex_unlock(&hvt->lock);
}

int hvutil_transport_send(struct hvutil_transport *hvt, void *msg, int len,
			  void (*on_read_cb)(void))
{
	struct cn_msg *cn_msg;
	int ret = 0;

	if (hvt->mode == HVUTIL_TRANSPORT_INIT ||
	    hvt->mode == HVUTIL_TRANSPORT_DESTROY) {
		return -EINVAL;
	} else if (hvt->mode == HVUTIL_TRANSPORT_NETLINK) {
		cn_msg = kzalloc(sizeof(*cn_msg) + len, GFP_ATOMIC);
		if (!cn_msg)
			return -ENOMEM;
		cn_msg->id.idx = hvt->cn_id.idx;
		cn_msg->id.val = hvt->cn_id.val;
		cn_msg->len = len;
		memcpy(cn_msg->data, msg, len);
		ret = cn_netlink_send(cn_msg, 0, 0, GFP_ATOMIC);
		kfree(cn_msg);
		/*
		 * We don't know when netlink messages are delivered but unlike
		 * in CHARDEV mode we're not blocked and we can send next
		 * messages right away.
		 */
		if (on_read_cb)
			on_read_cb();
		return ret;
	}
	/* HVUTIL_TRANSPORT_CHARDEV */
	mutex_lock(&hvt->lock);
	if (hvt->mode != HVUTIL_TRANSPORT_CHARDEV) {
		ret = -EINVAL;
		goto out_unlock;
	}

	if (hvt->outmsg) {
		/* Previous message wasn't received */
		ret = -EFAULT;
		goto out_unlock;
	}
	hvt->outmsg = kzalloc(len, GFP_KERNEL);
	if (hvt->outmsg) {
		memcpy(hvt->outmsg, msg, len);
		hvt->outmsg_len = len;
<<<<<<< HEAD
=======
		hvt->on_read = on_read_cb;
>>>>>>> 286cd8c7
		wake_up_interruptible(&hvt->outmsg_q);
	} else
		ret = -ENOMEM;
out_unlock:
	mutex_unlock(&hvt->lock);
	return ret;
}

struct hvutil_transport *hvutil_transport_init(const char *name,
					       u32 cn_idx, u32 cn_val,
					       int (*on_msg)(void *, int),
					       void (*on_reset)(void))
{
	struct hvutil_transport *hvt;

	hvt = kzalloc(sizeof(*hvt), GFP_KERNEL);
	if (!hvt)
		return NULL;

	hvt->cn_id.idx = cn_idx;
	hvt->cn_id.val = cn_val;

	hvt->mdev.minor = MISC_DYNAMIC_MINOR;
	hvt->mdev.name = name;

	hvt->fops.owner = THIS_MODULE;
	hvt->fops.read = hvt_op_read;
	hvt->fops.write = hvt_op_write;
	hvt->fops.poll = hvt_op_poll;
	hvt->fops.open = hvt_op_open;
	hvt->fops.release = hvt_op_release;

	hvt->mdev.fops = &hvt->fops;

	init_waitqueue_head(&hvt->outmsg_q);
	mutex_init(&hvt->lock);
	init_completion(&hvt->release);

	spin_lock(&hvt_list_lock);
	list_add(&hvt->list, &hvt_list);
	spin_unlock(&hvt_list_lock);

	hvt->on_msg = on_msg;
	hvt->on_reset = on_reset;

	if (misc_register(&hvt->mdev))
		goto err_free_hvt;

	/* Use cn_id.idx/cn_id.val to determine if we need to setup netlink */
	if (hvt->cn_id.idx > 0 && hvt->cn_id.val > 0 &&
	    cn_add_callback(&hvt->cn_id, name, hvt_cn_callback))
		goto err_free_hvt;

	return hvt;

err_free_hvt:
	spin_lock(&hvt_list_lock);
	list_del(&hvt->list);
	spin_unlock(&hvt_list_lock);
	kfree(hvt);
	return NULL;
}

void hvutil_transport_destroy(struct hvutil_transport *hvt)
{
	int mode_old;

	mutex_lock(&hvt->lock);
	mode_old = hvt->mode;
	hvt->mode = HVUTIL_TRANSPORT_DESTROY;
	wake_up_interruptible(&hvt->outmsg_q);
	mutex_unlock(&hvt->lock);

	/*
	 * In case we were in 'chardev' mode we still have an open fd so we
	 * have to defer freeing the device. Netlink interface can be freed
	 * now.
	 */
	spin_lock(&hvt_list_lock);
	list_del(&hvt->list);
	spin_unlock(&hvt_list_lock);
	if (hvt->cn_id.idx > 0 && hvt->cn_id.val > 0)
		cn_del_callback(&hvt->cn_id);

	if (mode_old == HVUTIL_TRANSPORT_CHARDEV)
		wait_for_completion(&hvt->release);

	hvt_transport_free(hvt);
}<|MERGE_RESOLUTION|>--- conflicted
+++ resolved
@@ -94,16 +94,11 @@
 	if (IS_ERR(inmsg))
 		return PTR_ERR(inmsg);
 
-<<<<<<< HEAD
-	if (hvt->on_msg(inmsg, count))
-		return -EFAULT;
-=======
 	if (hvt->mode == HVUTIL_TRANSPORT_DESTROY)
 		ret = -EBADF;
 	else
 		ret = hvt->on_msg(inmsg, count);
 
->>>>>>> 286cd8c7
 	kfree(inmsg);
 
 	return ret ? ret : count;
@@ -273,10 +268,7 @@
 	if (hvt->outmsg) {
 		memcpy(hvt->outmsg, msg, len);
 		hvt->outmsg_len = len;
-<<<<<<< HEAD
-=======
 		hvt->on_read = on_read_cb;
->>>>>>> 286cd8c7
 		wake_up_interruptible(&hvt->outmsg_q);
 	} else
 		ret = -ENOMEM;
