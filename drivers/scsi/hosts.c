/*
 *  hosts.c Copyright (C) 1992 Drew Eckhardt
 *          Copyright (C) 1993, 1994, 1995 Eric Youngdale
 *          Copyright (C) 2002-2003 Christoph Hellwig
 *
 *  mid to lowlevel SCSI driver interface
 *      Initial versions: Drew Eckhardt
 *      Subsequent revisions: Eric Youngdale
 *
 *  <drew@colorado.edu>
 *
 *  Jiffies wrap fixes (host->resetting), 3 Dec 1998 Andrea Arcangeli
 *  Added QLOGIC QLA1280 SCSI controller kernel host support. 
 *     August 4, 1999 Fred Lewis, Intel DuPont
 *
 *  Updated to reflect the new initialization scheme for the higher 
 *  level of scsi drivers (sd/sr/st)
 *  September 17, 2000 Torben Mathiasen <tmm@image.dk>
 *
 *  Restructured scsi_host lists and associated functions.
 *  September 04, 2002 Mike Anderson (andmike@us.ibm.com)
 */

#include <linux/module.h>
#include <linux/blkdev.h>
#include <linux/kernel.h>
#include <linux/slab.h>
#include <linux/kthread.h>
#include <linux/string.h>
#include <linux/mm.h>
#include <linux/init.h>
#include <linux/completion.h>
#include <linux/transport_class.h>
#include <linux/platform_device.h>
#include <linux/pm_runtime.h>
#include <linux/idr.h>
#include <scsi/scsi_device.h>
#include <scsi/scsi_host.h>
#include <scsi/scsi_transport.h>

#include "scsi_priv.h"
#include "scsi_logging.h"


static int shost_eh_deadline = -1;

module_param_named(eh_deadline, shost_eh_deadline, int, S_IRUGO|S_IWUSR);
MODULE_PARM_DESC(eh_deadline,
		 "SCSI EH timeout in seconds (should be between 0 and 2^31-1)");

static DEFINE_IDA(host_index_ida);


static void scsi_host_cls_release(struct device *dev)
{
	put_device(&class_to_shost(dev)->shost_gendev);
}

static struct class shost_class = {
	.name		= "scsi_host",
	.dev_release	= scsi_host_cls_release,
};

/**
 *	scsi_host_set_state - Take the given host through the host state model.
 *	@shost:	scsi host to change the state of.
 *	@state:	state to change to.
 *
 *	Returns zero if unsuccessful or an error if the requested
 *	transition is illegal.
 **/
int scsi_host_set_state(struct Scsi_Host *shost, enum scsi_host_state state)
{
	enum scsi_host_state oldstate = shost->shost_state;

	if (state == oldstate)
		return 0;

	switch (state) {
	case SHOST_CREATED:
		/* There are no legal states that come back to
		 * created.  This is the manually initialised start
		 * state */
		goto illegal;

	case SHOST_RUNNING:
		switch (oldstate) {
		case SHOST_CREATED:
		case SHOST_RECOVERY:
			break;
		default:
			goto illegal;
		}
		break;

	case SHOST_RECOVERY:
		switch (oldstate) {
		case SHOST_RUNNING:
			break;
		default:
			goto illegal;
		}
		break;

	case SHOST_CANCEL:
		switch (oldstate) {
		case SHOST_CREATED:
		case SHOST_RUNNING:
		case SHOST_CANCEL_RECOVERY:
			break;
		default:
			goto illegal;
		}
		break;

	case SHOST_DEL:
		switch (oldstate) {
		case SHOST_CANCEL:
		case SHOST_DEL_RECOVERY:
			break;
		default:
			goto illegal;
		}
		break;

	case SHOST_CANCEL_RECOVERY:
		switch (oldstate) {
		case SHOST_CANCEL:
		case SHOST_RECOVERY:
			break;
		default:
			goto illegal;
		}
		break;

	case SHOST_DEL_RECOVERY:
		switch (oldstate) {
		case SHOST_CANCEL_RECOVERY:
			break;
		default:
			goto illegal;
		}
		break;
	}
	shost->shost_state = state;
	return 0;

 illegal:
	SCSI_LOG_ERROR_RECOVERY(1,
				shost_printk(KERN_ERR, shost,
					     "Illegal host state transition"
					     "%s->%s\n",
					     scsi_host_state_name(oldstate),
					     scsi_host_state_name(state)));
	return -EINVAL;
}

/**
 * scsi_remove_host - remove a scsi host
 * @shost:	a pointer to a scsi host to remove
 **/
void scsi_remove_host(struct Scsi_Host *shost)
{
	unsigned long flags;

	mutex_lock(&shost->scan_mutex);
	spin_lock_irqsave(shost->host_lock, flags);
	if (scsi_host_set_state(shost, SHOST_CANCEL))
		if (scsi_host_set_state(shost, SHOST_CANCEL_RECOVERY)) {
			spin_unlock_irqrestore(shost->host_lock, flags);
			mutex_unlock(&shost->scan_mutex);
			return;
		}
	spin_unlock_irqrestore(shost->host_lock, flags);

	scsi_autopm_get_host(shost);
	flush_workqueue(shost->tmf_work_q);
	scsi_forget_host(shost);
	mutex_unlock(&shost->scan_mutex);
	scsi_proc_host_rm(shost);
	scsi_proc_hostdir_rm(shost->hostt);

	spin_lock_irqsave(shost->host_lock, flags);
	if (scsi_host_set_state(shost, SHOST_DEL))
		BUG_ON(scsi_host_set_state(shost, SHOST_DEL_RECOVERY));
	spin_unlock_irqrestore(shost->host_lock, flags);

	transport_unregister_device(&shost->shost_gendev);
	device_unregister(&shost->shost_dev);
	device_del(&shost->shost_gendev);
}
EXPORT_SYMBOL(scsi_remove_host);

/**
 * scsi_add_host_with_dma - add a scsi host with dma device
 * @shost:	scsi host pointer to add
 * @dev:	a struct device of type scsi class
 * @dma_dev:	dma device for the host
 *
 * Note: You rarely need to worry about this unless you're in a
 * virtualised host environments, so use the simpler scsi_add_host()
 * function instead.
 *
 * Return value: 
 * 	0 on success / != 0 for error
 **/
int scsi_add_host_with_dma(struct Scsi_Host *shost, struct device *dev,
			   struct device *dma_dev)
{
	struct scsi_host_template *sht = shost->hostt;
	int error = -EINVAL;

	shost_printk(KERN_INFO, shost, "%s\n",
			sht->info ? sht->info(shost) : sht->name);

	if (!shost->can_queue) {
		shost_printk(KERN_ERR, shost,
			     "can_queue = 0 no longer supported\n");
		goto fail;
	}

	/* Use min_t(int, ...) in case shost->can_queue exceeds SHRT_MAX */
	shost->cmd_per_lun = min_t(int, shost->cmd_per_lun,
				   shost->can_queue);

	error = scsi_init_sense_cache(shost);
	if (error)
		goto fail;

	if (shost_use_blk_mq(shost)) {
		error = scsi_mq_setup_tags(shost);
		if (error)
			goto fail;
	} else {
		shost->bqt = blk_init_tags(shost->can_queue,
				shost->hostt->tag_alloc_policy);
		if (!shost->bqt) {
			error = -ENOMEM;
			goto fail;
		}
	}

	if (!shost->shost_gendev.parent)
		shost->shost_gendev.parent = dev ? dev : &platform_bus;
	if (!dma_dev)
		dma_dev = shost->shost_gendev.parent;

	shost->dma_dev = dma_dev;

	/*
	 * Increase usage count temporarily here so that calling
	 * scsi_autopm_put_host() will trigger runtime idle if there is
	 * nothing else preventing suspending the device.
	 */
	pm_runtime_get_noresume(&shost->shost_gendev);
	pm_runtime_set_active(&shost->shost_gendev);
	pm_runtime_enable(&shost->shost_gendev);
	device_enable_async_suspend(&shost->shost_gendev);

	error = device_add(&shost->shost_gendev);
	if (error)
		goto out_disable_runtime_pm;

	scsi_host_set_state(shost, SHOST_RUNNING);
	get_device(shost->shost_gendev.parent);

	device_enable_async_suspend(&shost->shost_dev);

	get_device(&shost->shost_gendev);
	error = device_add(&shost->shost_dev);
	if (error)
		goto out_del_gendev;

	if (shost->transportt->host_size) {
		shost->shost_data = kzalloc(shost->transportt->host_size,
					 GFP_KERNEL);
		if (shost->shost_data == NULL) {
			error = -ENOMEM;
			goto out_del_dev;
		}
	}

	if (shost->transportt->create_work_queue) {
		snprintf(shost->work_q_name, sizeof(shost->work_q_name),
			 "scsi_wq_%d", shost->host_no);
		shost->work_q = create_singlethread_workqueue(
					shost->work_q_name);
		if (!shost->work_q) {
			error = -EINVAL;
			goto out_free_shost_data;
		}
	}

	error = scsi_sysfs_add_host(shost);
	if (error)
		goto out_destroy_host;

	scsi_proc_host_add(shost);
	scsi_autopm_put_host(shost);
	return error;

 out_destroy_host:
	if (shost->work_q)
		destroy_workqueue(shost->work_q);
 out_free_shost_data:
	kfree(shost->shost_data);
 out_del_dev:
	device_del(&shost->shost_dev);
 out_del_gendev:
	/*
	 * Host state is SHOST_RUNNING so we have to explicitly release
	 * ->shost_dev.
	 */
	put_device(&shost->shost_dev);
	device_del(&shost->shost_gendev);
 out_disable_runtime_pm:
	device_disable_async_suspend(&shost->shost_gendev);
	pm_runtime_disable(&shost->shost_gendev);
	pm_runtime_set_suspended(&shost->shost_gendev);
	pm_runtime_put_noidle(&shost->shost_gendev);
	if (shost_use_blk_mq(shost))
		scsi_mq_destroy_tags(shost);
 fail:
	return error;
}
EXPORT_SYMBOL(scsi_add_host_with_dma);

static void scsi_host_dev_release(struct device *dev)
{
	struct Scsi_Host *shost = dev_to_shost(dev);
	struct device *parent = dev->parent;

	/* In case scsi_remove_host() has not been called. */
	scsi_proc_hostdir_rm(shost->hostt);

	/* Wait for functions invoked through call_rcu(&shost->rcu, ...) */
	rcu_barrier();

	if (shost->tmf_work_q)
		destroy_workqueue(shost->tmf_work_q);
	if (shost->ehandler)
		kthread_stop(shost->ehandler);
	if (shost->work_q)
		destroy_workqueue(shost->work_q);

	if (shost->shost_state == SHOST_CREATED) {
		/*
		 * Free the shost_dev device name here if scsi_host_alloc()
		 * and scsi_host_put() have been called but neither
		 * scsi_host_add() nor scsi_host_remove() has been called.
		 * This avoids that the memory allocated for the shost_dev
		 * name is leaked.
		 */
		kfree(dev_name(&shost->shost_dev));
	}

	if (shost_use_blk_mq(shost)) {
		if (shost->tag_set.tags)
			scsi_mq_destroy_tags(shost);
	} else {
		if (shost->bqt)
			blk_free_tags(shost->bqt);
	}

	kfree(shost->shost_data);

<<<<<<< HEAD
=======
	ida_simple_remove(&host_index_ida, shost->host_no);

>>>>>>> 286cd8c7
	if (shost->shost_state != SHOST_CREATED)
		put_device(parent);
	kfree(shost);
}

static struct device_type scsi_host_type = {
	.name =		"scsi_host",
	.release =	scsi_host_dev_release,
};

/**
 * scsi_host_alloc - register a scsi host adapter instance.
 * @sht:	pointer to scsi host template
 * @privsize:	extra bytes to allocate for driver
 *
 * Note:
 * 	Allocate a new Scsi_Host and perform basic initialization.
 * 	The host is not published to the scsi midlayer until scsi_add_host
 * 	is called.
 *
 * Return value:
 * 	Pointer to a new Scsi_Host
 **/
struct Scsi_Host *scsi_host_alloc(struct scsi_host_template *sht, int privsize)
{
	struct Scsi_Host *shost;
	gfp_t gfp_mask = GFP_KERNEL;
	int index;

	if (sht->unchecked_isa_dma && privsize)
		gfp_mask |= __GFP_DMA;

	shost = kzalloc(sizeof(struct Scsi_Host) + privsize, gfp_mask);
	if (!shost)
		return NULL;

	shost->host_lock = &shost->default_lock;
	spin_lock_init(shost->host_lock);
	shost->shost_state = SHOST_CREATED;
	INIT_LIST_HEAD(&shost->__devices);
	INIT_LIST_HEAD(&shost->__targets);
	INIT_LIST_HEAD(&shost->eh_cmd_q);
	INIT_LIST_HEAD(&shost->starved_list);
	init_waitqueue_head(&shost->host_wait);
	mutex_init(&shost->scan_mutex);

	index = ida_simple_get(&host_index_ida, 0, 0, GFP_KERNEL);
	if (index < 0) {
		kfree(shost);
		return NULL;
	}
	shost->host_no = index;

	shost->dma_channel = 0xff;

	/* These three are default values which can be overridden */
	shost->max_channel = 0;
	shost->max_id = 8;
	shost->max_lun = 8;

	/* Give each shost a default transportt */
	shost->transportt = &blank_transport_template;

	/*
	 * All drivers right now should be able to handle 12 byte
	 * commands.  Every so often there are requests for 16 byte
	 * commands, but individual low-level drivers need to certify that
	 * they actually do something sensible with such commands.
	 */
	shost->max_cmd_len = 12;
	shost->hostt = sht;
	shost->this_id = sht->this_id;
	shost->can_queue = sht->can_queue;
	shost->sg_tablesize = sht->sg_tablesize;
	shost->sg_prot_tablesize = sht->sg_prot_tablesize;
	shost->cmd_per_lun = sht->cmd_per_lun;
	shost->unchecked_isa_dma = sht->unchecked_isa_dma;
	shost->use_clustering = sht->use_clustering;
	shost->no_write_same = sht->no_write_same;

	if (shost_eh_deadline == -1 || !sht->eh_host_reset_handler)
		shost->eh_deadline = -1;
	else if ((ulong) shost_eh_deadline * HZ > INT_MAX) {
		shost_printk(KERN_WARNING, shost,
			     "eh_deadline %u too large, setting to %u\n",
			     shost_eh_deadline, INT_MAX / HZ);
		shost->eh_deadline = INT_MAX;
	} else
		shost->eh_deadline = shost_eh_deadline * HZ;

	if (sht->supported_mode == MODE_UNKNOWN)
		/* means we didn't set it ... default to INITIATOR */
		shost->active_mode = MODE_INITIATOR;
	else
		shost->active_mode = sht->supported_mode;

	if (sht->max_host_blocked)
		shost->max_host_blocked = sht->max_host_blocked;
	else
		shost->max_host_blocked = SCSI_DEFAULT_HOST_BLOCKED;

	/*
	 * If the driver imposes no hard sector transfer limit, start at
	 * machine infinity initially.
	 */
	if (sht->max_sectors)
		shost->max_sectors = sht->max_sectors;
	else
		shost->max_sectors = SCSI_DEFAULT_MAX_SECTORS;

	/*
	 * assume a 4GB boundary, if not set
	 */
	if (sht->dma_boundary)
		shost->dma_boundary = sht->dma_boundary;
	else
		shost->dma_boundary = 0xffffffff;

	shost->use_blk_mq = scsi_use_blk_mq || shost->hostt->force_blk_mq;

	device_initialize(&shost->shost_gendev);
	dev_set_name(&shost->shost_gendev, "host%d", shost->host_no);
	shost->shost_gendev.bus = &scsi_bus_type;
	shost->shost_gendev.type = &scsi_host_type;

	device_initialize(&shost->shost_dev);
	shost->shost_dev.parent = &shost->shost_gendev;
	shost->shost_dev.class = &shost_class;
	dev_set_name(&shost->shost_dev, "host%d", shost->host_no);
	shost->shost_dev.groups = scsi_sysfs_shost_attr_groups;

	shost->ehandler = kthread_run(scsi_error_handler, shost,
			"scsi_eh_%d", shost->host_no);
	if (IS_ERR(shost->ehandler)) {
		shost_printk(KERN_WARNING, shost,
			"error handler thread failed to spawn, error = %ld\n",
			PTR_ERR(shost->ehandler));
		shost->ehandler = NULL;
		goto fail;
	}

	shost->tmf_work_q = alloc_workqueue("scsi_tmf_%d",
					    WQ_UNBOUND | WQ_MEM_RECLAIM,
					   1, shost->host_no);
	if (!shost->tmf_work_q) {
		shost_printk(KERN_WARNING, shost,
			     "failed to create tmf workq\n");
		goto fail;
	}
	scsi_proc_hostdir_add(shost->hostt);
	return shost;
 fail:
	/*
	 * Host state is still SHOST_CREATED and that is enough to release
	 * ->shost_gendev. scsi_host_dev_release() will free
	 * dev_name(&shost->shost_dev).
	 */
	put_device(&shost->shost_gendev);

	return NULL;
}
EXPORT_SYMBOL(scsi_host_alloc);

static int __scsi_host_match(struct device *dev, const void *data)
{
	struct Scsi_Host *p;
	const unsigned int *hostnum = data;

	p = class_to_shost(dev);
	return p->host_no == *hostnum;
}

/**
 * scsi_host_lookup - get a reference to a Scsi_Host by host no
 * @hostnum:	host number to locate
 *
 * Return value:
 *	A pointer to located Scsi_Host or NULL.
 *
 *	The caller must do a scsi_host_put() to drop the reference
 *	that scsi_host_get() took. The put_device() below dropped
 *	the reference from class_find_device().
 **/
struct Scsi_Host *scsi_host_lookup(unsigned int hostnum)
{
	struct device *cdev;
	struct Scsi_Host *shost = NULL;

	cdev = class_find_device(&shost_class, NULL, &hostnum,
				 __scsi_host_match);
	if (cdev) {
		shost = scsi_host_get(class_to_shost(cdev));
		put_device(cdev);
	}
	return shost;
}
EXPORT_SYMBOL(scsi_host_lookup);

/**
 * scsi_host_get - inc a Scsi_Host ref count
 * @shost:	Pointer to Scsi_Host to inc.
 **/
struct Scsi_Host *scsi_host_get(struct Scsi_Host *shost)
{
	if ((shost->shost_state == SHOST_DEL) ||
		!get_device(&shost->shost_gendev))
		return NULL;
	return shost;
}
EXPORT_SYMBOL(scsi_host_get);

/**
 * scsi_host_busy - Return the host busy counter
 * @shost:	Pointer to Scsi_Host to inc.
 **/
int scsi_host_busy(struct Scsi_Host *shost)
{
	return atomic_read(&shost->host_busy);
}
EXPORT_SYMBOL(scsi_host_busy);

/**
 * scsi_host_put - dec a Scsi_Host ref count
 * @shost:	Pointer to Scsi_Host to dec.
 **/
void scsi_host_put(struct Scsi_Host *shost)
{
	put_device(&shost->shost_gendev);
}
EXPORT_SYMBOL(scsi_host_put);

int scsi_init_hosts(void)
{
	return class_register(&shost_class);
}

void scsi_exit_hosts(void)
{
	class_unregister(&shost_class);
	ida_destroy(&host_index_ida);
}

int scsi_is_host_device(const struct device *dev)
{
	return dev->type == &scsi_host_type;
}
EXPORT_SYMBOL(scsi_is_host_device);

/**
 * scsi_queue_work - Queue work to the Scsi_Host workqueue.
 * @shost:	Pointer to Scsi_Host.
 * @work:	Work to queue for execution.
 *
 * Return value:
 * 	1 - work queued for execution
 *	0 - work is already queued
 *	-EINVAL - work queue doesn't exist
 **/
int scsi_queue_work(struct Scsi_Host *shost, struct work_struct *work)
{
	if (unlikely(!shost->work_q)) {
		shost_printk(KERN_ERR, shost,
			"ERROR: Scsi host '%s' attempted to queue scsi-work, "
			"when no workqueue created.\n", shost->hostt->name);
		dump_stack();

		return -EINVAL;
	}

	return queue_work(shost->work_q, work);
}
EXPORT_SYMBOL_GPL(scsi_queue_work);

/**
 * scsi_flush_work - Flush a Scsi_Host's workqueue.
 * @shost:	Pointer to Scsi_Host.
 **/
void scsi_flush_work(struct Scsi_Host *shost)
{
	if (!shost->work_q) {
		shost_printk(KERN_ERR, shost,
			"ERROR: Scsi host '%s' attempted to flush scsi-work, "
			"when no workqueue created.\n", shost->hostt->name);
		dump_stack();
		return;
	}

	flush_workqueue(shost->work_q);
}
EXPORT_SYMBOL_GPL(scsi_flush_work);<|MERGE_RESOLUTION|>--- conflicted
+++ resolved
@@ -364,11 +364,8 @@
 
 	kfree(shost->shost_data);
 
-<<<<<<< HEAD
-=======
 	ida_simple_remove(&host_index_ida, shost->host_no);
 
->>>>>>> 286cd8c7
 	if (shost->shost_state != SHOST_CREATED)
 		put_device(parent);
 	kfree(shost);
