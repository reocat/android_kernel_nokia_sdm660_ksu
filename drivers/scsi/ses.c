--- conflicted
+++ resolved
@@ -615,12 +615,6 @@
 					ecomp = ERR_PTR(-EINVAL);
 
 				if (!IS_ERR(ecomp)) {
-<<<<<<< HEAD
-					if (addl_desc_ptr)
-						ses_process_descriptor(
-							ecomp,
-							addl_desc_ptr);
-=======
 					if (addl_desc_ptr) {
 						max_desc_len = ses_dev->page10_len -
 						    (addl_desc_ptr - ses_dev->page10);
@@ -629,7 +623,6 @@
 						    max_desc_len))
 							addl_desc_ptr = NULL;
 					}
->>>>>>> 286cd8c7
 					if (create)
 						enclosure_component_register(
 							ecomp);
