/*
 *  Linux MegaRAID driver for SAS based RAID controllers
 *
 *  Copyright (c) 2003-2013  LSI Corporation
 *  Copyright (c) 2013-2014  Avago Technologies
 *
 *  This program is free software; you can redistribute it and/or
 *  modify it under the terms of the GNU General Public License
 *  as published by the Free Software Foundation; either version 2
 *  of the License, or (at your option) any later version.
 *
 *  This program is distributed in the hope that it will be useful,
 *  but WITHOUT ANY WARRANTY; without even the implied warranty of
 *  MERCHANTABILITY or FITNESS FOR A PARTICULAR PURPOSE.  See the
 *  GNU General Public License for more details.
 *
 *  You should have received a copy of the GNU General Public License
 *  along with this program.  If not, see <http://www.gnu.org/licenses/>.
 *
 *  FILE: megaraid_sas.h
 *
 *  Authors: Avago Technologies
 *           Kashyap Desai <kashyap.desai@avagotech.com>
 *           Sumit Saxena <sumit.saxena@avagotech.com>
 *
 *  Send feedback to: megaraidlinux.pdl@avagotech.com
 *
 *  Mail to: Avago Technologies, 350 West Trimble Road, Building 90,
 *  San Jose, California 95131
 */

#ifndef LSI_MEGARAID_SAS_H
#define LSI_MEGARAID_SAS_H

/*
 * MegaRAID SAS Driver meta data
 */
#define MEGASAS_VERSION				"07.706.03.00-rc1"
#define MEGASAS_RELDATE				"May 21, 2018"

/*
 * Device IDs
 */
#define	PCI_DEVICE_ID_LSI_SAS1078R		0x0060
#define	PCI_DEVICE_ID_LSI_SAS1078DE		0x007C
#define	PCI_DEVICE_ID_LSI_VERDE_ZCR		0x0413
#define	PCI_DEVICE_ID_LSI_SAS1078GEN2		0x0078
#define	PCI_DEVICE_ID_LSI_SAS0079GEN2		0x0079
#define	PCI_DEVICE_ID_LSI_SAS0073SKINNY		0x0073
#define	PCI_DEVICE_ID_LSI_SAS0071SKINNY		0x0071
#define	PCI_DEVICE_ID_LSI_FUSION		0x005b
#define PCI_DEVICE_ID_LSI_PLASMA		0x002f
#define PCI_DEVICE_ID_LSI_INVADER		0x005d
#define PCI_DEVICE_ID_LSI_FURY			0x005f
#define PCI_DEVICE_ID_LSI_INTRUDER		0x00ce
#define PCI_DEVICE_ID_LSI_INTRUDER_24		0x00cf
#define PCI_DEVICE_ID_LSI_CUTLASS_52		0x0052
#define PCI_DEVICE_ID_LSI_CUTLASS_53		0x0053
#define PCI_DEVICE_ID_LSI_VENTURA		    0x0014
#define PCI_DEVICE_ID_LSI_CRUSADER		    0x0015
#define PCI_DEVICE_ID_LSI_HARPOON		    0x0016
#define PCI_DEVICE_ID_LSI_TOMCAT		    0x0017
#define PCI_DEVICE_ID_LSI_VENTURA_4PORT		0x001B
#define PCI_DEVICE_ID_LSI_CRUSADER_4PORT	0x001C

/*
 * Intel HBA SSDIDs
 */
#define MEGARAID_INTEL_RS3DC080_SSDID		0x9360
#define MEGARAID_INTEL_RS3DC040_SSDID		0x9362
#define MEGARAID_INTEL_RS3SC008_SSDID		0x9380
#define MEGARAID_INTEL_RS3MC044_SSDID		0x9381
#define MEGARAID_INTEL_RS3WC080_SSDID		0x9341
#define MEGARAID_INTEL_RS3WC040_SSDID		0x9343
#define MEGARAID_INTEL_RMS3BC160_SSDID		0x352B

/*
 * Intruder HBA SSDIDs
 */
#define MEGARAID_INTRUDER_SSDID1		0x9371
#define MEGARAID_INTRUDER_SSDID2		0x9390
#define MEGARAID_INTRUDER_SSDID3		0x9370

/*
 * Intel HBA branding
 */
#define MEGARAID_INTEL_RS3DC080_BRANDING	\
	"Intel(R) RAID Controller RS3DC080"
#define MEGARAID_INTEL_RS3DC040_BRANDING	\
	"Intel(R) RAID Controller RS3DC040"
#define MEGARAID_INTEL_RS3SC008_BRANDING	\
	"Intel(R) RAID Controller RS3SC008"
#define MEGARAID_INTEL_RS3MC044_BRANDING	\
	"Intel(R) RAID Controller RS3MC044"
#define MEGARAID_INTEL_RS3WC080_BRANDING	\
	"Intel(R) RAID Controller RS3WC080"
#define MEGARAID_INTEL_RS3WC040_BRANDING	\
	"Intel(R) RAID Controller RS3WC040"
#define MEGARAID_INTEL_RMS3BC160_BRANDING	\
	"Intel(R) Integrated RAID Module RMS3BC160"

/*
 * =====================================
 * MegaRAID SAS MFI firmware definitions
 * =====================================
 */

/*
 * MFI stands for  MegaRAID SAS FW Interface. This is just a moniker for
 * protocol between the software and firmware. Commands are issued using
 * "message frames"
 */

/*
 * FW posts its state in upper 4 bits of outbound_msg_0 register
 */
#define MFI_STATE_MASK				0xF0000000
#define MFI_STATE_UNDEFINED			0x00000000
#define MFI_STATE_BB_INIT			0x10000000
#define MFI_STATE_FW_INIT			0x40000000
#define MFI_STATE_WAIT_HANDSHAKE		0x60000000
#define MFI_STATE_FW_INIT_2			0x70000000
#define MFI_STATE_DEVICE_SCAN			0x80000000
#define MFI_STATE_BOOT_MESSAGE_PENDING		0x90000000
#define MFI_STATE_FLUSH_CACHE			0xA0000000
#define MFI_STATE_READY				0xB0000000
#define MFI_STATE_OPERATIONAL			0xC0000000
#define MFI_STATE_FAULT				0xF0000000
#define MFI_STATE_FORCE_OCR			0x00000080
#define MFI_STATE_DMADONE			0x00000008
#define MFI_STATE_CRASH_DUMP_DONE		0x00000004
#define MFI_RESET_REQUIRED			0x00000001
#define MFI_RESET_ADAPTER			0x00000002
#define MEGAMFI_FRAME_SIZE			64

/*
 * During FW init, clear pending cmds & reset state using inbound_msg_0
 *
 * ABORT	: Abort all pending cmds
 * READY	: Move from OPERATIONAL to READY state; discard queue info
 * MFIMODE	: Discard (possible) low MFA posted in 64-bit mode (??)
 * CLR_HANDSHAKE: FW is waiting for HANDSHAKE from BIOS or Driver
 * HOTPLUG	: Resume from Hotplug
 * MFI_STOP_ADP	: Send signal to FW to stop processing
 */
#define WRITE_SEQUENCE_OFFSET		(0x0000000FC) /* I20 */
#define HOST_DIAGNOSTIC_OFFSET		(0x000000F8)  /* I20 */
#define DIAG_WRITE_ENABLE			(0x00000080)
#define DIAG_RESET_ADAPTER			(0x00000004)

#define MFI_ADP_RESET				0x00000040
#define MFI_INIT_ABORT				0x00000001
#define MFI_INIT_READY				0x00000002
#define MFI_INIT_MFIMODE			0x00000004
#define MFI_INIT_CLEAR_HANDSHAKE		0x00000008
#define MFI_INIT_HOTPLUG			0x00000010
#define MFI_STOP_ADP				0x00000020
#define MFI_RESET_FLAGS				MFI_INIT_READY| \
						MFI_INIT_MFIMODE| \
						MFI_INIT_ABORT
#define MPI2_IOCINIT_MSGFLAG_RDPQ_ARRAY_MODE    (0x01)

/*
 * MFI frame flags
 */
#define MFI_FRAME_POST_IN_REPLY_QUEUE		0x0000
#define MFI_FRAME_DONT_POST_IN_REPLY_QUEUE	0x0001
#define MFI_FRAME_SGL32				0x0000
#define MFI_FRAME_SGL64				0x0002
#define MFI_FRAME_SENSE32			0x0000
#define MFI_FRAME_SENSE64			0x0004
#define MFI_FRAME_DIR_NONE			0x0000
#define MFI_FRAME_DIR_WRITE			0x0008
#define MFI_FRAME_DIR_READ			0x0010
#define MFI_FRAME_DIR_BOTH			0x0018
#define MFI_FRAME_IEEE                          0x0020

/* Driver internal */
#define DRV_DCMD_POLLED_MODE		0x1
#define DRV_DCMD_SKIP_REFIRE		0x2

/*
 * Definition for cmd_status
 */
#define MFI_CMD_STATUS_POLL_MODE		0xFF

/*
 * MFI command opcodes
 */
enum MFI_CMD_OP {
	MFI_CMD_INIT		= 0x0,
	MFI_CMD_LD_READ		= 0x1,
	MFI_CMD_LD_WRITE	= 0x2,
	MFI_CMD_LD_SCSI_IO	= 0x3,
	MFI_CMD_PD_SCSI_IO	= 0x4,
	MFI_CMD_DCMD		= 0x5,
	MFI_CMD_ABORT		= 0x6,
	MFI_CMD_SMP		= 0x7,
	MFI_CMD_STP		= 0x8,
	MFI_CMD_NVME		= 0x9,
	MFI_CMD_OP_COUNT,
	MFI_CMD_INVALID		= 0xff
};

#define MR_DCMD_CTRL_GET_INFO			0x01010000
#define MR_DCMD_LD_GET_LIST			0x03010000
#define MR_DCMD_LD_LIST_QUERY			0x03010100

#define MR_DCMD_CTRL_CACHE_FLUSH		0x01101000
#define MR_FLUSH_CTRL_CACHE			0x01
#define MR_FLUSH_DISK_CACHE			0x02

#define MR_DCMD_CTRL_SHUTDOWN			0x01050000
#define MR_DCMD_HIBERNATE_SHUTDOWN		0x01060000
#define MR_ENABLE_DRIVE_SPINDOWN		0x01

#define MR_DCMD_CTRL_EVENT_GET_INFO		0x01040100
#define MR_DCMD_CTRL_EVENT_GET			0x01040300
#define MR_DCMD_CTRL_EVENT_WAIT			0x01040500
#define MR_DCMD_LD_GET_PROPERTIES		0x03030000

#define MR_DCMD_CLUSTER				0x08000000
#define MR_DCMD_CLUSTER_RESET_ALL		0x08010100
#define MR_DCMD_CLUSTER_RESET_LD		0x08010200
#define MR_DCMD_PD_LIST_QUERY                   0x02010100

#define MR_DCMD_CTRL_SET_CRASH_DUMP_PARAMS	0x01190100
#define MR_DRIVER_SET_APP_CRASHDUMP_MODE	(0xF0010000 | 0x0600)
#define MR_DCMD_PD_GET_INFO			0x02020000

/*
 * Global functions
 */
extern u8 MR_ValidateMapInfo(struct megasas_instance *instance, u64 map_id);


/*
 * MFI command completion codes
 */
enum MFI_STAT {
	MFI_STAT_OK = 0x00,
	MFI_STAT_INVALID_CMD = 0x01,
	MFI_STAT_INVALID_DCMD = 0x02,
	MFI_STAT_INVALID_PARAMETER = 0x03,
	MFI_STAT_INVALID_SEQUENCE_NUMBER = 0x04,
	MFI_STAT_ABORT_NOT_POSSIBLE = 0x05,
	MFI_STAT_APP_HOST_CODE_NOT_FOUND = 0x06,
	MFI_STAT_APP_IN_USE = 0x07,
	MFI_STAT_APP_NOT_INITIALIZED = 0x08,
	MFI_STAT_ARRAY_INDEX_INVALID = 0x09,
	MFI_STAT_ARRAY_ROW_NOT_EMPTY = 0x0a,
	MFI_STAT_CONFIG_RESOURCE_CONFLICT = 0x0b,
	MFI_STAT_DEVICE_NOT_FOUND = 0x0c,
	MFI_STAT_DRIVE_TOO_SMALL = 0x0d,
	MFI_STAT_FLASH_ALLOC_FAIL = 0x0e,
	MFI_STAT_FLASH_BUSY = 0x0f,
	MFI_STAT_FLASH_ERROR = 0x10,
	MFI_STAT_FLASH_IMAGE_BAD = 0x11,
	MFI_STAT_FLASH_IMAGE_INCOMPLETE = 0x12,
	MFI_STAT_FLASH_NOT_OPEN = 0x13,
	MFI_STAT_FLASH_NOT_STARTED = 0x14,
	MFI_STAT_FLUSH_FAILED = 0x15,
	MFI_STAT_HOST_CODE_NOT_FOUNT = 0x16,
	MFI_STAT_LD_CC_IN_PROGRESS = 0x17,
	MFI_STAT_LD_INIT_IN_PROGRESS = 0x18,
	MFI_STAT_LD_LBA_OUT_OF_RANGE = 0x19,
	MFI_STAT_LD_MAX_CONFIGURED = 0x1a,
	MFI_STAT_LD_NOT_OPTIMAL = 0x1b,
	MFI_STAT_LD_RBLD_IN_PROGRESS = 0x1c,
	MFI_STAT_LD_RECON_IN_PROGRESS = 0x1d,
	MFI_STAT_LD_WRONG_RAID_LEVEL = 0x1e,
	MFI_STAT_MAX_SPARES_EXCEEDED = 0x1f,
	MFI_STAT_MEMORY_NOT_AVAILABLE = 0x20,
	MFI_STAT_MFC_HW_ERROR = 0x21,
	MFI_STAT_NO_HW_PRESENT = 0x22,
	MFI_STAT_NOT_FOUND = 0x23,
	MFI_STAT_NOT_IN_ENCL = 0x24,
	MFI_STAT_PD_CLEAR_IN_PROGRESS = 0x25,
	MFI_STAT_PD_TYPE_WRONG = 0x26,
	MFI_STAT_PR_DISABLED = 0x27,
	MFI_STAT_ROW_INDEX_INVALID = 0x28,
	MFI_STAT_SAS_CONFIG_INVALID_ACTION = 0x29,
	MFI_STAT_SAS_CONFIG_INVALID_DATA = 0x2a,
	MFI_STAT_SAS_CONFIG_INVALID_PAGE = 0x2b,
	MFI_STAT_SAS_CONFIG_INVALID_TYPE = 0x2c,
	MFI_STAT_SCSI_DONE_WITH_ERROR = 0x2d,
	MFI_STAT_SCSI_IO_FAILED = 0x2e,
	MFI_STAT_SCSI_RESERVATION_CONFLICT = 0x2f,
	MFI_STAT_SHUTDOWN_FAILED = 0x30,
	MFI_STAT_TIME_NOT_SET = 0x31,
	MFI_STAT_WRONG_STATE = 0x32,
	MFI_STAT_LD_OFFLINE = 0x33,
	MFI_STAT_PEER_NOTIFICATION_REJECTED = 0x34,
	MFI_STAT_PEER_NOTIFICATION_FAILED = 0x35,
	MFI_STAT_RESERVATION_IN_PROGRESS = 0x36,
	MFI_STAT_I2C_ERRORS_DETECTED = 0x37,
	MFI_STAT_PCI_ERRORS_DETECTED = 0x38,
	MFI_STAT_CONFIG_SEQ_MISMATCH = 0x67,

	MFI_STAT_INVALID_STATUS = 0xFF
};

enum mfi_evt_class {
	MFI_EVT_CLASS_DEBUG =		-2,
	MFI_EVT_CLASS_PROGRESS =	-1,
	MFI_EVT_CLASS_INFO =		0,
	MFI_EVT_CLASS_WARNING =		1,
	MFI_EVT_CLASS_CRITICAL =	2,
	MFI_EVT_CLASS_FATAL =		3,
	MFI_EVT_CLASS_DEAD =		4
};

/*
 * Crash dump related defines
 */
#define MAX_CRASH_DUMP_SIZE 512
#define CRASH_DMA_BUF_SIZE  (1024 * 1024)

enum MR_FW_CRASH_DUMP_STATE {
	UNAVAILABLE = 0,
	AVAILABLE = 1,
	COPYING = 2,
	COPIED = 3,
	COPY_ERROR = 4,
};

enum _MR_CRASH_BUF_STATUS {
	MR_CRASH_BUF_TURN_OFF = 0,
	MR_CRASH_BUF_TURN_ON = 1,
};

/*
 * Number of mailbox bytes in DCMD message frame
 */
#define MFI_MBOX_SIZE				12

enum MR_EVT_CLASS {

	MR_EVT_CLASS_DEBUG = -2,
	MR_EVT_CLASS_PROGRESS = -1,
	MR_EVT_CLASS_INFO = 0,
	MR_EVT_CLASS_WARNING = 1,
	MR_EVT_CLASS_CRITICAL = 2,
	MR_EVT_CLASS_FATAL = 3,
	MR_EVT_CLASS_DEAD = 4,

};

enum MR_EVT_LOCALE {

	MR_EVT_LOCALE_LD = 0x0001,
	MR_EVT_LOCALE_PD = 0x0002,
	MR_EVT_LOCALE_ENCL = 0x0004,
	MR_EVT_LOCALE_BBU = 0x0008,
	MR_EVT_LOCALE_SAS = 0x0010,
	MR_EVT_LOCALE_CTRL = 0x0020,
	MR_EVT_LOCALE_CONFIG = 0x0040,
	MR_EVT_LOCALE_CLUSTER = 0x0080,
	MR_EVT_LOCALE_ALL = 0xffff,

};

enum MR_EVT_ARGS {

	MR_EVT_ARGS_NONE,
	MR_EVT_ARGS_CDB_SENSE,
	MR_EVT_ARGS_LD,
	MR_EVT_ARGS_LD_COUNT,
	MR_EVT_ARGS_LD_LBA,
	MR_EVT_ARGS_LD_OWNER,
	MR_EVT_ARGS_LD_LBA_PD_LBA,
	MR_EVT_ARGS_LD_PROG,
	MR_EVT_ARGS_LD_STATE,
	MR_EVT_ARGS_LD_STRIP,
	MR_EVT_ARGS_PD,
	MR_EVT_ARGS_PD_ERR,
	MR_EVT_ARGS_PD_LBA,
	MR_EVT_ARGS_PD_LBA_LD,
	MR_EVT_ARGS_PD_PROG,
	MR_EVT_ARGS_PD_STATE,
	MR_EVT_ARGS_PCI,
	MR_EVT_ARGS_RATE,
	MR_EVT_ARGS_STR,
	MR_EVT_ARGS_TIME,
	MR_EVT_ARGS_ECC,
	MR_EVT_ARGS_LD_PROP,
	MR_EVT_ARGS_PD_SPARE,
	MR_EVT_ARGS_PD_INDEX,
	MR_EVT_ARGS_DIAG_PASS,
	MR_EVT_ARGS_DIAG_FAIL,
	MR_EVT_ARGS_PD_LBA_LBA,
	MR_EVT_ARGS_PORT_PHY,
	MR_EVT_ARGS_PD_MISSING,
	MR_EVT_ARGS_PD_ADDRESS,
	MR_EVT_ARGS_BITMAP,
	MR_EVT_ARGS_CONNECTOR,
	MR_EVT_ARGS_PD_PD,
	MR_EVT_ARGS_PD_FRU,
	MR_EVT_ARGS_PD_PATHINFO,
	MR_EVT_ARGS_PD_POWER_STATE,
	MR_EVT_ARGS_GENERIC,
};


#define SGE_BUFFER_SIZE	4096
#define MEGASAS_CLUSTER_ID_SIZE	16
/*
 * define constants for device list query options
 */
enum MR_PD_QUERY_TYPE {
	MR_PD_QUERY_TYPE_ALL                = 0,
	MR_PD_QUERY_TYPE_STATE              = 1,
	MR_PD_QUERY_TYPE_POWER_STATE        = 2,
	MR_PD_QUERY_TYPE_MEDIA_TYPE         = 3,
	MR_PD_QUERY_TYPE_SPEED              = 4,
	MR_PD_QUERY_TYPE_EXPOSED_TO_HOST    = 5,
};

enum MR_LD_QUERY_TYPE {
	MR_LD_QUERY_TYPE_ALL	         = 0,
	MR_LD_QUERY_TYPE_EXPOSED_TO_HOST = 1,
	MR_LD_QUERY_TYPE_USED_TGT_IDS    = 2,
	MR_LD_QUERY_TYPE_CLUSTER_ACCESS  = 3,
	MR_LD_QUERY_TYPE_CLUSTER_LOCALE  = 4,
};


#define MR_EVT_CFG_CLEARED                              0x0004
#define MR_EVT_LD_STATE_CHANGE                          0x0051
#define MR_EVT_PD_INSERTED                              0x005b
#define MR_EVT_PD_REMOVED                               0x0070
#define MR_EVT_LD_CREATED                               0x008a
#define MR_EVT_LD_DELETED                               0x008b
#define MR_EVT_FOREIGN_CFG_IMPORTED                     0x00db
#define MR_EVT_LD_OFFLINE                               0x00fc
#define MR_EVT_CTRL_HOST_BUS_SCAN_REQUESTED             0x0152
#define MR_EVT_CTRL_PROP_CHANGED			0x012f

enum MR_PD_STATE {
	MR_PD_STATE_UNCONFIGURED_GOOD   = 0x00,
	MR_PD_STATE_UNCONFIGURED_BAD    = 0x01,
	MR_PD_STATE_HOT_SPARE           = 0x02,
	MR_PD_STATE_OFFLINE             = 0x10,
	MR_PD_STATE_FAILED              = 0x11,
	MR_PD_STATE_REBUILD             = 0x14,
	MR_PD_STATE_ONLINE              = 0x18,
	MR_PD_STATE_COPYBACK            = 0x20,
	MR_PD_STATE_SYSTEM              = 0x40,
 };

union MR_PD_REF {
	struct {
		u16	 deviceId;
		u16	 seqNum;
	} mrPdRef;
	u32	 ref;
};

/*
 * define the DDF Type bit structure
 */
union MR_PD_DDF_TYPE {
	 struct {
		union {
			struct {
#ifndef __BIG_ENDIAN_BITFIELD
				 u16	 forcedPDGUID:1;
				 u16	 inVD:1;
				 u16	 isGlobalSpare:1;
				 u16	 isSpare:1;
				 u16	 isForeign:1;
				 u16	 reserved:7;
				 u16	 intf:4;
#else
				 u16	 intf:4;
				 u16	 reserved:7;
				 u16	 isForeign:1;
				 u16	 isSpare:1;
				 u16	 isGlobalSpare:1;
				 u16	 inVD:1;
				 u16	 forcedPDGUID:1;
#endif
			 } pdType;
			 u16	 type;
		 };
		 u16	 reserved;
	 } ddf;
	 struct {
		 u32	reserved;
	 } nonDisk;
	 u32	 type;
} __packed;

/*
 * defines the progress structure
 */
union MR_PROGRESS {
	struct  {
		u16 progress;
		union {
			u16 elapsedSecs;
			u16 elapsedSecsForLastPercent;
		};
	} mrProgress;
	u32 w;
} __packed;

/*
 * defines the physical drive progress structure
 */
struct MR_PD_PROGRESS {
	struct {
#ifndef MFI_BIG_ENDIAN
		u32     rbld:1;
		u32     patrol:1;
		u32     clear:1;
		u32     copyBack:1;
		u32     erase:1;
		u32     locate:1;
		u32     reserved:26;
#else
		u32     reserved:26;
		u32     locate:1;
		u32     erase:1;
		u32     copyBack:1;
		u32     clear:1;
		u32     patrol:1;
		u32     rbld:1;
#endif
	} active;
	union MR_PROGRESS     rbld;
	union MR_PROGRESS     patrol;
	union {
		union MR_PROGRESS     clear;
		union MR_PROGRESS     erase;
	};

	struct {
#ifndef MFI_BIG_ENDIAN
		u32     rbld:1;
		u32     patrol:1;
		u32     clear:1;
		u32     copyBack:1;
		u32     erase:1;
		u32     reserved:27;
#else
		u32     reserved:27;
		u32     erase:1;
		u32     copyBack:1;
		u32     clear:1;
		u32     patrol:1;
		u32     rbld:1;
#endif
	} pause;

	union MR_PROGRESS     reserved[3];
} __packed;

struct  MR_PD_INFO {
	union MR_PD_REF	ref;
	u8 inquiryData[96];
	u8 vpdPage83[64];
	u8 notSupported;
	u8 scsiDevType;

	union {
		u8 connectedPortBitmap;
		u8 connectedPortNumbers;
	};

	u8 deviceSpeed;
	u32 mediaErrCount;
	u32 otherErrCount;
	u32 predFailCount;
	u32 lastPredFailEventSeqNum;

	u16 fwState;
	u8 disabledForRemoval;
	u8 linkSpeed;
	union MR_PD_DDF_TYPE state;

	struct {
		u8 count;
#ifndef __BIG_ENDIAN_BITFIELD
		u8 isPathBroken:4;
		u8 reserved3:3;
		u8 widePortCapable:1;
#else
		u8 widePortCapable:1;
		u8 reserved3:3;
		u8 isPathBroken:4;
#endif

		u8 connectorIndex[2];
		u8 reserved[4];
		u64 sasAddr[2];
		u8 reserved2[16];
	} pathInfo;

	u64 rawSize;
	u64 nonCoercedSize;
	u64 coercedSize;
	u16 enclDeviceId;
	u8 enclIndex;

	union {
		u8 slotNumber;
		u8 enclConnectorIndex;
	};

	struct MR_PD_PROGRESS progInfo;
	u8 badBlockTableFull;
	u8 unusableInCurrentConfig;
	u8 vpdPage83Ext[64];
	u8 powerState;
	u8 enclPosition;
	u32 allowedOps;
	u16 copyBackPartnerId;
	u16 enclPartnerDeviceId;
	struct {
#ifndef __BIG_ENDIAN_BITFIELD
		u16 fdeCapable:1;
		u16 fdeEnabled:1;
		u16 secured:1;
		u16 locked:1;
		u16 foreign:1;
		u16 needsEKM:1;
		u16 reserved:10;
#else
		u16 reserved:10;
		u16 needsEKM:1;
		u16 foreign:1;
		u16 locked:1;
		u16 secured:1;
		u16 fdeEnabled:1;
		u16 fdeCapable:1;
#endif
	} security;
	u8 mediaType;
	u8 notCertified;
	u8 bridgeVendor[8];
	u8 bridgeProductIdentification[16];
	u8 bridgeProductRevisionLevel[4];
	u8 satBridgeExists;

	u8 interfaceType;
	u8 temperature;
	u8 emulatedBlockSize;
	u16 userDataBlockSize;
	u16 reserved2;

	struct {
#ifndef __BIG_ENDIAN_BITFIELD
		u32 piType:3;
		u32 piFormatted:1;
		u32 piEligible:1;
		u32 NCQ:1;
		u32 WCE:1;
		u32 commissionedSpare:1;
		u32 emergencySpare:1;
		u32 ineligibleForSSCD:1;
		u32 ineligibleForLd:1;
		u32 useSSEraseType:1;
		u32 wceUnchanged:1;
		u32 supportScsiUnmap:1;
		u32 reserved:18;
#else
		u32 reserved:18;
		u32 supportScsiUnmap:1;
		u32 wceUnchanged:1;
		u32 useSSEraseType:1;
		u32 ineligibleForLd:1;
		u32 ineligibleForSSCD:1;
		u32 emergencySpare:1;
		u32 commissionedSpare:1;
		u32 WCE:1;
		u32 NCQ:1;
		u32 piEligible:1;
		u32 piFormatted:1;
		u32 piType:3;
#endif
	} properties;

	u64 shieldDiagCompletionTime;
	u8 shieldCounter;

	u8 linkSpeedOther;
	u8 reserved4[2];

	struct {
#ifndef __BIG_ENDIAN_BITFIELD
		u32 bbmErrCountSupported:1;
		u32 bbmErrCount:31;
#else
		u32 bbmErrCount:31;
		u32 bbmErrCountSupported:1;
#endif
	} bbmErr;

	u8 reserved1[512-428];
} __packed;

/*
 * Definition of structure used to expose attributes of VD or JBOD
 * (this structure is to be filled by firmware when MR_DCMD_DRV_GET_TARGET_PROP
 * is fired by driver)
 */
struct MR_TARGET_PROPERTIES {
	u32    max_io_size_kb;
	u32    device_qdepth;
	u32    sector_size;
	u8     reset_tmo;
	u8     reserved[499];
} __packed;

 /*
 * defines the physical drive address structure
 */
struct MR_PD_ADDRESS {
	__le16	deviceId;
	u16     enclDeviceId;

	union {
		struct {
			u8  enclIndex;
			u8  slotNumber;
		} mrPdAddress;
		struct {
			u8  enclPosition;
			u8  enclConnectorIndex;
		} mrEnclAddress;
	};
	u8      scsiDevType;
	union {
		u8      connectedPortBitmap;
		u8      connectedPortNumbers;
	};
	u64     sasAddr[2];
} __packed;

/*
 * defines the physical drive list structure
 */
struct MR_PD_LIST {
	__le32		size;
	__le32		count;
	struct MR_PD_ADDRESS   addr[1];
} __packed;

struct megasas_pd_list {
	u16             tid;
	u8             driveType;
	u8             driveState;
} __packed;

 /*
 * defines the logical drive reference structure
 */
union  MR_LD_REF {
	struct {
		u8      targetId;
		u8      reserved;
		__le16     seqNum;
	};
	__le32     ref;
} __packed;

/*
 * defines the logical drive list structure
 */
struct MR_LD_LIST {
	__le32     ldCount;
	__le32     reserved;
	struct {
		union MR_LD_REF   ref;
		u8          state;
		u8          reserved[3];
		__le64		size;
	} ldList[MAX_LOGICAL_DRIVES_EXT];
} __packed;

struct MR_LD_TARGETID_LIST {
	__le32	size;
	__le32	count;
	u8	pad[3];
	u8	targetId[MAX_LOGICAL_DRIVES_EXT];
};


/*
 * SAS controller properties
 */
struct megasas_ctrl_prop {

	u16 seq_num;
	u16 pred_fail_poll_interval;
	u16 intr_throttle_count;
	u16 intr_throttle_timeouts;
	u8 rebuild_rate;
	u8 patrol_read_rate;
	u8 bgi_rate;
	u8 cc_rate;
	u8 recon_rate;
	u8 cache_flush_interval;
	u8 spinup_drv_count;
	u8 spinup_delay;
	u8 cluster_enable;
	u8 coercion_mode;
	u8 alarm_enable;
	u8 disable_auto_rebuild;
	u8 disable_battery_warn;
	u8 ecc_bucket_size;
	u16 ecc_bucket_leak_rate;
	u8 restore_hotspare_on_insertion;
	u8 expose_encl_devices;
	u8 maintainPdFailHistory;
	u8 disallowHostRequestReordering;
	u8 abortCCOnError;
	u8 loadBalanceMode;
	u8 disableAutoDetectBackplane;

	u8 snapVDSpace;

	/*
	* Add properties that can be controlled by
	* a bit in the following structure.
	*/
	struct {
#if   defined(__BIG_ENDIAN_BITFIELD)
		u32     reserved:18;
		u32     enableJBOD:1;
		u32     disableSpinDownHS:1;
		u32     allowBootWithPinnedCache:1;
		u32     disableOnlineCtrlReset:1;
		u32     enableSecretKeyControl:1;
		u32     autoEnhancedImport:1;
		u32     enableSpinDownUnconfigured:1;
		u32     SSDPatrolReadEnabled:1;
		u32     SSDSMARTerEnabled:1;
		u32     disableNCQ:1;
		u32     useFdeOnly:1;
		u32     prCorrectUnconfiguredAreas:1;
		u32     SMARTerEnabled:1;
		u32     copyBackDisabled:1;
#else
		u32     copyBackDisabled:1;
		u32     SMARTerEnabled:1;
		u32     prCorrectUnconfiguredAreas:1;
		u32     useFdeOnly:1;
		u32     disableNCQ:1;
		u32     SSDSMARTerEnabled:1;
		u32     SSDPatrolReadEnabled:1;
		u32     enableSpinDownUnconfigured:1;
		u32     autoEnhancedImport:1;
		u32     enableSecretKeyControl:1;
		u32     disableOnlineCtrlReset:1;
		u32     allowBootWithPinnedCache:1;
		u32     disableSpinDownHS:1;
		u32     enableJBOD:1;
		u32     reserved:18;
#endif
	} OnOffProperties;
	u8 autoSnapVDSpace;
	u8 viewSpace;
	__le16 spinDownTime;
	u8  reserved[24];
} __packed;

/*
 * SAS controller information
 */
struct megasas_ctrl_info {

	/*
	 * PCI device information
	 */
	struct {

		__le16 vendor_id;
		__le16 device_id;
		__le16 sub_vendor_id;
		__le16 sub_device_id;
		u8 reserved[24];

	} __attribute__ ((packed)) pci;

	/*
	 * Host interface information
	 */
	struct {

		u8 PCIX:1;
		u8 PCIE:1;
		u8 iSCSI:1;
		u8 SAS_3G:1;
		u8 SRIOV:1;
		u8 reserved_0:3;
		u8 reserved_1[6];
		u8 port_count;
		u64 port_addr[8];

	} __attribute__ ((packed)) host_interface;

	/*
	 * Device (backend) interface information
	 */
	struct {

		u8 SPI:1;
		u8 SAS_3G:1;
		u8 SATA_1_5G:1;
		u8 SATA_3G:1;
		u8 reserved_0:4;
		u8 reserved_1[6];
		u8 port_count;
		u64 port_addr[8];

	} __attribute__ ((packed)) device_interface;

	/*
	 * List of components residing in flash. All str are null terminated
	 */
	__le32 image_check_word;
	__le32 image_component_count;

	struct {

		char name[8];
		char version[32];
		char build_date[16];
		char built_time[16];

	} __attribute__ ((packed)) image_component[8];

	/*
	 * List of flash components that have been flashed on the card, but
	 * are not in use, pending reset of the adapter. This list will be
	 * empty if a flash operation has not occurred. All stings are null
	 * terminated
	 */
	__le32 pending_image_component_count;

	struct {

		char name[8];
		char version[32];
		char build_date[16];
		char build_time[16];

	} __attribute__ ((packed)) pending_image_component[8];

	u8 max_arms;
	u8 max_spans;
	u8 max_arrays;
	u8 max_lds;

	char product_name[80];
	char serial_no[32];

	/*
	 * Other physical/controller/operation information. Indicates the
	 * presence of the hardware
	 */
	struct {

		u32 bbu:1;
		u32 alarm:1;
		u32 nvram:1;
		u32 uart:1;
		u32 reserved:28;

	} __attribute__ ((packed)) hw_present;

	__le32 current_fw_time;

	/*
	 * Maximum data transfer sizes
	 */
	__le16 max_concurrent_cmds;
	__le16 max_sge_count;
	__le32 max_request_size;

	/*
	 * Logical and physical device counts
	 */
	__le16 ld_present_count;
	__le16 ld_degraded_count;
	__le16 ld_offline_count;

	__le16 pd_present_count;
	__le16 pd_disk_present_count;
	__le16 pd_disk_pred_failure_count;
	__le16 pd_disk_failed_count;

	/*
	 * Memory size information
	 */
	__le16 nvram_size;
	__le16 memory_size;
	__le16 flash_size;

	/*
	 * Error counters
	 */
	__le16 mem_correctable_error_count;
	__le16 mem_uncorrectable_error_count;

	/*
	 * Cluster information
	 */
	u8 cluster_permitted;
	u8 cluster_active;

	/*
	 * Additional max data transfer sizes
	 */
	__le16 max_strips_per_io;

	/*
	 * Controller capabilities structures
	 */
	struct {

		u32 raid_level_0:1;
		u32 raid_level_1:1;
		u32 raid_level_5:1;
		u32 raid_level_1E:1;
		u32 raid_level_6:1;
		u32 reserved:27;

	} __attribute__ ((packed)) raid_levels;

	struct {

		u32 rbld_rate:1;
		u32 cc_rate:1;
		u32 bgi_rate:1;
		u32 recon_rate:1;
		u32 patrol_rate:1;
		u32 alarm_control:1;
		u32 cluster_supported:1;
		u32 bbu:1;
		u32 spanning_allowed:1;
		u32 dedicated_hotspares:1;
		u32 revertible_hotspares:1;
		u32 foreign_config_import:1;
		u32 self_diagnostic:1;
		u32 mixed_redundancy_arr:1;
		u32 global_hot_spares:1;
		u32 reserved:17;

	} __attribute__ ((packed)) adapter_operations;

	struct {

		u32 read_policy:1;
		u32 write_policy:1;
		u32 io_policy:1;
		u32 access_policy:1;
		u32 disk_cache_policy:1;
		u32 reserved:27;

	} __attribute__ ((packed)) ld_operations;

	struct {

		u8 min;
		u8 max;
		u8 reserved[2];

	} __attribute__ ((packed)) stripe_sz_ops;

	struct {

		u32 force_online:1;
		u32 force_offline:1;
		u32 force_rebuild:1;
		u32 reserved:29;

	} __attribute__ ((packed)) pd_operations;

	struct {

		u32 ctrl_supports_sas:1;
		u32 ctrl_supports_sata:1;
		u32 allow_mix_in_encl:1;
		u32 allow_mix_in_ld:1;
		u32 allow_sata_in_cluster:1;
		u32 reserved:27;

	} __attribute__ ((packed)) pd_mix_support;

	/*
	 * Define ECC single-bit-error bucket information
	 */
	u8 ecc_bucket_count;
	u8 reserved_2[11];

	/*
	 * Include the controller properties (changeable items)
	 */
	struct megasas_ctrl_prop properties;

	/*
	 * Define FW pkg version (set in envt v'bles on OEM basis)
	 */
	char package_version[0x60];


	/*
	* If adapterOperations.supportMoreThan8Phys is set,
	* and deviceInterface.portCount is greater than 8,
	* SAS Addrs for first 8 ports shall be populated in
	* deviceInterface.portAddr, and the rest shall be
	* populated in deviceInterfacePortAddr2.
	*/
	__le64	    deviceInterfacePortAddr2[8]; /*6a0h */
	u8          reserved3[128];              /*6e0h */

	struct {                                /*760h */
		u16 minPdRaidLevel_0:4;
		u16 maxPdRaidLevel_0:12;

		u16 minPdRaidLevel_1:4;
		u16 maxPdRaidLevel_1:12;

		u16 minPdRaidLevel_5:4;
		u16 maxPdRaidLevel_5:12;

		u16 minPdRaidLevel_1E:4;
		u16 maxPdRaidLevel_1E:12;

		u16 minPdRaidLevel_6:4;
		u16 maxPdRaidLevel_6:12;

		u16 minPdRaidLevel_10:4;
		u16 maxPdRaidLevel_10:12;

		u16 minPdRaidLevel_50:4;
		u16 maxPdRaidLevel_50:12;

		u16 minPdRaidLevel_60:4;
		u16 maxPdRaidLevel_60:12;

		u16 minPdRaidLevel_1E_RLQ0:4;
		u16 maxPdRaidLevel_1E_RLQ0:12;

		u16 minPdRaidLevel_1E0_RLQ0:4;
		u16 maxPdRaidLevel_1E0_RLQ0:12;

		u16 reserved[6];
	} pdsForRaidLevels;

	__le16 maxPds;                          /*780h */
	__le16 maxDedHSPs;                      /*782h */
	__le16 maxGlobalHSP;                    /*784h */
	__le16 ddfSize;                         /*786h */
	u8  maxLdsPerArray;                     /*788h */
	u8  partitionsInDDF;                    /*789h */
	u8  lockKeyBinding;                     /*78ah */
	u8  maxPITsPerLd;                       /*78bh */
	u8  maxViewsPerLd;                      /*78ch */
	u8  maxTargetId;                        /*78dh */
	__le16 maxBvlVdSize;                    /*78eh */

	__le16 maxConfigurableSSCSize;          /*790h */
	__le16 currentSSCsize;                  /*792h */

	char    expanderFwVersion[12];          /*794h */

	__le16 PFKTrialTimeRemaining;           /*7A0h */

	__le16 cacheMemorySize;                 /*7A2h */

	struct {                                /*7A4h */
#if   defined(__BIG_ENDIAN_BITFIELD)
		u32     reserved:5;
		u32	activePassive:2;
		u32	supportConfigAutoBalance:1;
		u32	mpio:1;
		u32	supportDataLDonSSCArray:1;
		u32	supportPointInTimeProgress:1;
		u32     supportUnevenSpans:1;
		u32     dedicatedHotSparesLimited:1;
		u32     headlessMode:1;
		u32     supportEmulatedDrives:1;
		u32     supportResetNow:1;
		u32     realTimeScheduler:1;
		u32     supportSSDPatrolRead:1;
		u32     supportPerfTuning:1;
		u32     disableOnlinePFKChange:1;
		u32     supportJBOD:1;
		u32     supportBootTimePFKChange:1;
		u32     supportSetLinkSpeed:1;
		u32     supportEmergencySpares:1;
		u32     supportSuspendResumeBGops:1;
		u32     blockSSDWriteCacheChange:1;
		u32     supportShieldState:1;
		u32     supportLdBBMInfo:1;
		u32     supportLdPIType3:1;
		u32     supportLdPIType2:1;
		u32     supportLdPIType1:1;
		u32     supportPIcontroller:1;
#else
		u32     supportPIcontroller:1;
		u32     supportLdPIType1:1;
		u32     supportLdPIType2:1;
		u32     supportLdPIType3:1;
		u32     supportLdBBMInfo:1;
		u32     supportShieldState:1;
		u32     blockSSDWriteCacheChange:1;
		u32     supportSuspendResumeBGops:1;
		u32     supportEmergencySpares:1;
		u32     supportSetLinkSpeed:1;
		u32     supportBootTimePFKChange:1;
		u32     supportJBOD:1;
		u32     disableOnlinePFKChange:1;
		u32     supportPerfTuning:1;
		u32     supportSSDPatrolRead:1;
		u32     realTimeScheduler:1;

		u32     supportResetNow:1;
		u32     supportEmulatedDrives:1;
		u32     headlessMode:1;
		u32     dedicatedHotSparesLimited:1;


		u32     supportUnevenSpans:1;
		u32	supportPointInTimeProgress:1;
		u32	supportDataLDonSSCArray:1;
		u32	mpio:1;
		u32	supportConfigAutoBalance:1;
		u32	activePassive:2;
		u32     reserved:5;
#endif
	} adapterOperations2;

	u8  driverVersion[32];                  /*7A8h */
	u8  maxDAPdCountSpinup60;               /*7C8h */
	u8  temperatureROC;                     /*7C9h */
	u8  temperatureCtrl;                    /*7CAh */
	u8  reserved4;                          /*7CBh */
	__le16 maxConfigurablePds;              /*7CCh */


	u8  reserved5[2];                       /*0x7CDh */

	/*
	* HA cluster information
	*/
	struct {
#if defined(__BIG_ENDIAN_BITFIELD)
		u32     reserved:25;
		u32     passive:1;
		u32     premiumFeatureMismatch:1;
		u32     ctrlPropIncompatible:1;
		u32     fwVersionMismatch:1;
		u32     hwIncompatible:1;
		u32     peerIsIncompatible:1;
		u32     peerIsPresent:1;
#else
		u32     peerIsPresent:1;
		u32     peerIsIncompatible:1;
		u32     hwIncompatible:1;
		u32     fwVersionMismatch:1;
		u32     ctrlPropIncompatible:1;
		u32     premiumFeatureMismatch:1;
		u32     passive:1;
		u32     reserved:25;
#endif
	} cluster;

	char clusterId[MEGASAS_CLUSTER_ID_SIZE]; /*0x7D4 */
	struct {
		u8  maxVFsSupported;            /*0x7E4*/
		u8  numVFsEnabled;              /*0x7E5*/
		u8  requestorId;                /*0x7E6 0:PF, 1:VF1, 2:VF2*/
		u8  reserved;                   /*0x7E7*/
	} iov;

	struct {
#if defined(__BIG_ENDIAN_BITFIELD)
		u32     reserved:7;
		u32     useSeqNumJbodFP:1;
		u32     supportExtendedSSCSize:1;
		u32     supportDiskCacheSettingForSysPDs:1;
		u32     supportCPLDUpdate:1;
		u32     supportTTYLogCompression:1;
		u32     discardCacheDuringLDDelete:1;
		u32     supportSecurityonJBOD:1;
		u32     supportCacheBypassModes:1;
		u32     supportDisableSESMonitoring:1;
		u32     supportForceFlash:1;
		u32     supportNVDRAM:1;
		u32     supportDrvActivityLEDSetting:1;
		u32     supportAllowedOpsforDrvRemoval:1;
		u32     supportHOQRebuild:1;
		u32     supportForceTo512e:1;
		u32     supportNVCacheErase:1;
		u32     supportDebugQueue:1;
		u32     supportSwZone:1;
		u32     supportCrashDump:1;
		u32     supportMaxExtLDs:1;
		u32     supportT10RebuildAssist:1;
		u32     supportDisableImmediateIO:1;
		u32     supportThermalPollInterval:1;
		u32     supportPersonalityChange:2;
#else
		u32     supportPersonalityChange:2;
		u32     supportThermalPollInterval:1;
		u32     supportDisableImmediateIO:1;
		u32     supportT10RebuildAssist:1;
		u32	supportMaxExtLDs:1;
		u32	supportCrashDump:1;
		u32     supportSwZone:1;
		u32     supportDebugQueue:1;
		u32     supportNVCacheErase:1;
		u32     supportForceTo512e:1;
		u32     supportHOQRebuild:1;
		u32     supportAllowedOpsforDrvRemoval:1;
		u32     supportDrvActivityLEDSetting:1;
		u32     supportNVDRAM:1;
		u32     supportForceFlash:1;
		u32     supportDisableSESMonitoring:1;
		u32     supportCacheBypassModes:1;
		u32     supportSecurityonJBOD:1;
		u32     discardCacheDuringLDDelete:1;
		u32     supportTTYLogCompression:1;
		u32     supportCPLDUpdate:1;
		u32     supportDiskCacheSettingForSysPDs:1;
		u32     supportExtendedSSCSize:1;
		u32     useSeqNumJbodFP:1;
		u32     reserved:7;
#endif
	} adapterOperations3;

	struct {
#if defined(__BIG_ENDIAN_BITFIELD)
	u8 reserved:7;
	/* Indicates whether the CPLD image is part of
	 *  the package and stored in flash
	 */
	u8 cpld_in_flash:1;
#else
	u8 cpld_in_flash:1;
	u8 reserved:7;
#endif
	u8 reserved1[3];
	/* Null terminated string. Has the version
	 *  information if cpld_in_flash = FALSE
	 */
	u8 userCodeDefinition[12];
	} cpld;  /* Valid only if upgradableCPLD is TRUE */

	struct {
	#if defined(__BIG_ENDIAN_BITFIELD)
		u16 reserved:2;
		u16 support_nvme_passthru:1;
		u16 support_pl_debug_info:1;
		u16 support_flash_comp_info:1;
		u16 support_host_info:1;
		u16 support_dual_fw_update:1;
		u16 support_ssc_rev3:1;
		u16 fw_swaps_bbu_vpd_info:1;
		u16 support_pd_map_target_id:1;
		u16 support_ses_ctrl_in_multipathcfg:1;
		u16 image_upload_supported:1;
		u16 support_encrypted_mfc:1;
		u16 supported_enc_algo:1;
		u16 support_ibutton_less:1;
		u16 ctrl_info_ext_supported:1;
	#else

		u16 ctrl_info_ext_supported:1;
		u16 support_ibutton_less:1;
		u16 supported_enc_algo:1;
		u16 support_encrypted_mfc:1;
		u16 image_upload_supported:1;
		/* FW supports LUN based association and target port based */
		u16 support_ses_ctrl_in_multipathcfg:1;
		/* association for the SES device connected in multipath mode */
		/* FW defines Jbod target Id within MR_PD_CFG_SEQ */
		u16 support_pd_map_target_id:1;
		/* FW swaps relevant fields in MR_BBU_VPD_INFO_FIXED to
		 *  provide the data in little endian order
		 */
		u16 fw_swaps_bbu_vpd_info:1;
		u16 support_ssc_rev3:1;
		/* FW supports CacheCade 3.0, only one SSCD creation allowed */
		u16 support_dual_fw_update:1;
		/* FW supports dual firmware update feature */
		u16 support_host_info:1;
		/* FW supports MR_DCMD_CTRL_HOST_INFO_SET/GET */
		u16 support_flash_comp_info:1;
		/* FW supports MR_DCMD_CTRL_FLASH_COMP_INFO_GET */
		u16 support_pl_debug_info:1;
		/* FW supports retrieval of PL debug information through apps */
		u16 support_nvme_passthru:1;
		/* FW supports NVMe passthru commands */
		u16 reserved:2;
	#endif
		} adapter_operations4;
	u8 pad[0x800 - 0x7FE]; /* 0x7FE pad to 2K for expansion */

	u32 size;
	u32 pad1;

	u8 reserved6[64];

	u32 rsvdForAdptOp[64];

	u8 reserved7[3];

	u8 TaskAbortTO;	/* Timeout value in seconds used by Abort Task TM */
	u8 MaxResetTO;	/* Max Supported Reset timeout in seconds. */
	u8 reserved8[3];
} __packed;

/*
 * ===============================
 * MegaRAID SAS driver definitions
 * ===============================
 */
#define MEGASAS_MAX_PD_CHANNELS			2
#define MEGASAS_MAX_LD_CHANNELS			2
#define MEGASAS_MAX_CHANNELS			(MEGASAS_MAX_PD_CHANNELS + \
						MEGASAS_MAX_LD_CHANNELS)
#define MEGASAS_MAX_DEV_PER_CHANNEL		128
#define MEGASAS_DEFAULT_INIT_ID			-1
#define MEGASAS_MAX_LUN				8
#define MEGASAS_DEFAULT_CMD_PER_LUN		256
#define MEGASAS_MAX_PD                          (MEGASAS_MAX_PD_CHANNELS * \
						MEGASAS_MAX_DEV_PER_CHANNEL)
#define MEGASAS_MAX_LD_IDS			(MEGASAS_MAX_LD_CHANNELS * \
						MEGASAS_MAX_DEV_PER_CHANNEL)

#define MEGASAS_MAX_SECTORS                    (2*1024)
#define MEGASAS_MAX_SECTORS_IEEE		(2*128)
#define MEGASAS_DBG_LVL				1

#define MEGASAS_FW_BUSY				1

/* Driver's internal Logging levels*/
#define OCR_LOGS    (1 << 0)

#define SCAN_PD_CHANNEL	0x1
#define SCAN_VD_CHANNEL	0x2
<<<<<<< HEAD
=======

#define MEGASAS_KDUMP_QUEUE_DEPTH               100
#define MR_LARGE_IO_MIN_SIZE			(32 * 1024)
#define MR_R1_LDIO_PIGGYBACK_DEFAULT		4
>>>>>>> 286cd8c7

enum MR_SCSI_CMD_TYPE {
	READ_WRITE_LDIO = 0,
	NON_READ_WRITE_LDIO = 1,
	READ_WRITE_SYSPDIO = 2,
	NON_READ_WRITE_SYSPDIO = 3,
};

enum DCMD_TIMEOUT_ACTION {
	INITIATE_OCR = 0,
	KILL_ADAPTER = 1,
	IGNORE_TIMEOUT = 2,
};

enum FW_BOOT_CONTEXT {
	PROBE_CONTEXT = 0,
	OCR_CONTEXT = 1,
};

/* Frame Type */
#define IO_FRAME				0
#define PTHRU_FRAME				1

/*
 * When SCSI mid-layer calls driver's reset routine, driver waits for
 * MEGASAS_RESET_WAIT_TIME seconds for all outstanding IO to complete. Note
 * that the driver cannot _actually_ abort or reset pending commands. While
 * it is waiting for the commands to complete, it prints a diagnostic message
 * every MEGASAS_RESET_NOTICE_INTERVAL seconds
 */
#define MEGASAS_RESET_WAIT_TIME			180
#define MEGASAS_INTERNAL_CMD_WAIT_TIME		180
#define	MEGASAS_RESET_NOTICE_INTERVAL		5
#define MEGASAS_IOCTL_CMD			0
#define MEGASAS_DEFAULT_CMD_TIMEOUT		90
#define MEGASAS_THROTTLE_QUEUE_DEPTH		16
#define MEGASAS_BLOCKED_CMD_TIMEOUT		60
#define MEGASAS_DEFAULT_TM_TIMEOUT		50
/*
 * FW reports the maximum of number of commands that it can accept (maximum
 * commands that can be outstanding) at any time. The driver must report a
 * lower number to the mid layer because it can issue a few internal commands
 * itself (E.g, AEN, abort cmd, IOCTLs etc). The number of commands it needs
 * is shown below
 */
#define MEGASAS_INT_CMDS			32
#define MEGASAS_SKINNY_INT_CMDS			5
#define MEGASAS_FUSION_INTERNAL_CMDS		8
#define MEGASAS_FUSION_IOCTL_CMDS		3
#define MEGASAS_MFI_IOCTL_CMDS			27

#define MEGASAS_MAX_MSIX_QUEUES			128
/*
 * FW can accept both 32 and 64 bit SGLs. We want to allocate 32/64 bit
 * SGLs based on the size of dma_addr_t
 */
#define IS_DMA64				(sizeof(dma_addr_t) == 8)

#define MFI_XSCALE_OMR0_CHANGE_INTERRUPT		0x00000001

#define MFI_INTR_FLAG_REPLY_MESSAGE			0x00000001
#define MFI_INTR_FLAG_FIRMWARE_STATE_CHANGE		0x00000002
#define MFI_G2_OUTBOUND_DOORBELL_CHANGE_INTERRUPT	0x00000004

#define MFI_OB_INTR_STATUS_MASK			0x00000002
#define MFI_POLL_TIMEOUT_SECS			60
#define MFI_IO_TIMEOUT_SECS			180
#define MEGASAS_SRIOV_HEARTBEAT_INTERVAL_VF	(5 * HZ)
#define MEGASAS_OCR_SETTLE_TIME_VF		(1000 * 30)
#define MEGASAS_ROUTINE_WAIT_TIME_VF		300
#define MFI_REPLY_1078_MESSAGE_INTERRUPT	0x80000000
#define MFI_REPLY_GEN2_MESSAGE_INTERRUPT	0x00000001
#define MFI_GEN2_ENABLE_INTERRUPT_MASK		(0x00000001 | 0x00000004)
#define MFI_REPLY_SKINNY_MESSAGE_INTERRUPT	0x40000000
#define MFI_SKINNY_ENABLE_INTERRUPT_MASK	(0x00000001)

#define MFI_1068_PCSR_OFFSET			0x84
#define MFI_1068_FW_HANDSHAKE_OFFSET		0x64
#define MFI_1068_FW_READY			0xDDDD0000

#define MR_MAX_REPLY_QUEUES_OFFSET              0X0000001F
#define MR_MAX_REPLY_QUEUES_EXT_OFFSET          0X003FC000
#define MR_MAX_REPLY_QUEUES_EXT_OFFSET_SHIFT    14
#define MR_MAX_MSIX_REG_ARRAY                   16
#define MR_RDPQ_MODE_OFFSET			0X00800000

#define MR_MAX_RAID_MAP_SIZE_OFFSET_SHIFT	16
#define MR_MAX_RAID_MAP_SIZE_MASK		0x1FF
#define MR_MIN_MAP_SIZE				0x10000
/* 64k */

#define MR_CAN_HANDLE_SYNC_CACHE_OFFSET		0X01000000

#define MR_CAN_HANDLE_64_BIT_DMA_OFFSET		(1 << 25)

enum MR_ADAPTER_TYPE {
	MFI_SERIES = 1,
	THUNDERBOLT_SERIES = 2,
	INVADER_SERIES = 3,
	VENTURA_SERIES = 4,
};

/*
* register set for both 1068 and 1078 controllers
* structure extended for 1078 registers
*/

struct megasas_register_set {
	u32	doorbell;                       /*0000h*/
	u32	fusion_seq_offset;		/*0004h*/
	u32	fusion_host_diag;		/*0008h*/
	u32	reserved_01;			/*000Ch*/

	u32 	inbound_msg_0;			/*0010h*/
	u32 	inbound_msg_1;			/*0014h*/
	u32 	outbound_msg_0;			/*0018h*/
	u32 	outbound_msg_1;			/*001Ch*/

	u32 	inbound_doorbell;		/*0020h*/
	u32 	inbound_intr_status;		/*0024h*/
	u32 	inbound_intr_mask;		/*0028h*/

	u32 	outbound_doorbell;		/*002Ch*/
	u32 	outbound_intr_status;		/*0030h*/
	u32 	outbound_intr_mask;		/*0034h*/

	u32 	reserved_1[2];			/*0038h*/

	u32 	inbound_queue_port;		/*0040h*/
	u32 	outbound_queue_port;		/*0044h*/

	u32	reserved_2[9];			/*0048h*/
	u32	reply_post_host_index;		/*006Ch*/
	u32	reserved_2_2[12];		/*0070h*/

	u32 	outbound_doorbell_clear;	/*00A0h*/

	u32 	reserved_3[3];			/*00A4h*/

	u32 	outbound_scratch_pad ;		/*00B0h*/
	u32	outbound_scratch_pad_2;         /*00B4h*/
	u32	outbound_scratch_pad_3;         /*00B8h*/
	u32	outbound_scratch_pad_4;         /*00BCh*/


	u32 	inbound_low_queue_port ;	/*00C0h*/

	u32 	inbound_high_queue_port ;	/*00C4h*/

	u32 inbound_single_queue_port;	/*00C8h*/
	u32	res_6[11];			/*CCh*/
	u32	host_diag;
	u32	seq_offset;
	u32 	index_registers[807];		/*00CCh*/
} __attribute__ ((packed));

struct megasas_sge32 {

	__le32 phys_addr;
	__le32 length;

} __attribute__ ((packed));

struct megasas_sge64 {

	__le64 phys_addr;
	__le32 length;

} __attribute__ ((packed));

struct megasas_sge_skinny {
	__le64 phys_addr;
	__le32 length;
	__le32 flag;
} __packed;

union megasas_sgl {

	struct megasas_sge32 sge32[1];
	struct megasas_sge64 sge64[1];
	struct megasas_sge_skinny sge_skinny[1];

} __attribute__ ((packed));

struct megasas_header {

	u8 cmd;			/*00h */
	u8 sense_len;		/*01h */
	u8 cmd_status;		/*02h */
	u8 scsi_status;		/*03h */

	u8 target_id;		/*04h */
	u8 lun;			/*05h */
	u8 cdb_len;		/*06h */
	u8 sge_count;		/*07h */

	__le32 context;		/*08h */
	__le32 pad_0;		/*0Ch */

	__le16 flags;		/*10h */
	__le16 timeout;		/*12h */
	__le32 data_xferlen;	/*14h */

} __attribute__ ((packed));

union megasas_sgl_frame {

	struct megasas_sge32 sge32[8];
	struct megasas_sge64 sge64[5];

} __attribute__ ((packed));

typedef union _MFI_CAPABILITIES {
	struct {
#if   defined(__BIG_ENDIAN_BITFIELD)
	u32     reserved:17;
	u32	support_nvme_passthru:1;
	u32     support_64bit_mode:1;
	u32 support_pd_map_target_id:1;
	u32     support_qd_throttling:1;
	u32     support_fp_rlbypass:1;
	u32     support_vfid_in_ioframe:1;
	u32     support_ext_io_size:1;
	u32		support_ext_queue_depth:1;
	u32     security_protocol_cmds_fw:1;
	u32     support_core_affinity:1;
	u32     support_ndrive_r1_lb:1;
	u32		support_max_255lds:1;
	u32		support_fastpath_wb:1;
	u32     support_additional_msix:1;
	u32     support_fp_remote_lun:1;
#else
	u32     support_fp_remote_lun:1;
	u32     support_additional_msix:1;
	u32		support_fastpath_wb:1;
	u32		support_max_255lds:1;
	u32     support_ndrive_r1_lb:1;
	u32     support_core_affinity:1;
	u32     security_protocol_cmds_fw:1;
	u32		support_ext_queue_depth:1;
	u32     support_ext_io_size:1;
	u32     support_vfid_in_ioframe:1;
	u32     support_fp_rlbypass:1;
	u32     support_qd_throttling:1;
	u32	support_pd_map_target_id:1;
	u32     support_64bit_mode:1;
	u32	support_nvme_passthru:1;
	u32     reserved:17;
#endif
	} mfi_capabilities;
	__le32		reg;
} MFI_CAPABILITIES;

struct megasas_init_frame {

	u8 cmd;			/*00h */
	u8 reserved_0;		/*01h */
	u8 cmd_status;		/*02h */

	u8 reserved_1;		/*03h */
	MFI_CAPABILITIES driver_operations; /*04h*/

	__le32 context;		/*08h */
	__le32 pad_0;		/*0Ch */

	__le16 flags;		/*10h */
	__le16 reserved_3;		/*12h */
	__le32 data_xfer_len;	/*14h */

	__le32 queue_info_new_phys_addr_lo;	/*18h */
	__le32 queue_info_new_phys_addr_hi;	/*1Ch */
	__le32 queue_info_old_phys_addr_lo;	/*20h */
	__le32 queue_info_old_phys_addr_hi;	/*24h */
	__le32 reserved_4[2];	/*28h */
	__le32 system_info_lo;      /*30h */
	__le32 system_info_hi;      /*34h */
	__le32 reserved_5[2];	/*38h */

} __attribute__ ((packed));

struct megasas_init_queue_info {

	__le32 init_flags;		/*00h */
	__le32 reply_queue_entries;	/*04h */

	__le32 reply_queue_start_phys_addr_lo;	/*08h */
	__le32 reply_queue_start_phys_addr_hi;	/*0Ch */
	__le32 producer_index_phys_addr_lo;	/*10h */
	__le32 producer_index_phys_addr_hi;	/*14h */
	__le32 consumer_index_phys_addr_lo;	/*18h */
	__le32 consumer_index_phys_addr_hi;	/*1Ch */

} __attribute__ ((packed));

struct megasas_io_frame {

	u8 cmd;			/*00h */
	u8 sense_len;		/*01h */
	u8 cmd_status;		/*02h */
	u8 scsi_status;		/*03h */

	u8 target_id;		/*04h */
	u8 access_byte;		/*05h */
	u8 reserved_0;		/*06h */
	u8 sge_count;		/*07h */

	__le32 context;		/*08h */
	__le32 pad_0;		/*0Ch */

	__le16 flags;		/*10h */
	__le16 timeout;		/*12h */
	__le32 lba_count;	/*14h */

	__le32 sense_buf_phys_addr_lo;	/*18h */
	__le32 sense_buf_phys_addr_hi;	/*1Ch */

	__le32 start_lba_lo;	/*20h */
	__le32 start_lba_hi;	/*24h */

	union megasas_sgl sgl;	/*28h */

} __attribute__ ((packed));

struct megasas_pthru_frame {

	u8 cmd;			/*00h */
	u8 sense_len;		/*01h */
	u8 cmd_status;		/*02h */
	u8 scsi_status;		/*03h */

	u8 target_id;		/*04h */
	u8 lun;			/*05h */
	u8 cdb_len;		/*06h */
	u8 sge_count;		/*07h */

	__le32 context;		/*08h */
	__le32 pad_0;		/*0Ch */

	__le16 flags;		/*10h */
	__le16 timeout;		/*12h */
	__le32 data_xfer_len;	/*14h */

	__le32 sense_buf_phys_addr_lo;	/*18h */
	__le32 sense_buf_phys_addr_hi;	/*1Ch */

	u8 cdb[16];		/*20h */
	union megasas_sgl sgl;	/*30h */

} __attribute__ ((packed));

struct megasas_dcmd_frame {

	u8 cmd;			/*00h */
	u8 reserved_0;		/*01h */
	u8 cmd_status;		/*02h */
	u8 reserved_1[4];	/*03h */
	u8 sge_count;		/*07h */

	__le32 context;		/*08h */
	__le32 pad_0;		/*0Ch */

	__le16 flags;		/*10h */
	__le16 timeout;		/*12h */

	__le32 data_xfer_len;	/*14h */
	__le32 opcode;		/*18h */

	union {			/*1Ch */
		u8 b[12];
		__le16 s[6];
		__le32 w[3];
	} mbox;

	union megasas_sgl sgl;	/*28h */

} __attribute__ ((packed));

struct megasas_abort_frame {

	u8 cmd;			/*00h */
	u8 reserved_0;		/*01h */
	u8 cmd_status;		/*02h */

	u8 reserved_1;		/*03h */
	__le32 reserved_2;	/*04h */

	__le32 context;		/*08h */
	__le32 pad_0;		/*0Ch */

	__le16 flags;		/*10h */
	__le16 reserved_3;	/*12h */
	__le32 reserved_4;	/*14h */

	__le32 abort_context;	/*18h */
	__le32 pad_1;		/*1Ch */

	__le32 abort_mfi_phys_addr_lo;	/*20h */
	__le32 abort_mfi_phys_addr_hi;	/*24h */

	__le32 reserved_5[6];	/*28h */

} __attribute__ ((packed));

struct megasas_smp_frame {

	u8 cmd;			/*00h */
	u8 reserved_1;		/*01h */
	u8 cmd_status;		/*02h */
	u8 connection_status;	/*03h */

	u8 reserved_2[3];	/*04h */
	u8 sge_count;		/*07h */

	__le32 context;		/*08h */
	__le32 pad_0;		/*0Ch */

	__le16 flags;		/*10h */
	__le16 timeout;		/*12h */

	__le32 data_xfer_len;	/*14h */
	__le64 sas_addr;	/*18h */

	union {
		struct megasas_sge32 sge32[2];	/* [0]: resp [1]: req */
		struct megasas_sge64 sge64[2];	/* [0]: resp [1]: req */
	} sgl;

} __attribute__ ((packed));

struct megasas_stp_frame {

	u8 cmd;			/*00h */
	u8 reserved_1;		/*01h */
	u8 cmd_status;		/*02h */
	u8 reserved_2;		/*03h */

	u8 target_id;		/*04h */
	u8 reserved_3[2];	/*05h */
	u8 sge_count;		/*07h */

	__le32 context;		/*08h */
	__le32 pad_0;		/*0Ch */

	__le16 flags;		/*10h */
	__le16 timeout;		/*12h */

	__le32 data_xfer_len;	/*14h */

	__le16 fis[10];		/*18h */
	__le32 stp_flags;

	union {
		struct megasas_sge32 sge32[2];	/* [0]: resp [1]: data */
		struct megasas_sge64 sge64[2];	/* [0]: resp [1]: data */
	} sgl;

} __attribute__ ((packed));

union megasas_frame {

	struct megasas_header hdr;
	struct megasas_init_frame init;
	struct megasas_io_frame io;
	struct megasas_pthru_frame pthru;
	struct megasas_dcmd_frame dcmd;
	struct megasas_abort_frame abort;
	struct megasas_smp_frame smp;
	struct megasas_stp_frame stp;

	u8 raw_bytes[64];
};

/**
 * struct MR_PRIV_DEVICE - sdev private hostdata
 * @is_tm_capable: firmware managed tm_capable flag
 * @tm_busy: TM request is in progress
 */
struct MR_PRIV_DEVICE {
	bool is_tm_capable;
	bool tm_busy;
	atomic_t r1_ldio_hint;
	u8 interface_type;
	u8 task_abort_tmo;
	u8 target_reset_tmo;
};
struct megasas_cmd;

union megasas_evt_class_locale {

	struct {
#ifndef __BIG_ENDIAN_BITFIELD
		u16 locale;
		u8 reserved;
		s8 class;
#else
		s8 class;
		u8 reserved;
		u16 locale;
#endif
	} __attribute__ ((packed)) members;

	u32 word;

} __attribute__ ((packed));

struct megasas_evt_log_info {
	__le32 newest_seq_num;
	__le32 oldest_seq_num;
	__le32 clear_seq_num;
	__le32 shutdown_seq_num;
	__le32 boot_seq_num;

} __attribute__ ((packed));

struct megasas_progress {

	__le16 progress;
	__le16 elapsed_seconds;

} __attribute__ ((packed));

struct megasas_evtarg_ld {

	u16 target_id;
	u8 ld_index;
	u8 reserved;

} __attribute__ ((packed));

struct megasas_evtarg_pd {
	u16 device_id;
	u8 encl_index;
	u8 slot_number;

} __attribute__ ((packed));

struct megasas_evt_detail {

	__le32 seq_num;
	__le32 time_stamp;
	__le32 code;
	union megasas_evt_class_locale cl;
	u8 arg_type;
	u8 reserved1[15];

	union {
		struct {
			struct megasas_evtarg_pd pd;
			u8 cdb_length;
			u8 sense_length;
			u8 reserved[2];
			u8 cdb[16];
			u8 sense[64];
		} __attribute__ ((packed)) cdbSense;

		struct megasas_evtarg_ld ld;

		struct {
			struct megasas_evtarg_ld ld;
			__le64 count;
		} __attribute__ ((packed)) ld_count;

		struct {
			__le64 lba;
			struct megasas_evtarg_ld ld;
		} __attribute__ ((packed)) ld_lba;

		struct {
			struct megasas_evtarg_ld ld;
			__le32 prevOwner;
			__le32 newOwner;
		} __attribute__ ((packed)) ld_owner;

		struct {
			u64 ld_lba;
			u64 pd_lba;
			struct megasas_evtarg_ld ld;
			struct megasas_evtarg_pd pd;
		} __attribute__ ((packed)) ld_lba_pd_lba;

		struct {
			struct megasas_evtarg_ld ld;
			struct megasas_progress prog;
		} __attribute__ ((packed)) ld_prog;

		struct {
			struct megasas_evtarg_ld ld;
			u32 prev_state;
			u32 new_state;
		} __attribute__ ((packed)) ld_state;

		struct {
			u64 strip;
			struct megasas_evtarg_ld ld;
		} __attribute__ ((packed)) ld_strip;

		struct megasas_evtarg_pd pd;

		struct {
			struct megasas_evtarg_pd pd;
			u32 err;
		} __attribute__ ((packed)) pd_err;

		struct {
			u64 lba;
			struct megasas_evtarg_pd pd;
		} __attribute__ ((packed)) pd_lba;

		struct {
			u64 lba;
			struct megasas_evtarg_pd pd;
			struct megasas_evtarg_ld ld;
		} __attribute__ ((packed)) pd_lba_ld;

		struct {
			struct megasas_evtarg_pd pd;
			struct megasas_progress prog;
		} __attribute__ ((packed)) pd_prog;

		struct {
			struct megasas_evtarg_pd pd;
			u32 prevState;
			u32 newState;
		} __attribute__ ((packed)) pd_state;

		struct {
			u16 vendorId;
			__le16 deviceId;
			u16 subVendorId;
			u16 subDeviceId;
		} __attribute__ ((packed)) pci;

		u32 rate;
		char str[96];

		struct {
			u32 rtc;
			u32 elapsedSeconds;
		} __attribute__ ((packed)) time;

		struct {
			u32 ecar;
			u32 elog;
			char str[64];
		} __attribute__ ((packed)) ecc;

		u8 b[96];
		__le16 s[48];
		__le32 w[24];
		__le64 d[12];
	} args;

	char description[128];

} __attribute__ ((packed));

struct megasas_aen_event {
	struct delayed_work hotplug_work;
	struct megasas_instance *instance;
};

struct megasas_irq_context {
	struct megasas_instance *instance;
	u32 MSIxIndex;
};

struct MR_DRV_SYSTEM_INFO {
	u8	infoVersion;
	u8	systemIdLength;
	u16	reserved0;
	u8	systemId[64];
	u8	reserved[1980];
};

enum MR_PD_TYPE {
	UNKNOWN_DRIVE = 0,
	PARALLEL_SCSI = 1,
	SAS_PD = 2,
	SATA_PD = 3,
	FC_PD = 4,
	NVME_PD = 5,
};

/* JBOD Queue depth definitions */
#define MEGASAS_SATA_QD	32
#define MEGASAS_SAS_QD	64
#define MEGASAS_DEFAULT_PD_QD	64
#define MEGASAS_NVME_QD		32

#define MR_DEFAULT_NVME_PAGE_SIZE	4096
#define MR_DEFAULT_NVME_PAGE_SHIFT	12
#define MR_DEFAULT_NVME_MDTS_KB		128
#define MR_NVME_PAGE_SIZE_MASK		0x000000FF

struct megasas_instance {

	unsigned int *reply_map;
	__le32 *producer;
	dma_addr_t producer_h;
	__le32 *consumer;
	dma_addr_t consumer_h;
	struct MR_DRV_SYSTEM_INFO *system_info_buf;
	dma_addr_t system_info_h;
	struct MR_LD_VF_AFFILIATION *vf_affiliation;
	dma_addr_t vf_affiliation_h;
	struct MR_LD_VF_AFFILIATION_111 *vf_affiliation_111;
	dma_addr_t vf_affiliation_111_h;
	struct MR_CTRL_HB_HOST_MEM *hb_host_mem;
	dma_addr_t hb_host_mem_h;
	struct MR_PD_INFO *pd_info;
	dma_addr_t pd_info_h;
	struct MR_TARGET_PROPERTIES *tgt_prop;
	dma_addr_t tgt_prop_h;

	__le32 *reply_queue;
	dma_addr_t reply_queue_h;

	u32 *crash_dump_buf;
	dma_addr_t crash_dump_h;

	struct MR_PD_LIST *pd_list_buf;
	dma_addr_t pd_list_buf_h;

	struct megasas_ctrl_info *ctrl_info_buf;
	dma_addr_t ctrl_info_buf_h;

	struct MR_LD_LIST *ld_list_buf;
	dma_addr_t ld_list_buf_h;

	struct MR_LD_TARGETID_LIST *ld_targetid_list_buf;
	dma_addr_t ld_targetid_list_buf_h;

	void *crash_buf[MAX_CRASH_DUMP_SIZE];
	unsigned int    fw_crash_buffer_size;
	unsigned int    fw_crash_state;
	unsigned int    fw_crash_buffer_offset;
	u32 drv_buf_index;
	u32 drv_buf_alloc;
	u32 crash_dump_fw_support;
	u32 crash_dump_drv_support;
	u32 crash_dump_app_support;
	u32 secure_jbod_support;
	u32 support_morethan256jbod; /* FW support for more than 256 PD/JBOD */
	bool use_seqnum_jbod_fp;   /* Added for PD sequence */
	spinlock_t crashdump_lock;

	struct megasas_register_set __iomem *reg_set;
	u32 __iomem *reply_post_host_index_addr[MR_MAX_MSIX_REG_ARRAY];
	struct megasas_pd_list          pd_list[MEGASAS_MAX_PD];
	struct megasas_pd_list          local_pd_list[MEGASAS_MAX_PD];
	u8 ld_ids[MEGASAS_MAX_LD_IDS];
	s8 init_id;

	u16 max_num_sge;
	u16 max_fw_cmds;
	u16 max_mpt_cmds;
	u16 max_mfi_cmds;
	u16 max_scsi_cmds;
	u16 ldio_threshold;
	u16 cur_can_queue;
	u32 max_sectors_per_req;
	struct megasas_aen_event *ev;

	struct megasas_cmd **cmd_list;
	struct list_head cmd_pool;
	/* used to sync fire the cmd to fw */
	spinlock_t mfi_pool_lock;
	/* used to sync fire the cmd to fw */
	spinlock_t hba_lock;
	/* used to synch producer, consumer ptrs in dpc */
	spinlock_t stream_lock;
	spinlock_t completion_lock;
	struct dma_pool *frame_dma_pool;
	struct dma_pool *sense_dma_pool;

	struct megasas_evt_detail *evt_detail;
	dma_addr_t evt_detail_h;
	struct megasas_cmd *aen_cmd;
	struct semaphore ioctl_sem;

	struct Scsi_Host *host;

	wait_queue_head_t int_cmd_wait_q;
	wait_queue_head_t abort_cmd_wait_q;

	struct pci_dev *pdev;
	u32 unique_id;
	u32 fw_support_ieee;

	atomic_t fw_outstanding;
	atomic_t ldio_outstanding;
	atomic_t fw_reset_no_pci_access;
	atomic_t ieee_sgl;
	atomic_t prp_sgl;
	atomic_t sge_holes_type1;
	atomic_t sge_holes_type2;
	atomic_t sge_holes_type3;

	struct megasas_instance_template *instancet;
	struct tasklet_struct isr_tasklet;
	struct work_struct work_init;
	struct work_struct crash_init;

	u8 flag;
	u8 unload;
	u8 flag_ieee;
	u8 issuepend_done;
	u8 disableOnlineCtrlReset;
	u8 UnevenSpanSupport;

	u8 supportmax256vd;
	u8 pd_list_not_supported;
	u16 fw_supported_vd_count;
	u16 fw_supported_pd_count;

	u16 drv_supported_vd_count;
	u16 drv_supported_pd_count;

	atomic_t adprecovery;
	unsigned long last_time;
	u32 mfiStatus;
	u32 last_seq_num;

	struct list_head internal_reset_pending_q;

	/* Ptr to hba specific information */
	void *ctrl_context;
	unsigned int msix_vectors;
	struct megasas_irq_context irq_context[MEGASAS_MAX_MSIX_QUEUES];
	u64 map_id;
	u64 pd_seq_map_id;
	struct megasas_cmd *map_update_cmd;
	struct megasas_cmd *jbod_seq_cmd;
	unsigned long bar;
	long reset_flags;
	struct mutex reset_mutex;
	struct timer_list sriov_heartbeat_timer;
	char skip_heartbeat_timer_del;
	u8 requestorId;
	char PlasmaFW111;
	char clusterId[MEGASAS_CLUSTER_ID_SIZE];
	u8 peerIsPresent;
	u8 passive;
	u16 throttlequeuedepth;
	u8 mask_interrupts;
	u16 max_chain_frame_sz;
	u8 is_imr;
	u8 is_rdpq;
	bool dev_handle;
	bool fw_sync_cache_support;
	u32 mfi_frame_size;
	bool msix_combined;
	u16 max_raid_mapsize;
	/* preffered count to send as LDIO irrspective of FP capable.*/
	u8  r1_ldio_hint_default;
	u32 nvme_page_size;
	u8 adapter_type;
	bool consistent_mask_64bit;
	bool support_nvme_passthru;
	u8 task_abort_tmo;
	u8 max_reset_tmo;
};
struct MR_LD_VF_MAP {
	u32 size;
	union MR_LD_REF ref;
	u8 ldVfCount;
	u8 reserved[6];
	u8 policy[1];
};

struct MR_LD_VF_AFFILIATION {
	u32 size;
	u8 ldCount;
	u8 vfCount;
	u8 thisVf;
	u8 reserved[9];
	struct MR_LD_VF_MAP map[1];
};

/* Plasma 1.11 FW backward compatibility structures */
#define IOV_111_OFFSET 0x7CE
#define MAX_VIRTUAL_FUNCTIONS 8
#define MR_LD_ACCESS_HIDDEN 15

struct IOV_111 {
	u8 maxVFsSupported;
	u8 numVFsEnabled;
	u8 requestorId;
	u8 reserved[5];
};

struct MR_LD_VF_MAP_111 {
	u8 targetId;
	u8 reserved[3];
	u8 policy[MAX_VIRTUAL_FUNCTIONS];
};

struct MR_LD_VF_AFFILIATION_111 {
	u8 vdCount;
	u8 vfCount;
	u8 thisVf;
	u8 reserved[5];
	struct MR_LD_VF_MAP_111 map[MAX_LOGICAL_DRIVES];
};

struct MR_CTRL_HB_HOST_MEM {
	struct {
		u32 fwCounter;	/* Firmware heart beat counter */
		struct {
			u32 debugmode:1; /* 1=Firmware is in debug mode.
					    Heart beat will not be updated. */
			u32 reserved:31;
		} debug;
		u32 reserved_fw[6];
		u32 driverCounter; /* Driver heart beat counter.  0x20 */
		u32 reserved_driver[7];
	} HB;
	u8 pad[0x400-0x40];
};

enum {
	MEGASAS_HBA_OPERATIONAL			= 0,
	MEGASAS_ADPRESET_SM_INFAULT		= 1,
	MEGASAS_ADPRESET_SM_FW_RESET_SUCCESS	= 2,
	MEGASAS_ADPRESET_SM_OPERATIONAL		= 3,
	MEGASAS_HW_CRITICAL_ERROR		= 4,
	MEGASAS_ADPRESET_SM_POLLING		= 5,
	MEGASAS_ADPRESET_INPROG_SIGN		= 0xDEADDEAD,
};

struct megasas_instance_template {
	void (*fire_cmd)(struct megasas_instance *, dma_addr_t, \
		u32, struct megasas_register_set __iomem *);

	void (*enable_intr)(struct megasas_instance *);
	void (*disable_intr)(struct megasas_instance *);

	int (*clear_intr)(struct megasas_register_set __iomem *);

	u32 (*read_fw_status_reg)(struct megasas_register_set __iomem *);
	int (*adp_reset)(struct megasas_instance *, \
		struct megasas_register_set __iomem *);
	int (*check_reset)(struct megasas_instance *, \
		struct megasas_register_set __iomem *);
	irqreturn_t (*service_isr)(int irq, void *devp);
	void (*tasklet)(unsigned long);
	u32 (*init_adapter)(struct megasas_instance *);
	u32 (*build_and_issue_cmd) (struct megasas_instance *,
				    struct scsi_cmnd *);
	void (*issue_dcmd)(struct megasas_instance *instance,
			    struct megasas_cmd *cmd);
};

<<<<<<< HEAD
#define MEGASAS_IS_LOGICAL(scp)						\
	((scp->device->channel < MEGASAS_MAX_PD_CHANNELS) ? 0 : 1)
=======
#define MEGASAS_IS_LOGICAL(sdev)					\
	((sdev->channel < MEGASAS_MAX_PD_CHANNELS) ? 0 : 1)
>>>>>>> 286cd8c7

#define MEGASAS_DEV_INDEX(scp)						\
	(((scp->device->channel % 2) * MEGASAS_MAX_DEV_PER_CHANNEL) +	\
	scp->device->id)

#define MEGASAS_PD_INDEX(scp)						\
	((scp->device->channel * MEGASAS_MAX_DEV_PER_CHANNEL) +		\
	scp->device->id)

struct megasas_cmd {

	union megasas_frame *frame;
	dma_addr_t frame_phys_addr;
	u8 *sense;
	dma_addr_t sense_phys_addr;

	u32 index;
	u8 sync_cmd;
	u8 cmd_status_drv;
	u8 abort_aen;
	u8 retry_for_fw_reset;


	struct list_head list;
	struct scsi_cmnd *scmd;
	u8 flags;

	struct megasas_instance *instance;
	union {
		struct {
			u16 smid;
			u16 resvd;
		} context;
		u32 frame_count;
	};
};

#define MAX_MGMT_ADAPTERS		1024
#define MAX_IOCTL_SGE			16

struct megasas_iocpacket {

	u16 host_no;
	u16 __pad1;
	u32 sgl_off;
	u32 sge_count;
	u32 sense_off;
	u32 sense_len;
	union {
		u8 raw[128];
		struct megasas_header hdr;
	} frame;

	struct iovec sgl[MAX_IOCTL_SGE];

} __attribute__ ((packed));

struct megasas_aen {
	u16 host_no;
	u16 __pad1;
	u32 seq_num;
	u32 class_locale_word;
} __attribute__ ((packed));

#ifdef CONFIG_COMPAT
struct compat_megasas_iocpacket {
	u16 host_no;
	u16 __pad1;
	u32 sgl_off;
	u32 sge_count;
	u32 sense_off;
	u32 sense_len;
	union {
		u8 raw[128];
		struct megasas_header hdr;
	} frame;
	struct compat_iovec sgl[MAX_IOCTL_SGE];
} __attribute__ ((packed));

#define MEGASAS_IOC_FIRMWARE32	_IOWR('M', 1, struct compat_megasas_iocpacket)
#endif

#define MEGASAS_IOC_FIRMWARE	_IOWR('M', 1, struct megasas_iocpacket)
#define MEGASAS_IOC_GET_AEN	_IOW('M', 3, struct megasas_aen)

struct megasas_mgmt_info {

	u16 count;
	struct megasas_instance *instance[MAX_MGMT_ADAPTERS];
	int max_index;
};

enum MEGASAS_OCR_CAUSE {
	FW_FAULT_OCR			= 0,
	SCSIIO_TIMEOUT_OCR		= 1,
	MFI_IO_TIMEOUT_OCR		= 2,
};

enum DCMD_RETURN_STATUS {
	DCMD_SUCCESS		= 0,
	DCMD_TIMEOUT		= 1,
	DCMD_FAILED		= 2,
	DCMD_NOT_FIRED		= 3,
};

u8
MR_BuildRaidContext(struct megasas_instance *instance,
		    struct IO_REQUEST_INFO *io_info,
		    struct RAID_CONTEXT *pRAID_Context,
		    struct MR_DRV_RAID_MAP_ALL *map, u8 **raidLUN);
u16 MR_TargetIdToLdGet(u32 ldTgtId, struct MR_DRV_RAID_MAP_ALL *map);
struct MR_LD_RAID *MR_LdRaidGet(u32 ld, struct MR_DRV_RAID_MAP_ALL *map);
u16 MR_ArPdGet(u32 ar, u32 arm, struct MR_DRV_RAID_MAP_ALL *map);
u16 MR_LdSpanArrayGet(u32 ld, u32 span, struct MR_DRV_RAID_MAP_ALL *map);
__le16 MR_PdDevHandleGet(u32 pd, struct MR_DRV_RAID_MAP_ALL *map);
u16 MR_GetLDTgtId(u32 ld, struct MR_DRV_RAID_MAP_ALL *map);

__le16 get_updated_dev_handle(struct megasas_instance *instance,
			      struct LD_LOAD_BALANCE_INFO *lbInfo,
			      struct IO_REQUEST_INFO *in_info,
			      struct MR_DRV_RAID_MAP_ALL *drv_map);
void mr_update_load_balance_params(struct MR_DRV_RAID_MAP_ALL *map,
	struct LD_LOAD_BALANCE_INFO *lbInfo);
int megasas_get_ctrl_info(struct megasas_instance *instance);
/* PD sequence */
int
megasas_sync_pd_seq_num(struct megasas_instance *instance, bool pend);
void megasas_set_dynamic_target_properties(struct scsi_device *sdev,
					   bool is_target_prop);
int megasas_get_target_prop(struct megasas_instance *instance,
			    struct scsi_device *sdev);

int megasas_set_crash_dump_params(struct megasas_instance *instance,
	u8 crash_buf_state);
void megasas_free_host_crash_buffer(struct megasas_instance *instance);
void megasas_fusion_crash_dump_wq(struct work_struct *work);

void megasas_return_cmd_fusion(struct megasas_instance *instance,
	struct megasas_cmd_fusion *cmd);
int megasas_issue_blocked_cmd(struct megasas_instance *instance,
	struct megasas_cmd *cmd, int timeout);
void __megasas_return_cmd(struct megasas_instance *instance,
	struct megasas_cmd *cmd);

void megasas_return_mfi_mpt_pthr(struct megasas_instance *instance,
	struct megasas_cmd *cmd_mfi, struct megasas_cmd_fusion *cmd_fusion);
int megasas_cmd_type(struct scsi_cmnd *cmd);
void megasas_setup_jbod_map(struct megasas_instance *instance);

void megasas_update_sdev_properties(struct scsi_device *sdev);
int megasas_reset_fusion(struct Scsi_Host *shost, int reason);
int megasas_task_abort_fusion(struct scsi_cmnd *scmd);
int megasas_reset_target_fusion(struct scsi_cmnd *scmd);
u32 mega_mod64(u64 dividend, u32 divisor);
int megasas_alloc_fusion_context(struct megasas_instance *instance);
void megasas_free_fusion_context(struct megasas_instance *instance);
void megasas_set_dma_settings(struct megasas_instance *instance,
			      struct megasas_dcmd_frame *dcmd,
			      dma_addr_t dma_addr, u32 dma_len);
#endif				/*LSI_MEGARAID_SAS_H */<|MERGE_RESOLUTION|>--- conflicted
+++ resolved
@@ -1445,13 +1445,10 @@
 
 #define SCAN_PD_CHANNEL	0x1
 #define SCAN_VD_CHANNEL	0x2
-<<<<<<< HEAD
-=======
 
 #define MEGASAS_KDUMP_QUEUE_DEPTH               100
 #define MR_LARGE_IO_MIN_SIZE			(32 * 1024)
 #define MR_R1_LDIO_PIGGYBACK_DEFAULT		4
->>>>>>> 286cd8c7
 
 enum MR_SCSI_CMD_TYPE {
 	READ_WRITE_LDIO = 0,
@@ -2405,13 +2402,8 @@
 			    struct megasas_cmd *cmd);
 };
 
-<<<<<<< HEAD
-#define MEGASAS_IS_LOGICAL(scp)						\
-	((scp->device->channel < MEGASAS_MAX_PD_CHANNELS) ? 0 : 1)
-=======
 #define MEGASAS_IS_LOGICAL(sdev)					\
 	((sdev->channel < MEGASAS_MAX_PD_CHANNELS) ? 0 : 1)
->>>>>>> 286cd8c7
 
 #define MEGASAS_DEV_INDEX(scp)						\
 	(((scp->device->channel % 2) * MEGASAS_MAX_DEV_PER_CHANNEL) +	\
