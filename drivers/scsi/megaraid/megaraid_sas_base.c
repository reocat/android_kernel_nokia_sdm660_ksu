/*
 *  Linux MegaRAID driver for SAS based RAID controllers
 *
 *  Copyright (c) 2003-2013  LSI Corporation
 *  Copyright (c) 2013-2014  Avago Technologies
 *
 *  This program is free software; you can redistribute it and/or
 *  modify it under the terms of the GNU General Public License
 *  as published by the Free Software Foundation; either version 2
 *  of the License, or (at your option) any later version.
 *
 *  This program is distributed in the hope that it will be useful,
 *  but WITHOUT ANY WARRANTY; without even the implied warranty of
 *  MERCHANTABILITY or FITNESS FOR A PARTICULAR PURPOSE.  See the
 *  GNU General Public License for more details.
 *
 *  You should have received a copy of the GNU General Public License
 *  along with this program.  If not, see <http://www.gnu.org/licenses/>.
 *
 *  Authors: Avago Technologies
 *           Sreenivas Bagalkote
 *           Sumant Patro
 *           Bo Yang
 *           Adam Radford
 *           Kashyap Desai <kashyap.desai@avagotech.com>
 *           Sumit Saxena <sumit.saxena@avagotech.com>
 *
 *  Send feedback to: megaraidlinux.pdl@avagotech.com
 *
 *  Mail to: Avago Technologies, 350 West Trimble Road, Building 90,
 *  San Jose, California 95131
 */

#include <linux/kernel.h>
#include <linux/types.h>
#include <linux/pci.h>
#include <linux/list.h>
#include <linux/moduleparam.h>
#include <linux/module.h>
#include <linux/spinlock.h>
#include <linux/interrupt.h>
#include <linux/delay.h>
#include <linux/uio.h>
#include <linux/slab.h>
#include <linux/uaccess.h>
#include <asm/unaligned.h>
#include <linux/fs.h>
#include <linux/compat.h>
#include <linux/blkdev.h>
#include <linux/mutex.h>
#include <linux/poll.h>
#include <linux/vmalloc.h>

#include <scsi/scsi.h>
#include <scsi/scsi_cmnd.h>
#include <scsi/scsi_device.h>
#include <scsi/scsi_host.h>
#include <scsi/scsi_tcq.h>
#include "megaraid_sas_fusion.h"
#include "megaraid_sas.h"

/*
 * Number of sectors per IO command
 * Will be set in megasas_init_mfi if user does not provide
 */
static unsigned int max_sectors;
module_param_named(max_sectors, max_sectors, int, 0);
MODULE_PARM_DESC(max_sectors,
	"Maximum number of sectors per IO command");

static int msix_disable;
module_param(msix_disable, int, S_IRUGO);
MODULE_PARM_DESC(msix_disable, "Disable MSI-X interrupt handling. Default: 0");

static unsigned int msix_vectors;
module_param(msix_vectors, int, S_IRUGO);
MODULE_PARM_DESC(msix_vectors, "MSI-X max vector count. Default: Set by FW");

static int allow_vf_ioctls;
module_param(allow_vf_ioctls, int, S_IRUGO);
MODULE_PARM_DESC(allow_vf_ioctls, "Allow ioctls in SR-IOV VF mode. Default: 0");

static unsigned int throttlequeuedepth = MEGASAS_THROTTLE_QUEUE_DEPTH;
module_param(throttlequeuedepth, int, S_IRUGO);
MODULE_PARM_DESC(throttlequeuedepth,
	"Adapter queue depth when throttled due to I/O timeout. Default: 16");

unsigned int resetwaittime = MEGASAS_RESET_WAIT_TIME;
module_param(resetwaittime, int, S_IRUGO);
MODULE_PARM_DESC(resetwaittime, "Wait time in seconds after I/O timeout "
		 "before resetting adapter. Default: 180");

int smp_affinity_enable = 1;
module_param(smp_affinity_enable, int, S_IRUGO);
MODULE_PARM_DESC(smp_affinity_enable, "SMP affinity feature enable/disable Default: enable(1)");

int rdpq_enable = 1;
module_param(rdpq_enable, int, S_IRUGO);
MODULE_PARM_DESC(rdpq_enable, " Allocate reply queue in chunks for large queue depth enable/disable Default: disable(0)");

unsigned int dual_qdepth_disable;
module_param(dual_qdepth_disable, int, S_IRUGO);
MODULE_PARM_DESC(dual_qdepth_disable, "Disable dual queue depth feature. Default: 0");

unsigned int scmd_timeout = MEGASAS_DEFAULT_CMD_TIMEOUT;
module_param(scmd_timeout, int, S_IRUGO);
MODULE_PARM_DESC(scmd_timeout, "scsi command timeout (10-90s), default 90s. See megasas_reset_timer.");

MODULE_LICENSE("GPL");
MODULE_VERSION(MEGASAS_VERSION);
MODULE_AUTHOR("megaraidlinux.pdl@avagotech.com");
MODULE_DESCRIPTION("Avago MegaRAID SAS Driver");

int megasas_transition_to_ready(struct megasas_instance *instance, int ocr);
static int megasas_get_pd_list(struct megasas_instance *instance);
static int megasas_ld_list_query(struct megasas_instance *instance,
				 u8 query_type);
static int megasas_issue_init_mfi(struct megasas_instance *instance);
static int megasas_register_aen(struct megasas_instance *instance,
				u32 seq_num, u32 class_locale_word);
static void megasas_get_pd_info(struct megasas_instance *instance,
				struct scsi_device *sdev);

/*
 * PCI ID table for all supported controllers
 */
static struct pci_device_id megasas_pci_table[] = {

	{PCI_DEVICE(PCI_VENDOR_ID_LSI_LOGIC, PCI_DEVICE_ID_LSI_SAS1064R)},
	/* xscale IOP */
	{PCI_DEVICE(PCI_VENDOR_ID_LSI_LOGIC, PCI_DEVICE_ID_LSI_SAS1078R)},
	/* ppc IOP */
	{PCI_DEVICE(PCI_VENDOR_ID_LSI_LOGIC, PCI_DEVICE_ID_LSI_SAS1078DE)},
	/* ppc IOP */
	{PCI_DEVICE(PCI_VENDOR_ID_LSI_LOGIC, PCI_DEVICE_ID_LSI_SAS1078GEN2)},
	/* gen2*/
	{PCI_DEVICE(PCI_VENDOR_ID_LSI_LOGIC, PCI_DEVICE_ID_LSI_SAS0079GEN2)},
	/* gen2*/
	{PCI_DEVICE(PCI_VENDOR_ID_LSI_LOGIC, PCI_DEVICE_ID_LSI_SAS0073SKINNY)},
	/* skinny*/
	{PCI_DEVICE(PCI_VENDOR_ID_LSI_LOGIC, PCI_DEVICE_ID_LSI_SAS0071SKINNY)},
	/* skinny*/
	{PCI_DEVICE(PCI_VENDOR_ID_LSI_LOGIC, PCI_DEVICE_ID_LSI_VERDE_ZCR)},
	/* xscale IOP, vega */
	{PCI_DEVICE(PCI_VENDOR_ID_DELL, PCI_DEVICE_ID_DELL_PERC5)},
	/* xscale IOP */
	{PCI_DEVICE(PCI_VENDOR_ID_LSI_LOGIC, PCI_DEVICE_ID_LSI_FUSION)},
	/* Fusion */
	{PCI_DEVICE(PCI_VENDOR_ID_LSI_LOGIC, PCI_DEVICE_ID_LSI_PLASMA)},
	/* Plasma */
	{PCI_DEVICE(PCI_VENDOR_ID_LSI_LOGIC, PCI_DEVICE_ID_LSI_INVADER)},
	/* Invader */
	{PCI_DEVICE(PCI_VENDOR_ID_LSI_LOGIC, PCI_DEVICE_ID_LSI_FURY)},
	/* Fury */
	{PCI_DEVICE(PCI_VENDOR_ID_LSI_LOGIC, PCI_DEVICE_ID_LSI_INTRUDER)},
	/* Intruder */
	{PCI_DEVICE(PCI_VENDOR_ID_LSI_LOGIC, PCI_DEVICE_ID_LSI_INTRUDER_24)},
	/* Intruder 24 port*/
	{PCI_DEVICE(PCI_VENDOR_ID_LSI_LOGIC, PCI_DEVICE_ID_LSI_CUTLASS_52)},
	{PCI_DEVICE(PCI_VENDOR_ID_LSI_LOGIC, PCI_DEVICE_ID_LSI_CUTLASS_53)},
	/* VENTURA */
	{PCI_DEVICE(PCI_VENDOR_ID_LSI_LOGIC, PCI_DEVICE_ID_LSI_VENTURA)},
	{PCI_DEVICE(PCI_VENDOR_ID_LSI_LOGIC, PCI_DEVICE_ID_LSI_CRUSADER)},
	{PCI_DEVICE(PCI_VENDOR_ID_LSI_LOGIC, PCI_DEVICE_ID_LSI_HARPOON)},
	{PCI_DEVICE(PCI_VENDOR_ID_LSI_LOGIC, PCI_DEVICE_ID_LSI_TOMCAT)},
	{PCI_DEVICE(PCI_VENDOR_ID_LSI_LOGIC, PCI_DEVICE_ID_LSI_VENTURA_4PORT)},
	{PCI_DEVICE(PCI_VENDOR_ID_LSI_LOGIC, PCI_DEVICE_ID_LSI_CRUSADER_4PORT)},
	{}
};

MODULE_DEVICE_TABLE(pci, megasas_pci_table);

static int megasas_mgmt_majorno;
struct megasas_mgmt_info megasas_mgmt_info;
static struct fasync_struct *megasas_async_queue;
static DEFINE_MUTEX(megasas_async_queue_mutex);

static int megasas_poll_wait_aen;
static DECLARE_WAIT_QUEUE_HEAD(megasas_poll_wait);
static u32 support_poll_for_event;
u32 megasas_dbg_lvl;
static u32 support_device_change;
static bool support_nvme_encapsulation;

/* define lock for aen poll */
spinlock_t poll_aen_lock;

void
megasas_complete_cmd(struct megasas_instance *instance, struct megasas_cmd *cmd,
		     u8 alt_status);
static u32
megasas_read_fw_status_reg_gen2(struct megasas_register_set __iomem *regs);
static int
megasas_adp_reset_gen2(struct megasas_instance *instance,
		       struct megasas_register_set __iomem *reg_set);
static irqreturn_t megasas_isr(int irq, void *devp);
static u32
megasas_init_adapter_mfi(struct megasas_instance *instance);
u32
megasas_build_and_issue_cmd(struct megasas_instance *instance,
			    struct scsi_cmnd *scmd);
static void megasas_complete_cmd_dpc(unsigned long instance_addr);
int
wait_and_poll(struct megasas_instance *instance, struct megasas_cmd *cmd,
	int seconds);
void megasas_fusion_ocr_wq(struct work_struct *work);
static int megasas_get_ld_vf_affiliation(struct megasas_instance *instance,
					 int initial);
static int
megasas_set_dma_mask(struct megasas_instance *instance);
static int
megasas_alloc_ctrl_mem(struct megasas_instance *instance);
static inline void
megasas_free_ctrl_mem(struct megasas_instance *instance);
static inline int
megasas_alloc_ctrl_dma_buffers(struct megasas_instance *instance);
static inline void
megasas_free_ctrl_dma_buffers(struct megasas_instance *instance);
static inline void
megasas_init_ctrl_params(struct megasas_instance *instance);

/**
 * megasas_set_dma_settings -	Populate DMA address, length and flags for DCMDs
 * @instance:			Adapter soft state
 * @dcmd:			DCMD frame inside MFI command
 * @dma_addr:			DMA address of buffer to be passed to FW
 * @dma_len:			Length of DMA buffer to be passed to FW
 * @return:			void
 */
void megasas_set_dma_settings(struct megasas_instance *instance,
			      struct megasas_dcmd_frame *dcmd,
			      dma_addr_t dma_addr, u32 dma_len)
{
	if (instance->consistent_mask_64bit) {
		dcmd->sgl.sge64[0].phys_addr = cpu_to_le64(dma_addr);
		dcmd->sgl.sge64[0].length = cpu_to_le32(dma_len);
		dcmd->flags = cpu_to_le16(dcmd->flags | MFI_FRAME_SGL64);

	} else {
		dcmd->sgl.sge32[0].phys_addr =
				cpu_to_le32(lower_32_bits(dma_addr));
		dcmd->sgl.sge32[0].length = cpu_to_le32(dma_len);
		dcmd->flags = cpu_to_le16(dcmd->flags);
	}
}

void
megasas_issue_dcmd(struct megasas_instance *instance, struct megasas_cmd *cmd)
{
	instance->instancet->fire_cmd(instance,
		cmd->frame_phys_addr, 0, instance->reg_set);
	return;
}

/**
 * megasas_get_cmd -	Get a command from the free pool
 * @instance:		Adapter soft state
 *
 * Returns a free command from the pool
 */
struct megasas_cmd *megasas_get_cmd(struct megasas_instance
						  *instance)
{
	unsigned long flags;
	struct megasas_cmd *cmd = NULL;

	spin_lock_irqsave(&instance->mfi_pool_lock, flags);

	if (!list_empty(&instance->cmd_pool)) {
		cmd = list_entry((&instance->cmd_pool)->next,
				 struct megasas_cmd, list);
		list_del_init(&cmd->list);
	} else {
		dev_err(&instance->pdev->dev, "Command pool empty!\n");
	}

	spin_unlock_irqrestore(&instance->mfi_pool_lock, flags);
	return cmd;
}

/**
 * megasas_return_cmd -	Return a cmd to free command pool
 * @instance:		Adapter soft state
 * @cmd:		Command packet to be returned to free command pool
 */
void
megasas_return_cmd(struct megasas_instance *instance, struct megasas_cmd *cmd)
{
	unsigned long flags;
	u32 blk_tags;
	struct megasas_cmd_fusion *cmd_fusion;
	struct fusion_context *fusion = instance->ctrl_context;

	/* This flag is used only for fusion adapter.
	 * Wait for Interrupt for Polled mode DCMD
	 */
	if (cmd->flags & DRV_DCMD_POLLED_MODE)
		return;

	spin_lock_irqsave(&instance->mfi_pool_lock, flags);

	if (fusion) {
		blk_tags = instance->max_scsi_cmds + cmd->index;
		cmd_fusion = fusion->cmd_list[blk_tags];
		megasas_return_cmd_fusion(instance, cmd_fusion);
	}
	cmd->scmd = NULL;
	cmd->frame_count = 0;
	cmd->flags = 0;
	memset(cmd->frame, 0, instance->mfi_frame_size);
	cmd->frame->io.context = cpu_to_le32(cmd->index);
	if (!fusion && reset_devices)
		cmd->frame->hdr.cmd = MFI_CMD_INVALID;
	list_add(&cmd->list, (&instance->cmd_pool)->next);

	spin_unlock_irqrestore(&instance->mfi_pool_lock, flags);

}

static const char *
format_timestamp(uint32_t timestamp)
{
	static char buffer[32];

	if ((timestamp & 0xff000000) == 0xff000000)
		snprintf(buffer, sizeof(buffer), "boot + %us", timestamp &
		0x00ffffff);
	else
		snprintf(buffer, sizeof(buffer), "%us", timestamp);
	return buffer;
}

static const char *
format_class(int8_t class)
{
	static char buffer[6];

	switch (class) {
	case MFI_EVT_CLASS_DEBUG:
		return "debug";
	case MFI_EVT_CLASS_PROGRESS:
		return "progress";
	case MFI_EVT_CLASS_INFO:
		return "info";
	case MFI_EVT_CLASS_WARNING:
		return "WARN";
	case MFI_EVT_CLASS_CRITICAL:
		return "CRIT";
	case MFI_EVT_CLASS_FATAL:
		return "FATAL";
	case MFI_EVT_CLASS_DEAD:
		return "DEAD";
	default:
		snprintf(buffer, sizeof(buffer), "%d", class);
		return buffer;
	}
}

/**
  * megasas_decode_evt: Decode FW AEN event and print critical event
  * for information.
  * @instance:			Adapter soft state
  */
static void
megasas_decode_evt(struct megasas_instance *instance)
{
	struct megasas_evt_detail *evt_detail = instance->evt_detail;
	union megasas_evt_class_locale class_locale;
	class_locale.word = le32_to_cpu(evt_detail->cl.word);

	if (class_locale.members.class >= MFI_EVT_CLASS_CRITICAL)
		dev_info(&instance->pdev->dev, "%d (%s/0x%04x/%s) - %s\n",
			le32_to_cpu(evt_detail->seq_num),
			format_timestamp(le32_to_cpu(evt_detail->time_stamp)),
			(class_locale.members.locale),
			format_class(class_locale.members.class),
			evt_detail->description);
}

/**
*	The following functions are defined for xscale
*	(deviceid : 1064R, PERC5) controllers
*/

/**
 * megasas_enable_intr_xscale -	Enables interrupts
 * @regs:			MFI register set
 */
static inline void
megasas_enable_intr_xscale(struct megasas_instance *instance)
{
	struct megasas_register_set __iomem *regs;

	regs = instance->reg_set;
	writel(0, &(regs)->outbound_intr_mask);

	/* Dummy readl to force pci flush */
	readl(&regs->outbound_intr_mask);
}

/**
 * megasas_disable_intr_xscale -Disables interrupt
 * @regs:			MFI register set
 */
static inline void
megasas_disable_intr_xscale(struct megasas_instance *instance)
{
	struct megasas_register_set __iomem *regs;
	u32 mask = 0x1f;

	regs = instance->reg_set;
	writel(mask, &regs->outbound_intr_mask);
	/* Dummy readl to force pci flush */
	readl(&regs->outbound_intr_mask);
}

/**
 * megasas_read_fw_status_reg_xscale - returns the current FW status value
 * @regs:			MFI register set
 */
static u32
megasas_read_fw_status_reg_xscale(struct megasas_register_set __iomem * regs)
{
	return readl(&(regs)->outbound_msg_0);
}
/**
 * megasas_clear_interrupt_xscale -	Check & clear interrupt
 * @regs:				MFI register set
 */
static int
megasas_clear_intr_xscale(struct megasas_register_set __iomem * regs)
{
	u32 status;
	u32 mfiStatus = 0;

	/*
	 * Check if it is our interrupt
	 */
	status = readl(&regs->outbound_intr_status);

	if (status & MFI_OB_INTR_STATUS_MASK)
		mfiStatus = MFI_INTR_FLAG_REPLY_MESSAGE;
	if (status & MFI_XSCALE_OMR0_CHANGE_INTERRUPT)
		mfiStatus |= MFI_INTR_FLAG_FIRMWARE_STATE_CHANGE;

	/*
	 * Clear the interrupt by writing back the same value
	 */
	if (mfiStatus)
		writel(status, &regs->outbound_intr_status);

	/* Dummy readl to force pci flush */
	readl(&regs->outbound_intr_status);

	return mfiStatus;
}

/**
 * megasas_fire_cmd_xscale -	Sends command to the FW
 * @frame_phys_addr :		Physical address of cmd
 * @frame_count :		Number of frames for the command
 * @regs :			MFI register set
 */
static inline void
megasas_fire_cmd_xscale(struct megasas_instance *instance,
		dma_addr_t frame_phys_addr,
		u32 frame_count,
		struct megasas_register_set __iomem *regs)
{
	unsigned long flags;

	spin_lock_irqsave(&instance->hba_lock, flags);
	writel((frame_phys_addr >> 3)|(frame_count),
	       &(regs)->inbound_queue_port);
	spin_unlock_irqrestore(&instance->hba_lock, flags);
}

/**
 * megasas_adp_reset_xscale -  For controller reset
 * @regs:                              MFI register set
 */
static int
megasas_adp_reset_xscale(struct megasas_instance *instance,
	struct megasas_register_set __iomem *regs)
{
	u32 i;
	u32 pcidata;

	writel(MFI_ADP_RESET, &regs->inbound_doorbell);

	for (i = 0; i < 3; i++)
		msleep(1000); /* sleep for 3 secs */
	pcidata  = 0;
	pci_read_config_dword(instance->pdev, MFI_1068_PCSR_OFFSET, &pcidata);
	dev_notice(&instance->pdev->dev, "pcidata = %x\n", pcidata);
	if (pcidata & 0x2) {
		dev_notice(&instance->pdev->dev, "mfi 1068 offset read=%x\n", pcidata);
		pcidata &= ~0x2;
		pci_write_config_dword(instance->pdev,
				MFI_1068_PCSR_OFFSET, pcidata);

		for (i = 0; i < 2; i++)
			msleep(1000); /* need to wait 2 secs again */

		pcidata  = 0;
		pci_read_config_dword(instance->pdev,
				MFI_1068_FW_HANDSHAKE_OFFSET, &pcidata);
		dev_notice(&instance->pdev->dev, "1068 offset handshake read=%x\n", pcidata);
		if ((pcidata & 0xffff0000) == MFI_1068_FW_READY) {
			dev_notice(&instance->pdev->dev, "1068 offset pcidt=%x\n", pcidata);
			pcidata = 0;
			pci_write_config_dword(instance->pdev,
				MFI_1068_FW_HANDSHAKE_OFFSET, pcidata);
		}
	}
	return 0;
}

/**
 * megasas_check_reset_xscale -	For controller reset check
 * @regs:				MFI register set
 */
static int
megasas_check_reset_xscale(struct megasas_instance *instance,
		struct megasas_register_set __iomem *regs)
{
	if ((atomic_read(&instance->adprecovery) != MEGASAS_HBA_OPERATIONAL) &&
	    (le32_to_cpu(*instance->consumer) ==
		MEGASAS_ADPRESET_INPROG_SIGN))
		return 1;
	return 0;
}

static struct megasas_instance_template megasas_instance_template_xscale = {

	.fire_cmd = megasas_fire_cmd_xscale,
	.enable_intr = megasas_enable_intr_xscale,
	.disable_intr = megasas_disable_intr_xscale,
	.clear_intr = megasas_clear_intr_xscale,
	.read_fw_status_reg = megasas_read_fw_status_reg_xscale,
	.adp_reset = megasas_adp_reset_xscale,
	.check_reset = megasas_check_reset_xscale,
	.service_isr = megasas_isr,
	.tasklet = megasas_complete_cmd_dpc,
	.init_adapter = megasas_init_adapter_mfi,
	.build_and_issue_cmd = megasas_build_and_issue_cmd,
	.issue_dcmd = megasas_issue_dcmd,
};

/**
*	This is the end of set of functions & definitions specific
*	to xscale (deviceid : 1064R, PERC5) controllers
*/

/**
*	The following functions are defined for ppc (deviceid : 0x60)
*	controllers
*/

/**
 * megasas_enable_intr_ppc -	Enables interrupts
 * @regs:			MFI register set
 */
static inline void
megasas_enable_intr_ppc(struct megasas_instance *instance)
{
	struct megasas_register_set __iomem *regs;

	regs = instance->reg_set;
	writel(0xFFFFFFFF, &(regs)->outbound_doorbell_clear);

	writel(~0x80000000, &(regs)->outbound_intr_mask);

	/* Dummy readl to force pci flush */
	readl(&regs->outbound_intr_mask);
}

/**
 * megasas_disable_intr_ppc -	Disable interrupt
 * @regs:			MFI register set
 */
static inline void
megasas_disable_intr_ppc(struct megasas_instance *instance)
{
	struct megasas_register_set __iomem *regs;
	u32 mask = 0xFFFFFFFF;

	regs = instance->reg_set;
	writel(mask, &regs->outbound_intr_mask);
	/* Dummy readl to force pci flush */
	readl(&regs->outbound_intr_mask);
}

/**
 * megasas_read_fw_status_reg_ppc - returns the current FW status value
 * @regs:			MFI register set
 */
static u32
megasas_read_fw_status_reg_ppc(struct megasas_register_set __iomem * regs)
{
	return readl(&(regs)->outbound_scratch_pad);
}

/**
 * megasas_clear_interrupt_ppc -	Check & clear interrupt
 * @regs:				MFI register set
 */
static int
megasas_clear_intr_ppc(struct megasas_register_set __iomem * regs)
{
	u32 status, mfiStatus = 0;

	/*
	 * Check if it is our interrupt
	 */
	status = readl(&regs->outbound_intr_status);

	if (status & MFI_REPLY_1078_MESSAGE_INTERRUPT)
		mfiStatus = MFI_INTR_FLAG_REPLY_MESSAGE;

	if (status & MFI_G2_OUTBOUND_DOORBELL_CHANGE_INTERRUPT)
		mfiStatus |= MFI_INTR_FLAG_FIRMWARE_STATE_CHANGE;

	/*
	 * Clear the interrupt by writing back the same value
	 */
	writel(status, &regs->outbound_doorbell_clear);

	/* Dummy readl to force pci flush */
	readl(&regs->outbound_doorbell_clear);

	return mfiStatus;
}

/**
 * megasas_fire_cmd_ppc -	Sends command to the FW
 * @frame_phys_addr :		Physical address of cmd
 * @frame_count :		Number of frames for the command
 * @regs :			MFI register set
 */
static inline void
megasas_fire_cmd_ppc(struct megasas_instance *instance,
		dma_addr_t frame_phys_addr,
		u32 frame_count,
		struct megasas_register_set __iomem *regs)
{
	unsigned long flags;

	spin_lock_irqsave(&instance->hba_lock, flags);
	writel((frame_phys_addr | (frame_count<<1))|1,
			&(regs)->inbound_queue_port);
	spin_unlock_irqrestore(&instance->hba_lock, flags);
}

/**
 * megasas_check_reset_ppc -	For controller reset check
 * @regs:				MFI register set
 */
static int
megasas_check_reset_ppc(struct megasas_instance *instance,
			struct megasas_register_set __iomem *regs)
{
	if (atomic_read(&instance->adprecovery) != MEGASAS_HBA_OPERATIONAL)
		return 1;

	return 0;
}

static struct megasas_instance_template megasas_instance_template_ppc = {

	.fire_cmd = megasas_fire_cmd_ppc,
	.enable_intr = megasas_enable_intr_ppc,
	.disable_intr = megasas_disable_intr_ppc,
	.clear_intr = megasas_clear_intr_ppc,
	.read_fw_status_reg = megasas_read_fw_status_reg_ppc,
	.adp_reset = megasas_adp_reset_xscale,
	.check_reset = megasas_check_reset_ppc,
	.service_isr = megasas_isr,
	.tasklet = megasas_complete_cmd_dpc,
	.init_adapter = megasas_init_adapter_mfi,
	.build_and_issue_cmd = megasas_build_and_issue_cmd,
	.issue_dcmd = megasas_issue_dcmd,
};

/**
 * megasas_enable_intr_skinny -	Enables interrupts
 * @regs:			MFI register set
 */
static inline void
megasas_enable_intr_skinny(struct megasas_instance *instance)
{
	struct megasas_register_set __iomem *regs;

	regs = instance->reg_set;
	writel(0xFFFFFFFF, &(regs)->outbound_intr_mask);

	writel(~MFI_SKINNY_ENABLE_INTERRUPT_MASK, &(regs)->outbound_intr_mask);

	/* Dummy readl to force pci flush */
	readl(&regs->outbound_intr_mask);
}

/**
 * megasas_disable_intr_skinny -	Disables interrupt
 * @regs:			MFI register set
 */
static inline void
megasas_disable_intr_skinny(struct megasas_instance *instance)
{
	struct megasas_register_set __iomem *regs;
	u32 mask = 0xFFFFFFFF;

	regs = instance->reg_set;
	writel(mask, &regs->outbound_intr_mask);
	/* Dummy readl to force pci flush */
	readl(&regs->outbound_intr_mask);
}

/**
 * megasas_read_fw_status_reg_skinny - returns the current FW status value
 * @regs:			MFI register set
 */
static u32
megasas_read_fw_status_reg_skinny(struct megasas_register_set __iomem *regs)
{
	return readl(&(regs)->outbound_scratch_pad);
}

/**
 * megasas_clear_interrupt_skinny -	Check & clear interrupt
 * @regs:				MFI register set
 */
static int
megasas_clear_intr_skinny(struct megasas_register_set __iomem *regs)
{
	u32 status;
	u32 mfiStatus = 0;

	/*
	 * Check if it is our interrupt
	 */
	status = readl(&regs->outbound_intr_status);

	if (!(status & MFI_SKINNY_ENABLE_INTERRUPT_MASK)) {
		return 0;
	}

	/*
	 * Check if it is our interrupt
	 */
	if ((megasas_read_fw_status_reg_skinny(regs) & MFI_STATE_MASK) ==
	    MFI_STATE_FAULT) {
		mfiStatus = MFI_INTR_FLAG_FIRMWARE_STATE_CHANGE;
	} else
		mfiStatus = MFI_INTR_FLAG_REPLY_MESSAGE;

	/*
	 * Clear the interrupt by writing back the same value
	 */
	writel(status, &regs->outbound_intr_status);

	/*
	 * dummy read to flush PCI
	 */
	readl(&regs->outbound_intr_status);

	return mfiStatus;
}

/**
 * megasas_fire_cmd_skinny -	Sends command to the FW
 * @frame_phys_addr :		Physical address of cmd
 * @frame_count :		Number of frames for the command
 * @regs :			MFI register set
 */
static inline void
megasas_fire_cmd_skinny(struct megasas_instance *instance,
			dma_addr_t frame_phys_addr,
			u32 frame_count,
			struct megasas_register_set __iomem *regs)
{
	unsigned long flags;

	spin_lock_irqsave(&instance->hba_lock, flags);
	writel(upper_32_bits(frame_phys_addr),
	       &(regs)->inbound_high_queue_port);
	writel((lower_32_bits(frame_phys_addr) | (frame_count<<1))|1,
	       &(regs)->inbound_low_queue_port);
	mmiowb();
	spin_unlock_irqrestore(&instance->hba_lock, flags);
}

/**
 * megasas_check_reset_skinny -	For controller reset check
 * @regs:				MFI register set
 */
static int
megasas_check_reset_skinny(struct megasas_instance *instance,
				struct megasas_register_set __iomem *regs)
{
	if (atomic_read(&instance->adprecovery) != MEGASAS_HBA_OPERATIONAL)
		return 1;

	return 0;
}

static struct megasas_instance_template megasas_instance_template_skinny = {

	.fire_cmd = megasas_fire_cmd_skinny,
	.enable_intr = megasas_enable_intr_skinny,
	.disable_intr = megasas_disable_intr_skinny,
	.clear_intr = megasas_clear_intr_skinny,
	.read_fw_status_reg = megasas_read_fw_status_reg_skinny,
	.adp_reset = megasas_adp_reset_gen2,
	.check_reset = megasas_check_reset_skinny,
	.service_isr = megasas_isr,
	.tasklet = megasas_complete_cmd_dpc,
	.init_adapter = megasas_init_adapter_mfi,
	.build_and_issue_cmd = megasas_build_and_issue_cmd,
	.issue_dcmd = megasas_issue_dcmd,
};


/**
*	The following functions are defined for gen2 (deviceid : 0x78 0x79)
*	controllers
*/

/**
 * megasas_enable_intr_gen2 -  Enables interrupts
 * @regs:                      MFI register set
 */
static inline void
megasas_enable_intr_gen2(struct megasas_instance *instance)
{
	struct megasas_register_set __iomem *regs;

	regs = instance->reg_set;
	writel(0xFFFFFFFF, &(regs)->outbound_doorbell_clear);

	/* write ~0x00000005 (4 & 1) to the intr mask*/
	writel(~MFI_GEN2_ENABLE_INTERRUPT_MASK, &(regs)->outbound_intr_mask);

	/* Dummy readl to force pci flush */
	readl(&regs->outbound_intr_mask);
}

/**
 * megasas_disable_intr_gen2 - Disables interrupt
 * @regs:                      MFI register set
 */
static inline void
megasas_disable_intr_gen2(struct megasas_instance *instance)
{
	struct megasas_register_set __iomem *regs;
	u32 mask = 0xFFFFFFFF;

	regs = instance->reg_set;
	writel(mask, &regs->outbound_intr_mask);
	/* Dummy readl to force pci flush */
	readl(&regs->outbound_intr_mask);
}

/**
 * megasas_read_fw_status_reg_gen2 - returns the current FW status value
 * @regs:                      MFI register set
 */
static u32
megasas_read_fw_status_reg_gen2(struct megasas_register_set __iomem *regs)
{
	return readl(&(regs)->outbound_scratch_pad);
}

/**
 * megasas_clear_interrupt_gen2 -      Check & clear interrupt
 * @regs:                              MFI register set
 */
static int
megasas_clear_intr_gen2(struct megasas_register_set __iomem *regs)
{
	u32 status;
	u32 mfiStatus = 0;

	/*
	 * Check if it is our interrupt
	 */
	status = readl(&regs->outbound_intr_status);

	if (status & MFI_INTR_FLAG_REPLY_MESSAGE) {
		mfiStatus = MFI_INTR_FLAG_REPLY_MESSAGE;
	}
	if (status & MFI_G2_OUTBOUND_DOORBELL_CHANGE_INTERRUPT) {
		mfiStatus |= MFI_INTR_FLAG_FIRMWARE_STATE_CHANGE;
	}

	/*
	 * Clear the interrupt by writing back the same value
	 */
	if (mfiStatus)
		writel(status, &regs->outbound_doorbell_clear);

	/* Dummy readl to force pci flush */
	readl(&regs->outbound_intr_status);

	return mfiStatus;
}
/**
 * megasas_fire_cmd_gen2 -     Sends command to the FW
 * @frame_phys_addr :          Physical address of cmd
 * @frame_count :              Number of frames for the command
 * @regs :                     MFI register set
 */
static inline void
megasas_fire_cmd_gen2(struct megasas_instance *instance,
			dma_addr_t frame_phys_addr,
			u32 frame_count,
			struct megasas_register_set __iomem *regs)
{
	unsigned long flags;

	spin_lock_irqsave(&instance->hba_lock, flags);
	writel((frame_phys_addr | (frame_count<<1))|1,
			&(regs)->inbound_queue_port);
	spin_unlock_irqrestore(&instance->hba_lock, flags);
}

/**
 * megasas_adp_reset_gen2 -	For controller reset
 * @regs:				MFI register set
 */
static int
megasas_adp_reset_gen2(struct megasas_instance *instance,
			struct megasas_register_set __iomem *reg_set)
{
	u32 retry = 0 ;
	u32 HostDiag;
	u32 __iomem *seq_offset = &reg_set->seq_offset;
	u32 __iomem *hostdiag_offset = &reg_set->host_diag;

	if (instance->instancet == &megasas_instance_template_skinny) {
		seq_offset = &reg_set->fusion_seq_offset;
		hostdiag_offset = &reg_set->fusion_host_diag;
	}

	writel(0, seq_offset);
	writel(4, seq_offset);
	writel(0xb, seq_offset);
	writel(2, seq_offset);
	writel(7, seq_offset);
	writel(0xd, seq_offset);

	msleep(1000);

	HostDiag = (u32)readl(hostdiag_offset);

	while (!(HostDiag & DIAG_WRITE_ENABLE)) {
		msleep(100);
		HostDiag = (u32)readl(hostdiag_offset);
		dev_notice(&instance->pdev->dev, "RESETGEN2: retry=%x, hostdiag=%x\n",
					retry, HostDiag);

		if (retry++ >= 100)
			return 1;

	}

	dev_notice(&instance->pdev->dev, "ADP_RESET_GEN2: HostDiag=%x\n", HostDiag);

	writel((HostDiag | DIAG_RESET_ADAPTER), hostdiag_offset);

	ssleep(10);

	HostDiag = (u32)readl(hostdiag_offset);
	while (HostDiag & DIAG_RESET_ADAPTER) {
		msleep(100);
		HostDiag = (u32)readl(hostdiag_offset);
		dev_notice(&instance->pdev->dev, "RESET_GEN2: retry=%x, hostdiag=%x\n",
				retry, HostDiag);

		if (retry++ >= 1000)
			return 1;

	}
	return 0;
}

/**
 * megasas_check_reset_gen2 -	For controller reset check
 * @regs:				MFI register set
 */
static int
megasas_check_reset_gen2(struct megasas_instance *instance,
		struct megasas_register_set __iomem *regs)
{
	if (atomic_read(&instance->adprecovery) != MEGASAS_HBA_OPERATIONAL)
		return 1;

	return 0;
}

static struct megasas_instance_template megasas_instance_template_gen2 = {

	.fire_cmd = megasas_fire_cmd_gen2,
	.enable_intr = megasas_enable_intr_gen2,
	.disable_intr = megasas_disable_intr_gen2,
	.clear_intr = megasas_clear_intr_gen2,
	.read_fw_status_reg = megasas_read_fw_status_reg_gen2,
	.adp_reset = megasas_adp_reset_gen2,
	.check_reset = megasas_check_reset_gen2,
	.service_isr = megasas_isr,
	.tasklet = megasas_complete_cmd_dpc,
	.init_adapter = megasas_init_adapter_mfi,
	.build_and_issue_cmd = megasas_build_and_issue_cmd,
	.issue_dcmd = megasas_issue_dcmd,
};

/**
*	This is the end of set of functions & definitions
*       specific to gen2 (deviceid : 0x78, 0x79) controllers
*/

/*
 * Template added for TB (Fusion)
 */
extern struct megasas_instance_template megasas_instance_template_fusion;

/**
 * megasas_issue_polled -	Issues a polling command
 * @instance:			Adapter soft state
 * @cmd:			Command packet to be issued
 *
 * For polling, MFI requires the cmd_status to be set to MFI_STAT_INVALID_STATUS before posting.
 */
int
megasas_issue_polled(struct megasas_instance *instance, struct megasas_cmd *cmd)
{
	struct megasas_header *frame_hdr = &cmd->frame->hdr;

	frame_hdr->cmd_status = MFI_STAT_INVALID_STATUS;
	frame_hdr->flags |= cpu_to_le16(MFI_FRAME_DONT_POST_IN_REPLY_QUEUE);

	if (atomic_read(&instance->adprecovery) == MEGASAS_HW_CRITICAL_ERROR) {
		dev_err(&instance->pdev->dev, "Failed from %s %d\n",
			__func__, __LINE__);
		return DCMD_NOT_FIRED;
	}

	instance->instancet->issue_dcmd(instance, cmd);

	return wait_and_poll(instance, cmd, instance->requestorId ?
			MEGASAS_ROUTINE_WAIT_TIME_VF : MFI_IO_TIMEOUT_SECS);
}

/**
 * megasas_issue_blocked_cmd -	Synchronous wrapper around regular FW cmds
 * @instance:			Adapter soft state
 * @cmd:			Command to be issued
 * @timeout:			Timeout in seconds
 *
 * This function waits on an event for the command to be returned from ISR.
 * Max wait time is MEGASAS_INTERNAL_CMD_WAIT_TIME secs
 * Used to issue ioctl commands.
 */
int
megasas_issue_blocked_cmd(struct megasas_instance *instance,
			  struct megasas_cmd *cmd, int timeout)
{
	int ret = 0;
	cmd->cmd_status_drv = MFI_STAT_INVALID_STATUS;

	if (atomic_read(&instance->adprecovery) == MEGASAS_HW_CRITICAL_ERROR) {
		dev_err(&instance->pdev->dev, "Failed from %s %d\n",
			__func__, __LINE__);
		return DCMD_NOT_FIRED;
	}

	instance->instancet->issue_dcmd(instance, cmd);

	if (timeout) {
		ret = wait_event_timeout(instance->int_cmd_wait_q,
				cmd->cmd_status_drv != MFI_STAT_INVALID_STATUS, timeout * HZ);
		if (!ret) {
			dev_err(&instance->pdev->dev, "Failed from %s %d DCMD Timed out\n",
				__func__, __LINE__);
			return DCMD_TIMEOUT;
		}
	} else
		wait_event(instance->int_cmd_wait_q,
				cmd->cmd_status_drv != MFI_STAT_INVALID_STATUS);

	return (cmd->cmd_status_drv == MFI_STAT_OK) ?
		DCMD_SUCCESS : DCMD_FAILED;
}

/**
 * megasas_issue_blocked_abort_cmd -	Aborts previously issued cmd
 * @instance:				Adapter soft state
 * @cmd_to_abort:			Previously issued cmd to be aborted
 * @timeout:				Timeout in seconds
 *
 * MFI firmware can abort previously issued AEN comamnd (automatic event
 * notification). The megasas_issue_blocked_abort_cmd() issues such abort
 * cmd and waits for return status.
 * Max wait time is MEGASAS_INTERNAL_CMD_WAIT_TIME secs
 */
static int
megasas_issue_blocked_abort_cmd(struct megasas_instance *instance,
				struct megasas_cmd *cmd_to_abort, int timeout)
{
	struct megasas_cmd *cmd;
	struct megasas_abort_frame *abort_fr;
	int ret = 0;

	cmd = megasas_get_cmd(instance);

	if (!cmd)
		return -1;

	abort_fr = &cmd->frame->abort;

	/*
	 * Prepare and issue the abort frame
	 */
	abort_fr->cmd = MFI_CMD_ABORT;
	abort_fr->cmd_status = MFI_STAT_INVALID_STATUS;
	abort_fr->flags = cpu_to_le16(0);
	abort_fr->abort_context = cpu_to_le32(cmd_to_abort->index);
	abort_fr->abort_mfi_phys_addr_lo =
		cpu_to_le32(lower_32_bits(cmd_to_abort->frame_phys_addr));
	abort_fr->abort_mfi_phys_addr_hi =
		cpu_to_le32(upper_32_bits(cmd_to_abort->frame_phys_addr));

	cmd->sync_cmd = 1;
	cmd->cmd_status_drv = MFI_STAT_INVALID_STATUS;

	if (atomic_read(&instance->adprecovery) == MEGASAS_HW_CRITICAL_ERROR) {
		dev_err(&instance->pdev->dev, "Failed from %s %d\n",
			__func__, __LINE__);
		return DCMD_NOT_FIRED;
	}

	instance->instancet->issue_dcmd(instance, cmd);

	if (timeout) {
		ret = wait_event_timeout(instance->abort_cmd_wait_q,
				cmd->cmd_status_drv != MFI_STAT_INVALID_STATUS, timeout * HZ);
		if (!ret) {
			dev_err(&instance->pdev->dev, "Failed from %s %d Abort Timed out\n",
				__func__, __LINE__);
			return DCMD_TIMEOUT;
		}
	} else
		wait_event(instance->abort_cmd_wait_q,
				cmd->cmd_status_drv != MFI_STAT_INVALID_STATUS);

	cmd->sync_cmd = 0;

	megasas_return_cmd(instance, cmd);
	return (cmd->cmd_status_drv == MFI_STAT_OK) ?
		DCMD_SUCCESS : DCMD_FAILED;
}

/**
 * megasas_make_sgl32 -	Prepares 32-bit SGL
 * @instance:		Adapter soft state
 * @scp:		SCSI command from the mid-layer
 * @mfi_sgl:		SGL to be filled in
 *
 * If successful, this function returns the number of SG elements. Otherwise,
 * it returnes -1.
 */
static int
megasas_make_sgl32(struct megasas_instance *instance, struct scsi_cmnd *scp,
		   union megasas_sgl *mfi_sgl)
{
	int i;
	int sge_count;
	struct scatterlist *os_sgl;

	sge_count = scsi_dma_map(scp);
	BUG_ON(sge_count < 0);

	if (sge_count) {
		scsi_for_each_sg(scp, os_sgl, sge_count, i) {
			mfi_sgl->sge32[i].length = cpu_to_le32(sg_dma_len(os_sgl));
			mfi_sgl->sge32[i].phys_addr = cpu_to_le32(sg_dma_address(os_sgl));
		}
	}
	return sge_count;
}

/**
 * megasas_make_sgl64 -	Prepares 64-bit SGL
 * @instance:		Adapter soft state
 * @scp:		SCSI command from the mid-layer
 * @mfi_sgl:		SGL to be filled in
 *
 * If successful, this function returns the number of SG elements. Otherwise,
 * it returnes -1.
 */
static int
megasas_make_sgl64(struct megasas_instance *instance, struct scsi_cmnd *scp,
		   union megasas_sgl *mfi_sgl)
{
	int i;
	int sge_count;
	struct scatterlist *os_sgl;

	sge_count = scsi_dma_map(scp);
	BUG_ON(sge_count < 0);

	if (sge_count) {
		scsi_for_each_sg(scp, os_sgl, sge_count, i) {
			mfi_sgl->sge64[i].length = cpu_to_le32(sg_dma_len(os_sgl));
			mfi_sgl->sge64[i].phys_addr = cpu_to_le64(sg_dma_address(os_sgl));
		}
	}
	return sge_count;
}

/**
 * megasas_make_sgl_skinny - Prepares IEEE SGL
 * @instance:           Adapter soft state
 * @scp:                SCSI command from the mid-layer
 * @mfi_sgl:            SGL to be filled in
 *
 * If successful, this function returns the number of SG elements. Otherwise,
 * it returnes -1.
 */
static int
megasas_make_sgl_skinny(struct megasas_instance *instance,
		struct scsi_cmnd *scp, union megasas_sgl *mfi_sgl)
{
	int i;
	int sge_count;
	struct scatterlist *os_sgl;

	sge_count = scsi_dma_map(scp);

	if (sge_count) {
		scsi_for_each_sg(scp, os_sgl, sge_count, i) {
			mfi_sgl->sge_skinny[i].length =
				cpu_to_le32(sg_dma_len(os_sgl));
			mfi_sgl->sge_skinny[i].phys_addr =
				cpu_to_le64(sg_dma_address(os_sgl));
			mfi_sgl->sge_skinny[i].flag = cpu_to_le32(0);
		}
	}
	return sge_count;
}

 /**
 * megasas_get_frame_count - Computes the number of frames
 * @frame_type		: type of frame- io or pthru frame
 * @sge_count		: number of sg elements
 *
 * Returns the number of frames required for numnber of sge's (sge_count)
 */

static u32 megasas_get_frame_count(struct megasas_instance *instance,
			u8 sge_count, u8 frame_type)
{
	int num_cnt;
	int sge_bytes;
	u32 sge_sz;
	u32 frame_count = 0;

	sge_sz = (IS_DMA64) ? sizeof(struct megasas_sge64) :
	    sizeof(struct megasas_sge32);

	if (instance->flag_ieee) {
		sge_sz = sizeof(struct megasas_sge_skinny);
	}

	/*
	 * Main frame can contain 2 SGEs for 64-bit SGLs and
	 * 3 SGEs for 32-bit SGLs for ldio &
	 * 1 SGEs for 64-bit SGLs and
	 * 2 SGEs for 32-bit SGLs for pthru frame
	 */
	if (unlikely(frame_type == PTHRU_FRAME)) {
		if (instance->flag_ieee == 1) {
			num_cnt = sge_count - 1;
		} else if (IS_DMA64)
			num_cnt = sge_count - 1;
		else
			num_cnt = sge_count - 2;
	} else {
		if (instance->flag_ieee == 1) {
			num_cnt = sge_count - 1;
		} else if (IS_DMA64)
			num_cnt = sge_count - 2;
		else
			num_cnt = sge_count - 3;
	}

	if (num_cnt > 0) {
		sge_bytes = sge_sz * num_cnt;

		frame_count = (sge_bytes / MEGAMFI_FRAME_SIZE) +
		    ((sge_bytes % MEGAMFI_FRAME_SIZE) ? 1 : 0) ;
	}
	/* Main frame */
	frame_count += 1;

	if (frame_count > 7)
		frame_count = 8;
	return frame_count;
}

/**
 * megasas_build_dcdb -	Prepares a direct cdb (DCDB) command
 * @instance:		Adapter soft state
 * @scp:		SCSI command
 * @cmd:		Command to be prepared in
 *
 * This function prepares CDB commands. These are typcially pass-through
 * commands to the devices.
 */
static int
megasas_build_dcdb(struct megasas_instance *instance, struct scsi_cmnd *scp,
		   struct megasas_cmd *cmd)
{
	u32 is_logical;
	u32 device_id;
	u16 flags = 0;
	struct megasas_pthru_frame *pthru;

	is_logical = MEGASAS_IS_LOGICAL(scp->device);
	device_id = MEGASAS_DEV_INDEX(scp);
	pthru = (struct megasas_pthru_frame *)cmd->frame;

	if (scp->sc_data_direction == PCI_DMA_TODEVICE)
		flags = MFI_FRAME_DIR_WRITE;
	else if (scp->sc_data_direction == PCI_DMA_FROMDEVICE)
		flags = MFI_FRAME_DIR_READ;
	else if (scp->sc_data_direction == PCI_DMA_NONE)
		flags = MFI_FRAME_DIR_NONE;

	if (instance->flag_ieee == 1) {
		flags |= MFI_FRAME_IEEE;
	}

	/*
	 * Prepare the DCDB frame
	 */
	pthru->cmd = (is_logical) ? MFI_CMD_LD_SCSI_IO : MFI_CMD_PD_SCSI_IO;
	pthru->cmd_status = 0x0;
	pthru->scsi_status = 0x0;
	pthru->target_id = device_id;
	pthru->lun = scp->device->lun;
	pthru->cdb_len = scp->cmd_len;
	pthru->timeout = 0;
	pthru->pad_0 = 0;
	pthru->flags = cpu_to_le16(flags);
	pthru->data_xfer_len = cpu_to_le32(scsi_bufflen(scp));

	memcpy(pthru->cdb, scp->cmnd, scp->cmd_len);

	/*
	 * If the command is for the tape device, set the
	 * pthru timeout to the os layer timeout value.
	 */
	if (scp->device->type == TYPE_TAPE) {
		if ((scp->request->timeout / HZ) > 0xFFFF)
			pthru->timeout = cpu_to_le16(0xFFFF);
		else
			pthru->timeout = cpu_to_le16(scp->request->timeout / HZ);
	}

	/*
	 * Construct SGL
	 */
	if (instance->flag_ieee == 1) {
		pthru->flags |= cpu_to_le16(MFI_FRAME_SGL64);
		pthru->sge_count = megasas_make_sgl_skinny(instance, scp,
						      &pthru->sgl);
	} else if (IS_DMA64) {
		pthru->flags |= cpu_to_le16(MFI_FRAME_SGL64);
		pthru->sge_count = megasas_make_sgl64(instance, scp,
						      &pthru->sgl);
	} else
		pthru->sge_count = megasas_make_sgl32(instance, scp,
						      &pthru->sgl);

	if (pthru->sge_count > instance->max_num_sge) {
		dev_err(&instance->pdev->dev, "DCDB too many SGE NUM=%x\n",
			pthru->sge_count);
		return 0;
	}

	/*
	 * Sense info specific
	 */
	pthru->sense_len = SCSI_SENSE_BUFFERSIZE;
	pthru->sense_buf_phys_addr_hi =
		cpu_to_le32(upper_32_bits(cmd->sense_phys_addr));
	pthru->sense_buf_phys_addr_lo =
		cpu_to_le32(lower_32_bits(cmd->sense_phys_addr));

	/*
	 * Compute the total number of frames this command consumes. FW uses
	 * this number to pull sufficient number of frames from host memory.
	 */
	cmd->frame_count = megasas_get_frame_count(instance, pthru->sge_count,
							PTHRU_FRAME);

	return cmd->frame_count;
}

/**
 * megasas_build_ldio -	Prepares IOs to logical devices
 * @instance:		Adapter soft state
 * @scp:		SCSI command
 * @cmd:		Command to be prepared
 *
 * Frames (and accompanying SGLs) for regular SCSI IOs use this function.
 */
static int
megasas_build_ldio(struct megasas_instance *instance, struct scsi_cmnd *scp,
		   struct megasas_cmd *cmd)
{
	u32 device_id;
	u8 sc = scp->cmnd[0];
	u16 flags = 0;
	struct megasas_io_frame *ldio;

	device_id = MEGASAS_DEV_INDEX(scp);
	ldio = (struct megasas_io_frame *)cmd->frame;

	if (scp->sc_data_direction == PCI_DMA_TODEVICE)
		flags = MFI_FRAME_DIR_WRITE;
	else if (scp->sc_data_direction == PCI_DMA_FROMDEVICE)
		flags = MFI_FRAME_DIR_READ;

	if (instance->flag_ieee == 1) {
		flags |= MFI_FRAME_IEEE;
	}

	/*
	 * Prepare the Logical IO frame: 2nd bit is zero for all read cmds
	 */
	ldio->cmd = (sc & 0x02) ? MFI_CMD_LD_WRITE : MFI_CMD_LD_READ;
	ldio->cmd_status = 0x0;
	ldio->scsi_status = 0x0;
	ldio->target_id = device_id;
	ldio->timeout = 0;
	ldio->reserved_0 = 0;
	ldio->pad_0 = 0;
	ldio->flags = cpu_to_le16(flags);
	ldio->start_lba_hi = 0;
	ldio->access_byte = (scp->cmd_len != 6) ? scp->cmnd[1] : 0;

	/*
	 * 6-byte READ(0x08) or WRITE(0x0A) cdb
	 */
	if (scp->cmd_len == 6) {
		ldio->lba_count = cpu_to_le32((u32) scp->cmnd[4]);
		ldio->start_lba_lo = cpu_to_le32(((u32) scp->cmnd[1] << 16) |
						 ((u32) scp->cmnd[2] << 8) |
						 (u32) scp->cmnd[3]);

		ldio->start_lba_lo &= cpu_to_le32(0x1FFFFF);
	}

	/*
	 * 10-byte READ(0x28) or WRITE(0x2A) cdb
	 */
	else if (scp->cmd_len == 10) {
		ldio->lba_count = cpu_to_le32((u32) scp->cmnd[8] |
					      ((u32) scp->cmnd[7] << 8));
		ldio->start_lba_lo = cpu_to_le32(((u32) scp->cmnd[2] << 24) |
						 ((u32) scp->cmnd[3] << 16) |
						 ((u32) scp->cmnd[4] << 8) |
						 (u32) scp->cmnd[5]);
	}

	/*
	 * 12-byte READ(0xA8) or WRITE(0xAA) cdb
	 */
	else if (scp->cmd_len == 12) {
		ldio->lba_count = cpu_to_le32(((u32) scp->cmnd[6] << 24) |
					      ((u32) scp->cmnd[7] << 16) |
					      ((u32) scp->cmnd[8] << 8) |
					      (u32) scp->cmnd[9]);

		ldio->start_lba_lo = cpu_to_le32(((u32) scp->cmnd[2] << 24) |
						 ((u32) scp->cmnd[3] << 16) |
						 ((u32) scp->cmnd[4] << 8) |
						 (u32) scp->cmnd[5]);
	}

	/*
	 * 16-byte READ(0x88) or WRITE(0x8A) cdb
	 */
	else if (scp->cmd_len == 16) {
		ldio->lba_count = cpu_to_le32(((u32) scp->cmnd[10] << 24) |
					      ((u32) scp->cmnd[11] << 16) |
					      ((u32) scp->cmnd[12] << 8) |
					      (u32) scp->cmnd[13]);

		ldio->start_lba_lo = cpu_to_le32(((u32) scp->cmnd[6] << 24) |
						 ((u32) scp->cmnd[7] << 16) |
						 ((u32) scp->cmnd[8] << 8) |
						 (u32) scp->cmnd[9]);

		ldio->start_lba_hi = cpu_to_le32(((u32) scp->cmnd[2] << 24) |
						 ((u32) scp->cmnd[3] << 16) |
						 ((u32) scp->cmnd[4] << 8) |
						 (u32) scp->cmnd[5]);

	}

	/*
	 * Construct SGL
	 */
	if (instance->flag_ieee) {
		ldio->flags |= cpu_to_le16(MFI_FRAME_SGL64);
		ldio->sge_count = megasas_make_sgl_skinny(instance, scp,
					      &ldio->sgl);
	} else if (IS_DMA64) {
		ldio->flags |= cpu_to_le16(MFI_FRAME_SGL64);
		ldio->sge_count = megasas_make_sgl64(instance, scp, &ldio->sgl);
	} else
		ldio->sge_count = megasas_make_sgl32(instance, scp, &ldio->sgl);

	if (ldio->sge_count > instance->max_num_sge) {
		dev_err(&instance->pdev->dev, "build_ld_io: sge_count = %x\n",
			ldio->sge_count);
		return 0;
	}

	/*
	 * Sense info specific
	 */
	ldio->sense_len = SCSI_SENSE_BUFFERSIZE;
	ldio->sense_buf_phys_addr_hi = 0;
	ldio->sense_buf_phys_addr_lo = cpu_to_le32(cmd->sense_phys_addr);

	/*
	 * Compute the total number of frames this command consumes. FW uses
	 * this number to pull sufficient number of frames from host memory.
	 */
	cmd->frame_count = megasas_get_frame_count(instance,
			ldio->sge_count, IO_FRAME);

	return cmd->frame_count;
}

/**
 * megasas_cmd_type -		Checks if the cmd is for logical drive/sysPD
 *				and whether it's RW or non RW
 * @scmd:			SCSI command
 *
 */
inline int megasas_cmd_type(struct scsi_cmnd *cmd)
{
	int ret;

	switch (cmd->cmnd[0]) {
	case READ_10:
	case WRITE_10:
	case READ_12:
	case WRITE_12:
	case READ_6:
	case WRITE_6:
	case READ_16:
	case WRITE_16:
		ret = (MEGASAS_IS_LOGICAL(cmd->device)) ?
			READ_WRITE_LDIO : READ_WRITE_SYSPDIO;
		break;
	default:
		ret = (MEGASAS_IS_LOGICAL(cmd->device)) ?
			NON_READ_WRITE_LDIO : NON_READ_WRITE_SYSPDIO;
	}
	return ret;
}

 /**
 * megasas_dump_pending_frames -	Dumps the frame address of all pending cmds
 *					in FW
 * @instance:				Adapter soft state
 */
static inline void
megasas_dump_pending_frames(struct megasas_instance *instance)
{
	struct megasas_cmd *cmd;
	int i,n;
	union megasas_sgl *mfi_sgl;
	struct megasas_io_frame *ldio;
	struct megasas_pthru_frame *pthru;
	u32 sgcount;
	u16 max_cmd = instance->max_fw_cmds;

	dev_err(&instance->pdev->dev, "[%d]: Dumping Frame Phys Address of all pending cmds in FW\n",instance->host->host_no);
	dev_err(&instance->pdev->dev, "[%d]: Total OS Pending cmds : %d\n",instance->host->host_no,atomic_read(&instance->fw_outstanding));
	if (IS_DMA64)
		dev_err(&instance->pdev->dev, "[%d]: 64 bit SGLs were sent to FW\n",instance->host->host_no);
	else
		dev_err(&instance->pdev->dev, "[%d]: 32 bit SGLs were sent to FW\n",instance->host->host_no);

	dev_err(&instance->pdev->dev, "[%d]: Pending OS cmds in FW : \n",instance->host->host_no);
	for (i = 0; i < max_cmd; i++) {
		cmd = instance->cmd_list[i];
		if (!cmd->scmd)
			continue;
		dev_err(&instance->pdev->dev, "[%d]: Frame addr :0x%08lx : ",instance->host->host_no,(unsigned long)cmd->frame_phys_addr);
		if (megasas_cmd_type(cmd->scmd) == READ_WRITE_LDIO) {
			ldio = (struct megasas_io_frame *)cmd->frame;
			mfi_sgl = &ldio->sgl;
			sgcount = ldio->sge_count;
			dev_err(&instance->pdev->dev, "[%d]: frame count : 0x%x, Cmd : 0x%x, Tgt id : 0x%x,"
			" lba lo : 0x%x, lba_hi : 0x%x, sense_buf addr : 0x%x,sge count : 0x%x\n",
			instance->host->host_no, cmd->frame_count, ldio->cmd, ldio->target_id,
			le32_to_cpu(ldio->start_lba_lo), le32_to_cpu(ldio->start_lba_hi),
			le32_to_cpu(ldio->sense_buf_phys_addr_lo), sgcount);
		} else {
			pthru = (struct megasas_pthru_frame *) cmd->frame;
			mfi_sgl = &pthru->sgl;
			sgcount = pthru->sge_count;
			dev_err(&instance->pdev->dev, "[%d]: frame count : 0x%x, Cmd : 0x%x, Tgt id : 0x%x, "
			"lun : 0x%x, cdb_len : 0x%x, data xfer len : 0x%x, sense_buf addr : 0x%x,sge count : 0x%x\n",
			instance->host->host_no, cmd->frame_count, pthru->cmd, pthru->target_id,
			pthru->lun, pthru->cdb_len, le32_to_cpu(pthru->data_xfer_len),
			le32_to_cpu(pthru->sense_buf_phys_addr_lo), sgcount);
		}
		if (megasas_dbg_lvl & MEGASAS_DBG_LVL) {
			for (n = 0; n < sgcount; n++) {
				if (IS_DMA64)
					dev_err(&instance->pdev->dev, "sgl len : 0x%x, sgl addr : 0x%llx\n",
						le32_to_cpu(mfi_sgl->sge64[n].length),
						le64_to_cpu(mfi_sgl->sge64[n].phys_addr));
				else
					dev_err(&instance->pdev->dev, "sgl len : 0x%x, sgl addr : 0x%x\n",
						le32_to_cpu(mfi_sgl->sge32[n].length),
						le32_to_cpu(mfi_sgl->sge32[n].phys_addr));
			}
		}
	} /*for max_cmd*/
	dev_err(&instance->pdev->dev, "[%d]: Pending Internal cmds in FW : \n",instance->host->host_no);
	for (i = 0; i < max_cmd; i++) {

		cmd = instance->cmd_list[i];

		if (cmd->sync_cmd == 1)
			dev_err(&instance->pdev->dev, "0x%08lx : ", (unsigned long)cmd->frame_phys_addr);
	}
	dev_err(&instance->pdev->dev, "[%d]: Dumping Done\n\n",instance->host->host_no);
}

u32
megasas_build_and_issue_cmd(struct megasas_instance *instance,
			    struct scsi_cmnd *scmd)
{
	struct megasas_cmd *cmd;
	u32 frame_count;

	cmd = megasas_get_cmd(instance);
	if (!cmd)
		return SCSI_MLQUEUE_HOST_BUSY;

	/*
	 * Logical drive command
	 */
	if (megasas_cmd_type(scmd) == READ_WRITE_LDIO)
		frame_count = megasas_build_ldio(instance, scmd, cmd);
	else
		frame_count = megasas_build_dcdb(instance, scmd, cmd);

	if (!frame_count)
		goto out_return_cmd;

	cmd->scmd = scmd;
	scmd->SCp.ptr = (char *)cmd;

	/*
	 * Issue the command to the FW
	 */
	atomic_inc(&instance->fw_outstanding);

	instance->instancet->fire_cmd(instance, cmd->frame_phys_addr,
				cmd->frame_count-1, instance->reg_set);

	return 0;
out_return_cmd:
	megasas_return_cmd(instance, cmd);
	return SCSI_MLQUEUE_HOST_BUSY;
}


/**
 * megasas_queue_command -	Queue entry point
 * @scmd:			SCSI command to be queued
 * @done:			Callback entry point
 */
static int
megasas_queue_command(struct Scsi_Host *shost, struct scsi_cmnd *scmd)
{
	struct megasas_instance *instance;
	struct MR_PRIV_DEVICE *mr_device_priv_data;

	instance = (struct megasas_instance *)
	    scmd->device->host->hostdata;

	if (instance->unload == 1) {
		scmd->result = DID_NO_CONNECT << 16;
		scmd->scsi_done(scmd);
		return 0;
	}

	if (instance->issuepend_done == 0)
		return SCSI_MLQUEUE_HOST_BUSY;


	/* Check for an mpio path and adjust behavior */
	if (atomic_read(&instance->adprecovery) == MEGASAS_ADPRESET_SM_INFAULT) {
		if (megasas_check_mpio_paths(instance, scmd) ==
		    (DID_REQUEUE << 16)) {
			return SCSI_MLQUEUE_HOST_BUSY;
		} else {
			scmd->result = DID_NO_CONNECT << 16;
			scmd->scsi_done(scmd);
			return 0;
		}
	}

	if (atomic_read(&instance->adprecovery) == MEGASAS_HW_CRITICAL_ERROR) {
		scmd->result = DID_NO_CONNECT << 16;
		scmd->scsi_done(scmd);
		return 0;
	}

	mr_device_priv_data = scmd->device->hostdata;
	if (!mr_device_priv_data) {
		scmd->result = DID_NO_CONNECT << 16;
		scmd->scsi_done(scmd);
		return 0;
	}

	if (atomic_read(&instance->adprecovery) != MEGASAS_HBA_OPERATIONAL)
		return SCSI_MLQUEUE_HOST_BUSY;

	if (mr_device_priv_data->tm_busy)
		return SCSI_MLQUEUE_DEVICE_BUSY;


	scmd->result = 0;

	if (MEGASAS_IS_LOGICAL(scmd->device) &&
	    (scmd->device->id >= instance->fw_supported_vd_count ||
		scmd->device->lun)) {
		scmd->result = DID_BAD_TARGET << 16;
		goto out_done;
	}

<<<<<<< HEAD
	/*
	 * FW takes care of flush cache on its own for Virtual Disk.
	 * No need to send it down for VD. For JBOD send SYNCHRONIZE_CACHE to FW.
	 */
	if ((scmd->cmnd[0] == SYNCHRONIZE_CACHE) && MEGASAS_IS_LOGICAL(scmd)) {
		scmd->result = DID_OK << 16;
		goto out_done;
	}

	if (instance->instancet->build_and_issue_cmd(instance, scmd)) {
		dev_err(&instance->pdev->dev, "Err returned from build_and_issue_cmd\n");
		return SCSI_MLQUEUE_HOST_BUSY;
=======
	if ((scmd->cmnd[0] == SYNCHRONIZE_CACHE) &&
	    MEGASAS_IS_LOGICAL(scmd->device) &&
	    (!instance->fw_sync_cache_support)) {
		scmd->result = DID_OK << 16;
		goto out_done;
>>>>>>> 286cd8c7
	}

	return instance->instancet->build_and_issue_cmd(instance, scmd);

 out_done:
	scmd->scsi_done(scmd);
	return 0;
}

static struct megasas_instance *megasas_lookup_instance(u16 host_no)
{
	int i;

	for (i = 0; i < megasas_mgmt_info.max_index; i++) {

		if ((megasas_mgmt_info.instance[i]) &&
		    (megasas_mgmt_info.instance[i]->host->host_no == host_no))
			return megasas_mgmt_info.instance[i];
	}

	return NULL;
}

/*
* megasas_set_dynamic_target_properties -
* Device property set by driver may not be static and it is required to be
* updated after OCR
*
* set tm_capable.
* set dma alignment (only for eedp protection enable vd).
*
* @sdev: OS provided scsi device
*
* Returns void
*/
void megasas_set_dynamic_target_properties(struct scsi_device *sdev,
					   bool is_target_prop)
{
	u16 pd_index = 0, ld;
	u32 device_id;
	struct megasas_instance *instance;
	struct fusion_context *fusion;
	struct MR_PRIV_DEVICE *mr_device_priv_data;
	struct MR_PD_CFG_SEQ_NUM_SYNC *pd_sync;
	struct MR_LD_RAID *raid;
	struct MR_DRV_RAID_MAP_ALL *local_map_ptr;

	instance = megasas_lookup_instance(sdev->host->host_no);
	fusion = instance->ctrl_context;
	mr_device_priv_data = sdev->hostdata;

	if (!fusion || !mr_device_priv_data)
		return;

	if (MEGASAS_IS_LOGICAL(sdev)) {
		device_id = ((sdev->channel % 2) * MEGASAS_MAX_DEV_PER_CHANNEL)
					+ sdev->id;
		local_map_ptr = fusion->ld_drv_map[(instance->map_id & 1)];
		ld = MR_TargetIdToLdGet(device_id, local_map_ptr);
		if (ld >= instance->fw_supported_vd_count)
			return;
		raid = MR_LdRaidGet(ld, local_map_ptr);

		if (raid->capability.ldPiMode == MR_PROT_INFO_TYPE_CONTROLLER)
		blk_queue_update_dma_alignment(sdev->request_queue, 0x7);

		mr_device_priv_data->is_tm_capable =
			raid->capability.tmCapable;
	} else if (instance->use_seqnum_jbod_fp) {
		pd_index = (sdev->channel * MEGASAS_MAX_DEV_PER_CHANNEL) +
			sdev->id;
		pd_sync = (void *)fusion->pd_seq_sync
				[(instance->pd_seq_map_id - 1) & 1];
		mr_device_priv_data->is_tm_capable =
			pd_sync->seq[pd_index].capability.tmCapable;
	}

	if (is_target_prop && instance->tgt_prop->reset_tmo) {
		/*
		 * If FW provides a target reset timeout value, driver will use
		 * it. If not set, fallback to default values.
		 */
		mr_device_priv_data->target_reset_tmo =
			min_t(u8, instance->max_reset_tmo,
			      instance->tgt_prop->reset_tmo);
		mr_device_priv_data->task_abort_tmo = instance->task_abort_tmo;
	} else {
		mr_device_priv_data->target_reset_tmo =
						MEGASAS_DEFAULT_TM_TIMEOUT;
		mr_device_priv_data->task_abort_tmo =
						MEGASAS_DEFAULT_TM_TIMEOUT;
	}
}

/*
 * megasas_set_nvme_device_properties -
 * set nomerges=2
 * set virtual page boundary = 4K (current mr_nvme_pg_size is 4K).
 * set maximum io transfer = MDTS of NVME device provided by MR firmware.
 *
 * MR firmware provides value in KB. Caller of this function converts
 * kb into bytes.
 *
 * e.a MDTS=5 means 2^5 * nvme page size. (In case of 4K page size,
 * MR firmware provides value 128 as (32 * 4K) = 128K.
 *
 * @sdev:				scsi device
 * @max_io_size:				maximum io transfer size
 *
 */
static inline void
megasas_set_nvme_device_properties(struct scsi_device *sdev, u32 max_io_size)
{
	struct megasas_instance *instance;
	u32 mr_nvme_pg_size;

	instance = (struct megasas_instance *)sdev->host->hostdata;
	mr_nvme_pg_size = max_t(u32, instance->nvme_page_size,
				MR_DEFAULT_NVME_PAGE_SIZE);

	blk_queue_max_hw_sectors(sdev->request_queue, (max_io_size / 512));

	blk_queue_flag_set(QUEUE_FLAG_NOMERGES, sdev->request_queue);
	blk_queue_virt_boundary(sdev->request_queue, mr_nvme_pg_size - 1);
}


/*
 * megasas_set_static_target_properties -
 * Device property set by driver are static and it is not required to be
 * updated after OCR.
 *
 * set io timeout
 * set device queue depth
 * set nvme device properties. see - megasas_set_nvme_device_properties
 *
 * @sdev:				scsi device
 * @is_target_prop			true, if fw provided target properties.
 */
static void megasas_set_static_target_properties(struct scsi_device *sdev,
						 bool is_target_prop)
{
	u16	target_index = 0;
	u8 interface_type;
	u32 device_qd = MEGASAS_DEFAULT_CMD_PER_LUN;
	u32 max_io_size_kb = MR_DEFAULT_NVME_MDTS_KB;
	u32 tgt_device_qd;
	struct megasas_instance *instance;
	struct MR_PRIV_DEVICE *mr_device_priv_data;

	instance = megasas_lookup_instance(sdev->host->host_no);
	mr_device_priv_data = sdev->hostdata;
	interface_type  = mr_device_priv_data->interface_type;

	/*
	 * The RAID firmware may require extended timeouts.
	 */
	blk_queue_rq_timeout(sdev->request_queue, scmd_timeout * HZ);

	target_index = (sdev->channel * MEGASAS_MAX_DEV_PER_CHANNEL) + sdev->id;

	switch (interface_type) {
	case SAS_PD:
		device_qd = MEGASAS_SAS_QD;
		break;
	case SATA_PD:
		device_qd = MEGASAS_SATA_QD;
		break;
	case NVME_PD:
		device_qd = MEGASAS_NVME_QD;
		break;
	}

	if (is_target_prop) {
		tgt_device_qd = le32_to_cpu(instance->tgt_prop->device_qdepth);
		if (tgt_device_qd &&
		    (tgt_device_qd <= instance->host->can_queue))
			device_qd = tgt_device_qd;

		/* max_io_size_kb will be set to non zero for
		 * nvme based vd and syspd.
		 */
		max_io_size_kb = le32_to_cpu(instance->tgt_prop->max_io_size_kb);
	}

	if (instance->nvme_page_size && max_io_size_kb)
		megasas_set_nvme_device_properties(sdev, (max_io_size_kb << 10));

	scsi_change_queue_depth(sdev, device_qd);

}


static int megasas_slave_configure(struct scsi_device *sdev)
{
	u16 pd_index = 0;
	struct megasas_instance *instance;
	int ret_target_prop = DCMD_FAILED;
	bool is_target_prop = false;

	instance = megasas_lookup_instance(sdev->host->host_no);
	if (instance->pd_list_not_supported) {
		if (!MEGASAS_IS_LOGICAL(sdev) && sdev->type == TYPE_DISK) {
			pd_index = (sdev->channel * MEGASAS_MAX_DEV_PER_CHANNEL) +
				sdev->id;
			if (instance->pd_list[pd_index].driveState !=
				MR_PD_STATE_SYSTEM)
				return -ENXIO;
		}
	}

	mutex_lock(&instance->reset_mutex);
	/* Send DCMD to Firmware and cache the information */
	if ((instance->pd_info) && !MEGASAS_IS_LOGICAL(sdev))
		megasas_get_pd_info(instance, sdev);

	/* Some ventura firmware may not have instance->nvme_page_size set.
	 * Do not send MR_DCMD_DRV_GET_TARGET_PROP
	 */
	if ((instance->tgt_prop) && (instance->nvme_page_size))
		ret_target_prop = megasas_get_target_prop(instance, sdev);

	is_target_prop = (ret_target_prop == DCMD_SUCCESS) ? true : false;
	megasas_set_static_target_properties(sdev, is_target_prop);

	/* This sdev property may change post OCR */
	megasas_set_dynamic_target_properties(sdev, is_target_prop);

	mutex_unlock(&instance->reset_mutex);

	return 0;
}

static int megasas_slave_alloc(struct scsi_device *sdev)
{
	u16 pd_index = 0;
	struct megasas_instance *instance ;
	struct MR_PRIV_DEVICE *mr_device_priv_data;

	instance = megasas_lookup_instance(sdev->host->host_no);
	if (!MEGASAS_IS_LOGICAL(sdev)) {
		/*
		 * Open the OS scan to the SYSTEM PD
		 */
		pd_index =
			(sdev->channel * MEGASAS_MAX_DEV_PER_CHANNEL) +
			sdev->id;
		if ((instance->pd_list_not_supported ||
			instance->pd_list[pd_index].driveState ==
			MR_PD_STATE_SYSTEM)) {
			goto scan_target;
		}
		return -ENXIO;
	}

scan_target:
	mr_device_priv_data = kzalloc(sizeof(*mr_device_priv_data),
					GFP_KERNEL);
	if (!mr_device_priv_data)
		return -ENOMEM;
	sdev->hostdata = mr_device_priv_data;

	atomic_set(&mr_device_priv_data->r1_ldio_hint,
		   instance->r1_ldio_hint_default);
	return 0;
}

static void megasas_slave_destroy(struct scsi_device *sdev)
{
	kfree(sdev->hostdata);
	sdev->hostdata = NULL;
}

/*
* megasas_complete_outstanding_ioctls - Complete outstanding ioctls after a
*                                       kill adapter
* @instance:				Adapter soft state
*
*/
static void megasas_complete_outstanding_ioctls(struct megasas_instance *instance)
{
	int i;
	struct megasas_cmd *cmd_mfi;
	struct megasas_cmd_fusion *cmd_fusion;
	struct fusion_context *fusion = instance->ctrl_context;

	/* Find all outstanding ioctls */
	if (fusion) {
		for (i = 0; i < instance->max_fw_cmds; i++) {
			cmd_fusion = fusion->cmd_list[i];
			if (cmd_fusion->sync_cmd_idx != (u32)ULONG_MAX) {
				cmd_mfi = instance->cmd_list[cmd_fusion->sync_cmd_idx];
				if (cmd_mfi->sync_cmd &&
				    (cmd_mfi->frame->hdr.cmd != MFI_CMD_ABORT)) {
					cmd_mfi->frame->hdr.cmd_status =
							MFI_STAT_WRONG_STATE;
					megasas_complete_cmd(instance,
							     cmd_mfi, DID_OK);
				}
			}
		}
	} else {
		for (i = 0; i < instance->max_fw_cmds; i++) {
			cmd_mfi = instance->cmd_list[i];
			if (cmd_mfi->sync_cmd && cmd_mfi->frame->hdr.cmd !=
				MFI_CMD_ABORT)
				megasas_complete_cmd(instance, cmd_mfi, DID_OK);
		}
	}
}


void megaraid_sas_kill_hba(struct megasas_instance *instance)
{
	/* Set critical error to block I/O & ioctls in case caller didn't */
	atomic_set(&instance->adprecovery, MEGASAS_HW_CRITICAL_ERROR);
	/* Wait 1 second to ensure IO or ioctls in build have posted */
	msleep(1000);
	if ((instance->pdev->device == PCI_DEVICE_ID_LSI_SAS0073SKINNY) ||
		(instance->pdev->device == PCI_DEVICE_ID_LSI_SAS0071SKINNY) ||
		(instance->adapter_type != MFI_SERIES)) {
		writel(MFI_STOP_ADP, &instance->reg_set->doorbell);
		/* Flush */
		readl(&instance->reg_set->doorbell);
		if (instance->requestorId && instance->peerIsPresent)
			memset(instance->ld_ids, 0xff, MEGASAS_MAX_LD_IDS);
	} else {
		writel(MFI_STOP_ADP,
			&instance->reg_set->inbound_doorbell);
	}
	/* Complete outstanding ioctls when adapter is killed */
	megasas_complete_outstanding_ioctls(instance);
}

 /**
  * megasas_check_and_restore_queue_depth - Check if queue depth needs to be
  *					restored to max value
  * @instance:			Adapter soft state
  *
  */
void
megasas_check_and_restore_queue_depth(struct megasas_instance *instance)
{
	unsigned long flags;

	if (instance->flag & MEGASAS_FW_BUSY
	    && time_after(jiffies, instance->last_time + 5 * HZ)
	    && atomic_read(&instance->fw_outstanding) <
	    instance->throttlequeuedepth + 1) {

		spin_lock_irqsave(instance->host->host_lock, flags);
		instance->flag &= ~MEGASAS_FW_BUSY;

		instance->host->can_queue = instance->cur_can_queue;
		spin_unlock_irqrestore(instance->host->host_lock, flags);
	}
}

/**
 * megasas_complete_cmd_dpc	 -	Returns FW's controller structure
 * @instance_addr:			Address of adapter soft state
 *
 * Tasklet to complete cmds
 */
static void megasas_complete_cmd_dpc(unsigned long instance_addr)
{
	u32 producer;
	u32 consumer;
	u32 context;
	struct megasas_cmd *cmd;
	struct megasas_instance *instance =
				(struct megasas_instance *)instance_addr;
	unsigned long flags;

	/* If we have already declared adapter dead, donot complete cmds */
	if (atomic_read(&instance->adprecovery) == MEGASAS_HW_CRITICAL_ERROR)
		return;

	spin_lock_irqsave(&instance->completion_lock, flags);

	producer = le32_to_cpu(*instance->producer);
	consumer = le32_to_cpu(*instance->consumer);

	while (consumer != producer) {
		context = le32_to_cpu(instance->reply_queue[consumer]);
		if (context >= instance->max_fw_cmds) {
			dev_err(&instance->pdev->dev, "Unexpected context value %x\n",
				context);
			BUG();
		}

		cmd = instance->cmd_list[context];

		megasas_complete_cmd(instance, cmd, DID_OK);

		consumer++;
		if (consumer == (instance->max_fw_cmds + 1)) {
			consumer = 0;
		}
	}

	*instance->consumer = cpu_to_le32(producer);

	spin_unlock_irqrestore(&instance->completion_lock, flags);

	/*
	 * Check if we can restore can_queue
	 */
	megasas_check_and_restore_queue_depth(instance);
}

static void megasas_sriov_heartbeat_handler(struct timer_list *t);

/**
 * megasas_start_timer - Initializes sriov heartbeat timer object
 * @instance:		Adapter soft state
 *
 */
void megasas_start_timer(struct megasas_instance *instance)
{
	struct timer_list *timer = &instance->sriov_heartbeat_timer;

	timer_setup(timer, megasas_sriov_heartbeat_handler, 0);
	timer->expires = jiffies + MEGASAS_SRIOV_HEARTBEAT_INTERVAL_VF;
	add_timer(timer);
}

static void
megasas_internal_reset_defer_cmds(struct megasas_instance *instance);

static void
process_fw_state_change_wq(struct work_struct *work);

void megasas_do_ocr(struct megasas_instance *instance)
{
	if ((instance->pdev->device == PCI_DEVICE_ID_LSI_SAS1064R) ||
	(instance->pdev->device == PCI_DEVICE_ID_DELL_PERC5) ||
	(instance->pdev->device == PCI_DEVICE_ID_LSI_VERDE_ZCR)) {
		*instance->consumer = cpu_to_le32(MEGASAS_ADPRESET_INPROG_SIGN);
	}
	instance->instancet->disable_intr(instance);
	atomic_set(&instance->adprecovery, MEGASAS_ADPRESET_SM_INFAULT);
	instance->issuepend_done = 0;

	atomic_set(&instance->fw_outstanding, 0);
	megasas_internal_reset_defer_cmds(instance);
	process_fw_state_change_wq(&instance->work_init);
}

static int megasas_get_ld_vf_affiliation_111(struct megasas_instance *instance,
					    int initial)
{
	struct megasas_cmd *cmd;
	struct megasas_dcmd_frame *dcmd;
	struct MR_LD_VF_AFFILIATION_111 *new_affiliation_111 = NULL;
	dma_addr_t new_affiliation_111_h;
	int ld, retval = 0;
	u8 thisVf;

	cmd = megasas_get_cmd(instance);

	if (!cmd) {
		dev_printk(KERN_DEBUG, &instance->pdev->dev, "megasas_get_ld_vf_affiliation_111:"
		       "Failed to get cmd for scsi%d\n",
			instance->host->host_no);
		return -ENOMEM;
	}

	dcmd = &cmd->frame->dcmd;

	if (!instance->vf_affiliation_111) {
		dev_warn(&instance->pdev->dev, "SR-IOV: Couldn't get LD/VF "
		       "affiliation for scsi%d\n", instance->host->host_no);
		megasas_return_cmd(instance, cmd);
		return -ENOMEM;
	}

	if (initial)
			memset(instance->vf_affiliation_111, 0,
			       sizeof(struct MR_LD_VF_AFFILIATION_111));
	else {
		new_affiliation_111 =
			pci_zalloc_consistent(instance->pdev,
					      sizeof(struct MR_LD_VF_AFFILIATION_111),
					      &new_affiliation_111_h);
		if (!new_affiliation_111) {
			dev_printk(KERN_DEBUG, &instance->pdev->dev, "SR-IOV: Couldn't allocate "
			       "memory for new affiliation for scsi%d\n",
			       instance->host->host_no);
			megasas_return_cmd(instance, cmd);
			return -ENOMEM;
		}
	}

	memset(dcmd->mbox.b, 0, MFI_MBOX_SIZE);

	dcmd->cmd = MFI_CMD_DCMD;
	dcmd->cmd_status = MFI_STAT_INVALID_STATUS;
	dcmd->sge_count = 1;
	dcmd->flags = cpu_to_le16(MFI_FRAME_DIR_BOTH);
	dcmd->timeout = 0;
	dcmd->pad_0 = 0;
	dcmd->data_xfer_len =
		cpu_to_le32(sizeof(struct MR_LD_VF_AFFILIATION_111));
	dcmd->opcode = cpu_to_le32(MR_DCMD_LD_VF_MAP_GET_ALL_LDS_111);

	if (initial)
		dcmd->sgl.sge32[0].phys_addr =
			cpu_to_le32(instance->vf_affiliation_111_h);
	else
		dcmd->sgl.sge32[0].phys_addr =
			cpu_to_le32(new_affiliation_111_h);

	dcmd->sgl.sge32[0].length = cpu_to_le32(
		sizeof(struct MR_LD_VF_AFFILIATION_111));

	dev_warn(&instance->pdev->dev, "SR-IOV: Getting LD/VF affiliation for "
	       "scsi%d\n", instance->host->host_no);

	if (megasas_issue_blocked_cmd(instance, cmd, 0) != DCMD_SUCCESS) {
		dev_warn(&instance->pdev->dev, "SR-IOV: LD/VF affiliation DCMD"
		       " failed with status 0x%x for scsi%d\n",
		       dcmd->cmd_status, instance->host->host_no);
		retval = 1; /* Do a scan if we couldn't get affiliation */
		goto out;
	}

	if (!initial) {
		thisVf = new_affiliation_111->thisVf;
		for (ld = 0 ; ld < new_affiliation_111->vdCount; ld++)
			if (instance->vf_affiliation_111->map[ld].policy[thisVf] !=
			    new_affiliation_111->map[ld].policy[thisVf]) {
				dev_warn(&instance->pdev->dev, "SR-IOV: "
				       "Got new LD/VF affiliation for scsi%d\n",
				       instance->host->host_no);
				memcpy(instance->vf_affiliation_111,
				       new_affiliation_111,
				       sizeof(struct MR_LD_VF_AFFILIATION_111));
				retval = 1;
				goto out;
			}
	}
out:
	if (new_affiliation_111) {
		pci_free_consistent(instance->pdev,
				    sizeof(struct MR_LD_VF_AFFILIATION_111),
				    new_affiliation_111,
				    new_affiliation_111_h);
	}

	megasas_return_cmd(instance, cmd);

	return retval;
}

static int megasas_get_ld_vf_affiliation_12(struct megasas_instance *instance,
					    int initial)
{
	struct megasas_cmd *cmd;
	struct megasas_dcmd_frame *dcmd;
	struct MR_LD_VF_AFFILIATION *new_affiliation = NULL;
	struct MR_LD_VF_MAP *newmap = NULL, *savedmap = NULL;
	dma_addr_t new_affiliation_h;
	int i, j, retval = 0, found = 0, doscan = 0;
	u8 thisVf;

	cmd = megasas_get_cmd(instance);

	if (!cmd) {
		dev_printk(KERN_DEBUG, &instance->pdev->dev, "megasas_get_ld_vf_affiliation12: "
		       "Failed to get cmd for scsi%d\n",
		       instance->host->host_no);
		return -ENOMEM;
	}

	dcmd = &cmd->frame->dcmd;

	if (!instance->vf_affiliation) {
		dev_warn(&instance->pdev->dev, "SR-IOV: Couldn't get LD/VF "
		       "affiliation for scsi%d\n", instance->host->host_no);
		megasas_return_cmd(instance, cmd);
		return -ENOMEM;
	}

	if (initial)
		memset(instance->vf_affiliation, 0, (MAX_LOGICAL_DRIVES + 1) *
		       sizeof(struct MR_LD_VF_AFFILIATION));
	else {
		new_affiliation =
			pci_zalloc_consistent(instance->pdev,
					      (MAX_LOGICAL_DRIVES + 1) *
					      sizeof(struct MR_LD_VF_AFFILIATION),
					      &new_affiliation_h);
		if (!new_affiliation) {
			dev_printk(KERN_DEBUG, &instance->pdev->dev, "SR-IOV: Couldn't allocate "
			       "memory for new affiliation for scsi%d\n",
			       instance->host->host_no);
			megasas_return_cmd(instance, cmd);
			return -ENOMEM;
		}
	}

	memset(dcmd->mbox.b, 0, MFI_MBOX_SIZE);

	dcmd->cmd = MFI_CMD_DCMD;
	dcmd->cmd_status = MFI_STAT_INVALID_STATUS;
	dcmd->sge_count = 1;
	dcmd->flags = cpu_to_le16(MFI_FRAME_DIR_BOTH);
	dcmd->timeout = 0;
	dcmd->pad_0 = 0;
	dcmd->data_xfer_len = cpu_to_le32((MAX_LOGICAL_DRIVES + 1) *
		sizeof(struct MR_LD_VF_AFFILIATION));
	dcmd->opcode = cpu_to_le32(MR_DCMD_LD_VF_MAP_GET_ALL_LDS);

	if (initial)
		dcmd->sgl.sge32[0].phys_addr =
			cpu_to_le32(instance->vf_affiliation_h);
	else
		dcmd->sgl.sge32[0].phys_addr =
			cpu_to_le32(new_affiliation_h);

	dcmd->sgl.sge32[0].length = cpu_to_le32((MAX_LOGICAL_DRIVES + 1) *
		sizeof(struct MR_LD_VF_AFFILIATION));

	dev_warn(&instance->pdev->dev, "SR-IOV: Getting LD/VF affiliation for "
	       "scsi%d\n", instance->host->host_no);


	if (megasas_issue_blocked_cmd(instance, cmd, 0) != DCMD_SUCCESS) {
		dev_warn(&instance->pdev->dev, "SR-IOV: LD/VF affiliation DCMD"
		       " failed with status 0x%x for scsi%d\n",
		       dcmd->cmd_status, instance->host->host_no);
		retval = 1; /* Do a scan if we couldn't get affiliation */
		goto out;
	}

	if (!initial) {
		if (!new_affiliation->ldCount) {
			dev_warn(&instance->pdev->dev, "SR-IOV: Got new LD/VF "
			       "affiliation for passive path for scsi%d\n",
			       instance->host->host_no);
			retval = 1;
			goto out;
		}
		newmap = new_affiliation->map;
		savedmap = instance->vf_affiliation->map;
		thisVf = new_affiliation->thisVf;
		for (i = 0 ; i < new_affiliation->ldCount; i++) {
			found = 0;
			for (j = 0; j < instance->vf_affiliation->ldCount;
			     j++) {
				if (newmap->ref.targetId ==
				    savedmap->ref.targetId) {
					found = 1;
					if (newmap->policy[thisVf] !=
					    savedmap->policy[thisVf]) {
						doscan = 1;
						goto out;
					}
				}
				savedmap = (struct MR_LD_VF_MAP *)
					((unsigned char *)savedmap +
					 savedmap->size);
			}
			if (!found && newmap->policy[thisVf] !=
			    MR_LD_ACCESS_HIDDEN) {
				doscan = 1;
				goto out;
			}
			newmap = (struct MR_LD_VF_MAP *)
				((unsigned char *)newmap + newmap->size);
		}

		newmap = new_affiliation->map;
		savedmap = instance->vf_affiliation->map;

		for (i = 0 ; i < instance->vf_affiliation->ldCount; i++) {
			found = 0;
			for (j = 0 ; j < new_affiliation->ldCount; j++) {
				if (savedmap->ref.targetId ==
				    newmap->ref.targetId) {
					found = 1;
					if (savedmap->policy[thisVf] !=
					    newmap->policy[thisVf]) {
						doscan = 1;
						goto out;
					}
				}
				newmap = (struct MR_LD_VF_MAP *)
					((unsigned char *)newmap +
					 newmap->size);
			}
			if (!found && savedmap->policy[thisVf] !=
			    MR_LD_ACCESS_HIDDEN) {
				doscan = 1;
				goto out;
			}
			savedmap = (struct MR_LD_VF_MAP *)
				((unsigned char *)savedmap +
				 savedmap->size);
		}
	}
out:
	if (doscan) {
		dev_warn(&instance->pdev->dev, "SR-IOV: Got new LD/VF "
		       "affiliation for scsi%d\n", instance->host->host_no);
		memcpy(instance->vf_affiliation, new_affiliation,
		       new_affiliation->size);
		retval = 1;
	}

	if (new_affiliation)
		pci_free_consistent(instance->pdev,
				    (MAX_LOGICAL_DRIVES + 1) *
				    sizeof(struct MR_LD_VF_AFFILIATION),
				    new_affiliation, new_affiliation_h);
	megasas_return_cmd(instance, cmd);

	return retval;
}

/* This function will get the current SR-IOV LD/VF affiliation */
static int megasas_get_ld_vf_affiliation(struct megasas_instance *instance,
	int initial)
{
	int retval;

	if (instance->PlasmaFW111)
		retval = megasas_get_ld_vf_affiliation_111(instance, initial);
	else
		retval = megasas_get_ld_vf_affiliation_12(instance, initial);
	return retval;
}

/* This function will tell FW to start the SR-IOV heartbeat */
int megasas_sriov_start_heartbeat(struct megasas_instance *instance,
					 int initial)
{
	struct megasas_cmd *cmd;
	struct megasas_dcmd_frame *dcmd;
	int retval = 0;

	cmd = megasas_get_cmd(instance);

	if (!cmd) {
		dev_printk(KERN_DEBUG, &instance->pdev->dev, "megasas_sriov_start_heartbeat: "
		       "Failed to get cmd for scsi%d\n",
		       instance->host->host_no);
		return -ENOMEM;
	}

	dcmd = &cmd->frame->dcmd;

	if (initial) {
		instance->hb_host_mem =
			pci_zalloc_consistent(instance->pdev,
					      sizeof(struct MR_CTRL_HB_HOST_MEM),
					      &instance->hb_host_mem_h);
		if (!instance->hb_host_mem) {
			dev_printk(KERN_DEBUG, &instance->pdev->dev, "SR-IOV: Couldn't allocate"
			       " memory for heartbeat host memory for scsi%d\n",
			       instance->host->host_no);
			retval = -ENOMEM;
			goto out;
		}
	}

	memset(dcmd->mbox.b, 0, MFI_MBOX_SIZE);

	dcmd->mbox.s[0] = cpu_to_le16(sizeof(struct MR_CTRL_HB_HOST_MEM));
	dcmd->cmd = MFI_CMD_DCMD;
	dcmd->cmd_status = MFI_STAT_INVALID_STATUS;
	dcmd->sge_count = 1;
	dcmd->flags = cpu_to_le16(MFI_FRAME_DIR_BOTH);
	dcmd->timeout = 0;
	dcmd->pad_0 = 0;
	dcmd->data_xfer_len = cpu_to_le32(sizeof(struct MR_CTRL_HB_HOST_MEM));
	dcmd->opcode = cpu_to_le32(MR_DCMD_CTRL_SHARED_HOST_MEM_ALLOC);

	megasas_set_dma_settings(instance, dcmd, instance->hb_host_mem_h,
				 sizeof(struct MR_CTRL_HB_HOST_MEM));

	dev_warn(&instance->pdev->dev, "SR-IOV: Starting heartbeat for scsi%d\n",
	       instance->host->host_no);

	if ((instance->adapter_type != MFI_SERIES) &&
	    !instance->mask_interrupts)
		retval = megasas_issue_blocked_cmd(instance, cmd,
			MEGASAS_ROUTINE_WAIT_TIME_VF);
	else
		retval = megasas_issue_polled(instance, cmd);

	if (retval) {
		dev_warn(&instance->pdev->dev, "SR-IOV: MR_DCMD_CTRL_SHARED_HOST"
			"_MEM_ALLOC DCMD %s for scsi%d\n",
			(dcmd->cmd_status == MFI_STAT_INVALID_STATUS) ?
			"timed out" : "failed", instance->host->host_no);
		retval = 1;
	}

out:
	megasas_return_cmd(instance, cmd);

	return retval;
}

/* Handler for SR-IOV heartbeat */
static void megasas_sriov_heartbeat_handler(struct timer_list *t)
{
	struct megasas_instance *instance =
		from_timer(instance, t, sriov_heartbeat_timer);

	if (instance->hb_host_mem->HB.fwCounter !=
	    instance->hb_host_mem->HB.driverCounter) {
		instance->hb_host_mem->HB.driverCounter =
			instance->hb_host_mem->HB.fwCounter;
		mod_timer(&instance->sriov_heartbeat_timer,
			  jiffies + MEGASAS_SRIOV_HEARTBEAT_INTERVAL_VF);
	} else {
		dev_warn(&instance->pdev->dev, "SR-IOV: Heartbeat never "
		       "completed for scsi%d\n", instance->host->host_no);
		schedule_work(&instance->work_init);
	}
}

/**
 * megasas_wait_for_outstanding -	Wait for all outstanding cmds
 * @instance:				Adapter soft state
 *
 * This function waits for up to MEGASAS_RESET_WAIT_TIME seconds for FW to
 * complete all its outstanding commands. Returns error if one or more IOs
 * are pending after this time period. It also marks the controller dead.
 */
static int megasas_wait_for_outstanding(struct megasas_instance *instance)
{
	int i, sl, outstanding;
	u32 reset_index;
	u32 wait_time = MEGASAS_RESET_WAIT_TIME;
	unsigned long flags;
	struct list_head clist_local;
	struct megasas_cmd *reset_cmd;
	u32 fw_state;

	if (atomic_read(&instance->adprecovery) == MEGASAS_HW_CRITICAL_ERROR) {
		dev_info(&instance->pdev->dev, "%s:%d HBA is killed.\n",
		__func__, __LINE__);
		return FAILED;
	}

	if (atomic_read(&instance->adprecovery) != MEGASAS_HBA_OPERATIONAL) {

		INIT_LIST_HEAD(&clist_local);
		spin_lock_irqsave(&instance->hba_lock, flags);
		list_splice_init(&instance->internal_reset_pending_q,
				&clist_local);
		spin_unlock_irqrestore(&instance->hba_lock, flags);

		dev_notice(&instance->pdev->dev, "HBA reset wait ...\n");
		for (i = 0; i < wait_time; i++) {
			msleep(1000);
			if (atomic_read(&instance->adprecovery) == MEGASAS_HBA_OPERATIONAL)
				break;
		}

		if (atomic_read(&instance->adprecovery) != MEGASAS_HBA_OPERATIONAL) {
			dev_notice(&instance->pdev->dev, "reset: Stopping HBA.\n");
			atomic_set(&instance->adprecovery, MEGASAS_HW_CRITICAL_ERROR);
			return FAILED;
		}

		reset_index = 0;
		while (!list_empty(&clist_local)) {
			reset_cmd = list_entry((&clist_local)->next,
						struct megasas_cmd, list);
			list_del_init(&reset_cmd->list);
			if (reset_cmd->scmd) {
				reset_cmd->scmd->result = DID_REQUEUE << 16;
				dev_notice(&instance->pdev->dev, "%d:%p reset [%02x]\n",
					reset_index, reset_cmd,
					reset_cmd->scmd->cmnd[0]);

				reset_cmd->scmd->scsi_done(reset_cmd->scmd);
				megasas_return_cmd(instance, reset_cmd);
			} else if (reset_cmd->sync_cmd) {
				dev_notice(&instance->pdev->dev, "%p synch cmds"
						"reset queue\n",
						reset_cmd);

				reset_cmd->cmd_status_drv = MFI_STAT_INVALID_STATUS;
				instance->instancet->fire_cmd(instance,
						reset_cmd->frame_phys_addr,
						0, instance->reg_set);
			} else {
				dev_notice(&instance->pdev->dev, "%p unexpected"
					"cmds lst\n",
					reset_cmd);
			}
			reset_index++;
		}

		return SUCCESS;
	}

	for (i = 0; i < resetwaittime; i++) {
		outstanding = atomic_read(&instance->fw_outstanding);

		if (!outstanding)
			break;

		if (!(i % MEGASAS_RESET_NOTICE_INTERVAL)) {
			dev_notice(&instance->pdev->dev, "[%2d]waiting for %d "
			       "commands to complete\n",i,outstanding);
			/*
			 * Call cmd completion routine. Cmd to be
			 * be completed directly without depending on isr.
			 */
			megasas_complete_cmd_dpc((unsigned long)instance);
		}

		msleep(1000);
	}

	i = 0;
	outstanding = atomic_read(&instance->fw_outstanding);
	fw_state = instance->instancet->read_fw_status_reg(instance->reg_set) & MFI_STATE_MASK;

	if ((!outstanding && (fw_state == MFI_STATE_OPERATIONAL)))
		goto no_outstanding;

	if (instance->disableOnlineCtrlReset)
		goto kill_hba_and_failed;
	do {
		if ((fw_state == MFI_STATE_FAULT) || atomic_read(&instance->fw_outstanding)) {
			dev_info(&instance->pdev->dev,
				"%s:%d waiting_for_outstanding: before issue OCR. FW state = 0x%x, oustanding 0x%x\n",
				__func__, __LINE__, fw_state, atomic_read(&instance->fw_outstanding));
			if (i == 3)
				goto kill_hba_and_failed;
			megasas_do_ocr(instance);

			if (atomic_read(&instance->adprecovery) == MEGASAS_HW_CRITICAL_ERROR) {
				dev_info(&instance->pdev->dev, "%s:%d OCR failed and HBA is killed.\n",
				__func__, __LINE__);
				return FAILED;
			}
			dev_info(&instance->pdev->dev, "%s:%d waiting_for_outstanding: after issue OCR.\n",
				__func__, __LINE__);

			for (sl = 0; sl < 10; sl++)
				msleep(500);

			outstanding = atomic_read(&instance->fw_outstanding);

			fw_state = instance->instancet->read_fw_status_reg(instance->reg_set) & MFI_STATE_MASK;
			if ((!outstanding && (fw_state == MFI_STATE_OPERATIONAL)))
				goto no_outstanding;
		}
		i++;
	} while (i <= 3);

no_outstanding:

	dev_info(&instance->pdev->dev, "%s:%d no more pending commands remain after reset handling.\n",
		__func__, __LINE__);
	return SUCCESS;

kill_hba_and_failed:

	/* Reset not supported, kill adapter */
	dev_info(&instance->pdev->dev, "%s:%d killing adapter scsi%d"
		" disableOnlineCtrlReset %d fw_outstanding %d \n",
		__func__, __LINE__, instance->host->host_no, instance->disableOnlineCtrlReset,
		atomic_read(&instance->fw_outstanding));
	megasas_dump_pending_frames(instance);
	megaraid_sas_kill_hba(instance);

	return FAILED;
}

/**
 * megasas_generic_reset -	Generic reset routine
 * @scmd:			Mid-layer SCSI command
 *
 * This routine implements a generic reset handler for device, bus and host
 * reset requests. Device, bus and host specific reset handlers can use this
 * function after they do their specific tasks.
 */
static int megasas_generic_reset(struct scsi_cmnd *scmd)
{
	int ret_val;
	struct megasas_instance *instance;

	instance = (struct megasas_instance *)scmd->device->host->hostdata;

	scmd_printk(KERN_NOTICE, scmd, "megasas: RESET cmd=%x retries=%x\n",
		 scmd->cmnd[0], scmd->retries);

	if (atomic_read(&instance->adprecovery) == MEGASAS_HW_CRITICAL_ERROR) {
		dev_err(&instance->pdev->dev, "cannot recover from previous reset failures\n");
		return FAILED;
	}

	ret_val = megasas_wait_for_outstanding(instance);
	if (ret_val == SUCCESS)
		dev_notice(&instance->pdev->dev, "reset successful\n");
	else
		dev_err(&instance->pdev->dev, "failed to do reset\n");

	return ret_val;
}

/**
 * megasas_reset_timer - quiesce the adapter if required
 * @scmd:		scsi cmnd
 *
 * Sets the FW busy flag and reduces the host->can_queue if the
 * cmd has not been completed within the timeout period.
 */
static enum
blk_eh_timer_return megasas_reset_timer(struct scsi_cmnd *scmd)
{
	struct megasas_instance *instance;
	unsigned long flags;

	if (time_after(jiffies, scmd->jiffies_at_alloc +
				(scmd_timeout * 2) * HZ)) {
		return BLK_EH_DONE;
	}

	instance = (struct megasas_instance *)scmd->device->host->hostdata;
	if (!(instance->flag & MEGASAS_FW_BUSY)) {
		/* FW is busy, throttle IO */
		spin_lock_irqsave(instance->host->host_lock, flags);

		instance->host->can_queue = instance->throttlequeuedepth;
		instance->last_time = jiffies;
		instance->flag |= MEGASAS_FW_BUSY;

		spin_unlock_irqrestore(instance->host->host_lock, flags);
	}
	return BLK_EH_RESET_TIMER;
}

/**
 * megasas_dump_frame -	This function will dump MPT/MFI frame
 */
static inline void
megasas_dump_frame(void *mpi_request, int sz)
{
	int i;
	__le32 *mfp = (__le32 *)mpi_request;

	printk(KERN_INFO "IO request frame:\n\t");
	for (i = 0; i < sz / sizeof(__le32); i++) {
		if (i && ((i % 8) == 0))
			printk("\n\t");
		printk("%08x ", le32_to_cpu(mfp[i]));
	}
	printk("\n");
}

/**
 * megasas_reset_bus_host -	Bus & host reset handler entry point
 */
static int megasas_reset_bus_host(struct scsi_cmnd *scmd)
{
	int ret;
	struct megasas_instance *instance;

	instance = (struct megasas_instance *)scmd->device->host->hostdata;

	scmd_printk(KERN_INFO, scmd,
		"Controller reset is requested due to IO timeout\n"
		"SCSI command pointer: (%p)\t SCSI host state: %d\t"
		" SCSI host busy: %d\t FW outstanding: %d\n",
		scmd, scmd->device->host->shost_state,
		scsi_host_busy(scmd->device->host),
		atomic_read(&instance->fw_outstanding));

	/*
	 * First wait for all commands to complete
	 */
	if (instance->adapter_type == MFI_SERIES) {
		ret = megasas_generic_reset(scmd);
	} else {
		struct megasas_cmd_fusion *cmd;
		cmd = (struct megasas_cmd_fusion *)scmd->SCp.ptr;
		if (cmd)
			megasas_dump_frame(cmd->io_request,
				MEGA_MPI2_RAID_DEFAULT_IO_FRAME_SIZE);
		ret = megasas_reset_fusion(scmd->device->host,
				SCSIIO_TIMEOUT_OCR);
	}

	return ret;
}

/**
 * megasas_task_abort - Issues task abort request to firmware
 *			(supported only for fusion adapters)
 * @scmd:		SCSI command pointer
 */
static int megasas_task_abort(struct scsi_cmnd *scmd)
{
	int ret;
	struct megasas_instance *instance;

	instance = (struct megasas_instance *)scmd->device->host->hostdata;

	if (instance->adapter_type != MFI_SERIES)
		ret = megasas_task_abort_fusion(scmd);
	else {
		sdev_printk(KERN_NOTICE, scmd->device, "TASK ABORT not supported\n");
		ret = FAILED;
	}

	return ret;
}

/**
 * megasas_reset_target:  Issues target reset request to firmware
 *                        (supported only for fusion adapters)
 * @scmd:                 SCSI command pointer
 */
static int megasas_reset_target(struct scsi_cmnd *scmd)
{
	int ret;
	struct megasas_instance *instance;

	instance = (struct megasas_instance *)scmd->device->host->hostdata;

	if (instance->adapter_type != MFI_SERIES)
		ret = megasas_reset_target_fusion(scmd);
	else {
		sdev_printk(KERN_NOTICE, scmd->device, "TARGET RESET not supported\n");
		ret = FAILED;
	}

	return ret;
}

/**
 * megasas_bios_param - Returns disk geometry for a disk
 * @sdev:		device handle
 * @bdev:		block device
 * @capacity:		drive capacity
 * @geom:		geometry parameters
 */
static int
megasas_bios_param(struct scsi_device *sdev, struct block_device *bdev,
		 sector_t capacity, int geom[])
{
	int heads;
	int sectors;
	sector_t cylinders;
	unsigned long tmp;

	/* Default heads (64) & sectors (32) */
	heads = 64;
	sectors = 32;

	tmp = heads * sectors;
	cylinders = capacity;

	sector_div(cylinders, tmp);

	/*
	 * Handle extended translation size for logical drives > 1Gb
	 */

	if (capacity >= 0x200000) {
		heads = 255;
		sectors = 63;
		tmp = heads*sectors;
		cylinders = capacity;
		sector_div(cylinders, tmp);
	}

	geom[0] = heads;
	geom[1] = sectors;
	geom[2] = cylinders;

	return 0;
}

static void megasas_aen_polling(struct work_struct *work);

/**
 * megasas_service_aen -	Processes an event notification
 * @instance:			Adapter soft state
 * @cmd:			AEN command completed by the ISR
 *
 * For AEN, driver sends a command down to FW that is held by the FW till an
 * event occurs. When an event of interest occurs, FW completes the command
 * that it was previously holding.
 *
 * This routines sends SIGIO signal to processes that have registered with the
 * driver for AEN.
 */
static void
megasas_service_aen(struct megasas_instance *instance, struct megasas_cmd *cmd)
{
	unsigned long flags;

	/*
	 * Don't signal app if it is just an aborted previously registered aen
	 */
	if ((!cmd->abort_aen) && (instance->unload == 0)) {
		spin_lock_irqsave(&poll_aen_lock, flags);
		megasas_poll_wait_aen = 1;
		spin_unlock_irqrestore(&poll_aen_lock, flags);
		wake_up(&megasas_poll_wait);
		kill_fasync(&megasas_async_queue, SIGIO, POLL_IN);
	}
	else
		cmd->abort_aen = 0;

	instance->aen_cmd = NULL;

	megasas_return_cmd(instance, cmd);

	if ((instance->unload == 0) &&
		((instance->issuepend_done == 1))) {
		struct megasas_aen_event *ev;

		ev = kzalloc(sizeof(*ev), GFP_ATOMIC);
		if (!ev) {
			dev_err(&instance->pdev->dev, "megasas_service_aen: out of memory\n");
		} else {
			ev->instance = instance;
			instance->ev = ev;
			INIT_DELAYED_WORK(&ev->hotplug_work,
					  megasas_aen_polling);
			schedule_delayed_work(&ev->hotplug_work, 0);
		}
	}
}

static ssize_t
megasas_fw_crash_buffer_store(struct device *cdev,
	struct device_attribute *attr, const char *buf, size_t count)
{
	struct Scsi_Host *shost = class_to_shost(cdev);
	struct megasas_instance *instance =
		(struct megasas_instance *) shost->hostdata;
	int val = 0;
	unsigned long flags;

	if (kstrtoint(buf, 0, &val) != 0)
		return -EINVAL;

	spin_lock_irqsave(&instance->crashdump_lock, flags);
	instance->fw_crash_buffer_offset = val;
	spin_unlock_irqrestore(&instance->crashdump_lock, flags);
	return strlen(buf);
}

static ssize_t
megasas_fw_crash_buffer_show(struct device *cdev,
	struct device_attribute *attr, char *buf)
{
	struct Scsi_Host *shost = class_to_shost(cdev);
	struct megasas_instance *instance =
		(struct megasas_instance *) shost->hostdata;
	u32 size;
	unsigned long buff_addr;
	unsigned long dmachunk = CRASH_DMA_BUF_SIZE;
	unsigned long chunk_left_bytes;
	unsigned long src_addr;
	unsigned long flags;
	u32 buff_offset;

	spin_lock_irqsave(&instance->crashdump_lock, flags);
	buff_offset = instance->fw_crash_buffer_offset;
	if (!instance->crash_dump_buf ||
		!((instance->fw_crash_state == AVAILABLE) ||
		(instance->fw_crash_state == COPYING))) {
		dev_err(&instance->pdev->dev,
			"Firmware crash dump is not available\n");
		spin_unlock_irqrestore(&instance->crashdump_lock, flags);
		return -EINVAL;
	}

	buff_addr = (unsigned long) buf;

	if (buff_offset > (instance->fw_crash_buffer_size * dmachunk)) {
		dev_err(&instance->pdev->dev,
			"Firmware crash dump offset is out of range\n");
		spin_unlock_irqrestore(&instance->crashdump_lock, flags);
		return 0;
	}

	size = (instance->fw_crash_buffer_size * dmachunk) - buff_offset;
	chunk_left_bytes = dmachunk - (buff_offset % dmachunk);
	size = (size > chunk_left_bytes) ? chunk_left_bytes : size;
	size = (size >= PAGE_SIZE) ? (PAGE_SIZE - 1) : size;

	src_addr = (unsigned long)instance->crash_buf[buff_offset / dmachunk] +
		(buff_offset % dmachunk);
	memcpy(buf, (void *)src_addr, size);
	spin_unlock_irqrestore(&instance->crashdump_lock, flags);

	return size;
}

static ssize_t
megasas_fw_crash_buffer_size_show(struct device *cdev,
	struct device_attribute *attr, char *buf)
{
	struct Scsi_Host *shost = class_to_shost(cdev);
	struct megasas_instance *instance =
		(struct megasas_instance *) shost->hostdata;

	return snprintf(buf, PAGE_SIZE, "%ld\n", (unsigned long)
		((instance->fw_crash_buffer_size) * 1024 * 1024)/PAGE_SIZE);
}

static ssize_t
megasas_fw_crash_state_store(struct device *cdev,
	struct device_attribute *attr, const char *buf, size_t count)
{
	struct Scsi_Host *shost = class_to_shost(cdev);
	struct megasas_instance *instance =
		(struct megasas_instance *) shost->hostdata;
	int val = 0;
	unsigned long flags;

	if (kstrtoint(buf, 0, &val) != 0)
		return -EINVAL;

	if ((val <= AVAILABLE || val > COPY_ERROR)) {
		dev_err(&instance->pdev->dev, "application updates invalid "
			"firmware crash state\n");
		return -EINVAL;
	}

	instance->fw_crash_state = val;

	if ((val == COPIED) || (val == COPY_ERROR)) {
		spin_lock_irqsave(&instance->crashdump_lock, flags);
		megasas_free_host_crash_buffer(instance);
		spin_unlock_irqrestore(&instance->crashdump_lock, flags);
		if (val == COPY_ERROR)
			dev_info(&instance->pdev->dev, "application failed to "
				"copy Firmware crash dump\n");
		else
			dev_info(&instance->pdev->dev, "Firmware crash dump "
				"copied successfully\n");
	}
	return strlen(buf);
}

static ssize_t
megasas_fw_crash_state_show(struct device *cdev,
	struct device_attribute *attr, char *buf)
{
	struct Scsi_Host *shost = class_to_shost(cdev);
	struct megasas_instance *instance =
		(struct megasas_instance *) shost->hostdata;

	return snprintf(buf, PAGE_SIZE, "%d\n", instance->fw_crash_state);
}

static ssize_t
megasas_page_size_show(struct device *cdev,
	struct device_attribute *attr, char *buf)
{
	return snprintf(buf, PAGE_SIZE, "%ld\n", (unsigned long)PAGE_SIZE - 1);
}

static ssize_t
megasas_ldio_outstanding_show(struct device *cdev, struct device_attribute *attr,
	char *buf)
{
	struct Scsi_Host *shost = class_to_shost(cdev);
	struct megasas_instance *instance = (struct megasas_instance *)shost->hostdata;

	return snprintf(buf, PAGE_SIZE, "%d\n", atomic_read(&instance->ldio_outstanding));
}

static ssize_t
megasas_fw_cmds_outstanding_show(struct device *cdev,
				 struct device_attribute *attr, char *buf)
{
	struct Scsi_Host *shost = class_to_shost(cdev);
	struct megasas_instance *instance = (struct megasas_instance *)shost->hostdata;

	return snprintf(buf, PAGE_SIZE, "%d\n", atomic_read(&instance->fw_outstanding));
}

static DEVICE_ATTR(fw_crash_buffer, S_IRUGO | S_IWUSR,
	megasas_fw_crash_buffer_show, megasas_fw_crash_buffer_store);
static DEVICE_ATTR(fw_crash_buffer_size, S_IRUGO,
	megasas_fw_crash_buffer_size_show, NULL);
static DEVICE_ATTR(fw_crash_state, S_IRUGO | S_IWUSR,
	megasas_fw_crash_state_show, megasas_fw_crash_state_store);
static DEVICE_ATTR(page_size, S_IRUGO,
	megasas_page_size_show, NULL);
static DEVICE_ATTR(ldio_outstanding, S_IRUGO,
	megasas_ldio_outstanding_show, NULL);
static DEVICE_ATTR(fw_cmds_outstanding, S_IRUGO,
	megasas_fw_cmds_outstanding_show, NULL);

struct device_attribute *megaraid_host_attrs[] = {
	&dev_attr_fw_crash_buffer_size,
	&dev_attr_fw_crash_buffer,
	&dev_attr_fw_crash_state,
	&dev_attr_page_size,
	&dev_attr_ldio_outstanding,
	&dev_attr_fw_cmds_outstanding,
	NULL,
};

/*
 * Scsi host template for megaraid_sas driver
 */
static struct scsi_host_template megasas_template = {

	.module = THIS_MODULE,
	.name = "Avago SAS based MegaRAID driver",
	.proc_name = "megaraid_sas",
	.slave_configure = megasas_slave_configure,
	.slave_alloc = megasas_slave_alloc,
	.slave_destroy = megasas_slave_destroy,
	.queuecommand = megasas_queue_command,
	.eh_target_reset_handler = megasas_reset_target,
	.eh_abort_handler = megasas_task_abort,
	.eh_host_reset_handler = megasas_reset_bus_host,
	.eh_timed_out = megasas_reset_timer,
	.shost_attrs = megaraid_host_attrs,
	.bios_param = megasas_bios_param,
	.use_clustering = ENABLE_CLUSTERING,
	.change_queue_depth = scsi_change_queue_depth,
	.no_write_same = 1,
};

/**
 * megasas_complete_int_cmd -	Completes an internal command
 * @instance:			Adapter soft state
 * @cmd:			Command to be completed
 *
 * The megasas_issue_blocked_cmd() function waits for a command to complete
 * after it issues a command. This function wakes up that waiting routine by
 * calling wake_up() on the wait queue.
 */
static void
megasas_complete_int_cmd(struct megasas_instance *instance,
			 struct megasas_cmd *cmd)
{
	cmd->cmd_status_drv = cmd->frame->io.cmd_status;
	wake_up(&instance->int_cmd_wait_q);
}

/**
 * megasas_complete_abort -	Completes aborting a command
 * @instance:			Adapter soft state
 * @cmd:			Cmd that was issued to abort another cmd
 *
 * The megasas_issue_blocked_abort_cmd() function waits on abort_cmd_wait_q
 * after it issues an abort on a previously issued command. This function
 * wakes up all functions waiting on the same wait queue.
 */
static void
megasas_complete_abort(struct megasas_instance *instance,
		       struct megasas_cmd *cmd)
{
	if (cmd->sync_cmd) {
		cmd->sync_cmd = 0;
		cmd->cmd_status_drv = 0;
		wake_up(&instance->abort_cmd_wait_q);
	}
}

/**
 * megasas_complete_cmd -	Completes a command
 * @instance:			Adapter soft state
 * @cmd:			Command to be completed
 * @alt_status:			If non-zero, use this value as status to
 *				SCSI mid-layer instead of the value returned
 *				by the FW. This should be used if caller wants
 *				an alternate status (as in the case of aborted
 *				commands)
 */
void
megasas_complete_cmd(struct megasas_instance *instance, struct megasas_cmd *cmd,
		     u8 alt_status)
{
	int exception = 0;
	struct megasas_header *hdr = &cmd->frame->hdr;
	unsigned long flags;
	struct fusion_context *fusion = instance->ctrl_context;
	u32 opcode, status;

	/* flag for the retry reset */
	cmd->retry_for_fw_reset = 0;

	if (cmd->scmd)
		cmd->scmd->SCp.ptr = NULL;

	switch (hdr->cmd) {
	case MFI_CMD_INVALID:
		/* Some older 1068 controller FW may keep a pended
		   MR_DCMD_CTRL_EVENT_GET_INFO left over from the main kernel
		   when booting the kdump kernel.  Ignore this command to
		   prevent a kernel panic on shutdown of the kdump kernel. */
		dev_warn(&instance->pdev->dev, "MFI_CMD_INVALID command "
		       "completed\n");
		dev_warn(&instance->pdev->dev, "If you have a controller "
		       "other than PERC5, please upgrade your firmware\n");
		break;
	case MFI_CMD_PD_SCSI_IO:
	case MFI_CMD_LD_SCSI_IO:

		/*
		 * MFI_CMD_PD_SCSI_IO and MFI_CMD_LD_SCSI_IO could have been
		 * issued either through an IO path or an IOCTL path. If it
		 * was via IOCTL, we will send it to internal completion.
		 */
		if (cmd->sync_cmd) {
			cmd->sync_cmd = 0;
			megasas_complete_int_cmd(instance, cmd);
			break;
		}

	case MFI_CMD_LD_READ:
	case MFI_CMD_LD_WRITE:

		if (alt_status) {
			cmd->scmd->result = alt_status << 16;
			exception = 1;
		}

		if (exception) {

			atomic_dec(&instance->fw_outstanding);

			scsi_dma_unmap(cmd->scmd);
			cmd->scmd->scsi_done(cmd->scmd);
			megasas_return_cmd(instance, cmd);

			break;
		}

		switch (hdr->cmd_status) {

		case MFI_STAT_OK:
			cmd->scmd->result = DID_OK << 16;
			break;

		case MFI_STAT_SCSI_IO_FAILED:
		case MFI_STAT_LD_INIT_IN_PROGRESS:
			cmd->scmd->result =
			    (DID_ERROR << 16) | hdr->scsi_status;
			break;

		case MFI_STAT_SCSI_DONE_WITH_ERROR:

			cmd->scmd->result = (DID_OK << 16) | hdr->scsi_status;

			if (hdr->scsi_status == SAM_STAT_CHECK_CONDITION) {
				memset(cmd->scmd->sense_buffer, 0,
				       SCSI_SENSE_BUFFERSIZE);
				memcpy(cmd->scmd->sense_buffer, cmd->sense,
				       hdr->sense_len);

				cmd->scmd->result |= DRIVER_SENSE << 24;
			}

			break;

		case MFI_STAT_LD_OFFLINE:
		case MFI_STAT_DEVICE_NOT_FOUND:
			cmd->scmd->result = DID_BAD_TARGET << 16;
			break;

		default:
			dev_printk(KERN_DEBUG, &instance->pdev->dev, "MFI FW status %#x\n",
			       hdr->cmd_status);
			cmd->scmd->result = DID_ERROR << 16;
			break;
		}

		atomic_dec(&instance->fw_outstanding);

		scsi_dma_unmap(cmd->scmd);
		cmd->scmd->scsi_done(cmd->scmd);
		megasas_return_cmd(instance, cmd);

		break;

	case MFI_CMD_SMP:
	case MFI_CMD_STP:
	case MFI_CMD_NVME:
		megasas_complete_int_cmd(instance, cmd);
		break;

	case MFI_CMD_DCMD:
		opcode = le32_to_cpu(cmd->frame->dcmd.opcode);
		/* Check for LD map update */
		if ((opcode == MR_DCMD_LD_MAP_GET_INFO)
			&& (cmd->frame->dcmd.mbox.b[1] == 1)) {
			fusion->fast_path_io = 0;
			spin_lock_irqsave(instance->host->host_lock, flags);
			status = cmd->frame->hdr.cmd_status;
			instance->map_update_cmd = NULL;
			if (status != MFI_STAT_OK) {
				if (status != MFI_STAT_NOT_FOUND)
					dev_warn(&instance->pdev->dev, "map syncfailed, status = 0x%x\n",
					       cmd->frame->hdr.cmd_status);
				else {
					megasas_return_cmd(instance, cmd);
					spin_unlock_irqrestore(
						instance->host->host_lock,
						flags);
					break;
				}
			}

			megasas_return_cmd(instance, cmd);

			/*
			 * Set fast path IO to ZERO.
			 * Validate Map will set proper value.
			 * Meanwhile all IOs will go as LD IO.
			 */
			if (status == MFI_STAT_OK &&
			    (MR_ValidateMapInfo(instance, (instance->map_id + 1)))) {
				instance->map_id++;
				fusion->fast_path_io = 1;
			} else {
				fusion->fast_path_io = 0;
			}

			megasas_sync_map_info(instance);
			spin_unlock_irqrestore(instance->host->host_lock,
					       flags);
			break;
		}
		if (opcode == MR_DCMD_CTRL_EVENT_GET_INFO ||
		    opcode == MR_DCMD_CTRL_EVENT_GET) {
			spin_lock_irqsave(&poll_aen_lock, flags);
			megasas_poll_wait_aen = 0;
			spin_unlock_irqrestore(&poll_aen_lock, flags);
		}

		/* FW has an updated PD sequence */
		if ((opcode == MR_DCMD_SYSTEM_PD_MAP_GET_INFO) &&
			(cmd->frame->dcmd.mbox.b[0] == 1)) {

			spin_lock_irqsave(instance->host->host_lock, flags);
			status = cmd->frame->hdr.cmd_status;
			instance->jbod_seq_cmd = NULL;
			megasas_return_cmd(instance, cmd);

			if (status == MFI_STAT_OK) {
				instance->pd_seq_map_id++;
				/* Re-register a pd sync seq num cmd */
				if (megasas_sync_pd_seq_num(instance, true))
					instance->use_seqnum_jbod_fp = false;
			} else
				instance->use_seqnum_jbod_fp = false;

			spin_unlock_irqrestore(instance->host->host_lock, flags);
			break;
		}

		/*
		 * See if got an event notification
		 */
		if (opcode == MR_DCMD_CTRL_EVENT_WAIT)
			megasas_service_aen(instance, cmd);
		else
			megasas_complete_int_cmd(instance, cmd);

		break;

	case MFI_CMD_ABORT:
		/*
		 * Cmd issued to abort another cmd returned
		 */
		megasas_complete_abort(instance, cmd);
		break;

	default:
		dev_info(&instance->pdev->dev, "Unknown command completed! [0x%X]\n",
		       hdr->cmd);
		megasas_complete_int_cmd(instance, cmd);
		break;
	}
}

/**
 * megasas_issue_pending_cmds_again -	issue all pending cmds
 *					in FW again because of the fw reset
 * @instance:				Adapter soft state
 */
static inline void
megasas_issue_pending_cmds_again(struct megasas_instance *instance)
{
	struct megasas_cmd *cmd;
	struct list_head clist_local;
	union megasas_evt_class_locale class_locale;
	unsigned long flags;
	u32 seq_num;

	INIT_LIST_HEAD(&clist_local);
	spin_lock_irqsave(&instance->hba_lock, flags);
	list_splice_init(&instance->internal_reset_pending_q, &clist_local);
	spin_unlock_irqrestore(&instance->hba_lock, flags);

	while (!list_empty(&clist_local)) {
		cmd = list_entry((&clist_local)->next,
					struct megasas_cmd, list);
		list_del_init(&cmd->list);

		if (cmd->sync_cmd || cmd->scmd) {
			dev_notice(&instance->pdev->dev, "command %p, %p:%d"
				"detected to be pending while HBA reset\n",
					cmd, cmd->scmd, cmd->sync_cmd);

			cmd->retry_for_fw_reset++;

			if (cmd->retry_for_fw_reset == 3) {
				dev_notice(&instance->pdev->dev, "cmd %p, %p:%d"
					"was tried multiple times during reset."
					"Shutting down the HBA\n",
					cmd, cmd->scmd, cmd->sync_cmd);
				instance->instancet->disable_intr(instance);
				atomic_set(&instance->fw_reset_no_pci_access, 1);
				megaraid_sas_kill_hba(instance);
				return;
			}
		}

		if (cmd->sync_cmd == 1) {
			if (cmd->scmd) {
				dev_notice(&instance->pdev->dev, "unexpected"
					"cmd attached to internal command!\n");
			}
			dev_notice(&instance->pdev->dev, "%p synchronous cmd"
						"on the internal reset queue,"
						"issue it again.\n", cmd);
			cmd->cmd_status_drv = MFI_STAT_INVALID_STATUS;
			instance->instancet->fire_cmd(instance,
							cmd->frame_phys_addr,
							0, instance->reg_set);
		} else if (cmd->scmd) {
			dev_notice(&instance->pdev->dev, "%p scsi cmd [%02x]"
			"detected on the internal queue, issue again.\n",
			cmd, cmd->scmd->cmnd[0]);

			atomic_inc(&instance->fw_outstanding);
			instance->instancet->fire_cmd(instance,
					cmd->frame_phys_addr,
					cmd->frame_count-1, instance->reg_set);
		} else {
			dev_notice(&instance->pdev->dev, "%p unexpected cmd on the"
				"internal reset defer list while re-issue!!\n",
				cmd);
		}
	}

	if (instance->aen_cmd) {
		dev_notice(&instance->pdev->dev, "aen_cmd in def process\n");
		megasas_return_cmd(instance, instance->aen_cmd);

		instance->aen_cmd = NULL;
	}

	/*
	 * Initiate AEN (Asynchronous Event Notification)
	 */
	seq_num = instance->last_seq_num;
	class_locale.members.reserved = 0;
	class_locale.members.locale = MR_EVT_LOCALE_ALL;
	class_locale.members.class = MR_EVT_CLASS_DEBUG;

	megasas_register_aen(instance, seq_num, class_locale.word);
}

/**
 * Move the internal reset pending commands to a deferred queue.
 *
 * We move the commands pending at internal reset time to a
 * pending queue. This queue would be flushed after successful
 * completion of the internal reset sequence. if the internal reset
 * did not complete in time, the kernel reset handler would flush
 * these commands.
 **/
static void
megasas_internal_reset_defer_cmds(struct megasas_instance *instance)
{
	struct megasas_cmd *cmd;
	int i;
	u16 max_cmd = instance->max_fw_cmds;
	u32 defer_index;
	unsigned long flags;

	defer_index = 0;
	spin_lock_irqsave(&instance->mfi_pool_lock, flags);
	for (i = 0; i < max_cmd; i++) {
		cmd = instance->cmd_list[i];
		if (cmd->sync_cmd == 1 || cmd->scmd) {
			dev_notice(&instance->pdev->dev, "moving cmd[%d]:%p:%d:%p"
					"on the defer queue as internal\n",
				defer_index, cmd, cmd->sync_cmd, cmd->scmd);

			if (!list_empty(&cmd->list)) {
				dev_notice(&instance->pdev->dev, "ERROR while"
					" moving this cmd:%p, %d %p, it was"
					"discovered on some list?\n",
					cmd, cmd->sync_cmd, cmd->scmd);

				list_del_init(&cmd->list);
			}
			defer_index++;
			list_add_tail(&cmd->list,
				&instance->internal_reset_pending_q);
		}
	}
	spin_unlock_irqrestore(&instance->mfi_pool_lock, flags);
}


static void
process_fw_state_change_wq(struct work_struct *work)
{
	struct megasas_instance *instance =
		container_of(work, struct megasas_instance, work_init);
	u32 wait;
	unsigned long flags;

    if (atomic_read(&instance->adprecovery) != MEGASAS_ADPRESET_SM_INFAULT) {
		dev_notice(&instance->pdev->dev, "error, recovery st %x\n",
				atomic_read(&instance->adprecovery));
		return ;
	}

	if (atomic_read(&instance->adprecovery) == MEGASAS_ADPRESET_SM_INFAULT) {
		dev_notice(&instance->pdev->dev, "FW detected to be in fault"
					"state, restarting it...\n");

		instance->instancet->disable_intr(instance);
		atomic_set(&instance->fw_outstanding, 0);

		atomic_set(&instance->fw_reset_no_pci_access, 1);
		instance->instancet->adp_reset(instance, instance->reg_set);
		atomic_set(&instance->fw_reset_no_pci_access, 0);

		dev_notice(&instance->pdev->dev, "FW restarted successfully,"
					"initiating next stage...\n");

		dev_notice(&instance->pdev->dev, "HBA recovery state machine,"
					"state 2 starting...\n");

		/* waiting for about 20 second before start the second init */
		for (wait = 0; wait < 30; wait++) {
			msleep(1000);
		}

		if (megasas_transition_to_ready(instance, 1)) {
			dev_notice(&instance->pdev->dev, "adapter not ready\n");

			atomic_set(&instance->fw_reset_no_pci_access, 1);
			megaraid_sas_kill_hba(instance);
			return ;
		}

		if ((instance->pdev->device == PCI_DEVICE_ID_LSI_SAS1064R) ||
			(instance->pdev->device == PCI_DEVICE_ID_DELL_PERC5) ||
			(instance->pdev->device == PCI_DEVICE_ID_LSI_VERDE_ZCR)
			) {
			*instance->consumer = *instance->producer;
		} else {
			*instance->consumer = 0;
			*instance->producer = 0;
		}

		megasas_issue_init_mfi(instance);

		spin_lock_irqsave(&instance->hba_lock, flags);
		atomic_set(&instance->adprecovery, MEGASAS_HBA_OPERATIONAL);
		spin_unlock_irqrestore(&instance->hba_lock, flags);
		instance->instancet->enable_intr(instance);

		megasas_issue_pending_cmds_again(instance);
		instance->issuepend_done = 1;
	}
}

/**
 * megasas_deplete_reply_queue -	Processes all completed commands
 * @instance:				Adapter soft state
 * @alt_status:				Alternate status to be returned to
 *					SCSI mid-layer instead of the status
 *					returned by the FW
 * Note: this must be called with hba lock held
 */
static int
megasas_deplete_reply_queue(struct megasas_instance *instance,
					u8 alt_status)
{
	u32 mfiStatus;
	u32 fw_state;

	if ((mfiStatus = instance->instancet->check_reset(instance,
					instance->reg_set)) == 1) {
		return IRQ_HANDLED;
	}

	if ((mfiStatus = instance->instancet->clear_intr(
						instance->reg_set)
						) == 0) {
		/* Hardware may not set outbound_intr_status in MSI-X mode */
		if (!instance->msix_vectors)
			return IRQ_NONE;
	}

	instance->mfiStatus = mfiStatus;

	if ((mfiStatus & MFI_INTR_FLAG_FIRMWARE_STATE_CHANGE)) {
		fw_state = instance->instancet->read_fw_status_reg(
				instance->reg_set) & MFI_STATE_MASK;

		if (fw_state != MFI_STATE_FAULT) {
			dev_notice(&instance->pdev->dev, "fw state:%x\n",
						fw_state);
		}

		if ((fw_state == MFI_STATE_FAULT) &&
				(instance->disableOnlineCtrlReset == 0)) {
			dev_notice(&instance->pdev->dev, "wait adp restart\n");

			if ((instance->pdev->device ==
					PCI_DEVICE_ID_LSI_SAS1064R) ||
				(instance->pdev->device ==
					PCI_DEVICE_ID_DELL_PERC5) ||
				(instance->pdev->device ==
					PCI_DEVICE_ID_LSI_VERDE_ZCR)) {

				*instance->consumer =
					cpu_to_le32(MEGASAS_ADPRESET_INPROG_SIGN);
			}


			instance->instancet->disable_intr(instance);
			atomic_set(&instance->adprecovery, MEGASAS_ADPRESET_SM_INFAULT);
			instance->issuepend_done = 0;

			atomic_set(&instance->fw_outstanding, 0);
			megasas_internal_reset_defer_cmds(instance);

			dev_notice(&instance->pdev->dev, "fwState=%x, stage:%d\n",
					fw_state, atomic_read(&instance->adprecovery));

			schedule_work(&instance->work_init);
			return IRQ_HANDLED;

		} else {
			dev_notice(&instance->pdev->dev, "fwstate:%x, dis_OCR=%x\n",
				fw_state, instance->disableOnlineCtrlReset);
		}
	}

	tasklet_schedule(&instance->isr_tasklet);
	return IRQ_HANDLED;
}
/**
 * megasas_isr - isr entry point
 */
static irqreturn_t megasas_isr(int irq, void *devp)
{
	struct megasas_irq_context *irq_context = devp;
	struct megasas_instance *instance = irq_context->instance;
	unsigned long flags;
	irqreturn_t rc;

	if (atomic_read(&instance->fw_reset_no_pci_access))
		return IRQ_HANDLED;

	spin_lock_irqsave(&instance->hba_lock, flags);
	rc = megasas_deplete_reply_queue(instance, DID_OK);
	spin_unlock_irqrestore(&instance->hba_lock, flags);

	return rc;
}

/**
 * megasas_transition_to_ready -	Move the FW to READY state
 * @instance:				Adapter soft state
 *
 * During the initialization, FW passes can potentially be in any one of
 * several possible states. If the FW in operational, waiting-for-handshake
 * states, driver must take steps to bring it to ready state. Otherwise, it
 * has to wait for the ready state.
 */
int
megasas_transition_to_ready(struct megasas_instance *instance, int ocr)
{
	int i;
	u8 max_wait;
	u32 fw_state;
	u32 cur_state;
	u32 abs_state, curr_abs_state;

	abs_state = instance->instancet->read_fw_status_reg(instance->reg_set);
	fw_state = abs_state & MFI_STATE_MASK;

	if (fw_state != MFI_STATE_READY)
		dev_info(&instance->pdev->dev, "Waiting for FW to come to ready"
		       " state\n");

	while (fw_state != MFI_STATE_READY) {

		switch (fw_state) {

		case MFI_STATE_FAULT:
			dev_printk(KERN_DEBUG, &instance->pdev->dev, "FW in FAULT state!!\n");
			if (ocr) {
				max_wait = MEGASAS_RESET_WAIT_TIME;
				cur_state = MFI_STATE_FAULT;
				break;
			} else
				return -ENODEV;

		case MFI_STATE_WAIT_HANDSHAKE:
			/*
			 * Set the CLR bit in inbound doorbell
			 */
			if ((instance->pdev->device ==
				PCI_DEVICE_ID_LSI_SAS0073SKINNY) ||
				(instance->pdev->device ==
				 PCI_DEVICE_ID_LSI_SAS0071SKINNY) ||
				(instance->adapter_type != MFI_SERIES))
				writel(
				  MFI_INIT_CLEAR_HANDSHAKE|MFI_INIT_HOTPLUG,
				  &instance->reg_set->doorbell);
			else
				writel(
				    MFI_INIT_CLEAR_HANDSHAKE|MFI_INIT_HOTPLUG,
					&instance->reg_set->inbound_doorbell);

			max_wait = MEGASAS_RESET_WAIT_TIME;
			cur_state = MFI_STATE_WAIT_HANDSHAKE;
			break;

		case MFI_STATE_BOOT_MESSAGE_PENDING:
			if ((instance->pdev->device ==
			     PCI_DEVICE_ID_LSI_SAS0073SKINNY) ||
				(instance->pdev->device ==
				 PCI_DEVICE_ID_LSI_SAS0071SKINNY) ||
				(instance->adapter_type != MFI_SERIES))
				writel(MFI_INIT_HOTPLUG,
				       &instance->reg_set->doorbell);
			else
				writel(MFI_INIT_HOTPLUG,
					&instance->reg_set->inbound_doorbell);

			max_wait = MEGASAS_RESET_WAIT_TIME;
			cur_state = MFI_STATE_BOOT_MESSAGE_PENDING;
			break;

		case MFI_STATE_OPERATIONAL:
			/*
			 * Bring it to READY state; assuming max wait 10 secs
			 */
			instance->instancet->disable_intr(instance);
			if ((instance->pdev->device ==
				PCI_DEVICE_ID_LSI_SAS0073SKINNY) ||
				(instance->pdev->device ==
				PCI_DEVICE_ID_LSI_SAS0071SKINNY)  ||
				(instance->adapter_type != MFI_SERIES)) {
				writel(MFI_RESET_FLAGS,
					&instance->reg_set->doorbell);

				if (instance->adapter_type != MFI_SERIES) {
					for (i = 0; i < (10 * 1000); i += 20) {
						if (readl(
							    &instance->
							    reg_set->
							    doorbell) & 1)
							msleep(20);
						else
							break;
					}
				}
			} else
				writel(MFI_RESET_FLAGS,
					&instance->reg_set->inbound_doorbell);

			max_wait = MEGASAS_RESET_WAIT_TIME;
			cur_state = MFI_STATE_OPERATIONAL;
			break;

		case MFI_STATE_UNDEFINED:
			/*
			 * This state should not last for more than 2 seconds
			 */
			max_wait = MEGASAS_RESET_WAIT_TIME;
			cur_state = MFI_STATE_UNDEFINED;
			break;

		case MFI_STATE_BB_INIT:
			max_wait = MEGASAS_RESET_WAIT_TIME;
			cur_state = MFI_STATE_BB_INIT;
			break;

		case MFI_STATE_FW_INIT:
			max_wait = MEGASAS_RESET_WAIT_TIME;
			cur_state = MFI_STATE_FW_INIT;
			break;

		case MFI_STATE_FW_INIT_2:
			max_wait = MEGASAS_RESET_WAIT_TIME;
			cur_state = MFI_STATE_FW_INIT_2;
			break;

		case MFI_STATE_DEVICE_SCAN:
			max_wait = MEGASAS_RESET_WAIT_TIME;
			cur_state = MFI_STATE_DEVICE_SCAN;
			break;

		case MFI_STATE_FLUSH_CACHE:
			max_wait = MEGASAS_RESET_WAIT_TIME;
			cur_state = MFI_STATE_FLUSH_CACHE;
			break;

		default:
			dev_printk(KERN_DEBUG, &instance->pdev->dev, "Unknown state 0x%x\n",
			       fw_state);
			return -ENODEV;
		}

		/*
		 * The cur_state should not last for more than max_wait secs
		 */
		for (i = 0; i < max_wait * 50; i++) {
			curr_abs_state = instance->instancet->
				read_fw_status_reg(instance->reg_set);

			if (abs_state == curr_abs_state) {
				msleep(20);
			} else
				break;
		}

		/*
		 * Return error if fw_state hasn't changed after max_wait
		 */
		if (curr_abs_state == abs_state) {
			dev_printk(KERN_DEBUG, &instance->pdev->dev, "FW state [%d] hasn't changed "
			       "in %d secs\n", fw_state, max_wait);
			return -ENODEV;
		}

		abs_state = curr_abs_state;
		fw_state = curr_abs_state & MFI_STATE_MASK;
	}
	dev_info(&instance->pdev->dev, "FW now in Ready state\n");

	return 0;
}

/**
 * megasas_teardown_frame_pool -	Destroy the cmd frame DMA pool
 * @instance:				Adapter soft state
 */
static void megasas_teardown_frame_pool(struct megasas_instance *instance)
{
	int i;
	u16 max_cmd = instance->max_mfi_cmds;
	struct megasas_cmd *cmd;

	if (!instance->frame_dma_pool)
		return;

	/*
	 * Return all frames to pool
	 */
	for (i = 0; i < max_cmd; i++) {

		cmd = instance->cmd_list[i];

		if (cmd->frame)
			dma_pool_free(instance->frame_dma_pool, cmd->frame,
				      cmd->frame_phys_addr);

		if (cmd->sense)
			dma_pool_free(instance->sense_dma_pool, cmd->sense,
				      cmd->sense_phys_addr);
	}

	/*
	 * Now destroy the pool itself
	 */
	dma_pool_destroy(instance->frame_dma_pool);
	dma_pool_destroy(instance->sense_dma_pool);

	instance->frame_dma_pool = NULL;
	instance->sense_dma_pool = NULL;
}

/**
 * megasas_create_frame_pool -	Creates DMA pool for cmd frames
 * @instance:			Adapter soft state
 *
 * Each command packet has an embedded DMA memory buffer that is used for
 * filling MFI frame and the SG list that immediately follows the frame. This
 * function creates those DMA memory buffers for each command packet by using
 * PCI pool facility.
 */
static int megasas_create_frame_pool(struct megasas_instance *instance)
{
	int i;
	u16 max_cmd;
	u32 sge_sz;
	u32 frame_count;
	struct megasas_cmd *cmd;

	max_cmd = instance->max_mfi_cmds;

	/*
	 * Size of our frame is 64 bytes for MFI frame, followed by max SG
	 * elements and finally SCSI_SENSE_BUFFERSIZE bytes for sense buffer
	 */
	sge_sz = (IS_DMA64) ? sizeof(struct megasas_sge64) :
	    sizeof(struct megasas_sge32);

	if (instance->flag_ieee)
		sge_sz = sizeof(struct megasas_sge_skinny);

	/*
	 * For MFI controllers.
	 * max_num_sge = 60
	 * max_sge_sz  = 16 byte (sizeof megasas_sge_skinny)
	 * Total 960 byte (15 MFI frame of 64 byte)
	 *
	 * Fusion adapter require only 3 extra frame.
	 * max_num_sge = 16 (defined as MAX_IOCTL_SGE)
	 * max_sge_sz  = 12 byte (sizeof  megasas_sge64)
	 * Total 192 byte (3 MFI frame of 64 byte)
	 */
	frame_count = (instance->adapter_type == MFI_SERIES) ?
			(15 + 1) : (3 + 1);
	instance->mfi_frame_size = MEGAMFI_FRAME_SIZE * frame_count;
	/*
	 * Use DMA pool facility provided by PCI layer
	 */
	instance->frame_dma_pool = dma_pool_create("megasas frame pool",
					&instance->pdev->dev,
					instance->mfi_frame_size, 256, 0);

	if (!instance->frame_dma_pool) {
		dev_printk(KERN_DEBUG, &instance->pdev->dev, "failed to setup frame pool\n");
		return -ENOMEM;
	}

	instance->sense_dma_pool = dma_pool_create("megasas sense pool",
						   &instance->pdev->dev, 128,
						   4, 0);

	if (!instance->sense_dma_pool) {
		dev_printk(KERN_DEBUG, &instance->pdev->dev, "failed to setup sense pool\n");

		dma_pool_destroy(instance->frame_dma_pool);
		instance->frame_dma_pool = NULL;

		return -ENOMEM;
	}

	/*
	 * Allocate and attach a frame to each of the commands in cmd_list.
	 * By making cmd->index as the context instead of the &cmd, we can
	 * always use 32bit context regardless of the architecture
	 */
	for (i = 0; i < max_cmd; i++) {

		cmd = instance->cmd_list[i];

		cmd->frame = dma_pool_zalloc(instance->frame_dma_pool,
					    GFP_KERNEL, &cmd->frame_phys_addr);

		cmd->sense = dma_pool_alloc(instance->sense_dma_pool,
					    GFP_KERNEL, &cmd->sense_phys_addr);

		/*
		 * megasas_teardown_frame_pool() takes care of freeing
		 * whatever has been allocated
		 */
		if (!cmd->frame || !cmd->sense) {
			dev_printk(KERN_DEBUG, &instance->pdev->dev, "dma_pool_alloc failed\n");
			megasas_teardown_frame_pool(instance);
			return -ENOMEM;
		}

		cmd->frame->io.context = cpu_to_le32(cmd->index);
		cmd->frame->io.pad_0 = 0;
		if ((instance->adapter_type == MFI_SERIES) && reset_devices)
			cmd->frame->hdr.cmd = MFI_CMD_INVALID;
	}

	return 0;
}

/**
 * megasas_free_cmds -	Free all the cmds in the free cmd pool
 * @instance:		Adapter soft state
 */
void megasas_free_cmds(struct megasas_instance *instance)
{
	int i;

	/* First free the MFI frame pool */
	megasas_teardown_frame_pool(instance);

	/* Free all the commands in the cmd_list */
	for (i = 0; i < instance->max_mfi_cmds; i++)

		kfree(instance->cmd_list[i]);

	/* Free the cmd_list buffer itself */
	kfree(instance->cmd_list);
	instance->cmd_list = NULL;

	INIT_LIST_HEAD(&instance->cmd_pool);
}

/**
 * megasas_alloc_cmds -	Allocates the command packets
 * @instance:		Adapter soft state
 *
 * Each command that is issued to the FW, whether IO commands from the OS or
 * internal commands like IOCTLs, are wrapped in local data structure called
 * megasas_cmd. The frame embedded in this megasas_cmd is actually issued to
 * the FW.
 *
 * Each frame has a 32-bit field called context (tag). This context is used
 * to get back the megasas_cmd from the frame when a frame gets completed in
 * the ISR. Typically the address of the megasas_cmd itself would be used as
 * the context. But we wanted to keep the differences between 32 and 64 bit
 * systems to the mininum. We always use 32 bit integers for the context. In
 * this driver, the 32 bit values are the indices into an array cmd_list.
 * This array is used only to look up the megasas_cmd given the context. The
 * free commands themselves are maintained in a linked list called cmd_pool.
 */
int megasas_alloc_cmds(struct megasas_instance *instance)
{
	int i;
	int j;
	u16 max_cmd;
	struct megasas_cmd *cmd;

	max_cmd = instance->max_mfi_cmds;

	/*
	 * instance->cmd_list is an array of struct megasas_cmd pointers.
	 * Allocate the dynamic array first and then allocate individual
	 * commands.
	 */
	instance->cmd_list = kcalloc(max_cmd, sizeof(struct megasas_cmd*), GFP_KERNEL);

	if (!instance->cmd_list) {
		dev_printk(KERN_DEBUG, &instance->pdev->dev, "out of memory\n");
		return -ENOMEM;
	}

	memset(instance->cmd_list, 0, sizeof(struct megasas_cmd *) *max_cmd);

	for (i = 0; i < max_cmd; i++) {
		instance->cmd_list[i] = kmalloc(sizeof(struct megasas_cmd),
						GFP_KERNEL);

		if (!instance->cmd_list[i]) {

			for (j = 0; j < i; j++)
				kfree(instance->cmd_list[j]);

			kfree(instance->cmd_list);
			instance->cmd_list = NULL;

			return -ENOMEM;
		}
	}

	for (i = 0; i < max_cmd; i++) {
		cmd = instance->cmd_list[i];
		memset(cmd, 0, sizeof(struct megasas_cmd));
		cmd->index = i;
		cmd->scmd = NULL;
		cmd->instance = instance;

		list_add_tail(&cmd->list, &instance->cmd_pool);
	}

	/*
	 * Create a frame pool and assign one frame to each cmd
	 */
	if (megasas_create_frame_pool(instance)) {
		dev_printk(KERN_DEBUG, &instance->pdev->dev, "Error creating frame DMA pool\n");
		megasas_free_cmds(instance);
		return -ENOMEM;
	}

	return 0;
}

/*
 * dcmd_timeout_ocr_possible -	Check if OCR is possible based on Driver/FW state.
 * @instance:				Adapter soft state
 *
 * Return 0 for only Fusion adapter, if driver load/unload is not in progress
 * or FW is not under OCR.
 */
inline int
dcmd_timeout_ocr_possible(struct megasas_instance *instance) {

	if (instance->adapter_type == MFI_SERIES)
		return KILL_ADAPTER;
	else if (instance->unload ||
			test_bit(MEGASAS_FUSION_OCR_NOT_POSSIBLE,
				 &instance->reset_flags))
		return IGNORE_TIMEOUT;
	else
		return INITIATE_OCR;
}

static void
megasas_get_pd_info(struct megasas_instance *instance, struct scsi_device *sdev)
{
	int ret;
	struct megasas_cmd *cmd;
	struct megasas_dcmd_frame *dcmd;

	struct MR_PRIV_DEVICE *mr_device_priv_data;
	u16 device_id = 0;

	device_id = (sdev->channel * MEGASAS_MAX_DEV_PER_CHANNEL) + sdev->id;
	cmd = megasas_get_cmd(instance);

	if (!cmd) {
		dev_err(&instance->pdev->dev, "Failed to get cmd %s\n", __func__);
		return;
	}

	dcmd = &cmd->frame->dcmd;

	memset(instance->pd_info, 0, sizeof(*instance->pd_info));
	memset(dcmd->mbox.b, 0, MFI_MBOX_SIZE);

	dcmd->mbox.s[0] = cpu_to_le16(device_id);
	dcmd->cmd = MFI_CMD_DCMD;
	dcmd->cmd_status = 0xFF;
	dcmd->sge_count = 1;
	dcmd->flags = MFI_FRAME_DIR_READ;
	dcmd->timeout = 0;
	dcmd->pad_0 = 0;
	dcmd->data_xfer_len = cpu_to_le32(sizeof(struct MR_PD_INFO));
	dcmd->opcode = cpu_to_le32(MR_DCMD_PD_GET_INFO);

	megasas_set_dma_settings(instance, dcmd, instance->pd_info_h,
				 sizeof(struct MR_PD_INFO));

	if ((instance->adapter_type != MFI_SERIES) &&
	    !instance->mask_interrupts)
		ret = megasas_issue_blocked_cmd(instance, cmd, MFI_IO_TIMEOUT_SECS);
	else
		ret = megasas_issue_polled(instance, cmd);

	switch (ret) {
	case DCMD_SUCCESS:
		mr_device_priv_data = sdev->hostdata;
		le16_to_cpus((u16 *)&instance->pd_info->state.ddf.pdType);
		mr_device_priv_data->interface_type =
				instance->pd_info->state.ddf.pdType.intf;
		break;

	case DCMD_TIMEOUT:

		switch (dcmd_timeout_ocr_possible(instance)) {
		case INITIATE_OCR:
			cmd->flags |= DRV_DCMD_SKIP_REFIRE;
			megasas_reset_fusion(instance->host,
				MFI_IO_TIMEOUT_OCR);
			break;
		case KILL_ADAPTER:
			megaraid_sas_kill_hba(instance);
			break;
		case IGNORE_TIMEOUT:
			dev_info(&instance->pdev->dev, "Ignore DCMD timeout: %s %d\n",
				__func__, __LINE__);
			break;
		}

		break;
	}

	if (ret != DCMD_TIMEOUT)
		megasas_return_cmd(instance, cmd);

	return;
}
/*
 * megasas_get_pd_list_info -	Returns FW's pd_list structure
 * @instance:				Adapter soft state
 * @pd_list:				pd_list structure
 *
 * Issues an internal command (DCMD) to get the FW's controller PD
 * list structure.  This information is mainly used to find out SYSTEM
 * supported by the FW.
 */
static int
megasas_get_pd_list(struct megasas_instance *instance)
{
	int ret = 0, pd_index = 0;
	struct megasas_cmd *cmd;
	struct megasas_dcmd_frame *dcmd;
	struct MR_PD_LIST *ci;
	struct MR_PD_ADDRESS *pd_addr;
	dma_addr_t ci_h = 0;

	if (instance->pd_list_not_supported) {
		dev_info(&instance->pdev->dev, "MR_DCMD_PD_LIST_QUERY "
		"not supported by firmware\n");
		return ret;
	}

	ci = instance->pd_list_buf;
	ci_h = instance->pd_list_buf_h;

	cmd = megasas_get_cmd(instance);

	if (!cmd) {
		dev_printk(KERN_DEBUG, &instance->pdev->dev, "(get_pd_list): Failed to get cmd\n");
		return -ENOMEM;
	}

	dcmd = &cmd->frame->dcmd;

	memset(ci, 0, sizeof(*ci));
	memset(dcmd->mbox.b, 0, MFI_MBOX_SIZE);

	dcmd->mbox.b[0] = MR_PD_QUERY_TYPE_EXPOSED_TO_HOST;
	dcmd->mbox.b[1] = 0;
	dcmd->cmd = MFI_CMD_DCMD;
	dcmd->cmd_status = MFI_STAT_INVALID_STATUS;
	dcmd->sge_count = 1;
	dcmd->flags = MFI_FRAME_DIR_READ;
	dcmd->timeout = 0;
	dcmd->pad_0 = 0;
	dcmd->data_xfer_len = cpu_to_le32(MEGASAS_MAX_PD * sizeof(struct MR_PD_LIST));
	dcmd->opcode = cpu_to_le32(MR_DCMD_PD_LIST_QUERY);

	megasas_set_dma_settings(instance, dcmd, instance->pd_list_buf_h,
				 (MEGASAS_MAX_PD * sizeof(struct MR_PD_LIST)));

	if ((instance->adapter_type != MFI_SERIES) &&
	    !instance->mask_interrupts)
		ret = megasas_issue_blocked_cmd(instance, cmd,
			MFI_IO_TIMEOUT_SECS);
	else
		ret = megasas_issue_polled(instance, cmd);

	switch (ret) {
	case DCMD_FAILED:
		dev_info(&instance->pdev->dev, "MR_DCMD_PD_LIST_QUERY "
			"failed/not supported by firmware\n");

		if (instance->adapter_type != MFI_SERIES)
			megaraid_sas_kill_hba(instance);
		else
			instance->pd_list_not_supported = 1;
		break;
	case DCMD_TIMEOUT:

		switch (dcmd_timeout_ocr_possible(instance)) {
		case INITIATE_OCR:
			cmd->flags |= DRV_DCMD_SKIP_REFIRE;
			/*
			 * DCMD failed from AEN path.
			 * AEN path already hold reset_mutex to avoid PCI access
			 * while OCR is in progress.
			 */
			mutex_unlock(&instance->reset_mutex);
			megasas_reset_fusion(instance->host,
						MFI_IO_TIMEOUT_OCR);
			mutex_lock(&instance->reset_mutex);
			break;
		case KILL_ADAPTER:
			megaraid_sas_kill_hba(instance);
			break;
		case IGNORE_TIMEOUT:
			dev_info(&instance->pdev->dev, "Ignore DCMD timeout: %s %d \n",
				__func__, __LINE__);
			break;
		}

		break;

	case DCMD_SUCCESS:
		pd_addr = ci->addr;

		if ((le32_to_cpu(ci->count) >
			(MEGASAS_MAX_PD_CHANNELS * MEGASAS_MAX_DEV_PER_CHANNEL)))
			break;

		memset(instance->local_pd_list, 0,
				MEGASAS_MAX_PD * sizeof(struct megasas_pd_list));

		for (pd_index = 0; pd_index < le32_to_cpu(ci->count); pd_index++) {
			instance->local_pd_list[le16_to_cpu(pd_addr->deviceId)].tid	=
					le16_to_cpu(pd_addr->deviceId);
			instance->local_pd_list[le16_to_cpu(pd_addr->deviceId)].driveType	=
					pd_addr->scsiDevType;
			instance->local_pd_list[le16_to_cpu(pd_addr->deviceId)].driveState	=
					MR_PD_STATE_SYSTEM;
			pd_addr++;
		}

		memcpy(instance->pd_list, instance->local_pd_list,
			sizeof(instance->pd_list));
		break;

	}

	if (ret != DCMD_TIMEOUT)
		megasas_return_cmd(instance, cmd);

	return ret;
}

/*
 * megasas_get_ld_list_info -	Returns FW's ld_list structure
 * @instance:				Adapter soft state
 * @ld_list:				ld_list structure
 *
 * Issues an internal command (DCMD) to get the FW's controller PD
 * list structure.  This information is mainly used to find out SYSTEM
 * supported by the FW.
 */
static int
megasas_get_ld_list(struct megasas_instance *instance)
{
	int ret = 0, ld_index = 0, ids = 0;
	struct megasas_cmd *cmd;
	struct megasas_dcmd_frame *dcmd;
	struct MR_LD_LIST *ci;
	dma_addr_t ci_h = 0;
	u32 ld_count;

	ci = instance->ld_list_buf;
	ci_h = instance->ld_list_buf_h;

	cmd = megasas_get_cmd(instance);

	if (!cmd) {
		dev_printk(KERN_DEBUG, &instance->pdev->dev, "megasas_get_ld_list: Failed to get cmd\n");
		return -ENOMEM;
	}

	dcmd = &cmd->frame->dcmd;

	memset(ci, 0, sizeof(*ci));
	memset(dcmd->mbox.b, 0, MFI_MBOX_SIZE);

	if (instance->supportmax256vd)
		dcmd->mbox.b[0] = 1;
	dcmd->cmd = MFI_CMD_DCMD;
	dcmd->cmd_status = MFI_STAT_INVALID_STATUS;
	dcmd->sge_count = 1;
	dcmd->flags = MFI_FRAME_DIR_READ;
	dcmd->timeout = 0;
	dcmd->data_xfer_len = cpu_to_le32(sizeof(struct MR_LD_LIST));
	dcmd->opcode = cpu_to_le32(MR_DCMD_LD_GET_LIST);
	dcmd->pad_0  = 0;

	megasas_set_dma_settings(instance, dcmd, ci_h,
				 sizeof(struct MR_LD_LIST));

	if ((instance->adapter_type != MFI_SERIES) &&
	    !instance->mask_interrupts)
		ret = megasas_issue_blocked_cmd(instance, cmd,
			MFI_IO_TIMEOUT_SECS);
	else
		ret = megasas_issue_polled(instance, cmd);

	ld_count = le32_to_cpu(ci->ldCount);

	switch (ret) {
	case DCMD_FAILED:
		megaraid_sas_kill_hba(instance);
		break;
	case DCMD_TIMEOUT:

		switch (dcmd_timeout_ocr_possible(instance)) {
		case INITIATE_OCR:
			cmd->flags |= DRV_DCMD_SKIP_REFIRE;
			/*
			 * DCMD failed from AEN path.
			 * AEN path already hold reset_mutex to avoid PCI access
			 * while OCR is in progress.
			 */
			mutex_unlock(&instance->reset_mutex);
			megasas_reset_fusion(instance->host,
						MFI_IO_TIMEOUT_OCR);
			mutex_lock(&instance->reset_mutex);
			break;
		case KILL_ADAPTER:
			megaraid_sas_kill_hba(instance);
			break;
		case IGNORE_TIMEOUT:
			dev_info(&instance->pdev->dev, "Ignore DCMD timeout: %s %d\n",
				__func__, __LINE__);
			break;
		}

		break;

	case DCMD_SUCCESS:
		if (ld_count > instance->fw_supported_vd_count)
			break;

		memset(instance->ld_ids, 0xff, MAX_LOGICAL_DRIVES_EXT);

		for (ld_index = 0; ld_index < ld_count; ld_index++) {
			if (ci->ldList[ld_index].state != 0) {
				ids = ci->ldList[ld_index].ref.targetId;
				instance->ld_ids[ids] = ci->ldList[ld_index].ref.targetId;
			}
		}

		break;
	}

	if (ret != DCMD_TIMEOUT)
		megasas_return_cmd(instance, cmd);

	return ret;
}

/**
 * megasas_ld_list_query -	Returns FW's ld_list structure
 * @instance:				Adapter soft state
 * @ld_list:				ld_list structure
 *
 * Issues an internal command (DCMD) to get the FW's controller PD
 * list structure.  This information is mainly used to find out SYSTEM
 * supported by the FW.
 */
static int
megasas_ld_list_query(struct megasas_instance *instance, u8 query_type)
{
	int ret = 0, ld_index = 0, ids = 0;
	struct megasas_cmd *cmd;
	struct megasas_dcmd_frame *dcmd;
	struct MR_LD_TARGETID_LIST *ci;
	dma_addr_t ci_h = 0;
	u32 tgtid_count;

	ci = instance->ld_targetid_list_buf;
	ci_h = instance->ld_targetid_list_buf_h;

	cmd = megasas_get_cmd(instance);

	if (!cmd) {
		dev_warn(&instance->pdev->dev,
		         "megasas_ld_list_query: Failed to get cmd\n");
		return -ENOMEM;
	}

	dcmd = &cmd->frame->dcmd;

	memset(ci, 0, sizeof(*ci));
	memset(dcmd->mbox.b, 0, MFI_MBOX_SIZE);

	dcmd->mbox.b[0] = query_type;
	if (instance->supportmax256vd)
		dcmd->mbox.b[2] = 1;

	dcmd->cmd = MFI_CMD_DCMD;
	dcmd->cmd_status = MFI_STAT_INVALID_STATUS;
	dcmd->sge_count = 1;
	dcmd->flags = MFI_FRAME_DIR_READ;
	dcmd->timeout = 0;
	dcmd->data_xfer_len = cpu_to_le32(sizeof(struct MR_LD_TARGETID_LIST));
	dcmd->opcode = cpu_to_le32(MR_DCMD_LD_LIST_QUERY);
	dcmd->pad_0  = 0;

	megasas_set_dma_settings(instance, dcmd, ci_h,
				 sizeof(struct MR_LD_TARGETID_LIST));

	if ((instance->adapter_type != MFI_SERIES) &&
	    !instance->mask_interrupts)
		ret = megasas_issue_blocked_cmd(instance, cmd, MFI_IO_TIMEOUT_SECS);
	else
		ret = megasas_issue_polled(instance, cmd);

	switch (ret) {
	case DCMD_FAILED:
		dev_info(&instance->pdev->dev,
			"DCMD not supported by firmware - %s %d\n",
				__func__, __LINE__);
		ret = megasas_get_ld_list(instance);
		break;
	case DCMD_TIMEOUT:
		switch (dcmd_timeout_ocr_possible(instance)) {
		case INITIATE_OCR:
			cmd->flags |= DRV_DCMD_SKIP_REFIRE;
			/*
			 * DCMD failed from AEN path.
			 * AEN path already hold reset_mutex to avoid PCI access
			 * while OCR is in progress.
			 */
			mutex_unlock(&instance->reset_mutex);
			megasas_reset_fusion(instance->host,
						MFI_IO_TIMEOUT_OCR);
			mutex_lock(&instance->reset_mutex);
			break;
		case KILL_ADAPTER:
			megaraid_sas_kill_hba(instance);
			break;
		case IGNORE_TIMEOUT:
			dev_info(&instance->pdev->dev, "Ignore DCMD timeout: %s %d\n",
				__func__, __LINE__);
			break;
		}

		break;
	case DCMD_SUCCESS:
		tgtid_count = le32_to_cpu(ci->count);

		if ((tgtid_count > (instance->fw_supported_vd_count)))
			break;

		memset(instance->ld_ids, 0xff, MEGASAS_MAX_LD_IDS);
		for (ld_index = 0; ld_index < tgtid_count; ld_index++) {
			ids = ci->targetId[ld_index];
			instance->ld_ids[ids] = ci->targetId[ld_index];
		}

		break;
	}

	if (ret != DCMD_TIMEOUT)
		megasas_return_cmd(instance, cmd);

	return ret;
}

/*
 * megasas_update_ext_vd_details : Update details w.r.t Extended VD
 * instance			 : Controller's instance
*/
static void megasas_update_ext_vd_details(struct megasas_instance *instance)
{
	struct fusion_context *fusion;
	u32 ventura_map_sz = 0;

	fusion = instance->ctrl_context;
	/* For MFI based controllers return dummy success */
	if (!fusion)
		return;

	instance->supportmax256vd =
		instance->ctrl_info_buf->adapterOperations3.supportMaxExtLDs;
	/* Below is additional check to address future FW enhancement */
	if (instance->ctrl_info_buf->max_lds > 64)
		instance->supportmax256vd = 1;

	instance->drv_supported_vd_count = MEGASAS_MAX_LD_CHANNELS
					* MEGASAS_MAX_DEV_PER_CHANNEL;
	instance->drv_supported_pd_count = MEGASAS_MAX_PD_CHANNELS
					* MEGASAS_MAX_DEV_PER_CHANNEL;
	if (instance->supportmax256vd) {
		instance->fw_supported_vd_count = MAX_LOGICAL_DRIVES_EXT;
		instance->fw_supported_pd_count = MAX_PHYSICAL_DEVICES;
	} else {
		instance->fw_supported_vd_count = MAX_LOGICAL_DRIVES;
		instance->fw_supported_pd_count = MAX_PHYSICAL_DEVICES;
	}

	dev_info(&instance->pdev->dev,
		"firmware type\t: %s\n",
		instance->supportmax256vd ? "Extended VD(240 VD)firmware" :
		"Legacy(64 VD) firmware");

	if (instance->max_raid_mapsize) {
		ventura_map_sz = instance->max_raid_mapsize *
						MR_MIN_MAP_SIZE; /* 64k */
		fusion->current_map_sz = ventura_map_sz;
		fusion->max_map_sz = ventura_map_sz;
	} else {
		fusion->old_map_sz =  sizeof(struct MR_FW_RAID_MAP) +
					(sizeof(struct MR_LD_SPAN_MAP) *
					(instance->fw_supported_vd_count - 1));
		fusion->new_map_sz =  sizeof(struct MR_FW_RAID_MAP_EXT);

		fusion->max_map_sz =
			max(fusion->old_map_sz, fusion->new_map_sz);

		if (instance->supportmax256vd)
			fusion->current_map_sz = fusion->new_map_sz;
		else
			fusion->current_map_sz = fusion->old_map_sz;
	}
	/* irrespective of FW raid maps, driver raid map is constant */
	fusion->drv_map_sz = sizeof(struct MR_DRV_RAID_MAP_ALL);
}

/**
 * megasas_get_controller_info -	Returns FW's controller structure
 * @instance:				Adapter soft state
 *
 * Issues an internal command (DCMD) to get the FW's controller structure.
 * This information is mainly used to find out the maximum IO transfer per
 * command supported by the FW.
 */
int
megasas_get_ctrl_info(struct megasas_instance *instance)
{
	int ret = 0;
	struct megasas_cmd *cmd;
	struct megasas_dcmd_frame *dcmd;
	struct megasas_ctrl_info *ci;
	dma_addr_t ci_h = 0;

	ci = instance->ctrl_info_buf;
	ci_h = instance->ctrl_info_buf_h;

	cmd = megasas_get_cmd(instance);

	if (!cmd) {
		dev_printk(KERN_DEBUG, &instance->pdev->dev, "Failed to get a free cmd\n");
		return -ENOMEM;
	}

	dcmd = &cmd->frame->dcmd;

	memset(ci, 0, sizeof(*ci));
	memset(dcmd->mbox.b, 0, MFI_MBOX_SIZE);

	dcmd->cmd = MFI_CMD_DCMD;
	dcmd->cmd_status = MFI_STAT_INVALID_STATUS;
	dcmd->sge_count = 1;
	dcmd->flags = MFI_FRAME_DIR_READ;
	dcmd->timeout = 0;
	dcmd->pad_0 = 0;
	dcmd->data_xfer_len = cpu_to_le32(sizeof(struct megasas_ctrl_info));
	dcmd->opcode = cpu_to_le32(MR_DCMD_CTRL_GET_INFO);
	dcmd->mbox.b[0] = 1;

	megasas_set_dma_settings(instance, dcmd, ci_h,
				 sizeof(struct megasas_ctrl_info));

	if ((instance->adapter_type != MFI_SERIES) &&
	    !instance->mask_interrupts) {
		ret = megasas_issue_blocked_cmd(instance, cmd, MFI_IO_TIMEOUT_SECS);
	} else {
		ret = megasas_issue_polled(instance, cmd);
		cmd->flags |= DRV_DCMD_SKIP_REFIRE;
	}

	switch (ret) {
	case DCMD_SUCCESS:
		/* Save required controller information in
		 * CPU endianness format.
		 */
		le32_to_cpus((u32 *)&ci->properties.OnOffProperties);
		le32_to_cpus((u32 *)&ci->adapterOperations2);
		le32_to_cpus((u32 *)&ci->adapterOperations3);
		le16_to_cpus((u16 *)&ci->adapter_operations4);

		/* Update the latest Ext VD info.
		 * From Init path, store current firmware details.
		 * From OCR path, detect any firmware properties changes.
		 * in case of Firmware upgrade without system reboot.
		 */
		megasas_update_ext_vd_details(instance);
		instance->use_seqnum_jbod_fp =
			ci->adapterOperations3.useSeqNumJbodFP;
		instance->support_morethan256jbod =
			ci->adapter_operations4.support_pd_map_target_id;
		instance->support_nvme_passthru =
			ci->adapter_operations4.support_nvme_passthru;
		instance->task_abort_tmo = ci->TaskAbortTO;
		instance->max_reset_tmo = ci->MaxResetTO;

		/*Check whether controller is iMR or MR */
		instance->is_imr = (ci->memory_size ? 0 : 1);
		dev_info(&instance->pdev->dev,
			"controller type\t: %s(%dMB)\n",
			instance->is_imr ? "iMR" : "MR",
			le16_to_cpu(ci->memory_size));

		instance->disableOnlineCtrlReset =
			ci->properties.OnOffProperties.disableOnlineCtrlReset;
		instance->secure_jbod_support =
			ci->adapterOperations3.supportSecurityonJBOD;
		dev_info(&instance->pdev->dev, "Online Controller Reset(OCR)\t: %s\n",
			instance->disableOnlineCtrlReset ? "Disabled" : "Enabled");
		dev_info(&instance->pdev->dev, "Secure JBOD support\t: %s\n",
			instance->secure_jbod_support ? "Yes" : "No");
		dev_info(&instance->pdev->dev, "NVMe passthru support\t: %s\n",
			 instance->support_nvme_passthru ? "Yes" : "No");
		dev_info(&instance->pdev->dev,
			 "FW provided TM TaskAbort/Reset timeout\t: %d secs/%d secs\n",
			 instance->task_abort_tmo, instance->max_reset_tmo);

		break;

	case DCMD_TIMEOUT:
		switch (dcmd_timeout_ocr_possible(instance)) {
		case INITIATE_OCR:
			cmd->flags |= DRV_DCMD_SKIP_REFIRE;
			megasas_reset_fusion(instance->host,
				MFI_IO_TIMEOUT_OCR);
			break;
		case KILL_ADAPTER:
			megaraid_sas_kill_hba(instance);
			break;
		case IGNORE_TIMEOUT:
			dev_info(&instance->pdev->dev, "Ignore DCMD timeout: %s %d\n",
				__func__, __LINE__);
			break;
		}
		break;
	case DCMD_FAILED:
		megaraid_sas_kill_hba(instance);
		break;

	}

	if (ret != DCMD_TIMEOUT)
		megasas_return_cmd(instance, cmd);

	return ret;
}

/*
 * megasas_set_crash_dump_params -	Sends address of crash dump DMA buffer
 *					to firmware
 *
 * @instance:				Adapter soft state
 * @crash_buf_state		-	tell FW to turn ON/OFF crash dump feature
					MR_CRASH_BUF_TURN_OFF = 0
					MR_CRASH_BUF_TURN_ON = 1
 * @return 0 on success non-zero on failure.
 * Issues an internal command (DCMD) to set parameters for crash dump feature.
 * Driver will send address of crash dump DMA buffer and set mbox to tell FW
 * that driver supports crash dump feature. This DCMD will be sent only if
 * crash dump feature is supported by the FW.
 *
 */
int megasas_set_crash_dump_params(struct megasas_instance *instance,
	u8 crash_buf_state)
{
	int ret = 0;
	struct megasas_cmd *cmd;
	struct megasas_dcmd_frame *dcmd;

	cmd = megasas_get_cmd(instance);

	if (!cmd) {
		dev_err(&instance->pdev->dev, "Failed to get a free cmd\n");
		return -ENOMEM;
	}


	dcmd = &cmd->frame->dcmd;

	memset(dcmd->mbox.b, 0, MFI_MBOX_SIZE);
	dcmd->mbox.b[0] = crash_buf_state;
	dcmd->cmd = MFI_CMD_DCMD;
	dcmd->cmd_status = MFI_STAT_INVALID_STATUS;
	dcmd->sge_count = 1;
	dcmd->flags = MFI_FRAME_DIR_NONE;
	dcmd->timeout = 0;
	dcmd->pad_0 = 0;
	dcmd->data_xfer_len = cpu_to_le32(CRASH_DMA_BUF_SIZE);
	dcmd->opcode = cpu_to_le32(MR_DCMD_CTRL_SET_CRASH_DUMP_PARAMS);

	megasas_set_dma_settings(instance, dcmd, instance->crash_dump_h,
				 CRASH_DMA_BUF_SIZE);

	if ((instance->adapter_type != MFI_SERIES) &&
	    !instance->mask_interrupts)
		ret = megasas_issue_blocked_cmd(instance, cmd, MFI_IO_TIMEOUT_SECS);
	else
		ret = megasas_issue_polled(instance, cmd);

	if (ret == DCMD_TIMEOUT) {
		switch (dcmd_timeout_ocr_possible(instance)) {
		case INITIATE_OCR:
			cmd->flags |= DRV_DCMD_SKIP_REFIRE;
			megasas_reset_fusion(instance->host,
					MFI_IO_TIMEOUT_OCR);
			break;
		case KILL_ADAPTER:
			megaraid_sas_kill_hba(instance);
			break;
		case IGNORE_TIMEOUT:
			dev_info(&instance->pdev->dev, "Ignore DCMD timeout: %s %d\n",
				__func__, __LINE__);
			break;
		}
	} else
		megasas_return_cmd(instance, cmd);

	return ret;
}

/**
 * megasas_issue_init_mfi -	Initializes the FW
 * @instance:		Adapter soft state
 *
 * Issues the INIT MFI cmd
 */
static int
megasas_issue_init_mfi(struct megasas_instance *instance)
{
	__le32 context;
	struct megasas_cmd *cmd;
	struct megasas_init_frame *init_frame;
	struct megasas_init_queue_info *initq_info;
	dma_addr_t init_frame_h;
	dma_addr_t initq_info_h;

	/*
	 * Prepare a init frame. Note the init frame points to queue info
	 * structure. Each frame has SGL allocated after first 64 bytes. For
	 * this frame - since we don't need any SGL - we use SGL's space as
	 * queue info structure
	 *
	 * We will not get a NULL command below. We just created the pool.
	 */
	cmd = megasas_get_cmd(instance);

	init_frame = (struct megasas_init_frame *)cmd->frame;
	initq_info = (struct megasas_init_queue_info *)
		((unsigned long)init_frame + 64);

	init_frame_h = cmd->frame_phys_addr;
	initq_info_h = init_frame_h + 64;

	context = init_frame->context;
	memset(init_frame, 0, MEGAMFI_FRAME_SIZE);
	memset(initq_info, 0, sizeof(struct megasas_init_queue_info));
	init_frame->context = context;

	initq_info->reply_queue_entries = cpu_to_le32(instance->max_fw_cmds + 1);
	initq_info->reply_queue_start_phys_addr_lo = cpu_to_le32(instance->reply_queue_h);

	initq_info->producer_index_phys_addr_lo = cpu_to_le32(instance->producer_h);
	initq_info->consumer_index_phys_addr_lo = cpu_to_le32(instance->consumer_h);

	init_frame->cmd = MFI_CMD_INIT;
	init_frame->cmd_status = MFI_STAT_INVALID_STATUS;
	init_frame->queue_info_new_phys_addr_lo =
		cpu_to_le32(lower_32_bits(initq_info_h));
	init_frame->queue_info_new_phys_addr_hi =
		cpu_to_le32(upper_32_bits(initq_info_h));

	init_frame->data_xfer_len = cpu_to_le32(sizeof(struct megasas_init_queue_info));

	/*
	 * disable the intr before firing the init frame to FW
	 */
	instance->instancet->disable_intr(instance);

	/*
	 * Issue the init frame in polled mode
	 */

	if (megasas_issue_polled(instance, cmd)) {
		dev_err(&instance->pdev->dev, "Failed to init firmware\n");
		megasas_return_cmd(instance, cmd);
		goto fail_fw_init;
	}

	megasas_return_cmd(instance, cmd);

	return 0;

fail_fw_init:
	return -EINVAL;
}

static u32
megasas_init_adapter_mfi(struct megasas_instance *instance)
{
	struct megasas_register_set __iomem *reg_set;
	u32 context_sz;
	u32 reply_q_sz;

	reg_set = instance->reg_set;

	/*
	 * Get various operational parameters from status register
	 */
	instance->max_fw_cmds = instance->instancet->read_fw_status_reg(reg_set) & 0x00FFFF;
	/*
	 * Reduce the max supported cmds by 1. This is to ensure that the
	 * reply_q_sz (1 more than the max cmd that driver may send)
	 * does not exceed max cmds that the FW can support
	 */
	instance->max_fw_cmds = instance->max_fw_cmds-1;
	instance->max_mfi_cmds = instance->max_fw_cmds;
	instance->max_num_sge = (instance->instancet->read_fw_status_reg(reg_set) & 0xFF0000) >>
					0x10;
	/*
	 * For MFI skinny adapters, MEGASAS_SKINNY_INT_CMDS commands
	 * are reserved for IOCTL + driver's internal DCMDs.
	 */
	if ((instance->pdev->device == PCI_DEVICE_ID_LSI_SAS0073SKINNY) ||
		(instance->pdev->device == PCI_DEVICE_ID_LSI_SAS0071SKINNY)) {
		instance->max_scsi_cmds = (instance->max_fw_cmds -
			MEGASAS_SKINNY_INT_CMDS);
		sema_init(&instance->ioctl_sem, MEGASAS_SKINNY_INT_CMDS);
	} else {
		instance->max_scsi_cmds = (instance->max_fw_cmds -
			MEGASAS_INT_CMDS);
		sema_init(&instance->ioctl_sem, (MEGASAS_MFI_IOCTL_CMDS));
	}

	instance->cur_can_queue = instance->max_scsi_cmds;
	/*
	 * Create a pool of commands
	 */
	if (megasas_alloc_cmds(instance))
		goto fail_alloc_cmds;

	/*
	 * Allocate memory for reply queue. Length of reply queue should
	 * be _one_ more than the maximum commands handled by the firmware.
	 *
	 * Note: When FW completes commands, it places corresponding contex
	 * values in this circular reply queue. This circular queue is a fairly
	 * typical producer-consumer queue. FW is the producer (of completed
	 * commands) and the driver is the consumer.
	 */
	context_sz = sizeof(u32);
	reply_q_sz = context_sz * (instance->max_fw_cmds + 1);

	instance->reply_queue = pci_alloc_consistent(instance->pdev,
						     reply_q_sz,
						     &instance->reply_queue_h);

	if (!instance->reply_queue) {
		dev_printk(KERN_DEBUG, &instance->pdev->dev, "Out of DMA mem for reply queue\n");
		goto fail_reply_queue;
	}

	if (megasas_issue_init_mfi(instance))
		goto fail_fw_init;

	if (megasas_get_ctrl_info(instance)) {
		dev_err(&instance->pdev->dev, "(%d): Could get controller info "
			"Fail from %s %d\n", instance->unique_id,
			__func__, __LINE__);
		goto fail_fw_init;
	}

	instance->fw_support_ieee = 0;
	instance->fw_support_ieee =
		(instance->instancet->read_fw_status_reg(reg_set) &
		0x04000000);

	dev_notice(&instance->pdev->dev, "megasas_init_mfi: fw_support_ieee=%d",
			instance->fw_support_ieee);

	if (instance->fw_support_ieee)
		instance->flag_ieee = 1;

	return 0;

fail_fw_init:

	pci_free_consistent(instance->pdev, reply_q_sz,
			    instance->reply_queue, instance->reply_queue_h);
fail_reply_queue:
	megasas_free_cmds(instance);

fail_alloc_cmds:
	return 1;
}

/*
 * megasas_setup_irqs_ioapic -		register legacy interrupts.
 * @instance:				Adapter soft state
 *
 * Do not enable interrupt, only setup ISRs.
 *
 * Return 0 on success.
 */
static int
megasas_setup_irqs_ioapic(struct megasas_instance *instance)
{
	struct pci_dev *pdev;

	pdev = instance->pdev;
	instance->irq_context[0].instance = instance;
	instance->irq_context[0].MSIxIndex = 0;
	if (request_irq(pci_irq_vector(pdev, 0),
			instance->instancet->service_isr, IRQF_SHARED,
			"megasas", &instance->irq_context[0])) {
		dev_err(&instance->pdev->dev,
				"Failed to register IRQ from %s %d\n",
				__func__, __LINE__);
		return -1;
	}
	return 0;
}

/**
 * megasas_setup_irqs_msix -		register MSI-x interrupts.
 * @instance:				Adapter soft state
 * @is_probe:				Driver probe check
 *
 * Do not enable interrupt, only setup ISRs.
 *
 * Return 0 on success.
 */
static int
megasas_setup_irqs_msix(struct megasas_instance *instance, u8 is_probe)
{
	int i, j;
	struct pci_dev *pdev;

	pdev = instance->pdev;

	/* Try MSI-x */
	for (i = 0; i < instance->msix_vectors; i++) {
		instance->irq_context[i].instance = instance;
		instance->irq_context[i].MSIxIndex = i;
		if (request_irq(pci_irq_vector(pdev, i),
			instance->instancet->service_isr, 0, "megasas",
			&instance->irq_context[i])) {
			dev_err(&instance->pdev->dev,
				"Failed to register IRQ for vector %d.\n", i);
			for (j = 0; j < i; j++)
				free_irq(pci_irq_vector(pdev, j),
					 &instance->irq_context[j]);
			/* Retry irq register for IO_APIC*/
			instance->msix_vectors = 0;
			if (is_probe) {
				pci_free_irq_vectors(instance->pdev);
				return megasas_setup_irqs_ioapic(instance);
			} else {
				return -1;
			}
		}
	}
	return 0;
}

/*
 * megasas_destroy_irqs-		unregister interrupts.
 * @instance:				Adapter soft state
 * return:				void
 */
static void
megasas_destroy_irqs(struct megasas_instance *instance) {

	int i;

	if (instance->msix_vectors)
		for (i = 0; i < instance->msix_vectors; i++) {
			free_irq(pci_irq_vector(instance->pdev, i),
				 &instance->irq_context[i]);
		}
	else
		free_irq(pci_irq_vector(instance->pdev, 0),
			 &instance->irq_context[0]);
}

/**
 * megasas_setup_jbod_map -	setup jbod map for FP seq_number.
 * @instance:				Adapter soft state
 * @is_probe:				Driver probe check
 *
 * Return 0 on success.
 */
void
megasas_setup_jbod_map(struct megasas_instance *instance)
{
	int i;
	struct fusion_context *fusion = instance->ctrl_context;
	u32 pd_seq_map_sz;

	pd_seq_map_sz = sizeof(struct MR_PD_CFG_SEQ_NUM_SYNC) +
		(sizeof(struct MR_PD_CFG_SEQ) * (MAX_PHYSICAL_DEVICES - 1));

	if (reset_devices || !fusion ||
		!instance->ctrl_info_buf->adapterOperations3.useSeqNumJbodFP) {
		dev_info(&instance->pdev->dev,
			"Jbod map is not supported %s %d\n",
			__func__, __LINE__);
		instance->use_seqnum_jbod_fp = false;
		return;
	}

	if (fusion->pd_seq_sync[0])
		goto skip_alloc;

	for (i = 0; i < JBOD_MAPS_COUNT; i++) {
		fusion->pd_seq_sync[i] = dma_alloc_coherent
			(&instance->pdev->dev, pd_seq_map_sz,
			&fusion->pd_seq_phys[i], GFP_KERNEL);
		if (!fusion->pd_seq_sync[i]) {
			dev_err(&instance->pdev->dev,
				"Failed to allocate memory from %s %d\n",
				__func__, __LINE__);
			if (i == 1) {
				dma_free_coherent(&instance->pdev->dev,
					pd_seq_map_sz, fusion->pd_seq_sync[0],
					fusion->pd_seq_phys[0]);
				fusion->pd_seq_sync[0] = NULL;
			}
			instance->use_seqnum_jbod_fp = false;
			return;
		}
	}

skip_alloc:
	if (!megasas_sync_pd_seq_num(instance, false) &&
		!megasas_sync_pd_seq_num(instance, true))
		instance->use_seqnum_jbod_fp = true;
	else
		instance->use_seqnum_jbod_fp = false;
}

static void megasas_setup_reply_map(struct megasas_instance *instance)
{
	const struct cpumask *mask;
	unsigned int queue, cpu;

	for (queue = 0; queue < instance->msix_vectors; queue++) {
		mask = pci_irq_get_affinity(instance->pdev, queue);
		if (!mask)
			goto fallback;

		for_each_cpu(cpu, mask)
			instance->reply_map[cpu] = queue;
	}
	return;

fallback:
	for_each_possible_cpu(cpu)
		instance->reply_map[cpu] = cpu % instance->msix_vectors;
}

/**
 * megasas_init_fw -	Initializes the FW
 * @instance:		Adapter soft state
 *
 * This is the main function for initializing firmware
 */

static int megasas_init_fw(struct megasas_instance *instance)
{
	u32 max_sectors_1;
	u32 max_sectors_2, tmp_sectors, msix_enable;
	u32 scratch_pad_2, scratch_pad_3, scratch_pad_4, status_reg;
	resource_size_t base_addr;
	struct megasas_register_set __iomem *reg_set;
	struct megasas_ctrl_info *ctrl_info = NULL;
	unsigned long bar_list;
	int i, j, loop, fw_msix_count = 0;
	struct IOV_111 *iovPtr;
	struct fusion_context *fusion;
	bool do_adp_reset = true;

	fusion = instance->ctrl_context;

	/* Find first memory bar */
	bar_list = pci_select_bars(instance->pdev, IORESOURCE_MEM);
<<<<<<< HEAD
	instance->bar = find_first_bit(&bar_list, sizeof(unsigned long));
=======
	instance->bar = find_first_bit(&bar_list, BITS_PER_LONG);
>>>>>>> 286cd8c7
	if (pci_request_selected_regions(instance->pdev, 1<<instance->bar,
					 "megasas: LSI")) {
		dev_printk(KERN_DEBUG, &instance->pdev->dev, "IO memory region busy!\n");
		return -EBUSY;
	}

	base_addr = pci_resource_start(instance->pdev, instance->bar);
	instance->reg_set = ioremap_nocache(base_addr, 8192);

	if (!instance->reg_set) {
		dev_printk(KERN_DEBUG, &instance->pdev->dev, "Failed to map IO mem\n");
		goto fail_ioremap;
	}

	reg_set = instance->reg_set;

	if (instance->adapter_type != MFI_SERIES)
		instance->instancet = &megasas_instance_template_fusion;
	else {
		switch (instance->pdev->device) {
		case PCI_DEVICE_ID_LSI_SAS1078R:
		case PCI_DEVICE_ID_LSI_SAS1078DE:
			instance->instancet = &megasas_instance_template_ppc;
			break;
		case PCI_DEVICE_ID_LSI_SAS1078GEN2:
		case PCI_DEVICE_ID_LSI_SAS0079GEN2:
			instance->instancet = &megasas_instance_template_gen2;
			break;
		case PCI_DEVICE_ID_LSI_SAS0073SKINNY:
		case PCI_DEVICE_ID_LSI_SAS0071SKINNY:
			instance->instancet = &megasas_instance_template_skinny;
			break;
		case PCI_DEVICE_ID_LSI_SAS1064R:
		case PCI_DEVICE_ID_DELL_PERC5:
		default:
			instance->instancet = &megasas_instance_template_xscale;
			instance->pd_list_not_supported = 1;
			break;
		}
	}

	if (megasas_transition_to_ready(instance, 0)) {
		if (instance->adapter_type >= INVADER_SERIES) {
			status_reg = instance->instancet->read_fw_status_reg(
					instance->reg_set);
			do_adp_reset = status_reg & MFI_RESET_ADAPTER;
		}

		if (do_adp_reset) {
			atomic_set(&instance->fw_reset_no_pci_access, 1);
			instance->instancet->adp_reset
				(instance, instance->reg_set);
			atomic_set(&instance->fw_reset_no_pci_access, 0);
			dev_info(&instance->pdev->dev,
				 "FW restarted successfully from %s!\n",
				 __func__);

			/*waiting for about 30 second before retry*/
			ssleep(30);

			if (megasas_transition_to_ready(instance, 0))
				goto fail_ready_state;
		} else {
			goto fail_ready_state;
		}
	}

	megasas_init_ctrl_params(instance);

	if (megasas_set_dma_mask(instance))
		goto fail_ready_state;

	if (megasas_alloc_ctrl_mem(instance))
		goto fail_alloc_dma_buf;

	if (megasas_alloc_ctrl_dma_buffers(instance))
		goto fail_alloc_dma_buf;

	fusion = instance->ctrl_context;

	if (instance->adapter_type == VENTURA_SERIES) {
		scratch_pad_3 =
			readl(&instance->reg_set->outbound_scratch_pad_3);
		instance->max_raid_mapsize = ((scratch_pad_3 >>
			MR_MAX_RAID_MAP_SIZE_OFFSET_SHIFT) &
			MR_MAX_RAID_MAP_SIZE_MASK);
	}

	/* Check if MSI-X is supported while in ready state */
	msix_enable = (instance->instancet->read_fw_status_reg(reg_set) &
		       0x4000000) >> 0x1a;
	if (msix_enable && !msix_disable) {
		int irq_flags = PCI_IRQ_MSIX;

		scratch_pad_2 = readl
			(&instance->reg_set->outbound_scratch_pad_2);
		/* Check max MSI-X vectors */
		if (fusion) {
			if (instance->adapter_type == THUNDERBOLT_SERIES) {
				/* Thunderbolt Series*/
				instance->msix_vectors = (scratch_pad_2
					& MR_MAX_REPLY_QUEUES_OFFSET) + 1;
				fw_msix_count = instance->msix_vectors;
			} else {
				instance->msix_vectors = ((scratch_pad_2
					& MR_MAX_REPLY_QUEUES_EXT_OFFSET)
					>> MR_MAX_REPLY_QUEUES_EXT_OFFSET_SHIFT) + 1;

				/*
				 * For Invader series, > 8 MSI-x vectors
				 * supported by FW/HW implies combined
				 * reply queue mode is enabled.
				 * For Ventura series, > 16 MSI-x vectors
				 * supported by FW/HW implies combined
				 * reply queue mode is enabled.
				 */
				switch (instance->adapter_type) {
				case INVADER_SERIES:
					if (instance->msix_vectors > 8)
						instance->msix_combined = true;
					break;
				case VENTURA_SERIES:
					if (instance->msix_vectors > 16)
						instance->msix_combined = true;
					break;
				}

				if (rdpq_enable)
					instance->is_rdpq = (scratch_pad_2 & MR_RDPQ_MODE_OFFSET) ?
								1 : 0;
				fw_msix_count = instance->msix_vectors;
				/* Save 1-15 reply post index address to local memory
				 * Index 0 is already saved from reg offset
				 * MPI2_REPLY_POST_HOST_INDEX_OFFSET
				 */
				for (loop = 1; loop < MR_MAX_MSIX_REG_ARRAY; loop++) {
					instance->reply_post_host_index_addr[loop] =
						(u32 __iomem *)
						((u8 __iomem *)instance->reg_set +
						MPI2_SUP_REPLY_POST_HOST_INDEX_OFFSET
						+ (loop * 0x10));
				}
			}
			if (msix_vectors)
				instance->msix_vectors = min(msix_vectors,
					instance->msix_vectors);
		} else /* MFI adapters */
			instance->msix_vectors = 1;
		/* Don't bother allocating more MSI-X vectors than cpus */
		instance->msix_vectors = min(instance->msix_vectors,
					     (unsigned int)num_online_cpus());
		if (smp_affinity_enable)
			irq_flags |= PCI_IRQ_AFFINITY;
		i = pci_alloc_irq_vectors(instance->pdev, 1,
					  instance->msix_vectors, irq_flags);
		if (i > 0)
			instance->msix_vectors = i;
		else
			instance->msix_vectors = 0;
	}
	/*
	 * MSI-X host index 0 is common for all adapter.
	 * It is used for all MPT based Adapters.
	 */
	if (instance->msix_combined) {
		instance->reply_post_host_index_addr[0] =
				(u32 *)((u8 *)instance->reg_set +
				MPI2_SUP_REPLY_POST_HOST_INDEX_OFFSET);
	} else {
		instance->reply_post_host_index_addr[0] =
			(u32 *)((u8 *)instance->reg_set +
			MPI2_REPLY_POST_HOST_INDEX_OFFSET);
	}

	if (!instance->msix_vectors) {
		i = pci_alloc_irq_vectors(instance->pdev, 1, 1, PCI_IRQ_LEGACY);
		if (i < 0)
			goto fail_init_adapter;
	}

	megasas_setup_reply_map(instance);

	dev_info(&instance->pdev->dev,
		"firmware supports msix\t: (%d)", fw_msix_count);
	dev_info(&instance->pdev->dev,
		"current msix/online cpus\t: (%d/%d)\n",
		instance->msix_vectors, (unsigned int)num_online_cpus());
	dev_info(&instance->pdev->dev,
		"RDPQ mode\t: (%s)\n", instance->is_rdpq ? "enabled" : "disabled");

	tasklet_init(&instance->isr_tasklet, instance->instancet->tasklet,
		(unsigned long)instance);

	/*
	 * Below are default value for legacy Firmware.
	 * non-fusion based controllers
	 */
	instance->fw_supported_vd_count = MAX_LOGICAL_DRIVES;
	instance->fw_supported_pd_count = MAX_PHYSICAL_DEVICES;
	/* Get operational params, sge flags, send init cmd to controller */
	if (instance->instancet->init_adapter(instance))
		goto fail_init_adapter;

	if (instance->adapter_type == VENTURA_SERIES) {
		scratch_pad_4 =
			readl(&instance->reg_set->outbound_scratch_pad_4);
		if ((scratch_pad_4 & MR_NVME_PAGE_SIZE_MASK) >=
			MR_DEFAULT_NVME_PAGE_SHIFT)
			instance->nvme_page_size =
				(1 << (scratch_pad_4 & MR_NVME_PAGE_SIZE_MASK));

		dev_info(&instance->pdev->dev,
			 "NVME page size\t: (%d)\n", instance->nvme_page_size);
	}

	if (instance->msix_vectors ?
		megasas_setup_irqs_msix(instance, 1) :
		megasas_setup_irqs_ioapic(instance))
		goto fail_init_adapter;

	instance->instancet->enable_intr(instance);

	dev_info(&instance->pdev->dev, "INIT adapter done\n");

	megasas_setup_jbod_map(instance);

	/** for passthrough
	 * the following function will get the PD LIST.
	 */
	memset(instance->pd_list, 0,
		(MEGASAS_MAX_PD * sizeof(struct megasas_pd_list)));
	if (megasas_get_pd_list(instance) < 0) {
		dev_err(&instance->pdev->dev, "failed to get PD list\n");
		goto fail_get_ld_pd_list;
	}

	memset(instance->ld_ids, 0xff, MEGASAS_MAX_LD_IDS);

	/* stream detection initialization */
	if (instance->adapter_type == VENTURA_SERIES) {
		fusion->stream_detect_by_ld =
			kcalloc(MAX_LOGICAL_DRIVES_EXT,
				sizeof(struct LD_STREAM_DETECT *),
				GFP_KERNEL);
		if (!fusion->stream_detect_by_ld) {
			dev_err(&instance->pdev->dev,
				"unable to allocate stream detection for pool of LDs\n");
			goto fail_get_ld_pd_list;
		}
		for (i = 0; i < MAX_LOGICAL_DRIVES_EXT; ++i) {
			fusion->stream_detect_by_ld[i] =
				kzalloc(sizeof(struct LD_STREAM_DETECT),
				GFP_KERNEL);
			if (!fusion->stream_detect_by_ld[i]) {
				dev_err(&instance->pdev->dev,
					"unable to allocate stream detect by LD\n ");
				for (j = 0; j < i; ++j)
					kfree(fusion->stream_detect_by_ld[j]);
				kfree(fusion->stream_detect_by_ld);
				fusion->stream_detect_by_ld = NULL;
				goto fail_get_ld_pd_list;
			}
			fusion->stream_detect_by_ld[i]->mru_bit_map
				= MR_STREAM_BITMAP;
		}
	}

	if (megasas_ld_list_query(instance,
				  MR_LD_QUERY_TYPE_EXPOSED_TO_HOST))
		goto fail_get_ld_pd_list;

	/*
	 * Compute the max allowed sectors per IO: The controller info has two
	 * limits on max sectors. Driver should use the minimum of these two.
	 *
	 * 1 << stripe_sz_ops.min = max sectors per strip
	 *
	 * Note that older firmwares ( < FW ver 30) didn't report information
	 * to calculate max_sectors_1. So the number ended up as zero always.
	 */
	tmp_sectors = 0;
	ctrl_info = instance->ctrl_info_buf;

	max_sectors_1 = (1 << ctrl_info->stripe_sz_ops.min) *
		le16_to_cpu(ctrl_info->max_strips_per_io);
	max_sectors_2 = le32_to_cpu(ctrl_info->max_request_size);

	tmp_sectors = min_t(u32, max_sectors_1, max_sectors_2);

	instance->peerIsPresent = ctrl_info->cluster.peerIsPresent;
	instance->passive = ctrl_info->cluster.passive;
	memcpy(instance->clusterId, ctrl_info->clusterId, sizeof(instance->clusterId));
	instance->UnevenSpanSupport =
		ctrl_info->adapterOperations2.supportUnevenSpans;
	if (instance->UnevenSpanSupport) {
		struct fusion_context *fusion = instance->ctrl_context;
		if (MR_ValidateMapInfo(instance, instance->map_id))
			fusion->fast_path_io = 1;
		else
			fusion->fast_path_io = 0;

	}
	if (ctrl_info->host_interface.SRIOV) {
		instance->requestorId = ctrl_info->iov.requestorId;
		if (instance->pdev->device == PCI_DEVICE_ID_LSI_PLASMA) {
			if (!ctrl_info->adapterOperations2.activePassive)
			    instance->PlasmaFW111 = 1;

			dev_info(&instance->pdev->dev, "SR-IOV: firmware type: %s\n",
			    instance->PlasmaFW111 ? "1.11" : "new");

			if (instance->PlasmaFW111) {
			    iovPtr = (struct IOV_111 *)
				((unsigned char *)ctrl_info + IOV_111_OFFSET);
			    instance->requestorId = iovPtr->requestorId;
			}
		}
		dev_info(&instance->pdev->dev, "SRIOV: VF requestorId %d\n",
			instance->requestorId);
	}

	instance->crash_dump_fw_support =
		ctrl_info->adapterOperations3.supportCrashDump;
	instance->crash_dump_drv_support =
		(instance->crash_dump_fw_support &&
		instance->crash_dump_buf);
	if (instance->crash_dump_drv_support)
		megasas_set_crash_dump_params(instance,
			MR_CRASH_BUF_TURN_OFF);

	else {
		if (instance->crash_dump_buf)
			pci_free_consistent(instance->pdev,
				CRASH_DMA_BUF_SIZE,
				instance->crash_dump_buf,
				instance->crash_dump_h);
		instance->crash_dump_buf = NULL;
	}


	dev_info(&instance->pdev->dev,
		"pci id\t\t: (0x%04x)/(0x%04x)/(0x%04x)/(0x%04x)\n",
		le16_to_cpu(ctrl_info->pci.vendor_id),
		le16_to_cpu(ctrl_info->pci.device_id),
		le16_to_cpu(ctrl_info->pci.sub_vendor_id),
		le16_to_cpu(ctrl_info->pci.sub_device_id));
	dev_info(&instance->pdev->dev, "unevenspan support	: %s\n",
		instance->UnevenSpanSupport ? "yes" : "no");
	dev_info(&instance->pdev->dev, "firmware crash dump	: %s\n",
		instance->crash_dump_drv_support ? "yes" : "no");
	dev_info(&instance->pdev->dev, "jbod sync map		: %s\n",
		instance->use_seqnum_jbod_fp ? "yes" : "no");


	instance->max_sectors_per_req = instance->max_num_sge *
						SGE_BUFFER_SIZE / 512;
	if (tmp_sectors && (instance->max_sectors_per_req > tmp_sectors))
		instance->max_sectors_per_req = tmp_sectors;

	/* Check for valid throttlequeuedepth module parameter */
	if (throttlequeuedepth &&
			throttlequeuedepth <= instance->max_scsi_cmds)
		instance->throttlequeuedepth = throttlequeuedepth;
	else
		instance->throttlequeuedepth =
				MEGASAS_THROTTLE_QUEUE_DEPTH;

	if ((resetwaittime < 1) ||
	    (resetwaittime > MEGASAS_RESET_WAIT_TIME))
		resetwaittime = MEGASAS_RESET_WAIT_TIME;

	if ((scmd_timeout < 10) || (scmd_timeout > MEGASAS_DEFAULT_CMD_TIMEOUT))
		scmd_timeout = MEGASAS_DEFAULT_CMD_TIMEOUT;

	/* Launch SR-IOV heartbeat timer */
	if (instance->requestorId) {
		if (!megasas_sriov_start_heartbeat(instance, 1))
			megasas_start_timer(instance);
		else
			instance->skip_heartbeat_timer_del = 1;
	}

	return 0;

fail_get_ld_pd_list:
	instance->instancet->disable_intr(instance);
	megasas_destroy_irqs(instance);
fail_init_adapter:
	if (instance->msix_vectors)
		pci_free_irq_vectors(instance->pdev);
	instance->msix_vectors = 0;
fail_alloc_dma_buf:
	megasas_free_ctrl_dma_buffers(instance);
	megasas_free_ctrl_mem(instance);
fail_ready_state:
	iounmap(instance->reg_set);

<<<<<<< HEAD
      fail_ioremap:
=======
fail_ioremap:
>>>>>>> 286cd8c7
	pci_release_selected_regions(instance->pdev, 1<<instance->bar);

	dev_err(&instance->pdev->dev, "Failed from %s %d\n",
		__func__, __LINE__);
	return -EINVAL;
}

/**
 * megasas_release_mfi -	Reverses the FW initialization
 * @instance:			Adapter soft state
 */
static void megasas_release_mfi(struct megasas_instance *instance)
{
	u32 reply_q_sz = sizeof(u32) *(instance->max_mfi_cmds + 1);

	if (instance->reply_queue)
		pci_free_consistent(instance->pdev, reply_q_sz,
			    instance->reply_queue, instance->reply_queue_h);

	megasas_free_cmds(instance);

	iounmap(instance->reg_set);

	pci_release_selected_regions(instance->pdev, 1<<instance->bar);
}

/**
 * megasas_get_seq_num -	Gets latest event sequence numbers
 * @instance:			Adapter soft state
 * @eli:			FW event log sequence numbers information
 *
 * FW maintains a log of all events in a non-volatile area. Upper layers would
 * usually find out the latest sequence number of the events, the seq number at
 * the boot etc. They would "read" all the events below the latest seq number
 * by issuing a direct fw cmd (DCMD). For the future events (beyond latest seq
 * number), they would subsribe to AEN (asynchronous event notification) and
 * wait for the events to happen.
 */
static int
megasas_get_seq_num(struct megasas_instance *instance,
		    struct megasas_evt_log_info *eli)
{
	struct megasas_cmd *cmd;
	struct megasas_dcmd_frame *dcmd;
	struct megasas_evt_log_info *el_info;
	dma_addr_t el_info_h = 0;
	int ret;

	cmd = megasas_get_cmd(instance);

	if (!cmd) {
		return -ENOMEM;
	}

	dcmd = &cmd->frame->dcmd;
	el_info = pci_zalloc_consistent(instance->pdev,
					sizeof(struct megasas_evt_log_info),
					&el_info_h);

	if (!el_info) {
		megasas_return_cmd(instance, cmd);
		return -ENOMEM;
	}

	memset(dcmd->mbox.b, 0, MFI_MBOX_SIZE);

	dcmd->cmd = MFI_CMD_DCMD;
	dcmd->cmd_status = 0x0;
	dcmd->sge_count = 1;
	dcmd->flags = MFI_FRAME_DIR_READ;
	dcmd->timeout = 0;
	dcmd->pad_0 = 0;
	dcmd->data_xfer_len = cpu_to_le32(sizeof(struct megasas_evt_log_info));
	dcmd->opcode = cpu_to_le32(MR_DCMD_CTRL_EVENT_GET_INFO);

	megasas_set_dma_settings(instance, dcmd, el_info_h,
				 sizeof(struct megasas_evt_log_info));

	ret = megasas_issue_blocked_cmd(instance, cmd, MFI_IO_TIMEOUT_SECS);
	if (ret != DCMD_SUCCESS) {
		dev_err(&instance->pdev->dev, "Failed from %s %d\n",
			__func__, __LINE__);
		goto dcmd_failed;
	}

	/*
	 * Copy the data back into callers buffer
	 */
	eli->newest_seq_num = el_info->newest_seq_num;
	eli->oldest_seq_num = el_info->oldest_seq_num;
	eli->clear_seq_num = el_info->clear_seq_num;
	eli->shutdown_seq_num = el_info->shutdown_seq_num;
	eli->boot_seq_num = el_info->boot_seq_num;

dcmd_failed:
	pci_free_consistent(instance->pdev, sizeof(struct megasas_evt_log_info),
			    el_info, el_info_h);

	megasas_return_cmd(instance, cmd);

	return ret;
}

/**
 * megasas_register_aen -	Registers for asynchronous event notification
 * @instance:			Adapter soft state
 * @seq_num:			The starting sequence number
 * @class_locale:		Class of the event
 *
 * This function subscribes for AEN for events beyond the @seq_num. It requests
 * to be notified if and only if the event is of type @class_locale
 */
static int
megasas_register_aen(struct megasas_instance *instance, u32 seq_num,
		     u32 class_locale_word)
{
	int ret_val;
	struct megasas_cmd *cmd;
	struct megasas_dcmd_frame *dcmd;
	union megasas_evt_class_locale curr_aen;
	union megasas_evt_class_locale prev_aen;

	/*
	 * If there an AEN pending already (aen_cmd), check if the
	 * class_locale of that pending AEN is inclusive of the new
	 * AEN request we currently have. If it is, then we don't have
	 * to do anything. In other words, whichever events the current
	 * AEN request is subscribing to, have already been subscribed
	 * to.
	 *
	 * If the old_cmd is _not_ inclusive, then we have to abort
	 * that command, form a class_locale that is superset of both
	 * old and current and re-issue to the FW
	 */

	curr_aen.word = class_locale_word;

	if (instance->aen_cmd) {

		prev_aen.word =
			le32_to_cpu(instance->aen_cmd->frame->dcmd.mbox.w[1]);

		if ((curr_aen.members.class < MFI_EVT_CLASS_DEBUG) ||
		    (curr_aen.members.class > MFI_EVT_CLASS_DEAD)) {
			dev_info(&instance->pdev->dev,
				 "%s %d out of range class %d send by application\n",
				 __func__, __LINE__, curr_aen.members.class);
			return 0;
		}

		/*
		 * A class whose enum value is smaller is inclusive of all
		 * higher values. If a PROGRESS (= -1) was previously
		 * registered, then a new registration requests for higher
		 * classes need not be sent to FW. They are automatically
		 * included.
		 *
		 * Locale numbers don't have such hierarchy. They are bitmap
		 * values
		 */
		if ((prev_aen.members.class <= curr_aen.members.class) &&
		    !((prev_aen.members.locale & curr_aen.members.locale) ^
		      curr_aen.members.locale)) {
			/*
			 * Previously issued event registration includes
			 * current request. Nothing to do.
			 */
			return 0;
		} else {
			curr_aen.members.locale |= prev_aen.members.locale;

			if (prev_aen.members.class < curr_aen.members.class)
				curr_aen.members.class = prev_aen.members.class;

			instance->aen_cmd->abort_aen = 1;
			ret_val = megasas_issue_blocked_abort_cmd(instance,
								  instance->
								  aen_cmd, 30);

			if (ret_val) {
				dev_printk(KERN_DEBUG, &instance->pdev->dev, "Failed to abort "
				       "previous AEN command\n");
				return ret_val;
			}
		}
	}

	cmd = megasas_get_cmd(instance);

	if (!cmd)
		return -ENOMEM;

	dcmd = &cmd->frame->dcmd;

	memset(instance->evt_detail, 0, sizeof(struct megasas_evt_detail));

	/*
	 * Prepare DCMD for aen registration
	 */
	memset(dcmd->mbox.b, 0, MFI_MBOX_SIZE);

	dcmd->cmd = MFI_CMD_DCMD;
	dcmd->cmd_status = 0x0;
	dcmd->sge_count = 1;
	dcmd->flags = MFI_FRAME_DIR_READ;
	dcmd->timeout = 0;
	dcmd->pad_0 = 0;
	dcmd->data_xfer_len = cpu_to_le32(sizeof(struct megasas_evt_detail));
	dcmd->opcode = cpu_to_le32(MR_DCMD_CTRL_EVENT_WAIT);
	dcmd->mbox.w[0] = cpu_to_le32(seq_num);
	instance->last_seq_num = seq_num;
	dcmd->mbox.w[1] = cpu_to_le32(curr_aen.word);

	megasas_set_dma_settings(instance, dcmd, instance->evt_detail_h,
				 sizeof(struct megasas_evt_detail));

	if (instance->aen_cmd != NULL) {
		megasas_return_cmd(instance, cmd);
		return 0;
	}

	/*
	 * Store reference to the cmd used to register for AEN. When an
	 * application wants us to register for AEN, we have to abort this
	 * cmd and re-register with a new EVENT LOCALE supplied by that app
	 */
	instance->aen_cmd = cmd;

	/*
	 * Issue the aen registration frame
	 */
	instance->instancet->issue_dcmd(instance, cmd);

	return 0;
}

/* megasas_get_target_prop - Send DCMD with below details to firmware.
 *
 * This DCMD will fetch few properties of LD/system PD defined
 * in MR_TARGET_DEV_PROPERTIES. eg. Queue Depth, MDTS value.
 *
 * DCMD send by drivers whenever new target is added to the OS.
 *
 * dcmd.opcode         - MR_DCMD_DEV_GET_TARGET_PROP
 * dcmd.mbox.b[0]      - DCMD is to be fired for LD or system PD.
 *                       0 = system PD, 1 = LD.
 * dcmd.mbox.s[1]      - TargetID for LD/system PD.
 * dcmd.sge IN         - Pointer to return MR_TARGET_DEV_PROPERTIES.
 *
 * @instance:		Adapter soft state
 * @sdev:		OS provided scsi device
 *
 * Returns 0 on success non-zero on failure.
 */
int
megasas_get_target_prop(struct megasas_instance *instance,
			struct scsi_device *sdev)
{
	int ret;
	struct megasas_cmd *cmd;
	struct megasas_dcmd_frame *dcmd;
	u16 targetId = ((sdev->channel % 2) * MEGASAS_MAX_DEV_PER_CHANNEL) +
			sdev->id;

	cmd = megasas_get_cmd(instance);

	if (!cmd) {
		dev_err(&instance->pdev->dev,
			"Failed to get cmd %s\n", __func__);
		return -ENOMEM;
	}

	dcmd = &cmd->frame->dcmd;

	memset(instance->tgt_prop, 0, sizeof(*instance->tgt_prop));
	memset(dcmd->mbox.b, 0, MFI_MBOX_SIZE);
	dcmd->mbox.b[0] = MEGASAS_IS_LOGICAL(sdev);

	dcmd->mbox.s[1] = cpu_to_le16(targetId);
	dcmd->cmd = MFI_CMD_DCMD;
	dcmd->cmd_status = 0xFF;
	dcmd->sge_count = 1;
	dcmd->flags = MFI_FRAME_DIR_READ;
	dcmd->timeout = 0;
	dcmd->pad_0 = 0;
	dcmd->data_xfer_len =
		cpu_to_le32(sizeof(struct MR_TARGET_PROPERTIES));
	dcmd->opcode = cpu_to_le32(MR_DCMD_DRV_GET_TARGET_PROP);

	megasas_set_dma_settings(instance, dcmd, instance->tgt_prop_h,
				 sizeof(struct MR_TARGET_PROPERTIES));

	if ((instance->adapter_type != MFI_SERIES) &&
	    !instance->mask_interrupts)
		ret = megasas_issue_blocked_cmd(instance,
						cmd, MFI_IO_TIMEOUT_SECS);
	else
		ret = megasas_issue_polled(instance, cmd);

	switch (ret) {
	case DCMD_TIMEOUT:
		switch (dcmd_timeout_ocr_possible(instance)) {
		case INITIATE_OCR:
			cmd->flags |= DRV_DCMD_SKIP_REFIRE;
			megasas_reset_fusion(instance->host,
					     MFI_IO_TIMEOUT_OCR);
			break;
		case KILL_ADAPTER:
			megaraid_sas_kill_hba(instance);
			break;
		case IGNORE_TIMEOUT:
			dev_info(&instance->pdev->dev,
				 "Ignore DCMD timeout: %s %d\n",
				 __func__, __LINE__);
			break;
		}
		break;

	default:
		megasas_return_cmd(instance, cmd);
	}
	if (ret != DCMD_SUCCESS)
		dev_err(&instance->pdev->dev,
			"return from %s %d return value %d\n",
			__func__, __LINE__, ret);

	return ret;
}

/**
 * megasas_start_aen -	Subscribes to AEN during driver load time
 * @instance:		Adapter soft state
 */
static int megasas_start_aen(struct megasas_instance *instance)
{
	struct megasas_evt_log_info eli;
	union megasas_evt_class_locale class_locale;

	/*
	 * Get the latest sequence number from FW
	 */
	memset(&eli, 0, sizeof(eli));

	if (megasas_get_seq_num(instance, &eli))
		return -1;

	/*
	 * Register AEN with FW for latest sequence number plus 1
	 */
	class_locale.members.reserved = 0;
	class_locale.members.locale = MR_EVT_LOCALE_ALL;
	class_locale.members.class = MR_EVT_CLASS_DEBUG;

	return megasas_register_aen(instance,
			le32_to_cpu(eli.newest_seq_num) + 1,
			class_locale.word);
}

/**
 * megasas_io_attach -	Attaches this driver to SCSI mid-layer
 * @instance:		Adapter soft state
 */
static int megasas_io_attach(struct megasas_instance *instance)
{
	struct Scsi_Host *host = instance->host;

	/*
	 * Export parameters required by SCSI mid-layer
	 */
	host->unique_id = instance->unique_id;
	host->can_queue = instance->max_scsi_cmds;
	host->this_id = instance->init_id;
	host->sg_tablesize = instance->max_num_sge;

	if (instance->fw_support_ieee)
		instance->max_sectors_per_req = MEGASAS_MAX_SECTORS_IEEE;

	/*
	 * Check if the module parameter value for max_sectors can be used
	 */
	if (max_sectors && max_sectors < instance->max_sectors_per_req)
		instance->max_sectors_per_req = max_sectors;
	else {
		if (max_sectors) {
			if (((instance->pdev->device ==
				PCI_DEVICE_ID_LSI_SAS1078GEN2) ||
				(instance->pdev->device ==
				PCI_DEVICE_ID_LSI_SAS0079GEN2)) &&
				(max_sectors <= MEGASAS_MAX_SECTORS)) {
				instance->max_sectors_per_req = max_sectors;
			} else {
			dev_info(&instance->pdev->dev, "max_sectors should be > 0"
				"and <= %d (or < 1MB for GEN2 controller)\n",
				instance->max_sectors_per_req);
			}
		}
	}

	host->max_sectors = instance->max_sectors_per_req;
	host->cmd_per_lun = MEGASAS_DEFAULT_CMD_PER_LUN;
	host->max_channel = MEGASAS_MAX_CHANNELS - 1;
	host->max_id = MEGASAS_MAX_DEV_PER_CHANNEL;
	host->max_lun = MEGASAS_MAX_LUN;
	host->max_cmd_len = 16;

	/*
	 * Notify the mid-layer about the new controller
	 */
	if (scsi_add_host(host, &instance->pdev->dev)) {
		dev_err(&instance->pdev->dev,
			"Failed to add host from %s %d\n",
			__func__, __LINE__);
		return -ENODEV;
	}

	return 0;
}

/**
 * megasas_set_dma_mask -	Set DMA mask for supported controllers
 *
 * @instance:		Adapter soft state
 * Description:
 *
 * For Ventura, driver/FW will operate in 63bit DMA addresses.
 *
 * For invader-
 *	By default, driver/FW will operate in 32bit DMA addresses
 *	for consistent DMA mapping but if 32 bit consistent
 *	DMA mask fails, driver will try with 63 bit consistent
 *	mask provided FW is true 63bit DMA capable
 *
 * For older controllers(Thunderbolt and MFI based adapters)-
 *	driver/FW will operate in 32 bit consistent DMA addresses.
 */
static int
megasas_set_dma_mask(struct megasas_instance *instance)
{
	u64 consistent_mask;
	struct pci_dev *pdev;
	u32 scratch_pad_2;

	pdev = instance->pdev;
	consistent_mask = (instance->adapter_type >= VENTURA_SERIES) ?
				DMA_BIT_MASK(63) : DMA_BIT_MASK(32);

	if (IS_DMA64) {
		if (dma_set_mask(&pdev->dev, DMA_BIT_MASK(63)) &&
		    dma_set_mask_and_coherent(&pdev->dev, DMA_BIT_MASK(32)))
			goto fail_set_dma_mask;

		if ((*pdev->dev.dma_mask == DMA_BIT_MASK(63)) &&
		    (dma_set_coherent_mask(&pdev->dev, consistent_mask) &&
		     dma_set_mask_and_coherent(&pdev->dev, DMA_BIT_MASK(32)))) {
			/*
			 * If 32 bit DMA mask fails, then try for 64 bit mask
			 * for FW capable of handling 64 bit DMA.
			 */
			scratch_pad_2 = readl
				(&instance->reg_set->outbound_scratch_pad_2);

			if (!(scratch_pad_2 & MR_CAN_HANDLE_64_BIT_DMA_OFFSET))
				goto fail_set_dma_mask;
			else if (dma_set_mask_and_coherent(&pdev->dev,
							   DMA_BIT_MASK(63)))
				goto fail_set_dma_mask;
		}
	} else if (dma_set_mask_and_coherent(&pdev->dev, DMA_BIT_MASK(32)))
		goto fail_set_dma_mask;

	if (pdev->dev.coherent_dma_mask == DMA_BIT_MASK(32))
		instance->consistent_mask_64bit = false;
	else
		instance->consistent_mask_64bit = true;

	dev_info(&pdev->dev, "%s bit DMA mask and %s bit consistent mask\n",
		 ((*pdev->dev.dma_mask == DMA_BIT_MASK(64)) ? "63" : "32"),
		 (instance->consistent_mask_64bit ? "63" : "32"));

	return 0;

fail_set_dma_mask:
	dev_err(&pdev->dev, "Failed to set DMA mask\n");
	return -1;

}

/*
 * megasas_set_adapter_type -	Set adapter type.
 *				Supported controllers can be divided in
 *				4 categories-  enum MR_ADAPTER_TYPE {
 *							MFI_SERIES = 1,
 *							THUNDERBOLT_SERIES = 2,
 *							INVADER_SERIES = 3,
 *							VENTURA_SERIES = 4,
 *						};
 * @instance:			Adapter soft state
 * return:			void
 */
static inline void megasas_set_adapter_type(struct megasas_instance *instance)
{
	if ((instance->pdev->vendor == PCI_VENDOR_ID_DELL) &&
	    (instance->pdev->device == PCI_DEVICE_ID_DELL_PERC5)) {
		instance->adapter_type = MFI_SERIES;
	} else {
		switch (instance->pdev->device) {
		case PCI_DEVICE_ID_LSI_VENTURA:
		case PCI_DEVICE_ID_LSI_CRUSADER:
		case PCI_DEVICE_ID_LSI_HARPOON:
		case PCI_DEVICE_ID_LSI_TOMCAT:
		case PCI_DEVICE_ID_LSI_VENTURA_4PORT:
		case PCI_DEVICE_ID_LSI_CRUSADER_4PORT:
			instance->adapter_type = VENTURA_SERIES;
			break;
		case PCI_DEVICE_ID_LSI_FUSION:
		case PCI_DEVICE_ID_LSI_PLASMA:
			instance->adapter_type = THUNDERBOLT_SERIES;
			break;
		case PCI_DEVICE_ID_LSI_INVADER:
		case PCI_DEVICE_ID_LSI_INTRUDER:
		case PCI_DEVICE_ID_LSI_INTRUDER_24:
		case PCI_DEVICE_ID_LSI_CUTLASS_52:
		case PCI_DEVICE_ID_LSI_CUTLASS_53:
		case PCI_DEVICE_ID_LSI_FURY:
			instance->adapter_type = INVADER_SERIES;
			break;
		default: /* For all other supported controllers */
			instance->adapter_type = MFI_SERIES;
			break;
		}
	}
}

static inline int megasas_alloc_mfi_ctrl_mem(struct megasas_instance *instance)
{
	instance->producer = pci_alloc_consistent(instance->pdev, sizeof(u32),
						  &instance->producer_h);
	instance->consumer = pci_alloc_consistent(instance->pdev, sizeof(u32),
						  &instance->consumer_h);

	if (!instance->producer || !instance->consumer) {
		dev_err(&instance->pdev->dev,
			"Failed to allocate memory for producer, consumer\n");
		return -1;
	}

	*instance->producer = 0;
	*instance->consumer = 0;
	return 0;
}

/**
 * megasas_alloc_ctrl_mem -	Allocate per controller memory for core data
 *				structures which are not common across MFI
 *				adapters and fusion adapters.
 *				For MFI based adapters, allocate producer and
 *				consumer buffers. For fusion adapters, allocate
 *				memory for fusion context.
 * @instance:			Adapter soft state
 * return:			0 for SUCCESS
 */
static int megasas_alloc_ctrl_mem(struct megasas_instance *instance)
{
	instance->reply_map = kcalloc(nr_cpu_ids, sizeof(unsigned int),
				      GFP_KERNEL);
	if (!instance->reply_map)
		return -ENOMEM;

	switch (instance->adapter_type) {
	case MFI_SERIES:
		if (megasas_alloc_mfi_ctrl_mem(instance))
			goto fail;
		break;
	case VENTURA_SERIES:
	case THUNDERBOLT_SERIES:
	case INVADER_SERIES:
		if (megasas_alloc_fusion_context(instance))
			goto fail;
		break;
	}

	return 0;
 fail:
	kfree(instance->reply_map);
	instance->reply_map = NULL;
	return -ENOMEM;
}

/*
 * megasas_free_ctrl_mem -	Free fusion context for fusion adapters and
 *				producer, consumer buffers for MFI adapters
 *
 * @instance -			Adapter soft instance
 *
 */
static inline void megasas_free_ctrl_mem(struct megasas_instance *instance)
{
	kfree(instance->reply_map);
	if (instance->adapter_type == MFI_SERIES) {
		if (instance->producer)
			pci_free_consistent(instance->pdev, sizeof(u32),
					    instance->producer,
					    instance->producer_h);
		if (instance->consumer)
			pci_free_consistent(instance->pdev, sizeof(u32),
					    instance->consumer,
					    instance->consumer_h);
	} else {
		megasas_free_fusion_context(instance);
	}
}

/**
 * megasas_alloc_ctrl_dma_buffers -	Allocate consistent DMA buffers during
 *					driver load time
 *
 * @instance-				Adapter soft instance
 * @return-				O for SUCCESS
 */
static inline
int megasas_alloc_ctrl_dma_buffers(struct megasas_instance *instance)
{
	struct pci_dev *pdev = instance->pdev;
	struct fusion_context *fusion = instance->ctrl_context;

	instance->evt_detail =
		pci_alloc_consistent(pdev,
				     sizeof(struct megasas_evt_detail),
				     &instance->evt_detail_h);

	if (!instance->evt_detail) {
		dev_err(&instance->pdev->dev,
			"Failed to allocate event detail buffer\n");
		return -ENOMEM;
	}

	if (fusion) {
		fusion->ioc_init_request =
			dma_alloc_coherent(&pdev->dev,
					   sizeof(struct MPI2_IOC_INIT_REQUEST),
					   &fusion->ioc_init_request_phys,
					   GFP_KERNEL);

		if (!fusion->ioc_init_request) {
			dev_err(&pdev->dev,
				"Failed to allocate PD list buffer\n");
			return -ENOMEM;
		}
	}

	instance->pd_list_buf =
		pci_alloc_consistent(pdev,
				     MEGASAS_MAX_PD * sizeof(struct MR_PD_LIST),
				     &instance->pd_list_buf_h);

	if (!instance->pd_list_buf) {
		dev_err(&pdev->dev, "Failed to allocate PD list buffer\n");
		return -ENOMEM;
	}

	instance->ctrl_info_buf =
		pci_alloc_consistent(pdev,
				     sizeof(struct megasas_ctrl_info),
				     &instance->ctrl_info_buf_h);

	if (!instance->ctrl_info_buf) {
		dev_err(&pdev->dev,
			"Failed to allocate controller info buffer\n");
		return -ENOMEM;
	}

	instance->ld_list_buf =
		pci_alloc_consistent(pdev,
				     sizeof(struct MR_LD_LIST),
				     &instance->ld_list_buf_h);

	if (!instance->ld_list_buf) {
		dev_err(&pdev->dev, "Failed to allocate LD list buffer\n");
		return -ENOMEM;
	}

	instance->ld_targetid_list_buf =
		pci_alloc_consistent(pdev,
				     sizeof(struct MR_LD_TARGETID_LIST),
				     &instance->ld_targetid_list_buf_h);

	if (!instance->ld_targetid_list_buf) {
		dev_err(&pdev->dev,
			"Failed to allocate LD targetid list buffer\n");
		return -ENOMEM;
	}

	if (!reset_devices) {
		instance->system_info_buf =
			pci_alloc_consistent(pdev,
					     sizeof(struct MR_DRV_SYSTEM_INFO),
					     &instance->system_info_h);
		instance->pd_info =
			pci_alloc_consistent(pdev,
					     sizeof(struct MR_PD_INFO),
					     &instance->pd_info_h);
		instance->tgt_prop =
			pci_alloc_consistent(pdev,
					     sizeof(struct MR_TARGET_PROPERTIES),
					     &instance->tgt_prop_h);
		instance->crash_dump_buf =
			pci_alloc_consistent(pdev,
					     CRASH_DMA_BUF_SIZE,
					     &instance->crash_dump_h);

		if (!instance->system_info_buf)
			dev_err(&instance->pdev->dev,
				"Failed to allocate system info buffer\n");

		if (!instance->pd_info)
			dev_err(&instance->pdev->dev,
				"Failed to allocate pd_info buffer\n");

		if (!instance->tgt_prop)
			dev_err(&instance->pdev->dev,
				"Failed to allocate tgt_prop buffer\n");

		if (!instance->crash_dump_buf)
			dev_err(&instance->pdev->dev,
				"Failed to allocate crash dump buffer\n");
	}

	return 0;
}

/*
 * megasas_free_ctrl_dma_buffers -	Free consistent DMA buffers allocated
 *					during driver load time
 *
 * @instance-				Adapter soft instance
 *
 */
static inline
void megasas_free_ctrl_dma_buffers(struct megasas_instance *instance)
{
	struct pci_dev *pdev = instance->pdev;
	struct fusion_context *fusion = instance->ctrl_context;

	if (instance->evt_detail)
		pci_free_consistent(pdev, sizeof(struct megasas_evt_detail),
				    instance->evt_detail,
				    instance->evt_detail_h);

	if (fusion && fusion->ioc_init_request)
		dma_free_coherent(&pdev->dev,
				  sizeof(struct MPI2_IOC_INIT_REQUEST),
				  fusion->ioc_init_request,
				  fusion->ioc_init_request_phys);

	if (instance->pd_list_buf)
		pci_free_consistent(pdev,
				    MEGASAS_MAX_PD * sizeof(struct MR_PD_LIST),
				    instance->pd_list_buf,
				    instance->pd_list_buf_h);

	if (instance->ld_list_buf)
		pci_free_consistent(pdev, sizeof(struct MR_LD_LIST),
				    instance->ld_list_buf,
				    instance->ld_list_buf_h);

	if (instance->ld_targetid_list_buf)
		pci_free_consistent(pdev, sizeof(struct MR_LD_TARGETID_LIST),
				    instance->ld_targetid_list_buf,
				    instance->ld_targetid_list_buf_h);

	if (instance->ctrl_info_buf)
		pci_free_consistent(pdev, sizeof(struct megasas_ctrl_info),
				    instance->ctrl_info_buf,
				    instance->ctrl_info_buf_h);

	if (instance->system_info_buf)
		pci_free_consistent(pdev, sizeof(struct MR_DRV_SYSTEM_INFO),
				    instance->system_info_buf,
				    instance->system_info_h);

	if (instance->pd_info)
		pci_free_consistent(pdev, sizeof(struct MR_PD_INFO),
				    instance->pd_info, instance->pd_info_h);

	if (instance->tgt_prop)
		pci_free_consistent(pdev, sizeof(struct MR_TARGET_PROPERTIES),
				    instance->tgt_prop, instance->tgt_prop_h);

	if (instance->crash_dump_buf)
		pci_free_consistent(pdev, CRASH_DMA_BUF_SIZE,
				    instance->crash_dump_buf,
				    instance->crash_dump_h);
}

/*
 * megasas_init_ctrl_params -		Initialize controller's instance
 *					parameters before FW init
 * @instance -				Adapter soft instance
 * @return -				void
 */
static inline void megasas_init_ctrl_params(struct megasas_instance *instance)
{
	instance->fw_crash_state = UNAVAILABLE;

	megasas_poll_wait_aen = 0;
	instance->issuepend_done = 1;
	atomic_set(&instance->adprecovery, MEGASAS_HBA_OPERATIONAL);

	/*
	 * Initialize locks and queues
	 */
	INIT_LIST_HEAD(&instance->cmd_pool);
	INIT_LIST_HEAD(&instance->internal_reset_pending_q);

	atomic_set(&instance->fw_outstanding, 0);

	init_waitqueue_head(&instance->int_cmd_wait_q);
	init_waitqueue_head(&instance->abort_cmd_wait_q);

	spin_lock_init(&instance->crashdump_lock);
	spin_lock_init(&instance->mfi_pool_lock);
	spin_lock_init(&instance->hba_lock);
	spin_lock_init(&instance->stream_lock);
	spin_lock_init(&instance->completion_lock);

	mutex_init(&instance->reset_mutex);

	if ((instance->pdev->device == PCI_DEVICE_ID_LSI_SAS0073SKINNY) ||
	    (instance->pdev->device == PCI_DEVICE_ID_LSI_SAS0071SKINNY))
		instance->flag_ieee = 1;

	megasas_dbg_lvl = 0;
	instance->flag = 0;
	instance->unload = 1;
	instance->last_time = 0;
	instance->disableOnlineCtrlReset = 1;
	instance->UnevenSpanSupport = 0;

	if (instance->adapter_type != MFI_SERIES) {
		INIT_WORK(&instance->work_init, megasas_fusion_ocr_wq);
		INIT_WORK(&instance->crash_init, megasas_fusion_crash_dump_wq);
	} else {
		INIT_WORK(&instance->work_init, process_fw_state_change_wq);
	}
}

/**
 * megasas_probe_one -	PCI hotplug entry point
 * @pdev:		PCI device structure
 * @id:			PCI ids of supported hotplugged adapter
 */
static int megasas_probe_one(struct pci_dev *pdev,
			     const struct pci_device_id *id)
{
	int rval, pos;
	struct Scsi_Host *host;
	struct megasas_instance *instance;
	u16 control = 0;

	/* Reset MSI-X in the kdump kernel */
	if (reset_devices) {
		pos = pci_find_capability(pdev, PCI_CAP_ID_MSIX);
		if (pos) {
			pci_read_config_word(pdev, pos + PCI_MSIX_FLAGS,
					     &control);
			if (control & PCI_MSIX_FLAGS_ENABLE) {
				dev_info(&pdev->dev, "resetting MSI-X\n");
				pci_write_config_word(pdev,
						      pos + PCI_MSIX_FLAGS,
						      control &
						      ~PCI_MSIX_FLAGS_ENABLE);
			}
		}
	}

	/*
	 * PCI prepping: enable device set bus mastering and dma mask
	 */
	rval = pci_enable_device_mem(pdev);

	if (rval) {
		return rval;
	}

	pci_set_master(pdev);

	host = scsi_host_alloc(&megasas_template,
			       sizeof(struct megasas_instance));

	if (!host) {
		dev_printk(KERN_DEBUG, &pdev->dev, "scsi_host_alloc failed\n");
		goto fail_alloc_instance;
	}

	instance = (struct megasas_instance *)host->hostdata;
	memset(instance, 0, sizeof(*instance));
	atomic_set(&instance->fw_reset_no_pci_access, 0);
<<<<<<< HEAD
	instance->pdev = pdev;

	switch (instance->pdev->device) {
	case PCI_DEVICE_ID_LSI_FUSION:
	case PCI_DEVICE_ID_LSI_PLASMA:
	case PCI_DEVICE_ID_LSI_INVADER:
	case PCI_DEVICE_ID_LSI_FURY:
	case PCI_DEVICE_ID_LSI_INTRUDER:
	case PCI_DEVICE_ID_LSI_INTRUDER_24:
	case PCI_DEVICE_ID_LSI_CUTLASS_52:
	case PCI_DEVICE_ID_LSI_CUTLASS_53:
	{
		instance->ctrl_context_pages =
			get_order(sizeof(struct fusion_context));
		instance->ctrl_context = (void *)__get_free_pages(GFP_KERNEL,
				instance->ctrl_context_pages);
		if (!instance->ctrl_context) {
			dev_printk(KERN_DEBUG, &pdev->dev, "Failed to allocate "
			       "memory for Fusion context info\n");
			goto fail_alloc_dma_buf;
		}
		fusion = instance->ctrl_context;
		memset(fusion, 0,
			((1 << PAGE_SHIFT) << instance->ctrl_context_pages));
		if ((instance->pdev->device == PCI_DEVICE_ID_LSI_FUSION) ||
			(instance->pdev->device == PCI_DEVICE_ID_LSI_PLASMA))
			fusion->adapter_type = THUNDERBOLT_SERIES;
		else
			fusion->adapter_type = INVADER_SERIES;
	}
	break;
	default: /* For all other supported controllers */

		instance->producer =
			pci_alloc_consistent(pdev, sizeof(u32),
					     &instance->producer_h);
		instance->consumer =
			pci_alloc_consistent(pdev, sizeof(u32),
					     &instance->consumer_h);

		if (!instance->producer || !instance->consumer) {
			dev_printk(KERN_DEBUG, &pdev->dev, "Failed to allocate"
			       "memory for producer, consumer\n");
			goto fail_alloc_dma_buf;
		}

		*instance->producer = 0;
		*instance->consumer = 0;
		break;
	}

	instance->system_info_buf = pci_zalloc_consistent(pdev,
					sizeof(struct MR_DRV_SYSTEM_INFO),
					&instance->system_info_h);

	if (!instance->system_info_buf)
		dev_info(&instance->pdev->dev, "Can't allocate system info buffer\n");

	/* Crash dump feature related initialisation*/
	instance->drv_buf_index = 0;
	instance->drv_buf_alloc = 0;
	instance->crash_dump_fw_support = 0;
	instance->crash_dump_app_support = 0;
	instance->fw_crash_state = UNAVAILABLE;
	spin_lock_init(&instance->crashdump_lock);
	instance->crash_dump_buf = NULL;

	if (!reset_devices)
		instance->crash_dump_buf = pci_alloc_consistent(pdev,
						CRASH_DMA_BUF_SIZE,
						&instance->crash_dump_h);
	if (!instance->crash_dump_buf)
		dev_err(&pdev->dev, "Can't allocate Firmware "
			"crash dump DMA buffer\n");

	megasas_poll_wait_aen = 0;
	instance->flag_ieee = 0;
	instance->ev = NULL;
	instance->issuepend_done = 1;
	instance->adprecovery = MEGASAS_HBA_OPERATIONAL;
	instance->is_imr = 0;

	instance->evt_detail = pci_alloc_consistent(pdev,
						    sizeof(struct
							   megasas_evt_detail),
						    &instance->evt_detail_h);

	if (!instance->evt_detail) {
		dev_printk(KERN_DEBUG, &pdev->dev, "Failed to allocate memory for "
		       "event detail structure\n");
		goto fail_alloc_dma_buf;
	}

	/*
	 * Initialize locks and queues
	 */
	INIT_LIST_HEAD(&instance->cmd_pool);
	INIT_LIST_HEAD(&instance->internal_reset_pending_q);

	atomic_set(&instance->fw_outstanding,0);

	init_waitqueue_head(&instance->int_cmd_wait_q);
	init_waitqueue_head(&instance->abort_cmd_wait_q);

	spin_lock_init(&instance->mfi_pool_lock);
	spin_lock_init(&instance->hba_lock);
	spin_lock_init(&instance->completion_lock);

	mutex_init(&instance->reset_mutex);
=======
>>>>>>> 286cd8c7

	/*
	 * Initialize PCI related and misc parameters
	 */
	instance->pdev = pdev;
	instance->host = host;
	instance->unique_id = pdev->bus->number << 8 | pdev->devfn;
	instance->init_id = MEGASAS_DEFAULT_INIT_ID;

	megasas_set_adapter_type(instance);

	/*
	 * Initialize MFI Firmware
	 */
	if (megasas_init_fw(instance))
		goto fail_init_mfi;

	if (instance->requestorId) {
		if (instance->PlasmaFW111) {
			instance->vf_affiliation_111 =
				pci_alloc_consistent(pdev, sizeof(struct MR_LD_VF_AFFILIATION_111),
						     &instance->vf_affiliation_111_h);
			if (!instance->vf_affiliation_111)
				dev_warn(&pdev->dev, "Can't allocate "
				       "memory for VF affiliation buffer\n");
		} else {
			instance->vf_affiliation =
				pci_alloc_consistent(pdev,
						     (MAX_LOGICAL_DRIVES + 1) *
						     sizeof(struct MR_LD_VF_AFFILIATION),
						     &instance->vf_affiliation_h);
			if (!instance->vf_affiliation)
				dev_warn(&pdev->dev, "Can't allocate "
				       "memory for VF affiliation buffer\n");
		}
	}

	/*
	 * Store instance in PCI softstate
	 */
	pci_set_drvdata(pdev, instance);

	/*
	 * Add this controller to megasas_mgmt_info structure so that it
	 * can be exported to management applications
	 */
	megasas_mgmt_info.count++;
	megasas_mgmt_info.instance[megasas_mgmt_info.max_index] = instance;
	megasas_mgmt_info.max_index++;

	/*
	 * Register with SCSI mid-layer
	 */
	if (megasas_io_attach(instance))
		goto fail_io_attach;

	instance->unload = 0;
	/*
	 * Trigger SCSI to scan our drives
	 */
	scsi_scan_host(host);

	/*
	 * Initiate AEN (Asynchronous Event Notification)
	 */
	if (megasas_start_aen(instance)) {
		dev_printk(KERN_DEBUG, &pdev->dev, "start aen failed\n");
		goto fail_start_aen;
	}

	/* Get current SR-IOV LD/VF affiliation */
	if (instance->requestorId)
		megasas_get_ld_vf_affiliation(instance, 1);

	return 0;

fail_start_aen:
fail_io_attach:
	megasas_mgmt_info.count--;
	megasas_mgmt_info.max_index--;
	megasas_mgmt_info.instance[megasas_mgmt_info.max_index] = NULL;

	instance->instancet->disable_intr(instance);
	megasas_destroy_irqs(instance);

	if (instance->adapter_type != MFI_SERIES)
		megasas_release_fusion(instance);
	else
		megasas_release_mfi(instance);
	if (instance->msix_vectors)
		pci_free_irq_vectors(instance->pdev);
fail_init_mfi:
	scsi_host_put(host);
fail_alloc_instance:
	pci_disable_device(pdev);

	return -ENODEV;
}

/**
 * megasas_flush_cache -	Requests FW to flush all its caches
 * @instance:			Adapter soft state
 */
static void megasas_flush_cache(struct megasas_instance *instance)
{
	struct megasas_cmd *cmd;
	struct megasas_dcmd_frame *dcmd;

	if (atomic_read(&instance->adprecovery) == MEGASAS_HW_CRITICAL_ERROR)
		return;

	cmd = megasas_get_cmd(instance);

	if (!cmd)
		return;

	dcmd = &cmd->frame->dcmd;

	memset(dcmd->mbox.b, 0, MFI_MBOX_SIZE);

	dcmd->cmd = MFI_CMD_DCMD;
	dcmd->cmd_status = 0x0;
	dcmd->sge_count = 0;
	dcmd->flags = cpu_to_le16(MFI_FRAME_DIR_NONE);
	dcmd->timeout = 0;
	dcmd->pad_0 = 0;
	dcmd->data_xfer_len = 0;
	dcmd->opcode = cpu_to_le32(MR_DCMD_CTRL_CACHE_FLUSH);
	dcmd->mbox.b[0] = MR_FLUSH_CTRL_CACHE | MR_FLUSH_DISK_CACHE;

	if (megasas_issue_blocked_cmd(instance, cmd, MFI_IO_TIMEOUT_SECS)
			!= DCMD_SUCCESS) {
		dev_err(&instance->pdev->dev,
			"return from %s %d\n", __func__, __LINE__);
		return;
	}

	megasas_return_cmd(instance, cmd);
}

/**
 * megasas_shutdown_controller -	Instructs FW to shutdown the controller
 * @instance:				Adapter soft state
 * @opcode:				Shutdown/Hibernate
 */
static void megasas_shutdown_controller(struct megasas_instance *instance,
					u32 opcode)
{
	struct megasas_cmd *cmd;
	struct megasas_dcmd_frame *dcmd;

	if (atomic_read(&instance->adprecovery) == MEGASAS_HW_CRITICAL_ERROR)
		return;

	cmd = megasas_get_cmd(instance);

	if (!cmd)
		return;

	if (instance->aen_cmd)
		megasas_issue_blocked_abort_cmd(instance,
			instance->aen_cmd, MFI_IO_TIMEOUT_SECS);
	if (instance->map_update_cmd)
		megasas_issue_blocked_abort_cmd(instance,
			instance->map_update_cmd, MFI_IO_TIMEOUT_SECS);
	if (instance->jbod_seq_cmd)
		megasas_issue_blocked_abort_cmd(instance,
			instance->jbod_seq_cmd, MFI_IO_TIMEOUT_SECS);

	dcmd = &cmd->frame->dcmd;

	memset(dcmd->mbox.b, 0, MFI_MBOX_SIZE);

	dcmd->cmd = MFI_CMD_DCMD;
	dcmd->cmd_status = 0x0;
	dcmd->sge_count = 0;
	dcmd->flags = cpu_to_le16(MFI_FRAME_DIR_NONE);
	dcmd->timeout = 0;
	dcmd->pad_0 = 0;
	dcmd->data_xfer_len = 0;
	dcmd->opcode = cpu_to_le32(opcode);

	if (megasas_issue_blocked_cmd(instance, cmd, MFI_IO_TIMEOUT_SECS)
			!= DCMD_SUCCESS) {
		dev_err(&instance->pdev->dev,
			"return from %s %d\n", __func__, __LINE__);
		return;
	}

	megasas_return_cmd(instance, cmd);
}

#ifdef CONFIG_PM
/**
 * megasas_suspend -	driver suspend entry point
 * @pdev:		PCI device structure
 * @state:		PCI power state to suspend routine
 */
static int
megasas_suspend(struct pci_dev *pdev, pm_message_t state)
{
	struct Scsi_Host *host;
	struct megasas_instance *instance;

	instance = pci_get_drvdata(pdev);
	host = instance->host;
	instance->unload = 1;

	/* Shutdown SR-IOV heartbeat timer */
	if (instance->requestorId && !instance->skip_heartbeat_timer_del)
		del_timer_sync(&instance->sriov_heartbeat_timer);

	megasas_flush_cache(instance);
	megasas_shutdown_controller(instance, MR_DCMD_HIBERNATE_SHUTDOWN);

	/* cancel the delayed work if this work still in queue */
	if (instance->ev != NULL) {
		struct megasas_aen_event *ev = instance->ev;
		cancel_delayed_work_sync(&ev->hotplug_work);
		instance->ev = NULL;
	}

	tasklet_kill(&instance->isr_tasklet);

	pci_set_drvdata(instance->pdev, instance);
	instance->instancet->disable_intr(instance);

	megasas_destroy_irqs(instance);

	if (instance->msix_vectors)
		pci_free_irq_vectors(instance->pdev);

	pci_save_state(pdev);
	pci_disable_device(pdev);

	pci_set_power_state(pdev, pci_choose_state(pdev, state));

	return 0;
}

/**
 * megasas_resume-      driver resume entry point
 * @pdev:               PCI device structure
 */
static int
megasas_resume(struct pci_dev *pdev)
{
	int rval;
	struct Scsi_Host *host;
	struct megasas_instance *instance;
	int irq_flags = PCI_IRQ_LEGACY;

	instance = pci_get_drvdata(pdev);
	host = instance->host;
	pci_set_power_state(pdev, PCI_D0);
	pci_enable_wake(pdev, PCI_D0, 0);
	pci_restore_state(pdev);

	/*
	 * PCI prepping: enable device set bus mastering and dma mask
	 */
	rval = pci_enable_device_mem(pdev);

	if (rval) {
		dev_err(&pdev->dev, "Enable device failed\n");
		return rval;
	}

	pci_set_master(pdev);

	/*
	 * We expect the FW state to be READY
	 */
	if (megasas_transition_to_ready(instance, 0))
		goto fail_ready_state;

	if (megasas_set_dma_mask(instance))
		goto fail_set_dma_mask;

	/*
	 * Initialize MFI Firmware
	 */

	atomic_set(&instance->fw_outstanding, 0);
	atomic_set(&instance->ldio_outstanding, 0);

	/* Now re-enable MSI-X */
	if (instance->msix_vectors) {
		irq_flags = PCI_IRQ_MSIX;
		if (smp_affinity_enable)
			irq_flags |= PCI_IRQ_AFFINITY;
	}
	rval = pci_alloc_irq_vectors(instance->pdev, 1,
				     instance->msix_vectors ?
				     instance->msix_vectors : 1, irq_flags);
	if (rval < 0)
		goto fail_reenable_msix;

	megasas_setup_reply_map(instance);

	if (instance->adapter_type != MFI_SERIES) {
		megasas_reset_reply_desc(instance);
		if (megasas_ioc_init_fusion(instance)) {
			megasas_free_cmds(instance);
			megasas_free_cmds_fusion(instance);
			goto fail_init_mfi;
		}
		if (!megasas_get_map_info(instance))
			megasas_sync_map_info(instance);
	} else {
		*instance->producer = 0;
		*instance->consumer = 0;
		if (megasas_issue_init_mfi(instance))
			goto fail_init_mfi;
	}

	if (megasas_get_ctrl_info(instance) != DCMD_SUCCESS)
		goto fail_init_mfi;

	tasklet_init(&instance->isr_tasklet, instance->instancet->tasklet,
		     (unsigned long)instance);

	if (instance->msix_vectors ?
			megasas_setup_irqs_msix(instance, 0) :
			megasas_setup_irqs_ioapic(instance))
		goto fail_init_mfi;

	/* Re-launch SR-IOV heartbeat timer */
	if (instance->requestorId) {
		if (!megasas_sriov_start_heartbeat(instance, 0))
			megasas_start_timer(instance);
		else {
			instance->skip_heartbeat_timer_del = 1;
			goto fail_init_mfi;
		}
	}

	instance->instancet->enable_intr(instance);
	megasas_setup_jbod_map(instance);
	instance->unload = 0;

	/*
	 * Initiate AEN (Asynchronous Event Notification)
	 */
	if (megasas_start_aen(instance))
		dev_err(&instance->pdev->dev, "Start AEN failed\n");

	return 0;

fail_init_mfi:
	megasas_free_ctrl_dma_buffers(instance);
	megasas_free_ctrl_mem(instance);
	scsi_host_put(host);

fail_reenable_msix:
fail_set_dma_mask:
fail_ready_state:

	pci_disable_device(pdev);

	return -ENODEV;
}
#else
#define megasas_suspend	NULL
#define megasas_resume	NULL
#endif

static inline int
megasas_wait_for_adapter_operational(struct megasas_instance *instance)
{
	int wait_time = MEGASAS_RESET_WAIT_TIME * 2;
	int i;
	u8 adp_state;

	for (i = 0; i < wait_time; i++) {
		adp_state = atomic_read(&instance->adprecovery);
		if ((adp_state == MEGASAS_HBA_OPERATIONAL) ||
		    (adp_state == MEGASAS_HW_CRITICAL_ERROR))
			break;

		if (!(i % MEGASAS_RESET_NOTICE_INTERVAL))
			dev_notice(&instance->pdev->dev, "waiting for controller reset to finish\n");

		msleep(1000);
	}

	if (adp_state != MEGASAS_HBA_OPERATIONAL) {
		dev_info(&instance->pdev->dev,
			 "%s HBA failed to become operational, adp_state %d\n",
			 __func__, adp_state);
		return 1;
	}

	return 0;
}

/**
 * megasas_detach_one -	PCI hot"un"plug entry point
 * @pdev:		PCI device structure
 */
static void megasas_detach_one(struct pci_dev *pdev)
{
	int i;
	struct Scsi_Host *host;
	struct megasas_instance *instance;
	struct fusion_context *fusion;
	u32 pd_seq_map_sz;

	instance = pci_get_drvdata(pdev);
	host = instance->host;
	fusion = instance->ctrl_context;

	/* Shutdown SR-IOV heartbeat timer */
	if (instance->requestorId && !instance->skip_heartbeat_timer_del)
		del_timer_sync(&instance->sriov_heartbeat_timer);

	if (instance->fw_crash_state != UNAVAILABLE)
		megasas_free_host_crash_buffer(instance);
	scsi_remove_host(instance->host);
	instance->unload = 1;

	if (megasas_wait_for_adapter_operational(instance))
		goto skip_firing_dcmds;

	megasas_flush_cache(instance);
	megasas_shutdown_controller(instance, MR_DCMD_CTRL_SHUTDOWN);

skip_firing_dcmds:
	/* cancel the delayed work if this work still in queue*/
	if (instance->ev != NULL) {
		struct megasas_aen_event *ev = instance->ev;
		cancel_delayed_work_sync(&ev->hotplug_work);
		instance->ev = NULL;
	}

	/* cancel all wait events */
	wake_up_all(&instance->int_cmd_wait_q);

	tasklet_kill(&instance->isr_tasklet);

	/*
	 * Take the instance off the instance array. Note that we will not
	 * decrement the max_index. We let this array be sparse array
	 */
	for (i = 0; i < megasas_mgmt_info.max_index; i++) {
		if (megasas_mgmt_info.instance[i] == instance) {
			megasas_mgmt_info.count--;
			megasas_mgmt_info.instance[i] = NULL;

			break;
		}
	}

	instance->instancet->disable_intr(instance);

	megasas_destroy_irqs(instance);

	if (instance->msix_vectors)
		pci_free_irq_vectors(instance->pdev);

	if (instance->adapter_type == VENTURA_SERIES) {
		for (i = 0; i < MAX_LOGICAL_DRIVES_EXT; ++i)
			kfree(fusion->stream_detect_by_ld[i]);
		kfree(fusion->stream_detect_by_ld);
		fusion->stream_detect_by_ld = NULL;
	}


	if (instance->adapter_type != MFI_SERIES) {
		megasas_release_fusion(instance);
			pd_seq_map_sz = sizeof(struct MR_PD_CFG_SEQ_NUM_SYNC) +
				(sizeof(struct MR_PD_CFG_SEQ) *
					(MAX_PHYSICAL_DEVICES - 1));
		for (i = 0; i < 2 ; i++) {
			if (fusion->ld_map[i])
				dma_free_coherent(&instance->pdev->dev,
						  fusion->max_map_sz,
						  fusion->ld_map[i],
						  fusion->ld_map_phys[i]);
<<<<<<< HEAD
			if (fusion->ld_drv_map[i])
				free_pages((ulong)fusion->ld_drv_map[i],
					fusion->drv_map_pages);
=======
			if (fusion->ld_drv_map[i]) {
				if (is_vmalloc_addr(fusion->ld_drv_map[i]))
					vfree(fusion->ld_drv_map[i]);
				else
					free_pages((ulong)fusion->ld_drv_map[i],
						   fusion->drv_map_pages);
			}

>>>>>>> 286cd8c7
			if (fusion->pd_seq_sync[i])
				dma_free_coherent(&instance->pdev->dev,
					pd_seq_map_sz,
					fusion->pd_seq_sync[i],
					fusion->pd_seq_phys[i]);
		}
	} else {
		megasas_release_mfi(instance);
	}

	if (instance->vf_affiliation)
		pci_free_consistent(pdev, (MAX_LOGICAL_DRIVES + 1) *
				    sizeof(struct MR_LD_VF_AFFILIATION),
				    instance->vf_affiliation,
				    instance->vf_affiliation_h);

	if (instance->vf_affiliation_111)
		pci_free_consistent(pdev,
				    sizeof(struct MR_LD_VF_AFFILIATION_111),
				    instance->vf_affiliation_111,
				    instance->vf_affiliation_111_h);

	if (instance->hb_host_mem)
		pci_free_consistent(pdev, sizeof(struct MR_CTRL_HB_HOST_MEM),
				    instance->hb_host_mem,
				    instance->hb_host_mem_h);

	megasas_free_ctrl_dma_buffers(instance);

	megasas_free_ctrl_mem(instance);

	scsi_host_put(host);

	pci_disable_device(pdev);
}

/**
 * megasas_shutdown -	Shutdown entry point
 * @device:		Generic device structure
 */
static void megasas_shutdown(struct pci_dev *pdev)
{
	struct megasas_instance *instance = pci_get_drvdata(pdev);

	instance->unload = 1;

	if (megasas_wait_for_adapter_operational(instance))
		goto skip_firing_dcmds;

	megasas_flush_cache(instance);
	megasas_shutdown_controller(instance, MR_DCMD_CTRL_SHUTDOWN);

skip_firing_dcmds:
	instance->instancet->disable_intr(instance);
	megasas_destroy_irqs(instance);

	if (instance->msix_vectors)
		pci_free_irq_vectors(instance->pdev);
}

/**
 * megasas_mgmt_open -	char node "open" entry point
 */
static int megasas_mgmt_open(struct inode *inode, struct file *filep)
{
	/*
	 * Allow only those users with admin rights
	 */
	if (!capable(CAP_SYS_ADMIN))
		return -EACCES;

	return 0;
}

/**
 * megasas_mgmt_fasync -	Async notifier registration from applications
 *
 * This function adds the calling process to a driver global queue. When an
 * event occurs, SIGIO will be sent to all processes in this queue.
 */
static int megasas_mgmt_fasync(int fd, struct file *filep, int mode)
{
	int rc;

	mutex_lock(&megasas_async_queue_mutex);

	rc = fasync_helper(fd, filep, mode, &megasas_async_queue);

	mutex_unlock(&megasas_async_queue_mutex);

	if (rc >= 0) {
		/* For sanity check when we get ioctl */
		filep->private_data = filep;
		return 0;
	}

	printk(KERN_DEBUG "megasas: fasync_helper failed [%d]\n", rc);

	return rc;
}

/**
 * megasas_mgmt_poll -  char node "poll" entry point
 * */
static __poll_t megasas_mgmt_poll(struct file *file, poll_table *wait)
{
	__poll_t mask;
	unsigned long flags;

	poll_wait(file, &megasas_poll_wait, wait);
	spin_lock_irqsave(&poll_aen_lock, flags);
	if (megasas_poll_wait_aen)
		mask = (EPOLLIN | EPOLLRDNORM);
	else
		mask = 0;
	megasas_poll_wait_aen = 0;
	spin_unlock_irqrestore(&poll_aen_lock, flags);
	return mask;
}

/*
 * megasas_set_crash_dump_params_ioctl:
 *		Send CRASH_DUMP_MODE DCMD to all controllers
 * @cmd:	MFI command frame
 */

static int megasas_set_crash_dump_params_ioctl(struct megasas_cmd *cmd)
{
	struct megasas_instance *local_instance;
	int i, error = 0;
	int crash_support;

	crash_support = cmd->frame->dcmd.mbox.w[0];

	for (i = 0; i < megasas_mgmt_info.max_index; i++) {
		local_instance = megasas_mgmt_info.instance[i];
		if (local_instance && local_instance->crash_dump_drv_support) {
			if ((atomic_read(&local_instance->adprecovery) ==
				MEGASAS_HBA_OPERATIONAL) &&
				!megasas_set_crash_dump_params(local_instance,
					crash_support)) {
				local_instance->crash_dump_app_support =
					crash_support;
				dev_info(&local_instance->pdev->dev,
					"Application firmware crash "
					"dump mode set success\n");
				error = 0;
			} else {
				dev_info(&local_instance->pdev->dev,
					"Application firmware crash "
					"dump mode set failed\n");
				error = -1;
			}
		}
	}
	return error;
}

/**
 * megasas_mgmt_fw_ioctl -	Issues management ioctls to FW
 * @instance:			Adapter soft state
 * @argp:			User's ioctl packet
 */
static int
megasas_mgmt_fw_ioctl(struct megasas_instance *instance,
		      struct megasas_iocpacket __user * user_ioc,
		      struct megasas_iocpacket *ioc)
{
	struct megasas_sge64 *kern_sge64 = NULL;
	struct megasas_sge32 *kern_sge32 = NULL;
	struct megasas_cmd *cmd;
	void *kbuff_arr[MAX_IOCTL_SGE];
	dma_addr_t buf_handle = 0;
	int error = 0, i;
	void *sense = NULL;
	dma_addr_t sense_handle;
	void *sense_ptr;
	u32 opcode = 0;

	memset(kbuff_arr, 0, sizeof(kbuff_arr));

	if (ioc->sge_count > MAX_IOCTL_SGE) {
		dev_printk(KERN_DEBUG, &instance->pdev->dev, "SGE count [%d] >  max limit [%d]\n",
		       ioc->sge_count, MAX_IOCTL_SGE);
		return -EINVAL;
	}

	if ((ioc->frame.hdr.cmd >= MFI_CMD_OP_COUNT) ||
	    ((ioc->frame.hdr.cmd == MFI_CMD_NVME) &&
	    !instance->support_nvme_passthru)) {
		dev_err(&instance->pdev->dev,
			"Received invalid ioctl command 0x%x\n",
			ioc->frame.hdr.cmd);
		return -ENOTSUPP;
	}

	cmd = megasas_get_cmd(instance);
	if (!cmd) {
		dev_printk(KERN_DEBUG, &instance->pdev->dev, "Failed to get a cmd packet\n");
		return -ENOMEM;
	}

	/*
	 * User's IOCTL packet has 2 frames (maximum). Copy those two
	 * frames into our cmd's frames. cmd->frame's context will get
	 * overwritten when we copy from user's frames. So set that value
	 * alone separately
	 */
	memcpy(cmd->frame, ioc->frame.raw, 2 * MEGAMFI_FRAME_SIZE);
	cmd->frame->hdr.context = cpu_to_le32(cmd->index);
	cmd->frame->hdr.pad_0 = 0;

	cmd->frame->hdr.flags &= (~MFI_FRAME_IEEE);

	if (instance->consistent_mask_64bit)
		cmd->frame->hdr.flags |= cpu_to_le16((MFI_FRAME_SGL64 |
				       MFI_FRAME_SENSE64));
	else
		cmd->frame->hdr.flags &= cpu_to_le16(~(MFI_FRAME_SGL64 |
					       MFI_FRAME_SENSE64));

	if (cmd->frame->hdr.cmd == MFI_CMD_DCMD)
		opcode = le32_to_cpu(cmd->frame->dcmd.opcode);

	if (opcode == MR_DCMD_CTRL_SHUTDOWN) {
		if (megasas_get_ctrl_info(instance) != DCMD_SUCCESS) {
			megasas_return_cmd(instance, cmd);
			return -1;
		}
	}

	if (opcode == MR_DRIVER_SET_APP_CRASHDUMP_MODE) {
		error = megasas_set_crash_dump_params_ioctl(cmd);
		megasas_return_cmd(instance, cmd);
		return error;
	}

	/*
	 * The management interface between applications and the fw uses
	 * MFI frames. E.g, RAID configuration changes, LD property changes
	 * etc are accomplishes through different kinds of MFI frames. The
	 * driver needs to care only about substituting user buffers with
	 * kernel buffers in SGLs. The location of SGL is embedded in the
	 * struct iocpacket itself.
	 */
	if (instance->consistent_mask_64bit)
		kern_sge64 = (struct megasas_sge64 *)
			((unsigned long)cmd->frame + ioc->sgl_off);
	else
		kern_sge32 = (struct megasas_sge32 *)
			((unsigned long)cmd->frame + ioc->sgl_off);

	/*
	 * For each user buffer, create a mirror buffer and copy in
	 */
	for (i = 0; i < ioc->sge_count; i++) {
		if (!ioc->sgl[i].iov_len)
			continue;

		kbuff_arr[i] = dma_alloc_coherent(&instance->pdev->dev,
						    ioc->sgl[i].iov_len,
						    &buf_handle, GFP_KERNEL);
		if (!kbuff_arr[i]) {
			dev_printk(KERN_DEBUG, &instance->pdev->dev, "Failed to alloc "
			       "kernel SGL buffer for IOCTL\n");
			error = -ENOMEM;
			goto out;
		}

		/*
		 * We don't change the dma_coherent_mask, so
		 * pci_alloc_consistent only returns 32bit addresses
		 */
		if (instance->consistent_mask_64bit) {
			kern_sge64[i].phys_addr = cpu_to_le64(buf_handle);
			kern_sge64[i].length = cpu_to_le32(ioc->sgl[i].iov_len);
		} else {
			kern_sge32[i].phys_addr = cpu_to_le32(buf_handle);
			kern_sge32[i].length = cpu_to_le32(ioc->sgl[i].iov_len);
		}

		/*
		 * We created a kernel buffer corresponding to the
		 * user buffer. Now copy in from the user buffer
		 */
		if (copy_from_user(kbuff_arr[i], ioc->sgl[i].iov_base,
				   (u32) (ioc->sgl[i].iov_len))) {
			error = -EFAULT;
			goto out;
		}
	}

	if (ioc->sense_len) {
		/* make sure the pointer is part of the frame */
		if (ioc->sense_off >
		    (sizeof(union megasas_frame) - sizeof(__le64))) {
			error = -EINVAL;
			goto out;
		}

		sense = dma_alloc_coherent(&instance->pdev->dev, ioc->sense_len,
					     &sense_handle, GFP_KERNEL);
		if (!sense) {
			error = -ENOMEM;
			goto out;
		}

		/* always store 64 bits regardless of addressing */
		sense_ptr = (void *)cmd->frame + ioc->sense_off;
		put_unaligned_le64(sense_handle, sense_ptr);
	}

	/*
	 * Set the sync_cmd flag so that the ISR knows not to complete this
	 * cmd to the SCSI mid-layer
	 */
	cmd->sync_cmd = 1;
	if (megasas_issue_blocked_cmd(instance, cmd, 0) == DCMD_NOT_FIRED) {
		cmd->sync_cmd = 0;
		dev_err(&instance->pdev->dev,
			"return -EBUSY from %s %d cmd 0x%x opcode 0x%x cmd->cmd_status_drv 0x%x\n",
			__func__, __LINE__, cmd->frame->hdr.cmd, opcode,
			cmd->cmd_status_drv);
		return -EBUSY;
	}

	cmd->sync_cmd = 0;

	if (instance->unload == 1) {
		dev_info(&instance->pdev->dev, "Driver unload is in progress "
			"don't submit data to application\n");
		goto out;
	}
	/*
	 * copy out the kernel buffers to user buffers
	 */
	for (i = 0; i < ioc->sge_count; i++) {
		if (copy_to_user(ioc->sgl[i].iov_base, kbuff_arr[i],
				 ioc->sgl[i].iov_len)) {
			error = -EFAULT;
			goto out;
		}
	}

	/*
	 * copy out the sense
	 */
	if (ioc->sense_len) {
		/*
		 * sense_ptr points to the location that has the user
		 * sense buffer address
		 */
		sense_ptr = (unsigned long *) ((unsigned long)ioc->frame.raw +
				ioc->sense_off);

		if (copy_to_user((void __user *)((unsigned long)
				 get_unaligned((unsigned long *)sense_ptr)),
				 sense, ioc->sense_len)) {
			dev_err(&instance->pdev->dev, "Failed to copy out to user "
					"sense data\n");
			error = -EFAULT;
			goto out;
		}
	}

	/*
	 * copy the status codes returned by the fw
	 */
	if (copy_to_user(&user_ioc->frame.hdr.cmd_status,
			 &cmd->frame->hdr.cmd_status, sizeof(u8))) {
		dev_printk(KERN_DEBUG, &instance->pdev->dev, "Error copying out cmd_status\n");
		error = -EFAULT;
	}

out:
	if (sense) {
		dma_free_coherent(&instance->pdev->dev, ioc->sense_len,
				    sense, sense_handle);
	}

	for (i = 0; i < ioc->sge_count; i++) {
		if (kbuff_arr[i]) {
<<<<<<< HEAD
			dma_free_coherent(&instance->pdev->dev,
					  le32_to_cpu(kern_sge32[i].length),
					  kbuff_arr[i],
					  le32_to_cpu(kern_sge32[i].phys_addr));
=======
			if (instance->consistent_mask_64bit)
				dma_free_coherent(&instance->pdev->dev,
					le32_to_cpu(kern_sge64[i].length),
					kbuff_arr[i],
					le64_to_cpu(kern_sge64[i].phys_addr));
			else
				dma_free_coherent(&instance->pdev->dev,
					le32_to_cpu(kern_sge32[i].length),
					kbuff_arr[i],
					le32_to_cpu(kern_sge32[i].phys_addr));
>>>>>>> 286cd8c7
			kbuff_arr[i] = NULL;
		}
	}

	megasas_return_cmd(instance, cmd);
	return error;
}

static int megasas_mgmt_ioctl_fw(struct file *file, unsigned long arg)
{
	struct megasas_iocpacket __user *user_ioc =
	    (struct megasas_iocpacket __user *)arg;
	struct megasas_iocpacket *ioc;
	struct megasas_instance *instance;
	int error;

	ioc = memdup_user(user_ioc, sizeof(*ioc));
	if (IS_ERR(ioc))
		return PTR_ERR(ioc);

	instance = megasas_lookup_instance(ioc->host_no);
	if (!instance) {
		error = -ENODEV;
		goto out_kfree_ioc;
	}

	/* Block ioctls in VF mode */
	if (instance->requestorId && !allow_vf_ioctls) {
		error = -ENODEV;
		goto out_kfree_ioc;
	}

	if (atomic_read(&instance->adprecovery) == MEGASAS_HW_CRITICAL_ERROR) {
		dev_err(&instance->pdev->dev, "Controller in crit error\n");
		error = -ENODEV;
		goto out_kfree_ioc;
	}

	if (instance->unload == 1) {
		error = -ENODEV;
		goto out_kfree_ioc;
	}

	if (down_interruptible(&instance->ioctl_sem)) {
		error = -ERESTARTSYS;
		goto out_kfree_ioc;
	}

	if  (megasas_wait_for_adapter_operational(instance)) {
		error = -ENODEV;
		goto out_up;
	}

	error = megasas_mgmt_fw_ioctl(instance, user_ioc, ioc);
out_up:
	up(&instance->ioctl_sem);

out_kfree_ioc:
	kfree(ioc);
	return error;
}

static int megasas_mgmt_ioctl_aen(struct file *file, unsigned long arg)
{
	struct megasas_instance *instance;
	struct megasas_aen aen;
	int error;

	if (file->private_data != file) {
		printk(KERN_DEBUG "megasas: fasync_helper was not "
		       "called first\n");
		return -EINVAL;
	}

	if (copy_from_user(&aen, (void __user *)arg, sizeof(aen)))
		return -EFAULT;

	instance = megasas_lookup_instance(aen.host_no);

	if (!instance)
		return -ENODEV;

	if (atomic_read(&instance->adprecovery) == MEGASAS_HW_CRITICAL_ERROR) {
		return -ENODEV;
	}

	if (instance->unload == 1) {
		return -ENODEV;
	}

	if  (megasas_wait_for_adapter_operational(instance))
		return -ENODEV;

	mutex_lock(&instance->reset_mutex);
	error = megasas_register_aen(instance, aen.seq_num,
				     aen.class_locale_word);
	mutex_unlock(&instance->reset_mutex);
	return error;
}

/**
 * megasas_mgmt_ioctl -	char node ioctl entry point
 */
static long
megasas_mgmt_ioctl(struct file *file, unsigned int cmd, unsigned long arg)
{
	switch (cmd) {
	case MEGASAS_IOC_FIRMWARE:
		return megasas_mgmt_ioctl_fw(file, arg);

	case MEGASAS_IOC_GET_AEN:
		return megasas_mgmt_ioctl_aen(file, arg);
	}

	return -ENOTTY;
}

#ifdef CONFIG_COMPAT
static int megasas_mgmt_compat_ioctl_fw(struct file *file, unsigned long arg)
{
	struct compat_megasas_iocpacket __user *cioc =
	    (struct compat_megasas_iocpacket __user *)arg;
	struct megasas_iocpacket __user *ioc =
	    compat_alloc_user_space(sizeof(struct megasas_iocpacket));
	int i;
	int error = 0;
	compat_uptr_t ptr;
	u32 local_sense_off;
	u32 local_sense_len;
	u32 user_sense_off;

	if (clear_user(ioc, sizeof(*ioc)))
		return -EFAULT;

	if (copy_in_user(&ioc->host_no, &cioc->host_no, sizeof(u16)) ||
	    copy_in_user(&ioc->sgl_off, &cioc->sgl_off, sizeof(u32)) ||
	    copy_in_user(&ioc->sense_off, &cioc->sense_off, sizeof(u32)) ||
	    copy_in_user(&ioc->sense_len, &cioc->sense_len, sizeof(u32)) ||
	    copy_in_user(ioc->frame.raw, cioc->frame.raw, 128) ||
	    copy_in_user(&ioc->sge_count, &cioc->sge_count, sizeof(u32)))
		return -EFAULT;

	/*
	 * The sense_ptr is used in megasas_mgmt_fw_ioctl only when
	 * sense_len is not null, so prepare the 64bit value under
	 * the same condition.
	 */
	if (get_user(local_sense_off, &ioc->sense_off) ||
		get_user(local_sense_len, &ioc->sense_len) ||
		get_user(user_sense_off, &cioc->sense_off))
		return -EFAULT;

	if (local_sense_off != user_sense_off)
		return -EINVAL;

	if (local_sense_len) {
		void __user **sense_ioc_ptr =
			(void __user **)((u8 *)((unsigned long)&ioc->frame.raw) + local_sense_off);
		compat_uptr_t *sense_cioc_ptr =
			(compat_uptr_t *)(((unsigned long)&cioc->frame.raw) + user_sense_off);
		if (get_user(ptr, sense_cioc_ptr) ||
		    put_user(compat_ptr(ptr), sense_ioc_ptr))
			return -EFAULT;
	}

	for (i = 0; i < MAX_IOCTL_SGE; i++) {
		if (get_user(ptr, &cioc->sgl[i].iov_base) ||
		    put_user(compat_ptr(ptr), &ioc->sgl[i].iov_base) ||
		    copy_in_user(&ioc->sgl[i].iov_len,
				 &cioc->sgl[i].iov_len, sizeof(compat_size_t)))
			return -EFAULT;
	}

	error = megasas_mgmt_ioctl_fw(file, (unsigned long)ioc);

	if (copy_in_user(&cioc->frame.hdr.cmd_status,
			 &ioc->frame.hdr.cmd_status, sizeof(u8))) {
		printk(KERN_DEBUG "megasas: error copy_in_user cmd_status\n");
		return -EFAULT;
	}
	return error;
}

static long
megasas_mgmt_compat_ioctl(struct file *file, unsigned int cmd,
			  unsigned long arg)
{
	switch (cmd) {
	case MEGASAS_IOC_FIRMWARE32:
		return megasas_mgmt_compat_ioctl_fw(file, arg);
	case MEGASAS_IOC_GET_AEN:
		return megasas_mgmt_ioctl_aen(file, arg);
	}

	return -ENOTTY;
}
#endif

/*
 * File operations structure for management interface
 */
static const struct file_operations megasas_mgmt_fops = {
	.owner = THIS_MODULE,
	.open = megasas_mgmt_open,
	.fasync = megasas_mgmt_fasync,
	.unlocked_ioctl = megasas_mgmt_ioctl,
	.poll = megasas_mgmt_poll,
#ifdef CONFIG_COMPAT
	.compat_ioctl = megasas_mgmt_compat_ioctl,
#endif
	.llseek = noop_llseek,
};

/*
 * PCI hotplug support registration structure
 */
static struct pci_driver megasas_pci_driver = {

	.name = "megaraid_sas",
	.id_table = megasas_pci_table,
	.probe = megasas_probe_one,
	.remove = megasas_detach_one,
	.suspend = megasas_suspend,
	.resume = megasas_resume,
	.shutdown = megasas_shutdown,
};

/*
 * Sysfs driver attributes
 */
static ssize_t version_show(struct device_driver *dd, char *buf)
{
	return snprintf(buf, strlen(MEGASAS_VERSION) + 2, "%s\n",
			MEGASAS_VERSION);
}
static DRIVER_ATTR_RO(version);

static ssize_t release_date_show(struct device_driver *dd, char *buf)
{
	return snprintf(buf, strlen(MEGASAS_RELDATE) + 2, "%s\n",
		MEGASAS_RELDATE);
}
static DRIVER_ATTR_RO(release_date);

static ssize_t support_poll_for_event_show(struct device_driver *dd, char *buf)
{
	return sprintf(buf, "%u\n", support_poll_for_event);
}
static DRIVER_ATTR_RO(support_poll_for_event);

static ssize_t support_device_change_show(struct device_driver *dd, char *buf)
{
	return sprintf(buf, "%u\n", support_device_change);
}
static DRIVER_ATTR_RO(support_device_change);

static ssize_t dbg_lvl_show(struct device_driver *dd, char *buf)
{
	return sprintf(buf, "%u\n", megasas_dbg_lvl);
}

static ssize_t dbg_lvl_store(struct device_driver *dd, const char *buf,
			     size_t count)
{
	int retval = count;

	if (sscanf(buf, "%u", &megasas_dbg_lvl) < 1) {
		printk(KERN_ERR "megasas: could not set dbg_lvl\n");
		retval = -EINVAL;
	}
	return retval;
}
static DRIVER_ATTR_RW(dbg_lvl);

static ssize_t
support_nvme_encapsulation_show(struct device_driver *dd, char *buf)
{
	return sprintf(buf, "%u\n", support_nvme_encapsulation);
}

static DRIVER_ATTR_RO(support_nvme_encapsulation);

static inline void megasas_remove_scsi_device(struct scsi_device *sdev)
{
	sdev_printk(KERN_INFO, sdev, "SCSI device is removed\n");
	scsi_remove_device(sdev);
	scsi_device_put(sdev);
}

static void
megasas_aen_polling(struct work_struct *work)
{
	struct megasas_aen_event *ev =
		container_of(work, struct megasas_aen_event, hotplug_work.work);
	struct megasas_instance *instance = ev->instance;
	union megasas_evt_class_locale class_locale;
	struct  Scsi_Host *host;
	struct  scsi_device *sdev1;
	u16     pd_index = 0;
	u16	ld_index = 0;
	int     i, j, doscan = 0;
	u32 seq_num, wait_time = MEGASAS_RESET_WAIT_TIME;
	int error;
<<<<<<< HEAD
	u8  dcmd_ret = 0;
=======
	u8  dcmd_ret = DCMD_SUCCESS;
>>>>>>> 286cd8c7

	if (!instance) {
		printk(KERN_ERR "invalid instance!\n");
		kfree(ev);
		return;
	}

	/* Adjust event workqueue thread wait time for VF mode */
	if (instance->requestorId)
		wait_time = MEGASAS_ROUTINE_WAIT_TIME_VF;

	/* Don't run the event workqueue thread if OCR is running */
	mutex_lock(&instance->reset_mutex);

	instance->ev = NULL;
	host = instance->host;
	if (instance->evt_detail) {
		megasas_decode_evt(instance);

		switch (le32_to_cpu(instance->evt_detail->code)) {

		case MR_EVT_PD_INSERTED:
		case MR_EVT_PD_REMOVED:
			dcmd_ret = megasas_get_pd_list(instance);
<<<<<<< HEAD
			if (dcmd_ret == 0)
=======
			if (dcmd_ret == DCMD_SUCCESS)
>>>>>>> 286cd8c7
				doscan = SCAN_PD_CHANNEL;
			break;

		case MR_EVT_LD_OFFLINE:
		case MR_EVT_CFG_CLEARED:
		case MR_EVT_LD_DELETED:
		case MR_EVT_LD_CREATED:
			if (!instance->requestorId ||
				(instance->requestorId && megasas_get_ld_vf_affiliation(instance, 0)))
				dcmd_ret = megasas_ld_list_query(instance, MR_LD_QUERY_TYPE_EXPOSED_TO_HOST);

<<<<<<< HEAD
			if (dcmd_ret == 0)
=======
			if (dcmd_ret == DCMD_SUCCESS)
>>>>>>> 286cd8c7
				doscan = SCAN_VD_CHANNEL;

			break;

		case MR_EVT_CTRL_HOST_BUS_SCAN_REQUESTED:
		case MR_EVT_FOREIGN_CFG_IMPORTED:
		case MR_EVT_LD_STATE_CHANGE:
			dcmd_ret = megasas_get_pd_list(instance);

<<<<<<< HEAD
			if (dcmd_ret != 0)
=======
			if (dcmd_ret != DCMD_SUCCESS)
>>>>>>> 286cd8c7
				break;

			if (!instance->requestorId ||
				(instance->requestorId && megasas_get_ld_vf_affiliation(instance, 0)))
				dcmd_ret = megasas_ld_list_query(instance, MR_LD_QUERY_TYPE_EXPOSED_TO_HOST);

<<<<<<< HEAD
			if (dcmd_ret != 0)
=======
			if (dcmd_ret != DCMD_SUCCESS)
>>>>>>> 286cd8c7
				break;

			doscan = SCAN_VD_CHANNEL | SCAN_PD_CHANNEL;
			dev_info(&instance->pdev->dev, "scanning for scsi%d...\n",
				instance->host->host_no);
			break;

		case MR_EVT_CTRL_PROP_CHANGED:
				dcmd_ret = megasas_get_ctrl_info(instance);
				break;
		default:
			doscan = 0;
			break;
		}
	} else {
		dev_err(&instance->pdev->dev, "invalid evt_detail!\n");
		mutex_unlock(&instance->reset_mutex);
		kfree(ev);
		return;
	}

	mutex_unlock(&instance->reset_mutex);

	if (doscan & SCAN_PD_CHANNEL) {
		for (i = 0; i < MEGASAS_MAX_PD_CHANNELS; i++) {
			for (j = 0; j < MEGASAS_MAX_DEV_PER_CHANNEL; j++) {
				pd_index = i*MEGASAS_MAX_DEV_PER_CHANNEL + j;
				sdev1 = scsi_device_lookup(host, i, j, 0);
				if (instance->pd_list[pd_index].driveState ==
							MR_PD_STATE_SYSTEM) {
					if (!sdev1)
						scsi_add_device(host, i, j, 0);
					else
						scsi_device_put(sdev1);
				} else {
<<<<<<< HEAD
					if (sdev1) {
						scsi_remove_device(sdev1);
						scsi_device_put(sdev1);
					}
=======
					if (sdev1)
						megasas_remove_scsi_device(sdev1);
>>>>>>> 286cd8c7
				}
			}
		}
	}

	if (doscan & SCAN_VD_CHANNEL) {
		for (i = 0; i < MEGASAS_MAX_LD_CHANNELS; i++) {
			for (j = 0; j < MEGASAS_MAX_DEV_PER_CHANNEL; j++) {
				ld_index = (i * MEGASAS_MAX_DEV_PER_CHANNEL) + j;
				sdev1 = scsi_device_lookup(host, MEGASAS_MAX_PD_CHANNELS + i, j, 0);
				if (instance->ld_ids[ld_index] != 0xff) {
					if (!sdev1)
						scsi_add_device(host, MEGASAS_MAX_PD_CHANNELS + i, j, 0);
					else
						scsi_device_put(sdev1);
				} else {
<<<<<<< HEAD
					if (sdev1) {
						scsi_remove_device(sdev1);
						scsi_device_put(sdev1);
					}
				}
			}
		}
	}

	if (dcmd_ret == 0)
=======
					if (sdev1)
						megasas_remove_scsi_device(sdev1);
				}
			}
		}
	}

	if (dcmd_ret == DCMD_SUCCESS)
>>>>>>> 286cd8c7
		seq_num = le32_to_cpu(instance->evt_detail->seq_num) + 1;
	else
		seq_num = instance->last_seq_num;

	/* Register AEN with FW for latest sequence number plus 1 */
	class_locale.members.reserved = 0;
	class_locale.members.locale = MR_EVT_LOCALE_ALL;
	class_locale.members.class = MR_EVT_CLASS_DEBUG;

	if (instance->aen_cmd != NULL) {
		kfree(ev);
		return;
	}

	mutex_lock(&instance->reset_mutex);
	error = megasas_register_aen(instance, seq_num,
					class_locale.word);
	if (error)
		dev_err(&instance->pdev->dev,
			"register aen failed error %x\n", error);

	mutex_unlock(&instance->reset_mutex);
	kfree(ev);
}

/**
 * megasas_init - Driver load entry point
 */
static int __init megasas_init(void)
{
	int rval;

	/*
	 * Booted in kdump kernel, minimize memory footprints by
	 * disabling few features
	 */
	if (reset_devices) {
		msix_vectors = 1;
		rdpq_enable = 0;
		dual_qdepth_disable = 1;
	}

	/*
	 * Announce driver version and other information
	 */
	pr_info("megasas: %s\n", MEGASAS_VERSION);

	spin_lock_init(&poll_aen_lock);

	support_poll_for_event = 2;
	support_device_change = 1;
	support_nvme_encapsulation = true;

	memset(&megasas_mgmt_info, 0, sizeof(megasas_mgmt_info));

	/*
	 * Register character device node
	 */
	rval = register_chrdev(0, "megaraid_sas_ioctl", &megasas_mgmt_fops);

	if (rval < 0) {
		printk(KERN_DEBUG "megasas: failed to open device node\n");
		return rval;
	}

	megasas_mgmt_majorno = rval;

	/*
	 * Register ourselves as PCI hotplug module
	 */
	rval = pci_register_driver(&megasas_pci_driver);

	if (rval) {
		printk(KERN_DEBUG "megasas: PCI hotplug registration failed \n");
		goto err_pcidrv;
	}

	rval = driver_create_file(&megasas_pci_driver.driver,
				  &driver_attr_version);
	if (rval)
		goto err_dcf_attr_ver;

	rval = driver_create_file(&megasas_pci_driver.driver,
				  &driver_attr_release_date);
	if (rval)
		goto err_dcf_rel_date;

	rval = driver_create_file(&megasas_pci_driver.driver,
				&driver_attr_support_poll_for_event);
	if (rval)
		goto err_dcf_support_poll_for_event;

	rval = driver_create_file(&megasas_pci_driver.driver,
				  &driver_attr_dbg_lvl);
	if (rval)
		goto err_dcf_dbg_lvl;
	rval = driver_create_file(&megasas_pci_driver.driver,
				&driver_attr_support_device_change);
	if (rval)
		goto err_dcf_support_device_change;

	rval = driver_create_file(&megasas_pci_driver.driver,
				  &driver_attr_support_nvme_encapsulation);
	if (rval)
		goto err_dcf_support_nvme_encapsulation;

	return rval;

err_dcf_support_nvme_encapsulation:
	driver_remove_file(&megasas_pci_driver.driver,
			   &driver_attr_support_device_change);

err_dcf_support_device_change:
	driver_remove_file(&megasas_pci_driver.driver,
			   &driver_attr_dbg_lvl);
err_dcf_dbg_lvl:
	driver_remove_file(&megasas_pci_driver.driver,
			&driver_attr_support_poll_for_event);
err_dcf_support_poll_for_event:
	driver_remove_file(&megasas_pci_driver.driver,
			   &driver_attr_release_date);
err_dcf_rel_date:
	driver_remove_file(&megasas_pci_driver.driver, &driver_attr_version);
err_dcf_attr_ver:
	pci_unregister_driver(&megasas_pci_driver);
err_pcidrv:
	unregister_chrdev(megasas_mgmt_majorno, "megaraid_sas_ioctl");
	return rval;
}

/**
 * megasas_exit - Driver unload entry point
 */
static void __exit megasas_exit(void)
{
	driver_remove_file(&megasas_pci_driver.driver,
			   &driver_attr_dbg_lvl);
	driver_remove_file(&megasas_pci_driver.driver,
			&driver_attr_support_poll_for_event);
	driver_remove_file(&megasas_pci_driver.driver,
			&driver_attr_support_device_change);
	driver_remove_file(&megasas_pci_driver.driver,
			   &driver_attr_release_date);
	driver_remove_file(&megasas_pci_driver.driver, &driver_attr_version);
	driver_remove_file(&megasas_pci_driver.driver,
			   &driver_attr_support_nvme_encapsulation);

	pci_unregister_driver(&megasas_pci_driver);
	unregister_chrdev(megasas_mgmt_majorno, "megaraid_sas_ioctl");
}

module_init(megasas_init);
module_exit(megasas_exit);<|MERGE_RESOLUTION|>--- conflicted
+++ resolved
@@ -1753,26 +1753,11 @@
 		goto out_done;
 	}
 
-<<<<<<< HEAD
-	/*
-	 * FW takes care of flush cache on its own for Virtual Disk.
-	 * No need to send it down for VD. For JBOD send SYNCHRONIZE_CACHE to FW.
-	 */
-	if ((scmd->cmnd[0] == SYNCHRONIZE_CACHE) && MEGASAS_IS_LOGICAL(scmd)) {
-		scmd->result = DID_OK << 16;
-		goto out_done;
-	}
-
-	if (instance->instancet->build_and_issue_cmd(instance, scmd)) {
-		dev_err(&instance->pdev->dev, "Err returned from build_and_issue_cmd\n");
-		return SCSI_MLQUEUE_HOST_BUSY;
-=======
 	if ((scmd->cmnd[0] == SYNCHRONIZE_CACHE) &&
 	    MEGASAS_IS_LOGICAL(scmd->device) &&
 	    (!instance->fw_sync_cache_support)) {
 		scmd->result = DID_OK << 16;
 		goto out_done;
->>>>>>> 286cd8c7
 	}
 
 	return instance->instancet->build_and_issue_cmd(instance, scmd);
@@ -5248,11 +5233,7 @@
 
 	/* Find first memory bar */
 	bar_list = pci_select_bars(instance->pdev, IORESOURCE_MEM);
-<<<<<<< HEAD
-	instance->bar = find_first_bit(&bar_list, sizeof(unsigned long));
-=======
 	instance->bar = find_first_bit(&bar_list, BITS_PER_LONG);
->>>>>>> 286cd8c7
 	if (pci_request_selected_regions(instance->pdev, 1<<instance->bar,
 					 "megasas: LSI")) {
 		dev_printk(KERN_DEBUG, &instance->pdev->dev, "IO memory region busy!\n");
@@ -5650,11 +5631,7 @@
 fail_ready_state:
 	iounmap(instance->reg_set);
 
-<<<<<<< HEAD
-      fail_ioremap:
-=======
 fail_ioremap:
->>>>>>> 286cd8c7
 	pci_release_selected_regions(instance->pdev, 1<<instance->bar);
 
 	dev_err(&instance->pdev->dev, "Failed from %s %d\n",
@@ -6552,118 +6529,6 @@
 	instance = (struct megasas_instance *)host->hostdata;
 	memset(instance, 0, sizeof(*instance));
 	atomic_set(&instance->fw_reset_no_pci_access, 0);
-<<<<<<< HEAD
-	instance->pdev = pdev;
-
-	switch (instance->pdev->device) {
-	case PCI_DEVICE_ID_LSI_FUSION:
-	case PCI_DEVICE_ID_LSI_PLASMA:
-	case PCI_DEVICE_ID_LSI_INVADER:
-	case PCI_DEVICE_ID_LSI_FURY:
-	case PCI_DEVICE_ID_LSI_INTRUDER:
-	case PCI_DEVICE_ID_LSI_INTRUDER_24:
-	case PCI_DEVICE_ID_LSI_CUTLASS_52:
-	case PCI_DEVICE_ID_LSI_CUTLASS_53:
-	{
-		instance->ctrl_context_pages =
-			get_order(sizeof(struct fusion_context));
-		instance->ctrl_context = (void *)__get_free_pages(GFP_KERNEL,
-				instance->ctrl_context_pages);
-		if (!instance->ctrl_context) {
-			dev_printk(KERN_DEBUG, &pdev->dev, "Failed to allocate "
-			       "memory for Fusion context info\n");
-			goto fail_alloc_dma_buf;
-		}
-		fusion = instance->ctrl_context;
-		memset(fusion, 0,
-			((1 << PAGE_SHIFT) << instance->ctrl_context_pages));
-		if ((instance->pdev->device == PCI_DEVICE_ID_LSI_FUSION) ||
-			(instance->pdev->device == PCI_DEVICE_ID_LSI_PLASMA))
-			fusion->adapter_type = THUNDERBOLT_SERIES;
-		else
-			fusion->adapter_type = INVADER_SERIES;
-	}
-	break;
-	default: /* For all other supported controllers */
-
-		instance->producer =
-			pci_alloc_consistent(pdev, sizeof(u32),
-					     &instance->producer_h);
-		instance->consumer =
-			pci_alloc_consistent(pdev, sizeof(u32),
-					     &instance->consumer_h);
-
-		if (!instance->producer || !instance->consumer) {
-			dev_printk(KERN_DEBUG, &pdev->dev, "Failed to allocate"
-			       "memory for producer, consumer\n");
-			goto fail_alloc_dma_buf;
-		}
-
-		*instance->producer = 0;
-		*instance->consumer = 0;
-		break;
-	}
-
-	instance->system_info_buf = pci_zalloc_consistent(pdev,
-					sizeof(struct MR_DRV_SYSTEM_INFO),
-					&instance->system_info_h);
-
-	if (!instance->system_info_buf)
-		dev_info(&instance->pdev->dev, "Can't allocate system info buffer\n");
-
-	/* Crash dump feature related initialisation*/
-	instance->drv_buf_index = 0;
-	instance->drv_buf_alloc = 0;
-	instance->crash_dump_fw_support = 0;
-	instance->crash_dump_app_support = 0;
-	instance->fw_crash_state = UNAVAILABLE;
-	spin_lock_init(&instance->crashdump_lock);
-	instance->crash_dump_buf = NULL;
-
-	if (!reset_devices)
-		instance->crash_dump_buf = pci_alloc_consistent(pdev,
-						CRASH_DMA_BUF_SIZE,
-						&instance->crash_dump_h);
-	if (!instance->crash_dump_buf)
-		dev_err(&pdev->dev, "Can't allocate Firmware "
-			"crash dump DMA buffer\n");
-
-	megasas_poll_wait_aen = 0;
-	instance->flag_ieee = 0;
-	instance->ev = NULL;
-	instance->issuepend_done = 1;
-	instance->adprecovery = MEGASAS_HBA_OPERATIONAL;
-	instance->is_imr = 0;
-
-	instance->evt_detail = pci_alloc_consistent(pdev,
-						    sizeof(struct
-							   megasas_evt_detail),
-						    &instance->evt_detail_h);
-
-	if (!instance->evt_detail) {
-		dev_printk(KERN_DEBUG, &pdev->dev, "Failed to allocate memory for "
-		       "event detail structure\n");
-		goto fail_alloc_dma_buf;
-	}
-
-	/*
-	 * Initialize locks and queues
-	 */
-	INIT_LIST_HEAD(&instance->cmd_pool);
-	INIT_LIST_HEAD(&instance->internal_reset_pending_q);
-
-	atomic_set(&instance->fw_outstanding,0);
-
-	init_waitqueue_head(&instance->int_cmd_wait_q);
-	init_waitqueue_head(&instance->abort_cmd_wait_q);
-
-	spin_lock_init(&instance->mfi_pool_lock);
-	spin_lock_init(&instance->hba_lock);
-	spin_lock_init(&instance->completion_lock);
-
-	mutex_init(&instance->reset_mutex);
-=======
->>>>>>> 286cd8c7
 
 	/*
 	 * Initialize PCI related and misc parameters
@@ -7143,11 +7008,6 @@
 						  fusion->max_map_sz,
 						  fusion->ld_map[i],
 						  fusion->ld_map_phys[i]);
-<<<<<<< HEAD
-			if (fusion->ld_drv_map[i])
-				free_pages((ulong)fusion->ld_drv_map[i],
-					fusion->drv_map_pages);
-=======
 			if (fusion->ld_drv_map[i]) {
 				if (is_vmalloc_addr(fusion->ld_drv_map[i]))
 					vfree(fusion->ld_drv_map[i]);
@@ -7156,7 +7016,6 @@
 						   fusion->drv_map_pages);
 			}
 
->>>>>>> 286cd8c7
 			if (fusion->pd_seq_sync[i])
 				dma_free_coherent(&instance->pdev->dev,
 					pd_seq_map_sz,
@@ -7539,12 +7398,6 @@
 
 	for (i = 0; i < ioc->sge_count; i++) {
 		if (kbuff_arr[i]) {
-<<<<<<< HEAD
-			dma_free_coherent(&instance->pdev->dev,
-					  le32_to_cpu(kern_sge32[i].length),
-					  kbuff_arr[i],
-					  le32_to_cpu(kern_sge32[i].phys_addr));
-=======
 			if (instance->consistent_mask_64bit)
 				dma_free_coherent(&instance->pdev->dev,
 					le32_to_cpu(kern_sge64[i].length),
@@ -7555,7 +7408,6 @@
 					le32_to_cpu(kern_sge32[i].length),
 					kbuff_arr[i],
 					le32_to_cpu(kern_sge32[i].phys_addr));
->>>>>>> 286cd8c7
 			kbuff_arr[i] = NULL;
 		}
 	}
@@ -7859,11 +7711,7 @@
 	int     i, j, doscan = 0;
 	u32 seq_num, wait_time = MEGASAS_RESET_WAIT_TIME;
 	int error;
-<<<<<<< HEAD
-	u8  dcmd_ret = 0;
-=======
 	u8  dcmd_ret = DCMD_SUCCESS;
->>>>>>> 286cd8c7
 
 	if (!instance) {
 		printk(KERN_ERR "invalid instance!\n");
@@ -7888,11 +7736,7 @@
 		case MR_EVT_PD_INSERTED:
 		case MR_EVT_PD_REMOVED:
 			dcmd_ret = megasas_get_pd_list(instance);
-<<<<<<< HEAD
-			if (dcmd_ret == 0)
-=======
 			if (dcmd_ret == DCMD_SUCCESS)
->>>>>>> 286cd8c7
 				doscan = SCAN_PD_CHANNEL;
 			break;
 
@@ -7904,11 +7748,7 @@
 				(instance->requestorId && megasas_get_ld_vf_affiliation(instance, 0)))
 				dcmd_ret = megasas_ld_list_query(instance, MR_LD_QUERY_TYPE_EXPOSED_TO_HOST);
 
-<<<<<<< HEAD
-			if (dcmd_ret == 0)
-=======
 			if (dcmd_ret == DCMD_SUCCESS)
->>>>>>> 286cd8c7
 				doscan = SCAN_VD_CHANNEL;
 
 			break;
@@ -7918,22 +7758,14 @@
 		case MR_EVT_LD_STATE_CHANGE:
 			dcmd_ret = megasas_get_pd_list(instance);
 
-<<<<<<< HEAD
-			if (dcmd_ret != 0)
-=======
 			if (dcmd_ret != DCMD_SUCCESS)
->>>>>>> 286cd8c7
 				break;
 
 			if (!instance->requestorId ||
 				(instance->requestorId && megasas_get_ld_vf_affiliation(instance, 0)))
 				dcmd_ret = megasas_ld_list_query(instance, MR_LD_QUERY_TYPE_EXPOSED_TO_HOST);
 
-<<<<<<< HEAD
-			if (dcmd_ret != 0)
-=======
 			if (dcmd_ret != DCMD_SUCCESS)
->>>>>>> 286cd8c7
 				break;
 
 			doscan = SCAN_VD_CHANNEL | SCAN_PD_CHANNEL;
@@ -7969,15 +7801,8 @@
 					else
 						scsi_device_put(sdev1);
 				} else {
-<<<<<<< HEAD
-					if (sdev1) {
-						scsi_remove_device(sdev1);
-						scsi_device_put(sdev1);
-					}
-=======
 					if (sdev1)
 						megasas_remove_scsi_device(sdev1);
->>>>>>> 286cd8c7
 				}
 			}
 		}
@@ -7994,18 +7819,6 @@
 					else
 						scsi_device_put(sdev1);
 				} else {
-<<<<<<< HEAD
-					if (sdev1) {
-						scsi_remove_device(sdev1);
-						scsi_device_put(sdev1);
-					}
-				}
-			}
-		}
-	}
-
-	if (dcmd_ret == 0)
-=======
 					if (sdev1)
 						megasas_remove_scsi_device(sdev1);
 				}
@@ -8014,7 +7827,6 @@
 	}
 
 	if (dcmd_ret == DCMD_SUCCESS)
->>>>>>> 286cd8c7
 		seq_num = le32_to_cpu(instance->evt_detail->seq_num) + 1;
 	else
 		seq_num = instance->last_seq_num;
