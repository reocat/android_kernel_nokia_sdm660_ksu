/*
 * Copyright (c) 2008-2009 Cisco Systems, Inc.  All rights reserved.
 * Copyright (c) 2009 Intel Corporation.  All rights reserved.
 *
 * This program is free software; you can redistribute it and/or modify it
 * under the terms and conditions of the GNU General Public License,
 * version 2, as published by the Free Software Foundation.
 *
 * This program is distributed in the hope it will be useful, but WITHOUT
 * ANY WARRANTY; without even the implied warranty of MERCHANTABILITY or
 * FITNESS FOR A PARTICULAR PURPOSE.  See the GNU General Public License for
 * more details.
 *
 * You should have received a copy of the GNU General Public License along with
 * this program; if not, write to the Free Software Foundation, Inc.,
 * 51 Franklin St - Fifth Floor, Boston, MA 02110-1301 USA.
 *
 * Maintained at www.Open-FCoE.org
 */

#include <linux/types.h>
#include <linux/module.h>
#include <linux/kernel.h>
#include <linux/list.h>
#include <linux/spinlock.h>
#include <linux/timer.h>
#include <linux/netdevice.h>
#include <linux/etherdevice.h>
#include <linux/ethtool.h>
#include <linux/if_ether.h>
#include <linux/if_vlan.h>
#include <linux/errno.h>
#include <linux/bitops.h>
#include <linux/slab.h>
#include <net/rtnetlink.h>

#include <scsi/fc/fc_els.h>
#include <scsi/fc/fc_fs.h>
#include <scsi/fc/fc_fip.h>
#include <scsi/fc/fc_encaps.h>
#include <scsi/fc/fc_fcoe.h>
#include <scsi/fc/fc_fcp.h>

#include <scsi/libfc.h>
#include <scsi/libfcoe.h>

#include "libfcoe.h"

#define	FCOE_CTLR_MIN_FKA	500		/* min keep alive (mS) */
#define	FCOE_CTLR_DEF_FKA	FIP_DEF_FKA	/* default keep alive (mS) */

static void fcoe_ctlr_timeout(struct timer_list *);
static void fcoe_ctlr_timer_work(struct work_struct *);
static void fcoe_ctlr_recv_work(struct work_struct *);
static int fcoe_ctlr_flogi_retry(struct fcoe_ctlr *);

static void fcoe_ctlr_vn_start(struct fcoe_ctlr *);
static int fcoe_ctlr_vn_recv(struct fcoe_ctlr *, struct sk_buff *);
static void fcoe_ctlr_vn_timeout(struct fcoe_ctlr *);
static int fcoe_ctlr_vn_lookup(struct fcoe_ctlr *, u32, u8 *);

static int fcoe_ctlr_vlan_recv(struct fcoe_ctlr *, struct sk_buff *);

static u8 fcoe_all_fcfs[ETH_ALEN] = FIP_ALL_FCF_MACS;
static u8 fcoe_all_enode[ETH_ALEN] = FIP_ALL_ENODE_MACS;
static u8 fcoe_all_vn2vn[ETH_ALEN] = FIP_ALL_VN2VN_MACS;
static u8 fcoe_all_p2p[ETH_ALEN] = FIP_ALL_P2P_MACS;

static const char * const fcoe_ctlr_states[] = {
	[FIP_ST_DISABLED] =	"DISABLED",
	[FIP_ST_LINK_WAIT] =	"LINK_WAIT",
	[FIP_ST_AUTO] =		"AUTO",
	[FIP_ST_NON_FIP] =	"NON_FIP",
	[FIP_ST_ENABLED] =	"ENABLED",
	[FIP_ST_VNMP_START] =	"VNMP_START",
	[FIP_ST_VNMP_PROBE1] =	"VNMP_PROBE1",
	[FIP_ST_VNMP_PROBE2] =	"VNMP_PROBE2",
	[FIP_ST_VNMP_CLAIM] =	"VNMP_CLAIM",
	[FIP_ST_VNMP_UP] =	"VNMP_UP",
};

static const char *fcoe_ctlr_state(enum fip_state state)
{
	const char *cp = "unknown";

	if (state < ARRAY_SIZE(fcoe_ctlr_states))
		cp = fcoe_ctlr_states[state];
	if (!cp)
		cp = "unknown";
	return cp;
}

/**
 * fcoe_ctlr_set_state() - Set and do debug printing for the new FIP state.
 * @fip: The FCoE controller
 * @state: The new state
 */
static void fcoe_ctlr_set_state(struct fcoe_ctlr *fip, enum fip_state state)
{
	if (state == fip->state)
		return;
	if (fip->lp)
		LIBFCOE_FIP_DBG(fip, "state %s -> %s\n",
			fcoe_ctlr_state(fip->state), fcoe_ctlr_state(state));
	fip->state = state;
}

/**
 * fcoe_ctlr_mtu_valid() - Check if a FCF's MTU is valid
 * @fcf: The FCF to check
 *
 * Return non-zero if FCF fcoe_size has been validated.
 */
static inline int fcoe_ctlr_mtu_valid(const struct fcoe_fcf *fcf)
{
	return (fcf->flags & FIP_FL_SOL) != 0;
}

/**
 * fcoe_ctlr_fcf_usable() - Check if a FCF is usable
 * @fcf: The FCF to check
 *
 * Return non-zero if the FCF is usable.
 */
static inline int fcoe_ctlr_fcf_usable(struct fcoe_fcf *fcf)
{
	u16 flags = FIP_FL_SOL | FIP_FL_AVAIL;

	return (fcf->flags & flags) == flags;
}

/**
 * fcoe_ctlr_map_dest() - Set flag and OUI for mapping destination addresses
 * @fip: The FCoE controller
 */
static void fcoe_ctlr_map_dest(struct fcoe_ctlr *fip)
{
	if (fip->mode == FIP_MODE_VN2VN)
		hton24(fip->dest_addr, FIP_VN_FC_MAP);
	else
		hton24(fip->dest_addr, FIP_DEF_FC_MAP);
	hton24(fip->dest_addr + 3, 0);
	fip->map_dest = 1;
}

/**
 * fcoe_ctlr_init() - Initialize the FCoE Controller instance
 * @fip: The FCoE controller to initialize
 */
void fcoe_ctlr_init(struct fcoe_ctlr *fip, enum fip_mode mode)
{
	fcoe_ctlr_set_state(fip, FIP_ST_LINK_WAIT);
	fip->mode = mode;
	fip->fip_resp = false;
	INIT_LIST_HEAD(&fip->fcfs);
	mutex_init(&fip->ctlr_mutex);
	spin_lock_init(&fip->ctlr_lock);
	fip->flogi_oxid = FC_XID_UNKNOWN;
	timer_setup(&fip->timer, fcoe_ctlr_timeout, 0);
	INIT_WORK(&fip->timer_work, fcoe_ctlr_timer_work);
	INIT_WORK(&fip->recv_work, fcoe_ctlr_recv_work);
	skb_queue_head_init(&fip->fip_recv_list);
}
EXPORT_SYMBOL(fcoe_ctlr_init);

/**
 * fcoe_sysfs_fcf_add() - Add a fcoe_fcf{,_device} to a fcoe_ctlr{,_device}
 * @new: The newly discovered FCF
 *
 * Called with fip->ctlr_mutex held
 */
static int fcoe_sysfs_fcf_add(struct fcoe_fcf *new)
{
	struct fcoe_ctlr *fip = new->fip;
	struct fcoe_ctlr_device *ctlr_dev;
	struct fcoe_fcf_device *temp, *fcf_dev;
	int rc = -ENOMEM;

	LIBFCOE_FIP_DBG(fip, "New FCF fab %16.16llx mac %pM\n",
			new->fabric_name, new->fcf_mac);

	temp = kzalloc(sizeof(*temp), GFP_KERNEL);
	if (!temp)
		goto out;

	temp->fabric_name = new->fabric_name;
	temp->switch_name = new->switch_name;
	temp->fc_map = new->fc_map;
	temp->vfid = new->vfid;
	memcpy(temp->mac, new->fcf_mac, ETH_ALEN);
	temp->priority = new->pri;
	temp->fka_period = new->fka_period;
	temp->selected = 0; /* default to unselected */

	/*
	 * If ctlr_dev doesn't exist then it means we're a libfcoe user
	 * who doesn't use fcoe_syfs and didn't allocate a fcoe_ctlr_device.
	 * fnic would be an example of a driver with this behavior. In this
	 * case we want to add the fcoe_fcf to the fcoe_ctlr list, but we
	 * don't want to make sysfs changes.
	 */

	ctlr_dev = fcoe_ctlr_to_ctlr_dev(fip);
	if (ctlr_dev) {
		mutex_lock(&ctlr_dev->lock);
		fcf_dev = fcoe_fcf_device_add(ctlr_dev, temp);
		if (unlikely(!fcf_dev)) {
			rc = -ENOMEM;
			mutex_unlock(&ctlr_dev->lock);
			goto out;
		}

		/*
		 * The fcoe_sysfs layer can return a CONNECTED fcf that
		 * has a priv (fcf was never deleted) or a CONNECTED fcf
		 * that doesn't have a priv (fcf was deleted). However,
		 * libfcoe will always delete FCFs before trying to add
		 * them. This is ensured because both recv_adv and
		 * age_fcfs are protected by the the fcoe_ctlr's mutex.
		 * This means that we should never get a FCF with a
		 * non-NULL priv pointer.
		 */
		BUG_ON(fcf_dev->priv);

		fcf_dev->priv = new;
		new->fcf_dev = fcf_dev;
		mutex_unlock(&ctlr_dev->lock);
	}

	list_add(&new->list, &fip->fcfs);
	fip->fcf_count++;
	rc = 0;

out:
	kfree(temp);
	return rc;
}

/**
 * fcoe_sysfs_fcf_del() - Remove a fcoe_fcf{,_device} to a fcoe_ctlr{,_device}
 * @new: The FCF to be removed
 *
 * Called with fip->ctlr_mutex held
 */
static void fcoe_sysfs_fcf_del(struct fcoe_fcf *new)
{
	struct fcoe_ctlr *fip = new->fip;
	struct fcoe_ctlr_device *cdev;
	struct fcoe_fcf_device *fcf_dev;

	list_del(&new->list);
	fip->fcf_count--;

	/*
	 * If ctlr_dev doesn't exist then it means we're a libfcoe user
	 * who doesn't use fcoe_syfs and didn't allocate a fcoe_ctlr_device
	 * or a fcoe_fcf_device.
	 *
	 * fnic would be an example of a driver with this behavior. In this
	 * case we want to remove the fcoe_fcf from the fcoe_ctlr list (above),
	 * but we don't want to make sysfs changes.
	 */
	cdev = fcoe_ctlr_to_ctlr_dev(fip);
	if (cdev) {
		mutex_lock(&cdev->lock);
		fcf_dev = fcoe_fcf_to_fcf_dev(new);
		WARN_ON(!fcf_dev);
		new->fcf_dev = NULL;
		fcoe_fcf_device_delete(fcf_dev);
		mutex_unlock(&cdev->lock);
	}
	kfree(new);
}

/**
 * fcoe_ctlr_reset_fcfs() - Reset and free all FCFs for a controller
 * @fip: The FCoE controller whose FCFs are to be reset
 *
 * Called with &fcoe_ctlr lock held.
 */
static void fcoe_ctlr_reset_fcfs(struct fcoe_ctlr *fip)
{
	struct fcoe_fcf *fcf;
	struct fcoe_fcf *next;

	fip->sel_fcf = NULL;
	list_for_each_entry_safe(fcf, next, &fip->fcfs, list) {
		fcoe_sysfs_fcf_del(fcf);
	}
	WARN_ON(fip->fcf_count);

	fip->sel_time = 0;
}

/**
 * fcoe_ctlr_destroy() - Disable and tear down a FCoE controller
 * @fip: The FCoE controller to tear down
 *
 * This is called by FCoE drivers before freeing the &fcoe_ctlr.
 *
 * The receive handler will have been deleted before this to guarantee
 * that no more recv_work will be scheduled.
 *
 * The timer routine will simply return once we set FIP_ST_DISABLED.
 * This guarantees that no further timeouts or work will be scheduled.
 */
void fcoe_ctlr_destroy(struct fcoe_ctlr *fip)
{
	cancel_work_sync(&fip->recv_work);
	skb_queue_purge(&fip->fip_recv_list);

	mutex_lock(&fip->ctlr_mutex);
	fcoe_ctlr_set_state(fip, FIP_ST_DISABLED);
	fcoe_ctlr_reset_fcfs(fip);
	mutex_unlock(&fip->ctlr_mutex);
	del_timer_sync(&fip->timer);
	cancel_work_sync(&fip->timer_work);
}
EXPORT_SYMBOL(fcoe_ctlr_destroy);

/**
 * fcoe_ctlr_announce() - announce new FCF selection
 * @fip: The FCoE controller
 *
 * Also sets the destination MAC for FCoE and control packets
 *
 * Called with neither ctlr_mutex nor ctlr_lock held.
 */
static void fcoe_ctlr_announce(struct fcoe_ctlr *fip)
{
	struct fcoe_fcf *sel;
	struct fcoe_fcf *fcf;
	unsigned long flags;

	mutex_lock(&fip->ctlr_mutex);
	spin_lock_irqsave(&fip->ctlr_lock, flags);

	kfree_skb(fip->flogi_req);
	fip->flogi_req = NULL;
	list_for_each_entry(fcf, &fip->fcfs, list)
		fcf->flogi_sent = 0;

	spin_unlock_irqrestore(&fip->ctlr_lock, flags);
	sel = fip->sel_fcf;

	if (sel && ether_addr_equal(sel->fcf_mac, fip->dest_addr))
		goto unlock;
	if (!is_zero_ether_addr(fip->dest_addr)) {
		printk(KERN_NOTICE "libfcoe: host%d: "
		       "FIP Fibre-Channel Forwarder MAC %pM deselected\n",
		       fip->lp->host->host_no, fip->dest_addr);
		memset(fip->dest_addr, 0, ETH_ALEN);
	}
	if (sel) {
		printk(KERN_INFO "libfcoe: host%d: FIP selected "
		       "Fibre-Channel Forwarder MAC %pM\n",
		       fip->lp->host->host_no, sel->fcf_mac);
		memcpy(fip->dest_addr, sel->fcoe_mac, ETH_ALEN);
		fip->map_dest = 0;
	}
unlock:
	mutex_unlock(&fip->ctlr_mutex);
}

/**
 * fcoe_ctlr_fcoe_size() - Return the maximum FCoE size required for VN_Port
 * @fip: The FCoE controller to get the maximum FCoE size from
 *
 * Returns the maximum packet size including the FCoE header and trailer,
 * but not including any Ethernet or VLAN headers.
 */
static inline u32 fcoe_ctlr_fcoe_size(struct fcoe_ctlr *fip)
{
	/*
	 * Determine the max FCoE frame size allowed, including
	 * FCoE header and trailer.
	 * Note:  lp->mfs is currently the payload size, not the frame size.
	 */
	return fip->lp->mfs + sizeof(struct fc_frame_header) +
		sizeof(struct fcoe_hdr) + sizeof(struct fcoe_crc_eof);
}

/**
 * fcoe_ctlr_solicit() - Send a FIP solicitation
 * @fip: The FCoE controller to send the solicitation on
 * @fcf: The destination FCF (if NULL, a multicast solicitation is sent)
 */
static void fcoe_ctlr_solicit(struct fcoe_ctlr *fip, struct fcoe_fcf *fcf)
{
	struct sk_buff *skb;
	struct fip_sol {
		struct ethhdr eth;
		struct fip_header fip;
		struct {
			struct fip_mac_desc mac;
			struct fip_wwn_desc wwnn;
			struct fip_size_desc size;
		} __packed desc;
	}  __packed * sol;
	u32 fcoe_size;

	skb = dev_alloc_skb(sizeof(*sol));
	if (!skb)
		return;

	sol = (struct fip_sol *)skb->data;

	memset(sol, 0, sizeof(*sol));
	memcpy(sol->eth.h_dest, fcf ? fcf->fcf_mac : fcoe_all_fcfs, ETH_ALEN);
	memcpy(sol->eth.h_source, fip->ctl_src_addr, ETH_ALEN);
	sol->eth.h_proto = htons(ETH_P_FIP);

	sol->fip.fip_ver = FIP_VER_ENCAPS(FIP_VER);
	sol->fip.fip_op = htons(FIP_OP_DISC);
	sol->fip.fip_subcode = FIP_SC_SOL;
	sol->fip.fip_dl_len = htons(sizeof(sol->desc) / FIP_BPW);
	sol->fip.fip_flags = htons(FIP_FL_FPMA);
	if (fip->spma)
		sol->fip.fip_flags |= htons(FIP_FL_SPMA);

	sol->desc.mac.fd_desc.fip_dtype = FIP_DT_MAC;
	sol->desc.mac.fd_desc.fip_dlen = sizeof(sol->desc.mac) / FIP_BPW;
	memcpy(sol->desc.mac.fd_mac, fip->ctl_src_addr, ETH_ALEN);

	sol->desc.wwnn.fd_desc.fip_dtype = FIP_DT_NAME;
	sol->desc.wwnn.fd_desc.fip_dlen = sizeof(sol->desc.wwnn) / FIP_BPW;
	put_unaligned_be64(fip->lp->wwnn, &sol->desc.wwnn.fd_wwn);

	fcoe_size = fcoe_ctlr_fcoe_size(fip);
	sol->desc.size.fd_desc.fip_dtype = FIP_DT_FCOE_SIZE;
	sol->desc.size.fd_desc.fip_dlen = sizeof(sol->desc.size) / FIP_BPW;
	sol->desc.size.fd_size = htons(fcoe_size);

	skb_put(skb, sizeof(*sol));
	skb->protocol = htons(ETH_P_FIP);
	skb->priority = fip->priority;
	skb_reset_mac_header(skb);
	skb_reset_network_header(skb);
	fip->send(fip, skb);

	if (!fcf)
		fip->sol_time = jiffies;
}

/**
 * fcoe_ctlr_link_up() - Start FCoE controller
 * @fip: The FCoE controller to start
 *
 * Called from the LLD when the network link is ready.
 */
void fcoe_ctlr_link_up(struct fcoe_ctlr *fip)
{
	mutex_lock(&fip->ctlr_mutex);
	if (fip->state == FIP_ST_NON_FIP || fip->state == FIP_ST_AUTO) {
		mutex_unlock(&fip->ctlr_mutex);
		fc_linkup(fip->lp);
	} else if (fip->state == FIP_ST_LINK_WAIT) {
		if (fip->mode == FIP_MODE_NON_FIP)
			fcoe_ctlr_set_state(fip, FIP_ST_NON_FIP);
		else
			fcoe_ctlr_set_state(fip, FIP_ST_AUTO);
		switch (fip->mode) {
		default:
			LIBFCOE_FIP_DBG(fip, "invalid mode %d\n", fip->mode);
			/* fall-through */
		case FIP_MODE_AUTO:
			LIBFCOE_FIP_DBG(fip, "%s", "setting AUTO mode.\n");
			/* fall-through */
		case FIP_MODE_FABRIC:
		case FIP_MODE_NON_FIP:
			mutex_unlock(&fip->ctlr_mutex);
			fc_linkup(fip->lp);
			fcoe_ctlr_solicit(fip, NULL);
			break;
		case FIP_MODE_VN2VN:
			fcoe_ctlr_vn_start(fip);
			mutex_unlock(&fip->ctlr_mutex);
			fc_linkup(fip->lp);
			break;
		}
	} else
		mutex_unlock(&fip->ctlr_mutex);
}
EXPORT_SYMBOL(fcoe_ctlr_link_up);

/**
 * fcoe_ctlr_reset() - Reset a FCoE controller
 * @fip:       The FCoE controller to reset
 */
static void fcoe_ctlr_reset(struct fcoe_ctlr *fip)
{
	fcoe_ctlr_reset_fcfs(fip);
	del_timer(&fip->timer);
	fip->ctlr_ka_time = 0;
	fip->port_ka_time = 0;
	fip->sol_time = 0;
	fip->flogi_oxid = FC_XID_UNKNOWN;
	fcoe_ctlr_map_dest(fip);
}

/**
 * fcoe_ctlr_link_down() - Stop a FCoE controller
 * @fip: The FCoE controller to be stopped
 *
 * Returns non-zero if the link was up and now isn't.
 *
 * Called from the LLD when the network link is not ready.
 * There may be multiple calls while the link is down.
 */
int fcoe_ctlr_link_down(struct fcoe_ctlr *fip)
{
	int link_dropped;

	LIBFCOE_FIP_DBG(fip, "link down.\n");
	mutex_lock(&fip->ctlr_mutex);
	fcoe_ctlr_reset(fip);
	link_dropped = fip->state != FIP_ST_LINK_WAIT;
	fcoe_ctlr_set_state(fip, FIP_ST_LINK_WAIT);
	mutex_unlock(&fip->ctlr_mutex);

	if (link_dropped)
		fc_linkdown(fip->lp);
	return link_dropped;
}
EXPORT_SYMBOL(fcoe_ctlr_link_down);

/**
 * fcoe_ctlr_send_keep_alive() - Send a keep-alive to the selected FCF
 * @fip:   The FCoE controller to send the FKA on
 * @lport: libfc fc_lport to send from
 * @ports: 0 for controller keep-alive, 1 for port keep-alive
 * @sa:	   The source MAC address
 *
 * A controller keep-alive is sent every fka_period (typically 8 seconds).
 * The source MAC is the native MAC address.
 *
 * A port keep-alive is sent every 90 seconds while logged in.
 * The source MAC is the assigned mapped source address.
 * The destination is the FCF's F-port.
 */
static void fcoe_ctlr_send_keep_alive(struct fcoe_ctlr *fip,
				      struct fc_lport *lport,
				      int ports, u8 *sa)
{
	struct sk_buff *skb;
	struct fip_kal {
		struct ethhdr eth;
		struct fip_header fip;
		struct fip_mac_desc mac;
	} __packed * kal;
	struct fip_vn_desc *vn;
	u32 len;
	struct fc_lport *lp;
	struct fcoe_fcf *fcf;

	fcf = fip->sel_fcf;
	lp = fip->lp;
	if (!fcf || (ports && !lp->port_id))
		return;

	len = sizeof(*kal) + ports * sizeof(*vn);
	skb = dev_alloc_skb(len);
	if (!skb)
		return;

	kal = (struct fip_kal *)skb->data;
	memset(kal, 0, len);
	memcpy(kal->eth.h_dest, fcf->fcf_mac, ETH_ALEN);
	memcpy(kal->eth.h_source, sa, ETH_ALEN);
	kal->eth.h_proto = htons(ETH_P_FIP);

	kal->fip.fip_ver = FIP_VER_ENCAPS(FIP_VER);
	kal->fip.fip_op = htons(FIP_OP_CTRL);
	kal->fip.fip_subcode = FIP_SC_KEEP_ALIVE;
	kal->fip.fip_dl_len = htons((sizeof(kal->mac) +
				     ports * sizeof(*vn)) / FIP_BPW);
	kal->fip.fip_flags = htons(FIP_FL_FPMA);
	if (fip->spma)
		kal->fip.fip_flags |= htons(FIP_FL_SPMA);

	kal->mac.fd_desc.fip_dtype = FIP_DT_MAC;
	kal->mac.fd_desc.fip_dlen = sizeof(kal->mac) / FIP_BPW;
	memcpy(kal->mac.fd_mac, fip->ctl_src_addr, ETH_ALEN);
	if (ports) {
		vn = (struct fip_vn_desc *)(kal + 1);
		vn->fd_desc.fip_dtype = FIP_DT_VN_ID;
		vn->fd_desc.fip_dlen = sizeof(*vn) / FIP_BPW;
		memcpy(vn->fd_mac, fip->get_src_addr(lport), ETH_ALEN);
		hton24(vn->fd_fc_id, lport->port_id);
		put_unaligned_be64(lport->wwpn, &vn->fd_wwpn);
	}
	skb_put(skb, len);
	skb->protocol = htons(ETH_P_FIP);
	skb->priority = fip->priority;
	skb_reset_mac_header(skb);
	skb_reset_network_header(skb);
	fip->send(fip, skb);
}

/**
 * fcoe_ctlr_encaps() - Encapsulate an ELS frame for FIP, without sending it
 * @fip:   The FCoE controller for the ELS frame
 * @dtype: The FIP descriptor type for the frame
 * @skb:   The FCoE ELS frame including FC header but no FCoE headers
 * @d_id:  The destination port ID.
 *
 * Returns non-zero error code on failure.
 *
 * The caller must check that the length is a multiple of 4.
 *
 * The @skb must have enough headroom (28 bytes) and tailroom (8 bytes).
 * Headroom includes the FIP encapsulation description, FIP header, and
 * Ethernet header.  The tailroom is for the FIP MAC descriptor.
 */
static int fcoe_ctlr_encaps(struct fcoe_ctlr *fip, struct fc_lport *lport,
			    u8 dtype, struct sk_buff *skb, u32 d_id)
{
	struct fip_encaps_head {
		struct ethhdr eth;
		struct fip_header fip;
		struct fip_encaps encaps;
	} __packed * cap;
	struct fc_frame_header *fh;
	struct fip_mac_desc *mac;
	struct fcoe_fcf *fcf;
	size_t dlen;
	u16 fip_flags;
	u8 op;

	fh = (struct fc_frame_header *)skb->data;
	op = *(u8 *)(fh + 1);
	dlen = sizeof(struct fip_encaps) + skb->len;	/* len before push */
	cap = skb_push(skb, sizeof(*cap));
	memset(cap, 0, sizeof(*cap));

	if (lport->point_to_multipoint) {
		if (fcoe_ctlr_vn_lookup(fip, d_id, cap->eth.h_dest))
			return -ENODEV;
		fip_flags = 0;
	} else {
		fcf = fip->sel_fcf;
		if (!fcf)
			return -ENODEV;
		fip_flags = fcf->flags;
		fip_flags &= fip->spma ? FIP_FL_SPMA | FIP_FL_FPMA :
					 FIP_FL_FPMA;
		if (!fip_flags)
			return -ENODEV;
		memcpy(cap->eth.h_dest, fcf->fcf_mac, ETH_ALEN);
	}
	memcpy(cap->eth.h_source, fip->ctl_src_addr, ETH_ALEN);
	cap->eth.h_proto = htons(ETH_P_FIP);

	cap->fip.fip_ver = FIP_VER_ENCAPS(FIP_VER);
	cap->fip.fip_op = htons(FIP_OP_LS);
	if (op == ELS_LS_ACC || op == ELS_LS_RJT)
		cap->fip.fip_subcode = FIP_SC_REP;
	else
		cap->fip.fip_subcode = FIP_SC_REQ;
	cap->fip.fip_flags = htons(fip_flags);

	cap->encaps.fd_desc.fip_dtype = dtype;
	cap->encaps.fd_desc.fip_dlen = dlen / FIP_BPW;

	if (op != ELS_LS_RJT) {
		dlen += sizeof(*mac);
		mac = skb_put_zero(skb, sizeof(*mac));
		mac->fd_desc.fip_dtype = FIP_DT_MAC;
		mac->fd_desc.fip_dlen = sizeof(*mac) / FIP_BPW;
		if (dtype != FIP_DT_FLOGI && dtype != FIP_DT_FDISC) {
			memcpy(mac->fd_mac, fip->get_src_addr(lport), ETH_ALEN);
		} else if (fip->mode == FIP_MODE_VN2VN) {
			hton24(mac->fd_mac, FIP_VN_FC_MAP);
			hton24(mac->fd_mac + 3, fip->port_id);
		} else if (fip_flags & FIP_FL_SPMA) {
			LIBFCOE_FIP_DBG(fip, "FLOGI/FDISC sent with SPMA\n");
			memcpy(mac->fd_mac, fip->ctl_src_addr, ETH_ALEN);
		} else {
			LIBFCOE_FIP_DBG(fip, "FLOGI/FDISC sent with FPMA\n");
			/* FPMA only FLOGI.  Must leave the MAC desc zeroed. */
		}
	}
	cap->fip.fip_dl_len = htons(dlen / FIP_BPW);

	skb->protocol = htons(ETH_P_FIP);
	skb->priority = fip->priority;
	skb_reset_mac_header(skb);
	skb_reset_network_header(skb);
	return 0;
}

/**
 * fcoe_ctlr_els_send() - Send an ELS frame encapsulated by FIP if appropriate.
 * @fip:	FCoE controller.
 * @lport:	libfc fc_lport to send from
 * @skb:	FCoE ELS frame including FC header but no FCoE headers.
 *
 * Returns a non-zero error code if the frame should not be sent.
 * Returns zero if the caller should send the frame with FCoE encapsulation.
 *
 * The caller must check that the length is a multiple of 4.
 * The SKB must have enough headroom (28 bytes) and tailroom (8 bytes).
 * The the skb must also be an fc_frame.
 *
 * This is called from the lower-level driver with spinlocks held,
 * so we must not take a mutex here.
 */
int fcoe_ctlr_els_send(struct fcoe_ctlr *fip, struct fc_lport *lport,
		       struct sk_buff *skb)
{
	struct fc_frame *fp;
	struct fc_frame_header *fh;
	unsigned long flags;
	u16 old_xid;
	u8 op;
	u8 mac[ETH_ALEN];

	fp = container_of(skb, struct fc_frame, skb);
	fh = (struct fc_frame_header *)skb->data;
	op = *(u8 *)(fh + 1);

	if (op == ELS_FLOGI && fip->mode != FIP_MODE_VN2VN) {
		old_xid = fip->flogi_oxid;
		fip->flogi_oxid = ntohs(fh->fh_ox_id);
		if (fip->state == FIP_ST_AUTO) {
			if (old_xid == FC_XID_UNKNOWN)
				fip->flogi_count = 0;
			fip->flogi_count++;
			if (fip->flogi_count < 3)
				goto drop;
			fcoe_ctlr_map_dest(fip);
			return 0;
		}
		if (fip->state == FIP_ST_NON_FIP)
			fcoe_ctlr_map_dest(fip);
	}

	if (fip->state == FIP_ST_NON_FIP)
		return 0;
	if (!fip->sel_fcf && fip->mode != FIP_MODE_VN2VN)
		goto drop;
	switch (op) {
	case ELS_FLOGI:
		op = FIP_DT_FLOGI;
		if (fip->mode == FIP_MODE_VN2VN)
			break;
		spin_lock_irqsave(&fip->ctlr_lock, flags);
		kfree_skb(fip->flogi_req);
		fip->flogi_req = skb;
		fip->flogi_req_send = 1;
		spin_unlock_irqrestore(&fip->ctlr_lock, flags);
		schedule_work(&fip->timer_work);
		return -EINPROGRESS;
	case ELS_FDISC:
		if (ntoh24(fh->fh_s_id))
			return 0;
		op = FIP_DT_FDISC;
		break;
	case ELS_LOGO:
		if (fip->mode == FIP_MODE_VN2VN) {
			if (fip->state != FIP_ST_VNMP_UP)
				goto drop;
			if (ntoh24(fh->fh_d_id) == FC_FID_FLOGI)
				goto drop;
		} else {
			if (fip->state != FIP_ST_ENABLED)
				return 0;
			if (ntoh24(fh->fh_d_id) != FC_FID_FLOGI)
				return 0;
		}
		op = FIP_DT_LOGO;
		break;
	case ELS_LS_ACC:
		/*
		 * If non-FIP, we may have gotten an SID by accepting an FLOGI
		 * from a point-to-point connection.  Switch to using
		 * the source mac based on the SID.  The destination
		 * MAC in this case would have been set by receiving the
		 * FLOGI.
		 */
		if (fip->state == FIP_ST_NON_FIP) {
			if (fip->flogi_oxid == FC_XID_UNKNOWN)
				return 0;
			fip->flogi_oxid = FC_XID_UNKNOWN;
			fc_fcoe_set_mac(mac, fh->fh_d_id);
			fip->update_mac(lport, mac);
		}
		/* fall through */
	case ELS_LS_RJT:
		op = fr_encaps(fp);
		if (op)
			break;
		return 0;
	default:
		if (fip->state != FIP_ST_ENABLED &&
		    fip->state != FIP_ST_VNMP_UP)
			goto drop;
		return 0;
	}
	LIBFCOE_FIP_DBG(fip, "els_send op %u d_id %x\n",
			op, ntoh24(fh->fh_d_id));
	if (fcoe_ctlr_encaps(fip, lport, op, skb, ntoh24(fh->fh_d_id)))
		goto drop;
	fip->send(fip, skb);
	return -EINPROGRESS;
drop:
	LIBFCOE_FIP_DBG(fip, "drop els_send op %u d_id %x\n",
			op, ntoh24(fh->fh_d_id));
	kfree_skb(skb);
	return -EINVAL;
}
EXPORT_SYMBOL(fcoe_ctlr_els_send);

/**
 * fcoe_ctlr_age_fcfs() - Reset and free all old FCFs for a controller
 * @fip: The FCoE controller to free FCFs on
 *
 * Called with lock held and preemption disabled.
 *
 * An FCF is considered old if we have missed two advertisements.
 * That is, there have been no valid advertisement from it for 2.5
 * times its keep-alive period.
 *
 * In addition, determine the time when an FCF selection can occur.
 *
 * Also, increment the MissDiscAdvCount when no advertisement is received
 * for the corresponding FCF for 1.5 * FKA_ADV_PERIOD (FC-BB-5 LESB).
 *
 * Returns the time in jiffies for the next call.
 */
static unsigned long fcoe_ctlr_age_fcfs(struct fcoe_ctlr *fip)
{
	struct fcoe_fcf *fcf;
	struct fcoe_fcf *next;
	unsigned long next_timer = jiffies + msecs_to_jiffies(FIP_VN_KA_PERIOD);
	unsigned long deadline;
	unsigned long sel_time = 0;
	struct list_head del_list;
	struct fc_stats *stats;

	INIT_LIST_HEAD(&del_list);

	stats = per_cpu_ptr(fip->lp->stats, get_cpu());

	list_for_each_entry_safe(fcf, next, &fip->fcfs, list) {
		deadline = fcf->time + fcf->fka_period + fcf->fka_period / 2;
		if (fip->sel_fcf == fcf) {
			if (time_after(jiffies, deadline)) {
				stats->MissDiscAdvCount++;
				printk(KERN_INFO "libfcoe: host%d: "
				       "Missing Discovery Advertisement "
				       "for fab %16.16llx count %lld\n",
				       fip->lp->host->host_no, fcf->fabric_name,
				       stats->MissDiscAdvCount);
			} else if (time_after(next_timer, deadline))
				next_timer = deadline;
		}

		deadline += fcf->fka_period;
		if (time_after_eq(jiffies, deadline)) {
			if (fip->sel_fcf == fcf)
				fip->sel_fcf = NULL;
			/*
			 * Move to delete list so we can call
			 * fcoe_sysfs_fcf_del (which can sleep)
			 * after the put_cpu().
			 */
			list_del(&fcf->list);
			list_add(&fcf->list, &del_list);
			stats->VLinkFailureCount++;
		} else {
			if (time_after(next_timer, deadline))
				next_timer = deadline;
			if (fcoe_ctlr_mtu_valid(fcf) &&
			    (!sel_time || time_before(sel_time, fcf->time)))
				sel_time = fcf->time;
		}
	}
	put_cpu();

	list_for_each_entry_safe(fcf, next, &del_list, list) {
		/* Removes fcf from current list */
		fcoe_sysfs_fcf_del(fcf);
	}

	if (sel_time && !fip->sel_fcf && !fip->sel_time) {
		sel_time += msecs_to_jiffies(FCOE_CTLR_START_DELAY);
		fip->sel_time = sel_time;
	}

	return next_timer;
}

/**
 * fcoe_ctlr_parse_adv() - Decode a FIP advertisement into a new FCF entry
 * @fip: The FCoE controller receiving the advertisement
 * @skb: The received FIP advertisement frame
 * @fcf: The resulting FCF entry
 *
 * Returns zero on a valid parsed advertisement,
 * otherwise returns non zero value.
 */
static int fcoe_ctlr_parse_adv(struct fcoe_ctlr *fip,
			       struct sk_buff *skb, struct fcoe_fcf *fcf)
{
	struct fip_header *fiph;
	struct fip_desc *desc = NULL;
	struct fip_wwn_desc *wwn;
	struct fip_fab_desc *fab;
	struct fip_fka_desc *fka;
	unsigned long t;
	size_t rlen;
	size_t dlen;
	u32 desc_mask;

	memset(fcf, 0, sizeof(*fcf));
	fcf->fka_period = msecs_to_jiffies(FCOE_CTLR_DEF_FKA);

	fiph = (struct fip_header *)skb->data;
	fcf->flags = ntohs(fiph->fip_flags);

	/*
	 * mask of required descriptors. validating each one clears its bit.
	 */
	desc_mask = BIT(FIP_DT_PRI) | BIT(FIP_DT_MAC) | BIT(FIP_DT_NAME) |
			BIT(FIP_DT_FAB) | BIT(FIP_DT_FKA);

	rlen = ntohs(fiph->fip_dl_len) * 4;
	if (rlen + sizeof(*fiph) > skb->len)
		return -EINVAL;

	desc = (struct fip_desc *)(fiph + 1);
	while (rlen > 0) {
		dlen = desc->fip_dlen * FIP_BPW;
		if (dlen < sizeof(*desc) || dlen > rlen)
			return -EINVAL;
		/* Drop Adv if there are duplicate critical descriptors */
		if ((desc->fip_dtype < 32) &&
		    !(desc_mask & 1U << desc->fip_dtype)) {
			LIBFCOE_FIP_DBG(fip, "Duplicate Critical "
					"Descriptors in FIP adv\n");
			return -EINVAL;
		}
		switch (desc->fip_dtype) {
		case FIP_DT_PRI:
			if (dlen != sizeof(struct fip_pri_desc))
				goto len_err;
			fcf->pri = ((struct fip_pri_desc *)desc)->fd_pri;
			desc_mask &= ~BIT(FIP_DT_PRI);
			break;
		case FIP_DT_MAC:
			if (dlen != sizeof(struct fip_mac_desc))
				goto len_err;
			memcpy(fcf->fcf_mac,
			       ((struct fip_mac_desc *)desc)->fd_mac,
			       ETH_ALEN);
			memcpy(fcf->fcoe_mac, fcf->fcf_mac, ETH_ALEN);
			if (!is_valid_ether_addr(fcf->fcf_mac)) {
				LIBFCOE_FIP_DBG(fip,
					"Invalid MAC addr %pM in FIP adv\n",
					fcf->fcf_mac);
				return -EINVAL;
			}
			desc_mask &= ~BIT(FIP_DT_MAC);
			break;
		case FIP_DT_NAME:
			if (dlen != sizeof(struct fip_wwn_desc))
				goto len_err;
			wwn = (struct fip_wwn_desc *)desc;
			fcf->switch_name = get_unaligned_be64(&wwn->fd_wwn);
			desc_mask &= ~BIT(FIP_DT_NAME);
			break;
		case FIP_DT_FAB:
			if (dlen != sizeof(struct fip_fab_desc))
				goto len_err;
			fab = (struct fip_fab_desc *)desc;
			fcf->fabric_name = get_unaligned_be64(&fab->fd_wwn);
			fcf->vfid = ntohs(fab->fd_vfid);
			fcf->fc_map = ntoh24(fab->fd_map);
			desc_mask &= ~BIT(FIP_DT_FAB);
			break;
		case FIP_DT_FKA:
			if (dlen != sizeof(struct fip_fka_desc))
				goto len_err;
			fka = (struct fip_fka_desc *)desc;
			if (fka->fd_flags & FIP_FKA_ADV_D)
				fcf->fd_flags = 1;
			t = ntohl(fka->fd_fka_period);
			if (t >= FCOE_CTLR_MIN_FKA)
				fcf->fka_period = msecs_to_jiffies(t);
			desc_mask &= ~BIT(FIP_DT_FKA);
			break;
		case FIP_DT_MAP_OUI:
		case FIP_DT_FCOE_SIZE:
		case FIP_DT_FLOGI:
		case FIP_DT_FDISC:
		case FIP_DT_LOGO:
		case FIP_DT_ELP:
		default:
			LIBFCOE_FIP_DBG(fip, "unexpected descriptor type %x "
					"in FIP adv\n", desc->fip_dtype);
			/* standard says ignore unknown descriptors >= 128 */
			if (desc->fip_dtype < FIP_DT_NON_CRITICAL)
				return -EINVAL;
			break;
		}
		desc = (struct fip_desc *)((char *)desc + dlen);
		rlen -= dlen;
	}
	if (!fcf->fc_map || (fcf->fc_map & 0x10000))
		return -EINVAL;
	if (!fcf->switch_name)
		return -EINVAL;
	if (desc_mask) {
		LIBFCOE_FIP_DBG(fip, "adv missing descriptors mask %x\n",
				desc_mask);
		return -EINVAL;
	}
	return 0;

len_err:
	LIBFCOE_FIP_DBG(fip, "FIP length error in descriptor type %x len %zu\n",
			desc->fip_dtype, dlen);
	return -EINVAL;
}

/**
 * fcoe_ctlr_recv_adv() - Handle an incoming advertisement
 * @fip: The FCoE controller receiving the advertisement
 * @skb: The received FIP packet
 */
static void fcoe_ctlr_recv_adv(struct fcoe_ctlr *fip, struct sk_buff *skb)
{
	struct fcoe_fcf *fcf;
	struct fcoe_fcf new;
	unsigned long sol_tov = msecs_to_jiffies(FCOE_CTRL_SOL_TOV);
	int first = 0;
	int mtu_valid;
	int found = 0;
	int rc = 0;

	if (fcoe_ctlr_parse_adv(fip, skb, &new))
		return;

	mutex_lock(&fip->ctlr_mutex);
	first = list_empty(&fip->fcfs);
	list_for_each_entry(fcf, &fip->fcfs, list) {
		if (fcf->switch_name == new.switch_name &&
		    fcf->fabric_name == new.fabric_name &&
		    fcf->fc_map == new.fc_map &&
		    ether_addr_equal(fcf->fcf_mac, new.fcf_mac)) {
			found = 1;
			break;
		}
	}
	if (!found) {
		if (fip->fcf_count >= FCOE_CTLR_FCF_LIMIT)
			goto out;

		fcf = kmalloc(sizeof(*fcf), GFP_ATOMIC);
		if (!fcf)
			goto out;

		memcpy(fcf, &new, sizeof(new));
		fcf->fip = fip;
		rc = fcoe_sysfs_fcf_add(fcf);
		if (rc) {
			printk(KERN_ERR "Failed to allocate sysfs instance "
			       "for FCF, fab %16.16llx mac %pM\n",
			       new.fabric_name, new.fcf_mac);
			kfree(fcf);
			goto out;
		}
	} else {
		/*
		 * Update the FCF's keep-alive descriptor flags.
		 * Other flag changes from new advertisements are
		 * ignored after a solicited advertisement is
		 * received and the FCF is selectable (usable).
		 */
		fcf->fd_flags = new.fd_flags;
		if (!fcoe_ctlr_fcf_usable(fcf))
			fcf->flags = new.flags;

		if (fcf == fip->sel_fcf && !fcf->fd_flags) {
			fip->ctlr_ka_time -= fcf->fka_period;
			fip->ctlr_ka_time += new.fka_period;
			if (time_before(fip->ctlr_ka_time, fip->timer.expires))
				mod_timer(&fip->timer, fip->ctlr_ka_time);
		}
		fcf->fka_period = new.fka_period;
		memcpy(fcf->fcf_mac, new.fcf_mac, ETH_ALEN);
	}

	mtu_valid = fcoe_ctlr_mtu_valid(fcf);
	fcf->time = jiffies;
	if (!found)
		LIBFCOE_FIP_DBG(fip, "New FCF fab %16.16llx mac %pM\n",
				fcf->fabric_name, fcf->fcf_mac);

	/*
	 * If this advertisement is not solicited and our max receive size
	 * hasn't been verified, send a solicited advertisement.
	 */
	if (!mtu_valid)
		fcoe_ctlr_solicit(fip, fcf);

	/*
	 * If its been a while since we did a solicit, and this is
	 * the first advertisement we've received, do a multicast
	 * solicitation to gather as many advertisements as we can
	 * before selection occurs.
	 */
	if (first && time_after(jiffies, fip->sol_time + sol_tov))
		fcoe_ctlr_solicit(fip, NULL);

	/*
	 * Put this FCF at the head of the list for priority among equals.
	 * This helps in the case of an NPV switch which insists we use
	 * the FCF that answers multicast solicitations, not the others that
	 * are sending periodic multicast advertisements.
	 */
	if (mtu_valid)
		list_move(&fcf->list, &fip->fcfs);

	/*
	 * If this is the first validated FCF, note the time and
	 * set a timer to trigger selection.
	 */
	if (mtu_valid && !fip->sel_fcf && !fip->sel_time &&
	    fcoe_ctlr_fcf_usable(fcf)) {
		fip->sel_time = jiffies +
			msecs_to_jiffies(FCOE_CTLR_START_DELAY);
		if (!timer_pending(&fip->timer) ||
		    time_before(fip->sel_time, fip->timer.expires))
			mod_timer(&fip->timer, fip->sel_time);
	}

out:
	mutex_unlock(&fip->ctlr_mutex);
}

/**
 * fcoe_ctlr_recv_els() - Handle an incoming FIP encapsulated ELS frame
 * @fip: The FCoE controller which received the packet
 * @skb: The received FIP packet
 */
static void fcoe_ctlr_recv_els(struct fcoe_ctlr *fip, struct sk_buff *skb)
{
	struct fc_lport *lport = fip->lp;
	struct fip_header *fiph;
	struct fc_frame *fp = (struct fc_frame *)skb;
	struct fc_frame_header *fh = NULL;
	struct fip_desc *desc;
	struct fip_encaps *els;
	struct fcoe_fcf *sel;
	struct fc_stats *stats;
	enum fip_desc_type els_dtype = 0;
	u8 els_op;
	u8 sub;
	u8 granted_mac[ETH_ALEN] = { 0 };
	size_t els_len = 0;
	size_t rlen;
	size_t dlen;
	u32 desc_mask = 0;
	u32 desc_cnt = 0;

	fiph = (struct fip_header *)skb->data;
	sub = fiph->fip_subcode;
	if (sub != FIP_SC_REQ && sub != FIP_SC_REP)
		goto drop;

	rlen = ntohs(fiph->fip_dl_len) * 4;
	if (rlen + sizeof(*fiph) > skb->len)
		goto drop;

	desc = (struct fip_desc *)(fiph + 1);
	while (rlen > 0) {
		desc_cnt++;
		dlen = desc->fip_dlen * FIP_BPW;
		if (dlen < sizeof(*desc) || dlen > rlen)
			goto drop;
		/* Drop ELS if there are duplicate critical descriptors */
		if (desc->fip_dtype < 32) {
			if ((desc->fip_dtype != FIP_DT_MAC) &&
			    (desc_mask & 1U << desc->fip_dtype)) {
				LIBFCOE_FIP_DBG(fip, "Duplicate Critical "
						"Descriptors in FIP ELS\n");
				goto drop;
			}
			desc_mask |= (1 << desc->fip_dtype);
		}
		switch (desc->fip_dtype) {
		case FIP_DT_MAC:
			sel = fip->sel_fcf;
			if (desc_cnt == 1) {
				LIBFCOE_FIP_DBG(fip, "FIP descriptors "
						"received out of order\n");
				goto drop;
			}
			/*
			 * Some switch implementations send two MAC descriptors,
			 * with first MAC(granted_mac) being the FPMA, and the
			 * second one(fcoe_mac) is used as destination address
			 * for sending/receiving FCoE packets. FIP traffic is
			 * sent using fip_mac. For regular switches, both
			 * fip_mac and fcoe_mac would be the same.
			 */
			if (desc_cnt == 2)
				memcpy(granted_mac,
				       ((struct fip_mac_desc *)desc)->fd_mac,
				       ETH_ALEN);

			if (dlen != sizeof(struct fip_mac_desc))
				goto len_err;

			if ((desc_cnt == 3) && (sel))
				memcpy(sel->fcoe_mac,
				       ((struct fip_mac_desc *)desc)->fd_mac,
				       ETH_ALEN);
			break;
		case FIP_DT_FLOGI:
		case FIP_DT_FDISC:
		case FIP_DT_LOGO:
		case FIP_DT_ELP:
			if (desc_cnt != 1) {
				LIBFCOE_FIP_DBG(fip, "FIP descriptors "
						"received out of order\n");
				goto drop;
			}
			if (fh)
				goto drop;
			if (dlen < sizeof(*els) + sizeof(*fh) + 1)
				goto len_err;
			els_len = dlen - sizeof(*els);
			els = (struct fip_encaps *)desc;
			fh = (struct fc_frame_header *)(els + 1);
			els_dtype = desc->fip_dtype;
			break;
		default:
			LIBFCOE_FIP_DBG(fip, "unexpected descriptor type %x "
					"in FIP adv\n", desc->fip_dtype);
			/* standard says ignore unknown descriptors >= 128 */
			if (desc->fip_dtype < FIP_DT_NON_CRITICAL)
				goto drop;
			if (desc_cnt <= 2) {
				LIBFCOE_FIP_DBG(fip, "FIP descriptors "
						"received out of order\n");
				goto drop;
			}
			break;
		}
		desc = (struct fip_desc *)((char *)desc + dlen);
		rlen -= dlen;
	}

	if (!fh)
		goto drop;
	els_op = *(u8 *)(fh + 1);

	if ((els_dtype == FIP_DT_FLOGI || els_dtype == FIP_DT_FDISC) &&
	    sub == FIP_SC_REP && fip->mode != FIP_MODE_VN2VN) {
		if (els_op == ELS_LS_ACC) {
			if (!is_valid_ether_addr(granted_mac)) {
				LIBFCOE_FIP_DBG(fip,
					"Invalid MAC address %pM in FIP ELS\n",
					granted_mac);
				goto drop;
			}
			memcpy(fr_cb(fp)->granted_mac, granted_mac, ETH_ALEN);

			if (fip->flogi_oxid == ntohs(fh->fh_ox_id)) {
				fip->flogi_oxid = FC_XID_UNKNOWN;
				if (els_dtype == FIP_DT_FLOGI)
					fcoe_ctlr_announce(fip);
			}
		} else if (els_dtype == FIP_DT_FLOGI &&
			   !fcoe_ctlr_flogi_retry(fip))
			goto drop;	/* retrying FLOGI so drop reject */
	}

	if ((desc_cnt == 0) || ((els_op != ELS_LS_RJT) &&
	    (!(1U << FIP_DT_MAC & desc_mask)))) {
		LIBFCOE_FIP_DBG(fip, "Missing critical descriptors "
				"in FIP ELS\n");
		goto drop;
	}

	/*
	 * Convert skb into an fc_frame containing only the ELS.
	 */
	skb_pull(skb, (u8 *)fh - skb->data);
	skb_trim(skb, els_len);
	fp = (struct fc_frame *)skb;
	fc_frame_init(fp);
	fr_sof(fp) = FC_SOF_I3;
	fr_eof(fp) = FC_EOF_T;
	fr_dev(fp) = lport;
	fr_encaps(fp) = els_dtype;

	stats = per_cpu_ptr(lport->stats, get_cpu());
	stats->RxFrames++;
	stats->RxWords += skb->len / FIP_BPW;
	put_cpu();

	fc_exch_recv(lport, fp);
	return;

len_err:
	LIBFCOE_FIP_DBG(fip, "FIP length error in descriptor type %x len %zu\n",
			desc->fip_dtype, dlen);
drop:
	kfree_skb(skb);
}

/**
 * fcoe_ctlr_recv_els() - Handle an incoming link reset frame
 * @fip: The FCoE controller that received the frame
 * @fh:	 The received FIP header
 *
 * There may be multiple VN_Port descriptors.
 * The overall length has already been checked.
 */
static void fcoe_ctlr_recv_clr_vlink(struct fcoe_ctlr *fip,
				     struct sk_buff *skb)
{
	struct fip_desc *desc;
	struct fip_mac_desc *mp;
	struct fip_wwn_desc *wp;
	struct fip_vn_desc *vp;
	size_t rlen;
	size_t dlen;
	struct fcoe_fcf *fcf = fip->sel_fcf;
	struct fc_lport *lport = fip->lp;
	struct fc_lport *vn_port = NULL;
	u32 desc_mask;
	int num_vlink_desc;
	int reset_phys_port = 0;
	struct fip_vn_desc **vlink_desc_arr = NULL;
	struct fip_header *fh = (struct fip_header *)skb->data;
	struct ethhdr *eh = eth_hdr(skb);

	LIBFCOE_FIP_DBG(fip, "Clear Virtual Link received\n");

	if (!fcf) {
		/*
		 * We are yet to select best FCF, but we got CVL in the
		 * meantime. reset the ctlr and let it rediscover the FCF
		 */
		LIBFCOE_FIP_DBG(fip, "Resetting fcoe_ctlr as FCF has not been "
		    "selected yet\n");
		mutex_lock(&fip->ctlr_mutex);
		fcoe_ctlr_reset(fip);
		mutex_unlock(&fip->ctlr_mutex);
		return;
	}

	/*
	 * If we've selected an FCF check that the CVL is from there to avoid
	 * processing CVLs from an unexpected source.  If it is from an
	 * unexpected source drop it on the floor.
	 */
	if (!ether_addr_equal(eh->h_source, fcf->fcf_mac)) {
		LIBFCOE_FIP_DBG(fip, "Dropping CVL due to source address "
		    "mismatch with FCF src=%pM\n", eh->h_source);
		return;
	}

	/*
	 * If we haven't logged into the fabric but receive a CVL we should
	 * reset everything and go back to solicitation.
	 */
	if (!lport->port_id) {
		LIBFCOE_FIP_DBG(fip, "lport not logged in, resoliciting\n");
		mutex_lock(&fip->ctlr_mutex);
		fcoe_ctlr_reset(fip);
		mutex_unlock(&fip->ctlr_mutex);
		fc_lport_reset(fip->lp);
		fcoe_ctlr_solicit(fip, NULL);
		return;
	}

	/*
	 * mask of required descriptors.  Validating each one clears its bit.
	 */
	desc_mask = BIT(FIP_DT_MAC) | BIT(FIP_DT_NAME);

	rlen = ntohs(fh->fip_dl_len) * FIP_BPW;
	desc = (struct fip_desc *)(fh + 1);

	/*
	 * Actually need to subtract 'sizeof(*mp) - sizeof(*wp)' from 'rlen'
	 * before determining max Vx_Port descriptor but a buggy FCF could have
	 * omitted either or both MAC Address and Name Identifier descriptors
	 */
	num_vlink_desc = rlen / sizeof(*vp);
	if (num_vlink_desc)
		vlink_desc_arr = kmalloc_array(num_vlink_desc, sizeof(vp),
					       GFP_ATOMIC);
	if (!vlink_desc_arr)
		return;
	num_vlink_desc = 0;

	while (rlen >= sizeof(*desc)) {
		dlen = desc->fip_dlen * FIP_BPW;
		if (dlen > rlen)
			goto err;
		/* Drop CVL if there are duplicate critical descriptors */
		if ((desc->fip_dtype < 32) &&
		    (desc->fip_dtype != FIP_DT_VN_ID) &&
		    !(desc_mask & 1U << desc->fip_dtype)) {
			LIBFCOE_FIP_DBG(fip, "Duplicate Critical "
					"Descriptors in FIP CVL\n");
			goto err;
		}
		switch (desc->fip_dtype) {
		case FIP_DT_MAC:
			mp = (struct fip_mac_desc *)desc;
			if (dlen < sizeof(*mp))
				goto err;
			if (!ether_addr_equal(mp->fd_mac, fcf->fcf_mac))
				goto err;
			desc_mask &= ~BIT(FIP_DT_MAC);
			break;
		case FIP_DT_NAME:
			wp = (struct fip_wwn_desc *)desc;
			if (dlen < sizeof(*wp))
				goto err;
			if (get_unaligned_be64(&wp->fd_wwn) != fcf->switch_name)
				goto err;
			desc_mask &= ~BIT(FIP_DT_NAME);
			break;
		case FIP_DT_VN_ID:
			vp = (struct fip_vn_desc *)desc;
			if (dlen < sizeof(*vp))
				goto err;
			vlink_desc_arr[num_vlink_desc++] = vp;
			vn_port = fc_vport_id_lookup(lport,
						      ntoh24(vp->fd_fc_id));
			if (vn_port && (vn_port == lport)) {
				mutex_lock(&fip->ctlr_mutex);
				per_cpu_ptr(lport->stats,
					    get_cpu())->VLinkFailureCount++;
				put_cpu();
				fcoe_ctlr_reset(fip);
				mutex_unlock(&fip->ctlr_mutex);
			}
			break;
		default:
			/* standard says ignore unknown descriptors >= 128 */
			if (desc->fip_dtype < FIP_DT_NON_CRITICAL)
				goto err;
			break;
		}
		desc = (struct fip_desc *)((char *)desc + dlen);
		rlen -= dlen;
	}

	/*
	 * reset only if all required descriptors were present and valid.
	 */
	if (desc_mask)
		LIBFCOE_FIP_DBG(fip, "missing descriptors mask %x\n",
				desc_mask);
	else if (!num_vlink_desc) {
		LIBFCOE_FIP_DBG(fip, "CVL: no Vx_Port descriptor found\n");
		/*
		 * No Vx_Port description. Clear all NPIV ports,
		 * followed by physical port
		 */
		mutex_lock(&fip->ctlr_mutex);
		per_cpu_ptr(lport->stats, get_cpu())->VLinkFailureCount++;
		put_cpu();
		fcoe_ctlr_reset(fip);
		mutex_unlock(&fip->ctlr_mutex);

		mutex_lock(&lport->lp_mutex);
		list_for_each_entry(vn_port, &lport->vports, list)
			fc_lport_reset(vn_port);
		mutex_unlock(&lport->lp_mutex);

		fc_lport_reset(fip->lp);
		fcoe_ctlr_solicit(fip, NULL);
	} else {
		int i;

		LIBFCOE_FIP_DBG(fip, "performing Clear Virtual Link\n");
		for (i = 0; i < num_vlink_desc; i++) {
			vp = vlink_desc_arr[i];
			vn_port = fc_vport_id_lookup(lport,
						     ntoh24(vp->fd_fc_id));
			if (!vn_port)
				continue;

			/*
			 * 'port_id' is already validated, check MAC address and
			 * wwpn
			 */
			if (!ether_addr_equal(fip->get_src_addr(vn_port),
					      vp->fd_mac) ||
				get_unaligned_be64(&vp->fd_wwpn) !=
							vn_port->wwpn)
				continue;

			if (vn_port == lport)
				/*
				 * Physical port, defer processing till all
				 * listed NPIV ports are cleared
				 */
				reset_phys_port = 1;
			else    /* NPIV port */
				fc_lport_reset(vn_port);
		}

		if (reset_phys_port) {
			fc_lport_reset(fip->lp);
			fcoe_ctlr_solicit(fip, NULL);
		}
	}

err:
	kfree(vlink_desc_arr);
}

/**
 * fcoe_ctlr_recv() - Receive a FIP packet
 * @fip: The FCoE controller that received the packet
 * @skb: The received FIP packet
 *
 * This may be called from either NET_RX_SOFTIRQ or IRQ.
 */
void fcoe_ctlr_recv(struct fcoe_ctlr *fip, struct sk_buff *skb)
{
	skb = skb_share_check(skb, GFP_ATOMIC);
	if (!skb)
		return;
	skb_queue_tail(&fip->fip_recv_list, skb);
	schedule_work(&fip->recv_work);
}
EXPORT_SYMBOL(fcoe_ctlr_recv);

/**
 * fcoe_ctlr_recv_handler() - Receive a FIP frame
 * @fip: The FCoE controller that received the frame
 * @skb: The received FIP frame
 *
 * Returns non-zero if the frame is dropped.
 */
static int fcoe_ctlr_recv_handler(struct fcoe_ctlr *fip, struct sk_buff *skb)
{
	struct fip_header *fiph;
	struct ethhdr *eh;
	enum fip_state state;
	bool fip_vlan_resp = false;
	u16 op;
	u8 sub;

	if (skb_linearize(skb))
		goto drop;
	if (skb->len < sizeof(*fiph))
		goto drop;
	eh = eth_hdr(skb);
	if (fip->mode == FIP_MODE_VN2VN) {
		if (!ether_addr_equal(eh->h_dest, fip->ctl_src_addr) &&
		    !ether_addr_equal(eh->h_dest, fcoe_all_vn2vn) &&
		    !ether_addr_equal(eh->h_dest, fcoe_all_p2p))
			goto drop;
	} else if (!ether_addr_equal(eh->h_dest, fip->ctl_src_addr) &&
		   !ether_addr_equal(eh->h_dest, fcoe_all_enode))
		goto drop;
	fiph = (struct fip_header *)skb->data;
	op = ntohs(fiph->fip_op);
	sub = fiph->fip_subcode;

	if (FIP_VER_DECAPS(fiph->fip_ver) != FIP_VER)
		goto drop;
	if (ntohs(fiph->fip_dl_len) * FIP_BPW + sizeof(*fiph) > skb->len)
		goto drop;

	mutex_lock(&fip->ctlr_mutex);
	state = fip->state;
	if (state == FIP_ST_AUTO) {
		fip->map_dest = 0;
		fcoe_ctlr_set_state(fip, FIP_ST_ENABLED);
		state = FIP_ST_ENABLED;
		LIBFCOE_FIP_DBG(fip, "Using FIP mode\n");
	}
	fip_vlan_resp = fip->fip_resp;
	mutex_unlock(&fip->ctlr_mutex);

	if (fip->mode == FIP_MODE_VN2VN && op == FIP_OP_VN2VN)
		return fcoe_ctlr_vn_recv(fip, skb);

	if (fip_vlan_resp && op == FIP_OP_VLAN) {
		LIBFCOE_FIP_DBG(fip, "fip vlan discovery\n");
		return fcoe_ctlr_vlan_recv(fip, skb);
	}

	if (state != FIP_ST_ENABLED && state != FIP_ST_VNMP_UP &&
	    state != FIP_ST_VNMP_CLAIM)
		goto drop;

	if (op == FIP_OP_LS) {
		fcoe_ctlr_recv_els(fip, skb);	/* consumes skb */
		return 0;
	}

	if (state != FIP_ST_ENABLED)
		goto drop;

	if (op == FIP_OP_DISC && sub == FIP_SC_ADV)
		fcoe_ctlr_recv_adv(fip, skb);
	else if (op == FIP_OP_CTRL && sub == FIP_SC_CLR_VLINK)
		fcoe_ctlr_recv_clr_vlink(fip, skb);
	kfree_skb(skb);
	return 0;
drop:
	kfree_skb(skb);
	return -1;
}

/**
 * fcoe_ctlr_select() - Select the best FCF (if possible)
 * @fip: The FCoE controller
 *
 * Returns the selected FCF, or NULL if none are usable.
 *
 * If there are conflicting advertisements, no FCF can be chosen.
 *
 * If there is already a selected FCF, this will choose a better one or
 * an equivalent one that hasn't already been sent a FLOGI.
 *
 * Called with lock held.
 */
static struct fcoe_fcf *fcoe_ctlr_select(struct fcoe_ctlr *fip)
{
	struct fcoe_fcf *fcf;
	struct fcoe_fcf *best = fip->sel_fcf;

	list_for_each_entry(fcf, &fip->fcfs, list) {
		LIBFCOE_FIP_DBG(fip, "consider FCF fab %16.16llx "
				"VFID %d mac %pM map %x val %d "
				"sent %u pri %u\n",
				fcf->fabric_name, fcf->vfid, fcf->fcf_mac,
				fcf->fc_map, fcoe_ctlr_mtu_valid(fcf),
				fcf->flogi_sent, fcf->pri);
		if (!fcoe_ctlr_fcf_usable(fcf)) {
			LIBFCOE_FIP_DBG(fip, "FCF for fab %16.16llx "
					"map %x %svalid %savailable\n",
					fcf->fabric_name, fcf->fc_map,
					(fcf->flags & FIP_FL_SOL) ? "" : "in",
					(fcf->flags & FIP_FL_AVAIL) ?
					"" : "un");
			continue;
		}
		if (!best || fcf->pri < best->pri || best->flogi_sent)
			best = fcf;
		if (fcf->fabric_name != best->fabric_name ||
		    fcf->vfid != best->vfid ||
		    fcf->fc_map != best->fc_map) {
			LIBFCOE_FIP_DBG(fip, "Conflicting fabric, VFID, "
					"or FC-MAP\n");
			return NULL;
		}
	}
	fip->sel_fcf = best;
	if (best) {
		LIBFCOE_FIP_DBG(fip, "using FCF mac %pM\n", best->fcf_mac);
		fip->port_ka_time = jiffies +
			msecs_to_jiffies(FIP_VN_KA_PERIOD);
		fip->ctlr_ka_time = jiffies + best->fka_period;
		if (time_before(fip->ctlr_ka_time, fip->timer.expires))
			mod_timer(&fip->timer, fip->ctlr_ka_time);
	}
	return best;
}

/**
 * fcoe_ctlr_flogi_send_locked() - send FIP-encapsulated FLOGI to current FCF
 * @fip: The FCoE controller
 *
 * Returns non-zero error if it could not be sent.
 *
 * Called with ctlr_mutex and ctlr_lock held.
 * Caller must verify that fip->sel_fcf is not NULL.
 */
static int fcoe_ctlr_flogi_send_locked(struct fcoe_ctlr *fip)
{
	struct sk_buff *skb;
	struct sk_buff *skb_orig;
	struct fc_frame_header *fh;
	int error;

	skb_orig = fip->flogi_req;
	if (!skb_orig)
		return -EINVAL;

	/*
	 * Clone and send the FLOGI request.  If clone fails, use original.
	 */
	skb = skb_clone(skb_orig, GFP_ATOMIC);
	if (!skb) {
		skb = skb_orig;
		fip->flogi_req = NULL;
	}
	fh = (struct fc_frame_header *)skb->data;
	error = fcoe_ctlr_encaps(fip, fip->lp, FIP_DT_FLOGI, skb,
				 ntoh24(fh->fh_d_id));
	if (error) {
		kfree_skb(skb);
		return error;
	}
	fip->send(fip, skb);
	fip->sel_fcf->flogi_sent = 1;
	return 0;
}

/**
 * fcoe_ctlr_flogi_retry() - resend FLOGI request to a new FCF if possible
 * @fip: The FCoE controller
 *
 * Returns non-zero error code if there's no FLOGI request to retry or
 * no alternate FCF available.
 */
static int fcoe_ctlr_flogi_retry(struct fcoe_ctlr *fip)
{
	struct fcoe_fcf *fcf;
	unsigned long flags;
	int error;

	mutex_lock(&fip->ctlr_mutex);
	spin_lock_irqsave(&fip->ctlr_lock, flags);
	LIBFCOE_FIP_DBG(fip, "re-sending FLOGI - reselect\n");
	fcf = fcoe_ctlr_select(fip);
	if (!fcf || fcf->flogi_sent) {
		kfree_skb(fip->flogi_req);
		fip->flogi_req = NULL;
		error = -ENOENT;
	} else {
		fcoe_ctlr_solicit(fip, NULL);
		error = fcoe_ctlr_flogi_send_locked(fip);
	}
	spin_unlock_irqrestore(&fip->ctlr_lock, flags);
	mutex_unlock(&fip->ctlr_mutex);
	return error;
}


/**
 * fcoe_ctlr_flogi_send() - Handle sending of FIP FLOGI.
 * @fip: The FCoE controller that timed out
 *
 * Done here because fcoe_ctlr_els_send() can't get mutex.
 *
 * Called with ctlr_mutex held.  The caller must not hold ctlr_lock.
 */
static void fcoe_ctlr_flogi_send(struct fcoe_ctlr *fip)
{
	struct fcoe_fcf *fcf;
	unsigned long flags;

	spin_lock_irqsave(&fip->ctlr_lock, flags);
	fcf = fip->sel_fcf;
	if (!fcf || !fip->flogi_req_send)
		goto unlock;

	LIBFCOE_FIP_DBG(fip, "sending FLOGI\n");

	/*
	 * If this FLOGI is being sent due to a timeout retry
	 * to the same FCF as before, select a different FCF if possible.
	 */
	if (fcf->flogi_sent) {
		LIBFCOE_FIP_DBG(fip, "sending FLOGI - reselect\n");
		fcf = fcoe_ctlr_select(fip);
		if (!fcf || fcf->flogi_sent) {
			LIBFCOE_FIP_DBG(fip, "sending FLOGI - clearing\n");
			list_for_each_entry(fcf, &fip->fcfs, list)
				fcf->flogi_sent = 0;
			fcf = fcoe_ctlr_select(fip);
		}
	}
	if (fcf) {
		fcoe_ctlr_flogi_send_locked(fip);
		fip->flogi_req_send = 0;
	} else /* XXX */
		LIBFCOE_FIP_DBG(fip, "No FCF selected - defer send\n");
unlock:
	spin_unlock_irqrestore(&fip->ctlr_lock, flags);
}

/**
 * fcoe_ctlr_timeout() - FIP timeout handler
 * @arg: The FCoE controller that timed out
 */
static void fcoe_ctlr_timeout(struct timer_list *t)
{
	struct fcoe_ctlr *fip = from_timer(fip, t, timer);

	schedule_work(&fip->timer_work);
}

/**
 * fcoe_ctlr_timer_work() - Worker thread function for timer work
 * @work: Handle to a FCoE controller
 *
 * Ages FCFs.  Triggers FCF selection if possible.
 * Sends keep-alives and resets.
 */
static void fcoe_ctlr_timer_work(struct work_struct *work)
{
	struct fcoe_ctlr *fip;
	struct fc_lport *vport;
	u8 *mac;
	u8 reset = 0;
	u8 send_ctlr_ka = 0;
	u8 send_port_ka = 0;
	struct fcoe_fcf *sel;
	struct fcoe_fcf *fcf;
	unsigned long next_timer;

	fip = container_of(work, struct fcoe_ctlr, timer_work);
	if (fip->mode == FIP_MODE_VN2VN)
		return fcoe_ctlr_vn_timeout(fip);
	mutex_lock(&fip->ctlr_mutex);
	if (fip->state == FIP_ST_DISABLED) {
		mutex_unlock(&fip->ctlr_mutex);
		return;
	}

	fcf = fip->sel_fcf;
	next_timer = fcoe_ctlr_age_fcfs(fip);

	sel = fip->sel_fcf;
	if (!sel && fip->sel_time) {
		if (time_after_eq(jiffies, fip->sel_time)) {
			sel = fcoe_ctlr_select(fip);
			fip->sel_time = 0;
		} else if (time_after(next_timer, fip->sel_time))
			next_timer = fip->sel_time;
	}

	if (sel && fip->flogi_req_send)
		fcoe_ctlr_flogi_send(fip);
	else if (!sel && fcf)
		reset = 1;

	if (sel && !sel->fd_flags) {
		if (time_after_eq(jiffies, fip->ctlr_ka_time)) {
			fip->ctlr_ka_time = jiffies + sel->fka_period;
			send_ctlr_ka = 1;
		}
		if (time_after(next_timer, fip->ctlr_ka_time))
			next_timer = fip->ctlr_ka_time;

		if (time_after_eq(jiffies, fip->port_ka_time)) {
			fip->port_ka_time = jiffies +
				msecs_to_jiffies(FIP_VN_KA_PERIOD);
			send_port_ka = 1;
		}
		if (time_after(next_timer, fip->port_ka_time))
			next_timer = fip->port_ka_time;
	}
	if (!list_empty(&fip->fcfs))
		mod_timer(&fip->timer, next_timer);
	mutex_unlock(&fip->ctlr_mutex);

	if (reset) {
		fc_lport_reset(fip->lp);
		/* restart things with a solicitation */
		fcoe_ctlr_solicit(fip, NULL);
	}

	if (send_ctlr_ka)
		fcoe_ctlr_send_keep_alive(fip, NULL, 0, fip->ctl_src_addr);

	if (send_port_ka) {
		mutex_lock(&fip->lp->lp_mutex);
		mac = fip->get_src_addr(fip->lp);
		fcoe_ctlr_send_keep_alive(fip, fip->lp, 1, mac);
		list_for_each_entry(vport, &fip->lp->vports, list) {
			mac = fip->get_src_addr(vport);
			fcoe_ctlr_send_keep_alive(fip, vport, 1, mac);
		}
		mutex_unlock(&fip->lp->lp_mutex);
	}
}

/**
 * fcoe_ctlr_recv_work() - Worker thread function for receiving FIP frames
 * @recv_work: Handle to a FCoE controller
 */
static void fcoe_ctlr_recv_work(struct work_struct *recv_work)
{
	struct fcoe_ctlr *fip;
	struct sk_buff *skb;

	fip = container_of(recv_work, struct fcoe_ctlr, recv_work);
	while ((skb = skb_dequeue(&fip->fip_recv_list)))
		fcoe_ctlr_recv_handler(fip, skb);
}

/**
 * fcoe_ctlr_recv_flogi() - Snoop pre-FIP receipt of FLOGI response
 * @fip: The FCoE controller
 * @fp:	 The FC frame to snoop
 *
 * Snoop potential response to FLOGI or even incoming FLOGI.
 *
 * The caller has checked that we are waiting for login as indicated
 * by fip->flogi_oxid != FC_XID_UNKNOWN.
 *
 * The caller is responsible for freeing the frame.
 * Fill in the granted_mac address.
 *
 * Return non-zero if the frame should not be delivered to libfc.
 */
int fcoe_ctlr_recv_flogi(struct fcoe_ctlr *fip, struct fc_lport *lport,
			 struct fc_frame *fp)
{
	struct fc_frame_header *fh;
	u8 op;
	u8 *sa;

	sa = eth_hdr(&fp->skb)->h_source;
	fh = fc_frame_header_get(fp);
	if (fh->fh_type != FC_TYPE_ELS)
		return 0;

	op = fc_frame_payload_op(fp);
	if (op == ELS_LS_ACC && fh->fh_r_ctl == FC_RCTL_ELS_REP &&
	    fip->flogi_oxid == ntohs(fh->fh_ox_id)) {

		mutex_lock(&fip->ctlr_mutex);
		if (fip->state != FIP_ST_AUTO && fip->state != FIP_ST_NON_FIP) {
			mutex_unlock(&fip->ctlr_mutex);
			return -EINVAL;
		}
		fcoe_ctlr_set_state(fip, FIP_ST_NON_FIP);
		LIBFCOE_FIP_DBG(fip,
				"received FLOGI LS_ACC using non-FIP mode\n");

		/*
		 * FLOGI accepted.
		 * If the src mac addr is FC_OUI-based, then we mark the
		 * address_mode flag to use FC_OUI-based Ethernet DA.
		 * Otherwise we use the FCoE gateway addr
		 */
		if (ether_addr_equal(sa, (u8[6])FC_FCOE_FLOGI_MAC)) {
			fcoe_ctlr_map_dest(fip);
		} else {
			memcpy(fip->dest_addr, sa, ETH_ALEN);
			fip->map_dest = 0;
		}
		fip->flogi_oxid = FC_XID_UNKNOWN;
		mutex_unlock(&fip->ctlr_mutex);
		fc_fcoe_set_mac(fr_cb(fp)->granted_mac, fh->fh_d_id);
	} else if (op == ELS_FLOGI && fh->fh_r_ctl == FC_RCTL_ELS_REQ && sa) {
		/*
		 * Save source MAC for point-to-point responses.
		 */
		mutex_lock(&fip->ctlr_mutex);
		if (fip->state == FIP_ST_AUTO || fip->state == FIP_ST_NON_FIP) {
			memcpy(fip->dest_addr, sa, ETH_ALEN);
			fip->map_dest = 0;
			if (fip->state == FIP_ST_AUTO)
				LIBFCOE_FIP_DBG(fip, "received non-FIP FLOGI. "
						"Setting non-FIP mode\n");
			fcoe_ctlr_set_state(fip, FIP_ST_NON_FIP);
		}
		mutex_unlock(&fip->ctlr_mutex);
	}
	return 0;
}
EXPORT_SYMBOL(fcoe_ctlr_recv_flogi);

/**
 * fcoe_wwn_from_mac() - Converts a 48-bit IEEE MAC address to a 64-bit FC WWN
 * @mac:    The MAC address to convert
 * @scheme: The scheme to use when converting
 * @port:   The port indicator for converting
 *
 * Returns: u64 fc world wide name
 */
u64 fcoe_wwn_from_mac(unsigned char mac[ETH_ALEN],
		      unsigned int scheme, unsigned int port)
{
	u64 wwn;
	u64 host_mac;

	/* The MAC is in NO, so flip only the low 48 bits */
	host_mac = ((u64) mac[0] << 40) |
		((u64) mac[1] << 32) |
		((u64) mac[2] << 24) |
		((u64) mac[3] << 16) |
		((u64) mac[4] << 8) |
		(u64) mac[5];

	WARN_ON(host_mac >= (1ULL << 48));
	wwn = host_mac | ((u64) scheme << 60);
	switch (scheme) {
	case 1:
		WARN_ON(port != 0);
		break;
	case 2:
		WARN_ON(port >= 0xfff);
		wwn |= (u64) port << 48;
		break;
	default:
		WARN_ON(1);
		break;
	}

	return wwn;
}
EXPORT_SYMBOL_GPL(fcoe_wwn_from_mac);

/**
 * fcoe_ctlr_rport() - return the fcoe_rport for a given fc_rport_priv
 * @rdata: libfc remote port
 */
static inline struct fcoe_rport *fcoe_ctlr_rport(struct fc_rport_priv *rdata)
{
	return container_of(rdata, struct fcoe_rport, rdata);
}

/**
 * fcoe_ctlr_vn_send() - Send a FIP VN2VN Probe Request or Reply.
 * @fip: The FCoE controller
 * @sub: sub-opcode for probe request, reply, or advertisement.
 * @dest: The destination Ethernet MAC address
 * @min_len: minimum size of the Ethernet payload to be sent
 */
static void fcoe_ctlr_vn_send(struct fcoe_ctlr *fip,
			      enum fip_vn2vn_subcode sub,
			      const u8 *dest, size_t min_len)
{
	struct sk_buff *skb;
	struct fip_vn2vn_probe_frame {
		struct ethhdr eth;
		struct fip_header fip;
		struct fip_mac_desc mac;
		struct fip_wwn_desc wwnn;
		struct fip_vn_desc vn;
	} __packed * frame;
	struct fip_fc4_feat *ff;
	struct fip_size_desc *size;
	u32 fcp_feat;
	size_t len;
	size_t dlen;

	len = sizeof(*frame);
	dlen = 0;
	if (sub == FIP_SC_VN_CLAIM_NOTIFY || sub == FIP_SC_VN_CLAIM_REP) {
		dlen = sizeof(struct fip_fc4_feat) +
		       sizeof(struct fip_size_desc);
		len += dlen;
	}
	dlen += sizeof(frame->mac) + sizeof(frame->wwnn) + sizeof(frame->vn);
	len = max(len, min_len + sizeof(struct ethhdr));

	skb = dev_alloc_skb(len);
	if (!skb)
		return;

	frame = (struct fip_vn2vn_probe_frame *)skb->data;
	memset(frame, 0, len);
	memcpy(frame->eth.h_dest, dest, ETH_ALEN);

	if (sub == FIP_SC_VN_BEACON) {
		hton24(frame->eth.h_source, FIP_VN_FC_MAP);
		hton24(frame->eth.h_source + 3, fip->port_id);
	} else {
		memcpy(frame->eth.h_source, fip->ctl_src_addr, ETH_ALEN);
	}
	frame->eth.h_proto = htons(ETH_P_FIP);

	frame->fip.fip_ver = FIP_VER_ENCAPS(FIP_VER);
	frame->fip.fip_op = htons(FIP_OP_VN2VN);
	frame->fip.fip_subcode = sub;
	frame->fip.fip_dl_len = htons(dlen / FIP_BPW);

	frame->mac.fd_desc.fip_dtype = FIP_DT_MAC;
	frame->mac.fd_desc.fip_dlen = sizeof(frame->mac) / FIP_BPW;
	memcpy(frame->mac.fd_mac, fip->ctl_src_addr, ETH_ALEN);

	frame->wwnn.fd_desc.fip_dtype = FIP_DT_NAME;
	frame->wwnn.fd_desc.fip_dlen = sizeof(frame->wwnn) / FIP_BPW;
	put_unaligned_be64(fip->lp->wwnn, &frame->wwnn.fd_wwn);

	frame->vn.fd_desc.fip_dtype = FIP_DT_VN_ID;
	frame->vn.fd_desc.fip_dlen = sizeof(frame->vn) / FIP_BPW;
	hton24(frame->vn.fd_mac, FIP_VN_FC_MAP);
	hton24(frame->vn.fd_mac + 3, fip->port_id);
	hton24(frame->vn.fd_fc_id, fip->port_id);
	put_unaligned_be64(fip->lp->wwpn, &frame->vn.fd_wwpn);

	/*
	 * For claims, add FC-4 features.
	 * TBD: Add interface to get fc-4 types and features from libfc.
	 */
	if (sub == FIP_SC_VN_CLAIM_NOTIFY || sub == FIP_SC_VN_CLAIM_REP) {
		ff = (struct fip_fc4_feat *)(frame + 1);
		ff->fd_desc.fip_dtype = FIP_DT_FC4F;
		ff->fd_desc.fip_dlen = sizeof(*ff) / FIP_BPW;
		ff->fd_fts = fip->lp->fcts;

		fcp_feat = 0;
		if (fip->lp->service_params & FCP_SPPF_INIT_FCN)
			fcp_feat |= FCP_FEAT_INIT;
		if (fip->lp->service_params & FCP_SPPF_TARG_FCN)
			fcp_feat |= FCP_FEAT_TARG;
		fcp_feat <<= (FC_TYPE_FCP * 4) % 32;
		ff->fd_ff.fd_feat[FC_TYPE_FCP * 4 / 32] = htonl(fcp_feat);

		size = (struct fip_size_desc *)(ff + 1);
		size->fd_desc.fip_dtype = FIP_DT_FCOE_SIZE;
		size->fd_desc.fip_dlen = sizeof(*size) / FIP_BPW;
		size->fd_size = htons(fcoe_ctlr_fcoe_size(fip));
	}

	skb_put(skb, len);
	skb->protocol = htons(ETH_P_FIP);
	skb->priority = fip->priority;
	skb_reset_mac_header(skb);
	skb_reset_network_header(skb);

	fip->send(fip, skb);
}

/**
 * fcoe_ctlr_vn_rport_callback - Event handler for rport events.
 * @lport: The lport which is receiving the event
 * @rdata: remote port private data
 * @event: The event that occurred
 *
 * Locking Note:  The rport lock must not be held when calling this function.
 */
static void fcoe_ctlr_vn_rport_callback(struct fc_lport *lport,
					struct fc_rport_priv *rdata,
					enum fc_rport_event event)
{
	struct fcoe_ctlr *fip = lport->disc.priv;
	struct fcoe_rport *frport = fcoe_ctlr_rport(rdata);

	LIBFCOE_FIP_DBG(fip, "vn_rport_callback %x event %d\n",
			rdata->ids.port_id, event);

	mutex_lock(&fip->ctlr_mutex);
	switch (event) {
	case RPORT_EV_READY:
		frport->login_count = 0;
		break;
	case RPORT_EV_LOGO:
	case RPORT_EV_FAILED:
	case RPORT_EV_STOP:
		frport->login_count++;
		if (frport->login_count > FCOE_CTLR_VN2VN_LOGIN_LIMIT) {
			LIBFCOE_FIP_DBG(fip,
					"rport FLOGI limited port_id %6.6x\n",
					rdata->ids.port_id);
			fc_rport_logoff(rdata);
		}
		break;
	default:
		break;
	}
	mutex_unlock(&fip->ctlr_mutex);
}

static struct fc_rport_operations fcoe_ctlr_vn_rport_ops = {
	.event_callback = fcoe_ctlr_vn_rport_callback,
};

/**
 * fcoe_ctlr_disc_stop_locked() - stop discovery in VN2VN mode
 * @fip: The FCoE controller
 *
 * Called with ctlr_mutex held.
 */
static void fcoe_ctlr_disc_stop_locked(struct fc_lport *lport)
{
	struct fc_rport_priv *rdata;

	mutex_lock(&lport->disc.disc_mutex);
	list_for_each_entry_rcu(rdata, &lport->disc.rports, peers) {
		if (kref_get_unless_zero(&rdata->kref)) {
			fc_rport_logoff(rdata);
			kref_put(&rdata->kref, fc_rport_destroy);
		}
	}
	lport->disc.disc_callback = NULL;
	mutex_unlock(&lport->disc.disc_mutex);
}

/**
 * fcoe_ctlr_disc_stop() - stop discovery in VN2VN mode
 * @fip: The FCoE controller
 *
 * Called through the local port template for discovery.
 * Called without the ctlr_mutex held.
 */
static void fcoe_ctlr_disc_stop(struct fc_lport *lport)
{
	struct fcoe_ctlr *fip = lport->disc.priv;

	mutex_lock(&fip->ctlr_mutex);
	fcoe_ctlr_disc_stop_locked(lport);
	mutex_unlock(&fip->ctlr_mutex);
}

/**
 * fcoe_ctlr_disc_stop_final() - stop discovery for shutdown in VN2VN mode
 * @fip: The FCoE controller
 *
 * Called through the local port template for discovery.
 * Called without the ctlr_mutex held.
 */
static void fcoe_ctlr_disc_stop_final(struct fc_lport *lport)
{
	fcoe_ctlr_disc_stop(lport);
	fc_rport_flush_queue();
	synchronize_rcu();
}

/**
 * fcoe_ctlr_vn_restart() - VN2VN probe restart with new port_id
 * @fip: The FCoE controller
 *
 * Called with fcoe_ctlr lock held.
 */
static void fcoe_ctlr_vn_restart(struct fcoe_ctlr *fip)
{
	unsigned long wait;
	u32 port_id;

	fcoe_ctlr_disc_stop_locked(fip->lp);

	/*
	 * Get proposed port ID.
	 * If this is the first try after link up, use any previous port_id.
	 * If there was none, use the low bits of the port_name.
	 * On subsequent tries, get the next random one.
	 * Don't use reserved IDs, use another non-zero value, just as random.
	 */
	port_id = fip->port_id;
	if (fip->probe_tries)
		port_id = prandom_u32_state(&fip->rnd_state) & 0xffff;
	else if (!port_id)
		port_id = fip->lp->wwpn & 0xffff;
	if (!port_id || port_id == 0xffff)
		port_id = 1;
	fip->port_id = port_id;

	if (fip->probe_tries < FIP_VN_RLIM_COUNT) {
		fip->probe_tries++;
		wait = prandom_u32() % FIP_VN_PROBE_WAIT;
	} else
		wait = FIP_VN_RLIM_INT;
	mod_timer(&fip->timer, jiffies + msecs_to_jiffies(wait));
	fcoe_ctlr_set_state(fip, FIP_ST_VNMP_START);
}

/**
 * fcoe_ctlr_vn_start() - Start in VN2VN mode
 * @fip: The FCoE controller
 *
 * Called with fcoe_ctlr lock held.
 */
static void fcoe_ctlr_vn_start(struct fcoe_ctlr *fip)
{
	fip->probe_tries = 0;
	prandom_seed_state(&fip->rnd_state, fip->lp->wwpn);
	fcoe_ctlr_vn_restart(fip);
}

/**
 * fcoe_ctlr_vn_parse - parse probe request or response
 * @fip: The FCoE controller
 * @skb: incoming packet
 * @rdata: buffer for resulting parsed VN entry plus fcoe_rport
 *
 * Returns non-zero error number on error.
 * Does not consume the packet.
 */
static int fcoe_ctlr_vn_parse(struct fcoe_ctlr *fip,
			      struct sk_buff *skb,
			      struct fcoe_rport *frport)
{
	struct fip_header *fiph;
	struct fip_desc *desc = NULL;
	struct fip_mac_desc *macd = NULL;
	struct fip_wwn_desc *wwn = NULL;
	struct fip_vn_desc *vn = NULL;
	struct fip_size_desc *size = NULL;
	size_t rlen;
	size_t dlen;
	u32 desc_mask = 0;
	u32 dtype;
	u8 sub;

	fiph = (struct fip_header *)skb->data;
	frport->flags = ntohs(fiph->fip_flags);

	sub = fiph->fip_subcode;
	switch (sub) {
	case FIP_SC_VN_PROBE_REQ:
	case FIP_SC_VN_PROBE_REP:
	case FIP_SC_VN_BEACON:
		desc_mask = BIT(FIP_DT_MAC) | BIT(FIP_DT_NAME) |
			    BIT(FIP_DT_VN_ID);
		break;
	case FIP_SC_VN_CLAIM_NOTIFY:
	case FIP_SC_VN_CLAIM_REP:
		desc_mask = BIT(FIP_DT_MAC) | BIT(FIP_DT_NAME) |
			    BIT(FIP_DT_VN_ID) | BIT(FIP_DT_FC4F) |
			    BIT(FIP_DT_FCOE_SIZE);
		break;
	default:
		LIBFCOE_FIP_DBG(fip, "vn_parse unknown subcode %u\n", sub);
		return -EINVAL;
	}

	rlen = ntohs(fiph->fip_dl_len) * 4;
	if (rlen + sizeof(*fiph) > skb->len)
		return -EINVAL;

	desc = (struct fip_desc *)(fiph + 1);
	while (rlen > 0) {
		dlen = desc->fip_dlen * FIP_BPW;
		if (dlen < sizeof(*desc) || dlen > rlen)
			return -EINVAL;

		dtype = desc->fip_dtype;
		if (dtype < 32) {
			if (!(desc_mask & BIT(dtype))) {
				LIBFCOE_FIP_DBG(fip,
						"unexpected or duplicated desc "
						"desc type %u in "
						"FIP VN2VN subtype %u\n",
						dtype, sub);
				return -EINVAL;
			}
			desc_mask &= ~BIT(dtype);
		}

		switch (dtype) {
		case FIP_DT_MAC:
			if (dlen != sizeof(struct fip_mac_desc))
				goto len_err;
			macd = (struct fip_mac_desc *)desc;
			if (!is_valid_ether_addr(macd->fd_mac)) {
				LIBFCOE_FIP_DBG(fip,
					"Invalid MAC addr %pM in FIP VN2VN\n",
					 macd->fd_mac);
				return -EINVAL;
			}
			memcpy(frport->enode_mac, macd->fd_mac, ETH_ALEN);
			break;
		case FIP_DT_NAME:
			if (dlen != sizeof(struct fip_wwn_desc))
				goto len_err;
			wwn = (struct fip_wwn_desc *)desc;
			frport->rdata.ids.node_name =
				get_unaligned_be64(&wwn->fd_wwn);
			break;
		case FIP_DT_VN_ID:
			if (dlen != sizeof(struct fip_vn_desc))
				goto len_err;
			vn = (struct fip_vn_desc *)desc;
			memcpy(frport->vn_mac, vn->fd_mac, ETH_ALEN);
			frport->rdata.ids.port_id = ntoh24(vn->fd_fc_id);
			frport->rdata.ids.port_name =
				get_unaligned_be64(&vn->fd_wwpn);
			break;
		case FIP_DT_FC4F:
			if (dlen != sizeof(struct fip_fc4_feat))
				goto len_err;
			break;
		case FIP_DT_FCOE_SIZE:
			if (dlen != sizeof(struct fip_size_desc))
				goto len_err;
			size = (struct fip_size_desc *)desc;
			frport->fcoe_len = ntohs(size->fd_size);
			break;
		default:
			LIBFCOE_FIP_DBG(fip, "unexpected descriptor type %x "
					"in FIP probe\n", dtype);
			/* standard says ignore unknown descriptors >= 128 */
			if (dtype < FIP_DT_NON_CRITICAL)
				return -EINVAL;
			break;
		}
		desc = (struct fip_desc *)((char *)desc + dlen);
		rlen -= dlen;
	}
	return 0;

len_err:
	LIBFCOE_FIP_DBG(fip, "FIP length error in descriptor type %x len %zu\n",
			dtype, dlen);
	return -EINVAL;
}

/**
 * fcoe_ctlr_vn_send_claim() - send multicast FIP VN2VN Claim Notification.
 * @fip: The FCoE controller
 *
 * Called with ctlr_mutex held.
 */
static void fcoe_ctlr_vn_send_claim(struct fcoe_ctlr *fip)
{
	fcoe_ctlr_vn_send(fip, FIP_SC_VN_CLAIM_NOTIFY, fcoe_all_vn2vn, 0);
	fip->sol_time = jiffies;
}

/**
 * fcoe_ctlr_vn_probe_req() - handle incoming VN2VN probe request.
 * @fip: The FCoE controller
 * @rdata: parsed remote port with frport from the probe request
 *
 * Called with ctlr_mutex held.
 */
static void fcoe_ctlr_vn_probe_req(struct fcoe_ctlr *fip,
				   struct fc_rport_priv *rdata)
{
	struct fcoe_rport *frport = fcoe_ctlr_rport(rdata);

	if (rdata->ids.port_id != fip->port_id)
		return;

	switch (fip->state) {
	case FIP_ST_VNMP_CLAIM:
	case FIP_ST_VNMP_UP:
		LIBFCOE_FIP_DBG(fip, "vn_probe_req: send reply, state %x\n",
				fip->state);
		fcoe_ctlr_vn_send(fip, FIP_SC_VN_PROBE_REP,
				  frport->enode_mac, 0);
		break;
	case FIP_ST_VNMP_PROBE1:
	case FIP_ST_VNMP_PROBE2:
		/*
		 * Decide whether to reply to the Probe.
		 * Our selected address is never a "recorded" one, so
		 * only reply if our WWPN is greater and the
		 * Probe's REC bit is not set.
		 * If we don't reply, we will change our address.
		 */
		if (fip->lp->wwpn > rdata->ids.port_name &&
		    !(frport->flags & FIP_FL_REC_OR_P2P)) {
			LIBFCOE_FIP_DBG(fip, "vn_probe_req: "
					"port_id collision\n");
			fcoe_ctlr_vn_send(fip, FIP_SC_VN_PROBE_REP,
					  frport->enode_mac, 0);
			break;
		}
		/* fall through */
	case FIP_ST_VNMP_START:
		LIBFCOE_FIP_DBG(fip, "vn_probe_req: "
				"restart VN2VN negotiation\n");
		fcoe_ctlr_vn_restart(fip);
		break;
	default:
		LIBFCOE_FIP_DBG(fip, "vn_probe_req: ignore state %x\n",
				fip->state);
		break;
	}
}

/**
 * fcoe_ctlr_vn_probe_reply() - handle incoming VN2VN probe reply.
 * @fip: The FCoE controller
 * @rdata: parsed remote port with frport from the probe request
 *
 * Called with ctlr_mutex held.
 */
static void fcoe_ctlr_vn_probe_reply(struct fcoe_ctlr *fip,
				   struct fc_rport_priv *rdata)
{
	if (rdata->ids.port_id != fip->port_id)
		return;
	switch (fip->state) {
	case FIP_ST_VNMP_START:
	case FIP_ST_VNMP_PROBE1:
	case FIP_ST_VNMP_PROBE2:
	case FIP_ST_VNMP_CLAIM:
		LIBFCOE_FIP_DBG(fip, "vn_probe_reply: restart state %x\n",
				fip->state);
		fcoe_ctlr_vn_restart(fip);
		break;
	case FIP_ST_VNMP_UP:
		LIBFCOE_FIP_DBG(fip, "vn_probe_reply: send claim notify\n");
		fcoe_ctlr_vn_send_claim(fip);
		break;
	default:
		break;
	}
}

/**
 * fcoe_ctlr_vn_add() - Add a VN2VN entry to the list, based on a claim reply.
 * @fip: The FCoE controller
 * @new: newly-parsed remote port with frport as a template for new rdata
 *
 * Called with ctlr_mutex held.
 */
static void fcoe_ctlr_vn_add(struct fcoe_ctlr *fip, struct fc_rport_priv *new)
{
	struct fc_lport *lport = fip->lp;
	struct fc_rport_priv *rdata;
	struct fc_rport_identifiers *ids;
	struct fcoe_rport *frport;
	u32 port_id;

	port_id = new->ids.port_id;
	if (port_id == fip->port_id)
		return;

	mutex_lock(&lport->disc.disc_mutex);
	rdata = fc_rport_create(lport, port_id);
	if (!rdata) {
		mutex_unlock(&lport->disc.disc_mutex);
		return;
	}
	mutex_lock(&rdata->rp_mutex);
	mutex_unlock(&lport->disc.disc_mutex);

	rdata->ops = &fcoe_ctlr_vn_rport_ops;
	rdata->disc_id = lport->disc.disc_id;

	ids = &rdata->ids;
	if ((ids->port_name != -1 && ids->port_name != new->ids.port_name) ||
	    (ids->node_name != -1 && ids->node_name != new->ids.node_name)) {
		mutex_unlock(&rdata->rp_mutex);
		LIBFCOE_FIP_DBG(fip, "vn_add rport logoff %6.6x\n", port_id);
		fc_rport_logoff(rdata);
		mutex_lock(&rdata->rp_mutex);
	}
	ids->port_name = new->ids.port_name;
	ids->node_name = new->ids.node_name;
	mutex_unlock(&rdata->rp_mutex);

	frport = fcoe_ctlr_rport(rdata);
	LIBFCOE_FIP_DBG(fip, "vn_add rport %6.6x %s state %d\n",
			port_id, frport->fcoe_len ? "old" : "new",
			rdata->rp_state);
	*frport = *fcoe_ctlr_rport(new);
	frport->time = 0;
}

/**
 * fcoe_ctlr_vn_lookup() - Find VN remote port's MAC address
 * @fip: The FCoE controller
 * @port_id:  The port_id of the remote VN_node
 * @mac: buffer which will hold the VN_NODE destination MAC address, if found.
 *
 * Returns non-zero error if no remote port found.
 */
static int fcoe_ctlr_vn_lookup(struct fcoe_ctlr *fip, u32 port_id, u8 *mac)
{
	struct fc_lport *lport = fip->lp;
	struct fc_rport_priv *rdata;
	struct fcoe_rport *frport;
	int ret = -1;

	rdata = fc_rport_lookup(lport, port_id);
	if (rdata) {
		frport = fcoe_ctlr_rport(rdata);
		memcpy(mac, frport->enode_mac, ETH_ALEN);
		ret = 0;
		kref_put(&rdata->kref, fc_rport_destroy);
	}
	return ret;
}

/**
 * fcoe_ctlr_vn_claim_notify() - handle received FIP VN2VN Claim Notification
 * @fip: The FCoE controller
 * @new: newly-parsed remote port with frport as a template for new rdata
 *
 * Called with ctlr_mutex held.
 */
static void fcoe_ctlr_vn_claim_notify(struct fcoe_ctlr *fip,
				      struct fc_rport_priv *new)
{
	struct fcoe_rport *frport = fcoe_ctlr_rport(new);

	if (frport->flags & FIP_FL_REC_OR_P2P) {
		LIBFCOE_FIP_DBG(fip, "send probe req for P2P/REC\n");
		fcoe_ctlr_vn_send(fip, FIP_SC_VN_PROBE_REQ, fcoe_all_vn2vn, 0);
		return;
	}
	switch (fip->state) {
	case FIP_ST_VNMP_START:
	case FIP_ST_VNMP_PROBE1:
	case FIP_ST_VNMP_PROBE2:
		if (new->ids.port_id == fip->port_id) {
			LIBFCOE_FIP_DBG(fip, "vn_claim_notify: "
					"restart, state %d\n",
					fip->state);
			fcoe_ctlr_vn_restart(fip);
		}
		break;
	case FIP_ST_VNMP_CLAIM:
	case FIP_ST_VNMP_UP:
		if (new->ids.port_id == fip->port_id) {
			if (new->ids.port_name > fip->lp->wwpn) {
				LIBFCOE_FIP_DBG(fip, "vn_claim_notify: "
						"restart, port_id collision\n");
				fcoe_ctlr_vn_restart(fip);
				break;
			}
			LIBFCOE_FIP_DBG(fip, "vn_claim_notify: "
					"send claim notify\n");
			fcoe_ctlr_vn_send_claim(fip);
			break;
		}
		LIBFCOE_FIP_DBG(fip, "vn_claim_notify: send reply to %x\n",
				new->ids.port_id);
		fcoe_ctlr_vn_send(fip, FIP_SC_VN_CLAIM_REP, frport->enode_mac,
				  min((u32)frport->fcoe_len,
				      fcoe_ctlr_fcoe_size(fip)));
		fcoe_ctlr_vn_add(fip, new);
		break;
	default:
		LIBFCOE_FIP_DBG(fip, "vn_claim_notify: "
				"ignoring claim from %x\n", new->ids.port_id);
		break;
	}
}

/**
 * fcoe_ctlr_vn_claim_resp() - handle received Claim Response
 * @fip: The FCoE controller that received the frame
 * @new: newly-parsed remote port with frport from the Claim Response
 *
 * Called with ctlr_mutex held.
 */
static void fcoe_ctlr_vn_claim_resp(struct fcoe_ctlr *fip,
				    struct fc_rport_priv *new)
{
	LIBFCOE_FIP_DBG(fip, "claim resp from from rport %x - state %s\n",
			new->ids.port_id, fcoe_ctlr_state(fip->state));
	if (fip->state == FIP_ST_VNMP_UP || fip->state == FIP_ST_VNMP_CLAIM)
		fcoe_ctlr_vn_add(fip, new);
}

/**
 * fcoe_ctlr_vn_beacon() - handle received beacon.
 * @fip: The FCoE controller that received the frame
 * @new: newly-parsed remote port with frport from the Beacon
 *
 * Called with ctlr_mutex held.
 */
static void fcoe_ctlr_vn_beacon(struct fcoe_ctlr *fip,
				struct fc_rport_priv *new)
{
	struct fc_lport *lport = fip->lp;
	struct fc_rport_priv *rdata;
	struct fcoe_rport *frport;

	frport = fcoe_ctlr_rport(new);
	if (frport->flags & FIP_FL_REC_OR_P2P) {
		LIBFCOE_FIP_DBG(fip, "p2p beacon while in vn2vn mode\n");
		fcoe_ctlr_vn_send(fip, FIP_SC_VN_PROBE_REQ, fcoe_all_vn2vn, 0);
		return;
	}
	rdata = fc_rport_lookup(lport, new->ids.port_id);
	if (rdata) {
		if (rdata->ids.node_name == new->ids.node_name &&
		    rdata->ids.port_name == new->ids.port_name) {
			frport = fcoe_ctlr_rport(rdata);
			LIBFCOE_FIP_DBG(fip, "beacon from rport %x\n",
					rdata->ids.port_id);
			if (!frport->time && fip->state == FIP_ST_VNMP_UP) {
				LIBFCOE_FIP_DBG(fip, "beacon expired "
						"for rport %x\n",
						rdata->ids.port_id);
				fc_rport_login(rdata);
			}
			frport->time = jiffies;
		}
		kref_put(&rdata->kref, fc_rport_destroy);
		return;
	}
	if (fip->state != FIP_ST_VNMP_UP)
		return;

	/*
	 * Beacon from a new neighbor.
	 * Send a claim notify if one hasn't been sent recently.
	 * Don't add the neighbor yet.
	 */
	LIBFCOE_FIP_DBG(fip, "beacon from new rport %x. sending claim notify\n",
			new->ids.port_id);
	if (time_after(jiffies,
		       fip->sol_time + msecs_to_jiffies(FIP_VN_ANN_WAIT)))
		fcoe_ctlr_vn_send_claim(fip);
}

/**
 * fcoe_ctlr_vn_age() - Check for VN_ports without recent beacons
 * @fip: The FCoE controller
 *
 * Called with ctlr_mutex held.
 * Called only in state FIP_ST_VNMP_UP.
 * Returns the soonest time for next age-out or a time far in the future.
 */
static unsigned long fcoe_ctlr_vn_age(struct fcoe_ctlr *fip)
{
	struct fc_lport *lport = fip->lp;
	struct fc_rport_priv *rdata;
	struct fcoe_rport *frport;
	unsigned long next_time;
	unsigned long deadline;

	next_time = jiffies + msecs_to_jiffies(FIP_VN_BEACON_INT * 10);
	mutex_lock(&lport->disc.disc_mutex);
	list_for_each_entry_rcu(rdata, &lport->disc.rports, peers) {
		if (!kref_get_unless_zero(&rdata->kref))
			continue;
		frport = fcoe_ctlr_rport(rdata);
		if (!frport->time) {
			kref_put(&rdata->kref, fc_rport_destroy);
			continue;
		}
		deadline = frport->time +
			   msecs_to_jiffies(FIP_VN_BEACON_INT * 25 / 10);
		if (time_after_eq(jiffies, deadline)) {
			frport->time = 0;
			LIBFCOE_FIP_DBG(fip,
				"port %16.16llx fc_id %6.6x beacon expired\n",
				rdata->ids.port_name, rdata->ids.port_id);
			fc_rport_logoff(rdata);
		} else if (time_before(deadline, next_time))
			next_time = deadline;
		kref_put(&rdata->kref, fc_rport_destroy);
	}
	mutex_unlock(&lport->disc.disc_mutex);
	return next_time;
}

/**
 * fcoe_ctlr_vn_recv() - Receive a FIP frame
 * @fip: The FCoE controller that received the frame
 * @skb: The received FIP frame
 *
 * Returns non-zero if the frame is dropped.
 * Always consumes the frame.
 */
static int fcoe_ctlr_vn_recv(struct fcoe_ctlr *fip, struct sk_buff *skb)
{
	struct fip_header *fiph;
	enum fip_vn2vn_subcode sub;
	struct fcoe_rport frport = { };
<<<<<<< HEAD
	int rc;
=======
	int rc, vlan_id = 0;
>>>>>>> 286cd8c7

	fiph = (struct fip_header *)skb->data;
	sub = fiph->fip_subcode;

<<<<<<< HEAD
=======
	if (fip->lp->vlan)
		vlan_id = skb_vlan_tag_get_id(skb);

	if (vlan_id && vlan_id != fip->lp->vlan) {
		LIBFCOE_FIP_DBG(fip, "vn_recv drop frame sub %x vlan %d\n",
				sub, vlan_id);
		rc = -EAGAIN;
		goto drop;
	}

>>>>>>> 286cd8c7
	rc = fcoe_ctlr_vn_parse(fip, skb, &frport);
	if (rc) {
		LIBFCOE_FIP_DBG(fip, "vn_recv vn_parse error %d\n", rc);
		goto drop;
	}

	mutex_lock(&fip->ctlr_mutex);
	switch (sub) {
	case FIP_SC_VN_PROBE_REQ:
		fcoe_ctlr_vn_probe_req(fip, &frport.rdata);
		break;
	case FIP_SC_VN_PROBE_REP:
		fcoe_ctlr_vn_probe_reply(fip, &frport.rdata);
		break;
	case FIP_SC_VN_CLAIM_NOTIFY:
		fcoe_ctlr_vn_claim_notify(fip, &frport.rdata);
		break;
	case FIP_SC_VN_CLAIM_REP:
		fcoe_ctlr_vn_claim_resp(fip, &frport.rdata);
		break;
	case FIP_SC_VN_BEACON:
		fcoe_ctlr_vn_beacon(fip, &frport.rdata);
		break;
	default:
		LIBFCOE_FIP_DBG(fip, "vn_recv unknown subcode %d\n", sub);
		rc = -1;
		break;
	}
	mutex_unlock(&fip->ctlr_mutex);
drop:
	kfree_skb(skb);
	return rc;
}

/**
 * fcoe_ctlr_vlan_parse - parse vlan discovery request or response
 * @fip: The FCoE controller
 * @skb: incoming packet
 * @rdata: buffer for resulting parsed VLAN entry plus fcoe_rport
 *
 * Returns non-zero error number on error.
 * Does not consume the packet.
 */
static int fcoe_ctlr_vlan_parse(struct fcoe_ctlr *fip,
			      struct sk_buff *skb,
			      struct fcoe_rport *frport)
{
	struct fip_header *fiph;
	struct fip_desc *desc = NULL;
	struct fip_mac_desc *macd = NULL;
	struct fip_wwn_desc *wwn = NULL;
	size_t rlen;
	size_t dlen;
	u32 desc_mask = 0;
	u32 dtype;
	u8 sub;

	fiph = (struct fip_header *)skb->data;
	frport->flags = ntohs(fiph->fip_flags);

	sub = fiph->fip_subcode;
	switch (sub) {
	case FIP_SC_VL_REQ:
		desc_mask = BIT(FIP_DT_MAC) | BIT(FIP_DT_NAME);
		break;
	default:
		LIBFCOE_FIP_DBG(fip, "vn_parse unknown subcode %u\n", sub);
		return -EINVAL;
	}

	rlen = ntohs(fiph->fip_dl_len) * 4;
	if (rlen + sizeof(*fiph) > skb->len)
		return -EINVAL;

	desc = (struct fip_desc *)(fiph + 1);
	while (rlen > 0) {
		dlen = desc->fip_dlen * FIP_BPW;
		if (dlen < sizeof(*desc) || dlen > rlen)
			return -EINVAL;

		dtype = desc->fip_dtype;
		if (dtype < 32) {
			if (!(desc_mask & BIT(dtype))) {
				LIBFCOE_FIP_DBG(fip,
						"unexpected or duplicated desc "
						"desc type %u in "
						"FIP VN2VN subtype %u\n",
						dtype, sub);
				return -EINVAL;
			}
			desc_mask &= ~BIT(dtype);
		}

		switch (dtype) {
		case FIP_DT_MAC:
			if (dlen != sizeof(struct fip_mac_desc))
				goto len_err;
			macd = (struct fip_mac_desc *)desc;
			if (!is_valid_ether_addr(macd->fd_mac)) {
				LIBFCOE_FIP_DBG(fip,
					"Invalid MAC addr %pM in FIP VN2VN\n",
					 macd->fd_mac);
				return -EINVAL;
			}
			memcpy(frport->enode_mac, macd->fd_mac, ETH_ALEN);
			break;
		case FIP_DT_NAME:
			if (dlen != sizeof(struct fip_wwn_desc))
				goto len_err;
			wwn = (struct fip_wwn_desc *)desc;
			frport->rdata.ids.node_name =
				get_unaligned_be64(&wwn->fd_wwn);
			break;
		default:
			LIBFCOE_FIP_DBG(fip, "unexpected descriptor type %x "
					"in FIP probe\n", dtype);
			/* standard says ignore unknown descriptors >= 128 */
			if (dtype < FIP_DT_NON_CRITICAL)
				return -EINVAL;
			break;
		}
		desc = (struct fip_desc *)((char *)desc + dlen);
		rlen -= dlen;
	}
	return 0;

len_err:
	LIBFCOE_FIP_DBG(fip, "FIP length error in descriptor type %x len %zu\n",
			dtype, dlen);
	return -EINVAL;
}

/**
 * fcoe_ctlr_vlan_send() - Send a FIP VLAN Notification
 * @fip: The FCoE controller
 * @sub: sub-opcode for vlan notification or vn2vn vlan notification
 * @dest: The destination Ethernet MAC address
 * @min_len: minimum size of the Ethernet payload to be sent
 */
static void fcoe_ctlr_vlan_send(struct fcoe_ctlr *fip,
			      enum fip_vlan_subcode sub,
			      const u8 *dest)
{
	struct sk_buff *skb;
	struct fip_vlan_notify_frame {
		struct ethhdr eth;
		struct fip_header fip;
		struct fip_mac_desc mac;
		struct fip_vlan_desc vlan;
	} __packed * frame;
	size_t len;
	size_t dlen;

	len = sizeof(*frame);
	dlen = sizeof(frame->mac) + sizeof(frame->vlan);
	len = max(len, sizeof(struct ethhdr));

	skb = dev_alloc_skb(len);
	if (!skb)
		return;

	LIBFCOE_FIP_DBG(fip, "fip %s vlan notification, vlan %d\n",
			fip->mode == FIP_MODE_VN2VN ? "vn2vn" : "fcf",
			fip->lp->vlan);

	frame = (struct fip_vlan_notify_frame *)skb->data;
	memset(frame, 0, len);
	memcpy(frame->eth.h_dest, dest, ETH_ALEN);

	memcpy(frame->eth.h_source, fip->ctl_src_addr, ETH_ALEN);
	frame->eth.h_proto = htons(ETH_P_FIP);

	frame->fip.fip_ver = FIP_VER_ENCAPS(FIP_VER);
	frame->fip.fip_op = htons(FIP_OP_VLAN);
	frame->fip.fip_subcode = sub;
	frame->fip.fip_dl_len = htons(dlen / FIP_BPW);

	frame->mac.fd_desc.fip_dtype = FIP_DT_MAC;
	frame->mac.fd_desc.fip_dlen = sizeof(frame->mac) / FIP_BPW;
	memcpy(frame->mac.fd_mac, fip->ctl_src_addr, ETH_ALEN);

	frame->vlan.fd_desc.fip_dtype = FIP_DT_VLAN;
	frame->vlan.fd_desc.fip_dlen = sizeof(frame->vlan) / FIP_BPW;
	put_unaligned_be16(fip->lp->vlan, &frame->vlan.fd_vlan);

	skb_put(skb, len);
	skb->protocol = htons(ETH_P_FIP);
	skb->priority = fip->priority;
	skb_reset_mac_header(skb);
	skb_reset_network_header(skb);

	fip->send(fip, skb);
}

/**
 * fcoe_ctlr_vlan_disk_reply() - send FIP VLAN Discovery Notification.
 * @fip: The FCoE controller
 *
 * Called with ctlr_mutex held.
 */
static void fcoe_ctlr_vlan_disc_reply(struct fcoe_ctlr *fip,
				      struct fc_rport_priv *rdata)
{
	struct fcoe_rport *frport = fcoe_ctlr_rport(rdata);
	enum fip_vlan_subcode sub = FIP_SC_VL_NOTE;

	if (fip->mode == FIP_MODE_VN2VN)
		sub = FIP_SC_VL_VN2VN_NOTE;

	fcoe_ctlr_vlan_send(fip, sub, frport->enode_mac);
}

/**
 * fcoe_ctlr_vlan_recv - vlan request receive handler for VN2VN mode.
 * @lport: The local port
 * @fp: The received frame
 *
 */
static int fcoe_ctlr_vlan_recv(struct fcoe_ctlr *fip, struct sk_buff *skb)
{
	struct fip_header *fiph;
	enum fip_vlan_subcode sub;
	struct fcoe_rport frport = { };
	int rc;

	fiph = (struct fip_header *)skb->data;
	sub = fiph->fip_subcode;
	rc = fcoe_ctlr_vlan_parse(fip, skb, &frport);
	if (rc) {
		LIBFCOE_FIP_DBG(fip, "vlan_recv vlan_parse error %d\n", rc);
		goto drop;
	}
	mutex_lock(&fip->ctlr_mutex);
	if (sub == FIP_SC_VL_REQ)
		fcoe_ctlr_vlan_disc_reply(fip, &frport.rdata);
	mutex_unlock(&fip->ctlr_mutex);

drop:
	kfree_skb(skb);
	return rc;
}

/**
 * fcoe_ctlr_disc_recv - discovery receive handler for VN2VN mode.
 * @lport: The local port
 * @fp: The received frame
 *
 * This should never be called since we don't see RSCNs or other
 * fabric-generated ELSes.
 */
static void fcoe_ctlr_disc_recv(struct fc_lport *lport, struct fc_frame *fp)
{
	struct fc_seq_els_data rjt_data;

	rjt_data.reason = ELS_RJT_UNSUP;
	rjt_data.explan = ELS_EXPL_NONE;
	fc_seq_els_rsp_send(fp, ELS_LS_RJT, &rjt_data);
	fc_frame_free(fp);
}

/**
 * fcoe_ctlr_disc_recv - start discovery for VN2VN mode.
 * @fip: The FCoE controller
 *
 * This sets a flag indicating that remote ports should be created
 * and started for the peers we discover.  We use the disc_callback
 * pointer as that flag.  Peers already discovered are created here.
 *
 * The lport lock is held during this call. The callback must be done
 * later, without holding either the lport or discovery locks.
 * The fcoe_ctlr lock may also be held during this call.
 */
static void fcoe_ctlr_disc_start(void (*callback)(struct fc_lport *,
						  enum fc_disc_event),
				 struct fc_lport *lport)
{
	struct fc_disc *disc = &lport->disc;
	struct fcoe_ctlr *fip = disc->priv;

	mutex_lock(&disc->disc_mutex);
	disc->disc_callback = callback;
	disc->disc_id = (disc->disc_id + 2) | 1;
	disc->pending = 1;
	schedule_work(&fip->timer_work);
	mutex_unlock(&disc->disc_mutex);
}

/**
 * fcoe_ctlr_vn_disc() - report FIP VN_port discovery results after claim state.
 * @fip: The FCoE controller
 *
 * Starts the FLOGI and PLOGI login process to each discovered rport for which
 * we've received at least one beacon.
 * Performs the discovery complete callback.
 */
static void fcoe_ctlr_vn_disc(struct fcoe_ctlr *fip)
{
	struct fc_lport *lport = fip->lp;
	struct fc_disc *disc = &lport->disc;
	struct fc_rport_priv *rdata;
	struct fcoe_rport *frport;
	void (*callback)(struct fc_lport *, enum fc_disc_event);

	mutex_lock(&disc->disc_mutex);
	callback = disc->pending ? disc->disc_callback : NULL;
	disc->pending = 0;
	list_for_each_entry_rcu(rdata, &disc->rports, peers) {
		if (!kref_get_unless_zero(&rdata->kref))
			continue;
		frport = fcoe_ctlr_rport(rdata);
		if (frport->time)
			fc_rport_login(rdata);
		kref_put(&rdata->kref, fc_rport_destroy);
	}
	mutex_unlock(&disc->disc_mutex);
	if (callback)
		callback(lport, DISC_EV_SUCCESS);
}

/**
 * fcoe_ctlr_vn_timeout - timer work function for VN2VN mode.
 * @fip: The FCoE controller
 */
static void fcoe_ctlr_vn_timeout(struct fcoe_ctlr *fip)
{
	unsigned long next_time;
	u8 mac[ETH_ALEN];
	u32 new_port_id = 0;

	mutex_lock(&fip->ctlr_mutex);
	switch (fip->state) {
	case FIP_ST_VNMP_START:
		fcoe_ctlr_set_state(fip, FIP_ST_VNMP_PROBE1);
		LIBFCOE_FIP_DBG(fip, "vn_timeout: send 1st probe request\n");
		fcoe_ctlr_vn_send(fip, FIP_SC_VN_PROBE_REQ, fcoe_all_vn2vn, 0);
		next_time = jiffies + msecs_to_jiffies(FIP_VN_PROBE_WAIT);
		break;
	case FIP_ST_VNMP_PROBE1:
		fcoe_ctlr_set_state(fip, FIP_ST_VNMP_PROBE2);
		LIBFCOE_FIP_DBG(fip, "vn_timeout: send 2nd probe request\n");
		fcoe_ctlr_vn_send(fip, FIP_SC_VN_PROBE_REQ, fcoe_all_vn2vn, 0);
		next_time = jiffies + msecs_to_jiffies(FIP_VN_ANN_WAIT);
		break;
	case FIP_ST_VNMP_PROBE2:
		fcoe_ctlr_set_state(fip, FIP_ST_VNMP_CLAIM);
		new_port_id = fip->port_id;
		hton24(mac, FIP_VN_FC_MAP);
		hton24(mac + 3, new_port_id);
		fcoe_ctlr_map_dest(fip);
		fip->update_mac(fip->lp, mac);
		LIBFCOE_FIP_DBG(fip, "vn_timeout: send claim notify\n");
		fcoe_ctlr_vn_send_claim(fip);
		next_time = jiffies + msecs_to_jiffies(FIP_VN_ANN_WAIT);
		break;
	case FIP_ST_VNMP_CLAIM:
		/*
		 * This may be invoked either by starting discovery so don't
		 * go to the next state unless it's been long enough.
		 */
		next_time = fip->sol_time + msecs_to_jiffies(FIP_VN_ANN_WAIT);
		if (time_after_eq(jiffies, next_time)) {
			fcoe_ctlr_set_state(fip, FIP_ST_VNMP_UP);
			LIBFCOE_FIP_DBG(fip, "vn_timeout: send vn2vn beacon\n");
			fcoe_ctlr_vn_send(fip, FIP_SC_VN_BEACON,
					  fcoe_all_vn2vn, 0);
			next_time = jiffies + msecs_to_jiffies(FIP_VN_ANN_WAIT);
			fip->port_ka_time = next_time;
		}
		fcoe_ctlr_vn_disc(fip);
		break;
	case FIP_ST_VNMP_UP:
		next_time = fcoe_ctlr_vn_age(fip);
		if (time_after_eq(jiffies, fip->port_ka_time)) {
			LIBFCOE_FIP_DBG(fip, "vn_timeout: send vn2vn beacon\n");
			fcoe_ctlr_vn_send(fip, FIP_SC_VN_BEACON,
					  fcoe_all_vn2vn, 0);
			fip->port_ka_time = jiffies +
				 msecs_to_jiffies(FIP_VN_BEACON_INT +
					(prandom_u32() % FIP_VN_BEACON_FUZZ));
		}
		if (time_before(fip->port_ka_time, next_time))
			next_time = fip->port_ka_time;
		break;
	case FIP_ST_LINK_WAIT:
		goto unlock;
	default:
		WARN(1, "unexpected state %d\n", fip->state);
		goto unlock;
	}
	mod_timer(&fip->timer, next_time);
unlock:
	mutex_unlock(&fip->ctlr_mutex);

	/* If port ID is new, notify local port after dropping ctlr_mutex */
	if (new_port_id)
		fc_lport_set_local_id(fip->lp, new_port_id);
}

/**
 * fcoe_ctlr_mode_set() - Set or reset the ctlr's mode
 * @lport: The local port to be (re)configured
 * @fip:   The FCoE controller whose mode is changing
 * @fip_mode: The new fip mode
 *
 * Note that the we shouldn't be changing the libfc discovery settings
 * (fc_disc_config) while an lport is going through the libfc state
 * machine. The mode can only be changed when a fcoe_ctlr device is
 * disabled, so that should ensure that this routine is only called
 * when nothing is happening.
 */
static void fcoe_ctlr_mode_set(struct fc_lport *lport, struct fcoe_ctlr *fip,
			       enum fip_mode fip_mode)
{
	void *priv;

	WARN_ON(lport->state != LPORT_ST_RESET &&
		lport->state != LPORT_ST_DISABLED);

	if (fip_mode == FIP_MODE_VN2VN) {
		lport->rport_priv_size = sizeof(struct fcoe_rport);
		lport->point_to_multipoint = 1;
		lport->tt.disc_recv_req = fcoe_ctlr_disc_recv;
		lport->tt.disc_start = fcoe_ctlr_disc_start;
		lport->tt.disc_stop = fcoe_ctlr_disc_stop;
		lport->tt.disc_stop_final = fcoe_ctlr_disc_stop_final;
		priv = fip;
	} else {
		lport->rport_priv_size = 0;
		lport->point_to_multipoint = 0;
		lport->tt.disc_recv_req = NULL;
		lport->tt.disc_start = NULL;
		lport->tt.disc_stop = NULL;
		lport->tt.disc_stop_final = NULL;
		priv = lport;
	}

	fc_disc_config(lport, priv);
}

/**
 * fcoe_libfc_config() - Sets up libfc related properties for local port
 * @lport:    The local port to configure libfc for
 * @fip:      The FCoE controller in use by the local port
 * @tt:       The libfc function template
 * @init_fcp: If non-zero, the FCP portion of libfc should be initialized
 *
 * Returns : 0 for success
 */
int fcoe_libfc_config(struct fc_lport *lport, struct fcoe_ctlr *fip,
		      const struct libfc_function_template *tt, int init_fcp)
{
	/* Set the function pointers set by the LLDD */
	memcpy(&lport->tt, tt, sizeof(*tt));
	if (init_fcp && fc_fcp_init(lport))
		return -ENOMEM;
	fc_exch_init(lport);
	fc_elsct_init(lport);
	fc_lport_init(lport);
	fc_disc_init(lport);
	fcoe_ctlr_mode_set(lport, fip, fip->mode);
	return 0;
}
EXPORT_SYMBOL_GPL(fcoe_libfc_config);

void fcoe_fcf_get_selected(struct fcoe_fcf_device *fcf_dev)
{
	struct fcoe_ctlr_device *ctlr_dev = fcoe_fcf_dev_to_ctlr_dev(fcf_dev);
	struct fcoe_ctlr *fip = fcoe_ctlr_device_priv(ctlr_dev);
	struct fcoe_fcf *fcf;

	mutex_lock(&fip->ctlr_mutex);
	mutex_lock(&ctlr_dev->lock);

	fcf = fcoe_fcf_device_priv(fcf_dev);
	if (fcf)
		fcf_dev->selected = (fcf == fip->sel_fcf) ? 1 : 0;
	else
		fcf_dev->selected = 0;

	mutex_unlock(&ctlr_dev->lock);
	mutex_unlock(&fip->ctlr_mutex);
}
EXPORT_SYMBOL(fcoe_fcf_get_selected);

void fcoe_ctlr_set_fip_mode(struct fcoe_ctlr_device *ctlr_dev)
{
	struct fcoe_ctlr *ctlr = fcoe_ctlr_device_priv(ctlr_dev);
	struct fc_lport *lport = ctlr->lp;

	mutex_lock(&ctlr->ctlr_mutex);
	switch (ctlr_dev->mode) {
	case FIP_CONN_TYPE_VN2VN:
		ctlr->mode = FIP_MODE_VN2VN;
		break;
	case FIP_CONN_TYPE_FABRIC:
	default:
		ctlr->mode = FIP_MODE_FABRIC;
		break;
	}

	mutex_unlock(&ctlr->ctlr_mutex);

	fcoe_ctlr_mode_set(lport, ctlr, ctlr->mode);
}
EXPORT_SYMBOL(fcoe_ctlr_set_fip_mode);<|MERGE_RESOLUTION|>--- conflicted
+++ resolved
@@ -2753,17 +2753,11 @@
 	struct fip_header *fiph;
 	enum fip_vn2vn_subcode sub;
 	struct fcoe_rport frport = { };
-<<<<<<< HEAD
-	int rc;
-=======
 	int rc, vlan_id = 0;
->>>>>>> 286cd8c7
 
 	fiph = (struct fip_header *)skb->data;
 	sub = fiph->fip_subcode;
 
-<<<<<<< HEAD
-=======
 	if (fip->lp->vlan)
 		vlan_id = skb_vlan_tag_get_id(skb);
 
@@ -2774,7 +2768,6 @@
 		goto drop;
 	}
 
->>>>>>> 286cd8c7
 	rc = fcoe_ctlr_vn_parse(fip, skb, &frport);
 	if (rc) {
 		LIBFCOE_FIP_DBG(fip, "vn_recv vn_parse error %d\n", rc);
