/*
 *	Adaptec AAC series RAID controller driver
 *	(c) Copyright 2001 Red Hat Inc.	<alan@redhat.com>
 *
 * based on the old aacraid driver that is..
 * Adaptec aacraid device driver for Linux.
 *
 * Copyright (c) 2000-2010 Adaptec, Inc.
 *               2010-2015 PMC-Sierra, Inc. (aacraid@pmc-sierra.com)
 *		 2016-2017 Microsemi Corp. (aacraid@microsemi.com)
 *
 * This program is free software; you can redistribute it and/or modify
 * it under the terms of the GNU General Public License as published by
 * the Free Software Foundation; either version 2, or (at your option)
 * any later version.
 *
 * This program is distributed in the hope that it will be useful,
 * but WITHOUT ANY WARRANTY; without even the implied warranty of
 * MERCHANTABILITY or FITNESS FOR A PARTICULAR PURPOSE.  See the
 * GNU General Public License for more details.
 *
 * You should have received a copy of the GNU General Public License
 * along with this program; see the file COPYING.  If not, write to
 * the Free Software Foundation, 675 Mass Ave, Cambridge, MA 02139, USA.
 *
 * Module Name:
 *  aacraid.h
 *
 * Abstract: Contains all routines for control of the aacraid driver
 *
 */

#ifndef _AACRAID_H_
#define _AACRAID_H_
#ifndef dprintk
# define dprintk(x)
#endif
/* eg: if (nblank(dprintk(x))) */
#define _nblank(x) #x
#define nblank(x) _nblank(x)[0]

#include <linux/interrupt.h>
#include <linux/pci.h>
#include <scsi/scsi_host.h>

/*------------------------------------------------------------------------------
 *              D E F I N E S
 *----------------------------------------------------------------------------*/

#define AAC_MAX_MSIX		32	/* vectors */
#define AAC_PCI_MSI_ENABLE	0x8000

enum {
	AAC_ENABLE_INTERRUPT	= 0x0,
	AAC_DISABLE_INTERRUPT,
	AAC_ENABLE_MSIX,
	AAC_DISABLE_MSIX,
	AAC_CLEAR_AIF_BIT,
	AAC_CLEAR_SYNC_BIT,
	AAC_ENABLE_INTX
};

#define AAC_INT_MODE_INTX		(1<<0)
#define AAC_INT_MODE_MSI		(1<<1)
#define AAC_INT_MODE_AIF		(1<<2)
#define AAC_INT_MODE_SYNC		(1<<3)
#define AAC_INT_MODE_MSIX		(1<<16)

#define AAC_INT_ENABLE_TYPE1_INTX	0xfffffffb
#define AAC_INT_ENABLE_TYPE1_MSIX	0xfffffffa
#define AAC_INT_DISABLE_ALL		0xffffffff

/* Bit definitions in IOA->Host Interrupt Register */
#define PMC_TRANSITION_TO_OPERATIONAL	(1<<31)
#define PMC_IOARCB_TRANSFER_FAILED	(1<<28)
#define PMC_IOA_UNIT_CHECK		(1<<27)
#define PMC_NO_HOST_RRQ_FOR_CMD_RESPONSE (1<<26)
#define PMC_CRITICAL_IOA_OP_IN_PROGRESS	(1<<25)
#define PMC_IOARRIN_LOST		(1<<4)
#define PMC_SYSTEM_BUS_MMIO_ERROR	(1<<3)
#define PMC_IOA_PROCESSOR_IN_ERROR_STATE (1<<2)
#define PMC_HOST_RRQ_VALID		(1<<1)
#define PMC_OPERATIONAL_STATUS		(1<<31)
#define PMC_ALLOW_MSIX_VECTOR0		(1<<0)

#define PMC_IOA_ERROR_INTERRUPTS	(PMC_IOARCB_TRANSFER_FAILED | \
					 PMC_IOA_UNIT_CHECK | \
					 PMC_NO_HOST_RRQ_FOR_CMD_RESPONSE | \
					 PMC_IOARRIN_LOST | \
					 PMC_SYSTEM_BUS_MMIO_ERROR | \
					 PMC_IOA_PROCESSOR_IN_ERROR_STATE)

#define PMC_ALL_INTERRUPT_BITS		(PMC_IOA_ERROR_INTERRUPTS | \
					 PMC_HOST_RRQ_VALID | \
					 PMC_TRANSITION_TO_OPERATIONAL | \
					 PMC_ALLOW_MSIX_VECTOR0)
#define	PMC_GLOBAL_INT_BIT2		0x00000004
#define	PMC_GLOBAL_INT_BIT0		0x00000001

#ifndef AAC_DRIVER_BUILD
# define AAC_DRIVER_BUILD 50877
# define AAC_DRIVER_BRANCH "-custom"
#endif
#define MAXIMUM_NUM_CONTAINERS	32

#define AAC_NUM_MGT_FIB         8
#define AAC_NUM_IO_FIB		(1024 - AAC_NUM_MGT_FIB)
#define AAC_NUM_FIB		(AAC_NUM_IO_FIB + AAC_NUM_MGT_FIB)

#define AAC_MAX_LUN		256

#define AAC_MAX_HOSTPHYSMEMPAGES (0xfffff)
#define AAC_MAX_32BIT_SGBCOUNT	((unsigned short)256)

#define AAC_DEBUG_INSTRUMENT_AIF_DELETE

#define AAC_MAX_NATIVE_TARGETS		1024
/* Thor: 5 phys. buses: #0: empty, 1-4: 256 targets each */
#define AAC_MAX_BUSES			5
#define AAC_MAX_TARGETS		256
#define AAC_BUS_TARGET_LOOP		(AAC_MAX_BUSES * AAC_MAX_TARGETS)
#define AAC_MAX_NATIVE_SIZE		2048
#define FW_ERROR_BUFFER_SIZE		512

#define get_bus_number(x)	(x/AAC_MAX_TARGETS)
#define get_target_number(x)	(x%AAC_MAX_TARGETS)

/* Thor AIF events */
#define SA_AIF_HOTPLUG			(1<<1)
#define SA_AIF_HARDWARE		(1<<2)
#define SA_AIF_PDEV_CHANGE		(1<<4)
#define SA_AIF_LDEV_CHANGE		(1<<5)
#define SA_AIF_BPSTAT_CHANGE		(1<<30)
#define SA_AIF_BPCFG_CHANGE		(1<<31)

#define HBA_MAX_SG_EMBEDDED		28
#define HBA_MAX_SG_SEPARATE		90
#define HBA_SENSE_DATA_LEN_MAX		32
#define HBA_REQUEST_TAG_ERROR_FLAG	0x00000002
#define HBA_SGL_FLAGS_EXT		0x80000000UL

struct aac_hba_sgl {
	u32		addr_lo; /* Lower 32-bits of SGL element address */
	u32		addr_hi; /* Upper 32-bits of SGL element address */
	u32		len;	/* Length of SGL element in bytes */
	u32		flags;	/* SGL element flags */
};

enum {
	HBA_IU_TYPE_SCSI_CMD_REQ		= 0x40,
	HBA_IU_TYPE_SCSI_TM_REQ			= 0x41,
	HBA_IU_TYPE_SATA_REQ			= 0x42,
	HBA_IU_TYPE_RESP			= 0x60,
	HBA_IU_TYPE_COALESCED_RESP		= 0x61,
	HBA_IU_TYPE_INT_COALESCING_CFG_REQ	= 0x70
};

enum {
	HBA_CMD_BYTE1_DATA_DIR_IN		= 0x1,
	HBA_CMD_BYTE1_DATA_DIR_OUT		= 0x2,
	HBA_CMD_BYTE1_DATA_TYPE_DDR		= 0x4,
	HBA_CMD_BYTE1_CRYPTO_ENABLE		= 0x8
};

enum {
	HBA_CMD_BYTE1_BITOFF_DATA_DIR_IN	= 0x0,
	HBA_CMD_BYTE1_BITOFF_DATA_DIR_OUT,
	HBA_CMD_BYTE1_BITOFF_DATA_TYPE_DDR,
	HBA_CMD_BYTE1_BITOFF_CRYPTO_ENABLE
};

enum {
	HBA_RESP_DATAPRES_NO_DATA		= 0x0,
	HBA_RESP_DATAPRES_RESPONSE_DATA,
	HBA_RESP_DATAPRES_SENSE_DATA
};

enum {
	HBA_RESP_SVCRES_TASK_COMPLETE		= 0x0,
	HBA_RESP_SVCRES_FAILURE,
	HBA_RESP_SVCRES_TMF_COMPLETE,
	HBA_RESP_SVCRES_TMF_SUCCEEDED,
	HBA_RESP_SVCRES_TMF_REJECTED,
	HBA_RESP_SVCRES_TMF_LUN_INVALID
};

enum {
	HBA_RESP_STAT_IO_ERROR			= 0x1,
	HBA_RESP_STAT_IO_ABORTED,
	HBA_RESP_STAT_NO_PATH_TO_DEVICE,
	HBA_RESP_STAT_INVALID_DEVICE,
	HBA_RESP_STAT_HBAMODE_DISABLED		= 0xE,
	HBA_RESP_STAT_UNDERRUN			= 0x51,
	HBA_RESP_STAT_OVERRUN			= 0x75
};

struct aac_hba_cmd_req {
	u8	iu_type;	/* HBA information unit type */
	/*
	 * byte1:
	 * [1:0] DIR - 0=No data, 0x1 = IN, 0x2 = OUT
	 * [2]   TYPE - 0=PCI, 1=DDR
	 * [3]   CRYPTO_ENABLE - 0=Crypto disabled, 1=Crypto enabled
	 */
	u8	byte1;
	u8	reply_qid;	/* Host reply queue to post response to */
	u8	reserved1;
	__le32	it_nexus;	/* Device handle for the request */
	__le32	request_id;	/* Sender context */
	/* Lower 32-bits of tweak value for crypto enabled IOs */
	__le32	tweak_value_lo;
	u8	cdb[16];	/* SCSI CDB of the command */
	u8	lun[8];		/* SCSI LUN of the command */

	/* Total data length in bytes to be read/written (if any) */
	__le32	data_length;

	/* [2:0] Task Attribute, [6:3] Command Priority */
	u8	attr_prio;

	/* Number of SGL elements embedded in the HBA req */
	u8	emb_data_desc_count;

	__le16	dek_index;	/* DEK index for crypto enabled IOs */

	/* Lower 32-bits of reserved error data target location on the host */
	__le32	error_ptr_lo;

	/* Upper 32-bits of reserved error data target location on the host */
	__le32	error_ptr_hi;

	/* Length of reserved error data area on the host in bytes */
	__le32	error_length;

	/* Upper 32-bits of tweak value for crypto enabled IOs */
	__le32	tweak_value_hi;

	struct aac_hba_sgl sge[HBA_MAX_SG_SEPARATE+2]; /* SG list space */

	/*
	 * structure must not exceed
	 * AAC_MAX_NATIVE_SIZE-FW_ERROR_BUFFER_SIZE
	 */
};

/* Task Management Functions (TMF) */
#define HBA_TMF_ABORT_TASK	0x01
#define HBA_TMF_LUN_RESET	0x08

struct aac_hba_tm_req {
	u8	iu_type;	/* HBA information unit type */
	u8	reply_qid;	/* Host reply queue to post response to */
	u8	tmf;		/* Task management function */
	u8	reserved1;

	__le32	it_nexus;	/* Device handle for the command */

	u8	lun[8];		/* SCSI LUN */

	/* Used to hold sender context. */
	__le32	request_id;	/* Sender context */
	__le32	reserved2;

	/* Request identifier of managed task */
	__le32	managed_request_id;	/* Sender context being managed */
	__le32	reserved3;

	/* Lower 32-bits of reserved error data target location on the host */
	__le32	error_ptr_lo;
	/* Upper 32-bits of reserved error data target location on the host */
	__le32	error_ptr_hi;
	/* Length of reserved error data area on the host in bytes */
	__le32	error_length;
};

struct aac_hba_reset_req {
	u8	iu_type;	/* HBA information unit type */
	/* 0 - reset specified device, 1 - reset all devices */
	u8	reset_type;
	u8	reply_qid;	/* Host reply queue to post response to */
	u8	reserved1;

	__le32	it_nexus;	/* Device handle for the command */
	__le32	request_id;	/* Sender context */
	/* Lower 32-bits of reserved error data target location on the host */
	__le32	error_ptr_lo;
	/* Upper 32-bits of reserved error data target location on the host */
	__le32	error_ptr_hi;
	/* Length of reserved error data area on the host in bytes */
	__le32	error_length;
};

struct aac_hba_resp {
	u8	iu_type;		/* HBA information unit type */
	u8	reserved1[3];
	__le32	request_identifier;	/* sender context */
	__le32	reserved2;
	u8	service_response;	/* SCSI service response */
	u8	status;			/* SCSI status */
	u8	datapres;	/* [1:0] - data present, [7:2] - reserved */
	u8	sense_response_data_len;	/* Sense/response data length */
	__le32	residual_count;		/* Residual data length in bytes */
	/* Sense/response data */
	u8	sense_response_buf[HBA_SENSE_DATA_LEN_MAX];
};

struct aac_native_hba {
	union {
		struct aac_hba_cmd_req cmd;
		struct aac_hba_tm_req tmr;
		u8 cmd_bytes[AAC_MAX_NATIVE_SIZE-FW_ERROR_BUFFER_SIZE];
	} cmd;
	union {
		struct aac_hba_resp err;
		u8 resp_bytes[FW_ERROR_BUFFER_SIZE];
	} resp;
};

#define CISS_REPORT_PHYSICAL_LUNS	0xc3
#define WRITE_HOST_WELLNESS		0xa5
#define CISS_IDENTIFY_PHYSICAL_DEVICE	0x15
#define BMIC_IN			0x26
#define BMIC_OUT			0x27

struct aac_ciss_phys_luns_resp {
	u8	list_length[4];		/* LUN list length (N-7, big endian) */
	u8	resp_flag;		/* extended response_flag */
	u8	reserved[3];
	struct _ciss_lun {
		u8	tid[3];		/* Target ID */
		u8	bus;		/* Bus, flag (bits 6,7) */
		u8	level3[2];
		u8	level2[2];
		u8	node_ident[16];	/* phys. node identifier */
	} lun[1];			/* List of phys. devices */
};

/*
 * Interrupts
 */
#define AAC_MAX_HRRQ		64

struct aac_ciss_identify_pd {
	u8 scsi_bus;			/* SCSI Bus number on controller */
	u8 scsi_id;			/* SCSI ID on this bus */
	u16 block_size;			/* sector size in bytes */
	u32 total_blocks;		/* number for sectors on drive */
	u32 reserved_blocks;		/* controller reserved (RIS) */
	u8 model[40];			/* Physical Drive Model */
	u8 serial_number[40];		/* Drive Serial Number */
	u8 firmware_revision[8];	/* drive firmware revision */
	u8 scsi_inquiry_bits;		/* inquiry byte 7 bits */
	u8 compaq_drive_stamp;		/* 0 means drive not stamped */
	u8 last_failure_reason;

	u8  flags;
	u8  more_flags;
	u8  scsi_lun;			/* SCSI LUN for phys drive */
	u8  yet_more_flags;
	u8  even_more_flags;
	u32 spi_speed_rules;		/* SPI Speed :Ultra disable diagnose */
	u8  phys_connector[2];		/* connector number on controller */
	u8  phys_box_on_bus;		/* phys enclosure this drive resides */
	u8  phys_bay_in_box;		/* phys drv bay this drive resides */
	u32 rpm;			/* Drive rotational speed in rpm */
	u8  device_type;		/* type of drive */
	u8  sata_version;		/* only valid when drive_type is SATA */
	u64 big_total_block_count;
	u64 ris_starting_lba;
	u32 ris_size;
	u8  wwid[20];
	u8  controller_phy_map[32];
	u16 phy_count;
	u8  phy_connected_dev_type[256];
	u8  phy_to_drive_bay_num[256];
	u16 phy_to_attached_dev_index[256];
	u8  box_index;
	u8  spitfire_support;
	u16 extra_physical_drive_flags;
	u8  negotiated_link_rate[256];
	u8  phy_to_phy_map[256];
	u8  redundant_path_present_map;
	u8  redundant_path_failure_map;
	u8  active_path_number;
	u16 alternate_paths_phys_connector[8];
	u8  alternate_paths_phys_box_on_port[8];
	u8  multi_lun_device_lun_count;
	u8  minimum_good_fw_revision[8];
	u8  unique_inquiry_bytes[20];
	u8  current_temperature_degreesC;
	u8  temperature_threshold_degreesC;
	u8  max_temperature_degreesC;
	u8  logical_blocks_per_phys_block_exp;	/* phyblocksize = 512 * 2^exp */
	u16 current_queue_depth_limit;
	u8  switch_name[10];
	u16 switch_port;
	u8  alternate_paths_switch_name[40];
	u8  alternate_paths_switch_port[8];
	u16 power_on_hours;		/* valid only if gas gauge supported */
	u16 percent_endurance_used;	/* valid only if gas gauge supported. */
	u8  drive_authentication;
	u8  smart_carrier_authentication;
	u8  smart_carrier_app_fw_version;
	u8  smart_carrier_bootloader_fw_version;
	u8  SanitizeSecureEraseSupport;
	u8  DriveKeyFlags;
	u8  encryption_key_name[64];
	u32 misc_drive_flags;
	u16 dek_index;
	u16 drive_encryption_flags;
	u8  sanitize_maximum_time[6];
	u8  connector_info_mode;
	u8  connector_info_number[4];
	u8  long_connector_name[64];
	u8  device_unique_identifier[16];
	u8  padto_2K[17];
} __packed;

/*
 * These macros convert from physical channels to virtual channels
 */
#define CONTAINER_CHANNEL		(0)
#define NATIVE_CHANNEL			(1)
#define CONTAINER_TO_CHANNEL(cont)	(CONTAINER_CHANNEL)
#define CONTAINER_TO_ID(cont)		(cont)
#define CONTAINER_TO_LUN(cont)		(0)
#define ENCLOSURE_CHANNEL		(3)

#define PMC_DEVICE_S6	0x28b
#define PMC_DEVICE_S7	0x28c
#define PMC_DEVICE_S8	0x28d

#define aac_phys_to_logical(x)  ((x)+1)
#define aac_logical_to_phys(x)  ((x)?(x)-1:0)

/*
 * These macros are for keeping track of
 * character device state.
 */
#define AAC_CHARDEV_UNREGISTERED	(-1)
#define AAC_CHARDEV_NEEDS_REINIT	(-2)

/* #define AAC_DETAILED_STATUS_INFO */

struct diskparm
{
	int heads;
	int sectors;
	int cylinders;
};


/*
 *	Firmware constants
 */

#define		CT_NONE			0
#define		CT_OK			218
#define		FT_FILESYS	8	/* ADAPTEC's "FSA"(tm) filesystem */
#define		FT_DRIVE	9	/* physical disk - addressable in scsi by bus/id/lun */

/*
 *	Host side memory scatter gather list
 *	Used by the adapter for read, write, and readdirplus operations
 *	We have separate 32 and 64 bit version because even
 *	on 64 bit systems not all cards support the 64 bit version
 */
struct sgentry {
	__le32	addr;	/* 32-bit address. */
	__le32	count;	/* Length. */
};

struct user_sgentry {
	u32	addr;	/* 32-bit address. */
	u32	count;	/* Length. */
};

struct sgentry64 {
	__le32	addr[2];	/* 64-bit addr. 2 pieces for data alignment */
	__le32	count;	/* Length. */
};

struct user_sgentry64 {
	u32	addr[2];	/* 64-bit addr. 2 pieces for data alignment */
	u32	count;	/* Length. */
};

struct sgentryraw {
	__le32		next;	/* reserved for F/W use */
	__le32		prev;	/* reserved for F/W use */
	__le32		addr[2];
	__le32		count;
	__le32		flags;	/* reserved for F/W use */
};

struct user_sgentryraw {
	u32		next;	/* reserved for F/W use */
	u32		prev;	/* reserved for F/W use */
	u32		addr[2];
	u32		count;
	u32		flags;	/* reserved for F/W use */
};

struct sge_ieee1212 {
	u32	addrLow;
	u32	addrHigh;
	u32	length;
	u32	flags;
};

/*
 *	SGMAP
 *
 *	This is the SGMAP structure for all commands that use
 *	32-bit addressing.
 */

struct sgmap {
	__le32		count;
	struct sgentry	sg[1];
};

struct user_sgmap {
	u32		count;
	struct user_sgentry	sg[1];
};

struct sgmap64 {
	__le32		count;
	struct sgentry64 sg[1];
};

struct user_sgmap64 {
	u32		count;
	struct user_sgentry64 sg[1];
};

struct sgmapraw {
	__le32		  count;
	struct sgentryraw sg[1];
};

struct user_sgmapraw {
	u32		  count;
	struct user_sgentryraw sg[1];
};

struct creation_info
{
	u8		buildnum;		/* e.g., 588 */
	u8		usec;			/* e.g., 588 */
	u8		via;			/* e.g., 1 = FSU,
						 *	 2 = API
						 */
	u8		year;			/* e.g., 1997 = 97 */
	__le32		date;			/*
						 * unsigned	Month		:4;	// 1 - 12
						 * unsigned	Day		:6;	// 1 - 32
						 * unsigned	Hour		:6;	// 0 - 23
						 * unsigned	Minute		:6;	// 0 - 60
						 * unsigned	Second		:6;	// 0 - 60
						 */
	__le32		serial[2];			/* e.g., 0x1DEADB0BFAFAF001 */
};


/*
 *	Define all the constants needed for the communication interface
 */

/*
 *	Define how many queue entries each queue will have and the total
 *	number of entries for the entire communication interface. Also define
 *	how many queues we support.
 *
 *	This has to match the controller
 */

#define NUMBER_OF_COMM_QUEUES  8   // 4 command; 4 response
#define HOST_HIGH_CMD_ENTRIES  4
#define HOST_NORM_CMD_ENTRIES  8
#define ADAP_HIGH_CMD_ENTRIES  4
#define ADAP_NORM_CMD_ENTRIES  512
#define HOST_HIGH_RESP_ENTRIES 4
#define HOST_NORM_RESP_ENTRIES 512
#define ADAP_HIGH_RESP_ENTRIES 4
#define ADAP_NORM_RESP_ENTRIES 8

#define TOTAL_QUEUE_ENTRIES  \
    (HOST_NORM_CMD_ENTRIES + HOST_HIGH_CMD_ENTRIES + ADAP_NORM_CMD_ENTRIES + ADAP_HIGH_CMD_ENTRIES + \
	    HOST_NORM_RESP_ENTRIES + HOST_HIGH_RESP_ENTRIES + ADAP_NORM_RESP_ENTRIES + ADAP_HIGH_RESP_ENTRIES)


/*
 *	Set the queues on a 16 byte alignment
 */

#define QUEUE_ALIGNMENT		16

/*
 *	The queue headers define the Communication Region queues. These
 *	are physically contiguous and accessible by both the adapter and the
 *	host. Even though all queue headers are in the same contiguous block
 *	they will be represented as individual units in the data structures.
 */

struct aac_entry {
	__le32 size; /* Size in bytes of Fib which this QE points to */
	__le32 addr; /* Receiver address of the FIB */
};

/*
 *	The adapter assumes the ProducerIndex and ConsumerIndex are grouped
 *	adjacently and in that order.
 */

struct aac_qhdr {
	__le64 header_addr;/* Address to hand the adapter to access
			      to this queue head */
	__le32 *producer; /* The producer index for this queue (host address) */
	__le32 *consumer; /* The consumer index for this queue (host address) */
};

/*
 *	Define all the events which the adapter would like to notify
 *	the host of.
 */

#define		HostNormCmdQue		1	/* Change in host normal priority command queue */
#define		HostHighCmdQue		2	/* Change in host high priority command queue */
#define		HostNormRespQue		3	/* Change in host normal priority response queue */
#define		HostHighRespQue		4	/* Change in host high priority response queue */
#define		AdapNormRespNotFull	5
#define		AdapHighRespNotFull	6
#define		AdapNormCmdNotFull	7
#define		AdapHighCmdNotFull	8
#define		SynchCommandComplete	9
#define		AdapInternalError	0xfe    /* The adapter detected an internal error shutting down */

/*
 *	Define all the events the host wishes to notify the
 *	adapter of. The first four values much match the Qid the
 *	corresponding queue.
 */

#define		AdapNormCmdQue		2
#define		AdapHighCmdQue		3
#define		AdapNormRespQue		6
#define		AdapHighRespQue		7
#define		HostShutdown		8
#define		HostPowerFail		9
#define		FatalCommError		10
#define		HostNormRespNotFull	11
#define		HostHighRespNotFull	12
#define		HostNormCmdNotFull	13
#define		HostHighCmdNotFull	14
#define		FastIo			15
#define		AdapPrintfDone		16

/*
 *	Define all the queues that the adapter and host use to communicate
 *	Number them to match the physical queue layout.
 */

enum aac_queue_types {
        HostNormCmdQueue = 0,	/* Adapter to host normal priority command traffic */
        HostHighCmdQueue,	/* Adapter to host high priority command traffic */
        AdapNormCmdQueue,	/* Host to adapter normal priority command traffic */
        AdapHighCmdQueue,	/* Host to adapter high priority command traffic */
        HostNormRespQueue,	/* Adapter to host normal priority response traffic */
        HostHighRespQueue,	/* Adapter to host high priority response traffic */
        AdapNormRespQueue,	/* Host to adapter normal priority response traffic */
        AdapHighRespQueue	/* Host to adapter high priority response traffic */
};

/*
 *	Assign type values to the FSA communication data structures
 */

#define		FIB_MAGIC	0x0001
#define		FIB_MAGIC2	0x0004
#define		FIB_MAGIC2_64	0x0005

/*
 *	Define the priority levels the FSA communication routines support.
 */

#define		FsaNormal	1

/* transport FIB header (PMC) */
struct aac_fib_xporthdr {
	__le64	HostAddress;	/* FIB host address w/o xport header */
	__le32	Size;		/* FIB size excluding xport header */
	__le32	Handle;		/* driver handle to reference the FIB */
	__le64	Reserved[2];
};

#define		ALIGN32		32

/*
 * Define the FIB. The FIB is the where all the requested data and
 * command information are put to the application on the FSA adapter.
 */

struct aac_fibhdr {
	__le32 XferState;	/* Current transfer state for this CCB */
	__le16 Command;		/* Routing information for the destination */
	u8 StructType;		/* Type FIB */
	u8 Unused;		/* Unused */
	__le16 Size;		/* Size of this FIB in bytes */
	__le16 SenderSize;	/* Size of the FIB in the sender
				   (for response sizing) */
	__le32 SenderFibAddress;  /* Host defined data in the FIB */
	union {
		__le32 ReceiverFibAddress;/* Logical address of this FIB for
				     the adapter (old) */
		__le32 SenderFibAddressHigh;/* upper 32bit of phys. FIB address */
		__le32 TimeStamp;	/* otherwise timestamp for FW internal use */
	} u;
	__le32 Handle;		/* FIB handle used for MSGU commnunication */
	u32 Previous;		/* FW internal use */
	u32 Next;		/* FW internal use */
};

struct hw_fib {
	struct aac_fibhdr header;
	u8 data[512-sizeof(struct aac_fibhdr)];	// Command specific data
};

/*
 *	FIB commands
 */

#define		TestCommandResponse		1
#define		TestAdapterCommand		2
/*
 *	Lowlevel and comm commands
 */
#define		LastTestCommand			100
#define		ReinitHostNormCommandQueue	101
#define		ReinitHostHighCommandQueue	102
#define		ReinitHostHighRespQueue		103
#define		ReinitHostNormRespQueue		104
#define		ReinitAdapNormCommandQueue	105
#define		ReinitAdapHighCommandQueue	107
#define		ReinitAdapHighRespQueue		108
#define		ReinitAdapNormRespQueue		109
#define		InterfaceShutdown		110
#define		DmaCommandFib			120
#define		StartProfile			121
#define		TermProfile			122
#define		SpeedTest			123
#define		TakeABreakPt			124
#define		RequestPerfData			125
#define		SetInterruptDefTimer		126
#define		SetInterruptDefCount		127
#define		GetInterruptDefStatus		128
#define		LastCommCommand			129
/*
 *	Filesystem commands
 */
#define		NuFileSystem			300
#define		UFS				301
#define		HostFileSystem			302
#define		LastFileSystemCommand		303
/*
 *	Container Commands
 */
#define		ContainerCommand		500
#define		ContainerCommand64		501
#define		ContainerRawIo			502
#define		ContainerRawIo2			503
/*
 *	Scsi Port commands (scsi passthrough)
 */
#define		ScsiPortCommand			600
#define		ScsiPortCommand64		601
/*
 *	Misc house keeping and generic adapter initiated commands
 */
#define		AifRequest			700
#define		CheckRevision			701
#define		FsaHostShutdown			702
#define		RequestAdapterInfo		703
#define		IsAdapterPaused			704
#define		SendHostTime			705
#define		RequestSupplementAdapterInfo	706
#define		LastMiscCommand			707

/*
 * Commands that will target the failover level on the FSA adapter
 */

enum fib_xfer_state {
	HostOwned			= (1<<0),
	AdapterOwned			= (1<<1),
	FibInitialized			= (1<<2),
	FibEmpty			= (1<<3),
	AllocatedFromPool		= (1<<4),
	SentFromHost			= (1<<5),
	SentFromAdapter			= (1<<6),
	ResponseExpected		= (1<<7),
	NoResponseExpected		= (1<<8),
	AdapterProcessed		= (1<<9),
	HostProcessed			= (1<<10),
	HighPriority			= (1<<11),
	NormalPriority			= (1<<12),
	Async				= (1<<13),
	AsyncIo				= (1<<13),	// rpbfix: remove with new regime
	PageFileIo			= (1<<14),	// rpbfix: remove with new regime
	ShutdownRequest			= (1<<15),
	LazyWrite			= (1<<16),	// rpbfix: remove with new regime
	AdapterMicroFib			= (1<<17),
	BIOSFibPath			= (1<<18),
	FastResponseCapable		= (1<<19),
	ApiFib				= (1<<20),	/* Its an API Fib */
	/* PMC NEW COMM: There is no more AIF data pending */
	NoMoreAifDataAvailable		= (1<<21)
};

/*
 *	The following defines needs to be updated any time there is an
 *	incompatible change made to the aac_init structure.
 */

#define ADAPTER_INIT_STRUCT_REVISION		3
#define ADAPTER_INIT_STRUCT_REVISION_4		4 // rocket science
#define ADAPTER_INIT_STRUCT_REVISION_6		6 /* PMC src */
#define ADAPTER_INIT_STRUCT_REVISION_7		7 /* Denali */
#define ADAPTER_INIT_STRUCT_REVISION_8		8 // Thor

union aac_init
{
	struct _r7 {
		__le32	init_struct_revision;
		__le32	no_of_msix_vectors;
		__le32	fsrev;
		__le32	comm_header_address;
		__le32	fast_io_comm_area_address;
		__le32	adapter_fibs_physical_address;
		__le32	adapter_fibs_virtual_address;
		__le32	adapter_fibs_size;
		__le32	adapter_fib_align;
		__le32	printfbuf;
		__le32	printfbufsiz;
		/* number of 4k pages of host phys. mem. */
		__le32	host_phys_mem_pages;
		/* number of seconds since 1970. */
		__le32	host_elapsed_seconds;
		/* ADAPTER_INIT_STRUCT_REVISION_4 begins here */
		__le32	init_flags;	/* flags for supported features */
#define INITFLAGS_NEW_COMM_SUPPORTED	0x00000001
#define INITFLAGS_DRIVER_USES_UTC_TIME	0x00000010
#define INITFLAGS_DRIVER_SUPPORTS_PM	0x00000020
#define INITFLAGS_NEW_COMM_TYPE1_SUPPORTED	0x00000040
#define INITFLAGS_FAST_JBOD_SUPPORTED	0x00000080
#define INITFLAGS_NEW_COMM_TYPE2_SUPPORTED	0x00000100
#define INITFLAGS_DRIVER_SUPPORTS_HBA_MODE  0x00000400
		__le32	max_io_commands;	/* max outstanding commands */
		__le32	max_io_size;	/* largest I/O command */
		__le32	max_fib_size;	/* largest FIB to adapter */
		/* ADAPTER_INIT_STRUCT_REVISION_5 begins here */
		__le32	max_num_aif;	/* max number of aif */
		/* ADAPTER_INIT_STRUCT_REVISION_6 begins here */
		/* Host RRQ (response queue) for SRC */
		__le32	host_rrq_addr_low;
		__le32	host_rrq_addr_high;
	} r7;
	struct _r8 {
		/* ADAPTER_INIT_STRUCT_REVISION_8 */
		__le32	init_struct_revision;
		__le32	rr_queue_count;
		__le32	host_elapsed_seconds; /* number of secs since 1970. */
		__le32	init_flags;
		__le32	max_io_size;	/* largest I/O command */
		__le32	max_num_aif;	/* max number of aif */
		__le32	reserved1;
		__le32	reserved2;
		struct _rrq {
			__le32	host_addr_low;
			__le32	host_addr_high;
			__le16	msix_id;
			__le16	element_count;
			__le16	comp_thresh;
			__le16	unused;
		} rrq[1];		/* up to 64 RRQ addresses */
	} r8;
};

enum aac_log_level {
	LOG_AAC_INIT			= 10,
	LOG_AAC_INFORMATIONAL		= 20,
	LOG_AAC_WARNING			= 30,
	LOG_AAC_LOW_ERROR		= 40,
	LOG_AAC_MEDIUM_ERROR		= 50,
	LOG_AAC_HIGH_ERROR		= 60,
	LOG_AAC_PANIC			= 70,
	LOG_AAC_DEBUG			= 80,
	LOG_AAC_WINDBG_PRINT		= 90
};

#define FSAFS_NTC_GET_ADAPTER_FIB_CONTEXT	0x030b
#define FSAFS_NTC_FIB_CONTEXT			0x030c

struct aac_dev;
struct fib;
struct scsi_cmnd;

struct adapter_ops
{
	/* Low level operations */
	void (*adapter_interrupt)(struct aac_dev *dev);
	void (*adapter_notify)(struct aac_dev *dev, u32 event);
	void (*adapter_disable_int)(struct aac_dev *dev);
	void (*adapter_enable_int)(struct aac_dev *dev);
	int  (*adapter_sync_cmd)(struct aac_dev *dev, u32 command, u32 p1, u32 p2, u32 p3, u32 p4, u32 p5, u32 p6, u32 *status, u32 *r1, u32 *r2, u32 *r3, u32 *r4);
	int  (*adapter_check_health)(struct aac_dev *dev);
	int  (*adapter_restart)(struct aac_dev *dev, int bled, u8 reset_type);
	void (*adapter_start)(struct aac_dev *dev);
	/* Transport operations */
	int  (*adapter_ioremap)(struct aac_dev * dev, u32 size);
	irq_handler_t adapter_intr;
	/* Packet operations */
	int  (*adapter_deliver)(struct fib * fib);
	int  (*adapter_bounds)(struct aac_dev * dev, struct scsi_cmnd * cmd, u64 lba);
	int  (*adapter_read)(struct fib * fib, struct scsi_cmnd * cmd, u64 lba, u32 count);
	int  (*adapter_write)(struct fib * fib, struct scsi_cmnd * cmd, u64 lba, u32 count, int fua);
	int  (*adapter_scsi)(struct fib * fib, struct scsi_cmnd * cmd);
	/* Administrative operations */
	int  (*adapter_comm)(struct aac_dev * dev, int comm);
};

/*
 *	Define which interrupt handler needs to be installed
 */

struct aac_driver_ident
{
	int	(*init)(struct aac_dev *dev);
	char *	name;
	char *	vname;
	char *	model;
	u16	channels;
	int	quirks;
};
/*
 * Some adapter firmware needs communication memory
 * below 2gig. This tells the init function to set the
 * dma mask such that fib memory will be allocated where the
 * adapter firmware can get to it.
 */
#define AAC_QUIRK_31BIT	0x0001

/*
 * Some adapter firmware, when the raid card's cache is turned off, can not
 * split up scatter gathers in order to deal with the limits of the
 * underlying CHIM. This limit is 34 scatter gather elements.
 */
#define AAC_QUIRK_34SG	0x0002

/*
 * This adapter is a slave (no Firmware)
 */
#define AAC_QUIRK_SLAVE 0x0004

/*
 * This adapter is a master.
 */
#define AAC_QUIRK_MASTER 0x0008

/*
 * Some adapter firmware perform poorly when it must split up scatter gathers
 * in order to deal with the limits of the underlying CHIM. This limit in this
 * class of adapters is 17 scatter gather elements.
 */
#define AAC_QUIRK_17SG	0x0010

/*
 *	Some adapter firmware does not support 64 bit scsi passthrough
 * commands.
 */
#define AAC_QUIRK_SCSI_32	0x0020

/*
 * SRC based adapters support the AifReqEvent functions
 */
#define AAC_QUIRK_SRC 0x0040

/*
 *	The adapter interface specs all queues to be located in the same
 *	physically contiguous block. The host structure that defines the
 *	commuication queues will assume they are each a separate physically
 *	contiguous memory region that will support them all being one big
 *	contiguous block.
 *	There is a command and response queue for each level and direction of
 *	commuication. These regions are accessed by both the host and adapter.
 */

struct aac_queue {
	u64			logical;	/*address we give the adapter */
	struct aac_entry	*base;		/*system virtual address */
	struct aac_qhdr		headers;	/*producer,consumer q headers*/
	u32			entries;	/*Number of queue entries */
	wait_queue_head_t	qfull;		/*Event to wait on if q full */
	wait_queue_head_t	cmdready;	/*Cmd ready from the adapter */
		/* This is only valid for adapter to host command queues. */
	spinlock_t		*lock;		/* Spinlock for this queue must take this lock before accessing the lock */
	spinlock_t		lockdata;	/* Actual lock (used only on one side of the lock) */
	struct list_head	cmdq;		/* A queue of FIBs which need to be prcessed by the FS thread. This is */
						/* only valid for command queues which receive entries from the adapter. */
	/* Number of entries on outstanding queue. */
	atomic_t		numpending;
	struct aac_dev *	dev;		/* Back pointer to adapter structure */
};

/*
 *	Message queues. The order here is important, see also the
 *	queue type ordering
 */

struct aac_queue_block
{
	struct aac_queue queue[8];
};

/*
 *	SaP1 Message Unit Registers
 */

struct sa_drawbridge_CSR {
				/*	Offset	|  Name */
	__le32	reserved[10];	/*	00h-27h |  Reserved */
	u8	LUT_Offset;	/*	28h	|  Lookup Table Offset */
	u8	reserved1[3];	/*	29h-2bh	|  Reserved */
	__le32	LUT_Data;	/*	2ch	|  Looup Table Data */
	__le32	reserved2[26];	/*	30h-97h	|  Reserved */
	__le16	PRICLEARIRQ;	/*	98h	|  Primary Clear Irq */
	__le16	SECCLEARIRQ;	/*	9ah	|  Secondary Clear Irq */
	__le16	PRISETIRQ;	/*	9ch	|  Primary Set Irq */
	__le16	SECSETIRQ;	/*	9eh	|  Secondary Set Irq */
	__le16	PRICLEARIRQMASK;/*	a0h	|  Primary Clear Irq Mask */
	__le16	SECCLEARIRQMASK;/*	a2h	|  Secondary Clear Irq Mask */
	__le16	PRISETIRQMASK;	/*	a4h	|  Primary Set Irq Mask */
	__le16	SECSETIRQMASK;	/*	a6h	|  Secondary Set Irq Mask */
	__le32	MAILBOX0;	/*	a8h	|  Scratchpad 0 */
	__le32	MAILBOX1;	/*	ach	|  Scratchpad 1 */
	__le32	MAILBOX2;	/*	b0h	|  Scratchpad 2 */
	__le32	MAILBOX3;	/*	b4h	|  Scratchpad 3 */
	__le32	MAILBOX4;	/*	b8h	|  Scratchpad 4 */
	__le32	MAILBOX5;	/*	bch	|  Scratchpad 5 */
	__le32	MAILBOX6;	/*	c0h	|  Scratchpad 6 */
	__le32	MAILBOX7;	/*	c4h	|  Scratchpad 7 */
	__le32	ROM_Setup_Data;	/*	c8h	|  Rom Setup and Data */
	__le32	ROM_Control_Addr;/*	cch	|  Rom Control and Address */
	__le32	reserved3[12];	/*	d0h-ffh	|  reserved */
	__le32	LUT[64];	/*    100h-1ffh	|  Lookup Table Entries */
};

#define Mailbox0	SaDbCSR.MAILBOX0
#define Mailbox1	SaDbCSR.MAILBOX1
#define Mailbox2	SaDbCSR.MAILBOX2
#define Mailbox3	SaDbCSR.MAILBOX3
#define Mailbox4	SaDbCSR.MAILBOX4
#define Mailbox5	SaDbCSR.MAILBOX5
#define Mailbox6	SaDbCSR.MAILBOX6
#define Mailbox7	SaDbCSR.MAILBOX7

#define DoorbellReg_p SaDbCSR.PRISETIRQ
#define DoorbellReg_s SaDbCSR.SECSETIRQ
#define DoorbellClrReg_p SaDbCSR.PRICLEARIRQ


#define	DOORBELL_0	0x0001
#define DOORBELL_1	0x0002
#define DOORBELL_2	0x0004
#define DOORBELL_3	0x0008
#define DOORBELL_4	0x0010
#define DOORBELL_5	0x0020
#define DOORBELL_6	0x0040


#define PrintfReady	DOORBELL_5
#define PrintfDone	DOORBELL_5

struct sa_registers {
	struct sa_drawbridge_CSR	SaDbCSR;			/* 98h - c4h */
};


#define SA_INIT_NUM_MSIXVECTORS		1
#define SA_MINIPORT_REVISION		SA_INIT_NUM_MSIXVECTORS

#define sa_readw(AEP, CSR)		readl(&((AEP)->regs.sa->CSR))
#define sa_readl(AEP, CSR)		readl(&((AEP)->regs.sa->CSR))
#define sa_writew(AEP, CSR, value)	writew(value, &((AEP)->regs.sa->CSR))
#define sa_writel(AEP, CSR, value)	writel(value, &((AEP)->regs.sa->CSR))

/*
 *	Rx Message Unit Registers
 */

struct rx_mu_registers {
			    /*	Local  | PCI*| Name */
	__le32	ARSR;	    /*	1300h  | 00h | APIC Register Select Register */
	__le32	reserved0;  /*	1304h  | 04h | Reserved */
	__le32	AWR;	    /*	1308h  | 08h | APIC Window Register */
	__le32	reserved1;  /*	130Ch  | 0Ch | Reserved */
	__le32	IMRx[2];    /*	1310h  | 10h | Inbound Message Registers */
	__le32	OMRx[2];    /*	1318h  | 18h | Outbound Message Registers */
	__le32	IDR;	    /*	1320h  | 20h | Inbound Doorbell Register */
	__le32	IISR;	    /*	1324h  | 24h | Inbound Interrupt
						Status Register */
	__le32	IIMR;	    /*	1328h  | 28h | Inbound Interrupt
						Mask Register */
	__le32	ODR;	    /*	132Ch  | 2Ch | Outbound Doorbell Register */
	__le32	OISR;	    /*	1330h  | 30h | Outbound Interrupt
						Status Register */
	__le32	OIMR;	    /*	1334h  | 34h | Outbound Interrupt
						Mask Register */
	__le32	reserved2;  /*	1338h  | 38h | Reserved */
	__le32	reserved3;  /*	133Ch  | 3Ch | Reserved */
	__le32	InboundQueue;/*	1340h  | 40h | Inbound Queue Port relative to firmware */
	__le32	OutboundQueue;/*1344h  | 44h | Outbound Queue Port relative to firmware */
			    /* * Must access through ATU Inbound
				 Translation Window */
};

struct rx_inbound {
	__le32	Mailbox[8];
};

#define	INBOUNDDOORBELL_0	0x00000001
#define INBOUNDDOORBELL_1	0x00000002
#define INBOUNDDOORBELL_2	0x00000004
#define INBOUNDDOORBELL_3	0x00000008
#define INBOUNDDOORBELL_4	0x00000010
#define INBOUNDDOORBELL_5	0x00000020
#define INBOUNDDOORBELL_6	0x00000040

#define	OUTBOUNDDOORBELL_0	0x00000001
#define OUTBOUNDDOORBELL_1	0x00000002
#define OUTBOUNDDOORBELL_2	0x00000004
#define OUTBOUNDDOORBELL_3	0x00000008
#define OUTBOUNDDOORBELL_4	0x00000010

#define InboundDoorbellReg	MUnit.IDR
#define OutboundDoorbellReg	MUnit.ODR

struct rx_registers {
	struct rx_mu_registers		MUnit;		/* 1300h - 1347h */
	__le32				reserved1[2];	/* 1348h - 134ch */
	struct rx_inbound		IndexRegs;
};

#define rx_readb(AEP, CSR)		readb(&((AEP)->regs.rx->CSR))
#define rx_readl(AEP, CSR)		readl(&((AEP)->regs.rx->CSR))
#define rx_writeb(AEP, CSR, value)	writeb(value, &((AEP)->regs.rx->CSR))
#define rx_writel(AEP, CSR, value)	writel(value, &((AEP)->regs.rx->CSR))

/*
 *	Rkt Message Unit Registers (same as Rx, except a larger reserve region)
 */

#define rkt_mu_registers rx_mu_registers
#define rkt_inbound rx_inbound

struct rkt_registers {
	struct rkt_mu_registers		MUnit;		 /* 1300h - 1347h */
	__le32				reserved1[1006]; /* 1348h - 22fch */
	struct rkt_inbound		IndexRegs;	 /* 2300h - */
};

#define rkt_readb(AEP, CSR)		readb(&((AEP)->regs.rkt->CSR))
#define rkt_readl(AEP, CSR)		readl(&((AEP)->regs.rkt->CSR))
#define rkt_writeb(AEP, CSR, value)	writeb(value, &((AEP)->regs.rkt->CSR))
#define rkt_writel(AEP, CSR, value)	writel(value, &((AEP)->regs.rkt->CSR))

/*
 * PMC SRC message unit registers
 */

#define src_inbound rx_inbound

struct src_mu_registers {
				/*  PCI*| Name */
	__le32	reserved0[6];	/*  00h | Reserved */
	__le32	IOAR[2];	/*  18h | IOA->host interrupt register */
	__le32	IDR;		/*  20h | Inbound Doorbell Register */
	__le32	IISR;		/*  24h | Inbound Int. Status Register */
	__le32	reserved1[3];	/*  28h | Reserved */
	__le32	OIMR;		/*  34h | Outbound Int. Mask Register */
	__le32	reserved2[25];  /*  38h | Reserved */
	__le32	ODR_R;		/*  9ch | Outbound Doorbell Read */
	__le32	ODR_C;		/*  a0h | Outbound Doorbell Clear */
	__le32	reserved3[3];	/*  a4h | Reserved */
	__le32	SCR0;		/*  b0h | Scratchpad 0 */
	__le32	reserved4[2];	/*  b4h | Reserved */
	__le32	OMR;		/*  bch | Outbound Message Register */
	__le32	IQ_L;		/*  c0h | Inbound Queue (Low address) */
	__le32	IQ_H;		/*  c4h | Inbound Queue (High address) */
	__le32	ODR_MSI;	/*  c8h | MSI register for sync./AIF */
	__le32  reserved5;	/*  cch | Reserved */
	__le32	IQN_L;		/*  d0h | Inbound (native cmd) low  */
	__le32	IQN_H;		/*  d4h | Inbound (native cmd) high */
};

struct src_registers {
	struct src_mu_registers MUnit;	/* 00h - cbh */
	union {
		struct {
			__le32 reserved1[130786];	/* d8h - 7fc5fh */
			struct src_inbound IndexRegs;	/* 7fc60h */
		} tupelo;
		struct {
			__le32 reserved1[970];		/* d8h - fffh */
			struct src_inbound IndexRegs;	/* 1000h */
		} denali;
	} u;
};

#define src_readb(AEP, CSR)		readb(&((AEP)->regs.src.bar0->CSR))
#define src_readl(AEP, CSR)		readl(&((AEP)->regs.src.bar0->CSR))
#define src_writeb(AEP, CSR, value)	writeb(value, \
						&((AEP)->regs.src.bar0->CSR))
#define src_writel(AEP, CSR, value)	writel(value, \
						&((AEP)->regs.src.bar0->CSR))
#if defined(writeq)
#define	src_writeq(AEP, CSR, value)	writeq(value, \
						&((AEP)->regs.src.bar0->CSR))
#endif

#define SRC_ODR_SHIFT		12
#define SRC_IDR_SHIFT		9
#define SRC_MSI_READ_MASK	0x1000

typedef void (*fib_callback)(void *ctxt, struct fib *fibctx);

struct aac_fib_context {
	s16			type;		// used for verification of structure
	s16			size;
	u32			unique;		// unique value representing this context
	ulong			jiffies;	// used for cleanup - dmb changed to ulong
	struct list_head	next;		// used to link context's into a linked list
	struct semaphore	wait_sem;	// this is used to wait for the next fib to arrive.
	int			wait;		// Set to true when thread is in WaitForSingleObject
	unsigned long		count;		// total number of FIBs on FibList
	struct list_head	fib_list;	// this holds fibs and their attachd hw_fibs
};

struct sense_data {
	u8 error_code;		/* 70h (current errors), 71h(deferred errors) */
	u8 valid:1;		/* A valid bit of one indicates that the information  */
				/* field contains valid information as defined in the
				 * SCSI-2 Standard.
				 */
	u8 segment_number;	/* Only used for COPY, COMPARE, or COPY AND VERIFY Commands */
	u8 sense_key:4;		/* Sense Key */
	u8 reserved:1;
	u8 ILI:1;		/* Incorrect Length Indicator */
	u8 EOM:1;		/* End Of Medium - reserved for random access devices */
	u8 filemark:1;		/* Filemark - reserved for random access devices */

	u8 information[4];	/* for direct-access devices, contains the unsigned
				 * logical block address or residue associated with
				 * the sense key
				 */
	u8 add_sense_len;	/* number of additional sense bytes to follow this field */
	u8 cmnd_info[4];	/* not used */
	u8 ASC;			/* Additional Sense Code */
	u8 ASCQ;		/* Additional Sense Code Qualifier */
	u8 FRUC;		/* Field Replaceable Unit Code - not used */
	u8 bit_ptr:3;		/* indicates which byte of the CDB or parameter data
				 * was in error
				 */
	u8 BPV:1;		/* bit pointer valid (BPV): 1- indicates that
				 * the bit_ptr field has valid value
				 */
	u8 reserved2:2;
	u8 CD:1;		/* command data bit: 1- illegal parameter in CDB.
				 * 0- illegal parameter in data.
				 */
	u8 SKSV:1;
	u8 field_ptr[2];	/* byte of the CDB or parameter data in error */
};

struct fsa_dev_info {
	u64		last;
	u64		size;
	u32		type;
	u32		config_waiting_on;
	unsigned long	config_waiting_stamp;
	u16		queue_depth;
	u8		config_needed;
	u8		valid;
	u8		ro;
	u8		locked;
	u8		deleted;
	char		devname[8];
	struct sense_data sense_data;
	u32		block_size;
	u8		identifier[16];
};

struct fib {
	void			*next;	/* this is used by the allocator */
	s16			type;
	s16			size;
	/*
	 *	The Adapter that this I/O is destined for.
	 */
	struct aac_dev		*dev;
	/*
	 *	This is the event the sendfib routine will wait on if the
	 *	caller did not pass one and this is synch io.
	 */
	struct semaphore	event_wait;
	spinlock_t		event_lock;

	u32			done;	/* gets set to 1 when fib is complete */
	fib_callback		callback;
	void			*callback_data;
	u32			flags; // u32 dmb was ulong
	/*
	 *	And for the internal issue/reply queues (we may be able
	 *	to merge these two)
	 */
	struct list_head	fiblink;
	void			*data;
	u32			vector_no;
<<<<<<< HEAD
	struct hw_fib		*hw_fib_va;		/* Actual shared object */
	dma_addr_t		hw_fib_pa;		/* physical address of hw_fib*/
=======
	struct hw_fib		*hw_fib_va;	/* also used for native */
	dma_addr_t		hw_fib_pa;	/* physical address of hw_fib*/
	dma_addr_t		hw_sgl_pa;	/* extra sgl for native */
	dma_addr_t		hw_error_pa;	/* error buffer for native */
	u32			hbacmd_size;	/* cmd size for native */
};

#define AAC_INIT			0
#define AAC_RESCAN			1

#define AAC_DEVTYPE_RAID_MEMBER	1
#define AAC_DEVTYPE_ARC_RAW		2
#define AAC_DEVTYPE_NATIVE_RAW		3

#define AAC_SAFW_RESCAN_DELAY		(10 * HZ)

struct aac_hba_map_info {
	__le32	rmw_nexus;		/* nexus for native HBA devices */
	u8		devtype;	/* device type */
	s8		reset_state;	/* 0 - no reset, 1..x - */
					/* after xth TM LUN reset */
	u16		qd_limit;
	u32		scan_counter;
	struct aac_ciss_identify_pd  *safw_identify_resp;
>>>>>>> 286cd8c7
};

/*
 *	Adapter Information Block
 *
 *	This is returned by the RequestAdapterInfo block
 */

struct aac_adapter_info
{
	__le32	platform;
	__le32	cpu;
	__le32	subcpu;
	__le32	clock;
	__le32	execmem;
	__le32	buffermem;
	__le32	totalmem;
	__le32	kernelrev;
	__le32	kernelbuild;
	__le32	monitorrev;
	__le32	monitorbuild;
	__le32	hwrev;
	__le32	hwbuild;
	__le32	biosrev;
	__le32	biosbuild;
	__le32	cluster;
	__le32	clusterchannelmask;
	__le32	serial[2];
	__le32	battery;
	__le32	options;
	__le32	OEM;
};

struct aac_supplement_adapter_info
{
	u8	adapter_type_text[17+1];
	u8	pad[2];
	__le32	flash_memory_byte_size;
	__le32	flash_image_id;
	__le32	max_number_ports;
	__le32	version;
	__le32	feature_bits;
	u8	slot_number;
	u8	reserved_pad0[3];
	u8	build_date[12];
	__le32	current_number_ports;
	struct {
		u8	assembly_pn[8];
		u8	fru_pn[8];
		u8	battery_fru_pn[8];
		u8	ec_version_string[8];
		u8	tsid[12];
	}	vpd_info;
	__le32	flash_firmware_revision;
	__le32	flash_firmware_build;
	__le32	raid_type_morph_options;
	__le32	flash_firmware_boot_revision;
	__le32	flash_firmware_boot_build;
	u8	mfg_pcba_serial_no[12];
	u8	mfg_wwn_name[8];
	__le32	supported_options2;
	__le32	struct_expansion;
	/* StructExpansion == 1 */
	__le32	feature_bits3;
	__le32	supported_performance_modes;
	u8	host_bus_type;		/* uses HOST_BUS_TYPE_xxx defines */
	u8	host_bus_width;		/* actual width in bits or links */
	u16	host_bus_speed;		/* actual bus speed/link rate in MHz */
	u8	max_rrc_drives;		/* max. number of ITP-RRC drives/pool */
	u8	max_disk_xtasks;	/* max. possible num of DiskX Tasks */

	u8	cpld_ver_loaded;
	u8	cpld_ver_in_flash;

	__le64	max_rrc_capacity;
	__le32	compiled_max_hist_log_level;
	u8	custom_board_name[12];
	u16	supported_cntlr_mode;	/* identify supported controller mode */
	u16	reserved_for_future16;
	__le32	supported_options3;	/* reserved for future options */

	__le16	virt_device_bus;		/* virt. SCSI device for Thor */
	__le16	virt_device_target;
	__le16	virt_device_lun;
	__le16	unused;
	__le32	reserved_for_future_growth[68];

};
#define AAC_FEATURE_FALCON	cpu_to_le32(0x00000010)
#define AAC_FEATURE_JBOD	cpu_to_le32(0x08000000)
/* SupportedOptions2 */
#define AAC_OPTION_MU_RESET		cpu_to_le32(0x00000001)
#define AAC_OPTION_IGNORE_RESET		cpu_to_le32(0x00000002)
#define AAC_OPTION_POWER_MANAGEMENT	cpu_to_le32(0x00000004)
#define AAC_OPTION_DOORBELL_RESET	cpu_to_le32(0x00004000)
/* 4KB sector size */
#define AAC_OPTION_VARIABLE_BLOCK_SIZE	cpu_to_le32(0x00040000)
/* 240 simple volume support */
#define AAC_OPTION_SUPPORTED_240_VOLUMES cpu_to_le32(0x10000000)
/*
 * Supports FIB dump sync command send prior to IOP_RESET
 */
#define AAC_OPTION_SUPPORTED3_IOP_RESET_FIB_DUMP	cpu_to_le32(0x00004000)
#define AAC_SIS_VERSION_V3	3
#define AAC_SIS_SLOT_UNKNOWN	0xFF

#define GetBusInfo 0x00000009
struct aac_bus_info {
	__le32	Command;	/* VM_Ioctl */
	__le32	ObjType;	/* FT_DRIVE */
	__le32	MethodId;	/* 1 = SCSI Layer */
	__le32	ObjectId;	/* Handle */
	__le32	CtlCmd;		/* GetBusInfo */
};

struct aac_bus_info_response {
	__le32	Status;		/* ST_OK */
	__le32	ObjType;
	__le32	MethodId;	/* unused */
	__le32	ObjectId;	/* unused */
	__le32	CtlCmd;		/* unused */
	__le32	ProbeComplete;
	__le32	BusCount;
	__le32	TargetsPerBus;
	u8	InitiatorBusId[10];
	u8	BusValid[10];
};

/*
 * Battery platforms
 */
#define AAC_BAT_REQ_PRESENT	(1)
#define AAC_BAT_REQ_NOTPRESENT	(2)
#define AAC_BAT_OPT_PRESENT	(3)
#define AAC_BAT_OPT_NOTPRESENT	(4)
#define AAC_BAT_NOT_SUPPORTED	(5)
/*
 * cpu types
 */
#define AAC_CPU_SIMULATOR	(1)
#define AAC_CPU_I960		(2)
#define AAC_CPU_STRONGARM	(3)

/*
 * Supported Options
 */
#define AAC_OPT_SNAPSHOT		cpu_to_le32(1)
#define AAC_OPT_CLUSTERS		cpu_to_le32(1<<1)
#define AAC_OPT_WRITE_CACHE		cpu_to_le32(1<<2)
#define AAC_OPT_64BIT_DATA		cpu_to_le32(1<<3)
#define AAC_OPT_HOST_TIME_FIB		cpu_to_le32(1<<4)
#define AAC_OPT_RAID50			cpu_to_le32(1<<5)
#define AAC_OPT_4GB_WINDOW		cpu_to_le32(1<<6)
#define AAC_OPT_SCSI_UPGRADEABLE	cpu_to_le32(1<<7)
#define AAC_OPT_SOFT_ERR_REPORT		cpu_to_le32(1<<8)
#define AAC_OPT_SUPPORTED_RECONDITION	cpu_to_le32(1<<9)
#define AAC_OPT_SGMAP_HOST64		cpu_to_le32(1<<10)
#define AAC_OPT_ALARM			cpu_to_le32(1<<11)
#define AAC_OPT_NONDASD			cpu_to_le32(1<<12)
#define AAC_OPT_SCSI_MANAGED		cpu_to_le32(1<<13)
#define AAC_OPT_RAID_SCSI_MODE		cpu_to_le32(1<<14)
#define AAC_OPT_SUPPLEMENT_ADAPTER_INFO	cpu_to_le32(1<<16)
#define AAC_OPT_NEW_COMM		cpu_to_le32(1<<17)
#define AAC_OPT_NEW_COMM_64		cpu_to_le32(1<<18)
#define AAC_OPT_EXTENDED		cpu_to_le32(1<<23)
#define AAC_OPT_NATIVE_HBA		cpu_to_le32(1<<25)
#define AAC_OPT_NEW_COMM_TYPE1		cpu_to_le32(1<<28)
#define AAC_OPT_NEW_COMM_TYPE2		cpu_to_le32(1<<29)
#define AAC_OPT_NEW_COMM_TYPE3		cpu_to_le32(1<<30)
#define AAC_OPT_NEW_COMM_TYPE4		cpu_to_le32(1<<31)

#define AAC_COMM_PRODUCER		0
#define AAC_COMM_MESSAGE		1
#define AAC_COMM_MESSAGE_TYPE1		3
#define AAC_COMM_MESSAGE_TYPE2		4
#define AAC_COMM_MESSAGE_TYPE3		5

#define AAC_EXTOPT_SA_FIRMWARE		cpu_to_le32(1<<1)
#define AAC_EXTOPT_SOFT_RESET		cpu_to_le32(1<<16)

/* MSIX context */
struct aac_msix_ctx {
	int		vector_no;
	struct aac_dev	*dev;
};

struct aac_dev
{
	struct list_head	entry;
	const char		*name;
	int			id;

	/*
	 *	negotiated FIB settings
	 */
	unsigned int		max_fib_size;
	unsigned int		sg_tablesize;
	unsigned int		max_num_aif;

	unsigned int		max_cmd_size;	/* max_fib_size or MAX_NATIVE */

	/*
	 *	Map for 128 fib objects (64k)
	 */
	dma_addr_t		hw_fib_pa;	/* also used for native cmd */
	struct hw_fib		*hw_fib_va;	/* also used for native cmd */
	struct hw_fib		*aif_base_va;
	/*
	 *	Fib Headers
	 */
	struct fib              *fibs;

	struct fib		*free_fib;
	spinlock_t		fib_lock;

	struct mutex		ioctl_mutex;
	struct mutex		scan_mutex;
	struct aac_queue_block *queues;
	/*
	 *	The user API will use an IOCTL to register itself to receive
	 *	FIBs from the adapter.  The following list is used to keep
	 *	track of all the threads that have requested these FIBs.  The
	 *	mutex is used to synchronize access to all data associated
	 *	with the adapter fibs.
	 */
	struct list_head	fib_list;

	struct adapter_ops	a_ops;
	unsigned long		fsrev;		/* Main driver's revision number */

	resource_size_t		base_start;	/* main IO base */
	resource_size_t		dbg_base;	/* address of UART
						 * debug buffer */

	resource_size_t		base_size, dbg_size;	/* Size of
							 *  mapped in region */
	/*
	 * Holds initialization info
	 * to communicate with adapter
	 */
	union aac_init		*init;
	dma_addr_t		init_pa;	/* Holds physical address of the init struct */
	/* response queue (if AAC_COMM_MESSAGE_TYPE1) */
	__le32			*host_rrq;
	dma_addr_t		host_rrq_pa;	/* phys. address */
	/* index into rrq buffer */
	u32			host_rrq_idx[AAC_MAX_MSIX];
	atomic_t		rrq_outstanding[AAC_MAX_MSIX];
	u32			fibs_pushed_no;
	struct pci_dev		*pdev;		/* Our PCI interface */
	/* pointer to buffer used for printf's from the adapter */
	void			*printfbuf;
	void			*comm_addr;	/* Base address of Comm area */
	dma_addr_t		comm_phys;	/* Physical Address of Comm area */
	size_t			comm_size;

	struct Scsi_Host	*scsi_host_ptr;
	int			maximum_num_containers;
	int			maximum_num_physicals;
	int			maximum_num_channels;
	struct fsa_dev_info	*fsa_dev;
	struct task_struct	*thread;
	struct delayed_work	safw_rescan_work;
	int			cardtype;
	/*
	 *This lock will protect the two 32-bit
	 *writes to the Inbound Queue
	 */
	spinlock_t		iq_lock;

	/*
	 *	The following is the device specific extension.
	 */
#ifndef AAC_MIN_FOOTPRINT_SIZE
#	define AAC_MIN_FOOTPRINT_SIZE 8192
#	define AAC_MIN_SRC_BAR0_SIZE 0x400000
#	define AAC_MIN_SRC_BAR1_SIZE 0x800
#	define AAC_MIN_SRCV_BAR0_SIZE 0x100000
#	define AAC_MIN_SRCV_BAR1_SIZE 0x400
#endif
	union
	{
		struct sa_registers __iomem *sa;
		struct rx_registers __iomem *rx;
		struct rkt_registers __iomem *rkt;
		struct {
			struct src_registers __iomem *bar0;
			char __iomem *bar1;
		} src;
	} regs;
	volatile void __iomem *base, *dbg_base_mapped;
	volatile struct rx_inbound __iomem *IndexRegs;
	u32			OIMR; /* Mask Register Cache */
	/*
	 *	AIF thread states
	 */
	u32			aif_thread;
	struct aac_adapter_info adapter_info;
	struct aac_supplement_adapter_info supplement_adapter_info;
	/* These are in adapter info but they are in the io flow so
	 * lets break them out so we don't have to do an AND to check them
	 */
	u8			nondasd_support;
	u8			jbod;
	u8			cache_protected;
	u8			dac_support;
	u8			needs_dac;
	u8			raid_scsi_mode;
	u8			comm_interface;
	u8			raw_io_interface;
	u8			raw_io_64;
	u8			printf_enabled;
	u8			in_reset;
	u8			in_soft_reset;
	u8			msi;
	u8			sa_firmware;
	int			management_fib_count;
	spinlock_t		manage_lock;
	spinlock_t		sync_lock;
	int			sync_mode;
	struct fib		*sync_fib;
	struct list_head	sync_fib_list;
	u32			doorbell_mask;
	u32			max_msix;	/* max. MSI-X vectors */
	u32			vector_cap;	/* MSI-X vector capab.*/
	int			msi_enabled;	/* MSI/MSI-X enabled */
	atomic_t		msix_counter;
	u32			scan_counter;
	struct msix_entry	msixentry[AAC_MAX_MSIX];
	struct aac_msix_ctx	aac_msix[AAC_MAX_MSIX]; /* context */
	struct aac_hba_map_info	hba_map[AAC_MAX_BUSES][AAC_MAX_TARGETS];
	struct aac_ciss_phys_luns_resp *safw_phys_luns;
	u8			adapter_shutdown;
	u32			handle_pci_error;
	bool			init_reset;
};

#define aac_adapter_interrupt(dev) \
	(dev)->a_ops.adapter_interrupt(dev)

#define aac_adapter_notify(dev, event) \
	(dev)->a_ops.adapter_notify(dev, event)

#define aac_adapter_disable_int(dev) \
	(dev)->a_ops.adapter_disable_int(dev)

#define aac_adapter_enable_int(dev) \
	(dev)->a_ops.adapter_enable_int(dev)

#define aac_adapter_sync_cmd(dev, command, p1, p2, p3, p4, p5, p6, status, r1, r2, r3, r4) \
	(dev)->a_ops.adapter_sync_cmd(dev, command, p1, p2, p3, p4, p5, p6, status, r1, r2, r3, r4)

#define aac_adapter_restart(dev, bled, reset_type) \
	((dev)->a_ops.adapter_restart(dev, bled, reset_type))

#define aac_adapter_start(dev) \
	((dev)->a_ops.adapter_start(dev))

#define aac_adapter_ioremap(dev, size) \
	(dev)->a_ops.adapter_ioremap(dev, size)

#define aac_adapter_deliver(fib) \
	((fib)->dev)->a_ops.adapter_deliver(fib)

#define aac_adapter_bounds(dev,cmd,lba) \
	dev->a_ops.adapter_bounds(dev,cmd,lba)

#define aac_adapter_read(fib,cmd,lba,count) \
	((fib)->dev)->a_ops.adapter_read(fib,cmd,lba,count)

#define aac_adapter_write(fib,cmd,lba,count,fua) \
	((fib)->dev)->a_ops.adapter_write(fib,cmd,lba,count,fua)

#define aac_adapter_scsi(fib,cmd) \
	((fib)->dev)->a_ops.adapter_scsi(fib,cmd)

#define aac_adapter_comm(dev,comm) \
	(dev)->a_ops.adapter_comm(dev, comm)

#define FIB_CONTEXT_FLAG_TIMED_OUT		(0x00000001)
#define FIB_CONTEXT_FLAG			(0x00000002)
#define FIB_CONTEXT_FLAG_WAIT			(0x00000004)
#define FIB_CONTEXT_FLAG_FASTRESP		(0x00000008)
#define FIB_CONTEXT_FLAG_NATIVE_HBA		(0x00000010)
#define FIB_CONTEXT_FLAG_NATIVE_HBA_TMF	(0x00000020)
#define FIB_CONTEXT_FLAG_SCSI_CMD	(0x00000040)
#define FIB_CONTEXT_FLAG_EH_RESET	(0x00000080)

/*
 *	Define the command values
 */

#define		Null			0
#define		GetAttributes		1
#define		SetAttributes		2
#define		Lookup			3
#define		ReadLink		4
#define		Read			5
#define		Write			6
#define		Create			7
#define		MakeDirectory		8
#define		SymbolicLink		9
#define		MakeNode		10
#define		Removex			11
#define		RemoveDirectoryx	12
#define		Rename			13
#define		Link			14
#define		ReadDirectory		15
#define		ReadDirectoryPlus	16
#define		FileSystemStatus	17
#define		FileSystemInfo		18
#define		PathConfigure		19
#define		Commit			20
#define		Mount			21
#define		UnMount			22
#define		Newfs			23
#define		FsCheck			24
#define		FsSync			25
#define		SimReadWrite		26
#define		SetFileSystemStatus	27
#define		BlockRead		28
#define		BlockWrite		29
#define		NvramIoctl		30
#define		FsSyncWait		31
#define		ClearArchiveBit		32
#define		SetAcl			33
#define		GetAcl			34
#define		AssignAcl		35
#define		FaultInsertion		36	/* Fault Insertion Command */
#define		CrazyCache		37	/* Crazycache */

#define		MAX_FSACOMMAND_NUM	38


/*
 *	Define the status returns. These are very unixlike although
 *	most are not in fact used
 */

#define		ST_OK		0
#define		ST_PERM		1
#define		ST_NOENT	2
#define		ST_IO		5
#define		ST_NXIO		6
#define		ST_E2BIG	7
#define		ST_MEDERR	8
#define		ST_ACCES	13
#define		ST_EXIST	17
#define		ST_XDEV		18
#define		ST_NODEV	19
#define		ST_NOTDIR	20
#define		ST_ISDIR	21
#define		ST_INVAL	22
#define		ST_FBIG		27
#define		ST_NOSPC	28
#define		ST_ROFS		30
#define		ST_MLINK	31
#define		ST_WOULDBLOCK	35
#define		ST_NAMETOOLONG	63
#define		ST_NOTEMPTY	66
#define		ST_DQUOT	69
#define		ST_STALE	70
#define		ST_REMOTE	71
#define		ST_NOT_READY	72
#define		ST_BADHANDLE	10001
#define		ST_NOT_SYNC	10002
#define		ST_BAD_COOKIE	10003
#define		ST_NOTSUPP	10004
#define		ST_TOOSMALL	10005
#define		ST_SERVERFAULT	10006
#define		ST_BADTYPE	10007
#define		ST_JUKEBOX	10008
#define		ST_NOTMOUNTED	10009
#define		ST_MAINTMODE	10010
#define		ST_STALEACL	10011

/*
 *	On writes how does the client want the data written.
 */

#define	CACHE_CSTABLE		1
#define CACHE_UNSTABLE		2

/*
 *	Lets the client know at which level the data was committed on
 *	a write request
 */

#define	CMFILE_SYNCH_NVRAM	1
#define	CMDATA_SYNCH_NVRAM	2
#define	CMFILE_SYNCH		3
#define CMDATA_SYNCH		4
#define CMUNSTABLE		5

#define	RIO_TYPE_WRITE 			0x0000
#define	RIO_TYPE_READ			0x0001
#define	RIO_SUREWRITE			0x0008

#define RIO2_IO_TYPE			0x0003
#define RIO2_IO_TYPE_WRITE		0x0000
#define RIO2_IO_TYPE_READ		0x0001
#define RIO2_IO_TYPE_VERIFY		0x0002
#define RIO2_IO_ERROR			0x0004
#define RIO2_IO_SUREWRITE		0x0008
#define RIO2_SGL_CONFORMANT		0x0010
#define RIO2_SG_FORMAT			0xF000
#define RIO2_SG_FORMAT_ARC		0x0000
#define RIO2_SG_FORMAT_SRL		0x1000
#define RIO2_SG_FORMAT_IEEE1212		0x2000

struct aac_read
{
	__le32		command;
	__le32		cid;
	__le32		block;
	__le32		count;
	struct sgmap	sg;	// Must be last in struct because it is variable
};

struct aac_read64
{
	__le32		command;
	__le16		cid;
	__le16		sector_count;
	__le32		block;
	__le16		pad;
	__le16		flags;
	struct sgmap64	sg;	// Must be last in struct because it is variable
};

struct aac_read_reply
{
	__le32		status;
	__le32		count;
};

struct aac_write
{
	__le32		command;
	__le32		cid;
	__le32		block;
	__le32		count;
	__le32		stable;	// Not used
	struct sgmap	sg;	// Must be last in struct because it is variable
};

struct aac_write64
{
	__le32		command;
	__le16		cid;
	__le16		sector_count;
	__le32		block;
	__le16		pad;
	__le16		flags;
	struct sgmap64	sg;	// Must be last in struct because it is variable
};
struct aac_write_reply
{
	__le32		status;
	__le32		count;
	__le32		committed;
};

struct aac_raw_io
{
	__le32		block[2];
	__le32		count;
	__le16		cid;
	__le16		flags;		/* 00 W, 01 R */
	__le16		bpTotal;	/* reserved for F/W use */
	__le16		bpComplete;	/* reserved for F/W use */
	struct sgmapraw	sg;
};

struct aac_raw_io2 {
	__le32		blockLow;
	__le32		blockHigh;
	__le32		byteCount;
	__le16		cid;
	__le16		flags;		/* RIO2 flags */
	__le32		sgeFirstSize;	/* size of first sge el. */
	__le32		sgeNominalSize;	/* size of 2nd sge el. (if conformant) */
	u8		sgeCnt;		/* only 8 bits required */
	u8		bpTotal;	/* reserved for F/W use */
	u8		bpComplete;	/* reserved for F/W use */
	u8		sgeFirstIndex;	/* reserved for F/W use */
	u8		unused[4];
	struct sge_ieee1212	sge[1];
};

#define CT_FLUSH_CACHE 129
struct aac_synchronize {
	__le32		command;	/* VM_ContainerConfig */
	__le32		type;		/* CT_FLUSH_CACHE */
	__le32		cid;
	__le32		parm1;
	__le32		parm2;
	__le32		parm3;
	__le32		parm4;
	__le32		count;	/* sizeof(((struct aac_synchronize_reply *)NULL)->data) */
};

struct aac_synchronize_reply {
	__le32		dummy0;
	__le32		dummy1;
	__le32		status;	/* CT_OK */
	__le32		parm1;
	__le32		parm2;
	__le32		parm3;
	__le32		parm4;
	__le32		parm5;
	u8		data[16];
};

#define CT_POWER_MANAGEMENT	245
#define CT_PM_START_UNIT	2
#define CT_PM_STOP_UNIT		3
#define CT_PM_UNIT_IMMEDIATE	1
struct aac_power_management {
	__le32		command;	/* VM_ContainerConfig */
	__le32		type;		/* CT_POWER_MANAGEMENT */
	__le32		sub;		/* CT_PM_* */
	__le32		cid;
	__le32		parm;		/* CT_PM_sub_* */
};

#define CT_PAUSE_IO    65
#define CT_RELEASE_IO  66
struct aac_pause {
	__le32		command;	/* VM_ContainerConfig */
	__le32		type;		/* CT_PAUSE_IO */
	__le32		timeout;	/* 10ms ticks */
	__le32		min;
	__le32		noRescan;
	__le32		parm3;
	__le32		parm4;
	__le32		count;	/* sizeof(((struct aac_pause_reply *)NULL)->data) */
};

struct aac_srb
{
	__le32		function;
	__le32		channel;
	__le32		id;
	__le32		lun;
	__le32		timeout;
	__le32		flags;
	__le32		count;		// Data xfer size
	__le32		retry_limit;
	__le32		cdb_size;
	u8		cdb[16];
	struct	sgmap	sg;
};

/*
 * This and associated data structs are used by the
 * ioctl caller and are in cpu order.
 */
struct user_aac_srb
{
	u32		function;
	u32		channel;
	u32		id;
	u32		lun;
	u32		timeout;
	u32		flags;
	u32		count;		// Data xfer size
	u32		retry_limit;
	u32		cdb_size;
	u8		cdb[16];
	struct	user_sgmap	sg;
};

#define		AAC_SENSE_BUFFERSIZE	 30

struct aac_srb_reply
{
	__le32		status;
	__le32		srb_status;
	__le32		scsi_status;
	__le32		data_xfer_length;
	__le32		sense_data_size;
	u8		sense_data[AAC_SENSE_BUFFERSIZE]; // Can this be SCSI_SENSE_BUFFERSIZE
};

struct aac_srb_unit {
	struct aac_srb		srb;
	struct aac_srb_reply	srb_reply;
};

/*
 * SRB Flags
 */
#define		SRB_NoDataXfer		 0x0000
#define		SRB_DisableDisconnect	 0x0004
#define		SRB_DisableSynchTransfer 0x0008
#define		SRB_BypassFrozenQueue	 0x0010
#define		SRB_DisableAutosense	 0x0020
#define		SRB_DataIn		 0x0040
#define		SRB_DataOut		 0x0080

/*
 * SRB Functions - set in aac_srb->function
 */
#define	SRBF_ExecuteScsi	0x0000
#define	SRBF_ClaimDevice	0x0001
#define	SRBF_IO_Control		0x0002
#define	SRBF_ReceiveEvent	0x0003
#define	SRBF_ReleaseQueue	0x0004
#define	SRBF_AttachDevice	0x0005
#define	SRBF_ReleaseDevice	0x0006
#define	SRBF_Shutdown		0x0007
#define	SRBF_Flush		0x0008
#define	SRBF_AbortCommand	0x0010
#define	SRBF_ReleaseRecovery	0x0011
#define	SRBF_ResetBus		0x0012
#define	SRBF_ResetDevice	0x0013
#define	SRBF_TerminateIO	0x0014
#define	SRBF_FlushQueue		0x0015
#define	SRBF_RemoveDevice	0x0016
#define	SRBF_DomainValidation	0x0017

/*
 * SRB SCSI Status - set in aac_srb->scsi_status
 */
#define SRB_STATUS_PENDING                  0x00
#define SRB_STATUS_SUCCESS                  0x01
#define SRB_STATUS_ABORTED                  0x02
#define SRB_STATUS_ABORT_FAILED             0x03
#define SRB_STATUS_ERROR                    0x04
#define SRB_STATUS_BUSY                     0x05
#define SRB_STATUS_INVALID_REQUEST          0x06
#define SRB_STATUS_INVALID_PATH_ID          0x07
#define SRB_STATUS_NO_DEVICE                0x08
#define SRB_STATUS_TIMEOUT                  0x09
#define SRB_STATUS_SELECTION_TIMEOUT        0x0A
#define SRB_STATUS_COMMAND_TIMEOUT          0x0B
#define SRB_STATUS_MESSAGE_REJECTED         0x0D
#define SRB_STATUS_BUS_RESET                0x0E
#define SRB_STATUS_PARITY_ERROR             0x0F
#define SRB_STATUS_REQUEST_SENSE_FAILED     0x10
#define SRB_STATUS_NO_HBA                   0x11
#define SRB_STATUS_DATA_OVERRUN             0x12
#define SRB_STATUS_UNEXPECTED_BUS_FREE      0x13
#define SRB_STATUS_PHASE_SEQUENCE_FAILURE   0x14
#define SRB_STATUS_BAD_SRB_BLOCK_LENGTH     0x15
#define SRB_STATUS_REQUEST_FLUSHED          0x16
#define SRB_STATUS_DELAYED_RETRY	    0x17
#define SRB_STATUS_INVALID_LUN              0x20
#define SRB_STATUS_INVALID_TARGET_ID        0x21
#define SRB_STATUS_BAD_FUNCTION             0x22
#define SRB_STATUS_ERROR_RECOVERY           0x23
#define SRB_STATUS_NOT_STARTED		    0x24
#define SRB_STATUS_NOT_IN_USE		    0x30
#define SRB_STATUS_FORCE_ABORT		    0x31
#define SRB_STATUS_DOMAIN_VALIDATION_FAIL   0x32

/*
 * Object-Server / Volume-Manager Dispatch Classes
 */

#define		VM_Null			0
#define		VM_NameServe		1
#define		VM_ContainerConfig	2
#define		VM_Ioctl		3
#define		VM_FilesystemIoctl	4
#define		VM_CloseAll		5
#define		VM_CtBlockRead		6
#define		VM_CtBlockWrite		7
#define		VM_SliceBlockRead	8	/* raw access to configured "storage objects" */
#define		VM_SliceBlockWrite	9
#define		VM_DriveBlockRead	10	/* raw access to physical devices */
#define		VM_DriveBlockWrite	11
#define		VM_EnclosureMgt		12	/* enclosure management */
#define		VM_Unused		13	/* used to be diskset management */
#define		VM_CtBlockVerify	14
#define		VM_CtPerf		15	/* performance test */
#define		VM_CtBlockRead64	16
#define		VM_CtBlockWrite64	17
#define		VM_CtBlockVerify64	18
#define		VM_CtHostRead64		19
#define		VM_CtHostWrite64	20
#define		VM_DrvErrTblLog		21
#define		VM_NameServe64		22
#define		VM_NameServeAllBlk	30

#define		MAX_VMCOMMAND_NUM	23	/* used for sizing stats array - leave last */

/*
 *	Descriptive information (eg, vital stats)
 *	that a content manager might report.  The
 *	FileArray filesystem component is one example
 *	of a content manager.  Raw mode might be
 *	another.
 */

struct aac_fsinfo {
	__le32  fsTotalSize;	/* Consumed by fs, incl. metadata */
	__le32  fsBlockSize;
	__le32  fsFragSize;
	__le32  fsMaxExtendSize;
	__le32  fsSpaceUnits;
	__le32  fsMaxNumFiles;
	__le32  fsNumFreeFiles;
	__le32  fsInodeDensity;
};	/* valid iff ObjType == FT_FILESYS && !(ContentState & FSCS_NOTCLEAN) */

struct  aac_blockdevinfo {
	__le32	block_size;
	__le32  logical_phys_map;
	u8	identifier[16];
};

union aac_contentinfo {
	struct	aac_fsinfo		filesys;
	struct	aac_blockdevinfo	bdevinfo;
};

/*
 *	Query for Container Configuration Status
 */

#define CT_GET_CONFIG_STATUS 147
struct aac_get_config_status {
	__le32		command;	/* VM_ContainerConfig */
	__le32		type;		/* CT_GET_CONFIG_STATUS */
	__le32		parm1;
	__le32		parm2;
	__le32		parm3;
	__le32		parm4;
	__le32		parm5;
	__le32		count;	/* sizeof(((struct aac_get_config_status_resp *)NULL)->data) */
};

#define CFACT_CONTINUE 0
#define CFACT_PAUSE    1
#define CFACT_ABORT    2
struct aac_get_config_status_resp {
	__le32		response; /* ST_OK */
	__le32		dummy0;
	__le32		status;	/* CT_OK */
	__le32		parm1;
	__le32		parm2;
	__le32		parm3;
	__le32		parm4;
	__le32		parm5;
	struct {
		__le32	action; /* CFACT_CONTINUE, CFACT_PAUSE or CFACT_ABORT */
		__le16	flags;
		__le16	count;
	}		data;
};

/*
 *	Accept the configuration as-is
 */

#define CT_COMMIT_CONFIG 152

struct aac_commit_config {
	__le32		command;	/* VM_ContainerConfig */
	__le32		type;		/* CT_COMMIT_CONFIG */
};

/*
 *	Query for Container Configuration Status
 */

#define CT_GET_CONTAINER_COUNT 4
struct aac_get_container_count {
	__le32		command;	/* VM_ContainerConfig */
	__le32		type;		/* CT_GET_CONTAINER_COUNT */
};

struct aac_get_container_count_resp {
	__le32		response; /* ST_OK */
	__le32		dummy0;
	__le32		MaxContainers;
	__le32		ContainerSwitchEntries;
	__le32		MaxPartitions;
	__le32		MaxSimpleVolumes;
};


/*
 *	Query for "mountable" objects, ie, objects that are typically
 *	associated with a drive letter on the client (host) side.
 */

struct aac_mntent {
	__le32			oid;
	u8			name[16];	/* if applicable */
	struct creation_info	create_info;	/* if applicable */
	__le32			capacity;
	__le32			vol;		/* substrate structure */
	__le32			obj;		/* FT_FILESYS, etc. */
	__le32			state;		/* unready for mounting,
						   readonly, etc. */
	union aac_contentinfo	fileinfo;	/* Info specific to content
						   manager (eg, filesystem) */
	__le32			altoid;		/* != oid <==> snapshot or
						   broken mirror exists */
	__le32			capacityhigh;
};

#define FSCS_NOTCLEAN	0x0001  /* fsck is necessary before mounting */
#define FSCS_READONLY	0x0002	/* possible result of broken mirror */
#define FSCS_HIDDEN	0x0004	/* should be ignored - set during a clear */
#define FSCS_NOT_READY	0x0008	/* Array spinning up to fulfil request */

struct aac_query_mount {
	__le32		command;
	__le32		type;
	__le32		count;
};

struct aac_mount {
	__le32		status;
	__le32		type;           /* should be same as that requested */
	__le32		count;
	struct aac_mntent mnt[1];
};

#define CT_READ_NAME 130
struct aac_get_name {
	__le32		command;	/* VM_ContainerConfig */
	__le32		type;		/* CT_READ_NAME */
	__le32		cid;
	__le32		parm1;
	__le32		parm2;
	__le32		parm3;
	__le32		parm4;
	__le32		count;	/* sizeof(((struct aac_get_name_resp *)NULL)->data) */
};

struct aac_get_name_resp {
	__le32		dummy0;
	__le32		dummy1;
	__le32		status;	/* CT_OK */
	__le32		parm1;
	__le32		parm2;
	__le32		parm3;
	__le32		parm4;
	__le32		parm5;
	u8		data[17];
};

#define CT_CID_TO_32BITS_UID 165
struct aac_get_serial {
	__le32		command;	/* VM_ContainerConfig */
	__le32		type;		/* CT_CID_TO_32BITS_UID */
	__le32		cid;
};

struct aac_get_serial_resp {
	__le32		dummy0;
	__le32		dummy1;
	__le32		status;	/* CT_OK */
	__le32		uid;
};

/*
 * The following command is sent to shut down each container.
 */

struct aac_close {
	__le32	command;
	__le32	cid;
};

struct aac_query_disk
{
	s32	cnum;
	s32	bus;
	s32	id;
	s32	lun;
	u32	valid;
	u32	locked;
	u32	deleted;
	s32	instance;
	s8	name[10];
	u32	unmapped;
};

struct aac_delete_disk {
	u32	disknum;
	u32	cnum;
};

struct fib_ioctl
{
	u32	fibctx;
	s32	wait;
	char	__user *fib;
};

struct revision
{
	u32 compat;
	__le32 version;
	__le32 build;
};


/*
 *	Ugly - non Linux like ioctl coding for back compat.
 */

#define CTL_CODE(function, method) (                 \
    (4<< 16) | ((function) << 2) | (method) \
)

/*
 *	Define the method codes for how buffers are passed for I/O and FS
 *	controls
 */

#define METHOD_BUFFERED                 0
#define METHOD_NEITHER                  3

/*
 *	Filesystem ioctls
 */

#define FSACTL_SENDFIB				CTL_CODE(2050, METHOD_BUFFERED)
#define FSACTL_SEND_RAW_SRB			CTL_CODE(2067, METHOD_BUFFERED)
#define FSACTL_DELETE_DISK			0x163
#define FSACTL_QUERY_DISK			0x173
#define FSACTL_OPEN_GET_ADAPTER_FIB		CTL_CODE(2100, METHOD_BUFFERED)
#define FSACTL_GET_NEXT_ADAPTER_FIB		CTL_CODE(2101, METHOD_BUFFERED)
#define FSACTL_CLOSE_GET_ADAPTER_FIB		CTL_CODE(2102, METHOD_BUFFERED)
#define FSACTL_MINIPORT_REV_CHECK               CTL_CODE(2107, METHOD_BUFFERED)
#define FSACTL_GET_PCI_INFO			CTL_CODE(2119, METHOD_BUFFERED)
#define FSACTL_FORCE_DELETE_DISK		CTL_CODE(2120, METHOD_NEITHER)
#define FSACTL_GET_CONTAINERS			2131
#define FSACTL_SEND_LARGE_FIB			CTL_CODE(2138, METHOD_BUFFERED)
#define FSACTL_RESET_IOP			CTL_CODE(2140, METHOD_BUFFERED)
#define FSACTL_GET_HBA_INFO			CTL_CODE(2150, METHOD_BUFFERED)
/* flags defined for IOP & HW SOFT RESET */
#define HW_IOP_RESET				0x01
#define HW_SOFT_RESET				0x02
#define IOP_HWSOFT_RESET			(HW_IOP_RESET | HW_SOFT_RESET)
/* HW Soft Reset register offset */
#define IBW_SWR_OFFSET				0x4000
#define SOFT_RESET_TIME			60



struct aac_common
{
	/*
	 *	If this value is set to 1 then interrupt moderation will occur
	 *	in the base commuication support.
	 */
	u32 irq_mod;
	u32 peak_fibs;
	u32 zero_fibs;
	u32 fib_timeouts;
	/*
	 *	Statistical counters in debug mode
	 */
#ifdef DBG
	u32 FibsSent;
	u32 FibRecved;
	u32 NativeSent;
	u32 NativeRecved;
	u32 NoResponseSent;
	u32 NoResponseRecved;
	u32 AsyncSent;
	u32 AsyncRecved;
	u32 NormalSent;
	u32 NormalRecved;
#endif
};

extern struct aac_common aac_config;

/*
 * This is for management ioctl purpose only.
 */
struct aac_hba_info {

	u8	driver_name[50];
	u8	adapter_number;
	u8	system_io_bus_number;
	u8	device_number;
	u32	function_number;
	u32	vendor_id;
	u32	device_id;
	u32	sub_vendor_id;
	u32	sub_system_id;
	u32	mapped_base_address_size;
	u32	base_physical_address_high_part;
	u32	base_physical_address_low_part;

	u32	max_command_size;
	u32	max_fib_size;
	u32	max_scatter_gather_from_os;
	u32	max_scatter_gather_to_fw;
	u32	max_outstanding_fibs;

	u32	queue_start_threshold;
	u32	queue_dump_threshold;
	u32	max_io_size_queued;
	u32	outstanding_io;

	u32	firmware_build_number;
	u32	bios_build_number;
	u32	driver_build_number;
	u32	serial_number_high_part;
	u32	serial_number_low_part;
	u32	supported_options;
	u32	feature_bits;
	u32	currentnumber_ports;

	u8	new_comm_interface:1;
	u8	new_commands_supported:1;
	u8	disable_passthrough:1;
	u8	expose_non_dasd:1;
	u8	queue_allowed:1;
	u8	bled_check_enabled:1;
	u8	reserved1:1;
	u8	reserted2:1;

	u32	reserved3[10];

};

/*
 *	The following macro is used when sending and receiving FIBs. It is
 *	only used for debugging.
 */

#ifdef DBG
#define	FIB_COUNTER_INCREMENT(counter)		(counter)++
#else
#define	FIB_COUNTER_INCREMENT(counter)
#endif

/*
 *	Adapter direct commands
 *	Monitor/Kernel API
 */

#define	BREAKPOINT_REQUEST		0x00000004
#define	INIT_STRUCT_BASE_ADDRESS	0x00000005
#define READ_PERMANENT_PARAMETERS	0x0000000a
#define WRITE_PERMANENT_PARAMETERS	0x0000000b
#define HOST_CRASHING			0x0000000d
#define	SEND_SYNCHRONOUS_FIB		0x0000000c
#define COMMAND_POST_RESULTS		0x00000014
#define GET_ADAPTER_PROPERTIES		0x00000019
#define GET_DRIVER_BUFFER_PROPERTIES	0x00000023
#define RCV_TEMP_READINGS		0x00000025
#define GET_COMM_PREFERRED_SETTINGS	0x00000026
#define IOP_RESET_FW_FIB_DUMP		0x00000034
#define DROP_IO			0x00000035
#define IOP_RESET			0x00001000
#define IOP_RESET_ALWAYS		0x00001001
#define RE_INIT_ADAPTER		0x000000ee

#define IOP_SRC_RESET_MASK		0x00000100

/*
 *	Adapter Status Register
 *
 *  Phase Staus mailbox is 32bits:
 *	<31:16> = Phase Status
 *	<15:0>  = Phase
 *
 *	The adapter reports is present state through the phase.  Only
 *	a single phase should be ever be set.  Each phase can have multiple
 *	phase status bits to provide more detailed information about the
 *	state of the board.  Care should be taken to ensure that any phase
 *	status bits that are set when changing the phase are also valid
 *	for the new phase or be cleared out.  Adapter software (monitor,
 *	iflash, kernel) is responsible for properly maintining the phase
 *	status mailbox when it is running.
 *
 *	MONKER_API Phases
 *
 *	Phases are bit oriented.  It is NOT valid  to have multiple bits set
 */

#define	SELF_TEST_FAILED		0x00000004
#define	MONITOR_PANIC			0x00000020
#define	KERNEL_BOOTING			0x00000040
#define	KERNEL_UP_AND_RUNNING		0x00000080
#define	KERNEL_PANIC			0x00000100
#define	FLASH_UPD_PENDING		0x00002000
#define	FLASH_UPD_SUCCESS		0x00004000
#define	FLASH_UPD_FAILED		0x00008000
#define	INVALID_OMR			0xffffffff
#define	FWUPD_TIMEOUT			(5 * 60)

/*
 *	Doorbell bit defines
 */

#define DoorBellSyncCmdAvailable	(1<<0)	/* Host -> Adapter */
#define DoorBellPrintfDone		(1<<5)	/* Host -> Adapter */
#define DoorBellAdapterNormCmdReady	(1<<1)	/* Adapter -> Host */
#define DoorBellAdapterNormRespReady	(1<<2)	/* Adapter -> Host */
#define DoorBellAdapterNormCmdNotFull	(1<<3)	/* Adapter -> Host */
#define DoorBellAdapterNormRespNotFull	(1<<4)	/* Adapter -> Host */
#define DoorBellPrintfReady		(1<<5)	/* Adapter -> Host */
#define DoorBellAifPending		(1<<6)	/* Adapter -> Host */

/* PMC specific outbound doorbell bits */
#define PmDoorBellResponseSent		(1<<1)	/* Adapter -> Host */

/*
 *	For FIB communication, we need all of the following things
 *	to send back to the user.
 */

#define		AifCmdEventNotify	1	/* Notify of event */
#define			AifEnConfigChange	3	/* Adapter configuration change */
#define			AifEnContainerChange	4	/* Container configuration change */
#define			AifEnDeviceFailure	5	/* SCSI device failed */
#define			AifEnEnclosureManagement 13	/* EM_DRIVE_* */
#define				EM_DRIVE_INSERTION	31
#define				EM_DRIVE_REMOVAL	32
#define			EM_SES_DRIVE_INSERTION	33
#define			EM_SES_DRIVE_REMOVAL	26
#define			AifEnBatteryEvent	14	/* Change in Battery State */
#define			AifEnAddContainer	15	/* A new array was created */
#define			AifEnDeleteContainer	16	/* A container was deleted */
#define			AifEnExpEvent		23	/* Firmware Event Log */
#define			AifExeFirmwarePanic	3	/* Firmware Event Panic */
#define			AifHighPriority		3	/* Highest Priority Event */
#define			AifEnAddJBOD		30	/* JBOD created */
#define			AifEnDeleteJBOD		31	/* JBOD deleted */

#define			AifBuManagerEvent		42 /* Bu management*/
#define			AifBuCacheDataLoss		10
#define			AifBuCacheDataRecover	11

#define		AifCmdJobProgress	2	/* Progress report */
#define			AifJobCtrZero	101	/* Array Zero progress */
#define			AifJobStsSuccess 1	/* Job completes */
#define			AifJobStsRunning 102	/* Job running */
#define		AifCmdAPIReport		3	/* Report from other user of API */
#define		AifCmdDriverNotify	4	/* Notify host driver of event */
#define			AifDenMorphComplete 200	/* A morph operation completed */
#define			AifDenVolumeExtendComplete 201 /* A volume extend completed */
#define		AifReqJobList		100	/* Gets back complete job list */
#define		AifReqJobsForCtr	101	/* Gets back jobs for specific container */
#define		AifReqJobsForScsi	102	/* Gets back jobs for specific SCSI device */
#define		AifReqJobReport		103	/* Gets back a specific job report or list of them */
#define		AifReqTerminateJob	104	/* Terminates job */
#define		AifReqSuspendJob	105	/* Suspends a job */
#define		AifReqResumeJob		106	/* Resumes a job */
#define		AifReqSendAPIReport	107	/* API generic report requests */
#define		AifReqAPIJobStart	108	/* Start a job from the API */
#define		AifReqAPIJobUpdate	109	/* Update a job report from the API */
#define		AifReqAPIJobFinish	110	/* Finish a job from the API */

/* PMC NEW COMM: Request the event data */
#define		AifReqEvent		200
#define		AifRawDeviceRemove	203	/* RAW device deleted */
#define		AifNativeDeviceAdd	204	/* native HBA device added */
#define		AifNativeDeviceRemove	205	/* native HBA device removed */


/*
 *	Adapter Initiated FIB command structures. Start with the adapter
 *	initiated FIBs that really come from the adapter, and get responded
 *	to by the host.
 */

struct aac_aifcmd {
	__le32 command;		/* Tell host what type of notify this is */
	__le32 seqnum;		/* To allow ordering of reports (if necessary) */
	u8 data[1];		/* Undefined length (from kernel viewpoint) */
};

/**
 *	Convert capacity to cylinders
 *	accounting for the fact capacity could be a 64 bit value
 *
 */
static inline unsigned int cap_to_cyls(sector_t capacity, unsigned divisor)
{
	sector_div(capacity, divisor);
	return capacity;
}

static inline int aac_pci_offline(struct aac_dev *dev)
{
	return pci_channel_offline(dev->pdev) || dev->handle_pci_error;
}

static inline int aac_adapter_check_health(struct aac_dev *dev)
{
	if (unlikely(aac_pci_offline(dev)))
		return -1;

	return (dev)->a_ops.adapter_check_health(dev);
}


int aac_scan_host(struct aac_dev *dev);

static inline void aac_schedule_safw_scan_worker(struct aac_dev *dev)
{
	schedule_delayed_work(&dev->safw_rescan_work, AAC_SAFW_RESCAN_DELAY);
}

static inline void aac_safw_rescan_worker(struct work_struct *work)
{
	struct aac_dev *dev = container_of(to_delayed_work(work),
		struct aac_dev, safw_rescan_work);

	wait_event(dev->scsi_host_ptr->host_wait,
		!scsi_host_in_recovery(dev->scsi_host_ptr));

	aac_scan_host(dev);
}

static inline void aac_cancel_safw_rescan_worker(struct aac_dev *dev)
{
	if (dev->sa_firmware)
		cancel_delayed_work_sync(&dev->safw_rescan_work);
}

/* SCp.phase values */
#define AAC_OWNER_MIDLEVEL	0x101
#define AAC_OWNER_LOWLEVEL	0x102
#define AAC_OWNER_ERROR_HANDLER	0x103
#define AAC_OWNER_FIRMWARE	0x106

void aac_safw_rescan_worker(struct work_struct *work);
int aac_acquire_irq(struct aac_dev *dev);
void aac_free_irq(struct aac_dev *dev);
int aac_setup_safw_adapter(struct aac_dev *dev);
const char *aac_driverinfo(struct Scsi_Host *);
void aac_fib_vector_assign(struct aac_dev *dev);
struct fib *aac_fib_alloc(struct aac_dev *dev);
struct fib *aac_fib_alloc_tag(struct aac_dev *dev, struct scsi_cmnd *scmd);
int aac_fib_setup(struct aac_dev *dev);
void aac_fib_map_free(struct aac_dev *dev);
void aac_fib_free(struct fib * context);
void aac_fib_init(struct fib * context);
void aac_printf(struct aac_dev *dev, u32 val);
int aac_fib_send(u16 command, struct fib * context, unsigned long size, int priority, int wait, int reply, fib_callback callback, void *ctxt);
int aac_hba_send(u8 command, struct fib *context,
		fib_callback callback, void *ctxt);
int aac_consumer_get(struct aac_dev * dev, struct aac_queue * q, struct aac_entry **entry);
void aac_consumer_free(struct aac_dev * dev, struct aac_queue * q, u32 qnum);
int aac_fib_complete(struct fib * context);
void aac_hba_callback(void *context, struct fib *fibptr);
#define fib_data(fibctx) ((void *)(fibctx)->hw_fib_va->data)
struct aac_dev *aac_init_adapter(struct aac_dev *dev);
void aac_src_access_devreg(struct aac_dev *dev, int mode);
void aac_set_intx_mode(struct aac_dev *dev);
int aac_get_config_status(struct aac_dev *dev, int commit_flag);
int aac_get_containers(struct aac_dev *dev);
int aac_scsi_cmd(struct scsi_cmnd *cmd);
int aac_dev_ioctl(struct aac_dev *dev, int cmd, void __user *arg);
#ifndef shost_to_class
#define shost_to_class(shost) &shost->shost_dev
#endif
ssize_t aac_get_serial_number(struct device *dev, char *buf);
int aac_do_ioctl(struct aac_dev * dev, int cmd, void __user *arg);
int aac_rx_init(struct aac_dev *dev);
int aac_rkt_init(struct aac_dev *dev);
int aac_nark_init(struct aac_dev *dev);
int aac_sa_init(struct aac_dev *dev);
int aac_src_init(struct aac_dev *dev);
int aac_srcv_init(struct aac_dev *dev);
int aac_queue_get(struct aac_dev * dev, u32 * index, u32 qid, struct hw_fib * hw_fib, int wait, struct fib * fibptr, unsigned long *nonotify);
void aac_define_int_mode(struct aac_dev *dev);
unsigned int aac_response_normal(struct aac_queue * q);
unsigned int aac_command_normal(struct aac_queue * q);
unsigned int aac_intr_normal(struct aac_dev *dev, u32 Index,
			int isAif, int isFastResponse,
			struct hw_fib *aif_fib);
int aac_reset_adapter(struct aac_dev *dev, int forced, u8 reset_type);
int aac_check_health(struct aac_dev * dev);
int aac_command_thread(void *data);
int aac_close_fib_context(struct aac_dev * dev, struct aac_fib_context *fibctx);
int aac_fib_adapter_complete(struct fib * fibptr, unsigned short size);
struct aac_driver_ident* aac_get_driver_ident(int devtype);
int aac_get_adapter_info(struct aac_dev* dev);
int aac_send_shutdown(struct aac_dev *dev);
int aac_probe_container(struct aac_dev *dev, int cid);
int _aac_rx_init(struct aac_dev *dev);
int aac_rx_select_comm(struct aac_dev *dev, int comm);
int aac_rx_deliver_producer(struct fib * fib);

static inline int aac_is_src(struct aac_dev *dev)
{
	u16 device = dev->pdev->device;

	if (device == PMC_DEVICE_S6 ||
		device == PMC_DEVICE_S7 ||
		device == PMC_DEVICE_S8)
		return 1;
	return 0;
}

static inline int aac_supports_2T(struct aac_dev *dev)
{
	return (dev->adapter_info.options & AAC_OPT_NEW_COMM_64);
}

char * get_container_type(unsigned type);
extern int numacb;
extern char aac_driver_version[];
extern int startup_timeout;
extern int aif_timeout;
extern int expose_physicals;
extern int aac_reset_devices;
extern int aac_msi;
extern int aac_commit;
extern int update_interval;
extern int check_interval;
extern int aac_check_reset;
extern int aac_fib_dump;
#endif<|MERGE_RESOLUTION|>--- conflicted
+++ resolved
@@ -1327,10 +1327,6 @@
 	struct list_head	fiblink;
 	void			*data;
 	u32			vector_no;
-<<<<<<< HEAD
-	struct hw_fib		*hw_fib_va;		/* Actual shared object */
-	dma_addr_t		hw_fib_pa;		/* physical address of hw_fib*/
-=======
 	struct hw_fib		*hw_fib_va;	/* also used for native */
 	dma_addr_t		hw_fib_pa;	/* physical address of hw_fib*/
 	dma_addr_t		hw_sgl_pa;	/* extra sgl for native */
@@ -1355,7 +1351,6 @@
 	u16		qd_limit;
 	u32		scan_counter;
 	struct aac_ciss_identify_pd  *safw_identify_resp;
->>>>>>> 286cd8c7
 };
 
 /*
