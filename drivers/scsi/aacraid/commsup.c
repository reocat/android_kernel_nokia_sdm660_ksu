--- conflicted
+++ resolved
@@ -96,14 +96,6 @@
 
 void aac_fib_map_free(struct aac_dev *dev)
 {
-<<<<<<< HEAD
-	if (dev->hw_fib_va && dev->max_fib_size) {
-		pci_free_consistent(dev->pdev,
-		(dev->max_fib_size *
-		(dev->scsi_host_ptr->can_queue + AAC_NUM_MGT_FIB)),
-		dev->hw_fib_va, dev->hw_fib_pa);
-	}
-=======
 	size_t alloc_size;
 	size_t fib_size;
 	int num_fibs;
@@ -118,7 +110,6 @@
 	dma_free_coherent(&dev->pdev->dev, alloc_size, dev->hw_fib_va,
 			  dev->hw_fib_pa);
 
->>>>>>> 286cd8c7
 	dev->hw_fib_va = NULL;
 	dev->hw_fib_pa = 0;
 }
@@ -2539,13 +2530,10 @@
 		if (kthread_should_stop())
 			break;
 
-<<<<<<< HEAD
-=======
 		/*
 		 * we probably want usleep_range() here instead of the
 		 * jiffies computation
 		 */
->>>>>>> 286cd8c7
 		schedule_timeout(difference);
 
 		if (kthread_should_stop())
