--- conflicted
+++ resolved
@@ -168,10 +168,7 @@
 			handle >>= 2;
 			if (dev->msi_enabled && dev->max_msix > 1)
 				atomic_dec(&dev->rrq_outstanding[vector_no]);
-<<<<<<< HEAD
-=======
 			aac_intr_normal(dev, handle, 0, isFastResponse, NULL);
->>>>>>> 286cd8c7
 			dev->host_rrq[index++] = 0;
 			aac_intr_normal(dev, handle-1, 0, isFastResponse, NULL);
 			if (index == (vector_no + 1) * dev->vector_cap)
@@ -476,14 +473,11 @@
 
 err_blink:
 	return (status >> 16) & 0xFF;
-<<<<<<< HEAD
-=======
 }
 
 static inline u32 aac_get_vector(struct aac_dev *dev)
 {
 	return atomic_inc_return(&dev->msix_counter)%dev->max_msix;
->>>>>>> 286cd8c7
 }
 
 /**
@@ -504,20 +498,10 @@
 	unsigned long flags;
 #endif
 
-<<<<<<< HEAD
-	u16 hdr_size = le16_to_cpu(fib->hw_fib_va->header.Size);
-=======
->>>>>>> 286cd8c7
 	u16 vector_no;
 
 	atomic_inc(&q->numpending);
 
-<<<<<<< HEAD
-	if (dev->msi_enabled && fib->hw_fib_va->header.Command != AifRequest &&
-	    dev->max_msix > 1) {
-		vector_no = fib->vector_no;
-		fib->hw_fib_va->header.Handle += (vector_no << 16);
-=======
 	native_hba = (fib->flags & FIB_CONTEXT_FLAG_NATIVE_HBA) ? 1 : 0;
 
 
@@ -563,23 +547,13 @@
 		} else {
 			fib->hw_fib_va->header.Handle += (vector_no << 16);
 		}
->>>>>>> 286cd8c7
 	} else {
 		vector_no = 0;
 	}
 
 	atomic_inc(&dev->rrq_outstanding[vector_no]);
 
-<<<<<<< HEAD
-	if (dev->comm_interface == AAC_COMM_MESSAGE_TYPE2) {
-		/* Calculate the amount to the fibsize bits */
-		fibsize = (hdr_size + 127) / 128 - 1;
-		if (fibsize > (ALIGN32 - 1))
-			return -EMSGSIZE;
-		/* New FIB header, 32-bit */
-=======
 	if (native_hba) {
->>>>>>> 286cd8c7
 		address = fib->hw_fib_pa;
 		fibsize = (fib->hbacmd_size + 127) / 128 - 1;
 		if (fibsize > 31)
