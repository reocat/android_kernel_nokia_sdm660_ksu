--- conflicted
+++ resolved
@@ -216,11 +216,7 @@
 		task->total_xfer_len = qc->nbytes;
 		task->num_scatter = qc->n_elem;
 		task->data_dir = qc->dma_dir;
-<<<<<<< HEAD
-	} else if (qc->tf.protocol == ATA_PROT_NODATA) {
-=======
 	} else if (!ata_is_data(qc->tf.protocol)) {
->>>>>>> 286cd8c7
 		task->data_dir = DMA_NONE;
 	} else {
 		for_each_sg(qc->sg, sg, qc->n_elem, si)
