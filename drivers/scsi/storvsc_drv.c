/*
 * Copyright (c) 2009, Microsoft Corporation.
 *
 * This program is free software; you can redistribute it and/or modify it
 * under the terms and conditions of the GNU General Public License,
 * version 2, as published by the Free Software Foundation.
 *
 * This program is distributed in the hope it will be useful, but WITHOUT
 * ANY WARRANTY; without even the implied warranty of MERCHANTABILITY or
 * FITNESS FOR A PARTICULAR PURPOSE.  See the GNU General Public License for
 * more details.
 *
 * You should have received a copy of the GNU General Public License along with
 * this program; if not, write to the Free Software Foundation, Inc., 59 Temple
 * Place - Suite 330, Boston, MA 02111-1307 USA.
 *
 * Authors:
 *   Haiyang Zhang <haiyangz@microsoft.com>
 *   Hank Janssen  <hjanssen@microsoft.com>
 *   K. Y. Srinivasan <kys@microsoft.com>
 */

#include <linux/kernel.h>
#include <linux/wait.h>
#include <linux/sched.h>
#include <linux/completion.h>
#include <linux/string.h>
#include <linux/mm.h>
#include <linux/delay.h>
#include <linux/init.h>
#include <linux/slab.h>
#include <linux/module.h>
#include <linux/device.h>
#include <linux/hyperv.h>
#include <linux/blkdev.h>
#include <scsi/scsi.h>
#include <scsi/scsi_cmnd.h>
#include <scsi/scsi_host.h>
#include <scsi/scsi_device.h>
#include <scsi/scsi_tcq.h>
#include <scsi/scsi_eh.h>
#include <scsi/scsi_devinfo.h>
#include <scsi/scsi_dbg.h>
#include <scsi/scsi_transport_fc.h>
#include <scsi/scsi_transport.h>

/*
 * All wire protocol details (storage protocol between the guest and the host)
 * are consolidated here.
 *
 * Begin protocol definitions.
 */

/*
 * Version history:
 * V1 Beta: 0.1
 * V1 RC < 2008/1/31: 1.0
 * V1 RC > 2008/1/31:  2.0
 * Win7: 4.2
 * Win8: 5.1
 * Win8.1: 6.0
 * Win10: 6.2
 */

#define VMSTOR_PROTO_VERSION(MAJOR_, MINOR_)	((((MAJOR_) & 0xff) << 8) | \
						(((MINOR_) & 0xff)))

#define VMSTOR_PROTO_VERSION_WIN6	VMSTOR_PROTO_VERSION(2, 0)
#define VMSTOR_PROTO_VERSION_WIN7	VMSTOR_PROTO_VERSION(4, 2)
#define VMSTOR_PROTO_VERSION_WIN8	VMSTOR_PROTO_VERSION(5, 1)
#define VMSTOR_PROTO_VERSION_WIN8_1	VMSTOR_PROTO_VERSION(6, 0)
#define VMSTOR_PROTO_VERSION_WIN10	VMSTOR_PROTO_VERSION(6, 2)

/*  Packet structure describing virtual storage requests. */
enum vstor_packet_operation {
	VSTOR_OPERATION_COMPLETE_IO		= 1,
	VSTOR_OPERATION_REMOVE_DEVICE		= 2,
	VSTOR_OPERATION_EXECUTE_SRB		= 3,
	VSTOR_OPERATION_RESET_LUN		= 4,
	VSTOR_OPERATION_RESET_ADAPTER		= 5,
	VSTOR_OPERATION_RESET_BUS		= 6,
	VSTOR_OPERATION_BEGIN_INITIALIZATION	= 7,
	VSTOR_OPERATION_END_INITIALIZATION	= 8,
	VSTOR_OPERATION_QUERY_PROTOCOL_VERSION	= 9,
	VSTOR_OPERATION_QUERY_PROPERTIES	= 10,
	VSTOR_OPERATION_ENUMERATE_BUS		= 11,
	VSTOR_OPERATION_FCHBA_DATA              = 12,
	VSTOR_OPERATION_CREATE_SUB_CHANNELS     = 13,
	VSTOR_OPERATION_MAXIMUM                 = 13
};

/*
 * WWN packet for Fibre Channel HBA
 */

struct hv_fc_wwn_packet {
	u8	primary_active;
	u8	reserved1[3];
	u8	primary_port_wwn[8];
	u8	primary_node_wwn[8];
	u8	secondary_port_wwn[8];
	u8	secondary_node_wwn[8];
};



/*
 * SRB Flag Bits
 */

#define SRB_FLAGS_QUEUE_ACTION_ENABLE		0x00000002
#define SRB_FLAGS_DISABLE_DISCONNECT		0x00000004
#define SRB_FLAGS_DISABLE_SYNCH_TRANSFER	0x00000008
#define SRB_FLAGS_BYPASS_FROZEN_QUEUE		0x00000010
#define SRB_FLAGS_DISABLE_AUTOSENSE		0x00000020
#define SRB_FLAGS_DATA_IN			0x00000040
#define SRB_FLAGS_DATA_OUT			0x00000080
#define SRB_FLAGS_NO_DATA_TRANSFER		0x00000000
#define SRB_FLAGS_UNSPECIFIED_DIRECTION	(SRB_FLAGS_DATA_IN | SRB_FLAGS_DATA_OUT)
#define SRB_FLAGS_NO_QUEUE_FREEZE		0x00000100
#define SRB_FLAGS_ADAPTER_CACHE_ENABLE		0x00000200
#define SRB_FLAGS_FREE_SENSE_BUFFER		0x00000400

/*
 * This flag indicates the request is part of the workflow for processing a D3.
 */
#define SRB_FLAGS_D3_PROCESSING			0x00000800
#define SRB_FLAGS_IS_ACTIVE			0x00010000
#define SRB_FLAGS_ALLOCATED_FROM_ZONE		0x00020000
#define SRB_FLAGS_SGLIST_FROM_POOL		0x00040000
#define SRB_FLAGS_BYPASS_LOCKED_QUEUE		0x00080000
#define SRB_FLAGS_NO_KEEP_AWAKE			0x00100000
#define SRB_FLAGS_PORT_DRIVER_ALLOCSENSE	0x00200000
#define SRB_FLAGS_PORT_DRIVER_SENSEHASPORT	0x00400000
#define SRB_FLAGS_DONT_START_NEXT_PACKET	0x00800000
#define SRB_FLAGS_PORT_DRIVER_RESERVED		0x0F000000
#define SRB_FLAGS_CLASS_DRIVER_RESERVED		0xF0000000

#define SP_UNTAGGED			((unsigned char) ~0)
#define SRB_SIMPLE_TAG_REQUEST		0x20

/*
 * Platform neutral description of a scsi request -
 * this remains the same across the write regardless of 32/64 bit
 * note: it's patterned off the SCSI_PASS_THROUGH structure
 */
#define STORVSC_MAX_CMD_LEN			0x10

#define POST_WIN7_STORVSC_SENSE_BUFFER_SIZE	0x14
#define PRE_WIN8_STORVSC_SENSE_BUFFER_SIZE	0x12

#define STORVSC_SENSE_BUFFER_SIZE		0x14
#define STORVSC_MAX_BUF_LEN_WITH_PADDING	0x14

/*
 * Sense buffer size changed in win8; have a run-time
 * variable to track the size we should use.  This value will
 * likely change during protocol negotiation but it is valid
 * to start by assuming pre-Win8.
 */
static int sense_buffer_size = PRE_WIN8_STORVSC_SENSE_BUFFER_SIZE;

/*
 * The storage protocol version is determined during the
 * initial exchange with the host.  It will indicate which
 * storage functionality is available in the host.
*/
static int vmstor_proto_version;

#define STORVSC_LOGGING_NONE	0
#define STORVSC_LOGGING_ERROR	1
#define STORVSC_LOGGING_WARN	2

static int logging_level = STORVSC_LOGGING_ERROR;
module_param(logging_level, int, S_IRUGO|S_IWUSR);
MODULE_PARM_DESC(logging_level,
	"Logging level, 0 - None, 1 - Error (default), 2 - Warning.");

static inline bool do_logging(int level)
{
	return logging_level >= level;
}

#define storvsc_log(dev, level, fmt, ...)			\
do {								\
	if (do_logging(level))					\
		dev_warn(&(dev)->device, fmt, ##__VA_ARGS__);	\
} while (0)

struct vmscsi_win8_extension {
	/*
	 * The following were added in Windows 8
	 */
	u16 reserve;
	u8  queue_tag;
	u8  queue_action;
	u32 srb_flags;
	u32 time_out_value;
	u32 queue_sort_ey;
} __packed;

struct vmscsi_request {
	u16 length;
	u8 srb_status;
	u8 scsi_status;

	u8  port_number;
	u8  path_id;
	u8  target_id;
	u8  lun;

	u8  cdb_length;
	u8  sense_info_length;
	u8  data_in;
	u8  reserved;

	u32 data_transfer_length;

	union {
		u8 cdb[STORVSC_MAX_CMD_LEN];
		u8 sense_data[STORVSC_SENSE_BUFFER_SIZE];
		u8 reserved_array[STORVSC_MAX_BUF_LEN_WITH_PADDING];
	};
	/*
	 * The following was added in win8.
	 */
	struct vmscsi_win8_extension win8_extension;

} __attribute((packed));


/*
 * The size of the vmscsi_request has changed in win8. The
 * additional size is because of new elements added to the
 * structure. These elements are valid only when we are talking
 * to a win8 host.
 * Track the correction to size we need to apply. This value
 * will likely change during protocol negotiation but it is
 * valid to start by assuming pre-Win8.
 */
static int vmscsi_size_delta = sizeof(struct vmscsi_win8_extension);

/*
 * The list of storage protocols in order of preference.
 */
struct vmstor_protocol {
	int protocol_version;
	int sense_buffer_size;
	int vmscsi_size_delta;
};


static const struct vmstor_protocol vmstor_protocols[] = {
	{
		VMSTOR_PROTO_VERSION_WIN10,
		POST_WIN7_STORVSC_SENSE_BUFFER_SIZE,
		0
	},
	{
		VMSTOR_PROTO_VERSION_WIN8_1,
		POST_WIN7_STORVSC_SENSE_BUFFER_SIZE,
		0
	},
	{
		VMSTOR_PROTO_VERSION_WIN8,
		POST_WIN7_STORVSC_SENSE_BUFFER_SIZE,
		0
	},
	{
		VMSTOR_PROTO_VERSION_WIN7,
		PRE_WIN8_STORVSC_SENSE_BUFFER_SIZE,
		sizeof(struct vmscsi_win8_extension),
	},
	{
		VMSTOR_PROTO_VERSION_WIN6,
		PRE_WIN8_STORVSC_SENSE_BUFFER_SIZE,
		sizeof(struct vmscsi_win8_extension),
	}
};


/*
 * This structure is sent during the initialization phase to get the different
 * properties of the channel.
 */

#define STORAGE_CHANNEL_SUPPORTS_MULTI_CHANNEL		0x1

struct vmstorage_channel_properties {
	u32 reserved;
	u16 max_channel_cnt;
	u16 reserved1;

	u32 flags;
	u32   max_transfer_bytes;

	u64  reserved2;
} __packed;

/*  This structure is sent during the storage protocol negotiations. */
struct vmstorage_protocol_version {
	/* Major (MSW) and minor (LSW) version numbers. */
	u16 major_minor;

	/*
	 * Revision number is auto-incremented whenever this file is changed
	 * (See FILL_VMSTOR_REVISION macro above).  Mismatch does not
	 * definitely indicate incompatibility--but it does indicate mismatched
	 * builds.
	 * This is only used on the windows side. Just set it to 0.
	 */
	u16 revision;
} __packed;

/* Channel Property Flags */
#define STORAGE_CHANNEL_REMOVABLE_FLAG		0x1
#define STORAGE_CHANNEL_EMULATED_IDE_FLAG	0x2

struct vstor_packet {
	/* Requested operation type */
	enum vstor_packet_operation operation;

	/*  Flags - see below for values */
	u32 flags;

	/* Status of the request returned from the server side. */
	u32 status;

	/* Data payload area */
	union {
		/*
		 * Structure used to forward SCSI commands from the
		 * client to the server.
		 */
		struct vmscsi_request vm_srb;

		/* Structure used to query channel properties. */
		struct vmstorage_channel_properties storage_channel_properties;

		/* Used during version negotiations. */
		struct vmstorage_protocol_version version;

		/* Fibre channel address packet */
		struct hv_fc_wwn_packet wwn_packet;

		/* Number of sub-channels to create */
		u16 sub_channel_count;

		/* This will be the maximum of the union members */
		u8  buffer[0x34];
	};
} __packed;

/*
 * Packet Flags:
 *
 * This flag indicates that the server should send back a completion for this
 * packet.
 */

#define REQUEST_COMPLETION_FLAG	0x1

/* Matches Windows-end */
enum storvsc_request_type {
	WRITE_TYPE = 0,
	READ_TYPE,
	UNKNOWN_TYPE,
};

/*
 * SRB status codes and masks; a subset of the codes used here.
 */

#define SRB_STATUS_AUTOSENSE_VALID	0x80
#define SRB_STATUS_QUEUE_FROZEN		0x40
#define SRB_STATUS_INVALID_LUN	0x20
#define SRB_STATUS_SUCCESS	0x01
#define SRB_STATUS_ABORTED	0x02
#define SRB_STATUS_ERROR	0x04
#define SRB_STATUS_DATA_OVERRUN	0x12

#define SRB_STATUS(status) \
	(status & ~(SRB_STATUS_AUTOSENSE_VALID | SRB_STATUS_QUEUE_FROZEN))
/*
 * This is the end of Protocol specific defines.
 */

static int storvsc_ringbuffer_size = (256 * PAGE_SIZE);
static u32 max_outstanding_req_per_channel;

static int storvsc_vcpus_per_sub_channel = 4;

module_param(storvsc_ringbuffer_size, int, S_IRUGO);
MODULE_PARM_DESC(storvsc_ringbuffer_size, "Ring buffer size (bytes)");

module_param(storvsc_vcpus_per_sub_channel, int, S_IRUGO);
MODULE_PARM_DESC(storvsc_vcpus_per_sub_channel, "Ratio of VCPUs to subchannels");

static int ring_avail_percent_lowater = 10;
module_param(ring_avail_percent_lowater, int, S_IRUGO);
MODULE_PARM_DESC(ring_avail_percent_lowater,
		"Select a channel if available ring size > this in percent");

/*
 * Timeout in seconds for all devices managed by this driver.
 */
static int storvsc_timeout = 180;

<<<<<<< HEAD
=======
#if IS_ENABLED(CONFIG_SCSI_FC_ATTRS)
static struct scsi_transport_template *fc_transport_template;
#endif
>>>>>>> 286cd8c7

static void storvsc_on_channel_callback(void *context);

#define STORVSC_MAX_LUNS_PER_TARGET			255
#define STORVSC_MAX_TARGETS				2
#define STORVSC_MAX_CHANNELS				8

#define STORVSC_FC_MAX_LUNS_PER_TARGET			255
#define STORVSC_FC_MAX_TARGETS				128
#define STORVSC_FC_MAX_CHANNELS				8

#define STORVSC_IDE_MAX_LUNS_PER_TARGET			64
#define STORVSC_IDE_MAX_TARGETS				1
#define STORVSC_IDE_MAX_CHANNELS			1

struct storvsc_cmd_request {
	struct scsi_cmnd *cmd;

	struct hv_device *device;

	/* Synchronize the request/response if needed */
	struct completion wait_event;

	struct vmbus_channel_packet_multipage_buffer mpb;
	struct vmbus_packet_mpb_array *payload;
	u32 payload_sz;

	struct vstor_packet vstor_packet;
};


/* A storvsc device is a device object that contains a vmbus channel */
struct storvsc_device {
	struct hv_device *device;

	bool	 destroy;
	bool	 drain_notify;
	bool	 open_sub_channel;
	atomic_t num_outstanding_req;
	struct Scsi_Host *host;

	wait_queue_head_t waiting_to_drain;

	/*
	 * Each unique Port/Path/Target represents 1 channel ie scsi
	 * controller. In reality, the pathid, targetid is always 0
	 * and the port is set by us
	 */
	unsigned int port_number;
	unsigned char path_id;
	unsigned char target_id;

	/*
	 * Max I/O, the device can support.
	 */
	u32   max_transfer_bytes;
	/*
	 * Number of sub-channels we will open.
	 */
	u16 num_sc;
	struct vmbus_channel **stor_chns;
	/*
	 * Mask of CPUs bound to subchannels.
	 */
	struct cpumask alloced_cpus;
	/* Used for vsc/vsp channel reset process */
	struct storvsc_cmd_request init_request;
	struct storvsc_cmd_request reset_request;
	/*
	 * Currently active port and node names for FC devices.
	 */
	u64 node_name;
	u64 port_name;
#if IS_ENABLED(CONFIG_SCSI_FC_ATTRS)
	struct fc_rport *rport;
#endif
};

struct hv_host_device {
	struct hv_device *dev;
	unsigned int port;
	unsigned char path;
	unsigned char target;
	struct workqueue_struct *handle_error_wq;
	struct work_struct host_scan_work;
	struct Scsi_Host *host;
};

struct storvsc_scan_work {
	struct work_struct work;
	struct Scsi_Host *host;
	u8 lun;
	u8 tgt_id;
};

static void storvsc_device_scan(struct work_struct *work)
{
	struct storvsc_scan_work *wrk;
	struct scsi_device *sdev;

	wrk = container_of(work, struct storvsc_scan_work, work);

	sdev = scsi_device_lookup(wrk->host, 0, wrk->tgt_id, wrk->lun);
	if (!sdev)
		goto done;
	scsi_rescan_device(&sdev->sdev_gendev);
	scsi_device_put(sdev);

done:
	kfree(wrk);
}

static void storvsc_host_scan(struct work_struct *work)
{
	struct Scsi_Host *host;
	struct scsi_device *sdev;
	struct hv_host_device *host_device =
		container_of(work, struct hv_host_device, host_scan_work);

	host = host_device->host;
	/*
	 * Before scanning the host, first check to see if any of the
	 * currrently known devices have been hot removed. We issue a
	 * "unit ready" command against all currently known devices.
	 * This I/O will result in an error for devices that have been
	 * removed. As part of handling the I/O error, we remove the device.
	 *
	 * When a LUN is added or removed, the host sends us a signal to
	 * scan the host. Thus we are forced to discover the LUNs that
	 * may have been removed this way.
	 */
	mutex_lock(&host->scan_mutex);
	shost_for_each_device(sdev, host)
		scsi_test_unit_ready(sdev, 1, 1, NULL);
	mutex_unlock(&host->scan_mutex);
	/*
	 * Now scan the host to discover LUNs that may have been added.
	 */
	scsi_scan_host(host);
}

static void storvsc_remove_lun(struct work_struct *work)
{
	struct storvsc_scan_work *wrk;
	struct scsi_device *sdev;

	wrk = container_of(work, struct storvsc_scan_work, work);
	if (!scsi_host_get(wrk->host))
		goto done;

	sdev = scsi_device_lookup(wrk->host, 0, wrk->tgt_id, wrk->lun);

	if (sdev) {
		scsi_remove_device(sdev);
		scsi_device_put(sdev);
	}
	scsi_host_put(wrk->host);

done:
	kfree(wrk);
}


/*
 * We can get incoming messages from the host that are not in response to
 * messages that we have sent out. An example of this would be messages
 * received by the guest to notify dynamic addition/removal of LUNs. To
 * deal with potential race conditions where the driver may be in the
 * midst of being unloaded when we might receive an unsolicited message
 * from the host, we have implemented a mechanism to gurantee sequential
 * consistency:
 *
 * 1) Once the device is marked as being destroyed, we will fail all
 *    outgoing messages.
 * 2) We permit incoming messages when the device is being destroyed,
 *    only to properly account for messages already sent out.
 */

static inline struct storvsc_device *get_out_stor_device(
					struct hv_device *device)
{
	struct storvsc_device *stor_device;

	stor_device = hv_get_drvdata(device);

	if (stor_device && stor_device->destroy)
		stor_device = NULL;

	return stor_device;
}


static inline void storvsc_wait_to_drain(struct storvsc_device *dev)
{
	dev->drain_notify = true;
	wait_event(dev->waiting_to_drain,
		   atomic_read(&dev->num_outstanding_req) == 0);
	dev->drain_notify = false;
}

static inline struct storvsc_device *get_in_stor_device(
					struct hv_device *device)
{
	struct storvsc_device *stor_device;

	stor_device = hv_get_drvdata(device);

	if (!stor_device)
		goto get_in_err;

	/*
	 * If the device is being destroyed; allow incoming
	 * traffic only to cleanup outstanding requests.
	 */

	if (stor_device->destroy  &&
		(atomic_read(&stor_device->num_outstanding_req) == 0))
		stor_device = NULL;

get_in_err:
	return stor_device;

}

static void handle_sc_creation(struct vmbus_channel *new_sc)
{
	struct hv_device *device = new_sc->primary_channel->device_obj;
	struct storvsc_device *stor_device;
	struct vmstorage_channel_properties props;

	stor_device = get_out_stor_device(device);
	if (!stor_device)
		return;

	if (stor_device->open_sub_channel == false)
		return;

	memset(&props, 0, sizeof(struct vmstorage_channel_properties));

	vmbus_open(new_sc,
		   storvsc_ringbuffer_size,
		   storvsc_ringbuffer_size,
		   (void *)&props,
		   sizeof(struct vmstorage_channel_properties),
		   storvsc_on_channel_callback, new_sc);

	if (new_sc->state == CHANNEL_OPENED_STATE) {
		stor_device->stor_chns[new_sc->target_cpu] = new_sc;
		cpumask_set_cpu(new_sc->target_cpu, &stor_device->alloced_cpus);
	}
}

static void  handle_multichannel_storage(struct hv_device *device, int max_chns)
{
	struct storvsc_device *stor_device;
	int num_sc;
	struct storvsc_cmd_request *request;
	struct vstor_packet *vstor_packet;
	int ret, t;

	/*
	 * If the number of CPUs is artificially restricted, such as
	 * with maxcpus=1 on the kernel boot line, Hyper-V could offer
	 * sub-channels >= the number of CPUs. These sub-channels
	 * should not be created. The primary channel is already created
	 * and assigned to one CPU, so check against # CPUs - 1.
	 */
	num_sc = min((int)(num_online_cpus() - 1), max_chns);
	if (!num_sc)
		return;

	stor_device = get_out_stor_device(device);
	if (!stor_device)
		return;

	stor_device->num_sc = num_sc;
	request = &stor_device->init_request;
	vstor_packet = &request->vstor_packet;

	stor_device->open_sub_channel = true;
	/*
	 * Establish a handler for dealing with subchannels.
	 */
	vmbus_set_sc_create_callback(device->channel, handle_sc_creation);

	/*
	 * Check to see if sub-channels have already been created. This
	 * can happen when this driver is re-loaded after unloading.
	 */

	if (vmbus_are_subchannels_present(device->channel))
		return;

	stor_device->open_sub_channel = false;
	/*
	 * Request the host to create sub-channels.
	 */
	memset(request, 0, sizeof(struct storvsc_cmd_request));
	init_completion(&request->wait_event);
	vstor_packet->operation = VSTOR_OPERATION_CREATE_SUB_CHANNELS;
	vstor_packet->flags = REQUEST_COMPLETION_FLAG;
	vstor_packet->sub_channel_count = num_sc;

	ret = vmbus_sendpacket(device->channel, vstor_packet,
			       (sizeof(struct vstor_packet) -
			       vmscsi_size_delta),
			       (unsigned long)request,
			       VM_PKT_DATA_INBAND,
			       VMBUS_DATA_PACKET_FLAG_COMPLETION_REQUESTED);

	if (ret != 0)
		return;

	t = wait_for_completion_timeout(&request->wait_event, 10*HZ);
	if (t == 0)
		return;

	if (vstor_packet->operation != VSTOR_OPERATION_COMPLETE_IO ||
	    vstor_packet->status != 0)
		return;

	/*
	 * Now that we created the sub-channels, invoke the check; this
	 * may trigger the callback.
	 */
	stor_device->open_sub_channel = true;
	vmbus_are_subchannels_present(device->channel);
}

static void cache_wwn(struct storvsc_device *stor_device,
		      struct vstor_packet *vstor_packet)
{
	/*
	 * Cache the currently active port and node ww names.
	 */
	if (vstor_packet->wwn_packet.primary_active) {
		stor_device->node_name =
			wwn_to_u64(vstor_packet->wwn_packet.primary_node_wwn);
		stor_device->port_name =
			wwn_to_u64(vstor_packet->wwn_packet.primary_port_wwn);
	} else {
		stor_device->node_name =
			wwn_to_u64(vstor_packet->wwn_packet.secondary_node_wwn);
		stor_device->port_name =
			wwn_to_u64(vstor_packet->wwn_packet.secondary_port_wwn);
	}
}


static int storvsc_execute_vstor_op(struct hv_device *device,
				    struct storvsc_cmd_request *request,
				    bool status_check)
{
	struct vstor_packet *vstor_packet;
	int ret, t;

	vstor_packet = &request->vstor_packet;

	init_completion(&request->wait_event);
	vstor_packet->flags = REQUEST_COMPLETION_FLAG;

	ret = vmbus_sendpacket(device->channel, vstor_packet,
			       (sizeof(struct vstor_packet) -
			       vmscsi_size_delta),
			       (unsigned long)request,
			       VM_PKT_DATA_INBAND,
			       VMBUS_DATA_PACKET_FLAG_COMPLETION_REQUESTED);
	if (ret != 0)
		return ret;

	t = wait_for_completion_timeout(&request->wait_event, 5*HZ);
	if (t == 0)
		return -ETIMEDOUT;

	if (!status_check)
		return ret;

	if (vstor_packet->operation != VSTOR_OPERATION_COMPLETE_IO ||
	    vstor_packet->status != 0)
		return -EINVAL;

	return ret;
}

static int storvsc_channel_init(struct hv_device *device, bool is_fc)
{
	struct storvsc_device *stor_device;
	struct storvsc_cmd_request *request;
	struct vstor_packet *vstor_packet;
	int ret, i;
	int max_chns;
	bool process_sub_channels = false;

	stor_device = get_out_stor_device(device);
	if (!stor_device)
		return -ENODEV;

	request = &stor_device->init_request;
	vstor_packet = &request->vstor_packet;

	/*
	 * Now, initiate the vsc/vsp initialization protocol on the open
	 * channel
	 */
	memset(request, 0, sizeof(struct storvsc_cmd_request));
	vstor_packet->operation = VSTOR_OPERATION_BEGIN_INITIALIZATION;
	ret = storvsc_execute_vstor_op(device, request, true);
	if (ret)
		return ret;
	/*
	 * Query host supported protocol version.
	 */

	for (i = 0; i < ARRAY_SIZE(vmstor_protocols); i++) {
		/* reuse the packet for version range supported */
		memset(vstor_packet, 0, sizeof(struct vstor_packet));
		vstor_packet->operation =
			VSTOR_OPERATION_QUERY_PROTOCOL_VERSION;

		vstor_packet->version.major_minor =
			vmstor_protocols[i].protocol_version;

		/*
		 * The revision number is only used in Windows; set it to 0.
		 */
		vstor_packet->version.revision = 0;
		ret = storvsc_execute_vstor_op(device, request, false);
		if (ret != 0)
			return ret;

		if (vstor_packet->operation != VSTOR_OPERATION_COMPLETE_IO)
			return -EINVAL;

		if (vstor_packet->status == 0) {
			vmstor_proto_version =
				vmstor_protocols[i].protocol_version;

			sense_buffer_size =
				vmstor_protocols[i].sense_buffer_size;

			vmscsi_size_delta =
				vmstor_protocols[i].vmscsi_size_delta;

			break;
		}
	}

	if (vstor_packet->status != 0)
		return -EINVAL;


	memset(vstor_packet, 0, sizeof(struct vstor_packet));
	vstor_packet->operation = VSTOR_OPERATION_QUERY_PROPERTIES;
	ret = storvsc_execute_vstor_op(device, request, true);
	if (ret != 0)
		return ret;

	/*
	 * Check to see if multi-channel support is there.
	 * Hosts that implement protocol version of 5.1 and above
	 * support multi-channel.
	 */
	max_chns = vstor_packet->storage_channel_properties.max_channel_cnt;

	/*
	 * Allocate state to manage the sub-channels.
	 * We allocate an array based on the numbers of possible CPUs
	 * (Hyper-V does not support cpu online/offline).
	 * This Array will be sparseley populated with unique
	 * channels - primary + sub-channels.
	 * We will however populate all the slots to evenly distribute
	 * the load.
	 */
	stor_device->stor_chns = kcalloc(num_possible_cpus(), sizeof(void *),
					 GFP_KERNEL);
	if (stor_device->stor_chns == NULL)
		return -ENOMEM;

	stor_device->stor_chns[device->channel->target_cpu] = device->channel;
	cpumask_set_cpu(device->channel->target_cpu,
			&stor_device->alloced_cpus);

	if (vmstor_proto_version >= VMSTOR_PROTO_VERSION_WIN8) {
		if (vstor_packet->storage_channel_properties.flags &
		    STORAGE_CHANNEL_SUPPORTS_MULTI_CHANNEL)
			process_sub_channels = true;
	}
	stor_device->max_transfer_bytes =
		vstor_packet->storage_channel_properties.max_transfer_bytes;

	if (!is_fc)
		goto done;

	/*
	 * For FC devices retrieve FC HBA data.
	 */
	memset(vstor_packet, 0, sizeof(struct vstor_packet));
	vstor_packet->operation = VSTOR_OPERATION_FCHBA_DATA;
	ret = storvsc_execute_vstor_op(device, request, true);
	if (ret != 0)
		return ret;

	/*
	 * Cache the currently active port and node ww names.
	 */
	cache_wwn(stor_device, vstor_packet);

done:

	memset(vstor_packet, 0, sizeof(struct vstor_packet));
	vstor_packet->operation = VSTOR_OPERATION_END_INITIALIZATION;
	ret = storvsc_execute_vstor_op(device, request, true);
	if (ret != 0)
		return ret;

	if (process_sub_channels)
		handle_multichannel_storage(device, max_chns);

	return ret;
}

static void storvsc_handle_error(struct vmscsi_request *vm_srb,
				struct scsi_cmnd *scmnd,
				struct Scsi_Host *host,
				u8 asc, u8 ascq)
{
	struct storvsc_scan_work *wrk;
	void (*process_err_fn)(struct work_struct *work);
	struct hv_host_device *host_dev = shost_priv(host);
	bool do_work = false;

	switch (SRB_STATUS(vm_srb->srb_status)) {
	case SRB_STATUS_ERROR:
		/*
		 * Let upper layer deal with error when
		 * sense message is present.
		 */

		if (vm_srb->srb_status & SRB_STATUS_AUTOSENSE_VALID)
			break;
		/*
		 * If there is an error; offline the device since all
		 * error recovery strategies would have already been
		 * deployed on the host side. However, if the command
		 * were a pass-through command deal with it appropriately.
		 */
		switch (scmnd->cmnd[0]) {
		case ATA_16:
		case ATA_12:
			set_host_byte(scmnd, DID_PASSTHROUGH);
			break;
		/*
		 * On Some Windows hosts TEST_UNIT_READY command can return
		 * SRB_STATUS_ERROR, let the upper level code deal with it
		 * based on the sense information.
		 */
		case TEST_UNIT_READY:
			break;
		default:
			set_host_byte(scmnd, DID_ERROR);
		}
		break;
	case SRB_STATUS_INVALID_LUN:
		set_host_byte(scmnd, DID_NO_CONNECT);
		do_work = true;
		process_err_fn = storvsc_remove_lun;
		break;
	case SRB_STATUS_ABORTED:
		if (vm_srb->srb_status & SRB_STATUS_AUTOSENSE_VALID &&
		    (asc == 0x2a) && (ascq == 0x9)) {
			do_work = true;
			process_err_fn = storvsc_device_scan;
			/*
			 * Retry the I/O that trigerred this.
			 */
			set_host_byte(scmnd, DID_REQUEUE);
		}
		break;
	}

	if (!do_work)
		return;

	/*
	 * We need to schedule work to process this error; schedule it.
	 */
	wrk = kmalloc(sizeof(struct storvsc_scan_work), GFP_ATOMIC);
	if (!wrk) {
		set_host_byte(scmnd, DID_TARGET_FAILURE);
		return;
	}

	wrk->host = host;
	wrk->lun = vm_srb->lun;
	wrk->tgt_id = vm_srb->target_id;
	INIT_WORK(&wrk->work, process_err_fn);
	queue_work(host_dev->handle_error_wq, &wrk->work);
}


static void storvsc_command_completion(struct storvsc_cmd_request *cmd_request,
				       struct storvsc_device *stor_dev)
{
	struct scsi_cmnd *scmnd = cmd_request->cmd;
	struct scsi_sense_hdr sense_hdr;
	struct vmscsi_request *vm_srb;
	u32 data_transfer_length;
	struct Scsi_Host *host;
	u32 payload_sz = cmd_request->payload_sz;
	void *payload = cmd_request->payload;

	host = stor_dev->host;

	vm_srb = &cmd_request->vstor_packet.vm_srb;
	data_transfer_length = vm_srb->data_transfer_length;

	scmnd->result = vm_srb->scsi_status;

	if (scmnd->result) {
		if (scsi_normalize_sense(scmnd->sense_buffer,
				SCSI_SENSE_BUFFERSIZE, &sense_hdr) &&
		    !(sense_hdr.sense_key == NOT_READY &&
				 sense_hdr.asc == 0x03A) &&
		    do_logging(STORVSC_LOGGING_ERROR))
			scsi_print_sense_hdr(scmnd->device, "storvsc",
					     &sense_hdr);
	}

	if (vm_srb->srb_status != SRB_STATUS_SUCCESS) {
		storvsc_handle_error(vm_srb, scmnd, host, sense_hdr.asc,
					 sense_hdr.ascq);
		/*
		 * The Windows driver set data_transfer_length on
		 * SRB_STATUS_DATA_OVERRUN. On other errors, this value
		 * is untouched.  In these cases we set it to 0.
		 */
		if (vm_srb->srb_status != SRB_STATUS_DATA_OVERRUN)
			data_transfer_length = 0;
	}

	scsi_set_resid(scmnd,
		cmd_request->payload->range.len - data_transfer_length);

	scmnd->scsi_done(scmnd);

	if (payload_sz >
		sizeof(struct vmbus_channel_packet_multipage_buffer))
		kfree(payload);
}

static void storvsc_on_io_completion(struct storvsc_device *stor_device,
				  struct vstor_packet *vstor_packet,
				  struct storvsc_cmd_request *request)
{
	struct vstor_packet *stor_pkt;
	struct hv_device *device = stor_device->device;

	stor_pkt = &request->vstor_packet;

	/*
	 * The current SCSI handling on the host side does
	 * not correctly handle:
	 * INQUIRY command with page code parameter set to 0x80
	 * MODE_SENSE command with cmd[2] == 0x1c
	 *
	 * Setup srb and scsi status so this won't be fatal.
	 * We do this so we can distinguish truly fatal failues
	 * (srb status == 0x4) and off-line the device in that case.
	 */

	if ((stor_pkt->vm_srb.cdb[0] == INQUIRY) ||
	   (stor_pkt->vm_srb.cdb[0] == MODE_SENSE)) {
		vstor_packet->vm_srb.scsi_status = 0;
		vstor_packet->vm_srb.srb_status = SRB_STATUS_SUCCESS;
	}


	/* Copy over the status...etc */
	stor_pkt->vm_srb.scsi_status = vstor_packet->vm_srb.scsi_status;
	stor_pkt->vm_srb.srb_status = vstor_packet->vm_srb.srb_status;
	stor_pkt->vm_srb.sense_info_length =
	vstor_packet->vm_srb.sense_info_length;

	if (vstor_packet->vm_srb.scsi_status != 0 ||
	    vstor_packet->vm_srb.srb_status != SRB_STATUS_SUCCESS)
		storvsc_log(device, STORVSC_LOGGING_WARN,
			"cmd 0x%x scsi status 0x%x srb status 0x%x\n",
			stor_pkt->vm_srb.cdb[0],
			vstor_packet->vm_srb.scsi_status,
			vstor_packet->vm_srb.srb_status);

	if ((vstor_packet->vm_srb.scsi_status & 0xFF) == 0x02) {
		/* CHECK_CONDITION */
		if (vstor_packet->vm_srb.srb_status &
			SRB_STATUS_AUTOSENSE_VALID) {
			/* autosense data available */

			storvsc_log(device, STORVSC_LOGGING_WARN,
				"stor pkt %p autosense data valid - len %d\n",
				request, vstor_packet->vm_srb.sense_info_length);

			memcpy(request->cmd->sense_buffer,
			       vstor_packet->vm_srb.sense_data,
			       vstor_packet->vm_srb.sense_info_length);

		}
	}

	stor_pkt->vm_srb.data_transfer_length =
	vstor_packet->vm_srb.data_transfer_length;

	storvsc_command_completion(request, stor_device);

	if (atomic_dec_and_test(&stor_device->num_outstanding_req) &&
		stor_device->drain_notify)
		wake_up(&stor_device->waiting_to_drain);


}

static void storvsc_on_receive(struct storvsc_device *stor_device,
			     struct vstor_packet *vstor_packet,
			     struct storvsc_cmd_request *request)
{
	struct hv_host_device *host_dev;
	switch (vstor_packet->operation) {
	case VSTOR_OPERATION_COMPLETE_IO:
		storvsc_on_io_completion(stor_device, vstor_packet, request);
		break;

	case VSTOR_OPERATION_REMOVE_DEVICE:
	case VSTOR_OPERATION_ENUMERATE_BUS:
		host_dev = shost_priv(stor_device->host);
		queue_work(
			host_dev->handle_error_wq, &host_dev->host_scan_work);
		break;

	case VSTOR_OPERATION_FCHBA_DATA:
		cache_wwn(stor_device, vstor_packet);
#if IS_ENABLED(CONFIG_SCSI_FC_ATTRS)
		fc_host_node_name(stor_device->host) = stor_device->node_name;
		fc_host_port_name(stor_device->host) = stor_device->port_name;
#endif
		break;
	default:
		break;
	}
}

static void storvsc_on_channel_callback(void *context)
{
	struct vmbus_channel *channel = (struct vmbus_channel *)context;
	const struct vmpacket_descriptor *desc;
	struct hv_device *device;
	struct storvsc_device *stor_device;

	if (channel->primary_channel != NULL)
		device = channel->primary_channel->device_obj;
	else
		device = channel->device_obj;

	stor_device = get_in_stor_device(device);
	if (!stor_device)
		return;

	foreach_vmbus_pkt(desc, channel) {
		void *packet = hv_pkt_data(desc);
		struct storvsc_cmd_request *request;

		request = (struct storvsc_cmd_request *)
			((unsigned long)desc->trans_id);

		if (request == &stor_device->init_request ||
		    request == &stor_device->reset_request) {
			memcpy(&request->vstor_packet, packet,
			       (sizeof(struct vstor_packet) - vmscsi_size_delta));
			complete(&request->wait_event);
		} else {
			storvsc_on_receive(stor_device, packet, request);
		}
	}
}

static int storvsc_connect_to_vsp(struct hv_device *device, u32 ring_size,
				  bool is_fc)
{
	struct vmstorage_channel_properties props;
	int ret;

	memset(&props, 0, sizeof(struct vmstorage_channel_properties));

	ret = vmbus_open(device->channel,
			 ring_size,
			 ring_size,
			 (void *)&props,
			 sizeof(struct vmstorage_channel_properties),
			 storvsc_on_channel_callback, device->channel);

	if (ret != 0)
		return ret;

	ret = storvsc_channel_init(device, is_fc);

	return ret;
}

static int storvsc_dev_remove(struct hv_device *device)
{
	struct storvsc_device *stor_device;

	stor_device = hv_get_drvdata(device);

	stor_device->destroy = true;

	/* Make sure flag is set before waiting */
	wmb();

	/*
	 * At this point, all outbound traffic should be disable. We
	 * only allow inbound traffic (responses) to proceed so that
	 * outstanding requests can be completed.
	 */

	storvsc_wait_to_drain(stor_device);

	/*
	 * Since we have already drained, we don't need to busy wait
	 * as was done in final_release_stor_device()
	 * Note that we cannot set the ext pointer to NULL until
	 * we have drained - to drain the outgoing packets, we need to
	 * allow incoming packets.
	 */
	hv_set_drvdata(device, NULL);

	/* Close the channel */
	vmbus_close(device->channel);

	kfree(stor_device->stor_chns);
	kfree(stor_device);
	return 0;
}

static struct vmbus_channel *get_og_chn(struct storvsc_device *stor_device,
					u16 q_num)
{
	u16 slot = 0;
	u16 hash_qnum;
	const struct cpumask *node_mask;
	int num_channels, tgt_cpu;

	if (stor_device->num_sc == 0)
		return stor_device->device->channel;

	/*
	 * Our channel array is sparsley populated and we
	 * initiated I/O on a processor/hw-q that does not
	 * currently have a designated channel. Fix this.
	 * The strategy is simple:
	 * I. Ensure NUMA locality
	 * II. Distribute evenly (best effort)
	 * III. Mapping is persistent.
	 */

	node_mask = cpumask_of_node(cpu_to_node(q_num));

	num_channels = 0;
	for_each_cpu(tgt_cpu, &stor_device->alloced_cpus) {
		if (cpumask_test_cpu(tgt_cpu, node_mask))
			num_channels++;
	}
	if (num_channels == 0)
		return stor_device->device->channel;

	hash_qnum = q_num;
	while (hash_qnum >= num_channels)
		hash_qnum -= num_channels;

	for_each_cpu(tgt_cpu, &stor_device->alloced_cpus) {
		if (!cpumask_test_cpu(tgt_cpu, node_mask))
			continue;
		if (slot == hash_qnum)
			break;
		slot++;
	}

	stor_device->stor_chns[q_num] = stor_device->stor_chns[tgt_cpu];

	return stor_device->stor_chns[q_num];
}


static int storvsc_do_io(struct hv_device *device,
			 struct storvsc_cmd_request *request, u16 q_num)
{
	struct storvsc_device *stor_device;
	struct vstor_packet *vstor_packet;
	struct vmbus_channel *outgoing_channel, *channel;
	int ret = 0;
	const struct cpumask *node_mask;
	int tgt_cpu;

	vstor_packet = &request->vstor_packet;
	stor_device = get_out_stor_device(device);

	if (!stor_device)
		return -ENODEV;


	request->device  = device;
	/*
	 * Select an an appropriate channel to send the request out.
	 */
	if (stor_device->stor_chns[q_num] != NULL) {
		outgoing_channel = stor_device->stor_chns[q_num];
		if (outgoing_channel->target_cpu == q_num) {
			/*
			 * Ideally, we want to pick a different channel if
			 * available on the same NUMA node.
			 */
			node_mask = cpumask_of_node(cpu_to_node(q_num));
			for_each_cpu_wrap(tgt_cpu,
				 &stor_device->alloced_cpus, q_num + 1) {
				if (!cpumask_test_cpu(tgt_cpu, node_mask))
					continue;
				if (tgt_cpu == q_num)
					continue;
				channel = stor_device->stor_chns[tgt_cpu];
				if (hv_get_avail_to_write_percent(
							&channel->outbound)
						> ring_avail_percent_lowater) {
					outgoing_channel = channel;
					goto found_channel;
				}
			}

			/*
			 * All the other channels on the same NUMA node are
			 * busy. Try to use the channel on the current CPU
			 */
			if (hv_get_avail_to_write_percent(
						&outgoing_channel->outbound)
					> ring_avail_percent_lowater)
				goto found_channel;

			/*
			 * If we reach here, all the channels on the current
			 * NUMA node are busy. Try to find a channel in
			 * other NUMA nodes
			 */
			for_each_cpu(tgt_cpu, &stor_device->alloced_cpus) {
				if (cpumask_test_cpu(tgt_cpu, node_mask))
					continue;
				channel = stor_device->stor_chns[tgt_cpu];
				if (hv_get_avail_to_write_percent(
							&channel->outbound)
						> ring_avail_percent_lowater) {
					outgoing_channel = channel;
					goto found_channel;
				}
			}
		}
	} else {
		outgoing_channel = get_og_chn(stor_device, q_num);
	}

found_channel:
	vstor_packet->flags |= REQUEST_COMPLETION_FLAG;

	vstor_packet->vm_srb.length = (sizeof(struct vmscsi_request) -
					vmscsi_size_delta);


	vstor_packet->vm_srb.sense_info_length = sense_buffer_size;


	vstor_packet->vm_srb.data_transfer_length =
	request->payload->range.len;

	vstor_packet->operation = VSTOR_OPERATION_EXECUTE_SRB;

	if (request->payload->range.len) {

		ret = vmbus_sendpacket_mpb_desc(outgoing_channel,
				request->payload, request->payload_sz,
				vstor_packet,
				(sizeof(struct vstor_packet) -
				vmscsi_size_delta),
				(unsigned long)request);
	} else {
		ret = vmbus_sendpacket(outgoing_channel, vstor_packet,
			       (sizeof(struct vstor_packet) -
				vmscsi_size_delta),
			       (unsigned long)request,
			       VM_PKT_DATA_INBAND,
			       VMBUS_DATA_PACKET_FLAG_COMPLETION_REQUESTED);
	}

	if (ret != 0)
		return ret;

	atomic_inc(&stor_device->num_outstanding_req);

	return ret;
}

static int storvsc_device_alloc(struct scsi_device *sdevice)
<<<<<<< HEAD
{
	/*
	 * Set blist flag to permit the reading of the VPD pages even when
	 * the target may claim SPC-2 compliance. MSFT targets currently
	 * claim SPC-2 compliance while they implement post SPC-2 features.
	 * With this flag we can correctly handle WRITE_SAME_16 issues.
	 *
	 * Hypervisor reports SCSI_UNKNOWN type for DVD ROM device but
	 * still supports REPORT LUN.
	 */
	sdevice->sdev_bflags = BLIST_REPORTLUN2 | BLIST_TRY_VPD_PAGES;

	return 0;
}

static int storvsc_device_configure(struct scsi_device *sdevice)
=======
>>>>>>> 286cd8c7
{
	/*
	 * Set blist flag to permit the reading of the VPD pages even when
	 * the target may claim SPC-2 compliance. MSFT targets currently
	 * claim SPC-2 compliance while they implement post SPC-2 features.
	 * With this flag we can correctly handle WRITE_SAME_16 issues.
	 *
	 * Hypervisor reports SCSI_UNKNOWN type for DVD ROM device but
	 * still supports REPORT LUN.
	 */
	sdevice->sdev_bflags = BLIST_REPORTLUN2 | BLIST_TRY_VPD_PAGES;

	return 0;
}

static int storvsc_device_configure(struct scsi_device *sdevice)
{
	blk_queue_rq_timeout(sdevice->request_queue, (storvsc_timeout * HZ));

	/* Ensure there are no gaps in presented sgls */
	blk_queue_virt_boundary(sdevice->request_queue, PAGE_SIZE - 1);

	sdevice->no_write_same = 1;

	/*
	 * If the host is WIN8 or WIN8 R2, claim conformance to SPC-3
	 * if the device is a MSFT virtual device.  If the host is
	 * WIN10 or newer, allow write_same.
	 */
	if (!strncmp(sdevice->vendor, "Msft", 4)) {
		switch (vmstor_proto_version) {
		case VMSTOR_PROTO_VERSION_WIN8:
		case VMSTOR_PROTO_VERSION_WIN8_1:
			sdevice->scsi_level = SCSI_SPC_3;
			break;
		}

		if (vmstor_proto_version >= VMSTOR_PROTO_VERSION_WIN10)
			sdevice->no_write_same = 0;
	}

	return 0;
}

static int storvsc_get_chs(struct scsi_device *sdev, struct block_device * bdev,
			   sector_t capacity, int *info)
{
	sector_t nsect = capacity;
	sector_t cylinders = nsect;
	int heads, sectors_pt;

	/*
	 * We are making up these values; let us keep it simple.
	 */
	heads = 0xff;
	sectors_pt = 0x3f;      /* Sectors per track */
	sector_div(cylinders, heads * sectors_pt);
	if ((sector_t)(cylinders + 1) * heads * sectors_pt < nsect)
		cylinders = 0xffff;

	info[0] = heads;
	info[1] = sectors_pt;
	info[2] = (int)cylinders;

	return 0;
}

static int storvsc_host_reset_handler(struct scsi_cmnd *scmnd)
{
	struct hv_host_device *host_dev = shost_priv(scmnd->device->host);
	struct hv_device *device = host_dev->dev;

	struct storvsc_device *stor_device;
	struct storvsc_cmd_request *request;
	struct vstor_packet *vstor_packet;
	int ret, t;


	stor_device = get_out_stor_device(device);
	if (!stor_device)
		return FAILED;

	request = &stor_device->reset_request;
	vstor_packet = &request->vstor_packet;

	init_completion(&request->wait_event);

	vstor_packet->operation = VSTOR_OPERATION_RESET_BUS;
	vstor_packet->flags = REQUEST_COMPLETION_FLAG;
	vstor_packet->vm_srb.path_id = stor_device->path_id;

	ret = vmbus_sendpacket(device->channel, vstor_packet,
			       (sizeof(struct vstor_packet) -
				vmscsi_size_delta),
			       (unsigned long)&stor_device->reset_request,
			       VM_PKT_DATA_INBAND,
			       VMBUS_DATA_PACKET_FLAG_COMPLETION_REQUESTED);
	if (ret != 0)
		return FAILED;

	t = wait_for_completion_timeout(&request->wait_event, 5*HZ);
	if (t == 0)
		return TIMEOUT_ERROR;


	/*
	 * At this point, all outstanding requests in the adapter
	 * should have been flushed out and return to us
	 * There is a potential race here where the host may be in
	 * the process of responding when we return from here.
	 * Just wait for all in-transit packets to be accounted for
	 * before we return from here.
	 */
	storvsc_wait_to_drain(stor_device);

	return SUCCESS;
}

/*
 * The host guarantees to respond to each command, although I/O latencies might
 * be unbounded on Azure.  Reset the timer unconditionally to give the host a
 * chance to perform EH.
 */
static enum blk_eh_timer_return storvsc_eh_timed_out(struct scsi_cmnd *scmnd)
{
	return BLK_EH_RESET_TIMER;
}

static bool storvsc_scsi_cmd_ok(struct scsi_cmnd *scmnd)
{
	bool allowed = true;
	u8 scsi_op = scmnd->cmnd[0];

	switch (scsi_op) {
	/* the host does not handle WRITE_SAME, log accident usage */
	case WRITE_SAME:
	/*
	 * smartd sends this command and the host does not handle
	 * this. So, don't send it.
	 */
	case SET_WINDOW:
		scmnd->result = ILLEGAL_REQUEST << 16;
		allowed = false;
		break;
	default:
		break;
	}
	return allowed;
}

static int storvsc_queuecommand(struct Scsi_Host *host, struct scsi_cmnd *scmnd)
{
	int ret;
	struct hv_host_device *host_dev = shost_priv(host);
	struct hv_device *dev = host_dev->dev;
	struct storvsc_cmd_request *cmd_request = scsi_cmd_priv(scmnd);
	int i;
	struct scatterlist *sgl;
	unsigned int sg_count = 0;
	struct vmscsi_request *vm_srb;
	struct scatterlist *cur_sgl;
	struct vmbus_packet_mpb_array  *payload;
	u32 payload_sz;
	u32 length;

	if (vmstor_proto_version <= VMSTOR_PROTO_VERSION_WIN8) {
		/*
		 * On legacy hosts filter unimplemented commands.
		 * Future hosts are expected to correctly handle
		 * unsupported commands. Furthermore, it is
		 * possible that some of the currently
		 * unsupported commands maybe supported in
		 * future versions of the host.
		 */
		if (!storvsc_scsi_cmd_ok(scmnd)) {
			scmnd->scsi_done(scmnd);
			return 0;
		}
	}

	/* Setup the cmd request */
	cmd_request->cmd = scmnd;

	vm_srb = &cmd_request->vstor_packet.vm_srb;
	vm_srb->win8_extension.time_out_value = 60;

	vm_srb->win8_extension.srb_flags |=
		SRB_FLAGS_DISABLE_SYNCH_TRANSFER;

	if (scmnd->device->tagged_supported) {
		vm_srb->win8_extension.srb_flags |=
		(SRB_FLAGS_QUEUE_ACTION_ENABLE | SRB_FLAGS_NO_QUEUE_FREEZE);
		vm_srb->win8_extension.queue_tag = SP_UNTAGGED;
		vm_srb->win8_extension.queue_action = SRB_SIMPLE_TAG_REQUEST;
	}

	/* Build the SRB */
	switch (scmnd->sc_data_direction) {
	case DMA_TO_DEVICE:
		vm_srb->data_in = WRITE_TYPE;
		vm_srb->win8_extension.srb_flags |= SRB_FLAGS_DATA_OUT;
		break;
	case DMA_FROM_DEVICE:
		vm_srb->data_in = READ_TYPE;
		vm_srb->win8_extension.srb_flags |= SRB_FLAGS_DATA_IN;
		break;
	case DMA_NONE:
		vm_srb->data_in = UNKNOWN_TYPE;
		vm_srb->win8_extension.srb_flags |= SRB_FLAGS_NO_DATA_TRANSFER;
		break;
	default:
		/*
		 * This is DMA_BIDIRECTIONAL or something else we are never
		 * supposed to see here.
		 */
		WARN(1, "Unexpected data direction: %d\n",
		     scmnd->sc_data_direction);
		return -EINVAL;
	}


	vm_srb->port_number = host_dev->port;
	vm_srb->path_id = scmnd->device->channel;
	vm_srb->target_id = scmnd->device->id;
	vm_srb->lun = scmnd->device->lun;

	vm_srb->cdb_length = scmnd->cmd_len;

	memcpy(vm_srb->cdb, scmnd->cmnd, vm_srb->cdb_length);

	sgl = (struct scatterlist *)scsi_sglist(scmnd);
	sg_count = scsi_sg_count(scmnd);

	length = scsi_bufflen(scmnd);
	payload = (struct vmbus_packet_mpb_array *)&cmd_request->mpb;
	payload_sz = sizeof(cmd_request->mpb);

	if (sg_count) {
		if (sg_count > MAX_PAGE_BUFFER_COUNT) {

			payload_sz = (sg_count * sizeof(u64) +
				      sizeof(struct vmbus_packet_mpb_array));
			payload = kzalloc(payload_sz, GFP_ATOMIC);
			if (!payload)
				return SCSI_MLQUEUE_DEVICE_BUSY;
		}

		payload->range.len = length;
		payload->range.offset = sgl[0].offset;

		cur_sgl = sgl;
		for (i = 0; i < sg_count; i++) {
			payload->range.pfn_array[i] =
				page_to_pfn(sg_page((cur_sgl)));
			cur_sgl = sg_next(cur_sgl);
		}
	}

	cmd_request->payload = payload;
	cmd_request->payload_sz = payload_sz;

	/* Invokes the vsc to start an IO */
	ret = storvsc_do_io(dev, cmd_request, get_cpu());
	put_cpu();

	if (ret == -EAGAIN) {
		if (payload_sz > sizeof(cmd_request->mpb))
			kfree(payload);
		/* no more space */
		return SCSI_MLQUEUE_DEVICE_BUSY;
	}

	return 0;
}

static struct scsi_host_template scsi_driver = {
	.module	=		THIS_MODULE,
	.name =			"storvsc_host_t",
	.cmd_size =             sizeof(struct storvsc_cmd_request),
	.bios_param =		storvsc_get_chs,
	.queuecommand =		storvsc_queuecommand,
	.eh_host_reset_handler =	storvsc_host_reset_handler,
	.proc_name =		"storvsc_host",
	.eh_timed_out =		storvsc_eh_timed_out,
	.slave_alloc =		storvsc_device_alloc,
	.slave_configure =	storvsc_device_configure,
	.cmd_per_lun =		2048,
	.this_id =		-1,
	.use_clustering =	ENABLE_CLUSTERING,
	/* Make sure we dont get a sg segment crosses a page boundary */
	.dma_boundary =		PAGE_SIZE-1,
	.no_write_same =	1,
	.track_queue_depth =	1,
};

enum {
	SCSI_GUID,
	IDE_GUID,
	SFC_GUID,
};

static const struct hv_vmbus_device_id id_table[] = {
	/* SCSI guid */
	{ HV_SCSI_GUID,
	  .driver_data = SCSI_GUID
	},
	/* IDE guid */
	{ HV_IDE_GUID,
	  .driver_data = IDE_GUID
	},
	/* Fibre Channel GUID */
	{
	  HV_SYNTHFC_GUID,
	  .driver_data = SFC_GUID
	},
	{ },
};

MODULE_DEVICE_TABLE(vmbus, id_table);

static int storvsc_probe(struct hv_device *device,
			const struct hv_vmbus_device_id *dev_id)
{
	int ret;
	int num_cpus = num_online_cpus();
	struct Scsi_Host *host;
	struct hv_host_device *host_dev;
	bool dev_is_ide = ((dev_id->driver_data == IDE_GUID) ? true : false);
	bool is_fc = ((dev_id->driver_data == SFC_GUID) ? true : false);
	int target = 0;
	struct storvsc_device *stor_device;
	int max_luns_per_target;
	int max_targets;
	int max_channels;
	int max_sub_channels = 0;

	/*
	 * Based on the windows host we are running on,
	 * set state to properly communicate with the host.
	 */

	if (vmbus_proto_version < VERSION_WIN8) {
		max_luns_per_target = STORVSC_IDE_MAX_LUNS_PER_TARGET;
		max_targets = STORVSC_IDE_MAX_TARGETS;
		max_channels = STORVSC_IDE_MAX_CHANNELS;
	} else {
		max_luns_per_target = STORVSC_MAX_LUNS_PER_TARGET;
		max_targets = STORVSC_MAX_TARGETS;
		max_channels = STORVSC_MAX_CHANNELS;
		/*
		 * On Windows8 and above, we support sub-channels for storage
		 * on SCSI and FC controllers.
		 * The number of sub-channels offerred is based on the number of
		 * VCPUs in the guest.
		 */
		if (!dev_is_ide)
			max_sub_channels =
				(num_cpus - 1) / storvsc_vcpus_per_sub_channel;
	}

	scsi_driver.can_queue = max_outstanding_req_per_channel *
				(max_sub_channels + 1) *
				(100 - ring_avail_percent_lowater) / 100;

	host = scsi_host_alloc(&scsi_driver,
			       sizeof(struct hv_host_device));
	if (!host)
		return -ENOMEM;

	host_dev = shost_priv(host);
	memset(host_dev, 0, sizeof(struct hv_host_device));

	host_dev->port = host->host_no;
	host_dev->dev = device;
	host_dev->host = host;


	stor_device = kzalloc(sizeof(struct storvsc_device), GFP_KERNEL);
	if (!stor_device) {
		ret = -ENOMEM;
		goto err_out0;
	}

	stor_device->destroy = false;
	stor_device->open_sub_channel = false;
	init_waitqueue_head(&stor_device->waiting_to_drain);
	stor_device->device = device;
	stor_device->host = host;
	hv_set_drvdata(device, stor_device);

	stor_device->port_number = host->host_no;
	ret = storvsc_connect_to_vsp(device, storvsc_ringbuffer_size, is_fc);
	if (ret)
		goto err_out1;

	host_dev->path = stor_device->path_id;
	host_dev->target = stor_device->target_id;

	switch (dev_id->driver_data) {
	case SFC_GUID:
		host->max_lun = STORVSC_FC_MAX_LUNS_PER_TARGET;
		host->max_id = STORVSC_FC_MAX_TARGETS;
		host->max_channel = STORVSC_FC_MAX_CHANNELS - 1;
#if IS_ENABLED(CONFIG_SCSI_FC_ATTRS)
		host->transportt = fc_transport_template;
#endif
		break;

	case SCSI_GUID:
		host->max_lun = max_luns_per_target;
		host->max_id = max_targets;
		host->max_channel = max_channels - 1;
		break;

	default:
		host->max_lun = STORVSC_IDE_MAX_LUNS_PER_TARGET;
		host->max_id = STORVSC_IDE_MAX_TARGETS;
		host->max_channel = STORVSC_IDE_MAX_CHANNELS - 1;
		break;
	}
	/* max cmd length */
	host->max_cmd_len = STORVSC_MAX_CMD_LEN;

	/*
	 * set the table size based on the info we got
	 * from the host.
	 */
	host->sg_tablesize = (stor_device->max_transfer_bytes >> PAGE_SHIFT);
	/*
	 * Set the number of HW queues we are supporting.
	 */
	if (stor_device->num_sc != 0)
		host->nr_hw_queues = stor_device->num_sc + 1;

	/*
	 * Set the error handler work queue.
	 */
	host_dev->handle_error_wq =
			alloc_ordered_workqueue("storvsc_error_wq_%d",
						0,
						host->host_no);
	if (!host_dev->handle_error_wq)
		goto err_out2;
	INIT_WORK(&host_dev->host_scan_work, storvsc_host_scan);
	/* Register the HBA and start the scsi bus scan */
	ret = scsi_add_host(host, &device->device);
	if (ret != 0)
		goto err_out3;

	if (!dev_is_ide) {
		scsi_scan_host(host);
	} else {
		target = (device->dev_instance.b[5] << 8 |
			 device->dev_instance.b[4]);
		ret = scsi_add_device(host, 0, target, 0);
		if (ret)
			goto err_out4;
	}
#if IS_ENABLED(CONFIG_SCSI_FC_ATTRS)
	if (host->transportt == fc_transport_template) {
		struct fc_rport_identifiers ids = {
			.roles = FC_PORT_ROLE_FCP_DUMMY_INITIATOR,
		};

		fc_host_node_name(host) = stor_device->node_name;
		fc_host_port_name(host) = stor_device->port_name;
		stor_device->rport = fc_remote_port_add(host, 0, &ids);
		if (!stor_device->rport) {
			ret = -ENOMEM;
			goto err_out4;
		}
	}
#endif
	return 0;

err_out4:
	scsi_remove_host(host);

err_out3:
	destroy_workqueue(host_dev->handle_error_wq);

err_out2:
	/*
	 * Once we have connected with the host, we would need to
	 * to invoke storvsc_dev_remove() to rollback this state and
	 * this call also frees up the stor_device; hence the jump around
	 * err_out1 label.
	 */
	storvsc_dev_remove(device);
	goto err_out0;

err_out1:
	kfree(stor_device->stor_chns);
	kfree(stor_device);

err_out0:
	scsi_host_put(host);
	return ret;
}

static int storvsc_remove(struct hv_device *dev)
{
	struct storvsc_device *stor_device = hv_get_drvdata(dev);
	struct Scsi_Host *host = stor_device->host;
	struct hv_host_device *host_dev = shost_priv(host);

#if IS_ENABLED(CONFIG_SCSI_FC_ATTRS)
	if (host->transportt == fc_transport_template) {
		fc_remote_port_delete(stor_device->rport);
		fc_remove_host(host);
	}
#endif
	destroy_workqueue(host_dev->handle_error_wq);
	scsi_remove_host(host);
	storvsc_dev_remove(dev);
	scsi_host_put(host);

	return 0;
}

static struct hv_driver storvsc_drv = {
	.name = KBUILD_MODNAME,
	.id_table = id_table,
	.probe = storvsc_probe,
	.remove = storvsc_remove,
	.driver = {
		.probe_type = PROBE_PREFER_ASYNCHRONOUS,
	},
};

#if IS_ENABLED(CONFIG_SCSI_FC_ATTRS)
static struct fc_function_template fc_transport_functions = {
	.show_host_node_name = 1,
	.show_host_port_name = 1,
};
#endif

static int __init storvsc_drv_init(void)
{
	int ret;

	/*
	 * Divide the ring buffer data size (which is 1 page less
	 * than the ring buffer size since that page is reserved for
	 * the ring buffer indices) by the max request size (which is
	 * vmbus_channel_packet_multipage_buffer + struct vstor_packet + u64)
	 */
	max_outstanding_req_per_channel =
		((storvsc_ringbuffer_size - PAGE_SIZE) /
		ALIGN(MAX_MULTIPAGE_BUFFER_PACKET +
		sizeof(struct vstor_packet) + sizeof(u64) -
		vmscsi_size_delta,
		sizeof(u64)));

#if IS_ENABLED(CONFIG_SCSI_FC_ATTRS)
	fc_transport_template = fc_attach_transport(&fc_transport_functions);
	if (!fc_transport_template)
		return -ENODEV;
#endif

	ret = vmbus_driver_register(&storvsc_drv);

#if IS_ENABLED(CONFIG_SCSI_FC_ATTRS)
	if (ret)
		fc_release_transport(fc_transport_template);
#endif

	return ret;
}

static void __exit storvsc_drv_exit(void)
{
	vmbus_driver_unregister(&storvsc_drv);
#if IS_ENABLED(CONFIG_SCSI_FC_ATTRS)
	fc_release_transport(fc_transport_template);
#endif
}

MODULE_LICENSE("GPL");
MODULE_DESCRIPTION("Microsoft Hyper-V virtual storage driver");
module_init(storvsc_drv_init);
module_exit(storvsc_drv_exit);<|MERGE_RESOLUTION|>--- conflicted
+++ resolved
@@ -406,12 +406,9 @@
  */
 static int storvsc_timeout = 180;
 
-<<<<<<< HEAD
-=======
 #if IS_ENABLED(CONFIG_SCSI_FC_ATTRS)
 static struct scsi_transport_template *fc_transport_template;
 #endif
->>>>>>> 286cd8c7
 
 static void storvsc_on_channel_callback(void *context);
 
@@ -1418,25 +1415,6 @@
 }
 
 static int storvsc_device_alloc(struct scsi_device *sdevice)
-<<<<<<< HEAD
-{
-	/*
-	 * Set blist flag to permit the reading of the VPD pages even when
-	 * the target may claim SPC-2 compliance. MSFT targets currently
-	 * claim SPC-2 compliance while they implement post SPC-2 features.
-	 * With this flag we can correctly handle WRITE_SAME_16 issues.
-	 *
-	 * Hypervisor reports SCSI_UNKNOWN type for DVD ROM device but
-	 * still supports REPORT LUN.
-	 */
-	sdevice->sdev_bflags = BLIST_REPORTLUN2 | BLIST_TRY_VPD_PAGES;
-
-	return 0;
-}
-
-static int storvsc_device_configure(struct scsi_device *sdevice)
-=======
->>>>>>> 286cd8c7
 {
 	/*
 	 * Set blist flag to permit the reading of the VPD pages even when
