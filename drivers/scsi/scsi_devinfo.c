--- conflicted
+++ resolved
@@ -34,11 +34,7 @@
 };
 
 
-<<<<<<< HEAD
-static unsigned scsi_default_dev_flags;
-=======
 static blist_flags_t scsi_default_dev_flags;
->>>>>>> 286cd8c7
 static LIST_HEAD(scsi_dev_info_list);
 static char scsi_dev_flags[256];
 
@@ -165,12 +161,8 @@
 	{"DGC", "RAID", NULL, BLIST_SPARSELUN},	/* EMC CLARiiON, storage on LUN 0 */
 	{"DGC", "DISK", NULL, BLIST_SPARSELUN},	/* EMC CLARiiON, no storage on LUN 0 */
 	{"EMC",  "Invista", "*", BLIST_SPARSELUN | BLIST_LARGELUN},
-<<<<<<< HEAD
-	{"EMC", "SYMMETRIX", NULL, BLIST_SPARSELUN | BLIST_LARGELUN | BLIST_REPORTLUN2},
-=======
 	{"EMC", "SYMMETRIX", NULL, BLIST_SPARSELUN | BLIST_LARGELUN |
 	 BLIST_REPORTLUN2 | BLIST_RETRY_ITF},
->>>>>>> 286cd8c7
 	{"EMULEX", "MD21/S2     ESDI", NULL, BLIST_SINGLELUN},
 	{"easyRAID", "16P", NULL, BLIST_NOREPORTLUN},
 	{"easyRAID", "X6P", NULL, BLIST_NOREPORTLUN},
@@ -205,10 +197,7 @@
 	{"iRiver", "iFP Mass Driver", NULL, BLIST_NOT_LOCKABLE | BLIST_INQUIRY_36},
 	{"LASOUND", "CDX7405", "3.10", BLIST_MAX5LUN | BLIST_SINGLELUN},
 	{"Marvell", "Console", NULL, BLIST_SKIP_VPD_PAGES},
-<<<<<<< HEAD
-=======
 	{"Marvell", "91xx Config", "1.01", BLIST_SKIP_VPD_PAGES},
->>>>>>> 286cd8c7
 	{"MATSHITA", "PD-1", NULL, BLIST_FORCELUN | BLIST_SINGLELUN},
 	{"MATSHITA", "DMC-LC5", NULL, BLIST_NOT_LOCKABLE | BLIST_INQUIRY_36},
 	{"MATSHITA", "DMC-LC40", NULL, BLIST_NOT_LOCKABLE | BLIST_INQUIRY_36},
@@ -299,11 +288,7 @@
 	size_t from_length;
 
 	from_length = strlen(from);
-<<<<<<< HEAD
-	/* this zero-pads the destination */
-=======
 	/* This zero-pads the destination */
->>>>>>> 286cd8c7
 	strncpy(to, from, to_length);
 	if (from_length < to_length && !compatible) {
 		/*
