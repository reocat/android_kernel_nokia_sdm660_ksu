--- conflicted
+++ resolved
@@ -55,23 +55,12 @@
 #define MC_RETRY_CNT	5	/* Sufficient for SCSI and certain AFU errors */
 
 /* Command management definitions */
-<<<<<<< HEAD
-#define CXLFLASH_NUM_CMDS	(2 * CXLFLASH_MAX_CMDS)	/* Must be a pow2 for
-							   alignment and more
-							   efficient array
-							   index derivation
-							 */
-
-=======
->>>>>>> 286cd8c7
 #define CXLFLASH_MAX_CMDS               256
 #define CXLFLASH_MAX_CMDS_PER_LUN       CXLFLASH_MAX_CMDS
 
 /* RRQ for master issued cmds */
 #define NUM_RRQ_ENTRY                   CXLFLASH_MAX_CMDS
 
-<<<<<<< HEAD
-=======
 /* SQ for master issued cmds */
 #define NUM_SQ_ENTRY			CXLFLASH_MAX_CMDS
 
@@ -80,7 +69,6 @@
 #define CXLFLASH_MAX_HWQS		8
 #define PRIMARY_HWQ			0
 
->>>>>>> 286cd8c7
 
 static inline void check_sizes(void)
 {
@@ -193,13 +181,6 @@
 	return PTR_ALIGN(scsi_cmd_priv(sc), __alignof__(struct afu_cmd));
 }
 
-<<<<<<< HEAD
-	u64 rrq_entry[NUM_RRQ_ENTRY];	/* 2K RRQ */
-	/*
-	 * Command & data for AFU commands.
-	 */
-	struct afu_cmd cmd[CXLFLASH_NUM_CMDS];
-=======
 static inline struct afu_cmd *sc_to_afuci(struct scsi_cmnd *sc)
 {
 	struct afu_cmd *afuc = sc_to_afuc(sc);
@@ -220,7 +201,6 @@
 	/* Stuff requiring alignment go first. */
 	struct sisl_ioarcb sq[NUM_SQ_ENTRY];		/* 16K SQ */
 	u64 rrq_entry[NUM_RRQ_ENTRY];			/* 2K RRQ */
->>>>>>> 286cd8c7
 
 	/* Beware of alignment till here. Preferably introduce new
 	 * fields after this point
@@ -229,12 +209,6 @@
 	void *ctx_cookie;
 	struct sisl_host_map __iomem *host_map;		/* MC host map */
 	struct sisl_ctrl_map __iomem *ctrl_map;		/* MC control map */
-<<<<<<< HEAD
-
-	struct kref mapcount;
-
-=======
->>>>>>> 286cd8c7
 	ctx_hndl_t ctx_hndl;	/* master's context handle */
 	u32 index;		/* Index of this hwq */
 	int num_irqs;		/* Number of interrupts requested for context */
