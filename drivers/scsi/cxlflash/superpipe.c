--- conflicted
+++ resolved
@@ -1428,15 +1428,9 @@
 		goto err;
 	}
 
-<<<<<<< HEAD
-	ctxid = cxl_process_element(ctx);
-	if (unlikely((ctxid >= MAX_CONTEXT) || (ctxid < 0))) {
-		dev_err(dev, "%s: ctxid (%d) invalid!\n", __func__, ctxid);
-=======
 	ctxid = cfg->ops->process_element(ctx);
 	if (unlikely((ctxid >= MAX_CONTEXT) || (ctxid < 0))) {
 		dev_err(dev, "%s: ctxid=%d invalid\n", __func__, ctxid);
->>>>>>> 286cd8c7
 		rc = -EPERM;
 		goto err;
 	}
@@ -1561,17 +1555,10 @@
 		goto out;
 	}
 
-<<<<<<< HEAD
-	ctxid = cxl_process_element(ctx);
-	if (unlikely((ctxid >= MAX_CONTEXT) || (ctxid < 0))) {
-		dev_err(dev, "%s: ctxid (%d) invalid!\n", __func__, ctxid);
-		rc = -EPERM;
-=======
 	rc = cfg->ops->start_work(ctx, ctxi->irqs);
 	if (unlikely(rc)) {
 		dev_dbg(dev, "%s: Could not start context rc=%d\n",
 			__func__, rc);
->>>>>>> 286cd8c7
 		goto err1;
 	}
 
@@ -1688,15 +1675,6 @@
 	up_read(&cfg->ioctl_rwsem);
 	rc = mutex_lock_interruptible(mutex);
 	down_read(&cfg->ioctl_rwsem);
-<<<<<<< HEAD
-	if (rc)
-		goto out;
-	rc = check_state(cfg);
-	if (rc) {
-		dev_err(dev, "%s: Failed state! rc=%d\n", __func__, rc);
-		rc = -ENODEV;
-		goto out;
-=======
 	if (rc) {
 		locked = false;
 		goto out;
@@ -1707,7 +1685,6 @@
 		dev_err(dev, "%s: Failed state rc=%d\n", __func__, rc);
 		rc = -ENODEV;
 		goto out;
->>>>>>> 286cd8c7
 	}
 
 	dev_dbg(dev, "%s: reason=%016llx rctxid=%016llx\n",
