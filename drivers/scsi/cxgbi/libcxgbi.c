/*
 * libcxgbi.c: Chelsio common library for T3/T4 iSCSI driver.
 *
 * Copyright (c) 2010-2015 Chelsio Communications, Inc.
 *
 * This program is free software; you can redistribute it and/or modify
 * it under the terms of the GNU General Public License as published by
 * the Free Software Foundation.
 *
 * Written by: Karen Xie (kxie@chelsio.com)
 * Written by: Rakesh Ranjan (rranjan@chelsio.com)
 */

#define pr_fmt(fmt)	KBUILD_MODNAME ":%s: " fmt, __func__

#include <linux/skbuff.h>
#include <linux/crypto.h>
#include <linux/scatterlist.h>
#include <linux/pci.h>
#include <scsi/scsi.h>
#include <scsi/scsi_cmnd.h>
#include <scsi/scsi_host.h>
#include <linux/if_vlan.h>
#include <linux/inet.h>
#include <net/dst.h>
#include <net/route.h>
#include <net/ipv6.h>
#include <net/ip6_route.h>
#include <net/addrconf.h>

#include <linux/inetdevice.h>	/* ip_dev_find */
#include <linux/module.h>
#include <net/tcp.h>

static unsigned int dbg_level;

#include "libcxgbi.h"

#define DRV_MODULE_NAME		"libcxgbi"
#define DRV_MODULE_DESC		"Chelsio iSCSI driver library"
#define DRV_MODULE_VERSION	"0.9.1-ko"
#define DRV_MODULE_RELDATE	"Apr. 2015"

static char version[] =
	DRV_MODULE_DESC " " DRV_MODULE_NAME
	" v" DRV_MODULE_VERSION " (" DRV_MODULE_RELDATE ")\n";

MODULE_AUTHOR("Chelsio Communications, Inc.");
MODULE_DESCRIPTION(DRV_MODULE_DESC);
MODULE_VERSION(DRV_MODULE_VERSION);
MODULE_LICENSE("GPL");

module_param(dbg_level, uint, 0644);
MODULE_PARM_DESC(dbg_level, "libiscsi debug level (default=0)");


/*
 * cxgbi device management
 * maintains a list of the cxgbi devices
 */
static LIST_HEAD(cdev_list);
static DEFINE_MUTEX(cdev_mutex);

static LIST_HEAD(cdev_rcu_list);
static DEFINE_SPINLOCK(cdev_rcu_lock);

static inline void cxgbi_decode_sw_tag(u32 sw_tag, int *idx, int *age)
{
	if (age)
		*age = sw_tag & 0x7FFF;
	if (idx)
		*idx = (sw_tag >> 16) & 0x7FFF;
}

int cxgbi_device_portmap_create(struct cxgbi_device *cdev, unsigned int base,
				unsigned int max_conn)
{
	struct cxgbi_ports_map *pmap = &cdev->pmap;

	pmap->port_csk = cxgbi_alloc_big_mem(max_conn *
					     sizeof(struct cxgbi_sock *),
					     GFP_KERNEL);
	if (!pmap->port_csk) {
		pr_warn("cdev 0x%p, portmap OOM %u.\n", cdev, max_conn);
		return -ENOMEM;
	}

	pmap->max_connect = max_conn;
	pmap->sport_base = base;
	spin_lock_init(&pmap->lock);
	return 0;
}
EXPORT_SYMBOL_GPL(cxgbi_device_portmap_create);

void cxgbi_device_portmap_cleanup(struct cxgbi_device *cdev)
{
	struct cxgbi_ports_map *pmap = &cdev->pmap;
	struct cxgbi_sock *csk;
	int i;

	for (i = 0; i < pmap->max_connect; i++) {
		if (pmap->port_csk[i]) {
			csk = pmap->port_csk[i];
			pmap->port_csk[i] = NULL;
			log_debug(1 << CXGBI_DBG_SOCK,
				"csk 0x%p, cdev 0x%p, offload down.\n",
				csk, cdev);
			spin_lock_bh(&csk->lock);
			cxgbi_sock_set_flag(csk, CTPF_OFFLOAD_DOWN);
			cxgbi_sock_closed(csk);
			spin_unlock_bh(&csk->lock);
			cxgbi_sock_put(csk);
		}
	}
}
EXPORT_SYMBOL_GPL(cxgbi_device_portmap_cleanup);

static inline void cxgbi_device_destroy(struct cxgbi_device *cdev)
{
	log_debug(1 << CXGBI_DBG_DEV,
		"cdev 0x%p, p# %u.\n", cdev, cdev->nports);
	cxgbi_hbas_remove(cdev);
	cxgbi_device_portmap_cleanup(cdev);
	if (cdev->cdev2ppm)
		cxgbi_ppm_release(cdev->cdev2ppm(cdev));
	if (cdev->pmap.max_connect)
		cxgbi_free_big_mem(cdev->pmap.port_csk);
	kfree(cdev);
}

struct cxgbi_device *cxgbi_device_register(unsigned int extra,
					   unsigned int nports)
{
	struct cxgbi_device *cdev;

	cdev = kzalloc(sizeof(*cdev) + extra + nports *
			(sizeof(struct cxgbi_hba *) +
			 sizeof(struct net_device *)),
			GFP_KERNEL);
	if (!cdev) {
		pr_warn("nport %d, OOM.\n", nports);
		return NULL;
	}
	cdev->ports = (struct net_device **)(cdev + 1);
	cdev->hbas = (struct cxgbi_hba **)(((char*)cdev->ports) + nports *
						sizeof(struct net_device *));
	if (extra)
		cdev->dd_data = ((char *)cdev->hbas) +
				nports * sizeof(struct cxgbi_hba *);
	spin_lock_init(&cdev->pmap.lock);

	mutex_lock(&cdev_mutex);
	list_add_tail(&cdev->list_head, &cdev_list);
	mutex_unlock(&cdev_mutex);

	spin_lock(&cdev_rcu_lock);
	list_add_tail_rcu(&cdev->rcu_node, &cdev_rcu_list);
	spin_unlock(&cdev_rcu_lock);

	log_debug(1 << CXGBI_DBG_DEV,
		"cdev 0x%p, p# %u.\n", cdev, nports);
	return cdev;
}
EXPORT_SYMBOL_GPL(cxgbi_device_register);

void cxgbi_device_unregister(struct cxgbi_device *cdev)
{
	log_debug(1 << CXGBI_DBG_DEV,
		"cdev 0x%p, p# %u,%s.\n",
		cdev, cdev->nports, cdev->nports ? cdev->ports[0]->name : "");

	mutex_lock(&cdev_mutex);
	list_del(&cdev->list_head);
	mutex_unlock(&cdev_mutex);

	spin_lock(&cdev_rcu_lock);
	list_del_rcu(&cdev->rcu_node);
	spin_unlock(&cdev_rcu_lock);
	synchronize_rcu();

	cxgbi_device_destroy(cdev);
}
EXPORT_SYMBOL_GPL(cxgbi_device_unregister);

void cxgbi_device_unregister_all(unsigned int flag)
{
	struct cxgbi_device *cdev, *tmp;

	mutex_lock(&cdev_mutex);
	list_for_each_entry_safe(cdev, tmp, &cdev_list, list_head) {
		if ((cdev->flags & flag) == flag) {
			mutex_unlock(&cdev_mutex);
			cxgbi_device_unregister(cdev);
			mutex_lock(&cdev_mutex);
		}
	}
	mutex_unlock(&cdev_mutex);
}
EXPORT_SYMBOL_GPL(cxgbi_device_unregister_all);

struct cxgbi_device *cxgbi_device_find_by_lldev(void *lldev)
{
	struct cxgbi_device *cdev, *tmp;

	mutex_lock(&cdev_mutex);
	list_for_each_entry_safe(cdev, tmp, &cdev_list, list_head) {
		if (cdev->lldev == lldev) {
			mutex_unlock(&cdev_mutex);
			return cdev;
		}
	}
	mutex_unlock(&cdev_mutex);

	log_debug(1 << CXGBI_DBG_DEV,
		"lldev 0x%p, NO match found.\n", lldev);
	return NULL;
}
EXPORT_SYMBOL_GPL(cxgbi_device_find_by_lldev);

struct cxgbi_device *cxgbi_device_find_by_netdev(struct net_device *ndev,
						 int *port)
{
	struct net_device *vdev = NULL;
	struct cxgbi_device *cdev, *tmp;
	int i;

	if (is_vlan_dev(ndev)) {
		vdev = ndev;
		ndev = vlan_dev_real_dev(ndev);
		log_debug(1 << CXGBI_DBG_DEV,
			"vlan dev %s -> %s.\n", vdev->name, ndev->name);
	}

	mutex_lock(&cdev_mutex);
	list_for_each_entry_safe(cdev, tmp, &cdev_list, list_head) {
		for (i = 0; i < cdev->nports; i++) {
			if (ndev == cdev->ports[i]) {
				cdev->hbas[i]->vdev = vdev;
				mutex_unlock(&cdev_mutex);
				if (port)
					*port = i;
				return cdev;
			}
		}
	}
	mutex_unlock(&cdev_mutex);
	log_debug(1 << CXGBI_DBG_DEV,
		"ndev 0x%p, %s, NO match found.\n", ndev, ndev->name);
	return NULL;
}
EXPORT_SYMBOL_GPL(cxgbi_device_find_by_netdev);

struct cxgbi_device *cxgbi_device_find_by_netdev_rcu(struct net_device *ndev,
						     int *port)
{
	struct net_device *vdev = NULL;
	struct cxgbi_device *cdev;
	int i;

	if (is_vlan_dev(ndev)) {
		vdev = ndev;
		ndev = vlan_dev_real_dev(ndev);
		pr_info("vlan dev %s -> %s.\n", vdev->name, ndev->name);
	}

	rcu_read_lock();
	list_for_each_entry_rcu(cdev, &cdev_rcu_list, rcu_node) {
		for (i = 0; i < cdev->nports; i++) {
			if (ndev == cdev->ports[i]) {
				cdev->hbas[i]->vdev = vdev;
				rcu_read_unlock();
				if (port)
					*port = i;
				return cdev;
			}
		}
	}
	rcu_read_unlock();

	log_debug(1 << CXGBI_DBG_DEV,
		  "ndev 0x%p, %s, NO match found.\n", ndev, ndev->name);
	return NULL;
}
EXPORT_SYMBOL_GPL(cxgbi_device_find_by_netdev_rcu);

#if IS_ENABLED(CONFIG_IPV6)
static struct cxgbi_device *cxgbi_device_find_by_mac(struct net_device *ndev,
						     int *port)
{
	struct net_device *vdev = NULL;
	struct cxgbi_device *cdev, *tmp;
	int i;

	if (is_vlan_dev(ndev)) {
		vdev = ndev;
		ndev = vlan_dev_real_dev(ndev);
		pr_info("vlan dev %s -> %s.\n", vdev->name, ndev->name);
	}

	mutex_lock(&cdev_mutex);
	list_for_each_entry_safe(cdev, tmp, &cdev_list, list_head) {
		for (i = 0; i < cdev->nports; i++) {
			if (!memcmp(ndev->dev_addr, cdev->ports[i]->dev_addr,
				    MAX_ADDR_LEN)) {
				cdev->hbas[i]->vdev = vdev;
				mutex_unlock(&cdev_mutex);
				if (port)
					*port = i;
				return cdev;
			}
		}
	}
	mutex_unlock(&cdev_mutex);
	log_debug(1 << CXGBI_DBG_DEV,
		  "ndev 0x%p, %s, NO match mac found.\n",
		  ndev, ndev->name);
	return NULL;
}
#endif

void cxgbi_hbas_remove(struct cxgbi_device *cdev)
{
	int i;
	struct cxgbi_hba *chba;

	log_debug(1 << CXGBI_DBG_DEV,
		"cdev 0x%p, p#%u.\n", cdev, cdev->nports);

	for (i = 0; i < cdev->nports; i++) {
		chba = cdev->hbas[i];
		if (chba) {
			cdev->hbas[i] = NULL;
			iscsi_host_remove(chba->shost);
			pci_dev_put(cdev->pdev);
			iscsi_host_free(chba->shost);
		}
	}
}
EXPORT_SYMBOL_GPL(cxgbi_hbas_remove);

int cxgbi_hbas_add(struct cxgbi_device *cdev, u64 max_lun,
		unsigned int max_conns, struct scsi_host_template *sht,
		struct scsi_transport_template *stt)
{
	struct cxgbi_hba *chba;
	struct Scsi_Host *shost;
	int i, err;

	log_debug(1 << CXGBI_DBG_DEV, "cdev 0x%p, p#%u.\n", cdev, cdev->nports);

	for (i = 0; i < cdev->nports; i++) {
		shost = iscsi_host_alloc(sht, sizeof(*chba), 1);
		if (!shost) {
			pr_info("0x%p, p%d, %s, host alloc failed.\n",
				cdev, i, cdev->ports[i]->name);
			err = -ENOMEM;
			goto err_out;
		}

		shost->transportt = stt;
		shost->max_lun = max_lun;
		shost->max_id = max_conns - 1;
		shost->max_channel = 0;
		shost->max_cmd_len = 16;

		chba = iscsi_host_priv(shost);
		chba->cdev = cdev;
		chba->ndev = cdev->ports[i];
		chba->shost = shost;

		log_debug(1 << CXGBI_DBG_DEV,
			"cdev 0x%p, p#%d %s: chba 0x%p.\n",
			cdev, i, cdev->ports[i]->name, chba);

		pci_dev_get(cdev->pdev);
		err = iscsi_host_add(shost, &cdev->pdev->dev);
		if (err) {
			pr_info("cdev 0x%p, p#%d %s, host add failed.\n",
				cdev, i, cdev->ports[i]->name);
			pci_dev_put(cdev->pdev);
			scsi_host_put(shost);
			goto  err_out;
		}

		cdev->hbas[i] = chba;
	}

	return 0;

err_out:
	cxgbi_hbas_remove(cdev);
	return err;
}
EXPORT_SYMBOL_GPL(cxgbi_hbas_add);

/*
 * iSCSI offload
 *
 * - source port management
 *   To find a free source port in the port allocation map we use a very simple
 *   rotor scheme to look for the next free port.
 *
 *   If a source port has been specified make sure that it doesn't collide with
 *   our normal source port allocation map.  If it's outside the range of our
 *   allocation/deallocation scheme just let them use it.
 *
 *   If the source port is outside our allocation range, the caller is
 *   responsible for keeping track of their port usage.
 */

static struct cxgbi_sock *find_sock_on_port(struct cxgbi_device *cdev,
					    unsigned char port_id)
{
	struct cxgbi_ports_map *pmap = &cdev->pmap;
	unsigned int i;
	unsigned int used;

	if (!pmap->max_connect || !pmap->used)
		return NULL;

	spin_lock_bh(&pmap->lock);
	used = pmap->used;
	for (i = 0; used && i < pmap->max_connect; i++) {
		struct cxgbi_sock *csk = pmap->port_csk[i];

		if (csk) {
			if (csk->port_id == port_id) {
				spin_unlock_bh(&pmap->lock);
				return csk;
			}
			used--;
		}
	}
	spin_unlock_bh(&pmap->lock);

	return NULL;
}

static int sock_get_port(struct cxgbi_sock *csk)
{
	struct cxgbi_device *cdev = csk->cdev;
	struct cxgbi_ports_map *pmap = &cdev->pmap;
	unsigned int start;
	int idx;
	__be16 *port;

	if (!pmap->max_connect) {
		pr_err("cdev 0x%p, p#%u %s, NO port map.\n",
			   cdev, csk->port_id, cdev->ports[csk->port_id]->name);
		return -EADDRNOTAVAIL;
	}

	if (csk->csk_family == AF_INET)
		port = &csk->saddr.sin_port;
	else /* ipv6 */
		port = &csk->saddr6.sin6_port;

	if (*port) {
		pr_err("source port NON-ZERO %u.\n",
			ntohs(*port));
		return -EADDRINUSE;
	}

	spin_lock_bh(&pmap->lock);
	if (pmap->used >= pmap->max_connect) {
		spin_unlock_bh(&pmap->lock);
		pr_info("cdev 0x%p, p#%u %s, ALL ports used.\n",
			cdev, csk->port_id, cdev->ports[csk->port_id]->name);
		return -EADDRNOTAVAIL;
	}

	start = idx = pmap->next;
	do {
		if (++idx >= pmap->max_connect)
			idx = 0;
		if (!pmap->port_csk[idx]) {
			pmap->used++;
			*port = htons(pmap->sport_base + idx);
			pmap->next = idx;
			pmap->port_csk[idx] = csk;
			spin_unlock_bh(&pmap->lock);
			cxgbi_sock_get(csk);
			log_debug(1 << CXGBI_DBG_SOCK,
				"cdev 0x%p, p#%u %s, p %u, %u.\n",
				cdev, csk->port_id,
				cdev->ports[csk->port_id]->name,
				pmap->sport_base + idx, pmap->next);
			return 0;
		}
	} while (idx != start);
	spin_unlock_bh(&pmap->lock);

	/* should not happen */
	pr_warn("cdev 0x%p, p#%u %s, next %u?\n",
		cdev, csk->port_id, cdev->ports[csk->port_id]->name,
		pmap->next);
	return -EADDRNOTAVAIL;
}

static void sock_put_port(struct cxgbi_sock *csk)
{
	struct cxgbi_device *cdev = csk->cdev;
	struct cxgbi_ports_map *pmap = &cdev->pmap;
	__be16 *port;

	if (csk->csk_family == AF_INET)
		port = &csk->saddr.sin_port;
	else /* ipv6 */
		port = &csk->saddr6.sin6_port;

	if (*port) {
		int idx = ntohs(*port) - pmap->sport_base;

		*port = 0;
		if (idx < 0 || idx >= pmap->max_connect) {
			pr_err("cdev 0x%p, p#%u %s, port %u OOR.\n",
				cdev, csk->port_id,
				cdev->ports[csk->port_id]->name,
				ntohs(*port));
			return;
		}

		spin_lock_bh(&pmap->lock);
		pmap->port_csk[idx] = NULL;
		pmap->used--;
		spin_unlock_bh(&pmap->lock);

		log_debug(1 << CXGBI_DBG_SOCK,
			"cdev 0x%p, p#%u %s, release %u.\n",
			cdev, csk->port_id, cdev->ports[csk->port_id]->name,
			pmap->sport_base + idx);

		cxgbi_sock_put(csk);
	}
}

/*
 * iscsi tcp connection
 */
void cxgbi_sock_free_cpl_skbs(struct cxgbi_sock *csk)
{
	if (csk->cpl_close) {
		kfree_skb(csk->cpl_close);
		csk->cpl_close = NULL;
	}
	if (csk->cpl_abort_req) {
		kfree_skb(csk->cpl_abort_req);
		csk->cpl_abort_req = NULL;
	}
	if (csk->cpl_abort_rpl) {
		kfree_skb(csk->cpl_abort_rpl);
		csk->cpl_abort_rpl = NULL;
	}
}
EXPORT_SYMBOL_GPL(cxgbi_sock_free_cpl_skbs);

static struct cxgbi_sock *cxgbi_sock_create(struct cxgbi_device *cdev)
{
	struct cxgbi_sock *csk = kzalloc(sizeof(*csk), GFP_NOIO);

	if (!csk) {
		pr_info("alloc csk %zu failed.\n", sizeof(*csk));
		return NULL;
	}

	if (cdev->csk_alloc_cpls(csk) < 0) {
		pr_info("csk 0x%p, alloc cpls failed.\n", csk);
		kfree(csk);
		return NULL;
	}

	spin_lock_init(&csk->lock);
	kref_init(&csk->refcnt);
	skb_queue_head_init(&csk->receive_queue);
	skb_queue_head_init(&csk->write_queue);
	timer_setup(&csk->retry_timer, NULL, 0);
	init_completion(&csk->cmpl);
	rwlock_init(&csk->callback_lock);
	csk->cdev = cdev;
	csk->flags = 0;
	cxgbi_sock_set_state(csk, CTP_CLOSED);

	log_debug(1 << CXGBI_DBG_SOCK, "cdev 0x%p, new csk 0x%p.\n", cdev, csk);

	return csk;
}

static struct rtable *find_route_ipv4(struct flowi4 *fl4,
				      __be32 saddr, __be32 daddr,
				      __be16 sport, __be16 dport, u8 tos,
				      int ifindex)
{
	struct rtable *rt;

	rt = ip_route_output_ports(&init_net, fl4, NULL, daddr, saddr,
				   dport, sport, IPPROTO_TCP, tos, ifindex);
	if (IS_ERR(rt))
		return NULL;

	return rt;
}

static struct cxgbi_sock *
cxgbi_check_route(struct sockaddr *dst_addr, int ifindex)
{
	struct sockaddr_in *daddr = (struct sockaddr_in *)dst_addr;
	struct dst_entry *dst;
	struct net_device *ndev;
	struct cxgbi_device *cdev;
	struct rtable *rt = NULL;
	struct neighbour *n;
	struct flowi4 fl4;
	struct cxgbi_sock *csk = NULL;
	unsigned int mtu = 0;
	int port = 0xFFFF;
	int err = 0;

	rt = find_route_ipv4(&fl4, 0, daddr->sin_addr.s_addr, 0,
			     daddr->sin_port, 0, ifindex);
	if (!rt) {
		pr_info("no route to ipv4 0x%x, port %u.\n",
			be32_to_cpu(daddr->sin_addr.s_addr),
			be16_to_cpu(daddr->sin_port));
		err = -ENETUNREACH;
		goto err_out;
	}
	dst = &rt->dst;
	n = dst_neigh_lookup(dst, &daddr->sin_addr.s_addr);
	if (!n) {
		err = -ENODEV;
		goto rel_rt;
	}
	ndev = n->dev;

	if (rt->rt_flags & (RTCF_MULTICAST | RTCF_BROADCAST)) {
		pr_info("multi-cast route %pI4, port %u, dev %s.\n",
			&daddr->sin_addr.s_addr, ntohs(daddr->sin_port),
			ndev->name);
		err = -ENETUNREACH;
		goto rel_neigh;
	}

	if (ndev->flags & IFF_LOOPBACK) {
		ndev = ip_dev_find(&init_net, daddr->sin_addr.s_addr);
		if (!ndev) {
			err = -ENETUNREACH;
			goto rel_neigh;
		}
		mtu = ndev->mtu;
		pr_info("rt dev %s, loopback -> %s, mtu %u.\n",
			n->dev->name, ndev->name, mtu);
	}

	if (!(ndev->flags & IFF_UP) || !netif_carrier_ok(ndev)) {
		pr_info("%s interface not up.\n", ndev->name);
		err = -ENETDOWN;
		goto rel_neigh;
	}

	cdev = cxgbi_device_find_by_netdev(ndev, &port);
	if (!cdev) {
		pr_info("dst %pI4, %s, NOT cxgbi device.\n",
			&daddr->sin_addr.s_addr, ndev->name);
		err = -ENETUNREACH;
		goto rel_neigh;
	}
	log_debug(1 << CXGBI_DBG_SOCK,
		"route to %pI4 :%u, ndev p#%d,%s, cdev 0x%p.\n",
		&daddr->sin_addr.s_addr, ntohs(daddr->sin_port),
			   port, ndev->name, cdev);

	csk = cxgbi_sock_create(cdev);
	if (!csk) {
		err = -ENOMEM;
		goto rel_neigh;
	}
	csk->cdev = cdev;
	csk->port_id = port;
	csk->mtu = mtu;
	csk->dst = dst;

	csk->csk_family = AF_INET;
	csk->daddr.sin_addr.s_addr = daddr->sin_addr.s_addr;
	csk->daddr.sin_port = daddr->sin_port;
	csk->daddr.sin_family = daddr->sin_family;
	csk->saddr.sin_family = daddr->sin_family;
	csk->saddr.sin_addr.s_addr = fl4.saddr;
	neigh_release(n);

	return csk;

rel_neigh:
	neigh_release(n);

rel_rt:
	ip_rt_put(rt);
err_out:
	return ERR_PTR(err);
}

#if IS_ENABLED(CONFIG_IPV6)
static struct rt6_info *find_route_ipv6(const struct in6_addr *saddr,
					const struct in6_addr *daddr,
					int ifindex)
{
	struct flowi6 fl;

	memset(&fl, 0, sizeof(fl));
<<<<<<< HEAD
=======
	fl.flowi6_oif = ifindex;
>>>>>>> 286cd8c7
	if (saddr)
		memcpy(&fl.saddr, saddr, sizeof(struct in6_addr));
	if (daddr)
		memcpy(&fl.daddr, daddr, sizeof(struct in6_addr));
	return (struct rt6_info *)ip6_route_output(&init_net, NULL, &fl);
}

static struct cxgbi_sock *
cxgbi_check_route6(struct sockaddr *dst_addr, int ifindex)
{
	struct sockaddr_in6 *daddr6 = (struct sockaddr_in6 *)dst_addr;
	struct dst_entry *dst;
	struct net_device *ndev;
	struct cxgbi_device *cdev;
	struct rt6_info *rt = NULL;
	struct neighbour *n;
	struct in6_addr pref_saddr;
	struct cxgbi_sock *csk = NULL;
	unsigned int mtu = 0;
	int port = 0xFFFF;
	int err = 0;

	rt = find_route_ipv6(NULL, &daddr6->sin6_addr, ifindex);

	if (!rt) {
		pr_info("no route to ipv6 %pI6 port %u\n",
			daddr6->sin6_addr.s6_addr,
			be16_to_cpu(daddr6->sin6_port));
		err = -ENETUNREACH;
		goto err_out;
	}

	dst = &rt->dst;

	n = dst_neigh_lookup(dst, &daddr6->sin6_addr);

	if (!n) {
		pr_info("%pI6, port %u, dst no neighbour.\n",
			daddr6->sin6_addr.s6_addr,
			be16_to_cpu(daddr6->sin6_port));
		err = -ENETUNREACH;
		goto rel_rt;
	}
	ndev = n->dev;

	if (!(ndev->flags & IFF_UP) || !netif_carrier_ok(ndev)) {
		pr_info("%s interface not up.\n", ndev->name);
		err = -ENETDOWN;
		goto rel_rt;
	}

	if (ipv6_addr_is_multicast(&daddr6->sin6_addr)) {
		pr_info("multi-cast route %pI6 port %u, dev %s.\n",
			daddr6->sin6_addr.s6_addr,
			ntohs(daddr6->sin6_port), ndev->name);
		err = -ENETUNREACH;
		goto rel_rt;
	}

	cdev = cxgbi_device_find_by_netdev(ndev, &port);
	if (!cdev)
		cdev = cxgbi_device_find_by_mac(ndev, &port);
	if (!cdev) {
		pr_info("dst %pI6 %s, NOT cxgbi device.\n",
			daddr6->sin6_addr.s6_addr, ndev->name);
		err = -ENETUNREACH;
		goto rel_rt;
	}
	log_debug(1 << CXGBI_DBG_SOCK,
		  "route to %pI6 :%u, ndev p#%d,%s, cdev 0x%p.\n",
		  daddr6->sin6_addr.s6_addr, ntohs(daddr6->sin6_port), port,
		  ndev->name, cdev);

	csk = cxgbi_sock_create(cdev);
	if (!csk) {
		err = -ENOMEM;
		goto rel_rt;
	}
	csk->cdev = cdev;
	csk->port_id = port;
	csk->mtu = mtu;
	csk->dst = dst;

	if (ipv6_addr_any(&rt->rt6i_prefsrc.addr)) {
		struct inet6_dev *idev = ip6_dst_idev((struct dst_entry *)rt);

		err = ipv6_dev_get_saddr(&init_net, idev ? idev->dev : NULL,
					 &daddr6->sin6_addr, 0, &pref_saddr);
		if (err) {
			pr_info("failed to get source address to reach %pI6\n",
				&daddr6->sin6_addr);
			goto rel_rt;
		}
	} else {
		pref_saddr = rt->rt6i_prefsrc.addr;
	}

	csk->csk_family = AF_INET6;
	csk->daddr6.sin6_addr = daddr6->sin6_addr;
	csk->daddr6.sin6_port = daddr6->sin6_port;
	csk->daddr6.sin6_family = daddr6->sin6_family;
	csk->saddr6.sin6_family = daddr6->sin6_family;
	csk->saddr6.sin6_addr = pref_saddr;

	neigh_release(n);
	return csk;

rel_rt:
	if (n)
		neigh_release(n);

	ip6_rt_put(rt);
	if (csk)
		cxgbi_sock_closed(csk);
err_out:
	return ERR_PTR(err);
}
#endif /* IS_ENABLED(CONFIG_IPV6) */

void cxgbi_sock_established(struct cxgbi_sock *csk, unsigned int snd_isn,
			unsigned int opt)
{
	csk->write_seq = csk->snd_nxt = csk->snd_una = snd_isn;
	dst_confirm(csk->dst);
	smp_mb();
	cxgbi_sock_set_state(csk, CTP_ESTABLISHED);
}
EXPORT_SYMBOL_GPL(cxgbi_sock_established);

static void cxgbi_inform_iscsi_conn_closing(struct cxgbi_sock *csk)
{
	log_debug(1 << CXGBI_DBG_SOCK,
		"csk 0x%p, state %u, flags 0x%lx, conn 0x%p.\n",
		csk, csk->state, csk->flags, csk->user_data);

	if (csk->state != CTP_ESTABLISHED) {
		read_lock_bh(&csk->callback_lock);
		if (csk->user_data)
			iscsi_conn_failure(csk->user_data,
					ISCSI_ERR_TCP_CONN_CLOSE);
		read_unlock_bh(&csk->callback_lock);
	}
}

void cxgbi_sock_closed(struct cxgbi_sock *csk)
{
	log_debug(1 << CXGBI_DBG_SOCK, "csk 0x%p,%u,0x%lx,%u.\n",
		csk, (csk)->state, (csk)->flags, (csk)->tid);
	cxgbi_sock_set_flag(csk, CTPF_ACTIVE_CLOSE_NEEDED);
	if (csk->state == CTP_ACTIVE_OPEN || csk->state == CTP_CLOSED)
		return;
	if (csk->saddr.sin_port)
		sock_put_port(csk);
	if (csk->dst)
		dst_release(csk->dst);
	csk->cdev->csk_release_offload_resources(csk);
	cxgbi_sock_set_state(csk, CTP_CLOSED);
	cxgbi_inform_iscsi_conn_closing(csk);
	cxgbi_sock_put(csk);
}
EXPORT_SYMBOL_GPL(cxgbi_sock_closed);

static void need_active_close(struct cxgbi_sock *csk)
{
	int data_lost;
	int close_req = 0;

	log_debug(1 << CXGBI_DBG_SOCK, "csk 0x%p,%u,0x%lx,%u.\n",
		csk, (csk)->state, (csk)->flags, (csk)->tid);
	spin_lock_bh(&csk->lock);
	if (csk->dst)
		dst_confirm(csk->dst);
	data_lost = skb_queue_len(&csk->receive_queue);
	__skb_queue_purge(&csk->receive_queue);

	if (csk->state == CTP_ACTIVE_OPEN)
		cxgbi_sock_set_flag(csk, CTPF_ACTIVE_CLOSE_NEEDED);
	else if (csk->state == CTP_ESTABLISHED) {
		close_req = 1;
		cxgbi_sock_set_state(csk, CTP_ACTIVE_CLOSE);
	} else if (csk->state == CTP_PASSIVE_CLOSE) {
		close_req = 1;
		cxgbi_sock_set_state(csk, CTP_CLOSE_WAIT_2);
	}

	if (close_req) {
		if (!cxgbi_sock_flag(csk, CTPF_LOGOUT_RSP_RCVD) ||
		    data_lost)
			csk->cdev->csk_send_abort_req(csk);
		else
			csk->cdev->csk_send_close_req(csk);
	}

	spin_unlock_bh(&csk->lock);
}

void cxgbi_sock_fail_act_open(struct cxgbi_sock *csk, int errno)
{
	pr_info("csk 0x%p,%u,%lx, %pI4:%u-%pI4:%u, err %d.\n",
			csk, csk->state, csk->flags,
			&csk->saddr.sin_addr.s_addr, csk->saddr.sin_port,
			&csk->daddr.sin_addr.s_addr, csk->daddr.sin_port,
			errno);

	cxgbi_sock_set_state(csk, CTP_CONNECTING);
	csk->err = errno;
	cxgbi_sock_closed(csk);
}
EXPORT_SYMBOL_GPL(cxgbi_sock_fail_act_open);

void cxgbi_sock_act_open_req_arp_failure(void *handle, struct sk_buff *skb)
{
	struct cxgbi_sock *csk = (struct cxgbi_sock *)skb->sk;
	struct module *owner = csk->cdev->owner;

	log_debug(1 << CXGBI_DBG_SOCK, "csk 0x%p,%u,0x%lx,%u.\n",
		csk, (csk)->state, (csk)->flags, (csk)->tid);
	cxgbi_sock_get(csk);
	spin_lock_bh(&csk->lock);
	if (csk->state == CTP_ACTIVE_OPEN)
		cxgbi_sock_fail_act_open(csk, -EHOSTUNREACH);
	spin_unlock_bh(&csk->lock);
	cxgbi_sock_put(csk);
	__kfree_skb(skb);

	module_put(owner);
}
EXPORT_SYMBOL_GPL(cxgbi_sock_act_open_req_arp_failure);

void cxgbi_sock_rcv_abort_rpl(struct cxgbi_sock *csk)
{
	cxgbi_sock_get(csk);
	spin_lock_bh(&csk->lock);

	cxgbi_sock_set_flag(csk, CTPF_ABORT_RPL_RCVD);
	if (cxgbi_sock_flag(csk, CTPF_ABORT_RPL_PENDING)) {
		cxgbi_sock_clear_flag(csk, CTPF_ABORT_RPL_PENDING);
		if (cxgbi_sock_flag(csk, CTPF_ABORT_REQ_RCVD))
			pr_err("csk 0x%p,%u,0x%lx,%u,ABT_RPL_RSS.\n",
			       csk, csk->state, csk->flags, csk->tid);
		cxgbi_sock_closed(csk);
	}

	spin_unlock_bh(&csk->lock);
	cxgbi_sock_put(csk);
}
EXPORT_SYMBOL_GPL(cxgbi_sock_rcv_abort_rpl);

void cxgbi_sock_rcv_peer_close(struct cxgbi_sock *csk)
{
	log_debug(1 << CXGBI_DBG_SOCK, "csk 0x%p,%u,0x%lx,%u.\n",
		csk, (csk)->state, (csk)->flags, (csk)->tid);
	cxgbi_sock_get(csk);
	spin_lock_bh(&csk->lock);

	if (cxgbi_sock_flag(csk, CTPF_ABORT_RPL_PENDING))
		goto done;

	switch (csk->state) {
	case CTP_ESTABLISHED:
		cxgbi_sock_set_state(csk, CTP_PASSIVE_CLOSE);
		break;
	case CTP_ACTIVE_CLOSE:
		cxgbi_sock_set_state(csk, CTP_CLOSE_WAIT_2);
		break;
	case CTP_CLOSE_WAIT_1:
		cxgbi_sock_closed(csk);
		break;
	case CTP_ABORTING:
		break;
	default:
		pr_err("csk 0x%p,%u,0x%lx,%u, bad state.\n",
			csk, csk->state, csk->flags, csk->tid);
	}
	cxgbi_inform_iscsi_conn_closing(csk);
done:
	spin_unlock_bh(&csk->lock);
	cxgbi_sock_put(csk);
}
EXPORT_SYMBOL_GPL(cxgbi_sock_rcv_peer_close);

void cxgbi_sock_rcv_close_conn_rpl(struct cxgbi_sock *csk, u32 snd_nxt)
{
	log_debug(1 << CXGBI_DBG_SOCK, "csk 0x%p,%u,0x%lx,%u.\n",
		csk, (csk)->state, (csk)->flags, (csk)->tid);
	cxgbi_sock_get(csk);
	spin_lock_bh(&csk->lock);

	csk->snd_una = snd_nxt - 1;
	if (cxgbi_sock_flag(csk, CTPF_ABORT_RPL_PENDING))
		goto done;

	switch (csk->state) {
	case CTP_ACTIVE_CLOSE:
		cxgbi_sock_set_state(csk, CTP_CLOSE_WAIT_1);
		break;
	case CTP_CLOSE_WAIT_1:
	case CTP_CLOSE_WAIT_2:
		cxgbi_sock_closed(csk);
		break;
	case CTP_ABORTING:
		break;
	default:
		pr_err("csk 0x%p,%u,0x%lx,%u, bad state.\n",
			csk, csk->state, csk->flags, csk->tid);
	}
done:
	spin_unlock_bh(&csk->lock);
	cxgbi_sock_put(csk);
}
EXPORT_SYMBOL_GPL(cxgbi_sock_rcv_close_conn_rpl);

void cxgbi_sock_rcv_wr_ack(struct cxgbi_sock *csk, unsigned int credits,
			   unsigned int snd_una, int seq_chk)
{
	log_debug(1 << CXGBI_DBG_TOE | 1 << CXGBI_DBG_SOCK,
			"csk 0x%p,%u,0x%lx,%u, cr %u,%u+%u, snd_una %u,%d.\n",
			csk, csk->state, csk->flags, csk->tid, credits,
			csk->wr_cred, csk->wr_una_cred, snd_una, seq_chk);

	spin_lock_bh(&csk->lock);

	csk->wr_cred += credits;
	if (csk->wr_una_cred > csk->wr_max_cred - csk->wr_cred)
		csk->wr_una_cred = csk->wr_max_cred - csk->wr_cred;

	while (credits) {
		struct sk_buff *p = cxgbi_sock_peek_wr(csk);

		if (unlikely(!p)) {
			pr_err("csk 0x%p,%u,0x%lx,%u, cr %u,%u+%u, empty.\n",
				csk, csk->state, csk->flags, csk->tid, credits,
				csk->wr_cred, csk->wr_una_cred);
			break;
		}

		if (unlikely(credits < p->csum)) {
			pr_warn("csk 0x%p,%u,0x%lx,%u, cr %u,%u+%u, < %u.\n",
				csk, csk->state, csk->flags, csk->tid,
				credits, csk->wr_cred, csk->wr_una_cred,
				p->csum);
			p->csum -= credits;
			break;
		} else {
			cxgbi_sock_dequeue_wr(csk);
			credits -= p->csum;
			kfree_skb(p);
		}
	}

	cxgbi_sock_check_wr_invariants(csk);

	if (seq_chk) {
		if (unlikely(before(snd_una, csk->snd_una))) {
			pr_warn("csk 0x%p,%u,0x%lx,%u, snd_una %u/%u.",
				csk, csk->state, csk->flags, csk->tid, snd_una,
				csk->snd_una);
			goto done;
		}

		if (csk->snd_una != snd_una) {
			csk->snd_una = snd_una;
			dst_confirm(csk->dst);
		}
	}

	if (skb_queue_len(&csk->write_queue)) {
		if (csk->cdev->csk_push_tx_frames(csk, 0))
			cxgbi_conn_tx_open(csk);
	} else
		cxgbi_conn_tx_open(csk);
done:
	spin_unlock_bh(&csk->lock);
}
EXPORT_SYMBOL_GPL(cxgbi_sock_rcv_wr_ack);

static unsigned int cxgbi_sock_find_best_mtu(struct cxgbi_sock *csk,
					     unsigned short mtu)
{
	int i = 0;

	while (i < csk->cdev->nmtus - 1 && csk->cdev->mtus[i + 1] <= mtu)
		++i;

	return i;
}

unsigned int cxgbi_sock_select_mss(struct cxgbi_sock *csk, unsigned int pmtu)
{
	unsigned int idx;
	struct dst_entry *dst = csk->dst;

	csk->advmss = dst_metric_advmss(dst);

	if (csk->advmss > pmtu - 40)
		csk->advmss = pmtu - 40;
	if (csk->advmss < csk->cdev->mtus[0] - 40)
		csk->advmss = csk->cdev->mtus[0] - 40;
	idx = cxgbi_sock_find_best_mtu(csk, csk->advmss + 40);

	return idx;
}
EXPORT_SYMBOL_GPL(cxgbi_sock_select_mss);

void cxgbi_sock_skb_entail(struct cxgbi_sock *csk, struct sk_buff *skb)
{
	cxgbi_skcb_tcp_seq(skb) = csk->write_seq;
	__skb_queue_tail(&csk->write_queue, skb);
}
EXPORT_SYMBOL_GPL(cxgbi_sock_skb_entail);

void cxgbi_sock_purge_wr_queue(struct cxgbi_sock *csk)
{
	struct sk_buff *skb;

	while ((skb = cxgbi_sock_dequeue_wr(csk)) != NULL)
		kfree_skb(skb);
}
EXPORT_SYMBOL_GPL(cxgbi_sock_purge_wr_queue);

void cxgbi_sock_check_wr_invariants(const struct cxgbi_sock *csk)
{
	int pending = cxgbi_sock_count_pending_wrs(csk);

	if (unlikely(csk->wr_cred + pending != csk->wr_max_cred))
		pr_err("csk 0x%p, tid %u, credit %u + %u != %u.\n",
			csk, csk->tid, csk->wr_cred, pending, csk->wr_max_cred);
}
EXPORT_SYMBOL_GPL(cxgbi_sock_check_wr_invariants);

static int cxgbi_sock_send_pdus(struct cxgbi_sock *csk, struct sk_buff *skb)
{
	struct cxgbi_device *cdev = csk->cdev;
	struct sk_buff *next;
	int err, copied = 0;

	spin_lock_bh(&csk->lock);

	if (csk->state != CTP_ESTABLISHED) {
		log_debug(1 << CXGBI_DBG_PDU_TX,
			"csk 0x%p,%u,0x%lx,%u, EAGAIN.\n",
			csk, csk->state, csk->flags, csk->tid);
		err = -EAGAIN;
		goto out_err;
	}

	if (csk->err) {
		log_debug(1 << CXGBI_DBG_PDU_TX,
			"csk 0x%p,%u,0x%lx,%u, EPIPE %d.\n",
			csk, csk->state, csk->flags, csk->tid, csk->err);
		err = -EPIPE;
		goto out_err;
	}

	if (csk->write_seq - csk->snd_una >= csk->snd_win) {
		log_debug(1 << CXGBI_DBG_PDU_TX,
			"csk 0x%p,%u,0x%lx,%u, FULL %u-%u >= %u.\n",
			csk, csk->state, csk->flags, csk->tid, csk->write_seq,
			csk->snd_una, csk->snd_win);
		err = -ENOBUFS;
		goto out_err;
	}

	while (skb) {
		int frags = skb_shinfo(skb)->nr_frags +
				(skb->len != skb->data_len);

		if (unlikely(skb_headroom(skb) < cdev->skb_tx_rsvd)) {
			pr_err("csk 0x%p, skb head %u < %u.\n",
				csk, skb_headroom(skb), cdev->skb_tx_rsvd);
			err = -EINVAL;
			goto out_err;
		}

		if (frags >= SKB_WR_LIST_SIZE) {
			pr_err("csk 0x%p, frags %d, %u,%u >%u.\n",
				csk, skb_shinfo(skb)->nr_frags, skb->len,
				skb->data_len, (uint)(SKB_WR_LIST_SIZE));
			err = -EINVAL;
			goto out_err;
		}

		next = skb->next;
		skb->next = NULL;
		cxgbi_skcb_set_flag(skb, SKCBF_TX_NEED_HDR);
		cxgbi_sock_skb_entail(csk, skb);
		copied += skb->len;
		csk->write_seq += skb->len +
				cxgbi_ulp_extra_len(cxgbi_skcb_ulp_mode(skb));
		skb = next;
	}

	if (likely(skb_queue_len(&csk->write_queue)))
		cdev->csk_push_tx_frames(csk, 1);
done:
	spin_unlock_bh(&csk->lock);
	return copied;

out_err:
	if (copied == 0 && err == -EPIPE)
		copied = csk->err ? csk->err : -EPIPE;
	else
		copied = err;
	goto done;
}

static inline void
scmd_get_params(struct scsi_cmnd *sc, struct scatterlist **sgl,
		unsigned int *sgcnt, unsigned int *dlen,
		unsigned int prot)
{
	struct scsi_data_buffer *sdb = prot ? scsi_prot(sc) : scsi_out(sc);

	*sgl = sdb->table.sgl;
	*sgcnt = sdb->table.nents;
	*dlen = sdb->length;
	/* Caution: for protection sdb, sdb->length is invalid */
}

void cxgbi_ddp_set_one_ppod(struct cxgbi_pagepod *ppod,
			    struct cxgbi_task_tag_info *ttinfo,
			    struct scatterlist **sg_pp, unsigned int *sg_off)
{
	struct scatterlist *sg = sg_pp ? *sg_pp : NULL;
	unsigned int offset = sg_off ? *sg_off : 0;
	dma_addr_t addr = 0UL;
	unsigned int len = 0;
	int i;

	memcpy(ppod, &ttinfo->hdr, sizeof(struct cxgbi_pagepod_hdr));

	if (sg) {
		addr = sg_dma_address(sg);
		len = sg_dma_len(sg);
	}

	for (i = 0; i < PPOD_PAGES_MAX; i++) {
		if (sg) {
			ppod->addr[i] = cpu_to_be64(addr + offset);
			offset += PAGE_SIZE;
			if (offset == (len + sg->offset)) {
				offset = 0;
				sg = sg_next(sg);
				if (sg) {
					addr = sg_dma_address(sg);
					len = sg_dma_len(sg);
				}
			}
		} else {
			ppod->addr[i] = 0ULL;
		}
	}

	/*
	 * the fifth address needs to be repeated in the next ppod, so do
	 * not move sg
	 */
	if (sg_pp) {
		*sg_pp = sg;
		*sg_off = offset;
	}

	if (offset == len) {
		offset = 0;
		sg = sg_next(sg);
		if (sg) {
			addr = sg_dma_address(sg);
			len = sg_dma_len(sg);
		}
	}
	ppod->addr[i] = sg ? cpu_to_be64(addr + offset) : 0ULL;
}
EXPORT_SYMBOL_GPL(cxgbi_ddp_set_one_ppod);

/*
 * APIs interacting with open-iscsi libraries
 */

static unsigned char padding[4];

void cxgbi_ddp_ppm_setup(void **ppm_pp, struct cxgbi_device *cdev,
			 struct cxgbi_tag_format *tformat, unsigned int ppmax,
			 unsigned int llimit, unsigned int start,
			 unsigned int rsvd_factor)
{
	int err = cxgbi_ppm_init(ppm_pp, cdev->ports[0], cdev->pdev,
				cdev->lldev, tformat, ppmax, llimit, start,
				rsvd_factor);

	if (err >= 0) {
		struct cxgbi_ppm *ppm = (struct cxgbi_ppm *)(*ppm_pp);

		if (ppm->ppmax < 1024 ||
		    ppm->tformat.pgsz_idx_dflt >= DDP_PGIDX_MAX)
			cdev->flags |= CXGBI_FLAG_DDP_OFF;
		err = 0;
	} else {
		cdev->flags |= CXGBI_FLAG_DDP_OFF;
	}
}
EXPORT_SYMBOL_GPL(cxgbi_ddp_ppm_setup);

static int cxgbi_ddp_sgl_check(struct scatterlist *sgl, int nents)
{
	int i;
	int last_sgidx = nents - 1;
	struct scatterlist *sg = sgl;

	for (i = 0; i < nents; i++, sg = sg_next(sg)) {
		unsigned int len = sg->length + sg->offset;

		if ((sg->offset & 0x3) || (i && sg->offset) ||
		    ((i != last_sgidx) && len != PAGE_SIZE)) {
			log_debug(1 << CXGBI_DBG_DDP,
				  "sg %u/%u, %u,%u, not aligned.\n",
				  i, nents, sg->offset, sg->length);
			goto err_out;
		}
	}
	return 0;
err_out:
	return -EINVAL;
}

static int cxgbi_ddp_reserve(struct cxgbi_conn *cconn,
			     struct cxgbi_task_data *tdata, u32 sw_tag,
			     unsigned int xferlen)
{
	struct cxgbi_sock *csk = cconn->cep->csk;
	struct cxgbi_device *cdev = csk->cdev;
	struct cxgbi_ppm *ppm = cdev->cdev2ppm(cdev);
	struct cxgbi_task_tag_info *ttinfo = &tdata->ttinfo;
	struct scatterlist *sgl = ttinfo->sgl;
	unsigned int sgcnt = ttinfo->nents;
	unsigned int sg_offset = sgl->offset;
	int err;

	if (cdev->flags & CXGBI_FLAG_DDP_OFF) {
		log_debug(1 << CXGBI_DBG_DDP,
			  "cdev 0x%p DDP off.\n", cdev);
		return -EINVAL;
	}

	if (!ppm || xferlen < DDP_THRESHOLD || !sgcnt ||
	    ppm->tformat.pgsz_idx_dflt >= DDP_PGIDX_MAX) {
		log_debug(1 << CXGBI_DBG_DDP,
			  "ppm 0x%p, pgidx %u, xfer %u, sgcnt %u, NO ddp.\n",
			  ppm, ppm ? ppm->tformat.pgsz_idx_dflt : DDP_PGIDX_MAX,
			  xferlen, ttinfo->nents);
		return -EINVAL;
	}

	/* make sure the buffer is suitable for ddp */
	if (cxgbi_ddp_sgl_check(sgl, sgcnt) < 0)
		return -EINVAL;

	ttinfo->nr_pages = (xferlen + sgl->offset + (1 << PAGE_SHIFT) - 1) >>
			    PAGE_SHIFT;

	/*
	 * the ddp tag will be used for the itt in the outgoing pdu,
	 * the itt genrated by libiscsi is saved in the ppm and can be
	 * retrieved via the ddp tag
	 */
	err = cxgbi_ppm_ppods_reserve(ppm, ttinfo->nr_pages, 0, &ttinfo->idx,
				      &ttinfo->tag, (unsigned long)sw_tag);
	if (err < 0) {
		cconn->ddp_full++;
		return err;
	}
	ttinfo->npods = err;

	 /* setup dma from scsi command sgl */
	sgl->offset = 0;
	err = dma_map_sg(&ppm->pdev->dev, sgl, sgcnt, DMA_FROM_DEVICE);
	sgl->offset = sg_offset;
	if (err == 0) {
		pr_info("%s: 0x%x, xfer %u, sgl %u dma mapping err.\n",
			__func__, sw_tag, xferlen, sgcnt);
		goto rel_ppods;
	}
	if (err != ttinfo->nr_pages) {
		log_debug(1 << CXGBI_DBG_DDP,
			  "%s: sw tag 0x%x, xfer %u, sgl %u, dma count %d.\n",
			  __func__, sw_tag, xferlen, sgcnt, err);
	}

	ttinfo->flags |= CXGBI_PPOD_INFO_FLAG_MAPPED;
	ttinfo->cid = csk->port_id;

	cxgbi_ppm_make_ppod_hdr(ppm, ttinfo->tag, csk->tid, sgl->offset,
				xferlen, &ttinfo->hdr);

	if (cdev->flags & CXGBI_FLAG_USE_PPOD_OFLDQ) {
		/* write ppod from xmit_pdu (of iscsi_scsi_command pdu) */
		ttinfo->flags |= CXGBI_PPOD_INFO_FLAG_VALID;
	} else {
		/* write ppod from control queue now */
		err = cdev->csk_ddp_set_map(ppm, csk, ttinfo);
		if (err < 0)
			goto rel_ppods;
	}

	return 0;

rel_ppods:
	cxgbi_ppm_ppod_release(ppm, ttinfo->idx);

	if (ttinfo->flags & CXGBI_PPOD_INFO_FLAG_MAPPED) {
		ttinfo->flags &= ~CXGBI_PPOD_INFO_FLAG_MAPPED;
		dma_unmap_sg(&ppm->pdev->dev, sgl, sgcnt, DMA_FROM_DEVICE);
	}
	return -EINVAL;
}

static void task_release_itt(struct iscsi_task *task, itt_t hdr_itt)
{
	struct scsi_cmnd *sc = task->sc;
	struct iscsi_tcp_conn *tcp_conn = task->conn->dd_data;
	struct cxgbi_conn *cconn = tcp_conn->dd_data;
	struct cxgbi_device *cdev = cconn->chba->cdev;
	struct cxgbi_ppm *ppm = cdev->cdev2ppm(cdev);
	u32 tag = ntohl((__force u32)hdr_itt);

	log_debug(1 << CXGBI_DBG_DDP,
		  "cdev 0x%p, task 0x%p, release tag 0x%x.\n",
		  cdev, task, tag);
	if (sc &&
	    (scsi_bidi_cmnd(sc) || sc->sc_data_direction == DMA_FROM_DEVICE) &&
	    cxgbi_ppm_is_ddp_tag(ppm, tag)) {
		struct cxgbi_task_data *tdata = iscsi_task_cxgbi_data(task);
		struct cxgbi_task_tag_info *ttinfo = &tdata->ttinfo;

		if (!(cdev->flags & CXGBI_FLAG_USE_PPOD_OFLDQ))
			cdev->csk_ddp_clear_map(cdev, ppm, ttinfo);
		cxgbi_ppm_ppod_release(ppm, ttinfo->idx);
		dma_unmap_sg(&ppm->pdev->dev, ttinfo->sgl, ttinfo->nents,
			     DMA_FROM_DEVICE);
	}
}

static inline u32 cxgbi_build_sw_tag(u32 idx, u32 age)
{
	/* assume idx and age both are < 0x7FFF (32767) */
	return (idx << 16) | age;
}

static int task_reserve_itt(struct iscsi_task *task, itt_t *hdr_itt)
{
	struct scsi_cmnd *sc = task->sc;
	struct iscsi_conn *conn = task->conn;
	struct iscsi_session *sess = conn->session;
	struct iscsi_tcp_conn *tcp_conn = conn->dd_data;
	struct cxgbi_conn *cconn = tcp_conn->dd_data;
	struct cxgbi_device *cdev = cconn->chba->cdev;
	struct cxgbi_ppm *ppm = cdev->cdev2ppm(cdev);
	u32 sw_tag = cxgbi_build_sw_tag(task->itt, sess->age);
	u32 tag = 0;
	int err = -EINVAL;

	if (sc &&
	    (scsi_bidi_cmnd(sc) || sc->sc_data_direction == DMA_FROM_DEVICE)
	) {
		struct cxgbi_task_data *tdata = iscsi_task_cxgbi_data(task);
		struct cxgbi_task_tag_info *ttinfo = &tdata->ttinfo;

		scmd_get_params(sc, &ttinfo->sgl, &ttinfo->nents,
				&tdata->dlen, 0);
		err = cxgbi_ddp_reserve(cconn, tdata, sw_tag, tdata->dlen);
		if (!err)
			tag = ttinfo->tag;
		else
			 log_debug(1 << CXGBI_DBG_DDP,
				   "csk 0x%p, R task 0x%p, %u,%u, no ddp.\n",
				   cconn->cep->csk, task, tdata->dlen,
				   ttinfo->nents);
	}

	if (err < 0) {
		err = cxgbi_ppm_make_non_ddp_tag(ppm, sw_tag, &tag);
		if (err < 0)
			return err;
	}
	/*  the itt need to sent in big-endian order */
	*hdr_itt = (__force itt_t)htonl(tag);

	log_debug(1 << CXGBI_DBG_DDP,
		  "cdev 0x%p, task 0x%p, 0x%x(0x%x,0x%x)->0x%x/0x%x.\n",
		  cdev, task, sw_tag, task->itt, sess->age, tag, *hdr_itt);
	return 0;
}

void cxgbi_parse_pdu_itt(struct iscsi_conn *conn, itt_t itt, int *idx, int *age)
{
	struct iscsi_tcp_conn *tcp_conn = conn->dd_data;
	struct cxgbi_conn *cconn = tcp_conn->dd_data;
	struct cxgbi_device *cdev = cconn->chba->cdev;
	struct cxgbi_ppm *ppm = cdev->cdev2ppm(cdev);
	u32 tag = ntohl((__force u32)itt);
	u32 sw_bits;

	if (ppm) {
		if (cxgbi_ppm_is_ddp_tag(ppm, tag))
			sw_bits = cxgbi_ppm_get_tag_caller_data(ppm, tag);
		else
			sw_bits = cxgbi_ppm_decode_non_ddp_tag(ppm, tag);
	} else {
		sw_bits = tag;
	}

	cxgbi_decode_sw_tag(sw_bits, idx, age);
	log_debug(1 << CXGBI_DBG_DDP,
		  "cdev 0x%p, tag 0x%x/0x%x, -> 0x%x(0x%x,0x%x).\n",
		  cdev, tag, itt, sw_bits, idx ? *idx : 0xFFFFF,
		  age ? *age : 0xFF);
}
EXPORT_SYMBOL_GPL(cxgbi_parse_pdu_itt);

void cxgbi_conn_tx_open(struct cxgbi_sock *csk)
{
	struct iscsi_conn *conn = csk->user_data;

	if (conn) {
		log_debug(1 << CXGBI_DBG_SOCK,
			"csk 0x%p, cid %d.\n", csk, conn->id);
		iscsi_conn_queue_work(conn);
	}
}
EXPORT_SYMBOL_GPL(cxgbi_conn_tx_open);

/*
 * pdu receive, interact with libiscsi_tcp
 */
static inline int read_pdu_skb(struct iscsi_conn *conn,
			       struct sk_buff *skb,
			       unsigned int offset,
			       int offloaded)
{
	int status = 0;
	int bytes_read;

	bytes_read = iscsi_tcp_recv_skb(conn, skb, offset, offloaded, &status);
	switch (status) {
	case ISCSI_TCP_CONN_ERR:
		pr_info("skb 0x%p, off %u, %d, TCP_ERR.\n",
			  skb, offset, offloaded);
		return -EIO;
	case ISCSI_TCP_SUSPENDED:
		log_debug(1 << CXGBI_DBG_PDU_RX,
			"skb 0x%p, off %u, %d, TCP_SUSPEND, rc %d.\n",
			skb, offset, offloaded, bytes_read);
		/* no transfer - just have caller flush queue */
		return bytes_read;
	case ISCSI_TCP_SKB_DONE:
		pr_info("skb 0x%p, off %u, %d, TCP_SKB_DONE.\n",
			skb, offset, offloaded);
		/*
		 * pdus should always fit in the skb and we should get
		 * segment done notifcation.
		 */
		iscsi_conn_printk(KERN_ERR, conn, "Invalid pdu or skb.");
		return -EFAULT;
	case ISCSI_TCP_SEGMENT_DONE:
		log_debug(1 << CXGBI_DBG_PDU_RX,
			"skb 0x%p, off %u, %d, TCP_SEG_DONE, rc %d.\n",
			skb, offset, offloaded, bytes_read);
		return bytes_read;
	default:
		pr_info("skb 0x%p, off %u, %d, invalid status %d.\n",
			skb, offset, offloaded, status);
		return -EINVAL;
	}
}

static int
skb_read_pdu_bhs(struct cxgbi_sock *csk, struct iscsi_conn *conn,
		 struct sk_buff *skb)
{
	struct iscsi_tcp_conn *tcp_conn = conn->dd_data;
	int err;

	log_debug(1 << CXGBI_DBG_PDU_RX,
		"conn 0x%p, skb 0x%p, len %u, flag 0x%lx.\n",
		conn, skb, skb->len, cxgbi_skcb_flags(skb));

	if (!iscsi_tcp_recv_segment_is_hdr(tcp_conn)) {
		pr_info("conn 0x%p, skb 0x%p, not hdr.\n", conn, skb);
		iscsi_conn_failure(conn, ISCSI_ERR_PROTO);
		return -EIO;
	}

	if (conn->hdrdgst_en &&
	    cxgbi_skcb_test_flag(skb, SKCBF_RX_HCRC_ERR)) {
		pr_info("conn 0x%p, skb 0x%p, hcrc.\n", conn, skb);
		iscsi_conn_failure(conn, ISCSI_ERR_HDR_DGST);
		return -EIO;
	}

	if (cxgbi_skcb_test_flag(skb, SKCBF_RX_ISCSI_COMPL) &&
	    cxgbi_skcb_test_flag(skb, SKCBF_RX_DATA_DDPD)) {
		/* If completion flag is set and data is directly
		 * placed in to the host memory then update
		 * task->exp_datasn to the datasn in completion
		 * iSCSI hdr as T6 adapter generates completion only
		 * for the last pdu of a sequence.
		 */
		itt_t itt = ((struct iscsi_data *)skb->data)->itt;
		struct iscsi_task *task = iscsi_itt_to_ctask(conn, itt);
		u32 data_sn = be32_to_cpu(((struct iscsi_data *)
							skb->data)->datasn);
		if (task && task->sc) {
			struct iscsi_tcp_task *tcp_task = task->dd_data;

			tcp_task->exp_datasn = data_sn;
		}
	}

	err = read_pdu_skb(conn, skb, 0, 0);
	if (likely(err >= 0)) {
		struct iscsi_hdr *hdr = (struct iscsi_hdr *)skb->data;
		u8 opcode = hdr->opcode & ISCSI_OPCODE_MASK;

		if (unlikely(opcode == ISCSI_OP_LOGOUT_RSP))
			cxgbi_sock_set_flag(csk, CTPF_LOGOUT_RSP_RCVD);
	}

	return err;
}

static int skb_read_pdu_data(struct iscsi_conn *conn, struct sk_buff *lskb,
			     struct sk_buff *skb, unsigned int offset)
{
	struct iscsi_tcp_conn *tcp_conn = conn->dd_data;
	bool offloaded = 0;
	int opcode = tcp_conn->in.hdr->opcode & ISCSI_OPCODE_MASK;

	log_debug(1 << CXGBI_DBG_PDU_RX,
		"conn 0x%p, skb 0x%p, len %u, flag 0x%lx.\n",
		conn, skb, skb->len, cxgbi_skcb_flags(skb));

	if (conn->datadgst_en &&
	    cxgbi_skcb_test_flag(lskb, SKCBF_RX_DCRC_ERR)) {
		pr_info("conn 0x%p, skb 0x%p, dcrc 0x%lx.\n",
			conn, lskb, cxgbi_skcb_flags(lskb));
		iscsi_conn_failure(conn, ISCSI_ERR_DATA_DGST);
		return -EIO;
	}

	if (iscsi_tcp_recv_segment_is_hdr(tcp_conn))
		return 0;

	/* coalesced, add header digest length */
	if (lskb == skb && conn->hdrdgst_en)
		offset += ISCSI_DIGEST_SIZE;

	if (cxgbi_skcb_test_flag(lskb, SKCBF_RX_DATA_DDPD))
		offloaded = 1;

	if (opcode == ISCSI_OP_SCSI_DATA_IN)
		log_debug(1 << CXGBI_DBG_PDU_RX,
			"skb 0x%p, op 0x%x, itt 0x%x, %u %s ddp'ed.\n",
			skb, opcode, ntohl(tcp_conn->in.hdr->itt),
			tcp_conn->in.datalen, offloaded ? "is" : "not");

	return read_pdu_skb(conn, skb, offset, offloaded);
}

static void csk_return_rx_credits(struct cxgbi_sock *csk, int copied)
{
	struct cxgbi_device *cdev = csk->cdev;
	int must_send;
	u32 credits;

	log_debug(1 << CXGBI_DBG_PDU_RX,
		"csk 0x%p,%u,0x%lx,%u, seq %u, wup %u, thre %u, %u.\n",
		csk, csk->state, csk->flags, csk->tid, csk->copied_seq,
		csk->rcv_wup, cdev->rx_credit_thres,
		csk->rcv_win);

	if (!cdev->rx_credit_thres)
		return;

	if (csk->state != CTP_ESTABLISHED)
		return;

	credits = csk->copied_seq - csk->rcv_wup;
	if (unlikely(!credits))
		return;
	must_send = credits + 16384 >= csk->rcv_win;
	if (must_send || credits >= cdev->rx_credit_thres)
		csk->rcv_wup += cdev->csk_send_rx_credits(csk, credits);
}

void cxgbi_conn_pdu_ready(struct cxgbi_sock *csk)
{
	struct cxgbi_device *cdev = csk->cdev;
	struct iscsi_conn *conn = csk->user_data;
	struct sk_buff *skb;
	unsigned int read = 0;
	int err = 0;

	log_debug(1 << CXGBI_DBG_PDU_RX,
		"csk 0x%p, conn 0x%p.\n", csk, conn);

	if (unlikely(!conn || conn->suspend_rx)) {
		log_debug(1 << CXGBI_DBG_PDU_RX,
			"csk 0x%p, conn 0x%p, id %d, suspend_rx %lu!\n",
			csk, conn, conn ? conn->id : 0xFF,
			conn ? conn->suspend_rx : 0xFF);
		return;
	}

	while (!err) {
		skb = skb_peek(&csk->receive_queue);
		if (!skb ||
		    !(cxgbi_skcb_test_flag(skb, SKCBF_RX_STATUS))) {
			if (skb)
				log_debug(1 << CXGBI_DBG_PDU_RX,
					"skb 0x%p, NOT ready 0x%lx.\n",
					skb, cxgbi_skcb_flags(skb));
			break;
		}
		__skb_unlink(skb, &csk->receive_queue);

		read += cxgbi_skcb_rx_pdulen(skb);
		log_debug(1 << CXGBI_DBG_PDU_RX,
			"csk 0x%p, skb 0x%p,%u,f 0x%lx, pdu len %u.\n",
			csk, skb, skb->len, cxgbi_skcb_flags(skb),
			cxgbi_skcb_rx_pdulen(skb));

		if (cxgbi_skcb_test_flag(skb, SKCBF_RX_COALESCED)) {
			err = skb_read_pdu_bhs(csk, conn, skb);
			if (err < 0) {
				pr_err("coalesced bhs, csk 0x%p, skb 0x%p,%u, "
					"f 0x%lx, plen %u.\n",
					csk, skb, skb->len,
					cxgbi_skcb_flags(skb),
					cxgbi_skcb_rx_pdulen(skb));
				goto skb_done;
			}
			err = skb_read_pdu_data(conn, skb, skb,
						err + cdev->skb_rx_extra);
			if (err < 0)
				pr_err("coalesced data, csk 0x%p, skb 0x%p,%u, "
					"f 0x%lx, plen %u.\n",
					csk, skb, skb->len,
					cxgbi_skcb_flags(skb),
					cxgbi_skcb_rx_pdulen(skb));
		} else {
			err = skb_read_pdu_bhs(csk, conn, skb);
			if (err < 0) {
				pr_err("bhs, csk 0x%p, skb 0x%p,%u, "
					"f 0x%lx, plen %u.\n",
					csk, skb, skb->len,
					cxgbi_skcb_flags(skb),
					cxgbi_skcb_rx_pdulen(skb));
				goto skb_done;
			}

			if (cxgbi_skcb_test_flag(skb, SKCBF_RX_DATA)) {
				struct sk_buff *dskb;

				dskb = skb_peek(&csk->receive_queue);
				if (!dskb) {
					pr_err("csk 0x%p, skb 0x%p,%u, f 0x%lx,"
						" plen %u, NO data.\n",
						csk, skb, skb->len,
						cxgbi_skcb_flags(skb),
						cxgbi_skcb_rx_pdulen(skb));
					err = -EIO;
					goto skb_done;
				}
				__skb_unlink(dskb, &csk->receive_queue);

				err = skb_read_pdu_data(conn, skb, dskb, 0);
				if (err < 0)
					pr_err("data, csk 0x%p, skb 0x%p,%u, "
						"f 0x%lx, plen %u, dskb 0x%p,"
						"%u.\n",
						csk, skb, skb->len,
						cxgbi_skcb_flags(skb),
						cxgbi_skcb_rx_pdulen(skb),
						dskb, dskb->len);
				__kfree_skb(dskb);
			} else
				err = skb_read_pdu_data(conn, skb, skb, 0);
		}
skb_done:
		__kfree_skb(skb);

		if (err < 0)
			break;
	}

	log_debug(1 << CXGBI_DBG_PDU_RX, "csk 0x%p, read %u.\n", csk, read);
	if (read) {
		csk->copied_seq += read;
		csk_return_rx_credits(csk, read);
		conn->rxdata_octets += read;
	}

	if (err < 0) {
		pr_info("csk 0x%p, 0x%p, rx failed %d, read %u.\n",
			csk, conn, err, read);
		iscsi_conn_failure(conn, ISCSI_ERR_CONN_FAILED);
	}
}
EXPORT_SYMBOL_GPL(cxgbi_conn_pdu_ready);

static int sgl_seek_offset(struct scatterlist *sgl, unsigned int sgcnt,
				unsigned int offset, unsigned int *off,
				struct scatterlist **sgp)
{
	int i;
	struct scatterlist *sg;

	for_each_sg(sgl, sg, sgcnt, i) {
		if (offset < sg->length) {
			*off = offset;
			*sgp = sg;
			return 0;
		}
		offset -= sg->length;
	}
	return -EFAULT;
}

static int sgl_read_to_frags(struct scatterlist *sg, unsigned int sgoffset,
				unsigned int dlen, struct page_frag *frags,
				int frag_max)
{
	unsigned int datalen = dlen;
	unsigned int sglen = sg->length - sgoffset;
	struct page *page = sg_page(sg);
	int i;

	i = 0;
	do {
		unsigned int copy;

		if (!sglen) {
			sg = sg_next(sg);
			if (!sg) {
				pr_warn("sg %d NULL, len %u/%u.\n",
					i, datalen, dlen);
				return -EINVAL;
			}
			sgoffset = 0;
			sglen = sg->length;
			page = sg_page(sg);

		}
		copy = min(datalen, sglen);
		if (i && page == frags[i - 1].page &&
		    sgoffset + sg->offset ==
			frags[i - 1].offset + frags[i - 1].size) {
			frags[i - 1].size += copy;
		} else {
			if (i >= frag_max) {
				pr_warn("too many pages %u, dlen %u.\n",
					frag_max, dlen);
				return -EINVAL;
			}

			frags[i].page = page;
			frags[i].offset = sg->offset + sgoffset;
			frags[i].size = copy;
			i++;
		}
		datalen -= copy;
		sgoffset += copy;
		sglen -= copy;
	} while (datalen);

	return i;
}

int cxgbi_conn_alloc_pdu(struct iscsi_task *task, u8 opcode)
{
	struct iscsi_tcp_conn *tcp_conn = task->conn->dd_data;
	struct cxgbi_conn *cconn = tcp_conn->dd_data;
	struct cxgbi_device *cdev = cconn->chba->cdev;
	struct iscsi_conn *conn = task->conn;
	struct iscsi_tcp_task *tcp_task = task->dd_data;
	struct cxgbi_task_data *tdata = iscsi_task_cxgbi_data(task);
	struct scsi_cmnd *sc = task->sc;
	struct cxgbi_sock *csk = cconn->cep->csk;
	struct net_device *ndev = cdev->ports[csk->port_id];
	int headroom = SKB_TX_ISCSI_PDU_HEADER_MAX;

	tcp_task->dd_data = tdata;
	task->hdr = NULL;

	if (SKB_MAX_HEAD(cdev->skb_tx_rsvd) > (512 * MAX_SKB_FRAGS) &&
	    (opcode == ISCSI_OP_SCSI_DATA_OUT ||
	     (opcode == ISCSI_OP_SCSI_CMD &&
	      (scsi_bidi_cmnd(sc) || sc->sc_data_direction == DMA_TO_DEVICE))))
		/* data could goes into skb head */
		headroom += min_t(unsigned int,
				SKB_MAX_HEAD(cdev->skb_tx_rsvd),
				conn->max_xmit_dlength);

	tdata->skb = alloc_skb(cdev->skb_tx_rsvd + headroom, GFP_ATOMIC);
	if (!tdata->skb) {
		ndev->stats.tx_dropped++;
		return -ENOMEM;
	}

	skb_reserve(tdata->skb, cdev->skb_tx_rsvd);

	if (task->sc) {
		task->hdr = (struct iscsi_hdr *)tdata->skb->data;
	} else {
		task->hdr = kzalloc(SKB_TX_ISCSI_PDU_HEADER_MAX, GFP_ATOMIC);
		if (!task->hdr) {
			__kfree_skb(tdata->skb);
			tdata->skb = NULL;
			ndev->stats.tx_dropped++;
			return -ENOMEM;
		}
	}
	task->hdr_max = SKB_TX_ISCSI_PDU_HEADER_MAX; /* BHS + AHS */

	/* data_out uses scsi_cmd's itt */
	if (opcode != ISCSI_OP_SCSI_DATA_OUT)
		task_reserve_itt(task, &task->hdr->itt);

	log_debug(1 << CXGBI_DBG_ISCSI | 1 << CXGBI_DBG_PDU_TX,
		"task 0x%p, op 0x%x, skb 0x%p,%u+%u/%u, itt 0x%x.\n",
		task, opcode, tdata->skb, cdev->skb_tx_rsvd, headroom,
		conn->max_xmit_dlength, ntohl(task->hdr->itt));

	return 0;
}
EXPORT_SYMBOL_GPL(cxgbi_conn_alloc_pdu);

static inline void tx_skb_setmode(struct sk_buff *skb, int hcrc, int dcrc)
{
	if (hcrc || dcrc) {
		u8 submode = 0;

		if (hcrc)
			submode |= 1;
		if (dcrc)
			submode |= 2;
		cxgbi_skcb_ulp_mode(skb) = (ULP2_MODE_ISCSI << 4) | submode;
	} else
		cxgbi_skcb_ulp_mode(skb) = 0;
}

int cxgbi_conn_init_pdu(struct iscsi_task *task, unsigned int offset,
			      unsigned int count)
{
	struct iscsi_conn *conn = task->conn;
	struct cxgbi_task_data *tdata = iscsi_task_cxgbi_data(task);
	struct sk_buff *skb = tdata->skb;
	unsigned int datalen = count;
	int i, padlen = iscsi_padding(count);
	struct page *pg;

	log_debug(1 << CXGBI_DBG_ISCSI | 1 << CXGBI_DBG_PDU_TX,
		"task 0x%p,0x%p, skb 0x%p, 0x%x,0x%x,0x%x, %u+%u.\n",
		task, task->sc, skb, (*skb->data) & ISCSI_OPCODE_MASK,
		ntohl(task->cmdsn), ntohl(task->hdr->itt), offset, count);

	skb_put(skb, task->hdr_len);
	tx_skb_setmode(skb, conn->hdrdgst_en, datalen ? conn->datadgst_en : 0);
	if (!count)
		return 0;

	if (task->sc) {
		struct scsi_data_buffer *sdb = scsi_out(task->sc);
		struct scatterlist *sg = NULL;
		int err;

		tdata->offset = offset;
		tdata->count = count;
		err = sgl_seek_offset(
					sdb->table.sgl, sdb->table.nents,
					tdata->offset, &tdata->sgoffset, &sg);
		if (err < 0) {
			pr_warn("tpdu, sgl %u, bad offset %u/%u.\n",
				sdb->table.nents, tdata->offset, sdb->length);
			return err;
		}
		err = sgl_read_to_frags(sg, tdata->sgoffset, tdata->count,
					tdata->frags, MAX_PDU_FRAGS);
		if (err < 0) {
			pr_warn("tpdu, sgl %u, bad offset %u + %u.\n",
				sdb->table.nents, tdata->offset, tdata->count);
			return err;
		}
		tdata->nr_frags = err;

		if (tdata->nr_frags > MAX_SKB_FRAGS ||
		    (padlen && tdata->nr_frags == MAX_SKB_FRAGS)) {
			char *dst = skb->data + task->hdr_len;
			struct page_frag *frag = tdata->frags;

			/* data fits in the skb's headroom */
			for (i = 0; i < tdata->nr_frags; i++, frag++) {
				char *src = kmap_atomic(frag->page);

				memcpy(dst, src+frag->offset, frag->size);
				dst += frag->size;
				kunmap_atomic(src);
			}
			if (padlen) {
				memset(dst, 0, padlen);
				padlen = 0;
			}
			skb_put(skb, count + padlen);
		} else {
			/* data fit into frag_list */
			for (i = 0; i < tdata->nr_frags; i++) {
				__skb_fill_page_desc(skb, i,
						tdata->frags[i].page,
						tdata->frags[i].offset,
						tdata->frags[i].size);
				skb_frag_ref(skb, i);
			}
			skb_shinfo(skb)->nr_frags = tdata->nr_frags;
			skb->len += count;
			skb->data_len += count;
			skb->truesize += count;
		}

	} else {
		pg = virt_to_page(task->data);

		get_page(pg);
		skb_fill_page_desc(skb, 0, pg, offset_in_page(task->data),
					count);
		skb->len += count;
		skb->data_len += count;
		skb->truesize += count;
	}

	if (padlen) {
		i = skb_shinfo(skb)->nr_frags;
		skb_fill_page_desc(skb, skb_shinfo(skb)->nr_frags,
				virt_to_page(padding), offset_in_page(padding),
				padlen);

		skb->data_len += padlen;
		skb->truesize += padlen;
		skb->len += padlen;
	}

	return 0;
}
EXPORT_SYMBOL_GPL(cxgbi_conn_init_pdu);

int cxgbi_conn_xmit_pdu(struct iscsi_task *task)
{
	struct iscsi_tcp_conn *tcp_conn = task->conn->dd_data;
	struct cxgbi_conn *cconn = tcp_conn->dd_data;
	struct cxgbi_task_data *tdata = iscsi_task_cxgbi_data(task);
	struct cxgbi_task_tag_info *ttinfo = &tdata->ttinfo;
	struct sk_buff *skb = tdata->skb;
	struct cxgbi_sock *csk = NULL;
	unsigned int datalen;
	int err;

	if (!skb) {
		log_debug(1 << CXGBI_DBG_ISCSI | 1 << CXGBI_DBG_PDU_TX,
			"task 0x%p\n", task);
		return 0;
	}

	if (cconn && cconn->cep)
		csk = cconn->cep->csk;
	if (!csk) {
		log_debug(1 << CXGBI_DBG_ISCSI | 1 << CXGBI_DBG_PDU_TX,
			  "task 0x%p, csk gone.\n", task);
		return -EPIPE;
	}

	tdata->skb = NULL;
	datalen = skb->data_len;

	/* write ppod first if using ofldq to write ppod */
	if (ttinfo->flags & CXGBI_PPOD_INFO_FLAG_VALID) {
		struct cxgbi_ppm *ppm = csk->cdev->cdev2ppm(csk->cdev);

		ttinfo->flags &= ~CXGBI_PPOD_INFO_FLAG_VALID;
		if (csk->cdev->csk_ddp_set_map(ppm, csk, ttinfo) < 0)
			pr_err("task 0x%p, ppod writing using ofldq failed.\n",
			       task);
			/* continue. Let fl get the data */
	}

	if (!task->sc)
		memcpy(skb->data, task->hdr, SKB_TX_ISCSI_PDU_HEADER_MAX);

	err = cxgbi_sock_send_pdus(cconn->cep->csk, skb);
	if (err > 0) {
		int pdulen = err;

		log_debug(1 << CXGBI_DBG_PDU_TX,
			"task 0x%p,0x%p, skb 0x%p, len %u/%u, rv %d.\n",
			task, task->sc, skb, skb->len, skb->data_len, err);

		if (task->conn->hdrdgst_en)
			pdulen += ISCSI_DIGEST_SIZE;

		if (datalen && task->conn->datadgst_en)
			pdulen += ISCSI_DIGEST_SIZE;

		task->conn->txdata_octets += pdulen;
		return 0;
	}

	if (err == -EAGAIN || err == -ENOBUFS) {
		log_debug(1 << CXGBI_DBG_PDU_TX,
			"task 0x%p, skb 0x%p, len %u/%u, %d EAGAIN.\n",
			task, skb, skb->len, skb->data_len, err);
		/* reset skb to send when we are called again */
		tdata->skb = skb;
		return err;
	}

	log_debug(1 << CXGBI_DBG_ISCSI | 1 << CXGBI_DBG_PDU_TX,
		"itt 0x%x, skb 0x%p, len %u/%u, xmit err %d.\n",
		task->itt, skb, skb->len, skb->data_len, err);

	__kfree_skb(skb);

	iscsi_conn_printk(KERN_ERR, task->conn, "xmit err %d.\n", err);
	iscsi_conn_failure(task->conn, ISCSI_ERR_XMIT_FAILED);
	return err;
}
EXPORT_SYMBOL_GPL(cxgbi_conn_xmit_pdu);

void cxgbi_cleanup_task(struct iscsi_task *task)
{
	struct iscsi_tcp_task *tcp_task = task->dd_data;
	struct cxgbi_task_data *tdata = iscsi_task_cxgbi_data(task);

	if (!tcp_task || !tdata || (tcp_task->dd_data != tdata)) {
		pr_info("task 0x%p,0x%p, tcp_task 0x%p, tdata 0x%p/0x%p.\n",
			task, task->sc, tcp_task,
			tcp_task ? tcp_task->dd_data : NULL, tdata);
		return;
	}

	log_debug(1 << CXGBI_DBG_ISCSI,
		"task 0x%p, skb 0x%p, itt 0x%x.\n",
		task, tdata->skb, task->hdr_itt);

	tcp_task->dd_data = NULL;

	if (!task->sc)
		kfree(task->hdr);
	task->hdr = NULL;

	/*  never reached the xmit task callout */
	if (tdata->skb) {
		__kfree_skb(tdata->skb);
		tdata->skb = NULL;
	}

	task_release_itt(task, task->hdr_itt);
	memset(tdata, 0, sizeof(*tdata));

	iscsi_tcp_cleanup_task(task);
}
EXPORT_SYMBOL_GPL(cxgbi_cleanup_task);

void cxgbi_get_conn_stats(struct iscsi_cls_conn *cls_conn,
				struct iscsi_stats *stats)
{
	struct iscsi_conn *conn = cls_conn->dd_data;

	stats->txdata_octets = conn->txdata_octets;
	stats->rxdata_octets = conn->rxdata_octets;
	stats->scsicmd_pdus = conn->scsicmd_pdus_cnt;
	stats->dataout_pdus = conn->dataout_pdus_cnt;
	stats->scsirsp_pdus = conn->scsirsp_pdus_cnt;
	stats->datain_pdus = conn->datain_pdus_cnt;
	stats->r2t_pdus = conn->r2t_pdus_cnt;
	stats->tmfcmd_pdus = conn->tmfcmd_pdus_cnt;
	stats->tmfrsp_pdus = conn->tmfrsp_pdus_cnt;
	stats->digest_err = 0;
	stats->timeout_err = 0;
	stats->custom_length = 1;
	strcpy(stats->custom[0].desc, "eh_abort_cnt");
	stats->custom[0].value = conn->eh_abort_cnt;
}
EXPORT_SYMBOL_GPL(cxgbi_get_conn_stats);

static int cxgbi_conn_max_xmit_dlength(struct iscsi_conn *conn)
{
	struct iscsi_tcp_conn *tcp_conn = conn->dd_data;
	struct cxgbi_conn *cconn = tcp_conn->dd_data;
	struct cxgbi_device *cdev = cconn->chba->cdev;
	unsigned int headroom = SKB_MAX_HEAD(cdev->skb_tx_rsvd);
	unsigned int max_def = 512 * MAX_SKB_FRAGS;
	unsigned int max = max(max_def, headroom);

	max = min(cconn->chba->cdev->tx_max_size, max);
	if (conn->max_xmit_dlength)
		conn->max_xmit_dlength = min(conn->max_xmit_dlength, max);
	else
		conn->max_xmit_dlength = max;
	cxgbi_align_pdu_size(conn->max_xmit_dlength);

	return 0;
}

static int cxgbi_conn_max_recv_dlength(struct iscsi_conn *conn)
{
	struct iscsi_tcp_conn *tcp_conn = conn->dd_data;
	struct cxgbi_conn *cconn = tcp_conn->dd_data;
	unsigned int max = cconn->chba->cdev->rx_max_size;

	cxgbi_align_pdu_size(max);

	if (conn->max_recv_dlength) {
		if (conn->max_recv_dlength > max) {
			pr_err("MaxRecvDataSegmentLength %u > %u.\n",
				conn->max_recv_dlength, max);
			return -EINVAL;
		}
		conn->max_recv_dlength = min(conn->max_recv_dlength, max);
		cxgbi_align_pdu_size(conn->max_recv_dlength);
	} else
		conn->max_recv_dlength = max;

	return 0;
}

int cxgbi_set_conn_param(struct iscsi_cls_conn *cls_conn,
			enum iscsi_param param, char *buf, int buflen)
{
	struct iscsi_conn *conn = cls_conn->dd_data;
	struct iscsi_tcp_conn *tcp_conn = conn->dd_data;
	struct cxgbi_conn *cconn = tcp_conn->dd_data;
	struct cxgbi_sock *csk = cconn->cep->csk;
	int err;

	log_debug(1 << CXGBI_DBG_ISCSI,
		"cls_conn 0x%p, param %d, buf(%d) %s.\n",
		cls_conn, param, buflen, buf);

	switch (param) {
	case ISCSI_PARAM_HDRDGST_EN:
		err = iscsi_set_param(cls_conn, param, buf, buflen);
		if (!err && conn->hdrdgst_en)
			err = csk->cdev->csk_ddp_setup_digest(csk, csk->tid,
							conn->hdrdgst_en,
							conn->datadgst_en);
		break;
	case ISCSI_PARAM_DATADGST_EN:
		err = iscsi_set_param(cls_conn, param, buf, buflen);
		if (!err && conn->datadgst_en)
			err = csk->cdev->csk_ddp_setup_digest(csk, csk->tid,
							conn->hdrdgst_en,
							conn->datadgst_en);
		break;
	case ISCSI_PARAM_MAX_R2T:
		return iscsi_tcp_set_max_r2t(conn, buf);
	case ISCSI_PARAM_MAX_RECV_DLENGTH:
		err = iscsi_set_param(cls_conn, param, buf, buflen);
		if (!err)
			err = cxgbi_conn_max_recv_dlength(conn);
		break;
	case ISCSI_PARAM_MAX_XMIT_DLENGTH:
		err = iscsi_set_param(cls_conn, param, buf, buflen);
		if (!err)
			err = cxgbi_conn_max_xmit_dlength(conn);
		break;
	default:
		return iscsi_set_param(cls_conn, param, buf, buflen);
	}
	return err;
}
EXPORT_SYMBOL_GPL(cxgbi_set_conn_param);

static inline int csk_print_port(struct cxgbi_sock *csk, char *buf)
{
	int len;

	cxgbi_sock_get(csk);
	len = sprintf(buf, "%hu\n", ntohs(csk->daddr.sin_port));
	cxgbi_sock_put(csk);

	return len;
}

static inline int csk_print_ip(struct cxgbi_sock *csk, char *buf)
{
	int len;

	cxgbi_sock_get(csk);
	if (csk->csk_family == AF_INET)
		len = sprintf(buf, "%pI4",
			      &csk->daddr.sin_addr.s_addr);
	else
		len = sprintf(buf, "%pI6",
			      &csk->daddr6.sin6_addr);

	cxgbi_sock_put(csk);

	return len;
}

int cxgbi_get_ep_param(struct iscsi_endpoint *ep, enum iscsi_param param,
		       char *buf)
{
	struct cxgbi_endpoint *cep = ep->dd_data;
	struct cxgbi_sock *csk;
	int len;

	log_debug(1 << CXGBI_DBG_ISCSI,
		"cls_conn 0x%p, param %d.\n", ep, param);

	switch (param) {
	case ISCSI_PARAM_CONN_PORT:
	case ISCSI_PARAM_CONN_ADDRESS:
		if (!cep)
			return -ENOTCONN;

		csk = cep->csk;
		if (!csk)
			return -ENOTCONN;

		return iscsi_conn_get_addr_param((struct sockaddr_storage *)
						 &csk->daddr, param, buf);
	default:
		return -ENOSYS;
	}
	return len;
}
EXPORT_SYMBOL_GPL(cxgbi_get_ep_param);

struct iscsi_cls_conn *
cxgbi_create_conn(struct iscsi_cls_session *cls_session, u32 cid)
{
	struct iscsi_cls_conn *cls_conn;
	struct iscsi_conn *conn;
	struct iscsi_tcp_conn *tcp_conn;
	struct cxgbi_conn *cconn;

	cls_conn = iscsi_tcp_conn_setup(cls_session, sizeof(*cconn), cid);
	if (!cls_conn)
		return NULL;

	conn = cls_conn->dd_data;
	tcp_conn = conn->dd_data;
	cconn = tcp_conn->dd_data;
	cconn->iconn = conn;

	log_debug(1 << CXGBI_DBG_ISCSI,
		"cid %u(0x%x), cls 0x%p,0x%p, conn 0x%p,0x%p,0x%p.\n",
		cid, cid, cls_session, cls_conn, conn, tcp_conn, cconn);

	return cls_conn;
}
EXPORT_SYMBOL_GPL(cxgbi_create_conn);

int cxgbi_bind_conn(struct iscsi_cls_session *cls_session,
				struct iscsi_cls_conn *cls_conn,
				u64 transport_eph, int is_leading)
{
	struct iscsi_conn *conn = cls_conn->dd_data;
	struct iscsi_tcp_conn *tcp_conn = conn->dd_data;
	struct cxgbi_conn *cconn = tcp_conn->dd_data;
	struct cxgbi_ppm *ppm;
	struct iscsi_endpoint *ep;
	struct cxgbi_endpoint *cep;
	struct cxgbi_sock *csk;
	int err;

	ep = iscsi_lookup_endpoint(transport_eph);
	if (!ep)
		return -EINVAL;

	/*  setup ddp pagesize */
	cep = ep->dd_data;
	csk = cep->csk;

	ppm = csk->cdev->cdev2ppm(csk->cdev);
	err = csk->cdev->csk_ddp_setup_pgidx(csk, csk->tid,
					     ppm->tformat.pgsz_idx_dflt);
	if (err < 0)
		return err;

	err = iscsi_conn_bind(cls_session, cls_conn, is_leading);
	if (err)
		return -EINVAL;

	/*  calculate the tag idx bits needed for this conn based on cmds_max */
	cconn->task_idx_bits = (__ilog2_u32(conn->session->cmds_max - 1)) + 1;

	write_lock_bh(&csk->callback_lock);
	csk->user_data = conn;
	cconn->chba = cep->chba;
	cconn->cep = cep;
	cep->cconn = cconn;
	write_unlock_bh(&csk->callback_lock);

	cxgbi_conn_max_xmit_dlength(conn);
	cxgbi_conn_max_recv_dlength(conn);

	log_debug(1 << CXGBI_DBG_ISCSI,
		"cls 0x%p,0x%p, ep 0x%p, cconn 0x%p, csk 0x%p.\n",
		cls_session, cls_conn, ep, cconn, csk);
	/*  init recv engine */
	iscsi_tcp_hdr_recv_prep(tcp_conn);

	return 0;
}
EXPORT_SYMBOL_GPL(cxgbi_bind_conn);

struct iscsi_cls_session *cxgbi_create_session(struct iscsi_endpoint *ep,
						u16 cmds_max, u16 qdepth,
						u32 initial_cmdsn)
{
	struct cxgbi_endpoint *cep;
	struct cxgbi_hba *chba;
	struct Scsi_Host *shost;
	struct iscsi_cls_session *cls_session;
	struct iscsi_session *session;

	if (!ep) {
		pr_err("missing endpoint.\n");
		return NULL;
	}

	cep = ep->dd_data;
	chba = cep->chba;
	shost = chba->shost;

	BUG_ON(chba != iscsi_host_priv(shost));

	cls_session = iscsi_session_setup(chba->cdev->itp, shost,
					cmds_max, 0,
					sizeof(struct iscsi_tcp_task) +
					sizeof(struct cxgbi_task_data),
					initial_cmdsn, ISCSI_MAX_TARGET);
	if (!cls_session)
		return NULL;

	session = cls_session->dd_data;
	if (iscsi_tcp_r2tpool_alloc(session))
		goto remove_session;

	log_debug(1 << CXGBI_DBG_ISCSI,
		"ep 0x%p, cls sess 0x%p.\n", ep, cls_session);
	return cls_session;

remove_session:
	iscsi_session_teardown(cls_session);
	return NULL;
}
EXPORT_SYMBOL_GPL(cxgbi_create_session);

void cxgbi_destroy_session(struct iscsi_cls_session *cls_session)
{
	log_debug(1 << CXGBI_DBG_ISCSI,
		"cls sess 0x%p.\n", cls_session);

	iscsi_tcp_r2tpool_free(cls_session->dd_data);
	iscsi_session_teardown(cls_session);
}
EXPORT_SYMBOL_GPL(cxgbi_destroy_session);

int cxgbi_set_host_param(struct Scsi_Host *shost, enum iscsi_host_param param,
			char *buf, int buflen)
{
	struct cxgbi_hba *chba = iscsi_host_priv(shost);

	if (!chba->ndev) {
		shost_printk(KERN_ERR, shost, "Could not get host param. "
				"netdev for host not set.\n");
		return -ENODEV;
	}

	log_debug(1 << CXGBI_DBG_ISCSI,
		"shost 0x%p, hba 0x%p,%s, param %d, buf(%d) %s.\n",
		shost, chba, chba->ndev->name, param, buflen, buf);

	switch (param) {
	case ISCSI_HOST_PARAM_IPADDRESS:
	{
		__be32 addr = in_aton(buf);
		log_debug(1 << CXGBI_DBG_ISCSI,
			"hba %s, req. ipv4 %pI4.\n", chba->ndev->name, &addr);
		cxgbi_set_iscsi_ipv4(chba, addr);
		return 0;
	}
	case ISCSI_HOST_PARAM_HWADDRESS:
	case ISCSI_HOST_PARAM_NETDEV_NAME:
		return 0;
	default:
		return iscsi_host_set_param(shost, param, buf, buflen);
	}
}
EXPORT_SYMBOL_GPL(cxgbi_set_host_param);

int cxgbi_get_host_param(struct Scsi_Host *shost, enum iscsi_host_param param,
			char *buf)
{
	struct cxgbi_hba *chba = iscsi_host_priv(shost);
	int len = 0;

	if (!chba->ndev) {
		shost_printk(KERN_ERR, shost, "Could not get host param. "
				"netdev for host not set.\n");
		return -ENODEV;
	}

	log_debug(1 << CXGBI_DBG_ISCSI,
		"shost 0x%p, hba 0x%p,%s, param %d.\n",
		shost, chba, chba->ndev->name, param);

	switch (param) {
	case ISCSI_HOST_PARAM_HWADDRESS:
		len = sysfs_format_mac(buf, chba->ndev->dev_addr, 6);
		break;
	case ISCSI_HOST_PARAM_NETDEV_NAME:
		len = sprintf(buf, "%s\n", chba->ndev->name);
		break;
	case ISCSI_HOST_PARAM_IPADDRESS:
	{
		struct cxgbi_sock *csk = find_sock_on_port(chba->cdev,
							   chba->port_id);
		if (csk) {
			len = sprintf(buf, "%pIS",
				      (struct sockaddr *)&csk->saddr);
		}
		log_debug(1 << CXGBI_DBG_ISCSI,
			  "hba %s, addr %s.\n", chba->ndev->name, buf);
		break;
	}
	default:
		return iscsi_host_get_param(shost, param, buf);
	}

	return len;
}
EXPORT_SYMBOL_GPL(cxgbi_get_host_param);

struct iscsi_endpoint *cxgbi_ep_connect(struct Scsi_Host *shost,
					struct sockaddr *dst_addr,
					int non_blocking)
{
	struct iscsi_endpoint *ep;
	struct cxgbi_endpoint *cep;
	struct cxgbi_hba *hba = NULL;
	struct cxgbi_sock *csk;
	int ifindex = 0;
	int err = -EINVAL;

	log_debug(1 << CXGBI_DBG_ISCSI | 1 << CXGBI_DBG_SOCK,
		"shost 0x%p, non_blocking %d, dst_addr 0x%p.\n",
		shost, non_blocking, dst_addr);

	if (shost) {
		hba = iscsi_host_priv(shost);
		if (!hba) {
			pr_info("shost 0x%p, priv NULL.\n", shost);
			goto err_out;
		}

		rtnl_lock();
		if (!vlan_uses_dev(hba->ndev))
			ifindex = hba->ndev->ifindex;
		rtnl_unlock();
	}

	if (dst_addr->sa_family == AF_INET) {
		csk = cxgbi_check_route(dst_addr, ifindex);
#if IS_ENABLED(CONFIG_IPV6)
	} else if (dst_addr->sa_family == AF_INET6) {
		csk = cxgbi_check_route6(dst_addr, ifindex);
#endif
	} else {
		pr_info("address family 0x%x NOT supported.\n",
			dst_addr->sa_family);
		err = -EAFNOSUPPORT;
		return (struct iscsi_endpoint *)ERR_PTR(err);
	}

	if (IS_ERR(csk))
		return (struct iscsi_endpoint *)csk;
	cxgbi_sock_get(csk);

	if (!hba)
		hba = csk->cdev->hbas[csk->port_id];
	else if (hba != csk->cdev->hbas[csk->port_id]) {
		pr_info("Could not connect through requested host %u"
			"hba 0x%p != 0x%p (%u).\n",
			shost->host_no, hba,
			csk->cdev->hbas[csk->port_id], csk->port_id);
		err = -ENOSPC;
		goto release_conn;
	}

	err = sock_get_port(csk);
	if (err)
		goto release_conn;

	cxgbi_sock_set_state(csk, CTP_CONNECTING);
	err = csk->cdev->csk_init_act_open(csk);
	if (err)
		goto release_conn;

	if (cxgbi_sock_is_closing(csk)) {
		err = -ENOSPC;
		pr_info("csk 0x%p is closing.\n", csk);
		goto release_conn;
	}

	ep = iscsi_create_endpoint(sizeof(*cep));
	if (!ep) {
		err = -ENOMEM;
		pr_info("iscsi alloc ep, OOM.\n");
		goto release_conn;
	}

	cep = ep->dd_data;
	cep->csk = csk;
	cep->chba = hba;

	log_debug(1 << CXGBI_DBG_ISCSI | 1 << CXGBI_DBG_SOCK,
		"ep 0x%p, cep 0x%p, csk 0x%p, hba 0x%p,%s.\n",
		ep, cep, csk, hba, hba->ndev->name);
	return ep;

release_conn:
	cxgbi_sock_put(csk);
	cxgbi_sock_closed(csk);
err_out:
	return ERR_PTR(err);
}
EXPORT_SYMBOL_GPL(cxgbi_ep_connect);

int cxgbi_ep_poll(struct iscsi_endpoint *ep, int timeout_ms)
{
	struct cxgbi_endpoint *cep = ep->dd_data;
	struct cxgbi_sock *csk = cep->csk;

	if (!cxgbi_sock_is_established(csk))
		return 0;
	return 1;
}
EXPORT_SYMBOL_GPL(cxgbi_ep_poll);

void cxgbi_ep_disconnect(struct iscsi_endpoint *ep)
{
	struct cxgbi_endpoint *cep = ep->dd_data;
	struct cxgbi_conn *cconn = cep->cconn;
	struct cxgbi_sock *csk = cep->csk;

	log_debug(1 << CXGBI_DBG_ISCSI | 1 << CXGBI_DBG_SOCK,
		"ep 0x%p, cep 0x%p, cconn 0x%p, csk 0x%p,%u,0x%lx.\n",
		ep, cep, cconn, csk, csk->state, csk->flags);

	if (cconn && cconn->iconn) {
		iscsi_suspend_tx(cconn->iconn);
		write_lock_bh(&csk->callback_lock);
		cep->csk->user_data = NULL;
		cconn->cep = NULL;
		write_unlock_bh(&csk->callback_lock);
	}
	iscsi_destroy_endpoint(ep);

	if (likely(csk->state >= CTP_ESTABLISHED))
		need_active_close(csk);
	else
		cxgbi_sock_closed(csk);

	cxgbi_sock_put(csk);
}
EXPORT_SYMBOL_GPL(cxgbi_ep_disconnect);

int cxgbi_iscsi_init(struct iscsi_transport *itp,
			struct scsi_transport_template **stt)
{
	*stt = iscsi_register_transport(itp);
	if (*stt == NULL) {
		pr_err("unable to register %s transport 0x%p.\n",
			itp->name, itp);
		return -ENODEV;
	}
	log_debug(1 << CXGBI_DBG_ISCSI,
		"%s, registered iscsi transport 0x%p.\n",
		itp->name, stt);
	return 0;
}
EXPORT_SYMBOL_GPL(cxgbi_iscsi_init);

void cxgbi_iscsi_cleanup(struct iscsi_transport *itp,
			struct scsi_transport_template **stt)
{
	if (*stt) {
		log_debug(1 << CXGBI_DBG_ISCSI,
			"de-register transport 0x%p, %s, stt 0x%p.\n",
			itp, itp->name, *stt);
		*stt = NULL;
		iscsi_unregister_transport(itp);
	}
}
EXPORT_SYMBOL_GPL(cxgbi_iscsi_cleanup);

umode_t cxgbi_attr_is_visible(int param_type, int param)
{
	switch (param_type) {
	case ISCSI_HOST_PARAM:
		switch (param) {
		case ISCSI_HOST_PARAM_NETDEV_NAME:
		case ISCSI_HOST_PARAM_HWADDRESS:
		case ISCSI_HOST_PARAM_IPADDRESS:
		case ISCSI_HOST_PARAM_INITIATOR_NAME:
			return S_IRUGO;
		default:
			return 0;
		}
	case ISCSI_PARAM:
		switch (param) {
		case ISCSI_PARAM_MAX_RECV_DLENGTH:
		case ISCSI_PARAM_MAX_XMIT_DLENGTH:
		case ISCSI_PARAM_HDRDGST_EN:
		case ISCSI_PARAM_DATADGST_EN:
		case ISCSI_PARAM_CONN_ADDRESS:
		case ISCSI_PARAM_CONN_PORT:
		case ISCSI_PARAM_EXP_STATSN:
		case ISCSI_PARAM_PERSISTENT_ADDRESS:
		case ISCSI_PARAM_PERSISTENT_PORT:
		case ISCSI_PARAM_PING_TMO:
		case ISCSI_PARAM_RECV_TMO:
		case ISCSI_PARAM_INITIAL_R2T_EN:
		case ISCSI_PARAM_MAX_R2T:
		case ISCSI_PARAM_IMM_DATA_EN:
		case ISCSI_PARAM_FIRST_BURST:
		case ISCSI_PARAM_MAX_BURST:
		case ISCSI_PARAM_PDU_INORDER_EN:
		case ISCSI_PARAM_DATASEQ_INORDER_EN:
		case ISCSI_PARAM_ERL:
		case ISCSI_PARAM_TARGET_NAME:
		case ISCSI_PARAM_TPGT:
		case ISCSI_PARAM_USERNAME:
		case ISCSI_PARAM_PASSWORD:
		case ISCSI_PARAM_USERNAME_IN:
		case ISCSI_PARAM_PASSWORD_IN:
		case ISCSI_PARAM_FAST_ABORT:
		case ISCSI_PARAM_ABORT_TMO:
		case ISCSI_PARAM_LU_RESET_TMO:
		case ISCSI_PARAM_TGT_RESET_TMO:
		case ISCSI_PARAM_IFACE_NAME:
		case ISCSI_PARAM_INITIATOR_NAME:
			return S_IRUGO;
		default:
			return 0;
		}
	}

	return 0;
}
EXPORT_SYMBOL_GPL(cxgbi_attr_is_visible);

static int __init libcxgbi_init_module(void)
{
	pr_info("%s", version);

	BUILD_BUG_ON(FIELD_SIZEOF(struct sk_buff, cb) <
		     sizeof(struct cxgbi_skb_cb));
	return 0;
}

static void __exit libcxgbi_exit_module(void)
{
	cxgbi_device_unregister_all(0xFF);
	return;
}

module_init(libcxgbi_init_module);
module_exit(libcxgbi_exit_module);<|MERGE_RESOLUTION|>--- conflicted
+++ resolved
@@ -706,10 +706,7 @@
 	struct flowi6 fl;
 
 	memset(&fl, 0, sizeof(fl));
-<<<<<<< HEAD
-=======
 	fl.flowi6_oif = ifindex;
->>>>>>> 286cd8c7
 	if (saddr)
 		memcpy(&fl.saddr, saddr, sizeof(struct in6_addr));
 	if (daddr)
