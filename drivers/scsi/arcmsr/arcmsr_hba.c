/*
*******************************************************************************
**        O.S   : Linux
**   FILE NAME  : arcmsr_hba.c
**        BY    : Nick Cheng, C.L. Huang
**   Description: SCSI RAID Device Driver for Areca RAID Controller
*******************************************************************************
** Copyright (C) 2002 - 2014, Areca Technology Corporation All rights reserved
**
**     Web site: www.areca.com.tw
**       E-mail: support@areca.com.tw
**
** This program is free software; you can redistribute it and/or modify
** it under the terms of the GNU General Public License version 2 as
** published by the Free Software Foundation.
** This program is distributed in the hope that it will be useful,
** but WITHOUT ANY WARRANTY; without even the implied warranty of
** MERCHANTABILITY or FITNESS FOR A PARTICULAR PURPOSE.  See the
** GNU General Public License for more details.
*******************************************************************************
** Redistribution and use in source and binary forms, with or without
** modification, are permitted provided that the following conditions
** are met:
** 1. Redistributions of source code must retain the above copyright
**    notice, this list of conditions and the following disclaimer.
** 2. Redistributions in binary form must reproduce the above copyright
**    notice, this list of conditions and the following disclaimer in the
**    documentation and/or other materials provided with the distribution.
** 3. The name of the author may not be used to endorse or promote products
**    derived from this software without specific prior written permission.
**
** THIS SOFTWARE IS PROVIDED BY THE AUTHOR ``AS IS'' AND ANY EXPRESS OR
** IMPLIED WARRANTIES, INCLUDING, BUT NOT LIMITED TO, THE IMPLIED WARRANTIES
** OF MERCHANTABILITY AND FITNESS FOR A PARTICULAR PURPOSE ARE DISCLAIMED.
** IN NO EVENT SHALL THE AUTHOR BE LIABLE FOR ANY DIRECT, INDIRECT,
** INCIDENTAL, SPECIAL, EXEMPLARY, OR CONSEQUENTIAL DAMAGES(INCLUDING,BUT
** NOT LIMITED TO, PROCUREMENT OF SUBSTITUTE GOODS OR SERVICES; LOSS OF USE,
** DATA, OR PROFITS; OR BUSINESS INTERRUPTION)HOWEVER CAUSED AND ON ANY
** THEORY OF LIABILITY, WHETHER IN CONTRACT, STRICT LIABILITY, OR TORT
** (INCLUDING NEGLIGENCE OR OTHERWISE)ARISING IN ANY WAY OUT OF THE USE OF
** THIS SOFTWARE, EVEN IF ADVISED OF THE POSSIBILITY OF SUCH DAMAGE.
*******************************************************************************
** For history of changes, see Documentation/scsi/ChangeLog.arcmsr
**     Firmware Specification, see Documentation/scsi/arcmsr_spec.txt
*******************************************************************************
*/
#include <linux/module.h>
#include <linux/reboot.h>
#include <linux/spinlock.h>
#include <linux/pci_ids.h>
#include <linux/interrupt.h>
#include <linux/moduleparam.h>
#include <linux/errno.h>
#include <linux/types.h>
#include <linux/delay.h>
#include <linux/dma-mapping.h>
#include <linux/timer.h>
#include <linux/slab.h>
#include <linux/pci.h>
#include <linux/aer.h>
#include <linux/circ_buf.h>
#include <asm/dma.h>
#include <asm/io.h>
#include <linux/uaccess.h>
#include <scsi/scsi_host.h>
#include <scsi/scsi.h>
#include <scsi/scsi_cmnd.h>
#include <scsi/scsi_tcq.h>
#include <scsi/scsi_device.h>
#include <scsi/scsi_transport.h>
#include <scsi/scsicam.h>
#include "arcmsr.h"
MODULE_AUTHOR("Nick Cheng, C.L. Huang <support@areca.com.tw>");
MODULE_DESCRIPTION("Areca ARC11xx/12xx/16xx/188x SAS/SATA RAID Controller Driver");
MODULE_LICENSE("Dual BSD/GPL");
MODULE_VERSION(ARCMSR_DRIVER_VERSION);

static int msix_enable = 1;
module_param(msix_enable, int, S_IRUGO);
MODULE_PARM_DESC(msix_enable, "Enable MSI-X interrupt(0 ~ 1), msix_enable=1(enable), =0(disable)");

static int msi_enable = 1;
module_param(msi_enable, int, S_IRUGO);
MODULE_PARM_DESC(msi_enable, "Enable MSI interrupt(0 ~ 1), msi_enable=1(enable), =0(disable)");

static int host_can_queue = ARCMSR_DEFAULT_OUTSTANDING_CMD;
module_param(host_can_queue, int, S_IRUGO);
MODULE_PARM_DESC(host_can_queue, " adapter queue depth(32 ~ 1024), default is 128");

static int cmd_per_lun = ARCMSR_DEFAULT_CMD_PERLUN;
module_param(cmd_per_lun, int, S_IRUGO);
MODULE_PARM_DESC(cmd_per_lun, " device queue depth(1 ~ 128), default is 32");

static int set_date_time = 0;
module_param(set_date_time, int, S_IRUGO);
MODULE_PARM_DESC(set_date_time, " send date, time to iop(0 ~ 1), set_date_time=1(enable), default(=0) is disable");

#define	ARCMSR_SLEEPTIME	10
#define	ARCMSR_RETRYCOUNT	12

static wait_queue_head_t wait_q;
static int arcmsr_iop_message_xfer(struct AdapterControlBlock *acb,
					struct scsi_cmnd *cmd);
static int arcmsr_iop_confirm(struct AdapterControlBlock *acb);
static int arcmsr_abort(struct scsi_cmnd *);
static int arcmsr_bus_reset(struct scsi_cmnd *);
static int arcmsr_bios_param(struct scsi_device *sdev,
		struct block_device *bdev, sector_t capacity, int *info);
static int arcmsr_queue_command(struct Scsi_Host *h, struct scsi_cmnd *cmd);
static int arcmsr_probe(struct pci_dev *pdev,
				const struct pci_device_id *id);
static int arcmsr_suspend(struct pci_dev *pdev, pm_message_t state);
static int arcmsr_resume(struct pci_dev *pdev);
static void arcmsr_remove(struct pci_dev *pdev);
static void arcmsr_shutdown(struct pci_dev *pdev);
static void arcmsr_iop_init(struct AdapterControlBlock *acb);
static void arcmsr_free_ccb_pool(struct AdapterControlBlock *acb);
static u32 arcmsr_disable_outbound_ints(struct AdapterControlBlock *acb);
static void arcmsr_enable_outbound_ints(struct AdapterControlBlock *acb,
	u32 intmask_org);
static void arcmsr_stop_adapter_bgrb(struct AdapterControlBlock *acb);
static void arcmsr_hbaA_flush_cache(struct AdapterControlBlock *acb);
static void arcmsr_hbaB_flush_cache(struct AdapterControlBlock *acb);
static void arcmsr_request_device_map(struct timer_list *t);
static void arcmsr_message_isr_bh_fn(struct work_struct *work);
static bool arcmsr_get_firmware_spec(struct AdapterControlBlock *acb);
static void arcmsr_start_adapter_bgrb(struct AdapterControlBlock *acb);
static void arcmsr_hbaC_message_isr(struct AdapterControlBlock *pACB);
static void arcmsr_hbaD_message_isr(struct AdapterControlBlock *acb);
static void arcmsr_hbaE_message_isr(struct AdapterControlBlock *acb);
static void arcmsr_hbaE_postqueue_isr(struct AdapterControlBlock *acb);
static void arcmsr_hardware_reset(struct AdapterControlBlock *acb);
static const char *arcmsr_info(struct Scsi_Host *);
static irqreturn_t arcmsr_interrupt(struct AdapterControlBlock *acb);
static void arcmsr_free_irq(struct pci_dev *, struct AdapterControlBlock *);
static void arcmsr_wait_firmware_ready(struct AdapterControlBlock *acb);
static void arcmsr_set_iop_datetime(struct timer_list *);
static int arcmsr_adjust_disk_queue_depth(struct scsi_device *sdev, int queue_depth)
{
	if (queue_depth > ARCMSR_MAX_CMD_PERLUN)
		queue_depth = ARCMSR_MAX_CMD_PERLUN;
	return scsi_change_queue_depth(sdev, queue_depth);
}

static struct scsi_host_template arcmsr_scsi_host_template = {
	.module			= THIS_MODULE,
	.name			= "Areca SAS/SATA RAID driver",
	.info			= arcmsr_info,
	.queuecommand		= arcmsr_queue_command,
	.eh_abort_handler	= arcmsr_abort,
	.eh_bus_reset_handler	= arcmsr_bus_reset,
	.bios_param		= arcmsr_bios_param,
	.change_queue_depth	= arcmsr_adjust_disk_queue_depth,
	.can_queue		= ARCMSR_DEFAULT_OUTSTANDING_CMD,
	.this_id		= ARCMSR_SCSI_INITIATOR_ID,
	.sg_tablesize	        = ARCMSR_DEFAULT_SG_ENTRIES,
	.max_sectors		= ARCMSR_MAX_XFER_SECTORS_C,
	.cmd_per_lun		= ARCMSR_DEFAULT_CMD_PERLUN,
	.use_clustering		= ENABLE_CLUSTERING,
	.shost_attrs		= arcmsr_host_attrs,
	.no_write_same		= 1,
};

static struct pci_device_id arcmsr_device_id_table[] = {
	{PCI_DEVICE(PCI_VENDOR_ID_ARECA, PCI_DEVICE_ID_ARECA_1110),
		.driver_data = ACB_ADAPTER_TYPE_A},
	{PCI_DEVICE(PCI_VENDOR_ID_ARECA, PCI_DEVICE_ID_ARECA_1120),
		.driver_data = ACB_ADAPTER_TYPE_A},
	{PCI_DEVICE(PCI_VENDOR_ID_ARECA, PCI_DEVICE_ID_ARECA_1130),
		.driver_data = ACB_ADAPTER_TYPE_A},
	{PCI_DEVICE(PCI_VENDOR_ID_ARECA, PCI_DEVICE_ID_ARECA_1160),
		.driver_data = ACB_ADAPTER_TYPE_A},
	{PCI_DEVICE(PCI_VENDOR_ID_ARECA, PCI_DEVICE_ID_ARECA_1170),
		.driver_data = ACB_ADAPTER_TYPE_A},
	{PCI_DEVICE(PCI_VENDOR_ID_ARECA, PCI_DEVICE_ID_ARECA_1200),
		.driver_data = ACB_ADAPTER_TYPE_B},
	{PCI_DEVICE(PCI_VENDOR_ID_ARECA, PCI_DEVICE_ID_ARECA_1201),
		.driver_data = ACB_ADAPTER_TYPE_B},
	{PCI_DEVICE(PCI_VENDOR_ID_ARECA, PCI_DEVICE_ID_ARECA_1202),
		.driver_data = ACB_ADAPTER_TYPE_B},
	{PCI_DEVICE(PCI_VENDOR_ID_ARECA, PCI_DEVICE_ID_ARECA_1203),
		.driver_data = ACB_ADAPTER_TYPE_B},
	{PCI_DEVICE(PCI_VENDOR_ID_ARECA, PCI_DEVICE_ID_ARECA_1210),
		.driver_data = ACB_ADAPTER_TYPE_A},
	{PCI_DEVICE(PCI_VENDOR_ID_ARECA, PCI_DEVICE_ID_ARECA_1214),
		.driver_data = ACB_ADAPTER_TYPE_D},
	{PCI_DEVICE(PCI_VENDOR_ID_ARECA, PCI_DEVICE_ID_ARECA_1220),
		.driver_data = ACB_ADAPTER_TYPE_A},
	{PCI_DEVICE(PCI_VENDOR_ID_ARECA, PCI_DEVICE_ID_ARECA_1230),
		.driver_data = ACB_ADAPTER_TYPE_A},
	{PCI_DEVICE(PCI_VENDOR_ID_ARECA, PCI_DEVICE_ID_ARECA_1260),
		.driver_data = ACB_ADAPTER_TYPE_A},
	{PCI_DEVICE(PCI_VENDOR_ID_ARECA, PCI_DEVICE_ID_ARECA_1270),
		.driver_data = ACB_ADAPTER_TYPE_A},
	{PCI_DEVICE(PCI_VENDOR_ID_ARECA, PCI_DEVICE_ID_ARECA_1280),
		.driver_data = ACB_ADAPTER_TYPE_A},
	{PCI_DEVICE(PCI_VENDOR_ID_ARECA, PCI_DEVICE_ID_ARECA_1380),
		.driver_data = ACB_ADAPTER_TYPE_A},
	{PCI_DEVICE(PCI_VENDOR_ID_ARECA, PCI_DEVICE_ID_ARECA_1381),
		.driver_data = ACB_ADAPTER_TYPE_A},
	{PCI_DEVICE(PCI_VENDOR_ID_ARECA, PCI_DEVICE_ID_ARECA_1680),
		.driver_data = ACB_ADAPTER_TYPE_A},
	{PCI_DEVICE(PCI_VENDOR_ID_ARECA, PCI_DEVICE_ID_ARECA_1681),
		.driver_data = ACB_ADAPTER_TYPE_A},
	{PCI_DEVICE(PCI_VENDOR_ID_ARECA, PCI_DEVICE_ID_ARECA_1880),
		.driver_data = ACB_ADAPTER_TYPE_C},
	{PCI_DEVICE(PCI_VENDOR_ID_ARECA, PCI_DEVICE_ID_ARECA_1884),
		.driver_data = ACB_ADAPTER_TYPE_E},
	{0, 0}, /* Terminating entry */
};
MODULE_DEVICE_TABLE(pci, arcmsr_device_id_table);

static struct pci_driver arcmsr_pci_driver = {
	.name			= "arcmsr",
	.id_table		= arcmsr_device_id_table,
	.probe			= arcmsr_probe,
	.remove			= arcmsr_remove,
	.suspend		= arcmsr_suspend,
	.resume			= arcmsr_resume,
	.shutdown		= arcmsr_shutdown,
};
/*
****************************************************************************
****************************************************************************
*/

static void arcmsr_free_mu(struct AdapterControlBlock *acb)
{
	switch (acb->adapter_type) {
	case ACB_ADAPTER_TYPE_B:
	case ACB_ADAPTER_TYPE_D:
	case ACB_ADAPTER_TYPE_E: {
		dma_free_coherent(&acb->pdev->dev, acb->roundup_ccbsize,
			acb->dma_coherent2, acb->dma_coherent_handle2);
		break;
	}
	}
}

static bool arcmsr_remap_pciregion(struct AdapterControlBlock *acb)
{
	struct pci_dev *pdev = acb->pdev;
	switch (acb->adapter_type){
	case ACB_ADAPTER_TYPE_A:{
		acb->pmuA = ioremap(pci_resource_start(pdev,0), pci_resource_len(pdev,0));
		if (!acb->pmuA) {
			printk(KERN_NOTICE "arcmsr%d: memory mapping region fail \n", acb->host->host_no);
			return false;
		}
		break;
	}
	case ACB_ADAPTER_TYPE_B:{
		void __iomem *mem_base0, *mem_base1;
		mem_base0 = ioremap(pci_resource_start(pdev, 0), pci_resource_len(pdev, 0));
		if (!mem_base0) {
			printk(KERN_NOTICE "arcmsr%d: memory mapping region fail \n", acb->host->host_no);
			return false;
		}
		mem_base1 = ioremap(pci_resource_start(pdev, 2), pci_resource_len(pdev, 2));
		if (!mem_base1) {
			iounmap(mem_base0);
			printk(KERN_NOTICE "arcmsr%d: memory mapping region fail \n", acb->host->host_no);
			return false;
		}
		acb->mem_base0 = mem_base0;
		acb->mem_base1 = mem_base1;
		break;
	}
	case ACB_ADAPTER_TYPE_C:{
		acb->pmuC = ioremap_nocache(pci_resource_start(pdev, 1), pci_resource_len(pdev, 1));
		if (!acb->pmuC) {
			printk(KERN_NOTICE "arcmsr%d: memory mapping region fail \n", acb->host->host_no);
			return false;
		}
		if (readl(&acb->pmuC->outbound_doorbell) & ARCMSR_HBCMU_IOP2DRV_MESSAGE_CMD_DONE) {
			writel(ARCMSR_HBCMU_IOP2DRV_MESSAGE_CMD_DONE_DOORBELL_CLEAR, &acb->pmuC->outbound_doorbell_clear);/*clear interrupt*/
			return true;
		}
		break;
	}
	case ACB_ADAPTER_TYPE_D: {
		void __iomem *mem_base0;
		unsigned long addr, range, flags;

		addr = (unsigned long)pci_resource_start(pdev, 0);
		range = pci_resource_len(pdev, 0);
		flags = pci_resource_flags(pdev, 0);
		mem_base0 = ioremap(addr, range);
		if (!mem_base0) {
			pr_notice("arcmsr%d: memory mapping region fail\n",
				acb->host->host_no);
			return false;
		}
		acb->mem_base0 = mem_base0;
		break;
		}
	case ACB_ADAPTER_TYPE_E: {
		acb->pmuE = ioremap(pci_resource_start(pdev, 1),
			pci_resource_len(pdev, 1));
		if (!acb->pmuE) {
			pr_notice("arcmsr%d: memory mapping region fail \n",
				acb->host->host_no);
			return false;
		}
		writel(0, &acb->pmuE->host_int_status); /*clear interrupt*/
		writel(ARCMSR_HBEMU_DOORBELL_SYNC, &acb->pmuE->iobound_doorbell);	/* synchronize doorbell to 0 */
		acb->in_doorbell = 0;
		acb->out_doorbell = 0;
		break;
		}
	}
	return true;
}

static void arcmsr_unmap_pciregion(struct AdapterControlBlock *acb)
{
	switch (acb->adapter_type) {
	case ACB_ADAPTER_TYPE_A:{
		iounmap(acb->pmuA);
	}
	break;
	case ACB_ADAPTER_TYPE_B:{
		iounmap(acb->mem_base0);
		iounmap(acb->mem_base1);
	}

	break;
	case ACB_ADAPTER_TYPE_C:{
		iounmap(acb->pmuC);
	}
	break;
	case ACB_ADAPTER_TYPE_D:
		iounmap(acb->mem_base0);
		break;
	case ACB_ADAPTER_TYPE_E:
		iounmap(acb->pmuE);
		break;
	}
}

static irqreturn_t arcmsr_do_interrupt(int irq, void *dev_id)
{
	irqreturn_t handle_state;
	struct AdapterControlBlock *acb = dev_id;

	handle_state = arcmsr_interrupt(acb);
	return handle_state;
}

static int arcmsr_bios_param(struct scsi_device *sdev,
		struct block_device *bdev, sector_t capacity, int *geom)
{
	int ret, heads, sectors, cylinders, total_capacity;
	unsigned char *buffer;/* return copy of block device's partition table */

	buffer = scsi_bios_ptable(bdev);
	if (buffer) {
		ret = scsi_partsize(buffer, capacity, &geom[2], &geom[0], &geom[1]);
		kfree(buffer);
		if (ret != -1)
			return ret;
	}
	total_capacity = capacity;
	heads = 64;
	sectors = 32;
	cylinders = total_capacity / (heads * sectors);
	if (cylinders > 1024) {
		heads = 255;
		sectors = 63;
		cylinders = total_capacity / (heads * sectors);
	}
	geom[0] = heads;
	geom[1] = sectors;
	geom[2] = cylinders;
	return 0;
}

static uint8_t arcmsr_hbaA_wait_msgint_ready(struct AdapterControlBlock *acb)
{
	struct MessageUnit_A __iomem *reg = acb->pmuA;
	int i;

	for (i = 0; i < 2000; i++) {
		if (readl(&reg->outbound_intstatus) &
				ARCMSR_MU_OUTBOUND_MESSAGE0_INT) {
			writel(ARCMSR_MU_OUTBOUND_MESSAGE0_INT,
				&reg->outbound_intstatus);
			return true;
		}
		msleep(10);
	} /* max 20 seconds */

	return false;
}

static uint8_t arcmsr_hbaB_wait_msgint_ready(struct AdapterControlBlock *acb)
{
	struct MessageUnit_B *reg = acb->pmuB;
	int i;

	for (i = 0; i < 2000; i++) {
		if (readl(reg->iop2drv_doorbell)
			& ARCMSR_IOP2DRV_MESSAGE_CMD_DONE) {
			writel(ARCMSR_MESSAGE_INT_CLEAR_PATTERN,
					reg->iop2drv_doorbell);
			writel(ARCMSR_DRV2IOP_END_OF_INTERRUPT,
					reg->drv2iop_doorbell);
			return true;
		}
		msleep(10);
	} /* max 20 seconds */

	return false;
}

static uint8_t arcmsr_hbaC_wait_msgint_ready(struct AdapterControlBlock *pACB)
{
	struct MessageUnit_C __iomem *phbcmu = pACB->pmuC;
	int i;

	for (i = 0; i < 2000; i++) {
		if (readl(&phbcmu->outbound_doorbell)
				& ARCMSR_HBCMU_IOP2DRV_MESSAGE_CMD_DONE) {
			writel(ARCMSR_HBCMU_IOP2DRV_MESSAGE_CMD_DONE_DOORBELL_CLEAR,
				&phbcmu->outbound_doorbell_clear); /*clear interrupt*/
			return true;
		}
		msleep(10);
	} /* max 20 seconds */

	return false;
}

static bool arcmsr_hbaD_wait_msgint_ready(struct AdapterControlBlock *pACB)
{
	struct MessageUnit_D *reg = pACB->pmuD;
	int i;

	for (i = 0; i < 2000; i++) {
		if (readl(reg->outbound_doorbell)
			& ARCMSR_ARC1214_IOP2DRV_MESSAGE_CMD_DONE) {
			writel(ARCMSR_ARC1214_IOP2DRV_MESSAGE_CMD_DONE,
				reg->outbound_doorbell);
			return true;
		}
		msleep(10);
	} /* max 20 seconds */
	return false;
}

static bool arcmsr_hbaE_wait_msgint_ready(struct AdapterControlBlock *pACB)
{
	int i;
	uint32_t read_doorbell;
	struct MessageUnit_E __iomem *phbcmu = pACB->pmuE;

	for (i = 0; i < 2000; i++) {
		read_doorbell = readl(&phbcmu->iobound_doorbell);
		if ((read_doorbell ^ pACB->in_doorbell) & ARCMSR_HBEMU_IOP2DRV_MESSAGE_CMD_DONE) {
			writel(0, &phbcmu->host_int_status); /*clear interrupt*/
			pACB->in_doorbell = read_doorbell;
			return true;
		}
		msleep(10);
	} /* max 20 seconds */
	return false;
}

static void arcmsr_hbaA_flush_cache(struct AdapterControlBlock *acb)
{
	struct MessageUnit_A __iomem *reg = acb->pmuA;
	int retry_count = 30;
	writel(ARCMSR_INBOUND_MESG0_FLUSH_CACHE, &reg->inbound_msgaddr0);
	do {
		if (arcmsr_hbaA_wait_msgint_ready(acb))
			break;
		else {
			retry_count--;
			printk(KERN_NOTICE "arcmsr%d: wait 'flush adapter cache' \
			timeout, retry count down = %d \n", acb->host->host_no, retry_count);
		}
	} while (retry_count != 0);
}

static void arcmsr_hbaB_flush_cache(struct AdapterControlBlock *acb)
{
	struct MessageUnit_B *reg = acb->pmuB;
	int retry_count = 30;
	writel(ARCMSR_MESSAGE_FLUSH_CACHE, reg->drv2iop_doorbell);
	do {
		if (arcmsr_hbaB_wait_msgint_ready(acb))
			break;
		else {
			retry_count--;
			printk(KERN_NOTICE "arcmsr%d: wait 'flush adapter cache' \
			timeout,retry count down = %d \n", acb->host->host_no, retry_count);
		}
	} while (retry_count != 0);
}

static void arcmsr_hbaC_flush_cache(struct AdapterControlBlock *pACB)
{
	struct MessageUnit_C __iomem *reg = pACB->pmuC;
	int retry_count = 30;/* enlarge wait flush adapter cache time: 10 minute */
	writel(ARCMSR_INBOUND_MESG0_FLUSH_CACHE, &reg->inbound_msgaddr0);
	writel(ARCMSR_HBCMU_DRV2IOP_MESSAGE_CMD_DONE, &reg->inbound_doorbell);
	do {
		if (arcmsr_hbaC_wait_msgint_ready(pACB)) {
			break;
		} else {
			retry_count--;
			printk(KERN_NOTICE "arcmsr%d: wait 'flush adapter cache' \
			timeout,retry count down = %d \n", pACB->host->host_no, retry_count);
		}
	} while (retry_count != 0);
	return;
}

static void arcmsr_hbaD_flush_cache(struct AdapterControlBlock *pACB)
{
	int retry_count = 15;
	struct MessageUnit_D *reg = pACB->pmuD;

	writel(ARCMSR_INBOUND_MESG0_FLUSH_CACHE, reg->inbound_msgaddr0);
	do {
		if (arcmsr_hbaD_wait_msgint_ready(pACB))
			break;

		retry_count--;
		pr_notice("arcmsr%d: wait 'flush adapter "
			"cache' timeout, retry count down = %d\n",
			pACB->host->host_no, retry_count);
	} while (retry_count != 0);
}

static void arcmsr_hbaE_flush_cache(struct AdapterControlBlock *pACB)
{
	int retry_count = 30;
	struct MessageUnit_E __iomem *reg = pACB->pmuE;

	writel(ARCMSR_INBOUND_MESG0_FLUSH_CACHE, &reg->inbound_msgaddr0);
	pACB->out_doorbell ^= ARCMSR_HBEMU_DRV2IOP_MESSAGE_CMD_DONE;
	writel(pACB->out_doorbell, &reg->iobound_doorbell);
	do {
		if (arcmsr_hbaE_wait_msgint_ready(pACB))
			break;
		retry_count--;
		pr_notice("arcmsr%d: wait 'flush adapter "
			"cache' timeout, retry count down = %d\n",
			pACB->host->host_no, retry_count);
	} while (retry_count != 0);
}

static void arcmsr_flush_adapter_cache(struct AdapterControlBlock *acb)
{
	switch (acb->adapter_type) {

	case ACB_ADAPTER_TYPE_A: {
		arcmsr_hbaA_flush_cache(acb);
		}
		break;

	case ACB_ADAPTER_TYPE_B: {
		arcmsr_hbaB_flush_cache(acb);
		}
		break;
	case ACB_ADAPTER_TYPE_C: {
		arcmsr_hbaC_flush_cache(acb);
		}
		break;
	case ACB_ADAPTER_TYPE_D:
		arcmsr_hbaD_flush_cache(acb);
		break;
	case ACB_ADAPTER_TYPE_E:
		arcmsr_hbaE_flush_cache(acb);
		break;
	}
}

static bool arcmsr_alloc_io_queue(struct AdapterControlBlock *acb)
{
	bool rtn = true;
	void *dma_coherent;
	dma_addr_t dma_coherent_handle;
	struct pci_dev *pdev = acb->pdev;

	switch (acb->adapter_type) {
	case ACB_ADAPTER_TYPE_B: {
		struct MessageUnit_B *reg;
		acb->roundup_ccbsize = roundup(sizeof(struct MessageUnit_B), 32);
		dma_coherent = dma_zalloc_coherent(&pdev->dev, acb->roundup_ccbsize,
			&dma_coherent_handle, GFP_KERNEL);
		if (!dma_coherent) {
			pr_notice("arcmsr%d: DMA allocation failed\n", acb->host->host_no);
			return false;
		}
		acb->dma_coherent_handle2 = dma_coherent_handle;
		acb->dma_coherent2 = dma_coherent;
		reg = (struct MessageUnit_B *)dma_coherent;
		acb->pmuB = reg;
		if (acb->pdev->device == PCI_DEVICE_ID_ARECA_1203) {
			reg->drv2iop_doorbell = MEM_BASE0(ARCMSR_DRV2IOP_DOORBELL_1203);
			reg->drv2iop_doorbell_mask = MEM_BASE0(ARCMSR_DRV2IOP_DOORBELL_MASK_1203);
			reg->iop2drv_doorbell = MEM_BASE0(ARCMSR_IOP2DRV_DOORBELL_1203);
			reg->iop2drv_doorbell_mask = MEM_BASE0(ARCMSR_IOP2DRV_DOORBELL_MASK_1203);
		} else {
			reg->drv2iop_doorbell = MEM_BASE0(ARCMSR_DRV2IOP_DOORBELL);
			reg->drv2iop_doorbell_mask = MEM_BASE0(ARCMSR_DRV2IOP_DOORBELL_MASK);
			reg->iop2drv_doorbell = MEM_BASE0(ARCMSR_IOP2DRV_DOORBELL);
			reg->iop2drv_doorbell_mask = MEM_BASE0(ARCMSR_IOP2DRV_DOORBELL_MASK);
		}
		reg->message_wbuffer = MEM_BASE1(ARCMSR_MESSAGE_WBUFFER);
		reg->message_rbuffer = MEM_BASE1(ARCMSR_MESSAGE_RBUFFER);
		reg->message_rwbuffer = MEM_BASE1(ARCMSR_MESSAGE_RWBUFFER);
		}
		break;
	case ACB_ADAPTER_TYPE_D: {
		struct MessageUnit_D *reg;

		acb->roundup_ccbsize = roundup(sizeof(struct MessageUnit_D), 32);
		dma_coherent = dma_zalloc_coherent(&pdev->dev, acb->roundup_ccbsize,
			&dma_coherent_handle, GFP_KERNEL);
		if (!dma_coherent) {
			pr_notice("arcmsr%d: DMA allocation failed\n", acb->host->host_no);
			return false;
		}
		acb->dma_coherent_handle2 = dma_coherent_handle;
		acb->dma_coherent2 = dma_coherent;
		reg = (struct MessageUnit_D *)dma_coherent;
		acb->pmuD = reg;
		reg->chip_id = MEM_BASE0(ARCMSR_ARC1214_CHIP_ID);
		reg->cpu_mem_config = MEM_BASE0(ARCMSR_ARC1214_CPU_MEMORY_CONFIGURATION);
		reg->i2o_host_interrupt_mask = MEM_BASE0(ARCMSR_ARC1214_I2_HOST_INTERRUPT_MASK);
		reg->sample_at_reset = MEM_BASE0(ARCMSR_ARC1214_SAMPLE_RESET);
		reg->reset_request = MEM_BASE0(ARCMSR_ARC1214_RESET_REQUEST);
		reg->host_int_status = MEM_BASE0(ARCMSR_ARC1214_MAIN_INTERRUPT_STATUS);
		reg->pcief0_int_enable = MEM_BASE0(ARCMSR_ARC1214_PCIE_F0_INTERRUPT_ENABLE);
		reg->inbound_msgaddr0 = MEM_BASE0(ARCMSR_ARC1214_INBOUND_MESSAGE0);
		reg->inbound_msgaddr1 = MEM_BASE0(ARCMSR_ARC1214_INBOUND_MESSAGE1);
		reg->outbound_msgaddr0 = MEM_BASE0(ARCMSR_ARC1214_OUTBOUND_MESSAGE0);
		reg->outbound_msgaddr1 = MEM_BASE0(ARCMSR_ARC1214_OUTBOUND_MESSAGE1);
		reg->inbound_doorbell = MEM_BASE0(ARCMSR_ARC1214_INBOUND_DOORBELL);
		reg->outbound_doorbell = MEM_BASE0(ARCMSR_ARC1214_OUTBOUND_DOORBELL);
		reg->outbound_doorbell_enable = MEM_BASE0(ARCMSR_ARC1214_OUTBOUND_DOORBELL_ENABLE);
		reg->inboundlist_base_low = MEM_BASE0(ARCMSR_ARC1214_INBOUND_LIST_BASE_LOW);
		reg->inboundlist_base_high = MEM_BASE0(ARCMSR_ARC1214_INBOUND_LIST_BASE_HIGH);
		reg->inboundlist_write_pointer = MEM_BASE0(ARCMSR_ARC1214_INBOUND_LIST_WRITE_POINTER);
		reg->outboundlist_base_low = MEM_BASE0(ARCMSR_ARC1214_OUTBOUND_LIST_BASE_LOW);
		reg->outboundlist_base_high = MEM_BASE0(ARCMSR_ARC1214_OUTBOUND_LIST_BASE_HIGH);
		reg->outboundlist_copy_pointer = MEM_BASE0(ARCMSR_ARC1214_OUTBOUND_LIST_COPY_POINTER);
		reg->outboundlist_read_pointer = MEM_BASE0(ARCMSR_ARC1214_OUTBOUND_LIST_READ_POINTER);
		reg->outboundlist_interrupt_cause = MEM_BASE0(ARCMSR_ARC1214_OUTBOUND_INTERRUPT_CAUSE);
		reg->outboundlist_interrupt_enable = MEM_BASE0(ARCMSR_ARC1214_OUTBOUND_INTERRUPT_ENABLE);
		reg->message_wbuffer = MEM_BASE0(ARCMSR_ARC1214_MESSAGE_WBUFFER);
		reg->message_rbuffer = MEM_BASE0(ARCMSR_ARC1214_MESSAGE_RBUFFER);
		reg->msgcode_rwbuffer = MEM_BASE0(ARCMSR_ARC1214_MESSAGE_RWBUFFER);
		}
		break;
	case ACB_ADAPTER_TYPE_E: {
		uint32_t completeQ_size;
		completeQ_size = sizeof(struct deliver_completeQ) * ARCMSR_MAX_HBE_DONEQUEUE + 128;
		acb->roundup_ccbsize = roundup(completeQ_size, 32);
		dma_coherent = dma_zalloc_coherent(&pdev->dev, acb->roundup_ccbsize,
			&dma_coherent_handle, GFP_KERNEL);
		if (!dma_coherent){
			pr_notice("arcmsr%d: DMA allocation failed\n", acb->host->host_no);
			return false;
		}
		acb->dma_coherent_handle2 = dma_coherent_handle;
		acb->dma_coherent2 = dma_coherent;
		acb->pCompletionQ = dma_coherent;
		acb->completionQ_entry = acb->roundup_ccbsize / sizeof(struct deliver_completeQ);
		acb->doneq_index = 0;
		}
		break;
	default:
		break;
	}
	return rtn;
}

static int arcmsr_alloc_ccb_pool(struct AdapterControlBlock *acb)
{
	struct pci_dev *pdev = acb->pdev;
	void *dma_coherent;
	dma_addr_t dma_coherent_handle;
	struct CommandControlBlock *ccb_tmp;
	int i = 0, j = 0;
	dma_addr_t cdb_phyaddr;
	unsigned long roundup_ccbsize;
	unsigned long max_xfer_len;
	unsigned long max_sg_entrys;
	uint32_t  firm_config_version;

	for (i = 0; i < ARCMSR_MAX_TARGETID; i++)
		for (j = 0; j < ARCMSR_MAX_TARGETLUN; j++)
			acb->devstate[i][j] = ARECA_RAID_GONE;

	max_xfer_len = ARCMSR_MAX_XFER_LEN;
	max_sg_entrys = ARCMSR_DEFAULT_SG_ENTRIES;
	firm_config_version = acb->firm_cfg_version;
	if((firm_config_version & 0xFF) >= 3){
		max_xfer_len = (ARCMSR_CDB_SG_PAGE_LENGTH << ((firm_config_version >> 8) & 0xFF)) * 1024;/* max 4M byte */
		max_sg_entrys = (max_xfer_len/4096);
	}
	acb->host->max_sectors = max_xfer_len/512;
	acb->host->sg_tablesize = max_sg_entrys;
	roundup_ccbsize = roundup(sizeof(struct CommandControlBlock) + (max_sg_entrys - 1) * sizeof(struct SG64ENTRY), 32);
	acb->uncache_size = roundup_ccbsize * acb->maxFreeCCB;
	dma_coherent = dma_alloc_coherent(&pdev->dev, acb->uncache_size, &dma_coherent_handle, GFP_KERNEL);
	if(!dma_coherent){
		printk(KERN_NOTICE "arcmsr%d: dma_alloc_coherent got error\n", acb->host->host_no);
		return -ENOMEM;
	}
	acb->dma_coherent = dma_coherent;
	acb->dma_coherent_handle = dma_coherent_handle;
	memset(dma_coherent, 0, acb->uncache_size);
	acb->ccbsize = roundup_ccbsize;
	ccb_tmp = dma_coherent;
	acb->vir2phy_offset = (unsigned long)dma_coherent - (unsigned long)dma_coherent_handle;
	for(i = 0; i < acb->maxFreeCCB; i++){
		cdb_phyaddr = dma_coherent_handle + offsetof(struct CommandControlBlock, arcmsr_cdb);
		switch (acb->adapter_type) {
		case ACB_ADAPTER_TYPE_A:
		case ACB_ADAPTER_TYPE_B:
			ccb_tmp->cdb_phyaddr = cdb_phyaddr >> 5;
			break;
		case ACB_ADAPTER_TYPE_C:
		case ACB_ADAPTER_TYPE_D:
		case ACB_ADAPTER_TYPE_E:
			ccb_tmp->cdb_phyaddr = cdb_phyaddr;
			break;
		}
		acb->pccb_pool[i] = ccb_tmp;
		ccb_tmp->acb = acb;
		ccb_tmp->smid = (u32)i << 16;
		INIT_LIST_HEAD(&ccb_tmp->list);
		list_add_tail(&ccb_tmp->list, &acb->ccb_free_list);
		ccb_tmp = (struct CommandControlBlock *)((unsigned long)ccb_tmp + roundup_ccbsize);
		dma_coherent_handle = dma_coherent_handle + roundup_ccbsize;
	}
	return 0;
}

static void arcmsr_message_isr_bh_fn(struct work_struct *work) 
{
	struct AdapterControlBlock *acb = container_of(work,
		struct AdapterControlBlock, arcmsr_do_message_isr_bh);
	char *acb_dev_map = (char *)acb->device_map;
	uint32_t __iomem *signature = NULL;
	char __iomem *devicemap = NULL;
	int target, lun;
	struct scsi_device *psdev;
	char diff, temp;

	acb->acb_flags &= ~ACB_F_MSG_GET_CONFIG;
	switch (acb->adapter_type) {
	case ACB_ADAPTER_TYPE_A: {
		struct MessageUnit_A __iomem *reg  = acb->pmuA;

		signature = (uint32_t __iomem *)(&reg->message_rwbuffer[0]);
		devicemap = (char __iomem *)(&reg->message_rwbuffer[21]);
		break;
	}
	case ACB_ADAPTER_TYPE_B: {
		struct MessageUnit_B *reg  = acb->pmuB;

		signature = (uint32_t __iomem *)(&reg->message_rwbuffer[0]);
		devicemap = (char __iomem *)(&reg->message_rwbuffer[21]);
		break;
	}
	case ACB_ADAPTER_TYPE_C: {
		struct MessageUnit_C __iomem *reg  = acb->pmuC;

		signature = (uint32_t __iomem *)(&reg->msgcode_rwbuffer[0]);
		devicemap = (char __iomem *)(&reg->msgcode_rwbuffer[21]);
		break;
	}
	case ACB_ADAPTER_TYPE_D: {
		struct MessageUnit_D *reg  = acb->pmuD;

		signature = (uint32_t __iomem *)(&reg->msgcode_rwbuffer[0]);
		devicemap = (char __iomem *)(&reg->msgcode_rwbuffer[21]);
		break;
	}
	case ACB_ADAPTER_TYPE_E: {
		struct MessageUnit_E __iomem *reg  = acb->pmuE;

		signature = (uint32_t __iomem *)(&reg->msgcode_rwbuffer[0]);
		devicemap = (char __iomem *)(&reg->msgcode_rwbuffer[21]);
		break;
		}
	}
	atomic_inc(&acb->rq_map_token);
	if (readl(signature) != ARCMSR_SIGNATURE_GET_CONFIG)
		return;
	for (target = 0; target < ARCMSR_MAX_TARGETID - 1;
		target++) {
		temp = readb(devicemap);
		diff = (*acb_dev_map) ^ temp;
		if (diff != 0) {
			*acb_dev_map = temp;
			for (lun = 0; lun < ARCMSR_MAX_TARGETLUN;
				lun++) {
				if ((diff & 0x01) == 1 &&
					(temp & 0x01) == 1) {
					scsi_add_device(acb->host,
						0, target, lun);
				} else if ((diff & 0x01) == 1
					&& (temp & 0x01) == 0) {
					psdev = scsi_device_lookup(acb->host,
						0, target, lun);
					if (psdev != NULL) {
						scsi_remove_device(psdev);
						scsi_device_put(psdev);
					}
				}
				temp >>= 1;
				diff >>= 1;
			}
		}
		devicemap++;
		acb_dev_map++;
	}
}

static int
arcmsr_request_irq(struct pci_dev *pdev, struct AdapterControlBlock *acb)
{
	unsigned long flags;
	int nvec, i;

	if (msix_enable == 0)
		goto msi_int0;
	nvec = pci_alloc_irq_vectors(pdev, 1, ARCMST_NUM_MSIX_VECTORS,
			PCI_IRQ_MSIX);
	if (nvec > 0) {
		pr_info("arcmsr%d: msi-x enabled\n", acb->host->host_no);
		flags = 0;
	} else {
msi_int0:
		if (msi_enable == 1) {
			nvec = pci_alloc_irq_vectors(pdev, 1, 1, PCI_IRQ_MSI);
			if (nvec == 1) {
				dev_info(&pdev->dev, "msi enabled\n");
				goto msi_int1;
			}
		}
		nvec = pci_alloc_irq_vectors(pdev, 1, 1, PCI_IRQ_LEGACY);
		if (nvec < 1)
			return FAILED;
msi_int1:
		flags = IRQF_SHARED;
	}

	acb->vector_count = nvec;
	for (i = 0; i < nvec; i++) {
		if (request_irq(pci_irq_vector(pdev, i), arcmsr_do_interrupt,
				flags, "arcmsr", acb)) {
			pr_warn("arcmsr%d: request_irq =%d failed!\n",
				acb->host->host_no, pci_irq_vector(pdev, i));
			goto out_free_irq;
		}
	}

	return SUCCESS;
out_free_irq:
	while (--i >= 0)
		free_irq(pci_irq_vector(pdev, i), acb);
	pci_free_irq_vectors(pdev);
	return FAILED;
}

static void arcmsr_init_get_devmap_timer(struct AdapterControlBlock *pacb)
{
	INIT_WORK(&pacb->arcmsr_do_message_isr_bh, arcmsr_message_isr_bh_fn);
	atomic_set(&pacb->rq_map_token, 16);
	atomic_set(&pacb->ante_token_value, 16);
	pacb->fw_flag = FW_NORMAL;
	timer_setup(&pacb->eternal_timer, arcmsr_request_device_map, 0);
	pacb->eternal_timer.expires = jiffies + msecs_to_jiffies(6 * HZ);
	add_timer(&pacb->eternal_timer);
}

static void arcmsr_init_set_datetime_timer(struct AdapterControlBlock *pacb)
{
	timer_setup(&pacb->refresh_timer, arcmsr_set_iop_datetime, 0);
	pacb->refresh_timer.expires = jiffies + msecs_to_jiffies(60 * 1000);
	add_timer(&pacb->refresh_timer);
}

static int arcmsr_probe(struct pci_dev *pdev, const struct pci_device_id *id)
{
	struct Scsi_Host *host;
	struct AdapterControlBlock *acb;
	uint8_t bus,dev_fun;
	int error;
	error = pci_enable_device(pdev);
	if(error){
		return -ENODEV;
	}
	host = scsi_host_alloc(&arcmsr_scsi_host_template, sizeof(struct AdapterControlBlock));
	if(!host){
    		goto pci_disable_dev;
	}
	error = pci_set_dma_mask(pdev, DMA_BIT_MASK(64));
	if(error){
		error = pci_set_dma_mask(pdev, DMA_BIT_MASK(32));
		if(error){
			printk(KERN_WARNING
			       "scsi%d: No suitable DMA mask available\n",
			       host->host_no);
			goto scsi_host_release;
		}
	}
	init_waitqueue_head(&wait_q);
	bus = pdev->bus->number;
	dev_fun = pdev->devfn;
	acb = (struct AdapterControlBlock *) host->hostdata;
	memset(acb,0,sizeof(struct AdapterControlBlock));
	acb->pdev = pdev;
	acb->host = host;
	host->max_lun = ARCMSR_MAX_TARGETLUN;
	host->max_id = ARCMSR_MAX_TARGETID;		/*16:8*/
	host->max_cmd_len = 16;	 			/*this is issue of 64bit LBA ,over 2T byte*/
	if ((host_can_queue < ARCMSR_MIN_OUTSTANDING_CMD) || (host_can_queue > ARCMSR_MAX_OUTSTANDING_CMD))
		host_can_queue = ARCMSR_DEFAULT_OUTSTANDING_CMD;
	host->can_queue = host_can_queue;	/* max simultaneous cmds */
	if ((cmd_per_lun < ARCMSR_MIN_CMD_PERLUN) || (cmd_per_lun > ARCMSR_MAX_CMD_PERLUN))
		cmd_per_lun = ARCMSR_DEFAULT_CMD_PERLUN;
	host->cmd_per_lun = cmd_per_lun;
	host->this_id = ARCMSR_SCSI_INITIATOR_ID;
	host->unique_id = (bus << 8) | dev_fun;
	pci_set_drvdata(pdev, host);
	pci_set_master(pdev);
	error = pci_request_regions(pdev, "arcmsr");
	if(error){
		goto scsi_host_release;
	}
	spin_lock_init(&acb->eh_lock);
	spin_lock_init(&acb->ccblist_lock);
	spin_lock_init(&acb->postq_lock);
	spin_lock_init(&acb->doneq_lock);
	spin_lock_init(&acb->rqbuffer_lock);
	spin_lock_init(&acb->wqbuffer_lock);
	acb->acb_flags |= (ACB_F_MESSAGE_WQBUFFER_CLEARED |
			ACB_F_MESSAGE_RQBUFFER_CLEARED |
			ACB_F_MESSAGE_WQBUFFER_READED);
	acb->acb_flags &= ~ACB_F_SCSISTOPADAPTER;
	INIT_LIST_HEAD(&acb->ccb_free_list);
	acb->adapter_type = id->driver_data;
	error = arcmsr_remap_pciregion(acb);
	if(!error){
		goto pci_release_regs;
	}
	error = arcmsr_alloc_io_queue(acb);
	if (!error)
		goto unmap_pci_region;
	error = arcmsr_get_firmware_spec(acb);
	if(!error){
		goto free_hbb_mu;
	}
	error = arcmsr_alloc_ccb_pool(acb);
	if(error){
		goto free_hbb_mu;
	}
	error = scsi_add_host(host, &pdev->dev);
	if(error){
		goto free_ccb_pool;
	}
	if (arcmsr_request_irq(pdev, acb) == FAILED)
		goto scsi_host_remove;
	arcmsr_iop_init(acb);
	arcmsr_init_get_devmap_timer(acb);
	if (set_date_time)
		arcmsr_init_set_datetime_timer(acb);
	if(arcmsr_alloc_sysfs_attr(acb))
		goto out_free_sysfs;
	scsi_scan_host(host);
	return 0;
out_free_sysfs:
	if (set_date_time)
		del_timer_sync(&acb->refresh_timer);
	del_timer_sync(&acb->eternal_timer);
	flush_work(&acb->arcmsr_do_message_isr_bh);
	arcmsr_stop_adapter_bgrb(acb);
	arcmsr_flush_adapter_cache(acb);
	arcmsr_free_irq(pdev, acb);
scsi_host_remove:
	scsi_remove_host(host);
free_ccb_pool:
	arcmsr_free_ccb_pool(acb);
free_hbb_mu:
	arcmsr_free_mu(acb);
unmap_pci_region:
	arcmsr_unmap_pciregion(acb);
pci_release_regs:
	pci_release_regions(pdev);
scsi_host_release:
	scsi_host_put(host);
pci_disable_dev:
	pci_disable_device(pdev);
	return -ENODEV;
}

static void arcmsr_free_irq(struct pci_dev *pdev,
		struct AdapterControlBlock *acb)
{
	int i;

	for (i = 0; i < acb->vector_count; i++)
		free_irq(pci_irq_vector(pdev, i), acb);
	pci_free_irq_vectors(pdev);
}

static int arcmsr_suspend(struct pci_dev *pdev, pm_message_t state)
{
	uint32_t intmask_org;
	struct Scsi_Host *host = pci_get_drvdata(pdev);
	struct AdapterControlBlock *acb =
		(struct AdapterControlBlock *)host->hostdata;

	intmask_org = arcmsr_disable_outbound_ints(acb);
	arcmsr_free_irq(pdev, acb);
	del_timer_sync(&acb->eternal_timer);
	if (set_date_time)
		del_timer_sync(&acb->refresh_timer);
	flush_work(&acb->arcmsr_do_message_isr_bh);
	arcmsr_stop_adapter_bgrb(acb);
	arcmsr_flush_adapter_cache(acb);
	pci_set_drvdata(pdev, host);
	pci_save_state(pdev);
	pci_disable_device(pdev);
	pci_set_power_state(pdev, pci_choose_state(pdev, state));
	return 0;
}

static int arcmsr_resume(struct pci_dev *pdev)
{
	int error;
	struct Scsi_Host *host = pci_get_drvdata(pdev);
	struct AdapterControlBlock *acb =
		(struct AdapterControlBlock *)host->hostdata;

	pci_set_power_state(pdev, PCI_D0);
	pci_enable_wake(pdev, PCI_D0, 0);
	pci_restore_state(pdev);
	if (pci_enable_device(pdev)) {
		pr_warn("%s: pci_enable_device error\n", __func__);
		return -ENODEV;
	}
	error = pci_set_dma_mask(pdev, DMA_BIT_MASK(64));
	if (error) {
		error = pci_set_dma_mask(pdev, DMA_BIT_MASK(32));
		if (error) {
			pr_warn("scsi%d: No suitable DMA mask available\n",
			       host->host_no);
			goto controller_unregister;
		}
	}
	pci_set_master(pdev);
	if (arcmsr_request_irq(pdev, acb) == FAILED)
		goto controller_stop;
	if (acb->adapter_type == ACB_ADAPTER_TYPE_E) {
		writel(0, &acb->pmuE->host_int_status);
		writel(ARCMSR_HBEMU_DOORBELL_SYNC, &acb->pmuE->iobound_doorbell);
		acb->in_doorbell = 0;
		acb->out_doorbell = 0;
		acb->doneq_index = 0;
	}
	arcmsr_iop_init(acb);
	arcmsr_init_get_devmap_timer(acb);
	if (set_date_time)
		arcmsr_init_set_datetime_timer(acb);
	return 0;
controller_stop:
	arcmsr_stop_adapter_bgrb(acb);
	arcmsr_flush_adapter_cache(acb);
controller_unregister:
	scsi_remove_host(host);
	arcmsr_free_ccb_pool(acb);
	arcmsr_unmap_pciregion(acb);
	pci_release_regions(pdev);
	scsi_host_put(host);
	pci_disable_device(pdev);
	return -ENODEV;
}

static uint8_t arcmsr_hbaA_abort_allcmd(struct AdapterControlBlock *acb)
{
	struct MessageUnit_A __iomem *reg = acb->pmuA;
	writel(ARCMSR_INBOUND_MESG0_ABORT_CMD, &reg->inbound_msgaddr0);
	if (!arcmsr_hbaA_wait_msgint_ready(acb)) {
		printk(KERN_NOTICE
			"arcmsr%d: wait 'abort all outstanding command' timeout\n"
			, acb->host->host_no);
		return false;
	}
	return true;
}

static uint8_t arcmsr_hbaB_abort_allcmd(struct AdapterControlBlock *acb)
{
	struct MessageUnit_B *reg = acb->pmuB;

	writel(ARCMSR_MESSAGE_ABORT_CMD, reg->drv2iop_doorbell);
	if (!arcmsr_hbaB_wait_msgint_ready(acb)) {
		printk(KERN_NOTICE
			"arcmsr%d: wait 'abort all outstanding command' timeout\n"
			, acb->host->host_no);
		return false;
	}
	return true;
}
static uint8_t arcmsr_hbaC_abort_allcmd(struct AdapterControlBlock *pACB)
{
	struct MessageUnit_C __iomem *reg = pACB->pmuC;
	writel(ARCMSR_INBOUND_MESG0_ABORT_CMD, &reg->inbound_msgaddr0);
	writel(ARCMSR_HBCMU_DRV2IOP_MESSAGE_CMD_DONE, &reg->inbound_doorbell);
	if (!arcmsr_hbaC_wait_msgint_ready(pACB)) {
		printk(KERN_NOTICE
			"arcmsr%d: wait 'abort all outstanding command' timeout\n"
			, pACB->host->host_no);
		return false;
	}
	return true;
}

static uint8_t arcmsr_hbaD_abort_allcmd(struct AdapterControlBlock *pACB)
{
	struct MessageUnit_D *reg = pACB->pmuD;

	writel(ARCMSR_INBOUND_MESG0_ABORT_CMD, reg->inbound_msgaddr0);
	if (!arcmsr_hbaD_wait_msgint_ready(pACB)) {
		pr_notice("arcmsr%d: wait 'abort all outstanding "
			"command' timeout\n", pACB->host->host_no);
		return false;
	}
	return true;
}

static uint8_t arcmsr_hbaE_abort_allcmd(struct AdapterControlBlock *pACB)
{
	struct MessageUnit_E __iomem *reg = pACB->pmuE;

	writel(ARCMSR_INBOUND_MESG0_ABORT_CMD, &reg->inbound_msgaddr0);
	pACB->out_doorbell ^= ARCMSR_HBEMU_DRV2IOP_MESSAGE_CMD_DONE;
	writel(pACB->out_doorbell, &reg->iobound_doorbell);
	if (!arcmsr_hbaE_wait_msgint_ready(pACB)) {
		pr_notice("arcmsr%d: wait 'abort all outstanding "
			"command' timeout\n", pACB->host->host_no);
		return false;
	}
	return true;
}

static uint8_t arcmsr_abort_allcmd(struct AdapterControlBlock *acb)
{
	uint8_t rtnval = 0;
	switch (acb->adapter_type) {
	case ACB_ADAPTER_TYPE_A: {
		rtnval = arcmsr_hbaA_abort_allcmd(acb);
		}
		break;

	case ACB_ADAPTER_TYPE_B: {
		rtnval = arcmsr_hbaB_abort_allcmd(acb);
		}
		break;

	case ACB_ADAPTER_TYPE_C: {
		rtnval = arcmsr_hbaC_abort_allcmd(acb);
		}
		break;

	case ACB_ADAPTER_TYPE_D:
		rtnval = arcmsr_hbaD_abort_allcmd(acb);
		break;
	case ACB_ADAPTER_TYPE_E:
		rtnval = arcmsr_hbaE_abort_allcmd(acb);
		break;
	}
	return rtnval;
}

static void arcmsr_pci_unmap_dma(struct CommandControlBlock *ccb)
{
	struct scsi_cmnd *pcmd = ccb->pcmd;

	scsi_dma_unmap(pcmd);
}

static void arcmsr_ccb_complete(struct CommandControlBlock *ccb)
{
	struct AdapterControlBlock *acb = ccb->acb;
	struct scsi_cmnd *pcmd = ccb->pcmd;
	unsigned long flags;
	atomic_dec(&acb->ccboutstandingcount);
	arcmsr_pci_unmap_dma(ccb);
	ccb->startdone = ARCMSR_CCB_DONE;
	spin_lock_irqsave(&acb->ccblist_lock, flags);
	list_add_tail(&ccb->list, &acb->ccb_free_list);
	spin_unlock_irqrestore(&acb->ccblist_lock, flags);
	pcmd->scsi_done(pcmd);
}

static void arcmsr_report_sense_info(struct CommandControlBlock *ccb)
{

	struct scsi_cmnd *pcmd = ccb->pcmd;
	struct SENSE_DATA *sensebuffer = (struct SENSE_DATA *)pcmd->sense_buffer;
	pcmd->result = (DID_OK << 16) | (CHECK_CONDITION << 1);
	if (sensebuffer) {
		int sense_data_length =
			sizeof(struct SENSE_DATA) < SCSI_SENSE_BUFFERSIZE
			? sizeof(struct SENSE_DATA) : SCSI_SENSE_BUFFERSIZE;
		memset(sensebuffer, 0, SCSI_SENSE_BUFFERSIZE);
		memcpy(sensebuffer, ccb->arcmsr_cdb.SenseData, sense_data_length);
		sensebuffer->ErrorCode = SCSI_SENSE_CURRENT_ERRORS;
		sensebuffer->Valid = 1;
		pcmd->result |= (DRIVER_SENSE << 24);
	}
}

static u32 arcmsr_disable_outbound_ints(struct AdapterControlBlock *acb)
{
	u32 orig_mask = 0;
	switch (acb->adapter_type) {	
	case ACB_ADAPTER_TYPE_A : {
		struct MessageUnit_A __iomem *reg = acb->pmuA;
		orig_mask = readl(&reg->outbound_intmask);
		writel(orig_mask|ARCMSR_MU_OUTBOUND_ALL_INTMASKENABLE, \
						&reg->outbound_intmask);
		}
		break;
	case ACB_ADAPTER_TYPE_B : {
		struct MessageUnit_B *reg = acb->pmuB;
		orig_mask = readl(reg->iop2drv_doorbell_mask);
		writel(0, reg->iop2drv_doorbell_mask);
		}
		break;
	case ACB_ADAPTER_TYPE_C:{
		struct MessageUnit_C __iomem *reg = acb->pmuC;
		/* disable all outbound interrupt */
		orig_mask = readl(&reg->host_int_mask); /* disable outbound message0 int */
		writel(orig_mask|ARCMSR_HBCMU_ALL_INTMASKENABLE, &reg->host_int_mask);
		}
		break;
	case ACB_ADAPTER_TYPE_D: {
		struct MessageUnit_D *reg = acb->pmuD;
		/* disable all outbound interrupt */
		writel(ARCMSR_ARC1214_ALL_INT_DISABLE, reg->pcief0_int_enable);
		}
		break;
	case ACB_ADAPTER_TYPE_E: {
		struct MessageUnit_E __iomem *reg = acb->pmuE;
		orig_mask = readl(&reg->host_int_mask);
		writel(orig_mask | ARCMSR_HBEMU_OUTBOUND_DOORBELL_ISR | ARCMSR_HBEMU_OUTBOUND_POSTQUEUE_ISR, &reg->host_int_mask);
		readl(&reg->host_int_mask); /* Dummy readl to force pci flush */
		}
		break;
	}
	return orig_mask;
}

static void arcmsr_report_ccb_state(struct AdapterControlBlock *acb, 
			struct CommandControlBlock *ccb, bool error)
{
	uint8_t id, lun;
	id = ccb->pcmd->device->id;
	lun = ccb->pcmd->device->lun;
	if (!error) {
		if (acb->devstate[id][lun] == ARECA_RAID_GONE)
			acb->devstate[id][lun] = ARECA_RAID_GOOD;
		ccb->pcmd->result = DID_OK << 16;
		arcmsr_ccb_complete(ccb);
	}else{
		switch (ccb->arcmsr_cdb.DeviceStatus) {
		case ARCMSR_DEV_SELECT_TIMEOUT: {
			acb->devstate[id][lun] = ARECA_RAID_GONE;
			ccb->pcmd->result = DID_NO_CONNECT << 16;
			arcmsr_ccb_complete(ccb);
			}
			break;

		case ARCMSR_DEV_ABORTED:

		case ARCMSR_DEV_INIT_FAIL: {
			acb->devstate[id][lun] = ARECA_RAID_GONE;
			ccb->pcmd->result = DID_BAD_TARGET << 16;
			arcmsr_ccb_complete(ccb);
			}
			break;

		case ARCMSR_DEV_CHECK_CONDITION: {
			acb->devstate[id][lun] = ARECA_RAID_GOOD;
			arcmsr_report_sense_info(ccb);
			arcmsr_ccb_complete(ccb);
			}
			break;

		default:
			printk(KERN_NOTICE
				"arcmsr%d: scsi id = %d lun = %d isr get command error done, \
				but got unknown DeviceStatus = 0x%x \n"
				, acb->host->host_no
				, id
				, lun
				, ccb->arcmsr_cdb.DeviceStatus);
				acb->devstate[id][lun] = ARECA_RAID_GONE;
				ccb->pcmd->result = DID_NO_CONNECT << 16;
				arcmsr_ccb_complete(ccb);
			break;
		}
	}
}

static void arcmsr_drain_donequeue(struct AdapterControlBlock *acb, struct CommandControlBlock *pCCB, bool error)
{
	int id, lun;
	if ((pCCB->acb != acb) || (pCCB->startdone != ARCMSR_CCB_START)) {
		if (pCCB->startdone == ARCMSR_CCB_ABORTED) {
			struct scsi_cmnd *abortcmd = pCCB->pcmd;
			if (abortcmd) {
				id = abortcmd->device->id;
				lun = abortcmd->device->lun;				
				abortcmd->result |= DID_ABORT << 16;
				arcmsr_ccb_complete(pCCB);
				printk(KERN_NOTICE "arcmsr%d: pCCB ='0x%p' isr got aborted command \n",
				acb->host->host_no, pCCB);
			}
			return;
		}
		printk(KERN_NOTICE "arcmsr%d: isr get an illegal ccb command \
				done acb = '0x%p'"
				"ccb = '0x%p' ccbacb = '0x%p' startdone = 0x%x"
				" ccboutstandingcount = %d \n"
				, acb->host->host_no
				, acb
				, pCCB
				, pCCB->acb
				, pCCB->startdone
				, atomic_read(&acb->ccboutstandingcount));
		  return;
	}
	arcmsr_report_ccb_state(acb, pCCB, error);
}

static void arcmsr_done4abort_postqueue(struct AdapterControlBlock *acb)
{
	int i = 0;
	uint32_t flag_ccb, ccb_cdb_phy;
	struct ARCMSR_CDB *pARCMSR_CDB;
	bool error;
	struct CommandControlBlock *pCCB;
	switch (acb->adapter_type) {

	case ACB_ADAPTER_TYPE_A: {
		struct MessageUnit_A __iomem *reg = acb->pmuA;
		uint32_t outbound_intstatus;
		outbound_intstatus = readl(&reg->outbound_intstatus) &
					acb->outbound_int_enable;
		/*clear and abort all outbound posted Q*/
		writel(outbound_intstatus, &reg->outbound_intstatus);/*clear interrupt*/
		while(((flag_ccb = readl(&reg->outbound_queueport)) != 0xFFFFFFFF)
				&& (i++ < acb->maxOutstanding)) {
			pARCMSR_CDB = (struct ARCMSR_CDB *)(acb->vir2phy_offset + (flag_ccb << 5));/*frame must be 32 bytes aligned*/
			pCCB = container_of(pARCMSR_CDB, struct CommandControlBlock, arcmsr_cdb);
			error = (flag_ccb & ARCMSR_CCBREPLY_FLAG_ERROR_MODE0) ? true : false;
			arcmsr_drain_donequeue(acb, pCCB, error);
		}
		}
		break;

	case ACB_ADAPTER_TYPE_B: {
		struct MessageUnit_B *reg = acb->pmuB;
		/*clear all outbound posted Q*/
		writel(ARCMSR_DOORBELL_INT_CLEAR_PATTERN, reg->iop2drv_doorbell); /* clear doorbell interrupt */
		for (i = 0; i < ARCMSR_MAX_HBB_POSTQUEUE; i++) {
			flag_ccb = reg->done_qbuffer[i];
			if (flag_ccb != 0) {
				reg->done_qbuffer[i] = 0;
				pARCMSR_CDB = (struct ARCMSR_CDB *)(acb->vir2phy_offset+(flag_ccb << 5));/*frame must be 32 bytes aligned*/
				pCCB = container_of(pARCMSR_CDB, struct CommandControlBlock, arcmsr_cdb);
				error = (flag_ccb & ARCMSR_CCBREPLY_FLAG_ERROR_MODE0) ? true : false;
				arcmsr_drain_donequeue(acb, pCCB, error);
			}
			reg->post_qbuffer[i] = 0;
		}
		reg->doneq_index = 0;
		reg->postq_index = 0;
		}
		break;
	case ACB_ADAPTER_TYPE_C: {
		struct MessageUnit_C __iomem *reg = acb->pmuC;
		while ((readl(&reg->host_int_status) & ARCMSR_HBCMU_OUTBOUND_POSTQUEUE_ISR) && (i++ < acb->maxOutstanding)) {
			/*need to do*/
			flag_ccb = readl(&reg->outbound_queueport_low);
			ccb_cdb_phy = (flag_ccb & 0xFFFFFFF0);
			pARCMSR_CDB = (struct  ARCMSR_CDB *)(acb->vir2phy_offset+ccb_cdb_phy);/*frame must be 32 bytes aligned*/
			pCCB = container_of(pARCMSR_CDB, struct CommandControlBlock, arcmsr_cdb);
			error = (flag_ccb & ARCMSR_CCBREPLY_FLAG_ERROR_MODE1) ? true : false;
			arcmsr_drain_donequeue(acb, pCCB, error);
		}
		}
		break;
	case ACB_ADAPTER_TYPE_D: {
		struct MessageUnit_D  *pmu = acb->pmuD;
		uint32_t outbound_write_pointer;
		uint32_t doneq_index, index_stripped, addressLow, residual, toggle;
		unsigned long flags;

		residual = atomic_read(&acb->ccboutstandingcount);
		for (i = 0; i < residual; i++) {
			spin_lock_irqsave(&acb->doneq_lock, flags);
			outbound_write_pointer =
				pmu->done_qbuffer[0].addressLow + 1;
			doneq_index = pmu->doneq_index;
			if ((doneq_index & 0xFFF) !=
				(outbound_write_pointer & 0xFFF)) {
				toggle = doneq_index & 0x4000;
				index_stripped = (doneq_index & 0xFFF) + 1;
				index_stripped %= ARCMSR_MAX_ARC1214_DONEQUEUE;
				pmu->doneq_index = index_stripped ? (index_stripped | toggle) :
					((toggle ^ 0x4000) + 1);
				doneq_index = pmu->doneq_index;
				spin_unlock_irqrestore(&acb->doneq_lock, flags);
				addressLow = pmu->done_qbuffer[doneq_index &
					0xFFF].addressLow;
				ccb_cdb_phy = (addressLow & 0xFFFFFFF0);
				pARCMSR_CDB = (struct  ARCMSR_CDB *)
					(acb->vir2phy_offset + ccb_cdb_phy);
				pCCB = container_of(pARCMSR_CDB,
					struct CommandControlBlock, arcmsr_cdb);
				error = (addressLow &
					ARCMSR_CCBREPLY_FLAG_ERROR_MODE1) ?
					true : false;
				arcmsr_drain_donequeue(acb, pCCB, error);
				writel(doneq_index,
					pmu->outboundlist_read_pointer);
			} else {
				spin_unlock_irqrestore(&acb->doneq_lock, flags);
				mdelay(10);
			}
		}
		pmu->postq_index = 0;
		pmu->doneq_index = 0x40FF;
		}
		break;
	case ACB_ADAPTER_TYPE_E:
		arcmsr_hbaE_postqueue_isr(acb);
		break;
	}
}

static void arcmsr_remove_scsi_devices(struct AdapterControlBlock *acb)
{
	char *acb_dev_map = (char *)acb->device_map;
	int target, lun, i;
	struct scsi_device *psdev;
	struct CommandControlBlock *ccb;
	char temp;

	for (i = 0; i < acb->maxFreeCCB; i++) {
		ccb = acb->pccb_pool[i];
		if (ccb->startdone == ARCMSR_CCB_START) {
			ccb->pcmd->result = DID_NO_CONNECT << 16;
			arcmsr_pci_unmap_dma(ccb);
			ccb->pcmd->scsi_done(ccb->pcmd);
		}
	}
	for (target = 0; target < ARCMSR_MAX_TARGETID; target++) {
		temp = *acb_dev_map;
		if (temp) {
			for (lun = 0; lun < ARCMSR_MAX_TARGETLUN; lun++) {
				if (temp & 1) {
					psdev = scsi_device_lookup(acb->host,
						0, target, lun);
					if (psdev != NULL) {
						scsi_remove_device(psdev);
						scsi_device_put(psdev);
					}
				}
				temp >>= 1;
			}
			*acb_dev_map = 0;
		}
		acb_dev_map++;
	}
}

static void arcmsr_free_pcidev(struct AdapterControlBlock *acb)
{
	struct pci_dev *pdev;
	struct Scsi_Host *host;

	host = acb->host;
	arcmsr_free_sysfs_attr(acb);
	scsi_remove_host(host);
	flush_work(&acb->arcmsr_do_message_isr_bh);
	del_timer_sync(&acb->eternal_timer);
	if (set_date_time)
		del_timer_sync(&acb->refresh_timer);
	pdev = acb->pdev;
	arcmsr_free_irq(pdev, acb);
	arcmsr_free_ccb_pool(acb);
	arcmsr_free_mu(acb);
	arcmsr_unmap_pciregion(acb);
	pci_release_regions(pdev);
	scsi_host_put(host);
	pci_disable_device(pdev);
}

static void arcmsr_remove(struct pci_dev *pdev)
{
	struct Scsi_Host *host = pci_get_drvdata(pdev);
	struct AdapterControlBlock *acb =
		(struct AdapterControlBlock *) host->hostdata;
	int poll_count = 0;
	uint16_t dev_id;

	pci_read_config_word(pdev, PCI_DEVICE_ID, &dev_id);
	if (dev_id == 0xffff) {
		acb->acb_flags &= ~ACB_F_IOP_INITED;
		acb->acb_flags |= ACB_F_ADAPTER_REMOVED;
		arcmsr_remove_scsi_devices(acb);
		arcmsr_free_pcidev(acb);
		return;
	}
	arcmsr_free_sysfs_attr(acb);
	scsi_remove_host(host);
	flush_work(&acb->arcmsr_do_message_isr_bh);
	del_timer_sync(&acb->eternal_timer);
	if (set_date_time)
		del_timer_sync(&acb->refresh_timer);
	arcmsr_disable_outbound_ints(acb);
	arcmsr_stop_adapter_bgrb(acb);
	arcmsr_flush_adapter_cache(acb);	
	acb->acb_flags |= ACB_F_SCSISTOPADAPTER;
	acb->acb_flags &= ~ACB_F_IOP_INITED;

	for (poll_count = 0; poll_count < acb->maxOutstanding; poll_count++){
		if (!atomic_read(&acb->ccboutstandingcount))
			break;
		arcmsr_interrupt(acb);/* FIXME: need spinlock */
		msleep(25);
	}

	if (atomic_read(&acb->ccboutstandingcount)) {
		int i;

		arcmsr_abort_allcmd(acb);
		arcmsr_done4abort_postqueue(acb);
		for (i = 0; i < acb->maxFreeCCB; i++) {
			struct CommandControlBlock *ccb = acb->pccb_pool[i];
			if (ccb->startdone == ARCMSR_CCB_START) {
				ccb->startdone = ARCMSR_CCB_ABORTED;
				ccb->pcmd->result = DID_ABORT << 16;
				arcmsr_ccb_complete(ccb);
			}
		}
	}
	arcmsr_free_irq(pdev, acb);
	arcmsr_free_ccb_pool(acb);
	arcmsr_free_mu(acb);
	arcmsr_unmap_pciregion(acb);
	pci_release_regions(pdev);
	scsi_host_put(host);
	pci_disable_device(pdev);
}

static void arcmsr_shutdown(struct pci_dev *pdev)
{
	struct Scsi_Host *host = pci_get_drvdata(pdev);
	struct AdapterControlBlock *acb =
		(struct AdapterControlBlock *)host->hostdata;
	if (acb->acb_flags & ACB_F_ADAPTER_REMOVED)
		return;
	del_timer_sync(&acb->eternal_timer);
	if (set_date_time)
		del_timer_sync(&acb->refresh_timer);
	arcmsr_disable_outbound_ints(acb);
	arcmsr_free_irq(pdev, acb);
	flush_work(&acb->arcmsr_do_message_isr_bh);
	arcmsr_stop_adapter_bgrb(acb);
	arcmsr_flush_adapter_cache(acb);
}

static int arcmsr_module_init(void)
{
	int error = 0;
	error = pci_register_driver(&arcmsr_pci_driver);
	return error;
}

static void arcmsr_module_exit(void)
{
	pci_unregister_driver(&arcmsr_pci_driver);
}
module_init(arcmsr_module_init);
module_exit(arcmsr_module_exit);

static void arcmsr_enable_outbound_ints(struct AdapterControlBlock *acb,
						u32 intmask_org)
{
	u32 mask;
	switch (acb->adapter_type) {

	case ACB_ADAPTER_TYPE_A: {
		struct MessageUnit_A __iomem *reg = acb->pmuA;
		mask = intmask_org & ~(ARCMSR_MU_OUTBOUND_POSTQUEUE_INTMASKENABLE |
			     ARCMSR_MU_OUTBOUND_DOORBELL_INTMASKENABLE|
			     ARCMSR_MU_OUTBOUND_MESSAGE0_INTMASKENABLE);
		writel(mask, &reg->outbound_intmask);
		acb->outbound_int_enable = ~(intmask_org & mask) & 0x000000ff;
		}
		break;

	case ACB_ADAPTER_TYPE_B: {
		struct MessageUnit_B *reg = acb->pmuB;
		mask = intmask_org | (ARCMSR_IOP2DRV_DATA_WRITE_OK |
			ARCMSR_IOP2DRV_DATA_READ_OK |
			ARCMSR_IOP2DRV_CDB_DONE |
			ARCMSR_IOP2DRV_MESSAGE_CMD_DONE);
		writel(mask, reg->iop2drv_doorbell_mask);
		acb->outbound_int_enable = (intmask_org | mask) & 0x0000000f;
		}
		break;
	case ACB_ADAPTER_TYPE_C: {
		struct MessageUnit_C __iomem *reg = acb->pmuC;
		mask = ~(ARCMSR_HBCMU_UTILITY_A_ISR_MASK | ARCMSR_HBCMU_OUTBOUND_DOORBELL_ISR_MASK|ARCMSR_HBCMU_OUTBOUND_POSTQUEUE_ISR_MASK);
		writel(intmask_org & mask, &reg->host_int_mask);
		acb->outbound_int_enable = ~(intmask_org & mask) & 0x0000000f;
		}
		break;
	case ACB_ADAPTER_TYPE_D: {
		struct MessageUnit_D *reg = acb->pmuD;

		mask = ARCMSR_ARC1214_ALL_INT_ENABLE;
		writel(intmask_org | mask, reg->pcief0_int_enable);
		break;
		}
	case ACB_ADAPTER_TYPE_E: {
		struct MessageUnit_E __iomem *reg = acb->pmuE;

		mask = ~(ARCMSR_HBEMU_OUTBOUND_DOORBELL_ISR | ARCMSR_HBEMU_OUTBOUND_POSTQUEUE_ISR);
		writel(intmask_org & mask, &reg->host_int_mask);
		break;
		}
	}
}

static int arcmsr_build_ccb(struct AdapterControlBlock *acb,
	struct CommandControlBlock *ccb, struct scsi_cmnd *pcmd)
{
	struct ARCMSR_CDB *arcmsr_cdb = (struct ARCMSR_CDB *)&ccb->arcmsr_cdb;
	int8_t *psge = (int8_t *)&arcmsr_cdb->u;
	__le32 address_lo, address_hi;
	int arccdbsize = 0x30;
	__le32 length = 0;
	int i;
	struct scatterlist *sg;
	int nseg;
	ccb->pcmd = pcmd;
	memset(arcmsr_cdb, 0, sizeof(struct ARCMSR_CDB));
	arcmsr_cdb->TargetID = pcmd->device->id;
	arcmsr_cdb->LUN = pcmd->device->lun;
	arcmsr_cdb->Function = 1;
	arcmsr_cdb->msgContext = 0;
	memcpy(arcmsr_cdb->Cdb, pcmd->cmnd, pcmd->cmd_len);

	nseg = scsi_dma_map(pcmd);
	if (unlikely(nseg > acb->host->sg_tablesize || nseg < 0))
		return FAILED;
	scsi_for_each_sg(pcmd, sg, nseg, i) {
		/* Get the physical address of the current data pointer */
		length = cpu_to_le32(sg_dma_len(sg));
		address_lo = cpu_to_le32(dma_addr_lo32(sg_dma_address(sg)));
		address_hi = cpu_to_le32(dma_addr_hi32(sg_dma_address(sg)));
		if (address_hi == 0) {
			struct SG32ENTRY *pdma_sg = (struct SG32ENTRY *)psge;

			pdma_sg->address = address_lo;
			pdma_sg->length = length;
			psge += sizeof (struct SG32ENTRY);
			arccdbsize += sizeof (struct SG32ENTRY);
		} else {
			struct SG64ENTRY *pdma_sg = (struct SG64ENTRY *)psge;

			pdma_sg->addresshigh = address_hi;
			pdma_sg->address = address_lo;
			pdma_sg->length = length|cpu_to_le32(IS_SG64_ADDR);
			psge += sizeof (struct SG64ENTRY);
			arccdbsize += sizeof (struct SG64ENTRY);
		}
	}
	arcmsr_cdb->sgcount = (uint8_t)nseg;
	arcmsr_cdb->DataLength = scsi_bufflen(pcmd);
	arcmsr_cdb->msgPages = arccdbsize/0x100 + (arccdbsize % 0x100 ? 1 : 0);
	if ( arccdbsize > 256)
		arcmsr_cdb->Flags |= ARCMSR_CDB_FLAG_SGL_BSIZE;
	if (pcmd->sc_data_direction == DMA_TO_DEVICE)
		arcmsr_cdb->Flags |= ARCMSR_CDB_FLAG_WRITE;
	ccb->arc_cdb_size = arccdbsize;
	return SUCCESS;
}

static void arcmsr_post_ccb(struct AdapterControlBlock *acb, struct CommandControlBlock *ccb)
{
	uint32_t cdb_phyaddr = ccb->cdb_phyaddr;
	struct ARCMSR_CDB *arcmsr_cdb = (struct ARCMSR_CDB *)&ccb->arcmsr_cdb;
	atomic_inc(&acb->ccboutstandingcount);
	ccb->startdone = ARCMSR_CCB_START;
	switch (acb->adapter_type) {
	case ACB_ADAPTER_TYPE_A: {
		struct MessageUnit_A __iomem *reg = acb->pmuA;

		if (arcmsr_cdb->Flags & ARCMSR_CDB_FLAG_SGL_BSIZE)
			writel(cdb_phyaddr | ARCMSR_CCBPOST_FLAG_SGL_BSIZE,
			&reg->inbound_queueport);
		else
			writel(cdb_phyaddr, &reg->inbound_queueport);
		break;
	}

	case ACB_ADAPTER_TYPE_B: {
		struct MessageUnit_B *reg = acb->pmuB;
		uint32_t ending_index, index = reg->postq_index;

		ending_index = ((index + 1) % ARCMSR_MAX_HBB_POSTQUEUE);
		reg->post_qbuffer[ending_index] = 0;
		if (arcmsr_cdb->Flags & ARCMSR_CDB_FLAG_SGL_BSIZE) {
			reg->post_qbuffer[index] =
				cdb_phyaddr | ARCMSR_CCBPOST_FLAG_SGL_BSIZE;
		} else {
			reg->post_qbuffer[index] = cdb_phyaddr;
		}
		index++;
		index %= ARCMSR_MAX_HBB_POSTQUEUE;/*if last index number set it to 0 */
		reg->postq_index = index;
		writel(ARCMSR_DRV2IOP_CDB_POSTED, reg->drv2iop_doorbell);
		}
		break;
	case ACB_ADAPTER_TYPE_C: {
		struct MessageUnit_C __iomem *phbcmu = acb->pmuC;
		uint32_t ccb_post_stamp, arc_cdb_size;

		arc_cdb_size = (ccb->arc_cdb_size > 0x300) ? 0x300 : ccb->arc_cdb_size;
		ccb_post_stamp = (cdb_phyaddr | ((arc_cdb_size - 1) >> 6) | 1);
		if (acb->cdb_phyaddr_hi32) {
			writel(acb->cdb_phyaddr_hi32, &phbcmu->inbound_queueport_high);
			writel(ccb_post_stamp, &phbcmu->inbound_queueport_low);
		} else {
			writel(ccb_post_stamp, &phbcmu->inbound_queueport_low);
		}
		}
		break;
	case ACB_ADAPTER_TYPE_D: {
		struct MessageUnit_D  *pmu = acb->pmuD;
		u16 index_stripped;
		u16 postq_index, toggle;
		unsigned long flags;
		struct InBound_SRB *pinbound_srb;

		spin_lock_irqsave(&acb->postq_lock, flags);
		postq_index = pmu->postq_index;
		pinbound_srb = (struct InBound_SRB *)&(pmu->post_qbuffer[postq_index & 0xFF]);
		pinbound_srb->addressHigh = dma_addr_hi32(cdb_phyaddr);
		pinbound_srb->addressLow = dma_addr_lo32(cdb_phyaddr);
		pinbound_srb->length = ccb->arc_cdb_size >> 2;
		arcmsr_cdb->msgContext = dma_addr_lo32(cdb_phyaddr);
		toggle = postq_index & 0x4000;
		index_stripped = postq_index + 1;
		index_stripped &= (ARCMSR_MAX_ARC1214_POSTQUEUE - 1);
		pmu->postq_index = index_stripped ? (index_stripped | toggle) :
			(toggle ^ 0x4000);
		writel(postq_index, pmu->inboundlist_write_pointer);
		spin_unlock_irqrestore(&acb->postq_lock, flags);
		break;
		}
	case ACB_ADAPTER_TYPE_E: {
		struct MessageUnit_E __iomem *pmu = acb->pmuE;
		u32 ccb_post_stamp, arc_cdb_size;

		arc_cdb_size = (ccb->arc_cdb_size > 0x300) ? 0x300 : ccb->arc_cdb_size;
		ccb_post_stamp = (ccb->smid | ((arc_cdb_size - 1) >> 6));
		writel(0, &pmu->inbound_queueport_high);
		writel(ccb_post_stamp, &pmu->inbound_queueport_low);
		break;
		}
	}
}

static void arcmsr_hbaA_stop_bgrb(struct AdapterControlBlock *acb)
{
	struct MessageUnit_A __iomem *reg = acb->pmuA;
	acb->acb_flags &= ~ACB_F_MSG_START_BGRB;
	writel(ARCMSR_INBOUND_MESG0_STOP_BGRB, &reg->inbound_msgaddr0);
	if (!arcmsr_hbaA_wait_msgint_ready(acb)) {
		printk(KERN_NOTICE
			"arcmsr%d: wait 'stop adapter background rebulid' timeout\n"
			, acb->host->host_no);
	}
}

static void arcmsr_hbaB_stop_bgrb(struct AdapterControlBlock *acb)
{
	struct MessageUnit_B *reg = acb->pmuB;
	acb->acb_flags &= ~ACB_F_MSG_START_BGRB;
	writel(ARCMSR_MESSAGE_STOP_BGRB, reg->drv2iop_doorbell);

	if (!arcmsr_hbaB_wait_msgint_ready(acb)) {
		printk(KERN_NOTICE
			"arcmsr%d: wait 'stop adapter background rebulid' timeout\n"
			, acb->host->host_no);
	}
}

static void arcmsr_hbaC_stop_bgrb(struct AdapterControlBlock *pACB)
{
	struct MessageUnit_C __iomem *reg = pACB->pmuC;
	pACB->acb_flags &= ~ACB_F_MSG_START_BGRB;
	writel(ARCMSR_INBOUND_MESG0_STOP_BGRB, &reg->inbound_msgaddr0);
	writel(ARCMSR_HBCMU_DRV2IOP_MESSAGE_CMD_DONE, &reg->inbound_doorbell);
	if (!arcmsr_hbaC_wait_msgint_ready(pACB)) {
		printk(KERN_NOTICE
			"arcmsr%d: wait 'stop adapter background rebulid' timeout\n"
			, pACB->host->host_no);
	}
	return;
}

static void arcmsr_hbaD_stop_bgrb(struct AdapterControlBlock *pACB)
{
	struct MessageUnit_D *reg = pACB->pmuD;

	pACB->acb_flags &= ~ACB_F_MSG_START_BGRB;
	writel(ARCMSR_INBOUND_MESG0_STOP_BGRB, reg->inbound_msgaddr0);
	if (!arcmsr_hbaD_wait_msgint_ready(pACB))
		pr_notice("arcmsr%d: wait 'stop adapter background rebulid' "
			"timeout\n", pACB->host->host_no);
}

static void arcmsr_hbaE_stop_bgrb(struct AdapterControlBlock *pACB)
{
	struct MessageUnit_E __iomem *reg = pACB->pmuE;

	pACB->acb_flags &= ~ACB_F_MSG_START_BGRB;
	writel(ARCMSR_INBOUND_MESG0_STOP_BGRB, &reg->inbound_msgaddr0);
	pACB->out_doorbell ^= ARCMSR_HBEMU_DRV2IOP_MESSAGE_CMD_DONE;
	writel(pACB->out_doorbell, &reg->iobound_doorbell);
	if (!arcmsr_hbaE_wait_msgint_ready(pACB)) {
		pr_notice("arcmsr%d: wait 'stop adapter background rebulid' "
			"timeout\n", pACB->host->host_no);
	}
}

static void arcmsr_stop_adapter_bgrb(struct AdapterControlBlock *acb)
{
	switch (acb->adapter_type) {
	case ACB_ADAPTER_TYPE_A: {
		arcmsr_hbaA_stop_bgrb(acb);
		}
		break;

	case ACB_ADAPTER_TYPE_B: {
		arcmsr_hbaB_stop_bgrb(acb);
		}
		break;
	case ACB_ADAPTER_TYPE_C: {
		arcmsr_hbaC_stop_bgrb(acb);
		}
		break;
	case ACB_ADAPTER_TYPE_D:
		arcmsr_hbaD_stop_bgrb(acb);
		break;
	case ACB_ADAPTER_TYPE_E:
		arcmsr_hbaE_stop_bgrb(acb);
		break;
	}
}

static void arcmsr_free_ccb_pool(struct AdapterControlBlock *acb)
{
	dma_free_coherent(&acb->pdev->dev, acb->uncache_size, acb->dma_coherent, acb->dma_coherent_handle);
}

static void arcmsr_iop_message_read(struct AdapterControlBlock *acb)
{
	switch (acb->adapter_type) {
	case ACB_ADAPTER_TYPE_A: {
		struct MessageUnit_A __iomem *reg = acb->pmuA;
		writel(ARCMSR_INBOUND_DRIVER_DATA_READ_OK, &reg->inbound_doorbell);
		}
		break;

	case ACB_ADAPTER_TYPE_B: {
		struct MessageUnit_B *reg = acb->pmuB;
		writel(ARCMSR_DRV2IOP_DATA_READ_OK, reg->drv2iop_doorbell);
		}
		break;
	case ACB_ADAPTER_TYPE_C: {
		struct MessageUnit_C __iomem *reg = acb->pmuC;

		writel(ARCMSR_HBCMU_DRV2IOP_DATA_READ_OK, &reg->inbound_doorbell);
		}
		break;
	case ACB_ADAPTER_TYPE_D: {
		struct MessageUnit_D *reg = acb->pmuD;
		writel(ARCMSR_ARC1214_DRV2IOP_DATA_OUT_READ,
			reg->inbound_doorbell);
		}
		break;
	case ACB_ADAPTER_TYPE_E: {
		struct MessageUnit_E __iomem *reg = acb->pmuE;
		acb->out_doorbell ^= ARCMSR_HBEMU_DRV2IOP_DATA_READ_OK;
		writel(acb->out_doorbell, &reg->iobound_doorbell);
		}
		break;
	}
}

static void arcmsr_iop_message_wrote(struct AdapterControlBlock *acb)
{
	switch (acb->adapter_type) {
	case ACB_ADAPTER_TYPE_A: {
		struct MessageUnit_A __iomem *reg = acb->pmuA;
		/*
		** push inbound doorbell tell iop, driver data write ok
		** and wait reply on next hwinterrupt for next Qbuffer post
		*/
		writel(ARCMSR_INBOUND_DRIVER_DATA_WRITE_OK, &reg->inbound_doorbell);
		}
		break;

	case ACB_ADAPTER_TYPE_B: {
		struct MessageUnit_B *reg = acb->pmuB;
		/*
		** push inbound doorbell tell iop, driver data write ok
		** and wait reply on next hwinterrupt for next Qbuffer post
		*/
		writel(ARCMSR_DRV2IOP_DATA_WRITE_OK, reg->drv2iop_doorbell);
		}
		break;
	case ACB_ADAPTER_TYPE_C: {
		struct MessageUnit_C __iomem *reg = acb->pmuC;
		/*
		** push inbound doorbell tell iop, driver data write ok
		** and wait reply on next hwinterrupt for next Qbuffer post
		*/
		writel(ARCMSR_HBCMU_DRV2IOP_DATA_WRITE_OK, &reg->inbound_doorbell);
		}
		break;
	case ACB_ADAPTER_TYPE_D: {
		struct MessageUnit_D *reg = acb->pmuD;
		writel(ARCMSR_ARC1214_DRV2IOP_DATA_IN_READY,
			reg->inbound_doorbell);
		}
		break;
	case ACB_ADAPTER_TYPE_E: {
		struct MessageUnit_E __iomem *reg = acb->pmuE;
		acb->out_doorbell ^= ARCMSR_HBEMU_DRV2IOP_DATA_WRITE_OK;
		writel(acb->out_doorbell, &reg->iobound_doorbell);
		}
		break;
	}
}

struct QBUFFER __iomem *arcmsr_get_iop_rqbuffer(struct AdapterControlBlock *acb)
{
	struct QBUFFER __iomem *qbuffer = NULL;
	switch (acb->adapter_type) {

	case ACB_ADAPTER_TYPE_A: {
		struct MessageUnit_A __iomem *reg = acb->pmuA;
		qbuffer = (struct QBUFFER __iomem *)&reg->message_rbuffer;
		}
		break;

	case ACB_ADAPTER_TYPE_B: {
		struct MessageUnit_B *reg = acb->pmuB;
		qbuffer = (struct QBUFFER __iomem *)reg->message_rbuffer;
		}
		break;
	case ACB_ADAPTER_TYPE_C: {
		struct MessageUnit_C __iomem *phbcmu = acb->pmuC;
		qbuffer = (struct QBUFFER __iomem *)&phbcmu->message_rbuffer;
		}
		break;
	case ACB_ADAPTER_TYPE_D: {
		struct MessageUnit_D *reg = acb->pmuD;
		qbuffer = (struct QBUFFER __iomem *)reg->message_rbuffer;
		}
		break;
	case ACB_ADAPTER_TYPE_E: {
		struct MessageUnit_E __iomem *reg = acb->pmuE;
		qbuffer = (struct QBUFFER __iomem *)&reg->message_rbuffer;
		}
		break;
	}
	return qbuffer;
}

static struct QBUFFER __iomem *arcmsr_get_iop_wqbuffer(struct AdapterControlBlock *acb)
{
	struct QBUFFER __iomem *pqbuffer = NULL;
	switch (acb->adapter_type) {

	case ACB_ADAPTER_TYPE_A: {
		struct MessageUnit_A __iomem *reg = acb->pmuA;
		pqbuffer = (struct QBUFFER __iomem *) &reg->message_wbuffer;
		}
		break;

	case ACB_ADAPTER_TYPE_B: {
		struct MessageUnit_B  *reg = acb->pmuB;
		pqbuffer = (struct QBUFFER __iomem *)reg->message_wbuffer;
		}
		break;
	case ACB_ADAPTER_TYPE_C: {
		struct MessageUnit_C __iomem *reg = acb->pmuC;
		pqbuffer = (struct QBUFFER __iomem *)&reg->message_wbuffer;
		}
		break;
	case ACB_ADAPTER_TYPE_D: {
		struct MessageUnit_D *reg = acb->pmuD;
		pqbuffer = (struct QBUFFER __iomem *)reg->message_wbuffer;
		}
		break;
	case ACB_ADAPTER_TYPE_E: {
		struct MessageUnit_E __iomem *reg = acb->pmuE;
		pqbuffer = (struct QBUFFER __iomem *)&reg->message_wbuffer;
		}
		break;
	}
	return pqbuffer;
}

static uint32_t
arcmsr_Read_iop_rqbuffer_in_DWORD(struct AdapterControlBlock *acb,
		struct QBUFFER __iomem *prbuffer)
{
	uint8_t *pQbuffer;
	uint8_t *buf1 = NULL;
	uint32_t __iomem *iop_data;
	uint32_t iop_len, data_len, *buf2 = NULL;

	iop_data = (uint32_t __iomem *)prbuffer->data;
	iop_len = readl(&prbuffer->data_len);
	if (iop_len > 0) {
		buf1 = kmalloc(128, GFP_ATOMIC);
		buf2 = (uint32_t *)buf1;
		if (buf1 == NULL)
			return 0;
		data_len = iop_len;
		while (data_len >= 4) {
			*buf2++ = readl(iop_data);
			iop_data++;
			data_len -= 4;
		}
		if (data_len)
			*buf2 = readl(iop_data);
		buf2 = (uint32_t *)buf1;
	}
	while (iop_len > 0) {
		pQbuffer = &acb->rqbuffer[acb->rqbuf_putIndex];
		*pQbuffer = *buf1;
		acb->rqbuf_putIndex++;
		/* if last, index number set it to 0 */
		acb->rqbuf_putIndex %= ARCMSR_MAX_QBUFFER;
		buf1++;
		iop_len--;
	}
	kfree(buf2);
	/* let IOP know data has been read */
	arcmsr_iop_message_read(acb);
	return 1;
}

uint32_t
arcmsr_Read_iop_rqbuffer_data(struct AdapterControlBlock *acb,
	struct QBUFFER __iomem *prbuffer) {

	uint8_t *pQbuffer;
	uint8_t __iomem *iop_data;
	uint32_t iop_len;

	if (acb->adapter_type > ACB_ADAPTER_TYPE_B)
		return arcmsr_Read_iop_rqbuffer_in_DWORD(acb, prbuffer);
	iop_data = (uint8_t __iomem *)prbuffer->data;
	iop_len = readl(&prbuffer->data_len);
	while (iop_len > 0) {
		pQbuffer = &acb->rqbuffer[acb->rqbuf_putIndex];
		*pQbuffer = readb(iop_data);
		acb->rqbuf_putIndex++;
		acb->rqbuf_putIndex %= ARCMSR_MAX_QBUFFER;
		iop_data++;
		iop_len--;
	}
	arcmsr_iop_message_read(acb);
	return 1;
}

static void arcmsr_iop2drv_data_wrote_handle(struct AdapterControlBlock *acb)
{
	unsigned long flags;
	struct QBUFFER __iomem  *prbuffer;
	int32_t buf_empty_len;

	spin_lock_irqsave(&acb->rqbuffer_lock, flags);
	prbuffer = arcmsr_get_iop_rqbuffer(acb);
	buf_empty_len = (acb->rqbuf_putIndex - acb->rqbuf_getIndex - 1) &
		(ARCMSR_MAX_QBUFFER - 1);
	if (buf_empty_len >= readl(&prbuffer->data_len)) {
		if (arcmsr_Read_iop_rqbuffer_data(acb, prbuffer) == 0)
			acb->acb_flags |= ACB_F_IOPDATA_OVERFLOW;
	} else
		acb->acb_flags |= ACB_F_IOPDATA_OVERFLOW;
	spin_unlock_irqrestore(&acb->rqbuffer_lock, flags);
}

static void arcmsr_write_ioctldata2iop_in_DWORD(struct AdapterControlBlock *acb)
{
	uint8_t *pQbuffer;
	struct QBUFFER __iomem *pwbuffer;
	uint8_t *buf1 = NULL;
	uint32_t __iomem *iop_data;
	uint32_t allxfer_len = 0, data_len, *buf2 = NULL, data;

	if (acb->acb_flags & ACB_F_MESSAGE_WQBUFFER_READED) {
		buf1 = kmalloc(128, GFP_ATOMIC);
		buf2 = (uint32_t *)buf1;
		if (buf1 == NULL)
			return;

		acb->acb_flags &= (~ACB_F_MESSAGE_WQBUFFER_READED);
		pwbuffer = arcmsr_get_iop_wqbuffer(acb);
		iop_data = (uint32_t __iomem *)pwbuffer->data;
		while ((acb->wqbuf_getIndex != acb->wqbuf_putIndex)
			&& (allxfer_len < 124)) {
			pQbuffer = &acb->wqbuffer[acb->wqbuf_getIndex];
			*buf1 = *pQbuffer;
			acb->wqbuf_getIndex++;
			acb->wqbuf_getIndex %= ARCMSR_MAX_QBUFFER;
			buf1++;
			allxfer_len++;
		}
		data_len = allxfer_len;
		buf1 = (uint8_t *)buf2;
		while (data_len >= 4) {
			data = *buf2++;
			writel(data, iop_data);
			iop_data++;
			data_len -= 4;
		}
		if (data_len) {
			data = *buf2;
			writel(data, iop_data);
		}
		writel(allxfer_len, &pwbuffer->data_len);
		kfree(buf1);
		arcmsr_iop_message_wrote(acb);
	}
}

void
arcmsr_write_ioctldata2iop(struct AdapterControlBlock *acb)
{
	uint8_t *pQbuffer;
	struct QBUFFER __iomem *pwbuffer;
	uint8_t __iomem *iop_data;
	int32_t allxfer_len = 0;

	if (acb->adapter_type > ACB_ADAPTER_TYPE_B) {
		arcmsr_write_ioctldata2iop_in_DWORD(acb);
		return;
	}
	if (acb->acb_flags & ACB_F_MESSAGE_WQBUFFER_READED) {
		acb->acb_flags &= (~ACB_F_MESSAGE_WQBUFFER_READED);
		pwbuffer = arcmsr_get_iop_wqbuffer(acb);
		iop_data = (uint8_t __iomem *)pwbuffer->data;
		while ((acb->wqbuf_getIndex != acb->wqbuf_putIndex)
			&& (allxfer_len < 124)) {
			pQbuffer = &acb->wqbuffer[acb->wqbuf_getIndex];
			writeb(*pQbuffer, iop_data);
			acb->wqbuf_getIndex++;
			acb->wqbuf_getIndex %= ARCMSR_MAX_QBUFFER;
			iop_data++;
			allxfer_len++;
		}
		writel(allxfer_len, &pwbuffer->data_len);
		arcmsr_iop_message_wrote(acb);
	}
}

static void arcmsr_iop2drv_data_read_handle(struct AdapterControlBlock *acb)
{
	unsigned long flags;

	spin_lock_irqsave(&acb->wqbuffer_lock, flags);
	acb->acb_flags |= ACB_F_MESSAGE_WQBUFFER_READED;
	if (acb->wqbuf_getIndex != acb->wqbuf_putIndex)
		arcmsr_write_ioctldata2iop(acb);
	if (acb->wqbuf_getIndex == acb->wqbuf_putIndex)
		acb->acb_flags |= ACB_F_MESSAGE_WQBUFFER_CLEARED;
	spin_unlock_irqrestore(&acb->wqbuffer_lock, flags);
}

static void arcmsr_hbaA_doorbell_isr(struct AdapterControlBlock *acb)
{
	uint32_t outbound_doorbell;
	struct MessageUnit_A __iomem *reg = acb->pmuA;
	outbound_doorbell = readl(&reg->outbound_doorbell);
	do {
		writel(outbound_doorbell, &reg->outbound_doorbell);
		if (outbound_doorbell & ARCMSR_OUTBOUND_IOP331_DATA_WRITE_OK)
			arcmsr_iop2drv_data_wrote_handle(acb);
		if (outbound_doorbell & ARCMSR_OUTBOUND_IOP331_DATA_READ_OK)
			arcmsr_iop2drv_data_read_handle(acb);
		outbound_doorbell = readl(&reg->outbound_doorbell);
	} while (outbound_doorbell & (ARCMSR_OUTBOUND_IOP331_DATA_WRITE_OK
		| ARCMSR_OUTBOUND_IOP331_DATA_READ_OK));
}
static void arcmsr_hbaC_doorbell_isr(struct AdapterControlBlock *pACB)
{
	uint32_t outbound_doorbell;
	struct MessageUnit_C __iomem *reg = pACB->pmuC;
	/*
	*******************************************************************
	**  Maybe here we need to check wrqbuffer_lock is lock or not
	**  DOORBELL: din! don!
	**  check if there are any mail need to pack from firmware
	*******************************************************************
	*/
	outbound_doorbell = readl(&reg->outbound_doorbell);
	do {
		writel(outbound_doorbell, &reg->outbound_doorbell_clear);
		readl(&reg->outbound_doorbell_clear);
		if (outbound_doorbell & ARCMSR_HBCMU_IOP2DRV_DATA_WRITE_OK)
			arcmsr_iop2drv_data_wrote_handle(pACB);
		if (outbound_doorbell & ARCMSR_HBCMU_IOP2DRV_DATA_READ_OK)
			arcmsr_iop2drv_data_read_handle(pACB);
		if (outbound_doorbell & ARCMSR_HBCMU_IOP2DRV_MESSAGE_CMD_DONE)
			arcmsr_hbaC_message_isr(pACB);
		outbound_doorbell = readl(&reg->outbound_doorbell);
	} while (outbound_doorbell & (ARCMSR_HBCMU_IOP2DRV_DATA_WRITE_OK
		| ARCMSR_HBCMU_IOP2DRV_DATA_READ_OK
		| ARCMSR_HBCMU_IOP2DRV_MESSAGE_CMD_DONE));
}

static void arcmsr_hbaD_doorbell_isr(struct AdapterControlBlock *pACB)
{
	uint32_t outbound_doorbell;
	struct MessageUnit_D  *pmu = pACB->pmuD;

	outbound_doorbell = readl(pmu->outbound_doorbell);
	do {
		writel(outbound_doorbell, pmu->outbound_doorbell);
		if (outbound_doorbell & ARCMSR_ARC1214_IOP2DRV_MESSAGE_CMD_DONE)
			arcmsr_hbaD_message_isr(pACB);
		if (outbound_doorbell & ARCMSR_ARC1214_IOP2DRV_DATA_WRITE_OK)
			arcmsr_iop2drv_data_wrote_handle(pACB);
		if (outbound_doorbell & ARCMSR_ARC1214_IOP2DRV_DATA_READ_OK)
			arcmsr_iop2drv_data_read_handle(pACB);
		outbound_doorbell = readl(pmu->outbound_doorbell);
	} while (outbound_doorbell & (ARCMSR_ARC1214_IOP2DRV_DATA_WRITE_OK
		| ARCMSR_ARC1214_IOP2DRV_DATA_READ_OK
		| ARCMSR_ARC1214_IOP2DRV_MESSAGE_CMD_DONE));
}

static void arcmsr_hbaE_doorbell_isr(struct AdapterControlBlock *pACB)
{
	uint32_t outbound_doorbell, in_doorbell, tmp;
	struct MessageUnit_E __iomem *reg = pACB->pmuE;

	in_doorbell = readl(&reg->iobound_doorbell);
	outbound_doorbell = in_doorbell ^ pACB->in_doorbell;
	do {
		writel(0, &reg->host_int_status); /* clear interrupt */
		if (outbound_doorbell & ARCMSR_HBEMU_IOP2DRV_DATA_WRITE_OK) {
			arcmsr_iop2drv_data_wrote_handle(pACB);
		}
		if (outbound_doorbell & ARCMSR_HBEMU_IOP2DRV_DATA_READ_OK) {
			arcmsr_iop2drv_data_read_handle(pACB);
		}
		if (outbound_doorbell & ARCMSR_HBEMU_IOP2DRV_MESSAGE_CMD_DONE) {
			arcmsr_hbaE_message_isr(pACB);
		}
		tmp = in_doorbell;
		in_doorbell = readl(&reg->iobound_doorbell);
		outbound_doorbell = tmp ^ in_doorbell;
	} while (outbound_doorbell & (ARCMSR_HBEMU_IOP2DRV_DATA_WRITE_OK
		| ARCMSR_HBEMU_IOP2DRV_DATA_READ_OK
		| ARCMSR_HBEMU_IOP2DRV_MESSAGE_CMD_DONE));
	pACB->in_doorbell = in_doorbell;
}

static void arcmsr_hbaA_postqueue_isr(struct AdapterControlBlock *acb)
{
	uint32_t flag_ccb;
	struct MessageUnit_A __iomem *reg = acb->pmuA;
	struct ARCMSR_CDB *pARCMSR_CDB;
	struct CommandControlBlock *pCCB;
	bool error;
	while ((flag_ccb = readl(&reg->outbound_queueport)) != 0xFFFFFFFF) {
		pARCMSR_CDB = (struct ARCMSR_CDB *)(acb->vir2phy_offset + (flag_ccb << 5));/*frame must be 32 bytes aligned*/
		pCCB = container_of(pARCMSR_CDB, struct CommandControlBlock, arcmsr_cdb);
		error = (flag_ccb & ARCMSR_CCBREPLY_FLAG_ERROR_MODE0) ? true : false;
		arcmsr_drain_donequeue(acb, pCCB, error);
	}
}
static void arcmsr_hbaB_postqueue_isr(struct AdapterControlBlock *acb)
{
	uint32_t index;
	uint32_t flag_ccb;
	struct MessageUnit_B *reg = acb->pmuB;
	struct ARCMSR_CDB *pARCMSR_CDB;
	struct CommandControlBlock *pCCB;
	bool error;
	index = reg->doneq_index;
	while ((flag_ccb = reg->done_qbuffer[index]) != 0) {
		reg->done_qbuffer[index] = 0;
		pARCMSR_CDB = (struct ARCMSR_CDB *)(acb->vir2phy_offset+(flag_ccb << 5));/*frame must be 32 bytes aligned*/
		pCCB = container_of(pARCMSR_CDB, struct CommandControlBlock, arcmsr_cdb);
		error = (flag_ccb & ARCMSR_CCBREPLY_FLAG_ERROR_MODE0) ? true : false;
		arcmsr_drain_donequeue(acb, pCCB, error);
		index++;
		index %= ARCMSR_MAX_HBB_POSTQUEUE;
		reg->doneq_index = index;
	}
}

static void arcmsr_hbaC_postqueue_isr(struct AdapterControlBlock *acb)
{
	struct MessageUnit_C __iomem *phbcmu;
	struct ARCMSR_CDB *arcmsr_cdb;
	struct CommandControlBlock *ccb;
	uint32_t flag_ccb, ccb_cdb_phy, throttling = 0;
	int error;

	phbcmu = acb->pmuC;
	/* areca cdb command done */
	/* Use correct offset and size for syncing */

	while ((flag_ccb = readl(&phbcmu->outbound_queueport_low)) !=
			0xFFFFFFFF) {
		ccb_cdb_phy = (flag_ccb & 0xFFFFFFF0);
		arcmsr_cdb = (struct ARCMSR_CDB *)(acb->vir2phy_offset
			+ ccb_cdb_phy);
		ccb = container_of(arcmsr_cdb, struct CommandControlBlock,
			arcmsr_cdb);
		error = (flag_ccb & ARCMSR_CCBREPLY_FLAG_ERROR_MODE1)
			? true : false;
		/* check if command done with no error */
		arcmsr_drain_donequeue(acb, ccb, error);
		throttling++;
		if (throttling == ARCMSR_HBC_ISR_THROTTLING_LEVEL) {
			writel(ARCMSR_HBCMU_DRV2IOP_POSTQUEUE_THROTTLING,
				&phbcmu->inbound_doorbell);
			throttling = 0;
		}
	}
}

static void arcmsr_hbaD_postqueue_isr(struct AdapterControlBlock *acb)
{
	u32 outbound_write_pointer, doneq_index, index_stripped, toggle;
	uint32_t addressLow, ccb_cdb_phy;
	int error;
	struct MessageUnit_D  *pmu;
	struct ARCMSR_CDB *arcmsr_cdb;
	struct CommandControlBlock *ccb;
	unsigned long flags;

	spin_lock_irqsave(&acb->doneq_lock, flags);
	pmu = acb->pmuD;
	outbound_write_pointer = pmu->done_qbuffer[0].addressLow + 1;
	doneq_index = pmu->doneq_index;
	if ((doneq_index & 0xFFF) != (outbound_write_pointer & 0xFFF)) {
		do {
			toggle = doneq_index & 0x4000;
			index_stripped = (doneq_index & 0xFFF) + 1;
			index_stripped %= ARCMSR_MAX_ARC1214_DONEQUEUE;
			pmu->doneq_index = index_stripped ? (index_stripped | toggle) :
				((toggle ^ 0x4000) + 1);
			doneq_index = pmu->doneq_index;
			addressLow = pmu->done_qbuffer[doneq_index &
				0xFFF].addressLow;
			ccb_cdb_phy = (addressLow & 0xFFFFFFF0);
			arcmsr_cdb = (struct ARCMSR_CDB *)(acb->vir2phy_offset
				+ ccb_cdb_phy);
			ccb = container_of(arcmsr_cdb,
				struct CommandControlBlock, arcmsr_cdb);
			error = (addressLow & ARCMSR_CCBREPLY_FLAG_ERROR_MODE1)
				? true : false;
			arcmsr_drain_donequeue(acb, ccb, error);
			writel(doneq_index, pmu->outboundlist_read_pointer);
		} while ((doneq_index & 0xFFF) !=
			(outbound_write_pointer & 0xFFF));
	}
	writel(ARCMSR_ARC1214_OUTBOUND_LIST_INTERRUPT_CLEAR,
		pmu->outboundlist_interrupt_cause);
	readl(pmu->outboundlist_interrupt_cause);
	spin_unlock_irqrestore(&acb->doneq_lock, flags);
}

static void arcmsr_hbaE_postqueue_isr(struct AdapterControlBlock *acb)
{
	uint32_t doneq_index;
	uint16_t cmdSMID;
	int error;
	struct MessageUnit_E __iomem *pmu;
	struct CommandControlBlock *ccb;
	unsigned long flags;

	spin_lock_irqsave(&acb->doneq_lock, flags);
	doneq_index = acb->doneq_index;
	pmu = acb->pmuE;
	while ((readl(&pmu->reply_post_producer_index) & 0xFFFF) != doneq_index) {
		cmdSMID = acb->pCompletionQ[doneq_index].cmdSMID;
		ccb = acb->pccb_pool[cmdSMID];
		error = (acb->pCompletionQ[doneq_index].cmdFlag
			& ARCMSR_CCBREPLY_FLAG_ERROR_MODE1) ? true : false;
		arcmsr_drain_donequeue(acb, ccb, error);
		doneq_index++;
		if (doneq_index >= acb->completionQ_entry)
			doneq_index = 0;
	}
	acb->doneq_index = doneq_index;
	writel(doneq_index, &pmu->reply_post_consumer_index);
	spin_unlock_irqrestore(&acb->doneq_lock, flags);
}

/*
**********************************************************************************
** Handle a message interrupt
**
** The only message interrupt we expect is in response to a query for the current adapter config.  
** We want this in order to compare the drivemap so that we can detect newly-attached drives.
**********************************************************************************
*/
static void arcmsr_hbaA_message_isr(struct AdapterControlBlock *acb)
{
	struct MessageUnit_A __iomem *reg  = acb->pmuA;
	/*clear interrupt and message state*/
	writel(ARCMSR_MU_OUTBOUND_MESSAGE0_INT, &reg->outbound_intstatus);
	if (acb->acb_flags & ACB_F_MSG_GET_CONFIG)
		schedule_work(&acb->arcmsr_do_message_isr_bh);
}
static void arcmsr_hbaB_message_isr(struct AdapterControlBlock *acb)
{
	struct MessageUnit_B *reg  = acb->pmuB;

	/*clear interrupt and message state*/
	writel(ARCMSR_MESSAGE_INT_CLEAR_PATTERN, reg->iop2drv_doorbell);
	if (acb->acb_flags & ACB_F_MSG_GET_CONFIG)
		schedule_work(&acb->arcmsr_do_message_isr_bh);
}
/*
**********************************************************************************
** Handle a message interrupt
**
** The only message interrupt we expect is in response to a query for the
** current adapter config.
** We want this in order to compare the drivemap so that we can detect newly-attached drives.
**********************************************************************************
*/
static void arcmsr_hbaC_message_isr(struct AdapterControlBlock *acb)
{
	struct MessageUnit_C __iomem *reg  = acb->pmuC;
	/*clear interrupt and message state*/
	writel(ARCMSR_HBCMU_IOP2DRV_MESSAGE_CMD_DONE_DOORBELL_CLEAR, &reg->outbound_doorbell_clear);
	if (acb->acb_flags & ACB_F_MSG_GET_CONFIG)
		schedule_work(&acb->arcmsr_do_message_isr_bh);
}

static void arcmsr_hbaD_message_isr(struct AdapterControlBlock *acb)
{
	struct MessageUnit_D *reg  = acb->pmuD;

	writel(ARCMSR_ARC1214_IOP2DRV_MESSAGE_CMD_DONE, reg->outbound_doorbell);
	readl(reg->outbound_doorbell);
	if (acb->acb_flags & ACB_F_MSG_GET_CONFIG)
		schedule_work(&acb->arcmsr_do_message_isr_bh);
}

static void arcmsr_hbaE_message_isr(struct AdapterControlBlock *acb)
{
	struct MessageUnit_E __iomem *reg  = acb->pmuE;

	writel(0, &reg->host_int_status);
	if (acb->acb_flags & ACB_F_MSG_GET_CONFIG)
		schedule_work(&acb->arcmsr_do_message_isr_bh);
}

static int arcmsr_hbaA_handle_isr(struct AdapterControlBlock *acb)
{
	uint32_t outbound_intstatus;
	struct MessageUnit_A __iomem *reg = acb->pmuA;
	outbound_intstatus = readl(&reg->outbound_intstatus) &
		acb->outbound_int_enable;
	if (!(outbound_intstatus & ARCMSR_MU_OUTBOUND_HANDLE_INT))
		return IRQ_NONE;
	do {
		writel(outbound_intstatus, &reg->outbound_intstatus);
		if (outbound_intstatus & ARCMSR_MU_OUTBOUND_DOORBELL_INT)
			arcmsr_hbaA_doorbell_isr(acb);
		if (outbound_intstatus & ARCMSR_MU_OUTBOUND_POSTQUEUE_INT)
			arcmsr_hbaA_postqueue_isr(acb);
		if (outbound_intstatus & ARCMSR_MU_OUTBOUND_MESSAGE0_INT)
			arcmsr_hbaA_message_isr(acb);
		outbound_intstatus = readl(&reg->outbound_intstatus) &
			acb->outbound_int_enable;
	} while (outbound_intstatus & (ARCMSR_MU_OUTBOUND_DOORBELL_INT
		| ARCMSR_MU_OUTBOUND_POSTQUEUE_INT
		| ARCMSR_MU_OUTBOUND_MESSAGE0_INT));
	return IRQ_HANDLED;
}

static int arcmsr_hbaB_handle_isr(struct AdapterControlBlock *acb)
{
	uint32_t outbound_doorbell;
	struct MessageUnit_B *reg = acb->pmuB;
	outbound_doorbell = readl(reg->iop2drv_doorbell) &
				acb->outbound_int_enable;
	if (!outbound_doorbell)
		return IRQ_NONE;
	do {
		writel(~outbound_doorbell, reg->iop2drv_doorbell);
		writel(ARCMSR_DRV2IOP_END_OF_INTERRUPT, reg->drv2iop_doorbell);
		if (outbound_doorbell & ARCMSR_IOP2DRV_DATA_WRITE_OK)
			arcmsr_iop2drv_data_wrote_handle(acb);
		if (outbound_doorbell & ARCMSR_IOP2DRV_DATA_READ_OK)
			arcmsr_iop2drv_data_read_handle(acb);
		if (outbound_doorbell & ARCMSR_IOP2DRV_CDB_DONE)
			arcmsr_hbaB_postqueue_isr(acb);
		if (outbound_doorbell & ARCMSR_IOP2DRV_MESSAGE_CMD_DONE)
			arcmsr_hbaB_message_isr(acb);
		outbound_doorbell = readl(reg->iop2drv_doorbell) &
			acb->outbound_int_enable;
	} while (outbound_doorbell & (ARCMSR_IOP2DRV_DATA_WRITE_OK
		| ARCMSR_IOP2DRV_DATA_READ_OK
		| ARCMSR_IOP2DRV_CDB_DONE
		| ARCMSR_IOP2DRV_MESSAGE_CMD_DONE));
	return IRQ_HANDLED;
}

static int arcmsr_hbaC_handle_isr(struct AdapterControlBlock *pACB)
{
	uint32_t host_interrupt_status;
	struct MessageUnit_C __iomem *phbcmu = pACB->pmuC;
	/*
	*********************************************
	**   check outbound intstatus
	*********************************************
	*/
	host_interrupt_status = readl(&phbcmu->host_int_status) &
		(ARCMSR_HBCMU_OUTBOUND_POSTQUEUE_ISR |
		ARCMSR_HBCMU_OUTBOUND_DOORBELL_ISR);
	if (!host_interrupt_status)
		return IRQ_NONE;
	do {
		if (host_interrupt_status & ARCMSR_HBCMU_OUTBOUND_DOORBELL_ISR)
			arcmsr_hbaC_doorbell_isr(pACB);
		/* MU post queue interrupts*/
		if (host_interrupt_status & ARCMSR_HBCMU_OUTBOUND_POSTQUEUE_ISR)
			arcmsr_hbaC_postqueue_isr(pACB);
		host_interrupt_status = readl(&phbcmu->host_int_status);
	} while (host_interrupt_status & (ARCMSR_HBCMU_OUTBOUND_POSTQUEUE_ISR |
		ARCMSR_HBCMU_OUTBOUND_DOORBELL_ISR));
	return IRQ_HANDLED;
}

static irqreturn_t arcmsr_hbaD_handle_isr(struct AdapterControlBlock *pACB)
{
	u32 host_interrupt_status;
	struct MessageUnit_D  *pmu = pACB->pmuD;

	host_interrupt_status = readl(pmu->host_int_status) &
		(ARCMSR_ARC1214_OUTBOUND_POSTQUEUE_ISR |
		ARCMSR_ARC1214_OUTBOUND_DOORBELL_ISR);
	if (!host_interrupt_status)
		return IRQ_NONE;
	do {
		/* MU post queue interrupts*/
		if (host_interrupt_status &
			ARCMSR_ARC1214_OUTBOUND_POSTQUEUE_ISR)
			arcmsr_hbaD_postqueue_isr(pACB);
		if (host_interrupt_status &
			ARCMSR_ARC1214_OUTBOUND_DOORBELL_ISR)
			arcmsr_hbaD_doorbell_isr(pACB);
		host_interrupt_status = readl(pmu->host_int_status);
	} while (host_interrupt_status &
		(ARCMSR_ARC1214_OUTBOUND_POSTQUEUE_ISR |
		ARCMSR_ARC1214_OUTBOUND_DOORBELL_ISR));
	return IRQ_HANDLED;
}

static irqreturn_t arcmsr_hbaE_handle_isr(struct AdapterControlBlock *pACB)
{
	uint32_t host_interrupt_status;
	struct MessageUnit_E __iomem *pmu = pACB->pmuE;

	host_interrupt_status = readl(&pmu->host_int_status) &
		(ARCMSR_HBEMU_OUTBOUND_POSTQUEUE_ISR |
		ARCMSR_HBEMU_OUTBOUND_DOORBELL_ISR);
	if (!host_interrupt_status)
		return IRQ_NONE;
	do {
		/* MU ioctl transfer doorbell interrupts*/
		if (host_interrupt_status & ARCMSR_HBEMU_OUTBOUND_DOORBELL_ISR) {
			arcmsr_hbaE_doorbell_isr(pACB);
		}
		/* MU post queue interrupts*/
		if (host_interrupt_status & ARCMSR_HBEMU_OUTBOUND_POSTQUEUE_ISR) {
			arcmsr_hbaE_postqueue_isr(pACB);
		}
		host_interrupt_status = readl(&pmu->host_int_status);
	} while (host_interrupt_status & (ARCMSR_HBEMU_OUTBOUND_POSTQUEUE_ISR |
		ARCMSR_HBEMU_OUTBOUND_DOORBELL_ISR));
	return IRQ_HANDLED;
}

static irqreturn_t arcmsr_interrupt(struct AdapterControlBlock *acb)
{
	switch (acb->adapter_type) {
	case ACB_ADAPTER_TYPE_A:
		return arcmsr_hbaA_handle_isr(acb);
		break;
	case ACB_ADAPTER_TYPE_B:
		return arcmsr_hbaB_handle_isr(acb);
		break;
	case ACB_ADAPTER_TYPE_C:
		return arcmsr_hbaC_handle_isr(acb);
	case ACB_ADAPTER_TYPE_D:
		return arcmsr_hbaD_handle_isr(acb);
	case ACB_ADAPTER_TYPE_E:
		return arcmsr_hbaE_handle_isr(acb);
	default:
		return IRQ_NONE;
	}
}

static void arcmsr_iop_parking(struct AdapterControlBlock *acb)
{
	if (acb) {
		/* stop adapter background rebuild */
		if (acb->acb_flags & ACB_F_MSG_START_BGRB) {
			uint32_t intmask_org;
			acb->acb_flags &= ~ACB_F_MSG_START_BGRB;
			intmask_org = arcmsr_disable_outbound_ints(acb);
			arcmsr_stop_adapter_bgrb(acb);
			arcmsr_flush_adapter_cache(acb);
			arcmsr_enable_outbound_ints(acb, intmask_org);
		}
	}
}


void arcmsr_clear_iop2drv_rqueue_buffer(struct AdapterControlBlock *acb)
{
	uint32_t	i;

	if (acb->acb_flags & ACB_F_IOPDATA_OVERFLOW) {
		for (i = 0; i < 15; i++) {
			if (acb->acb_flags & ACB_F_IOPDATA_OVERFLOW) {
				acb->acb_flags &= ~ACB_F_IOPDATA_OVERFLOW;
				acb->rqbuf_getIndex = 0;
				acb->rqbuf_putIndex = 0;
				arcmsr_iop_message_read(acb);
				mdelay(30);
			} else if (acb->rqbuf_getIndex !=
				   acb->rqbuf_putIndex) {
				acb->rqbuf_getIndex = 0;
				acb->rqbuf_putIndex = 0;
				mdelay(30);
			} else
				break;
		}
	}
}

static int arcmsr_iop_message_xfer(struct AdapterControlBlock *acb,
		struct scsi_cmnd *cmd)
{
	char *buffer;
	unsigned short use_sg;
	int retvalue = 0, transfer_len = 0;
	unsigned long flags;
	struct CMD_MESSAGE_FIELD *pcmdmessagefld;
	uint32_t controlcode = (uint32_t)cmd->cmnd[5] << 24 |
		(uint32_t)cmd->cmnd[6] << 16 |
		(uint32_t)cmd->cmnd[7] << 8 |
		(uint32_t)cmd->cmnd[8];
	struct scatterlist *sg;

	use_sg = scsi_sg_count(cmd);
	sg = scsi_sglist(cmd);
	buffer = kmap_atomic(sg_page(sg)) + sg->offset;
	if (use_sg > 1) {
		retvalue = ARCMSR_MESSAGE_FAIL;
		goto message_out;
	}
	transfer_len += sg->length;
	if (transfer_len > sizeof(struct CMD_MESSAGE_FIELD)) {
		retvalue = ARCMSR_MESSAGE_FAIL;
		pr_info("%s: ARCMSR_MESSAGE_FAIL!\n", __func__);
		goto message_out;
	}
	pcmdmessagefld = (struct CMD_MESSAGE_FIELD *)buffer;
	switch (controlcode) {
	case ARCMSR_MESSAGE_READ_RQBUFFER: {
		unsigned char *ver_addr;
		uint8_t *ptmpQbuffer;
		uint32_t allxfer_len = 0;
		ver_addr = kmalloc(ARCMSR_API_DATA_BUFLEN, GFP_ATOMIC);
		if (!ver_addr) {
			retvalue = ARCMSR_MESSAGE_FAIL;
			pr_info("%s: memory not enough!\n", __func__);
			goto message_out;
		}
		ptmpQbuffer = ver_addr;
		spin_lock_irqsave(&acb->rqbuffer_lock, flags);
		if (acb->rqbuf_getIndex != acb->rqbuf_putIndex) {
			unsigned int tail = acb->rqbuf_getIndex;
			unsigned int head = acb->rqbuf_putIndex;
			unsigned int cnt_to_end = CIRC_CNT_TO_END(head, tail, ARCMSR_MAX_QBUFFER);

			allxfer_len = CIRC_CNT(head, tail, ARCMSR_MAX_QBUFFER);
			if (allxfer_len > ARCMSR_API_DATA_BUFLEN)
				allxfer_len = ARCMSR_API_DATA_BUFLEN;

			if (allxfer_len <= cnt_to_end)
				memcpy(ptmpQbuffer, acb->rqbuffer + tail, allxfer_len);
			else {
				memcpy(ptmpQbuffer, acb->rqbuffer + tail, cnt_to_end);
				memcpy(ptmpQbuffer + cnt_to_end, acb->rqbuffer, allxfer_len - cnt_to_end);
			}
			acb->rqbuf_getIndex = (acb->rqbuf_getIndex + allxfer_len) % ARCMSR_MAX_QBUFFER;
		}
		memcpy(pcmdmessagefld->messagedatabuffer, ver_addr,
			allxfer_len);
		if (acb->acb_flags & ACB_F_IOPDATA_OVERFLOW) {
			struct QBUFFER __iomem *prbuffer;
			acb->acb_flags &= ~ACB_F_IOPDATA_OVERFLOW;
			prbuffer = arcmsr_get_iop_rqbuffer(acb);
			if (arcmsr_Read_iop_rqbuffer_data(acb, prbuffer) == 0)
				acb->acb_flags |= ACB_F_IOPDATA_OVERFLOW;
		}
		spin_unlock_irqrestore(&acb->rqbuffer_lock, flags);
		kfree(ver_addr);
		pcmdmessagefld->cmdmessage.Length = allxfer_len;
		if (acb->fw_flag == FW_DEADLOCK)
			pcmdmessagefld->cmdmessage.ReturnCode =
				ARCMSR_MESSAGE_RETURNCODE_BUS_HANG_ON;
		else
			pcmdmessagefld->cmdmessage.ReturnCode =
				ARCMSR_MESSAGE_RETURNCODE_OK;
		break;
	}
	case ARCMSR_MESSAGE_WRITE_WQBUFFER: {
		unsigned char *ver_addr;
		uint32_t user_len;
		int32_t cnt2end;
		uint8_t *pQbuffer, *ptmpuserbuffer;

		user_len = pcmdmessagefld->cmdmessage.Length;
		if (user_len > ARCMSR_API_DATA_BUFLEN) {
			retvalue = ARCMSR_MESSAGE_FAIL;
			goto message_out;
		}

		ver_addr = kmalloc(ARCMSR_API_DATA_BUFLEN, GFP_ATOMIC);
		if (!ver_addr) {
			retvalue = ARCMSR_MESSAGE_FAIL;
			goto message_out;
		}
		ptmpuserbuffer = ver_addr;

		memcpy(ptmpuserbuffer,
			pcmdmessagefld->messagedatabuffer, user_len);
		spin_lock_irqsave(&acb->wqbuffer_lock, flags);
		if (acb->wqbuf_putIndex != acb->wqbuf_getIndex) {
			struct SENSE_DATA *sensebuffer =
				(struct SENSE_DATA *)cmd->sense_buffer;
			arcmsr_write_ioctldata2iop(acb);
			/* has error report sensedata */
			sensebuffer->ErrorCode = SCSI_SENSE_CURRENT_ERRORS;
			sensebuffer->SenseKey = ILLEGAL_REQUEST;
			sensebuffer->AdditionalSenseLength = 0x0A;
			sensebuffer->AdditionalSenseCode = 0x20;
			sensebuffer->Valid = 1;
			retvalue = ARCMSR_MESSAGE_FAIL;
		} else {
			pQbuffer = &acb->wqbuffer[acb->wqbuf_putIndex];
			cnt2end = ARCMSR_MAX_QBUFFER - acb->wqbuf_putIndex;
			if (user_len > cnt2end) {
				memcpy(pQbuffer, ptmpuserbuffer, cnt2end);
				ptmpuserbuffer += cnt2end;
				user_len -= cnt2end;
				acb->wqbuf_putIndex = 0;
				pQbuffer = acb->wqbuffer;
			}
			memcpy(pQbuffer, ptmpuserbuffer, user_len);
			acb->wqbuf_putIndex += user_len;
			acb->wqbuf_putIndex %= ARCMSR_MAX_QBUFFER;
			if (acb->acb_flags & ACB_F_MESSAGE_WQBUFFER_CLEARED) {
				acb->acb_flags &=
						~ACB_F_MESSAGE_WQBUFFER_CLEARED;
				arcmsr_write_ioctldata2iop(acb);
			}
		}
		spin_unlock_irqrestore(&acb->wqbuffer_lock, flags);
		kfree(ver_addr);
		if (acb->fw_flag == FW_DEADLOCK)
			pcmdmessagefld->cmdmessage.ReturnCode =
				ARCMSR_MESSAGE_RETURNCODE_BUS_HANG_ON;
		else
			pcmdmessagefld->cmdmessage.ReturnCode =
				ARCMSR_MESSAGE_RETURNCODE_OK;
		break;
	}
	case ARCMSR_MESSAGE_CLEAR_RQBUFFER: {
		uint8_t *pQbuffer = acb->rqbuffer;

		arcmsr_clear_iop2drv_rqueue_buffer(acb);
		spin_lock_irqsave(&acb->rqbuffer_lock, flags);
		acb->acb_flags |= ACB_F_MESSAGE_RQBUFFER_CLEARED;
		acb->rqbuf_getIndex = 0;
		acb->rqbuf_putIndex = 0;
		memset(pQbuffer, 0, ARCMSR_MAX_QBUFFER);
		spin_unlock_irqrestore(&acb->rqbuffer_lock, flags);
		if (acb->fw_flag == FW_DEADLOCK)
			pcmdmessagefld->cmdmessage.ReturnCode =
				ARCMSR_MESSAGE_RETURNCODE_BUS_HANG_ON;
		else
			pcmdmessagefld->cmdmessage.ReturnCode =
				ARCMSR_MESSAGE_RETURNCODE_OK;
		break;
	}
	case ARCMSR_MESSAGE_CLEAR_WQBUFFER: {
		uint8_t *pQbuffer = acb->wqbuffer;
		spin_lock_irqsave(&acb->wqbuffer_lock, flags);
		acb->acb_flags |= (ACB_F_MESSAGE_WQBUFFER_CLEARED |
			ACB_F_MESSAGE_WQBUFFER_READED);
		acb->wqbuf_getIndex = 0;
		acb->wqbuf_putIndex = 0;
		memset(pQbuffer, 0, ARCMSR_MAX_QBUFFER);
		spin_unlock_irqrestore(&acb->wqbuffer_lock, flags);
		if (acb->fw_flag == FW_DEADLOCK)
			pcmdmessagefld->cmdmessage.ReturnCode =
				ARCMSR_MESSAGE_RETURNCODE_BUS_HANG_ON;
		else
			pcmdmessagefld->cmdmessage.ReturnCode =
				ARCMSR_MESSAGE_RETURNCODE_OK;
		break;
	}
	case ARCMSR_MESSAGE_CLEAR_ALLQBUFFER: {
		uint8_t *pQbuffer;
		arcmsr_clear_iop2drv_rqueue_buffer(acb);
		spin_lock_irqsave(&acb->rqbuffer_lock, flags);
		acb->acb_flags |= ACB_F_MESSAGE_RQBUFFER_CLEARED;
		acb->rqbuf_getIndex = 0;
		acb->rqbuf_putIndex = 0;
		pQbuffer = acb->rqbuffer;
		memset(pQbuffer, 0, sizeof(struct QBUFFER));
		spin_unlock_irqrestore(&acb->rqbuffer_lock, flags);
		spin_lock_irqsave(&acb->wqbuffer_lock, flags);
		acb->acb_flags |= (ACB_F_MESSAGE_WQBUFFER_CLEARED |
			ACB_F_MESSAGE_WQBUFFER_READED);
		acb->wqbuf_getIndex = 0;
		acb->wqbuf_putIndex = 0;
		pQbuffer = acb->wqbuffer;
		memset(pQbuffer, 0, sizeof(struct QBUFFER));
		spin_unlock_irqrestore(&acb->wqbuffer_lock, flags);
		if (acb->fw_flag == FW_DEADLOCK)
			pcmdmessagefld->cmdmessage.ReturnCode =
				ARCMSR_MESSAGE_RETURNCODE_BUS_HANG_ON;
		else
			pcmdmessagefld->cmdmessage.ReturnCode =
				ARCMSR_MESSAGE_RETURNCODE_OK;
		break;
	}
	case ARCMSR_MESSAGE_RETURN_CODE_3F: {
		if (acb->fw_flag == FW_DEADLOCK)
			pcmdmessagefld->cmdmessage.ReturnCode =
				ARCMSR_MESSAGE_RETURNCODE_BUS_HANG_ON;
		else
			pcmdmessagefld->cmdmessage.ReturnCode =
				ARCMSR_MESSAGE_RETURNCODE_3F;
		break;
	}
	case ARCMSR_MESSAGE_SAY_HELLO: {
		int8_t *hello_string = "Hello! I am ARCMSR";
		if (acb->fw_flag == FW_DEADLOCK)
			pcmdmessagefld->cmdmessage.ReturnCode =
				ARCMSR_MESSAGE_RETURNCODE_BUS_HANG_ON;
		else
			pcmdmessagefld->cmdmessage.ReturnCode =
				ARCMSR_MESSAGE_RETURNCODE_OK;
		memcpy(pcmdmessagefld->messagedatabuffer,
			hello_string, (int16_t)strlen(hello_string));
		break;
	}
	case ARCMSR_MESSAGE_SAY_GOODBYE: {
		if (acb->fw_flag == FW_DEADLOCK)
			pcmdmessagefld->cmdmessage.ReturnCode =
				ARCMSR_MESSAGE_RETURNCODE_BUS_HANG_ON;
		else
			pcmdmessagefld->cmdmessage.ReturnCode =
				ARCMSR_MESSAGE_RETURNCODE_OK;
		arcmsr_iop_parking(acb);
		break;
	}
	case ARCMSR_MESSAGE_FLUSH_ADAPTER_CACHE: {
		if (acb->fw_flag == FW_DEADLOCK)
			pcmdmessagefld->cmdmessage.ReturnCode =
				ARCMSR_MESSAGE_RETURNCODE_BUS_HANG_ON;
		else
			pcmdmessagefld->cmdmessage.ReturnCode =
				ARCMSR_MESSAGE_RETURNCODE_OK;
		arcmsr_flush_adapter_cache(acb);
		break;
	}
	default:
		retvalue = ARCMSR_MESSAGE_FAIL;
		pr_info("%s: unknown controlcode!\n", __func__);
	}
message_out:
	if (use_sg) {
		struct scatterlist *sg = scsi_sglist(cmd);
		kunmap_atomic(buffer - sg->offset);
	}
	return retvalue;
}

static struct CommandControlBlock *arcmsr_get_freeccb(struct AdapterControlBlock *acb)
{
	struct list_head *head = &acb->ccb_free_list;
	struct CommandControlBlock *ccb = NULL;
	unsigned long flags;
	spin_lock_irqsave(&acb->ccblist_lock, flags);
	if (!list_empty(head)) {
		ccb = list_entry(head->next, struct CommandControlBlock, list);
		list_del_init(&ccb->list);
	}else{
		spin_unlock_irqrestore(&acb->ccblist_lock, flags);
		return NULL;
	}
	spin_unlock_irqrestore(&acb->ccblist_lock, flags);
	return ccb;
}

static void arcmsr_handle_virtual_command(struct AdapterControlBlock *acb,
		struct scsi_cmnd *cmd)
{
	switch (cmd->cmnd[0]) {
	case INQUIRY: {
		unsigned char inqdata[36];
		char *buffer;
		struct scatterlist *sg;

		if (cmd->device->lun) {
			cmd->result = (DID_TIME_OUT << 16);
			cmd->scsi_done(cmd);
			return;
		}
		inqdata[0] = TYPE_PROCESSOR;
		/* Periph Qualifier & Periph Dev Type */
		inqdata[1] = 0;
		/* rem media bit & Dev Type Modifier */
		inqdata[2] = 0;
		/* ISO, ECMA, & ANSI versions */
		inqdata[4] = 31;
		/* length of additional data */
		strncpy(&inqdata[8], "Areca   ", 8);
		/* Vendor Identification */
		strncpy(&inqdata[16], "RAID controller ", 16);
		/* Product Identification */
		strncpy(&inqdata[32], "R001", 4); /* Product Revision */

		sg = scsi_sglist(cmd);
		buffer = kmap_atomic(sg_page(sg)) + sg->offset;

		memcpy(buffer, inqdata, sizeof(inqdata));
		sg = scsi_sglist(cmd);
		kunmap_atomic(buffer - sg->offset);

		cmd->scsi_done(cmd);
	}
	break;
	case WRITE_BUFFER:
	case READ_BUFFER: {
		if (arcmsr_iop_message_xfer(acb, cmd))
			cmd->result = (DID_ERROR << 16);
		cmd->scsi_done(cmd);
	}
	break;
	default:
		cmd->scsi_done(cmd);
	}
}

static int arcmsr_queue_command_lck(struct scsi_cmnd *cmd,
	void (* done)(struct scsi_cmnd *))
{
	struct Scsi_Host *host = cmd->device->host;
	struct AdapterControlBlock *acb = (struct AdapterControlBlock *) host->hostdata;
	struct CommandControlBlock *ccb;
	int target = cmd->device->id;
<<<<<<< HEAD
=======

	if (acb->acb_flags & ACB_F_ADAPTER_REMOVED) {
		cmd->result = (DID_NO_CONNECT << 16);
		cmd->scsi_done(cmd);
		return 0;
	}
>>>>>>> 286cd8c7
	cmd->scsi_done = done;
	cmd->host_scribble = NULL;
	cmd->result = 0;
	if (target == 16) {
		/* virtual device for iop message transfer */
		arcmsr_handle_virtual_command(acb, cmd);
		return 0;
	}
	ccb = arcmsr_get_freeccb(acb);
	if (!ccb)
		return SCSI_MLQUEUE_HOST_BUSY;
	if (arcmsr_build_ccb( acb, ccb, cmd ) == FAILED) {
		cmd->result = (DID_ERROR << 16) | (RESERVATION_CONFLICT << 1);
		cmd->scsi_done(cmd);
		return 0;
	}
	arcmsr_post_ccb(acb, ccb);
	return 0;
}

static DEF_SCSI_QCMD(arcmsr_queue_command)

static void arcmsr_get_adapter_config(struct AdapterControlBlock *pACB, uint32_t *rwbuffer)
{
	int count;
	uint32_t *acb_firm_model = (uint32_t *)pACB->firm_model;
	uint32_t *acb_firm_version = (uint32_t *)pACB->firm_version;
	uint32_t *acb_device_map = (uint32_t *)pACB->device_map;
	uint32_t *firm_model = &rwbuffer[15];
	uint32_t *firm_version = &rwbuffer[17];
	uint32_t *device_map = &rwbuffer[21];

	count = 2;
	while (count) {
		*acb_firm_model = readl(firm_model);
		acb_firm_model++;
		firm_model++;
		count--;
	}
	count = 4;
	while (count) {
		*acb_firm_version = readl(firm_version);
		acb_firm_version++;
		firm_version++;
		count--;
	}
	count = 4;
	while (count) {
		*acb_device_map = readl(device_map);
		acb_device_map++;
		device_map++;
		count--;
	}
	pACB->signature = readl(&rwbuffer[0]);
	pACB->firm_request_len = readl(&rwbuffer[1]);
	pACB->firm_numbers_queue = readl(&rwbuffer[2]);
	pACB->firm_sdram_size = readl(&rwbuffer[3]);
	pACB->firm_hd_channels = readl(&rwbuffer[4]);
	pACB->firm_cfg_version = readl(&rwbuffer[25]);
	pr_notice("Areca RAID Controller%d: Model %s, F/W %s\n",
		pACB->host->host_no,
		pACB->firm_model,
		pACB->firm_version);
}

static bool arcmsr_hbaA_get_config(struct AdapterControlBlock *acb)
{
	struct MessageUnit_A __iomem *reg = acb->pmuA;

	arcmsr_wait_firmware_ready(acb);
	writel(ARCMSR_INBOUND_MESG0_GET_CONFIG, &reg->inbound_msgaddr0);
	if (!arcmsr_hbaA_wait_msgint_ready(acb)) {
		printk(KERN_NOTICE "arcmsr%d: wait 'get adapter firmware \
			miscellaneous data' timeout \n", acb->host->host_no);
		return false;
	}
	arcmsr_get_adapter_config(acb, reg->message_rwbuffer);
	return true;
}
static bool arcmsr_hbaB_get_config(struct AdapterControlBlock *acb)
{
	struct MessageUnit_B *reg = acb->pmuB;

	arcmsr_wait_firmware_ready(acb);
	writel(ARCMSR_MESSAGE_START_DRIVER_MODE, reg->drv2iop_doorbell);
	if (!arcmsr_hbaB_wait_msgint_ready(acb)) {
		printk(KERN_ERR "arcmsr%d: can't set driver mode.\n", acb->host->host_no);
		return false;
	}
	writel(ARCMSR_MESSAGE_GET_CONFIG, reg->drv2iop_doorbell);
	if (!arcmsr_hbaB_wait_msgint_ready(acb)) {
		printk(KERN_NOTICE "arcmsr%d: wait 'get adapter firmware \
			miscellaneous data' timeout \n", acb->host->host_no);
		goto err_free_dma;
	}
<<<<<<< HEAD
	count = 8;
	while (count){
		*acb_firm_model = readb(iop_firm_model);
		acb_firm_model++;
		iop_firm_model++;
		count--;
	}
	count = 16;
	while (count){
		*acb_firm_version = readb(iop_firm_version);
		acb_firm_version++;
		iop_firm_version++;
		count--;
	}

	count = 16;
	while(count){
		*acb_device_map = readb(iop_device_map);
		acb_device_map++;
		iop_device_map++;
		count--;
	}
	
	pr_notice("Areca RAID Controller%d: Model %s, F/W %s\n",
		acb->host->host_no,
		acb->firm_model,
		acb->firm_version);

	acb->signature = readl(&reg->message_rwbuffer[0]);
	/*firm_signature,1,00-03*/
	acb->firm_request_len = readl(&reg->message_rwbuffer[1]);
	/*firm_request_len,1,04-07*/
	acb->firm_numbers_queue = readl(&reg->message_rwbuffer[2]);
	/*firm_numbers_queue,2,08-11*/
	acb->firm_sdram_size = readl(&reg->message_rwbuffer[3]);
	/*firm_sdram_size,3,12-15*/
	acb->firm_hd_channels = readl(&reg->message_rwbuffer[4]);
	/*firm_ide_channels,4,16-19*/
	acb->firm_cfg_version = readl(&reg->message_rwbuffer[25]);  /*firm_cfg_version,25,100-103*/
	/*firm_ide_channels,4,16-19*/
=======
	arcmsr_get_adapter_config(acb, reg->message_rwbuffer);
>>>>>>> 286cd8c7
	return true;
err_free_dma:
	dma_free_coherent(&acb->pdev->dev, acb->roundup_ccbsize,
			acb->dma_coherent2, acb->dma_coherent_handle2);
	return false;
}

static bool arcmsr_hbaC_get_config(struct AdapterControlBlock *pACB)
{
	uint32_t intmask_org;
	struct MessageUnit_C __iomem *reg = pACB->pmuC;

	/* disable all outbound interrupt */
	intmask_org = readl(&reg->host_int_mask); /* disable outbound message0 int */
	writel(intmask_org|ARCMSR_HBCMU_ALL_INTMASKENABLE, &reg->host_int_mask);
	/* wait firmware ready */
	arcmsr_wait_firmware_ready(pACB);
	/* post "get config" instruction */
	writel(ARCMSR_INBOUND_MESG0_GET_CONFIG, &reg->inbound_msgaddr0);
	writel(ARCMSR_HBCMU_DRV2IOP_MESSAGE_CMD_DONE, &reg->inbound_doorbell);
	/* wait message ready */
	if (!arcmsr_hbaC_wait_msgint_ready(pACB)) {
		printk(KERN_NOTICE "arcmsr%d: wait 'get adapter firmware \
			miscellaneous data' timeout \n", pACB->host->host_no);
		return false;
	}
	arcmsr_get_adapter_config(pACB, reg->msgcode_rwbuffer);
	return true;
}

static bool arcmsr_hbaD_get_config(struct AdapterControlBlock *acb)
{
	struct MessageUnit_D *reg = acb->pmuD;

	if (readl(acb->pmuD->outbound_doorbell) &
		ARCMSR_ARC1214_IOP2DRV_MESSAGE_CMD_DONE) {
		writel(ARCMSR_ARC1214_IOP2DRV_MESSAGE_CMD_DONE,
			acb->pmuD->outbound_doorbell);/*clear interrupt*/
	}
	arcmsr_wait_firmware_ready(acb);
	/* post "get config" instruction */
	writel(ARCMSR_INBOUND_MESG0_GET_CONFIG, reg->inbound_msgaddr0);
	/* wait message ready */
	if (!arcmsr_hbaD_wait_msgint_ready(acb)) {
		pr_notice("arcmsr%d: wait get adapter firmware "
			"miscellaneous data timeout\n", acb->host->host_no);
		return false;
	}
	arcmsr_get_adapter_config(acb, reg->msgcode_rwbuffer);
	return true;
}

static bool arcmsr_hbaE_get_config(struct AdapterControlBlock *pACB)
{
	struct MessageUnit_E __iomem *reg = pACB->pmuE;
	uint32_t intmask_org;

	/* disable all outbound interrupt */
	intmask_org = readl(&reg->host_int_mask); /* disable outbound message0 int */
	writel(intmask_org | ARCMSR_HBEMU_ALL_INTMASKENABLE, &reg->host_int_mask);
	/* wait firmware ready */
	arcmsr_wait_firmware_ready(pACB);
	mdelay(20);
	/* post "get config" instruction */
	writel(ARCMSR_INBOUND_MESG0_GET_CONFIG, &reg->inbound_msgaddr0);

	pACB->out_doorbell ^= ARCMSR_HBEMU_DRV2IOP_MESSAGE_CMD_DONE;
	writel(pACB->out_doorbell, &reg->iobound_doorbell);
	/* wait message ready */
	if (!arcmsr_hbaE_wait_msgint_ready(pACB)) {
		pr_notice("arcmsr%d: wait get adapter firmware "
			"miscellaneous data timeout\n", pACB->host->host_no);
		return false;
	}
<<<<<<< HEAD
	acb->signature = readl(&reg->msgcode_rwbuffer[0]);
	/*firm_signature,1,00-03*/
	acb->firm_request_len = readl(&reg->msgcode_rwbuffer[1]);
	/*firm_request_len,1,04-07*/
	acb->firm_numbers_queue = readl(&reg->msgcode_rwbuffer[2]);
	/*firm_numbers_queue,2,08-11*/
	acb->firm_sdram_size = readl(&reg->msgcode_rwbuffer[3]);
	/*firm_sdram_size,3,12-15*/
	acb->firm_hd_channels = readl(&reg->msgcode_rwbuffer[4]);
	/*firm_hd_channels,4,16-19*/
	acb->firm_cfg_version = readl(&reg->msgcode_rwbuffer[25]);
	pr_notice("Areca RAID Controller%d: Model %s, F/W %s\n",
		acb->host->host_no,
		acb->firm_model,
		acb->firm_version);
=======
	arcmsr_get_adapter_config(pACB, reg->msgcode_rwbuffer);
>>>>>>> 286cd8c7
	return true;
}

static bool arcmsr_get_firmware_spec(struct AdapterControlBlock *acb)
{
	bool rtn = false;

	switch (acb->adapter_type) {
	case ACB_ADAPTER_TYPE_A:
		rtn = arcmsr_hbaA_get_config(acb);
		break;
	case ACB_ADAPTER_TYPE_B:
		rtn = arcmsr_hbaB_get_config(acb);
		break;
	case ACB_ADAPTER_TYPE_C:
		rtn = arcmsr_hbaC_get_config(acb);
		break;
	case ACB_ADAPTER_TYPE_D:
		rtn = arcmsr_hbaD_get_config(acb);
		break;
	case ACB_ADAPTER_TYPE_E:
		rtn = arcmsr_hbaE_get_config(acb);
		break;
	default:
		break;
	}
	acb->maxOutstanding = acb->firm_numbers_queue - 1;
	if (acb->host->can_queue >= acb->firm_numbers_queue)
		acb->host->can_queue = acb->maxOutstanding;
	else
		acb->maxOutstanding = acb->host->can_queue;
	acb->maxFreeCCB = acb->host->can_queue;
	if (acb->maxFreeCCB < ARCMSR_MAX_FREECCB_NUM)
		acb->maxFreeCCB += 64;
	return rtn;
}

static int arcmsr_hbaA_polling_ccbdone(struct AdapterControlBlock *acb,
	struct CommandControlBlock *poll_ccb)
{
	struct MessageUnit_A __iomem *reg = acb->pmuA;
	struct CommandControlBlock *ccb;
	struct ARCMSR_CDB *arcmsr_cdb;
	uint32_t flag_ccb, outbound_intstatus, poll_ccb_done = 0, poll_count = 0;
	int rtn;
	bool error;
	polling_hba_ccb_retry:
	poll_count++;
	outbound_intstatus = readl(&reg->outbound_intstatus) & acb->outbound_int_enable;
	writel(outbound_intstatus, &reg->outbound_intstatus);/*clear interrupt*/
	while (1) {
		if ((flag_ccb = readl(&reg->outbound_queueport)) == 0xFFFFFFFF) {
			if (poll_ccb_done){
				rtn = SUCCESS;
				break;
			}else {
				msleep(25);
				if (poll_count > 100){
					rtn = FAILED;
					break;
				}
				goto polling_hba_ccb_retry;
			}
		}
		arcmsr_cdb = (struct ARCMSR_CDB *)(acb->vir2phy_offset + (flag_ccb << 5));
		ccb = container_of(arcmsr_cdb, struct CommandControlBlock, arcmsr_cdb);
		poll_ccb_done |= (ccb == poll_ccb) ? 1 : 0;
		if ((ccb->acb != acb) || (ccb->startdone != ARCMSR_CCB_START)) {
			if ((ccb->startdone == ARCMSR_CCB_ABORTED) || (ccb == poll_ccb)) {
				printk(KERN_NOTICE "arcmsr%d: scsi id = %d lun = %d ccb = '0x%p'"
					" poll command abort successfully \n"
					, acb->host->host_no
					, ccb->pcmd->device->id
					, (u32)ccb->pcmd->device->lun
					, ccb);
				ccb->pcmd->result = DID_ABORT << 16;
				arcmsr_ccb_complete(ccb);
				continue;
			}
			printk(KERN_NOTICE "arcmsr%d: polling get an illegal ccb"
				" command done ccb = '0x%p'"
				"ccboutstandingcount = %d \n"
				, acb->host->host_no
				, ccb
				, atomic_read(&acb->ccboutstandingcount));
			continue;
		}
		error = (flag_ccb & ARCMSR_CCBREPLY_FLAG_ERROR_MODE0) ? true : false;
		arcmsr_report_ccb_state(acb, ccb, error);
	}
	return rtn;
}

static int arcmsr_hbaB_polling_ccbdone(struct AdapterControlBlock *acb,
					struct CommandControlBlock *poll_ccb)
{
	struct MessageUnit_B *reg = acb->pmuB;
	struct ARCMSR_CDB *arcmsr_cdb;
	struct CommandControlBlock *ccb;
	uint32_t flag_ccb, poll_ccb_done = 0, poll_count = 0;
	int index, rtn;
	bool error;
	polling_hbb_ccb_retry:

	poll_count++;
	/* clear doorbell interrupt */
	writel(ARCMSR_DOORBELL_INT_CLEAR_PATTERN, reg->iop2drv_doorbell);
	while(1){
		index = reg->doneq_index;
		flag_ccb = reg->done_qbuffer[index];
		if (flag_ccb == 0) {
			if (poll_ccb_done){
				rtn = SUCCESS;
				break;
			}else {
				msleep(25);
				if (poll_count > 100){
					rtn = FAILED;
					break;
				}
				goto polling_hbb_ccb_retry;
			}
		}
		reg->done_qbuffer[index] = 0;
		index++;
		/*if last index number set it to 0 */
		index %= ARCMSR_MAX_HBB_POSTQUEUE;
		reg->doneq_index = index;
		/* check if command done with no error*/
		arcmsr_cdb = (struct ARCMSR_CDB *)(acb->vir2phy_offset + (flag_ccb << 5));
		ccb = container_of(arcmsr_cdb, struct CommandControlBlock, arcmsr_cdb);
		poll_ccb_done |= (ccb == poll_ccb) ? 1 : 0;
		if ((ccb->acb != acb) || (ccb->startdone != ARCMSR_CCB_START)) {
			if ((ccb->startdone == ARCMSR_CCB_ABORTED) || (ccb == poll_ccb)) {
				printk(KERN_NOTICE "arcmsr%d: scsi id = %d lun = %d ccb = '0x%p'"
					" poll command abort successfully \n"
					,acb->host->host_no
					,ccb->pcmd->device->id
					,(u32)ccb->pcmd->device->lun
					,ccb);
				ccb->pcmd->result = DID_ABORT << 16;
				arcmsr_ccb_complete(ccb);
				continue;
			}
			printk(KERN_NOTICE "arcmsr%d: polling get an illegal ccb"
				" command done ccb = '0x%p'"
				"ccboutstandingcount = %d \n"
				, acb->host->host_no
				, ccb
				, atomic_read(&acb->ccboutstandingcount));
			continue;
		} 
		error = (flag_ccb & ARCMSR_CCBREPLY_FLAG_ERROR_MODE0) ? true : false;
		arcmsr_report_ccb_state(acb, ccb, error);
	}
	return rtn;
}

static int arcmsr_hbaC_polling_ccbdone(struct AdapterControlBlock *acb,
		struct CommandControlBlock *poll_ccb)
{
	struct MessageUnit_C __iomem *reg = acb->pmuC;
	uint32_t flag_ccb, ccb_cdb_phy;
	struct ARCMSR_CDB *arcmsr_cdb;
	bool error;
	struct CommandControlBlock *pCCB;
	uint32_t poll_ccb_done = 0, poll_count = 0;
	int rtn;
polling_hbc_ccb_retry:
	poll_count++;
	while (1) {
		if ((readl(&reg->host_int_status) & ARCMSR_HBCMU_OUTBOUND_POSTQUEUE_ISR) == 0) {
			if (poll_ccb_done) {
				rtn = SUCCESS;
				break;
			} else {
				msleep(25);
				if (poll_count > 100) {
					rtn = FAILED;
					break;
				}
				goto polling_hbc_ccb_retry;
			}
		}
		flag_ccb = readl(&reg->outbound_queueport_low);
		ccb_cdb_phy = (flag_ccb & 0xFFFFFFF0);
		arcmsr_cdb = (struct ARCMSR_CDB *)(acb->vir2phy_offset + ccb_cdb_phy);/*frame must be 32 bytes aligned*/
		pCCB = container_of(arcmsr_cdb, struct CommandControlBlock, arcmsr_cdb);
		poll_ccb_done |= (pCCB == poll_ccb) ? 1 : 0;
		/* check ifcommand done with no error*/
		if ((pCCB->acb != acb) || (pCCB->startdone != ARCMSR_CCB_START)) {
			if (pCCB->startdone == ARCMSR_CCB_ABORTED) {
				printk(KERN_NOTICE "arcmsr%d: scsi id = %d lun = %d ccb = '0x%p'"
					" poll command abort successfully \n"
					, acb->host->host_no
					, pCCB->pcmd->device->id
					, (u32)pCCB->pcmd->device->lun
					, pCCB);
					pCCB->pcmd->result = DID_ABORT << 16;
					arcmsr_ccb_complete(pCCB);
				continue;
			}
			printk(KERN_NOTICE "arcmsr%d: polling get an illegal ccb"
				" command done ccb = '0x%p'"
				"ccboutstandingcount = %d \n"
				, acb->host->host_no
				, pCCB
				, atomic_read(&acb->ccboutstandingcount));
			continue;
		}
		error = (flag_ccb & ARCMSR_CCBREPLY_FLAG_ERROR_MODE1) ? true : false;
		arcmsr_report_ccb_state(acb, pCCB, error);
	}
	return rtn;
}

static int arcmsr_hbaD_polling_ccbdone(struct AdapterControlBlock *acb,
				struct CommandControlBlock *poll_ccb)
{
	bool error;
	uint32_t poll_ccb_done = 0, poll_count = 0, flag_ccb, ccb_cdb_phy;
	int rtn, doneq_index, index_stripped, outbound_write_pointer, toggle;
	unsigned long flags;
	struct ARCMSR_CDB *arcmsr_cdb;
	struct CommandControlBlock *pCCB;
	struct MessageUnit_D *pmu = acb->pmuD;

polling_hbaD_ccb_retry:
	poll_count++;
	while (1) {
		spin_lock_irqsave(&acb->doneq_lock, flags);
		outbound_write_pointer = pmu->done_qbuffer[0].addressLow + 1;
		doneq_index = pmu->doneq_index;
		if ((outbound_write_pointer & 0xFFF) == (doneq_index & 0xFFF)) {
			spin_unlock_irqrestore(&acb->doneq_lock, flags);
			if (poll_ccb_done) {
				rtn = SUCCESS;
				break;
			} else {
				msleep(25);
				if (poll_count > 40) {
					rtn = FAILED;
					break;
				}
				goto polling_hbaD_ccb_retry;
			}
		}
		toggle = doneq_index & 0x4000;
		index_stripped = (doneq_index & 0xFFF) + 1;
		index_stripped %= ARCMSR_MAX_ARC1214_DONEQUEUE;
		pmu->doneq_index = index_stripped ? (index_stripped | toggle) :
				((toggle ^ 0x4000) + 1);
		doneq_index = pmu->doneq_index;
		spin_unlock_irqrestore(&acb->doneq_lock, flags);
		flag_ccb = pmu->done_qbuffer[doneq_index & 0xFFF].addressLow;
		ccb_cdb_phy = (flag_ccb & 0xFFFFFFF0);
		arcmsr_cdb = (struct ARCMSR_CDB *)(acb->vir2phy_offset +
			ccb_cdb_phy);
		pCCB = container_of(arcmsr_cdb, struct CommandControlBlock,
			arcmsr_cdb);
		poll_ccb_done |= (pCCB == poll_ccb) ? 1 : 0;
		if ((pCCB->acb != acb) ||
			(pCCB->startdone != ARCMSR_CCB_START)) {
			if (pCCB->startdone == ARCMSR_CCB_ABORTED) {
				pr_notice("arcmsr%d: scsi id = %d "
					"lun = %d ccb = '0x%p' poll command "
					"abort successfully\n"
					, acb->host->host_no
					, pCCB->pcmd->device->id
					, (u32)pCCB->pcmd->device->lun
					, pCCB);
				pCCB->pcmd->result = DID_ABORT << 16;
				arcmsr_ccb_complete(pCCB);
				continue;
			}
			pr_notice("arcmsr%d: polling an illegal "
				"ccb command done ccb = '0x%p' "
				"ccboutstandingcount = %d\n"
				, acb->host->host_no
				, pCCB
				, atomic_read(&acb->ccboutstandingcount));
			continue;
		}
		error = (flag_ccb & ARCMSR_CCBREPLY_FLAG_ERROR_MODE1)
			? true : false;
		arcmsr_report_ccb_state(acb, pCCB, error);
	}
	return rtn;
}

static int arcmsr_hbaE_polling_ccbdone(struct AdapterControlBlock *acb,
				struct CommandControlBlock *poll_ccb)
{
	bool error;
	uint32_t poll_ccb_done = 0, poll_count = 0, doneq_index;
	uint16_t cmdSMID;
	unsigned long flags;
	int rtn;
	struct CommandControlBlock *pCCB;
	struct MessageUnit_E __iomem *reg = acb->pmuE;

	polling_hbaC_ccb_retry:
	poll_count++;
	while (1) {
		spin_lock_irqsave(&acb->doneq_lock, flags);
		doneq_index = acb->doneq_index;
		if ((readl(&reg->reply_post_producer_index) & 0xFFFF) ==
				doneq_index) {
			spin_unlock_irqrestore(&acb->doneq_lock, flags);
			if (poll_ccb_done) {
				rtn = SUCCESS;
				break;
			} else {
				msleep(25);
				if (poll_count > 40) {
					rtn = FAILED;
					break;
				}
				goto polling_hbaC_ccb_retry;
			}
		}
		cmdSMID = acb->pCompletionQ[doneq_index].cmdSMID;
		doneq_index++;
		if (doneq_index >= acb->completionQ_entry)
			doneq_index = 0;
		acb->doneq_index = doneq_index;
		spin_unlock_irqrestore(&acb->doneq_lock, flags);
		pCCB = acb->pccb_pool[cmdSMID];
		poll_ccb_done |= (pCCB == poll_ccb) ? 1 : 0;
		/* check if command done with no error*/
		if ((pCCB->acb != acb) || (pCCB->startdone != ARCMSR_CCB_START)) {
			if (pCCB->startdone == ARCMSR_CCB_ABORTED) {
				pr_notice("arcmsr%d: scsi id = %d "
					"lun = %d ccb = '0x%p' poll command "
					"abort successfully\n"
					, acb->host->host_no
					, pCCB->pcmd->device->id
					, (u32)pCCB->pcmd->device->lun
					, pCCB);
				pCCB->pcmd->result = DID_ABORT << 16;
				arcmsr_ccb_complete(pCCB);
				continue;
			}
			pr_notice("arcmsr%d: polling an illegal "
				"ccb command done ccb = '0x%p' "
				"ccboutstandingcount = %d\n"
				, acb->host->host_no
				, pCCB
				, atomic_read(&acb->ccboutstandingcount));
			continue;
		}
		error = (acb->pCompletionQ[doneq_index].cmdFlag &
			ARCMSR_CCBREPLY_FLAG_ERROR_MODE1) ? true : false;
		arcmsr_report_ccb_state(acb, pCCB, error);
	}
	writel(doneq_index, &reg->reply_post_consumer_index);
	return rtn;
}

static int arcmsr_polling_ccbdone(struct AdapterControlBlock *acb,
					struct CommandControlBlock *poll_ccb)
{
	int rtn = 0;
	switch (acb->adapter_type) {

	case ACB_ADAPTER_TYPE_A: {
		rtn = arcmsr_hbaA_polling_ccbdone(acb, poll_ccb);
		}
		break;

	case ACB_ADAPTER_TYPE_B: {
		rtn = arcmsr_hbaB_polling_ccbdone(acb, poll_ccb);
		}
		break;
	case ACB_ADAPTER_TYPE_C: {
		rtn = arcmsr_hbaC_polling_ccbdone(acb, poll_ccb);
		}
		break;
	case ACB_ADAPTER_TYPE_D:
		rtn = arcmsr_hbaD_polling_ccbdone(acb, poll_ccb);
		break;
	case ACB_ADAPTER_TYPE_E:
		rtn = arcmsr_hbaE_polling_ccbdone(acb, poll_ccb);
		break;
	}
	return rtn;
}

static void arcmsr_set_iop_datetime(struct timer_list *t)
{
	struct AdapterControlBlock *pacb = from_timer(pacb, t, refresh_timer);
	unsigned int next_time;
	struct tm tm;

	union {
		struct	{
		uint16_t	signature;
		uint8_t		year;
		uint8_t		month;
		uint8_t		date;
		uint8_t		hour;
		uint8_t		minute;
		uint8_t		second;
		} a;
		struct	{
		uint32_t	msg_time[2];
		} b;
	} datetime;

	time64_to_tm(ktime_get_real_seconds(), -sys_tz.tz_minuteswest * 60, &tm);

	datetime.a.signature = 0x55AA;
	datetime.a.year = tm.tm_year - 100; /* base 2000 instead of 1900 */
	datetime.a.month = tm.tm_mon;
	datetime.a.date = tm.tm_mday;
	datetime.a.hour = tm.tm_hour;
	datetime.a.minute = tm.tm_min;
	datetime.a.second = tm.tm_sec;

	switch (pacb->adapter_type) {
		case ACB_ADAPTER_TYPE_A: {
			struct MessageUnit_A __iomem *reg = pacb->pmuA;
			writel(datetime.b.msg_time[0], &reg->message_rwbuffer[0]);
			writel(datetime.b.msg_time[1], &reg->message_rwbuffer[1]);
			writel(ARCMSR_INBOUND_MESG0_SYNC_TIMER, &reg->inbound_msgaddr0);
			break;
		}
		case ACB_ADAPTER_TYPE_B: {
			uint32_t __iomem *rwbuffer;
			struct MessageUnit_B *reg = pacb->pmuB;
			rwbuffer = reg->message_rwbuffer;
			writel(datetime.b.msg_time[0], rwbuffer++);
			writel(datetime.b.msg_time[1], rwbuffer++);
			writel(ARCMSR_MESSAGE_SYNC_TIMER, reg->drv2iop_doorbell);
			break;
		}
		case ACB_ADAPTER_TYPE_C: {
			struct MessageUnit_C __iomem *reg = pacb->pmuC;
			writel(datetime.b.msg_time[0], &reg->msgcode_rwbuffer[0]);
			writel(datetime.b.msg_time[1], &reg->msgcode_rwbuffer[1]);
			writel(ARCMSR_INBOUND_MESG0_SYNC_TIMER, &reg->inbound_msgaddr0);
			writel(ARCMSR_HBCMU_DRV2IOP_MESSAGE_CMD_DONE, &reg->inbound_doorbell);
			break;
		}
		case ACB_ADAPTER_TYPE_D: {
			uint32_t __iomem *rwbuffer;
			struct MessageUnit_D *reg = pacb->pmuD;
			rwbuffer = reg->msgcode_rwbuffer;
			writel(datetime.b.msg_time[0], rwbuffer++);
			writel(datetime.b.msg_time[1], rwbuffer++);
			writel(ARCMSR_INBOUND_MESG0_SYNC_TIMER, reg->inbound_msgaddr0);
			break;
		}
		case ACB_ADAPTER_TYPE_E: {
			struct MessageUnit_E __iomem *reg = pacb->pmuE;
			writel(datetime.b.msg_time[0], &reg->msgcode_rwbuffer[0]);
			writel(datetime.b.msg_time[1], &reg->msgcode_rwbuffer[1]);
			writel(ARCMSR_INBOUND_MESG0_SYNC_TIMER, &reg->inbound_msgaddr0);
			pacb->out_doorbell ^= ARCMSR_HBEMU_DRV2IOP_MESSAGE_CMD_DONE;
			writel(pacb->out_doorbell, &reg->iobound_doorbell);
			break;
		}
	}
	if (sys_tz.tz_minuteswest)
		next_time = ARCMSR_HOURS;
	else
		next_time = ARCMSR_MINUTES;
	mod_timer(&pacb->refresh_timer, jiffies + msecs_to_jiffies(next_time));
}

static int arcmsr_iop_confirm(struct AdapterControlBlock *acb)
{
	uint32_t cdb_phyaddr, cdb_phyaddr_hi32;
	dma_addr_t dma_coherent_handle;

	/*
	********************************************************************
	** here we need to tell iop 331 our freeccb.HighPart
	** if freeccb.HighPart is not zero
	********************************************************************
	*/
	switch (acb->adapter_type) {
	case ACB_ADAPTER_TYPE_B:
	case ACB_ADAPTER_TYPE_D:
		dma_coherent_handle = acb->dma_coherent_handle2;
		break;
	case ACB_ADAPTER_TYPE_E:
		dma_coherent_handle = acb->dma_coherent_handle +
			offsetof(struct CommandControlBlock, arcmsr_cdb);
		break;
	default:
		dma_coherent_handle = acb->dma_coherent_handle;
		break;
	}
	cdb_phyaddr = lower_32_bits(dma_coherent_handle);
	cdb_phyaddr_hi32 = upper_32_bits(dma_coherent_handle);
	acb->cdb_phyaddr_hi32 = cdb_phyaddr_hi32;
	/*
	***********************************************************************
	**    if adapter type B, set window of "post command Q"
	***********************************************************************
	*/
	switch (acb->adapter_type) {

	case ACB_ADAPTER_TYPE_A: {
		if (cdb_phyaddr_hi32 != 0) {
			struct MessageUnit_A __iomem *reg = acb->pmuA;
			writel(ARCMSR_SIGNATURE_SET_CONFIG, \
						&reg->message_rwbuffer[0]);
			writel(cdb_phyaddr_hi32, &reg->message_rwbuffer[1]);
			writel(ARCMSR_INBOUND_MESG0_SET_CONFIG, \
							&reg->inbound_msgaddr0);
			if (!arcmsr_hbaA_wait_msgint_ready(acb)) {
				printk(KERN_NOTICE "arcmsr%d: ""set ccb high \
				part physical address timeout\n",
				acb->host->host_no);
				return 1;
			}
		}
		}
		break;

	case ACB_ADAPTER_TYPE_B: {
		uint32_t __iomem *rwbuffer;

		struct MessageUnit_B *reg = acb->pmuB;
		reg->postq_index = 0;
		reg->doneq_index = 0;
		writel(ARCMSR_MESSAGE_SET_POST_WINDOW, reg->drv2iop_doorbell);
		if (!arcmsr_hbaB_wait_msgint_ready(acb)) {
			printk(KERN_NOTICE "arcmsr%d: cannot set driver mode\n", \
				acb->host->host_no);
			return 1;
		}
		rwbuffer = reg->message_rwbuffer;
		/* driver "set config" signature */
		writel(ARCMSR_SIGNATURE_SET_CONFIG, rwbuffer++);
		/* normal should be zero */
		writel(cdb_phyaddr_hi32, rwbuffer++);
		/* postQ size (256 + 8)*4	 */
		writel(cdb_phyaddr, rwbuffer++);
		/* doneQ size (256 + 8)*4	 */
		writel(cdb_phyaddr + 1056, rwbuffer++);
		/* ccb maxQ size must be --> [(256 + 8)*4]*/
		writel(1056, rwbuffer);

		writel(ARCMSR_MESSAGE_SET_CONFIG, reg->drv2iop_doorbell);
		if (!arcmsr_hbaB_wait_msgint_ready(acb)) {
			printk(KERN_NOTICE "arcmsr%d: 'set command Q window' \
			timeout \n",acb->host->host_no);
			return 1;
		}
		writel(ARCMSR_MESSAGE_START_DRIVER_MODE, reg->drv2iop_doorbell);
		if (!arcmsr_hbaB_wait_msgint_ready(acb)) {
			pr_err("arcmsr%d: can't set driver mode.\n",
				acb->host->host_no);
			return 1;
		}
		}
		break;
	case ACB_ADAPTER_TYPE_C: {
		if (cdb_phyaddr_hi32 != 0) {
			struct MessageUnit_C __iomem *reg = acb->pmuC;

			printk(KERN_NOTICE "arcmsr%d: cdb_phyaddr_hi32=0x%x\n",
					acb->adapter_index, cdb_phyaddr_hi32);
			writel(ARCMSR_SIGNATURE_SET_CONFIG, &reg->msgcode_rwbuffer[0]);
			writel(cdb_phyaddr_hi32, &reg->msgcode_rwbuffer[1]);
			writel(ARCMSR_INBOUND_MESG0_SET_CONFIG, &reg->inbound_msgaddr0);
			writel(ARCMSR_HBCMU_DRV2IOP_MESSAGE_CMD_DONE, &reg->inbound_doorbell);
			if (!arcmsr_hbaC_wait_msgint_ready(acb)) {
				printk(KERN_NOTICE "arcmsr%d: 'set command Q window' \
				timeout \n", acb->host->host_no);
				return 1;
			}
		}
		}
		break;
	case ACB_ADAPTER_TYPE_D: {
		uint32_t __iomem *rwbuffer;
		struct MessageUnit_D *reg = acb->pmuD;
		reg->postq_index = 0;
		reg->doneq_index = 0;
		rwbuffer = reg->msgcode_rwbuffer;
		writel(ARCMSR_SIGNATURE_SET_CONFIG, rwbuffer++);
		writel(cdb_phyaddr_hi32, rwbuffer++);
		writel(cdb_phyaddr, rwbuffer++);
		writel(cdb_phyaddr + (ARCMSR_MAX_ARC1214_POSTQUEUE *
			sizeof(struct InBound_SRB)), rwbuffer++);
		writel(0x100, rwbuffer);
		writel(ARCMSR_INBOUND_MESG0_SET_CONFIG, reg->inbound_msgaddr0);
		if (!arcmsr_hbaD_wait_msgint_ready(acb)) {
			pr_notice("arcmsr%d: 'set command Q window' timeout\n",
				acb->host->host_no);
			return 1;
		}
		}
		break;
	case ACB_ADAPTER_TYPE_E: {
		struct MessageUnit_E __iomem *reg = acb->pmuE;
		writel(ARCMSR_SIGNATURE_SET_CONFIG, &reg->msgcode_rwbuffer[0]);
		writel(ARCMSR_SIGNATURE_1884, &reg->msgcode_rwbuffer[1]);
		writel(cdb_phyaddr, &reg->msgcode_rwbuffer[2]);
		writel(cdb_phyaddr_hi32, &reg->msgcode_rwbuffer[3]);
		writel(acb->ccbsize, &reg->msgcode_rwbuffer[4]);
		dma_coherent_handle = acb->dma_coherent_handle2;
		cdb_phyaddr = (uint32_t)(dma_coherent_handle & 0xffffffff);
		cdb_phyaddr_hi32 = (uint32_t)((dma_coherent_handle >> 16) >> 16);
		writel(cdb_phyaddr, &reg->msgcode_rwbuffer[5]);
		writel(cdb_phyaddr_hi32, &reg->msgcode_rwbuffer[6]);
		writel(acb->roundup_ccbsize, &reg->msgcode_rwbuffer[7]);
		writel(ARCMSR_INBOUND_MESG0_SET_CONFIG, &reg->inbound_msgaddr0);
		acb->out_doorbell ^= ARCMSR_HBEMU_DRV2IOP_MESSAGE_CMD_DONE;
		writel(acb->out_doorbell, &reg->iobound_doorbell);
		if (!arcmsr_hbaE_wait_msgint_ready(acb)) {
			pr_notice("arcmsr%d: 'set command Q window' timeout \n",
				acb->host->host_no);
			return 1;
		}
		}
		break;
	}
	return 0;
}

static void arcmsr_wait_firmware_ready(struct AdapterControlBlock *acb)
{
	uint32_t firmware_state = 0;
	switch (acb->adapter_type) {

	case ACB_ADAPTER_TYPE_A: {
		struct MessageUnit_A __iomem *reg = acb->pmuA;
		do {
			if (!(acb->acb_flags & ACB_F_IOP_INITED))
				msleep(20);
			firmware_state = readl(&reg->outbound_msgaddr1);
		} while ((firmware_state & ARCMSR_OUTBOUND_MESG1_FIRMWARE_OK) == 0);
		}
		break;

	case ACB_ADAPTER_TYPE_B: {
		struct MessageUnit_B *reg = acb->pmuB;
		do {
			if (!(acb->acb_flags & ACB_F_IOP_INITED))
				msleep(20);
			firmware_state = readl(reg->iop2drv_doorbell);
		} while ((firmware_state & ARCMSR_MESSAGE_FIRMWARE_OK) == 0);
		writel(ARCMSR_DRV2IOP_END_OF_INTERRUPT, reg->drv2iop_doorbell);
		}
		break;
	case ACB_ADAPTER_TYPE_C: {
		struct MessageUnit_C __iomem *reg = acb->pmuC;
		do {
			if (!(acb->acb_flags & ACB_F_IOP_INITED))
				msleep(20);
			firmware_state = readl(&reg->outbound_msgaddr1);
		} while ((firmware_state & ARCMSR_HBCMU_MESSAGE_FIRMWARE_OK) == 0);
		}
		break;
	case ACB_ADAPTER_TYPE_D: {
		struct MessageUnit_D *reg = acb->pmuD;
		do {
			if (!(acb->acb_flags & ACB_F_IOP_INITED))
				msleep(20);
			firmware_state = readl(reg->outbound_msgaddr1);
		} while ((firmware_state &
			ARCMSR_ARC1214_MESSAGE_FIRMWARE_OK) == 0);
		}
		break;
	case ACB_ADAPTER_TYPE_E: {
		struct MessageUnit_E __iomem *reg = acb->pmuE;
		do {
			if (!(acb->acb_flags & ACB_F_IOP_INITED))
				msleep(20);
			firmware_state = readl(&reg->outbound_msgaddr1);
		} while ((firmware_state & ARCMSR_HBEMU_MESSAGE_FIRMWARE_OK) == 0);
		}
		break;
	}
}

static void arcmsr_request_device_map(struct timer_list *t)
{
	struct AdapterControlBlock *acb = from_timer(acb, t, eternal_timer);
	if (unlikely(atomic_read(&acb->rq_map_token) == 0) ||
		(acb->acb_flags & ACB_F_BUS_RESET) ||
		(acb->acb_flags & ACB_F_ABORT)) {
		mod_timer(&acb->eternal_timer,
			jiffies + msecs_to_jiffies(6 * HZ));
	} else {
		acb->fw_flag = FW_NORMAL;
		if (atomic_read(&acb->ante_token_value) ==
			atomic_read(&acb->rq_map_token)) {
			atomic_set(&acb->rq_map_token, 16);
		}
		atomic_set(&acb->ante_token_value,
			atomic_read(&acb->rq_map_token));
		if (atomic_dec_and_test(&acb->rq_map_token)) {
			mod_timer(&acb->eternal_timer, jiffies +
				msecs_to_jiffies(6 * HZ));
			return;
		}
		switch (acb->adapter_type) {
		case ACB_ADAPTER_TYPE_A: {
			struct MessageUnit_A __iomem *reg = acb->pmuA;
			writel(ARCMSR_INBOUND_MESG0_GET_CONFIG, &reg->inbound_msgaddr0);
			break;
			}
		case ACB_ADAPTER_TYPE_B: {
			struct MessageUnit_B *reg = acb->pmuB;
			writel(ARCMSR_MESSAGE_GET_CONFIG, reg->drv2iop_doorbell);
			break;
			}
		case ACB_ADAPTER_TYPE_C: {
			struct MessageUnit_C __iomem *reg = acb->pmuC;
			writel(ARCMSR_INBOUND_MESG0_GET_CONFIG, &reg->inbound_msgaddr0);
			writel(ARCMSR_HBCMU_DRV2IOP_MESSAGE_CMD_DONE, &reg->inbound_doorbell);
			break;
			}
		case ACB_ADAPTER_TYPE_D: {
			struct MessageUnit_D *reg = acb->pmuD;
			writel(ARCMSR_INBOUND_MESG0_GET_CONFIG, reg->inbound_msgaddr0);
			break;
			}
		case ACB_ADAPTER_TYPE_E: {
			struct MessageUnit_E __iomem *reg = acb->pmuE;
			writel(ARCMSR_INBOUND_MESG0_GET_CONFIG, &reg->inbound_msgaddr0);
			acb->out_doorbell ^= ARCMSR_HBEMU_DRV2IOP_MESSAGE_CMD_DONE;
			writel(acb->out_doorbell, &reg->iobound_doorbell);
			break;
			}
		default:
			return;
		}
		acb->acb_flags |= ACB_F_MSG_GET_CONFIG;
		mod_timer(&acb->eternal_timer, jiffies + msecs_to_jiffies(6 * HZ));
	}
}

static void arcmsr_hbaA_start_bgrb(struct AdapterControlBlock *acb)
{
	struct MessageUnit_A __iomem *reg = acb->pmuA;
	acb->acb_flags |= ACB_F_MSG_START_BGRB;
	writel(ARCMSR_INBOUND_MESG0_START_BGRB, &reg->inbound_msgaddr0);
	if (!arcmsr_hbaA_wait_msgint_ready(acb)) {
		printk(KERN_NOTICE "arcmsr%d: wait 'start adapter background \
				rebulid' timeout \n", acb->host->host_no);
	}
}

static void arcmsr_hbaB_start_bgrb(struct AdapterControlBlock *acb)
{
	struct MessageUnit_B *reg = acb->pmuB;
	acb->acb_flags |= ACB_F_MSG_START_BGRB;
	writel(ARCMSR_MESSAGE_START_BGRB, reg->drv2iop_doorbell);
	if (!arcmsr_hbaB_wait_msgint_ready(acb)) {
		printk(KERN_NOTICE "arcmsr%d: wait 'start adapter background \
				rebulid' timeout \n",acb->host->host_no);
	}
}

static void arcmsr_hbaC_start_bgrb(struct AdapterControlBlock *pACB)
{
	struct MessageUnit_C __iomem *phbcmu = pACB->pmuC;
	pACB->acb_flags |= ACB_F_MSG_START_BGRB;
	writel(ARCMSR_INBOUND_MESG0_START_BGRB, &phbcmu->inbound_msgaddr0);
	writel(ARCMSR_HBCMU_DRV2IOP_MESSAGE_CMD_DONE, &phbcmu->inbound_doorbell);
	if (!arcmsr_hbaC_wait_msgint_ready(pACB)) {
		printk(KERN_NOTICE "arcmsr%d: wait 'start adapter background \
				rebulid' timeout \n", pACB->host->host_no);
	}
	return;
}

static void arcmsr_hbaD_start_bgrb(struct AdapterControlBlock *pACB)
{
	struct MessageUnit_D *pmu = pACB->pmuD;

	pACB->acb_flags |= ACB_F_MSG_START_BGRB;
	writel(ARCMSR_INBOUND_MESG0_START_BGRB, pmu->inbound_msgaddr0);
	if (!arcmsr_hbaD_wait_msgint_ready(pACB)) {
		pr_notice("arcmsr%d: wait 'start adapter "
			"background rebulid' timeout\n", pACB->host->host_no);
	}
}

static void arcmsr_hbaE_start_bgrb(struct AdapterControlBlock *pACB)
{
	struct MessageUnit_E __iomem *pmu = pACB->pmuE;

	pACB->acb_flags |= ACB_F_MSG_START_BGRB;
	writel(ARCMSR_INBOUND_MESG0_START_BGRB, &pmu->inbound_msgaddr0);
	pACB->out_doorbell ^= ARCMSR_HBEMU_DRV2IOP_MESSAGE_CMD_DONE;
	writel(pACB->out_doorbell, &pmu->iobound_doorbell);
	if (!arcmsr_hbaE_wait_msgint_ready(pACB)) {
		pr_notice("arcmsr%d: wait 'start adapter "
			"background rebulid' timeout \n", pACB->host->host_no);
	}
}

static void arcmsr_start_adapter_bgrb(struct AdapterControlBlock *acb)
{
	switch (acb->adapter_type) {
	case ACB_ADAPTER_TYPE_A:
		arcmsr_hbaA_start_bgrb(acb);
		break;
	case ACB_ADAPTER_TYPE_B:
		arcmsr_hbaB_start_bgrb(acb);
		break;
	case ACB_ADAPTER_TYPE_C:
		arcmsr_hbaC_start_bgrb(acb);
		break;
	case ACB_ADAPTER_TYPE_D:
		arcmsr_hbaD_start_bgrb(acb);
		break;
	case ACB_ADAPTER_TYPE_E:
		arcmsr_hbaE_start_bgrb(acb);
		break;
	}
}

static void arcmsr_clear_doorbell_queue_buffer(struct AdapterControlBlock *acb)
{
	switch (acb->adapter_type) {
	case ACB_ADAPTER_TYPE_A: {
		struct MessageUnit_A __iomem *reg = acb->pmuA;
		uint32_t outbound_doorbell;
		/* empty doorbell Qbuffer if door bell ringed */
		outbound_doorbell = readl(&reg->outbound_doorbell);
		/*clear doorbell interrupt */
		writel(outbound_doorbell, &reg->outbound_doorbell);
		writel(ARCMSR_INBOUND_DRIVER_DATA_READ_OK, &reg->inbound_doorbell);
		}
		break;

	case ACB_ADAPTER_TYPE_B: {
		struct MessageUnit_B *reg = acb->pmuB;
		uint32_t outbound_doorbell, i;
		writel(ARCMSR_DOORBELL_INT_CLEAR_PATTERN, reg->iop2drv_doorbell);
		writel(ARCMSR_DRV2IOP_DATA_READ_OK, reg->drv2iop_doorbell);
		/* let IOP know data has been read */
		for(i=0; i < 200; i++) {
			msleep(20);
			outbound_doorbell = readl(reg->iop2drv_doorbell);
			if( outbound_doorbell & ARCMSR_IOP2DRV_DATA_WRITE_OK) {
				writel(ARCMSR_DOORBELL_INT_CLEAR_PATTERN, reg->iop2drv_doorbell);
				writel(ARCMSR_DRV2IOP_DATA_READ_OK, reg->drv2iop_doorbell);
			} else
				break;
		}
		}
		break;
	case ACB_ADAPTER_TYPE_C: {
		struct MessageUnit_C __iomem *reg = acb->pmuC;
		uint32_t outbound_doorbell, i;
		/* empty doorbell Qbuffer if door bell ringed */
		outbound_doorbell = readl(&reg->outbound_doorbell);
		writel(outbound_doorbell, &reg->outbound_doorbell_clear);
		writel(ARCMSR_HBCMU_DRV2IOP_DATA_READ_OK, &reg->inbound_doorbell);
		for (i = 0; i < 200; i++) {
			msleep(20);
			outbound_doorbell = readl(&reg->outbound_doorbell);
			if (outbound_doorbell &
				ARCMSR_HBCMU_IOP2DRV_DATA_WRITE_OK) {
				writel(outbound_doorbell,
					&reg->outbound_doorbell_clear);
				writel(ARCMSR_HBCMU_DRV2IOP_DATA_READ_OK,
					&reg->inbound_doorbell);
			} else
				break;
		}
		}
		break;
	case ACB_ADAPTER_TYPE_D: {
		struct MessageUnit_D *reg = acb->pmuD;
		uint32_t outbound_doorbell, i;
		/* empty doorbell Qbuffer if door bell ringed */
		outbound_doorbell = readl(reg->outbound_doorbell);
		writel(outbound_doorbell, reg->outbound_doorbell);
		writel(ARCMSR_ARC1214_DRV2IOP_DATA_OUT_READ,
			reg->inbound_doorbell);
		for (i = 0; i < 200; i++) {
			msleep(20);
			outbound_doorbell = readl(reg->outbound_doorbell);
			if (outbound_doorbell &
				ARCMSR_ARC1214_IOP2DRV_DATA_WRITE_OK) {
				writel(outbound_doorbell,
					reg->outbound_doorbell);
				writel(ARCMSR_ARC1214_DRV2IOP_DATA_OUT_READ,
					reg->inbound_doorbell);
			} else
				break;
		}
		}
		break;
	case ACB_ADAPTER_TYPE_E: {
		struct MessageUnit_E __iomem *reg = acb->pmuE;
		uint32_t i, tmp;

		acb->in_doorbell = readl(&reg->iobound_doorbell);
		writel(0, &reg->host_int_status); /*clear interrupt*/
		acb->out_doorbell ^= ARCMSR_HBEMU_DRV2IOP_DATA_READ_OK;
		writel(acb->out_doorbell, &reg->iobound_doorbell);
		for(i=0; i < 200; i++) {
			msleep(20);
			tmp = acb->in_doorbell;
			acb->in_doorbell = readl(&reg->iobound_doorbell);
			if((tmp ^ acb->in_doorbell) & ARCMSR_HBEMU_IOP2DRV_DATA_WRITE_OK) {
				writel(0, &reg->host_int_status); /*clear interrupt*/
				acb->out_doorbell ^= ARCMSR_HBEMU_DRV2IOP_DATA_READ_OK;
				writel(acb->out_doorbell, &reg->iobound_doorbell);
			} else
				break;
		}
		}
		break;
	}
}

static void arcmsr_enable_eoi_mode(struct AdapterControlBlock *acb)
{
	switch (acb->adapter_type) {
	case ACB_ADAPTER_TYPE_A:
		return;
	case ACB_ADAPTER_TYPE_B:
		{
			struct MessageUnit_B *reg = acb->pmuB;
			writel(ARCMSR_MESSAGE_ACTIVE_EOI_MODE, reg->drv2iop_doorbell);
			if (!arcmsr_hbaB_wait_msgint_ready(acb)) {
				printk(KERN_NOTICE "ARCMSR IOP enables EOI_MODE TIMEOUT");
				return;
			}
		}
		break;
	case ACB_ADAPTER_TYPE_C:
		return;
	}
	return;
}

static void arcmsr_hardware_reset(struct AdapterControlBlock *acb)
{
	uint8_t value[64];
	int i, count = 0;
	struct MessageUnit_A __iomem *pmuA = acb->pmuA;
	struct MessageUnit_C __iomem *pmuC = acb->pmuC;
	struct MessageUnit_D *pmuD = acb->pmuD;

	/* backup pci config data */
	printk(KERN_NOTICE "arcmsr%d: executing hw bus reset .....\n", acb->host->host_no);
	for (i = 0; i < 64; i++) {
		pci_read_config_byte(acb->pdev, i, &value[i]);
	}
	/* hardware reset signal */
	if (acb->dev_id == 0x1680) {
		writel(ARCMSR_ARC1680_BUS_RESET, &pmuA->reserved1[0]);
	} else if (acb->dev_id == 0x1880) {
		do {
			count++;
			writel(0xF, &pmuC->write_sequence);
			writel(0x4, &pmuC->write_sequence);
			writel(0xB, &pmuC->write_sequence);
			writel(0x2, &pmuC->write_sequence);
			writel(0x7, &pmuC->write_sequence);
			writel(0xD, &pmuC->write_sequence);
		} while (((readl(&pmuC->host_diagnostic) & ARCMSR_ARC1880_DiagWrite_ENABLE) == 0) && (count < 5));
		writel(ARCMSR_ARC1880_RESET_ADAPTER, &pmuC->host_diagnostic);
	} else if (acb->dev_id == 0x1884) {
		struct MessageUnit_E __iomem *pmuE = acb->pmuE;
		do {
			count++;
			writel(0x4, &pmuE->write_sequence_3xxx);
			writel(0xB, &pmuE->write_sequence_3xxx);
			writel(0x2, &pmuE->write_sequence_3xxx);
			writel(0x7, &pmuE->write_sequence_3xxx);
			writel(0xD, &pmuE->write_sequence_3xxx);
			mdelay(10);
		} while (((readl(&pmuE->host_diagnostic_3xxx) &
			ARCMSR_ARC1884_DiagWrite_ENABLE) == 0) && (count < 5));
		writel(ARCMSR_ARC188X_RESET_ADAPTER, &pmuE->host_diagnostic_3xxx);
	} else if (acb->dev_id == 0x1214) {
		writel(0x20, pmuD->reset_request);
	} else {
		pci_write_config_byte(acb->pdev, 0x84, 0x20);
	}
	msleep(2000);
	/* write back pci config data */
	for (i = 0; i < 64; i++) {
		pci_write_config_byte(acb->pdev, i, value[i]);
	}
	msleep(1000);
	return;
}

static bool arcmsr_reset_in_progress(struct AdapterControlBlock *acb)
{
	bool rtn = true;

	switch(acb->adapter_type) {
	case ACB_ADAPTER_TYPE_A:{
		struct MessageUnit_A __iomem *reg = acb->pmuA;
		rtn = ((readl(&reg->outbound_msgaddr1) &
			ARCMSR_OUTBOUND_MESG1_FIRMWARE_OK) == 0) ? true : false;
		}
		break;
	case ACB_ADAPTER_TYPE_B:{
		struct MessageUnit_B *reg = acb->pmuB;
		rtn = ((readl(reg->iop2drv_doorbell) &
			ARCMSR_MESSAGE_FIRMWARE_OK) == 0) ? true : false;
		}
		break;
	case ACB_ADAPTER_TYPE_C:{
		struct MessageUnit_C __iomem *reg = acb->pmuC;
		rtn = (readl(&reg->host_diagnostic) & 0x04) ? true : false;
		}
		break;
	case ACB_ADAPTER_TYPE_D:{
		struct MessageUnit_D *reg = acb->pmuD;
		rtn = ((readl(reg->sample_at_reset) & 0x80) == 0) ?
			true : false;
		}
		break;
	case ACB_ADAPTER_TYPE_E:{
		struct MessageUnit_E __iomem *reg = acb->pmuE;
		rtn = (readl(&reg->host_diagnostic_3xxx) &
			ARCMSR_ARC188X_RESET_ADAPTER) ? true : false;
		}
		break;
	}
	return rtn;
}

static void arcmsr_iop_init(struct AdapterControlBlock *acb)
{
	uint32_t intmask_org;
	/* disable all outbound interrupt */
	intmask_org = arcmsr_disable_outbound_ints(acb);
	arcmsr_wait_firmware_ready(acb);
	arcmsr_iop_confirm(acb);
	/*start background rebuild*/
	arcmsr_start_adapter_bgrb(acb);
	/* empty doorbell Qbuffer if door bell ringed */
	arcmsr_clear_doorbell_queue_buffer(acb);
	arcmsr_enable_eoi_mode(acb);
	/* enable outbound Post Queue,outbound doorbell Interrupt */
	arcmsr_enable_outbound_ints(acb, intmask_org);
	acb->acb_flags |= ACB_F_IOP_INITED;
}

static uint8_t arcmsr_iop_reset(struct AdapterControlBlock *acb)
{
	struct CommandControlBlock *ccb;
	uint32_t intmask_org;
	uint8_t rtnval = 0x00;
	int i = 0;
	unsigned long flags;

	if (atomic_read(&acb->ccboutstandingcount) != 0) {
		/* disable all outbound interrupt */
		intmask_org = arcmsr_disable_outbound_ints(acb);
		/* talk to iop 331 outstanding command aborted */
		rtnval = arcmsr_abort_allcmd(acb);
		/* clear all outbound posted Q */
		arcmsr_done4abort_postqueue(acb);
		for (i = 0; i < acb->maxFreeCCB; i++) {
			ccb = acb->pccb_pool[i];
			if (ccb->startdone == ARCMSR_CCB_START) {
				scsi_dma_unmap(ccb->pcmd);
				ccb->startdone = ARCMSR_CCB_DONE;
				ccb->ccb_flags = 0;
				spin_lock_irqsave(&acb->ccblist_lock, flags);
				list_add_tail(&ccb->list, &acb->ccb_free_list);
				spin_unlock_irqrestore(&acb->ccblist_lock, flags);
			}
		}
		atomic_set(&acb->ccboutstandingcount, 0);
		/* enable all outbound interrupt */
		arcmsr_enable_outbound_ints(acb, intmask_org);
		return rtnval;
	}
	return rtnval;
}

static int arcmsr_bus_reset(struct scsi_cmnd *cmd)
{
	struct AdapterControlBlock *acb;
	int retry_count = 0;
	int rtn = FAILED;
	acb = (struct AdapterControlBlock *) cmd->device->host->hostdata;
	if (acb->acb_flags & ACB_F_ADAPTER_REMOVED)
		return SUCCESS;
	pr_notice("arcmsr: executing bus reset eh.....num_resets = %d,"
		" num_aborts = %d \n", acb->num_resets, acb->num_aborts);
	acb->num_resets++;

	if (acb->acb_flags & ACB_F_BUS_RESET) {
		long timeout;
		pr_notice("arcmsr: there is a bus reset eh proceeding...\n");
		timeout = wait_event_timeout(wait_q, (acb->acb_flags
			& ACB_F_BUS_RESET) == 0, 220 * HZ);
		if (timeout)
			return SUCCESS;
	}
	acb->acb_flags |= ACB_F_BUS_RESET;
	if (!arcmsr_iop_reset(acb)) {
		arcmsr_hardware_reset(acb);
		acb->acb_flags &= ~ACB_F_IOP_INITED;
wait_reset_done:
		ssleep(ARCMSR_SLEEPTIME);
		if (arcmsr_reset_in_progress(acb)) {
			if (retry_count > ARCMSR_RETRYCOUNT) {
				acb->fw_flag = FW_DEADLOCK;
				pr_notice("arcmsr%d: waiting for hw bus reset"
					" return, RETRY TERMINATED!!\n",
					acb->host->host_no);
				return FAILED;
			}
			retry_count++;
			goto wait_reset_done;
		}
		arcmsr_iop_init(acb);
		atomic_set(&acb->rq_map_token, 16);
		atomic_set(&acb->ante_token_value, 16);
		acb->fw_flag = FW_NORMAL;
		mod_timer(&acb->eternal_timer, jiffies +
			msecs_to_jiffies(6 * HZ));
		acb->acb_flags &= ~ACB_F_BUS_RESET;
		rtn = SUCCESS;
		pr_notice("arcmsr: scsi bus reset eh returns with success\n");
	} else {
		acb->acb_flags &= ~ACB_F_BUS_RESET;
		atomic_set(&acb->rq_map_token, 16);
		atomic_set(&acb->ante_token_value, 16);
		acb->fw_flag = FW_NORMAL;
		mod_timer(&acb->eternal_timer, jiffies +
			msecs_to_jiffies(6 * HZ));
		rtn = SUCCESS;
	}
	return rtn;
}

static int arcmsr_abort_one_cmd(struct AdapterControlBlock *acb,
		struct CommandControlBlock *ccb)
{
	int rtn;
	rtn = arcmsr_polling_ccbdone(acb, ccb);
	return rtn;
}

static int arcmsr_abort(struct scsi_cmnd *cmd)
{
	struct AdapterControlBlock *acb =
		(struct AdapterControlBlock *)cmd->device->host->hostdata;
	int i = 0;
	int rtn = FAILED;
	uint32_t intmask_org;

	if (acb->acb_flags & ACB_F_ADAPTER_REMOVED)
		return SUCCESS;
	printk(KERN_NOTICE
		"arcmsr%d: abort device command of scsi id = %d lun = %d\n",
		acb->host->host_no, cmd->device->id, (u32)cmd->device->lun);
	acb->acb_flags |= ACB_F_ABORT;
	acb->num_aborts++;
	/*
	************************************************
	** the all interrupt service routine is locked
	** we need to handle it as soon as possible and exit
	************************************************
	*/
	if (!atomic_read(&acb->ccboutstandingcount)) {
		acb->acb_flags &= ~ACB_F_ABORT;
		return rtn;
	}

	intmask_org = arcmsr_disable_outbound_ints(acb);
	for (i = 0; i < acb->maxFreeCCB; i++) {
		struct CommandControlBlock *ccb = acb->pccb_pool[i];
		if (ccb->startdone == ARCMSR_CCB_START && ccb->pcmd == cmd) {
			ccb->startdone = ARCMSR_CCB_ABORTED;
			rtn = arcmsr_abort_one_cmd(acb, ccb);
			break;
		}
	}
	acb->acb_flags &= ~ACB_F_ABORT;
	arcmsr_enable_outbound_ints(acb, intmask_org);
	return rtn;
}

static const char *arcmsr_info(struct Scsi_Host *host)
{
	struct AdapterControlBlock *acb =
		(struct AdapterControlBlock *) host->hostdata;
	static char buf[256];
	char *type;
	int raid6 = 1;
	switch (acb->pdev->device) {
	case PCI_DEVICE_ID_ARECA_1110:
	case PCI_DEVICE_ID_ARECA_1200:
	case PCI_DEVICE_ID_ARECA_1202:
	case PCI_DEVICE_ID_ARECA_1210:
		raid6 = 0;
		/*FALLTHRU*/
	case PCI_DEVICE_ID_ARECA_1120:
	case PCI_DEVICE_ID_ARECA_1130:
	case PCI_DEVICE_ID_ARECA_1160:
	case PCI_DEVICE_ID_ARECA_1170:
	case PCI_DEVICE_ID_ARECA_1201:
	case PCI_DEVICE_ID_ARECA_1203:
	case PCI_DEVICE_ID_ARECA_1220:
	case PCI_DEVICE_ID_ARECA_1230:
	case PCI_DEVICE_ID_ARECA_1260:
	case PCI_DEVICE_ID_ARECA_1270:
	case PCI_DEVICE_ID_ARECA_1280:
		type = "SATA";
		break;
	case PCI_DEVICE_ID_ARECA_1214:
	case PCI_DEVICE_ID_ARECA_1380:
	case PCI_DEVICE_ID_ARECA_1381:
	case PCI_DEVICE_ID_ARECA_1680:
	case PCI_DEVICE_ID_ARECA_1681:
	case PCI_DEVICE_ID_ARECA_1880:
	case PCI_DEVICE_ID_ARECA_1884:
		type = "SAS/SATA";
		break;
	default:
		type = "unknown";
		raid6 =	0;
		break;
	}
	sprintf(buf, "Areca %s RAID Controller %s\narcmsr version %s\n",
		type, raid6 ? "(RAID6 capable)" : "", ARCMSR_DRIVER_VERSION);
	return buf;
}<|MERGE_RESOLUTION|>--- conflicted
+++ resolved
@@ -3008,15 +3008,12 @@
 	struct AdapterControlBlock *acb = (struct AdapterControlBlock *) host->hostdata;
 	struct CommandControlBlock *ccb;
 	int target = cmd->device->id;
-<<<<<<< HEAD
-=======
 
 	if (acb->acb_flags & ACB_F_ADAPTER_REMOVED) {
 		cmd->result = (DID_NO_CONNECT << 16);
 		cmd->scsi_done(cmd);
 		return 0;
 	}
->>>>>>> 286cd8c7
 	cmd->scsi_done = done;
 	cmd->host_scribble = NULL;
 	cmd->result = 0;
@@ -3112,50 +3109,7 @@
 			miscellaneous data' timeout \n", acb->host->host_no);
 		goto err_free_dma;
 	}
-<<<<<<< HEAD
-	count = 8;
-	while (count){
-		*acb_firm_model = readb(iop_firm_model);
-		acb_firm_model++;
-		iop_firm_model++;
-		count--;
-	}
-	count = 16;
-	while (count){
-		*acb_firm_version = readb(iop_firm_version);
-		acb_firm_version++;
-		iop_firm_version++;
-		count--;
-	}
-
-	count = 16;
-	while(count){
-		*acb_device_map = readb(iop_device_map);
-		acb_device_map++;
-		iop_device_map++;
-		count--;
-	}
-	
-	pr_notice("Areca RAID Controller%d: Model %s, F/W %s\n",
-		acb->host->host_no,
-		acb->firm_model,
-		acb->firm_version);
-
-	acb->signature = readl(&reg->message_rwbuffer[0]);
-	/*firm_signature,1,00-03*/
-	acb->firm_request_len = readl(&reg->message_rwbuffer[1]);
-	/*firm_request_len,1,04-07*/
-	acb->firm_numbers_queue = readl(&reg->message_rwbuffer[2]);
-	/*firm_numbers_queue,2,08-11*/
-	acb->firm_sdram_size = readl(&reg->message_rwbuffer[3]);
-	/*firm_sdram_size,3,12-15*/
-	acb->firm_hd_channels = readl(&reg->message_rwbuffer[4]);
-	/*firm_ide_channels,4,16-19*/
-	acb->firm_cfg_version = readl(&reg->message_rwbuffer[25]);  /*firm_cfg_version,25,100-103*/
-	/*firm_ide_channels,4,16-19*/
-=======
 	arcmsr_get_adapter_config(acb, reg->message_rwbuffer);
->>>>>>> 286cd8c7
 	return true;
 err_free_dma:
 	dma_free_coherent(&acb->pdev->dev, acb->roundup_ccbsize,
@@ -3230,25 +3184,7 @@
 			"miscellaneous data timeout\n", pACB->host->host_no);
 		return false;
 	}
-<<<<<<< HEAD
-	acb->signature = readl(&reg->msgcode_rwbuffer[0]);
-	/*firm_signature,1,00-03*/
-	acb->firm_request_len = readl(&reg->msgcode_rwbuffer[1]);
-	/*firm_request_len,1,04-07*/
-	acb->firm_numbers_queue = readl(&reg->msgcode_rwbuffer[2]);
-	/*firm_numbers_queue,2,08-11*/
-	acb->firm_sdram_size = readl(&reg->msgcode_rwbuffer[3]);
-	/*firm_sdram_size,3,12-15*/
-	acb->firm_hd_channels = readl(&reg->msgcode_rwbuffer[4]);
-	/*firm_hd_channels,4,16-19*/
-	acb->firm_cfg_version = readl(&reg->msgcode_rwbuffer[25]);
-	pr_notice("Areca RAID Controller%d: Model %s, F/W %s\n",
-		acb->host->host_no,
-		acb->firm_model,
-		acb->firm_version);
-=======
 	arcmsr_get_adapter_config(pACB, reg->msgcode_rwbuffer);
->>>>>>> 286cd8c7
 	return true;
 }
 
