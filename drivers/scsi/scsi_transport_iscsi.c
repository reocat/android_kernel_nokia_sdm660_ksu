--- conflicted
+++ resolved
@@ -3504,10 +3504,7 @@
 iscsi_if_recv_msg(struct sk_buff *skb, struct nlmsghdr *nlh, uint32_t *group)
 {
 	int err = 0;
-<<<<<<< HEAD
-=======
 	u32 portid;
->>>>>>> 286cd8c7
 	u32 pdu_len;
 	struct iscsi_uevent *ev = nlmsg_data(nlh);
 	struct iscsi_transport *transport = NULL;
@@ -3756,13 +3753,8 @@
 				break;
 			if (ev->type == ISCSI_UEVENT_GET_CHAP && !err)
 				break;
-<<<<<<< HEAD
-			err = iscsi_if_send_reply(group, nlh->nlmsg_seq,
-				nlh->nlmsg_type, 0, 0, ev, sizeof(*ev));
-=======
 			err = iscsi_if_send_reply(portid, nlh->nlmsg_type,
 						  ev, sizeof(*ev));
->>>>>>> 286cd8c7
 			if (err == -EAGAIN && --retries < 0) {
 				printk(KERN_WARNING "Send reply failed, error %d\n", err);
 				break;
