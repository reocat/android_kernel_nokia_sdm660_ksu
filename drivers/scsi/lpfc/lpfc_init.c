--- conflicted
+++ resolved
@@ -9970,251 +9970,7 @@
 static void
 lpfc_sli_disable_intr(struct lpfc_hba *phba)
 {
-<<<<<<< HEAD
-	/* Disable the currently initialized interrupt mode */
-	if (phba->intr_type == MSIX)
-		lpfc_sli_disable_msix(phba);
-	else if (phba->intr_type == MSI)
-		lpfc_sli_disable_msi(phba);
-	else if (phba->intr_type == INTx)
-		free_irq(phba->pcidev->irq, phba);
-
-	/* Reset interrupt management states */
-	phba->intr_type = NONE;
-	phba->sli.slistat.sli_intr = 0;
-
-	return;
-}
-
-/**
- * lpfc_find_next_cpu - Find next available CPU that matches the phys_id
- * @phba: pointer to lpfc hba data structure.
- *
- * Find next available CPU to use for IRQ to CPU affinity.
- */
-static int
-lpfc_find_next_cpu(struct lpfc_hba *phba, uint32_t phys_id)
-{
-	struct lpfc_vector_map_info *cpup;
-	int cpu;
-
-	cpup = phba->sli4_hba.cpu_map;
-	for (cpu = 0; cpu < phba->sli4_hba.num_present_cpu; cpu++) {
-		/* CPU must be online */
-		if (cpu_online(cpu)) {
-			if ((cpup->irq == LPFC_VECTOR_MAP_EMPTY) &&
-			    (lpfc_used_cpu[cpu] == LPFC_VECTOR_MAP_EMPTY) &&
-			    (cpup->phys_id == phys_id)) {
-				return cpu;
-			}
-		}
-		cpup++;
-	}
-
-	/*
-	 * If we get here, we have used ALL CPUs for the specific
-	 * phys_id. Now we need to clear out lpfc_used_cpu and start
-	 * reusing CPUs.
-	 */
-
-	for (cpu = 0; cpu < phba->sli4_hba.num_present_cpu; cpu++) {
-		if (lpfc_used_cpu[cpu] == phys_id)
-			lpfc_used_cpu[cpu] = LPFC_VECTOR_MAP_EMPTY;
-	}
-
-	cpup = phba->sli4_hba.cpu_map;
-	for (cpu = 0; cpu < phba->sli4_hba.num_present_cpu; cpu++) {
-		/* CPU must be online */
-		if (cpu_online(cpu)) {
-			if ((cpup->irq == LPFC_VECTOR_MAP_EMPTY) &&
-			    (cpup->phys_id == phys_id)) {
-				return cpu;
-			}
-		}
-		cpup++;
-	}
-	return LPFC_VECTOR_MAP_EMPTY;
-}
-
-/**
- * lpfc_sli4_set_affinity - Set affinity for HBA IRQ vectors
- * @phba:	pointer to lpfc hba data structure.
- * @vectors:	number of HBA vectors
- *
- * Affinitize MSIX IRQ vectors to CPUs. Try to equally spread vector
- * affinization across multple physical CPUs (numa nodes).
- * In addition, this routine will assign an IO channel for each CPU
- * to use when issuing I/Os.
- */
-static int
-lpfc_sli4_set_affinity(struct lpfc_hba *phba, int vectors)
-{
-	int i, idx, saved_chann, used_chann, cpu, phys_id;
-	int max_phys_id, min_phys_id;
-	int num_io_channel, first_cpu, chan;
-	struct lpfc_vector_map_info *cpup;
-#ifdef CONFIG_X86
-	struct cpuinfo_x86 *cpuinfo;
-#endif
-	uint8_t chann[LPFC_FCP_IO_CHAN_MAX+1];
-
-	/* If there is no mapping, just return */
-	if (!phba->cfg_fcp_cpu_map)
-		return 1;
-
-	/* Init cpu_map array */
-	memset(phba->sli4_hba.cpu_map, 0xff,
-	       (sizeof(struct lpfc_vector_map_info) *
-		phba->sli4_hba.num_present_cpu));
-
-	max_phys_id = 0;
-	min_phys_id = 0xff;
-	phys_id = 0;
-	num_io_channel = 0;
-	first_cpu = LPFC_VECTOR_MAP_EMPTY;
-
-	/* Update CPU map with physical id and core id of each CPU */
-	cpup = phba->sli4_hba.cpu_map;
-	for (cpu = 0; cpu < phba->sli4_hba.num_present_cpu; cpu++) {
-#ifdef CONFIG_X86
-		cpuinfo = &cpu_data(cpu);
-		cpup->phys_id = cpuinfo->phys_proc_id;
-		cpup->core_id = cpuinfo->cpu_core_id;
-#else
-		/* No distinction between CPUs for other platforms */
-		cpup->phys_id = 0;
-		cpup->core_id = 0;
-#endif
-
-		lpfc_printf_log(phba, KERN_INFO, LOG_INIT,
-				"3328 CPU physid %d coreid %d\n",
-				cpup->phys_id, cpup->core_id);
-
-		if (cpup->phys_id > max_phys_id)
-			max_phys_id = cpup->phys_id;
-		if (cpup->phys_id < min_phys_id)
-			min_phys_id = cpup->phys_id;
-		cpup++;
-	}
-
-	phys_id = min_phys_id;
-	/* Now associate the HBA vectors with specific CPUs */
-	for (idx = 0; idx < vectors; idx++) {
-		cpup = phba->sli4_hba.cpu_map;
-		cpu = lpfc_find_next_cpu(phba, phys_id);
-		if (cpu == LPFC_VECTOR_MAP_EMPTY) {
-
-			/* Try for all phys_id's */
-			for (i = 1; i < max_phys_id; i++) {
-				phys_id++;
-				if (phys_id > max_phys_id)
-					phys_id = min_phys_id;
-				cpu = lpfc_find_next_cpu(phba, phys_id);
-				if (cpu == LPFC_VECTOR_MAP_EMPTY)
-					continue;
-				goto found;
-			}
-
-			/* Use round robin for scheduling */
-			phba->cfg_fcp_io_sched = LPFC_FCP_SCHED_ROUND_ROBIN;
-			chan = 0;
-			cpup = phba->sli4_hba.cpu_map;
-			for (i = 0; i < phba->sli4_hba.num_present_cpu; i++) {
-				cpup->channel_id = chan;
-				cpup++;
-				chan++;
-				if (chan >= phba->cfg_fcp_io_channel)
-					chan = 0;
-			}
-
-			lpfc_printf_log(phba, KERN_ERR, LOG_INIT,
-					"3329 Cannot set affinity:"
-					"Error mapping vector %d (%d)\n",
-					idx, vectors);
-			return 0;
-		}
-found:
-		cpup += cpu;
-		if (phba->cfg_fcp_cpu_map == LPFC_DRIVER_CPU_MAP)
-			lpfc_used_cpu[cpu] = phys_id;
-
-		/* Associate vector with selected CPU */
-		cpup->irq = phba->sli4_hba.msix_entries[idx].vector;
-
-		/* Associate IO channel with selected CPU */
-		cpup->channel_id = idx;
-		num_io_channel++;
-
-		if (first_cpu == LPFC_VECTOR_MAP_EMPTY)
-			first_cpu = cpu;
-
-		/* Now affinitize to the selected CPU */
-		i = irq_set_affinity_hint(phba->sli4_hba.msix_entries[idx].
-					  vector, get_cpu_mask(cpu));
-
-		lpfc_printf_log(phba, KERN_INFO, LOG_INIT,
-				"3330 Set Affinity: CPU %d channel %d "
-				"irq %d (%x)\n",
-				cpu, cpup->channel_id,
-				phba->sli4_hba.msix_entries[idx].vector, i);
-
-		/* Spread vector mapping across multple physical CPU nodes */
-		phys_id++;
-		if (phys_id > max_phys_id)
-			phys_id = min_phys_id;
-	}
-
-	/*
-	 * Finally fill in the IO channel for any remaining CPUs.
-	 * At this point, all IO channels have been assigned to a specific
-	 * MSIx vector, mapped to a specific CPU.
-	 * Base the remaining IO channel assigned, to IO channels already
-	 * assigned to other CPUs on the same phys_id.
-	 */
-	for (i = min_phys_id; i <= max_phys_id; i++) {
-		/*
-		 * If there are no io channels already mapped to
-		 * this phys_id, just round robin thru the io_channels.
-		 * Setup chann[] for round robin.
-		 */
-		for (idx = 0; idx < phba->cfg_fcp_io_channel; idx++)
-			chann[idx] = idx;
-
-		saved_chann = 0;
-		used_chann = 0;
-
-		/*
-		 * First build a list of IO channels already assigned
-		 * to this phys_id before reassigning the same IO
-		 * channels to the remaining CPUs.
-		 */
-		cpup = phba->sli4_hba.cpu_map;
-		cpu = first_cpu;
-		cpup += cpu;
-		for (idx = 0; idx < phba->sli4_hba.num_present_cpu;
-		     idx++) {
-			if (cpup->phys_id == i) {
-				/*
-				 * Save any IO channels that are
-				 * already mapped to this phys_id.
-				 */
-				if (cpup->irq != LPFC_VECTOR_MAP_EMPTY) {
-					if (saved_chann <=
-					    LPFC_FCP_IO_CHAN_MAX) {
-						chann[saved_chann] =
-							cpup->channel_id;
-						saved_chann++;
-					}
-					goto out;
-				}
-
-				/* See if we are using round-robin */
-				if (saved_chann == 0)
-					saved_chann =
-						phba->cfg_fcp_io_channel;
-=======
 	int nr_irqs, i;
->>>>>>> 286cd8c7
 
 	if (phba->intr_type == MSIX)
 		nr_irqs = LPFC_MSIX_VECTORS;
