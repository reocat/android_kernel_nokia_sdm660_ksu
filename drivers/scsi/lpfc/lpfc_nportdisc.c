--- conflicted
+++ resolved
@@ -438,8 +438,6 @@
 		lpfc_can_disctmo(vport);
 	}
 
-<<<<<<< HEAD
-=======
 	ndlp->nlp_flag &= ~NLP_SUPPRESS_RSP;
 	if ((phba->sli.sli_flag & LPFC_SLI_SUPPRESS_RSP) &&
 	    sp->cmn.valid_vendor_ver_level) {
@@ -449,7 +447,6 @@
 			ndlp->nlp_flag |= NLP_SUPPRESS_RSP;
 	}
 
->>>>>>> 286cd8c7
 	mbox = mempool_alloc(phba->mbox_mem_pool, GFP_KERNEL);
 	if (!mbox)
 		goto out;
@@ -1197,8 +1194,6 @@
 			ed_tov = (phba->fc_edtov + 999999) / 1000000;
 		}
 
-<<<<<<< HEAD
-=======
 		ndlp->nlp_flag &= ~NLP_SUPPRESS_RSP;
 		if ((phba->sli.sli_flag & LPFC_SLI_SUPPRESS_RSP) &&
 		    sp->cmn.valid_vendor_ver_level) {
@@ -1209,7 +1204,6 @@
 				ndlp->nlp_flag |= NLP_SUPPRESS_RSP;
 		}
 
->>>>>>> 286cd8c7
 		/*
 		 * Use the larger EDTOV
 		 * RATOV = 2 * EDTOV for pt-to-pt
