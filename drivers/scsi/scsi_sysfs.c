--- conflicted
+++ resolved
@@ -1316,17 +1316,6 @@
 		return error;
 	}
 
-<<<<<<< HEAD
-	error = scsi_dh_add_device(sdev);
-	if (error)
-		/*
-		 * device_handler is optional, so any error can be ignored
-		 */
-		sdev_printk(KERN_INFO, sdev,
-				"failed to add device handler: %d\n", error);
-
-=======
->>>>>>> 286cd8c7
 	device_enable_async_suspend(&sdev->sdev_dev);
 	error = device_add(&sdev->sdev_dev);
 	if (error) {
