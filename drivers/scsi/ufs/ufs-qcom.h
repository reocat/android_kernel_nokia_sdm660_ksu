--- conflicted
+++ resolved
@@ -1,9 +1,5 @@
-<<<<<<< HEAD
-/* Copyright (c) 2013-2017, The Linux Foundation. All rights reserved.
-=======
 /* SPDX-License-Identifier: GPL-2.0 */
 /* Copyright (c) 2013-2020, The Linux Foundation. All rights reserved.
->>>>>>> 286cd8c7
  *
  * This program is free software; you can redistribute it and/or modify
  * it under the terms of the GNU General Public License version 2 and
@@ -23,11 +19,7 @@
 #include <linux/pm_qos.h>
 #include "ufshcd.h"
 
-<<<<<<< HEAD
-#define MAX_UFS_QCOM_HOSTS	1
-=======
 #define MAX_UFS_QCOM_HOSTS	2
->>>>>>> 286cd8c7
 #define MAX_U32                 (~(u32)0)
 #define MPHY_TX_FSM_STATE       0x41
 #define MPHY_RX_FSM_STATE       0xC1
@@ -176,22 +168,16 @@
 #define PA_VS_CLK_CFG_REG	0x9004
 #define PA_VS_CLK_CFG_REG_MASK	0x1FF
 
-<<<<<<< HEAD
-=======
 #define PA_VS_CORE_CLK_40NS_CYCLES	0x9007
 #define PA_VS_CORE_CLK_40NS_CYCLES_MASK	0xF
 
->>>>>>> 286cd8c7
 #define DL_VS_CLK_CFG		0xA00B
 #define DL_VS_CLK_CFG_MASK	0x3FF
 
 #define DME_VS_CORE_CLK_CTRL	0xD002
 /* bit and mask definitions for DME_VS_CORE_CLK_CTRL attribute */
-<<<<<<< HEAD
-=======
 #define DME_VS_CORE_CLK_CTRL_MAX_CORE_CLK_1US_CYCLES_MASK_V4	0xFFF
 #define DME_VS_CORE_CLK_CTRL_MAX_CORE_CLK_1US_CYCLES_OFFSET_V4	0x10
->>>>>>> 286cd8c7
 #define DME_VS_CORE_CLK_CTRL_MAX_CORE_CLK_1US_CYCLES_MASK	0xFF
 #define DME_VS_CORE_CLK_CTRL_CORE_CLK_DIV_EN_BIT		BIT(8)
 #define DME_VS_CORE_CLK_CTRL_DME_HW_CGC_EN			BIT(9)
@@ -286,8 +272,6 @@
 	u8 select_minor;
 };
 
-<<<<<<< HEAD
-=======
 #ifdef CONFIG_DEBUG_FS
 struct qcom_debugfs_files {
 	struct dentry *debugfs_root;
@@ -301,7 +285,6 @@
 };
 #endif
 
->>>>>>> 286cd8c7
 /* PM QoS voting state  */
 enum ufs_qcom_pm_qos_state {
 	PM_QOS_UNVOTED,
@@ -367,31 +350,19 @@
 	 * Set this capability if host controller can retain the secure
 	 * configuration even after UFS controller core power collapse.
 	 */
-<<<<<<< HEAD
-	#define UFS_QCOM_CAP_RETAIN_SEC_CFG_AFTER_PWR_COLLAPSE	UFS_BIT(1)
-=======
 	#define UFS_QCOM_CAP_RETAIN_SEC_CFG_AFTER_PWR_COLLAPSE	0x2
->>>>>>> 286cd8c7
 
 	/*
 	 * Set this capability if host controller supports Qunipro internal
 	 * clock gating.
 	 */
-<<<<<<< HEAD
-	#define UFS_QCOM_CAP_QUNIPRO_CLK_GATING		UFS_BIT(2)
-=======
 	#define UFS_QCOM_CAP_QUNIPRO_CLK_GATING		0x4
->>>>>>> 286cd8c7
 
 	/*
 	 * Set this capability if host controller supports SVS2 frequencies.
 	 */
-<<<<<<< HEAD
-	#define UFS_QCOM_CAP_SVS2	UFS_BIT(3)
-=======
 	#define UFS_QCOM_CAP_SVS2	0x8
 
->>>>>>> 286cd8c7
 	u32 caps;
 
 	struct phy *generic_phy;
@@ -402,8 +373,6 @@
 	struct clk *tx_l0_sync_clk;
 	struct clk *rx_l1_sync_clk;
 	struct clk *tx_l1_sync_clk;
-<<<<<<< HEAD
-=======
 
 	/* PM Quality-of-Service (QoS) data */
 	struct ufs_qcom_pm_qos pm_qos;
@@ -411,7 +380,6 @@
 	bool disable_lpm;
 	bool is_lane_clks_enabled;
 	bool sec_cfg_updated;
->>>>>>> 286cd8c7
 
 	/* PM Quality-of-Service (QoS) data */
 	struct ufs_qcom_pm_qos pm_qos;
@@ -423,13 +391,10 @@
 	void __iomem *dev_ref_clk_ctrl_mmio;
 	bool is_dev_ref_clk_enabled;
 	struct ufs_hw_version hw_ver;
-<<<<<<< HEAD
-=======
 #ifdef CONFIG_DEBUG_FS
 	struct qcom_debugfs_files debugfs_files;
 #endif
 
->>>>>>> 286cd8c7
 	u32 dev_ref_clk_en_mask;
 #ifdef CONFIG_DEBUG_FS
 	struct qcom_debugfs_files debugfs_files;
@@ -438,13 +403,6 @@
 	u32 dbg_print_en;
 	struct ufs_qcom_testbus testbus;
 
-<<<<<<< HEAD
-	spinlock_t ice_work_lock;
-	struct work_struct ice_cfg_work;
-	struct request *req_pending;
-	struct ufs_vreg *vddp_ref_clk;
-	bool work_pending;
-=======
 	struct request *req_pending;
 	struct ufs_vreg *vddp_ref_clk;
 	struct ufs_vreg *vccq_parent;
@@ -454,7 +412,6 @@
 	/* FlashPVL entries */
 	atomic_t scale_up;
 	atomic_t clks_on;
->>>>>>> 286cd8c7
 };
 
 static inline u32
