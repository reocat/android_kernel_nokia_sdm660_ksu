/*
 * Universal Flash Storage Host controller driver
 *
 * This code is based on drivers/scsi/ufs/ufshci.h
 * Copyright (C) 2011-2013 Samsung India Software Operations
 *
 * Authors:
 *	Santosh Yaraganavi <santosh.sy@samsung.com>
 *	Vinayak Holikatti <h.vinayak@samsung.com>
 *
 * This program is free software; you can redistribute it and/or
 * modify it under the terms of the GNU General Public License
 * as published by the Free Software Foundation; either version 2
 * of the License, or (at your option) any later version.
 * See the COPYING file in the top-level directory or visit
 * <http://www.gnu.org/licenses/gpl-2.0.html>
 *
 * This program is distributed in the hope that it will be useful,
 * but WITHOUT ANY WARRANTY; without even the implied warranty of
 * MERCHANTABILITY or FITNESS FOR A PARTICULAR PURPOSE.  See the
 * GNU General Public License for more details.
 *
 * This program is provided "AS IS" and "WITH ALL FAULTS" and
 * without warranty of any kind. You are solely responsible for
 * determining the appropriateness of using and distributing
 * the program and assume all risks associated with your exercise
 * of rights with respect to the program, including but not limited
 * to infringement of third party rights, the risks and costs of
 * program errors, damage to or loss of data, programs or equipment,
 * and unavailability or interruption of operations. Under no
 * circumstances will the contributor of this Program be liable for
 * any damages of any kind arising from your use or distribution of
 * this program.
 */

#ifndef _UFSHCI_H
#define _UFSHCI_H

enum {
	TASK_REQ_UPIU_SIZE_DWORDS	= 8,
	TASK_RSP_UPIU_SIZE_DWORDS	= 8,
	ALIGNED_UPIU_SIZE		= 512,
};

/* UFSHCI Registers */
enum {
	REG_CONTROLLER_CAPABILITIES		= 0x00,
	REG_UFS_VERSION				= 0x08,
	REG_CONTROLLER_DEV_ID			= 0x10,
	REG_CONTROLLER_PROD_ID			= 0x14,
<<<<<<< HEAD
	REG_AUTO_HIBERN8_IDLE_TIMER		= 0x18,
=======
	REG_AUTO_HIBERNATE_IDLE_TIMER		= 0x18,
>>>>>>> 286cd8c7
	REG_INTERRUPT_STATUS			= 0x20,
	REG_INTERRUPT_ENABLE			= 0x24,
	REG_CONTROLLER_STATUS			= 0x30,
	REG_CONTROLLER_ENABLE			= 0x34,
	REG_UIC_ERROR_CODE_PHY_ADAPTER_LAYER	= 0x38,
	REG_UIC_ERROR_CODE_DATA_LINK_LAYER	= 0x3C,
	REG_UIC_ERROR_CODE_NETWORK_LAYER	= 0x40,
	REG_UIC_ERROR_CODE_TRANSPORT_LAYER	= 0x44,
	REG_UIC_ERROR_CODE_DME			= 0x48,
	REG_UTP_TRANSFER_REQ_INT_AGG_CONTROL	= 0x4C,
	REG_UTP_TRANSFER_REQ_LIST_BASE_L	= 0x50,
	REG_UTP_TRANSFER_REQ_LIST_BASE_H	= 0x54,
	REG_UTP_TRANSFER_REQ_DOOR_BELL		= 0x58,
	REG_UTP_TRANSFER_REQ_LIST_CLEAR		= 0x5C,
	REG_UTP_TRANSFER_REQ_LIST_RUN_STOP	= 0x60,
	REG_UTP_TASK_REQ_LIST_BASE_L		= 0x70,
	REG_UTP_TASK_REQ_LIST_BASE_H		= 0x74,
	REG_UTP_TASK_REQ_DOOR_BELL		= 0x78,
	REG_UTP_TASK_REQ_LIST_CLEAR		= 0x7C,
	REG_UTP_TASK_REQ_LIST_RUN_STOP		= 0x80,
	REG_UIC_COMMAND				= 0x90,
	REG_UIC_COMMAND_ARG_1			= 0x94,
	REG_UIC_COMMAND_ARG_2			= 0x98,
	REG_UIC_COMMAND_ARG_3			= 0x9C,

	UFSHCI_REG_SPACE_SIZE			= 0xA0,

	REG_UFS_CCAP				= 0x100,
	REG_UFS_CRYPTOCAP			= 0x104,

	UFSHCI_CRYPTO_REG_SPACE_SIZE		= 0x400,
};

/* Controller capability masks */
enum {
	MASK_TRANSFER_REQUESTS_SLOTS		= 0x0000001F,
	MASK_TASK_MANAGEMENT_REQUEST_SLOTS	= 0x00070000,
	MASK_AUTO_HIBERN8_SUPPORT		= 0x00800000,
	MASK_64_ADDRESSING_SUPPORT		= 0x01000000,
	MASK_OUT_OF_ORDER_DATA_DELIVERY_SUPPORT	= 0x02000000,
	MASK_UIC_DME_TEST_MODE_SUPPORT		= 0x04000000,
	MASK_CRYPTO_SUPPORT			= 0x10000000,
};

/* UFS Version 08h */
#define MINOR_VERSION_NUM_MASK		UFS_MASK(0xFFFF, 0)
#define MAJOR_VERSION_NUM_MASK		UFS_MASK(0xFFFF, 16)

/* Controller UFSHCI version */
enum {
	UFSHCI_VERSION_10 = 0x00010000, /* 1.0 */
	UFSHCI_VERSION_11 = 0x00010100, /* 1.1 */
	UFSHCI_VERSION_20 = 0x00000200, /* 2.0 */
	UFSHCI_VERSION_21 = 0x00000210, /* 2.1 */
<<<<<<< HEAD
=======
	UFSHCI_VERSION_30 = 0x00000300, /* 3.0 */
>>>>>>> 286cd8c7
};

/*
 * HCDDID - Host Controller Identification Descriptor
 *	  - Device ID and Device Class 10h
 */
#define DEVICE_CLASS	UFS_MASK(0xFFFF, 0)
#define DEVICE_ID	UFS_MASK(0xFF, 24)

/*
 * HCPMID - Host Controller Identification Descriptor
 *	  - Product/Manufacturer ID  14h
 */
#define MANUFACTURE_ID_MASK	UFS_MASK(0xFFFF, 0)
#define PRODUCT_ID_MASK		UFS_MASK(0xFFFF, 16)

<<<<<<< HEAD
/*
 * AHIT - Auto-Hibernate Idle Timer  18h
 */
=======
/* AHIT - Auto-Hibernate Idle Timer */
#define UFSHCI_AHIBERN8_TIMER_MASK		GENMASK(9, 0)
#define UFSHCI_AHIBERN8_SCALE_MASK		GENMASK(12, 10)
#define UFSHCI_AHIBERN8_SCALE_FACTOR		10
#define UFSHCI_AHIBERN8_MAX			(1023 * 100000)
>>>>>>> 286cd8c7
#define AUTO_HIBERN8_IDLE_TIMER_MASK		UFS_MASK(0x3FF, 0)
#define AUTO_HIBERN8_TIMER_SCALE_MASK		UFS_MASK(0x7, 10)
#define AUTO_HIBERN8_TIMER_SCALE_1_US		UFS_MASK(0x0, 10)
#define AUTO_HIBERN8_TIMER_SCALE_10_US		UFS_MASK(0x1, 10)
#define AUTO_HIBERN8_TIMER_SCALE_100_US		UFS_MASK(0x2, 10)
#define AUTO_HIBERN8_TIMER_SCALE_1_MS		UFS_MASK(0x3, 10)
#define AUTO_HIBERN8_TIMER_SCALE_10_MS		UFS_MASK(0x4, 10)
#define AUTO_HIBERN8_TIMER_SCALE_100_MS		UFS_MASK(0x5, 10)

/* IS - Interrupt status (20h) / IE - Interrupt enable (24h) */
<<<<<<< HEAD
#define UTP_TRANSFER_REQ_COMPL			UFS_BIT(0)
#define UIC_DME_END_PT_RESET			UFS_BIT(1)
#define UIC_ERROR				UFS_BIT(2)
#define UIC_TEST_MODE				UFS_BIT(3)
#define UIC_POWER_MODE				UFS_BIT(4)
#define UIC_HIBERNATE_EXIT			UFS_BIT(5)
#define UIC_HIBERNATE_ENTER			UFS_BIT(6)
#define UIC_LINK_LOST				UFS_BIT(7)
#define UIC_LINK_STARTUP			UFS_BIT(8)
#define UTP_TASK_REQ_COMPL			UFS_BIT(9)
#define UIC_COMMAND_COMPL			UFS_BIT(10)
#define DEVICE_FATAL_ERROR			UFS_BIT(11)
#define CONTROLLER_FATAL_ERROR			UFS_BIT(16)
#define SYSTEM_BUS_FATAL_ERROR			UFS_BIT(17)
#define CRYPTO_ENGINE_FATAL_ERROR		UFS_BIT(18)
=======
#define UTP_TRANSFER_REQ_COMPL			0x1
#define UIC_DME_END_PT_RESET			0x2
#define UIC_ERROR				0x4
#define UIC_TEST_MODE				0x8
#define UIC_POWER_MODE				0x10
#define UIC_HIBERNATE_EXIT			0x20
#define UIC_HIBERNATE_ENTER			0x40
#define UIC_LINK_LOST				0x80
#define UIC_LINK_STARTUP			0x100
#define UTP_TASK_REQ_COMPL			0x200
#define UIC_COMMAND_COMPL			0x400
#define DEVICE_FATAL_ERROR			0x800
#define CONTROLLER_FATAL_ERROR			0x10000
#define SYSTEM_BUS_FATAL_ERROR			0x20000
#define CRYPTO_ENGINE_FATAL_ERROR		0x40000
>>>>>>> 286cd8c7

#define UFSHCD_UIC_PWR_MASK	(UIC_HIBERNATE_ENTER |\
				UIC_HIBERNATE_EXIT |\
				UIC_POWER_MODE)

#define UFSHCD_UIC_MASK		(UIC_COMMAND_COMPL | UFSHCD_UIC_PWR_MASK)

#define UFSHCD_ERROR_MASK	(UIC_ERROR | UIC_LINK_LOST |\
				DEVICE_FATAL_ERROR |\
				CONTROLLER_FATAL_ERROR |\
				SYSTEM_BUS_FATAL_ERROR |\
				CRYPTO_ENGINE_FATAL_ERROR)

#define INT_FATAL_ERRORS	(DEVICE_FATAL_ERROR |\
				CONTROLLER_FATAL_ERROR |\
				SYSTEM_BUS_FATAL_ERROR |\
				CRYPTO_ENGINE_FATAL_ERROR)

/* HCS - Host Controller Status 30h */
#define DEVICE_PRESENT				0x1
#define UTP_TRANSFER_REQ_LIST_READY		0x2
#define UTP_TASK_REQ_LIST_READY			0x4
#define UIC_COMMAND_READY			0x8
#define HOST_ERROR_INDICATOR			0x10
#define DEVICE_ERROR_INDICATOR			0x20
#define UIC_POWER_MODE_CHANGE_REQ_STATUS_MASK	UFS_MASK(0x7, 8)

#define UFSHCD_STATUS_READY	(UTP_TRANSFER_REQ_LIST_READY |\
				UTP_TASK_REQ_LIST_READY |\
				UIC_COMMAND_READY)

enum {
	PWR_OK		= 0x0,
	PWR_LOCAL	= 0x01,
	PWR_REMOTE	= 0x02,
	PWR_BUSY	= 0x03,
	PWR_ERROR_CAP	= 0x04,
	PWR_FATAL_ERROR	= 0x05,
};

/* Host UIC error type */
enum ufshcd_uic_err_type {
	UFS_UIC_ERROR_PA,
	UFS_UIC_ERROR_DL,
	UFS_UIC_ERROR_DME,
};

/* Host UIC error code PHY adapter layer */
enum ufshcd_ec_pa {
	UFS_EC_PA_LANE_0,
	UFS_EC_PA_LANE_1,
	UFS_EC_PA_LANE_2,
	UFS_EC_PA_LANE_3,
	UFS_EC_PA_LINE_RESET,
	UFS_EC_PA_MAX,
};

/* Host UIC error code data link layer */
enum ufshcd_ec_dl {
	UFS_EC_DL_NAC_RECEIVED,
	UFS_EC_DL_TCx_REPLAY_TIMER_EXPIRED,
	UFS_EC_DL_AFCx_REQUEST_TIMER_EXPIRED,
	UFS_EC_DL_FCx_PROTECT_TIMER_EXPIRED,
	UFS_EC_DL_CRC_ERROR,
	UFS_EC_DL_RX_BUFFER_OVERFLOW,
	UFS_EC_DL_MAX_FRAME_LENGTH_EXCEEDED,
	UFS_EC_DL_WRONG_SEQUENCE_NUMBER,
	UFS_EC_DL_AFC_FRAME_SYNTAX_ERROR,
	UFS_EC_DL_NAC_FRAME_SYNTAX_ERROR,
	UFS_EC_DL_EOF_SYNTAX_ERROR,
	UFS_EC_DL_FRAME_SYNTAX_ERROR,
	UFS_EC_DL_BAD_CTRL_SYMBOL_TYPE,
	UFS_EC_DL_PA_INIT_ERROR,
	UFS_EC_DL_PA_ERROR_IND_RECEIVED,
	UFS_EC_DL_MAX,
};

/* HCE - Host Controller Enable 34h */
<<<<<<< HEAD
#define CONTROLLER_ENABLE	UFS_BIT(0)
#define CRYPTO_GENERAL_ENABLE	UFS_BIT(1)
=======
#define CONTROLLER_ENABLE	0x1
>>>>>>> 286cd8c7
#define CONTROLLER_DISABLE	0x0
#define CRYPTO_GENERAL_ENABLE	0x2

/* UECPA - Host UIC Error Code PHY Adapter Layer 38h */
<<<<<<< HEAD
#define UIC_PHY_ADAPTER_LAYER_ERROR			UFS_BIT(31)
#define UIC_PHY_ADAPTER_LAYER_GENERIC_ERROR		UFS_BIT(4)
=======
#define UIC_PHY_ADAPTER_LAYER_ERROR			0x80000000
#define UIC_PHY_ADAPTER_LAYER_GENERIC_ERROR		0x10
>>>>>>> 286cd8c7
#define UIC_PHY_ADAPTER_LAYER_ERROR_CODE_MASK		0x1F
#define UIC_PHY_ADAPTER_LAYER_LANE_ERR_MASK		0xF

/* UECDL - Host UIC Error Code Data Link Layer 3Ch */
#define UIC_DATA_LINK_LAYER_ERROR		0x80000000
#define UIC_DATA_LINK_LAYER_ERROR_CODE_MASK	0x7FFF
#define UIC_DATA_LINK_LAYER_ERROR_TCX_REP_TIMER_EXP	0x2
#define UIC_DATA_LINK_LAYER_ERROR_AFCX_REQ_TIMER_EXP	0x4
#define UIC_DATA_LINK_LAYER_ERROR_FCX_PRO_TIMER_EXP	0x8
#define UIC_DATA_LINK_LAYER_ERROR_RX_BUF_OF	0x20
#define UIC_DATA_LINK_LAYER_ERROR_PA_INIT	0x2000
#define UIC_DATA_LINK_LAYER_ERROR_NAC_RECEIVED	0x0001
#define UIC_DATA_LINK_LAYER_ERROR_TCx_REPLAY_TIMEOUT 0x0002

/* UECN - Host UIC Error Code Network Layer 40h */
#define UIC_NETWORK_LAYER_ERROR			0x80000000
#define UIC_NETWORK_LAYER_ERROR_CODE_MASK	0x7
#define UIC_NETWORK_UNSUPPORTED_HEADER_TYPE	0x1
#define UIC_NETWORK_BAD_DEVICEID_ENC		0x2
#define UIC_NETWORK_LHDR_TRAP_PACKET_DROPPING	0x4

/* UECT - Host UIC Error Code Transport Layer 44h */
#define UIC_TRANSPORT_LAYER_ERROR		0x80000000
#define UIC_TRANSPORT_LAYER_ERROR_CODE_MASK	0x7F
#define UIC_TRANSPORT_UNSUPPORTED_HEADER_TYPE	0x1
#define UIC_TRANSPORT_UNKNOWN_CPORTID		0x2
#define UIC_TRANSPORT_NO_CONNECTION_RX		0x4
#define UIC_TRANSPORT_CONTROLLED_SEGMENT_DROPPING	0x8
#define UIC_TRANSPORT_BAD_TC			0x10
#define UIC_TRANSPORT_E2E_CREDIT_OVERFOW	0x20
#define UIC_TRANSPORT_SAFETY_VALUE_DROPPING	0x40

/* UECDME - Host UIC Error Code DME 48h */
#define UIC_DME_ERROR			0x80000000
#define UIC_DME_ERROR_CODE_MASK		0x1

/* UTRIACR - Interrupt Aggregation control register - 0x4Ch */
#define INT_AGGR_TIMEOUT_VAL_MASK		0xFF
#define INT_AGGR_COUNTER_THRESHOLD_MASK		UFS_MASK(0x1F, 8)
#define INT_AGGR_COUNTER_AND_TIMER_RESET	0x10000
#define INT_AGGR_STATUS_BIT			0x100000
#define INT_AGGR_PARAM_WRITE			0x1000000
#define INT_AGGR_ENABLE				0x80000000

/* UTRLRSR - UTP Transfer Request Run-Stop Register 60h */
#define UTP_TRANSFER_REQ_LIST_RUN_STOP_BIT	0x1

/* UTMRLRSR - UTP Task Management Request Run-Stop Register 80h */
#define UTP_TASK_REQ_LIST_RUN_STOP_BIT		0x1

/* UICCMD - UIC Command */
#define COMMAND_OPCODE_MASK		0xFF
#define GEN_SELECTOR_INDEX_MASK		0xFFFF

#define MIB_ATTRIBUTE_MASK		UFS_MASK(0xFFFF, 16)
#define RESET_LEVEL			0xFF

#define ATTR_SET_TYPE_MASK		UFS_MASK(0xFF, 16)
#define CONFIG_RESULT_CODE_MASK		0xFF
#define GENERIC_ERROR_CODE_MASK		0xFF

/* GenSelectorIndex calculation macros for M-PHY attributes */
#define UIC_ARG_MPHY_TX_GEN_SEL_INDEX(lane) (lane)
#define UIC_ARG_MPHY_RX_GEN_SEL_INDEX(lane) (PA_MAXDATALANES + (lane))

#define UIC_ARG_MIB_SEL(attr, sel)	((((attr) & 0xFFFF) << 16) |\
					 ((sel) & 0xFFFF))
#define UIC_ARG_MIB(attr)		UIC_ARG_MIB_SEL(attr, 0)
#define UIC_ARG_ATTR_TYPE(t)		(((t) & 0xFF) << 16)
#define UIC_GET_ATTR_ID(v)		(((v) >> 16) & 0xFFFF)

/* Link Status*/
enum link_status {
	UFSHCD_LINK_IS_DOWN	= 1,
	UFSHCD_LINK_IS_UP	= 2,
};

/* UIC Commands */
enum uic_cmd_dme {
	UIC_CMD_DME_GET			= 0x01,
	UIC_CMD_DME_SET			= 0x02,
	UIC_CMD_DME_PEER_GET		= 0x03,
	UIC_CMD_DME_PEER_SET		= 0x04,
	UIC_CMD_DME_POWERON		= 0x10,
	UIC_CMD_DME_POWEROFF		= 0x11,
	UIC_CMD_DME_ENABLE		= 0x12,
	UIC_CMD_DME_RESET		= 0x14,
	UIC_CMD_DME_END_PT_RST		= 0x15,
	UIC_CMD_DME_LINK_STARTUP	= 0x16,
	UIC_CMD_DME_HIBER_ENTER		= 0x17,
	UIC_CMD_DME_HIBER_EXIT		= 0x18,
	UIC_CMD_DME_TEST_MODE		= 0x1A,
};

/* UIC Config result code / Generic error code */
enum {
	UIC_CMD_RESULT_SUCCESS			= 0x00,
	UIC_CMD_RESULT_INVALID_ATTR		= 0x01,
	UIC_CMD_RESULT_FAILURE			= 0x01,
	UIC_CMD_RESULT_INVALID_ATTR_VALUE	= 0x02,
	UIC_CMD_RESULT_READ_ONLY_ATTR		= 0x03,
	UIC_CMD_RESULT_WRITE_ONLY_ATTR		= 0x04,
	UIC_CMD_RESULT_BAD_INDEX		= 0x05,
	UIC_CMD_RESULT_LOCKED_ATTR		= 0x06,
	UIC_CMD_RESULT_BAD_TEST_FEATURE_INDEX	= 0x07,
	UIC_CMD_RESULT_PEER_COMM_FAILURE	= 0x08,
	UIC_CMD_RESULT_BUSY			= 0x09,
	UIC_CMD_RESULT_DME_FAILURE		= 0x0A,
};

#define MASK_UIC_COMMAND_RESULT			0xFF

#define INT_AGGR_COUNTER_THLD_VAL(c)	(((c) & 0x1F) << 8)
#define INT_AGGR_TIMEOUT_VAL(t)		(((t) & 0xFF) << 0)

/* Interrupt disable masks */
enum {
	/* Interrupt disable mask for UFSHCI v1.0 */
	INTERRUPT_MASK_ALL_VER_10	= 0x30FFF,
	INTERRUPT_MASK_RW_VER_10	= 0x30000,

	/* Interrupt disable mask for UFSHCI v1.1 */
	INTERRUPT_MASK_ALL_VER_11	= 0x31FFF,

	/* Interrupt disable mask for UFSHCI v2.1 */
	INTERRUPT_MASK_ALL_VER_21	= 0x71FFF,
<<<<<<< HEAD
=======
};

/* CCAP - Crypto Capability 100h */
union ufs_crypto_capabilities {
	__le32 reg_val;
	struct {
		u8 num_crypto_cap;
		u8 config_count;
		u8 reserved;
		u8 config_array_ptr;
	};
};

enum ufs_crypto_key_size {
	UFS_CRYPTO_KEY_SIZE_INVALID	= 0x0,
	UFS_CRYPTO_KEY_SIZE_128		= 0x1,
	UFS_CRYPTO_KEY_SIZE_192		= 0x2,
	UFS_CRYPTO_KEY_SIZE_256		= 0x3,
	UFS_CRYPTO_KEY_SIZE_512		= 0x4,
};

enum ufs_crypto_alg {
	UFS_CRYPTO_ALG_AES_XTS			= 0x0,
	UFS_CRYPTO_ALG_BITLOCKER_AES_CBC	= 0x1,
	UFS_CRYPTO_ALG_AES_ECB			= 0x2,
	UFS_CRYPTO_ALG_ESSIV_AES_CBC		= 0x3,
};

/* x-CRYPTOCAP - Crypto Capability X */
union ufs_crypto_cap_entry {
	__le32 reg_val;
	struct {
		u8 algorithm_id;
		u8 sdus_mask; /* Supported data unit size mask */
		u8 key_size;
		u8 reserved;
	};
};

#define UFS_CRYPTO_CONFIGURATION_ENABLE (1 << 7)
#define UFS_CRYPTO_KEY_MAX_SIZE 64
/* x-CRYPTOCFG - Crypto Configuration X */
union ufs_crypto_cfg_entry {
	__le32 reg_val[32];
	struct {
		u8 crypto_key[UFS_CRYPTO_KEY_MAX_SIZE];
		u8 data_unit_size;
		u8 crypto_cap_idx;
		u8 reserved_1;
		u8 config_enable;
		u8 reserved_multi_host;
		u8 reserved_2;
		u8 vsb[2];
		u8 reserved_3[56];
	};
>>>>>>> 286cd8c7
};

/*
 * Request Descriptor Definitions
 */

/* Transfer request command type */
enum {
	UTP_CMD_TYPE_SCSI		= 0x0,
	UTP_CMD_TYPE_UFS		= 0x1,
	UTP_CMD_TYPE_DEV_MANAGE		= 0x2,
};

/* To accommodate UFS2.0 required Command type */
enum {
	UTP_CMD_TYPE_UFS_STORAGE	= 0x1,
};

enum {
	UTP_SCSI_COMMAND		= 0x00000000,
	UTP_NATIVE_UFS_COMMAND		= 0x10000000,
	UTP_DEVICE_MANAGEMENT_FUNCTION	= 0x20000000,
	UTP_REQ_DESC_INT_CMD		= 0x01000000,
	UTP_REQ_DESC_CRYPTO_ENABLE_CMD	= 0x00800000,
};

/* UTP Transfer Request Data Direction (DD) */
enum {
	UTP_NO_DATA_TRANSFER	= 0x00000000,
	UTP_HOST_TO_DEVICE	= 0x02000000,
	UTP_DEVICE_TO_HOST	= 0x04000000,
};

/* Overall command status values */
enum {
	OCS_SUCCESS			= 0x0,
	OCS_INVALID_CMD_TABLE_ATTR	= 0x1,
	OCS_INVALID_PRDT_ATTR		= 0x2,
	OCS_MISMATCH_DATA_BUF_SIZE	= 0x3,
	OCS_MISMATCH_RESP_UPIU_SIZE	= 0x4,
	OCS_PEER_COMM_FAILURE		= 0x5,
	OCS_ABORTED			= 0x6,
	OCS_FATAL_ERROR			= 0x7,
	OCS_DEVICE_FATAL_ERROR		= 0x8,
	OCS_INVALID_CRYPTO_CONFIG	= 0x9,
	OCS_GENERAL_CRYPTO_ERROR	= 0xA,
	OCS_INVALID_COMMAND_STATUS	= 0x0F,
	MASK_OCS			= 0x0F,
};

/* The maximum length of the data byte count field in the PRDT is 256KB */
#define PRDT_DATA_BYTE_COUNT_MAX	(256 * 1024)
/* The granularity of the data byte count field in the PRDT is 32-bit */
#define PRDT_DATA_BYTE_COUNT_PAD	4

/**
 * struct ufshcd_sg_entry - UFSHCI PRD Entry
 * @base_addr: Lower 32bit physical address DW-0
 * @upper_addr: Upper 32bit physical address DW-1
 * @reserved: Reserved for future use DW-2
 * @size: size of physical segment DW-3
 */
struct ufshcd_sg_entry {
	__le32    base_addr;
	__le32    upper_addr;
	__le32    reserved;
	__le32    size;
	/*
	 * followed by variant-specific fields if
	 * hba->sg_entry_size != sizeof(struct ufshcd_sg_entry)
	 */
};

/**
 * struct utp_transfer_cmd_desc - UFS Command Descriptor structure
 * @command_upiu: Command UPIU Frame address
 * @response_upiu: Response UPIU Frame address
 * @prd_table: Physical Region Descriptor: an array of SG_ALL struct
 *	ufshcd_sg_entry's.  Variant-specific fields may be present after each.
 */
struct utp_transfer_cmd_desc {
	u8 command_upiu[ALIGNED_UPIU_SIZE];
	u8 response_upiu[ALIGNED_UPIU_SIZE];
	u8 prd_table[];
};

<<<<<<< HEAD
#define UTRD_CRYPTO_ENABLE	UFS_BIT(23)
=======
#define sizeof_utp_transfer_cmd_desc(hba)	\
	(sizeof(struct utp_transfer_cmd_desc) + SG_ALL * (hba)->sg_entry_size)
>>>>>>> 286cd8c7

/**
 * struct request_desc_header - Descriptor Header common to both UTRD and UTMRD
 * @dword0: Descriptor Header DW0
 * @dword1: Descriptor Header DW1
 * @dword2: Descriptor Header DW2
 * @dword3: Descriptor Header DW3
 */
struct request_desc_header {
	__le32 dword_0;
	__le32 dword_1;
	__le32 dword_2;
	__le32 dword_3;
};

/**
 * struct utp_transfer_req_desc - UTRD structure
 * @header: UTRD header DW-0 to DW-3
 * @command_desc_base_addr_lo: UCD base address low DW-4
 * @command_desc_base_addr_hi: UCD base address high DW-5
 * @response_upiu_length: response UPIU length DW-6
 * @response_upiu_offset: response UPIU offset DW-6
 * @prd_table_length: Physical region descriptor length DW-7
 * @prd_table_offset: Physical region descriptor offset DW-7
 */
struct utp_transfer_req_desc {

	/* DW 0-3 */
	struct request_desc_header header;

	/* DW 4-5*/
	__le32  command_desc_base_addr_lo;
	__le32  command_desc_base_addr_hi;

	/* DW 6 */
	__le16  response_upiu_length;
	__le16  response_upiu_offset;

	/* DW 7 */
	__le16  prd_table_length;
	__le16  prd_table_offset;
};

/**
 * struct utp_task_req_desc - UTMRD structure
 * @header: UTMRD header DW-0 to DW-3
 * @task_req_upiu: Pointer to task request UPIU DW-4 to DW-11
 * @task_rsp_upiu: Pointer to task response UPIU DW12 to DW-19
 */
struct utp_task_req_desc {

	/* DW 0-3 */
	struct request_desc_header header;

	/* DW 4-11 */
	__le32 task_req_upiu[TASK_REQ_UPIU_SIZE_DWORDS];

	/* DW 12-19 */
	__le32 task_rsp_upiu[TASK_RSP_UPIU_SIZE_DWORDS];
};

#endif /* End of Header */<|MERGE_RESOLUTION|>--- conflicted
+++ resolved
@@ -48,11 +48,7 @@
 	REG_UFS_VERSION				= 0x08,
 	REG_CONTROLLER_DEV_ID			= 0x10,
 	REG_CONTROLLER_PROD_ID			= 0x14,
-<<<<<<< HEAD
-	REG_AUTO_HIBERN8_IDLE_TIMER		= 0x18,
-=======
 	REG_AUTO_HIBERNATE_IDLE_TIMER		= 0x18,
->>>>>>> 286cd8c7
 	REG_INTERRUPT_STATUS			= 0x20,
 	REG_INTERRUPT_ENABLE			= 0x24,
 	REG_CONTROLLER_STATUS			= 0x30,
@@ -107,10 +103,7 @@
 	UFSHCI_VERSION_11 = 0x00010100, /* 1.1 */
 	UFSHCI_VERSION_20 = 0x00000200, /* 2.0 */
 	UFSHCI_VERSION_21 = 0x00000210, /* 2.1 */
-<<<<<<< HEAD
-=======
 	UFSHCI_VERSION_30 = 0x00000300, /* 3.0 */
->>>>>>> 286cd8c7
 };
 
 /*
@@ -127,17 +120,11 @@
 #define MANUFACTURE_ID_MASK	UFS_MASK(0xFFFF, 0)
 #define PRODUCT_ID_MASK		UFS_MASK(0xFFFF, 16)
 
-<<<<<<< HEAD
-/*
- * AHIT - Auto-Hibernate Idle Timer  18h
- */
-=======
 /* AHIT - Auto-Hibernate Idle Timer */
 #define UFSHCI_AHIBERN8_TIMER_MASK		GENMASK(9, 0)
 #define UFSHCI_AHIBERN8_SCALE_MASK		GENMASK(12, 10)
 #define UFSHCI_AHIBERN8_SCALE_FACTOR		10
 #define UFSHCI_AHIBERN8_MAX			(1023 * 100000)
->>>>>>> 286cd8c7
 #define AUTO_HIBERN8_IDLE_TIMER_MASK		UFS_MASK(0x3FF, 0)
 #define AUTO_HIBERN8_TIMER_SCALE_MASK		UFS_MASK(0x7, 10)
 #define AUTO_HIBERN8_TIMER_SCALE_1_US		UFS_MASK(0x0, 10)
@@ -148,23 +135,6 @@
 #define AUTO_HIBERN8_TIMER_SCALE_100_MS		UFS_MASK(0x5, 10)
 
 /* IS - Interrupt status (20h) / IE - Interrupt enable (24h) */
-<<<<<<< HEAD
-#define UTP_TRANSFER_REQ_COMPL			UFS_BIT(0)
-#define UIC_DME_END_PT_RESET			UFS_BIT(1)
-#define UIC_ERROR				UFS_BIT(2)
-#define UIC_TEST_MODE				UFS_BIT(3)
-#define UIC_POWER_MODE				UFS_BIT(4)
-#define UIC_HIBERNATE_EXIT			UFS_BIT(5)
-#define UIC_HIBERNATE_ENTER			UFS_BIT(6)
-#define UIC_LINK_LOST				UFS_BIT(7)
-#define UIC_LINK_STARTUP			UFS_BIT(8)
-#define UTP_TASK_REQ_COMPL			UFS_BIT(9)
-#define UIC_COMMAND_COMPL			UFS_BIT(10)
-#define DEVICE_FATAL_ERROR			UFS_BIT(11)
-#define CONTROLLER_FATAL_ERROR			UFS_BIT(16)
-#define SYSTEM_BUS_FATAL_ERROR			UFS_BIT(17)
-#define CRYPTO_ENGINE_FATAL_ERROR		UFS_BIT(18)
-=======
 #define UTP_TRANSFER_REQ_COMPL			0x1
 #define UIC_DME_END_PT_RESET			0x2
 #define UIC_ERROR				0x4
@@ -180,7 +150,6 @@
 #define CONTROLLER_FATAL_ERROR			0x10000
 #define SYSTEM_BUS_FATAL_ERROR			0x20000
 #define CRYPTO_ENGINE_FATAL_ERROR		0x40000
->>>>>>> 286cd8c7
 
 #define UFSHCD_UIC_PWR_MASK	(UIC_HIBERNATE_ENTER |\
 				UIC_HIBERNATE_EXIT |\
@@ -259,23 +228,13 @@
 };
 
 /* HCE - Host Controller Enable 34h */
-<<<<<<< HEAD
-#define CONTROLLER_ENABLE	UFS_BIT(0)
-#define CRYPTO_GENERAL_ENABLE	UFS_BIT(1)
-=======
 #define CONTROLLER_ENABLE	0x1
->>>>>>> 286cd8c7
 #define CONTROLLER_DISABLE	0x0
 #define CRYPTO_GENERAL_ENABLE	0x2
 
 /* UECPA - Host UIC Error Code PHY Adapter Layer 38h */
-<<<<<<< HEAD
-#define UIC_PHY_ADAPTER_LAYER_ERROR			UFS_BIT(31)
-#define UIC_PHY_ADAPTER_LAYER_GENERIC_ERROR		UFS_BIT(4)
-=======
 #define UIC_PHY_ADAPTER_LAYER_ERROR			0x80000000
 #define UIC_PHY_ADAPTER_LAYER_GENERIC_ERROR		0x10
->>>>>>> 286cd8c7
 #define UIC_PHY_ADAPTER_LAYER_ERROR_CODE_MASK		0x1F
 #define UIC_PHY_ADAPTER_LAYER_LANE_ERR_MASK		0xF
 
@@ -402,8 +361,6 @@
 
 	/* Interrupt disable mask for UFSHCI v2.1 */
 	INTERRUPT_MASK_ALL_VER_21	= 0x71FFF,
-<<<<<<< HEAD
-=======
 };
 
 /* CCAP - Crypto Capability 100h */
@@ -459,7 +416,6 @@
 		u8 vsb[2];
 		u8 reserved_3[56];
 	};
->>>>>>> 286cd8c7
 };
 
 /*
@@ -546,12 +502,8 @@
 	u8 prd_table[];
 };
 
-<<<<<<< HEAD
-#define UTRD_CRYPTO_ENABLE	UFS_BIT(23)
-=======
 #define sizeof_utp_transfer_cmd_desc(hba)	\
 	(sizeof(struct utp_transfer_cmd_desc) + SG_ALL * (hba)->sg_entry_size)
->>>>>>> 286cd8c7
 
 /**
  * struct request_desc_header - Descriptor Header common to both UTRD and UTMRD
