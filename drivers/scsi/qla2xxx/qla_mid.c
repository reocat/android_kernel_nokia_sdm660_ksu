/*
 * QLogic Fibre Channel HBA Driver
 * Copyright (c)  2003-2014 QLogic Corporation
 *
 * See LICENSE.qla2xxx for copyright and licensing details.
 */
#include "qla_def.h"
#include "qla_gbl.h"
#include "qla_target.h"

#include <linux/moduleparam.h>
#include <linux/vmalloc.h>
#include <linux/slab.h>
#include <linux/list.h>

#include <scsi/scsi_tcq.h>
#include <scsi/scsicam.h>
#include <linux/delay.h>

void
qla2x00_vp_stop_timer(scsi_qla_host_t *vha)
{
	if (vha->vp_idx && vha->timer_active) {
		del_timer_sync(&vha->timer);
		vha->timer_active = 0;
	}
}

static uint32_t
qla24xx_allocate_vp_id(scsi_qla_host_t *vha)
{
	uint32_t vp_id;
	struct qla_hw_data *ha = vha->hw;
	unsigned long flags;

	/* Find an empty slot and assign an vp_id */
	mutex_lock(&ha->vport_lock);
	vp_id = find_first_zero_bit(ha->vp_idx_map, ha->max_npiv_vports + 1);
	if (vp_id > ha->max_npiv_vports) {
		ql_dbg(ql_dbg_vport, vha, 0xa000,
		    "vp_id %d is bigger than max-supported %d.\n",
		    vp_id, ha->max_npiv_vports);
		mutex_unlock(&ha->vport_lock);
		return vp_id;
	}

	set_bit(vp_id, ha->vp_idx_map);
	ha->num_vhosts++;
	vha->vp_idx = vp_id;

	spin_lock_irqsave(&ha->vport_slock, flags);
	list_add_tail(&vha->list, &ha->vp_list);
	spin_unlock_irqrestore(&ha->vport_slock, flags);

	spin_lock_irqsave(&ha->hardware_lock, flags);
	qlt_update_vp_map(vha, SET_VP_IDX);
	spin_unlock_irqrestore(&ha->hardware_lock, flags);

	mutex_unlock(&ha->vport_lock);
	return vp_id;
}

void
qla24xx_deallocate_vp_id(scsi_qla_host_t *vha)
{
	uint16_t vp_id;
	struct qla_hw_data *ha = vha->hw;
	unsigned long flags = 0;

	mutex_lock(&ha->vport_lock);
	/*
	 * Wait for all pending activities to finish before removing vport from
	 * the list.
	 * Lock needs to be held for safe removal from the list (it
	 * ensures no active vp_list traversal while the vport is removed
	 * from the queue)
	 */
	wait_event_timeout(vha->vref_waitq, !atomic_read(&vha->vref_count),
	    10*HZ);

	spin_lock_irqsave(&ha->vport_slock, flags);
	if (atomic_read(&vha->vref_count)) {
		ql_dbg(ql_dbg_vport, vha, 0xfffa,
		    "vha->vref_count=%u timeout\n", vha->vref_count.counter);
		vha->vref_count = (atomic_t)ATOMIC_INIT(0);
	}
	list_del(&vha->list);
	qlt_update_vp_map(vha, RESET_VP_IDX);
	spin_unlock_irqrestore(&ha->vport_slock, flags);

	vp_id = vha->vp_idx;
	ha->num_vhosts--;
	clear_bit(vp_id, ha->vp_idx_map);

	mutex_unlock(&ha->vport_lock);
}

static scsi_qla_host_t *
qla24xx_find_vhost_by_name(struct qla_hw_data *ha, uint8_t *port_name)
{
	scsi_qla_host_t *vha;
	struct scsi_qla_host *tvha;
	unsigned long flags;

	spin_lock_irqsave(&ha->vport_slock, flags);
	/* Locate matching device in database. */
	list_for_each_entry_safe(vha, tvha, &ha->vp_list, list) {
		if (!memcmp(port_name, vha->port_name, WWN_SIZE)) {
			spin_unlock_irqrestore(&ha->vport_slock, flags);
			return vha;
		}
	}
	spin_unlock_irqrestore(&ha->vport_slock, flags);
	return NULL;
}

/*
 * qla2x00_mark_vp_devices_dead
 *	Updates fcport state when device goes offline.
 *
 * Input:
 *	ha = adapter block pointer.
 *	fcport = port structure pointer.
 *
 * Return:
 *	None.
 *
 * Context:
 */
static void
qla2x00_mark_vp_devices_dead(scsi_qla_host_t *vha)
{
	/*
	 * !!! NOTE !!!
	 * This function, if called in contexts other than vp create, disable
	 * or delete, please make sure this is synchronized with the
	 * delete thread.
	 */
	fc_port_t *fcport;

	list_for_each_entry(fcport, &vha->vp_fcports, list) {
		ql_dbg(ql_dbg_vport, vha, 0xa001,
		    "Marking port dead, loop_id=0x%04x : %x.\n",
		    fcport->loop_id, fcport->vha->vp_idx);

		qla2x00_mark_device_lost(vha, fcport, 0, 0);
		qla2x00_set_fcport_state(fcport, FCS_UNCONFIGURED);
	}
}

int
qla24xx_disable_vp(scsi_qla_host_t *vha)
{
	unsigned long flags;
	int ret = QLA_SUCCESS;
	fc_port_t *fcport;

	if (vha->hw->flags.fw_started)
		ret = qla24xx_control_vp(vha, VCE_COMMAND_DISABLE_VPS_LOGO_ALL);

	atomic_set(&vha->loop_state, LOOP_DOWN);
	atomic_set(&vha->loop_down_timer, LOOP_DOWN_TIME);
	list_for_each_entry(fcport, &vha->vp_fcports, list)
		fcport->logout_on_delete = 0;

	qla2x00_mark_all_devices_lost(vha, 0);

	/* Remove port id from vp target map */
	spin_lock_irqsave(&vha->hw->hardware_lock, flags);
	qlt_update_vp_map(vha, RESET_AL_PA);
	spin_unlock_irqrestore(&vha->hw->hardware_lock, flags);

	qla2x00_mark_vp_devices_dead(vha);
	atomic_set(&vha->vp_state, VP_FAILED);
	vha->flags.management_server_logged_in = 0;
	if (ret == QLA_SUCCESS) {
		fc_vport_set_state(vha->fc_vport, FC_VPORT_DISABLED);
	} else {
		fc_vport_set_state(vha->fc_vport, FC_VPORT_FAILED);
		return -1;
	}
	return 0;
}

int
qla24xx_enable_vp(scsi_qla_host_t *vha)
{
	int ret;
	struct qla_hw_data *ha = vha->hw;
	scsi_qla_host_t *base_vha = pci_get_drvdata(ha->pdev);

	/* Check if physical ha port is Up */
	if (atomic_read(&base_vha->loop_state) == LOOP_DOWN  ||
		atomic_read(&base_vha->loop_state) == LOOP_DEAD ||
		!(ha->current_topology & ISP_CFG_F)) {
		vha->vp_err_state =  VP_ERR_PORTDWN;
		fc_vport_set_state(vha->fc_vport, FC_VPORT_LINKDOWN);
		ql_dbg(ql_dbg_taskm, vha, 0x800b,
		    "%s skip enable. loop_state %x topo %x\n",
		    __func__, base_vha->loop_state.counter,
		    ha->current_topology);

		goto enable_failed;
	}

	/* Initialize the new vport unless it is a persistent port */
	mutex_lock(&ha->vport_lock);
	ret = qla24xx_modify_vp_config(vha);
	mutex_unlock(&ha->vport_lock);

	if (ret != QLA_SUCCESS) {
		fc_vport_set_state(vha->fc_vport, FC_VPORT_FAILED);
		goto enable_failed;
	}

	ql_dbg(ql_dbg_taskm, vha, 0x801a,
	    "Virtual port with id: %d - Enabled.\n", vha->vp_idx);
	return 0;

enable_failed:
	ql_dbg(ql_dbg_taskm, vha, 0x801b,
	    "Virtual port with id: %d - Disabled.\n", vha->vp_idx);
	return 1;
}

static void
qla24xx_configure_vp(scsi_qla_host_t *vha)
{
	struct fc_vport *fc_vport;
	int ret;

	fc_vport = vha->fc_vport;

	ql_dbg(ql_dbg_vport, vha, 0xa002,
	    "%s: change request #3.\n", __func__);
	ret = qla2x00_send_change_request(vha, 0x3, vha->vp_idx);
	if (ret != QLA_SUCCESS) {
		ql_dbg(ql_dbg_vport, vha, 0xa003, "Failed to enable "
		    "receiving of RSCN requests: 0x%x.\n", ret);
		return;
	} else {
		/* Corresponds to SCR enabled */
		clear_bit(VP_SCR_NEEDED, &vha->vp_flags);
	}

	vha->flags.online = 1;
	if (qla24xx_configure_vhba(vha))
		return;

	atomic_set(&vha->vp_state, VP_ACTIVE);
	fc_vport_set_state(fc_vport, FC_VPORT_ACTIVE);
}

void
qla2x00_alert_all_vps(struct rsp_que *rsp, uint16_t *mb)
{
	scsi_qla_host_t *vha;
	struct qla_hw_data *ha = rsp->hw;
	int i = 0;
	unsigned long flags;

	spin_lock_irqsave(&ha->vport_slock, flags);
	list_for_each_entry(vha, &ha->vp_list, list) {
		if (vha->vp_idx) {
			atomic_inc(&vha->vref_count);
			spin_unlock_irqrestore(&ha->vport_slock, flags);

			switch (mb[0]) {
			case MBA_LIP_OCCURRED:
			case MBA_LOOP_UP:
			case MBA_LOOP_DOWN:
			case MBA_LIP_RESET:
			case MBA_POINT_TO_POINT:
			case MBA_CHG_IN_CONNECTION:
				ql_dbg(ql_dbg_async, vha, 0x5024,
				    "Async_event for VP[%d], mb=0x%x vha=%p.\n",
				    i, *mb, vha);
				qla2x00_async_event(vha, rsp, mb);
				break;
			case MBA_PORT_UPDATE:
			case MBA_RSCN_UPDATE:
				if ((mb[3] & 0xff) == vha->vp_idx) {
					ql_dbg(ql_dbg_async, vha, 0x5024,
					    "Async_event for VP[%d], mb=0x%x vha=%p\n",
					    i, *mb, vha);
					qla2x00_async_event(vha, rsp, mb);
				}
				break;
			}

			spin_lock_irqsave(&ha->vport_slock, flags);
			atomic_dec(&vha->vref_count);
			wake_up(&vha->vref_waitq);
		}
		i++;
	}
	spin_unlock_irqrestore(&ha->vport_slock, flags);
}

int
qla2x00_vp_abort_isp(scsi_qla_host_t *vha)
{
	/*
	 * Physical port will do most of the abort and recovery work. We can
	 * just treat it as a loop down
	 */
	if (atomic_read(&vha->loop_state) != LOOP_DOWN) {
		atomic_set(&vha->loop_state, LOOP_DOWN);
		qla2x00_mark_all_devices_lost(vha, 0);
	} else {
		if (!atomic_read(&vha->loop_down_timer))
			atomic_set(&vha->loop_down_timer, LOOP_DOWN_TIME);
	}

	/*
	 * To exclusively reset vport, we need to log it out first.  Note: this
	 * control_vp can fail if ISP reset is already issued, this is
	 * expected, as the vp would be already logged out due to ISP reset.
	 */
	if (!test_bit(ABORT_ISP_ACTIVE, &vha->dpc_flags))
		qla24xx_control_vp(vha, VCE_COMMAND_DISABLE_VPS_LOGO_ALL);

	ql_dbg(ql_dbg_taskm, vha, 0x801d,
	    "Scheduling enable of Vport %d.\n", vha->vp_idx);
	return qla24xx_enable_vp(vha);
}

static int
qla2x00_do_dpc_vp(scsi_qla_host_t *vha)
{
	struct qla_hw_data *ha = vha->hw;
	scsi_qla_host_t *base_vha = pci_get_drvdata(ha->pdev);

	ql_dbg(ql_dbg_dpc + ql_dbg_verbose, vha, 0x4012,
	    "Entering %s vp_flags: 0x%lx.\n", __func__, vha->vp_flags);

	/* Check if Fw is ready to configure VP first */
	if (test_bit(VP_CONFIG_OK, &base_vha->vp_flags)) {
		if (test_and_clear_bit(VP_IDX_ACQUIRED, &vha->vp_flags)) {
			/* VP acquired. complete port configuration */
			ql_dbg(ql_dbg_dpc, vha, 0x4014,
			    "Configure VP scheduled.\n");
			qla24xx_configure_vp(vha);
			ql_dbg(ql_dbg_dpc, vha, 0x4015,
			    "Configure VP end.\n");
			return 0;
		}
	}

	if (test_bit(FCPORT_UPDATE_NEEDED, &vha->dpc_flags)) {
		ql_dbg(ql_dbg_dpc, vha, 0x4016,
		    "FCPort update scheduled.\n");
		qla2x00_update_fcports(vha);
		clear_bit(FCPORT_UPDATE_NEEDED, &vha->dpc_flags);
		ql_dbg(ql_dbg_dpc, vha, 0x4017,
		    "FCPort update end.\n");
	}

	if (test_bit(RELOGIN_NEEDED, &vha->dpc_flags) &&
	    !test_bit(LOOP_RESYNC_NEEDED, &vha->dpc_flags) &&
	    atomic_read(&vha->loop_state) != LOOP_DOWN) {

		if (!vha->relogin_jif ||
		    time_after_eq(jiffies, vha->relogin_jif)) {
			vha->relogin_jif = jiffies + HZ;
			clear_bit(RELOGIN_NEEDED, &vha->dpc_flags);

			ql_dbg(ql_dbg_dpc, vha, 0x4018,
			    "Relogin needed scheduled.\n");
			qla24xx_post_relogin_work(vha);
		}
	}

	if (test_and_clear_bit(RESET_MARKER_NEEDED, &vha->dpc_flags) &&
	    (!(test_and_set_bit(RESET_ACTIVE, &vha->dpc_flags)))) {
		clear_bit(RESET_ACTIVE, &vha->dpc_flags);
	}

	if (test_and_clear_bit(LOOP_RESYNC_NEEDED, &vha->dpc_flags)) {
		if (!(test_and_set_bit(LOOP_RESYNC_ACTIVE, &vha->dpc_flags))) {
			ql_dbg(ql_dbg_dpc, vha, 0x401a,
			    "Loop resync scheduled.\n");
			qla2x00_loop_resync(vha);
			clear_bit(LOOP_RESYNC_ACTIVE, &vha->dpc_flags);
			ql_dbg(ql_dbg_dpc, vha, 0x401b,
			    "Loop resync end.\n");
		}
	}

	ql_dbg(ql_dbg_dpc + ql_dbg_verbose, vha, 0x401c,
	    "Exiting %s.\n", __func__);
	return 0;
}

void
qla2x00_do_dpc_all_vps(scsi_qla_host_t *vha)
{
	struct qla_hw_data *ha = vha->hw;
	scsi_qla_host_t *vp;
	unsigned long flags = 0;

	if (vha->vp_idx)
		return;
	if (list_empty(&ha->vp_list))
		return;

	clear_bit(VP_DPC_NEEDED, &vha->dpc_flags);

	if (!(ha->current_topology & ISP_CFG_F))
		return;

	spin_lock_irqsave(&ha->vport_slock, flags);
	list_for_each_entry(vp, &ha->vp_list, list) {
		if (vp->vp_idx) {
			atomic_inc(&vp->vref_count);
			spin_unlock_irqrestore(&ha->vport_slock, flags);

			qla2x00_do_dpc_vp(vp);

			spin_lock_irqsave(&ha->vport_slock, flags);
			atomic_dec(&vp->vref_count);
		}
	}
	spin_unlock_irqrestore(&ha->vport_slock, flags);
}

int
qla24xx_vport_create_req_sanity_check(struct fc_vport *fc_vport)
{
	scsi_qla_host_t *base_vha = shost_priv(fc_vport->shost);
	struct qla_hw_data *ha = base_vha->hw;
	scsi_qla_host_t *vha;
	uint8_t port_name[WWN_SIZE];

	if (fc_vport->roles != FC_PORT_ROLE_FCP_INITIATOR)
		return VPCERR_UNSUPPORTED;

	/* Check up the F/W and H/W support NPIV */
	if (!ha->flags.npiv_supported)
		return VPCERR_UNSUPPORTED;

	/* Check up whether npiv supported switch presented */
	if (!(ha->switch_cap & FLOGI_MID_SUPPORT))
		return VPCERR_NO_FABRIC_SUPP;

	/* Check up unique WWPN */
	u64_to_wwn(fc_vport->port_name, port_name);
	if (!memcmp(port_name, base_vha->port_name, WWN_SIZE))
		return VPCERR_BAD_WWN;
	vha = qla24xx_find_vhost_by_name(ha, port_name);
	if (vha)
		return VPCERR_BAD_WWN;

	/* Check up max-npiv-supports */
	if (ha->num_vhosts > ha->max_npiv_vports) {
		ql_dbg(ql_dbg_vport, vha, 0xa004,
		    "num_vhosts %ud is bigger "
		    "than max_npiv_vports %ud.\n",
		    ha->num_vhosts, ha->max_npiv_vports);
		return VPCERR_UNSUPPORTED;
	}
	return 0;
}

scsi_qla_host_t *
qla24xx_create_vhost(struct fc_vport *fc_vport)
{
	scsi_qla_host_t *base_vha = shost_priv(fc_vport->shost);
	struct qla_hw_data *ha = base_vha->hw;
	scsi_qla_host_t *vha;
	struct scsi_host_template *sht = &qla2xxx_driver_template;
	struct Scsi_Host *host;

	vha = qla2x00_create_host(sht, ha);
	if (!vha) {
		ql_log(ql_log_warn, vha, 0xa005,
		    "scsi_host_alloc() failed for vport.\n");
		return(NULL);
	}

	host = vha->host;
	fc_vport->dd_data = vha;
	/* New host info */
	u64_to_wwn(fc_vport->node_name, vha->node_name);
	u64_to_wwn(fc_vport->port_name, vha->port_name);

	vha->fc_vport = fc_vport;
	vha->device_flags = 0;
	vha->vp_idx = qla24xx_allocate_vp_id(vha);
	if (vha->vp_idx > ha->max_npiv_vports) {
		ql_dbg(ql_dbg_vport, vha, 0xa006,
		    "Couldn't allocate vp_id.\n");
		goto create_vhost_failed;
	}
	vha->mgmt_svr_loop_id = qla2x00_reserve_mgmt_server_loop_id(vha);

	vha->dpc_flags = 0L;

	/*
	 * To fix the issue of processing a parent's RSCN for the vport before
	 * its SCR is complete.
	 */
	set_bit(VP_SCR_NEEDED, &vha->vp_flags);
	atomic_set(&vha->loop_state, LOOP_DOWN);
	atomic_set(&vha->loop_down_timer, LOOP_DOWN_TIME);

	qla2x00_start_timer(vha, WATCH_INTERVAL);

	vha->req = base_vha->req;
	host->can_queue = base_vha->req->length + 128;
	host->cmd_per_lun = 3;
	if (IS_T10_PI_CAPABLE(ha) && ql2xenabledif)
		host->max_cmd_len = 32;
	else
		host->max_cmd_len = MAX_CMDSZ;
	host->max_channel = MAX_BUSES - 1;
	host->max_lun = ql2xmaxlun;
	host->unique_id = host->host_no;
	host->max_id = ha->max_fibre_devices;
	host->transportt = qla2xxx_transport_vport_template;

	ql_dbg(ql_dbg_vport, vha, 0xa007,
	    "Detect vport hba %ld at address = %p.\n",
	    vha->host_no, vha);

	vha->flags.init_done = 1;

	mutex_lock(&ha->vport_lock);
	set_bit(vha->vp_idx, ha->vp_idx_map);
	ha->cur_vport_count++;
	mutex_unlock(&ha->vport_lock);

	return vha;

create_vhost_failed:
	return NULL;
}

static void
qla25xx_free_req_que(struct scsi_qla_host *vha, struct req_que *req)
{
	struct qla_hw_data *ha = vha->hw;
	uint16_t que_id = req->id;

	dma_free_coherent(&ha->pdev->dev, (req->length + 1) *
		sizeof(request_t), req->ring, req->dma);
	req->ring = NULL;
	req->dma = 0;
	if (que_id) {
		ha->req_q_map[que_id] = NULL;
		mutex_lock(&ha->vport_lock);
		clear_bit(que_id, ha->req_qid_map);
		mutex_unlock(&ha->vport_lock);
	}
	kfree(req->outstanding_cmds);
	kfree(req);
	req = NULL;
}

static void
qla25xx_free_rsp_que(struct scsi_qla_host *vha, struct rsp_que *rsp)
{
	struct qla_hw_data *ha = vha->hw;
	uint16_t que_id = rsp->id;

	if (rsp->msix && rsp->msix->have_irq) {
		free_irq(rsp->msix->vector, rsp->msix->handle);
		rsp->msix->have_irq = 0;
		rsp->msix->in_use = 0;
		rsp->msix->handle = NULL;
	}
	dma_free_coherent(&ha->pdev->dev, (rsp->length + 1) *
		sizeof(response_t), rsp->ring, rsp->dma);
	rsp->ring = NULL;
	rsp->dma = 0;
	if (que_id) {
		ha->rsp_q_map[que_id] = NULL;
		mutex_lock(&ha->vport_lock);
		clear_bit(que_id, ha->rsp_qid_map);
		mutex_unlock(&ha->vport_lock);
	}
	kfree(rsp);
	rsp = NULL;
}

int
qla25xx_delete_req_que(struct scsi_qla_host *vha, struct req_que *req)
{
	int ret = QLA_SUCCESS;

	if (req && vha->flags.qpairs_req_created) {
		req->options |= BIT_0;
		ret = qla25xx_init_req_que(vha, req);
		if (ret != QLA_SUCCESS)
			return QLA_FUNCTION_FAILED;

		qla25xx_free_req_que(vha, req);
	}

	return ret;
}

int
qla25xx_delete_rsp_que(struct scsi_qla_host *vha, struct rsp_que *rsp)
{
	int ret = QLA_SUCCESS;

	if (rsp && vha->flags.qpairs_rsp_created) {
		rsp->options |= BIT_0;
		ret = qla25xx_init_rsp_que(vha, rsp);
		if (ret != QLA_SUCCESS)
			return QLA_FUNCTION_FAILED;

		qla25xx_free_rsp_que(vha, rsp);
	}

	return ret;
}

/* Delete all queues for a given vhost */
int
qla25xx_delete_queues(struct scsi_qla_host *vha)
{
	int cnt, ret = 0;
	struct req_que *req = NULL;
	struct rsp_que *rsp = NULL;
	struct qla_hw_data *ha = vha->hw;
	struct qla_qpair *qpair, *tqpair;

<<<<<<< HEAD
	/* Delete request queues */
	for (cnt = 1; cnt < ha->max_req_queues; cnt++) {
		req = ha->req_q_map[cnt];
		if (req && test_bit(cnt, ha->req_qid_map)) {
			ret = qla25xx_delete_req_que(vha, req);
			if (ret != QLA_SUCCESS) {
				ql_log(ql_log_warn, vha, 0x00ea,
				    "Couldn't delete req que %d.\n",
				    req->id);
				return ret;
=======
	if (ql2xmqsupport || ql2xnvmeenable) {
		list_for_each_entry_safe(qpair, tqpair, &vha->qp_list,
		    qp_list_elem)
			qla2xxx_delete_qpair(vha, qpair);
	} else {
		/* Delete request queues */
		for (cnt = 1; cnt < ha->max_req_queues; cnt++) {
			req = ha->req_q_map[cnt];
			if (req && test_bit(cnt, ha->req_qid_map)) {
				ret = qla25xx_delete_req_que(vha, req);
				if (ret != QLA_SUCCESS) {
					ql_log(ql_log_warn, vha, 0x00ea,
					    "Couldn't delete req que %d.\n",
					    req->id);
					return ret;
				}
>>>>>>> 286cd8c7
			}
		}

<<<<<<< HEAD
	/* Delete response queues */
	for (cnt = 1; cnt < ha->max_rsp_queues; cnt++) {
		rsp = ha->rsp_q_map[cnt];
		if (rsp && test_bit(cnt, ha->rsp_qid_map)) {
			ret = qla25xx_delete_rsp_que(vha, rsp);
			if (ret != QLA_SUCCESS) {
				ql_log(ql_log_warn, vha, 0x00eb,
				    "Couldn't delete rsp que %d.\n",
				    rsp->id);
				return ret;
=======
		/* Delete response queues */
		for (cnt = 1; cnt < ha->max_rsp_queues; cnt++) {
			rsp = ha->rsp_q_map[cnt];
			if (rsp && test_bit(cnt, ha->rsp_qid_map)) {
				ret = qla25xx_delete_rsp_que(vha, rsp);
				if (ret != QLA_SUCCESS) {
					ql_log(ql_log_warn, vha, 0x00eb,
					    "Couldn't delete rsp que %d.\n",
					    rsp->id);
					return ret;
				}
>>>>>>> 286cd8c7
			}
		}
	}

	return ret;
}

int
qla25xx_create_req_que(struct qla_hw_data *ha, uint16_t options,
    uint8_t vp_idx, uint16_t rid, int rsp_que, uint8_t qos, bool startqp)
{
	int ret = 0;
	struct req_que *req = NULL;
	struct scsi_qla_host *base_vha = pci_get_drvdata(ha->pdev);
	struct scsi_qla_host *vha = pci_get_drvdata(ha->pdev);
	uint16_t que_id = 0;
	device_reg_t *reg;
	uint32_t cnt;

	req = kzalloc(sizeof(struct req_que), GFP_KERNEL);
	if (req == NULL) {
		ql_log(ql_log_fatal, base_vha, 0x00d9,
		    "Failed to allocate memory for request queue.\n");
		goto failed;
	}

	req->length = REQUEST_ENTRY_CNT_24XX;
	req->ring = dma_alloc_coherent(&ha->pdev->dev,
			(req->length + 1) * sizeof(request_t),
			&req->dma, GFP_KERNEL);
	if (req->ring == NULL) {
		ql_log(ql_log_fatal, base_vha, 0x00da,
		    "Failed to allocate memory for request_ring.\n");
		goto que_failed;
	}

	ret = qla2x00_alloc_outstanding_cmds(ha, req);
	if (ret != QLA_SUCCESS)
		goto que_failed;

	mutex_lock(&ha->mq_lock);
	que_id = find_first_zero_bit(ha->req_qid_map, ha->max_req_queues);
	if (que_id >= ha->max_req_queues) {
		mutex_unlock(&ha->mq_lock);
		ql_log(ql_log_warn, base_vha, 0x00db,
		    "No resources to create additional request queue.\n");
		goto que_failed;
	}
	set_bit(que_id, ha->req_qid_map);
	ha->req_q_map[que_id] = req;
	req->rid = rid;
	req->vp_idx = vp_idx;
	req->qos = qos;

	ql_dbg(ql_dbg_multiq, base_vha, 0xc002,
	    "queue_id=%d rid=%d vp_idx=%d qos=%d.\n",
	    que_id, req->rid, req->vp_idx, req->qos);
	ql_dbg(ql_dbg_init, base_vha, 0x00dc,
	    "queue_id=%d rid=%d vp_idx=%d qos=%d.\n",
	    que_id, req->rid, req->vp_idx, req->qos);
	if (rsp_que < 0)
		req->rsp = NULL;
	else
		req->rsp = ha->rsp_q_map[rsp_que];
	/* Use alternate PCI bus number */
	if (MSB(req->rid))
		options |= BIT_4;
	/* Use alternate PCI devfn */
	if (LSB(req->rid))
		options |= BIT_5;
	req->options = options;

	ql_dbg(ql_dbg_multiq, base_vha, 0xc003,
	    "options=0x%x.\n", req->options);
	ql_dbg(ql_dbg_init, base_vha, 0x00dd,
	    "options=0x%x.\n", req->options);
	for (cnt = 1; cnt < req->num_outstanding_cmds; cnt++)
		req->outstanding_cmds[cnt] = NULL;
	req->current_outstanding_cmd = 1;

	req->ring_ptr = req->ring;
	req->ring_index = 0;
	req->cnt = req->length;
	req->id = que_id;
	reg = ISP_QUE_REG(ha, que_id);
	req->req_q_in = &reg->isp25mq.req_q_in;
	req->req_q_out = &reg->isp25mq.req_q_out;
	req->max_q_depth = ha->req_q_map[0]->max_q_depth;
	req->out_ptr = (void *)(req->ring + req->length);
	mutex_unlock(&ha->mq_lock);
	ql_dbg(ql_dbg_multiq, base_vha, 0xc004,
	    "ring_ptr=%p ring_index=%d, "
	    "cnt=%d id=%d max_q_depth=%d.\n",
	    req->ring_ptr, req->ring_index,
	    req->cnt, req->id, req->max_q_depth);
	ql_dbg(ql_dbg_init, base_vha, 0x00de,
	    "ring_ptr=%p ring_index=%d, "
	    "cnt=%d id=%d max_q_depth=%d.\n",
	    req->ring_ptr, req->ring_index, req->cnt,
	    req->id, req->max_q_depth);

	if (startqp) {
		ret = qla25xx_init_req_que(base_vha, req);
		if (ret != QLA_SUCCESS) {
			ql_log(ql_log_fatal, base_vha, 0x00df,
			    "%s failed.\n", __func__);
			mutex_lock(&ha->mq_lock);
			clear_bit(que_id, ha->req_qid_map);
			mutex_unlock(&ha->mq_lock);
			goto que_failed;
		}
		vha->flags.qpairs_req_created = 1;
	}

	return req->id;

que_failed:
	qla25xx_free_req_que(base_vha, req);
failed:
	return 0;
}

static void qla_do_work(struct work_struct *work)
{
	unsigned long flags;
	struct qla_qpair *qpair = container_of(work, struct qla_qpair, q_work);
	struct scsi_qla_host *vha;
	struct qla_hw_data *ha = qpair->hw;

	spin_lock_irqsave(&qpair->qp_lock, flags);
	vha = pci_get_drvdata(ha->pdev);
	qla24xx_process_response_queue(vha, qpair->rsp);
	spin_unlock_irqrestore(&qpair->qp_lock, flags);

}

/* create response queue */
int
qla25xx_create_rsp_que(struct qla_hw_data *ha, uint16_t options,
    uint8_t vp_idx, uint16_t rid, struct qla_qpair *qpair, bool startqp)
{
	int ret = 0;
	struct rsp_que *rsp = NULL;
	struct scsi_qla_host *base_vha = pci_get_drvdata(ha->pdev);
	struct scsi_qla_host *vha = pci_get_drvdata(ha->pdev);
	uint16_t que_id = 0;
	device_reg_t *reg;

	rsp = kzalloc(sizeof(struct rsp_que), GFP_KERNEL);
	if (rsp == NULL) {
		ql_log(ql_log_warn, base_vha, 0x0066,
		    "Failed to allocate memory for response queue.\n");
		goto failed;
	}

	rsp->length = RESPONSE_ENTRY_CNT_MQ;
	rsp->ring = dma_alloc_coherent(&ha->pdev->dev,
			(rsp->length + 1) * sizeof(response_t),
			&rsp->dma, GFP_KERNEL);
	if (rsp->ring == NULL) {
		ql_log(ql_log_warn, base_vha, 0x00e1,
		    "Failed to allocate memory for response ring.\n");
		goto que_failed;
	}

	mutex_lock(&ha->mq_lock);
	que_id = find_first_zero_bit(ha->rsp_qid_map, ha->max_rsp_queues);
	if (que_id >= ha->max_rsp_queues) {
		mutex_unlock(&ha->mq_lock);
		ql_log(ql_log_warn, base_vha, 0x00e2,
		    "No resources to create additional request queue.\n");
		goto que_failed;
	}
	set_bit(que_id, ha->rsp_qid_map);

	rsp->msix = qpair->msix;

	ha->rsp_q_map[que_id] = rsp;
	rsp->rid = rid;
	rsp->vp_idx = vp_idx;
	rsp->hw = ha;
	ql_dbg(ql_dbg_init, base_vha, 0x00e4,
	    "rsp queue_id=%d rid=%d vp_idx=%d hw=%p.\n",
	    que_id, rsp->rid, rsp->vp_idx, rsp->hw);
	/* Use alternate PCI bus number */
	if (MSB(rsp->rid))
		options |= BIT_4;
	/* Use alternate PCI devfn */
	if (LSB(rsp->rid))
		options |= BIT_5;
	/* Enable MSIX handshake mode on for uncapable adapters */
	if (!IS_MSIX_NACK_CAPABLE(ha))
		options |= BIT_6;

	/* Set option to indicate response queue creation */
	options |= BIT_1;

	rsp->options = options;
	rsp->id = que_id;
	reg = ISP_QUE_REG(ha, que_id);
	rsp->rsp_q_in = &reg->isp25mq.rsp_q_in;
	rsp->rsp_q_out = &reg->isp25mq.rsp_q_out;
	rsp->in_ptr = (void *)(rsp->ring + rsp->length);
	mutex_unlock(&ha->mq_lock);
	ql_dbg(ql_dbg_multiq, base_vha, 0xc00b,
	    "options=%x id=%d rsp_q_in=%p rsp_q_out=%p\n",
	    rsp->options, rsp->id, rsp->rsp_q_in,
	    rsp->rsp_q_out);
	ql_dbg(ql_dbg_init, base_vha, 0x00e5,
	    "options=%x id=%d rsp_q_in=%p rsp_q_out=%p\n",
	    rsp->options, rsp->id, rsp->rsp_q_in,
	    rsp->rsp_q_out);

	ret = qla25xx_request_irq(ha, qpair, qpair->msix,
	    QLA_MSIX_QPAIR_MULTIQ_RSP_Q);
	if (ret)
		goto que_failed;

	if (startqp) {
		ret = qla25xx_init_rsp_que(base_vha, rsp);
		if (ret != QLA_SUCCESS) {
			ql_log(ql_log_fatal, base_vha, 0x00e7,
			    "%s failed.\n", __func__);
			mutex_lock(&ha->mq_lock);
			clear_bit(que_id, ha->rsp_qid_map);
			mutex_unlock(&ha->mq_lock);
			goto que_failed;
		}
		vha->flags.qpairs_rsp_created = 1;
	}
	rsp->req = NULL;

	qla2x00_init_response_q_entries(rsp);
	if (qpair->hw->wq)
		INIT_WORK(&qpair->q_work, qla_do_work);
	return rsp->id;

que_failed:
	qla25xx_free_rsp_que(base_vha, rsp);
failed:
	return 0;
}

static void qla_ctrlvp_sp_done(void *s, int res)
{
	struct srb *sp = s;

	complete(&sp->comp);
	/* don't free sp here. Let the caller do the free */
}

/**
 * qla24xx_control_vp() - Enable a virtual port for given host
 * @vha:	adapter block pointer
 * @cmd:	command type to be sent for enable virtual port
 *
 * Return:	qla2xxx local function return status code.
 */
int qla24xx_control_vp(scsi_qla_host_t *vha, int cmd)
{
	int rval = QLA_MEMORY_ALLOC_FAILED;
	struct qla_hw_data *ha = vha->hw;
	int	vp_index = vha->vp_idx;
	struct scsi_qla_host *base_vha = pci_get_drvdata(ha->pdev);
	srb_t *sp;

	ql_dbg(ql_dbg_vport, vha, 0x10c1,
	    "Entered %s cmd %x index %d.\n", __func__, cmd, vp_index);

	if (vp_index == 0 || vp_index >= ha->max_npiv_vports)
		return QLA_PARAMETER_ERROR;

	sp = qla2x00_get_sp(base_vha, NULL, GFP_KERNEL);
	if (!sp)
		return rval;

	sp->type = SRB_CTRL_VP;
	sp->name = "ctrl_vp";
	sp->done = qla_ctrlvp_sp_done;
	sp->u.iocb_cmd.timeout = qla2x00_async_iocb_timeout;
	qla2x00_init_timer(sp, qla2x00_get_async_timeout(vha) + 2);
	sp->u.iocb_cmd.u.ctrlvp.cmd = cmd;
	sp->u.iocb_cmd.u.ctrlvp.vp_index = vp_index;

	rval = qla2x00_start_sp(sp);
	if (rval != QLA_SUCCESS) {
		ql_dbg(ql_dbg_async, vha, 0xffff,
		    "%s: %s Failed submission. %x.\n",
		    __func__, sp->name, rval);
		goto done;
	}

	ql_dbg(ql_dbg_vport, vha, 0x113f, "%s hndl %x submitted\n",
	    sp->name, sp->handle);

	wait_for_completion(&sp->comp);
	rval = sp->rc;
	switch (rval) {
	case QLA_FUNCTION_TIMEOUT:
		ql_dbg(ql_dbg_vport, vha, 0xffff, "%s: %s Timeout. %x.\n",
		    __func__, sp->name, rval);
		break;
	case QLA_SUCCESS:
		ql_dbg(ql_dbg_vport, vha, 0xffff, "%s: %s done.\n",
		    __func__, sp->name);
		break;
	default:
		ql_dbg(ql_dbg_vport, vha, 0xffff, "%s: %s Failed. %x.\n",
		    __func__, sp->name, rval);
		break;
	}
done:
	sp->free(sp);
	return rval;
}<|MERGE_RESOLUTION|>--- conflicted
+++ resolved
@@ -627,18 +627,6 @@
 	struct qla_hw_data *ha = vha->hw;
 	struct qla_qpair *qpair, *tqpair;
 
-<<<<<<< HEAD
-	/* Delete request queues */
-	for (cnt = 1; cnt < ha->max_req_queues; cnt++) {
-		req = ha->req_q_map[cnt];
-		if (req && test_bit(cnt, ha->req_qid_map)) {
-			ret = qla25xx_delete_req_que(vha, req);
-			if (ret != QLA_SUCCESS) {
-				ql_log(ql_log_warn, vha, 0x00ea,
-				    "Couldn't delete req que %d.\n",
-				    req->id);
-				return ret;
-=======
 	if (ql2xmqsupport || ql2xnvmeenable) {
 		list_for_each_entry_safe(qpair, tqpair, &vha->qp_list,
 		    qp_list_elem)
@@ -655,22 +643,9 @@
 					    req->id);
 					return ret;
 				}
->>>>>>> 286cd8c7
 			}
 		}
 
-<<<<<<< HEAD
-	/* Delete response queues */
-	for (cnt = 1; cnt < ha->max_rsp_queues; cnt++) {
-		rsp = ha->rsp_q_map[cnt];
-		if (rsp && test_bit(cnt, ha->rsp_qid_map)) {
-			ret = qla25xx_delete_rsp_que(vha, rsp);
-			if (ret != QLA_SUCCESS) {
-				ql_log(ql_log_warn, vha, 0x00eb,
-				    "Couldn't delete rsp que %d.\n",
-				    rsp->id);
-				return ret;
-=======
 		/* Delete response queues */
 		for (cnt = 1; cnt < ha->max_rsp_queues; cnt++) {
 			rsp = ha->rsp_q_map[cnt];
@@ -682,7 +657,6 @@
 					    rsp->id);
 					return ret;
 				}
->>>>>>> 286cd8c7
 			}
 		}
 	}
