--- conflicted
+++ resolved
@@ -1571,13 +1571,6 @@
 		return;
 	}
 
-<<<<<<< HEAD
-	ql_dbg(ql_dbg_tgt_mgt, vha, 0xf00b,
-	    "Waiting for %d IRQ commands to complete (tgt %p)",
-	    tgt->irq_cmd_count, tgt);
-
-=======
->>>>>>> 286cd8c7
 	mutex_lock(&tgt->ha->optrom_mutex);
 	mutex_lock(&vha->vha_tgt.tgt_mutex);
 	tgt->tgt_stop = 0;
@@ -2306,14 +2299,6 @@
 		return;
 	}
 
-<<<<<<< HEAD
-	if (mcmd->flags == QLA24XX_MGMT_SEND_NACK)
-		qlt_send_notify_ack(vha, &mcmd->orig_iocb.imm_ntfy,
-		    0, 0, 0, 0, 0, 0);
-	else {
-		if (mcmd->orig_iocb.atio.u.raw.entry_type == ABTS_RECV_24XX)
-			qlt_24xx_send_abts_resp(vha, &mcmd->orig_iocb.abts,
-=======
 	if (mcmd->flags == QLA24XX_MGMT_SEND_NACK) {
 		if (mcmd->orig_iocb.imm_ntfy.u.isp24.status_subcode ==
 		    ELS_LOGO ||
@@ -2333,7 +2318,6 @@
 	} else {
 		if (mcmd->orig_iocb.atio.u.raw.entry_type == ABTS_RECV_24XX)
 			qlt_24xx_send_abts_resp(qpair, &mcmd->orig_iocb.abts,
->>>>>>> 286cd8c7
 			    mcmd->fc_tm_rsp, false);
 		else
 			qlt_24xx_send_task_mgmt_ctio(qpair, mcmd,
