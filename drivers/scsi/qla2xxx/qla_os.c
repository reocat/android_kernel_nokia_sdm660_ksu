--- conflicted
+++ resolved
@@ -545,61 +545,6 @@
 	}
 	spin_unlock_irqrestore(&ha->hardware_lock, flags);
 
-<<<<<<< HEAD
-	if (!(ha->fw_attributes & BIT_6)) {
-		ql_log(ql_log_warn, vha, 0x00d8,
-		    "Firmware is not multi-queue capable.\n");
-		goto fail;
-	}
-	if (ql2xmultique_tag) {
-		ha->wq = alloc_workqueue("qla2xxx_wq", WQ_MEM_RECLAIM, 1);
-		if (unlikely(!ha->wq)) {
-			ql_log(ql_log_warn, vha, 0x01e0,
-			    "Failed to alloc workqueue.\n");
-			goto fail;
-		}
-		/* create a request queue for IO */
-		options |= BIT_7;
-		req = qla25xx_create_req_que(ha, options, 0, 0, -1,
-			QLA_DEFAULT_QUE_QOS);
-		if (!req) {
-			ql_log(ql_log_warn, vha, 0x00e0,
-			    "Failed to create request queue.\n");
-			goto fail2;
-		}
-		vha->req = ha->req_q_map[req];
-		options |= BIT_1;
-		for (ques = 1; ques < ha->max_rsp_queues; ques++) {
-			ret = qla25xx_create_rsp_que(ha, options, 0, 0, req);
-			if (!ret) {
-				ql_log(ql_log_warn, vha, 0x00e8,
-				    "Failed to create response queue.\n");
-				goto fail3;
-			}
-		}
-		ha->flags.cpu_affinity_enabled = 1;
-		ql_dbg(ql_dbg_multiq, vha, 0xc007,
-		    "CPU affinity mode enabled, "
-		    "no. of response queues:%d no. of request queues:%d.\n",
-		    ha->max_rsp_queues, ha->max_req_queues);
-		ql_dbg(ql_dbg_init, vha, 0x00e9,
-		    "CPU affinity mode enabled, "
-		    "no. of response queues:%d no. of request queues:%d.\n",
-		    ha->max_rsp_queues, ha->max_req_queues);
-	}
-	return 0;
-
-fail3:
-	qla25xx_delete_queues(vha);
-	vha->req = ha->req_q_map[0];
-fail2:
-        destroy_workqueue(ha->wq);
-        ha->wq = NULL;
-fail:
-	ha->mqenable = 0;
-	kfree(ha->req_q_map);
-=======
->>>>>>> 286cd8c7
 	kfree(ha->rsp_q_map);
 	ha->rsp_q_map = NULL;
 }
@@ -4151,11 +4096,8 @@
 
 	return 0;
 
-<<<<<<< HEAD
-=======
 fail_sfp_data:
 	kfree(ha->loop_id_map);
->>>>>>> 286cd8c7
 fail_loop_id_map:
 	dma_pool_free(ha->s_dma_pool, ha->async_pd, ha->async_pd_dma);
 fail_async_pd:
@@ -4441,40 +4383,6 @@
 		ha->exchoffld_buf = NULL;
 		ha->exchoffld_size = 0;
 	}
-<<<<<<< HEAD
-fail_s_dma_pool:
-	dma_pool_destroy(ha->s_dma_pool);
-	ha->s_dma_pool = NULL;
-fail_free_nvram:
-	kfree(ha->nvram);
-	ha->nvram = NULL;
-fail_free_ctx_mempool:
-	if (ha->ctx_mempool)
-		mempool_destroy(ha->ctx_mempool);
-	ha->ctx_mempool = NULL;
-fail_free_srb_mempool:
-	if (ha->srb_mempool)
-		mempool_destroy(ha->srb_mempool);
-	ha->srb_mempool = NULL;
-fail_free_gid_list:
-	dma_free_coherent(&ha->pdev->dev, qla2x00_gid_list_size(ha),
-	ha->gid_list,
-	ha->gid_list_dma);
-	ha->gid_list = NULL;
-	ha->gid_list_dma = 0;
-fail_free_tgt_mem:
-	qlt_mem_free(ha);
-fail_free_init_cb:
-	dma_free_coherent(&ha->pdev->dev, ha->init_cb_size, ha->init_cb,
-	ha->init_cb_dma);
-	ha->init_cb = NULL;
-	ha->init_cb_dma = 0;
-fail:
-	ql_log(ql_log_fatal, NULL, 0x0030,
-	    "Memory allocation failure.\n");
-	return -ENOMEM;
-=======
->>>>>>> 286cd8c7
 }
 
 /*
@@ -6135,16 +6043,10 @@
 			}
 		}
 
-<<<<<<< HEAD
-		if (test_and_clear_bit
-		    (ISP_ABORT_NEEDED, &base_vha->dpc_flags) &&
-		    !test_bit(UNLOADING, &base_vha->dpc_flags)) {
-=======
 		if (test_and_clear_bit(DETECT_SFP_CHANGE,
 			&base_vha->dpc_flags) &&
 		    !test_bit(ISP_ABORT_NEEDED, &base_vha->dpc_flags)) {
 			qla24xx_detect_sfp(base_vha);
->>>>>>> 286cd8c7
 
 			if (ha->flags.detected_lr_sfp !=
 			    ha->flags.using_lr_setting)
