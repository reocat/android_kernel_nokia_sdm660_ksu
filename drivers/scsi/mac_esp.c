--- conflicted
+++ resolved
@@ -590,11 +590,7 @@
 	esp_chips[dev->id] = NULL;
 	if (esp_chips[!dev->id] == NULL) {
 		spin_unlock(&esp_chips_lock);
-<<<<<<< HEAD
-		free_irq(host->irq, esp);
-=======
 		free_irq(host->irq, NULL);
->>>>>>> 286cd8c7
 	} else
 		spin_unlock(&esp_chips_lock);
 fail_free_priv:
