--- conflicted
+++ resolved
@@ -408,11 +408,7 @@
 
 	msg = ipmi_alloc_smi_msg();
 	if (!msg) {
-<<<<<<< HEAD
-		ssif_info->ssif_state = SSIF_NORMAL;
-=======
 		ssif_info->ssif_state = SSIF_IDLE;
->>>>>>> 286cd8c7
 		ipmi_ssif_unlock_cond(ssif_info, flags);
 		return;
 	}
@@ -435,11 +431,7 @@
 
 	msg = ipmi_alloc_smi_msg();
 	if (!msg) {
-<<<<<<< HEAD
-		ssif_info->ssif_state = SSIF_NORMAL;
-=======
 		ssif_info->ssif_state = SSIF_IDLE;
->>>>>>> 286cd8c7
 		ipmi_ssif_unlock_cond(ssif_info, flags);
 		return;
 	}
@@ -705,17 +697,10 @@
 			result = -EIO;
 			if (ssif_info->ssif_debug & SSIF_DEBUG_MSG)
 				pr_info("Received middle message <31\n");
-<<<<<<< HEAD
 
 			goto continue_op;
 		}
 
-=======
-
-			goto continue_op;
-		}
-
->>>>>>> 286cd8c7
 		if (ssif_info->multi_len + len > IPMI_MAX_MSG_LENGTH) {
 			/* Received message too big, abort the operation. */
 			result = -E2BIG;
@@ -816,15 +801,9 @@
 		} else if (data[0] != (IPMI_NETFN_APP_REQUEST | 1) << 2
 			   || data[1] != IPMI_GET_MSG_FLAGS_CMD) {
 			/*
-<<<<<<< HEAD
-			 * Don't abort here, maybe it was a queued
-			 * response to a previous command.
-			 */
-=======
 			 * Recv error response, give up.
 			 */
 			ssif_info->ssif_state = SSIF_IDLE;
->>>>>>> 286cd8c7
 			ipmi_ssif_unlock_cond(ssif_info, flags);
 			pr_warn(PFX "Invalid response getting flags: %x %x\n",
 				data[0], data[1]);
