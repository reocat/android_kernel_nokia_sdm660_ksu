--- conflicted
+++ resolved
@@ -527,21 +527,12 @@
 	while (atomic_read(&panic_done_count) != 0)
 		ipmi_poll_interface(watchdog_user);
 	atomic_add(1, &panic_done_count);
-<<<<<<< HEAD
-	rv = i_ipmi_set_timeout(&panic_halt_smi_msg,
-=======
 	rv = __ipmi_set_timeout(&panic_halt_smi_msg,
->>>>>>> 286cd8c7
 				&panic_halt_recv_msg,
 				&send_heartbeat_now);
 	if (rv) {
 		atomic_sub(1, &panic_done_count);
-<<<<<<< HEAD
-		printk(KERN_WARNING PFX
-		       "Unable to extend the watchdog timeout.");
-=======
 		pr_warn(PFX "Unable to extend the watchdog timeout.");
->>>>>>> 286cd8c7
 	} else {
 		if (send_heartbeat_now)
 			panic_halt_ipmi_heartbeat();
