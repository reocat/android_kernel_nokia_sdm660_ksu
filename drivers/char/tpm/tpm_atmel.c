--- conflicted
+++ resolved
@@ -102,11 +102,7 @@
 	dev_dbg(&chip->dev, "tpm_atml_send:\n");
 	for (i = 0; i < count; i++) {
 		dev_dbg(&chip->dev, "%d 0x%x(%d)\n",  i, buf[i], buf[i]);
-<<<<<<< HEAD
- 		iowrite8(buf[i], chip->vendor.iobase);
-=======
 		iowrite8(buf[i], priv->iobase);
->>>>>>> 286cd8c7
 	}
 
 	return 0;
