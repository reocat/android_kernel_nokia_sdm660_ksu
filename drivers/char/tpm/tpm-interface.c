/*
 * Copyright (C) 2004 IBM Corporation
 * Copyright (C) 2014 Intel Corporation
 *
 * Authors:
 * Leendert van Doorn <leendert@watson.ibm.com>
 * Dave Safford <safford@watson.ibm.com>
 * Reiner Sailer <sailer@watson.ibm.com>
 * Kylene Hall <kjhall@us.ibm.com>
 *
 * Maintained by: <tpmdd-devel@lists.sourceforge.net>
 *
 * Device driver for TCG/TCPA TPM (trusted platform module).
 * Specifications at www.trustedcomputinggroup.org
 *
 * This program is free software; you can redistribute it and/or
 * modify it under the terms of the GNU General Public License as
 * published by the Free Software Foundation, version 2 of the
 * License.
 *
 * Note, the TPM chip is not interrupt driven (only polling)
 * and can have very long timeouts (minutes!). Hence the unusual
 * calls to msleep.
 *
 */

#include <linux/poll.h>
#include <linux/slab.h>
#include <linux/mutex.h>
#include <linux/spinlock.h>
#include <linux/freezer.h>
#include <linux/tpm_eventlog.h>

#include "tpm.h"

#define TPM_MAX_ORDINAL 243
#define TSC_MAX_ORDINAL 12
#define TPM_PROTECTED_COMMAND 0x00
#define TPM_CONNECTION_COMMAND 0x40

/*
 * Bug workaround - some TPM's don't flush the most
 * recently changed pcr on suspend, so force the flush
 * with an extend to the selected _unused_ non-volatile pcr.
 */
static int tpm_suspend_pcr;
module_param_named(suspend_pcr, tpm_suspend_pcr, uint, 0644);
MODULE_PARM_DESC(suspend_pcr,
		 "PCR to use for dummy writes to facilitate flush on suspend.");

/*
 * Array with one entry per ordinal defining the maximum amount
 * of time the chip could take to return the result.  The ordinal
 * designation of short, medium or long is defined in a table in
 * TCG Specification TPM Main Part 2 TPM Structures Section 17. The
 * values of the SHORT, MEDIUM, and LONG durations are retrieved
 * from the chip during initialization with a call to tpm_get_timeouts.
 */
static const u8 tpm_ordinal_duration[TPM_MAX_ORDINAL] = {
	TPM_UNDEFINED,		/* 0 */
	TPM_UNDEFINED,
	TPM_UNDEFINED,
	TPM_UNDEFINED,
	TPM_UNDEFINED,
	TPM_UNDEFINED,		/* 5 */
	TPM_UNDEFINED,
	TPM_UNDEFINED,
	TPM_UNDEFINED,
	TPM_UNDEFINED,
	TPM_SHORT,		/* 10 */
	TPM_SHORT,
	TPM_MEDIUM,
	TPM_LONG,
	TPM_LONG,
	TPM_MEDIUM,		/* 15 */
	TPM_SHORT,
	TPM_SHORT,
	TPM_MEDIUM,
	TPM_LONG,
	TPM_SHORT,		/* 20 */
	TPM_SHORT,
	TPM_MEDIUM,
	TPM_MEDIUM,
	TPM_MEDIUM,
	TPM_SHORT,		/* 25 */
	TPM_SHORT,
	TPM_MEDIUM,
	TPM_SHORT,
	TPM_SHORT,
	TPM_MEDIUM,		/* 30 */
	TPM_LONG,
	TPM_MEDIUM,
	TPM_SHORT,
	TPM_SHORT,
	TPM_SHORT,		/* 35 */
	TPM_MEDIUM,
	TPM_MEDIUM,
	TPM_UNDEFINED,
	TPM_UNDEFINED,
	TPM_MEDIUM,		/* 40 */
	TPM_LONG,
	TPM_MEDIUM,
	TPM_SHORT,
	TPM_SHORT,
	TPM_SHORT,		/* 45 */
	TPM_SHORT,
	TPM_SHORT,
	TPM_SHORT,
	TPM_LONG,
	TPM_MEDIUM,		/* 50 */
	TPM_MEDIUM,
	TPM_UNDEFINED,
	TPM_UNDEFINED,
	TPM_UNDEFINED,
	TPM_UNDEFINED,		/* 55 */
	TPM_UNDEFINED,
	TPM_UNDEFINED,
	TPM_UNDEFINED,
	TPM_UNDEFINED,
	TPM_MEDIUM,		/* 60 */
	TPM_MEDIUM,
	TPM_MEDIUM,
	TPM_SHORT,
	TPM_SHORT,
	TPM_MEDIUM,		/* 65 */
	TPM_UNDEFINED,
	TPM_UNDEFINED,
	TPM_UNDEFINED,
	TPM_UNDEFINED,
	TPM_SHORT,		/* 70 */
	TPM_SHORT,
	TPM_UNDEFINED,
	TPM_UNDEFINED,
	TPM_UNDEFINED,
	TPM_UNDEFINED,		/* 75 */
	TPM_UNDEFINED,
	TPM_UNDEFINED,
	TPM_UNDEFINED,
	TPM_UNDEFINED,
	TPM_LONG,		/* 80 */
	TPM_UNDEFINED,
	TPM_MEDIUM,
	TPM_LONG,
	TPM_SHORT,
	TPM_UNDEFINED,		/* 85 */
	TPM_UNDEFINED,
	TPM_UNDEFINED,
	TPM_UNDEFINED,
	TPM_UNDEFINED,
	TPM_SHORT,		/* 90 */
	TPM_SHORT,
	TPM_SHORT,
	TPM_SHORT,
	TPM_SHORT,
	TPM_UNDEFINED,		/* 95 */
	TPM_UNDEFINED,
	TPM_UNDEFINED,
	TPM_UNDEFINED,
	TPM_UNDEFINED,
	TPM_MEDIUM,		/* 100 */
	TPM_SHORT,
	TPM_SHORT,
	TPM_UNDEFINED,
	TPM_UNDEFINED,
	TPM_UNDEFINED,		/* 105 */
	TPM_UNDEFINED,
	TPM_UNDEFINED,
	TPM_UNDEFINED,
	TPM_UNDEFINED,
	TPM_SHORT,		/* 110 */
	TPM_SHORT,
	TPM_SHORT,
	TPM_SHORT,
	TPM_SHORT,
	TPM_SHORT,		/* 115 */
	TPM_SHORT,
	TPM_SHORT,
	TPM_UNDEFINED,
	TPM_UNDEFINED,
	TPM_LONG,		/* 120 */
	TPM_LONG,
	TPM_MEDIUM,
	TPM_UNDEFINED,
	TPM_SHORT,
	TPM_SHORT,		/* 125 */
	TPM_SHORT,
	TPM_LONG,
	TPM_SHORT,
	TPM_SHORT,
	TPM_SHORT,		/* 130 */
	TPM_MEDIUM,
	TPM_UNDEFINED,
	TPM_SHORT,
	TPM_MEDIUM,
	TPM_UNDEFINED,		/* 135 */
	TPM_UNDEFINED,
	TPM_UNDEFINED,
	TPM_UNDEFINED,
	TPM_UNDEFINED,
	TPM_SHORT,		/* 140 */
	TPM_SHORT,
	TPM_UNDEFINED,
	TPM_UNDEFINED,
	TPM_UNDEFINED,
	TPM_UNDEFINED,		/* 145 */
	TPM_UNDEFINED,
	TPM_UNDEFINED,
	TPM_UNDEFINED,
	TPM_UNDEFINED,
	TPM_SHORT,		/* 150 */
	TPM_MEDIUM,
	TPM_MEDIUM,
	TPM_SHORT,
	TPM_SHORT,
	TPM_UNDEFINED,		/* 155 */
	TPM_UNDEFINED,
	TPM_UNDEFINED,
	TPM_UNDEFINED,
	TPM_UNDEFINED,
	TPM_SHORT,		/* 160 */
	TPM_SHORT,
	TPM_SHORT,
	TPM_SHORT,
	TPM_UNDEFINED,
	TPM_UNDEFINED,		/* 165 */
	TPM_UNDEFINED,
	TPM_UNDEFINED,
	TPM_UNDEFINED,
	TPM_UNDEFINED,
	TPM_LONG,		/* 170 */
	TPM_UNDEFINED,
	TPM_UNDEFINED,
	TPM_UNDEFINED,
	TPM_UNDEFINED,
	TPM_UNDEFINED,		/* 175 */
	TPM_UNDEFINED,
	TPM_UNDEFINED,
	TPM_UNDEFINED,
	TPM_UNDEFINED,
	TPM_MEDIUM,		/* 180 */
	TPM_SHORT,
	TPM_MEDIUM,
	TPM_MEDIUM,
	TPM_MEDIUM,
	TPM_MEDIUM,		/* 185 */
	TPM_SHORT,
	TPM_UNDEFINED,
	TPM_UNDEFINED,
	TPM_UNDEFINED,
	TPM_UNDEFINED,		/* 190 */
	TPM_UNDEFINED,
	TPM_UNDEFINED,
	TPM_UNDEFINED,
	TPM_UNDEFINED,
	TPM_UNDEFINED,		/* 195 */
	TPM_UNDEFINED,
	TPM_UNDEFINED,
	TPM_UNDEFINED,
	TPM_UNDEFINED,
	TPM_SHORT,		/* 200 */
	TPM_UNDEFINED,
	TPM_UNDEFINED,
	TPM_UNDEFINED,
	TPM_SHORT,
	TPM_SHORT,		/* 205 */
	TPM_SHORT,
	TPM_SHORT,
	TPM_SHORT,
	TPM_SHORT,
	TPM_MEDIUM,		/* 210 */
	TPM_UNDEFINED,
	TPM_MEDIUM,
	TPM_MEDIUM,
	TPM_MEDIUM,
	TPM_UNDEFINED,		/* 215 */
	TPM_MEDIUM,
	TPM_UNDEFINED,
	TPM_UNDEFINED,
	TPM_SHORT,
	TPM_SHORT,		/* 220 */
	TPM_SHORT,
	TPM_SHORT,
	TPM_SHORT,
	TPM_SHORT,
	TPM_UNDEFINED,		/* 225 */
	TPM_UNDEFINED,
	TPM_UNDEFINED,
	TPM_UNDEFINED,
	TPM_UNDEFINED,
	TPM_SHORT,		/* 230 */
	TPM_LONG,
	TPM_MEDIUM,
	TPM_UNDEFINED,
	TPM_UNDEFINED,
	TPM_UNDEFINED,		/* 235 */
	TPM_UNDEFINED,
	TPM_UNDEFINED,
	TPM_UNDEFINED,
	TPM_UNDEFINED,
	TPM_SHORT,		/* 240 */
	TPM_UNDEFINED,
	TPM_MEDIUM,
};

/*
 * Returns max number of jiffies to wait
 */
unsigned long tpm_calc_ordinal_duration(struct tpm_chip *chip,
					   u32 ordinal)
{
	int duration_idx = TPM_UNDEFINED;
	int duration = 0;

	/*
	 * We only have a duration table for protected commands, where the upper
	 * 16 bits are 0. For the few other ordinals the fallback will be used.
	 */
	if (ordinal < TPM_MAX_ORDINAL)
		duration_idx = tpm_ordinal_duration[ordinal];

	if (duration_idx != TPM_UNDEFINED)
		duration = chip->duration[duration_idx];
	if (duration <= 0)
		return 2 * 60 * HZ;
	else
		return duration;
}
EXPORT_SYMBOL_GPL(tpm_calc_ordinal_duration);

<<<<<<< HEAD
/*
 * Internal kernel interface to transmit TPM commands
 */
ssize_t tpm_transmit(struct tpm_chip *chip, const u8 *buf, size_t bufsiz,
		     unsigned int flags)
=======
static int tpm_validate_command(struct tpm_chip *chip,
				 struct tpm_space *space,
				 const u8 *cmd,
				 size_t len)
>>>>>>> 286cd8c7
{
	const struct tpm_input_header *header = (const void *)cmd;
	int i;
	u32 cc;
	u32 attrs;
	unsigned int nr_handles;

	if (len < TPM_HEADER_SIZE)
		return -EINVAL;

	if (!space)
		return 0;

	if (chip->flags & TPM_CHIP_FLAG_TPM2 && chip->nr_commands) {
		cc = be32_to_cpu(header->ordinal);

		i = tpm2_find_cc(chip, cc);
		if (i < 0) {
			dev_dbg(&chip->dev, "0x%04X is an invalid command\n",
				cc);
			return -EOPNOTSUPP;
		}

		attrs = chip->cc_attrs_tbl[i];
		nr_handles =
			4 * ((attrs >> TPM2_CC_ATTR_CHANDLES) & GENMASK(2, 0));
		if (len < TPM_HEADER_SIZE + 4 * nr_handles)
			goto err_len;
	}

	return 0;
err_len:
	dev_dbg(&chip->dev,
		"%s: insufficient command length %zu", __func__, len);
	return -EINVAL;
}

static int tpm_request_locality(struct tpm_chip *chip, unsigned int flags)
{
	int rc;

	if (flags & TPM_TRANSMIT_NESTED)
		return 0;

	if (!chip->ops->request_locality)
		return 0;

	rc = chip->ops->request_locality(chip, 0);
	if (rc < 0)
		return rc;

	chip->locality = rc;

	return 0;
}

static void tpm_relinquish_locality(struct tpm_chip *chip, unsigned int flags)
{
	int rc;

	if (flags & TPM_TRANSMIT_NESTED)
		return;

	if (!chip->ops->relinquish_locality)
		return;

	rc = chip->ops->relinquish_locality(chip, chip->locality);
	if (rc)
		dev_err(&chip->dev, "%s: : error %d\n", __func__, rc);

	chip->locality = -1;
}

static int tpm_cmd_ready(struct tpm_chip *chip, unsigned int flags)
{
	if (flags & TPM_TRANSMIT_NESTED)
		return 0;

	if (!chip->ops->cmd_ready)
		return 0;

	return chip->ops->cmd_ready(chip);
}

static int tpm_go_idle(struct tpm_chip *chip, unsigned int flags)
{
	if (flags & TPM_TRANSMIT_NESTED)
		return 0;

	if (!chip->ops->go_idle)
		return 0;

	return chip->ops->go_idle(chip);
}

static ssize_t tpm_try_transmit(struct tpm_chip *chip,
				struct tpm_space *space,
				u8 *buf, size_t bufsiz,
				unsigned int flags)
{
	struct tpm_output_header *header = (void *)buf;
	int rc;
	ssize_t len = 0;
	u32 count, ordinal;
	unsigned long stop;
	bool need_locality;

	rc = tpm_validate_command(chip, space, buf, bufsiz);
	if (rc == -EINVAL)
		return rc;
	/*
	 * If the command is not implemented by the TPM, synthesize a
	 * response with a TPM2_RC_COMMAND_CODE return for user-space.
	 */
	if (rc == -EOPNOTSUPP) {
		header->length = cpu_to_be32(sizeof(*header));
		header->tag = cpu_to_be16(TPM2_ST_NO_SESSIONS);
		header->return_code = cpu_to_be32(TPM2_RC_COMMAND_CODE |
						  TSS2_RESMGR_TPM_RC_LAYER);
		return sizeof(*header);
	}

	if (bufsiz > TPM_BUFSIZE)
		bufsiz = TPM_BUFSIZE;

	count = be32_to_cpu(*((__be32 *) (buf + 2)));
	ordinal = be32_to_cpu(*((__be32 *) (buf + 6)));
	if (count == 0)
		return -ENODATA;
	if (count > bufsiz) {
		dev_err(&chip->dev,
			"invalid count value %x %zx\n", count, bufsiz);
		return -E2BIG;
	}

<<<<<<< HEAD
	if (!(flags & TPM_TRANSMIT_UNLOCKED))
=======
	if (!(flags & TPM_TRANSMIT_UNLOCKED) && !(flags & TPM_TRANSMIT_NESTED))
>>>>>>> 286cd8c7
		mutex_lock(&chip->tpm_mutex);

	if (chip->ops->clk_enable != NULL)
		chip->ops->clk_enable(chip, true);

	/* Store the decision as chip->locality will be changed. */
	need_locality = chip->locality == -1;

	if (need_locality) {
		rc = tpm_request_locality(chip, flags);
		if (rc < 0) {
			need_locality = false;
			goto out_locality;
		}
	}

	rc = tpm_cmd_ready(chip, flags);
	if (rc)
		goto out_locality;

	rc = tpm2_prepare_space(chip, space, ordinal, buf);
	if (rc)
		goto out;

	rc = chip->ops->send(chip, buf, count);
	if (rc < 0) {
<<<<<<< HEAD
		dev_err(&chip->dev,
			"tpm_transmit: tpm_send: error %zd\n", rc);
=======
		if (rc != -EPIPE)
			dev_err(&chip->dev,
				"%s: send(): error %d\n", __func__, rc);
>>>>>>> 286cd8c7
		goto out;
	}

	/* A sanity check. send() should just return zero on success e.g.
	 * not the command length.
	 */
	if (rc > 0) {
		dev_warn(&chip->dev,
			 "%s: send(): invalid value %d\n", __func__, rc);
		rc = 0;
	}

	if (chip->flags & TPM_CHIP_FLAG_IRQ)
		goto out_recv;

	if (chip->flags & TPM_CHIP_FLAG_TPM2)
		stop = jiffies + tpm2_calc_ordinal_duration(chip, ordinal);
	else
		stop = jiffies + tpm_calc_ordinal_duration(chip, ordinal);
	do {
		u8 status = chip->ops->status(chip);
		if ((status & chip->ops->req_complete_mask) ==
		    chip->ops->req_complete_val)
			goto out_recv;

		if (chip->ops->req_canceled(chip, status)) {
			dev_err(&chip->dev, "Operation Canceled\n");
			rc = -ECANCELED;
			goto out;
		}

		tpm_msleep(TPM_TIMEOUT_POLL);
		rmb();
	} while (time_before(jiffies, stop));

	chip->ops->cancel(chip);
	dev_err(&chip->dev, "Operation Timed out\n");
	rc = -ETIME;
	goto out;

out_recv:
<<<<<<< HEAD
	rc = chip->ops->recv(chip, (u8 *) buf, bufsiz);
	if (rc < 0)
		dev_err(&chip->dev,
			"tpm_transmit: tpm_recv: error %zd\n", rc);
out:
	if (!(flags & TPM_TRANSMIT_UNLOCKED))
		mutex_unlock(&chip->tpm_mutex);
	return rc;
=======
	len = chip->ops->recv(chip, buf, bufsiz);
	if (len < 0) {
		rc = len;
		dev_err(&chip->dev,
			"tpm_transmit: tpm_recv: error %d\n", rc);
		goto out;
	} else if (len < TPM_HEADER_SIZE) {
		rc = -EFAULT;
		goto out;
	}

	if (len != be32_to_cpu(header->length)) {
		rc = -EFAULT;
		goto out;
	}

	rc = tpm2_commit_space(chip, space, ordinal, buf, &len);
	if (rc)
		dev_err(&chip->dev, "tpm2_commit_space: error %d\n", rc);

out:
	/* may fail but do not override previous error value in rc */
	tpm_go_idle(chip, flags);

out_locality:
	if (need_locality)
		tpm_relinquish_locality(chip, flags);

	if (chip->ops->clk_enable != NULL)
		chip->ops->clk_enable(chip, false);

	if (!(flags & TPM_TRANSMIT_UNLOCKED) && !(flags & TPM_TRANSMIT_NESTED))
		mutex_unlock(&chip->tpm_mutex);
	return rc ? rc : len;
>>>>>>> 286cd8c7
}

/**
 * tpm_transmit - Internal kernel interface to transmit TPM commands.
 *
 * @chip: TPM chip to use
 * @space: tpm space
 * @buf: TPM command buffer
 * @bufsiz: length of the TPM command buffer
 * @flags: tpm transmit flags - bitmap
 *
 * A wrapper around tpm_try_transmit that handles TPM2_RC_RETRY
 * returns from the TPM and retransmits the command after a delay up
 * to a maximum wait of TPM2_DURATION_LONG.
 *
 * Note: TPM1 never returns TPM2_RC_RETRY so the retry logic is TPM2
 * only
 *
 * Return:
 *     the length of the return when the operation is successful.
 *     A negative number for system errors (errno).
 */
ssize_t tpm_transmit(struct tpm_chip *chip, struct tpm_space *space,
		     u8 *buf, size_t bufsiz, unsigned int flags)
{
	struct tpm_output_header *header = (struct tpm_output_header *)buf;
	/* space for header and handles */
	u8 save[TPM_HEADER_SIZE + 3*sizeof(u32)];
	unsigned int delay_msec = TPM2_DURATION_SHORT;
	u32 rc = 0;
	ssize_t ret;
	const size_t save_size = min(space ? sizeof(save) : TPM_HEADER_SIZE,
				     bufsiz);
	/* the command code is where the return code will be */
	u32 cc = be32_to_cpu(header->return_code);

<<<<<<< HEAD
ssize_t tpm_transmit_cmd(struct tpm_chip *chip, const void *cmd,
			 int len, unsigned int flags, const char *desc)
{
	const struct tpm_output_header *header;
=======
	/*
	 * Subtlety here: if we have a space, the handles will be
	 * transformed, so when we restore the header we also have to
	 * restore the handles.
	 */
	memcpy(save, buf, save_size);

	for (;;) {
		ret = tpm_try_transmit(chip, space, buf, bufsiz, flags);
		if (ret < 0)
			break;
		rc = be32_to_cpu(header->return_code);
		if (rc != TPM2_RC_RETRY && rc != TPM2_RC_TESTING)
			break;
		/*
		 * return immediately if self test returns test
		 * still running to shorten boot time.
		 */
		if (rc == TPM2_RC_TESTING && cc == TPM2_CC_SELF_TEST)
			break;

		if (delay_msec > TPM2_DURATION_LONG) {
			if (rc == TPM2_RC_RETRY)
				dev_err(&chip->dev, "in retry loop\n");
			else
				dev_err(&chip->dev,
					"self test is still running\n");
			break;
		}
		tpm_msleep(delay_msec);
		delay_msec *= 2;
		memcpy(buf, save, save_size);
	}
	return ret;
}
/**
 * tpm_transmit_cmd - send a tpm command to the device
 *    The function extracts tpm out header return code
 *
 * @chip: TPM chip to use
 * @space: tpm space
 * @buf: TPM command buffer
 * @bufsiz: length of the buffer
 * @min_rsp_body_length: minimum expected length of response body
 * @flags: tpm transmit flags - bitmap
 * @desc: command description used in the error message
 *
 * Return:
 *     0 when the operation is successful.
 *     A negative number for system errors (errno).
 *     A positive number for a TPM error.
 */
ssize_t tpm_transmit_cmd(struct tpm_chip *chip, struct tpm_space *space,
			 void *buf, size_t bufsiz,
			 size_t min_rsp_body_length, unsigned int flags,
			 const char *desc)
{
	const struct tpm_output_header *header = buf;
>>>>>>> 286cd8c7
	int err;
	ssize_t len;

<<<<<<< HEAD
	len = tpm_transmit(chip, (const u8 *)cmd, len, flags);
=======
	len = tpm_transmit(chip, space, buf, bufsiz, flags);
>>>>>>> 286cd8c7
	if (len <  0)
		return len;

	err = be32_to_cpu(header->return_code);
	if (err != 0 && err != TPM_ERR_DISABLED && err != TPM_ERR_DEACTIVATED
	    && desc)
		dev_err(&chip->dev, "A TPM error (%d) occurred %s\n", err,
			desc);
	if (err)
		return err;

	if (len < min_rsp_body_length + TPM_HEADER_SIZE)
		return -EFAULT;

	return 0;
}
EXPORT_SYMBOL_GPL(tpm_transmit_cmd);

#define TPM_ORD_STARTUP 153
#define TPM_ST_CLEAR 1

/**
 * tpm_startup - turn on the TPM
 * @chip: TPM chip to use
 *
 * Normally the firmware should start the TPM. This function is provided as a
 * workaround if this does not happen. A legal case for this could be for
 * example when a TPM emulator is used.
 *
 * Return: same as tpm_transmit_cmd()
 */
int tpm_startup(struct tpm_chip *chip)
{
	struct tpm_buf buf;
	int rc;

	dev_info(&chip->dev, "starting up the TPM manually\n");

	if (chip->flags & TPM_CHIP_FLAG_TPM2) {
		rc = tpm_buf_init(&buf, TPM2_ST_NO_SESSIONS, TPM2_CC_STARTUP);
		if (rc < 0)
			return rc;

		tpm_buf_append_u16(&buf, TPM2_SU_CLEAR);
	} else {
		rc = tpm_buf_init(&buf, TPM_TAG_RQU_COMMAND, TPM_ORD_STARTUP);
		if (rc < 0)
			return rc;

		tpm_buf_append_u16(&buf, TPM_ST_CLEAR);
	}

	rc = tpm_transmit_cmd(chip, NULL, buf.data, PAGE_SIZE, 0, 0,
			      "attempting to start the TPM");

	tpm_buf_destroy(&buf);
	return rc;
}

#define TPM_DIGEST_SIZE 20
#define TPM_RET_CODE_IDX 6
#define TPM_INTERNAL_RESULT_SIZE 200
#define TPM_ORD_GET_CAP 101
#define TPM_ORD_GET_RANDOM 70

static const struct tpm_input_header tpm_getcap_header = {
	.tag = cpu_to_be16(TPM_TAG_RQU_COMMAND),
	.length = cpu_to_be32(22),
	.ordinal = cpu_to_be32(TPM_ORD_GET_CAP)
};

ssize_t tpm_getcap(struct tpm_chip *chip, u32 subcap_id, cap_t *cap,
		   const char *desc, size_t min_cap_length)
{
	struct tpm_buf buf;
	int rc;

	rc = tpm_buf_init(&buf, TPM_TAG_RQU_COMMAND, TPM_ORD_GET_CAP);
	if (rc)
		return rc;

	if (subcap_id == TPM_CAP_VERSION_1_1 ||
	    subcap_id == TPM_CAP_VERSION_1_2) {
		tpm_buf_append_u32(&buf, subcap_id);
		tpm_buf_append_u32(&buf, 0);
	} else {
		if (subcap_id == TPM_CAP_FLAG_PERM ||
		    subcap_id == TPM_CAP_FLAG_VOL)
			tpm_buf_append_u32(&buf, TPM_CAP_FLAG);
		else
			tpm_buf_append_u32(&buf, TPM_CAP_PROP);

		tpm_buf_append_u32(&buf, 4);
		tpm_buf_append_u32(&buf, subcap_id);
	}
<<<<<<< HEAD
	rc = tpm_transmit_cmd(chip, &tpm_cmd, TPM_INTERNAL_RESULT_SIZE, 0,
			      desc);
	if (!rc)
		*cap = tpm_cmd.params.getcap_out.cap;
	return rc;
}

void tpm_gen_interrupt(struct tpm_chip *chip)
{
	struct	tpm_cmd_t tpm_cmd;
	ssize_t rc;

	tpm_cmd.header.in = tpm_getcap_header;
	tpm_cmd.params.getcap_in.cap = TPM_CAP_PROP;
	tpm_cmd.params.getcap_in.subcap_size = cpu_to_be32(4);
	tpm_cmd.params.getcap_in.subcap = TPM_CAP_PROP_TIS_TIMEOUT;

	rc = tpm_transmit_cmd(chip, &tpm_cmd, TPM_INTERNAL_RESULT_SIZE, 0,
			      "attempting to determine the timeouts");
}
EXPORT_SYMBOL_GPL(tpm_gen_interrupt);

#define TPM_ORD_STARTUP cpu_to_be32(153)
#define TPM_ST_CLEAR cpu_to_be16(1)
#define TPM_ST_STATE cpu_to_be16(2)
#define TPM_ST_DEACTIVATED cpu_to_be16(3)
static const struct tpm_input_header tpm_startup_header = {
	.tag = TPM_TAG_RQU_COMMAND,
	.length = cpu_to_be32(12),
	.ordinal = TPM_ORD_STARTUP
};

static int tpm_startup(struct tpm_chip *chip, __be16 startup_type)
{
	struct tpm_cmd_t start_cmd;
	start_cmd.header.in = tpm_startup_header;

	start_cmd.params.startup_in.startup_type = startup_type;
	return tpm_transmit_cmd(chip, &start_cmd, TPM_INTERNAL_RESULT_SIZE, 0,
				"attempting to start the TPM");
=======
	rc = tpm_transmit_cmd(chip, NULL, buf.data, PAGE_SIZE,
			      min_cap_length, 0, desc);
	if (!rc)
		*cap = *(cap_t *)&buf.data[TPM_HEADER_SIZE + 4];

	tpm_buf_destroy(&buf);
	return rc;
>>>>>>> 286cd8c7
}
EXPORT_SYMBOL_GPL(tpm_getcap);

int tpm_get_timeouts(struct tpm_chip *chip)
{
	cap_t cap;
	unsigned long timeout_old[4], timeout_chip[4], timeout_eff[4];
	ssize_t rc;

<<<<<<< HEAD
	tpm_cmd.header.in = tpm_getcap_header;
	tpm_cmd.params.getcap_in.cap = TPM_CAP_PROP;
	tpm_cmd.params.getcap_in.subcap_size = cpu_to_be32(4);
	tpm_cmd.params.getcap_in.subcap = TPM_CAP_PROP_TIS_TIMEOUT;
	rc = tpm_transmit_cmd(chip, &tpm_cmd, TPM_INTERNAL_RESULT_SIZE, 0,
			      NULL);
=======
	if (chip->flags & TPM_CHIP_FLAG_HAVE_TIMEOUTS)
		return 0;

	if (chip->flags & TPM_CHIP_FLAG_TPM2) {
		/* Fixed timeouts for TPM2 */
		chip->timeout_a = msecs_to_jiffies(TPM2_TIMEOUT_A);
		chip->timeout_b = msecs_to_jiffies(TPM2_TIMEOUT_B);
		chip->timeout_c = msecs_to_jiffies(TPM2_TIMEOUT_C);
		chip->timeout_d = msecs_to_jiffies(TPM2_TIMEOUT_D);
		chip->duration[TPM_SHORT] =
		    msecs_to_jiffies(TPM2_DURATION_SHORT);
		chip->duration[TPM_MEDIUM] =
		    msecs_to_jiffies(TPM2_DURATION_MEDIUM);
		chip->duration[TPM_LONG] =
		    msecs_to_jiffies(TPM2_DURATION_LONG);
		chip->duration[TPM_LONG_LONG] =
		    msecs_to_jiffies(TPM2_DURATION_LONG_LONG);

		chip->flags |= TPM_CHIP_FLAG_HAVE_TIMEOUTS;
		return 0;
	}
>>>>>>> 286cd8c7

	rc = tpm_getcap(chip, TPM_CAP_PROP_TIS_TIMEOUT, &cap, NULL,
			sizeof(cap.timeout));
	if (rc == TPM_ERR_INVALID_POSTINIT) {
<<<<<<< HEAD
		/* The TPM is not started, we are the first to talk to it.
		   Execute a startup command. */
		dev_info(&chip->dev, "Issuing TPM_STARTUP");
		if (tpm_startup(chip, TPM_ST_CLEAR))
			return rc;

		tpm_cmd.header.in = tpm_getcap_header;
		tpm_cmd.params.getcap_in.cap = TPM_CAP_PROP;
		tpm_cmd.params.getcap_in.subcap_size = cpu_to_be32(4);
		tpm_cmd.params.getcap_in.subcap = TPM_CAP_PROP_TIS_TIMEOUT;
		rc = tpm_transmit_cmd(chip, &tpm_cmd, TPM_INTERNAL_RESULT_SIZE,
				      0, NULL);
=======
		if (tpm_startup(chip))
			return rc;

		rc = tpm_getcap(chip, TPM_CAP_PROP_TIS_TIMEOUT, &cap,
				"attempting to determine the timeouts",
				sizeof(cap.timeout));
>>>>>>> 286cd8c7
	}

	if (rc) {
		dev_err(&chip->dev,
			"A TPM error (%zd) occurred attempting to determine the timeouts\n",
			rc);
		return rc;
	}

	timeout_old[0] = jiffies_to_usecs(chip->timeout_a);
	timeout_old[1] = jiffies_to_usecs(chip->timeout_b);
	timeout_old[2] = jiffies_to_usecs(chip->timeout_c);
	timeout_old[3] = jiffies_to_usecs(chip->timeout_d);
	timeout_chip[0] = be32_to_cpu(cap.timeout.a);
	timeout_chip[1] = be32_to_cpu(cap.timeout.b);
	timeout_chip[2] = be32_to_cpu(cap.timeout.c);
	timeout_chip[3] = be32_to_cpu(cap.timeout.d);
	memcpy(timeout_eff, timeout_chip, sizeof(timeout_eff));

	/*
	 * Provide ability for vendor overrides of timeout values in case
	 * of misreporting.
	 */
	if (chip->ops->update_timeouts != NULL)
		chip->timeout_adjusted =
			chip->ops->update_timeouts(chip, timeout_eff);

	if (!chip->timeout_adjusted) {
		/* Restore default if chip reported 0 */
		int i;

		for (i = 0; i < ARRAY_SIZE(timeout_eff); i++) {
			if (timeout_eff[i])
				continue;

			timeout_eff[i] = timeout_old[i];
			chip->timeout_adjusted = true;
		}

		if (timeout_eff[0] != 0 && timeout_eff[0] < 1000) {
			/* timeouts in msec rather usec */
			for (i = 0; i != ARRAY_SIZE(timeout_eff); i++)
				timeout_eff[i] *= 1000;
			chip->timeout_adjusted = true;
		}
	}

	/* Report adjusted timeouts */
<<<<<<< HEAD
	if (chip->vendor.timeout_adjusted) {
=======
	if (chip->timeout_adjusted) {
>>>>>>> 286cd8c7
		dev_info(&chip->dev,
			 HW_ERR "Adjusting reported timeouts: A %lu->%luus B %lu->%luus C %lu->%luus D %lu->%luus\n",
			 timeout_chip[0], timeout_eff[0],
			 timeout_chip[1], timeout_eff[1],
			 timeout_chip[2], timeout_eff[2],
			 timeout_chip[3], timeout_eff[3]);
	}

	chip->timeout_a = usecs_to_jiffies(timeout_eff[0]);
	chip->timeout_b = usecs_to_jiffies(timeout_eff[1]);
	chip->timeout_c = usecs_to_jiffies(timeout_eff[2]);
	chip->timeout_d = usecs_to_jiffies(timeout_eff[3]);

<<<<<<< HEAD
duration:
	tpm_cmd.header.in = tpm_getcap_header;
	tpm_cmd.params.getcap_in.cap = TPM_CAP_PROP;
	tpm_cmd.params.getcap_in.subcap_size = cpu_to_be32(4);
	tpm_cmd.params.getcap_in.subcap = TPM_CAP_PROP_TIS_DURATION;

	rc = tpm_transmit_cmd(chip, &tpm_cmd, TPM_INTERNAL_RESULT_SIZE, 0,
			      "attempting to determine the durations");
=======
	rc = tpm_getcap(chip, TPM_CAP_PROP_TIS_DURATION, &cap,
			"attempting to determine the durations",
			sizeof(cap.duration));
>>>>>>> 286cd8c7
	if (rc)
		return rc;

	chip->duration[TPM_SHORT] =
		usecs_to_jiffies(be32_to_cpu(cap.duration.tpm_short));
	chip->duration[TPM_MEDIUM] =
		usecs_to_jiffies(be32_to_cpu(cap.duration.tpm_medium));
	chip->duration[TPM_LONG] =
		usecs_to_jiffies(be32_to_cpu(cap.duration.tpm_long));
	chip->duration[TPM_LONG_LONG] = 0; /* not used under 1.2 */

	/* The Broadcom BCM0102 chipset in a Dell Latitude D820 gets the above
	 * value wrong and apparently reports msecs rather than usecs. So we
	 * fix up the resulting too-small TPM_SHORT value to make things work.
	 * We also scale the TPM_MEDIUM and -_LONG values by 1000.
	 */
<<<<<<< HEAD
	if (chip->vendor.duration[TPM_SHORT] < (HZ / 100)) {
		chip->vendor.duration[TPM_SHORT] = HZ;
		chip->vendor.duration[TPM_MEDIUM] *= 1000;
		chip->vendor.duration[TPM_LONG] *= 1000;
		chip->vendor.duration_adjusted = true;
=======
	if (chip->duration[TPM_SHORT] < (HZ / 100)) {
		chip->duration[TPM_SHORT] = HZ;
		chip->duration[TPM_MEDIUM] *= 1000;
		chip->duration[TPM_LONG] *= 1000;
		chip->duration_adjusted = true;
>>>>>>> 286cd8c7
		dev_info(&chip->dev, "Adjusting TPM timeout parameters.");
	}

	chip->flags |= TPM_CHIP_FLAG_HAVE_TIMEOUTS;
	return 0;
}
EXPORT_SYMBOL_GPL(tpm_get_timeouts);

#define TPM_ORD_CONTINUE_SELFTEST 83
#define CONTINUE_SELFTEST_RESULT_SIZE 10

static const struct tpm_input_header continue_selftest_header = {
	.tag = cpu_to_be16(TPM_TAG_RQU_COMMAND),
	.length = cpu_to_be32(10),
	.ordinal = cpu_to_be32(TPM_ORD_CONTINUE_SELFTEST),
};

/**
 * tpm_continue_selftest -- run TPM's selftest
 * @chip: TPM chip to use
 *
 * Returns 0 on success, < 0 in case of fatal error or a value > 0 representing
 * a TPM error code.
 */
static int tpm_continue_selftest(struct tpm_chip *chip)
{
	int rc;
	struct tpm_cmd_t cmd;

	cmd.header.in = continue_selftest_header;
<<<<<<< HEAD
	rc = tpm_transmit_cmd(chip, &cmd, CONTINUE_SELFTEST_RESULT_SIZE, 0,
			      "continue selftest");
=======
	rc = tpm_transmit_cmd(chip, NULL, &cmd, CONTINUE_SELFTEST_RESULT_SIZE,
			      0, 0, "continue selftest");
>>>>>>> 286cd8c7
	return rc;
}

#define TPM_ORDINAL_PCRREAD 21
#define READ_PCR_RESULT_SIZE 30
#define READ_PCR_RESULT_BODY_SIZE 20
static const struct tpm_input_header pcrread_header = {
	.tag = cpu_to_be16(TPM_TAG_RQU_COMMAND),
	.length = cpu_to_be32(14),
	.ordinal = cpu_to_be32(TPM_ORDINAL_PCRREAD)
};

int tpm_pcr_read_dev(struct tpm_chip *chip, int pcr_idx, u8 *res_buf)
{
	int rc;
	struct tpm_cmd_t cmd;

	cmd.header.in = pcrread_header;
	cmd.params.pcrread_in.pcr_idx = cpu_to_be32(pcr_idx);
<<<<<<< HEAD
	rc = tpm_transmit_cmd(chip, &cmd, READ_PCR_RESULT_SIZE, 0,
=======
	rc = tpm_transmit_cmd(chip, NULL, &cmd, READ_PCR_RESULT_SIZE,
			      READ_PCR_RESULT_BODY_SIZE, 0,
>>>>>>> 286cd8c7
			      "attempting to read a pcr value");

	if (rc == 0)
		memcpy(res_buf, cmd.params.pcrread_out.pcr_result,
		       TPM_DIGEST_SIZE);
	return rc;
}

/**
 * tpm_is_tpm2 - do we a have a TPM2 chip?
 * @chip:	a &struct tpm_chip instance, %NULL for the default chip
 *
 * Return:
 * 1 if we have a TPM2 chip.
 * 0 if we don't have a TPM2 chip.
 * A negative number for system errors (errno).
 */
int tpm_is_tpm2(struct tpm_chip *chip)
{
	int rc;

	chip = tpm_find_get_ops(chip);
	if (!chip)
		return -ENODEV;

	rc = (chip->flags & TPM_CHIP_FLAG_TPM2) != 0;

	tpm_put_ops(chip);

	return rc;
}
EXPORT_SYMBOL_GPL(tpm_is_tpm2);

/**
 * tpm_pcr_read - read a PCR value from SHA1 bank
 * @chip:	a &struct tpm_chip instance, %NULL for the default chip
 * @pcr_idx:	the PCR to be retrieved
 * @res_buf:	the value of the PCR
 *
 * Return: same as with tpm_transmit_cmd()
 */
int tpm_pcr_read(struct tpm_chip *chip, int pcr_idx, u8 *res_buf)
{
	int rc;

	chip = tpm_find_get_ops(chip);
	if (!chip)
		return -ENODEV;
	if (chip->flags & TPM_CHIP_FLAG_TPM2)
		rc = tpm2_pcr_read(chip, pcr_idx, res_buf);
	else
		rc = tpm_pcr_read_dev(chip, pcr_idx, res_buf);
	tpm_put_ops(chip);
	return rc;
}
EXPORT_SYMBOL_GPL(tpm_pcr_read);

#define TPM_ORD_PCR_EXTEND 20
#define EXTEND_PCR_RESULT_SIZE 34
#define EXTEND_PCR_RESULT_BODY_SIZE 20
static const struct tpm_input_header pcrextend_header = {
	.tag = cpu_to_be16(TPM_TAG_RQU_COMMAND),
	.length = cpu_to_be32(34),
	.ordinal = cpu_to_be32(TPM_ORD_PCR_EXTEND)
};

static int tpm1_pcr_extend(struct tpm_chip *chip, int pcr_idx, const u8 *hash,
			   char *log_msg)
{
	struct tpm_buf buf;
	int rc;

	rc = tpm_buf_init(&buf, TPM_TAG_RQU_COMMAND, TPM_ORD_PCR_EXTEND);
	if (rc)
		return rc;

	tpm_buf_append_u32(&buf, pcr_idx);
	tpm_buf_append(&buf, hash, TPM_DIGEST_SIZE);

	rc = tpm_transmit_cmd(chip, NULL, buf.data, EXTEND_PCR_RESULT_SIZE,
			      EXTEND_PCR_RESULT_BODY_SIZE, 0, log_msg);
	tpm_buf_destroy(&buf);
	return rc;
}

/**
 * tpm_pcr_extend - extend a PCR value in SHA1 bank.
 * @chip:	a &struct tpm_chip instance, %NULL for the default chip
 * @pcr_idx:	the PCR to be retrieved
 * @hash:	the hash value used to extend the PCR value
 *
 * Note: with TPM 2.0 extends also those banks with a known digest size to the
 * cryto subsystem in order to prevent malicious use of those PCR banks. In the
 * future we should dynamically determine digest sizes.
 *
 * Return: same as with tpm_transmit_cmd()
 */
int tpm_pcr_extend(struct tpm_chip *chip, int pcr_idx, const u8 *hash)
{
	int rc;
	struct tpm2_digest digest_list[ARRAY_SIZE(chip->active_banks)];
	u32 count = 0;
	int i;

	chip = tpm_find_get_ops(chip);
	if (!chip)
		return -ENODEV;

	if (chip->flags & TPM_CHIP_FLAG_TPM2) {
<<<<<<< HEAD
		rc = tpm2_pcr_extend(chip, pcr_idx, hash);
=======
		memset(digest_list, 0, sizeof(digest_list));

		for (i = 0; i < ARRAY_SIZE(chip->active_banks) &&
			    chip->active_banks[i] != TPM2_ALG_ERROR; i++) {
			digest_list[i].alg_id = chip->active_banks[i];
			memcpy(digest_list[i].digest, hash, TPM_DIGEST_SIZE);
			count++;
		}

		rc = tpm2_pcr_extend(chip, pcr_idx, count, digest_list);
>>>>>>> 286cd8c7
		tpm_put_ops(chip);
		return rc;
	}

<<<<<<< HEAD
	cmd.header.in = pcrextend_header;
	cmd.params.pcrextend_in.pcr_idx = cpu_to_be32(pcr_idx);
	memcpy(cmd.params.pcrextend_in.hash, hash, TPM_DIGEST_SIZE);
	rc = tpm_transmit_cmd(chip, &cmd, EXTEND_PCR_RESULT_SIZE, 0,
			      "attempting extend a PCR value");

=======
	rc = tpm1_pcr_extend(chip, pcr_idx, hash,
			     "attempting extend a PCR value");
>>>>>>> 286cd8c7
	tpm_put_ops(chip);
	return rc;
}
EXPORT_SYMBOL_GPL(tpm_pcr_extend);

/**
 * tpm_do_selftest - have the TPM continue its selftest and wait until it
 *                   can receive further commands
 * @chip: TPM chip to use
 *
 * Returns 0 on success, < 0 in case of fatal error or a value > 0 representing
 * a TPM error code.
 */
int tpm_do_selftest(struct tpm_chip *chip)
{
	int rc;
	unsigned int loops;
	unsigned int delay_msec = 100;
	unsigned long duration;
	u8 dummy[TPM_DIGEST_SIZE];

	duration = tpm_calc_ordinal_duration(chip, TPM_ORD_CONTINUE_SELFTEST);

	loops = jiffies_to_msecs(duration) / delay_msec;

	rc = tpm_continue_selftest(chip);
	if (rc == TPM_ERR_INVALID_POSTINIT) {
		chip->flags |= TPM_CHIP_FLAG_ALWAYS_POWERED;
		dev_info(&chip->dev, "TPM not ready (%d)\n", rc);
	}
	/* This may fail if there was no TPM driver during a suspend/resume
	 * cycle; some may return 10 (BAD_ORDINAL), others 28 (FAILEDSELFTEST)
	 */
	if (rc)
		return rc;

	do {
		/* Attempt to read a PCR value */
<<<<<<< HEAD
		cmd.header.in = pcrread_header;
		cmd.params.pcrread_in.pcr_idx = cpu_to_be32(0);
		rc = tpm_transmit(chip, (u8 *) &cmd, READ_PCR_RESULT_SIZE, 0);
=======
		rc = tpm_pcr_read_dev(chip, 0, dummy);

>>>>>>> 286cd8c7
		/* Some buggy TPMs will not respond to tpm_tis_ready() for
		 * around 300ms while the self test is ongoing, keep trying
		 * until the self test duration expires. */
		if (rc == -ETIME) {
			dev_info(
			    &chip->dev, HW_ERR
			    "TPM command timed out during continue self test");
<<<<<<< HEAD
			msleep(delay_msec);
=======
			tpm_msleep(delay_msec);
>>>>>>> 286cd8c7
			continue;
		}

		if (rc == TPM_ERR_DISABLED || rc == TPM_ERR_DEACTIVATED) {
			dev_info(&chip->dev,
				 "TPM is disabled/deactivated (0x%X)\n", rc);
			/* TPM is disabled and/or deactivated; driver can
			 * proceed and TPM does handle commands for
			 * suspend/resume correctly
			 */
			return 0;
		}
		if (rc != TPM_WARN_DOING_SELFTEST)
			return rc;
		tpm_msleep(delay_msec);
	} while (--loops > 0);

	return rc;
}
EXPORT_SYMBOL_GPL(tpm_do_selftest);

/**
 * tpm1_auto_startup - Perform the standard automatic TPM initialization
 *                     sequence
 * @chip: TPM chip to use
 *
 * Returns 0 on success, < 0 in case of fatal error.
 */
int tpm1_auto_startup(struct tpm_chip *chip)
{
	int rc;

<<<<<<< HEAD
	chip = tpm_chip_find_get(chip_num);
	if (chip == NULL)
		return -ENODEV;

	rc = tpm_transmit_cmd(chip, cmd, buflen, 0, "attempting tpm_cmd");

	tpm_put_ops(chip);
=======
	rc = tpm_get_timeouts(chip);
	if (rc)
		goto out;
	rc = tpm_do_selftest(chip);
	if (rc) {
		dev_err(&chip->dev, "TPM self test failed\n");
		goto out;
	}

>>>>>>> 286cd8c7
	return rc;
out:
	if (rc > 0)
		rc = -ENODEV;
	return rc;
}

/**
 * tpm_send - send a TPM command
 * @chip:	a &struct tpm_chip instance, %NULL for the default chip
 * @cmd:	a TPM command buffer
 * @buflen:	the length of the TPM command buffer
 *
 * Return: same as with tpm_transmit_cmd()
 */
int tpm_send(struct tpm_chip *chip, void *cmd, size_t buflen)
{
	int rc;

	chip = tpm_find_get_ops(chip);
	if (!chip)
		return -ENODEV;

	rc = tpm_transmit_cmd(chip, NULL, cmd, buflen, 0, 0,
			      "attempting to a send a command");
	tpm_put_ops(chip);
	return rc;
}
EXPORT_SYMBOL_GPL(tpm_send);

#define TPM_ORD_SAVESTATE 152
#define SAVESTATE_RESULT_SIZE 10

static const struct tpm_input_header savestate_header = {
	.tag = cpu_to_be16(TPM_TAG_RQU_COMMAND),
	.length = cpu_to_be32(10),
	.ordinal = cpu_to_be32(TPM_ORD_SAVESTATE)
};

/*
 * We are about to suspend. Save the TPM state
 * so that it can be restored.
 */
int tpm_pm_suspend(struct device *dev)
{
	struct tpm_chip *chip = dev_get_drvdata(dev);
	struct tpm_cmd_t cmd;
	int rc, try;

	u8 dummy_hash[TPM_DIGEST_SIZE] = { 0 };

	if (chip == NULL)
		return -ENODEV;

	if (chip->flags & TPM_CHIP_FLAG_ALWAYS_POWERED)
		return 0;

	if (chip->flags & TPM_CHIP_FLAG_TPM2) {
		tpm2_shutdown(chip, TPM2_SU_STATE);
		return 0;
	}

	/* for buggy tpm, flush pcrs with extend to selected dummy */
<<<<<<< HEAD
	if (tpm_suspend_pcr) {
		cmd.header.in = pcrextend_header;
		cmd.params.pcrextend_in.pcr_idx = cpu_to_be32(tpm_suspend_pcr);
		memcpy(cmd.params.pcrextend_in.hash, dummy_hash,
		       TPM_DIGEST_SIZE);
		rc = tpm_transmit_cmd(chip, &cmd, EXTEND_PCR_RESULT_SIZE, 0,
				      "extending dummy pcr before suspend");
	}
=======
	if (tpm_suspend_pcr)
		rc = tpm1_pcr_extend(chip, tpm_suspend_pcr, dummy_hash,
				     "extending dummy pcr before suspend");
>>>>>>> 286cd8c7

	/* now do the actual savestate */
	for (try = 0; try < TPM_RETRY; try++) {
		cmd.header.in = savestate_header;
<<<<<<< HEAD
		rc = tpm_transmit_cmd(chip, &cmd, SAVESTATE_RESULT_SIZE, 0,
				      NULL);
=======
		rc = tpm_transmit_cmd(chip, NULL, &cmd, SAVESTATE_RESULT_SIZE,
				      0, 0, NULL);
>>>>>>> 286cd8c7

		/*
		 * If the TPM indicates that it is too busy to respond to
		 * this command then retry before giving up.  It can take
		 * several seconds for this TPM to be ready.
		 *
		 * This can happen if the TPM has already been sent the
		 * SaveState command before the driver has loaded.  TCG 1.2
		 * specification states that any communication after SaveState
		 * may cause the TPM to invalidate previously saved state.
		 */
		if (rc != TPM_WARN_RETRY)
			break;
		tpm_msleep(TPM_TIMEOUT_RETRY);
	}

	if (rc)
		dev_err(&chip->dev,
			"Error (%d) sending savestate before suspend\n", rc);
	else if (try > 0)
		dev_warn(&chip->dev, "TPM savestate took %dms\n",
			 try * TPM_TIMEOUT_RETRY);

	return rc;
}
EXPORT_SYMBOL_GPL(tpm_pm_suspend);

/*
 * Resume from a power safe. The BIOS already restored
 * the TPM state.
 */
int tpm_pm_resume(struct device *dev)
{
	struct tpm_chip *chip = dev_get_drvdata(dev);

	if (chip == NULL)
		return -ENODEV;

	return 0;
}
EXPORT_SYMBOL_GPL(tpm_pm_resume);

#define TPM_GETRANDOM_RESULT_SIZE	18
static const struct tpm_input_header tpm_getrandom_header = {
	.tag = cpu_to_be16(TPM_TAG_RQU_COMMAND),
	.length = cpu_to_be32(14),
	.ordinal = cpu_to_be32(TPM_ORD_GET_RANDOM)
};

/**
 * tpm_get_random() - get random bytes from the TPM's RNG
 * @chip:	a &struct tpm_chip instance, %NULL for the default chip
 * @out:	destination buffer for the random bytes
 * @max:	the max number of bytes to write to @out
 *
 * Return: same as with tpm_transmit_cmd()
 */
int tpm_get_random(struct tpm_chip *chip, u8 *out, size_t max)
{
	struct tpm_cmd_t tpm_cmd;
	u32 recd, num_bytes = min_t(u32, max, TPM_MAX_RNG_DATA), rlength;
	int err, total = 0, retries = 5;
	u8 *dest = out;

	if (!out || !num_bytes || max > TPM_MAX_RNG_DATA)
		return -EINVAL;

	chip = tpm_find_get_ops(chip);
	if (!chip)
		return -ENODEV;

	if (chip->flags & TPM_CHIP_FLAG_TPM2) {
		err = tpm2_get_random(chip, out, max);
		tpm_put_ops(chip);
		return err;
	}

	do {
		tpm_cmd.header.in = tpm_getrandom_header;
		tpm_cmd.params.getrandom_in.num_bytes = cpu_to_be32(num_bytes);

<<<<<<< HEAD
		err = tpm_transmit_cmd(chip, &tpm_cmd,
				       TPM_GETRANDOM_RESULT_SIZE + num_bytes,
=======
		err = tpm_transmit_cmd(chip, NULL, &tpm_cmd,
				       TPM_GETRANDOM_RESULT_SIZE + num_bytes,
				       offsetof(struct tpm_getrandom_out,
						rng_data),
>>>>>>> 286cd8c7
				       0, "attempting get random");
		if (err)
			break;

		recd = be32_to_cpu(tpm_cmd.params.getrandom_out.rng_data_len);
		if (recd > num_bytes) {
			total = -EFAULT;
			break;
		}

<<<<<<< HEAD
=======
		rlength = be32_to_cpu(tpm_cmd.header.out.length);
		if (rlength < TPM_HEADER_SIZE +
			      offsetof(struct tpm_getrandom_out, rng_data) +
			      recd) {
			total = -EFAULT;
			break;
		}
>>>>>>> 286cd8c7
		memcpy(dest, tpm_cmd.params.getrandom_out.rng_data, recd);

		dest += recd;
		total += recd;
		num_bytes -= recd;
	} while (retries-- && total < max);

	tpm_put_ops(chip);
	return total ? total : -EIO;
}
EXPORT_SYMBOL_GPL(tpm_get_random);

/**
 * tpm_seal_trusted() - seal a trusted key payload
 * @chip:	a &struct tpm_chip instance, %NULL for the default chip
 * @options:	authentication values and other options
 * @payload:	the key data in clear and encrypted form
 *
 * Note: only TPM 2.0 chip are supported. TPM 1.x implementation is located in
 * the keyring subsystem.
 *
 * Return: same as with tpm_transmit_cmd()
 */
int tpm_seal_trusted(struct tpm_chip *chip, struct trusted_key_payload *payload,
		     struct trusted_key_options *options)
{
	int rc;

	chip = tpm_find_get_ops(chip);
	if (!chip || !(chip->flags & TPM_CHIP_FLAG_TPM2))
		return -ENODEV;

	rc = tpm2_seal_trusted(chip, payload, options);

	tpm_put_ops(chip);
	return rc;
}
EXPORT_SYMBOL_GPL(tpm_seal_trusted);

/**
 * tpm_unseal_trusted() - unseal a trusted key
 * @chip:	a &struct tpm_chip instance, %NULL for the default chip
 * @options:	authentication values and other options
 * @payload:	the key data in clear and encrypted form
 *
 * Note: only TPM 2.0 chip are supported. TPM 1.x implementation is located in
 * the keyring subsystem.
 *
 * Return: same as with tpm_transmit_cmd()
 */
int tpm_unseal_trusted(struct tpm_chip *chip,
		       struct trusted_key_payload *payload,
		       struct trusted_key_options *options)
{
	int rc;

	chip = tpm_find_get_ops(chip);
	if (!chip || !(chip->flags & TPM_CHIP_FLAG_TPM2))
		return -ENODEV;

	rc = tpm2_unseal_trusted(chip, payload, options);

	tpm_put_ops(chip);

	return rc;
}
EXPORT_SYMBOL_GPL(tpm_unseal_trusted);

static int __init tpm_init(void)
{
	int rc;

	tpm_class = class_create(THIS_MODULE, "tpm");
	if (IS_ERR(tpm_class)) {
		pr_err("couldn't create tpm class\n");
		return PTR_ERR(tpm_class);
	}

	tpmrm_class = class_create(THIS_MODULE, "tpmrm");
	if (IS_ERR(tpmrm_class)) {
		pr_err("couldn't create tpmrm class\n");
		class_destroy(tpm_class);
		return PTR_ERR(tpmrm_class);
	}

	rc = alloc_chrdev_region(&tpm_devt, 0, 2*TPM_NUM_DEVICES, "tpm");
	if (rc < 0) {
		pr_err("tpm: failed to allocate char dev region\n");
		class_destroy(tpmrm_class);
		class_destroy(tpm_class);
		return rc;
	}

	return 0;
}

static void __exit tpm_exit(void)
{
	idr_destroy(&dev_nums_idr);
	class_destroy(tpm_class);
	class_destroy(tpmrm_class);
	unregister_chrdev_region(tpm_devt, 2*TPM_NUM_DEVICES);
}

subsys_initcall(tpm_init);
module_exit(tpm_exit);

MODULE_AUTHOR("Leendert van Doorn (leendert@watson.ibm.com)");
MODULE_DESCRIPTION("TPM Driver");
MODULE_VERSION("2.0");
MODULE_LICENSE("GPL");<|MERGE_RESOLUTION|>--- conflicted
+++ resolved
@@ -327,18 +327,10 @@
 }
 EXPORT_SYMBOL_GPL(tpm_calc_ordinal_duration);
 
-<<<<<<< HEAD
-/*
- * Internal kernel interface to transmit TPM commands
- */
-ssize_t tpm_transmit(struct tpm_chip *chip, const u8 *buf, size_t bufsiz,
-		     unsigned int flags)
-=======
 static int tpm_validate_command(struct tpm_chip *chip,
 				 struct tpm_space *space,
 				 const u8 *cmd,
 				 size_t len)
->>>>>>> 286cd8c7
 {
 	const struct tpm_input_header *header = (const void *)cmd;
 	int i;
@@ -474,11 +466,7 @@
 		return -E2BIG;
 	}
 
-<<<<<<< HEAD
-	if (!(flags & TPM_TRANSMIT_UNLOCKED))
-=======
 	if (!(flags & TPM_TRANSMIT_UNLOCKED) && !(flags & TPM_TRANSMIT_NESTED))
->>>>>>> 286cd8c7
 		mutex_lock(&chip->tpm_mutex);
 
 	if (chip->ops->clk_enable != NULL)
@@ -505,14 +493,9 @@
 
 	rc = chip->ops->send(chip, buf, count);
 	if (rc < 0) {
-<<<<<<< HEAD
-		dev_err(&chip->dev,
-			"tpm_transmit: tpm_send: error %zd\n", rc);
-=======
 		if (rc != -EPIPE)
 			dev_err(&chip->dev,
 				"%s: send(): error %d\n", __func__, rc);
->>>>>>> 286cd8c7
 		goto out;
 	}
 
@@ -554,16 +537,6 @@
 	goto out;
 
 out_recv:
-<<<<<<< HEAD
-	rc = chip->ops->recv(chip, (u8 *) buf, bufsiz);
-	if (rc < 0)
-		dev_err(&chip->dev,
-			"tpm_transmit: tpm_recv: error %zd\n", rc);
-out:
-	if (!(flags & TPM_TRANSMIT_UNLOCKED))
-		mutex_unlock(&chip->tpm_mutex);
-	return rc;
-=======
 	len = chip->ops->recv(chip, buf, bufsiz);
 	if (len < 0) {
 		rc = len;
@@ -598,7 +571,6 @@
 	if (!(flags & TPM_TRANSMIT_UNLOCKED) && !(flags & TPM_TRANSMIT_NESTED))
 		mutex_unlock(&chip->tpm_mutex);
 	return rc ? rc : len;
->>>>>>> 286cd8c7
 }
 
 /**
@@ -635,12 +607,6 @@
 	/* the command code is where the return code will be */
 	u32 cc = be32_to_cpu(header->return_code);
 
-<<<<<<< HEAD
-ssize_t tpm_transmit_cmd(struct tpm_chip *chip, const void *cmd,
-			 int len, unsigned int flags, const char *desc)
-{
-	const struct tpm_output_header *header;
-=======
 	/*
 	 * Subtlety here: if we have a space, the handles will be
 	 * transformed, so when we restore the header we also have to
@@ -699,15 +665,10 @@
 			 const char *desc)
 {
 	const struct tpm_output_header *header = buf;
->>>>>>> 286cd8c7
 	int err;
 	ssize_t len;
 
-<<<<<<< HEAD
-	len = tpm_transmit(chip, (const u8 *)cmd, len, flags);
-=======
 	len = tpm_transmit(chip, space, buf, bufsiz, flags);
->>>>>>> 286cd8c7
 	if (len <  0)
 		return len;
 
@@ -803,48 +764,6 @@
 		tpm_buf_append_u32(&buf, 4);
 		tpm_buf_append_u32(&buf, subcap_id);
 	}
-<<<<<<< HEAD
-	rc = tpm_transmit_cmd(chip, &tpm_cmd, TPM_INTERNAL_RESULT_SIZE, 0,
-			      desc);
-	if (!rc)
-		*cap = tpm_cmd.params.getcap_out.cap;
-	return rc;
-}
-
-void tpm_gen_interrupt(struct tpm_chip *chip)
-{
-	struct	tpm_cmd_t tpm_cmd;
-	ssize_t rc;
-
-	tpm_cmd.header.in = tpm_getcap_header;
-	tpm_cmd.params.getcap_in.cap = TPM_CAP_PROP;
-	tpm_cmd.params.getcap_in.subcap_size = cpu_to_be32(4);
-	tpm_cmd.params.getcap_in.subcap = TPM_CAP_PROP_TIS_TIMEOUT;
-
-	rc = tpm_transmit_cmd(chip, &tpm_cmd, TPM_INTERNAL_RESULT_SIZE, 0,
-			      "attempting to determine the timeouts");
-}
-EXPORT_SYMBOL_GPL(tpm_gen_interrupt);
-
-#define TPM_ORD_STARTUP cpu_to_be32(153)
-#define TPM_ST_CLEAR cpu_to_be16(1)
-#define TPM_ST_STATE cpu_to_be16(2)
-#define TPM_ST_DEACTIVATED cpu_to_be16(3)
-static const struct tpm_input_header tpm_startup_header = {
-	.tag = TPM_TAG_RQU_COMMAND,
-	.length = cpu_to_be32(12),
-	.ordinal = TPM_ORD_STARTUP
-};
-
-static int tpm_startup(struct tpm_chip *chip, __be16 startup_type)
-{
-	struct tpm_cmd_t start_cmd;
-	start_cmd.header.in = tpm_startup_header;
-
-	start_cmd.params.startup_in.startup_type = startup_type;
-	return tpm_transmit_cmd(chip, &start_cmd, TPM_INTERNAL_RESULT_SIZE, 0,
-				"attempting to start the TPM");
-=======
 	rc = tpm_transmit_cmd(chip, NULL, buf.data, PAGE_SIZE,
 			      min_cap_length, 0, desc);
 	if (!rc)
@@ -852,7 +771,6 @@
 
 	tpm_buf_destroy(&buf);
 	return rc;
->>>>>>> 286cd8c7
 }
 EXPORT_SYMBOL_GPL(tpm_getcap);
 
@@ -862,14 +780,6 @@
 	unsigned long timeout_old[4], timeout_chip[4], timeout_eff[4];
 	ssize_t rc;
 
-<<<<<<< HEAD
-	tpm_cmd.header.in = tpm_getcap_header;
-	tpm_cmd.params.getcap_in.cap = TPM_CAP_PROP;
-	tpm_cmd.params.getcap_in.subcap_size = cpu_to_be32(4);
-	tpm_cmd.params.getcap_in.subcap = TPM_CAP_PROP_TIS_TIMEOUT;
-	rc = tpm_transmit_cmd(chip, &tpm_cmd, TPM_INTERNAL_RESULT_SIZE, 0,
-			      NULL);
-=======
 	if (chip->flags & TPM_CHIP_FLAG_HAVE_TIMEOUTS)
 		return 0;
 
@@ -891,32 +801,16 @@
 		chip->flags |= TPM_CHIP_FLAG_HAVE_TIMEOUTS;
 		return 0;
 	}
->>>>>>> 286cd8c7
 
 	rc = tpm_getcap(chip, TPM_CAP_PROP_TIS_TIMEOUT, &cap, NULL,
 			sizeof(cap.timeout));
 	if (rc == TPM_ERR_INVALID_POSTINIT) {
-<<<<<<< HEAD
-		/* The TPM is not started, we are the first to talk to it.
-		   Execute a startup command. */
-		dev_info(&chip->dev, "Issuing TPM_STARTUP");
-		if (tpm_startup(chip, TPM_ST_CLEAR))
-			return rc;
-
-		tpm_cmd.header.in = tpm_getcap_header;
-		tpm_cmd.params.getcap_in.cap = TPM_CAP_PROP;
-		tpm_cmd.params.getcap_in.subcap_size = cpu_to_be32(4);
-		tpm_cmd.params.getcap_in.subcap = TPM_CAP_PROP_TIS_TIMEOUT;
-		rc = tpm_transmit_cmd(chip, &tpm_cmd, TPM_INTERNAL_RESULT_SIZE,
-				      0, NULL);
-=======
 		if (tpm_startup(chip))
 			return rc;
 
 		rc = tpm_getcap(chip, TPM_CAP_PROP_TIS_TIMEOUT, &cap,
 				"attempting to determine the timeouts",
 				sizeof(cap.timeout));
->>>>>>> 286cd8c7
 	}
 
 	if (rc) {
@@ -965,11 +859,7 @@
 	}
 
 	/* Report adjusted timeouts */
-<<<<<<< HEAD
-	if (chip->vendor.timeout_adjusted) {
-=======
 	if (chip->timeout_adjusted) {
->>>>>>> 286cd8c7
 		dev_info(&chip->dev,
 			 HW_ERR "Adjusting reported timeouts: A %lu->%luus B %lu->%luus C %lu->%luus D %lu->%luus\n",
 			 timeout_chip[0], timeout_eff[0],
@@ -983,20 +873,9 @@
 	chip->timeout_c = usecs_to_jiffies(timeout_eff[2]);
 	chip->timeout_d = usecs_to_jiffies(timeout_eff[3]);
 
-<<<<<<< HEAD
-duration:
-	tpm_cmd.header.in = tpm_getcap_header;
-	tpm_cmd.params.getcap_in.cap = TPM_CAP_PROP;
-	tpm_cmd.params.getcap_in.subcap_size = cpu_to_be32(4);
-	tpm_cmd.params.getcap_in.subcap = TPM_CAP_PROP_TIS_DURATION;
-
-	rc = tpm_transmit_cmd(chip, &tpm_cmd, TPM_INTERNAL_RESULT_SIZE, 0,
-			      "attempting to determine the durations");
-=======
 	rc = tpm_getcap(chip, TPM_CAP_PROP_TIS_DURATION, &cap,
 			"attempting to determine the durations",
 			sizeof(cap.duration));
->>>>>>> 286cd8c7
 	if (rc)
 		return rc;
 
@@ -1013,19 +892,11 @@
 	 * fix up the resulting too-small TPM_SHORT value to make things work.
 	 * We also scale the TPM_MEDIUM and -_LONG values by 1000.
 	 */
-<<<<<<< HEAD
-	if (chip->vendor.duration[TPM_SHORT] < (HZ / 100)) {
-		chip->vendor.duration[TPM_SHORT] = HZ;
-		chip->vendor.duration[TPM_MEDIUM] *= 1000;
-		chip->vendor.duration[TPM_LONG] *= 1000;
-		chip->vendor.duration_adjusted = true;
-=======
 	if (chip->duration[TPM_SHORT] < (HZ / 100)) {
 		chip->duration[TPM_SHORT] = HZ;
 		chip->duration[TPM_MEDIUM] *= 1000;
 		chip->duration[TPM_LONG] *= 1000;
 		chip->duration_adjusted = true;
->>>>>>> 286cd8c7
 		dev_info(&chip->dev, "Adjusting TPM timeout parameters.");
 	}
 
@@ -1056,13 +927,8 @@
 	struct tpm_cmd_t cmd;
 
 	cmd.header.in = continue_selftest_header;
-<<<<<<< HEAD
-	rc = tpm_transmit_cmd(chip, &cmd, CONTINUE_SELFTEST_RESULT_SIZE, 0,
-			      "continue selftest");
-=======
 	rc = tpm_transmit_cmd(chip, NULL, &cmd, CONTINUE_SELFTEST_RESULT_SIZE,
 			      0, 0, "continue selftest");
->>>>>>> 286cd8c7
 	return rc;
 }
 
@@ -1082,12 +948,8 @@
 
 	cmd.header.in = pcrread_header;
 	cmd.params.pcrread_in.pcr_idx = cpu_to_be32(pcr_idx);
-<<<<<<< HEAD
-	rc = tpm_transmit_cmd(chip, &cmd, READ_PCR_RESULT_SIZE, 0,
-=======
 	rc = tpm_transmit_cmd(chip, NULL, &cmd, READ_PCR_RESULT_SIZE,
 			      READ_PCR_RESULT_BODY_SIZE, 0,
->>>>>>> 286cd8c7
 			      "attempting to read a pcr value");
 
 	if (rc == 0)
@@ -1197,9 +1059,6 @@
 		return -ENODEV;
 
 	if (chip->flags & TPM_CHIP_FLAG_TPM2) {
-<<<<<<< HEAD
-		rc = tpm2_pcr_extend(chip, pcr_idx, hash);
-=======
 		memset(digest_list, 0, sizeof(digest_list));
 
 		for (i = 0; i < ARRAY_SIZE(chip->active_banks) &&
@@ -1210,22 +1069,12 @@
 		}
 
 		rc = tpm2_pcr_extend(chip, pcr_idx, count, digest_list);
->>>>>>> 286cd8c7
 		tpm_put_ops(chip);
 		return rc;
 	}
 
-<<<<<<< HEAD
-	cmd.header.in = pcrextend_header;
-	cmd.params.pcrextend_in.pcr_idx = cpu_to_be32(pcr_idx);
-	memcpy(cmd.params.pcrextend_in.hash, hash, TPM_DIGEST_SIZE);
-	rc = tpm_transmit_cmd(chip, &cmd, EXTEND_PCR_RESULT_SIZE, 0,
-			      "attempting extend a PCR value");
-
-=======
 	rc = tpm1_pcr_extend(chip, pcr_idx, hash,
 			     "attempting extend a PCR value");
->>>>>>> 286cd8c7
 	tpm_put_ops(chip);
 	return rc;
 }
@@ -1264,14 +1113,8 @@
 
 	do {
 		/* Attempt to read a PCR value */
-<<<<<<< HEAD
-		cmd.header.in = pcrread_header;
-		cmd.params.pcrread_in.pcr_idx = cpu_to_be32(0);
-		rc = tpm_transmit(chip, (u8 *) &cmd, READ_PCR_RESULT_SIZE, 0);
-=======
 		rc = tpm_pcr_read_dev(chip, 0, dummy);
 
->>>>>>> 286cd8c7
 		/* Some buggy TPMs will not respond to tpm_tis_ready() for
 		 * around 300ms while the self test is ongoing, keep trying
 		 * until the self test duration expires. */
@@ -1279,11 +1122,7 @@
 			dev_info(
 			    &chip->dev, HW_ERR
 			    "TPM command timed out during continue self test");
-<<<<<<< HEAD
-			msleep(delay_msec);
-=======
 			tpm_msleep(delay_msec);
->>>>>>> 286cd8c7
 			continue;
 		}
 
@@ -1316,15 +1155,6 @@
 {
 	int rc;
 
-<<<<<<< HEAD
-	chip = tpm_chip_find_get(chip_num);
-	if (chip == NULL)
-		return -ENODEV;
-
-	rc = tpm_transmit_cmd(chip, cmd, buflen, 0, "attempting tpm_cmd");
-
-	tpm_put_ops(chip);
-=======
 	rc = tpm_get_timeouts(chip);
 	if (rc)
 		goto out;
@@ -1334,7 +1164,6 @@
 		goto out;
 	}
 
->>>>>>> 286cd8c7
 	return rc;
 out:
 	if (rc > 0)
@@ -1398,31 +1227,15 @@
 	}
 
 	/* for buggy tpm, flush pcrs with extend to selected dummy */
-<<<<<<< HEAD
-	if (tpm_suspend_pcr) {
-		cmd.header.in = pcrextend_header;
-		cmd.params.pcrextend_in.pcr_idx = cpu_to_be32(tpm_suspend_pcr);
-		memcpy(cmd.params.pcrextend_in.hash, dummy_hash,
-		       TPM_DIGEST_SIZE);
-		rc = tpm_transmit_cmd(chip, &cmd, EXTEND_PCR_RESULT_SIZE, 0,
-				      "extending dummy pcr before suspend");
-	}
-=======
 	if (tpm_suspend_pcr)
 		rc = tpm1_pcr_extend(chip, tpm_suspend_pcr, dummy_hash,
 				     "extending dummy pcr before suspend");
->>>>>>> 286cd8c7
 
 	/* now do the actual savestate */
 	for (try = 0; try < TPM_RETRY; try++) {
 		cmd.header.in = savestate_header;
-<<<<<<< HEAD
-		rc = tpm_transmit_cmd(chip, &cmd, SAVESTATE_RESULT_SIZE, 0,
-				      NULL);
-=======
 		rc = tpm_transmit_cmd(chip, NULL, &cmd, SAVESTATE_RESULT_SIZE,
 				      0, 0, NULL);
->>>>>>> 286cd8c7
 
 		/*
 		 * If the TPM indicates that it is too busy to respond to
@@ -1504,15 +1317,10 @@
 		tpm_cmd.header.in = tpm_getrandom_header;
 		tpm_cmd.params.getrandom_in.num_bytes = cpu_to_be32(num_bytes);
 
-<<<<<<< HEAD
-		err = tpm_transmit_cmd(chip, &tpm_cmd,
-				       TPM_GETRANDOM_RESULT_SIZE + num_bytes,
-=======
 		err = tpm_transmit_cmd(chip, NULL, &tpm_cmd,
 				       TPM_GETRANDOM_RESULT_SIZE + num_bytes,
 				       offsetof(struct tpm_getrandom_out,
 						rng_data),
->>>>>>> 286cd8c7
 				       0, "attempting get random");
 		if (err)
 			break;
@@ -1523,8 +1331,6 @@
 			break;
 		}
 
-<<<<<<< HEAD
-=======
 		rlength = be32_to_cpu(tpm_cmd.header.out.length);
 		if (rlength < TPM_HEADER_SIZE +
 			      offsetof(struct tpm_getrandom_out, rng_data) +
@@ -1532,7 +1338,6 @@
 			total = -EFAULT;
 			break;
 		}
->>>>>>> 286cd8c7
 		memcpy(dest, tpm_cmd.params.getrandom_out.rng_data, recd);
 
 		dest += recd;
