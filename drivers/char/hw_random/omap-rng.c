/*
 * omap-rng.c - RNG driver for TI OMAP CPU family
 *
 * Author: Deepak Saxena <dsaxena@plexity.net>
 *
 * Copyright 2005 (c) MontaVista Software, Inc.
 *
 * Mostly based on original driver:
 *
 * Copyright (C) 2005 Nokia Corporation
 * Author: Juha Yrjölä <juha.yrjola@nokia.com>
 *
 * This file is licensed under  the terms of the GNU General Public
 * License version 2. This program is licensed "as is" without any
 * warranty of any kind, whether express or implied.
 */

#include <linux/module.h>
#include <linux/init.h>
#include <linux/random.h>
#include <linux/err.h>
#include <linux/platform_device.h>
#include <linux/hw_random.h>
#include <linux/delay.h>
#include <linux/slab.h>
#include <linux/pm_runtime.h>
#include <linux/of.h>
#include <linux/of_device.h>
#include <linux/of_address.h>
#include <linux/interrupt.h>
#include <linux/clk.h>

#include <asm/io.h>

#define RNG_REG_STATUS_RDY			(1 << 0)

#define RNG_REG_INTACK_RDY_MASK			(1 << 0)
#define RNG_REG_INTACK_SHUTDOWN_OFLO_MASK	(1 << 1)
#define RNG_SHUTDOWN_OFLO_MASK			(1 << 1)

#define RNG_CONTROL_STARTUP_CYCLES_SHIFT	16
#define RNG_CONTROL_STARTUP_CYCLES_MASK		(0xffff << 16)
#define RNG_CONTROL_ENABLE_TRNG_SHIFT		10
#define RNG_CONTROL_ENABLE_TRNG_MASK		(1 << 10)

#define RNG_CONFIG_MAX_REFIL_CYCLES_SHIFT	16
#define RNG_CONFIG_MAX_REFIL_CYCLES_MASK	(0xffff << 16)
#define RNG_CONFIG_MIN_REFIL_CYCLES_SHIFT	0
#define RNG_CONFIG_MIN_REFIL_CYCLES_MASK	(0xff << 0)

#define RNG_CONTROL_STARTUP_CYCLES		0xff
#define RNG_CONFIG_MIN_REFIL_CYCLES		0x21
#define RNG_CONFIG_MAX_REFIL_CYCLES		0x22

#define RNG_ALARMCNT_ALARM_TH_SHIFT		0x0
#define RNG_ALARMCNT_ALARM_TH_MASK		(0xff << 0)
#define RNG_ALARMCNT_SHUTDOWN_TH_SHIFT		16
#define RNG_ALARMCNT_SHUTDOWN_TH_MASK		(0x1f << 16)
#define RNG_ALARM_THRESHOLD			0xff
#define RNG_SHUTDOWN_THRESHOLD			0x4

#define RNG_REG_FROENABLE_MASK			0xffffff
#define RNG_REG_FRODETUNE_MASK			0xffffff

#define OMAP2_RNG_OUTPUT_SIZE			0x4
#define OMAP4_RNG_OUTPUT_SIZE			0x8
#define EIP76_RNG_OUTPUT_SIZE			0x10

/*
 * EIP76 RNG takes approx. 700us to produce 16 bytes of output data
 * as per testing results. And to account for the lack of udelay()'s
 * reliability, we keep the timeout as 1000us.
 */
#define RNG_DATA_FILL_TIMEOUT			100

enum {
	RNG_OUTPUT_0_REG = 0,
	RNG_OUTPUT_1_REG,
	RNG_OUTPUT_2_REG,
	RNG_OUTPUT_3_REG,
	RNG_STATUS_REG,
	RNG_INTMASK_REG,
	RNG_INTACK_REG,
	RNG_CONTROL_REG,
	RNG_CONFIG_REG,
	RNG_ALARMCNT_REG,
	RNG_FROENABLE_REG,
	RNG_FRODETUNE_REG,
	RNG_ALARMMASK_REG,
	RNG_ALARMSTOP_REG,
	RNG_REV_REG,
	RNG_SYSCONFIG_REG,
};

static const u16 reg_map_omap2[] = {
	[RNG_OUTPUT_0_REG]	= 0x0,
	[RNG_STATUS_REG]	= 0x4,
	[RNG_CONFIG_REG]	= 0x28,
	[RNG_REV_REG]		= 0x3c,
	[RNG_SYSCONFIG_REG]	= 0x40,
};

static const u16 reg_map_omap4[] = {
	[RNG_OUTPUT_0_REG]	= 0x0,
	[RNG_OUTPUT_1_REG]	= 0x4,
	[RNG_STATUS_REG]	= 0x8,
	[RNG_INTMASK_REG]	= 0xc,
	[RNG_INTACK_REG]	= 0x10,
	[RNG_CONTROL_REG]	= 0x14,
	[RNG_CONFIG_REG]	= 0x18,
	[RNG_ALARMCNT_REG]	= 0x1c,
	[RNG_FROENABLE_REG]	= 0x20,
	[RNG_FRODETUNE_REG]	= 0x24,
	[RNG_ALARMMASK_REG]	= 0x28,
	[RNG_ALARMSTOP_REG]	= 0x2c,
	[RNG_REV_REG]		= 0x1FE0,
	[RNG_SYSCONFIG_REG]	= 0x1FE4,
};

static const u16 reg_map_eip76[] = {
	[RNG_OUTPUT_0_REG]	= 0x0,
	[RNG_OUTPUT_1_REG]	= 0x4,
	[RNG_OUTPUT_2_REG]	= 0x8,
	[RNG_OUTPUT_3_REG]	= 0xc,
	[RNG_STATUS_REG]	= 0x10,
	[RNG_INTACK_REG]	= 0x10,
	[RNG_CONTROL_REG]	= 0x14,
	[RNG_CONFIG_REG]	= 0x18,
	[RNG_ALARMCNT_REG]	= 0x1c,
	[RNG_FROENABLE_REG]	= 0x20,
	[RNG_FRODETUNE_REG]	= 0x24,
	[RNG_ALARMMASK_REG]	= 0x28,
	[RNG_ALARMSTOP_REG]	= 0x2c,
	[RNG_REV_REG]		= 0x7c,
};

struct omap_rng_dev;
/**
 * struct omap_rng_pdata - RNG IP block-specific data
 * @regs: Pointer to the register offsets structure.
 * @data_size: No. of bytes in RNG output.
 * @data_present: Callback to determine if data is available.
 * @init: Callback for IP specific initialization sequence.
 * @cleanup: Callback for IP specific cleanup sequence.
 */
struct omap_rng_pdata {
	u16	*regs;
	u32	data_size;
	u32	(*data_present)(struct omap_rng_dev *priv);
	int	(*init)(struct omap_rng_dev *priv);
	void	(*cleanup)(struct omap_rng_dev *priv);
};

struct omap_rng_dev {
	void __iomem			*base;
	struct device			*dev;
	const struct omap_rng_pdata	*pdata;
	struct hwrng rng;
	struct clk 			*clk;
	struct clk			*clk_reg;
};

static inline u32 omap_rng_read(struct omap_rng_dev *priv, u16 reg)
{
	return __raw_readl(priv->base + priv->pdata->regs[reg]);
}

static inline void omap_rng_write(struct omap_rng_dev *priv, u16 reg,
				      u32 val)
{
	__raw_writel(val, priv->base + priv->pdata->regs[reg]);
}


static int omap_rng_do_read(struct hwrng *rng, void *data, size_t max,
			    bool wait)
{
	struct omap_rng_dev *priv;
	int i, present;

	priv = (struct omap_rng_dev *)rng->priv;

	if (max < priv->pdata->data_size)
		return 0;

	for (i = 0; i < RNG_DATA_FILL_TIMEOUT; i++) {
		present = priv->pdata->data_present(priv);
		if (present || !wait)
			break;

		udelay(10);
	}
	if (!present)
		return 0;

	memcpy_fromio(data, priv->base + priv->pdata->regs[RNG_OUTPUT_0_REG],
		      priv->pdata->data_size);

	if (priv->pdata->regs[RNG_INTACK_REG])
		omap_rng_write(priv, RNG_INTACK_REG, RNG_REG_INTACK_RDY_MASK);

	return priv->pdata->data_size;
}

static int omap_rng_init(struct hwrng *rng)
{
	struct omap_rng_dev *priv;

	priv = (struct omap_rng_dev *)rng->priv;
	return priv->pdata->init(priv);
}

static void omap_rng_cleanup(struct hwrng *rng)
{
	struct omap_rng_dev *priv;

	priv = (struct omap_rng_dev *)rng->priv;
	priv->pdata->cleanup(priv);
}


static inline u32 omap2_rng_data_present(struct omap_rng_dev *priv)
{
	return omap_rng_read(priv, RNG_STATUS_REG) ? 0 : 1;
}

static int omap2_rng_init(struct omap_rng_dev *priv)
{
	omap_rng_write(priv, RNG_SYSCONFIG_REG, 0x1);
	return 0;
}

static void omap2_rng_cleanup(struct omap_rng_dev *priv)
{
	omap_rng_write(priv, RNG_SYSCONFIG_REG, 0x0);
}

static struct omap_rng_pdata omap2_rng_pdata = {
	.regs		= (u16 *)reg_map_omap2,
	.data_size	= OMAP2_RNG_OUTPUT_SIZE,
	.data_present	= omap2_rng_data_present,
	.init		= omap2_rng_init,
	.cleanup	= omap2_rng_cleanup,
};

#if defined(CONFIG_OF)
static inline u32 omap4_rng_data_present(struct omap_rng_dev *priv)
{
	return omap_rng_read(priv, RNG_STATUS_REG) & RNG_REG_STATUS_RDY;
}

static int eip76_rng_init(struct omap_rng_dev *priv)
{
	u32 val;

	/* Return if RNG is already running. */
	if (omap_rng_read(priv, RNG_CONTROL_REG) & RNG_CONTROL_ENABLE_TRNG_MASK)
		return 0;

	/*  Number of 512 bit blocks of raw Noise Source output data that must
	 *  be processed by either the Conditioning Function or the
	 *  SP 800-90 DRBG ‘BC_DF’ functionality to yield a ‘full entropy’
	 *  output value.
	 */
	val = 0x5 << RNG_CONFIG_MIN_REFIL_CYCLES_SHIFT;

	/* Number of FRO samples that are XOR-ed together into one bit to be
	 * shifted into the main shift register
	 */
	val |= RNG_CONFIG_MAX_REFIL_CYCLES << RNG_CONFIG_MAX_REFIL_CYCLES_SHIFT;
	omap_rng_write(priv, RNG_CONFIG_REG, val);

	/* Enable all available FROs */
	omap_rng_write(priv, RNG_FRODETUNE_REG, 0x0);
	omap_rng_write(priv, RNG_FROENABLE_REG, RNG_REG_FROENABLE_MASK);

	/* Enable TRNG */
	val = RNG_CONTROL_ENABLE_TRNG_MASK;
	omap_rng_write(priv, RNG_CONTROL_REG, val);

	return 0;
}

static int omap4_rng_init(struct omap_rng_dev *priv)
{
	u32 val;

	/* Return if RNG is already running. */
	if (omap_rng_read(priv, RNG_CONTROL_REG) & RNG_CONTROL_ENABLE_TRNG_MASK)
		return 0;

	val = RNG_CONFIG_MIN_REFIL_CYCLES << RNG_CONFIG_MIN_REFIL_CYCLES_SHIFT;
	val |= RNG_CONFIG_MAX_REFIL_CYCLES << RNG_CONFIG_MAX_REFIL_CYCLES_SHIFT;
	omap_rng_write(priv, RNG_CONFIG_REG, val);

	omap_rng_write(priv, RNG_FRODETUNE_REG, 0x0);
	omap_rng_write(priv, RNG_FROENABLE_REG, RNG_REG_FROENABLE_MASK);
	val = RNG_ALARM_THRESHOLD << RNG_ALARMCNT_ALARM_TH_SHIFT;
	val |= RNG_SHUTDOWN_THRESHOLD << RNG_ALARMCNT_SHUTDOWN_TH_SHIFT;
	omap_rng_write(priv, RNG_ALARMCNT_REG, val);

	val = RNG_CONTROL_STARTUP_CYCLES << RNG_CONTROL_STARTUP_CYCLES_SHIFT;
	val |= RNG_CONTROL_ENABLE_TRNG_MASK;
	omap_rng_write(priv, RNG_CONTROL_REG, val);

	return 0;
}

static void omap4_rng_cleanup(struct omap_rng_dev *priv)
{
	int val;

	val = omap_rng_read(priv, RNG_CONTROL_REG);
	val &= ~RNG_CONTROL_ENABLE_TRNG_MASK;
	omap_rng_write(priv, RNG_CONTROL_REG, val);
}

static irqreturn_t omap4_rng_irq(int irq, void *dev_id)
{
	struct omap_rng_dev *priv = dev_id;
	u32 fro_detune, fro_enable;

	/*
	 * Interrupt raised by a fro shutdown threshold, do the following:
	 * 1. Clear the alarm events.
	 * 2. De tune the FROs which are shutdown.
	 * 3. Re enable the shutdown FROs.
	 */
	omap_rng_write(priv, RNG_ALARMMASK_REG, 0x0);
	omap_rng_write(priv, RNG_ALARMSTOP_REG, 0x0);

	fro_enable = omap_rng_read(priv, RNG_FROENABLE_REG);
	fro_detune = ~fro_enable & RNG_REG_FRODETUNE_MASK;
	fro_detune = fro_detune | omap_rng_read(priv, RNG_FRODETUNE_REG);
	fro_enable = RNG_REG_FROENABLE_MASK;

	omap_rng_write(priv, RNG_FRODETUNE_REG, fro_detune);
	omap_rng_write(priv, RNG_FROENABLE_REG, fro_enable);

	omap_rng_write(priv, RNG_INTACK_REG, RNG_REG_INTACK_SHUTDOWN_OFLO_MASK);

	return IRQ_HANDLED;
}

static struct omap_rng_pdata omap4_rng_pdata = {
	.regs		= (u16 *)reg_map_omap4,
	.data_size	= OMAP4_RNG_OUTPUT_SIZE,
	.data_present	= omap4_rng_data_present,
	.init		= omap4_rng_init,
	.cleanup	= omap4_rng_cleanup,
};

static struct omap_rng_pdata eip76_rng_pdata = {
	.regs		= (u16 *)reg_map_eip76,
	.data_size	= EIP76_RNG_OUTPUT_SIZE,
	.data_present	= omap4_rng_data_present,
	.init		= eip76_rng_init,
	.cleanup	= omap4_rng_cleanup,
};

static const struct of_device_id omap_rng_of_match[] = {
		{
			.compatible	= "ti,omap2-rng",
			.data		= &omap2_rng_pdata,
		},
		{
			.compatible	= "ti,omap4-rng",
			.data		= &omap4_rng_pdata,
		},
		{
			.compatible	= "inside-secure,safexcel-eip76",
			.data		= &eip76_rng_pdata,
		},
		{},
};
MODULE_DEVICE_TABLE(of, omap_rng_of_match);

static int of_get_omap_rng_device_details(struct omap_rng_dev *priv,
					  struct platform_device *pdev)
{
	const struct of_device_id *match;
	struct device *dev = &pdev->dev;
	int irq, err;

	match = of_match_device(of_match_ptr(omap_rng_of_match), dev);
	if (!match) {
		dev_err(dev, "no compatible OF match\n");
		return -EINVAL;
	}
	priv->pdata = match->data;

	if (of_device_is_compatible(dev->of_node, "ti,omap4-rng") ||
	    of_device_is_compatible(dev->of_node, "inside-secure,safexcel-eip76")) {
		irq = platform_get_irq(pdev, 0);
		if (irq < 0) {
			dev_err(dev, "%s: error getting IRQ resource - %d\n",
				__func__, irq);
			return irq;
		}

		err = devm_request_irq(dev, irq, omap4_rng_irq,
				       IRQF_TRIGGER_NONE, dev_name(dev), priv);
		if (err) {
			dev_err(dev, "unable to request irq %d, err = %d\n",
				irq, err);
			return err;
		}

		/*
		 * On OMAP4, enabling the shutdown_oflo interrupt is
		 * done in the interrupt mask register. There is no
		 * such register on EIP76, and it's enabled by the
		 * same bit in the control register
		 */
		if (priv->pdata->regs[RNG_INTMASK_REG])
			omap_rng_write(priv, RNG_INTMASK_REG,
				       RNG_SHUTDOWN_OFLO_MASK);
		else
			omap_rng_write(priv, RNG_CONTROL_REG,
				       RNG_SHUTDOWN_OFLO_MASK);
	}
	return 0;
}
#else
static int of_get_omap_rng_device_details(struct omap_rng_dev *omap_rng,
					  struct platform_device *pdev)
{
	return -EINVAL;
}
#endif

static int get_omap_rng_device_details(struct omap_rng_dev *omap_rng)
{
	/* Only OMAP2/3 can be non-DT */
	omap_rng->pdata = &omap2_rng_pdata;
	return 0;
}

static int omap_rng_probe(struct platform_device *pdev)
{
	struct omap_rng_dev *priv;
	struct resource *res;
	struct device *dev = &pdev->dev;
	int ret;

	priv = devm_kzalloc(dev, sizeof(struct omap_rng_dev), GFP_KERNEL);
	if (!priv)
		return -ENOMEM;

	priv->rng.read = omap_rng_do_read;
	priv->rng.init = omap_rng_init;
	priv->rng.cleanup = omap_rng_cleanup;
	priv->rng.quality = 900;

	priv->rng.priv = (unsigned long)priv;
	platform_set_drvdata(pdev, priv);
	priv->dev = dev;

	res = platform_get_resource(pdev, IORESOURCE_MEM, 0);
	priv->base = devm_ioremap_resource(dev, res);
	if (IS_ERR(priv->base)) {
		ret = PTR_ERR(priv->base);
		goto err_ioremap;
	}

	priv->rng.name = devm_kstrdup(dev, dev_name(dev), GFP_KERNEL);
	if (!priv->rng.name) {
		ret = -ENOMEM;
		goto err_ioremap;
	}

	pm_runtime_enable(&pdev->dev);
	ret = pm_runtime_get_sync(&pdev->dev);
	if (ret < 0) {
		dev_err(&pdev->dev, "Failed to runtime_get device: %d\n", ret);
		pm_runtime_put_noidle(&pdev->dev);
		goto err_ioremap;
	}
<<<<<<< HEAD
=======

	priv->clk = devm_clk_get(&pdev->dev, NULL);
	if (IS_ERR(priv->clk) && PTR_ERR(priv->clk) == -EPROBE_DEFER)
		return -EPROBE_DEFER;
	if (!IS_ERR(priv->clk)) {
		ret = clk_prepare_enable(priv->clk);
		if (ret) {
			dev_err(&pdev->dev,
				"Unable to enable the clk: %d\n", ret);
			goto err_register;
		}
	}

	priv->clk_reg = devm_clk_get(&pdev->dev, "reg");
	if (IS_ERR(priv->clk_reg) && PTR_ERR(priv->clk_reg) == -EPROBE_DEFER)
		return -EPROBE_DEFER;
	if (!IS_ERR(priv->clk_reg)) {
		ret = clk_prepare_enable(priv->clk_reg);
		if (ret) {
			dev_err(&pdev->dev,
				"Unable to enable the register clk: %d\n",
				ret);
			goto err_register;
		}
	}
>>>>>>> 286cd8c7

	ret = (dev->of_node) ? of_get_omap_rng_device_details(priv, pdev) :
				get_omap_rng_device_details(priv);
	if (ret)
		goto err_register;

	ret = hwrng_register(&priv->rng);
	if (ret)
		goto err_register;

	dev_info(&pdev->dev, "Random Number Generator ver. %02x\n",
		 omap_rng_read(priv, RNG_REV_REG));

	return 0;

err_register:
	priv->base = NULL;
	pm_runtime_put_sync(&pdev->dev);
	pm_runtime_disable(&pdev->dev);

	clk_disable_unprepare(priv->clk_reg);
	clk_disable_unprepare(priv->clk);
err_ioremap:
	dev_err(dev, "initialization failed.\n");
	return ret;
}

static int omap_rng_remove(struct platform_device *pdev)
{
	struct omap_rng_dev *priv = platform_get_drvdata(pdev);

	hwrng_unregister(&priv->rng);

	priv->pdata->cleanup(priv);

	pm_runtime_put_sync(&pdev->dev);
	pm_runtime_disable(&pdev->dev);

	clk_disable_unprepare(priv->clk);
	clk_disable_unprepare(priv->clk_reg);

	return 0;
}

static int __maybe_unused omap_rng_suspend(struct device *dev)
{
	struct omap_rng_dev *priv = dev_get_drvdata(dev);

	priv->pdata->cleanup(priv);
	pm_runtime_put_sync(dev);

	return 0;
}

static int __maybe_unused omap_rng_resume(struct device *dev)
{
	struct omap_rng_dev *priv = dev_get_drvdata(dev);
	int ret;

	ret = pm_runtime_get_sync(dev);
	if (ret < 0) {
		dev_err(dev, "Failed to runtime_get device: %d\n", ret);
		pm_runtime_put_noidle(dev);
		return ret;
	}

	priv->pdata->init(priv);

	return 0;
}

static SIMPLE_DEV_PM_OPS(omap_rng_pm, omap_rng_suspend, omap_rng_resume);

static struct platform_driver omap_rng_driver = {
	.driver = {
		.name		= "omap_rng",
		.pm		= &omap_rng_pm,
		.of_match_table = of_match_ptr(omap_rng_of_match),
	},
	.probe		= omap_rng_probe,
	.remove		= omap_rng_remove,
};

module_platform_driver(omap_rng_driver);
MODULE_ALIAS("platform:omap_rng");
MODULE_AUTHOR("Deepak Saxena (and others)");
MODULE_LICENSE("GPL");<|MERGE_RESOLUTION|>--- conflicted
+++ resolved
@@ -476,8 +476,6 @@
 		pm_runtime_put_noidle(&pdev->dev);
 		goto err_ioremap;
 	}
-<<<<<<< HEAD
-=======
 
 	priv->clk = devm_clk_get(&pdev->dev, NULL);
 	if (IS_ERR(priv->clk) && PTR_ERR(priv->clk) == -EPROBE_DEFER)
@@ -503,7 +501,6 @@
 			goto err_register;
 		}
 	}
->>>>>>> 286cd8c7
 
 	ret = (dev->of_node) ? of_get_omap_rng_device_details(priv, pdev) :
 				get_omap_rng_device_details(priv);
