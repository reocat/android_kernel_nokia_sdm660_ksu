--- conflicted
+++ resolved
@@ -308,33 +308,11 @@
 	  If unsure, say Y.
 
 config HW_RANDOM_MSM_LEGACY
-<<<<<<< HEAD
-        tristate "Qualcomm MSM Random Number Generator support (LEGACY)"
-        depends on HW_RANDOM && ARCH_QCOM
-        select CRYPTO_AES
-        select CRYPTO_ECB
-        default n
-        ---help---
-          This driver provides kernel-side support for the Random Number
-          Generator hardware found on Qualcomm MSM SoCs.
-
-          To compile this driver as a module, choose M here: the
-          module will be called msm_rng.
-
-          If unsure, say Y.
-
-config HW_RANDOM_MSM
-	tristate "Qualcomm SoCs Random Number Generator support"
-	depends on HW_RANDOM && ARCH_QCOM
-	default n
-	---help---
-=======
 	tristate "QTI MSM Random Number Generator support (LEGACY)"
 	depends on HW_RANDOM && ARCH_QCOM
 	select CRYPTO_AES
 	select CRYPTO_ECB
 	help
->>>>>>> 286cd8c7
 	  This driver provides kernel-side support for the Random Number
 	  Generator hardware found on QTI MSM SoCs.
 
