--- conflicted
+++ resolved
@@ -135,11 +135,7 @@
 	 * is always enabled if CPUID rng_en is set.  There is no
 	 * RNG configuration like it used to be the case in this
 	 * register */
-<<<<<<< HEAD
-	if ((c->x86 == 6) && (c->x86_model >= 0x0f)) {
-=======
 	if (((c->x86 == 6) && (c->x86_model >= 0x0f))  || (c->x86 > 6)){
->>>>>>> 286cd8c7
 		if (!boot_cpu_has(X86_FEATURE_XSTORE_EN)) {
 			pr_err(PFX "can't enable hardware RNG "
 				"if XSTORE is not enabled\n");
