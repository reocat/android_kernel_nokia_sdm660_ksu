--- conflicted
+++ resolved
@@ -144,31 +144,6 @@
 
 	while (count > 0) {
 		unsigned long remaining;
-<<<<<<< HEAD
-		int allowed;
-
-		sz = size_inside_page(p, count);
-
-		allowed = page_is_allowed(p >> PAGE_SHIFT);
-		if (!allowed)
-			return -EPERM;
-		if (allowed == 2) {
-			/* Show zeros for restricted memory. */
-			remaining = clear_user(buf, sz);
-		} else {
-			/*
-			 * On ia64 if a page has been mapped somewhere as
-			 * uncached, then it must also be accessed uncached
-			 * by the kernel or data corruption may occur.
-			 */
-			ptr = xlate_dev_mem_ptr(p);
-			if (!ptr)
-				return -EFAULT;
-
-			remaining = copy_to_user(buf, ptr, sz);
-
-			unxlate_dev_mem_ptr(p, ptr);
-=======
 		int allowed, probe;
 
 		sz = size_inside_page(p, count);
@@ -198,7 +173,6 @@
 				goto failed;
 
 			remaining = copy_to_user(buf, bounce, sz);
->>>>>>> 286cd8c7
 		}
 
 		if (remaining)
@@ -397,13 +371,10 @@
 	size_t size = vma->vm_end - vma->vm_start;
 	phys_addr_t offset = (phys_addr_t)vma->vm_pgoff << PAGE_SHIFT;
 
-<<<<<<< HEAD
-=======
 	/* Does it even fit in phys_addr_t? */
 	if (offset >> PAGE_SHIFT != vma->vm_pgoff)
 		return -EINVAL;
 
->>>>>>> 286cd8c7
 	/* It's illegal to wrap around the end of the physical address space. */
 	if (offset + (phys_addr_t)size - 1 < offset)
 		return -EINVAL;
