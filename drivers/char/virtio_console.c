--- conflicted
+++ resolved
@@ -1985,8 +1985,6 @@
 	list_del(&portdev->list);
 	spin_unlock_irq(&pdrvdata_lock);
 
-<<<<<<< HEAD
-=======
 	/* Device is going away, exit any polling for buffers */
 	virtio_break_device(vdev);
 	if (use_multiport(portdev))
@@ -1994,7 +1992,6 @@
 	else
 		flush_work(&portdev->config_work);
 
->>>>>>> 286cd8c7
 	/* Disable interrupts for vqs */
 	vdev->config->reset(vdev);
 	/* Finish up work that's lined up */
