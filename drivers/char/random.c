// SPDX-License-Identifier: (GPL-2.0 OR BSD-3-Clause)
/*
 * Copyright (C) 2017-2022 Jason A. Donenfeld <Jason@zx2c4.com>. All Rights Reserved.
 * Copyright Matt Mackall <mpm@selenic.com>, 2003, 2004, 2005
 * Copyright Theodore Ts'o, 1994, 1995, 1996, 1997, 1998, 1999. All rights reserved.
 *
 * This driver produces cryptographically secure pseudorandom data. It is divided
 * into roughly six sections, each with a section header:
 *
 *   - Initialization and readiness waiting.
 *   - Fast key erasure RNG, the "crng".
 *   - Entropy accumulation and extraction routines.
 *   - Entropy collection routines.
 *   - Userspace reader/writer interfaces.
 *   - Sysctl interface.
 *
 * The high level overview is that there is one input pool, into which
 * various pieces of data are hashed. Prior to initialization, some of that
 * data is then "credited" as having a certain number of bits of entropy.
 * When enough bits of entropy are available, the hash is finalized and
 * handed as a key to a stream cipher that expands it indefinitely for
 * various consumers. This key is periodically refreshed as the various
 * entropy collectors, described below, add data to the input pool.
 */

#define pr_fmt(fmt) KBUILD_MODNAME ": " fmt

#include <linux/utsname.h>
#include <linux/module.h>
#include <linux/kernel.h>
#include <linux/major.h>
#include <linux/string.h>
#include <linux/fcntl.h>
#include <linux/slab.h>
#include <linux/random.h>
#include <linux/poll.h>
#include <linux/init.h>
#include <linux/fs.h>
#include <linux/genhd.h>
#include <linux/interrupt.h>
#include <linux/mm.h>
#include <linux/nodemask.h>
#include <linux/spinlock.h>
#include <linux/kthread.h>
#include <linux/percpu.h>
#include <linux/ptrace.h>
#include <linux/workqueue.h>
#include <linux/irq.h>
#include <linux/ratelimit.h>
#include <linux/syscalls.h>
#include <linux/completion.h>
#include <linux/uuid.h>
#include <linux/uaccess.h>
#include <linux/siphash.h>
#include <linux/uio.h>
#include <crypto/chacha.h>
#include <crypto/blake2s.h>
#include <asm/processor.h>
#include <asm/irq.h>
#include <asm/irq_regs.h>
#include <asm/io.h>

/*********************************************************************
 *
 * Initialization and readiness waiting.
 *
 * Much of the RNG infrastructure is devoted to various dependencies
 * being able to wait until the RNG has collected enough entropy and
 * is ready for safe consumption.
 *
 *********************************************************************/

/*
 * crng_init is protected by base_crng->lock, and only increases
 * its value (from empty->early->ready).
 */
static enum {
	CRNG_EMPTY = 0, /* Little to no entropy collected */
	CRNG_EARLY = 1, /* At least POOL_EARLY_BITS collected */
	CRNG_READY = 2  /* Fully initialized with POOL_READY_BITS collected */
} crng_init __read_mostly = CRNG_EMPTY;
#define crng_ready() (likely(crng_init >= CRNG_READY))
/* Various types of waiters for crng_init->CRNG_READY transition. */
static DECLARE_WAIT_QUEUE_HEAD(crng_init_wait);
static struct fasync_struct *fasync;
static DEFINE_SPINLOCK(random_ready_chain_lock);
static RAW_NOTIFIER_HEAD(random_ready_chain);

/* Control how we warn userspace. */
static struct ratelimit_state urandom_warning =
	RATELIMIT_STATE_INIT_FLAGS("urandom_warning", HZ, 3, RATELIMIT_MSG_ON_RELEASE);
static int ratelimit_disable __read_mostly =
	IS_ENABLED(CONFIG_WARN_ALL_UNSEEDED_RANDOM);
module_param_named(ratelimit_disable, ratelimit_disable, int, 0644);
MODULE_PARM_DESC(ratelimit_disable, "Disable random ratelimit suppression");

/*
 * Returns whether or not the input pool has been seeded and thus guaranteed
 * to supply cryptographically secure random numbers. This applies to: the
 * /dev/urandom device, the get_random_bytes function, and the get_random_{u32,
 * ,u64,int,long} family of functions.
 *
 * Returns: true if the input pool has been seeded.
 *          false if the input pool has not been seeded.
 */
bool rng_is_initialized(void)
{
	return crng_ready();
}
EXPORT_SYMBOL(rng_is_initialized);

/* Used by wait_for_random_bytes(), and considered an entropy collector, below. */
static void try_to_generate_entropy(void);

/*
 * Wait for the input pool to be seeded and thus guaranteed to supply
 * cryptographically secure random numbers. This applies to: the /dev/urandom
 * device, the get_random_bytes function, and the get_random_{u32,u64,int,long}
 * family of functions. Using any of these functions without first calling
 * this function forfeits the guarantee of security.
 *
 * Returns: 0 if the input pool has been seeded.
 *          -ERESTARTSYS if the function was interrupted by a signal.
 */
int wait_for_random_bytes(void)
{
	while (!crng_ready()) {
		int ret;

		try_to_generate_entropy();
		ret = wait_event_interruptible_timeout(crng_init_wait, crng_ready(), HZ);
		if (ret)
			return ret > 0 ? 0 : ret;
	}
	return 0;
}
EXPORT_SYMBOL(wait_for_random_bytes);

/*
 * Add a callback function that will be invoked when the input
 * pool is initialised.
 *
 * returns: 0 if callback is successfully added
 *	    -EALREADY if pool is already initialised (callback not called)
 */
int __cold register_random_ready_notifier(struct notifier_block *nb)
{
	unsigned long flags;
	int ret = -EALREADY;

	if (crng_ready())
		return ret;

	spin_lock_irqsave(&random_ready_chain_lock, flags);
	if (!crng_ready())
		ret = raw_notifier_chain_register(&random_ready_chain, nb);
	spin_unlock_irqrestore(&random_ready_chain_lock, flags);
	return ret;
}

/*
 * Delete a previously registered readiness callback function.
 */
int __cold unregister_random_ready_notifier(struct notifier_block *nb)
{
	unsigned long flags;
	int ret;

	spin_lock_irqsave(&random_ready_chain_lock, flags);
	ret = raw_notifier_chain_unregister(&random_ready_chain, nb);
	spin_unlock_irqrestore(&random_ready_chain_lock, flags);
	return ret;
}

static void __cold process_random_ready_list(void)
{
	unsigned long flags;

	spin_lock_irqsave(&random_ready_chain_lock, flags);
	raw_notifier_call_chain(&random_ready_chain, 0, NULL);
	spin_unlock_irqrestore(&random_ready_chain_lock, flags);
}

#define warn_unseeded_randomness() \
	if (IS_ENABLED(CONFIG_WARN_ALL_UNSEEDED_RANDOM) && !crng_ready()) \
		printk_deferred(KERN_NOTICE "random: %s called from %pS with crng_init=%d\n", \
				__func__, (void *)_RET_IP_, crng_init)


/*********************************************************************
 *
 * Fast key erasure RNG, the "crng".
 *
 * These functions expand entropy from the entropy extractor into
 * long streams for external consumption using the "fast key erasure"
 * RNG described at <https://blog.cr.yp.to/20170723-random.html>.
 *
 * There are a few exported interfaces for use by other drivers:
 *
 *	void get_random_bytes(void *buf, size_t len)
 *	u32 get_random_u32()
 *	u64 get_random_u64()
 *	unsigned int get_random_int()
 *	unsigned long get_random_long()
 *
 * These interfaces will return the requested number of random bytes
 * into the given buffer or as a return value. This is equivalent to
 * a read from /dev/urandom. The u32, u64, int, and long family of
 * functions may be higher performance for one-off random integers,
 * because they do a bit of buffering and do not invoke reseeding
 * until the buffer is emptied.
 *
 *********************************************************************/

enum {
	CRNG_RESEED_START_INTERVAL = HZ,
	CRNG_RESEED_INTERVAL = 60 * HZ
};

static struct {
	u8 key[CHACHA20_KEY_SIZE] __aligned(__alignof__(long));
	unsigned long birth;
	unsigned long generation;
	spinlock_t lock;
} base_crng = {
	.lock = __SPIN_LOCK_UNLOCKED(base_crng.lock)
};

struct crng {
	u8 key[CHACHA20_KEY_SIZE];
	unsigned long generation;
};

static DEFINE_PER_CPU(struct crng, crngs) = {
	.generation = ULONG_MAX
};

/* Used by crng_reseed() and crng_make_state() to extract a new seed from the input pool. */
static void extract_entropy(void *buf, size_t len);

/* This extracts a new crng key from the input pool. */
static void crng_reseed(void)
{
	unsigned long flags;
	unsigned long next_gen;
	u8 key[CHACHA20_KEY_SIZE];

	extract_entropy(key, sizeof(key));

	/*
	 * We copy the new key into the base_crng, overwriting the old one,
	 * and update the generation counter. We avoid hitting ULONG_MAX,
	 * because the per-cpu crngs are initialized to ULONG_MAX, so this
	 * forces new CPUs that come online to always initialize.
	 */
	spin_lock_irqsave(&base_crng.lock, flags);
	memcpy(base_crng.key, key, sizeof(base_crng.key));
	next_gen = base_crng.generation + 1;
	if (next_gen == ULONG_MAX)
		++next_gen;
	WRITE_ONCE(base_crng.generation, next_gen);
	WRITE_ONCE(base_crng.birth, jiffies);
	if (!crng_ready())
		crng_init = CRNG_READY;
	spin_unlock_irqrestore(&base_crng.lock, flags);
	memzero_explicit(key, sizeof(key));
}

/*
 * This generates a ChaCha block using the provided key, and then
 * immediately overwites that key with half the block. It returns
 * the resultant ChaCha state to the user, along with the second
 * half of the block containing 32 bytes of random data that may
 * be used; random_data_len may not be greater than 32.
 *
 * The returned ChaCha state contains within it a copy of the old
 * key value, at index 4, so the state should always be zeroed out
 * immediately after using in order to maintain forward secrecy.
 * If the state cannot be erased in a timely manner, then it is
 * safer to set the random_data parameter to &chacha_state[4] so
 * that this function overwrites it before returning.
 */
static void crng_fast_key_erasure(u8 key[CHACHA20_KEY_SIZE],
				  u32 chacha_state[CHACHA20_BLOCK_SIZE / sizeof(u32)],
				  u8 *random_data, size_t random_data_len)
{
	u8 first_block[CHACHA20_BLOCK_SIZE];

	BUG_ON(random_data_len > 32);

	chacha_init_consts(chacha_state);
	memcpy(&chacha_state[4], key, CHACHA20_KEY_SIZE);
	memset(&chacha_state[12], 0, sizeof(u32) * 4);
	chacha20_block(chacha_state, first_block);

	memcpy(key, first_block, CHACHA20_KEY_SIZE);
	memcpy(random_data, first_block + CHACHA20_KEY_SIZE, random_data_len);
	memzero_explicit(first_block, sizeof(first_block));
}

/*
 * Return whether the crng seed is considered to be sufficiently old
 * that a reseeding is needed. This happens if the last reseeding
 * was CRNG_RESEED_INTERVAL ago, or during early boot, at an interval
 * proportional to the uptime.
 */
static bool crng_has_old_seed(void)
{
	static bool early_boot = true;
	unsigned long interval = CRNG_RESEED_INTERVAL;

	if (unlikely(READ_ONCE(early_boot))) {
		time64_t uptime = ktime_get_seconds();
		if (uptime >= CRNG_RESEED_INTERVAL / HZ * 2)
			WRITE_ONCE(early_boot, false);
		else
			interval = max_t(unsigned int, CRNG_RESEED_START_INTERVAL,
					 (unsigned int)uptime / 2 * HZ);
	}
	return time_is_before_jiffies(READ_ONCE(base_crng.birth) + interval);
}

/*
 * This function returns a ChaCha state that you may use for generating
 * random data. It also returns up to 32 bytes on its own of random data
 * that may be used; random_data_len may not be greater than 32.
 */
static void crng_make_state(u32 chacha_state[CHACHA20_BLOCK_SIZE / sizeof(u32)],
			    u8 *random_data, size_t random_data_len)
{
	unsigned long flags;
	struct crng *crng;

	BUG_ON(random_data_len > 32);

<<<<<<< HEAD
	if (unlikely(entropy_count < 0)) {
		pr_warn("random: negative entropy/overflow: pool %s count %d\n",
			r->name, entropy_count);
		WARN_ON(1);
		entropy_count = 0;
	} else if (entropy_count > pool_size)
		entropy_count = pool_size;
	if (cmpxchg(&r->entropy_count, orig, entropy_count) != orig)
		goto retry;

	r->entropy_total += nbits;
	if (!r->initialized && r->entropy_total > 128) {
		r->initialized = 1;
		r->entropy_total = 0;
		if (r == &nonblocking_pool) {
			process_random_ready_list();
			wake_up_all(&urandom_init_wait);
			pr_notice("random: %s pool is initialized\n", r->name);
=======
	/*
	 * For the fast path, we check whether we're ready, unlocked first, and
	 * then re-check once locked later. In the case where we're really not
	 * ready, we do fast key erasure with the base_crng directly, extracting
	 * when crng_init is CRNG_EMPTY.
	 */
	if (!crng_ready()) {
		bool ready;

		spin_lock_irqsave(&base_crng.lock, flags);
		ready = crng_ready();
		if (!ready) {
			if (crng_init == CRNG_EMPTY)
				extract_entropy(base_crng.key, sizeof(base_crng.key));
			crng_fast_key_erasure(base_crng.key, chacha_state,
					      random_data, random_data_len);
>>>>>>> 286cd8c7
		}
		spin_unlock_irqrestore(&base_crng.lock, flags);
		if (!ready)
			return;
	}

	/*
	 * If the base_crng is old enough, we reseed, which in turn bumps the
	 * generation counter that we check below.
	 */
	if (unlikely(crng_has_old_seed()))
		crng_reseed();

	local_irq_save(flags);
	crng = raw_cpu_ptr(&crngs);

	/*
	 * If our per-cpu crng is older than the base_crng, then it means
	 * somebody reseeded the base_crng. In that case, we do fast key
	 * erasure on the base_crng, and use its output as the new key
	 * for our per-cpu crng. This brings us up to date with base_crng.
	 */
	if (unlikely(crng->generation != READ_ONCE(base_crng.generation))) {
		spin_lock(&base_crng.lock);
		crng_fast_key_erasure(base_crng.key, chacha_state,
				      crng->key, sizeof(crng->key));
		crng->generation = base_crng.generation;
		spin_unlock(&base_crng.lock);
	}

	/*
	 * Finally, when we've made it this far, our per-cpu crng has an up
	 * to date key, and we can do fast key erasure with it to produce
	 * some random data and a ChaCha state for the caller. All other
	 * branches of this function are "unlikely", so most of the time we
	 * should wind up here immediately.
	 */
	crng_fast_key_erasure(crng->key, chacha_state, random_data, random_data_len);
	local_irq_restore(flags);
}

<<<<<<< HEAD
static int credit_entropy_bits_safe(struct entropy_store *r, int nbits)
{
	const int nbits_max = r->poolinfo->poolwords * 32;

	if (nbits < 0)
		return -EINVAL;

	/* Cap the value to avoid overflows */
	nbits = min(nbits,  nbits_max);

	credit_entropy_bits(r, nbits);
	return 0;
}
=======
static void _get_random_bytes(void *buf, size_t len)
{
	u32 chacha_state[CHACHA20_BLOCK_SIZE / sizeof(u32)];
	u8 tmp[CHACHA20_BLOCK_SIZE];
	size_t first_block_len;

	if (!len)
		return;

	first_block_len = min_t(size_t, 32, len);
	crng_make_state(chacha_state, buf, first_block_len);
	len -= first_block_len;
	buf += first_block_len;
>>>>>>> 286cd8c7

	while (len) {
		if (len < CHACHA20_BLOCK_SIZE) {
			chacha20_block(chacha_state, tmp);
			memcpy(buf, tmp, len);
			memzero_explicit(tmp, sizeof(tmp));
			break;
		}

		chacha20_block(chacha_state, buf);
		if (unlikely(chacha_state[12] == 0))
			++chacha_state[13];
		len -= CHACHA20_BLOCK_SIZE;
		buf += CHACHA20_BLOCK_SIZE;
	}

	memzero_explicit(chacha_state, sizeof(chacha_state));
}

/*
 * This function is the exported kernel interface.  It returns some
 * number of good random numbers, suitable for key generation, seeding
 * TCP sequence numbers, etc.  It does not rely on the hardware random
 * number generator.  For random bytes direct from the hardware RNG
 * (when available), use get_random_bytes_arch(). In order to ensure
 * that the randomness provided by this function is okay, the function
 * wait_for_random_bytes() should be called and return 0 at least once
 * at any point prior.
 */
void get_random_bytes(void *buf, int len)
{
	warn_unseeded_randomness();
	_get_random_bytes(buf, len);
}
EXPORT_SYMBOL(get_random_bytes);

static ssize_t get_random_bytes_user(struct iov_iter *iter)
{
	u32 chacha_state[CHACHA20_BLOCK_SIZE / sizeof(u32)];
	u8 block[CHACHA20_BLOCK_SIZE];
	size_t ret = 0, copied;

	if (unlikely(!iov_iter_count(iter)))
		return 0;

	/*
	 * Immediately overwrite the ChaCha key at index 4 with random
	 * bytes, in case userspace causes copy_to_user() below to sleep
	 * forever, so that we still retain forward secrecy in that case.
	 */
	crng_make_state(chacha_state, (u8 *)&chacha_state[4], CHACHA20_KEY_SIZE);
	/*
	 * However, if we're doing a read of len <= 32, we don't need to
	 * use chacha_state after, so we can simply return those bytes to
	 * the user directly.
	 */
	if (iov_iter_count(iter) <= CHACHA20_KEY_SIZE) {
		ret = copy_to_iter(&chacha_state[4], CHACHA20_KEY_SIZE, iter);
		goto out_zero_chacha;
	}

	for (;;) {
		chacha20_block(chacha_state, block);
		if (unlikely(chacha_state[12] == 0))
			++chacha_state[13];

		copied = copy_to_iter(block, sizeof(block), iter);
		ret += copied;
		if (!iov_iter_count(iter) || copied != sizeof(block))
			break;

		BUILD_BUG_ON(PAGE_SIZE % sizeof(block) != 0);
		if (ret % PAGE_SIZE == 0) {
			if (signal_pending(current))
				break;
			cond_resched();
		}
	}

	memzero_explicit(block, sizeof(block));
out_zero_chacha:
	memzero_explicit(chacha_state, sizeof(chacha_state));
	return ret ? ret : -EFAULT;
}

/*
 * Batched entropy returns random integers. The quality of the random
 * number is good as /dev/urandom. In order to ensure that the randomness
 * provided by this function is okay, the function wait_for_random_bytes()
 * should be called and return 0 at least once at any point prior.
 */

#define DEFINE_BATCHED_ENTROPY(type)						\
struct batch_ ##type {								\
	/*									\
	 * We make this 1.5x a ChaCha block, so that we get the			\
	 * remaining 32 bytes from fast key erasure, plus one full		\
	 * block from the detached ChaCha state. We can increase		\
	 * the size of this later if needed so long as we keep the		\
	 * formula of (integer_blocks + 0.5) * CHACHA20_BLOCK_SIZE.		\
	 */									\
	type entropy[CHACHA20_BLOCK_SIZE * 3 / (2 * sizeof(type))];		\
	unsigned long generation;						\
	unsigned int position;							\
};										\
										\
static DEFINE_PER_CPU(struct batch_ ##type, batched_entropy_ ##type) = {	\
	.position = UINT_MAX							\
};										\
										\
type get_random_ ##type(void)							\
{										\
	type ret;								\
	unsigned long flags;							\
	struct batch_ ##type *batch;						\
	unsigned long next_gen;							\
										\
	warn_unseeded_randomness();						\
										\
	if  (!crng_ready()) {							\
		_get_random_bytes(&ret, sizeof(ret));				\
		return ret;							\
	}									\
										\
	local_irq_save(flags);		\
	batch = raw_cpu_ptr(&batched_entropy_##type);				\
										\
	next_gen = READ_ONCE(base_crng.generation);				\
	if (batch->position >= ARRAY_SIZE(batch->entropy) ||			\
	    next_gen != batch->generation) {					\
		_get_random_bytes(batch->entropy, sizeof(batch->entropy));	\
		batch->position = 0;						\
		batch->generation = next_gen;					\
	}									\
										\
	ret = batch->entropy[batch->position];					\
	batch->entropy[batch->position] = 0;					\
	++batch->position;							\
	local_irq_restore(flags);		\
	return ret;								\
}										\
EXPORT_SYMBOL(get_random_ ##type);

DEFINE_BATCHED_ENTROPY(u64)
DEFINE_BATCHED_ENTROPY(u32)

#ifdef CONFIG_SMP
/*
 * This function is called when the CPU is coming up, with entry
 * CPUHP_RANDOM_PREPARE, which comes before CPUHP_WORKQUEUE_PREP.
 */
int __cold random_prepare_cpu(unsigned int cpu)
{
	/*
	 * When the cpu comes back online, immediately invalidate both
	 * the per-cpu crng and all batches, so that we serve fresh
	 * randomness.
	 */
	per_cpu_ptr(&crngs, cpu)->generation = ULONG_MAX;
	per_cpu_ptr(&batched_entropy_u32, cpu)->position = UINT_MAX;
	per_cpu_ptr(&batched_entropy_u64, cpu)->position = UINT_MAX;
	return 0;
}
#endif

<<<<<<< HEAD
static __u32 get_reg(struct fast_pool *f, struct pt_regs *regs)
{
	__u32 *ptr = (__u32 *) regs;
	unsigned int idx;

	if (regs == NULL)
		return 0;
	idx = READ_ONCE(f->reg_idx);
	if (idx >= sizeof(struct pt_regs) / sizeof(__u32))
		idx = 0;
	ptr += idx++;
	WRITE_ONCE(f->reg_idx, idx);
	return *ptr;
}

void add_interrupt_randomness(int irq, int irq_flags)
=======
/*
 * This function will use the architecture-specific hardware random
 * number generator if it is available. It is not recommended for
 * use. Use get_random_bytes() instead. It returns the number of
 * bytes filled in.
 */
size_t __must_check get_random_bytes_arch(void *buf, size_t len)
>>>>>>> 286cd8c7
{
	size_t left = len;
	u8 *p = buf;

	while (left) {
		unsigned long v;
		size_t block_len = min_t(size_t, left, sizeof(unsigned long));

		if (!arch_get_random_long(&v))
			break;

		memcpy(p, &v, block_len);
		p += block_len;
		left -= block_len;
	}

	return len - left;
}
<<<<<<< HEAD
EXPORT_SYMBOL_GPL(add_interrupt_randomness);
=======
EXPORT_SYMBOL(get_random_bytes_arch);
>>>>>>> 286cd8c7


/**********************************************************************
 *
 * Entropy accumulation and extraction routines.
 *
 * Callers may add entropy via:
 *
 *     static void mix_pool_bytes(const void *buf, size_t len)
 *
 * After which, if added entropy should be credited:
 *
 *     static void credit_init_bits(size_t bits)
 *
 * Finally, extract entropy via:
 *
 *     static void extract_entropy(void *buf, size_t len)
 *
 **********************************************************************/

enum {
	POOL_BITS = BLAKE2S_HASH_SIZE * 8,
	POOL_READY_BITS = POOL_BITS, /* When crng_init->CRNG_READY */
	POOL_EARLY_BITS = POOL_READY_BITS / 2 /* When crng_init->CRNG_EARLY */
};

static struct {
	struct blake2s_state hash;
	spinlock_t lock;
	unsigned int init_bits;
} input_pool = {
	.hash.h = { BLAKE2S_IV0 ^ (0x01010000 | BLAKE2S_HASH_SIZE),
		    BLAKE2S_IV1, BLAKE2S_IV2, BLAKE2S_IV3, BLAKE2S_IV4,
		    BLAKE2S_IV5, BLAKE2S_IV6, BLAKE2S_IV7 },
	.hash.outlen = BLAKE2S_HASH_SIZE,
	.lock = __SPIN_LOCK_UNLOCKED(input_pool.lock),
};

static void _mix_pool_bytes(const void *buf, size_t len)
{
	blake2s_update(&input_pool.hash, buf, len);
}

/*
 * This function adds bytes into the input pool. It does not
 * update the initialization bit counter; the caller should call
 * credit_init_bits if this is appropriate.
 */
static void mix_pool_bytes(const void *buf, size_t len)
{
	unsigned long flags;

	spin_lock_irqsave(&input_pool.lock, flags);
	_mix_pool_bytes(buf, len);
	spin_unlock_irqrestore(&input_pool.lock, flags);
}

/*
 * This is an HKDF-like construction for using the hashed collected entropy
 * as a PRF key, that's then expanded block-by-block.
 */
static void extract_entropy(void *buf, size_t len)
{
	unsigned long flags;
	u8 seed[BLAKE2S_HASH_SIZE], next_key[BLAKE2S_HASH_SIZE];
	struct {
		unsigned long rdseed[32 / sizeof(long)];
		size_t counter;
	} block;
	size_t i;

	for (i = 0; i < ARRAY_SIZE(block.rdseed); ++i) {
		if (!arch_get_random_seed_long(&block.rdseed[i]) &&
		    !arch_get_random_long(&block.rdseed[i]))
			block.rdseed[i] = random_get_entropy();
	}

	spin_lock_irqsave(&input_pool.lock, flags);

	/* seed = HASHPRF(last_key, entropy_input) */
	blake2s_final(&input_pool.hash, seed);

	/* next_key = HASHPRF(seed, RDSEED || 0) */
	block.counter = 0;
	blake2s(next_key, (u8 *)&block, seed, sizeof(next_key), sizeof(block), sizeof(seed));
	blake2s_init_key(&input_pool.hash, BLAKE2S_HASH_SIZE, next_key, sizeof(next_key));

	spin_unlock_irqrestore(&input_pool.lock, flags);
	memzero_explicit(next_key, sizeof(next_key));

	while (len) {
		i = min_t(size_t, len, BLAKE2S_HASH_SIZE);
		/* output = HASHPRF(seed, RDSEED || ++counter) */
		++block.counter;
		blake2s(buf, (u8 *)&block, seed, i, sizeof(block), sizeof(seed));
		len -= i;
		buf += i;
	}

	memzero_explicit(seed, sizeof(seed));
	memzero_explicit(&block, sizeof(block));
}

#define credit_init_bits(bits) if (!crng_ready()) _credit_init_bits(bits)

static void __cold _credit_init_bits(size_t bits)
{
	unsigned int new, orig, add;
	unsigned long flags;

	if (!bits)
		return;

	add = min_t(size_t, bits, POOL_BITS);

	do {
		orig = READ_ONCE(input_pool.init_bits);
		new = min_t(unsigned int, POOL_BITS, orig + add);
	} while (cmpxchg(&input_pool.init_bits, orig, new) != orig);

	if (orig < POOL_READY_BITS && new >= POOL_READY_BITS) {
		crng_reseed(); /* Sets crng_init to CRNG_READY under base_crng.lock. */
		process_random_ready_list();
		wake_up_interruptible(&crng_init_wait);
		kill_fasync(&fasync, SIGIO, POLL_IN);
		pr_notice("crng init done\n");
		if (urandom_warning.missed)
			pr_notice("%d urandom warning(s) missed due to ratelimiting\n",
				  urandom_warning.missed);
	} else if (orig < POOL_EARLY_BITS && new >= POOL_EARLY_BITS) {
		spin_lock_irqsave(&base_crng.lock, flags);
		/* Check if crng_init is CRNG_EMPTY, to avoid race with crng_reseed(). */
		if (crng_init == CRNG_EMPTY) {
			extract_entropy(base_crng.key, sizeof(base_crng.key));
			crng_init = CRNG_EARLY;
		}
		spin_unlock_irqrestore(&base_crng.lock, flags);
	}
}


/**********************************************************************
 *
 * Entropy collection routines.
 *
 * The following exported functions are used for pushing entropy into
 * the above entropy accumulation routines:
 *
 *	void add_device_randomness(const void *buf, size_t len);
 *	void add_hwgenerator_randomness(const void *buf, size_t len, size_t entropy);
 *	void add_bootloader_randomness(const void *buf, size_t len);
 *	void add_interrupt_randomness(int irq);
 *	void add_input_randomness(unsigned int type, unsigned int code, unsigned int value);
 *	void add_disk_randomness(struct gendisk *disk);
 *
 * add_device_randomness() adds data to the input pool that
 * is likely to differ between two devices (or possibly even per boot).
 * This would be things like MAC addresses or serial numbers, or the
 * read-out of the RTC. This does *not* credit any actual entropy to
 * the pool, but it initializes the pool to different values for devices
 * that might otherwise be identical and have very little entropy
 * available to them (particularly common in the embedded world).
 *
 * add_hwgenerator_randomness() is for true hardware RNGs, and will credit
 * entropy as specified by the caller. If the entropy pool is full it will
 * block until more entropy is needed.
 *
 * add_bootloader_randomness() is called by bootloader drivers, such as EFI
 * and device tree, and credits its input depending on whether or not the
 * configuration option CONFIG_RANDOM_TRUST_BOOTLOADER is set.
 *
 * add_interrupt_randomness() uses the interrupt timing as random
 * inputs to the entropy pool. Using the cycle counters and the irq source
 * as inputs, it feeds the input pool roughly once a second or after 64
 * interrupts, crediting 1 bit of entropy for whichever comes first.
 *
 * add_input_randomness() uses the input layer interrupt timing, as well
 * as the event type information from the hardware.
 *
 * add_disk_randomness() uses what amounts to the seek time of block
 * layer request events, on a per-disk_devt basis, as input to the
 * entropy pool. Note that high-speed solid state drives with very low
 * seek times do not make for good sources of entropy, as their seek
 * times are usually fairly consistent.
 *
 * The last two routines try to estimate how many bits of entropy
 * to credit. They do this by keeping track of the first and second
 * order deltas of the event timings.
 *
 **********************************************************************/

static bool trust_cpu __initdata = IS_ENABLED(CONFIG_RANDOM_TRUST_CPU);
static bool trust_bootloader __initdata = IS_ENABLED(CONFIG_RANDOM_TRUST_BOOTLOADER);
static int __init parse_trust_cpu(char *arg)
{
	return kstrtobool(arg, &trust_cpu);
}
static int __init parse_trust_bootloader(char *arg)
{
	return kstrtobool(arg, &trust_bootloader);
}
early_param("random.trust_cpu", parse_trust_cpu);
early_param("random.trust_bootloader", parse_trust_bootloader);

/*
 * The first collection of entropy occurs at system boot while interrupts
 * are still turned off. Here we push in latent entropy, RDSEED, a timestamp,
 * utsname(), and the command line. Depending on the above configuration knob,
 * RDSEED may be considered sufficient for initialization. Note that much
 * earlier setup may already have pushed entropy into the input pool by the
 * time we get here.
 */
int __init random_init(const char *command_line)
{
	ktime_t now = ktime_get_real();
	unsigned int i, arch_bits;
	unsigned long entropy;

#if defined(LATENT_ENTROPY_PLUGIN)
	static const u8 compiletime_seed[BLAKE2S_BLOCK_SIZE] __initconst __latent_entropy;
	_mix_pool_bytes(compiletime_seed, sizeof(compiletime_seed));
#endif

	for (i = 0, arch_bits = BLAKE2S_BLOCK_SIZE * 8;
	     i < BLAKE2S_BLOCK_SIZE; i += sizeof(entropy)) {
		if (!arch_get_random_seed_long_early(&entropy) &&
		    !arch_get_random_long_early(&entropy)) {
			entropy = random_get_entropy();
			arch_bits -= sizeof(entropy) * 8;
		}
		_mix_pool_bytes(&entropy, sizeof(entropy));
	}
	_mix_pool_bytes(&now, sizeof(now));
	_mix_pool_bytes(utsname(), sizeof(*(utsname())));
	_mix_pool_bytes(command_line, strlen(command_line));
	add_latent_entropy();

	if (crng_ready())
		crng_reseed();
	else if (trust_cpu)
		_credit_init_bits(arch_bits);

	return 0;
}

/*
 * Add device- or boot-specific data to the input pool to help
 * initialize it.
 *
 * None of this adds any entropy; it is meant to avoid the problem of
 * the entropy pool having similar initial state across largely
 * identical devices.
 */
void add_device_randomness(const void *buf, size_t len)
{
	unsigned long entropy = random_get_entropy();
	unsigned long flags;

	spin_lock_irqsave(&input_pool.lock, flags);
	_mix_pool_bytes(&entropy, sizeof(entropy));
	_mix_pool_bytes(buf, len);
	spin_unlock_irqrestore(&input_pool.lock, flags);
}
EXPORT_SYMBOL(add_device_randomness);

/*
 * Interface for in-kernel drivers of true hardware RNGs.
 * Those devices may produce endless random bits and will be throttled
 * when our pool is full.
 */
void add_hwgenerator_randomness(const char *buf, size_t len, size_t entropy)
{
	mix_pool_bytes(buf, len);
	credit_init_bits(entropy);

	/*
	 * Throttle writing to once every CRNG_RESEED_INTERVAL, unless
	 * we're not yet initialized.
	 */
	if ((current->flags & PF_KTHREAD) &&
	    !kthread_should_stop() && crng_ready())
		schedule_timeout_interruptible(CRNG_RESEED_INTERVAL);
}
EXPORT_SYMBOL_GPL(add_hwgenerator_randomness);

/*
 * Handle random seed passed by bootloader, and credit it if
 * CONFIG_RANDOM_TRUST_BOOTLOADER is set.
 */
void __init add_bootloader_randomness(const void *buf, size_t len)
{
	mix_pool_bytes(buf, len);
	if (trust_bootloader)
		credit_init_bits(len * 8);
}

struct fast_pool {
	unsigned long pool[4];
	unsigned long last;
	unsigned int count;
	struct timer_list mix;
};

static void mix_interrupt_randomness(struct timer_list *work);

static DEFINE_PER_CPU(struct fast_pool, irq_randomness) = {
#ifdef CONFIG_64BIT
#define FASTMIX_PERM SIPHASH_PERMUTATION
	.pool = { SIPHASH_CONST_0, SIPHASH_CONST_1, SIPHASH_CONST_2, SIPHASH_CONST_3 },
#else
#define FASTMIX_PERM HSIPHASH_PERMUTATION
	.pool = { HSIPHASH_CONST_0, HSIPHASH_CONST_1, HSIPHASH_CONST_2, HSIPHASH_CONST_3 },
#endif
	.mix = __TIMER_INITIALIZER(mix_interrupt_randomness, 0)
};

/*
 * This is [Half]SipHash-1-x, starting from an empty key. Because
 * the key is fixed, it assumes that its inputs are non-malicious,
 * and therefore this has no security on its own. s represents the
 * four-word SipHash state, while v represents a two-word input.
 */
static void fast_mix(unsigned long s[4], unsigned long v1, unsigned long v2)
{
	s[3] ^= v1;
	FASTMIX_PERM(s[0], s[1], s[2], s[3]);
	s[0] ^= v1;
	s[3] ^= v2;
	FASTMIX_PERM(s[0], s[1], s[2], s[3]);
	s[0] ^= v2;
}

#ifdef CONFIG_SMP
/*
 * This function is called when the CPU has just come online, with
 * entry CPUHP_AP_RANDOM_ONLINE, just after CPUHP_AP_WORKQUEUE_ONLINE.
 */
int __cold random_online_cpu(unsigned int cpu)
{
	/*
	 * During CPU shutdown and before CPU onlining, add_interrupt_
	 * randomness() may schedule mix_interrupt_randomness(), and
	 * set the MIX_INFLIGHT flag. However, because the worker can
	 * be scheduled on a different CPU during this period, that
	 * flag will never be cleared. For that reason, we zero out
	 * the flag here, which runs just after workqueues are onlined
	 * for the CPU again. This also has the effect of setting the
	 * irq randomness count to zero so that new accumulated irqs
	 * are fresh.
	 */
	per_cpu_ptr(&irq_randomness, cpu)->count = 0;
	return 0;
}
#endif

static void mix_interrupt_randomness(struct timer_list *work)
{
	struct fast_pool *fast_pool = container_of(work, struct fast_pool, mix);
	/*
	 * The size of the copied stack pool is explicitly 2 longs so that we
	 * only ever ingest half of the siphash output each time, retaining
	 * the other half as the next "key" that carries over. The entropy is
	 * supposed to be sufficiently dispersed between bits so on average
	 * we don't wind up "losing" some.
	 */
	unsigned long pool[2];
	unsigned int count;

	/* Check to see if we're running on the wrong CPU due to hotplug. */
	local_irq_disable();
	if (fast_pool != this_cpu_ptr(&irq_randomness)) {
		local_irq_enable();
		return;
	}

	/*
	 * Copy the pool to the stack so that the mixer always has a
	 * consistent view, before we reenable irqs again.
	 */
	memcpy(pool, fast_pool->pool, sizeof(pool));
	count = fast_pool->count;
	fast_pool->count = 0;
	fast_pool->last = jiffies;
	local_irq_enable();

	mix_pool_bytes(pool, sizeof(pool));
	credit_init_bits(clamp_t(unsigned int, (count & U16_MAX) / 64, 1, sizeof(pool) * 8));

	memzero_explicit(pool, sizeof(pool));
}

void add_interrupt_randomness(int irq)
{
	enum { MIX_INFLIGHT = 1U << 31 };
	unsigned long entropy = random_get_entropy();
	struct fast_pool *fast_pool = this_cpu_ptr(&irq_randomness);
	struct pt_regs *regs = get_irq_regs();
	unsigned int new_count;

	fast_mix(fast_pool->pool, entropy,
		 (regs ? instruction_pointer(regs) : _RET_IP_) ^ swab(irq));
	new_count = ++fast_pool->count;

	if (new_count & MIX_INFLIGHT)
		return;

	if (new_count < 1024 && !time_is_before_jiffies(fast_pool->last + HZ))
		return;

	fast_pool->count |= MIX_INFLIGHT;
	if (!timer_pending(&fast_pool->mix)) {
		fast_pool->mix.expires = jiffies;
		add_timer_on(&fast_pool->mix, raw_smp_processor_id());
	}
}
EXPORT_SYMBOL_GPL(add_interrupt_randomness);

/* There is one of these per entropy source */
struct timer_rand_state {
	unsigned long last_time;
	long last_delta, last_delta2;
};

/*
 * This function adds entropy to the entropy "pool" by using timing
 * delays. It uses the timer_rand_state structure to make an estimate
 * of how many bits of entropy this call has added to the pool. The
 * value "num" is also added to the pool; it should somehow describe
 * the type of event that just happened.
 */
static void add_timer_randomness(struct timer_rand_state *state, unsigned int num)
{
	unsigned long entropy = random_get_entropy(), now = jiffies, flags;
	long delta, delta2, delta3;
	unsigned int bits;

	/*
	 * If we're in a hard IRQ, add_interrupt_randomness() will be called
	 * sometime after, so mix into the fast pool.
	 */
	if (in_irq()) {
		fast_mix(this_cpu_ptr(&irq_randomness)->pool, entropy, num);
	} else {
		spin_lock_irqsave(&input_pool.lock, flags);
		_mix_pool_bytes(&entropy, sizeof(entropy));
		_mix_pool_bytes(&num, sizeof(num));
		spin_unlock_irqrestore(&input_pool.lock, flags);
	}

	if (crng_ready())
		return;

	/*
	 * Calculate number of bits of randomness we probably added.
	 * We take into account the first, second and third-order deltas
	 * in order to make our estimate.
	 */
	delta = now - READ_ONCE(state->last_time);
	WRITE_ONCE(state->last_time, now);

	delta2 = delta - READ_ONCE(state->last_delta);
	WRITE_ONCE(state->last_delta, delta);

	delta3 = delta2 - READ_ONCE(state->last_delta2);
	WRITE_ONCE(state->last_delta2, delta2);

	if (delta < 0)
		delta = -delta;
	if (delta2 < 0)
		delta2 = -delta2;
	if (delta3 < 0)
		delta3 = -delta3;
	if (delta > delta2)
		delta = delta2;
	if (delta > delta3)
		delta = delta3;

	/*
	 * delta is now minimum absolute delta. Round down by 1 bit
	 * on general principles, and limit entropy estimate to 11 bits.
	 */
	bits = min(fls(delta >> 1), 11);

	/*
	 * As mentioned above, if we're in a hard IRQ, add_interrupt_randomness()
	 * will run after this, which uses a different crediting scheme of 1 bit
	 * per every 64 interrupts. In order to let that function do accounting
	 * close to the one in this function, we credit a full 64/64 bit per bit,
	 * and then subtract one to account for the extra one added.
	 */
	if (in_irq())
		this_cpu_ptr(&irq_randomness)->count += max(1u, bits * 64) - 1;
	else
		_credit_init_bits(bits);
}

void add_input_randomness(unsigned int type, unsigned int code, unsigned int value)
{
	static unsigned char last_value;
	static struct timer_rand_state input_timer_state = { INITIAL_JIFFIES };

	/* Ignore autorepeat and the like. */
	if (value == last_value)
		return;

	last_value = value;
	add_timer_randomness(&input_timer_state,
			     (type << 4) ^ code ^ (code >> 4) ^ value);
}
EXPORT_SYMBOL_GPL(add_input_randomness);

#ifdef CONFIG_BLOCK
void add_disk_randomness(struct gendisk *disk)
{
	if (!disk || !disk->random)
		return;
	/* First major is 1, so we get >= 0x200 here. */
	add_timer_randomness(disk->random, 0x100 + disk_devt(disk));
}
EXPORT_SYMBOL_GPL(add_disk_randomness);

void __cold rand_initialize_disk(struct gendisk *disk)
{
	struct timer_rand_state *state;

	/*
	 * If kzalloc returns null, we just won't use that entropy
	 * source.
	 */
	state = kzalloc(sizeof(struct timer_rand_state), GFP_KERNEL);
	if (state) {
		state->last_time = INITIAL_JIFFIES;
		disk->random = state;
	}
}
#endif

/*
 * Each time the timer fires, we expect that we got an unpredictable
 * jump in the cycle counter. Even if the timer is running on another
 * CPU, the timer activity will be touching the stack of the CPU that is
 * generating entropy..
 *
 * Note that we don't re-arm the timer in the timer itself - we are
 * happy to be scheduled away, since that just makes the load more
 * complex, but we do not want the timer to keep ticking unless the
 * entropy loop is running.
 *
 * So the re-arming always happens in the entropy loop itself.
 */
static void __cold entropy_timer(struct timer_list *t)
{
	credit_init_bits(1);
}

/*
 * If we have an actual cycle counter, see if we can
 * generate enough entropy with timing noise
 */
static void __cold try_to_generate_entropy(void)
{
	struct {
		unsigned long entropy;
		struct timer_list timer;
	} stack;

	stack.entropy = random_get_entropy();

	/* Slow counter - or none. Don't even bother */
	if (stack.entropy == random_get_entropy())
		return;

	timer_setup_on_stack(&stack.timer, entropy_timer, 0);
	while (!crng_ready() && !signal_pending(current)) {
		if (!timer_pending(&stack.timer))
			mod_timer(&stack.timer, jiffies + 1);
		mix_pool_bytes(&stack.entropy, sizeof(stack.entropy));
		schedule();
		stack.entropy = random_get_entropy();
	}

	del_timer_sync(&stack.timer);
	destroy_timer_on_stack(&stack.timer);
	mix_pool_bytes(&stack.entropy, sizeof(stack.entropy));
}


/**********************************************************************
 *
 * Userspace reader/writer interfaces.
 *
 * getrandom(2) is the primary modern interface into the RNG and should
 * be used in preference to anything else.
 *
 * Reading from /dev/random has the same functionality as calling
 * getrandom(2) with flags=0. In earlier versions, however, it had
 * vastly different semantics and should therefore be avoided, to
 * prevent backwards compatibility issues.
 *
 * Reading from /dev/urandom has the same functionality as calling
 * getrandom(2) with flags=GRND_INSECURE. Because it does not block
 * waiting for the RNG to be ready, it should not be used.
 *
 * Writing to either /dev/random or /dev/urandom adds entropy to
 * the input pool but does not credit it.
 *
 * Polling on /dev/random indicates when the RNG is initialized, on
 * the read side, and when it wants new entropy, on the write side.
 *
 * Both /dev/random and /dev/urandom have the same set of ioctls for
 * adding entropy, getting the entropy count, zeroing the count, and
 * reseeding the crng.
 *
 **********************************************************************/

SYSCALL_DEFINE3(getrandom, char __user *, ubuf, size_t, len, unsigned int, flags)
{
<<<<<<< HEAD
	static int maxwarn = 10;
	int ret;

	if (unlikely(nonblocking_pool.initialized == 0) &&
	    maxwarn > 0) {
		maxwarn--;
		printk(KERN_NOTICE "random: %s: uninitialized urandom read "
		       "(%zd bytes read, %d bits of entropy available)\n",
		       current->comm, nbytes, nonblocking_pool.entropy_total);
	}
=======
	struct iov_iter iter;
	struct iovec iov;
	int ret;

	if (flags & ~(GRND_NONBLOCK | GRND_RANDOM | GRND_INSECURE))
		return -EINVAL;

	/*
	 * Requesting insecure and blocking randomness at the same time makes
	 * no sense.
	 */
	if ((flags & (GRND_INSECURE | GRND_RANDOM)) == (GRND_INSECURE | GRND_RANDOM))
		return -EINVAL;
>>>>>>> 286cd8c7

	if (!crng_ready() && !(flags & GRND_INSECURE)) {
		if (flags & GRND_NONBLOCK)
			return -EAGAIN;
		ret = wait_for_random_bytes();
		if (unlikely(ret))
			return ret;
	}

	ret = import_single_range(READ, ubuf, len, &iov, &iter);
	if (unlikely(ret))
		return ret;
	return get_random_bytes_user(&iter);
}

static __poll_t random_poll(struct file *file, poll_table *wait)
{
	poll_wait(file, &crng_init_wait, wait);
	return crng_ready() ? EPOLLIN | EPOLLRDNORM : EPOLLOUT | EPOLLWRNORM;
}

static ssize_t write_pool_user(struct iov_iter *iter)
{
<<<<<<< HEAD
	size_t bytes;
	__u32 t, buf[16];
	const char __user *p = buffer;

	while (count > 0) {
		int b, i = 0;

		bytes = min(count, sizeof(buf));
		if (copy_from_user(&buf, p, bytes))
			return -EFAULT;

		for (b = bytes ; b > 0 ; b -= sizeof(__u32), i++) {
			if (!arch_get_random_int(&t))
				break;
			buf[i] ^= t;
		}

		count -= bytes;
		p += bytes;
=======
	u8 block[BLAKE2S_BLOCK_SIZE];
	ssize_t ret = 0;
	size_t copied;

	if (unlikely(!iov_iter_count(iter)))
		return 0;

	for (;;) {
		copied = copy_from_iter(block, sizeof(block), iter);
		ret += copied;
		mix_pool_bytes(block, copied);
		if (!iov_iter_count(iter) || copied != sizeof(block))
			break;
>>>>>>> 286cd8c7

		BUILD_BUG_ON(PAGE_SIZE % sizeof(block) != 0);
		if (ret % PAGE_SIZE == 0) {
			if (signal_pending(current))
				break;
			cond_resched();
		}
	}

	memzero_explicit(block, sizeof(block));
	return ret ? ret : -EFAULT;
}

static ssize_t random_write_iter(struct kiocb *kiocb, struct iov_iter *iter)
{
	return write_pool_user(iter);
}

static ssize_t urandom_read_iter(struct kiocb *kiocb, struct iov_iter *iter)
{
	static int maxwarn = 10;

	if (!crng_ready()) {
		if (!ratelimit_disable && maxwarn <= 0)
			++urandom_warning.missed;
		else if (ratelimit_disable || __ratelimit(&urandom_warning)) {
			--maxwarn;
			pr_notice("%s: uninitialized urandom read (%zu bytes read)\n",
				  current->comm, iov_iter_count(iter));
		}
	}

	return get_random_bytes_user(iter);
}

static ssize_t random_read_iter(struct kiocb *kiocb, struct iov_iter *iter)
{
	int ret;

	if (!crng_ready() &&
	    ((kiocb->ki_flags & IOCB_NOWAIT) ||
	     (kiocb->ki_filp->f_flags & O_NONBLOCK)))
		return -EAGAIN;

	ret = wait_for_random_bytes();
	if (ret != 0)
		return ret;
	return get_random_bytes_user(iter);
}

static long random_ioctl(struct file *f, unsigned int cmd, unsigned long arg)
{
	int __user *p = (int __user *)arg;
	int ent_count;

	switch (cmd) {
	case RNDGETENTCNT:
		/* Inherently racy, no point locking. */
		if (put_user(input_pool.init_bits, p))
			return -EFAULT;
		return 0;
	case RNDADDTOENTCNT:
		if (!capable(CAP_SYS_ADMIN))
			return -EPERM;
		if (get_user(ent_count, p))
			return -EFAULT;
<<<<<<< HEAD
		return credit_entropy_bits_safe(&input_pool, ent_count);
	case RNDADDENTROPY:
=======
		if (ent_count < 0)
			return -EINVAL;
		credit_init_bits(ent_count);
		return 0;
	case RNDADDENTROPY: {
		struct iov_iter iter;
		struct iovec iov;
		ssize_t ret;
		int len;

>>>>>>> 286cd8c7
		if (!capable(CAP_SYS_ADMIN))
			return -EPERM;
		if (get_user(ent_count, p++))
			return -EFAULT;
		if (ent_count < 0)
			return -EINVAL;
		if (get_user(len, p++))
			return -EFAULT;
		ret = import_single_range(WRITE, p, len, &iov, &iter);
		if (unlikely(ret))
			return ret;
		ret = write_pool_user(&iter);
		if (unlikely(ret < 0))
			return ret;
		/* Since we're crediting, enforce that it was all written into the pool. */
		if (unlikely(ret != len))
			return -EFAULT;
<<<<<<< HEAD
		retval = write_pool(&input_pool, (const char __user *)p,
				    size);
		if (retval < 0)
			return retval;
		return credit_entropy_bits_safe(&input_pool, ent_count);
=======
		credit_init_bits(ent_count);
		return 0;
	}
>>>>>>> 286cd8c7
	case RNDZAPENTCNT:
	case RNDCLEARPOOL:
		/* No longer has any effect. */
		if (!capable(CAP_SYS_ADMIN))
			return -EPERM;
		return 0;
	case RNDRESEEDCRNG:
		if (!capable(CAP_SYS_ADMIN))
			return -EPERM;
		if (!crng_ready())
			return -ENODATA;
		crng_reseed();
		return 0;
	default:
		return -EINVAL;
	}
}

static int random_fasync(int fd, struct file *filp, int on)
{
	return fasync_helper(fd, filp, on, &fasync);
}

const struct file_operations random_fops = {
	.read_iter = random_read_iter,
	.write_iter = random_write_iter,
	.poll = random_poll,
	.unlocked_ioctl = random_ioctl,
	.fasync = random_fasync,
	.llseek = noop_llseek,
	.splice_read = generic_file_splice_read,
	.splice_write = iter_file_splice_write,
};

const struct file_operations urandom_fops = {
	.read_iter = urandom_read_iter,
	.write_iter = random_write_iter,
	.unlocked_ioctl = random_ioctl,
	.fasync = random_fasync,
	.llseek = noop_llseek,
	.splice_read = generic_file_splice_read,
	.splice_write = iter_file_splice_write,
};


/********************************************************************
 *
 * Sysctl interface.
 *
 * These are partly unused legacy knobs with dummy values to not break
 * userspace and partly still useful things. They are usually accessible
 * in /proc/sys/kernel/random/ and are as follows:
 *
 * - boot_id - a UUID representing the current boot.
 *
 * - uuid - a random UUID, different each time the file is read.
 *
 * - poolsize - the number of bits of entropy that the input pool can
 *   hold, tied to the POOL_BITS constant.
 *
 * - entropy_avail - the number of bits of entropy currently in the
 *   input pool. Always <= poolsize.
 *
 * - write_wakeup_threshold - the amount of entropy in the input pool
 *   below which write polls to /dev/random will unblock, requesting
 *   more entropy, tied to the POOL_READY_BITS constant. It is writable
 *   to avoid breaking old userspaces, but writing to it does not
 *   change any behavior of the RNG.
 *
 * - urandom_min_reseed_secs - fixed to the value CRNG_RESEED_INTERVAL.
 *   It is writable to avoid breaking old userspaces, but writing
 *   to it does not change any behavior of the RNG.
 *
 ********************************************************************/

#ifdef CONFIG_SYSCTL

#include <linux/sysctl.h>

static int sysctl_random_min_urandom_seed = CRNG_RESEED_INTERVAL / HZ;
static int sysctl_random_write_wakeup_bits = POOL_READY_BITS;
static int sysctl_poolsize = POOL_BITS;
static u8 sysctl_bootid[UUID_SIZE];

/*
 * This function is used to return both the bootid UUID, and random
 * UUID. The difference is in whether table->data is NULL; if it is,
 * then a new UUID is generated and returned to the user.
 */
static int proc_do_uuid(struct ctl_table *table, int write, void __user *buf,
			size_t *lenp, loff_t *ppos)
{
	u8 tmp_uuid[UUID_SIZE], *uuid;
	char uuid_string[UUID_STRING_LEN + 1];
	struct ctl_table fake_table = {
		.data = uuid_string,
		.maxlen = UUID_STRING_LEN
	};

	if (write)
		return -EPERM;

	uuid = table->data;
	if (!uuid) {
		uuid = tmp_uuid;
		generate_random_uuid(uuid);
	} else {
		static DEFINE_SPINLOCK(bootid_spinlock);

		spin_lock(&bootid_spinlock);
		if (!uuid[8])
			generate_random_uuid(uuid);
		spin_unlock(&bootid_spinlock);
	}

	snprintf(uuid_string, sizeof(uuid_string), "%pU", uuid);
	return proc_dostring(&fake_table, 0, buf, lenp, ppos);
}

/* The same as proc_dointvec, but writes don't change anything. */
static int proc_do_rointvec(struct ctl_table *table, int write, void __user *buf,
			    size_t *lenp, loff_t *ppos)
{
	return write ? 0 : proc_dointvec(table, 0, buf, lenp, ppos);
}

extern struct ctl_table random_table[];
struct ctl_table random_table[] = {
	{
		.procname	= "poolsize",
		.data		= &sysctl_poolsize,
		.maxlen		= sizeof(int),
		.mode		= 0444,
		.proc_handler	= proc_dointvec,
	},
	{
		.procname	= "entropy_avail",
		.data		= &input_pool.init_bits,
		.maxlen		= sizeof(int),
		.mode		= 0444,
		.proc_handler	= proc_dointvec,
	},
	{
		.procname	= "write_wakeup_threshold",
		.data		= &sysctl_random_write_wakeup_bits,
		.maxlen		= sizeof(int),
		.mode		= 0644,
		.proc_handler	= proc_do_rointvec,
	},
	{
		.procname	= "urandom_min_reseed_secs",
		.data		= &sysctl_random_min_urandom_seed,
		.maxlen		= sizeof(int),
		.mode		= 0644,
		.proc_handler	= proc_do_rointvec,
	},
	{
		.procname	= "boot_id",
		.data		= &sysctl_bootid,
		.mode		= 0444,
		.proc_handler	= proc_do_uuid,
	},
	{
		.procname	= "uuid",
		.mode		= 0444,
		.proc_handler	= proc_do_uuid,
	},
	{ }
};
<<<<<<< HEAD
#endif 	/* CONFIG_SYSCTL */

static u32 random_int_secret[MD5_MESSAGE_BYTES / 4] ____cacheline_aligned;

int random_int_secret_init(void)
{
	get_random_bytes(random_int_secret, sizeof(random_int_secret));
	return 0;
}

static DEFINE_PER_CPU(__u32 [MD5_DIGEST_WORDS], get_random_int_hash)
		__aligned(sizeof(unsigned long));

/*
 * Get a random word for internal kernel use only. Similar to urandom but
 * with the goal of minimal entropy pool depletion. As a result, the random
 * value is not cryptographically secure but for several uses the cost of
 * depleting entropy is too high
 */
unsigned int get_random_int(void)
{
	__u32 *hash;
	unsigned int ret;

	hash = get_cpu_var(get_random_int_hash);

	hash[0] += current->pid + jiffies + random_get_entropy();
	md5_transform(hash, random_int_secret);
	ret = hash[0];
	put_cpu_var(get_random_int_hash);

	return ret;
}
EXPORT_SYMBOL(get_random_int);

/*
 * Same as get_random_int(), but returns unsigned long.
 */
unsigned long get_random_long(void)
{
	__u32 *hash;
	unsigned long ret;

	hash = get_cpu_var(get_random_int_hash);

	hash[0] += current->pid + jiffies + random_get_entropy();
	md5_transform(hash, random_int_secret);
	ret = *(unsigned long *)hash;
	put_cpu_var(get_random_int_hash);

	return ret;
}
EXPORT_SYMBOL(get_random_long);

/*
 * randomize_range() returns a start address such that
 *
 *    [...... <range> .....]
 *  start                  end
 *
 * a <range> with size "len" starting at the return value is inside in the
 * area defined by [start, end], but is otherwise randomized.
 */
unsigned long
randomize_range(unsigned long start, unsigned long end, unsigned long len)
{
	unsigned long range = end - len - start;

	if (end <= start + len)
		return 0;
	return PAGE_ALIGN(get_random_int() % range + start);
}

/* Interface for in-kernel drivers of true hardware RNGs.
 * Those devices may produce endless random bits and will be throttled
 * when our pool is full.
 */
void add_hwgenerator_randomness(const char *buffer, size_t count,
				size_t entropy)
{
	struct entropy_store *poolp = &input_pool;

	if (unlikely(nonblocking_pool.initialized == 0))
		poolp = &nonblocking_pool;
	else {
		/* Suspend writing if we're above the trickle
		 * threshold.  We'll be woken up again once below
		 * random_write_wakeup_thresh, or when the calling
		 * thread is about to terminate.
		 */
		wait_event_interruptible(random_write_wait,
					 kthread_should_stop() ||
			ENTROPY_BITS(&input_pool) <= random_write_wakeup_bits);
	}
	mix_pool_bytes(poolp, buffer, count);
	credit_entropy_bits(poolp, entropy);
}
EXPORT_SYMBOL_GPL(add_hwgenerator_randomness);
=======
#endif	/* CONFIG_SYSCTL */
>>>>>>> 286cd8c7
<|MERGE_RESOLUTION|>--- conflicted
+++ resolved
@@ -333,26 +333,6 @@
 
 	BUG_ON(random_data_len > 32);
 
-<<<<<<< HEAD
-	if (unlikely(entropy_count < 0)) {
-		pr_warn("random: negative entropy/overflow: pool %s count %d\n",
-			r->name, entropy_count);
-		WARN_ON(1);
-		entropy_count = 0;
-	} else if (entropy_count > pool_size)
-		entropy_count = pool_size;
-	if (cmpxchg(&r->entropy_count, orig, entropy_count) != orig)
-		goto retry;
-
-	r->entropy_total += nbits;
-	if (!r->initialized && r->entropy_total > 128) {
-		r->initialized = 1;
-		r->entropy_total = 0;
-		if (r == &nonblocking_pool) {
-			process_random_ready_list();
-			wake_up_all(&urandom_init_wait);
-			pr_notice("random: %s pool is initialized\n", r->name);
-=======
 	/*
 	 * For the fast path, we check whether we're ready, unlocked first, and
 	 * then re-check once locked later. In the case where we're really not
@@ -369,7 +349,6 @@
 				extract_entropy(base_crng.key, sizeof(base_crng.key));
 			crng_fast_key_erasure(base_crng.key, chacha_state,
 					      random_data, random_data_len);
->>>>>>> 286cd8c7
 		}
 		spin_unlock_irqrestore(&base_crng.lock, flags);
 		if (!ready)
@@ -411,21 +390,6 @@
 	local_irq_restore(flags);
 }
 
-<<<<<<< HEAD
-static int credit_entropy_bits_safe(struct entropy_store *r, int nbits)
-{
-	const int nbits_max = r->poolinfo->poolwords * 32;
-
-	if (nbits < 0)
-		return -EINVAL;
-
-	/* Cap the value to avoid overflows */
-	nbits = min(nbits,  nbits_max);
-
-	credit_entropy_bits(r, nbits);
-	return 0;
-}
-=======
 static void _get_random_bytes(void *buf, size_t len)
 {
 	u32 chacha_state[CHACHA20_BLOCK_SIZE / sizeof(u32)];
@@ -439,7 +403,6 @@
 	crng_make_state(chacha_state, buf, first_block_len);
 	len -= first_block_len;
 	buf += first_block_len;
->>>>>>> 286cd8c7
 
 	while (len) {
 		if (len < CHACHA20_BLOCK_SIZE) {
@@ -605,24 +568,6 @@
 }
 #endif
 
-<<<<<<< HEAD
-static __u32 get_reg(struct fast_pool *f, struct pt_regs *regs)
-{
-	__u32 *ptr = (__u32 *) regs;
-	unsigned int idx;
-
-	if (regs == NULL)
-		return 0;
-	idx = READ_ONCE(f->reg_idx);
-	if (idx >= sizeof(struct pt_regs) / sizeof(__u32))
-		idx = 0;
-	ptr += idx++;
-	WRITE_ONCE(f->reg_idx, idx);
-	return *ptr;
-}
-
-void add_interrupt_randomness(int irq, int irq_flags)
-=======
 /*
  * This function will use the architecture-specific hardware random
  * number generator if it is available. It is not recommended for
@@ -630,7 +575,6 @@
  * bytes filled in.
  */
 size_t __must_check get_random_bytes_arch(void *buf, size_t len)
->>>>>>> 286cd8c7
 {
 	size_t left = len;
 	u8 *p = buf;
@@ -649,11 +593,7 @@
 
 	return len - left;
 }
-<<<<<<< HEAD
-EXPORT_SYMBOL_GPL(add_interrupt_randomness);
-=======
 EXPORT_SYMBOL(get_random_bytes_arch);
->>>>>>> 286cd8c7
 
 
 /**********************************************************************
@@ -1271,18 +1211,6 @@
 
 SYSCALL_DEFINE3(getrandom, char __user *, ubuf, size_t, len, unsigned int, flags)
 {
-<<<<<<< HEAD
-	static int maxwarn = 10;
-	int ret;
-
-	if (unlikely(nonblocking_pool.initialized == 0) &&
-	    maxwarn > 0) {
-		maxwarn--;
-		printk(KERN_NOTICE "random: %s: uninitialized urandom read "
-		       "(%zd bytes read, %d bits of entropy available)\n",
-		       current->comm, nbytes, nonblocking_pool.entropy_total);
-	}
-=======
 	struct iov_iter iter;
 	struct iovec iov;
 	int ret;
@@ -1296,7 +1224,6 @@
 	 */
 	if ((flags & (GRND_INSECURE | GRND_RANDOM)) == (GRND_INSECURE | GRND_RANDOM))
 		return -EINVAL;
->>>>>>> 286cd8c7
 
 	if (!crng_ready() && !(flags & GRND_INSECURE)) {
 		if (flags & GRND_NONBLOCK)
@@ -1320,27 +1247,6 @@
 
 static ssize_t write_pool_user(struct iov_iter *iter)
 {
-<<<<<<< HEAD
-	size_t bytes;
-	__u32 t, buf[16];
-	const char __user *p = buffer;
-
-	while (count > 0) {
-		int b, i = 0;
-
-		bytes = min(count, sizeof(buf));
-		if (copy_from_user(&buf, p, bytes))
-			return -EFAULT;
-
-		for (b = bytes ; b > 0 ; b -= sizeof(__u32), i++) {
-			if (!arch_get_random_int(&t))
-				break;
-			buf[i] ^= t;
-		}
-
-		count -= bytes;
-		p += bytes;
-=======
 	u8 block[BLAKE2S_BLOCK_SIZE];
 	ssize_t ret = 0;
 	size_t copied;
@@ -1354,7 +1260,6 @@
 		mix_pool_bytes(block, copied);
 		if (!iov_iter_count(iter) || copied != sizeof(block))
 			break;
->>>>>>> 286cd8c7
 
 		BUILD_BUG_ON(PAGE_SIZE % sizeof(block) != 0);
 		if (ret % PAGE_SIZE == 0) {
@@ -1392,6 +1297,7 @@
 
 static ssize_t random_read_iter(struct kiocb *kiocb, struct iov_iter *iter)
 {
+	static int maxwarn = 10;
 	int ret;
 
 	if (!crng_ready() &&
@@ -1421,10 +1327,6 @@
 			return -EPERM;
 		if (get_user(ent_count, p))
 			return -EFAULT;
-<<<<<<< HEAD
-		return credit_entropy_bits_safe(&input_pool, ent_count);
-	case RNDADDENTROPY:
-=======
 		if (ent_count < 0)
 			return -EINVAL;
 		credit_init_bits(ent_count);
@@ -1435,7 +1337,6 @@
 		ssize_t ret;
 		int len;
 
->>>>>>> 286cd8c7
 		if (!capable(CAP_SYS_ADMIN))
 			return -EPERM;
 		if (get_user(ent_count, p++))
@@ -1453,17 +1354,9 @@
 		/* Since we're crediting, enforce that it was all written into the pool. */
 		if (unlikely(ret != len))
 			return -EFAULT;
-<<<<<<< HEAD
-		retval = write_pool(&input_pool, (const char __user *)p,
-				    size);
-		if (retval < 0)
-			return retval;
-		return credit_entropy_bits_safe(&input_pool, ent_count);
-=======
 		credit_init_bits(ent_count);
 		return 0;
 	}
->>>>>>> 286cd8c7
 	case RNDZAPENTCNT:
 	case RNDCLEARPOOL:
 		/* No longer has any effect. */
@@ -1633,105 +1526,4 @@
 	},
 	{ }
 };
-<<<<<<< HEAD
-#endif 	/* CONFIG_SYSCTL */
-
-static u32 random_int_secret[MD5_MESSAGE_BYTES / 4] ____cacheline_aligned;
-
-int random_int_secret_init(void)
-{
-	get_random_bytes(random_int_secret, sizeof(random_int_secret));
-	return 0;
-}
-
-static DEFINE_PER_CPU(__u32 [MD5_DIGEST_WORDS], get_random_int_hash)
-		__aligned(sizeof(unsigned long));
-
-/*
- * Get a random word for internal kernel use only. Similar to urandom but
- * with the goal of minimal entropy pool depletion. As a result, the random
- * value is not cryptographically secure but for several uses the cost of
- * depleting entropy is too high
- */
-unsigned int get_random_int(void)
-{
-	__u32 *hash;
-	unsigned int ret;
-
-	hash = get_cpu_var(get_random_int_hash);
-
-	hash[0] += current->pid + jiffies + random_get_entropy();
-	md5_transform(hash, random_int_secret);
-	ret = hash[0];
-	put_cpu_var(get_random_int_hash);
-
-	return ret;
-}
-EXPORT_SYMBOL(get_random_int);
-
-/*
- * Same as get_random_int(), but returns unsigned long.
- */
-unsigned long get_random_long(void)
-{
-	__u32 *hash;
-	unsigned long ret;
-
-	hash = get_cpu_var(get_random_int_hash);
-
-	hash[0] += current->pid + jiffies + random_get_entropy();
-	md5_transform(hash, random_int_secret);
-	ret = *(unsigned long *)hash;
-	put_cpu_var(get_random_int_hash);
-
-	return ret;
-}
-EXPORT_SYMBOL(get_random_long);
-
-/*
- * randomize_range() returns a start address such that
- *
- *    [...... <range> .....]
- *  start                  end
- *
- * a <range> with size "len" starting at the return value is inside in the
- * area defined by [start, end], but is otherwise randomized.
- */
-unsigned long
-randomize_range(unsigned long start, unsigned long end, unsigned long len)
-{
-	unsigned long range = end - len - start;
-
-	if (end <= start + len)
-		return 0;
-	return PAGE_ALIGN(get_random_int() % range + start);
-}
-
-/* Interface for in-kernel drivers of true hardware RNGs.
- * Those devices may produce endless random bits and will be throttled
- * when our pool is full.
- */
-void add_hwgenerator_randomness(const char *buffer, size_t count,
-				size_t entropy)
-{
-	struct entropy_store *poolp = &input_pool;
-
-	if (unlikely(nonblocking_pool.initialized == 0))
-		poolp = &nonblocking_pool;
-	else {
-		/* Suspend writing if we're above the trickle
-		 * threshold.  We'll be woken up again once below
-		 * random_write_wakeup_thresh, or when the calling
-		 * thread is about to terminate.
-		 */
-		wait_event_interruptible(random_write_wait,
-					 kthread_should_stop() ||
-			ENTROPY_BITS(&input_pool) <= random_write_wakeup_bits);
-	}
-	mix_pool_bytes(poolp, buffer, count);
-	credit_entropy_bits(poolp, entropy);
-}
-EXPORT_SYMBOL_GPL(add_hwgenerator_randomness);
-=======
-#endif	/* CONFIG_SYSCTL */
->>>>>>> 286cd8c7
+#endif	/* CONFIG_SYSCTL */