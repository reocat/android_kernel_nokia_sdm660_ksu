--- conflicted
+++ resolved
@@ -624,7 +624,6 @@
 			      !test_bit(WDM_IN_USE, &desc->flags) ||
 			      test_bit(WDM_DISCONNECTING, &desc->flags),
 			      timeout);
-<<<<<<< HEAD
 
 	/*
 	 * To report the correct error. This is best effort.
@@ -644,47 +643,6 @@
 
 	return usb_translate_errors(rv);
 
-}
-
-/*
- * You need to send a signal when you react to malicious or defective hardware.
- * Also, don't abort when fsync() returned -EINVAL, for older kernels which do
- * not implement wdm_flush() will return -EINVAL.
- */
-static int wdm_fsync(struct file *file, loff_t start, loff_t end, int datasync)
-{
-	return wdm_wait_for_response(file, MAX_SCHEDULE_TIMEOUT);
-}
-
-/*
- * Same with wdm_fsync(), except it uses finite timeout in order to react to
- * malicious or defective hardware which ceased communication after close() was
- * implicitly called due to process termination.
- */
-static int wdm_flush(struct file *file, fl_owner_t id)
-{
-	return wdm_wait_for_response(file, WDM_FLUSH_TIMEOUT);
-=======
-
-	/*
-	 * To report the correct error. This is best effort.
-	 * We are inevitably racing with the hardware.
-	 */
-	if (test_bit(WDM_DISCONNECTING, &desc->flags))
-		return -ENODEV;
-	if (!rv)
-		return -EIO;
-	if (rv < 0)
-		return -EINTR;
-
-	spin_lock_irq(&desc->iuspin);
-	rv = desc->werr;
-	desc->werr = 0;
-	spin_unlock_irq(&desc->iuspin);
-
-	return usb_translate_errors(rv);
-
->>>>>>> 286cd8c7
 }
 
 /*
