// SPDX-License-Identifier: GPL-2.0
/*
 * ci.h - common structures, functions, and macros of the ChipIdea driver
 *
 * Copyright (C) 2008 Chipidea - MIPS Technologies, Inc. All rights reserved.
 *
 * Author: David Lopo
 */

#ifndef __DRIVERS_USB_CHIPIDEA_CI_H
#define __DRIVERS_USB_CHIPIDEA_CI_H

#include <linux/list.h>
#include <linux/irqreturn.h>
#include <linux/usb.h>
#include <linux/usb/gadget.h>
#include <linux/usb/otg-fsm.h>
#include <linux/usb/otg.h>
#include <linux/ulpi/interface.h>

/******************************************************************************
 * DEFINE
 *****************************************************************************/
#define TD_PAGE_COUNT      5
#define CI_HDRC_PAGE_SIZE  4096ul /* page size for TD's */
#define ENDPT_MAX          32

/******************************************************************************
 * REGISTERS
 *****************************************************************************/
/* Identification Registers */
#define ID_ID				0x0
#define ID_HWGENERAL			0x4
#define ID_HWHOST			0x8
#define ID_HWDEVICE			0xc
#define ID_HWTXBUF			0x10
#define ID_HWRXBUF			0x14
#define ID_SBUSCFG			0x90

/* register indices */
enum ci_hw_regs {
	CAP_CAPLENGTH,
	CAP_HCCPARAMS,
	CAP_DCCPARAMS,
	CAP_TESTMODE,
	CAP_LAST = CAP_TESTMODE,
	OP_USBCMD,
	OP_USBSTS,
	OP_USBINTR,
	OP_DEVICEADDR,
	OP_ENDPTLISTADDR,
	OP_TTCTRL,
	OP_BURSTSIZE,
	OP_ULPI_VIEWPORT,
	OP_PORTSC,
	OP_DEVLC,
	OP_OTGSC,
	OP_USBMODE,
	OP_ENDPTSETUPSTAT,
	OP_ENDPTPRIME,
	OP_ENDPTFLUSH,
	OP_ENDPTSTAT,
	OP_ENDPTCOMPLETE,
	OP_ENDPTCTRL,
	/* endptctrl1..15 follow */
	OP_LAST = OP_ENDPTCTRL + ENDPT_MAX / 2,
};

/******************************************************************************
 * STRUCTURES
 *****************************************************************************/
/**
 * struct ci_hw_ep - endpoint representation
 * @ep: endpoint structure for gadget drivers
 * @dir: endpoint direction (TX/RX)
 * @num: endpoint number
 * @type: endpoint type
 * @name: string description of the endpoint
 * @qh: queue head for this endpoint
 * @wedge: is the endpoint wedged
 * @ci: pointer to the controller
 * @lock: pointer to controller's spinlock
 * @td_pool: pointer to controller's TD pool
 */
struct ci_hw_ep {
	struct usb_ep				ep;
	u8					dir;
	u8					num;
	u8					type;
	char					name[16];
	struct {
		struct list_head	queue;
		struct ci_hw_qh		*ptr;
		dma_addr_t		dma;
	}					qh;
	int					wedge;

	/* global resources */
	struct ci_hdrc				*ci;
	spinlock_t				*lock;
	struct dma_pool				*td_pool;
	struct td_node				*pending_td;
};

enum ci_role {
	CI_ROLE_HOST = 0,
	CI_ROLE_GADGET,
	CI_ROLE_END,
};

enum ci_revision {
	CI_REVISION_1X = 10,	/* Revision 1.x */
	CI_REVISION_20 = 20, /* Revision 2.0 */
	CI_REVISION_21, /* Revision 2.1 */
	CI_REVISION_22, /* Revision 2.2 */
	CI_REVISION_23, /* Revision 2.3 */
	CI_REVISION_24, /* Revision 2.4 */
	CI_REVISION_25, /* Revision 2.5 */
	CI_REVISION_25_PLUS, /* Revision above than 2.5 */
	CI_REVISION_UNKNOWN = 99, /* Unknown Revision */
};

/**
 * struct ci_role_driver - host/gadget role driver
 * @start: start this role
 * @stop: stop this role
 * @irq: irq handler for this role
 * @name: role name string (host/gadget)
 */
struct ci_role_driver {
	int		(*start)(struct ci_hdrc *);
	void		(*stop)(struct ci_hdrc *);
	irqreturn_t	(*irq)(struct ci_hdrc *);
	const char	*name;
};

/**
 * struct hw_bank - hardware register mapping representation
 * @lpm: set if the device is LPM capable
 * @phys: physical address of the controller's registers
 * @abs: absolute address of the beginning of register window
 * @cap: capability registers
 * @op: operational registers
 * @size: size of the register window
 * @regmap: register lookup table
 */
struct hw_bank {
	unsigned	lpm;
	resource_size_t	phys;
	void __iomem	*abs;
	void __iomem	*cap;
	void __iomem	*op;
	size_t		size;
	void __iomem	*regmap[OP_LAST + 1];
};

/**
 * struct ci_hdrc - chipidea device representation
 * @dev: pointer to parent device
 * @lock: access synchronization
 * @hw_bank: hardware register mapping
 * @irq: IRQ number
 * @roles: array of supported roles for this controller
 * @role: current role
 * @is_otg: if the device is otg-capable
 * @fsm: otg finite state machine
 * @otg_fsm_hrtimer: hrtimer for otg fsm timers
 * @hr_timeouts: time out list for active otg fsm timers
 * @enabled_otg_timer_bits: bits of enabled otg timers
 * @next_otg_timer: next nearest enabled timer to be expired
 * @work: work for role changing
 * @wq: workqueue thread
 * @qh_pool: allocation pool for queue heads
 * @td_pool: allocation pool for transfer descriptors
 * @gadget: device side representation for peripheral controller
 * @driver: gadget driver
 * @resume_state: save the state of gadget suspend from
 * @hw_ep_max: total number of endpoints supported by hardware
 * @ci_hw_ep: array of endpoints
 * @ep0_dir: ep0 direction
 * @ep0out: pointer to ep0 OUT endpoint
 * @ep0in: pointer to ep0 IN endpoint
 * @status: ep0 status request
 * @setaddr: if we should set the address on status completion
 * @address: usb address received from the host
 * @remote_wakeup: host-enabled remote wakeup
 * @suspended: suspended by host
 * @test_mode: the selected test mode
 * @platdata: platform specific information supplied by parent device
 * @vbus_active: is VBUS active
 * @ulpi: pointer to ULPI device, if any
 * @ulpi_ops: ULPI read/write ops for this device
 * @phy: pointer to PHY, if any
 * @usb_phy: pointer to USB PHY, if any and if using the USB PHY framework
 * @hcd: pointer to usb_hcd for ehci host driver
 * @debugfs: root dentry for this controller in debugfs
 * @id_event: indicates there is an id event, and handled at ci_otg_work
 * @b_sess_valid_event: indicates there is a vbus event, and handled
 * at ci_otg_work
 * @imx28_write_fix: Freescale imx28 needs swp instruction for writing
 * @supports_runtime_pm: if runtime pm is supported
 * @in_lpm: if the core in low power mode
 * @wakeup_int: if wakeup interrupt occur
 * @rev: The revision number for controller
 * @mutex: protect code from concorrent running when doing role switch
 */
struct ci_hdrc {
	struct device			*dev;
	spinlock_t			lock;
	struct hw_bank			hw_bank;
	int				irq;
	struct ci_role_driver		*roles[CI_ROLE_END];
	enum ci_role			role;
	bool				is_otg;
	struct usb_otg			otg;
	struct otg_fsm			fsm;
	struct hrtimer			otg_fsm_hrtimer;
	ktime_t				hr_timeouts[NUM_OTG_FSM_TIMERS];
	unsigned			enabled_otg_timer_bits;
	enum otg_fsm_timer		next_otg_timer;
	struct work_struct		work;
	struct workqueue_struct		*wq;

	struct dma_pool			*qh_pool;
	struct dma_pool			*td_pool;

	struct usb_gadget		gadget;
	struct usb_gadget_driver	*driver;
	enum usb_device_state		resume_state;
	unsigned			hw_ep_max;
	struct ci_hw_ep			ci_hw_ep[ENDPT_MAX];
	u32				ep0_dir;
	struct ci_hw_ep			*ep0out, *ep0in;

	struct usb_request		*status;
	bool				setaddr;
	u8				address;
	u8				remote_wakeup;
	u8				suspended;
	u8				test_mode;

	struct ci_hdrc_platform_data	*platdata;
	int				vbus_active;
	struct ulpi			*ulpi;
	struct ulpi_ops 		ulpi_ops;
	struct phy			*phy;
	/* old usb_phy interface */
	struct usb_phy			*usb_phy;
	struct usb_hcd			*hcd;
	struct dentry			*debugfs;
	bool				id_event;
	bool				b_sess_valid_event;
	bool				imx28_write_fix;
	bool				supports_runtime_pm;
	bool				in_lpm;
	bool				wakeup_int;
	enum ci_revision		rev;
	struct mutex                    mutex;
};

static inline struct ci_role_driver *ci_role(struct ci_hdrc *ci)
{
	BUG_ON(ci->role >= CI_ROLE_END || !ci->roles[ci->role]);
	return ci->roles[ci->role];
}

static inline int ci_role_start(struct ci_hdrc *ci, enum ci_role role)
{
	int ret;

	if (role >= CI_ROLE_END)
		return -EINVAL;

	if (!ci->roles[role])
		return -ENXIO;

	ret = ci->roles[role]->start(ci);
	if (!ret)
		ci->role = role;
	return ret;
}

static inline void ci_role_stop(struct ci_hdrc *ci)
{
	enum ci_role role = ci->role;

	if (role == CI_ROLE_END)
		return;

	ci->role = CI_ROLE_END;

	ci->roles[role]->stop(ci);
}

/**
 * hw_read_id_reg: reads from a identification register
 * @ci: the controller
 * @offset: offset from the beginning of identification registers region
 * @mask: bitfield mask
 *
 * This function returns register contents
 */
static inline u32 hw_read_id_reg(struct ci_hdrc *ci, u32 offset, u32 mask)
{
	return ioread32(ci->hw_bank.abs + offset) & mask;
}

/**
 * hw_write_id_reg: writes to a identification register
 * @ci: the controller
 * @offset: offset from the beginning of identification registers region
 * @mask: bitfield mask
 * @data: new value
 */
static inline void hw_write_id_reg(struct ci_hdrc *ci, u32 offset,
			    u32 mask, u32 data)
{
	if (~mask)
		data = (ioread32(ci->hw_bank.abs + offset) & ~mask)
			| (data & mask);

	iowrite32(data, ci->hw_bank.abs + offset);
}

/**
 * hw_read: reads from a hw register
 * @ci: the controller
 * @reg:  register index
 * @mask: bitfield mask
 *
 * This function returns register contents
 */
static inline u32 hw_read(struct ci_hdrc *ci, enum ci_hw_regs reg, u32 mask)
{
	return ioread32(ci->hw_bank.regmap[reg]) & mask;
}

#ifdef CONFIG_SOC_IMX28
static inline void imx28_ci_writel(u32 val, volatile void __iomem *addr)
{
	__asm__ ("swp %0, %0, [%1]" : : "r"(val), "r"(addr));
}
#else
static inline void imx28_ci_writel(u32 val, volatile void __iomem *addr)
{
}
#endif

static inline void __hw_write(struct ci_hdrc *ci, u32 val,
		void __iomem *addr)
{
	if (ci->imx28_write_fix)
		imx28_ci_writel(val, addr);
	else
		iowrite32(val, addr);
}

/**
 * hw_write: writes to a hw register
 * @ci: the controller
 * @reg:  register index
 * @mask: bitfield mask
 * @data: new value
 */
static inline void hw_write(struct ci_hdrc *ci, enum ci_hw_regs reg,
			    u32 mask, u32 data)
{
	if (~mask)
		data = (ioread32(ci->hw_bank.regmap[reg]) & ~mask)
			| (data & mask);

	__hw_write(ci, data, ci->hw_bank.regmap[reg]);
}

/**
 * hw_test_and_clear: tests & clears a hw register
 * @ci: the controller
 * @reg:  register index
 * @mask: bitfield mask
 *
 * This function returns register contents
 */
static inline u32 hw_test_and_clear(struct ci_hdrc *ci, enum ci_hw_regs reg,
				    u32 mask)
{
	u32 val = ioread32(ci->hw_bank.regmap[reg]) & mask;

	__hw_write(ci, val, ci->hw_bank.regmap[reg]);
	return val;
}

/**
 * hw_test_and_write: tests & writes a hw register
 * @ci: the controller
 * @reg:  register index
 * @mask: bitfield mask
 * @data: new value
 *
 * This function returns register contents
 */
static inline u32 hw_test_and_write(struct ci_hdrc *ci, enum ci_hw_regs reg,
				    u32 mask, u32 data)
{
	u32 val = hw_read(ci, reg, ~0);

	hw_write(ci, reg, mask, data);
	return (val & mask) >> __ffs(mask);
}

/**
 * ci_otg_is_fsm_mode: runtime check if otg controller
 * is in otg fsm mode.
 *
 * @ci: chipidea device
 */
static inline bool ci_otg_is_fsm_mode(struct ci_hdrc *ci)
{
#ifdef CONFIG_USB_OTG_FSM
	struct usb_otg_caps *otg_caps = &ci->platdata->ci_otg_caps;

	return ci->is_otg && ci->roles[CI_ROLE_HOST] &&
		ci->roles[CI_ROLE_GADGET] && (otg_caps->srp_support ||
		otg_caps->hnp_support || otg_caps->adp_support);
#else
	return false;
#endif
}

int ci_ulpi_init(struct ci_hdrc *ci);
void ci_ulpi_exit(struct ci_hdrc *ci);
int ci_ulpi_resume(struct ci_hdrc *ci);

u32 hw_read_intr_enable(struct ci_hdrc *ci);

u32 hw_read_intr_status(struct ci_hdrc *ci);

int hw_device_reset(struct ci_hdrc *ci);

int hw_port_test_set(struct ci_hdrc *ci, u8 mode);

u8 hw_port_test_get(struct ci_hdrc *ci);

<<<<<<< HEAD
=======
void hw_phymode_configure(struct ci_hdrc *ci);

>>>>>>> 286cd8c7
void ci_platform_configure(struct ci_hdrc *ci);

void dbg_create_files(struct ci_hdrc *ci);

void dbg_remove_files(struct ci_hdrc *ci);
#endif	/* __DRIVERS_USB_CHIPIDEA_CI_H */<|MERGE_RESOLUTION|>--- conflicted
+++ resolved
@@ -440,11 +440,8 @@
 
 u8 hw_port_test_get(struct ci_hdrc *ci);
 
-<<<<<<< HEAD
-=======
 void hw_phymode_configure(struct ci_hdrc *ci);
 
->>>>>>> 286cd8c7
 void ci_platform_configure(struct ci_hdrc *ci);
 
 void dbg_create_files(struct ci_hdrc *ci);
