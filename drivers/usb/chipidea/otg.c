--- conflicted
+++ resolved
@@ -41,11 +41,7 @@
 		else
 			val &= ~OTGSC_BSVIS;
 
-<<<<<<< HEAD
-		if (cable->state)
-=======
 		if (cable->connected)
->>>>>>> 286cd8c7
 			val |= OTGSC_BSV;
 		else
 			val &= ~OTGSC_BSV;
@@ -63,25 +59,14 @@
 		else
 			val &= ~OTGSC_IDIS;
 
-<<<<<<< HEAD
-		if (cable->state)
-			val |= OTGSC_ID;
-		else
-			val &= ~OTGSC_ID;
+		if (cable->connected)
+			val &= ~OTGSC_ID; /* host */
+		else
+			val |= OTGSC_ID; /* device */
 
 		if (cable->enabled)
 			val |= OTGSC_IDIE;
 		else
-=======
-		if (cable->connected)
-			val &= ~OTGSC_ID; /* host */
-		else
-			val |= OTGSC_ID; /* device */
-
-		if (cable->enabled)
-			val |= OTGSC_IDIE;
-		else
->>>>>>> 286cd8c7
 			val &= ~OTGSC_IDIE;
 	}
 
