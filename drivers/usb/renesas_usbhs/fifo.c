--- conflicted
+++ resolved
@@ -132,10 +132,7 @@
 				usbhsf_tx_irq_ctrl(pipe, 0);
 		}
 
-<<<<<<< HEAD
-=======
 		usbhs_pipe_clear_without_sequence(pipe, 0, 0);
->>>>>>> 286cd8c7
 		usbhs_pipe_running(pipe, 0);
 
 		__usbhsf_pkt_del(pkt);
@@ -282,13 +279,8 @@
 	if (!usbhs_pipe_is_dcp(pipe)) {
 		/*
 		 * This driver checks the pipe condition first to avoid -EBUSY
-<<<<<<< HEAD
-		 * from usbhsf_fifo_barrier() with about 10 msec delay in
-		 * the interrupt handler if the pipe is RX direction and empty.
-=======
 		 * from usbhsf_fifo_barrier() if the pipe is RX direction and
 		 * empty.
->>>>>>> 286cd8c7
 		 */
 		if (usbhs_pipe_is_dir_in(pipe))
 			ret = usbhs_pipe_is_accessible(pipe);
