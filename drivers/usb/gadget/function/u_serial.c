--- conflicted
+++ resolved
@@ -25,14 +25,9 @@
 #include <linux/slab.h>
 #include <linux/export.h>
 #include <linux/module.h>
-<<<<<<< HEAD
-#include <linux/debugfs.h>
-#include <linux/workqueue.h>
-=======
 #include <linux/console.h>
 #include <linux/kthread.h>
 #include <linux/kfifo.h>
->>>>>>> 286cd8c7
 
 #include "u_serial.h"
 
@@ -86,18 +81,6 @@
 #define TX_QUEUE_SIZE          8
 #define TX_BUF_SIZE            4096
 #define WRITE_BUF_SIZE		8192		/* TX only */
-<<<<<<< HEAD
-
-#define RX_QUEUE_SIZE          8
-#define RX_BUF_SIZE            4096
-
-/* circular buffer */
-struct gs_buf {
-	unsigned		buf_size;
-	char			*buf_buf;
-	char			*buf_get;
-	char			*buf_put;
-=======
 #define GS_CONSOLE_BUF_SIZE	8192
 
 /* console info */
@@ -109,7 +92,6 @@
 	spinlock_t		con_lock;
 	int			req_busy;
 	struct usb_request	*console_req;
->>>>>>> 286cd8c7
 };
 
 /*
@@ -252,30 +234,16 @@
 __acquires(&port->port_lock)
 */
 {
-<<<<<<< HEAD
-	struct list_head	*pool;
-=======
 	struct list_head	*pool = &port->write_pool;
->>>>>>> 286cd8c7
 	struct usb_ep		*in;
 	int			status = 0;
 	static long		prev_len;
 	bool			do_tty_wake = false;
 
-<<<<<<< HEAD
-	if (!port || !port->port_usb) {
-		pr_err("Error - port or port->usb is NULL.");
-		return -EIO;
-	}
-
-	pool = &port->write_pool;
-	in   = port->port_usb->in;
-=======
 	if (!port->port_usb)
 		return status;
 
 	in = port->port_usb->in;
->>>>>>> 286cd8c7
 
 	while (!port->write_busy && !list_empty(pool)) {
 		struct usb_request	*req;
@@ -314,10 +282,7 @@
 
 		req->length = len;
 		list_del(&req->list);
-<<<<<<< HEAD
-=======
 		req->zero = kfifo_is_empty(&port->port_write_buf);
->>>>>>> 286cd8c7
 
 		pr_vdebug("ttyGS%d: tx len=%d, 0x%02x 0x%02x 0x%02x ...\n",
 			  port->port_num, len, *((u8 *)req->buf),
@@ -601,11 +566,7 @@
 }
 
 static int gs_alloc_requests(struct usb_ep *ep, struct list_head *head,
-<<<<<<< HEAD
-		int queue_size, int req_size,
-=======
 		size_t extra_sz,
->>>>>>> 286cd8c7
 		void (*fn)(struct usb_ep *, struct usb_request *),
 		int *allocated)
 {
@@ -618,11 +579,7 @@
 	 * be as speedy as we might otherwise be.
 	 */
 	for (i = 0; i < n; i++) {
-<<<<<<< HEAD
-		req = gs_alloc_req(ep, req_size, GFP_ATOMIC);
-=======
 		req = gs_alloc_req(ep, ep->maxpacket, extra_sz, GFP_ATOMIC);
->>>>>>> 286cd8c7
 		if (!req)
 			return list_empty(head) ? -ENOMEM : 0;
 		req->complete = fn;
@@ -644,15 +601,10 @@
  */
 static int gs_start_io(struct gs_port *port)
 {
-<<<<<<< HEAD
-	struct list_head	*head;
-	struct usb_ep		*ep;
-=======
 	struct usb_function	*f = &port->port_usb->func;
 	struct usb_composite_dev *cdev = f->config->cdev;
 	struct list_head	*head = &port->read_pool;
 	struct usb_ep		*ep = port->port_usb->out;
->>>>>>> 286cd8c7
 	int			status;
 	unsigned		started;
 
@@ -670,22 +622,13 @@
 	 * configurations may use different endpoints with a given port;
 	 * and high speed vs full speed changes packet sizes too.
 	 */
-<<<<<<< HEAD
-	status = gs_alloc_requests(ep, head, RX_QUEUE_SIZE, RX_BUF_SIZE,
-			gs_read_complete, &port->read_allocated);
-=======
 	status = gs_alloc_requests(ep, head, 0, gs_read_complete,
 		&port->read_allocated);
->>>>>>> 286cd8c7
 	if (status)
 		return status;
 
 	status = gs_alloc_requests(port->port_usb->in, &port->write_pool,
-<<<<<<< HEAD
-			TX_QUEUE_SIZE, TX_BUF_SIZE,
-=======
 			cdev->gadget->extra_buf_alloc,
->>>>>>> 286cd8c7
 			gs_write_complete, &port->write_allocated);
 	if (status) {
 		gs_free_requests(ep, head, &port->read_allocated);
@@ -696,12 +639,6 @@
 	port->n_read = 0;
 	started = gs_start_rx(port);
 
-<<<<<<< HEAD
-	if (!port->port_usb)
-		return -EIO;
-
-=======
->>>>>>> 286cd8c7
 	if (started) {
 		gs_start_tx(port);
 		/* Unblock any pending writes into our circular buffer, in case
@@ -1753,13 +1690,7 @@
 	port->read_allocated = port->read_started =
 		port->write_allocated = port->write_started = 0;
 
-<<<<<<< HEAD
-	port->nbytes_from_host = port->nbytes_to_tty =
-		port->nbytes_from_tty = port->nbytes_to_host = 0;
-
-=======
 	gs_console_disconnect(gser->in);
->>>>>>> 286cd8c7
 	spin_unlock_irqrestore(&port->port_lock, flags);
 }
 EXPORT_SYMBOL_GPL(gserial_disconnect);
