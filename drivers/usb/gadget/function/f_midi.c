// SPDX-License-Identifier: GPL-2.0+
/*
 * f_midi.c -- USB MIDI class function driver
 *
 * Copyright (C) 2006 Thumtronics Pty Ltd.
 * Developed for Thumtronics by Grey Innovation
 * Ben Williamson <ben.williamson@greyinnovation.com>
 *
 * Rewritten for the composite framework
 *   Copyright (C) 2011 Daniel Mack <zonque@gmail.com>
 *
 * Based on drivers/usb/gadget/f_audio.c,
 *   Copyright (C) 2008 Bryan Wu <cooloney@kernel.org>
 *   Copyright (C) 2008 Analog Devices, Inc
 *
 * and drivers/usb/gadget/midi.c,
 *   Copyright (C) 2006 Thumtronics Pty Ltd.
 *   Ben Williamson <ben.williamson@greyinnovation.com>
 */

#include <linux/kernel.h>
#include <linux/module.h>
#include <linux/slab.h>
#include <linux/device.h>
#include <linux/kfifo.h>
#include <linux/spinlock.h>

#include <sound/core.h>
#include <sound/initval.h>
#include <sound/rawmidi.h>

#include <linux/usb/ch9.h>
#include <linux/usb/gadget.h>
#include <linux/usb/audio.h>
#include <linux/usb/midi.h>

#include "u_f.h"
#include "u_midi.h"

MODULE_AUTHOR("Ben Williamson");
MODULE_LICENSE("GPL v2");

static const char f_midi_shortname[] = "f_midi";
static const char f_midi_longname[] = "MIDI Gadget";

/*
 * We can only handle 16 cables on one single endpoint, as cable numbers are
 * stored in 4-bit fields. And as the interface currently only holds one
 * single endpoint, this is the maximum number of ports we can allow.
 */
#define MAX_PORTS 16

/* MIDI message states */
enum {
	STATE_INITIAL = 0,	/* pseudo state */
	STATE_1PARAM,
	STATE_2PARAM_1,
	STATE_2PARAM_2,
	STATE_SYSEX_0,
	STATE_SYSEX_1,
	STATE_SYSEX_2,
	STATE_REAL_TIME,
	STATE_FINISHED,		/* pseudo state */
};

/*
 * This is a gadget, and the IN/OUT naming is from the host's perspective.
 * USB -> OUT endpoint -> rawmidi
 * USB <- IN endpoint  <- rawmidi
 */
struct gmidi_in_port {
	struct snd_rawmidi_substream *substream;
	int active;
	uint8_t cable;
	uint8_t state;
	uint8_t data[2];
};

struct f_midi {
	struct usb_function	func;
	struct usb_gadget	*gadget;
	struct usb_ep		*in_ep, *out_ep;
	struct snd_card		*card;
	struct snd_rawmidi	*rmidi;
	u8			ms_id;

	struct snd_rawmidi_substream *out_substream[MAX_PORTS];

	unsigned long		out_triggered;
	struct tasklet_struct	tasklet;
	unsigned int in_ports;
	unsigned int out_ports;
	int index;
	char *id;
	unsigned int buflen, qlen;
	/* This fifo is used as a buffer ring for pre-allocated IN usb_requests */
	DECLARE_KFIFO_PTR(in_req_fifo, struct usb_request *);
	spinlock_t transmit_lock;
	unsigned int in_last_port;
	unsigned char free_ref;

	struct gmidi_in_port	in_ports_array[/* in_ports */];
};

static struct f_midi *the_midi;

static inline struct f_midi *func_to_midi(struct usb_function *f)
{
	return container_of(f, struct f_midi, func);
}

static void f_midi_transmit(struct f_midi *midi);
static void f_midi_rmidi_free(struct snd_rawmidi *rmidi);
static void f_midi_free_inst(struct usb_function_instance *f);

DECLARE_UAC_AC_HEADER_DESCRIPTOR(1);
DECLARE_USB_MIDI_OUT_JACK_DESCRIPTOR(1);
DECLARE_USB_MS_ENDPOINT_DESCRIPTOR(16);

/* B.3.1  Standard AC Interface Descriptor */
static struct usb_interface_descriptor ac_interface_desc = {
	.bLength =		USB_DT_INTERFACE_SIZE,
	.bDescriptorType =	USB_DT_INTERFACE,
	/* .bInterfaceNumber =	DYNAMIC */
	/* .bNumEndpoints =	DYNAMIC */
	.bInterfaceClass =	USB_CLASS_AUDIO,
	.bInterfaceSubClass =	USB_SUBCLASS_AUDIOCONTROL,
	/* .iInterface =	DYNAMIC */
};

/* B.3.2  Class-Specific AC Interface Descriptor */
static struct uac1_ac_header_descriptor_1 ac_header_desc = {
	.bLength =		UAC_DT_AC_HEADER_SIZE(1),
	.bDescriptorType =	USB_DT_CS_INTERFACE,
	.bDescriptorSubtype =	USB_MS_HEADER,
	.bcdADC =		cpu_to_le16(0x0100),
	.wTotalLength =		cpu_to_le16(UAC_DT_AC_HEADER_SIZE(1)),
	.bInCollection =	1,
	/* .baInterfaceNr =	DYNAMIC */
};

/* B.4.1  Standard MS Interface Descriptor */
static struct usb_interface_descriptor ms_interface_desc = {
	.bLength =		USB_DT_INTERFACE_SIZE,
	.bDescriptorType =	USB_DT_INTERFACE,
	/* .bInterfaceNumber =	DYNAMIC */
	.bNumEndpoints =	2,
	.bInterfaceClass =	USB_CLASS_AUDIO,
	.bInterfaceSubClass =	USB_SUBCLASS_MIDISTREAMING,
	/* .iInterface =	DYNAMIC */
};

/* B.4.2  Class-Specific MS Interface Descriptor */
static struct usb_ms_header_descriptor ms_header_desc = {
	.bLength =		USB_DT_MS_HEADER_SIZE,
	.bDescriptorType =	USB_DT_CS_INTERFACE,
	.bDescriptorSubtype =	USB_MS_HEADER,
	.bcdMSC =		cpu_to_le16(0x0100),
	/* .wTotalLength =	DYNAMIC */
};

/* B.5.1  Standard Bulk OUT Endpoint Descriptor */
static struct usb_endpoint_descriptor bulk_out_desc = {
	.bLength =		USB_DT_ENDPOINT_AUDIO_SIZE,
	.bDescriptorType =	USB_DT_ENDPOINT,
	.bEndpointAddress =	USB_DIR_OUT,
	.bmAttributes =		USB_ENDPOINT_XFER_BULK,
};

static struct usb_ss_ep_comp_descriptor bulk_out_ss_comp_desc = {
	.bLength                = sizeof(bulk_out_ss_comp_desc),
	.bDescriptorType        = USB_DT_SS_ENDPOINT_COMP,
	/* .bMaxBurst           = 0, */
	/* .bmAttributes        = 0, */
};

/* B.5.2  Class-specific MS Bulk OUT Endpoint Descriptor */
static struct usb_ms_endpoint_descriptor_16 ms_out_desc = {
	/* .bLength =		DYNAMIC */
	.bDescriptorType =	USB_DT_CS_ENDPOINT,
	.bDescriptorSubtype =	USB_MS_GENERAL,
	/* .bNumEmbMIDIJack =	DYNAMIC */
	/* .baAssocJackID =	DYNAMIC */
};

/* B.6.1  Standard Bulk IN Endpoint Descriptor */
static struct usb_endpoint_descriptor bulk_in_desc = {
	.bLength =		USB_DT_ENDPOINT_AUDIO_SIZE,
	.bDescriptorType =	USB_DT_ENDPOINT,
	.bEndpointAddress =	USB_DIR_IN,
	.bmAttributes =		USB_ENDPOINT_XFER_BULK,
};

<<<<<<< HEAD
static struct usb_ss_ep_comp_descriptor ss_bulk_comp_desc = {
	.bLength =		sizeof(ss_bulk_comp_desc),
	.bDescriptorType =	USB_DT_SS_ENDPOINT_COMP,

	/* the following 2 values can be tweaked if necessary */
	/* .bMaxBurst =		0, */
	/* .bmAttributes =	0, */
=======
static struct usb_ss_ep_comp_descriptor bulk_in_ss_comp_desc = {
	.bLength                = sizeof(bulk_in_ss_comp_desc),
	.bDescriptorType        = USB_DT_SS_ENDPOINT_COMP,
	/* .bMaxBurst           = 0, */
	/* .bmAttributes        = 0, */
>>>>>>> 286cd8c7
};

/* B.6.2  Class-specific MS Bulk IN Endpoint Descriptor */
static struct usb_ms_endpoint_descriptor_16 ms_in_desc = {
	/* .bLength =		DYNAMIC */
	.bDescriptorType =	USB_DT_CS_ENDPOINT,
	.bDescriptorSubtype =	USB_MS_GENERAL,
	/* .bNumEmbMIDIJack =	DYNAMIC */
	/* .baAssocJackID =	DYNAMIC */
};

/* string IDs are assigned dynamically */

#define STRING_FUNC_IDX			0

static struct usb_string midi_string_defs[] = {
	[STRING_FUNC_IDX].s = "MIDI function",
	{  } /* end of list */
};

static struct usb_gadget_strings midi_stringtab = {
	.language	= 0x0409,	/* en-us */
	.strings	= midi_string_defs,
};

static struct usb_gadget_strings *midi_strings[] = {
	&midi_stringtab,
	NULL,
};

static inline struct usb_request *midi_alloc_ep_req(struct usb_ep *ep,
						    unsigned length)
{
	return alloc_ep_req(ep, length);
}

static const uint8_t f_midi_cin_length[] = {
	0, 0, 2, 3, 3, 1, 2, 3, 3, 3, 3, 3, 2, 2, 3, 1
};

/*
 * Receives a chunk of MIDI data.
 */
static void f_midi_read_data(struct usb_ep *ep, int cable,
			     uint8_t *data, int length)
{
	struct f_midi *midi = ep->driver_data;
	struct snd_rawmidi_substream *substream = midi->out_substream[cable];

	if (!substream)
		/* Nobody is listening - throw it on the floor. */
		return;

	if (!test_bit(cable, &midi->out_triggered))
		return;

	snd_rawmidi_receive(substream, data, length);
}

static void f_midi_handle_out_data(struct usb_ep *ep, struct usb_request *req)
{
	unsigned int i;
	u8 *buf = req->buf;

	for (i = 0; i + 3 < req->actual; i += 4)
		if (buf[i] != 0) {
			int cable = buf[i] >> 4;
			int length = f_midi_cin_length[buf[i] & 0x0f];
			f_midi_read_data(ep, cable, &buf[i + 1], length);
		}
}

static void
f_midi_complete(struct usb_ep *ep, struct usb_request *req)
{
	struct f_midi *midi = ep->driver_data;
	struct usb_composite_dev *cdev = midi->func.config->cdev;
	int status = req->status;

	switch (status) {
	case 0:			 /* normal completion */
		if (ep == midi->out_ep) {
			/* We received stuff. req is queued again, below */
			f_midi_handle_out_data(ep, req);
		} else if (ep == midi->in_ep) {
			/* Our transmit completed. See if there's more to go.
			 * f_midi_transmit eats req, don't queue it again. */
			req->length = 0;
			f_midi_transmit(midi);
			return;
		}
		break;

	/* this endpoint is normally active while we're configured */
	case -ECONNABORTED:	/* hardware forced ep reset */
	case -ECONNRESET:	/* request dequeued */
	case -ESHUTDOWN:	/* disconnect from host */
		VDBG(cdev, "%s gone (%d), %d/%d\n", ep->name, status,
				req->actual, req->length);
		if (ep == midi->out_ep) {
			f_midi_handle_out_data(ep, req);
			/* We don't need to free IN requests because it's handled
			 * by the midi->in_req_fifo. */
			free_ep_req(ep, req);
		}
		return;

	case -EOVERFLOW:	/* buffer overrun on read means that
				 * we didn't provide a big enough buffer.
				 */
	default:
		DBG(cdev, "%s complete --> %d, %d/%d\n", ep->name,
				status, req->actual, req->length);
		break;
	case -EREMOTEIO:	/* short read */
		break;
	}

	status = usb_ep_queue(ep, req, GFP_ATOMIC);
	if (status) {
		ERROR(cdev, "kill %s:  resubmit %d bytes --> %d\n",
				ep->name, req->length, status);
		usb_ep_set_halt(ep);
		/* FIXME recover later ... somehow */
	}
}

static void f_midi_drop_out_substreams(struct f_midi *midi)
{
	unsigned int i;

	for (i = 0; i < midi->in_ports; i++) {
		struct gmidi_in_port *port = midi->in_ports_array + i;
		struct snd_rawmidi_substream *substream = port->substream;

		if (port->active && substream)
			snd_rawmidi_drop_output(substream);
	}
}

static int f_midi_start_ep(struct f_midi *midi,
			   struct usb_function *f,
			   struct usb_ep *ep)
{
	int err;
	struct usb_composite_dev *cdev = f->config->cdev;

	usb_ep_disable(ep);

	err = config_ep_by_speed(midi->gadget, f, ep);
	if (err) {
		ERROR(cdev, "can't configure %s: %d\n", ep->name, err);
		return err;
	}

	err = usb_ep_enable(ep);
	if (err) {
		ERROR(cdev, "can't start %s: %d\n", ep->name, err);
		return err;
	}

	ep->driver_data = midi;

	return 0;
}

static int f_midi_set_alt(struct usb_function *f, unsigned intf, unsigned alt)
{
	struct f_midi *midi = func_to_midi(f);
	unsigned i;
	int err;

	/* we only set alt for MIDIStreaming interface */
	if (intf != midi->ms_id)
		return 0;

	err = f_midi_start_ep(midi, f, midi->in_ep);
	if (err)
		return err;

	err = f_midi_start_ep(midi, f, midi->out_ep);
	if (err)
		return err;

	/* pre-allocate write usb requests to use on f_midi_transmit. */
	while (kfifo_avail(&midi->in_req_fifo)) {
		struct usb_request *req =
			midi_alloc_ep_req(midi->in_ep, midi->buflen);

		if (req == NULL)
			return -ENOMEM;

		req->length = 0;
		req->complete = f_midi_complete;

		kfifo_put(&midi->in_req_fifo, req);
	}

	/* allocate a bunch of read buffers and queue them all at once. */
	for (i = 0; i < midi->qlen && err == 0; i++) {
		struct usb_request *req =
<<<<<<< HEAD
			midi_alloc_ep_req(midi->out_ep,
				max_t(unsigned, midi->buflen,
					bulk_out_desc.wMaxPacketSize));
=======
			midi_alloc_ep_req(midi->out_ep, midi->buflen);

>>>>>>> 286cd8c7
		if (req == NULL)
			return -ENOMEM;

		req->complete = f_midi_complete;
		err = usb_ep_queue(midi->out_ep, req, GFP_ATOMIC);
		if (err) {
			ERROR(midi, "%s: couldn't enqueue request: %d\n",
				    midi->out_ep->name, err);
			if (req->buf != NULL)
				free_ep_req(midi->out_ep, req);
			return err;
		}
	}

	return 0;
}

static void f_midi_disable(struct usb_function *f)
{
	struct f_midi *midi = func_to_midi(f);
	struct usb_composite_dev *cdev = f->config->cdev;
	struct usb_request *req = NULL;

	DBG(cdev, "disable\n");

	/*
	 * just disable endpoints, forcing completion of pending i/o.
	 * all our completion handlers free their requests in this case.
	 */
	usb_ep_disable(midi->in_ep);
	usb_ep_disable(midi->out_ep);

	/* release IN requests */
	while (kfifo_get(&midi->in_req_fifo, &req))
		free_ep_req(midi->in_ep, req);

	f_midi_drop_out_substreams(midi);
}

static int f_midi_snd_free(struct snd_device *device)
{
	return 0;
}

/*
 * Converts MIDI commands to USB MIDI packets.
 */
static void f_midi_transmit_byte(struct usb_request *req,
				 struct gmidi_in_port *port, uint8_t b)
{
	uint8_t p[4] = { port->cable << 4, 0, 0, 0 };
	uint8_t next_state = STATE_INITIAL;

	switch (b) {
	case 0xf8 ... 0xff:
		/* System Real-Time Messages */
		p[0] |= 0x0f;
		p[1] = b;
		next_state = port->state;
		port->state = STATE_REAL_TIME;
		break;

	case 0xf7:
		/* End of SysEx */
		switch (port->state) {
		case STATE_SYSEX_0:
			p[0] |= 0x05;
			p[1] = 0xf7;
			next_state = STATE_FINISHED;
			break;
		case STATE_SYSEX_1:
			p[0] |= 0x06;
			p[1] = port->data[0];
			p[2] = 0xf7;
			next_state = STATE_FINISHED;
			break;
		case STATE_SYSEX_2:
			p[0] |= 0x07;
			p[1] = port->data[0];
			p[2] = port->data[1];
			p[3] = 0xf7;
			next_state = STATE_FINISHED;
			break;
		default:
			/* Ignore byte */
			next_state = port->state;
			port->state = STATE_INITIAL;
		}
		break;

	case 0xf0 ... 0xf6:
		/* System Common Messages */
		port->data[0] = port->data[1] = 0;
		port->state = STATE_INITIAL;
		switch (b) {
		case 0xf0:
			port->data[0] = b;
			port->data[1] = 0;
			next_state = STATE_SYSEX_1;
			break;
		case 0xf1:
		case 0xf3:
			port->data[0] = b;
			next_state = STATE_1PARAM;
			break;
		case 0xf2:
			port->data[0] = b;
			next_state = STATE_2PARAM_1;
			break;
		case 0xf4:
		case 0xf5:
			next_state = STATE_INITIAL;
			break;
		case 0xf6:
			p[0] |= 0x05;
			p[1] = 0xf6;
			next_state = STATE_FINISHED;
			break;
		}
		break;

	case 0x80 ... 0xef:
		/*
		 * Channel Voice Messages, Channel Mode Messages
		 * and Control Change Messages.
		 */
		port->data[0] = b;
		port->data[1] = 0;
		port->state = STATE_INITIAL;
		if (b >= 0xc0 && b <= 0xdf)
			next_state = STATE_1PARAM;
		else
			next_state = STATE_2PARAM_1;
		break;

	case 0x00 ... 0x7f:
		/* Message parameters */
		switch (port->state) {
		case STATE_1PARAM:
			if (port->data[0] < 0xf0)
				p[0] |= port->data[0] >> 4;
			else
				p[0] |= 0x02;

			p[1] = port->data[0];
			p[2] = b;
			/* This is to allow Running State Messages */
			next_state = STATE_1PARAM;
			break;
		case STATE_2PARAM_1:
			port->data[1] = b;
			next_state = STATE_2PARAM_2;
			break;
		case STATE_2PARAM_2:
			if (port->data[0] < 0xf0)
				p[0] |= port->data[0] >> 4;
			else
				p[0] |= 0x03;

			p[1] = port->data[0];
			p[2] = port->data[1];
			p[3] = b;
			/* This is to allow Running State Messages */
			next_state = STATE_2PARAM_1;
			break;
		case STATE_SYSEX_0:
			port->data[0] = b;
			next_state = STATE_SYSEX_1;
			break;
		case STATE_SYSEX_1:
			port->data[1] = b;
			next_state = STATE_SYSEX_2;
			break;
		case STATE_SYSEX_2:
			p[0] |= 0x04;
			p[1] = port->data[0];
			p[2] = port->data[1];
			p[3] = b;
			next_state = STATE_SYSEX_0;
			break;
		}
		break;
	}

	/* States where we have to write into the USB request */
	if (next_state == STATE_FINISHED ||
	    port->state == STATE_SYSEX_2 ||
	    port->state == STATE_1PARAM ||
	    port->state == STATE_2PARAM_2 ||
	    port->state == STATE_REAL_TIME) {

		unsigned int length = req->length;
		u8 *buf = (u8 *)req->buf + length;

		memcpy(buf, p, sizeof(p));
		req->length = length + sizeof(p);

		if (next_state == STATE_FINISHED) {
			next_state = STATE_INITIAL;
			port->data[0] = port->data[1] = 0;
		}
	}

	port->state = next_state;
}

static int f_midi_do_transmit(struct f_midi *midi, struct usb_ep *ep)
{
	struct usb_request *req = NULL;
	unsigned int len, i;
	bool active = false;
	int err;

	/*
	 * We peek the request in order to reuse it if it fails to enqueue on
	 * its endpoint
	 */
	len = kfifo_peek(&midi->in_req_fifo, &req);
	if (len != 1) {
		ERROR(midi, "%s: Couldn't get usb request\n", __func__);
		return -1;
	}

	/*
	 * If buffer overrun, then we ignore this transmission.
	 * IMPORTANT: This will cause the user-space rawmidi device to block
	 * until a) usb requests have been completed or b) snd_rawmidi_write()
	 * times out.
	 */
	if (req->length > 0)
		return 0;

	for (i = midi->in_last_port; i < midi->in_ports; ++i) {
		struct gmidi_in_port *port = midi->in_ports_array + i;
		struct snd_rawmidi_substream *substream = port->substream;

		if (!port->active || !substream)
			continue;

		while (req->length + 3 < midi->buflen) {
			uint8_t b;

			if (snd_rawmidi_transmit(substream, &b, 1) != 1) {
				port->active = 0;
				break;
			}
			f_midi_transmit_byte(req, port, b);
		}

		active = !!port->active;
		if (active)
			break;
	}
	midi->in_last_port = active ? i : 0;

	if (req->length <= 0)
		goto done;

	err = usb_ep_queue(ep, req, GFP_ATOMIC);
	if (err < 0) {
		ERROR(midi, "%s failed to queue req: %d\n",
		      midi->in_ep->name, err);
		req->length = 0; /* Re-use request next time. */
	} else {
		/* Upon success, put request at the back of the queue. */
		kfifo_skip(&midi->in_req_fifo);
		kfifo_put(&midi->in_req_fifo, req);
	}

done:
	return active;
}

static void f_midi_transmit(struct f_midi *midi)
{
	struct usb_ep *ep = midi->in_ep;
	int ret;
	unsigned long flags;

	/* We only care about USB requests if IN endpoint is enabled */
	if (!ep || !ep->enabled)
		goto drop_out;

	spin_lock_irqsave(&midi->transmit_lock, flags);

	do {
		ret = f_midi_do_transmit(midi, ep);
		if (ret < 0) {
			spin_unlock_irqrestore(&midi->transmit_lock, flags);
			goto drop_out;
		}
	} while (ret);

	spin_unlock_irqrestore(&midi->transmit_lock, flags);

	return;

drop_out:
	f_midi_drop_out_substreams(midi);
}

static void f_midi_in_tasklet(unsigned long data)
{
	struct f_midi *midi = (struct f_midi *) data;
	f_midi_transmit(midi);
}

static int f_midi_in_open(struct snd_rawmidi_substream *substream)
{
	struct f_midi *midi = substream->rmidi->private_data;
	struct gmidi_in_port *port;

<<<<<<< HEAD
 /* check if midi got disabled or re-enabled quickly */
 if (midi != the_midi)
 return -ENODEV;

	if (!midi->in_port[substream->number])
=======
	if (substream->number >= midi->in_ports)
>>>>>>> 286cd8c7
		return -EINVAL;

	VDBG(midi, "%s()\n", __func__);
	port = midi->in_ports_array + substream->number;
	port->substream = substream;
	port->state = STATE_INITIAL;
	return 0;
}

static int f_midi_in_close(struct snd_rawmidi_substream *substream)
{
	struct f_midi *midi = substream->rmidi->private_data;

	VDBG(midi, "%s()\n", __func__);
	return 0;
}

static void f_midi_in_trigger(struct snd_rawmidi_substream *substream, int up)
{
	struct f_midi *midi = substream->rmidi->private_data;

<<<<<<< HEAD
 /* check if midi got disabled or re-enabled quickly */
 if (midi != the_midi)
 return;

	if (!midi->in_port[substream->number])
=======
	if (substream->number >= midi->in_ports)
>>>>>>> 286cd8c7
		return;

	VDBG(midi, "%s() %d\n", __func__, up);
	midi->in_ports_array[substream->number].active = up;
	if (up)
		tasklet_hi_schedule(&midi->tasklet);
}

static int f_midi_out_open(struct snd_rawmidi_substream *substream)
{
	struct f_midi *midi = substream->rmidi->private_data;

 /* check if midi got disabled or re-enabled quickly */
 if (midi != the_midi)
 return -ENODEV;

	if (substream->number >= MAX_PORTS)
		return -EINVAL;

	VDBG(midi, "%s()\n", __func__);
	midi->out_substream[substream->number] = substream;
	return 0;
}

static int f_midi_out_close(struct snd_rawmidi_substream *substream)
{
	struct f_midi *midi = substream->rmidi->private_data;

	VDBG(midi, "%s()\n", __func__);
	return 0;
}

static void f_midi_out_trigger(struct snd_rawmidi_substream *substream, int up)
{
	struct f_midi *midi = substream->rmidi->private_data;

 /* check if midi got disabled or re-enabled quickly */
 if (midi != the_midi)
 return;

	VDBG(midi, "%s()\n", __func__);

	if (up)
		set_bit(substream->number, &midi->out_triggered);
	else
		clear_bit(substream->number, &midi->out_triggered);
}

static const struct snd_rawmidi_ops gmidi_in_ops = {
	.open = f_midi_in_open,
	.close = f_midi_in_close,
	.trigger = f_midi_in_trigger,
};

static const struct snd_rawmidi_ops gmidi_out_ops = {
	.open = f_midi_out_open,
	.close = f_midi_out_close,
	.trigger = f_midi_out_trigger
};

static inline void f_midi_unregister_card(struct f_midi *midi)
{
	if (midi->card) {
		snd_card_free(midi->card);
		midi->card = NULL;
	}
}

/* register as a sound "card" */
static int f_midi_register_card(struct f_midi *midi)
{
	struct snd_card *card;
	struct snd_rawmidi *rmidi;
	int err;
	static struct snd_device_ops ops = {
		.dev_free = f_midi_snd_free,
	};

	err = snd_card_new(&midi->gadget->dev, midi->index, midi->id,
			   THIS_MODULE, 0, &card);
	if (err < 0) {
		ERROR(midi, "snd_card_new() failed\n");
		goto fail;
	}
	midi->card = card;

	err = snd_device_new(card, SNDRV_DEV_LOWLEVEL, midi, &ops);
	if (err < 0) {
		ERROR(midi, "snd_device_new() failed: error %d\n", err);
		goto fail;
	}

	strcpy(card->driver, f_midi_longname);
	strcpy(card->longname, f_midi_longname);
	strcpy(card->shortname, f_midi_shortname);

	/* Set up rawmidi */
	snd_component_add(card, "MIDI");
	err = snd_rawmidi_new(card, card->longname, 0,
			      midi->out_ports, midi->in_ports, &rmidi);
	if (err < 0) {
		ERROR(midi, "snd_rawmidi_new() failed: error %d\n", err);
		goto fail;
	}
	midi->rmidi = rmidi;
	midi->in_last_port = 0;
	strcpy(rmidi->name, card->shortname);
	rmidi->info_flags = SNDRV_RAWMIDI_INFO_OUTPUT |
			    SNDRV_RAWMIDI_INFO_INPUT |
			    SNDRV_RAWMIDI_INFO_DUPLEX;
	rmidi->private_data = midi;
	rmidi->private_free = f_midi_rmidi_free;
	midi->free_ref++;

	/*
	 * Yes, rawmidi OUTPUT = USB IN, and rawmidi INPUT = USB OUT.
	 * It's an upside-down world being a gadget.
	 */
	snd_rawmidi_set_ops(rmidi, SNDRV_RAWMIDI_STREAM_OUTPUT, &gmidi_in_ops);
	snd_rawmidi_set_ops(rmidi, SNDRV_RAWMIDI_STREAM_INPUT, &gmidi_out_ops);

	/* register it - we're ready to go */
	err = snd_card_register(card);
	if (err < 0) {
		ERROR(midi, "snd_card_register() failed\n");
		goto fail;
	}

	VDBG(midi, "%s() finished ok\n", __func__);
	return 0;

fail:
	f_midi_unregister_card(midi);
	return err;
}

/* MIDI function driver setup/binding */

static int f_midi_bind(struct usb_configuration *c, struct usb_function *f)
{
	struct usb_descriptor_header **midi_function;
	struct usb_descriptor_header **midi_ss_function;
	struct usb_midi_in_jack_descriptor jack_in_ext_desc[MAX_PORTS];
	struct usb_midi_in_jack_descriptor jack_in_emb_desc[MAX_PORTS];
	struct usb_midi_out_jack_descriptor_1 jack_out_ext_desc[MAX_PORTS];
	struct usb_midi_out_jack_descriptor_1 jack_out_emb_desc[MAX_PORTS];
	struct usb_composite_dev *cdev = c->cdev;
	struct f_midi *midi = func_to_midi(f);
	struct usb_string *us;
<<<<<<< HEAD
	int status, n, jack = 1, i = 0, j = 0;
=======
	int status, n, jack = 1, i = 0, endpoint_descriptor_index = 0;
>>>>>>> 286cd8c7

	midi->gadget = cdev->gadget;
	tasklet_init(&midi->tasklet, f_midi_in_tasklet, (unsigned long) midi);
	status = f_midi_register_card(midi);
	if (status < 0)
		goto fail_register;

	/* maybe allocate device-global string ID */
	us = usb_gstrings_attach(c->cdev, midi_strings,
				 ARRAY_SIZE(midi_string_defs));
	if (IS_ERR(us)) {
		status = PTR_ERR(us);
		goto fail;
	}
	ac_interface_desc.iInterface = us[STRING_FUNC_IDX].id;

	/* We have two interfaces, AudioControl and MIDIStreaming */
	status = usb_interface_id(c, f);
	if (status < 0)
		goto fail;
	ac_interface_desc.bInterfaceNumber = status;

	status = usb_interface_id(c, f);
	if (status < 0)
		goto fail;
	ms_interface_desc.bInterfaceNumber = status;
	ac_header_desc.baInterfaceNr[0] = status;
	midi->ms_id = status;

	status = -ENODEV;

	/* allocate instance-specific endpoints */
	midi->in_ep = usb_ep_autoconfig(cdev->gadget, &bulk_in_desc);
	if (!midi->in_ep)
		goto fail;

	midi->out_ep = usb_ep_autoconfig(cdev->gadget, &bulk_out_desc);
	if (!midi->out_ep)
		goto fail;

	/* allocate temporary function list for ss */
	midi_ss_function = kcalloc((MAX_PORTS * 4) + 11,
				sizeof(*midi_ss_function), GFP_KERNEL);
	if (!midi_ss_function) {
		status = -ENOMEM;
		goto fail;
	}

	/* allocate temporary function list */
	midi_function = kcalloc((MAX_PORTS * 4) + 11, sizeof(*midi_function),
				GFP_KERNEL);
	if (!midi_function) {
		status = -ENOMEM;
		kfree(midi_ss_function);
		goto fail;
	}

	/*
	 * construct the function's descriptor set. As the number of
	 * input and output MIDI ports is configurable, we have to do
	 * it that way.
	 */

	/* add the headers - these are always the same */
	midi_function[i++] = (struct usb_descriptor_header *) &ac_interface_desc;
	midi_function[i++] = (struct usb_descriptor_header *) &ac_header_desc;
	midi_function[i++] = (struct usb_descriptor_header *) &ms_interface_desc;
	midi_ss_function[j++] =
			(struct usb_descriptor_header *) &ac_interface_desc;
	midi_ss_function[j++] =
			(struct usb_descriptor_header *) &ac_header_desc;
	midi_ss_function[j++] =
			(struct usb_descriptor_header *) &ms_interface_desc;

	/* calculate the header's wTotalLength */
	n = USB_DT_MS_HEADER_SIZE
		+ (midi->in_ports + midi->out_ports) *
			(USB_DT_MIDI_IN_SIZE + USB_DT_MIDI_OUT_SIZE(1));
	ms_header_desc.wTotalLength = cpu_to_le16(n);

	midi_function[i++] = (struct usb_descriptor_header *) &ms_header_desc;
	midi_ss_function[j++] =
			(struct usb_descriptor_header *) &ms_header_desc;

	/* configure the external IN jacks, each linked to an embedded OUT jack */
	for (n = 0; n < midi->in_ports; n++) {
		struct usb_midi_in_jack_descriptor *in_ext = &jack_in_ext_desc[n];
		struct usb_midi_out_jack_descriptor_1 *out_emb = &jack_out_emb_desc[n];

		in_ext->bLength			= USB_DT_MIDI_IN_SIZE;
		in_ext->bDescriptorType		= USB_DT_CS_INTERFACE;
		in_ext->bDescriptorSubtype	= USB_MS_MIDI_IN_JACK;
		in_ext->bJackType		= USB_MS_EXTERNAL;
		in_ext->bJackID			= jack++;
		in_ext->iJack			= 0;
		midi_function[i++] = (struct usb_descriptor_header *) in_ext;
		midi_ss_function[j++] = (struct usb_descriptor_header *) in_ext;

		out_emb->bLength		= USB_DT_MIDI_OUT_SIZE(1);
		out_emb->bDescriptorType	= USB_DT_CS_INTERFACE;
		out_emb->bDescriptorSubtype	= USB_MS_MIDI_OUT_JACK;
		out_emb->bJackType		= USB_MS_EMBEDDED;
		out_emb->bJackID		= jack++;
		out_emb->bNrInputPins		= 1;
		out_emb->pins[0].baSourcePin	= 1;
		out_emb->pins[0].baSourceID	= in_ext->bJackID;
		out_emb->iJack			= 0;
		midi_function[i++] = (struct usb_descriptor_header *) out_emb;
		midi_ss_function[j++] =
				(struct usb_descriptor_header *) out_emb;

		/* link it to the endpoint */
		ms_in_desc.baAssocJackID[n] = out_emb->bJackID;
	}

	/* configure the external OUT jacks, each linked to an embedded IN jack */
	for (n = 0; n < midi->out_ports; n++) {
		struct usb_midi_in_jack_descriptor *in_emb = &jack_in_emb_desc[n];
		struct usb_midi_out_jack_descriptor_1 *out_ext = &jack_out_ext_desc[n];

		in_emb->bLength			= USB_DT_MIDI_IN_SIZE;
		in_emb->bDescriptorType		= USB_DT_CS_INTERFACE;
		in_emb->bDescriptorSubtype	= USB_MS_MIDI_IN_JACK;
		in_emb->bJackType		= USB_MS_EMBEDDED;
		in_emb->bJackID			= jack++;
		in_emb->iJack			= 0;
		midi_function[i++] = (struct usb_descriptor_header *) in_emb;
		midi_ss_function[j++] = (struct usb_descriptor_header *) in_emb;

		out_ext->bLength =		USB_DT_MIDI_OUT_SIZE(1);
		out_ext->bDescriptorType =	USB_DT_CS_INTERFACE;
		out_ext->bDescriptorSubtype =	USB_MS_MIDI_OUT_JACK;
		out_ext->bJackType =		USB_MS_EXTERNAL;
		out_ext->bJackID =		jack++;
		out_ext->bNrInputPins =		1;
		out_ext->iJack =		0;
		out_ext->pins[0].baSourceID =	in_emb->bJackID;
		out_ext->pins[0].baSourcePin =	1;
		midi_function[i++] = (struct usb_descriptor_header *) out_ext;
		midi_ss_function[j++] =
				(struct usb_descriptor_header *) out_ext;

		/* link it to the endpoint */
		ms_out_desc.baAssocJackID[n] = in_emb->bJackID;
	}

	/* configure the endpoint descriptors ... */
	ms_out_desc.bLength = USB_DT_MS_ENDPOINT_SIZE(midi->in_ports);
	ms_out_desc.bNumEmbMIDIJack = midi->in_ports;

	ms_in_desc.bLength = USB_DT_MS_ENDPOINT_SIZE(midi->out_ports);
	ms_in_desc.bNumEmbMIDIJack = midi->out_ports;

	/* ... and add them to the list */
	endpoint_descriptor_index = i;
	midi_function[i++] = (struct usb_descriptor_header *) &bulk_out_desc;
	midi_function[i++] = (struct usb_descriptor_header *) &ms_out_desc;
	midi_function[i++] = (struct usb_descriptor_header *) &bulk_in_desc;
	midi_function[i++] = (struct usb_descriptor_header *) &ms_in_desc;
	midi_function[i++] = NULL;

	midi_ss_function[j++] = (struct usb_descriptor_header *) &bulk_out_desc;
	midi_ss_function[j++] =
			(struct usb_descriptor_header *) &ss_bulk_comp_desc;
	midi_ss_function[j++] = (struct usb_descriptor_header *) &ms_out_desc;
	midi_ss_function[j++] = (struct usb_descriptor_header *) &bulk_in_desc;
	midi_ss_function[j++] =
			(struct usb_descriptor_header *) &ss_bulk_comp_desc;
	midi_ss_function[j++] = (struct usb_descriptor_header *) &ms_in_desc;
	midi_ss_function[j++] = NULL;

	/*
	 * support all relevant hardware speeds... we expect that when
	 * hardware is dual speed, all bulk-capable endpoints work at
	 * both speeds
	 */
	/* copy descriptors, and track endpoint copies */
	f->fs_descriptors = usb_copy_descriptors(midi_function);
	if (!f->fs_descriptors)
		goto fail_f_midi;

	if (gadget_is_dualspeed(c->cdev->gadget)) {
		bulk_in_desc.wMaxPacketSize = cpu_to_le16(512);
		bulk_out_desc.wMaxPacketSize = cpu_to_le16(512);
		f->hs_descriptors = usb_copy_descriptors(midi_function);
		if (!f->hs_descriptors)
			goto fail_f_midi;
	}

	if (gadget_is_superspeed(c->cdev->gadget)) {
		bulk_in_desc.wMaxPacketSize = cpu_to_le16(1024);
		bulk_out_desc.wMaxPacketSize = cpu_to_le16(1024);
<<<<<<< HEAD
		f->ss_descriptors = usb_copy_descriptors(midi_ss_function);
		if (!f->ss_descriptors)
			goto fail_f_midi;
=======
		i = endpoint_descriptor_index;
		midi_function[i++] = (struct usb_descriptor_header *)
				     &bulk_out_desc;
		midi_function[i++] = (struct usb_descriptor_header *)
				     &bulk_out_ss_comp_desc;
		midi_function[i++] = (struct usb_descriptor_header *)
				     &ms_out_desc;
		midi_function[i++] = (struct usb_descriptor_header *)
				     &bulk_in_desc;
		midi_function[i++] = (struct usb_descriptor_header *)
				     &bulk_in_ss_comp_desc;
		midi_function[i++] = (struct usb_descriptor_header *)
				     &ms_in_desc;
		f->ss_descriptors = usb_copy_descriptors(midi_function);
		if (!f->ss_descriptors)
			goto fail_f_midi;

		if (gadget_is_superspeed_plus(c->cdev->gadget)) {
			f->ssp_descriptors = usb_copy_descriptors(midi_function);
			if (!f->ssp_descriptors)
				goto fail_f_midi;
		}
	}

	if (gadget_is_superspeed_plus(c->cdev->gadget)) {
		f->ssp_descriptors = usb_copy_descriptors(midi_function);
		if (!f->ssp_descriptors)
			goto fail_f_midi;
>>>>>>> 286cd8c7
	}

	kfree(midi_function);
	kfree(midi_ss_function);

	return 0;

fail_f_midi:
	kfree(midi_function);
<<<<<<< HEAD
	usb_free_descriptors(f->hs_descriptors);
	kfree(midi_ss_function);
=======
	usb_free_all_descriptors(f);
>>>>>>> 286cd8c7
fail:
	f_midi_unregister_card(midi);
fail_register:
	ERROR(cdev, "%s: can't bind, err %d\n", f->name, status);

	return status;
}

static inline struct f_midi_opts *to_f_midi_opts(struct config_item *item)
{
	return container_of(to_config_group(item), struct f_midi_opts,
			    func_inst.group);
}

static void midi_attr_release(struct config_item *item)
{
	struct f_midi_opts *opts = to_f_midi_opts(item);

	usb_put_function_instance(&opts->func_inst);
}

static struct configfs_item_operations midi_item_ops = {
	.release	= midi_attr_release,
};

#define F_MIDI_OPT(name, test_limit, limit)				\
static ssize_t f_midi_opts_##name##_show(struct config_item *item, char *page) \
{									\
	struct f_midi_opts *opts = to_f_midi_opts(item);		\
	int result;							\
									\
	mutex_lock(&opts->lock);					\
	result = sprintf(page, "%d\n", opts->name);			\
	mutex_unlock(&opts->lock);					\
									\
	return result;							\
}									\
									\
static ssize_t f_midi_opts_##name##_store(struct config_item *item,	\
					 const char *page, size_t len)	\
{									\
	struct f_midi_opts *opts = to_f_midi_opts(item);		\
	int ret;							\
	u32 num;							\
									\
	mutex_lock(&opts->lock);					\
	if (opts->refcnt > 1) {						\
		ret = -EBUSY;						\
		goto end;						\
	}								\
									\
	ret = kstrtou32(page, 0, &num);					\
	if (ret)							\
		goto end;						\
									\
	if (test_limit && num > limit) {				\
		ret = -EINVAL;						\
		goto end;						\
	}								\
	opts->name = num;						\
	ret = len;							\
									\
end:									\
	mutex_unlock(&opts->lock);					\
	return ret;							\
}									\
									\
CONFIGFS_ATTR(f_midi_opts_, name);

F_MIDI_OPT(index, true, SNDRV_CARDS);
F_MIDI_OPT(buflen, false, 0);
F_MIDI_OPT(qlen, false, 0);
F_MIDI_OPT(in_ports, true, MAX_PORTS);
F_MIDI_OPT(out_ports, true, MAX_PORTS);

static ssize_t f_midi_opts_id_show(struct config_item *item, char *page)
{
	struct f_midi_opts *opts = to_f_midi_opts(item);
	int result;

	mutex_lock(&opts->lock);
	if (opts->id) {
		result = strlcpy(page, opts->id, PAGE_SIZE);
	} else {
		page[0] = 0;
		result = 0;
	}

	mutex_unlock(&opts->lock);

	return result;
}

static ssize_t f_midi_opts_id_store(struct config_item *item,
				    const char *page, size_t len)
{
	struct f_midi_opts *opts = to_f_midi_opts(item);
	int ret;
	char *c;

	mutex_lock(&opts->lock);
	if (opts->refcnt > 1) {
		ret = -EBUSY;
		goto end;
	}

	c = kstrndup(page, len, GFP_KERNEL);
	if (!c) {
		ret = -ENOMEM;
		goto end;
	}
	if (opts->id_allocated)
		kfree(opts->id);
	opts->id = c;
	opts->id_allocated = true;
	ret = len;
end:
	mutex_unlock(&opts->lock);
	return ret;
}

CONFIGFS_ATTR(f_midi_opts_, id);

static struct configfs_attribute *midi_attrs[] = {
	&f_midi_opts_attr_index,
	&f_midi_opts_attr_buflen,
	&f_midi_opts_attr_qlen,
	&f_midi_opts_attr_in_ports,
	&f_midi_opts_attr_out_ports,
	&f_midi_opts_attr_id,
	NULL,
};

static const struct config_item_type midi_func_type = {
	.ct_item_ops	= &midi_item_ops,
	.ct_attrs	= midi_attrs,
	.ct_owner	= THIS_MODULE,
};

static void f_midi_free_inst(struct usb_function_instance *f)
{
	struct f_midi_opts *opts;
	bool free = false;

	opts = container_of(f, struct f_midi_opts, func_inst);

	mutex_lock(&opts->lock);
	if (!--opts->refcnt) {
		free = true;
	}
	mutex_unlock(&opts->lock);

	if (free) {
		if (opts->id_allocated)
			kfree(opts->id);
		kfree(opts);
	}
}

#ifdef CONFIG_USB_CONFIGFS_UEVENT
extern struct device *create_function_device(char *name);
static ssize_t alsa_show(struct device *dev,
		struct device_attribute *attr, char *buf)
{
	struct usb_function_instance *fi_midi = dev_get_drvdata(dev);
	struct f_midi *midi;

	if (!fi_midi->f)
		dev_warn(dev, "f_midi: function not set\n");

	if (fi_midi && fi_midi->f) {
		midi = func_to_midi(fi_midi->f);
		if (midi->rmidi && midi->card && midi->rmidi->card)
			return sprintf(buf, "%d %d\n",
			midi->rmidi->card->number, midi->rmidi->device);
	}

	/* print PCM card and device numbers */
	return sprintf(buf, "%d %d\n", -1, -1);
}

static DEVICE_ATTR(alsa, S_IRUGO, alsa_show, NULL);

static struct device_attribute *alsa_function_attributes[] = {
	&dev_attr_alsa,
	NULL
};

static int create_alsa_device(struct usb_function_instance *fi)
{
	struct device *dev;
	struct device_attribute **attrs;
	struct device_attribute *attr;
	int err = 0;

	dev = create_function_device("f_midi");
	if (IS_ERR(dev))
		return PTR_ERR(dev);

	attrs = alsa_function_attributes;
	if (attrs) {
		while ((attr = *attrs++) && !err)
			err = device_create_file(dev, attr);
		if (err) {
			device_destroy(dev->class, dev->devt);
			return -EINVAL;
		}
	}
	dev_set_drvdata(dev, fi);
	return 0;
}
#else
static int create_alsa_device(struct usb_function_instance *fi)
{
	return 0;
}
#endif

#ifdef CONFIG_USB_CONFIGFS_UEVENT
extern struct device *create_function_device(char *name);
static ssize_t alsa_show(struct device *dev,
		struct device_attribute *attr, char *buf)
{
	struct usb_function_instance *fi_midi = dev_get_drvdata(dev);
	struct f_midi *midi;

	if (!fi_midi->f)
		dev_warn(dev, "f_midi: function not set\n");

	if (fi_midi && fi_midi->f) {
		midi = func_to_midi(fi_midi->f);
		if (midi->rmidi && midi->rmidi->card)
			return sprintf(buf, "%d %d\n",
			midi->rmidi->card->number, midi->rmidi->device);
	}

	/* print PCM card and device numbers */
	return sprintf(buf, "%d %d\n", -1, -1);
}

static DEVICE_ATTR(alsa, S_IRUGO, alsa_show, NULL);

static struct device_attribute *alsa_function_attributes[] = {
	&dev_attr_alsa,
	NULL
};

static int create_alsa_device(struct usb_function_instance *fi)
{
	struct device *dev;
	struct device_attribute **attrs;
	struct device_attribute *attr;
	int err = 0;

	dev = create_function_device("f_midi");
	if (IS_ERR(dev))
		return PTR_ERR(dev);

	attrs = alsa_function_attributes;
	if (attrs) {
		while ((attr = *attrs++) && !err)
			err = device_create_file(dev, attr);
		if (err) {
			device_destroy(dev->class, dev->devt);
			return -EINVAL;
		}
	}
	dev_set_drvdata(dev, fi);
	return 0;
}
#else
static int create_alsa_device(struct usb_function_instance *fi)
{
	return 0;
}
#endif

static struct usb_function_instance *f_midi_alloc_inst(void)
{
	struct f_midi_opts *opts;

	opts = kzalloc(sizeof(*opts), GFP_KERNEL);
	if (!opts)
		return ERR_PTR(-ENOMEM);

	mutex_init(&opts->lock);
	opts->func_inst.free_func_inst = f_midi_free_inst;
	opts->index = SNDRV_DEFAULT_IDX1;
	opts->id = SNDRV_DEFAULT_STR1;
<<<<<<< HEAD
	opts->buflen = 1024;
=======
	opts->buflen = 512;
>>>>>>> 286cd8c7
	opts->qlen = 32;
	opts->in_ports = 1;
	opts->out_ports = 1;
	opts->refcnt = 1;

	if (create_alsa_device(&opts->func_inst)) {
		kfree(opts);
		return ERR_PTR(-ENODEV);
	}

	if (create_alsa_device(&opts->func_inst)) {
		kfree(opts);
		return ERR_PTR(-ENODEV);
	}

	config_group_init_type_name(&opts->func_inst.group, "",
				    &midi_func_type);

	return &opts->func_inst;
}

static void f_midi_free(struct usb_function *f)
{
	struct f_midi *midi;
	struct f_midi_opts *opts;
	bool free = false;

	midi = func_to_midi(f);
	opts = container_of(f->fi, struct f_midi_opts, func_inst);
	mutex_lock(&opts->lock);
<<<<<<< HEAD
	for (i = opts->in_ports - 1; i >= 0; --i)
		kfree(midi->in_port[i]);
	opts->func_inst.f = NULL;
	kfree(midi);
	the_midi = NULL;
	opts->func_inst.f = NULL;
	--opts->refcnt;
=======
	if (!--midi->free_ref) {
		kfree(midi->id);
		kfifo_free(&midi->in_req_fifo);
		kfree(midi);
		free = true;
		opts->func_inst.f = NULL;
	}
>>>>>>> 286cd8c7
	mutex_unlock(&opts->lock);

	if (free)
		f_midi_free_inst(&opts->func_inst);
}

static void f_midi_rmidi_free(struct snd_rawmidi *rmidi)
{
	f_midi_free(rmidi->private_data);
}

static void f_midi_unbind(struct usb_configuration *c, struct usb_function *f)
{
	struct usb_composite_dev *cdev = f->config->cdev;
	struct f_midi *midi = func_to_midi(f);
	struct snd_card *card;

	DBG(cdev, "unbind\n");

	/* just to be sure */
	f_midi_disable(f);

	card = midi->card;
	midi->card = NULL;
	if (card)
		snd_card_free_when_closed(card);

	usb_free_all_descriptors(f);
     //kfree(midi);
 //the_midi = NULL;
}

static struct usb_function *f_midi_alloc(struct usb_function_instance *fi)
{
	struct f_midi *midi = NULL;
	struct f_midi_opts *opts;
	int status, i;

	opts = container_of(fi, struct f_midi_opts, func_inst);

	mutex_lock(&opts->lock);
	/* sanity check */
	if (opts->in_ports > MAX_PORTS || opts->out_ports > MAX_PORTS) {
		status = -EINVAL;
		goto setup_fail;
	}

	/* allocate and initialize one new instance */
	midi = kzalloc(struct_size(midi, in_ports_array, opts->in_ports),
		       GFP_KERNEL);
	if (!midi) {
		status = -ENOMEM;
		goto setup_fail;
	}

	for (i = 0; i < opts->in_ports; i++)
		midi->in_ports_array[i].cable = i;

	/* set up ALSA midi devices */
	midi->id = kstrdup(opts->id, GFP_KERNEL);
	if (opts->id && !midi->id) {
		status = -ENOMEM;
		goto midi_free;
	}
	midi->in_ports = opts->in_ports;
	midi->out_ports = opts->out_ports;
	midi->index = opts->index;
	midi->buflen = opts->buflen;
	midi->qlen = opts->qlen;
	midi->in_last_port = 0;
	midi->free_ref = 1;

	status = kfifo_alloc(&midi->in_req_fifo, midi->qlen, GFP_KERNEL);
	if (status)
		goto midi_free;

	spin_lock_init(&midi->transmit_lock);

	++opts->refcnt;
	mutex_unlock(&opts->lock);

	midi->func.name		= "gmidi function";
	midi->func.bind		= f_midi_bind;
	midi->func.unbind	= f_midi_unbind;
	midi->func.set_alt	= f_midi_set_alt;
	midi->func.disable	= f_midi_disable;
	midi->func.free_func	= f_midi_free;

<<<<<<< HEAD
	the_midi = midi;

=======
>>>>>>> 286cd8c7
	fi->f = &midi->func;
	return &midi->func;

midi_free:
	if (midi)
		kfree(midi->id);
	kfree(midi);
setup_fail:
	mutex_unlock(&opts->lock);

	return ERR_PTR(status);
}

DECLARE_USB_FUNCTION_INIT(midi, f_midi_alloc_inst, f_midi_alloc);<|MERGE_RESOLUTION|>--- conflicted
+++ resolved
@@ -191,21 +191,11 @@
 	.bmAttributes =		USB_ENDPOINT_XFER_BULK,
 };
 
-<<<<<<< HEAD
-static struct usb_ss_ep_comp_descriptor ss_bulk_comp_desc = {
-	.bLength =		sizeof(ss_bulk_comp_desc),
-	.bDescriptorType =	USB_DT_SS_ENDPOINT_COMP,
-
-	/* the following 2 values can be tweaked if necessary */
-	/* .bMaxBurst =		0, */
-	/* .bmAttributes =	0, */
-=======
 static struct usb_ss_ep_comp_descriptor bulk_in_ss_comp_desc = {
 	.bLength                = sizeof(bulk_in_ss_comp_desc),
 	.bDescriptorType        = USB_DT_SS_ENDPOINT_COMP,
 	/* .bMaxBurst           = 0, */
 	/* .bmAttributes        = 0, */
->>>>>>> 286cd8c7
 };
 
 /* B.6.2  Class-specific MS Bulk IN Endpoint Descriptor */
@@ -407,14 +397,8 @@
 	/* allocate a bunch of read buffers and queue them all at once. */
 	for (i = 0; i < midi->qlen && err == 0; i++) {
 		struct usb_request *req =
-<<<<<<< HEAD
-			midi_alloc_ep_req(midi->out_ep,
-				max_t(unsigned, midi->buflen,
-					bulk_out_desc.wMaxPacketSize));
-=======
 			midi_alloc_ep_req(midi->out_ep, midi->buflen);
 
->>>>>>> 286cd8c7
 		if (req == NULL)
 			return -ENOMEM;
 
@@ -727,15 +711,7 @@
 	struct f_midi *midi = substream->rmidi->private_data;
 	struct gmidi_in_port *port;
 
-<<<<<<< HEAD
- /* check if midi got disabled or re-enabled quickly */
- if (midi != the_midi)
- return -ENODEV;
-
-	if (!midi->in_port[substream->number])
-=======
 	if (substream->number >= midi->in_ports)
->>>>>>> 286cd8c7
 		return -EINVAL;
 
 	VDBG(midi, "%s()\n", __func__);
@@ -757,15 +733,7 @@
 {
 	struct f_midi *midi = substream->rmidi->private_data;
 
-<<<<<<< HEAD
- /* check if midi got disabled or re-enabled quickly */
- if (midi != the_midi)
- return;
-
-	if (!midi->in_port[substream->number])
-=======
 	if (substream->number >= midi->in_ports)
->>>>>>> 286cd8c7
 		return;
 
 	VDBG(midi, "%s() %d\n", __func__, up);
@@ -915,11 +883,7 @@
 	struct usb_composite_dev *cdev = c->cdev;
 	struct f_midi *midi = func_to_midi(f);
 	struct usb_string *us;
-<<<<<<< HEAD
-	int status, n, jack = 1, i = 0, j = 0;
-=======
 	int status, n, jack = 1, i = 0, endpoint_descriptor_index = 0;
->>>>>>> 286cd8c7
 
 	midi->gadget = cdev->gadget;
 	tasklet_init(&midi->tasklet, f_midi_in_tasklet, (unsigned long) midi);
@@ -1112,11 +1076,6 @@
 	if (gadget_is_superspeed(c->cdev->gadget)) {
 		bulk_in_desc.wMaxPacketSize = cpu_to_le16(1024);
 		bulk_out_desc.wMaxPacketSize = cpu_to_le16(1024);
-<<<<<<< HEAD
-		f->ss_descriptors = usb_copy_descriptors(midi_ss_function);
-		if (!f->ss_descriptors)
-			goto fail_f_midi;
-=======
 		i = endpoint_descriptor_index;
 		midi_function[i++] = (struct usb_descriptor_header *)
 				     &bulk_out_desc;
@@ -1145,7 +1104,6 @@
 		f->ssp_descriptors = usb_copy_descriptors(midi_function);
 		if (!f->ssp_descriptors)
 			goto fail_f_midi;
->>>>>>> 286cd8c7
 	}
 
 	kfree(midi_function);
@@ -1155,12 +1113,7 @@
 
 fail_f_midi:
 	kfree(midi_function);
-<<<<<<< HEAD
-	usb_free_descriptors(f->hs_descriptors);
-	kfree(midi_ss_function);
-=======
 	usb_free_all_descriptors(f);
->>>>>>> 286cd8c7
 fail:
 	f_midi_unregister_card(midi);
 fail_register:
@@ -1379,65 +1332,6 @@
 }
 #endif
 
-#ifdef CONFIG_USB_CONFIGFS_UEVENT
-extern struct device *create_function_device(char *name);
-static ssize_t alsa_show(struct device *dev,
-		struct device_attribute *attr, char *buf)
-{
-	struct usb_function_instance *fi_midi = dev_get_drvdata(dev);
-	struct f_midi *midi;
-
-	if (!fi_midi->f)
-		dev_warn(dev, "f_midi: function not set\n");
-
-	if (fi_midi && fi_midi->f) {
-		midi = func_to_midi(fi_midi->f);
-		if (midi->rmidi && midi->rmidi->card)
-			return sprintf(buf, "%d %d\n",
-			midi->rmidi->card->number, midi->rmidi->device);
-	}
-
-	/* print PCM card and device numbers */
-	return sprintf(buf, "%d %d\n", -1, -1);
-}
-
-static DEVICE_ATTR(alsa, S_IRUGO, alsa_show, NULL);
-
-static struct device_attribute *alsa_function_attributes[] = {
-	&dev_attr_alsa,
-	NULL
-};
-
-static int create_alsa_device(struct usb_function_instance *fi)
-{
-	struct device *dev;
-	struct device_attribute **attrs;
-	struct device_attribute *attr;
-	int err = 0;
-
-	dev = create_function_device("f_midi");
-	if (IS_ERR(dev))
-		return PTR_ERR(dev);
-
-	attrs = alsa_function_attributes;
-	if (attrs) {
-		while ((attr = *attrs++) && !err)
-			err = device_create_file(dev, attr);
-		if (err) {
-			device_destroy(dev->class, dev->devt);
-			return -EINVAL;
-		}
-	}
-	dev_set_drvdata(dev, fi);
-	return 0;
-}
-#else
-static int create_alsa_device(struct usb_function_instance *fi)
-{
-	return 0;
-}
-#endif
-
 static struct usb_function_instance *f_midi_alloc_inst(void)
 {
 	struct f_midi_opts *opts;
@@ -1450,11 +1344,7 @@
 	opts->func_inst.free_func_inst = f_midi_free_inst;
 	opts->index = SNDRV_DEFAULT_IDX1;
 	opts->id = SNDRV_DEFAULT_STR1;
-<<<<<<< HEAD
-	opts->buflen = 1024;
-=======
 	opts->buflen = 512;
->>>>>>> 286cd8c7
 	opts->qlen = 32;
 	opts->in_ports = 1;
 	opts->out_ports = 1;
@@ -1485,15 +1375,6 @@
 	midi = func_to_midi(f);
 	opts = container_of(f->fi, struct f_midi_opts, func_inst);
 	mutex_lock(&opts->lock);
-<<<<<<< HEAD
-	for (i = opts->in_ports - 1; i >= 0; --i)
-		kfree(midi->in_port[i]);
-	opts->func_inst.f = NULL;
-	kfree(midi);
-	the_midi = NULL;
-	opts->func_inst.f = NULL;
-	--opts->refcnt;
-=======
 	if (!--midi->free_ref) {
 		kfree(midi->id);
 		kfifo_free(&midi->in_req_fifo);
@@ -1501,7 +1382,6 @@
 		free = true;
 		opts->func_inst.f = NULL;
 	}
->>>>>>> 286cd8c7
 	mutex_unlock(&opts->lock);
 
 	if (free)
@@ -1590,11 +1470,6 @@
 	midi->func.disable	= f_midi_disable;
 	midi->func.free_func	= f_midi_free;
 
-<<<<<<< HEAD
-	the_midi = midi;
-
-=======
->>>>>>> 286cd8c7
 	fi->f = &midi->func;
 	return &midi->func;
 
