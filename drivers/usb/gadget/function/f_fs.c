--- conflicted
+++ resolved
@@ -1123,18 +1123,7 @@
 	file->private_data = epfile;
 	ffs_data_opened(epfile->ffs);
 
-<<<<<<< HEAD
-	smp_mb__before_atomic();
-	atomic_set(&epfile->error, 0);
-	first_read_done = false;
-
-	ffs_log("exit:state %d setup_state %d flag %lu", epfile->ffs->state,
-		epfile->ffs->setup_state, epfile->ffs->flags);
-
-	return 0;
-=======
 	return stream_open(inode, file);
->>>>>>> 000f45ee
 }
 
 static int ffs_aio_cancel(struct kiocb *kiocb)
