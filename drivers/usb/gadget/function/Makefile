# SPDX-License-Identifier: GPL-2.0
#
# USB peripheral controller drivers
#

ccflags-y			:= -I$(srctree)/drivers/usb/gadget/
ccflags-y			+= -I$(srctree)/drivers/usb/gadget/udc/

# USB Functions
usb_f_acm-y			:= f_acm.o
obj-$(CONFIG_USB_F_ACM)		+= usb_f_acm.o
usb_f_ss_lb-y			:= f_loopback.o f_sourcesink.o
obj-$(CONFIG_USB_F_SS_LB)	+= usb_f_ss_lb.o
obj-$(CONFIG_USB_U_SERIAL)	+= u_serial.o
usb_f_serial-y			:= f_serial.o
obj-$(CONFIG_USB_F_SERIAL)	+= usb_f_serial.o
usb_f_obex-y			:= f_obex.o
obj-$(CONFIG_USB_F_OBEX)	+= usb_f_obex.o
obj-$(CONFIG_USB_U_ETHER)	+= u_ether.o
obj-$(CONFIG_USB_RNDIS)		+= rndis.o
usb_f_ncm-y			:= f_ncm.o
obj-$(CONFIG_USB_F_NCM)		+= usb_f_ncm.o
usb_f_ecm-y			:= f_ecm.o
obj-$(CONFIG_USB_F_ECM)		+= usb_f_ecm.o
usb_f_phonet-y			:= f_phonet.o
obj-$(CONFIG_USB_F_PHONET)	+= usb_f_phonet.o
usb_f_eem-y			:= f_eem.o
obj-$(CONFIG_USB_F_EEM)		+= usb_f_eem.o
usb_f_ecm_subset-y		:= f_subset.o
obj-$(CONFIG_USB_F_SUBSET)	+= usb_f_ecm_subset.o
usb_f_rndis-y			:= f_rndis.o
obj-$(CONFIG_USB_F_RNDIS)	+= usb_f_rndis.o
usb_f_mass_storage-y		:= f_mass_storage.o storage_common.o
obj-$(CONFIG_USB_F_MASS_STORAGE)+= usb_f_mass_storage.o
usb_f_fs-y			:= f_fs.o
obj-$(CONFIG_USB_F_FS)		+= usb_f_fs.o
obj-$(CONFIG_USB_U_AUDIO)	+= u_audio.o
usb_f_uac1-y			:= f_uac1.o
obj-$(CONFIG_USB_F_UAC1)	+= usb_f_uac1.o
usb_f_uac1_legacy-y		:= f_uac1_legacy.o u_uac1_legacy.o
obj-$(CONFIG_USB_F_UAC1_LEGACY)	+= usb_f_uac1_legacy.o
usb_f_uac2-y			:= f_uac2.o
obj-$(CONFIG_USB_F_UAC2)	+= usb_f_uac2.o
usb_f_uvc-y			:= f_uvc.o uvc_queue.o uvc_v4l2.o uvc_video.o uvc_configfs.o
obj-$(CONFIG_USB_F_UVC)		+= usb_f_uvc.o
usb_f_midi-y			:= f_midi.o
obj-$(CONFIG_USB_F_MIDI)	+= usb_f_midi.o
usb_f_hid-y			:= f_hid.o
obj-$(CONFIG_USB_F_HID)		+= usb_f_hid.o
usb_f_printer-y			:= f_printer.o
obj-$(CONFIG_USB_F_PRINTER)	+= usb_f_printer.o
<<<<<<< HEAD
usb_f_mtp-y                     := f_mtp.o
obj-$(CONFIG_USB_F_MTP)         += usb_f_mtp.o
usb_f_ptp-y                     := f_ptp.o
obj-$(CONFIG_USB_F_PTP)         += usb_f_ptp.o
=======
usb_f_tcm-y			:= f_tcm.o
obj-$(CONFIG_USB_F_TCM)		+= usb_f_tcm.o
usb_f_diag-y			:= f_diag.o
obj-$(CONFIG_USB_F_DIAG)	+= usb_f_diag.o
usb_f_cdev-y			:= f_cdev.o
obj-$(CONFIG_USB_F_CDEV)	+= usb_f_cdev.o
usb_f_ccid-y			:= f_ccid.o
obj-$(CONFIG_USB_F_CCID)	+= usb_f_ccid.o
>>>>>>> 286cd8c7
usb_f_audio_source-y            := f_audio_source.o
obj-$(CONFIG_USB_F_AUDIO_SRC)   += usb_f_audio_source.o
usb_f_accessory-y               := f_accessory.o
obj-$(CONFIG_USB_F_ACC)         += usb_f_accessory.o
<<<<<<< HEAD
usb_f_diag-y			:= f_diag.o
obj-$(CONFIG_USB_F_DIAG)	+= usb_f_diag.o
usb_f_gsi-y			:= f_gsi.o rndis.o
obj-$(CONFIG_USB_F_GSI)         += usb_f_gsi.o
usb_f_cdev-y			:= f_cdev.o
obj-$(CONFIG_USB_F_CDEV)         += usb_f_cdev.o
usb_f_qdss-y			:= f_qdss.o u_qdss.o
obj-$(CONFIG_USB_F_QDSS)	+= usb_f_qdss.o
usb_f_qcrndis-y			:= f_qc_rndis.o rndis.o u_data_ipa.o
obj-$(CONFIG_USB_F_QCRNDIS)	+= usb_f_qcrndis.o
usb_f_rmnet_bam-y		:= f_rmnet.o u_ctrl_qti.o
obj-$(CONFIG_USB_F_RMNET_BAM)   += usb_f_rmnet_bam.o
usb_f_ccid-y			:= f_ccid.o
obj-$(CONFIG_USB_F_CCID)   	+= usb_f_ccid.o
=======
usb_f_qdss-y			:= f_qdss.o u_qdss.o
obj-$(CONFIG_USB_F_QDSS)	+= usb_f_qdss.o
usb_f_gsi-y			:= f_gsi.o
obj-$(CONFIG_USB_F_GSI)		+= usb_f_gsi.o
usb_f_mtp-y			:= f_mtp.o
obj-$(CONFIG_USB_F_MTP)		+= usb_f_mtp.o
usb_f_ptp-y			:= f_ptp.o
obj-$(CONFIG_USB_F_PTP)		+= usb_f_ptp.o
usb_f_qcrndis-y			:= f_qc_rndis.o u_data_ipa.o
obj-$(CONFIG_USB_F_QCRNDIS)	+= usb_f_qcrndis.o
usb_f_rmnet_bam-y               := f_rmnet.o u_ctrl_qti.o u_bam_dmux.o
obj-$(CONFIG_USB_F_RMNET_BAM)   += usb_f_rmnet_bam.o
>>>>>>> 286cd8c7
<|MERGE_RESOLUTION|>--- conflicted
+++ resolved
@@ -49,12 +49,6 @@
 obj-$(CONFIG_USB_F_HID)		+= usb_f_hid.o
 usb_f_printer-y			:= f_printer.o
 obj-$(CONFIG_USB_F_PRINTER)	+= usb_f_printer.o
-<<<<<<< HEAD
-usb_f_mtp-y                     := f_mtp.o
-obj-$(CONFIG_USB_F_MTP)         += usb_f_mtp.o
-usb_f_ptp-y                     := f_ptp.o
-obj-$(CONFIG_USB_F_PTP)         += usb_f_ptp.o
-=======
 usb_f_tcm-y			:= f_tcm.o
 obj-$(CONFIG_USB_F_TCM)		+= usb_f_tcm.o
 usb_f_diag-y			:= f_diag.o
@@ -63,27 +57,10 @@
 obj-$(CONFIG_USB_F_CDEV)	+= usb_f_cdev.o
 usb_f_ccid-y			:= f_ccid.o
 obj-$(CONFIG_USB_F_CCID)	+= usb_f_ccid.o
->>>>>>> 286cd8c7
 usb_f_audio_source-y            := f_audio_source.o
 obj-$(CONFIG_USB_F_AUDIO_SRC)   += usb_f_audio_source.o
 usb_f_accessory-y               := f_accessory.o
 obj-$(CONFIG_USB_F_ACC)         += usb_f_accessory.o
-<<<<<<< HEAD
-usb_f_diag-y			:= f_diag.o
-obj-$(CONFIG_USB_F_DIAG)	+= usb_f_diag.o
-usb_f_gsi-y			:= f_gsi.o rndis.o
-obj-$(CONFIG_USB_F_GSI)         += usb_f_gsi.o
-usb_f_cdev-y			:= f_cdev.o
-obj-$(CONFIG_USB_F_CDEV)         += usb_f_cdev.o
-usb_f_qdss-y			:= f_qdss.o u_qdss.o
-obj-$(CONFIG_USB_F_QDSS)	+= usb_f_qdss.o
-usb_f_qcrndis-y			:= f_qc_rndis.o rndis.o u_data_ipa.o
-obj-$(CONFIG_USB_F_QCRNDIS)	+= usb_f_qcrndis.o
-usb_f_rmnet_bam-y		:= f_rmnet.o u_ctrl_qti.o
-obj-$(CONFIG_USB_F_RMNET_BAM)   += usb_f_rmnet_bam.o
-usb_f_ccid-y			:= f_ccid.o
-obj-$(CONFIG_USB_F_CCID)   	+= usb_f_ccid.o
-=======
 usb_f_qdss-y			:= f_qdss.o u_qdss.o
 obj-$(CONFIG_USB_F_QDSS)	+= usb_f_qdss.o
 usb_f_gsi-y			:= f_gsi.o
@@ -95,5 +72,4 @@
 usb_f_qcrndis-y			:= f_qc_rndis.o u_data_ipa.o
 obj-$(CONFIG_USB_F_QCRNDIS)	+= usb_f_qcrndis.o
 usb_f_rmnet_bam-y               := f_rmnet.o u_ctrl_qti.o u_bam_dmux.o
-obj-$(CONFIG_USB_F_RMNET_BAM)   += usb_f_rmnet_bam.o
->>>>>>> 286cd8c7
+obj-$(CONFIG_USB_F_RMNET_BAM)   += usb_f_rmnet_bam.o