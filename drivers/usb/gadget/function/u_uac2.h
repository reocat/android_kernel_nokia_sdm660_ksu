// SPDX-License-Identifier: GPL-2.0
/*
 * u_uac2.h
 *
 * Utility definitions for UAC2 function
 *
 * Copyright (c) 2014 Samsung Electronics Co., Ltd.
 *		http://www.samsung.com
 *
 * Author: Andrzej Pietrasiewicz <andrzej.p@samsung.com>
 */

#ifndef U_UAC2_H
#define U_UAC2_H

#include <linux/usb/composite.h>

#define UAC2_DEF_PCHMASK 0x3
#define UAC2_DEF_PSRATE 48000
#define UAC2_DEF_PSSIZE 2
#define UAC2_DEF_CCHMASK 0x3
#define UAC2_DEF_CSRATE 44100
#define UAC2_DEF_CSSIZE 2
<<<<<<< HEAD
#define UAC2_DEF_REQ_NUM 2
=======
#define UAC2_DEF_REQ_NUM 32
>>>>>>> 286cd8c7

struct f_uac2_opts {
	struct usb_function_instance	func_inst;
	int				p_chmask;
	int				p_srate;
	int				p_ssize;
	int				c_chmask;
	int				c_srate;
	int				c_ssize;
	int				req_number;
	bool				bound;

	struct mutex			lock;
	int				refcnt;
};

#endif<|MERGE_RESOLUTION|>--- conflicted
+++ resolved
@@ -21,11 +21,7 @@
 #define UAC2_DEF_CCHMASK 0x3
 #define UAC2_DEF_CSRATE 44100
 #define UAC2_DEF_CSSIZE 2
-<<<<<<< HEAD
-#define UAC2_DEF_REQ_NUM 2
-=======
 #define UAC2_DEF_REQ_NUM 32
->>>>>>> 286cd8c7
 
 struct f_uac2_opts {
 	struct usb_function_instance	func_inst;
