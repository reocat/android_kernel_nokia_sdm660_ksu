--- conflicted
+++ resolved
@@ -39,20 +39,6 @@
 
 #include "rndis.h"
 
-<<<<<<< HEAD
-int rndis_ul_max_pkt_per_xfer_rcvd;
-module_param(rndis_ul_max_pkt_per_xfer_rcvd, int, S_IRUGO);
-MODULE_PARM_DESC(rndis_ul_max_pkt_per_xfer_rcvd,
-		"Max num of REMOTE_NDIS_PACKET_MSGs received in a single transfer");
-
-int rndis_ul_max_xfer_size_rcvd;
-module_param(rndis_ul_max_xfer_size_rcvd, int, S_IRUGO);
-MODULE_PARM_DESC(rndis_ul_max_xfer_size_rcvd,
-		"Max size of bus transfer received");
-
-
-=======
->>>>>>> 286cd8c7
 /* The driver for your USB chip needs to support ep0 OUT to work with
  * RNDIS, plus all three CDC Ethernet endpoints (interrupt not optional).
  *
@@ -822,24 +808,6 @@
 	/* For USB: responses may take up to 10 seconds */
 	switch (MsgType) {
 	case RNDIS_MSG_INIT:
-<<<<<<< HEAD
-		pr_debug("%s: RNDIS_MSG_INIT\n",
-			__func__);
-		tmp++; /* to get RequestID */
-		major = get_unaligned_le32(tmp++);
-		minor = get_unaligned_le32(tmp++);
-		max_transfer_size = get_unaligned_le32(tmp++);
-
-		params->host_rndis_major_ver = major;
-		params->host_rndis_minor_ver = minor;
-		params->dl_max_xfer_size = max_transfer_size;
-
-		pr_debug("%s(): RNDIS Host Major:%d Minor:%d version\n",
-				__func__, major, minor);
-		pr_debug("%s(): UL Max Transfer size:%x\n", __func__,
-				max_transfer_size);
-
-=======
 		pr_debug("%s: RNDIS_MSG_INIT\n", __func__);
 		tmp++; /* to get RequestID */
 		params->host_rndis_major_ver = get_unaligned_le32(tmp++);
@@ -851,7 +819,6 @@
 					params->host_rndis_minor_ver);
 		pr_debug("%s(): DL Max Transfer size:%x\n",
 				__func__, params->dl_max_xfer_size);
->>>>>>> 286cd8c7
 		params->state = RNDIS_INITIALIZED;
 		return rndis_init_response(params, (rndis_init_msg_type *)buf);
 
@@ -1086,12 +1053,8 @@
 	if (enable_flow_control) {
 		if (params->state == RNDIS_DATA_INITIALIZED) {
 			if (params->flow_ctrl_enable) {
-<<<<<<< HEAD
-				params->flow_ctrl_enable(enable_flow_control, params);
-=======
 				params->flow_ctrl_enable(enable_flow_control,
 								params);
->>>>>>> 286cd8c7
 			} else {
 				netif_carrier_off(params->dev);
 				netif_stop_queue(params->dev);
@@ -1101,12 +1064,8 @@
 	} else {
 		if (params->state != RNDIS_DATA_INITIALIZED) {
 			if (params->flow_ctrl_enable) {
-<<<<<<< HEAD
-				params->flow_ctrl_enable(enable_flow_control, params);
-=======
 				params->flow_ctrl_enable(enable_flow_control,
 								params);
->>>>>>> 286cd8c7
 			} else {
 				netif_carrier_on(params->dev);
 				if (netif_running(params->dev))
@@ -1190,12 +1149,6 @@
 			struct sk_buff *skb,
 			struct sk_buff_head *list)
 {
-<<<<<<< HEAD
-	int num_pkts = 1;
-
-	if (skb->len > rndis_ul_max_xfer_size_rcvd)
-		rndis_ul_max_xfer_size_rcvd = skb->len;
-
 	while (skb->len) {
 		struct rndis_packet_msg_type *hdr;
 		struct sk_buff          *skb2;
@@ -1207,52 +1160,13 @@
 			return 0;
 		}
 
-		if (skb->len < sizeof *hdr) {
-			pr_err("invalid rndis pkt: skblen:%u hdr_len:%zu",
-					skb->len, sizeof *hdr);
-			dev_kfree_skb_any(skb);
-			return -EINVAL;
-		}
-
-		hdr = (void *)skb->data;
-		msg_len = le32_to_cpu(hdr->MessageLength);
-		data_offset = le32_to_cpu(hdr->DataOffset);
-		data_len = le32_to_cpu(hdr->DataLength);
-
-		if (skb->len < msg_len ||
-				((data_offset + data_len + 8) > msg_len)) {
-			pr_err("invalid rndis message: %d/%d/%d/%d, len:%d\n",
-					le32_to_cpu(hdr->MessageType),
-					msg_len, data_offset, data_len, skb->len);
-			dev_kfree_skb_any(skb);
-			return -EOVERFLOW;
-		}
-		if (le32_to_cpu(hdr->MessageType) != RNDIS_MSG_PACKET) {
-			pr_err("invalid rndis message: %d/%d/%d/%d, len:%d\n",
-					le32_to_cpu(hdr->MessageType),
-					msg_len, data_offset, data_len, skb->len);
-=======
-	while (skb->len) {
-		struct rndis_packet_msg_type *hdr;
-		struct sk_buff          *skb2;
-		u32             msg_len, data_offset, data_len;
-
-		/* some rndis hosts send extra byte to avoid zlp, ignore it */
-		if (skb->len == 1) {
-			dev_kfree_skb_any(skb);
-			return 0;
-		}
-
 		if (skb->len < sizeof(*hdr)) {
 			pr_err("invalid rndis pkt: skblen:%u hdr_len:%lu\n",
 					skb->len, sizeof(*hdr));
->>>>>>> 286cd8c7
 			dev_kfree_skb_any(skb);
 			return -EINVAL;
 		}
 
-<<<<<<< HEAD
-=======
 		hdr = (void *)skb->data;
 		msg_len = le32_to_cpu(hdr->MessageLength);
 		data_offset = le32_to_cpu(hdr->DataOffset);
@@ -1274,7 +1188,6 @@
 			return -EINVAL;
 		}
 
->>>>>>> 286cd8c7
 		skb_pull(skb, data_offset + 8);
 
 		if (msg_len == skb->len) {
@@ -1289,22 +1202,10 @@
 			return -ENOMEM;
 		}
 
-<<<<<<< HEAD
-		skb_pull(skb, msg_len - sizeof *hdr);
-		skb_trim(skb2, data_len);
-		skb_queue_tail(list, skb2);
-
-		num_pkts++;
-	}
-
-	if (num_pkts > rndis_ul_max_pkt_per_xfer_rcvd)
-		rndis_ul_max_pkt_per_xfer_rcvd = num_pkts;
-=======
 		skb_pull(skb, msg_len - sizeof(*hdr));
 		skb_trim(skb2, data_len);
 		skb_queue_tail(list, skb2);
 	}
->>>>>>> 286cd8c7
 
 	skb_queue_tail(list, skb);
 	return 0;
