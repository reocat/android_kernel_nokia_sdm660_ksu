--- conflicted
+++ resolved
@@ -66,19 +66,7 @@
  *   - MS-Windows drivers sometimes emit undocumented requests.
  */
 
-<<<<<<< HEAD
-static unsigned int rndis_dl_max_pkt_per_xfer = 3;
-module_param(rndis_dl_max_pkt_per_xfer, uint, S_IRUGO | S_IWUSR);
-MODULE_PARM_DESC(rndis_dl_max_pkt_per_xfer,
-	"Maximum packets per transfer for DL aggregation");
-
-static unsigned int rndis_ul_max_pkt_per_xfer = 3;
-module_param(rndis_ul_max_pkt_per_xfer, uint, S_IRUGO | S_IWUSR);
-MODULE_PARM_DESC(rndis_ul_max_pkt_per_xfer,
-       "Maximum packets per transfer for UL aggregation");
-=======
 #define RNDIS_UL_MAX_PKT_PER_XFER	3
->>>>>>> 286cd8c7
 
 struct f_rndis {
 	struct gether			port;
@@ -857,15 +845,11 @@
 
 	rndis_set_param_medium(rndis->params, RNDIS_MEDIUM_802_3, 0);
 	rndis_set_host_mac(rndis->params, rndis->ethaddr);
-<<<<<<< HEAD
-	rndis_set_max_pkt_xfer(rndis->params, rndis_ul_max_pkt_per_xfer);
-=======
 	max = gether_get_ul_max_pkts_per_xfer(rndis_opts->net);
 	if (!max)
 		max = RNDIS_UL_MAX_PKT_PER_XFER;
 
 	rndis_set_max_pkt_xfer(rndis->params, max);
->>>>>>> 286cd8c7
 
 	if (rndis->manufacturer && rndis->vendorID &&
 			rndis_set_param_vendor(rndis->params, rndis->vendorID,
@@ -1086,13 +1070,8 @@
 	rndis->port.header_len = sizeof(struct rndis_packet_msg_type);
 	rndis->port.wrap = rndis_add_header;
 	rndis->port.unwrap = rndis_rm_hdr;
-<<<<<<< HEAD
-	rndis->port.ul_max_pkts_per_xfer = rndis_ul_max_pkt_per_xfer;
-	rndis->port.dl_max_pkts_per_xfer = rndis_dl_max_pkt_per_xfer;
-=======
 	if (!gether_get_ul_max_pkts_per_xfer(opts->net))
 		rndis->port.ul_max_pkts_per_xfer = RNDIS_UL_MAX_PKT_PER_XFER;
->>>>>>> 286cd8c7
 
 	rndis->port.func.name = "rndis";
 	/* descriptors are per-instance copies */
