// SPDX-License-Identifier: GPL-2.0+
/*
 * f_sourcesink.c - USB peripheral source/sink configuration driver
 *
 * Copyright (C) 2003-2008 David Brownell
 * Copyright (C) 2008 by Nokia Corporation
 */

/* #define VERBOSE_DEBUG */

#include <linux/slab.h>
#include <linux/kernel.h>
#include <linux/device.h>
#include <linux/module.h>
#include <linux/usb/composite.h>
#include <linux/err.h>

#include "g_zero.h"
#include "u_f.h"

/*
 * SOURCE/SINK FUNCTION ... a primary testing vehicle for USB peripheral
 * controller drivers.
 *
 * This just sinks bulk packets OUT to the peripheral and sources them IN
 * to the host, optionally with specific data patterns for integrity tests.
 * As such it supports basic functionality and load tests.
 *
 * In terms of control messaging, this supports all the standard requests
 * plus two that support control-OUT tests.  If the optional "autoresume"
 * mode is enabled, it provides good functional coverage for the "USBCV"
 * test harness from USB-IF.
 */
struct f_sourcesink {
	struct usb_function	function;

	struct usb_ep		*in_ep;
	struct usb_ep		*out_ep;
	struct usb_ep		*iso_in_ep;
	struct usb_ep		*iso_out_ep;
	int			cur_alt;

	unsigned pattern;
	unsigned isoc_interval;
	unsigned isoc_maxpacket;
	unsigned isoc_mult;
	unsigned isoc_maxburst;
	unsigned buflen;
	unsigned bulk_qlen;
	unsigned iso_qlen;
};

static inline struct f_sourcesink *func_to_ss(struct usb_function *f)
{
	return container_of(f, struct f_sourcesink, function);
}

/*-------------------------------------------------------------------------*/

static struct usb_interface_descriptor source_sink_intf_alt0 = {
	.bLength =		USB_DT_INTERFACE_SIZE,
	.bDescriptorType =	USB_DT_INTERFACE,

	.bAlternateSetting =	0,
	.bNumEndpoints =	2,
	.bInterfaceClass =	USB_CLASS_VENDOR_SPEC,
	/* .iInterface		= DYNAMIC */
};

static struct usb_interface_descriptor source_sink_intf_alt1 = {
	.bLength =		USB_DT_INTERFACE_SIZE,
	.bDescriptorType =	USB_DT_INTERFACE,

	.bAlternateSetting =	1,
	.bNumEndpoints =	4,
	.bInterfaceClass =	USB_CLASS_VENDOR_SPEC,
	/* .iInterface		= DYNAMIC */
};

/* full speed support: */

static struct usb_endpoint_descriptor fs_source_desc = {
	.bLength =		USB_DT_ENDPOINT_SIZE,
	.bDescriptorType =	USB_DT_ENDPOINT,

	.bEndpointAddress =	USB_DIR_IN,
	.bmAttributes =		USB_ENDPOINT_XFER_BULK,
};

static struct usb_endpoint_descriptor fs_sink_desc = {
	.bLength =		USB_DT_ENDPOINT_SIZE,
	.bDescriptorType =	USB_DT_ENDPOINT,

	.bEndpointAddress =	USB_DIR_OUT,
	.bmAttributes =		USB_ENDPOINT_XFER_BULK,
};

static struct usb_endpoint_descriptor fs_iso_source_desc = {
	.bLength =		USB_DT_ENDPOINT_SIZE,
	.bDescriptorType =	USB_DT_ENDPOINT,

	.bEndpointAddress =	USB_DIR_IN,
	.bmAttributes =		USB_ENDPOINT_XFER_ISOC,
	.wMaxPacketSize =	cpu_to_le16(1023),
	.bInterval =		4,
};

static struct usb_endpoint_descriptor fs_iso_sink_desc = {
	.bLength =		USB_DT_ENDPOINT_SIZE,
	.bDescriptorType =	USB_DT_ENDPOINT,

	.bEndpointAddress =	USB_DIR_OUT,
	.bmAttributes =		USB_ENDPOINT_XFER_ISOC,
	.wMaxPacketSize =	cpu_to_le16(1023),
	.bInterval =		4,
};

static struct usb_descriptor_header *fs_source_sink_descs[] = {
	(struct usb_descriptor_header *) &source_sink_intf_alt0,
	(struct usb_descriptor_header *) &fs_sink_desc,
	(struct usb_descriptor_header *) &fs_source_desc,
	(struct usb_descriptor_header *) &source_sink_intf_alt1,
#define FS_ALT_IFC_1_OFFSET	3
	(struct usb_descriptor_header *) &fs_sink_desc,
	(struct usb_descriptor_header *) &fs_source_desc,
	(struct usb_descriptor_header *) &fs_iso_sink_desc,
	(struct usb_descriptor_header *) &fs_iso_source_desc,
	NULL,
};

/* high speed support: */

static struct usb_endpoint_descriptor hs_source_desc = {
	.bLength =		USB_DT_ENDPOINT_SIZE,
	.bDescriptorType =	USB_DT_ENDPOINT,

	.bmAttributes =		USB_ENDPOINT_XFER_BULK,
	.wMaxPacketSize =	cpu_to_le16(512),
};

static struct usb_endpoint_descriptor hs_sink_desc = {
	.bLength =		USB_DT_ENDPOINT_SIZE,
	.bDescriptorType =	USB_DT_ENDPOINT,

	.bmAttributes =		USB_ENDPOINT_XFER_BULK,
	.wMaxPacketSize =	cpu_to_le16(512),
};

static struct usb_endpoint_descriptor hs_iso_source_desc = {
	.bLength =		USB_DT_ENDPOINT_SIZE,
	.bDescriptorType =	USB_DT_ENDPOINT,

	.bmAttributes =		USB_ENDPOINT_XFER_ISOC,
	.wMaxPacketSize =	cpu_to_le16(1024),
	.bInterval =		4,
};

static struct usb_endpoint_descriptor hs_iso_sink_desc = {
	.bLength =		USB_DT_ENDPOINT_SIZE,
	.bDescriptorType =	USB_DT_ENDPOINT,

	.bmAttributes =		USB_ENDPOINT_XFER_ISOC,
	.wMaxPacketSize =	cpu_to_le16(1024),
	.bInterval =		4,
};

static struct usb_descriptor_header *hs_source_sink_descs[] = {
	(struct usb_descriptor_header *) &source_sink_intf_alt0,
	(struct usb_descriptor_header *) &hs_source_desc,
	(struct usb_descriptor_header *) &hs_sink_desc,
	(struct usb_descriptor_header *) &source_sink_intf_alt1,
#define HS_ALT_IFC_1_OFFSET	3
	(struct usb_descriptor_header *) &hs_source_desc,
	(struct usb_descriptor_header *) &hs_sink_desc,
	(struct usb_descriptor_header *) &hs_iso_source_desc,
	(struct usb_descriptor_header *) &hs_iso_sink_desc,
	NULL,
};

/* super speed support: */

static struct usb_endpoint_descriptor ss_source_desc = {
	.bLength =		USB_DT_ENDPOINT_SIZE,
	.bDescriptorType =	USB_DT_ENDPOINT,

	.bmAttributes =		USB_ENDPOINT_XFER_BULK,
	.wMaxPacketSize =	cpu_to_le16(1024),
};

static struct usb_ss_ep_comp_descriptor ss_source_comp_desc = {
	.bLength =		USB_DT_SS_EP_COMP_SIZE,
	.bDescriptorType =	USB_DT_SS_ENDPOINT_COMP,

	.bMaxBurst =		0,
	.bmAttributes =		0,
	.wBytesPerInterval =	0,
};

static struct usb_endpoint_descriptor ss_sink_desc = {
	.bLength =		USB_DT_ENDPOINT_SIZE,
	.bDescriptorType =	USB_DT_ENDPOINT,

	.bmAttributes =		USB_ENDPOINT_XFER_BULK,
	.wMaxPacketSize =	cpu_to_le16(1024),
};

static struct usb_ss_ep_comp_descriptor ss_sink_comp_desc = {
	.bLength =		USB_DT_SS_EP_COMP_SIZE,
	.bDescriptorType =	USB_DT_SS_ENDPOINT_COMP,

	.bMaxBurst =		0,
	.bmAttributes =		0,
	.wBytesPerInterval =	0,
};

static struct usb_endpoint_descriptor ss_iso_source_desc = {
	.bLength =		USB_DT_ENDPOINT_SIZE,
	.bDescriptorType =	USB_DT_ENDPOINT,

	.bmAttributes =		USB_ENDPOINT_XFER_ISOC,
	.wMaxPacketSize =	cpu_to_le16(1024),
	.bInterval =		4,
};

static struct usb_ss_ep_comp_descriptor ss_iso_source_comp_desc = {
	.bLength =		USB_DT_SS_EP_COMP_SIZE,
	.bDescriptorType =	USB_DT_SS_ENDPOINT_COMP,

	.bMaxBurst =		0,
	.bmAttributes =		0,
	.wBytesPerInterval =	cpu_to_le16(1024),
};

static struct usb_endpoint_descriptor ss_iso_sink_desc = {
	.bLength =		USB_DT_ENDPOINT_SIZE,
	.bDescriptorType =	USB_DT_ENDPOINT,

	.bmAttributes =		USB_ENDPOINT_XFER_ISOC,
	.wMaxPacketSize =	cpu_to_le16(1024),
	.bInterval =		4,
};

static struct usb_ss_ep_comp_descriptor ss_iso_sink_comp_desc = {
	.bLength =		USB_DT_SS_EP_COMP_SIZE,
	.bDescriptorType =	USB_DT_SS_ENDPOINT_COMP,

	.bMaxBurst =		0,
	.bmAttributes =		0,
	.wBytesPerInterval =	cpu_to_le16(1024),
};

static struct usb_descriptor_header *ss_source_sink_descs[] = {
	(struct usb_descriptor_header *) &source_sink_intf_alt0,
	(struct usb_descriptor_header *) &ss_source_desc,
	(struct usb_descriptor_header *) &ss_source_comp_desc,
	(struct usb_descriptor_header *) &ss_sink_desc,
	(struct usb_descriptor_header *) &ss_sink_comp_desc,
	(struct usb_descriptor_header *) &source_sink_intf_alt1,
#define SS_ALT_IFC_1_OFFSET	5
	(struct usb_descriptor_header *) &ss_source_desc,
	(struct usb_descriptor_header *) &ss_source_comp_desc,
	(struct usb_descriptor_header *) &ss_sink_desc,
	(struct usb_descriptor_header *) &ss_sink_comp_desc,
	(struct usb_descriptor_header *) &ss_iso_source_desc,
	(struct usb_descriptor_header *) &ss_iso_source_comp_desc,
	(struct usb_descriptor_header *) &ss_iso_sink_desc,
	(struct usb_descriptor_header *) &ss_iso_sink_comp_desc,
	NULL,
};

/* function-specific strings: */

static struct usb_string strings_sourcesink[] = {
	[0].s = "source and sink data",
	{  }			/* end of list */
};

static struct usb_gadget_strings stringtab_sourcesink = {
	.language	= 0x0409,	/* en-us */
	.strings	= strings_sourcesink,
};

static struct usb_gadget_strings *sourcesink_strings[] = {
	&stringtab_sourcesink,
	NULL,
};

/*-------------------------------------------------------------------------*/

static inline struct usb_request *ss_alloc_ep_req(struct usb_ep *ep, int len)
{
	return alloc_ep_req(ep, len);
}

static void disable_ep(struct usb_composite_dev *cdev, struct usb_ep *ep)
{
	int			value;

	value = usb_ep_disable(ep);
	if (value < 0)
		DBG(cdev, "disable %s --> %d\n", ep->name, value);
}

void disable_endpoints(struct usb_composite_dev *cdev,
		struct usb_ep *in, struct usb_ep *out,
		struct usb_ep *iso_in, struct usb_ep *iso_out)
{
	disable_ep(cdev, in);
	disable_ep(cdev, out);
	if (iso_in)
		disable_ep(cdev, iso_in);
	if (iso_out)
		disable_ep(cdev, iso_out);
}

static int
sourcesink_bind(struct usb_configuration *c, struct usb_function *f)
{
	struct usb_composite_dev *cdev = c->cdev;
	struct f_sourcesink	*ss = func_to_ss(f);
	int	id;
	int ret;

	/* allocate interface ID(s) */
	id = usb_interface_id(c, f);
	if (id < 0)
		return id;
	source_sink_intf_alt0.bInterfaceNumber = id;
	source_sink_intf_alt1.bInterfaceNumber = id;

	/* allocate bulk endpoints */
	ss->in_ep = usb_ep_autoconfig(cdev->gadget, &fs_source_desc);
	if (!ss->in_ep) {
autoconf_fail:
		ERROR(cdev, "%s: can't autoconfigure on %s\n",
			f->name, cdev->gadget->name);
		return -ENODEV;
	}

	ss->out_ep = usb_ep_autoconfig(cdev->gadget, &fs_sink_desc);
	if (!ss->out_ep)
		goto autoconf_fail;

	/* sanity check the isoc module parameters */
	if (ss->isoc_interval < 1)
		ss->isoc_interval = 1;
	if (ss->isoc_interval > 16)
		ss->isoc_interval = 16;
	if (ss->isoc_mult > 2)
		ss->isoc_mult = 2;
	if (ss->isoc_maxburst > 15)
		ss->isoc_maxburst = 15;

	/* fill in the FS isoc descriptors from the module parameters */
	fs_iso_source_desc.wMaxPacketSize = ss->isoc_maxpacket > 1023 ?
						1023 : ss->isoc_maxpacket;
	fs_iso_source_desc.bInterval = ss->isoc_interval;
	fs_iso_sink_desc.wMaxPacketSize = ss->isoc_maxpacket > 1023 ?
						1023 : ss->isoc_maxpacket;
	fs_iso_sink_desc.bInterval = ss->isoc_interval;

	/* allocate iso endpoints */
	ss->iso_in_ep = usb_ep_autoconfig(cdev->gadget, &fs_iso_source_desc);
	if (!ss->iso_in_ep)
		goto no_iso;

	ss->iso_out_ep = usb_ep_autoconfig(cdev->gadget, &fs_iso_sink_desc);
	if (!ss->iso_out_ep) {
		usb_ep_autoconfig_release(ss->iso_in_ep);
		ss->iso_in_ep = NULL;
no_iso:
		/*
		 * We still want to work even if the UDC doesn't have isoc
		 * endpoints, so null out the alt interface that contains
		 * them and continue.
		 */
		fs_source_sink_descs[FS_ALT_IFC_1_OFFSET] = NULL;
		hs_source_sink_descs[HS_ALT_IFC_1_OFFSET] = NULL;
		ss_source_sink_descs[SS_ALT_IFC_1_OFFSET] = NULL;
	}

	if (ss->isoc_maxpacket > 1024)
		ss->isoc_maxpacket = 1024;

	/* support high speed hardware */
	hs_source_desc.bEndpointAddress = fs_source_desc.bEndpointAddress;
	hs_sink_desc.bEndpointAddress = fs_sink_desc.bEndpointAddress;

	/*
	 * Fill in the HS isoc descriptors from the module parameters.
	 * We assume that the user knows what they are doing and won't
	 * give parameters that their UDC doesn't support.
	 */
	hs_iso_source_desc.wMaxPacketSize = ss->isoc_maxpacket;
	hs_iso_source_desc.wMaxPacketSize |= ss->isoc_mult << 11;
	hs_iso_source_desc.bInterval = ss->isoc_interval;
	hs_iso_source_desc.bEndpointAddress =
		fs_iso_source_desc.bEndpointAddress;

	hs_iso_sink_desc.wMaxPacketSize = ss->isoc_maxpacket;
	hs_iso_sink_desc.wMaxPacketSize |= ss->isoc_mult << 11;
	hs_iso_sink_desc.bInterval = ss->isoc_interval;
	hs_iso_sink_desc.bEndpointAddress = fs_iso_sink_desc.bEndpointAddress;

	/* support super speed hardware */
	ss_source_desc.bEndpointAddress =
		fs_source_desc.bEndpointAddress;
	ss_sink_desc.bEndpointAddress =
		fs_sink_desc.bEndpointAddress;

	/*
	 * Fill in the SS isoc descriptors from the module parameters.
	 * We assume that the user knows what they are doing and won't
	 * give parameters that their UDC doesn't support.
	 */
	ss_iso_source_desc.wMaxPacketSize = ss->isoc_maxpacket;
	ss_iso_source_desc.bInterval = ss->isoc_interval;
	ss_iso_source_comp_desc.bmAttributes = ss->isoc_mult;
	ss_iso_source_comp_desc.bMaxBurst = ss->isoc_maxburst;
	ss_iso_source_comp_desc.wBytesPerInterval = ss->isoc_maxpacket *
		(ss->isoc_mult + 1) * (ss->isoc_maxburst + 1);
	ss_iso_source_desc.bEndpointAddress =
		fs_iso_source_desc.bEndpointAddress;

	ss_iso_sink_desc.wMaxPacketSize = ss->isoc_maxpacket;
	ss_iso_sink_desc.bInterval = ss->isoc_interval;
	ss_iso_sink_comp_desc.bmAttributes = ss->isoc_mult;
	ss_iso_sink_comp_desc.bMaxBurst = ss->isoc_maxburst;
	ss_iso_sink_comp_desc.wBytesPerInterval = ss->isoc_maxpacket *
		(ss->isoc_mult + 1) * (ss->isoc_maxburst + 1);
	ss_iso_sink_desc.bEndpointAddress = fs_iso_sink_desc.bEndpointAddress;

	ret = usb_assign_descriptors(f, fs_source_sink_descs,
			hs_source_sink_descs, ss_source_sink_descs,
			ss_source_sink_descs);
	if (ret)
		return ret;

	DBG(cdev, "%s speed %s: IN/%s, OUT/%s, ISO-IN/%s, ISO-OUT/%s\n",
	    (gadget_is_superspeed(c->cdev->gadget) ? "super" :
	     (gadget_is_dualspeed(c->cdev->gadget) ? "dual" : "full")),
			f->name, ss->in_ep->name, ss->out_ep->name,
			ss->iso_in_ep ? ss->iso_in_ep->name : "<none>",
			ss->iso_out_ep ? ss->iso_out_ep->name : "<none>");
	return 0;
}

static void
sourcesink_free_func(struct usb_function *f)
{
	struct f_ss_opts *opts;

	opts = container_of(f->fi, struct f_ss_opts, func_inst);

	mutex_lock(&opts->lock);
	opts->refcnt--;
	mutex_unlock(&opts->lock);

	usb_free_all_descriptors(f);
	kfree(func_to_ss(f));
}

/* optionally require specific source/sink data patterns  */
static int check_read_data(struct f_sourcesink *ss, struct usb_request *req)
{
	unsigned		i;
	u8			*buf = req->buf;
	struct usb_composite_dev *cdev = ss->function.config->cdev;
	int max_packet_size = le16_to_cpu(ss->out_ep->desc->wMaxPacketSize);

	if (ss->pattern == 2)
		return 0;

	for (i = 0; i < req->actual; i++, buf++) {
		switch (ss->pattern) {

		/* all-zeroes has no synchronization issues */
		case 0:
			if (*buf == 0)
				continue;
			break;

		/* "mod63" stays in sync with short-terminated transfers,
		 * OR otherwise when host and gadget agree on how large
		 * each usb transfer request should be.  Resync is done
		 * with set_interface or set_config.  (We *WANT* it to
		 * get quickly out of sync if controllers or their drivers
		 * stutter for any reason, including buffer duplication...)
		 */
		case 1:
			if (*buf == (u8)((i % max_packet_size) % 63))
				continue;
			break;
		}
		ERROR(cdev, "bad OUT byte, buf[%d] = %d\n", i, *buf);
		usb_ep_set_halt(ss->out_ep);
		return -EINVAL;
	}
	return 0;
}

static void reinit_write_data(struct usb_ep *ep, struct usb_request *req)
{
	unsigned	i;
	u8		*buf = req->buf;
	int max_packet_size = le16_to_cpu(ep->desc->wMaxPacketSize);
	struct f_sourcesink *ss = ep->driver_data;

	switch (ss->pattern) {
	case 0:
		memset(req->buf, 0, req->length);
		break;
	case 1:
		for  (i = 0; i < req->length; i++)
			*buf++ = (u8) ((i % max_packet_size) % 63);
		break;
	case 2:
		break;
	}
}

static void source_sink_complete(struct usb_ep *ep, struct usb_request *req)
{
	struct usb_composite_dev	*cdev;
	struct f_sourcesink		*ss = ep->driver_data;
	int				status = req->status;

	/* driver_data will be null if ep has been disabled */
	if (!ss)
		return;

	cdev = ss->function.config->cdev;

	switch (status) {

	case 0:				/* normal completion? */
		if (ep == ss->out_ep) {
			check_read_data(ss, req);
			if (ss->pattern != 2)
				memset(req->buf, 0x55, req->length);
		}
		break;

	/* this endpoint is normally active while we're configured */
	case -ECONNABORTED:		/* hardware forced ep reset */
	case -ECONNRESET:		/* request dequeued */
	case -ESHUTDOWN:		/* disconnect from host */
		VDBG(cdev, "%s gone (%d), %d/%d\n", ep->name, status,
				req->actual, req->length);
		if (ep == ss->out_ep)
			check_read_data(ss, req);
		free_ep_req(ep, req);
		return;

	case -EOVERFLOW:		/* buffer overrun on read means that
					 * we didn't provide a big enough
					 * buffer.
					 */
	default:
#if 1
		DBG(cdev, "%s complete --> %d, %d/%d\n", ep->name,
				status, req->actual, req->length);
#endif
	case -EREMOTEIO:		/* short read */
		break;
	}

	status = usb_ep_queue(ep, req, GFP_ATOMIC);
	if (status) {
		ERROR(cdev, "kill %s:  resubmit %d bytes --> %d\n",
				ep->name, req->length, status);
		usb_ep_set_halt(ep);
		/* FIXME recover later ... somehow */
	}
}

static int source_sink_start_ep(struct f_sourcesink *ss, bool is_in,
		bool is_iso, int speed)
{
	struct usb_ep		*ep;
	struct usb_request	*req;
<<<<<<< HEAD
	int			i, size, status;

	for (i = 0; i < 8; i++) {
		if (is_iso) {
			switch (speed) {
			case USB_SPEED_SUPER:
				size = ss->isoc_maxpacket *
						(ss->isoc_mult + 1) *
						(ss->isoc_maxburst + 1);
				break;
			case USB_SPEED_HIGH:
				size = ss->isoc_maxpacket * (ss->isoc_mult + 1);
				break;
			default:
				size = ss->isoc_maxpacket > 1023 ?
						1023 : ss->isoc_maxpacket;
				break;
			}
			ep = is_in ? ss->iso_in_ep : ss->iso_out_ep;
			req = ss_alloc_ep_req(ep, size);
		} else {
			ep = is_in ? ss->in_ep : ss->out_ep;
			req = ss_alloc_ep_req(ep, ss->buflen);
=======
	int			i, size, qlen, status = 0;

	if (is_iso) {
		switch (speed) {
		case USB_SPEED_SUPER_PLUS:
		case USB_SPEED_SUPER:
			size = ss->isoc_maxpacket *
					(ss->isoc_mult + 1) *
					(ss->isoc_maxburst + 1);
			break;
		case USB_SPEED_HIGH:
			size = ss->isoc_maxpacket * (ss->isoc_mult + 1);
			break;
		default:
			size = ss->isoc_maxpacket > 1023 ?
					1023 : ss->isoc_maxpacket;
			break;
>>>>>>> 286cd8c7
		}
		ep = is_in ? ss->iso_in_ep : ss->iso_out_ep;
		qlen = ss->iso_qlen;
	} else {
		ep = is_in ? ss->in_ep : ss->out_ep;
		qlen = ss->bulk_qlen;
		size = ss->buflen;
	}

	for (i = 0; i < qlen; i++) {
		req = ss_alloc_ep_req(ep, size);
		if (!req)
			return -ENOMEM;

		req->complete = source_sink_complete;
		if (is_in)
			reinit_write_data(ep, req);
		else if (ss->pattern != 2)
			memset(req->buf, 0x55, req->length);

		status = usb_ep_queue(ep, req, GFP_ATOMIC);
		if (status) {
			struct usb_composite_dev	*cdev;

			cdev = ss->function.config->cdev;
			ERROR(cdev, "start %s%s %s --> %d\n",
			      is_iso ? "ISO-" : "", is_in ? "IN" : "OUT",
			      ep->name, status);
			free_ep_req(ep, req);
			return status;
		}
	}

	return status;
}

static void disable_source_sink(struct f_sourcesink *ss)
{
	struct usb_composite_dev	*cdev;

	cdev = ss->function.config->cdev;
	disable_endpoints(cdev, ss->in_ep, ss->out_ep, ss->iso_in_ep,
			ss->iso_out_ep);
	VDBG(cdev, "%s disabled\n", ss->function.name);
}

static int
enable_source_sink(struct usb_composite_dev *cdev, struct f_sourcesink *ss,
		int alt)
{
	int					result = 0;
	int					speed = cdev->gadget->speed;
	struct usb_ep				*ep;

	/* one bulk endpoint writes (sources) zeroes IN (to the host) */
	ep = ss->in_ep;
	result = config_ep_by_speed(cdev->gadget, &(ss->function), ep);
	if (result)
		return result;
	result = usb_ep_enable(ep);
	if (result < 0)
		return result;
	ep->driver_data = ss;

	result = source_sink_start_ep(ss, true, false, speed);
	if (result < 0) {
fail:
		ep = ss->in_ep;
		usb_ep_disable(ep);
		return result;
	}

	/* one bulk endpoint reads (sinks) anything OUT (from the host) */
	ep = ss->out_ep;
	result = config_ep_by_speed(cdev->gadget, &(ss->function), ep);
	if (result)
		goto fail;
	result = usb_ep_enable(ep);
	if (result < 0)
		goto fail;
	ep->driver_data = ss;

	result = source_sink_start_ep(ss, false, false, speed);
	if (result < 0) {
fail2:
		ep = ss->out_ep;
		usb_ep_disable(ep);
		goto fail;
	}

	if (alt == 0)
		goto out;

	/* one iso endpoint writes (sources) zeroes IN (to the host) */
	ep = ss->iso_in_ep;
	if (ep) {
		result = config_ep_by_speed(cdev->gadget, &(ss->function), ep);
		if (result)
			goto fail2;
		result = usb_ep_enable(ep);
		if (result < 0)
			goto fail2;
		ep->driver_data = ss;

		result = source_sink_start_ep(ss, true, true, speed);
		if (result < 0) {
fail3:
			ep = ss->iso_in_ep;
			if (ep)
				usb_ep_disable(ep);
			goto fail2;
		}
	}

	/* one iso endpoint reads (sinks) anything OUT (from the host) */
	ep = ss->iso_out_ep;
	if (ep) {
		result = config_ep_by_speed(cdev->gadget, &(ss->function), ep);
		if (result)
			goto fail3;
		result = usb_ep_enable(ep);
		if (result < 0)
			goto fail3;
		ep->driver_data = ss;

		result = source_sink_start_ep(ss, false, true, speed);
		if (result < 0) {
			usb_ep_disable(ep);
			goto fail3;
		}
	}
out:
	ss->cur_alt = alt;

	DBG(cdev, "%s enabled, alt intf %d\n", ss->function.name, alt);
	return result;
}

static int sourcesink_set_alt(struct usb_function *f,
		unsigned intf, unsigned alt)
{
	struct f_sourcesink		*ss = func_to_ss(f);
	struct usb_composite_dev	*cdev = f->config->cdev;

	disable_source_sink(ss);
	return enable_source_sink(cdev, ss, alt);
}

static int sourcesink_get_alt(struct usb_function *f, unsigned intf)
{
	struct f_sourcesink		*ss = func_to_ss(f);

	return ss->cur_alt;
}

static void sourcesink_disable(struct usb_function *f)
{
	struct f_sourcesink	*ss = func_to_ss(f);

	disable_source_sink(ss);
}

/*-------------------------------------------------------------------------*/

static int sourcesink_setup(struct usb_function *f,
		const struct usb_ctrlrequest *ctrl)
{
	struct usb_configuration        *c = f->config;
	struct usb_request	*req = c->cdev->req;
	int			value = -EOPNOTSUPP;
	u16			w_index = le16_to_cpu(ctrl->wIndex);
	u16			w_value = le16_to_cpu(ctrl->wValue);
	u16			w_length = le16_to_cpu(ctrl->wLength);

	req->length = USB_COMP_EP0_BUFSIZ;

	/* composite driver infrastructure handles everything except
	 * the two control test requests.
	 */
	switch (ctrl->bRequest) {

	/*
	 * These are the same vendor-specific requests supported by
	 * Intel's USB 2.0 compliance test devices.  We exceed that
	 * device spec by allowing multiple-packet requests.
	 *
	 * NOTE:  the Control-OUT data stays in req->buf ... better
	 * would be copying it into a scratch buffer, so that other
	 * requests may safely intervene.
	 */
	case 0x5b:	/* control WRITE test -- fill the buffer */
		if (ctrl->bRequestType != (USB_DIR_OUT|USB_TYPE_VENDOR))
			goto unknown;
		if (w_value || w_index)
			break;
		/* just read that many bytes into the buffer */
		if (w_length > req->length)
			break;
		value = w_length;
		break;
	case 0x5c:	/* control READ test -- return the buffer */
		if (ctrl->bRequestType != (USB_DIR_IN|USB_TYPE_VENDOR))
			goto unknown;
		if (w_value || w_index)
			break;
		/* expect those bytes are still in the buffer; send back */
		if (w_length > req->length)
			break;
		value = w_length;
		break;

	default:
unknown:
		VDBG(c->cdev,
			"unknown control req%02x.%02x v%04x i%04x l%d\n",
			ctrl->bRequestType, ctrl->bRequest,
			w_value, w_index, w_length);
	}

	/* respond with data transfer or status phase? */
	if (value >= 0) {
		VDBG(c->cdev, "source/sink req%02x.%02x v%04x i%04x l%d\n",
			ctrl->bRequestType, ctrl->bRequest,
			w_value, w_index, w_length);
		req->zero = 0;
		req->length = value;
		value = usb_ep_queue(c->cdev->gadget->ep0, req, GFP_ATOMIC);
		if (value < 0)
			ERROR(c->cdev, "source/sink response, err %d\n",
					value);
	}

	/* device either stalls (value < 0) or reports success */
	return value;
}

static struct usb_function *source_sink_alloc_func(
		struct usb_function_instance *fi)
{
	struct f_sourcesink     *ss;
	struct f_ss_opts	*ss_opts;

	ss = kzalloc(sizeof(*ss), GFP_KERNEL);
	if (!ss)
		return ERR_PTR(-ENOMEM);

	ss_opts =  container_of(fi, struct f_ss_opts, func_inst);

	mutex_lock(&ss_opts->lock);
	ss_opts->refcnt++;
	mutex_unlock(&ss_opts->lock);

	ss->pattern = ss_opts->pattern;
	ss->isoc_interval = ss_opts->isoc_interval;
	ss->isoc_maxpacket = ss_opts->isoc_maxpacket;
	ss->isoc_mult = ss_opts->isoc_mult;
	ss->isoc_maxburst = ss_opts->isoc_maxburst;
	ss->buflen = ss_opts->bulk_buflen;
	ss->bulk_qlen = ss_opts->bulk_qlen;
	ss->iso_qlen = ss_opts->iso_qlen;

	ss->function.name = "source/sink";
	ss->function.bind = sourcesink_bind;
	ss->function.set_alt = sourcesink_set_alt;
	ss->function.get_alt = sourcesink_get_alt;
	ss->function.disable = sourcesink_disable;
	ss->function.setup = sourcesink_setup;
	ss->function.strings = sourcesink_strings;

	ss->function.free_func = sourcesink_free_func;

	return &ss->function;
}

static inline struct f_ss_opts *to_f_ss_opts(struct config_item *item)
{
	return container_of(to_config_group(item), struct f_ss_opts,
			    func_inst.group);
}

static void ss_attr_release(struct config_item *item)
{
	struct f_ss_opts *ss_opts = to_f_ss_opts(item);

	usb_put_function_instance(&ss_opts->func_inst);
}

static struct configfs_item_operations ss_item_ops = {
	.release		= ss_attr_release,
};

static ssize_t f_ss_opts_pattern_show(struct config_item *item, char *page)
{
	struct f_ss_opts *opts = to_f_ss_opts(item);
	int result;

	mutex_lock(&opts->lock);
	result = sprintf(page, "%u\n", opts->pattern);
	mutex_unlock(&opts->lock);

	return result;
}

static ssize_t f_ss_opts_pattern_store(struct config_item *item,
				       const char *page, size_t len)
{
	struct f_ss_opts *opts = to_f_ss_opts(item);
	int ret;
	u8 num;

	mutex_lock(&opts->lock);
	if (opts->refcnt) {
		ret = -EBUSY;
		goto end;
	}

	ret = kstrtou8(page, 0, &num);
	if (ret)
		goto end;

	if (num != 0 && num != 1 && num != 2) {
		ret = -EINVAL;
		goto end;
	}

	opts->pattern = num;
	ret = len;
end:
	mutex_unlock(&opts->lock);
	return ret;
}

CONFIGFS_ATTR(f_ss_opts_, pattern);

static ssize_t f_ss_opts_isoc_interval_show(struct config_item *item, char *page)
{
	struct f_ss_opts *opts = to_f_ss_opts(item);
	int result;

	mutex_lock(&opts->lock);
	result = sprintf(page, "%u\n", opts->isoc_interval);
	mutex_unlock(&opts->lock);

	return result;
}

static ssize_t f_ss_opts_isoc_interval_store(struct config_item *item,
				       const char *page, size_t len)
{
	struct f_ss_opts *opts = to_f_ss_opts(item);
	int ret;
	u8 num;

	mutex_lock(&opts->lock);
	if (opts->refcnt) {
		ret = -EBUSY;
		goto end;
	}

	ret = kstrtou8(page, 0, &num);
	if (ret)
		goto end;

	if (num > 16) {
		ret = -EINVAL;
		goto end;
	}

	opts->isoc_interval = num;
	ret = len;
end:
	mutex_unlock(&opts->lock);
	return ret;
}

CONFIGFS_ATTR(f_ss_opts_, isoc_interval);

static ssize_t f_ss_opts_isoc_maxpacket_show(struct config_item *item, char *page)
{
	struct f_ss_opts *opts = to_f_ss_opts(item);
	int result;

	mutex_lock(&opts->lock);
	result = sprintf(page, "%u\n", opts->isoc_maxpacket);
	mutex_unlock(&opts->lock);

	return result;
}

static ssize_t f_ss_opts_isoc_maxpacket_store(struct config_item *item,
				       const char *page, size_t len)
{
	struct f_ss_opts *opts = to_f_ss_opts(item);
	int ret;
	u16 num;

	mutex_lock(&opts->lock);
	if (opts->refcnt) {
		ret = -EBUSY;
		goto end;
	}

	ret = kstrtou16(page, 0, &num);
	if (ret)
		goto end;

	if (num > 1024) {
		ret = -EINVAL;
		goto end;
	}

	opts->isoc_maxpacket = num;
	ret = len;
end:
	mutex_unlock(&opts->lock);
	return ret;
}

CONFIGFS_ATTR(f_ss_opts_, isoc_maxpacket);

static ssize_t f_ss_opts_isoc_mult_show(struct config_item *item, char *page)
{
	struct f_ss_opts *opts = to_f_ss_opts(item);
	int result;

	mutex_lock(&opts->lock);
	result = sprintf(page, "%u\n", opts->isoc_mult);
	mutex_unlock(&opts->lock);

	return result;
}

static ssize_t f_ss_opts_isoc_mult_store(struct config_item *item,
				       const char *page, size_t len)
{
	struct f_ss_opts *opts = to_f_ss_opts(item);
	int ret;
	u8 num;

	mutex_lock(&opts->lock);
	if (opts->refcnt) {
		ret = -EBUSY;
		goto end;
	}

	ret = kstrtou8(page, 0, &num);
	if (ret)
		goto end;

	if (num > 2) {
		ret = -EINVAL;
		goto end;
	}

	opts->isoc_mult = num;
	ret = len;
end:
	mutex_unlock(&opts->lock);
	return ret;
}

CONFIGFS_ATTR(f_ss_opts_, isoc_mult);

static ssize_t f_ss_opts_isoc_maxburst_show(struct config_item *item, char *page)
{
	struct f_ss_opts *opts = to_f_ss_opts(item);
	int result;

	mutex_lock(&opts->lock);
	result = sprintf(page, "%u\n", opts->isoc_maxburst);
	mutex_unlock(&opts->lock);

	return result;
}

static ssize_t f_ss_opts_isoc_maxburst_store(struct config_item *item,
				       const char *page, size_t len)
{
	struct f_ss_opts *opts = to_f_ss_opts(item);
	int ret;
	u8 num;

	mutex_lock(&opts->lock);
	if (opts->refcnt) {
		ret = -EBUSY;
		goto end;
	}

	ret = kstrtou8(page, 0, &num);
	if (ret)
		goto end;

	if (num > 15) {
		ret = -EINVAL;
		goto end;
	}

	opts->isoc_maxburst = num;
	ret = len;
end:
	mutex_unlock(&opts->lock);
	return ret;
}

CONFIGFS_ATTR(f_ss_opts_, isoc_maxburst);

static ssize_t f_ss_opts_bulk_buflen_show(struct config_item *item, char *page)
{
	struct f_ss_opts *opts = to_f_ss_opts(item);
	int result;

	mutex_lock(&opts->lock);
	result = sprintf(page, "%u\n", opts->bulk_buflen);
	mutex_unlock(&opts->lock);

	return result;
}

static ssize_t f_ss_opts_bulk_buflen_store(struct config_item *item,
					   const char *page, size_t len)
{
	struct f_ss_opts *opts = to_f_ss_opts(item);
	int ret;
	u32 num;

	mutex_lock(&opts->lock);
	if (opts->refcnt) {
		ret = -EBUSY;
		goto end;
	}

	ret = kstrtou32(page, 0, &num);
	if (ret)
		goto end;

	opts->bulk_buflen = num;
	ret = len;
end:
	mutex_unlock(&opts->lock);
	return ret;
}

CONFIGFS_ATTR(f_ss_opts_, bulk_buflen);

static ssize_t f_ss_opts_bulk_qlen_show(struct config_item *item, char *page)
{
	struct f_ss_opts *opts = to_f_ss_opts(item);
	int result;

	mutex_lock(&opts->lock);
	result = sprintf(page, "%u\n", opts->bulk_qlen);
	mutex_unlock(&opts->lock);

	return result;
}

static ssize_t f_ss_opts_bulk_qlen_store(struct config_item *item,
					   const char *page, size_t len)
{
	struct f_ss_opts *opts = to_f_ss_opts(item);
	int ret;
	u32 num;

	mutex_lock(&opts->lock);
	if (opts->refcnt) {
		ret = -EBUSY;
		goto end;
	}

	ret = kstrtou32(page, 0, &num);
	if (ret)
		goto end;

	opts->bulk_qlen = num;
	ret = len;
end:
	mutex_unlock(&opts->lock);
	return ret;
}

CONFIGFS_ATTR(f_ss_opts_, bulk_qlen);

static ssize_t f_ss_opts_iso_qlen_show(struct config_item *item, char *page)
{
	struct f_ss_opts *opts = to_f_ss_opts(item);
	int result;

	mutex_lock(&opts->lock);
	result = sprintf(page, "%u\n", opts->iso_qlen);
	mutex_unlock(&opts->lock);

	return result;
}

static ssize_t f_ss_opts_iso_qlen_store(struct config_item *item,
					   const char *page, size_t len)
{
	struct f_ss_opts *opts = to_f_ss_opts(item);
	int ret;
	u32 num;

	mutex_lock(&opts->lock);
	if (opts->refcnt) {
		ret = -EBUSY;
		goto end;
	}

	ret = kstrtou32(page, 0, &num);
	if (ret)
		goto end;

	opts->iso_qlen = num;
	ret = len;
end:
	mutex_unlock(&opts->lock);
	return ret;
}

CONFIGFS_ATTR(f_ss_opts_, iso_qlen);

static struct configfs_attribute *ss_attrs[] = {
	&f_ss_opts_attr_pattern,
	&f_ss_opts_attr_isoc_interval,
	&f_ss_opts_attr_isoc_maxpacket,
	&f_ss_opts_attr_isoc_mult,
	&f_ss_opts_attr_isoc_maxburst,
	&f_ss_opts_attr_bulk_buflen,
	&f_ss_opts_attr_bulk_qlen,
	&f_ss_opts_attr_iso_qlen,
	NULL,
};

static const struct config_item_type ss_func_type = {
	.ct_item_ops    = &ss_item_ops,
	.ct_attrs	= ss_attrs,
	.ct_owner       = THIS_MODULE,
};

static void source_sink_free_instance(struct usb_function_instance *fi)
{
	struct f_ss_opts *ss_opts;

	ss_opts = container_of(fi, struct f_ss_opts, func_inst);
	kfree(ss_opts);
}

static struct usb_function_instance *source_sink_alloc_inst(void)
{
	struct f_ss_opts *ss_opts;

	ss_opts = kzalloc(sizeof(*ss_opts), GFP_KERNEL);
	if (!ss_opts)
		return ERR_PTR(-ENOMEM);
	mutex_init(&ss_opts->lock);
	ss_opts->func_inst.free_func_inst = source_sink_free_instance;
	ss_opts->isoc_interval = GZERO_ISOC_INTERVAL;
	ss_opts->isoc_maxpacket = GZERO_ISOC_MAXPACKET;
	ss_opts->bulk_buflen = GZERO_BULK_BUFLEN;
	ss_opts->bulk_qlen = GZERO_SS_BULK_QLEN;
	ss_opts->iso_qlen = GZERO_SS_ISO_QLEN;

	config_group_init_type_name(&ss_opts->func_inst.group, "",
				    &ss_func_type);

	return &ss_opts->func_inst;
}
DECLARE_USB_FUNCTION(SourceSink, source_sink_alloc_inst,
		source_sink_alloc_func);

static int __init sslb_modinit(void)
{
	int ret;

	ret = usb_function_register(&SourceSinkusb_func);
	if (ret)
		return ret;
	ret = lb_modinit();
	if (ret)
		usb_function_unregister(&SourceSinkusb_func);
	return ret;
}
static void __exit sslb_modexit(void)
{
	usb_function_unregister(&SourceSinkusb_func);
	lb_modexit();
}
module_init(sslb_modinit);
module_exit(sslb_modexit);

MODULE_LICENSE("GPL");<|MERGE_RESOLUTION|>--- conflicted
+++ resolved
@@ -579,31 +579,6 @@
 {
 	struct usb_ep		*ep;
 	struct usb_request	*req;
-<<<<<<< HEAD
-	int			i, size, status;
-
-	for (i = 0; i < 8; i++) {
-		if (is_iso) {
-			switch (speed) {
-			case USB_SPEED_SUPER:
-				size = ss->isoc_maxpacket *
-						(ss->isoc_mult + 1) *
-						(ss->isoc_maxburst + 1);
-				break;
-			case USB_SPEED_HIGH:
-				size = ss->isoc_maxpacket * (ss->isoc_mult + 1);
-				break;
-			default:
-				size = ss->isoc_maxpacket > 1023 ?
-						1023 : ss->isoc_maxpacket;
-				break;
-			}
-			ep = is_in ? ss->iso_in_ep : ss->iso_out_ep;
-			req = ss_alloc_ep_req(ep, size);
-		} else {
-			ep = is_in ? ss->in_ep : ss->out_ep;
-			req = ss_alloc_ep_req(ep, ss->buflen);
-=======
 	int			i, size, qlen, status = 0;
 
 	if (is_iso) {
@@ -621,7 +596,6 @@
 			size = ss->isoc_maxpacket > 1023 ?
 					1023 : ss->isoc_maxpacket;
 			break;
->>>>>>> 286cd8c7
 		}
 		ep = is_in ? ss->iso_in_ep : ss->iso_out_ep;
 		qlen = ss->iso_qlen;
