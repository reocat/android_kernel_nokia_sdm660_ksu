// SPDX-License-Identifier: GPL-2.0+
/*
 * epautoconf.c -- endpoint autoconfiguration for usb gadget drivers
 *
 * Copyright (C) 2004 David Brownell
 */

#include <linux/kernel.h>
#include <linux/module.h>
#include <linux/types.h>
#include <linux/device.h>

#include <linux/ctype.h>
#include <linux/string.h>

#include <linux/usb/ch9.h>
#include <linux/usb/gadget.h>

/**
 * usb_ep_autoconfig_ss() - choose an endpoint matching the ep
 * descriptor and ep companion descriptor
 * @gadget: The device to which the endpoint must belong.
 * @desc: Endpoint descriptor, with endpoint direction and transfer mode
 *    initialized.  For periodic transfers, the maximum packet
 *    size must also be initialized.  This is modified on
 *    success.
 * @ep_comp: Endpoint companion descriptor, with the required
 *    number of streams. Will be modified when the chosen EP
 *    supports a different number of streams.
 *
 * This routine replaces the usb_ep_autoconfig when needed
 * superspeed enhancments. If such enhancemnets are required,
 * the FD should call usb_ep_autoconfig_ss directly and provide
 * the additional ep_comp parameter.
 *
 * By choosing an endpoint to use with the specified descriptor,
 * this routine simplifies writing gadget drivers that work with
 * multiple USB device controllers.  The endpoint would be
 * passed later to usb_ep_enable(), along with some descriptor.
 *
 * That second descriptor won't always be the same as the first one.
 * For example, isochronous endpoints can be autoconfigured for high
 * bandwidth, and then used in several lower bandwidth altsettings.
 * Also, high and full speed descriptors will be different.
 *
 * Be sure to examine and test the results of autoconfiguration
 * on your hardware.  This code may not make the best choices
 * about how to use the USB controller, and it can't know all
 * the restrictions that may apply. Some combinations of driver
 * and hardware won't be able to autoconfigure.
 *
 * On success, this returns an claimed usb_ep, and modifies the endpoint
 * descriptor bEndpointAddress.  For bulk endpoints, the wMaxPacket value
 * is initialized as if the endpoint were used at full speed and
 * the bmAttribute field in the ep companion descriptor is
 * updated with the assigned number of streams if it is
 * different from the original value. To prevent the endpoint
 * from being returned by a later autoconfig call, claims it by
 * assigning ep->claimed to true.
 *
 * On failure, this returns a null endpoint descriptor.
 */
struct usb_ep *usb_ep_autoconfig_ss(
	struct usb_gadget		*gadget,
	struct usb_endpoint_descriptor	*desc,
	struct usb_ss_ep_comp_descriptor *ep_comp
)
{
	struct usb_ep	*ep;
	u8		type;

	type = desc->bmAttributes & USB_ENDPOINT_XFERTYPE_MASK;

	if (gadget->ops->match_ep) {
		ep = gadget->ops->match_ep(gadget, desc, ep_comp);
		if (ep)
			goto found_ep;
	}

	/* Second, look at endpoints until an unclaimed one looks usable */
	list_for_each_entry (ep, &gadget->ep_list, ep_list) {
		if (usb_gadget_ep_match_desc(gadget, ep, desc, ep_comp))
			goto found_ep;
	}

	/* Fail */
	return NULL;
found_ep:

	/*
	 * If the protocol driver hasn't yet decided on wMaxPacketSize
	 * and wants to know the maximum possible, provide the info.
	 */
	if (desc->wMaxPacketSize == 0)
		desc->wMaxPacketSize = cpu_to_le16(ep->maxpacket_limit);

	/* report address */
	desc->bEndpointAddress &= USB_DIR_IN;
	if (isdigit(ep->name[2])) {
		u8 num = simple_strtoul(&ep->name[2], NULL, 10);
		desc->bEndpointAddress |= num;
	} else if (desc->bEndpointAddress & USB_DIR_IN) {
		if (++gadget->in_epnum > 15)
			return NULL;
		desc->bEndpointAddress = USB_DIR_IN | gadget->in_epnum;
	} else {
		if (++gadget->out_epnum > 15)
			return NULL;
		desc->bEndpointAddress |= gadget->out_epnum;
	}

	/* report (variable) full speed bulk maxpacket */
	if ((type == USB_ENDPOINT_XFER_BULK) && !ep_comp) {
		int size = ep->maxpacket_limit;

		/* min() doesn't work on bitfields with gcc-3.5 */
		if (size > 64)
			size = 64;
		desc->wMaxPacketSize = cpu_to_le16(size);
	}

	ep->address = desc->bEndpointAddress;
	ep->desc = NULL;
	ep->comp_desc = NULL;
	ep->claimed = true;
	return ep;
}
EXPORT_SYMBOL_GPL(usb_ep_autoconfig_ss);

/**
 * usb_ep_autoconfig() - choose an endpoint matching the
 * descriptor
 * @gadget: The device to which the endpoint must belong.
 * @desc: Endpoint descriptor, with endpoint direction and transfer mode
 *	initialized.  For periodic transfers, the maximum packet
 *	size must also be initialized.  This is modified on success.
 *
 * By choosing an endpoint to use with the specified descriptor, this
 * routine simplifies writing gadget drivers that work with multiple
 * USB device controllers.  The endpoint would be passed later to
 * usb_ep_enable(), along with some descriptor.
 *
 * That second descriptor won't always be the same as the first one.
 * For example, isochronous endpoints can be autoconfigured for high
 * bandwidth, and then used in several lower bandwidth altsettings.
 * Also, high and full speed descriptors will be different.
 *
 * Be sure to examine and test the results of autoconfiguration on your
 * hardware.  This code may not make the best choices about how to use the
 * USB controller, and it can't know all the restrictions that may apply.
 * Some combinations of driver and hardware won't be able to autoconfigure.
 *
 * On success, this returns an claimed usb_ep, and modifies the endpoint
 * descriptor bEndpointAddress.  For bulk endpoints, the wMaxPacket value
 * is initialized as if the endpoint were used at full speed.  To prevent
 * the endpoint from being returned by a later autoconfig call, claims it
 * by assigning ep->claimed to true.
 *
 * On failure, this returns a null endpoint descriptor.
 */
struct usb_ep *usb_ep_autoconfig(
	struct usb_gadget		*gadget,
	struct usb_endpoint_descriptor	*desc
)
{
	return usb_ep_autoconfig_ss(gadget, desc, NULL);
}
EXPORT_SYMBOL_GPL(usb_ep_autoconfig);

/**
 * usb_ep_autoconfig_release - releases endpoint and set it to initial state
 * @ep: endpoint which should be released
 *
 * This function can be used during function bind for endpoints obtained
 * from usb_ep_autoconfig(). It unclaims endpoint claimed by
 * usb_ep_autoconfig() to make it available for other functions. Endpoint
 * which was released is no longer invalid and shouldn't be used in
 * context of function which released it.
 */
void usb_ep_autoconfig_release(struct usb_ep *ep)
{
	ep->claimed = false;
	ep->driver_data = NULL;
}
EXPORT_SYMBOL_GPL(usb_ep_autoconfig_release);

/**
 * usb_ep_autoconfig_reset - reset endpoint autoconfig state
 * @gadget: device for which autoconfig state will be reset
 *
 * Use this for devices where one configuration may need to assign
 * endpoint resources very differently from the next one.  It clears
 * state such as ep->claimed and the record of assigned endpoints
 * used by usb_ep_autoconfig().
 */
void usb_ep_autoconfig_reset (struct usb_gadget *gadget)
{
	struct usb_ep	*ep;

	list_for_each_entry (ep, &gadget->ep_list, ep_list) {
		ep->claimed = false;
		ep->driver_data = NULL;
	}
	gadget->in_epnum = 0;
	gadget->out_epnum = 0;
}
EXPORT_SYMBOL_GPL(usb_ep_autoconfig_reset);

/**
<<<<<<< HEAD
 * usb_ep_autoconfig_by_name - Used to pick the endpoint by name. eg ep1in-gsi
=======
 * usb_ep_autoconfig_by_name - Used to pick the endpoint by name. eg gsi-epin1
>>>>>>> 286cd8c7
 * @gadget: The device to which the endpoint must belong.
 * @desc: Endpoint descriptor, with endpoint direction and transfer mode
 *	initialized.
 * @ep_name: EP name that is to be searched.
 *
 */
struct usb_ep *usb_ep_autoconfig_by_name(
			struct usb_gadget		*gadget,
			struct usb_endpoint_descriptor	*desc,
			const char			*ep_name
)
{
	struct usb_ep	*ep;
	bool ep_found = false;

<<<<<<< HEAD
	list_for_each_entry(ep, &gadget->ep_list, ep_list)
		if (0 == strcmp(ep->name, ep_name) &&
=======
	if (!ep_name || !strlen(ep_name))
		goto err;

	list_for_each_entry(ep, &gadget->ep_list, ep_list)
		if (strncmp(ep->name, ep_name, strlen(ep_name)) == 0 &&
>>>>>>> 286cd8c7
				!ep->driver_data) {
			ep_found = true;
			break;
		}

	if (ep_found) {
		desc->bEndpointAddress &= USB_DIR_IN;
		desc->bEndpointAddress |= ep->ep_num;
		ep->address = desc->bEndpointAddress;
		pr_debug("Allocating ep address:%x\n", ep->address);
		ep->desc = NULL;
		ep->comp_desc = NULL;
		return ep;
	}

<<<<<<< HEAD
=======
err:
>>>>>>> 286cd8c7
	pr_err("%s:error finding ep %s\n", __func__, ep_name);
	return NULL;
}
EXPORT_SYMBOL(usb_ep_autoconfig_by_name);<|MERGE_RESOLUTION|>--- conflicted
+++ resolved
@@ -207,11 +207,7 @@
 EXPORT_SYMBOL_GPL(usb_ep_autoconfig_reset);
 
 /**
-<<<<<<< HEAD
- * usb_ep_autoconfig_by_name - Used to pick the endpoint by name. eg ep1in-gsi
-=======
  * usb_ep_autoconfig_by_name - Used to pick the endpoint by name. eg gsi-epin1
->>>>>>> 286cd8c7
  * @gadget: The device to which the endpoint must belong.
  * @desc: Endpoint descriptor, with endpoint direction and transfer mode
  *	initialized.
@@ -227,16 +223,11 @@
 	struct usb_ep	*ep;
 	bool ep_found = false;
 
-<<<<<<< HEAD
-	list_for_each_entry(ep, &gadget->ep_list, ep_list)
-		if (0 == strcmp(ep->name, ep_name) &&
-=======
 	if (!ep_name || !strlen(ep_name))
 		goto err;
 
 	list_for_each_entry(ep, &gadget->ep_list, ep_list)
 		if (strncmp(ep->name, ep_name, strlen(ep_name)) == 0 &&
->>>>>>> 286cd8c7
 				!ep->driver_data) {
 			ep_found = true;
 			break;
@@ -252,10 +243,7 @@
 		return ep;
 	}
 
-<<<<<<< HEAD
-=======
 err:
->>>>>>> 286cd8c7
 	pr_err("%s:error finding ep %s\n", __func__, ep_name);
 	return NULL;
 }
