// SPDX-License-Identifier: GPL-2.0
/*
 * Driver for the Atmel USBA high speed USB device controller
 *
 * Copyright (C) 2005-2007 Atmel Corporation
 */
#include <linux/clk.h>
#include <linux/clk/at91_pmc.h>
#include <linux/module.h>
#include <linux/init.h>
#include <linux/interrupt.h>
#include <linux/io.h>
#include <linux/slab.h>
#include <linux/device.h>
#include <linux/dma-mapping.h>
#include <linux/list.h>
#include <linux/mfd/syscon.h>
#include <linux/platform_device.h>
#include <linux/regmap.h>
#include <linux/ctype.h>
#include <linux/usb/ch9.h>
#include <linux/usb/gadget.h>
#include <linux/delay.h>
#include <linux/of.h>
#include <linux/irq.h>
#include <linux/gpio/consumer.h>

#include "atmel_usba_udc.h"
#define USBA_VBUS_IRQFLAGS (IRQF_ONESHOT \
			   | IRQF_TRIGGER_FALLING | IRQF_TRIGGER_RISING)

#ifdef CONFIG_USB_GADGET_DEBUG_FS
#include <linux/debugfs.h>
#include <linux/uaccess.h>

static int queue_dbg_open(struct inode *inode, struct file *file)
{
	struct usba_ep *ep = inode->i_private;
	struct usba_request *req, *req_copy;
	struct list_head *queue_data;

	queue_data = kmalloc(sizeof(*queue_data), GFP_KERNEL);
	if (!queue_data)
		return -ENOMEM;
	INIT_LIST_HEAD(queue_data);

	spin_lock_irq(&ep->udc->lock);
	list_for_each_entry(req, &ep->queue, queue) {
		req_copy = kmemdup(req, sizeof(*req_copy), GFP_ATOMIC);
		if (!req_copy)
			goto fail;
		list_add_tail(&req_copy->queue, queue_data);
	}
	spin_unlock_irq(&ep->udc->lock);

	file->private_data = queue_data;
	return 0;

fail:
	spin_unlock_irq(&ep->udc->lock);
	list_for_each_entry_safe(req, req_copy, queue_data, queue) {
		list_del(&req->queue);
		kfree(req);
	}
	kfree(queue_data);
	return -ENOMEM;
}

/*
 * bbbbbbbb llllllll IZS sssss nnnn FDL\n\0
 *
 * b: buffer address
 * l: buffer length
 * I/i: interrupt/no interrupt
 * Z/z: zero/no zero
 * S/s: short ok/short not ok
 * s: status
 * n: nr_packets
 * F/f: submitted/not submitted to FIFO
 * D/d: using/not using DMA
 * L/l: last transaction/not last transaction
 */
static ssize_t queue_dbg_read(struct file *file, char __user *buf,
		size_t nbytes, loff_t *ppos)
{
	struct list_head *queue = file->private_data;
	struct usba_request *req, *tmp_req;
	size_t len, remaining, actual = 0;
	char tmpbuf[38];

	if (!access_ok(VERIFY_WRITE, buf, nbytes))
		return -EFAULT;

	inode_lock(file_inode(file));
	list_for_each_entry_safe(req, tmp_req, queue, queue) {
		len = snprintf(tmpbuf, sizeof(tmpbuf),
				"%8p %08x %c%c%c %5d %c%c%c\n",
				req->req.buf, req->req.length,
				req->req.no_interrupt ? 'i' : 'I',
				req->req.zero ? 'Z' : 'z',
				req->req.short_not_ok ? 's' : 'S',
				req->req.status,
				req->submitted ? 'F' : 'f',
				req->using_dma ? 'D' : 'd',
				req->last_transaction ? 'L' : 'l');
		len = min(len, sizeof(tmpbuf));
		if (len > nbytes)
			break;

		list_del(&req->queue);
		kfree(req);

		remaining = __copy_to_user(buf, tmpbuf, len);
		actual += len - remaining;
		if (remaining)
			break;

		nbytes -= len;
		buf += len;
	}
	inode_unlock(file_inode(file));

	return actual;
}

static int queue_dbg_release(struct inode *inode, struct file *file)
{
	struct list_head *queue_data = file->private_data;
	struct usba_request *req, *tmp_req;

	list_for_each_entry_safe(req, tmp_req, queue_data, queue) {
		list_del(&req->queue);
		kfree(req);
	}
	kfree(queue_data);
	return 0;
}

static int regs_dbg_open(struct inode *inode, struct file *file)
{
	struct usba_udc *udc;
	unsigned int i;
	u32 *data;
	int ret = -ENOMEM;

	inode_lock(inode);
	udc = inode->i_private;
	data = kmalloc(inode->i_size, GFP_KERNEL);
	if (!data)
		goto out;

	spin_lock_irq(&udc->lock);
	for (i = 0; i < inode->i_size / 4; i++)
		data[i] = readl_relaxed(udc->regs + i * 4);
	spin_unlock_irq(&udc->lock);

	file->private_data = data;
	ret = 0;

out:
	inode_unlock(inode);

	return ret;
}

static ssize_t regs_dbg_read(struct file *file, char __user *buf,
		size_t nbytes, loff_t *ppos)
{
	struct inode *inode = file_inode(file);
	int ret;

	inode_lock(inode);
	ret = simple_read_from_buffer(buf, nbytes, ppos,
			file->private_data,
			file_inode(file)->i_size);
	inode_unlock(inode);

	return ret;
}

static int regs_dbg_release(struct inode *inode, struct file *file)
{
	kfree(file->private_data);
	return 0;
}

const struct file_operations queue_dbg_fops = {
	.owner		= THIS_MODULE,
	.open		= queue_dbg_open,
	.llseek		= no_llseek,
	.read		= queue_dbg_read,
	.release	= queue_dbg_release,
};

const struct file_operations regs_dbg_fops = {
	.owner		= THIS_MODULE,
	.open		= regs_dbg_open,
	.llseek		= generic_file_llseek,
	.read		= regs_dbg_read,
	.release	= regs_dbg_release,
};

static void usba_ep_init_debugfs(struct usba_udc *udc,
		struct usba_ep *ep)
{
	struct dentry *ep_root;

	ep_root = debugfs_create_dir(ep->ep.name, udc->debugfs_root);
	ep->debugfs_dir = ep_root;

	debugfs_create_file("queue", 0400, ep_root, ep, &queue_dbg_fops);
	if (ep->can_dma)
		debugfs_create_u32("dma_status", 0400, ep_root,
				   &ep->last_dma_status);
	if (ep_is_control(ep))
		debugfs_create_u32("state", 0400, ep_root, &ep->state);
}

static void usba_ep_cleanup_debugfs(struct usba_ep *ep)
{
	debugfs_remove_recursive(ep->debugfs_dir);
}

static void usba_init_debugfs(struct usba_udc *udc)
{
	struct dentry *root;
	struct resource *regs_resource;

	root = debugfs_create_dir(udc->gadget.name, NULL);
	udc->debugfs_root = root;

	regs_resource = platform_get_resource(udc->pdev, IORESOURCE_MEM,
				CTRL_IOMEM_ID);

	if (regs_resource) {
		debugfs_create_file_size("regs", 0400, root, udc,
					 &regs_dbg_fops,
					 resource_size(regs_resource));
	}

	usba_ep_init_debugfs(udc, to_usba_ep(udc->gadget.ep0));
}

static void usba_cleanup_debugfs(struct usba_udc *udc)
{
	usba_ep_cleanup_debugfs(to_usba_ep(udc->gadget.ep0));
	debugfs_remove_recursive(udc->debugfs_root);
}
#else
static inline void usba_ep_init_debugfs(struct usba_udc *udc,
					 struct usba_ep *ep)
{

}

static inline void usba_ep_cleanup_debugfs(struct usba_ep *ep)
{

}

static inline void usba_init_debugfs(struct usba_udc *udc)
{

}

static inline void usba_cleanup_debugfs(struct usba_udc *udc)
{

}
#endif

static ushort fifo_mode;

module_param(fifo_mode, ushort, 0x0);
MODULE_PARM_DESC(fifo_mode, "Endpoint configuration mode");

/* mode 0 - uses autoconfig */

/* mode 1 - fits in 8KB, generic max fifo configuration */
static struct usba_fifo_cfg mode_1_cfg[] = {
{ .hw_ep_num = 0, .fifo_size = 64,	.nr_banks = 1, },
{ .hw_ep_num = 1, .fifo_size = 1024,	.nr_banks = 2, },
{ .hw_ep_num = 2, .fifo_size = 1024,	.nr_banks = 1, },
{ .hw_ep_num = 3, .fifo_size = 1024,	.nr_banks = 1, },
{ .hw_ep_num = 4, .fifo_size = 1024,	.nr_banks = 1, },
{ .hw_ep_num = 5, .fifo_size = 1024,	.nr_banks = 1, },
{ .hw_ep_num = 6, .fifo_size = 1024,	.nr_banks = 1, },
};

/* mode 2 - fits in 8KB, performance max fifo configuration */
static struct usba_fifo_cfg mode_2_cfg[] = {
{ .hw_ep_num = 0, .fifo_size = 64,	.nr_banks = 1, },
{ .hw_ep_num = 1, .fifo_size = 1024,	.nr_banks = 3, },
{ .hw_ep_num = 2, .fifo_size = 1024,	.nr_banks = 2, },
{ .hw_ep_num = 3, .fifo_size = 1024,	.nr_banks = 2, },
};

/* mode 3 - fits in 8KB, mixed fifo configuration */
static struct usba_fifo_cfg mode_3_cfg[] = {
{ .hw_ep_num = 0, .fifo_size = 64,	.nr_banks = 1, },
{ .hw_ep_num = 1, .fifo_size = 1024,	.nr_banks = 2, },
{ .hw_ep_num = 2, .fifo_size = 512,	.nr_banks = 2, },
{ .hw_ep_num = 3, .fifo_size = 512,	.nr_banks = 2, },
{ .hw_ep_num = 4, .fifo_size = 512,	.nr_banks = 2, },
{ .hw_ep_num = 5, .fifo_size = 512,	.nr_banks = 2, },
{ .hw_ep_num = 6, .fifo_size = 512,	.nr_banks = 2, },
};

/* mode 4 - fits in 8KB, custom fifo configuration */
static struct usba_fifo_cfg mode_4_cfg[] = {
{ .hw_ep_num = 0, .fifo_size = 64,	.nr_banks = 1, },
{ .hw_ep_num = 1, .fifo_size = 512,	.nr_banks = 2, },
{ .hw_ep_num = 2, .fifo_size = 512,	.nr_banks = 2, },
{ .hw_ep_num = 3, .fifo_size = 8,	.nr_banks = 2, },
{ .hw_ep_num = 4, .fifo_size = 512,	.nr_banks = 2, },
{ .hw_ep_num = 5, .fifo_size = 512,	.nr_banks = 2, },
{ .hw_ep_num = 6, .fifo_size = 16,	.nr_banks = 2, },
{ .hw_ep_num = 7, .fifo_size = 8,	.nr_banks = 2, },
{ .hw_ep_num = 8, .fifo_size = 8,	.nr_banks = 2, },
};
/* Add additional configurations here */

static int usba_config_fifo_table(struct usba_udc *udc)
{
	int n;

	switch (fifo_mode) {
	default:
		fifo_mode = 0;
	case 0:
		udc->fifo_cfg = NULL;
		n = 0;
		break;
	case 1:
		udc->fifo_cfg = mode_1_cfg;
		n = ARRAY_SIZE(mode_1_cfg);
		break;
	case 2:
		udc->fifo_cfg = mode_2_cfg;
		n = ARRAY_SIZE(mode_2_cfg);
		break;
	case 3:
		udc->fifo_cfg = mode_3_cfg;
		n = ARRAY_SIZE(mode_3_cfg);
		break;
	case 4:
		udc->fifo_cfg = mode_4_cfg;
		n = ARRAY_SIZE(mode_4_cfg);
		break;
	}
	DBG(DBG_HW, "Setup fifo_mode %d\n", fifo_mode);

	return n;
}

static inline u32 usba_int_enb_get(struct usba_udc *udc)
{
	return udc->int_enb_cache;
}

static inline void usba_int_enb_set(struct usba_udc *udc, u32 val)
{
	usba_writel(udc, INT_ENB, val);
	udc->int_enb_cache = val;
}

static int vbus_is_present(struct usba_udc *udc)
{
	if (udc->vbus_pin)
		return gpiod_get_value(udc->vbus_pin);

	/* No Vbus detection: Assume always present */
	return 1;
}

static void toggle_bias(struct usba_udc *udc, int is_on)
{
	if (udc->errata && udc->errata->toggle_bias)
		udc->errata->toggle_bias(udc, is_on);
}

static void generate_bias_pulse(struct usba_udc *udc)
{
	if (!udc->bias_pulse_needed)
		return;

	if (udc->errata && udc->errata->pulse_bias)
		udc->errata->pulse_bias(udc);

	udc->bias_pulse_needed = false;
}

static void next_fifo_transaction(struct usba_ep *ep, struct usba_request *req)
{
	unsigned int transaction_len;

	transaction_len = req->req.length - req->req.actual;
	req->last_transaction = 1;
	if (transaction_len > ep->ep.maxpacket) {
		transaction_len = ep->ep.maxpacket;
		req->last_transaction = 0;
	} else if (transaction_len == ep->ep.maxpacket && req->req.zero)
		req->last_transaction = 0;

	DBG(DBG_QUEUE, "%s: submit_transaction, req %p (length %d)%s\n",
		ep->ep.name, req, transaction_len,
		req->last_transaction ? ", done" : "");

	memcpy_toio(ep->fifo, req->req.buf + req->req.actual, transaction_len);
	usba_ep_writel(ep, SET_STA, USBA_TX_PK_RDY);
	req->req.actual += transaction_len;
}

static void submit_request(struct usba_ep *ep, struct usba_request *req)
{
	DBG(DBG_QUEUE, "%s: submit_request: req %p (length %d)\n",
		ep->ep.name, req, req->req.length);

	req->req.actual = 0;
	req->submitted = 1;

	if (req->using_dma) {
		if (req->req.length == 0) {
			usba_ep_writel(ep, CTL_ENB, USBA_TX_PK_RDY);
			return;
		}

		if (req->req.zero)
			usba_ep_writel(ep, CTL_ENB, USBA_SHORT_PACKET);
		else
			usba_ep_writel(ep, CTL_DIS, USBA_SHORT_PACKET);

		usba_dma_writel(ep, ADDRESS, req->req.dma);
		usba_dma_writel(ep, CONTROL, req->ctrl);
	} else {
		next_fifo_transaction(ep, req);
		if (req->last_transaction) {
			usba_ep_writel(ep, CTL_DIS, USBA_TX_PK_RDY);
			if (ep_is_control(ep))
				usba_ep_writel(ep, CTL_ENB, USBA_TX_COMPLETE);
		} else {
			if (ep_is_control(ep))
				usba_ep_writel(ep, CTL_DIS, USBA_TX_COMPLETE);
			usba_ep_writel(ep, CTL_ENB, USBA_TX_PK_RDY);
		}
	}
}

static void submit_next_request(struct usba_ep *ep)
{
	struct usba_request *req;

	if (list_empty(&ep->queue)) {
		usba_ep_writel(ep, CTL_DIS, USBA_TX_PK_RDY | USBA_RX_BK_RDY);
		return;
	}

	req = list_entry(ep->queue.next, struct usba_request, queue);
	if (!req->submitted)
		submit_request(ep, req);
}

static void send_status(struct usba_udc *udc, struct usba_ep *ep)
{
	ep->state = STATUS_STAGE_IN;
	usba_ep_writel(ep, SET_STA, USBA_TX_PK_RDY);
	usba_ep_writel(ep, CTL_ENB, USBA_TX_COMPLETE);
}

static void receive_data(struct usba_ep *ep)
{
	struct usba_udc *udc = ep->udc;
	struct usba_request *req;
	unsigned long status;
	unsigned int bytecount, nr_busy;
	int is_complete = 0;

	status = usba_ep_readl(ep, STA);
	nr_busy = USBA_BFEXT(BUSY_BANKS, status);

	DBG(DBG_QUEUE, "receive data: nr_busy=%u\n", nr_busy);

	while (nr_busy > 0) {
		if (list_empty(&ep->queue)) {
			usba_ep_writel(ep, CTL_DIS, USBA_RX_BK_RDY);
			break;
		}
		req = list_entry(ep->queue.next,
				 struct usba_request, queue);

		bytecount = USBA_BFEXT(BYTE_COUNT, status);

		if (status & (1 << 31))
			is_complete = 1;
		if (req->req.actual + bytecount >= req->req.length) {
			is_complete = 1;
			bytecount = req->req.length - req->req.actual;
		}

		memcpy_fromio(req->req.buf + req->req.actual,
				ep->fifo, bytecount);
		req->req.actual += bytecount;

		usba_ep_writel(ep, CLR_STA, USBA_RX_BK_RDY);

		if (is_complete) {
			DBG(DBG_QUEUE, "%s: request done\n", ep->ep.name);
			req->req.status = 0;
			list_del_init(&req->queue);
			usba_ep_writel(ep, CTL_DIS, USBA_RX_BK_RDY);
			spin_unlock(&udc->lock);
			usb_gadget_giveback_request(&ep->ep, &req->req);
			spin_lock(&udc->lock);
		}

		status = usba_ep_readl(ep, STA);
		nr_busy = USBA_BFEXT(BUSY_BANKS, status);

		if (is_complete && ep_is_control(ep)) {
			send_status(udc, ep);
			break;
		}
	}
}

static void
request_complete(struct usba_ep *ep, struct usba_request *req, int status)
{
	struct usba_udc *udc = ep->udc;

	WARN_ON(!list_empty(&req->queue));

	if (req->req.status == -EINPROGRESS)
		req->req.status = status;

	if (req->using_dma)
		usb_gadget_unmap_request(&udc->gadget, &req->req, ep->is_in);

	DBG(DBG_GADGET | DBG_REQ,
		"%s: req %p complete: status %d, actual %u\n",
		ep->ep.name, req, req->req.status, req->req.actual);

	spin_unlock(&udc->lock);
	usb_gadget_giveback_request(&ep->ep, &req->req);
	spin_lock(&udc->lock);
}

static void
request_complete_list(struct usba_ep *ep, struct list_head *list, int status)
{
	struct usba_request *req, *tmp_req;

	list_for_each_entry_safe(req, tmp_req, list, queue) {
		list_del_init(&req->queue);
		request_complete(ep, req, status);
	}
}

static int
usba_ep_enable(struct usb_ep *_ep, const struct usb_endpoint_descriptor *desc)
{
	struct usba_ep *ep = to_usba_ep(_ep);
	struct usba_udc *udc = ep->udc;
	unsigned long flags, maxpacket;
	unsigned int nr_trans;

	DBG(DBG_GADGET, "%s: ep_enable: desc=%p\n", ep->ep.name, desc);

	maxpacket = usb_endpoint_maxp(desc);

	if (((desc->bEndpointAddress & USB_ENDPOINT_NUMBER_MASK) != ep->index)
			|| ep->index == 0
			|| desc->bDescriptorType != USB_DT_ENDPOINT
			|| maxpacket == 0
			|| maxpacket > ep->fifo_size) {
		DBG(DBG_ERR, "ep_enable: Invalid argument");
		return -EINVAL;
	}

	ep->is_isoc = 0;
	ep->is_in = 0;

	DBG(DBG_ERR, "%s: EPT_CFG = 0x%lx (maxpacket = %lu)\n",
			ep->ep.name, ep->ept_cfg, maxpacket);

	if (usb_endpoint_dir_in(desc)) {
		ep->is_in = 1;
		ep->ept_cfg |= USBA_EPT_DIR_IN;
	}

	switch (usb_endpoint_type(desc)) {
	case USB_ENDPOINT_XFER_CONTROL:
		ep->ept_cfg |= USBA_BF(EPT_TYPE, USBA_EPT_TYPE_CONTROL);
		break;
	case USB_ENDPOINT_XFER_ISOC:
		if (!ep->can_isoc) {
			DBG(DBG_ERR, "ep_enable: %s is not isoc capable\n",
					ep->ep.name);
			return -EINVAL;
		}

		/*
		 * Bits 11:12 specify number of _additional_
		 * transactions per microframe.
		 */
		nr_trans = usb_endpoint_maxp_mult(desc);
		if (nr_trans > 3)
			return -EINVAL;

		ep->is_isoc = 1;
		ep->ept_cfg |= USBA_BF(EPT_TYPE, USBA_EPT_TYPE_ISO);
		ep->ept_cfg |= USBA_BF(NB_TRANS, nr_trans);

		break;
	case USB_ENDPOINT_XFER_BULK:
		ep->ept_cfg |= USBA_BF(EPT_TYPE, USBA_EPT_TYPE_BULK);
		break;
	case USB_ENDPOINT_XFER_INT:
		ep->ept_cfg |= USBA_BF(EPT_TYPE, USBA_EPT_TYPE_INT);
		break;
	}

	spin_lock_irqsave(&ep->udc->lock, flags);

	ep->ep.desc = desc;
	ep->ep.maxpacket = maxpacket;

	usba_ep_writel(ep, CFG, ep->ept_cfg);
	usba_ep_writel(ep, CTL_ENB, USBA_EPT_ENABLE);

	if (ep->can_dma) {
		u32 ctrl;

		usba_int_enb_set(udc, usba_int_enb_get(udc) |
				      USBA_BF(EPT_INT, 1 << ep->index) |
				      USBA_BF(DMA_INT, 1 << ep->index));
		ctrl = USBA_AUTO_VALID | USBA_INTDIS_DMA;
		usba_ep_writel(ep, CTL_ENB, ctrl);
	} else {
		usba_int_enb_set(udc, usba_int_enb_get(udc) |
				      USBA_BF(EPT_INT, 1 << ep->index));
	}

	spin_unlock_irqrestore(&udc->lock, flags);

	DBG(DBG_HW, "EPT_CFG%d after init: %#08lx\n", ep->index,
			(unsigned long)usba_ep_readl(ep, CFG));
	DBG(DBG_HW, "INT_ENB after init: %#08lx\n",
			(unsigned long)usba_int_enb_get(udc));

	return 0;
}

static int usba_ep_disable(struct usb_ep *_ep)
{
	struct usba_ep *ep = to_usba_ep(_ep);
	struct usba_udc *udc = ep->udc;
	LIST_HEAD(req_list);
	unsigned long flags;

	DBG(DBG_GADGET, "ep_disable: %s\n", ep->ep.name);

	spin_lock_irqsave(&udc->lock, flags);

	if (!ep->ep.desc) {
		spin_unlock_irqrestore(&udc->lock, flags);
		/* REVISIT because this driver disables endpoints in
		 * reset_all_endpoints() before calling disconnect(),
		 * most gadget drivers would trigger this non-error ...
		 */
		if (udc->gadget.speed != USB_SPEED_UNKNOWN)
			DBG(DBG_ERR, "ep_disable: %s not enabled\n",
					ep->ep.name);
		return -EINVAL;
	}
	ep->ep.desc = NULL;

	list_splice_init(&ep->queue, &req_list);
	if (ep->can_dma) {
		usba_dma_writel(ep, CONTROL, 0);
		usba_dma_writel(ep, ADDRESS, 0);
		usba_dma_readl(ep, STATUS);
	}
	usba_ep_writel(ep, CTL_DIS, USBA_EPT_ENABLE);
	usba_int_enb_set(udc, usba_int_enb_get(udc) &
			      ~USBA_BF(EPT_INT, 1 << ep->index));

	request_complete_list(ep, &req_list, -ESHUTDOWN);

	spin_unlock_irqrestore(&udc->lock, flags);

	return 0;
}

static struct usb_request *
usba_ep_alloc_request(struct usb_ep *_ep, gfp_t gfp_flags)
{
	struct usba_request *req;

	DBG(DBG_GADGET, "ep_alloc_request: %p, 0x%x\n", _ep, gfp_flags);

	req = kzalloc(sizeof(*req), gfp_flags);
	if (!req)
		return NULL;

	INIT_LIST_HEAD(&req->queue);

	return &req->req;
}

static void
usba_ep_free_request(struct usb_ep *_ep, struct usb_request *_req)
{
	struct usba_request *req = to_usba_req(_req);

	DBG(DBG_GADGET, "ep_free_request: %p, %p\n", _ep, _req);

	kfree(req);
}

static int queue_dma(struct usba_udc *udc, struct usba_ep *ep,
		struct usba_request *req, gfp_t gfp_flags)
{
	unsigned long flags;
	int ret;

	DBG(DBG_DMA, "%s: req l/%u d/%pad %c%c%c\n",
		ep->ep.name, req->req.length, &req->req.dma,
		req->req.zero ? 'Z' : 'z',
		req->req.short_not_ok ? 'S' : 's',
		req->req.no_interrupt ? 'I' : 'i');

	if (req->req.length > 0x10000) {
		/* Lengths from 0 to 65536 (inclusive) are supported */
		DBG(DBG_ERR, "invalid request length %u\n", req->req.length);
		return -EINVAL;
	}

	ret = usb_gadget_map_request(&udc->gadget, &req->req, ep->is_in);
	if (ret)
		return ret;

	req->using_dma = 1;
	req->ctrl = USBA_BF(DMA_BUF_LEN, req->req.length)
			| USBA_DMA_CH_EN | USBA_DMA_END_BUF_IE
			| USBA_DMA_END_BUF_EN;

	if (!ep->is_in)
		req->ctrl |= USBA_DMA_END_TR_EN | USBA_DMA_END_TR_IE;

	/*
	 * Add this request to the queue and submit for DMA if
	 * possible. Check if we're still alive first -- we may have
	 * received a reset since last time we checked.
	 */
	ret = -ESHUTDOWN;
	spin_lock_irqsave(&udc->lock, flags);
	if (ep->ep.desc) {
		if (list_empty(&ep->queue))
			submit_request(ep, req);

		list_add_tail(&req->queue, &ep->queue);
		ret = 0;
	}
	spin_unlock_irqrestore(&udc->lock, flags);

	return ret;
}

static int
usba_ep_queue(struct usb_ep *_ep, struct usb_request *_req, gfp_t gfp_flags)
{
	struct usba_request *req = to_usba_req(_req);
	struct usba_ep *ep = to_usba_ep(_ep);
	struct usba_udc *udc = ep->udc;
	unsigned long flags;
	int ret;

	DBG(DBG_GADGET | DBG_QUEUE | DBG_REQ, "%s: queue req %p, len %u\n",
			ep->ep.name, req, _req->length);

	if (!udc->driver || udc->gadget.speed == USB_SPEED_UNKNOWN ||
	    !ep->ep.desc)
		return -ESHUTDOWN;

	req->submitted = 0;
	req->using_dma = 0;
	req->last_transaction = 0;

	_req->status = -EINPROGRESS;
	_req->actual = 0;

	if (ep->can_dma)
		return queue_dma(udc, ep, req, gfp_flags);

	/* May have received a reset since last time we checked */
	ret = -ESHUTDOWN;
	spin_lock_irqsave(&udc->lock, flags);
	if (ep->ep.desc) {
		list_add_tail(&req->queue, &ep->queue);

		if ((!ep_is_control(ep) && ep->is_in) ||
			(ep_is_control(ep)
				&& (ep->state == DATA_STAGE_IN
					|| ep->state == STATUS_STAGE_IN)))
			usba_ep_writel(ep, CTL_ENB, USBA_TX_PK_RDY);
		else
			usba_ep_writel(ep, CTL_ENB, USBA_RX_BK_RDY);
		ret = 0;
	}
	spin_unlock_irqrestore(&udc->lock, flags);

	return ret;
}

static void
usba_update_req(struct usba_ep *ep, struct usba_request *req, u32 status)
{
	req->req.actual = req->req.length - USBA_BFEXT(DMA_BUF_LEN, status);
}

static int stop_dma(struct usba_ep *ep, u32 *pstatus)
{
	unsigned int timeout;
	u32 status;

	/*
	 * Stop the DMA controller. When writing both CH_EN
	 * and LINK to 0, the other bits are not affected.
	 */
	usba_dma_writel(ep, CONTROL, 0);

	/* Wait for the FIFO to empty */
	for (timeout = 40; timeout; --timeout) {
		status = usba_dma_readl(ep, STATUS);
		if (!(status & USBA_DMA_CH_EN))
			break;
		udelay(1);
	}

	if (pstatus)
		*pstatus = status;

	if (timeout == 0) {
		dev_err(&ep->udc->pdev->dev,
			"%s: timed out waiting for DMA FIFO to empty\n",
			ep->ep.name);
		return -ETIMEDOUT;
	}

	return 0;
}

static int usba_ep_dequeue(struct usb_ep *_ep, struct usb_request *_req)
{
	struct usba_ep *ep = to_usba_ep(_ep);
	struct usba_udc *udc = ep->udc;
	struct usba_request *req;
	unsigned long flags;
	u32 status;

	DBG(DBG_GADGET | DBG_QUEUE, "ep_dequeue: %s, req %p\n",
			ep->ep.name, _req);

	spin_lock_irqsave(&udc->lock, flags);

	list_for_each_entry(req, &ep->queue, queue) {
		if (&req->req == _req)
			break;
	}

	if (&req->req != _req) {
		spin_unlock_irqrestore(&udc->lock, flags);
		return -EINVAL;
	}

	if (req->using_dma) {
		/*
		 * If this request is currently being transferred,
		 * stop the DMA controller and reset the FIFO.
		 */
		if (ep->queue.next == &req->queue) {
			status = usba_dma_readl(ep, STATUS);
			if (status & USBA_DMA_CH_EN)
				stop_dma(ep, &status);

#ifdef CONFIG_USB_GADGET_DEBUG_FS
			ep->last_dma_status = status;
#endif

			usba_writel(udc, EPT_RST, 1 << ep->index);

			usba_update_req(ep, req, status);
		}
	}

	/*
	 * Errors should stop the queue from advancing until the
	 * completion function returns.
	 */
	list_del_init(&req->queue);

	request_complete(ep, req, -ECONNRESET);

	/* Process the next request if any */
	submit_next_request(ep);
	spin_unlock_irqrestore(&udc->lock, flags);

	return 0;
}

static int usba_ep_set_halt(struct usb_ep *_ep, int value)
{
	struct usba_ep *ep = to_usba_ep(_ep);
	struct usba_udc *udc = ep->udc;
	unsigned long flags;
	int ret = 0;

	DBG(DBG_GADGET, "endpoint %s: %s HALT\n", ep->ep.name,
			value ? "set" : "clear");

	if (!ep->ep.desc) {
		DBG(DBG_ERR, "Attempted to halt uninitialized ep %s\n",
				ep->ep.name);
		return -ENODEV;
	}
	if (ep->is_isoc) {
		DBG(DBG_ERR, "Attempted to halt isochronous ep %s\n",
				ep->ep.name);
		return -ENOTTY;
	}

	spin_lock_irqsave(&udc->lock, flags);

	/*
	 * We can't halt IN endpoints while there are still data to be
	 * transferred
	 */
	if (!list_empty(&ep->queue)
			|| ((value && ep->is_in && (usba_ep_readl(ep, STA)
					& USBA_BF(BUSY_BANKS, -1L))))) {
		ret = -EAGAIN;
	} else {
		if (value)
			usba_ep_writel(ep, SET_STA, USBA_FORCE_STALL);
		else
			usba_ep_writel(ep, CLR_STA,
					USBA_FORCE_STALL | USBA_TOGGLE_CLR);
		usba_ep_readl(ep, STA);
	}

	spin_unlock_irqrestore(&udc->lock, flags);

	return ret;
}

static int usba_ep_fifo_status(struct usb_ep *_ep)
{
	struct usba_ep *ep = to_usba_ep(_ep);

	return USBA_BFEXT(BYTE_COUNT, usba_ep_readl(ep, STA));
}

static void usba_ep_fifo_flush(struct usb_ep *_ep)
{
	struct usba_ep *ep = to_usba_ep(_ep);
	struct usba_udc *udc = ep->udc;

	usba_writel(udc, EPT_RST, 1 << ep->index);
}

static const struct usb_ep_ops usba_ep_ops = {
	.enable		= usba_ep_enable,
	.disable	= usba_ep_disable,
	.alloc_request	= usba_ep_alloc_request,
	.free_request	= usba_ep_free_request,
	.queue		= usba_ep_queue,
	.dequeue	= usba_ep_dequeue,
	.set_halt	= usba_ep_set_halt,
	.fifo_status	= usba_ep_fifo_status,
	.fifo_flush	= usba_ep_fifo_flush,
};

static int usba_udc_get_frame(struct usb_gadget *gadget)
{
	struct usba_udc *udc = to_usba_udc(gadget);

	return USBA_BFEXT(FRAME_NUMBER, usba_readl(udc, FNUM));
}

static int usba_udc_wakeup(struct usb_gadget *gadget)
{
	struct usba_udc *udc = to_usba_udc(gadget);
	unsigned long flags;
	u32 ctrl;
	int ret = -EINVAL;

	spin_lock_irqsave(&udc->lock, flags);
	if (udc->devstatus & (1 << USB_DEVICE_REMOTE_WAKEUP)) {
		ctrl = usba_readl(udc, CTRL);
		usba_writel(udc, CTRL, ctrl | USBA_REMOTE_WAKE_UP);
		ret = 0;
	}
	spin_unlock_irqrestore(&udc->lock, flags);

	return ret;
}

static int
usba_udc_set_selfpowered(struct usb_gadget *gadget, int is_selfpowered)
{
	struct usba_udc *udc = to_usba_udc(gadget);
	unsigned long flags;

	gadget->is_selfpowered = (is_selfpowered != 0);
	spin_lock_irqsave(&udc->lock, flags);
	if (is_selfpowered)
		udc->devstatus |= 1 << USB_DEVICE_SELF_POWERED;
	else
		udc->devstatus &= ~(1 << USB_DEVICE_SELF_POWERED);
	spin_unlock_irqrestore(&udc->lock, flags);

	return 0;
}

static int atmel_usba_start(struct usb_gadget *gadget,
		struct usb_gadget_driver *driver);
static int atmel_usba_stop(struct usb_gadget *gadget);

static struct usb_ep *atmel_usba_match_ep(struct usb_gadget *gadget,
				struct usb_endpoint_descriptor	*desc,
				struct usb_ss_ep_comp_descriptor *ep_comp)
{
	struct usb_ep	*_ep;
	struct usba_ep *ep;

	/* Look at endpoints until an unclaimed one looks usable */
	list_for_each_entry(_ep, &gadget->ep_list, ep_list) {
		if (usb_gadget_ep_match_desc(gadget, _ep, desc, ep_comp))
			goto found_ep;
	}
	/* Fail */
	return NULL;

found_ep:

	if (fifo_mode == 0) {
		/* Optimize hw fifo size based on ep type and other info */
		ep = to_usba_ep(_ep);

		switch (usb_endpoint_type(desc)) {
		case USB_ENDPOINT_XFER_CONTROL:
			break;

		case USB_ENDPOINT_XFER_ISOC:
			ep->fifo_size = 1024;
			ep->nr_banks = 2;
			break;

		case USB_ENDPOINT_XFER_BULK:
			ep->fifo_size = 512;
			ep->nr_banks = 1;
			break;

		case USB_ENDPOINT_XFER_INT:
			if (desc->wMaxPacketSize == 0)
				ep->fifo_size =
				    roundup_pow_of_two(_ep->maxpacket_limit);
			else
				ep->fifo_size =
				    roundup_pow_of_two(le16_to_cpu(desc->wMaxPacketSize));
			ep->nr_banks = 1;
			break;
		}

		/* It might be a little bit late to set this */
		usb_ep_set_maxpacket_limit(&ep->ep, ep->fifo_size);

		/* Generate ept_cfg basd on FIFO size and number of banks */
		if (ep->fifo_size  <= 8)
			ep->ept_cfg = USBA_BF(EPT_SIZE, USBA_EPT_SIZE_8);
		else
			/* LSB is bit 1, not 0 */
			ep->ept_cfg =
				USBA_BF(EPT_SIZE, fls(ep->fifo_size - 1) - 3);

		ep->ept_cfg |= USBA_BF(BK_NUMBER, ep->nr_banks);

		ep->udc->configured_ep++;
	}

	return _ep;
}

static const struct usb_gadget_ops usba_udc_ops = {
	.get_frame		= usba_udc_get_frame,
	.wakeup			= usba_udc_wakeup,
	.set_selfpowered	= usba_udc_set_selfpowered,
	.udc_start		= atmel_usba_start,
	.udc_stop		= atmel_usba_stop,
	.match_ep		= atmel_usba_match_ep,
};

static struct usb_endpoint_descriptor usba_ep0_desc = {
	.bLength = USB_DT_ENDPOINT_SIZE,
	.bDescriptorType = USB_DT_ENDPOINT,
	.bEndpointAddress = 0,
	.bmAttributes = USB_ENDPOINT_XFER_CONTROL,
	.wMaxPacketSize = cpu_to_le16(64),
	/* FIXME: I have no idea what to put here */
	.bInterval = 1,
};

static struct usb_gadget usba_gadget_template = {
	.ops		= &usba_udc_ops,
	.max_speed	= USB_SPEED_HIGH,
	.name		= "atmel_usba_udc",
};

/*
 * Called with interrupts disabled and udc->lock held.
 */
static void reset_all_endpoints(struct usba_udc *udc)
{
	struct usba_ep *ep;
	struct usba_request *req, *tmp_req;

	usba_writel(udc, EPT_RST, ~0UL);

	ep = to_usba_ep(udc->gadget.ep0);
	list_for_each_entry_safe(req, tmp_req, &ep->queue, queue) {
		list_del_init(&req->queue);
		request_complete(ep, req, -ECONNRESET);
	}
}

static struct usba_ep *get_ep_by_addr(struct usba_udc *udc, u16 wIndex)
{
	struct usba_ep *ep;

	if ((wIndex & USB_ENDPOINT_NUMBER_MASK) == 0)
		return to_usba_ep(udc->gadget.ep0);

	list_for_each_entry (ep, &udc->gadget.ep_list, ep.ep_list) {
		u8 bEndpointAddress;

		if (!ep->ep.desc)
			continue;
		bEndpointAddress = ep->ep.desc->bEndpointAddress;
		if ((wIndex ^ bEndpointAddress) & USB_DIR_IN)
			continue;
		if ((bEndpointAddress & USB_ENDPOINT_NUMBER_MASK)
				== (wIndex & USB_ENDPOINT_NUMBER_MASK))
			return ep;
	}

	return NULL;
}

/* Called with interrupts disabled and udc->lock held */
static inline void set_protocol_stall(struct usba_udc *udc, struct usba_ep *ep)
{
	usba_ep_writel(ep, SET_STA, USBA_FORCE_STALL);
	ep->state = WAIT_FOR_SETUP;
}

static inline int is_stalled(struct usba_udc *udc, struct usba_ep *ep)
{
	if (usba_ep_readl(ep, STA) & USBA_FORCE_STALL)
		return 1;
	return 0;
}

static inline void set_address(struct usba_udc *udc, unsigned int addr)
{
	u32 regval;

	DBG(DBG_BUS, "setting address %u...\n", addr);
	regval = usba_readl(udc, CTRL);
	regval = USBA_BFINS(DEV_ADDR, addr, regval);
	usba_writel(udc, CTRL, regval);
}

static int do_test_mode(struct usba_udc *udc)
{
	static const char test_packet_buffer[] = {
		/* JKJKJKJK * 9 */
		0x00, 0x00, 0x00, 0x00, 0x00, 0x00, 0x00, 0x00, 0x00,
		/* JJKKJJKK * 8 */
		0xAA, 0xAA, 0xAA, 0xAA, 0xAA, 0xAA, 0xAA, 0xAA,
		/* JJKKJJKK * 8 */
		0xEE, 0xEE, 0xEE, 0xEE, 0xEE, 0xEE, 0xEE, 0xEE,
		/* JJJJJJJKKKKKKK * 8 */
		0xFE, 0xFF, 0xFF, 0xFF, 0xFF, 0xFF,
		0xFF, 0xFF, 0xFF, 0xFF, 0xFF, 0xFF,
		/* JJJJJJJK * 8 */
		0x7F, 0xBF, 0xDF, 0xEF, 0xF7, 0xFB, 0xFD,
		/* {JKKKKKKK * 10}, JK */
		0xFC, 0x7E, 0xBF, 0xDF, 0xEF, 0xF7, 0xFB, 0xFD, 0x7E
	};
	struct usba_ep *ep;
	struct device *dev = &udc->pdev->dev;
	int test_mode;

	test_mode = udc->test_mode;

	/* Start from a clean slate */
	reset_all_endpoints(udc);

	switch (test_mode) {
	case 0x0100:
		/* Test_J */
		usba_writel(udc, TST, USBA_TST_J_MODE);
		dev_info(dev, "Entering Test_J mode...\n");
		break;
	case 0x0200:
		/* Test_K */
		usba_writel(udc, TST, USBA_TST_K_MODE);
		dev_info(dev, "Entering Test_K mode...\n");
		break;
	case 0x0300:
		/*
		 * Test_SE0_NAK: Force high-speed mode and set up ep0
		 * for Bulk IN transfers
		 */
		ep = &udc->usba_ep[0];
		usba_writel(udc, TST,
				USBA_BF(SPEED_CFG, USBA_SPEED_CFG_FORCE_HIGH));
		usba_ep_writel(ep, CFG,
				USBA_BF(EPT_SIZE, USBA_EPT_SIZE_64)
				| USBA_EPT_DIR_IN
				| USBA_BF(EPT_TYPE, USBA_EPT_TYPE_BULK)
				| USBA_BF(BK_NUMBER, 1));
		if (!(usba_ep_readl(ep, CFG) & USBA_EPT_MAPPED)) {
			set_protocol_stall(udc, ep);
			dev_err(dev, "Test_SE0_NAK: ep0 not mapped\n");
		} else {
			usba_ep_writel(ep, CTL_ENB, USBA_EPT_ENABLE);
			dev_info(dev, "Entering Test_SE0_NAK mode...\n");
		}
		break;
	case 0x0400:
		/* Test_Packet */
		ep = &udc->usba_ep[0];
		usba_ep_writel(ep, CFG,
				USBA_BF(EPT_SIZE, USBA_EPT_SIZE_64)
				| USBA_EPT_DIR_IN
				| USBA_BF(EPT_TYPE, USBA_EPT_TYPE_BULK)
				| USBA_BF(BK_NUMBER, 1));
		if (!(usba_ep_readl(ep, CFG) & USBA_EPT_MAPPED)) {
			set_protocol_stall(udc, ep);
			dev_err(dev, "Test_Packet: ep0 not mapped\n");
		} else {
			usba_ep_writel(ep, CTL_ENB, USBA_EPT_ENABLE);
			usba_writel(udc, TST, USBA_TST_PKT_MODE);
			memcpy_toio(ep->fifo, test_packet_buffer,
					sizeof(test_packet_buffer));
			usba_ep_writel(ep, SET_STA, USBA_TX_PK_RDY);
			dev_info(dev, "Entering Test_Packet mode...\n");
		}
		break;
	default:
		dev_err(dev, "Invalid test mode: 0x%04x\n", test_mode);
		return -EINVAL;
	}

	return 0;
}

/* Avoid overly long expressions */
static inline bool feature_is_dev_remote_wakeup(struct usb_ctrlrequest *crq)
{
	if (crq->wValue == cpu_to_le16(USB_DEVICE_REMOTE_WAKEUP))
		return true;
	return false;
}

static inline bool feature_is_dev_test_mode(struct usb_ctrlrequest *crq)
{
	if (crq->wValue == cpu_to_le16(USB_DEVICE_TEST_MODE))
		return true;
	return false;
}

static inline bool feature_is_ep_halt(struct usb_ctrlrequest *crq)
{
	if (crq->wValue == cpu_to_le16(USB_ENDPOINT_HALT))
		return true;
	return false;
}

static int handle_ep0_setup(struct usba_udc *udc, struct usba_ep *ep,
		struct usb_ctrlrequest *crq)
{
	int retval = 0;

	switch (crq->bRequest) {
	case USB_REQ_GET_STATUS: {
		u16 status;

		if (crq->bRequestType == (USB_DIR_IN | USB_RECIP_DEVICE)) {
			status = cpu_to_le16(udc->devstatus);
		} else if (crq->bRequestType
				== (USB_DIR_IN | USB_RECIP_INTERFACE)) {
			status = cpu_to_le16(0);
		} else if (crq->bRequestType
				== (USB_DIR_IN | USB_RECIP_ENDPOINT)) {
			struct usba_ep *target;

			target = get_ep_by_addr(udc, le16_to_cpu(crq->wIndex));
			if (!target)
				goto stall;

			status = 0;
			if (is_stalled(udc, target))
				status |= cpu_to_le16(1);
		} else
			goto delegate;

		/* Write directly to the FIFO. No queueing is done. */
		if (crq->wLength != cpu_to_le16(sizeof(status)))
			goto stall;
		ep->state = DATA_STAGE_IN;
		writew_relaxed(status, ep->fifo);
		usba_ep_writel(ep, SET_STA, USBA_TX_PK_RDY);
		break;
	}

	case USB_REQ_CLEAR_FEATURE: {
		if (crq->bRequestType == USB_RECIP_DEVICE) {
			if (feature_is_dev_remote_wakeup(crq))
				udc->devstatus
					&= ~(1 << USB_DEVICE_REMOTE_WAKEUP);
			else
				/* Can't CLEAR_FEATURE TEST_MODE */
				goto stall;
		} else if (crq->bRequestType == USB_RECIP_ENDPOINT) {
			struct usba_ep *target;

			if (crq->wLength != cpu_to_le16(0)
					|| !feature_is_ep_halt(crq))
				goto stall;
			target = get_ep_by_addr(udc, le16_to_cpu(crq->wIndex));
			if (!target)
				goto stall;

			usba_ep_writel(target, CLR_STA, USBA_FORCE_STALL);
			if (target->index != 0)
				usba_ep_writel(target, CLR_STA,
						USBA_TOGGLE_CLR);
		} else {
			goto delegate;
		}

		send_status(udc, ep);
		break;
	}

	case USB_REQ_SET_FEATURE: {
		if (crq->bRequestType == USB_RECIP_DEVICE) {
			if (feature_is_dev_test_mode(crq)) {
				send_status(udc, ep);
				ep->state = STATUS_STAGE_TEST;
				udc->test_mode = le16_to_cpu(crq->wIndex);
				return 0;
			} else if (feature_is_dev_remote_wakeup(crq)) {
				udc->devstatus |= 1 << USB_DEVICE_REMOTE_WAKEUP;
			} else {
				goto stall;
			}
		} else if (crq->bRequestType == USB_RECIP_ENDPOINT) {
			struct usba_ep *target;

			if (crq->wLength != cpu_to_le16(0)
					|| !feature_is_ep_halt(crq))
				goto stall;

			target = get_ep_by_addr(udc, le16_to_cpu(crq->wIndex));
			if (!target)
				goto stall;

			usba_ep_writel(target, SET_STA, USBA_FORCE_STALL);
		} else
			goto delegate;

		send_status(udc, ep);
		break;
	}

	case USB_REQ_SET_ADDRESS:
		if (crq->bRequestType != (USB_DIR_OUT | USB_RECIP_DEVICE))
			goto delegate;

		set_address(udc, le16_to_cpu(crq->wValue));
		send_status(udc, ep);
		ep->state = STATUS_STAGE_ADDR;
		break;

	default:
delegate:
		spin_unlock(&udc->lock);
		retval = udc->driver->setup(&udc->gadget, crq);
		spin_lock(&udc->lock);
	}

	return retval;

stall:
	pr_err("udc: %s: Invalid setup request: %02x.%02x v%04x i%04x l%d, "
		"halting endpoint...\n",
		ep->ep.name, crq->bRequestType, crq->bRequest,
		le16_to_cpu(crq->wValue), le16_to_cpu(crq->wIndex),
		le16_to_cpu(crq->wLength));
	set_protocol_stall(udc, ep);
	return -1;
}

static void usba_control_irq(struct usba_udc *udc, struct usba_ep *ep)
{
	struct usba_request *req;
	u32 epstatus;
	u32 epctrl;

restart:
	epstatus = usba_ep_readl(ep, STA);
	epctrl = usba_ep_readl(ep, CTL);

	DBG(DBG_INT, "%s [%d]: s/%08x c/%08x\n",
			ep->ep.name, ep->state, epstatus, epctrl);

	req = NULL;
	if (!list_empty(&ep->queue))
		req = list_entry(ep->queue.next,
				 struct usba_request, queue);

	if ((epctrl & USBA_TX_PK_RDY) && !(epstatus & USBA_TX_PK_RDY)) {
		if (req->submitted)
			next_fifo_transaction(ep, req);
		else
			submit_request(ep, req);

		if (req->last_transaction) {
			usba_ep_writel(ep, CTL_DIS, USBA_TX_PK_RDY);
			usba_ep_writel(ep, CTL_ENB, USBA_TX_COMPLETE);
		}
		goto restart;
	}
	if ((epstatus & epctrl) & USBA_TX_COMPLETE) {
		usba_ep_writel(ep, CLR_STA, USBA_TX_COMPLETE);

		switch (ep->state) {
		case DATA_STAGE_IN:
			usba_ep_writel(ep, CTL_ENB, USBA_RX_BK_RDY);
			usba_ep_writel(ep, CTL_DIS, USBA_TX_COMPLETE);
			ep->state = STATUS_STAGE_OUT;
			break;
		case STATUS_STAGE_ADDR:
			/* Activate our new address */
			usba_writel(udc, CTRL, (usba_readl(udc, CTRL)
						| USBA_FADDR_EN));
			usba_ep_writel(ep, CTL_DIS, USBA_TX_COMPLETE);
			ep->state = WAIT_FOR_SETUP;
			break;
		case STATUS_STAGE_IN:
			if (req) {
				list_del_init(&req->queue);
				request_complete(ep, req, 0);
				submit_next_request(ep);
			}
			usba_ep_writel(ep, CTL_DIS, USBA_TX_COMPLETE);
			ep->state = WAIT_FOR_SETUP;
			break;
		case STATUS_STAGE_TEST:
			usba_ep_writel(ep, CTL_DIS, USBA_TX_COMPLETE);
			ep->state = WAIT_FOR_SETUP;
			if (do_test_mode(udc))
				set_protocol_stall(udc, ep);
			break;
		default:
			pr_err("udc: %s: TXCOMP: Invalid endpoint state %d, "
				"halting endpoint...\n",
				ep->ep.name, ep->state);
			set_protocol_stall(udc, ep);
			break;
		}

		goto restart;
	}
	if ((epstatus & epctrl) & USBA_RX_BK_RDY) {
		switch (ep->state) {
		case STATUS_STAGE_OUT:
			usba_ep_writel(ep, CLR_STA, USBA_RX_BK_RDY);
			usba_ep_writel(ep, CTL_DIS, USBA_RX_BK_RDY);

			if (req) {
				list_del_init(&req->queue);
				request_complete(ep, req, 0);
			}
			ep->state = WAIT_FOR_SETUP;
			break;

		case DATA_STAGE_OUT:
			receive_data(ep);
			break;

		default:
			usba_ep_writel(ep, CLR_STA, USBA_RX_BK_RDY);
			usba_ep_writel(ep, CTL_DIS, USBA_RX_BK_RDY);
			pr_err("udc: %s: RXRDY: Invalid endpoint state %d, "
				"halting endpoint...\n",
				ep->ep.name, ep->state);
			set_protocol_stall(udc, ep);
			break;
		}

		goto restart;
	}
	if (epstatus & USBA_RX_SETUP) {
		union {
			struct usb_ctrlrequest crq;
			unsigned long data[2];
		} crq;
		unsigned int pkt_len;
		int ret;

		if (ep->state != WAIT_FOR_SETUP) {
			/*
			 * Didn't expect a SETUP packet at this
			 * point. Clean up any pending requests (which
			 * may be successful).
			 */
			int status = -EPROTO;

			/*
			 * RXRDY and TXCOMP are dropped when SETUP
			 * packets arrive.  Just pretend we received
			 * the status packet.
			 */
			if (ep->state == STATUS_STAGE_OUT
					|| ep->state == STATUS_STAGE_IN) {
				usba_ep_writel(ep, CTL_DIS, USBA_RX_BK_RDY);
				status = 0;
			}

			if (req) {
				list_del_init(&req->queue);
				request_complete(ep, req, status);
			}
		}

		pkt_len = USBA_BFEXT(BYTE_COUNT, usba_ep_readl(ep, STA));
		DBG(DBG_HW, "Packet length: %u\n", pkt_len);
		if (pkt_len != sizeof(crq)) {
			pr_warn("udc: Invalid packet length %u (expected %zu)\n",
				pkt_len, sizeof(crq));
			set_protocol_stall(udc, ep);
			return;
		}

		DBG(DBG_FIFO, "Copying ctrl request from 0x%p:\n", ep->fifo);
		memcpy_fromio(crq.data, ep->fifo, sizeof(crq));

		/* Free up one bank in the FIFO so that we can
		 * generate or receive a reply right away. */
		usba_ep_writel(ep, CLR_STA, USBA_RX_SETUP);

		/* printk(KERN_DEBUG "setup: %d: %02x.%02x\n",
			ep->state, crq.crq.bRequestType,
			crq.crq.bRequest); */

		if (crq.crq.bRequestType & USB_DIR_IN) {
			/*
			 * The USB 2.0 spec states that "if wLength is
			 * zero, there is no data transfer phase."
			 * However, testusb #14 seems to actually
			 * expect a data phase even if wLength = 0...
			 */
			ep->state = DATA_STAGE_IN;
		} else {
			if (crq.crq.wLength != cpu_to_le16(0))
				ep->state = DATA_STAGE_OUT;
			else
				ep->state = STATUS_STAGE_IN;
		}

		ret = -1;
		if (ep->index == 0)
			ret = handle_ep0_setup(udc, ep, &crq.crq);
		else {
			spin_unlock(&udc->lock);
			ret = udc->driver->setup(&udc->gadget, &crq.crq);
			spin_lock(&udc->lock);
		}

		DBG(DBG_BUS, "req %02x.%02x, length %d, state %d, ret %d\n",
			crq.crq.bRequestType, crq.crq.bRequest,
			le16_to_cpu(crq.crq.wLength), ep->state, ret);

		if (ret < 0) {
			/* Let the host know that we failed */
			set_protocol_stall(udc, ep);
		}
	}
}

static void usba_ep_irq(struct usba_udc *udc, struct usba_ep *ep)
{
	struct usba_request *req;
	u32 epstatus;
	u32 epctrl;

	epstatus = usba_ep_readl(ep, STA);
	epctrl = usba_ep_readl(ep, CTL);

	DBG(DBG_INT, "%s: interrupt, status: 0x%08x\n", ep->ep.name, epstatus);

	while ((epctrl & USBA_TX_PK_RDY) && !(epstatus & USBA_TX_PK_RDY)) {
		DBG(DBG_BUS, "%s: TX PK ready\n", ep->ep.name);

		if (list_empty(&ep->queue)) {
			dev_warn(&udc->pdev->dev, "ep_irq: queue empty\n");
			usba_ep_writel(ep, CTL_DIS, USBA_TX_PK_RDY);
			return;
		}

		req = list_entry(ep->queue.next, struct usba_request, queue);

		if (req->using_dma) {
			/* Send a zero-length packet */
			usba_ep_writel(ep, SET_STA,
					USBA_TX_PK_RDY);
			usba_ep_writel(ep, CTL_DIS,
					USBA_TX_PK_RDY);
			list_del_init(&req->queue);
			submit_next_request(ep);
			request_complete(ep, req, 0);
		} else {
			if (req->submitted)
				next_fifo_transaction(ep, req);
			else
				submit_request(ep, req);

			if (req->last_transaction) {
				list_del_init(&req->queue);
				submit_next_request(ep);
				request_complete(ep, req, 0);
			}
		}

		epstatus = usba_ep_readl(ep, STA);
		epctrl = usba_ep_readl(ep, CTL);
	}
	if ((epstatus & epctrl) & USBA_RX_BK_RDY) {
		DBG(DBG_BUS, "%s: RX data ready\n", ep->ep.name);
		receive_data(ep);
	}
}

static void usba_dma_irq(struct usba_udc *udc, struct usba_ep *ep)
{
	struct usba_request *req;
	u32 status, control, pending;

	status = usba_dma_readl(ep, STATUS);
	control = usba_dma_readl(ep, CONTROL);
#ifdef CONFIG_USB_GADGET_DEBUG_FS
	ep->last_dma_status = status;
#endif
	pending = status & control;
	DBG(DBG_INT | DBG_DMA, "dma irq, s/%#08x, c/%#08x\n", status, control);

	if (status & USBA_DMA_CH_EN) {
		dev_err(&udc->pdev->dev,
			"DMA_CH_EN is set after transfer is finished!\n");
		dev_err(&udc->pdev->dev,
			"status=%#08x, pending=%#08x, control=%#08x\n",
			status, pending, control);

		/*
		 * try to pretend nothing happened. We might have to
		 * do something here...
		 */
	}

	if (list_empty(&ep->queue))
		/* Might happen if a reset comes along at the right moment */
		return;

	if (pending & (USBA_DMA_END_TR_ST | USBA_DMA_END_BUF_ST)) {
		req = list_entry(ep->queue.next, struct usba_request, queue);
		usba_update_req(ep, req, status);

		list_del_init(&req->queue);
		submit_next_request(ep);
		request_complete(ep, req, 0);
	}
}

static irqreturn_t usba_udc_irq(int irq, void *devid)
{
	struct usba_udc *udc = devid;
	u32 status, int_enb;
	u32 dma_status;
	u32 ep_status;

	spin_lock(&udc->lock);

	int_enb = usba_int_enb_get(udc);
	status = usba_readl(udc, INT_STA) & (int_enb | USBA_HIGH_SPEED);
	DBG(DBG_INT, "irq, status=%#08x\n", status);

	if (status & USBA_DET_SUSPEND) {
		toggle_bias(udc, 0);
		usba_writel(udc, INT_CLR, USBA_DET_SUSPEND);
		usba_int_enb_set(udc, int_enb | USBA_WAKE_UP);
		udc->bias_pulse_needed = true;
		DBG(DBG_BUS, "Suspend detected\n");
		if (udc->gadget.speed != USB_SPEED_UNKNOWN
				&& udc->driver && udc->driver->suspend) {
			spin_unlock(&udc->lock);
			udc->driver->suspend(&udc->gadget);
			spin_lock(&udc->lock);
		}
	}

	if (status & USBA_WAKE_UP) {
		toggle_bias(udc, 1);
		usba_writel(udc, INT_CLR, USBA_WAKE_UP);
		usba_int_enb_set(udc, int_enb & ~USBA_WAKE_UP);
		DBG(DBG_BUS, "Wake Up CPU detected\n");
	}

	if (status & USBA_END_OF_RESUME) {
		usba_writel(udc, INT_CLR, USBA_END_OF_RESUME);
		generate_bias_pulse(udc);
		DBG(DBG_BUS, "Resume detected\n");
		if (udc->gadget.speed != USB_SPEED_UNKNOWN
				&& udc->driver && udc->driver->resume) {
			spin_unlock(&udc->lock);
			udc->driver->resume(&udc->gadget);
			spin_lock(&udc->lock);
		}
	}

	dma_status = USBA_BFEXT(DMA_INT, status);
	if (dma_status) {
		int i;

		for (i = 1; i <= USBA_NR_DMAS; i++)
			if (dma_status & (1 << i))
				usba_dma_irq(udc, &udc->usba_ep[i]);
	}

	ep_status = USBA_BFEXT(EPT_INT, status);
	if (ep_status) {
		int i;

		for (i = 0; i < udc->num_ep; i++)
			if (ep_status & (1 << i)) {
				if (ep_is_control(&udc->usba_ep[i]))
					usba_control_irq(udc, &udc->usba_ep[i]);
				else
					usba_ep_irq(udc, &udc->usba_ep[i]);
			}
	}

	if (status & USBA_END_OF_RESET) {
		struct usba_ep *ep0, *ep;
		int i, n;

		usba_writel(udc, INT_CLR, USBA_END_OF_RESET);
		generate_bias_pulse(udc);
		reset_all_endpoints(udc);

		if (udc->gadget.speed != USB_SPEED_UNKNOWN && udc->driver) {
			udc->gadget.speed = USB_SPEED_UNKNOWN;
			spin_unlock(&udc->lock);
			usb_gadget_udc_reset(&udc->gadget, udc->driver);
			spin_lock(&udc->lock);
		}

		if (status & USBA_HIGH_SPEED)
			udc->gadget.speed = USB_SPEED_HIGH;
		else
			udc->gadget.speed = USB_SPEED_FULL;
		DBG(DBG_BUS, "%s bus reset detected\n",
		    usb_speed_string(udc->gadget.speed));

		ep0 = &udc->usba_ep[0];
		ep0->ep.desc = &usba_ep0_desc;
		ep0->state = WAIT_FOR_SETUP;
		usba_ep_writel(ep0, CFG,
				(USBA_BF(EPT_SIZE, EP0_EPT_SIZE)
				| USBA_BF(EPT_TYPE, USBA_EPT_TYPE_CONTROL)
				| USBA_BF(BK_NUMBER, USBA_BK_NUMBER_ONE)));
		usba_ep_writel(ep0, CTL_ENB,
				USBA_EPT_ENABLE | USBA_RX_SETUP);
		usba_int_enb_set(udc, int_enb | USBA_BF(EPT_INT, 1) |
				      USBA_DET_SUSPEND | USBA_END_OF_RESUME);

		/*
		 * Unclear why we hit this irregularly, e.g. in usbtest,
		 * but it's clearly harmless...
		 */
		if (!(usba_ep_readl(ep0, CFG) & USBA_EPT_MAPPED))
			dev_err(&udc->pdev->dev,
				"ODD: EP0 configuration is invalid!\n");

		/* Preallocate other endpoints */
		n = fifo_mode ? udc->num_ep : udc->configured_ep;
		for (i = 1; i < n; i++) {
			ep = &udc->usba_ep[i];
			usba_ep_writel(ep, CFG, ep->ept_cfg);
			if (!(usba_ep_readl(ep, CFG) & USBA_EPT_MAPPED))
				dev_err(&udc->pdev->dev,
					"ODD: EP%d configuration is invalid!\n", i);
		}
	}

	spin_unlock(&udc->lock);

	return IRQ_HANDLED;
}

static int start_clock(struct usba_udc *udc)
{
	int ret;

	if (udc->clocked)
		return 0;

	ret = clk_prepare_enable(udc->pclk);
	if (ret)
		return ret;
	ret = clk_prepare_enable(udc->hclk);
	if (ret) {
		clk_disable_unprepare(udc->pclk);
		return ret;
	}

	udc->clocked = true;
	return 0;
}

static void stop_clock(struct usba_udc *udc)
{
	if (!udc->clocked)
		return;

	clk_disable_unprepare(udc->hclk);
	clk_disable_unprepare(udc->pclk);

	udc->clocked = false;
}

static int usba_start(struct usba_udc *udc)
{
	unsigned long flags;
	int ret;

	ret = start_clock(udc);
	if (ret)
		return ret;

	spin_lock_irqsave(&udc->lock, flags);
	toggle_bias(udc, 1);
	usba_writel(udc, CTRL, USBA_ENABLE_MASK);
	usba_int_enb_set(udc, USBA_END_OF_RESET);
	spin_unlock_irqrestore(&udc->lock, flags);

	return 0;
}

static void usba_stop(struct usba_udc *udc)
{
	unsigned long flags;

	spin_lock_irqsave(&udc->lock, flags);
	udc->gadget.speed = USB_SPEED_UNKNOWN;
	reset_all_endpoints(udc);

	/* This will also disable the DP pullup */
	toggle_bias(udc, 0);
	usba_writel(udc, CTRL, USBA_DISABLE_MASK);
	spin_unlock_irqrestore(&udc->lock, flags);

	stop_clock(udc);
}

static irqreturn_t usba_vbus_irq_thread(int irq, void *devid)
{
	struct usba_udc *udc = devid;
	int vbus;

	/* debounce */
	udelay(10);

	mutex_lock(&udc->vbus_mutex);

	vbus = vbus_is_present(udc);
	if (vbus != udc->vbus_prev) {
		if (vbus) {
			usba_start(udc);
		} else {
			usba_stop(udc);

			if (udc->driver->disconnect)
				udc->driver->disconnect(&udc->gadget);
		}
		udc->vbus_prev = vbus;
	}

	mutex_unlock(&udc->vbus_mutex);
	return IRQ_HANDLED;
}

static int atmel_usba_start(struct usb_gadget *gadget,
		struct usb_gadget_driver *driver)
{
	int ret;
	struct usba_udc *udc = container_of(gadget, struct usba_udc, gadget);
	unsigned long flags;

	spin_lock_irqsave(&udc->lock, flags);
	udc->devstatus = 1 << USB_DEVICE_SELF_POWERED;
	udc->driver = driver;
	spin_unlock_irqrestore(&udc->lock, flags);

	mutex_lock(&udc->vbus_mutex);

	if (udc->vbus_pin)
		enable_irq(gpiod_to_irq(udc->vbus_pin));

	/* If Vbus is present, enable the controller and wait for reset */
	udc->vbus_prev = vbus_is_present(udc);
	if (udc->vbus_prev) {
		ret = usba_start(udc);
		if (ret)
			goto err;
	}

	mutex_unlock(&udc->vbus_mutex);
	return 0;

err:
	if (udc->vbus_pin)
		disable_irq(gpiod_to_irq(udc->vbus_pin));

	mutex_unlock(&udc->vbus_mutex);

	spin_lock_irqsave(&udc->lock, flags);
	udc->devstatus &= ~(1 << USB_DEVICE_SELF_POWERED);
	udc->driver = NULL;
	spin_unlock_irqrestore(&udc->lock, flags);
	return ret;
}

static int atmel_usba_stop(struct usb_gadget *gadget)
{
	struct usba_udc *udc = container_of(gadget, struct usba_udc, gadget);

	if (udc->vbus_pin)
		disable_irq(gpiod_to_irq(udc->vbus_pin));

	if (fifo_mode == 0)
		udc->configured_ep = 1;

	usba_stop(udc);

	udc->driver = NULL;

	return 0;
}

static void at91sam9rl_toggle_bias(struct usba_udc *udc, int is_on)
{
	regmap_update_bits(udc->pmc, AT91_CKGR_UCKR, AT91_PMC_BIASEN,
			   is_on ? AT91_PMC_BIASEN : 0);
}

static void at91sam9g45_pulse_bias(struct usba_udc *udc)
{
	regmap_update_bits(udc->pmc, AT91_CKGR_UCKR, AT91_PMC_BIASEN, 0);
	regmap_update_bits(udc->pmc, AT91_CKGR_UCKR, AT91_PMC_BIASEN,
			   AT91_PMC_BIASEN);
}

static const struct usba_udc_errata at91sam9rl_errata = {
	.toggle_bias = at91sam9rl_toggle_bias,
};

static const struct usba_udc_errata at91sam9g45_errata = {
	.pulse_bias = at91sam9g45_pulse_bias,
};

static const struct of_device_id atmel_udc_dt_ids[] = {
	{ .compatible = "atmel,at91sam9rl-udc", .data = &at91sam9rl_errata },
	{ .compatible = "atmel,at91sam9g45-udc", .data = &at91sam9g45_errata },
	{ .compatible = "atmel,sama5d3-udc" },
	{ /* sentinel */ }
};

MODULE_DEVICE_TABLE(of, atmel_udc_dt_ids);

static struct usba_ep * atmel_udc_of_init(struct platform_device *pdev,
						    struct usba_udc *udc)
{
	u32 val;
	const char *name;
	struct device_node *np = pdev->dev.of_node;
	const struct of_device_id *match;
	struct device_node *pp;
	int i, ret;
	struct usba_ep *eps, *ep;

	match = of_match_node(atmel_udc_dt_ids, np);
	if (!match)
		return ERR_PTR(-EINVAL);

	udc->errata = match->data;
	udc->pmc = syscon_regmap_lookup_by_compatible("atmel,at91sam9g45-pmc");
	if (IS_ERR(udc->pmc))
		udc->pmc = syscon_regmap_lookup_by_compatible("atmel,at91sam9rl-pmc");
	if (IS_ERR(udc->pmc))
		udc->pmc = syscon_regmap_lookup_by_compatible("atmel,at91sam9x5-pmc");
	if (udc->errata && IS_ERR(udc->pmc))
		return ERR_CAST(udc->pmc);

	udc->num_ep = 0;

	udc->vbus_pin = devm_gpiod_get_optional(&pdev->dev, "atmel,vbus",
						GPIOD_IN);

	if (fifo_mode == 0) {
		pp = NULL;
		while ((pp = of_get_next_child(np, pp)))
			udc->num_ep++;
		udc->configured_ep = 1;
	} else {
		udc->num_ep = usba_config_fifo_table(udc);
	}

	eps = devm_kcalloc(&pdev->dev, udc->num_ep, sizeof(struct usba_ep),
			   GFP_KERNEL);
	if (!eps)
		return ERR_PTR(-ENOMEM);

	udc->gadget.ep0 = &eps[0].ep;

	INIT_LIST_HEAD(&eps[0].ep.ep_list);

	pp = NULL;
	i = 0;
	while ((pp = of_get_next_child(np, pp)) && i < udc->num_ep) {
		ep = &eps[i];

		ret = of_property_read_u32(pp, "reg", &val);
		if (ret) {
			dev_err(&pdev->dev, "of_probe: reg error(%d)\n", ret);
			goto err;
		}
		ep->index = fifo_mode ? udc->fifo_cfg[i].hw_ep_num : val;

		ret = of_property_read_u32(pp, "atmel,fifo-size", &val);
		if (ret) {
			dev_err(&pdev->dev, "of_probe: fifo-size error(%d)\n", ret);
			goto err;
		}
		if (fifo_mode) {
			if (val < udc->fifo_cfg[i].fifo_size) {
				dev_warn(&pdev->dev,
					 "Using max fifo-size value from DT\n");
				ep->fifo_size = val;
			} else {
				ep->fifo_size = udc->fifo_cfg[i].fifo_size;
			}
		} else {
			ep->fifo_size = val;
		}

		ret = of_property_read_u32(pp, "atmel,nb-banks", &val);
		if (ret) {
			dev_err(&pdev->dev, "of_probe: nb-banks error(%d)\n", ret);
			goto err;
		}
		if (fifo_mode) {
			if (val < udc->fifo_cfg[i].nr_banks) {
				dev_warn(&pdev->dev,
					 "Using max nb-banks value from DT\n");
				ep->nr_banks = val;
			} else {
				ep->nr_banks = udc->fifo_cfg[i].nr_banks;
			}
		} else {
			ep->nr_banks = val;
		}

		ep->can_dma = of_property_read_bool(pp, "atmel,can-dma");
		ep->can_isoc = of_property_read_bool(pp, "atmel,can-isoc");

		ret = of_property_read_string(pp, "name", &name);
		if (ret) {
			dev_err(&pdev->dev, "of_probe: name error(%d)\n", ret);
			goto err;
		}
		sprintf(ep->name, "ep%d", ep->index);
		ep->ep.name = ep->name;

		ep->ep_regs = udc->regs + USBA_EPT_BASE(i);
		ep->dma_regs = udc->regs + USBA_DMA_BASE(i);
		ep->fifo = udc->fifo + USBA_FIFO_BASE(i);
		ep->ep.ops = &usba_ep_ops;
		usb_ep_set_maxpacket_limit(&ep->ep, ep->fifo_size);
		ep->udc = udc;
		INIT_LIST_HEAD(&ep->queue);

		if (ep->index == 0) {
			ep->ep.caps.type_control = true;
		} else {
			ep->ep.caps.type_iso = ep->can_isoc;
			ep->ep.caps.type_bulk = true;
			ep->ep.caps.type_int = true;
		}

		ep->ep.caps.dir_in = true;
		ep->ep.caps.dir_out = true;

		if (fifo_mode != 0) {
			/*
			 * Generate ept_cfg based on FIFO size and
			 * banks number
			 */
			if (ep->fifo_size  <= 8)
				ep->ept_cfg = USBA_BF(EPT_SIZE, USBA_EPT_SIZE_8);
			else
				/* LSB is bit 1, not 0 */
				ep->ept_cfg =
				  USBA_BF(EPT_SIZE, fls(ep->fifo_size - 1) - 3);

			ep->ept_cfg |= USBA_BF(BK_NUMBER, ep->nr_banks);
		}

		if (i)
			list_add_tail(&ep->ep.ep_list, &udc->gadget.ep_list);

		i++;
	}

	if (i == 0) {
		dev_err(&pdev->dev, "of_probe: no endpoint specified\n");
		ret = -EINVAL;
		goto err;
	}

	return eps;
err:
	return ERR_PTR(ret);
}

static int usba_udc_probe(struct platform_device *pdev)
{
	struct resource *res;
	struct clk *pclk, *hclk;
	struct usba_udc *udc;
	int irq, ret, i;

	udc = devm_kzalloc(&pdev->dev, sizeof(*udc), GFP_KERNEL);
	if (!udc)
		return -ENOMEM;

	udc->gadget = usba_gadget_template;
	INIT_LIST_HEAD(&udc->gadget.ep_list);

	res = platform_get_resource(pdev, IORESOURCE_MEM, CTRL_IOMEM_ID);
	udc->regs = devm_ioremap_resource(&pdev->dev, res);
	if (IS_ERR(udc->regs))
		return PTR_ERR(udc->regs);
	dev_info(&pdev->dev, "MMIO registers at %pR mapped at %p\n",
		 res, udc->regs);

	res = platform_get_resource(pdev, IORESOURCE_MEM, FIFO_IOMEM_ID);
	udc->fifo = devm_ioremap_resource(&pdev->dev, res);
	if (IS_ERR(udc->fifo))
		return PTR_ERR(udc->fifo);
	dev_info(&pdev->dev, "FIFO at %pR mapped at %p\n", res, udc->fifo);

	irq = platform_get_irq(pdev, 0);
	if (irq < 0)
		return irq;

	pclk = devm_clk_get(&pdev->dev, "pclk");
	if (IS_ERR(pclk))
		return PTR_ERR(pclk);
	hclk = devm_clk_get(&pdev->dev, "hclk");
	if (IS_ERR(hclk))
		return PTR_ERR(hclk);

	spin_lock_init(&udc->lock);
	mutex_init(&udc->vbus_mutex);
	udc->pdev = pdev;
	udc->pclk = pclk;
	udc->hclk = hclk;

	platform_set_drvdata(pdev, udc);

	/* Make sure we start from a clean slate */
	ret = clk_prepare_enable(pclk);
	if (ret) {
		dev_err(&pdev->dev, "Unable to enable pclk, aborting.\n");
		return ret;
	}

	usba_writel(udc, CTRL, USBA_DISABLE_MASK);
	clk_disable_unprepare(pclk);

	udc->usba_ep = atmel_udc_of_init(pdev, udc);

	toggle_bias(udc, 0);

	if (IS_ERR(udc->usba_ep))
		return PTR_ERR(udc->usba_ep);

	ret = devm_request_irq(&pdev->dev, irq, usba_udc_irq, 0,
				"atmel_usba_udc", udc);
	if (ret) {
		dev_err(&pdev->dev, "Cannot request irq %d (error %d)\n",
			irq, ret);
		return ret;
	}
	udc->irq = irq;

<<<<<<< HEAD
	if (gpio_is_valid(udc->vbus_pin)) {
		if (!devm_gpio_request(&pdev->dev, udc->vbus_pin, "atmel_usba_udc")) {
			irq_set_status_flags(gpio_to_irq(udc->vbus_pin),
					IRQ_NOAUTOEN);
			ret = devm_request_threaded_irq(&pdev->dev,
					gpio_to_irq(udc->vbus_pin), NULL,
					usba_vbus_irq_thread, USBA_VBUS_IRQFLAGS,
					"atmel_usba_udc", udc);
			if (ret) {
				udc->vbus_pin = -ENODEV;
				dev_warn(&udc->pdev->dev,
					 "failed to request vbus irq; "
					 "assuming always on\n");
			}
		} else {
			/* gpio_request fail so use -EINVAL for gpio_is_valid */
			udc->vbus_pin = -EINVAL;
=======
	if (udc->vbus_pin) {
		irq_set_status_flags(gpiod_to_irq(udc->vbus_pin), IRQ_NOAUTOEN);
		ret = devm_request_threaded_irq(&pdev->dev,
				gpiod_to_irq(udc->vbus_pin), NULL,
				usba_vbus_irq_thread, USBA_VBUS_IRQFLAGS,
				"atmel_usba_udc", udc);
		if (ret) {
			udc->vbus_pin = NULL;
			dev_warn(&udc->pdev->dev,
				 "failed to request vbus irq; "
				 "assuming always on\n");
>>>>>>> 286cd8c7
		}
	}

	ret = usb_add_gadget_udc(&pdev->dev, &udc->gadget);
	if (ret)
		return ret;
	device_init_wakeup(&pdev->dev, 1);

	usba_init_debugfs(udc);
	for (i = 1; i < udc->num_ep; i++)
		usba_ep_init_debugfs(udc, &udc->usba_ep[i]);

	return 0;
}

static int usba_udc_remove(struct platform_device *pdev)
{
	struct usba_udc *udc;
	int i;

	udc = platform_get_drvdata(pdev);

	device_init_wakeup(&pdev->dev, 0);
	usb_del_gadget_udc(&udc->gadget);

	for (i = 1; i < udc->num_ep; i++)
		usba_ep_cleanup_debugfs(&udc->usba_ep[i]);
	usba_cleanup_debugfs(udc);

	return 0;
}

#ifdef CONFIG_PM_SLEEP
static int usba_udc_suspend(struct device *dev)
{
	struct usba_udc *udc = dev_get_drvdata(dev);

	/* Not started */
	if (!udc->driver)
		return 0;

	mutex_lock(&udc->vbus_mutex);

	if (!device_may_wakeup(dev)) {
		usba_stop(udc);
		goto out;
	}

	/*
	 * Device may wake up. We stay clocked if we failed
	 * to request vbus irq, assuming always on.
	 */
	if (udc->vbus_pin) {
		usba_stop(udc);
		enable_irq_wake(gpiod_to_irq(udc->vbus_pin));
	}

out:
	mutex_unlock(&udc->vbus_mutex);
	return 0;
}

static int usba_udc_resume(struct device *dev)
{
	struct usba_udc *udc = dev_get_drvdata(dev);

	/* Not started */
	if (!udc->driver)
		return 0;

	if (device_may_wakeup(dev) && udc->vbus_pin)
		disable_irq_wake(gpiod_to_irq(udc->vbus_pin));

	/* If Vbus is present, enable the controller and wait for reset */
	mutex_lock(&udc->vbus_mutex);
	udc->vbus_prev = vbus_is_present(udc);
	if (udc->vbus_prev)
		usba_start(udc);
	mutex_unlock(&udc->vbus_mutex);

	return 0;
}
#endif

static SIMPLE_DEV_PM_OPS(usba_udc_pm_ops, usba_udc_suspend, usba_udc_resume);

static struct platform_driver udc_driver = {
	.remove		= usba_udc_remove,
	.driver		= {
		.name		= "atmel_usba_udc",
		.pm		= &usba_udc_pm_ops,
		.of_match_table	= atmel_udc_dt_ids,
	},
};

module_platform_driver_probe(udc_driver, usba_udc_probe);

MODULE_DESCRIPTION("Atmel USBA UDC driver");
MODULE_AUTHOR("Haavard Skinnemoen (Atmel)");
MODULE_LICENSE("GPL");
MODULE_ALIAS("platform:atmel_usba_udc");<|MERGE_RESOLUTION|>--- conflicted
+++ resolved
@@ -2229,25 +2229,6 @@
 	}
 	udc->irq = irq;
 
-<<<<<<< HEAD
-	if (gpio_is_valid(udc->vbus_pin)) {
-		if (!devm_gpio_request(&pdev->dev, udc->vbus_pin, "atmel_usba_udc")) {
-			irq_set_status_flags(gpio_to_irq(udc->vbus_pin),
-					IRQ_NOAUTOEN);
-			ret = devm_request_threaded_irq(&pdev->dev,
-					gpio_to_irq(udc->vbus_pin), NULL,
-					usba_vbus_irq_thread, USBA_VBUS_IRQFLAGS,
-					"atmel_usba_udc", udc);
-			if (ret) {
-				udc->vbus_pin = -ENODEV;
-				dev_warn(&udc->pdev->dev,
-					 "failed to request vbus irq; "
-					 "assuming always on\n");
-			}
-		} else {
-			/* gpio_request fail so use -EINVAL for gpio_is_valid */
-			udc->vbus_pin = -EINVAL;
-=======
 	if (udc->vbus_pin) {
 		irq_set_status_flags(gpiod_to_irq(udc->vbus_pin), IRQ_NOAUTOEN);
 		ret = devm_request_threaded_irq(&pdev->dev,
@@ -2259,7 +2240,6 @@
 			dev_warn(&udc->pdev->dev,
 				 "failed to request vbus irq; "
 				 "assuming always on\n");
->>>>>>> 286cd8c7
 		}
 	}
 
