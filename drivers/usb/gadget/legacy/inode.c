--- conflicted
+++ resolved
@@ -23,10 +23,7 @@
 #include <linux/mmu_context.h>
 #include <linux/aio.h>
 #include <linux/uio.h>
-<<<<<<< HEAD
-=======
 #include <linux/refcount.h>
->>>>>>> 286cd8c7
 #include <linux/delay.h>
 #include <linux/device.h>
 #include <linux/moduleparam.h>
@@ -116,11 +113,7 @@
 
 struct dev_data {
 	spinlock_t			lock;
-<<<<<<< HEAD
-	atomic_t			count;
-=======
 	refcount_t			count;
->>>>>>> 286cd8c7
 	int				udc_usage;
 	enum ep0_state			state;		/* P: lock */
 	struct usb_gadgetfs_event	event [N_EVENT];
@@ -1836,14 +1829,9 @@
 	spin_lock_irq (&dev->lock);
 	value = -EINVAL;
 	if (dev->buf) {
-<<<<<<< HEAD
-		kfree(kbuf);
-		goto fail;
-=======
 		spin_unlock_irq(&dev->lock);
 		kfree(kbuf);
 		return value;
->>>>>>> 286cd8c7
 	}
 	dev->buf = kbuf;
 
