// SPDX-License-Identifier: GPL-2.0+
/*
 * composite.c - infrastructure for Composite USB Gadgets
 *
 * Copyright (C) 2006-2008 David Brownell
 */

/* #define VERBOSE_DEBUG */

#include <linux/kallsyms.h>
#include <linux/kernel.h>
#include <linux/slab.h>
#include <linux/module.h>
#include <linux/device.h>
#include <linux/utsname.h>

#include <linux/usb/composite.h>
#include <linux/usb/otg.h>
#include <asm/unaligned.h>

#include "u_os_desc.h"
#define SSUSB_GADGET_VBUS_DRAW 900 /* in mA */
#define SSUSB_GADGET_VBUS_DRAW_UNITS 8
#define HSUSB_GADGET_VBUS_DRAW_UNITS 2

/*
 * Based on enumerated USB speed, draw power with set_config and resume
 * HSUSB: 500mA, SSUSB: 900mA
 */
#define USB_VBUS_DRAW(speed)\
	(speed == USB_SPEED_SUPER ?\
	SSUSB_GADGET_VBUS_DRAW : CONFIG_USB_GADGET_VBUS_DRAW)

/* disable LPM by default */
static bool disable_l1_for_hs = true;
module_param(disable_l1_for_hs, bool, S_IRUGO | S_IWUSR);
MODULE_PARM_DESC(disable_l1_for_hs,
	"Disable support for L1 LPM for HS devices");

/**
 * struct usb_os_string - represents OS String to be reported by a gadget
 * @bLength: total length of the entire descritor, always 0x12
 * @bDescriptorType: USB_DT_STRING
 * @qwSignature: the OS String proper
 * @bMS_VendorCode: code used by the host for subsequent requests
 * @bPad: not used, must be zero
 */
struct usb_os_string {
	__u8	bLength;
	__u8	bDescriptorType;
	__u8	qwSignature[OS_STRING_QW_SIGN_LEN];
	__u8	bMS_VendorCode;
	__u8	bPad;
} __packed;

/*
 * The code in this file is utility code, used to build a gadget driver
 * from one or more "function" drivers, one or more "configuration"
 * objects, and a "usb_composite_driver" by gluing them together along
 * with the relevant device-wide data.
 */

static struct usb_gadget_strings **get_containers_gs(
		struct usb_gadget_string_container *uc)
{
	return (struct usb_gadget_strings **)uc->stash;
}

/**
 * function_descriptors() - get function descriptors for speed
 * @f: the function
 * @speed: the speed
 *
 * Returns the descriptors or NULL if not set.
 */
static struct usb_descriptor_header **
function_descriptors(struct usb_function *f,
		     enum usb_device_speed speed)
{
	struct usb_descriptor_header **descriptors;

	/*
	 * NOTE: we try to help gadget drivers which might not be setting
	 * max_speed appropriately.
	 */

	switch (speed) {
	case USB_SPEED_SUPER_PLUS:
		descriptors = f->ssp_descriptors;
		if (descriptors)
			break;
		/* FALLTHROUGH */
	case USB_SPEED_SUPER:
		descriptors = f->ss_descriptors;
		if (descriptors)
			break;
		/* FALLTHROUGH */
	case USB_SPEED_HIGH:
		descriptors = f->hs_descriptors;
		if (descriptors)
			break;
		/* FALLTHROUGH */
	default:
		descriptors = f->fs_descriptors;
	}

	/*
	 * if we can't find any descriptors at all, then this gadget deserves to
	 * Oops with a NULL pointer dereference
	 */

	return descriptors;
}

/**
 * next_desc() - advance to the next desc_type descriptor
 * @t: currect pointer within descriptor array
 * @desc_type: descriptor type
 *
 * Return: next desc_type descriptor or NULL
 *
 * Iterate over @t until either desc_type descriptor found or
 * NULL (that indicates end of list) encountered
 */
static struct usb_descriptor_header**
next_desc(struct usb_descriptor_header **t, u8 desc_type)
{
	for (; *t; t++) {
		if ((*t)->bDescriptorType == desc_type)
			return t;
	}
	return NULL;
}

/*
 * for_each_desc() - iterate over desc_type descriptors in the
 * descriptors list
 * @start: pointer within descriptor array.
 * @iter_desc: desc_type descriptor to use as the loop cursor
 * @desc_type: wanted descriptr type
 */
#define for_each_desc(start, iter_desc, desc_type) \
	for (iter_desc = next_desc(start, desc_type); \
	     iter_desc; iter_desc = next_desc(iter_desc + 1, desc_type))

/**
 * config_ep_by_speed_and_alt() - configures the given endpoint
 * according to gadget speed.
 * @g: pointer to the gadget
 * @f: usb function
 * @_ep: the endpoint to configure
 * @alt: alternate setting number
 *
 * Return: error code, 0 on success
 *
 * This function chooses the right descriptors for a given
 * endpoint according to gadget speed and saves it in the
 * endpoint desc field. If the endpoint already has a descriptor
 * assigned to it - overwrites it with currently corresponding
 * descriptor. The endpoint maxpacket field is updated according
 * to the chosen descriptor.
 * Note: the supplied function should hold all the descriptors
 * for supported speeds
 */
int config_ep_by_speed_and_alt(struct usb_gadget *g,
				struct usb_function *f,
				struct usb_ep *_ep,
				u8 alt)
{
<<<<<<< HEAD
=======
	struct usb_composite_dev *cdev;
>>>>>>> 286cd8c7
	struct usb_endpoint_descriptor *chosen_desc = NULL;
	struct usb_interface_descriptor *int_desc = NULL;
	struct usb_descriptor_header **speed_desc = NULL;

	struct usb_ss_ep_comp_descriptor *comp_desc = NULL;
	int want_comp_desc = 0;

	struct usb_descriptor_header **d_spd; /* cursor for speed desc */

	if (!g || !f || !_ep)
		return -EIO;

	cdev = get_gadget_data(g);

	/* select desired speed */
	switch (g->speed) {
	case USB_SPEED_SUPER_PLUS:
		if (gadget_is_superspeed_plus(g)) {
			speed_desc = f->ssp_descriptors;
			want_comp_desc = 1;
			break;
		}
		/* fall through */
	case USB_SPEED_SUPER:
		if (gadget_is_superspeed(g)) {
			speed_desc = f->ss_descriptors;
			want_comp_desc = 1;
			break;
		}
		/* fall through */
	case USB_SPEED_HIGH:
		if (gadget_is_dualspeed(g)) {
			speed_desc = f->hs_descriptors;
			break;
		}
		/* fall through */
	default:
		speed_desc = f->fs_descriptors;
	}

	if (!speed_desc) {
		DBG(cdev, "%s desc not present for function %s\n",
			usb_speed_string(g->speed), f->name);
		return -EIO;
	}

	/* find correct alternate setting descriptor */
	for_each_desc(speed_desc, d_spd, USB_DT_INTERFACE) {
		int_desc = (struct usb_interface_descriptor *)*d_spd;

		if (int_desc->bAlternateSetting == alt) {
			speed_desc = d_spd;
			goto intf_found;
		}
	}
	return -EIO;

intf_found:
	/* find descriptors */
	for_each_desc(speed_desc, d_spd, USB_DT_ENDPOINT) {
		chosen_desc = (struct usb_endpoint_descriptor *)*d_spd;
		if (chosen_desc->bEndpointAddress == _ep->address)
			goto ep_found;
	}
	return -EIO;

ep_found:
	/* commit results */
	_ep->maxpacket = usb_endpoint_maxp(chosen_desc) & 0x7ff;
	_ep->desc = chosen_desc;
	_ep->comp_desc = NULL;
	_ep->maxburst = 0;
	_ep->mult = 1;

	if (g->speed == USB_SPEED_HIGH && (usb_endpoint_xfer_isoc(_ep->desc) ||
				usb_endpoint_xfer_int(_ep->desc)))
<<<<<<< HEAD
		_ep->mult = ((usb_endpoint_maxp(_ep->desc) & 0x1800) >> 11) + 1;
=======
		_ep->mult = usb_endpoint_maxp_mult(_ep->desc);
>>>>>>> 286cd8c7

	if (!want_comp_desc)
		return 0;

	/*
	 * Companion descriptor should follow EP descriptor
	 * USB 3.0 spec, #9.6.7
	 */
	comp_desc = (struct usb_ss_ep_comp_descriptor *)*(++d_spd);
	if (!comp_desc ||
	    (comp_desc->bDescriptorType != USB_DT_SS_ENDPOINT_COMP))
		return -EIO;
	_ep->comp_desc = comp_desc;
	if (g->speed >= USB_SPEED_SUPER) {
		switch (usb_endpoint_type(_ep->desc)) {
		case USB_ENDPOINT_XFER_ISOC:
			/* mult: bits 1:0 of bmAttributes */
			_ep->mult = (comp_desc->bmAttributes & 0x3) + 1;
<<<<<<< HEAD
=======
			/* fall through */
>>>>>>> 286cd8c7
		case USB_ENDPOINT_XFER_BULK:
		case USB_ENDPOINT_XFER_INT:
			_ep->maxburst = comp_desc->bMaxBurst + 1;
			break;
		default:
			if (comp_desc->bMaxBurst != 0) {
				struct usb_composite_dev *cdev;

				cdev = get_gadget_data(g);
				ERROR(cdev, "ep0 bMaxBurst must be 0\n");
<<<<<<< HEAD
			}
=======

>>>>>>> 286cd8c7
			_ep->maxburst = 1;
			break;
		}
	}
	return 0;
}
EXPORT_SYMBOL_GPL(config_ep_by_speed_and_alt);

/**
 * config_ep_by_speed() - configures the given endpoint
 * according to gadget speed.
 * @g: pointer to the gadget
 * @f: usb function
 * @_ep: the endpoint to configure
 *
 * Return: error code, 0 on success
 *
 * This function chooses the right descriptors for a given
 * endpoint according to gadget speed and saves it in the
 * endpoint desc field. If the endpoint already has a descriptor
 * assigned to it - overwrites it with currently corresponding
 * descriptor. The endpoint maxpacket field is updated according
 * to the chosen descriptor.
 * Note: the supplied function should hold all the descriptors
 * for supported speeds
 */
int config_ep_by_speed(struct usb_gadget *g,
			struct usb_function *f,
			struct usb_ep *_ep)
{
	return config_ep_by_speed_and_alt(g, f, _ep, 0);
}
EXPORT_SYMBOL_GPL(config_ep_by_speed);

/**
 * usb_add_function() - add a function to a configuration
 * @config: the configuration
 * @function: the function being added
 * Context: single threaded during gadget setup
 *
 * After initialization, each configuration must have one or more
 * functions added to it.  Adding a function involves calling its @bind()
 * method to allocate resources such as interface and string identifiers
 * and endpoints.
 *
 * This function returns the value of the function's bind(), which is
 * zero for success else a negative errno value.
 */
int usb_add_function(struct usb_configuration *config,
		struct usb_function *function)
{
	int	value = -EINVAL;

	DBG(config->cdev, "adding '%s'/%pK to config '%s'/%pK\n",
			function->name, function,
			config->label, config);

	if (!function->set_alt || !function->disable)
		goto done;

	function->config = config;
	function->intf_id = -EINVAL;
	list_add_tail(&function->list, &config->functions);

	if (function->bind_deactivated) {
		value = usb_function_deactivate(function);
		if (value)
			goto done;
	}

	/* REVISIT *require* function->bind? */
	if (function->bind) {
		value = function->bind(config, function);
		if (value < 0) {
			list_del(&function->list);
			function->config = NULL;
		}
	} else
		value = 0;

	/* We allow configurations that don't work at both speeds.
	 * If we run into a lowspeed Linux system, treat it the same
	 * as full speed ... it's the function drivers that will need
	 * to avoid bulk and ISO transfers.
	 */
	if (!config->fullspeed && function->fs_descriptors)
		config->fullspeed = true;
	if (!config->highspeed && function->hs_descriptors)
		config->highspeed = true;
	if (!config->superspeed && function->ss_descriptors)
		config->superspeed = true;
	if (!config->superspeed_plus && function->ssp_descriptors)
		config->superspeed_plus = true;

done:
	if (value)
		DBG(config->cdev, "adding '%s'/%pK --> %d\n",
				function->name, function, value);
	return value;
}
EXPORT_SYMBOL_GPL(usb_add_function);

void usb_remove_function(struct usb_configuration *c, struct usb_function *f)
{
	if (f->disable)
		f->disable(f);

	bitmap_zero(f->endpoints, 32);
	list_del(&f->list);
	if (f->unbind)
		f->unbind(c, f);

	if (f->bind_deactivated)
		usb_function_activate(f);
}
EXPORT_SYMBOL_GPL(usb_remove_function);

/**
 * usb_function_deactivate - prevent function and gadget enumeration
 * @function: the function that isn't yet ready to respond
 *
 * Blocks response of the gadget driver to host enumeration by
 * preventing the data line pullup from being activated.  This is
 * normally called during @bind() processing to change from the
 * initial "ready to respond" state, or when a required resource
 * becomes available.
 *
 * For example, drivers that serve as a passthrough to a userspace
 * daemon can block enumeration unless that daemon (such as an OBEX,
 * MTP, or print server) is ready to handle host requests.
 *
 * Not all systems support software control of their USB peripheral
 * data pullups.
 *
 * Returns zero on success, else negative errno.
 */
int usb_function_deactivate(struct usb_function *function)
{
	struct usb_composite_dev	*cdev = function->config->cdev;
	unsigned long			flags;
	int				status = 0;

	spin_lock_irqsave(&cdev->lock, flags);

	if (cdev->deactivations == 0) {
		spin_unlock_irqrestore(&cdev->lock, flags);
		status = usb_gadget_deactivate(cdev->gadget);
		spin_lock_irqsave(&cdev->lock, flags);
	}
	if (status == 0)
		cdev->deactivations++;

	spin_unlock_irqrestore(&cdev->lock, flags);
	return status;
}
EXPORT_SYMBOL_GPL(usb_function_deactivate);

/**
 * usb_function_activate - allow function and gadget enumeration
 * @function: function on which usb_function_activate() was called
 *
 * Reverses effect of usb_function_deactivate().  If no more functions
 * are delaying their activation, the gadget driver will respond to
 * host enumeration procedures.
 *
 * Returns zero on success, else negative errno.
 */
int usb_function_activate(struct usb_function *function)
{
	struct usb_composite_dev	*cdev = function->config->cdev;
	unsigned long			flags;
	int				status = 0;

	spin_lock_irqsave(&cdev->lock, flags);

	if (WARN_ON(cdev->deactivations == 0))
		status = -EINVAL;
	else {
		cdev->deactivations--;
		if (cdev->deactivations == 0) {
			spin_unlock_irqrestore(&cdev->lock, flags);
			status = usb_gadget_activate(cdev->gadget);
			spin_lock_irqsave(&cdev->lock, flags);
		}
	}

	spin_unlock_irqrestore(&cdev->lock, flags);
	return status;
}
EXPORT_SYMBOL_GPL(usb_function_activate);

/**
 * usb_interface_id() - allocate an unused interface ID
 * @config: configuration associated with the interface
 * @function: function handling the interface
 * Context: single threaded during gadget setup
 *
 * usb_interface_id() is called from usb_function.bind() callbacks to
 * allocate new interface IDs.  The function driver will then store that
 * ID in interface, association, CDC union, and other descriptors.  It
 * will also handle any control requests targeted at that interface,
 * particularly changing its altsetting via set_alt().  There may
 * also be class-specific or vendor-specific requests to handle.
 *
 * All interface identifier should be allocated using this routine, to
 * ensure that for example different functions don't wrongly assign
 * different meanings to the same identifier.  Note that since interface
 * identifiers are configuration-specific, functions used in more than
 * one configuration (or more than once in a given configuration) need
 * multiple versions of the relevant descriptors.
 *
 * Returns the interface ID which was allocated; or -ENODEV if no
 * more interface IDs can be allocated.
 */
int usb_interface_id(struct usb_configuration *config,
		struct usb_function *function)
{
	unsigned id = config->next_interface_id;

	if (id < MAX_CONFIG_INTERFACES) {
		config->interface[id] = function;
		if (function->intf_id < 0)
			function->intf_id = id;
		config->next_interface_id = id + 1;
		return id;
	}
	return -ENODEV;
}
EXPORT_SYMBOL_GPL(usb_interface_id);

static int usb_func_wakeup_int(struct usb_function *func)
{
	int ret;
	struct usb_gadget *gadget;

<<<<<<< HEAD
	pr_debug("%s - %s function wakeup\n",
		__func__, func->name ? func->name : "");

=======
>>>>>>> 286cd8c7
	if (!func || !func->config || !func->config->cdev ||
		!func->config->cdev->gadget)
		return -EINVAL;

<<<<<<< HEAD
=======
	pr_debug("%s - %s function wakeup\n",
		__func__, func->name ? func->name : "");

>>>>>>> 286cd8c7
	gadget = func->config->cdev->gadget;
	if ((gadget->speed != USB_SPEED_SUPER) || !func->func_wakeup_allowed) {
		DBG(func->config->cdev,
			"Function Wakeup is not possible. speed=%u, func_wakeup_allowed=%u\n",
			gadget->speed,
			func->func_wakeup_allowed);

		return -ENOTSUPP;
	}

	ret = usb_gadget_func_wakeup(gadget, func->intf_id);

	return ret;
}

<<<<<<< HEAD
=======
/**
 * usb_func_wakeup - wakes up a composite device function.
 * @func: composite device function to wake up.
 *
 * Returns 0 on success or a negative error value.
 */
>>>>>>> 286cd8c7
int usb_func_wakeup(struct usb_function *func)
{
	int ret;
	unsigned long flags;

<<<<<<< HEAD
=======
	if (!func || !func->config || !func->config->cdev)
		return -EINVAL;

>>>>>>> 286cd8c7
	pr_debug("%s function wakeup\n",
		func->name ? func->name : "");

	spin_lock_irqsave(&func->config->cdev->lock, flags);
	ret = usb_func_wakeup_int(func);
	if (ret == -EAGAIN) {
		DBG(func->config->cdev,
			"Function wakeup for %s could not complete due to suspend state. Delayed until after bus resume.\n",
			func->name ? func->name : "");
		ret = 0;
	} else if (ret < 0 && ret != -ENOTSUPP) {
		ERROR(func->config->cdev,
			"Failed to wake function %s from suspend state. ret=%d. Canceling USB request.\n",
			func->name ? func->name : "", ret);
	}

	spin_unlock_irqrestore(&func->config->cdev->lock, flags);
	return ret;
}
EXPORT_SYMBOL_GPL(usb_func_wakeup);

<<<<<<< HEAD
=======
/**
 * usb_func_ep_queue - queues (submits) an I/O request to a function endpoint.
 * This function is similar to the usb_ep_queue function, but in addition it
 * also checks whether the function is in Super Speed USB Function Suspend
 * state, and if so a Function Wake notification is sent to the host
 * (USB 3.0 spec, section 9.2.5.2).
 * @func: the function which issues the USB I/O request.
 * @ep:the endpoint associated with the request
 * @req:the request being submitted
 * @gfp_flags: GFP_* flags to use in case the lower level driver couldn't
 * pre-allocate all necessary memory with the request.
 */
>>>>>>> 286cd8c7
int usb_func_ep_queue(struct usb_function *func, struct usb_ep *ep,
			       struct usb_request *req, gfp_t gfp_flags)
{
	int ret;
	struct usb_gadget *gadget;

	if (!func || !func->config || !func->config->cdev ||
			!func->config->cdev->gadget || !ep || !req) {
		ret = -EINVAL;
		goto done;
	}

	pr_debug("Function %s queueing new data into ep %u\n",
		func->name ? func->name : "", ep->address);

	gadget = func->config->cdev->gadget;
<<<<<<< HEAD

=======
>>>>>>> 286cd8c7
	if (func->func_is_suspended && func->func_wakeup_allowed) {
		ret = usb_gadget_func_wakeup(gadget, func->intf_id);
		if (ret == -EAGAIN) {
			pr_debug("bus suspended func wakeup for %s delayed until bus resume.\n",
<<<<<<< HEAD
				func->name ? func->name : "");
		} else if (ret < 0 && ret != -ENOTSUPP) {
			pr_err("Failed to wake function %s from suspend state. ret=%d.\n",
				func->name ? func->name : "", ret);
=======
				 func->name ? func->name : "");
		} else if (ret < 0 && ret != -ENOTSUPP) {
			pr_err("Failed to wake function %s from suspend state. ret=%d.\n",
			       func->name ? func->name : "", ret);
>>>>>>> 286cd8c7
		}
		goto done;
	}

<<<<<<< HEAD
=======
	if (!func->func_is_suspended)
		ret = 0;

>>>>>>> 286cd8c7
	if (func->func_is_suspended && !func->func_wakeup_allowed) {
		ret = -ENOTSUPP;
		goto done;
	}

	ret = usb_ep_queue(ep, req, gfp_flags);
done:
	return ret;
}
<<<<<<< HEAD
=======
EXPORT_SYMBOL_GPL(usb_func_ep_queue);
>>>>>>> 286cd8c7

static u8 encode_bMaxPower(enum usb_device_speed speed,
		struct usb_configuration *c)
{
	unsigned val = c->MaxPower;

<<<<<<< HEAD
	switch (speed) {
	case USB_SPEED_SUPER:
		/* with super-speed report 900mA if user hasn't specified */
		if (!val)
			val = SSUSB_GADGET_VBUS_DRAW;

		return (u8)(val / SSUSB_GADGET_VBUS_DRAW_UNITS);
	default:
		if (!val)
			val = CONFIG_USB_GADGET_VBUS_DRAW;

		return DIV_ROUND_UP(val, HSUSB_GADGET_VBUS_DRAW_UNITS);
	}
=======
	if (c->MaxPower || (c->bmAttributes & USB_CONFIG_ATT_SELFPOWER))
		val = c->MaxPower;
	else
		val = CONFIG_USB_GADGET_VBUS_DRAW;
	if (!val)
		return 0;
	if (speed < USB_SPEED_SUPER)
		return min(val, 500U) / 2;
	else
		/*
		 * USB 3.x supports up to 900mA, but since 900 isn't divisible
		 * by 8 the integral division will effectively cap to 896mA.
		 */
		return min(val, 900U) / 8;
>>>>>>> 286cd8c7
}

static int config_buf(struct usb_configuration *config,
		enum usb_device_speed speed, void *buf, u8 type)
{
	struct usb_config_descriptor	*c = buf;
	void				*next = buf + USB_DT_CONFIG_SIZE;
	int				len;
	struct usb_function		*f;
	int				status;

	len = USB_COMP_EP0_BUFSIZ - USB_DT_CONFIG_SIZE;
	/* write the config descriptor */
	c = buf;
	c->bLength = USB_DT_CONFIG_SIZE;
	c->bDescriptorType = type;
	/* wTotalLength is written later */
	c->bNumInterfaces = config->next_interface_id;
	c->bConfigurationValue = config->bConfigurationValue;
	c->iConfiguration = config->iConfiguration;
	c->bmAttributes = USB_CONFIG_ATT_ONE | config->bmAttributes;
	c->bMaxPower = encode_bMaxPower(speed, config);
	if (config->cdev->gadget->is_selfpowered) {
		c->bmAttributes |= USB_CONFIG_ATT_SELFPOWER;
		c->bMaxPower = 0;
	}

	/* There may be e.g. OTG descriptors */
	if (config->descriptors) {
		status = usb_descriptor_fillbuf(next, len,
				config->descriptors);
		if (status < 0)
			return status;
		len -= status;
		next += status;
	}

	/* add each function's descriptors */
	list_for_each_entry(f, &config->functions, list) {
		struct usb_descriptor_header **descriptors;

		descriptors = function_descriptors(f, speed);
		if (!descriptors)
			continue;
		status = usb_descriptor_fillbuf(next, len,
			(const struct usb_descriptor_header **) descriptors);
		if (status < 0)
			return status;
		len -= status;
		next += status;
	}

	len = next - buf;
	c->wTotalLength = cpu_to_le16(len);
	return len;
}

static int config_desc(struct usb_composite_dev *cdev, unsigned w_value)
{
	struct usb_gadget		*gadget = cdev->gadget;
	struct usb_configuration	*c;
	struct list_head		*pos;
	u8				type = w_value >> 8;
	enum usb_device_speed		speed = USB_SPEED_UNKNOWN;

	if (gadget->speed >= USB_SPEED_SUPER)
		speed = gadget->speed;
	else if (gadget_is_dualspeed(gadget)) {
		int	hs = 0;
		if (gadget->speed == USB_SPEED_HIGH)
			hs = 1;
		if (type == USB_DT_OTHER_SPEED_CONFIG)
			hs = !hs;
		if (hs)
			speed = USB_SPEED_HIGH;

	}

	/* This is a lookup by config *INDEX* */
	w_value &= 0xff;

	pos = &cdev->configs;
	c = cdev->os_desc_config;
	if (c)
		goto check_config;

	while ((pos = pos->next) !=  &cdev->configs) {
		c = list_entry(pos, typeof(*c), list);

		/* skip OS Descriptors config which is handled separately */
		if (c == cdev->os_desc_config)
			continue;

check_config:
		/* ignore configs that won't work at this speed */
		switch (speed) {
		case USB_SPEED_SUPER_PLUS:
			if (!c->superspeed_plus)
				continue;
			break;
		case USB_SPEED_SUPER:
			if (!c->superspeed)
				continue;
			break;
		case USB_SPEED_HIGH:
			if (!c->highspeed)
				continue;
			break;
		default:
			if (!c->fullspeed)
				continue;
		}

		if (w_value == 0)
			return config_buf(c, speed, cdev->req->buf, type);
		w_value--;
	}
	return -EINVAL;
}

static int count_configs(struct usb_composite_dev *cdev, unsigned type)
{
	struct usb_gadget		*gadget = cdev->gadget;
	struct usb_configuration	*c;
	unsigned			count = 0;
	int				hs = 0;
	int				ss = 0;
	int				ssp = 0;

	if (gadget_is_dualspeed(gadget)) {
		if (gadget->speed == USB_SPEED_HIGH)
			hs = 1;
		if (gadget->speed == USB_SPEED_SUPER)
			ss = 1;
		if (gadget->speed == USB_SPEED_SUPER_PLUS)
			ssp = 1;
		if (type == USB_DT_DEVICE_QUALIFIER)
			hs = !hs;
	}
	list_for_each_entry(c, &cdev->configs, list) {
		/* ignore configs that won't work at this speed */
		if (ssp) {
			if (!c->superspeed_plus)
				continue;
		} else if (ss) {
			if (!c->superspeed)
				continue;
		} else if (hs) {
			if (!c->highspeed)
				continue;
		} else {
			if (!c->fullspeed)
				continue;
		}
		count++;
	}
	return count;
}

/**
 * bos_desc() - prepares the BOS descriptor.
 * @cdev: pointer to usb_composite device to generate the bos
 *	descriptor for
 *
 * This function generates the BOS (Binary Device Object)
 * descriptor and its device capabilities descriptors. The BOS
 * descriptor should be supported by a SuperSpeed device.
 */
static int bos_desc(struct usb_composite_dev *cdev)
{
	struct usb_ext_cap_descriptor	*usb_ext;
	struct usb_dcd_config_params	dcd_config_params;
	struct usb_bos_descriptor	*bos = cdev->req->buf;

	bos->bLength = USB_DT_BOS_SIZE;
	bos->bDescriptorType = USB_DT_BOS;

	bos->wTotalLength = cpu_to_le16(USB_DT_BOS_SIZE);
	bos->bNumDeviceCaps = 0;

	/*
	 * A SuperSpeed device shall include the USB2.0 extension descriptor
	 * and shall support LPM when operating in USB2.0 HS mode, as well as
	 * a HS device when operating in USB2.1 HS mode.
	 */
	usb_ext = cdev->req->buf + le16_to_cpu(bos->wTotalLength);
	bos->bNumDeviceCaps++;
	le16_add_cpu(&bos->wTotalLength, USB_DT_USB_EXT_CAP_SIZE);
	usb_ext->bLength = USB_DT_USB_EXT_CAP_SIZE;
	usb_ext->bDescriptorType = USB_DT_DEVICE_CAPABILITY;
	usb_ext->bDevCapabilityType = USB_CAP_TYPE_EXT;
	usb_ext->bmAttributes = cpu_to_le32(USB_LPM_SUPPORT | USB_BESL_SUPPORT);

<<<<<<< HEAD
	if (gadget_is_superspeed(cdev->gadget)) {
		/*
		 * The Superspeed USB Capability descriptor shall be
		 * implemented by all SuperSpeed devices.
		 */
=======
	/*
	 * The Superspeed USB Capability descriptor shall be implemented by all
	 * SuperSpeed devices.
	 */
	if (gadget_is_superspeed(cdev->gadget)) {
		struct usb_ss_cap_descriptor *ss_cap;

>>>>>>> 286cd8c7
		ss_cap = cdev->req->buf + le16_to_cpu(bos->wTotalLength);
		bos->bNumDeviceCaps++;
		le16_add_cpu(&bos->wTotalLength, USB_DT_USB_SS_CAP_SIZE);
		ss_cap->bLength = USB_DT_USB_SS_CAP_SIZE;
		ss_cap->bDescriptorType = USB_DT_DEVICE_CAPABILITY;
		ss_cap->bDevCapabilityType = USB_SS_CAP_TYPE;
		ss_cap->bmAttributes = 0; /* LTM is not supported yet */
		ss_cap->wSpeedSupported = cpu_to_le16(USB_LOW_SPEED_OPERATION |
<<<<<<< HEAD
					USB_FULL_SPEED_OPERATION |
					USB_HIGH_SPEED_OPERATION |
					USB_5GBPS_OPERATION);
		ss_cap->bFunctionalitySupport = USB_LOW_SPEED_OPERATION;

		/* Get Controller configuration */
		if (cdev->gadget->ops->get_config_params)
			cdev->gadget->ops->get_config_params
				(&dcd_config_params);
		else {
=======
						      USB_FULL_SPEED_OPERATION |
						      USB_HIGH_SPEED_OPERATION |
						      USB_5GBPS_OPERATION);
		ss_cap->bFunctionalitySupport = USB_LOW_SPEED_OPERATION;

		/* Get Controller configuration */
		if (cdev->gadget->ops->get_config_params) {
			cdev->gadget->ops->get_config_params(
				&dcd_config_params);
		} else {
>>>>>>> 286cd8c7
			dcd_config_params.bU1devExitLat =
				USB_DEFAULT_U1_DEV_EXIT_LAT;
			dcd_config_params.bU2DevExitLat =
				cpu_to_le16(USB_DEFAULT_U2_DEV_EXIT_LAT);
		}
		ss_cap->bU1devExitLat = dcd_config_params.bU1devExitLat;
		ss_cap->bU2DevExitLat = dcd_config_params.bU2DevExitLat;
<<<<<<< HEAD
=======
	}

	/* The SuperSpeedPlus USB Device Capability descriptor */
	if (gadget_is_superspeed_plus(cdev->gadget)) {
		struct usb_ssp_cap_descriptor *ssp_cap;

		ssp_cap = cdev->req->buf + le16_to_cpu(bos->wTotalLength);
		bos->bNumDeviceCaps++;

		/*
		 * Report typical values.
		 */

		le16_add_cpu(&bos->wTotalLength, USB_DT_USB_SSP_CAP_SIZE(1));
		ssp_cap->bLength = USB_DT_USB_SSP_CAP_SIZE(1);
		ssp_cap->bDescriptorType = USB_DT_DEVICE_CAPABILITY;
		ssp_cap->bDevCapabilityType = USB_SSP_CAP_TYPE;
		ssp_cap->bReserved = 0;
		ssp_cap->wReserved = 0;

		/* SSAC = 1 (2 attributes) */
		ssp_cap->bmAttributes = cpu_to_le32(1);

		/* Min RX/TX Lane Count = 1 */
		ssp_cap->wFunctionalitySupport =
			cpu_to_le16((1 << 8) | (1 << 12));

		/*
		 * bmSublinkSpeedAttr[0]:
		 *   ST  = Symmetric, RX
		 *   LSE =  3 (Gbps)
		 *   LP  =  1 (SuperSpeedPlus)
		 *   LSM = 10 (10 Gbps)
		 */
		ssp_cap->bmSublinkSpeedAttr[0] =
			cpu_to_le32((3 << 4) | (1 << 14) | (0xa << 16));
		/*
		 * bmSublinkSpeedAttr[1] =
		 *   ST  = Symmetric, TX
		 *   LSE =  3 (Gbps)
		 *   LP  =  1 (SuperSpeedPlus)
		 *   LSM = 10 (10 Gbps)
		 */
		ssp_cap->bmSublinkSpeedAttr[1] =
			cpu_to_le32((3 << 4) | (1 << 14) |
				    (0xa << 16) | (1 << 7));
>>>>>>> 286cd8c7
	}

	return le16_to_cpu(bos->wTotalLength);
}

static void device_qual(struct usb_composite_dev *cdev)
{
	struct usb_qualifier_descriptor	*qual = cdev->req->buf;

	qual->bLength = sizeof(*qual);
	qual->bDescriptorType = USB_DT_DEVICE_QUALIFIER;
	/* POLICY: same bcdUSB and device type info at both speeds */
	qual->bcdUSB = cdev->desc.bcdUSB;
	qual->bDeviceClass = cdev->desc.bDeviceClass;
	qual->bDeviceSubClass = cdev->desc.bDeviceSubClass;
	qual->bDeviceProtocol = cdev->desc.bDeviceProtocol;
	/* ASSUME same EP0 fifo size at both speeds */
	qual->bMaxPacketSize0 = cdev->gadget->ep0->maxpacket;
	qual->bNumConfigurations = count_configs(cdev, USB_DT_DEVICE_QUALIFIER);
	qual->bRESERVED = 0;
}

/*-------------------------------------------------------------------------*/

static void reset_config(struct usb_composite_dev *cdev)
{
	struct usb_function		*f;

	DBG(cdev, "reset config\n");

	list_for_each_entry(f, &cdev->config->functions, list) {
		if (f->disable)
			f->disable(f);

		/* USB 3.0 addition */
		f->func_is_suspended = false;
		f->func_wakeup_allowed = false;
		f->func_wakeup_pending = false;

		bitmap_zero(f->endpoints, 32);
	}
	cdev->config = NULL;
	cdev->delayed_status = 0;
}

static int set_config(struct usb_composite_dev *cdev,
		const struct usb_ctrlrequest *ctrl, unsigned number)
{
	struct usb_gadget	*gadget = cdev->gadget;
	struct usb_configuration *c = NULL;
	int			result = -EINVAL;
	int			tmp;

	/*
	 * ignore 2nd time SET_CONFIGURATION
	 * only for same config value twice.
	 */
	if (cdev->config && (cdev->config->bConfigurationValue == number)) {
		DBG(cdev, "already in the same config with value %d\n",
				number);
		return 0;
	}

	if (number) {
		list_for_each_entry(c, &cdev->configs, list) {
			if (c->bConfigurationValue == number) {
				/*
				 * We disable the FDs of the previous
				 * configuration only if the new configuration
				 * is a valid one
				 */
				if (cdev->config)
					reset_config(cdev);
				result = 0;
				break;
			}
		}
		if (result < 0)
			goto done;
	} else { /* Zero configuration value - need to reset the config */
		if (cdev->config)
			reset_config(cdev);
		result = 0;
	}

	INFO(cdev, "%s config #%d: %s\n",
	     usb_speed_string(gadget->speed),
	     number, c ? c->label : "unconfigured");

	if (!c)
		goto done;

	usb_gadget_set_state(gadget, USB_STATE_CONFIGURED);
	cdev->config = c;
	c->num_ineps_used = 0;
	c->num_outeps_used = 0;

	/* Initialize all interfaces by setting them to altsetting zero. */
	for (tmp = 0; tmp < MAX_CONFIG_INTERFACES; tmp++) {
		struct usb_function	*f = c->interface[tmp];
		struct usb_descriptor_header **descriptors;

		if (!f)
			break;

		/*
		 * Record which endpoints are used by the function. This is used
		 * to dispatch control requests targeted at that endpoint to the
		 * function's setup callback instead of the current
		 * configuration's setup callback.
		 */
<<<<<<< HEAD
		switch (gadget->speed) {
		case USB_SPEED_SUPER:
			if (!f->ss_descriptors) {
				pr_err("%s(): No SS desc for function:%s\n",
							__func__, f->name);
				usb_gadget_set_state(gadget, USB_STATE_ADDRESS);
				return -EINVAL;
			}
			descriptors = f->ss_descriptors;
			break;
		case USB_SPEED_HIGH:
			descriptors = f->hs_descriptors;
			break;
		default:
			descriptors = f->fs_descriptors;
		}
=======
		descriptors = function_descriptors(f, gadget->speed);
>>>>>>> 286cd8c7

		for (; *descriptors; ++descriptors) {
			struct usb_endpoint_descriptor *ep;
			int addr;

			if ((*descriptors)->bDescriptorType != USB_DT_ENDPOINT)
				continue;

			ep = (struct usb_endpoint_descriptor *)*descriptors;
			addr = ((ep->bEndpointAddress & 0x80) >> 3)
			     |  (ep->bEndpointAddress & 0x0f);
			set_bit(addr, f->endpoints);
			if (usb_endpoint_dir_in(ep))
				c->num_ineps_used++;
			else
				c->num_outeps_used++;
		}

		result = f->set_alt(f, tmp, 0);
		if (result < 0) {
			DBG(cdev, "interface %d (%s/%pK) alt 0 --> %d\n",
					tmp, f->name, f, result);

			reset_config(cdev);
			goto done;
		}

		if (result == USB_GADGET_DELAYED_STATUS) {
			DBG(cdev,
			 "%s: interface %d (%s) requested delayed status\n",
					__func__, tmp, f->name);
			cdev->delayed_status++;
			DBG(cdev, "delayed_status count %d\n",
					cdev->delayed_status);
		}
	}

<<<<<<< HEAD
done:
	usb_gadget_vbus_draw(gadget, USB_VBUS_DRAW(gadget->speed));
=======
	/* when we return, be sure our power usage is valid */
	if (c->MaxPower || (c->bmAttributes & USB_CONFIG_ATT_SELFPOWER))
		power = c->MaxPower;
	else
		power = CONFIG_USB_GADGET_VBUS_DRAW;

	if (gadget->speed < USB_SPEED_SUPER)
		power = min(power, 500U);
	else
		power = min(power, 900U);
done:
	if (power <= USB_SELF_POWER_VBUS_MAX_DRAW)
		usb_gadget_set_selfpowered(gadget);
	else
		usb_gadget_clear_selfpowered(gadget);

	usb_gadget_vbus_draw(gadget, power);
>>>>>>> 286cd8c7
	if (result >= 0 && cdev->delayed_status)
		result = USB_GADGET_DELAYED_STATUS;
	return result;
}

int usb_add_config_only(struct usb_composite_dev *cdev,
		struct usb_configuration *config)
{
	struct usb_configuration *c;

	if (!config->bConfigurationValue)
		return -EINVAL;

	/* Prevent duplicate configuration identifiers */
	list_for_each_entry(c, &cdev->configs, list) {
		if (c->bConfigurationValue == config->bConfigurationValue)
			return -EBUSY;
	}

	config->cdev = cdev;
	list_add_tail(&config->list, &cdev->configs);

	INIT_LIST_HEAD(&config->functions);
	config->next_interface_id = 0;
	memset(config->interface, 0, sizeof(config->interface));

	return 0;
}
EXPORT_SYMBOL_GPL(usb_add_config_only);

/**
 * usb_add_config() - add a configuration to a device.
 * @cdev: wraps the USB gadget
 * @config: the configuration, with bConfigurationValue assigned
 * @bind: the configuration's bind function
 * Context: single threaded during gadget setup
 *
 * One of the main tasks of a composite @bind() routine is to
 * add each of the configurations it supports, using this routine.
 *
 * This function returns the value of the configuration's @bind(), which
 * is zero for success else a negative errno value.  Binding configurations
 * assigns global resources including string IDs, and per-configuration
 * resources such as interface IDs and endpoints.
 */
int usb_add_config(struct usb_composite_dev *cdev,
		struct usb_configuration *config,
		int (*bind)(struct usb_configuration *))
{
	int				status = -EINVAL;

	if (!bind)
		goto done;

	DBG(cdev, "adding config #%u '%s'/%pK\n",
			config->bConfigurationValue,
			config->label, config);

	status = usb_add_config_only(cdev, config);
	if (status)
		goto done;

	status = bind(config);
	if (status < 0) {
		while (!list_empty(&config->functions)) {
			struct usb_function		*f;

			f = list_first_entry(&config->functions,
					struct usb_function, list);
			list_del(&f->list);
			if (f->unbind) {
				DBG(cdev, "unbind function '%s'/%pK\n",
					f->name, f);
				f->unbind(config, f);
				/* may free memory for "f" */
			}
		}
		list_del(&config->list);
		config->cdev = NULL;
	} else {
		unsigned	i;

<<<<<<< HEAD
		DBG(cdev, "cfg %d/%pK speeds:%s%s%s\n",
=======
		DBG(cdev, "cfg %d/%pK speeds:%s%s%s%s\n",
>>>>>>> 286cd8c7
			config->bConfigurationValue, config,
			config->superspeed_plus ? " superplus" : "",
			config->superspeed ? " super" : "",
			config->highspeed ? " high" : "",
			config->fullspeed
				? (gadget_is_dualspeed(cdev->gadget)
					? " full"
					: " full/low")
				: "");

		for (i = 0; i < MAX_CONFIG_INTERFACES; i++) {
			struct usb_function	*f = config->interface[i];

			if (!f)
				continue;
			DBG(cdev, "  interface %d = %s/%pK\n",
				i, f->name, f);
		}
	}

	/* set_alt(), or next bind(), sets up ep->claimed as needed */
	usb_ep_autoconfig_reset(cdev->gadget);

done:
	if (status)
		DBG(cdev, "added config '%s'/%u --> %d\n", config->label,
				config->bConfigurationValue, status);
	return status;
}
EXPORT_SYMBOL_GPL(usb_add_config);

static void remove_config(struct usb_composite_dev *cdev,
			      struct usb_configuration *config)
{
	while (!list_empty(&config->functions)) {
		struct usb_function		*f;

		f = list_first_entry(&config->functions,
				struct usb_function, list);
<<<<<<< HEAD
		list_del(&f->list);
		if (f->unbind) {
			DBG(cdev, "unbind function '%s'/%pK\n", f->name, f);
			f->unbind(config, f);
			/* may free memory for "f" */
		}
=======

		usb_remove_function(config, f);
>>>>>>> 286cd8c7
	}
	list_del(&config->list);
	if (config->unbind) {
		DBG(cdev, "unbind config '%s'/%pK\n", config->label, config);
		config->unbind(config);
			/* may free memory for "c" */
	}
}

/**
 * usb_remove_config() - remove a configuration from a device.
 * @cdev: wraps the USB gadget
 * @config: the configuration
 *
 * Drivers must call usb_gadget_disconnect before calling this function
 * to disconnect the device from the host and make sure the host will not
 * try to enumerate the device while we are changing the config list.
 */
void usb_remove_config(struct usb_composite_dev *cdev,
		      struct usb_configuration *config)
{
	unsigned long flags;

	spin_lock_irqsave(&cdev->lock, flags);

	if (cdev->config == config)
		reset_config(cdev);

	spin_unlock_irqrestore(&cdev->lock, flags);

	remove_config(cdev, config);
}

/*-------------------------------------------------------------------------*/

/* We support strings in multiple languages ... string descriptor zero
 * says which languages are supported.  The typical case will be that
 * only one language (probably English) is used, with i18n handled on
 * the host side.
 */

static void collect_langs(struct usb_gadget_strings **sp, __le16 *buf)
{
	const struct usb_gadget_strings	*s;
	__le16				language;
	__le16				*tmp;

	while (*sp) {
		s = *sp;
		language = cpu_to_le16(s->language);
		for (tmp = buf; *tmp && tmp < &buf[USB_MAX_STRING_LEN]; tmp++) {
			if (*tmp == language)
				goto repeat;
		}
		*tmp++ = language;
repeat:
		sp++;
	}
}

static int lookup_string(
	struct usb_gadget_strings	**sp,
	void				*buf,
	u16				language,
	int				id
)
{
	struct usb_gadget_strings	*s;
	int				value;

	while (*sp) {
		s = *sp++;
		if (s->language != language)
			continue;
		value = usb_gadget_get_string(s, id, buf);
		if (value > 0)
			return value;
	}
	return -EINVAL;
}

static int get_string(struct usb_composite_dev *cdev,
		void *buf, u16 language, int id)
{
	struct usb_composite_driver	*composite = cdev->driver;
	struct usb_gadget_string_container *uc;
	struct usb_configuration	*c;
	struct usb_function		*f;
	int				len;

	/* Yes, not only is USB's i18n support probably more than most
	 * folk will ever care about ... also, it's all supported here.
	 * (Except for UTF8 support for Unicode's "Astral Planes".)
	 */

	/* 0 == report all available language codes */
	if (id == 0) {
		struct usb_string_descriptor	*s = buf;
		struct usb_gadget_strings	**sp;

		memset(s, 0, 256);
		s->bDescriptorType = USB_DT_STRING;

		sp = composite->strings;
		if (sp)
			collect_langs(sp, s->wData);

		list_for_each_entry(c, &cdev->configs, list) {
			sp = c->strings;
			if (sp)
				collect_langs(sp, s->wData);

			list_for_each_entry(f, &c->functions, list) {
				sp = f->strings;
				if (sp)
					collect_langs(sp, s->wData);
			}
		}
		list_for_each_entry(uc, &cdev->gstrings, list) {
			struct usb_gadget_strings **sp;

			sp = get_containers_gs(uc);
			collect_langs(sp, s->wData);
		}

		for (len = 0; len <= USB_MAX_STRING_LEN && s->wData[len]; len++)
			continue;
		if (!len)
			return -EINVAL;

		s->bLength = 2 * (len + 1);
		return s->bLength;
	}

	if (cdev->use_os_string && language == 0 && id == OS_STRING_IDX) {
		struct usb_os_string *b = buf;
		b->bLength = sizeof(*b);
		b->bDescriptorType = USB_DT_STRING;
		compiletime_assert(
			sizeof(b->qwSignature) == sizeof(cdev->qw_sign),
			"qwSignature size must be equal to qw_sign");
		memcpy(&b->qwSignature, cdev->qw_sign, sizeof(b->qwSignature));
		b->bMS_VendorCode = cdev->b_vendor_code;
		b->bPad = 0;
		return sizeof(*b);
	}

	list_for_each_entry(uc, &cdev->gstrings, list) {
		struct usb_gadget_strings **sp;

		sp = get_containers_gs(uc);
		len = lookup_string(sp, buf, language, id);
		if (len > 0)
			return len;
	}

	/* String IDs are device-scoped, so we look up each string
	 * table we're told about.  These lookups are infrequent;
	 * simpler-is-better here.
	 */
	if (composite->strings) {
		len = lookup_string(composite->strings, buf, language, id);
		if (len > 0)
			return len;
	}
	list_for_each_entry(c, &cdev->configs, list) {
		if (c->strings) {
			len = lookup_string(c->strings, buf, language, id);
			if (len > 0)
				return len;
		}
		list_for_each_entry(f, &c->functions, list) {
			if (!f->strings)
				continue;
			len = lookup_string(f->strings, buf, language, id);
			if (len > 0)
				return len;
		}
	}
	return -EINVAL;
}

/**
 * usb_string_id() - allocate an unused string ID
 * @cdev: the device whose string descriptor IDs are being allocated
 * Context: single threaded during gadget setup
 *
 * @usb_string_id() is called from bind() callbacks to allocate
 * string IDs.  Drivers for functions, configurations, or gadgets will
 * then store that ID in the appropriate descriptors and string table.
 *
 * All string identifier should be allocated using this,
 * @usb_string_ids_tab() or @usb_string_ids_n() routine, to ensure
 * that for example different functions don't wrongly assign different
 * meanings to the same identifier.
 */
int usb_string_id(struct usb_composite_dev *cdev)
{
	if (cdev->next_string_id < 254) {
		/* string id 0 is reserved by USB spec for list of
		 * supported languages */
		/* 255 reserved as well? -- mina86 */
		cdev->next_string_id++;
		return cdev->next_string_id;
	}
	return -ENODEV;
}
EXPORT_SYMBOL_GPL(usb_string_id);

/**
 * usb_string_ids() - allocate unused string IDs in batch
 * @cdev: the device whose string descriptor IDs are being allocated
 * @str: an array of usb_string objects to assign numbers to
 * Context: single threaded during gadget setup
 *
 * @usb_string_ids() is called from bind() callbacks to allocate
 * string IDs.  Drivers for functions, configurations, or gadgets will
 * then copy IDs from the string table to the appropriate descriptors
 * and string table for other languages.
 *
 * All string identifier should be allocated using this,
 * @usb_string_id() or @usb_string_ids_n() routine, to ensure that for
 * example different functions don't wrongly assign different meanings
 * to the same identifier.
 */
int usb_string_ids_tab(struct usb_composite_dev *cdev, struct usb_string *str)
{
	int next = cdev->next_string_id;

	for (; str->s; ++str) {
		if (unlikely(next >= 254))
			return -ENODEV;
		str->id = ++next;
	}

	cdev->next_string_id = next;

	return 0;
}
EXPORT_SYMBOL_GPL(usb_string_ids_tab);

static struct usb_gadget_string_container *copy_gadget_strings(
		struct usb_gadget_strings **sp, unsigned n_gstrings,
		unsigned n_strings)
{
	struct usb_gadget_string_container *uc;
	struct usb_gadget_strings **gs_array;
	struct usb_gadget_strings *gs;
	struct usb_string *s;
	unsigned mem;
	unsigned n_gs;
	unsigned n_s;
	void *stash;

	mem = sizeof(*uc);
	mem += sizeof(void *) * (n_gstrings + 1);
	mem += sizeof(struct usb_gadget_strings) * n_gstrings;
	mem += sizeof(struct usb_string) * (n_strings + 1) * (n_gstrings);
	uc = kmalloc(mem, GFP_KERNEL);
	if (!uc)
		return ERR_PTR(-ENOMEM);
	gs_array = get_containers_gs(uc);
	stash = uc->stash;
	stash += sizeof(void *) * (n_gstrings + 1);
	for (n_gs = 0; n_gs < n_gstrings; n_gs++) {
		struct usb_string *org_s;

		gs_array[n_gs] = stash;
		gs = gs_array[n_gs];
		stash += sizeof(struct usb_gadget_strings);
		gs->language = sp[n_gs]->language;
		gs->strings = stash;
		org_s = sp[n_gs]->strings;

		for (n_s = 0; n_s < n_strings; n_s++) {
			s = stash;
			stash += sizeof(struct usb_string);
			if (org_s->s)
				s->s = org_s->s;
			else
				s->s = "";
			org_s++;
		}
		s = stash;
		s->s = NULL;
		stash += sizeof(struct usb_string);

	}
	gs_array[n_gs] = NULL;
	return uc;
}

/**
 * usb_gstrings_attach() - attach gadget strings to a cdev and assign ids
 * @cdev: the device whose string descriptor IDs are being allocated
 * and attached.
 * @sp: an array of usb_gadget_strings to attach.
 * @n_strings: number of entries in each usb_strings array (sp[]->strings)
 *
 * This function will create a deep copy of usb_gadget_strings and usb_string
 * and attach it to the cdev. The actual string (usb_string.s) will not be
 * copied but only a referenced will be made. The struct usb_gadget_strings
 * array may contain multiple languages and should be NULL terminated.
 * The ->language pointer of each struct usb_gadget_strings has to contain the
 * same amount of entries.
 * For instance: sp[0] is en-US, sp[1] is es-ES. It is expected that the first
 * usb_string entry of es-ES contains the translation of the first usb_string
 * entry of en-US. Therefore both entries become the same id assign.
 */
struct usb_string *usb_gstrings_attach(struct usb_composite_dev *cdev,
		struct usb_gadget_strings **sp, unsigned n_strings)
{
	struct usb_gadget_string_container *uc;
	struct usb_gadget_strings **n_gs;
	unsigned n_gstrings = 0;
	unsigned i;
	int ret;

	for (i = 0; sp[i]; i++)
		n_gstrings++;

	if (!n_gstrings)
		return ERR_PTR(-EINVAL);

	uc = copy_gadget_strings(sp, n_gstrings, n_strings);
	if (IS_ERR(uc))
		return ERR_CAST(uc);

	n_gs = get_containers_gs(uc);
	ret = usb_string_ids_tab(cdev, n_gs[0]->strings);
	if (ret)
		goto err;

	for (i = 1; i < n_gstrings; i++) {
		struct usb_string *m_s;
		struct usb_string *s;
		unsigned n;

		m_s = n_gs[0]->strings;
		s = n_gs[i]->strings;
		for (n = 0; n < n_strings; n++) {
			s->id = m_s->id;
			s++;
			m_s++;
		}
	}
	list_add_tail(&uc->list, &cdev->gstrings);
	return n_gs[0]->strings;
err:
	kfree(uc);
	return ERR_PTR(ret);
}
EXPORT_SYMBOL_GPL(usb_gstrings_attach);

/**
 * usb_string_ids_n() - allocate unused string IDs in batch
 * @c: the device whose string descriptor IDs are being allocated
 * @n: number of string IDs to allocate
 * Context: single threaded during gadget setup
 *
 * Returns the first requested ID.  This ID and next @n-1 IDs are now
 * valid IDs.  At least provided that @n is non-zero because if it
 * is, returns last requested ID which is now very useful information.
 *
 * @usb_string_ids_n() is called from bind() callbacks to allocate
 * string IDs.  Drivers for functions, configurations, or gadgets will
 * then store that ID in the appropriate descriptors and string table.
 *
 * All string identifier should be allocated using this,
 * @usb_string_id() or @usb_string_ids_n() routine, to ensure that for
 * example different functions don't wrongly assign different meanings
 * to the same identifier.
 */
int usb_string_ids_n(struct usb_composite_dev *c, unsigned n)
{
	unsigned next = c->next_string_id;
	if (unlikely(n > 254 || (unsigned)next + n > 254))
		return -ENODEV;
	c->next_string_id += n;
	return next + 1;
}
EXPORT_SYMBOL_GPL(usb_string_ids_n);

/*-------------------------------------------------------------------------*/

static void composite_setup_complete(struct usb_ep *ep, struct usb_request *req)
{
	struct usb_composite_dev *cdev;

	if (req->status || req->actual != req->length)
		DBG((struct usb_composite_dev *) ep->driver_data,
				"setup complete --> %d, %d/%d\n",
				req->status, req->actual, req->length);

	/*
	 * REVIST The same ep0 requests are shared with function drivers
	 * so they don't have to maintain the same ->complete() stubs.
	 *
	 * Because of that, we need to check for the validity of ->context
	 * here, even though we know we've set it to something useful.
	 */
	if (!req->context)
		return;

	cdev = req->context;

	if (cdev->req == req)
		cdev->setup_pending = false;
	else if (cdev->os_desc_req == req)
		cdev->os_desc_pending = false;
	else
		WARN(1, "unknown request %pK\n", req);
}

static int composite_ep0_queue(struct usb_composite_dev *cdev,
		struct usb_request *req, gfp_t gfp_flags)
{
	int ret;

	ret = usb_ep_queue(cdev->gadget->ep0, req, gfp_flags);
	if (ret == 0) {
		if (cdev->req == req)
			cdev->setup_pending = true;
		else if (cdev->os_desc_req == req)
			cdev->os_desc_pending = true;
		else
			WARN(1, "unknown request %pK\n", req);
	}

	return ret;
}

static int count_ext_compat(struct usb_configuration *c)
{
	int i, res;

	res = 0;
	for (i = 0; i < c->next_interface_id; ++i) {
		struct usb_function *f;
		int j;

		f = c->interface[i];
		for (j = 0; j < f->os_desc_n; ++j) {
			struct usb_os_desc *d;

			if (i != f->os_desc_table[j].if_id)
				continue;
			d = f->os_desc_table[j].os_desc;
			if (d && d->ext_compat_id)
				++res;
		}
	}
	BUG_ON(res > 255);
	return res;
}

static int fill_ext_compat(struct usb_configuration *c, u8 *buf)
{
	int i, count;

	count = 16;
	buf += 16;
	for (i = 0; i < c->next_interface_id; ++i) {
		struct usb_function *f;
		int j;

		f = c->interface[i];
		for (j = 0; j < f->os_desc_n; ++j) {
			struct usb_os_desc *d;

			if (i != f->os_desc_table[j].if_id)
				continue;
			d = f->os_desc_table[j].os_desc;
			if (d && d->ext_compat_id) {
				*buf++ = i;
				*buf++ = 0x01;
				memcpy(buf, d->ext_compat_id, 16);
				buf += 22;
			} else {
				++buf;
				*buf = 0x01;
				buf += 23;
			}
			count += 24;
			if (count + 24 >= USB_COMP_EP0_OS_DESC_BUFSIZ)
				return count;
		}
	}

	return count;
}

static int count_ext_prop(struct usb_configuration *c, int interface)
{
	struct usb_function *f;
	int j;

	if (interface >= c->next_interface_id)
		return -EINVAL;

	f = c->interface[interface];
	for (j = 0; j < f->os_desc_n; ++j) {
		struct usb_os_desc *d;

		if (interface != f->os_desc_table[j].if_id)
			continue;
		d = f->os_desc_table[j].os_desc;
		if (d && d->ext_compat_id)
			return d->ext_prop_count;
	}
	return 0;
}

static int len_ext_prop(struct usb_configuration *c, int interface)
{
	struct usb_function *f;
	struct usb_os_desc *d;
	int j, res;

	if (interface >= c->next_interface_id)
		return -EINVAL;

	res = 10; /* header length */
	f = c->interface[interface];
	for (j = 0; j < f->os_desc_n; ++j) {
		if (interface != f->os_desc_table[j].if_id)
			continue;
		d = f->os_desc_table[j].os_desc;
		if (d)
			return min(res + d->ext_prop_len, 4096);
	}
	return res;
}

static int fill_ext_prop(struct usb_configuration *c, int interface, u8 *buf)
{
	struct usb_function *f;
	struct usb_os_desc *d;
	struct usb_os_desc_ext_prop *ext_prop;
	int j, count, n, ret;

	f = c->interface[interface];
	count = 10; /* header length */
<<<<<<< HEAD
=======
	buf += 10;
>>>>>>> 286cd8c7
	for (j = 0; j < f->os_desc_n; ++j) {
		if (interface != f->os_desc_table[j].if_id)
			continue;
		d = f->os_desc_table[j].os_desc;
		if (d)
			list_for_each_entry(ext_prop, &d->ext_prop, entry) {
				n = ext_prop->data_len +
					ext_prop->name_len + 14;
				if (count + n >= USB_COMP_EP0_OS_DESC_BUFSIZ)
					return count;
				usb_ext_prop_put_size(buf, n);
				usb_ext_prop_put_type(buf, ext_prop->type);
				ret = usb_ext_prop_put_name(buf, ext_prop->name,
							    ext_prop->name_len);
				if (ret < 0)
					return ret;
				switch (ext_prop->type) {
				case USB_EXT_PROP_UNICODE:
				case USB_EXT_PROP_UNICODE_ENV:
				case USB_EXT_PROP_UNICODE_LINK:
					usb_ext_prop_put_unicode(buf, ret,
							 ext_prop->data,
							 ext_prop->data_len);
					break;
				case USB_EXT_PROP_BINARY:
					usb_ext_prop_put_binary(buf, ret,
							ext_prop->data,
							ext_prop->data_len);
					break;
				case USB_EXT_PROP_LE32:
					/* not implemented */
				case USB_EXT_PROP_BE32:
					/* not implemented */
				default:
					return -EINVAL;
				}
				buf += n;
				count += n;
			}
	}

	return count;
}

/*
 * The setup() callback implements all the ep0 functionality that's
 * not handled lower down, in hardware or the hardware driver(like
 * device and endpoint feature flags, and their status).  It's all
 * housekeeping for the gadget function we're implementing.  Most of
 * the work is in config and function specific setup.
 */
int
composite_setup(struct usb_gadget *gadget, const struct usb_ctrlrequest *ctrl)
{
	struct usb_composite_dev	*cdev = get_gadget_data(gadget);
	struct usb_request		*req = cdev->req;
	int				value = -EOPNOTSUPP;
	int				status = 0;
	u16				w_index = le16_to_cpu(ctrl->wIndex);
	u8				intf = w_index & 0xFF;
	u16				w_value = le16_to_cpu(ctrl->wValue);
	u16				w_length = le16_to_cpu(ctrl->wLength);
	struct usb_function		*f = NULL;
	u8				endp;

	if (w_length > USB_COMP_EP0_BUFSIZ) {
		if (ctrl->bRequestType & USB_DIR_IN) {
			/* Cast away the const, we are going to overwrite on purpose. */
			__le16 *temp = (__le16 *)&ctrl->wLength;

			*temp = cpu_to_le16(USB_COMP_EP0_BUFSIZ);
			w_length = USB_COMP_EP0_BUFSIZ;
		} else {
			goto done;
		}
	}

	/* partial re-init of the response message; the function or the
	 * gadget might need to intercept e.g. a control-OUT completion
	 * when we delegate to it.
	 */
	req->zero = 0;
	req->context = cdev;
	req->complete = composite_setup_complete;
	req->length = 0;
	gadget->ep0->driver_data = cdev;

	/*
	 * Don't let non-standard requests match any of the cases below
	 * by accident.
	 */
	if ((ctrl->bRequestType & USB_TYPE_MASK) != USB_TYPE_STANDARD)
		goto unknown;

	switch (ctrl->bRequest) {

	/* we handle all standard USB descriptors */
	case USB_REQ_GET_DESCRIPTOR:
		if (ctrl->bRequestType != USB_DIR_IN)
			goto unknown;
		switch (w_value >> 8) {

		case USB_DT_DEVICE:
			cdev->desc.bNumConfigurations =
				count_configs(cdev, USB_DT_DEVICE);
			if (cdev->desc.bNumConfigurations == 0) {
				pr_err("%s:config is not active. send stall\n",
								__func__);
				break;
			}

			cdev->desc.bMaxPacketSize0 =
				cdev->gadget->ep0->maxpacket;
			cdev->desc.bcdUSB = cpu_to_le16(0x0200);
			if (gadget_is_superspeed(gadget)) {
				if (gadget->speed >= USB_SPEED_SUPER) {
<<<<<<< HEAD
					cdev->desc.bcdUSB = cpu_to_le16(0x0310);
=======
					cdev->desc.bcdUSB = cpu_to_le16(0x0320);
>>>>>>> 286cd8c7
					cdev->desc.bMaxPacketSize0 = 9;
				} else if (!disable_l1_for_hs) {
					cdev->desc.bcdUSB = cpu_to_le16(0x0210);
					DBG(cdev,
					"Config HS device with LPM(L1)\n");
				}
<<<<<<< HEAD
=======
			} else {
				if (gadget->lpm_capable)
					cdev->desc.bcdUSB = cpu_to_le16(0x0201);
				else
					cdev->desc.bcdUSB = cpu_to_le16(0x0200);
>>>>>>> 286cd8c7
			}

			value = min(w_length, (u16) sizeof cdev->desc);
			memcpy(req->buf, &cdev->desc, value);
			break;
		case USB_DT_DEVICE_QUALIFIER:
			if (!gadget_is_dualspeed(gadget) ||
			    gadget->speed >= USB_SPEED_SUPER)
				break;
			spin_lock(&cdev->lock);
			device_qual(cdev);
			spin_unlock(&cdev->lock);
			value = min_t(int, w_length,
				sizeof(struct usb_qualifier_descriptor));
			break;
		case USB_DT_OTHER_SPEED_CONFIG:
			if (!gadget_is_dualspeed(gadget) ||
			    gadget->speed >= USB_SPEED_SUPER)
				break;
			/* FALLTHROUGH */
		case USB_DT_CONFIG:
			spin_lock(&cdev->lock);
			value = config_desc(cdev, w_value);
			spin_unlock(&cdev->lock);
			if (value >= 0)
				value = min(w_length, (u16) value);
			break;
		case USB_DT_STRING:
			spin_lock(&cdev->lock);
			value = get_string(cdev, req->buf,
					w_index, w_value & 0xff);
			spin_unlock(&cdev->lock);
			if (value >= 0)
				value = min(w_length, (u16) value);
			break;
		case USB_DT_BOS:
<<<<<<< HEAD
			if ((gadget_is_superspeed(gadget) &&
				(gadget->speed >= USB_SPEED_SUPER))
				 || !disable_l1_for_hs) {
=======
			if (gadget_is_superspeed(gadget) ||
			    gadget->lpm_capable) {
>>>>>>> 286cd8c7
				value = bos_desc(cdev);
				value = min(w_length, (u16) value);
			}
			break;
		case USB_DT_OTG:
			if (gadget_is_otg(gadget)) {
				struct usb_configuration *config;
				int otg_desc_len = 0;

				if (cdev->config)
					config = cdev->config;
				else
					config = list_first_entry(
							&cdev->configs,
						struct usb_configuration, list);
				if (!config)
					goto done;

				if (gadget->otg_caps &&
					(gadget->otg_caps->otg_rev >= 0x0200))
					otg_desc_len += sizeof(
						struct usb_otg20_descriptor);
				else
					otg_desc_len += sizeof(
						struct usb_otg_descriptor);

				value = min_t(int, w_length, otg_desc_len);
				memcpy(req->buf, config->descriptors[0], value);
			}
			break;
		}
		break;

	/* any number of configs can work */
	case USB_REQ_SET_CONFIGURATION:
		if (ctrl->bRequestType != 0)
			goto unknown;
		if (gadget_is_otg(gadget)) {
			if (gadget->a_hnp_support)
				DBG(cdev, "HNP available\n");
			else if (gadget->a_alt_hnp_support)
				DBG(cdev, "HNP on another port\n");
			else
				VDBG(cdev, "HNP inactive\n");
		}
		spin_lock(&cdev->lock);
		value = set_config(cdev, ctrl, w_value);
		spin_unlock(&cdev->lock);
		break;
	case USB_REQ_GET_CONFIGURATION:
		if (ctrl->bRequestType != USB_DIR_IN)
			goto unknown;
		if (cdev->config)
			*(u8 *)req->buf = cdev->config->bConfigurationValue;
		else
			*(u8 *)req->buf = 0;
		value = min(w_length, (u16) 1);
		break;

	/* function drivers must handle get/set altsetting */
	case USB_REQ_SET_INTERFACE:
		if (ctrl->bRequestType != USB_RECIP_INTERFACE)
			goto unknown;
		if (!cdev->config || intf >= MAX_CONFIG_INTERFACES)
			break;
		f = cdev->config->interface[intf];
		if (!f)
			break;

		/*
		 * If there's no get_alt() method, we know only altsetting zero
		 * works. There is no need to check if set_alt() is not NULL
		 * as we check this in usb_add_function().
		 */
		if (w_value && !f->get_alt)
			break;

		spin_lock(&cdev->lock);
		value = f->set_alt(f, w_index, w_value);
		if (value == USB_GADGET_DELAYED_STATUS) {
			DBG(cdev,
			 "%s: interface %d (%s) requested delayed status\n",
					__func__, intf, f->name);
			cdev->delayed_status++;
			DBG(cdev, "delayed_status count %d\n",
					cdev->delayed_status);
		}
		spin_unlock(&cdev->lock);
		break;
	case USB_REQ_GET_INTERFACE:
		if (ctrl->bRequestType != (USB_DIR_IN|USB_RECIP_INTERFACE))
			goto unknown;
		if (!cdev->config || intf >= MAX_CONFIG_INTERFACES)
			break;
		f = cdev->config->interface[intf];
		if (!f)
			break;
		/* lots of interfaces only need altsetting zero... */
		value = f->get_alt ? f->get_alt(f, w_index) : 0;
		if (value < 0)
			break;
		*((u8 *)req->buf) = value;
		value = min(w_length, (u16) 1);
		break;
	case USB_REQ_GET_STATUS:
		if (gadget_is_otg(gadget) && gadget->hnp_polling_support &&
						(w_index == OTG_STS_SELECTOR)) {
			if (ctrl->bRequestType != (USB_DIR_IN |
							USB_RECIP_DEVICE))
				goto unknown;
			*((u8 *)req->buf) = gadget->host_request_flag;
			value = 1;
			break;
		}

		/*
		 * USB 3.0 additions:
		 * Function driver should handle get_status request. If such cb
		 * wasn't supplied we respond with default value = 0
		 * Note: function driver should supply such cb only for the
		 * first interface of the function
		 */
		if (!gadget_is_superspeed(gadget))
			goto unknown;
		if (ctrl->bRequestType != (USB_DIR_IN | USB_RECIP_INTERFACE))
			goto unknown;
		value = 2;	/* This is the length of the get_status reply */
		put_unaligned_le16(0, req->buf);
		if (!cdev->config || intf >= MAX_CONFIG_INTERFACES)
			break;
		f = cdev->config->interface[intf];
		if (!f)
			break;

		if (USB_CONFIG_ATT_WAKEUP & cdev->config->bmAttributes)
			status = f->get_status ? f->get_status(f) : 0;
		else
			status = 0;
		if (status < 0)
			break;
		put_unaligned_le16(status & 0x0000ffff, req->buf);
		break;
	/*
	 * Function drivers should handle SetFeature/ClearFeature
	 * (FUNCTION_SUSPEND) request. function_suspend cb should be supplied
	 * only for the first interface of the function
	 */
	case USB_REQ_CLEAR_FEATURE:
	case USB_REQ_SET_FEATURE:
		if (!gadget_is_superspeed(gadget))
			goto unknown;
		if (ctrl->bRequestType != (USB_DIR_OUT | USB_RECIP_INTERFACE))
			goto unknown;
		switch (w_value) {
		case USB_INTRF_FUNC_SUSPEND:
			if (!cdev->config || intf >= MAX_CONFIG_INTERFACES)
				break;
			f = cdev->config->interface[intf];
			if (!f)
				break;
			value = 0;
			if (f->func_suspend) {
				const u8 suspend_opt = w_index >> 8;

				value = f->func_suspend(f, suspend_opt);
				DBG(cdev, "%s function: FUNCTION_SUSPEND(%u)",
					f->name ? f->name : "", suspend_opt);
			}
			if (value < 0) {
				ERROR(cdev,
				      "func_suspend() returned error %d\n",
				      value);
				value = 0;
			}
			break;
		}
		break;
	default:
unknown:
		/*
		 * OS descriptors handling
		 */
		if (cdev->use_os_string && cdev->os_desc_config &&
		    (ctrl->bRequestType & USB_TYPE_VENDOR) &&
		    ctrl->bRequest == cdev->b_vendor_code) {
			struct usb_configuration	*os_desc_cfg;
			u8				*buf;
			int				interface;
			int				count = 0;

			req = cdev->os_desc_req;
			req->context = cdev;
			req->complete = composite_setup_complete;
			buf = req->buf;
			os_desc_cfg = cdev->os_desc_config;
			w_length = min_t(u16, w_length, USB_COMP_EP0_OS_DESC_BUFSIZ);
			memset(buf, 0, w_length);
			buf[5] = 0x01;
			switch (ctrl->bRequestType & USB_RECIP_MASK) {
			case USB_RECIP_DEVICE:
				if (w_index != 0x4 || (w_value >> 8))
					break;
				buf[6] = w_index;
<<<<<<< HEAD
				if (w_length == 0x10) {
					/* Number of ext compat interfaces */
					count = count_ext_compat(os_desc_cfg);
					buf[8] = count;
					count *= 24; /* 24 B/ext compat desc */
					count += 16; /* header */
					put_unaligned_le32(count, buf);
					value = w_length;
				} else {
					/* "extended compatibility ID"s */
					count = count_ext_compat(os_desc_cfg);
					buf[8] = count;
					count *= 24; /* 24 B/ext compat desc */
					count += 16; /* header */
					put_unaligned_le32(count, buf);
					buf += 16;
=======
				/* Number of ext compat interfaces */
				count = count_ext_compat(os_desc_cfg);
				/*
				 * Bailout if device does not
				 * have ext_compat interfaces.
				 */
				if (count == 0)
					break;
				buf[8] = count;
				count *= 24; /* 24 B/ext compat desc */
				count += 16; /* header */
				put_unaligned_le32(count, buf);
				value = w_length;
				if (w_length > 0x10) {
>>>>>>> 286cd8c7
					value = fill_ext_compat(os_desc_cfg, buf);
					value = min_t(u16, w_length, value);
				}
				break;
			case USB_RECIP_INTERFACE:
				if (w_index != 0x5 || (w_value >> 8))
					break;
				interface = w_value & 0xFF;
				if (interface >= MAX_CONFIG_INTERFACES ||
				    !os_desc_cfg->interface[interface])
					break;
				buf[6] = w_index;
				count = count_ext_prop(os_desc_cfg,
					interface);
				if (count < 0)
					return count;
				put_unaligned_le16(count, buf + 8);
				count = len_ext_prop(os_desc_cfg,
					interface);
				put_unaligned_le32(count, buf);
				value = w_length;
				if (w_length > 0x0A) {
					value = fill_ext_prop(os_desc_cfg,
							      interface, buf);
<<<<<<< HEAD
					if (value < 0)
						return value;
					value = min_t(u16, w_length, value);
=======
					if (value >= 0)
						value = min_t(u16, w_length, value);
>>>>>>> 286cd8c7
				}
				break;
			}

<<<<<<< HEAD
			if (value < 0) {
				DBG(cdev, "%s: unhandled os desc request\n",
						__func__);
				DBG(cdev, "req%02x.%02x v%04x i%04x l%d\n",
					ctrl->bRequestType, ctrl->bRequest,
					w_value, w_index, w_length);
				return value;
			}

			req->length = value;
			req->context = cdev;
			req->zero = value < w_length;
			value = composite_ep0_queue(cdev, req, GFP_ATOMIC);
			if (value < 0) {
				DBG(cdev, "ep_queue --> %d\n", value);
				req->status = 0;
				if (value != -ESHUTDOWN)
					composite_setup_complete(gadget->ep0,
									req);
			}
			return value;
=======
			goto check_value;
>>>>>>> 286cd8c7
		}

		VDBG(cdev,
			"non-core control req%02x.%02x v%04x i%04x l%d\n",
			ctrl->bRequestType, ctrl->bRequest,
			w_value, w_index, w_length);

		/* functions always handle their interfaces and endpoints...
		 * punt other recipients (other, WUSB, ...) to the current
		 * configuration code.
		 */
		if (cdev->config) {
			list_for_each_entry(f, &cdev->config->functions, list)
				if (f->req_match &&
				    f->req_match(f, ctrl, false))
					goto try_fun_setup;
		} else {
			struct usb_configuration *c;
			list_for_each_entry(c, &cdev->configs, list)
				list_for_each_entry(f, &c->functions, list)
					if (f->req_match &&
					    f->req_match(f, ctrl, true))
						goto try_fun_setup;
		}
		f = NULL;

		switch (ctrl->bRequestType & USB_RECIP_MASK) {
		case USB_RECIP_INTERFACE:
			if (!cdev->config || intf >= MAX_CONFIG_INTERFACES)
				break;
			f = cdev->config->interface[intf];
			break;

		case USB_RECIP_ENDPOINT:
			if (!cdev->config)
				break;
			endp = ((w_index & 0x80) >> 3) | (w_index & 0x0f);
			list_for_each_entry(f, &cdev->config->functions, list) {
				if (test_bit(endp, f->endpoints))
					break;
			}
			if (&f->list == &cdev->config->functions)
				f = NULL;
			break;
		}
try_fun_setup:
		if (f && f->setup)
			value = f->setup(f, ctrl);
		else {
			struct usb_configuration	*c;

			c = cdev->config;
			if (!c)
				goto done;

			/* try current config's setup */
			if (c->setup) {
				value = c->setup(c, ctrl);
				goto done;
			}

			/* try the only function in the current config */
			if (!list_is_singular(&c->functions))
				goto done;
			f = list_first_entry(&c->functions, struct usb_function,
					     list);
			if (f->setup)
				value = f->setup(f, ctrl);
		}
		if (value == USB_GADGET_DELAYED_STATUS) {
			DBG(cdev,
			 "%s: interface %d (%s) requested delayed status\n",
					__func__, intf, f->name);
			cdev->delayed_status++;
			DBG(cdev, "delayed_status count %d\n",
					cdev->delayed_status);
		}

		goto done;
	}

check_value:
	/* respond with data transfer before status phase? */
	if (value >= 0 && value != USB_GADGET_DELAYED_STATUS) {
		req->length = value;
		req->context = cdev;
		req->zero = value < w_length;
		value = composite_ep0_queue(cdev, req, GFP_ATOMIC);
		if (value < 0) {
			DBG(cdev, "ep_queue --> %d\n", value);
			req->status = 0;
			if (value != -ESHUTDOWN)
				composite_setup_complete(gadget->ep0, req);
		}
	} else if (value == USB_GADGET_DELAYED_STATUS && w_length != 0) {
		WARN(cdev,
			"%s: Delayed status not supported for w_length != 0",
			__func__);
	}

done:
	/* device either stalls (value < 0) or reports success */
	return value;
}

void composite_disconnect(struct usb_gadget *gadget)
{
	struct usb_composite_dev	*cdev = get_gadget_data(gadget);
	unsigned long			flags;

	if (cdev == NULL) {
		WARN(1, "%s: Calling disconnect on a Gadget that is \
			 not connected\n", __func__);
		return;
	}

	/* REVISIT:  should we have config and device level
	 * disconnect callbacks?
	 */
	spin_lock_irqsave(&cdev->lock, flags);
	cdev->suspended = 0;
	if (cdev->config)
		reset_config(cdev);
	if (cdev->driver->disconnect)
		cdev->driver->disconnect(cdev);
	if (cdev->delayed_status != 0) {
		INFO(cdev, "delayed status mismatch..resetting\n");
		cdev->delayed_status = 0;
	}
	spin_unlock_irqrestore(&cdev->lock, flags);
}

/*-------------------------------------------------------------------------*/

static ssize_t suspended_show(struct device *dev, struct device_attribute *attr,
			      char *buf)
{
	struct usb_gadget *gadget = dev_to_usb_gadget(dev);
	struct usb_composite_dev *cdev = get_gadget_data(gadget);

	return snprintf(buf, PAGE_SIZE, "%d\n", cdev->suspended);
}
static DEVICE_ATTR_RO(suspended);

static void __composite_unbind(struct usb_gadget *gadget, bool unbind_driver)
{
	struct usb_composite_dev	*cdev = get_gadget_data(gadget);
	struct usb_gadget_strings	*gstr = cdev->driver->strings[0];
	struct usb_string		*dev_str = gstr->strings;

	/* composite_disconnect() must already have been called
	 * by the underlying peripheral controller driver!
	 * so there's no i/o concurrency that could affect the
	 * state protected by cdev->lock.
	 */
	WARN_ON(cdev->config);

	while (!list_empty(&cdev->configs)) {
		struct usb_configuration	*c;
		c = list_first_entry(&cdev->configs,
				struct usb_configuration, list);
		remove_config(cdev, c);
	}
	if (cdev->driver->unbind && unbind_driver)
		cdev->driver->unbind(cdev);

	composite_dev_cleanup(cdev);

	if (dev_str[USB_GADGET_MANUFACTURER_IDX].s == cdev->def_manufacturer)
		dev_str[USB_GADGET_MANUFACTURER_IDX].s = "";

	kfree(cdev->def_manufacturer);
	kfree(cdev);
	set_gadget_data(gadget, NULL);
}

static void composite_unbind(struct usb_gadget *gadget)
{
	__composite_unbind(gadget, true);
}

static void update_unchanged_dev_desc(struct usb_device_descriptor *new,
		const struct usb_device_descriptor *old)
{
	__le16 idVendor;
	__le16 idProduct;
	__le16 bcdDevice;
	u8 iSerialNumber;
	u8 iManufacturer;
	u8 iProduct;

	/*
	 * these variables may have been set in
	 * usb_composite_overwrite_options()
	 */
	idVendor = new->idVendor;
	idProduct = new->idProduct;
	bcdDevice = new->bcdDevice;
	iSerialNumber = new->iSerialNumber;
	iManufacturer = new->iManufacturer;
	iProduct = new->iProduct;

	*new = *old;
	if (idVendor)
		new->idVendor = idVendor;
	if (idProduct)
		new->idProduct = idProduct;
	if (bcdDevice)
		new->bcdDevice = bcdDevice;
	else
		new->bcdDevice = cpu_to_le16(get_default_bcdDevice());
	if (iSerialNumber)
		new->iSerialNumber = iSerialNumber;
	if (iManufacturer)
		new->iManufacturer = iManufacturer;
	if (iProduct)
		new->iProduct = iProduct;
}

int composite_dev_prepare(struct usb_composite_driver *composite,
		struct usb_composite_dev *cdev)
{
	struct usb_gadget *gadget = cdev->gadget;
	int ret = -ENOMEM;

	/* preallocate control response and buffer */
	cdev->req = usb_ep_alloc_request(gadget->ep0, GFP_KERNEL);
	if (!cdev->req)
		return -ENOMEM;

<<<<<<< HEAD
	cdev->req->buf = kzalloc(USB_COMP_EP0_BUFSIZ, GFP_KERNEL);
=======
	cdev->req->buf = kzalloc(USB_COMP_EP0_BUFSIZ +
				(gadget->extra_buf_alloc), GFP_KERNEL);
>>>>>>> 286cd8c7
	if (!cdev->req->buf)
		goto fail;

	ret = device_create_file(&gadget->dev, &dev_attr_suspended);
	if (ret)
		goto fail_dev;

	cdev->req->complete = composite_setup_complete;
	cdev->req->context = cdev;
	gadget->ep0->driver_data = cdev;

	cdev->driver = composite;

	/*
	 * As per USB compliance update, a device that is actively drawing
	 * more than 100mA from USB must report itself as bus-powered in
	 * the GetStatus(DEVICE) call.
	 */
	if (CONFIG_USB_GADGET_VBUS_DRAW <= USB_SELF_POWER_VBUS_MAX_DRAW)
		usb_gadget_set_selfpowered(gadget);

	/* interface and string IDs start at zero via kzalloc.
	 * we force endpoints to start unassigned; few controller
	 * drivers will zero ep->driver_data.
	 */
	usb_ep_autoconfig_reset(gadget);
	/*
	 * Reset deactivations as it is not possible to synchronize
	 * between bind/unbind and open/close by user space application.
	 */
	cdev->deactivations = 0;
	return 0;
fail_dev:
	kfree(cdev->req->buf);
fail:
	usb_ep_free_request(gadget->ep0, cdev->req);
	cdev->req = NULL;
	return ret;
}

int composite_os_desc_req_prepare(struct usb_composite_dev *cdev,
				  struct usb_ep *ep0)
{
	int ret = 0;

	cdev->os_desc_req = usb_ep_alloc_request(ep0, GFP_KERNEL);
	if (!cdev->os_desc_req) {
		ret = -ENOMEM;
		goto end;
	}

	cdev->os_desc_req->buf = kmalloc(USB_COMP_EP0_OS_DESC_BUFSIZ,
					 GFP_KERNEL);
	if (!cdev->os_desc_req->buf) {
		ret = -ENOMEM;
		usb_ep_free_request(ep0, cdev->os_desc_req);
		goto end;
	}
	cdev->os_desc_req->context = cdev;
	cdev->os_desc_req->complete = composite_setup_complete;
end:
	return ret;
}

void composite_dev_cleanup(struct usb_composite_dev *cdev)
{
	struct usb_gadget_string_container *uc, *tmp;
	struct usb_ep			   *ep, *tmp_ep;

	list_for_each_entry_safe(uc, tmp, &cdev->gstrings, list) {
		list_del(&uc->list);
		kfree(uc);
	}
	if (cdev->os_desc_req) {
		if (cdev->os_desc_pending)
			usb_ep_dequeue(cdev->gadget->ep0, cdev->os_desc_req);

		kfree(cdev->os_desc_req->buf);
		cdev->os_desc_req->buf = NULL;
		usb_ep_free_request(cdev->gadget->ep0, cdev->os_desc_req);
		cdev->os_desc_req = NULL;
	}
	if (cdev->req) {
		if (cdev->setup_pending)
			usb_ep_dequeue(cdev->gadget->ep0, cdev->req);

		kfree(cdev->req->buf);
		cdev->req->buf = NULL;
		usb_ep_free_request(cdev->gadget->ep0, cdev->req);
		cdev->req = NULL;
	}
	cdev->next_string_id = 0;
	device_remove_file(&cdev->gadget->dev, &dev_attr_suspended);

	/*
	 * Some UDC backends have a dynamic EP allocation scheme.
	 *
	 * In that case, the dispose() callback is used to notify the
	 * backend that the EPs are no longer in use.
	 *
	 * Note: The UDC backend can remove the EP from the ep_list as
	 *	 a result, so we need to use the _safe list iterator.
	 */
	list_for_each_entry_safe(ep, tmp_ep,
				 &cdev->gadget->ep_list, ep_list) {
		if (ep->ops->dispose)
			ep->ops->dispose(ep);
	}
}

static int composite_bind(struct usb_gadget *gadget,
		struct usb_gadget_driver *gdriver)
{
	struct usb_composite_dev	*cdev;
	struct usb_composite_driver	*composite = to_cdriver(gdriver);
	int				status = -ENOMEM;

	cdev = kzalloc(sizeof *cdev, GFP_KERNEL);
	if (!cdev)
		return status;

	spin_lock_init(&cdev->lock);
	cdev->gadget = gadget;
	set_gadget_data(gadget, cdev);
	INIT_LIST_HEAD(&cdev->configs);
	INIT_LIST_HEAD(&cdev->gstrings);

	status = composite_dev_prepare(composite, cdev);
	if (status)
		goto fail;

	/* composite gadget needs to assign strings for whole device (like
	 * serial number), register function drivers, potentially update
	 * power state and consumption, etc
	 */
	status = composite->bind(cdev);
	if (status < 0)
		goto fail;

	if (cdev->use_os_string) {
		status = composite_os_desc_req_prepare(cdev, gadget->ep0);
		if (status)
			goto fail;
	}

	update_unchanged_dev_desc(&cdev->desc, composite->dev);

	/* has userspace failed to provide a serial number? */
	if (composite->needs_serial && !cdev->desc.iSerialNumber)
		WARNING(cdev, "userspace failed to provide iSerialNumber\n");

	INFO(cdev, "%s ready\n", composite->name);
	return 0;

fail:
	__composite_unbind(gadget, false);
	return status;
}

/*-------------------------------------------------------------------------*/

void composite_suspend(struct usb_gadget *gadget)
{
	struct usb_composite_dev	*cdev = get_gadget_data(gadget);
	struct usb_function		*f;
	unsigned long			flags;

	/* REVISIT:  should we have config level
	 * suspend/resume callbacks?
	 */
	DBG(cdev, "suspend\n");
	spin_lock_irqsave(&cdev->lock, flags);
	if (cdev->config) {
		list_for_each_entry(f, &cdev->config->functions, list) {
			if (f->suspend)
				f->suspend(f);
		}
	}
	if (cdev->driver->suspend)
		cdev->driver->suspend(cdev);

	cdev->suspended = 1;
	spin_unlock_irqrestore(&cdev->lock, flags);

	usb_gadget_set_selfpowered(gadget);
	usb_gadget_vbus_draw(gadget, 2);
}

void composite_resume(struct usb_gadget *gadget)
{
	struct usb_composite_dev	*cdev = get_gadget_data(gadget);
	struct usb_function		*f;
<<<<<<< HEAD
	int ret;
=======
	unsigned int			maxpower;
	int				ret;
>>>>>>> 286cd8c7
	unsigned long			flags;

	/* REVISIT:  should we have config level
	 * suspend/resume callbacks?
	 */
	DBG(cdev, "resume\n");
	if (cdev->driver->resume)
		cdev->driver->resume(cdev);

	spin_lock_irqsave(&cdev->lock, flags);
	if (cdev->config) {
		list_for_each_entry(f, &cdev->config->functions, list) {
			ret = usb_func_wakeup_int(f);
			if (ret) {
				if (ret == -EAGAIN) {
					ERROR(f->config->cdev,
						"Function wakeup for %s could not complete due to suspend state.\n",
						f->name ? f->name : "");
					break;
				} else if (ret != -ENOTSUPP) {
					ERROR(f->config->cdev,
						"Failed to wake function %s from suspend state. ret=%d. Canceling USB request.\n",
						f->name ? f->name : "",
						ret);
				}
			}

			if (f->resume)
				f->resume(f);
		}

<<<<<<< HEAD
		usb_gadget_vbus_draw(gadget, USB_VBUS_DRAW(gadget->speed));
=======
		maxpower = cdev->config->MaxPower ?
			cdev->config->MaxPower : CONFIG_USB_GADGET_VBUS_DRAW;
		if (gadget->speed < USB_SPEED_SUPER)
			maxpower = min(maxpower, 500U);
		else
			maxpower = min(maxpower, 900U);

		if (maxpower > USB_SELF_POWER_VBUS_MAX_DRAW)
			usb_gadget_clear_selfpowered(gadget);

		usb_gadget_vbus_draw(gadget, maxpower);
>>>>>>> 286cd8c7
	}

	spin_unlock_irqrestore(&cdev->lock, flags);
	cdev->suspended = 0;
}

/*-------------------------------------------------------------------------*/

static const struct usb_gadget_driver composite_driver_template = {
	.bind		= composite_bind,
	.unbind		= composite_unbind,

	.setup		= composite_setup,
	.reset		= composite_disconnect,
	.disconnect	= composite_disconnect,

	.suspend	= composite_suspend,
	.resume		= composite_resume,

	.driver	= {
		.owner		= THIS_MODULE,
	},
};

/**
 * usb_composite_probe() - register a composite driver
 * @driver: the driver to register
 *
 * Context: single threaded during gadget setup
 *
 * This function is used to register drivers using the composite driver
 * framework.  The return value is zero, or a negative errno value.
 * Those values normally come from the driver's @bind method, which does
 * all the work of setting up the driver to match the hardware.
 *
 * On successful return, the gadget is ready to respond to requests from
 * the host, unless one of its components invokes usb_gadget_disconnect()
 * while it was binding.  That would usually be done in order to wait for
 * some userspace participation.
 */
int usb_composite_probe(struct usb_composite_driver *driver)
{
	struct usb_gadget_driver *gadget_driver;

	if (!driver || !driver->dev || !driver->bind)
		return -EINVAL;

	if (!driver->name)
		driver->name = "composite";

	driver->gadget_driver = composite_driver_template;
	gadget_driver = &driver->gadget_driver;

	gadget_driver->function =  (char *) driver->name;
	gadget_driver->driver.name = driver->name;
	gadget_driver->max_speed = driver->max_speed;

	return usb_gadget_probe_driver(gadget_driver);
}
EXPORT_SYMBOL_GPL(usb_composite_probe);

/**
 * usb_composite_unregister() - unregister a composite driver
 * @driver: the driver to unregister
 *
 * This function is used to unregister drivers using the composite
 * driver framework.
 */
void usb_composite_unregister(struct usb_composite_driver *driver)
{
	usb_gadget_unregister_driver(&driver->gadget_driver);
}
EXPORT_SYMBOL_GPL(usb_composite_unregister);

/**
 * usb_composite_setup_continue() - Continue with the control transfer
 * @cdev: the composite device who's control transfer was kept waiting
 *
 * This function must be called by the USB function driver to continue
 * with the control transfer's data/status stage in case it had requested to
 * delay the data/status stages. A USB function's setup handler (e.g. set_alt())
 * can request the composite framework to delay the setup request's data/status
 * stages by returning USB_GADGET_DELAYED_STATUS.
 */
void usb_composite_setup_continue(struct usb_composite_dev *cdev)
{
	int			value;
	struct usb_request	*req = cdev->req;
	unsigned long		flags;

	DBG(cdev, "%s\n", __func__);
	spin_lock_irqsave(&cdev->lock, flags);

	if (cdev->delayed_status == 0) {
		if (!cdev->config) {
			spin_unlock_irqrestore(&cdev->lock, flags);
			return;
		}
		spin_unlock_irqrestore(&cdev->lock, flags);
		WARN(cdev, "%s: Unexpected call\n", __func__);
		return;

	} else if (--cdev->delayed_status == 0) {
		DBG(cdev, "%s: Completing delayed status\n", __func__);
		req->length = 0;
		req->context = cdev;
		value = composite_ep0_queue(cdev, req, GFP_ATOMIC);
		if (value < 0) {
			DBG(cdev, "ep_queue --> %d\n", value);
			req->status = 0;
			composite_setup_complete(cdev->gadget->ep0, req);
		}
	}

	spin_unlock_irqrestore(&cdev->lock, flags);
}
EXPORT_SYMBOL_GPL(usb_composite_setup_continue);

static char *composite_default_mfr(struct usb_gadget *gadget)
{
	return kasprintf(GFP_KERNEL, "%s %s with %s", init_utsname()->sysname,
			 init_utsname()->release, gadget->name);
}

void usb_composite_overwrite_options(struct usb_composite_dev *cdev,
		struct usb_composite_overwrite *covr)
{
	struct usb_device_descriptor	*desc = &cdev->desc;
	struct usb_gadget_strings	*gstr = cdev->driver->strings[0];
	struct usb_string		*dev_str = gstr->strings;

	if (covr->idVendor)
		desc->idVendor = cpu_to_le16(covr->idVendor);

	if (covr->idProduct)
		desc->idProduct = cpu_to_le16(covr->idProduct);

	if (covr->bcdDevice)
		desc->bcdDevice = cpu_to_le16(covr->bcdDevice);

	if (covr->serial_number) {
		desc->iSerialNumber = dev_str[USB_GADGET_SERIAL_IDX].id;
		dev_str[USB_GADGET_SERIAL_IDX].s = covr->serial_number;
	}
	if (covr->manufacturer) {
		desc->iManufacturer = dev_str[USB_GADGET_MANUFACTURER_IDX].id;
		dev_str[USB_GADGET_MANUFACTURER_IDX].s = covr->manufacturer;

	} else if (!strlen(dev_str[USB_GADGET_MANUFACTURER_IDX].s)) {
		desc->iManufacturer = dev_str[USB_GADGET_MANUFACTURER_IDX].id;
		cdev->def_manufacturer = composite_default_mfr(cdev->gadget);
		dev_str[USB_GADGET_MANUFACTURER_IDX].s = cdev->def_manufacturer;
	}

	if (covr->product) {
		desc->iProduct = dev_str[USB_GADGET_PRODUCT_IDX].id;
		dev_str[USB_GADGET_PRODUCT_IDX].s = covr->product;
	}
}
EXPORT_SYMBOL_GPL(usb_composite_overwrite_options);

MODULE_LICENSE("GPL");
MODULE_AUTHOR("David Brownell");<|MERGE_RESOLUTION|>--- conflicted
+++ resolved
@@ -167,10 +167,7 @@
 				struct usb_ep *_ep,
 				u8 alt)
 {
-<<<<<<< HEAD
-=======
 	struct usb_composite_dev *cdev;
->>>>>>> 286cd8c7
 	struct usb_endpoint_descriptor *chosen_desc = NULL;
 	struct usb_interface_descriptor *int_desc = NULL;
 	struct usb_descriptor_header **speed_desc = NULL;
@@ -239,7 +236,7 @@
 
 ep_found:
 	/* commit results */
-	_ep->maxpacket = usb_endpoint_maxp(chosen_desc) & 0x7ff;
+	_ep->maxpacket = usb_endpoint_maxp(chosen_desc);
 	_ep->desc = chosen_desc;
 	_ep->comp_desc = NULL;
 	_ep->maxburst = 0;
@@ -247,11 +244,7 @@
 
 	if (g->speed == USB_SPEED_HIGH && (usb_endpoint_xfer_isoc(_ep->desc) ||
 				usb_endpoint_xfer_int(_ep->desc)))
-<<<<<<< HEAD
-		_ep->mult = ((usb_endpoint_maxp(_ep->desc) & 0x1800) >> 11) + 1;
-=======
 		_ep->mult = usb_endpoint_maxp_mult(_ep->desc);
->>>>>>> 286cd8c7
 
 	if (!want_comp_desc)
 		return 0;
@@ -270,25 +263,15 @@
 		case USB_ENDPOINT_XFER_ISOC:
 			/* mult: bits 1:0 of bmAttributes */
 			_ep->mult = (comp_desc->bmAttributes & 0x3) + 1;
-<<<<<<< HEAD
-=======
 			/* fall through */
->>>>>>> 286cd8c7
 		case USB_ENDPOINT_XFER_BULK:
 		case USB_ENDPOINT_XFER_INT:
 			_ep->maxburst = comp_desc->bMaxBurst + 1;
 			break;
 		default:
-			if (comp_desc->bMaxBurst != 0) {
-				struct usb_composite_dev *cdev;
-
-				cdev = get_gadget_data(g);
+			if (comp_desc->bMaxBurst != 0)
 				ERROR(cdev, "ep0 bMaxBurst must be 0\n");
-<<<<<<< HEAD
-			}
-=======
-
->>>>>>> 286cd8c7
+
 			_ep->maxburst = 1;
 			break;
 		}
@@ -524,22 +507,13 @@
 	int ret;
 	struct usb_gadget *gadget;
 
-<<<<<<< HEAD
-	pr_debug("%s - %s function wakeup\n",
-		__func__, func->name ? func->name : "");
-
-=======
->>>>>>> 286cd8c7
 	if (!func || !func->config || !func->config->cdev ||
 		!func->config->cdev->gadget)
 		return -EINVAL;
 
-<<<<<<< HEAD
-=======
 	pr_debug("%s - %s function wakeup\n",
 		__func__, func->name ? func->name : "");
 
->>>>>>> 286cd8c7
 	gadget = func->config->cdev->gadget;
 	if ((gadget->speed != USB_SPEED_SUPER) || !func->func_wakeup_allowed) {
 		DBG(func->config->cdev,
@@ -555,26 +529,20 @@
 	return ret;
 }
 
-<<<<<<< HEAD
-=======
 /**
  * usb_func_wakeup - wakes up a composite device function.
  * @func: composite device function to wake up.
  *
  * Returns 0 on success or a negative error value.
  */
->>>>>>> 286cd8c7
 int usb_func_wakeup(struct usb_function *func)
 {
 	int ret;
 	unsigned long flags;
 
-<<<<<<< HEAD
-=======
 	if (!func || !func->config || !func->config->cdev)
 		return -EINVAL;
 
->>>>>>> 286cd8c7
 	pr_debug("%s function wakeup\n",
 		func->name ? func->name : "");
 
@@ -596,8 +564,6 @@
 }
 EXPORT_SYMBOL_GPL(usb_func_wakeup);
 
-<<<<<<< HEAD
-=======
 /**
  * usb_func_ep_queue - queues (submits) an I/O request to a function endpoint.
  * This function is similar to the usb_ep_queue function, but in addition it
@@ -610,7 +576,6 @@
  * @gfp_flags: GFP_* flags to use in case the lower level driver couldn't
  * pre-allocate all necessary memory with the request.
  */
->>>>>>> 286cd8c7
 int usb_func_ep_queue(struct usb_function *func, struct usb_ep *ep,
 			       struct usb_request *req, gfp_t gfp_flags)
 {
@@ -627,35 +592,21 @@
 		func->name ? func->name : "", ep->address);
 
 	gadget = func->config->cdev->gadget;
-<<<<<<< HEAD
-
-=======
->>>>>>> 286cd8c7
 	if (func->func_is_suspended && func->func_wakeup_allowed) {
 		ret = usb_gadget_func_wakeup(gadget, func->intf_id);
 		if (ret == -EAGAIN) {
 			pr_debug("bus suspended func wakeup for %s delayed until bus resume.\n",
-<<<<<<< HEAD
-				func->name ? func->name : "");
-		} else if (ret < 0 && ret != -ENOTSUPP) {
-			pr_err("Failed to wake function %s from suspend state. ret=%d.\n",
-				func->name ? func->name : "", ret);
-=======
 				 func->name ? func->name : "");
 		} else if (ret < 0 && ret != -ENOTSUPP) {
 			pr_err("Failed to wake function %s from suspend state. ret=%d.\n",
 			       func->name ? func->name : "", ret);
->>>>>>> 286cd8c7
 		}
 		goto done;
 	}
 
-<<<<<<< HEAD
-=======
 	if (!func->func_is_suspended)
 		ret = 0;
 
->>>>>>> 286cd8c7
 	if (func->func_is_suspended && !func->func_wakeup_allowed) {
 		ret = -ENOTSUPP;
 		goto done;
@@ -665,31 +616,13 @@
 done:
 	return ret;
 }
-<<<<<<< HEAD
-=======
 EXPORT_SYMBOL_GPL(usb_func_ep_queue);
->>>>>>> 286cd8c7
 
 static u8 encode_bMaxPower(enum usb_device_speed speed,
 		struct usb_configuration *c)
 {
 	unsigned val = c->MaxPower;
 
-<<<<<<< HEAD
-	switch (speed) {
-	case USB_SPEED_SUPER:
-		/* with super-speed report 900mA if user hasn't specified */
-		if (!val)
-			val = SSUSB_GADGET_VBUS_DRAW;
-
-		return (u8)(val / SSUSB_GADGET_VBUS_DRAW_UNITS);
-	default:
-		if (!val)
-			val = CONFIG_USB_GADGET_VBUS_DRAW;
-
-		return DIV_ROUND_UP(val, HSUSB_GADGET_VBUS_DRAW_UNITS);
-	}
-=======
 	if (c->MaxPower || (c->bmAttributes & USB_CONFIG_ATT_SELFPOWER))
 		val = c->MaxPower;
 	else
@@ -704,7 +637,6 @@
 		 * by 8 the integral division will effectively cap to 896mA.
 		 */
 		return min(val, 900U) / 8;
->>>>>>> 286cd8c7
 }
 
 static int config_buf(struct usb_configuration *config,
@@ -898,13 +830,6 @@
 	usb_ext->bDevCapabilityType = USB_CAP_TYPE_EXT;
 	usb_ext->bmAttributes = cpu_to_le32(USB_LPM_SUPPORT | USB_BESL_SUPPORT);
 
-<<<<<<< HEAD
-	if (gadget_is_superspeed(cdev->gadget)) {
-		/*
-		 * The Superspeed USB Capability descriptor shall be
-		 * implemented by all SuperSpeed devices.
-		 */
-=======
 	/*
 	 * The Superspeed USB Capability descriptor shall be implemented by all
 	 * SuperSpeed devices.
@@ -912,7 +837,6 @@
 	if (gadget_is_superspeed(cdev->gadget)) {
 		struct usb_ss_cap_descriptor *ss_cap;
 
->>>>>>> 286cd8c7
 		ss_cap = cdev->req->buf + le16_to_cpu(bos->wTotalLength);
 		bos->bNumDeviceCaps++;
 		le16_add_cpu(&bos->wTotalLength, USB_DT_USB_SS_CAP_SIZE);
@@ -921,18 +845,6 @@
 		ss_cap->bDevCapabilityType = USB_SS_CAP_TYPE;
 		ss_cap->bmAttributes = 0; /* LTM is not supported yet */
 		ss_cap->wSpeedSupported = cpu_to_le16(USB_LOW_SPEED_OPERATION |
-<<<<<<< HEAD
-					USB_FULL_SPEED_OPERATION |
-					USB_HIGH_SPEED_OPERATION |
-					USB_5GBPS_OPERATION);
-		ss_cap->bFunctionalitySupport = USB_LOW_SPEED_OPERATION;
-
-		/* Get Controller configuration */
-		if (cdev->gadget->ops->get_config_params)
-			cdev->gadget->ops->get_config_params
-				(&dcd_config_params);
-		else {
-=======
 						      USB_FULL_SPEED_OPERATION |
 						      USB_HIGH_SPEED_OPERATION |
 						      USB_5GBPS_OPERATION);
@@ -943,7 +855,6 @@
 			cdev->gadget->ops->get_config_params(
 				&dcd_config_params);
 		} else {
->>>>>>> 286cd8c7
 			dcd_config_params.bU1devExitLat =
 				USB_DEFAULT_U1_DEV_EXIT_LAT;
 			dcd_config_params.bU2DevExitLat =
@@ -951,8 +862,6 @@
 		}
 		ss_cap->bU1devExitLat = dcd_config_params.bU1devExitLat;
 		ss_cap->bU2DevExitLat = dcd_config_params.bU2DevExitLat;
-<<<<<<< HEAD
-=======
 	}
 
 	/* The SuperSpeedPlus USB Device Capability descriptor */
@@ -999,7 +908,6 @@
 		ssp_cap->bmSublinkSpeedAttr[1] =
 			cpu_to_le32((3 << 4) | (1 << 14) |
 				    (0xa << 16) | (1 << 7));
->>>>>>> 286cd8c7
 	}
 
 	return le16_to_cpu(bos->wTotalLength);
@@ -1111,26 +1019,7 @@
 		 * function's setup callback instead of the current
 		 * configuration's setup callback.
 		 */
-<<<<<<< HEAD
-		switch (gadget->speed) {
-		case USB_SPEED_SUPER:
-			if (!f->ss_descriptors) {
-				pr_err("%s(): No SS desc for function:%s\n",
-							__func__, f->name);
-				usb_gadget_set_state(gadget, USB_STATE_ADDRESS);
-				return -EINVAL;
-			}
-			descriptors = f->ss_descriptors;
-			break;
-		case USB_SPEED_HIGH:
-			descriptors = f->hs_descriptors;
-			break;
-		default:
-			descriptors = f->fs_descriptors;
-		}
-=======
 		descriptors = function_descriptors(f, gadget->speed);
->>>>>>> 286cd8c7
 
 		for (; *descriptors; ++descriptors) {
 			struct usb_endpoint_descriptor *ep;
@@ -1168,10 +1057,6 @@
 		}
 	}
 
-<<<<<<< HEAD
-done:
-	usb_gadget_vbus_draw(gadget, USB_VBUS_DRAW(gadget->speed));
-=======
 	/* when we return, be sure our power usage is valid */
 	if (c->MaxPower || (c->bmAttributes & USB_CONFIG_ATT_SELFPOWER))
 		power = c->MaxPower;
@@ -1189,7 +1074,6 @@
 		usb_gadget_clear_selfpowered(gadget);
 
 	usb_gadget_vbus_draw(gadget, power);
->>>>>>> 286cd8c7
 	if (result >= 0 && cdev->delayed_status)
 		result = USB_GADGET_DELAYED_STATUS;
 	return result;
@@ -1272,11 +1156,7 @@
 	} else {
 		unsigned	i;
 
-<<<<<<< HEAD
-		DBG(cdev, "cfg %d/%pK speeds:%s%s%s\n",
-=======
 		DBG(cdev, "cfg %d/%pK speeds:%s%s%s%s\n",
->>>>>>> 286cd8c7
 			config->bConfigurationValue, config,
 			config->superspeed_plus ? " superplus" : "",
 			config->superspeed ? " super" : "",
@@ -1316,17 +1196,8 @@
 
 		f = list_first_entry(&config->functions,
 				struct usb_function, list);
-<<<<<<< HEAD
-		list_del(&f->list);
-		if (f->unbind) {
-			DBG(cdev, "unbind function '%s'/%pK\n", f->name, f);
-			f->unbind(config, f);
-			/* may free memory for "f" */
-		}
-=======
 
 		usb_remove_function(config, f);
->>>>>>> 286cd8c7
 	}
 	list_del(&config->list);
 	if (config->unbind) {
@@ -1870,10 +1741,7 @@
 
 	f = c->interface[interface];
 	count = 10; /* header length */
-<<<<<<< HEAD
-=======
 	buf += 10;
->>>>>>> 286cd8c7
 	for (j = 0; j < f->os_desc_n; ++j) {
 		if (interface != f->os_desc_table[j].if_id)
 			continue;
@@ -1990,25 +1858,18 @@
 			cdev->desc.bcdUSB = cpu_to_le16(0x0200);
 			if (gadget_is_superspeed(gadget)) {
 				if (gadget->speed >= USB_SPEED_SUPER) {
-<<<<<<< HEAD
-					cdev->desc.bcdUSB = cpu_to_le16(0x0310);
-=======
 					cdev->desc.bcdUSB = cpu_to_le16(0x0320);
->>>>>>> 286cd8c7
 					cdev->desc.bMaxPacketSize0 = 9;
 				} else if (!disable_l1_for_hs) {
 					cdev->desc.bcdUSB = cpu_to_le16(0x0210);
 					DBG(cdev,
 					"Config HS device with LPM(L1)\n");
 				}
-<<<<<<< HEAD
-=======
 			} else {
 				if (gadget->lpm_capable)
 					cdev->desc.bcdUSB = cpu_to_le16(0x0201);
 				else
 					cdev->desc.bcdUSB = cpu_to_le16(0x0200);
->>>>>>> 286cd8c7
 			}
 
 			value = min(w_length, (u16) sizeof cdev->desc);
@@ -2045,14 +1906,8 @@
 				value = min(w_length, (u16) value);
 			break;
 		case USB_DT_BOS:
-<<<<<<< HEAD
-			if ((gadget_is_superspeed(gadget) &&
-				(gadget->speed >= USB_SPEED_SUPER))
-				 || !disable_l1_for_hs) {
-=======
 			if (gadget_is_superspeed(gadget) ||
 			    gadget->lpm_capable) {
->>>>>>> 286cd8c7
 				value = bos_desc(cdev);
 				value = min(w_length, (u16) value);
 			}
@@ -2256,24 +2111,6 @@
 				if (w_index != 0x4 || (w_value >> 8))
 					break;
 				buf[6] = w_index;
-<<<<<<< HEAD
-				if (w_length == 0x10) {
-					/* Number of ext compat interfaces */
-					count = count_ext_compat(os_desc_cfg);
-					buf[8] = count;
-					count *= 24; /* 24 B/ext compat desc */
-					count += 16; /* header */
-					put_unaligned_le32(count, buf);
-					value = w_length;
-				} else {
-					/* "extended compatibility ID"s */
-					count = count_ext_compat(os_desc_cfg);
-					buf[8] = count;
-					count *= 24; /* 24 B/ext compat desc */
-					count += 16; /* header */
-					put_unaligned_le32(count, buf);
-					buf += 16;
-=======
 				/* Number of ext compat interfaces */
 				count = count_ext_compat(os_desc_cfg);
 				/*
@@ -2288,7 +2125,6 @@
 				put_unaligned_le32(count, buf);
 				value = w_length;
 				if (w_length > 0x10) {
->>>>>>> 286cd8c7
 					value = fill_ext_compat(os_desc_cfg, buf);
 					value = min_t(u16, w_length, value);
 				}
@@ -2313,43 +2149,13 @@
 				if (w_length > 0x0A) {
 					value = fill_ext_prop(os_desc_cfg,
 							      interface, buf);
-<<<<<<< HEAD
-					if (value < 0)
-						return value;
-					value = min_t(u16, w_length, value);
-=======
 					if (value >= 0)
 						value = min_t(u16, w_length, value);
->>>>>>> 286cd8c7
 				}
 				break;
 			}
 
-<<<<<<< HEAD
-			if (value < 0) {
-				DBG(cdev, "%s: unhandled os desc request\n",
-						__func__);
-				DBG(cdev, "req%02x.%02x v%04x i%04x l%d\n",
-					ctrl->bRequestType, ctrl->bRequest,
-					w_value, w_index, w_length);
-				return value;
-			}
-
-			req->length = value;
-			req->context = cdev;
-			req->zero = value < w_length;
-			value = composite_ep0_queue(cdev, req, GFP_ATOMIC);
-			if (value < 0) {
-				DBG(cdev, "ep_queue --> %d\n", value);
-				req->status = 0;
-				if (value != -ESHUTDOWN)
-					composite_setup_complete(gadget->ep0,
-									req);
-			}
-			return value;
-=======
 			goto check_value;
->>>>>>> 286cd8c7
 		}
 
 		VDBG(cdev,
@@ -2580,12 +2386,8 @@
 	if (!cdev->req)
 		return -ENOMEM;
 
-<<<<<<< HEAD
-	cdev->req->buf = kzalloc(USB_COMP_EP0_BUFSIZ, GFP_KERNEL);
-=======
 	cdev->req->buf = kzalloc(USB_COMP_EP0_BUFSIZ +
 				(gadget->extra_buf_alloc), GFP_KERNEL);
->>>>>>> 286cd8c7
 	if (!cdev->req->buf)
 		goto fail;
 
@@ -2778,12 +2580,8 @@
 {
 	struct usb_composite_dev	*cdev = get_gadget_data(gadget);
 	struct usb_function		*f;
-<<<<<<< HEAD
-	int ret;
-=======
 	unsigned int			maxpower;
 	int				ret;
->>>>>>> 286cd8c7
 	unsigned long			flags;
 
 	/* REVISIT:  should we have config level
@@ -2815,9 +2613,6 @@
 				f->resume(f);
 		}
 
-<<<<<<< HEAD
-		usb_gadget_vbus_draw(gadget, USB_VBUS_DRAW(gadget->speed));
-=======
 		maxpower = cdev->config->MaxPower ?
 			cdev->config->MaxPower : CONFIG_USB_GADGET_VBUS_DRAW;
 		if (gadget->speed < USB_SPEED_SUPER)
@@ -2829,7 +2624,6 @@
 			usb_gadget_clear_selfpowered(gadget);
 
 		usb_gadget_vbus_draw(gadget, maxpower);
->>>>>>> 286cd8c7
 	}
 
 	spin_unlock_irqrestore(&cdev->lock, flags);
