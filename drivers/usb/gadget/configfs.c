// SPDX-License-Identifier: GPL-2.0
#include <linux/configfs.h>
#include <linux/module.h>
#include <linux/slab.h>
#include <linux/device.h>
#include <linux/nls.h>
#include <linux/usb/composite.h>
#include <linux/usb/gadget_configfs.h>
#include "configfs.h"
#include "u_f.h"
#include "u_os_desc.h"
#include "debug.h"

#ifdef CONFIG_USB_CONFIGFS_UEVENT
#include <linux/platform_device.h>
#include <linux/kdev_t.h>
#include <linux/usb/ch9.h>

#ifdef CONFIG_USB_CONFIGFS_F_ACC
extern int acc_ctrlrequest(struct usb_composite_dev *cdev,
				const struct usb_ctrlrequest *ctrl);
void acc_disconnect(void);
#endif
static struct class *android_class;
static struct device *android_device;
static int index;
static int gadget_index;

struct device *create_function_device(char *name)
{
	if (android_device && !IS_ERR(android_device))
		return device_create(android_class, android_device,
			MKDEV(0, index++), NULL, name);
	else
		return ERR_PTR(-EINVAL);
}
EXPORT_SYMBOL_GPL(create_function_device);
#endif

// Start
#define BBOX_USB_CONFIGURATION_FAIL    do {printk("BBox;%s: USB configuration fail!\n", __func__); printk("BBox::UEC;3::2\n");} while (0);
// End

#ifdef CONFIG_USB_CONFIGFS_UEVENT
#include <linux/platform_device.h>
#include <linux/kdev_t.h>
#include <linux/usb/ch9.h>

#ifdef CONFIG_USB_F_NCM
#include "function/u_ncm.h"
#endif

#ifdef CONFIG_USB_CONFIGFS_F_ACC
extern int acc_ctrlrequest_composite(struct usb_composite_dev *cdev,
				const struct usb_ctrlrequest *ctrl);
void acc_disconnect(void);
#endif

static struct class *android_class;
static struct device *android_device;
static int index;
static int gadget_index;

struct device *create_function_device(char *name)
{
	if (android_device && !IS_ERR(android_device))
		return device_create(android_class, android_device,
			MKDEV(0, index++), NULL, name);
	else
		return ERR_PTR(-EINVAL);
}
EXPORT_SYMBOL_GPL(create_function_device);
#endif

int check_user_usb_string(const char *name,
		struct usb_gadget_strings *stringtab_dev)
{
	unsigned primary_lang;
	unsigned sub_lang;
	u16 num;
	int ret;

	ret = kstrtou16(name, 0, &num);
	if (ret)
		return ret;

	primary_lang = num & 0x3ff;
	sub_lang = num >> 10;

	/* simple sanity check for valid langid */
	switch (primary_lang) {
	case 0:
	case 0x62 ... 0xfe:
	case 0x100 ... 0x3ff:
		return -EINVAL;
	}
	if (!sub_lang)
		return -EINVAL;

	stringtab_dev->language = num;
	return 0;
}

#define MAX_NAME_LEN	40
#define MAX_USB_STRING_LANGS 2

static const struct usb_descriptor_header *otg_desc[2];

struct gadget_info {
	struct config_group group;
	struct config_group functions_group;
	struct config_group configs_group;
	struct config_group strings_group;
	struct config_group os_desc_group;

	struct mutex lock;
	struct usb_gadget_strings *gstrings[MAX_USB_STRING_LANGS + 1];
	struct list_head string_list;
	struct list_head available_func;

	struct usb_composite_driver composite;
	struct usb_composite_dev cdev;
	bool use_os_desc;
	bool unbinding;
	char b_vendor_code;
	char qw_sign[OS_STRING_QW_SIGN_LEN];
	spinlock_t spinlock;
	bool unbind;
#ifdef CONFIG_USB_CONFIGFS_UEVENT
	bool connected;
	bool sw_connected;
	struct work_struct work;
	struct device *dev;
#endif
};

static inline struct gadget_info *to_gadget_info(struct config_item *item)
{
	 return container_of(to_config_group(item), struct gadget_info, group);
}

struct config_usb_cfg {
	struct config_group group;
	struct config_group strings_group;
	struct list_head string_list;
	struct usb_configuration c;
	struct list_head func_list;
	struct usb_gadget_strings *gstrings[MAX_USB_STRING_LANGS + 1];
};

static inline struct config_usb_cfg *to_config_usb_cfg(struct config_item *item)
{
	return container_of(to_config_group(item), struct config_usb_cfg,
			group);
}

struct gadget_strings {
	struct usb_gadget_strings stringtab_dev;
	struct usb_string strings[USB_GADGET_FIRST_AVAIL_IDX];
	char *manufacturer;
	char *product;
	char *serialnumber;

	struct config_group group;
	struct list_head list;
};

struct os_desc {
	struct config_group group;
};

struct gadget_config_name {
	struct usb_gadget_strings stringtab_dev;
	struct usb_string strings;
	char *configuration;

	struct config_group group;
	struct list_head list;
};

<<<<<<< HEAD
#define MAX_USB_STRING_LEN	126
#define MAX_USB_STRING_WITH_NULL_LEN	(MAX_USB_STRING_LEN+1)
=======
#define USB_MAX_STRING_WITH_NULL_LEN	(USB_MAX_STRING_LEN+1)
>>>>>>> 286cd8c7

static int usb_string_copy(const char *s, char **s_copy)
{
	int ret;
	char *str;
	char *copy = *s_copy;
	ret = strlen(s);
<<<<<<< HEAD
	if (ret > MAX_USB_STRING_LEN)
=======
	if (ret > USB_MAX_STRING_LEN)
>>>>>>> 286cd8c7
		return -EOVERFLOW;

	if (copy) {
		str = copy;
	} else {
<<<<<<< HEAD
		str = kmalloc(MAX_USB_STRING_WITH_NULL_LEN, GFP_KERNEL);
		if (!str)
			return -ENOMEM;
	}
	strlcpy(str, s, MAX_USB_STRING_WITH_NULL_LEN);
=======
		str = kmalloc(USB_MAX_STRING_WITH_NULL_LEN, GFP_KERNEL);
		if (!str)
			return -ENOMEM;
	}
	strcpy(str, s);
>>>>>>> 286cd8c7
	if (str[ret - 1] == '\n')
		str[ret - 1] = '\0';
	*s_copy = str;
	return 0;
}

#define GI_DEVICE_DESC_SIMPLE_R_u8(__name)	\
static ssize_t gadget_dev_desc_##__name##_show(struct config_item *item, \
			char *page)	\
{	\
	return sprintf(page, "0x%02x\n", \
		to_gadget_info(item)->cdev.desc.__name); \
}

#define GI_DEVICE_DESC_SIMPLE_R_u16(__name)	\
static ssize_t gadget_dev_desc_##__name##_show(struct config_item *item, \
			char *page)	\
{	\
	return sprintf(page, "0x%04x\n", \
		le16_to_cpup(&to_gadget_info(item)->cdev.desc.__name)); \
}


#define GI_DEVICE_DESC_SIMPLE_W_u8(_name)		\
static ssize_t gadget_dev_desc_##_name##_store(struct config_item *item, \
		const char *page, size_t len)		\
{							\
	u8 val;						\
	int ret;					\
	ret = kstrtou8(page, 0, &val);			\
	if (ret)					\
		return ret;				\
	to_gadget_info(item)->cdev.desc._name = val;	\
	return len;					\
}

#define GI_DEVICE_DESC_SIMPLE_W_u16(_name)	\
static ssize_t gadget_dev_desc_##_name##_store(struct config_item *item, \
		const char *page, size_t len)		\
{							\
	u16 val;					\
	int ret;					\
	ret = kstrtou16(page, 0, &val);			\
	if (ret)					\
		return ret;				\
	to_gadget_info(item)->cdev.desc._name = cpu_to_le16p(&val);	\
	return len;					\
}

#define GI_DEVICE_DESC_SIMPLE_RW(_name, _type)	\
	GI_DEVICE_DESC_SIMPLE_R_##_type(_name)	\
	GI_DEVICE_DESC_SIMPLE_W_##_type(_name)

GI_DEVICE_DESC_SIMPLE_R_u16(bcdUSB);
GI_DEVICE_DESC_SIMPLE_RW(bDeviceClass, u8);
GI_DEVICE_DESC_SIMPLE_RW(bDeviceSubClass, u8);
GI_DEVICE_DESC_SIMPLE_RW(bDeviceProtocol, u8);
GI_DEVICE_DESC_SIMPLE_RW(bMaxPacketSize0, u8);
GI_DEVICE_DESC_SIMPLE_RW(idVendor, u16);
/* FIH - alanwhtsai - Porting fih scsi command */
//GI_DEVICE_DESC_SIMPLE_RW(idProduct, u16);
GI_DEVICE_DESC_SIMPLE_R_u16(idProduct);

int fihPid = 0x0000;

//No difference to other GI_DEVICE_DESC_SIMPLE_RW functions,
//make it independent is just for storing current pid for fih_usb
static ssize_t gadget_dev_desc_idProduct_store(struct config_item *item,
		const char *page, size_t len)
{
	u16 val;
	int ret;
	ret = kstrtou16(page, 0, &val);
	if (ret)
		return ret;
	to_gadget_info(item)->cdev.desc.idProduct = cpu_to_le16p(&val);
	fihPid = cpu_to_le16p(&val); //Store current pid
	return len;
}

//fih_usb uses this to get current pid
int android_usb_product_id(void)
{
	return fihPid;
}
EXPORT_SYMBOL(android_usb_product_id);
/* end FIH */

GI_DEVICE_DESC_SIMPLE_R_u16(bcdDevice);

static ssize_t is_valid_bcd(u16 bcd_val)
{
	if ((bcd_val & 0xf) > 9)
		return -EINVAL;
	if (((bcd_val >> 4) & 0xf) > 9)
		return -EINVAL;
	if (((bcd_val >> 8) & 0xf) > 9)
		return -EINVAL;
	if (((bcd_val >> 12) & 0xf) > 9)
		return -EINVAL;
	return 0;
}

static ssize_t gadget_dev_desc_bcdDevice_store(struct config_item *item,
		const char *page, size_t len)
{
	u16 bcdDevice;
	int ret;

	ret = kstrtou16(page, 0, &bcdDevice);
	if (ret)
		return ret;
	ret = is_valid_bcd(bcdDevice);
	if (ret)
		return ret;

	to_gadget_info(item)->cdev.desc.bcdDevice = cpu_to_le16(bcdDevice);
	return len;
}

static ssize_t gadget_dev_desc_bcdUSB_store(struct config_item *item,
		const char *page, size_t len)
{
	u16 bcdUSB;
	int ret;

	ret = kstrtou16(page, 0, &bcdUSB);
	if (ret)
		return ret;
	ret = is_valid_bcd(bcdUSB);
	if (ret)
		return ret;

	to_gadget_info(item)->cdev.desc.bcdUSB = cpu_to_le16(bcdUSB);
	return len;
}

static ssize_t gadget_dev_desc_UDC_show(struct config_item *item, char *page)
{
	struct gadget_info *gi = to_gadget_info(item);
	char *udc_name;
	int ret;

	mutex_lock(&gi->lock);
	udc_name = gi->composite.gadget_driver.udc_name;
	ret = sprintf(page, "%s\n", udc_name ?: "");
	mutex_unlock(&gi->lock);

	return ret;
}

static int unregister_gadget(struct gadget_info *gi)
{
	int ret;

	if (!gi->composite.gadget_driver.udc_name)
		return -ENODEV;

	gi->unbinding = true;
	ret = usb_gadget_unregister_driver(&gi->composite.gadget_driver);
	if (ret)
		return ret;
<<<<<<< HEAD
	gi->unbinding = false;
	kfree(gi->udc_name);
	gi->udc_name = NULL;
=======

	gi->unbinding = false;
	kfree(gi->composite.gadget_driver.udc_name);
	gi->composite.gadget_driver.udc_name = NULL;
>>>>>>> 286cd8c7
	return 0;
}

static ssize_t gadget_dev_desc_UDC_store(struct config_item *item,
		const char *page, size_t len)
{
	struct gadget_info *gi = to_gadget_info(item);
	char *name;
	int ret;

	if (strlen(page) < len)
		return -EOVERFLOW;

	name = kstrdup(page, GFP_KERNEL);
	if (!name)
		return -ENOMEM;
	if (name[len - 1] == '\n')
		name[len - 1] = '\0';

	mutex_lock(&gi->lock);

	if (!strlen(name) || strcmp(name, "none") == 0) {
		ret = unregister_gadget(gi);
		if (ret)
			goto err;
		kfree(name);
	} else {
		if (gi->composite.gadget_driver.udc_name) {
			ret = -EBUSY;
			goto err;
		}
		gi->composite.gadget_driver.udc_name = name;
		ret = usb_gadget_probe_driver(&gi->composite.gadget_driver);
		if (ret) {
			gi->composite.gadget_driver.udc_name = NULL;
			goto err;
		}
		schedule_work(&gi->work);
	}
	mutex_unlock(&gi->lock);
	return len;
err:
	kfree(name);
	mutex_unlock(&gi->lock);
	return ret;
}

CONFIGFS_ATTR(gadget_dev_desc_, bDeviceClass);
CONFIGFS_ATTR(gadget_dev_desc_, bDeviceSubClass);
CONFIGFS_ATTR(gadget_dev_desc_, bDeviceProtocol);
CONFIGFS_ATTR(gadget_dev_desc_, bMaxPacketSize0);
CONFIGFS_ATTR(gadget_dev_desc_, idVendor);
CONFIGFS_ATTR(gadget_dev_desc_, idProduct);
CONFIGFS_ATTR(gadget_dev_desc_, bcdDevice);
CONFIGFS_ATTR(gadget_dev_desc_, bcdUSB);
CONFIGFS_ATTR(gadget_dev_desc_, UDC);

static struct configfs_attribute *gadget_root_attrs[] = {
	&gadget_dev_desc_attr_bDeviceClass,
	&gadget_dev_desc_attr_bDeviceSubClass,
	&gadget_dev_desc_attr_bDeviceProtocol,
	&gadget_dev_desc_attr_bMaxPacketSize0,
	&gadget_dev_desc_attr_idVendor,
	&gadget_dev_desc_attr_idProduct,
	&gadget_dev_desc_attr_bcdDevice,
	&gadget_dev_desc_attr_bcdUSB,
	&gadget_dev_desc_attr_UDC,
	NULL,
};

static inline struct gadget_strings *to_gadget_strings(struct config_item *item)
{
	 return container_of(to_config_group(item), struct gadget_strings,
			 group);
}

static inline struct gadget_config_name *to_gadget_config_name(
		struct config_item *item)
{
	 return container_of(to_config_group(item), struct gadget_config_name,
			 group);
}

static inline struct usb_function_instance *to_usb_function_instance(
		struct config_item *item)
{
	 return container_of(to_config_group(item),
			 struct usb_function_instance, group);
}

static void gadget_info_attr_release(struct config_item *item)
{
	struct gadget_info *gi = to_gadget_info(item);

	WARN_ON(!list_empty(&gi->cdev.configs));
	WARN_ON(!list_empty(&gi->string_list));
	WARN_ON(!list_empty(&gi->available_func));
	kfree(gi->composite.gadget_driver.function);
	kfree(gi);
}

static struct configfs_item_operations gadget_root_item_ops = {
	.release                = gadget_info_attr_release,
};

static void gadget_config_attr_release(struct config_item *item)
{
	struct config_usb_cfg *cfg = to_config_usb_cfg(item);

	WARN_ON(!list_empty(&cfg->c.functions));
	list_del(&cfg->c.list);
	kfree(cfg->c.label);
	kfree(cfg);
}

static int config_usb_cfg_link(
	struct config_item *usb_cfg_ci,
	struct config_item *usb_func_ci)
{
	struct config_usb_cfg *cfg = to_config_usb_cfg(usb_cfg_ci);
	struct usb_composite_dev *cdev = cfg->c.cdev;
	struct gadget_info *gi = container_of(cdev, struct gadget_info, cdev);

	struct config_group *group = to_config_group(usb_func_ci);
	struct usb_function_instance *fi = container_of(group,
			struct usb_function_instance, group);
	struct usb_function_instance *a_fi;
	struct usb_function *f;
	int ret;

	mutex_lock(&gi->lock);
	/*
	 * Make sure this function is from within our _this_ gadget and not
	 * from another gadget or a random directory.
	 * Also a function instance can only be linked once.
	 */
	list_for_each_entry(a_fi, &gi->available_func, cfs_list) {
		if (a_fi == fi)
			break;
	}
	if (a_fi != fi) {
		ret = -EINVAL;
		goto out;
	}

	list_for_each_entry(f, &cfg->func_list, list) {
		if (f->fi == fi) {
			ret = -EEXIST;
			goto out;
		}
	}

	f = usb_get_function(fi);
	if (IS_ERR(f)) {
		ret = PTR_ERR(f);
		goto out;
	}

	/* stash the function until we bind it to the gadget */
	list_add_tail(&f->list, &cfg->func_list);
	ret = 0;
out:
	mutex_unlock(&gi->lock);
	return ret;
}

static void config_usb_cfg_unlink(
	struct config_item *usb_cfg_ci,
	struct config_item *usb_func_ci)
{
	struct config_usb_cfg *cfg = to_config_usb_cfg(usb_cfg_ci);
	struct usb_composite_dev *cdev = cfg->c.cdev;
	struct gadget_info *gi = container_of(cdev, struct gadget_info, cdev);

	struct config_group *group = to_config_group(usb_func_ci);
	struct usb_function_instance *fi = container_of(group,
			struct usb_function_instance, group);
	struct usb_function *f;

	/*
	 * ideally I would like to forbid to unlink functions while a gadget is
	 * bound to an UDC. Since this isn't possible at the moment, we simply
	 * force an unbind, the function is available here and then we can
	 * remove the function.
	 */
	mutex_lock(&gi->lock);
	if (gi->composite.gadget_driver.udc_name)
		unregister_gadget(gi);
	WARN_ON(gi->composite.gadget_driver.udc_name);

	list_for_each_entry(f, &cfg->func_list, list) {
		if (f->fi == fi) {
			list_del(&f->list);
			usb_put_function(f);
			mutex_unlock(&gi->lock);
			return;
		}
	}
	mutex_unlock(&gi->lock);
	WARN(1, "Unable to locate function to unbind\n");
}

static struct configfs_item_operations gadget_config_item_ops = {
	.release                = gadget_config_attr_release,
	.allow_link             = config_usb_cfg_link,
	.drop_link              = config_usb_cfg_unlink,
};


static ssize_t gadget_config_desc_MaxPower_show(struct config_item *item,
		char *page)
{
	return sprintf(page, "%u\n", to_config_usb_cfg(item)->c.MaxPower);
}

static ssize_t gadget_config_desc_MaxPower_store(struct config_item *item,
		const char *page, size_t len)
{
	u16 val;
	int ret;
	ret = kstrtou16(page, 0, &val);
	if (ret)
		return ret;
	if (DIV_ROUND_UP(val, 8) > 0xff)
		return -ERANGE;
	to_config_usb_cfg(item)->c.MaxPower = val;
	return len;
}

static ssize_t gadget_config_desc_bmAttributes_show(struct config_item *item,
		char *page)
{
	return sprintf(page, "0x%02x\n",
		to_config_usb_cfg(item)->c.bmAttributes);
}

static ssize_t gadget_config_desc_bmAttributes_store(struct config_item *item,
		const char *page, size_t len)
{
	u8 val;
	int ret;
	ret = kstrtou8(page, 0, &val);
	if (ret)
		return ret;
	if (!(val & USB_CONFIG_ATT_ONE))
		return -EINVAL;
	if (val & ~(USB_CONFIG_ATT_ONE | USB_CONFIG_ATT_SELFPOWER |
				USB_CONFIG_ATT_WAKEUP))
		return -EINVAL;
	to_config_usb_cfg(item)->c.bmAttributes = val;
	return len;
}

CONFIGFS_ATTR(gadget_config_desc_, MaxPower);
CONFIGFS_ATTR(gadget_config_desc_, bmAttributes);

static struct configfs_attribute *gadget_config_attrs[] = {
	&gadget_config_desc_attr_MaxPower,
	&gadget_config_desc_attr_bmAttributes,
	NULL,
};

static const struct config_item_type gadget_config_type = {
	.ct_item_ops	= &gadget_config_item_ops,
	.ct_attrs	= gadget_config_attrs,
	.ct_owner	= THIS_MODULE,
};

static const struct config_item_type gadget_root_type = {
	.ct_item_ops	= &gadget_root_item_ops,
	.ct_attrs	= gadget_root_attrs,
	.ct_owner	= THIS_MODULE,
};

static void composite_init_dev(struct usb_composite_dev *cdev)
{
	spin_lock_init(&cdev->lock);
	INIT_LIST_HEAD(&cdev->configs);
	INIT_LIST_HEAD(&cdev->gstrings);
}

static struct config_group *function_make(
		struct config_group *group,
		const char *name)
{
	struct gadget_info *gi;
	struct usb_function_instance *fi;
	char buf[MAX_NAME_LEN];
	char *func_name;
	char *instance_name;
	int ret;

	ret = snprintf(buf, MAX_NAME_LEN, "%s", name);
	if (ret >= MAX_NAME_LEN)
		return ERR_PTR(-ENAMETOOLONG);

	func_name = buf;
	instance_name = strchr(func_name, '.');
	if (!instance_name) {
		pr_err("Unable to locate . in FUNC.INSTANCE\n");
		return ERR_PTR(-EINVAL);
	}
	*instance_name = '\0';
	instance_name++;

	fi = usb_get_function_instance(func_name);
	if (IS_ERR(fi))
		return ERR_CAST(fi);

	ret = config_item_set_name(&fi->group.cg_item, "%s", name);
	if (ret) {
		usb_put_function_instance(fi);
		return ERR_PTR(ret);
	}
	if (fi->set_inst_name) {
		ret = fi->set_inst_name(fi, instance_name);
		if (ret) {
			usb_put_function_instance(fi);
			return ERR_PTR(ret);
		}
	}

	gi = container_of(group, struct gadget_info, functions_group);

	mutex_lock(&gi->lock);
	list_add_tail(&fi->cfs_list, &gi->available_func);
	mutex_unlock(&gi->lock);
	return &fi->group;
}

static void function_drop(
		struct config_group *group,
		struct config_item *item)
{
	struct usb_function_instance *fi = to_usb_function_instance(item);
	struct gadget_info *gi;

	gi = container_of(group, struct gadget_info, functions_group);

	mutex_lock(&gi->lock);
	list_del(&fi->cfs_list);
	mutex_unlock(&gi->lock);
	config_item_put(item);
}

static struct configfs_group_operations functions_ops = {
	.make_group     = &function_make,
	.drop_item      = &function_drop,
};

static const struct config_item_type functions_type = {
	.ct_group_ops   = &functions_ops,
	.ct_owner       = THIS_MODULE,
};

GS_STRINGS_RW(gadget_config_name, configuration);

static struct configfs_attribute *gadget_config_name_langid_attrs[] = {
	&gadget_config_name_attr_configuration,
	NULL,
};

static void gadget_config_name_attr_release(struct config_item *item)
{
	struct gadget_config_name *cn = to_gadget_config_name(item);

	kfree(cn->configuration);

	list_del(&cn->list);
	kfree(cn);
}

USB_CONFIG_STRING_RW_OPS(gadget_config_name);
USB_CONFIG_STRINGS_LANG(gadget_config_name, config_usb_cfg);

static struct config_group *config_desc_make(
		struct config_group *group,
		const char *name)
{
	struct gadget_info *gi;
	struct config_usb_cfg *cfg;
	char buf[MAX_NAME_LEN];
	char *num_str;
	u8 num;
	int ret;

	gi = container_of(group, struct gadget_info, configs_group);
	ret = snprintf(buf, MAX_NAME_LEN, "%s", name);
	if (ret >= MAX_NAME_LEN)
		return ERR_PTR(-ENAMETOOLONG);

	num_str = strchr(buf, '.');
	if (!num_str) {
		pr_err("Unable to locate . in name.bConfigurationValue\n");
		return ERR_PTR(-EINVAL);
	}

	*num_str = '\0';
	num_str++;

	if (!strlen(buf))
		return ERR_PTR(-EINVAL);

	ret = kstrtou8(num_str, 0, &num);
	if (ret)
		return ERR_PTR(ret);

	cfg = kzalloc(sizeof(*cfg), GFP_KERNEL);
	if (!cfg)
		return ERR_PTR(-ENOMEM);
	cfg->c.label = kstrdup(buf, GFP_KERNEL);
	if (!cfg->c.label) {
		ret = -ENOMEM;
		goto err;
	}
	cfg->c.bConfigurationValue = num;
	cfg->c.MaxPower = CONFIG_USB_GADGET_VBUS_DRAW;
	cfg->c.bmAttributes = USB_CONFIG_ATT_ONE;
	INIT_LIST_HEAD(&cfg->string_list);
	INIT_LIST_HEAD(&cfg->func_list);

	config_group_init_type_name(&cfg->group, name,
				&gadget_config_type);

	config_group_init_type_name(&cfg->strings_group, "strings",
			&gadget_config_name_strings_type);
	configfs_add_default_group(&cfg->strings_group, &cfg->group);

	ret = usb_add_config_only(&gi->cdev, &cfg->c);
	if (ret)
		goto err;

	return &cfg->group;
err:
	kfree(cfg->c.label);
	kfree(cfg);
	return ERR_PTR(ret);
}

static void config_desc_drop(
		struct config_group *group,
		struct config_item *item)
{
	config_item_put(item);
}

static struct configfs_group_operations config_desc_ops = {
	.make_group     = &config_desc_make,
	.drop_item      = &config_desc_drop,
};

static const struct config_item_type config_desc_type = {
	.ct_group_ops   = &config_desc_ops,
	.ct_owner       = THIS_MODULE,
};

GS_STRINGS_RW(gadget_strings, manufacturer);
GS_STRINGS_RW(gadget_strings, product);
GS_STRINGS_RW(gadget_strings, serialnumber);

static struct configfs_attribute *gadget_strings_langid_attrs[] = {
	&gadget_strings_attr_manufacturer,
	&gadget_strings_attr_product,
	&gadget_strings_attr_serialnumber,
	NULL,
};

static void gadget_strings_attr_release(struct config_item *item)
{
	struct gadget_strings *gs = to_gadget_strings(item);

	kfree(gs->manufacturer);
	kfree(gs->product);
	kfree(gs->serialnumber);

	list_del(&gs->list);
	kfree(gs);
}

USB_CONFIG_STRING_RW_OPS(gadget_strings);
USB_CONFIG_STRINGS_LANG(gadget_strings, gadget_info);

static inline struct os_desc *to_os_desc(struct config_item *item)
{
	return container_of(to_config_group(item), struct os_desc, group);
}

static inline struct gadget_info *os_desc_item_to_gadget_info(
		struct config_item *item)
{
	return to_gadget_info(to_os_desc(item)->group.cg_item.ci_parent);
}

static ssize_t os_desc_use_show(struct config_item *item, char *page)
{
	return sprintf(page, "%d\n",
			os_desc_item_to_gadget_info(item)->use_os_desc);
}

static ssize_t os_desc_use_store(struct config_item *item, const char *page,
				 size_t len)
{
	struct gadget_info *gi = os_desc_item_to_gadget_info(item);
	int ret;
	bool use;

	mutex_lock(&gi->lock);
	ret = strtobool(page, &use);
	if (!ret) {
		gi->use_os_desc = use;
		ret = len;
	}
	mutex_unlock(&gi->lock);

	return ret;
}

static ssize_t os_desc_b_vendor_code_show(struct config_item *item, char *page)
{
	return sprintf(page, "0x%02x\n",
			os_desc_item_to_gadget_info(item)->b_vendor_code);
}

static ssize_t os_desc_b_vendor_code_store(struct config_item *item,
					   const char *page, size_t len)
{
	struct gadget_info *gi = os_desc_item_to_gadget_info(item);
	int ret;
	u8 b_vendor_code;

	mutex_lock(&gi->lock);
	ret = kstrtou8(page, 0, &b_vendor_code);
	if (!ret) {
		gi->b_vendor_code = b_vendor_code;
		ret = len;
	}
	mutex_unlock(&gi->lock);

	return ret;
}

static ssize_t os_desc_qw_sign_show(struct config_item *item, char *page)
{
	struct gadget_info *gi = os_desc_item_to_gadget_info(item);
	int res;

	res = utf16s_to_utf8s((wchar_t *) gi->qw_sign, OS_STRING_QW_SIGN_LEN,
			      UTF16_LITTLE_ENDIAN, page, PAGE_SIZE - 1);
	page[res++] = '\n';

	return res;
}

static ssize_t os_desc_qw_sign_store(struct config_item *item, const char *page,
				     size_t len)
{
	struct gadget_info *gi = os_desc_item_to_gadget_info(item);
	int res, l;

	l = min((int)len, OS_STRING_QW_SIGN_LEN >> 1);
	if (page[l - 1] == '\n')
		--l;

	mutex_lock(&gi->lock);
	res = utf8s_to_utf16s(page, l,
			      UTF16_LITTLE_ENDIAN, (wchar_t *) gi->qw_sign,
			      OS_STRING_QW_SIGN_LEN);
	if (res > 0)
		res = len;
	mutex_unlock(&gi->lock);

	return res;
}

CONFIGFS_ATTR(os_desc_, use);
CONFIGFS_ATTR(os_desc_, b_vendor_code);
CONFIGFS_ATTR(os_desc_, qw_sign);

static struct configfs_attribute *os_desc_attrs[] = {
	&os_desc_attr_use,
	&os_desc_attr_b_vendor_code,
	&os_desc_attr_qw_sign,
	NULL,
};

static void os_desc_attr_release(struct config_item *item)
{
	struct os_desc *os_desc = to_os_desc(item);
	kfree(os_desc);
}

static int os_desc_link(struct config_item *os_desc_ci,
			struct config_item *usb_cfg_ci)
{
	struct gadget_info *gi = container_of(to_config_group(os_desc_ci),
					struct gadget_info, os_desc_group);
	struct usb_composite_dev *cdev = &gi->cdev;
	struct config_usb_cfg *c_target =
		container_of(to_config_group(usb_cfg_ci),
			     struct config_usb_cfg, group);
	struct usb_configuration *c;
	int ret;

	mutex_lock(&gi->lock);
	list_for_each_entry(c, &cdev->configs, list) {
		if (c == &c_target->c)
			break;
	}
	if (c != &c_target->c) {
		ret = -EINVAL;
		goto out;
	}

	if (cdev->os_desc_config) {
		ret = -EBUSY;
		goto out;
	}

	cdev->os_desc_config = &c_target->c;
	ret = 0;

out:
	mutex_unlock(&gi->lock);
	return ret;
}

static void os_desc_unlink(struct config_item *os_desc_ci,
			  struct config_item *usb_cfg_ci)
{
	struct gadget_info *gi = container_of(to_config_group(os_desc_ci),
					struct gadget_info, os_desc_group);
	struct usb_composite_dev *cdev = &gi->cdev;

	mutex_lock(&gi->lock);
	if (gi->composite.gadget_driver.udc_name)
		unregister_gadget(gi);
	cdev->os_desc_config = NULL;
	WARN_ON(gi->composite.gadget_driver.udc_name);
	mutex_unlock(&gi->lock);
}

static struct configfs_item_operations os_desc_ops = {
	.release                = os_desc_attr_release,
	.allow_link		= os_desc_link,
	.drop_link		= os_desc_unlink,
};

static struct config_item_type os_desc_type = {
	.ct_item_ops	= &os_desc_ops,
	.ct_attrs	= os_desc_attrs,
	.ct_owner	= THIS_MODULE,
};

static inline struct usb_os_desc_ext_prop
*to_usb_os_desc_ext_prop(struct config_item *item)
{
	return container_of(item, struct usb_os_desc_ext_prop, item);
}

static ssize_t ext_prop_type_show(struct config_item *item, char *page)
{
	return sprintf(page, "%d\n", to_usb_os_desc_ext_prop(item)->type);
}

static ssize_t ext_prop_type_store(struct config_item *item,
				   const char *page, size_t len)
{
	struct usb_os_desc_ext_prop *ext_prop = to_usb_os_desc_ext_prop(item);
	struct usb_os_desc *desc = to_usb_os_desc(ext_prop->item.ci_parent);
	u8 type;
	int ret;

	if (desc->opts_mutex)
		mutex_lock(desc->opts_mutex);
	ret = kstrtou8(page, 0, &type);
	if (ret)
		goto end;
	if (type < USB_EXT_PROP_UNICODE || type > USB_EXT_PROP_UNICODE_MULTI) {
		ret = -EINVAL;
		goto end;
	}

	if ((ext_prop->type == USB_EXT_PROP_BINARY ||
	    ext_prop->type == USB_EXT_PROP_LE32 ||
	    ext_prop->type == USB_EXT_PROP_BE32) &&
	    (type == USB_EXT_PROP_UNICODE ||
	    type == USB_EXT_PROP_UNICODE_ENV ||
	    type == USB_EXT_PROP_UNICODE_LINK))
		ext_prop->data_len <<= 1;
	else if ((ext_prop->type == USB_EXT_PROP_UNICODE ||
		   ext_prop->type == USB_EXT_PROP_UNICODE_ENV ||
		   ext_prop->type == USB_EXT_PROP_UNICODE_LINK) &&
		   (type == USB_EXT_PROP_BINARY ||
		   type == USB_EXT_PROP_LE32 ||
		   type == USB_EXT_PROP_BE32))
		ext_prop->data_len >>= 1;
	ext_prop->type = type;
	ret = len;

end:
	if (desc->opts_mutex)
		mutex_unlock(desc->opts_mutex);
	return ret;
}

static ssize_t ext_prop_data_show(struct config_item *item, char *page)
{
	struct usb_os_desc_ext_prop *ext_prop = to_usb_os_desc_ext_prop(item);
	int len = ext_prop->data_len;

	if (ext_prop->type == USB_EXT_PROP_UNICODE ||
	    ext_prop->type == USB_EXT_PROP_UNICODE_ENV ||
	    ext_prop->type == USB_EXT_PROP_UNICODE_LINK)
		len >>= 1;
	memcpy(page, ext_prop->data, len);

	return len;
}

static ssize_t ext_prop_data_store(struct config_item *item,
				   const char *page, size_t len)
{
	struct usb_os_desc_ext_prop *ext_prop = to_usb_os_desc_ext_prop(item);
	struct usb_os_desc *desc = to_usb_os_desc(ext_prop->item.ci_parent);
	char *new_data;
	size_t ret_len = len;

	if (page[len - 1] == '\n' || page[len - 1] == '\0')
		--len;
	new_data = kmemdup(page, len, GFP_KERNEL);
	if (!new_data)
		return -ENOMEM;

	if (desc->opts_mutex)
		mutex_lock(desc->opts_mutex);
	kfree(ext_prop->data);
	ext_prop->data = new_data;
	desc->ext_prop_len -= ext_prop->data_len;
	ext_prop->data_len = len;
	desc->ext_prop_len += ext_prop->data_len;
	if (ext_prop->type == USB_EXT_PROP_UNICODE ||
	    ext_prop->type == USB_EXT_PROP_UNICODE_ENV ||
	    ext_prop->type == USB_EXT_PROP_UNICODE_LINK) {
		desc->ext_prop_len -= ext_prop->data_len;
		ext_prop->data_len <<= 1;
		ext_prop->data_len += 2;
		desc->ext_prop_len += ext_prop->data_len;
	}
	if (desc->opts_mutex)
		mutex_unlock(desc->opts_mutex);
	return ret_len;
}

CONFIGFS_ATTR(ext_prop_, type);
CONFIGFS_ATTR(ext_prop_, data);

static struct configfs_attribute *ext_prop_attrs[] = {
	&ext_prop_attr_type,
	&ext_prop_attr_data,
	NULL,
};

static void usb_os_desc_ext_prop_release(struct config_item *item)
{
	struct usb_os_desc_ext_prop *ext_prop = to_usb_os_desc_ext_prop(item);

	kfree(ext_prop); /* frees a whole chunk */
}

static struct configfs_item_operations ext_prop_ops = {
	.release		= usb_os_desc_ext_prop_release,
};

static struct config_item *ext_prop_make(
		struct config_group *group,
		const char *name)
{
	struct usb_os_desc_ext_prop *ext_prop;
	struct config_item_type *ext_prop_type;
	struct usb_os_desc *desc;
	char *vlabuf;

	vla_group(data_chunk);
	vla_item(data_chunk, struct usb_os_desc_ext_prop, ext_prop, 1);
	vla_item(data_chunk, struct config_item_type, ext_prop_type, 1);

	vlabuf = kzalloc(vla_group_size(data_chunk), GFP_KERNEL);
	if (!vlabuf)
		return ERR_PTR(-ENOMEM);

	ext_prop = vla_ptr(vlabuf, data_chunk, ext_prop);
	ext_prop_type = vla_ptr(vlabuf, data_chunk, ext_prop_type);

	desc = container_of(group, struct usb_os_desc, group);
	ext_prop_type->ct_item_ops = &ext_prop_ops;
	ext_prop_type->ct_attrs = ext_prop_attrs;
	ext_prop_type->ct_owner = desc->owner;

	config_item_init_type_name(&ext_prop->item, name, ext_prop_type);

	ext_prop->name = kstrdup(name, GFP_KERNEL);
	if (!ext_prop->name) {
		kfree(vlabuf);
		return ERR_PTR(-ENOMEM);
	}
	desc->ext_prop_len += 14;
	ext_prop->name_len = 2 * strlen(ext_prop->name) + 2;
	if (desc->opts_mutex)
		mutex_lock(desc->opts_mutex);
	desc->ext_prop_len += ext_prop->name_len;
	list_add_tail(&ext_prop->entry, &desc->ext_prop);
	++desc->ext_prop_count;
	if (desc->opts_mutex)
		mutex_unlock(desc->opts_mutex);

	return &ext_prop->item;
}

static void ext_prop_drop(struct config_group *group, struct config_item *item)
{
	struct usb_os_desc_ext_prop *ext_prop = to_usb_os_desc_ext_prop(item);
	struct usb_os_desc *desc = to_usb_os_desc(&group->cg_item);

	if (desc->opts_mutex)
		mutex_lock(desc->opts_mutex);
	list_del(&ext_prop->entry);
	--desc->ext_prop_count;
	kfree(ext_prop->name);
	desc->ext_prop_len -= (ext_prop->name_len + ext_prop->data_len + 14);
	if (desc->opts_mutex)
		mutex_unlock(desc->opts_mutex);
	config_item_put(item);
}

static struct configfs_group_operations interf_grp_ops = {
	.make_item	= &ext_prop_make,
	.drop_item	= &ext_prop_drop,
};

static ssize_t interf_grp_compatible_id_show(struct config_item *item,
					     char *page)
{
	memcpy(page, to_usb_os_desc(item)->ext_compat_id, 8);
	return 8;
}

static ssize_t interf_grp_compatible_id_store(struct config_item *item,
					      const char *page, size_t len)
{
	struct usb_os_desc *desc = to_usb_os_desc(item);
	int l;

	l = min_t(int, 8, len);
	if (page[l - 1] == '\n')
		--l;
	if (desc->opts_mutex)
		mutex_lock(desc->opts_mutex);
	memcpy(desc->ext_compat_id, page, l);

	if (desc->opts_mutex)
		mutex_unlock(desc->opts_mutex);

	return len;
}

static ssize_t interf_grp_sub_compatible_id_show(struct config_item *item,
						 char *page)
{
	memcpy(page, to_usb_os_desc(item)->ext_compat_id + 8, 8);
	return 8;
}

static ssize_t interf_grp_sub_compatible_id_store(struct config_item *item,
						  const char *page, size_t len)
{
	struct usb_os_desc *desc = to_usb_os_desc(item);
	int l;

	l = min_t(int, 8, len);
	if (page[l - 1] == '\n')
		--l;
	if (desc->opts_mutex)
		mutex_lock(desc->opts_mutex);
	memcpy(desc->ext_compat_id + 8, page, l);

	if (desc->opts_mutex)
		mutex_unlock(desc->opts_mutex);

	return len;
}

CONFIGFS_ATTR(interf_grp_, compatible_id);
CONFIGFS_ATTR(interf_grp_, sub_compatible_id);

static struct configfs_attribute *interf_grp_attrs[] = {
	&interf_grp_attr_compatible_id,
	&interf_grp_attr_sub_compatible_id,
	NULL
};

struct config_group *usb_os_desc_prepare_interf_dir(
		struct config_group *parent,
		int n_interf,
		struct usb_os_desc **desc,
		char **names,
		struct module *owner)
{
	struct config_group *os_desc_group;
	struct config_item_type *os_desc_type, *interface_type;

	vla_group(data_chunk);
	vla_item(data_chunk, struct config_group, os_desc_group, 1);
	vla_item(data_chunk, struct config_item_type, os_desc_type, 1);
	vla_item(data_chunk, struct config_item_type, interface_type, 1);

	char *vlabuf = kzalloc(vla_group_size(data_chunk), GFP_KERNEL);
	if (!vlabuf)
		return ERR_PTR(-ENOMEM);

	os_desc_group = vla_ptr(vlabuf, data_chunk, os_desc_group);
	os_desc_type = vla_ptr(vlabuf, data_chunk, os_desc_type);
	interface_type = vla_ptr(vlabuf, data_chunk, interface_type);

	os_desc_type->ct_owner = owner;
	config_group_init_type_name(os_desc_group, "os_desc", os_desc_type);
	configfs_add_default_group(os_desc_group, parent);

	interface_type->ct_group_ops = &interf_grp_ops;
	interface_type->ct_attrs = interf_grp_attrs;
	interface_type->ct_owner = owner;

	while (n_interf--) {
		struct usb_os_desc *d;

		d = desc[n_interf];
		d->owner = owner;
		config_group_init_type_name(&d->group, "", interface_type);
		config_item_set_name(&d->group.cg_item, "interface.%s",
				     names[n_interf]);
		configfs_add_default_group(&d->group, os_desc_group);
	}

	return os_desc_group;
}
EXPORT_SYMBOL(usb_os_desc_prepare_interf_dir);

static int configfs_do_nothing(struct usb_composite_dev *cdev)
{
	WARN_ON(1);
	return -EINVAL;
}

int composite_dev_prepare(struct usb_composite_driver *composite,
		struct usb_composite_dev *dev);

int composite_os_desc_req_prepare(struct usb_composite_dev *cdev,
				  struct usb_ep *ep0);

static void purge_configs_funcs(struct gadget_info *gi)
{
	struct usb_configuration	*c;

	list_for_each_entry(c, &gi->cdev.configs, list) {
		struct usb_function *f, *tmp;
		struct config_usb_cfg *cfg;

		cfg = container_of(c, struct config_usb_cfg, c);

		list_for_each_entry_safe_reverse(f, tmp, &c->functions, list) {

			list_move(&f->list, &cfg->func_list);
			if (f->unbind) {
<<<<<<< HEAD
				dev_err(&gi->cdev.gadget->dev, "unbind function"
						" '%s'/%pK\n", f->name, f);
=======
				dev_dbg(&gi->cdev.gadget->dev,
					"unbind function '%s'/%pK\n",
					f->name, f);
>>>>>>> 286cd8c7
				f->unbind(c, f);
			}
		}
		c->next_interface_id = 0;
		memset(c->interface, 0, sizeof(c->interface));
		c->superspeed_plus = 0;
		c->superspeed = 0;
		c->highspeed = 0;
		c->fullspeed = 0;
	}
}

static int configfs_composite_bind(struct usb_gadget *gadget,
		struct usb_gadget_driver *gdriver)
{
	struct usb_composite_driver     *composite = to_cdriver(gdriver);
	struct gadget_info		*gi = container_of(composite,
						struct gadget_info, composite);
	struct usb_composite_dev	*cdev = &gi->cdev;
	struct usb_configuration	*c;
	struct usb_string		*s;
	unsigned			i;
	int				ret;

	/* the gi->lock is hold by the caller */
	gi->unbind = 0;
	cdev->gadget = gadget;
	set_gadget_data(gadget, cdev);
	ret = composite_dev_prepare(composite, cdev);
	if (ret)
		return ret;
	/* and now the gadget bind */
	ret = -EINVAL;

	if (list_empty(&gi->cdev.configs)) {
		pr_err("Need at least one configuration in %s.\n",
				gi->composite.name);
		goto err_comp_cleanup;
	}


	list_for_each_entry(c, &gi->cdev.configs, list) {
		struct config_usb_cfg *cfg;

		cfg = container_of(c, struct config_usb_cfg, c);
		if (list_empty(&cfg->func_list)) {
			pr_err("Config %s/%d of %s needs at least one function.\n",
			      c->label, c->bConfigurationValue,
			      gi->composite.name);
			goto err_comp_cleanup;
		}
	}

	/* init all strings */
	if (!list_empty(&gi->string_list)) {
		struct gadget_strings *gs;

		i = 0;
		list_for_each_entry(gs, &gi->string_list, list) {

			gi->gstrings[i] = &gs->stringtab_dev;
			gs->stringtab_dev.strings = gs->strings;
			gs->strings[USB_GADGET_MANUFACTURER_IDX].s =
				gs->manufacturer;
			gs->strings[USB_GADGET_PRODUCT_IDX].s = gs->product;
			gs->strings[USB_GADGET_SERIAL_IDX].s = gs->serialnumber;
			i++;
		}
		gi->gstrings[i] = NULL;
		s = usb_gstrings_attach(&gi->cdev, gi->gstrings,
				USB_GADGET_FIRST_AVAIL_IDX);
		if (IS_ERR(s)) {
			ret = PTR_ERR(s);
			goto err_comp_cleanup;
		}

		gi->cdev.desc.iManufacturer = s[USB_GADGET_MANUFACTURER_IDX].id;
		gi->cdev.desc.iProduct = s[USB_GADGET_PRODUCT_IDX].id;
		gi->cdev.desc.iSerialNumber = s[USB_GADGET_SERIAL_IDX].id;
	}

	if (gi->use_os_desc) {
		cdev->use_os_string = true;
		cdev->b_vendor_code = gi->b_vendor_code;
		memcpy(cdev->qw_sign, gi->qw_sign, OS_STRING_QW_SIGN_LEN);
	}

	if (gadget_is_otg(gadget) && !otg_desc[0]) {
		struct usb_descriptor_header *usb_desc;

		usb_desc = usb_otg_descriptor_alloc(gadget);
		if (!usb_desc) {
			ret = -ENOMEM;
			goto err_comp_cleanup;
		}
		usb_otg_descriptor_init(gadget, usb_desc);
		otg_desc[0] = usb_desc;
		otg_desc[1] = NULL;
	}

	/* Go through all configs, attach all functions */
	list_for_each_entry(c, &gi->cdev.configs, list) {
		struct config_usb_cfg *cfg;
		struct usb_function *f;
		struct usb_function *tmp;
		struct gadget_config_name *cn;

		if (gadget_is_otg(gadget))
			c->descriptors = otg_desc;

		cfg = container_of(c, struct config_usb_cfg, c);
		if (!list_empty(&cfg->string_list)) {
			i = 0;
			list_for_each_entry(cn, &cfg->string_list, list) {
				cfg->gstrings[i] = &cn->stringtab_dev;
				cn->stringtab_dev.strings = &cn->strings;
				cn->strings.s = cn->configuration;
				i++;
			}
			cfg->gstrings[i] = NULL;
			s = usb_gstrings_attach(&gi->cdev, cfg->gstrings, 1);
			if (IS_ERR(s)) {
				ret = PTR_ERR(s);
				goto err_comp_cleanup;
			}
			c->iConfiguration = s[0].id;
		}

		list_for_each_entry_safe(f, tmp, &cfg->func_list, list) {
			list_del(&f->list);
			ret = usb_add_function(c, f);
			if (ret) {
				list_add(&f->list, &cfg->func_list);
				goto err_purge_funcs;
			}
		}
		usb_ep_autoconfig_reset(cdev->gadget);
	}
	if (cdev->use_os_string) {
		ret = composite_os_desc_req_prepare(cdev, gadget->ep0);
		if (ret)
			goto err_purge_funcs;
	}

	usb_ep_autoconfig_reset(cdev->gadget);
	return 0;

err_purge_funcs:
	purge_configs_funcs(gi);
err_comp_cleanup:
	printk("BBox::UEC;3::2\n");
	composite_dev_cleanup(cdev);
	BBOX_USB_CONFIGURATION_FAIL
	return ret;
}

#ifdef CONFIG_USB_CONFIGFS_UEVENT
static void android_work(struct work_struct *data)
{
	struct gadget_info *gi = container_of(data, struct gadget_info, work);
	struct usb_composite_dev *cdev = &gi->cdev;
	char *disconnected[2] = { "USB_STATE=DISCONNECTED", NULL };
	char *connected[2]    = { "USB_STATE=CONNECTED", NULL };
	char *configured[2]   = { "USB_STATE=CONFIGURED", NULL };
	/* 0-connected 1-configured 2-disconnected*/
	bool status[3] = { false, false, false };
	unsigned long flags;
	bool uevent_sent = false;

	spin_lock_irqsave(&cdev->lock, flags);
	if (cdev->config)
		status[1] = true;

	if (gi->connected != gi->sw_connected) {
		if (gi->connected)
			status[0] = true;
		else
			status[2] = true;
		gi->sw_connected = gi->connected;
	}
	spin_unlock_irqrestore(&cdev->lock, flags);

	if (status[0]) {
		kobject_uevent_env(&gi->dev->kobj,
					KOBJ_CHANGE, connected);
		pr_info("%s: sent uevent %s\n", __func__, connected[0]);
		uevent_sent = true;
	}

	if (status[1]) {
		kobject_uevent_env(&gi->dev->kobj,
					KOBJ_CHANGE, configured);
		pr_info("%s: sent uevent %s\n", __func__, configured[0]);
		uevent_sent = true;
	}

	if (status[2]) {
		kobject_uevent_env(&gi->dev->kobj,
					KOBJ_CHANGE, disconnected);
		pr_info("%s: sent uevent %s\n", __func__, disconnected[0]);
		uevent_sent = true;
	}

	if (!uevent_sent) {
		pr_info("%s: did not send uevent (%d %d %pK)\n", __func__,
			gi->connected, gi->sw_connected, cdev->config);
	}
}
#endif

static void configfs_composite_unbind(struct usb_gadget *gadget)
{
	struct usb_composite_dev	*cdev;
	struct gadget_info		*gi;
	unsigned long flags;

	/* the gi->lock is hold by the caller */

	cdev = get_gadget_data(gadget);
	gi = container_of(cdev, struct gadget_info, cdev);
	spin_lock_irqsave(&gi->spinlock, flags);
	gi->unbind = 1;
	spin_unlock_irqrestore(&gi->spinlock, flags);

	kfree(otg_desc[0]);
	otg_desc[0] = NULL;
	purge_configs_funcs(gi);
	composite_dev_cleanup(cdev);
	usb_ep_autoconfig_reset(cdev->gadget);
	spin_lock_irqsave(&gi->spinlock, flags);
	cdev->gadget = NULL;
	cdev->deactivations = 0;
	gadget->deactivated = false;
	set_gadget_data(gadget, NULL);
	spin_unlock_irqrestore(&gi->spinlock, flags);
}

<<<<<<< HEAD
#if !IS_ENABLED(CONFIG_USB_CONFIGFS_UEVENT)
=======
#ifndef CONFIG_USB_CONFIGFS_UEVENT
>>>>>>> 286cd8c7
static int configfs_composite_setup(struct usb_gadget *gadget,
		const struct usb_ctrlrequest *ctrl)
{
	struct usb_composite_dev *cdev;
	struct gadget_info *gi;
	unsigned long flags;
	int ret;

	cdev = get_gadget_data(gadget);
	if (!cdev)
		return 0;

	gi = container_of(cdev, struct gadget_info, cdev);
	spin_lock_irqsave(&gi->spinlock, flags);
	cdev = get_gadget_data(gadget);
	if (!cdev || gi->unbind) {
		spin_unlock_irqrestore(&gi->spinlock, flags);
		return 0;
	}

	ret = composite_setup(gadget, ctrl);
	spin_unlock_irqrestore(&gi->spinlock, flags);
	return ret;
}

static void configfs_composite_disconnect(struct usb_gadget *gadget)
{
	struct usb_composite_dev *cdev;
	struct gadget_info *gi;
	unsigned long flags;

	cdev = get_gadget_data(gadget);
	if (!cdev)
		return;

	gi = container_of(cdev, struct gadget_info, cdev);
	spin_lock_irqsave(&gi->spinlock, flags);
	cdev = get_gadget_data(gadget);
	if (!cdev || gi->unbind) {
		spin_unlock_irqrestore(&gi->spinlock, flags);
		return;
	}

	composite_disconnect(gadget);
	spin_unlock_irqrestore(&gi->spinlock, flags);
}
#endif

static void configfs_composite_suspend(struct usb_gadget *gadget)
{
	struct usb_composite_dev *cdev;
	struct gadget_info *gi;
	unsigned long flags;

	cdev = get_gadget_data(gadget);
	if (!cdev)
		return;

	gi = container_of(cdev, struct gadget_info, cdev);
	spin_lock_irqsave(&gi->spinlock, flags);
	cdev = get_gadget_data(gadget);
	if (!cdev || gi->unbind) {
		spin_unlock_irqrestore(&gi->spinlock, flags);
		return;
	}

	composite_suspend(gadget);
	spin_unlock_irqrestore(&gi->spinlock, flags);
}
<<<<<<< HEAD

static void configfs_composite_resume(struct usb_gadget *gadget)
{
	struct usb_composite_dev *cdev;
	struct gadget_info *gi;
	unsigned long flags;

	cdev = get_gadget_data(gadget);
	if (!cdev)
		return;

	gi = container_of(cdev, struct gadget_info, cdev);
	spin_lock_irqsave(&gi->spinlock, flags);
	cdev = get_gadget_data(gadget);
	if (!cdev || gi->unbind) {
		spin_unlock_irqrestore(&gi->spinlock, flags);
		return;
	}

	composite_resume(gadget);
	spin_unlock_irqrestore(&gi->spinlock, flags);
}

#ifdef CONFIG_USB_CONFIGFS_UEVENT
static int android_setup(struct usb_gadget *gadget,
			const struct usb_ctrlrequest *c)
{
	struct usb_composite_dev *cdev = get_gadget_data(gadget);
	unsigned long flags;
	struct gadget_info *gi = container_of(cdev, struct gadget_info, cdev);
	int value = -EOPNOTSUPP;
	struct usb_function_instance *fi;

	spin_lock_irqsave(&cdev->lock, flags);
	if (!gi->connected) {
		gi->connected = 1;
		schedule_work(&gi->work);
	}
	spin_unlock_irqrestore(&cdev->lock, flags);
	list_for_each_entry(fi, &gi->available_func, cfs_list) {
		if (fi != NULL && fi->f != NULL && fi->f->setup != NULL) {
			value = fi->f->setup(fi->f, c);
			if (value >= 0)
				break;
		}
	}

#ifdef CONFIG_USB_CONFIGFS_F_ACC
	if (value < 0)
		value = acc_ctrlrequest(cdev, c);
#endif

	if (value < 0)
		value = composite_setup(gadget, c);

	spin_lock_irqsave(&cdev->lock, flags);
	if (c->bRequest == USB_REQ_SET_CONFIGURATION &&
						cdev->config) {
		schedule_work(&gi->work);
	}
	spin_unlock_irqrestore(&cdev->lock, flags);

	return value;
}

static void android_disconnect(struct usb_gadget *gadget)
{
	struct usb_composite_dev        *cdev = get_gadget_data(gadget);
	struct gadget_info *gi;

	if (!cdev) {
		pr_err("%s: gadget is not connected\n", __func__);
		return;
	}

	gi = container_of(cdev, struct gadget_info, cdev);

	/* FIXME: There's a race between usb_gadget_udc_stop() which is likely
	 * to set the gadget driver to NULL in the udc driver and this drivers
	 * gadget disconnect fn which likely checks for the gadget driver to
	 * be a null ptr. It happens that unbind (doing set_gadget_data(NULL))
	 * is called before the gadget driver is set to NULL and the udc driver
	 * calls disconnect fn which results in cdev being a null ptr.
	 */
	if (cdev == NULL) {
		WARN(1, "%s: gadget driver already disconnected\n", __func__);
		return;
	}

	/* accessory HID support can be active while the
		accessory function is not actually enabled,
		so we need to inform it when we are disconnected.
	*/

#ifdef CONFIG_USB_CONFIGFS_F_ACC
	acc_disconnect();
#endif
	gi->connected = 0;
	if (!gi->unbinding)
		schedule_work(&gi->work);
	composite_disconnect(gadget);
}
#endif

=======

static void configfs_composite_resume(struct usb_gadget *gadget)
{
	struct usb_composite_dev *cdev;
	struct gadget_info *gi;
	unsigned long flags;

	cdev = get_gadget_data(gadget);
	if (!cdev)
		return;

	gi = container_of(cdev, struct gadget_info, cdev);
	spin_lock_irqsave(&gi->spinlock, flags);
	cdev = get_gadget_data(gadget);
	if (!cdev || gi->unbind) {
		spin_unlock_irqrestore(&gi->spinlock, flags);
		return;
	}

	composite_resume(gadget);
	spin_unlock_irqrestore(&gi->spinlock, flags);
}

#ifdef CONFIG_USB_CONFIGFS_UEVENT
static int android_setup(struct usb_gadget *gadget,
			const struct usb_ctrlrequest *c)
{
	struct usb_composite_dev *cdev = get_gadget_data(gadget);
	unsigned long flags;
	struct gadget_info *gi = container_of(cdev, struct gadget_info, cdev);
	int value = -EOPNOTSUPP;
	struct usb_function_instance *fi;

	spin_lock_irqsave(&cdev->lock, flags);
	if (!gi->connected) {
		gi->connected = 1;
		schedule_work(&gi->work);
	}
	spin_unlock_irqrestore(&cdev->lock, flags);
	list_for_each_entry(fi, &gi->available_func, cfs_list) {
		if (fi != NULL && fi->f != NULL && fi->f->setup != NULL
		    && fi->f->config != NULL) {
			value = fi->f->setup(fi->f, c);
			if (value >= 0)
				break;
		}
	}

#ifdef CONFIG_USB_F_NCM
	if (value < 0)
		value = ncm_ctrlrequest(cdev, c);

	/*
	 * for mirror link command case, if it already been handled,
	 * do not pass to composite_setup
	 */
	if (value == 0)
		return value;
#endif

#ifdef CONFIG_USB_CONFIGFS_F_ACC
	if (value < 0)
		value = acc_ctrlrequest_composite(cdev, c);
#endif

	if (value < 0)
		value = composite_setup(gadget, c);

	spin_lock_irqsave(&cdev->lock, flags);
	if (c->bRequest == USB_REQ_SET_CONFIGURATION &&
						cdev->config) {
		schedule_work(&gi->work);
	}
	spin_unlock_irqrestore(&cdev->lock, flags);

	return value;
}

static void android_disconnect(struct usb_gadget *gadget)
{
	struct usb_composite_dev        *cdev = get_gadget_data(gadget);
	struct gadget_info *gi;

	if (!cdev) {
		pr_err("%s: gadget is not connected\n", __func__);
		return;
	}

	gi = container_of(cdev, struct gadget_info, cdev);

	/* FIXME: There's a race between usb_gadget_udc_stop() which is likely
	 * to set the gadget driver to NULL in the udc driver and this drivers
	 * gadget disconnect fn which likely checks for the gadget driver to
	 * be a null ptr. It happens that unbind (doing set_gadget_data(NULL))
	 * is called before the gadget driver is set to NULL and the udc driver
	 * calls disconnect fn which results in cdev being a null ptr.
	 */
	if (cdev == NULL) {
		WARN(1, "%s: gadget driver already disconnected\n", __func__);
		return;
	}

	/* accessory HID support can be active while the
		accessory function is not actually enabled,
		so we need to inform it when we are disconnected.
	*/

#ifdef CONFIG_USB_CONFIGFS_F_ACC
	acc_disconnect();
#endif
	gi->connected = 0;
	if (!gi->unbinding)
		schedule_work(&gi->work);
	composite_disconnect(gadget);
}
#endif

>>>>>>> 286cd8c7
static const struct usb_gadget_driver configfs_driver_template = {
	.bind           = configfs_composite_bind,
	.unbind         = configfs_composite_unbind,
#ifdef CONFIG_USB_CONFIGFS_UEVENT
	.setup          = android_setup,
	.reset          = android_disconnect,
	.disconnect     = android_disconnect,
#else
	.setup          = configfs_composite_setup,
	.reset          = configfs_composite_disconnect,
	.disconnect     = configfs_composite_disconnect,
#endif
	.suspend	= configfs_composite_suspend,
	.resume		= configfs_composite_resume,

	.max_speed	= USB_SPEED_SUPER_PLUS,
	.driver = {
		.owner          = THIS_MODULE,
		.name		= "configfs-gadget",
	},
	.match_existing_only = 1,
};

#ifdef CONFIG_USB_CONFIGFS_UEVENT
static ssize_t state_show(struct device *pdev, struct device_attribute *attr,
			char *buf)
{
	struct gadget_info *dev = dev_get_drvdata(pdev);
	struct usb_composite_dev *cdev;
	char *state = "DISCONNECTED";
	unsigned long flags;

	if (!dev)
		goto out;

	cdev = &dev->cdev;

	if (!cdev)
		goto out;

	spin_lock_irqsave(&cdev->lock, flags);
	if (cdev->config)
		state = "CONFIGURED";
	else if (dev->connected)
		state = "CONNECTED";
	spin_unlock_irqrestore(&cdev->lock, flags);
out:
	return sprintf(buf, "%s\n", state);
}

static DEVICE_ATTR(state, S_IRUGO, state_show, NULL);

static struct device_attribute *android_usb_attributes[] = {
	&dev_attr_state,
	NULL
};

static int android_device_create(struct gadget_info *gi)
{
	struct device_attribute **attrs;
	struct device_attribute *attr;
<<<<<<< HEAD
	char str[10];

	INIT_WORK(&gi->work, android_work);
	snprintf(str, sizeof(str), "android%d", gadget_index - 1);
	pr_debug("Creating android device %s\n", str);
	gi->dev = device_create(android_class, NULL,
				MKDEV(0, 0), NULL, str);
	if (IS_ERR(gi->dev))
		return PTR_ERR(gi->dev);

	dev_set_drvdata(gi->dev, gi);
	if (gadget_index == 1)
=======

	INIT_WORK(&gi->work, android_work);
	gi->dev = device_create(android_class, NULL,
			MKDEV(0, 0), NULL, "android%d", gadget_index++);
	if (IS_ERR(gi->dev))
		return PTR_ERR(gi->dev);

	pr_debug("Creating gadget index %d\n", gadget_index);

	dev_set_drvdata(gi->dev, gi);
	if (!android_device)
>>>>>>> 286cd8c7
		android_device = gi->dev;

	attrs = android_usb_attributes;
	while ((attr = *attrs++)) {
		int err;

		err = device_create_file(gi->dev, attr);
		if (err) {
			device_destroy(gi->dev->class,
				       gi->dev->devt);
			return err;
		}
	}

	return 0;
}

<<<<<<< HEAD
static void android_device_destroy(struct device *dev)
=======
static void android_device_destroy(struct gadget_info *gi)
>>>>>>> 286cd8c7
{
	struct device_attribute **attrs;
	struct device_attribute *attr;

<<<<<<< HEAD
	attrs = android_usb_attributes;
	while ((attr = *attrs++))
		device_remove_file(dev, attr);
	device_destroy(dev->class, dev->devt);
=======
	if (!gi->dev)
		return;

	attrs = android_usb_attributes;
	while ((attr = *attrs++))
		device_remove_file(gi->dev, attr);
	device_destroy(gi->dev->class, gi->dev->devt);
	gi->dev = NULL;
>>>>>>> 286cd8c7
}
#else
static inline int android_device_create(struct gadget_info *gi)
{
	return 0;
}

<<<<<<< HEAD
static inline void android_device_destroy(struct device *dev)
=======
static inline void android_device_destroy(struct gadget_info *gi)
>>>>>>> 286cd8c7
{
}
#endif

static struct config_group *gadgets_make(
		struct config_group *group,
		const char *name)
{
	struct gadget_info *gi;

	gi = kzalloc(sizeof(*gi), GFP_KERNEL);
	if (!gi)
		return ERR_PTR(-ENOMEM);
<<<<<<< HEAD
	gi->group.default_groups = gi->default_groups;
	gi->group.default_groups[0] = &gi->functions_group;
	gi->group.default_groups[1] = &gi->configs_group;
	gi->group.default_groups[2] = &gi->strings_group;
	gi->group.default_groups[3] = &gi->os_desc_group;
=======

	config_group_init_type_name(&gi->group, name, &gadget_root_type);
>>>>>>> 286cd8c7

	config_group_init_type_name(&gi->functions_group, "functions",
			&functions_type);
	configfs_add_default_group(&gi->functions_group, &gi->group);

	config_group_init_type_name(&gi->configs_group, "configs",
			&config_desc_type);
	configfs_add_default_group(&gi->configs_group, &gi->group);

	config_group_init_type_name(&gi->strings_group, "strings",
			&gadget_strings_strings_type);
	configfs_add_default_group(&gi->strings_group, &gi->group);

	config_group_init_type_name(&gi->os_desc_group, "os_desc",
			&os_desc_type);
	configfs_add_default_group(&gi->os_desc_group, &gi->group);

	gi->composite.bind = configfs_do_nothing;
	gi->composite.unbind = configfs_do_nothing;
	gi->composite.suspend = NULL;
	gi->composite.resume = NULL;
	gi->composite.max_speed = USB_SPEED_SUPER_PLUS;

	spin_lock_init(&gi->spinlock);
	mutex_init(&gi->lock);
	INIT_LIST_HEAD(&gi->string_list);
	INIT_LIST_HEAD(&gi->available_func);
	spin_lock_init(&gi->spinlock);

	composite_init_dev(&gi->cdev);
	gi->cdev.desc.bLength = USB_DT_DEVICE_SIZE;
	gi->cdev.desc.bDescriptorType = USB_DT_DEVICE;
	gi->cdev.desc.bcdDevice = cpu_to_le16(get_default_bcdDevice());

	gi->composite.gadget_driver = configfs_driver_template;

	gi->composite.gadget_driver.function = kstrdup(name, GFP_KERNEL);
	gi->composite.name = gi->composite.gadget_driver.function;

	if (!gi->composite.gadget_driver.function)
		goto err;

<<<<<<< HEAD
	gadget_index++;
	pr_debug("Creating gadget index %d\n", gadget_index);
	if (android_device_create(gi) < 0)
		goto err;

	config_group_init_type_name(&gi->group, name,
				&gadget_root_type);
=======
	if (android_device_create(gi) < 0)
		goto err;

>>>>>>> 286cd8c7
	return &gi->group;

err:
	kfree(gi);
	return ERR_PTR(-ENOMEM);
}

static void gadgets_drop(struct config_group *group, struct config_item *item)
{
	struct gadget_info *gi;

	gi = container_of(to_config_group(item), struct gadget_info, group);
	config_item_put(item);
<<<<<<< HEAD
	if (gi->dev) {
		android_device_destroy(gi->dev);
		gi->dev = NULL;
	}
=======
	android_device_destroy(gi);
>>>>>>> 286cd8c7
}

static struct configfs_group_operations gadgets_ops = {
	.make_group     = &gadgets_make,
	.drop_item      = &gadgets_drop,
};

static const struct config_item_type gadgets_type = {
	.ct_group_ops   = &gadgets_ops,
	.ct_owner       = THIS_MODULE,
};

static struct configfs_subsystem gadget_subsys = {
	.su_group = {
		.cg_item = {
			.ci_namebuf = "usb_gadget",
			.ci_type = &gadgets_type,
		},
	},
	.su_mutex = __MUTEX_INITIALIZER(gadget_subsys.su_mutex),
};

void unregister_gadget_item(struct config_item *item)
{
	struct gadget_info *gi = to_gadget_info(item);

<<<<<<< HEAD
	/* to protect race with gadget_dev_desc_UDC_store*/
=======
>>>>>>> 286cd8c7
	mutex_lock(&gi->lock);
	unregister_gadget(gi);
	mutex_unlock(&gi->lock);
}
EXPORT_SYMBOL_GPL(unregister_gadget_item);

static int __init gadget_cfs_init(void)
{
	int ret;

	config_group_init(&gadget_subsys.su_group);

	debug_debugfs_init();

	ret = configfs_register_subsystem(&gadget_subsys);

#ifdef CONFIG_USB_CONFIGFS_UEVENT
	android_class = class_create(THIS_MODULE, "android_usb");
	if (IS_ERR(android_class))
		return PTR_ERR(android_class);
#endif

	return ret;
}
module_init(gadget_cfs_init);

static void __exit gadget_cfs_exit(void)
{
	debug_debugfs_exit();
	configfs_unregister_subsystem(&gadget_subsys);
#ifdef CONFIG_USB_CONFIGFS_UEVENT
	if (!IS_ERR(android_class))
		class_destroy(android_class);
#endif

}
module_exit(gadget_cfs_exit);<|MERGE_RESOLUTION|>--- conflicted
+++ resolved
@@ -178,12 +178,7 @@
 	struct list_head list;
 };
 
-<<<<<<< HEAD
-#define MAX_USB_STRING_LEN	126
-#define MAX_USB_STRING_WITH_NULL_LEN	(MAX_USB_STRING_LEN+1)
-=======
 #define USB_MAX_STRING_WITH_NULL_LEN	(USB_MAX_STRING_LEN+1)
->>>>>>> 286cd8c7
 
 static int usb_string_copy(const char *s, char **s_copy)
 {
@@ -191,29 +186,17 @@
 	char *str;
 	char *copy = *s_copy;
 	ret = strlen(s);
-<<<<<<< HEAD
-	if (ret > MAX_USB_STRING_LEN)
-=======
 	if (ret > USB_MAX_STRING_LEN)
->>>>>>> 286cd8c7
 		return -EOVERFLOW;
 
 	if (copy) {
 		str = copy;
 	} else {
-<<<<<<< HEAD
-		str = kmalloc(MAX_USB_STRING_WITH_NULL_LEN, GFP_KERNEL);
-		if (!str)
-			return -ENOMEM;
-	}
-	strlcpy(str, s, MAX_USB_STRING_WITH_NULL_LEN);
-=======
 		str = kmalloc(USB_MAX_STRING_WITH_NULL_LEN, GFP_KERNEL);
 		if (!str)
 			return -ENOMEM;
 	}
 	strcpy(str, s);
->>>>>>> 286cd8c7
 	if (str[ret - 1] == '\n')
 		str[ret - 1] = '\0';
 	*s_copy = str;
@@ -376,16 +359,10 @@
 	ret = usb_gadget_unregister_driver(&gi->composite.gadget_driver);
 	if (ret)
 		return ret;
-<<<<<<< HEAD
-	gi->unbinding = false;
-	kfree(gi->udc_name);
-	gi->udc_name = NULL;
-=======
 
 	gi->unbinding = false;
 	kfree(gi->composite.gadget_driver.udc_name);
 	gi->composite.gadget_driver.udc_name = NULL;
->>>>>>> 286cd8c7
 	return 0;
 }
 
@@ -1358,14 +1335,9 @@
 
 			list_move(&f->list, &cfg->func_list);
 			if (f->unbind) {
-<<<<<<< HEAD
-				dev_err(&gi->cdev.gadget->dev, "unbind function"
-						" '%s'/%pK\n", f->name, f);
-=======
 				dev_dbg(&gi->cdev.gadget->dev,
 					"unbind function '%s'/%pK\n",
 					f->name, f);
->>>>>>> 286cd8c7
 				f->unbind(c, f);
 			}
 		}
@@ -1603,11 +1575,7 @@
 	spin_unlock_irqrestore(&gi->spinlock, flags);
 }
 
-<<<<<<< HEAD
-#if !IS_ENABLED(CONFIG_USB_CONFIGFS_UEVENT)
-=======
 #ifndef CONFIG_USB_CONFIGFS_UEVENT
->>>>>>> 286cd8c7
 static int configfs_composite_setup(struct usb_gadget *gadget,
 		const struct usb_ctrlrequest *ctrl)
 {
@@ -1677,7 +1645,6 @@
 	composite_suspend(gadget);
 	spin_unlock_irqrestore(&gi->spinlock, flags);
 }
-<<<<<<< HEAD
 
 static void configfs_composite_resume(struct usb_gadget *gadget)
 {
@@ -1718,16 +1685,29 @@
 	}
 	spin_unlock_irqrestore(&cdev->lock, flags);
 	list_for_each_entry(fi, &gi->available_func, cfs_list) {
-		if (fi != NULL && fi->f != NULL && fi->f->setup != NULL) {
+		if (fi != NULL && fi->f != NULL && fi->f->setup != NULL
+		    && fi->f->config != NULL) {
 			value = fi->f->setup(fi->f, c);
 			if (value >= 0)
 				break;
 		}
 	}
 
+#ifdef CONFIG_USB_F_NCM
+	if (value < 0)
+		value = ncm_ctrlrequest(cdev, c);
+
+	/*
+	 * for mirror link command case, if it already been handled,
+	 * do not pass to composite_setup
+	 */
+	if (value == 0)
+		return value;
+#endif
+
 #ifdef CONFIG_USB_CONFIGFS_F_ACC
 	if (value < 0)
-		value = acc_ctrlrequest(cdev, c);
+		value = acc_ctrlrequest_composite(cdev, c);
 #endif
 
 	if (value < 0)
@@ -1782,125 +1762,6 @@
 }
 #endif
 
-=======
-
-static void configfs_composite_resume(struct usb_gadget *gadget)
-{
-	struct usb_composite_dev *cdev;
-	struct gadget_info *gi;
-	unsigned long flags;
-
-	cdev = get_gadget_data(gadget);
-	if (!cdev)
-		return;
-
-	gi = container_of(cdev, struct gadget_info, cdev);
-	spin_lock_irqsave(&gi->spinlock, flags);
-	cdev = get_gadget_data(gadget);
-	if (!cdev || gi->unbind) {
-		spin_unlock_irqrestore(&gi->spinlock, flags);
-		return;
-	}
-
-	composite_resume(gadget);
-	spin_unlock_irqrestore(&gi->spinlock, flags);
-}
-
-#ifdef CONFIG_USB_CONFIGFS_UEVENT
-static int android_setup(struct usb_gadget *gadget,
-			const struct usb_ctrlrequest *c)
-{
-	struct usb_composite_dev *cdev = get_gadget_data(gadget);
-	unsigned long flags;
-	struct gadget_info *gi = container_of(cdev, struct gadget_info, cdev);
-	int value = -EOPNOTSUPP;
-	struct usb_function_instance *fi;
-
-	spin_lock_irqsave(&cdev->lock, flags);
-	if (!gi->connected) {
-		gi->connected = 1;
-		schedule_work(&gi->work);
-	}
-	spin_unlock_irqrestore(&cdev->lock, flags);
-	list_for_each_entry(fi, &gi->available_func, cfs_list) {
-		if (fi != NULL && fi->f != NULL && fi->f->setup != NULL
-		    && fi->f->config != NULL) {
-			value = fi->f->setup(fi->f, c);
-			if (value >= 0)
-				break;
-		}
-	}
-
-#ifdef CONFIG_USB_F_NCM
-	if (value < 0)
-		value = ncm_ctrlrequest(cdev, c);
-
-	/*
-	 * for mirror link command case, if it already been handled,
-	 * do not pass to composite_setup
-	 */
-	if (value == 0)
-		return value;
-#endif
-
-#ifdef CONFIG_USB_CONFIGFS_F_ACC
-	if (value < 0)
-		value = acc_ctrlrequest_composite(cdev, c);
-#endif
-
-	if (value < 0)
-		value = composite_setup(gadget, c);
-
-	spin_lock_irqsave(&cdev->lock, flags);
-	if (c->bRequest == USB_REQ_SET_CONFIGURATION &&
-						cdev->config) {
-		schedule_work(&gi->work);
-	}
-	spin_unlock_irqrestore(&cdev->lock, flags);
-
-	return value;
-}
-
-static void android_disconnect(struct usb_gadget *gadget)
-{
-	struct usb_composite_dev        *cdev = get_gadget_data(gadget);
-	struct gadget_info *gi;
-
-	if (!cdev) {
-		pr_err("%s: gadget is not connected\n", __func__);
-		return;
-	}
-
-	gi = container_of(cdev, struct gadget_info, cdev);
-
-	/* FIXME: There's a race between usb_gadget_udc_stop() which is likely
-	 * to set the gadget driver to NULL in the udc driver and this drivers
-	 * gadget disconnect fn which likely checks for the gadget driver to
-	 * be a null ptr. It happens that unbind (doing set_gadget_data(NULL))
-	 * is called before the gadget driver is set to NULL and the udc driver
-	 * calls disconnect fn which results in cdev being a null ptr.
-	 */
-	if (cdev == NULL) {
-		WARN(1, "%s: gadget driver already disconnected\n", __func__);
-		return;
-	}
-
-	/* accessory HID support can be active while the
-		accessory function is not actually enabled,
-		so we need to inform it when we are disconnected.
-	*/
-
-#ifdef CONFIG_USB_CONFIGFS_F_ACC
-	acc_disconnect();
-#endif
-	gi->connected = 0;
-	if (!gi->unbinding)
-		schedule_work(&gi->work);
-	composite_disconnect(gadget);
-}
-#endif
-
->>>>>>> 286cd8c7
 static const struct usb_gadget_driver configfs_driver_template = {
 	.bind           = configfs_composite_bind,
 	.unbind         = configfs_composite_unbind,
@@ -1962,20 +1823,6 @@
 {
 	struct device_attribute **attrs;
 	struct device_attribute *attr;
-<<<<<<< HEAD
-	char str[10];
-
-	INIT_WORK(&gi->work, android_work);
-	snprintf(str, sizeof(str), "android%d", gadget_index - 1);
-	pr_debug("Creating android device %s\n", str);
-	gi->dev = device_create(android_class, NULL,
-				MKDEV(0, 0), NULL, str);
-	if (IS_ERR(gi->dev))
-		return PTR_ERR(gi->dev);
-
-	dev_set_drvdata(gi->dev, gi);
-	if (gadget_index == 1)
-=======
 
 	INIT_WORK(&gi->work, android_work);
 	gi->dev = device_create(android_class, NULL,
@@ -1987,7 +1834,6 @@
 
 	dev_set_drvdata(gi->dev, gi);
 	if (!android_device)
->>>>>>> 286cd8c7
 		android_device = gi->dev;
 
 	attrs = android_usb_attributes;
@@ -2005,21 +1851,11 @@
 	return 0;
 }
 
-<<<<<<< HEAD
-static void android_device_destroy(struct device *dev)
-=======
 static void android_device_destroy(struct gadget_info *gi)
->>>>>>> 286cd8c7
 {
 	struct device_attribute **attrs;
 	struct device_attribute *attr;
 
-<<<<<<< HEAD
-	attrs = android_usb_attributes;
-	while ((attr = *attrs++))
-		device_remove_file(dev, attr);
-	device_destroy(dev->class, dev->devt);
-=======
 	if (!gi->dev)
 		return;
 
@@ -2028,7 +1864,6 @@
 		device_remove_file(gi->dev, attr);
 	device_destroy(gi->dev->class, gi->dev->devt);
 	gi->dev = NULL;
->>>>>>> 286cd8c7
 }
 #else
 static inline int android_device_create(struct gadget_info *gi)
@@ -2036,11 +1871,7 @@
 	return 0;
 }
 
-<<<<<<< HEAD
-static inline void android_device_destroy(struct device *dev)
-=======
 static inline void android_device_destroy(struct gadget_info *gi)
->>>>>>> 286cd8c7
 {
 }
 #endif
@@ -2054,16 +1885,8 @@
 	gi = kzalloc(sizeof(*gi), GFP_KERNEL);
 	if (!gi)
 		return ERR_PTR(-ENOMEM);
-<<<<<<< HEAD
-	gi->group.default_groups = gi->default_groups;
-	gi->group.default_groups[0] = &gi->functions_group;
-	gi->group.default_groups[1] = &gi->configs_group;
-	gi->group.default_groups[2] = &gi->strings_group;
-	gi->group.default_groups[3] = &gi->os_desc_group;
-=======
 
 	config_group_init_type_name(&gi->group, name, &gadget_root_type);
->>>>>>> 286cd8c7
 
 	config_group_init_type_name(&gi->functions_group, "functions",
 			&functions_type);
@@ -2106,19 +1929,9 @@
 	if (!gi->composite.gadget_driver.function)
 		goto err;
 
-<<<<<<< HEAD
-	gadget_index++;
-	pr_debug("Creating gadget index %d\n", gadget_index);
 	if (android_device_create(gi) < 0)
 		goto err;
 
-	config_group_init_type_name(&gi->group, name,
-				&gadget_root_type);
-=======
-	if (android_device_create(gi) < 0)
-		goto err;
-
->>>>>>> 286cd8c7
 	return &gi->group;
 
 err:
@@ -2132,14 +1945,7 @@
 
 	gi = container_of(to_config_group(item), struct gadget_info, group);
 	config_item_put(item);
-<<<<<<< HEAD
-	if (gi->dev) {
-		android_device_destroy(gi->dev);
-		gi->dev = NULL;
-	}
-=======
 	android_device_destroy(gi);
->>>>>>> 286cd8c7
 }
 
 static struct configfs_group_operations gadgets_ops = {
@@ -2166,10 +1972,6 @@
 {
 	struct gadget_info *gi = to_gadget_info(item);
 
-<<<<<<< HEAD
-	/* to protect race with gadget_dev_desc_UDC_store*/
-=======
->>>>>>> 286cd8c7
 	mutex_lock(&gi->lock);
 	unregister_gadget(gi);
 	mutex_unlock(&gi->lock);
