--- conflicted
+++ resolved
@@ -441,10 +441,7 @@
 config USB_CONFIGFS_F_ACC
 	boolean "Accessory gadget"
 	depends on USB_CONFIGFS
-<<<<<<< HEAD
-=======
 	depends on HID=y
->>>>>>> a44aaea4
 	select USB_F_ACC
 	help
 	  USB gadget Accessory support
