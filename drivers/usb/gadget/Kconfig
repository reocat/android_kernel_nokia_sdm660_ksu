#
# USB Gadget support on a system involves
#    (a) a peripheral controller, and
#    (b) the gadget driver using it.
#
# NOTE:  Gadget support ** DOES NOT ** depend on host-side CONFIG_USB !!
#
#  - Host systems (like PCs) need CONFIG_USB (with "A" jacks).
#  - Peripherals (like PDAs) need CONFIG_USB_GADGET (with "B" jacks).
#  - Some systems have both kinds of controllers.
#
# With help from a special transceiver and a "Mini-AB" jack, systems with
# both kinds of controller can also support "USB On-the-Go" (CONFIG_USB_OTG).
#

menuconfig USB_GADGET
	tristate "USB Gadget Support"
	select USB_COMMON
	select NLS
	help
	   USB is a master/slave protocol, organized with one master
	   host (such as a PC) controlling up to 127 peripheral devices.
	   The USB hardware is asymmetric, which makes it easier to set up:
	   you can't connect a "to-the-host" connector to a peripheral.

	   Linux can run in the host, or in the peripheral.  In both cases
	   you need a low level bus controller driver, and some software
	   talking to it.  Peripheral controllers are often discrete silicon,
	   or are integrated with the CPU in a microcontroller.  The more
	   familiar host side controllers have names like "EHCI", "OHCI",
	   or "UHCI", and are usually integrated into southbridges on PC
	   motherboards.

	   Enable this configuration option if you want to run Linux inside
	   a USB peripheral device.  Configure one hardware driver for your
	   peripheral/device side bus controller, and a "gadget driver" for
	   your peripheral protocol.  (If you use modular gadget drivers,
	   you may configure more than one.)

	   If in doubt, say "N" and don't enable these drivers; most people
	   don't have this kind of hardware (except maybe inside Linux PDAs).

	   For more information, see <http://www.linux-usb.org/gadget> and
	   the kernel documentation for this API.

if USB_GADGET

config USB_GADGET_DEBUG
	bool "Debugging messages (DEVELOPMENT)"
	depends on DEBUG_KERNEL
	help
	   Many controller and gadget drivers will print some debugging
	   messages if you use this option to ask for those messages.

	   Avoid enabling these messages, even if you're actively
	   debugging such a driver.  Many drivers will emit so many
	   messages that the driver timings are affected, which will
	   either create new failure modes or remove the one you're
	   trying to track down.  Never enable these messages for a
	   production build.

config USB_GADGET_VERBOSE
	bool "Verbose debugging Messages (DEVELOPMENT)"
	depends on USB_GADGET_DEBUG
	help
	   Many controller and gadget drivers will print verbose debugging
	   messages if you use this option to ask for those messages.

	   Avoid enabling these messages, even if you're actively
	   debugging such a driver.  Many drivers will emit so many
	   messages that the driver timings are affected, which will
	   either create new failure modes or remove the one you're
	   trying to track down.  Never enable these messages for a
	   production build.

config USB_GADGET_DEBUG_FILES
	bool "Debugging information files (DEVELOPMENT)"
	depends on PROC_FS
	help
	   Some of the drivers in the "gadget" framework can expose
	   debugging information in files such as /proc/driver/udc
	   (for a peripheral controller).  The information in these
	   files may help when you're troubleshooting or bringing up a
	   driver on a new board.   Enable these files by choosing "Y"
	   here.  If in doubt, or to conserve kernel memory, say "N".

config USB_GADGET_DEBUG_FS
	bool "Debugging information files in debugfs (DEVELOPMENT)"
	depends on DEBUG_FS
	help
	   Some of the drivers in the "gadget" framework can expose
	   debugging information in files under /sys/kernel/debug/.
	   The information in these files may help when you're
	   troubleshooting or bringing up a driver on a new board.
	   Enable these files by choosing "Y" here.  If in doubt, or
	   to conserve kernel memory, say "N".

config USB_GADGET_VBUS_DRAW
	int "Maximum VBUS Power usage (2-900 mA)"
	range 2 900
	default 2
	help
	   Some devices need to draw power from USB when they are
	   configured, perhaps to operate circuitry or to recharge
	   batteries.  This is in addition to any local power supply,
	   such as an AC adapter or batteries.

	   Enter the maximum power your device draws through USB, in
	   milliAmperes.  The permitted range of values depends on the
	   connected speed: for SuperSpeed and up it is 2 - 900 mA, but
	   connections at High Speed or slower will be capped at 500 mA;
	   0 mA would be legal, but can make some hosts misbehave.

	   This value will be used except for system-specific gadget
	   drivers that have more specific information.

config USB_GADGET_STORAGE_NUM_BUFFERS
	int "Number of storage pipeline buffers"
	range 2 256
	default 2
	help
	   Usually 2 buffers are enough to establish a good buffering
	   pipeline. The number may be increased in order to compensate
	   for a bursty VFS behaviour. For instance there may be CPU wake up
	   latencies that makes the VFS to appear bursty in a system with
	   an CPU on-demand governor. Especially if DMA is doing IO to
	   offload the CPU. In this case the CPU will go into power
	   save often and spin up occasionally to move data within VFS.
	   If selecting USB_GADGET_DEBUG_FILES this value may be set by
	   a module parameter as well.
	   If unsure, say 2.

config U_SERIAL_CONSOLE
	bool "Serial gadget console support"
	depends on USB_U_SERIAL
	help
	   It supports the serial gadget can be used as a console.

source "drivers/usb/gadget/udc/Kconfig"

#
# USB Gadget Drivers
#

# composite based drivers
config USB_LIBCOMPOSITE
	tristate
	select CONFIGFS_FS
	depends on USB_GADGET

config USB_F_ACM
	tristate

config USB_F_SS_LB
	tristate

config USB_U_SERIAL
	tristate

config USB_U_ETHER
	tristate

config USB_U_AUDIO
	tristate

config USB_F_SERIAL
	tristate

config USB_F_OBEX
	tristate

config USB_F_NCM
	tristate

config USB_F_ECM
	tristate

config USB_F_PHONET
	tristate

config USB_F_EEM
	tristate

config USB_F_SUBSET
	tristate

config USB_RNDIS
	tristate

config USB_F_RNDIS
	tristate

config USB_F_QCRNDIS
	tristate

<<<<<<< HEAD
config USB_F_RMNET_BAM
	tristate

=======
>>>>>>> 286cd8c7
config USB_F_MASS_STORAGE
	tristate

config USB_F_FS
	tristate

config USB_F_UAC1
	tristate

config USB_F_UAC1_LEGACY
	tristate

config USB_F_UAC2
	tristate

config USB_F_UVC
	tristate

config USB_F_MIDI
	tristate

config USB_F_HID
	tristate

config USB_F_PRINTER
	tristate

<<<<<<< HEAD
config USB_F_MTP
	tristate

config USB_F_PTP
        tristate

config USB_F_AUDIO_SRC
	tristate

config USB_F_ACC
=======
config USB_F_TCM
>>>>>>> 286cd8c7
	tristate

config USB_F_DIAG
	tristate

<<<<<<< HEAD
config USB_F_GSI
	tristate

config USB_F_CDEV
	tristate

config USB_F_QDSS
	tristate

config USB_F_CCID
	tristate

choice
	tristate "USB Gadget Drivers"
	default USB_ETH
	help
	  A Linux "Gadget Driver" talks to the USB Peripheral Controller
	  driver through the abstract "gadget" API.  Some other operating
	  systems call these "client" drivers, of which "class drivers"
	  are a subset (implementing a USB device class specification).
	  A gadget driver implements one or more USB functions using
	  the peripheral hardware.
=======
config USB_F_CDEV
	tristate

config USB_F_CCID
	tristate

config USB_F_AUDIO_SRC
	tristate
>>>>>>> 286cd8c7

config USB_F_ACC
	tristate

config USB_F_QDSS
	tristate

config USB_F_GSI
	tristate

config USB_F_MTP
	tristate

config USB_F_PTP
	tristate

config USB_F_RMNET_BAM
        tristate

# this first set of drivers all depend on bulk-capable hardware.

config USB_CONFIGFS
	tristate "USB Gadget functions configurable through configfs"
	select USB_LIBCOMPOSITE
	help
	  A Linux USB "gadget" can be set up through configfs.
	  If this is the case, the USB functions (which from the host's
	  perspective are seen as interfaces) and configurations are
	  specified simply by creating appropriate directories in configfs.
	  Associating functions with configurations is done by creating
	  appropriate symbolic links.
	  For more information see Documentation/usb/gadget_configfs.txt.

config USB_CONFIGFS_UEVENT
	bool "Uevent notification of Gadget state"
	depends on USB_CONFIGFS
	help
	  Enable uevent notifications to userspace when the gadget
	  state changes. The gadget can be in any of the following
	  three states: "CONNECTED/DISCONNECTED/CONFIGURED"

config USB_CONFIGFS_SERIAL
	bool "Generic serial bulk in/out"
	depends on USB_CONFIGFS
	depends on TTY
	select USB_U_SERIAL
	select USB_F_SERIAL
	help
	  The function talks to the Linux-USB generic serial driver.

config USB_CONFIGFS_ACM
	bool "Abstract Control Model (CDC ACM)"
	depends on USB_CONFIGFS
	depends on TTY
	select USB_U_SERIAL
	select USB_F_ACM
	help
	  ACM serial link.  This function can be used to interoperate with
	  MS-Windows hosts or with the Linux-USB "cdc-acm" driver.

config USB_CONFIGFS_OBEX
	bool "Object Exchange Model (CDC OBEX)"
	depends on USB_CONFIGFS
	depends on TTY
	select USB_U_SERIAL
	select USB_F_OBEX
	help
	  You will need a user space OBEX server talking to /dev/ttyGS*,
	  since the kernel itself doesn't implement the OBEX protocol.

config USB_CONFIGFS_NCM
	bool "Network Control Model (CDC NCM)"
	depends on USB_CONFIGFS
	depends on NET
	select USB_U_ETHER
	select USB_F_NCM
	select CRC32
	help
	  NCM is an advanced protocol for Ethernet encapsulation, allows
	  grouping of several ethernet frames into one USB transfer and
	  different alignment possibilities.

config USB_CONFIGFS_ECM
	bool "Ethernet Control Model (CDC ECM)"
	depends on USB_CONFIGFS
	depends on NET
	select USB_U_ETHER
	select USB_F_ECM
	help
	  The "Communication Device Class" (CDC) Ethernet Control Model.
	  That protocol is often avoided with pure Ethernet adapters, in
	  favor of simpler vendor-specific hardware, but is widely
	  supported by firmware for smart network devices.

config USB_CONFIGFS_ECM_SUBSET
	bool "Ethernet Control Model (CDC ECM) subset"
	depends on USB_CONFIGFS
	depends on NET
	select USB_U_ETHER
	select USB_F_SUBSET
	help
	  On hardware that can't implement the full protocol,
	  a simple CDC subset is used, placing fewer demands on USB.

config USB_CONFIGFS_QCRNDIS
	bool "QCRNDIS"
	depends on USB_CONFIGFS
<<<<<<< HEAD
	depends on RNDIS_IPA
	depends on NET
	select USB_U_ETHER
=======
	depends on NET
	depends on RNDIS_IPA
	select USB_U_ETHER
	select USB_RNDIS
>>>>>>> 286cd8c7
	select USB_F_QCRNDIS

config USB_CONFIGFS_RNDIS
	bool "RNDIS"
	depends on USB_CONFIGFS
	depends on NET
	select USB_U_ETHER
	select USB_RNDIS
	select USB_F_RNDIS
	help
	   Microsoft Windows XP bundles the "Remote NDIS" (RNDIS) protocol,
	   and Microsoft provides redistributable binary RNDIS drivers for
	   older versions of Windows.

	   To make MS-Windows work with this, use Documentation/usb/linux.inf
	   as the "driver info file".  For versions of MS-Windows older than
	   XP, you'll need to download drivers from Microsoft's website; a URL
	   is given in comments found in that info file.

config USB_CONFIGFS_RMNET_BAM
<<<<<<< HEAD
	bool "RMNET"
	depends on USB_CONFIGFS
	depends on IPA
	select USB_F_RMNET_BAM
=======
	bool "RMNET_BAM"
	depends on USB_CONFIGFS
	select USB_F_RMNET_BAM
	help
	   RmNet interface is a new logical device in QMI framework for data
	   services. RmNet in accordance with QMI architecture uses Data I/O
	   channel for IP data transfer and control I/O channel for QMI
	   messaging (functionality similar to AT commands).
	   RmNet interface is an alternative to standard CDC-ECM and windows
	   RNDIS.
>>>>>>> 286cd8c7

config USB_CONFIGFS_EEM
	bool "Ethernet Emulation Model (EEM)"
	depends on USB_CONFIGFS
	depends on NET
	select USB_U_ETHER
	select USB_F_EEM
	select CRC32
	help
	  CDC EEM is a newer USB standard that is somewhat simpler than CDC ECM
	  and therefore can be supported by more hardware.  Technically ECM and
	  EEM are designed for different applications.  The ECM model extends
	  the network interface to the target (e.g. a USB cable modem), and the
	  EEM model is for mobile devices to communicate with hosts using
	  ethernet over USB.  For Linux gadgets, however, the interface with
	  the host is the same (a usbX device), so the differences are minimal.

config USB_CONFIGFS_PHONET
	bool "Phonet protocol"
	depends on USB_CONFIGFS
	depends on NET
	depends on PHONET
	select USB_U_ETHER
	select USB_F_PHONET
	help
	  The Phonet protocol implementation for USB device.

config USB_CONFIGFS_MASS_STORAGE
	bool "Mass storage"
	depends on USB_CONFIGFS
	depends on BLOCK
	select USB_F_MASS_STORAGE
	help
	  The Mass Storage Gadget acts as a USB Mass Storage disk drive.
	  As its storage repository it can use a regular file or a block
	  device (in much the same way as the "loop" device driver),
	  specified as a module parameter or sysfs option.

config USB_CONFIGFS_F_LB_SS
	bool "Loopback and sourcesink function (for testing)"
	depends on USB_CONFIGFS
	select USB_F_SS_LB
	help
	  Loopback function loops back a configurable number of transfers.
	  Sourcesink function either sinks and sources bulk data.
	  It also implements control requests, for "chapter 9" conformance.
	  Make this be the first driver you try using on top of any new
	  USB peripheral controller driver.  Then you can use host-side
	  test software, like the "usbtest" driver, to put your hardware
	  and its driver through a basic set of functional tests.

config USB_CONFIGFS_F_FS
	bool "Function filesystem (FunctionFS)"
	depends on USB_CONFIGFS
	select USB_F_FS
	help
	  The Function Filesystem (FunctionFS) lets one create USB
	  composite functions in user space in the same way GadgetFS
	  lets one create USB gadgets in user space.  This allows creation
	  of composite gadgets such that some of the functions are
	  implemented in kernel space (for instance Ethernet, serial or
	  mass storage) and other are implemented in user space.

<<<<<<< HEAD
config USB_CONFIGFS_F_MTP
	boolean "MTP gadget"
	depends on USB_CONFIGFS
	select USB_F_MTP
	help
	  USB gadget MTP support

config USB_CONFIGFS_F_PTP
	boolean "PTP gadget"
	depends on USB_CONFIGFS && USB_CONFIGFS_F_MTP
	select USB_F_PTP
	help
	  USB gadget PTP support

config USB_CONFIGFS_F_ACC
	boolean "Accessory gadget"
=======
config USB_CONFIGFS_F_ACC
	bool "Accessory gadget"
>>>>>>> 286cd8c7
	depends on USB_CONFIGFS
	depends on HID=y
	select USB_F_ACC
	help
	  USB gadget Accessory support

config USB_CONFIGFS_F_AUDIO_SRC
<<<<<<< HEAD
	boolean "Audio Source gadget"
=======
	bool "Audio Source gadget"
>>>>>>> 286cd8c7
	depends on USB_CONFIGFS && USB_CONFIGFS_F_ACC
	depends on SND
	select SND_PCM
	select USB_F_AUDIO_SRC
	help
	  USB gadget Audio Source support

<<<<<<< HEAD
config USB_CONFIGFS_UEVENT
	boolean "Uevent notification of Gadget state"
	depends on USB_CONFIGFS
	help
	  Enable uevent notifications to userspace when the gadget
	  state changes. The gadget can be in any of the following
	  three states: "CONNECTED/DISCONNECTED/CONFIGURED"

=======
>>>>>>> 286cd8c7
config USB_CONFIGFS_F_UAC1
	bool "Audio Class 1.0"
	depends on USB_CONFIGFS
	depends on SND
	select USB_LIBCOMPOSITE
	select SND_PCM
	select USB_U_AUDIO
	select USB_F_UAC1
	help
	  This Audio function implements 1 AudioControl interface,
	  1 AudioStreaming Interface each for USB-OUT and USB-IN.
	  This driver doesn't expect any real Audio codec to be present
	  on the device - the audio streams are simply sinked to and
	  sourced from a virtual ALSA sound card created. The user-space
	  application may choose to do whatever it wants with the data
	  received from the USB Host and choose to provide whatever it
	  wants as audio data to the USB Host.

config USB_CONFIGFS_F_UAC1_LEGACY
	bool "Audio Class 1.0 (legacy implementation)"
	depends on USB_CONFIGFS
	depends on SND
	select USB_LIBCOMPOSITE
	select SND_PCM
	select USB_F_UAC1_LEGACY
	help
	  This Audio function implements 1 AudioControl interface,
	  1 AudioStreaming Interface each for USB-OUT and USB-IN.
	  This is a legacy driver and requires a real Audio codec
	  to be present on the device.

config USB_CONFIGFS_F_UAC2
	bool "Audio Class 2.0"
	depends on USB_CONFIGFS
	depends on SND
	select USB_LIBCOMPOSITE
	select SND_PCM
	select USB_U_AUDIO
	select USB_F_UAC2
	help
	  This Audio function is compatible with USB Audio Class
	  specification 2.0. It implements 1 AudioControl interface,
	  1 AudioStreaming Interface each for USB-OUT and USB-IN.
	  This driver doesn't expect any real Audio codec to be present
	  on the device - the audio streams are simply sinked to and
	  sourced from a virtual ALSA sound card created. The user-space
	  application may choose to do whatever it wants with the data
	  received from the USB Host and choose to provide whatever it
	  wants as audio data to the USB Host.

config USB_CONFIGFS_F_MIDI
	bool "MIDI function"
	depends on USB_CONFIGFS
	depends on SND
	select USB_LIBCOMPOSITE
	select SND_RAWMIDI
	select USB_F_MIDI
	help
	  The MIDI Function acts as a USB Audio device, with one MIDI
	  input and one MIDI output. These MIDI jacks appear as
	  a sound "card" in the ALSA sound system. Other MIDI
	  connections can then be made on the gadget system, using
	  ALSA's aconnect utility etc.

config USB_CONFIGFS_F_HID
	bool "HID function"
	depends on USB_CONFIGFS
	select USB_F_HID
	help
	  The HID function driver provides generic emulation of USB
	  Human Interface Devices (HID).

	  For more information, see Documentation/usb/gadget_hid.txt.

config USB_CONFIGFS_F_UVC
	bool "USB Webcam function"
	depends on USB_CONFIGFS
	depends on VIDEO_V4L2
	depends on VIDEO_DEV
	select VIDEOBUF2_VMALLOC
	select USB_F_UVC
	help
	  The Webcam function acts as a composite USB Audio and Video Class
	  device. It provides a userspace API to process UVC control requests
	  and stream video data to the host.

config USB_CONFIGFS_F_PRINTER
	bool "Printer function"
	select USB_F_PRINTER
	depends on USB_CONFIGFS
	help
	  The Printer function channels data between the USB host and a
	  userspace program driving the print engine. The user space
	  program reads and writes the device file /dev/g_printer<X> to
	  receive or send printer data. It can use ioctl calls to
	  the device file to get or set printer status.

	  For more information, see Documentation/usb/gadget_printer.txt
	  which includes sample code for accessing the device file.

<<<<<<< HEAD
config USB_CONFIGFS_F_DIAG
	bool "USB Diag function"
	select USB_F_DIAG
	depends on USB_CONFIGFS
	help
	  Diag function driver enables support for Qualcomm diagnostics
	  port over USB.

config USB_CONFIGFS_F_GSI
	bool "USB GSI function"
	select USB_F_GSI
	depends on USB_CONFIGFS
	help
	  Generic function driver to support h/w acceleration to IPA over GSI.
=======
config USB_CONFIGFS_F_TCM
	bool "USB Gadget Target Fabric"
	depends on TARGET_CORE
	depends on USB_CONFIGFS
	select USB_LIBCOMPOSITE
	select USB_F_TCM
	help
	  This fabric is a USB gadget component. Two USB protocols are
	  supported that is BBB or BOT (Bulk Only Transport) and UAS
	  (USB Attached SCSI). BOT is advertised on alternative
	  interface 0 (primary) and UAS is on alternative interface 1.
	  Both protocols can work on USB2.0 and USB3.0.
	  UAS utilizes the USB 3.0 feature called streams support.

config USB_CONFIGFS_F_DIAG
	bool "USB Diag function"
	select USB_F_DIAG
	depends on USB_CONFIGFS
	help
	  Diag function driver enables support for diagnostics service over USB.
	  Diagnostics application running on Host receives  stream of log data
	  over USB. Applications can also send commands to diagnostics client
	  running on device.
>>>>>>> 286cd8c7

config USB_CONFIGFS_F_CDEV
	bool "USB Serial Character function"
	select USB_F_CDEV
	depends on USB_CONFIGFS
	help
<<<<<<< HEAD
	  Generic USB serial character function driver to support DUN/NMEA.
=======
	  The serial character function is a generic function driver that
	  exposes a pair of bulk IN and OUT endpoints which are backed by
	  a character device and mapped to its read/write routines. The
	  function also supports a single interrupt IN endpoint for
	  asynchronous notification to the host. This driver is typically
	  used to support DUN/NMEA functions.

config USB_CONFIGFS_F_CCID
	bool "USB CCID function"
	select USB_F_CCID
	depends on USB_CONFIGFS
	help
	  The Chip Card Interface Device (CCID) function implements a USB
	  interface that exposes a standard CSCID class that consists of a
	  pair of bulk IN and OUT endpoints and a single interrupt IN
	  endpoint. This driver provides a character device interface
	  allowing a userspace component to be able to provide the
	  implementation necessary to interface with the smartcard.
>>>>>>> 286cd8c7

config USB_CONFIGFS_F_QDSS
	bool "USB QDSS function"
	select USB_F_QDSS
	depends on USB_CONFIGFS
	help
<<<<<<< HEAD
	  USB QDSS function driver to get hwtracing related data over USB.

config USB_CONFIGFS_F_CCID
	bool "USB CCID function"
	select USB_F_CCID
	depends on USB_CONFIGFS
	help
	  USB CCID function driver creats transport layer between the
	  userspace CCID component and the Windows Host.

source "drivers/usb/gadget/legacy/Kconfig"
=======
	  USB QDSS function driver to get hwtracing related data over
	  USB. USB QDSS function driver which allows communication
	  between USB BAM and QDSS BAM for QDSS debug functionality
	  over USB.

config USB_CONFIGFS_F_GSI
	bool "USB GSI function"
	select USB_F_GSI
	select USB_RNDIS
	depends on USB_CONFIGFS
	help
	  Generic function driver to support h/w acceleration to IPA
	  over GSI. This driver provides USB RMNET/RNDIS/ECM/MBIM/DPL
	  related functionalities using GSI hardware accelerated data
	  path and control path.

config USB_CONFIGFS_F_MTP
	bool "MTP gadget"
	select USB_F_MTP
	depends on USB_CONFIGFS
	help
	  The Media Transfer Protocol (MTP) function mounts USB gadget
	  as a media device but unlike Mass Storage Gadget, MTP operates
	  at the file level. Thus exposing the relevant content but hiding
	  the system/restricted files.

config USB_CONFIGFS_F_PTP
	bool "PTP gadget"
	select USB_F_PTP
	depends on USB_CONFIGFS && USB_CONFIGFS_F_MTP
	help
	  The Picture Transfer Protocol (PTP) function driver is a wrapper
	  around MTP function driver. This function driver mounts USB gadget
	  as a media device but unlike Mass Storage Gadget, PTP operates
	  at the file level. Thus exposing the relevant content but hiding
	  the system/restricted files.
>>>>>>> 286cd8c7

source "drivers/usb/gadget/legacy/Kconfig"

endif # USB_GADGET<|MERGE_RESOLUTION|>--- conflicted
+++ resolved
@@ -193,12 +193,6 @@
 config USB_F_QCRNDIS
 	tristate
 
-<<<<<<< HEAD
-config USB_F_RMNET_BAM
-	tristate
-
-=======
->>>>>>> 286cd8c7
 config USB_F_MASS_STORAGE
 	tristate
 
@@ -226,58 +220,20 @@
 config USB_F_PRINTER
 	tristate
 
-<<<<<<< HEAD
-config USB_F_MTP
-	tristate
-
-config USB_F_PTP
-        tristate
+config USB_F_TCM
+	tristate
+
+config USB_F_DIAG
+	tristate
+
+config USB_F_CDEV
+	tristate
+
+config USB_F_CCID
+	tristate
 
 config USB_F_AUDIO_SRC
 	tristate
-
-config USB_F_ACC
-=======
-config USB_F_TCM
->>>>>>> 286cd8c7
-	tristate
-
-config USB_F_DIAG
-	tristate
-
-<<<<<<< HEAD
-config USB_F_GSI
-	tristate
-
-config USB_F_CDEV
-	tristate
-
-config USB_F_QDSS
-	tristate
-
-config USB_F_CCID
-	tristate
-
-choice
-	tristate "USB Gadget Drivers"
-	default USB_ETH
-	help
-	  A Linux "Gadget Driver" talks to the USB Peripheral Controller
-	  driver through the abstract "gadget" API.  Some other operating
-	  systems call these "client" drivers, of which "class drivers"
-	  are a subset (implementing a USB device class specification).
-	  A gadget driver implements one or more USB functions using
-	  the peripheral hardware.
-=======
-config USB_F_CDEV
-	tristate
-
-config USB_F_CCID
-	tristate
-
-config USB_F_AUDIO_SRC
-	tristate
->>>>>>> 286cd8c7
 
 config USB_F_ACC
 	tristate
@@ -385,16 +341,10 @@
 config USB_CONFIGFS_QCRNDIS
 	bool "QCRNDIS"
 	depends on USB_CONFIGFS
-<<<<<<< HEAD
-	depends on RNDIS_IPA
-	depends on NET
-	select USB_U_ETHER
-=======
 	depends on NET
 	depends on RNDIS_IPA
 	select USB_U_ETHER
 	select USB_RNDIS
->>>>>>> 286cd8c7
 	select USB_F_QCRNDIS
 
 config USB_CONFIGFS_RNDIS
@@ -415,12 +365,6 @@
 	   is given in comments found in that info file.
 
 config USB_CONFIGFS_RMNET_BAM
-<<<<<<< HEAD
-	bool "RMNET"
-	depends on USB_CONFIGFS
-	depends on IPA
-	select USB_F_RMNET_BAM
-=======
 	bool "RMNET_BAM"
 	depends on USB_CONFIGFS
 	select USB_F_RMNET_BAM
@@ -431,7 +375,6 @@
 	   messaging (functionality similar to AT commands).
 	   RmNet interface is an alternative to standard CDC-ECM and windows
 	   RNDIS.
->>>>>>> 286cd8c7
 
 config USB_CONFIGFS_EEM
 	bool "Ethernet Emulation Model (EEM)"
@@ -495,27 +438,8 @@
 	  implemented in kernel space (for instance Ethernet, serial or
 	  mass storage) and other are implemented in user space.
 
-<<<<<<< HEAD
-config USB_CONFIGFS_F_MTP
-	boolean "MTP gadget"
-	depends on USB_CONFIGFS
-	select USB_F_MTP
-	help
-	  USB gadget MTP support
-
-config USB_CONFIGFS_F_PTP
-	boolean "PTP gadget"
-	depends on USB_CONFIGFS && USB_CONFIGFS_F_MTP
-	select USB_F_PTP
-	help
-	  USB gadget PTP support
-
-config USB_CONFIGFS_F_ACC
-	boolean "Accessory gadget"
-=======
 config USB_CONFIGFS_F_ACC
 	bool "Accessory gadget"
->>>>>>> 286cd8c7
 	depends on USB_CONFIGFS
 	depends on HID=y
 	select USB_F_ACC
@@ -523,11 +447,7 @@
 	  USB gadget Accessory support
 
 config USB_CONFIGFS_F_AUDIO_SRC
-<<<<<<< HEAD
-	boolean "Audio Source gadget"
-=======
 	bool "Audio Source gadget"
->>>>>>> 286cd8c7
 	depends on USB_CONFIGFS && USB_CONFIGFS_F_ACC
 	depends on SND
 	select SND_PCM
@@ -535,17 +455,6 @@
 	help
 	  USB gadget Audio Source support
 
-<<<<<<< HEAD
-config USB_CONFIGFS_UEVENT
-	boolean "Uevent notification of Gadget state"
-	depends on USB_CONFIGFS
-	help
-	  Enable uevent notifications to userspace when the gadget
-	  state changes. The gadget can be in any of the following
-	  three states: "CONNECTED/DISCONNECTED/CONFIGURED"
-
-=======
->>>>>>> 286cd8c7
 config USB_CONFIGFS_F_UAC1
 	bool "Audio Class 1.0"
 	depends on USB_CONFIGFS
@@ -646,22 +555,6 @@
 	  For more information, see Documentation/usb/gadget_printer.txt
 	  which includes sample code for accessing the device file.
 
-<<<<<<< HEAD
-config USB_CONFIGFS_F_DIAG
-	bool "USB Diag function"
-	select USB_F_DIAG
-	depends on USB_CONFIGFS
-	help
-	  Diag function driver enables support for Qualcomm diagnostics
-	  port over USB.
-
-config USB_CONFIGFS_F_GSI
-	bool "USB GSI function"
-	select USB_F_GSI
-	depends on USB_CONFIGFS
-	help
-	  Generic function driver to support h/w acceleration to IPA over GSI.
-=======
 config USB_CONFIGFS_F_TCM
 	bool "USB Gadget Target Fabric"
 	depends on TARGET_CORE
@@ -685,16 +578,12 @@
 	  Diagnostics application running on Host receives  stream of log data
 	  over USB. Applications can also send commands to diagnostics client
 	  running on device.
->>>>>>> 286cd8c7
 
 config USB_CONFIGFS_F_CDEV
 	bool "USB Serial Character function"
 	select USB_F_CDEV
 	depends on USB_CONFIGFS
 	help
-<<<<<<< HEAD
-	  Generic USB serial character function driver to support DUN/NMEA.
-=======
 	  The serial character function is a generic function driver that
 	  exposes a pair of bulk IN and OUT endpoints which are backed by
 	  a character device and mapped to its read/write routines. The
@@ -713,26 +602,12 @@
 	  endpoint. This driver provides a character device interface
 	  allowing a userspace component to be able to provide the
 	  implementation necessary to interface with the smartcard.
->>>>>>> 286cd8c7
 
 config USB_CONFIGFS_F_QDSS
 	bool "USB QDSS function"
 	select USB_F_QDSS
 	depends on USB_CONFIGFS
 	help
-<<<<<<< HEAD
-	  USB QDSS function driver to get hwtracing related data over USB.
-
-config USB_CONFIGFS_F_CCID
-	bool "USB CCID function"
-	select USB_F_CCID
-	depends on USB_CONFIGFS
-	help
-	  USB CCID function driver creats transport layer between the
-	  userspace CCID component and the Windows Host.
-
-source "drivers/usb/gadget/legacy/Kconfig"
-=======
 	  USB QDSS function driver to get hwtracing related data over
 	  USB. USB QDSS function driver which allows communication
 	  between USB BAM and QDSS BAM for QDSS debug functionality
@@ -769,7 +644,6 @@
 	  as a media device but unlike Mass Storage Gadget, PTP operates
 	  at the file level. Thus exposing the relevant content but hiding
 	  the system/restricted files.
->>>>>>> 286cd8c7
 
 source "drivers/usb/gadget/legacy/Kconfig"
 
