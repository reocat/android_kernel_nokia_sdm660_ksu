// SPDX-License-Identifier: (GPL-2.0+ OR BSD-3-Clause)
/*
 * core.h - DesignWare HS OTG Controller common declarations
 *
 * Copyright (C) 2004-2013 Synopsys, Inc.
 *
 * Redistribution and use in source and binary forms, with or without
 * modification, are permitted provided that the following conditions
 * are met:
 * 1. Redistributions of source code must retain the above copyright
 *    notice, this list of conditions, and the following disclaimer,
 *    without modification.
 * 2. Redistributions in binary form must reproduce the above copyright
 *    notice, this list of conditions and the following disclaimer in the
 *    documentation and/or other materials provided with the distribution.
 * 3. The names of the above-listed copyright holders may not be used
 *    to endorse or promote products derived from this software without
 *    specific prior written permission.
 *
 * ALTERNATIVELY, this software may be distributed under the terms of the
 * GNU General Public License ("GPL") as published by the Free Software
 * Foundation; either version 2 of the License, or (at your option) any
 * later version.
 *
 * THIS SOFTWARE IS PROVIDED BY THE COPYRIGHT HOLDERS AND CONTRIBUTORS "AS
 * IS" AND ANY EXPRESS OR IMPLIED WARRANTIES, INCLUDING, BUT NOT LIMITED TO,
 * THE IMPLIED WARRANTIES OF MERCHANTABILITY AND FITNESS FOR A PARTICULAR
 * PURPOSE ARE DISCLAIMED. IN NO EVENT SHALL THE COPYRIGHT OWNER OR
 * CONTRIBUTORS BE LIABLE FOR ANY DIRECT, INDIRECT, INCIDENTAL, SPECIAL,
 * EXEMPLARY, OR CONSEQUENTIAL DAMAGES (INCLUDING, BUT NOT LIMITED TO,
 * PROCUREMENT OF SUBSTITUTE GOODS OR SERVICES; LOSS OF USE, DATA, OR
 * PROFITS; OR BUSINESS INTERRUPTION) HOWEVER CAUSED AND ON ANY THEORY OF
 * LIABILITY, WHETHER IN CONTRACT, STRICT LIABILITY, OR TORT (INCLUDING
 * NEGLIGENCE OR OTHERWISE) ARISING IN ANY WAY OUT OF THE USE OF THIS
 * SOFTWARE, EVEN IF ADVISED OF THE POSSIBILITY OF SUCH DAMAGE.
 */

#ifndef __DWC2_CORE_H__
#define __DWC2_CORE_H__

#include <linux/phy/phy.h>
#include <linux/regulator/consumer.h>
#include <linux/usb/gadget.h>
#include <linux/usb/otg.h>
#include <linux/usb/phy.h>
#include "hw.h"

<<<<<<< HEAD
#ifdef CONFIG_MIPS
/*
 * There are some MIPS machines that can run in either big-endian
 * or little-endian mode and that use the dwc2 register without
 * a byteswap in both ways.
 * Unlike other architectures, MIPS apparently does not require a
 * barrier before the __raw_writel() to synchronize with DMA but does
 * require the barrier after the __raw_writel() to serialize a set of
 * writes. This set of operations was added specifically for MIPS and
 * should only be used there.
 */
static inline u32 dwc2_readl(const void __iomem *addr)
{
	u32 value = __raw_readl(addr);

	/* In order to preserve endianness __raw_* operation is used. Therefore
	 * a barrier is needed to ensure IO access is not re-ordered across
	 * reads or writes
	 */
	mb();
	return value;
}

static inline void dwc2_writel(u32 value, void __iomem *addr)
{
	__raw_writel(value, addr);

	/*
	 * In order to preserve endianness __raw_* operation is used. Therefore
	 * a barrier is needed to ensure IO access is not re-ordered across
	 * reads or writes
	 */
	mb();
#ifdef DWC2_LOG_WRITES
	pr_info("INFO:: wrote %08x to %p\n", value, addr);
#endif
}
#else
/* Normal architectures just use readl/write */
static inline u32 dwc2_readl(const void __iomem *addr)
{
	return readl(addr);
}

static inline void dwc2_writel(u32 value, void __iomem *addr)
{
	writel(value, addr);

#ifdef DWC2_LOG_WRITES
	pr_info("info:: wrote %08x to %p\n", value, addr);
#endif
}
#endif
=======
/*
 * Suggested defines for tracers:
 * - no_printk:    Disable tracing
 * - pr_info:      Print this info to the console
 * - trace_printk: Print this info to trace buffer (good for verbose logging)
 */

#define DWC2_TRACE_SCHEDULER		no_printk
#define DWC2_TRACE_SCHEDULER_VB		no_printk

/* Detailed scheduler tracing, but won't overwhelm console */
#define dwc2_sch_dbg(hsotg, fmt, ...)					\
	DWC2_TRACE_SCHEDULER(pr_fmt("%s: SCH: " fmt),			\
			     dev_name(hsotg->dev), ##__VA_ARGS__)

/* Verbose scheduler tracing */
#define dwc2_sch_vdbg(hsotg, fmt, ...)					\
	DWC2_TRACE_SCHEDULER_VB(pr_fmt("%s: SCH: " fmt),		\
				dev_name(hsotg->dev), ##__VA_ARGS__)
>>>>>>> 286cd8c7

/* Maximum number of Endpoints/HostChannels */
#define MAX_EPS_CHANNELS	16

/* dwc2-hsotg declarations */
static const char * const dwc2_hsotg_supply_names[] = {
	"vusb_d",               /* digital USB supply, 1.2V */
	"vusb_a",               /* analog USB supply, 1.1V */
};

#define DWC2_NUM_SUPPLIES ARRAY_SIZE(dwc2_hsotg_supply_names)

/*
 * EP0_MPS_LIMIT
 *
 * Unfortunately there seems to be a limit of the amount of data that can
 * be transferred by IN transactions on EP0. This is either 127 bytes or 3
 * packets (which practically means 1 packet and 63 bytes of data) when the
 * MPS is set to 64.
 *
 * This means if we are wanting to move >127 bytes of data, we need to
 * split the transactions up, but just doing one packet at a time does
 * not work (this may be an implicit DATA0 PID on first packet of the
 * transaction) and doing 2 packets is outside the controller's limits.
 *
 * If we try to lower the MPS size for EP0, then no transfers work properly
 * for EP0, and the system will fail basic enumeration. As no cause for this
 * has currently been found, we cannot support any large IN transfers for
 * EP0.
 */
#define EP0_MPS_LIMIT   64

struct dwc2_hsotg;
struct dwc2_hsotg_req;

/**
 * struct dwc2_hsotg_ep - driver endpoint definition.
 * @ep: The gadget layer representation of the endpoint.
 * @name: The driver generated name for the endpoint.
 * @queue: Queue of requests for this endpoint.
 * @parent: Reference back to the parent device structure.
 * @req: The current request that the endpoint is processing. This is
 *       used to indicate an request has been loaded onto the endpoint
 *       and has yet to be completed (maybe due to data move, or simply
 *       awaiting an ack from the core all the data has been completed).
 * @debugfs: File entry for debugfs file for this endpoint.
 * @dir_in: Set to true if this endpoint is of the IN direction, which
 *          means that it is sending data to the Host.
 * @map_dir: Set to the value of dir_in when the DMA buffer is mapped.
 * @index: The index for the endpoint registers.
 * @mc: Multi Count - number of transactions per microframe
 * @interval: Interval for periodic endpoints, in frames or microframes.
 * @name: The name array passed to the USB core.
 * @halted: Set if the endpoint has been halted.
 * @periodic: Set if this is a periodic ep, such as Interrupt
 * @isochronous: Set if this is a isochronous ep
 * @send_zlp: Set if we need to send a zero-length packet.
 * @desc_list_dma: The DMA address of descriptor chain currently in use.
 * @desc_list: Pointer to descriptor DMA chain head currently in use.
 * @desc_count: Count of entries within the DMA descriptor chain of EP.
 * @next_desc: index of next free descriptor in the ISOC chain under SW control.
 * @compl_desc: index of next descriptor to be completed by xFerComplete
 * @total_data: The total number of data bytes done.
 * @fifo_size: The size of the FIFO (for periodic IN endpoints)
 * @fifo_index: For Dedicated FIFO operation, only FIFO0 can be used for EP0.
 * @fifo_load: The amount of data loaded into the FIFO (periodic IN)
 * @last_load: The offset of data for the last start of request.
 * @size_loaded: The last loaded size for DxEPTSIZE for periodic IN
 * @target_frame: Targeted frame num to setup next ISOC transfer
 * @frame_overrun: Indicates SOF number overrun in DSTS
 *
 * This is the driver's state for each registered enpoint, allowing it
 * to keep track of transactions that need doing. Each endpoint has a
 * lock to protect the state, to try and avoid using an overall lock
 * for the host controller as much as possible.
 *
 * For periodic IN endpoints, we have fifo_size and fifo_load to try
 * and keep track of the amount of data in the periodic FIFO for each
 * of these as we don't have a status register that tells us how much
 * is in each of them. (note, this may actually be useless information
 * as in shared-fifo mode periodic in acts like a single-frame packet
 * buffer than a fifo)
 */
struct dwc2_hsotg_ep {
	struct usb_ep           ep;
	struct list_head        queue;
	struct dwc2_hsotg       *parent;
	struct dwc2_hsotg_req    *req;
	struct dentry           *debugfs;

	unsigned long           total_data;
	unsigned int            size_loaded;
	unsigned int            last_load;
	unsigned int            fifo_load;
	unsigned short          fifo_size;
	unsigned short		fifo_index;

	unsigned char           dir_in;
	unsigned char           map_dir;
	unsigned char           index;
	unsigned char           mc;
	u16                     interval;

	unsigned int            halted:1;
	unsigned int            periodic:1;
	unsigned int            isochronous:1;
	unsigned int            send_zlp:1;
	unsigned int            target_frame;
#define TARGET_FRAME_INITIAL   0xFFFFFFFF
	bool			frame_overrun;

	dma_addr_t		desc_list_dma;
	struct dwc2_dma_desc	*desc_list;
	u8			desc_count;

	unsigned int		next_desc;
	unsigned int		compl_desc;

	char                    name[10];
};

/**
 * struct dwc2_hsotg_req - data transfer request
 * @req: The USB gadget request
 * @queue: The list of requests for the endpoint this is queued for.
 * @saved_req_buf: variable to save req.buf when bounce buffers are used.
 */
struct dwc2_hsotg_req {
	struct usb_request      req;
	struct list_head        queue;
	void *saved_req_buf;
};

#if IS_ENABLED(CONFIG_USB_DWC2_PERIPHERAL) || \
	IS_ENABLED(CONFIG_USB_DWC2_DUAL_ROLE)
#define call_gadget(_hs, _entry) \
do { \
	if ((_hs)->gadget.speed != USB_SPEED_UNKNOWN && \
		(_hs)->driver && (_hs)->driver->_entry) { \
		spin_unlock(&_hs->lock); \
		(_hs)->driver->_entry(&(_hs)->gadget); \
		spin_lock(&_hs->lock); \
	} \
} while (0)
#else
#define call_gadget(_hs, _entry)	do {} while (0)
#endif

struct dwc2_hsotg;
struct dwc2_host_chan;

/* Device States */
enum dwc2_lx_state {
	DWC2_L0,	/* On state */
	DWC2_L1,	/* LPM sleep state */
	DWC2_L2,	/* USB suspend state */
	DWC2_L3,	/* Off state */
};

/* Gadget ep0 states */
enum dwc2_ep0_state {
	DWC2_EP0_SETUP,
	DWC2_EP0_DATA_IN,
	DWC2_EP0_DATA_OUT,
	DWC2_EP0_STATUS_IN,
	DWC2_EP0_STATUS_OUT,
};

/**
 * struct dwc2_core_params - Parameters for configuring the core
 *
 * @otg_cap:            Specifies the OTG capabilities.
 *                       0 - HNP and SRP capable
 *                       1 - SRP Only capable
 *                       2 - No HNP/SRP capable (always available)
 *                      Defaults to best available option (0, 1, then 2)
 * @host_dma:           Specifies whether to use slave or DMA mode for accessing
 *                      the data FIFOs. The driver will automatically detect the
 *                      value for this parameter if none is specified.
 *                       0 - Slave (always available)
 *                       1 - DMA (default, if available)
 * @dma_desc_enable:    When DMA mode is enabled, specifies whether to use
 *                      address DMA mode or descriptor DMA mode for accessing
 *                      the data FIFOs. The driver will automatically detect the
 *                      value for this if none is specified.
 *                       0 - Address DMA
 *                       1 - Descriptor DMA (default, if available)
 * @dma_desc_fs_enable: When DMA mode is enabled, specifies whether to use
 *                      address DMA mode or descriptor DMA mode for accessing
 *                      the data FIFOs in Full Speed mode only. The driver
 *                      will automatically detect the value for this if none is
 *                      specified.
 *                       0 - Address DMA
 *                       1 - Descriptor DMA in FS (default, if available)
 * @speed:              Specifies the maximum speed of operation in host and
 *                      device mode. The actual speed depends on the speed of
 *                      the attached device and the value of phy_type.
 *                       0 - High Speed
 *                           (default when phy_type is UTMI+ or ULPI)
 *                       1 - Full Speed
 *                           (default when phy_type is Full Speed)
 * @enable_dynamic_fifo: 0 - Use coreConsultant-specified FIFO size parameters
 *                       1 - Allow dynamic FIFO sizing (default, if available)
 * @en_multiple_tx_fifo: Specifies whether dedicated per-endpoint transmit FIFOs
 *                      are enabled for non-periodic IN endpoints in device
 *                      mode.
 * @host_rx_fifo_size:  Number of 4-byte words in the Rx FIFO in host mode when
 *                      dynamic FIFO sizing is enabled
 *                       16 to 32768
 *                      Actual maximum value is autodetected and also
 *                      the default.
 * @host_nperio_tx_fifo_size: Number of 4-byte words in the non-periodic Tx FIFO
 *                      in host mode when dynamic FIFO sizing is enabled
 *                       16 to 32768
 *                      Actual maximum value is autodetected and also
 *                      the default.
 * @host_perio_tx_fifo_size: Number of 4-byte words in the periodic Tx FIFO in
 *                      host mode when dynamic FIFO sizing is enabled
 *                       16 to 32768
 *                      Actual maximum value is autodetected and also
 *                      the default.
 * @max_transfer_size:  The maximum transfer size supported, in bytes
 *                       2047 to 65,535
 *                      Actual maximum value is autodetected and also
 *                      the default.
 * @max_packet_count:   The maximum number of packets in a transfer
 *                       15 to 511
 *                      Actual maximum value is autodetected and also
 *                      the default.
 * @host_channels:      The number of host channel registers to use
 *                       1 to 16
 *                      Actual maximum value is autodetected and also
 *                      the default.
 * @phy_type:           Specifies the type of PHY interface to use. By default,
 *                      the driver will automatically detect the phy_type.
 *                       0 - Full Speed Phy
 *                       1 - UTMI+ Phy
 *                       2 - ULPI Phy
 *                      Defaults to best available option (2, 1, then 0)
 * @phy_utmi_width:     Specifies the UTMI+ Data Width (in bits). This parameter
 *                      is applicable for a phy_type of UTMI+ or ULPI. (For a
 *                      ULPI phy_type, this parameter indicates the data width
 *                      between the MAC and the ULPI Wrapper.) Also, this
 *                      parameter is applicable only if the OTG_HSPHY_WIDTH cC
 *                      parameter was set to "8 and 16 bits", meaning that the
 *                      core has been configured to work at either data path
 *                      width.
 *                       8 or 16 (default 16 if available)
 * @phy_ulpi_ddr:       Specifies whether the ULPI operates at double or single
 *                      data rate. This parameter is only applicable if phy_type
 *                      is ULPI.
 *                       0 - single data rate ULPI interface with 8 bit wide
 *                           data bus (default)
 *                       1 - double data rate ULPI interface with 4 bit wide
 *                           data bus
 * @phy_ulpi_ext_vbus:  For a ULPI phy, specifies whether to use the internal or
 *                      external supply to drive the VBus
 *                       0 - Internal supply (default)
 *                       1 - External supply
 * @i2c_enable:         Specifies whether to use the I2Cinterface for a full
 *                      speed PHY. This parameter is only applicable if phy_type
 *                      is FS.
 *                       0 - No (default)
 *                       1 - Yes
 * @ipg_isoc_en:        Indicates the IPG supports is enabled or disabled.
 *                       0 - Disable (default)
 *                       1 - Enable
 * @acg_enable:		For enabling Active Clock Gating in the controller
 *                       0 - No
 *                       1 - Yes
 * @ulpi_fs_ls:         Make ULPI phy operate in FS/LS mode only
 *                       0 - No (default)
 *                       1 - Yes
 * @host_support_fs_ls_low_power: Specifies whether low power mode is supported
 *                      when attached to a Full Speed or Low Speed device in
 *                      host mode.
 *                       0 - Don't support low power mode (default)
 *                       1 - Support low power mode
 * @host_ls_low_power_phy_clk: Specifies the PHY clock rate in low power mode
 *                      when connected to a Low Speed device in host
 *                      mode. This parameter is applicable only if
 *                      host_support_fs_ls_low_power is enabled.
 *                       0 - 48 MHz
 *                           (default when phy_type is UTMI+ or ULPI)
 *                       1 - 6 MHz
 *                           (default when phy_type is Full Speed)
 * @oc_disable:		Flag to disable overcurrent condition.
 *			0 - Allow overcurrent condition to get detected
 *			1 - Disable overcurrent condtion to get detected
 * @ts_dline:           Enable Term Select Dline pulsing
 *                       0 - No (default)
 *                       1 - Yes
 * @reload_ctl:         Allow dynamic reloading of HFIR register during runtime
 *                       0 - No (default for core < 2.92a)
 *                       1 - Yes (default for core >= 2.92a)
 * @ahbcfg:             This field allows the default value of the GAHBCFG
 *                      register to be overridden
 *                       -1         - GAHBCFG value will be set to 0x06
 *                                    (INCR, default)
 *                       all others - GAHBCFG value will be overridden with
 *                                    this value
 *                      Not all bits can be controlled like this, the
 *                      bits defined by GAHBCFG_CTRL_MASK are controlled
 *                      by the driver and are ignored in this
 *                      configuration value.
 * @uframe_sched:       True to enable the microframe scheduler
 * @external_id_pin_ctl: Specifies whether ID pin is handled externally.
 *                      Disable CONIDSTSCHNG controller interrupt in such
 *                      case.
 *                      0 - No (default)
 *                      1 - Yes
 * @power_down:         Specifies whether the controller support power_down.
 *			If power_down is enabled, the controller will enter
 *			power_down in both peripheral and host mode when
 *			needed.
 *			0 - No (default)
 *			1 - Partial power down
 *			2 - Hibernation
 * @lpm:		Enable LPM support.
 *			0 - No
 *			1 - Yes
 * @lpm_clock_gating:		Enable core PHY clock gating.
 *			0 - No
 *			1 - Yes
 * @besl:		Enable LPM Errata support.
 *			0 - No
 *			1 - Yes
 * @hird_threshold_en:	HIRD or HIRD Threshold enable.
 *			0 - No
 *			1 - Yes
 * @hird_threshold:	Value of BESL or HIRD Threshold.
 * @activate_stm_fs_transceiver: Activate internal transceiver using GGPIO
 *			register.
 *			0 - Deactivate the transceiver (default)
 *			1 - Activate the transceiver
 * @g_dma:              Enables gadget dma usage (default: autodetect).
 * @g_dma_desc:         Enables gadget descriptor DMA (default: autodetect).
 * @g_rx_fifo_size:	The periodic rx fifo size for the device, in
 *			DWORDS from 16-32768 (default: 2048 if
 *			possible, otherwise autodetect).
 * @g_np_tx_fifo_size:	The non-periodic tx fifo size for the device in
 *			DWORDS from 16-32768 (default: 1024 if
 *			possible, otherwise autodetect).
 * @g_tx_fifo_size:	An array of TX fifo sizes in dedicated fifo
 *			mode. Each value corresponds to one EP
 *			starting from EP1 (max 15 values). Sizes are
 *			in DWORDS with possible values from from
 *			16-32768 (default: 256, 256, 256, 256, 768,
 *			768, 768, 768, 0, 0, 0, 0, 0, 0, 0).
 * @change_speed_quirk: Change speed configuration to DWC2_SPEED_PARAM_FULL
 *                      while full&low speed device connect. And change speed
 *                      back to DWC2_SPEED_PARAM_HIGH while device is gone.
 *			0 - No (default)
 *			1 - Yes
 *
 * The following parameters may be specified when starting the module. These
 * parameters define how the DWC_otg controller should be configured. A
 * value of -1 (or any other out of range value) for any parameter means
 * to read the value from hardware (if possible) or use the builtin
 * default described above.
 */
struct dwc2_core_params {
	u8 otg_cap;
#define DWC2_CAP_PARAM_HNP_SRP_CAPABLE		0
#define DWC2_CAP_PARAM_SRP_ONLY_CAPABLE		1
#define DWC2_CAP_PARAM_NO_HNP_SRP_CAPABLE	2

	u8 phy_type;
#define DWC2_PHY_TYPE_PARAM_FS		0
#define DWC2_PHY_TYPE_PARAM_UTMI	1
#define DWC2_PHY_TYPE_PARAM_ULPI	2

	u8 speed;
#define DWC2_SPEED_PARAM_HIGH	0
#define DWC2_SPEED_PARAM_FULL	1
#define DWC2_SPEED_PARAM_LOW	2

	u8 phy_utmi_width;
	bool phy_ulpi_ddr;
	bool phy_ulpi_ext_vbus;
	bool enable_dynamic_fifo;
	bool en_multiple_tx_fifo;
	bool i2c_enable;
	bool acg_enable;
	bool ulpi_fs_ls;
	bool ts_dline;
	bool reload_ctl;
	bool uframe_sched;
	bool external_id_pin_ctl;

	int power_down;
#define DWC2_POWER_DOWN_PARAM_NONE		0
#define DWC2_POWER_DOWN_PARAM_PARTIAL		1
#define DWC2_POWER_DOWN_PARAM_HIBERNATION	2

	bool lpm;
	bool lpm_clock_gating;
	bool besl;
	bool hird_threshold_en;
	u8 hird_threshold;
	bool activate_stm_fs_transceiver;
	bool ipg_isoc_en;
	u16 max_packet_count;
	u32 max_transfer_size;
	u32 ahbcfg;

	/* Host parameters */
	bool host_dma;
	bool dma_desc_enable;
	bool dma_desc_fs_enable;
	bool host_support_fs_ls_low_power;
	bool host_ls_low_power_phy_clk;
	bool oc_disable;

	u8 host_channels;
	u16 host_rx_fifo_size;
	u16 host_nperio_tx_fifo_size;
	u16 host_perio_tx_fifo_size;

	/* Gadget parameters */
	bool g_dma;
	bool g_dma_desc;
	u32 g_rx_fifo_size;
	u32 g_np_tx_fifo_size;
	u32 g_tx_fifo_size[MAX_EPS_CHANNELS];

	bool change_speed_quirk;
};

/**
 * struct dwc2_hw_params - Autodetected parameters.
 *
 * These parameters are the various parameters read from hardware
 * registers during initialization. They typically contain the best
 * supported or maximum value that can be configured in the
 * corresponding dwc2_core_params value.
 *
 * The values that are not in dwc2_core_params are documented below.
 *
 * @op_mode:             Mode of Operation
 *                       0 - HNP- and SRP-Capable OTG (Host & Device)
 *                       1 - SRP-Capable OTG (Host & Device)
 *                       2 - Non-HNP and Non-SRP Capable OTG (Host & Device)
 *                       3 - SRP-Capable Device
 *                       4 - Non-OTG Device
 *                       5 - SRP-Capable Host
 *                       6 - Non-OTG Host
 * @arch:                Architecture
 *                       0 - Slave only
 *                       1 - External DMA
 *                       2 - Internal DMA
 * @ipg_isoc_en:        This feature indicates that the controller supports
 *                      the worst-case scenario of Rx followed by Rx
 *                      Interpacket Gap (IPG) (32 bitTimes) as per the utmi
 *                      specification for any token following ISOC OUT token.
 *                       0 - Don't support
 *                       1 - Support
 * @power_optimized:    Are power optimizations enabled?
 * @num_dev_ep:         Number of device endpoints available
 * @num_dev_in_eps:     Number of device IN endpoints available
 * @num_dev_perio_in_ep: Number of device periodic IN endpoints
 *                       available
 * @dev_token_q_depth:  Device Mode IN Token Sequence Learning Queue
 *                      Depth
 *                       0 to 30
 * @host_perio_tx_q_depth:
 *                      Host Mode Periodic Request Queue Depth
 *                       2, 4 or 8
 * @nperio_tx_q_depth:
 *                      Non-Periodic Request Queue Depth
 *                       2, 4 or 8
 * @hs_phy_type:         High-speed PHY interface type
 *                       0 - High-speed interface not supported
 *                       1 - UTMI+
 *                       2 - ULPI
 *                       3 - UTMI+ and ULPI
 * @fs_phy_type:         Full-speed PHY interface type
 *                       0 - Full speed interface not supported
 *                       1 - Dedicated full speed interface
 *                       2 - FS pins shared with UTMI+ pins
 *                       3 - FS pins shared with ULPI pins
 * @total_fifo_size:    Total internal RAM for FIFOs (bytes)
 * @hibernation:	Is hibernation enabled?
 * @utmi_phy_data_width: UTMI+ PHY data width
 *                       0 - 8 bits
 *                       1 - 16 bits
 *                       2 - 8 or 16 bits
 * @snpsid:             Value from SNPSID register
 * @dev_ep_dirs:        Direction of device endpoints (GHWCFG1)
 * @g_tx_fifo_size:	Power-on values of TxFIFO sizes
 * @dma_desc_enable:    When DMA mode is enabled, specifies whether to use
 *                      address DMA mode or descriptor DMA mode for accessing
 *                      the data FIFOs. The driver will automatically detect the
 *                      value for this if none is specified.
 *                       0 - Address DMA
 *                       1 - Descriptor DMA (default, if available)
 * @enable_dynamic_fifo: 0 - Use coreConsultant-specified FIFO size parameters
 *                       1 - Allow dynamic FIFO sizing (default, if available)
 * @en_multiple_tx_fifo: Specifies whether dedicated per-endpoint transmit FIFOs
 *                      are enabled for non-periodic IN endpoints in device
 *                      mode.
 * @host_nperio_tx_fifo_size: Number of 4-byte words in the non-periodic Tx FIFO
 *                      in host mode when dynamic FIFO sizing is enabled
 *                       16 to 32768
 *                      Actual maximum value is autodetected and also
 *                      the default.
 * @host_perio_tx_fifo_size: Number of 4-byte words in the periodic Tx FIFO in
 *                      host mode when dynamic FIFO sizing is enabled
 *                       16 to 32768
 *                      Actual maximum value is autodetected and also
 *                      the default.
 * @max_transfer_size:  The maximum transfer size supported, in bytes
 *                       2047 to 65,535
 *                      Actual maximum value is autodetected and also
 *                      the default.
 * @max_packet_count:   The maximum number of packets in a transfer
 *                       15 to 511
 *                      Actual maximum value is autodetected and also
 *                      the default.
 * @host_channels:      The number of host channel registers to use
 *                       1 to 16
 *                      Actual maximum value is autodetected and also
 *                      the default.
 * @dev_nperio_tx_fifo_size: Number of 4-byte words in the non-periodic Tx FIFO
 *			     in device mode when dynamic FIFO sizing is enabled
 *			     16 to 32768
 *			     Actual maximum value is autodetected and also
 *			     the default.
 * @i2c_enable:         Specifies whether to use the I2Cinterface for a full
 *                      speed PHY. This parameter is only applicable if phy_type
 *                      is FS.
 *                       0 - No (default)
 *                       1 - Yes
 * @acg_enable:		For enabling Active Clock Gating in the controller
 *                       0 - Disable
 *                       1 - Enable
 * @lpm_mode:		For enabling Link Power Management in the controller
 *                       0 - Disable
 *                       1 - Enable
 * @rx_fifo_size:	Number of 4-byte words in the  Rx FIFO when dynamic
 *			FIFO sizing is enabled 16 to 32768
 *			Actual maximum value is autodetected and also
 *			the default.
 */
struct dwc2_hw_params {
	unsigned op_mode:3;
	unsigned arch:2;
	unsigned dma_desc_enable:1;
	unsigned enable_dynamic_fifo:1;
	unsigned en_multiple_tx_fifo:1;
	unsigned rx_fifo_size:16;
	unsigned host_nperio_tx_fifo_size:16;
	unsigned dev_nperio_tx_fifo_size:16;
	unsigned host_perio_tx_fifo_size:16;
	unsigned nperio_tx_q_depth:3;
	unsigned host_perio_tx_q_depth:3;
	unsigned dev_token_q_depth:5;
	unsigned max_transfer_size:26;
	unsigned max_packet_count:11;
	unsigned host_channels:5;
	unsigned hs_phy_type:2;
	unsigned fs_phy_type:2;
	unsigned i2c_enable:1;
	unsigned acg_enable:1;
	unsigned num_dev_ep:4;
	unsigned num_dev_in_eps : 4;
	unsigned num_dev_perio_in_ep:4;
	unsigned total_fifo_size:16;
	unsigned power_optimized:1;
	unsigned hibernation:1;
	unsigned utmi_phy_data_width:2;
	unsigned lpm_mode:1;
	unsigned ipg_isoc_en:1;
	u32 snpsid;
	u32 dev_ep_dirs;
	u32 g_tx_fifo_size[MAX_EPS_CHANNELS];
};

/* Size of control and EP0 buffers */
#define DWC2_CTRL_BUFF_SIZE 8

/**
 * struct dwc2_gregs_backup - Holds global registers state before
 * entering partial power down
 * @gotgctl:		Backup of GOTGCTL register
 * @gintmsk:		Backup of GINTMSK register
 * @gahbcfg:		Backup of GAHBCFG register
 * @gusbcfg:		Backup of GUSBCFG register
 * @grxfsiz:		Backup of GRXFSIZ register
 * @gnptxfsiz:		Backup of GNPTXFSIZ register
 * @gi2cctl:		Backup of GI2CCTL register
 * @glpmcfg:		Backup of GLPMCFG register
 * @gdfifocfg:		Backup of GDFIFOCFG register
 * @pcgcctl:		Backup of PCGCCTL register
 * @pcgcctl1:		Backup of PCGCCTL1 register
 * @dtxfsiz:		Backup of DTXFSIZ registers for each endpoint
 * @gpwrdn:		Backup of GPWRDN register
 * @valid:		True if registers values backuped.
 */
struct dwc2_gregs_backup {
	u32 gotgctl;
	u32 gintmsk;
	u32 gahbcfg;
	u32 gusbcfg;
	u32 grxfsiz;
	u32 gnptxfsiz;
	u32 gi2cctl;
	u32 glpmcfg;
	u32 pcgcctl;
	u32 pcgcctl1;
	u32 gdfifocfg;
	u32 gpwrdn;
	bool valid;
};

/**
 * struct dwc2_dregs_backup - Holds device registers state before
 * entering partial power down
 * @dcfg:		Backup of DCFG register
 * @dctl:		Backup of DCTL register
 * @daintmsk:		Backup of DAINTMSK register
 * @diepmsk:		Backup of DIEPMSK register
 * @doepmsk:		Backup of DOEPMSK register
 * @diepctl:		Backup of DIEPCTL register
 * @dieptsiz:		Backup of DIEPTSIZ register
 * @diepdma:		Backup of DIEPDMA register
 * @doepctl:		Backup of DOEPCTL register
 * @doeptsiz:		Backup of DOEPTSIZ register
 * @doepdma:		Backup of DOEPDMA register
 * @dtxfsiz:		Backup of DTXFSIZ registers for each endpoint
 * @valid:      True if registers values backuped.
 */
struct dwc2_dregs_backup {
	u32 dcfg;
	u32 dctl;
	u32 daintmsk;
	u32 diepmsk;
	u32 doepmsk;
	u32 diepctl[MAX_EPS_CHANNELS];
	u32 dieptsiz[MAX_EPS_CHANNELS];
	u32 diepdma[MAX_EPS_CHANNELS];
	u32 doepctl[MAX_EPS_CHANNELS];
	u32 doeptsiz[MAX_EPS_CHANNELS];
	u32 doepdma[MAX_EPS_CHANNELS];
	u32 dtxfsiz[MAX_EPS_CHANNELS];
	bool valid;
};

/**
 * struct dwc2_hregs_backup - Holds host registers state before
 * entering partial power down
 * @hcfg:		Backup of HCFG register
 * @haintmsk:		Backup of HAINTMSK register
 * @hcintmsk:		Backup of HCINTMSK register
 * @hprt0:		Backup of HPTR0 register
 * @hfir:		Backup of HFIR register
 * @hptxfsiz:		Backup of HPTXFSIZ register
 * @valid:      True if registers values backuped.
 */
struct dwc2_hregs_backup {
	u32 hcfg;
	u32 haintmsk;
	u32 hcintmsk[MAX_EPS_CHANNELS];
	u32 hprt0;
	u32 hfir;
	u32 hptxfsiz;
	bool valid;
};

/*
 * Constants related to high speed periodic scheduling
 *
 * We have a periodic schedule that is DWC2_HS_SCHEDULE_UFRAMES long.  From a
 * reservation point of view it's assumed that the schedule goes right back to
 * the beginning after the end of the schedule.
 *
 * What does that mean for scheduling things with a long interval?  It means
 * we'll reserve time for them in every possible microframe that they could
 * ever be scheduled in.  ...but we'll still only actually schedule them as
 * often as they were requested.
 *
 * We keep our schedule in a "bitmap" structure.  This simplifies having
 * to keep track of and merge intervals: we just let the bitmap code do most
 * of the heavy lifting.  In a way scheduling is much like memory allocation.
 *
 * We schedule 100us per uframe or 80% of 125us (the maximum amount you're
 * supposed to schedule for periodic transfers).  That's according to spec.
 *
 * Note that though we only schedule 80% of each microframe, the bitmap that we
 * keep the schedule in is tightly packed (AKA it doesn't have 100us worth of
 * space for each uFrame).
 *
 * Requirements:
 * - DWC2_HS_SCHEDULE_UFRAMES must even divide 0x4000 (HFNUM_MAX_FRNUM + 1)
 * - DWC2_HS_SCHEDULE_UFRAMES must be 8 times DWC2_LS_SCHEDULE_FRAMES (probably
 *   could be any multiple of 8 times DWC2_LS_SCHEDULE_FRAMES, but there might
 *   be bugs).  The 8 comes from the USB spec: number of microframes per frame.
 */
#define DWC2_US_PER_UFRAME		125
#define DWC2_HS_PERIODIC_US_PER_UFRAME	100

#define DWC2_HS_SCHEDULE_UFRAMES	8
#define DWC2_HS_SCHEDULE_US		(DWC2_HS_SCHEDULE_UFRAMES * \
					 DWC2_HS_PERIODIC_US_PER_UFRAME)

/*
 * Constants related to low speed scheduling
 *
 * For high speed we schedule every 1us.  For low speed that's a bit overkill,
 * so we make up a unit called a "slice" that's worth 25us.  There are 40
 * slices in a full frame and we can schedule 36 of those (90%) for periodic
 * transfers.
 *
 * Our low speed schedule can be as short as 1 frame or could be longer.  When
 * we only schedule 1 frame it means that we'll need to reserve a time every
 * frame even for things that only transfer very rarely, so something that runs
 * every 2048 frames will get time reserved in every frame.  Our low speed
 * schedule can be longer and we'll be able to handle more overlap, but that
 * will come at increased memory cost and increased time to schedule.
 *
 * Note: one other advantage of a short low speed schedule is that if we mess
 * up and miss scheduling we can jump in and use any of the slots that we
 * happened to reserve.
 *
 * With 25 us per slice and 1 frame in the schedule, we only need 4 bytes for
 * the schedule.  There will be one schedule per TT.
 *
 * Requirements:
 * - DWC2_US_PER_SLICE must evenly divide DWC2_LS_PERIODIC_US_PER_FRAME.
 */
#define DWC2_US_PER_SLICE	25
#define DWC2_SLICES_PER_UFRAME	(DWC2_US_PER_UFRAME / DWC2_US_PER_SLICE)

#define DWC2_ROUND_US_TO_SLICE(us) \
				(DIV_ROUND_UP((us), DWC2_US_PER_SLICE) * \
				 DWC2_US_PER_SLICE)

#define DWC2_LS_PERIODIC_US_PER_FRAME \
				900
#define DWC2_LS_PERIODIC_SLICES_PER_FRAME \
				(DWC2_LS_PERIODIC_US_PER_FRAME / \
				 DWC2_US_PER_SLICE)

#define DWC2_LS_SCHEDULE_FRAMES	1
#define DWC2_LS_SCHEDULE_SLICES	(DWC2_LS_SCHEDULE_FRAMES * \
				 DWC2_LS_PERIODIC_SLICES_PER_FRAME)

/**
 * struct dwc2_hsotg - Holds the state of the driver, including the non-periodic
 * and periodic schedules
 *
 * These are common for both host and peripheral modes:
 *
 * @dev:                The struct device pointer
 * @regs:		Pointer to controller regs
 * @hw_params:          Parameters that were autodetected from the
 *                      hardware registers
 * @params:	Parameters that define how the core should be configured
 * @op_state:           The operational State, during transitions (a_host=>
 *                      a_peripheral and b_device=>b_host) this may not match
 *                      the core, but allows the software to determine
 *                      transitions
 * @dr_mode:            Requested mode of operation, one of following:
 *                      - USB_DR_MODE_PERIPHERAL
 *                      - USB_DR_MODE_HOST
 *                      - USB_DR_MODE_OTG
 * @hcd_enabled:	Host mode sub-driver initialization indicator.
 * @gadget_enabled:	Peripheral mode sub-driver initialization indicator.
 * @ll_hw_enabled:	Status of low-level hardware resources.
 * @hibernated:		True if core is hibernated
 * @frame_number:       Frame number read from the core. For both device
 *			and host modes. The value ranges are from 0
 *			to HFNUM_MAX_FRNUM.
 * @phy:                The otg phy transceiver structure for phy control.
 * @uphy:               The otg phy transceiver structure for old USB phy
 *                      control.
 * @plat:               The platform specific configuration data. This can be
 *                      removed once all SoCs support usb transceiver.
 * @supplies:           Definition of USB power supplies
 * @vbus_supply:        Regulator supplying vbus.
 * @phyif:              PHY interface width
 * @lock:		Spinlock that protects all the driver data structures
 * @priv:		Stores a pointer to the struct usb_hcd
 * @queuing_high_bandwidth: True if multiple packets of a high-bandwidth
 *                      transfer are in process of being queued
 * @srp_success:        Stores status of SRP request in the case of a FS PHY
 *                      with an I2C interface
 * @wq_otg:             Workqueue object used for handling of some interrupts
 * @wf_otg:             Work object for handling Connector ID Status Change
 *                      interrupt
 * @wkp_timer:          Timer object for handling Wakeup Detected interrupt
 * @lx_state:           Lx state of connected device
 * @gr_backup: Backup of global registers during suspend
 * @dr_backup: Backup of device registers during suspend
 * @hr_backup: Backup of host registers during suspend
 * @needs_byte_swap:		Specifies whether the opposite endianness.
 *
 * These are for host mode:
 *
 * @flags:              Flags for handling root port state changes
 * @flags.d32:          Contain all root port flags
 * @flags.b:            Separate root port flags from each other
 * @flags.b.port_connect_status_change: True if root port connect status
 *                      changed
 * @flags.b.port_connect_status: True if device connected to root port
 * @flags.b.port_reset_change: True if root port reset status changed
 * @flags.b.port_enable_change: True if root port enable status changed
 * @flags.b.port_suspend_change: True if root port suspend status changed
 * @flags.b.port_over_current_change: True if root port over current state
 *                       changed.
 * @flags.b.port_l1_change: True if root port l1 status changed
 * @flags.b.reserved:   Reserved bits of root port register
 * @non_periodic_sched_inactive: Inactive QHs in the non-periodic schedule.
 *                      Transfers associated with these QHs are not currently
 *                      assigned to a host channel.
 * @non_periodic_sched_active: Active QHs in the non-periodic schedule.
 *                      Transfers associated with these QHs are currently
 *                      assigned to a host channel.
 * @non_periodic_qh_ptr: Pointer to next QH to process in the active
 *                      non-periodic schedule
 * @non_periodic_sched_waiting: Waiting QHs in the non-periodic schedule.
 *                      Transfers associated with these QHs are not currently
 *                      assigned to a host channel.
 * @periodic_sched_inactive: Inactive QHs in the periodic schedule. This is a
 *                      list of QHs for periodic transfers that are _not_
 *                      scheduled for the next frame. Each QH in the list has an
 *                      interval counter that determines when it needs to be
 *                      scheduled for execution. This scheduling mechanism
 *                      allows only a simple calculation for periodic bandwidth
 *                      used (i.e. must assume that all periodic transfers may
 *                      need to execute in the same frame). However, it greatly
 *                      simplifies scheduling and should be sufficient for the
 *                      vast majority of OTG hosts, which need to connect to a
 *                      small number of peripherals at one time. Items move from
 *                      this list to periodic_sched_ready when the QH interval
 *                      counter is 0 at SOF.
 * @periodic_sched_ready:  List of periodic QHs that are ready for execution in
 *                      the next frame, but have not yet been assigned to host
 *                      channels. Items move from this list to
 *                      periodic_sched_assigned as host channels become
 *                      available during the current frame.
 * @periodic_sched_assigned: List of periodic QHs to be executed in the next
 *                      frame that are assigned to host channels. Items move
 *                      from this list to periodic_sched_queued as the
 *                      transactions for the QH are queued to the DWC_otg
 *                      controller.
 * @periodic_sched_queued: List of periodic QHs that have been queued for
 *                      execution. Items move from this list to either
 *                      periodic_sched_inactive or periodic_sched_ready when the
 *                      channel associated with the transfer is released. If the
 *                      interval for the QH is 1, the item moves to
 *                      periodic_sched_ready because it must be rescheduled for
 *                      the next frame. Otherwise, the item moves to
 *                      periodic_sched_inactive.
 * @split_order:        List keeping track of channels doing splits, in order.
 * @periodic_usecs:     Total bandwidth claimed so far for periodic transfers.
 *                      This value is in microseconds per (micro)frame. The
 *                      assumption is that all periodic transfers may occur in
 *                      the same (micro)frame.
 * @hs_periodic_bitmap: Bitmap used by the microframe scheduler any time the
 *                      host is in high speed mode; low speed schedules are
 *                      stored elsewhere since we need one per TT.
 * @periodic_qh_count:  Count of periodic QHs, if using several eps. Used for
 *                      SOF enable/disable.
 * @free_hc_list:       Free host channels in the controller. This is a list of
 *                      struct dwc2_host_chan items.
 * @periodic_channels:  Number of host channels assigned to periodic transfers.
 *                      Currently assuming that there is a dedicated host
 *                      channel for each periodic transaction and at least one
 *                      host channel is available for non-periodic transactions.
 * @non_periodic_channels: Number of host channels assigned to non-periodic
 *                      transfers
 * @available_host_channels: Number of host channels available for the
 *			     microframe scheduler to use
 * @hc_ptr_array:       Array of pointers to the host channel descriptors.
 *                      Allows accessing a host channel descriptor given the
 *                      host channel number. This is useful in interrupt
 *                      handlers.
 * @status_buf:         Buffer used for data received during the status phase of
 *                      a control transfer.
 * @status_buf_dma:     DMA address for status_buf
 * @start_work:         Delayed work for handling host A-cable connection
 * @reset_work:         Delayed work for handling a port reset
 * @otg_port:           OTG port number
 * @frame_list:         Frame list
 * @frame_list_dma:     Frame list DMA address
 * @frame_list_sz:      Frame list size
 * @desc_gen_cache:     Kmem cache for generic descriptors
 * @desc_hsisoc_cache:  Kmem cache for hs isochronous descriptors
 * @unaligned_cache:    Kmem cache for DMA mode to handle non-aligned buf
 *
 * These are for peripheral mode:
 *
 * @driver:             USB gadget driver
 * @dedicated_fifos:    Set if the hardware has dedicated IN-EP fifos.
 * @num_of_eps:         Number of available EPs (excluding EP0)
 * @debug_root:         Root directrory for debugfs.
 * @ep0_reply:          Request used for ep0 reply.
 * @ep0_buff:           Buffer for EP0 reply data, if needed.
 * @ctrl_buff:          Buffer for EP0 control requests.
 * @ctrl_req:           Request for EP0 control packets.
 * @ep0_state:          EP0 control transfers state
 * @test_mode:          USB test mode requested by the host
 * @remote_wakeup_allowed: True if device is allowed to wake-up host by
 *                      remote-wakeup signalling
 * @setup_desc_dma:	EP0 setup stage desc chain DMA address
 * @setup_desc:		EP0 setup stage desc chain pointer
 * @ctrl_in_desc_dma:	EP0 IN data phase desc chain DMA address
 * @ctrl_in_desc:	EP0 IN data phase desc chain pointer
 * @ctrl_out_desc_dma:	EP0 OUT data phase desc chain DMA address
 * @ctrl_out_desc:	EP0 OUT data phase desc chain pointer
 * @irq:		Interrupt request line number
 * @clk:		Pointer to otg clock
 * @reset:		Pointer to dwc2 reset controller
 * @reset_ecc:          Pointer to dwc2 optional reset controller in Stratix10.
 * @regset:		A pointer to a struct debugfs_regset32, which contains
 *			a pointer to an array of register definitions, the
 *			array size and the base address where the register bank
 *			is to be found.
 * @bus_suspended:	True if bus is suspended
 * @last_frame_num:	Number of last frame. Range from 0 to  32768
 * @frame_num_array:    Used only  if CONFIG_USB_DWC2_TRACK_MISSED_SOFS is
 *			defined, for missed SOFs tracking. Array holds that
 *			frame numbers, which not equal to last_frame_num +1
 * @last_frame_num_array:   Used only  if CONFIG_USB_DWC2_TRACK_MISSED_SOFS is
 *			    defined, for missed SOFs tracking.
 *			    If current_frame_number != last_frame_num+1
 *			    then last_frame_num added to this array
 * @frame_num_idx:	Actual size of frame_num_array and last_frame_num_array
 * @dumped_frame_num_array:	1 - if missed SOFs frame numbers dumbed
 *				0 - if missed SOFs frame numbers not dumbed
 * @fifo_mem:			Total internal RAM for FIFOs (bytes)
 * @fifo_map:		Each bit intend for concrete fifo. If that bit is set,
 *			then that fifo is used
 * @gadget:		Represents a usb slave device
 * @connected:		Used in slave mode. True if device connected with host
 * @eps_in:		The IN endpoints being supplied to the gadget framework
 * @eps_out:		The OUT endpoints being supplied to the gadget framework
 * @new_connection:	Used in host mode. True if there are new connected
 *			device
 * @enabled:		Indicates the enabling state of controller
 *
 */
struct dwc2_hsotg {
	struct device *dev;
	void __iomem *regs;
	/** Params detected from hardware */
	struct dwc2_hw_params hw_params;
	/** Params to actually use */
	struct dwc2_core_params params;
	enum usb_otg_state op_state;
	enum usb_dr_mode dr_mode;
	unsigned int hcd_enabled:1;
	unsigned int gadget_enabled:1;
	unsigned int ll_hw_enabled:1;
	unsigned int hibernated:1;
	u16 frame_number;

	struct phy *phy;
	struct usb_phy *uphy;
	struct dwc2_hsotg_plat *plat;
	struct regulator_bulk_data supplies[DWC2_NUM_SUPPLIES];
	struct regulator *vbus_supply;
	u32 phyif;

	spinlock_t lock;
	void *priv;
	int     irq;
	struct clk *clk;
	struct reset_control *reset;
	struct reset_control *reset_ecc;

	unsigned int queuing_high_bandwidth:1;
	unsigned int srp_success:1;

	struct workqueue_struct *wq_otg;
	struct work_struct wf_otg;
	struct timer_list wkp_timer;
	enum dwc2_lx_state lx_state;
	struct dwc2_gregs_backup gr_backup;
	struct dwc2_dregs_backup dr_backup;
	struct dwc2_hregs_backup hr_backup;

	struct dentry *debug_root;
	struct debugfs_regset32 *regset;
	bool needs_byte_swap;

	/* DWC OTG HW Release versions */
#define DWC2_CORE_REV_2_71a	0x4f54271a
#define DWC2_CORE_REV_2_72a     0x4f54272a
#define DWC2_CORE_REV_2_80a	0x4f54280a
#define DWC2_CORE_REV_2_90a	0x4f54290a
#define DWC2_CORE_REV_2_91a	0x4f54291a
#define DWC2_CORE_REV_2_92a	0x4f54292a
#define DWC2_CORE_REV_2_94a	0x4f54294a
#define DWC2_CORE_REV_3_00a	0x4f54300a
#define DWC2_CORE_REV_3_10a	0x4f54310a
#define DWC2_CORE_REV_4_00a	0x4f54400a
#define DWC2_FS_IOT_REV_1_00a	0x5531100a
#define DWC2_HS_IOT_REV_1_00a	0x5532100a

	/* DWC OTG HW Core ID */
#define DWC2_OTG_ID		0x4f540000
#define DWC2_FS_IOT_ID		0x55310000
#define DWC2_HS_IOT_ID		0x55320000

#if IS_ENABLED(CONFIG_USB_DWC2_HOST) || IS_ENABLED(CONFIG_USB_DWC2_DUAL_ROLE)
	union dwc2_hcd_internal_flags {
		u32 d32;
		struct {
			unsigned port_connect_status_change:1;
			unsigned port_connect_status:1;
			unsigned port_reset_change:1;
			unsigned port_enable_change:1;
			unsigned port_suspend_change:1;
			unsigned port_over_current_change:1;
			unsigned port_l1_change:1;
			unsigned reserved:25;
		} b;
	} flags;

	struct list_head non_periodic_sched_inactive;
	struct list_head non_periodic_sched_waiting;
	struct list_head non_periodic_sched_active;
	struct list_head *non_periodic_qh_ptr;
	struct list_head periodic_sched_inactive;
	struct list_head periodic_sched_ready;
	struct list_head periodic_sched_assigned;
	struct list_head periodic_sched_queued;
	struct list_head split_order;
	u16 periodic_usecs;
	unsigned long hs_periodic_bitmap[
		DIV_ROUND_UP(DWC2_HS_SCHEDULE_US, BITS_PER_LONG)];
	u16 periodic_qh_count;
	bool bus_suspended;
	bool new_connection;

	u16 last_frame_num;

#ifdef CONFIG_USB_DWC2_TRACK_MISSED_SOFS
#define FRAME_NUM_ARRAY_SIZE 1000
	u16 *frame_num_array;
	u16 *last_frame_num_array;
	int frame_num_idx;
	int dumped_frame_num_array;
#endif

	struct list_head free_hc_list;
	int periodic_channels;
	int non_periodic_channels;
	int available_host_channels;
	struct dwc2_host_chan *hc_ptr_array[MAX_EPS_CHANNELS];
	u8 *status_buf;
	dma_addr_t status_buf_dma;
#define DWC2_HCD_STATUS_BUF_SIZE 64

	struct delayed_work start_work;
	struct delayed_work reset_work;
	u8 otg_port;
	u32 *frame_list;
	dma_addr_t frame_list_dma;
	u32 frame_list_sz;
	struct kmem_cache *desc_gen_cache;
	struct kmem_cache *desc_hsisoc_cache;
	struct kmem_cache *unaligned_cache;
#define DWC2_KMEM_UNALIGNED_BUF_SIZE 1024

#endif /* CONFIG_USB_DWC2_HOST || CONFIG_USB_DWC2_DUAL_ROLE */

#if IS_ENABLED(CONFIG_USB_DWC2_PERIPHERAL) || \
	IS_ENABLED(CONFIG_USB_DWC2_DUAL_ROLE)
	/* Gadget structures */
	struct usb_gadget_driver *driver;
	int fifo_mem;
	unsigned int dedicated_fifos:1;
	unsigned char num_of_eps;
	u32 fifo_map;

	struct usb_request *ep0_reply;
	struct usb_request *ctrl_req;
	void *ep0_buff;
	void *ctrl_buff;
	enum dwc2_ep0_state ep0_state;
	u8 test_mode;

	dma_addr_t setup_desc_dma[2];
	struct dwc2_dma_desc *setup_desc[2];
	dma_addr_t ctrl_in_desc_dma;
	struct dwc2_dma_desc *ctrl_in_desc;
	dma_addr_t ctrl_out_desc_dma;
	struct dwc2_dma_desc *ctrl_out_desc;

	struct usb_gadget gadget;
	unsigned int enabled:1;
	unsigned int connected:1;
	unsigned int remote_wakeup_allowed:1;
	struct dwc2_hsotg_ep *eps_in[MAX_EPS_CHANNELS];
	struct dwc2_hsotg_ep *eps_out[MAX_EPS_CHANNELS];
#endif /* CONFIG_USB_DWC2_PERIPHERAL || CONFIG_USB_DWC2_DUAL_ROLE */
};

/* Normal architectures just use readl/write */
static inline u32 dwc2_readl(struct dwc2_hsotg *hsotg, u32 offset)
{
	u32 val;

	val = readl(hsotg->regs + offset);
	if (hsotg->needs_byte_swap)
		return swab32(val);
	else
		return val;
}

static inline void dwc2_writel(struct dwc2_hsotg *hsotg, u32 value, u32 offset)
{
	if (hsotg->needs_byte_swap)
		writel(swab32(value), hsotg->regs + offset);
	else
		writel(value, hsotg->regs + offset);

#ifdef DWC2_LOG_WRITES
	pr_info("info:: wrote %08x to %p\n", value, hsotg->regs + offset);
#endif
}

static inline void dwc2_readl_rep(struct dwc2_hsotg *hsotg, u32 offset,
				  void *buffer, unsigned int count)
{
	if (count) {
		u32 *buf = buffer;

		do {
			u32 x = dwc2_readl(hsotg, offset);
			*buf++ = x;
		} while (--count);
	}
}

static inline void dwc2_writel_rep(struct dwc2_hsotg *hsotg, u32 offset,
				   const void *buffer, unsigned int count)
{
	if (count) {
		const u32 *buf = buffer;

		do {
			dwc2_writel(hsotg, *buf++, offset);
		} while (--count);
	}
}

/* Reasons for halting a host channel */
enum dwc2_halt_status {
	DWC2_HC_XFER_NO_HALT_STATUS,
	DWC2_HC_XFER_COMPLETE,
	DWC2_HC_XFER_URB_COMPLETE,
	DWC2_HC_XFER_ACK,
	DWC2_HC_XFER_NAK,
	DWC2_HC_XFER_NYET,
	DWC2_HC_XFER_STALL,
	DWC2_HC_XFER_XACT_ERR,
	DWC2_HC_XFER_FRAME_OVERRUN,
	DWC2_HC_XFER_BABBLE_ERR,
	DWC2_HC_XFER_DATA_TOGGLE_ERR,
	DWC2_HC_XFER_AHB_ERR,
	DWC2_HC_XFER_PERIODIC_INCOMPLETE,
	DWC2_HC_XFER_URB_DEQUEUE,
};

/* Core version information */
static inline bool dwc2_is_iot(struct dwc2_hsotg *hsotg)
{
	return (hsotg->hw_params.snpsid & 0xfff00000) == 0x55300000;
}

static inline bool dwc2_is_fs_iot(struct dwc2_hsotg *hsotg)
{
	return (hsotg->hw_params.snpsid & 0xffff0000) == 0x55310000;
}

static inline bool dwc2_is_hs_iot(struct dwc2_hsotg *hsotg)
{
	return (hsotg->hw_params.snpsid & 0xffff0000) == 0x55320000;
}

/*
 * The following functions support initialization of the core driver component
 * and the DWC_otg controller
 */
int dwc2_core_reset(struct dwc2_hsotg *hsotg, bool skip_wait);
int dwc2_enter_partial_power_down(struct dwc2_hsotg *hsotg);
int dwc2_exit_partial_power_down(struct dwc2_hsotg *hsotg, bool restore);
int dwc2_enter_hibernation(struct dwc2_hsotg *hsotg, int is_host);
int dwc2_exit_hibernation(struct dwc2_hsotg *hsotg, int rem_wakeup,
		int reset, int is_host);

void dwc2_force_mode(struct dwc2_hsotg *hsotg, bool host);
void dwc2_force_dr_mode(struct dwc2_hsotg *hsotg);

bool dwc2_is_controller_alive(struct dwc2_hsotg *hsotg);

/*
 * Common core Functions.
 * The following functions support managing the DWC_otg controller in either
 * device or host mode.
 */
void dwc2_read_packet(struct dwc2_hsotg *hsotg, u8 *dest, u16 bytes);
void dwc2_flush_tx_fifo(struct dwc2_hsotg *hsotg, const int num);
void dwc2_flush_rx_fifo(struct dwc2_hsotg *hsotg);

void dwc2_enable_global_interrupts(struct dwc2_hsotg *hcd);
void dwc2_disable_global_interrupts(struct dwc2_hsotg *hcd);

void dwc2_hib_restore_common(struct dwc2_hsotg *hsotg, int rem_wakeup,
			     int is_host);
int dwc2_backup_global_registers(struct dwc2_hsotg *hsotg);
int dwc2_restore_global_registers(struct dwc2_hsotg *hsotg);

void dwc2_enable_acg(struct dwc2_hsotg *hsotg);

/* This function should be called on every hardware interrupt. */
irqreturn_t dwc2_handle_common_intr(int irq, void *dev);

/* The device ID match table */
extern const struct of_device_id dwc2_of_match_table[];

int dwc2_lowlevel_hw_enable(struct dwc2_hsotg *hsotg);
int dwc2_lowlevel_hw_disable(struct dwc2_hsotg *hsotg);

/* Common polling functions */
int dwc2_hsotg_wait_bit_set(struct dwc2_hsotg *hs_otg, u32 reg, u32 bit,
			    u32 timeout);
int dwc2_hsotg_wait_bit_clear(struct dwc2_hsotg *hs_otg, u32 reg, u32 bit,
			      u32 timeout);
/* Parameters */
int dwc2_get_hwparams(struct dwc2_hsotg *hsotg);
int dwc2_init_params(struct dwc2_hsotg *hsotg);

/*
 * The following functions check the controller's OTG operation mode
 * capability (GHWCFG2.OTG_MODE).
 *
 * These functions can be used before the internal hsotg->hw_params
 * are read in and cached so they always read directly from the
 * GHWCFG2 register.
 */
unsigned int dwc2_op_mode(struct dwc2_hsotg *hsotg);
bool dwc2_hw_is_otg(struct dwc2_hsotg *hsotg);
bool dwc2_hw_is_host(struct dwc2_hsotg *hsotg);
bool dwc2_hw_is_device(struct dwc2_hsotg *hsotg);

/*
 * Returns the mode of operation, host or device
 */
static inline int dwc2_is_host_mode(struct dwc2_hsotg *hsotg)
{
	return (dwc2_readl(hsotg, GINTSTS) & GINTSTS_CURMODE_HOST) != 0;
}

static inline int dwc2_is_device_mode(struct dwc2_hsotg *hsotg)
{
	return (dwc2_readl(hsotg, GINTSTS) & GINTSTS_CURMODE_HOST) == 0;
}

/*
 * Dump core registers and SPRAM
 */
void dwc2_dump_dev_registers(struct dwc2_hsotg *hsotg);
void dwc2_dump_host_registers(struct dwc2_hsotg *hsotg);
void dwc2_dump_global_registers(struct dwc2_hsotg *hsotg);

/* Gadget defines */
#if IS_ENABLED(CONFIG_USB_DWC2_PERIPHERAL) || \
	IS_ENABLED(CONFIG_USB_DWC2_DUAL_ROLE)
int dwc2_hsotg_remove(struct dwc2_hsotg *hsotg);
int dwc2_hsotg_suspend(struct dwc2_hsotg *dwc2);
int dwc2_hsotg_resume(struct dwc2_hsotg *dwc2);
int dwc2_gadget_init(struct dwc2_hsotg *hsotg);
void dwc2_hsotg_core_init_disconnected(struct dwc2_hsotg *dwc2,
				       bool reset);
void dwc2_hsotg_core_connect(struct dwc2_hsotg *hsotg);
void dwc2_hsotg_disconnect(struct dwc2_hsotg *dwc2);
int dwc2_hsotg_set_test_mode(struct dwc2_hsotg *hsotg, int testmode);
#define dwc2_is_device_connected(hsotg) (hsotg->connected)
int dwc2_backup_device_registers(struct dwc2_hsotg *hsotg);
int dwc2_restore_device_registers(struct dwc2_hsotg *hsotg, int remote_wakeup);
int dwc2_gadget_enter_hibernation(struct dwc2_hsotg *hsotg);
int dwc2_gadget_exit_hibernation(struct dwc2_hsotg *hsotg,
				 int rem_wakeup, int reset);
int dwc2_hsotg_tx_fifo_count(struct dwc2_hsotg *hsotg);
int dwc2_hsotg_tx_fifo_total_depth(struct dwc2_hsotg *hsotg);
int dwc2_hsotg_tx_fifo_average_depth(struct dwc2_hsotg *hsotg);
void dwc2_gadget_init_lpm(struct dwc2_hsotg *hsotg);
#else
static inline int dwc2_hsotg_remove(struct dwc2_hsotg *dwc2)
{ return 0; }
static inline int dwc2_hsotg_suspend(struct dwc2_hsotg *dwc2)
{ return 0; }
static inline int dwc2_hsotg_resume(struct dwc2_hsotg *dwc2)
{ return 0; }
static inline int dwc2_gadget_init(struct dwc2_hsotg *hsotg)
{ return 0; }
static inline void dwc2_hsotg_core_init_disconnected(struct dwc2_hsotg *dwc2,
						     bool reset) {}
static inline void dwc2_hsotg_core_connect(struct dwc2_hsotg *hsotg) {}
static inline void dwc2_hsotg_disconnect(struct dwc2_hsotg *dwc2) {}
static inline int dwc2_hsotg_set_test_mode(struct dwc2_hsotg *hsotg,
					   int testmode)
{ return 0; }
#define dwc2_is_device_connected(hsotg) (0)
static inline int dwc2_backup_device_registers(struct dwc2_hsotg *hsotg)
{ return 0; }
static inline int dwc2_restore_device_registers(struct dwc2_hsotg *hsotg,
						int remote_wakeup)
{ return 0; }
static inline int dwc2_gadget_enter_hibernation(struct dwc2_hsotg *hsotg)
{ return 0; }
static inline int dwc2_gadget_exit_hibernation(struct dwc2_hsotg *hsotg,
					       int rem_wakeup, int reset)
{ return 0; }
static inline int dwc2_hsotg_tx_fifo_count(struct dwc2_hsotg *hsotg)
{ return 0; }
static inline int dwc2_hsotg_tx_fifo_total_depth(struct dwc2_hsotg *hsotg)
{ return 0; }
static inline int dwc2_hsotg_tx_fifo_average_depth(struct dwc2_hsotg *hsotg)
{ return 0; }
static inline void dwc2_gadget_init_lpm(struct dwc2_hsotg *hsotg) {}
#endif

#if IS_ENABLED(CONFIG_USB_DWC2_HOST) || IS_ENABLED(CONFIG_USB_DWC2_DUAL_ROLE)
int dwc2_hcd_get_frame_number(struct dwc2_hsotg *hsotg);
int dwc2_hcd_get_future_frame_number(struct dwc2_hsotg *hsotg, int us);
void dwc2_hcd_connect(struct dwc2_hsotg *hsotg);
void dwc2_hcd_disconnect(struct dwc2_hsotg *hsotg, bool force);
void dwc2_hcd_start(struct dwc2_hsotg *hsotg);
int dwc2_core_init(struct dwc2_hsotg *hsotg, bool initial_setup);
int dwc2_backup_host_registers(struct dwc2_hsotg *hsotg);
int dwc2_restore_host_registers(struct dwc2_hsotg *hsotg);
int dwc2_host_enter_hibernation(struct dwc2_hsotg *hsotg);
int dwc2_host_exit_hibernation(struct dwc2_hsotg *hsotg,
			       int rem_wakeup, int reset);
#else
static inline int dwc2_hcd_get_frame_number(struct dwc2_hsotg *hsotg)
{ return 0; }
static inline int dwc2_hcd_get_future_frame_number(struct dwc2_hsotg *hsotg,
						   int us)
{ return 0; }
static inline void dwc2_hcd_connect(struct dwc2_hsotg *hsotg) {}
static inline void dwc2_hcd_disconnect(struct dwc2_hsotg *hsotg, bool force) {}
static inline void dwc2_hcd_start(struct dwc2_hsotg *hsotg) {}
static inline void dwc2_hcd_remove(struct dwc2_hsotg *hsotg) {}
static inline int dwc2_core_init(struct dwc2_hsotg *hsotg, bool initial_setup)
{ return 0; }
static inline int dwc2_hcd_init(struct dwc2_hsotg *hsotg)
{ return 0; }
static inline int dwc2_backup_host_registers(struct dwc2_hsotg *hsotg)
{ return 0; }
static inline int dwc2_restore_host_registers(struct dwc2_hsotg *hsotg)
{ return 0; }
static inline int dwc2_host_enter_hibernation(struct dwc2_hsotg *hsotg)
{ return 0; }
static inline int dwc2_host_exit_hibernation(struct dwc2_hsotg *hsotg,
					     int rem_wakeup, int reset)
{ return 0; }

#endif

#endif /* __DWC2_CORE_H__ */<|MERGE_RESOLUTION|>--- conflicted
+++ resolved
@@ -45,61 +45,6 @@
 #include <linux/usb/phy.h>
 #include "hw.h"
 
-<<<<<<< HEAD
-#ifdef CONFIG_MIPS
-/*
- * There are some MIPS machines that can run in either big-endian
- * or little-endian mode and that use the dwc2 register without
- * a byteswap in both ways.
- * Unlike other architectures, MIPS apparently does not require a
- * barrier before the __raw_writel() to synchronize with DMA but does
- * require the barrier after the __raw_writel() to serialize a set of
- * writes. This set of operations was added specifically for MIPS and
- * should only be used there.
- */
-static inline u32 dwc2_readl(const void __iomem *addr)
-{
-	u32 value = __raw_readl(addr);
-
-	/* In order to preserve endianness __raw_* operation is used. Therefore
-	 * a barrier is needed to ensure IO access is not re-ordered across
-	 * reads or writes
-	 */
-	mb();
-	return value;
-}
-
-static inline void dwc2_writel(u32 value, void __iomem *addr)
-{
-	__raw_writel(value, addr);
-
-	/*
-	 * In order to preserve endianness __raw_* operation is used. Therefore
-	 * a barrier is needed to ensure IO access is not re-ordered across
-	 * reads or writes
-	 */
-	mb();
-#ifdef DWC2_LOG_WRITES
-	pr_info("INFO:: wrote %08x to %p\n", value, addr);
-#endif
-}
-#else
-/* Normal architectures just use readl/write */
-static inline u32 dwc2_readl(const void __iomem *addr)
-{
-	return readl(addr);
-}
-
-static inline void dwc2_writel(u32 value, void __iomem *addr)
-{
-	writel(value, addr);
-
-#ifdef DWC2_LOG_WRITES
-	pr_info("info:: wrote %08x to %p\n", value, addr);
-#endif
-}
-#endif
-=======
 /*
  * Suggested defines for tracers:
  * - no_printk:    Disable tracing
@@ -119,7 +64,6 @@
 #define dwc2_sch_vdbg(hsotg, fmt, ...)					\
 	DWC2_TRACE_SCHEDULER_VB(pr_fmt("%s: SCH: " fmt),		\
 				dev_name(hsotg->dev), ##__VA_ARGS__)
->>>>>>> 286cd8c7
 
 /* Maximum number of Endpoints/HostChannels */
 #define MAX_EPS_CHANNELS	16
