// SPDX-License-Identifier: GPL-2.0
/*
 * TUSB6010 USB 2.0 OTG Dual Role controller OMAP DMA interface
 *
 * Copyright (C) 2006 Nokia Corporation
 * Tony Lindgren <tony@atomide.com>
 */
#include <linux/module.h>
#include <linux/kernel.h>
#include <linux/errno.h>
#include <linux/usb.h>
#include <linux/platform_device.h>
#include <linux/dma-mapping.h>
#include <linux/slab.h>
#include <linux/dmaengine.h>

#include "musb_core.h"
#include "tusb6010.h"

#define to_chdat(c)		((struct tusb_omap_dma_ch *)(c)->private_data)

#define MAX_DMAREQ		5	/* REVISIT: Really 6, but req5 not OK */

struct tusb_dma_data {
	s8			dmareq;
	struct dma_chan		*chan;
};

struct tusb_omap_dma_ch {
	struct musb		*musb;
	void __iomem		*tbase;
	unsigned long		phys_offset;
	int			epnum;
	u8			tx;
	struct musb_hw_ep	*hw_ep;

	struct tusb_dma_data	*dma_data;

	struct tusb_omap_dma	*tusb_dma;

	dma_addr_t		dma_addr;

	u32			len;
	u16			packet_sz;
	u16			transfer_packet_sz;
	u32			transfer_len;
	u32			completed_len;
};

struct tusb_omap_dma {
	struct dma_controller		controller;
	void __iomem			*tbase;

	struct tusb_dma_data		dma_pool[MAX_DMAREQ];
	unsigned			multichannel:1;
};

/*
 * Allocate dmareq0 to the current channel unless it's already taken
 */
static inline int tusb_omap_use_shared_dmareq(struct tusb_omap_dma_ch *chdat)
{
	u32		reg = musb_readl(chdat->tbase, TUSB_DMA_EP_MAP);

	if (reg != 0) {
		dev_dbg(chdat->musb->controller, "ep%i dmareq0 is busy for ep%i\n",
			chdat->epnum, reg & 0xf);
		return -EAGAIN;
	}

	if (chdat->tx)
		reg = (1 << 4) | chdat->epnum;
	else
		reg = chdat->epnum;

	musb_writel(chdat->tbase, TUSB_DMA_EP_MAP, reg);

	return 0;
}

static inline void tusb_omap_free_shared_dmareq(struct tusb_omap_dma_ch *chdat)
{
	u32		reg = musb_readl(chdat->tbase, TUSB_DMA_EP_MAP);

	if ((reg & 0xf) != chdat->epnum) {
		printk(KERN_ERR "ep%i trying to release dmareq0 for ep%i\n",
			chdat->epnum, reg & 0xf);
		return;
	}
	musb_writel(chdat->tbase, TUSB_DMA_EP_MAP, 0);
}

/*
 * See also musb_dma_completion in plat_uds.c and musb_g_[tx|rx]() in
 * musb_gadget.c.
 */
static void tusb_omap_dma_cb(void *data)
{
	struct dma_channel	*channel = (struct dma_channel *)data;
	struct tusb_omap_dma_ch	*chdat = to_chdat(channel);
	struct tusb_omap_dma	*tusb_dma = chdat->tusb_dma;
	struct musb		*musb = chdat->musb;
	struct device		*dev = musb->controller;
	struct musb_hw_ep	*hw_ep = chdat->hw_ep;
	void __iomem		*ep_conf = hw_ep->conf;
	void __iomem		*mbase = musb->mregs;
	unsigned long		remaining, flags, pio;

	spin_lock_irqsave(&musb->lock, flags);

	dev_dbg(musb->controller, "ep%i %s dma callback\n",
		chdat->epnum, chdat->tx ? "tx" : "rx");

	if (chdat->tx)
		remaining = musb_readl(ep_conf, TUSB_EP_TX_OFFSET);
	else
		remaining = musb_readl(ep_conf, TUSB_EP_RX_OFFSET);

	remaining = TUSB_EP_CONFIG_XFR_SIZE(remaining);

	/* HW issue #10: XFR_SIZE may get corrupt on DMA (both async & sync) */
	if (unlikely(remaining > chdat->transfer_len)) {
		dev_dbg(musb->controller, "Corrupt %s XFR_SIZE: 0x%08lx\n",
			chdat->tx ? "tx" : "rx", remaining);
		remaining = 0;
	}

	channel->actual_len = chdat->transfer_len - remaining;
	pio = chdat->len - channel->actual_len;

	dev_dbg(musb->controller, "DMA remaining %lu/%u\n", remaining, chdat->transfer_len);

	/* Transfer remaining 1 - 31 bytes */
	if (pio > 0 && pio < 32) {
		u8	*buf;

		dev_dbg(musb->controller, "Using PIO for remaining %lu bytes\n", pio);
		buf = phys_to_virt((u32)chdat->dma_addr) + chdat->transfer_len;
		if (chdat->tx) {
			dma_unmap_single(dev, chdat->dma_addr,
						chdat->transfer_len,
						DMA_TO_DEVICE);
			musb_write_fifo(hw_ep, pio, buf);
		} else {
			dma_unmap_single(dev, chdat->dma_addr,
						chdat->transfer_len,
						DMA_FROM_DEVICE);
			musb_read_fifo(hw_ep, pio, buf);
		}
		channel->actual_len += pio;
	}

	if (!tusb_dma->multichannel)
		tusb_omap_free_shared_dmareq(chdat);

	channel->status = MUSB_DMA_STATUS_FREE;

	musb_dma_completion(musb, chdat->epnum, chdat->tx);

	/* We must terminate short tx transfers manually by setting TXPKTRDY.
	 * REVISIT: This same problem may occur with other MUSB dma as well.
	 * Easy to test with g_ether by pinging the MUSB board with ping -s54.
	 */
	if ((chdat->transfer_len < chdat->packet_sz)
			|| (chdat->transfer_len % chdat->packet_sz != 0)) {
		u16	csr;

		if (chdat->tx) {
			dev_dbg(musb->controller, "terminating short tx packet\n");
			musb_ep_select(mbase, chdat->epnum);
			csr = musb_readw(hw_ep->regs, MUSB_TXCSR);
			csr |= MUSB_TXCSR_MODE | MUSB_TXCSR_TXPKTRDY
				| MUSB_TXCSR_P_WZC_BITS;
			musb_writew(hw_ep->regs, MUSB_TXCSR, csr);
		}
	}

	spin_unlock_irqrestore(&musb->lock, flags);
}

static int tusb_omap_dma_program(struct dma_channel *channel, u16 packet_sz,
				u8 rndis_mode, dma_addr_t dma_addr, u32 len)
{
	struct tusb_omap_dma_ch		*chdat = to_chdat(channel);
	struct tusb_omap_dma		*tusb_dma = chdat->tusb_dma;
	struct musb			*musb = chdat->musb;
	struct device			*dev = musb->controller;
	struct musb_hw_ep		*hw_ep = chdat->hw_ep;
	void __iomem			*mbase = musb->mregs;
	void __iomem			*ep_conf = hw_ep->conf;
	dma_addr_t			fifo_addr = hw_ep->fifo_sync;
	u32				dma_remaining;
	u16				csr;
	u32				psize;
<<<<<<< HEAD
	int				ch;
	s8				dmareq;
	s8				sync_dev;
=======
	struct tusb_dma_data		*dma_data;
	struct dma_async_tx_descriptor	*dma_desc;
	struct dma_slave_config		dma_cfg;
	enum dma_transfer_direction	dma_dir;
	u32				port_window;
	int				ret;
>>>>>>> 286cd8c7

	if (unlikely(dma_addr & 0x1) || (len < 32) || (len > packet_sz))
		return false;

	/*
	 * HW issue #10: Async dma will eventually corrupt the XFR_SIZE
	 * register which will cause missed DMA interrupt. We could try to
	 * use a timer for the callback, but it is unsafe as the XFR_SIZE
	 * register is corrupt, and we won't know if the DMA worked.
	 */
	if (dma_addr & 0x2)
		return false;

	/*
	 * Because of HW issue #10, it seems like mixing sync DMA and async
	 * PIO access can confuse the DMA. Make sure XFR_SIZE is reset before
	 * using the channel for DMA.
	 */
	if (chdat->tx)
		dma_remaining = musb_readl(ep_conf, TUSB_EP_TX_OFFSET);
	else
		dma_remaining = musb_readl(ep_conf, TUSB_EP_RX_OFFSET);

	dma_remaining = TUSB_EP_CONFIG_XFR_SIZE(dma_remaining);
	if (dma_remaining) {
		dev_dbg(musb->controller, "Busy %s dma, not using: %08x\n",
			chdat->tx ? "tx" : "rx", dma_remaining);
		return false;
	}

	chdat->transfer_len = len & ~0x1f;

	if (len < packet_sz)
		chdat->transfer_packet_sz = chdat->transfer_len;
	else
		chdat->transfer_packet_sz = packet_sz;

	dma_data = chdat->dma_data;
	if (!tusb_dma->multichannel) {
		if (tusb_omap_use_shared_dmareq(chdat) != 0) {
			dev_dbg(musb->controller, "could not get dma for ep%i\n", chdat->epnum);
			return false;
		}
		if (dma_data->dmareq < 0) {
			/* REVISIT: This should get blocked earlier, happens
			 * with MSC ErrorRecoveryTest
			 */
			WARN_ON(1);
			return false;
		}
	}

	chdat->packet_sz = packet_sz;
	chdat->len = len;
	channel->actual_len = 0;
	chdat->dma_addr = dma_addr;
	channel->status = MUSB_DMA_STATUS_BUSY;

	/* Since we're recycling dma areas, we need to clean or invalidate */
	if (chdat->tx) {
		dma_dir = DMA_MEM_TO_DEV;
		dma_map_single(dev, phys_to_virt(dma_addr), len,
				DMA_TO_DEVICE);
	} else {
		dma_dir = DMA_DEV_TO_MEM;
		dma_map_single(dev, phys_to_virt(dma_addr), len,
				DMA_FROM_DEVICE);
	}

	memset(&dma_cfg, 0, sizeof(dma_cfg));

	/* Use 16-bit transfer if dma_addr is not 32-bit aligned */
	if ((dma_addr & 0x3) == 0) {
		dma_cfg.src_addr_width = DMA_SLAVE_BUSWIDTH_4_BYTES;
		dma_cfg.dst_addr_width = DMA_SLAVE_BUSWIDTH_4_BYTES;
		port_window = 8;
	} else {
		dma_cfg.src_addr_width = DMA_SLAVE_BUSWIDTH_2_BYTES;
		dma_cfg.dst_addr_width = DMA_SLAVE_BUSWIDTH_2_BYTES;
		port_window = 16;

		fifo_addr = hw_ep->fifo_async;
	}

	dev_dbg(musb->controller,
		"ep%i %s dma: %pad len: %u(%u) packet_sz: %i(%i)\n",
		chdat->epnum, chdat->tx ? "tx" : "rx", &dma_addr,
		chdat->transfer_len, len, chdat->transfer_packet_sz, packet_sz);

	dma_cfg.src_addr = fifo_addr;
	dma_cfg.dst_addr = fifo_addr;
	dma_cfg.src_port_window_size = port_window;
	dma_cfg.src_maxburst = port_window;
	dma_cfg.dst_port_window_size = port_window;
	dma_cfg.dst_maxburst = port_window;

	ret = dmaengine_slave_config(dma_data->chan, &dma_cfg);
	if (ret) {
		dev_err(musb->controller, "DMA slave config failed: %d\n", ret);
		return false;
	}

	dma_desc = dmaengine_prep_slave_single(dma_data->chan, dma_addr,
					chdat->transfer_len, dma_dir,
					DMA_PREP_INTERRUPT | DMA_CTRL_ACK);
	if (!dma_desc) {
		dev_err(musb->controller, "DMA prep_slave_single failed\n");
		return false;
	}

	dma_desc->callback = tusb_omap_dma_cb;
	dma_desc->callback_param = channel;
	dmaengine_submit(dma_desc);

	dev_dbg(musb->controller,
		"ep%i %s using %i-bit %s dma from %pad to %pad\n",
		chdat->epnum, chdat->tx ? "tx" : "rx",
		dma_cfg.src_addr_width * 8,
		((dma_addr & 0x3) == 0) ? "sync" : "async",
		(dma_dir == DMA_MEM_TO_DEV) ? &dma_addr : &fifo_addr,
		(dma_dir == DMA_MEM_TO_DEV) ? &fifo_addr : &dma_addr);

	/*
	 * Prepare MUSB for DMA transfer
	 */
	musb_ep_select(mbase, chdat->epnum);
	if (chdat->tx) {
		csr = musb_readw(hw_ep->regs, MUSB_TXCSR);
		csr |= (MUSB_TXCSR_AUTOSET | MUSB_TXCSR_DMAENAB
			| MUSB_TXCSR_DMAMODE | MUSB_TXCSR_MODE);
		csr &= ~MUSB_TXCSR_P_UNDERRUN;
		musb_writew(hw_ep->regs, MUSB_TXCSR, csr);
	} else {
		csr = musb_readw(hw_ep->regs, MUSB_RXCSR);
		csr |= MUSB_RXCSR_DMAENAB;
		csr &= ~(MUSB_RXCSR_AUTOCLEAR | MUSB_RXCSR_DMAMODE);
		musb_writew(hw_ep->regs, MUSB_RXCSR,
			csr | MUSB_RXCSR_P_WZC_BITS);
	}

	/* Start DMA transfer */
	dma_async_issue_pending(dma_data->chan);

	if (chdat->tx) {
		/* Send transfer_packet_sz packets at a time */
		psize = musb_readl(ep_conf, TUSB_EP_MAX_PACKET_SIZE_OFFSET);
		psize &= ~0x7ff;
		psize |= chdat->transfer_packet_sz;
		musb_writel(ep_conf, TUSB_EP_MAX_PACKET_SIZE_OFFSET, psize);

		musb_writel(ep_conf, TUSB_EP_TX_OFFSET,
			TUSB_EP_CONFIG_XFR_SIZE(chdat->transfer_len));
	} else {
		/* Receive transfer_packet_sz packets at a time */
		psize = musb_readl(ep_conf, TUSB_EP_MAX_PACKET_SIZE_OFFSET);
		psize &= ~(0x7ff << 16);
		psize |= (chdat->transfer_packet_sz << 16);
		musb_writel(ep_conf, TUSB_EP_MAX_PACKET_SIZE_OFFSET, psize);

		musb_writel(ep_conf, TUSB_EP_RX_OFFSET,
			TUSB_EP_CONFIG_XFR_SIZE(chdat->transfer_len));
	}

	return true;
}

static int tusb_omap_dma_abort(struct dma_channel *channel)
{
	struct tusb_omap_dma_ch	*chdat = to_chdat(channel);

	if (chdat->dma_data)
		dmaengine_terminate_all(chdat->dma_data->chan);

	channel->status = MUSB_DMA_STATUS_FREE;

	return 0;
}

static inline int tusb_omap_dma_allocate_dmareq(struct tusb_omap_dma_ch *chdat)
{
	u32		reg = musb_readl(chdat->tbase, TUSB_DMA_EP_MAP);
	int		i, dmareq_nr = -1;

	for (i = 0; i < MAX_DMAREQ; i++) {
		int cur = (reg & (0xf << (i * 5))) >> (i * 5);
		if (cur == 0) {
			dmareq_nr = i;
			break;
		}
	}

	if (dmareq_nr == -1)
		return -EAGAIN;

	reg |= (chdat->epnum << (dmareq_nr * 5));
	if (chdat->tx)
		reg |= ((1 << 4) << (dmareq_nr * 5));
	musb_writel(chdat->tbase, TUSB_DMA_EP_MAP, reg);

	chdat->dma_data = &chdat->tusb_dma->dma_pool[dmareq_nr];

	return 0;
}

static inline void tusb_omap_dma_free_dmareq(struct tusb_omap_dma_ch *chdat)
{
	u32 reg;

	if (!chdat || !chdat->dma_data || chdat->dma_data->dmareq < 0)
		return;

	reg = musb_readl(chdat->tbase, TUSB_DMA_EP_MAP);
	reg &= ~(0x1f << (chdat->dma_data->dmareq * 5));
	musb_writel(chdat->tbase, TUSB_DMA_EP_MAP, reg);

	chdat->dma_data = NULL;
}

static struct dma_channel *dma_channel_pool[MAX_DMAREQ];

static struct dma_channel *
tusb_omap_dma_allocate(struct dma_controller *c,
		struct musb_hw_ep *hw_ep,
		u8 tx)
{
	int ret, i;
	struct tusb_omap_dma	*tusb_dma;
	struct musb		*musb;
	struct dma_channel	*channel = NULL;
	struct tusb_omap_dma_ch	*chdat = NULL;
	struct tusb_dma_data	*dma_data = NULL;

	tusb_dma = container_of(c, struct tusb_omap_dma, controller);
	musb = tusb_dma->controller.musb;

	/* REVISIT: Why does dmareq5 not work? */
	if (hw_ep->epnum == 0) {
		dev_dbg(musb->controller, "Not allowing DMA for ep0 %s\n", tx ? "tx" : "rx");
		return NULL;
	}

	for (i = 0; i < MAX_DMAREQ; i++) {
		struct dma_channel *ch = dma_channel_pool[i];
		if (ch->status == MUSB_DMA_STATUS_UNKNOWN) {
			ch->status = MUSB_DMA_STATUS_FREE;
			channel = ch;
			chdat = ch->private_data;
			break;
		}
	}

	if (!channel)
		return NULL;

	chdat->musb = tusb_dma->controller.musb;
	chdat->tbase = tusb_dma->tbase;
	chdat->hw_ep = hw_ep;
	chdat->epnum = hw_ep->epnum;
	chdat->completed_len = 0;
	chdat->tusb_dma = tusb_dma;
	if (tx)
		chdat->tx = 1;
	else
		chdat->tx = 0;

	channel->max_len = 0x7fffffff;
	channel->desired_mode = 0;
	channel->actual_len = 0;

	if (!chdat->dma_data) {
		if (tusb_dma->multichannel) {
			ret = tusb_omap_dma_allocate_dmareq(chdat);
			if (ret != 0)
				goto free_dmareq;
		} else {
			chdat->dma_data = &tusb_dma->dma_pool[0];
		}
	}

	dma_data = chdat->dma_data;

	dev_dbg(musb->controller, "ep%i %s dma: %s dmareq%i\n",
		chdat->epnum,
		chdat->tx ? "tx" : "rx",
		tusb_dma->multichannel ? "shared" : "dedicated",
		dma_data->dmareq);

	return channel;

free_dmareq:
	tusb_omap_dma_free_dmareq(chdat);

	dev_dbg(musb->controller, "ep%i: Could not get a DMA channel\n", chdat->epnum);
	channel->status = MUSB_DMA_STATUS_UNKNOWN;

	return NULL;
}

static void tusb_omap_dma_release(struct dma_channel *channel)
{
	struct tusb_omap_dma_ch	*chdat = to_chdat(channel);
	struct musb		*musb = chdat->musb;

	dev_dbg(musb->controller, "Release for ep%i\n", chdat->epnum);

	channel->status = MUSB_DMA_STATUS_UNKNOWN;

	dmaengine_terminate_sync(chdat->dma_data->chan);
	tusb_omap_dma_free_dmareq(chdat);

	channel = NULL;
}

void tusb_dma_controller_destroy(struct dma_controller *c)
{
	struct tusb_omap_dma	*tusb_dma;
	int			i;

	tusb_dma = container_of(c, struct tusb_omap_dma, controller);
	for (i = 0; i < MAX_DMAREQ; i++) {
		struct dma_channel *ch = dma_channel_pool[i];
		if (ch) {
			kfree(ch->private_data);
			kfree(ch);
		}

		/* Free up the DMA channels */
		if (tusb_dma && tusb_dma->dma_pool[i].chan)
			dma_release_channel(tusb_dma->dma_pool[i].chan);
	}

	kfree(tusb_dma);
}
EXPORT_SYMBOL_GPL(tusb_dma_controller_destroy);

static int tusb_omap_allocate_dma_pool(struct tusb_omap_dma *tusb_dma)
{
	struct musb *musb = tusb_dma->controller.musb;
	int i;
	int ret = 0;

	for (i = 0; i < MAX_DMAREQ; i++) {
		struct tusb_dma_data *dma_data = &tusb_dma->dma_pool[i];

		/*
		 * Request DMA channels:
		 * - one channel in case of non multichannel mode
		 * - MAX_DMAREQ number of channels in multichannel mode
		 */
		if (i == 0 || tusb_dma->multichannel) {
			char ch_name[8];

			sprintf(ch_name, "dmareq%d", i);
			dma_data->chan = dma_request_chan(musb->controller,
							  ch_name);
			if (IS_ERR(dma_data->chan)) {
				dev_err(musb->controller,
					"Failed to request %s\n", ch_name);
				ret = PTR_ERR(dma_data->chan);
				goto dma_error;
			}

			dma_data->dmareq = i;
		} else {
			dma_data->dmareq = -1;
		}
	}

	return 0;

dma_error:
	for (; i >= 0; i--) {
		struct tusb_dma_data *dma_data = &tusb_dma->dma_pool[i];

		if (dma_data->dmareq >= 0)
			dma_release_channel(dma_data->chan);
	}

	return ret;
}

struct dma_controller *
tusb_dma_controller_create(struct musb *musb, void __iomem *base)
{
	void __iomem		*tbase = musb->ctrl_base;
	struct tusb_omap_dma	*tusb_dma;
	int			i;

	/* REVISIT: Get dmareq lines used from board-*.c */

	musb_writel(musb->ctrl_base, TUSB_DMA_INT_MASK, 0x7fffffff);
	musb_writel(musb->ctrl_base, TUSB_DMA_EP_MAP, 0);

	musb_writel(tbase, TUSB_DMA_REQ_CONF,
		TUSB_DMA_REQ_CONF_BURST_SIZE(2)
		| TUSB_DMA_REQ_CONF_DMA_REQ_EN(0x3f)
		| TUSB_DMA_REQ_CONF_DMA_REQ_ASSER(2));

	tusb_dma = kzalloc(sizeof(struct tusb_omap_dma), GFP_KERNEL);
	if (!tusb_dma)
		goto out;

	tusb_dma->controller.musb = musb;
	tusb_dma->tbase = musb->ctrl_base;

	tusb_dma->controller.channel_alloc = tusb_omap_dma_allocate;
	tusb_dma->controller.channel_release = tusb_omap_dma_release;
	tusb_dma->controller.channel_program = tusb_omap_dma_program;
	tusb_dma->controller.channel_abort = tusb_omap_dma_abort;

	if (musb->tusb_revision >= TUSB_REV_30)
		tusb_dma->multichannel = 1;

	for (i = 0; i < MAX_DMAREQ; i++) {
		struct dma_channel	*ch;
		struct tusb_omap_dma_ch	*chdat;

		ch = kzalloc(sizeof(struct dma_channel), GFP_KERNEL);
		if (!ch)
			goto cleanup;

		dma_channel_pool[i] = ch;

		chdat = kzalloc(sizeof(struct tusb_omap_dma_ch), GFP_KERNEL);
		if (!chdat)
			goto cleanup;

		ch->status = MUSB_DMA_STATUS_UNKNOWN;
		ch->private_data = chdat;
	}

	if (tusb_omap_allocate_dma_pool(tusb_dma))
		goto cleanup;

	return &tusb_dma->controller;

cleanup:
	musb_dma_controller_destroy(&tusb_dma->controller);
out:
	return NULL;
}
EXPORT_SYMBOL_GPL(tusb_dma_controller_create);<|MERGE_RESOLUTION|>--- conflicted
+++ resolved
@@ -192,18 +192,12 @@
 	u32				dma_remaining;
 	u16				csr;
 	u32				psize;
-<<<<<<< HEAD
-	int				ch;
-	s8				dmareq;
-	s8				sync_dev;
-=======
 	struct tusb_dma_data		*dma_data;
 	struct dma_async_tx_descriptor	*dma_desc;
 	struct dma_slave_config		dma_cfg;
 	enum dma_transfer_direction	dma_dir;
 	u32				port_window;
 	int				ret;
->>>>>>> 286cd8c7
 
 	if (unlikely(dma_addr & 0x1) || (len < 32) || (len > packet_sz))
 		return false;
