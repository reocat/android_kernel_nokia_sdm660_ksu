--- conflicted
+++ resolved
@@ -996,56 +996,6 @@
 	if (int_usb & MUSB_INTR_RESET) {
 		musb_handle_intr_reset(musb);
 		handled = IRQ_HANDLED;
-<<<<<<< HEAD
-		if (is_host_active(musb)) {
-			/*
-			 * When BABBLE happens what we can depends on which
-			 * platform MUSB is running, because some platforms
-			 * implemented proprietary means for 'recovering' from
-			 * Babble conditions. One such platform is AM335x. In
-			 * most cases, however, the only thing we can do is
-			 * drop the session.
-			 */
-			dev_err(musb->controller, "Babble\n");
-			musb_recover_from_babble(musb);
-		} else {
-			dev_dbg(musb->controller, "BUS RESET as %s\n",
-				usb_otg_state_string(musb->xceiv->otg->state));
-			switch (musb->xceiv->otg->state) {
-			case OTG_STATE_A_SUSPEND:
-				musb_g_reset(musb);
-				/* FALLTHROUGH */
-			case OTG_STATE_A_WAIT_BCON:	/* OPT TD.4.7-900ms */
-				/* never use invalid T(a_wait_bcon) */
-				dev_dbg(musb->controller, "HNP: in %s, %d msec timeout\n",
-					usb_otg_state_string(musb->xceiv->otg->state),
-					TA_WAIT_BCON(musb));
-				mod_timer(&musb->otg_timer, jiffies
-					+ msecs_to_jiffies(TA_WAIT_BCON(musb)));
-				break;
-			case OTG_STATE_A_PERIPHERAL:
-				del_timer(&musb->otg_timer);
-				musb_g_reset(musb);
-				break;
-			case OTG_STATE_B_WAIT_ACON:
-				dev_dbg(musb->controller, "HNP: RESET (%s), to b_peripheral\n",
-					usb_otg_state_string(musb->xceiv->otg->state));
-				musb->xceiv->otg->state = OTG_STATE_B_PERIPHERAL;
-				musb_g_reset(musb);
-				break;
-			case OTG_STATE_B_IDLE:
-				musb->xceiv->otg->state = OTG_STATE_B_PERIPHERAL;
-				/* FALLTHROUGH */
-			case OTG_STATE_B_PERIPHERAL:
-				musb_g_reset(musb);
-				break;
-			default:
-				dev_dbg(musb->controller, "Unhandled BUS RESET as %s\n",
-					usb_otg_state_string(musb->xceiv->otg->state));
-			}
-		}
-=======
->>>>>>> 286cd8c7
 	}
 
 #if 0
@@ -2867,13 +2817,8 @@
 			error);
 	spin_unlock_irqrestore(&musb->lock, flags);
 
-<<<<<<< HEAD
-	musb_enable_interrupts(musb);
-	musb_platform_enable(musb);
-=======
 	pm_runtime_mark_last_busy(dev);
 	pm_runtime_put_autosuspend(dev);
->>>>>>> 286cd8c7
 
 	return 0;
 }
