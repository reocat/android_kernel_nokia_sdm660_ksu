--- conflicted
+++ resolved
@@ -188,10 +188,7 @@
 
 	void	(*pre_root_reset_end)(struct musb *musb);
 	void	(*post_root_reset_end)(struct musb *musb);
-<<<<<<< HEAD
-=======
 	int	(*phy_callback)(enum musb_vbus_id_status status);
->>>>>>> 286cd8c7
 	void	(*clear_ep_rxintr)(struct musb *musb, int epnum);
 };
 
@@ -592,13 +589,10 @@
 		musb->ops->clear_ep_rxintr(musb, epnum);
 }
 
-<<<<<<< HEAD
-=======
 /*
  * gets the "dr_mode" property from DT and converts it into musb_mode
  * if the property is not found or not recognized returns MUSB_OTG
  */
 extern enum musb_mode musb_get_mode(struct device *dev);
 
->>>>>>> 286cd8c7
 #endif	/* __MUSB_CORE_H__ */