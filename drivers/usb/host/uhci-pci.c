--- conflicted
+++ resolved
@@ -132,11 +132,7 @@
 
 	/* Intel controllers use non-PME wakeup signalling */
 	if (to_pci_dev(uhci_dev(uhci))->vendor == PCI_VENDOR_ID_INTEL)
-<<<<<<< HEAD
-		device_set_run_wake(uhci_dev(uhci), 1);
-=======
 		device_set_wakeup_capable(uhci_dev(uhci), true);
->>>>>>> 286cd8c7
 
 	/* Set up pointers to PCI-specific functions */
 	uhci->reset_hc = uhci_pci_reset_hc;
