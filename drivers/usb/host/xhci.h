--- conflicted
+++ resolved
@@ -312,13 +312,9 @@
 #define XDEV_INACTIVE	(0x6 << 5)
 #define XDEV_POLLING	(0x7 << 5)
 #define XDEV_RECOVERY	(0x8 << 5)
-<<<<<<< HEAD
-#define XDEV_COMP_MODE  (0xa << 5)
-=======
 #define XDEV_HOT_RESET	(0x9 << 5)
 #define XDEV_COMP_MODE	(0xa << 5)
 #define XDEV_TEST_MODE	(0xb << 5)
->>>>>>> 286cd8c7
 #define XDEV_RESUME	(0xf << 5)
 
 /* true: port has power (see HCC_PPC) */
@@ -1845,23 +1841,12 @@
 #define XHCI_STATE_DYING	(1 << 0)
 #define XHCI_STATE_HALTED	(1 << 1)
 #define XHCI_STATE_REMOVING	(1 << 2)
-<<<<<<< HEAD
-	/* Statistics */
-	int			error_bitmask;
-	unsigned int		quirks;
-#define	XHCI_LINK_TRB_QUIRK	(1 << 0)
-#define XHCI_RESET_EP_QUIRK	(1 << 1)
-#define XHCI_NEC_HOST		(1 << 2)
-#define XHCI_AMD_PLL_FIX	(1 << 3)
-#define XHCI_SPURIOUS_SUCCESS	(1 << 4)
-=======
 	unsigned long long	quirks;
 #define	XHCI_LINK_TRB_QUIRK	BIT_ULL(0)
 #define XHCI_RESET_EP_QUIRK	BIT_ULL(1)
 #define XHCI_NEC_HOST		BIT_ULL(2)
 #define XHCI_AMD_PLL_FIX	BIT_ULL(3)
 #define XHCI_SPURIOUS_SUCCESS	BIT_ULL(4)
->>>>>>> 286cd8c7
 /*
  * Certain Intel host controllers have a limit to the number of endpoint
  * contexts they can handle.  Ideally, they would signal that they can't handle
@@ -1886,11 +1871,6 @@
 #define XHCI_SLOW_SUSPEND	BIT_ULL(17)
 #define XHCI_SPURIOUS_WAKEUP	BIT_ULL(18)
 /* For controllers with a broken beyond repair streams implementation */
-<<<<<<< HEAD
-#define XHCI_BROKEN_STREAMS	(1 << 19)
-#define XHCI_PME_STUCK_QUIRK	(1 << 20)
-#define XHCI_MISSING_CAS	(1 << 24)
-=======
 #define XHCI_BROKEN_STREAMS	BIT_ULL(19)
 #define XHCI_PME_STUCK_QUIRK	BIT_ULL(20)
 #define XHCI_MTK_HOST		BIT_ULL(21)
@@ -1910,7 +1890,6 @@
 #define XHCI_SNPS_BROKEN_SUSPEND    BIT_ULL(35)
 #define XHCI_DISABLE_SPARSE	BIT_ULL(38)
 
->>>>>>> 286cd8c7
 	unsigned int		num_active_eps;
 	unsigned int		limit_active_eps;
 	/* There are two roothubs to keep track of bus suspend info for */
@@ -1933,11 +1912,7 @@
 	/* Compliance Mode Recovery Data */
 	struct timer_list	comp_mode_recovery_timer;
 	u32			port_status_u0;
-<<<<<<< HEAD
-	bool			suspended;
-=======
 	u16			test_mode;
->>>>>>> 286cd8c7
 /* Compliance Mode Timer Triggered every 2 seconds */
 #define COMP_MODE_RCVRY_MSECS 2000
 
@@ -2090,15 +2065,6 @@
 void xhci_urb_free_priv(struct urb_priv *urb_priv);
 void xhci_free_command(struct xhci_hcd *xhci,
 		struct xhci_command *command);
-<<<<<<< HEAD
-int xhci_sec_event_ring_setup(struct usb_hcd *hcd, unsigned intr_num);
-int xhci_sec_event_ring_cleanup(struct usb_hcd *hcd, unsigned intr_num);
-
-/* xHCI host controller glue */
-typedef void (*xhci_get_quirks_t)(struct device *, struct xhci_hcd *);
-int xhci_handshake(void __iomem *ptr, u32 mask, u32 done, int usec);
-int xhci_handshake_check_state(struct xhci_hcd *xhci,void __iomem *ptr, u32 mask, u32 done, int usec);
-=======
 struct xhci_container_ctx *xhci_alloc_container_ctx(struct xhci_hcd *xhci,
 		int type, gfp_t flags);
 void xhci_free_container_ctx(struct xhci_hcd *xhci,
@@ -2111,7 +2077,6 @@
 int xhci_handshake(void __iomem *ptr, u32 mask, u32 done, u64 timeout_us);
 int xhci_handshake_check_state(struct xhci_hcd *xhci,
 		void __iomem *ptr, u32 mask, u32 done, int usec);
->>>>>>> 286cd8c7
 void xhci_quiesce(struct xhci_hcd *xhci);
 int xhci_halt(struct xhci_hcd *xhci);
 int xhci_start(struct xhci_hcd *xhci);
@@ -2175,18 +2140,9 @@
 void xhci_queue_new_dequeue_state(struct xhci_hcd *xhci,
 		unsigned int slot_id, unsigned int ep_index,
 		struct xhci_dequeue_state *deq_state);
-<<<<<<< HEAD
-void xhci_cleanup_stalled_ring(struct xhci_hcd *xhci,
-		unsigned int ep_index, struct xhci_td *td);
-void xhci_queue_config_ep_quirk(struct xhci_hcd *xhci,
-		unsigned int slot_id, unsigned int ep_index,
-		struct xhci_dequeue_state *deq_state);
-void xhci_stop_endpoint_command_watchdog(unsigned long arg);
-=======
 void xhci_cleanup_stalled_ring(struct xhci_hcd *xhci, unsigned int ep_index,
 		unsigned int stream_id, struct xhci_td *td);
 void xhci_stop_endpoint_command_watchdog(struct timer_list *t);
->>>>>>> 286cd8c7
 void xhci_handle_command_timeout(struct work_struct *work);
 
 void xhci_ring_ep_doorbell(struct xhci_hcd *xhci, unsigned int slot_id,
@@ -2229,8 +2185,6 @@
 struct xhci_slot_ctx *xhci_get_slot_ctx(struct xhci_hcd *xhci, struct xhci_container_ctx *ctx);
 struct xhci_ep_ctx *xhci_get_ep_ctx(struct xhci_hcd *xhci, struct xhci_container_ctx *ctx, unsigned int ep_index);
 
-<<<<<<< HEAD
-=======
 struct xhci_ring *xhci_triad_to_transfer_ring(struct xhci_hcd *xhci,
 		unsigned int slot_id, unsigned int ep_index,
 		unsigned int stream_id);
@@ -2705,7 +2659,6 @@
 	return str;
 }
 
->>>>>>> 286cd8c7
 /* EHSET */
 int xhci_submit_single_step_set_feature(struct usb_hcd *hcd, struct urb *urb,
 					int is_setup);
