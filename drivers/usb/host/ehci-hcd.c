--- conflicted
+++ resolved
@@ -634,9 +634,6 @@
 	/* Wait until HC become operational */
 	ehci_readl(ehci, &ehci->regs->command);	/* unblock posted writes */
 	msleep(5);
-<<<<<<< HEAD
-	rc = ehci_handshake(ehci, &ehci->regs->status, STS_HALT, 0, 100 * 1000);
-=======
 
 	/* For Aspeed, STS_HALT also depends on ASS/PSS status.
 	 * Check CMD_RUN instead.
@@ -647,7 +644,6 @@
 	else
 		rc = ehci_handshake(ehci, &ehci->regs->status, STS_HALT,
 				    0, 100 * 1000);
->>>>>>> 286cd8c7
 
 	up_write(&ehci_cf_port_reset_rwsem);
 
