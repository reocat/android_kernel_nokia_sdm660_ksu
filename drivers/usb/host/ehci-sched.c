--- conflicted
+++ resolved
@@ -1940,13 +1940,8 @@
 	}
 
 #ifdef EHCI_URB_TRACE
-<<<<<<< HEAD
-	ehci_dbg (ehci,
-		"%s %s urb %pK ep%d%s len %d, %d pkts %d uframes [%pK]\n",
-=======
 	ehci_dbg(ehci,
 		"%s %s urb %p ep%d%s len %d, %d pkts %d uframes [%p]\n",
->>>>>>> 286cd8c7
 		__func__, urb->dev->devpath, urb,
 		usb_pipeendpoint(urb->pipe),
 		usb_pipein(urb->pipe) ? "in" : "out",
@@ -2324,13 +2319,8 @@
 	}
 
 #ifdef EHCI_URB_TRACE
-<<<<<<< HEAD
-	ehci_dbg (ehci,
-		"submit %pK dev%s ep%d%s-iso len %d\n",
-=======
 	ehci_dbg(ehci,
 		"submit %p dev%s ep%d%s-iso len %d\n",
->>>>>>> 286cd8c7
 		urb, urb->dev->devpath,
 		usb_pipeendpoint(urb->pipe),
 		usb_pipein(urb->pipe) ? "in" : "out",
@@ -2463,19 +2453,6 @@
 				type = Q_NEXT_TYPE(ehci, q.sitd->hw_next);
 				q = *q_p;
 				break;
-<<<<<<< HEAD
-			default:
-				ehci_dbg(ehci, "corrupt type %d frame %d shadow %pK\n",
-					type, frame, q.ptr);
-				// BUG ();
-				/* FALL THROUGH */
-			case Q_TYPE_QH:
-			case Q_TYPE_FSTN:
-				/* End of the iTDs and siTDs */
-				q.ptr = NULL;
-				break;
-=======
->>>>>>> 286cd8c7
 			}
 
 			/*
