// SPDX-License-Identifier: GPL-2.0
/*
 * xHCI host controller driver
 *
 * Copyright (C) 2008 Intel Corp.
 *
 * Author: Sarah Sharp
 * Some code borrowed from the Linux EHCI driver.
 */

#include "xhci.h"

<<<<<<< HEAD
#define XHCI_INIT_VALUE 0x0

/* Add verbose debugging later, just print everything for now */

void xhci_dbg_regs(struct xhci_hcd *xhci)
{
	u32 temp;

	xhci_dbg(xhci, "// xHCI capability registers at %pK:\n",
			xhci->cap_regs);
	temp = readl(&xhci->cap_regs->hc_capbase);
	xhci_dbg(xhci, "// @%pK = 0x%x (CAPLENGTH AND HCIVERSION)\n",
			&xhci->cap_regs->hc_capbase, temp);
	xhci_dbg(xhci, "//   CAPLENGTH: 0x%x\n",
			(unsigned int) HC_LENGTH(temp));
#if 0
	xhci_dbg(xhci, "//   HCIVERSION: 0x%x\n",
			(unsigned int) HC_VERSION(temp));
#endif

	xhci_dbg(xhci, "// xHCI operational registers at %pK:\n", xhci->op_regs);

	temp = readl(&xhci->cap_regs->run_regs_off);
	xhci_dbg(xhci, "// @%pK = 0x%x RTSOFF\n",
			&xhci->cap_regs->run_regs_off,
			(unsigned int) temp & RTSOFF_MASK);
	xhci_dbg(xhci, "// xHCI runtime registers at %pK:\n", xhci->run_regs);

	temp = readl(&xhci->cap_regs->db_off);
	xhci_dbg(xhci, "// @%pK = 0x%x DBOFF\n", &xhci->cap_regs->db_off, temp);
	xhci_dbg(xhci, "// Doorbell array at %pK:\n", xhci->dba);
}

static void xhci_print_cap_regs(struct xhci_hcd *xhci)
{
	u32 temp;
	u32 hci_version;

	xhci_dbg(xhci, "xHCI capability registers at %pK:\n", xhci->cap_regs);

	temp = readl(&xhci->cap_regs->hc_capbase);
	hci_version = HC_VERSION(temp);
	xhci_dbg(xhci, "CAPLENGTH AND HCIVERSION 0x%x:\n",
			(unsigned int) temp);
	xhci_dbg(xhci, "CAPLENGTH: 0x%x\n",
			(unsigned int) HC_LENGTH(temp));
	xhci_dbg(xhci, "HCIVERSION: 0x%x\n", hci_version);

	temp = readl(&xhci->cap_regs->hcs_params1);
	xhci_dbg(xhci, "HCSPARAMS 1: 0x%x\n",
			(unsigned int) temp);
	xhci_dbg(xhci, "  Max device slots: %u\n",
			(unsigned int) HCS_MAX_SLOTS(temp));
	xhci_dbg(xhci, "  Max interrupters: %u\n",
			(unsigned int) HCS_MAX_INTRS(temp));
	xhci_dbg(xhci, "  Max ports: %u\n",
			(unsigned int) HCS_MAX_PORTS(temp));

	temp = readl(&xhci->cap_regs->hcs_params2);
	xhci_dbg(xhci, "HCSPARAMS 2: 0x%x\n",
			(unsigned int) temp);
	xhci_dbg(xhci, "  Isoc scheduling threshold: %u\n",
			(unsigned int) HCS_IST(temp));
	xhci_dbg(xhci, "  Maximum allowed segments in event ring: %u\n",
			(unsigned int) HCS_ERST_MAX(temp));

	temp = readl(&xhci->cap_regs->hcs_params3);
	xhci_dbg(xhci, "HCSPARAMS 3 0x%x:\n",
			(unsigned int) temp);
	xhci_dbg(xhci, "  Worst case U1 device exit latency: %u\n",
			(unsigned int) HCS_U1_LATENCY(temp));
	xhci_dbg(xhci, "  Worst case U2 device exit latency: %u\n",
			(unsigned int) HCS_U2_LATENCY(temp));

	temp = readl(&xhci->cap_regs->hcc_params);
	xhci_dbg(xhci, "HCC PARAMS 0x%x:\n", (unsigned int) temp);
	xhci_dbg(xhci, "  HC generates %s bit addresses\n",
			HCC_64BIT_ADDR(temp) ? "64" : "32");
	xhci_dbg(xhci, "  HC %s Contiguous Frame ID Capability\n",
			HCC_CFC(temp) ? "has" : "hasn't");
	xhci_dbg(xhci, "  HC %s generate Stopped - Short Package event\n",
			HCC_SPC(temp) ? "can" : "can't");
	/* FIXME */
	xhci_dbg(xhci, "  FIXME: more HCCPARAMS debugging\n");

	temp = readl(&xhci->cap_regs->run_regs_off);
	xhci_dbg(xhci, "RTSOFF 0x%x:\n", temp & RTSOFF_MASK);

	/* xhci 1.1 controllers have the HCCPARAMS2 register */
	if (hci_version > 0x100) {
		temp = readl(&xhci->cap_regs->hcc_params2);
		xhci_dbg(xhci, "HCC PARAMS2 0x%x:\n", (unsigned int) temp);
		xhci_dbg(xhci, "  HC %s Force save context capability",
			 HCC2_FSC(temp) ? "supports" : "doesn't support");
		xhci_dbg(xhci, "  HC %s Large ESIT Payload Capability",
			 HCC2_LEC(temp) ? "supports" : "doesn't support");
		xhci_dbg(xhci, "  HC %s Extended TBC capability",
			 HCC2_ETC(temp) ? "supports" : "doesn't support");
	}
}

static void xhci_print_command_reg(struct xhci_hcd *xhci)
{
	u32 temp;

	temp = readl(&xhci->op_regs->command);
	xhci_dbg(xhci, "USBCMD 0x%x:\n", temp);
	xhci_dbg(xhci, "  HC is %s\n",
			(temp & CMD_RUN) ? "running" : "being stopped");
	xhci_dbg(xhci, "  HC has %sfinished hard reset\n",
			(temp & CMD_RESET) ? "not " : "");
	xhci_dbg(xhci, "  Event Interrupts %s\n",
			(temp & CMD_EIE) ? "enabled " : "disabled");
	xhci_dbg(xhci, "  Host System Error Interrupts %s\n",
			(temp & CMD_HSEIE) ? "enabled " : "disabled");
	xhci_dbg(xhci, "  HC has %sfinished light reset\n",
			(temp & CMD_LRESET) ? "not " : "");
}

static void xhci_print_status(struct xhci_hcd *xhci)
{
	u32 temp;

	temp = readl(&xhci->op_regs->status);
	xhci_dbg(xhci, "USBSTS 0x%x:\n", temp);
	xhci_dbg(xhci, "  Event ring is %sempty\n",
			(temp & STS_EINT) ? "not " : "");
	xhci_dbg(xhci, "  %sHost System Error\n",
			(temp & STS_FATAL) ? "WARNING: " : "No ");
	xhci_dbg(xhci, "  HC is %s\n",
			(temp & STS_HALT) ? "halted" : "running");
}

static void xhci_print_op_regs(struct xhci_hcd *xhci)
{
	xhci_dbg(xhci, "xHCI operational registers at %pK:\n", xhci->op_regs);
	xhci_print_command_reg(xhci);
	xhci_print_status(xhci);
}

static void xhci_print_ports(struct xhci_hcd *xhci)
{
	__le32 __iomem *addr;
	int i, j;
	int ports;
	char *names[NUM_PORT_REGS] = {
		"status",
		"power",
		"link",
		"reserved",
	};

	ports = HCS_MAX_PORTS(xhci->hcs_params1);
	addr = &xhci->op_regs->port_status_base;
	for (i = 0; i < ports; i++) {
		for (j = 0; j < NUM_PORT_REGS; ++j) {
			xhci_dbg(xhci, "%pK port %s reg = 0x%x\n",
					addr, names[j],
					(unsigned int) readl(addr));
			addr++;
		}
	}
}

void xhci_print_ir_set(struct xhci_hcd *xhci, int set_num)
{
	struct xhci_intr_reg __iomem *ir_set = &xhci->run_regs->ir_set[set_num];
	void __iomem *addr;
	u32 temp;
	u64 temp_64;

	addr = &ir_set->irq_pending;
	temp = readl(addr);
	if (temp == XHCI_INIT_VALUE)
		return;

	xhci_dbg(xhci, "  %pK: ir_set[%i]\n", ir_set, set_num);

	xhci_dbg(xhci, "  %pK: ir_set.pending = 0x%x\n", addr,
			(unsigned int)temp);

	addr = &ir_set->irq_control;
	temp = readl(addr);
	xhci_dbg(xhci, "  %pK: ir_set.control = 0x%x\n", addr,
			(unsigned int)temp);

	addr = &ir_set->erst_size;
	temp = readl(addr);
	xhci_dbg(xhci, "  %pK: ir_set.erst_size = 0x%x\n", addr,
			(unsigned int)temp);

	addr = &ir_set->rsvd;
	temp = readl(addr);
	if (temp != XHCI_INIT_VALUE)
		xhci_dbg(xhci, "  WARN: %pK: ir_set.rsvd = 0x%x\n",
				addr, (unsigned int)temp);

	addr = &ir_set->erst_base;
	temp_64 = xhci_read_64(xhci, addr);
	xhci_dbg(xhci, "  %pK: ir_set.erst_base = @%08llx\n",
			addr, temp_64);

	addr = &ir_set->erst_dequeue;
	temp_64 = xhci_read_64(xhci, addr);
	xhci_dbg(xhci, "  %pK: ir_set.erst_dequeue = @%08llx\n",
			addr, temp_64);
}

void xhci_print_run_regs(struct xhci_hcd *xhci)
{
	u32 temp;
	int i;

	xhci_dbg(xhci, "xHCI runtime registers at %pK:\n", xhci->run_regs);
	temp = readl(&xhci->run_regs->microframe_index);
	xhci_dbg(xhci, "  %pK: Microframe index = 0x%x\n",
			&xhci->run_regs->microframe_index,
			(unsigned int) temp);
	for (i = 0; i < 7; ++i) {
		temp = readl(&xhci->run_regs->rsvd[i]);
		if (temp != XHCI_INIT_VALUE)
			xhci_dbg(xhci, "  WARN: %pK: Rsvd[%i] = 0x%x\n",
					&xhci->run_regs->rsvd[i],
					i, (unsigned int) temp);
	}
}

void xhci_print_registers(struct xhci_hcd *xhci)
{
	xhci_print_cap_regs(xhci);
	xhci_print_op_regs(xhci);
	xhci_print_ports(xhci);
}

void xhci_print_trb_offsets(struct xhci_hcd *xhci, union xhci_trb *trb)
{
	int i;
	for (i = 0; i < 4; ++i)
		xhci_dbg(xhci, "Offset 0x%x = 0x%x\n",
				i*4, trb->generic.field[i]);
}

/**
 * Debug a transfer request block (TRB).
 */
void xhci_debug_trb(struct xhci_hcd *xhci, union xhci_trb *trb)
{
	u64	address;
	u32	type = le32_to_cpu(trb->link.control) & TRB_TYPE_BITMASK;

	switch (type) {
	case TRB_TYPE(TRB_LINK):
		xhci_dbg(xhci, "Link TRB:\n");
		xhci_print_trb_offsets(xhci, trb);

		address = le64_to_cpu(trb->link.segment_ptr);
		xhci_dbg(xhci, "Next ring segment DMA address = 0x%llx\n", address);

		xhci_dbg(xhci, "Interrupter target = 0x%x\n",
			 GET_INTR_TARGET(le32_to_cpu(trb->link.intr_target)));
		xhci_dbg(xhci, "Cycle bit = %u\n",
			 le32_to_cpu(trb->link.control) & TRB_CYCLE);
		xhci_dbg(xhci, "Toggle cycle bit = %u\n",
			 le32_to_cpu(trb->link.control) & LINK_TOGGLE);
		xhci_dbg(xhci, "No Snoop bit = %u\n",
			 le32_to_cpu(trb->link.control) & TRB_NO_SNOOP);
		break;
	case TRB_TYPE(TRB_TRANSFER):
		address = le64_to_cpu(trb->trans_event.buffer);
		/*
		 * FIXME: look at flags to figure out if it's an address or if
		 * the data is directly in the buffer field.
		 */
		xhci_dbg(xhci, "DMA address or buffer contents= %llu\n", address);
		break;
	case TRB_TYPE(TRB_COMPLETION):
		address = le64_to_cpu(trb->event_cmd.cmd_trb);
		xhci_dbg(xhci, "Command TRB pointer = %llu\n", address);
		xhci_dbg(xhci, "Completion status = %u\n",
			 GET_COMP_CODE(le32_to_cpu(trb->event_cmd.status)));
		xhci_dbg(xhci, "Flags = 0x%x\n",
			 le32_to_cpu(trb->event_cmd.flags));
		break;
	default:
		xhci_dbg(xhci, "Unknown TRB with TRB type ID %u\n",
				(unsigned int) type>>10);
		xhci_print_trb_offsets(xhci, trb);
		break;
	}
}

/**
 * Debug a segment with an xHCI ring.
 *
 * @return The Link TRB of the segment, or NULL if there is no Link TRB
 * (which is a bug, since all segments must have a Link TRB).
 *
 * Prints out all TRBs in the segment, even those after the Link TRB.
 *
 * XXX: should we print out TRBs that the HC owns?  As long as we don't
 * write, that should be fine...  We shouldn't expect that the memory pointed to
 * by the TRB is valid at all.  Do we care about ones the HC owns?  Probably,
 * for HC debugging.
 */
void xhci_debug_segment(struct xhci_hcd *xhci, struct xhci_segment *seg)
{
	int i;
	u64 addr = seg->dma;
	union xhci_trb *trb = seg->trbs;

	for (i = 0; i < TRBS_PER_SEGMENT; ++i) {
		trb = &seg->trbs[i];
		xhci_dbg(xhci, "@%016llx %08x %08x %08x %08x\n", addr,
			 lower_32_bits(le64_to_cpu(trb->link.segment_ptr)),
			 upper_32_bits(le64_to_cpu(trb->link.segment_ptr)),
			 le32_to_cpu(trb->link.intr_target),
			 le32_to_cpu(trb->link.control));
		addr += sizeof(*trb);
	}
}

void xhci_dbg_ring_ptrs(struct xhci_hcd *xhci, struct xhci_ring *ring)
{
	xhci_dbg(xhci, "Ring deq = %pK (virt), 0x%llx (dma)\n",
			ring->dequeue,
			(unsigned long long)xhci_trb_virt_to_dma(ring->deq_seg,
							    ring->dequeue));
	xhci_dbg(xhci, "Ring deq updated %u times\n",
			ring->deq_updates);
	xhci_dbg(xhci, "Ring enq = %pK (virt), 0x%llx (dma)\n",
			ring->enqueue,
			(unsigned long long)xhci_trb_virt_to_dma(ring->enq_seg,
							    ring->enqueue));
	xhci_dbg(xhci, "Ring enq updated %u times\n",
			ring->enq_updates);
}

/**
 * Debugging for an xHCI ring, which is a queue broken into multiple segments.
 *
 * Print out each segment in the ring.  Check that the DMA address in
 * each link segment actually matches the segment's stored DMA address.
 * Check that the link end bit is only set at the end of the ring.
 * Check that the dequeue and enqueue pointers point to real data in this ring
 * (not some other ring).
 */
void xhci_debug_ring(struct xhci_hcd *xhci, struct xhci_ring *ring)
{
	/* FIXME: Throw an error if any segment doesn't have a Link TRB */
	struct xhci_segment *seg;
	struct xhci_segment *first_seg = ring->first_seg;
	xhci_debug_segment(xhci, first_seg);

	if (!ring->enq_updates && !ring->deq_updates) {
		xhci_dbg(xhci, "  Ring has not been updated\n");
		return;
	}
	for (seg = first_seg->next; seg != first_seg; seg = seg->next)
		xhci_debug_segment(xhci, seg);
}

void xhci_dbg_ep_rings(struct xhci_hcd *xhci,
		unsigned int slot_id, unsigned int ep_index,
		struct xhci_virt_ep *ep)
{
	int i;
	struct xhci_ring *ring;

	if (ep->ep_state & EP_HAS_STREAMS) {
		for (i = 1; i < ep->stream_info->num_streams; i++) {
			ring = ep->stream_info->stream_rings[i];
			xhci_dbg(xhci, "Dev %d endpoint %d stream ID %d:\n",
				slot_id, ep_index, i);
			xhci_debug_segment(xhci, ring->deq_seg);
		}
	} else {
		ring = ep->ring;
		if (!ring)
			return;
		xhci_dbg(xhci, "Dev %d endpoint ring %d:\n",
				slot_id, ep_index);
		xhci_debug_segment(xhci, ring->deq_seg);
	}
}

void xhci_dbg_erst(struct xhci_hcd *xhci, struct xhci_erst *erst)
{
	u64 addr = erst->erst_dma_addr;
	int i;
	struct xhci_erst_entry *entry;

	for (i = 0; i < erst->num_entries; ++i) {
		entry = &erst->entries[i];
		xhci_dbg(xhci, "@%016llx %08x %08x %08x %08x\n",
			 addr,
			 lower_32_bits(le64_to_cpu(entry->seg_addr)),
			 upper_32_bits(le64_to_cpu(entry->seg_addr)),
			 le32_to_cpu(entry->seg_size),
			 le32_to_cpu(entry->rsvd));
		addr += sizeof(*entry);
	}
}

void xhci_dbg_cmd_ptrs(struct xhci_hcd *xhci)
{
	u64 val;

	val = xhci_read_64(xhci, &xhci->op_regs->cmd_ring);
	xhci_dbg(xhci, "// xHC command ring deq ptr low bits + flags = @%08x\n",
			lower_32_bits(val));
	xhci_dbg(xhci, "// xHC command ring deq ptr high bits = @%08x\n",
			upper_32_bits(val));
}

/* Print the last 32 bytes for 64-byte contexts */
static void dbg_rsvd64(struct xhci_hcd *xhci, u64 *ctx, dma_addr_t dma)
{
	int i;
	for (i = 0; i < 4; ++i) {
		xhci_dbg(xhci, "@%pK (virt) @%08llx "
			 "(dma) %#08llx - rsvd64[%d]\n",
			 &ctx[4 + i], (unsigned long long)dma,
			 ctx[4 + i], i);
		dma += 8;
	}
}

=======
>>>>>>> 286cd8c7
char *xhci_get_slot_state(struct xhci_hcd *xhci,
		struct xhci_container_ctx *ctx)
{
	struct xhci_slot_ctx *slot_ctx = xhci_get_slot_ctx(xhci, ctx);
	int state = GET_SLOT_STATE(le32_to_cpu(slot_ctx->dev_state));

<<<<<<< HEAD
	switch (GET_SLOT_STATE(le32_to_cpu(slot_ctx->dev_state))) {
	case SLOT_STATE_ENABLED:
		return "enabled/disabled";
	case SLOT_STATE_DEFAULT:
		return "default";
	case SLOT_STATE_ADDRESSED:
		return "addressed";
	case SLOT_STATE_CONFIGURED:
		return "configured";
	default:
		return "reserved";
	}
}

static void xhci_dbg_slot_ctx(struct xhci_hcd *xhci, struct xhci_container_ctx *ctx)
{
	/* Fields are 32 bits wide, DMA addresses are in bytes */
	int field_size = 32 / 8;
	int i;

	struct xhci_slot_ctx *slot_ctx = xhci_get_slot_ctx(xhci, ctx);
	dma_addr_t dma = ctx->dma +
		((unsigned long)slot_ctx - (unsigned long)ctx->bytes);
	int csz = HCC_64BYTE_CONTEXT(xhci->hcc_params);

	xhci_dbg(xhci, "Slot Context:\n");
	xhci_dbg(xhci, "@%pK (virt) @%08llx (dma) %#08x - dev_info\n",
			&slot_ctx->dev_info,
			(unsigned long long)dma, slot_ctx->dev_info);
	dma += field_size;
	xhci_dbg(xhci, "@%pK (virt) @%08llx (dma) %#08x - dev_info2\n",
			&slot_ctx->dev_info2,
			(unsigned long long)dma, slot_ctx->dev_info2);
	dma += field_size;
	xhci_dbg(xhci, "@%pK (virt) @%08llx (dma) %#08x - tt_info\n",
			&slot_ctx->tt_info,
			(unsigned long long)dma, slot_ctx->tt_info);
	dma += field_size;
	xhci_dbg(xhci, "@%pK (virt) @%08llx (dma) %#08x - dev_state\n",
			&slot_ctx->dev_state,
			(unsigned long long)dma, slot_ctx->dev_state);
	dma += field_size;
	for (i = 0; i < 4; ++i) {
		xhci_dbg(xhci, "@%pK (virt) @%08llx (dma) %#08x - rsvd[%d]\n",
				&slot_ctx->reserved[i], (unsigned long long)dma,
				slot_ctx->reserved[i], i);
		dma += field_size;
	}

	if (csz)
		dbg_rsvd64(xhci, (u64 *)slot_ctx, dma);
}

static void xhci_dbg_ep_ctx(struct xhci_hcd *xhci,
		     struct xhci_container_ctx *ctx,
		     unsigned int last_ep)
{
	int i, j;
	int last_ep_ctx = 31;
	/* Fields are 32 bits wide, DMA addresses are in bytes */
	int field_size = 32 / 8;
	int csz = HCC_64BYTE_CONTEXT(xhci->hcc_params);

	if (last_ep < 31)
		last_ep_ctx = last_ep + 1;
	for (i = 0; i < last_ep_ctx; ++i) {
		unsigned int epaddr = xhci_get_endpoint_address(i);
		struct xhci_ep_ctx *ep_ctx = xhci_get_ep_ctx(xhci, ctx, i);
		dma_addr_t dma = ctx->dma +
			((unsigned long)ep_ctx - (unsigned long)ctx->bytes);

		xhci_dbg(xhci, "%s Endpoint %02d Context (ep_index %02d):\n",
				usb_endpoint_out(epaddr) ? "OUT" : "IN",
				epaddr & USB_ENDPOINT_NUMBER_MASK, i);
		xhci_dbg(xhci, "@%pK (virt) @%08llx (dma) %#08x - ep_info\n",
				&ep_ctx->ep_info,
				(unsigned long long)dma, ep_ctx->ep_info);
		dma += field_size;
		xhci_dbg(xhci, "@%pK (virt) @%08llx (dma) %#08x - ep_info2\n",
				&ep_ctx->ep_info2,
				(unsigned long long)dma, ep_ctx->ep_info2);
		dma += field_size;
		xhci_dbg(xhci, "@%pK (virt) @%08llx (dma) %#08llx - deq\n",
				&ep_ctx->deq,
				(unsigned long long)dma, ep_ctx->deq);
		dma += 2*field_size;
		xhci_dbg(xhci, "@%pK (virt) @%08llx (dma) %#08x - tx_info\n",
				&ep_ctx->tx_info,
				(unsigned long long)dma, ep_ctx->tx_info);
		dma += field_size;
		for (j = 0; j < 3; ++j) {
			xhci_dbg(xhci, "@%pK (virt) @%08llx (dma) %#08x - rsvd[%d]\n",
					&ep_ctx->reserved[j],
					(unsigned long long)dma,
					ep_ctx->reserved[j], j);
			dma += field_size;
		}

		if (csz)
			dbg_rsvd64(xhci, (u64 *)ep_ctx, dma);
	}
}

void xhci_dbg_ctx(struct xhci_hcd *xhci,
		  struct xhci_container_ctx *ctx,
		  unsigned int last_ep)
{
	int i;
	/* Fields are 32 bits wide, DMA addresses are in bytes */
	int field_size = 32 / 8;
	dma_addr_t dma = ctx->dma;
	int csz = HCC_64BYTE_CONTEXT(xhci->hcc_params);

	if (ctx->type == XHCI_CTX_TYPE_INPUT) {
		struct xhci_input_control_ctx *ctrl_ctx =
			xhci_get_input_control_ctx(ctx);
		if (!ctrl_ctx) {
			xhci_warn(xhci, "Could not get input context, bad type.\n");
			return;
		}

		xhci_dbg(xhci, "@%pK (virt) @%08llx (dma) %#08x - drop flags\n",
			 &ctrl_ctx->drop_flags, (unsigned long long)dma,
			 ctrl_ctx->drop_flags);
		dma += field_size;
		xhci_dbg(xhci, "@%pK (virt) @%08llx (dma) %#08x - add flags\n",
			 &ctrl_ctx->add_flags, (unsigned long long)dma,
			 ctrl_ctx->add_flags);
		dma += field_size;
		for (i = 0; i < 6; ++i) {
			xhci_dbg(xhci, "@%pK (virt) @%08llx (dma) %#08x - rsvd2[%d]\n",
				 &ctrl_ctx->rsvd2[i], (unsigned long long)dma,
				 ctrl_ctx->rsvd2[i], i);
			dma += field_size;
		}

		if (csz)
			dbg_rsvd64(xhci, (u64 *)ctrl_ctx, dma);
	}

	xhci_dbg_slot_ctx(xhci, ctx);
	xhci_dbg_ep_ctx(xhci, ctx, last_ep);
=======
	return xhci_slot_state_string(state);
>>>>>>> 286cd8c7
}

void xhci_dbg_trace(struct xhci_hcd *xhci, void (*trace)(struct va_format *),
			const char *fmt, ...)
{
	struct va_format vaf;
	va_list args;

	va_start(args, fmt);
	vaf.fmt = fmt;
	vaf.va = &args;
	xhci_dbg(xhci, "%pV\n", &vaf);
	trace(&vaf);
	va_end(args);
}
EXPORT_SYMBOL_GPL(xhci_dbg_trace);<|MERGE_RESOLUTION|>--- conflicted
+++ resolved
@@ -10,588 +10,13 @@
 
 #include "xhci.h"
 
-<<<<<<< HEAD
-#define XHCI_INIT_VALUE 0x0
-
-/* Add verbose debugging later, just print everything for now */
-
-void xhci_dbg_regs(struct xhci_hcd *xhci)
-{
-	u32 temp;
-
-	xhci_dbg(xhci, "// xHCI capability registers at %pK:\n",
-			xhci->cap_regs);
-	temp = readl(&xhci->cap_regs->hc_capbase);
-	xhci_dbg(xhci, "// @%pK = 0x%x (CAPLENGTH AND HCIVERSION)\n",
-			&xhci->cap_regs->hc_capbase, temp);
-	xhci_dbg(xhci, "//   CAPLENGTH: 0x%x\n",
-			(unsigned int) HC_LENGTH(temp));
-#if 0
-	xhci_dbg(xhci, "//   HCIVERSION: 0x%x\n",
-			(unsigned int) HC_VERSION(temp));
-#endif
-
-	xhci_dbg(xhci, "// xHCI operational registers at %pK:\n", xhci->op_regs);
-
-	temp = readl(&xhci->cap_regs->run_regs_off);
-	xhci_dbg(xhci, "// @%pK = 0x%x RTSOFF\n",
-			&xhci->cap_regs->run_regs_off,
-			(unsigned int) temp & RTSOFF_MASK);
-	xhci_dbg(xhci, "// xHCI runtime registers at %pK:\n", xhci->run_regs);
-
-	temp = readl(&xhci->cap_regs->db_off);
-	xhci_dbg(xhci, "// @%pK = 0x%x DBOFF\n", &xhci->cap_regs->db_off, temp);
-	xhci_dbg(xhci, "// Doorbell array at %pK:\n", xhci->dba);
-}
-
-static void xhci_print_cap_regs(struct xhci_hcd *xhci)
-{
-	u32 temp;
-	u32 hci_version;
-
-	xhci_dbg(xhci, "xHCI capability registers at %pK:\n", xhci->cap_regs);
-
-	temp = readl(&xhci->cap_regs->hc_capbase);
-	hci_version = HC_VERSION(temp);
-	xhci_dbg(xhci, "CAPLENGTH AND HCIVERSION 0x%x:\n",
-			(unsigned int) temp);
-	xhci_dbg(xhci, "CAPLENGTH: 0x%x\n",
-			(unsigned int) HC_LENGTH(temp));
-	xhci_dbg(xhci, "HCIVERSION: 0x%x\n", hci_version);
-
-	temp = readl(&xhci->cap_regs->hcs_params1);
-	xhci_dbg(xhci, "HCSPARAMS 1: 0x%x\n",
-			(unsigned int) temp);
-	xhci_dbg(xhci, "  Max device slots: %u\n",
-			(unsigned int) HCS_MAX_SLOTS(temp));
-	xhci_dbg(xhci, "  Max interrupters: %u\n",
-			(unsigned int) HCS_MAX_INTRS(temp));
-	xhci_dbg(xhci, "  Max ports: %u\n",
-			(unsigned int) HCS_MAX_PORTS(temp));
-
-	temp = readl(&xhci->cap_regs->hcs_params2);
-	xhci_dbg(xhci, "HCSPARAMS 2: 0x%x\n",
-			(unsigned int) temp);
-	xhci_dbg(xhci, "  Isoc scheduling threshold: %u\n",
-			(unsigned int) HCS_IST(temp));
-	xhci_dbg(xhci, "  Maximum allowed segments in event ring: %u\n",
-			(unsigned int) HCS_ERST_MAX(temp));
-
-	temp = readl(&xhci->cap_regs->hcs_params3);
-	xhci_dbg(xhci, "HCSPARAMS 3 0x%x:\n",
-			(unsigned int) temp);
-	xhci_dbg(xhci, "  Worst case U1 device exit latency: %u\n",
-			(unsigned int) HCS_U1_LATENCY(temp));
-	xhci_dbg(xhci, "  Worst case U2 device exit latency: %u\n",
-			(unsigned int) HCS_U2_LATENCY(temp));
-
-	temp = readl(&xhci->cap_regs->hcc_params);
-	xhci_dbg(xhci, "HCC PARAMS 0x%x:\n", (unsigned int) temp);
-	xhci_dbg(xhci, "  HC generates %s bit addresses\n",
-			HCC_64BIT_ADDR(temp) ? "64" : "32");
-	xhci_dbg(xhci, "  HC %s Contiguous Frame ID Capability\n",
-			HCC_CFC(temp) ? "has" : "hasn't");
-	xhci_dbg(xhci, "  HC %s generate Stopped - Short Package event\n",
-			HCC_SPC(temp) ? "can" : "can't");
-	/* FIXME */
-	xhci_dbg(xhci, "  FIXME: more HCCPARAMS debugging\n");
-
-	temp = readl(&xhci->cap_regs->run_regs_off);
-	xhci_dbg(xhci, "RTSOFF 0x%x:\n", temp & RTSOFF_MASK);
-
-	/* xhci 1.1 controllers have the HCCPARAMS2 register */
-	if (hci_version > 0x100) {
-		temp = readl(&xhci->cap_regs->hcc_params2);
-		xhci_dbg(xhci, "HCC PARAMS2 0x%x:\n", (unsigned int) temp);
-		xhci_dbg(xhci, "  HC %s Force save context capability",
-			 HCC2_FSC(temp) ? "supports" : "doesn't support");
-		xhci_dbg(xhci, "  HC %s Large ESIT Payload Capability",
-			 HCC2_LEC(temp) ? "supports" : "doesn't support");
-		xhci_dbg(xhci, "  HC %s Extended TBC capability",
-			 HCC2_ETC(temp) ? "supports" : "doesn't support");
-	}
-}
-
-static void xhci_print_command_reg(struct xhci_hcd *xhci)
-{
-	u32 temp;
-
-	temp = readl(&xhci->op_regs->command);
-	xhci_dbg(xhci, "USBCMD 0x%x:\n", temp);
-	xhci_dbg(xhci, "  HC is %s\n",
-			(temp & CMD_RUN) ? "running" : "being stopped");
-	xhci_dbg(xhci, "  HC has %sfinished hard reset\n",
-			(temp & CMD_RESET) ? "not " : "");
-	xhci_dbg(xhci, "  Event Interrupts %s\n",
-			(temp & CMD_EIE) ? "enabled " : "disabled");
-	xhci_dbg(xhci, "  Host System Error Interrupts %s\n",
-			(temp & CMD_HSEIE) ? "enabled " : "disabled");
-	xhci_dbg(xhci, "  HC has %sfinished light reset\n",
-			(temp & CMD_LRESET) ? "not " : "");
-}
-
-static void xhci_print_status(struct xhci_hcd *xhci)
-{
-	u32 temp;
-
-	temp = readl(&xhci->op_regs->status);
-	xhci_dbg(xhci, "USBSTS 0x%x:\n", temp);
-	xhci_dbg(xhci, "  Event ring is %sempty\n",
-			(temp & STS_EINT) ? "not " : "");
-	xhci_dbg(xhci, "  %sHost System Error\n",
-			(temp & STS_FATAL) ? "WARNING: " : "No ");
-	xhci_dbg(xhci, "  HC is %s\n",
-			(temp & STS_HALT) ? "halted" : "running");
-}
-
-static void xhci_print_op_regs(struct xhci_hcd *xhci)
-{
-	xhci_dbg(xhci, "xHCI operational registers at %pK:\n", xhci->op_regs);
-	xhci_print_command_reg(xhci);
-	xhci_print_status(xhci);
-}
-
-static void xhci_print_ports(struct xhci_hcd *xhci)
-{
-	__le32 __iomem *addr;
-	int i, j;
-	int ports;
-	char *names[NUM_PORT_REGS] = {
-		"status",
-		"power",
-		"link",
-		"reserved",
-	};
-
-	ports = HCS_MAX_PORTS(xhci->hcs_params1);
-	addr = &xhci->op_regs->port_status_base;
-	for (i = 0; i < ports; i++) {
-		for (j = 0; j < NUM_PORT_REGS; ++j) {
-			xhci_dbg(xhci, "%pK port %s reg = 0x%x\n",
-					addr, names[j],
-					(unsigned int) readl(addr));
-			addr++;
-		}
-	}
-}
-
-void xhci_print_ir_set(struct xhci_hcd *xhci, int set_num)
-{
-	struct xhci_intr_reg __iomem *ir_set = &xhci->run_regs->ir_set[set_num];
-	void __iomem *addr;
-	u32 temp;
-	u64 temp_64;
-
-	addr = &ir_set->irq_pending;
-	temp = readl(addr);
-	if (temp == XHCI_INIT_VALUE)
-		return;
-
-	xhci_dbg(xhci, "  %pK: ir_set[%i]\n", ir_set, set_num);
-
-	xhci_dbg(xhci, "  %pK: ir_set.pending = 0x%x\n", addr,
-			(unsigned int)temp);
-
-	addr = &ir_set->irq_control;
-	temp = readl(addr);
-	xhci_dbg(xhci, "  %pK: ir_set.control = 0x%x\n", addr,
-			(unsigned int)temp);
-
-	addr = &ir_set->erst_size;
-	temp = readl(addr);
-	xhci_dbg(xhci, "  %pK: ir_set.erst_size = 0x%x\n", addr,
-			(unsigned int)temp);
-
-	addr = &ir_set->rsvd;
-	temp = readl(addr);
-	if (temp != XHCI_INIT_VALUE)
-		xhci_dbg(xhci, "  WARN: %pK: ir_set.rsvd = 0x%x\n",
-				addr, (unsigned int)temp);
-
-	addr = &ir_set->erst_base;
-	temp_64 = xhci_read_64(xhci, addr);
-	xhci_dbg(xhci, "  %pK: ir_set.erst_base = @%08llx\n",
-			addr, temp_64);
-
-	addr = &ir_set->erst_dequeue;
-	temp_64 = xhci_read_64(xhci, addr);
-	xhci_dbg(xhci, "  %pK: ir_set.erst_dequeue = @%08llx\n",
-			addr, temp_64);
-}
-
-void xhci_print_run_regs(struct xhci_hcd *xhci)
-{
-	u32 temp;
-	int i;
-
-	xhci_dbg(xhci, "xHCI runtime registers at %pK:\n", xhci->run_regs);
-	temp = readl(&xhci->run_regs->microframe_index);
-	xhci_dbg(xhci, "  %pK: Microframe index = 0x%x\n",
-			&xhci->run_regs->microframe_index,
-			(unsigned int) temp);
-	for (i = 0; i < 7; ++i) {
-		temp = readl(&xhci->run_regs->rsvd[i]);
-		if (temp != XHCI_INIT_VALUE)
-			xhci_dbg(xhci, "  WARN: %pK: Rsvd[%i] = 0x%x\n",
-					&xhci->run_regs->rsvd[i],
-					i, (unsigned int) temp);
-	}
-}
-
-void xhci_print_registers(struct xhci_hcd *xhci)
-{
-	xhci_print_cap_regs(xhci);
-	xhci_print_op_regs(xhci);
-	xhci_print_ports(xhci);
-}
-
-void xhci_print_trb_offsets(struct xhci_hcd *xhci, union xhci_trb *trb)
-{
-	int i;
-	for (i = 0; i < 4; ++i)
-		xhci_dbg(xhci, "Offset 0x%x = 0x%x\n",
-				i*4, trb->generic.field[i]);
-}
-
-/**
- * Debug a transfer request block (TRB).
- */
-void xhci_debug_trb(struct xhci_hcd *xhci, union xhci_trb *trb)
-{
-	u64	address;
-	u32	type = le32_to_cpu(trb->link.control) & TRB_TYPE_BITMASK;
-
-	switch (type) {
-	case TRB_TYPE(TRB_LINK):
-		xhci_dbg(xhci, "Link TRB:\n");
-		xhci_print_trb_offsets(xhci, trb);
-
-		address = le64_to_cpu(trb->link.segment_ptr);
-		xhci_dbg(xhci, "Next ring segment DMA address = 0x%llx\n", address);
-
-		xhci_dbg(xhci, "Interrupter target = 0x%x\n",
-			 GET_INTR_TARGET(le32_to_cpu(trb->link.intr_target)));
-		xhci_dbg(xhci, "Cycle bit = %u\n",
-			 le32_to_cpu(trb->link.control) & TRB_CYCLE);
-		xhci_dbg(xhci, "Toggle cycle bit = %u\n",
-			 le32_to_cpu(trb->link.control) & LINK_TOGGLE);
-		xhci_dbg(xhci, "No Snoop bit = %u\n",
-			 le32_to_cpu(trb->link.control) & TRB_NO_SNOOP);
-		break;
-	case TRB_TYPE(TRB_TRANSFER):
-		address = le64_to_cpu(trb->trans_event.buffer);
-		/*
-		 * FIXME: look at flags to figure out if it's an address or if
-		 * the data is directly in the buffer field.
-		 */
-		xhci_dbg(xhci, "DMA address or buffer contents= %llu\n", address);
-		break;
-	case TRB_TYPE(TRB_COMPLETION):
-		address = le64_to_cpu(trb->event_cmd.cmd_trb);
-		xhci_dbg(xhci, "Command TRB pointer = %llu\n", address);
-		xhci_dbg(xhci, "Completion status = %u\n",
-			 GET_COMP_CODE(le32_to_cpu(trb->event_cmd.status)));
-		xhci_dbg(xhci, "Flags = 0x%x\n",
-			 le32_to_cpu(trb->event_cmd.flags));
-		break;
-	default:
-		xhci_dbg(xhci, "Unknown TRB with TRB type ID %u\n",
-				(unsigned int) type>>10);
-		xhci_print_trb_offsets(xhci, trb);
-		break;
-	}
-}
-
-/**
- * Debug a segment with an xHCI ring.
- *
- * @return The Link TRB of the segment, or NULL if there is no Link TRB
- * (which is a bug, since all segments must have a Link TRB).
- *
- * Prints out all TRBs in the segment, even those after the Link TRB.
- *
- * XXX: should we print out TRBs that the HC owns?  As long as we don't
- * write, that should be fine...  We shouldn't expect that the memory pointed to
- * by the TRB is valid at all.  Do we care about ones the HC owns?  Probably,
- * for HC debugging.
- */
-void xhci_debug_segment(struct xhci_hcd *xhci, struct xhci_segment *seg)
-{
-	int i;
-	u64 addr = seg->dma;
-	union xhci_trb *trb = seg->trbs;
-
-	for (i = 0; i < TRBS_PER_SEGMENT; ++i) {
-		trb = &seg->trbs[i];
-		xhci_dbg(xhci, "@%016llx %08x %08x %08x %08x\n", addr,
-			 lower_32_bits(le64_to_cpu(trb->link.segment_ptr)),
-			 upper_32_bits(le64_to_cpu(trb->link.segment_ptr)),
-			 le32_to_cpu(trb->link.intr_target),
-			 le32_to_cpu(trb->link.control));
-		addr += sizeof(*trb);
-	}
-}
-
-void xhci_dbg_ring_ptrs(struct xhci_hcd *xhci, struct xhci_ring *ring)
-{
-	xhci_dbg(xhci, "Ring deq = %pK (virt), 0x%llx (dma)\n",
-			ring->dequeue,
-			(unsigned long long)xhci_trb_virt_to_dma(ring->deq_seg,
-							    ring->dequeue));
-	xhci_dbg(xhci, "Ring deq updated %u times\n",
-			ring->deq_updates);
-	xhci_dbg(xhci, "Ring enq = %pK (virt), 0x%llx (dma)\n",
-			ring->enqueue,
-			(unsigned long long)xhci_trb_virt_to_dma(ring->enq_seg,
-							    ring->enqueue));
-	xhci_dbg(xhci, "Ring enq updated %u times\n",
-			ring->enq_updates);
-}
-
-/**
- * Debugging for an xHCI ring, which is a queue broken into multiple segments.
- *
- * Print out each segment in the ring.  Check that the DMA address in
- * each link segment actually matches the segment's stored DMA address.
- * Check that the link end bit is only set at the end of the ring.
- * Check that the dequeue and enqueue pointers point to real data in this ring
- * (not some other ring).
- */
-void xhci_debug_ring(struct xhci_hcd *xhci, struct xhci_ring *ring)
-{
-	/* FIXME: Throw an error if any segment doesn't have a Link TRB */
-	struct xhci_segment *seg;
-	struct xhci_segment *first_seg = ring->first_seg;
-	xhci_debug_segment(xhci, first_seg);
-
-	if (!ring->enq_updates && !ring->deq_updates) {
-		xhci_dbg(xhci, "  Ring has not been updated\n");
-		return;
-	}
-	for (seg = first_seg->next; seg != first_seg; seg = seg->next)
-		xhci_debug_segment(xhci, seg);
-}
-
-void xhci_dbg_ep_rings(struct xhci_hcd *xhci,
-		unsigned int slot_id, unsigned int ep_index,
-		struct xhci_virt_ep *ep)
-{
-	int i;
-	struct xhci_ring *ring;
-
-	if (ep->ep_state & EP_HAS_STREAMS) {
-		for (i = 1; i < ep->stream_info->num_streams; i++) {
-			ring = ep->stream_info->stream_rings[i];
-			xhci_dbg(xhci, "Dev %d endpoint %d stream ID %d:\n",
-				slot_id, ep_index, i);
-			xhci_debug_segment(xhci, ring->deq_seg);
-		}
-	} else {
-		ring = ep->ring;
-		if (!ring)
-			return;
-		xhci_dbg(xhci, "Dev %d endpoint ring %d:\n",
-				slot_id, ep_index);
-		xhci_debug_segment(xhci, ring->deq_seg);
-	}
-}
-
-void xhci_dbg_erst(struct xhci_hcd *xhci, struct xhci_erst *erst)
-{
-	u64 addr = erst->erst_dma_addr;
-	int i;
-	struct xhci_erst_entry *entry;
-
-	for (i = 0; i < erst->num_entries; ++i) {
-		entry = &erst->entries[i];
-		xhci_dbg(xhci, "@%016llx %08x %08x %08x %08x\n",
-			 addr,
-			 lower_32_bits(le64_to_cpu(entry->seg_addr)),
-			 upper_32_bits(le64_to_cpu(entry->seg_addr)),
-			 le32_to_cpu(entry->seg_size),
-			 le32_to_cpu(entry->rsvd));
-		addr += sizeof(*entry);
-	}
-}
-
-void xhci_dbg_cmd_ptrs(struct xhci_hcd *xhci)
-{
-	u64 val;
-
-	val = xhci_read_64(xhci, &xhci->op_regs->cmd_ring);
-	xhci_dbg(xhci, "// xHC command ring deq ptr low bits + flags = @%08x\n",
-			lower_32_bits(val));
-	xhci_dbg(xhci, "// xHC command ring deq ptr high bits = @%08x\n",
-			upper_32_bits(val));
-}
-
-/* Print the last 32 bytes for 64-byte contexts */
-static void dbg_rsvd64(struct xhci_hcd *xhci, u64 *ctx, dma_addr_t dma)
-{
-	int i;
-	for (i = 0; i < 4; ++i) {
-		xhci_dbg(xhci, "@%pK (virt) @%08llx "
-			 "(dma) %#08llx - rsvd64[%d]\n",
-			 &ctx[4 + i], (unsigned long long)dma,
-			 ctx[4 + i], i);
-		dma += 8;
-	}
-}
-
-=======
->>>>>>> 286cd8c7
 char *xhci_get_slot_state(struct xhci_hcd *xhci,
 		struct xhci_container_ctx *ctx)
 {
 	struct xhci_slot_ctx *slot_ctx = xhci_get_slot_ctx(xhci, ctx);
 	int state = GET_SLOT_STATE(le32_to_cpu(slot_ctx->dev_state));
 
-<<<<<<< HEAD
-	switch (GET_SLOT_STATE(le32_to_cpu(slot_ctx->dev_state))) {
-	case SLOT_STATE_ENABLED:
-		return "enabled/disabled";
-	case SLOT_STATE_DEFAULT:
-		return "default";
-	case SLOT_STATE_ADDRESSED:
-		return "addressed";
-	case SLOT_STATE_CONFIGURED:
-		return "configured";
-	default:
-		return "reserved";
-	}
-}
-
-static void xhci_dbg_slot_ctx(struct xhci_hcd *xhci, struct xhci_container_ctx *ctx)
-{
-	/* Fields are 32 bits wide, DMA addresses are in bytes */
-	int field_size = 32 / 8;
-	int i;
-
-	struct xhci_slot_ctx *slot_ctx = xhci_get_slot_ctx(xhci, ctx);
-	dma_addr_t dma = ctx->dma +
-		((unsigned long)slot_ctx - (unsigned long)ctx->bytes);
-	int csz = HCC_64BYTE_CONTEXT(xhci->hcc_params);
-
-	xhci_dbg(xhci, "Slot Context:\n");
-	xhci_dbg(xhci, "@%pK (virt) @%08llx (dma) %#08x - dev_info\n",
-			&slot_ctx->dev_info,
-			(unsigned long long)dma, slot_ctx->dev_info);
-	dma += field_size;
-	xhci_dbg(xhci, "@%pK (virt) @%08llx (dma) %#08x - dev_info2\n",
-			&slot_ctx->dev_info2,
-			(unsigned long long)dma, slot_ctx->dev_info2);
-	dma += field_size;
-	xhci_dbg(xhci, "@%pK (virt) @%08llx (dma) %#08x - tt_info\n",
-			&slot_ctx->tt_info,
-			(unsigned long long)dma, slot_ctx->tt_info);
-	dma += field_size;
-	xhci_dbg(xhci, "@%pK (virt) @%08llx (dma) %#08x - dev_state\n",
-			&slot_ctx->dev_state,
-			(unsigned long long)dma, slot_ctx->dev_state);
-	dma += field_size;
-	for (i = 0; i < 4; ++i) {
-		xhci_dbg(xhci, "@%pK (virt) @%08llx (dma) %#08x - rsvd[%d]\n",
-				&slot_ctx->reserved[i], (unsigned long long)dma,
-				slot_ctx->reserved[i], i);
-		dma += field_size;
-	}
-
-	if (csz)
-		dbg_rsvd64(xhci, (u64 *)slot_ctx, dma);
-}
-
-static void xhci_dbg_ep_ctx(struct xhci_hcd *xhci,
-		     struct xhci_container_ctx *ctx,
-		     unsigned int last_ep)
-{
-	int i, j;
-	int last_ep_ctx = 31;
-	/* Fields are 32 bits wide, DMA addresses are in bytes */
-	int field_size = 32 / 8;
-	int csz = HCC_64BYTE_CONTEXT(xhci->hcc_params);
-
-	if (last_ep < 31)
-		last_ep_ctx = last_ep + 1;
-	for (i = 0; i < last_ep_ctx; ++i) {
-		unsigned int epaddr = xhci_get_endpoint_address(i);
-		struct xhci_ep_ctx *ep_ctx = xhci_get_ep_ctx(xhci, ctx, i);
-		dma_addr_t dma = ctx->dma +
-			((unsigned long)ep_ctx - (unsigned long)ctx->bytes);
-
-		xhci_dbg(xhci, "%s Endpoint %02d Context (ep_index %02d):\n",
-				usb_endpoint_out(epaddr) ? "OUT" : "IN",
-				epaddr & USB_ENDPOINT_NUMBER_MASK, i);
-		xhci_dbg(xhci, "@%pK (virt) @%08llx (dma) %#08x - ep_info\n",
-				&ep_ctx->ep_info,
-				(unsigned long long)dma, ep_ctx->ep_info);
-		dma += field_size;
-		xhci_dbg(xhci, "@%pK (virt) @%08llx (dma) %#08x - ep_info2\n",
-				&ep_ctx->ep_info2,
-				(unsigned long long)dma, ep_ctx->ep_info2);
-		dma += field_size;
-		xhci_dbg(xhci, "@%pK (virt) @%08llx (dma) %#08llx - deq\n",
-				&ep_ctx->deq,
-				(unsigned long long)dma, ep_ctx->deq);
-		dma += 2*field_size;
-		xhci_dbg(xhci, "@%pK (virt) @%08llx (dma) %#08x - tx_info\n",
-				&ep_ctx->tx_info,
-				(unsigned long long)dma, ep_ctx->tx_info);
-		dma += field_size;
-		for (j = 0; j < 3; ++j) {
-			xhci_dbg(xhci, "@%pK (virt) @%08llx (dma) %#08x - rsvd[%d]\n",
-					&ep_ctx->reserved[j],
-					(unsigned long long)dma,
-					ep_ctx->reserved[j], j);
-			dma += field_size;
-		}
-
-		if (csz)
-			dbg_rsvd64(xhci, (u64 *)ep_ctx, dma);
-	}
-}
-
-void xhci_dbg_ctx(struct xhci_hcd *xhci,
-		  struct xhci_container_ctx *ctx,
-		  unsigned int last_ep)
-{
-	int i;
-	/* Fields are 32 bits wide, DMA addresses are in bytes */
-	int field_size = 32 / 8;
-	dma_addr_t dma = ctx->dma;
-	int csz = HCC_64BYTE_CONTEXT(xhci->hcc_params);
-
-	if (ctx->type == XHCI_CTX_TYPE_INPUT) {
-		struct xhci_input_control_ctx *ctrl_ctx =
-			xhci_get_input_control_ctx(ctx);
-		if (!ctrl_ctx) {
-			xhci_warn(xhci, "Could not get input context, bad type.\n");
-			return;
-		}
-
-		xhci_dbg(xhci, "@%pK (virt) @%08llx (dma) %#08x - drop flags\n",
-			 &ctrl_ctx->drop_flags, (unsigned long long)dma,
-			 ctrl_ctx->drop_flags);
-		dma += field_size;
-		xhci_dbg(xhci, "@%pK (virt) @%08llx (dma) %#08x - add flags\n",
-			 &ctrl_ctx->add_flags, (unsigned long long)dma,
-			 ctrl_ctx->add_flags);
-		dma += field_size;
-		for (i = 0; i < 6; ++i) {
-			xhci_dbg(xhci, "@%pK (virt) @%08llx (dma) %#08x - rsvd2[%d]\n",
-				 &ctrl_ctx->rsvd2[i], (unsigned long long)dma,
-				 ctrl_ctx->rsvd2[i], i);
-			dma += field_size;
-		}
-
-		if (csz)
-			dbg_rsvd64(xhci, (u64 *)ctrl_ctx, dma);
-	}
-
-	xhci_dbg_slot_ctx(xhci, ctx);
-	xhci_dbg_ep_ctx(xhci, ctx, last_ep);
-=======
 	return xhci_slot_state_string(state);
->>>>>>> 286cd8c7
 }
 
 void xhci_dbg_trace(struct xhci_hcd *xhci, void (*trace)(struct va_format *),
