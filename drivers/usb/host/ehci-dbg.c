--- conflicted
+++ resolved
@@ -97,11 +97,7 @@
 {
 	struct ehci_qh_hw *hw = qh->hw;
 
-<<<<<<< HEAD
-	ehci_dbg (ehci, "%s qh %pK n%08x info %x %x qtd %x\n", label,
-=======
 	ehci_dbg(ehci, "%s qh %p n%08x info %x %x qtd %x\n", label,
->>>>>>> 286cd8c7
 		qh, hw->hw_next, hw->hw_info1, hw->hw_info2, hw->hw_current);
 	dbg_qtd("overlay", ehci, (struct ehci_qtd *) &hw->hw_qtd_next);
 }
@@ -109,11 +105,7 @@
 static void __maybe_unused
 dbg_itd(const char *label, struct ehci_hcd *ehci, struct ehci_itd *itd)
 {
-<<<<<<< HEAD
-	ehci_dbg (ehci, "%s [%d] itd %pK, next %08x, urb %pK\n",
-=======
 	ehci_dbg(ehci, "%s [%d] itd %p, next %08x, urb %p\n",
->>>>>>> 286cd8c7
 		label, itd->frame, itd, hc32_to_cpu(ehci, itd->hw_next),
 		itd->urb);
 	ehci_dbg(ehci,
@@ -144,11 +136,7 @@
 static void __maybe_unused
 dbg_sitd(const char *label, struct ehci_hcd *ehci, struct ehci_sitd *sitd)
 {
-<<<<<<< HEAD
-	ehci_dbg (ehci, "%s [%d] sitd %pK, next %08x, urb %pK\n",
-=======
 	ehci_dbg(ehci, "%s [%d] sitd %p, next %08x, urb %p\n",
->>>>>>> 286cd8c7
 		label, sitd->frame, sitd, hc32_to_cpu(ehci, sitd->hw_next),
 		sitd->urb);
 	ehci_dbg(ehci,
@@ -407,14 +395,9 @@
 	}
 	scratch = hc32_to_cpup(ehci, &hw->hw_info1);
 	hw_curr = (mark == '*') ? hc32_to_cpup(ehci, &hw->hw_current) : 0;
-<<<<<<< HEAD
-	temp = scnprintf (next, size,
-			"qh/%pK dev%d %cs ep%d %08x %08x (%08x%c %s nak%d)",
-=======
 	temp = scnprintf(next, size,
 			"qh/%p dev%d %cs ep%d %08x %08x (%08x%c %s nak%d)"
 			" [cur %08x next %08x buf[0] %08x]",
->>>>>>> 286cd8c7
 			qh, scratch & 0x007f,
 			speed_char (scratch),
 			(scratch >> 8) & 0x000f,
@@ -446,17 +429,6 @@
 			else if (td->hw_alt_next != list_end)
 				mark = '/';
 		}
-<<<<<<< HEAD
-		temp = snprintf (next, size,
-				"\n\t%pK%c%s len=%d %08x urb %pK",
-				td, mark, ({ char *tmp;
-				 switch ((scratch>>8)&0x03) {
-				 case 0: tmp = "out"; break;
-				 case 1: tmp = "in"; break;
-				 case 2: tmp = "setup"; break;
-				 default: tmp = "?"; break;
-				 } tmp;}),
-=======
 		switch ((scratch >> 8) & 0x03) {
 		case 0:
 			type = "out";
@@ -475,7 +447,6 @@
 				"\n\t%p%c%s len=%d %08x urb %p"
 				" [td %08x buf[0] %08x]",
 				td, mark, type,
->>>>>>> 286cd8c7
 				(scratch >> 16) & 0x7fff,
 				scratch,
 				td->urb,
@@ -693,11 +664,7 @@
 			switch (hc32_to_cpu(ehci, tag)) {
 			case Q_TYPE_QH:
 				hw = p.qh->hw;
-<<<<<<< HEAD
-				temp = scnprintf (next, size, " qh%d-%04x/%pK",
-=======
 				temp = scnprintf(next, size, " qh%d-%04x/%p",
->>>>>>> 286cd8c7
 						p.qh->ps.period,
 						hc32_to_cpup(ehci,
 							&hw->hw_info2)
@@ -732,36 +699,21 @@
 				p = p.qh->qh_next;
 				break;
 			case Q_TYPE_FSTN:
-<<<<<<< HEAD
-				temp = scnprintf (next, size,
-					" fstn-%8x/%pK", p.fstn->hw_prev,
-=======
 				temp = scnprintf(next, size,
 					" fstn-%8x/%p", p.fstn->hw_prev,
->>>>>>> 286cd8c7
 					p.fstn);
 				tag = Q_NEXT_TYPE(ehci, p.fstn->hw_next);
 				p = p.fstn->fstn_next;
 				break;
 			case Q_TYPE_ITD:
-<<<<<<< HEAD
-				temp = scnprintf (next, size,
-					" itd/%pK", p.itd);
-=======
 				temp = scnprintf(next, size,
 					" itd/%p", p.itd);
->>>>>>> 286cd8c7
 				tag = Q_NEXT_TYPE(ehci, p.itd->hw_next);
 				p = p.itd->itd_next;
 				break;
 			case Q_TYPE_SITD:
-<<<<<<< HEAD
-				temp = scnprintf (next, size,
-					" sitd%d-%04x/%pK",
-=======
 				temp = scnprintf(next, size,
 					" sitd%d-%04x/%p",
->>>>>>> 286cd8c7
 					p.sitd->stream->ps.period,
 					hc32_to_cpup(ehci, &p.sitd->hw_uframe)
 						& 0x0000ffff,
