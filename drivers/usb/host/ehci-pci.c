--- conflicted
+++ resolved
@@ -226,15 +226,12 @@
 			ehci->has_synopsys_hc_bug = 1;
 		}
 		break;
-<<<<<<< HEAD
-=======
 	case PCI_VENDOR_ID_ASPEED:
 		if (pdev->device == PCI_DEVICE_ID_ASPEED_EHCI) {
 			ehci_info(ehci, "applying Aspeed HC workaround\n");
 			ehci->is_aspeed = 1;
 		}
 		break;
->>>>>>> 286cd8c7
 	}
 
 	/* optional debug port, normally in the first BAR */
