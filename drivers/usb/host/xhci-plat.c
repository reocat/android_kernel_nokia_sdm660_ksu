--- conflicted
+++ resolved
@@ -172,79 +172,20 @@
 	return size;
 }
 
-<<<<<<< HEAD
-static ssize_t config_imod_store(struct device *pdev,
-		struct device_attribute *attr, const char *buff, size_t size)
-{
-	struct usb_hcd *hcd = dev_get_drvdata(pdev);
-	struct xhci_hcd *xhci;
-	u32 temp;
-	u32 imod;
-	unsigned long flags;
-
-	if (kstrtouint(buff, 10, &imod) != 1)
-		return 0;
-
-	imod &= ER_IRQ_INTERVAL_MASK;
-	xhci = hcd_to_xhci(hcd);
-
-	if (xhci->shared_hcd->state == HC_STATE_SUSPENDED
-		&& hcd->state == HC_STATE_SUSPENDED)
-		return -EACCES;
-
-	spin_lock_irqsave(&xhci->lock, flags);
-	temp = readl_relaxed(&xhci->ir_set->irq_control);
-	temp &= ~ER_IRQ_INTERVAL_MASK;
-	temp |= imod;
-	writel_relaxed(temp, &xhci->ir_set->irq_control);
-	spin_unlock_irqrestore(&xhci->lock, flags);
-
-	return size;
-}
-
-=======
->>>>>>> 286cd8c7
 static ssize_t config_imod_show(struct device *pdev,
 		struct device_attribute *attr, char *buff)
 {
 	struct usb_hcd *hcd = dev_get_drvdata(pdev);
-<<<<<<< HEAD
-	struct xhci_hcd *xhci;
-	u32 temp;
-	unsigned long flags;
-
-	xhci = hcd_to_xhci(hcd);
-
-	if (xhci->shared_hcd->state == HC_STATE_SUSPENDED
-		&& hcd->state == HC_STATE_SUSPENDED)
-		return -EACCES;
-
-	spin_lock_irqsave(&xhci->lock, flags);
-	temp = readl_relaxed(&xhci->ir_set->irq_control) &
-			ER_IRQ_INTERVAL_MASK;
-	spin_unlock_irqrestore(&xhci->lock, flags);
-
-	return snprintf(buff, PAGE_SIZE, "%08u\n", temp);
-}
-
-static DEVICE_ATTR(config_imod, S_IRUGO | S_IWUSR,
-		config_imod_show, config_imod_store);
+	struct xhci_hcd	*xhci = hcd_to_xhci(hcd);
+
+	return snprintf(buff, PAGE_SIZE, "%08u\n", xhci->imod_interval);
+}
+
+static DEVICE_ATTR_RW(config_imod);
 
 static int xhci_plat_probe(struct platform_device *pdev)
 {
-	struct usb_xhci_pdata	*pdata = dev_get_platdata(&pdev->dev);
-=======
-	struct xhci_hcd	*xhci = hcd_to_xhci(hcd);
-
-	return snprintf(buff, PAGE_SIZE, "%08u\n", xhci->imod_interval);
-}
-
-static DEVICE_ATTR_RW(config_imod);
-
-static int xhci_plat_probe(struct platform_device *pdev)
-{
 	const struct xhci_plat_priv *priv_match;
->>>>>>> 286cd8c7
 	const struct hc_driver	*driver;
 	struct device		*sysdev, *tmpdev;
 	struct xhci_hcd		*xhci;
@@ -265,8 +206,6 @@
 	irq = platform_get_irq(pdev, 0);
 	if (irq < 0)
 		return irq;
-<<<<<<< HEAD
-=======
 
 	/*
 	 * sysdev must point to a device that is known to the system firmware
@@ -295,7 +234,6 @@
 	if (sysdev->parent && sysdev->parent->of_node &&
 		device_property_read_bool(sysdev, "linux,sysdev_is_parent"))
 		sysdev = sysdev->parent;
->>>>>>> 286cd8c7
 
 	/* Try to set 64-bit DMA first */
 	if (WARN_ON(!sysdev->dma_mask))
@@ -338,35 +276,14 @@
 		ret = clk_prepare_enable(reg_clk);
 		if (ret)
 			goto put_hcd;
-<<<<<<< HEAD
-	} else if (PTR_ERR(clk) == -EPROBE_DEFER) {
-=======
 	} else if (PTR_ERR(reg_clk) == -EPROBE_DEFER) {
->>>>>>> 286cd8c7
 		ret = -EPROBE_DEFER;
 		goto put_hcd;
 	}
 
-<<<<<<< HEAD
-	if (pdev->dev.parent)
-		pm_runtime_resume(pdev->dev.parent);
-
-	pm_runtime_use_autosuspend(&pdev->dev);
-	pm_runtime_set_autosuspend_delay(&pdev->dev, 1000);
-	pm_runtime_set_active(&pdev->dev);
-	pm_runtime_enable(&pdev->dev);
-	pm_runtime_get_sync(&pdev->dev);
-
-	if (of_device_is_compatible(pdev->dev.of_node,
-				    "marvell,armada-375-xhci") ||
-	    of_device_is_compatible(pdev->dev.of_node,
-				    "marvell,armada-380-xhci")) {
-		ret = xhci_mvebu_mbus_init_quirk(pdev);
-=======
 	clk = devm_clk_get(&pdev->dev, NULL);
 	if (!IS_ERR(clk)) {
 		ret = clk_prepare_enable(clk);
->>>>>>> 286cd8c7
 		if (ret)
 			goto disable_reg_clk;
 	} else if (PTR_ERR(clk) == -EPROBE_DEFER) {
@@ -406,8 +323,6 @@
 	}
 
 	hcd_to_bus(xhci->shared_hcd)->skip_resume = true;
-<<<<<<< HEAD
-=======
 	if (device_property_read_bool(&pdev->dev,
 				"ignore-wakeup-src-in-hostmode")) {
 		hcd_to_bus(hcd)->skip_resume = false;
@@ -425,7 +340,6 @@
 
 		if (device_property_read_bool(tmpdev, "usb3-lpm-capable"))
 			xhci->quirks |= XHCI_LPM_SUPPORT;
->>>>>>> 286cd8c7
 
 		if (device_property_read_bool(tmpdev, "quirk-broken-port-ped"))
 			xhci->quirks |= XHCI_BROKEN_PORT_PED;
@@ -454,11 +368,6 @@
 	if (ret)
 		goto disable_usb_phy;
 
-<<<<<<< HEAD
-	device_wakeup_enable(&hcd->self.root_hub->dev);
-
-=======
->>>>>>> 286cd8c7
 	if (HCC_MAX_PSA(xhci->hcc_params) >= 4)
 		xhci->shared_hcd->can_do_streams = 1;
 
@@ -466,34 +375,13 @@
 	if (ret)
 		goto dealloc_usb2_hcd;
 
-<<<<<<< HEAD
-	device_wakeup_enable(&xhci->shared_hcd->self.root_hub->dev);
-
-	/* override imod interval if specified */
-	if (pdata && pdata->imod_interval) {
-		imod = pdata->imod_interval & ER_IRQ_INTERVAL_MASK;
-		spin_lock_irqsave(&xhci->lock, flags);
-		temp = readl_relaxed(&xhci->ir_set->irq_control);
-		temp &= ~ER_IRQ_INTERVAL_MASK;
-		temp |= imod;
-		writel_relaxed(temp, &xhci->ir_set->irq_control);
-		spin_unlock_irqrestore(&xhci->lock, flags);
-		dev_dbg(&pdev->dev, "%s: imod set to %u\n", __func__, imod);
-	}
-
-=======
->>>>>>> 286cd8c7
 	ret = device_create_file(&pdev->dev, &dev_attr_config_imod);
 	if (ret)
 		dev_err(&pdev->dev, "%s: unable to create imod sysfs entry\n",
 					__func__);
-<<<<<<< HEAD
-	
-=======
 
 	device_enable_async_suspend(&pdev->dev);
 
->>>>>>> 286cd8c7
 	pm_runtime_mark_last_busy(&pdev->dev);
 	pm_runtime_put_autosuspend(&pdev->dev);
 
@@ -532,16 +420,8 @@
 	pm_runtime_get_sync(&dev->dev);
 	xhci->xhc_state |= XHCI_STATE_REMOVING;
 
-<<<<<<< HEAD
-	pm_runtime_disable(&dev->dev);
-
-	device_remove_file(&dev->dev, &dev_attr_config_imod);
-	xhci->xhc_state |= XHCI_STATE_REMOVING;
-	usb_remove_hcd(xhci->shared_hcd);
-=======
 	device_remove_file(&dev->dev, &dev_attr_config_imod);
 	usb_remove_hcd(shared_hcd);
->>>>>>> 286cd8c7
 	usb_phy_shutdown(hcd->usb_phy);
 
 	usb_remove_hcd(hcd);
@@ -561,73 +441,13 @@
 
 static int __maybe_unused xhci_plat_suspend(struct device *dev)
 {
-<<<<<<< HEAD
-	struct usb_hcd *hcd = dev_get_drvdata(dev);
-=======
 	struct usb_hcd  *hcd = dev_get_drvdata(dev);
->>>>>>> 286cd8c7
 	struct xhci_hcd *xhci = hcd_to_xhci(hcd);
 
 	if (!xhci)
 		return 0;
-<<<<<<< HEAD
-
-	dev_dbg(dev, "xhci-plat PM suspend\n");
-=======
->>>>>>> 286cd8c7
-
-	return xhci_suspend(xhci, true);
-}
-
-static int xhci_plat_resume(struct device *dev)
-{
-	struct usb_hcd *hcd = dev_get_drvdata(dev);
-	struct xhci_hcd *xhci = hcd_to_xhci(hcd);
-
-	if (!xhci)
-		return 0;
-
-	dev_dbg(dev, "xhci-plat PM resume\n");
-
-	return (!hcd_to_bus(hcd)->skip_resume) ? xhci_resume(xhci, false) : 0;
-}
-#endif
-
-#ifdef CONFIG_PM
-static int xhci_plat_runtime_idle(struct device *dev)
-{
+
 	/*
-<<<<<<< HEAD
-	 * When pm_runtime_put_autosuspend() is called on this device,
-	 * after this idle callback returns the PM core will schedule the
-	 * autosuspend if there is any remaining time until expiry. However,
-	 * when reaching this point because the child_count becomes 0, the
-	 * core does not honor autosuspend in that case and results in
-	 * idle/suspend happening immediately. In order to have a delay
-	 * before suspend we have to call pm_runtime_autosuspend() manually.
-	 */
-	pm_runtime_mark_last_busy(dev);
-	pm_runtime_autosuspend(dev);
-	return -EBUSY;
-}
-
-static int xhci_plat_pm_freeze(struct device *dev)
-{
-	struct usb_hcd *hcd = dev_get_drvdata(dev);
-	struct xhci_hcd *xhci = hcd_to_xhci(hcd);
-
-	if (!xhci)
-		return 0;
-
-	dev_dbg(dev, "xhci-plat freeze\n");
-
-	return xhci_suspend(xhci, false);
-}
-
-static int xhci_plat_pm_restore(struct device *dev)
-{
-	struct usb_hcd *hcd = dev_get_drvdata(dev);
-=======
 	 * 'skip_resume' will be true for targets not supporting PM suspend if
 	 * runtimePM state is active. No need of xhci_plat PM ops in such case.
 	 */
@@ -645,34 +465,12 @@
 static int __maybe_unused xhci_plat_resume(struct device *dev)
 {
 	struct usb_hcd  *hcd = dev_get_drvdata(dev);
->>>>>>> 286cd8c7
 	struct xhci_hcd *xhci = hcd_to_xhci(hcd);
 	int ret;
 
 	if (!xhci)
 		return 0;
 
-<<<<<<< HEAD
-	dev_dbg(dev, "xhci-plat restore\n");
-
-	ret = xhci_resume(xhci, true);
-	pm_runtime_disable(dev);
-	pm_runtime_set_active(dev);
-	pm_runtime_enable(dev);
-	pm_runtime_mark_last_busy(dev);
-
-	return ret;
-}
-
-static int xhci_plat_runtime_suspend(struct device *dev)
-{
-	struct usb_hcd *hcd = dev_get_drvdata(dev);
-	struct xhci_hcd *xhci = hcd_to_xhci(hcd);
-
-	if (!xhci)
-		return 0;
-
-=======
 	/* xhci PM ops not required if 'skip_resume' is true */
 	if (hcd_to_bus(hcd)->skip_resume) {
 		dev_dbg(dev, "xhci-plat skip PM resume\n");
@@ -718,21 +516,14 @@
 	if (!xhci)
 		return 0;
 
->>>>>>> 286cd8c7
 	dev_dbg(dev, "xhci-plat runtime suspend\n");
 
 	return xhci_suspend(xhci, true);
 }
 
-<<<<<<< HEAD
-static int xhci_plat_runtime_resume(struct device *dev)
-{
-	struct usb_hcd *hcd = dev_get_drvdata(dev);
-=======
 static int __maybe_unused xhci_plat_runtime_resume(struct device *dev)
 {
 	struct usb_hcd  *hcd = dev_get_drvdata(dev);
->>>>>>> 286cd8c7
 	struct xhci_hcd *xhci = hcd_to_xhci(hcd);
 	int ret;
 
@@ -741,13 +532,10 @@
 
 	dev_dbg(dev, "xhci-plat runtime resume\n");
 
-<<<<<<< HEAD
-=======
 	ret = xhci_priv_resume_quirk(hcd);
 	if (ret)
 		return ret;
 
->>>>>>> 286cd8c7
 	ret = xhci_resume(xhci, false);
 	pm_runtime_mark_last_busy(dev);
 
@@ -755,22 +543,7 @@
 }
 
 static const struct dev_pm_ops xhci_plat_pm_ops = {
-<<<<<<< HEAD
-	.suspend	= xhci_plat_suspend,
-	.resume		= xhci_plat_resume,
-	.freeze		= xhci_plat_pm_freeze,
-	.restore	= xhci_plat_pm_restore,
-	.thaw		= xhci_plat_pm_restore,
-	SET_RUNTIME_PM_OPS(xhci_plat_runtime_suspend, xhci_plat_runtime_resume,
-			   xhci_plat_runtime_idle)
-};
-#define DEV_PM_OPS	(&xhci_plat_pm_ops)
-#else
-#define DEV_PM_OPS	NULL
-#endif /* CONFIG_PM */
-=======
 	SET_SYSTEM_SLEEP_PM_OPS(xhci_plat_suspend, xhci_plat_resume)
->>>>>>> 286cd8c7
 
 	SET_RUNTIME_PM_OPS(xhci_plat_runtime_suspend,
 			   xhci_plat_runtime_resume,
