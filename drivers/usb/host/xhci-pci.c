// SPDX-License-Identifier: GPL-2.0
/*
 * xHCI host controller driver PCI Bus Glue.
 *
 * Copyright (C) 2008 Intel Corp.
 *
 * Author: Sarah Sharp
 * Some code borrowed from the Linux EHCI driver.
 */

#include <linux/pci.h>
#include <linux/slab.h>
#include <linux/module.h>
#include <linux/acpi.h>

#include "xhci.h"
#include "xhci-trace.h"

#define SSIC_PORT_NUM		2
#define SSIC_PORT_CFG2		0x880c
#define SSIC_PORT_CFG2_OFFSET	0x30
#define PROG_DONE		(1 << 30)
#define SSIC_PORT_UNUSED	(1 << 31)
#define SPARSE_DISABLE_BIT	17
#define SPARSE_CNTL_ENABLE	0xC12C

/* Device for a quirk */
#define PCI_VENDOR_ID_FRESCO_LOGIC	0x1b73
#define PCI_DEVICE_ID_FRESCO_LOGIC_PDK	0x1000
#define PCI_DEVICE_ID_FRESCO_LOGIC_FL1009	0x1009
#define PCI_DEVICE_ID_FRESCO_LOGIC_FL1100	0x1100
#define PCI_DEVICE_ID_FRESCO_LOGIC_FL1400	0x1400

#define PCI_VENDOR_ID_ETRON		0x1b6f
#define PCI_DEVICE_ID_EJ168		0x7023

#define PCI_DEVICE_ID_INTEL_LYNXPOINT_XHCI	0x8c31
#define PCI_DEVICE_ID_INTEL_LYNXPOINT_LP_XHCI	0x9c31
#define PCI_DEVICE_ID_INTEL_WILDCATPOINT_LP_XHCI	0x9cb1
#define PCI_DEVICE_ID_INTEL_CHERRYVIEW_XHCI		0x22b5
#define PCI_DEVICE_ID_INTEL_SUNRISEPOINT_H_XHCI		0xa12f
#define PCI_DEVICE_ID_INTEL_SUNRISEPOINT_LP_XHCI	0x9d2f
#define PCI_DEVICE_ID_INTEL_BROXTON_M_XHCI		0x0aa8
#define PCI_DEVICE_ID_INTEL_BROXTON_B_XHCI		0x1aa8
#define PCI_DEVICE_ID_INTEL_APL_XHCI			0x5aa8
#define PCI_DEVICE_ID_INTEL_DNV_XHCI			0x19d0
#define PCI_DEVICE_ID_INTEL_CML_XHCI			0xa3af
<<<<<<< HEAD
=======

#define PCI_DEVICE_ID_AMD_PROMONTORYA_4			0x43b9
#define PCI_DEVICE_ID_AMD_PROMONTORYA_3			0x43ba
#define PCI_DEVICE_ID_AMD_PROMONTORYA_2			0x43bb
#define PCI_DEVICE_ID_AMD_PROMONTORYA_1			0x43bc
#define PCI_DEVICE_ID_ASMEDIA_1042_XHCI			0x1042
#define PCI_DEVICE_ID_ASMEDIA_1042A_XHCI		0x1142
#define PCI_DEVICE_ID_ASMEDIA_1142_XHCI			0x1242
#define PCI_DEVICE_ID_ASMEDIA_2142_XHCI			0x2142
#define PCI_DEVICE_ID_ASMEDIA_3242_XHCI			0x3242
>>>>>>> 286cd8c7

static const char hcd_name[] = "xhci_hcd";

static struct hc_driver __read_mostly xhci_pci_hc_driver;

static int xhci_pci_setup(struct usb_hcd *hcd);

static const struct xhci_driver_overrides xhci_pci_overrides __initconst = {
	.reset = xhci_pci_setup,
};

/* called after powerup, by probe or system-pm "wakeup" */
static int xhci_pci_reinit(struct xhci_hcd *xhci, struct pci_dev *pdev)
{
	/*
	 * TODO: Implement finding debug ports later.
	 * TODO: see if there are any quirks that need to be added to handle
	 * new extended capabilities.
	 */

	/* PCI Memory-Write-Invalidate cycle support is optional (uncommon) */
	if (!pci_set_mwi(pdev))
		xhci_dbg(xhci, "MWI active\n");

	xhci_dbg(xhci, "Finished xhci_pci_reinit\n");
	return 0;
}

static void xhci_pci_quirks(struct device *dev, struct xhci_hcd *xhci)
{
	struct pci_dev		*pdev = to_pci_dev(dev);

	/* Look for vendor-specific quirks */
	if (pdev->vendor == PCI_VENDOR_ID_FRESCO_LOGIC &&
			(pdev->device == PCI_DEVICE_ID_FRESCO_LOGIC_PDK ||
			 pdev->device == PCI_DEVICE_ID_FRESCO_LOGIC_FL1400)) {
		if (pdev->device == PCI_DEVICE_ID_FRESCO_LOGIC_PDK &&
				pdev->revision == 0x0) {
			xhci->quirks |= XHCI_RESET_EP_QUIRK;
			xhci_dbg_trace(xhci, trace_xhci_dbg_quirks,
				"QUIRK: Fresco Logic xHC needs configure"
				" endpoint cmd after reset endpoint");
		}
		if (pdev->device == PCI_DEVICE_ID_FRESCO_LOGIC_PDK &&
				pdev->revision == 0x4) {
			xhci->quirks |= XHCI_SLOW_SUSPEND;
			xhci_dbg_trace(xhci, trace_xhci_dbg_quirks,
				"QUIRK: Fresco Logic xHC revision %u"
				"must be suspended extra slowly",
				pdev->revision);
		}
		if (pdev->device == PCI_DEVICE_ID_FRESCO_LOGIC_PDK)
			xhci->quirks |= XHCI_BROKEN_STREAMS;
		/* Fresco Logic confirms: all revisions of this chip do not
		 * support MSI, even though some of them claim to in their PCI
		 * capabilities.
		 */
		xhci->quirks |= XHCI_BROKEN_MSI;
		xhci_dbg_trace(xhci, trace_xhci_dbg_quirks,
				"QUIRK: Fresco Logic revision %u "
				"has broken MSI implementation",
				pdev->revision);
		xhci->quirks |= XHCI_TRUST_TX_LENGTH;
	}

	if (pdev->vendor == PCI_VENDOR_ID_FRESCO_LOGIC &&
			pdev->device == PCI_DEVICE_ID_FRESCO_LOGIC_FL1009)
		xhci->quirks |= XHCI_BROKEN_STREAMS;

	if (pdev->vendor == PCI_VENDOR_ID_FRESCO_LOGIC &&
			pdev->device == PCI_DEVICE_ID_FRESCO_LOGIC_FL1100)
		xhci->quirks |= XHCI_TRUST_TX_LENGTH;

	if (pdev->vendor == PCI_VENDOR_ID_NEC)
		xhci->quirks |= XHCI_NEC_HOST;

	if (pdev->vendor == PCI_VENDOR_ID_AMD && xhci->hci_version == 0x96)
		xhci->quirks |= XHCI_AMD_0x96_HOST;

	/* AMD PLL quirk */
	if (pdev->vendor == PCI_VENDOR_ID_AMD && usb_amd_find_chipset_info())
		xhci->quirks |= XHCI_AMD_PLL_FIX;

	if (pdev->vendor == PCI_VENDOR_ID_AMD &&
		(pdev->device == 0x145c ||
		 pdev->device == 0x15e0 ||
		 pdev->device == 0x15e1 ||
		 pdev->device == 0x43bb))
		xhci->quirks |= XHCI_SUSPEND_DELAY;

	if (pdev->vendor == PCI_VENDOR_ID_AMD &&
	    (pdev->device == 0x15e0 || pdev->device == 0x15e1))
		xhci->quirks |= XHCI_SNPS_BROKEN_SUSPEND;

	if (pdev->vendor == PCI_VENDOR_ID_AMD && pdev->device == 0x15e5) {
		xhci->quirks |= XHCI_DISABLE_SPARSE;
		xhci->quirks |= XHCI_RESET_ON_RESUME;
	}

	if (pdev->vendor == PCI_VENDOR_ID_AMD)
		xhci->quirks |= XHCI_TRUST_TX_LENGTH;

	if ((pdev->vendor == PCI_VENDOR_ID_AMD) &&
		((pdev->device == PCI_DEVICE_ID_AMD_PROMONTORYA_4) ||
		(pdev->device == PCI_DEVICE_ID_AMD_PROMONTORYA_3) ||
		(pdev->device == PCI_DEVICE_ID_AMD_PROMONTORYA_2) ||
		(pdev->device == PCI_DEVICE_ID_AMD_PROMONTORYA_1)))
		xhci->quirks |= XHCI_U2_DISABLE_WAKE;

	if (pdev->vendor == PCI_VENDOR_ID_INTEL) {
		xhci->quirks |= XHCI_LPM_SUPPORT;
		xhci->quirks |= XHCI_INTEL_HOST;
		xhci->quirks |= XHCI_AVOID_BEI;
	}
	if (pdev->vendor == PCI_VENDOR_ID_INTEL &&
			pdev->device == PCI_DEVICE_ID_INTEL_PANTHERPOINT_XHCI) {
		xhci->quirks |= XHCI_EP_LIMIT_QUIRK;
		xhci->limit_active_eps = 64;
		xhci->quirks |= XHCI_SW_BW_CHECKING;
		/*
		 * PPT desktop boards DH77EB and DH77DF will power back on after
		 * a few seconds of being shutdown.  The fix for this is to
		 * switch the ports from xHCI to EHCI on shutdown.  We can't use
		 * DMI information to find those particular boards (since each
		 * vendor will change the board name), so we have to key off all
		 * PPT chipsets.
		 */
		xhci->quirks |= XHCI_SPURIOUS_REBOOT;
	}
	if (pdev->vendor == PCI_VENDOR_ID_INTEL &&
		(pdev->device == PCI_DEVICE_ID_INTEL_LYNXPOINT_LP_XHCI ||
		 pdev->device == PCI_DEVICE_ID_INTEL_WILDCATPOINT_LP_XHCI)) {
		xhci->quirks |= XHCI_SPURIOUS_REBOOT;
		xhci->quirks |= XHCI_SPURIOUS_WAKEUP;
	}
	if (pdev->vendor == PCI_VENDOR_ID_INTEL &&
		(pdev->device == PCI_DEVICE_ID_INTEL_SUNRISEPOINT_LP_XHCI ||
		 pdev->device == PCI_DEVICE_ID_INTEL_SUNRISEPOINT_H_XHCI ||
		 pdev->device == PCI_DEVICE_ID_INTEL_CHERRYVIEW_XHCI ||
		 pdev->device == PCI_DEVICE_ID_INTEL_BROXTON_M_XHCI ||
		 pdev->device == PCI_DEVICE_ID_INTEL_BROXTON_B_XHCI ||
		 pdev->device == PCI_DEVICE_ID_INTEL_APL_XHCI ||
		 pdev->device == PCI_DEVICE_ID_INTEL_DNV_XHCI ||
		 pdev->device == PCI_DEVICE_ID_INTEL_CML_XHCI)) {
		xhci->quirks |= XHCI_PME_STUCK_QUIRK;
	}
	if (pdev->vendor == PCI_VENDOR_ID_INTEL &&
<<<<<<< HEAD
=======
	    pdev->device == PCI_DEVICE_ID_INTEL_CHERRYVIEW_XHCI)
		xhci->quirks |= XHCI_SSIC_PORT_UNUSED;
	if (pdev->vendor == PCI_VENDOR_ID_INTEL &&
	    (pdev->device == PCI_DEVICE_ID_INTEL_CHERRYVIEW_XHCI ||
	     pdev->device == PCI_DEVICE_ID_INTEL_SUNRISEPOINT_LP_XHCI ||
	     pdev->device == PCI_DEVICE_ID_INTEL_APL_XHCI))
		xhci->quirks |= XHCI_INTEL_USB_ROLE_SW;
	if (pdev->vendor == PCI_VENDOR_ID_INTEL &&
>>>>>>> 286cd8c7
	    (pdev->device == PCI_DEVICE_ID_INTEL_CHERRYVIEW_XHCI ||
	     pdev->device == PCI_DEVICE_ID_INTEL_SUNRISEPOINT_LP_XHCI ||
	     pdev->device == PCI_DEVICE_ID_INTEL_SUNRISEPOINT_H_XHCI ||
	     pdev->device == PCI_DEVICE_ID_INTEL_APL_XHCI ||
	     pdev->device == PCI_DEVICE_ID_INTEL_DNV_XHCI))
		xhci->quirks |= XHCI_MISSING_CAS;

	if (pdev->vendor == PCI_VENDOR_ID_ETRON &&
			pdev->device == PCI_DEVICE_ID_EJ168) {
		xhci->quirks |= XHCI_RESET_ON_RESUME;
		xhci->quirks |= XHCI_TRUST_TX_LENGTH;
		xhci->quirks |= XHCI_BROKEN_STREAMS;
	}
	if (pdev->vendor == PCI_VENDOR_ID_RENESAS &&
<<<<<<< HEAD
			pdev->device == 0x0014)
		xhci->quirks |= XHCI_TRUST_TX_LENGTH;
	if (pdev->vendor == PCI_VENDOR_ID_RENESAS &&
			pdev->device == 0x0015)
=======
	    pdev->device == 0x0014) {
		xhci->quirks |= XHCI_TRUST_TX_LENGTH;
		xhci->quirks |= XHCI_ZERO_64B_REGS;
	}
	if (pdev->vendor == PCI_VENDOR_ID_RENESAS &&
	    pdev->device == 0x0015) {
>>>>>>> 286cd8c7
		xhci->quirks |= XHCI_RESET_ON_RESUME;
		xhci->quirks |= XHCI_ZERO_64B_REGS;
	}
	if (pdev->vendor == PCI_VENDOR_ID_VIA)
		xhci->quirks |= XHCI_RESET_ON_RESUME;

	/* See https://bugzilla.kernel.org/show_bug.cgi?id=79511 */
	if (pdev->vendor == PCI_VENDOR_ID_VIA &&
			pdev->device == 0x3432)
		xhci->quirks |= XHCI_BROKEN_STREAMS;

	if (pdev->vendor == PCI_VENDOR_ID_ASMEDIA &&
		pdev->device == PCI_DEVICE_ID_ASMEDIA_1042_XHCI) {
		/*
		 * try to tame the ASMedia 1042 controller which reports 0.96
		 * but appears to behave more like 1.0
		 */
		xhci->quirks |= XHCI_SPURIOUS_SUCCESS;
		xhci->quirks |= XHCI_BROKEN_STREAMS;
<<<<<<< HEAD
	if (pdev->vendor == PCI_VENDOR_ID_ASMEDIA &&
			pdev->device == 0x1142)
		xhci->quirks |= XHCI_TRUST_TX_LENGTH;
=======
	}
	if (pdev->vendor == PCI_VENDOR_ID_ASMEDIA &&
		pdev->device == PCI_DEVICE_ID_ASMEDIA_1042A_XHCI) {
		xhci->quirks |= XHCI_TRUST_TX_LENGTH;
		xhci->quirks |= XHCI_NO_64BIT_SUPPORT;
	}
	if (pdev->vendor == PCI_VENDOR_ID_ASMEDIA &&
	    (pdev->device == PCI_DEVICE_ID_ASMEDIA_1142_XHCI ||
	     pdev->device == PCI_DEVICE_ID_ASMEDIA_2142_XHCI ||
	     pdev->device == PCI_DEVICE_ID_ASMEDIA_3242_XHCI))
		xhci->quirks |= XHCI_NO_64BIT_SUPPORT;

	if (pdev->vendor == PCI_VENDOR_ID_ASMEDIA &&
		pdev->device == PCI_DEVICE_ID_ASMEDIA_1042A_XHCI)
		xhci->quirks |= XHCI_ASMEDIA_MODIFY_FLOWCONTROL;

	if (pdev->vendor == PCI_VENDOR_ID_TI && pdev->device == 0x8241)
		xhci->quirks |= XHCI_LIMIT_ENDPOINT_INTERVAL_7;

	if ((pdev->vendor == PCI_VENDOR_ID_BROADCOM ||
	     pdev->vendor == PCI_VENDOR_ID_CAVIUM) &&
	     pdev->device == 0x9026)
		xhci->quirks |= XHCI_RESET_PLL_ON_DISCONNECT;
>>>>>>> 286cd8c7

	if (xhci->quirks & XHCI_RESET_ON_RESUME)
		xhci_dbg_trace(xhci, trace_xhci_dbg_quirks,
				"QUIRK: Resetting on resume");
}

#ifdef CONFIG_ACPI
static void xhci_pme_acpi_rtd3_enable(struct pci_dev *dev)
{
	static const guid_t intel_dsm_guid =
		GUID_INIT(0xac340cb7, 0xe901, 0x45bf,
			  0xb7, 0xe6, 0x2b, 0x34, 0xec, 0x93, 0x1e, 0x23);
	union acpi_object *obj;

	obj = acpi_evaluate_dsm(ACPI_HANDLE(&dev->dev), &intel_dsm_guid, 3, 1,
				NULL);
	ACPI_FREE(obj);
}
#else
static void xhci_pme_acpi_rtd3_enable(struct pci_dev *dev) { }
#endif /* CONFIG_ACPI */

/* called during probe() after chip reset completes */
static int xhci_pci_setup(struct usb_hcd *hcd)
{
	struct xhci_hcd		*xhci;
	struct pci_dev		*pdev = to_pci_dev(hcd->self.controller);
	int			retval;

	xhci = hcd_to_xhci(hcd);
	if (!xhci->sbrn)
		pci_read_config_byte(pdev, XHCI_SBRN_OFFSET, &xhci->sbrn);

	/* imod_interval is the interrupt moderation value in nanoseconds. */
	xhci->imod_interval = 40000;

	retval = xhci_gen_setup(hcd, xhci_pci_quirks);
	if (retval)
		return retval;

	if (!usb_hcd_is_primary_hcd(hcd))
		return 0;

	if (xhci->quirks & XHCI_PME_STUCK_QUIRK)
		xhci_pme_acpi_rtd3_enable(pdev);

	xhci_dbg(xhci, "Got SBRN %u\n", (unsigned int) xhci->sbrn);

	/* Find any debug ports */
	return xhci_pci_reinit(xhci, pdev);
}

/*
 * We need to register our own PCI probe function (instead of the USB core's
 * function) in order to create a second roothub under xHCI.
 */
static int xhci_pci_probe(struct pci_dev *dev, const struct pci_device_id *id)
{
	int retval;
	struct xhci_hcd *xhci;
	struct hc_driver *driver;
	struct usb_hcd *hcd;

	driver = (struct hc_driver *)id->driver_data;

	/* Prevent runtime suspending between USB-2 and USB-3 initialization */
	pm_runtime_get_noresume(&dev->dev);

	/* Register the USB 2.0 roothub.
	 * FIXME: USB core must know to register the USB 2.0 roothub first.
	 * This is sort of silly, because we could just set the HCD driver flags
	 * to say USB 2.0, but I'm not sure what the implications would be in
	 * the other parts of the HCD code.
	 */
	retval = usb_hcd_pci_probe(dev, id);

	if (retval)
		goto put_runtime_pm;

	/* USB 2.0 roothub is stored in the PCI device now. */
	hcd = dev_get_drvdata(&dev->dev);
	xhci = hcd_to_xhci(hcd);
	xhci->shared_hcd = usb_create_shared_hcd(driver, &dev->dev,
				pci_name(dev), hcd);
	if (!xhci->shared_hcd) {
		retval = -ENOMEM;
		goto dealloc_usb2_hcd;
	}

	retval = xhci_ext_cap_init(xhci);
	if (retval)
		goto put_usb3_hcd;

	retval = usb_add_hcd(xhci->shared_hcd, dev->irq,
			IRQF_SHARED);
	if (retval)
		goto put_usb3_hcd;
	/* Roothub already marked as USB 3.0 speed */

	if (!(xhci->quirks & XHCI_BROKEN_STREAMS) &&
			HCC_MAX_PSA(xhci->hcc_params) >= 4)
		xhci->shared_hcd->can_do_streams = 1;

	/* USB-2 and USB-3 roothubs initialized, allow runtime pm suspend */
	pm_runtime_put_noidle(&dev->dev);

	dma_set_max_seg_size(&dev->dev, UINT_MAX);

	return 0;

put_usb3_hcd:
	usb_put_hcd(xhci->shared_hcd);
dealloc_usb2_hcd:
	usb_hcd_pci_remove(dev);
put_runtime_pm:
	pm_runtime_put_noidle(&dev->dev);
	return retval;
}

static void xhci_pci_remove(struct pci_dev *dev)
{
	struct xhci_hcd *xhci;

	xhci = hcd_to_xhci(pci_get_drvdata(dev));
	xhci->xhc_state |= XHCI_STATE_REMOVING;
	if (xhci->shared_hcd) {
		usb_remove_hcd(xhci->shared_hcd);
		usb_put_hcd(xhci->shared_hcd);
		xhci->shared_hcd = NULL;
	}

	/* Workaround for spurious wakeups at shutdown with HSW */
	if (xhci->quirks & XHCI_SPURIOUS_WAKEUP)
		pci_set_power_state(dev, PCI_D3hot);

	usb_hcd_pci_remove(dev);
}

#ifdef CONFIG_PM
/*
 * In some Intel xHCI controllers, in order to get D3 working,
 * through a vendor specific SSIC CONFIG register at offset 0x883c,
 * SSIC PORT need to be marked as "unused" before putting xHCI
 * into D3. After D3 exit, the SSIC port need to be marked as "used".
 * Without this change, xHCI might not enter D3 state.
 */
static void xhci_ssic_port_unused_quirk(struct usb_hcd *hcd, bool suspend)
{
	struct xhci_hcd	*xhci = hcd_to_xhci(hcd);
	u32 val;
	void __iomem *reg;
	int i;

	for (i = 0; i < SSIC_PORT_NUM; i++) {
		reg = (void __iomem *) xhci->cap_regs +
				SSIC_PORT_CFG2 +
				i * SSIC_PORT_CFG2_OFFSET;

<<<<<<< HEAD
		for (i = 0; i < SSIC_PORT_NUM; i++) {
			reg = (void __iomem *) xhci->cap_regs +
					SSIC_PORT_CFG2 +
					i * SSIC_PORT_CFG2_OFFSET;

			/*
			 * Notify SSIC that SSIC profile programming
			 * is not done.
			 */
			val = readl(reg) & ~PROG_DONE;
			writel(val, reg);

			/* Mark SSIC port as unused(suspend) or used(resume) */
			val = readl(reg);
			if (suspend)
				val |= SSIC_PORT_UNUSED;
			else
				val &= ~SSIC_PORT_UNUSED;
			writel(val, reg);

			/* Notify SSIC that SSIC profile programming is done */
			val = readl(reg) | PROG_DONE;
			writel(val, reg);
			readl(reg);
		}
=======
		/* Notify SSIC that SSIC profile programming is not done. */
		val = readl(reg) & ~PROG_DONE;
		writel(val, reg);

		/* Mark SSIC port as unused(suspend) or used(resume) */
		val = readl(reg);
		if (suspend)
			val |= SSIC_PORT_UNUSED;
		else
			val &= ~SSIC_PORT_UNUSED;
		writel(val, reg);

		/* Notify SSIC that SSIC profile programming is done */
		val = readl(reg) | PROG_DONE;
		writel(val, reg);
		readl(reg);
>>>>>>> 286cd8c7
	}
}

/*
 * Make sure PME works on some Intel xHCI controllers by writing 1 to clear
 * the Internal PME flag bit in vendor specific PMCTRL register at offset 0x80a4
 */
static void xhci_pme_quirk(struct usb_hcd *hcd)
{
	struct xhci_hcd	*xhci = hcd_to_xhci(hcd);
	void __iomem *reg;
	u32 val;

	reg = (void __iomem *) xhci->cap_regs + 0x80a4;
	val = readl(reg);
	writel(val | BIT(28), reg);
	readl(reg);
}

static void xhci_sparse_control_quirk(struct usb_hcd *hcd)
{
	u32 reg;

	reg = readl(hcd->regs + SPARSE_CNTL_ENABLE);
	reg &= ~BIT(SPARSE_DISABLE_BIT);
	writel(reg, hcd->regs + SPARSE_CNTL_ENABLE);
}

static int xhci_pci_suspend(struct usb_hcd *hcd, bool do_wakeup)
{
	struct xhci_hcd	*xhci = hcd_to_xhci(hcd);
	struct pci_dev		*pdev = to_pci_dev(hcd->self.controller);
	int			ret;

	/*
	 * Systems with the TI redriver that loses port status change events
	 * need to have the registers polled during D3, so avoid D3cold.
	 */
	if (xhci->quirks & XHCI_COMP_MODE_QUIRK)
		pci_d3cold_disable(pdev);

	if (xhci->quirks & XHCI_PME_STUCK_QUIRK)
		xhci_pme_quirk(hcd);

	if (xhci->quirks & XHCI_SSIC_PORT_UNUSED)
		xhci_ssic_port_unused_quirk(hcd, true);

	if (xhci->quirks & XHCI_DISABLE_SPARSE)
		xhci_sparse_control_quirk(hcd);

	ret = xhci_suspend(xhci, do_wakeup);
	if (ret && (xhci->quirks & XHCI_SSIC_PORT_UNUSED))
		xhci_ssic_port_unused_quirk(hcd, false);

	return ret;
}

static int xhci_pci_resume(struct usb_hcd *hcd, bool hibernated)
{
	struct xhci_hcd		*xhci = hcd_to_xhci(hcd);
	struct pci_dev		*pdev = to_pci_dev(hcd->self.controller);
	int			retval = 0;

	/* The BIOS on systems with the Intel Panther Point chipset may or may
	 * not support xHCI natively.  That means that during system resume, it
	 * may switch the ports back to EHCI so that users can use their
	 * keyboard to select a kernel from GRUB after resume from hibernate.
	 *
	 * The BIOS is supposed to remember whether the OS had xHCI ports
	 * enabled before resume, and switch the ports back to xHCI when the
	 * BIOS/OS semaphore is written, but we all know we can't trust BIOS
	 * writers.
	 *
	 * Unconditionally switch the ports back to xHCI after a system resume.
	 * It should not matter whether the EHCI or xHCI controller is
	 * resumed first. It's enough to do the switchover in xHCI because
	 * USB core won't notice anything as the hub driver doesn't start
	 * running again until after all the devices (including both EHCI and
	 * xHCI host controllers) have been resumed.
	 */

	if (pdev->vendor == PCI_VENDOR_ID_INTEL)
		usb_enable_intel_xhci_ports(pdev);

	if (xhci->quirks & XHCI_SSIC_PORT_UNUSED)
		xhci_ssic_port_unused_quirk(hcd, false);

	if (xhci->quirks & XHCI_PME_STUCK_QUIRK)
		xhci_pme_quirk(hcd);

	retval = xhci_resume(xhci, hibernated);
	return retval;
}

static void xhci_pci_shutdown(struct usb_hcd *hcd)
{
	struct xhci_hcd		*xhci = hcd_to_xhci(hcd);
	struct pci_dev		*pdev = to_pci_dev(hcd->self.controller);

	xhci_shutdown(hcd);

	/* Yet another workaround for spurious wakeups at shutdown with HSW */
	if (xhci->quirks & XHCI_SPURIOUS_WAKEUP)
		pci_set_power_state(pdev, PCI_D3hot);
}
#endif /* CONFIG_PM */

/*-------------------------------------------------------------------------*/

/* PCI driver selection metadata; PCI hotplugging uses this */
static const struct pci_device_id pci_ids[] = { {
	/* handle any USB 3.0 xHCI controller */
	PCI_DEVICE_CLASS(PCI_CLASS_SERIAL_USB_XHCI, ~0),
	.driver_data =	(unsigned long) &xhci_pci_hc_driver,
	},
	{ /* end: all zeroes */ }
};
MODULE_DEVICE_TABLE(pci, pci_ids);

/* pci driver glue; this is a "new style" PCI driver module */
static struct pci_driver xhci_pci_driver = {
	.name =		(char *) hcd_name,
	.id_table =	pci_ids,

	.probe =	xhci_pci_probe,
	.remove =	xhci_pci_remove,
	/* suspend and resume implemented later */

	.shutdown = 	usb_hcd_pci_shutdown,
#ifdef CONFIG_PM
	.driver = {
		.pm = &usb_hcd_pci_pm_ops
	},
#endif
};

static int __init xhci_pci_init(void)
{
	xhci_init_driver(&xhci_pci_hc_driver, &xhci_pci_overrides);
#ifdef CONFIG_PM
	xhci_pci_hc_driver.pci_suspend = xhci_pci_suspend;
	xhci_pci_hc_driver.pci_resume = xhci_pci_resume;
	xhci_pci_hc_driver.shutdown = xhci_pci_shutdown;
#endif
	return pci_register_driver(&xhci_pci_driver);
}
module_init(xhci_pci_init);

static void __exit xhci_pci_exit(void)
{
	pci_unregister_driver(&xhci_pci_driver);
}
module_exit(xhci_pci_exit);

MODULE_DESCRIPTION("xHCI PCI Host Controller Driver");
MODULE_LICENSE("GPL");<|MERGE_RESOLUTION|>--- conflicted
+++ resolved
@@ -45,8 +45,6 @@
 #define PCI_DEVICE_ID_INTEL_APL_XHCI			0x5aa8
 #define PCI_DEVICE_ID_INTEL_DNV_XHCI			0x19d0
 #define PCI_DEVICE_ID_INTEL_CML_XHCI			0xa3af
-<<<<<<< HEAD
-=======
 
 #define PCI_DEVICE_ID_AMD_PROMONTORYA_4			0x43b9
 #define PCI_DEVICE_ID_AMD_PROMONTORYA_3			0x43ba
@@ -57,7 +55,6 @@
 #define PCI_DEVICE_ID_ASMEDIA_1142_XHCI			0x1242
 #define PCI_DEVICE_ID_ASMEDIA_2142_XHCI			0x2142
 #define PCI_DEVICE_ID_ASMEDIA_3242_XHCI			0x3242
->>>>>>> 286cd8c7
 
 static const char hcd_name[] = "xhci_hcd";
 
@@ -205,8 +202,6 @@
 		xhci->quirks |= XHCI_PME_STUCK_QUIRK;
 	}
 	if (pdev->vendor == PCI_VENDOR_ID_INTEL &&
-<<<<<<< HEAD
-=======
 	    pdev->device == PCI_DEVICE_ID_INTEL_CHERRYVIEW_XHCI)
 		xhci->quirks |= XHCI_SSIC_PORT_UNUSED;
 	if (pdev->vendor == PCI_VENDOR_ID_INTEL &&
@@ -215,7 +210,6 @@
 	     pdev->device == PCI_DEVICE_ID_INTEL_APL_XHCI))
 		xhci->quirks |= XHCI_INTEL_USB_ROLE_SW;
 	if (pdev->vendor == PCI_VENDOR_ID_INTEL &&
->>>>>>> 286cd8c7
 	    (pdev->device == PCI_DEVICE_ID_INTEL_CHERRYVIEW_XHCI ||
 	     pdev->device == PCI_DEVICE_ID_INTEL_SUNRISEPOINT_LP_XHCI ||
 	     pdev->device == PCI_DEVICE_ID_INTEL_SUNRISEPOINT_H_XHCI ||
@@ -230,19 +224,12 @@
 		xhci->quirks |= XHCI_BROKEN_STREAMS;
 	}
 	if (pdev->vendor == PCI_VENDOR_ID_RENESAS &&
-<<<<<<< HEAD
-			pdev->device == 0x0014)
-		xhci->quirks |= XHCI_TRUST_TX_LENGTH;
-	if (pdev->vendor == PCI_VENDOR_ID_RENESAS &&
-			pdev->device == 0x0015)
-=======
 	    pdev->device == 0x0014) {
 		xhci->quirks |= XHCI_TRUST_TX_LENGTH;
 		xhci->quirks |= XHCI_ZERO_64B_REGS;
 	}
 	if (pdev->vendor == PCI_VENDOR_ID_RENESAS &&
 	    pdev->device == 0x0015) {
->>>>>>> 286cd8c7
 		xhci->quirks |= XHCI_RESET_ON_RESUME;
 		xhci->quirks |= XHCI_ZERO_64B_REGS;
 	}
@@ -262,11 +249,6 @@
 		 */
 		xhci->quirks |= XHCI_SPURIOUS_SUCCESS;
 		xhci->quirks |= XHCI_BROKEN_STREAMS;
-<<<<<<< HEAD
-	if (pdev->vendor == PCI_VENDOR_ID_ASMEDIA &&
-			pdev->device == 0x1142)
-		xhci->quirks |= XHCI_TRUST_TX_LENGTH;
-=======
 	}
 	if (pdev->vendor == PCI_VENDOR_ID_ASMEDIA &&
 		pdev->device == PCI_DEVICE_ID_ASMEDIA_1042A_XHCI) {
@@ -290,7 +272,6 @@
 	     pdev->vendor == PCI_VENDOR_ID_CAVIUM) &&
 	     pdev->device == 0x9026)
 		xhci->quirks |= XHCI_RESET_PLL_ON_DISCONNECT;
->>>>>>> 286cd8c7
 
 	if (xhci->quirks & XHCI_RESET_ON_RESUME)
 		xhci_dbg_trace(xhci, trace_xhci_dbg_quirks,
@@ -449,18 +430,9 @@
 				SSIC_PORT_CFG2 +
 				i * SSIC_PORT_CFG2_OFFSET;
 
-<<<<<<< HEAD
-		for (i = 0; i < SSIC_PORT_NUM; i++) {
-			reg = (void __iomem *) xhci->cap_regs +
-					SSIC_PORT_CFG2 +
-					i * SSIC_PORT_CFG2_OFFSET;
-
-			/*
-			 * Notify SSIC that SSIC profile programming
-			 * is not done.
-			 */
-			val = readl(reg) & ~PROG_DONE;
-			writel(val, reg);
+		/* Notify SSIC that SSIC profile programming is not done. */
+		val = readl(reg) & ~PROG_DONE;
+		writel(val, reg);
 
 			/* Mark SSIC port as unused(suspend) or used(resume) */
 			val = readl(reg);
@@ -475,24 +447,6 @@
 			writel(val, reg);
 			readl(reg);
 		}
-=======
-		/* Notify SSIC that SSIC profile programming is not done. */
-		val = readl(reg) & ~PROG_DONE;
-		writel(val, reg);
-
-		/* Mark SSIC port as unused(suspend) or used(resume) */
-		val = readl(reg);
-		if (suspend)
-			val |= SSIC_PORT_UNUSED;
-		else
-			val &= ~SSIC_PORT_UNUSED;
-		writel(val, reg);
-
-		/* Notify SSIC that SSIC profile programming is done */
-		val = readl(reg) | PROG_DONE;
-		writel(val, reg);
-		readl(reg);
->>>>>>> 286cd8c7
 	}
 }
 
