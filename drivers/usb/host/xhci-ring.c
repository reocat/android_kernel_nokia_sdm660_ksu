// SPDX-License-Identifier: GPL-2.0
/*
 * xHCI host controller driver
 *
 * Copyright (C) 2008 Intel Corp.
 *
 * Author: Sarah Sharp
 * Some code borrowed from the Linux EHCI driver.
 */

/*
 * Ring initialization rules:
 * 1. Each segment is initialized to zero, except for link TRBs.
 * 2. Ring cycle state = 0.  This represents Producer Cycle State (PCS) or
 *    Consumer Cycle State (CCS), depending on ring function.
 * 3. Enqueue pointer = dequeue pointer = address of first TRB in the segment.
 *
 * Ring behavior rules:
 * 1. A ring is empty if enqueue == dequeue.  This means there will always be at
 *    least one free TRB in the ring.  This is useful if you want to turn that
 *    into a link TRB and expand the ring.
 * 2. When incrementing an enqueue or dequeue pointer, if the next TRB is a
 *    link TRB, then load the pointer with the address in the link TRB.  If the
 *    link TRB had its toggle bit set, you may need to update the ring cycle
 *    state (see cycle bit rules).  You may have to do this multiple times
 *    until you reach a non-link TRB.
 * 3. A ring is full if enqueue++ (for the definition of increment above)
 *    equals the dequeue pointer.
 *
 * Cycle bit rules:
 * 1. When a consumer increments a dequeue pointer and encounters a toggle bit
 *    in a link TRB, it must toggle the ring cycle state.
 * 2. When a producer increments an enqueue pointer and encounters a toggle bit
 *    in a link TRB, it must toggle the ring cycle state.
 *
 * Producer rules:
 * 1. Check if ring is full before you enqueue.
 * 2. Write the ring cycle state to the cycle bit in the TRB you're enqueuing.
 *    Update enqueue pointer between each write (which may update the ring
 *    cycle state).
 * 3. Notify consumer.  If SW is producer, it rings the doorbell for command
 *    and endpoint rings.  If HC is the producer for the event ring,
 *    and it generates an interrupt according to interrupt modulation rules.
 *
 * Consumer rules:
 * 1. Check if TRB belongs to you.  If the cycle bit == your ring cycle state,
 *    the TRB is owned by the consumer.
 * 2. Update dequeue pointer (which may update the ring cycle state) and
 *    continue processing TRBs until you reach a TRB which is not owned by you.
 * 3. Notify the producer.  SW is the consumer for the event ring, and it
 *   updates event ring dequeue pointer.  HC is the consumer for the command and
 *   endpoint rings; it generates events on the event ring for these.
 */

#include <linux/scatterlist.h>
#include <linux/slab.h>
#include <linux/dma-mapping.h>
#include "xhci.h"
#include "xhci-trace.h"
#include "xhci-mtk.h"

/*
 * Returns zero if the TRB isn't in this segment, otherwise it returns the DMA
 * address of the TRB.
 */
dma_addr_t xhci_trb_virt_to_dma(struct xhci_segment *seg,
		union xhci_trb *trb)
{
	unsigned long segment_offset;

	if (!seg || !trb || trb < seg->trbs)
		return 0;
	/* offset in TRBs */
	segment_offset = trb - seg->trbs;
	if (segment_offset >= TRBS_PER_SEGMENT)
		return 0;
	return seg->dma + (segment_offset * sizeof(*trb));
}

static bool trb_is_noop(union xhci_trb *trb)
{
	return TRB_TYPE_NOOP_LE32(trb->generic.field[3]);
}

static bool trb_is_link(union xhci_trb *trb)
{
	return TRB_TYPE_LINK_LE32(trb->link.control);
}

static bool last_trb_on_seg(struct xhci_segment *seg, union xhci_trb *trb)
{
	return trb == &seg->trbs[TRBS_PER_SEGMENT - 1];
}

static bool last_trb_on_ring(struct xhci_ring *ring,
			struct xhci_segment *seg, union xhci_trb *trb)
{
	return last_trb_on_seg(seg, trb) && (seg->next == ring->first_seg);
}

static bool link_trb_toggles_cycle(union xhci_trb *trb)
{
	return le32_to_cpu(trb->link.control) & LINK_TOGGLE;
}

static bool last_td_in_urb(struct xhci_td *td)
{
	struct urb_priv *urb_priv = td->urb->hcpriv;

	return urb_priv->num_tds_done == urb_priv->num_tds;
}

static void inc_td_cnt(struct urb *urb)
{
	struct urb_priv *urb_priv = urb->hcpriv;

	urb_priv->num_tds_done++;
}

static void trb_to_noop(union xhci_trb *trb, u32 noop_type)
{
	if (trb_is_link(trb)) {
		/* unchain chained link TRBs */
		trb->link.control &= cpu_to_le32(~TRB_CHAIN);
	} else {
		trb->generic.field[0] = 0;
		trb->generic.field[1] = 0;
		trb->generic.field[2] = 0;
		/* Preserve only the cycle bit of this TRB */
		trb->generic.field[3] &= cpu_to_le32(TRB_CYCLE);
		trb->generic.field[3] |= cpu_to_le32(TRB_TYPE(noop_type));
	}
}

/* Updates trb to point to the next TRB in the ring, and updates seg if the next
 * TRB is in a new segment.  This does not skip over link TRBs, and it does not
 * effect the ring dequeue or enqueue pointers.
 */
static void next_trb(struct xhci_hcd *xhci,
		struct xhci_ring *ring,
		struct xhci_segment **seg,
		union xhci_trb **trb)
{
	if (trb_is_link(*trb)) {
		*seg = (*seg)->next;
		*trb = ((*seg)->trbs);
	} else {
		(*trb)++;
	}
}

/*
 * See Cycle bit rules. SW is the consumer for the event ring only.
 * Don't make a ring full of link TRBs.  That would be dumb and this would loop.
 */
void inc_deq(struct xhci_hcd *xhci, struct xhci_ring *ring)
{
	/* event ring doesn't have link trbs, check for last trb */
	if (ring->type == TYPE_EVENT) {
		if (!last_trb_on_seg(ring->deq_seg, ring->dequeue)) {
			ring->dequeue++;
			goto out;
		}
		if (last_trb_on_ring(ring, ring->deq_seg, ring->dequeue))
			ring->cycle_state ^= 1;
		ring->deq_seg = ring->deq_seg->next;
		ring->dequeue = ring->deq_seg->trbs;
		goto out;
	}

	/* All other rings have link trbs */
	if (!trb_is_link(ring->dequeue)) {
		ring->dequeue++;
		ring->num_trbs_free++;
	}
	while (trb_is_link(ring->dequeue)) {
		ring->deq_seg = ring->deq_seg->next;
		ring->dequeue = ring->deq_seg->trbs;
	}

out:
	trace_xhci_inc_deq(ring);

	return;
}

/*
 * See Cycle bit rules. SW is the consumer for the event ring only.
 * Don't make a ring full of link TRBs.  That would be dumb and this would loop.
 *
 * If we've just enqueued a TRB that is in the middle of a TD (meaning the
 * chain bit is set), then set the chain bit in all the following link TRBs.
 * If we've enqueued the last TRB in a TD, make sure the following link TRBs
 * have their chain bit cleared (so that each Link TRB is a separate TD).
 *
 * Section 6.4.4.1 of the 0.95 spec says link TRBs cannot have the chain bit
 * set, but other sections talk about dealing with the chain bit set.  This was
 * fixed in the 0.96 specification errata, but we have to assume that all 0.95
 * xHCI hardware can't handle the chain bit being cleared on a link TRB.
 *
 * @more_trbs_coming:	Will you enqueue more TRBs before calling
 *			prepare_transfer()?
 */
static void inc_enq(struct xhci_hcd *xhci, struct xhci_ring *ring,
			bool more_trbs_coming)
{
	u32 chain;
	union xhci_trb *next;

	chain = le32_to_cpu(ring->enqueue->generic.field[3]) & TRB_CHAIN;
	/* If this is not event ring, there is one less usable TRB */
	if (!trb_is_link(ring->enqueue))
		ring->num_trbs_free--;
	next = ++(ring->enqueue);

	/* Update the dequeue pointer further if that was a link TRB */
	while (trb_is_link(next)) {

		/*
		 * If the caller doesn't plan on enqueueing more TDs before
		 * ringing the doorbell, then we don't want to give the link TRB
		 * to the hardware just yet. We'll give the link TRB back in
		 * prepare_ring() just before we enqueue the TD at the top of
		 * the ring.
		 */
		if (!chain && !more_trbs_coming)
			break;

		/* If we're not dealing with 0.95 hardware or isoc rings on
		 * AMD 0.96 host, carry over the chain bit of the previous TRB
		 * (which may mean the chain bit is cleared).
		 */
		if (!(ring->type == TYPE_ISOC &&
		      (xhci->quirks & XHCI_AMD_0x96_HOST)) &&
		    !xhci_link_trb_quirk(xhci)) {
			next->link.control &= cpu_to_le32(~TRB_CHAIN);
			next->link.control |= cpu_to_le32(chain);
		}
		/* Give this link TRB to the hardware */
		wmb();
		next->link.control ^= cpu_to_le32(TRB_CYCLE);

		/* Toggle the cycle bit after the last ring segment. */
		if (link_trb_toggles_cycle(next))
			ring->cycle_state ^= 1;

		ring->enq_seg = ring->enq_seg->next;
		ring->enqueue = ring->enq_seg->trbs;
		next = ring->enqueue;
	}

	trace_xhci_inc_enq(ring);
}

/*
 * Check to see if there's room to enqueue num_trbs on the ring and make sure
 * enqueue pointer will not advance into dequeue segment. See rules above.
 */
static inline int room_on_ring(struct xhci_hcd *xhci, struct xhci_ring *ring,
		unsigned int num_trbs)
{
	int num_trbs_in_deq_seg;

	if (ring->num_trbs_free < num_trbs)
		return 0;

	if (ring->type != TYPE_COMMAND && ring->type != TYPE_EVENT) {
		num_trbs_in_deq_seg = ring->dequeue - ring->deq_seg->trbs;
		if (ring->num_trbs_free < num_trbs + num_trbs_in_deq_seg)
			return 0;
	}

	return 1;
}

/* Ring the host controller doorbell after placing a command on the ring */
void xhci_ring_cmd_db(struct xhci_hcd *xhci)
{
	if (!(xhci->cmd_ring_state & CMD_RING_STATE_RUNNING))
		return;

	xhci_dbg(xhci, "// Ding dong!\n");
	writel(DB_VALUE_HOST, &xhci->dba->doorbell[0]);
	/* Flush PCI posted writes */
	readl(&xhci->dba->doorbell[0]);
}

static bool xhci_mod_cmd_timer(struct xhci_hcd *xhci, unsigned long delay)
<<<<<<< HEAD
{
	return mod_delayed_work(system_wq, &xhci->cmd_timer, delay);
}

static struct xhci_command *xhci_next_queued_cmd(struct xhci_hcd *xhci)
{
	return list_first_entry_or_null(&xhci->cmd_list, struct xhci_command,
					cmd_list);
}

/*
 * Turn all commands on command ring with status set to "aborted" to no-op trbs.
 * If there are other commands waiting then restart the ring and kick the timer.
 * This must be called with command ring stopped and xhci->lock held.
 */
static void xhci_handle_stopped_cmd_ring(struct xhci_hcd *xhci,
					 struct xhci_command *cur_cmd)
{
	struct xhci_command *i_cmd;
	u32 cycle_state;

	/* Turn all aborted commands in list to no-ops, then restart */
	list_for_each_entry(i_cmd, &xhci->cmd_list, cmd_list) {

		if (i_cmd->status != COMP_CMD_ABORT)
			continue;

		i_cmd->status = COMP_CMD_STOP;

		xhci_dbg(xhci, "Turn aborted command %pK to no-op\n",
			 i_cmd->command_trb);
		/* get cycle state from the original cmd trb */
		cycle_state = le32_to_cpu(
			i_cmd->command_trb->generic.field[3]) &	TRB_CYCLE;
		/* modify the command trb to no-op command */
		i_cmd->command_trb->generic.field[0] = 0;
		i_cmd->command_trb->generic.field[1] = 0;
		i_cmd->command_trb->generic.field[2] = 0;
		i_cmd->command_trb->generic.field[3] = cpu_to_le32(
			TRB_TYPE(TRB_CMD_NOOP) | cycle_state);

		/*
		 * caller waiting for completion is called when command
		 *  completion event is received for these no-op commands
		 */
	}

	xhci->cmd_ring_state = CMD_RING_STATE_RUNNING;

	/* ring command ring doorbell to restart the command ring */
	if ((xhci->cmd_ring->dequeue != xhci->cmd_ring->enqueue) &&
	    !(xhci->xhc_state & XHCI_STATE_DYING)) {
		xhci->current_cmd = cur_cmd;
		xhci_mod_cmd_timer(xhci, XHCI_CMD_DEFAULT_TIMEOUT);
		xhci_ring_cmd_db(xhci);
	}
}

/* Must be called with xhci->lock held, releases and aquires lock back */
static int xhci_abort_cmd_ring(struct xhci_hcd *xhci, unsigned long flags)
=======
>>>>>>> 286cd8c7
{
	return mod_delayed_work(system_wq, &xhci->cmd_timer, delay);
}

static struct xhci_command *xhci_next_queued_cmd(struct xhci_hcd *xhci)
{
	return list_first_entry_or_null(&xhci->cmd_list, struct xhci_command,
					cmd_list);
}

/*
 * Turn all commands on command ring with status set to "aborted" to no-op trbs.
 * If there are other commands waiting then restart the ring and kick the timer.
 * This must be called with command ring stopped and xhci->lock held.
 */
static void xhci_handle_stopped_cmd_ring(struct xhci_hcd *xhci,
					 struct xhci_command *cur_cmd)
{
	struct xhci_command *i_cmd;

	/* Turn all aborted commands in list to no-ops, then restart */
	list_for_each_entry(i_cmd, &xhci->cmd_list, cmd_list) {

		if (i_cmd->status != COMP_COMMAND_ABORTED)
			continue;

		i_cmd->status = COMP_COMMAND_RING_STOPPED;

		xhci_dbg(xhci, "Turn aborted command %p to no-op\n",
			 i_cmd->command_trb);

		trb_to_noop(i_cmd->command_trb, TRB_CMD_NOOP);

		/*
		 * caller waiting for completion is called when command
		 *  completion event is received for these no-op commands
		 */
	}

	xhci->cmd_ring_state = CMD_RING_STATE_RUNNING;

	/* ring command ring doorbell to restart the command ring */
	if ((xhci->cmd_ring->dequeue != xhci->cmd_ring->enqueue) &&
	    !(xhci->xhc_state & XHCI_STATE_DYING)) {
		xhci->current_cmd = cur_cmd;
		xhci_mod_cmd_timer(xhci, XHCI_CMD_DEFAULT_TIMEOUT);
		xhci_ring_cmd_db(xhci);
	}
}

/* Must be called with xhci->lock held, releases and aquires lock back */
static int xhci_abort_cmd_ring(struct xhci_hcd *xhci, unsigned long flags)
{
	struct xhci_segment *new_seg	= xhci->cmd_ring->deq_seg;
	union xhci_trb *new_deq		= xhci->cmd_ring->dequeue;
	u64 crcr;
	int ret;

	xhci_dbg(xhci, "Abort command ring\n");

	reinit_completion(&xhci->cmd_ring_stop_completion);

<<<<<<< HEAD
	temp_64 = xhci_read_64(xhci, &xhci->op_regs->cmd_ring);
	xhci_write_64(xhci, temp_64 | CMD_RING_ABORT,
			&xhci->op_regs->cmd_ring);

	/* Section 4.6.1.2 of xHCI 1.0 spec says software should
	 * time the completion of all xHCI commands, including
	 * the Command Abort operation. If software doesn't see
	 * CRR negated in a timely manner, then it should assume
	 * that the there are larger problems with the xHC and assert HCRST.
	 */
	ret = xhci_handshake_check_state(xhci, &xhci->op_regs->cmd_ring,
			CMD_RING_RUNNING, 0, 5 * 1000 * 1000);			
	if (ret < 0) {
		/* we are about to kill xhci, give it one more chance */
		xhci_write_64(xhci, temp_64 | CMD_RING_ABORT,
			      &xhci->op_regs->cmd_ring);
		udelay(1000);
		ret = xhci_handshake_check_state(xhci, &xhci->op_regs->cmd_ring,
				     CMD_RING_RUNNING, 0, 3 * 1000 * 1000);
		if (ret < 0) {
			xhci_err(xhci, "Stopped the command ring failed, "
				 "maybe the host is dead\n");
			xhci->xhc_state |= XHCI_STATE_DYING;
			xhci_quiesce(xhci);
			xhci_halt(xhci);
			return -ESHUTDOWN;
		}
=======
	/*
	 * The control bits like command stop, abort are located in lower
	 * dword of the command ring control register.
	 * Some controllers require all 64 bits to be written to abort the ring.
	 * Make sure the upper dword is valid, pointing to the next command,
	 * avoiding corrupting the command ring pointer in case the command ring
	 * is stopped by the time the upper dword is written.
	 */
	next_trb(xhci, NULL, &new_seg, &new_deq);
	if (trb_is_link(new_deq))
		next_trb(xhci, NULL, &new_seg, &new_deq);

	crcr = xhci_trb_virt_to_dma(new_seg, new_deq);
	xhci_write_64(xhci, crcr | CMD_RING_ABORT, &xhci->op_regs->cmd_ring);

	/* Section 4.6.1.2 of xHCI 1.0 spec says software should also time the
	 * completion of the Command Abort operation. If CRR is not negated in a
	 * timely manner then driver handles it as if host died (-ENODEV).
	 * In the future we should distinguish between -ENODEV and -ETIMEDOUT
	 * and try to recover a -ETIMEDOUT with a host controller reset.
	 */
	ret = xhci_handshake_check_state(xhci, &xhci->op_regs->cmd_ring,
			CMD_RING_RUNNING, 0, 1000 * 1000);
	if (ret < 0) {
		xhci_err(xhci, "Abort failed to stop command ring: %d\n", ret);
		xhci_halt(xhci);
		xhci_hc_died(xhci);
		return ret;
>>>>>>> 286cd8c7
	}
	/*
	 * Writing the CMD_RING_ABORT bit should cause a cmd completion event,
	 * however on some host hw the CMD_RING_RUNNING bit is correctly cleared
	 * but the completion event in never sent. Wait 2 secs (arbitrary
	 * number) to handle those cases after negation of CMD_RING_RUNNING.
	 */
	spin_unlock_irqrestore(&xhci->lock, flags);
	ret = wait_for_completion_timeout(&xhci->cmd_ring_stop_completion,
					  msecs_to_jiffies(2000));
	spin_lock_irqsave(&xhci->lock, flags);
	if (!ret) {
		xhci_dbg(xhci, "No stop event for abort, ring start fail?\n");
		xhci_cleanup_command_queue(xhci);
	} else {
		xhci_handle_stopped_cmd_ring(xhci, xhci_next_queued_cmd(xhci));
	}
	return 0;
}

void xhci_ring_ep_doorbell(struct xhci_hcd *xhci,
		unsigned int slot_id,
		unsigned int ep_index,
		unsigned int stream_id)
{
	__le32 __iomem *db_addr = &xhci->dba->doorbell[slot_id];
	struct xhci_virt_ep *ep = &xhci->devs[slot_id]->eps[ep_index];
	unsigned int ep_state = ep->ep_state;

	/* Don't ring the doorbell for this endpoint if there are pending
	 * cancellations because we don't want to interrupt processing.
	 * We don't want to restart any stream rings if there's a set dequeue
	 * pointer command pending because the device can choose to start any
	 * stream once the endpoint is on the HW schedule.
	 */
	if ((ep_state & EP_STOP_CMD_PENDING) || (ep_state & SET_DEQ_PENDING) ||
	    (ep_state & EP_HALTED))
		return;
	writel(DB_VALUE(ep_index, stream_id), db_addr);
	/* The CPU has better things to do at this point than wait for a
	 * write-posting flush.  It'll get there soon enough.
	 */
}

/* Ring the doorbell for any rings with pending URBs */
static void ring_doorbell_for_active_rings(struct xhci_hcd *xhci,
		unsigned int slot_id,
		unsigned int ep_index)
{
	unsigned int stream_id;
	struct xhci_virt_ep *ep;

	ep = &xhci->devs[slot_id]->eps[ep_index];

	/* A ring has pending URBs if its TD list is not empty */
	if (!(ep->ep_state & EP_HAS_STREAMS)) {
		if (ep->ring && !(list_empty(&ep->ring->td_list)))
			xhci_ring_ep_doorbell(xhci, slot_id, ep_index, 0);
		return;
	}

	for (stream_id = 1; stream_id < ep->stream_info->num_streams;
			stream_id++) {
		struct xhci_stream_info *stream_info = ep->stream_info;
		if (!list_empty(&stream_info->stream_rings[stream_id]->td_list))
			xhci_ring_ep_doorbell(xhci, slot_id, ep_index,
						stream_id);
	}
}

static struct xhci_virt_ep *xhci_get_virt_ep(struct xhci_hcd *xhci,
					     unsigned int slot_id,
					     unsigned int ep_index)
{
	if (slot_id == 0 || slot_id >= MAX_HC_SLOTS) {
		xhci_warn(xhci, "Invalid slot_id %u\n", slot_id);
		return NULL;
	}
	if (ep_index >= EP_CTX_PER_DEV) {
		xhci_warn(xhci, "Invalid endpoint index %u\n", ep_index);
		return NULL;
	}
	if (!xhci->devs[slot_id]) {
		xhci_warn(xhci, "No xhci virt device for slot_id %u\n", slot_id);
		return NULL;
	}

	return &xhci->devs[slot_id]->eps[ep_index];
}

/* Get the right ring for the given slot_id, ep_index and stream_id.
 * If the endpoint supports streams, boundary check the URB's stream ID.
 * If the endpoint doesn't support streams, return the singular endpoint ring.
 */
struct xhci_ring *xhci_triad_to_transfer_ring(struct xhci_hcd *xhci,
		unsigned int slot_id, unsigned int ep_index,
		unsigned int stream_id)
{
	struct xhci_virt_ep *ep;

	ep = xhci_get_virt_ep(xhci, slot_id, ep_index);
	if (!ep)
		return NULL;

	/* Common case: no streams */
	if (!(ep->ep_state & EP_HAS_STREAMS))
		return ep->ring;

	if (stream_id == 0) {
		xhci_warn(xhci,
				"WARN: Slot ID %u, ep index %u has streams, "
				"but URB has no stream ID.\n",
				slot_id, ep_index);
		return NULL;
	}

	if (stream_id < ep->stream_info->num_streams)
		return ep->stream_info->stream_rings[stream_id];

	xhci_warn(xhci,
			"WARN: Slot ID %u, ep index %u has "
			"stream IDs 1 to %u allocated, "
			"but stream ID %u is requested.\n",
			slot_id, ep_index,
			ep->stream_info->num_streams - 1,
			stream_id);
	return NULL;
}


/*
 * Get the hw dequeue pointer xHC stopped on, either directly from the
 * endpoint context, or if streams are in use from the stream context.
 * The returned hw_dequeue contains the lowest four bits with cycle state
 * and possbile stream context type.
 */
static u64 xhci_get_hw_deq(struct xhci_hcd *xhci, struct xhci_virt_device *vdev,
			   unsigned int ep_index, unsigned int stream_id)
{
	struct xhci_ep_ctx *ep_ctx;
	struct xhci_stream_ctx *st_ctx;
	struct xhci_virt_ep *ep;

	ep = &vdev->eps[ep_index];

	if (ep->ep_state & EP_HAS_STREAMS) {
		st_ctx = &ep->stream_info->stream_ctx_array[stream_id];
		return le64_to_cpu(st_ctx->stream_ring);
	}
	ep_ctx = xhci_get_ep_ctx(xhci, vdev->out_ctx, ep_index);
	return le64_to_cpu(ep_ctx->deq);
}

/*
 * Move the xHC's endpoint ring dequeue pointer past cur_td.
 * Record the new state of the xHC's endpoint ring dequeue segment,
 * dequeue pointer, stream id, and new consumer cycle state in state.
 * Update our internal representation of the ring's dequeue pointer.
 *
 * We do this in three jumps:
 *  - First we update our new ring state to be the same as when the xHC stopped.
 *  - Then we traverse the ring to find the segment that contains
 *    the last TRB in the TD.  We toggle the xHC's new cycle state when we pass
 *    any link TRBs with the toggle cycle bit set.
 *  - Finally we move the dequeue state one TRB further, toggling the cycle bit
 *    if we've moved it past a link TRB with the toggle cycle bit set.
 *
 * Some of the uses of xhci_generic_trb are grotty, but if they're done
 * with correct __le32 accesses they should work fine.  Only users of this are
 * in here.
 */
void xhci_find_new_dequeue_state(struct xhci_hcd *xhci,
		unsigned int slot_id, unsigned int ep_index,
		unsigned int stream_id, struct xhci_td *cur_td,
		struct xhci_dequeue_state *state)
{
	struct xhci_virt_device *dev = xhci->devs[slot_id];
	struct xhci_virt_ep *ep = &dev->eps[ep_index];
	struct xhci_ring *ep_ring;
	struct xhci_segment *new_seg;
	union xhci_trb *new_deq;
	dma_addr_t addr;
	u64 hw_dequeue;
	bool cycle_found = false;
	bool td_last_trb_found = false;

	ep_ring = xhci_triad_to_transfer_ring(xhci, slot_id,
			ep_index, stream_id);
	if (!ep_ring) {
		xhci_warn(xhci, "WARN can't find new dequeue state "
				"for invalid stream ID %u.\n",
				stream_id);
		return;
	}
	/* Dig out the cycle state saved by the xHC during the stop ep cmd */
	xhci_dbg_trace(xhci, trace_xhci_dbg_cancel_urb,
			"Finding endpoint context");

	hw_dequeue = xhci_get_hw_deq(xhci, dev, ep_index, stream_id);
	new_seg = ep_ring->deq_seg;
	new_deq = ep_ring->dequeue;
	state->new_cycle_state = hw_dequeue & 0x1;
	state->stream_id = stream_id;

	/*
	 * We want to find the pointer, segment and cycle state of the new trb
	 * (the one after current TD's last_trb). We know the cycle state at
	 * hw_dequeue, so walk the ring until both hw_dequeue and last_trb are
	 * found.
	 */
	do {
		if (!cycle_found && xhci_trb_virt_to_dma(new_seg, new_deq)
		    == (dma_addr_t)(hw_dequeue & ~0xf)) {
			cycle_found = true;
			if (td_last_trb_found)
				break;
		}
		if (new_deq == cur_td->last_trb)
			td_last_trb_found = true;

		if (cycle_found && trb_is_link(new_deq) &&
		    link_trb_toggles_cycle(new_deq))
			state->new_cycle_state ^= 0x1;

		next_trb(xhci, ep_ring, &new_seg, &new_deq);

		/* Search wrapped around, bail out */
		if (new_deq == ep->ring->dequeue) {
			xhci_err(xhci, "Error: Failed finding new dequeue state\n");
			state->new_deq_seg = NULL;
			state->new_deq_ptr = NULL;
			return;
		}

	} while (!cycle_found || !td_last_trb_found);

	state->new_deq_seg = new_seg;
	state->new_deq_ptr = new_deq;

	/* Don't update the ring cycle state for the producer (us). */
	xhci_dbg_trace(xhci, trace_xhci_dbg_cancel_urb,
			"Cycle state = 0x%x", state->new_cycle_state);

	xhci_dbg_trace(xhci, trace_xhci_dbg_cancel_urb,
			"New dequeue segment = %pK (virtual)",
			state->new_deq_seg);
	addr = xhci_trb_virt_to_dma(state->new_deq_seg, state->new_deq_ptr);
	xhci_dbg_trace(xhci, trace_xhci_dbg_cancel_urb,
			"New dequeue pointer = 0x%llx (DMA)",
			(unsigned long long) addr);
}

/* flip_cycle means flip the cycle bit of all but the first and last TRB.
 * (The last TRB actually points to the ring enqueue pointer, which is not part
 * of this TD.)  This is used to remove partially enqueued isoc TDs from a ring.
 */
static void td_to_noop(struct xhci_hcd *xhci, struct xhci_ring *ep_ring,
		       struct xhci_td *td, bool flip_cycle)
{
<<<<<<< HEAD
	struct xhci_segment *cur_seg;
	union xhci_trb *cur_trb;

	for (cur_seg = cur_td->start_seg, cur_trb = cur_td->first_trb;
			true;
			next_trb(xhci, ep_ring, &cur_seg, &cur_trb)) {
		if (TRB_TYPE_LINK_LE32(cur_trb->generic.field[3])) {
			/* Unchain any chained Link TRBs, but
			 * leave the pointers intact.
			 */
			cur_trb->generic.field[3] &= cpu_to_le32(~TRB_CHAIN);
			/* Flip the cycle bit (link TRBs can't be the first
			 * or last TRB).
			 */
			if (flip_cycle)
				cur_trb->generic.field[3] ^=
					cpu_to_le32(TRB_CYCLE);
			xhci_dbg_trace(xhci, trace_xhci_dbg_cancel_urb,
					"Cancel (unchain) link TRB");
			xhci_dbg_trace(xhci, trace_xhci_dbg_cancel_urb,
					"Address = %pK (0x%llx dma); "
					"in seg %pK (0x%llx dma)",
					cur_trb,
					(unsigned long long)xhci_trb_virt_to_dma(cur_seg, cur_trb),
					cur_seg,
					(unsigned long long)cur_seg->dma);
		} else {
			cur_trb->generic.field[0] = 0;
			cur_trb->generic.field[1] = 0;
			cur_trb->generic.field[2] = 0;
			/* Preserve only the cycle bit of this TRB */
			cur_trb->generic.field[3] &= cpu_to_le32(TRB_CYCLE);
			/* Flip the cycle bit except on the first or last TRB */
			if (flip_cycle && cur_trb != cur_td->first_trb &&
					cur_trb != cur_td->last_trb)
				cur_trb->generic.field[3] ^=
					cpu_to_le32(TRB_CYCLE);
			cur_trb->generic.field[3] |= cpu_to_le32(
				TRB_TYPE(TRB_TR_NOOP));
			xhci_dbg_trace(xhci, trace_xhci_dbg_cancel_urb,
					"TRB to noop at offset 0x%llx",
					(unsigned long long)
					xhci_trb_virt_to_dma(cur_seg, cur_trb));
		}
		if (cur_trb == cur_td->last_trb)
=======
	struct xhci_segment *seg	= td->start_seg;
	union xhci_trb *trb		= td->first_trb;

	while (1) {
		trb_to_noop(trb, TRB_TR_NOOP);

		/* flip cycle if asked to */
		if (flip_cycle && trb != td->first_trb && trb != td->last_trb)
			trb->generic.field[3] ^= cpu_to_le32(TRB_CYCLE);

		if (trb == td->last_trb)
>>>>>>> 286cd8c7
			break;

		next_trb(xhci, ep_ring, &seg, &trb);
	}
}

static void xhci_stop_watchdog_timer_in_irq(struct xhci_hcd *xhci,
		struct xhci_virt_ep *ep)
{
	ep->ep_state &= ~EP_STOP_CMD_PENDING;
	/* Can't del_timer_sync in interrupt */
	del_timer(&ep->stop_cmd_timer);
}

/*
 * Must be called with xhci->lock held in interrupt context,
 * releases and re-acquires xhci->lock
 */
static void xhci_giveback_urb_in_irq(struct xhci_hcd *xhci,
				     struct xhci_td *cur_td, int status)
{
	struct urb	*urb		= cur_td->urb;
	struct urb_priv	*urb_priv	= urb->hcpriv;
	struct usb_hcd	*hcd		= bus_to_hcd(urb->dev->bus);

	if (usb_pipetype(urb->pipe) == PIPE_ISOCHRONOUS) {
		xhci_to_hcd(xhci)->self.bandwidth_isoc_reqs--;
		if (xhci_to_hcd(xhci)->self.bandwidth_isoc_reqs	== 0) {
			if (xhci->quirks & XHCI_AMD_PLL_FIX)
				usb_amd_quirk_pll_enable();
		}
	}
	xhci_urb_free_priv(urb_priv);
	usb_hcd_unlink_urb_from_ep(hcd, urb);
	spin_unlock(&xhci->lock);
	trace_xhci_urb_giveback(urb);
	usb_hcd_giveback_urb(hcd, urb, status);
	spin_lock(&xhci->lock);
}

static void xhci_unmap_td_bounce_buffer(struct xhci_hcd *xhci,
		struct xhci_ring *ring, struct xhci_td *td)
{
	struct device *dev = xhci_to_hcd(xhci)->self.controller;
	struct xhci_segment *seg = td->bounce_seg;
	struct urb *urb = td->urb;
	size_t len;

	if (!ring || !seg || !urb)
		return;

	if (usb_urb_dir_out(urb)) {
		dma_unmap_single(dev, seg->bounce_dma, ring->bounce_buf_len,
				 DMA_TO_DEVICE);
		return;
	}

	dma_unmap_single(dev, seg->bounce_dma, ring->bounce_buf_len,
			 DMA_FROM_DEVICE);
	/* for in tranfers we need to copy the data from bounce to sg */
	if (urb->num_sgs) {
		len = sg_pcopy_from_buffer(urb->sg, urb->num_sgs, seg->bounce_buf,
					   seg->bounce_len, seg->bounce_offs);
		if (len != seg->bounce_len)
			xhci_warn(xhci, "WARN Wrong bounce buffer read length: %zu != %d\n",
				  len, seg->bounce_len);
	} else {
		memcpy(urb->transfer_buffer + seg->bounce_offs, seg->bounce_buf,
		       seg->bounce_len);
	}
	seg->bounce_len = 0;
	seg->bounce_offs = 0;
}

/*
 * When we get a command completion for a Stop Endpoint Command, we need to
 * unlink any cancelled TDs from the ring.  There are two ways to do that:
 *
 *  1. If the HW was in the middle of processing the TD that needs to be
 *     cancelled, then we must move the ring's dequeue pointer past the last TRB
 *     in the TD with a Set Dequeue Pointer Command.
 *  2. Otherwise, we turn all the TRBs in the TD into No-op TRBs (with the chain
 *     bit cleared) so that the HW will skip over them.
 */
static void xhci_handle_cmd_stop_ep(struct xhci_hcd *xhci, int slot_id,
		union xhci_trb *trb, struct xhci_event_cmd *event)
{
	unsigned int ep_index;
	struct xhci_ring *ep_ring;
	struct xhci_virt_ep *ep;
	struct xhci_td *cur_td = NULL;
	struct xhci_td *last_unlinked_td;
	struct xhci_ep_ctx *ep_ctx;
	struct xhci_virt_device *vdev;
	u64 hw_deq;
	struct xhci_dequeue_state deq_state;

	if (unlikely(TRB_TO_SUSPEND_PORT(le32_to_cpu(trb->generic.field[3])))) {
		if (!xhci->devs[slot_id])
			xhci_warn(xhci, "Stop endpoint command "
				"completion for disabled slot %u\n",
				slot_id);
		return;
	}

	memset(&deq_state, 0, sizeof(deq_state));
	ep_index = TRB_TO_EP_INDEX(le32_to_cpu(trb->generic.field[3]));

	ep = xhci_get_virt_ep(xhci, slot_id, ep_index);
	if (!ep)
		return;

	vdev = xhci->devs[slot_id];
	ep_ctx = xhci_get_ep_ctx(xhci, vdev->out_ctx, ep_index);
	trace_xhci_handle_cmd_stop_ep(ep_ctx);

	last_unlinked_td = list_last_entry(&ep->cancelled_td_list,
			struct xhci_td, cancelled_td_list);

	if (list_empty(&ep->cancelled_td_list)) {
		xhci_stop_watchdog_timer_in_irq(xhci, ep);
		ring_doorbell_for_active_rings(xhci, slot_id, ep_index);
		return;
	}

	/* Fix up the ep ring first, so HW stops executing cancelled TDs.
	 * We have the xHCI lock, so nothing can modify this list until we drop
	 * it.  We're also in the event handler, so we can't get re-interrupted
	 * if another Stop Endpoint command completes
	 */
	list_for_each_entry(cur_td, &ep->cancelled_td_list, cancelled_td_list) {
		xhci_dbg_trace(xhci, trace_xhci_dbg_cancel_urb,
				"Removing canceled TD starting at 0x%llx (dma).",
				(unsigned long long)xhci_trb_virt_to_dma(
					cur_td->start_seg, cur_td->first_trb));
		ep_ring = xhci_urb_to_transfer_ring(xhci, cur_td->urb);
		if (!ep_ring) {
			/* This shouldn't happen unless a driver is mucking
			 * with the stream ID after submission.  This will
			 * leave the TD on the hardware ring, and the hardware
			 * will try to execute it, and may access a buffer
			 * that has already been freed.  In the best case, the
			 * hardware will execute it, and the event handler will
			 * ignore the completion event for that TD, since it was
			 * removed from the td_list for that endpoint.  In
			 * short, don't muck with the stream ID after
			 * submission.
			 */
			xhci_warn(xhci, "WARN Cancelled URB %pK "
					"has invalid stream ID %u.\n",
					cur_td->urb,
					cur_td->urb->stream_id);
			goto remove_finished_td;
		}
		/*
		 * If we stopped on the TD we need to cancel, then we have to
		 * move the xHC endpoint ring dequeue pointer past this TD.
		 */
		hw_deq = xhci_get_hw_deq(xhci, vdev, ep_index,
					 cur_td->urb->stream_id);
		hw_deq &= ~0xf;

		if (trb_in_td(xhci, cur_td->start_seg, cur_td->first_trb,
			      cur_td->last_trb, hw_deq, false)) {
			xhci_find_new_dequeue_state(xhci, slot_id, ep_index,
						    cur_td->urb->stream_id,
						    cur_td, &deq_state);
		} else {
			td_to_noop(xhci, ep_ring, cur_td, false);
		}

remove_finished_td:
		/*
		 * The event handler won't see a completion for this TD anymore,
		 * so remove it from the endpoint ring's TD list.  Keep it in
		 * the cancelled TD list for URB completion later.
		 */
		list_del_init(&cur_td->td_list);
	}

	xhci_stop_watchdog_timer_in_irq(xhci, ep);

	/* If necessary, queue a Set Transfer Ring Dequeue Pointer command */
	if (deq_state.new_deq_ptr && deq_state.new_deq_seg) {
		xhci_queue_new_dequeue_state(xhci, slot_id, ep_index,
					     &deq_state);
		xhci_ring_cmd_db(xhci);
	} else {
		/* Otherwise ring the doorbell(s) to restart queued transfers */
		ring_doorbell_for_active_rings(xhci, slot_id, ep_index);
	}

	/*
	 * Drop the lock and complete the URBs in the cancelled TD list.
	 * New TDs to be cancelled might be added to the end of the list before
	 * we can complete all the URBs for the TDs we already unlinked.
	 * So stop when we've completed the URB for the last TD we unlinked.
	 */
	do {
		cur_td = list_first_entry(&ep->cancelled_td_list,
				struct xhci_td, cancelled_td_list);
		list_del_init(&cur_td->cancelled_td_list);

		/* Clean up the cancelled URB */
		/* Doesn't matter what we pass for status, since the core will
		 * just overwrite it (because the URB has been unlinked).
		 */
		ep_ring = xhci_urb_to_transfer_ring(xhci, cur_td->urb);
		xhci_unmap_td_bounce_buffer(xhci, ep_ring, cur_td);
		inc_td_cnt(cur_td->urb);
		if (last_td_in_urb(cur_td))
			xhci_giveback_urb_in_irq(xhci, cur_td, 0);

		/* Stop processing the cancelled list if the watchdog timer is
		 * running.
		 */
		if (xhci->xhc_state & XHCI_STATE_DYING)
			return;
	} while (cur_td != last_unlinked_td);

	/* Return to the event handler with xhci->lock re-acquired */
}

static void xhci_kill_ring_urbs(struct xhci_hcd *xhci, struct xhci_ring *ring)
{
	struct xhci_td *cur_td;
	struct xhci_td *tmp;

	list_for_each_entry_safe(cur_td, tmp, &ring->td_list, td_list) {
		list_del_init(&cur_td->td_list);

		if (!list_empty(&cur_td->cancelled_td_list))
			list_del_init(&cur_td->cancelled_td_list);

		xhci_unmap_td_bounce_buffer(xhci, ring, cur_td);

		inc_td_cnt(cur_td->urb);
		if (last_td_in_urb(cur_td))
			xhci_giveback_urb_in_irq(xhci, cur_td, -ESHUTDOWN);
	}
}

static void xhci_kill_endpoint_urbs(struct xhci_hcd *xhci,
		int slot_id, int ep_index)
{
	struct xhci_td *cur_td;
	struct xhci_td *tmp;
	struct xhci_virt_ep *ep;
	struct xhci_ring *ring;

	ep = xhci_get_virt_ep(xhci, slot_id, ep_index);
	if (!ep)
		return;

	if ((ep->ep_state & EP_HAS_STREAMS) ||
			(ep->ep_state & EP_GETTING_NO_STREAMS)) {
		int stream_id;

		for (stream_id = 1; stream_id < ep->stream_info->num_streams;
				stream_id++) {
			ring = ep->stream_info->stream_rings[stream_id];
			if (!ring)
				continue;

			xhci_dbg_trace(xhci, trace_xhci_dbg_cancel_urb,
					"Killing URBs for slot ID %u, ep index %u, stream %u",
					slot_id, ep_index, stream_id);
			xhci_kill_ring_urbs(xhci, ring);
		}
	} else {
		ring = ep->ring;
		if (!ring)
			return;
		xhci_dbg_trace(xhci, trace_xhci_dbg_cancel_urb,
				"Killing URBs for slot ID %u, ep index %u",
				slot_id, ep_index);
		xhci_kill_ring_urbs(xhci, ring);
	}

	list_for_each_entry_safe(cur_td, tmp, &ep->cancelled_td_list,
			cancelled_td_list) {
		list_del_init(&cur_td->cancelled_td_list);
		inc_td_cnt(cur_td->urb);

		if (last_td_in_urb(cur_td))
			xhci_giveback_urb_in_irq(xhci, cur_td, -ESHUTDOWN);
	}
}

/*
 * host controller died, register read returns 0xffffffff
 * Complete pending commands, mark them ABORTED.
 * URBs need to be given back as usb core might be waiting with device locks
 * held for the URBs to finish during device disconnect, blocking host remove.
 *
 * Call with xhci->lock held.
 * lock is relased and re-acquired while giving back urb.
 */
void xhci_hc_died(struct xhci_hcd *xhci)
{
	int i, j;

	if (xhci->xhc_state & XHCI_STATE_DYING)
		return;

	xhci_err(xhci, "xHCI host controller not responding, assume dead\n");
	xhci->xhc_state |= XHCI_STATE_DYING;

	xhci_cleanup_command_queue(xhci);

	/* return any pending urbs, remove may be waiting for them */
	for (i = 0; i <= HCS_MAX_SLOTS(xhci->hcs_params1); i++) {
		if (!xhci->devs[i])
			continue;
		for (j = 0; j < 31; j++)
			xhci_kill_endpoint_urbs(xhci, i, j);
	}

	/* inform usb core hc died if PCI remove isn't already handling it */
	if (!(xhci->xhc_state & XHCI_STATE_REMOVING))
		usb_hc_died(xhci_to_hcd(xhci));
}

/* Watchdog timer function for when a stop endpoint command fails to complete.
 * In this case, we assume the host controller is broken or dying or dead.  The
 * host may still be completing some other events, so we have to be careful to
 * let the event ring handler and the URB dequeueing/enqueueing functions know
 * through xhci->state.
 *
 * The timer may also fire if the host takes a very long time to respond to the
 * command, and the stop endpoint command completion handler cannot delete the
 * timer before the timer function is called.  Another endpoint cancellation may
 * sneak in before the timer function can grab the lock, and that may queue
 * another stop endpoint command and add the timer back.  So we cannot use a
 * simple flag to say whether there is a pending stop endpoint command for a
 * particular endpoint.
 *
 * Instead we use a combination of that flag and checking if a new timer is
 * pending.
 */
void xhci_stop_endpoint_command_watchdog(struct timer_list *t)
{
	struct xhci_virt_ep *ep = from_timer(ep, t, stop_cmd_timer);
	struct xhci_hcd *xhci = ep->xhci;
	unsigned long flags;

	spin_lock_irqsave(&xhci->lock, flags);

<<<<<<< HEAD
	ep->stop_cmds_pending--;
	if (!(ep->stop_cmds_pending == 0 && (ep->ep_state & EP_HALT_PENDING))) {
		xhci_dbg_trace(xhci, trace_xhci_dbg_cancel_urb,
				"Stop EP timer ran, but no command pending, "
				"exiting.");
=======
	/* bail out if cmd completed but raced with stop ep watchdog timer.*/
	if (!(ep->ep_state & EP_STOP_CMD_PENDING) ||
	    timer_pending(&ep->stop_cmd_timer)) {
>>>>>>> 286cd8c7
		spin_unlock_irqrestore(&xhci->lock, flags);
		xhci_dbg(xhci, "Stop EP timer raced with cmd completion, exit");
		return;
	}

	xhci_warn(xhci, "xHCI host not responding to stop endpoint command.\n");
	ep->ep_state &= ~EP_STOP_CMD_PENDING;

	xhci_halt(xhci);

	/*
	 * handle a stop endpoint cmd timeout as if host died (-ENODEV).
	 * In the future we could distinguish between -ENODEV and -ETIMEDOUT
	 * and try to recover a -ETIMEDOUT with a host controller reset
	 */
	xhci_hc_died(xhci);

	spin_unlock_irqrestore(&xhci->lock, flags);
	xhci_dbg_trace(xhci, trace_xhci_dbg_cancel_urb,
<<<<<<< HEAD
			"Calling usb_hc_died()");
	usb_hc_died(xhci_to_hcd(xhci));
	xhci_dbg_trace(xhci, trace_xhci_dbg_cancel_urb,
=======
>>>>>>> 286cd8c7
			"xHCI host controller is dead.");
}

static void update_ring_for_set_deq_completion(struct xhci_hcd *xhci,
		struct xhci_virt_device *dev,
		struct xhci_ring *ep_ring,
		unsigned int ep_index)
{
	union xhci_trb *dequeue_temp;
	int num_trbs_free_temp;
	bool revert = false;

	num_trbs_free_temp = ep_ring->num_trbs_free;
	dequeue_temp = ep_ring->dequeue;

	/* If we get two back-to-back stalls, and the first stalled transfer
	 * ends just before a link TRB, the dequeue pointer will be left on
	 * the link TRB by the code in the while loop.  So we have to update
	 * the dequeue pointer one segment further, or we'll jump off
	 * the segment into la-la-land.
	 */
	if (trb_is_link(ep_ring->dequeue)) {
		ep_ring->deq_seg = ep_ring->deq_seg->next;
		ep_ring->dequeue = ep_ring->deq_seg->trbs;
	}

	while (ep_ring->dequeue != dev->eps[ep_index].queued_deq_ptr) {
		/* We have more usable TRBs */
		ep_ring->num_trbs_free++;
		ep_ring->dequeue++;
		if (trb_is_link(ep_ring->dequeue)) {
			if (ep_ring->dequeue ==
					dev->eps[ep_index].queued_deq_ptr)
				break;
			ep_ring->deq_seg = ep_ring->deq_seg->next;
			ep_ring->dequeue = ep_ring->deq_seg->trbs;
		}
		if (ep_ring->dequeue == dequeue_temp) {
			revert = true;
			break;
		}
	}

	if (revert) {
		xhci_dbg(xhci, "Unable to find new dequeue pointer\n");
		ep_ring->num_trbs_free = num_trbs_free_temp;
	}
}

/*
 * When we get a completion for a Set Transfer Ring Dequeue Pointer command,
 * we need to clear the set deq pending flag in the endpoint ring state, so that
 * the TD queueing code can ring the doorbell again.  We also need to ring the
 * endpoint doorbell to restart the ring, but only if there aren't more
 * cancellations pending.
 */
static void xhci_handle_cmd_set_deq(struct xhci_hcd *xhci, int slot_id,
		union xhci_trb *trb, u32 cmd_comp_code)
{
	unsigned int ep_index;
	unsigned int stream_id;
	struct xhci_ring *ep_ring;
	struct xhci_virt_device *dev;
	struct xhci_virt_ep *ep;
	struct xhci_ep_ctx *ep_ctx;
	struct xhci_slot_ctx *slot_ctx;

	ep_index = TRB_TO_EP_INDEX(le32_to_cpu(trb->generic.field[3]));
	stream_id = TRB_TO_STREAM_ID(le32_to_cpu(trb->generic.field[2]));
	ep = xhci_get_virt_ep(xhci, slot_id, ep_index);
	if (!ep)
		return;

	dev = xhci->devs[slot_id];
	ep_ring = xhci_stream_id_to_ring(dev, ep_index, stream_id);
	if (!ep_ring) {
		xhci_warn(xhci, "WARN Set TR deq ptr command for freed stream ID %u\n",
				stream_id);
		/* XXX: Harmless??? */
		goto cleanup;
	}

	ep_ctx = xhci_get_ep_ctx(xhci, dev->out_ctx, ep_index);
	slot_ctx = xhci_get_slot_ctx(xhci, dev->out_ctx);
	trace_xhci_handle_cmd_set_deq(slot_ctx);
	trace_xhci_handle_cmd_set_deq_ep(ep_ctx);

	if (cmd_comp_code != COMP_SUCCESS) {
		unsigned int ep_state;
		unsigned int slot_state;

		switch (cmd_comp_code) {
		case COMP_TRB_ERROR:
			xhci_warn(xhci, "WARN Set TR Deq Ptr cmd invalid because of stream ID configuration\n");
			break;
		case COMP_CONTEXT_STATE_ERROR:
			xhci_warn(xhci, "WARN Set TR Deq Ptr cmd failed due to incorrect slot or ep state.\n");
			ep_state = GET_EP_CTX_STATE(ep_ctx);
			slot_state = le32_to_cpu(slot_ctx->dev_state);
			slot_state = GET_SLOT_STATE(slot_state);
			xhci_dbg_trace(xhci, trace_xhci_dbg_cancel_urb,
					"Slot state = %u, EP state = %u",
					slot_state, ep_state);
			break;
		case COMP_SLOT_NOT_ENABLED_ERROR:
			xhci_warn(xhci, "WARN Set TR Deq Ptr cmd failed because slot %u was not enabled.\n",
					slot_id);
			break;
		default:
			xhci_warn(xhci, "WARN Set TR Deq Ptr cmd with unknown completion code of %u.\n",
					cmd_comp_code);
			break;
		}
		/* OK what do we do now?  The endpoint state is hosed, and we
		 * should never get to this point if the synchronization between
		 * queueing, and endpoint state are correct.  This might happen
		 * if the device gets disconnected after we've finished
		 * cancelling URBs, which might not be an error...
		 */
	} else {
		u64 deq;
		/* 4.6.10 deq ptr is written to the stream ctx for streams */
		if (ep->ep_state & EP_HAS_STREAMS) {
			struct xhci_stream_ctx *ctx =
				&ep->stream_info->stream_ctx_array[stream_id];
			deq = le64_to_cpu(ctx->stream_ring) & SCTX_DEQ_MASK;
		} else {
			deq = le64_to_cpu(ep_ctx->deq) & ~EP_CTX_CYCLE_MASK;
		}
		xhci_dbg_trace(xhci, trace_xhci_dbg_cancel_urb,
			"Successful Set TR Deq Ptr cmd, deq = @%08llx", deq);
		if (xhci_trb_virt_to_dma(ep->queued_deq_seg,
					 ep->queued_deq_ptr) == deq) {
			/* Update the ring's dequeue segment and dequeue pointer
			 * to reflect the new position.
			 */
			update_ring_for_set_deq_completion(xhci, dev,
				ep_ring, ep_index);
		} else {
			xhci_warn(xhci, "Mismatch between completed Set TR Deq Ptr command & xHCI internal state.\n");
			xhci_warn(xhci, "ep deq seg = %pK, deq ptr = %pK\n",
				  ep->queued_deq_seg, ep->queued_deq_ptr);
		}
	}

cleanup:
	ep->ep_state &= ~SET_DEQ_PENDING;
	ep->queued_deq_seg = NULL;
	ep->queued_deq_ptr = NULL;
	/* Restart any rings with pending URBs */
	ring_doorbell_for_active_rings(xhci, slot_id, ep_index);
}

static void xhci_handle_cmd_reset_ep(struct xhci_hcd *xhci, int slot_id,
		union xhci_trb *trb, u32 cmd_comp_code)
{
	struct xhci_virt_device *vdev;
	struct xhci_virt_ep *ep;
	struct xhci_ep_ctx *ep_ctx;
	unsigned int ep_index;

	ep_index = TRB_TO_EP_INDEX(le32_to_cpu(trb->generic.field[3]));
	ep = xhci_get_virt_ep(xhci, slot_id, ep_index);
	if (!ep)
		return;

	vdev = xhci->devs[slot_id];
	ep_ctx = xhci_get_ep_ctx(xhci, vdev->out_ctx, ep_index);
	trace_xhci_handle_cmd_reset_ep(ep_ctx);

	/* This command will only fail if the endpoint wasn't halted,
	 * but we don't care.
	 */
	xhci_dbg_trace(xhci, trace_xhci_dbg_reset_ep,
		"Ignoring reset ep completion code of %u", cmd_comp_code);

	/* HW with the reset endpoint quirk needs to have a configure endpoint
	 * command complete before the endpoint can be used.  Queue that here
	 * because the HW can't handle two commands being queued in a row.
	 */
	if (xhci->quirks & XHCI_RESET_EP_QUIRK) {
		struct xhci_command *command;

		command = xhci_alloc_command(xhci, false, GFP_ATOMIC);
		if (!command)
			return;

		xhci_dbg_trace(xhci, trace_xhci_dbg_quirks,
				"Queueing configure endpoint command");
		xhci_queue_configure_endpoint(xhci, command,
				xhci->devs[slot_id]->in_ctx->dma, slot_id,
				false);
		xhci_ring_cmd_db(xhci);
	} else {
		/* Clear our internal halted state */
		ep->ep_state &= ~EP_HALTED;
	}
}

static void xhci_handle_cmd_enable_slot(struct xhci_hcd *xhci, int slot_id,
		struct xhci_command *command, u32 cmd_comp_code)
{
	if (cmd_comp_code == COMP_SUCCESS)
		command->slot_id = slot_id;
	else
		command->slot_id = 0;
}

static void xhci_handle_cmd_disable_slot(struct xhci_hcd *xhci, int slot_id)
{
	struct xhci_virt_device *virt_dev;
	struct xhci_slot_ctx *slot_ctx;

	virt_dev = xhci->devs[slot_id];
	if (!virt_dev)
		return;

	slot_ctx = xhci_get_slot_ctx(xhci, virt_dev->out_ctx);
	trace_xhci_handle_cmd_disable_slot(slot_ctx);

	if (xhci->quirks & XHCI_EP_LIMIT_QUIRK)
		/* Delete default control endpoint resources */
		xhci_free_device_endpoint_resources(xhci, virt_dev, true);
}

static void xhci_handle_cmd_config_ep(struct xhci_hcd *xhci, int slot_id,
		struct xhci_event_cmd *event, u32 cmd_comp_code)
{
	struct xhci_virt_device *virt_dev;
	struct xhci_input_control_ctx *ctrl_ctx;
	struct xhci_ep_ctx *ep_ctx;
	unsigned int ep_index;
	unsigned int ep_state;
	u32 add_flags, drop_flags;

	/*
	 * Configure endpoint commands can come from the USB core
	 * configuration or alt setting changes, or because the HW
	 * needed an extra configure endpoint command after a reset
	 * endpoint command or streams were being configured.
	 * If the command was for a halted endpoint, the xHCI driver
	 * is not waiting on the configure endpoint command.
	 */
	virt_dev = xhci->devs[slot_id];
	ctrl_ctx = xhci_get_input_control_ctx(virt_dev->in_ctx);
	if (!ctrl_ctx) {
		xhci_warn(xhci, "Could not get input context, bad type.\n");
		return;
	}

	add_flags = le32_to_cpu(ctrl_ctx->add_flags);
	drop_flags = le32_to_cpu(ctrl_ctx->drop_flags);
	/* Input ctx add_flags are the endpoint index plus one */
	ep_index = xhci_last_valid_endpoint(add_flags) - 1;

	ep_ctx = xhci_get_ep_ctx(xhci, virt_dev->out_ctx, ep_index);
	trace_xhci_handle_cmd_config_ep(ep_ctx);

	/* A usb_set_interface() call directly after clearing a halted
	 * condition may race on this quirky hardware.  Not worth
	 * worrying about, since this is prototype hardware.  Not sure
	 * if this will work for streams, but streams support was
	 * untested on this prototype.
	 */
	if (xhci->quirks & XHCI_RESET_EP_QUIRK &&
			ep_index != (unsigned int) -1 &&
			add_flags - SLOT_FLAG == drop_flags) {
		ep_state = virt_dev->eps[ep_index].ep_state;
		if (!(ep_state & EP_HALTED))
			return;
		xhci_dbg_trace(xhci, trace_xhci_dbg_quirks,
				"Completed config ep cmd - "
				"last ep index = %d, state = %d",
				ep_index, ep_state);
		/* Clear internal halted state and restart ring(s) */
		virt_dev->eps[ep_index].ep_state &= ~EP_HALTED;
		ring_doorbell_for_active_rings(xhci, slot_id, ep_index);
		return;
	}
	return;
}

static void xhci_handle_cmd_addr_dev(struct xhci_hcd *xhci, int slot_id)
{
	struct xhci_virt_device *vdev;
	struct xhci_slot_ctx *slot_ctx;

	vdev = xhci->devs[slot_id];
	slot_ctx = xhci_get_slot_ctx(xhci, vdev->out_ctx);
	trace_xhci_handle_cmd_addr_dev(slot_ctx);
}

static void xhci_handle_cmd_reset_dev(struct xhci_hcd *xhci, int slot_id,
		struct xhci_event_cmd *event)
{
	struct xhci_virt_device *vdev;
	struct xhci_slot_ctx *slot_ctx;

	vdev = xhci->devs[slot_id];
	slot_ctx = xhci_get_slot_ctx(xhci, vdev->out_ctx);
	trace_xhci_handle_cmd_reset_dev(slot_ctx);

	xhci_dbg(xhci, "Completed reset device command.\n");
	if (!xhci->devs[slot_id])
		xhci_warn(xhci, "Reset device command completion "
				"for disabled slot %u\n", slot_id);
}

static void xhci_handle_cmd_nec_get_fw(struct xhci_hcd *xhci,
		struct xhci_event_cmd *event)
{
	if (!(xhci->quirks & XHCI_NEC_HOST)) {
		xhci_warn(xhci, "WARN NEC_GET_FW command on non-NEC host\n");
		return;
	}
	xhci_dbg_trace(xhci, trace_xhci_dbg_quirks,
			"NEC firmware version %2x.%02x",
			NEC_FW_MAJOR(le32_to_cpu(event->status)),
			NEC_FW_MINOR(le32_to_cpu(event->status)));
}

static void xhci_complete_del_and_free_cmd(struct xhci_command *cmd, u32 status)
{
	list_del(&cmd->cmd_list);

	if (cmd->completion) {
		cmd->status = status;
		complete(cmd->completion);
	} else {
		kfree(cmd);
	}
}

void xhci_cleanup_command_queue(struct xhci_hcd *xhci)
{
	struct xhci_command *cur_cmd, *tmp_cmd;
	xhci->current_cmd = NULL;
	list_for_each_entry_safe(cur_cmd, tmp_cmd, &xhci->cmd_list, cmd_list)
<<<<<<< HEAD
		xhci_complete_del_and_free_cmd(cur_cmd, COMP_CMD_ABORT);
=======
		xhci_complete_del_and_free_cmd(cur_cmd, COMP_COMMAND_ABORTED);
>>>>>>> 286cd8c7
}

void xhci_handle_command_timeout(struct work_struct *work)
{
	struct xhci_hcd *xhci;
	unsigned long flags;
	u64 hw_ring_state;

	xhci = container_of(to_delayed_work(work), struct xhci_hcd, cmd_timer);

	spin_lock_irqsave(&xhci->lock, flags);

	/*
	 * If timeout work is pending, or current_cmd is NULL, it means we
	 * raced with command completion. Command is handled so just return.
	 */
	if (!xhci->current_cmd || delayed_work_pending(&xhci->cmd_timer)) {
		spin_unlock_irqrestore(&xhci->lock, flags);
		return;
	}
	/* mark this command to be cancelled */
<<<<<<< HEAD
	xhci->current_cmd->status = COMP_CMD_ABORT;
=======
	xhci->current_cmd->status = COMP_COMMAND_ABORTED;
>>>>>>> 286cd8c7

	/* Make sure command ring is running before aborting it */
	hw_ring_state = xhci_read_64(xhci, &xhci->op_regs->cmd_ring);
	if (hw_ring_state == ~(u64)0) {
		xhci_hc_died(xhci);
		goto time_out_completed;
	}

	if ((xhci->cmd_ring_state & CMD_RING_STATE_RUNNING) &&
	    (hw_ring_state & CMD_RING_RUNNING))  {
		/* Prevent new doorbell, and start command abort */
		xhci->cmd_ring_state = CMD_RING_STATE_ABORTED;
		xhci_dbg(xhci, "Command timeout\n");
<<<<<<< HEAD
		ret = xhci_abort_cmd_ring(xhci, flags);
		if (unlikely(ret == -ESHUTDOWN)) {
			xhci_err(xhci, "Abort command ring failed\n");
			xhci_cleanup_command_queue(xhci);
			spin_unlock_irqrestore(&xhci->lock, flags);
			usb_hc_died(xhci_to_hcd(xhci)->primary_hcd);
			xhci_dbg(xhci, "xHCI host controller is dead.\n");

			return;
		}

		goto time_out_completed;
	}

	/* host removed. Bail out */
	if (xhci->xhc_state & XHCI_STATE_REMOVING) {
		xhci_dbg(xhci, "host removed, ring start fail?\n");
		xhci_cleanup_command_queue(xhci);

		goto time_out_completed;
	}

=======
		xhci_abort_cmd_ring(xhci, flags);
		goto time_out_completed;
	}

	/* host removed. Bail out */
	if (xhci->xhc_state & XHCI_STATE_REMOVING) {
		xhci_dbg(xhci, "host removed, ring start fail?\n");
		xhci_cleanup_command_queue(xhci);

		goto time_out_completed;
	}

>>>>>>> 286cd8c7
	/* command timeout on stopped ring, ring can't be aborted */
	xhci_dbg(xhci, "Command timeout on stopped ring\n");
	xhci_handle_stopped_cmd_ring(xhci, xhci->current_cmd);

time_out_completed:
	spin_unlock_irqrestore(&xhci->lock, flags);
	return;
}

static void handle_cmd_completion(struct xhci_hcd *xhci,
		struct xhci_event_cmd *event)
{
	int slot_id = TRB_TO_SLOT_ID(le32_to_cpu(event->flags));
	u64 cmd_dma;
	dma_addr_t cmd_dequeue_dma;
	u32 cmd_comp_code;
	union xhci_trb *cmd_trb;
	struct xhci_command *cmd;
	u32 cmd_type;

	cmd_dma = le64_to_cpu(event->cmd_trb);
	cmd_trb = xhci->cmd_ring->dequeue;

	trace_xhci_handle_command(xhci->cmd_ring, &cmd_trb->generic);

	cmd_dequeue_dma = xhci_trb_virt_to_dma(xhci->cmd_ring->deq_seg,
			cmd_trb);
	/*
	 * Check whether the completion event is for our internal kept
	 * command.
	 */
	if (!cmd_dequeue_dma || cmd_dma != (u64)cmd_dequeue_dma) {
		xhci_warn(xhci,
			  "ERROR mismatched command completion event\n");
		return;
	}

	cmd = list_first_entry(&xhci->cmd_list, struct xhci_command, cmd_list);

	cancel_delayed_work(&xhci->cmd_timer);

	cmd_comp_code = GET_COMP_CODE(le32_to_cpu(event->status));

	/* If CMD ring stopped we own the trbs between enqueue and dequeue */
	if (cmd_comp_code == COMP_COMMAND_RING_STOPPED) {
		complete_all(&xhci->cmd_ring_stop_completion);
		return;
	}

<<<<<<< HEAD
	cmd = list_entry(xhci->cmd_list.next, struct xhci_command, cmd_list);

	cancel_delayed_work(&xhci->cmd_timer);

	trace_xhci_cmd_completion(cmd_trb, (struct xhci_generic_trb *) event);

	cmd_comp_code = GET_COMP_CODE(le32_to_cpu(event->status));

	/* If CMD ring stopped we own the trbs between enqueue and dequeue */
	if (cmd_comp_code == COMP_CMD_STOP) {
		complete_all(&xhci->cmd_ring_stop_completion);
		return;
	}

=======
>>>>>>> 286cd8c7
	if (cmd->command_trb != xhci->cmd_ring->dequeue) {
		xhci_err(xhci,
			 "Command completion event does not match command\n");
		return;
	}

	/*
	 * Host aborted the command ring, check if the current command was
	 * supposed to be aborted, otherwise continue normally.
	 * The command ring is stopped now, but the xHC will issue a Command
	 * Ring Stopped event which will cause us to restart it.
	 */
	if (cmd_comp_code == COMP_COMMAND_ABORTED) {
		xhci->cmd_ring_state = CMD_RING_STATE_STOPPED;
<<<<<<< HEAD
		if (cmd->status == COMP_CMD_ABORT) {
=======
		if (cmd->status == COMP_COMMAND_ABORTED) {
>>>>>>> 286cd8c7
			if (xhci->current_cmd == cmd)
				xhci->current_cmd = NULL;
			goto event_handled;
		}
	}

	cmd_type = TRB_FIELD_TO_TYPE(le32_to_cpu(cmd_trb->generic.field[3]));
	switch (cmd_type) {
	case TRB_ENABLE_SLOT:
		xhci_handle_cmd_enable_slot(xhci, slot_id, cmd, cmd_comp_code);
		break;
	case TRB_DISABLE_SLOT:
		xhci_handle_cmd_disable_slot(xhci, slot_id);
		break;
	case TRB_CONFIG_EP:
		if (!cmd->completion)
			xhci_handle_cmd_config_ep(xhci, slot_id, event,
						  cmd_comp_code);
		break;
	case TRB_EVAL_CONTEXT:
		break;
	case TRB_ADDR_DEV:
		xhci_handle_cmd_addr_dev(xhci, slot_id);
		break;
	case TRB_STOP_RING:
		WARN_ON(slot_id != TRB_TO_SLOT_ID(
				le32_to_cpu(cmd_trb->generic.field[3])));
		if (!cmd->completion)
			xhci_handle_cmd_stop_ep(xhci, slot_id, cmd_trb, event);
		break;
	case TRB_SET_DEQ:
		WARN_ON(slot_id != TRB_TO_SLOT_ID(
				le32_to_cpu(cmd_trb->generic.field[3])));
		xhci_handle_cmd_set_deq(xhci, slot_id, cmd_trb, cmd_comp_code);
		break;
	case TRB_CMD_NOOP:
		/* Is this an aborted command turned to NO-OP? */
		if (cmd->status == COMP_COMMAND_RING_STOPPED)
			cmd_comp_code = COMP_COMMAND_RING_STOPPED;
		break;
	case TRB_RESET_EP:
		WARN_ON(slot_id != TRB_TO_SLOT_ID(
				le32_to_cpu(cmd_trb->generic.field[3])));
		xhci_handle_cmd_reset_ep(xhci, slot_id, cmd_trb, cmd_comp_code);
		break;
	case TRB_RESET_DEV:
		/* SLOT_ID field in reset device cmd completion event TRB is 0.
		 * Use the SLOT_ID from the command TRB instead (xhci 4.6.11)
		 */
		slot_id = TRB_TO_SLOT_ID(
				le32_to_cpu(cmd_trb->generic.field[3]));
		xhci_handle_cmd_reset_dev(xhci, slot_id, event);
		break;
	case TRB_NEC_GET_FW:
		xhci_handle_cmd_nec_get_fw(xhci, event);
		break;
	default:
		/* Skip over unknown commands on the event ring */
		xhci_info(xhci, "INFO unknown command type %d\n", cmd_type);
		break;
	}

	/* restart timer if this wasn't the last command */
<<<<<<< HEAD
	if (cmd->cmd_list.next != &xhci->cmd_list) {
		xhci->current_cmd = list_entry(cmd->cmd_list.next,
					       struct xhci_command, cmd_list);
=======
	if (!list_is_singular(&xhci->cmd_list)) {
		xhci->current_cmd = list_first_entry(&cmd->cmd_list,
						struct xhci_command, cmd_list);
>>>>>>> 286cd8c7
		xhci_mod_cmd_timer(xhci, XHCI_CMD_DEFAULT_TIMEOUT);
	} else if (xhci->current_cmd == cmd) {
		xhci->current_cmd = NULL;
	}

event_handled:
	xhci_complete_del_and_free_cmd(cmd, cmd_comp_code);

	inc_deq(xhci, xhci->cmd_ring);
}

static void handle_vendor_event(struct xhci_hcd *xhci,
		union xhci_trb *event)
{
	u32 trb_type;

	trb_type = TRB_FIELD_TO_TYPE(le32_to_cpu(event->generic.field[3]));
	xhci_dbg(xhci, "Vendor specific event TRB type = %u\n", trb_type);
	if (trb_type == TRB_NEC_CMD_COMP && (xhci->quirks & XHCI_NEC_HOST))
		handle_cmd_completion(xhci, &event->event_cmd);
}

static void handle_device_notification(struct xhci_hcd *xhci,
		union xhci_trb *event)
{
	u32 slot_id;
	struct usb_device *udev;

	slot_id = TRB_TO_SLOT_ID(le32_to_cpu(event->generic.field[3]));
	if (!xhci->devs[slot_id]) {
		xhci_warn(xhci, "Device Notification event for "
				"unused slot %u\n", slot_id);
		return;
	}

	xhci_dbg(xhci, "Device Wake Notification event for slot ID %u\n",
			slot_id);
	udev = xhci->devs[slot_id]->udev;
	if (udev && udev->parent)
		usb_wakeup_notification(udev->parent, udev->portnum);
}

/*
 * Quirk hanlder for errata seen on Cavium ThunderX2 processor XHCI
 * Controller.
 * As per ThunderX2errata-129 USB 2 device may come up as USB 1
 * If a connection to a USB 1 device is followed by another connection
 * to a USB 2 device.
 *
 * Reset the PHY after the USB device is disconnected if device speed
 * is less than HCD_USB3.
 * Retry the reset sequence max of 4 times checking the PLL lock status.
 *
 */
static void xhci_cavium_reset_phy_quirk(struct xhci_hcd *xhci)
{
	struct usb_hcd *hcd = xhci_to_hcd(xhci);
	u32 pll_lock_check;
	u32 retry_count = 4;

	do {
		/* Assert PHY reset */
		writel(0x6F, hcd->regs + 0x1048);
		udelay(10);
		/* De-assert the PHY reset */
		writel(0x7F, hcd->regs + 0x1048);
		udelay(200);
		pll_lock_check = readl(hcd->regs + 0x1070);
	} while (!(pll_lock_check & 0x1) && --retry_count);
}

static void handle_port_status(struct xhci_hcd *xhci,
		union xhci_trb *event)
{
	struct usb_hcd *hcd;
	u32 port_id;
	u32 portsc, cmd_reg;
	int max_ports;
	int slot_id;
	unsigned int hcd_portnum;
	struct xhci_bus_state *bus_state;
	bool bogus_port_status = false;
	struct xhci_port *port;

	/* Port status change events always have a successful completion code */
	if (GET_COMP_CODE(le32_to_cpu(event->generic.field[2])) != COMP_SUCCESS)
		xhci_warn(xhci,
			  "WARN: xHC returned failed port status event\n");

	port_id = GET_PORT_ID(le32_to_cpu(event->generic.field[0]));
	xhci_dbg(xhci, "Port Status Change Event for port %d\n", port_id);

	max_ports = HCS_MAX_PORTS(xhci->hcs_params1);
	if ((port_id <= 0) || (port_id > max_ports)) {
		xhci_warn(xhci, "Invalid port id %d\n", port_id);
		inc_deq(xhci, xhci->event_ring);
		return;
	}

	port = &xhci->hw_ports[port_id - 1];
	if (!port || !port->rhub || port->hcd_portnum == DUPLICATE_ENTRY) {
		xhci_warn(xhci, "Event for invalid port %u\n", port_id);
		bogus_port_status = true;
		goto cleanup;
	}

	/* We might get interrupts after shared_hcd is removed */
	if (port->rhub == &xhci->usb3_rhub && xhci->shared_hcd == NULL) {
		xhci_dbg(xhci, "ignore port event for removed USB3 hcd\n");
		bogus_port_status = true;
		goto cleanup;
	}

	hcd = port->rhub->hcd;
	bus_state = &xhci->bus_state[hcd_index(hcd)];
	hcd_portnum = port->hcd_portnum;
	portsc = readl(port->addr);

	trace_xhci_handle_port_status(hcd_portnum, portsc);

	if (hcd->state == HC_STATE_SUSPENDED) {
		xhci_dbg(xhci, "resume root hub\n");
		usb_hcd_resume_root_hub(hcd);
	}

<<<<<<< HEAD
	if ((temp & PORT_PLC) && (temp & PORT_PLS_MASK) == XDEV_RESUME) {
=======
	if (hcd->speed >= HCD_USB3 &&
	    (portsc & PORT_PLS_MASK) == XDEV_INACTIVE) {
		slot_id = xhci_find_slot_id_by_port(hcd, xhci, hcd_portnum + 1);
		if (slot_id && xhci->devs[slot_id])
			xhci->devs[slot_id]->flags |= VDEV_PORT_ERROR;
	}

	if ((portsc & PORT_PLC) && (portsc & PORT_PLS_MASK) == XDEV_RESUME) {
>>>>>>> 286cd8c7
		xhci_dbg(xhci, "port resume event for port %d\n", port_id);

		cmd_reg = readl(&xhci->op_regs->command);
		if (!(cmd_reg & CMD_RUN)) {
			xhci_warn(xhci, "xHC is not running.\n");
			goto cleanup;
		}

		if (DEV_SUPERSPEED_ANY(portsc)) {
			xhci_dbg(xhci, "remote wake SS port %d\n", port_id);
			/* Set a flag to say the port signaled remote wakeup,
			 * so we can tell the difference between the end of
			 * device and host initiated resume.
			 */
<<<<<<< HEAD
			bus_state->port_remote_wakeup |= 1 << faked_port_index;
			xhci_test_and_clear_bit(xhci, port_array,
					faked_port_index, PORT_PLC);
			usb_hcd_start_port_resume(&hcd->self, faked_port_index);
			xhci_set_link_state(xhci, port_array, faked_port_index,
						XDEV_U0);
=======
			bus_state->port_remote_wakeup |= 1 << hcd_portnum;
			xhci_test_and_clear_bit(xhci, port, PORT_PLC);
			xhci_set_link_state(xhci, port, XDEV_U0);
			usb_hcd_start_port_resume(&hcd->self, hcd_portnum);
>>>>>>> 286cd8c7
			/* Need to wait until the next link state change
			 * indicates the device is actually in U0.
			 */
			bogus_port_status = true;
			goto cleanup;
		} else if (!test_bit(hcd_portnum, &bus_state->resuming_ports)) {
			xhci_dbg(xhci, "resume HS port %d\n", port_id);
			bus_state->resume_done[hcd_portnum] = jiffies +
				msecs_to_jiffies(USB_RESUME_TIMEOUT);
			set_bit(hcd_portnum, &bus_state->resuming_ports);
			/* Do the rest in GetPortStatus after resume time delay.
			 * Avoid polling roothub status before that so that a
			 * usb device auto-resume latency around ~40ms.
			 */
			set_bit(HCD_FLAG_POLL_RH, &hcd->flags);
			mod_timer(&hcd->rh_timer,
				  bus_state->resume_done[hcd_portnum]);
			usb_hcd_start_port_resume(&hcd->self, hcd_portnum);
			bogus_port_status = true;
		}
	}

<<<<<<< HEAD
	if ((temp & PORT_PLC) &&
	    DEV_SUPERSPEED_ANY(temp) &&
	    ((temp & PORT_PLS_MASK) == XDEV_U0 ||
	     (temp & PORT_PLS_MASK) == XDEV_U1 ||
	     (temp & PORT_PLS_MASK) == XDEV_U2)) {
=======
	if ((portsc & PORT_PLC) &&
	    DEV_SUPERSPEED_ANY(portsc) &&
	    ((portsc & PORT_PLS_MASK) == XDEV_U0 ||
	     (portsc & PORT_PLS_MASK) == XDEV_U1 ||
	     (portsc & PORT_PLS_MASK) == XDEV_U2)) {
>>>>>>> 286cd8c7
		xhci_dbg(xhci, "resume SS port %d finished\n", port_id);
		/* We've just brought the device into U0/1/2 through either the
		 * Resume state after a device remote wakeup, or through the
		 * U3Exit state after a host-initiated resume.  If it's a device
		 * initiated remote wake, don't pass up the link state change,
		 * so the roothub behavior is consistent with external
		 * USB 3.0 hub behavior.
		 */
		slot_id = xhci_find_slot_id_by_port(hcd, xhci, hcd_portnum + 1);
		if (slot_id && xhci->devs[slot_id])
			xhci_ring_device(xhci, slot_id);
<<<<<<< HEAD
		if (bus_state->port_remote_wakeup & (1 << faked_port_index)) {
			xhci_test_and_clear_bit(xhci, port_array,
					faked_port_index, PORT_PLC);
=======
		if (bus_state->port_remote_wakeup & (1 << hcd_portnum)) {
			xhci_test_and_clear_bit(xhci, port, PORT_PLC);
>>>>>>> 286cd8c7
			usb_wakeup_notification(hcd->self.root_hub,
					hcd_portnum + 1);
			bogus_port_status = true;
			goto cleanup;
		}
	}

	/*
	 * Check to see if xhci-hub.c is waiting on RExit to U0 transition (or
	 * RExit to a disconnect state).  If so, let the the driver know it's
	 * out of the RExit state.
	 */
<<<<<<< HEAD
	if (!DEV_SUPERSPEED_ANY(temp) && hcd->speed < HCD_USB3 &&
			test_and_clear_bit(faked_port_index,
=======
	if (!DEV_SUPERSPEED_ANY(portsc) && hcd->speed < HCD_USB3 &&
			test_and_clear_bit(hcd_portnum,
>>>>>>> 286cd8c7
				&bus_state->rexit_ports)) {
		complete(&bus_state->rexit_done[hcd_portnum]);
		bogus_port_status = true;
		goto cleanup;
	}

	if (hcd->speed < HCD_USB3) {
		xhci_test_and_clear_bit(xhci, port, PORT_PLC);
		if ((xhci->quirks & XHCI_RESET_PLL_ON_DISCONNECT) &&
		    (portsc & PORT_CSC) && !(portsc & PORT_CONNECT))
			xhci_cavium_reset_phy_quirk(xhci);
	}

cleanup:
	/* Update event ring dequeue pointer before dropping the lock */
	inc_deq(xhci, xhci->event_ring);

	/* Don't make the USB core poll the roothub if we got a bad port status
	 * change event.  Besides, at that point we can't tell which roothub
	 * (USB 2.0 or USB 3.0) to kick.
	 */
	if (bogus_port_status)
		return;

	/*
	 * xHCI port-status-change events occur when the "or" of all the
	 * status-change bits in the portsc register changes from 0 to 1.
	 * New status changes won't cause an event if any other change
	 * bits are still set.  When an event occurs, switch over to
	 * polling to avoid losing status changes.
	 */
	xhci_dbg(xhci, "%s: starting port polling.\n", __func__);
	set_bit(HCD_FLAG_POLL_RH, &hcd->flags);
	spin_unlock(&xhci->lock);
	/* Pass this up to the core */
	usb_hcd_poll_rh_status(hcd);
	spin_lock(&xhci->lock);
}

/*
 * This TD is defined by the TRBs starting at start_trb in start_seg and ending
 * at end_trb, which may be in another segment.  If the suspect DMA address is a
 * TRB in this TD, this function returns that TRB's segment.  Otherwise it
 * returns 0.
 */
struct xhci_segment *trb_in_td(struct xhci_hcd *xhci,
		struct xhci_segment *start_seg,
		union xhci_trb	*start_trb,
		union xhci_trb	*end_trb,
		dma_addr_t	suspect_dma,
		bool		debug)
{
	dma_addr_t start_dma;
	dma_addr_t end_seg_dma;
	dma_addr_t end_trb_dma;
	struct xhci_segment *cur_seg;

	start_dma = xhci_trb_virt_to_dma(start_seg, start_trb);
	cur_seg = start_seg;

	do {
		if (start_dma == 0)
			return NULL;
		/* We may get an event for a Link TRB in the middle of a TD */
		end_seg_dma = xhci_trb_virt_to_dma(cur_seg,
				&cur_seg->trbs[TRBS_PER_SEGMENT - 1]);
		/* If the end TRB isn't in this segment, this is set to 0 */
		end_trb_dma = xhci_trb_virt_to_dma(cur_seg, end_trb);

		if (debug)
			xhci_warn(xhci,
				"Looking for event-dma %016llx trb-start %016llx trb-end %016llx seg-start %016llx seg-end %016llx\n",
				(unsigned long long)suspect_dma,
				(unsigned long long)start_dma,
				(unsigned long long)end_trb_dma,
				(unsigned long long)cur_seg->dma,
				(unsigned long long)end_seg_dma);

		if (end_trb_dma > 0) {
			/* The end TRB is in this segment, so suspect should be here */
			if (start_dma <= end_trb_dma) {
				if (suspect_dma >= start_dma && suspect_dma <= end_trb_dma)
					return cur_seg;
			} else {
				/* Case for one segment with
				 * a TD wrapped around to the top
				 */
				if ((suspect_dma >= start_dma &&
							suspect_dma <= end_seg_dma) ||
						(suspect_dma >= cur_seg->dma &&
						 suspect_dma <= end_trb_dma))
					return cur_seg;
			}
			return NULL;
		} else {
			/* Might still be somewhere in this segment */
			if (suspect_dma >= start_dma && suspect_dma <= end_seg_dma)
				return cur_seg;
		}
		cur_seg = cur_seg->next;
		start_dma = xhci_trb_virt_to_dma(cur_seg, &cur_seg->trbs[0]);
	} while (cur_seg != start_seg);

	return NULL;
}

static void xhci_cleanup_halted_endpoint(struct xhci_hcd *xhci,
		unsigned int slot_id, unsigned int ep_index,
		unsigned int stream_id, struct xhci_td *td,
		enum xhci_ep_reset_type reset_type)
{
	struct xhci_virt_ep *ep = &xhci->devs[slot_id]->eps[ep_index];
	struct xhci_command *command;

	/*
	 * Avoid resetting endpoint if link is inactive. Can cause host hang.
	 * Device will be reset soon to recover the link so don't do anything
	 */
	if (xhci->devs[slot_id]->flags & VDEV_PORT_ERROR)
		return;

	command = xhci_alloc_command(xhci, false, GFP_ATOMIC);
	if (!command)
		return;

	ep->ep_state |= EP_HALTED;

	xhci_queue_reset_ep(xhci, command, slot_id, ep_index, reset_type);

	if (reset_type == EP_HARD_RESET) {
		ep->ep_state |= EP_HARD_CLEAR_TOGGLE;
		xhci_cleanup_stalled_ring(xhci, ep_index, stream_id, td);
	}
	xhci_ring_cmd_db(xhci);
}

/* Check if an error has halted the endpoint ring.  The class driver will
 * cleanup the halt for a non-default control endpoint if we indicate a stall.
 * However, a babble and other errors also halt the endpoint ring, and the class
 * driver won't clear the halt in that case, so we need to issue a Set Transfer
 * Ring Dequeue Pointer command manually.
 */
static int xhci_requires_manual_halt_cleanup(struct xhci_hcd *xhci,
		struct xhci_ep_ctx *ep_ctx,
		unsigned int trb_comp_code)
{
	/* TRB completion codes that may require a manual halt cleanup */
	if (trb_comp_code == COMP_USB_TRANSACTION_ERROR ||
			trb_comp_code == COMP_BABBLE_DETECTED_ERROR ||
			trb_comp_code == COMP_SPLIT_TRANSACTION_ERROR)
		/* The 0.95 spec says a babbling control endpoint
		 * is not halted. The 0.96 spec says it is.  Some HW
		 * claims to be 0.95 compliant, but it halts the control
		 * endpoint anyway.  Check if a babble halted the
		 * endpoint.
		 */
		if (GET_EP_CTX_STATE(ep_ctx) == EP_STATE_HALTED)
			return 1;

	return 0;
}

int xhci_is_vendor_info_code(struct xhci_hcd *xhci, unsigned int trb_comp_code)
{
	if (trb_comp_code >= 224 && trb_comp_code <= 255) {
		/* Vendor defined "informational" completion code,
		 * treat as not-an-error.
		 */
		xhci_dbg(xhci, "Vendor defined info completion code %u\n",
				trb_comp_code);
		xhci_dbg(xhci, "Treating code as success.\n");
		return 1;
	}
	return 0;
}

static int xhci_td_cleanup(struct xhci_hcd *xhci, struct xhci_td *td,
		struct xhci_ring *ep_ring, int *status)
{
	struct urb *urb = NULL;

	/* Clean up the endpoint's TD list */
	urb = td->urb;

	/* if a bounce buffer was used to align this td then unmap it */
	xhci_unmap_td_bounce_buffer(xhci, ep_ring, td);

	/* Do one last check of the actual transfer length.
	 * If the host controller said we transferred more data than the buffer
	 * length, urb->actual_length will be a very big number (since it's
	 * unsigned).  Play it safe and say we didn't transfer anything.
	 */
	if (urb->actual_length > urb->transfer_buffer_length) {
		xhci_warn(xhci, "URB req %u and actual %u transfer length mismatch\n",
			  urb->transfer_buffer_length, urb->actual_length);
		urb->actual_length = 0;
		*status = 0;
	}
	list_del_init(&td->td_list);
	/* Was this TD slated to be cancelled but completed anyway? */
	if (!list_empty(&td->cancelled_td_list))
		list_del_init(&td->cancelled_td_list);

	inc_td_cnt(urb);
	/* Giveback the urb when all the tds are completed */
	if (last_td_in_urb(td)) {
		if ((urb->actual_length != urb->transfer_buffer_length &&
		     (urb->transfer_flags & URB_SHORT_NOT_OK)) ||
		    (*status != 0 && !usb_endpoint_xfer_isoc(&urb->ep->desc)))
			xhci_dbg(xhci, "Giveback URB %p, len = %d, expected = %d, status = %d\n",
				 urb, urb->actual_length,
				 urb->transfer_buffer_length, *status);

		/* set isoc urb status to 0 just as EHCI, UHCI, and OHCI */
		if (usb_pipetype(urb->pipe) == PIPE_ISOCHRONOUS)
			*status = 0;
		xhci_giveback_urb_in_irq(xhci, td, *status);
	}

	return 0;
}

static int finish_td(struct xhci_hcd *xhci, struct xhci_td *td,
	struct xhci_transfer_event *event,
	struct xhci_virt_ep *ep, int *status)
{
	struct xhci_virt_device *xdev;
	struct xhci_ep_ctx *ep_ctx;
	struct xhci_ring *ep_ring;
	unsigned int slot_id;
	u32 trb_comp_code;
	int ep_index;

	slot_id = TRB_TO_SLOT_ID(le32_to_cpu(event->flags));
	xdev = xhci->devs[slot_id];
	ep_index = TRB_TO_EP_ID(le32_to_cpu(event->flags)) - 1;
	ep_ring = xhci_dma_to_transfer_ring(ep, le64_to_cpu(event->buffer));
	ep_ctx = xhci_get_ep_ctx(xhci, xdev->out_ctx, ep_index);
	trb_comp_code = GET_COMP_CODE(le32_to_cpu(event->transfer_len));

	if (trb_comp_code == COMP_STOPPED_LENGTH_INVALID ||
			trb_comp_code == COMP_STOPPED ||
			trb_comp_code == COMP_STOPPED_SHORT_PACKET) {
		/* The Endpoint Stop Command completion will take care of any
		 * stopped TDs.  A stopped TD may be restarted, so don't update
		 * the ring dequeue pointer or take this TD off any lists yet.
		 */
		return 0;
	}
	if (trb_comp_code == COMP_STALL_ERROR ||
		xhci_requires_manual_halt_cleanup(xhci, ep_ctx,
						trb_comp_code)) {
		/* Issue a reset endpoint command to clear the host side
		 * halt, followed by a set dequeue command to move the
		 * dequeue pointer past the TD.
		 * The class driver clears the device side halt later.
		 */
		xhci_cleanup_halted_endpoint(xhci, slot_id, ep_index,
					ep_ring->stream_id, td, EP_HARD_RESET);
	} else {
		/* Update ring dequeue pointer */
		while (ep_ring->dequeue != td->last_trb)
			inc_deq(xhci, ep_ring);
		inc_deq(xhci, ep_ring);
	}

	return xhci_td_cleanup(xhci, td, ep_ring, status);
}

/* sum trb lengths from ring dequeue up to stop_trb, _excluding_ stop_trb */
static int sum_trb_lengths(struct xhci_hcd *xhci, struct xhci_ring *ring,
			   union xhci_trb *stop_trb)
{
	u32 sum;
	union xhci_trb *trb = ring->dequeue;
	struct xhci_segment *seg = ring->deq_seg;

	for (sum = 0; trb != stop_trb; next_trb(xhci, ring, &seg, &trb)) {
		if (!trb_is_noop(trb) && !trb_is_link(trb))
			sum += TRB_LEN(le32_to_cpu(trb->generic.field[2]));
	}
	return sum;
}

/*
 * Process control tds, update urb status and actual_length.
 */
static int process_ctrl_td(struct xhci_hcd *xhci, struct xhci_td *td,
	union xhci_trb *ep_trb, struct xhci_transfer_event *event,
	struct xhci_virt_ep *ep, int *status)
{
	struct xhci_virt_device *xdev;
	unsigned int slot_id;
	int ep_index;
	struct xhci_ep_ctx *ep_ctx;
	u32 trb_comp_code;
	u32 remaining, requested;
	u32 trb_type;

	trb_type = TRB_FIELD_TO_TYPE(le32_to_cpu(ep_trb->generic.field[3]));
	slot_id = TRB_TO_SLOT_ID(le32_to_cpu(event->flags));
	xdev = xhci->devs[slot_id];
	ep_index = TRB_TO_EP_ID(le32_to_cpu(event->flags)) - 1;
	ep_ctx = xhci_get_ep_ctx(xhci, xdev->out_ctx, ep_index);
	trb_comp_code = GET_COMP_CODE(le32_to_cpu(event->transfer_len));
	requested = td->urb->transfer_buffer_length;
	remaining = EVENT_TRB_LEN(le32_to_cpu(event->transfer_len));

	switch (trb_comp_code) {
	case COMP_SUCCESS:
		if (trb_type != TRB_STATUS) {
			xhci_warn(xhci, "WARN: Success on ctrl %s TRB without IOC set?\n",
				  (trb_type == TRB_DATA) ? "data" : "setup");
			*status = -ESHUTDOWN;
			break;
		}
		*status = 0;
		break;
	case COMP_SHORT_PACKET:
		*status = 0;
		break;
	case COMP_STOPPED_SHORT_PACKET:
		if (trb_type == TRB_DATA || trb_type == TRB_NORMAL)
			td->urb->actual_length = remaining;
		else
			xhci_warn(xhci, "WARN: Stopped Short Packet on ctrl setup or status TRB\n");
		goto finish_td;
	case COMP_STOPPED:
		switch (trb_type) {
		case TRB_SETUP:
			td->urb->actual_length = 0;
			goto finish_td;
		case TRB_DATA:
		case TRB_NORMAL:
			td->urb->actual_length = requested - remaining;
			goto finish_td;
		case TRB_STATUS:
			td->urb->actual_length = requested;
			goto finish_td;
		default:
			xhci_warn(xhci, "WARN: unexpected TRB Type %d\n",
				  trb_type);
			goto finish_td;
		}
	case COMP_STOPPED_LENGTH_INVALID:
		goto finish_td;
	default:
		if (!xhci_requires_manual_halt_cleanup(xhci,
						       ep_ctx, trb_comp_code))
			break;
		xhci_dbg(xhci, "TRB error %u, halted endpoint index = %u\n",
			 trb_comp_code, ep_index);
		/* else fall through */
	case COMP_STALL_ERROR:
		/* Did we transfer part of the data (middle) phase? */
		if (trb_type == TRB_DATA || trb_type == TRB_NORMAL)
			td->urb->actual_length = requested - remaining;
		else if (!td->urb_length_set)
			td->urb->actual_length = 0;
		goto finish_td;
	}

	/* stopped at setup stage, no data transferred */
	if (trb_type == TRB_SETUP)
		goto finish_td;

	/*
	 * if on data stage then update the actual_length of the URB and flag it
	 * as set, so it won't be overwritten in the event for the last TRB.
	 */
	if (trb_type == TRB_DATA ||
		trb_type == TRB_NORMAL) {
		td->urb_length_set = true;
		td->urb->actual_length = requested - remaining;
		xhci_dbg(xhci, "Waiting for status stage event\n");
		return 0;
	}

	/* at status stage */
	if (!td->urb_length_set)
		td->urb->actual_length = requested;

finish_td:
	return finish_td(xhci, td, event, ep, status);
}

/*
 * Process isochronous tds, update urb packet status and actual_length.
 */
static int process_isoc_td(struct xhci_hcd *xhci, struct xhci_td *td,
	union xhci_trb *ep_trb, struct xhci_transfer_event *event,
	struct xhci_virt_ep *ep, int *status)
{
	struct xhci_ring *ep_ring;
	struct urb_priv *urb_priv;
	int idx;
	struct usb_iso_packet_descriptor *frame;
	u32 trb_comp_code;
	bool sum_trbs_for_length = false;
	u32 remaining, requested, ep_trb_len;
	int short_framestatus;

	ep_ring = xhci_dma_to_transfer_ring(ep, le64_to_cpu(event->buffer));
	trb_comp_code = GET_COMP_CODE(le32_to_cpu(event->transfer_len));
	urb_priv = td->urb->hcpriv;
	idx = urb_priv->num_tds_done;
	frame = &td->urb->iso_frame_desc[idx];
	requested = frame->length;
	remaining = EVENT_TRB_LEN(le32_to_cpu(event->transfer_len));
	ep_trb_len = TRB_LEN(le32_to_cpu(ep_trb->generic.field[2]));
	short_framestatus = td->urb->transfer_flags & URB_SHORT_NOT_OK ?
		-EREMOTEIO : 0;

	/* handle completion code */
	switch (trb_comp_code) {
	case COMP_SUCCESS:
		if (remaining) {
			frame->status = short_framestatus;
			if (xhci->quirks & XHCI_TRUST_TX_LENGTH)
				sum_trbs_for_length = true;
			break;
		}
		frame->status = 0;
		break;
	case COMP_SHORT_PACKET:
		frame->status = short_framestatus;
		sum_trbs_for_length = true;
		break;
	case COMP_BANDWIDTH_OVERRUN_ERROR:
		frame->status = -ECOMM;
		break;
	case COMP_ISOCH_BUFFER_OVERRUN:
	case COMP_BABBLE_DETECTED_ERROR:
		frame->status = -EOVERFLOW;
		break;
	case COMP_INCOMPATIBLE_DEVICE_ERROR:
	case COMP_STALL_ERROR:
		frame->status = -EPROTO;
		break;
	case COMP_USB_TRANSACTION_ERROR:
		frame->status = -EPROTO;
		if (ep_trb != td->last_trb)
			return 0;
		break;
	case COMP_STOPPED:
		sum_trbs_for_length = true;
		break;
	case COMP_STOPPED_SHORT_PACKET:
		/* field normally containing residue now contains tranferred */
		frame->status = short_framestatus;
		requested = remaining;
		break;
	case COMP_STOPPED_LENGTH_INVALID:
		requested = 0;
		remaining = 0;
		break;
	default:
		sum_trbs_for_length = true;
		frame->status = -1;
		break;
	}

	if (sum_trbs_for_length)
		frame->actual_length = sum_trb_lengths(xhci, ep_ring, ep_trb) +
			ep_trb_len - remaining;
	else
		frame->actual_length = requested;

	td->urb->actual_length += frame->actual_length;

	return finish_td(xhci, td, event, ep, status);
}

static int skip_isoc_td(struct xhci_hcd *xhci, struct xhci_td *td,
			struct xhci_transfer_event *event,
			struct xhci_virt_ep *ep, int *status)
{
	struct xhci_ring *ep_ring;
	struct urb_priv *urb_priv;
	struct usb_iso_packet_descriptor *frame;
	int idx;

	ep_ring = xhci_dma_to_transfer_ring(ep, le64_to_cpu(event->buffer));
	urb_priv = td->urb->hcpriv;
	idx = urb_priv->num_tds_done;
	frame = &td->urb->iso_frame_desc[idx];

	/* The transfer is partly done. */
	frame->status = -EXDEV;

	/* calc actual length */
	frame->actual_length = 0;

	/* Update ring dequeue pointer */
	while (ep_ring->dequeue != td->last_trb)
		inc_deq(xhci, ep_ring);
	inc_deq(xhci, ep_ring);

	return xhci_td_cleanup(xhci, td, ep_ring, status);
}

/*
 * Process bulk and interrupt tds, update urb status and actual_length.
 */
static int process_bulk_intr_td(struct xhci_hcd *xhci, struct xhci_td *td,
	union xhci_trb *ep_trb, struct xhci_transfer_event *event,
	struct xhci_virt_ep *ep, int *status)
{
	struct xhci_ring *ep_ring;
	u32 trb_comp_code;
	u32 remaining, requested, ep_trb_len;

	ep_ring = xhci_dma_to_transfer_ring(ep, le64_to_cpu(event->buffer));
	trb_comp_code = GET_COMP_CODE(le32_to_cpu(event->transfer_len));
	remaining = EVENT_TRB_LEN(le32_to_cpu(event->transfer_len));
	ep_trb_len = TRB_LEN(le32_to_cpu(ep_trb->generic.field[2]));
	requested = td->urb->transfer_buffer_length;

	switch (trb_comp_code) {
	case COMP_SUCCESS:
		/* handle success with untransferred data as short packet */
		if (ep_trb != td->last_trb || remaining) {
			xhci_warn(xhci, "WARN Successful completion on short TX\n");
			xhci_dbg(xhci, "ep %#x - asked for %d bytes, %d bytes untransferred\n",
				 td->urb->ep->desc.bEndpointAddress,
				 requested, remaining);
		}
		*status = 0;
		break;
	case COMP_SHORT_PACKET:
		xhci_dbg(xhci, "ep %#x - asked for %d bytes, %d bytes untransferred\n",
			 td->urb->ep->desc.bEndpointAddress,
			 requested, remaining);
		*status = 0;
		break;
	case COMP_STOPPED_SHORT_PACKET:
		td->urb->actual_length = remaining;
		goto finish_td;
	case COMP_STOPPED_LENGTH_INVALID:
		/* stopped on ep trb with invalid length, exclude it */
		ep_trb_len	= 0;
		remaining	= 0;
		break;
	default:
		/* do nothing */
		break;
	}

<<<<<<< HEAD
		if (td->urb->transfer_buffer_length <
				td->urb->actual_length) {
			xhci_warn(xhci, "HC gave bad length of %d bytes txed\n",
				EVENT_TRB_LEN(le32_to_cpu(event->transfer_len)));
			td->urb->actual_length = 0;
			 /* status will be set by usb core for canceled urbs */
		}
	/* Fast path - was this the last TRB in the TD for this URB? */
	} else if (event_trb == td->last_trb) {
		if (EVENT_TRB_LEN(le32_to_cpu(event->transfer_len)) != 0) {
			td->urb->actual_length =
				td->urb->transfer_buffer_length -
				EVENT_TRB_LEN(le32_to_cpu(event->transfer_len));
			if (td->urb->transfer_buffer_length <
					td->urb->actual_length) {
				xhci_warn(xhci, "HC gave bad length "
						"of %d bytes left\n",
					  EVENT_TRB_LEN(le32_to_cpu(event->transfer_len)));
				td->urb->actual_length = 0;
				if (td->urb->transfer_flags & URB_SHORT_NOT_OK)
					*status = -EREMOTEIO;
				else
					*status = 0;
			}
			/* Don't overwrite a previously set error code */
			if (*status == -EINPROGRESS) {
				if (td->urb->transfer_flags & URB_SHORT_NOT_OK)
					*status = -EREMOTEIO;
				else
					*status = 0;
			}
		} else {
			td->urb->actual_length =
				td->urb->transfer_buffer_length;
			/* Ignore a short packet completion if the
			 * untransferred length was zero.
			 */
			if (*status == -EREMOTEIO)
				*status = 0;
		}
	} else {
		/* Slow path - walk the list, starting from the dequeue
		 * pointer, to get the actual length transferred.
		 */
		td->urb->actual_length = 0;
		for (cur_trb = ep_ring->dequeue, cur_seg = ep_ring->deq_seg;
				cur_trb != event_trb;
				next_trb(xhci, ep_ring, &cur_seg, &cur_trb)) {
			if (!TRB_TYPE_NOOP_LE32(cur_trb->generic.field[3]) &&
			    !TRB_TYPE_LINK_LE32(cur_trb->generic.field[3]))
				td->urb->actual_length +=
					TRB_LEN(le32_to_cpu(cur_trb->generic.field[2]));
		}
		/* If the ring didn't stop on a Link or No-op TRB, add
		 * in the actual bytes transferred from the Normal TRB
		 */
		if (trb_comp_code != COMP_STOP_INVAL)
			td->urb->actual_length +=
				TRB_LEN(le32_to_cpu(cur_trb->generic.field[2])) -
				EVENT_TRB_LEN(le32_to_cpu(event->transfer_len));
=======
	if (ep_trb == td->last_trb)
		td->urb->actual_length = requested - remaining;
	else
		td->urb->actual_length =
			sum_trb_lengths(xhci, ep_ring, ep_trb) +
			ep_trb_len - remaining;
finish_td:
	if (remaining > requested) {
		xhci_warn(xhci, "bad transfer trb length %d in event trb\n",
			  remaining);
		td->urb->actual_length = 0;
>>>>>>> 286cd8c7
	}
	return finish_td(xhci, td, event, ep, status);
}

/*
 * If this function returns an error condition, it means it got a Transfer
 * event with a corrupted Slot ID, Endpoint ID, or TRB DMA address.
 * At this point, the host controller is probably hosed and should be reset.
 */
static int handle_tx_event(struct xhci_hcd *xhci,
		struct xhci_transfer_event *event)
{
	struct xhci_virt_device *xdev;
	struct xhci_virt_ep *ep;
	struct xhci_ring *ep_ring;
	unsigned int slot_id;
	int ep_index;
	struct xhci_td *td = NULL;
	dma_addr_t ep_trb_dma;
	struct xhci_segment *ep_seg;
	union xhci_trb *ep_trb;
	int status = -EINPROGRESS;
	struct xhci_ep_ctx *ep_ctx;
	struct list_head *tmp;
	u32 trb_comp_code;
	int td_num = 0;
	bool handling_skipped_tds = false;

	slot_id = TRB_TO_SLOT_ID(le32_to_cpu(event->flags));
	ep_index = TRB_TO_EP_ID(le32_to_cpu(event->flags)) - 1;
	trb_comp_code = GET_COMP_CODE(le32_to_cpu(event->transfer_len));
	ep_trb_dma = le64_to_cpu(event->buffer);

	ep = xhci_get_virt_ep(xhci, slot_id, ep_index);
	if (!ep) {
		xhci_err(xhci, "ERROR Invalid Transfer event\n");
		goto err_out;
	}

	xdev = xhci->devs[slot_id];
	ep_ring = xhci_dma_to_transfer_ring(ep, ep_trb_dma);
	ep_ctx = xhci_get_ep_ctx(xhci, xdev->out_ctx, ep_index);

	if (GET_EP_CTX_STATE(ep_ctx) == EP_STATE_DISABLED) {
		xhci_err(xhci,
			 "ERROR Transfer event for disabled endpoint slot %u ep %u\n",
			  slot_id, ep_index);
		goto err_out;
	}

	/* Some transfer events don't always point to a trb, see xhci 4.17.4 */
	if (!ep_ring) {
		switch (trb_comp_code) {
		case COMP_STALL_ERROR:
		case COMP_USB_TRANSACTION_ERROR:
		case COMP_INVALID_STREAM_TYPE_ERROR:
		case COMP_INVALID_STREAM_ID_ERROR:
			xhci_cleanup_halted_endpoint(xhci, slot_id, ep_index, 0,
						     NULL, EP_SOFT_RESET);
			goto cleanup;
		case COMP_RING_UNDERRUN:
		case COMP_RING_OVERRUN:
		case COMP_STOPPED_LENGTH_INVALID:
			goto cleanup;
		default:
			xhci_err(xhci, "ERROR Transfer event for unknown stream ring slot %u ep %u\n",
				 slot_id, ep_index);
			goto err_out;
		}
	}

	/* Count current td numbers if ep->skip is set */
	if (ep->skip) {
		list_for_each(tmp, &ep_ring->td_list)
			td_num++;
	}

	/* Look for common error cases */
	switch (trb_comp_code) {
	/* Skip codes that require special handling depending on
	 * transfer type
	 */
	case COMP_SUCCESS:
		if (EVENT_TRB_LEN(le32_to_cpu(event->transfer_len)) == 0)
			break;
		if (xhci->quirks & XHCI_TRUST_TX_LENGTH ||
		    ep_ring->last_td_was_short)
			trb_comp_code = COMP_SHORT_PACKET;
		else
			xhci_warn_ratelimited(xhci,
					      "WARN Successful completion on short TX for slot %u ep %u: needs XHCI_TRUST_TX_LENGTH quirk?\n",
					      slot_id, ep_index);
	case COMP_SHORT_PACKET:
		break;
	/* Completion codes for endpoint stopped state */
	case COMP_STOPPED:
		xhci_dbg(xhci, "Stopped on Transfer TRB for slot %u ep %u\n",
			 slot_id, ep_index);
		break;
	case COMP_STOPPED_LENGTH_INVALID:
		xhci_dbg(xhci,
			 "Stopped on No-op or Link TRB for slot %u ep %u\n",
			 slot_id, ep_index);
		break;
	case COMP_STOPPED_SHORT_PACKET:
		xhci_dbg(xhci,
			 "Stopped with short packet transfer detected for slot %u ep %u\n",
			 slot_id, ep_index);
		break;
	/* Completion codes for endpoint halted state */
	case COMP_STALL_ERROR:
		xhci_dbg(xhci, "Stalled endpoint for slot %u ep %u\n", slot_id,
			 ep_index);
		ep->ep_state |= EP_HALTED;
		status = -EPIPE;
		break;
	case COMP_SPLIT_TRANSACTION_ERROR:
	case COMP_USB_TRANSACTION_ERROR:
		xhci_dbg(xhci, "Transfer error for slot %u ep %u on endpoint\n",
			 slot_id, ep_index);
		status = -EPROTO;
		break;
	case COMP_BABBLE_DETECTED_ERROR:
		xhci_dbg(xhci, "Babble error for slot %u ep %u on endpoint\n",
			 slot_id, ep_index);
		status = -EOVERFLOW;
		break;
	/* Completion codes for endpoint error state */
	case COMP_TRB_ERROR:
		xhci_warn(xhci,
			  "WARN: TRB error for slot %u ep %u on endpoint\n",
			  slot_id, ep_index);
		status = -EILSEQ;
		break;
	/* completion codes not indicating endpoint state change */
	case COMP_DATA_BUFFER_ERROR:
		xhci_warn(xhci,
			  "WARN: HC couldn't access mem fast enough for slot %u ep %u\n",
			  slot_id, ep_index);
		status = -ENOSR;
		break;
	case COMP_BANDWIDTH_OVERRUN_ERROR:
		xhci_warn(xhci,
			  "WARN: bandwidth overrun event for slot %u ep %u on endpoint\n",
			  slot_id, ep_index);
		break;
	case COMP_ISOCH_BUFFER_OVERRUN:
		xhci_warn(xhci,
			  "WARN: buffer overrun event for slot %u ep %u on endpoint",
			  slot_id, ep_index);
		break;
	case COMP_RING_UNDERRUN:
		/*
		 * When the Isoch ring is empty, the xHC will generate
		 * a Ring Overrun Event for IN Isoch endpoint or Ring
		 * Underrun Event for OUT Isoch endpoint.
		 */
		xhci_dbg(xhci, "underrun event on endpoint\n");
		if (!list_empty(&ep_ring->td_list))
			xhci_dbg(xhci, "Underrun Event for slot %d ep %d "
					"still with TDs queued?\n",
				 TRB_TO_SLOT_ID(le32_to_cpu(event->flags)),
				 ep_index);
		goto cleanup;
	case COMP_RING_OVERRUN:
		xhci_dbg(xhci, "overrun event on endpoint\n");
		if (!list_empty(&ep_ring->td_list))
			xhci_dbg(xhci, "Overrun Event for slot %d ep %d "
					"still with TDs queued?\n",
				 TRB_TO_SLOT_ID(le32_to_cpu(event->flags)),
				 ep_index);
		goto cleanup;
	case COMP_MISSED_SERVICE_ERROR:
		/*
		 * When encounter missed service error, one or more isoc tds
		 * may be missed by xHC.
		 * Set skip flag of the ep_ring; Complete the missed tds as
		 * short transfer when process the ep_ring next time.
		 */
		ep->skip = true;
		xhci_dbg(xhci,
			 "Miss service interval error for slot %u ep %u, set skip flag\n",
			 slot_id, ep_index);
		goto cleanup;
	case COMP_NO_PING_RESPONSE_ERROR:
		ep->skip = true;
		xhci_dbg(xhci,
			 "No Ping response error for slot %u ep %u, Skip one Isoc TD\n",
			 slot_id, ep_index);
		goto cleanup;

	case COMP_INCOMPATIBLE_DEVICE_ERROR:
		/* needs disable slot command to recover */
		xhci_warn(xhci,
			  "WARN: detect an incompatible device for slot %u ep %u",
			  slot_id, ep_index);
		status = -EPROTO;
		break;
	default:
		if (xhci_is_vendor_info_code(xhci, trb_comp_code)) {
			status = 0;
			break;
		}
		xhci_warn(xhci,
			  "ERROR Unknown event condition %u for slot %u ep %u , HC probably busted\n",
			  trb_comp_code, slot_id, ep_index);
		goto cleanup;
	}

	do {
		/* This TRB should be in the TD at the head of this ring's
		 * TD list.
		 */
		if (list_empty(&ep_ring->td_list)) {
			/*
			 * Don't print wanings if it's due to a stopped endpoint
			 * generating an extra completion event if the device
			 * was suspended. Or, a event for the last TRB of a
			 * short TD we already got a short event for.
			 * The short TD is already removed from the TD list.
			 */

			if (!(trb_comp_code == COMP_STOPPED ||
			      trb_comp_code == COMP_STOPPED_LENGTH_INVALID ||
			      ep_ring->last_td_was_short)) {
				xhci_warn(xhci, "WARN Event TRB for slot %d ep %d with no TDs queued?\n",
						TRB_TO_SLOT_ID(le32_to_cpu(event->flags)),
						ep_index);
			}
			if (ep->skip) {
				ep->skip = false;
				xhci_dbg(xhci, "td_list is empty while skip flag set. Clear skip flag for slot %u ep %u.\n",
					 slot_id, ep_index);
			}
			goto cleanup;
		}

		/* We've skipped all the TDs on the ep ring when ep->skip set */
		if (ep->skip && td_num == 0) {
			ep->skip = false;
			xhci_dbg(xhci, "All tds on the ep_ring skipped. Clear skip flag for slot %u ep %u.\n",
				 slot_id, ep_index);
			goto cleanup;
		}

		td = list_first_entry(&ep_ring->td_list, struct xhci_td,
				      td_list);
		if (ep->skip)
			td_num--;

		/* Is this a TRB in the currently executing TD? */
		ep_seg = trb_in_td(xhci, ep_ring->deq_seg, ep_ring->dequeue,
				td->last_trb, ep_trb_dma, false);

		/*
		 * Skip the Force Stopped Event. The event_trb(event_dma) of FSE
		 * is not in the current TD pointed by ep_ring->dequeue because
		 * that the hardware dequeue pointer still at the previous TRB
		 * of the current TD. The previous TRB maybe a Link TD or the
		 * last TRB of the previous TD. The command completion handle
		 * will take care the rest.
		 */
		if (!ep_seg && (trb_comp_code == COMP_STOPPED ||
			   trb_comp_code == COMP_STOPPED_LENGTH_INVALID)) {
			goto cleanup;
		}

		if (!ep_seg) {
			if (!ep->skip ||
			    !usb_endpoint_xfer_isoc(&td->urb->ep->desc)) {
				/* Some host controllers give a spurious
				 * successful event after a short transfer.
				 * Ignore it.
				 */
				if ((xhci->quirks & XHCI_SPURIOUS_SUCCESS) &&
						ep_ring->last_td_was_short) {
					ep_ring->last_td_was_short = false;
					goto cleanup;
				}
				/* HC is busted, give up! */
				xhci_err(xhci,
					"ERROR Transfer event TRB DMA ptr not "
					"part of current TD ep_index %d "
					"comp_code %u\n", ep_index,
					trb_comp_code);
				trb_in_td(xhci, ep_ring->deq_seg,
					  ep_ring->dequeue, td->last_trb,
					  ep_trb_dma, true);
				return -ESHUTDOWN;
			}

			skip_isoc_td(xhci, td, event, ep, &status);
			goto cleanup;
		}
		if (trb_comp_code == COMP_SHORT_PACKET)
			ep_ring->last_td_was_short = true;
		else
			ep_ring->last_td_was_short = false;

		if (ep->skip) {
			xhci_dbg(xhci,
				 "Found td. Clear skip flag for slot %u ep %u.\n",
				 slot_id, ep_index);
			ep->skip = false;
		}

		ep_trb = &ep_seg->trbs[(ep_trb_dma - ep_seg->dma) /
						sizeof(*ep_trb)];

		trace_xhci_handle_transfer(ep_ring,
				(struct xhci_generic_trb *) ep_trb);

		/*
		 * No-op TRB could trigger interrupts in a case where
		 * a URB was killed and a STALL_ERROR happens right
		 * after the endpoint ring stopped. Reset the halted
		 * endpoint. Otherwise, the endpoint remains stalled
		 * indefinitely.
		 */
		if (trb_is_noop(ep_trb)) {
			if (trb_comp_code == COMP_STALL_ERROR ||
			    xhci_requires_manual_halt_cleanup(xhci, ep_ctx,
							      trb_comp_code))
				xhci_cleanup_halted_endpoint(xhci, slot_id,
							     ep_index,
							     ep_ring->stream_id,
							     td, EP_HARD_RESET);
			goto cleanup;
		}

		/* update the urb's actual_length and give back to the core */
		if (usb_endpoint_xfer_control(&td->urb->ep->desc))
			process_ctrl_td(xhci, td, ep_trb, event, ep, &status);
		else if (usb_endpoint_xfer_isoc(&td->urb->ep->desc))
			process_isoc_td(xhci, td, ep_trb, event, ep, &status);
		else
			process_bulk_intr_td(xhci, td, ep_trb, event, ep,
					     &status);
cleanup:
		handling_skipped_tds = ep->skip &&
			trb_comp_code != COMP_MISSED_SERVICE_ERROR &&
			trb_comp_code != COMP_NO_PING_RESPONSE_ERROR;

		/*
		 * Do not update event ring dequeue pointer if we're in a loop
		 * processing missed tds.
		 */
		if (!handling_skipped_tds)
			inc_deq(xhci, xhci->event_ring);

<<<<<<< HEAD
		if (ret) {
			urb = td->urb;
			urb_priv = urb->hcpriv;

			xhci_urb_free_priv(urb_priv);

			usb_hcd_unlink_urb_from_ep(bus_to_hcd(urb->dev->bus), urb);
			if ((urb->actual_length != urb->transfer_buffer_length &&
						(urb->transfer_flags &
						 URB_SHORT_NOT_OK)) ||
					(status != 0 &&
					 !usb_endpoint_xfer_isoc(&urb->ep->desc)))
				xhci_dbg(xhci, "Giveback URB %pK, len = %d, "
						"expected = %d, status = %d\n",
						urb, urb->actual_length,
						urb->transfer_buffer_length,
						status);
			spin_unlock(&xhci->lock);
			/* EHCI, UHCI, and OHCI always unconditionally set the
			 * urb->status of an isochronous endpoint to 0.
			 */
			if (usb_pipetype(urb->pipe) == PIPE_ISOCHRONOUS)
				status = 0;
			usb_hcd_giveback_urb(bus_to_hcd(urb->dev->bus), urb, status);
			spin_lock(&xhci->lock);
		}

=======
>>>>>>> 286cd8c7
	/*
	 * If ep->skip is set, it means there are missed tds on the
	 * endpoint ring need to take care of.
	 * Process them as short transfer until reach the td pointed by
	 * the event.
	 */
	} while (handling_skipped_tds);

	return 0;

err_out:
	xhci_err(xhci, "@%016llx %08x %08x %08x %08x\n",
		 (unsigned long long) xhci_trb_virt_to_dma(
			 xhci->event_ring->deq_seg,
			 xhci->event_ring->dequeue),
		 lower_32_bits(le64_to_cpu(event->buffer)),
		 upper_32_bits(le64_to_cpu(event->buffer)),
		 le32_to_cpu(event->transfer_len),
		 le32_to_cpu(event->flags));
	return -ENODEV;
}

/*
 * This function handles all OS-owned events on the event ring.  It may drop
 * xhci->lock between event processing (e.g. to pass up port status changes).
 * Returns >0 for "possibly more events to process" (caller should call again),
 * otherwise 0 if done.  In future, <0 returns should indicate error code.
 */
static int xhci_handle_event(struct xhci_hcd *xhci)
{
	union xhci_trb *event;
	int update_ptrs = 1;
	int ret;

	/* Event ring hasn't been allocated yet. */
	if (!xhci->event_ring || !xhci->event_ring->dequeue) {
		xhci_err(xhci, "ERROR event ring not ready\n");
		return -ENOMEM;
	}

	event = xhci->event_ring->dequeue;
	/* Does the HC or OS own the TRB? */
	if ((le32_to_cpu(event->event_cmd.flags) & TRB_CYCLE) !=
	    xhci->event_ring->cycle_state)
		return 0;

	trace_xhci_handle_event(xhci->event_ring, &event->generic);

	/*
	 * Barrier between reading the TRB_CYCLE (valid) flag above and any
	 * speculative reads of the event's flags/data below.
	 */
	rmb();
	/* FIXME: Handle more event types. */
	switch (le32_to_cpu(event->event_cmd.flags) & TRB_TYPE_BITMASK) {
	case TRB_TYPE(TRB_COMPLETION):
		handle_cmd_completion(xhci, &event->event_cmd);
		break;
	case TRB_TYPE(TRB_PORT_STATUS):
		handle_port_status(xhci, event);
		update_ptrs = 0;
		break;
	case TRB_TYPE(TRB_TRANSFER):
		ret = handle_tx_event(xhci, &event->trans_event);
		if (ret >= 0)
			update_ptrs = 0;
		break;
	case TRB_TYPE(TRB_DEV_NOTE):
		handle_device_notification(xhci, event);
		break;
	default:
		if ((le32_to_cpu(event->event_cmd.flags) & TRB_TYPE_BITMASK) >=
		    TRB_TYPE(48))
			handle_vendor_event(xhci, event);
		else
			xhci_warn(xhci, "ERROR unknown event type %d\n",
				  TRB_FIELD_TO_TYPE(
				  le32_to_cpu(event->event_cmd.flags)));
	}
	/* Any of the above functions may drop and re-acquire the lock, so check
	 * to make sure a watchdog timer didn't mark the host as non-responsive.
	 */
	if (xhci->xhc_state & XHCI_STATE_DYING) {
		xhci_dbg(xhci, "xHCI host dying, returning from "
				"event handler.\n");
		return 0;
	}

	if (update_ptrs)
		/* Update SW event ring dequeue pointer */
		inc_deq(xhci, xhci->event_ring);

	/* Are there more items on the event ring?  Caller will call us again to
	 * check.
	 */
	return 1;
}

/*
 * Update Event Ring Dequeue Pointer:
 * - When all events have finished
 * - To avoid "Event Ring Full Error" condition
 */
static void xhci_update_erst_dequeue(struct xhci_hcd *xhci,
		union xhci_trb *event_ring_deq)
{
	u64 temp_64;
	dma_addr_t deq;

	temp_64 = xhci_read_64(xhci, &xhci->ir_set->erst_dequeue);
	/* If necessary, update the HW's version of the event ring deq ptr. */
	if (event_ring_deq != xhci->event_ring->dequeue) {
		deq = xhci_trb_virt_to_dma(xhci->event_ring->deq_seg,
				xhci->event_ring->dequeue);
		if (deq == 0)
			xhci_warn(xhci, "WARN something wrong with SW event ring dequeue ptr\n");
		/*
		 * Per 4.9.4, Software writes to the ERDP register shall
		 * always advance the Event Ring Dequeue Pointer value.
		 */
		if ((temp_64 & (u64) ~ERST_PTR_MASK) ==
				((u64) deq & (u64) ~ERST_PTR_MASK))
			return;

		/* Update HC event ring dequeue pointer */
		temp_64 &= ERST_PTR_MASK;
		temp_64 |= ((u64) deq & (u64) ~ERST_PTR_MASK);
	}

	/* Clear the event handler busy flag (RW1C) */
	temp_64 |= ERST_EHB;
	xhci_write_64(xhci, temp_64, &xhci->ir_set->erst_dequeue);
}

/*
 * xHCI spec says we can get an interrupt, and if the HC has an error condition,
 * we might get bad data out of the event ring.  Section 4.10.2.7 has a list of
 * indicators of an event TRB error, but we check the status *first* to be safe.
 */
irqreturn_t xhci_irq(struct usb_hcd *hcd)
{
	struct xhci_hcd *xhci = hcd_to_xhci(hcd);
	union xhci_trb *event_ring_deq;
	irqreturn_t ret = IRQ_NONE;
	unsigned long flags;
	u64 temp_64;
	u32 status;
	int event_loop = 0;

	spin_lock_irqsave(&xhci->lock, flags);
	/* Check if the xHC generated the interrupt, or the irq is shared */
	status = readl(&xhci->op_regs->status);
	if (status == ~(u32)0) {
		xhci_hc_died(xhci);
		ret = IRQ_HANDLED;
		goto out;
	}

	if (!(status & STS_EINT))
		goto out;

	if (status & STS_FATAL) {
		xhci_warn(xhci, "WARNING: Host System Error\n");
		xhci_halt(xhci);
		ret = IRQ_HANDLED;
		goto out;
	}

	/*
	 * Clear the op reg interrupt status first,
	 * so we can receive interrupts from other MSI-X interrupters.
	 * Write 1 to clear the interrupt status.
	 */
	status |= STS_EINT;
	writel(status, &xhci->op_regs->status);

	if (!hcd->msi_enabled) {
		u32 irq_pending;
		irq_pending = readl(&xhci->ir_set->irq_pending);
		irq_pending |= IMAN_IP;
		writel(irq_pending, &xhci->ir_set->irq_pending);
	}

	if (xhci->xhc_state & XHCI_STATE_DYING ||
	    xhci->xhc_state & XHCI_STATE_HALTED) {
		xhci_dbg(xhci, "xHCI dying, ignoring interrupt. "
				"Shouldn't IRQs be disabled?\n");
		/* Clear the event handler busy flag (RW1C);
		 * the event ring should be empty.
		 */
		temp_64 = xhci_read_64(xhci, &xhci->ir_set->erst_dequeue);
		xhci_write_64(xhci, temp_64 | ERST_EHB,
				&xhci->ir_set->erst_dequeue);
		ret = IRQ_HANDLED;
		goto out;
	}

	event_ring_deq = xhci->event_ring->dequeue;
	/* FIXME this should be a delayed service routine
	 * that clears the EHB.
	 */
	while (xhci_handle_event(xhci) > 0) {
		if (event_loop++ < TRBS_PER_SEGMENT / 2)
			continue;
		xhci_update_erst_dequeue(xhci, event_ring_deq);
		event_ring_deq = xhci->event_ring->dequeue;

		event_loop = 0;
	}

	xhci_update_erst_dequeue(xhci, event_ring_deq);
	ret = IRQ_HANDLED;

out:
	spin_unlock_irqrestore(&xhci->lock, flags);

	return ret;
}

irqreturn_t xhci_msi_irq(int irq, void *hcd)
{
	return xhci_irq(hcd);
}

/****		Endpoint Ring Operations	****/

/*
 * Generic function for queueing a TRB on a ring.
 * The caller must have checked to make sure there's room on the ring.
 *
 * @more_trbs_coming:	Will you enqueue more TRBs before calling
 *			prepare_transfer()?
 */
static void queue_trb(struct xhci_hcd *xhci, struct xhci_ring *ring,
		bool more_trbs_coming,
		u32 field1, u32 field2, u32 field3, u32 field4)
{
	struct xhci_generic_trb *trb;

	trb = &ring->enqueue->generic;
	trb->field[0] = cpu_to_le32(field1);
	trb->field[1] = cpu_to_le32(field2);
	trb->field[2] = cpu_to_le32(field3);
	/* make sure TRB is fully written before giving it to the controller */
	wmb();
	trb->field[3] = cpu_to_le32(field4);

	trace_xhci_queue_trb(ring, trb);

	inc_enq(xhci, ring, more_trbs_coming);
}

/*
 * Does various checks on the endpoint ring, and makes it ready to queue num_trbs.
 * FIXME allocate segments if the ring is full.
 */
static int prepare_ring(struct xhci_hcd *xhci, struct xhci_ring *ep_ring,
		u32 ep_state, unsigned int num_trbs, gfp_t mem_flags)
{
	unsigned int num_trbs_needed;

	/* Make sure the endpoint has been added to xHC schedule */
	switch (ep_state) {
	case EP_STATE_DISABLED:
		/*
		 * USB core changed config/interfaces without notifying us,
		 * or hardware is reporting the wrong state.
		 */
		xhci_warn(xhci, "WARN urb submitted to disabled ep\n");
		return -ENOENT;
	case EP_STATE_ERROR:
		xhci_warn(xhci, "WARN waiting for error on ep to be cleared\n");
		/* FIXME event handling code for error needs to clear it */
		/* XXX not sure if this should be -ENOENT or not */
		return -EINVAL;
	case EP_STATE_HALTED:
		xhci_dbg(xhci, "WARN halted endpoint, queueing URB anyway.\n");
	case EP_STATE_STOPPED:
	case EP_STATE_RUNNING:
		break;
	default:
		xhci_err(xhci, "ERROR unknown endpoint state for ep\n");
		/*
		 * FIXME issue Configure Endpoint command to try to get the HC
		 * back into a known state.
		 */
		return -EINVAL;
	}

	while (1) {
		if (room_on_ring(xhci, ep_ring, num_trbs))
			break;

		if (ep_ring == xhci->cmd_ring) {
			xhci_err(xhci, "Do not support expand command ring\n");
			return -ENOMEM;
		}

		xhci_dbg_trace(xhci, trace_xhci_dbg_ring_expansion,
				"ERROR no room on ep ring, try ring expansion");
		num_trbs_needed = num_trbs - ep_ring->num_trbs_free;
		if (xhci_ring_expansion(xhci, ep_ring, num_trbs_needed,
					mem_flags)) {
			xhci_err(xhci, "Ring expansion failed\n");
			return -ENOMEM;
		}
	}

	while (trb_is_link(ep_ring->enqueue)) {
		/* If we're not dealing with 0.95 hardware or isoc rings
		 * on AMD 0.96 host, clear the chain bit.
		 */
		if (!xhci_link_trb_quirk(xhci) &&
		    !(ep_ring->type == TYPE_ISOC &&
		      (xhci->quirks & XHCI_AMD_0x96_HOST)))
			ep_ring->enqueue->link.control &=
				cpu_to_le32(~TRB_CHAIN);
		else
			ep_ring->enqueue->link.control |=
				cpu_to_le32(TRB_CHAIN);

		wmb();
		ep_ring->enqueue->link.control ^= cpu_to_le32(TRB_CYCLE);

		/* Toggle the cycle bit after the last ring segment. */
		if (link_trb_toggles_cycle(ep_ring->enqueue))
			ep_ring->cycle_state ^= 1;

		ep_ring->enq_seg = ep_ring->enq_seg->next;
		ep_ring->enqueue = ep_ring->enq_seg->trbs;
	}
	return 0;
}

static int prepare_transfer(struct xhci_hcd *xhci,
		struct xhci_virt_device *xdev,
		unsigned int ep_index,
		unsigned int stream_id,
		unsigned int num_trbs,
		struct urb *urb,
		unsigned int td_index,
		gfp_t mem_flags)
{
	int ret;
	struct urb_priv *urb_priv;
	struct xhci_td	*td;
	struct xhci_ring *ep_ring;
	struct xhci_ep_ctx *ep_ctx = xhci_get_ep_ctx(xhci, xdev->out_ctx, ep_index);

	ep_ring = xhci_stream_id_to_ring(xdev, ep_index, stream_id);
	if (!ep_ring) {
		xhci_dbg(xhci, "Can't prepare ring for bad stream ID %u\n",
				stream_id);
		return -EINVAL;
	}

	ret = prepare_ring(xhci, ep_ring, GET_EP_CTX_STATE(ep_ctx),
			   num_trbs, mem_flags);
	if (ret)
		return ret;

	urb_priv = urb->hcpriv;
	td = &urb_priv->td[td_index];

	INIT_LIST_HEAD(&td->td_list);
	INIT_LIST_HEAD(&td->cancelled_td_list);

	if (td_index == 0) {
		ret = usb_hcd_link_urb_to_ep(bus_to_hcd(urb->dev->bus), urb);
		if (unlikely(ret))
			return ret;
	}

	td->urb = urb;
	/* Add this TD to the tail of the endpoint ring's TD list */
	list_add_tail(&td->td_list, &ep_ring->td_list);
	td->start_seg = ep_ring->enq_seg;
	td->first_trb = ep_ring->enqueue;

	return 0;
}

unsigned int count_trbs(u64 addr, u64 len)
{
	unsigned int num_trbs;

	num_trbs = DIV_ROUND_UP(len + (addr & (TRB_MAX_BUFF_SIZE - 1)),
			TRB_MAX_BUFF_SIZE);
	if (num_trbs == 0)
		num_trbs++;

	return num_trbs;
}

static inline unsigned int count_trbs_needed(struct urb *urb)
{
	return count_trbs(urb->transfer_dma, urb->transfer_buffer_length);
}

static unsigned int count_sg_trbs_needed(struct urb *urb)
{
	struct scatterlist *sg;
	unsigned int i, len, full_len, num_trbs = 0;

	full_len = urb->transfer_buffer_length;

	for_each_sg(urb->sg, sg, urb->num_mapped_sgs, i) {
		len = sg_dma_len(sg);
		num_trbs += count_trbs(sg_dma_address(sg), len);
		len = min_t(unsigned int, len, full_len);
		full_len -= len;
		if (full_len == 0)
			break;
	}

	return num_trbs;
}

static unsigned int count_isoc_trbs_needed(struct urb *urb, int i)
{
	u64 addr, len;

	addr = (u64) (urb->transfer_dma + urb->iso_frame_desc[i].offset);
	len = urb->iso_frame_desc[i].length;

	return count_trbs(addr, len);
}

static void check_trb_math(struct urb *urb, int running_total)
{
	if (unlikely(running_total != urb->transfer_buffer_length))
		dev_err(&urb->dev->dev, "%s - ep %#x - Miscalculated tx length, "
				"queued %#x (%d), asked for %#x (%d)\n",
				__func__,
				urb->ep->desc.bEndpointAddress,
				running_total, running_total,
				urb->transfer_buffer_length,
				urb->transfer_buffer_length);
}

static void giveback_first_trb(struct xhci_hcd *xhci, int slot_id,
		unsigned int ep_index, unsigned int stream_id, int start_cycle,
		struct xhci_generic_trb *start_trb)
{
	/*
	 * Pass all the TRBs to the hardware at once and make sure this write
	 * isn't reordered.
	 */
	wmb();
	if (start_cycle)
		start_trb->field[3] |= cpu_to_le32(start_cycle);
	else
		start_trb->field[3] &= cpu_to_le32(~TRB_CYCLE);
	xhci_ring_ep_doorbell(xhci, slot_id, ep_index, stream_id);
}

static void check_interval(struct xhci_hcd *xhci, struct urb *urb,
						struct xhci_ep_ctx *ep_ctx)
{
	int xhci_interval;
	int ep_interval;

	xhci_interval = EP_INTERVAL_TO_UFRAMES(le32_to_cpu(ep_ctx->ep_info));
	ep_interval = urb->interval;

	/* Convert to microframes */
	if (urb->dev->speed == USB_SPEED_LOW ||
			urb->dev->speed == USB_SPEED_FULL)
		ep_interval *= 8;

	/* FIXME change this to a warning and a suggestion to use the new API
	 * to set the polling interval (once the API is added).
	 */
	if (xhci_interval != ep_interval) {
		dev_dbg_ratelimited(&urb->dev->dev,
				"Driver uses different interval (%d microframe%s) than xHCI (%d microframe%s)\n",
				ep_interval, ep_interval == 1 ? "" : "s",
				xhci_interval, xhci_interval == 1 ? "" : "s");
		urb->interval = xhci_interval;
		/* Convert back to frames for LS/FS devices */
		if (urb->dev->speed == USB_SPEED_LOW ||
				urb->dev->speed == USB_SPEED_FULL)
			urb->interval /= 8;
	}
}

/*
 * xHCI uses normal TRBs for both bulk and interrupt.  When the interrupt
 * endpoint is to be serviced, the xHC will consume (at most) one TD.  A TD
 * (comprised of sg list entries) can take several service intervals to
 * transmit.
 */
int xhci_queue_intr_tx(struct xhci_hcd *xhci, gfp_t mem_flags,
		struct urb *urb, int slot_id, unsigned int ep_index)
{
	struct xhci_ep_ctx *ep_ctx;

	ep_ctx = xhci_get_ep_ctx(xhci, xhci->devs[slot_id]->out_ctx, ep_index);
	check_interval(xhci, urb, ep_ctx);

	return xhci_queue_bulk_tx(xhci, mem_flags, urb, slot_id, ep_index);
}

/*
 * For xHCI 1.0 host controllers, TD size is the number of max packet sized
 * packets remaining in the TD (*not* including this TRB).
 *
 * Total TD packet count = total_packet_count =
 *     DIV_ROUND_UP(TD size in bytes / wMaxPacketSize)
 *
 * Packets transferred up to and including this TRB = packets_transferred =
 *     rounddown(total bytes transferred including this TRB / wMaxPacketSize)
 *
 * TD size = total_packet_count - packets_transferred
 *
 * For xHCI 0.96 and older, TD size field should be the remaining bytes
 * including this TRB, right shifted by 10
 *
 * For all hosts it must fit in bits 21:17, so it can't be bigger than 31.
 * This is taken care of in the TRB_TD_SIZE() macro
 *
 * The last TRB in a TD must have the TD size set to zero.
 */
static u32 xhci_td_remainder(struct xhci_hcd *xhci, int transferred,
			      int trb_buff_len, unsigned int td_total_len,
			      struct urb *urb, bool more_trbs_coming)
{
	u32 maxp, total_packet_count;

	/* MTK xHCI 0.96 contains some features from 1.0 */
	if (xhci->hci_version < 0x100 && !(xhci->quirks & XHCI_MTK_HOST))
		return ((td_total_len - transferred) >> 10);

	/* One TRB with a zero-length data packet. */
	if (!more_trbs_coming || (transferred == 0 && trb_buff_len == 0) ||
	    trb_buff_len == td_total_len)
		return 0;

	/* for MTK xHCI 0.96, TD size include this TRB, but not in 1.x */
	if ((xhci->quirks & XHCI_MTK_HOST) && (xhci->hci_version < 0x100))
		trb_buff_len = 0;

	maxp = usb_endpoint_maxp(&urb->ep->desc);
	total_packet_count = DIV_ROUND_UP(td_total_len, maxp);

	/* Queueing functions don't count the current TRB into transferred */
	return (total_packet_count - ((transferred + trb_buff_len) / maxp));
}


static int xhci_align_td(struct xhci_hcd *xhci, struct urb *urb, u32 enqd_len,
			 u32 *trb_buff_len, struct xhci_segment *seg)
{
	struct device *dev = xhci_to_hcd(xhci)->self.controller;
	unsigned int unalign;
	unsigned int max_pkt;
	u32 new_buff_len;
	size_t len;

	max_pkt = usb_endpoint_maxp(&urb->ep->desc);
	unalign = (enqd_len + *trb_buff_len) % max_pkt;

	/* we got lucky, last normal TRB data on segment is packet aligned */
	if (unalign == 0)
		return 0;

	xhci_dbg(xhci, "Unaligned %d bytes, buff len %d\n",
		 unalign, *trb_buff_len);

	/* is the last nornal TRB alignable by splitting it */
	if (*trb_buff_len > unalign) {
		*trb_buff_len -= unalign;
		xhci_dbg(xhci, "split align, new buff len %d\n", *trb_buff_len);
		return 0;
	}

	/*
	 * We want enqd_len + trb_buff_len to sum up to a number aligned to
	 * number which is divisible by the endpoint's wMaxPacketSize. IOW:
	 * (size of currently enqueued TRBs + remainder) % wMaxPacketSize == 0.
	 */
	new_buff_len = max_pkt - (enqd_len % max_pkt);

	if (new_buff_len > (urb->transfer_buffer_length - enqd_len))
		new_buff_len = (urb->transfer_buffer_length - enqd_len);

	/* create a max max_pkt sized bounce buffer pointed to by last trb */
	if (usb_urb_dir_out(urb)) {
		if (urb->num_sgs) {
			len = sg_pcopy_to_buffer(urb->sg, urb->num_sgs,
						 seg->bounce_buf, new_buff_len, enqd_len);
			if (len != new_buff_len)
				xhci_warn(xhci, "WARN Wrong bounce buffer write length: %zu != %d\n",
					  len, new_buff_len);
		} else {
			memcpy(seg->bounce_buf, urb->transfer_buffer + enqd_len, new_buff_len);
		}

		seg->bounce_dma = dma_map_single(dev, seg->bounce_buf,
						 max_pkt, DMA_TO_DEVICE);
	} else {
		seg->bounce_dma = dma_map_single(dev, seg->bounce_buf,
						 max_pkt, DMA_FROM_DEVICE);
	}

	if (dma_mapping_error(dev, seg->bounce_dma)) {
		/* try without aligning. Some host controllers survive */
		xhci_warn(xhci, "Failed mapping bounce buffer, not aligning\n");
		return 0;
	}
	*trb_buff_len = new_buff_len;
	seg->bounce_len = new_buff_len;
	seg->bounce_offs = enqd_len;

	xhci_dbg(xhci, "Bounce align, new buff len %d\n", *trb_buff_len);

	return 1;
}

/* This is very similar to what ehci-q.c qtd_fill() does */
int xhci_queue_bulk_tx(struct xhci_hcd *xhci, gfp_t mem_flags,
		struct urb *urb, int slot_id, unsigned int ep_index)
{
	struct xhci_ring *ring;
	struct urb_priv *urb_priv;
	struct xhci_td *td;
	struct xhci_generic_trb *start_trb;
	struct scatterlist *sg = NULL;
	bool more_trbs_coming = true;
	bool need_zero_pkt = false;
	bool first_trb = true;
	unsigned int num_trbs;
	unsigned int start_cycle, num_sgs = 0;
	unsigned int enqd_len, block_len, trb_buff_len, full_len;
	int sent_len, ret;
	u32 field, length_field, remainder;
	u64 addr, send_addr;

	ring = xhci_urb_to_transfer_ring(xhci, urb);
	if (!ring)
		return -EINVAL;

	full_len = urb->transfer_buffer_length;
	/* If we have scatter/gather list, we use it. */
	if (urb->num_sgs) {
		num_sgs = urb->num_mapped_sgs;
		sg = urb->sg;
		addr = (u64) sg_dma_address(sg);
		block_len = sg_dma_len(sg);
		num_trbs = count_sg_trbs_needed(urb);
	} else {
		num_trbs = count_trbs_needed(urb);
		addr = (u64) urb->transfer_dma;
		block_len = full_len;
	}
	ret = prepare_transfer(xhci, xhci->devs[slot_id],
			ep_index, urb->stream_id,
			num_trbs, urb, 0, mem_flags);
	if (unlikely(ret < 0))
		return ret;

	urb_priv = urb->hcpriv;

	/* Deal with URB_ZERO_PACKET - need one more td/trb */
	if (urb->transfer_flags & URB_ZERO_PACKET && urb_priv->num_tds > 1)
		need_zero_pkt = true;

	td = &urb_priv->td[0];

	/*
	 * Don't give the first TRB to the hardware (by toggling the cycle bit)
	 * until we've finished creating all the other TRBs.  The ring's cycle
	 * state may change as we enqueue the other TRBs, so save it too.
	 */
	start_trb = &ring->enqueue->generic;
	start_cycle = ring->cycle_state;
	send_addr = addr;

	/* Queue the TRBs, even if they are zero-length */
	for (enqd_len = 0; first_trb || enqd_len < full_len;
			enqd_len += trb_buff_len) {
		field = TRB_TYPE(TRB_NORMAL);

		/* TRB buffer should not cross 64KB boundaries */
		trb_buff_len = TRB_BUFF_LEN_UP_TO_BOUNDARY(addr);
		trb_buff_len = min_t(unsigned int, trb_buff_len, block_len);

		if (enqd_len + trb_buff_len > full_len)
			trb_buff_len = full_len - enqd_len;

		/* Don't change the cycle bit of the first TRB until later */
		if (first_trb) {
			first_trb = false;
			if (start_cycle == 0)
				field |= TRB_CYCLE;
		} else
			field |= ring->cycle_state;

		/* Chain all the TRBs together; clear the chain bit in the last
		 * TRB to indicate it's the last TRB in the chain.
		 */
		if (enqd_len + trb_buff_len < full_len) {
			field |= TRB_CHAIN;
			if (trb_is_link(ring->enqueue + 1)) {
				if (xhci_align_td(xhci, urb, enqd_len,
						  &trb_buff_len,
						  ring->enq_seg)) {
					send_addr = ring->enq_seg->bounce_dma;
					/* assuming TD won't span 2 segs */
					td->bounce_seg = ring->enq_seg;
				}
			}
		}
		if (enqd_len + trb_buff_len >= full_len) {
			field &= ~TRB_CHAIN;
			field |= TRB_IOC;
			more_trbs_coming = false;
			td->last_trb = ring->enqueue;
		}

		/* Only set interrupt on short packet for IN endpoints */
		if (usb_urb_dir_in(urb))
			field |= TRB_ISP;

		/* Set the TRB length, TD size, and interrupter fields. */
		remainder = xhci_td_remainder(xhci, enqd_len, trb_buff_len,
					      full_len, urb, more_trbs_coming);

		length_field = TRB_LEN(trb_buff_len) |
			TRB_TD_SIZE(remainder) |
			TRB_INTR_TARGET(0);

		queue_trb(xhci, ring, more_trbs_coming | need_zero_pkt,
				lower_32_bits(send_addr),
				upper_32_bits(send_addr),
				length_field,
				field);

		addr += trb_buff_len;
		sent_len = trb_buff_len;

		while (sg && sent_len >= block_len) {
			/* New sg entry */
			--num_sgs;
			sent_len -= block_len;
			sg = sg_next(sg);
			if (num_sgs != 0 && sg) {
				block_len = sg_dma_len(sg);
				addr = (u64) sg_dma_address(sg);
				addr += sent_len;
			}
		}
		block_len -= sent_len;
		send_addr = addr;
	}

	if (need_zero_pkt) {
		ret = prepare_transfer(xhci, xhci->devs[slot_id],
				       ep_index, urb->stream_id,
				       1, urb, 1, mem_flags);
		urb_priv->td[1].last_trb = ring->enqueue;
		field = TRB_TYPE(TRB_NORMAL) | ring->cycle_state | TRB_IOC;
		queue_trb(xhci, ring, 0, 0, 0, TRB_INTR_TARGET(0), field);
	}

	check_trb_math(urb, enqd_len);
	giveback_first_trb(xhci, slot_id, ep_index, urb->stream_id,
			start_cycle, start_trb);
	return 0;
}

/* Caller must have locked xhci->lock */
int xhci_queue_ctrl_tx(struct xhci_hcd *xhci, gfp_t mem_flags,
		struct urb *urb, int slot_id, unsigned int ep_index)
{
	struct xhci_ring *ep_ring;
	int num_trbs;
	int ret;
	struct usb_ctrlrequest *setup;
	struct xhci_generic_trb *start_trb;
	int start_cycle;
	u32 field;
	struct urb_priv *urb_priv;
	struct xhci_td *td;

	ep_ring = xhci_urb_to_transfer_ring(xhci, urb);
	if (!ep_ring)
		return -EINVAL;

	/*
	 * Need to copy setup packet into setup TRB, so we can't use the setup
	 * DMA address.
	 */
	if (!urb->setup_packet)
		return -EINVAL;

	/* 1 TRB for setup, 1 for status */
	num_trbs = 2;
	/*
	 * Don't need to check if we need additional event data and normal TRBs,
	 * since data in control transfers will never get bigger than 16MB
	 * XXX: can we get a buffer that crosses 64KB boundaries?
	 */
	if (urb->transfer_buffer_length > 0)
		num_trbs++;
	ret = prepare_transfer(xhci, xhci->devs[slot_id],
			ep_index, urb->stream_id,
			num_trbs, urb, 0, mem_flags);
	if (ret < 0)
		return ret;

	urb_priv = urb->hcpriv;
	td = &urb_priv->td[0];

	/*
	 * Don't give the first TRB to the hardware (by toggling the cycle bit)
	 * until we've finished creating all the other TRBs.  The ring's cycle
	 * state may change as we enqueue the other TRBs, so save it too.
	 */
	start_trb = &ep_ring->enqueue->generic;
	start_cycle = ep_ring->cycle_state;

	/* Queue setup TRB - see section 6.4.1.2.1 */
	/* FIXME better way to translate setup_packet into two u32 fields? */
	setup = (struct usb_ctrlrequest *) urb->setup_packet;
	field = 0;
	field |= TRB_IDT | TRB_TYPE(TRB_SETUP);
	if (start_cycle == 0)
		field |= 0x1;

	/* xHCI 1.0/1.1 6.4.1.2.1: Transfer Type field */
	if ((xhci->hci_version >= 0x100) || (xhci->quirks & XHCI_MTK_HOST)) {
		if (urb->transfer_buffer_length > 0) {
			if (setup->bRequestType & USB_DIR_IN)
				field |= TRB_TX_TYPE(TRB_DATA_IN);
			else
				field |= TRB_TX_TYPE(TRB_DATA_OUT);
		}
	}

	queue_trb(xhci, ep_ring, true,
		  setup->bRequestType | setup->bRequest << 8 | le16_to_cpu(setup->wValue) << 16,
		  le16_to_cpu(setup->wIndex) | le16_to_cpu(setup->wLength) << 16,
		  TRB_LEN(8) | TRB_INTR_TARGET(0),
		  /* Immediate data in pointer */
		  field);

	/* If there's data, queue data TRBs */
	/* Only set interrupt on short packet for IN endpoints */
	if (usb_urb_dir_in(urb))
		field = TRB_ISP | TRB_TYPE(TRB_DATA);
	else
		field = TRB_TYPE(TRB_DATA);

	if (urb->transfer_buffer_length > 0) {
		u32 length_field, remainder;

		remainder = xhci_td_remainder(xhci, 0,
				urb->transfer_buffer_length,
				urb->transfer_buffer_length,
				urb, 1);
		length_field = TRB_LEN(urb->transfer_buffer_length) |
				TRB_TD_SIZE(remainder) |
				TRB_INTR_TARGET(0);
		if (setup->bRequestType & USB_DIR_IN)
			field |= TRB_DIR_IN;
		queue_trb(xhci, ep_ring, true,
				lower_32_bits(urb->transfer_dma),
				upper_32_bits(urb->transfer_dma),
				length_field,
				field | ep_ring->cycle_state);
	}

	/* Save the DMA address of the last TRB in the TD */
	td->last_trb = ep_ring->enqueue;

	/* Queue status TRB - see Table 7 and sections 4.11.2.2 and 6.4.1.2.3 */
	/* If the device sent data, the status stage is an OUT transfer */
	if (urb->transfer_buffer_length > 0 && setup->bRequestType & USB_DIR_IN)
		field = 0;
	else
		field = TRB_DIR_IN;
	queue_trb(xhci, ep_ring, false,
			0,
			0,
			TRB_INTR_TARGET(0),
			/* Event on completion */
			field | TRB_IOC | TRB_TYPE(TRB_STATUS) | ep_ring->cycle_state);

	giveback_first_trb(xhci, slot_id, ep_index, 0,
			start_cycle, start_trb);
	return 0;
}

/*
 * Variant of xhci_queue_ctrl_tx() used to implement EHSET
 * SINGLE_STEP_SET_FEATURE test mode. It differs in that the control
 * transfer is broken up so that the SETUP stage can happen and call
 * the URB's completion handler before the DATA/STATUS stages are
 * executed by the xHC hardware. This assumes the control transfer is a
 * GetDescriptor, with a DATA stage in the IN direction, and an OUT
 * STATUS stage.
 *
 * This function is called twice, usually with a 15-second delay in between.
 * - with is_setup==true, the SETUP stage for the control request
 *   (GetDescriptor) is queued in the TRB ring and sent to HW immediately
 * - with is_setup==false, the DATA and STATUS TRBs are queued and exceuted
 *
 * Caller must have locked xhci->lock
 */
int xhci_submit_single_step_set_feature(struct usb_hcd *hcd, struct urb *urb,
					int is_setup)
<<<<<<< HEAD
{
	struct xhci_hcd *xhci = hcd_to_xhci(hcd);
	struct xhci_ring *ep_ring;
	int num_trbs;
	int ret;
	unsigned int slot_id, ep_index;
	struct usb_ctrlrequest *setup;
	struct xhci_generic_trb *start_trb;
	int start_cycle;
	u32 field, length_field, remainder;
	struct urb_priv *urb_priv;
	struct xhci_td *td;

	ep_ring = xhci_urb_to_transfer_ring(xhci, urb);
	if (!ep_ring)
		return -EINVAL;

	/* Need buffer for data stage */
	if (urb->transfer_buffer_length <= 0)
		return -EINVAL;

	/*
	 * Need to copy setup packet into setup TRB, so we can't use the setup
	 * DMA address.
	 */
	if (!urb->setup_packet)
		return -EINVAL;
	setup = (struct usb_ctrlrequest *) urb->setup_packet;

	slot_id = urb->dev->slot_id;
	ep_index = xhci_get_endpoint_index(&urb->ep->desc);

	urb_priv = kzalloc(sizeof(struct urb_priv) +
				  sizeof(struct xhci_td *), GFP_ATOMIC);
	if (!urb_priv)
		return -ENOMEM;

	td = urb_priv->td[0] = kzalloc(sizeof(struct xhci_td), GFP_ATOMIC);
	if (!td) {
		kfree(urb_priv);
		return -ENOMEM;
	}

	urb_priv->length = 1;
	urb_priv->td_cnt = 0;
	urb->hcpriv = urb_priv;

	num_trbs = is_setup ? 1 : 2;

	ret = prepare_transfer(xhci, xhci->devs[slot_id],
			ep_index, urb->stream_id,
			num_trbs, urb, 0, GFP_ATOMIC);
	if (ret < 0) {
		kfree(td);
		kfree(urb_priv);
		return ret;
	}

	/*
	 * Don't give the first TRB to the hardware (by toggling the cycle bit)
	 * until we've finished creating all the other TRBs.  The ring's cycle
	 * state may change as we enqueue the other TRBs, so save it too.
	 */
	start_trb = &ep_ring->enqueue->generic;
	start_cycle = ep_ring->cycle_state;

	if (is_setup) {
		/* Queue only the setup TRB */
		field = TRB_IDT | TRB_IOC | TRB_TYPE(TRB_SETUP);
		if (start_cycle == 0)
			field |= 0x1;

		/* xHCI 1.0 6.4.1.2.1: Transfer Type field */
		if (xhci->hci_version == 0x100) {
			if (setup->bRequestType & USB_DIR_IN)
				field |= TRB_TX_TYPE(TRB_DATA_IN);
			else
				field |= TRB_TX_TYPE(TRB_DATA_OUT);
		}

		/* Save the DMA address of the last TRB in the TD */
		td->last_trb = ep_ring->enqueue;

		queue_trb(xhci, ep_ring, false,
			  setup->bRequestType | setup->bRequest << 8 |
				le16_to_cpu(setup->wValue) << 16,
			  le16_to_cpu(setup->wIndex) |
				le16_to_cpu(setup->wLength) << 16,
			  TRB_LEN(8) | TRB_INTR_TARGET(0),
			  field);
	} else {
		/* Queue data TRB */
		field = TRB_ISP | TRB_TYPE(TRB_DATA);
		if (start_cycle == 0)
			field |= 0x1;
		if (setup->bRequestType & USB_DIR_IN)
			field |= TRB_DIR_IN;

		remainder = xhci_td_remainder(xhci, 0,
					   urb->transfer_buffer_length,
					   urb->transfer_buffer_length,
					   urb, 1);

		length_field = TRB_LEN(urb->transfer_buffer_length) |
			TRB_TD_SIZE(remainder) |
			TRB_INTR_TARGET(0);

		queue_trb(xhci, ep_ring, true,
			  lower_32_bits(urb->transfer_dma),
			  upper_32_bits(urb->transfer_dma),
			  length_field,
			  field);

		/* Save the DMA address of the last TRB in the TD */
		td->last_trb = ep_ring->enqueue;

		/* Queue status TRB */
		field = TRB_IOC | TRB_TYPE(TRB_STATUS);
		if (!(setup->bRequestType & USB_DIR_IN))
			field |= TRB_DIR_IN;

		queue_trb(xhci, ep_ring, false,
			  0,
			  0,
			  TRB_INTR_TARGET(0),
			  field | ep_ring->cycle_state);
	}

	giveback_first_trb(xhci, slot_id, ep_index, 0, start_cycle, start_trb);
	return 0;
}

static int count_isoc_trbs_needed(struct xhci_hcd *xhci,
		struct urb *urb, int i)
=======
>>>>>>> 286cd8c7
{
	struct xhci_hcd *xhci = hcd_to_xhci(hcd);
	struct xhci_ring *ep_ring;
	int num_trbs;
	int ret;
	unsigned int slot_id, ep_index;
	struct usb_ctrlrequest *setup;
	struct xhci_generic_trb *start_trb;
	int start_cycle;
	u32 field, length_field, remainder;
	struct urb_priv *urb_priv;
	struct xhci_td *td;

	ep_ring = xhci_urb_to_transfer_ring(xhci, urb);
	if (!ep_ring)
		return -EINVAL;

	/* Need buffer for data stage */
	if (urb->transfer_buffer_length <= 0)
		return -EINVAL;

	/*
	 * Need to copy setup packet into setup TRB, so we can't use the setup
	 * DMA address.
	 */
	if (!urb->setup_packet)
		return -EINVAL;
	setup = (struct usb_ctrlrequest *) urb->setup_packet;

	slot_id = urb->dev->slot_id;
	ep_index = xhci_get_endpoint_index(&urb->ep->desc);

	urb_priv = kzalloc(sizeof(struct urb_priv) +
				  sizeof(struct xhci_td *), GFP_ATOMIC);
	if (!urb_priv)
		return -ENOMEM;

	td = &urb_priv->td[0];
	urb_priv->num_tds = 1;
	urb_priv->num_tds_done = 0;
	urb->hcpriv = urb_priv;

	num_trbs = is_setup ? 1 : 2;

	ret = prepare_transfer(xhci, xhci->devs[slot_id],
			ep_index, urb->stream_id,
			num_trbs, urb, 0, GFP_ATOMIC);
	if (ret < 0) {
		kfree(urb_priv);
		return ret;
	}

	/*
	 * Don't give the first TRB to the hardware (by toggling the cycle bit)
	 * until we've finished creating all the other TRBs.  The ring's cycle
	 * state may change as we enqueue the other TRBs, so save it too.
	 */
	start_trb = &ep_ring->enqueue->generic;
	start_cycle = ep_ring->cycle_state;

	if (is_setup) {
		/* Queue only the setup TRB */
		field = TRB_IDT | TRB_IOC | TRB_TYPE(TRB_SETUP);
		if (start_cycle == 0)
			field |= 0x1;

		/* xHCI 1.0/1.1 6.4.1.2.1: Transfer Type field */
		if (xhci->hci_version >= 0x100) {
			if (setup->bRequestType & USB_DIR_IN)
				field |= TRB_TX_TYPE(TRB_DATA_IN);
			else
				field |= TRB_TX_TYPE(TRB_DATA_OUT);
		}

		/* Save the DMA address of the last TRB in the TD */
		td->last_trb = ep_ring->enqueue;

		queue_trb(xhci, ep_ring, false,
			  setup->bRequestType | setup->bRequest << 8 |
				le16_to_cpu(setup->wValue) << 16,
			  le16_to_cpu(setup->wIndex) |
				le16_to_cpu(setup->wLength) << 16,
			  TRB_LEN(8) | TRB_INTR_TARGET(0),
			  field);
	} else {
		/* Queue data TRB */
		field = TRB_ISP | TRB_TYPE(TRB_DATA);
		if (start_cycle == 0)
			field |= 0x1;
		if (setup->bRequestType & USB_DIR_IN)
			field |= TRB_DIR_IN;

		remainder = xhci_td_remainder(xhci, 0,
					   urb->transfer_buffer_length,
					   urb->transfer_buffer_length,
					   urb, 1);

		length_field = TRB_LEN(urb->transfer_buffer_length) |
			TRB_TD_SIZE(remainder) |
			TRB_INTR_TARGET(0);

		queue_trb(xhci, ep_ring, true,
			  lower_32_bits(urb->transfer_dma),
			  upper_32_bits(urb->transfer_dma),
			  length_field,
			  field);

		/* Save the DMA address of the last TRB in the TD */
		td->last_trb = ep_ring->enqueue;

		/* Queue status TRB */
		field = TRB_IOC | TRB_TYPE(TRB_STATUS);
		if (!(setup->bRequestType & USB_DIR_IN))
			field |= TRB_DIR_IN;

		queue_trb(xhci, ep_ring, false,
			  0,
			  0,
			  TRB_INTR_TARGET(0),
			  field | ep_ring->cycle_state);
	}

	giveback_first_trb(xhci, slot_id, ep_index, 0, start_cycle, start_trb);
	return 0;
}

/*
 * The transfer burst count field of the isochronous TRB defines the number of
 * bursts that are required to move all packets in this TD.  Only SuperSpeed
 * devices can burst up to bMaxBurst number of packets per service interval.
 * This field is zero based, meaning a value of zero in the field means one
 * burst.  Basically, for everything but SuperSpeed devices, this field will be
 * zero.  Only xHCI 1.0 host controllers support this field.
 */
static unsigned int xhci_get_burst_count(struct xhci_hcd *xhci,
		struct urb *urb, unsigned int total_packet_count)
{
	unsigned int max_burst;

<<<<<<< HEAD
	if (xhci->hci_version < 0x100 || udev->speed < USB_SPEED_SUPER)
=======
	if (xhci->hci_version < 0x100 || urb->dev->speed < USB_SPEED_SUPER)
>>>>>>> 286cd8c7
		return 0;

	max_burst = urb->ep->ss_ep_comp.bMaxBurst;
	return DIV_ROUND_UP(total_packet_count, max_burst + 1) - 1;
}

/*
 * Returns the number of packets in the last "burst" of packets.  This field is
 * valid for all speeds of devices.  USB 2.0 devices can only do one "burst", so
 * the last burst packet count is equal to the total number of packets in the
 * TD.  SuperSpeed endpoints can have up to 3 bursts.  All but the last burst
 * must contain (bMaxBurst + 1) number of packets, but the last burst can
 * contain 1 to (bMaxBurst + 1) packets.
 */
static unsigned int xhci_get_last_burst_packet_count(struct xhci_hcd *xhci,
		struct urb *urb, unsigned int total_packet_count)
{
	unsigned int max_burst;
	unsigned int residue;

	if (xhci->hci_version < 0x100)
		return 0;

<<<<<<< HEAD
	switch (udev->speed) {
	case USB_SPEED_SUPER_PLUS:
	case USB_SPEED_SUPER:
=======
	if (urb->dev->speed >= USB_SPEED_SUPER) {
>>>>>>> 286cd8c7
		/* bMaxBurst is zero based: 0 means 1 packet per burst */
		max_burst = urb->ep->ss_ep_comp.bMaxBurst;
		residue = total_packet_count % (max_burst + 1);
		/* If residue is zero, the last burst contains (max_burst + 1)
		 * number of packets, but the TLBPC field is zero-based.
		 */
		if (residue == 0)
			return max_burst;
		return residue - 1;
	}
	if (total_packet_count == 0)
		return 0;
	return total_packet_count - 1;
}

/*
 * Calculates Frame ID field of the isochronous TRB identifies the
 * target frame that the Interval associated with this Isochronous
 * Transfer Descriptor will start on. Refer to 4.11.2.5 in 1.1 spec.
 *
 * Returns actual frame id on success, negative value on error.
 */
static int xhci_get_isoc_frame_id(struct xhci_hcd *xhci,
		struct urb *urb, int index)
{
	int start_frame, ist, ret = 0;
	int start_frame_id, end_frame_id, current_frame_id;

	if (urb->dev->speed == USB_SPEED_LOW ||
			urb->dev->speed == USB_SPEED_FULL)
		start_frame = urb->start_frame + index * urb->interval;
	else
		start_frame = (urb->start_frame + index * urb->interval) >> 3;

	/* Isochronous Scheduling Threshold (IST, bits 0~3 in HCSPARAMS2):
	 *
	 * If bit [3] of IST is cleared to '0', software can add a TRB no
	 * later than IST[2:0] Microframes before that TRB is scheduled to
	 * be executed.
	 * If bit [3] of IST is set to '1', software can add a TRB no later
	 * than IST[2:0] Frames before that TRB is scheduled to be executed.
	 */
	ist = HCS_IST(xhci->hcs_params2) & 0x7;
	if (HCS_IST(xhci->hcs_params2) & (1 << 3))
		ist <<= 3;

	/* Software shall not schedule an Isoch TD with a Frame ID value that
	 * is less than the Start Frame ID or greater than the End Frame ID,
	 * where:
	 *
	 * End Frame ID = (Current MFINDEX register value + 895 ms.) MOD 2048
	 * Start Frame ID = (Current MFINDEX register value + IST + 1) MOD 2048
	 *
	 * Both the End Frame ID and Start Frame ID values are calculated
	 * in microframes. When software determines the valid Frame ID value;
	 * The End Frame ID value should be rounded down to the nearest Frame
	 * boundary, and the Start Frame ID value should be rounded up to the
	 * nearest Frame boundary.
	 */
	current_frame_id = readl(&xhci->run_regs->microframe_index);
	start_frame_id = roundup(current_frame_id + ist + 1, 8);
	end_frame_id = rounddown(current_frame_id + 895 * 8, 8);

	start_frame &= 0x7ff;
	start_frame_id = (start_frame_id >> 3) & 0x7ff;
	end_frame_id = (end_frame_id >> 3) & 0x7ff;

	xhci_dbg(xhci, "%s: index %d, reg 0x%x start_frame_id 0x%x, end_frame_id 0x%x, start_frame 0x%x\n",
		 __func__, index, readl(&xhci->run_regs->microframe_index),
		 start_frame_id, end_frame_id, start_frame);

	if (start_frame_id < end_frame_id) {
		if (start_frame > end_frame_id ||
				start_frame < start_frame_id)
			ret = -EINVAL;
	} else if (start_frame_id > end_frame_id) {
		if ((start_frame > end_frame_id &&
				start_frame < start_frame_id))
			ret = -EINVAL;
	} else {
			ret = -EINVAL;
	}

	if (index == 0) {
		if (ret == -EINVAL || start_frame == start_frame_id) {
			start_frame = start_frame_id + 1;
			if (urb->dev->speed == USB_SPEED_LOW ||
					urb->dev->speed == USB_SPEED_FULL)
				urb->start_frame = start_frame;
			else
				urb->start_frame = start_frame << 3;
			ret = 0;
		}
	}

	if (ret) {
		xhci_warn(xhci, "Frame ID %d (reg %d, index %d) beyond range (%d, %d)\n",
				start_frame, current_frame_id, index,
				start_frame_id, end_frame_id);
		xhci_warn(xhci, "Ignore frame ID field, use SIA bit instead\n");
		return ret;
	}

	return start_frame;
}

/* This is for isoc transfer */
static int xhci_queue_isoc_tx(struct xhci_hcd *xhci, gfp_t mem_flags,
		struct urb *urb, int slot_id, unsigned int ep_index)
{
	struct xhci_ring *ep_ring;
	struct urb_priv *urb_priv;
	struct xhci_td *td;
	int num_tds, trbs_per_td;
	struct xhci_generic_trb *start_trb;
	bool first_trb;
	int start_cycle;
	u32 field, length_field;
	int running_total, trb_buff_len, td_len, td_remain_len, ret;
	u64 start_addr, addr;
	int i, j;
	bool more_trbs_coming;
	struct xhci_virt_ep *xep;
	int frame_id;

	xep = &xhci->devs[slot_id]->eps[ep_index];
	ep_ring = xhci->devs[slot_id]->eps[ep_index].ring;

	num_tds = urb->number_of_packets;
	if (num_tds < 1) {
		xhci_dbg(xhci, "Isoc URB with zero packets?\n");
		return -EINVAL;
	}
	start_addr = (u64) urb->transfer_dma;
	start_trb = &ep_ring->enqueue->generic;
	start_cycle = ep_ring->cycle_state;

	urb_priv = urb->hcpriv;
	/* Queue the TRBs for each TD, even if they are zero-length */
	for (i = 0; i < num_tds; i++) {
		unsigned int total_pkt_count, max_pkt;
		unsigned int burst_count, last_burst_pkt_count;
		u32 sia_frame_id;

		first_trb = true;
		running_total = 0;
		addr = start_addr + urb->iso_frame_desc[i].offset;
		td_len = urb->iso_frame_desc[i].length;
		td_remain_len = td_len;
		max_pkt = usb_endpoint_maxp(&urb->ep->desc);
		total_pkt_count = DIV_ROUND_UP(td_len, max_pkt);

		/* A zero-length transfer still involves at least one packet. */
		if (total_pkt_count == 0)
			total_pkt_count++;
		burst_count = xhci_get_burst_count(xhci, urb, total_pkt_count);
		last_burst_pkt_count = xhci_get_last_burst_packet_count(xhci,
							urb, total_pkt_count);

		trbs_per_td = count_isoc_trbs_needed(urb, i);

		ret = prepare_transfer(xhci, xhci->devs[slot_id], ep_index,
				urb->stream_id, trbs_per_td, urb, i, mem_flags);
		if (ret < 0) {
			if (i == 0)
				return ret;
			goto cleanup;
		}
		td = &urb_priv->td[i];

		/* use SIA as default, if frame id is used overwrite it */
		sia_frame_id = TRB_SIA;
		if (!(urb->transfer_flags & URB_ISO_ASAP) &&
		    HCC_CFC(xhci->hcc_params)) {
			frame_id = xhci_get_isoc_frame_id(xhci, urb, i);
			if (frame_id >= 0)
				sia_frame_id = TRB_FRAME_ID(frame_id);
		}
		/*
		 * Set isoc specific data for the first TRB in a TD.
		 * Prevent HW from getting the TRBs by keeping the cycle state
		 * inverted in the first TDs isoc TRB.
		 */
		field = TRB_TYPE(TRB_ISOC) |
			TRB_TLBPC(last_burst_pkt_count) |
			sia_frame_id |
			(i ? ep_ring->cycle_state : !start_cycle);

		/* xhci 1.1 with ETE uses TD_Size field for TBC, old is Rsvdz */
		if (!xep->use_extended_tbc)
			field |= TRB_TBC(burst_count);

		/* fill the rest of the TRB fields, and remaining normal TRBs */
		for (j = 0; j < trbs_per_td; j++) {
			u32 remainder = 0;

			/* only first TRB is isoc, overwrite otherwise */
			if (!first_trb)
				field = TRB_TYPE(TRB_NORMAL) |
					ep_ring->cycle_state;

			/* Only set interrupt on short packet for IN EPs */
			if (usb_urb_dir_in(urb))
				field |= TRB_ISP;

			/* Set the chain bit for all except the last TRB  */
			if (j < trbs_per_td - 1) {
				more_trbs_coming = true;
				field |= TRB_CHAIN;
			} else {
				more_trbs_coming = false;
				td->last_trb = ep_ring->enqueue;
				field |= TRB_IOC;
				/* set BEI, except for the last TD */
				if (xhci->hci_version >= 0x100 &&
				    !(xhci->quirks & XHCI_AVOID_BEI) &&
				    i < num_tds - 1)
					field |= TRB_BEI;
			}
			/* Calculate TRB length */
			trb_buff_len = TRB_BUFF_LEN_UP_TO_BOUNDARY(addr);
			if (trb_buff_len > td_remain_len)
				trb_buff_len = td_remain_len;

			/* Set the TRB length, TD size, & interrupter fields. */
			remainder = xhci_td_remainder(xhci, running_total,
						   trb_buff_len, td_len,
						   urb, more_trbs_coming);

			length_field = TRB_LEN(trb_buff_len) |
				TRB_INTR_TARGET(0);

			/* xhci 1.1 with ETE uses TD Size field for TBC */
			if (first_trb && xep->use_extended_tbc)
				length_field |= TRB_TD_SIZE_TBC(burst_count);
			else
				length_field |= TRB_TD_SIZE(remainder);
			first_trb = false;

			queue_trb(xhci, ep_ring, more_trbs_coming,
				lower_32_bits(addr),
				upper_32_bits(addr),
				length_field,
				field);
			running_total += trb_buff_len;

			addr += trb_buff_len;
			td_remain_len -= trb_buff_len;
		}

		/* Check TD length */
		if (running_total != td_len) {
			xhci_err(xhci, "ISOC TD length unmatch\n");
			ret = -EINVAL;
			goto cleanup;
		}
	}

	/* store the next frame id */
	if (HCC_CFC(xhci->hcc_params))
		xep->next_frame_id = urb->start_frame + num_tds * urb->interval;

	if (xhci_to_hcd(xhci)->self.bandwidth_isoc_reqs == 0) {
		if (xhci->quirks & XHCI_AMD_PLL_FIX)
			usb_amd_quirk_pll_disable();
	}
	xhci_to_hcd(xhci)->self.bandwidth_isoc_reqs++;

	giveback_first_trb(xhci, slot_id, ep_index, urb->stream_id,
			start_cycle, start_trb);
	return 0;
cleanup:
	/* Clean up a partially enqueued isoc transfer. */

	for (i--; i >= 0; i--)
		list_del_init(&urb_priv->td[i].td_list);

	/* Use the first TD as a temporary variable to turn the TDs we've queued
	 * into No-ops with a software-owned cycle bit. That way the hardware
	 * won't accidentally start executing bogus TDs when we partially
	 * overwrite them.  td->first_trb and td->start_seg are already set.
	 */
	urb_priv->td[0].last_trb = ep_ring->enqueue;
	/* Every TRB except the first & last will have its cycle bit flipped. */
	td_to_noop(xhci, ep_ring, &urb_priv->td[0], true);

	/* Reset the ring enqueue back to the first TRB and its cycle bit. */
	ep_ring->enqueue = urb_priv->td[0].first_trb;
	ep_ring->enq_seg = urb_priv->td[0].start_seg;
	ep_ring->cycle_state = start_cycle;
	ep_ring->num_trbs_free = ep_ring->num_trbs_free_temp;
	usb_hcd_unlink_urb_from_ep(bus_to_hcd(urb->dev->bus), urb);
	return ret;
}

/*
 * Check transfer ring to guarantee there is enough room for the urb.
 * Update ISO URB start_frame and interval.
 * Update interval as xhci_queue_intr_tx does. Use xhci frame_index to
 * update urb->start_frame if URB_ISO_ASAP is set in transfer_flags or
 * Contiguous Frame ID is not supported by HC.
 */
int xhci_queue_isoc_tx_prepare(struct xhci_hcd *xhci, gfp_t mem_flags,
		struct urb *urb, int slot_id, unsigned int ep_index)
{
	struct xhci_virt_device *xdev;
	struct xhci_ring *ep_ring;
	struct xhci_ep_ctx *ep_ctx;
	int start_frame;
	int num_tds, num_trbs, i;
	int ret;
	struct xhci_virt_ep *xep;
	int ist;

	xdev = xhci->devs[slot_id];
	xep = &xhci->devs[slot_id]->eps[ep_index];
	ep_ring = xdev->eps[ep_index].ring;
	ep_ctx = xhci_get_ep_ctx(xhci, xdev->out_ctx, ep_index);

	num_trbs = 0;
	num_tds = urb->number_of_packets;
	for (i = 0; i < num_tds; i++)
		num_trbs += count_isoc_trbs_needed(urb, i);

	/* Check the ring to guarantee there is enough room for the whole urb.
	 * Do not insert any td of the urb to the ring if the check failed.
	 */
	ret = prepare_ring(xhci, ep_ring, GET_EP_CTX_STATE(ep_ctx),
			   num_trbs, mem_flags);
	if (ret)
		return ret;

	/*
	 * Check interval value. This should be done before we start to
	 * calculate the start frame value.
	 */
	check_interval(xhci, urb, ep_ctx);

	/* Calculate the start frame and put it in urb->start_frame. */
	if (HCC_CFC(xhci->hcc_params) && !list_empty(&ep_ring->td_list)) {
		if (GET_EP_CTX_STATE(ep_ctx) ==	EP_STATE_RUNNING) {
			urb->start_frame = xep->next_frame_id;
			goto skip_start_over;
		}
	}

	start_frame = readl(&xhci->run_regs->microframe_index);
	start_frame &= 0x3fff;
	/*
	 * Round up to the next frame and consider the time before trb really
	 * gets scheduled by hardare.
	 */
	ist = HCS_IST(xhci->hcs_params2) & 0x7;
	if (HCS_IST(xhci->hcs_params2) & (1 << 3))
		ist <<= 3;
	start_frame += ist + XHCI_CFC_DELAY;
	start_frame = roundup(start_frame, 8);

	/*
	 * Round up to the next ESIT (Endpoint Service Interval Time) if ESIT
	 * is greate than 8 microframes.
	 */
	if (urb->dev->speed == USB_SPEED_LOW ||
			urb->dev->speed == USB_SPEED_FULL) {
		start_frame = roundup(start_frame, urb->interval << 3);
		urb->start_frame = start_frame >> 3;
	} else {
		start_frame = roundup(start_frame, urb->interval);
		urb->start_frame = start_frame;
	}

skip_start_over:
	ep_ring->num_trbs_free_temp = ep_ring->num_trbs_free;

	return xhci_queue_isoc_tx(xhci, mem_flags, urb, slot_id, ep_index);
}

/****		Command Ring Operations		****/

/* Generic function for queueing a command TRB on the command ring.
 * Check to make sure there's room on the command ring for one command TRB.
 * Also check that there's room reserved for commands that must not fail.
 * If this is a command that must not fail, meaning command_must_succeed = TRUE,
 * then only check for the number of reserved spots.
 * Don't decrement xhci->cmd_ring_reserved_trbs after we've queued the TRB
 * because the command event handler may want to resubmit a failed command.
 */
static int queue_command(struct xhci_hcd *xhci, struct xhci_command *cmd,
			 u32 field1, u32 field2,
			 u32 field3, u32 field4, bool command_must_succeed)
{
	int reserved_trbs = xhci->cmd_ring_reserved_trbs;
	int ret;

	if ((xhci->xhc_state & XHCI_STATE_DYING) ||
		(xhci->xhc_state & XHCI_STATE_HALTED)) {
		xhci_dbg(xhci, "xHCI dying or halted, can't queue_command\n");
		return -ESHUTDOWN;
	}

	if (!command_must_succeed)
		reserved_trbs++;

	ret = prepare_ring(xhci, xhci->cmd_ring, EP_STATE_RUNNING,
			reserved_trbs, GFP_ATOMIC);
	if (ret < 0) {
		xhci_err(xhci, "ERR: No room for command on command ring\n");
		if (command_must_succeed)
			xhci_err(xhci, "ERR: Reserved TRB counting for "
					"unfailable commands failed.\n");
		return ret;
	}

	cmd->command_trb = xhci->cmd_ring->enqueue;

	/* if there are no other commands queued we start the timeout timer */
<<<<<<< HEAD
	if (xhci->cmd_list.next == &cmd->cmd_list &&
	    !delayed_work_pending(&xhci->cmd_timer)) {
=======
	if (list_empty(&xhci->cmd_list)) {
>>>>>>> 286cd8c7
		xhci->current_cmd = cmd;
		xhci_mod_cmd_timer(xhci, XHCI_CMD_DEFAULT_TIMEOUT);
	}

	list_add_tail(&cmd->cmd_list, &xhci->cmd_list);

	queue_trb(xhci, xhci->cmd_ring, false, field1, field2, field3,
			field4 | xhci->cmd_ring->cycle_state);
	return 0;
}

/* Queue a slot enable or disable request on the command ring */
int xhci_queue_slot_control(struct xhci_hcd *xhci, struct xhci_command *cmd,
		u32 trb_type, u32 slot_id)
{
	return queue_command(xhci, cmd, 0, 0, 0,
			TRB_TYPE(trb_type) | SLOT_ID_FOR_TRB(slot_id), false);
}

/* Queue an address device command TRB */
int xhci_queue_address_device(struct xhci_hcd *xhci, struct xhci_command *cmd,
		dma_addr_t in_ctx_ptr, u32 slot_id, enum xhci_setup_dev setup)
{
	return queue_command(xhci, cmd, lower_32_bits(in_ctx_ptr),
			upper_32_bits(in_ctx_ptr), 0,
			TRB_TYPE(TRB_ADDR_DEV) | SLOT_ID_FOR_TRB(slot_id)
			| (setup == SETUP_CONTEXT_ONLY ? TRB_BSR : 0), false);
}

int xhci_queue_vendor_command(struct xhci_hcd *xhci, struct xhci_command *cmd,
		u32 field1, u32 field2, u32 field3, u32 field4)
{
	return queue_command(xhci, cmd, field1, field2, field3, field4, false);
}

/* Queue a reset device command TRB */
int xhci_queue_reset_device(struct xhci_hcd *xhci, struct xhci_command *cmd,
		u32 slot_id)
{
	return queue_command(xhci, cmd, 0, 0, 0,
			TRB_TYPE(TRB_RESET_DEV) | SLOT_ID_FOR_TRB(slot_id),
			false);
}

/* Queue a configure endpoint command TRB */
int xhci_queue_configure_endpoint(struct xhci_hcd *xhci,
		struct xhci_command *cmd, dma_addr_t in_ctx_ptr,
		u32 slot_id, bool command_must_succeed)
{
	return queue_command(xhci, cmd, lower_32_bits(in_ctx_ptr),
			upper_32_bits(in_ctx_ptr), 0,
			TRB_TYPE(TRB_CONFIG_EP) | SLOT_ID_FOR_TRB(slot_id),
			command_must_succeed);
}

/* Queue an evaluate context command TRB */
int xhci_queue_evaluate_context(struct xhci_hcd *xhci, struct xhci_command *cmd,
		dma_addr_t in_ctx_ptr, u32 slot_id, bool command_must_succeed)
{
	return queue_command(xhci, cmd, lower_32_bits(in_ctx_ptr),
			upper_32_bits(in_ctx_ptr), 0,
			TRB_TYPE(TRB_EVAL_CONTEXT) | SLOT_ID_FOR_TRB(slot_id),
			command_must_succeed);
}

/*
 * Suspend is set to indicate "Stop Endpoint Command" is being issued to stop
 * activity on an endpoint that is about to be suspended.
 */
int xhci_queue_stop_endpoint(struct xhci_hcd *xhci, struct xhci_command *cmd,
			     int slot_id, unsigned int ep_index, int suspend)
{
	u32 trb_slot_id = SLOT_ID_FOR_TRB(slot_id);
	u32 trb_ep_index = EP_ID_FOR_TRB(ep_index);
	u32 type = TRB_TYPE(TRB_STOP_RING);
	u32 trb_suspend = SUSPEND_PORT_FOR_TRB(suspend);

	return queue_command(xhci, cmd, 0, 0, 0,
			trb_slot_id | trb_ep_index | type | trb_suspend, false);
}

/* Set Transfer Ring Dequeue Pointer command */
void xhci_queue_new_dequeue_state(struct xhci_hcd *xhci,
		unsigned int slot_id, unsigned int ep_index,
		struct xhci_dequeue_state *deq_state)
{
	dma_addr_t addr;
	u32 trb_slot_id = SLOT_ID_FOR_TRB(slot_id);
	u32 trb_ep_index = EP_ID_FOR_TRB(ep_index);
	u32 trb_stream_id = STREAM_ID_FOR_TRB(deq_state->stream_id);
	u32 trb_sct = 0;
	u32 type = TRB_TYPE(TRB_SET_DEQ);
	struct xhci_virt_ep *ep;
	struct xhci_command *cmd;
	int ret;

	xhci_dbg_trace(xhci, trace_xhci_dbg_cancel_urb,
		"Set TR Deq Ptr cmd, new deq seg = %pK (0x%llx dma), new deq ptr = %pK (0x%llx dma), new cycle = %u",
		deq_state->new_deq_seg,
		(unsigned long long)deq_state->new_deq_seg->dma,
		deq_state->new_deq_ptr,
		(unsigned long long)xhci_trb_virt_to_dma(
			deq_state->new_deq_seg, deq_state->new_deq_ptr),
		deq_state->new_cycle_state);

	addr = xhci_trb_virt_to_dma(deq_state->new_deq_seg,
				    deq_state->new_deq_ptr);
	if (addr == 0) {
		xhci_warn(xhci, "WARN Cannot submit Set TR Deq Ptr\n");
		xhci_warn(xhci, "WARN deq seg = %pK, deq pt = %pK\n",
			  deq_state->new_deq_seg, deq_state->new_deq_ptr);
		return;
	}
	ep = &xhci->devs[slot_id]->eps[ep_index];
	if ((ep->ep_state & SET_DEQ_PENDING)) {
		xhci_warn(xhci, "WARN Cannot submit Set TR Deq Ptr\n");
		xhci_warn(xhci, "A Set TR Deq Ptr command is pending.\n");
		return;
	}

	/* This function gets called from contexts where it cannot sleep */
	cmd = xhci_alloc_command(xhci, false, GFP_ATOMIC);
	if (!cmd)
		return;

	ep->queued_deq_seg = deq_state->new_deq_seg;
	ep->queued_deq_ptr = deq_state->new_deq_ptr;
	if (deq_state->stream_id)
		trb_sct = SCT_FOR_TRB(SCT_PRI_TR);
	ret = queue_command(xhci, cmd,
		lower_32_bits(addr) | trb_sct | deq_state->new_cycle_state,
		upper_32_bits(addr), trb_stream_id,
		trb_slot_id | trb_ep_index | type, false);
	if (ret < 0) {
		xhci_free_command(xhci, cmd);
		return;
	}

	/* Stop the TD queueing code from ringing the doorbell until
	 * this command completes.  The HC won't set the dequeue pointer
	 * if the ring is running, and ringing the doorbell starts the
	 * ring running.
	 */
	ep->ep_state |= SET_DEQ_PENDING;
}

int xhci_queue_reset_ep(struct xhci_hcd *xhci, struct xhci_command *cmd,
			int slot_id, unsigned int ep_index,
			enum xhci_ep_reset_type reset_type)
{
	u32 trb_slot_id = SLOT_ID_FOR_TRB(slot_id);
	u32 trb_ep_index = EP_ID_FOR_TRB(ep_index);
	u32 type = TRB_TYPE(TRB_RESET_EP);

	if (reset_type == EP_SOFT_RESET)
		type |= TRB_TSP;

	return queue_command(xhci, cmd, 0, 0, 0,
			trb_slot_id | trb_ep_index | type, false);
}<|MERGE_RESOLUTION|>--- conflicted
+++ resolved
@@ -286,7 +286,6 @@
 }
 
 static bool xhci_mod_cmd_timer(struct xhci_hcd *xhci, unsigned long delay)
-<<<<<<< HEAD
 {
 	return mod_delayed_work(system_wq, &xhci->cmd_timer, delay);
 }
@@ -306,27 +305,19 @@
 					 struct xhci_command *cur_cmd)
 {
 	struct xhci_command *i_cmd;
-	u32 cycle_state;
 
 	/* Turn all aborted commands in list to no-ops, then restart */
 	list_for_each_entry(i_cmd, &xhci->cmd_list, cmd_list) {
 
-		if (i_cmd->status != COMP_CMD_ABORT)
+		if (i_cmd->status != COMP_COMMAND_ABORTED)
 			continue;
 
-		i_cmd->status = COMP_CMD_STOP;
-
-		xhci_dbg(xhci, "Turn aborted command %pK to no-op\n",
+		i_cmd->status = COMP_COMMAND_RING_STOPPED;
+
+		xhci_dbg(xhci, "Turn aborted command %p to no-op\n",
 			 i_cmd->command_trb);
-		/* get cycle state from the original cmd trb */
-		cycle_state = le32_to_cpu(
-			i_cmd->command_trb->generic.field[3]) &	TRB_CYCLE;
-		/* modify the command trb to no-op command */
-		i_cmd->command_trb->generic.field[0] = 0;
-		i_cmd->command_trb->generic.field[1] = 0;
-		i_cmd->command_trb->generic.field[2] = 0;
-		i_cmd->command_trb->generic.field[3] = cpu_to_le32(
-			TRB_TYPE(TRB_CMD_NOOP) | cycle_state);
+
+		trb_to_noop(i_cmd->command_trb, TRB_CMD_NOOP);
 
 		/*
 		 * caller waiting for completion is called when command
@@ -347,60 +338,6 @@
 
 /* Must be called with xhci->lock held, releases and aquires lock back */
 static int xhci_abort_cmd_ring(struct xhci_hcd *xhci, unsigned long flags)
-=======
->>>>>>> 286cd8c7
-{
-	return mod_delayed_work(system_wq, &xhci->cmd_timer, delay);
-}
-
-static struct xhci_command *xhci_next_queued_cmd(struct xhci_hcd *xhci)
-{
-	return list_first_entry_or_null(&xhci->cmd_list, struct xhci_command,
-					cmd_list);
-}
-
-/*
- * Turn all commands on command ring with status set to "aborted" to no-op trbs.
- * If there are other commands waiting then restart the ring and kick the timer.
- * This must be called with command ring stopped and xhci->lock held.
- */
-static void xhci_handle_stopped_cmd_ring(struct xhci_hcd *xhci,
-					 struct xhci_command *cur_cmd)
-{
-	struct xhci_command *i_cmd;
-
-	/* Turn all aborted commands in list to no-ops, then restart */
-	list_for_each_entry(i_cmd, &xhci->cmd_list, cmd_list) {
-
-		if (i_cmd->status != COMP_COMMAND_ABORTED)
-			continue;
-
-		i_cmd->status = COMP_COMMAND_RING_STOPPED;
-
-		xhci_dbg(xhci, "Turn aborted command %p to no-op\n",
-			 i_cmd->command_trb);
-
-		trb_to_noop(i_cmd->command_trb, TRB_CMD_NOOP);
-
-		/*
-		 * caller waiting for completion is called when command
-		 *  completion event is received for these no-op commands
-		 */
-	}
-
-	xhci->cmd_ring_state = CMD_RING_STATE_RUNNING;
-
-	/* ring command ring doorbell to restart the command ring */
-	if ((xhci->cmd_ring->dequeue != xhci->cmd_ring->enqueue) &&
-	    !(xhci->xhc_state & XHCI_STATE_DYING)) {
-		xhci->current_cmd = cur_cmd;
-		xhci_mod_cmd_timer(xhci, XHCI_CMD_DEFAULT_TIMEOUT);
-		xhci_ring_cmd_db(xhci);
-	}
-}
-
-/* Must be called with xhci->lock held, releases and aquires lock back */
-static int xhci_abort_cmd_ring(struct xhci_hcd *xhci, unsigned long flags)
 {
 	struct xhci_segment *new_seg	= xhci->cmd_ring->deq_seg;
 	union xhci_trb *new_deq		= xhci->cmd_ring->dequeue;
@@ -411,35 +348,6 @@
 
 	reinit_completion(&xhci->cmd_ring_stop_completion);
 
-<<<<<<< HEAD
-	temp_64 = xhci_read_64(xhci, &xhci->op_regs->cmd_ring);
-	xhci_write_64(xhci, temp_64 | CMD_RING_ABORT,
-			&xhci->op_regs->cmd_ring);
-
-	/* Section 4.6.1.2 of xHCI 1.0 spec says software should
-	 * time the completion of all xHCI commands, including
-	 * the Command Abort operation. If software doesn't see
-	 * CRR negated in a timely manner, then it should assume
-	 * that the there are larger problems with the xHC and assert HCRST.
-	 */
-	ret = xhci_handshake_check_state(xhci, &xhci->op_regs->cmd_ring,
-			CMD_RING_RUNNING, 0, 5 * 1000 * 1000);			
-	if (ret < 0) {
-		/* we are about to kill xhci, give it one more chance */
-		xhci_write_64(xhci, temp_64 | CMD_RING_ABORT,
-			      &xhci->op_regs->cmd_ring);
-		udelay(1000);
-		ret = xhci_handshake_check_state(xhci, &xhci->op_regs->cmd_ring,
-				     CMD_RING_RUNNING, 0, 3 * 1000 * 1000);
-		if (ret < 0) {
-			xhci_err(xhci, "Stopped the command ring failed, "
-				 "maybe the host is dead\n");
-			xhci->xhc_state |= XHCI_STATE_DYING;
-			xhci_quiesce(xhci);
-			xhci_halt(xhci);
-			return -ESHUTDOWN;
-		}
-=======
 	/*
 	 * The control bits like command stop, abort are located in lower
 	 * dword of the command ring control register.
@@ -468,7 +376,6 @@
 		xhci_halt(xhci);
 		xhci_hc_died(xhci);
 		return ret;
->>>>>>> 286cd8c7
 	}
 	/*
 	 * Writing the CMD_RING_ABORT bit should cause a cmd completion event,
@@ -728,53 +635,6 @@
 static void td_to_noop(struct xhci_hcd *xhci, struct xhci_ring *ep_ring,
 		       struct xhci_td *td, bool flip_cycle)
 {
-<<<<<<< HEAD
-	struct xhci_segment *cur_seg;
-	union xhci_trb *cur_trb;
-
-	for (cur_seg = cur_td->start_seg, cur_trb = cur_td->first_trb;
-			true;
-			next_trb(xhci, ep_ring, &cur_seg, &cur_trb)) {
-		if (TRB_TYPE_LINK_LE32(cur_trb->generic.field[3])) {
-			/* Unchain any chained Link TRBs, but
-			 * leave the pointers intact.
-			 */
-			cur_trb->generic.field[3] &= cpu_to_le32(~TRB_CHAIN);
-			/* Flip the cycle bit (link TRBs can't be the first
-			 * or last TRB).
-			 */
-			if (flip_cycle)
-				cur_trb->generic.field[3] ^=
-					cpu_to_le32(TRB_CYCLE);
-			xhci_dbg_trace(xhci, trace_xhci_dbg_cancel_urb,
-					"Cancel (unchain) link TRB");
-			xhci_dbg_trace(xhci, trace_xhci_dbg_cancel_urb,
-					"Address = %pK (0x%llx dma); "
-					"in seg %pK (0x%llx dma)",
-					cur_trb,
-					(unsigned long long)xhci_trb_virt_to_dma(cur_seg, cur_trb),
-					cur_seg,
-					(unsigned long long)cur_seg->dma);
-		} else {
-			cur_trb->generic.field[0] = 0;
-			cur_trb->generic.field[1] = 0;
-			cur_trb->generic.field[2] = 0;
-			/* Preserve only the cycle bit of this TRB */
-			cur_trb->generic.field[3] &= cpu_to_le32(TRB_CYCLE);
-			/* Flip the cycle bit except on the first or last TRB */
-			if (flip_cycle && cur_trb != cur_td->first_trb &&
-					cur_trb != cur_td->last_trb)
-				cur_trb->generic.field[3] ^=
-					cpu_to_le32(TRB_CYCLE);
-			cur_trb->generic.field[3] |= cpu_to_le32(
-				TRB_TYPE(TRB_TR_NOOP));
-			xhci_dbg_trace(xhci, trace_xhci_dbg_cancel_urb,
-					"TRB to noop at offset 0x%llx",
-					(unsigned long long)
-					xhci_trb_virt_to_dma(cur_seg, cur_trb));
-		}
-		if (cur_trb == cur_td->last_trb)
-=======
 	struct xhci_segment *seg	= td->start_seg;
 	union xhci_trb *trb		= td->first_trb;
 
@@ -786,7 +646,6 @@
 			trb->generic.field[3] ^= cpu_to_le32(TRB_CYCLE);
 
 		if (trb == td->last_trb)
->>>>>>> 286cd8c7
 			break;
 
 		next_trb(xhci, ep_ring, &seg, &trb);
@@ -1135,17 +994,9 @@
 
 	spin_lock_irqsave(&xhci->lock, flags);
 
-<<<<<<< HEAD
-	ep->stop_cmds_pending--;
-	if (!(ep->stop_cmds_pending == 0 && (ep->ep_state & EP_HALT_PENDING))) {
-		xhci_dbg_trace(xhci, trace_xhci_dbg_cancel_urb,
-				"Stop EP timer ran, but no command pending, "
-				"exiting.");
-=======
 	/* bail out if cmd completed but raced with stop ep watchdog timer.*/
 	if (!(ep->ep_state & EP_STOP_CMD_PENDING) ||
 	    timer_pending(&ep->stop_cmd_timer)) {
->>>>>>> 286cd8c7
 		spin_unlock_irqrestore(&xhci->lock, flags);
 		xhci_dbg(xhci, "Stop EP timer raced with cmd completion, exit");
 		return;
@@ -1165,12 +1016,6 @@
 
 	spin_unlock_irqrestore(&xhci->lock, flags);
 	xhci_dbg_trace(xhci, trace_xhci_dbg_cancel_urb,
-<<<<<<< HEAD
-			"Calling usb_hc_died()");
-	usb_hc_died(xhci_to_hcd(xhci));
-	xhci_dbg_trace(xhci, trace_xhci_dbg_cancel_urb,
-=======
->>>>>>> 286cd8c7
 			"xHCI host controller is dead.");
 }
 
@@ -1509,11 +1354,7 @@
 	struct xhci_command *cur_cmd, *tmp_cmd;
 	xhci->current_cmd = NULL;
 	list_for_each_entry_safe(cur_cmd, tmp_cmd, &xhci->cmd_list, cmd_list)
-<<<<<<< HEAD
-		xhci_complete_del_and_free_cmd(cur_cmd, COMP_CMD_ABORT);
-=======
 		xhci_complete_del_and_free_cmd(cur_cmd, COMP_COMMAND_ABORTED);
->>>>>>> 286cd8c7
 }
 
 void xhci_handle_command_timeout(struct work_struct *work)
@@ -1535,11 +1376,7 @@
 		return;
 	}
 	/* mark this command to be cancelled */
-<<<<<<< HEAD
-	xhci->current_cmd->status = COMP_CMD_ABORT;
-=======
 	xhci->current_cmd->status = COMP_COMMAND_ABORTED;
->>>>>>> 286cd8c7
 
 	/* Make sure command ring is running before aborting it */
 	hw_ring_state = xhci_read_64(xhci, &xhci->op_regs->cmd_ring);
@@ -1553,18 +1390,7 @@
 		/* Prevent new doorbell, and start command abort */
 		xhci->cmd_ring_state = CMD_RING_STATE_ABORTED;
 		xhci_dbg(xhci, "Command timeout\n");
-<<<<<<< HEAD
-		ret = xhci_abort_cmd_ring(xhci, flags);
-		if (unlikely(ret == -ESHUTDOWN)) {
-			xhci_err(xhci, "Abort command ring failed\n");
-			xhci_cleanup_command_queue(xhci);
-			spin_unlock_irqrestore(&xhci->lock, flags);
-			usb_hc_died(xhci_to_hcd(xhci)->primary_hcd);
-			xhci_dbg(xhci, "xHCI host controller is dead.\n");
-
-			return;
-		}
-
+		xhci_abort_cmd_ring(xhci, flags);
 		goto time_out_completed;
 	}
 
@@ -1576,20 +1402,6 @@
 		goto time_out_completed;
 	}
 
-=======
-		xhci_abort_cmd_ring(xhci, flags);
-		goto time_out_completed;
-	}
-
-	/* host removed. Bail out */
-	if (xhci->xhc_state & XHCI_STATE_REMOVING) {
-		xhci_dbg(xhci, "host removed, ring start fail?\n");
-		xhci_cleanup_command_queue(xhci);
-
-		goto time_out_completed;
-	}
-
->>>>>>> 286cd8c7
 	/* command timeout on stopped ring, ring can't be aborted */
 	xhci_dbg(xhci, "Command timeout on stopped ring\n");
 	xhci_handle_stopped_cmd_ring(xhci, xhci->current_cmd);
@@ -1639,23 +1451,6 @@
 		return;
 	}
 
-<<<<<<< HEAD
-	cmd = list_entry(xhci->cmd_list.next, struct xhci_command, cmd_list);
-
-	cancel_delayed_work(&xhci->cmd_timer);
-
-	trace_xhci_cmd_completion(cmd_trb, (struct xhci_generic_trb *) event);
-
-	cmd_comp_code = GET_COMP_CODE(le32_to_cpu(event->status));
-
-	/* If CMD ring stopped we own the trbs between enqueue and dequeue */
-	if (cmd_comp_code == COMP_CMD_STOP) {
-		complete_all(&xhci->cmd_ring_stop_completion);
-		return;
-	}
-
-=======
->>>>>>> 286cd8c7
 	if (cmd->command_trb != xhci->cmd_ring->dequeue) {
 		xhci_err(xhci,
 			 "Command completion event does not match command\n");
@@ -1670,11 +1465,7 @@
 	 */
 	if (cmd_comp_code == COMP_COMMAND_ABORTED) {
 		xhci->cmd_ring_state = CMD_RING_STATE_STOPPED;
-<<<<<<< HEAD
-		if (cmd->status == COMP_CMD_ABORT) {
-=======
 		if (cmd->status == COMP_COMMAND_ABORTED) {
->>>>>>> 286cd8c7
 			if (xhci->current_cmd == cmd)
 				xhci->current_cmd = NULL;
 			goto event_handled;
@@ -1738,15 +1529,9 @@
 	}
 
 	/* restart timer if this wasn't the last command */
-<<<<<<< HEAD
-	if (cmd->cmd_list.next != &xhci->cmd_list) {
-		xhci->current_cmd = list_entry(cmd->cmd_list.next,
-					       struct xhci_command, cmd_list);
-=======
 	if (!list_is_singular(&xhci->cmd_list)) {
 		xhci->current_cmd = list_first_entry(&cmd->cmd_list,
 						struct xhci_command, cmd_list);
->>>>>>> 286cd8c7
 		xhci_mod_cmd_timer(xhci, XHCI_CMD_DEFAULT_TIMEOUT);
 	} else if (xhci->current_cmd == cmd) {
 		xhci->current_cmd = NULL;
@@ -1872,9 +1657,6 @@
 		usb_hcd_resume_root_hub(hcd);
 	}
 
-<<<<<<< HEAD
-	if ((temp & PORT_PLC) && (temp & PORT_PLS_MASK) == XDEV_RESUME) {
-=======
 	if (hcd->speed >= HCD_USB3 &&
 	    (portsc & PORT_PLS_MASK) == XDEV_INACTIVE) {
 		slot_id = xhci_find_slot_id_by_port(hcd, xhci, hcd_portnum + 1);
@@ -1883,7 +1665,6 @@
 	}
 
 	if ((portsc & PORT_PLC) && (portsc & PORT_PLS_MASK) == XDEV_RESUME) {
->>>>>>> 286cd8c7
 		xhci_dbg(xhci, "port resume event for port %d\n", port_id);
 
 		cmd_reg = readl(&xhci->op_regs->command);
@@ -1898,19 +1679,10 @@
 			 * so we can tell the difference between the end of
 			 * device and host initiated resume.
 			 */
-<<<<<<< HEAD
-			bus_state->port_remote_wakeup |= 1 << faked_port_index;
-			xhci_test_and_clear_bit(xhci, port_array,
-					faked_port_index, PORT_PLC);
-			usb_hcd_start_port_resume(&hcd->self, faked_port_index);
-			xhci_set_link_state(xhci, port_array, faked_port_index,
-						XDEV_U0);
-=======
 			bus_state->port_remote_wakeup |= 1 << hcd_portnum;
 			xhci_test_and_clear_bit(xhci, port, PORT_PLC);
 			xhci_set_link_state(xhci, port, XDEV_U0);
 			usb_hcd_start_port_resume(&hcd->self, hcd_portnum);
->>>>>>> 286cd8c7
 			/* Need to wait until the next link state change
 			 * indicates the device is actually in U0.
 			 */
@@ -1933,19 +1705,11 @@
 		}
 	}
 
-<<<<<<< HEAD
-	if ((temp & PORT_PLC) &&
-	    DEV_SUPERSPEED_ANY(temp) &&
-	    ((temp & PORT_PLS_MASK) == XDEV_U0 ||
-	     (temp & PORT_PLS_MASK) == XDEV_U1 ||
-	     (temp & PORT_PLS_MASK) == XDEV_U2)) {
-=======
 	if ((portsc & PORT_PLC) &&
 	    DEV_SUPERSPEED_ANY(portsc) &&
 	    ((portsc & PORT_PLS_MASK) == XDEV_U0 ||
 	     (portsc & PORT_PLS_MASK) == XDEV_U1 ||
 	     (portsc & PORT_PLS_MASK) == XDEV_U2)) {
->>>>>>> 286cd8c7
 		xhci_dbg(xhci, "resume SS port %d finished\n", port_id);
 		/* We've just brought the device into U0/1/2 through either the
 		 * Resume state after a device remote wakeup, or through the
@@ -1957,14 +1721,8 @@
 		slot_id = xhci_find_slot_id_by_port(hcd, xhci, hcd_portnum + 1);
 		if (slot_id && xhci->devs[slot_id])
 			xhci_ring_device(xhci, slot_id);
-<<<<<<< HEAD
-		if (bus_state->port_remote_wakeup & (1 << faked_port_index)) {
-			xhci_test_and_clear_bit(xhci, port_array,
-					faked_port_index, PORT_PLC);
-=======
 		if (bus_state->port_remote_wakeup & (1 << hcd_portnum)) {
 			xhci_test_and_clear_bit(xhci, port, PORT_PLC);
->>>>>>> 286cd8c7
 			usb_wakeup_notification(hcd->self.root_hub,
 					hcd_portnum + 1);
 			bogus_port_status = true;
@@ -1977,13 +1735,8 @@
 	 * RExit to a disconnect state).  If so, let the the driver know it's
 	 * out of the RExit state.
 	 */
-<<<<<<< HEAD
-	if (!DEV_SUPERSPEED_ANY(temp) && hcd->speed < HCD_USB3 &&
-			test_and_clear_bit(faked_port_index,
-=======
 	if (!DEV_SUPERSPEED_ANY(portsc) && hcd->speed < HCD_USB3 &&
 			test_and_clear_bit(hcd_portnum,
->>>>>>> 286cd8c7
 				&bus_state->rexit_ports)) {
 		complete(&bus_state->rexit_done[hcd_portnum]);
 		bogus_port_status = true;
@@ -2532,68 +2285,6 @@
 		break;
 	}
 
-<<<<<<< HEAD
-		if (td->urb->transfer_buffer_length <
-				td->urb->actual_length) {
-			xhci_warn(xhci, "HC gave bad length of %d bytes txed\n",
-				EVENT_TRB_LEN(le32_to_cpu(event->transfer_len)));
-			td->urb->actual_length = 0;
-			 /* status will be set by usb core for canceled urbs */
-		}
-	/* Fast path - was this the last TRB in the TD for this URB? */
-	} else if (event_trb == td->last_trb) {
-		if (EVENT_TRB_LEN(le32_to_cpu(event->transfer_len)) != 0) {
-			td->urb->actual_length =
-				td->urb->transfer_buffer_length -
-				EVENT_TRB_LEN(le32_to_cpu(event->transfer_len));
-			if (td->urb->transfer_buffer_length <
-					td->urb->actual_length) {
-				xhci_warn(xhci, "HC gave bad length "
-						"of %d bytes left\n",
-					  EVENT_TRB_LEN(le32_to_cpu(event->transfer_len)));
-				td->urb->actual_length = 0;
-				if (td->urb->transfer_flags & URB_SHORT_NOT_OK)
-					*status = -EREMOTEIO;
-				else
-					*status = 0;
-			}
-			/* Don't overwrite a previously set error code */
-			if (*status == -EINPROGRESS) {
-				if (td->urb->transfer_flags & URB_SHORT_NOT_OK)
-					*status = -EREMOTEIO;
-				else
-					*status = 0;
-			}
-		} else {
-			td->urb->actual_length =
-				td->urb->transfer_buffer_length;
-			/* Ignore a short packet completion if the
-			 * untransferred length was zero.
-			 */
-			if (*status == -EREMOTEIO)
-				*status = 0;
-		}
-	} else {
-		/* Slow path - walk the list, starting from the dequeue
-		 * pointer, to get the actual length transferred.
-		 */
-		td->urb->actual_length = 0;
-		for (cur_trb = ep_ring->dequeue, cur_seg = ep_ring->deq_seg;
-				cur_trb != event_trb;
-				next_trb(xhci, ep_ring, &cur_seg, &cur_trb)) {
-			if (!TRB_TYPE_NOOP_LE32(cur_trb->generic.field[3]) &&
-			    !TRB_TYPE_LINK_LE32(cur_trb->generic.field[3]))
-				td->urb->actual_length +=
-					TRB_LEN(le32_to_cpu(cur_trb->generic.field[2]));
-		}
-		/* If the ring didn't stop on a Link or No-op TRB, add
-		 * in the actual bytes transferred from the Normal TRB
-		 */
-		if (trb_comp_code != COMP_STOP_INVAL)
-			td->urb->actual_length +=
-				TRB_LEN(le32_to_cpu(cur_trb->generic.field[2])) -
-				EVENT_TRB_LEN(le32_to_cpu(event->transfer_len));
-=======
 	if (ep_trb == td->last_trb)
 		td->urb->actual_length = requested - remaining;
 	else
@@ -2605,7 +2296,6 @@
 		xhci_warn(xhci, "bad transfer trb length %d in event trb\n",
 			  remaining);
 		td->urb->actual_length = 0;
->>>>>>> 286cd8c7
 	}
 	return finish_td(xhci, td, event, ep, status);
 }
@@ -2956,36 +2646,6 @@
 		if (!handling_skipped_tds)
 			inc_deq(xhci, xhci->event_ring);
 
-<<<<<<< HEAD
-		if (ret) {
-			urb = td->urb;
-			urb_priv = urb->hcpriv;
-
-			xhci_urb_free_priv(urb_priv);
-
-			usb_hcd_unlink_urb_from_ep(bus_to_hcd(urb->dev->bus), urb);
-			if ((urb->actual_length != urb->transfer_buffer_length &&
-						(urb->transfer_flags &
-						 URB_SHORT_NOT_OK)) ||
-					(status != 0 &&
-					 !usb_endpoint_xfer_isoc(&urb->ep->desc)))
-				xhci_dbg(xhci, "Giveback URB %pK, len = %d, "
-						"expected = %d, status = %d\n",
-						urb, urb->actual_length,
-						urb->transfer_buffer_length,
-						status);
-			spin_unlock(&xhci->lock);
-			/* EHCI, UHCI, and OHCI always unconditionally set the
-			 * urb->status of an isochronous endpoint to 0.
-			 */
-			if (usb_pipetype(urb->pipe) == PIPE_ISOCHRONOUS)
-				status = 0;
-			usb_hcd_giveback_urb(bus_to_hcd(urb->dev->bus), urb, status);
-			spin_lock(&xhci->lock);
-		}
-
-=======
->>>>>>> 286cd8c7
 	/*
 	 * If ep->skip is set, it means there are missed tds on the
 	 * endpoint ring need to take care of.
@@ -3898,7 +3558,6 @@
  */
 int xhci_submit_single_step_set_feature(struct usb_hcd *hcd, struct urb *urb,
 					int is_setup)
-<<<<<<< HEAD
 {
 	struct xhci_hcd *xhci = hcd_to_xhci(hcd);
 	struct xhci_ring *ep_ring;
@@ -3936,14 +3595,9 @@
 	if (!urb_priv)
 		return -ENOMEM;
 
-	td = urb_priv->td[0] = kzalloc(sizeof(struct xhci_td), GFP_ATOMIC);
-	if (!td) {
-		kfree(urb_priv);
-		return -ENOMEM;
-	}
-
-	urb_priv->length = 1;
-	urb_priv->td_cnt = 0;
+	td = &urb_priv->td[0];
+	urb_priv->num_tds = 1;
+	urb_priv->num_tds_done = 0;
 	urb->hcpriv = urb_priv;
 
 	num_trbs = is_setup ? 1 : 2;
@@ -3952,7 +3606,6 @@
 			ep_index, urb->stream_id,
 			num_trbs, urb, 0, GFP_ATOMIC);
 	if (ret < 0) {
-		kfree(td);
 		kfree(urb_priv);
 		return ret;
 	}
@@ -3971,8 +3624,8 @@
 		if (start_cycle == 0)
 			field |= 0x1;
 
-		/* xHCI 1.0 6.4.1.2.1: Transfer Type field */
-		if (xhci->hci_version == 0x100) {
+		/* xHCI 1.0/1.1 6.4.1.2.1: Transfer Type field */
+		if (xhci->hci_version >= 0x100) {
 			if (setup->bRequestType & USB_DIR_IN)
 				field |= TRB_TX_TYPE(TRB_DATA_IN);
 			else
@@ -4031,136 +3684,6 @@
 	return 0;
 }
 
-static int count_isoc_trbs_needed(struct xhci_hcd *xhci,
-		struct urb *urb, int i)
-=======
->>>>>>> 286cd8c7
-{
-	struct xhci_hcd *xhci = hcd_to_xhci(hcd);
-	struct xhci_ring *ep_ring;
-	int num_trbs;
-	int ret;
-	unsigned int slot_id, ep_index;
-	struct usb_ctrlrequest *setup;
-	struct xhci_generic_trb *start_trb;
-	int start_cycle;
-	u32 field, length_field, remainder;
-	struct urb_priv *urb_priv;
-	struct xhci_td *td;
-
-	ep_ring = xhci_urb_to_transfer_ring(xhci, urb);
-	if (!ep_ring)
-		return -EINVAL;
-
-	/* Need buffer for data stage */
-	if (urb->transfer_buffer_length <= 0)
-		return -EINVAL;
-
-	/*
-	 * Need to copy setup packet into setup TRB, so we can't use the setup
-	 * DMA address.
-	 */
-	if (!urb->setup_packet)
-		return -EINVAL;
-	setup = (struct usb_ctrlrequest *) urb->setup_packet;
-
-	slot_id = urb->dev->slot_id;
-	ep_index = xhci_get_endpoint_index(&urb->ep->desc);
-
-	urb_priv = kzalloc(sizeof(struct urb_priv) +
-				  sizeof(struct xhci_td *), GFP_ATOMIC);
-	if (!urb_priv)
-		return -ENOMEM;
-
-	td = &urb_priv->td[0];
-	urb_priv->num_tds = 1;
-	urb_priv->num_tds_done = 0;
-	urb->hcpriv = urb_priv;
-
-	num_trbs = is_setup ? 1 : 2;
-
-	ret = prepare_transfer(xhci, xhci->devs[slot_id],
-			ep_index, urb->stream_id,
-			num_trbs, urb, 0, GFP_ATOMIC);
-	if (ret < 0) {
-		kfree(urb_priv);
-		return ret;
-	}
-
-	/*
-	 * Don't give the first TRB to the hardware (by toggling the cycle bit)
-	 * until we've finished creating all the other TRBs.  The ring's cycle
-	 * state may change as we enqueue the other TRBs, so save it too.
-	 */
-	start_trb = &ep_ring->enqueue->generic;
-	start_cycle = ep_ring->cycle_state;
-
-	if (is_setup) {
-		/* Queue only the setup TRB */
-		field = TRB_IDT | TRB_IOC | TRB_TYPE(TRB_SETUP);
-		if (start_cycle == 0)
-			field |= 0x1;
-
-		/* xHCI 1.0/1.1 6.4.1.2.1: Transfer Type field */
-		if (xhci->hci_version >= 0x100) {
-			if (setup->bRequestType & USB_DIR_IN)
-				field |= TRB_TX_TYPE(TRB_DATA_IN);
-			else
-				field |= TRB_TX_TYPE(TRB_DATA_OUT);
-		}
-
-		/* Save the DMA address of the last TRB in the TD */
-		td->last_trb = ep_ring->enqueue;
-
-		queue_trb(xhci, ep_ring, false,
-			  setup->bRequestType | setup->bRequest << 8 |
-				le16_to_cpu(setup->wValue) << 16,
-			  le16_to_cpu(setup->wIndex) |
-				le16_to_cpu(setup->wLength) << 16,
-			  TRB_LEN(8) | TRB_INTR_TARGET(0),
-			  field);
-	} else {
-		/* Queue data TRB */
-		field = TRB_ISP | TRB_TYPE(TRB_DATA);
-		if (start_cycle == 0)
-			field |= 0x1;
-		if (setup->bRequestType & USB_DIR_IN)
-			field |= TRB_DIR_IN;
-
-		remainder = xhci_td_remainder(xhci, 0,
-					   urb->transfer_buffer_length,
-					   urb->transfer_buffer_length,
-					   urb, 1);
-
-		length_field = TRB_LEN(urb->transfer_buffer_length) |
-			TRB_TD_SIZE(remainder) |
-			TRB_INTR_TARGET(0);
-
-		queue_trb(xhci, ep_ring, true,
-			  lower_32_bits(urb->transfer_dma),
-			  upper_32_bits(urb->transfer_dma),
-			  length_field,
-			  field);
-
-		/* Save the DMA address of the last TRB in the TD */
-		td->last_trb = ep_ring->enqueue;
-
-		/* Queue status TRB */
-		field = TRB_IOC | TRB_TYPE(TRB_STATUS);
-		if (!(setup->bRequestType & USB_DIR_IN))
-			field |= TRB_DIR_IN;
-
-		queue_trb(xhci, ep_ring, false,
-			  0,
-			  0,
-			  TRB_INTR_TARGET(0),
-			  field | ep_ring->cycle_state);
-	}
-
-	giveback_first_trb(xhci, slot_id, ep_index, 0, start_cycle, start_trb);
-	return 0;
-}
-
 /*
  * The transfer burst count field of the isochronous TRB defines the number of
  * bursts that are required to move all packets in this TD.  Only SuperSpeed
@@ -4174,11 +3697,7 @@
 {
 	unsigned int max_burst;
 
-<<<<<<< HEAD
-	if (xhci->hci_version < 0x100 || udev->speed < USB_SPEED_SUPER)
-=======
 	if (xhci->hci_version < 0x100 || urb->dev->speed < USB_SPEED_SUPER)
->>>>>>> 286cd8c7
 		return 0;
 
 	max_burst = urb->ep->ss_ep_comp.bMaxBurst;
@@ -4202,13 +3721,7 @@
 	if (xhci->hci_version < 0x100)
 		return 0;
 
-<<<<<<< HEAD
-	switch (udev->speed) {
-	case USB_SPEED_SUPER_PLUS:
-	case USB_SPEED_SUPER:
-=======
 	if (urb->dev->speed >= USB_SPEED_SUPER) {
->>>>>>> 286cd8c7
 		/* bMaxBurst is zero based: 0 means 1 packet per burst */
 		max_burst = urb->ep->ss_ep_comp.bMaxBurst;
 		residue = total_packet_count % (max_burst + 1);
@@ -4625,12 +4138,7 @@
 	cmd->command_trb = xhci->cmd_ring->enqueue;
 
 	/* if there are no other commands queued we start the timeout timer */
-<<<<<<< HEAD
-	if (xhci->cmd_list.next == &cmd->cmd_list &&
-	    !delayed_work_pending(&xhci->cmd_timer)) {
-=======
 	if (list_empty(&xhci->cmd_list)) {
->>>>>>> 286cd8c7
 		xhci->current_cmd = cmd;
 		xhci_mod_cmd_timer(xhci, XHCI_CMD_DEFAULT_TIMEOUT);
 	}
