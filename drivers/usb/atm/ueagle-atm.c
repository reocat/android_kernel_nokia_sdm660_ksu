// SPDX-License-Identifier: (GPL-2.0+ OR BSD-3-Clause)
/*-
 * Copyright (c) 2003, 2004
 *	Damien Bergamini <damien.bergamini@free.fr>. All rights reserved.
 *
 * Copyright (c) 2005-2007 Matthieu Castet <castet.matthieu@free.fr>
 * Copyright (c) 2005-2007 Stanislaw Gruszka <stf_xl@wp.pl>
 *
 * This software is available to you under a choice of one of two
 * licenses. You may choose to be licensed under the terms of the GNU
 * General Public License (GPL) Version 2, available from the file
 * COPYING in the main directory of this source tree, or the
 * BSD license below:
 *
 * Redistribution and use in source and binary forms, with or without
 * modification, are permitted provided that the following conditions
 * are met:
 * 1. Redistributions of source code must retain the above copyright
 *    notice unmodified, this list of conditions, and the following
 *    disclaimer.
 * 2. Redistributions in binary form must reproduce the above copyright
 *    notice, this list of conditions and the following disclaimer in the
 *    documentation and/or other materials provided with the distribution.
 *
 * THIS SOFTWARE IS PROVIDED BY THE AUTHOR AND CONTRIBUTORS ``AS IS'' AND
 * ANY EXPRESS OR IMPLIED WARRANTIES, INCLUDING, BUT NOT LIMITED TO, THE
 * IMPLIED WARRANTIES OF MERCHANTABILITY AND FITNESS FOR A PARTICULAR PURPOSE
 * ARE DISCLAIMED.  IN NO EVENT SHALL THE AUTHOR OR CONTRIBUTORS BE LIABLE
 * FOR ANY DIRECT, INDIRECT, INCIDENTAL, SPECIAL, EXEMPLARY, OR CONSEQUENTIAL
 * DAMAGES (INCLUDING, BUT NOT LIMITED TO, PROCUREMENT OF SUBSTITUTE GOODS
 * OR SERVICES; LOSS OF USE, DATA, OR PROFITS; OR BUSINESS INTERRUPTION)
 * HOWEVER CAUSED AND ON ANY THEORY OF LIABILITY, WHETHER IN CONTRACT, STRICT
 * LIABILITY, OR TORT (INCLUDING NEGLIGENCE OR OTHERWISE) ARISING IN ANY WAY
 * OUT OF THE USE OF THIS SOFTWARE, EVEN IF ADVISED OF THE POSSIBILITY OF
 * SUCH DAMAGE.
 *
 * GPL license :
 * This program is free software; you can redistribute it and/or
 * modify it under the terms of the GNU General Public License
 * as published by the Free Software Foundation; either version 2
 * of the License, or (at your option) any later version.
 *
 * This program is distributed in the hope that it will be useful,
 * but WITHOUT ANY WARRANTY; without even the implied warranty of
 * MERCHANTABILITY or FITNESS FOR A PARTICULAR PURPOSE.  See the
 * GNU General Public License for more details.
 *
 * You should have received a copy of the GNU General Public License
 * along with this program; if not, write to the Free Software
 * Foundation, Inc., 59 Temple Place - Suite 330, Boston, MA  02111-1307, USA.
 *
 *
 * HISTORY : some part of the code was base on ueagle 1.3 BSD driver,
 * Damien Bergamini agree to put his code under a DUAL GPL/BSD license.
 *
 * The rest of the code was was rewritten from scratch.
 */

#include <linux/module.h>
#include <linux/moduleparam.h>
#include <linux/crc32.h>
#include <linux/usb.h>
#include <linux/firmware.h>
#include <linux/ctype.h>
#include <linux/sched.h>
#include <linux/kthread.h>
#include <linux/mutex.h>
#include <linux/freezer.h>
#include <linux/slab.h>
#include <linux/kernel.h>

#include <asm/unaligned.h>

#include "usbatm.h"

#define EAGLEUSBVERSION "ueagle 1.4"


/*
 * Debug macros
 */
#define uea_dbg(usb_dev, format, args...)	\
	do { \
		if (debug >= 1) \
			dev_dbg(&(usb_dev)->dev, \
				"[ueagle-atm dbg] %s: " format, \
					__func__, ##args); \
	} while (0)

#define uea_vdbg(usb_dev, format, args...)	\
	do { \
		if (debug >= 2) \
			dev_dbg(&(usb_dev)->dev, \
				"[ueagle-atm vdbg]  " format, ##args); \
	} while (0)

#define uea_enters(usb_dev) \
	uea_vdbg(usb_dev, "entering %s\n" , __func__)

#define uea_leaves(usb_dev) \
	uea_vdbg(usb_dev, "leaving  %s\n" , __func__)

#define uea_err(usb_dev, format, args...) \
	dev_err(&(usb_dev)->dev , "[UEAGLE-ATM] " format , ##args)

#define uea_warn(usb_dev, format, args...) \
	dev_warn(&(usb_dev)->dev , "[Ueagle-atm] " format, ##args)

#define uea_info(usb_dev, format, args...) \
	dev_info(&(usb_dev)->dev , "[ueagle-atm] " format, ##args)

struct intr_pkt;

/* cmv's from firmware */
struct uea_cmvs_v1 {
	u32 address;
	u16 offset;
	u32 data;
} __packed;

struct uea_cmvs_v2 {
	u32 group;
	u32 address;
	u32 offset;
	u32 data;
} __packed;

/* information about currently processed cmv */
struct cmv_dsc_e1 {
	u8 function;
	u16 idx;
	u32 address;
	u16 offset;
};

struct cmv_dsc_e4 {
	u16 function;
	u16 offset;
	u16 address;
	u16 group;
};

union cmv_dsc {
	struct cmv_dsc_e1 e1;
	struct cmv_dsc_e4 e4;
};

struct uea_softc {
	struct usb_device *usb_dev;
	struct usbatm_data *usbatm;

	int modem_index;
	unsigned int driver_info;
	int annex;
#define ANNEXA 0
#define ANNEXB 1

	int booting;
	int reset;

	wait_queue_head_t sync_q;

	struct task_struct *kthread;
	u32 data;
	u32 data1;

	int cmv_ack;
	union cmv_dsc cmv_dsc;

	struct work_struct task;
	u16 pageno;
	u16 ovl;

	const struct firmware *dsp_firm;
	struct urb *urb_int;

	void (*dispatch_cmv)(struct uea_softc *, struct intr_pkt *);
	void (*schedule_load_page)(struct uea_softc *, struct intr_pkt *);
	int (*stat)(struct uea_softc *);
	int (*send_cmvs)(struct uea_softc *);

	/* keep in sync with eaglectl */
	struct uea_stats {
		struct {
			u32 state;
			u32 flags;
			u32 mflags;
			u32 vidcpe;
			u32 vidco;
			u32 dsrate;
			u32 usrate;
			u32 dsunc;
			u32 usunc;
			u32 dscorr;
			u32 uscorr;
			u32 txflow;
			u32 rxflow;
			u32 usattenuation;
			u32 dsattenuation;
			u32 dsmargin;
			u32 usmargin;
			u32 firmid;
		} phy;
	} stats;
};

/*
 * Elsa IDs
 */
#define ELSA_VID		0x05CC
#define ELSA_PID_PSTFIRM	0x3350
#define ELSA_PID_PREFIRM	0x3351

#define ELSA_PID_A_PREFIRM	0x3352
#define ELSA_PID_A_PSTFIRM	0x3353
#define ELSA_PID_B_PREFIRM	0x3362
#define ELSA_PID_B_PSTFIRM	0x3363

/*
 * Devolo IDs : pots if (pid & 0x10)
 */
#define DEVOLO_VID			0x1039
#define DEVOLO_EAGLE_I_A_PID_PSTFIRM	0x2110
#define DEVOLO_EAGLE_I_A_PID_PREFIRM	0x2111

#define DEVOLO_EAGLE_I_B_PID_PSTFIRM	0x2100
#define DEVOLO_EAGLE_I_B_PID_PREFIRM	0x2101

#define DEVOLO_EAGLE_II_A_PID_PSTFIRM	0x2130
#define DEVOLO_EAGLE_II_A_PID_PREFIRM	0x2131

#define DEVOLO_EAGLE_II_B_PID_PSTFIRM	0x2120
#define DEVOLO_EAGLE_II_B_PID_PREFIRM	0x2121

/*
 * Reference design USB IDs
 */
#define ANALOG_VID		0x1110
#define ADI930_PID_PREFIRM	0x9001
#define ADI930_PID_PSTFIRM	0x9000

#define EAGLE_I_PID_PREFIRM	0x9010	/* Eagle I */
#define EAGLE_I_PID_PSTFIRM	0x900F	/* Eagle I */

#define EAGLE_IIC_PID_PREFIRM	0x9024	/* Eagle IIC */
#define EAGLE_IIC_PID_PSTFIRM	0x9023	/* Eagle IIC */

#define EAGLE_II_PID_PREFIRM	0x9022	/* Eagle II */
#define EAGLE_II_PID_PSTFIRM	0x9021	/* Eagle II */

#define EAGLE_III_PID_PREFIRM	0x9032	/* Eagle III */
#define EAGLE_III_PID_PSTFIRM	0x9031	/* Eagle III */

#define EAGLE_IV_PID_PREFIRM	0x9042  /* Eagle IV */
#define EAGLE_IV_PID_PSTFIRM	0x9041  /* Eagle IV */

/*
 * USR USB IDs
 */
#define USR_VID			0x0BAF
#define MILLER_A_PID_PREFIRM	0x00F2
#define MILLER_A_PID_PSTFIRM	0x00F1
#define MILLER_B_PID_PREFIRM	0x00FA
#define MILLER_B_PID_PSTFIRM	0x00F9
#define HEINEKEN_A_PID_PREFIRM	0x00F6
#define HEINEKEN_A_PID_PSTFIRM	0x00F5
#define HEINEKEN_B_PID_PREFIRM	0x00F8
#define HEINEKEN_B_PID_PSTFIRM	0x00F7

#define PREFIRM 0
#define PSTFIRM (1<<7)
#define AUTO_ANNEX_A (1<<8)
#define AUTO_ANNEX_B (1<<9)

enum {
	ADI930 = 0,
	EAGLE_I,
	EAGLE_II,
	EAGLE_III,
	EAGLE_IV
};

/* macros for both struct usb_device_id and struct uea_softc */
#define UEA_IS_PREFIRM(x) \
	(!((x)->driver_info & PSTFIRM))
#define UEA_CHIP_VERSION(x) \
	((x)->driver_info & 0xf)

#define IS_ISDN(x) \
	((x)->annex & ANNEXB)

#define INS_TO_USBDEV(ins) (ins->usb_dev)

#define GET_STATUS(data) \
	((data >> 8) & 0xf)

#define IS_OPERATIONAL(sc) \
	((UEA_CHIP_VERSION(sc) != EAGLE_IV) ? \
	(GET_STATUS(sc->stats.phy.state) == 2) : \
	(sc->stats.phy.state == 7))

/*
 * Set of macros to handle unaligned data in the firmware blob.
 * The FW_GET_BYTE() macro is provided only for consistency.
 */

#define FW_GET_BYTE(p) (*((__u8 *) (p)))

#define FW_DIR "ueagle-atm/"
#define EAGLE_FIRMWARE FW_DIR "eagle.fw"
#define ADI930_FIRMWARE FW_DIR "adi930.fw"
#define EAGLE_I_FIRMWARE FW_DIR "eagleI.fw"
#define EAGLE_II_FIRMWARE FW_DIR "eagleII.fw"
#define EAGLE_III_FIRMWARE FW_DIR "eagleIII.fw"
#define EAGLE_IV_FIRMWARE FW_DIR "eagleIV.fw"

#define DSP4I_FIRMWARE FW_DIR "DSP4i.bin"
#define DSP4P_FIRMWARE FW_DIR "DSP4p.bin"
#define DSP9I_FIRMWARE FW_DIR "DSP9i.bin"
#define DSP9P_FIRMWARE FW_DIR "DSP9p.bin"
#define DSPEI_FIRMWARE FW_DIR "DSPei.bin"
#define DSPEP_FIRMWARE FW_DIR "DSPep.bin"
#define FPGA930_FIRMWARE FW_DIR "930-fpga.bin"

#define CMV4P_FIRMWARE FW_DIR "CMV4p.bin"
#define CMV4PV2_FIRMWARE FW_DIR "CMV4p.bin.v2"
#define CMV4I_FIRMWARE FW_DIR "CMV4i.bin"
#define CMV4IV2_FIRMWARE FW_DIR "CMV4i.bin.v2"
#define CMV9P_FIRMWARE FW_DIR "CMV9p.bin"
#define CMV9PV2_FIRMWARE FW_DIR "CMV9p.bin.v2"
#define CMV9I_FIRMWARE FW_DIR "CMV9i.bin"
#define CMV9IV2_FIRMWARE FW_DIR "CMV9i.bin.v2"
#define CMVEP_FIRMWARE FW_DIR "CMVep.bin"
#define CMVEPV2_FIRMWARE FW_DIR "CMVep.bin.v2"
#define CMVEI_FIRMWARE FW_DIR "CMVei.bin"
#define CMVEIV2_FIRMWARE FW_DIR "CMVei.bin.v2"

#define UEA_FW_NAME_MAX 30
#define NB_MODEM 4

#define BULK_TIMEOUT 300
#define CTRL_TIMEOUT 1000

#define ACK_TIMEOUT msecs_to_jiffies(3000)

#define UEA_INTR_IFACE_NO	0
#define UEA_US_IFACE_NO		1
#define UEA_DS_IFACE_NO		2

#define FASTEST_ISO_INTF	8

#define UEA_BULK_DATA_PIPE	0x02
#define UEA_IDMA_PIPE		0x04
#define UEA_INTR_PIPE		0x04
#define UEA_ISO_DATA_PIPE	0x08

#define UEA_E1_SET_BLOCK	0x0001
#define UEA_E4_SET_BLOCK	0x002c
#define UEA_SET_MODE		0x0003
#define UEA_SET_2183_DATA	0x0004
#define UEA_SET_TIMEOUT		0x0011

#define UEA_LOOPBACK_OFF	0x0002
#define UEA_LOOPBACK_ON		0x0003
#define UEA_BOOT_IDMA		0x0006
#define UEA_START_RESET		0x0007
#define UEA_END_RESET		0x0008

#define UEA_SWAP_MAILBOX	(0x3fcd | 0x4000)
#define UEA_MPTX_START		(0x3fce | 0x4000)
#define UEA_MPTX_MAILBOX	(0x3fd6 | 0x4000)
#define UEA_MPRX_MAILBOX	(0x3fdf | 0x4000)

/* block information in eagle4 dsp firmware  */
struct block_index {
	__le32 PageOffset;
	__le32 NotLastBlock;
	__le32 dummy;
	__le32 PageSize;
	__le32 PageAddress;
	__le16 dummy1;
	__le16 PageNumber;
} __packed;

#define E4_IS_BOOT_PAGE(PageSize) ((le32_to_cpu(PageSize)) & 0x80000000)
#define E4_PAGE_BYTES(PageSize) ((le32_to_cpu(PageSize) & 0x7fffffff) * 4)

#define E4_L1_STRING_HEADER 0x10
#define E4_MAX_PAGE_NUMBER 0x58
#define E4_NO_SWAPPAGE_HEADERS 0x31

/* l1_code is eagle4 dsp firmware format */
struct l1_code {
	u8 string_header[E4_L1_STRING_HEADER];
	u8 page_number_to_block_index[E4_MAX_PAGE_NUMBER];
	struct block_index page_header[E4_NO_SWAPPAGE_HEADERS];
	u8 code[0];
} __packed;

/* structures describing a block within a DSP page */
struct block_info_e1 {
	__le16 wHdr;
	__le16 wAddress;
	__le16 wSize;
	__le16 wOvlOffset;
	__le16 wOvl;		/* overlay */
	__le16 wLast;
} __packed;
#define E1_BLOCK_INFO_SIZE 12

struct block_info_e4 {
	__be16 wHdr;
	__u8 bBootPage;
	__u8 bPageNumber;
	__be32 dwSize;
	__be32 dwAddress;
	__be16 wReserved;
} __packed;
#define E4_BLOCK_INFO_SIZE 14

#define UEA_BIHDR 0xabcd
#define UEA_RESERVED 0xffff

/* constants describing cmv type */
#define E1_PREAMBLE 0x535c
#define E1_MODEMTOHOST 0x01
#define E1_HOSTTOMODEM 0x10

#define E1_MEMACCESS 0x1
#define E1_ADSLDIRECTIVE 0x7
#define E1_FUNCTION_TYPE(f) ((f) >> 4)
#define E1_FUNCTION_SUBTYPE(f) ((f) & 0x0f)

#define E4_MEMACCESS 0
#define E4_ADSLDIRECTIVE 0xf
#define E4_FUNCTION_TYPE(f) ((f) >> 8)
#define E4_FUNCTION_SIZE(f) ((f) & 0x0f)
#define E4_FUNCTION_SUBTYPE(f) (((f) >> 4) & 0x0f)

/* for MEMACCESS */
#define E1_REQUESTREAD	0x0
#define E1_REQUESTWRITE	0x1
#define E1_REPLYREAD	0x2
#define E1_REPLYWRITE	0x3

#define E4_REQUESTREAD	0x0
#define E4_REQUESTWRITE	0x4
#define E4_REPLYREAD	(E4_REQUESTREAD | 1)
#define E4_REPLYWRITE	(E4_REQUESTWRITE | 1)

/* for ADSLDIRECTIVE */
#define E1_KERNELREADY 0x0
#define E1_MODEMREADY  0x1

#define E4_KERNELREADY 0x0
#define E4_MODEMREADY  0x1

#define E1_MAKEFUNCTION(t, s) (((t) & 0xf) << 4 | ((s) & 0xf))
#define E4_MAKEFUNCTION(t, st, s) (((t) & 0xf) << 8 | \
	((st) & 0xf) << 4 | ((s) & 0xf))

#define E1_MAKESA(a, b, c, d)						\
	(((c) & 0xff) << 24 |						\
	 ((d) & 0xff) << 16 |						\
	 ((a) & 0xff) << 8  |						\
	 ((b) & 0xff))

#define E1_GETSA1(a) ((a >> 8) & 0xff)
#define E1_GETSA2(a) (a & 0xff)
#define E1_GETSA3(a) ((a >> 24) & 0xff)
#define E1_GETSA4(a) ((a >> 16) & 0xff)

#define E1_SA_CNTL E1_MAKESA('C', 'N', 'T', 'L')
#define E1_SA_DIAG E1_MAKESA('D', 'I', 'A', 'G')
#define E1_SA_INFO E1_MAKESA('I', 'N', 'F', 'O')
#define E1_SA_OPTN E1_MAKESA('O', 'P', 'T', 'N')
#define E1_SA_RATE E1_MAKESA('R', 'A', 'T', 'E')
#define E1_SA_STAT E1_MAKESA('S', 'T', 'A', 'T')

#define E4_SA_CNTL 1
#define E4_SA_STAT 2
#define E4_SA_INFO 3
#define E4_SA_TEST 4
#define E4_SA_OPTN 5
#define E4_SA_RATE 6
#define E4_SA_DIAG 7
#define E4_SA_CNFG 8

/* structures representing a CMV (Configuration and Management Variable) */
struct cmv_e1 {
	__le16 wPreamble;
	__u8 bDirection;
	__u8 bFunction;
	__le16 wIndex;
	__le32 dwSymbolicAddress;
	__le16 wOffsetAddress;
	__le32 dwData;
} __packed;

struct cmv_e4 {
	__be16 wGroup;
	__be16 wFunction;
	__be16 wOffset;
	__be16 wAddress;
	__be32 dwData[6];
} __packed;

/* structures representing swap information */
struct swap_info_e1 {
	__u8 bSwapPageNo;
	__u8 bOvl;		/* overlay */
} __packed;

struct swap_info_e4 {
	__u8 bSwapPageNo;
} __packed;

/* structures representing interrupt data */
#define e1_bSwapPageNo	u.e1.s1.swapinfo.bSwapPageNo
#define e1_bOvl		u.e1.s1.swapinfo.bOvl
#define e4_bSwapPageNo  u.e4.s1.swapinfo.bSwapPageNo

#define INT_LOADSWAPPAGE 0x0001
#define INT_INCOMINGCMV  0x0002

union intr_data_e1 {
	struct {
		struct swap_info_e1 swapinfo;
		__le16 wDataSize;
	} __packed s1;
	struct {
		struct cmv_e1 cmv;
		__le16 wDataSize;
	} __packed s2;
} __packed;

union intr_data_e4 {
	struct {
		struct swap_info_e4 swapinfo;
		__le16 wDataSize;
	} __packed s1;
	struct {
		struct cmv_e4 cmv;
		__le16 wDataSize;
	} __packed s2;
} __packed;

struct intr_pkt {
	__u8 bType;
	__u8 bNotification;
	__le16 wValue;
	__le16 wIndex;
	__le16 wLength;
	__le16 wInterrupt;
	union {
		union intr_data_e1 e1;
		union intr_data_e4 e4;
	} u;
} __packed;

#define E1_INTR_PKT_SIZE 28
#define E4_INTR_PKT_SIZE 64

static struct usb_driver uea_driver;
static DEFINE_MUTEX(uea_mutex);
static const char * const chip_name[] = {
	"ADI930", "Eagle I", "Eagle II", "Eagle III", "Eagle IV"};

static int modem_index;
static unsigned int debug;
static unsigned int altsetting[NB_MODEM] = {
				[0 ... (NB_MODEM - 1)] = FASTEST_ISO_INTF};
static bool sync_wait[NB_MODEM];
static char *cmv_file[NB_MODEM];
static int annex[NB_MODEM];

module_param(debug, uint, 0644);
MODULE_PARM_DESC(debug, "module debug level (0=off,1=on,2=verbose)");
module_param_array(altsetting, uint, NULL, 0644);
MODULE_PARM_DESC(altsetting, "alternate setting for incoming traffic: 0=bulk, "
			     "1=isoc slowest, ... , 8=isoc fastest (default)");
module_param_array(sync_wait, bool, NULL, 0644);
MODULE_PARM_DESC(sync_wait, "wait the synchronisation before starting ATM");
module_param_array(cmv_file, charp, NULL, 0644);
MODULE_PARM_DESC(cmv_file,
		"file name with configuration and management variables");
module_param_array(annex, uint, NULL, 0644);
MODULE_PARM_DESC(annex,
		"manually set annex a/b (0=auto, 1=annex a, 2=annex b)");

#define uea_wait(sc, cond, timeo) \
({ \
	int _r = wait_event_interruptible_timeout(sc->sync_q, \
			(cond) || kthread_should_stop(), timeo); \
	if (kthread_should_stop()) \
		_r = -ENODEV; \
	_r; \
})

#define UPDATE_ATM_STAT(type, val) \
	do { \
		if (sc->usbatm->atm_dev) \
			sc->usbatm->atm_dev->type = val; \
	} while (0)

#define UPDATE_ATM_SIGNAL(val) \
	do { \
		if (sc->usbatm->atm_dev) \
			atm_dev_signal_change(sc->usbatm->atm_dev, val); \
	} while (0)


/* Firmware loading */
#define LOAD_INTERNAL     0xA0
#define F8051_USBCS       0x7f92

/**
 * uea_send_modem_cmd - Send a command for pre-firmware devices.
 */
static int uea_send_modem_cmd(struct usb_device *usb,
			      u16 addr, u16 size, const u8 *buff)
{
	int ret = -ENOMEM;
	u8 *xfer_buff;

	xfer_buff = kmemdup(buff, size, GFP_KERNEL);
	if (xfer_buff) {
		ret = usb_control_msg(usb,
				      usb_sndctrlpipe(usb, 0),
				      LOAD_INTERNAL,
				      USB_DIR_OUT | USB_TYPE_VENDOR |
				      USB_RECIP_DEVICE, addr, 0, xfer_buff,
				      size, CTRL_TIMEOUT);
		kfree(xfer_buff);
	}

	if (ret < 0)
		return ret;

	return (ret == size) ? 0 : -EIO;
}

static void uea_upload_pre_firmware(const struct firmware *fw_entry,
								void *context)
{
	struct usb_device *usb = context;
	const u8 *pfw;
	u8 value;
	u32 crc = 0;
	int ret, size;

	uea_enters(usb);
	if (!fw_entry) {
		uea_err(usb, "firmware is not available\n");
		goto err;
	}

	pfw = fw_entry->data;
	size = fw_entry->size;
	if (size < 4)
		goto err_fw_corrupted;

	crc = get_unaligned_le32(pfw);
	pfw += 4;
	size -= 4;
	if (crc32_be(0, pfw, size) != crc)
		goto err_fw_corrupted;

	/*
	 * Start to upload firmware : send reset
	 */
	value = 1;
	ret = uea_send_modem_cmd(usb, F8051_USBCS, sizeof(value), &value);

	if (ret < 0) {
		uea_err(usb, "modem reset failed with error %d\n", ret);
		goto err;
	}

	while (size > 3) {
		u8 len = FW_GET_BYTE(pfw);
		u16 add = get_unaligned_le16(pfw + 1);

		size -= len + 3;
		if (size < 0)
			goto err_fw_corrupted;

		ret = uea_send_modem_cmd(usb, add, len, pfw + 3);
		if (ret < 0) {
			uea_err(usb, "uploading firmware data failed "
					"with error %d\n", ret);
			goto err;
		}
		pfw += len + 3;
	}

	if (size != 0)
		goto err_fw_corrupted;

	/*
	 * Tell the modem we finish : de-assert reset
	 */
	value = 0;
	ret = uea_send_modem_cmd(usb, F8051_USBCS, 1, &value);
	if (ret < 0)
		uea_err(usb, "modem de-assert failed with error %d\n", ret);
	else
		uea_info(usb, "firmware uploaded\n");

	goto err;

err_fw_corrupted:
	uea_err(usb, "firmware is corrupted\n");
err:
	release_firmware(fw_entry);
	uea_leaves(usb);
}

/**
 * uea_load_firmware - Load usb firmware for pre-firmware devices.
 */
static int uea_load_firmware(struct usb_device *usb, unsigned int ver)
{
	int ret;
	char *fw_name = EAGLE_FIRMWARE;

	uea_enters(usb);
	uea_info(usb, "pre-firmware device, uploading firmware\n");

	switch (ver) {
	case ADI930:
		fw_name = ADI930_FIRMWARE;
		break;
	case EAGLE_I:
		fw_name = EAGLE_I_FIRMWARE;
		break;
	case EAGLE_II:
		fw_name = EAGLE_II_FIRMWARE;
		break;
	case EAGLE_III:
		fw_name = EAGLE_III_FIRMWARE;
		break;
	case EAGLE_IV:
		fw_name = EAGLE_IV_FIRMWARE;
		break;
	}

	ret = request_firmware_nowait(THIS_MODULE, 1, fw_name, &usb->dev,
					GFP_KERNEL, usb,
					uea_upload_pre_firmware);
	if (ret)
		uea_err(usb, "firmware %s is not available\n", fw_name);
	else
		uea_info(usb, "loading firmware %s\n", fw_name);

	uea_leaves(usb);
	return ret;
}

/* modem management : dsp firmware, send/read CMV, monitoring statistic
 */

/*
 * Make sure that the DSP code provided is safe to use.
 */
static int check_dsp_e1(const u8 *dsp, unsigned int len)
{
	u8 pagecount, blockcount;
	u16 blocksize;
	u32 pageoffset;
	unsigned int i, j, p, pp;

	pagecount = FW_GET_BYTE(dsp);
	p = 1;

	/* enough space for page offsets? */
	if (p + 4 * pagecount > len)
		return 1;

	for (i = 0; i < pagecount; i++) {

		pageoffset = get_unaligned_le32(dsp + p);
		p += 4;

		if (pageoffset == 0)
			continue;

		/* enough space for blockcount? */
		if (pageoffset >= len)
			return 1;

		pp = pageoffset;
		blockcount = FW_GET_BYTE(dsp + pp);
		pp += 1;

		for (j = 0; j < blockcount; j++) {

			/* enough space for block header? */
			if (pp + 4 > len)
				return 1;

			pp += 2;	/* skip blockaddr */
			blocksize = get_unaligned_le16(dsp + pp);
			pp += 2;

			/* enough space for block data? */
			if (pp + blocksize > len)
				return 1;

			pp += blocksize;
		}
	}

	return 0;
}

static int check_dsp_e4(const u8 *dsp, int len)
{
	int i;
	struct l1_code *p = (struct l1_code *) dsp;
	unsigned int sum = p->code - dsp;

	if (len < sum)
		return 1;

	if (strcmp("STRATIPHY ANEXA", p->string_header) != 0 &&
	    strcmp("STRATIPHY ANEXB", p->string_header) != 0)
		return 1;

	for (i = 0; i < E4_MAX_PAGE_NUMBER; i++) {
		struct block_index *blockidx;
		u8 blockno = p->page_number_to_block_index[i];
		if (blockno >= E4_NO_SWAPPAGE_HEADERS)
			continue;

		do {
			u64 l;

			if (blockno >= E4_NO_SWAPPAGE_HEADERS)
				return 1;

			blockidx = &p->page_header[blockno++];
			if ((u8 *)(blockidx + 1) - dsp  >= len)
				return 1;

			if (le16_to_cpu(blockidx->PageNumber) != i)
				return 1;

			l = E4_PAGE_BYTES(blockidx->PageSize);
			sum += l;
			l += le32_to_cpu(blockidx->PageOffset);
			if (l > len)
				return 1;

		/* zero is zero regardless endianes */
		} while (blockidx->NotLastBlock);
	}

	return (sum == len) ? 0 : 1;
}

/*
 * send data to the idma pipe
 * */
static int uea_idma_write(struct uea_softc *sc, const void *data, u32 size)
{
	int ret = -ENOMEM;
	u8 *xfer_buff;
	int bytes_read;

	xfer_buff = kmemdup(data, size, GFP_KERNEL);
	if (!xfer_buff) {
		uea_err(INS_TO_USBDEV(sc), "can't allocate xfer_buff\n");
		return ret;
	}

	ret = usb_bulk_msg(sc->usb_dev,
			 usb_sndbulkpipe(sc->usb_dev, UEA_IDMA_PIPE),
			 xfer_buff, size, &bytes_read, BULK_TIMEOUT);

	kfree(xfer_buff);
	if (ret < 0)
		return ret;
	if (size != bytes_read) {
		uea_err(INS_TO_USBDEV(sc), "size != bytes_read %d %d\n", size,
		       bytes_read);
		return -EIO;
	}

	return 0;
}

static int request_dsp(struct uea_softc *sc)
{
	int ret;
	char *dsp_name;

	if (UEA_CHIP_VERSION(sc) == EAGLE_IV) {
		if (IS_ISDN(sc))
			dsp_name = DSP4I_FIRMWARE;
		else
			dsp_name = DSP4P_FIRMWARE;
	} else if (UEA_CHIP_VERSION(sc) == ADI930) {
		if (IS_ISDN(sc))
			dsp_name = DSP9I_FIRMWARE;
		else
			dsp_name = DSP9P_FIRMWARE;
	} else {
		if (IS_ISDN(sc))
			dsp_name = DSPEI_FIRMWARE;
		else
			dsp_name = DSPEP_FIRMWARE;
	}

	ret = request_firmware(&sc->dsp_firm, dsp_name, &sc->usb_dev->dev);
	if (ret < 0) {
		uea_err(INS_TO_USBDEV(sc),
		       "requesting firmware %s failed with error %d\n",
			dsp_name, ret);
		return ret;
	}

	if (UEA_CHIP_VERSION(sc) == EAGLE_IV)
		ret = check_dsp_e4(sc->dsp_firm->data, sc->dsp_firm->size);
	else
		ret = check_dsp_e1(sc->dsp_firm->data, sc->dsp_firm->size);

	if (ret) {
		uea_err(INS_TO_USBDEV(sc), "firmware %s is corrupted\n",
		       dsp_name);
		release_firmware(sc->dsp_firm);
		sc->dsp_firm = NULL;
		return -EILSEQ;
	}

	return 0;
}

/*
 * The uea_load_page() function must be called within a process context
 */
static void uea_load_page_e1(struct work_struct *work)
{
	struct uea_softc *sc = container_of(work, struct uea_softc, task);
	u16 pageno = sc->pageno;
	u16 ovl = sc->ovl;
	struct block_info_e1 bi;

	const u8 *p;
	u8 pagecount, blockcount;
	u16 blockaddr, blocksize;
	u32 pageoffset;
	int i;

	/* reload firmware when reboot start and it's loaded already */
	if (ovl == 0 && pageno == 0) {
		release_firmware(sc->dsp_firm);
		sc->dsp_firm = NULL;
	}

	if (sc->dsp_firm == NULL && request_dsp(sc) < 0)
		return;

	p = sc->dsp_firm->data;
	pagecount = FW_GET_BYTE(p);
	p += 1;

	if (pageno >= pagecount)
		goto bad1;

	p += 4 * pageno;
	pageoffset = get_unaligned_le32(p);

	if (pageoffset == 0)
		goto bad1;

	p = sc->dsp_firm->data + pageoffset;
	blockcount = FW_GET_BYTE(p);
	p += 1;

	uea_dbg(INS_TO_USBDEV(sc),
	       "sending %u blocks for DSP page %u\n", blockcount, pageno);

	bi.wHdr = cpu_to_le16(UEA_BIHDR);
	bi.wOvl = cpu_to_le16(ovl);
	bi.wOvlOffset = cpu_to_le16(ovl | 0x8000);

	for (i = 0; i < blockcount; i++) {
		blockaddr = get_unaligned_le16(p);
		p += 2;

		blocksize = get_unaligned_le16(p);
		p += 2;

		bi.wSize = cpu_to_le16(blocksize);
		bi.wAddress = cpu_to_le16(blockaddr);
		bi.wLast = cpu_to_le16((i == blockcount - 1) ? 1 : 0);

		/* send block info through the IDMA pipe */
		if (uea_idma_write(sc, &bi, E1_BLOCK_INFO_SIZE))
			goto bad2;

		/* send block data through the IDMA pipe */
		if (uea_idma_write(sc, p, blocksize))
			goto bad2;

		p += blocksize;
	}

	return;

bad2:
	uea_err(INS_TO_USBDEV(sc), "sending DSP block %u failed\n", i);
	return;
bad1:
	uea_err(INS_TO_USBDEV(sc), "invalid DSP page %u requested\n", pageno);
}

static void __uea_load_page_e4(struct uea_softc *sc, u8 pageno, int boot)
{
	struct block_info_e4 bi;
	struct block_index *blockidx;
	struct l1_code *p = (struct l1_code *) sc->dsp_firm->data;
	u8 blockno = p->page_number_to_block_index[pageno];

	bi.wHdr = cpu_to_be16(UEA_BIHDR);
	bi.bBootPage = boot;
	bi.bPageNumber = pageno;
	bi.wReserved = cpu_to_be16(UEA_RESERVED);

	do {
		const u8 *blockoffset;
		unsigned int blocksize;

		blockidx = &p->page_header[blockno];
		blocksize = E4_PAGE_BYTES(blockidx->PageSize);
		blockoffset = sc->dsp_firm->data + le32_to_cpu(
							blockidx->PageOffset);

		bi.dwSize = cpu_to_be32(blocksize);
		bi.dwAddress = cpu_to_be32(le32_to_cpu(blockidx->PageAddress));

		uea_dbg(INS_TO_USBDEV(sc),
			"sending block %u for DSP page "
			"%u size %u address %x\n",
			blockno, pageno, blocksize,
			le32_to_cpu(blockidx->PageAddress));

		/* send block info through the IDMA pipe */
		if (uea_idma_write(sc, &bi, E4_BLOCK_INFO_SIZE))
			goto bad;

		/* send block data through the IDMA pipe */
		if (uea_idma_write(sc, blockoffset, blocksize))
			goto bad;

		blockno++;
	} while (blockidx->NotLastBlock);

	return;

bad:
	uea_err(INS_TO_USBDEV(sc), "sending DSP block %u failed\n", blockno);
	return;
}

static void uea_load_page_e4(struct work_struct *work)
{
	struct uea_softc *sc = container_of(work, struct uea_softc, task);
	u8 pageno = sc->pageno;
	int i;
	struct block_info_e4 bi;
	struct l1_code *p;

	uea_dbg(INS_TO_USBDEV(sc), "sending DSP page %u\n", pageno);

	/* reload firmware when reboot start and it's loaded already */
	if (pageno == 0) {
		release_firmware(sc->dsp_firm);
		sc->dsp_firm = NULL;
	}

	if (sc->dsp_firm == NULL && request_dsp(sc) < 0)
		return;

	p = (struct l1_code *) sc->dsp_firm->data;
	if (pageno >= le16_to_cpu(p->page_header[0].PageNumber)) {
		uea_err(INS_TO_USBDEV(sc), "invalid DSP "
						"page %u requested\n", pageno);
		return;
	}

	if (pageno != 0) {
		__uea_load_page_e4(sc, pageno, 0);
		return;
	}

	uea_dbg(INS_TO_USBDEV(sc),
	       "sending Main DSP page %u\n", p->page_header[0].PageNumber);

	for (i = 0; i < le16_to_cpu(p->page_header[0].PageNumber); i++) {
		if (E4_IS_BOOT_PAGE(p->page_header[i].PageSize))
			__uea_load_page_e4(sc, i, 1);
	}

	uea_dbg(INS_TO_USBDEV(sc) , "sending start bi\n");

	bi.wHdr = cpu_to_be16(UEA_BIHDR);
	bi.bBootPage = 0;
	bi.bPageNumber = 0xff;
	bi.wReserved = cpu_to_be16(UEA_RESERVED);
	bi.dwSize = cpu_to_be32(E4_PAGE_BYTES(p->page_header[0].PageSize));
	bi.dwAddress = cpu_to_be32(le32_to_cpu(p->page_header[0].PageAddress));

	/* send block info through the IDMA pipe */
	if (uea_idma_write(sc, &bi, E4_BLOCK_INFO_SIZE))
		uea_err(INS_TO_USBDEV(sc), "sending DSP start bi failed\n");
}

static inline void wake_up_cmv_ack(struct uea_softc *sc)
{
	BUG_ON(sc->cmv_ack);
	sc->cmv_ack = 1;
	wake_up(&sc->sync_q);
}

static inline int wait_cmv_ack(struct uea_softc *sc)
{
	int ret = uea_wait(sc, sc->cmv_ack , ACK_TIMEOUT);

	sc->cmv_ack = 0;

	uea_dbg(INS_TO_USBDEV(sc), "wait_event_timeout : %d ms\n",
			jiffies_to_msecs(ret));

	if (ret < 0)
		return ret;

	return (ret == 0) ? -ETIMEDOUT : 0;
}

#define UCDC_SEND_ENCAPSULATED_COMMAND 0x00

static int uea_request(struct uea_softc *sc,
		u16 value, u16 index, u16 size, const void *data)
{
	u8 *xfer_buff;
	int ret = -ENOMEM;

	xfer_buff = kmemdup(data, size, GFP_KERNEL);
	if (!xfer_buff) {
		uea_err(INS_TO_USBDEV(sc), "can't allocate xfer_buff\n");
		return ret;
	}

	ret = usb_control_msg(sc->usb_dev, usb_sndctrlpipe(sc->usb_dev, 0),
			      UCDC_SEND_ENCAPSULATED_COMMAND,
			      USB_DIR_OUT | USB_TYPE_VENDOR | USB_RECIP_DEVICE,
			      value, index, xfer_buff, size, CTRL_TIMEOUT);

	kfree(xfer_buff);
	if (ret < 0) {
		uea_err(INS_TO_USBDEV(sc), "usb_control_msg error %d\n", ret);
		return ret;
	}

	if (ret != size) {
		uea_err(INS_TO_USBDEV(sc),
		       "usb_control_msg send only %d bytes (instead of %d)\n",
		       ret, size);
		return -EIO;
	}

	return 0;
}

static int uea_cmv_e1(struct uea_softc *sc,
		u8 function, u32 address, u16 offset, u32 data)
{
	struct cmv_e1 cmv;
	int ret;

	uea_enters(INS_TO_USBDEV(sc));
	uea_vdbg(INS_TO_USBDEV(sc), "Function : %d-%d, Address : %c%c%c%c, "
			"offset : 0x%04x, data : 0x%08x\n",
			E1_FUNCTION_TYPE(function),
			E1_FUNCTION_SUBTYPE(function),
			E1_GETSA1(address), E1_GETSA2(address),
			E1_GETSA3(address),
			E1_GETSA4(address), offset, data);

	/* we send a request, but we expect a reply */
	sc->cmv_dsc.e1.function = function | 0x2;
	sc->cmv_dsc.e1.idx++;
	sc->cmv_dsc.e1.address = address;
	sc->cmv_dsc.e1.offset = offset;

	cmv.wPreamble = cpu_to_le16(E1_PREAMBLE);
	cmv.bDirection = E1_HOSTTOMODEM;
	cmv.bFunction = function;
	cmv.wIndex = cpu_to_le16(sc->cmv_dsc.e1.idx);
	put_unaligned_le32(address, &cmv.dwSymbolicAddress);
	cmv.wOffsetAddress = cpu_to_le16(offset);
	put_unaligned_le32(data >> 16 | data << 16, &cmv.dwData);

	ret = uea_request(sc, UEA_E1_SET_BLOCK, UEA_MPTX_START,
							sizeof(cmv), &cmv);
	if (ret < 0)
		return ret;
	ret = wait_cmv_ack(sc);
	uea_leaves(INS_TO_USBDEV(sc));
	return ret;
}

static int uea_cmv_e4(struct uea_softc *sc,
		u16 function, u16 group, u16 address, u16 offset, u32 data)
{
	struct cmv_e4 cmv;
	int ret;

	uea_enters(INS_TO_USBDEV(sc));
	memset(&cmv, 0, sizeof(cmv));

	uea_vdbg(INS_TO_USBDEV(sc), "Function : %d-%d, Group : 0x%04x, "
		 "Address : 0x%04x, offset : 0x%04x, data : 0x%08x\n",
		 E4_FUNCTION_TYPE(function), E4_FUNCTION_SUBTYPE(function),
		 group, address, offset, data);

	/* we send a request, but we expect a reply */
	sc->cmv_dsc.e4.function = function | (0x1 << 4);
	sc->cmv_dsc.e4.offset = offset;
	sc->cmv_dsc.e4.address = address;
	sc->cmv_dsc.e4.group = group;

	cmv.wFunction = cpu_to_be16(function);
	cmv.wGroup = cpu_to_be16(group);
	cmv.wAddress = cpu_to_be16(address);
	cmv.wOffset = cpu_to_be16(offset);
	cmv.dwData[0] = cpu_to_be32(data);

	ret = uea_request(sc, UEA_E4_SET_BLOCK, UEA_MPTX_START,
							sizeof(cmv), &cmv);
	if (ret < 0)
		return ret;
	ret = wait_cmv_ack(sc);
	uea_leaves(INS_TO_USBDEV(sc));
	return ret;
}

static inline int uea_read_cmv_e1(struct uea_softc *sc,
		u32 address, u16 offset, u32 *data)
{
	int ret = uea_cmv_e1(sc, E1_MAKEFUNCTION(E1_MEMACCESS, E1_REQUESTREAD),
			  address, offset, 0);
	if (ret < 0)
		uea_err(INS_TO_USBDEV(sc),
			"reading cmv failed with error %d\n", ret);
	else
		*data = sc->data;

	return ret;
}

static inline int uea_read_cmv_e4(struct uea_softc *sc,
		u8 size, u16 group, u16 address, u16 offset, u32 *data)
{
	int ret = uea_cmv_e4(sc, E4_MAKEFUNCTION(E4_MEMACCESS,
							E4_REQUESTREAD, size),
			  group, address, offset, 0);
	if (ret < 0)
		uea_err(INS_TO_USBDEV(sc),
			"reading cmv failed with error %d\n", ret);
	else {
		*data = sc->data;
		/* size is in 16-bit word quantities */
		if (size > 2)
			*(data + 1) = sc->data1;
	}
	return ret;
}

static inline int uea_write_cmv_e1(struct uea_softc *sc,
		u32 address, u16 offset, u32 data)
{
	int ret = uea_cmv_e1(sc, E1_MAKEFUNCTION(E1_MEMACCESS, E1_REQUESTWRITE),
			  address, offset, data);
	if (ret < 0)
		uea_err(INS_TO_USBDEV(sc),
			"writing cmv failed with error %d\n", ret);

	return ret;
}

static inline int uea_write_cmv_e4(struct uea_softc *sc,
		u8 size, u16 group, u16 address, u16 offset, u32 data)
{
	int ret = uea_cmv_e4(sc, E4_MAKEFUNCTION(E4_MEMACCESS,
							E4_REQUESTWRITE, size),
			  group, address, offset, data);
	if (ret < 0)
		uea_err(INS_TO_USBDEV(sc),
			"writing cmv failed with error %d\n", ret);

	return ret;
}

static void uea_set_bulk_timeout(struct uea_softc *sc, u32 dsrate)
{
	int ret;
	u16 timeout;

	/* in bulk mode the modem have problem with high rate
	 * changing internal timing could improve things, but the
	 * value is mysterious.
	 * ADI930 don't support it (-EPIPE error).
	 */

	if (UEA_CHIP_VERSION(sc) == ADI930 ||
	    altsetting[sc->modem_index] > 0 ||
	    sc->stats.phy.dsrate == dsrate)
		return;

	/* Original timming (1Mbit/s) from ADI (used in windows driver) */
	timeout = (dsrate <= 1024*1024) ? 0 : 1;
	ret = uea_request(sc, UEA_SET_TIMEOUT, timeout, 0, NULL);
	uea_info(INS_TO_USBDEV(sc), "setting new timeout %d%s\n",
		 timeout,  ret < 0 ? " failed" : "");

}

/*
 * Monitor the modem and update the stat
 * return 0 if everything is ok
 * return < 0 if an error occurs (-EAGAIN reboot needed)
 */
static int uea_stat_e1(struct uea_softc *sc)
{
	u32 data;
	int ret;

	uea_enters(INS_TO_USBDEV(sc));
	data = sc->stats.phy.state;

	ret = uea_read_cmv_e1(sc, E1_SA_STAT, 0, &sc->stats.phy.state);
	if (ret < 0)
		return ret;

	switch (GET_STATUS(sc->stats.phy.state)) {
	case 0:		/* not yet synchronized */
		uea_dbg(INS_TO_USBDEV(sc),
		       "modem not yet synchronized\n");
		return 0;

	case 1:		/* initialization */
		uea_dbg(INS_TO_USBDEV(sc), "modem initializing\n");
		return 0;

	case 2:		/* operational */
		uea_vdbg(INS_TO_USBDEV(sc), "modem operational\n");
		break;

	case 3:		/* fail ... */
		uea_info(INS_TO_USBDEV(sc), "modem synchronization failed"
					" (may be try other cmv/dsp)\n");
		return -EAGAIN;

	case 4 ... 6:	/* test state */
		uea_warn(INS_TO_USBDEV(sc),
				"modem in test mode - not supported\n");
		return -EAGAIN;

	case 7:		/* fast-retain ... */
		uea_info(INS_TO_USBDEV(sc), "modem in fast-retain mode\n");
		return 0;
	default:
		uea_err(INS_TO_USBDEV(sc), "modem invalid SW mode %d\n",
			GET_STATUS(sc->stats.phy.state));
		return -EAGAIN;
	}

	if (GET_STATUS(data) != 2) {
		uea_request(sc, UEA_SET_MODE, UEA_LOOPBACK_OFF, 0, NULL);
		uea_info(INS_TO_USBDEV(sc), "modem operational\n");

		/* release the dsp firmware as it is not needed until
		 * the next failure
		 */
		release_firmware(sc->dsp_firm);
		sc->dsp_firm = NULL;
	}

	/* always update it as atm layer could not be init when we switch to
	 * operational state
	 */
	UPDATE_ATM_SIGNAL(ATM_PHY_SIG_FOUND);

	/* wake up processes waiting for synchronization */
	wake_up(&sc->sync_q);

	ret = uea_read_cmv_e1(sc, E1_SA_DIAG, 2, &sc->stats.phy.flags);
	if (ret < 0)
		return ret;
	sc->stats.phy.mflags |= sc->stats.phy.flags;

	/* in case of a flags ( for example delineation LOSS (& 0x10)),
	 * we check the status again in order to detect the failure earlier
	 */
	if (sc->stats.phy.flags) {
		uea_dbg(INS_TO_USBDEV(sc), "Stat flag = 0x%x\n",
		       sc->stats.phy.flags);
		return 0;
	}

	ret = uea_read_cmv_e1(sc, E1_SA_RATE, 0, &data);
	if (ret < 0)
		return ret;

	uea_set_bulk_timeout(sc, (data >> 16) * 32);
	sc->stats.phy.dsrate = (data >> 16) * 32;
	sc->stats.phy.usrate = (data & 0xffff) * 32;
	UPDATE_ATM_STAT(link_rate, sc->stats.phy.dsrate * 1000 / 424);

	ret = uea_read_cmv_e1(sc, E1_SA_DIAG, 23, &data);
	if (ret < 0)
		return ret;
	sc->stats.phy.dsattenuation = (data & 0xff) / 2;

	ret = uea_read_cmv_e1(sc, E1_SA_DIAG, 47, &data);
	if (ret < 0)
		return ret;
	sc->stats.phy.usattenuation = (data & 0xff) / 2;

	ret = uea_read_cmv_e1(sc, E1_SA_DIAG, 25, &sc->stats.phy.dsmargin);
	if (ret < 0)
		return ret;

	ret = uea_read_cmv_e1(sc, E1_SA_DIAG, 49, &sc->stats.phy.usmargin);
	if (ret < 0)
		return ret;

	ret = uea_read_cmv_e1(sc, E1_SA_DIAG, 51, &sc->stats.phy.rxflow);
	if (ret < 0)
		return ret;

	ret = uea_read_cmv_e1(sc, E1_SA_DIAG, 52, &sc->stats.phy.txflow);
	if (ret < 0)
		return ret;

	ret = uea_read_cmv_e1(sc, E1_SA_DIAG, 54, &sc->stats.phy.dsunc);
	if (ret < 0)
		return ret;

	/* only for atu-c */
	ret = uea_read_cmv_e1(sc, E1_SA_DIAG, 58, &sc->stats.phy.usunc);
	if (ret < 0)
		return ret;

	ret = uea_read_cmv_e1(sc, E1_SA_DIAG, 53, &sc->stats.phy.dscorr);
	if (ret < 0)
		return ret;

	/* only for atu-c */
	ret = uea_read_cmv_e1(sc, E1_SA_DIAG, 57, &sc->stats.phy.uscorr);
	if (ret < 0)
		return ret;

	ret = uea_read_cmv_e1(sc, E1_SA_INFO, 8, &sc->stats.phy.vidco);
	if (ret < 0)
		return ret;

	ret = uea_read_cmv_e1(sc, E1_SA_INFO, 13, &sc->stats.phy.vidcpe);
	if (ret < 0)
		return ret;

	return 0;
}

static int uea_stat_e4(struct uea_softc *sc)
{
	u32 data;
	u32 tmp_arr[2];
	int ret;

	uea_enters(INS_TO_USBDEV(sc));
	data = sc->stats.phy.state;

	/* XXX only need to be done before operationnal... */
	ret = uea_read_cmv_e4(sc, 1, E4_SA_STAT, 0, 0, &sc->stats.phy.state);
	if (ret < 0)
		return ret;

	switch (sc->stats.phy.state) {
	case 0x0:	/* not yet synchronized */
	case 0x1:
	case 0x3:
	case 0x4:
		uea_dbg(INS_TO_USBDEV(sc), "modem not yet "
						"synchronized\n");
		return 0;
	case 0x5:	/* initialization */
	case 0x6:
	case 0x9:
	case 0xa:
		uea_dbg(INS_TO_USBDEV(sc), "modem initializing\n");
		return 0;
	case 0x2:	/* fail ... */
		uea_info(INS_TO_USBDEV(sc), "modem synchronization "
				"failed (may be try other cmv/dsp)\n");
		return -EAGAIN;
	case 0x7:	/* operational */
		break;
	default:
		uea_warn(INS_TO_USBDEV(sc), "unknown state: %x\n",
						sc->stats.phy.state);
		return 0;
	}

	if (data != 7) {
		uea_request(sc, UEA_SET_MODE, UEA_LOOPBACK_OFF, 0, NULL);
		uea_info(INS_TO_USBDEV(sc), "modem operational\n");

		/* release the dsp firmware as it is not needed until
		 * the next failure
		 */
		release_firmware(sc->dsp_firm);
		sc->dsp_firm = NULL;
	}

	/* always update it as atm layer could not be init when we switch to
	 * operational state
	 */
	UPDATE_ATM_SIGNAL(ATM_PHY_SIG_FOUND);

	/* wake up processes waiting for synchronization */
	wake_up(&sc->sync_q);

	/* TODO improve this state machine :
	 * we need some CMV info : what they do and their unit
	 * we should find the equivalent of eagle3- CMV
	 */
	/* check flags */
	ret = uea_read_cmv_e4(sc, 1, E4_SA_DIAG, 0, 0, &sc->stats.phy.flags);
	if (ret < 0)
		return ret;
	sc->stats.phy.mflags |= sc->stats.phy.flags;

	/* in case of a flags ( for example delineation LOSS (& 0x10)),
	 * we check the status again in order to detect the failure earlier
	 */
	if (sc->stats.phy.flags) {
		uea_dbg(INS_TO_USBDEV(sc), "Stat flag = 0x%x\n",
		       sc->stats.phy.flags);
		if (sc->stats.phy.flags & 1) /* delineation LOSS */
			return -EAGAIN;
		if (sc->stats.phy.flags & 0x4000) /* Reset Flag */
			return -EAGAIN;
		return 0;
	}

	/* rate data may be in upper or lower half of 64 bit word, strange */
	ret = uea_read_cmv_e4(sc, 4, E4_SA_RATE, 0, 0, tmp_arr);
	if (ret < 0)
		return ret;
	data = (tmp_arr[0]) ? tmp_arr[0] : tmp_arr[1];
	sc->stats.phy.usrate = data / 1000;

	ret = uea_read_cmv_e4(sc, 4, E4_SA_RATE, 1, 0, tmp_arr);
	if (ret < 0)
		return ret;
	data = (tmp_arr[0]) ? tmp_arr[0] : tmp_arr[1];
	uea_set_bulk_timeout(sc, data / 1000);
	sc->stats.phy.dsrate = data / 1000;
	UPDATE_ATM_STAT(link_rate, sc->stats.phy.dsrate * 1000 / 424);

	ret = uea_read_cmv_e4(sc, 1, E4_SA_INFO, 68, 1, &data);
	if (ret < 0)
		return ret;
	sc->stats.phy.dsattenuation = data / 10;

	ret = uea_read_cmv_e4(sc, 1, E4_SA_INFO, 69, 1, &data);
	if (ret < 0)
		return ret;
	sc->stats.phy.usattenuation = data / 10;

	ret = uea_read_cmv_e4(sc, 1, E4_SA_INFO, 68, 3, &data);
	if (ret < 0)
		return ret;
	sc->stats.phy.dsmargin = data / 2;

	ret = uea_read_cmv_e4(sc, 1, E4_SA_INFO, 69, 3, &data);
	if (ret < 0)
		return ret;
	sc->stats.phy.usmargin = data / 10;

	return 0;
}

static void cmvs_file_name(struct uea_softc *sc, char *const cmv_name, int ver)
{
	char file_arr[] = "CMVxy.bin";
	char *file;

	kernel_param_lock(THIS_MODULE);
	/* set proper name corresponding modem version and line type */
	if (cmv_file[sc->modem_index] == NULL) {
		if (UEA_CHIP_VERSION(sc) == ADI930)
			file_arr[3] = '9';
		else if (UEA_CHIP_VERSION(sc) == EAGLE_IV)
			file_arr[3] = '4';
		else
			file_arr[3] = 'e';

		file_arr[4] = IS_ISDN(sc) ? 'i' : 'p';
		file = file_arr;
	} else
		file = cmv_file[sc->modem_index];

	strcpy(cmv_name, FW_DIR);
	strlcat(cmv_name, file, UEA_FW_NAME_MAX);
	if (ver == 2)
		strlcat(cmv_name, ".v2", UEA_FW_NAME_MAX);
	kernel_param_unlock(THIS_MODULE);
}

static int request_cmvs_old(struct uea_softc *sc,
		 void **cmvs, const struct firmware **fw)
{
	int ret, size;
	u8 *data;
	char cmv_name[UEA_FW_NAME_MAX]; /* 30 bytes stack variable */

	cmvs_file_name(sc, cmv_name, 1);
	ret = request_firmware(fw, cmv_name, &sc->usb_dev->dev);
	if (ret < 0) {
		uea_err(INS_TO_USBDEV(sc),
		       "requesting firmware %s failed with error %d\n",
		       cmv_name, ret);
		return ret;
	}

	data = (u8 *) (*fw)->data;
	size = (*fw)->size;
	if (size < 1)
		goto err_fw_corrupted;

	if (size != *data * sizeof(struct uea_cmvs_v1) + 1)
		goto err_fw_corrupted;

	*cmvs = (void *)(data + 1);
	return *data;

err_fw_corrupted:
	uea_err(INS_TO_USBDEV(sc), "firmware %s is corrupted\n", cmv_name);
	release_firmware(*fw);
	return -EILSEQ;
}

static int request_cmvs(struct uea_softc *sc,
		 void **cmvs, const struct firmware **fw, int *ver)
{
	int ret, size;
	u32 crc;
	u8 *data;
	char cmv_name[UEA_FW_NAME_MAX]; /* 30 bytes stack variable */

	cmvs_file_name(sc, cmv_name, 2);
	ret = request_firmware(fw, cmv_name, &sc->usb_dev->dev);
	if (ret < 0) {
		/* if caller can handle old version, try to provide it */
		if (*ver == 1) {
			uea_warn(INS_TO_USBDEV(sc), "requesting "
							"firmware %s failed, "
				"try to get older cmvs\n", cmv_name);
			return request_cmvs_old(sc, cmvs, fw);
		}
		uea_err(INS_TO_USBDEV(sc),
		       "requesting firmware %s failed with error %d\n",
		       cmv_name, ret);
		return ret;
	}

	size = (*fw)->size;
	data = (u8 *) (*fw)->data;
	if (size < 4 || strncmp(data, "cmv2", 4) != 0) {
		if (*ver == 1) {
			uea_warn(INS_TO_USBDEV(sc), "firmware %s is corrupted,"
				" try to get older cmvs\n", cmv_name);
			release_firmware(*fw);
			return request_cmvs_old(sc, cmvs, fw);
		}
		goto err_fw_corrupted;
	}

	*ver = 2;

	data += 4;
	size -= 4;
	if (size < 5)
		goto err_fw_corrupted;

	crc = get_unaligned_le32(data);
	data += 4;
	size -= 4;
	if (crc32_be(0, data, size) != crc)
		goto err_fw_corrupted;

	if (size != *data * sizeof(struct uea_cmvs_v2) + 1)
		goto err_fw_corrupted;

	*cmvs = (void *) (data + 1);
	return *data;

err_fw_corrupted:
	uea_err(INS_TO_USBDEV(sc), "firmware %s is corrupted\n", cmv_name);
	release_firmware(*fw);
	return -EILSEQ;
}

static int uea_send_cmvs_e1(struct uea_softc *sc)
{
	int i, ret, len;
	void *cmvs_ptr;
	const struct firmware *cmvs_fw;
	int ver = 1; /* we can handle v1 cmv firmware version; */

	/* Enter in R-IDLE (cmv) until instructed otherwise */
	ret = uea_write_cmv_e1(sc, E1_SA_CNTL, 0, 1);
	if (ret < 0)
		return ret;

	/* Dump firmware version */
	ret = uea_read_cmv_e1(sc, E1_SA_INFO, 10, &sc->stats.phy.firmid);
	if (ret < 0)
		return ret;
	uea_info(INS_TO_USBDEV(sc), "ATU-R firmware version : %x\n",
			sc->stats.phy.firmid);

	/* get options */
	ret = len = request_cmvs(sc, &cmvs_ptr, &cmvs_fw, &ver);
	if (ret < 0)
		return ret;

	/* send options */
	if (ver == 1) {
		struct uea_cmvs_v1 *cmvs_v1 = cmvs_ptr;

		uea_warn(INS_TO_USBDEV(sc), "use deprecated cmvs version, "
			"please update your firmware\n");

		for (i = 0; i < len; i++) {
			ret = uea_write_cmv_e1(sc,
				get_unaligned_le32(&cmvs_v1[i].address),
				get_unaligned_le16(&cmvs_v1[i].offset),
				get_unaligned_le32(&cmvs_v1[i].data));
			if (ret < 0)
				goto out;
		}
	} else if (ver == 2) {
		struct uea_cmvs_v2 *cmvs_v2 = cmvs_ptr;

		for (i = 0; i < len; i++) {
			ret = uea_write_cmv_e1(sc,
				get_unaligned_le32(&cmvs_v2[i].address),
				(u16) get_unaligned_le32(&cmvs_v2[i].offset),
				get_unaligned_le32(&cmvs_v2[i].data));
			if (ret < 0)
				goto out;
		}
	} else {
		/* This really should not happen */
		uea_err(INS_TO_USBDEV(sc), "bad cmvs version %d\n", ver);
		goto out;
	}

	/* Enter in R-ACT-REQ */
	ret = uea_write_cmv_e1(sc, E1_SA_CNTL, 0, 2);
	uea_vdbg(INS_TO_USBDEV(sc), "Entering in R-ACT-REQ state\n");
	uea_info(INS_TO_USBDEV(sc), "modem started, waiting "
						"synchronization...\n");
out:
	release_firmware(cmvs_fw);
	return ret;
}

static int uea_send_cmvs_e4(struct uea_softc *sc)
{
	int i, ret, len;
	void *cmvs_ptr;
	const struct firmware *cmvs_fw;
	int ver = 2; /* we can only handle v2 cmv firmware version; */

	/* Enter in R-IDLE (cmv) until instructed otherwise */
	ret = uea_write_cmv_e4(sc, 1, E4_SA_CNTL, 0, 0, 1);
	if (ret < 0)
		return ret;

	/* Dump firmware version */
	/* XXX don't read the 3th byte as it is always 6 */
	ret = uea_read_cmv_e4(sc, 2, E4_SA_INFO, 55, 0, &sc->stats.phy.firmid);
	if (ret < 0)
		return ret;
	uea_info(INS_TO_USBDEV(sc), "ATU-R firmware version : %x\n",
			sc->stats.phy.firmid);


	/* get options */
	ret = len = request_cmvs(sc, &cmvs_ptr, &cmvs_fw, &ver);
	if (ret < 0)
		return ret;

	/* send options */
	if (ver == 2) {
		struct uea_cmvs_v2 *cmvs_v2 = cmvs_ptr;

		for (i = 0; i < len; i++) {
			ret = uea_write_cmv_e4(sc, 1,
				get_unaligned_le32(&cmvs_v2[i].group),
				get_unaligned_le32(&cmvs_v2[i].address),
				get_unaligned_le32(&cmvs_v2[i].offset),
				get_unaligned_le32(&cmvs_v2[i].data));
			if (ret < 0)
				goto out;
		}
	} else {
		/* This really should not happen */
		uea_err(INS_TO_USBDEV(sc), "bad cmvs version %d\n", ver);
		goto out;
	}

	/* Enter in R-ACT-REQ */
	ret = uea_write_cmv_e4(sc, 1, E4_SA_CNTL, 0, 0, 2);
	uea_vdbg(INS_TO_USBDEV(sc), "Entering in R-ACT-REQ state\n");
	uea_info(INS_TO_USBDEV(sc), "modem started, waiting "
						"synchronization...\n");
out:
	release_firmware(cmvs_fw);
	return ret;
}

/* Start boot post firmware modem:
 * - send reset commands through usb control pipe
 * - start workqueue for DSP loading
 * - send CMV options to modem
 */

static int uea_start_reset(struct uea_softc *sc)
{
	u16 zero = 0;	/* ;-) */
	int ret;

	uea_enters(INS_TO_USBDEV(sc));
	uea_info(INS_TO_USBDEV(sc), "(re)booting started\n");

	/* mask interrupt */
	sc->booting = 1;
	/* We need to set this here because, a ack timeout could have occurred,
	 * but before we start the reboot, the ack occurs and set this to 1.
	 * So we will failed to wait Ready CMV.
	 */
	sc->cmv_ack = 0;
	UPDATE_ATM_SIGNAL(ATM_PHY_SIG_LOST);

	/* reset statistics */
	memset(&sc->stats, 0, sizeof(struct uea_stats));

	/* tell the modem that we want to boot in IDMA mode */
	uea_request(sc, UEA_SET_MODE, UEA_LOOPBACK_ON, 0, NULL);
	uea_request(sc, UEA_SET_MODE, UEA_BOOT_IDMA, 0, NULL);

	/* enter reset mode */
	uea_request(sc, UEA_SET_MODE, UEA_START_RESET, 0, NULL);

	/* original driver use 200ms, but windows driver use 100ms */
	ret = uea_wait(sc, 0, msecs_to_jiffies(100));
	if (ret < 0)
		return ret;

	/* leave reset mode */
	uea_request(sc, UEA_SET_MODE, UEA_END_RESET, 0, NULL);

	if (UEA_CHIP_VERSION(sc) != EAGLE_IV) {
		/* clear tx and rx mailboxes */
		uea_request(sc, UEA_SET_2183_DATA, UEA_MPTX_MAILBOX, 2, &zero);
		uea_request(sc, UEA_SET_2183_DATA, UEA_MPRX_MAILBOX, 2, &zero);
		uea_request(sc, UEA_SET_2183_DATA, UEA_SWAP_MAILBOX, 2, &zero);
	}

	ret = uea_wait(sc, 0, msecs_to_jiffies(1000));
	if (ret < 0)
		return ret;

	if (UEA_CHIP_VERSION(sc) == EAGLE_IV)
		sc->cmv_dsc.e4.function = E4_MAKEFUNCTION(E4_ADSLDIRECTIVE,
							E4_MODEMREADY, 1);
	else
		sc->cmv_dsc.e1.function = E1_MAKEFUNCTION(E1_ADSLDIRECTIVE,
							E1_MODEMREADY);

	/* demask interrupt */
	sc->booting = 0;

	/* start loading DSP */
	sc->pageno = 0;
	sc->ovl = 0;
	schedule_work(&sc->task);

	/* wait for modem ready CMV */
	ret = wait_cmv_ack(sc);
	if (ret < 0)
		return ret;

	uea_vdbg(INS_TO_USBDEV(sc), "Ready CMV received\n");

	ret = sc->send_cmvs(sc);
	if (ret < 0)
		return ret;

	sc->reset = 0;
	uea_leaves(INS_TO_USBDEV(sc));
	return ret;
}

/*
 * In case of an error wait 1s before rebooting the modem
 * if the modem don't request reboot (-EAGAIN).
 * Monitor the modem every 1s.
 */

static int uea_kthread(void *data)
{
	struct uea_softc *sc = data;
	int ret = -EAGAIN;

	set_freezable();
	uea_enters(INS_TO_USBDEV(sc));
	while (!kthread_should_stop()) {
		if (ret < 0 || sc->reset)
			ret = uea_start_reset(sc);
		if (!ret)
			ret = sc->stat(sc);
		if (ret != -EAGAIN)
			uea_wait(sc, 0, msecs_to_jiffies(1000));
		try_to_freeze();
	}
	uea_leaves(INS_TO_USBDEV(sc));
	return ret;
}

/* Load second usb firmware for ADI930 chip */
static int load_XILINX_firmware(struct uea_softc *sc)
{
	const struct firmware *fw_entry;
	int ret, size, u, ln;
	const u8 *pfw;
	u8 value;
	char *fw_name = FPGA930_FIRMWARE;

	uea_enters(INS_TO_USBDEV(sc));

	ret = request_firmware(&fw_entry, fw_name, &sc->usb_dev->dev);
	if (ret) {
		uea_err(INS_TO_USBDEV(sc), "firmware %s is not available\n",
		       fw_name);
		goto err0;
	}

	pfw = fw_entry->data;
	size = fw_entry->size;
	if (size != 0x577B) {
		uea_err(INS_TO_USBDEV(sc), "firmware %s is corrupted\n",
		       fw_name);
		ret = -EILSEQ;
		goto err1;
	}
	for (u = 0; u < size; u += ln) {
		ln = min(size - u, 64);
		ret = uea_request(sc, 0xe, 0, ln, pfw + u);
		if (ret < 0) {
			uea_err(INS_TO_USBDEV(sc),
			       "elsa download data failed (%d)\n", ret);
			goto err1;
		}
	}

	/* finish to send the fpga */
	ret = uea_request(sc, 0xe, 1, 0, NULL);
	if (ret < 0) {
		uea_err(INS_TO_USBDEV(sc),
				"elsa download data failed (%d)\n", ret);
		goto err1;
	}

	/* Tell the modem we finish : de-assert reset */
	value = 0;
	ret = uea_send_modem_cmd(sc->usb_dev, 0xe, 1, &value);
	if (ret < 0)
		uea_err(sc->usb_dev, "elsa de-assert failed with error"
								" %d\n", ret);

err1:
	release_firmware(fw_entry);
err0:
	uea_leaves(INS_TO_USBDEV(sc));
	return ret;
}

/* The modem send us an ack. First with check if it right */
static void uea_dispatch_cmv_e1(struct uea_softc *sc, struct intr_pkt *intr)
{
	struct cmv_dsc_e1 *dsc = &sc->cmv_dsc.e1;
	struct cmv_e1 *cmv = &intr->u.e1.s2.cmv;

	uea_enters(INS_TO_USBDEV(sc));
	if (le16_to_cpu(cmv->wPreamble) != E1_PREAMBLE)
		goto bad1;

	if (cmv->bDirection != E1_MODEMTOHOST)
		goto bad1;

	/* FIXME : ADI930 reply wrong preambule (func = 2, sub = 2) to
	 * the first MEMACCESS cmv. Ignore it...
	 */
	if (cmv->bFunction != dsc->function) {
		if (UEA_CHIP_VERSION(sc) == ADI930
				&& cmv->bFunction ==  E1_MAKEFUNCTION(2, 2)) {
			cmv->wIndex = cpu_to_le16(dsc->idx);
			put_unaligned_le32(dsc->address,
						&cmv->dwSymbolicAddress);
			cmv->wOffsetAddress = cpu_to_le16(dsc->offset);
		} else
			goto bad2;
	}

	if (cmv->bFunction == E1_MAKEFUNCTION(E1_ADSLDIRECTIVE,
							E1_MODEMREADY)) {
		wake_up_cmv_ack(sc);
		uea_leaves(INS_TO_USBDEV(sc));
		return;
	}

	/* in case of MEMACCESS */
	if (le16_to_cpu(cmv->wIndex) != dsc->idx ||
	    get_unaligned_le32(&cmv->dwSymbolicAddress) != dsc->address ||
	    le16_to_cpu(cmv->wOffsetAddress) != dsc->offset)
		goto bad2;

	sc->data = get_unaligned_le32(&cmv->dwData);
	sc->data = sc->data << 16 | sc->data >> 16;

	wake_up_cmv_ack(sc);
	uea_leaves(INS_TO_USBDEV(sc));
	return;

bad2:
	uea_err(INS_TO_USBDEV(sc), "unexpected cmv received, "
			"Function : %d, Subfunction : %d\n",
			E1_FUNCTION_TYPE(cmv->bFunction),
			E1_FUNCTION_SUBTYPE(cmv->bFunction));
	uea_leaves(INS_TO_USBDEV(sc));
	return;

bad1:
	uea_err(INS_TO_USBDEV(sc), "invalid cmv received, "
			"wPreamble %d, bDirection %d\n",
			le16_to_cpu(cmv->wPreamble), cmv->bDirection);
	uea_leaves(INS_TO_USBDEV(sc));
}

/* The modem send us an ack. First with check if it right */
static void uea_dispatch_cmv_e4(struct uea_softc *sc, struct intr_pkt *intr)
{
	struct cmv_dsc_e4 *dsc = &sc->cmv_dsc.e4;
	struct cmv_e4 *cmv = &intr->u.e4.s2.cmv;

	uea_enters(INS_TO_USBDEV(sc));
	uea_dbg(INS_TO_USBDEV(sc), "cmv %x %x %x %x %x %x\n",
		be16_to_cpu(cmv->wGroup), be16_to_cpu(cmv->wFunction),
		be16_to_cpu(cmv->wOffset), be16_to_cpu(cmv->wAddress),
		be32_to_cpu(cmv->dwData[0]), be32_to_cpu(cmv->dwData[1]));

	if (be16_to_cpu(cmv->wFunction) != dsc->function)
		goto bad2;

	if (be16_to_cpu(cmv->wFunction) == E4_MAKEFUNCTION(E4_ADSLDIRECTIVE,
						E4_MODEMREADY, 1)) {
		wake_up_cmv_ack(sc);
		uea_leaves(INS_TO_USBDEV(sc));
		return;
	}

	/* in case of MEMACCESS */
	if (be16_to_cpu(cmv->wOffset) != dsc->offset ||
	    be16_to_cpu(cmv->wGroup) != dsc->group ||
	    be16_to_cpu(cmv->wAddress) != dsc->address)
		goto bad2;

	sc->data = be32_to_cpu(cmv->dwData[0]);
	sc->data1 = be32_to_cpu(cmv->dwData[1]);
	wake_up_cmv_ack(sc);
	uea_leaves(INS_TO_USBDEV(sc));
	return;

bad2:
	uea_err(INS_TO_USBDEV(sc), "unexpected cmv received, "
			"Function : %d, Subfunction : %d\n",
			E4_FUNCTION_TYPE(cmv->wFunction),
			E4_FUNCTION_SUBTYPE(cmv->wFunction));
	uea_leaves(INS_TO_USBDEV(sc));
	return;
}

static void uea_schedule_load_page_e1(struct uea_softc *sc,
						struct intr_pkt *intr)
{
	sc->pageno = intr->e1_bSwapPageNo;
	sc->ovl = intr->e1_bOvl >> 4 | intr->e1_bOvl << 4;
	schedule_work(&sc->task);
}

static void uea_schedule_load_page_e4(struct uea_softc *sc,
						struct intr_pkt *intr)
{
	sc->pageno = intr->e4_bSwapPageNo;
	schedule_work(&sc->task);
}

/*
 * interrupt handler
 */
static void uea_intr(struct urb *urb)
{
	struct uea_softc *sc = urb->context;
	struct intr_pkt *intr = urb->transfer_buffer;
	int status = urb->status;

	uea_enters(INS_TO_USBDEV(sc));

	if (unlikely(status < 0)) {
		uea_err(INS_TO_USBDEV(sc), "uea_intr() failed with %d\n",
		       status);
		return;
	}

	/* device-to-host interrupt */
	if (intr->bType != 0x08 || sc->booting) {
		uea_err(INS_TO_USBDEV(sc), "wrong interrupt\n");
		goto resubmit;
	}

	switch (le16_to_cpu(intr->wInterrupt)) {
	case INT_LOADSWAPPAGE:
		sc->schedule_load_page(sc, intr);
		break;

	case INT_INCOMINGCMV:
		sc->dispatch_cmv(sc, intr);
		break;

	default:
		uea_err(INS_TO_USBDEV(sc), "unknown interrupt %u\n",
		       le16_to_cpu(intr->wInterrupt));
	}

resubmit:
	usb_submit_urb(sc->urb_int, GFP_ATOMIC);
}

/*
 * Start the modem : init the data and start kernel thread
 */
static int uea_boot(struct uea_softc *sc, struct usb_interface *intf)
{
	struct intr_pkt *intr;
	int ret = -ENOMEM;
	int size;

	uea_enters(INS_TO_USBDEV(sc));

	if (UEA_CHIP_VERSION(sc) == EAGLE_IV) {
		size = E4_INTR_PKT_SIZE;
		sc->dispatch_cmv = uea_dispatch_cmv_e4;
		sc->schedule_load_page = uea_schedule_load_page_e4;
		sc->stat = uea_stat_e4;
		sc->send_cmvs = uea_send_cmvs_e4;
		INIT_WORK(&sc->task, uea_load_page_e4);
	} else {
		size = E1_INTR_PKT_SIZE;
		sc->dispatch_cmv = uea_dispatch_cmv_e1;
		sc->schedule_load_page = uea_schedule_load_page_e1;
		sc->stat = uea_stat_e1;
		sc->send_cmvs = uea_send_cmvs_e1;
		INIT_WORK(&sc->task, uea_load_page_e1);
	}

	init_waitqueue_head(&sc->sync_q);

	if (UEA_CHIP_VERSION(sc) == ADI930)
		load_XILINX_firmware(sc);

	if (intf->cur_altsetting->desc.bNumEndpoints < 1) {
		ret = -ENODEV;
<<<<<<< HEAD
		goto err0;
	}

	intr = kmalloc(size, GFP_KERNEL);
	if (!intr) {
		uea_err(INS_TO_USBDEV(sc),
		       "cannot allocate interrupt package\n");
=======
>>>>>>> 286cd8c7
		goto err0;
	}

	intr = kmalloc(size, GFP_KERNEL);
	if (!intr)
		goto err0;

	sc->urb_int = usb_alloc_urb(0, GFP_KERNEL);
	if (!sc->urb_int)
		goto err1;

	usb_fill_int_urb(sc->urb_int, sc->usb_dev,
			 usb_rcvintpipe(sc->usb_dev, UEA_INTR_PIPE),
			 intr, size, uea_intr, sc,
			 intf->cur_altsetting->endpoint[0].desc.bInterval);

	ret = usb_submit_urb(sc->urb_int, GFP_KERNEL);
	if (ret < 0) {
		uea_err(INS_TO_USBDEV(sc),
		       "urb submission failed with error %d\n", ret);
		goto err1;
	}

	/* Create worker thread, but don't start it here.  Start it after
	 * all usbatm generic initialization is done.
	 */
	sc->kthread = kthread_create(uea_kthread, sc, "ueagle-atm");
	if (IS_ERR(sc->kthread)) {
		uea_err(INS_TO_USBDEV(sc), "failed to create thread\n");
		ret = PTR_ERR(sc->kthread);
		goto err2;
	}

	uea_leaves(INS_TO_USBDEV(sc));
	return 0;

err2:
	usb_kill_urb(sc->urb_int);
err1:
	usb_free_urb(sc->urb_int);
	sc->urb_int = NULL;
	kfree(intr);
err0:
	uea_leaves(INS_TO_USBDEV(sc));
	return ret;
}

/*
 * Stop the modem : kill kernel thread and free data
 */
static void uea_stop(struct uea_softc *sc)
{
	int ret;
	uea_enters(INS_TO_USBDEV(sc));
	ret = kthread_stop(sc->kthread);
	uea_dbg(INS_TO_USBDEV(sc), "kthread finish with status %d\n", ret);

	uea_request(sc, UEA_SET_MODE, UEA_LOOPBACK_ON, 0, NULL);

	usb_kill_urb(sc->urb_int);
	kfree(sc->urb_int->transfer_buffer);
	usb_free_urb(sc->urb_int);

	/* flush the work item, when no one can schedule it */
	flush_work(&sc->task);

	release_firmware(sc->dsp_firm);
	uea_leaves(INS_TO_USBDEV(sc));
}

/* syfs interface */
static struct uea_softc *dev_to_uea(struct device *dev)
{
	struct usb_interface *intf;
	struct usbatm_data *usbatm;

	intf = to_usb_interface(dev);
	if (!intf)
		return NULL;

	usbatm = usb_get_intfdata(intf);
	if (!usbatm)
		return NULL;

	return usbatm->driver_data;
}

static ssize_t stat_status_show(struct device *dev, struct device_attribute *attr,
		char *buf)
{
	int ret = -ENODEV;
	struct uea_softc *sc;

	mutex_lock(&uea_mutex);
	sc = dev_to_uea(dev);
	if (!sc)
		goto out;
	ret = snprintf(buf, 10, "%08x\n", sc->stats.phy.state);
out:
	mutex_unlock(&uea_mutex);
	return ret;
}

static ssize_t stat_status_store(struct device *dev, struct device_attribute *attr,
		const char *buf, size_t count)
{
	int ret = -ENODEV;
	struct uea_softc *sc;

	mutex_lock(&uea_mutex);
	sc = dev_to_uea(dev);
	if (!sc)
		goto out;
	sc->reset = 1;
	ret = count;
out:
	mutex_unlock(&uea_mutex);
	return ret;
}

static DEVICE_ATTR_RW(stat_status);

static ssize_t stat_human_status_show(struct device *dev,
			struct device_attribute *attr, char *buf)
{
	int ret = -ENODEV;
	int modem_state;
	struct uea_softc *sc;

	mutex_lock(&uea_mutex);
	sc = dev_to_uea(dev);
	if (!sc)
		goto out;

	if (UEA_CHIP_VERSION(sc) == EAGLE_IV) {
		switch (sc->stats.phy.state) {
		case 0x0:	/* not yet synchronized */
		case 0x1:
		case 0x3:
		case 0x4:
			modem_state = 0;
			break;
		case 0x5:	/* initialization */
		case 0x6:
		case 0x9:
		case 0xa:
			modem_state = 1;
			break;
		case 0x7:	/* operational */
			modem_state = 2;
			break;
		case 0x2:	/* fail ... */
			modem_state = 3;
			break;
		default:	/* unknown */
			modem_state = 4;
			break;
		}
	} else
		modem_state = GET_STATUS(sc->stats.phy.state);

	switch (modem_state) {
	case 0:
		ret = sprintf(buf, "Modem is booting\n");
		break;
	case 1:
		ret = sprintf(buf, "Modem is initializing\n");
		break;
	case 2:
		ret = sprintf(buf, "Modem is operational\n");
		break;
	case 3:
		ret = sprintf(buf, "Modem synchronization failed\n");
		break;
	default:
		ret = sprintf(buf, "Modem state is unknown\n");
		break;
	}
out:
	mutex_unlock(&uea_mutex);
	return ret;
}

static DEVICE_ATTR_RO(stat_human_status);

static ssize_t stat_delin_show(struct device *dev, struct device_attribute *attr,
		char *buf)
{
	int ret = -ENODEV;
	struct uea_softc *sc;
	char *delin = "GOOD";

	mutex_lock(&uea_mutex);
	sc = dev_to_uea(dev);
	if (!sc)
		goto out;

	if (UEA_CHIP_VERSION(sc) == EAGLE_IV) {
		if (sc->stats.phy.flags & 0x4000)
			delin = "RESET";
		else if (sc->stats.phy.flags & 0x0001)
			delin = "LOSS";
	} else {
		if (sc->stats.phy.flags & 0x0C00)
			delin = "ERROR";
		else if (sc->stats.phy.flags & 0x0030)
			delin = "LOSS";
	}

	ret = sprintf(buf, "%s\n", delin);
out:
	mutex_unlock(&uea_mutex);
	return ret;
}

static DEVICE_ATTR_RO(stat_delin);

#define UEA_ATTR(name, reset)					\
								\
static ssize_t stat_##name##_show(struct device *dev,		\
		struct device_attribute *attr, char *buf)	\
{								\
	int ret = -ENODEV;					\
	struct uea_softc *sc;					\
								\
	mutex_lock(&uea_mutex);					\
	sc = dev_to_uea(dev);					\
	if (!sc)						\
		goto out;					\
	ret = snprintf(buf, 10, "%08x\n", sc->stats.phy.name);	\
	if (reset)						\
		sc->stats.phy.name = 0;				\
out:								\
	mutex_unlock(&uea_mutex);				\
	return ret;						\
}								\
								\
static DEVICE_ATTR_RO(stat_##name)

UEA_ATTR(mflags, 1);
UEA_ATTR(vidcpe, 0);
UEA_ATTR(usrate, 0);
UEA_ATTR(dsrate, 0);
UEA_ATTR(usattenuation, 0);
UEA_ATTR(dsattenuation, 0);
UEA_ATTR(usmargin, 0);
UEA_ATTR(dsmargin, 0);
UEA_ATTR(txflow, 0);
UEA_ATTR(rxflow, 0);
UEA_ATTR(uscorr, 0);
UEA_ATTR(dscorr, 0);
UEA_ATTR(usunc, 0);
UEA_ATTR(dsunc, 0);
UEA_ATTR(firmid, 0);

/* Retrieve the device End System Identifier (MAC) */

static int uea_getesi(struct uea_softc *sc, u_char *esi)
{
	unsigned char mac_str[2 * ETH_ALEN + 1];
	int i;
	if (usb_string
	    (sc->usb_dev, sc->usb_dev->descriptor.iSerialNumber, mac_str,
	     sizeof(mac_str)) != 2 * ETH_ALEN)
		return 1;

	for (i = 0; i < ETH_ALEN; i++)
		esi[i] = hex_to_bin(mac_str[2 * i]) * 16 +
			 hex_to_bin(mac_str[2 * i + 1]);

	return 0;
}

/* ATM stuff */
static int uea_atm_open(struct usbatm_data *usbatm, struct atm_dev *atm_dev)
{
	struct uea_softc *sc = usbatm->driver_data;

	return uea_getesi(sc, atm_dev->esi);
}

static int uea_heavy(struct usbatm_data *usbatm, struct usb_interface *intf)
{
	struct uea_softc *sc = usbatm->driver_data;

	wait_event_interruptible(sc->sync_q, IS_OPERATIONAL(sc));

	return 0;

}

static int claim_interface(struct usb_device *usb_dev,
			   struct usbatm_data *usbatm, int ifnum)
{
	int ret;
	struct usb_interface *intf = usb_ifnum_to_if(usb_dev, ifnum);

	if (!intf) {
		uea_err(usb_dev, "interface %d not found\n", ifnum);
		return -ENODEV;
	}

	ret = usb_driver_claim_interface(&uea_driver, intf, usbatm);
	if (ret != 0)
		uea_err(usb_dev, "can't claim interface %d, error %d\n", ifnum,
		       ret);
	return ret;
}

static struct attribute *attrs[] = {
	&dev_attr_stat_status.attr,
	&dev_attr_stat_mflags.attr,
	&dev_attr_stat_human_status.attr,
	&dev_attr_stat_delin.attr,
	&dev_attr_stat_vidcpe.attr,
	&dev_attr_stat_usrate.attr,
	&dev_attr_stat_dsrate.attr,
	&dev_attr_stat_usattenuation.attr,
	&dev_attr_stat_dsattenuation.attr,
	&dev_attr_stat_usmargin.attr,
	&dev_attr_stat_dsmargin.attr,
	&dev_attr_stat_txflow.attr,
	&dev_attr_stat_rxflow.attr,
	&dev_attr_stat_uscorr.attr,
	&dev_attr_stat_dscorr.attr,
	&dev_attr_stat_usunc.attr,
	&dev_attr_stat_dsunc.attr,
	&dev_attr_stat_firmid.attr,
	NULL,
};
static const struct attribute_group attr_grp = {
	.attrs = attrs,
};

static int uea_bind(struct usbatm_data *usbatm, struct usb_interface *intf,
		   const struct usb_device_id *id)
{
	struct usb_device *usb = interface_to_usbdev(intf);
	struct uea_softc *sc;
	int ret, ifnum = intf->altsetting->desc.bInterfaceNumber;
	unsigned int alt;

	uea_enters(usb);

	/* interface 0 is for firmware/monitoring */
	if (ifnum != UEA_INTR_IFACE_NO)
		return -ENODEV;

	usbatm->flags = (sync_wait[modem_index] ? 0 : UDSL_SKIP_HEAVY_INIT);

	/* interface 1 is for outbound traffic */
	ret = claim_interface(usb, usbatm, UEA_US_IFACE_NO);
	if (ret < 0)
		return ret;

	/* ADI930 has only 2 interfaces and inbound traffic is on interface 1 */
	if (UEA_CHIP_VERSION(id) != ADI930) {
		/* interface 2 is for inbound traffic */
		ret = claim_interface(usb, usbatm, UEA_DS_IFACE_NO);
		if (ret < 0)
			return ret;
	}

	sc = kzalloc(sizeof(struct uea_softc), GFP_KERNEL);
	if (!sc)
		return -ENOMEM;

	sc->usb_dev = usb;
	usbatm->driver_data = sc;
	sc->usbatm = usbatm;
	sc->modem_index = (modem_index < NB_MODEM) ? modem_index++ : 0;
	sc->driver_info = id->driver_info;

	/* first try to use module parameter */
	if (annex[sc->modem_index] == 1)
		sc->annex = ANNEXA;
	else if (annex[sc->modem_index] == 2)
		sc->annex = ANNEXB;
	/* try to autodetect annex */
	else if (sc->driver_info & AUTO_ANNEX_A)
		sc->annex = ANNEXA;
	else if (sc->driver_info & AUTO_ANNEX_B)
		sc->annex = ANNEXB;
	else
		sc->annex = (le16_to_cpu
		(sc->usb_dev->descriptor.bcdDevice) & 0x80) ? ANNEXB : ANNEXA;

	alt = altsetting[sc->modem_index];
	/* ADI930 don't support iso */
	if (UEA_CHIP_VERSION(id) != ADI930 && alt > 0) {
		if (alt <= 8 &&
			usb_set_interface(usb, UEA_DS_IFACE_NO, alt) == 0) {
			uea_dbg(usb, "set alternate %u for 2 interface\n", alt);
			uea_info(usb, "using iso mode\n");
			usbatm->flags |= UDSL_USE_ISOC | UDSL_IGNORE_EILSEQ;
		} else {
			uea_err(usb, "setting alternate %u failed for "
					"2 interface, using bulk mode\n", alt);
		}
	}

	ret = sysfs_create_group(&intf->dev.kobj, &attr_grp);
	if (ret < 0)
		goto error;

	ret = uea_boot(sc, intf);
	if (ret < 0)
		goto error_rm_grp;

	return 0;

error_rm_grp:
	sysfs_remove_group(&intf->dev.kobj, &attr_grp);
error:
	kfree(sc);
	return ret;
}

static void uea_unbind(struct usbatm_data *usbatm, struct usb_interface *intf)
{
	struct uea_softc *sc = usbatm->driver_data;

	sysfs_remove_group(&intf->dev.kobj, &attr_grp);
	uea_stop(sc);
	kfree(sc);
}

static struct usbatm_driver uea_usbatm_driver = {
	.driver_name = "ueagle-atm",
	.bind = uea_bind,
	.atm_start = uea_atm_open,
	.unbind = uea_unbind,
	.heavy_init = uea_heavy,
	.bulk_in = UEA_BULK_DATA_PIPE,
	.bulk_out = UEA_BULK_DATA_PIPE,
	.isoc_in = UEA_ISO_DATA_PIPE,
};

static int uea_probe(struct usb_interface *intf, const struct usb_device_id *id)
{
	struct usb_device *usb = interface_to_usbdev(intf);
	int ret;

	uea_enters(usb);
	uea_info(usb, "ADSL device founded vid (%#X) pid (%#X) Rev (%#X): %s\n",
		le16_to_cpu(usb->descriptor.idVendor),
		le16_to_cpu(usb->descriptor.idProduct),
		le16_to_cpu(usb->descriptor.bcdDevice),
		chip_name[UEA_CHIP_VERSION(id)]);

	usb_reset_device(usb);

	if (UEA_IS_PREFIRM(id))
		return uea_load_firmware(usb, UEA_CHIP_VERSION(id));

	ret = usbatm_usb_probe(intf, id, &uea_usbatm_driver);
	if (ret == 0) {
		struct usbatm_data *usbatm = usb_get_intfdata(intf);
		struct uea_softc *sc = usbatm->driver_data;

		/* Ensure carrier is initialized to off as early as possible */
		UPDATE_ATM_SIGNAL(ATM_PHY_SIG_LOST);

		/* Only start the worker thread when all init is done */
		wake_up_process(sc->kthread);
	}

	return ret;
}

static void uea_disconnect(struct usb_interface *intf)
{
	struct usb_device *usb = interface_to_usbdev(intf);
	int ifnum = intf->altsetting->desc.bInterfaceNumber;
	uea_enters(usb);

	/* ADI930 has 2 interfaces and eagle 3 interfaces.
	 * Pre-firmware device has one interface
	 */
	if (usb->config->desc.bNumInterfaces != 1 && ifnum == 0) {
		mutex_lock(&uea_mutex);
		usbatm_usb_disconnect(intf);
		mutex_unlock(&uea_mutex);
		uea_info(usb, "ADSL device removed\n");
	}

	uea_leaves(usb);
}

/*
 * List of supported VID/PID
 */
static const struct usb_device_id uea_ids[] = {
	{USB_DEVICE(ANALOG_VID,	ADI930_PID_PREFIRM),
		.driver_info = ADI930 | PREFIRM},
	{USB_DEVICE(ANALOG_VID,	ADI930_PID_PSTFIRM),
		.driver_info = ADI930 | PSTFIRM},
	{USB_DEVICE(ANALOG_VID,	EAGLE_I_PID_PREFIRM),
		.driver_info = EAGLE_I | PREFIRM},
	{USB_DEVICE(ANALOG_VID,	EAGLE_I_PID_PSTFIRM),
		.driver_info = EAGLE_I | PSTFIRM},
	{USB_DEVICE(ANALOG_VID,	EAGLE_II_PID_PREFIRM),
		.driver_info = EAGLE_II | PREFIRM},
	{USB_DEVICE(ANALOG_VID,	EAGLE_II_PID_PSTFIRM),
		.driver_info = EAGLE_II | PSTFIRM},
	{USB_DEVICE(ANALOG_VID,	EAGLE_IIC_PID_PREFIRM),
		.driver_info = EAGLE_II | PREFIRM},
	{USB_DEVICE(ANALOG_VID,	EAGLE_IIC_PID_PSTFIRM),
		.driver_info = EAGLE_II | PSTFIRM},
	{USB_DEVICE(ANALOG_VID,	EAGLE_III_PID_PREFIRM),
		.driver_info = EAGLE_III | PREFIRM},
	{USB_DEVICE(ANALOG_VID,	EAGLE_III_PID_PSTFIRM),
		.driver_info = EAGLE_III | PSTFIRM},
	{USB_DEVICE(ANALOG_VID,	EAGLE_IV_PID_PREFIRM),
		.driver_info = EAGLE_IV | PREFIRM},
	{USB_DEVICE(ANALOG_VID,	EAGLE_IV_PID_PSTFIRM),
		.driver_info = EAGLE_IV | PSTFIRM},
	{USB_DEVICE(DEVOLO_VID,	DEVOLO_EAGLE_I_A_PID_PREFIRM),
		.driver_info = EAGLE_I | PREFIRM},
	{USB_DEVICE(DEVOLO_VID,	DEVOLO_EAGLE_I_A_PID_PSTFIRM),
		.driver_info = EAGLE_I | PSTFIRM | AUTO_ANNEX_A},
	{USB_DEVICE(DEVOLO_VID,	DEVOLO_EAGLE_I_B_PID_PREFIRM),
		.driver_info = EAGLE_I | PREFIRM},
	{USB_DEVICE(DEVOLO_VID,	DEVOLO_EAGLE_I_B_PID_PSTFIRM),
		.driver_info = EAGLE_I | PSTFIRM | AUTO_ANNEX_B},
	{USB_DEVICE(DEVOLO_VID,	DEVOLO_EAGLE_II_A_PID_PREFIRM),
		.driver_info = EAGLE_II | PREFIRM},
	{USB_DEVICE(DEVOLO_VID,	DEVOLO_EAGLE_II_A_PID_PSTFIRM),
		.driver_info = EAGLE_II | PSTFIRM | AUTO_ANNEX_A},
	{USB_DEVICE(DEVOLO_VID,	DEVOLO_EAGLE_II_B_PID_PREFIRM),
		.driver_info = EAGLE_II | PREFIRM},
	{USB_DEVICE(DEVOLO_VID,	DEVOLO_EAGLE_II_B_PID_PSTFIRM),
		.driver_info = EAGLE_II | PSTFIRM | AUTO_ANNEX_B},
	{USB_DEVICE(ELSA_VID,	ELSA_PID_PREFIRM),
		.driver_info = ADI930 | PREFIRM},
	{USB_DEVICE(ELSA_VID,	ELSA_PID_PSTFIRM),
		.driver_info = ADI930 | PSTFIRM},
	{USB_DEVICE(ELSA_VID,	ELSA_PID_A_PREFIRM),
		.driver_info = ADI930 | PREFIRM},
	{USB_DEVICE(ELSA_VID,	ELSA_PID_A_PSTFIRM),
		.driver_info = ADI930 | PSTFIRM | AUTO_ANNEX_A},
	{USB_DEVICE(ELSA_VID,	ELSA_PID_B_PREFIRM),
		.driver_info = ADI930 | PREFIRM},
	{USB_DEVICE(ELSA_VID,	ELSA_PID_B_PSTFIRM),
		.driver_info = ADI930 | PSTFIRM | AUTO_ANNEX_B},
	{USB_DEVICE(USR_VID,	MILLER_A_PID_PREFIRM),
		.driver_info = EAGLE_I | PREFIRM},
	{USB_DEVICE(USR_VID,	MILLER_A_PID_PSTFIRM),
		.driver_info = EAGLE_I | PSTFIRM  | AUTO_ANNEX_A},
	{USB_DEVICE(USR_VID,	MILLER_B_PID_PREFIRM),
		.driver_info = EAGLE_I | PREFIRM},
	{USB_DEVICE(USR_VID,	MILLER_B_PID_PSTFIRM),
		.driver_info = EAGLE_I | PSTFIRM  | AUTO_ANNEX_B},
	{USB_DEVICE(USR_VID,	HEINEKEN_A_PID_PREFIRM),
		.driver_info = EAGLE_I | PREFIRM},
	{USB_DEVICE(USR_VID,	HEINEKEN_A_PID_PSTFIRM),
		.driver_info = EAGLE_I | PSTFIRM | AUTO_ANNEX_A},
	{USB_DEVICE(USR_VID,	HEINEKEN_B_PID_PREFIRM),
		.driver_info = EAGLE_I | PREFIRM},
	{USB_DEVICE(USR_VID,	HEINEKEN_B_PID_PSTFIRM),
		.driver_info = EAGLE_I | PSTFIRM | AUTO_ANNEX_B},
	{}
};

/*
 * USB driver descriptor
 */
static struct usb_driver uea_driver = {
	.name = "ueagle-atm",
	.id_table = uea_ids,
	.probe = uea_probe,
	.disconnect = uea_disconnect,
};

MODULE_DEVICE_TABLE(usb, uea_ids);

module_usb_driver(uea_driver);

MODULE_AUTHOR("Damien Bergamini/Matthieu Castet/Stanislaw W. Gruszka");
MODULE_DESCRIPTION("ADI 930/Eagle USB ADSL Modem driver");
MODULE_LICENSE("Dual BSD/GPL");
MODULE_FIRMWARE(EAGLE_FIRMWARE);
MODULE_FIRMWARE(ADI930_FIRMWARE);
MODULE_FIRMWARE(EAGLE_I_FIRMWARE);
MODULE_FIRMWARE(EAGLE_II_FIRMWARE);
MODULE_FIRMWARE(EAGLE_III_FIRMWARE);
MODULE_FIRMWARE(EAGLE_IV_FIRMWARE);
MODULE_FIRMWARE(DSP4I_FIRMWARE);
MODULE_FIRMWARE(DSP4P_FIRMWARE);
MODULE_FIRMWARE(DSP9I_FIRMWARE);
MODULE_FIRMWARE(DSP9P_FIRMWARE);
MODULE_FIRMWARE(DSPEI_FIRMWARE);
MODULE_FIRMWARE(DSPEP_FIRMWARE);
MODULE_FIRMWARE(FPGA930_FIRMWARE);
MODULE_FIRMWARE(CMV4P_FIRMWARE);
MODULE_FIRMWARE(CMV4PV2_FIRMWARE);
MODULE_FIRMWARE(CMV4I_FIRMWARE);
MODULE_FIRMWARE(CMV4IV2_FIRMWARE);
MODULE_FIRMWARE(CMV9P_FIRMWARE);
MODULE_FIRMWARE(CMV9PV2_FIRMWARE);
MODULE_FIRMWARE(CMV9I_FIRMWARE);
MODULE_FIRMWARE(CMV9IV2_FIRMWARE);
MODULE_FIRMWARE(CMVEP_FIRMWARE);
MODULE_FIRMWARE(CMVEPV2_FIRMWARE);
MODULE_FIRMWARE(CMVEI_FIRMWARE);
MODULE_FIRMWARE(CMVEIV2_FIRMWARE);<|MERGE_RESOLUTION|>--- conflicted
+++ resolved
@@ -2199,16 +2199,6 @@
 
 	if (intf->cur_altsetting->desc.bNumEndpoints < 1) {
 		ret = -ENODEV;
-<<<<<<< HEAD
-		goto err0;
-	}
-
-	intr = kmalloc(size, GFP_KERNEL);
-	if (!intr) {
-		uea_err(INS_TO_USBDEV(sc),
-		       "cannot allocate interrupt package\n");
-=======
->>>>>>> 286cd8c7
 		goto err0;
 	}
 
