// SPDX-License-Identifier: GPL-2.0
/*
 * drivers/usb/driver.c - most of the driver model stuff for usb
 *
 * (C) Copyright 2005 Greg Kroah-Hartman <gregkh@suse.de>
 *
 * based on drivers/usb/usb.c which had the following copyrights:
 *	(C) Copyright Linus Torvalds 1999
 *	(C) Copyright Johannes Erdfelt 1999-2001
 *	(C) Copyright Andreas Gal 1999
 *	(C) Copyright Gregory P. Smith 1999
 *	(C) Copyright Deti Fliegl 1999 (new USB architecture)
 *	(C) Copyright Randy Dunlap 2000
 *	(C) Copyright David Brownell 2000-2004
 *	(C) Copyright Yggdrasil Computing, Inc. 2000
 *		(usb_device_id matching changes by Adam J. Richter)
 *	(C) Copyright Greg Kroah-Hartman 2002-2003
 *
 * Released under the GPLv2 only.
 *
 * NOTE! This is not actually a driver at all, rather this is
 * just a collection of helper routines that implement the
 * matching, probing, releasing, suspending and resuming for
 * real drivers.
 *
 */

#include <linux/device.h>
#include <linux/slab.h>
#include <linux/export.h>
#include <linux/usb.h>
#include <linux/usb/quirks.h>
#include <linux/usb/hcd.h>

#include "usb.h"


/*
 * Adds a new dynamic USBdevice ID to this driver,
 * and cause the driver to probe for all devices again.
 */
ssize_t usb_store_new_id(struct usb_dynids *dynids,
			 const struct usb_device_id *id_table,
			 struct device_driver *driver,
			 const char *buf, size_t count)
{
	struct usb_dynid *dynid;
	u32 idVendor = 0;
	u32 idProduct = 0;
	unsigned int bInterfaceClass = 0;
	u32 refVendor, refProduct;
	int fields = 0;
	int retval = 0;

	fields = sscanf(buf, "%x %x %x %x %x", &idVendor, &idProduct,
			&bInterfaceClass, &refVendor, &refProduct);
	if (fields < 2)
		return -EINVAL;

	dynid = kzalloc(sizeof(*dynid), GFP_KERNEL);
	if (!dynid)
		return -ENOMEM;

	INIT_LIST_HEAD(&dynid->node);
	dynid->id.idVendor = idVendor;
	dynid->id.idProduct = idProduct;
	dynid->id.match_flags = USB_DEVICE_ID_MATCH_DEVICE;
	if (fields > 2 && bInterfaceClass) {
		if (bInterfaceClass > 255) {
			retval = -EINVAL;
			goto fail;
		}

		dynid->id.bInterfaceClass = (u8)bInterfaceClass;
		dynid->id.match_flags |= USB_DEVICE_ID_MATCH_INT_CLASS;
	}

	if (fields > 4) {
		const struct usb_device_id *id = id_table;

		if (!id) {
			retval = -ENODEV;
			goto fail;
		}

		for (; id->match_flags; id++)
			if (id->idVendor == refVendor && id->idProduct == refProduct)
				break;

		if (id->match_flags) {
			dynid->id.driver_info = id->driver_info;
		} else {
			retval = -ENODEV;
			goto fail;
		}
	}

	spin_lock(&dynids->lock);
	list_add_tail(&dynid->node, &dynids->list);
	spin_unlock(&dynids->lock);

	retval = driver_attach(driver);

	if (retval)
		return retval;
	return count;

fail:
	kfree(dynid);
	return retval;
}
EXPORT_SYMBOL_GPL(usb_store_new_id);

ssize_t usb_show_dynids(struct usb_dynids *dynids, char *buf)
{
	struct usb_dynid *dynid;
	size_t count = 0;

	list_for_each_entry(dynid, &dynids->list, node)
		if (dynid->id.bInterfaceClass != 0)
			count += scnprintf(&buf[count], PAGE_SIZE - count, "%04x %04x %02x\n",
					   dynid->id.idVendor, dynid->id.idProduct,
					   dynid->id.bInterfaceClass);
		else
			count += scnprintf(&buf[count], PAGE_SIZE - count, "%04x %04x\n",
					   dynid->id.idVendor, dynid->id.idProduct);
	return count;
}
EXPORT_SYMBOL_GPL(usb_show_dynids);

static ssize_t new_id_show(struct device_driver *driver, char *buf)
{
	struct usb_driver *usb_drv = to_usb_driver(driver);

	return usb_show_dynids(&usb_drv->dynids, buf);
}

static ssize_t new_id_store(struct device_driver *driver,
			    const char *buf, size_t count)
{
	struct usb_driver *usb_drv = to_usb_driver(driver);

	return usb_store_new_id(&usb_drv->dynids, usb_drv->id_table, driver, buf, count);
}
static DRIVER_ATTR_RW(new_id);

/*
 * Remove a USB device ID from this driver
 */
static ssize_t remove_id_store(struct device_driver *driver, const char *buf,
			       size_t count)
{
	struct usb_dynid *dynid, *n;
	struct usb_driver *usb_driver = to_usb_driver(driver);
	u32 idVendor;
	u32 idProduct;
	int fields;

	fields = sscanf(buf, "%x %x", &idVendor, &idProduct);
	if (fields < 2)
		return -EINVAL;

	spin_lock(&usb_driver->dynids.lock);
	list_for_each_entry_safe(dynid, n, &usb_driver->dynids.list, node) {
		struct usb_device_id *id = &dynid->id;

		if ((id->idVendor == idVendor) &&
		    (id->idProduct == idProduct)) {
			list_del(&dynid->node);
			kfree(dynid);
			break;
		}
	}
	spin_unlock(&usb_driver->dynids.lock);
	return count;
}

static ssize_t remove_id_show(struct device_driver *driver, char *buf)
{
	return new_id_show(driver, buf);
}
static DRIVER_ATTR_RW(remove_id);

static int usb_create_newid_files(struct usb_driver *usb_drv)
{
	int error = 0;

	if (usb_drv->no_dynamic_id)
		goto exit;

	if (usb_drv->probe != NULL) {
		error = driver_create_file(&usb_drv->drvwrap.driver,
					   &driver_attr_new_id);
		if (error == 0) {
			error = driver_create_file(&usb_drv->drvwrap.driver,
					&driver_attr_remove_id);
			if (error)
				driver_remove_file(&usb_drv->drvwrap.driver,
						&driver_attr_new_id);
		}
	}
exit:
	return error;
}

static void usb_remove_newid_files(struct usb_driver *usb_drv)
{
	if (usb_drv->no_dynamic_id)
		return;

	if (usb_drv->probe != NULL) {
		driver_remove_file(&usb_drv->drvwrap.driver,
				&driver_attr_remove_id);
		driver_remove_file(&usb_drv->drvwrap.driver,
				   &driver_attr_new_id);
	}
}

static void usb_free_dynids(struct usb_driver *usb_drv)
{
	struct usb_dynid *dynid, *n;

	spin_lock(&usb_drv->dynids.lock);
	list_for_each_entry_safe(dynid, n, &usb_drv->dynids.list, node) {
		list_del(&dynid->node);
		kfree(dynid);
	}
	spin_unlock(&usb_drv->dynids.lock);
}

static const struct usb_device_id *usb_match_dynamic_id(struct usb_interface *intf,
							struct usb_driver *drv)
{
	struct usb_dynid *dynid;

	spin_lock(&drv->dynids.lock);
	list_for_each_entry(dynid, &drv->dynids.list, node) {
		if (usb_match_one_id(intf, &dynid->id)) {
			spin_unlock(&drv->dynids.lock);
			return &dynid->id;
		}
	}
	spin_unlock(&drv->dynids.lock);
	return NULL;
}


/* called from driver core with dev locked */
static int usb_probe_device(struct device *dev)
{
	struct usb_device_driver *udriver = to_usb_device_driver(dev->driver);
	struct usb_device *udev = to_usb_device(dev);
	int error = 0;

	dev_dbg(dev, "%s\n", __func__);

	/* TODO: Add real matching code */

	/* The device should always appear to be in use
	 * unless the driver supports autosuspend.
	 */
	if (!udriver->supports_autosuspend)
		error = usb_autoresume_device(udev);

	if (!error)
		error = udriver->probe(udev);
	return error;
}

/* called from driver core with dev locked */
static int usb_unbind_device(struct device *dev)
{
	struct usb_device *udev = to_usb_device(dev);
	struct usb_device_driver *udriver = to_usb_device_driver(dev->driver);

	udriver->disconnect(udev);
	if (!udriver->supports_autosuspend)
		usb_autosuspend_device(udev);
	return 0;
}

/* called from driver core with dev locked */
static int usb_probe_interface(struct device *dev)
{
	struct usb_driver *driver = to_usb_driver(dev->driver);
	struct usb_interface *intf = to_usb_interface(dev);
	struct usb_device *udev = interface_to_usbdev(intf);
	const struct usb_device_id *id;
	int error = -ENODEV;
	int lpm_disable_error = -ENODEV;

	dev_dbg(dev, "%s\n", __func__);

	intf->needs_binding = 0;

	if (usb_device_is_owned(udev))
		return error;

	if (udev->authorized == 0) {
		dev_err(&intf->dev, "Device is not authorized for usage\n");
		return error;
	} else if (intf->authorized == 0) {
		dev_err(&intf->dev, "Interface %d is not authorized for usage\n",
				intf->altsetting->desc.bInterfaceNumber);
		return error;
	}

	id = usb_match_dynamic_id(intf, driver);
	if (!id)
		id = usb_match_id(intf, driver->id_table);
	if (!id)
		return error;

	dev_dbg(dev, "%s - got id\n", __func__);

	error = usb_autoresume_device(udev);
	if (error)
		return error;

	intf->condition = USB_INTERFACE_BINDING;

	/* Probed interfaces are initially active.  They are
	 * runtime-PM-enabled only if the driver has autosuspend support.
	 * They are sensitive to their children's power states.
	 */
	pm_runtime_set_active(dev);
	pm_suspend_ignore_children(dev, false);
	if (driver->supports_autosuspend)
		pm_runtime_enable(dev);

	/* If the new driver doesn't allow hub-initiated LPM, and we can't
	 * disable hub-initiated LPM, then fail the probe.
	 *
	 * Otherwise, leaving LPM enabled should be harmless, because the
	 * endpoint intervals should remain the same, and the U1/U2 timeouts
	 * should remain the same.
	 *
	 * If we need to install alt setting 0 before probe, or another alt
	 * setting during probe, that should also be fine.  usb_set_interface()
	 * will attempt to disable LPM, and fail if it can't disable it.
	 */
	if (driver->disable_hub_initiated_lpm) {
		lpm_disable_error = usb_unlocked_disable_lpm(udev);
		if (lpm_disable_error) {
<<<<<<< HEAD
			dev_err(&intf->dev, "%s Failed to disable LPM for driver %s\n.",
					__func__, driver->name);
=======
			dev_err(&intf->dev, "%s Failed to disable LPM for driver %s\n",
				__func__, driver->name);
>>>>>>> 286cd8c7
			error = lpm_disable_error;
			goto err;
		}
	}

	/* Carry out a deferred switch to altsetting 0 */
	if (intf->needs_altsetting0) {
		error = usb_set_interface(udev, intf->altsetting[0].
				desc.bInterfaceNumber, 0);
		if (error < 0)
			goto err;
		intf->needs_altsetting0 = 0;
	}

	error = driver->probe(intf, id);
	if (error)
		goto err;

	intf->condition = USB_INTERFACE_BOUND;

	/* If the LPM disable succeeded, balance the ref counts. */
	if (!lpm_disable_error)
		usb_unlocked_enable_lpm(udev);

	usb_autosuspend_device(udev);
	return error;

 err:
	usb_set_intfdata(intf, NULL);
	intf->needs_remote_wakeup = 0;
	intf->condition = USB_INTERFACE_UNBOUND;

	/* If the LPM disable succeeded, balance the ref counts. */
	if (!lpm_disable_error)
		usb_unlocked_enable_lpm(udev);

	/* Unbound interfaces are always runtime-PM-disabled and -suspended */
	if (driver->supports_autosuspend)
		pm_runtime_disable(dev);
	pm_runtime_set_suspended(dev);

	usb_autosuspend_device(udev);
	return error;
}

/* called from driver core with dev locked */
static int usb_unbind_interface(struct device *dev)
{
	struct usb_driver *driver = to_usb_driver(dev->driver);
	struct usb_interface *intf = to_usb_interface(dev);
	struct usb_host_endpoint *ep, **eps = NULL;
	struct usb_device *udev;
	int i, j, error, r;
	int lpm_disable_error = -ENODEV;

	intf->condition = USB_INTERFACE_UNBINDING;

	/* Autoresume for set_interface call below */
	udev = interface_to_usbdev(intf);
	error = usb_autoresume_device(udev);

	/* If hub-initiated LPM policy may change, attempt to disable LPM until
	 * the driver is unbound.  If LPM isn't disabled, that's fine because it
	 * wouldn't be enabled unless all the bound interfaces supported
	 * hub-initiated LPM.
	 */
	if (driver->disable_hub_initiated_lpm)
		lpm_disable_error = usb_unlocked_disable_lpm(udev);

	/*
	 * Terminate all URBs for this interface unless the driver
	 * supports "soft" unbinding and the device is still present.
	 */
	if (!driver->soft_unbind || udev->state == USB_STATE_NOTATTACHED)
		usb_disable_interface(udev, intf, false);

	driver->disconnect(intf);

	/* Free streams */
	for (i = 0, j = 0; i < intf->cur_altsetting->desc.bNumEndpoints; i++) {
		ep = &intf->cur_altsetting->endpoint[i];
		if (ep->streams == 0)
			continue;
		if (j == 0) {
			eps = kmalloc_array(USB_MAXENDPOINTS, sizeof(void *),
				      GFP_KERNEL);
			if (!eps)
				break;
		}
		eps[j++] = ep;
	}
	if (j) {
		usb_free_streams(intf, eps, j, GFP_KERNEL);
		kfree(eps);
	}

	/* Reset other interface state.
	 * We cannot do a Set-Interface if the device is suspended or
	 * if it is prepared for a system sleep (since installing a new
	 * altsetting means creating new endpoint device entries).
	 * When either of these happens, defer the Set-Interface.
	 */
	if (intf->cur_altsetting->desc.bAlternateSetting == 0) {
		/* Already in altsetting 0 so skip Set-Interface.
		 * Just re-enable it without affecting the endpoint toggles.
		 */
		usb_enable_interface(udev, intf, false);
	} else if (!error && !intf->dev.power.is_prepared) {
		r = usb_set_interface(udev, intf->altsetting[0].
				desc.bInterfaceNumber, 0);
		if (r < 0)
			intf->needs_altsetting0 = 1;
	} else {
		intf->needs_altsetting0 = 1;
	}
	usb_set_intfdata(intf, NULL);

	intf->condition = USB_INTERFACE_UNBOUND;
	intf->needs_remote_wakeup = 0;

	/* Attempt to re-enable USB3 LPM, if the disable succeeded. */
	if (!lpm_disable_error)
		usb_unlocked_enable_lpm(udev);

	/* Unbound interfaces are always runtime-PM-disabled and -suspended */
	if (driver->supports_autosuspend)
		pm_runtime_disable(dev);
	pm_runtime_set_suspended(dev);

	if (!error)
		usb_autosuspend_device(udev);

	return 0;
}

/**
 * usb_driver_claim_interface - bind a driver to an interface
 * @driver: the driver to be bound
 * @iface: the interface to which it will be bound; must be in the
 *	usb device's active configuration
 * @priv: driver data associated with that interface
 *
 * This is used by usb device drivers that need to claim more than one
 * interface on a device when probing (audio and acm are current examples).
 * No device driver should directly modify internal usb_interface or
 * usb_device structure members.
 *
 * Few drivers should need to use this routine, since the most natural
 * way to bind to an interface is to return the private data from
 * the driver's probe() method.
 *
 * Callers must own the device lock, so driver probe() entries don't need
 * extra locking, but other call contexts may need to explicitly claim that
 * lock.
 *
 * Return: 0 on success.
 */
int usb_driver_claim_interface(struct usb_driver *driver,
				struct usb_interface *iface, void *priv)
{
	struct device *dev;
	struct usb_device *udev;
	int retval = 0;

	if (!iface)
		return -ENODEV;

	dev = &iface->dev;
	if (dev->driver)
		return -EBUSY;

	/* reject claim if interface is not authorized */
	if (!iface->authorized)
		return -ENODEV;

	udev = interface_to_usbdev(iface);

	dev->driver = &driver->drvwrap.driver;
	usb_set_intfdata(iface, priv);
	iface->needs_binding = 0;

	iface->condition = USB_INTERFACE_BOUND;

	/* Claimed interfaces are initially inactive (suspended) and
	 * runtime-PM-enabled, but only if the driver has autosuspend
	 * support.  Otherwise they are marked active, to prevent the
	 * device from being autosuspended, but left disabled.  In either
	 * case they are sensitive to their children's power states.
	 */
	pm_suspend_ignore_children(dev, false);
	if (driver->supports_autosuspend)
		pm_runtime_enable(dev);
	else
		pm_runtime_set_active(dev);

	/* if interface was already added, bind now; else let
	 * the future device_add() bind it, bypassing probe()
	 */
	if (device_is_registered(dev))
		retval = device_bind_driver(dev);

	if (retval) {
		dev->driver = NULL;
		usb_set_intfdata(iface, NULL);
		iface->needs_remote_wakeup = 0;
		iface->condition = USB_INTERFACE_UNBOUND;

		/*
		 * Unbound interfaces are always runtime-PM-disabled
		 * and runtime-PM-suspended
		 */
		if (driver->supports_autosuspend)
			pm_runtime_disable(dev);
		pm_runtime_set_suspended(dev);
	}

	return retval;
}
EXPORT_SYMBOL_GPL(usb_driver_claim_interface);

/**
 * usb_driver_release_interface - unbind a driver from an interface
 * @driver: the driver to be unbound
 * @iface: the interface from which it will be unbound
 *
 * This can be used by drivers to release an interface without waiting
 * for their disconnect() methods to be called.  In typical cases this
 * also causes the driver disconnect() method to be called.
 *
 * This call is synchronous, and may not be used in an interrupt context.
 * Callers must own the device lock, so driver disconnect() entries don't
 * need extra locking, but other call contexts may need to explicitly claim
 * that lock.
 */
void usb_driver_release_interface(struct usb_driver *driver,
					struct usb_interface *iface)
{
	struct device *dev = &iface->dev;

	/* this should never happen, don't release something that's not ours */
	if (!dev->driver || dev->driver != &driver->drvwrap.driver)
		return;

	/* don't release from within disconnect() */
	if (iface->condition != USB_INTERFACE_BOUND)
		return;
	iface->condition = USB_INTERFACE_UNBINDING;

	/* Release via the driver core only if the interface
	 * has already been registered
	 */
	if (device_is_registered(dev)) {
		device_release_driver(dev);
	} else {
		device_lock(dev);
		usb_unbind_interface(dev);
		dev->driver = NULL;
		device_unlock(dev);
	}
}
EXPORT_SYMBOL_GPL(usb_driver_release_interface);

/* returns 0 if no match, 1 if match */
int usb_match_device(struct usb_device *dev, const struct usb_device_id *id)
{
	if ((id->match_flags & USB_DEVICE_ID_MATCH_VENDOR) &&
	    id->idVendor != le16_to_cpu(dev->descriptor.idVendor))
		return 0;

	if ((id->match_flags & USB_DEVICE_ID_MATCH_PRODUCT) &&
	    id->idProduct != le16_to_cpu(dev->descriptor.idProduct))
		return 0;

	/* No need to test id->bcdDevice_lo != 0, since 0 is never
	   greater than any unsigned number. */
	if ((id->match_flags & USB_DEVICE_ID_MATCH_DEV_LO) &&
	    (id->bcdDevice_lo > le16_to_cpu(dev->descriptor.bcdDevice)))
		return 0;

	if ((id->match_flags & USB_DEVICE_ID_MATCH_DEV_HI) &&
	    (id->bcdDevice_hi < le16_to_cpu(dev->descriptor.bcdDevice)))
		return 0;

	if ((id->match_flags & USB_DEVICE_ID_MATCH_DEV_CLASS) &&
	    (id->bDeviceClass != dev->descriptor.bDeviceClass))
		return 0;

	if ((id->match_flags & USB_DEVICE_ID_MATCH_DEV_SUBCLASS) &&
	    (id->bDeviceSubClass != dev->descriptor.bDeviceSubClass))
		return 0;

	if ((id->match_flags & USB_DEVICE_ID_MATCH_DEV_PROTOCOL) &&
	    (id->bDeviceProtocol != dev->descriptor.bDeviceProtocol))
		return 0;

	return 1;
}

/* returns 0 if no match, 1 if match */
int usb_match_one_id_intf(struct usb_device *dev,
			  struct usb_host_interface *intf,
			  const struct usb_device_id *id)
{
	/* The interface class, subclass, protocol and number should never be
	 * checked for a match if the device class is Vendor Specific,
	 * unless the match record specifies the Vendor ID. */
	if (dev->descriptor.bDeviceClass == USB_CLASS_VENDOR_SPEC &&
			!(id->match_flags & USB_DEVICE_ID_MATCH_VENDOR) &&
			(id->match_flags & (USB_DEVICE_ID_MATCH_INT_CLASS |
				USB_DEVICE_ID_MATCH_INT_SUBCLASS |
				USB_DEVICE_ID_MATCH_INT_PROTOCOL |
				USB_DEVICE_ID_MATCH_INT_NUMBER)))
		return 0;

	if ((id->match_flags & USB_DEVICE_ID_MATCH_INT_CLASS) &&
	    (id->bInterfaceClass != intf->desc.bInterfaceClass))
		return 0;

	if ((id->match_flags & USB_DEVICE_ID_MATCH_INT_SUBCLASS) &&
	    (id->bInterfaceSubClass != intf->desc.bInterfaceSubClass))
		return 0;

	if ((id->match_flags & USB_DEVICE_ID_MATCH_INT_PROTOCOL) &&
	    (id->bInterfaceProtocol != intf->desc.bInterfaceProtocol))
		return 0;

	if ((id->match_flags & USB_DEVICE_ID_MATCH_INT_NUMBER) &&
	    (id->bInterfaceNumber != intf->desc.bInterfaceNumber))
		return 0;

	return 1;
}

/* returns 0 if no match, 1 if match */
int usb_match_one_id(struct usb_interface *interface,
		     const struct usb_device_id *id)
{
	struct usb_host_interface *intf;
	struct usb_device *dev;

	/* proc_connectinfo in devio.c may call us with id == NULL. */
	if (id == NULL)
		return 0;

	intf = interface->cur_altsetting;
	dev = interface_to_usbdev(interface);

	if (!usb_match_device(dev, id))
		return 0;

	return usb_match_one_id_intf(dev, intf, id);
}
EXPORT_SYMBOL_GPL(usb_match_one_id);

/**
 * usb_match_id - find first usb_device_id matching device or interface
 * @interface: the interface of interest
 * @id: array of usb_device_id structures, terminated by zero entry
 *
 * usb_match_id searches an array of usb_device_id's and returns
 * the first one matching the device or interface, or null.
 * This is used when binding (or rebinding) a driver to an interface.
 * Most USB device drivers will use this indirectly, through the usb core,
 * but some layered driver frameworks use it directly.
 * These device tables are exported with MODULE_DEVICE_TABLE, through
 * modutils, to support the driver loading functionality of USB hotplugging.
 *
 * Return: The first matching usb_device_id, or %NULL.
 *
 * What Matches:
 *
 * The "match_flags" element in a usb_device_id controls which
 * members are used.  If the corresponding bit is set, the
 * value in the device_id must match its corresponding member
 * in the device or interface descriptor, or else the device_id
 * does not match.
 *
 * "driver_info" is normally used only by device drivers,
 * but you can create a wildcard "matches anything" usb_device_id
 * as a driver's "modules.usbmap" entry if you provide an id with
 * only a nonzero "driver_info" field.  If you do this, the USB device
 * driver's probe() routine should use additional intelligence to
 * decide whether to bind to the specified interface.
 *
 * What Makes Good usb_device_id Tables:
 *
 * The match algorithm is very simple, so that intelligence in
 * driver selection must come from smart driver id records.
 * Unless you have good reasons to use another selection policy,
 * provide match elements only in related groups, and order match
 * specifiers from specific to general.  Use the macros provided
 * for that purpose if you can.
 *
 * The most specific match specifiers use device descriptor
 * data.  These are commonly used with product-specific matches;
 * the USB_DEVICE macro lets you provide vendor and product IDs,
 * and you can also match against ranges of product revisions.
 * These are widely used for devices with application or vendor
 * specific bDeviceClass values.
 *
 * Matches based on device class/subclass/protocol specifications
 * are slightly more general; use the USB_DEVICE_INFO macro, or
 * its siblings.  These are used with single-function devices
 * where bDeviceClass doesn't specify that each interface has
 * its own class.
 *
 * Matches based on interface class/subclass/protocol are the
 * most general; they let drivers bind to any interface on a
 * multiple-function device.  Use the USB_INTERFACE_INFO
 * macro, or its siblings, to match class-per-interface style
 * devices (as recorded in bInterfaceClass).
 *
 * Note that an entry created by USB_INTERFACE_INFO won't match
 * any interface if the device class is set to Vendor-Specific.
 * This is deliberate; according to the USB spec the meanings of
 * the interface class/subclass/protocol for these devices are also
 * vendor-specific, and hence matching against a standard product
 * class wouldn't work anyway.  If you really want to use an
 * interface-based match for such a device, create a match record
 * that also specifies the vendor ID.  (Unforunately there isn't a
 * standard macro for creating records like this.)
 *
 * Within those groups, remember that not all combinations are
 * meaningful.  For example, don't give a product version range
 * without vendor and product IDs; or specify a protocol without
 * its associated class and subclass.
 */
const struct usb_device_id *usb_match_id(struct usb_interface *interface,
					 const struct usb_device_id *id)
{
	/* proc_connectinfo in devio.c may call us with id == NULL. */
	if (id == NULL)
		return NULL;

	/* It is important to check that id->driver_info is nonzero,
	   since an entry that is all zeroes except for a nonzero
	   id->driver_info is the way to create an entry that
	   indicates that the driver want to examine every
	   device and interface. */
	for (; id->idVendor || id->idProduct || id->bDeviceClass ||
	       id->bInterfaceClass || id->driver_info; id++) {
		if (usb_match_one_id(interface, id))
			return id;
	}

	return NULL;
}
EXPORT_SYMBOL_GPL(usb_match_id);

static int usb_device_match(struct device *dev, struct device_driver *drv)
{
	/* devices and interfaces are handled separately */
	if (is_usb_device(dev)) {

		/* interface drivers never match devices */
		if (!is_usb_device_driver(drv))
			return 0;

		/* TODO: Add real matching code */
		return 1;

	} else if (is_usb_interface(dev)) {
		struct usb_interface *intf;
		struct usb_driver *usb_drv;
		const struct usb_device_id *id;

		/* device drivers never match interfaces */
		if (is_usb_device_driver(drv))
			return 0;

		intf = to_usb_interface(dev);
		usb_drv = to_usb_driver(drv);

		id = usb_match_id(intf, usb_drv->id_table);
		if (id)
			return 1;

		id = usb_match_dynamic_id(intf, usb_drv);
		if (id)
			return 1;
	}

	return 0;
}

static int usb_uevent(struct device *dev, struct kobj_uevent_env *env)
{
	struct usb_device *usb_dev;

	if (is_usb_device(dev)) {
		usb_dev = to_usb_device(dev);
	} else if (is_usb_interface(dev)) {
		struct usb_interface *intf = to_usb_interface(dev);

		usb_dev = interface_to_usbdev(intf);
	} else {
		return 0;
	}

	if (usb_dev->devnum < 0) {
		/* driver is often null here; dev_dbg() would oops */
		pr_debug("usb %s: already deleted?\n", dev_name(dev));
		return -ENODEV;
	}
	if (!usb_dev->bus) {
		pr_debug("usb %s: bus removed?\n", dev_name(dev));
		return -ENODEV;
	}

	/* per-device configurations are common */
	if (add_uevent_var(env, "PRODUCT=%x/%x/%x",
			   le16_to_cpu(usb_dev->descriptor.idVendor),
			   le16_to_cpu(usb_dev->descriptor.idProduct),
			   le16_to_cpu(usb_dev->descriptor.bcdDevice)))
		return -ENOMEM;

	/* class-based driver binding models */
	if (add_uevent_var(env, "TYPE=%d/%d/%d",
			   usb_dev->descriptor.bDeviceClass,
			   usb_dev->descriptor.bDeviceSubClass,
			   usb_dev->descriptor.bDeviceProtocol))
		return -ENOMEM;

	return 0;
}

/**
 * usb_register_device_driver - register a USB device (not interface) driver
 * @new_udriver: USB operations for the device driver
 * @owner: module owner of this driver.
 *
 * Registers a USB device driver with the USB core.  The list of
 * unattached devices will be rescanned whenever a new driver is
 * added, allowing the new driver to attach to any recognized devices.
 *
 * Return: A negative error code on failure and 0 on success.
 */
int usb_register_device_driver(struct usb_device_driver *new_udriver,
		struct module *owner)
{
	int retval = 0;

	if (usb_disabled())
		return -ENODEV;

	new_udriver->drvwrap.for_devices = 1;
	new_udriver->drvwrap.driver.name = new_udriver->name;
	new_udriver->drvwrap.driver.bus = &usb_bus_type;
	new_udriver->drvwrap.driver.probe = usb_probe_device;
	new_udriver->drvwrap.driver.remove = usb_unbind_device;
	new_udriver->drvwrap.driver.owner = owner;

	retval = driver_register(&new_udriver->drvwrap.driver);

	if (!retval)
		pr_info("%s: registered new device driver %s\n",
			usbcore_name, new_udriver->name);
	else
		printk(KERN_ERR "%s: error %d registering device "
			"	driver %s\n",
			usbcore_name, retval, new_udriver->name);

	return retval;
}
EXPORT_SYMBOL_GPL(usb_register_device_driver);

/**
 * usb_deregister_device_driver - unregister a USB device (not interface) driver
 * @udriver: USB operations of the device driver to unregister
 * Context: must be able to sleep
 *
 * Unlinks the specified driver from the internal USB driver list.
 */
void usb_deregister_device_driver(struct usb_device_driver *udriver)
{
	pr_info("%s: deregistering device driver %s\n",
			usbcore_name, udriver->name);

	driver_unregister(&udriver->drvwrap.driver);
}
EXPORT_SYMBOL_GPL(usb_deregister_device_driver);

/**
 * usb_register_driver - register a USB interface driver
 * @new_driver: USB operations for the interface driver
 * @owner: module owner of this driver.
 * @mod_name: module name string
 *
 * Registers a USB interface driver with the USB core.  The list of
 * unattached interfaces will be rescanned whenever a new driver is
 * added, allowing the new driver to attach to any recognized interfaces.
 *
 * Return: A negative error code on failure and 0 on success.
 *
 * NOTE: if you want your driver to use the USB major number, you must call
 * usb_register_dev() to enable that functionality.  This function no longer
 * takes care of that.
 */
int usb_register_driver(struct usb_driver *new_driver, struct module *owner,
			const char *mod_name)
{
	int retval = 0;

	if (usb_disabled())
		return -ENODEV;

	new_driver->drvwrap.for_devices = 0;
	new_driver->drvwrap.driver.name = new_driver->name;
	new_driver->drvwrap.driver.bus = &usb_bus_type;
	new_driver->drvwrap.driver.probe = usb_probe_interface;
	new_driver->drvwrap.driver.remove = usb_unbind_interface;
	new_driver->drvwrap.driver.owner = owner;
	new_driver->drvwrap.driver.mod_name = mod_name;
	spin_lock_init(&new_driver->dynids.lock);
	INIT_LIST_HEAD(&new_driver->dynids.list);

	retval = driver_register(&new_driver->drvwrap.driver);
	if (retval)
		goto out;

	retval = usb_create_newid_files(new_driver);
	if (retval)
		goto out_newid;

	pr_info("%s: registered new interface driver %s\n",
			usbcore_name, new_driver->name);

out:
	return retval;

out_newid:
	driver_unregister(&new_driver->drvwrap.driver);

	printk(KERN_ERR "%s: error %d registering interface "
			"	driver %s\n",
			usbcore_name, retval, new_driver->name);
	goto out;
}
EXPORT_SYMBOL_GPL(usb_register_driver);

/**
 * usb_deregister - unregister a USB interface driver
 * @driver: USB operations of the interface driver to unregister
 * Context: must be able to sleep
 *
 * Unlinks the specified driver from the internal USB driver list.
 *
 * NOTE: If you called usb_register_dev(), you still need to call
 * usb_deregister_dev() to clean up your driver's allocated minor numbers,
 * this * call will no longer do it for you.
 */
void usb_deregister(struct usb_driver *driver)
{
	pr_info("%s: deregistering interface driver %s\n",
			usbcore_name, driver->name);

	usb_remove_newid_files(driver);
	driver_unregister(&driver->drvwrap.driver);
	usb_free_dynids(driver);
}
EXPORT_SYMBOL_GPL(usb_deregister);

/* Forced unbinding of a USB interface driver, either because
 * it doesn't support pre_reset/post_reset/reset_resume or
 * because it doesn't support suspend/resume.
 *
 * The caller must hold @intf's device's lock, but not @intf's lock.
 */
void usb_forced_unbind_intf(struct usb_interface *intf)
{
	struct usb_driver *driver = to_usb_driver(intf->dev.driver);

	dev_dbg(&intf->dev, "forced unbind\n");
	usb_driver_release_interface(driver, intf);

	/* Mark the interface for later rebinding */
	intf->needs_binding = 1;
}

/*
 * Unbind drivers for @udev's marked interfaces.  These interfaces have
 * the needs_binding flag set, for example by usb_resume_interface().
 *
 * The caller must hold @udev's device lock.
 */
static void unbind_marked_interfaces(struct usb_device *udev)
{
	struct usb_host_config	*config;
	int			i;
	struct usb_interface	*intf;

	config = udev->actconfig;
	if (config) {
		for (i = 0; i < config->desc.bNumInterfaces; ++i) {
			intf = config->interface[i];
			if (intf->dev.driver && intf->needs_binding)
				usb_forced_unbind_intf(intf);
		}
	}
}

/* Delayed forced unbinding of a USB interface driver and scan
 * for rebinding.
 *
 * The caller must hold @intf's device's lock, but not @intf's lock.
 *
 * Note: Rebinds will be skipped if a system sleep transition is in
 * progress and the PM "complete" callback hasn't occurred yet.
 */
static void usb_rebind_intf(struct usb_interface *intf)
{
	int rc;

	/* Delayed unbind of an existing driver */
	if (intf->dev.driver)
		usb_forced_unbind_intf(intf);

	/* Try to rebind the interface */
	if (!intf->dev.power.is_prepared) {
		intf->needs_binding = 0;
		rc = device_attach(&intf->dev);
		if (rc < 0 && rc != -EPROBE_DEFER)
			dev_warn(&intf->dev, "rebind failed: %d\n", rc);
	}
}

/*
 * Rebind drivers to @udev's marked interfaces.  These interfaces have
 * the needs_binding flag set.
 *
 * The caller must hold @udev's device lock.
 */
static void rebind_marked_interfaces(struct usb_device *udev)
{
	struct usb_host_config	*config;
	int			i;
	struct usb_interface	*intf;

	config = udev->actconfig;
	if (config) {
		for (i = 0; i < config->desc.bNumInterfaces; ++i) {
			intf = config->interface[i];
			if (intf->needs_binding)
				usb_rebind_intf(intf);
		}
	}
}

/*
 * Unbind all of @udev's marked interfaces and then rebind all of them.
 * This ordering is necessary because some drivers claim several interfaces
 * when they are first probed.
 *
 * The caller must hold @udev's device lock.
 */
void usb_unbind_and_rebind_marked_interfaces(struct usb_device *udev)
{
	unbind_marked_interfaces(udev);
	rebind_marked_interfaces(udev);
}

#ifdef CONFIG_PM

/* Unbind drivers for @udev's interfaces that don't support suspend/resume
 * There is no check for reset_resume here because it can be determined
 * only during resume whether reset_resume is needed.
 *
 * The caller must hold @udev's device lock.
 */
static void unbind_no_pm_drivers_interfaces(struct usb_device *udev)
{
	struct usb_host_config	*config;
	int			i;
	struct usb_interface	*intf;
	struct usb_driver	*drv;

	config = udev->actconfig;
	if (config) {
		for (i = 0; i < config->desc.bNumInterfaces; ++i) {
			intf = config->interface[i];

			if (intf->dev.driver) {
				drv = to_usb_driver(intf->dev.driver);
				if (!drv->suspend || !drv->resume)
					usb_forced_unbind_intf(intf);
			}
		}
	}
}

static int usb_suspend_device(struct usb_device *udev, pm_message_t msg)
{
	struct usb_device_driver	*udriver;
	int				status = 0;

	if (udev->state == USB_STATE_NOTATTACHED ||
			udev->state == USB_STATE_SUSPENDED)
		goto done;

	/* For devices that don't have a driver, we do a generic suspend. */
	if (udev->dev.driver)
		udriver = to_usb_device_driver(udev->dev.driver);
	else {
		udev->do_remote_wakeup = 0;
		udriver = &usb_generic_driver;
	}
	status = udriver->suspend(udev, msg);

 done:
	dev_vdbg(&udev->dev, "%s: status %d\n", __func__, status);
	return status;
}

static int usb_resume_device(struct usb_device *udev, pm_message_t msg)
{
	struct usb_device_driver	*udriver;
	int				status = 0;

	if (udev->state == USB_STATE_NOTATTACHED)
		goto done;

	/* Can't resume it if it doesn't have a driver. */
	if (udev->dev.driver == NULL) {
		status = -ENOTCONN;
		goto done;
	}

	/* Non-root devices on a full/low-speed bus must wait for their
	 * companion high-speed root hub, in case a handoff is needed.
	 */
	if (!PMSG_IS_AUTO(msg) && udev->parent && udev->bus->hs_companion)
		device_pm_wait_for_dev(&udev->dev,
				&udev->bus->hs_companion->root_hub->dev);

	if (udev->quirks & USB_QUIRK_RESET_RESUME)
		udev->reset_resume = 1;

	udriver = to_usb_device_driver(udev->dev.driver);
	status = udriver->resume(udev, msg);

 done:
	dev_vdbg(&udev->dev, "%s: status %d\n", __func__, status);
	return status;
}

static int usb_suspend_interface(struct usb_device *udev,
		struct usb_interface *intf, pm_message_t msg)
{
	struct usb_driver	*driver;
	int			status = 0;

	if (udev->state == USB_STATE_NOTATTACHED ||
			intf->condition == USB_INTERFACE_UNBOUND)
		goto done;
	driver = to_usb_driver(intf->dev.driver);

	/* at this time we know the driver supports suspend */
	status = driver->suspend(intf, msg);
	if (status && !PMSG_IS_AUTO(msg))
		dev_err(&intf->dev, "suspend error %d\n", status);

 done:
	dev_vdbg(&intf->dev, "%s: status %d\n", __func__, status);
	return status;
}

static int usb_resume_interface(struct usb_device *udev,
		struct usb_interface *intf, pm_message_t msg, int reset_resume)
{
	struct usb_driver	*driver;
	int			status = 0;

	if (udev->state == USB_STATE_NOTATTACHED)
		goto done;

	/* Don't let autoresume interfere with unbinding */
	if (intf->condition == USB_INTERFACE_UNBINDING)
		goto done;

	/* Can't resume it if it doesn't have a driver. */
	if (intf->condition == USB_INTERFACE_UNBOUND) {

		/* Carry out a deferred switch to altsetting 0 */
		if (intf->needs_altsetting0 && !intf->dev.power.is_prepared) {
			usb_set_interface(udev, intf->altsetting[0].
					desc.bInterfaceNumber, 0);
			intf->needs_altsetting0 = 0;
		}
		goto done;
	}

	/* Don't resume if the interface is marked for rebinding */
	if (intf->needs_binding)
		goto done;
	driver = to_usb_driver(intf->dev.driver);

	if (reset_resume) {
		if (driver->reset_resume) {
			status = driver->reset_resume(intf);
			if (status)
				dev_err(&intf->dev, "%s error %d\n",
						"reset_resume", status);
		} else {
			intf->needs_binding = 1;
			dev_dbg(&intf->dev, "no reset_resume for driver %s?\n",
					driver->name);
		}
	} else {
		status = driver->resume(intf);
		if (status)
			dev_err(&intf->dev, "resume error %d\n", status);
	}

done:
	dev_vdbg(&intf->dev, "%s: status %d\n", __func__, status);

	/* Later we will unbind the driver and/or reprobe, if necessary */
	return status;
}

/**
 * usb_suspend_both - suspend a USB device and its interfaces
 * @udev: the usb_device to suspend
 * @msg: Power Management message describing this state transition
 *
 * This is the central routine for suspending USB devices.  It calls the
 * suspend methods for all the interface drivers in @udev and then calls
 * the suspend method for @udev itself.  When the routine is called in
 * autosuspend, if an error occurs at any stage, all the interfaces
 * which were suspended are resumed so that they remain in the same
 * state as the device, but when called from system sleep, all error
 * from suspend methods of interfaces and the non-root-hub device itself
 * are simply ignored, so all suspended interfaces are only resumed
 * to the device's state when @udev is root-hub and its suspend method
 * returns failure.
 *
 * Autosuspend requests originating from a child device or an interface
 * driver may be made without the protection of @udev's device lock, but
 * all other suspend calls will hold the lock.  Usbcore will insure that
 * method calls do not arrive during bind, unbind, or reset operations.
 * However drivers must be prepared to handle suspend calls arriving at
 * unpredictable times.
 *
 * This routine can run only in process context.
 *
 * Return: 0 if the suspend succeeded.
 */
static int usb_suspend_both(struct usb_device *udev, pm_message_t msg)
{
	int			status = 0;
	int			i = 0, n = 0;
	struct usb_interface	*intf;

	if (udev->state == USB_STATE_NOTATTACHED ||
			udev->state == USB_STATE_SUSPENDED)
		goto done;

	/* Suspend all the interfaces and then udev itself */
	if (udev->actconfig) {
		n = udev->actconfig->desc.bNumInterfaces;
		for (i = n - 1; i >= 0; --i) {
			intf = udev->actconfig->interface[i];
			status = usb_suspend_interface(udev, intf, msg);

			/* Ignore errors during system sleep transitions */
			if (!PMSG_IS_AUTO(msg))
				status = 0;
			if (status != 0)
				break;
		}
	}
	if (status == 0) {
		status = usb_suspend_device(udev, msg);

		/*
		 * Ignore errors from non-root-hub devices during
		 * system sleep transitions.  For the most part,
		 * these devices should go to low power anyway when
		 * the entire bus is suspended.
		 */
		if (udev->parent && !PMSG_IS_AUTO(msg))
			status = 0;

		/*
		 * If the device is inaccessible, don't try to resume
		 * suspended interfaces and just return the error.
		 */
		if (status && status != -EBUSY) {
			int err;
			u16 devstat;

<<<<<<< HEAD
			err = usb_get_status(udev, USB_RECIP_DEVICE, 0,
					     &devstat);
=======
			err = usb_get_std_status(udev, USB_RECIP_DEVICE, 0,
						 &devstat);
>>>>>>> 286cd8c7
			if (err) {
				dev_err(&udev->dev,
					"Failed to suspend device, error %d\n",
					status);
				goto done;
			}
		}
	}

	/* If the suspend failed, resume interfaces that did get suspended */
	if (status != 0) {
		if (udev->actconfig) {
			msg.event ^= (PM_EVENT_SUSPEND | PM_EVENT_RESUME);
			while (++i < n) {
				intf = udev->actconfig->interface[i];
				usb_resume_interface(udev, intf, msg, 0);
			}
		}

	/* If the suspend succeeded then prevent any more URB submissions
	 * and flush any outstanding URBs.
	 */
	} else {
		udev->can_submit = 0;
		for (i = 0; i < 16; ++i) {
			usb_hcd_flush_endpoint(udev, udev->ep_out[i]);
			usb_hcd_flush_endpoint(udev, udev->ep_in[i]);
		}
	}

 done:
	dev_vdbg(&udev->dev, "%s: status %d\n", __func__, status);
	return status;
}

/**
 * usb_resume_both - resume a USB device and its interfaces
 * @udev: the usb_device to resume
 * @msg: Power Management message describing this state transition
 *
 * This is the central routine for resuming USB devices.  It calls the
 * the resume method for @udev and then calls the resume methods for all
 * the interface drivers in @udev.
 *
 * Autoresume requests originating from a child device or an interface
 * driver may be made without the protection of @udev's device lock, but
 * all other resume calls will hold the lock.  Usbcore will insure that
 * method calls do not arrive during bind, unbind, or reset operations.
 * However drivers must be prepared to handle resume calls arriving at
 * unpredictable times.
 *
 * This routine can run only in process context.
 *
 * Return: 0 on success.
 */
static int usb_resume_both(struct usb_device *udev, pm_message_t msg)
{
	int			status = 0;
	int			i;
	struct usb_interface	*intf;

	if (udev->state == USB_STATE_NOTATTACHED) {
		status = -ENODEV;
		goto done;
	}
	udev->can_submit = 1;

	/* Resume the device */
	if (udev->state == USB_STATE_SUSPENDED || udev->reset_resume)
		status = usb_resume_device(udev, msg);

	/* Resume the interfaces */
	if (status == 0 && udev->actconfig) {
		for (i = 0; i < udev->actconfig->desc.bNumInterfaces; i++) {
			intf = udev->actconfig->interface[i];
			usb_resume_interface(udev, intf, msg,
					udev->reset_resume);
		}
	}
	usb_mark_last_busy(udev);

 done:
	dev_vdbg(&udev->dev, "%s: status %d\n", __func__, status);
	if (!status)
		udev->reset_resume = 0;
	return status;
}

static void choose_wakeup(struct usb_device *udev, pm_message_t msg)
{
	int	w;

	/* Remote wakeup is needed only when we actually go to sleep.
	 * For things like FREEZE and QUIESCE, if the device is already
	 * autosuspended then its current wakeup setting is okay.
	 */
	if (msg.event == PM_EVENT_FREEZE || msg.event == PM_EVENT_QUIESCE) {
		if (udev->state != USB_STATE_SUSPENDED)
			udev->do_remote_wakeup = 0;
		return;
	}

	/* Enable remote wakeup if it is allowed, even if no interface drivers
	 * actually want it.
	 */
	w = device_may_wakeup(&udev->dev);

	/* If the device is autosuspended with the wrong wakeup setting,
	 * autoresume now so the setting can be changed.
	 */
	if (udev->state == USB_STATE_SUSPENDED && w != udev->do_remote_wakeup)
		pm_runtime_resume(&udev->dev);
	udev->do_remote_wakeup = w;
}

/* The device lock is held by the PM core */
int usb_suspend(struct device *dev, pm_message_t msg)
{
	struct usb_device	*udev = to_usb_device(dev);
	int r;

	if (udev->bus->skip_resume && udev->state == USB_STATE_SUSPENDED)
		return 0;

	if (udev->bus->skip_resume && udev->state == USB_STATE_SUSPENDED)
		return 0;

	unbind_no_pm_drivers_interfaces(udev);

	/* From now on we are sure all drivers support suspend/resume
	 * but not necessarily reset_resume()
	 * so we may still need to unbind and rebind upon resume
	 */
	choose_wakeup(udev, msg);
	r = usb_suspend_both(udev, msg);
	if (r)
		return r;

	if (udev->quirks & USB_QUIRK_DISCONNECT_SUSPEND)
		usb_port_disable(udev);

	return 0;
}

/* The device lock is held by the PM core */
int usb_resume_complete(struct device *dev)
{
	struct usb_device *udev = to_usb_device(dev);

	/* For PM complete calls, all we do is rebind interfaces
	 * whose needs_binding flag is set
	 */
	if (udev->state != USB_STATE_NOTATTACHED)
		rebind_marked_interfaces(udev);
	return 0;
}

/* The device lock is held by the PM core */
int usb_resume(struct device *dev, pm_message_t msg)
{
	struct usb_device	*udev = to_usb_device(dev);
	int			status;

	/*
	 * Some buses would like to keep their devices in suspend
	 * state after system resume.  Their resume happen when
	 * a remote wakeup is detected or interface driver start
<<<<<<< HEAD
	 * I/O. And in the case when the system is restoring from
	 * hibernation, make sure all the devices are resumed.
	 */
	if (udev->bus->skip_resume && msg.event != PM_EVENT_RESTORE)
=======
	 * I/O.
	 */
	if (udev->bus->skip_resume)
>>>>>>> 286cd8c7
		return 0;

	/* For all calls, take the device back to full power and
	 * tell the PM core in case it was autosuspended previously.
	 * Unbind the interfaces that will need rebinding later,
	 * because they fail to support reset_resume.
	 * (This can't be done in usb_resume_interface()
	 * above because it doesn't own the right set of locks.)
	 */
	status = usb_resume_both(udev, msg);
	if (status == 0) {
		pm_runtime_disable(dev);
		pm_runtime_set_active(dev);
		pm_runtime_enable(dev);
		unbind_marked_interfaces(udev);
	}

	/* Avoid PM error messages for devices disconnected while suspended
	 * as we'll display regular disconnect messages just a bit later.
	 */
	if (status == -ENODEV || status == -ESHUTDOWN)
		status = 0;
	return status;
}

/**
 * usb_enable_autosuspend - allow a USB device to be autosuspended
 * @udev: the USB device which may be autosuspended
 *
 * This routine allows @udev to be autosuspended.  An autosuspend won't
 * take place until the autosuspend_delay has elapsed and all the other
 * necessary conditions are satisfied.
 *
 * The caller must hold @udev's device lock.
 */
void usb_enable_autosuspend(struct usb_device *udev)
{
	pm_runtime_allow(&udev->dev);
}
EXPORT_SYMBOL_GPL(usb_enable_autosuspend);

/**
 * usb_disable_autosuspend - prevent a USB device from being autosuspended
 * @udev: the USB device which may not be autosuspended
 *
 * This routine prevents @udev from being autosuspended and wakes it up
 * if it is already autosuspended.
 *
 * The caller must hold @udev's device lock.
 */
void usb_disable_autosuspend(struct usb_device *udev)
{
	pm_runtime_forbid(&udev->dev);
}
EXPORT_SYMBOL_GPL(usb_disable_autosuspend);

/**
 * usb_autosuspend_device - delayed autosuspend of a USB device and its interfaces
 * @udev: the usb_device to autosuspend
 *
 * This routine should be called when a core subsystem is finished using
 * @udev and wants to allow it to autosuspend.  Examples would be when
 * @udev's device file in usbfs is closed or after a configuration change.
 *
 * @udev's usage counter is decremented; if it drops to 0 and all the
 * interfaces are inactive then a delayed autosuspend will be attempted.
 * The attempt may fail (see autosuspend_check()).
 *
 * The caller must hold @udev's device lock.
 *
 * This routine can run only in process context.
 */
void usb_autosuspend_device(struct usb_device *udev)
{
	int	status;

	usb_mark_last_busy(udev);
	status = pm_runtime_put_sync_autosuspend(&udev->dev);
	dev_vdbg(&udev->dev, "%s: cnt %d -> %d\n",
			__func__, atomic_read(&udev->dev.power.usage_count),
			status);
}

/**
 * usb_autoresume_device - immediately autoresume a USB device and its interfaces
 * @udev: the usb_device to autoresume
 *
 * This routine should be called when a core subsystem wants to use @udev
 * and needs to guarantee that it is not suspended.  No autosuspend will
 * occur until usb_autosuspend_device() is called.  (Note that this will
 * not prevent suspend events originating in the PM core.)  Examples would
 * be when @udev's device file in usbfs is opened or when a remote-wakeup
 * request is received.
 *
 * @udev's usage counter is incremented to prevent subsequent autosuspends.
 * However if the autoresume fails then the usage counter is re-decremented.
 *
 * The caller must hold @udev's device lock.
 *
 * This routine can run only in process context.
 *
 * Return: 0 on success. A negative error code otherwise.
 */
int usb_autoresume_device(struct usb_device *udev)
{
	int	status;

	status = pm_runtime_get_sync(&udev->dev);
	if (status < 0)
		pm_runtime_put_sync(&udev->dev);
	dev_vdbg(&udev->dev, "%s: cnt %d -> %d\n",
			__func__, atomic_read(&udev->dev.power.usage_count),
			status);
	if (status > 0)
		status = 0;
	return status;
}

/**
 * usb_autopm_put_interface - decrement a USB interface's PM-usage counter
 * @intf: the usb_interface whose counter should be decremented
 *
 * This routine should be called by an interface driver when it is
 * finished using @intf and wants to allow it to autosuspend.  A typical
 * example would be a character-device driver when its device file is
 * closed.
 *
 * The routine decrements @intf's usage counter.  When the counter reaches
 * 0, a delayed autosuspend request for @intf's device is attempted.  The
 * attempt may fail (see autosuspend_check()).
 *
 * This routine can run only in process context.
 */
void usb_autopm_put_interface(struct usb_interface *intf)
{
	struct usb_device	*udev = interface_to_usbdev(intf);
	int			status;

	usb_mark_last_busy(udev);
	status = pm_runtime_put_sync(&intf->dev);
	dev_vdbg(&intf->dev, "%s: cnt %d -> %d\n",
			__func__, atomic_read(&intf->dev.power.usage_count),
			status);
}
EXPORT_SYMBOL_GPL(usb_autopm_put_interface);

/**
 * usb_autopm_put_interface_async - decrement a USB interface's PM-usage counter
 * @intf: the usb_interface whose counter should be decremented
 *
 * This routine does much the same thing as usb_autopm_put_interface():
 * It decrements @intf's usage counter and schedules a delayed
 * autosuspend request if the counter is <= 0.  The difference is that it
 * does not perform any synchronization; callers should hold a private
 * lock and handle all synchronization issues themselves.
 *
 * Typically a driver would call this routine during an URB's completion
 * handler, if no more URBs were pending.
 *
 * This routine can run in atomic context.
 */
void usb_autopm_put_interface_async(struct usb_interface *intf)
{
	struct usb_device	*udev = interface_to_usbdev(intf);
	int			status;

	usb_mark_last_busy(udev);
	status = pm_runtime_put(&intf->dev);
	dev_vdbg(&intf->dev, "%s: cnt %d -> %d\n",
			__func__, atomic_read(&intf->dev.power.usage_count),
			status);
}
EXPORT_SYMBOL_GPL(usb_autopm_put_interface_async);

/**
 * usb_autopm_put_interface_no_suspend - decrement a USB interface's PM-usage counter
 * @intf: the usb_interface whose counter should be decremented
 *
 * This routine decrements @intf's usage counter but does not carry out an
 * autosuspend.
 *
 * This routine can run in atomic context.
 */
void usb_autopm_put_interface_no_suspend(struct usb_interface *intf)
{
	struct usb_device	*udev = interface_to_usbdev(intf);

	usb_mark_last_busy(udev);
	pm_runtime_put_noidle(&intf->dev);
}
EXPORT_SYMBOL_GPL(usb_autopm_put_interface_no_suspend);

/**
 * usb_autopm_get_interface - increment a USB interface's PM-usage counter
 * @intf: the usb_interface whose counter should be incremented
 *
 * This routine should be called by an interface driver when it wants to
 * use @intf and needs to guarantee that it is not suspended.  In addition,
 * the routine prevents @intf from being autosuspended subsequently.  (Note
 * that this will not prevent suspend events originating in the PM core.)
 * This prevention will persist until usb_autopm_put_interface() is called
 * or @intf is unbound.  A typical example would be a character-device
 * driver when its device file is opened.
 *
 * @intf's usage counter is incremented to prevent subsequent autosuspends.
 * However if the autoresume fails then the counter is re-decremented.
 *
 * This routine can run only in process context.
 *
 * Return: 0 on success.
 */
int usb_autopm_get_interface(struct usb_interface *intf)
{
	int	status;

	status = pm_runtime_get_sync(&intf->dev);
	if (status < 0)
		pm_runtime_put_sync(&intf->dev);
	dev_vdbg(&intf->dev, "%s: cnt %d -> %d\n",
			__func__, atomic_read(&intf->dev.power.usage_count),
			status);
	if (status > 0)
		status = 0;
	return status;
}
EXPORT_SYMBOL_GPL(usb_autopm_get_interface);

/**
 * usb_autopm_get_interface_async - increment a USB interface's PM-usage counter
 * @intf: the usb_interface whose counter should be incremented
 *
 * This routine does much the same thing as
 * usb_autopm_get_interface(): It increments @intf's usage counter and
 * queues an autoresume request if the device is suspended.  The
 * differences are that it does not perform any synchronization (callers
 * should hold a private lock and handle all synchronization issues
 * themselves), and it does not autoresume the device directly (it only
 * queues a request).  After a successful call, the device may not yet be
 * resumed.
 *
 * This routine can run in atomic context.
 *
 * Return: 0 on success. A negative error code otherwise.
 */
int usb_autopm_get_interface_async(struct usb_interface *intf)
{
	int	status;

	status = pm_runtime_get(&intf->dev);
	if (status < 0 && status != -EINPROGRESS)
		pm_runtime_put_noidle(&intf->dev);
	dev_vdbg(&intf->dev, "%s: cnt %d -> %d\n",
			__func__, atomic_read(&intf->dev.power.usage_count),
			status);
	if (status > 0 || status == -EINPROGRESS)
		status = 0;
	return status;
}
EXPORT_SYMBOL_GPL(usb_autopm_get_interface_async);

/**
 * usb_autopm_get_interface_no_resume - increment a USB interface's PM-usage counter
 * @intf: the usb_interface whose counter should be incremented
 *
 * This routine increments @intf's usage counter but does not carry out an
 * autoresume.
 *
 * This routine can run in atomic context.
 */
void usb_autopm_get_interface_no_resume(struct usb_interface *intf)
{
	struct usb_device	*udev = interface_to_usbdev(intf);

	usb_mark_last_busy(udev);
	pm_runtime_get_noresume(&intf->dev);
}
EXPORT_SYMBOL_GPL(usb_autopm_get_interface_no_resume);

/* Internal routine to check whether we may autosuspend a device. */
static int autosuspend_check(struct usb_device *udev)
{
	int			w, i;
	struct usb_interface	*intf;

	if (udev->state == USB_STATE_NOTATTACHED)
		return -ENODEV;

	/* Fail if autosuspend is disabled, or any interfaces are in use, or
	 * any interface drivers require remote wakeup but it isn't available.
	 */
	w = 0;
	if (udev->actconfig) {
		for (i = 0; i < udev->actconfig->desc.bNumInterfaces; i++) {
			intf = udev->actconfig->interface[i];

			/* We don't need to check interfaces that are
			 * disabled for runtime PM.  Either they are unbound
			 * or else their drivers don't support autosuspend
			 * and so they are permanently active.
			 */
			if (intf->dev.power.disable_depth)
				continue;
			if (atomic_read(&intf->dev.power.usage_count) > 0)
				return -EBUSY;
			w |= intf->needs_remote_wakeup;

			/* Don't allow autosuspend if the device will need
			 * a reset-resume and any of its interface drivers
			 * doesn't include support or needs remote wakeup.
			 */
			if (udev->quirks & USB_QUIRK_RESET_RESUME) {
				struct usb_driver *driver;

				driver = to_usb_driver(intf->dev.driver);
				if (!driver->reset_resume ||
						intf->needs_remote_wakeup)
					return -EOPNOTSUPP;
			}
		}
	}
	if (w && !device_can_wakeup(&udev->dev)) {
		dev_dbg(&udev->dev, "remote wakeup needed for autosuspend\n");
		return -EOPNOTSUPP;
	}

	/*
	 * If the device is a direct child of the root hub and the HCD
	 * doesn't handle wakeup requests, don't allow autosuspend when
	 * wakeup is needed.
	 */
	if (w && udev->parent == udev->bus->root_hub &&
			bus_to_hcd(udev->bus)->cant_recv_wakeups) {
		dev_dbg(&udev->dev, "HCD doesn't handle wakeup requests\n");
		return -EOPNOTSUPP;
	}

	udev->do_remote_wakeup = w;
	return 0;
}

int usb_runtime_suspend(struct device *dev)
{
	struct usb_device	*udev = to_usb_device(dev);
	int			status;

	/* A USB device can be suspended if it passes the various autosuspend
	 * checks.  Runtime suspend for a USB device means suspending all the
	 * interfaces and then the device itself.
	 */
	if (autosuspend_check(udev) != 0)
		return -EAGAIN;

	status = usb_suspend_both(udev, PMSG_AUTO_SUSPEND);

	/* Allow a retry if autosuspend failed temporarily */
	if (status == -EAGAIN || status == -EBUSY)
		usb_mark_last_busy(udev);

	/*
	 * The PM core reacts badly unless the return code is 0,
	 * -EAGAIN, or -EBUSY, so always return -EBUSY on an error
	 * (except for root hubs, because they don't suspend through
	 * an upstream port like other USB devices).
	 */
	if (status != 0 && udev->parent)
		return -EBUSY;
	return status;
}

int usb_runtime_resume(struct device *dev)
{
	struct usb_device	*udev = to_usb_device(dev);
	int			status;

	/* Runtime resume for a USB device means resuming both the device
	 * and all its interfaces.
	 */
	status = usb_resume_both(udev, PMSG_AUTO_RESUME);
	return status;
}

int usb_runtime_idle(struct device *dev)
{
	struct usb_device	*udev = to_usb_device(dev);

	/* An idle USB device can be suspended if it passes the various
	 * autosuspend checks.
	 */
	if (autosuspend_check(udev) == 0)
		pm_runtime_autosuspend(dev);
	/* Tell the core not to suspend it, though. */
	return -EBUSY;
}

static int usb_set_usb2_hardware_lpm(struct usb_device *udev, int enable)
{
	struct usb_hcd *hcd = bus_to_hcd(udev->bus);
	int ret = -EPERM;

	if (hcd->driver->set_usb2_hw_lpm) {
		ret = hcd->driver->set_usb2_hw_lpm(hcd, udev, enable);
		if (!ret)
			udev->usb2_hw_lpm_enabled = enable;
	}

	return ret;
}

int usb_enable_usb2_hardware_lpm(struct usb_device *udev)
{
	if (!udev->usb2_hw_lpm_capable ||
	    !udev->usb2_hw_lpm_allowed ||
	    udev->usb2_hw_lpm_enabled)
		return 0;

	return usb_set_usb2_hardware_lpm(udev, 1);
}

int usb_disable_usb2_hardware_lpm(struct usb_device *udev)
{
	if (!udev->usb2_hw_lpm_enabled)
		return 0;

	return usb_set_usb2_hardware_lpm(udev, 0);
}

#endif /* CONFIG_PM */

struct bus_type usb_bus_type = {
	.name =		"usb",
	.match =	usb_device_match,
	.uevent =	usb_uevent,
	.need_parent_lock =	true,
};<|MERGE_RESOLUTION|>--- conflicted
+++ resolved
@@ -342,13 +342,8 @@
 	if (driver->disable_hub_initiated_lpm) {
 		lpm_disable_error = usb_unlocked_disable_lpm(udev);
 		if (lpm_disable_error) {
-<<<<<<< HEAD
-			dev_err(&intf->dev, "%s Failed to disable LPM for driver %s\n.",
-					__func__, driver->name);
-=======
 			dev_err(&intf->dev, "%s Failed to disable LPM for driver %s\n",
 				__func__, driver->name);
->>>>>>> 286cd8c7
 			error = lpm_disable_error;
 			goto err;
 		}
@@ -1340,13 +1335,8 @@
 			int err;
 			u16 devstat;
 
-<<<<<<< HEAD
-			err = usb_get_status(udev, USB_RECIP_DEVICE, 0,
-					     &devstat);
-=======
 			err = usb_get_std_status(udev, USB_RECIP_DEVICE, 0,
 						 &devstat);
->>>>>>> 286cd8c7
 			if (err) {
 				dev_err(&udev->dev,
 					"Failed to suspend device, error %d\n",
@@ -1514,16 +1504,9 @@
 	 * Some buses would like to keep their devices in suspend
 	 * state after system resume.  Their resume happen when
 	 * a remote wakeup is detected or interface driver start
-<<<<<<< HEAD
-	 * I/O. And in the case when the system is restoring from
-	 * hibernation, make sure all the devices are resumed.
-	 */
-	if (udev->bus->skip_resume && msg.event != PM_EVENT_RESTORE)
-=======
 	 * I/O.
 	 */
 	if (udev->bus->skip_resume)
->>>>>>> 286cd8c7
 		return 0;
 
 	/* For all calls, take the device back to full power and
