--- conflicted
+++ resolved
@@ -3446,12 +3446,6 @@
 		 * sequence.
 		 */
 		status = hub_port_status(hub, port1, &portstatus, &portchange);
-<<<<<<< HEAD
-
-		/* TRSMRCY = 10 msec */
-		usleep_range(10000, 10500);
-=======
->>>>>>> 7a1dbe97
 	}
 
  SuspendCleared:
