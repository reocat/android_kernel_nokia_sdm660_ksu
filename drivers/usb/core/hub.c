--- conflicted
+++ resolved
@@ -66,11 +66,7 @@
 DEFINE_MUTEX(usb_port_peer_mutex);
 
 static bool skip_extended_resume_delay = 1;
-<<<<<<< HEAD
-module_param(skip_extended_resume_delay, bool, S_IRUGO | S_IWUSR);
-=======
 module_param(skip_extended_resume_delay, bool, 0644);
->>>>>>> 286cd8c7
 MODULE_PARM_DESC(skip_extended_resume_delay,
 		"removes extra delay added to finish bus resume");
 
@@ -2722,12 +2718,9 @@
 static bool use_new_scheme(struct usb_device *udev, int retry,
 			   struct usb_port *port_dev)
 {
-<<<<<<< HEAD
-=======
 	int old_scheme_first_port =
 		port_dev->quirks & USB_PORT_QUIRK_OLD_SCHEME;
 
->>>>>>> 286cd8c7
 	if (udev->speed >= USB_SPEED_SUPER)
 		return false;
 
@@ -3565,12 +3558,8 @@
 		/* drive resume for USB_RESUME_TIMEOUT msec */
 		dev_dbg(&udev->dev, "usb %sresume\n",
 				(PMSG_IS_AUTO(msg) ? "auto-" : ""));
-<<<<<<< HEAD
-		if (!skip_extended_resume_delay)
-=======
 		if (!skip_extended_resume_delay ||
 				udev->parent != udev->bus->root_hub)
->>>>>>> 286cd8c7
 			usleep_range(USB_RESUME_TIMEOUT * 1000,
 					(USB_RESUME_TIMEOUT + 1) * 1000);
 
@@ -3595,11 +3584,7 @@
 		}
 
 		/* TRSMRCY = 10 msec */
-<<<<<<< HEAD
-		msleep(10);
-=======
 		usleep_range(10000, 10500);
->>>>>>> 286cd8c7
 	}
 
 	if (udev->persist_enabled)
@@ -4300,10 +4285,6 @@
 	if (udev->lpm_disable_count > 0)
 		return;
 
-<<<<<<< HEAD
-	usb_enable_link_state(hcd, udev, USB3_LPM_U1);
-	usb_enable_link_state(hcd, udev, USB3_LPM_U2);
-=======
 	hub = usb_hub_to_struct_hub(udev->parent);
 	if (!hub)
 		return;
@@ -4315,7 +4296,6 @@
 
 	if (port_dev->usb3_lpm_u2_permit)
 		usb_enable_link_state(hcd, udev, USB3_LPM_U2);
->>>>>>> 286cd8c7
 }
 EXPORT_SYMBOL_GPL(usb_enable_lpm);
 
@@ -4426,8 +4406,6 @@
 	return ret;
 }
 
-<<<<<<< HEAD
-=======
 /*
  * usb_port_disable - disable a usb device's upstream port
  * @udev: device to disable
@@ -4441,7 +4419,6 @@
 
 	return hub_port_disable(hub, udev->portnum, 0);
 }
->>>>>>> 286cd8c7
 
 /* USB 2.0 spec, 7.1.7.3 / fig 7-29:
  *
@@ -4599,21 +4576,13 @@
 {
 	struct usb_device	*hdev = hub->hdev;
 	struct usb_hcd		*hcd = bus_to_hcd(hdev->bus);
-<<<<<<< HEAD
-=======
 	struct usb_port		*port_dev = hub->ports[port1 - 1];
->>>>>>> 286cd8c7
 	int			retries, operations, retval, i;
 	unsigned		delay = HUB_SHORT_RESET_TIME;
 	enum usb_device_speed	oldspeed = udev->speed;
 	const char		*speed;
 	int			devnum = udev->devnum;
-<<<<<<< HEAD
-	char			*error_event[] = {
-				"USB_DEVICE_ERROR=Device_No_Response", NULL };
-=======
 	const char		*driver_name;
->>>>>>> 286cd8c7
 
 	/* root hub ports have a slightly longer reset period
 	 * (from USB 2.0 spec, section 7.1.7.5)
@@ -4679,8 +4648,6 @@
 	else
 		speed = usb_speed_string(udev->speed);
 
-<<<<<<< HEAD
-=======
 	/*
 	 * The controller driver may be NULL if the controller device
 	 * is the middle device between platform device and roothub.
@@ -4693,7 +4660,6 @@
 	else
 		driver_name = udev->bus->sysdev->driver->name;
 
->>>>>>> 286cd8c7
 	if (udev->speed < USB_SPEED_SUPER)
 		dev_info(&udev->dev,
 				"%s %s USB device number %d using %s\n",
@@ -4831,12 +4797,6 @@
 			if (udev->speed >= USB_SPEED_SUPER) {
 				devnum = udev->devnum;
 				dev_info(&udev->dev,
-<<<<<<< HEAD
-						"%s SuperSpeed%s USB device number %d using %s\n",
-						(udev->config) ? "reset" : "new",
-					 (udev->speed == USB_SPEED_SUPER_PLUS) ? "Plus" : "",
-						devnum, udev->bus->controller->driver->name);
-=======
 						"%s SuperSpeed%s%s USB device number %d using %s\n",
 						(udev->config) ? "reset" : "new",
 					 (udev->speed == USB_SPEED_SUPER_PLUS) ?
@@ -4844,7 +4804,6 @@
 					 (udev->rx_lanes == 2 && udev->tx_lanes == 2) ?
 							"x2" : "",
 					 devnum, driver_name);
->>>>>>> 286cd8c7
 			}
 
 			/* cope with hardware quirkiness:
