// SPDX-License-Identifier: GPL-2.0
/*
 * USB device quirk handling logic and table
 *
 * Copyright (c) 2007 Oliver Neukum
 * Copyright (c) 2007 Greg Kroah-Hartman <gregkh@suse.de>
 */

#include <linux/moduleparam.h>
#include <linux/usb.h>
#include <linux/usb/quirks.h>
#include <linux/usb/hcd.h>
#include "usb.h"

struct quirk_entry {
	u16 vid;
	u16 pid;
	u32 flags;
};

static DEFINE_MUTEX(quirk_mutex);

static struct quirk_entry *quirk_list;
static unsigned int quirk_count;

static char quirks_param[128];

static int quirks_param_set(const char *value, const struct kernel_param *kp)
{
	char *val, *p, *field;
	u16 vid, pid;
	u32 flags;
	size_t i;
	int err;

	val = kstrdup(value, GFP_KERNEL);
	if (!val)
		return -ENOMEM;

	err = param_set_copystring(val, kp);
	if (err) {
		kfree(val);
		return err;
	}

	mutex_lock(&quirk_mutex);

	if (!*val) {
		quirk_count = 0;
		kfree(quirk_list);
		quirk_list = NULL;
		goto unlock;
	}

	for (quirk_count = 1, i = 0; val[i]; i++)
		if (val[i] == ',')
			quirk_count++;

	if (quirk_list) {
		kfree(quirk_list);
		quirk_list = NULL;
	}

	quirk_list = kcalloc(quirk_count, sizeof(struct quirk_entry),
			     GFP_KERNEL);
	if (!quirk_list) {
		quirk_count = 0;
		mutex_unlock(&quirk_mutex);
		kfree(val);
		return -ENOMEM;
	}

	for (i = 0, p = val; p && *p;) {
		/* Each entry consists of VID:PID:flags */
		field = strsep(&p, ":");
		if (!field)
			break;

		if (kstrtou16(field, 16, &vid))
			break;

		field = strsep(&p, ":");
		if (!field)
			break;

		if (kstrtou16(field, 16, &pid))
			break;

		field = strsep(&p, ",");
		if (!field || !*field)
			break;

		/* Collect the flags */
		for (flags = 0; *field; field++) {
			switch (*field) {
			case 'a':
				flags |= USB_QUIRK_STRING_FETCH_255;
				break;
			case 'b':
				flags |= USB_QUIRK_RESET_RESUME;
				break;
			case 'c':
				flags |= USB_QUIRK_NO_SET_INTF;
				break;
			case 'd':
				flags |= USB_QUIRK_CONFIG_INTF_STRINGS;
				break;
			case 'e':
				flags |= USB_QUIRK_RESET;
				break;
			case 'f':
				flags |= USB_QUIRK_HONOR_BNUMINTERFACES;
				break;
			case 'g':
				flags |= USB_QUIRK_DELAY_INIT;
				break;
			case 'h':
				flags |= USB_QUIRK_LINEAR_UFRAME_INTR_BINTERVAL;
				break;
			case 'i':
				flags |= USB_QUIRK_DEVICE_QUALIFIER;
				break;
			case 'j':
				flags |= USB_QUIRK_IGNORE_REMOTE_WAKEUP;
				break;
			case 'k':
				flags |= USB_QUIRK_NO_LPM;
				break;
			case 'l':
				flags |= USB_QUIRK_LINEAR_FRAME_INTR_BINTERVAL;
				break;
			case 'm':
				flags |= USB_QUIRK_DISCONNECT_SUSPEND;
				break;
			case 'n':
				flags |= USB_QUIRK_DELAY_CTRL_MSG;
				break;
			case 'o':
				flags |= USB_QUIRK_HUB_SLOW_RESET;
				break;
			/* Ignore unrecognized flag characters */
			}
		}

		quirk_list[i++] = (struct quirk_entry)
			{ .vid = vid, .pid = pid, .flags = flags };
	}

	if (i < quirk_count)
		quirk_count = i;

unlock:
	mutex_unlock(&quirk_mutex);
	kfree(val);

	return 0;
}

static const struct kernel_param_ops quirks_param_ops = {
	.set = quirks_param_set,
	.get = param_get_string,
};

static struct kparam_string quirks_param_string = {
	.maxlen = sizeof(quirks_param),
	.string = quirks_param,
};

device_param_cb(quirks, &quirks_param_ops, &quirks_param_string, 0644);
MODULE_PARM_DESC(quirks, "Add/modify USB quirks by specifying quirks=vendorID:productID:quirks");

/* Lists of quirky USB devices, split in device quirks and interface quirks.
 * Device quirks are applied at the very beginning of the enumeration process,
 * right after reading the device descriptor. They can thus only match on device
 * information.
 *
 * Interface quirks are applied after reading all the configuration descriptors.
 * They can match on both device and interface information.
 *
 * Note that the DELAY_INIT and HONOR_BNUMINTERFACES quirks do not make sense as
 * interface quirks, as they only influence the enumeration process which is run
 * before processing the interface quirks.
 *
 * Please keep the lists ordered by:
 * 	1) Vendor ID
 * 	2) Product ID
 * 	3) Class ID
 */
static const struct usb_device_id usb_quirk_list[] = {
	/* CBM - Flash disk */
	{ USB_DEVICE(0x0204, 0x6025), .driver_info = USB_QUIRK_RESET_RESUME },

	/* WORLDE Controller KS49 or Prodipe MIDI 49C USB controller */
	{ USB_DEVICE(0x0218, 0x0201), .driver_info =
			USB_QUIRK_CONFIG_INTF_STRINGS },

	/* WORLDE easy key (easykey.25) MIDI controller  */
	{ USB_DEVICE(0x0218, 0x0401), .driver_info =
			USB_QUIRK_CONFIG_INTF_STRINGS },

	/* HP 5300/5370C scanner */
	{ USB_DEVICE(0x03f0, 0x0701), .driver_info =
			USB_QUIRK_STRING_FETCH_255 },

	/* HP v222w 16GB Mini USB Drive */
	{ USB_DEVICE(0x03f0, 0x3f40), .driver_info = USB_QUIRK_DELAY_INIT },

	/* Creative SB Audigy 2 NX */
	{ USB_DEVICE(0x041e, 0x3020), .driver_info = USB_QUIRK_RESET_RESUME },

	/* USB3503 */
	{ USB_DEVICE(0x0424, 0x3503), .driver_info = USB_QUIRK_RESET_RESUME },

	/* Microsoft Wireless Laser Mouse 6000 Receiver */
	{ USB_DEVICE(0x045e, 0x00e1), .driver_info = USB_QUIRK_RESET_RESUME },

	/* Microsoft LifeCam-VX700 v2.0 */
	{ USB_DEVICE(0x045e, 0x0770), .driver_info = USB_QUIRK_RESET_RESUME },

	/* Microsoft Surface Dock Ethernet (RTL8153 GigE) */
	{ USB_DEVICE(0x045e, 0x07c6), .driver_info = USB_QUIRK_NO_LPM },

	/* Cherry Stream G230 2.0 (G85-231) and 3.0 (G85-232) */
	{ USB_DEVICE(0x046a, 0x0023), .driver_info = USB_QUIRK_RESET_RESUME },

	/* Logitech HD Webcam C270 */
	{ USB_DEVICE(0x046d, 0x0825), .driver_info = USB_QUIRK_RESET_RESUME },

	/* Logitech HD Pro Webcams C920, C920-C, C922, C925e and C930e */
	{ USB_DEVICE(0x046d, 0x082d), .driver_info = USB_QUIRK_DELAY_INIT },
	{ USB_DEVICE(0x046d, 0x0841), .driver_info = USB_QUIRK_DELAY_INIT },
	{ USB_DEVICE(0x046d, 0x0843), .driver_info = USB_QUIRK_DELAY_INIT },
	{ USB_DEVICE(0x046d, 0x085b), .driver_info = USB_QUIRK_DELAY_INIT },
	{ USB_DEVICE(0x046d, 0x085c), .driver_info = USB_QUIRK_DELAY_INIT },

	/* Logitech ConferenceCam CC3000e */
	{ USB_DEVICE(0x046d, 0x0847), .driver_info = USB_QUIRK_DELAY_INIT },
	{ USB_DEVICE(0x046d, 0x0848), .driver_info = USB_QUIRK_DELAY_INIT },

	/* Logitech PTZ Pro Camera */
	{ USB_DEVICE(0x046d, 0x0853), .driver_info = USB_QUIRK_DELAY_INIT },

	/* Logitech Screen Share */
	{ USB_DEVICE(0x046d, 0x086c), .driver_info = USB_QUIRK_NO_LPM },

	/* Logitech Quickcam Fusion */
	{ USB_DEVICE(0x046d, 0x08c1), .driver_info = USB_QUIRK_RESET_RESUME },

	/* Logitech Quickcam Orbit MP */
	{ USB_DEVICE(0x046d, 0x08c2), .driver_info = USB_QUIRK_RESET_RESUME },

	/* Logitech Quickcam Pro for Notebook */
	{ USB_DEVICE(0x046d, 0x08c3), .driver_info = USB_QUIRK_RESET_RESUME },

	/* Logitech Quickcam Pro 5000 */
	{ USB_DEVICE(0x046d, 0x08c5), .driver_info = USB_QUIRK_RESET_RESUME },

	/* Logitech Quickcam OEM Dell Notebook */
	{ USB_DEVICE(0x046d, 0x08c6), .driver_info = USB_QUIRK_RESET_RESUME },

	/* Logitech Quickcam OEM Cisco VT Camera II */
	{ USB_DEVICE(0x046d, 0x08c7), .driver_info = USB_QUIRK_RESET_RESUME },

	/* Logitech Harmony 700-series */
	{ USB_DEVICE(0x046d, 0xc122), .driver_info = USB_QUIRK_DELAY_INIT },

	/* Philips PSC805 audio device */
	{ USB_DEVICE(0x0471, 0x0155), .driver_info = USB_QUIRK_RESET_RESUME },

	/* Plantronic Audio 655 DSP */
	{ USB_DEVICE(0x047f, 0xc008), .driver_info = USB_QUIRK_RESET_RESUME },

	/* Plantronic Audio 648 USB */
	{ USB_DEVICE(0x047f, 0xc013), .driver_info = USB_QUIRK_RESET_RESUME },

	/* Artisman Watchdog Dongle */
	{ USB_DEVICE(0x04b4, 0x0526), .driver_info =
			USB_QUIRK_CONFIG_INTF_STRINGS },

	/* Microchip Joss Optical infrared touchboard device */
	{ USB_DEVICE(0x04d8, 0x000c), .driver_info =
			USB_QUIRK_CONFIG_INTF_STRINGS },

	/* CarrolTouch 4000U */
	{ USB_DEVICE(0x04e7, 0x0009), .driver_info = USB_QUIRK_RESET_RESUME },

	/* CarrolTouch 4500U */
	{ USB_DEVICE(0x04e7, 0x0030), .driver_info = USB_QUIRK_RESET_RESUME },

	/* Samsung Android phone modem - ID conflict with SPH-I500 */
	{ USB_DEVICE(0x04e8, 0x6601), .driver_info =
			USB_QUIRK_CONFIG_INTF_STRINGS },

	/* Elan Touchscreen */
	{ USB_DEVICE(0x04f3, 0x0089), .driver_info =
			USB_QUIRK_DEVICE_QUALIFIER },

	{ USB_DEVICE(0x04f3, 0x009b), .driver_info =
			USB_QUIRK_DEVICE_QUALIFIER },

	{ USB_DEVICE(0x04f3, 0x010c), .driver_info =
			USB_QUIRK_DEVICE_QUALIFIER },

	{ USB_DEVICE(0x04f3, 0x0125), .driver_info =
			USB_QUIRK_DEVICE_QUALIFIER },

	{ USB_DEVICE(0x04f3, 0x016f), .driver_info =
			USB_QUIRK_DEVICE_QUALIFIER },

	{ USB_DEVICE(0x04f3, 0x0381), .driver_info =
			USB_QUIRK_NO_LPM },

	{ USB_DEVICE(0x04f3, 0x21b8), .driver_info =
			USB_QUIRK_DEVICE_QUALIFIER },

	/* Roland SC-8820 */
	{ USB_DEVICE(0x0582, 0x0007), .driver_info = USB_QUIRK_RESET_RESUME },

	/* Edirol SD-20 */
	{ USB_DEVICE(0x0582, 0x0027), .driver_info = USB_QUIRK_RESET_RESUME },

	/* Alcor Micro Corp. Hub */
	{ USB_DEVICE(0x058f, 0x9254), .driver_info = USB_QUIRK_RESET_RESUME },

	/* appletouch */
	{ USB_DEVICE(0x05ac, 0x021a), .driver_info = USB_QUIRK_RESET_RESUME },

	/* Genesys Logic hub, internally used by KY-688 USB 3.1 Type-C Hub */
	{ USB_DEVICE(0x05e3, 0x0612), .driver_info = USB_QUIRK_NO_LPM },

	/* ELSA MicroLink 56K */
	{ USB_DEVICE(0x05cc, 0x2267), .driver_info = USB_QUIRK_RESET_RESUME },

	/* Genesys Logic hub, internally used by Moshi USB to Ethernet Adapter */
	{ USB_DEVICE(0x05e3, 0x0616), .driver_info = USB_QUIRK_NO_LPM },

	/* Avision AV600U */
	{ USB_DEVICE(0x0638, 0x0a13), .driver_info =
	  USB_QUIRK_STRING_FETCH_255 },

	/* Saitek Cyborg Gold Joystick */
	{ USB_DEVICE(0x06a3, 0x0006), .driver_info =
			USB_QUIRK_CONFIG_INTF_STRINGS },

	/* Agfa SNAPSCAN 1212U */
	{ USB_DEVICE(0x06bd, 0x0001), .driver_info = USB_QUIRK_RESET_RESUME },

	/* Guillemot Webcam Hercules Dualpix Exchange (2nd ID) */
	{ USB_DEVICE(0x06f8, 0x0804), .driver_info = USB_QUIRK_RESET_RESUME },

	/* Guillemot Webcam Hercules Dualpix Exchange*/
	{ USB_DEVICE(0x06f8, 0x3005), .driver_info = USB_QUIRK_RESET_RESUME },

	/* Guillemot Hercules DJ Console audio card (BZ 208357) */
	{ USB_DEVICE(0x06f8, 0xb000), .driver_info =
			USB_QUIRK_ENDPOINT_BLACKLIST },

	/* Midiman M-Audio Keystation 88es */
	{ USB_DEVICE(0x0763, 0x0192), .driver_info = USB_QUIRK_RESET_RESUME },

	/* SanDisk Ultra Fit and Ultra Flair */
	{ USB_DEVICE(0x0781, 0x5583), .driver_info = USB_QUIRK_NO_LPM },
	{ USB_DEVICE(0x0781, 0x5591), .driver_info = USB_QUIRK_NO_LPM },

<<<<<<< HEAD
=======
	/* Realforce 87U Keyboard */
	{ USB_DEVICE(0x0853, 0x011b), .driver_info = USB_QUIRK_NO_LPM },

>>>>>>> 286cd8c7
	/* M-Systems Flash Disk Pioneers */
	{ USB_DEVICE(0x08ec, 0x1000), .driver_info = USB_QUIRK_RESET_RESUME },

	/* Baum Vario Ultra */
	{ USB_DEVICE(0x0904, 0x6101), .driver_info =
			USB_QUIRK_LINEAR_FRAME_INTR_BINTERVAL },
	{ USB_DEVICE(0x0904, 0x6102), .driver_info =
			USB_QUIRK_LINEAR_FRAME_INTR_BINTERVAL },
	{ USB_DEVICE(0x0904, 0x6103), .driver_info =
			USB_QUIRK_LINEAR_FRAME_INTR_BINTERVAL },

<<<<<<< HEAD
=======
	/* Sound Devices USBPre2 */
	{ USB_DEVICE(0x0926, 0x0202), .driver_info =
			USB_QUIRK_ENDPOINT_BLACKLIST },

	/* Sound Devices MixPre-D */
	{ USB_DEVICE(0x0926, 0x0208), .driver_info =
			USB_QUIRK_ENDPOINT_BLACKLIST },

>>>>>>> 286cd8c7
	/* Keytouch QWERTY Panel keyboard */
	{ USB_DEVICE(0x0926, 0x3333), .driver_info =
			USB_QUIRK_CONFIG_INTF_STRINGS },

	/* Kingston DataTraveler 3.0 */
	{ USB_DEVICE(0x0951, 0x1666), .driver_info = USB_QUIRK_NO_LPM },

<<<<<<< HEAD
=======
	/* NVIDIA Jetson devices in Force Recovery mode */
	{ USB_DEVICE(0x0955, 0x7018), .driver_info = USB_QUIRK_RESET_RESUME },
	{ USB_DEVICE(0x0955, 0x7019), .driver_info = USB_QUIRK_RESET_RESUME },
	{ USB_DEVICE(0x0955, 0x7418), .driver_info = USB_QUIRK_RESET_RESUME },
	{ USB_DEVICE(0x0955, 0x7721), .driver_info = USB_QUIRK_RESET_RESUME },
	{ USB_DEVICE(0x0955, 0x7c18), .driver_info = USB_QUIRK_RESET_RESUME },
	{ USB_DEVICE(0x0955, 0x7e19), .driver_info = USB_QUIRK_RESET_RESUME },
	{ USB_DEVICE(0x0955, 0x7f21), .driver_info = USB_QUIRK_RESET_RESUME },

>>>>>>> 286cd8c7
	/* X-Rite/Gretag-Macbeth Eye-One Pro display colorimeter */
	{ USB_DEVICE(0x0971, 0x2000), .driver_info = USB_QUIRK_NO_SET_INTF },

	/* ELMO L-12F document camera */
	{ USB_DEVICE(0x09a1, 0x0028), .driver_info = USB_QUIRK_DELAY_CTRL_MSG },

	/* Broadcom BCM92035DGROM BT dongle */
	{ USB_DEVICE(0x0a5c, 0x2021), .driver_info = USB_QUIRK_RESET_RESUME },

	/* MAYA44USB sound device */
	{ USB_DEVICE(0x0a92, 0x0091), .driver_info = USB_QUIRK_RESET_RESUME },

	/* ASUS Base Station(T100) */
	{ USB_DEVICE(0x0b05, 0x17e0), .driver_info =
			USB_QUIRK_IGNORE_REMOTE_WAKEUP },

<<<<<<< HEAD
=======
	/* Realtek Semiconductor Corp. Mass Storage Device (Multicard Reader)*/
	{ USB_DEVICE(0x0bda, 0x0151), .driver_info = USB_QUIRK_CONFIG_INTF_STRINGS },

>>>>>>> 286cd8c7
	/* Realtek hub in Dell WD19 (Type-C) */
	{ USB_DEVICE(0x0bda, 0x0487), .driver_info = USB_QUIRK_NO_LPM },
	{ USB_DEVICE(0x0bda, 0x5487), .driver_info = USB_QUIRK_RESET_RESUME },

	/* Generic RTL8153 based ethernet adapters */
	{ USB_DEVICE(0x0bda, 0x8153), .driver_info = USB_QUIRK_NO_LPM },

	/* SONiX USB DEVICE Touchpad */
	{ USB_DEVICE(0x0c45, 0x7056), .driver_info =
			USB_QUIRK_IGNORE_REMOTE_WAKEUP },

	/* Action Semiconductor flash disk */
	{ USB_DEVICE(0x10d6, 0x2200), .driver_info =
			USB_QUIRK_STRING_FETCH_255 },

	/* novation SoundControl XL */
	{ USB_DEVICE(0x1235, 0x0061), .driver_info = USB_QUIRK_RESET_RESUME },

	/* Focusrite Scarlett Solo USB */
	{ USB_DEVICE(0x1235, 0x8211), .driver_info =
			USB_QUIRK_DISCONNECT_SUSPEND },

	/* Huawei 4G LTE module */
	{ USB_DEVICE(0x12d1, 0x15bb), .driver_info =
			USB_QUIRK_DISCONNECT_SUSPEND },
	{ USB_DEVICE(0x12d1, 0x15c3), .driver_info =
			USB_QUIRK_DISCONNECT_SUSPEND },

	/* SKYMEDI USB_DRIVE */
	{ USB_DEVICE(0x1516, 0x8628), .driver_info = USB_QUIRK_RESET_RESUME },

	/* Razer - Razer Blade Keyboard */
	{ USB_DEVICE(0x1532, 0x0116), .driver_info =
			USB_QUIRK_LINEAR_UFRAME_INTR_BINTERVAL },

<<<<<<< HEAD
	/* Lenovo ThinkPad USB-C Dock Gen2 Ethernet (RTL8153 GigE) */
	{ USB_DEVICE(0x17ef, 0xa387), .driver_info = USB_QUIRK_NO_LPM },

	/* BUILDWIN Photo Frame */
	{ USB_DEVICE(0x1908, 0x1315), .driver_info =
			USB_QUIRK_HONOR_BNUMINTERFACES },

=======
	/* Lenovo ThinkPad OneLink+ Dock twin hub controllers (VIA Labs VL812) */
	{ USB_DEVICE(0x17ef, 0x1018), .driver_info = USB_QUIRK_RESET_RESUME },
	{ USB_DEVICE(0x17ef, 0x1019), .driver_info = USB_QUIRK_RESET_RESUME },

	/* Lenovo USB-C to Ethernet Adapter RTL8153-04 */
	{ USB_DEVICE(0x17ef, 0x720c), .driver_info = USB_QUIRK_NO_LPM },

	/* Lenovo Powered USB-C Travel Hub (4X90S92381, RTL8153 GigE) */
	{ USB_DEVICE(0x17ef, 0x721e), .driver_info = USB_QUIRK_NO_LPM },

	/* Lenovo ThinkCenter A630Z TI024Gen3 usb-audio */
	{ USB_DEVICE(0x17ef, 0xa012), .driver_info =
			USB_QUIRK_DISCONNECT_SUSPEND },

	/* Lenovo ThinkPad USB-C Dock Gen2 Ethernet (RTL8153 GigE) */
	{ USB_DEVICE(0x17ef, 0xa387), .driver_info = USB_QUIRK_NO_LPM },

	/* BUILDWIN Photo Frame */
	{ USB_DEVICE(0x1908, 0x1315), .driver_info =
			USB_QUIRK_HONOR_BNUMINTERFACES },

>>>>>>> 286cd8c7
	/* Protocol and OTG Electrical Test Device */
	{ USB_DEVICE(0x1a0a, 0x0200), .driver_info =
			USB_QUIRK_LINEAR_UFRAME_INTR_BINTERVAL },

<<<<<<< HEAD
=======
	/* Terminus Technology Inc. Hub */
	{ USB_DEVICE(0x1a40, 0x0101), .driver_info = USB_QUIRK_HUB_SLOW_RESET },

>>>>>>> 286cd8c7
	/* Corsair K70 RGB */
	{ USB_DEVICE(0x1b1c, 0x1b13), .driver_info = USB_QUIRK_DELAY_INIT |
	  USB_QUIRK_DELAY_CTRL_MSG },

	/* Corsair Strafe */
	{ USB_DEVICE(0x1b1c, 0x1b15), .driver_info = USB_QUIRK_DELAY_INIT |
	  USB_QUIRK_DELAY_CTRL_MSG },

	/* Corsair Strafe RGB */
	{ USB_DEVICE(0x1b1c, 0x1b20), .driver_info = USB_QUIRK_DELAY_INIT |
	  USB_QUIRK_DELAY_CTRL_MSG },

	/* Corsair K70 LUX RGB */
	{ USB_DEVICE(0x1b1c, 0x1b33), .driver_info = USB_QUIRK_DELAY_INIT },

	/* Corsair K70 LUX */
	{ USB_DEVICE(0x1b1c, 0x1b36), .driver_info = USB_QUIRK_DELAY_INIT },

	/* Corsair K70 RGB RAPDIFIRE */
	{ USB_DEVICE(0x1b1c, 0x1b38), .driver_info = USB_QUIRK_DELAY_INIT |
	  USB_QUIRK_DELAY_CTRL_MSG },

	/* MIDI keyboard WORLDE MINI */
	{ USB_DEVICE(0x1c75, 0x0204), .driver_info =
			USB_QUIRK_CONFIG_INTF_STRINGS },

	/* Acer C120 LED Projector */
	{ USB_DEVICE(0x1de1, 0xc102), .driver_info = USB_QUIRK_NO_LPM },

	/* Blackmagic Design Intensity Shuttle */
	{ USB_DEVICE(0x1edb, 0xbd3b), .driver_info = USB_QUIRK_NO_LPM },

	/* Blackmagic Design UltraStudio SDI */
	{ USB_DEVICE(0x1edb, 0xbd4f), .driver_info = USB_QUIRK_NO_LPM },

	/* Hauppauge HVR-950q */
	{ USB_DEVICE(0x2040, 0x7200), .driver_info =
			USB_QUIRK_CONFIG_INTF_STRINGS },

	/* Raydium Touchscreen */
	{ USB_DEVICE(0x2386, 0x3114), .driver_info = USB_QUIRK_NO_LPM },

	{ USB_DEVICE(0x2386, 0x3119), .driver_info = USB_QUIRK_NO_LPM },

	{ USB_DEVICE(0x2386, 0x350e), .driver_info = USB_QUIRK_NO_LPM },

	/* DJI CineSSD */
	{ USB_DEVICE(0x2ca3, 0x0031), .driver_info = USB_QUIRK_NO_LPM },

<<<<<<< HEAD
	/* INTEL VALUE SSD */
	{ USB_DEVICE(0x8086, 0xf1a5), .driver_info = USB_QUIRK_RESET_RESUME },

	/* novation SoundControl XL */
	{ USB_DEVICE(0x1235, 0x0061), .driver_info = USB_QUIRK_RESET_RESUME },

=======
	/* Alcor Link AK9563 SC Reader used in 2022 Lenovo ThinkPads */
	{ USB_DEVICE(0x2ce3, 0x9563), .driver_info = USB_QUIRK_NO_LPM },

	/* DELL USB GEN2 */
	{ USB_DEVICE(0x413c, 0xb062), .driver_info = USB_QUIRK_NO_LPM | USB_QUIRK_RESET_RESUME },

	/* VCOM device */
	{ USB_DEVICE(0x4296, 0x7570), .driver_info = USB_QUIRK_CONFIG_INTF_STRINGS },

	/* INTEL VALUE SSD */
	{ USB_DEVICE(0x8086, 0xf1a5), .driver_info = USB_QUIRK_RESET_RESUME },

>>>>>>> 286cd8c7
	{ }  /* terminating entry must be last */
};

static const struct usb_device_id usb_interface_quirk_list[] = {
	/* Logitech UVC Cameras */
	{ USB_VENDOR_AND_INTERFACE_INFO(0x046d, USB_CLASS_VIDEO, 1, 0),
	  .driver_info = USB_QUIRK_RESET_RESUME },

	{ }  /* terminating entry must be last */
};

static const struct usb_device_id usb_amd_resume_quirk_list[] = {
	/* Lenovo Mouse with Pixart controller */
	{ USB_DEVICE(0x17ef, 0x602e), .driver_info = USB_QUIRK_RESET_RESUME },

	/* Pixart Mouse */
	{ USB_DEVICE(0x093a, 0x2500), .driver_info = USB_QUIRK_RESET_RESUME },
	{ USB_DEVICE(0x093a, 0x2510), .driver_info = USB_QUIRK_RESET_RESUME },
	{ USB_DEVICE(0x093a, 0x2521), .driver_info = USB_QUIRK_RESET_RESUME },
	{ USB_DEVICE(0x03f0, 0x2b4a), .driver_info = USB_QUIRK_RESET_RESUME },

	/* Logitech Optical Mouse M90/M100 */
	{ USB_DEVICE(0x046d, 0xc05a), .driver_info = USB_QUIRK_RESET_RESUME },

	{ }  /* terminating entry must be last */
};

/*
 * Entries for blacklisted endpoints that should be ignored when parsing
 * configuration descriptors.
 *
 * Matched for devices with USB_QUIRK_ENDPOINT_BLACKLIST.
 */
static const struct usb_device_id usb_endpoint_blacklist[] = {
	{ USB_DEVICE_INTERFACE_NUMBER(0x06f8, 0xb000, 5), .driver_info = 0x01 },
	{ USB_DEVICE_INTERFACE_NUMBER(0x06f8, 0xb000, 5), .driver_info = 0x81 },
<<<<<<< HEAD
=======
	{ USB_DEVICE_INTERFACE_NUMBER(0x0926, 0x0202, 1), .driver_info = 0x85 },
	{ USB_DEVICE_INTERFACE_NUMBER(0x0926, 0x0208, 1), .driver_info = 0x85 },
>>>>>>> 286cd8c7
	{ }
};

bool usb_endpoint_is_blacklisted(struct usb_device *udev,
		struct usb_host_interface *intf,
		struct usb_endpoint_descriptor *epd)
{
	const struct usb_device_id *id;
	unsigned int address;

	for (id = usb_endpoint_blacklist; id->match_flags; ++id) {
		if (!usb_match_device(udev, id))
			continue;

		if (!usb_match_one_id_intf(udev, intf, id))
			continue;

		address = id->driver_info;
		if (address == epd->bEndpointAddress)
			return true;
	}

	return false;
}

static bool usb_match_any_interface(struct usb_device *udev,
				    const struct usb_device_id *id)
{
	unsigned int i;

	for (i = 0; i < udev->descriptor.bNumConfigurations; ++i) {
		struct usb_host_config *cfg = &udev->config[i];
		unsigned int j;

		for (j = 0; j < cfg->desc.bNumInterfaces; ++j) {
			struct usb_interface_cache *cache;
			struct usb_host_interface *intf;

			cache = cfg->intf_cache[j];
			if (cache->num_altsetting == 0)
				continue;

			intf = &cache->altsetting[0];
			if (usb_match_one_id_intf(udev, intf, id))
				return true;
		}
	}

	return false;
}

static int usb_amd_resume_quirk(struct usb_device *udev)
{
	struct usb_hcd *hcd;

	hcd = bus_to_hcd(udev->bus);
	/* The device should be attached directly to root hub */
	if (udev->level == 1 && hcd->amd_resume_bug == 1)
		return 1;

	return 0;
}

static u32 usb_detect_static_quirks(struct usb_device *udev,
				    const struct usb_device_id *id)
{
	u32 quirks = 0;

	for (; id->match_flags; id++) {
		if (!usb_match_device(udev, id))
			continue;

		if ((id->match_flags & USB_DEVICE_ID_MATCH_INT_INFO) &&
		    !usb_match_any_interface(udev, id))
			continue;

		quirks |= (u32)(id->driver_info);
	}

	return quirks;
}

static u32 usb_detect_dynamic_quirks(struct usb_device *udev)
{
	u16 vid = le16_to_cpu(udev->descriptor.idVendor);
	u16 pid = le16_to_cpu(udev->descriptor.idProduct);
	int i, flags = 0;

	mutex_lock(&quirk_mutex);

	for (i = 0; i < quirk_count; i++) {
		if (vid == quirk_list[i].vid && pid == quirk_list[i].pid) {
			flags = quirk_list[i].flags;
			break;
		}
	}

	mutex_unlock(&quirk_mutex);

	return flags;
}

/*
 * Detect any quirks the device has, and do any housekeeping for it if needed.
 */
void usb_detect_quirks(struct usb_device *udev)
{
	udev->quirks = usb_detect_static_quirks(udev, usb_quirk_list);

	/*
	 * Pixart-based mice would trigger remote wakeup issue on AMD
	 * Yangtze chipset, so set them as RESET_RESUME flag.
	 */
	if (usb_amd_resume_quirk(udev))
		udev->quirks |= usb_detect_static_quirks(udev,
				usb_amd_resume_quirk_list);

	udev->quirks ^= usb_detect_dynamic_quirks(udev);

	if (udev->quirks)
		dev_dbg(&udev->dev, "USB quirks for this device: %x\n",
			udev->quirks);

#ifdef CONFIG_USB_DEFAULT_PERSIST
	if (!(udev->quirks & USB_QUIRK_RESET))
		udev->persist_enabled = 1;
#else
	/* Hubs are automatically enabled for USB-PERSIST */
	if (udev->descriptor.bDeviceClass == USB_CLASS_HUB)
		udev->persist_enabled = 1;
#endif	/* CONFIG_USB_DEFAULT_PERSIST */
}

void usb_detect_interface_quirks(struct usb_device *udev)
{
	u32 quirks;

	quirks = usb_detect_static_quirks(udev, usb_interface_quirk_list);
	if (quirks == 0)
		return;

	dev_dbg(&udev->dev, "USB interface quirks for this device: %x\n",
		quirks);
	udev->quirks |= quirks;
}

void usb_release_quirk_list(void)
{
	mutex_lock(&quirk_mutex);
	kfree(quirk_list);
	quirk_list = NULL;
	mutex_unlock(&quirk_mutex);
}<|MERGE_RESOLUTION|>--- conflicted
+++ resolved
@@ -362,12 +362,9 @@
 	{ USB_DEVICE(0x0781, 0x5583), .driver_info = USB_QUIRK_NO_LPM },
 	{ USB_DEVICE(0x0781, 0x5591), .driver_info = USB_QUIRK_NO_LPM },
 
-<<<<<<< HEAD
-=======
 	/* Realforce 87U Keyboard */
 	{ USB_DEVICE(0x0853, 0x011b), .driver_info = USB_QUIRK_NO_LPM },
 
->>>>>>> 286cd8c7
 	/* M-Systems Flash Disk Pioneers */
 	{ USB_DEVICE(0x08ec, 0x1000), .driver_info = USB_QUIRK_RESET_RESUME },
 
@@ -379,8 +376,6 @@
 	{ USB_DEVICE(0x0904, 0x6103), .driver_info =
 			USB_QUIRK_LINEAR_FRAME_INTR_BINTERVAL },
 
-<<<<<<< HEAD
-=======
 	/* Sound Devices USBPre2 */
 	{ USB_DEVICE(0x0926, 0x0202), .driver_info =
 			USB_QUIRK_ENDPOINT_BLACKLIST },
@@ -389,7 +384,6 @@
 	{ USB_DEVICE(0x0926, 0x0208), .driver_info =
 			USB_QUIRK_ENDPOINT_BLACKLIST },
 
->>>>>>> 286cd8c7
 	/* Keytouch QWERTY Panel keyboard */
 	{ USB_DEVICE(0x0926, 0x3333), .driver_info =
 			USB_QUIRK_CONFIG_INTF_STRINGS },
@@ -397,8 +391,6 @@
 	/* Kingston DataTraveler 3.0 */
 	{ USB_DEVICE(0x0951, 0x1666), .driver_info = USB_QUIRK_NO_LPM },
 
-<<<<<<< HEAD
-=======
 	/* NVIDIA Jetson devices in Force Recovery mode */
 	{ USB_DEVICE(0x0955, 0x7018), .driver_info = USB_QUIRK_RESET_RESUME },
 	{ USB_DEVICE(0x0955, 0x7019), .driver_info = USB_QUIRK_RESET_RESUME },
@@ -408,7 +400,6 @@
 	{ USB_DEVICE(0x0955, 0x7e19), .driver_info = USB_QUIRK_RESET_RESUME },
 	{ USB_DEVICE(0x0955, 0x7f21), .driver_info = USB_QUIRK_RESET_RESUME },
 
->>>>>>> 286cd8c7
 	/* X-Rite/Gretag-Macbeth Eye-One Pro display colorimeter */
 	{ USB_DEVICE(0x0971, 0x2000), .driver_info = USB_QUIRK_NO_SET_INTF },
 
@@ -425,12 +416,9 @@
 	{ USB_DEVICE(0x0b05, 0x17e0), .driver_info =
 			USB_QUIRK_IGNORE_REMOTE_WAKEUP },
 
-<<<<<<< HEAD
-=======
 	/* Realtek Semiconductor Corp. Mass Storage Device (Multicard Reader)*/
 	{ USB_DEVICE(0x0bda, 0x0151), .driver_info = USB_QUIRK_CONFIG_INTF_STRINGS },
 
->>>>>>> 286cd8c7
 	/* Realtek hub in Dell WD19 (Type-C) */
 	{ USB_DEVICE(0x0bda, 0x0487), .driver_info = USB_QUIRK_NO_LPM },
 	{ USB_DEVICE(0x0bda, 0x5487), .driver_info = USB_QUIRK_RESET_RESUME },
@@ -466,7 +454,20 @@
 	{ USB_DEVICE(0x1532, 0x0116), .driver_info =
 			USB_QUIRK_LINEAR_UFRAME_INTR_BINTERVAL },
 
-<<<<<<< HEAD
+	/* Lenovo ThinkPad OneLink+ Dock twin hub controllers (VIA Labs VL812) */
+	{ USB_DEVICE(0x17ef, 0x1018), .driver_info = USB_QUIRK_RESET_RESUME },
+	{ USB_DEVICE(0x17ef, 0x1019), .driver_info = USB_QUIRK_RESET_RESUME },
+
+	/* Lenovo USB-C to Ethernet Adapter RTL8153-04 */
+	{ USB_DEVICE(0x17ef, 0x720c), .driver_info = USB_QUIRK_NO_LPM },
+
+	/* Lenovo Powered USB-C Travel Hub (4X90S92381, RTL8153 GigE) */
+	{ USB_DEVICE(0x17ef, 0x721e), .driver_info = USB_QUIRK_NO_LPM },
+
+	/* Lenovo ThinkCenter A630Z TI024Gen3 usb-audio */
+	{ USB_DEVICE(0x17ef, 0xa012), .driver_info =
+			USB_QUIRK_DISCONNECT_SUSPEND },
+
 	/* Lenovo ThinkPad USB-C Dock Gen2 Ethernet (RTL8153 GigE) */
 	{ USB_DEVICE(0x17ef, 0xa387), .driver_info = USB_QUIRK_NO_LPM },
 
@@ -474,39 +475,13 @@
 	{ USB_DEVICE(0x1908, 0x1315), .driver_info =
 			USB_QUIRK_HONOR_BNUMINTERFACES },
 
-=======
-	/* Lenovo ThinkPad OneLink+ Dock twin hub controllers (VIA Labs VL812) */
-	{ USB_DEVICE(0x17ef, 0x1018), .driver_info = USB_QUIRK_RESET_RESUME },
-	{ USB_DEVICE(0x17ef, 0x1019), .driver_info = USB_QUIRK_RESET_RESUME },
-
-	/* Lenovo USB-C to Ethernet Adapter RTL8153-04 */
-	{ USB_DEVICE(0x17ef, 0x720c), .driver_info = USB_QUIRK_NO_LPM },
-
-	/* Lenovo Powered USB-C Travel Hub (4X90S92381, RTL8153 GigE) */
-	{ USB_DEVICE(0x17ef, 0x721e), .driver_info = USB_QUIRK_NO_LPM },
-
-	/* Lenovo ThinkCenter A630Z TI024Gen3 usb-audio */
-	{ USB_DEVICE(0x17ef, 0xa012), .driver_info =
-			USB_QUIRK_DISCONNECT_SUSPEND },
-
-	/* Lenovo ThinkPad USB-C Dock Gen2 Ethernet (RTL8153 GigE) */
-	{ USB_DEVICE(0x17ef, 0xa387), .driver_info = USB_QUIRK_NO_LPM },
-
-	/* BUILDWIN Photo Frame */
-	{ USB_DEVICE(0x1908, 0x1315), .driver_info =
-			USB_QUIRK_HONOR_BNUMINTERFACES },
-
->>>>>>> 286cd8c7
 	/* Protocol and OTG Electrical Test Device */
 	{ USB_DEVICE(0x1a0a, 0x0200), .driver_info =
 			USB_QUIRK_LINEAR_UFRAME_INTR_BINTERVAL },
 
-<<<<<<< HEAD
-=======
 	/* Terminus Technology Inc. Hub */
 	{ USB_DEVICE(0x1a40, 0x0101), .driver_info = USB_QUIRK_HUB_SLOW_RESET },
 
->>>>>>> 286cd8c7
 	/* Corsair K70 RGB */
 	{ USB_DEVICE(0x1b1c, 0x1b13), .driver_info = USB_QUIRK_DELAY_INIT |
 	  USB_QUIRK_DELAY_CTRL_MSG },
@@ -556,27 +531,18 @@
 	/* DJI CineSSD */
 	{ USB_DEVICE(0x2ca3, 0x0031), .driver_info = USB_QUIRK_NO_LPM },
 
-<<<<<<< HEAD
+	/* Alcor Link AK9563 SC Reader used in 2022 Lenovo ThinkPads */
+	{ USB_DEVICE(0x2ce3, 0x9563), .driver_info = USB_QUIRK_NO_LPM },
+
+	/* DELL USB GEN2 */
+	{ USB_DEVICE(0x413c, 0xb062), .driver_info = USB_QUIRK_NO_LPM | USB_QUIRK_RESET_RESUME },
+
+	/* VCOM device */
+	{ USB_DEVICE(0x4296, 0x7570), .driver_info = USB_QUIRK_CONFIG_INTF_STRINGS },
+
 	/* INTEL VALUE SSD */
 	{ USB_DEVICE(0x8086, 0xf1a5), .driver_info = USB_QUIRK_RESET_RESUME },
 
-	/* novation SoundControl XL */
-	{ USB_DEVICE(0x1235, 0x0061), .driver_info = USB_QUIRK_RESET_RESUME },
-
-=======
-	/* Alcor Link AK9563 SC Reader used in 2022 Lenovo ThinkPads */
-	{ USB_DEVICE(0x2ce3, 0x9563), .driver_info = USB_QUIRK_NO_LPM },
-
-	/* DELL USB GEN2 */
-	{ USB_DEVICE(0x413c, 0xb062), .driver_info = USB_QUIRK_NO_LPM | USB_QUIRK_RESET_RESUME },
-
-	/* VCOM device */
-	{ USB_DEVICE(0x4296, 0x7570), .driver_info = USB_QUIRK_CONFIG_INTF_STRINGS },
-
-	/* INTEL VALUE SSD */
-	{ USB_DEVICE(0x8086, 0xf1a5), .driver_info = USB_QUIRK_RESET_RESUME },
-
->>>>>>> 286cd8c7
 	{ }  /* terminating entry must be last */
 };
 
@@ -613,11 +579,8 @@
 static const struct usb_device_id usb_endpoint_blacklist[] = {
 	{ USB_DEVICE_INTERFACE_NUMBER(0x06f8, 0xb000, 5), .driver_info = 0x01 },
 	{ USB_DEVICE_INTERFACE_NUMBER(0x06f8, 0xb000, 5), .driver_info = 0x81 },
-<<<<<<< HEAD
-=======
 	{ USB_DEVICE_INTERFACE_NUMBER(0x0926, 0x0202, 1), .driver_info = 0x85 },
 	{ USB_DEVICE_INTERFACE_NUMBER(0x0926, 0x0208, 1), .driver_info = 0x85 },
->>>>>>> 286cd8c7
 	{ }
 };
 
