--- conflicted
+++ resolved
@@ -44,39 +44,15 @@
 		&& desc->bInterfaceProtocol == 1;
 }
 
-<<<<<<< HEAD
-static int usb_audio_max_rev_config(struct usb_host_bos *bos)
-{
-	int desc_cnt, func_cnt, numfunc;
-	int num_cfg_desc;
-=======
 static int get_usb_audio_config(struct usb_host_bos *bos)
 {
 	unsigned int desc_cnt, num_cfg_desc, len = 0;
 	unsigned char *buffer;
->>>>>>> 286cd8c7
 	struct usb_config_summary_descriptor *conf_summary;
 
 	if (!bos || !bos->config_summary)
 		goto done;
 
-<<<<<<< HEAD
-	conf_summary = bos->config_summary;
-	num_cfg_desc = bos->num_config_summary_desc;
-
-	for (desc_cnt = 0; desc_cnt < num_cfg_desc; desc_cnt++) {
-		numfunc = conf_summary->bNumFunctions;
-		for (func_cnt = 0; func_cnt < numfunc; func_cnt++) {
-			/* look for BADD 3.0 */
-			if (conf_summary->cs_info[func_cnt].bClass ==
-				USB_CLASS_AUDIO &&
-				conf_summary->cs_info[func_cnt].bProtocol ==
-				UAC_VERSION_3 &&
-				conf_summary->cs_info[func_cnt].bSubClass !=
-				FULL_ADC_PROFILE)
-				return conf_summary->bConfigurationValue;
-		}
-=======
 	num_cfg_desc = bos->num_config_summary_desc;
 	conf_summary = bos->config_summary;
 	buffer = (unsigned char *)conf_summary;
@@ -92,7 +68,6 @@
 
 		/* return 1st config as per device preference */
 		return conf_summary->bConfigurationIndex[0];
->>>>>>> 286cd8c7
 	}
 
 done:
@@ -201,13 +176,8 @@
 			insufficient_power, plural(insufficient_power));
 
 	if (best) {
-<<<<<<< HEAD
-		/* choose usb audio class preferred config if available */
-		i = usb_audio_max_rev_config(udev->bos);
-=======
 		/* choose device preferred config */
 		i = get_usb_audio_config(udev->bos);
->>>>>>> 286cd8c7
 		if (i < 0)
 			i = best->desc.bConfigurationValue;
 		dev_dbg(&udev->dev,
