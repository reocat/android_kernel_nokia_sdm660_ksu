// SPDX-License-Identifier: GPL-2.0
/*
 * Released under the GPLv2 only.
 */

#include <linux/usb.h>
#include <linux/usb/ch9.h>
#include <linux/usb/hcd.h>
#include <linux/usb/quirks.h>
#include <linux/module.h>
#include <linux/slab.h>
#include <linux/device.h>
#include <asm/byteorder.h>
#include "usb.h"


#define USB_MAXALTSETTING		128	/* Hard limit */

#define USB_MAXCONFIG			8	/* Arbitrary limit */


static inline const char *plural(int n)
{
	return (n == 1 ? "" : "s");
}

static int find_next_descriptor(unsigned char *buffer, int size,
    int dt1, int dt2, int *num_skipped)
{
	struct usb_descriptor_header *h;
	int n = 0;
	unsigned char *buffer0 = buffer;

	/* Find the next descriptor of type dt1 or dt2 */
	while (size > 0) {
		h = (struct usb_descriptor_header *) buffer;
		if (h->bDescriptorType == dt1 || h->bDescriptorType == dt2)
			break;
		buffer += h->bLength;
		size -= h->bLength;
		++n;
	}

	/* Store the number of descriptors skipped and return the
	 * number of bytes skipped */
	if (num_skipped)
		*num_skipped = n;
	return buffer - buffer0;
}

static void usb_parse_ssp_isoc_endpoint_companion(struct device *ddev,
		int cfgno, int inum, int asnum, struct usb_host_endpoint *ep,
		unsigned char *buffer, int size)
{
	struct usb_ssp_isoc_ep_comp_descriptor *desc;

	/*
	 * The SuperSpeedPlus Isoc endpoint companion descriptor immediately
	 * follows the SuperSpeed Endpoint Companion descriptor
	 */
	desc = (struct usb_ssp_isoc_ep_comp_descriptor *) buffer;
	if (desc->bDescriptorType != USB_DT_SSP_ISOC_ENDPOINT_COMP ||
	    size < USB_DT_SSP_ISOC_EP_COMP_SIZE) {
		dev_warn(ddev, "Invalid SuperSpeedPlus isoc endpoint companion"
			 "for config %d interface %d altsetting %d ep %d.\n",
			 cfgno, inum, asnum, ep->desc.bEndpointAddress);
		return;
	}
	memcpy(&ep->ssp_isoc_ep_comp, desc, USB_DT_SSP_ISOC_EP_COMP_SIZE);
}

static void usb_parse_ss_endpoint_companion(struct device *ddev, int cfgno,
		int inum, int asnum, struct usb_host_endpoint *ep,
		unsigned char *buffer, int size)
{
	struct usb_ss_ep_comp_descriptor *desc;
	int max_tx;

	/* The SuperSpeed endpoint companion descriptor is supposed to
	 * be the first thing immediately following the endpoint descriptor.
	 */
	desc = (struct usb_ss_ep_comp_descriptor *) buffer;

	if (desc->bDescriptorType != USB_DT_SS_ENDPOINT_COMP ||
			size < USB_DT_SS_EP_COMP_SIZE) {
		dev_warn(ddev, "No SuperSpeed endpoint companion for config %d "
				" interface %d altsetting %d ep %d: "
				"using minimum values\n",
				cfgno, inum, asnum, ep->desc.bEndpointAddress);

		/* Fill in some default values.
		 * Leave bmAttributes as zero, which will mean no streams for
		 * bulk, and isoc won't support multiple bursts of packets.
		 * With bursts of only one packet, and a Mult of 1, the max
		 * amount of data moved per endpoint service interval is one
		 * packet.
		 */
		ep->ss_ep_comp.bLength = USB_DT_SS_EP_COMP_SIZE;
		ep->ss_ep_comp.bDescriptorType = USB_DT_SS_ENDPOINT_COMP;
		if (usb_endpoint_xfer_isoc(&ep->desc) ||
				usb_endpoint_xfer_int(&ep->desc))
			ep->ss_ep_comp.wBytesPerInterval =
					ep->desc.wMaxPacketSize;
		return;
	}
	buffer += desc->bLength;
	size -= desc->bLength;
	memcpy(&ep->ss_ep_comp, desc, USB_DT_SS_EP_COMP_SIZE);

	/* Check the various values */
	if (usb_endpoint_xfer_control(&ep->desc) && desc->bMaxBurst != 0) {
		dev_warn(ddev, "Control endpoint with bMaxBurst = %d in "
				"config %d interface %d altsetting %d ep %d: "
				"setting to zero\n", desc->bMaxBurst,
				cfgno, inum, asnum, ep->desc.bEndpointAddress);
		ep->ss_ep_comp.bMaxBurst = 0;
	} else if (desc->bMaxBurst > 15) {
		dev_warn(ddev, "Endpoint with bMaxBurst = %d in "
				"config %d interface %d altsetting %d ep %d: "
				"setting to 15\n", desc->bMaxBurst,
				cfgno, inum, asnum, ep->desc.bEndpointAddress);
		ep->ss_ep_comp.bMaxBurst = 15;
	}

	if ((usb_endpoint_xfer_control(&ep->desc) ||
			usb_endpoint_xfer_int(&ep->desc)) &&
				desc->bmAttributes != 0) {
		dev_warn(ddev, "%s endpoint with bmAttributes = %d in "
				"config %d interface %d altsetting %d ep %d: "
				"setting to zero\n",
				usb_endpoint_xfer_control(&ep->desc) ? "Control" : "Bulk",
				desc->bmAttributes,
				cfgno, inum, asnum, ep->desc.bEndpointAddress);
		ep->ss_ep_comp.bmAttributes = 0;
	} else if (usb_endpoint_xfer_bulk(&ep->desc) &&
			desc->bmAttributes > 16) {
		dev_warn(ddev, "Bulk endpoint with more than 65536 streams in "
				"config %d interface %d altsetting %d ep %d: "
				"setting to max\n",
				cfgno, inum, asnum, ep->desc.bEndpointAddress);
		ep->ss_ep_comp.bmAttributes = 16;
	} else if (usb_endpoint_xfer_isoc(&ep->desc) &&
		   !USB_SS_SSP_ISOC_COMP(desc->bmAttributes) &&
		   USB_SS_MULT(desc->bmAttributes) > 3) {
		dev_warn(ddev, "Isoc endpoint has Mult of %d in "
				"config %d interface %d altsetting %d ep %d: "
				"setting to 3\n",
				USB_SS_MULT(desc->bmAttributes),
				cfgno, inum, asnum, ep->desc.bEndpointAddress);
		ep->ss_ep_comp.bmAttributes = 2;
	}

	if (usb_endpoint_xfer_isoc(&ep->desc))
		max_tx = (desc->bMaxBurst + 1) *
			(USB_SS_MULT(desc->bmAttributes)) *
			usb_endpoint_maxp(&ep->desc);
	else if (usb_endpoint_xfer_int(&ep->desc))
		max_tx = usb_endpoint_maxp(&ep->desc) *
			(desc->bMaxBurst + 1);
	else
		max_tx = 999999;
	if (le16_to_cpu(desc->wBytesPerInterval) > max_tx) {
		dev_warn(ddev, "%s endpoint with wBytesPerInterval of %d in "
				"config %d interface %d altsetting %d ep %d: "
				"setting to %d\n",
				usb_endpoint_xfer_isoc(&ep->desc) ? "Isoc" : "Int",
				le16_to_cpu(desc->wBytesPerInterval),
				cfgno, inum, asnum, ep->desc.bEndpointAddress,
				max_tx);
		ep->ss_ep_comp.wBytesPerInterval = cpu_to_le16(max_tx);
	}
	/* Parse a possible SuperSpeedPlus isoc ep companion descriptor */
	if (usb_endpoint_xfer_isoc(&ep->desc) &&
	    USB_SS_SSP_ISOC_COMP(desc->bmAttributes))
		usb_parse_ssp_isoc_endpoint_companion(ddev, cfgno, inum, asnum,
							ep, buffer, size);
}

static const unsigned short low_speed_maxpacket_maxes[4] = {
	[USB_ENDPOINT_XFER_CONTROL] = 8,
	[USB_ENDPOINT_XFER_ISOC] = 0,
	[USB_ENDPOINT_XFER_BULK] = 0,
	[USB_ENDPOINT_XFER_INT] = 8,
};
static const unsigned short full_speed_maxpacket_maxes[4] = {
	[USB_ENDPOINT_XFER_CONTROL] = 64,
	[USB_ENDPOINT_XFER_ISOC] = 1023,
	[USB_ENDPOINT_XFER_BULK] = 64,
	[USB_ENDPOINT_XFER_INT] = 64,
};
static const unsigned short high_speed_maxpacket_maxes[4] = {
	[USB_ENDPOINT_XFER_CONTROL] = 64,
	[USB_ENDPOINT_XFER_ISOC] = 1024,

	/* Bulk should be 512, but some devices use 1024: we will warn below */
	[USB_ENDPOINT_XFER_BULK] = 1024,
	[USB_ENDPOINT_XFER_INT] = 1024,
};
static const unsigned short super_speed_maxpacket_maxes[4] = {
	[USB_ENDPOINT_XFER_CONTROL] = 512,
	[USB_ENDPOINT_XFER_ISOC] = 1024,
	[USB_ENDPOINT_XFER_BULK] = 1024,
	[USB_ENDPOINT_XFER_INT] = 1024,
};

static bool endpoint_is_duplicate(struct usb_endpoint_descriptor *e1,
		struct usb_endpoint_descriptor *e2)
{
	if (e1->bEndpointAddress == e2->bEndpointAddress)
		return true;

	if (usb_endpoint_xfer_control(e1) || usb_endpoint_xfer_control(e2)) {
		if (usb_endpoint_num(e1) == usb_endpoint_num(e2))
			return true;
	}

	return false;
}

<<<<<<< HEAD
static const unsigned short low_speed_maxpacket_maxes[4] = {
	[USB_ENDPOINT_XFER_CONTROL] = 8,
	[USB_ENDPOINT_XFER_ISOC] = 0,
	[USB_ENDPOINT_XFER_BULK] = 0,
	[USB_ENDPOINT_XFER_INT] = 8,
};
static const unsigned short full_speed_maxpacket_maxes[4] = {
	[USB_ENDPOINT_XFER_CONTROL] = 64,
	[USB_ENDPOINT_XFER_ISOC] = 1023,
	[USB_ENDPOINT_XFER_BULK] = 64,
	[USB_ENDPOINT_XFER_INT] = 64,
};
static const unsigned short high_speed_maxpacket_maxes[4] = {
	[USB_ENDPOINT_XFER_CONTROL] = 64,
	[USB_ENDPOINT_XFER_ISOC] = 1024,

	/* Bulk should be 512, but some devices use 1024: we will warn below */
	[USB_ENDPOINT_XFER_BULK] = 1024,
	[USB_ENDPOINT_XFER_INT] = 1024,
};
static const unsigned short super_speed_maxpacket_maxes[4] = {
	[USB_ENDPOINT_XFER_CONTROL] = 512,
	[USB_ENDPOINT_XFER_ISOC] = 1024,
	[USB_ENDPOINT_XFER_BULK] = 1024,
	[USB_ENDPOINT_XFER_INT] = 1024,
};

static bool endpoint_is_duplicate(struct usb_endpoint_descriptor *e1,
		struct usb_endpoint_descriptor *e2)
{
	if (e1->bEndpointAddress == e2->bEndpointAddress)
		return true;

	if (usb_endpoint_xfer_control(e1) || usb_endpoint_xfer_control(e2)) {
		if (usb_endpoint_num(e1) == usb_endpoint_num(e2))
			return true;
	}

	return false;
}

/*
 * Check for duplicate endpoint addresses in other interfaces and in the
 * altsetting currently being parsed.
 */
static bool config_endpoint_is_duplicate(struct usb_host_config *config,
		int inum, int asnum, struct usb_endpoint_descriptor *d)
{
=======
/*
 * Check for duplicate endpoint addresses in other interfaces and in the
 * altsetting currently being parsed.
 */
static bool config_endpoint_is_duplicate(struct usb_host_config *config,
		int inum, int asnum, struct usb_endpoint_descriptor *d)
{
>>>>>>> 286cd8c7
	struct usb_endpoint_descriptor *epd;
	struct usb_interface_cache *intfc;
	struct usb_host_interface *alt;
	int i, j, k;

	for (i = 0; i < config->desc.bNumInterfaces; ++i) {
		intfc = config->intf_cache[i];

		for (j = 0; j < intfc->num_altsetting; ++j) {
			alt = &intfc->altsetting[j];

			if (alt->desc.bInterfaceNumber == inum &&
					alt->desc.bAlternateSetting != asnum)
				continue;

			for (k = 0; k < alt->desc.bNumEndpoints; ++k) {
				epd = &alt->endpoint[k].desc;

				if (endpoint_is_duplicate(epd, d))
					return true;
			}
		}
	}

	return false;
}

static int usb_parse_endpoint(struct device *ddev, int cfgno,
		struct usb_host_config *config, int inum, int asnum,
		struct usb_host_interface *ifp, int num_ep,
		unsigned char *buffer, int size)
{
	struct usb_device *udev = to_usb_device(ddev);
	unsigned char *buffer0 = buffer;
	struct usb_endpoint_descriptor *d;
	struct usb_host_endpoint *endpoint;
	int n, i, j, retval;
	unsigned int maxp;
	const unsigned short *maxpacket_maxes;

	d = (struct usb_endpoint_descriptor *) buffer;
	buffer += d->bLength;
	size -= d->bLength;

	if (d->bLength >= USB_DT_ENDPOINT_AUDIO_SIZE)
		n = USB_DT_ENDPOINT_AUDIO_SIZE;
	else if (d->bLength >= USB_DT_ENDPOINT_SIZE)
		n = USB_DT_ENDPOINT_SIZE;
	else {
		dev_warn(ddev, "config %d interface %d altsetting %d has an "
		    "invalid endpoint descriptor of length %d, skipping\n",
		    cfgno, inum, asnum, d->bLength);
		goto skip_to_next_endpoint_or_interface_descriptor;
	}

	i = d->bEndpointAddress & ~USB_ENDPOINT_DIR_MASK;
	if (i >= 16 || i == 0) {
		dev_warn(ddev, "config %d interface %d altsetting %d has an "
		    "invalid endpoint with address 0x%X, skipping\n",
		    cfgno, inum, asnum, d->bEndpointAddress);
		goto skip_to_next_endpoint_or_interface_descriptor;
	}

	/* Only store as many endpoints as we have room for */
	if (ifp->desc.bNumEndpoints >= num_ep)
		goto skip_to_next_endpoint_or_interface_descriptor;

	/* Check for duplicate endpoint addresses */
	if (config_endpoint_is_duplicate(config, inum, asnum, d)) {
		dev_warn(ddev, "config %d interface %d altsetting %d has a duplicate endpoint with address 0x%X, skipping\n",
				cfgno, inum, asnum, d->bEndpointAddress);
		goto skip_to_next_endpoint_or_interface_descriptor;
	}

	/* Ignore blacklisted endpoints */
	if (udev->quirks & USB_QUIRK_ENDPOINT_BLACKLIST) {
		if (usb_endpoint_is_blacklisted(udev, ifp, d)) {
			dev_warn(ddev, "config %d interface %d altsetting %d has a blacklisted endpoint with address 0x%X, skipping\n",
					cfgno, inum, asnum,
					d->bEndpointAddress);
			goto skip_to_next_endpoint_or_interface_descriptor;
		}
	}

	endpoint = &ifp->endpoint[ifp->desc.bNumEndpoints];
	++ifp->desc.bNumEndpoints;

	memcpy(&endpoint->desc, d, n);
	INIT_LIST_HEAD(&endpoint->urb_list);

	/*
	 * Fix up bInterval values outside the legal range.
	 * Use 10 or 8 ms if no proper value can be guessed.
	 */
	i = 0;		/* i = min, j = max, n = default */
	j = 255;
	if (usb_endpoint_xfer_int(d)) {
		i = 1;
		switch (to_usb_device(ddev)->speed) {
		case USB_SPEED_SUPER_PLUS:
		case USB_SPEED_SUPER:
		case USB_SPEED_HIGH:
			/*
			 * Many device manufacturers are using full-speed
			 * bInterval values in high-speed interrupt endpoint
			 * descriptors. Try to fix those and fall back to an
			 * 8-ms default value otherwise.
			 */
			n = fls(d->bInterval*8);
			if (n == 0)
				n = 7;	/* 8 ms = 2^(7-1) uframes */
			j = 16;

			/*
			 * Adjust bInterval for quirked devices.
			 */
			/*
			 * This quirk fixes bIntervals reported in ms.
			 */
			if (to_usb_device(ddev)->quirks &
				USB_QUIRK_LINEAR_FRAME_INTR_BINTERVAL) {
				n = clamp(fls(d->bInterval) + 3, i, j);
				i = j = n;
			}
			/*
			 * This quirk fixes bIntervals reported in
			 * linear microframes.
			 */
			if (to_usb_device(ddev)->quirks &
				USB_QUIRK_LINEAR_UFRAME_INTR_BINTERVAL) {
				n = clamp(fls(d->bInterval), i, j);
				i = j = n;
			}
			break;
		default:		/* USB_SPEED_FULL or _LOW */
			/*
			 * For low-speed, 10 ms is the official minimum.
			 * But some "overclocked" devices might want faster
			 * polling so we'll allow it.
			 */
			n = 10;
			break;
		}
	} else if (usb_endpoint_xfer_isoc(d)) {
		i = 1;
		j = 16;
		switch (to_usb_device(ddev)->speed) {
		case USB_SPEED_HIGH:
			n = 7;		/* 8 ms = 2^(7-1) uframes */
			break;
		default:		/* USB_SPEED_FULL */
			n = 4;		/* 8 ms = 2^(4-1) frames */
			break;
		}
	}
	if (d->bInterval < i || d->bInterval > j) {
		dev_warn(ddev, "config %d interface %d altsetting %d "
		    "endpoint 0x%X has an invalid bInterval %d, "
		    "changing to %d\n",
		    cfgno, inum, asnum,
		    d->bEndpointAddress, d->bInterval, n);
		endpoint->desc.bInterval = n;
	}

	/* Some buggy low-speed devices have Bulk endpoints, which is
	 * explicitly forbidden by the USB spec.  In an attempt to make
	 * them usable, we will try treating them as Interrupt endpoints.
	 */
	if (to_usb_device(ddev)->speed == USB_SPEED_LOW &&
			usb_endpoint_xfer_bulk(d)) {
		dev_warn(ddev, "config %d interface %d altsetting %d "
		    "endpoint 0x%X is Bulk; changing to Interrupt\n",
		    cfgno, inum, asnum, d->bEndpointAddress);
		endpoint->desc.bmAttributes = USB_ENDPOINT_XFER_INT;
		endpoint->desc.bInterval = 1;
		if (usb_endpoint_maxp(&endpoint->desc) > 8)
			endpoint->desc.wMaxPacketSize = cpu_to_le16(8);
	}

	/*
	 * Validate the wMaxPacketSize field.
	 * Some devices have isochronous endpoints in altsetting 0;
	 * the USB-2 spec requires such endpoints to have wMaxPacketSize = 0
	 * (see the end of section 5.6.3), so don't warn about them.
	 */
	maxp = le16_to_cpu(endpoint->desc.wMaxPacketSize);
	if (maxp == 0 && !(usb_endpoint_xfer_isoc(d) && asnum == 0)) {
		dev_warn(ddev, "config %d interface %d altsetting %d endpoint 0x%X has invalid wMaxPacketSize 0\n",
		    cfgno, inum, asnum, d->bEndpointAddress);
	}

	/* Find the highest legal maxpacket size for this endpoint */
	i = 0;		/* additional transactions per microframe */
	switch (to_usb_device(ddev)->speed) {
	case USB_SPEED_LOW:
		maxpacket_maxes = low_speed_maxpacket_maxes;
		break;
	case USB_SPEED_FULL:
		maxpacket_maxes = full_speed_maxpacket_maxes;
		break;
	case USB_SPEED_HIGH:
<<<<<<< HEAD
		/* Bits 12..11 are allowed only for HS periodic endpoints */
		if (usb_endpoint_xfer_int(d) || usb_endpoint_xfer_isoc(d)) {
			i = maxp & (BIT(12) | BIT(11));
=======
		/* Multiple-transactions bits are allowed only for HS periodic endpoints */
		if (usb_endpoint_xfer_int(d) || usb_endpoint_xfer_isoc(d)) {
			i = maxp & USB_EP_MAXP_MULT_MASK;
>>>>>>> 286cd8c7
			maxp &= ~i;
		}
		/* fallthrough */
	default:
		maxpacket_maxes = high_speed_maxpacket_maxes;
		break;
	case USB_SPEED_SUPER:
	case USB_SPEED_SUPER_PLUS:
		maxpacket_maxes = super_speed_maxpacket_maxes;
		break;
	}
	j = maxpacket_maxes[usb_endpoint_type(&endpoint->desc)];

	if (maxp > j) {
		dev_warn(ddev, "config %d interface %d altsetting %d endpoint 0x%X has invalid maxpacket %d, setting to %d\n",
		    cfgno, inum, asnum, d->bEndpointAddress, maxp, j);
		maxp = j;
		endpoint->desc.wMaxPacketSize = cpu_to_le16(i | maxp);
	}

	/*
	 * Some buggy high speed devices have bulk endpoints using
	 * maxpacket sizes other than 512.  High speed HCDs may not
	 * be able to handle that particular bug, so let's warn...
	 */
	if (to_usb_device(ddev)->speed == USB_SPEED_HIGH
			&& usb_endpoint_xfer_bulk(d)) {
		if (maxp != 512)
			dev_warn(ddev, "config %d interface %d altsetting %d "
				"bulk endpoint 0x%X has invalid maxpacket %d\n",
				cfgno, inum, asnum, d->bEndpointAddress,
				maxp);
	}

	/* Parse a possible SuperSpeed endpoint companion descriptor */
	if (to_usb_device(ddev)->speed >= USB_SPEED_SUPER)
		usb_parse_ss_endpoint_companion(ddev, cfgno,
				inum, asnum, endpoint, buffer, size);

	/* Skip over any Class Specific or Vendor Specific descriptors;
	 * find the next endpoint or interface descriptor */
	endpoint->extra = buffer;
	i = find_next_descriptor(buffer, size, USB_DT_ENDPOINT,
			USB_DT_INTERFACE, &n);
	endpoint->extralen = i;
	retval = buffer - buffer0 + i;
	if (n > 0)
		dev_dbg(ddev, "skipped %d descriptor%s after %s\n",
		    n, plural(n), "endpoint");
	return retval;

skip_to_next_endpoint_or_interface_descriptor:
	i = find_next_descriptor(buffer, size, USB_DT_ENDPOINT,
	    USB_DT_INTERFACE, NULL);
	return buffer - buffer0 + i;
}

void usb_release_interface_cache(struct kref *ref)
{
	struct usb_interface_cache *intfc = ref_to_usb_interface_cache(ref);
	int j;

	for (j = 0; j < intfc->num_altsetting; j++) {
		struct usb_host_interface *alt = &intfc->altsetting[j];

		kfree(alt->endpoint);
		kfree(alt->string);
	}
	kfree(intfc);
}

static int usb_parse_interface(struct device *ddev, int cfgno,
    struct usb_host_config *config, unsigned char *buffer, int size,
    u8 inums[], u8 nalts[])
{
	unsigned char *buffer0 = buffer;
	struct usb_interface_descriptor	*d;
	int inum, asnum;
	struct usb_interface_cache *intfc;
	struct usb_host_interface *alt;
	int i, n;
	int len, retval;
	int num_ep, num_ep_orig;

	d = (struct usb_interface_descriptor *) buffer;
	buffer += d->bLength;
	size -= d->bLength;

	if (d->bLength < USB_DT_INTERFACE_SIZE)
		goto skip_to_next_interface_descriptor;

	/* Which interface entry is this? */
	intfc = NULL;
	inum = d->bInterfaceNumber;
	for (i = 0; i < config->desc.bNumInterfaces; ++i) {
		if (inums[i] == inum) {
			intfc = config->intf_cache[i];
			break;
		}
	}
	if (!intfc || intfc->num_altsetting >= nalts[i])
		goto skip_to_next_interface_descriptor;

	/* Check for duplicate altsetting entries */
	asnum = d->bAlternateSetting;
	for ((i = 0, alt = &intfc->altsetting[0]);
	      i < intfc->num_altsetting;
	     (++i, ++alt)) {
		if (alt->desc.bAlternateSetting == asnum) {
			dev_warn(ddev, "Duplicate descriptor for config %d "
			    "interface %d altsetting %d, skipping\n",
			    cfgno, inum, asnum);
			goto skip_to_next_interface_descriptor;
		}
	}

	++intfc->num_altsetting;
	memcpy(&alt->desc, d, USB_DT_INTERFACE_SIZE);

	/* Skip over any Class Specific or Vendor Specific descriptors;
	 * find the first endpoint or interface descriptor */
	alt->extra = buffer;
	i = find_next_descriptor(buffer, size, USB_DT_ENDPOINT,
	    USB_DT_INTERFACE, &n);
	alt->extralen = i;
	if (n > 0)
		dev_dbg(ddev, "skipped %d descriptor%s after %s\n",
		    n, plural(n), "interface");
	buffer += i;
	size -= i;

	/* Allocate space for the right(?) number of endpoints */
	num_ep = num_ep_orig = alt->desc.bNumEndpoints;
	alt->desc.bNumEndpoints = 0;		/* Use as a counter */
	if (num_ep > USB_MAXENDPOINTS) {
		dev_warn(ddev, "too many endpoints for config %d interface %d "
		    "altsetting %d: %d, using maximum allowed: %d\n",
		    cfgno, inum, asnum, num_ep, USB_MAXENDPOINTS);
		num_ep = USB_MAXENDPOINTS;
	}

	if (num_ep > 0) {
		/* Can't allocate 0 bytes */
		len = sizeof(struct usb_host_endpoint) * num_ep;
		alt->endpoint = kzalloc(len, GFP_KERNEL);
		if (!alt->endpoint)
			return -ENOMEM;
	}

	/* Parse all the endpoint descriptors */
	n = 0;
	while (size > 0) {
		if (((struct usb_descriptor_header *) buffer)->bDescriptorType
		     == USB_DT_INTERFACE)
			break;
		retval = usb_parse_endpoint(ddev, cfgno, config, inum, asnum,
				alt, num_ep, buffer, size);
		if (retval < 0)
			return retval;
		++n;

		buffer += retval;
		size -= retval;
	}

	if (n != num_ep_orig)
		dev_warn(ddev, "config %d interface %d altsetting %d has %d "
		    "endpoint descriptor%s, different from the interface "
		    "descriptor's value: %d\n",
		    cfgno, inum, asnum, n, plural(n), num_ep_orig);
	return buffer - buffer0;

skip_to_next_interface_descriptor:
	i = find_next_descriptor(buffer, size, USB_DT_INTERFACE,
	    USB_DT_INTERFACE, NULL);
	return buffer - buffer0 + i;
}

static int usb_parse_configuration(struct usb_device *dev, int cfgidx,
    struct usb_host_config *config, unsigned char *buffer, int size)
{
	struct device *ddev = &dev->dev;
	unsigned char *buffer0 = buffer;
	int cfgno;
	int nintf, nintf_orig;
	int i, j, n;
	struct usb_interface_cache *intfc;
	unsigned char *buffer2;
	int size2;
	struct usb_descriptor_header *header;
	int len, retval;
	u8 inums[USB_MAXINTERFACES], nalts[USB_MAXINTERFACES];
	unsigned iad_num = 0;

	memcpy(&config->desc, buffer, USB_DT_CONFIG_SIZE);
	nintf = nintf_orig = config->desc.bNumInterfaces;
	config->desc.bNumInterfaces = 0;	// Adjusted later

	if (config->desc.bDescriptorType != USB_DT_CONFIG ||
	    config->desc.bLength < USB_DT_CONFIG_SIZE ||
	    config->desc.bLength > size) {
		dev_err(ddev, "invalid descriptor for config index %d: "
		    "type = 0x%X, length = %d\n", cfgidx,
		    config->desc.bDescriptorType, config->desc.bLength);
		return -EINVAL;
	}
	cfgno = config->desc.bConfigurationValue;

	buffer += config->desc.bLength;
	size -= config->desc.bLength;

	if (nintf > USB_MAXINTERFACES) {
		dev_warn(ddev, "config %d has too many interfaces: %d, "
		    "using maximum allowed: %d\n",
		    cfgno, nintf, USB_MAXINTERFACES);
		nintf = USB_MAXINTERFACES;
	}

	/* Go through the descriptors, checking their length and counting the
	 * number of altsettings for each interface */
	n = 0;
	for ((buffer2 = buffer, size2 = size);
	      size2 > 0;
	     (buffer2 += header->bLength, size2 -= header->bLength)) {

		if (size2 < sizeof(struct usb_descriptor_header)) {
			dev_warn(ddev, "config %d descriptor has %d excess "
			    "byte%s, ignoring\n",
			    cfgno, size2, plural(size2));
			break;
		}

		header = (struct usb_descriptor_header *) buffer2;
		if ((header->bLength > size2) || (header->bLength < 2)) {
			dev_warn(ddev, "config %d has an invalid descriptor "
			    "of length %d, skipping remainder of the config\n",
			    cfgno, header->bLength);
			break;
		}

		if (header->bDescriptorType == USB_DT_INTERFACE) {
			struct usb_interface_descriptor *d;
			int inum;

			d = (struct usb_interface_descriptor *) header;
			if (d->bLength < USB_DT_INTERFACE_SIZE) {
				dev_warn(ddev, "config %d has an invalid "
				    "interface descriptor of length %d, "
				    "skipping\n", cfgno, d->bLength);
				continue;
			}

			inum = d->bInterfaceNumber;

			if ((dev->quirks & USB_QUIRK_HONOR_BNUMINTERFACES) &&
			    n >= nintf_orig) {
				dev_warn(ddev, "config %d has more interface "
				    "descriptors, than it declares in "
				    "bNumInterfaces, ignoring interface "
				    "number: %d\n", cfgno, inum);
				continue;
			}

			if (inum >= nintf_orig)
				dev_warn(ddev, "config %d has an invalid "
				    "interface number: %d but max is %d\n",
				    cfgno, inum, nintf_orig - 1);

			/* Have we already encountered this interface?
			 * Count its altsettings */
			for (i = 0; i < n; ++i) {
				if (inums[i] == inum)
					break;
			}
			if (i < n) {
				if (nalts[i] < 255)
					++nalts[i];
			} else if (n < USB_MAXINTERFACES) {
				inums[n] = inum;
				nalts[n] = 1;
				++n;
			}

		} else if (header->bDescriptorType ==
				USB_DT_INTERFACE_ASSOCIATION) {
			struct usb_interface_assoc_descriptor *d;

			d = (struct usb_interface_assoc_descriptor *)header;
			if (d->bLength < USB_DT_INTERFACE_ASSOCIATION_SIZE) {
				dev_warn(ddev,
					 "config %d has an invalid interface association descriptor of length %d, skipping\n",
					 cfgno, d->bLength);
				continue;
			}

			if (iad_num == USB_MAXIADS) {
				dev_warn(ddev, "found more Interface "
					       "Association Descriptors "
					       "than allocated for in "
					       "configuration %d\n", cfgno);
			} else {
				config->intf_assoc[iad_num] = d;
				iad_num++;
			}

		} else if (header->bDescriptorType == USB_DT_DEVICE ||
			    header->bDescriptorType == USB_DT_CONFIG)
			dev_warn(ddev, "config %d contains an unexpected "
			    "descriptor of type 0x%X, skipping\n",
			    cfgno, header->bDescriptorType);

	}	/* for ((buffer2 = buffer, size2 = size); ...) */
	size = buffer2 - buffer;
	config->desc.wTotalLength = cpu_to_le16(buffer2 - buffer0);

	if (n != nintf)
		dev_warn(ddev, "config %d has %d interface%s, different from "
		    "the descriptor's value: %d\n",
		    cfgno, n, plural(n), nintf_orig);
	else if (n == 0)
		dev_warn(ddev, "config %d has no interfaces?\n", cfgno);
	config->desc.bNumInterfaces = nintf = n;

	/* Check for missing interface numbers */
	for (i = 0; i < nintf; ++i) {
		for (j = 0; j < nintf; ++j) {
			if (inums[j] == i)
				break;
		}
		if (j >= nintf)
			dev_warn(ddev, "config %d has no interface number "
			    "%d\n", cfgno, i);
	}

	/* Allocate the usb_interface_caches and altsetting arrays */
	for (i = 0; i < nintf; ++i) {
		j = nalts[i];
		if (j > USB_MAXALTSETTING) {
			dev_warn(ddev, "too many alternate settings for "
			    "config %d interface %d: %d, "
			    "using maximum allowed: %d\n",
			    cfgno, inums[i], j, USB_MAXALTSETTING);
			nalts[i] = j = USB_MAXALTSETTING;
		}

		len = sizeof(*intfc) + sizeof(struct usb_host_interface) * j;
		config->intf_cache[i] = intfc = kzalloc(len, GFP_KERNEL);
		if (!intfc)
			return -ENOMEM;
		kref_init(&intfc->ref);
	}

	/* FIXME: parse the BOS descriptor */

	/* Skip over any Class Specific or Vendor Specific descriptors;
	 * find the first interface descriptor */
	config->extra = buffer;
	i = find_next_descriptor(buffer, size, USB_DT_INTERFACE,
	    USB_DT_INTERFACE, &n);
	config->extralen = i;
	if (n > 0)
		dev_dbg(ddev, "skipped %d descriptor%s after %s\n",
		    n, plural(n), "configuration");
	buffer += i;
	size -= i;

	/* Parse all the interface/altsetting descriptors */
	while (size > 0) {
		retval = usb_parse_interface(ddev, cfgno, config,
		    buffer, size, inums, nalts);
		if (retval < 0)
			return retval;

		buffer += retval;
		size -= retval;
	}

	/* Check for missing altsettings */
	for (i = 0; i < nintf; ++i) {
		intfc = config->intf_cache[i];
		for (j = 0; j < intfc->num_altsetting; ++j) {
			for (n = 0; n < intfc->num_altsetting; ++n) {
				if (intfc->altsetting[n].desc.
				    bAlternateSetting == j)
					break;
			}
			if (n >= intfc->num_altsetting)
				dev_warn(ddev, "config %d interface %d has no "
				    "altsetting %d\n", cfgno, inums[i], j);
		}
	}

	return 0;
}

/* hub-only!! ... and only exported for reset/reinit path.
 * otherwise used internally on disconnect/destroy path
 */
void usb_destroy_configuration(struct usb_device *dev)
{
	int c, i;

	if (!dev->config)
		return;

	if (dev->rawdescriptors) {
		for (i = 0; i < dev->descriptor.bNumConfigurations &&
				i < USB_MAXCONFIG; i++)
			kfree(dev->rawdescriptors[i]);

		kfree(dev->rawdescriptors);
		dev->rawdescriptors = NULL;
	}

	for (c = 0; c < dev->descriptor.bNumConfigurations &&
			c < USB_MAXCONFIG; c++) {
		struct usb_host_config *cf = &dev->config[c];

		kfree(cf->string);
		for (i = 0; i < cf->desc.bNumInterfaces &&
				i < USB_MAXINTERFACES; i++) {
			if (cf->intf_cache[i])
				kref_put(&cf->intf_cache[i]->ref,
					  usb_release_interface_cache);
		}
	}
	kfree(dev->config);
	dev->config = NULL;
}


/*
 * Get the USB config descriptors, cache and parse'em
 *
 * hub-only!! ... and only in reset path, or usb_new_device()
 * (used by real hubs and virtual root hubs)
 */
int usb_get_configuration(struct usb_device *dev)
{
	struct device *ddev = &dev->dev;
	int ncfg = dev->descriptor.bNumConfigurations;
	int result = 0;
	unsigned int cfgno, length;
	unsigned char *bigbuffer;
	struct usb_config_descriptor *desc;

	cfgno = 0;
	result = -ENOMEM;
	if (ncfg > USB_MAXCONFIG) {
		dev_warn(ddev, "too many configurations: %d, "
		    "using maximum allowed: %d\n", ncfg, USB_MAXCONFIG);
		dev->descriptor.bNumConfigurations = ncfg = USB_MAXCONFIG;
	}

	if (ncfg < 1) {
		dev_err(ddev, "no configurations\n");
		return -EINVAL;
	}

	length = ncfg * sizeof(struct usb_host_config);
	dev->config = kzalloc(length, GFP_KERNEL);
	if (!dev->config)
		goto err2;

	length = ncfg * sizeof(char *);
	dev->rawdescriptors = kzalloc(length, GFP_KERNEL);
	if (!dev->rawdescriptors)
		goto err2;

	desc = kmalloc(USB_DT_CONFIG_SIZE, GFP_KERNEL);
	if (!desc)
		goto err2;

	result = 0;
	for (; cfgno < ncfg; cfgno++) {
		/* We grab just the first descriptor so we know how long
		 * the whole configuration is */
		result = usb_get_descriptor(dev, USB_DT_CONFIG, cfgno,
		    desc, USB_DT_CONFIG_SIZE);
		if (result < 0) {
			dev_err(ddev, "unable to read config index %d "
			    "descriptor/%s: %d\n", cfgno, "start", result);
			if (result != -EPIPE)
				goto err;
			dev_err(ddev, "chopping to %d config(s)\n", cfgno);
			dev->descriptor.bNumConfigurations = cfgno;
			break;
		} else if (result < 4) {
			dev_err(ddev, "config index %d descriptor too short "
			    "(expected %i, got %i)\n", cfgno,
			    USB_DT_CONFIG_SIZE, result);
			result = -EINVAL;
			goto err;
		}
		length = max((int) le16_to_cpu(desc->wTotalLength),
		    USB_DT_CONFIG_SIZE);

		/* Now that we know the length, get the whole thing */
		bigbuffer = kmalloc(length, GFP_KERNEL);
		if (!bigbuffer) {
			result = -ENOMEM;
			goto err;
		}

		if (dev->quirks & USB_QUIRK_DELAY_INIT)
			msleep(200);

		result = usb_get_descriptor(dev, USB_DT_CONFIG, cfgno,
		    bigbuffer, length);
		if (result < 0) {
			dev_err(ddev, "unable to read config index %d "
			    "descriptor/%s\n", cfgno, "all");
			kfree(bigbuffer);
			goto err;
		}
		if (result < length) {
			dev_warn(ddev, "config index %d descriptor too short "
			    "(expected %i, got %i)\n", cfgno, length, result);
			length = result;
		}

		dev->rawdescriptors[cfgno] = bigbuffer;

		result = usb_parse_configuration(dev, cfgno,
		    &dev->config[cfgno], bigbuffer, length);
		if (result < 0) {
			++cfgno;
			goto err;
		}
	}
	result = 0;

err:
	kfree(desc);
	dev->descriptor.bNumConfigurations = cfgno;
err2:
	if (result == -ENOMEM)
		dev_err(ddev, "out of memory\n");
	return result;
}

void usb_release_bos_descriptor(struct usb_device *dev)
{
	if (dev->bos) {
		kfree(dev->bos->desc);
		kfree(dev->bos);
		dev->bos = NULL;
	}
}

static const __u8 bos_desc_len[256] = {
	[USB_CAP_TYPE_WIRELESS_USB] = USB_DT_USB_WIRELESS_CAP_SIZE,
	[USB_CAP_TYPE_EXT]          = USB_DT_USB_EXT_CAP_SIZE,
	[USB_SS_CAP_TYPE]           = USB_DT_USB_SS_CAP_SIZE,
	[USB_SSP_CAP_TYPE]          = USB_DT_USB_SSP_CAP_SIZE(1),
	[CONTAINER_ID_TYPE]         = USB_DT_USB_SS_CONTN_ID_SIZE,
	[USB_PTM_CAP_TYPE]          = USB_DT_USB_PTM_ID_SIZE,
};

/* Get BOS descriptor set */
int usb_get_bos_descriptor(struct usb_device *dev)
{
	struct device *ddev = &dev->dev;
	struct usb_bos_descriptor *bos;
	struct usb_dev_cap_header *cap;
	struct usb_ssp_cap_descriptor *ssp_cap;
	unsigned char *buffer, *buffer0;
	int length, total_len, num, i, ssac;
	__u8 cap_type;
	int ret;

	bos = kzalloc(sizeof(struct usb_bos_descriptor), GFP_KERNEL);
	if (!bos)
		return -ENOMEM;

	/* Get BOS descriptor */
	ret = usb_get_descriptor(dev, USB_DT_BOS, 0, bos, USB_DT_BOS_SIZE);
	if (ret < USB_DT_BOS_SIZE || bos->bLength < USB_DT_BOS_SIZE) {
		dev_err(ddev, "unable to get BOS descriptor or descriptor too short\n");
		if (ret >= 0)
			ret = -ENOMSG;
		kfree(bos);
		return ret;
	}

	length = bos->bLength;
	total_len = le16_to_cpu(bos->wTotalLength);
	num = bos->bNumDeviceCaps;
	kfree(bos);
	if (total_len < length)
		return -EINVAL;

	dev->bos = kzalloc(sizeof(struct usb_host_bos), GFP_KERNEL);
	if (!dev->bos)
		return -ENOMEM;

	/* Now let's get the whole BOS descriptor set */
	buffer = kzalloc(total_len, GFP_KERNEL);
	if (!buffer) {
		ret = -ENOMEM;
		goto err;
	}
	dev->bos->desc = (struct usb_bos_descriptor *)buffer;

	ret = usb_get_descriptor(dev, USB_DT_BOS, 0, buffer, total_len);
	if (ret < total_len) {
		dev_err(ddev, "unable to get BOS descriptor set\n");
		if (ret >= 0)
			ret = -ENOMSG;
		goto err;
	}

	buffer0 = buffer;
	total_len -= length;
	buffer += length;

	for (i = 0; i < num; i++) {
		cap = (struct usb_dev_cap_header *)buffer;

		if (total_len < sizeof(*cap) || total_len < cap->bLength) {
			dev->bos->desc->bNumDeviceCaps = i;
			break;
		}
		cap_type = cap->bDevCapabilityType;
		length = cap->bLength;
		if (bos_desc_len[cap_type] && length < bos_desc_len[cap_type]) {
			dev->bos->desc->bNumDeviceCaps = i;
			break;
		}

		if (cap->bDescriptorType != USB_DT_DEVICE_CAPABILITY) {
			dev_warn(ddev, "descriptor type invalid, skip\n");
			continue;
		}

		switch (cap_type) {
		case USB_CAP_TYPE_WIRELESS_USB:
			/* Wireless USB cap descriptor is handled by wusb */
			break;
		case USB_CAP_TYPE_EXT:
			dev->bos->ext_cap =
				(struct usb_ext_cap_descriptor *)buffer;
			break;
		case USB_SS_CAP_TYPE:
			dev->bos->ss_cap =
				(struct usb_ss_cap_descriptor *)buffer;
			break;
		case USB_SSP_CAP_TYPE:
			ssp_cap = (struct usb_ssp_cap_descriptor *)buffer;
			ssac = (le32_to_cpu(ssp_cap->bmAttributes) &
				USB_SSP_SUBLINK_SPEED_ATTRIBS);
			if (length >= USB_DT_USB_SSP_CAP_SIZE(ssac))
				dev->bos->ssp_cap = ssp_cap;
			break;
		case CONTAINER_ID_TYPE:
			dev->bos->ss_id =
				(struct usb_ss_container_id_descriptor *)buffer;
			break;
		case USB_PTM_CAP_TYPE:
			dev->bos->ptm_cap =
				(struct usb_ptm_cap_descriptor *)buffer;
			break;
		case USB_CAP_TYPE_CONFIG_SUMMARY:
<<<<<<< HEAD
			/* one such desc per configuration */
=======
			/* one such desc per function */
>>>>>>> 286cd8c7
			if (!dev->bos->num_config_summary_desc)
				dev->bos->config_summary =
				(struct usb_config_summary_descriptor *)buffer;

			dev->bos->num_config_summary_desc++;
			break;
		default:
			break;
		}

		total_len -= length;
		buffer += length;
	}
	dev->bos->desc->wTotalLength = cpu_to_le16(buffer - buffer0);

	return 0;

err:
	usb_release_bos_descriptor(dev);
	return ret;
}<|MERGE_RESOLUTION|>--- conflicted
+++ resolved
@@ -217,48 +217,6 @@
 	return false;
 }
 
-<<<<<<< HEAD
-static const unsigned short low_speed_maxpacket_maxes[4] = {
-	[USB_ENDPOINT_XFER_CONTROL] = 8,
-	[USB_ENDPOINT_XFER_ISOC] = 0,
-	[USB_ENDPOINT_XFER_BULK] = 0,
-	[USB_ENDPOINT_XFER_INT] = 8,
-};
-static const unsigned short full_speed_maxpacket_maxes[4] = {
-	[USB_ENDPOINT_XFER_CONTROL] = 64,
-	[USB_ENDPOINT_XFER_ISOC] = 1023,
-	[USB_ENDPOINT_XFER_BULK] = 64,
-	[USB_ENDPOINT_XFER_INT] = 64,
-};
-static const unsigned short high_speed_maxpacket_maxes[4] = {
-	[USB_ENDPOINT_XFER_CONTROL] = 64,
-	[USB_ENDPOINT_XFER_ISOC] = 1024,
-
-	/* Bulk should be 512, but some devices use 1024: we will warn below */
-	[USB_ENDPOINT_XFER_BULK] = 1024,
-	[USB_ENDPOINT_XFER_INT] = 1024,
-};
-static const unsigned short super_speed_maxpacket_maxes[4] = {
-	[USB_ENDPOINT_XFER_CONTROL] = 512,
-	[USB_ENDPOINT_XFER_ISOC] = 1024,
-	[USB_ENDPOINT_XFER_BULK] = 1024,
-	[USB_ENDPOINT_XFER_INT] = 1024,
-};
-
-static bool endpoint_is_duplicate(struct usb_endpoint_descriptor *e1,
-		struct usb_endpoint_descriptor *e2)
-{
-	if (e1->bEndpointAddress == e2->bEndpointAddress)
-		return true;
-
-	if (usb_endpoint_xfer_control(e1) || usb_endpoint_xfer_control(e2)) {
-		if (usb_endpoint_num(e1) == usb_endpoint_num(e2))
-			return true;
-	}
-
-	return false;
-}
-
 /*
  * Check for duplicate endpoint addresses in other interfaces and in the
  * altsetting currently being parsed.
@@ -266,15 +224,6 @@
 static bool config_endpoint_is_duplicate(struct usb_host_config *config,
 		int inum, int asnum, struct usb_endpoint_descriptor *d)
 {
-=======
-/*
- * Check for duplicate endpoint addresses in other interfaces and in the
- * altsetting currently being parsed.
- */
-static bool config_endpoint_is_duplicate(struct usb_host_config *config,
-		int inum, int asnum, struct usb_endpoint_descriptor *d)
-{
->>>>>>> 286cd8c7
 	struct usb_endpoint_descriptor *epd;
 	struct usb_interface_cache *intfc;
 	struct usb_host_interface *alt;
@@ -476,15 +425,9 @@
 		maxpacket_maxes = full_speed_maxpacket_maxes;
 		break;
 	case USB_SPEED_HIGH:
-<<<<<<< HEAD
-		/* Bits 12..11 are allowed only for HS periodic endpoints */
-		if (usb_endpoint_xfer_int(d) || usb_endpoint_xfer_isoc(d)) {
-			i = maxp & (BIT(12) | BIT(11));
-=======
 		/* Multiple-transactions bits are allowed only for HS periodic endpoints */
 		if (usb_endpoint_xfer_int(d) || usb_endpoint_xfer_isoc(d)) {
 			i = maxp & USB_EP_MAXP_MULT_MASK;
->>>>>>> 286cd8c7
 			maxp &= ~i;
 		}
 		/* fallthrough */
@@ -1148,11 +1091,7 @@
 				(struct usb_ptm_cap_descriptor *)buffer;
 			break;
 		case USB_CAP_TYPE_CONFIG_SUMMARY:
-<<<<<<< HEAD
-			/* one such desc per configuration */
-=======
 			/* one such desc per function */
->>>>>>> 286cd8c7
 			if (!dev->bos->num_config_summary_desc)
 				dev->bos->config_summary =
 				(struct usb_config_summary_descriptor *)buffer;
