--- conflicted
+++ resolved
@@ -135,11 +135,7 @@
 {
 	u64 lim;
 
-<<<<<<< HEAD
-	lim = ACCESS_ONCE(usbfs_memory_mb);
-=======
 	lim = READ_ONCE(usbfs_memory_mb);
->>>>>>> 286cd8c7
 	lim <<= 20;
 
 	atomic64_add(amount, &usbfs_memory_usage);
@@ -616,11 +612,7 @@
 		cancel_bulk_urbs(ps, as->bulk_addr);
 
 	wake_up(&ps->wait);
-<<<<<<< HEAD
-	spin_unlock(&ps->lock);
-=======
 	spin_unlock_irqrestore(&ps->lock, flags);
->>>>>>> 286cd8c7
 
 	if (signr) {
 		kill_pid_info_as_cred(sinfo.si_signo, &sinfo, pid, cred);
@@ -1717,11 +1709,6 @@
 		u |= URB_ISO_ASAP;
 	if (allow_short && uurb->flags & USBDEVFS_URB_SHORT_NOT_OK)
 		u |= URB_SHORT_NOT_OK;
-<<<<<<< HEAD
-	if (uurb->flags & USBDEVFS_URB_NO_FSBR)
-		u |= URB_NO_FSBR;
-=======
->>>>>>> 286cd8c7
 	if (allow_zero && uurb->flags & USBDEVFS_URB_ZERO_PACKET)
 		u |= URB_ZERO_PACKET;
 	if (uurb->flags & USBDEVFS_URB_NO_INTERRUPT)
