// SPDX-License-Identifier: GPL-2.0+
#include <linux/jiffies.h>
#include <linux/errno.h>
#include <linux/module.h>
#include <linux/slab.h>

#include <scsi/scsi.h>
#include <scsi/scsi_cmnd.h>

#include <linux/firmware.h>

#include "usb.h"
#include "transport.h"
#include "protocol.h"
#include "debug.h"
#include "scsiglue.h"

#define SD_INIT1_FIRMWARE "ene-ub6250/sd_init1.bin"
#define SD_INIT2_FIRMWARE "ene-ub6250/sd_init2.bin"
#define SD_RW_FIRMWARE "ene-ub6250/sd_rdwr.bin"
#define MS_INIT_FIRMWARE "ene-ub6250/ms_init.bin"
#define MSP_RW_FIRMWARE "ene-ub6250/msp_rdwr.bin"
#define MS_RW_FIRMWARE "ene-ub6250/ms_rdwr.bin"

#define DRV_NAME "ums_eneub6250"

MODULE_DESCRIPTION("Driver for ENE UB6250 reader");
MODULE_LICENSE("GPL");
MODULE_FIRMWARE(SD_INIT1_FIRMWARE);
MODULE_FIRMWARE(SD_INIT2_FIRMWARE);
MODULE_FIRMWARE(SD_RW_FIRMWARE);
MODULE_FIRMWARE(MS_INIT_FIRMWARE);
MODULE_FIRMWARE(MSP_RW_FIRMWARE);
MODULE_FIRMWARE(MS_RW_FIRMWARE);

/*
 * The table of devices
 */
#define UNUSUAL_DEV(id_vendor, id_product, bcdDeviceMin, bcdDeviceMax, \
		    vendorName, productName, useProtocol, useTransport, \
		    initFunction, flags) \
{ USB_DEVICE_VER(id_vendor, id_product, bcdDeviceMin, bcdDeviceMax), \
	.driver_info = (flags)}

static struct usb_device_id ene_ub6250_usb_ids[] = {
#	include "unusual_ene_ub6250.h"
	{ }		/* Terminating entry */
};
MODULE_DEVICE_TABLE(usb, ene_ub6250_usb_ids);

#undef UNUSUAL_DEV

/*
 * The flags table
 */
#define UNUSUAL_DEV(idVendor, idProduct, bcdDeviceMin, bcdDeviceMax, \
		    vendor_name, product_name, use_protocol, use_transport, \
		    init_function, Flags) \
{ \
	.vendorName = vendor_name,	\
	.productName = product_name,	\
	.useProtocol = use_protocol,	\
	.useTransport = use_transport,	\
	.initFunction = init_function,	\
}

static struct us_unusual_dev ene_ub6250_unusual_dev_list[] = {
#	include "unusual_ene_ub6250.h"
	{ }		/* Terminating entry */
};

#undef UNUSUAL_DEV



/* ENE bin code len */
#define ENE_BIN_CODE_LEN    0x800
/* EnE HW Register */
#define REG_CARD_STATUS     0xFF83
#define REG_HW_TRAP1        0xFF89

/* SRB Status */
#define SS_SUCCESS		0x000000	/* No Sense */
#define SS_NOT_READY		0x023A00	/* Medium not present */
#define SS_MEDIUM_ERR		0x031100	/* Unrecovered read error */
#define SS_HW_ERR		0x040800	/* Communication failure */
#define SS_ILLEGAL_REQUEST	0x052000	/* Invalid command */
#define SS_UNIT_ATTENTION	0x062900	/* Reset occurred */

/* ENE Load FW Pattern */
#define SD_INIT1_PATTERN   1
#define SD_INIT2_PATTERN   2
#define SD_RW_PATTERN      3
#define MS_INIT_PATTERN    4
#define MSP_RW_PATTERN     5
#define MS_RW_PATTERN      6
#define SM_INIT_PATTERN    7
#define SM_RW_PATTERN      8

#define FDIR_WRITE         0
#define FDIR_READ          1

/* For MS Card */

/* Status Register 1 */
#define MS_REG_ST1_MB           0x80    /* media busy */
#define MS_REG_ST1_FB1          0x40    /* flush busy 1 */
#define MS_REG_ST1_DTER         0x20    /* error on data(corrected) */
#define MS_REG_ST1_UCDT         0x10    /* unable to correct data */
#define MS_REG_ST1_EXER         0x08    /* error on extra(corrected) */
#define MS_REG_ST1_UCEX         0x04    /* unable to correct extra */
#define MS_REG_ST1_FGER         0x02    /* error on overwrite flag(corrected) */
#define MS_REG_ST1_UCFG         0x01    /* unable to correct overwrite flag */
#define MS_REG_ST1_DEFAULT	(MS_REG_ST1_MB | MS_REG_ST1_FB1 | MS_REG_ST1_DTER | MS_REG_ST1_UCDT | MS_REG_ST1_EXER | MS_REG_ST1_UCEX | MS_REG_ST1_FGER | MS_REG_ST1_UCFG)

/* Overwrite Area */
#define MS_REG_OVR_BKST		0x80            /* block status */
#define MS_REG_OVR_BKST_OK	MS_REG_OVR_BKST     /* OK */
#define MS_REG_OVR_BKST_NG	0x00            /* NG */
#define MS_REG_OVR_PGST0	0x40            /* page status */
#define MS_REG_OVR_PGST1	0x20
#define MS_REG_OVR_PGST_MASK	(MS_REG_OVR_PGST0 | MS_REG_OVR_PGST1)
#define MS_REG_OVR_PGST_OK	(MS_REG_OVR_PGST0 | MS_REG_OVR_PGST1) /* OK */
#define MS_REG_OVR_PGST_NG	MS_REG_OVR_PGST1                      /* NG */
#define MS_REG_OVR_PGST_DATA_ERROR	0x00        /* data error */
#define MS_REG_OVR_UDST			0x10        /* update status */
#define MS_REG_OVR_UDST_UPDATING	0x00        /* updating */
#define MS_REG_OVR_UDST_NO_UPDATE	MS_REG_OVR_UDST
#define MS_REG_OVR_RESERVED	0x08
#define MS_REG_OVR_DEFAULT	(MS_REG_OVR_BKST_OK | MS_REG_OVR_PGST_OK | MS_REG_OVR_UDST_NO_UPDATE | MS_REG_OVR_RESERVED)

/* Management Flag */
#define MS_REG_MNG_SCMS0	0x20    /* serial copy management system */
#define MS_REG_MNG_SCMS1	0x10
#define MS_REG_MNG_SCMS_MASK		(MS_REG_MNG_SCMS0 | MS_REG_MNG_SCMS1)
#define MS_REG_MNG_SCMS_COPY_OK		(MS_REG_MNG_SCMS0 | MS_REG_MNG_SCMS1)
#define MS_REG_MNG_SCMS_ONE_COPY	MS_REG_MNG_SCMS1
#define MS_REG_MNG_SCMS_NO_COPY	0x00
#define MS_REG_MNG_ATFLG	0x08    /* address transfer table flag */
#define MS_REG_MNG_ATFLG_OTHER	MS_REG_MNG_ATFLG    /* other */
#define MS_REG_MNG_ATFLG_ATTBL	0x00	/* address transfer table */
#define MS_REG_MNG_SYSFLG	0x04	/* system flag */
#define MS_REG_MNG_SYSFLG_USER	MS_REG_MNG_SYSFLG   /* user block */
#define MS_REG_MNG_SYSFLG_BOOT	0x00	/* system block */
#define MS_REG_MNG_RESERVED	0xc3
#define MS_REG_MNG_DEFAULT	(MS_REG_MNG_SCMS_COPY_OK | MS_REG_MNG_ATFLG_OTHER | MS_REG_MNG_SYSFLG_USER | MS_REG_MNG_RESERVED)


#define MS_MAX_PAGES_PER_BLOCK		32
#define MS_MAX_INITIAL_ERROR_BLOCKS 	10
#define MS_LIB_BITS_PER_BYTE		8

#define MS_SYSINF_FORMAT_FAT		1
#define MS_SYSINF_USAGE_GENERAL		0

#define MS_SYSINF_MSCLASS_TYPE_1	1
#define MS_SYSINF_PAGE_SIZE		MS_BYTES_PER_PAGE /* fixed */

#define MS_SYSINF_CARDTYPE_RDONLY	1
#define MS_SYSINF_CARDTYPE_RDWR		2
#define MS_SYSINF_CARDTYPE_HYBRID	3
#define MS_SYSINF_SECURITY		0x01
#define MS_SYSINF_SECURITY_NO_SUPPORT	MS_SYSINF_SECURITY
#define MS_SYSINF_SECURITY_SUPPORT	0

#define MS_SYSINF_RESERVED1		1
#define MS_SYSINF_RESERVED2		1

#define MS_SYSENT_TYPE_INVALID_BLOCK	0x01
#define MS_SYSENT_TYPE_CIS_IDI		0x0a    /* CIS/IDI */

#define SIZE_OF_KIRO		1024
#define BYTE_MASK		0xff

/* ms error code */
#define MS_STATUS_WRITE_PROTECT	0x0106
#define MS_STATUS_SUCCESS	0x0000
#define MS_ERROR_FLASH_READ	0x8003
#define MS_ERROR_FLASH_ERASE	0x8005
#define MS_LB_ERROR		0xfff0
#define MS_LB_BOOT_BLOCK	0xfff1
#define MS_LB_INITIAL_ERROR	0xfff2
#define MS_STATUS_SUCCESS_WITH_ECC 0xfff3
#define MS_LB_ACQUIRED_ERROR	0xfff4
#define MS_LB_NOT_USED_ERASED	0xfff5
#define MS_NOCARD_ERROR		0xfff8
#define MS_NO_MEMORY_ERROR	0xfff9
#define MS_STATUS_INT_ERROR	0xfffa
#define MS_STATUS_ERROR		0xfffe
#define MS_LB_NOT_USED		0xffff

#define MS_REG_MNG_SYSFLG	0x04    /* system flag */
#define MS_REG_MNG_SYSFLG_USER	MS_REG_MNG_SYSFLG   /* user block */

#define MS_BOOT_BLOCK_ID                        0x0001
#define MS_BOOT_BLOCK_FORMAT_VERSION            0x0100
#define MS_BOOT_BLOCK_DATA_ENTRIES              2

#define MS_NUMBER_OF_SYSTEM_ENTRY       	4
#define MS_NUMBER_OF_BOOT_BLOCK			2
#define MS_BYTES_PER_PAGE			512
#define MS_LOGICAL_BLOCKS_PER_SEGMENT		496
#define MS_LOGICAL_BLOCKS_IN_1ST_SEGMENT        494

#define MS_PHYSICAL_BLOCKS_PER_SEGMENT		0x200 /* 512 */
#define MS_PHYSICAL_BLOCKS_PER_SEGMENT_MASK     0x1ff

/* overwrite area */
#define MS_REG_OVR_BKST		0x80		/* block status */
#define MS_REG_OVR_BKST_OK	MS_REG_OVR_BKST	/* OK */
#define MS_REG_OVR_BKST_NG	0x00            /* NG */

/* Status Register 1 */
#define MS_REG_ST1_DTER		0x20	/* error on data(corrected) */
#define MS_REG_ST1_EXER		0x08	/* error on extra(corrected) */
#define MS_REG_ST1_FGER		0x02	/* error on overwrite flag(corrected) */

/* MemoryStick Register */
/* Status Register 0 */
#define MS_REG_ST0_WP		0x01	/* write protected */
#define MS_REG_ST0_WP_ON	MS_REG_ST0_WP

#define MS_LIB_CTRL_RDONLY      0
#define MS_LIB_CTRL_WRPROTECT   1

/*dphy->log table */
#define ms_libconv_to_logical(pdx, PhyBlock) (((PhyBlock) >= (pdx)->MS_Lib.NumberOfPhyBlock) ? MS_STATUS_ERROR : (pdx)->MS_Lib.Phy2LogMap[PhyBlock])
#define ms_libconv_to_physical(pdx, LogBlock) (((LogBlock) >= (pdx)->MS_Lib.NumberOfLogBlock) ? MS_STATUS_ERROR : (pdx)->MS_Lib.Log2PhyMap[LogBlock])

#define ms_lib_ctrl_set(pdx, Flag)	((pdx)->MS_Lib.flags |= (1 << (Flag)))
#define ms_lib_ctrl_reset(pdx, Flag)	((pdx)->MS_Lib.flags &= ~(1 << (Flag)))
#define ms_lib_ctrl_check(pdx, Flag)	((pdx)->MS_Lib.flags & (1 << (Flag)))

#define ms_lib_iswritable(pdx) ((ms_lib_ctrl_check((pdx), MS_LIB_CTRL_RDONLY) == 0) && (ms_lib_ctrl_check(pdx, MS_LIB_CTRL_WRPROTECT) == 0))
#define ms_lib_clear_pagemap(pdx) memset((pdx)->MS_Lib.pagemap, 0, sizeof((pdx)->MS_Lib.pagemap))
#define memstick_logaddr(logadr1, logadr0) ((((u16)(logadr1)) << 8) | (logadr0))


/* SD_STATUS bits */
#define SD_Insert	BIT(0)
#define SD_Ready	BIT(1)
#define SD_MediaChange	BIT(2)
#define SD_IsMMC	BIT(3)
#define SD_HiCapacity	BIT(4)
#define SD_HiSpeed	BIT(5)
#define SD_WtP		BIT(6)
			/* Bit 7 reserved */

/* MS_STATUS bits */
#define MS_Insert	BIT(0)
#define MS_Ready	BIT(1)
#define MS_MediaChange	BIT(2)
#define MS_IsMSPro	BIT(3)
#define MS_IsMSPHG	BIT(4)
			/* Bit 5 reserved */
#define MS_WtP		BIT(6)
			/* Bit 7 reserved */

/* SM_STATUS bits */
#define SM_Insert	BIT(0)
#define SM_Ready	BIT(1)
#define SM_MediaChange	BIT(2)
			/* Bits 3-5 reserved */
#define SM_WtP		BIT(6)
#define SM_IsMS		BIT(7)

struct ms_bootblock_cis {
	u8 bCistplDEVICE[6];    /* 0 */
	u8 bCistplDEVICE0C[6];  /* 6 */
	u8 bCistplJEDECC[4];    /* 12 */
	u8 bCistplMANFID[6];    /* 16 */
	u8 bCistplVER1[32];     /* 22 */
	u8 bCistplFUNCID[4];    /* 54 */
	u8 bCistplFUNCE0[4];    /* 58 */
	u8 bCistplFUNCE1[5];    /* 62 */
	u8 bCistplCONF[7];      /* 67 */
	u8 bCistplCFTBLENT0[10];/* 74 */
	u8 bCistplCFTBLENT1[8]; /* 84 */
	u8 bCistplCFTBLENT2[12];/* 92 */
	u8 bCistplCFTBLENT3[8]; /* 104 */
	u8 bCistplCFTBLENT4[17];/* 112 */
	u8 bCistplCFTBLENT5[8]; /* 129 */
	u8 bCistplCFTBLENT6[17];/* 137 */
	u8 bCistplCFTBLENT7[8]; /* 154 */
	u8 bCistplNOLINK[3];    /* 162 */
} ;

struct ms_bootblock_idi {
#define MS_IDI_GENERAL_CONF 0x848A
	u16 wIDIgeneralConfiguration;	/* 0 */
	u16 wIDInumberOfCylinder;	/* 1 */
	u16 wIDIreserved0;		/* 2 */
	u16 wIDInumberOfHead;		/* 3 */
	u16 wIDIbytesPerTrack;		/* 4 */
	u16 wIDIbytesPerSector;		/* 5 */
	u16 wIDIsectorsPerTrack;	/* 6 */
	u16 wIDItotalSectors[2];	/* 7-8  high,low */
	u16 wIDIreserved1[11];		/* 9-19 */
	u16 wIDIbufferType;		/* 20 */
	u16 wIDIbufferSize;		/* 21 */
	u16 wIDIlongCmdECC;		/* 22 */
	u16 wIDIfirmVersion[4];		/* 23-26 */
	u16 wIDImodelName[20];		/* 27-46 */
	u16 wIDIreserved2;		/* 47 */
	u16 wIDIlongWordSupported;	/* 48 */
	u16 wIDIdmaSupported;		/* 49 */
	u16 wIDIreserved3;		/* 50 */
	u16 wIDIpioTiming;		/* 51 */
	u16 wIDIdmaTiming;		/* 52 */
	u16 wIDItransferParameter;	/* 53 */
	u16 wIDIformattedCylinder;	/* 54 */
	u16 wIDIformattedHead;		/* 55 */
	u16 wIDIformattedSectorsPerTrack;/* 56 */
	u16 wIDIformattedTotalSectors[2];/* 57-58 */
	u16 wIDImultiSector;		/* 59 */
	u16 wIDIlbaSectors[2];		/* 60-61 */
	u16 wIDIsingleWordDMA;		/* 62 */
	u16 wIDImultiWordDMA;		/* 63 */
	u16 wIDIreserved4[192];		/* 64-255 */
};

struct ms_bootblock_sysent_rec {
	u32 dwStart;
	u32 dwSize;
	u8 bType;
	u8 bReserved[3];
};

struct ms_bootblock_sysent {
	struct ms_bootblock_sysent_rec entry[MS_NUMBER_OF_SYSTEM_ENTRY];
};

struct ms_bootblock_sysinf {
	u8 bMsClass;			/* must be 1 */
	u8 bCardType;			/* see below */
	u16 wBlockSize;			/* n KB */
	u16 wBlockNumber;		/* number of physical block */
	u16 wTotalBlockNumber;		/* number of logical block */
	u16 wPageSize;			/* must be 0x200 */
	u8 bExtraSize;			/* 0x10 */
	u8 bSecuritySupport;
	u8 bAssemblyDate[8];
	u8 bFactoryArea[4];
	u8 bAssemblyMakerCode;
	u8 bAssemblyMachineCode[3];
	u16 wMemoryMakerCode;
	u16 wMemoryDeviceCode;
	u16 wMemorySize;
	u8 bReserved1;
	u8 bReserved2;
	u8 bVCC;
	u8 bVPP;
	u16 wControllerChipNumber;
	u16 wControllerFunction;	/* New MS */
	u8 bReserved3[9];		/* New MS */
	u8 bParallelSupport;		/* New MS */
	u16 wFormatValue;		/* New MS */
	u8 bFormatType;
	u8 bUsage;
	u8 bDeviceType;
	u8 bReserved4[22];
	u8 bFUValue3;
	u8 bFUValue4;
	u8 bReserved5[15];
};

struct ms_bootblock_header {
	u16 wBlockID;
	u16 wFormatVersion;
	u8 bReserved1[184];
	u8 bNumberOfDataEntry;
	u8 bReserved2[179];
};

struct ms_bootblock_page0 {
	struct ms_bootblock_header header;
	struct ms_bootblock_sysent sysent;
	struct ms_bootblock_sysinf sysinf;
};

struct ms_bootblock_cis_idi {
	union {
		struct ms_bootblock_cis cis;
		u8 dmy[256];
	} cis;

	union {
		struct ms_bootblock_idi idi;
		u8 dmy[256];
	} idi;

};

/* ENE MS Lib struct */
struct ms_lib_type_extdat {
	u8 reserved;
	u8 intr;
	u8 status0;
	u8 status1;
	u8 ovrflg;
	u8 mngflg;
	u16 logadr;
};

struct ms_lib_ctrl {
	u32 flags;
	u32 BytesPerSector;
	u32 NumberOfCylinder;
	u32 SectorsPerCylinder;
	u16 cardType;			/* R/W, RO, Hybrid */
	u16 blockSize;
	u16 PagesPerBlock;
	u16 NumberOfPhyBlock;
	u16 NumberOfLogBlock;
	u16 NumberOfSegment;
	u16 *Phy2LogMap;		/* phy2log table */
	u16 *Log2PhyMap;		/* log2phy table */
	u16 wrtblk;
	unsigned char *pagemap[(MS_MAX_PAGES_PER_BLOCK + (MS_LIB_BITS_PER_BYTE-1)) / MS_LIB_BITS_PER_BYTE];
	unsigned char *blkpag;
	struct ms_lib_type_extdat *blkext;
	unsigned char copybuf[512];
};


/* SD Block Length */
/* 2^9 = 512 Bytes, The HW maximum read/write data length */
#define SD_BLOCK_LEN  9

struct ene_ub6250_info {

	/* I/O bounce buffer */
	u8		*bbuf;

	/* for 6250 code */
	u8		SD_Status;
	u8		MS_Status;
	u8		SM_Status;

	/* ----- SD Control Data ---------------- */
	/*SD_REGISTER SD_Regs; */
	u16		SD_Block_Mult;
	u8		SD_READ_BL_LEN;
	u16		SD_C_SIZE;
	u8		SD_C_SIZE_MULT;

	/* SD/MMC New spec. */
	u8		SD_SPEC_VER;
	u8		SD_CSD_VER;
	u8		SD20_HIGH_CAPACITY;
	u32		HC_C_SIZE;
	u8		MMC_SPEC_VER;
	u8		MMC_BusWidth;
	u8		MMC_HIGH_CAPACITY;

	/*----- MS Control Data ---------------- */
	bool		MS_SWWP;
	u32		MSP_TotalBlock;
	struct ms_lib_ctrl MS_Lib;
	bool		MS_IsRWPage;
	u16		MS_Model;

	/*----- SM Control Data ---------------- */
	u8		SM_DeviceID;
	u8		SM_CardID;

	unsigned char	*testbuf;
	u8		BIN_FLAG;
	u32		bl_num;
	int		SrbStatus;

	/*------Power Managerment ---------------*/
	bool		Power_IsResum;
};

static int ene_sd_init(struct us_data *us);
static int ene_ms_init(struct us_data *us);
static int ene_load_bincode(struct us_data *us, unsigned char flag);

static void ene_ub6250_info_destructor(void *extra)
{
	struct ene_ub6250_info *info = (struct ene_ub6250_info *) extra;

	if (!extra)
		return;
	kfree(info->bbuf);
}

static int ene_send_scsi_cmd(struct us_data *us, u8 fDir, void *buf, int use_sg)
{
	struct bulk_cb_wrap *bcb = (struct bulk_cb_wrap *) us->iobuf;
	struct bulk_cs_wrap *bcs = (struct bulk_cs_wrap *) us->iobuf;

	int result;
	unsigned int residue;
	unsigned int cswlen = 0, partial = 0;
	unsigned int transfer_length = bcb->DataTransferLength;

	/* usb_stor_dbg(us, "transport --- ene_send_scsi_cmd\n"); */
	/* send cmd to out endpoint */
	result = usb_stor_bulk_transfer_buf(us, us->send_bulk_pipe,
					    bcb, US_BULK_CB_WRAP_LEN, NULL);
	if (result != USB_STOR_XFER_GOOD) {
		usb_stor_dbg(us, "send cmd to out endpoint fail ---\n");
		return USB_STOR_TRANSPORT_ERROR;
	}

	if (buf) {
		unsigned int pipe = fDir;

		if (fDir  == FDIR_READ)
			pipe = us->recv_bulk_pipe;
		else
			pipe = us->send_bulk_pipe;

		/* Bulk */
		if (use_sg) {
			result = usb_stor_bulk_srb(us, pipe, us->srb);
		} else {
			result = usb_stor_bulk_transfer_sg(us, pipe, buf,
						transfer_length, 0, &partial);
		}
		if (result != USB_STOR_XFER_GOOD) {
			usb_stor_dbg(us, "data transfer fail ---\n");
			return USB_STOR_TRANSPORT_ERROR;
		}
	}

	/* Get CSW for device status */
	result = usb_stor_bulk_transfer_buf(us, us->recv_bulk_pipe, bcs,
					    US_BULK_CS_WRAP_LEN, &cswlen);

	if (result == USB_STOR_XFER_SHORT && cswlen == 0) {
		usb_stor_dbg(us, "Received 0-length CSW; retrying...\n");
		result = usb_stor_bulk_transfer_buf(us, us->recv_bulk_pipe,
					    bcs, US_BULK_CS_WRAP_LEN, &cswlen);
	}

	if (result == USB_STOR_XFER_STALLED) {
		/* get the status again */
		usb_stor_dbg(us, "Attempting to get CSW (2nd try)...\n");
		result = usb_stor_bulk_transfer_buf(us, us->recv_bulk_pipe,
						bcs, US_BULK_CS_WRAP_LEN, NULL);
	}

	if (result != USB_STOR_XFER_GOOD)
		return USB_STOR_TRANSPORT_ERROR;

	/* check bulk status */
	residue = le32_to_cpu(bcs->Residue);

	/*
	 * try to compute the actual residue, based on how much data
	 * was really transferred and what the device tells us
	 */
	if (residue && !(us->fflags & US_FL_IGNORE_RESIDUE)) {
		residue = min(residue, transfer_length);
		if (us->srb != NULL)
			scsi_set_resid(us->srb, max(scsi_get_resid(us->srb),
								(int)residue));
	}

	if (bcs->Status != US_BULK_STAT_OK)
		return USB_STOR_TRANSPORT_ERROR;

	return USB_STOR_TRANSPORT_GOOD;
}

static int do_scsi_request_sense(struct us_data *us, struct scsi_cmnd *srb)
{
	struct ene_ub6250_info *info = (struct ene_ub6250_info *) us->extra;
	unsigned char buf[18];

	memset(buf, 0, 18);
	buf[0] = 0x70;				/* Current error */
	buf[2] = info->SrbStatus >> 16;		/* Sense key */
	buf[7] = 10;				/* Additional length */
	buf[12] = info->SrbStatus >> 8;		/* ASC */
	buf[13] = info->SrbStatus;		/* ASCQ */

	usb_stor_set_xfer_buf(buf, sizeof(buf), srb);
	return USB_STOR_TRANSPORT_GOOD;
}

static int do_scsi_inquiry(struct us_data *us, struct scsi_cmnd *srb)
{
	unsigned char data_ptr[36] = {
		0x00, 0x00, 0x02, 0x00, 0x1F, 0x00, 0x00, 0x00, 0x55,
		0x53, 0x42, 0x32, 0x2E, 0x30, 0x20, 0x20, 0x43, 0x61,
		0x72, 0x64, 0x52, 0x65, 0x61, 0x64, 0x65, 0x72, 0x20,
		0x20, 0x20, 0x20, 0x20, 0x20, 0x30, 0x31, 0x30, 0x30 };

	usb_stor_set_xfer_buf(data_ptr, 36, srb);
	return USB_STOR_TRANSPORT_GOOD;
}

static int sd_scsi_test_unit_ready(struct us_data *us, struct scsi_cmnd *srb)
{
	struct ene_ub6250_info *info = (struct ene_ub6250_info *) us->extra;

	if ((info->SD_Status & SD_Insert) && (info->SD_Status & SD_Ready))
		return USB_STOR_TRANSPORT_GOOD;
	else {
		ene_sd_init(us);
		return USB_STOR_TRANSPORT_GOOD;
	}

	return USB_STOR_TRANSPORT_GOOD;
}

static int sd_scsi_mode_sense(struct us_data *us, struct scsi_cmnd *srb)
{
	struct ene_ub6250_info *info = (struct ene_ub6250_info *) us->extra;
	unsigned char mediaNoWP[12] = {
		0x0b, 0x00, 0x00, 0x08, 0x00, 0x00,
		0x71, 0xc0, 0x00, 0x00, 0x02, 0x00 };
	unsigned char mediaWP[12]   = {
		0x0b, 0x00, 0x80, 0x08, 0x00, 0x00,
		0x71, 0xc0, 0x00, 0x00, 0x02, 0x00 };

	if (info->SD_Status & SD_WtP)
		usb_stor_set_xfer_buf(mediaWP, 12, srb);
	else
		usb_stor_set_xfer_buf(mediaNoWP, 12, srb);


	return USB_STOR_TRANSPORT_GOOD;
}

static int sd_scsi_read_capacity(struct us_data *us, struct scsi_cmnd *srb)
{
	u32	bl_num;
	u32	bl_len;
	unsigned int offset = 0;
	unsigned char    buf[8];
	struct scatterlist *sg = NULL;
	struct ene_ub6250_info *info = (struct ene_ub6250_info *) us->extra;

	usb_stor_dbg(us, "sd_scsi_read_capacity\n");
	if (info->SD_Status & SD_HiCapacity) {
		bl_len = 0x200;
		if (info->SD_Status & SD_IsMMC)
			bl_num = info->HC_C_SIZE-1;
		else
			bl_num = (info->HC_C_SIZE + 1) * 1024 - 1;
	} else {
		bl_len = 1 << (info->SD_READ_BL_LEN);
		bl_num = info->SD_Block_Mult * (info->SD_C_SIZE + 1)
				* (1 << (info->SD_C_SIZE_MULT + 2)) - 1;
	}
	info->bl_num = bl_num;
	usb_stor_dbg(us, "bl_len = %x\n", bl_len);
	usb_stor_dbg(us, "bl_num = %x\n", bl_num);

	/*srb->request_bufflen = 8; */
	buf[0] = (bl_num >> 24) & 0xff;
	buf[1] = (bl_num >> 16) & 0xff;
	buf[2] = (bl_num >> 8) & 0xff;
	buf[3] = (bl_num >> 0) & 0xff;
	buf[4] = (bl_len >> 24) & 0xff;
	buf[5] = (bl_len >> 16) & 0xff;
	buf[6] = (bl_len >> 8) & 0xff;
	buf[7] = (bl_len >> 0) & 0xff;

	usb_stor_access_xfer_buf(buf, 8, srb, &sg, &offset, TO_XFER_BUF);

	return USB_STOR_TRANSPORT_GOOD;
}

static int sd_scsi_read(struct us_data *us, struct scsi_cmnd *srb)
{
	int result;
	unsigned char *cdb = srb->cmnd;
	struct bulk_cb_wrap *bcb = (struct bulk_cb_wrap *) us->iobuf;
	struct ene_ub6250_info *info = (struct ene_ub6250_info *) us->extra;

	u32 bn = ((cdb[2] << 24) & 0xff000000) | ((cdb[3] << 16) & 0x00ff0000) |
		 ((cdb[4] << 8) & 0x0000ff00) | ((cdb[5] << 0) & 0x000000ff);
	u16 blen = ((cdb[7] << 8) & 0xff00) | ((cdb[8] << 0) & 0x00ff);
	u32 bnByte = bn * 0x200;
	u32 blenByte = blen * 0x200;

	if (bn > info->bl_num)
		return USB_STOR_TRANSPORT_ERROR;

	result = ene_load_bincode(us, SD_RW_PATTERN);
	if (result != USB_STOR_XFER_GOOD) {
		usb_stor_dbg(us, "Load SD RW pattern Fail !!\n");
		return USB_STOR_TRANSPORT_ERROR;
	}

	if (info->SD_Status & SD_HiCapacity)
		bnByte = bn;

	/* set up the command wrapper */
	memset(bcb, 0, sizeof(struct bulk_cb_wrap));
	bcb->Signature = cpu_to_le32(US_BULK_CB_SIGN);
	bcb->DataTransferLength = blenByte;
	bcb->Flags  = US_BULK_FLAG_IN;
	bcb->CDB[0] = 0xF1;
	bcb->CDB[5] = (unsigned char)(bnByte);
	bcb->CDB[4] = (unsigned char)(bnByte>>8);
	bcb->CDB[3] = (unsigned char)(bnByte>>16);
	bcb->CDB[2] = (unsigned char)(bnByte>>24);

	result = ene_send_scsi_cmd(us, FDIR_READ, scsi_sglist(srb), 1);
	return result;
}

static int sd_scsi_write(struct us_data *us, struct scsi_cmnd *srb)
{
	int result;
	unsigned char *cdb = srb->cmnd;
	struct bulk_cb_wrap *bcb = (struct bulk_cb_wrap *) us->iobuf;
	struct ene_ub6250_info *info = (struct ene_ub6250_info *) us->extra;

	u32 bn = ((cdb[2] << 24) & 0xff000000) | ((cdb[3] << 16) & 0x00ff0000) |
		 ((cdb[4] << 8) & 0x0000ff00) | ((cdb[5] << 0) & 0x000000ff);
	u16 blen = ((cdb[7] << 8) & 0xff00) | ((cdb[8] << 0) & 0x00ff);
	u32 bnByte = bn * 0x200;
	u32 blenByte = blen * 0x200;

	if (bn > info->bl_num)
		return USB_STOR_TRANSPORT_ERROR;

	result = ene_load_bincode(us, SD_RW_PATTERN);
	if (result != USB_STOR_XFER_GOOD) {
		usb_stor_dbg(us, "Load SD RW pattern Fail !!\n");
		return USB_STOR_TRANSPORT_ERROR;
	}

	if (info->SD_Status & SD_HiCapacity)
		bnByte = bn;

	/* set up the command wrapper */
	memset(bcb, 0, sizeof(struct bulk_cb_wrap));
	bcb->Signature = cpu_to_le32(US_BULK_CB_SIGN);
	bcb->DataTransferLength = blenByte;
	bcb->Flags  = 0x00;
	bcb->CDB[0] = 0xF0;
	bcb->CDB[5] = (unsigned char)(bnByte);
	bcb->CDB[4] = (unsigned char)(bnByte>>8);
	bcb->CDB[3] = (unsigned char)(bnByte>>16);
	bcb->CDB[2] = (unsigned char)(bnByte>>24);

	result = ene_send_scsi_cmd(us, FDIR_WRITE, scsi_sglist(srb), 1);
	return result;
}

/*
 * ENE MS Card
 */

static int ms_lib_set_logicalpair(struct us_data *us, u16 logblk, u16 phyblk)
{
	struct ene_ub6250_info *info = (struct ene_ub6250_info *) us->extra;

	if ((logblk >= info->MS_Lib.NumberOfLogBlock) || (phyblk >= info->MS_Lib.NumberOfPhyBlock))
		return (u32)-1;

	info->MS_Lib.Phy2LogMap[phyblk] = logblk;
	info->MS_Lib.Log2PhyMap[logblk] = phyblk;

	return 0;
}

static int ms_lib_set_logicalblockmark(struct us_data *us, u16 phyblk, u16 mark)
{
	struct ene_ub6250_info *info = (struct ene_ub6250_info *) us->extra;

	if (phyblk >= info->MS_Lib.NumberOfPhyBlock)
		return (u32)-1;

	info->MS_Lib.Phy2LogMap[phyblk] = mark;

	return 0;
}

static int ms_lib_set_initialerrorblock(struct us_data *us, u16 phyblk)
{
	return ms_lib_set_logicalblockmark(us, phyblk, MS_LB_INITIAL_ERROR);
}

static int ms_lib_set_bootblockmark(struct us_data *us, u16 phyblk)
{
	return ms_lib_set_logicalblockmark(us, phyblk, MS_LB_BOOT_BLOCK);
}

static int ms_lib_free_logicalmap(struct us_data *us)
{
	struct ene_ub6250_info *info = (struct ene_ub6250_info *) us->extra;

	kfree(info->MS_Lib.Phy2LogMap);
	info->MS_Lib.Phy2LogMap = NULL;

	kfree(info->MS_Lib.Log2PhyMap);
	info->MS_Lib.Log2PhyMap = NULL;

	return 0;
}

static int ms_lib_alloc_logicalmap(struct us_data *us)
{
	u32  i;
	struct ene_ub6250_info *info = (struct ene_ub6250_info *) us->extra;

	info->MS_Lib.Phy2LogMap = kmalloc_array(info->MS_Lib.NumberOfPhyBlock,
						sizeof(u16),
						GFP_KERNEL);
	info->MS_Lib.Log2PhyMap = kmalloc_array(info->MS_Lib.NumberOfLogBlock,
						sizeof(u16),
						GFP_KERNEL);

	if ((info->MS_Lib.Phy2LogMap == NULL) || (info->MS_Lib.Log2PhyMap == NULL)) {
		ms_lib_free_logicalmap(us);
		return (u32)-1;
	}

	for (i = 0; i < info->MS_Lib.NumberOfPhyBlock; i++)
		info->MS_Lib.Phy2LogMap[i] = MS_LB_NOT_USED;

	for (i = 0; i < info->MS_Lib.NumberOfLogBlock; i++)
		info->MS_Lib.Log2PhyMap[i] = MS_LB_NOT_USED;

	return 0;
}

static void ms_lib_clear_writebuf(struct us_data *us)
{
	int i;
	struct ene_ub6250_info *info = (struct ene_ub6250_info *) us->extra;

	info->MS_Lib.wrtblk = (u16)-1;
	ms_lib_clear_pagemap(info);

	if (info->MS_Lib.blkpag)
		memset(info->MS_Lib.blkpag, 0xff, info->MS_Lib.PagesPerBlock * info->MS_Lib.BytesPerSector);

	if (info->MS_Lib.blkext) {
		for (i = 0; i < info->MS_Lib.PagesPerBlock; i++) {
			info->MS_Lib.blkext[i].status1 = MS_REG_ST1_DEFAULT;
			info->MS_Lib.blkext[i].ovrflg = MS_REG_OVR_DEFAULT;
			info->MS_Lib.blkext[i].mngflg = MS_REG_MNG_DEFAULT;
			info->MS_Lib.blkext[i].logadr = MS_LB_NOT_USED;
		}
	}
}

static int ms_count_freeblock(struct us_data *us, u16 PhyBlock)
{
	u32 Ende, Count;
	struct ene_ub6250_info *info = (struct ene_ub6250_info *) us->extra;

	Ende = PhyBlock + MS_PHYSICAL_BLOCKS_PER_SEGMENT;
	for (Count = 0; PhyBlock < Ende; PhyBlock++) {
		switch (info->MS_Lib.Phy2LogMap[PhyBlock]) {
		case MS_LB_NOT_USED:
		case MS_LB_NOT_USED_ERASED:
			Count++;
		default:
			break;
		}
	}

	return Count;
}

static int ms_read_readpage(struct us_data *us, u32 PhyBlockAddr,
		u8 PageNum, u32 *PageBuf, struct ms_lib_type_extdat *ExtraDat)
{
	struct bulk_cb_wrap *bcb = (struct bulk_cb_wrap *) us->iobuf;
	struct ene_ub6250_info *info = (struct ene_ub6250_info *) us->extra;
	u8 *bbuf = info->bbuf;
	int result;
	u32 bn = PhyBlockAddr * 0x20 + PageNum;

	result = ene_load_bincode(us, MS_RW_PATTERN);
	if (result != USB_STOR_XFER_GOOD)
		return USB_STOR_TRANSPORT_ERROR;

	/* Read Page Data */
	memset(bcb, 0, sizeof(struct bulk_cb_wrap));
	bcb->Signature = cpu_to_le32(US_BULK_CB_SIGN);
	bcb->DataTransferLength = 0x200;
	bcb->Flags      = US_BULK_FLAG_IN;
	bcb->CDB[0]     = 0xF1;

	bcb->CDB[1]     = 0x02; /* in init.c ENE_MSInit() is 0x01 */

	bcb->CDB[5]     = (unsigned char)(bn);
	bcb->CDB[4]     = (unsigned char)(bn>>8);
	bcb->CDB[3]     = (unsigned char)(bn>>16);
	bcb->CDB[2]     = (unsigned char)(bn>>24);

	result = ene_send_scsi_cmd(us, FDIR_READ, PageBuf, 0);
	if (result != USB_STOR_XFER_GOOD)
		return USB_STOR_TRANSPORT_ERROR;


	/* Read Extra Data */
	memset(bcb, 0, sizeof(struct bulk_cb_wrap));
	bcb->Signature = cpu_to_le32(US_BULK_CB_SIGN);
	bcb->DataTransferLength = 0x4;
	bcb->Flags      = US_BULK_FLAG_IN;
	bcb->CDB[0]     = 0xF1;
	bcb->CDB[1]     = 0x03;

	bcb->CDB[5]     = (unsigned char)(PageNum);
	bcb->CDB[4]     = (unsigned char)(PhyBlockAddr);
	bcb->CDB[3]     = (unsigned char)(PhyBlockAddr>>8);
	bcb->CDB[2]     = (unsigned char)(PhyBlockAddr>>16);
	bcb->CDB[6]     = 0x01;

	result = ene_send_scsi_cmd(us, FDIR_READ, bbuf, 0);
	if (result != USB_STOR_XFER_GOOD)
		return USB_STOR_TRANSPORT_ERROR;

	ExtraDat->reserved = 0;
	ExtraDat->intr     = 0x80;  /* Not yet,fireware support */
	ExtraDat->status0  = 0x10;  /* Not yet,fireware support */

	ExtraDat->status1  = 0x00;  /* Not yet,fireware support */
	ExtraDat->ovrflg   = bbuf[0];
	ExtraDat->mngflg   = bbuf[1];
	ExtraDat->logadr   = memstick_logaddr(bbuf[2], bbuf[3]);

	return USB_STOR_TRANSPORT_GOOD;
}

static int ms_lib_process_bootblock(struct us_data *us, u16 PhyBlock, u8 *PageData)
{
	struct ms_bootblock_sysent *SysEntry;
	struct ms_bootblock_sysinf *SysInfo;
	u32 i, result;
	u8 PageNumber;
	u8 *PageBuffer;
	struct ms_lib_type_extdat ExtraData;
	struct ene_ub6250_info *info = (struct ene_ub6250_info *) us->extra;

	PageBuffer = kzalloc(MS_BYTES_PER_PAGE * 2, GFP_KERNEL);
	if (PageBuffer == NULL)
		return (u32)-1;

	result = (u32)-1;

	SysInfo = &(((struct ms_bootblock_page0 *)PageData)->sysinf);

	if ((SysInfo->bMsClass != MS_SYSINF_MSCLASS_TYPE_1) ||
		(be16_to_cpu(SysInfo->wPageSize) != MS_SYSINF_PAGE_SIZE) ||
		((SysInfo->bSecuritySupport & MS_SYSINF_SECURITY) == MS_SYSINF_SECURITY_SUPPORT) ||
		(SysInfo->bReserved1 != MS_SYSINF_RESERVED1) ||
		(SysInfo->bReserved2 != MS_SYSINF_RESERVED2) ||
		(SysInfo->bFormatType != MS_SYSINF_FORMAT_FAT) ||
		(SysInfo->bUsage != MS_SYSINF_USAGE_GENERAL))
		goto exit;
		/* */
	switch (info->MS_Lib.cardType = SysInfo->bCardType) {
	case MS_SYSINF_CARDTYPE_RDONLY:
		ms_lib_ctrl_set(info, MS_LIB_CTRL_RDONLY);
		break;
	case MS_SYSINF_CARDTYPE_RDWR:
		ms_lib_ctrl_reset(info, MS_LIB_CTRL_RDONLY);
		break;
	case MS_SYSINF_CARDTYPE_HYBRID:
	default:
		goto exit;
	}

	info->MS_Lib.blockSize = be16_to_cpu(SysInfo->wBlockSize);
	info->MS_Lib.NumberOfPhyBlock = be16_to_cpu(SysInfo->wBlockNumber);
	info->MS_Lib.NumberOfLogBlock = be16_to_cpu(SysInfo->wTotalBlockNumber)-2;
	info->MS_Lib.PagesPerBlock = info->MS_Lib.blockSize * SIZE_OF_KIRO / MS_BYTES_PER_PAGE;
	info->MS_Lib.NumberOfSegment = info->MS_Lib.NumberOfPhyBlock / MS_PHYSICAL_BLOCKS_PER_SEGMENT;
	info->MS_Model = be16_to_cpu(SysInfo->wMemorySize);

	/*Allocate to all number of logicalblock and physicalblock */
	if (ms_lib_alloc_logicalmap(us))
		goto exit;

	/* Mark the book block */
	ms_lib_set_bootblockmark(us, PhyBlock);

	SysEntry = &(((struct ms_bootblock_page0 *)PageData)->sysent);

	for (i = 0; i < MS_NUMBER_OF_SYSTEM_ENTRY; i++) {
		u32  EntryOffset, EntrySize;

		EntryOffset = be32_to_cpu(SysEntry->entry[i].dwStart);

		if (EntryOffset == 0xffffff)
			continue;
		EntrySize = be32_to_cpu(SysEntry->entry[i].dwSize);

		if (EntrySize == 0)
			continue;

		if (EntryOffset + MS_BYTES_PER_PAGE + EntrySize > info->MS_Lib.blockSize * (u32)SIZE_OF_KIRO)
			continue;

		if (i == 0) {
			u8 PrevPageNumber = 0;
			u16 phyblk;

			if (SysEntry->entry[i].bType != MS_SYSENT_TYPE_INVALID_BLOCK)
				goto exit;

			while (EntrySize > 0) {

				PageNumber = (u8)(EntryOffset / MS_BYTES_PER_PAGE + 1);
				if (PageNumber != PrevPageNumber) {
					switch (ms_read_readpage(us, PhyBlock, PageNumber, (u32 *)PageBuffer, &ExtraData)) {
					case MS_STATUS_SUCCESS:
						break;
					case MS_STATUS_WRITE_PROTECT:
					case MS_ERROR_FLASH_READ:
					case MS_STATUS_ERROR:
					default:
						goto exit;
					}

					PrevPageNumber = PageNumber;
				}

				phyblk = be16_to_cpu(*(u16 *)(PageBuffer + (EntryOffset % MS_BYTES_PER_PAGE)));
				if (phyblk < 0x0fff)
					ms_lib_set_initialerrorblock(us, phyblk);

				EntryOffset += 2;
				EntrySize -= 2;
			}
		} else if (i == 1) {  /* CIS/IDI */
			struct ms_bootblock_idi *idi;

			if (SysEntry->entry[i].bType != MS_SYSENT_TYPE_CIS_IDI)
				goto exit;

			switch (ms_read_readpage(us, PhyBlock, (u8)(EntryOffset / MS_BYTES_PER_PAGE + 1), (u32 *)PageBuffer, &ExtraData)) {
			case MS_STATUS_SUCCESS:
				break;
			case MS_STATUS_WRITE_PROTECT:
			case MS_ERROR_FLASH_READ:
			case MS_STATUS_ERROR:
			default:
				goto exit;
			}

			idi = &((struct ms_bootblock_cis_idi *)(PageBuffer + (EntryOffset % MS_BYTES_PER_PAGE)))->idi.idi;
			if (le16_to_cpu(idi->wIDIgeneralConfiguration) != MS_IDI_GENERAL_CONF)
				goto exit;

			info->MS_Lib.BytesPerSector = le16_to_cpu(idi->wIDIbytesPerSector);
			if (info->MS_Lib.BytesPerSector != MS_BYTES_PER_PAGE)
				goto exit;
		}
	} /* End for .. */

	result = 0;

exit:
	if (result)
		ms_lib_free_logicalmap(us);

	kfree(PageBuffer);

	result = 0;
	return result;
}

static void ms_lib_free_writebuf(struct us_data *us)
{
	struct ene_ub6250_info *info = (struct ene_ub6250_info *) us->extra;
	info->MS_Lib.wrtblk = (u16)-1; /* set to -1 */

	/* memset((fdoExt)->MS_Lib.pagemap, 0, sizeof((fdoExt)->MS_Lib.pagemap)) */

	ms_lib_clear_pagemap(info); /* (pdx)->MS_Lib.pagemap memset 0 in ms.h */

	if (info->MS_Lib.blkpag) {
		kfree(info->MS_Lib.blkpag);  /* Arnold test ... */
		info->MS_Lib.blkpag = NULL;
	}

	if (info->MS_Lib.blkext) {
		kfree(info->MS_Lib.blkext);  /* Arnold test ... */
		info->MS_Lib.blkext = NULL;
	}
}


static void ms_lib_free_allocatedarea(struct us_data *us)
{
	struct ene_ub6250_info *info = (struct ene_ub6250_info *) us->extra;

	ms_lib_free_writebuf(us); /* Free MS_Lib.pagemap */
	ms_lib_free_logicalmap(us); /* kfree MS_Lib.Phy2LogMap and MS_Lib.Log2PhyMap */

	/* set struct us point flag to 0 */
	info->MS_Lib.flags = 0;
	info->MS_Lib.BytesPerSector = 0;
	info->MS_Lib.SectorsPerCylinder = 0;

	info->MS_Lib.cardType = 0;
	info->MS_Lib.blockSize = 0;
	info->MS_Lib.PagesPerBlock = 0;

	info->MS_Lib.NumberOfPhyBlock = 0;
	info->MS_Lib.NumberOfLogBlock = 0;
}


static int ms_lib_alloc_writebuf(struct us_data *us)
{
	struct ene_ub6250_info *info = (struct ene_ub6250_info *) us->extra;

	info->MS_Lib.wrtblk = (u16)-1;

	info->MS_Lib.blkpag = kmalloc_array(info->MS_Lib.PagesPerBlock,
					    info->MS_Lib.BytesPerSector,
					    GFP_KERNEL);
	info->MS_Lib.blkext = kmalloc_array(info->MS_Lib.PagesPerBlock,
					    sizeof(struct ms_lib_type_extdat),
					    GFP_KERNEL);

	if ((info->MS_Lib.blkpag == NULL) || (info->MS_Lib.blkext == NULL)) {
		ms_lib_free_writebuf(us);
		return (u32)-1;
	}

	ms_lib_clear_writebuf(us);

return 0;
}

static int ms_lib_force_setlogical_pair(struct us_data *us, u16 logblk, u16 phyblk)
{
	struct ene_ub6250_info *info = (struct ene_ub6250_info *) us->extra;

	if (logblk == MS_LB_NOT_USED)
		return 0;

	if ((logblk >= info->MS_Lib.NumberOfLogBlock) ||
		(phyblk >= info->MS_Lib.NumberOfPhyBlock))
		return (u32)-1;

	info->MS_Lib.Phy2LogMap[phyblk] = logblk;
	info->MS_Lib.Log2PhyMap[logblk] = phyblk;

	return 0;
}

static int ms_read_copyblock(struct us_data *us, u16 oldphy, u16 newphy,
			u16 PhyBlockAddr, u8 PageNum, unsigned char *buf, u16 len)
{
	struct bulk_cb_wrap *bcb = (struct bulk_cb_wrap *) us->iobuf;
	int result;

	result = ene_load_bincode(us, MS_RW_PATTERN);
	if (result != USB_STOR_XFER_GOOD)
		return USB_STOR_TRANSPORT_ERROR;

	memset(bcb, 0, sizeof(struct bulk_cb_wrap));
	bcb->Signature = cpu_to_le32(US_BULK_CB_SIGN);
	bcb->DataTransferLength = 0x200*len;
	bcb->Flags = 0x00;
	bcb->CDB[0] = 0xF0;
	bcb->CDB[1] = 0x08;
	bcb->CDB[4] = (unsigned char)(oldphy);
	bcb->CDB[3] = (unsigned char)(oldphy>>8);
	bcb->CDB[2] = 0; /* (BYTE)(oldphy>>16) */
	bcb->CDB[7] = (unsigned char)(newphy);
	bcb->CDB[6] = (unsigned char)(newphy>>8);
	bcb->CDB[5] = 0; /* (BYTE)(newphy>>16) */
	bcb->CDB[9] = (unsigned char)(PhyBlockAddr);
	bcb->CDB[8] = (unsigned char)(PhyBlockAddr>>8);
	bcb->CDB[10] = PageNum;

	result = ene_send_scsi_cmd(us, FDIR_WRITE, buf, 0);
	if (result != USB_STOR_XFER_GOOD)
		return USB_STOR_TRANSPORT_ERROR;

	return USB_STOR_TRANSPORT_GOOD;
}

static int ms_read_eraseblock(struct us_data *us, u32 PhyBlockAddr)
{
	struct bulk_cb_wrap *bcb = (struct bulk_cb_wrap *) us->iobuf;
	int result;
	u32 bn = PhyBlockAddr;

	result = ene_load_bincode(us, MS_RW_PATTERN);
	if (result != USB_STOR_XFER_GOOD)
		return USB_STOR_TRANSPORT_ERROR;

	memset(bcb, 0, sizeof(struct bulk_cb_wrap));
	bcb->Signature = cpu_to_le32(US_BULK_CB_SIGN);
	bcb->DataTransferLength = 0x200;
	bcb->Flags = US_BULK_FLAG_IN;
	bcb->CDB[0] = 0xF2;
	bcb->CDB[1] = 0x06;
	bcb->CDB[4] = (unsigned char)(bn);
	bcb->CDB[3] = (unsigned char)(bn>>8);
	bcb->CDB[2] = (unsigned char)(bn>>16);

	result = ene_send_scsi_cmd(us, FDIR_READ, NULL, 0);
	if (result != USB_STOR_XFER_GOOD)
		return USB_STOR_TRANSPORT_ERROR;

	return USB_STOR_TRANSPORT_GOOD;
}

static int ms_lib_check_disableblock(struct us_data *us, u16 PhyBlock)
{
	unsigned char *PageBuf = NULL;
	u16 result = MS_STATUS_SUCCESS;
	u16 blk, index = 0;
	struct ms_lib_type_extdat extdat;
	struct ene_ub6250_info *info = (struct ene_ub6250_info *) us->extra;

	PageBuf = kmalloc(MS_BYTES_PER_PAGE, GFP_KERNEL);
	if (PageBuf == NULL) {
		result = MS_NO_MEMORY_ERROR;
		goto exit;
	}

	ms_read_readpage(us, PhyBlock, 1, (u32 *)PageBuf, &extdat);
	do {
		blk = be16_to_cpu(PageBuf[index]);
		if (blk == MS_LB_NOT_USED)
			break;
		if (blk == info->MS_Lib.Log2PhyMap[0]) {
			result = MS_ERROR_FLASH_READ;
			break;
		}
		index++;
	} while (1);

exit:
	kfree(PageBuf);
	return result;
}

static int ms_lib_setacquired_errorblock(struct us_data *us, u16 phyblk)
{
	u16 log;
	struct ene_ub6250_info *info = (struct ene_ub6250_info *) us->extra;

	if (phyblk >= info->MS_Lib.NumberOfPhyBlock)
		return (u32)-1;

	log = info->MS_Lib.Phy2LogMap[phyblk];

	if (log < info->MS_Lib.NumberOfLogBlock)
		info->MS_Lib.Log2PhyMap[log] = MS_LB_NOT_USED;

	if (info->MS_Lib.Phy2LogMap[phyblk] != MS_LB_INITIAL_ERROR)
		info->MS_Lib.Phy2LogMap[phyblk] = MS_LB_ACQUIRED_ERROR;

	return 0;
}

static int ms_lib_overwrite_extra(struct us_data *us, u32 PhyBlockAddr,
				u8 PageNum, u8 OverwriteFlag)
{
	struct bulk_cb_wrap *bcb = (struct bulk_cb_wrap *) us->iobuf;
	int result;

	result = ene_load_bincode(us, MS_RW_PATTERN);
	if (result != USB_STOR_XFER_GOOD)
		return USB_STOR_TRANSPORT_ERROR;

	memset(bcb, 0, sizeof(struct bulk_cb_wrap));
	bcb->Signature = cpu_to_le32(US_BULK_CB_SIGN);
	bcb->DataTransferLength = 0x4;
	bcb->Flags = US_BULK_FLAG_IN;
	bcb->CDB[0] = 0xF2;
	bcb->CDB[1] = 0x05;
	bcb->CDB[5] = (unsigned char)(PageNum);
	bcb->CDB[4] = (unsigned char)(PhyBlockAddr);
	bcb->CDB[3] = (unsigned char)(PhyBlockAddr>>8);
	bcb->CDB[2] = (unsigned char)(PhyBlockAddr>>16);
	bcb->CDB[6] = OverwriteFlag;
	bcb->CDB[7] = 0xFF;
	bcb->CDB[8] = 0xFF;
	bcb->CDB[9] = 0xFF;

	result = ene_send_scsi_cmd(us, FDIR_READ, NULL, 0);
	if (result != USB_STOR_XFER_GOOD)
		return USB_STOR_TRANSPORT_ERROR;

	return USB_STOR_TRANSPORT_GOOD;
}

static int ms_lib_error_phyblock(struct us_data *us, u16 phyblk)
{
	struct ene_ub6250_info *info = (struct ene_ub6250_info *) us->extra;

	if (phyblk >= info->MS_Lib.NumberOfPhyBlock)
		return MS_STATUS_ERROR;

	ms_lib_setacquired_errorblock(us, phyblk);

	if (ms_lib_iswritable(info))
		return ms_lib_overwrite_extra(us, phyblk, 0, (u8)(~MS_REG_OVR_BKST & BYTE_MASK));

	return MS_STATUS_SUCCESS;
}

static int ms_lib_erase_phyblock(struct us_data *us, u16 phyblk)
{
	u16 log;
	struct ene_ub6250_info *info = (struct ene_ub6250_info *) us->extra;

	if (phyblk >= info->MS_Lib.NumberOfPhyBlock)
		return MS_STATUS_ERROR;

	log = info->MS_Lib.Phy2LogMap[phyblk];

	if (log < info->MS_Lib.NumberOfLogBlock)
		info->MS_Lib.Log2PhyMap[log] = MS_LB_NOT_USED;

	info->MS_Lib.Phy2LogMap[phyblk] = MS_LB_NOT_USED;

	if (ms_lib_iswritable(info)) {
		switch (ms_read_eraseblock(us, phyblk)) {
		case MS_STATUS_SUCCESS:
			info->MS_Lib.Phy2LogMap[phyblk] = MS_LB_NOT_USED_ERASED;
			return MS_STATUS_SUCCESS;
		case MS_ERROR_FLASH_ERASE:
		case MS_STATUS_INT_ERROR:
			ms_lib_error_phyblock(us, phyblk);
			return MS_ERROR_FLASH_ERASE;
		case MS_STATUS_ERROR:
		default:
			ms_lib_ctrl_set(info, MS_LIB_CTRL_RDONLY); /* MS_LibCtrlSet will used by ENE_MSInit ,need check, and why us to info*/
			ms_lib_setacquired_errorblock(us, phyblk);
			return MS_STATUS_ERROR;
		}
	}

	ms_lib_setacquired_errorblock(us, phyblk);

	return MS_STATUS_SUCCESS;
}

static int ms_lib_read_extra(struct us_data *us, u32 PhyBlock,
				u8 PageNum, struct ms_lib_type_extdat *ExtraDat)
{
	struct bulk_cb_wrap *bcb = (struct bulk_cb_wrap *) us->iobuf;
	struct ene_ub6250_info *info = (struct ene_ub6250_info *) us->extra;
	u8 *bbuf = info->bbuf;
	int result;

	memset(bcb, 0, sizeof(struct bulk_cb_wrap));
	bcb->Signature = cpu_to_le32(US_BULK_CB_SIGN);
	bcb->DataTransferLength = 0x4;
	bcb->Flags      = US_BULK_FLAG_IN;
	bcb->CDB[0]     = 0xF1;
	bcb->CDB[1]     = 0x03;
	bcb->CDB[5]     = (unsigned char)(PageNum);
	bcb->CDB[4]     = (unsigned char)(PhyBlock);
	bcb->CDB[3]     = (unsigned char)(PhyBlock>>8);
	bcb->CDB[2]     = (unsigned char)(PhyBlock>>16);
	bcb->CDB[6]     = 0x01;

	result = ene_send_scsi_cmd(us, FDIR_READ, bbuf, 0);
	if (result != USB_STOR_XFER_GOOD)
		return USB_STOR_TRANSPORT_ERROR;

	ExtraDat->reserved = 0;
	ExtraDat->intr     = 0x80;  /* Not yet, waiting for fireware support */
	ExtraDat->status0  = 0x10;  /* Not yet, waiting for fireware support */
	ExtraDat->status1  = 0x00;  /* Not yet, waiting for fireware support */
	ExtraDat->ovrflg   = bbuf[0];
	ExtraDat->mngflg   = bbuf[1];
	ExtraDat->logadr   = memstick_logaddr(bbuf[2], bbuf[3]);

	return USB_STOR_TRANSPORT_GOOD;
}

static int ms_libsearch_block_from_physical(struct us_data *us, u16 phyblk)
{
	u16 blk;
	struct ms_lib_type_extdat extdat; /* need check */
	struct ene_ub6250_info *info = (struct ene_ub6250_info *) us->extra;


	if (phyblk >= info->MS_Lib.NumberOfPhyBlock)
		return MS_LB_ERROR;

	for (blk = phyblk + 1; blk != phyblk; blk++) {
		if ((blk & MS_PHYSICAL_BLOCKS_PER_SEGMENT_MASK) == 0)
			blk -= MS_PHYSICAL_BLOCKS_PER_SEGMENT;

		if (info->MS_Lib.Phy2LogMap[blk] == MS_LB_NOT_USED_ERASED) {
			return blk;
		} else if (info->MS_Lib.Phy2LogMap[blk] == MS_LB_NOT_USED) {
			switch (ms_lib_read_extra(us, blk, 0, &extdat)) {
			case MS_STATUS_SUCCESS:
			case MS_STATUS_SUCCESS_WITH_ECC:
				break;
			case MS_NOCARD_ERROR:
				return MS_NOCARD_ERROR;
			case MS_STATUS_INT_ERROR:
				return MS_LB_ERROR;
			case MS_ERROR_FLASH_READ:
			default:
				ms_lib_setacquired_errorblock(us, blk);
				continue;
			} /* End switch */

			if ((extdat.ovrflg & MS_REG_OVR_BKST) != MS_REG_OVR_BKST_OK) {
				ms_lib_setacquired_errorblock(us, blk);
				continue;
			}

			switch (ms_lib_erase_phyblock(us, blk)) {
			case MS_STATUS_SUCCESS:
				return blk;
			case MS_STATUS_ERROR:
				return MS_LB_ERROR;
			case MS_ERROR_FLASH_ERASE:
			default:
				ms_lib_error_phyblock(us, blk);
				break;
			}
		}
	} /* End for */

	return MS_LB_ERROR;
}
static int ms_libsearch_block_from_logical(struct us_data *us, u16 logblk)
{
	u16 phyblk;
	struct ene_ub6250_info *info = (struct ene_ub6250_info *) us->extra;

	phyblk = ms_libconv_to_physical(info, logblk);
	if (phyblk >= MS_LB_ERROR) {
		if (logblk >= info->MS_Lib.NumberOfLogBlock)
			return MS_LB_ERROR;

		phyblk = (logblk + MS_NUMBER_OF_BOOT_BLOCK) / MS_LOGICAL_BLOCKS_PER_SEGMENT;
		phyblk *= MS_PHYSICAL_BLOCKS_PER_SEGMENT;
		phyblk += MS_PHYSICAL_BLOCKS_PER_SEGMENT - 1;
	}

	return ms_libsearch_block_from_physical(us, phyblk);
}

static int ms_scsi_test_unit_ready(struct us_data *us, struct scsi_cmnd *srb)
{
	struct ene_ub6250_info *info = (struct ene_ub6250_info *)(us->extra);

	/* pr_info("MS_SCSI_Test_Unit_Ready\n"); */
	if ((info->MS_Status & MS_Insert) && (info->MS_Status & MS_Ready)) {
		return USB_STOR_TRANSPORT_GOOD;
	} else {
		ene_ms_init(us);
		return USB_STOR_TRANSPORT_GOOD;
	}

	return USB_STOR_TRANSPORT_GOOD;
}

static int ms_scsi_mode_sense(struct us_data *us, struct scsi_cmnd *srb)
{
	struct ene_ub6250_info *info = (struct ene_ub6250_info *) us->extra;
	unsigned char mediaNoWP[12] = {
		0x0b, 0x00, 0x00, 0x08, 0x00, 0x00,
		0x71, 0xc0, 0x00, 0x00, 0x02, 0x00 };
	unsigned char mediaWP[12]   = {
		0x0b, 0x00, 0x80, 0x08, 0x00, 0x00,
		0x71, 0xc0, 0x00, 0x00, 0x02, 0x00 };

	if (info->MS_Status & MS_WtP)
		usb_stor_set_xfer_buf(mediaWP, 12, srb);
	else
		usb_stor_set_xfer_buf(mediaNoWP, 12, srb);

	return USB_STOR_TRANSPORT_GOOD;
}

static int ms_scsi_read_capacity(struct us_data *us, struct scsi_cmnd *srb)
{
	u32   bl_num;
	u16    bl_len;
	unsigned int offset = 0;
	unsigned char    buf[8];
	struct scatterlist *sg = NULL;
	struct ene_ub6250_info *info = (struct ene_ub6250_info *) us->extra;

	usb_stor_dbg(us, "ms_scsi_read_capacity\n");
	bl_len = 0x200;
	if (info->MS_Status & MS_IsMSPro)
		bl_num = info->MSP_TotalBlock - 1;
	else
		bl_num = info->MS_Lib.NumberOfLogBlock * info->MS_Lib.blockSize * 2 - 1;

	info->bl_num = bl_num;
	usb_stor_dbg(us, "bl_len = %x\n", bl_len);
	usb_stor_dbg(us, "bl_num = %x\n", bl_num);

	/*srb->request_bufflen = 8; */
	buf[0] = (bl_num >> 24) & 0xff;
	buf[1] = (bl_num >> 16) & 0xff;
	buf[2] = (bl_num >> 8) & 0xff;
	buf[3] = (bl_num >> 0) & 0xff;
	buf[4] = (bl_len >> 24) & 0xff;
	buf[5] = (bl_len >> 16) & 0xff;
	buf[6] = (bl_len >> 8) & 0xff;
	buf[7] = (bl_len >> 0) & 0xff;

	usb_stor_access_xfer_buf(buf, 8, srb, &sg, &offset, TO_XFER_BUF);

	return USB_STOR_TRANSPORT_GOOD;
}

static void ms_lib_phy_to_log_range(u16 PhyBlock, u16 *LogStart, u16 *LogEnde)
{
	PhyBlock /= MS_PHYSICAL_BLOCKS_PER_SEGMENT;

	if (PhyBlock) {
		*LogStart = MS_LOGICAL_BLOCKS_IN_1ST_SEGMENT + (PhyBlock - 1) * MS_LOGICAL_BLOCKS_PER_SEGMENT;/*496*/
		*LogEnde = *LogStart + MS_LOGICAL_BLOCKS_PER_SEGMENT;/*496*/
	} else {
		*LogStart = 0;
		*LogEnde = MS_LOGICAL_BLOCKS_IN_1ST_SEGMENT;/*494*/
	}
}

static int ms_lib_read_extrablock(struct us_data *us, u32 PhyBlock,
	u8 PageNum, u8 blen, void *buf)
{
	struct bulk_cb_wrap *bcb = (struct bulk_cb_wrap *) us->iobuf;
	int     result;

	/* Read Extra Data */
	memset(bcb, 0, sizeof(struct bulk_cb_wrap));
	bcb->Signature = cpu_to_le32(US_BULK_CB_SIGN);
	bcb->DataTransferLength = 0x4 * blen;
	bcb->Flags      = US_BULK_FLAG_IN;
	bcb->CDB[0]     = 0xF1;
	bcb->CDB[1]     = 0x03;
	bcb->CDB[5]     = (unsigned char)(PageNum);
	bcb->CDB[4]     = (unsigned char)(PhyBlock);
	bcb->CDB[3]     = (unsigned char)(PhyBlock>>8);
	bcb->CDB[2]     = (unsigned char)(PhyBlock>>16);
	bcb->CDB[6]     = blen;

	result = ene_send_scsi_cmd(us, FDIR_READ, buf, 0);
	if (result != USB_STOR_XFER_GOOD)
		return USB_STOR_TRANSPORT_ERROR;

	return USB_STOR_TRANSPORT_GOOD;
}

static int ms_lib_scan_logicalblocknumber(struct us_data *us, u16 btBlk1st)
{
	u16 PhyBlock, newblk, i;
	u16 LogStart, LogEnde;
	struct ms_lib_type_extdat extdat;
	u32 count = 0, index = 0;
	struct ene_ub6250_info *info = (struct ene_ub6250_info *) us->extra;
	u8 *bbuf = info->bbuf;

	for (PhyBlock = 0; PhyBlock < info->MS_Lib.NumberOfPhyBlock;) {
		ms_lib_phy_to_log_range(PhyBlock, &LogStart, &LogEnde);

		for (i = 0; i < MS_PHYSICAL_BLOCKS_PER_SEGMENT; i++, PhyBlock++) {
			switch (ms_libconv_to_logical(info, PhyBlock)) {
			case MS_STATUS_ERROR:
				continue;
			default:
				break;
			}

			if (count == PhyBlock) {
				ms_lib_read_extrablock(us, PhyBlock, 0, 0x80,
						bbuf);
				count += 0x80;
			}
			index = (PhyBlock % 0x80) * 4;

			extdat.ovrflg = bbuf[index];
			extdat.mngflg = bbuf[index+1];
			extdat.logadr = memstick_logaddr(bbuf[index+2],
					bbuf[index+3]);

			if ((extdat.ovrflg & MS_REG_OVR_BKST) != MS_REG_OVR_BKST_OK) {
				ms_lib_setacquired_errorblock(us, PhyBlock);
				continue;
			}

			if ((extdat.mngflg & MS_REG_MNG_ATFLG) == MS_REG_MNG_ATFLG_ATTBL) {
				ms_lib_erase_phyblock(us, PhyBlock);
				continue;
			}

			if (extdat.logadr != MS_LB_NOT_USED) {
				if ((extdat.logadr < LogStart) || (LogEnde <= extdat.logadr)) {
					ms_lib_erase_phyblock(us, PhyBlock);
					continue;
				}

				newblk = ms_libconv_to_physical(info, extdat.logadr);

				if (newblk != MS_LB_NOT_USED) {
					if (extdat.logadr == 0) {
						ms_lib_set_logicalpair(us, extdat.logadr, PhyBlock);
						if (ms_lib_check_disableblock(us, btBlk1st)) {
							ms_lib_set_logicalpair(us, extdat.logadr, newblk);
							continue;
						}
					}

					ms_lib_read_extra(us, newblk, 0, &extdat);
					if ((extdat.ovrflg & MS_REG_OVR_UDST) == MS_REG_OVR_UDST_UPDATING) {
						ms_lib_erase_phyblock(us, PhyBlock);
						continue;
					} else {
						ms_lib_erase_phyblock(us, newblk);
					}
				}

				ms_lib_set_logicalpair(us, extdat.logadr, PhyBlock);
			}
		}
	} /* End for ... */

	return MS_STATUS_SUCCESS;
}


static int ms_scsi_read(struct us_data *us, struct scsi_cmnd *srb)
{
	int result;
	unsigned char *cdb = srb->cmnd;
	struct bulk_cb_wrap *bcb = (struct bulk_cb_wrap *) us->iobuf;
	struct ene_ub6250_info *info = (struct ene_ub6250_info *) us->extra;

	u32 bn = ((cdb[2] << 24) & 0xff000000) | ((cdb[3] << 16) & 0x00ff0000) |
		((cdb[4] << 8) & 0x0000ff00) | ((cdb[5] << 0) & 0x000000ff);
	u16 blen = ((cdb[7] << 8) & 0xff00) | ((cdb[8] << 0) & 0x00ff);
	u32 blenByte = blen * 0x200;

	if (bn > info->bl_num)
		return USB_STOR_TRANSPORT_ERROR;

	if (info->MS_Status & MS_IsMSPro) {
		result = ene_load_bincode(us, MSP_RW_PATTERN);
		if (result != USB_STOR_XFER_GOOD) {
			usb_stor_dbg(us, "Load MPS RW pattern Fail !!\n");
			return USB_STOR_TRANSPORT_ERROR;
		}

		/* set up the command wrapper */
		memset(bcb, 0, sizeof(struct bulk_cb_wrap));
		bcb->Signature = cpu_to_le32(US_BULK_CB_SIGN);
		bcb->DataTransferLength = blenByte;
		bcb->Flags  = US_BULK_FLAG_IN;
		bcb->CDB[0] = 0xF1;
		bcb->CDB[1] = 0x02;
		bcb->CDB[5] = (unsigned char)(bn);
		bcb->CDB[4] = (unsigned char)(bn>>8);
		bcb->CDB[3] = (unsigned char)(bn>>16);
		bcb->CDB[2] = (unsigned char)(bn>>24);

		result = ene_send_scsi_cmd(us, FDIR_READ, scsi_sglist(srb), 1);
	} else {
		void *buf;
		int offset = 0;
		u16 phyblk, logblk;
		u8 PageNum;
		u16 len;
		u32 blkno;

		buf = kmalloc(blenByte, GFP_KERNEL);
		if (buf == NULL)
			return USB_STOR_TRANSPORT_ERROR;

		result = ene_load_bincode(us, MS_RW_PATTERN);
		if (result != USB_STOR_XFER_GOOD) {
			pr_info("Load MS RW pattern Fail !!\n");
			result = USB_STOR_TRANSPORT_ERROR;
			goto exit;
		}

		logblk  = (u16)(bn / info->MS_Lib.PagesPerBlock);
		PageNum = (u8)(bn % info->MS_Lib.PagesPerBlock);

		while (1) {
			if (blen > (info->MS_Lib.PagesPerBlock-PageNum))
				len = info->MS_Lib.PagesPerBlock-PageNum;
			else
				len = blen;

			phyblk = ms_libconv_to_physical(info, logblk);
			blkno  = phyblk * 0x20 + PageNum;

			/* set up the command wrapper */
			memset(bcb, 0, sizeof(struct bulk_cb_wrap));
			bcb->Signature = cpu_to_le32(US_BULK_CB_SIGN);
			bcb->DataTransferLength = 0x200 * len;
			bcb->Flags  = US_BULK_FLAG_IN;
			bcb->CDB[0] = 0xF1;
			bcb->CDB[1] = 0x02;
			bcb->CDB[5] = (unsigned char)(blkno);
			bcb->CDB[4] = (unsigned char)(blkno>>8);
			bcb->CDB[3] = (unsigned char)(blkno>>16);
			bcb->CDB[2] = (unsigned char)(blkno>>24);

			result = ene_send_scsi_cmd(us, FDIR_READ, buf+offset, 0);
			if (result != USB_STOR_XFER_GOOD) {
				pr_info("MS_SCSI_Read --- result = %x\n", result);
				result = USB_STOR_TRANSPORT_ERROR;
				goto exit;
			}

			blen -= len;
			if (blen <= 0)
				break;
			logblk++;
			PageNum = 0;
			offset += MS_BYTES_PER_PAGE*len;
		}
		usb_stor_set_xfer_buf(buf, blenByte, srb);
exit:
		kfree(buf);
	}
	return result;
}

static int ms_scsi_write(struct us_data *us, struct scsi_cmnd *srb)
{
	int result;
	struct bulk_cb_wrap *bcb = (struct bulk_cb_wrap *) us->iobuf;
	unsigned char *cdb = srb->cmnd;
	struct ene_ub6250_info *info = (struct ene_ub6250_info *) us->extra;

	u32 bn = ((cdb[2] << 24) & 0xff000000) |
			((cdb[3] << 16) & 0x00ff0000) |
			((cdb[4] << 8) & 0x0000ff00) |
			((cdb[5] << 0) & 0x000000ff);
	u16 blen = ((cdb[7] << 8) & 0xff00) | ((cdb[8] << 0) & 0x00ff);
	u32 blenByte = blen * 0x200;

	if (bn > info->bl_num)
		return USB_STOR_TRANSPORT_ERROR;

	if (info->MS_Status & MS_IsMSPro) {
		result = ene_load_bincode(us, MSP_RW_PATTERN);
		if (result != USB_STOR_XFER_GOOD) {
			pr_info("Load MSP RW pattern Fail !!\n");
			return USB_STOR_TRANSPORT_ERROR;
		}

		/* set up the command wrapper */
		memset(bcb, 0, sizeof(struct bulk_cb_wrap));
		bcb->Signature = cpu_to_le32(US_BULK_CB_SIGN);
		bcb->DataTransferLength = blenByte;
		bcb->Flags  = 0x00;
		bcb->CDB[0] = 0xF0;
		bcb->CDB[1] = 0x04;
		bcb->CDB[5] = (unsigned char)(bn);
		bcb->CDB[4] = (unsigned char)(bn>>8);
		bcb->CDB[3] = (unsigned char)(bn>>16);
		bcb->CDB[2] = (unsigned char)(bn>>24);

		result = ene_send_scsi_cmd(us, FDIR_WRITE, scsi_sglist(srb), 1);
	} else {
		void *buf;
		int offset = 0;
		u16 PhyBlockAddr;
		u8 PageNum;
		u16 len, oldphy, newphy;

		buf = kmalloc(blenByte, GFP_KERNEL);
		if (buf == NULL)
			return USB_STOR_TRANSPORT_ERROR;
		usb_stor_set_xfer_buf(buf, blenByte, srb);

		result = ene_load_bincode(us, MS_RW_PATTERN);
		if (result != USB_STOR_XFER_GOOD) {
			pr_info("Load MS RW pattern Fail !!\n");
			result = USB_STOR_TRANSPORT_ERROR;
			goto exit;
		}

		PhyBlockAddr = (u16)(bn / info->MS_Lib.PagesPerBlock);
		PageNum      = (u8)(bn % info->MS_Lib.PagesPerBlock);

		while (1) {
			if (blen > (info->MS_Lib.PagesPerBlock-PageNum))
				len = info->MS_Lib.PagesPerBlock-PageNum;
			else
				len = blen;

			oldphy = ms_libconv_to_physical(info, PhyBlockAddr); /* need check us <-> info */
			newphy = ms_libsearch_block_from_logical(us, PhyBlockAddr);

			result = ms_read_copyblock(us, oldphy, newphy, PhyBlockAddr, PageNum, buf+offset, len);

			if (result != USB_STOR_XFER_GOOD) {
				pr_info("MS_SCSI_Write --- result = %x\n", result);
				result =  USB_STOR_TRANSPORT_ERROR;
				goto exit;
			}

			info->MS_Lib.Phy2LogMap[oldphy] = MS_LB_NOT_USED_ERASED;
			ms_lib_force_setlogical_pair(us, PhyBlockAddr, newphy);

			blen -= len;
			if (blen <= 0)
				break;
			PhyBlockAddr++;
			PageNum = 0;
			offset += MS_BYTES_PER_PAGE*len;
		}
exit:
		kfree(buf);
	}
	return result;
}

/*
 * ENE MS Card
 */

static int ene_get_card_type(struct us_data *us, u16 index, void *buf)
{
	struct bulk_cb_wrap *bcb = (struct bulk_cb_wrap *) us->iobuf;
	int result;

	memset(bcb, 0, sizeof(struct bulk_cb_wrap));
	bcb->Signature = cpu_to_le32(US_BULK_CB_SIGN);
	bcb->DataTransferLength	= 0x01;
	bcb->Flags			= US_BULK_FLAG_IN;
	bcb->CDB[0]			= 0xED;
	bcb->CDB[2]			= (unsigned char)(index>>8);
	bcb->CDB[3]			= (unsigned char)index;

	result = ene_send_scsi_cmd(us, FDIR_READ, buf, 0);
	return result;
}

static int ene_get_card_status(struct us_data *us, u8 *buf)
{
	u16 tmpreg;
	u32 reg4b;
	struct ene_ub6250_info *info = (struct ene_ub6250_info *) us->extra;

	/*usb_stor_dbg(us, "transport --- ENE_ReadSDReg\n");*/
	reg4b = *(u32 *)&buf[0x18];
	info->SD_READ_BL_LEN = (u8)((reg4b >> 8) & 0x0f);

	tmpreg = (u16) reg4b;
	reg4b = *(u32 *)(&buf[0x14]);
	if ((info->SD_Status & SD_HiCapacity) && !(info->SD_Status & SD_IsMMC))
		info->HC_C_SIZE = (reg4b >> 8) & 0x3fffff;

	info->SD_C_SIZE = ((tmpreg & 0x03) << 10) | (u16)(reg4b >> 22);
	info->SD_C_SIZE_MULT = (u8)(reg4b >> 7)  & 0x07;
	if ((info->SD_Status & SD_HiCapacity) && (info->SD_Status & SD_IsMMC))
		info->HC_C_SIZE = *(u32 *)(&buf[0x100]);

	if (info->SD_READ_BL_LEN > SD_BLOCK_LEN) {
		info->SD_Block_Mult = 1 << (info->SD_READ_BL_LEN-SD_BLOCK_LEN);
		info->SD_READ_BL_LEN = SD_BLOCK_LEN;
	} else {
		info->SD_Block_Mult = 1;
	}

	return USB_STOR_TRANSPORT_GOOD;
}

static int ene_load_bincode(struct us_data *us, unsigned char flag)
{
	int err;
	char *fw_name = NULL;
	unsigned char *buf = NULL;
	const struct firmware *sd_fw = NULL;
	int result = USB_STOR_TRANSPORT_ERROR;
	struct bulk_cb_wrap *bcb = (struct bulk_cb_wrap *) us->iobuf;
	struct ene_ub6250_info *info = (struct ene_ub6250_info *) us->extra;

	if (info->BIN_FLAG == flag)
		return USB_STOR_TRANSPORT_GOOD;

	switch (flag) {
	/* For SD */
	case SD_INIT1_PATTERN:
		usb_stor_dbg(us, "SD_INIT1_PATTERN\n");
		fw_name = SD_INIT1_FIRMWARE;
		break;
	case SD_INIT2_PATTERN:
		usb_stor_dbg(us, "SD_INIT2_PATTERN\n");
		fw_name = SD_INIT2_FIRMWARE;
		break;
	case SD_RW_PATTERN:
		usb_stor_dbg(us, "SD_RW_PATTERN\n");
		fw_name = SD_RW_FIRMWARE;
		break;
	/* For MS */
	case MS_INIT_PATTERN:
		usb_stor_dbg(us, "MS_INIT_PATTERN\n");
		fw_name = MS_INIT_FIRMWARE;
		break;
	case MSP_RW_PATTERN:
		usb_stor_dbg(us, "MSP_RW_PATTERN\n");
		fw_name = MSP_RW_FIRMWARE;
		break;
	case MS_RW_PATTERN:
		usb_stor_dbg(us, "MS_RW_PATTERN\n");
		fw_name = MS_RW_FIRMWARE;
		break;
	default:
		usb_stor_dbg(us, "----------- Unknown PATTERN ----------\n");
		goto nofw;
	}

	err = request_firmware(&sd_fw, fw_name, &us->pusb_dev->dev);
	if (err) {
		usb_stor_dbg(us, "load firmware %s failed\n", fw_name);
		goto nofw;
	}
	buf = kmemdup(sd_fw->data, sd_fw->size, GFP_KERNEL);
	if (buf == NULL)
		goto nofw;

	memset(bcb, 0, sizeof(struct bulk_cb_wrap));
	bcb->Signature = cpu_to_le32(US_BULK_CB_SIGN);
	bcb->DataTransferLength = sd_fw->size;
	bcb->Flags = 0x00;
	bcb->CDB[0] = 0xEF;

	result = ene_send_scsi_cmd(us, FDIR_WRITE, buf, 0);
	if (us->srb != NULL)
		scsi_set_resid(us->srb, 0);
	info->BIN_FLAG = flag;
	kfree(buf);

nofw:
	release_firmware(sd_fw);
	return result;
}

static int ms_card_init(struct us_data *us)
{
	u32 result;
	u16 TmpBlock;
	unsigned char *PageBuffer0 = NULL, *PageBuffer1 = NULL;
	struct ms_lib_type_extdat extdat;
	u16 btBlk1st, btBlk2nd;
	u32 btBlk1stErred;
	struct ene_ub6250_info *info = (struct ene_ub6250_info *) us->extra;

	printk(KERN_INFO "MS_CardInit start\n");

	ms_lib_free_allocatedarea(us); /* Clean buffer and set struct us_data flag to 0 */

	/* get two PageBuffer */
	PageBuffer0 = kmalloc(MS_BYTES_PER_PAGE, GFP_KERNEL);
	PageBuffer1 = kmalloc(MS_BYTES_PER_PAGE, GFP_KERNEL);
	if ((PageBuffer0 == NULL) || (PageBuffer1 == NULL)) {
		result = MS_NO_MEMORY_ERROR;
		goto exit;
	}

	btBlk1st = btBlk2nd = MS_LB_NOT_USED;
	btBlk1stErred = 0;

	for (TmpBlock = 0; TmpBlock < MS_MAX_INITIAL_ERROR_BLOCKS+2; TmpBlock++) {

		switch (ms_read_readpage(us, TmpBlock, 0, (u32 *)PageBuffer0, &extdat)) {
		case MS_STATUS_SUCCESS:
			break;
		case MS_STATUS_INT_ERROR:
			break;
		case MS_STATUS_ERROR:
		default:
			continue;
		}

		if ((extdat.ovrflg & MS_REG_OVR_BKST) == MS_REG_OVR_BKST_NG)
			continue;

		if (((extdat.mngflg & MS_REG_MNG_SYSFLG) == MS_REG_MNG_SYSFLG_USER) ||
			(be16_to_cpu(((struct ms_bootblock_page0 *)PageBuffer0)->header.wBlockID) != MS_BOOT_BLOCK_ID) ||
			(be16_to_cpu(((struct ms_bootblock_page0 *)PageBuffer0)->header.wFormatVersion) != MS_BOOT_BLOCK_FORMAT_VERSION) ||
			(((struct ms_bootblock_page0 *)PageBuffer0)->header.bNumberOfDataEntry != MS_BOOT_BLOCK_DATA_ENTRIES))
				continue;

		if (btBlk1st != MS_LB_NOT_USED) {
			btBlk2nd = TmpBlock;
			break;
		}

		btBlk1st = TmpBlock;
		memcpy(PageBuffer1, PageBuffer0, MS_BYTES_PER_PAGE);
		if (extdat.status1 & (MS_REG_ST1_DTER | MS_REG_ST1_EXER | MS_REG_ST1_FGER))
			btBlk1stErred = 1;
	}

	if (btBlk1st == MS_LB_NOT_USED) {
		result = MS_STATUS_ERROR;
		goto exit;
	}

	/* write protect */
	if ((extdat.status0 & MS_REG_ST0_WP) == MS_REG_ST0_WP_ON)
		ms_lib_ctrl_set(info, MS_LIB_CTRL_WRPROTECT);

	result = MS_STATUS_ERROR;
	/* 1st Boot Block */
	if (btBlk1stErred == 0)
		result = ms_lib_process_bootblock(us, btBlk1st, PageBuffer1);
		/* 1st */
	/* 2nd Boot Block */
	if (result && (btBlk2nd != MS_LB_NOT_USED))
		result = ms_lib_process_bootblock(us, btBlk2nd, PageBuffer0);

	if (result) {
		result = MS_STATUS_ERROR;
		goto exit;
	}

	for (TmpBlock = 0; TmpBlock < btBlk1st; TmpBlock++)
		info->MS_Lib.Phy2LogMap[TmpBlock] = MS_LB_INITIAL_ERROR;

	info->MS_Lib.Phy2LogMap[btBlk1st] = MS_LB_BOOT_BLOCK;

	if (btBlk2nd != MS_LB_NOT_USED) {
		for (TmpBlock = btBlk1st + 1; TmpBlock < btBlk2nd; TmpBlock++)
			info->MS_Lib.Phy2LogMap[TmpBlock] = MS_LB_INITIAL_ERROR;

		info->MS_Lib.Phy2LogMap[btBlk2nd] = MS_LB_BOOT_BLOCK;
	}

	result = ms_lib_scan_logicalblocknumber(us, btBlk1st);
	if (result)
		goto exit;

	for (TmpBlock = MS_PHYSICAL_BLOCKS_PER_SEGMENT;
		TmpBlock < info->MS_Lib.NumberOfPhyBlock;
		TmpBlock += MS_PHYSICAL_BLOCKS_PER_SEGMENT) {
		if (ms_count_freeblock(us, TmpBlock) == 0) {
			ms_lib_ctrl_set(info, MS_LIB_CTRL_WRPROTECT);
			break;
		}
	}

	/* write */
	if (ms_lib_alloc_writebuf(us)) {
		result = MS_NO_MEMORY_ERROR;
		goto exit;
	}

	result = MS_STATUS_SUCCESS;

exit:
	kfree(PageBuffer1);
	kfree(PageBuffer0);

	printk(KERN_INFO "MS_CardInit end\n");
	return result;
}

static int ene_ms_init(struct us_data *us)
{
	struct bulk_cb_wrap *bcb = (struct bulk_cb_wrap *) us->iobuf;
	int result;
	u16 MSP_BlockSize, MSP_UserAreaBlocks;
	struct ene_ub6250_info *info = (struct ene_ub6250_info *) us->extra;
	u8 *bbuf = info->bbuf;
<<<<<<< HEAD
=======
	unsigned int s;
>>>>>>> 286cd8c7

	printk(KERN_INFO "transport --- ENE_MSInit\n");

	/* the same part to test ENE */

	result = ene_load_bincode(us, MS_INIT_PATTERN);
	if (result != USB_STOR_XFER_GOOD) {
		printk(KERN_ERR "Load MS Init Code Fail !!\n");
		return USB_STOR_TRANSPORT_ERROR;
	}

	memset(bcb, 0, sizeof(struct bulk_cb_wrap));
	bcb->Signature = cpu_to_le32(US_BULK_CB_SIGN);
	bcb->DataTransferLength = 0x200;
	bcb->Flags      = US_BULK_FLAG_IN;
	bcb->CDB[0]     = 0xF1;
	bcb->CDB[1]     = 0x01;

	result = ene_send_scsi_cmd(us, FDIR_READ, bbuf, 0);
	if (result != USB_STOR_XFER_GOOD) {
		printk(KERN_ERR "Execution MS Init Code Fail !!\n");
		return USB_STOR_TRANSPORT_ERROR;
	}
	/* the same part to test ENE */
<<<<<<< HEAD
	info->MS_Status = *(struct MS_STATUS *) bbuf;

	if (info->MS_Status.Insert && info->MS_Status.Ready) {
		printk(KERN_INFO "Insert     = %x\n", info->MS_Status.Insert);
		printk(KERN_INFO "Ready      = %x\n", info->MS_Status.Ready);
		printk(KERN_INFO "IsMSPro    = %x\n", info->MS_Status.IsMSPro);
		printk(KERN_INFO "IsMSPHG    = %x\n", info->MS_Status.IsMSPHG);
		printk(KERN_INFO "WtP= %x\n", info->MS_Status.WtP);
		if (info->MS_Status.IsMSPro) {
=======
	info->MS_Status = bbuf[0];

	s = info->MS_Status;
	if ((s & MS_Insert) && (s & MS_Ready)) {
		printk(KERN_INFO "Insert     = %x\n", !!(s & MS_Insert));
		printk(KERN_INFO "Ready      = %x\n", !!(s & MS_Ready));
		printk(KERN_INFO "IsMSPro    = %x\n", !!(s & MS_IsMSPro));
		printk(KERN_INFO "IsMSPHG    = %x\n", !!(s & MS_IsMSPHG));
		printk(KERN_INFO "WtP= %x\n", !!(s & MS_WtP));
		if (s & MS_IsMSPro) {
>>>>>>> 286cd8c7
			MSP_BlockSize      = (bbuf[6] << 8) | bbuf[7];
			MSP_UserAreaBlocks = (bbuf[10] << 8) | bbuf[11];
			info->MSP_TotalBlock = MSP_BlockSize * MSP_UserAreaBlocks;
		} else {
			ms_card_init(us); /* Card is MS (to ms.c)*/
		}
		usb_stor_dbg(us, "MS Init Code OK !!\n");
	} else {
		usb_stor_dbg(us, "MS Card Not Ready --- %x\n", bbuf[0]);
		return USB_STOR_TRANSPORT_ERROR;
	}

	return USB_STOR_TRANSPORT_GOOD;
}

static int ene_sd_init(struct us_data *us)
{
	int result;
	struct bulk_cb_wrap *bcb = (struct bulk_cb_wrap *) us->iobuf;
	struct ene_ub6250_info *info = (struct ene_ub6250_info *) us->extra;
	u8 *bbuf = info->bbuf;

	usb_stor_dbg(us, "transport --- ENE_SDInit\n");
	/* SD Init Part-1 */
	result = ene_load_bincode(us, SD_INIT1_PATTERN);
	if (result != USB_STOR_XFER_GOOD) {
		usb_stor_dbg(us, "Load SD Init Code Part-1 Fail !!\n");
		return USB_STOR_TRANSPORT_ERROR;
	}

	memset(bcb, 0, sizeof(struct bulk_cb_wrap));
	bcb->Signature = cpu_to_le32(US_BULK_CB_SIGN);
	bcb->Flags = US_BULK_FLAG_IN;
	bcb->CDB[0] = 0xF2;

	result = ene_send_scsi_cmd(us, FDIR_READ, NULL, 0);
	if (result != USB_STOR_XFER_GOOD) {
		usb_stor_dbg(us, "Execution SD Init Code Fail !!\n");
		return USB_STOR_TRANSPORT_ERROR;
	}

	/* SD Init Part-2 */
	result = ene_load_bincode(us, SD_INIT2_PATTERN);
	if (result != USB_STOR_XFER_GOOD) {
		usb_stor_dbg(us, "Load SD Init Code Part-2 Fail !!\n");
		return USB_STOR_TRANSPORT_ERROR;
	}

	memset(bcb, 0, sizeof(struct bulk_cb_wrap));
	bcb->Signature = cpu_to_le32(US_BULK_CB_SIGN);
	bcb->DataTransferLength = 0x200;
	bcb->Flags              = US_BULK_FLAG_IN;
	bcb->CDB[0]             = 0xF1;

	result = ene_send_scsi_cmd(us, FDIR_READ, bbuf, 0);
	if (result != USB_STOR_XFER_GOOD) {
		usb_stor_dbg(us, "Execution SD Init Code Fail !!\n");
		return USB_STOR_TRANSPORT_ERROR;
	}

<<<<<<< HEAD
	info->SD_Status =  *(struct SD_STATUS *) bbuf;
	if (info->SD_Status.Insert && info->SD_Status.Ready) {
		struct SD_STATUS *s = &info->SD_Status;

		ene_get_card_status(us, bbuf);
		usb_stor_dbg(us, "Insert     = %x\n", s->Insert);
		usb_stor_dbg(us, "Ready      = %x\n", s->Ready);
		usb_stor_dbg(us, "IsMMC      = %x\n", s->IsMMC);
		usb_stor_dbg(us, "HiCapacity = %x\n", s->HiCapacity);
		usb_stor_dbg(us, "HiSpeed    = %x\n", s->HiSpeed);
		usb_stor_dbg(us, "WtP        = %x\n", s->WtP);
=======
	info->SD_Status = bbuf[0];
	if ((info->SD_Status & SD_Insert) && (info->SD_Status & SD_Ready)) {
		unsigned int s = info->SD_Status;

		ene_get_card_status(us, bbuf);
		usb_stor_dbg(us, "Insert     = %x\n", !!(s & SD_Insert));
		usb_stor_dbg(us, "Ready      = %x\n", !!(s & SD_Ready));
		usb_stor_dbg(us, "IsMMC      = %x\n", !!(s & SD_IsMMC));
		usb_stor_dbg(us, "HiCapacity = %x\n", !!(s & SD_HiCapacity));
		usb_stor_dbg(us, "HiSpeed    = %x\n", !!(s & SD_HiSpeed));
		usb_stor_dbg(us, "WtP        = %x\n", !!(s & SD_WtP));
>>>>>>> 286cd8c7
	} else {
		usb_stor_dbg(us, "SD Card Not Ready --- %x\n", bbuf[0]);
		return USB_STOR_TRANSPORT_ERROR;
	}
	return USB_STOR_TRANSPORT_GOOD;
}


static int ene_init(struct us_data *us)
{
	int result;
	u8  misc_reg03;
	struct ene_ub6250_info *info = (struct ene_ub6250_info *)(us->extra);
	u8 *bbuf = info->bbuf;

	result = ene_get_card_type(us, REG_CARD_STATUS, bbuf);
	if (result != USB_STOR_XFER_GOOD)
		return USB_STOR_TRANSPORT_ERROR;

	misc_reg03 = bbuf[0];
	if (misc_reg03 & 0x01) {
		if (!(info->SD_Status & SD_Ready)) {
			result = ene_sd_init(us);
			if (result != USB_STOR_XFER_GOOD)
				return USB_STOR_TRANSPORT_ERROR;
		}
	}
	if (misc_reg03 & 0x02) {
		if (!(info->MS_Status & MS_Ready)) {
			result = ene_ms_init(us);
			if (result != USB_STOR_XFER_GOOD)
				return USB_STOR_TRANSPORT_ERROR;
		}
	}
	return result;
}

/*----- sd_scsi_irp() ---------*/
static int sd_scsi_irp(struct us_data *us, struct scsi_cmnd *srb)
{
	int    result;
	struct ene_ub6250_info *info = (struct ene_ub6250_info *)us->extra;

	switch (srb->cmnd[0]) {
	case TEST_UNIT_READY:
		result = sd_scsi_test_unit_ready(us, srb);
		break; /* 0x00 */
	case REQUEST_SENSE:
		result = do_scsi_request_sense(us, srb);
		break; /* 0x03 */
	case INQUIRY:
		result = do_scsi_inquiry(us, srb);
		break; /* 0x12 */
	case MODE_SENSE:
		result = sd_scsi_mode_sense(us, srb);
		break; /* 0x1A */
	/*
	case START_STOP:
		result = SD_SCSI_Start_Stop(us, srb);
		break; //0x1B
	*/
	case READ_CAPACITY:
		result = sd_scsi_read_capacity(us, srb);
		break; /* 0x25 */
	case READ_10:
		result = sd_scsi_read(us, srb);
		break; /* 0x28 */
	case WRITE_10:
		result = sd_scsi_write(us, srb);
		break; /* 0x2A */
	default:
		info->SrbStatus = SS_ILLEGAL_REQUEST;
		result = USB_STOR_TRANSPORT_FAILED;
		break;
	}
	if (result == USB_STOR_TRANSPORT_GOOD)
		info->SrbStatus = SS_SUCCESS;
	return result;
}

/*
 * ms_scsi_irp()
 */
static int ms_scsi_irp(struct us_data *us, struct scsi_cmnd *srb)
{
	int result;
	struct ene_ub6250_info *info = (struct ene_ub6250_info *)us->extra;

	switch (srb->cmnd[0]) {
	case TEST_UNIT_READY:
		result = ms_scsi_test_unit_ready(us, srb);
		break; /* 0x00 */
	case REQUEST_SENSE:
		result = do_scsi_request_sense(us, srb);
		break; /* 0x03 */
	case INQUIRY:
		result = do_scsi_inquiry(us, srb);
		break; /* 0x12 */
	case MODE_SENSE:
		result = ms_scsi_mode_sense(us, srb);
		break; /* 0x1A */
	case READ_CAPACITY:
		result = ms_scsi_read_capacity(us, srb);
		break; /* 0x25 */
	case READ_10:
		result = ms_scsi_read(us, srb);
		break; /* 0x28 */
	case WRITE_10:
		result = ms_scsi_write(us, srb);
		break;  /* 0x2A */
	default:
		info->SrbStatus = SS_ILLEGAL_REQUEST;
		result = USB_STOR_TRANSPORT_FAILED;
		break;
	}
	if (result == USB_STOR_TRANSPORT_GOOD)
		info->SrbStatus = SS_SUCCESS;
	return result;
}

static int ene_transport(struct scsi_cmnd *srb, struct us_data *us)
{
	int result = USB_STOR_XFER_GOOD;
	struct ene_ub6250_info *info = (struct ene_ub6250_info *)(us->extra);

	/*US_DEBUG(usb_stor_show_command(us, srb)); */
	scsi_set_resid(srb, 0);
<<<<<<< HEAD
	if (unlikely(!(info->SD_Status.Ready || info->MS_Status.Ready)))
		result = ene_init(us);
	if (result == USB_STOR_XFER_GOOD) {
		result = USB_STOR_TRANSPORT_ERROR;
		if (info->SD_Status.Ready)
=======
	if (unlikely(!(info->SD_Status & SD_Ready) || (info->MS_Status & MS_Ready)))
		result = ene_init(us);
	if (result == USB_STOR_XFER_GOOD) {
		result = USB_STOR_TRANSPORT_ERROR;
		if (info->SD_Status & SD_Ready)
>>>>>>> 286cd8c7
			result = sd_scsi_irp(us, srb);

		if (info->MS_Status & MS_Ready)
			result = ms_scsi_irp(us, srb);
	}
	return result;
}

static struct scsi_host_template ene_ub6250_host_template;

static int ene_ub6250_probe(struct usb_interface *intf,
			 const struct usb_device_id *id)
{
	int result;
	u8  misc_reg03;
	struct us_data *us;
	struct ene_ub6250_info *info;

	result = usb_stor_probe1(&us, intf, id,
		   (id - ene_ub6250_usb_ids) + ene_ub6250_unusual_dev_list,
		   &ene_ub6250_host_template);
	if (result)
		return result;

	/* FIXME: where should the code alloc extra buf ? */
	us->extra = kzalloc(sizeof(struct ene_ub6250_info), GFP_KERNEL);
	if (!us->extra)
		return -ENOMEM;
	us->extra_destructor = ene_ub6250_info_destructor;

	info = (struct ene_ub6250_info *)(us->extra);
	info->bbuf = kmalloc(512, GFP_KERNEL);
	if (!info->bbuf) {
		kfree(us->extra);
		return -ENOMEM;
	}

	us->transport_name = "ene_ub6250";
	us->transport = ene_transport;
	us->max_lun = 0;

	result = usb_stor_probe2(us);
	if (result)
		return result;

	/* probe card type */
	result = ene_get_card_type(us, REG_CARD_STATUS, info->bbuf);
	if (result != USB_STOR_XFER_GOOD) {
		usb_stor_disconnect(intf);
		return USB_STOR_TRANSPORT_ERROR;
	}

	misc_reg03 = info->bbuf[0];
	if (!(misc_reg03 & 0x01)) {
		pr_info("ums_eneub6250: This driver only supports SD/MS cards. "
			"It does not support SM cards.\n");
	}

	return result;
}


#ifdef CONFIG_PM

static int ene_ub6250_resume(struct usb_interface *iface)
{
	struct us_data *us = usb_get_intfdata(iface);
	struct ene_ub6250_info *info = (struct ene_ub6250_info *)(us->extra);

	mutex_lock(&us->dev_mutex);

	if (us->suspend_resume_hook)
		(us->suspend_resume_hook)(us, US_RESUME);

	mutex_unlock(&us->dev_mutex);

	info->Power_IsResum = true;
	/* info->SD_Status &= ~SD_Ready; */
	info->SD_Status = 0;
	info->MS_Status = 0;
	info->SM_Status = 0;

	return 0;
}

static int ene_ub6250_reset_resume(struct usb_interface *iface)
{
	struct us_data *us = usb_get_intfdata(iface);
	struct ene_ub6250_info *info = (struct ene_ub6250_info *)(us->extra);

	/* Report the reset to the SCSI core */
	usb_stor_reset_resume(iface);

	/*
	 * FIXME: Notify the subdrivers that they need to reinitialize
	 * the device
	 */
	info->Power_IsResum = true;
	/* info->SD_Status &= ~SD_Ready; */
	info->SD_Status = 0;
	info->MS_Status = 0;
	info->SM_Status = 0;

	return 0;
}

#else

#define ene_ub6250_resume		NULL
#define ene_ub6250_reset_resume		NULL

#endif

static struct usb_driver ene_ub6250_driver = {
	.name =		DRV_NAME,
	.probe =	ene_ub6250_probe,
	.disconnect =	usb_stor_disconnect,
	.suspend =	usb_stor_suspend,
	.resume =	ene_ub6250_resume,
	.reset_resume =	ene_ub6250_reset_resume,
	.pre_reset =	usb_stor_pre_reset,
	.post_reset =	usb_stor_post_reset,
	.id_table =	ene_ub6250_usb_ids,
	.soft_unbind =	1,
	.no_dynamic_id = 1,
};

module_usb_stor_driver(ene_ub6250_driver, ene_ub6250_host_template, DRV_NAME);<|MERGE_RESOLUTION|>--- conflicted
+++ resolved
@@ -2071,10 +2071,7 @@
 	u16 MSP_BlockSize, MSP_UserAreaBlocks;
 	struct ene_ub6250_info *info = (struct ene_ub6250_info *) us->extra;
 	u8 *bbuf = info->bbuf;
-<<<<<<< HEAD
-=======
 	unsigned int s;
->>>>>>> 286cd8c7
 
 	printk(KERN_INFO "transport --- ENE_MSInit\n");
 
@@ -2099,17 +2096,6 @@
 		return USB_STOR_TRANSPORT_ERROR;
 	}
 	/* the same part to test ENE */
-<<<<<<< HEAD
-	info->MS_Status = *(struct MS_STATUS *) bbuf;
-
-	if (info->MS_Status.Insert && info->MS_Status.Ready) {
-		printk(KERN_INFO "Insert     = %x\n", info->MS_Status.Insert);
-		printk(KERN_INFO "Ready      = %x\n", info->MS_Status.Ready);
-		printk(KERN_INFO "IsMSPro    = %x\n", info->MS_Status.IsMSPro);
-		printk(KERN_INFO "IsMSPHG    = %x\n", info->MS_Status.IsMSPHG);
-		printk(KERN_INFO "WtP= %x\n", info->MS_Status.WtP);
-		if (info->MS_Status.IsMSPro) {
-=======
 	info->MS_Status = bbuf[0];
 
 	s = info->MS_Status;
@@ -2120,7 +2106,6 @@
 		printk(KERN_INFO "IsMSPHG    = %x\n", !!(s & MS_IsMSPHG));
 		printk(KERN_INFO "WtP= %x\n", !!(s & MS_WtP));
 		if (s & MS_IsMSPro) {
->>>>>>> 286cd8c7
 			MSP_BlockSize      = (bbuf[6] << 8) | bbuf[7];
 			MSP_UserAreaBlocks = (bbuf[10] << 8) | bbuf[11];
 			info->MSP_TotalBlock = MSP_BlockSize * MSP_UserAreaBlocks;
@@ -2181,19 +2166,6 @@
 		return USB_STOR_TRANSPORT_ERROR;
 	}
 
-<<<<<<< HEAD
-	info->SD_Status =  *(struct SD_STATUS *) bbuf;
-	if (info->SD_Status.Insert && info->SD_Status.Ready) {
-		struct SD_STATUS *s = &info->SD_Status;
-
-		ene_get_card_status(us, bbuf);
-		usb_stor_dbg(us, "Insert     = %x\n", s->Insert);
-		usb_stor_dbg(us, "Ready      = %x\n", s->Ready);
-		usb_stor_dbg(us, "IsMMC      = %x\n", s->IsMMC);
-		usb_stor_dbg(us, "HiCapacity = %x\n", s->HiCapacity);
-		usb_stor_dbg(us, "HiSpeed    = %x\n", s->HiSpeed);
-		usb_stor_dbg(us, "WtP        = %x\n", s->WtP);
-=======
 	info->SD_Status = bbuf[0];
 	if ((info->SD_Status & SD_Insert) && (info->SD_Status & SD_Ready)) {
 		unsigned int s = info->SD_Status;
@@ -2205,7 +2177,6 @@
 		usb_stor_dbg(us, "HiCapacity = %x\n", !!(s & SD_HiCapacity));
 		usb_stor_dbg(us, "HiSpeed    = %x\n", !!(s & SD_HiSpeed));
 		usb_stor_dbg(us, "WtP        = %x\n", !!(s & SD_WtP));
->>>>>>> 286cd8c7
 	} else {
 		usb_stor_dbg(us, "SD Card Not Ready --- %x\n", bbuf[0]);
 		return USB_STOR_TRANSPORT_ERROR;
@@ -2333,19 +2304,11 @@
 
 	/*US_DEBUG(usb_stor_show_command(us, srb)); */
 	scsi_set_resid(srb, 0);
-<<<<<<< HEAD
-	if (unlikely(!(info->SD_Status.Ready || info->MS_Status.Ready)))
-		result = ene_init(us);
-	if (result == USB_STOR_XFER_GOOD) {
-		result = USB_STOR_TRANSPORT_ERROR;
-		if (info->SD_Status.Ready)
-=======
 	if (unlikely(!(info->SD_Status & SD_Ready) || (info->MS_Status & MS_Ready)))
 		result = ene_init(us);
 	if (result == USB_STOR_XFER_GOOD) {
 		result = USB_STOR_TRANSPORT_ERROR;
 		if (info->SD_Status & SD_Ready)
->>>>>>> 286cd8c7
 			result = sd_scsi_irp(us, srb);
 
 		if (info->MS_Status & MS_Ready)
