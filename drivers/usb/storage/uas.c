// SPDX-License-Identifier: GPL-2.0
/*
 * USB Attached SCSI
 * Note that this is not the same as the USB Mass Storage driver
 *
 * Copyright Hans de Goede <hdegoede@redhat.com> for Red Hat, Inc. 2013 - 2016
 * Copyright Matthew Wilcox for Intel Corp, 2010
 * Copyright Sarah Sharp for Intel Corp, 2010
 */

#include <linux/blkdev.h>
#include <linux/slab.h>
#include <linux/types.h>
#include <linux/module.h>
#include <linux/usb.h>
#include <linux/usb_usual.h>
#include <linux/usb/hcd.h>
#include <linux/usb/storage.h>
#include <linux/usb/uas.h>

#include <scsi/scsi.h>
#include <scsi/scsi_eh.h>
#include <scsi/scsi_dbg.h>
#include <scsi/scsi_cmnd.h>
#include <scsi/scsi_device.h>
#include <scsi/scsi_host.h>
#include <scsi/scsi_tcq.h>

#include "uas-detect.h"
#include "scsiglue.h"

#define MAX_CMNDS 256

struct uas_dev_info {
	struct usb_interface *intf;
	struct usb_device *udev;
	struct usb_anchor cmd_urbs;
	struct usb_anchor sense_urbs;
	struct usb_anchor data_urbs;
	unsigned long flags;
	int qdepth, resetting;
	unsigned cmd_pipe, status_pipe, data_in_pipe, data_out_pipe;
	unsigned use_streams:1;
	unsigned shutdown:1;
	struct scsi_cmnd *cmnd[MAX_CMNDS];
	spinlock_t lock;
	struct work_struct work;
	struct work_struct scan_work;      /* for async scanning */
};

enum {
	SUBMIT_STATUS_URB	= BIT(1),
	ALLOC_DATA_IN_URB	= BIT(2),
	SUBMIT_DATA_IN_URB	= BIT(3),
	ALLOC_DATA_OUT_URB	= BIT(4),
	SUBMIT_DATA_OUT_URB	= BIT(5),
	ALLOC_CMD_URB		= BIT(6),
	SUBMIT_CMD_URB		= BIT(7),
	COMMAND_INFLIGHT        = BIT(8),
	DATA_IN_URB_INFLIGHT    = BIT(9),
	DATA_OUT_URB_INFLIGHT   = BIT(10),
	COMMAND_ABORTED         = BIT(11),
	IS_IN_WORK_LIST         = BIT(12),
};

/* Overrides scsi_pointer */
struct uas_cmd_info {
	unsigned int state;
	unsigned int uas_tag;
	struct urb *cmd_urb;
	struct urb *data_in_urb;
	struct urb *data_out_urb;
};

/* I hate forward declarations, but I actually have a loop */
static int uas_submit_urbs(struct scsi_cmnd *cmnd,
				struct uas_dev_info *devinfo);
static void uas_do_work(struct work_struct *work);
static int uas_try_complete(struct scsi_cmnd *cmnd, const char *caller);
static void uas_free_streams(struct uas_dev_info *devinfo);
static void uas_log_cmd_state(struct scsi_cmnd *cmnd, const char *prefix,
				int status);

/*
 * This driver needs its own workqueue, as we need to control memory allocation.
 *
 * In the course of error handling and power management uas_wait_for_pending_cmnds()
 * needs to flush pending work items. In these contexts we cannot allocate memory
 * by doing block IO as we would deadlock. For the same reason we cannot wait
 * for anything allocating memory not heeding these constraints.
 *
 * So we have to control all work items that can be on the workqueue we flush.
 * Hence we cannot share a queue and need our own.
 */
static struct workqueue_struct *workqueue;

static void uas_do_work(struct work_struct *work)
{
	struct uas_dev_info *devinfo =
		container_of(work, struct uas_dev_info, work);
	struct uas_cmd_info *cmdinfo;
	struct scsi_cmnd *cmnd;
	unsigned long flags;
	int i, err;

	spin_lock_irqsave(&devinfo->lock, flags);

	if (devinfo->resetting)
		goto out;

	for (i = 0; i < devinfo->qdepth; i++) {
		if (!devinfo->cmnd[i])
			continue;

		cmnd = devinfo->cmnd[i];
		cmdinfo = (void *)&cmnd->SCp;

		if (!(cmdinfo->state & IS_IN_WORK_LIST))
			continue;

		err = uas_submit_urbs(cmnd, cmnd->device->hostdata);
		if (!err)
			cmdinfo->state &= ~IS_IN_WORK_LIST;
		else
			queue_work(workqueue, &devinfo->work);
	}
out:
	spin_unlock_irqrestore(&devinfo->lock, flags);
}

static void uas_scan_work(struct work_struct *work)
{
	struct uas_dev_info *devinfo =
		container_of(work, struct uas_dev_info, scan_work);
	struct Scsi_Host *shost = usb_get_intfdata(devinfo->intf);

	dev_dbg(&devinfo->intf->dev, "starting scan\n");
	scsi_scan_host(shost);
	dev_dbg(&devinfo->intf->dev, "scan complete\n");
}

static void uas_add_work(struct uas_cmd_info *cmdinfo)
{
	struct scsi_pointer *scp = (void *)cmdinfo;
	struct scsi_cmnd *cmnd = container_of(scp, struct scsi_cmnd, SCp);
	struct uas_dev_info *devinfo = cmnd->device->hostdata;

	lockdep_assert_held(&devinfo->lock);
	cmdinfo->state |= IS_IN_WORK_LIST;
	queue_work(workqueue, &devinfo->work);
}

static void uas_zap_pending(struct uas_dev_info *devinfo, int result)
{
	struct uas_cmd_info *cmdinfo;
	struct scsi_cmnd *cmnd;
	unsigned long flags;
	int i, err;

	spin_lock_irqsave(&devinfo->lock, flags);
	for (i = 0; i < devinfo->qdepth; i++) {
		if (!devinfo->cmnd[i])
			continue;

		cmnd = devinfo->cmnd[i];
		cmdinfo = (void *)&cmnd->SCp;
		uas_log_cmd_state(cmnd, __func__, 0);
		/* Sense urbs were killed, clear COMMAND_INFLIGHT manually */
		cmdinfo->state &= ~COMMAND_INFLIGHT;
		cmnd->result = result << 16;
		err = uas_try_complete(cmnd, __func__);
		WARN_ON(err != 0);
	}
	spin_unlock_irqrestore(&devinfo->lock, flags);
}

static void uas_sense(struct urb *urb, struct scsi_cmnd *cmnd)
{
	struct sense_iu *sense_iu = urb->transfer_buffer;
	struct scsi_device *sdev = cmnd->device;

	if (urb->actual_length > 16) {
		unsigned len = be16_to_cpup(&sense_iu->len);
		if (len + 16 != urb->actual_length) {
			int newlen = min(len + 16, urb->actual_length) - 16;
			if (newlen < 0)
				newlen = 0;
			sdev_printk(KERN_INFO, sdev, "%s: urb length %d "
				"disagrees with IU sense data length %d, "
				"using %d bytes of sense data\n", __func__,
					urb->actual_length, len, newlen);
			len = newlen;
		}
		memcpy(cmnd->sense_buffer, sense_iu->sense, len);
	}

	cmnd->result = sense_iu->status;
}

static void uas_log_cmd_state(struct scsi_cmnd *cmnd, const char *prefix,
			      int status)
{
	struct uas_cmd_info *ci = (void *)&cmnd->SCp;
	struct uas_cmd_info *cmdinfo = (void *)&cmnd->SCp;

	if (status == -ENODEV) /* too late */
		return;

	scmd_printk(KERN_INFO, cmnd,
		    "%s %d uas-tag %d inflight:%s%s%s%s%s%s%s%s%s%s%s%s ",
		    prefix, status, cmdinfo->uas_tag,
		    (ci->state & SUBMIT_STATUS_URB)     ? " s-st"  : "",
		    (ci->state & ALLOC_DATA_IN_URB)     ? " a-in"  : "",
		    (ci->state & SUBMIT_DATA_IN_URB)    ? " s-in"  : "",
		    (ci->state & ALLOC_DATA_OUT_URB)    ? " a-out" : "",
		    (ci->state & SUBMIT_DATA_OUT_URB)   ? " s-out" : "",
		    (ci->state & ALLOC_CMD_URB)         ? " a-cmd" : "",
		    (ci->state & SUBMIT_CMD_URB)        ? " s-cmd" : "",
		    (ci->state & COMMAND_INFLIGHT)      ? " CMD"   : "",
		    (ci->state & DATA_IN_URB_INFLIGHT)  ? " IN"    : "",
		    (ci->state & DATA_OUT_URB_INFLIGHT) ? " OUT"   : "",
		    (ci->state & COMMAND_ABORTED)       ? " abort" : "",
		    (ci->state & IS_IN_WORK_LIST)       ? " work"  : "");
	scsi_print_command(cmnd);
}

static void uas_free_unsubmitted_urbs(struct scsi_cmnd *cmnd)
{
	struct uas_cmd_info *cmdinfo;

	if (!cmnd)
		return;

	cmdinfo = (void *)&cmnd->SCp;

	if (cmdinfo->state & SUBMIT_CMD_URB)
		usb_free_urb(cmdinfo->cmd_urb);

	/* data urbs may have never gotten their submit flag set */
	if (!(cmdinfo->state & DATA_IN_URB_INFLIGHT))
		usb_free_urb(cmdinfo->data_in_urb);
	if (!(cmdinfo->state & DATA_OUT_URB_INFLIGHT))
		usb_free_urb(cmdinfo->data_out_urb);
}

static int uas_try_complete(struct scsi_cmnd *cmnd, const char *caller)
{
	struct uas_cmd_info *cmdinfo = (void *)&cmnd->SCp;
	struct uas_dev_info *devinfo = (void *)cmnd->device->hostdata;

	lockdep_assert_held(&devinfo->lock);
	if (cmdinfo->state & (COMMAND_INFLIGHT |
			      DATA_IN_URB_INFLIGHT |
			      DATA_OUT_URB_INFLIGHT |
			      COMMAND_ABORTED))
		return -EBUSY;
	devinfo->cmnd[cmdinfo->uas_tag - 1] = NULL;
	uas_free_unsubmitted_urbs(cmnd);
	cmnd->scsi_done(cmnd);
	return 0;
}

static void uas_xfer_data(struct urb *urb, struct scsi_cmnd *cmnd,
			  unsigned direction)
{
	struct uas_cmd_info *cmdinfo = (void *)&cmnd->SCp;
	int err;

	cmdinfo->state |= direction | SUBMIT_STATUS_URB;
	err = uas_submit_urbs(cmnd, cmnd->device->hostdata);
	if (err) {
		uas_add_work(cmdinfo);
	}
}

static bool uas_evaluate_response_iu(struct response_iu *riu, struct scsi_cmnd *cmnd)
{
	u8 response_code = riu->response_code;

	switch (response_code) {
	case RC_INCORRECT_LUN:
		cmnd->result = DID_BAD_TARGET << 16;
		break;
	case RC_TMF_SUCCEEDED:
		cmnd->result = DID_OK << 16;
		break;
	case RC_TMF_NOT_SUPPORTED:
		cmnd->result = DID_TARGET_FAILURE << 16;
		break;
	default:
		uas_log_cmd_state(cmnd, "response iu", response_code);
		cmnd->result = DID_ERROR << 16;
		break;
	}

	return response_code == RC_TMF_SUCCEEDED;
}

static void uas_stat_cmplt(struct urb *urb)
{
	struct iu *iu = urb->transfer_buffer;
	struct Scsi_Host *shost = urb->context;
	struct uas_dev_info *devinfo = (struct uas_dev_info *)shost->hostdata;
	struct urb *data_in_urb = NULL;
	struct urb *data_out_urb = NULL;
	struct scsi_cmnd *cmnd;
	struct uas_cmd_info *cmdinfo;
	unsigned long flags;
	unsigned int idx;
	int status = urb->status;
	bool success;

	spin_lock_irqsave(&devinfo->lock, flags);

	if (devinfo->resetting)
		goto out;

	if (status) {
		if (status != -ENOENT && status != -ECONNRESET && status != -ESHUTDOWN)
			dev_err(&urb->dev->dev, "stat urb: status %d\n", status);
		goto out;
	}

	idx = be16_to_cpup(&iu->tag) - 1;
	if (idx >= MAX_CMNDS || !devinfo->cmnd[idx]) {
		dev_err(&urb->dev->dev,
			"stat urb: no pending cmd for uas-tag %d\n", idx + 1);
		goto out;
	}

	cmnd = devinfo->cmnd[idx];
	cmdinfo = (void *)&cmnd->SCp;

	if (!(cmdinfo->state & COMMAND_INFLIGHT)) {
		uas_log_cmd_state(cmnd, "unexpected status cmplt", 0);
		goto out;
	}

	switch (iu->iu_id) {
	case IU_ID_STATUS:
		uas_sense(urb, cmnd);
		if (cmnd->result != 0) {
			/* cancel data transfers on error */
			data_in_urb = usb_get_urb(cmdinfo->data_in_urb);
			data_out_urb = usb_get_urb(cmdinfo->data_out_urb);
		}
		cmdinfo->state &= ~COMMAND_INFLIGHT;
		uas_try_complete(cmnd, __func__);
		break;
	case IU_ID_READ_READY:
		if (!cmdinfo->data_in_urb ||
				(cmdinfo->state & DATA_IN_URB_INFLIGHT)) {
			uas_log_cmd_state(cmnd, "unexpected read rdy", 0);
			break;
		}
		uas_xfer_data(urb, cmnd, SUBMIT_DATA_IN_URB);
		break;
	case IU_ID_WRITE_READY:
		if (!cmdinfo->data_out_urb ||
				(cmdinfo->state & DATA_OUT_URB_INFLIGHT)) {
			uas_log_cmd_state(cmnd, "unexpected write rdy", 0);
			break;
		}
		uas_xfer_data(urb, cmnd, SUBMIT_DATA_OUT_URB);
		break;
	case IU_ID_RESPONSE:
		cmdinfo->state &= ~COMMAND_INFLIGHT;
		success = uas_evaluate_response_iu((struct response_iu *)iu, cmnd);
		if (!success) {
			/* Error, cancel data transfers */
			data_in_urb = usb_get_urb(cmdinfo->data_in_urb);
			data_out_urb = usb_get_urb(cmdinfo->data_out_urb);
		}
		uas_try_complete(cmnd, __func__);
		break;
	default:
		uas_log_cmd_state(cmnd, "bogus IU", iu->iu_id);
	}
out:
	usb_free_urb(urb);
	spin_unlock_irqrestore(&devinfo->lock, flags);

	/* Unlinking of data urbs must be done without holding the lock */
	if (data_in_urb) {
		usb_unlink_urb(data_in_urb);
		usb_put_urb(data_in_urb);
	}
	if (data_out_urb) {
		usb_unlink_urb(data_out_urb);
		usb_put_urb(data_out_urb);
	}
}

static void uas_data_cmplt(struct urb *urb)
{
	struct scsi_cmnd *cmnd = urb->context;
	struct uas_cmd_info *cmdinfo = (void *)&cmnd->SCp;
	struct uas_dev_info *devinfo = (void *)cmnd->device->hostdata;
	struct scsi_data_buffer *sdb = NULL;
	unsigned long flags;
	int status = urb->status;

	spin_lock_irqsave(&devinfo->lock, flags);

	if (cmdinfo->data_in_urb == urb) {
		sdb = scsi_in(cmnd);
		cmdinfo->state &= ~DATA_IN_URB_INFLIGHT;
		cmdinfo->data_in_urb = NULL;
	} else if (cmdinfo->data_out_urb == urb) {
		sdb = scsi_out(cmnd);
		cmdinfo->state &= ~DATA_OUT_URB_INFLIGHT;
		cmdinfo->data_out_urb = NULL;
	}
	if (sdb == NULL) {
		WARN_ON_ONCE(1);
		goto out;
	}

	if (devinfo->resetting)
		goto out;

	/* Data urbs should not complete before the cmd urb is submitted */
	if (cmdinfo->state & SUBMIT_CMD_URB) {
		uas_log_cmd_state(cmnd, "unexpected data cmplt", 0);
		goto out;
	}

	if (status) {
		if (status != -ENOENT && status != -ECONNRESET && status != -ESHUTDOWN)
			uas_log_cmd_state(cmnd, "data cmplt err", status);
		/* error: no data transfered */
		sdb->resid = sdb->length;
	} else {
		sdb->resid = sdb->length - urb->actual_length;
	}
	uas_try_complete(cmnd, __func__);
out:
	usb_free_urb(urb);
	spin_unlock_irqrestore(&devinfo->lock, flags);
}

static void uas_cmd_cmplt(struct urb *urb)
{
	if (urb->status)
		dev_err(&urb->dev->dev, "cmd cmplt err %d\n", urb->status);

	usb_free_urb(urb);
}

static struct urb *uas_alloc_data_urb(struct uas_dev_info *devinfo, gfp_t gfp,
				      struct scsi_cmnd *cmnd,
				      enum dma_data_direction dir)
{
	struct usb_device *udev = devinfo->udev;
	struct uas_cmd_info *cmdinfo = (void *)&cmnd->SCp;
	struct urb *urb = usb_alloc_urb(0, gfp);
	struct scsi_data_buffer *sdb = (dir == DMA_FROM_DEVICE)
		? scsi_in(cmnd) : scsi_out(cmnd);
	unsigned int pipe = (dir == DMA_FROM_DEVICE)
		? devinfo->data_in_pipe : devinfo->data_out_pipe;

	if (!urb)
		goto out;
	usb_fill_bulk_urb(urb, udev, pipe, NULL, sdb->length,
			  uas_data_cmplt, cmnd);
	if (devinfo->use_streams)
		urb->stream_id = cmdinfo->uas_tag;
	urb->num_sgs = udev->bus->sg_tablesize ? sdb->table.nents : 0;
	urb->sg = sdb->table.sgl;
 out:
	return urb;
}

static struct urb *uas_alloc_sense_urb(struct uas_dev_info *devinfo, gfp_t gfp,
				       struct scsi_cmnd *cmnd)
{
	struct usb_device *udev = devinfo->udev;
	struct uas_cmd_info *cmdinfo = (void *)&cmnd->SCp;
	struct urb *urb = usb_alloc_urb(0, gfp);
	struct sense_iu *iu;

	if (!urb)
		goto out;

	iu = kzalloc(sizeof(*iu), gfp);
	if (!iu)
		goto free;

	usb_fill_bulk_urb(urb, udev, devinfo->status_pipe, iu, sizeof(*iu),
			  uas_stat_cmplt, cmnd->device->host);
	if (devinfo->use_streams)
		urb->stream_id = cmdinfo->uas_tag;
	urb->transfer_flags |= URB_FREE_BUFFER;
 out:
	return urb;
 free:
	usb_free_urb(urb);
	return NULL;
}

static struct urb *uas_alloc_cmd_urb(struct uas_dev_info *devinfo, gfp_t gfp,
					struct scsi_cmnd *cmnd)
{
	struct usb_device *udev = devinfo->udev;
	struct scsi_device *sdev = cmnd->device;
	struct uas_cmd_info *cmdinfo = (void *)&cmnd->SCp;
	struct urb *urb = usb_alloc_urb(0, gfp);
	struct command_iu *iu;
	int len;

	if (!urb)
		goto out;

	len = cmnd->cmd_len - 16;
	if (len < 0)
		len = 0;
	len = ALIGN(len, 4);
	iu = kzalloc(sizeof(*iu) + len, gfp);
	if (!iu)
		goto free;

	iu->iu_id = IU_ID_COMMAND;
	iu->tag = cpu_to_be16(cmdinfo->uas_tag);
	iu->prio_attr = UAS_SIMPLE_TAG;
	iu->len = len;
	int_to_scsilun(sdev->lun, &iu->lun);
	memcpy(iu->cdb, cmnd->cmnd, cmnd->cmd_len);

	usb_fill_bulk_urb(urb, udev, devinfo->cmd_pipe, iu, sizeof(*iu) + len,
							uas_cmd_cmplt, NULL);
	urb->transfer_flags |= URB_FREE_BUFFER;
 out:
	return urb;
 free:
	usb_free_urb(urb);
	return NULL;
}

/*
 * Why should I request the Status IU before sending the Command IU?  Spec
 * says to, but also says the device may receive them in any order.  Seems
 * daft to me.
 */

static struct urb *uas_submit_sense_urb(struct scsi_cmnd *cmnd, gfp_t gfp)
{
	struct uas_dev_info *devinfo = cmnd->device->hostdata;
	struct urb *urb;
	int err;

	urb = uas_alloc_sense_urb(devinfo, gfp, cmnd);
	if (!urb)
		return NULL;
	usb_anchor_urb(urb, &devinfo->sense_urbs);
	err = usb_submit_urb(urb, gfp);
	if (err) {
		usb_unanchor_urb(urb);
		uas_log_cmd_state(cmnd, "sense submit err", err);
		usb_free_urb(urb);
		return NULL;
	}
	return urb;
}

static int uas_submit_urbs(struct scsi_cmnd *cmnd,
			   struct uas_dev_info *devinfo)
{
	struct uas_cmd_info *cmdinfo = (void *)&cmnd->SCp;
	struct urb *urb;
	int err;

	lockdep_assert_held(&devinfo->lock);
	if (cmdinfo->state & SUBMIT_STATUS_URB) {
		urb = uas_submit_sense_urb(cmnd, GFP_ATOMIC);
		if (!urb)
			return SCSI_MLQUEUE_DEVICE_BUSY;
		cmdinfo->state &= ~SUBMIT_STATUS_URB;
	}

	if (cmdinfo->state & ALLOC_DATA_IN_URB) {
		cmdinfo->data_in_urb = uas_alloc_data_urb(devinfo, GFP_ATOMIC,
							cmnd, DMA_FROM_DEVICE);
		if (!cmdinfo->data_in_urb)
			return SCSI_MLQUEUE_DEVICE_BUSY;
		cmdinfo->state &= ~ALLOC_DATA_IN_URB;
	}

	if (cmdinfo->state & SUBMIT_DATA_IN_URB) {
		usb_anchor_urb(cmdinfo->data_in_urb, &devinfo->data_urbs);
		err = usb_submit_urb(cmdinfo->data_in_urb, GFP_ATOMIC);
		if (err) {
			usb_unanchor_urb(cmdinfo->data_in_urb);
			uas_log_cmd_state(cmnd, "data in submit err", err);
			return SCSI_MLQUEUE_DEVICE_BUSY;
		}
		cmdinfo->state &= ~SUBMIT_DATA_IN_URB;
		cmdinfo->state |= DATA_IN_URB_INFLIGHT;
	}

	if (cmdinfo->state & ALLOC_DATA_OUT_URB) {
		cmdinfo->data_out_urb = uas_alloc_data_urb(devinfo, GFP_ATOMIC,
							cmnd, DMA_TO_DEVICE);
		if (!cmdinfo->data_out_urb)
			return SCSI_MLQUEUE_DEVICE_BUSY;
		cmdinfo->state &= ~ALLOC_DATA_OUT_URB;
	}

	if (cmdinfo->state & SUBMIT_DATA_OUT_URB) {
		usb_anchor_urb(cmdinfo->data_out_urb, &devinfo->data_urbs);
		err = usb_submit_urb(cmdinfo->data_out_urb, GFP_ATOMIC);
		if (err) {
			usb_unanchor_urb(cmdinfo->data_out_urb);
			uas_log_cmd_state(cmnd, "data out submit err", err);
			return SCSI_MLQUEUE_DEVICE_BUSY;
		}
		cmdinfo->state &= ~SUBMIT_DATA_OUT_URB;
		cmdinfo->state |= DATA_OUT_URB_INFLIGHT;
	}

	if (cmdinfo->state & ALLOC_CMD_URB) {
		cmdinfo->cmd_urb = uas_alloc_cmd_urb(devinfo, GFP_ATOMIC, cmnd);
		if (!cmdinfo->cmd_urb)
			return SCSI_MLQUEUE_DEVICE_BUSY;
		cmdinfo->state &= ~ALLOC_CMD_URB;
	}

	if (cmdinfo->state & SUBMIT_CMD_URB) {
		usb_anchor_urb(cmdinfo->cmd_urb, &devinfo->cmd_urbs);
		err = usb_submit_urb(cmdinfo->cmd_urb, GFP_ATOMIC);
		if (err) {
			usb_unanchor_urb(cmdinfo->cmd_urb);
			uas_log_cmd_state(cmnd, "cmd submit err", err);
			return SCSI_MLQUEUE_DEVICE_BUSY;
		}
		cmdinfo->cmd_urb = NULL;
		cmdinfo->state &= ~SUBMIT_CMD_URB;
		cmdinfo->state |= COMMAND_INFLIGHT;
	}

	return 0;
}

static int uas_queuecommand_lck(struct scsi_cmnd *cmnd,
					void (*done)(struct scsi_cmnd *))
{
	struct scsi_device *sdev = cmnd->device;
	struct uas_dev_info *devinfo = sdev->hostdata;
	struct uas_cmd_info *cmdinfo = (void *)&cmnd->SCp;
	unsigned long flags;
	int idx, err;

	BUILD_BUG_ON(sizeof(struct uas_cmd_info) > sizeof(struct scsi_pointer));

	/* Re-check scsi_block_requests now that we've the host-lock */
	if (cmnd->device->host->host_self_blocked)
		return SCSI_MLQUEUE_DEVICE_BUSY;

	if ((devinfo->flags & US_FL_NO_ATA_1X) &&
			(cmnd->cmnd[0] == ATA_12 || cmnd->cmnd[0] == ATA_16)) {
		memcpy(cmnd->sense_buffer, usb_stor_sense_invalidCDB,
		       sizeof(usb_stor_sense_invalidCDB));
		cmnd->result = SAM_STAT_CHECK_CONDITION;
		cmnd->scsi_done(cmnd);
		return 0;
	}

	spin_lock_irqsave(&devinfo->lock, flags);

	if (devinfo->resetting) {
		cmnd->result = DID_ERROR << 16;
		cmnd->scsi_done(cmnd);
		goto zombie;
	}

	/* Find a free uas-tag */
	for (idx = 0; idx < devinfo->qdepth; idx++) {
		if (!devinfo->cmnd[idx])
			break;
	}
	if (idx == devinfo->qdepth) {
		spin_unlock_irqrestore(&devinfo->lock, flags);
		return SCSI_MLQUEUE_DEVICE_BUSY;
	}

	cmnd->scsi_done = done;

	memset(cmdinfo, 0, sizeof(*cmdinfo));
	cmdinfo->uas_tag = idx + 1; /* uas-tag == usb-stream-id, so 1 based */
	cmdinfo->state = SUBMIT_STATUS_URB | ALLOC_CMD_URB | SUBMIT_CMD_URB;

	switch (cmnd->sc_data_direction) {
	case DMA_FROM_DEVICE:
		cmdinfo->state |= ALLOC_DATA_IN_URB | SUBMIT_DATA_IN_URB;
		break;
	case DMA_BIDIRECTIONAL:
		cmdinfo->state |= ALLOC_DATA_IN_URB | SUBMIT_DATA_IN_URB;
		/* fall through */
	case DMA_TO_DEVICE:
		cmdinfo->state |= ALLOC_DATA_OUT_URB | SUBMIT_DATA_OUT_URB;
	case DMA_NONE:
		break;
	}

	if (!devinfo->use_streams)
		cmdinfo->state &= ~(SUBMIT_DATA_IN_URB | SUBMIT_DATA_OUT_URB);

<<<<<<< HEAD
	err = uas_submit_urbs(cmnd, devinfo, GFP_ATOMIC);
=======
	err = uas_submit_urbs(cmnd, devinfo);
>>>>>>> 286cd8c7
	/*
	 * in case of fatal errors the SCSI layer is peculiar
	 * a command that has finished is a success for the purpose
	 * of queueing, no matter how fatal the error
	 */
	if (err == -ENODEV) {
		cmnd->result = DID_ERROR << 16;
		cmnd->scsi_done(cmnd);
		goto zombie;
	}
	if (err) {
		/* If we did nothing, give up now */
		if (cmdinfo->state & SUBMIT_STATUS_URB) {
			spin_unlock_irqrestore(&devinfo->lock, flags);
			return SCSI_MLQUEUE_DEVICE_BUSY;
		}
		uas_add_work(cmdinfo);
	}

	devinfo->cmnd[idx] = cmnd;
zombie:
	spin_unlock_irqrestore(&devinfo->lock, flags);
	return 0;
}

static DEF_SCSI_QCMD(uas_queuecommand)

/*
 * For now we do not support actually sending an abort to the device, so
 * this eh always fails. Still we must define it to make sure that we've
 * dropped all references to the cmnd in question once this function exits.
 */
static int uas_eh_abort_handler(struct scsi_cmnd *cmnd)
{
	struct uas_cmd_info *cmdinfo = (void *)&cmnd->SCp;
	struct uas_dev_info *devinfo = (void *)cmnd->device->hostdata;
	struct urb *data_in_urb = NULL;
	struct urb *data_out_urb = NULL;
	unsigned long flags;

	spin_lock_irqsave(&devinfo->lock, flags);

	uas_log_cmd_state(cmnd, __func__, 0);

	/* Ensure that try_complete does not call scsi_done */
	cmdinfo->state |= COMMAND_ABORTED;

	/* Drop all refs to this cmnd, kill data urbs to break their ref */
	devinfo->cmnd[cmdinfo->uas_tag - 1] = NULL;
	if (cmdinfo->state & DATA_IN_URB_INFLIGHT)
		data_in_urb = usb_get_urb(cmdinfo->data_in_urb);
	if (cmdinfo->state & DATA_OUT_URB_INFLIGHT)
		data_out_urb = usb_get_urb(cmdinfo->data_out_urb);

	uas_free_unsubmitted_urbs(cmnd);

	spin_unlock_irqrestore(&devinfo->lock, flags);

	if (data_in_urb) {
		usb_kill_urb(data_in_urb);
		usb_put_urb(data_in_urb);
	}
	if (data_out_urb) {
		usb_kill_urb(data_out_urb);
		usb_put_urb(data_out_urb);
	}

	return FAILED;
}

static int uas_eh_device_reset_handler(struct scsi_cmnd *cmnd)
{
	struct scsi_device *sdev = cmnd->device;
	struct uas_dev_info *devinfo = sdev->hostdata;
	struct usb_device *udev = devinfo->udev;
	unsigned long flags;
	int err;

	err = usb_lock_device_for_reset(udev, devinfo->intf);
	if (err) {
		shost_printk(KERN_ERR, sdev->host,
			     "%s FAILED to get lock err %d\n", __func__, err);
		return FAILED;
	}

	shost_printk(KERN_INFO, sdev->host, "%s start\n", __func__);

	spin_lock_irqsave(&devinfo->lock, flags);
	devinfo->resetting = 1;
	spin_unlock_irqrestore(&devinfo->lock, flags);

	usb_kill_anchored_urbs(&devinfo->cmd_urbs);
	usb_kill_anchored_urbs(&devinfo->sense_urbs);
	usb_kill_anchored_urbs(&devinfo->data_urbs);
	uas_zap_pending(devinfo, DID_RESET);

	err = usb_reset_device(udev);

	spin_lock_irqsave(&devinfo->lock, flags);
	devinfo->resetting = 0;
	spin_unlock_irqrestore(&devinfo->lock, flags);

	usb_unlock_device(udev);

	if (err) {
		shost_printk(KERN_INFO, sdev->host, "%s FAILED err %d\n",
			     __func__, err);
		return FAILED;
	}

	shost_printk(KERN_INFO, sdev->host, "%s success\n", __func__);
	return SUCCESS;
}

static int uas_target_alloc(struct scsi_target *starget)
{
	struct uas_dev_info *devinfo = (struct uas_dev_info *)
			dev_to_shost(starget->dev.parent)->hostdata;

	if (devinfo->flags & US_FL_NO_REPORT_LUNS)
		starget->no_report_luns = 1;

	return 0;
}

static int uas_slave_alloc(struct scsi_device *sdev)
{
	struct uas_dev_info *devinfo =
		(struct uas_dev_info *)sdev->host->hostdata;

	sdev->hostdata = devinfo;

	/*
	 * The protocol has no requirements on alignment in the strict sense.
	 * Controllers may or may not have alignment restrictions.
	 * As this is not exported, we use an extremely conservative guess.
	 */
	blk_queue_update_dma_alignment(sdev->request_queue, (512 - 1));

	if (devinfo->flags & US_FL_MAX_SECTORS_64)
		blk_queue_max_hw_sectors(sdev->request_queue, 64);
	else if (devinfo->flags & US_FL_MAX_SECTORS_240)
		blk_queue_max_hw_sectors(sdev->request_queue, 240);

	return 0;
}

static int uas_slave_configure(struct scsi_device *sdev)
{
	struct uas_dev_info *devinfo = sdev->hostdata;

	if (devinfo->flags & US_FL_NO_REPORT_OPCODES)
		sdev->no_report_opcodes = 1;

	/* A few buggy USB-ATA bridges don't understand FUA */
	if (devinfo->flags & US_FL_BROKEN_FUA)
		sdev->broken_fua = 1;

	/* UAS also needs to support FL_ALWAYS_SYNC */
	if (devinfo->flags & US_FL_ALWAYS_SYNC) {
		sdev->skip_ms_page_3f = 1;
		sdev->skip_ms_page_8 = 1;
		sdev->wce_default_on = 1;
	}

	/* Some disks cannot handle READ_CAPACITY_16 */
	if (devinfo->flags & US_FL_NO_READ_CAPACITY_16)
		sdev->no_read_capacity_16 = 1;

	/* Some disks cannot handle WRITE_SAME */
	if (devinfo->flags & US_FL_NO_SAME)
		sdev->no_write_same = 1;
	/*
	 * Some disks return the total number of blocks in response
	 * to READ CAPACITY rather than the highest block number.
	 * If this device makes that mistake, tell the sd driver.
	 */
	if (devinfo->flags & US_FL_FIX_CAPACITY)
		sdev->fix_capacity = 1;

	/*
	 * in some cases we have to guess
	 */
	if (devinfo->flags & US_FL_CAPACITY_HEURISTICS)
		sdev->guess_capacity = 1;

	/*
	 * Some devices don't like MODE SENSE with page=0x3f,
	 * which is the command used for checking if a device
	 * is write-protected.  Now that we tell the sd driver
	 * to do a 192-byte transfer with this command the
	 * majority of devices work fine, but a few still can't
	 * handle it.  The sd driver will simply assume those
	 * devices are write-enabled.
	 */
	if (devinfo->flags & US_FL_NO_WP_DETECT)
		sdev->skip_ms_page_3f = 1;

	scsi_change_queue_depth(sdev, devinfo->qdepth - 2);
	return 0;
}

static struct scsi_host_template uas_host_template = {
	.module = THIS_MODULE,
	.name = "uas",
	.queuecommand = uas_queuecommand,
	.target_alloc = uas_target_alloc,
	.slave_alloc = uas_slave_alloc,
	.slave_configure = uas_slave_configure,
	.eh_abort_handler = uas_eh_abort_handler,
<<<<<<< HEAD
	.eh_bus_reset_handler = uas_eh_bus_reset_handler,
	.can_queue = MAX_CMNDS,
=======
	.eh_device_reset_handler = uas_eh_device_reset_handler,
>>>>>>> 286cd8c7
	.this_id = -1,
	.sg_tablesize = SG_NONE,
	.skip_settle_delay = 1,
};

#define UNUSUAL_DEV(id_vendor, id_product, bcdDeviceMin, bcdDeviceMax, \
		    vendorName, productName, useProtocol, useTransport, \
		    initFunction, flags) \
{ USB_DEVICE_VER(id_vendor, id_product, bcdDeviceMin, bcdDeviceMax), \
	.driver_info = (flags) }

static struct usb_device_id uas_usb_ids[] = {
#	include "unusual_uas.h"
	{ USB_INTERFACE_INFO(USB_CLASS_MASS_STORAGE, USB_SC_SCSI, USB_PR_BULK) },
	{ USB_INTERFACE_INFO(USB_CLASS_MASS_STORAGE, USB_SC_SCSI, USB_PR_UAS) },
	{ }
};
MODULE_DEVICE_TABLE(usb, uas_usb_ids);

#undef UNUSUAL_DEV

static int uas_switch_interface(struct usb_device *udev,
				struct usb_interface *intf)
{
	struct usb_host_interface *alt;

	alt = uas_find_uas_alt_setting(intf);
	if (!alt)
		return -ENODEV;

	return usb_set_interface(udev, alt->desc.bInterfaceNumber,
			alt->desc.bAlternateSetting);
}

static int uas_configure_endpoints(struct uas_dev_info *devinfo)
{
	struct usb_host_endpoint *eps[4] = { };
	struct usb_device *udev = devinfo->udev;
	int r;

	r = uas_find_endpoints(devinfo->intf->cur_altsetting, eps);
	if (r)
		return r;

	devinfo->cmd_pipe = usb_sndbulkpipe(udev,
					    usb_endpoint_num(&eps[0]->desc));
	devinfo->status_pipe = usb_rcvbulkpipe(udev,
					    usb_endpoint_num(&eps[1]->desc));
	devinfo->data_in_pipe = usb_rcvbulkpipe(udev,
					    usb_endpoint_num(&eps[2]->desc));
	devinfo->data_out_pipe = usb_sndbulkpipe(udev,
					    usb_endpoint_num(&eps[3]->desc));

	if (udev->speed < USB_SPEED_SUPER) {
		devinfo->qdepth = 32;
		devinfo->use_streams = 0;
	} else {
		devinfo->qdepth = usb_alloc_streams(devinfo->intf, eps + 1,
						    3, MAX_CMNDS, GFP_NOIO);
		if (devinfo->qdepth < 0)
			return devinfo->qdepth;
		devinfo->use_streams = 1;
	}

	return 0;
}

static void uas_free_streams(struct uas_dev_info *devinfo)
{
	struct usb_device *udev = devinfo->udev;
	struct usb_host_endpoint *eps[3];

	eps[0] = usb_pipe_endpoint(udev, devinfo->status_pipe);
	eps[1] = usb_pipe_endpoint(udev, devinfo->data_in_pipe);
	eps[2] = usb_pipe_endpoint(udev, devinfo->data_out_pipe);
	usb_free_streams(devinfo->intf, eps, 3, GFP_NOIO);
}

static int uas_probe(struct usb_interface *intf, const struct usb_device_id *id)
{
	int result = -ENOMEM;
	struct Scsi_Host *shost = NULL;
	struct uas_dev_info *devinfo;
	struct usb_device *udev = interface_to_usbdev(intf);
	unsigned long dev_flags;

	if (!uas_use_uas_driver(intf, id, &dev_flags))
		return -ENODEV;

	if (uas_switch_interface(udev, intf))
		return -ENODEV;

	shost = scsi_host_alloc(&uas_host_template,
				sizeof(struct uas_dev_info));
	if (!shost)
		goto set_alt0;

	shost->max_cmd_len = 16 + 252;
	shost->max_id = 1;
	shost->max_lun = 256;
	shost->max_channel = 0;
	shost->sg_tablesize = udev->bus->sg_tablesize;

	devinfo = (struct uas_dev_info *)shost->hostdata;
	devinfo->intf = intf;
	devinfo->udev = udev;
	devinfo->resetting = 0;
	devinfo->shutdown = 0;
	devinfo->flags = dev_flags;
	init_usb_anchor(&devinfo->cmd_urbs);
	init_usb_anchor(&devinfo->sense_urbs);
	init_usb_anchor(&devinfo->data_urbs);
	spin_lock_init(&devinfo->lock);
	INIT_WORK(&devinfo->work, uas_do_work);
	INIT_WORK(&devinfo->scan_work, uas_scan_work);

	result = uas_configure_endpoints(devinfo);
	if (result)
		goto set_alt0;

	/*
	 * 1 tag is reserved for untagged commands +
	 * 1 tag to avoid off by one errors in some bridge firmwares
	 */
	shost->can_queue = devinfo->qdepth - 2;

	usb_set_intfdata(intf, shost);
	result = scsi_add_host(shost, &intf->dev);
	if (result)
		goto free_streams;

	/* Submit the delayed_work for SCSI-device scanning */
	schedule_work(&devinfo->scan_work);

	return result;

free_streams:
	uas_free_streams(devinfo);
	usb_set_intfdata(intf, NULL);
set_alt0:
	usb_set_interface(udev, intf->altsetting[0].desc.bInterfaceNumber, 0);
	if (shost)
		scsi_host_put(shost);
	return result;
}

static int uas_cmnd_list_empty(struct uas_dev_info *devinfo)
{
	unsigned long flags;
	int i, r = 1;

	spin_lock_irqsave(&devinfo->lock, flags);

	for (i = 0; i < devinfo->qdepth; i++) {
		if (devinfo->cmnd[i]) {
			r = 0; /* Not empty */
			break;
		}
	}

	spin_unlock_irqrestore(&devinfo->lock, flags);

	return r;
}

/*
 * Wait for any pending cmnds to complete, on usb-2 sense_urbs may temporarily
 * get empty while there still is more work to do due to sense-urbs completing
 * with a READ/WRITE_READY iu code, so keep waiting until the list gets empty.
 */
static int uas_wait_for_pending_cmnds(struct uas_dev_info *devinfo)
{
	unsigned long start_time;
	int r;

	start_time = jiffies;
	do {
		flush_work(&devinfo->work);

		r = usb_wait_anchor_empty_timeout(&devinfo->sense_urbs, 5000);
		if (r == 0)
			return -ETIME;

		r = usb_wait_anchor_empty_timeout(&devinfo->data_urbs, 500);
		if (r == 0)
			return -ETIME;

		if (time_after(jiffies, start_time + 5 * HZ))
			return -ETIME;
	} while (!uas_cmnd_list_empty(devinfo));

	return 0;
}

static int uas_pre_reset(struct usb_interface *intf)
{
	struct Scsi_Host *shost = usb_get_intfdata(intf);
	struct uas_dev_info *devinfo = (struct uas_dev_info *)shost->hostdata;
	unsigned long flags;

	if (devinfo->shutdown)
		return 0;

	/* Block new requests */
	spin_lock_irqsave(shost->host_lock, flags);
	scsi_block_requests(shost);
	spin_unlock_irqrestore(shost->host_lock, flags);

	if (uas_wait_for_pending_cmnds(devinfo) != 0) {
		shost_printk(KERN_ERR, shost, "%s: timed out\n", __func__);
		scsi_unblock_requests(shost);
		return 1;
	}

	uas_free_streams(devinfo);

	return 0;
}

static int uas_post_reset(struct usb_interface *intf)
{
	struct Scsi_Host *shost = usb_get_intfdata(intf);
	struct uas_dev_info *devinfo = (struct uas_dev_info *)shost->hostdata;
	unsigned long flags;
	int err;

	if (devinfo->shutdown)
		return 0;

	err = uas_configure_endpoints(devinfo);
	if (err && err != -ENODEV)
		shost_printk(KERN_ERR, shost,
			     "%s: alloc streams error %d after reset",
			     __func__, err);

	/* we must unblock the host in every case lest we deadlock */
	spin_lock_irqsave(shost->host_lock, flags);
	scsi_report_bus_reset(shost, 0);
	spin_unlock_irqrestore(shost->host_lock, flags);

	scsi_unblock_requests(shost);

	return err ? 1 : 0;
}

static int uas_suspend(struct usb_interface *intf, pm_message_t message)
{
	struct Scsi_Host *shost = usb_get_intfdata(intf);
	struct uas_dev_info *devinfo = (struct uas_dev_info *)shost->hostdata;

	if (uas_wait_for_pending_cmnds(devinfo) != 0) {
		shost_printk(KERN_ERR, shost, "%s: timed out\n", __func__);
		return -ETIME;
	}

	return 0;
}

static int uas_resume(struct usb_interface *intf)
{
	return 0;
}

static int uas_reset_resume(struct usb_interface *intf)
{
	struct Scsi_Host *shost = usb_get_intfdata(intf);
	struct uas_dev_info *devinfo = (struct uas_dev_info *)shost->hostdata;
	unsigned long flags;
	int err;

	err = uas_configure_endpoints(devinfo);
	if (err) {
		shost_printk(KERN_ERR, shost,
			     "%s: alloc streams error %d after reset",
			     __func__, err);
		return -EIO;
	}

	spin_lock_irqsave(shost->host_lock, flags);
	scsi_report_bus_reset(shost, 0);
	spin_unlock_irqrestore(shost->host_lock, flags);

	return 0;
}

static void uas_disconnect(struct usb_interface *intf)
{
	struct Scsi_Host *shost = usb_get_intfdata(intf);
	struct uas_dev_info *devinfo = (struct uas_dev_info *)shost->hostdata;
	unsigned long flags;

	spin_lock_irqsave(&devinfo->lock, flags);
	devinfo->resetting = 1;
	spin_unlock_irqrestore(&devinfo->lock, flags);

	cancel_work_sync(&devinfo->work);
	usb_kill_anchored_urbs(&devinfo->cmd_urbs);
	usb_kill_anchored_urbs(&devinfo->sense_urbs);
	usb_kill_anchored_urbs(&devinfo->data_urbs);
	uas_zap_pending(devinfo, DID_NO_CONNECT);

	/*
	 * Prevent SCSI scanning (if it hasn't started yet)
	 * or wait for the SCSI-scanning routine to stop.
	 */
	cancel_work_sync(&devinfo->scan_work);

	scsi_remove_host(shost);
	uas_free_streams(devinfo);
	scsi_host_put(shost);
}

/*
 * Put the device back in usb-storage mode on shutdown, as some BIOS-es
 * hang on reboot when the device is still in uas mode. Note the reset is
 * necessary as some devices won't revert to usb-storage mode without it.
 */
static void uas_shutdown(struct device *dev)
{
	struct usb_interface *intf = to_usb_interface(dev);
	struct usb_device *udev = interface_to_usbdev(intf);
	struct Scsi_Host *shost = usb_get_intfdata(intf);
	struct uas_dev_info *devinfo = (struct uas_dev_info *)shost->hostdata;

	if (system_state != SYSTEM_RESTART)
		return;

	devinfo->shutdown = 1;
	uas_free_streams(devinfo);
	usb_set_interface(udev, intf->altsetting[0].desc.bInterfaceNumber, 0);
	usb_reset_device(udev);
}

static struct usb_driver uas_driver = {
	.name = "uas",
	.probe = uas_probe,
	.disconnect = uas_disconnect,
	.pre_reset = uas_pre_reset,
	.post_reset = uas_post_reset,
	.suspend = uas_suspend,
	.resume = uas_resume,
	.reset_resume = uas_reset_resume,
	.drvwrap.driver.shutdown = uas_shutdown,
	.id_table = uas_usb_ids,
};

static int __init uas_init(void)
{
	int rv;

	workqueue = alloc_workqueue("uas", WQ_MEM_RECLAIM, 0);
	if (!workqueue)
		return -ENOMEM;

	rv = usb_register(&uas_driver);
	if (rv) {
		destroy_workqueue(workqueue);
		return -ENOMEM;
	}

	return 0;
}

static void __exit uas_exit(void)
{
	usb_deregister(&uas_driver);
	destroy_workqueue(workqueue);
}

module_init(uas_init);
module_exit(uas_exit);

MODULE_LICENSE("GPL");
MODULE_AUTHOR(
	"Hans de Goede <hdegoede@redhat.com>, Matthew Wilcox and Sarah Sharp");<|MERGE_RESOLUTION|>--- conflicted
+++ resolved
@@ -704,11 +704,7 @@
 	if (!devinfo->use_streams)
 		cmdinfo->state &= ~(SUBMIT_DATA_IN_URB | SUBMIT_DATA_OUT_URB);
 
-<<<<<<< HEAD
-	err = uas_submit_urbs(cmnd, devinfo, GFP_ATOMIC);
-=======
 	err = uas_submit_urbs(cmnd, devinfo);
->>>>>>> 286cd8c7
 	/*
 	 * in case of fatal errors the SCSI layer is peculiar
 	 * a command that has finished is a success for the purpose
@@ -919,12 +915,7 @@
 	.slave_alloc = uas_slave_alloc,
 	.slave_configure = uas_slave_configure,
 	.eh_abort_handler = uas_eh_abort_handler,
-<<<<<<< HEAD
-	.eh_bus_reset_handler = uas_eh_bus_reset_handler,
-	.can_queue = MAX_CMNDS,
-=======
 	.eh_device_reset_handler = uas_eh_device_reset_handler,
->>>>>>> 286cd8c7
 	.this_id = -1,
 	.sg_tablesize = SG_NONE,
 	.skip_settle_delay = 1,
