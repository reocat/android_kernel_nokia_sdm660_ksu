// SPDX-License-Identifier: GPL-2.0+
/*
 * Copyright (C) 2003-2008 Takahiro Hirofuchi
 */

#include <linux/string.h>
#include <linux/module.h>
#include <linux/device.h>
#include <linux/scatterlist.h>

#include "usbip_common.h"
#include "stub.h"

#define DRIVER_AUTHOR "Takahiro Hirofuchi"
#define DRIVER_DESC "USB/IP Host Driver"

struct kmem_cache *stub_priv_cache;

/*
 * busid_tables defines matching busids that usbip can grab. A user can change
 * dynamically what device is locally used and what device is exported to a
 * remote host.
 */
#define MAX_BUSID 16
static struct bus_id_priv busid_table[MAX_BUSID];
static spinlock_t busid_table_lock;

static void init_busid_table(void)
{
	int i;

	/*
	 * This also sets the bus_table[i].status to
	 * STUB_BUSID_OTHER, which is 0.
	 */
	memset(busid_table, 0, sizeof(busid_table));

	spin_lock_init(&busid_table_lock);

	for (i = 0; i < MAX_BUSID; i++)
		spin_lock_init(&busid_table[i].busid_lock);
}

/*
 * Find the index of the busid by name.
 * Must be called with busid_table_lock held.
 */
static int get_busid_idx(const char *busid)
{
	int i;
	int idx = -1;

	for (i = 0; i < MAX_BUSID; i++) {
		spin_lock(&busid_table[i].busid_lock);
		if (busid_table[i].name[0])
			if (!strncmp(busid_table[i].name, busid, BUSID_SIZE)) {
				idx = i;
				spin_unlock(&busid_table[i].busid_lock);
				break;
			}
		spin_unlock(&busid_table[i].busid_lock);
	}
	return idx;
}

/* Returns holding busid_lock. Should call put_busid_priv() to unlock */
struct bus_id_priv *get_busid_priv(const char *busid)
{
	int idx;
	struct bus_id_priv *bid = NULL;

	spin_lock(&busid_table_lock);
	idx = get_busid_idx(busid);
	if (idx >= 0) {
		bid = &(busid_table[idx]);
		/* get busid_lock before returning */
		spin_lock(&bid->busid_lock);
	}
	spin_unlock(&busid_table_lock);

	return bid;
}

void put_busid_priv(struct bus_id_priv *bid)
{
	if (bid)
		spin_unlock(&bid->busid_lock);
}

static int add_match_busid(char *busid)
{
	int i;
	int ret = -1;

	spin_lock(&busid_table_lock);
	/* already registered? */
	if (get_busid_idx(busid) >= 0) {
		ret = 0;
		goto out;
	}

	for (i = 0; i < MAX_BUSID; i++) {
		spin_lock(&busid_table[i].busid_lock);
		if (!busid_table[i].name[0]) {
			strlcpy(busid_table[i].name, busid, BUSID_SIZE);
			if ((busid_table[i].status != STUB_BUSID_ALLOC) &&
			    (busid_table[i].status != STUB_BUSID_REMOV))
				busid_table[i].status = STUB_BUSID_ADDED;
			ret = 0;
			spin_unlock(&busid_table[i].busid_lock);
			break;
		}
		spin_unlock(&busid_table[i].busid_lock);
	}

out:
	spin_unlock(&busid_table_lock);

	return ret;
}

int del_match_busid(char *busid)
{
	int idx;
	int ret = -1;

	spin_lock(&busid_table_lock);
	idx = get_busid_idx(busid);
	if (idx < 0)
		goto out;

	/* found */
	ret = 0;

	spin_lock(&busid_table[idx].busid_lock);

	if (busid_table[idx].status == STUB_BUSID_OTHER)
		memset(busid_table[idx].name, 0, BUSID_SIZE);

	if ((busid_table[idx].status != STUB_BUSID_OTHER) &&
	    (busid_table[idx].status != STUB_BUSID_ADDED))
		busid_table[idx].status = STUB_BUSID_REMOV;

	spin_unlock(&busid_table[idx].busid_lock);
out:
	spin_unlock(&busid_table_lock);

	return ret;
}

static ssize_t match_busid_show(struct device_driver *drv, char *buf)
{
	int i;
	char *out = buf;

	spin_lock(&busid_table_lock);
	for (i = 0; i < MAX_BUSID; i++) {
		spin_lock(&busid_table[i].busid_lock);
		if (busid_table[i].name[0])
			out += sprintf(out, "%s ", busid_table[i].name);
		spin_unlock(&busid_table[i].busid_lock);
	}
	spin_unlock(&busid_table_lock);
	out += sprintf(out, "\n");

	return out - buf;
}

static ssize_t match_busid_store(struct device_driver *dev, const char *buf,
				 size_t count)
{
	int len;
	char busid[BUSID_SIZE];

	if (count < 5)
		return -EINVAL;

	/* busid needs to include \0 termination */
	len = strlcpy(busid, buf + 4, BUSID_SIZE);
	if (sizeof(busid) <= len)
		return -EINVAL;

	if (!strncmp(buf, "add ", 4)) {
		if (add_match_busid(busid) < 0)
			return -ENOMEM;

		pr_debug("add busid %s\n", busid);
		return count;
	}

	if (!strncmp(buf, "del ", 4)) {
		if (del_match_busid(busid) < 0)
			return -ENODEV;

		pr_debug("del busid %s\n", busid);
		return count;
	}

	return -EINVAL;
}
static DRIVER_ATTR_RW(match_busid);

static int do_rebind(char *busid, struct bus_id_priv *busid_priv)
{
	int ret;

	/* device_attach() callers should hold parent lock for USB */
	if (busid_priv->udev->dev.parent)
		device_lock(busid_priv->udev->dev.parent);
	ret = device_attach(&busid_priv->udev->dev);
	if (busid_priv->udev->dev.parent)
		device_unlock(busid_priv->udev->dev.parent);
	if (ret < 0) {
		dev_err(&busid_priv->udev->dev, "rebind failed\n");
		return ret;
	}
	return 0;
}

static void stub_device_rebind(void)
{
#if IS_MODULE(CONFIG_USBIP_HOST)
	struct bus_id_priv *busid_priv;
	int i;

	/* update status to STUB_BUSID_OTHER so probe ignores the device */
	spin_lock(&busid_table_lock);
	for (i = 0; i < MAX_BUSID; i++) {
		if (busid_table[i].name[0] &&
		    busid_table[i].shutdown_busid) {
			busid_priv = &(busid_table[i]);
			busid_priv->status = STUB_BUSID_OTHER;
		}
	}
	spin_unlock(&busid_table_lock);

	/* now run rebind - no need to hold locks. driver files are removed */
	for (i = 0; i < MAX_BUSID; i++) {
		if (busid_table[i].name[0] &&
		    busid_table[i].shutdown_busid) {
			busid_priv = &(busid_table[i]);
			do_rebind(busid_table[i].name, busid_priv);
		}
	}
#endif
}

static int do_rebind(char *busid, struct bus_id_priv *busid_priv)
{
	int ret;

	/* device_attach() callers should hold parent lock for USB */
	if (busid_priv->udev->dev.parent)
		device_lock(busid_priv->udev->dev.parent);
	ret = device_attach(&busid_priv->udev->dev);
	if (busid_priv->udev->dev.parent)
		device_unlock(busid_priv->udev->dev.parent);
	if (ret < 0) {
		dev_err(&busid_priv->udev->dev, "rebind failed\n");
		return ret;
	}
	return 0;
}

static void stub_device_rebind(void)
{
#if IS_MODULE(CONFIG_USBIP_HOST)
	struct bus_id_priv *busid_priv;
	int i;

	/* update status to STUB_BUSID_OTHER so probe ignores the device */
	spin_lock(&busid_table_lock);
	for (i = 0; i < MAX_BUSID; i++) {
		if (busid_table[i].name[0] &&
		    busid_table[i].shutdown_busid) {
			busid_priv = &(busid_table[i]);
			busid_priv->status = STUB_BUSID_OTHER;
		}
	}
	spin_unlock(&busid_table_lock);

	/* now run rebind - no need to hold locks. driver files are removed */
	for (i = 0; i < MAX_BUSID; i++) {
		if (busid_table[i].name[0] &&
		    busid_table[i].shutdown_busid) {
			busid_priv = &(busid_table[i]);
			do_rebind(busid_table[i].name, busid_priv);
		}
	}
#endif
}

static ssize_t rebind_store(struct device_driver *dev, const char *buf,
				 size_t count)
{
	int ret;
	int len;
	struct bus_id_priv *bid;

	/* buf length should be less that BUSID_SIZE */
	len = strnlen(buf, BUSID_SIZE);

	if (!(len < BUSID_SIZE))
		return -EINVAL;

	bid = get_busid_priv(buf);
	if (!bid)
		return -ENODEV;

	/* mark the device for deletion so probe ignores it during rescan */
	bid->status = STUB_BUSID_OTHER;
	/* release the busid lock */
	put_busid_priv(bid);

	ret = do_rebind((char *) buf, bid);
	if (ret < 0)
		return ret;

	/* delete device from busid_table */
	del_match_busid((char *) buf);

	return count;
}

static DRIVER_ATTR_WO(rebind);

static struct stub_priv *stub_priv_pop_from_listhead(struct list_head *listhead)
{
	struct stub_priv *priv, *tmp;

	list_for_each_entry_safe(priv, tmp, listhead, list) {
		list_del_init(&priv->list);
		return priv;
	}

	return NULL;
}

void stub_free_priv_and_urb(struct stub_priv *priv)
{
	struct urb *urb;
	int i;

	for (i = 0; i < priv->num_urbs; i++) {
		urb = priv->urbs[i];

		if (!urb)
			return;

		kfree(urb->setup_packet);
		urb->setup_packet = NULL;


		if (urb->transfer_buffer && !priv->sgl) {
			kfree(urb->transfer_buffer);
			urb->transfer_buffer = NULL;
		}

		if (urb->num_sgs) {
			sgl_free(urb->sg);
			urb->sg = NULL;
			urb->num_sgs = 0;
		}

		usb_free_urb(urb);
	}
	if (!list_empty(&priv->list))
		list_del(&priv->list);
	if (priv->sgl)
		sgl_free(priv->sgl);
	kfree(priv->urbs);
	kmem_cache_free(stub_priv_cache, priv);
}

static struct stub_priv *stub_priv_pop(struct stub_device *sdev)
{
	unsigned long flags;
	struct stub_priv *priv;

	spin_lock_irqsave(&sdev->priv_lock, flags);

	priv = stub_priv_pop_from_listhead(&sdev->priv_init);
	if (priv)
		goto done;

	priv = stub_priv_pop_from_listhead(&sdev->priv_tx);
	if (priv)
		goto done;

	priv = stub_priv_pop_from_listhead(&sdev->priv_free);

done:
	spin_unlock_irqrestore(&sdev->priv_lock, flags);

	return priv;
}

void stub_device_cleanup_urbs(struct stub_device *sdev)
{
	struct stub_priv *priv;
	int i;

	dev_dbg(&sdev->udev->dev, "Stub device cleaning up urbs\n");

	while ((priv = stub_priv_pop(sdev))) {
<<<<<<< HEAD
		urb = priv->urb;
		dev_dbg(&sdev->udev->dev, "free urb seqnum %lu\n",
			priv->seqnum);
		usb_kill_urb(urb);

		kmem_cache_free(stub_priv_cache, priv);

		kfree(urb->transfer_buffer);
		urb->transfer_buffer = NULL;

		kfree(urb->setup_packet);
		urb->setup_packet = NULL;

		usb_free_urb(urb);
=======
		for (i = 0; i < priv->num_urbs; i++)
			usb_kill_urb(priv->urbs[i]);

		stub_free_priv_and_urb(priv);
>>>>>>> 286cd8c7
	}
}

static int __init usbip_host_init(void)
{
	int ret;

	init_busid_table();

	stub_priv_cache = KMEM_CACHE(stub_priv, SLAB_HWCACHE_ALIGN);
	if (!stub_priv_cache) {
		pr_err("kmem_cache_create failed\n");
		return -ENOMEM;
	}

	ret = usb_register_device_driver(&stub_driver, THIS_MODULE);
	if (ret) {
		pr_err("usb_register failed %d\n", ret);
		goto err_usb_register;
	}

	ret = driver_create_file(&stub_driver.drvwrap.driver,
				 &driver_attr_match_busid);
	if (ret) {
		pr_err("driver_create_file failed\n");
		goto err_create_file;
	}

	ret = driver_create_file(&stub_driver.drvwrap.driver,
				 &driver_attr_rebind);
	if (ret) {
		pr_err("driver_create_file failed\n");
		goto err_create_file;
	}

	return ret;

err_create_file:
	usb_deregister_device_driver(&stub_driver);
err_usb_register:
	kmem_cache_destroy(stub_priv_cache);
	return ret;
}

static void __exit usbip_host_exit(void)
{
	driver_remove_file(&stub_driver.drvwrap.driver,
			   &driver_attr_match_busid);

	driver_remove_file(&stub_driver.drvwrap.driver,
			   &driver_attr_rebind);

	/*
	 * deregister() calls stub_disconnect() for all devices. Device
	 * specific data is cleared in stub_disconnect().
	 */
	usb_deregister_device_driver(&stub_driver);

	/* initiate scan to attach devices */
	stub_device_rebind();

	kmem_cache_destroy(stub_priv_cache);
}

module_init(usbip_host_init);
module_exit(usbip_host_exit);

MODULE_AUTHOR(DRIVER_AUTHOR);
MODULE_DESCRIPTION(DRIVER_DESC);
MODULE_LICENSE("GPL");<|MERGE_RESOLUTION|>--- conflicted
+++ resolved
@@ -403,27 +403,10 @@
 	dev_dbg(&sdev->udev->dev, "Stub device cleaning up urbs\n");
 
 	while ((priv = stub_priv_pop(sdev))) {
-<<<<<<< HEAD
-		urb = priv->urb;
-		dev_dbg(&sdev->udev->dev, "free urb seqnum %lu\n",
-			priv->seqnum);
-		usb_kill_urb(urb);
-
-		kmem_cache_free(stub_priv_cache, priv);
-
-		kfree(urb->transfer_buffer);
-		urb->transfer_buffer = NULL;
-
-		kfree(urb->setup_packet);
-		urb->setup_packet = NULL;
-
-		usb_free_urb(urb);
-=======
 		for (i = 0; i < priv->num_urbs; i++)
 			usb_kill_urb(priv->urbs[i]);
 
 		stub_free_priv_and_urb(priv);
->>>>>>> 286cd8c7
 	}
 }
 
