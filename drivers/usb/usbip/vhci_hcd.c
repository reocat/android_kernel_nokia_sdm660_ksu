--- conflicted
+++ resolved
@@ -152,24 +152,17 @@
 
 void rh_port_connect(struct vhci_device *vdev, enum usb_device_speed speed)
 {
-<<<<<<< HEAD
-=======
 	struct vhci_hcd	*vhci_hcd = vdev_to_vhci_hcd(vdev);
 	struct vhci *vhci = vhci_hcd->vhci;
 	int		rhport = vdev->rhport;
 	u32		status;
->>>>>>> 286cd8c7
 	unsigned long	flags;
 
 	usbip_dbg_vhci_rh("rh_port_connect %d\n", rhport);
 
-<<<<<<< HEAD
-	spin_lock_irqsave(&the_controller->lock, flags);
-=======
 	spin_lock_irqsave(&vhci->lock, flags);
 
 	status = vhci_hcd->port_status[rhport];
->>>>>>> 286cd8c7
 
 	status |= USB_PORT_STAT_CONNECTION | (1 << USB_PORT_FEAT_C_CONNECTION);
 
@@ -184,11 +177,7 @@
 		break;
 	}
 
-<<<<<<< HEAD
-	spin_unlock_irqrestore(&the_controller->lock, flags);
-=======
 	vhci_hcd->port_status[rhport] = status;
->>>>>>> 286cd8c7
 
 	spin_unlock_irqrestore(&vhci->lock, flags);
 
@@ -197,37 +186,25 @@
 
 static void rh_port_disconnect(struct vhci_device *vdev)
 {
-<<<<<<< HEAD
-=======
 	struct vhci_hcd	*vhci_hcd = vdev_to_vhci_hcd(vdev);
 	struct vhci *vhci = vhci_hcd->vhci;
 	int		rhport = vdev->rhport;
 	u32		status;
->>>>>>> 286cd8c7
 	unsigned long	flags;
 
 	usbip_dbg_vhci_rh("rh_port_disconnect %d\n", rhport);
 
-<<<<<<< HEAD
-	spin_lock_irqsave(&the_controller->lock, flags);
-=======
 	spin_lock_irqsave(&vhci->lock, flags);
 
 	status = vhci_hcd->port_status[rhport];
 
 	status &= ~USB_PORT_STAT_CONNECTION;
 	status |= (1 << USB_PORT_FEAT_C_CONNECTION);
->>>>>>> 286cd8c7
 
 	vhci_hcd->port_status[rhport] = status;
 
-<<<<<<< HEAD
-	spin_unlock_irqrestore(&the_controller->lock, flags);
-	usb_hcd_poll_rh_status(vhci_to_hcd(the_controller));
-=======
 	spin_unlock_irqrestore(&vhci->lock, flags);
 	usb_hcd_poll_rh_status(vhci_hcd_to_hcd(vhci_hcd));
->>>>>>> 286cd8c7
 }
 
 #define PORT_C_MASK				\
@@ -259,11 +236,6 @@
 
 	memset(buf, 0, retval);
 
-<<<<<<< HEAD
-	vhci = hcd_to_vhci(hcd);
-
-=======
->>>>>>> 286cd8c7
 	spin_lock_irqsave(&vhci->lock, flags);
 	if (!HCD_HW_ACCESSIBLE(hcd)) {
 		usbip_dbg_vhci_rh("hw accessible flag not on?\n");
@@ -332,13 +304,8 @@
 	desc->wHubCharacteristics = cpu_to_le16(
 		HUB_CHAR_INDV_PORT_LPSM | HUB_CHAR_COMMON_OCPM);
 
-<<<<<<< HEAD
-	desc->bNbrPorts = VHCI_NPORTS;
-	BUILD_BUG_ON(VHCI_NPORTS > USB_MAXCHILDREN);
-=======
 	desc->bNbrPorts = VHCI_HC_PORTS;
 	BUILD_BUG_ON(VHCI_HC_PORTS > USB_MAXCHILDREN);
->>>>>>> 286cd8c7
 	width = desc->bNbrPorts / 8 + 1;
 	desc->bDescLength = USB_DT_HUB_NONVAR_SIZE + 2 * width;
 	memset(&desc->u.hs.DeviceRemovable[0], 0, width);
@@ -351,14 +318,9 @@
 	struct vhci_hcd	*vhci_hcd;
 	struct vhci	*vhci;
 	int             retval = 0;
-<<<<<<< HEAD
-	int		rhport;
-	unsigned long	flags;
-=======
 	int		rhport = -1;
 	unsigned long	flags;
 	bool invalid_rhport = false;
->>>>>>> 286cd8c7
 
 	u32 prev_port_status[VHCI_HC_PORTS];
 
@@ -390,11 +352,7 @@
 	vhci_hcd = hcd_to_vhci_hcd(hcd);
 	vhci = vhci_hcd->vhci;
 
-<<<<<<< HEAD
-	spin_lock_irqsave(&dum->lock, flags);
-=======
 	spin_lock_irqsave(&vhci->lock, flags);
->>>>>>> 286cd8c7
 
 	/* store old status and compare now and old later */
 	if (usbip_dbg_flag_vhci_rh) {
@@ -430,33 +388,11 @@
 		case USB_PORT_FEAT_POWER:
 			usbip_dbg_vhci_rh(
 				" ClearPortFeature: USB_PORT_FEAT_POWER\n");
-<<<<<<< HEAD
-			dum->port_status[rhport] &= ~USB_PORT_STAT_POWER;
-			dum->resuming = 0;
-			break;
-		case USB_PORT_FEAT_C_RESET:
-			usbip_dbg_vhci_rh(
-				" ClearPortFeature: USB_PORT_FEAT_C_RESET\n");
-			switch (dum->vdev[rhport].speed) {
-			case USB_SPEED_HIGH:
-				dum->port_status[rhport] |=
-					USB_PORT_STAT_HIGH_SPEED;
-				break;
-			case USB_SPEED_LOW:
-				dum->port_status[rhport] |=
-					USB_PORT_STAT_LOW_SPEED;
-				break;
-			default:
-				break;
-			}
-			break;
-=======
 			if (hcd->speed == HCD_USB3)
 				vhci_hcd->port_status[rhport] &= ~USB_SS_PORT_STAT_POWER;
 			else
 				vhci_hcd->port_status[rhport] &= ~USB_PORT_STAT_POWER;
 			break;
->>>>>>> 286cd8c7
 		default:
 			usbip_dbg_vhci_rh(" ClearPortFeature: default %x\n",
 					  wValue);
@@ -715,21 +651,7 @@
 	}
 	usbip_dbg_vhci_rh(" bye\n");
 
-<<<<<<< HEAD
-	spin_unlock_irqrestore(&dum->lock, flags);
-
-	return retval;
-}
-
-static struct vhci_device *get_vdev(struct usb_device *udev)
-{
-	int i;
-
-	if (!udev)
-		return NULL;
-=======
 	spin_unlock_irqrestore(&vhci->lock, flags);
->>>>>>> 286cd8c7
 
 	if (!invalid_rhport &&
 	    (vhci_hcd->port_status[rhport] & PORT_C_MASK) != 0) {
@@ -742,10 +664,7 @@
 static void vhci_tx_urb(struct urb *urb, struct vhci_device *vdev)
 {
 	struct vhci_priv *priv;
-<<<<<<< HEAD
-=======
 	struct vhci_hcd *vhci_hcd;
->>>>>>> 286cd8c7
 	unsigned long flags;
 
 	if (!vdev) {
@@ -786,15 +705,12 @@
 	int ret = 0;
 	struct vhci_device *vdev;
 	unsigned long flags;
-<<<<<<< HEAD
-=======
 
 	if (portnum > VHCI_HC_PORTS) {
 		pr_err("invalid port number %d\n", portnum);
 		return -ENODEV;
 	}
 	vdev = &vhci_hcd->vdev[portnum-1];
->>>>>>> 286cd8c7
 
 	if (!urb->transfer_buffer && !urb->num_sgs &&
 	     urb->transfer_buffer_length) {
@@ -802,19 +718,11 @@
 		return -EINVAL;
 	}
 
-<<<<<<< HEAD
-	spin_lock_irqsave(&the_controller->lock, flags);
-
-	if (urb->status != -EINPROGRESS) {
-		dev_err(dev, "URB already unlinked!, status %d\n", urb->status);
-		spin_unlock_irqrestore(&the_controller->lock, flags);
-=======
 	spin_lock_irqsave(&vhci->lock, flags);
 
 	if (urb->status != -EINPROGRESS) {
 		dev_err(dev, "URB already unlinked!, status %d\n", urb->status);
 		spin_unlock_irqrestore(&vhci->lock, flags);
->>>>>>> 286cd8c7
 		return urb->status;
 	}
 
@@ -824,11 +732,7 @@
 	    vdev->ud.status == VDEV_ST_ERROR) {
 		dev_err(dev, "enqueue for inactive port %d\n", vdev->rhport);
 		spin_unlock(&vdev->ud.lock);
-<<<<<<< HEAD
-		spin_unlock_irqrestore(&the_controller->lock, flags);
-=======
 		spin_unlock_irqrestore(&vhci->lock, flags);
->>>>>>> 286cd8c7
 		return -ENODEV;
 	}
 	spin_unlock(&vdev->ud.lock);
@@ -900,24 +804,15 @@
 	}
 
 out:
-<<<<<<< HEAD
-	vhci_tx_urb(urb);
-	spin_unlock_irqrestore(&the_controller->lock, flags);
-=======
 	vhci_tx_urb(urb, vdev);
 	spin_unlock_irqrestore(&vhci->lock, flags);
->>>>>>> 286cd8c7
 
 	return 0;
 
 no_need_xmit:
 	usb_hcd_unlink_urb_from_ep(hcd, urb);
 no_need_unlink:
-<<<<<<< HEAD
-	spin_unlock_irqrestore(&the_controller->lock, flags);
-=======
 	spin_unlock_irqrestore(&vhci->lock, flags);
->>>>>>> 286cd8c7
 	if (!ret)
 		usb_hcd_giveback_urb(hcd, urb, urb->status);
 	return ret;
@@ -977,21 +872,13 @@
 	struct vhci_device *vdev;
 	unsigned long flags;
 
-<<<<<<< HEAD
-	spin_lock_irqsave(&the_controller->lock, flags);
-=======
 	spin_lock_irqsave(&vhci->lock, flags);
->>>>>>> 286cd8c7
 
 	priv = urb->hcpriv;
 	if (!priv) {
 		/* URB was never linked! or will be soon given back by
 		 * vhci_rx. */
-<<<<<<< HEAD
-		spin_unlock_irqrestore(&the_controller->lock, flags);
-=======
 		spin_unlock_irqrestore(&vhci->lock, flags);
->>>>>>> 286cd8c7
 		return -EIDRM;
 	}
 
@@ -1000,11 +887,7 @@
 
 		ret = usb_hcd_check_unlink_urb(hcd, urb, status);
 		if (ret) {
-<<<<<<< HEAD
-			spin_unlock_irqrestore(&the_controller->lock, flags);
-=======
 			spin_unlock_irqrestore(&vhci->lock, flags);
->>>>>>> 286cd8c7
 			return ret;
 		}
 	}
@@ -1029,16 +912,9 @@
 		 */
 		usb_hcd_unlink_urb_from_ep(hcd, urb);
 
-<<<<<<< HEAD
-		spin_unlock_irqrestore(&the_controller->lock, flags);
-		usb_hcd_giveback_urb(vhci_to_hcd(the_controller), urb,
-				     urb->status);
-		spin_lock_irqsave(&the_controller->lock, flags);
-=======
 		spin_unlock_irqrestore(&vhci->lock, flags);
 		usb_hcd_giveback_urb(hcd, urb, urb->status);
 		spin_lock_irqsave(&vhci->lock, flags);
->>>>>>> 286cd8c7
 
 	} else {
 		/* tcp connection is alive */
@@ -1050,11 +926,7 @@
 		unlink = kzalloc(sizeof(struct vhci_unlink), GFP_ATOMIC);
 		if (!unlink) {
 			spin_unlock(&vdev->priv_lock);
-<<<<<<< HEAD
-			spin_unlock_irqrestore(&the_controller->lock, flags);
-=======
 			spin_unlock_irqrestore(&vhci->lock, flags);
->>>>>>> 286cd8c7
 			usbip_event_add(&vdev->ud, VDEV_EVENT_ERROR_MALLOC);
 			return -ENOMEM;
 		}
@@ -1073,11 +945,7 @@
 		spin_unlock(&vdev->priv_lock);
 	}
 
-<<<<<<< HEAD
-	spin_unlock_irqrestore(&the_controller->lock, flags);
-=======
 	spin_unlock_irqrestore(&vhci->lock, flags);
->>>>>>> 286cd8c7
 
 	usbip_dbg_vhci_hc("leave\n");
 	return 0;
@@ -1091,11 +959,7 @@
 	struct vhci_unlink *unlink, *tmp;
 	unsigned long flags;
 
-<<<<<<< HEAD
-	spin_lock_irqsave(&the_controller->lock, flags);
-=======
 	spin_lock_irqsave(&vhci->lock, flags);
->>>>>>> 286cd8c7
 	spin_lock(&vdev->priv_lock);
 
 	list_for_each_entry_safe(unlink, tmp, &vdev->unlink_tx, list) {
@@ -1153,30 +1017,18 @@
 		list_del(&unlink->list);
 
 		spin_unlock(&vdev->priv_lock);
-<<<<<<< HEAD
-		spin_unlock_irqrestore(&the_controller->lock, flags);
-=======
 		spin_unlock_irqrestore(&vhci->lock, flags);
->>>>>>> 286cd8c7
 
 		usb_hcd_giveback_urb(hcd, urb, urb->status);
 
-<<<<<<< HEAD
-		spin_lock_irqsave(&the_controller->lock, flags);
-=======
 		spin_lock_irqsave(&vhci->lock, flags);
->>>>>>> 286cd8c7
 		spin_lock(&vdev->priv_lock);
 
 		kfree(unlink);
 	}
 
 	spin_unlock(&vdev->priv_lock);
-<<<<<<< HEAD
-	spin_unlock_irqrestore(&the_controller->lock, flags);
-=======
 	spin_unlock_irqrestore(&vhci->lock, flags);
->>>>>>> 286cd8c7
 }
 
 /*
@@ -1190,11 +1042,7 @@
 
 	/* need this? see stub_dev.c */
 	if (ud->tcp_socket) {
-<<<<<<< HEAD
-		pr_debug("shutdown sockfd %d\n", ud->sockfd);
-=======
 		pr_debug("shutdown tcp_socket %d\n", ud->sockfd);
->>>>>>> 286cd8c7
 		kernel_sock_shutdown(ud->tcp_socket, SHUT_RDWR);
 	}
 
@@ -1436,11 +1284,7 @@
 /* FIXME: suspend/resume */
 static int vhci_bus_suspend(struct usb_hcd *hcd)
 {
-<<<<<<< HEAD
-	struct vhci_hcd *vhci = hcd_to_vhci(hcd);
-=======
 	struct vhci *vhci = *((void **)dev_get_platdata(hcd->self.controller));
->>>>>>> 286cd8c7
 	unsigned long flags;
 
 	dev_dbg(&hcd->self.root_hub->dev, "%s\n", __func__);
@@ -1609,21 +1453,14 @@
 	int connected = 0;
 	int ret = 0;
 	unsigned long flags;
-<<<<<<< HEAD
-=======
 
 	dev_dbg(&pdev->dev, "%s\n", __func__);
->>>>>>> 286cd8c7
 
 	hcd = platform_get_drvdata(pdev);
 	if (!hcd)
 		return 0;
 
-<<<<<<< HEAD
-	spin_lock_irqsave(&the_controller->lock, flags);
-=======
 	vhci = *((void **)dev_get_platdata(hcd->self.controller));
->>>>>>> 286cd8c7
 
 	spin_lock_irqsave(&vhci->lock, flags);
 
@@ -1632,16 +1469,12 @@
 		    USB_PORT_STAT_CONNECTION)
 			connected += 1;
 
-<<<<<<< HEAD
-	spin_unlock_irqrestore(&the_controller->lock, flags);
-=======
 		if (vhci->vhci_hcd_ss->port_status[rhport] &
 		    USB_PORT_STAT_CONNECTION)
 			connected += 1;
 	}
 
 	spin_unlock_irqrestore(&vhci->lock, flags);
->>>>>>> 286cd8c7
 
 	if (connected > 0) {
 		dev_info(&pdev->dev,
