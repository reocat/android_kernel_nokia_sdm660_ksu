--- conflicted
+++ resolved
@@ -305,39 +305,18 @@
 	struct kvec iov = {.iov_base = buf, .iov_len = size};
 	struct msghdr msg = {.msg_flags = MSG_NOSIGNAL};
 	int total = 0;
-<<<<<<< HEAD
-	/* for blocks of if (usbip_dbg_flag_xmit) */
-	char *bp = buf;
-	int osize = size;
 
 	if (!sock || !buf || !size)
 		return -EINVAL;
-=======
-
-	if (!sock || !buf || !size)
-		return -EINVAL;
 
 	iov_iter_kvec(&msg.msg_iter, READ|ITER_KVEC, &iov, 1, size);
->>>>>>> 286cd8c7
 
 	usbip_dbg_xmit("enter\n");
 
 	do {
 		sock->sk->sk_allocation = GFP_NOIO;
-<<<<<<< HEAD
-		iov.iov_base    = buf;
-		iov.iov_len     = size;
-		msg.msg_name    = NULL;
-		msg.msg_namelen = 0;
-		msg.msg_control = NULL;
-		msg.msg_controllen = 0;
-		msg.msg_flags      = MSG_NOSIGNAL;
-
-		result = kernel_recvmsg(sock, &msg, &iov, 1, size, MSG_WAITALL);
-=======
 
 		result = sock_recvmsg(sock, &msg, MSG_WAITALL);
->>>>>>> 286cd8c7
 		if (result <= 0)
 			goto err;
 
@@ -726,27 +705,6 @@
 	if (!(size > 0))
 		return 0;
 
-<<<<<<< HEAD
-	if (size > urb->transfer_buffer_length) {
-		/* should not happen, probably malicious packet */
-		if (ud->side == USBIP_STUB) {
-			usbip_event_add(ud, SDEV_EVENT_ERROR_TCP);
-			return 0;
-		} else {
-			usbip_event_add(ud, VDEV_EVENT_ERROR_TCP);
-			return -EPIPE;
-		}
-	}
-
-	ret = usbip_recv(ud->tcp_socket, urb->transfer_buffer, size);
-	if (ret != size) {
-		dev_err(&urb->dev->dev, "recv xbuf, %d\n", ret);
-		if (ud->side == USBIP_STUB) {
-			usbip_event_add(ud, SDEV_EVENT_ERROR_TCP);
-		} else {
-			usbip_event_add(ud, VDEV_EVENT_ERROR_TCP);
-			return -EPIPE;
-=======
 	if (size > urb->transfer_buffer_length)
 		/* should not happen, probably malicious packet */
 		goto error;
@@ -772,7 +730,6 @@
 
 			if (!copy)
 				break;
->>>>>>> 286cd8c7
 		}
 
 		if (ret != size)
