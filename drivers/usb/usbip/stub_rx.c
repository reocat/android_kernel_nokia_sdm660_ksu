--- conflicted
+++ resolved
@@ -249,14 +249,6 @@
 		 * so a driver in a client host will know the failure
 		 * of the unlink request ?
 		 */
-<<<<<<< HEAD
-		ret = usb_unlink_urb(priv->urb);
-		if (ret != -EINPROGRESS)
-			dev_err(&priv->urb->dev->dev,
-				"failed to unlink a urb # %lu, ret %d\n",
-				priv->seqnum, ret);
-
-=======
 		for (i = priv->completed_urbs; i < priv->num_urbs; i++) {
 			ret = usb_unlink_urb(priv->urbs[i]);
 			if (ret != -EINPROGRESS)
@@ -265,7 +257,6 @@
 					i + 1, priv->num_urbs,
 					priv->seqnum, ret);
 		}
->>>>>>> 286cd8c7
 		return 0;
 	}
 
@@ -467,9 +458,6 @@
 	struct stub_priv *priv;
 	struct usbip_device *ud = &sdev->ud;
 	struct usb_device *udev = sdev->udev;
-<<<<<<< HEAD
-	int pipe = get_pipe(sdev, pdu);
-=======
 	struct scatterlist *sgl = NULL, *sg;
 	void *buffer = NULL;
 	unsigned long long buf_len;
@@ -480,7 +468,6 @@
 	int support_sg = 1;
 	int np = 0;
 	int ret, i;
->>>>>>> 286cd8c7
 
 	if (pipe == -1)
 		return;
