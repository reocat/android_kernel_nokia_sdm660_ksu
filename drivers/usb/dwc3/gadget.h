--- conflicted
+++ resolved
@@ -21,18 +21,6 @@
 
 /* DEPCFG parameter 1 */
 #define DWC3_DEPCFG_INT_NUM(n)		(((n) & 0x1f) << 0)
-<<<<<<< HEAD
-#define DWC3_DEPCFG_XFER_COMPLETE_EN	(1 << 8)
-#define DWC3_DEPCFG_XFER_IN_PROGRESS_EN	(1 << 9)
-#define DWC3_DEPCFG_XFER_NOT_READY_EN	(1 << 10)
-#define DWC3_DEPCFG_FIFO_ERROR_EN	(1 << 11)
-#define DWC3_DEPCFG_STREAM_EVENT_EN	(1 << 13)
-#define DWC3_DEPCFG_BINTERVAL_M1(n)	(((n) & 0xff) << 16)
-#define DWC3_DEPCFG_STREAM_CAPABLE	(1 << 24)
-#define DWC3_DEPCFG_EP_NUMBER(n)	(((n) & 0x1f) << 25)
-#define DWC3_DEPCFG_BULK_BASED		(1 << 30)
-#define DWC3_DEPCFG_FIFO_BASED		(1 << 31)
-=======
 #define DWC3_DEPCFG_XFER_COMPLETE_EN	BIT(8)
 #define DWC3_DEPCFG_XFER_IN_PROGRESS_EN	BIT(9)
 #define DWC3_DEPCFG_XFER_NOT_READY_EN	BIT(10)
@@ -43,7 +31,6 @@
 #define DWC3_DEPCFG_EP_NUMBER(n)	(((n) & 0x1f) << 25)
 #define DWC3_DEPCFG_BULK_BASED		BIT(30)
 #define DWC3_DEPCFG_FIFO_BASED		BIT(31)
->>>>>>> 286cd8c7
 
 /* DEPCFG parameter 0 */
 #define DWC3_DEPCFG_EP_TYPE(n)		(((n) & 0x3) << 1)
@@ -102,17 +89,6 @@
 	list_move(&req->list, &dep->pending_list);
 }
 
-<<<<<<< HEAD
-static inline void dwc3_gadget_move_request_list_front(struct dwc3_request *req)
-{
-	struct dwc3_ep		*dep = req->dep;
-
-	req->queued = false;
-	list_move(&req->list, &dep->request_list);
-}
-
-static inline void dwc3_gadget_move_request_queued(struct dwc3_request *req)
-=======
 /**
  * dwc3_gadget_move_cancelled_request - move @req to the cancelled_list
  * @req: the request to be moved
@@ -121,7 +97,6 @@
  * current list to the endpoint's cancelled_list.
  */
 static inline void dwc3_gadget_move_cancelled_request(struct dwc3_request *req)
->>>>>>> 286cd8c7
 {
 	struct dwc3_ep		*dep = req->dep;
 
@@ -151,35 +126,22 @@
 void dwc3_ep0_interrupt(struct dwc3 *dwc,
 		const struct dwc3_event_depevt *event);
 void dwc3_ep0_out_start(struct dwc3 *dwc);
-<<<<<<< HEAD
-=======
 void dwc3_ep0_end_control_data(struct dwc3 *dwc, struct dwc3_ep *dep);
->>>>>>> 286cd8c7
 void dwc3_ep0_stall_and_restart(struct dwc3 *dwc);
 int __dwc3_gadget_ep0_set_halt(struct usb_ep *ep, int value);
 int dwc3_gadget_ep0_set_halt(struct usb_ep *ep, int value);
 int dwc3_gadget_ep0_queue(struct usb_ep *ep, struct usb_request *request,
 		gfp_t gfp_flags);
 int __dwc3_gadget_ep_set_halt(struct dwc3_ep *dep, int value, int protocol);
-<<<<<<< HEAD
-void dwc3_stop_active_transfer(struct dwc3 *dwc, u32 epnum, bool force);
-irqreturn_t dwc3_interrupt(int irq, void *_dwc);
-void dwc3_bh_work(struct work_struct *w);
-=======
 void dwc3_stop_active_transfer(struct dwc3 *dwc, u32 epnum, bool force, bool interrupt);
 int dwc3_stop_active_transfer_noioc(struct dwc3 *dwc, u32 epnum, bool force);
 void dwc3_ep_inc_enq(struct dwc3_ep *dep);
 void dwc3_ep_inc_deq(struct dwc3_ep *dep);
->>>>>>> 286cd8c7
 
 static inline dma_addr_t dwc3_trb_dma_offset(struct dwc3_ep *dep,
 		struct dwc3_trb *trb)
 {
-<<<<<<< HEAD
-	u32		offset = (char *) trb - (char *) dep->trb_pool;
-=======
 	u32 offset = (char *) trb - (char *) dep->trb_pool;
->>>>>>> 286cd8c7
 
 	return dep->trb_pool_dma + offset;
 }
